// SPDX-License-Identifier: GPL-2.0+
/*
 *  Driver core for serial ports
 *
 *  Based on drivers/char/serial.c, by Linus Torvalds, Theodore Ts'o.
 *
 *  Copyright 1999 ARM Limited
 *  Copyright (C) 2000-2001 Deep Blue Solutions Ltd.
 */
#include <linux/module.h>
#include <linux/tty.h>
#include <linux/tty_flip.h>
#include <linux/slab.h>
#include <linux/sched/signal.h>
#include <linux/init.h>
#include <linux/console.h>
#include <linux/gpio/consumer.h>
#include <linux/of.h>
#include <linux/proc_fs.h>
#include <linux/seq_file.h>
#include <linux/device.h>
#include <linux/serial.h> /* for serial_state and serial_icounter_struct */
#include <linux/serial_core.h>
#include <linux/sysrq.h>
#include <linux/delay.h>
#include <linux/mutex.h>
#include <linux/security.h>

#include <linux/irq.h>
#include <linux/uaccess.h>

/*
 * This is used to lock changes in serial line configuration.
 */
static DEFINE_MUTEX(port_mutex);

/*
 * lockdep: port->lock is initialized in two places, but we
 *          want only one lock-class:
 */
static struct lock_class_key port_lock_key;

#define HIGH_BITS_OFFSET	((sizeof(long)-sizeof(int))*8)

static void uart_change_speed(struct tty_struct *tty, struct uart_state *state,
					struct ktermios *old_termios);
static void uart_wait_until_sent(struct tty_struct *tty, int timeout);
static void uart_change_pm(struct uart_state *state,
			   enum uart_pm_state pm_state);

static void uart_port_shutdown(struct tty_port *port);

static int uart_dcd_enabled(struct uart_port *uport)
{
	return !!(uport->status & UPSTAT_DCD_ENABLE);
}

static inline struct uart_port *uart_port_ref(struct uart_state *state)
{
	if (atomic_add_unless(&state->refcount, 1, 0))
		return state->uart_port;
	return NULL;
}

static inline void uart_port_deref(struct uart_port *uport)
{
<<<<<<< HEAD
	if (uport && atomic_dec_and_test(&uport->state->refcount))
=======
	if (atomic_dec_and_test(&uport->state->refcount))
>>>>>>> 24b8d41d
		wake_up(&uport->state->remove_wait);
}

#define uart_port_lock(state, flags)					\
	({								\
		struct uart_port *__uport = uart_port_ref(state);	\
		if (__uport)						\
			spin_lock_irqsave(&__uport->lock, flags);	\
		__uport;						\
	})

#define uart_port_unlock(uport, flags)					\
	({								\
		struct uart_port *__uport = uport;			\
<<<<<<< HEAD
		if (__uport)						\
			spin_unlock_irqrestore(&__uport->lock, flags);	\
		uart_port_deref(__uport);				\
=======
		if (__uport) {						\
			spin_unlock_irqrestore(&__uport->lock, flags);	\
			uart_port_deref(__uport);			\
		}							\
>>>>>>> 24b8d41d
	})

static inline struct uart_port *uart_port_check(struct uart_state *state)
{
	lockdep_assert_held(&state->port.mutex);
	return state->uart_port;
}

/*
 * This routine is used by the interrupt handler to schedule processing in
 * the software interrupt portion of the driver.
 */
void uart_write_wakeup(struct uart_port *port)
{
	struct uart_state *state = port->state;
	/*
	 * This means you called this function _after_ the port was
	 * closed.  No cookie for you.
	 */
	BUG_ON(!state);
	tty_port_tty_wakeup(&state->port);
}

static void uart_stop(struct tty_struct *tty)
{
	struct uart_state *state = tty->driver_data;
	struct uart_port *port;
	unsigned long flags;

	port = uart_port_lock(state, flags);
	if (port)
		port->ops->stop_tx(port);
	uart_port_unlock(port, flags);
}

static void __uart_start(struct tty_struct *tty)
{
	struct uart_state *state = tty->driver_data;
	struct uart_port *port = state->uart_port;

	if (port && !uart_tx_stopped(port))
		port->ops->start_tx(port);
}

static void uart_start(struct tty_struct *tty)
{
	struct uart_state *state = tty->driver_data;
	struct uart_port *port;
	unsigned long flags;

	port = uart_port_lock(state, flags);
	__uart_start(tty);
	uart_port_unlock(port, flags);
}

static void
uart_update_mctrl(struct uart_port *port, unsigned int set, unsigned int clear)
{
	unsigned long flags;
	unsigned int old;

	spin_lock_irqsave(&port->lock, flags);
	old = port->mctrl;
	port->mctrl = (old & ~clear) | set;
	if (old != port->mctrl)
		port->ops->set_mctrl(port, port->mctrl);
	spin_unlock_irqrestore(&port->lock, flags);
}

#define uart_set_mctrl(port, set)	uart_update_mctrl(port, set, 0)
#define uart_clear_mctrl(port, clear)	uart_update_mctrl(port, 0, clear)

static void uart_port_dtr_rts(struct uart_port *uport, int raise)
{
	int rs485_on = uport->rs485_config &&
		(uport->rs485.flags & SER_RS485_ENABLED);
	int RTS_after_send = !!(uport->rs485.flags & SER_RS485_RTS_AFTER_SEND);

	if (raise) {
		if (rs485_on && !RTS_after_send) {
			uart_set_mctrl(uport, TIOCM_DTR);
			uart_clear_mctrl(uport, TIOCM_RTS);
		} else {
			uart_set_mctrl(uport, TIOCM_DTR | TIOCM_RTS);
		}
	} else {
		unsigned int clear = TIOCM_DTR;

		clear |= (!rs485_on || !RTS_after_send) ? TIOCM_RTS : 0;
		uart_clear_mctrl(uport, clear);
	}
}

/*
 * Startup the port.  This will be called once per open.  All calls
 * will be serialised by the per-port mutex.
 */
static int uart_port_startup(struct tty_struct *tty, struct uart_state *state,
		int init_hw)
{
	struct uart_port *uport = uart_port_check(state);
	unsigned long page;
	unsigned long flags = 0;
	int retval = 0;

	if (uport->type == PORT_UNKNOWN)
		return 1;

	/*
	 * Make sure the device is in D0 state.
	 */
	uart_change_pm(state, UART_PM_STATE_ON);

	/*
	 * Initialise and allocate the transmit and temporary
	 * buffer.
	 */
	page = get_zeroed_page(GFP_KERNEL);
	if (!page)
		return -ENOMEM;

	uart_port_lock(state, flags);
	if (!state->xmit.buf) {
		state->xmit.buf = (unsigned char *) page;
		uart_circ_clear(&state->xmit);
		uart_port_unlock(uport, flags);
	} else {
		uart_port_unlock(uport, flags);
		/*
		 * Do not free() the page under the port lock, see
		 * uart_shutdown().
		 */
		free_page(page);
	}

	retval = uport->ops->startup(uport);
	if (retval == 0) {
		if (uart_console(uport) && uport->cons->cflag) {
			tty->termios.c_cflag = uport->cons->cflag;
			uport->cons->cflag = 0;
		}
		/*
		 * Initialise the hardware port settings.
		 */
		uart_change_speed(tty, state, NULL);

		/*
		 * Setup the RTS and DTR signals once the
		 * port is open and ready to respond.
		 */
		if (init_hw && C_BAUD(tty))
			uart_port_dtr_rts(uport, 1);
	}

	/*
	 * This is to allow setserial on this port. People may want to set
	 * port/irq/type and then reconfigure the port properly if it failed
	 * now.
	 */
	if (retval && capable(CAP_SYS_ADMIN))
		return 1;

	return retval;
}

static int uart_startup(struct tty_struct *tty, struct uart_state *state,
		int init_hw)
{
	struct tty_port *port = &state->port;
	int retval;

	if (tty_port_initialized(port))
		return 0;

	retval = uart_port_startup(tty, state, init_hw);
	if (retval)
		set_bit(TTY_IO_ERROR, &tty->flags);

	return retval;
}

/*
 * This routine will shutdown a serial port; interrupts are disabled, and
 * DTR is dropped if the hangup on close termio flag is on.  Calls to
 * uart_shutdown are serialised by the per-port semaphore.
 *
 * uport == NULL if uart_port has already been removed
 */
static void uart_shutdown(struct tty_struct *tty, struct uart_state *state)
{
	struct uart_port *uport = uart_port_check(state);
	struct tty_port *port = &state->port;
	unsigned long flags = 0;
	char *xmit_buf = NULL;

	/*
	 * Set the TTY IO error marker
	 */
	if (tty)
		set_bit(TTY_IO_ERROR, &tty->flags);

	if (tty_port_initialized(port)) {
		tty_port_set_initialized(port, 0);

		/*
		 * Turn off DTR and RTS early.
		 */
		if (uport && uart_console(uport) && tty)
			uport->cons->cflag = tty->termios.c_cflag;

		if (!tty || C_HUPCL(tty))
			uart_port_dtr_rts(uport, 0);

		uart_port_shutdown(port);
	}

	/*
	 * It's possible for shutdown to be called after suspend if we get
	 * a DCD drop (hangup) at just the right time.  Clear suspended bit so
	 * we don't try to resume a port that has been shutdown.
	 */
	tty_port_set_suspended(port, 0);

	/*
	 * Do not free() the transmit buffer page under the port lock since
	 * this can create various circular locking scenarios. For instance,
	 * console driver may need to allocate/free a debug object, which
	 * can endup in printk() recursion.
	 */
	uart_port_lock(state, flags);
	xmit_buf = state->xmit.buf;
	state->xmit.buf = NULL;
	uart_port_unlock(uport, flags);

	if (xmit_buf)
		free_page((unsigned long)xmit_buf);
}

/**
 *	uart_update_timeout - update per-port FIFO timeout.
 *	@port:  uart_port structure describing the port
 *	@cflag: termios cflag value
 *	@baud:  speed of the port
 *
 *	Set the port FIFO timeout value.  The @cflag value should
 *	reflect the actual hardware settings.
 */
void
uart_update_timeout(struct uart_port *port, unsigned int cflag,
		    unsigned int baud)
{
	unsigned int bits;

	/* byte size and parity */
	switch (cflag & CSIZE) {
	case CS5:
		bits = 7;
		break;
	case CS6:
		bits = 8;
		break;
	case CS7:
		bits = 9;
		break;
	default:
		bits = 10;
		break; /* CS8 */
	}

	if (cflag & CSTOPB)
		bits++;
	if (cflag & PARENB)
		bits++;

	/*
	 * The total number of bits to be transmitted in the fifo.
	 */
	bits = bits * port->fifosize;

	/*
	 * Figure the timeout to send the above number of bits.
	 * Add .02 seconds of slop
	 */
	port->timeout = (HZ * bits) / baud + HZ/50;
}

EXPORT_SYMBOL(uart_update_timeout);

/**
 *	uart_get_baud_rate - return baud rate for a particular port
 *	@port: uart_port structure describing the port in question.
 *	@termios: desired termios settings.
 *	@old: old termios (or NULL)
 *	@min: minimum acceptable baud rate
 *	@max: maximum acceptable baud rate
 *
 *	Decode the termios structure into a numeric baud rate,
 *	taking account of the magic 38400 baud rate (with spd_*
 *	flags), and mapping the %B0 rate to 9600 baud.
 *
 *	If the new baud rate is invalid, try the old termios setting.
 *	If it's still invalid, we try 9600 baud.
 *
 *	Update the @termios structure to reflect the baud rate
 *	we're actually going to be using. Don't do this for the case
 *	where B0 is requested ("hang up").
 */
unsigned int
uart_get_baud_rate(struct uart_port *port, struct ktermios *termios,
		   struct ktermios *old, unsigned int min, unsigned int max)
{
	unsigned int try;
	unsigned int baud;
	unsigned int altbaud;
	int hung_up = 0;
	upf_t flags = port->flags & UPF_SPD_MASK;

	switch (flags) {
	case UPF_SPD_HI:
		altbaud = 57600;
		break;
	case UPF_SPD_VHI:
		altbaud = 115200;
		break;
	case UPF_SPD_SHI:
		altbaud = 230400;
		break;
	case UPF_SPD_WARP:
		altbaud = 460800;
		break;
	default:
		altbaud = 38400;
		break;
	}

	for (try = 0; try < 2; try++) {
		baud = tty_termios_baud_rate(termios);

		/*
		 * The spd_hi, spd_vhi, spd_shi, spd_warp kludge...
		 * Die! Die! Die!
		 */
		if (try == 0 && baud == 38400)
			baud = altbaud;

		/*
		 * Special case: B0 rate.
		 */
		if (baud == 0) {
			hung_up = 1;
			baud = 9600;
		}

		if (baud >= min && baud <= max)
			return baud;

		/*
		 * Oops, the quotient was zero.  Try again with
		 * the old baud rate if possible.
		 */
		termios->c_cflag &= ~CBAUD;
		if (old) {
			baud = tty_termios_baud_rate(old);
			if (!hung_up)
				tty_termios_encode_baud_rate(termios,
								baud, baud);
			old = NULL;
			continue;
		}

		/*
		 * As a last resort, if the range cannot be met then clip to
		 * the nearest chip supported rate.
		 */
		if (!hung_up) {
			if (baud <= min)
				tty_termios_encode_baud_rate(termios,
							min + 1, min + 1);
			else
				tty_termios_encode_baud_rate(termios,
							max - 1, max - 1);
		}
	}
	/* Should never happen */
	WARN_ON(1);
	return 0;
}

EXPORT_SYMBOL(uart_get_baud_rate);

/**
 *	uart_get_divisor - return uart clock divisor
 *	@port: uart_port structure describing the port.
 *	@baud: desired baud rate
 *
 *	Calculate the uart clock divisor for the port.
 */
unsigned int
uart_get_divisor(struct uart_port *port, unsigned int baud)
{
	unsigned int quot;

	/*
	 * Old custom speed handling.
	 */
	if (baud == 38400 && (port->flags & UPF_SPD_MASK) == UPF_SPD_CUST)
		quot = port->custom_divisor;
	else
		quot = DIV_ROUND_CLOSEST(port->uartclk, 16 * baud);

	return quot;
}

EXPORT_SYMBOL(uart_get_divisor);

/* Caller holds port mutex */
static void uart_change_speed(struct tty_struct *tty, struct uart_state *state,
					struct ktermios *old_termios)
{
	struct uart_port *uport = uart_port_check(state);
	struct ktermios *termios;
	int hw_stopped;

	/*
	 * If we have no tty, termios, or the port does not exist,
	 * then we can't set the parameters for this port.
	 */
	if (!tty || uport->type == PORT_UNKNOWN)
		return;

	termios = &tty->termios;
	uport->ops->set_termios(uport, termios, old_termios);

	/*
	 * Set modem status enables based on termios cflag
	 */
	spin_lock_irq(&uport->lock);
	if (termios->c_cflag & CRTSCTS)
		uport->status |= UPSTAT_CTS_ENABLE;
	else
		uport->status &= ~UPSTAT_CTS_ENABLE;

	if (termios->c_cflag & CLOCAL)
		uport->status &= ~UPSTAT_DCD_ENABLE;
	else
		uport->status |= UPSTAT_DCD_ENABLE;

	/* reset sw-assisted CTS flow control based on (possibly) new mode */
	hw_stopped = uport->hw_stopped;
	uport->hw_stopped = uart_softcts_mode(uport) &&
				!(uport->ops->get_mctrl(uport) & TIOCM_CTS);
	if (uport->hw_stopped) {
		if (!hw_stopped)
			uport->ops->stop_tx(uport);
	} else {
		if (hw_stopped)
			__uart_start(tty);
	}
	spin_unlock_irq(&uport->lock);
}

static int uart_put_char(struct tty_struct *tty, unsigned char c)
{
	struct uart_state *state = tty->driver_data;
	struct uart_port *port;
	struct circ_buf *circ;
	unsigned long flags;
	int ret = 0;

	circ = &state->xmit;
	port = uart_port_lock(state, flags);
	if (!circ->buf) {
		uart_port_unlock(port, flags);
		return 0;
	}

<<<<<<< HEAD
	port = uart_port_lock(state, flags);
=======
>>>>>>> 24b8d41d
	if (port && uart_circ_chars_free(circ) != 0) {
		circ->buf[circ->head] = c;
		circ->head = (circ->head + 1) & (UART_XMIT_SIZE - 1);
		ret = 1;
	}
	uart_port_unlock(port, flags);
	return ret;
}

static void uart_flush_chars(struct tty_struct *tty)
{
	uart_start(tty);
}

static int uart_write(struct tty_struct *tty,
					const unsigned char *buf, int count)
{
	struct uart_state *state = tty->driver_data;
	struct uart_port *port;
	struct circ_buf *circ;
	unsigned long flags;
	int c, ret = 0;

	/*
	 * This means you called this function _after_ the port was
	 * closed.  No cookie for you.
	 */
	if (!state) {
		WARN_ON(1);
		return -EL3HLT;
	}

<<<<<<< HEAD
	circ = &state->xmit;
	if (!circ->buf)
=======
	port = uart_port_lock(state, flags);
	circ = &state->xmit;
	if (!circ->buf) {
		uart_port_unlock(port, flags);
>>>>>>> 24b8d41d
		return 0;
	}

<<<<<<< HEAD
	port = uart_port_lock(state, flags);
=======
>>>>>>> 24b8d41d
	while (port) {
		c = CIRC_SPACE_TO_END(circ->head, circ->tail, UART_XMIT_SIZE);
		if (count < c)
			c = count;
		if (c <= 0)
			break;
		memcpy(circ->buf + circ->head, buf, c);
		circ->head = (circ->head + c) & (UART_XMIT_SIZE - 1);
		buf += c;
		count -= c;
		ret += c;
	}

	__uart_start(tty);
	uart_port_unlock(port, flags);
	return ret;
}

static int uart_write_room(struct tty_struct *tty)
{
	struct uart_state *state = tty->driver_data;
	struct uart_port *port;
	unsigned long flags;
	int ret;

	port = uart_port_lock(state, flags);
	ret = uart_circ_chars_free(&state->xmit);
	uart_port_unlock(port, flags);
	return ret;
}

static int uart_chars_in_buffer(struct tty_struct *tty)
{
	struct uart_state *state = tty->driver_data;
	struct uart_port *port;
	unsigned long flags;
	int ret;

	port = uart_port_lock(state, flags);
	ret = uart_circ_chars_pending(&state->xmit);
	uart_port_unlock(port, flags);
	return ret;
}

static void uart_flush_buffer(struct tty_struct *tty)
{
	struct uart_state *state = tty->driver_data;
	struct uart_port *port;
	unsigned long flags;

	/*
	 * This means you called this function _after_ the port was
	 * closed.  No cookie for you.
	 */
	if (!state) {
		WARN_ON(1);
		return;
	}

	pr_debug("uart_flush_buffer(%d) called\n", tty->index);

	port = uart_port_lock(state, flags);
	if (!port)
		return;
	uart_circ_clear(&state->xmit);
	if (port->ops->flush_buffer)
		port->ops->flush_buffer(port);
	uart_port_unlock(port, flags);
	tty_port_tty_wakeup(&state->port);
}

/*
 * This function is used to send a high-priority XON/XOFF character to
 * the device
 */
static void uart_send_xchar(struct tty_struct *tty, char ch)
{
	struct uart_state *state = tty->driver_data;
	struct uart_port *port;
	unsigned long flags;

	port = uart_port_ref(state);
	if (!port)
		return;

	if (port->ops->send_xchar)
		port->ops->send_xchar(port, ch);
	else {
		spin_lock_irqsave(&port->lock, flags);
		port->x_char = ch;
		if (ch)
			port->ops->start_tx(port);
		spin_unlock_irqrestore(&port->lock, flags);
	}
	uart_port_deref(port);
}

static void uart_throttle(struct tty_struct *tty)
{
	struct uart_state *state = tty->driver_data;
<<<<<<< HEAD
	struct uart_port *port;
	upstat_t mask = 0;
=======
	upstat_t mask = UPSTAT_SYNC_FIFO;
	struct uart_port *port;

	port = uart_port_ref(state);
	if (!port)
		return;
>>>>>>> 24b8d41d

	port = uart_port_ref(state);
	if (!port)
		return;

	if (I_IXOFF(tty))
		mask |= UPSTAT_AUTOXOFF;
	if (C_CRTSCTS(tty))
		mask |= UPSTAT_AUTORTS;

	if (port->status & mask) {
		port->ops->throttle(port);
		mask &= ~port->status;
	}

	if (mask & UPSTAT_AUTORTS)
		uart_clear_mctrl(port, TIOCM_RTS);

	if (mask & UPSTAT_AUTOXOFF)
		uart_send_xchar(tty, STOP_CHAR(tty));

	uart_port_deref(port);
}

static void uart_unthrottle(struct tty_struct *tty)
{
	struct uart_state *state = tty->driver_data;
<<<<<<< HEAD
	struct uart_port *port;
	upstat_t mask = 0;
=======
	upstat_t mask = UPSTAT_SYNC_FIFO;
	struct uart_port *port;

	port = uart_port_ref(state);
	if (!port)
		return;
>>>>>>> 24b8d41d

	port = uart_port_ref(state);
	if (!port)
		return;

	if (I_IXOFF(tty))
		mask |= UPSTAT_AUTOXOFF;
	if (C_CRTSCTS(tty))
		mask |= UPSTAT_AUTORTS;

	if (port->status & mask) {
		port->ops->unthrottle(port);
		mask &= ~port->status;
	}

	if (mask & UPSTAT_AUTORTS)
		uart_set_mctrl(port, TIOCM_RTS);

	if (mask & UPSTAT_AUTOXOFF)
		uart_send_xchar(tty, START_CHAR(tty));

	uart_port_deref(port);
}

static int uart_get_info(struct tty_port *port, struct serial_struct *retinfo)
{
	struct uart_state *state = container_of(port, struct uart_state, port);
	struct uart_port *uport;
	int ret = -ENODEV;

	memset(retinfo, 0, sizeof(*retinfo));

	/*
	 * Ensure the state we copy is consistent and no hardware changes
	 * occur as we go
	 */
	mutex_lock(&port->mutex);
	uport = uart_port_check(state);
	if (!uport)
		goto out;

	retinfo->type	    = uport->type;
	retinfo->line	    = uport->line;
	retinfo->port	    = uport->iobase;
	if (HIGH_BITS_OFFSET)
		retinfo->port_high = (long) uport->iobase >> HIGH_BITS_OFFSET;
	retinfo->irq		    = uport->irq;
	retinfo->flags	    = (__force int)uport->flags;
	retinfo->xmit_fifo_size  = uport->fifosize;
	retinfo->baud_base	    = uport->uartclk / 16;
	retinfo->close_delay	    = jiffies_to_msecs(port->close_delay) / 10;
	retinfo->closing_wait    = port->closing_wait == ASYNC_CLOSING_WAIT_NONE ?
				ASYNC_CLOSING_WAIT_NONE :
				jiffies_to_msecs(port->closing_wait) / 10;
	retinfo->custom_divisor  = uport->custom_divisor;
	retinfo->hub6	    = uport->hub6;
	retinfo->io_type         = uport->iotype;
	retinfo->iomem_reg_shift = uport->regshift;
	retinfo->iomem_base      = (void *)(unsigned long)uport->mapbase;

	ret = 0;
out:
	mutex_unlock(&port->mutex);
	return ret;
}

static int uart_get_info_user(struct tty_struct *tty,
			 struct serial_struct *ss)
{
<<<<<<< HEAD
	struct serial_struct tmp;

	if (uart_get_info(port, &tmp) < 0)
		return -EIO;
=======
	struct uart_state *state = tty->driver_data;
	struct tty_port *port = &state->port;
>>>>>>> 24b8d41d

	return uart_get_info(port, ss) < 0 ? -EIO : 0;
}

static int uart_set_info(struct tty_struct *tty, struct tty_port *port,
			 struct uart_state *state,
			 struct serial_struct *new_info)
{
	struct uart_port *uport = uart_port_check(state);
	unsigned long new_port;
	unsigned int change_irq, change_port, closing_wait;
	unsigned int old_custom_divisor, close_delay;
	upf_t old_flags, new_flags;
	int retval = 0;

	if (!uport)
		return -EIO;

	new_port = new_info->port;
	if (HIGH_BITS_OFFSET)
		new_port += (unsigned long) new_info->port_high << HIGH_BITS_OFFSET;

	new_info->irq = irq_canonicalize(new_info->irq);
	close_delay = msecs_to_jiffies(new_info->close_delay * 10);
	closing_wait = new_info->closing_wait == ASYNC_CLOSING_WAIT_NONE ?
			ASYNC_CLOSING_WAIT_NONE :
			msecs_to_jiffies(new_info->closing_wait * 10);


	change_irq  = !(uport->flags & UPF_FIXED_PORT)
		&& new_info->irq != uport->irq;

	/*
	 * Since changing the 'type' of the port changes its resource
	 * allocations, we should treat type changes the same as
	 * IO port changes.
	 */
	change_port = !(uport->flags & UPF_FIXED_PORT)
		&& (new_port != uport->iobase ||
		    (unsigned long)new_info->iomem_base != uport->mapbase ||
		    new_info->hub6 != uport->hub6 ||
		    new_info->io_type != uport->iotype ||
		    new_info->iomem_reg_shift != uport->regshift ||
		    new_info->type != uport->type);

	old_flags = uport->flags;
	new_flags = (__force upf_t)new_info->flags;
	old_custom_divisor = uport->custom_divisor;

	if (!capable(CAP_SYS_ADMIN)) {
		retval = -EPERM;
		if (change_irq || change_port ||
		    (new_info->baud_base != uport->uartclk / 16) ||
		    (close_delay != port->close_delay) ||
		    (closing_wait != port->closing_wait) ||
		    (new_info->xmit_fifo_size &&
		     new_info->xmit_fifo_size != uport->fifosize) ||
		    (((new_flags ^ old_flags) & ~UPF_USR_MASK) != 0))
			goto exit;
		uport->flags = ((uport->flags & ~UPF_USR_MASK) |
			       (new_flags & UPF_USR_MASK));
		uport->custom_divisor = new_info->custom_divisor;
		goto check_and_exit;
	}

	retval = security_locked_down(LOCKDOWN_TIOCSSERIAL);
	if (retval && (change_irq || change_port))
		goto exit;

	/*
	 * Ask the low level driver to verify the settings.
	 */
	if (uport->ops->verify_port)
		retval = uport->ops->verify_port(uport, new_info);

	if ((new_info->irq >= nr_irqs) || (new_info->irq < 0) ||
	    (new_info->baud_base < 9600))
		retval = -EINVAL;

	if (retval)
		goto exit;

	if (change_port || change_irq) {
		retval = -EBUSY;

		/*
		 * Make sure that we are the sole user of this port.
		 */
		if (tty_port_users(port) > 1)
			goto exit;

		/*
		 * We need to shutdown the serial port at the old
		 * port/type/irq combination.
		 */
		uart_shutdown(tty, state);
	}

	if (change_port) {
		unsigned long old_iobase, old_mapbase;
		unsigned int old_type, old_iotype, old_hub6, old_shift;

		old_iobase = uport->iobase;
		old_mapbase = uport->mapbase;
		old_type = uport->type;
		old_hub6 = uport->hub6;
		old_iotype = uport->iotype;
		old_shift = uport->regshift;

		/*
		 * Free and release old regions
		 */
		if (old_type != PORT_UNKNOWN && uport->ops->release_port)
			uport->ops->release_port(uport);

		uport->iobase = new_port;
		uport->type = new_info->type;
		uport->hub6 = new_info->hub6;
		uport->iotype = new_info->io_type;
		uport->regshift = new_info->iomem_reg_shift;
		uport->mapbase = (unsigned long)new_info->iomem_base;

		/*
		 * Claim and map the new regions
		 */
		if (uport->type != PORT_UNKNOWN && uport->ops->request_port) {
			retval = uport->ops->request_port(uport);
		} else {
			/* Always success - Jean II */
			retval = 0;
		}

		/*
		 * If we fail to request resources for the
		 * new port, try to restore the old settings.
		 */
		if (retval) {
			uport->iobase = old_iobase;
			uport->type = old_type;
			uport->hub6 = old_hub6;
			uport->iotype = old_iotype;
			uport->regshift = old_shift;
			uport->mapbase = old_mapbase;

			if (old_type != PORT_UNKNOWN) {
				retval = uport->ops->request_port(uport);
				/*
				 * If we failed to restore the old settings,
				 * we fail like this.
				 */
				if (retval)
					uport->type = PORT_UNKNOWN;

				/*
				 * We failed anyway.
				 */
				retval = -EBUSY;
			}

			/* Added to return the correct error -Ram Gupta */
			goto exit;
		}
	}

	if (change_irq)
		uport->irq      = new_info->irq;
	if (!(uport->flags & UPF_FIXED_PORT))
		uport->uartclk  = new_info->baud_base * 16;
	uport->flags            = (uport->flags & ~UPF_CHANGE_MASK) |
				 (new_flags & UPF_CHANGE_MASK);
	uport->custom_divisor   = new_info->custom_divisor;
	port->close_delay     = close_delay;
	port->closing_wait    = closing_wait;
	if (new_info->xmit_fifo_size)
		uport->fifosize = new_info->xmit_fifo_size;
	port->low_latency = (uport->flags & UPF_LOW_LATENCY) ? 1 : 0;

 check_and_exit:
	retval = 0;
	if (uport->type == PORT_UNKNOWN)
		goto exit;
	if (tty_port_initialized(port)) {
		if (((old_flags ^ uport->flags) & UPF_SPD_MASK) ||
		    old_custom_divisor != uport->custom_divisor) {
			/*
			 * If they're setting up a custom divisor or speed,
			 * instead of clearing it, then bitch about it.
			 */
			if (uport->flags & UPF_SPD_MASK) {
				dev_notice_ratelimited(uport->dev,
				       "%s sets custom speed on %s. This is deprecated.\n",
				      current->comm,
				      tty_name(port->tty));
			}
			uart_change_speed(tty, state, NULL);
		}
	} else {
		retval = uart_startup(tty, state, 1);
<<<<<<< HEAD
=======
		if (retval == 0)
			tty_port_set_initialized(port, true);
>>>>>>> 24b8d41d
		if (retval > 0)
			retval = 0;
	}
 exit:
	return retval;
}

static int uart_set_info_user(struct tty_struct *tty, struct serial_struct *ss)
{
	struct uart_state *state = tty->driver_data;
	struct tty_port *port = &state->port;
	int retval;

	down_write(&tty->termios_rwsem);
	/*
	 * This semaphore protects port->count.  It is also
	 * very useful to prevent opens.  Also, take the
	 * port configuration semaphore to make sure that a
	 * module insertion/removal doesn't change anything
	 * under us.
	 */
	mutex_lock(&port->mutex);
	retval = uart_set_info(tty, port, state, ss);
	mutex_unlock(&port->mutex);
	up_write(&tty->termios_rwsem);
	return retval;
}

/**
 *	uart_get_lsr_info	-	get line status register info
 *	@tty: tty associated with the UART
 *	@state: UART being queried
 *	@value: returned modem value
 */
static int uart_get_lsr_info(struct tty_struct *tty,
			struct uart_state *state, unsigned int __user *value)
{
	struct uart_port *uport = uart_port_check(state);
	unsigned int result;

	result = uport->ops->tx_empty(uport);

	/*
	 * If we're about to load something into the transmit
	 * register, we'll pretend the transmitter isn't empty to
	 * avoid a race condition (depending on when the transmit
	 * interrupt happens).
	 */
	if (uport->x_char ||
	    ((uart_circ_chars_pending(&state->xmit) > 0) &&
	     !uart_tx_stopped(uport)))
		result &= ~TIOCSER_TEMT;

	return put_user(result, value);
}

static int uart_tiocmget(struct tty_struct *tty)
{
	struct uart_state *state = tty->driver_data;
	struct tty_port *port = &state->port;
	struct uart_port *uport;
	int result = -EIO;

	mutex_lock(&port->mutex);
	uport = uart_port_check(state);
	if (!uport)
		goto out;

	if (!tty_io_error(tty)) {
		result = uport->mctrl;
		spin_lock_irq(&uport->lock);
		result |= uport->ops->get_mctrl(uport);
		spin_unlock_irq(&uport->lock);
	}
out:
	mutex_unlock(&port->mutex);
	return result;
}

static int
uart_tiocmset(struct tty_struct *tty, unsigned int set, unsigned int clear)
{
	struct uart_state *state = tty->driver_data;
	struct tty_port *port = &state->port;
	struct uart_port *uport;
	int ret = -EIO;

	mutex_lock(&port->mutex);
	uport = uart_port_check(state);
	if (!uport)
		goto out;

	if (!tty_io_error(tty)) {
		uart_update_mctrl(uport, set, clear);
		ret = 0;
	}
out:
	mutex_unlock(&port->mutex);
	return ret;
}

static int uart_break_ctl(struct tty_struct *tty, int break_state)
{
	struct uart_state *state = tty->driver_data;
	struct tty_port *port = &state->port;
	struct uart_port *uport;
	int ret = -EIO;

	mutex_lock(&port->mutex);
	uport = uart_port_check(state);
	if (!uport)
		goto out;

	if (uport->type != PORT_UNKNOWN && uport->ops->break_ctl)
		uport->ops->break_ctl(uport, break_state);
	ret = 0;
out:
	mutex_unlock(&port->mutex);
	return ret;
}

static int uart_do_autoconfig(struct tty_struct *tty, struct uart_state *state)
{
	struct tty_port *port = &state->port;
	struct uart_port *uport;
	int flags, ret;

	if (!capable(CAP_SYS_ADMIN))
		return -EPERM;

	/*
	 * Take the per-port semaphore.  This prevents count from
	 * changing, and hence any extra opens of the port while
	 * we're auto-configuring.
	 */
	if (mutex_lock_interruptible(&port->mutex))
		return -ERESTARTSYS;

	uport = uart_port_check(state);
	if (!uport) {
		ret = -EIO;
		goto out;
	}

	ret = -EBUSY;
	if (tty_port_users(port) == 1) {
		uart_shutdown(tty, state);

		/*
		 * If we already have a port type configured,
		 * we must release its resources.
		 */
		if (uport->type != PORT_UNKNOWN && uport->ops->release_port)
			uport->ops->release_port(uport);

		flags = UART_CONFIG_TYPE;
		if (uport->flags & UPF_AUTO_IRQ)
			flags |= UART_CONFIG_IRQ;

		/*
		 * This will claim the ports resources if
		 * a port is found.
		 */
		uport->ops->config_port(uport, flags);

		ret = uart_startup(tty, state, 1);
<<<<<<< HEAD
=======
		if (ret == 0)
			tty_port_set_initialized(port, true);
>>>>>>> 24b8d41d
		if (ret > 0)
			ret = 0;
	}
out:
	mutex_unlock(&port->mutex);
	return ret;
}

static void uart_enable_ms(struct uart_port *uport)
{
	/*
	 * Force modem status interrupts on
	 */
	if (uport->ops->enable_ms)
		uport->ops->enable_ms(uport);
}

/*
 * Wait for any of the 4 modem inputs (DCD,RI,DSR,CTS) to change
 * - mask passed in arg for lines of interest
 *   (use |'ed TIOCM_RNG/DSR/CD/CTS for masking)
 * Caller should use TIOCGICOUNT to see which one it was
 *
 * FIXME: This wants extracting into a common all driver implementation
 * of TIOCMWAIT using tty_port.
 */
static int uart_wait_modem_status(struct uart_state *state, unsigned long arg)
{
	struct uart_port *uport;
	struct tty_port *port = &state->port;
	DECLARE_WAITQUEUE(wait, current);
	struct uart_icount cprev, cnow;
	int ret;

	/*
	 * note the counters on entry
	 */
	uport = uart_port_ref(state);
	if (!uport)
		return -EIO;
	spin_lock_irq(&uport->lock);
	memcpy(&cprev, &uport->icount, sizeof(struct uart_icount));
	uart_enable_ms(uport);
	spin_unlock_irq(&uport->lock);

	add_wait_queue(&port->delta_msr_wait, &wait);
	for (;;) {
		spin_lock_irq(&uport->lock);
		memcpy(&cnow, &uport->icount, sizeof(struct uart_icount));
		spin_unlock_irq(&uport->lock);

		set_current_state(TASK_INTERRUPTIBLE);

		if (((arg & TIOCM_RNG) && (cnow.rng != cprev.rng)) ||
		    ((arg & TIOCM_DSR) && (cnow.dsr != cprev.dsr)) ||
		    ((arg & TIOCM_CD)  && (cnow.dcd != cprev.dcd)) ||
		    ((arg & TIOCM_CTS) && (cnow.cts != cprev.cts))) {
			ret = 0;
			break;
		}

		schedule();

		/* see if a signal did it */
		if (signal_pending(current)) {
			ret = -ERESTARTSYS;
			break;
		}

		cprev = cnow;
	}
	__set_current_state(TASK_RUNNING);
	remove_wait_queue(&port->delta_msr_wait, &wait);
	uart_port_deref(uport);

	return ret;
}

/*
 * Get counter of input serial line interrupts (DCD,RI,DSR,CTS)
 * Return: write counters to the user passed counter struct
 * NB: both 1->0 and 0->1 transitions are counted except for
 *     RI where only 0->1 is counted.
 */
static int uart_get_icount(struct tty_struct *tty,
			  struct serial_icounter_struct *icount)
{
	struct uart_state *state = tty->driver_data;
	struct uart_icount cnow;
	struct uart_port *uport;

	uport = uart_port_ref(state);
	if (!uport)
		return -EIO;
	spin_lock_irq(&uport->lock);
	memcpy(&cnow, &uport->icount, sizeof(struct uart_icount));
	spin_unlock_irq(&uport->lock);
	uart_port_deref(uport);

	icount->cts         = cnow.cts;
	icount->dsr         = cnow.dsr;
	icount->rng         = cnow.rng;
	icount->dcd         = cnow.dcd;
	icount->rx          = cnow.rx;
	icount->tx          = cnow.tx;
	icount->frame       = cnow.frame;
	icount->overrun     = cnow.overrun;
	icount->parity      = cnow.parity;
	icount->brk         = cnow.brk;
	icount->buf_overrun = cnow.buf_overrun;

	return 0;
}

static int uart_get_rs485_config(struct uart_port *port,
			 struct serial_rs485 __user *rs485)
{
	unsigned long flags;
	struct serial_rs485 aux;

	spin_lock_irqsave(&port->lock, flags);
	aux = port->rs485;
	spin_unlock_irqrestore(&port->lock, flags);

	if (copy_to_user(rs485, &aux, sizeof(aux)))
		return -EFAULT;

	return 0;
}

static int uart_set_rs485_config(struct uart_port *port,
			 struct serial_rs485 __user *rs485_user)
{
	struct serial_rs485 rs485;
	int ret;
	unsigned long flags;

	if (!port->rs485_config)
		return -ENOIOCTLCMD;

	if (copy_from_user(&rs485, rs485_user, sizeof(*rs485_user)))
		return -EFAULT;

	spin_lock_irqsave(&port->lock, flags);
	ret = port->rs485_config(port, &rs485);
	spin_unlock_irqrestore(&port->lock, flags);
	if (ret)
		return ret;

	if (copy_to_user(rs485_user, &port->rs485, sizeof(port->rs485)))
		return -EFAULT;

	return 0;
}

static int uart_get_iso7816_config(struct uart_port *port,
				   struct serial_iso7816 __user *iso7816)
{
	unsigned long flags;
	struct serial_iso7816 aux;

	if (!port->iso7816_config)
		return -ENOIOCTLCMD;

	spin_lock_irqsave(&port->lock, flags);
	aux = port->iso7816;
	spin_unlock_irqrestore(&port->lock, flags);

	if (copy_to_user(iso7816, &aux, sizeof(aux)))
		return -EFAULT;

	return 0;
}

static int uart_set_iso7816_config(struct uart_port *port,
				   struct serial_iso7816 __user *iso7816_user)
{
	struct serial_iso7816 iso7816;
	int i, ret;
	unsigned long flags;

	if (!port->iso7816_config)
		return -ENOIOCTLCMD;

	if (copy_from_user(&iso7816, iso7816_user, sizeof(*iso7816_user)))
		return -EFAULT;

	/*
	 * There are 5 words reserved for future use. Check that userspace
	 * doesn't put stuff in there to prevent breakages in the future.
	 */
	for (i = 0; i < 5; i++)
		if (iso7816.reserved[i])
			return -EINVAL;

	spin_lock_irqsave(&port->lock, flags);
	ret = port->iso7816_config(port, &iso7816);
	spin_unlock_irqrestore(&port->lock, flags);
	if (ret)
		return ret;

	if (copy_to_user(iso7816_user, &port->iso7816, sizeof(port->iso7816)))
		return -EFAULT;

	return 0;
}

/*
 * Called via sys_ioctl.  We can use spin_lock_irq() here.
 */
static int
uart_ioctl(struct tty_struct *tty, unsigned int cmd, unsigned long arg)
{
	struct uart_state *state = tty->driver_data;
	struct tty_port *port = &state->port;
	struct uart_port *uport;
	void __user *uarg = (void __user *)arg;
	int ret = -ENOIOCTLCMD;


	/*
	 * These ioctls don't rely on the hardware to be present.
	 */
	switch (cmd) {
	case TIOCSERCONFIG:
		down_write(&tty->termios_rwsem);
		ret = uart_do_autoconfig(tty, state);
		up_write(&tty->termios_rwsem);
		break;
	}

	if (ret != -ENOIOCTLCMD)
		goto out;

	if (tty_io_error(tty)) {
		ret = -EIO;
		goto out;
	}

	/*
	 * The following should only be used when hardware is present.
	 */
	switch (cmd) {
	case TIOCMIWAIT:
		ret = uart_wait_modem_status(state, arg);
		break;
	}

	if (ret != -ENOIOCTLCMD)
		goto out;

	mutex_lock(&port->mutex);
	uport = uart_port_check(state);

	if (!uport || tty_io_error(tty)) {
		ret = -EIO;
		goto out_up;
	}

	/*
	 * All these rely on hardware being present and need to be
	 * protected against the tty being hung up.
	 */

	switch (cmd) {
	case TIOCSERGETLSR: /* Get line status register */
		ret = uart_get_lsr_info(tty, state, uarg);
		break;

	case TIOCGRS485:
		ret = uart_get_rs485_config(uport, uarg);
		break;

	case TIOCSRS485:
		ret = uart_set_rs485_config(uport, uarg);
<<<<<<< HEAD
=======
		break;

	case TIOCSISO7816:
		ret = uart_set_iso7816_config(state->uart_port, uarg);
		break;

	case TIOCGISO7816:
		ret = uart_get_iso7816_config(state->uart_port, uarg);
>>>>>>> 24b8d41d
		break;
	default:
		if (uport->ops->ioctl)
			ret = uport->ops->ioctl(uport, cmd, arg);
		break;
	}
out_up:
	mutex_unlock(&port->mutex);
out:
	return ret;
}

static void uart_set_ldisc(struct tty_struct *tty)
{
	struct uart_state *state = tty->driver_data;
	struct uart_port *uport;

	mutex_lock(&state->port.mutex);
	uport = uart_port_check(state);
	if (uport && uport->ops->set_ldisc)
		uport->ops->set_ldisc(uport, &tty->termios);
	mutex_unlock(&state->port.mutex);
}

static void uart_set_termios(struct tty_struct *tty,
						struct ktermios *old_termios)
{
	struct uart_state *state = tty->driver_data;
	struct uart_port *uport;
	unsigned int cflag = tty->termios.c_cflag;
	unsigned int iflag_mask = IGNBRK|BRKINT|IGNPAR|PARMRK|INPCK;
	bool sw_changed = false;

	mutex_lock(&state->port.mutex);
	uport = uart_port_check(state);
	if (!uport)
		goto out;

	/*
	 * Drivers doing software flow control also need to know
	 * about changes to these input settings.
	 */
	if (uport->flags & UPF_SOFT_FLOW) {
		iflag_mask |= IXANY|IXON|IXOFF;
		sw_changed =
		   tty->termios.c_cc[VSTART] != old_termios->c_cc[VSTART] ||
		   tty->termios.c_cc[VSTOP] != old_termios->c_cc[VSTOP];
	}

	/*
	 * These are the bits that are used to setup various
	 * flags in the low level driver. We can ignore the Bfoo
	 * bits in c_cflag; c_[io]speed will always be set
	 * appropriately by set_termios() in tty_ioctl.c
	 */
	if ((cflag ^ old_termios->c_cflag) == 0 &&
	    tty->termios.c_ospeed == old_termios->c_ospeed &&
	    tty->termios.c_ispeed == old_termios->c_ispeed &&
	    ((tty->termios.c_iflag ^ old_termios->c_iflag) & iflag_mask) == 0 &&
	    !sw_changed) {
		goto out;
	}

	uart_change_speed(tty, state, old_termios);
<<<<<<< HEAD
	/* reload cflag from termios; port driver may have overriden flags */
=======
	/* reload cflag from termios; port driver may have overridden flags */
>>>>>>> 24b8d41d
	cflag = tty->termios.c_cflag;

	/* Handle transition to B0 status */
	if ((old_termios->c_cflag & CBAUD) && !(cflag & CBAUD))
		uart_clear_mctrl(uport, TIOCM_RTS | TIOCM_DTR);
	/* Handle transition away from B0 status */
	else if (!(old_termios->c_cflag & CBAUD) && (cflag & CBAUD)) {
		unsigned int mask = TIOCM_DTR;
<<<<<<< HEAD
=======

>>>>>>> 24b8d41d
		if (!(cflag & CRTSCTS) || !tty_throttled(tty))
			mask |= TIOCM_RTS;
		uart_set_mctrl(uport, mask);
	}
out:
	mutex_unlock(&state->port.mutex);
}

/*
 * Calls to uart_close() are serialised via the tty_lock in
 *   drivers/tty/tty_io.c:tty_release()
 *   drivers/tty/tty_io.c:do_tty_hangup()
 */
static void uart_close(struct tty_struct *tty, struct file *filp)
{
	struct uart_state *state = tty->driver_data;
<<<<<<< HEAD
	struct tty_port *port;
=======
>>>>>>> 24b8d41d

	if (!state) {
		struct uart_driver *drv = tty->driver->driver_state;
		struct tty_port *port;

		state = drv->state + tty->index;
		port = &state->port;
		spin_lock_irq(&port->lock);
		--port->count;
		spin_unlock_irq(&port->lock);
		return;
	}

<<<<<<< HEAD
	port = &state->port;
=======
>>>>>>> 24b8d41d
	pr_debug("uart_close(%d) called\n", tty->index);

	tty_port_close(tty->port, tty, filp);
}

static void uart_tty_port_shutdown(struct tty_port *port)
{
	struct uart_state *state = container_of(port, struct uart_state, port);
	struct uart_port *uport = uart_port_check(state);

	/*
	 * At this point, we stop accepting input.  To do this, we
	 * disable the receive line status interrupts.
	 */
	if (WARN(!uport, "detached port still initialized!\n"))
		return;

	spin_lock_irq(&uport->lock);
	uport->ops->stop_rx(uport);
	spin_unlock_irq(&uport->lock);

	uart_port_shutdown(port);

	/*
	 * It's possible for shutdown to be called after suspend if we get
	 * a DCD drop (hangup) at just the right time.  Clear suspended bit so
	 * we don't try to resume a port that has been shutdown.
	 */
	tty_port_set_suspended(port, 0);

	uart_change_pm(state, UART_PM_STATE_OFF);

}

static void uart_wait_until_sent(struct tty_struct *tty, int timeout)
{
	struct uart_state *state = tty->driver_data;
	struct uart_port *port;
	unsigned long char_time, expire;

	port = uart_port_ref(state);
<<<<<<< HEAD
	if (!port || port->type == PORT_UNKNOWN || port->fifosize == 0) {
		uart_port_deref(port);
=======
	if (!port)
>>>>>>> 24b8d41d
		return;
	}

	if (port->type == PORT_UNKNOWN || port->fifosize == 0) {
		uart_port_deref(port);
		return;
	}

	/*
	 * Set the check interval to be 1/5 of the estimated time to
	 * send a single character, and make it at least 1.  The check
	 * interval should also be less than the timeout.
	 *
	 * Note: we have to use pretty tight timings here to satisfy
	 * the NIST-PCTS.
	 */
	char_time = (port->timeout - HZ/50) / port->fifosize;
	char_time = char_time / 5;
	if (char_time == 0)
		char_time = 1;
	if (timeout && timeout < char_time)
		char_time = timeout;

	/*
	 * If the transmitter hasn't cleared in twice the approximate
	 * amount of time to send the entire FIFO, it probably won't
	 * ever clear.  This assumes the UART isn't doing flow
	 * control, which is currently the case.  Hence, if it ever
	 * takes longer than port->timeout, this is probably due to a
	 * UART bug of some kind.  So, we clamp the timeout parameter at
	 * 2*port->timeout.
	 */
	if (timeout == 0 || timeout > 2 * port->timeout)
		timeout = 2 * port->timeout;

	expire = jiffies + timeout;

	pr_debug("uart_wait_until_sent(%d), jiffies=%lu, expire=%lu...\n",
		port->line, jiffies, expire);

	/*
	 * Check whether the transmitter is empty every 'char_time'.
	 * 'timeout' / 'expire' give us the maximum amount of time
	 * we wait.
	 */
	while (!port->ops->tx_empty(port)) {
		msleep_interruptible(jiffies_to_msecs(char_time));
		if (signal_pending(current))
			break;
		if (time_after(jiffies, expire))
			break;
	}
	uart_port_deref(port);
}

/*
 * Calls to uart_hangup() are serialised by the tty_lock in
 *   drivers/tty/tty_io.c:do_tty_hangup()
 * This runs from a workqueue and can sleep for a _short_ time only.
 */
static void uart_hangup(struct tty_struct *tty)
{
	struct uart_state *state = tty->driver_data;
	struct tty_port *port = &state->port;
	struct uart_port *uport;
	unsigned long flags;

	pr_debug("uart_hangup(%d)\n", tty->index);

	mutex_lock(&port->mutex);
	uport = uart_port_check(state);
	WARN(!uport, "hangup of detached port!\n");

	if (tty_port_active(port)) {
		uart_flush_buffer(tty);
		uart_shutdown(tty, state);
		spin_lock_irqsave(&port->lock, flags);
		port->count = 0;
		spin_unlock_irqrestore(&port->lock, flags);
		tty_port_set_active(port, 0);
		tty_port_tty_set(port, NULL);
		if (uport && !uart_console(uport))
			uart_change_pm(state, UART_PM_STATE_OFF);
		wake_up_interruptible(&port->open_wait);
		wake_up_interruptible(&port->delta_msr_wait);
	}
	mutex_unlock(&port->mutex);
}

/* uport == NULL if uart_port has already been removed */
static void uart_port_shutdown(struct tty_port *port)
{
	struct uart_state *state = container_of(port, struct uart_state, port);
	struct uart_port *uport = uart_port_check(state);

	/*
	 * clear delta_msr_wait queue to avoid mem leaks: we may free
	 * the irq here so the queue might never be woken up.  Note
	 * that we won't end up waiting on delta_msr_wait again since
	 * any outstanding file descriptors should be pointing at
	 * hung_up_tty_fops now.
	 */
	wake_up_interruptible(&port->delta_msr_wait);

	/*
	 * Free the IRQ and disable the port.
	 */
	if (uport)
		uport->ops->shutdown(uport);

	/*
	 * Ensure that the IRQ handler isn't running on another CPU.
	 */
	if (uport)
		synchronize_irq(uport->irq);
}

static int uart_carrier_raised(struct tty_port *port)
{
	struct uart_state *state = container_of(port, struct uart_state, port);
	struct uart_port *uport;
	int mctrl;

	uport = uart_port_ref(state);
	/*
	 * Should never observe uport == NULL since checks for hangup should
	 * abort the tty_port_block_til_ready() loop before checking for carrier
	 * raised -- but report carrier raised if it does anyway so open will
	 * continue and not sleep
	 */
	if (WARN_ON(!uport))
		return 1;
	spin_lock_irq(&uport->lock);
	uart_enable_ms(uport);
	mctrl = uport->ops->get_mctrl(uport);
	spin_unlock_irq(&uport->lock);
	uart_port_deref(uport);
	if (mctrl & TIOCM_CAR)
		return 1;
	return 0;
}

static void uart_dtr_rts(struct tty_port *port, int raise)
{
	struct uart_state *state = container_of(port, struct uart_state, port);
	struct uart_port *uport;
<<<<<<< HEAD

	uport = uart_port_ref(state);
	if (!uport)
		return;

	if (onoff)
		uart_set_mctrl(uport, TIOCM_DTR | TIOCM_RTS);
	else
		uart_clear_mctrl(uport, TIOCM_DTR | TIOCM_RTS);

	uart_port_deref(uport);
=======

	uport = uart_port_ref(state);
	if (!uport)
		return;
	uart_port_dtr_rts(uport, raise);
	uart_port_deref(uport);
}

static int uart_install(struct tty_driver *driver, struct tty_struct *tty)
{
	struct uart_driver *drv = driver->driver_state;
	struct uart_state *state = drv->state + tty->index;

	tty->driver_data = state;

	return tty_standard_install(driver, tty);
>>>>>>> 24b8d41d
}

/*
 * Calls to uart_open are serialised by the tty_lock in
 *   drivers/tty/tty_io.c:tty_open()
 * Note that if this fails, then uart_close() _will_ be called.
 *
 * In time, we want to scrap the "opening nonpresent ports"
 * behaviour and implement an alternative way for setserial
 * to set base addresses/ports/types.  This will allow us to
 * get rid of a certain amount of extra tests.
 */
static int uart_open(struct tty_struct *tty, struct file *filp)
{
<<<<<<< HEAD
	struct uart_driver *drv = tty->driver->driver_state;
	int retval, line = tty->index;
	struct uart_state *state = drv->state + line;

	tty->driver_data = state;

=======
	struct uart_state *state = tty->driver_data;
	int retval;

>>>>>>> 24b8d41d
	retval = tty_port_open(&state->port, tty, filp);
	if (retval > 0)
		retval = 0;

	return retval;
}

static int uart_port_activate(struct tty_port *port, struct tty_struct *tty)
{
	struct uart_state *state = container_of(port, struct uart_state, port);
	struct uart_port *uport;
<<<<<<< HEAD
=======
	int ret;
>>>>>>> 24b8d41d

	uport = uart_port_check(state);
	if (!uport || uport->flags & UPF_DEAD)
		return -ENXIO;

	port->low_latency = (uport->flags & UPF_LOW_LATENCY) ? 1 : 0;

	/*
	 * Start up the serial port.
	 */
<<<<<<< HEAD
	return uart_startup(tty, state, 0);
=======
	ret = uart_startup(tty, state, 0);
	if (ret > 0)
		tty_port_set_active(port, 1);

	return ret;
>>>>>>> 24b8d41d
}

static const char *uart_type(struct uart_port *port)
{
	const char *str = NULL;

	if (port->ops->type)
		str = port->ops->type(port);

	if (!str)
		str = "unknown";

	return str;
}

#ifdef CONFIG_PROC_FS

static void uart_line_info(struct seq_file *m, struct uart_driver *drv, int i)
{
	struct uart_state *state = drv->state + i;
	struct tty_port *port = &state->port;
	enum uart_pm_state pm_state;
	struct uart_port *uport;
	char stat_buf[32];
	unsigned int status;
	int mmio;

	mutex_lock(&port->mutex);
	uport = uart_port_check(state);
	if (!uport)
		goto out;

	mmio = uport->iotype >= UPIO_MEM;
	seq_printf(m, "%d: uart:%s %s%08llX irq:%d",
			uport->line, uart_type(uport),
			mmio ? "mmio:0x" : "port:",
			mmio ? (unsigned long long)uport->mapbase
			     : (unsigned long long)uport->iobase,
			uport->irq);

	if (uport->type == PORT_UNKNOWN) {
		seq_putc(m, '\n');
		goto out;
	}

	if (capable(CAP_SYS_ADMIN)) {
		pm_state = state->pm_state;
		if (pm_state != UART_PM_STATE_ON)
			uart_change_pm(state, UART_PM_STATE_ON);
		spin_lock_irq(&uport->lock);
		status = uport->ops->get_mctrl(uport);
		spin_unlock_irq(&uport->lock);
		if (pm_state != UART_PM_STATE_ON)
			uart_change_pm(state, pm_state);

		seq_printf(m, " tx:%d rx:%d",
				uport->icount.tx, uport->icount.rx);
		if (uport->icount.frame)
			seq_printf(m, " fe:%d",	uport->icount.frame);
		if (uport->icount.parity)
			seq_printf(m, " pe:%d",	uport->icount.parity);
		if (uport->icount.brk)
			seq_printf(m, " brk:%d", uport->icount.brk);
		if (uport->icount.overrun)
			seq_printf(m, " oe:%d", uport->icount.overrun);
		if (uport->icount.buf_overrun)
			seq_printf(m, " bo:%d", uport->icount.buf_overrun);

#define INFOBIT(bit, str) \
	if (uport->mctrl & (bit)) \
		strncat(stat_buf, (str), sizeof(stat_buf) - \
			strlen(stat_buf) - 2)
#define STATBIT(bit, str) \
	if (status & (bit)) \
		strncat(stat_buf, (str), sizeof(stat_buf) - \
		       strlen(stat_buf) - 2)

		stat_buf[0] = '\0';
		stat_buf[1] = '\0';
		INFOBIT(TIOCM_RTS, "|RTS");
		STATBIT(TIOCM_CTS, "|CTS");
		INFOBIT(TIOCM_DTR, "|DTR");
		STATBIT(TIOCM_DSR, "|DSR");
		STATBIT(TIOCM_CAR, "|CD");
		STATBIT(TIOCM_RNG, "|RI");
		if (stat_buf[0])
			stat_buf[0] = ' ';

		seq_puts(m, stat_buf);
	}
	seq_putc(m, '\n');
#undef STATBIT
#undef INFOBIT
out:
	mutex_unlock(&port->mutex);
}

static int uart_proc_show(struct seq_file *m, void *v)
{
	struct tty_driver *ttydrv = m->private;
	struct uart_driver *drv = ttydrv->driver_state;
	int i;

	seq_printf(m, "serinfo:1.0 driver%s%s revision:%s\n", "", "", "");
	for (i = 0; i < drv->nr; i++)
		uart_line_info(m, drv, i);
	return 0;
}
#endif

static inline bool uart_console_enabled(struct uart_port *port)
{
	return uart_console(port) && (port->cons->flags & CON_ENABLED);
}

static void uart_port_spin_lock_init(struct uart_port *port)
{
	spin_lock_init(&port->lock);
	lockdep_set_class(&port->lock, &port_lock_key);
}

#if defined(CONFIG_SERIAL_CORE_CONSOLE) || defined(CONFIG_CONSOLE_POLL)
/**
 *	uart_console_write - write a console message to a serial port
 *	@port: the port to write the message
 *	@s: array of characters
 *	@count: number of characters in string to write
 *	@putchar: function to write character to port
 */
void uart_console_write(struct uart_port *port, const char *s,
			unsigned int count,
			void (*putchar)(struct uart_port *, int))
{
	unsigned int i;

	for (i = 0; i < count; i++, s++) {
		if (*s == '\n')
			putchar(port, '\r');
		putchar(port, *s);
	}
}
EXPORT_SYMBOL_GPL(uart_console_write);

/*
 *	Check whether an invalid uart number has been specified, and
 *	if so, search for the first available port that does have
 *	console support.
 */
struct uart_port * __init
uart_get_console(struct uart_port *ports, int nr, struct console *co)
{
	int idx = co->index;

	if (idx < 0 || idx >= nr || (ports[idx].iobase == 0 &&
				     ports[idx].membase == NULL))
		for (idx = 0; idx < nr; idx++)
			if (ports[idx].iobase != 0 ||
			    ports[idx].membase != NULL)
				break;

	co->index = idx;

	return ports + idx;
}

/**
 *	uart_parse_earlycon - Parse earlycon options
 *	@p:	  ptr to 2nd field (ie., just beyond '<name>,')
 *	@iotype:  ptr for decoded iotype (out)
 *	@addr:    ptr for decoded mapbase/iobase (out)
 *	@options: ptr for <options> field; NULL if not present (out)
 *
 *	Decodes earlycon kernel command line parameters of the form
 *	   earlycon=<name>,io|mmio|mmio16|mmio32|mmio32be|mmio32native,<addr>,<options>
 *	   console=<name>,io|mmio|mmio16|mmio32|mmio32be|mmio32native,<addr>,<options>
 *
 *	The optional form
 *
 *	   earlycon=<name>,0x<addr>,<options>
 *	   console=<name>,0x<addr>,<options>
 *
 *	is also accepted; the returned @iotype will be UPIO_MEM.
 *
 *	Returns 0 on success or -EINVAL on failure
 */
int uart_parse_earlycon(char *p, unsigned char *iotype, resource_size_t *addr,
			char **options)
{
	if (strncmp(p, "mmio,", 5) == 0) {
		*iotype = UPIO_MEM;
		p += 5;
	} else if (strncmp(p, "mmio16,", 7) == 0) {
		*iotype = UPIO_MEM16;
		p += 7;
	} else if (strncmp(p, "mmio32,", 7) == 0) {
		*iotype = UPIO_MEM32;
		p += 7;
	} else if (strncmp(p, "mmio32be,", 9) == 0) {
		*iotype = UPIO_MEM32BE;
		p += 9;
	} else if (strncmp(p, "mmio32native,", 13) == 0) {
		*iotype = IS_ENABLED(CONFIG_CPU_BIG_ENDIAN) ?
			UPIO_MEM32BE : UPIO_MEM32;
		p += 13;
	} else if (strncmp(p, "io,", 3) == 0) {
		*iotype = UPIO_PORT;
		p += 3;
	} else if (strncmp(p, "0x", 2) == 0) {
		*iotype = UPIO_MEM;
	} else {
		return -EINVAL;
	}

	/*
	 * Before you replace it with kstrtoull(), think about options separator
	 * (',') it will not tolerate
	 */
	*addr = simple_strtoull(p, NULL, 0);
	p = strchr(p, ',');
	if (p)
		p++;

	*options = p;
	return 0;
}
EXPORT_SYMBOL_GPL(uart_parse_earlycon);

/**
 *	uart_parse_options - Parse serial port baud/parity/bits/flow control.
 *	@options: pointer to option string
 *	@baud: pointer to an 'int' variable for the baud rate.
 *	@parity: pointer to an 'int' variable for the parity.
 *	@bits: pointer to an 'int' variable for the number of data bits.
 *	@flow: pointer to an 'int' variable for the flow control character.
 *
 *	uart_parse_options decodes a string containing the serial console
 *	options.  The format of the string is <baud><parity><bits><flow>,
 *	eg: 115200n8r
 */
void
uart_parse_options(const char *options, int *baud, int *parity,
		   int *bits, int *flow)
{
	const char *s = options;

	*baud = simple_strtoul(s, NULL, 10);
	while (*s >= '0' && *s <= '9')
		s++;
	if (*s)
		*parity = *s++;
	if (*s)
		*bits = *s++ - '0';
	if (*s)
		*flow = *s;
}
EXPORT_SYMBOL_GPL(uart_parse_options);

/**
 *	uart_set_options - setup the serial console parameters
 *	@port: pointer to the serial ports uart_port structure
 *	@co: console pointer
 *	@baud: baud rate
 *	@parity: parity character - 'n' (none), 'o' (odd), 'e' (even)
 *	@bits: number of data bits
 *	@flow: flow control character - 'r' (rts)
 */
int
uart_set_options(struct uart_port *port, struct console *co,
		 int baud, int parity, int bits, int flow)
{
	struct ktermios termios;
	static struct ktermios dummy;

	/*
	 * Ensure that the serial-console lock is initialised early.
	 *
	 * Note that the console-enabled check is needed because of kgdboc,
	 * which can end up calling uart_set_options() for an already enabled
	 * console via tty_find_polling_driver() and uart_poll_init().
	 */
	if (!uart_console_enabled(port) && !port->console_reinit)
		uart_port_spin_lock_init(port);

	memset(&termios, 0, sizeof(struct ktermios));

	termios.c_cflag |= CREAD | HUPCL | CLOCAL;
	tty_termios_encode_baud_rate(&termios, baud, baud);

	if (bits == 7)
		termios.c_cflag |= CS7;
	else
		termios.c_cflag |= CS8;

	switch (parity) {
	case 'o': case 'O':
		termios.c_cflag |= PARODD;
		fallthrough;
	case 'e': case 'E':
		termios.c_cflag |= PARENB;
		break;
	}

	if (flow == 'r')
		termios.c_cflag |= CRTSCTS;

	/*
	 * some uarts on other side don't support no flow control.
	 * So we set * DTR in host uart to make them happy
	 */
	port->mctrl |= TIOCM_DTR;

	port->ops->set_termios(port, &termios, &dummy);
	/*
	 * Allow the setting of the UART parameters with a NULL console
	 * too:
	 */
	if (co)
		co->cflag = termios.c_cflag;

	return 0;
}
EXPORT_SYMBOL_GPL(uart_set_options);
#endif /* CONFIG_SERIAL_CORE_CONSOLE */

/**
 * uart_change_pm - set power state of the port
 *
 * @state: port descriptor
 * @pm_state: new state
 *
 * Locking: port->mutex has to be held
 */
static void uart_change_pm(struct uart_state *state,
			   enum uart_pm_state pm_state)
{
	struct uart_port *port = uart_port_check(state);

	if (state->pm_state != pm_state) {
		if (port && port->ops->pm)
			port->ops->pm(port, pm_state, state->pm_state);
		state->pm_state = pm_state;
	}
}

struct uart_match {
	struct uart_port *port;
	struct uart_driver *driver;
};

static int serial_match_port(struct device *dev, void *data)
{
	struct uart_match *match = data;
	struct tty_driver *tty_drv = match->driver->tty_driver;
	dev_t devt = MKDEV(tty_drv->major, tty_drv->minor_start) +
		match->port->line;

	return dev->devt == devt; /* Actually, only one tty per port */
}

int uart_suspend_port(struct uart_driver *drv, struct uart_port *uport)
{
	struct uart_state *state = drv->state + uport->line;
	struct tty_port *port = &state->port;
	struct device *tty_dev;
	struct uart_match match = {uport, drv};

	mutex_lock(&port->mutex);

	tty_dev = device_find_child(uport->dev, &match, serial_match_port);
	if (tty_dev && device_may_wakeup(tty_dev)) {
		enable_irq_wake(uport->irq);
		put_device(tty_dev);
		mutex_unlock(&port->mutex);
		return 0;
	}
	put_device(tty_dev);

	/* Nothing to do if the console is not suspending */
	if (!console_suspend_enabled && uart_console(uport))
		goto unlock;

	uport->suspended = 1;

	if (tty_port_initialized(port)) {
		const struct uart_ops *ops = uport->ops;
		int tries;

		tty_port_set_suspended(port, 1);
		tty_port_set_initialized(port, 0);

		spin_lock_irq(&uport->lock);
		ops->stop_tx(uport);
		ops->set_mctrl(uport, 0);
		ops->stop_rx(uport);
		spin_unlock_irq(&uport->lock);

		/*
		 * Wait for the transmitter to empty.
		 */
		for (tries = 3; !ops->tx_empty(uport) && tries; tries--)
			msleep(10);
		if (!tries)
			dev_err(uport->dev, "%s: Unable to drain transmitter\n",
				uport->name);

		ops->shutdown(uport);
	}

	/*
	 * Disable the console device before suspending.
	 */
	if (uart_console(uport))
		console_stop(uport->cons);

	uart_change_pm(state, UART_PM_STATE_OFF);
unlock:
	mutex_unlock(&port->mutex);

	return 0;
}

int uart_resume_port(struct uart_driver *drv, struct uart_port *uport)
{
	struct uart_state *state = drv->state + uport->line;
	struct tty_port *port = &state->port;
	struct device *tty_dev;
	struct uart_match match = {uport, drv};
	struct ktermios termios;

	mutex_lock(&port->mutex);

	tty_dev = device_find_child(uport->dev, &match, serial_match_port);
	if (!uport->suspended && device_may_wakeup(tty_dev)) {
		if (irqd_is_wakeup_set(irq_get_irq_data((uport->irq))))
			disable_irq_wake(uport->irq);
		put_device(tty_dev);
		mutex_unlock(&port->mutex);
		return 0;
	}
	put_device(tty_dev);
	uport->suspended = 0;

	/*
	 * Re-enable the console device after suspending.
	 */
	if (uart_console(uport)) {
		/*
		 * First try to use the console cflag setting.
		 */
		memset(&termios, 0, sizeof(struct ktermios));
		termios.c_cflag = uport->cons->cflag;

		/*
		 * If that's unset, use the tty termios setting.
		 */
		if (port->tty && termios.c_cflag == 0)
			termios = port->tty->termios;

		if (console_suspend_enabled)
			uart_change_pm(state, UART_PM_STATE_ON);
		uport->ops->set_termios(uport, &termios, NULL);
		if (console_suspend_enabled)
			console_start(uport->cons);
	}

	if (tty_port_suspended(port)) {
		const struct uart_ops *ops = uport->ops;
		int ret;

		uart_change_pm(state, UART_PM_STATE_ON);
		spin_lock_irq(&uport->lock);
		ops->set_mctrl(uport, 0);
		spin_unlock_irq(&uport->lock);
		if (console_suspend_enabled || !uart_console(uport)) {
			/* Protected by port mutex for now */
			struct tty_struct *tty = port->tty;

			ret = ops->startup(uport);
			if (ret == 0) {
				if (tty)
					uart_change_speed(tty, state, NULL);
				spin_lock_irq(&uport->lock);
				ops->set_mctrl(uport, uport->mctrl);
				ops->start_tx(uport);
				spin_unlock_irq(&uport->lock);
				tty_port_set_initialized(port, 1);
			} else {
				/*
				 * Failed to resume - maybe hardware went away?
				 * Clear the "initialized" flag so we won't try
				 * to call the low level drivers shutdown method.
				 */
				uart_shutdown(tty, state);
			}
		}

		tty_port_set_suspended(port, 0);
	}

	mutex_unlock(&port->mutex);

	return 0;
}

static inline void
uart_report_port(struct uart_driver *drv, struct uart_port *port)
{
	char address[64];

	switch (port->iotype) {
	case UPIO_PORT:
		snprintf(address, sizeof(address), "I/O 0x%lx", port->iobase);
		break;
	case UPIO_HUB6:
		snprintf(address, sizeof(address),
			 "I/O 0x%lx offset 0x%x", port->iobase, port->hub6);
		break;
	case UPIO_MEM:
	case UPIO_MEM16:
	case UPIO_MEM32:
	case UPIO_MEM32BE:
	case UPIO_AU:
	case UPIO_TSI:
		snprintf(address, sizeof(address),
			 "MMIO 0x%llx", (unsigned long long)port->mapbase);
		break;
	default:
		strlcpy(address, "*unknown*", sizeof(address));
		break;
	}

	pr_info("%s%s%s at %s (irq = %d, base_baud = %d) is a %s\n",
	       port->dev ? dev_name(port->dev) : "",
	       port->dev ? ": " : "",
	       port->name,
	       address, port->irq, port->uartclk / 16, uart_type(port));
}

static void
uart_configure_port(struct uart_driver *drv, struct uart_state *state,
		    struct uart_port *port)
{
	unsigned int flags;

	/*
	 * If there isn't a port here, don't do anything further.
	 */
	if (!port->iobase && !port->mapbase && !port->membase)
		return;

	/*
	 * Now do the auto configuration stuff.  Note that config_port
	 * is expected to claim the resources and map the port for us.
	 */
	flags = 0;
	if (port->flags & UPF_AUTO_IRQ)
		flags |= UART_CONFIG_IRQ;
	if (port->flags & UPF_BOOT_AUTOCONF) {
		if (!(port->flags & UPF_FIXED_TYPE)) {
			port->type = PORT_UNKNOWN;
			flags |= UART_CONFIG_TYPE;
		}
		port->ops->config_port(port, flags);
	}

	if (port->type != PORT_UNKNOWN) {
		unsigned long flags;

		uart_report_port(drv, port);

		/* Power up port for set_mctrl() */
		uart_change_pm(state, UART_PM_STATE_ON);

		/*
		 * Ensure that the modem control lines are de-activated.
		 * keep the DTR setting that is set in uart_set_options()
		 * We probably don't need a spinlock around this, but
		 */
		spin_lock_irqsave(&port->lock, flags);
		port->ops->set_mctrl(port, port->mctrl & TIOCM_DTR);
		spin_unlock_irqrestore(&port->lock, flags);

		/*
		 * If this driver supports console, and it hasn't been
		 * successfully registered yet, try to re-register it.
		 * It may be that the port was not available.
		 */
		if (port->cons && !(port->cons->flags & CON_ENABLED))
			register_console(port->cons);

		/*
		 * Power down all ports by default, except the
		 * console if we have one.
		 */
		if (!uart_console(port))
			uart_change_pm(state, UART_PM_STATE_OFF);
	}
}

#ifdef CONFIG_CONSOLE_POLL

static int uart_poll_init(struct tty_driver *driver, int line, char *options)
{
	struct uart_driver *drv = driver->driver_state;
	struct uart_state *state = drv->state + line;
	struct tty_port *tport;
	struct uart_port *port;
	int baud = 9600;
	int bits = 8;
	int parity = 'n';
	int flow = 'n';
	int ret = 0;

<<<<<<< HEAD
	if (!state)
		return -1;

	tport = &state->port;
	mutex_lock(&tport->mutex);

	port = uart_port_check(state);
	if (!port || !(port->ops->poll_get_char && port->ops->poll_put_char)) {
		ret = -1;
		goto out;
	}

=======
	tport = &state->port;
	mutex_lock(&tport->mutex);

	port = uart_port_check(state);
	if (!port || !(port->ops->poll_get_char && port->ops->poll_put_char)) {
		ret = -1;
		goto out;
	}

>>>>>>> 24b8d41d
	if (port->ops->poll_init) {
		/*
		 * We don't set initialized as we only initialized the hw,
		 * e.g. state->xmit is still uninitialized.
		 */
		if (!tty_port_initialized(tport))
			ret = port->ops->poll_init(port);
	}

	if (!ret && options) {
		uart_parse_options(options, &baud, &parity, &bits, &flow);
		ret = uart_set_options(port, NULL, baud, parity, bits, flow);
	}
out:
	mutex_unlock(&tport->mutex);
	return ret;
}

static int uart_poll_get_char(struct tty_driver *driver, int line)
{
	struct uart_driver *drv = driver->driver_state;
	struct uart_state *state = drv->state + line;
	struct uart_port *port;
	int ret = -1;

<<<<<<< HEAD
	if (state) {
		port = uart_port_ref(state);
		if (port)
			ret = port->ops->poll_get_char(port);
		uart_port_deref(port);
	}
=======
	port = uart_port_ref(state);
	if (port) {
		ret = port->ops->poll_get_char(port);
		uart_port_deref(port);
	}

>>>>>>> 24b8d41d
	return ret;
}

static void uart_poll_put_char(struct tty_driver *driver, int line, char ch)
{
	struct uart_driver *drv = driver->driver_state;
	struct uart_state *state = drv->state + line;
	struct uart_port *port;

<<<<<<< HEAD
	if (!state)
		return;

	port = uart_port_ref(state);
	if (!port)
		return;

=======
	port = uart_port_ref(state);
	if (!port)
		return;

>>>>>>> 24b8d41d
	if (ch == '\n')
		port->ops->poll_put_char(port, '\r');
	port->ops->poll_put_char(port, ch);
	uart_port_deref(port);
}
#endif

static const struct tty_operations uart_ops = {
	.install	= uart_install,
	.open		= uart_open,
	.close		= uart_close,
	.write		= uart_write,
	.put_char	= uart_put_char,
	.flush_chars	= uart_flush_chars,
	.write_room	= uart_write_room,
	.chars_in_buffer= uart_chars_in_buffer,
	.flush_buffer	= uart_flush_buffer,
	.ioctl		= uart_ioctl,
	.throttle	= uart_throttle,
	.unthrottle	= uart_unthrottle,
	.send_xchar	= uart_send_xchar,
	.set_termios	= uart_set_termios,
	.set_ldisc	= uart_set_ldisc,
	.stop		= uart_stop,
	.start		= uart_start,
	.hangup		= uart_hangup,
	.break_ctl	= uart_break_ctl,
	.wait_until_sent= uart_wait_until_sent,
#ifdef CONFIG_PROC_FS
	.proc_show	= uart_proc_show,
#endif
	.tiocmget	= uart_tiocmget,
	.tiocmset	= uart_tiocmset,
	.set_serial	= uart_set_info_user,
	.get_serial	= uart_get_info_user,
	.get_icount	= uart_get_icount,
#ifdef CONFIG_CONSOLE_POLL
	.poll_init	= uart_poll_init,
	.poll_get_char	= uart_poll_get_char,
	.poll_put_char	= uart_poll_put_char,
#endif
};

static const struct tty_port_operations uart_port_ops = {
	.carrier_raised = uart_carrier_raised,
	.dtr_rts	= uart_dtr_rts,
	.activate	= uart_port_activate,
	.shutdown	= uart_tty_port_shutdown,
};

/**
 *	uart_register_driver - register a driver with the uart core layer
 *	@drv: low level driver structure
 *
 *	Register a uart driver with the core driver.  We in turn register
 *	with the tty layer, and initialise the core driver per-port state.
 *
 *	We have a proc file in /proc/tty/driver which is named after the
 *	normal driver.
 *
 *	drv->port should be NULL, and the per-port structures should be
 *	registered using uart_add_one_port after this call has succeeded.
 */
int uart_register_driver(struct uart_driver *drv)
{
	struct tty_driver *normal;
	int i, retval = -ENOMEM;

	BUG_ON(drv->state);

	/*
	 * Maybe we should be using a slab cache for this, especially if
	 * we have a large number of ports to handle.
	 */
	drv->state = kcalloc(drv->nr, sizeof(struct uart_state), GFP_KERNEL);
	if (!drv->state)
		goto out;

	normal = alloc_tty_driver(drv->nr);
	if (!normal)
		goto out_kfree;

	drv->tty_driver = normal;

	normal->driver_name	= drv->driver_name;
	normal->name		= drv->dev_name;
	normal->major		= drv->major;
	normal->minor_start	= drv->minor;
	normal->type		= TTY_DRIVER_TYPE_SERIAL;
	normal->subtype		= SERIAL_TYPE_NORMAL;
	normal->init_termios	= tty_std_termios;
	normal->init_termios.c_cflag = B9600 | CS8 | CREAD | HUPCL | CLOCAL;
	normal->init_termios.c_ispeed = normal->init_termios.c_ospeed = 9600;
	normal->flags		= TTY_DRIVER_REAL_RAW | TTY_DRIVER_DYNAMIC_DEV;
	normal->driver_state    = drv;
	tty_set_operations(normal, &uart_ops);

	/*
	 * Initialise the UART state(s).
	 */
	for (i = 0; i < drv->nr; i++) {
		struct uart_state *state = drv->state + i;
		struct tty_port *port = &state->port;

		tty_port_init(port);
		port->ops = &uart_port_ops;
	}

	retval = tty_register_driver(normal);
	if (retval >= 0)
		return retval;

	for (i = 0; i < drv->nr; i++)
		tty_port_destroy(&drv->state[i].port);
	put_tty_driver(normal);
out_kfree:
	kfree(drv->state);
out:
	return retval;
}

/**
 *	uart_unregister_driver - remove a driver from the uart core layer
 *	@drv: low level driver structure
 *
 *	Remove all references to a driver from the core driver.  The low
 *	level driver must have removed all its ports via the
 *	uart_remove_one_port() if it registered them with uart_add_one_port().
 *	(ie, drv->port == NULL)
 */
void uart_unregister_driver(struct uart_driver *drv)
{
	struct tty_driver *p = drv->tty_driver;
	unsigned int i;

	tty_unregister_driver(p);
	put_tty_driver(p);
	for (i = 0; i < drv->nr; i++)
		tty_port_destroy(&drv->state[i].port);
	kfree(drv->state);
	drv->state = NULL;
	drv->tty_driver = NULL;
}

struct tty_driver *uart_console_device(struct console *co, int *index)
{
	struct uart_driver *p = co->data;
	*index = co->index;
	return p->tty_driver;
}
EXPORT_SYMBOL_GPL(uart_console_device);

static ssize_t uartclk_show(struct device *dev,
	struct device_attribute *attr, char *buf)
{
	struct serial_struct tmp;
	struct tty_port *port = dev_get_drvdata(dev);

	uart_get_info(port, &tmp);
	return sprintf(buf, "%d\n", tmp.baud_base * 16);
}

static ssize_t type_show(struct device *dev,
	struct device_attribute *attr, char *buf)
{
	struct serial_struct tmp;
	struct tty_port *port = dev_get_drvdata(dev);

	uart_get_info(port, &tmp);
	return sprintf(buf, "%d\n", tmp.type);
}

static ssize_t line_show(struct device *dev,
	struct device_attribute *attr, char *buf)
{
	struct serial_struct tmp;
	struct tty_port *port = dev_get_drvdata(dev);

	uart_get_info(port, &tmp);
	return sprintf(buf, "%d\n", tmp.line);
}

static ssize_t port_show(struct device *dev,
	struct device_attribute *attr, char *buf)
{
	struct serial_struct tmp;
	struct tty_port *port = dev_get_drvdata(dev);
	unsigned long ioaddr;

	uart_get_info(port, &tmp);
	ioaddr = tmp.port;
	if (HIGH_BITS_OFFSET)
		ioaddr |= (unsigned long)tmp.port_high << HIGH_BITS_OFFSET;
	return sprintf(buf, "0x%lX\n", ioaddr);
}

static ssize_t irq_show(struct device *dev,
	struct device_attribute *attr, char *buf)
{
	struct serial_struct tmp;
	struct tty_port *port = dev_get_drvdata(dev);

	uart_get_info(port, &tmp);
	return sprintf(buf, "%d\n", tmp.irq);
}

static ssize_t flags_show(struct device *dev,
	struct device_attribute *attr, char *buf)
{
	struct serial_struct tmp;
	struct tty_port *port = dev_get_drvdata(dev);

	uart_get_info(port, &tmp);
	return sprintf(buf, "0x%X\n", tmp.flags);
}

static ssize_t xmit_fifo_size_show(struct device *dev,
	struct device_attribute *attr, char *buf)
{
	struct serial_struct tmp;
	struct tty_port *port = dev_get_drvdata(dev);

	uart_get_info(port, &tmp);
	return sprintf(buf, "%d\n", tmp.xmit_fifo_size);
}

static ssize_t close_delay_show(struct device *dev,
	struct device_attribute *attr, char *buf)
{
	struct serial_struct tmp;
	struct tty_port *port = dev_get_drvdata(dev);

	uart_get_info(port, &tmp);
	return sprintf(buf, "%d\n", tmp.close_delay);
}

static ssize_t closing_wait_show(struct device *dev,
	struct device_attribute *attr, char *buf)
{
	struct serial_struct tmp;
	struct tty_port *port = dev_get_drvdata(dev);

	uart_get_info(port, &tmp);
	return sprintf(buf, "%d\n", tmp.closing_wait);
}

static ssize_t custom_divisor_show(struct device *dev,
	struct device_attribute *attr, char *buf)
{
	struct serial_struct tmp;
	struct tty_port *port = dev_get_drvdata(dev);

	uart_get_info(port, &tmp);
	return sprintf(buf, "%d\n", tmp.custom_divisor);
}

static ssize_t io_type_show(struct device *dev,
	struct device_attribute *attr, char *buf)
{
	struct serial_struct tmp;
	struct tty_port *port = dev_get_drvdata(dev);

	uart_get_info(port, &tmp);
	return sprintf(buf, "%d\n", tmp.io_type);
}

static ssize_t iomem_base_show(struct device *dev,
	struct device_attribute *attr, char *buf)
{
	struct serial_struct tmp;
	struct tty_port *port = dev_get_drvdata(dev);

	uart_get_info(port, &tmp);
	return sprintf(buf, "0x%lX\n", (unsigned long)tmp.iomem_base);
}

static ssize_t iomem_reg_shift_show(struct device *dev,
	struct device_attribute *attr, char *buf)
{
	struct serial_struct tmp;
	struct tty_port *port = dev_get_drvdata(dev);

	uart_get_info(port, &tmp);
	return sprintf(buf, "%d\n", tmp.iomem_reg_shift);
}

static ssize_t console_show(struct device *dev,
	struct device_attribute *attr, char *buf)
{
	struct tty_port *port = dev_get_drvdata(dev);
	struct uart_state *state = container_of(port, struct uart_state, port);
	struct uart_port *uport;
	bool console = false;

	mutex_lock(&port->mutex);
	uport = uart_port_check(state);
	if (uport)
		console = uart_console_enabled(uport);
	mutex_unlock(&port->mutex);

	return sprintf(buf, "%c\n", console ? 'Y' : 'N');
}

static ssize_t console_store(struct device *dev,
	struct device_attribute *attr, const char *buf, size_t count)
{
	struct tty_port *port = dev_get_drvdata(dev);
	struct uart_state *state = container_of(port, struct uart_state, port);
	struct uart_port *uport;
	bool oldconsole, newconsole;
	int ret;

	ret = kstrtobool(buf, &newconsole);
	if (ret)
		return ret;

	mutex_lock(&port->mutex);
	uport = uart_port_check(state);
	if (uport) {
		oldconsole = uart_console_enabled(uport);
		if (oldconsole && !newconsole) {
			ret = unregister_console(uport->cons);
		} else if (!oldconsole && newconsole) {
			if (uart_console(uport)) {
				uport->console_reinit = 1;
				register_console(uport->cons);
			} else {
				ret = -ENOENT;
			}
		}
	} else {
		ret = -ENXIO;
	}
	mutex_unlock(&port->mutex);

	return ret < 0 ? ret : count;
}

static DEVICE_ATTR_RO(uartclk);
static DEVICE_ATTR_RO(type);
static DEVICE_ATTR_RO(line);
static DEVICE_ATTR_RO(port);
static DEVICE_ATTR_RO(irq);
static DEVICE_ATTR_RO(flags);
static DEVICE_ATTR_RO(xmit_fifo_size);
static DEVICE_ATTR_RO(close_delay);
static DEVICE_ATTR_RO(closing_wait);
static DEVICE_ATTR_RO(custom_divisor);
static DEVICE_ATTR_RO(io_type);
static DEVICE_ATTR_RO(iomem_base);
static DEVICE_ATTR_RO(iomem_reg_shift);
static DEVICE_ATTR_RW(console);

static struct attribute *tty_dev_attrs[] = {
	&dev_attr_uartclk.attr,
	&dev_attr_type.attr,
	&dev_attr_line.attr,
	&dev_attr_port.attr,
	&dev_attr_irq.attr,
	&dev_attr_flags.attr,
	&dev_attr_xmit_fifo_size.attr,
	&dev_attr_close_delay.attr,
	&dev_attr_closing_wait.attr,
	&dev_attr_custom_divisor.attr,
	&dev_attr_io_type.attr,
	&dev_attr_iomem_base.attr,
	&dev_attr_iomem_reg_shift.attr,
	&dev_attr_console.attr,
	NULL
};

static const struct attribute_group tty_dev_attr_group = {
	.attrs = tty_dev_attrs,
};

/**
 *	uart_add_one_port - attach a driver-defined port structure
 *	@drv: pointer to the uart low level driver structure for this port
 *	@uport: uart port structure to use for this port.
 *
 *	This allows the driver to register its own uart_port structure
 *	with the core driver.  The main purpose is to allow the low
 *	level uart drivers to expand uart_port, rather than having yet
 *	more levels of structures.
 */
int uart_add_one_port(struct uart_driver *drv, struct uart_port *uport)
{
	struct uart_state *state;
	struct tty_port *port;
	int ret = 0;
	struct device *tty_dev;
	int num_groups;

	BUG_ON(in_interrupt());

	if (uport->line >= drv->nr)
		return -EINVAL;

	state = drv->state + uport->line;
	port = &state->port;

	mutex_lock(&port_mutex);
	mutex_lock(&port->mutex);
	if (state->uart_port) {
		ret = -EINVAL;
		goto out;
	}

	/* Link the port to the driver state table and vice versa */
	atomic_set(&state->refcount, 1);
	init_waitqueue_head(&state->remove_wait);
	state->uart_port = uport;
	uport->state = state;

	state->pm_state = UART_PM_STATE_UNDEFINED;
	uport->cons = drv->cons;
	uport->minor = drv->tty_driver->minor_start + uport->line;
	uport->name = kasprintf(GFP_KERNEL, "%s%d", drv->dev_name,
				drv->tty_driver->name_base + uport->line);
	if (!uport->name) {
		ret = -ENOMEM;
		goto out;
	}

	/*
	 * If this port is in use as a console then the spinlock is already
	 * initialised.
	 */
	if (!uart_console_enabled(uport))
		uart_port_spin_lock_init(uport);

	if (uport->cons && uport->dev)
		of_console_check(uport->dev->of_node, uport->cons->name, uport->line);

	tty_port_link_device(port, drv->tty_driver, uport->line);
	uart_configure_port(drv, state, uport);

	port->console = uart_console(uport);

	num_groups = 2;
	if (uport->attr_group)
		num_groups++;

	uport->tty_groups = kcalloc(num_groups, sizeof(*uport->tty_groups),
				    GFP_KERNEL);
	if (!uport->tty_groups) {
		ret = -ENOMEM;
		goto out;
	}
	uport->tty_groups[0] = &tty_dev_attr_group;
	if (uport->attr_group)
		uport->tty_groups[1] = uport->attr_group;

	/*
	 * Register the port whether it's detected or not.  This allows
	 * setserial to be used to alter this port's parameters.
	 */
	tty_dev = tty_port_register_device_attr_serdev(port, drv->tty_driver,
			uport->line, uport->dev, port, uport->tty_groups);
	if (!IS_ERR(tty_dev)) {
		device_set_wakeup_capable(tty_dev, 1);
	} else {
		dev_err(uport->dev, "Cannot register tty device on line %d\n",
		       uport->line);
	}

	/*
	 * Ensure UPF_DEAD is not set.
	 */
	uport->flags &= ~UPF_DEAD;

 out:
	mutex_unlock(&port->mutex);
	mutex_unlock(&port_mutex);

	return ret;
}

/**
 *	uart_remove_one_port - detach a driver defined port structure
 *	@drv: pointer to the uart low level driver structure for this port
 *	@uport: uart port structure for this port
 *
 *	This unhooks (and hangs up) the specified port structure from the
 *	core driver.  No further calls will be made to the low-level code
 *	for this port.
 */
int uart_remove_one_port(struct uart_driver *drv, struct uart_port *uport)
{
	struct uart_state *state = drv->state + uport->line;
	struct tty_port *port = &state->port;
	struct uart_port *uart_port;
	struct tty_struct *tty;
	int ret = 0;

	BUG_ON(in_interrupt());

	mutex_lock(&port_mutex);

	/*
	 * Mark the port "dead" - this prevents any opens from
	 * succeeding while we shut down the port.
	 */
	mutex_lock(&port->mutex);
	uart_port = uart_port_check(state);
	if (uart_port != uport)
		dev_alert(uport->dev, "Removing wrong port: %p != %p\n",
			  uart_port, uport);

	if (!uart_port) {
		mutex_unlock(&port->mutex);
		ret = -EINVAL;
		goto out;
	}
	uport->flags |= UPF_DEAD;
	mutex_unlock(&port->mutex);

	/*
	 * Remove the devices from the tty layer
	 */
	tty_port_unregister_device(port, drv->tty_driver, uport->line);

	tty = tty_port_tty_get(port);
	if (tty) {
		tty_vhangup(port->tty);
		tty_kref_put(tty);
	}

	/*
	 * If the port is used as a console, unregister it
	 */
	if (uart_console(uport))
		unregister_console(uport->cons);

	/*
	 * Free the port IO and memory resources, if any.
	 */
	if (uport->type != PORT_UNKNOWN && uport->ops->release_port)
		uport->ops->release_port(uport);
	kfree(uport->tty_groups);
	kfree(uport->name);

	/*
	 * Indicate that there isn't a port here anymore.
	 */
	uport->type = PORT_UNKNOWN;

	mutex_lock(&port->mutex);
	WARN_ON(atomic_dec_return(&state->refcount) < 0);
	wait_event(state->remove_wait, !atomic_read(&state->refcount));
	state->uart_port = NULL;
	mutex_unlock(&port->mutex);
out:
	mutex_unlock(&port_mutex);

	return ret;
}

/*
 *	Are the two ports equivalent?
 */
int uart_match_port(struct uart_port *port1, struct uart_port *port2)
{
	if (port1->iotype != port2->iotype)
		return 0;

	switch (port1->iotype) {
	case UPIO_PORT:
		return (port1->iobase == port2->iobase);
	case UPIO_HUB6:
		return (port1->iobase == port2->iobase) &&
		       (port1->hub6   == port2->hub6);
	case UPIO_MEM:
	case UPIO_MEM16:
	case UPIO_MEM32:
	case UPIO_MEM32BE:
	case UPIO_AU:
	case UPIO_TSI:
		return (port1->mapbase == port2->mapbase);
	}
	return 0;
}
EXPORT_SYMBOL(uart_match_port);

/**
 *	uart_handle_dcd_change - handle a change of carrier detect state
 *	@uport: uart_port structure for the open port
 *	@status: new carrier detect status, nonzero if active
 *
 *	Caller must hold uport->lock
 */
void uart_handle_dcd_change(struct uart_port *uport, unsigned int status)
{
	struct tty_port *port = &uport->state->port;
	struct tty_struct *tty = port->tty;
	struct tty_ldisc *ld;

	lockdep_assert_held_once(&uport->lock);

	if (tty) {
		ld = tty_ldisc_ref(tty);
		if (ld) {
			if (ld->ops->dcd_change)
				ld->ops->dcd_change(tty, status);
			tty_ldisc_deref(ld);
		}
	}

	uport->icount.dcd++;

	if (uart_dcd_enabled(uport)) {
		if (status)
			wake_up_interruptible(&port->open_wait);
		else if (tty)
			tty_hangup(tty);
	}
}
EXPORT_SYMBOL_GPL(uart_handle_dcd_change);

/**
 *	uart_handle_cts_change - handle a change of clear-to-send state
 *	@uport: uart_port structure for the open port
 *	@status: new clear to send status, nonzero if active
 *
 *	Caller must hold uport->lock
 */
void uart_handle_cts_change(struct uart_port *uport, unsigned int status)
{
	lockdep_assert_held_once(&uport->lock);

	uport->icount.cts++;

	if (uart_softcts_mode(uport)) {
		if (uport->hw_stopped) {
			if (status) {
				uport->hw_stopped = 0;
				uport->ops->start_tx(uport);
				uart_write_wakeup(uport);
			}
		} else {
			if (!status) {
				uport->hw_stopped = 1;
				uport->ops->stop_tx(uport);
			}
		}

	}
}
EXPORT_SYMBOL_GPL(uart_handle_cts_change);

/**
 * uart_insert_char - push a char to the uart layer
 *
 * User is responsible to call tty_flip_buffer_push when they are done with
 * insertion.
 *
 * @port: corresponding port
 * @status: state of the serial port RX buffer (LSR for 8250)
 * @overrun: mask of overrun bits in @status
 * @ch: character to push
 * @flag: flag for the character (see TTY_NORMAL and friends)
 */
void uart_insert_char(struct uart_port *port, unsigned int status,
		 unsigned int overrun, unsigned int ch, unsigned int flag)
{
	struct tty_port *tport = &port->state->port;

	if ((status & port->ignore_status_mask & ~overrun) == 0)
		if (tty_insert_flip_char(tport, ch, flag) == 0)
			++port->icount.buf_overrun;

	/*
	 * Overrun is special.  Since it's reported immediately,
	 * it doesn't affect the current character.
	 */
	if (status & ~port->ignore_status_mask & overrun)
		if (tty_insert_flip_char(tport, 0, TTY_OVERRUN) == 0)
			++port->icount.buf_overrun;
}
EXPORT_SYMBOL_GPL(uart_insert_char);

#ifdef CONFIG_MAGIC_SYSRQ_SERIAL
static const char sysrq_toggle_seq[] = CONFIG_MAGIC_SYSRQ_SERIAL_SEQUENCE;

static void uart_sysrq_on(struct work_struct *w)
{
	int sysrq_toggle_seq_len = strlen(sysrq_toggle_seq);

	sysrq_toggle_support(1);
	pr_info("SysRq is enabled by magic sequence '%*pE' on serial\n",
		sysrq_toggle_seq_len, sysrq_toggle_seq);
}
static DECLARE_WORK(sysrq_enable_work, uart_sysrq_on);

/**
 *	uart_try_toggle_sysrq - Enables SysRq from serial line
 *	@port: uart_port structure where char(s) after BREAK met
 *	@ch: new character in the sequence after received BREAK
 *
 *	Enables magic SysRq when the required sequence is met on port
 *	(see CONFIG_MAGIC_SYSRQ_SERIAL_SEQUENCE).
 *
 *	Returns false if @ch is out of enabling sequence and should be
 *	handled some other way, true if @ch was consumed.
 */
bool uart_try_toggle_sysrq(struct uart_port *port, unsigned int ch)
{
	int sysrq_toggle_seq_len = strlen(sysrq_toggle_seq);

	if (!sysrq_toggle_seq_len)
		return false;

	BUILD_BUG_ON(ARRAY_SIZE(sysrq_toggle_seq) >= U8_MAX);
	if (sysrq_toggle_seq[port->sysrq_seq] != ch) {
		port->sysrq_seq = 0;
		return false;
	}

	if (++port->sysrq_seq < sysrq_toggle_seq_len) {
		port->sysrq = jiffies + SYSRQ_TIMEOUT;
		return true;
	}

	schedule_work(&sysrq_enable_work);

	port->sysrq = 0;
	return true;
}
EXPORT_SYMBOL_GPL(uart_try_toggle_sysrq);
#endif

EXPORT_SYMBOL(uart_write_wakeup);
EXPORT_SYMBOL(uart_register_driver);
EXPORT_SYMBOL(uart_unregister_driver);
EXPORT_SYMBOL(uart_suspend_port);
EXPORT_SYMBOL(uart_resume_port);
EXPORT_SYMBOL(uart_add_one_port);
EXPORT_SYMBOL(uart_remove_one_port);

/**
 * uart_get_rs485_mode() - retrieve rs485 properties for given uart
 * @port: uart device's target port
 *
 * This function implements the device tree binding described in
 * Documentation/devicetree/bindings/serial/rs485.txt.
 */
int uart_get_rs485_mode(struct uart_port *port)
{
	struct serial_rs485 *rs485conf = &port->rs485;
	struct device *dev = port->dev;
	u32 rs485_delay[2];
	int ret;

	ret = device_property_read_u32_array(dev, "rs485-rts-delay",
					     rs485_delay, 2);
	if (!ret) {
		rs485conf->delay_rts_before_send = rs485_delay[0];
		rs485conf->delay_rts_after_send = rs485_delay[1];
	} else {
		rs485conf->delay_rts_before_send = 0;
		rs485conf->delay_rts_after_send = 0;
	}

	/*
	 * Clear full-duplex and enabled flags, set RTS polarity to active high
	 * to get to a defined state with the following properties:
	 */
	rs485conf->flags &= ~(SER_RS485_RX_DURING_TX | SER_RS485_ENABLED |
			      SER_RS485_TERMINATE_BUS |
			      SER_RS485_RTS_AFTER_SEND);
	rs485conf->flags |= SER_RS485_RTS_ON_SEND;

	if (device_property_read_bool(dev, "rs485-rx-during-tx"))
		rs485conf->flags |= SER_RS485_RX_DURING_TX;

	if (device_property_read_bool(dev, "linux,rs485-enabled-at-boot-time"))
		rs485conf->flags |= SER_RS485_ENABLED;

	if (device_property_read_bool(dev, "rs485-rts-active-low")) {
		rs485conf->flags &= ~SER_RS485_RTS_ON_SEND;
		rs485conf->flags |= SER_RS485_RTS_AFTER_SEND;
	}

	/*
	 * Disabling termination by default is the safe choice:  Else if many
	 * bus participants enable it, no communication is possible at all.
	 * Works fine for short cables and users may enable for longer cables.
	 */
	port->rs485_term_gpio = devm_gpiod_get_optional(dev, "rs485-term",
							GPIOD_OUT_LOW);
	if (IS_ERR(port->rs485_term_gpio)) {
		ret = PTR_ERR(port->rs485_term_gpio);
		port->rs485_term_gpio = NULL;
		return dev_err_probe(dev, ret, "Cannot get rs485-term-gpios\n");
	}

	return 0;
}
EXPORT_SYMBOL_GPL(uart_get_rs485_mode);

MODULE_DESCRIPTION("Serial driver core");
MODULE_LICENSE("GPL");<|MERGE_RESOLUTION|>--- conflicted
+++ resolved
@@ -64,11 +64,7 @@
 
 static inline void uart_port_deref(struct uart_port *uport)
 {
-<<<<<<< HEAD
-	if (uport && atomic_dec_and_test(&uport->state->refcount))
-=======
 	if (atomic_dec_and_test(&uport->state->refcount))
->>>>>>> 24b8d41d
 		wake_up(&uport->state->remove_wait);
 }
 
@@ -83,16 +79,10 @@
 #define uart_port_unlock(uport, flags)					\
 	({								\
 		struct uart_port *__uport = uport;			\
-<<<<<<< HEAD
-		if (__uport)						\
-			spin_unlock_irqrestore(&__uport->lock, flags);	\
-		uart_port_deref(__uport);				\
-=======
 		if (__uport) {						\
 			spin_unlock_irqrestore(&__uport->lock, flags);	\
 			uart_port_deref(__uport);			\
 		}							\
->>>>>>> 24b8d41d
 	})
 
 static inline struct uart_port *uart_port_check(struct uart_state *state)
@@ -569,10 +559,6 @@
 		return 0;
 	}
 
-<<<<<<< HEAD
-	port = uart_port_lock(state, flags);
-=======
->>>>>>> 24b8d41d
 	if (port && uart_circ_chars_free(circ) != 0) {
 		circ->buf[circ->head] = c;
 		circ->head = (circ->head + 1) & (UART_XMIT_SIZE - 1);
@@ -605,22 +591,13 @@
 		return -EL3HLT;
 	}
 
-<<<<<<< HEAD
-	circ = &state->xmit;
-	if (!circ->buf)
-=======
 	port = uart_port_lock(state, flags);
 	circ = &state->xmit;
 	if (!circ->buf) {
 		uart_port_unlock(port, flags);
->>>>>>> 24b8d41d
 		return 0;
 	}
 
-<<<<<<< HEAD
-	port = uart_port_lock(state, flags);
-=======
->>>>>>> 24b8d41d
 	while (port) {
 		c = CIRC_SPACE_TO_END(circ->head, circ->tail, UART_XMIT_SIZE);
 		if (count < c)
@@ -721,17 +698,8 @@
 static void uart_throttle(struct tty_struct *tty)
 {
 	struct uart_state *state = tty->driver_data;
-<<<<<<< HEAD
-	struct uart_port *port;
-	upstat_t mask = 0;
-=======
 	upstat_t mask = UPSTAT_SYNC_FIFO;
 	struct uart_port *port;
-
-	port = uart_port_ref(state);
-	if (!port)
-		return;
->>>>>>> 24b8d41d
 
 	port = uart_port_ref(state);
 	if (!port)
@@ -759,17 +727,8 @@
 static void uart_unthrottle(struct tty_struct *tty)
 {
 	struct uart_state *state = tty->driver_data;
-<<<<<<< HEAD
-	struct uart_port *port;
-	upstat_t mask = 0;
-=======
 	upstat_t mask = UPSTAT_SYNC_FIFO;
 	struct uart_port *port;
-
-	port = uart_port_ref(state);
-	if (!port)
-		return;
->>>>>>> 24b8d41d
 
 	port = uart_port_ref(state);
 	if (!port)
@@ -839,15 +798,8 @@
 static int uart_get_info_user(struct tty_struct *tty,
 			 struct serial_struct *ss)
 {
-<<<<<<< HEAD
-	struct serial_struct tmp;
-
-	if (uart_get_info(port, &tmp) < 0)
-		return -EIO;
-=======
 	struct uart_state *state = tty->driver_data;
 	struct tty_port *port = &state->port;
->>>>>>> 24b8d41d
 
 	return uart_get_info(port, ss) < 0 ? -EIO : 0;
 }
@@ -1046,11 +998,8 @@
 		}
 	} else {
 		retval = uart_startup(tty, state, 1);
-<<<<<<< HEAD
-=======
 		if (retval == 0)
 			tty_port_set_initialized(port, true);
->>>>>>> 24b8d41d
 		if (retval > 0)
 			retval = 0;
 	}
@@ -1217,11 +1166,8 @@
 		uport->ops->config_port(uport, flags);
 
 		ret = uart_startup(tty, state, 1);
-<<<<<<< HEAD
-=======
 		if (ret == 0)
 			tty_port_set_initialized(port, true);
->>>>>>> 24b8d41d
 		if (ret > 0)
 			ret = 0;
 	}
@@ -1497,8 +1443,6 @@
 
 	case TIOCSRS485:
 		ret = uart_set_rs485_config(uport, uarg);
-<<<<<<< HEAD
-=======
 		break;
 
 	case TIOCSISO7816:
@@ -1507,7 +1451,6 @@
 
 	case TIOCGISO7816:
 		ret = uart_get_iso7816_config(state->uart_port, uarg);
->>>>>>> 24b8d41d
 		break;
 	default:
 		if (uport->ops->ioctl)
@@ -1572,11 +1515,7 @@
 	}
 
 	uart_change_speed(tty, state, old_termios);
-<<<<<<< HEAD
-	/* reload cflag from termios; port driver may have overriden flags */
-=======
 	/* reload cflag from termios; port driver may have overridden flags */
->>>>>>> 24b8d41d
 	cflag = tty->termios.c_cflag;
 
 	/* Handle transition to B0 status */
@@ -1585,10 +1524,7 @@
 	/* Handle transition away from B0 status */
 	else if (!(old_termios->c_cflag & CBAUD) && (cflag & CBAUD)) {
 		unsigned int mask = TIOCM_DTR;
-<<<<<<< HEAD
-=======
-
->>>>>>> 24b8d41d
+
 		if (!(cflag & CRTSCTS) || !tty_throttled(tty))
 			mask |= TIOCM_RTS;
 		uart_set_mctrl(uport, mask);
@@ -1605,10 +1541,6 @@
 static void uart_close(struct tty_struct *tty, struct file *filp)
 {
 	struct uart_state *state = tty->driver_data;
-<<<<<<< HEAD
-	struct tty_port *port;
-=======
->>>>>>> 24b8d41d
 
 	if (!state) {
 		struct uart_driver *drv = tty->driver->driver_state;
@@ -1622,10 +1554,6 @@
 		return;
 	}
 
-<<<<<<< HEAD
-	port = &state->port;
-=======
->>>>>>> 24b8d41d
 	pr_debug("uart_close(%d) called\n", tty->index);
 
 	tty_port_close(tty->port, tty, filp);
@@ -1667,14 +1595,8 @@
 	unsigned long char_time, expire;
 
 	port = uart_port_ref(state);
-<<<<<<< HEAD
-	if (!port || port->type == PORT_UNKNOWN || port->fifosize == 0) {
-		uart_port_deref(port);
-=======
 	if (!port)
->>>>>>> 24b8d41d
 		return;
-	}
 
 	if (port->type == PORT_UNKNOWN || port->fifosize == 0) {
 		uart_port_deref(port);
@@ -1819,19 +1741,6 @@
 {
 	struct uart_state *state = container_of(port, struct uart_state, port);
 	struct uart_port *uport;
-<<<<<<< HEAD
-
-	uport = uart_port_ref(state);
-	if (!uport)
-		return;
-
-	if (onoff)
-		uart_set_mctrl(uport, TIOCM_DTR | TIOCM_RTS);
-	else
-		uart_clear_mctrl(uport, TIOCM_DTR | TIOCM_RTS);
-
-	uart_port_deref(uport);
-=======
 
 	uport = uart_port_ref(state);
 	if (!uport)
@@ -1848,7 +1757,6 @@
 	tty->driver_data = state;
 
 	return tty_standard_install(driver, tty);
->>>>>>> 24b8d41d
 }
 
 /*
@@ -1863,18 +1771,9 @@
  */
 static int uart_open(struct tty_struct *tty, struct file *filp)
 {
-<<<<<<< HEAD
-	struct uart_driver *drv = tty->driver->driver_state;
-	int retval, line = tty->index;
-	struct uart_state *state = drv->state + line;
-
-	tty->driver_data = state;
-
-=======
 	struct uart_state *state = tty->driver_data;
 	int retval;
 
->>>>>>> 24b8d41d
 	retval = tty_port_open(&state->port, tty, filp);
 	if (retval > 0)
 		retval = 0;
@@ -1886,10 +1785,7 @@
 {
 	struct uart_state *state = container_of(port, struct uart_state, port);
 	struct uart_port *uport;
-<<<<<<< HEAD
-=======
 	int ret;
->>>>>>> 24b8d41d
 
 	uport = uart_port_check(state);
 	if (!uport || uport->flags & UPF_DEAD)
@@ -1900,15 +1796,11 @@
 	/*
 	 * Start up the serial port.
 	 */
-<<<<<<< HEAD
-	return uart_startup(tty, state, 0);
-=======
 	ret = uart_startup(tty, state, 0);
 	if (ret > 0)
 		tty_port_set_active(port, 1);
 
 	return ret;
->>>>>>> 24b8d41d
 }
 
 static const char *uart_type(struct uart_port *port)
@@ -2522,10 +2414,6 @@
 	int flow = 'n';
 	int ret = 0;
 
-<<<<<<< HEAD
-	if (!state)
-		return -1;
-
 	tport = &state->port;
 	mutex_lock(&tport->mutex);
 
@@ -2535,17 +2423,6 @@
 		goto out;
 	}
 
-=======
-	tport = &state->port;
-	mutex_lock(&tport->mutex);
-
-	port = uart_port_check(state);
-	if (!port || !(port->ops->poll_get_char && port->ops->poll_put_char)) {
-		ret = -1;
-		goto out;
-	}
-
->>>>>>> 24b8d41d
 	if (port->ops->poll_init) {
 		/*
 		 * We don't set initialized as we only initialized the hw,
@@ -2571,21 +2448,12 @@
 	struct uart_port *port;
 	int ret = -1;
 
-<<<<<<< HEAD
-	if (state) {
-		port = uart_port_ref(state);
-		if (port)
-			ret = port->ops->poll_get_char(port);
-		uart_port_deref(port);
-	}
-=======
 	port = uart_port_ref(state);
 	if (port) {
 		ret = port->ops->poll_get_char(port);
 		uart_port_deref(port);
 	}
 
->>>>>>> 24b8d41d
 	return ret;
 }
 
@@ -2595,20 +2463,10 @@
 	struct uart_state *state = drv->state + line;
 	struct uart_port *port;
 
-<<<<<<< HEAD
-	if (!state)
-		return;
-
 	port = uart_port_ref(state);
 	if (!port)
 		return;
 
-=======
-	port = uart_port_ref(state);
-	if (!port)
-		return;
-
->>>>>>> 24b8d41d
 	if (ch == '\n')
 		port->ops->poll_put_char(port, '\r');
 	port->ops->poll_put_char(port, ch);
