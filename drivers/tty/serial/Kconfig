# SPDX-License-Identifier: GPL-2.0
#
# Serial device configuration
#

menu "Serial drivers"
	depends on HAS_IOMEM

config SERIAL_EARLYCON
	bool
	depends on SERIAL_CORE
	help
	  Support for early consoles with the earlycon parameter. This enables
	  the console before standard serial driver is probed. The console is
	  enabled when early_param is processed.

source "drivers/tty/serial/8250/Kconfig"

comment "Non-8250 serial port support"

config SERIAL_AMBA_PL010
	tristate "ARM AMBA PL010 serial port support"
	depends on ARM_AMBA
	select SERIAL_CORE
	help
	  This selects the ARM(R) AMBA(R) PrimeCell PL010 UART.  If you have
	  an Integrator/AP or Integrator/PP2 platform, or if you have a
	  Cirrus Logic EP93xx CPU, say Y or M here.

	  If unsure, say N.

config SERIAL_AMBA_PL010_CONSOLE
	bool "Support for console on AMBA serial port"
	depends on SERIAL_AMBA_PL010=y
	select SERIAL_CORE_CONSOLE
	help
	  Say Y here if you wish to use an AMBA PrimeCell UART as the system
	  console (the system console is the device which receives all kernel
	  messages and warnings and which allows logins in single user mode).

	  Even if you say Y here, the currently visible framebuffer console
	  (/dev/tty0) will still be used as the system console by default, but
	  you can alter that using a kernel command line option such as
	  "console=ttyAM0". (Try "man bootparam" or see the documentation of
	  your boot loader (lilo or loadlin) about how to pass options to the
	  kernel at boot time.)

config SERIAL_AMBA_PL011
	tristate "ARM AMBA PL011 serial port support"
	depends on ARM_AMBA
	select SERIAL_CORE
	help
	  This selects the ARM(R) AMBA(R) PrimeCell PL011 UART.  If you have
	  an Integrator/PP2, Integrator/CP or Versatile platform, say Y or M
	  here.

	  If unsure, say N.

config SERIAL_AMBA_PL011_CONSOLE
	bool "Support for console on AMBA serial port"
	depends on SERIAL_AMBA_PL011=y
	select SERIAL_CORE_CONSOLE
	select SERIAL_EARLYCON
	help
	  Say Y here if you wish to use an AMBA PrimeCell UART as the system
	  console (the system console is the device which receives all kernel
	  messages and warnings and which allows logins in single user mode).

	  Even if you say Y here, the currently visible framebuffer console
	  (/dev/tty0) will still be used as the system console by default, but
	  you can alter that using a kernel command line option such as
	  "console=ttyAMA0". (Try "man bootparam" or see the documentation of
	  your boot loader (lilo or loadlin) about how to pass options to the
	  kernel at boot time.)

config SERIAL_EARLYCON_ARM_SEMIHOST
	bool "Early console using ARM semihosting"
	depends on ARM64 || ARM
	select SERIAL_CORE
	select SERIAL_CORE_CONSOLE
	select SERIAL_EARLYCON
	help
	  Support for early debug console using ARM semihosting. This enables
	  the console before standard serial driver is probed. This is enabled
	  with "earlycon=smh" on the kernel command line. The console is
	  enabled when early_param is processed.

config SERIAL_EARLYCON_RISCV_SBI
	bool "Early console using RISC-V SBI"
	depends on RISCV_SBI_V01
	select SERIAL_CORE
	select SERIAL_CORE_CONSOLE
	select SERIAL_EARLYCON
	help
	  Support for early debug console using RISC-V SBI. This enables
	  the console before standard serial driver is probed. This is enabled
	  with "earlycon=sbi" on the kernel command line. The console is
	  enabled when early_param is processed.

config SERIAL_SB1250_DUART
	tristate "BCM1xxx on-chip DUART serial support"
	depends on SIBYTE_SB1xxx_SOC=y
	select SERIAL_CORE
	default y
	help
	  Support for the asynchronous serial interface (DUART) included in
	  the BCM1250 and derived System-On-a-Chip (SOC) devices.  Note that
	  the letter D in DUART stands for "dual", which is how the device
	  is implemented.  Depending on the SOC configuration there may be
	  one or more DUARTs available of which all are handled.

	  If unsure, say Y.  To compile this driver as a module, choose M here:
	  the module will be called sb1250-duart.

config SERIAL_SB1250_DUART_CONSOLE
	bool "Support for console on a BCM1xxx DUART serial port"
	depends on SERIAL_SB1250_DUART=y
	select SERIAL_CORE_CONSOLE
	default y
	help
	  If you say Y here, it will be possible to use a serial port as the
	  system console (the system console is the device which receives all
	  kernel messages and warnings and which allows logins in single user
	  mode).

	  If unsure, say Y.

config SERIAL_ATMEL
	bool "AT91 on-chip serial port support"
	depends on ARCH_AT91 || COMPILE_TEST
	select SERIAL_CORE
	select SERIAL_MCTRL_GPIO if GPIOLIB
	select MFD_AT91_USART
	help
	  This enables the driver for the on-chip UARTs of the Atmel
	  AT91 processors.

config SERIAL_ATMEL_CONSOLE
	bool "Support for console on AT91 serial port"
	depends on SERIAL_ATMEL=y
	select SERIAL_CORE_CONSOLE
	help
	  Say Y here if you wish to use an on-chip UART on a Atmel
	  AT91 processor as the system console (the system
	  console is the device which receives all kernel messages and
	  warnings and which allows logins in single user mode).

config SERIAL_ATMEL_PDC
	bool "Support DMA transfers on AT91 serial port"
	depends on SERIAL_ATMEL
	default y
	help
	  Say Y here if you wish to use the PDC to do DMA transfers to
	  and from the Atmel AT91 serial port. In order to
	  actually use DMA transfers, make sure that the use_dma_tx
	  and use_dma_rx members in the atmel_uart_data struct is set
	  appropriately for each port.

	  Note that break and error handling currently doesn't work
	  properly when DMA is enabled. Make sure that ports where
	  this matters don't use DMA.

config SERIAL_ATMEL_TTYAT
	bool "Install as device ttyATn instead of ttySn"
	depends on SERIAL_ATMEL=y
	help
	  Say Y here if you wish to have the internal AT91 UARTs
	  appear as /dev/ttyATn (major 204, minor starting at 154)
	  instead of the normal /dev/ttySn (major 4, minor starting at
	  64). This is necessary if you also want other UARTs, such as
	  external 8250/16C550 compatible UARTs.
	  The ttySn nodes are legally reserved for the 8250 serial driver
	  but are often misused by other serial drivers.

	  To use this, you should create suitable ttyATn device nodes in
	  /dev/, and pass "console=ttyATn" to the kernel.

	  Say Y if you have an external 8250/16C550 UART.  If unsure, say N.

config SERIAL_KGDB_NMI
	bool "Serial console over KGDB NMI debugger port"
	depends on KGDB_SERIAL_CONSOLE
	help
	  This special driver allows you to temporary use NMI debugger port
	  as a normal console (assuming that the port is attached to KGDB).

	  Unlike KDB's disable_nmi command, with this driver you are always
	  able to go back to the debugger using KGDB escape sequence ($3#33).
	  This is because this console driver processes the input in NMI
	  context, and thus is able to intercept the magic sequence.

	  Note that since the console interprets input and uses polling
	  communication methods, for things like PPP you still must fully
	  detach debugger port from the KGDB NMI (i.e. disable_nmi), and
	  use raw console.

	  If unsure, say N.

config SERIAL_MESON
	tristate "Meson serial port support"
	depends on ARCH_MESON
	select SERIAL_CORE
	help
	  This enables the driver for the on-chip UARTs of the Amlogic
	  MesonX processors.

config SERIAL_MESON_CONSOLE
	bool "Support for console on meson"
	depends on SERIAL_MESON=y
	select SERIAL_CORE_CONSOLE
	select SERIAL_EARLYCON
	help
	  Say Y here if you wish to use a Amlogic MesonX UART as the
	  system console (the system console is the device which
	  receives all kernel messages and warnings and which allows
	  logins in single user mode) as /dev/ttyAMLx.

config SERIAL_CLPS711X
	tristate "CLPS711X serial port support"
	depends on ARCH_CLPS711X || COMPILE_TEST
	select SERIAL_CORE
	select SERIAL_MCTRL_GPIO if GPIOLIB
	help
	  This enables the driver for the on-chip UARTs of the Cirrus
	  Logic EP711x/EP721x/EP731x processors.

config SERIAL_CLPS711X_CONSOLE
	bool "Support for console on CLPS711X serial port"
	depends on SERIAL_CLPS711X=y
	select SERIAL_CORE_CONSOLE
	help
	  Even if you say Y here, the currently visible virtual console
	  (/dev/tty0) will still be used as the system console by default, but
	  you can alter that using a kernel command line option such as
	  "console=ttyCL1".

config SERIAL_SAMSUNG
	tristate "Samsung SoC serial support"
	depends on PLAT_SAMSUNG || ARCH_S5PV210 || ARCH_EXYNOS || COMPILE_TEST
	select SERIAL_CORE
	help
	  Support for the on-chip UARTs on the Samsung S3C24XX series CPUs,
	  providing /dev/ttySAC0, 1 and 2 (note, some machines may not
	  provide all of these ports, depending on how the serial port
	  pins are configured.

config SERIAL_SAMSUNG_UARTS_4
	bool
	depends on SERIAL_SAMSUNG
	default y if !(CPU_S3C2410 || CPU_S3C2412 || CPU_S3C2440 || CPU_S3C2442)
	help
	  Internal node for the common case of 4 Samsung compatible UARTs

config SERIAL_SAMSUNG_UARTS
	int
	depends on SERIAL_SAMSUNG
	default 4 if SERIAL_SAMSUNG_UARTS_4 || CPU_S3C2416
	default 3
	help
	  Select the number of available UART ports for the Samsung S3C
	  serial driver

config SERIAL_SAMSUNG_CONSOLE
	bool "Support for console on Samsung SoC serial port"
	depends on SERIAL_SAMSUNG=y
	select SERIAL_CORE_CONSOLE
	select SERIAL_EARLYCON
	help
	  Allow selection of the S3C24XX on-board serial ports for use as
	  an virtual console.

	  Even if you say Y here, the currently visible virtual console
	  (/dev/tty0) will still be used as the system console by default, but
	  you can alter that using a kernel command line option such as
	  "console=ttySACx". (Try "man bootparam" or see the documentation of
	  your boot loader about how to pass options to the kernel at
	  boot time.)

config SERIAL_SIRFSOC
	tristate "SiRF SoC Platform Serial port support"
	depends on ARCH_SIRF
	select SERIAL_CORE
	help
	  Support for the on-chip UART on the CSR SiRFprimaII series,
	  providing /dev/ttySiRF0, 1 and 2 (note, some machines may not
	  provide all of these ports, depending on how the serial port
	  pins are configured).

config SERIAL_SIRFSOC_CONSOLE
	bool "Support for console on SiRF SoC serial port"
	depends on SERIAL_SIRFSOC=y
	select SERIAL_CORE_CONSOLE
	help
	  Even if you say Y here, the currently visible virtual console
	  (/dev/tty0) will still be used as the system console by default, but
	  you can alter that using a kernel command line option such as
	  "console=ttySiRFx". (Try "man bootparam" or see the documentation of
	  your boot loader about how to pass options to the kernel at
	  boot time.)

config SERIAL_TEGRA
	tristate "NVIDIA Tegra20/30 SoC serial controller"
	depends on ARCH_TEGRA && TEGRA20_APB_DMA
	select SERIAL_CORE
	help
	  Support for the on-chip UARTs on the NVIDIA Tegra series SOCs
	  providing /dev/ttyTHS0, 1, 2, 3 and 4 (note, some machines may not
	  provide all of these ports, depending on how the serial port
	  are enabled). This driver uses the APB DMA to achieve higher baudrate
	  and better performance.

config SERIAL_TEGRA_TCU
	tristate "NVIDIA Tegra Combined UART"
	depends on ARCH_TEGRA && TEGRA_HSP_MBOX
	select SERIAL_CORE
	help
	  Support for the mailbox-based TCU (Tegra Combined UART) serial port.
	  TCU is a virtual serial port that allows multiplexing multiple data
	  streams into a single hardware serial port.

config SERIAL_TEGRA_TCU_CONSOLE
	bool "Support for console on a Tegra TCU serial port"
	depends on SERIAL_TEGRA_TCU=y
	select SERIAL_CORE_CONSOLE
	default y
	help
	  If you say Y here, it will be possible to use a the Tegra TCU as the
	  system console (the system console is the device which receives all
	  kernel messages and warnings and which allows logins in single user
	  mode).

	  If unsure, say Y.

config SERIAL_MAX3100
	tristate "MAX3100 support"
	depends on SPI
	select SERIAL_CORE
	help
	  MAX3100 chip support

config SERIAL_MAX310X
	tristate "MAX310X support"
	depends on SPI_MASTER
	select SERIAL_CORE
	select REGMAP_SPI if SPI_MASTER
	help
	  This selects support for an advanced UART from Maxim (Dallas).
	  Supported ICs are MAX3107, MAX3108, MAX3109, MAX14830.
	  Each IC contains 128 words each of receive and transmit FIFO
	  that can be controlled through I2C or high-speed SPI.

	  Say Y here if you want to support this ICs.

config SERIAL_DZ
	bool "DECstation DZ serial driver"
	depends on MACH_DECSTATION && 32BIT
	select SERIAL_CORE
	default y
	help
	  DZ11-family serial controllers for DECstations and VAXstations,
	  including the DC7085, M7814, and M7819.

config SERIAL_DZ_CONSOLE
	bool "Support console on DECstation DZ serial driver"
	depends on SERIAL_DZ=y
	select SERIAL_CORE_CONSOLE
	default y
	help
	  If you say Y here, it will be possible to use a serial port as the
	  system console (the system console is the device which receives all
	  kernel messages and warnings and which allows logins in single user
	  mode).

	  Note that the firmware uses ttyS3 as the serial console on
	  DECstations that use this driver.

	  If unsure, say Y.

config SERIAL_ZS
	tristate "DECstation Z85C30 serial support"
	depends on MACH_DECSTATION
	select SERIAL_CORE
	default y
	help
	  Support for the Zilog 85C350 serial communications controller used
	  for serial ports in newer DECstation systems.  These include the
	  DECsystem 5900 and all models of the DECstation and DECsystem 5000
	  systems except from model 200.

	  If unsure, say Y.  To compile this driver as a module, choose M here:
	  the module will be called zs.

config SERIAL_ZS_CONSOLE
	bool "Support for console on a DECstation Z85C30 serial port"
	depends on SERIAL_ZS=y
	select SERIAL_CORE_CONSOLE
	default y
	help
	  If you say Y here, it will be possible to use a serial port as the
	  system console (the system console is the device which receives all
	  kernel messages and warnings and which allows logins in single user
	  mode).

	  Note that the firmware uses ttyS1 as the serial console on the
	  Maxine and ttyS3 on the others using this driver.

	  If unsure, say Y.

config SERIAL_21285
	tristate "DC21285 serial port support"
	depends on FOOTBRIDGE
	select SERIAL_CORE
	help
	  If you have a machine based on a 21285 (Footbridge) StrongARM(R)/
	  PCI bridge you can enable its onboard serial port by enabling this
	  option.

config SERIAL_21285_CONSOLE
	bool "Console on DC21285 serial port"
	depends on SERIAL_21285=y
	select SERIAL_CORE_CONSOLE
	help
	  If you have enabled the serial port on the 21285 footbridge you can
	  make it the console by answering Y to this option.

	  Even if you say Y here, the currently visible virtual console
	  (/dev/tty0) will still be used as the system console by default, but
	  you can alter that using a kernel command line option such as
	  "console=ttyFB". (Try "man bootparam" or see the documentation of
	  your boot loader (lilo or loadlin) about how to pass options to the
	  kernel at boot time.)

config SERIAL_PXA
	bool "PXA serial port support (DEPRECATED)"
	depends on ARCH_PXA || ARCH_MMP
	select SERIAL_CORE
	select SERIAL_8250_PXA if SERIAL_8250=y
	select SERIAL_PXA_NON8250 if !SERIAL_8250=y
	help
	  If you have a machine based on an Intel XScale PXA2xx CPU you
	  can enable its onboard serial ports by enabling this option.

	  Unless you have a specific need, you should use SERIAL_8250_PXA
	  instead of this.

config SERIAL_PXA_NON8250
	bool
	depends on !SERIAL_8250

config SERIAL_PXA_CONSOLE
	bool "Console on PXA serial port (DEPRECATED)"
	depends on SERIAL_PXA
	select SERIAL_CORE_CONSOLE
	select SERIAL_8250_CONSOLE if SERIAL_8250=y
	help
	  If you have enabled the serial port on the Intel XScale PXA
	  CPU you can make it the console by answering Y to this option.

	  Even if you say Y here, the currently visible virtual console
	  (/dev/tty0) will still be used as the system console by default, but
	  you can alter that using a kernel command line option such as
	  "console=ttySA0". (Try "man bootparam" or see the documentation of
	  your boot loader (lilo or loadlin) about how to pass options to the
	  kernel at boot time.)

	  Unless you have a specific need, you should use SERIAL_8250_PXA
	  and SERIAL_8250_CONSOLE instead of this.

config SERIAL_SA1100
	bool "SA1100 serial port support"
	depends on ARCH_SA1100
	select SERIAL_CORE
	select SERIAL_MCTRL_GPIO if GPIOLIB
	help
	  If you have a machine based on a SA1100/SA1110 StrongARM(R) CPU you
	  can enable its onboard serial port by enabling this option.
	  Please read <file:Documentation/arm/sa1100/serial_uart.rst> for further
	  info.

config SERIAL_SA1100_CONSOLE
	bool "Console on SA1100 serial port"
	depends on SERIAL_SA1100
	select SERIAL_CORE_CONSOLE
	help
	  If you have enabled the serial port on the SA1100/SA1110 StrongARM
	  CPU you can make it the console by answering Y to this option.

	  Even if you say Y here, the currently visible virtual console
	  (/dev/tty0) will still be used as the system console by default, but
	  you can alter that using a kernel command line option such as
	  "console=ttySA0". (Try "man bootparam" or see the documentation of
	  your boot loader (lilo or loadlin) about how to pass options to the
	  kernel at boot time.)

config SERIAL_IMX
	tristate "IMX serial port support"
	depends on ARCH_MXC || COMPILE_TEST
	select SERIAL_CORE
	select RATIONAL
	select SERIAL_MCTRL_GPIO if GPIOLIB
	help
	  If you have a machine based on a Motorola IMX CPU you
	  can enable its onboard serial port by enabling this option.

config SERIAL_IMX_CONSOLE
	tristate "Console on IMX serial port"
	depends on SERIAL_IMX
	select SERIAL_CORE_CONSOLE
	help
	  If you have enabled the serial port on the Freescale IMX
	  CPU you can make it the console by answering Y/M to this option.

	  Even if you say Y/M here, the currently visible virtual console
	  (/dev/tty0) will still be used as the system console by default, but
	  you can alter that using a kernel command line option such as
	  "console=ttymxc0". (Try "man bootparam" or see the documentation of
	  your bootloader about how to pass options to the kernel at boot time.)

config SERIAL_IMX_EARLYCON
	bool "Earlycon on IMX serial port"
	depends on ARCH_MXC || COMPILE_TEST
	depends on OF
	select SERIAL_EARLYCON
	select SERIAL_CORE_CONSOLE
	default y if SERIAL_IMX_CONSOLE
	help
	  If you have enabled the earlycon on the Freescale IMX
	  CPU you can make it the earlycon by answering Y to this option.

config SERIAL_UARTLITE
	tristate "Xilinx uartlite serial port support"
	depends on HAS_IOMEM
	select SERIAL_CORE
	help
	  Say Y here if you want to use the Xilinx uartlite serial controller.

	  To compile this driver as a module, choose M here: the
	  module will be called uartlite.

config SERIAL_UARTLITE_CONSOLE
	bool "Support for console on Xilinx uartlite serial port"
	depends on SERIAL_UARTLITE=y
	select SERIAL_CORE_CONSOLE
	select SERIAL_EARLYCON
	help
	  Say Y here if you wish to use a Xilinx uartlite as the system
	  console (the system console is the device which receives all kernel
	  messages and warnings and which allows logins in single user mode).

config SERIAL_UARTLITE_NR_UARTS
	int "Maximum number of uartlite serial ports"
	depends on SERIAL_UARTLITE
	range 1 256
	default 1
	help
	  Set this to the number of uartlites in your system, or the number
	  you think you might implement.

config SERIAL_SUNCORE
	bool
	depends on SPARC
	select SERIAL_CORE
	select SERIAL_CORE_CONSOLE
	default y

config SERIAL_SUNZILOG
	tristate "Sun Zilog8530 serial support"
	depends on SPARC
	help
	  This driver supports the Zilog8530 serial ports found on many Sparc
	  systems.  Say Y or M if you want to be able to these serial ports.

config SERIAL_SUNZILOG_CONSOLE
	bool "Console on Sun Zilog8530 serial port"
	depends on SERIAL_SUNZILOG=y
	help
	  If you would like to be able to use the Zilog8530 serial port
	  on your Sparc system as the console, you can do so by answering
	  Y to this option.

config SERIAL_SUNSU
	tristate "Sun SU serial support"
	depends on SPARC && PCI
	help
	  This driver supports the 8250 serial ports that run the keyboard and
	  mouse on (PCI) UltraSPARC systems.  Say Y or M if you want to be able
	  to these serial ports.

config SERIAL_SUNSU_CONSOLE
	bool "Console on Sun SU serial port"
	depends on SERIAL_SUNSU=y
	help
	  If you would like to be able to use the SU serial port
	  on your Sparc system as the console, you can do so by answering
	  Y to this option.

config SERIAL_MUX
	tristate "Serial MUX support"
	depends on GSC
	select SERIAL_CORE
	default y
	help
	  Saying Y here will enable the hardware MUX serial driver for
	  the Nova, K class systems and D class with a 'remote control card'.
	  The hardware MUX is not 8250/16550 compatible therefore the
	  /dev/ttyB0 device is shared between the Serial MUX and the PDC
	  software console. The following steps need to be completed to use
	  the Serial MUX:

	    1. create the device entry (mknod /dev/ttyB0 c 11 0)
	    2. Edit the /etc/inittab to start a getty listening on /dev/ttyB0
	    3. Add device ttyB0 to /etc/securetty (if you want to log on as
		 root on this console.)
	    4. Change the kernel command console parameter to: console=ttyB0

config SERIAL_MUX_CONSOLE
	bool "Support for console on serial MUX"
	depends on SERIAL_MUX=y
	select SERIAL_CORE_CONSOLE
	default y

config PDC_CONSOLE
	bool "PDC software console support"
	depends on PARISC && !SERIAL_MUX && VT
	help
	  Saying Y here will enable the software based PDC console to be 
	  used as the system console.  This is useful for machines in 
	  which the hardware based console has not been written yet.  The
	  following steps must be completed to use the PDC console:

	    1. create the device entry (mknod /dev/ttyB0 c 11 0)
	    2. Edit the /etc/inittab to start a getty listening on /dev/ttyB0
	    3. Add device ttyB0 to /etc/securetty (if you want to log on as
		 root on this console.)
	    4. Change the kernel command console parameter to: console=ttyB0

config SERIAL_SUNSAB
	tristate "Sun Siemens SAB82532 serial support"
	depends on SPARC && PCI
	help
	  This driver supports the Siemens SAB82532 DUSCC serial ports on newer
	  (PCI) UltraSPARC systems.  Say Y or M if you want to be able to these
	  serial ports.

config SERIAL_SUNSAB_CONSOLE
	bool "Console on Sun Siemens SAB82532 serial port"
	depends on SERIAL_SUNSAB=y
	help
	  If you would like to be able to use the SAB82532 serial port
	  on your Sparc system as the console, you can do so by answering
	  Y to this option.

config SERIAL_SUNHV
	bool "Sun4v Hypervisor Console support"
	depends on SPARC64
	help
	  This driver supports the console device found on SUN4V Sparc
	  systems.  Say Y if you want to be able to use this device.

config SERIAL_IP22_ZILOG
	tristate "SGI Zilog8530 serial support"
	depends on SGI_HAS_ZILOG
	select SERIAL_CORE
	help
	  This driver supports the Zilog8530 serial ports found on SGI
	  systems.  Say Y or M if you want to be able to these serial ports.

config SERIAL_IP22_ZILOG_CONSOLE
	bool "Console on SGI Zilog8530 serial port"
	depends on SERIAL_IP22_ZILOG=y
	select SERIAL_CORE_CONSOLE

config SERIAL_SH_SCI
	tristate "SuperH SCI(F) serial port support"
	depends on SUPERH || ARCH_RENESAS || H8300 || COMPILE_TEST
	select SERIAL_CORE
	select SERIAL_MCTRL_GPIO if GPIOLIB

config SERIAL_SH_SCI_NR_UARTS
	int "Maximum number of SCI(F) serial ports" if EXPERT
	range 1 64 if 64BIT
	range 1 32 if !64BIT
	depends on SERIAL_SH_SCI
	default "3" if H8300
	default "10" if SUPERH
	default "18" if ARCH_RENESAS
	default "2"

config SERIAL_SH_SCI_CONSOLE
	bool "Support for console on SuperH SCI(F)" if EXPERT
	depends on SERIAL_SH_SCI=y
	select SERIAL_CORE_CONSOLE
	default y

config SERIAL_SH_SCI_EARLYCON
	bool "Support for early console on SuperH SCI(F)" if EXPERT
	depends on SERIAL_SH_SCI=y
	select SERIAL_CORE_CONSOLE
	select SERIAL_EARLYCON
	default ARCH_RENESAS || H8300

config SERIAL_SH_SCI_DMA
	bool "DMA support" if EXPERT
	depends on SERIAL_SH_SCI && DMA_ENGINE
	default ARCH_RENESAS

config SERIAL_PNX8XXX
	bool "Enable PNX8XXX SoCs' UART Support"
	depends on SOC_PNX833X
	select SERIAL_CORE
	help
	  If you have a MIPS-based Philips SoC such as PNX8330 and you want
	  to use serial ports, say Y.  Otherwise, say N.

config SERIAL_PNX8XXX_CONSOLE
	bool "Enable PNX8XX0 serial console"
	depends on SERIAL_PNX8XXX
	select SERIAL_CORE_CONSOLE
	help
	  If you have a MIPS-based Philips SoC such as PNX8330 and you want
	  to use serial console, say Y. Otherwise, say N.

config SERIAL_HS_LPC32XX
	tristate "LPC32XX high speed serial port support"
	depends on ARCH_LPC32XX || COMPILE_TEST
	depends on OF
	select SERIAL_CORE
	help
	  Support for the LPC32XX high speed serial ports (up to 900kbps).
	  Those are UARTs completely different from the Standard UARTs on the
	  LPC32XX SoC.
	  Choose M or Y here to build this driver.

config SERIAL_HS_LPC32XX_CONSOLE
	bool "Enable LPC32XX high speed UART serial console"
	depends on SERIAL_HS_LPC32XX=y
	select SERIAL_CORE_CONSOLE
	help
	  If you would like to be able to use one of the high speed serial
	  ports on the LPC32XX as the console, you can do so by answering
	  Y to this option.

config SERIAL_CORE
	tristate

config SERIAL_CORE_CONSOLE
	bool

config CONSOLE_POLL
	bool

config SERIAL_MCF
	bool "Coldfire serial support"
	depends on COLDFIRE
	select SERIAL_CORE
	help
	  This serial driver supports the Freescale Coldfire serial ports.

config SERIAL_MCF_BAUDRATE
	int "Default baudrate for Coldfire serial ports"
	depends on SERIAL_MCF
	default 19200
	help
	  This setting lets you define what the default baudrate is for the
	  ColdFire serial ports. The usual default varies from board to board,
	  and this setting is a way of catering for that.

config SERIAL_MCF_CONSOLE
	bool "Coldfire serial console support"
	depends on SERIAL_MCF
	select SERIAL_CORE_CONSOLE
	help
	  Enable a ColdFire internal serial port to be the system console.

config SERIAL_PMACZILOG
	tristate "Mac or PowerMac z85c30 ESCC support"
	depends on (M68K && MAC) || PPC_PMAC
	select SERIAL_CORE
	help
	  This driver supports the Zilog z85C30 serial ports found on
	  (Power)Mac machines.
	  Say Y or M if you want to be able to these serial ports.

config SERIAL_PMACZILOG_TTYS
	bool "Use ttySn device nodes for Zilog z85c30"
	depends on SERIAL_PMACZILOG
	help
	  The pmac_zilog driver for the z85C30 chip on many powermacs
	  historically used the device numbers for /dev/ttySn.  The
	  8250 serial port driver also uses these numbers, which means
	  the two drivers being unable to coexist; you could not use
	  both z85C30 and 8250 type ports at the same time.

	  If this option is not selected, the pmac_zilog driver will
	  use the device numbers allocated for /dev/ttyPZn.  This allows
	  the pmac_zilog and 8250 drivers to co-exist, but may cause
	  existing userspace setups to break.  Programs that need to
	  access the built-in serial ports on powermacs will need to
	  be reconfigured to use /dev/ttyPZn instead of /dev/ttySn.

	  If you enable this option, any z85c30 ports in the system will
	  be registered as ttyS0 onwards as in the past, and you will be
	  unable to use the 8250 module for PCMCIA or other 16C550-style
	  UARTs.

	  Say N unless you need the z85c30 ports on your (Power)Mac
	  to appear as /dev/ttySn.

config SERIAL_PMACZILOG_CONSOLE
	bool "Console on Mac or PowerMac z85c30 serial port"
	depends on SERIAL_PMACZILOG=y
	select SERIAL_CORE_CONSOLE
	help
	  If you would like to be able to use the z85c30 serial port
	  on your (Power)Mac as the console, you can do so by answering
	  Y to this option.

config SERIAL_CPM
	tristate "CPM SCC/SMC serial port support"
	depends on CPM2 || CPM1
	select SERIAL_CORE
	help
	  This driver supports the SCC and SMC serial ports on Motorola 
	  embedded PowerPC that contain a CPM1 (8xx) or CPM2 (8xxx)

config SERIAL_CPM_CONSOLE
	bool "Support for console on CPM SCC/SMC serial port"
	depends on SERIAL_CPM=y
	select SERIAL_CORE_CONSOLE
	help
	  Say Y here if you wish to use a SCC or SMC CPM UART as the system
	  console (the system console is the device which receives all kernel
	  messages and warnings and which allows logins in single user mode).

	  Even if you say Y here, the currently visible framebuffer console
	  (/dev/tty0) will still be used as the system console by default, but
	  you can alter that using a kernel command line option such as
	  "console=ttyCPM0". (Try "man bootparam" or see the documentation of
	  your boot loader (lilo or loadlin) about how to pass options to the
	  kernel at boot time.)

config SERIAL_PIC32
	tristate "Microchip PIC32 serial support"
	depends on MACH_PIC32
	select SERIAL_CORE
	help
	  If you have a PIC32, this driver supports the serial ports.

	  Say Y or M to use PIC32 serial ports, otherwise say N. Note that
	  to use a serial port as a console, this must be included in kernel and
	  not as a module.

config SERIAL_PIC32_CONSOLE
	bool "PIC32 serial console support"
	depends on SERIAL_PIC32
	select SERIAL_CORE_CONSOLE
	help
	  If you have a PIC32, this driver supports the putting a console on one
	  of the serial ports.

	  Say Y to use the PIC32 console, otherwise say N.

config SERIAL_PIC32
	tristate "Microchip PIC32 serial support"
	depends on MACH_PIC32
	select SERIAL_CORE
	help
	  If you have a PIC32, this driver supports the serial ports.

	  Say Y or M to use PIC32 serial ports, otherwise say N. Note that
	  to use a serial port as a console, this must be included in kernel and
	  not as a module.

config SERIAL_PIC32_CONSOLE
	bool "PIC32 serial console support"
	depends on SERIAL_PIC32
	select SERIAL_CORE_CONSOLE
	help
	  If you have a PIC32, this driver supports the putting a console on one
	  of the serial ports.

	  Say Y to use the PIC32 console, otherwise say N.

config SERIAL_MPC52xx
	tristate "Freescale MPC52xx/MPC512x family PSC serial support"
	depends on PPC_MPC52xx || PPC_MPC512x
	select SERIAL_CORE
	help
	  This driver supports MPC52xx and MPC512x PSC serial ports. If you would
	  like to use them, you must answer Y or M to this option. Note that
	  for use as console, it must be included in kernel and not as a
	  module.

config SERIAL_MPC52xx_CONSOLE
	bool "Console on a Freescale MPC52xx/MPC512x family PSC serial port"
	depends on SERIAL_MPC52xx=y
	select SERIAL_CORE_CONSOLE
	help
	  Select this options if you'd like to use one of the PSC serial port
	  of the Freescale MPC52xx family as a console.

config SERIAL_MPC52xx_CONSOLE_BAUD
	int "Freescale MPC52xx/MPC512x family PSC serial port baud"
	depends on SERIAL_MPC52xx_CONSOLE=y
	default "9600"
	help
	  Select the MPC52xx console baud rate.
	  This value is only used if the bootloader doesn't pass in the
	  console baudrate

config SERIAL_ICOM
	tristate "IBM Multiport Serial Adapter"
	depends on PCI && PPC_PSERIES
	select SERIAL_CORE
	select FW_LOADER
	help
	  This driver is for a family of multiport serial adapters
	  including 2 port RVX, 2 port internal modem, 4 port internal
	  modem and a split 1 port RVX and 1 port internal modem.

	  This driver can also be built as a module.  If so, the module
	  will be called icom.

config SERIAL_TXX9
	bool "TMPTX39XX/49XX SIO support"
	depends on HAS_TXX9_SERIAL
	select SERIAL_CORE
	default y

config HAS_TXX9_SERIAL
	bool

config SERIAL_TXX9_NR_UARTS
	int "Maximum number of TMPTX39XX/49XX SIO ports"
	depends on SERIAL_TXX9
	default "6"

config SERIAL_TXX9_CONSOLE
	bool "TMPTX39XX/49XX SIO Console support"
	depends on SERIAL_TXX9=y
	select SERIAL_CORE_CONSOLE

config SERIAL_TXX9_STDSERIAL
	bool "TX39XX/49XX SIO act as standard serial"
	depends on !SERIAL_8250 && SERIAL_TXX9

config SERIAL_VR41XX
	tristate "NEC VR4100 series Serial Interface Unit support"
	depends on CPU_VR41XX
	select SERIAL_CORE
	help
	  If you have a NEC VR4100 series processor and you want to use
	  Serial Interface Unit(SIU) or Debug Serial Interface Unit(DSIU)
	  (not include VR4111/VR4121 DSIU), say Y.  Otherwise, say N.

config SERIAL_VR41XX_CONSOLE
	bool "Enable NEC VR4100 series Serial Interface Unit console"
	depends on SERIAL_VR41XX=y
	select SERIAL_CORE_CONSOLE
	help
	  If you have a NEC VR4100 series processor and you want to use
	  a console on a serial port, say Y.  Otherwise, say N.

config SERIAL_JSM
	tristate "Digi International NEO and Classic PCI Support"
	depends on PCI
	select SERIAL_CORE
	help
	  This is a driver for Digi International's Neo and Classic series
	  of cards which provide multiple serial ports. You would need
	  something like this to connect more than two modems to your Linux
	  box, for instance in order to become a dial-in server. This driver
	  supports PCI boards only.

	  If you have a card like this, say Y here, otherwise say N.

	  To compile this driver as a module, choose M here: the
	  module will be called jsm.

config SERIAL_MSM
	tristate "MSM on-chip serial port support"
	depends on ARCH_QCOM
	select SERIAL_CORE

config SERIAL_MSM_CONSOLE
	bool "MSM serial console support"
	depends on SERIAL_MSM=y
	select SERIAL_CORE_CONSOLE
	select SERIAL_EARLYCON

config SERIAL_QCOM_GENI
	tristate "QCOM on-chip GENI based serial port support"
	depends on ARCH_QCOM || COMPILE_TEST
	depends on QCOM_GENI_SE
	select SERIAL_CORE

config SERIAL_QCOM_GENI_CONSOLE
	bool "QCOM GENI Serial Console support"
	depends on SERIAL_QCOM_GENI
	select SERIAL_CORE_CONSOLE
	select SERIAL_EARLYCON
	help
	  Serial console driver for Qualcomm Technologies Inc's GENI based
	  QUP hardware.

config SERIAL_VT8500
	bool "VIA VT8500 on-chip serial port support"
	depends on ARCH_VT8500
	select SERIAL_CORE

config SERIAL_VT8500_CONSOLE
	bool "VIA VT8500 serial console support"
	depends on SERIAL_VT8500=y
	select SERIAL_CORE_CONSOLE

config SERIAL_OMAP
	tristate "OMAP serial port support"
	depends on ARCH_OMAP2PLUS
	select SERIAL_CORE
	help
	  If you have a machine based on an Texas Instruments OMAP CPU you
	  can enable its onboard serial ports by enabling this option.

	  By enabling this option you take advantage of dma feature available
	  with the omap-serial driver. DMA support can be enabled from platform
	  data.

config SERIAL_OMAP_CONSOLE
	bool "Console on OMAP serial port"
	depends on SERIAL_OMAP=y
	select SERIAL_CORE_CONSOLE
	help
	  Select this option if you would like to use omap serial port as
	  console.

	  Even if you say Y here, the currently visible virtual console
	  (/dev/tty0) will still be used as the system console by default, but
	  you can alter that using a kernel command line option such as
	  "console=ttyOx". (Try "man bootparam" or see the documentation of
	  your boot loader about how to pass options to the kernel at
	  boot time.)

config SERIAL_SIFIVE
	tristate "SiFive UART support"
	depends on OF
	select SERIAL_CORE
	help
	  Select this option if you are building a kernel for a device that
	  contains a SiFive UART IP block.  This type of UART is present on
	  SiFive FU540 SoCs, among others.

config SERIAL_SIFIVE_CONSOLE
	bool "Console on SiFive UART"
	depends on SERIAL_SIFIVE=y
	select SERIAL_CORE_CONSOLE
	select SERIAL_EARLYCON
	help
	  Select this option if you would like to use a SiFive UART as the
	  system console.

	  Even if you say Y here, the currently visible virtual console
	  (/dev/tty0) will still be used as the system console by default, but
	  you can alter that using a kernel command line option such as
	  "console=ttySIFx". (Try "man bootparam" or see the documentation of
	  your boot loader about how to pass options to the kernel at
	  boot time.)

config SERIAL_LANTIQ
	tristate "Lantiq serial driver"
	depends on (LANTIQ || X86) || COMPILE_TEST
	select SERIAL_CORE
	help
	  Support for UART on Lantiq and Intel SoCs.
	  To compile this driver as a module, select M here. The
	  module will be called lantiq.

config SERIAL_LANTIQ_CONSOLE
	bool "Console on Lantiq UART"
	depends on SERIAL_LANTIQ=y
	select SERIAL_CORE_CONSOLE
	select SERIAL_EARLYCON
	help
	  Select this option if you would like to use a Lantiq UART as the
	  system console.

config SERIAL_QE
	tristate "Freescale QUICC Engine serial port support"
	depends on QUICC_ENGINE
	select SERIAL_CORE
	select FW_LOADER
	help
	  This driver supports the QE serial ports on Freescale embedded
	  PowerPC that contain a QUICC Engine.

config SERIAL_SCCNXP
	tristate "SCCNXP serial port support"
	select SERIAL_CORE
	help
	  This selects support for an advanced UART from NXP (Philips).
	  Supported ICs are SCC2681, SCC2691, SCC2692, SC28L91, SC28L92,
	  SC28L202, SCC68681 and SCC68692.

config SERIAL_SCCNXP_CONSOLE
	bool "Console on SCCNXP serial port"
	depends on SERIAL_SCCNXP=y
	select SERIAL_CORE_CONSOLE
	help
	  Support for console on SCCNXP serial ports.

config SERIAL_SC16IS7XX_CORE
	tristate

config SERIAL_SC16IS7XX
	tristate "SC16IS7xx serial support"
	select SERIAL_CORE
	depends on (SPI_MASTER && !I2C) || I2C
	help
	  This selects support for SC16IS7xx serial ports.
	  Supported ICs are SC16IS740, SC16IS741, SC16IS750, SC16IS752,
	  SC16IS760 and SC16IS762. Select supported buses using options below.

config SERIAL_SC16IS7XX_I2C
	bool "SC16IS7xx for I2C interface"
	depends on SERIAL_SC16IS7XX
	depends on I2C
	select SERIAL_SC16IS7XX_CORE if SERIAL_SC16IS7XX
	select REGMAP_I2C if I2C
	default y
	help
	  Enable SC16IS7xx driver on I2C bus,
	  If required say y, and say n to i2c if not required,
	  Enabled by default to support oldconfig.
	  You must select at least one bus for the driver to be built.

config SERIAL_SC16IS7XX_SPI
	bool "SC16IS7xx for spi interface"
	depends on SERIAL_SC16IS7XX
	depends on SPI_MASTER
	select SERIAL_SC16IS7XX_CORE if SERIAL_SC16IS7XX
	select REGMAP_SPI if SPI_MASTER
	help
	  Enable SC16IS7xx driver on SPI bus,
	  If required say y, and say n to spi if not required,
	  This is additional support to existing driver.
	  You must select at least one bus for the driver to be built.

config SERIAL_TIMBERDALE
	tristate "Support for timberdale UART"
	select SERIAL_CORE
	depends on X86_32 || COMPILE_TEST
	help
	Add support for UART controller on timberdale.

config SERIAL_BCM63XX
	tristate "Broadcom BCM63xx/BCM33xx UART support"
	select SERIAL_CORE
	depends on MIPS || ARM || COMPILE_TEST
	help
	  This enables the driver for the onchip UART core found on
	  the following chipsets:

	    BCM33xx (cable modem)
	    BCM63xx/BCM63xxx (DSL)
	    BCM68xx (PON)
	    BCM7xxx (STB) - DOCSIS console

config SERIAL_BCM63XX_CONSOLE
	bool "Console on BCM63xx serial port"
	depends on SERIAL_BCM63XX=y
	select SERIAL_CORE_CONSOLE
	select SERIAL_EARLYCON
	help
	  If you have enabled the serial port on the BCM63xx CPU
	  you can make it the console by answering Y to this option.

config SERIAL_GRLIB_GAISLER_APBUART
	tristate "GRLIB APBUART serial support"
	depends on OF && SPARC
	select SERIAL_CORE
	help
	Add support for the GRLIB APBUART serial port.

config SERIAL_GRLIB_GAISLER_APBUART_CONSOLE
	bool "Console on GRLIB APBUART serial port"
	depends on SERIAL_GRLIB_GAISLER_APBUART=y
	select SERIAL_CORE_CONSOLE
	help
	Support for running a console on the GRLIB APBUART

config SERIAL_ALTERA_JTAGUART
	tristate "Altera JTAG UART support"
	select SERIAL_CORE
	help
	  This driver supports the Altera JTAG UART port.

config SERIAL_ALTERA_JTAGUART_CONSOLE
	bool "Altera JTAG UART console support"
	depends on SERIAL_ALTERA_JTAGUART=y
	select SERIAL_CORE_CONSOLE
	select SERIAL_EARLYCON
	help
	  Enable a Altera JTAG UART port to be the system console.

config SERIAL_ALTERA_JTAGUART_CONSOLE_BYPASS
	bool "Bypass output when no connection"
	depends on SERIAL_ALTERA_JTAGUART_CONSOLE
	select SERIAL_CORE_CONSOLE
	help
	  Bypass console output and keep going even if there is no
	  JTAG terminal connection with the host.

config SERIAL_ALTERA_UART
	tristate "Altera UART support"
	select SERIAL_CORE
	help
	  This driver supports the Altera softcore UART port.

config SERIAL_ALTERA_UART_MAXPORTS
	int "Maximum number of Altera UART ports"
	depends on SERIAL_ALTERA_UART
	default 4
	help
	  This setting lets you define the maximum number of the Altera
	  UART ports. The usual default varies from board to board, and
	  this setting is a way of catering for that.

config SERIAL_ALTERA_UART_BAUDRATE
	int "Default baudrate for Altera UART ports"
	depends on SERIAL_ALTERA_UART
	default 115200
	help
	  This setting lets you define what the default baudrate is for the
	  Altera UART ports. The usual default varies from board to board,
	  and this setting is a way of catering for that.

config SERIAL_ALTERA_UART_CONSOLE
	bool "Altera UART console support"
	depends on SERIAL_ALTERA_UART=y
	select SERIAL_CORE_CONSOLE
	select SERIAL_EARLYCON
	help
	  Enable a Altera UART port to be the system console.

config SERIAL_IFX6X60
	tristate "SPI protocol driver for Infineon 6x60 modem (EXPERIMENTAL)"
	depends on GPIOLIB || COMPILE_TEST
	depends on SPI && HAS_DMA
	help
	  Support for the IFX6x60 modem devices on Intel MID platforms.

config SERIAL_PCH_UART
	tristate "Intel EG20T PCH/LAPIS Semicon IOH(ML7213/ML7223/ML7831) UART"
	depends on PCI && (X86_32 || MIPS ||  COMPILE_TEST)
	select SERIAL_CORE
	help
	  This driver is for PCH(Platform controller Hub) UART of Intel EG20T
	  which is an IOH(Input/Output Hub) for x86 embedded processor.
	  Enabling PCH_DMA, this PCH UART works as DMA mode.

	  This driver also can be used for LAPIS Semiconductor IOH(Input/
	  Output Hub), ML7213, ML7223 and ML7831.
	  ML7213 IOH is for IVI(In-Vehicle Infotainment) use, ML7223 IOH is
	  for MP(Media Phone) use and ML7831 IOH is for general purpose use.
	  ML7213/ML7223/ML7831 is companion chip for Intel Atom E6xx series.
	  ML7213/ML7223/ML7831 is completely compatible for Intel EG20T PCH.

config SERIAL_PCH_UART_CONSOLE
	bool "Support for console on Intel EG20T PCH UART/OKI SEMICONDUCTOR ML7213 IOH"
	depends on SERIAL_PCH_UART=y
	select SERIAL_CORE_CONSOLE
	help
	  Say Y here if you wish to use the PCH UART as the system console
	  (the system  console is the device which receives all kernel messages and
	  warnings and which allows logins in single user mode).

config SERIAL_MXS_AUART
	tristate "MXS AUART support"
<<<<<<< HEAD
	depends on HAS_DMA
=======
>>>>>>> 24b8d41d
	depends on ARCH_MXS || MACH_ASM9260 || COMPILE_TEST
	select SERIAL_CORE
	select SERIAL_MCTRL_GPIO if GPIOLIB
	help
	  This driver supports the MXS and Alphascale ASM9260 Application
	  UART (AUART) port.

config SERIAL_MXS_AUART_CONSOLE
	bool "MXS AUART console support"
	depends on SERIAL_MXS_AUART=y
	select SERIAL_CORE_CONSOLE
	help
	  Enable a MXS AUART port to be the system console.

config SERIAL_XILINX_PS_UART
	tristate "Cadence (Xilinx Zynq) UART support"
	depends on OF
	select SERIAL_CORE
	help
	  This driver supports the Cadence UART. It is found e.g. in Xilinx
	  Zynq.

config SERIAL_XILINX_PS_UART_CONSOLE
	bool "Cadence UART console support"
	depends on SERIAL_XILINX_PS_UART=y
	select SERIAL_CORE_CONSOLE
	select SERIAL_EARLYCON
	help
	  Enable a Cadence UART port to be the system console.

config SERIAL_XILINX_NR_UARTS
        int "Maximum number of XILINX serial ports"
        depends on SERIAL_XILINX_PS_UART
        default "2"
        help
          If multiple cards are present, the default limit of 2 ports may
          need to be increased.

config SERIAL_AR933X
	tristate "AR933X serial port support"
	depends on HAVE_CLK && ATH79
	select SERIAL_CORE
	select SERIAL_MCTRL_GPIO if GPIOLIB
	help
	  If you have an Atheros AR933X SOC based board and want to use the
	  built-in UART of the SoC, say Y to this option.

	  To compile this driver as a module, choose M here: the
	  module will be called ar933x_uart.

config SERIAL_AR933X_CONSOLE
	bool "Console on AR933X serial port"
	depends on SERIAL_AR933X=y
	select SERIAL_CORE_CONSOLE
	help
	  Enable a built-in UART port of the AR933X to be the system console.

config SERIAL_AR933X_NR_UARTS
	int "Maximum number of AR933X serial ports"
	depends on SERIAL_AR933X
	default "2"
	help
	  Set this to the number of serial ports you want the driver
	  to support.

config SERIAL_EFM32_UART
	tristate "EFM32 UART/USART port"
	depends on ARM && (ARCH_EFM32 || COMPILE_TEST)
	select SERIAL_CORE
	help
	  This driver support the USART and UART ports on
	  Energy Micro's efm32 SoCs.

config SERIAL_MPS2_UART_CONSOLE
	bool "MPS2 UART console support"
	depends on SERIAL_MPS2_UART
	select SERIAL_CORE_CONSOLE
	select SERIAL_EARLYCON

config SERIAL_MPS2_UART
	bool "MPS2 UART port"
	depends on ARCH_MPS2 || COMPILE_TEST
	select SERIAL_CORE
	help
	  This driver support the UART ports on ARM MPS2.

config SERIAL_EFM32_UART_CONSOLE
	bool "EFM32 UART/USART console support"
	depends on SERIAL_EFM32_UART=y
	select SERIAL_CORE_CONSOLE

config SERIAL_ARC
	tristate "ARC UART driver support"
	select SERIAL_CORE
	help
	  Driver for on-chip UART for ARC(Synopsys) for the legacy
	  FPGA Boards (ML50x/ARCAngel4)

config SERIAL_ARC_CONSOLE
	bool "Console on ARC UART"
	depends on SERIAL_ARC=y
	select SERIAL_CORE_CONSOLE
	select SERIAL_EARLYCON
	help
	  Enable system Console on ARC UART

config SERIAL_ARC_NR_PORTS
	int "Number of ARC UART ports"
	depends on SERIAL_ARC
	range 1 3
	default "1"
	help
	  Set this to the number of serial ports you want the driver
	  to support.

config SERIAL_RP2
	tristate "Comtrol RocketPort EXPRESS/INFINITY support"
	depends on PCI
	select SERIAL_CORE
	help
	  This driver supports the Comtrol RocketPort EXPRESS and
	  RocketPort INFINITY families of PCI/PCIe multiport serial adapters.
	  These adapters use a "RocketPort 2" ASIC that is not compatible
	  with the original RocketPort driver (CONFIG_ROCKETPORT).

	  To compile this driver as a module, choose M here: the
	  module will be called rp2.

	  If you want to compile this driver into the kernel, say Y here.  If
	  you don't have a suitable RocketPort card installed, say N.

config SERIAL_RP2_NR_UARTS
	int "Maximum number of RocketPort EXPRESS/INFINITY ports"
	depends on SERIAL_RP2
	default "32"
	help
	  If multiple cards are present, the default limit of 32 ports may
	  need to be increased.

config SERIAL_FSL_LPUART
	tristate "Freescale lpuart serial port support"
	depends on HAS_DMA
	select SERIAL_CORE
	help
	  Support for the on-chip lpuart on some Freescale SOCs.

config SERIAL_FSL_LPUART_CONSOLE
	bool "Console on Freescale lpuart serial port"
	depends on SERIAL_FSL_LPUART=y
	select SERIAL_CORE_CONSOLE
	select SERIAL_EARLYCON
	help
	  If you have enabled the lpuart serial port on the Freescale SoCs,
	  you can make it the console by answering Y to this option.

config SERIAL_FSL_LINFLEXUART
	tristate "Freescale LINFlexD UART serial port support"
	depends on PRINTK
	select SERIAL_CORE
	help
	  Support for the on-chip LINFlexD UART on some Freescale SOCs.

config SERIAL_FSL_LINFLEXUART_CONSOLE
	bool "Console on Freescale LINFlexD UART serial port"
	depends on SERIAL_FSL_LINFLEXUART=y
	select SERIAL_CORE_CONSOLE
	select SERIAL_EARLYCON
	help
	  If you have enabled the LINFlexD UART serial port on the Freescale
	  SoCs, you can make it the console by answering Y to this option.

config SERIAL_CONEXANT_DIGICOLOR
	tristate "Conexant Digicolor CX92xxx USART serial port support"
	depends on OF
	select SERIAL_CORE
	help
	  Support for the on-chip USART on Conexant Digicolor SoCs.

config SERIAL_CONEXANT_DIGICOLOR_CONSOLE
	bool "Console on Conexant Digicolor serial port"
	depends on SERIAL_CONEXANT_DIGICOLOR=y
	select SERIAL_CORE_CONSOLE
	help
	  If you have enabled the USART serial port on Conexant Digicolor
	  SoCs, you can make it the console by answering Y to this option.

config SERIAL_ST_ASC
	tristate "ST ASC serial port support"
	select SERIAL_CORE
	depends on ARM || COMPILE_TEST
	help
	  This driver is for the on-chip Asychronous Serial Controller on
	  STMicroelectronics STi SoCs.
	  ASC is embedded in ST COMMS IP block. It supports Rx & Tx functionality.
	  It support all industry standard baud rates.

	  If unsure, say N.

config SERIAL_ST_ASC_CONSOLE
	bool "Support for console on ST ASC"
	depends on SERIAL_ST_ASC=y
	select SERIAL_CORE_CONSOLE

config SERIAL_MEN_Z135
	tristate "MEN 16z135 Support"
	select SERIAL_CORE
	depends on MCB
	help
	  Say yes here to enable support for the MEN 16z135 High Speed UART IP-Core
	  on a MCB carrier.

	  This driver can also be build as a module. If so, the module will be called
	  men_z135_uart.ko

config SERIAL_SPRD
	tristate "Support for Spreadtrum serial"
	select SERIAL_CORE
	depends on COMMON_CLK
	help
	  This enables the driver for the Spreadtrum's serial.

config SERIAL_SPRD_CONSOLE
	bool "Spreadtrum UART console support"
	depends on SERIAL_SPRD=y
	select SERIAL_CORE_CONSOLE
	select SERIAL_EARLYCON
	help
	  Support for early debug console using Spreadtrum's serial. This enables
	  the console before standard serial driver is probed. This is enabled
	  with "earlycon" on the kernel command line. The console is
	  enabled when early_param is processed.

config SERIAL_STM32
	tristate "STMicroelectronics STM32 serial port support"
	select SERIAL_CORE
<<<<<<< HEAD
	depends on HAS_DMA
	depends on ARM || COMPILE_TEST
=======
	depends on ARCH_STM32 || COMPILE_TEST
	select SERIAL_MCTRL_GPIO if GPIOLIB
>>>>>>> 24b8d41d
	help
	  This driver is for the on-chip Serial Controller on
	  STMicroelectronics STM32 MCUs.
	  USART supports Rx & Tx functionality.
	  It support all industry standard baud rates.

	  If unsure, say N.

config SERIAL_STM32_CONSOLE
	bool "Support for console on STM32"
	depends on SERIAL_STM32=y
	select SERIAL_CORE_CONSOLE

config SERIAL_MVEBU_UART
	bool "Marvell EBU serial port support"
	depends on ARCH_MVEBU || COMPILE_TEST
	select SERIAL_CORE
	help
	  This driver is for Marvell EBU SoC's UART. If you have a machine
	  based on the Armada-3700 SoC and wish to use the on-board serial
	  port,
	  say 'Y' here.
	  Otherwise, say 'N'.

config SERIAL_MVEBU_CONSOLE
	bool "Console on Marvell EBU serial port"
	depends on SERIAL_MVEBU_UART
	select SERIAL_CORE_CONSOLE
	select SERIAL_EARLYCON
	default y
	help
	  Say 'Y' here if you wish to use Armada-3700 UART as the system console.
	  (the system console is the device which receives all kernel messages
	  and warnings and which allows logins in single user mode)
	  Otherwise, say 'N'.

config SERIAL_OWL
	tristate "Actions Semi Owl serial port support"
	depends on ARCH_ACTIONS || COMPILE_TEST
	select SERIAL_CORE
	help
	  This driver is for Actions Semiconductor S500/S900 SoC's UART.
	  Say 'Y' here if you wish to use the on-board serial port.
	  Otherwise, say 'N'.

config SERIAL_OWL_CONSOLE
	bool "Console on Actions Semi Owl serial port"
	depends on SERIAL_OWL=y
	select SERIAL_CORE_CONSOLE
	select SERIAL_EARLYCON
	default y
	help
	  Say 'Y' here if you wish to use Actions Semiconductor S500/S900 UART
	  as the system console.

config SERIAL_RDA
	bool "RDA Micro serial port support"
	depends on ARCH_RDA || COMPILE_TEST
	select SERIAL_CORE
	help
	  This driver is for RDA8810PL SoC's UART.
	  Say 'Y' here if you wish to use the on-board serial port.
	  Otherwise, say 'N'.

config SERIAL_RDA_CONSOLE
	bool "Console on RDA Micro serial port"
	depends on SERIAL_RDA=y
	select SERIAL_CORE_CONSOLE
	select SERIAL_EARLYCON
	default y
	help
	  Say 'Y' here if you wish to use the RDA8810PL UART as the system
	  console. Only earlycon is implemented currently.

config SERIAL_MILBEAUT_USIO
	tristate "Milbeaut USIO/UART serial port support"
	depends on ARCH_MILBEAUT || (COMPILE_TEST && OF)
	default ARCH_MILBEAUT
	select SERIAL_CORE
	help
	  This selects the USIO/UART IP found in Socionext Milbeaut SoCs.

config SERIAL_MILBEAUT_USIO_PORTS
	int "Maximum number of CSIO/UART ports (1-8)"
	range 1 8
	depends on SERIAL_MILBEAUT_USIO
	default "4"

config SERIAL_MILBEAUT_USIO_CONSOLE
	bool "Support for console on MILBEAUT USIO/UART serial port"
	depends on SERIAL_MILBEAUT_USIO=y
	default y
	select SERIAL_CORE_CONSOLE
	select SERIAL_EARLYCON
	help
	  Say 'Y' here if you wish to use a USIO/UART of Socionext Milbeaut
	  SoCs as the system console (the system console is the device which
	  receives all kernel messages and warnings and which allows logins in
	  single user mode).

endmenu

config SERIAL_MCTRL_GPIO
	tristate<|MERGE_RESOLUTION|>--- conflicted
+++ resolved
@@ -860,27 +860,6 @@
 
 	  Say Y to use the PIC32 console, otherwise say N.
 
-config SERIAL_PIC32
-	tristate "Microchip PIC32 serial support"
-	depends on MACH_PIC32
-	select SERIAL_CORE
-	help
-	  If you have a PIC32, this driver supports the serial ports.
-
-	  Say Y or M to use PIC32 serial ports, otherwise say N. Note that
-	  to use a serial port as a console, this must be included in kernel and
-	  not as a module.
-
-config SERIAL_PIC32_CONSOLE
-	bool "PIC32 serial console support"
-	depends on SERIAL_PIC32
-	select SERIAL_CORE_CONSOLE
-	help
-	  If you have a PIC32, this driver supports the putting a console on one
-	  of the serial ports.
-
-	  Say Y to use the PIC32 console, otherwise say N.
-
 config SERIAL_MPC52xx
 	tristate "Freescale MPC52xx/MPC512x family PSC serial support"
 	depends on PPC_MPC52xx || PPC_MPC512x
@@ -1275,10 +1254,6 @@
 
 config SERIAL_MXS_AUART
 	tristate "MXS AUART support"
-<<<<<<< HEAD
-	depends on HAS_DMA
-=======
->>>>>>> 24b8d41d
 	depends on ARCH_MXS || MACH_ASM9260 || COMPILE_TEST
 	select SERIAL_CORE
 	select SERIAL_MCTRL_GPIO if GPIOLIB
@@ -1308,14 +1283,6 @@
 	select SERIAL_EARLYCON
 	help
 	  Enable a Cadence UART port to be the system console.
-
-config SERIAL_XILINX_NR_UARTS
-        int "Maximum number of XILINX serial ports"
-        depends on SERIAL_XILINX_PS_UART
-        default "2"
-        help
-          If multiple cards are present, the default limit of 2 ports may
-          need to be increased.
 
 config SERIAL_AR933X
 	tristate "AR933X serial port support"
@@ -1514,13 +1481,8 @@
 config SERIAL_STM32
 	tristate "STMicroelectronics STM32 serial port support"
 	select SERIAL_CORE
-<<<<<<< HEAD
-	depends on HAS_DMA
-	depends on ARM || COMPILE_TEST
-=======
 	depends on ARCH_STM32 || COMPILE_TEST
 	select SERIAL_MCTRL_GPIO if GPIOLIB
->>>>>>> 24b8d41d
 	help
 	  This driver is for the on-chip Serial Controller on
 	  STMicroelectronics STM32 MCUs.
