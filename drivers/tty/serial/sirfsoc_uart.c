// SPDX-License-Identifier: GPL-2.0+
/*
 * Driver for CSR SiRFprimaII onboard UARTs.
 *
 * Copyright (c) 2011 Cambridge Silicon Radio Limited, a CSR plc group company.
 */

#include <linux/module.h>
#include <linux/ioport.h>
#include <linux/platform_device.h>
#include <linux/init.h>
#include <linux/sysrq.h>
#include <linux/console.h>
#include <linux/tty.h>
#include <linux/tty_flip.h>
#include <linux/serial_core.h>
#include <linux/serial.h>
#include <linux/clk.h>
#include <linux/of.h>
#include <linux/slab.h>
#include <linux/io.h>
#include <linux/of_gpio.h>
#include <linux/dmaengine.h>
#include <linux/dma-direction.h>
#include <linux/dma-mapping.h>
#include <asm/irq.h>
#include <asm/mach/irq.h>

#include "sirfsoc_uart.h"

static unsigned int
sirfsoc_uart_pio_tx_chars(struct sirfsoc_uart_port *sirfport, int count);
static unsigned int
sirfsoc_uart_pio_rx_chars(struct uart_port *port, unsigned int max_rx_count);
static struct uart_driver sirfsoc_uart_drv;

static void sirfsoc_uart_tx_dma_complete_callback(void *param);
static const struct sirfsoc_baudrate_to_regv baudrate_to_regv[] = {
	{4000000, 2359296},
	{3500000, 1310721},
	{3000000, 1572865},
	{2500000, 1245186},
	{2000000, 1572866},
	{1500000, 1245188},
	{1152000, 1638404},
	{1000000, 1572869},
	{921600, 1114120},
	{576000, 1245196},
	{500000, 1245198},
	{460800, 1572876},
	{230400, 1310750},
	{115200, 1310781},
	{57600, 1310843},
	{38400, 1114328},
	{19200, 1114545},
	{9600, 1114979},
};

static struct sirfsoc_uart_port *sirf_ports[SIRFSOC_UART_NR];

static inline struct sirfsoc_uart_port *to_sirfport(struct uart_port *port)
{
	return container_of(port, struct sirfsoc_uart_port, port);
}

static inline unsigned int sirfsoc_uart_tx_empty(struct uart_port *port)
{
	unsigned long reg;
	struct sirfsoc_uart_port *sirfport = to_sirfport(port);
	struct sirfsoc_register *ureg = &sirfport->uart_reg->uart_reg;
	struct sirfsoc_fifo_status *ufifo_st = &sirfport->uart_reg->fifo_status;
	reg = rd_regl(port, ureg->sirfsoc_tx_fifo_status);
	return (reg & ufifo_st->ff_empty(port)) ? TIOCSER_TEMT : 0;
}

static unsigned int sirfsoc_uart_get_mctrl(struct uart_port *port)
{
	struct sirfsoc_uart_port *sirfport = to_sirfport(port);
	struct sirfsoc_register *ureg = &sirfport->uart_reg->uart_reg;
	if (!sirfport->hw_flow_ctrl || !sirfport->ms_enabled)
		goto cts_asserted;
	if (sirfport->uart_reg->uart_type == SIRF_REAL_UART) {
		if (!(rd_regl(port, ureg->sirfsoc_afc_ctrl) &
						SIRFUART_AFC_CTS_STATUS))
			goto cts_asserted;
		else
			goto cts_deasserted;
	} else {
		if (!gpio_get_value(sirfport->cts_gpio))
			goto cts_asserted;
		else
			goto cts_deasserted;
	}
cts_deasserted:
	return TIOCM_CAR | TIOCM_DSR;
cts_asserted:
	return TIOCM_CAR | TIOCM_DSR | TIOCM_CTS;
}

static void sirfsoc_uart_set_mctrl(struct uart_port *port, unsigned int mctrl)
{
	struct sirfsoc_uart_port *sirfport = to_sirfport(port);
	struct sirfsoc_register *ureg = &sirfport->uart_reg->uart_reg;
	unsigned int assert = mctrl & TIOCM_RTS;
	unsigned int val = assert ? SIRFUART_AFC_CTRL_RX_THD : 0x0;
	unsigned int current_val;

	if (mctrl & TIOCM_LOOP) {
		if (sirfport->uart_reg->uart_type == SIRF_REAL_UART)
			wr_regl(port, ureg->sirfsoc_line_ctrl,
				rd_regl(port, ureg->sirfsoc_line_ctrl) |
				SIRFUART_LOOP_BACK);
		else
			wr_regl(port, ureg->sirfsoc_mode1,
				rd_regl(port, ureg->sirfsoc_mode1) |
				SIRFSOC_USP_LOOP_BACK_CTRL);
	} else {
		if (sirfport->uart_reg->uart_type == SIRF_REAL_UART)
			wr_regl(port, ureg->sirfsoc_line_ctrl,
				rd_regl(port, ureg->sirfsoc_line_ctrl) &
				~SIRFUART_LOOP_BACK);
		else
			wr_regl(port, ureg->sirfsoc_mode1,
				rd_regl(port, ureg->sirfsoc_mode1) &
				~SIRFSOC_USP_LOOP_BACK_CTRL);
	}

	if (!sirfport->hw_flow_ctrl || !sirfport->ms_enabled)
		return;
	if (sirfport->uart_reg->uart_type == SIRF_REAL_UART) {
		current_val = rd_regl(port, ureg->sirfsoc_afc_ctrl) & ~0xFF;
		val |= current_val;
		wr_regl(port, ureg->sirfsoc_afc_ctrl, val);
	} else {
		if (!val)
			gpio_set_value(sirfport->rts_gpio, 1);
		else
			gpio_set_value(sirfport->rts_gpio, 0);
	}
}

static void sirfsoc_uart_stop_tx(struct uart_port *port)
{
	struct sirfsoc_uart_port *sirfport = to_sirfport(port);
	struct sirfsoc_register *ureg = &sirfport->uart_reg->uart_reg;
	struct sirfsoc_int_en *uint_en = &sirfport->uart_reg->uart_int_en;

	if (sirfport->tx_dma_chan) {
		if (sirfport->tx_dma_state == TX_DMA_RUNNING) {
			dmaengine_pause(sirfport->tx_dma_chan);
			sirfport->tx_dma_state = TX_DMA_PAUSE;
		} else {
			if (!sirfport->is_atlas7)
				wr_regl(port, ureg->sirfsoc_int_en_reg,
				rd_regl(port, ureg->sirfsoc_int_en_reg) &
				~uint_en->sirfsoc_txfifo_empty_en);
			else
				wr_regl(port, ureg->sirfsoc_int_en_clr_reg,
				uint_en->sirfsoc_txfifo_empty_en);
		}
	} else {
		if (sirfport->uart_reg->uart_type == SIRF_USP_UART)
			wr_regl(port, ureg->sirfsoc_tx_rx_en, rd_regl(port,
				ureg->sirfsoc_tx_rx_en) & ~SIRFUART_TX_EN);
		if (!sirfport->is_atlas7)
			wr_regl(port, ureg->sirfsoc_int_en_reg,
				rd_regl(port, ureg->sirfsoc_int_en_reg) &
				~uint_en->sirfsoc_txfifo_empty_en);
		else
			wr_regl(port, ureg->sirfsoc_int_en_clr_reg,
				uint_en->sirfsoc_txfifo_empty_en);
	}
}

static void sirfsoc_uart_tx_with_dma(struct sirfsoc_uart_port *sirfport)
{
	struct uart_port *port = &sirfport->port;
	struct sirfsoc_register *ureg = &sirfport->uart_reg->uart_reg;
	struct sirfsoc_int_en *uint_en = &sirfport->uart_reg->uart_int_en;
	struct circ_buf *xmit = &port->state->xmit;
	unsigned long tran_size;
	unsigned long tran_start;
	unsigned long pio_tx_size;

	tran_size = CIRC_CNT_TO_END(xmit->head, xmit->tail, UART_XMIT_SIZE);
	tran_start = (unsigned long)(xmit->buf + xmit->tail);
	if (uart_circ_empty(xmit) || uart_tx_stopped(port) ||
			!tran_size)
		return;
	if (sirfport->tx_dma_state == TX_DMA_PAUSE) {
		dmaengine_resume(sirfport->tx_dma_chan);
		return;
	}
	if (sirfport->tx_dma_state == TX_DMA_RUNNING)
		return;
	if (!sirfport->is_atlas7)
		wr_regl(port, ureg->sirfsoc_int_en_reg,
				rd_regl(port, ureg->sirfsoc_int_en_reg)&
				~(uint_en->sirfsoc_txfifo_empty_en));
	else
		wr_regl(port, ureg->sirfsoc_int_en_clr_reg,
				uint_en->sirfsoc_txfifo_empty_en);
	/*
	 * DMA requires buffer address and buffer length are both aligned with
	 * 4 bytes, so we use PIO for
	 * 1. if address is not aligned with 4bytes, use PIO for the first 1~3
	 * bytes, and move to DMA for the left part aligned with 4bytes
	 * 2. if buffer length is not aligned with 4bytes, use DMA for aligned
	 * part first, move to PIO for the left 1~3 bytes
	 */
	if (tran_size < 4 || BYTES_TO_ALIGN(tran_start)) {
		wr_regl(port, ureg->sirfsoc_tx_fifo_op, SIRFUART_FIFO_STOP);
		wr_regl(port, ureg->sirfsoc_tx_dma_io_ctrl,
			rd_regl(port, ureg->sirfsoc_tx_dma_io_ctrl)|
			SIRFUART_IO_MODE);
		if (BYTES_TO_ALIGN(tran_start)) {
			pio_tx_size = sirfsoc_uart_pio_tx_chars(sirfport,
				BYTES_TO_ALIGN(tran_start));
			tran_size -= pio_tx_size;
		}
		if (tran_size < 4)
			sirfsoc_uart_pio_tx_chars(sirfport, tran_size);
		if (!sirfport->is_atlas7)
			wr_regl(port, ureg->sirfsoc_int_en_reg,
				rd_regl(port, ureg->sirfsoc_int_en_reg)|
				uint_en->sirfsoc_txfifo_empty_en);
		else
			wr_regl(port, ureg->sirfsoc_int_en_reg,
				uint_en->sirfsoc_txfifo_empty_en);
		wr_regl(port, ureg->sirfsoc_tx_fifo_op, SIRFUART_FIFO_START);
	} else {
		/* tx transfer mode switch into dma mode */
		wr_regl(port, ureg->sirfsoc_tx_fifo_op, SIRFUART_FIFO_STOP);
		wr_regl(port, ureg->sirfsoc_tx_dma_io_ctrl,
			rd_regl(port, ureg->sirfsoc_tx_dma_io_ctrl)&
			~SIRFUART_IO_MODE);
		wr_regl(port, ureg->sirfsoc_tx_fifo_op, SIRFUART_FIFO_START);
		tran_size &= ~(0x3);

		sirfport->tx_dma_addr = dma_map_single(port->dev,
			xmit->buf + xmit->tail,
			tran_size, DMA_TO_DEVICE);
		sirfport->tx_dma_desc = dmaengine_prep_slave_single(
			sirfport->tx_dma_chan, sirfport->tx_dma_addr,
			tran_size, DMA_MEM_TO_DEV, DMA_PREP_INTERRUPT);
		if (!sirfport->tx_dma_desc) {
			dev_err(port->dev, "DMA prep slave single fail\n");
			return;
		}
		sirfport->tx_dma_desc->callback =
			sirfsoc_uart_tx_dma_complete_callback;
		sirfport->tx_dma_desc->callback_param = (void *)sirfport;
		sirfport->transfer_size = tran_size;

		dmaengine_submit(sirfport->tx_dma_desc);
		dma_async_issue_pending(sirfport->tx_dma_chan);
		sirfport->tx_dma_state = TX_DMA_RUNNING;
	}
}

static void sirfsoc_uart_start_tx(struct uart_port *port)
{
	struct sirfsoc_uart_port *sirfport = to_sirfport(port);
	struct sirfsoc_register *ureg = &sirfport->uart_reg->uart_reg;
	struct sirfsoc_int_en *uint_en = &sirfport->uart_reg->uart_int_en;
	if (sirfport->tx_dma_chan)
		sirfsoc_uart_tx_with_dma(sirfport);
	else {
		if (sirfport->uart_reg->uart_type == SIRF_USP_UART)
			wr_regl(port, ureg->sirfsoc_tx_rx_en, rd_regl(port,
				ureg->sirfsoc_tx_rx_en) | SIRFUART_TX_EN);
		wr_regl(port, ureg->sirfsoc_tx_fifo_op, SIRFUART_FIFO_STOP);
		sirfsoc_uart_pio_tx_chars(sirfport, port->fifosize);
		wr_regl(port, ureg->sirfsoc_tx_fifo_op, SIRFUART_FIFO_START);
		if (!sirfport->is_atlas7)
			wr_regl(port, ureg->sirfsoc_int_en_reg,
					rd_regl(port, ureg->sirfsoc_int_en_reg)|
					uint_en->sirfsoc_txfifo_empty_en);
		else
			wr_regl(port, ureg->sirfsoc_int_en_reg,
					uint_en->sirfsoc_txfifo_empty_en);
	}
}

static void sirfsoc_uart_stop_rx(struct uart_port *port)
{
	struct sirfsoc_uart_port *sirfport = to_sirfport(port);
	struct sirfsoc_register *ureg = &sirfport->uart_reg->uart_reg;
	struct sirfsoc_int_en *uint_en = &sirfport->uart_reg->uart_int_en;

	wr_regl(port, ureg->sirfsoc_rx_fifo_op, 0);
	if (sirfport->rx_dma_chan) {
		if (!sirfport->is_atlas7)
			wr_regl(port, ureg->sirfsoc_int_en_reg,
				rd_regl(port, ureg->sirfsoc_int_en_reg) &
				~(SIRFUART_RX_DMA_INT_EN(uint_en,
				sirfport->uart_reg->uart_type) |
				uint_en->sirfsoc_rx_done_en));
		else
			wr_regl(port, ureg->sirfsoc_int_en_clr_reg,
				SIRFUART_RX_DMA_INT_EN(uint_en,
				sirfport->uart_reg->uart_type)|
				uint_en->sirfsoc_rx_done_en);
		dmaengine_terminate_all(sirfport->rx_dma_chan);
	} else {
		if (!sirfport->is_atlas7)
			wr_regl(port, ureg->sirfsoc_int_en_reg,
				rd_regl(port, ureg->sirfsoc_int_en_reg)&
				~(SIRFUART_RX_IO_INT_EN(uint_en,
				sirfport->uart_reg->uart_type)));
		else
			wr_regl(port, ureg->sirfsoc_int_en_clr_reg,
				SIRFUART_RX_IO_INT_EN(uint_en,
				sirfport->uart_reg->uart_type));
	}
}

static void sirfsoc_uart_disable_ms(struct uart_port *port)
{
	struct sirfsoc_uart_port *sirfport = to_sirfport(port);
	struct sirfsoc_register *ureg = &sirfport->uart_reg->uart_reg;
	struct sirfsoc_int_en *uint_en = &sirfport->uart_reg->uart_int_en;

	if (!sirfport->hw_flow_ctrl)
		return;
	sirfport->ms_enabled = false;
	if (sirfport->uart_reg->uart_type == SIRF_REAL_UART) {
		wr_regl(port, ureg->sirfsoc_afc_ctrl,
				rd_regl(port, ureg->sirfsoc_afc_ctrl) & ~0x3FF);
		if (!sirfport->is_atlas7)
			wr_regl(port, ureg->sirfsoc_int_en_reg,
					rd_regl(port, ureg->sirfsoc_int_en_reg)&
					~uint_en->sirfsoc_cts_en);
		else
			wr_regl(port, ureg->sirfsoc_int_en_clr_reg,
					uint_en->sirfsoc_cts_en);
	} else
		disable_irq(gpio_to_irq(sirfport->cts_gpio));
}

static irqreturn_t sirfsoc_uart_usp_cts_handler(int irq, void *dev_id)
{
	struct sirfsoc_uart_port *sirfport = (struct sirfsoc_uart_port *)dev_id;
	struct uart_port *port = &sirfport->port;
	spin_lock(&port->lock);
	if (gpio_is_valid(sirfport->cts_gpio) && sirfport->ms_enabled)
		uart_handle_cts_change(port,
				!gpio_get_value(sirfport->cts_gpio));
	spin_unlock(&port->lock);
	return IRQ_HANDLED;
}

static void sirfsoc_uart_enable_ms(struct uart_port *port)
{
	struct sirfsoc_uart_port *sirfport = to_sirfport(port);
	struct sirfsoc_register *ureg = &sirfport->uart_reg->uart_reg;
	struct sirfsoc_int_en *uint_en = &sirfport->uart_reg->uart_int_en;

	if (!sirfport->hw_flow_ctrl)
		return;
	sirfport->ms_enabled = true;
	if (sirfport->uart_reg->uart_type == SIRF_REAL_UART) {
		wr_regl(port, ureg->sirfsoc_afc_ctrl,
				rd_regl(port, ureg->sirfsoc_afc_ctrl) |
				SIRFUART_AFC_TX_EN | SIRFUART_AFC_RX_EN |
				SIRFUART_AFC_CTRL_RX_THD);
		if (!sirfport->is_atlas7)
			wr_regl(port, ureg->sirfsoc_int_en_reg,
					rd_regl(port, ureg->sirfsoc_int_en_reg)
					| uint_en->sirfsoc_cts_en);
		else
			wr_regl(port, ureg->sirfsoc_int_en_reg,
					uint_en->sirfsoc_cts_en);
	} else
		enable_irq(gpio_to_irq(sirfport->cts_gpio));
}

static void sirfsoc_uart_break_ctl(struct uart_port *port, int break_state)
{
	struct sirfsoc_uart_port *sirfport = to_sirfport(port);
	struct sirfsoc_register *ureg = &sirfport->uart_reg->uart_reg;
	if (sirfport->uart_reg->uart_type == SIRF_REAL_UART) {
		unsigned long ulcon = rd_regl(port, ureg->sirfsoc_line_ctrl);
		if (break_state)
			ulcon |= SIRFUART_SET_BREAK;
		else
			ulcon &= ~SIRFUART_SET_BREAK;
		wr_regl(port, ureg->sirfsoc_line_ctrl, ulcon);
	}
}

static unsigned int
sirfsoc_uart_pio_rx_chars(struct uart_port *port, unsigned int max_rx_count)
{
	struct sirfsoc_uart_port *sirfport = to_sirfport(port);
	struct sirfsoc_register *ureg = &sirfport->uart_reg->uart_reg;
	struct sirfsoc_fifo_status *ufifo_st = &sirfport->uart_reg->fifo_status;
	unsigned int ch, rx_count = 0;
	struct tty_struct *tty;
	tty = tty_port_tty_get(&port->state->port);
	if (!tty)
		return -ENODEV;
	while (!(rd_regl(port, ureg->sirfsoc_rx_fifo_status) &
					ufifo_st->ff_empty(port))) {
		ch = rd_regl(port, ureg->sirfsoc_rx_fifo_data) |
			SIRFUART_DUMMY_READ;
		if (unlikely(uart_handle_sysrq_char(port, ch)))
			continue;
		uart_insert_char(port, 0, 0, ch, TTY_NORMAL);
		rx_count++;
		if (rx_count >= max_rx_count)
			break;
	}

	port->icount.rx += rx_count;

	return rx_count;
}

static unsigned int
sirfsoc_uart_pio_tx_chars(struct sirfsoc_uart_port *sirfport, int count)
{
	struct uart_port *port = &sirfport->port;
	struct sirfsoc_register *ureg = &sirfport->uart_reg->uart_reg;
	struct sirfsoc_fifo_status *ufifo_st = &sirfport->uart_reg->fifo_status;
	struct circ_buf *xmit = &port->state->xmit;
	unsigned int num_tx = 0;
	while (!uart_circ_empty(xmit) &&
		!(rd_regl(port, ureg->sirfsoc_tx_fifo_status) &
					ufifo_st->ff_full(port)) &&
		count--) {
		wr_regl(port, ureg->sirfsoc_tx_fifo_data,
				xmit->buf[xmit->tail]);
		xmit->tail = (xmit->tail + 1) & (UART_XMIT_SIZE - 1);
		port->icount.tx++;
		num_tx++;
	}
	if (uart_circ_chars_pending(xmit) < WAKEUP_CHARS)
		uart_write_wakeup(port);
	return num_tx;
}

static void sirfsoc_uart_tx_dma_complete_callback(void *param)
{
	struct sirfsoc_uart_port *sirfport = (struct sirfsoc_uart_port *)param;
	struct uart_port *port = &sirfport->port;
	struct circ_buf *xmit = &port->state->xmit;
	unsigned long flags;

	spin_lock_irqsave(&port->lock, flags);
	xmit->tail = (xmit->tail + sirfport->transfer_size) &
				(UART_XMIT_SIZE - 1);
	port->icount.tx += sirfport->transfer_size;
	if (uart_circ_chars_pending(xmit) < WAKEUP_CHARS)
		uart_write_wakeup(port);
	if (sirfport->tx_dma_addr)
		dma_unmap_single(port->dev, sirfport->tx_dma_addr,
				sirfport->transfer_size, DMA_TO_DEVICE);
	sirfport->tx_dma_state = TX_DMA_IDLE;
	sirfsoc_uart_tx_with_dma(sirfport);
	spin_unlock_irqrestore(&port->lock, flags);
}

static irqreturn_t sirfsoc_uart_isr(int irq, void *dev_id)
{
	unsigned long intr_status;
	unsigned long cts_status;
	unsigned long flag = TTY_NORMAL;
	struct sirfsoc_uart_port *sirfport = (struct sirfsoc_uart_port *)dev_id;
	struct uart_port *port = &sirfport->port;
	struct sirfsoc_register *ureg = &sirfport->uart_reg->uart_reg;
	struct sirfsoc_fifo_status *ufifo_st = &sirfport->uart_reg->fifo_status;
	struct sirfsoc_int_status *uint_st = &sirfport->uart_reg->uart_int_st;
	struct sirfsoc_int_en *uint_en = &sirfport->uart_reg->uart_int_en;
	struct uart_state *state = port->state;
	struct circ_buf *xmit = &port->state->xmit;
	spin_lock(&port->lock);
	intr_status = rd_regl(port, ureg->sirfsoc_int_st_reg);
	wr_regl(port, ureg->sirfsoc_int_st_reg, intr_status);
	intr_status &= rd_regl(port, ureg->sirfsoc_int_en_reg);
	if (unlikely(intr_status & (SIRFUART_ERR_INT_STAT(uint_st,
				sirfport->uart_reg->uart_type)))) {
		if (intr_status & uint_st->sirfsoc_rxd_brk) {
			port->icount.brk++;
			if (uart_handle_break(port))
				goto recv_char;
		}
		if (intr_status & uint_st->sirfsoc_rx_oflow) {
			port->icount.overrun++;
			flag = TTY_OVERRUN;
		}
		if (intr_status & uint_st->sirfsoc_frm_err) {
			port->icount.frame++;
			flag = TTY_FRAME;
		}
		if (intr_status & uint_st->sirfsoc_parity_err) {
			port->icount.parity++;
			flag = TTY_PARITY;
		}
		wr_regl(port, ureg->sirfsoc_rx_fifo_op, SIRFUART_FIFO_RESET);
		wr_regl(port, ureg->sirfsoc_rx_fifo_op, 0);
		wr_regl(port, ureg->sirfsoc_rx_fifo_op, SIRFUART_FIFO_START);
		intr_status &= port->read_status_mask;
		uart_insert_char(port, intr_status,
					uint_en->sirfsoc_rx_oflow_en, 0, flag);
	}
recv_char:
	if ((sirfport->uart_reg->uart_type == SIRF_REAL_UART) &&
			(intr_status & SIRFUART_CTS_INT_ST(uint_st)) &&
			!sirfport->tx_dma_state) {
		cts_status = rd_regl(port, ureg->sirfsoc_afc_ctrl) &
					SIRFUART_AFC_CTS_STATUS;
		if (cts_status != 0)
			cts_status = 0;
		else
			cts_status = 1;
		uart_handle_cts_change(port, cts_status);
		wake_up_interruptible(&state->port.delta_msr_wait);
	}
	if (!sirfport->rx_dma_chan &&
		(intr_status & SIRFUART_RX_IO_INT_ST(uint_st))) {
		/*
		 * chip will trigger continuous RX_TIMEOUT interrupt
		 * in RXFIFO empty and not trigger if RXFIFO recevice
		 * data in limit time, original method use RX_TIMEOUT
		 * will trigger lots of useless interrupt in RXFIFO
		 * empty.RXFIFO received one byte will trigger RX_DONE
		 * interrupt.use RX_DONE to wait for data received
		 * into RXFIFO, use RX_THD/RX_FULL for lots data receive
		 * and use RX_TIMEOUT for the last left data.
		 */
		if (intr_status & uint_st->sirfsoc_rx_done) {
			if (!sirfport->is_atlas7) {
				wr_regl(port, ureg->sirfsoc_int_en_reg,
					rd_regl(port, ureg->sirfsoc_int_en_reg)
					& ~(uint_en->sirfsoc_rx_done_en));
				wr_regl(port, ureg->sirfsoc_int_en_reg,
				rd_regl(port, ureg->sirfsoc_int_en_reg)
				| (uint_en->sirfsoc_rx_timeout_en));
			} else {
				wr_regl(port, ureg->sirfsoc_int_en_clr_reg,
					uint_en->sirfsoc_rx_done_en);
				wr_regl(port, ureg->sirfsoc_int_en_reg,
					uint_en->sirfsoc_rx_timeout_en);
			}
		} else {
			if (intr_status & uint_st->sirfsoc_rx_timeout) {
				if (!sirfport->is_atlas7) {
					wr_regl(port, ureg->sirfsoc_int_en_reg,
					rd_regl(port, ureg->sirfsoc_int_en_reg)
					& ~(uint_en->sirfsoc_rx_timeout_en));
					wr_regl(port, ureg->sirfsoc_int_en_reg,
					rd_regl(port, ureg->sirfsoc_int_en_reg)
					| (uint_en->sirfsoc_rx_done_en));
				} else {
					wr_regl(port,
						ureg->sirfsoc_int_en_clr_reg,
						uint_en->sirfsoc_rx_timeout_en);
					wr_regl(port, ureg->sirfsoc_int_en_reg,
						uint_en->sirfsoc_rx_done_en);
				}
			}
			sirfsoc_uart_pio_rx_chars(port, port->fifosize);
		}
	}
	spin_unlock(&port->lock);
	tty_flip_buffer_push(&state->port);
	spin_lock(&port->lock);
	if (intr_status & uint_st->sirfsoc_txfifo_empty) {
		if (sirfport->tx_dma_chan)
			sirfsoc_uart_tx_with_dma(sirfport);
		else {
			if (uart_circ_empty(xmit) || uart_tx_stopped(port)) {
				spin_unlock(&port->lock);
				return IRQ_HANDLED;
			} else {
				sirfsoc_uart_pio_tx_chars(sirfport,
						port->fifosize);
				if ((uart_circ_empty(xmit)) &&
				(rd_regl(port, ureg->sirfsoc_tx_fifo_status) &
				ufifo_st->ff_empty(port)))
					sirfsoc_uart_stop_tx(port);
			}
		}
	}
	spin_unlock(&port->lock);

	return IRQ_HANDLED;
}

static void sirfsoc_uart_rx_dma_complete_callback(void *param)
{
}

/* submit rx dma task into dmaengine */
static void sirfsoc_uart_start_next_rx_dma(struct uart_port *port)
{
	struct sirfsoc_uart_port *sirfport = to_sirfport(port);
	struct sirfsoc_register *ureg = &sirfport->uart_reg->uart_reg;
	struct sirfsoc_int_en *uint_en = &sirfport->uart_reg->uart_int_en;
	wr_regl(port, ureg->sirfsoc_rx_dma_io_ctrl,
		rd_regl(port, ureg->sirfsoc_rx_dma_io_ctrl) &
		~SIRFUART_IO_MODE);
	sirfport->rx_dma_items.xmit.tail =
		sirfport->rx_dma_items.xmit.head = 0;
	sirfport->rx_dma_items.desc =
		dmaengine_prep_dma_cyclic(sirfport->rx_dma_chan,
		sirfport->rx_dma_items.dma_addr, SIRFSOC_RX_DMA_BUF_SIZE,
		SIRFSOC_RX_DMA_BUF_SIZE / 2,
		DMA_DEV_TO_MEM, DMA_PREP_INTERRUPT);
	if (IS_ERR_OR_NULL(sirfport->rx_dma_items.desc)) {
		dev_err(port->dev, "DMA slave single fail\n");
		return;
	}
	sirfport->rx_dma_items.desc->callback =
		sirfsoc_uart_rx_dma_complete_callback;
	sirfport->rx_dma_items.desc->callback_param = sirfport;
	sirfport->rx_dma_items.cookie =
		dmaengine_submit(sirfport->rx_dma_items.desc);
	dma_async_issue_pending(sirfport->rx_dma_chan);
	if (!sirfport->is_atlas7)
		wr_regl(port, ureg->sirfsoc_int_en_reg,
				rd_regl(port, ureg->sirfsoc_int_en_reg) |
				SIRFUART_RX_DMA_INT_EN(uint_en,
				sirfport->uart_reg->uart_type));
	else
		wr_regl(port, ureg->sirfsoc_int_en_reg,
				SIRFUART_RX_DMA_INT_EN(uint_en,
				sirfport->uart_reg->uart_type));
}

static unsigned int
sirfsoc_usp_calc_sample_div(unsigned long set_rate,
		unsigned long ioclk_rate, unsigned long *sample_reg)
{
	unsigned long min_delta = ~0UL;
	unsigned short sample_div;
	unsigned long ioclk_div = 0;
	unsigned long temp_delta;

	for (sample_div = SIRF_USP_MIN_SAMPLE_DIV;
			sample_div <= SIRF_MAX_SAMPLE_DIV; sample_div++) {
		temp_delta = ioclk_rate -
		(ioclk_rate + (set_rate * sample_div) / 2)
		/ (set_rate * sample_div) * set_rate * sample_div;

		temp_delta = (temp_delta > 0) ? temp_delta : -temp_delta;
		if (temp_delta < min_delta) {
			ioclk_div = (2 * ioclk_rate /
				(set_rate * sample_div) + 1) / 2 - 1;
			if (ioclk_div > SIRF_IOCLK_DIV_MAX)
				continue;
			min_delta = temp_delta;
			*sample_reg = sample_div;
			if (!temp_delta)
				break;
		}
	}
	return ioclk_div;
}

static unsigned int
sirfsoc_uart_calc_sample_div(unsigned long baud_rate,
			unsigned long ioclk_rate, unsigned long *set_baud)
{
	unsigned long min_delta = ~0UL;
	unsigned short sample_div;
	unsigned int regv = 0;
	unsigned long ioclk_div;
	unsigned long baud_tmp;
	int temp_delta;

	for (sample_div = SIRF_MIN_SAMPLE_DIV;
			sample_div <= SIRF_MAX_SAMPLE_DIV; sample_div++) {
		ioclk_div = (ioclk_rate / (baud_rate * (sample_div + 1))) - 1;
		if (ioclk_div > SIRF_IOCLK_DIV_MAX)
			continue;
		baud_tmp = ioclk_rate / ((ioclk_div + 1) * (sample_div + 1));
		temp_delta = baud_tmp - baud_rate;
		temp_delta = (temp_delta > 0) ? temp_delta : -temp_delta;
		if (temp_delta < min_delta) {
			regv = regv & (~SIRF_IOCLK_DIV_MASK);
			regv = regv | ioclk_div;
			regv = regv & (~SIRF_SAMPLE_DIV_MASK);
			regv = regv | (sample_div << SIRF_SAMPLE_DIV_SHIFT);
			min_delta = temp_delta;
			*set_baud = baud_tmp;
		}
	}
	return regv;
}

static void sirfsoc_uart_set_termios(struct uart_port *port,
				       struct ktermios *termios,
				       struct ktermios *old)
{
	struct sirfsoc_uart_port *sirfport = to_sirfport(port);
	struct sirfsoc_register *ureg = &sirfport->uart_reg->uart_reg;
	struct sirfsoc_int_en *uint_en = &sirfport->uart_reg->uart_int_en;
	unsigned long	config_reg = 0;
	unsigned long	baud_rate;
	unsigned long	set_baud;
	unsigned long	flags;
	unsigned long	ic;
	unsigned int	clk_div_reg = 0;
	unsigned long	txfifo_op_reg, ioclk_rate;
	unsigned long	rx_time_out;
	int		threshold_div;
	u32		data_bit_len, stop_bit_len, len_val;
	unsigned long	sample_div_reg = 0xf;
	ioclk_rate	= port->uartclk;

	switch (termios->c_cflag & CSIZE) {
	default:
	case CS8:
		data_bit_len = 8;
		config_reg |= SIRFUART_DATA_BIT_LEN_8;
		break;
	case CS7:
		data_bit_len = 7;
		config_reg |= SIRFUART_DATA_BIT_LEN_7;
		break;
	case CS6:
		data_bit_len = 6;
		config_reg |= SIRFUART_DATA_BIT_LEN_6;
		break;
	case CS5:
		data_bit_len = 5;
		config_reg |= SIRFUART_DATA_BIT_LEN_5;
		break;
	}
	if (termios->c_cflag & CSTOPB) {
		config_reg |= SIRFUART_STOP_BIT_LEN_2;
		stop_bit_len = 2;
	} else
		stop_bit_len = 1;

	spin_lock_irqsave(&port->lock, flags);
	port->read_status_mask = uint_en->sirfsoc_rx_oflow_en;
	port->ignore_status_mask = 0;
	if (sirfport->uart_reg->uart_type == SIRF_REAL_UART) {
		if (termios->c_iflag & INPCK)
			port->read_status_mask |= uint_en->sirfsoc_frm_err_en |
				uint_en->sirfsoc_parity_err_en;
	} else {
		if (termios->c_iflag & INPCK)
			port->read_status_mask |= uint_en->sirfsoc_frm_err_en;
	}
	if (termios->c_iflag & (IGNBRK | BRKINT | PARMRK))
			port->read_status_mask |= uint_en->sirfsoc_rxd_brk_en;
	if (sirfport->uart_reg->uart_type == SIRF_REAL_UART) {
		if (termios->c_iflag & IGNPAR)
			port->ignore_status_mask |=
				uint_en->sirfsoc_frm_err_en |
				uint_en->sirfsoc_parity_err_en;
		if (termios->c_cflag & PARENB) {
			if (termios->c_cflag & CMSPAR) {
				if (termios->c_cflag & PARODD)
					config_reg |= SIRFUART_STICK_BIT_MARK;
				else
					config_reg |= SIRFUART_STICK_BIT_SPACE;
			} else {
				if (termios->c_cflag & PARODD)
					config_reg |= SIRFUART_STICK_BIT_ODD;
				else
					config_reg |= SIRFUART_STICK_BIT_EVEN;
			}
		}
	} else {
		if (termios->c_iflag & IGNPAR)
			port->ignore_status_mask |=
				uint_en->sirfsoc_frm_err_en;
		if (termios->c_cflag & PARENB)
			dev_warn(port->dev,
					"USP-UART not support parity err\n");
	}
	if (termios->c_iflag & IGNBRK) {
		port->ignore_status_mask |=
			uint_en->sirfsoc_rxd_brk_en;
		if (termios->c_iflag & IGNPAR)
			port->ignore_status_mask |=
				uint_en->sirfsoc_rx_oflow_en;
	}
	if ((termios->c_cflag & CREAD) == 0)
		port->ignore_status_mask |= SIRFUART_DUMMY_READ;
	/* Hardware Flow Control Settings */
	if (UART_ENABLE_MS(port, termios->c_cflag)) {
		if (!sirfport->ms_enabled)
			sirfsoc_uart_enable_ms(port);
	} else {
		if (sirfport->ms_enabled)
			sirfsoc_uart_disable_ms(port);
	}
	baud_rate = uart_get_baud_rate(port, termios, old, 0, 4000000);
	if (ioclk_rate == 150000000) {
		for (ic = 0; ic < SIRF_BAUD_RATE_SUPPORT_NR; ic++)
			if (baud_rate == baudrate_to_regv[ic].baud_rate)
				clk_div_reg = baudrate_to_regv[ic].reg_val;
	}
	set_baud = baud_rate;
	if (sirfport->uart_reg->uart_type == SIRF_REAL_UART) {
		if (unlikely(clk_div_reg == 0))
			clk_div_reg = sirfsoc_uart_calc_sample_div(baud_rate,
					ioclk_rate, &set_baud);
		wr_regl(port, ureg->sirfsoc_divisor, clk_div_reg);
	} else {
		clk_div_reg = sirfsoc_usp_calc_sample_div(baud_rate,
				ioclk_rate, &sample_div_reg);
		sample_div_reg--;
		set_baud = ((ioclk_rate / (clk_div_reg+1) - 1) /
				(sample_div_reg + 1));
		/* setting usp mode 2 */
		len_val = ((1 << SIRFSOC_USP_MODE2_RXD_DELAY_OFFSET) |
				(1 << SIRFSOC_USP_MODE2_TXD_DELAY_OFFSET));
		len_val |= ((clk_div_reg & SIRFSOC_USP_MODE2_CLK_DIVISOR_MASK)
				<< SIRFSOC_USP_MODE2_CLK_DIVISOR_OFFSET);
		wr_regl(port, ureg->sirfsoc_mode2, len_val);
	}
	if (tty_termios_baud_rate(termios))
		tty_termios_encode_baud_rate(termios, set_baud, set_baud);
	/* set receive timeout && data bits len */
	rx_time_out = SIRFSOC_UART_RX_TIMEOUT(set_baud, 20000);
	rx_time_out = SIRFUART_RECV_TIMEOUT_VALUE(rx_time_out);
	txfifo_op_reg = rd_regl(port, ureg->sirfsoc_tx_fifo_op);
	wr_regl(port, ureg->sirfsoc_tx_fifo_op,
			(txfifo_op_reg & ~SIRFUART_FIFO_START));
	if (sirfport->uart_reg->uart_type == SIRF_REAL_UART) {
		config_reg |= SIRFUART_UART_RECV_TIMEOUT(rx_time_out);
		wr_regl(port, ureg->sirfsoc_line_ctrl, config_reg);
	} else {
		/*tx frame ctrl*/
		len_val = (data_bit_len - 1) << SIRFSOC_USP_TX_DATA_LEN_OFFSET;
		len_val |= (data_bit_len + 1 + stop_bit_len - 1) <<
				SIRFSOC_USP_TX_FRAME_LEN_OFFSET;
		len_val |= ((data_bit_len - 1) <<
				SIRFSOC_USP_TX_SHIFTER_LEN_OFFSET);
		len_val |= (((clk_div_reg & 0xc00) >> 10) <<
				SIRFSOC_USP_TX_CLK_DIVISOR_OFFSET);
		wr_regl(port, ureg->sirfsoc_tx_frame_ctrl, len_val);
		/*rx frame ctrl*/
		len_val = (data_bit_len - 1) << SIRFSOC_USP_RX_DATA_LEN_OFFSET;
		len_val |= (data_bit_len + 1 + stop_bit_len - 1) <<
				SIRFSOC_USP_RX_FRAME_LEN_OFFSET;
		len_val |= (data_bit_len - 1) <<
				SIRFSOC_USP_RX_SHIFTER_LEN_OFFSET;
		len_val |= (((clk_div_reg & 0xf000) >> 12) <<
				SIRFSOC_USP_RX_CLK_DIVISOR_OFFSET);
		wr_regl(port, ureg->sirfsoc_rx_frame_ctrl, len_val);
		/*async param*/
		wr_regl(port, ureg->sirfsoc_async_param_reg,
			(SIRFUART_USP_RECV_TIMEOUT(rx_time_out)) |
			(sample_div_reg & SIRFSOC_USP_ASYNC_DIV2_MASK) <<
			SIRFSOC_USP_ASYNC_DIV2_OFFSET);
	}
	if (sirfport->tx_dma_chan)
		wr_regl(port, ureg->sirfsoc_tx_dma_io_ctrl, SIRFUART_DMA_MODE);
	else
		wr_regl(port, ureg->sirfsoc_tx_dma_io_ctrl, SIRFUART_IO_MODE);
	if (sirfport->rx_dma_chan)
		wr_regl(port, ureg->sirfsoc_rx_dma_io_ctrl,
			rd_regl(port, ureg->sirfsoc_rx_dma_io_ctrl) &
			~SIRFUART_IO_MODE);
	else
		wr_regl(port, ureg->sirfsoc_rx_dma_io_ctrl,
			rd_regl(port, ureg->sirfsoc_rx_dma_io_ctrl) |
			SIRFUART_IO_MODE);
	sirfport->rx_period_time = 20000000;
	/* Reset Rx/Tx FIFO Threshold level for proper baudrate */
	if (set_baud < 1000000)
		threshold_div = 1;
	else
		threshold_div = 2;
	wr_regl(port, ureg->sirfsoc_tx_fifo_ctrl,
				SIRFUART_FIFO_THD(port) / threshold_div);
	wr_regl(port, ureg->sirfsoc_rx_fifo_ctrl,
				SIRFUART_FIFO_THD(port) / threshold_div);
	txfifo_op_reg |= SIRFUART_FIFO_START;
	wr_regl(port, ureg->sirfsoc_tx_fifo_op, txfifo_op_reg);
	uart_update_timeout(port, termios->c_cflag, set_baud);
	wr_regl(port, ureg->sirfsoc_tx_rx_en, SIRFUART_TX_EN | SIRFUART_RX_EN);
	spin_unlock_irqrestore(&port->lock, flags);
}

static void sirfsoc_uart_pm(struct uart_port *port, unsigned int state,
			      unsigned int oldstate)
{
	struct sirfsoc_uart_port *sirfport = to_sirfport(port);
	if (!state)
		clk_prepare_enable(sirfport->clk);
	else
		clk_disable_unprepare(sirfport->clk);
}

static int sirfsoc_uart_startup(struct uart_port *port)
{
	struct sirfsoc_uart_port *sirfport	= to_sirfport(port);
	struct sirfsoc_register *ureg = &sirfport->uart_reg->uart_reg;
	struct sirfsoc_int_en *uint_en = &sirfport->uart_reg->uart_int_en;
	unsigned int index			= port->line;
	int ret;
	irq_modify_status(port->irq, IRQ_NOREQUEST, IRQ_NOAUTOEN);
	ret = request_irq(port->irq,
				sirfsoc_uart_isr,
				0,
				SIRFUART_PORT_NAME,
				sirfport);
	if (ret != 0) {
		dev_err(port->dev, "UART%d request IRQ line (%d) failed.\n",
							index, port->irq);
		goto irq_err;
	}
	/* initial hardware settings */
	wr_regl(port, ureg->sirfsoc_tx_dma_io_ctrl,
		rd_regl(port, ureg->sirfsoc_tx_dma_io_ctrl) |
		SIRFUART_IO_MODE);
	wr_regl(port, ureg->sirfsoc_rx_dma_io_ctrl,
		rd_regl(port, ureg->sirfsoc_rx_dma_io_ctrl) |
		SIRFUART_IO_MODE);
	wr_regl(port, ureg->sirfsoc_rx_dma_io_ctrl,
		rd_regl(port, ureg->sirfsoc_rx_dma_io_ctrl) &
		~SIRFUART_RX_DMA_FLUSH);
	wr_regl(port, ureg->sirfsoc_tx_dma_io_len, 0);
	wr_regl(port, ureg->sirfsoc_rx_dma_io_len, 0);
	wr_regl(port, ureg->sirfsoc_tx_rx_en, SIRFUART_RX_EN | SIRFUART_TX_EN);
	if (sirfport->uart_reg->uart_type == SIRF_USP_UART)
		wr_regl(port, ureg->sirfsoc_mode1,
			SIRFSOC_USP_ENDIAN_CTRL_LSBF |
			SIRFSOC_USP_EN);
	wr_regl(port, ureg->sirfsoc_tx_fifo_op, SIRFUART_FIFO_RESET);
	wr_regl(port, ureg->sirfsoc_rx_fifo_op, SIRFUART_FIFO_RESET);
	wr_regl(port, ureg->sirfsoc_rx_fifo_op, 0);
	wr_regl(port, ureg->sirfsoc_tx_fifo_ctrl, SIRFUART_FIFO_THD(port));
	wr_regl(port, ureg->sirfsoc_rx_fifo_ctrl, SIRFUART_FIFO_THD(port));
	if (sirfport->rx_dma_chan)
		wr_regl(port, ureg->sirfsoc_rx_fifo_level_chk,
			SIRFUART_RX_FIFO_CHK_SC(port->line, 0x1) |
			SIRFUART_RX_FIFO_CHK_LC(port->line, 0x2) |
			SIRFUART_RX_FIFO_CHK_HC(port->line, 0x4));
	if (sirfport->tx_dma_chan) {
		sirfport->tx_dma_state = TX_DMA_IDLE;
		wr_regl(port, ureg->sirfsoc_tx_fifo_level_chk,
				SIRFUART_TX_FIFO_CHK_SC(port->line, 0x1b) |
				SIRFUART_TX_FIFO_CHK_LC(port->line, 0xe) |
				SIRFUART_TX_FIFO_CHK_HC(port->line, 0x4));
	}
	sirfport->ms_enabled = false;
	if (sirfport->uart_reg->uart_type == SIRF_USP_UART &&
		sirfport->hw_flow_ctrl) {
		irq_modify_status(gpio_to_irq(sirfport->cts_gpio),
			IRQ_NOREQUEST, IRQ_NOAUTOEN);
		ret = request_irq(gpio_to_irq(sirfport->cts_gpio),
			sirfsoc_uart_usp_cts_handler, IRQF_TRIGGER_FALLING |
			IRQF_TRIGGER_RISING, "usp_cts_irq", sirfport);
		if (ret != 0) {
			dev_err(port->dev, "UART-USP:request gpio irq fail\n");
			goto init_rx_err;
		}
	}
	if (sirfport->uart_reg->uart_type == SIRF_REAL_UART &&
		sirfport->rx_dma_chan)
		wr_regl(port, ureg->sirfsoc_swh_dma_io,
			SIRFUART_CLEAR_RX_ADDR_EN);
	if (sirfport->uart_reg->uart_type == SIRF_USP_UART &&
			sirfport->rx_dma_chan)
		wr_regl(port, ureg->sirfsoc_rx_dma_io_ctrl,
			rd_regl(port, ureg->sirfsoc_rx_dma_io_ctrl) |
			SIRFSOC_USP_FRADDR_CLR_EN);
	if (sirfport->rx_dma_chan && !sirfport->is_hrt_enabled) {
		sirfport->is_hrt_enabled = true;
		sirfport->rx_period_time = 20000000;
		sirfport->rx_last_pos = -1;
		sirfport->pio_fetch_cnt = 0;
		sirfport->rx_dma_items.xmit.tail =
			sirfport->rx_dma_items.xmit.head = 0;
		hrtimer_start(&sirfport->hrt,
			ns_to_ktime(sirfport->rx_period_time),
			HRTIMER_MODE_REL);
	}
	wr_regl(port, ureg->sirfsoc_rx_fifo_op, SIRFUART_FIFO_START);
	if (sirfport->rx_dma_chan)
		sirfsoc_uart_start_next_rx_dma(port);
	else {
		if (!sirfport->is_atlas7)
			wr_regl(port, ureg->sirfsoc_int_en_reg,
				rd_regl(port, ureg->sirfsoc_int_en_reg) |
				SIRFUART_RX_IO_INT_EN(uint_en,
					sirfport->uart_reg->uart_type));
		else
			wr_regl(port, ureg->sirfsoc_int_en_reg,
				SIRFUART_RX_IO_INT_EN(uint_en,
					sirfport->uart_reg->uart_type));
	}
	enable_irq(port->irq);

	return 0;
init_rx_err:
	free_irq(port->irq, sirfport);
irq_err:
	return ret;
}

static void sirfsoc_uart_shutdown(struct uart_port *port)
{
	struct sirfsoc_uart_port *sirfport = to_sirfport(port);
	struct sirfsoc_register *ureg = &sirfport->uart_reg->uart_reg;
	struct circ_buf *xmit;

	xmit = &sirfport->rx_dma_items.xmit;
	if (!sirfport->is_atlas7)
		wr_regl(port, ureg->sirfsoc_int_en_reg, 0);
	else
		wr_regl(port, ureg->sirfsoc_int_en_clr_reg, ~0UL);

	free_irq(port->irq, sirfport);
	if (sirfport->ms_enabled)
		sirfsoc_uart_disable_ms(port);
	if (sirfport->uart_reg->uart_type == SIRF_USP_UART &&
			sirfport->hw_flow_ctrl) {
		gpio_set_value(sirfport->rts_gpio, 1);
		free_irq(gpio_to_irq(sirfport->cts_gpio), sirfport);
	}
	if (sirfport->tx_dma_chan)
		sirfport->tx_dma_state = TX_DMA_IDLE;
	if (sirfport->rx_dma_chan && sirfport->is_hrt_enabled) {
		while (((rd_regl(port, ureg->sirfsoc_rx_fifo_status) &
			SIRFUART_RX_FIFO_MASK) > sirfport->pio_fetch_cnt) &&
			!CIRC_CNT(xmit->head, xmit->tail,
			SIRFSOC_RX_DMA_BUF_SIZE))
			;
		sirfport->is_hrt_enabled = false;
		hrtimer_cancel(&sirfport->hrt);
	}
}

static const char *sirfsoc_uart_type(struct uart_port *port)
{
	return port->type == SIRFSOC_PORT_TYPE ? SIRFUART_PORT_NAME : NULL;
}

static int sirfsoc_uart_request_port(struct uart_port *port)
{
	struct sirfsoc_uart_port *sirfport = to_sirfport(port);
	struct sirfsoc_uart_param *uart_param = &sirfport->uart_reg->uart_param;
	void *ret;
	ret = request_mem_region(port->mapbase,
		SIRFUART_MAP_SIZE, uart_param->port_name);
	return ret ? 0 : -EBUSY;
}

static void sirfsoc_uart_release_port(struct uart_port *port)
{
	release_mem_region(port->mapbase, SIRFUART_MAP_SIZE);
}

static void sirfsoc_uart_config_port(struct uart_port *port, int flags)
{
	if (flags & UART_CONFIG_TYPE) {
		port->type = SIRFSOC_PORT_TYPE;
		sirfsoc_uart_request_port(port);
	}
}

static const struct uart_ops sirfsoc_uart_ops = {
	.tx_empty	= sirfsoc_uart_tx_empty,
	.get_mctrl	= sirfsoc_uart_get_mctrl,
	.set_mctrl	= sirfsoc_uart_set_mctrl,
	.stop_tx	= sirfsoc_uart_stop_tx,
	.start_tx	= sirfsoc_uart_start_tx,
	.stop_rx	= sirfsoc_uart_stop_rx,
	.enable_ms	= sirfsoc_uart_enable_ms,
	.break_ctl	= sirfsoc_uart_break_ctl,
	.startup	= sirfsoc_uart_startup,
	.shutdown	= sirfsoc_uart_shutdown,
	.set_termios	= sirfsoc_uart_set_termios,
	.pm		= sirfsoc_uart_pm,
	.type		= sirfsoc_uart_type,
	.release_port	= sirfsoc_uart_release_port,
	.request_port	= sirfsoc_uart_request_port,
	.config_port	= sirfsoc_uart_config_port,
};

#ifdef CONFIG_SERIAL_SIRFSOC_CONSOLE
static int __init
sirfsoc_uart_console_setup(struct console *co, char *options)
{
	unsigned int baud = 115200;
	unsigned int bits = 8;
	unsigned int parity = 'n';
	unsigned int flow = 'n';
	struct sirfsoc_uart_port *sirfport;
	struct sirfsoc_register *ureg;
	if (co->index < 0 || co->index >= SIRFSOC_UART_NR)
		co->index = 1;
	sirfport = sirf_ports[co->index];
	if (!sirfport)
		return -ENODEV;
	ureg = &sirfport->uart_reg->uart_reg;
	if (!sirfport->port.mapbase)
		return -ENODEV;

	/* enable usp in mode1 register */
	if (sirfport->uart_reg->uart_type == SIRF_USP_UART)
		wr_regl(&sirfport->port, ureg->sirfsoc_mode1, SIRFSOC_USP_EN |
				SIRFSOC_USP_ENDIAN_CTRL_LSBF);
	if (options)
		uart_parse_options(options, &baud, &parity, &bits, &flow);
	sirfport->port.cons = co;

	/* default console tx/rx transfer using io mode */
	sirfport->rx_dma_chan = NULL;
	sirfport->tx_dma_chan = NULL;
	return uart_set_options(&sirfport->port, co, baud, parity, bits, flow);
}

static void sirfsoc_uart_console_putchar(struct uart_port *port, int ch)
{
	struct sirfsoc_uart_port *sirfport = to_sirfport(port);
	struct sirfsoc_register *ureg = &sirfport->uart_reg->uart_reg;
	struct sirfsoc_fifo_status *ufifo_st = &sirfport->uart_reg->fifo_status;
	while (rd_regl(port, ureg->sirfsoc_tx_fifo_status) &
		ufifo_st->ff_full(port))
		cpu_relax();
	wr_regl(port, ureg->sirfsoc_tx_fifo_data, ch);
}

static void sirfsoc_uart_console_write(struct console *co, const char *s,
							unsigned int count)
{
	struct sirfsoc_uart_port *sirfport = sirf_ports[co->index];

	uart_console_write(&sirfport->port, s, count,
			sirfsoc_uart_console_putchar);
}

static struct console sirfsoc_uart_console = {
	.name		= SIRFSOC_UART_NAME,
	.device		= uart_console_device,
	.flags		= CON_PRINTBUFFER,
	.index		= -1,
	.write		= sirfsoc_uart_console_write,
	.setup		= sirfsoc_uart_console_setup,
	.data           = &sirfsoc_uart_drv,
};

static int __init sirfsoc_uart_console_init(void)
{
	register_console(&sirfsoc_uart_console);
	return 0;
}
console_initcall(sirfsoc_uart_console_init);
#endif

static struct uart_driver sirfsoc_uart_drv = {
	.owner		= THIS_MODULE,
	.driver_name	= SIRFUART_PORT_NAME,
	.nr		= SIRFSOC_UART_NR,
	.dev_name	= SIRFSOC_UART_NAME,
	.major		= SIRFSOC_UART_MAJOR,
	.minor		= SIRFSOC_UART_MINOR,
#ifdef CONFIG_SERIAL_SIRFSOC_CONSOLE
	.cons			= &sirfsoc_uart_console,
#else
	.cons			= NULL,
#endif
};

static enum hrtimer_restart
	sirfsoc_uart_rx_dma_hrtimer_callback(struct hrtimer *hrt)
{
	struct sirfsoc_uart_port *sirfport;
	struct uart_port *port;
	int count, inserted;
	struct dma_tx_state tx_state;
	struct tty_struct *tty;
	struct sirfsoc_register *ureg;
	struct circ_buf *xmit;
	struct sirfsoc_fifo_status *ufifo_st;
	int max_pio_cnt;

	sirfport = container_of(hrt, struct sirfsoc_uart_port, hrt);
	port = &sirfport->port;
	inserted = 0;
	tty = port->state->port.tty;
	ureg = &sirfport->uart_reg->uart_reg;
	xmit = &sirfport->rx_dma_items.xmit;
	ufifo_st = &sirfport->uart_reg->fifo_status;

	dmaengine_tx_status(sirfport->rx_dma_chan,
			sirfport->rx_dma_items.cookie, &tx_state);
	if (SIRFSOC_RX_DMA_BUF_SIZE - tx_state.residue !=
		sirfport->rx_last_pos) {
		xmit->head = SIRFSOC_RX_DMA_BUF_SIZE - tx_state.residue;
		sirfport->rx_last_pos = xmit->head;
		sirfport->pio_fetch_cnt = 0;
	}
	count = CIRC_CNT_TO_END(xmit->head, xmit->tail,
			SIRFSOC_RX_DMA_BUF_SIZE);
	while (count > 0) {
		inserted = tty_insert_flip_string(tty->port,
			(const unsigned char *)&xmit->buf[xmit->tail], count);
		if (!inserted)
			goto next_hrt;
		port->icount.rx += inserted;
		xmit->tail = (xmit->tail + inserted) &
				(SIRFSOC_RX_DMA_BUF_SIZE - 1);
		count = CIRC_CNT_TO_END(xmit->head, xmit->tail,
				SIRFSOC_RX_DMA_BUF_SIZE);
		tty_flip_buffer_push(tty->port);
	}
	/*
	 * if RX DMA buffer data have all push into tty buffer, and there is
	 * only little data(less than a dma transfer unit) left in rxfifo,
	 * fetch it out in pio mode and switch back to dma immediately
	 */
	if (!inserted && !count &&
		((rd_regl(port, ureg->sirfsoc_rx_fifo_status) &
		SIRFUART_RX_FIFO_MASK) > sirfport->pio_fetch_cnt)) {
		dmaengine_pause(sirfport->rx_dma_chan);
		/* switch to pio mode */
		wr_regl(port, ureg->sirfsoc_rx_dma_io_ctrl,
			rd_regl(port, ureg->sirfsoc_rx_dma_io_ctrl) |
			SIRFUART_IO_MODE);
		/*
		 * UART controller SWH_DMA_IO register have CLEAR_RX_ADDR_EN
		 * When found changing I/O to DMA mode, it clears
		 * two low bits of read point;
		 * USP have similar FRADDR_CLR_EN bit in USP_RX_DMA_IO_CTRL.
		 * Fetch data out from rxfifo into DMA buffer in PIO mode,
		 * while switch back to DMA mode, the data fetched will override
		 * by DMA, as hardware have a strange behaviour:
		 * after switch back to DMA mode, check rxfifo status it will
		 * be the number PIO fetched, so record the fetched data count
		 * to avoid the repeated fetch
		 */
		max_pio_cnt = 3;
		while (!(rd_regl(port, ureg->sirfsoc_rx_fifo_status) &
			ufifo_st->ff_empty(port)) && max_pio_cnt--) {
			xmit->buf[xmit->head] =
				rd_regl(port, ureg->sirfsoc_rx_fifo_data);
			xmit->head = (xmit->head + 1) &
					(SIRFSOC_RX_DMA_BUF_SIZE - 1);
			sirfport->pio_fetch_cnt++;
		}
		/* switch back to dma mode */
		wr_regl(port, ureg->sirfsoc_rx_dma_io_ctrl,
			rd_regl(port, ureg->sirfsoc_rx_dma_io_ctrl) &
			~SIRFUART_IO_MODE);
		dmaengine_resume(sirfport->rx_dma_chan);
	}
next_hrt:
	hrtimer_forward_now(hrt, ns_to_ktime(sirfport->rx_period_time));
	return HRTIMER_RESTART;
}

static const struct of_device_id sirfsoc_uart_ids[] = {
	{ .compatible = "sirf,prima2-uart", .data = &sirfsoc_uart,},
	{ .compatible = "sirf,atlas7-uart", .data = &sirfsoc_uart},
	{ .compatible = "sirf,prima2-usp-uart", .data = &sirfsoc_usp},
	{ .compatible = "sirf,atlas7-usp-uart", .data = &sirfsoc_usp},
	{}
};
MODULE_DEVICE_TABLE(of, sirfsoc_uart_ids);

static int sirfsoc_uart_probe(struct platform_device *pdev)
{
	struct device_node *np = pdev->dev.of_node;
	struct sirfsoc_uart_port *sirfport;
	struct uart_port *port;
	struct resource *res;
	int ret;
	struct dma_slave_config slv_cfg = {
		.src_maxburst = 1,
	};
	struct dma_slave_config tx_slv_cfg = {
		.dst_maxburst = 2,
	};
	const struct of_device_id *match;

	match = of_match_node(sirfsoc_uart_ids, np);
	sirfport = devm_kzalloc(&pdev->dev, sizeof(*sirfport), GFP_KERNEL);
	if (!sirfport) {
		ret = -ENOMEM;
		goto err;
	}
	sirfport->port.line = of_alias_get_id(np, "serial");
<<<<<<< HEAD
=======
	if (sirfport->port.line >= ARRAY_SIZE(sirf_ports)) {
		dev_err(&pdev->dev, "serial%d out of range\n",
			sirfport->port.line);
		return -EINVAL;
	}
>>>>>>> 24b8d41d
	sirf_ports[sirfport->port.line] = sirfport;
	sirfport->port.iotype = UPIO_MEM;
	sirfport->port.flags = UPF_BOOT_AUTOCONF;
	port = &sirfport->port;
	port->dev = &pdev->dev;
	port->private_data = sirfport;
	sirfport->uart_reg = (struct sirfsoc_uart_register *)match->data;

	sirfport->hw_flow_ctrl =
		of_property_read_bool(np, "uart-has-rtscts") ||
		of_property_read_bool(np, "sirf,uart-has-rtscts") /* deprecated */;
	if (of_device_is_compatible(np, "sirf,prima2-uart") ||
		of_device_is_compatible(np, "sirf,atlas7-uart"))
		sirfport->uart_reg->uart_type = SIRF_REAL_UART;
	if (of_device_is_compatible(np, "sirf,prima2-usp-uart") ||
	    of_device_is_compatible(np, "sirf,atlas7-usp-uart")) {
		sirfport->uart_reg->uart_type =	SIRF_USP_UART;
		if (!sirfport->hw_flow_ctrl)
			goto usp_no_flow_control;
		if (of_find_property(np, "cts-gpios", NULL))
			sirfport->cts_gpio =
				of_get_named_gpio(np, "cts-gpios", 0);
		else
			sirfport->cts_gpio = -1;
		if (of_find_property(np, "rts-gpios", NULL))
			sirfport->rts_gpio =
				of_get_named_gpio(np, "rts-gpios", 0);
		else
			sirfport->rts_gpio = -1;

		if ((!gpio_is_valid(sirfport->cts_gpio) ||
			 !gpio_is_valid(sirfport->rts_gpio))) {
			ret = -EINVAL;
			dev_err(&pdev->dev,
				"Usp flow control must have cts and rts gpio");
			goto err;
		}
		ret = devm_gpio_request(&pdev->dev, sirfport->cts_gpio,
				"usp-cts-gpio");
		if (ret) {
			dev_err(&pdev->dev, "Unable request cts gpio");
			goto err;
		}
		gpio_direction_input(sirfport->cts_gpio);
		ret = devm_gpio_request(&pdev->dev, sirfport->rts_gpio,
				"usp-rts-gpio");
		if (ret) {
			dev_err(&pdev->dev, "Unable request rts gpio");
			goto err;
		}
		gpio_direction_output(sirfport->rts_gpio, 1);
	}
usp_no_flow_control:
	if (of_device_is_compatible(np, "sirf,atlas7-uart") ||
	    of_device_is_compatible(np, "sirf,atlas7-usp-uart"))
		sirfport->is_atlas7 = true;

	if (of_property_read_u32(np, "fifosize", &port->fifosize)) {
		dev_err(&pdev->dev,
			"Unable to find fifosize in uart node.\n");
		ret = -EFAULT;
		goto err;
	}

	res = platform_get_resource(pdev, IORESOURCE_MEM, 0);
	if (res == NULL) {
		dev_err(&pdev->dev, "Insufficient resources.\n");
		ret = -EFAULT;
		goto err;
	}
	port->mapbase = res->start;
	port->membase = devm_ioremap(&pdev->dev,
			res->start, resource_size(res));
	if (!port->membase) {
		dev_err(&pdev->dev, "Cannot remap resource.\n");
		ret = -ENOMEM;
		goto err;
	}
	res = platform_get_resource(pdev, IORESOURCE_IRQ, 0);
	if (res == NULL) {
		dev_err(&pdev->dev, "Insufficient resources.\n");
		ret = -EFAULT;
		goto err;
	}
	port->irq = res->start;

	sirfport->clk = devm_clk_get(&pdev->dev, NULL);
	if (IS_ERR(sirfport->clk)) {
		ret = PTR_ERR(sirfport->clk);
		goto err;
	}
	port->uartclk = clk_get_rate(sirfport->clk);

	port->ops = &sirfsoc_uart_ops;
	spin_lock_init(&port->lock);

	platform_set_drvdata(pdev, sirfport);
	ret = uart_add_one_port(&sirfsoc_uart_drv, port);
	if (ret != 0) {
		dev_err(&pdev->dev, "Cannot add UART port(%d).\n", pdev->id);
		goto err;
	}

	sirfport->rx_dma_chan = dma_request_slave_channel(port->dev, "rx");
	sirfport->rx_dma_items.xmit.buf =
		dma_alloc_coherent(port->dev, SIRFSOC_RX_DMA_BUF_SIZE,
		&sirfport->rx_dma_items.dma_addr, GFP_KERNEL);
	if (!sirfport->rx_dma_items.xmit.buf) {
		dev_err(port->dev, "Uart alloc bufa failed\n");
		ret = -ENOMEM;
		goto alloc_coherent_err;
	}
	sirfport->rx_dma_items.xmit.head =
		sirfport->rx_dma_items.xmit.tail = 0;
	if (sirfport->rx_dma_chan)
		dmaengine_slave_config(sirfport->rx_dma_chan, &slv_cfg);
	sirfport->tx_dma_chan = dma_request_slave_channel(port->dev, "tx");
	if (sirfport->tx_dma_chan)
		dmaengine_slave_config(sirfport->tx_dma_chan, &tx_slv_cfg);
	if (sirfport->rx_dma_chan) {
		hrtimer_init(&sirfport->hrt, CLOCK_MONOTONIC, HRTIMER_MODE_REL);
		sirfport->hrt.function = sirfsoc_uart_rx_dma_hrtimer_callback;
		sirfport->is_hrt_enabled = false;
	}

	return 0;
alloc_coherent_err:
	dma_free_coherent(port->dev, SIRFSOC_RX_DMA_BUF_SIZE,
			sirfport->rx_dma_items.xmit.buf,
			sirfport->rx_dma_items.dma_addr);
	dma_release_channel(sirfport->rx_dma_chan);
err:
	return ret;
}

static int sirfsoc_uart_remove(struct platform_device *pdev)
{
	struct sirfsoc_uart_port *sirfport = platform_get_drvdata(pdev);
	struct uart_port *port = &sirfport->port;
	uart_remove_one_port(&sirfsoc_uart_drv, port);
	if (sirfport->rx_dma_chan) {
		dmaengine_terminate_all(sirfport->rx_dma_chan);
		dma_release_channel(sirfport->rx_dma_chan);
		dma_free_coherent(port->dev, SIRFSOC_RX_DMA_BUF_SIZE,
				sirfport->rx_dma_items.xmit.buf,
				sirfport->rx_dma_items.dma_addr);
	}
	if (sirfport->tx_dma_chan) {
		dmaengine_terminate_all(sirfport->tx_dma_chan);
		dma_release_channel(sirfport->tx_dma_chan);
	}
	return 0;
}

#ifdef CONFIG_PM_SLEEP
static int
sirfsoc_uart_suspend(struct device *pdev)
{
	struct sirfsoc_uart_port *sirfport = dev_get_drvdata(pdev);
	struct uart_port *port = &sirfport->port;
	uart_suspend_port(&sirfsoc_uart_drv, port);
	return 0;
}

static int sirfsoc_uart_resume(struct device *pdev)
{
	struct sirfsoc_uart_port *sirfport = dev_get_drvdata(pdev);
	struct uart_port *port = &sirfport->port;
	uart_resume_port(&sirfsoc_uart_drv, port);
	return 0;
}
#endif

static const struct dev_pm_ops sirfsoc_uart_pm_ops = {
	SET_SYSTEM_SLEEP_PM_OPS(sirfsoc_uart_suspend, sirfsoc_uart_resume)
};

static struct platform_driver sirfsoc_uart_driver = {
	.probe		= sirfsoc_uart_probe,
	.remove		= sirfsoc_uart_remove,
	.driver		= {
		.name	= SIRFUART_PORT_NAME,
		.of_match_table = sirfsoc_uart_ids,
		.pm	= &sirfsoc_uart_pm_ops,
	},
};

static int __init sirfsoc_uart_init(void)
{
	int ret = 0;

	ret = uart_register_driver(&sirfsoc_uart_drv);
	if (ret)
		goto out;

	ret = platform_driver_register(&sirfsoc_uart_driver);
	if (ret)
		uart_unregister_driver(&sirfsoc_uart_drv);
out:
	return ret;
}
module_init(sirfsoc_uart_init);

static void __exit sirfsoc_uart_exit(void)
{
	platform_driver_unregister(&sirfsoc_uart_driver);
	uart_unregister_driver(&sirfsoc_uart_drv);
}
module_exit(sirfsoc_uart_exit);

MODULE_LICENSE("GPL v2");
MODULE_AUTHOR("Bin Shi <Bin.Shi@csr.com>, Rong Wang<Rong.Wang@csr.com>");
MODULE_DESCRIPTION("CSR SiRFprimaII Uart Driver");<|MERGE_RESOLUTION|>--- conflicted
+++ resolved
@@ -1283,14 +1283,11 @@
 		goto err;
 	}
 	sirfport->port.line = of_alias_get_id(np, "serial");
-<<<<<<< HEAD
-=======
 	if (sirfport->port.line >= ARRAY_SIZE(sirf_ports)) {
 		dev_err(&pdev->dev, "serial%d out of range\n",
 			sirfport->port.line);
 		return -EINVAL;
 	}
->>>>>>> 24b8d41d
 	sirf_ports[sirfport->port.line] = sirfport;
 	sirfport->port.iotype = UPIO_MEM;
 	sirfport->port.flags = UPF_BOOT_AUTOCONF;
