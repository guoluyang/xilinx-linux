// SPDX-License-Identifier: GPL-2.0-or-later
/*
 * Freescale QorIQ AHCI SATA platform driver
 *
 * Copyright 2015 Freescale, Inc.
 *   Tang Yuantian <Yuantian.Tang@freescale.com>
 */

#include <linux/acpi.h>
#include <linux/kernel.h>
#include <linux/module.h>
#include <linux/pm.h>
#include <linux/ahci_platform.h>
#include <linux/device.h>
#include <linux/of_address.h>
#include <linux/of.h>
#include <linux/of_device.h>
#include <linux/platform_device.h>
#include <linux/libata.h>
#include "ahci.h"

#define DRV_NAME "ahci-qoriq"

/* port register definition */
#define PORT_PHY1	0xA8
#define PORT_PHY2	0xAC
#define PORT_PHY3	0xB0
#define PORT_PHY4	0xB4
#define PORT_PHY5	0xB8
#define PORT_AXICC	0xBC
#define PORT_TRANS	0xC8

/* port register default value */
#define AHCI_PORT_PHY_1_CFG	0xa003fffe
#define AHCI_PORT_PHY2_CFG	0x28184d1f
#define AHCI_PORT_PHY3_CFG	0x0e081509
#define AHCI_PORT_TRANS_CFG	0x08000029
#define AHCI_PORT_AXICC_CFG	0x3fffffff

/* for ls1021a */
#define LS1021A_PORT_PHY2	0x28183414
#define LS1021A_PORT_PHY3	0x0e080e06
#define LS1021A_PORT_PHY4	0x064a080b
#define LS1021A_PORT_PHY5	0x2aa86470
#define LS1021A_AXICC_ADDR	0xC0

#define SATA_ECC_DISABLE	0x00020000
<<<<<<< HEAD
=======
#define ECC_DIS_ARMV8_CH2	0x80000000
#define ECC_DIS_LS1088A		0x40000000
>>>>>>> 24b8d41d

enum ahci_qoriq_type {
	AHCI_LS1021A,
	AHCI_LS1028A,
	AHCI_LS1043A,
	AHCI_LS2080A,
	AHCI_LS1046A,
	AHCI_LS1088A,
	AHCI_LS2088A,
	AHCI_LX2160A,
};

struct ahci_qoriq_priv {
	struct ccsr_ahci *reg_base;
	enum ahci_qoriq_type type;
	void __iomem *ecc_addr;
	bool is_dmacoherent;
};

static bool ecc_initialized;

static const struct of_device_id ahci_qoriq_of_match[] = {
	{ .compatible = "fsl,ls1021a-ahci", .data = (void *)AHCI_LS1021A},
	{ .compatible = "fsl,ls1028a-ahci", .data = (void *)AHCI_LS1028A},
	{ .compatible = "fsl,ls1043a-ahci", .data = (void *)AHCI_LS1043A},
	{ .compatible = "fsl,ls2080a-ahci", .data = (void *)AHCI_LS2080A},
	{ .compatible = "fsl,ls1046a-ahci", .data = (void *)AHCI_LS1046A},
	{ .compatible = "fsl,ls1088a-ahci", .data = (void *)AHCI_LS1088A},
	{ .compatible = "fsl,ls2088a-ahci", .data = (void *)AHCI_LS2088A},
	{ .compatible = "fsl,lx2160a-ahci", .data = (void *)AHCI_LX2160A},
	{},
};
MODULE_DEVICE_TABLE(of, ahci_qoriq_of_match);

static const struct acpi_device_id ahci_qoriq_acpi_match[] = {
	{"NXP0004", .driver_data = (kernel_ulong_t)AHCI_LX2160A},
	{ }
};
MODULE_DEVICE_TABLE(acpi, ahci_qoriq_acpi_match);

static int ahci_qoriq_hardreset(struct ata_link *link, unsigned int *class,
			  unsigned long deadline)
{
	const unsigned long *timing = sata_ehc_deb_timing(&link->eh_context);
	void __iomem *port_mmio = ahci_port_base(link->ap);
	u32 px_cmd, px_is, px_val;
	struct ata_port *ap = link->ap;
	struct ahci_port_priv *pp = ap->private_data;
	struct ahci_host_priv *hpriv = ap->host->private_data;
	struct ahci_qoriq_priv *qoriq_priv = hpriv->plat_data;
	u8 *d2h_fis = pp->rx_fis + RX_FIS_D2H_REG;
	struct ata_taskfile tf;
	bool online;
	int rc;
	bool ls1021a_workaround = (qoriq_priv->type == AHCI_LS1021A);

	DPRINTK("ENTER\n");

	hpriv->stop_engine(ap);

	/*
	 * There is a errata on ls1021a Rev1.0 and Rev2.0 which is:
	 * A-009042: The device detection initialization sequence
	 * mistakenly resets some registers.
	 *
	 * Workaround for this is:
	 * The software should read and store PxCMD and PxIS values
	 * before issuing the device detection initialization sequence.
	 * After the sequence is complete, software should restore the
	 * PxCMD and PxIS with the stored values.
	 */
	if (ls1021a_workaround) {
		px_cmd = readl(port_mmio + PORT_CMD);
		px_is = readl(port_mmio + PORT_IRQ_STAT);
	}

	/* clear D2H reception area to properly wait for D2H FIS */
	ata_tf_init(link->device, &tf);
	tf.command = ATA_BUSY;
	ata_tf_to_fis(&tf, 0, 0, d2h_fis);

	rc = sata_link_hardreset(link, timing, deadline, &online,
				 ahci_check_ready);

	/* restore the PxCMD and PxIS on ls1021 */
	if (ls1021a_workaround) {
		px_val = readl(port_mmio + PORT_CMD);
		if (px_val != px_cmd)
			writel(px_cmd, port_mmio + PORT_CMD);

		px_val = readl(port_mmio + PORT_IRQ_STAT);
		if (px_val != px_is)
			writel(px_is, port_mmio + PORT_IRQ_STAT);
	}

	hpriv->start_engine(ap);

	if (online)
		*class = ahci_dev_classify(ap);

	DPRINTK("EXIT, rc=%d, class=%u\n", rc, *class);
	return rc;
}

static struct ata_port_operations ahci_qoriq_ops = {
	.inherits	= &ahci_ops,
	.hardreset	= ahci_qoriq_hardreset,
};

static const struct ata_port_info ahci_qoriq_port_info = {
	.flags		= AHCI_FLAG_COMMON | ATA_FLAG_NCQ,
	.pio_mask	= ATA_PIO4,
	.udma_mask	= ATA_UDMA6,
	.port_ops	= &ahci_qoriq_ops,
};

static struct scsi_host_template ahci_qoriq_sht = {
	AHCI_SHT(DRV_NAME),
};

static int ahci_qoriq_phy_init(struct ahci_host_priv *hpriv)
{
	struct ahci_qoriq_priv *qpriv = hpriv->plat_data;
	void __iomem *reg_base = hpriv->mmio;

	switch (qpriv->type) {
	case AHCI_LS1021A:
		if (!(qpriv->ecc_addr || ecc_initialized))
			return -EINVAL;
		else if (qpriv->ecc_addr && !ecc_initialized)
			writel(SATA_ECC_DISABLE, qpriv->ecc_addr);
		writel(AHCI_PORT_PHY_1_CFG, reg_base + PORT_PHY1);
		writel(LS1021A_PORT_PHY2, reg_base + PORT_PHY2);
		writel(LS1021A_PORT_PHY3, reg_base + PORT_PHY3);
		writel(LS1021A_PORT_PHY4, reg_base + PORT_PHY4);
		writel(LS1021A_PORT_PHY5, reg_base + PORT_PHY5);
		writel(AHCI_PORT_TRANS_CFG, reg_base + PORT_TRANS);
<<<<<<< HEAD
		writel(AHCI_PORT_AXICC_CFG, reg_base + LS1021A_AXICC_ADDR);
=======
		if (qpriv->is_dmacoherent)
			writel(AHCI_PORT_AXICC_CFG,
					reg_base + LS1021A_AXICC_ADDR);
>>>>>>> 24b8d41d
		break;

	case AHCI_LS1043A:
		if (!(qpriv->ecc_addr || ecc_initialized))
			return -EINVAL;
		else if (qpriv->ecc_addr && !ecc_initialized)
			writel(readl(qpriv->ecc_addr) |
			       ECC_DIS_ARMV8_CH2,
			       qpriv->ecc_addr);
		writel(AHCI_PORT_PHY_1_CFG, reg_base + PORT_PHY1);
<<<<<<< HEAD
		writel(AHCI_PORT_TRANS_CFG, reg_base + PORT_TRANS);
		writel(AHCI_PORT_AXICC_CFG, reg_base + PORT_AXICC);
=======
		writel(AHCI_PORT_PHY2_CFG, reg_base + PORT_PHY2);
		writel(AHCI_PORT_PHY3_CFG, reg_base + PORT_PHY3);
		writel(AHCI_PORT_TRANS_CFG, reg_base + PORT_TRANS);
		if (qpriv->is_dmacoherent)
			writel(AHCI_PORT_AXICC_CFG, reg_base + PORT_AXICC);
>>>>>>> 24b8d41d
		break;

	case AHCI_LS2080A:
		writel(AHCI_PORT_PHY_1_CFG, reg_base + PORT_PHY1);
		writel(AHCI_PORT_PHY2_CFG, reg_base + PORT_PHY2);
		writel(AHCI_PORT_PHY3_CFG, reg_base + PORT_PHY3);
		writel(AHCI_PORT_TRANS_CFG, reg_base + PORT_TRANS);
<<<<<<< HEAD
		writel(AHCI_PORT_AXICC_CFG, reg_base + PORT_AXICC);
=======
		if (qpriv->is_dmacoherent)
			writel(AHCI_PORT_AXICC_CFG, reg_base + PORT_AXICC);
		break;

	case AHCI_LS1046A:
		if (!(qpriv->ecc_addr || ecc_initialized))
			return -EINVAL;
		else if (qpriv->ecc_addr && !ecc_initialized)
			writel(readl(qpriv->ecc_addr) |
			       ECC_DIS_ARMV8_CH2,
			       qpriv->ecc_addr);
		writel(AHCI_PORT_PHY_1_CFG, reg_base + PORT_PHY1);
		writel(AHCI_PORT_PHY2_CFG, reg_base + PORT_PHY2);
		writel(AHCI_PORT_PHY3_CFG, reg_base + PORT_PHY3);
		writel(AHCI_PORT_TRANS_CFG, reg_base + PORT_TRANS);
		if (qpriv->is_dmacoherent)
			writel(AHCI_PORT_AXICC_CFG, reg_base + PORT_AXICC);
		break;

	case AHCI_LS1028A:
	case AHCI_LS1088A:
	case AHCI_LX2160A:
		if (!(qpriv->ecc_addr || ecc_initialized))
			return -EINVAL;
		else if (qpriv->ecc_addr && !ecc_initialized)
			writel(readl(qpriv->ecc_addr) |
			       ECC_DIS_LS1088A,
			       qpriv->ecc_addr);
		writel(AHCI_PORT_PHY_1_CFG, reg_base + PORT_PHY1);
		writel(AHCI_PORT_PHY2_CFG, reg_base + PORT_PHY2);
		writel(AHCI_PORT_PHY3_CFG, reg_base + PORT_PHY3);
		writel(AHCI_PORT_TRANS_CFG, reg_base + PORT_TRANS);
		if (qpriv->is_dmacoherent)
			writel(AHCI_PORT_AXICC_CFG, reg_base + PORT_AXICC);
		break;

	case AHCI_LS2088A:
		writel(AHCI_PORT_PHY_1_CFG, reg_base + PORT_PHY1);
		writel(AHCI_PORT_PHY2_CFG, reg_base + PORT_PHY2);
		writel(AHCI_PORT_PHY3_CFG, reg_base + PORT_PHY3);
		writel(AHCI_PORT_TRANS_CFG, reg_base + PORT_TRANS);
		if (qpriv->is_dmacoherent)
			writel(AHCI_PORT_AXICC_CFG, reg_base + PORT_AXICC);
>>>>>>> 24b8d41d
		break;
	}

	ecc_initialized = true;
	return 0;
}

static int ahci_qoriq_probe(struct platform_device *pdev)
{
	struct device_node *np = pdev->dev.of_node;
	const struct acpi_device_id *acpi_id;
	struct device *dev = &pdev->dev;
	struct ahci_host_priv *hpriv;
	struct ahci_qoriq_priv *qoriq_priv;
	const struct of_device_id *of_id;
	struct resource *res;
	int rc;

	hpriv = ahci_platform_get_resources(pdev, 0);
	if (IS_ERR(hpriv))
		return PTR_ERR(hpriv);

	of_id = of_match_node(ahci_qoriq_of_match, np);
	acpi_id = acpi_match_device(ahci_qoriq_acpi_match, &pdev->dev);
	if (!(of_id || acpi_id))
		return -ENODEV;

	qoriq_priv = devm_kzalloc(dev, sizeof(*qoriq_priv), GFP_KERNEL);
	if (!qoriq_priv)
		return -ENOMEM;

	if (of_id)
		qoriq_priv->type = (enum ahci_qoriq_type)of_id->data;
	else
		qoriq_priv->type = (enum ahci_qoriq_type)acpi_id->driver_data;

	if (unlikely(!ecc_initialized)) {
		res = platform_get_resource_byname(pdev,
						   IORESOURCE_MEM,
						   "sata-ecc");
		if (res) {
			qoriq_priv->ecc_addr =
				devm_ioremap_resource(dev, res);
			if (IS_ERR(qoriq_priv->ecc_addr))
				return PTR_ERR(qoriq_priv->ecc_addr);
		}
	}

	if (device_get_dma_attr(&pdev->dev) == DEV_DMA_COHERENT)
		qoriq_priv->is_dmacoherent = true;

	rc = ahci_platform_enable_resources(hpriv);
	if (rc)
		return rc;

	hpriv->plat_data = qoriq_priv;
	rc = ahci_qoriq_phy_init(hpriv);
	if (rc)
		goto disable_resources;

	rc = ahci_platform_init_host(pdev, hpriv, &ahci_qoriq_port_info,
				     &ahci_qoriq_sht);
	if (rc)
		goto disable_resources;

	return 0;

disable_resources:
	ahci_platform_disable_resources(hpriv);

	return rc;
}

#ifdef CONFIG_PM_SLEEP
static int ahci_qoriq_resume(struct device *dev)
{
	struct ata_host *host = dev_get_drvdata(dev);
	struct ahci_host_priv *hpriv = host->private_data;
	int rc;

	rc = ahci_platform_enable_resources(hpriv);
	if (rc)
		return rc;

	rc = ahci_qoriq_phy_init(hpriv);
	if (rc)
		goto disable_resources;

	rc = ahci_platform_resume_host(dev);
	if (rc)
		goto disable_resources;

	/* We resumed so update PM runtime state */
	pm_runtime_disable(dev);
	pm_runtime_set_active(dev);
	pm_runtime_enable(dev);

	return 0;

disable_resources:
	ahci_platform_disable_resources(hpriv);

	return rc;
}
#endif

static SIMPLE_DEV_PM_OPS(ahci_qoriq_pm_ops, ahci_platform_suspend,
			 ahci_qoriq_resume);

static struct platform_driver ahci_qoriq_driver = {
	.probe = ahci_qoriq_probe,
	.remove = ata_platform_remove_one,
	.driver = {
		.name = DRV_NAME,
		.of_match_table = ahci_qoriq_of_match,
		.acpi_match_table = ahci_qoriq_acpi_match,
		.pm = &ahci_qoriq_pm_ops,
	},
};
module_platform_driver(ahci_qoriq_driver);

MODULE_DESCRIPTION("Freescale QorIQ AHCI SATA platform driver");
MODULE_AUTHOR("Tang Yuantian <Yuantian.Tang@freescale.com>");
MODULE_LICENSE("GPL");<|MERGE_RESOLUTION|>--- conflicted
+++ resolved
@@ -45,11 +45,8 @@
 #define LS1021A_AXICC_ADDR	0xC0
 
 #define SATA_ECC_DISABLE	0x00020000
-<<<<<<< HEAD
-=======
 #define ECC_DIS_ARMV8_CH2	0x80000000
 #define ECC_DIS_LS1088A		0x40000000
->>>>>>> 24b8d41d
 
 enum ahci_qoriq_type {
 	AHCI_LS1021A,
@@ -187,13 +184,9 @@
 		writel(LS1021A_PORT_PHY4, reg_base + PORT_PHY4);
 		writel(LS1021A_PORT_PHY5, reg_base + PORT_PHY5);
 		writel(AHCI_PORT_TRANS_CFG, reg_base + PORT_TRANS);
-<<<<<<< HEAD
-		writel(AHCI_PORT_AXICC_CFG, reg_base + LS1021A_AXICC_ADDR);
-=======
 		if (qpriv->is_dmacoherent)
 			writel(AHCI_PORT_AXICC_CFG,
 					reg_base + LS1021A_AXICC_ADDR);
->>>>>>> 24b8d41d
 		break;
 
 	case AHCI_LS1043A:
@@ -204,16 +197,11 @@
 			       ECC_DIS_ARMV8_CH2,
 			       qpriv->ecc_addr);
 		writel(AHCI_PORT_PHY_1_CFG, reg_base + PORT_PHY1);
-<<<<<<< HEAD
-		writel(AHCI_PORT_TRANS_CFG, reg_base + PORT_TRANS);
-		writel(AHCI_PORT_AXICC_CFG, reg_base + PORT_AXICC);
-=======
-		writel(AHCI_PORT_PHY2_CFG, reg_base + PORT_PHY2);
-		writel(AHCI_PORT_PHY3_CFG, reg_base + PORT_PHY3);
-		writel(AHCI_PORT_TRANS_CFG, reg_base + PORT_TRANS);
-		if (qpriv->is_dmacoherent)
-			writel(AHCI_PORT_AXICC_CFG, reg_base + PORT_AXICC);
->>>>>>> 24b8d41d
+		writel(AHCI_PORT_PHY2_CFG, reg_base + PORT_PHY2);
+		writel(AHCI_PORT_PHY3_CFG, reg_base + PORT_PHY3);
+		writel(AHCI_PORT_TRANS_CFG, reg_base + PORT_TRANS);
+		if (qpriv->is_dmacoherent)
+			writel(AHCI_PORT_AXICC_CFG, reg_base + PORT_AXICC);
 		break;
 
 	case AHCI_LS2080A:
@@ -221,9 +209,6 @@
 		writel(AHCI_PORT_PHY2_CFG, reg_base + PORT_PHY2);
 		writel(AHCI_PORT_PHY3_CFG, reg_base + PORT_PHY3);
 		writel(AHCI_PORT_TRANS_CFG, reg_base + PORT_TRANS);
-<<<<<<< HEAD
-		writel(AHCI_PORT_AXICC_CFG, reg_base + PORT_AXICC);
-=======
 		if (qpriv->is_dmacoherent)
 			writel(AHCI_PORT_AXICC_CFG, reg_base + PORT_AXICC);
 		break;
@@ -267,7 +252,6 @@
 		writel(AHCI_PORT_TRANS_CFG, reg_base + PORT_TRANS);
 		if (qpriv->is_dmacoherent)
 			writel(AHCI_PORT_AXICC_CFG, reg_base + PORT_AXICC);
->>>>>>> 24b8d41d
 		break;
 	}
 
