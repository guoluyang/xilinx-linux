--- conflicted
+++ resolved
@@ -244,10 +244,7 @@
 		return -ENOMEM;
 
 	hsdev->dma->dev = &pdev->dev;
-<<<<<<< HEAD
-=======
 	hsdev->dma->id = pdev->id;
->>>>>>> 24b8d41d
 
 	/* Get SATA DMA interrupt number */
 	hsdev->dma->irq = irq_of_parse_and_map(np, 1);
@@ -788,11 +785,7 @@
 {
 	u8 status = 0;
 	u32 mask = 0x0;
-<<<<<<< HEAD
-	u8 tag = qc->tag;
-=======
 	u8 tag = qc->hw_tag;
->>>>>>> 24b8d41d
 	struct sata_dwc_device *hsdev = HSDEV_FROM_AP(ap);
 	struct sata_dwc_device_port *hsdevp = HSDEVP_FROM_AP(ap);
 	hsdev->sactive_queued = 0;
