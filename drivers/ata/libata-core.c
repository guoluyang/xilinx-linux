// SPDX-License-Identifier: GPL-2.0-or-later
/*
 *  libata-core.c - helper library for ATA
 *
 *  Copyright 2003-2004 Red Hat, Inc.  All rights reserved.
 *  Copyright 2003-2004 Jeff Garzik
 *
 *  libata documentation is available via 'make {ps|pdf}docs',
 *  as Documentation/driver-api/libata.rst
 *
 *  Hardware documentation available from http://www.t13.org/ and
 *  http://www.sata-io.org/
 *
 *  Standards documents from:
 *	http://www.t13.org (ATA standards, PCI DMA IDE spec)
 *	http://www.t10.org (SCSI MMC - for ATAPI MMC)
 *	http://www.sata-io.org (SATA)
 *	http://www.compactflash.org (CF)
 *	http://www.qic.org (QIC157 - Tape and DSC)
 *	http://www.ce-ata.org (CE-ATA: not supported)
 *
 * libata is essentially a library of internal helper functions for
 * low-level ATA host controller drivers.  As such, the API/ABI is
 * likely to change as new drivers are added and updated.
 * Do not depend on ABI/API stability.
 */

#include <linux/kernel.h>
#include <linux/module.h>
#include <linux/pci.h>
#include <linux/init.h>
#include <linux/list.h>
#include <linux/mm.h>
#include <linux/spinlock.h>
#include <linux/blkdev.h>
#include <linux/delay.h>
#include <linux/timer.h>
#include <linux/time.h>
#include <linux/interrupt.h>
#include <linux/completion.h>
#include <linux/suspend.h>
#include <linux/workqueue.h>
#include <linux/scatterlist.h>
#include <linux/io.h>
#include <linux/log2.h>
#include <linux/slab.h>
#include <linux/glob.h>
#include <scsi/scsi.h>
#include <scsi/scsi_cmnd.h>
#include <scsi/scsi_host.h>
#include <linux/libata.h>
#include <asm/byteorder.h>
#include <asm/unaligned.h>
#include <linux/cdrom.h>
#include <linux/ratelimit.h>
#include <linux/leds.h>
#include <linux/pm_runtime.h>
#include <linux/platform_device.h>
#include <asm/setup.h>

#define CREATE_TRACE_POINTS
#include <trace/events/libata.h>

#include "libata.h"
#include "libata-transport.h"

const struct ata_port_operations ata_base_port_ops = {
	.prereset		= ata_std_prereset,
	.postreset		= ata_std_postreset,
	.error_handler		= ata_std_error_handler,
	.sched_eh		= ata_std_sched_eh,
	.end_eh			= ata_std_end_eh,
};

const struct ata_port_operations sata_port_ops = {
	.inherits		= &ata_base_port_ops,

	.qc_defer		= ata_std_qc_defer,
	.hardreset		= sata_std_hardreset,
};
EXPORT_SYMBOL_GPL(sata_port_ops);

static unsigned int ata_dev_init_params(struct ata_device *dev,
					u16 heads, u16 sectors);
static unsigned int ata_dev_set_xfermode(struct ata_device *dev);
static void ata_dev_xfermask(struct ata_device *dev);
static unsigned long ata_dev_blacklisted(const struct ata_device *dev);

atomic_t ata_print_id = ATOMIC_INIT(0);

#ifdef CONFIG_ATA_FORCE
struct ata_force_param {
	const char	*name;
	u8		cbl;
	u8		spd_limit;
	unsigned long	xfer_mask;
	unsigned int	horkage_on;
	unsigned int	horkage_off;
	u16		lflags;
};

struct ata_force_ent {
	int			port;
	int			device;
	struct ata_force_param	param;
};

static struct ata_force_ent *ata_force_tbl;
static int ata_force_tbl_size;

static char ata_force_param_buf[COMMAND_LINE_SIZE] __initdata;
/* param_buf is thrown away after initialization, disallow read */
module_param_string(force, ata_force_param_buf, sizeof(ata_force_param_buf), 0);
MODULE_PARM_DESC(force, "Force ATA configurations including cable type, link speed and transfer mode (see Documentation/admin-guide/kernel-parameters.rst for details)");
#endif

static int atapi_enabled = 1;
module_param(atapi_enabled, int, 0444);
MODULE_PARM_DESC(atapi_enabled, "Enable discovery of ATAPI devices (0=off, 1=on [default])");

static int atapi_dmadir = 0;
module_param(atapi_dmadir, int, 0444);
MODULE_PARM_DESC(atapi_dmadir, "Enable ATAPI DMADIR bridge support (0=off [default], 1=on)");

int atapi_passthru16 = 1;
module_param(atapi_passthru16, int, 0444);
MODULE_PARM_DESC(atapi_passthru16, "Enable ATA_16 passthru for ATAPI devices (0=off, 1=on [default])");

int libata_fua = 0;
module_param_named(fua, libata_fua, int, 0444);
MODULE_PARM_DESC(fua, "FUA support (0=off [default], 1=on)");

static int ata_ignore_hpa;
module_param_named(ignore_hpa, ata_ignore_hpa, int, 0644);
MODULE_PARM_DESC(ignore_hpa, "Ignore HPA limit (0=keep BIOS limits, 1=ignore limits, using full disk)");

static int libata_dma_mask = ATA_DMA_MASK_ATA|ATA_DMA_MASK_ATAPI|ATA_DMA_MASK_CFA;
module_param_named(dma, libata_dma_mask, int, 0444);
MODULE_PARM_DESC(dma, "DMA enable/disable (0x1==ATA, 0x2==ATAPI, 0x4==CF)");

static int ata_probe_timeout;
module_param(ata_probe_timeout, int, 0444);
MODULE_PARM_DESC(ata_probe_timeout, "Set ATA probing timeout (seconds)");

int libata_noacpi = 0;
module_param_named(noacpi, libata_noacpi, int, 0444);
MODULE_PARM_DESC(noacpi, "Disable the use of ACPI in probe/suspend/resume (0=off [default], 1=on)");

int libata_allow_tpm = 0;
module_param_named(allow_tpm, libata_allow_tpm, int, 0444);
MODULE_PARM_DESC(allow_tpm, "Permit the use of TPM commands (0=off [default], 1=on)");

static int atapi_an;
module_param(atapi_an, int, 0444);
MODULE_PARM_DESC(atapi_an, "Enable ATAPI AN media presence notification (0=0ff [default], 1=on)");

MODULE_AUTHOR("Jeff Garzik");
MODULE_DESCRIPTION("Library module for ATA devices");
MODULE_LICENSE("GPL");
MODULE_VERSION(DRV_VERSION);


static bool ata_sstatus_online(u32 sstatus)
{
	return (sstatus & 0xf) == 0x3;
}

/**
 *	ata_link_next - link iteration helper
 *	@link: the previous link, NULL to start
 *	@ap: ATA port containing links to iterate
 *	@mode: iteration mode, one of ATA_LITER_*
 *
 *	LOCKING:
 *	Host lock or EH context.
 *
 *	RETURNS:
 *	Pointer to the next link.
 */
struct ata_link *ata_link_next(struct ata_link *link, struct ata_port *ap,
			       enum ata_link_iter_mode mode)
{
	BUG_ON(mode != ATA_LITER_EDGE &&
	       mode != ATA_LITER_PMP_FIRST && mode != ATA_LITER_HOST_FIRST);

	/* NULL link indicates start of iteration */
	if (!link)
		switch (mode) {
		case ATA_LITER_EDGE:
		case ATA_LITER_PMP_FIRST:
			if (sata_pmp_attached(ap))
				return ap->pmp_link;
			fallthrough;
		case ATA_LITER_HOST_FIRST:
			return &ap->link;
		}

	/* we just iterated over the host link, what's next? */
	if (link == &ap->link)
		switch (mode) {
		case ATA_LITER_HOST_FIRST:
			if (sata_pmp_attached(ap))
				return ap->pmp_link;
			fallthrough;
		case ATA_LITER_PMP_FIRST:
			if (unlikely(ap->slave_link))
				return ap->slave_link;
			fallthrough;
		case ATA_LITER_EDGE:
			return NULL;
		}

	/* slave_link excludes PMP */
	if (unlikely(link == ap->slave_link))
		return NULL;

	/* we were over a PMP link */
	if (++link < ap->pmp_link + ap->nr_pmp_links)
		return link;

	if (mode == ATA_LITER_PMP_FIRST)
		return &ap->link;

	return NULL;
}
EXPORT_SYMBOL_GPL(ata_link_next);

/**
 *	ata_dev_next - device iteration helper
 *	@dev: the previous device, NULL to start
 *	@link: ATA link containing devices to iterate
 *	@mode: iteration mode, one of ATA_DITER_*
 *
 *	LOCKING:
 *	Host lock or EH context.
 *
 *	RETURNS:
 *	Pointer to the next device.
 */
struct ata_device *ata_dev_next(struct ata_device *dev, struct ata_link *link,
				enum ata_dev_iter_mode mode)
{
	BUG_ON(mode != ATA_DITER_ENABLED && mode != ATA_DITER_ENABLED_REVERSE &&
	       mode != ATA_DITER_ALL && mode != ATA_DITER_ALL_REVERSE);

	/* NULL dev indicates start of iteration */
	if (!dev)
		switch (mode) {
		case ATA_DITER_ENABLED:
		case ATA_DITER_ALL:
			dev = link->device;
			goto check;
		case ATA_DITER_ENABLED_REVERSE:
		case ATA_DITER_ALL_REVERSE:
			dev = link->device + ata_link_max_devices(link) - 1;
			goto check;
		}

 next:
	/* move to the next one */
	switch (mode) {
	case ATA_DITER_ENABLED:
	case ATA_DITER_ALL:
		if (++dev < link->device + ata_link_max_devices(link))
			goto check;
		return NULL;
	case ATA_DITER_ENABLED_REVERSE:
	case ATA_DITER_ALL_REVERSE:
		if (--dev >= link->device)
			goto check;
		return NULL;
	}

 check:
	if ((mode == ATA_DITER_ENABLED || mode == ATA_DITER_ENABLED_REVERSE) &&
	    !ata_dev_enabled(dev))
		goto next;
	return dev;
}
EXPORT_SYMBOL_GPL(ata_dev_next);

/**
 *	ata_dev_phys_link - find physical link for a device
 *	@dev: ATA device to look up physical link for
 *
 *	Look up physical link which @dev is attached to.  Note that
 *	this is different from @dev->link only when @dev is on slave
 *	link.  For all other cases, it's the same as @dev->link.
 *
 *	LOCKING:
 *	Don't care.
 *
 *	RETURNS:
 *	Pointer to the found physical link.
 */
struct ata_link *ata_dev_phys_link(struct ata_device *dev)
{
	struct ata_port *ap = dev->link->ap;

	if (!ap->slave_link)
		return dev->link;
	if (!dev->devno)
		return &ap->link;
	return ap->slave_link;
}

#ifdef CONFIG_ATA_FORCE
/**
 *	ata_force_cbl - force cable type according to libata.force
 *	@ap: ATA port of interest
 *
 *	Force cable type according to libata.force and whine about it.
 *	The last entry which has matching port number is used, so it
 *	can be specified as part of device force parameters.  For
 *	example, both "a:40c,1.00:udma4" and "1.00:40c,udma4" have the
 *	same effect.
 *
 *	LOCKING:
 *	EH context.
 */
void ata_force_cbl(struct ata_port *ap)
{
	int i;

	for (i = ata_force_tbl_size - 1; i >= 0; i--) {
		const struct ata_force_ent *fe = &ata_force_tbl[i];

		if (fe->port != -1 && fe->port != ap->print_id)
			continue;

		if (fe->param.cbl == ATA_CBL_NONE)
			continue;

		ap->cbl = fe->param.cbl;
		ata_port_notice(ap, "FORCE: cable set to %s\n", fe->param.name);
		return;
	}
}

/**
 *	ata_force_link_limits - force link limits according to libata.force
 *	@link: ATA link of interest
 *
 *	Force link flags and SATA spd limit according to libata.force
 *	and whine about it.  When only the port part is specified
 *	(e.g. 1:), the limit applies to all links connected to both
 *	the host link and all fan-out ports connected via PMP.  If the
 *	device part is specified as 0 (e.g. 1.00:), it specifies the
 *	first fan-out link not the host link.  Device number 15 always
 *	points to the host link whether PMP is attached or not.  If the
 *	controller has slave link, device number 16 points to it.
 *
 *	LOCKING:
 *	EH context.
 */
static void ata_force_link_limits(struct ata_link *link)
{
	bool did_spd = false;
	int linkno = link->pmp;
	int i;

	if (ata_is_host_link(link))
		linkno += 15;

	for (i = ata_force_tbl_size - 1; i >= 0; i--) {
		const struct ata_force_ent *fe = &ata_force_tbl[i];

		if (fe->port != -1 && fe->port != link->ap->print_id)
			continue;

		if (fe->device != -1 && fe->device != linkno)
			continue;

		/* only honor the first spd limit */
		if (!did_spd && fe->param.spd_limit) {
			link->hw_sata_spd_limit = (1 << fe->param.spd_limit) - 1;
			ata_link_notice(link, "FORCE: PHY spd limit set to %s\n",
					fe->param.name);
			did_spd = true;
		}

		/* let lflags stack */
		if (fe->param.lflags) {
			link->flags |= fe->param.lflags;
			ata_link_notice(link,
					"FORCE: link flag 0x%x forced -> 0x%x\n",
					fe->param.lflags, link->flags);
		}
	}
}

/**
 *	ata_force_xfermask - force xfermask according to libata.force
 *	@dev: ATA device of interest
 *
 *	Force xfer_mask according to libata.force and whine about it.
 *	For consistency with link selection, device number 15 selects
 *	the first device connected to the host link.
 *
 *	LOCKING:
 *	EH context.
 */
static void ata_force_xfermask(struct ata_device *dev)
{
	int devno = dev->link->pmp + dev->devno;
	int alt_devno = devno;
	int i;

	/* allow n.15/16 for devices attached to host port */
	if (ata_is_host_link(dev->link))
		alt_devno += 15;

	for (i = ata_force_tbl_size - 1; i >= 0; i--) {
		const struct ata_force_ent *fe = &ata_force_tbl[i];
		unsigned long pio_mask, mwdma_mask, udma_mask;

		if (fe->port != -1 && fe->port != dev->link->ap->print_id)
			continue;

		if (fe->device != -1 && fe->device != devno &&
		    fe->device != alt_devno)
			continue;

		if (!fe->param.xfer_mask)
			continue;

		ata_unpack_xfermask(fe->param.xfer_mask,
				    &pio_mask, &mwdma_mask, &udma_mask);
		if (udma_mask)
			dev->udma_mask = udma_mask;
		else if (mwdma_mask) {
			dev->udma_mask = 0;
			dev->mwdma_mask = mwdma_mask;
		} else {
			dev->udma_mask = 0;
			dev->mwdma_mask = 0;
			dev->pio_mask = pio_mask;
		}

		ata_dev_notice(dev, "FORCE: xfer_mask set to %s\n",
			       fe->param.name);
		return;
	}
}

/**
 *	ata_force_horkage - force horkage according to libata.force
 *	@dev: ATA device of interest
 *
 *	Force horkage according to libata.force and whine about it.
 *	For consistency with link selection, device number 15 selects
 *	the first device connected to the host link.
 *
 *	LOCKING:
 *	EH context.
 */
static void ata_force_horkage(struct ata_device *dev)
{
	int devno = dev->link->pmp + dev->devno;
	int alt_devno = devno;
	int i;

	/* allow n.15/16 for devices attached to host port */
	if (ata_is_host_link(dev->link))
		alt_devno += 15;

	for (i = 0; i < ata_force_tbl_size; i++) {
		const struct ata_force_ent *fe = &ata_force_tbl[i];

		if (fe->port != -1 && fe->port != dev->link->ap->print_id)
			continue;

		if (fe->device != -1 && fe->device != devno &&
		    fe->device != alt_devno)
			continue;

		if (!(~dev->horkage & fe->param.horkage_on) &&
		    !(dev->horkage & fe->param.horkage_off))
			continue;

		dev->horkage |= fe->param.horkage_on;
		dev->horkage &= ~fe->param.horkage_off;

		ata_dev_notice(dev, "FORCE: horkage modified (%s)\n",
			       fe->param.name);
	}
}
#else
static inline void ata_force_link_limits(struct ata_link *link) { }
static inline void ata_force_xfermask(struct ata_device *dev) { }
static inline void ata_force_horkage(struct ata_device *dev) { }
#endif

/**
 *	atapi_cmd_type - Determine ATAPI command type from SCSI opcode
 *	@opcode: SCSI opcode
 *
 *	Determine ATAPI command type from @opcode.
 *
 *	LOCKING:
 *	None.
 *
 *	RETURNS:
 *	ATAPI_{READ|WRITE|READ_CD|PASS_THRU|MISC}
 */
int atapi_cmd_type(u8 opcode)
{
	switch (opcode) {
	case GPCMD_READ_10:
	case GPCMD_READ_12:
		return ATAPI_READ;

	case GPCMD_WRITE_10:
	case GPCMD_WRITE_12:
	case GPCMD_WRITE_AND_VERIFY_10:
		return ATAPI_WRITE;

	case GPCMD_READ_CD:
	case GPCMD_READ_CD_MSF:
		return ATAPI_READ_CD;

	case ATA_16:
	case ATA_12:
		if (atapi_passthru16)
			return ATAPI_PASS_THRU;
		fallthrough;
	default:
		return ATAPI_MISC;
	}
}
EXPORT_SYMBOL_GPL(atapi_cmd_type);

static const u8 ata_rw_cmds[] = {
	/* pio multi */
	ATA_CMD_READ_MULTI,
	ATA_CMD_WRITE_MULTI,
	ATA_CMD_READ_MULTI_EXT,
	ATA_CMD_WRITE_MULTI_EXT,
	0,
	0,
	0,
	ATA_CMD_WRITE_MULTI_FUA_EXT,
	/* pio */
	ATA_CMD_PIO_READ,
	ATA_CMD_PIO_WRITE,
	ATA_CMD_PIO_READ_EXT,
	ATA_CMD_PIO_WRITE_EXT,
	0,
	0,
	0,
	0,
	/* dma */
	ATA_CMD_READ,
	ATA_CMD_WRITE,
	ATA_CMD_READ_EXT,
	ATA_CMD_WRITE_EXT,
	0,
	0,
	0,
	ATA_CMD_WRITE_FUA_EXT
};

/**
 *	ata_rwcmd_protocol - set taskfile r/w commands and protocol
 *	@tf: command to examine and configure
 *	@dev: device tf belongs to
 *
 *	Examine the device configuration and tf->flags to calculate
 *	the proper read/write commands and protocol to use.
 *
 *	LOCKING:
 *	caller.
 */
static int ata_rwcmd_protocol(struct ata_taskfile *tf, struct ata_device *dev)
{
	u8 cmd;

	int index, fua, lba48, write;

	fua = (tf->flags & ATA_TFLAG_FUA) ? 4 : 0;
	lba48 = (tf->flags & ATA_TFLAG_LBA48) ? 2 : 0;
	write = (tf->flags & ATA_TFLAG_WRITE) ? 1 : 0;

	if (dev->flags & ATA_DFLAG_PIO) {
		tf->protocol = ATA_PROT_PIO;
		index = dev->multi_count ? 0 : 8;
	} else if (lba48 && (dev->link->ap->flags & ATA_FLAG_PIO_LBA48)) {
		/* Unable to use DMA due to host limitation */
		tf->protocol = ATA_PROT_PIO;
		index = dev->multi_count ? 0 : 8;
	} else {
		tf->protocol = ATA_PROT_DMA;
		index = 16;
	}

	cmd = ata_rw_cmds[index + fua + lba48 + write];
	if (cmd) {
		tf->command = cmd;
		return 0;
	}
	return -1;
}

/**
 *	ata_tf_read_block - Read block address from ATA taskfile
 *	@tf: ATA taskfile of interest
 *	@dev: ATA device @tf belongs to
 *
 *	LOCKING:
 *	None.
 *
 *	Read block address from @tf.  This function can handle all
 *	three address formats - LBA, LBA48 and CHS.  tf->protocol and
 *	flags select the address format to use.
 *
 *	RETURNS:
 *	Block address read from @tf.
 */
u64 ata_tf_read_block(const struct ata_taskfile *tf, struct ata_device *dev)
{
	u64 block = 0;

	if (tf->flags & ATA_TFLAG_LBA) {
		if (tf->flags & ATA_TFLAG_LBA48) {
			block |= (u64)tf->hob_lbah << 40;
			block |= (u64)tf->hob_lbam << 32;
			block |= (u64)tf->hob_lbal << 24;
		} else
			block |= (tf->device & 0xf) << 24;

		block |= tf->lbah << 16;
		block |= tf->lbam << 8;
		block |= tf->lbal;
	} else {
		u32 cyl, head, sect;

		cyl = tf->lbam | (tf->lbah << 8);
		head = tf->device & 0xf;
		sect = tf->lbal;

		if (!sect) {
			ata_dev_warn(dev,
				     "device reported invalid CHS sector 0\n");
			return U64_MAX;
		}

		block = (cyl * dev->heads + head) * dev->sectors + sect - 1;
	}

	return block;
}

/**
 *	ata_build_rw_tf - Build ATA taskfile for given read/write request
 *	@tf: Target ATA taskfile
 *	@dev: ATA device @tf belongs to
 *	@block: Block address
 *	@n_block: Number of blocks
 *	@tf_flags: RW/FUA etc...
 *	@tag: tag
 *	@class: IO priority class
 *
 *	LOCKING:
 *	None.
 *
 *	Build ATA taskfile @tf for read/write request described by
 *	@block, @n_block, @tf_flags and @tag on @dev.
 *
 *	RETURNS:
 *
 *	0 on success, -ERANGE if the request is too large for @dev,
 *	-EINVAL if the request is invalid.
 */
int ata_build_rw_tf(struct ata_taskfile *tf, struct ata_device *dev,
		    u64 block, u32 n_block, unsigned int tf_flags,
		    unsigned int tag, int class)
{
	tf->flags |= ATA_TFLAG_ISADDR | ATA_TFLAG_DEVICE;
	tf->flags |= tf_flags;

	if (ata_ncq_enabled(dev) && !ata_tag_internal(tag)) {
		/* yay, NCQ */
		if (!lba_48_ok(block, n_block))
			return -ERANGE;

		tf->protocol = ATA_PROT_NCQ;
		tf->flags |= ATA_TFLAG_LBA | ATA_TFLAG_LBA48;

		if (tf->flags & ATA_TFLAG_WRITE)
			tf->command = ATA_CMD_FPDMA_WRITE;
		else
			tf->command = ATA_CMD_FPDMA_READ;

		tf->nsect = tag << 3;
		tf->hob_feature = (n_block >> 8) & 0xff;
		tf->feature = n_block & 0xff;

		tf->hob_lbah = (block >> 40) & 0xff;
		tf->hob_lbam = (block >> 32) & 0xff;
		tf->hob_lbal = (block >> 24) & 0xff;
		tf->lbah = (block >> 16) & 0xff;
		tf->lbam = (block >> 8) & 0xff;
		tf->lbal = block & 0xff;

		tf->device = ATA_LBA;
		if (tf->flags & ATA_TFLAG_FUA)
			tf->device |= 1 << 7;

		if (dev->flags & ATA_DFLAG_NCQ_PRIO) {
			if (class == IOPRIO_CLASS_RT)
				tf->hob_nsect |= ATA_PRIO_HIGH <<
						 ATA_SHIFT_PRIO;
		}
	} else if (dev->flags & ATA_DFLAG_LBA) {
		tf->flags |= ATA_TFLAG_LBA;

		if (lba_28_ok(block, n_block)) {
			/* use LBA28 */
			tf->device |= (block >> 24) & 0xf;
		} else if (lba_48_ok(block, n_block)) {
			if (!(dev->flags & ATA_DFLAG_LBA48))
				return -ERANGE;

			/* use LBA48 */
			tf->flags |= ATA_TFLAG_LBA48;

			tf->hob_nsect = (n_block >> 8) & 0xff;

			tf->hob_lbah = (block >> 40) & 0xff;
			tf->hob_lbam = (block >> 32) & 0xff;
			tf->hob_lbal = (block >> 24) & 0xff;
		} else
			/* request too large even for LBA48 */
			return -ERANGE;

		if (unlikely(ata_rwcmd_protocol(tf, dev) < 0))
			return -EINVAL;

		tf->nsect = n_block & 0xff;

		tf->lbah = (block >> 16) & 0xff;
		tf->lbam = (block >> 8) & 0xff;
		tf->lbal = block & 0xff;

		tf->device |= ATA_LBA;
	} else {
		/* CHS */
		u32 sect, head, cyl, track;

		/* The request -may- be too large for CHS addressing. */
		if (!lba_28_ok(block, n_block))
			return -ERANGE;

		if (unlikely(ata_rwcmd_protocol(tf, dev) < 0))
			return -EINVAL;

		/* Convert LBA to CHS */
		track = (u32)block / dev->sectors;
		cyl   = track / dev->heads;
		head  = track % dev->heads;
		sect  = (u32)block % dev->sectors + 1;

		DPRINTK("block %u track %u cyl %u head %u sect %u\n",
			(u32)block, track, cyl, head, sect);

		/* Check whether the converted CHS can fit.
		   Cylinder: 0-65535
		   Head: 0-15
		   Sector: 1-255*/
		if ((cyl >> 16) || (head >> 4) || (sect >> 8) || (!sect))
			return -ERANGE;

		tf->nsect = n_block & 0xff; /* Sector count 0 means 256 sectors */
		tf->lbal = sect;
		tf->lbam = cyl;
		tf->lbah = cyl >> 8;
		tf->device |= head;
	}

	return 0;
}

/**
 *	ata_pack_xfermask - Pack pio, mwdma and udma masks into xfer_mask
 *	@pio_mask: pio_mask
 *	@mwdma_mask: mwdma_mask
 *	@udma_mask: udma_mask
 *
 *	Pack @pio_mask, @mwdma_mask and @udma_mask into a single
 *	unsigned int xfer_mask.
 *
 *	LOCKING:
 *	None.
 *
 *	RETURNS:
 *	Packed xfer_mask.
 */
unsigned long ata_pack_xfermask(unsigned long pio_mask,
				unsigned long mwdma_mask,
				unsigned long udma_mask)
{
	return ((pio_mask << ATA_SHIFT_PIO) & ATA_MASK_PIO) |
		((mwdma_mask << ATA_SHIFT_MWDMA) & ATA_MASK_MWDMA) |
		((udma_mask << ATA_SHIFT_UDMA) & ATA_MASK_UDMA);
}
EXPORT_SYMBOL_GPL(ata_pack_xfermask);

/**
 *	ata_unpack_xfermask - Unpack xfer_mask into pio, mwdma and udma masks
 *	@xfer_mask: xfer_mask to unpack
 *	@pio_mask: resulting pio_mask
 *	@mwdma_mask: resulting mwdma_mask
 *	@udma_mask: resulting udma_mask
 *
 *	Unpack @xfer_mask into @pio_mask, @mwdma_mask and @udma_mask.
 *	Any NULL destination masks will be ignored.
 */
void ata_unpack_xfermask(unsigned long xfer_mask, unsigned long *pio_mask,
			 unsigned long *mwdma_mask, unsigned long *udma_mask)
{
	if (pio_mask)
		*pio_mask = (xfer_mask & ATA_MASK_PIO) >> ATA_SHIFT_PIO;
	if (mwdma_mask)
		*mwdma_mask = (xfer_mask & ATA_MASK_MWDMA) >> ATA_SHIFT_MWDMA;
	if (udma_mask)
		*udma_mask = (xfer_mask & ATA_MASK_UDMA) >> ATA_SHIFT_UDMA;
}

static const struct ata_xfer_ent {
	int shift, bits;
	u8 base;
} ata_xfer_tbl[] = {
	{ ATA_SHIFT_PIO, ATA_NR_PIO_MODES, XFER_PIO_0 },
	{ ATA_SHIFT_MWDMA, ATA_NR_MWDMA_MODES, XFER_MW_DMA_0 },
	{ ATA_SHIFT_UDMA, ATA_NR_UDMA_MODES, XFER_UDMA_0 },
	{ -1, },
};

/**
 *	ata_xfer_mask2mode - Find matching XFER_* for the given xfer_mask
 *	@xfer_mask: xfer_mask of interest
 *
 *	Return matching XFER_* value for @xfer_mask.  Only the highest
 *	bit of @xfer_mask is considered.
 *
 *	LOCKING:
 *	None.
 *
 *	RETURNS:
 *	Matching XFER_* value, 0xff if no match found.
 */
u8 ata_xfer_mask2mode(unsigned long xfer_mask)
{
	int highbit = fls(xfer_mask) - 1;
	const struct ata_xfer_ent *ent;

	for (ent = ata_xfer_tbl; ent->shift >= 0; ent++)
		if (highbit >= ent->shift && highbit < ent->shift + ent->bits)
			return ent->base + highbit - ent->shift;
	return 0xff;
}
EXPORT_SYMBOL_GPL(ata_xfer_mask2mode);

/**
 *	ata_xfer_mode2mask - Find matching xfer_mask for XFER_*
 *	@xfer_mode: XFER_* of interest
 *
 *	Return matching xfer_mask for @xfer_mode.
 *
 *	LOCKING:
 *	None.
 *
 *	RETURNS:
 *	Matching xfer_mask, 0 if no match found.
 */
unsigned long ata_xfer_mode2mask(u8 xfer_mode)
{
	const struct ata_xfer_ent *ent;

	for (ent = ata_xfer_tbl; ent->shift >= 0; ent++)
		if (xfer_mode >= ent->base && xfer_mode < ent->base + ent->bits)
			return ((2 << (ent->shift + xfer_mode - ent->base)) - 1)
				& ~((1 << ent->shift) - 1);
	return 0;
}
EXPORT_SYMBOL_GPL(ata_xfer_mode2mask);

/**
 *	ata_xfer_mode2shift - Find matching xfer_shift for XFER_*
 *	@xfer_mode: XFER_* of interest
 *
 *	Return matching xfer_shift for @xfer_mode.
 *
 *	LOCKING:
 *	None.
 *
 *	RETURNS:
 *	Matching xfer_shift, -1 if no match found.
 */
int ata_xfer_mode2shift(unsigned long xfer_mode)
{
	const struct ata_xfer_ent *ent;

	for (ent = ata_xfer_tbl; ent->shift >= 0; ent++)
		if (xfer_mode >= ent->base && xfer_mode < ent->base + ent->bits)
			return ent->shift;
	return -1;
}
EXPORT_SYMBOL_GPL(ata_xfer_mode2shift);

/**
 *	ata_mode_string - convert xfer_mask to string
 *	@xfer_mask: mask of bits supported; only highest bit counts.
 *
 *	Determine string which represents the highest speed
 *	(highest bit in @modemask).
 *
 *	LOCKING:
 *	None.
 *
 *	RETURNS:
 *	Constant C string representing highest speed listed in
 *	@mode_mask, or the constant C string "<n/a>".
 */
const char *ata_mode_string(unsigned long xfer_mask)
{
	static const char * const xfer_mode_str[] = {
		"PIO0",
		"PIO1",
		"PIO2",
		"PIO3",
		"PIO4",
		"PIO5",
		"PIO6",
		"MWDMA0",
		"MWDMA1",
		"MWDMA2",
		"MWDMA3",
		"MWDMA4",
		"UDMA/16",
		"UDMA/25",
		"UDMA/33",
		"UDMA/44",
		"UDMA/66",
		"UDMA/100",
		"UDMA/133",
		"UDMA7",
	};
	int highbit;

	highbit = fls(xfer_mask) - 1;
	if (highbit >= 0 && highbit < ARRAY_SIZE(xfer_mode_str))
		return xfer_mode_str[highbit];
	return "<n/a>";
}
EXPORT_SYMBOL_GPL(ata_mode_string);

const char *sata_spd_string(unsigned int spd)
{
	static const char * const spd_str[] = {
		"1.5 Gbps",
		"3.0 Gbps",
		"6.0 Gbps",
	};

	if (spd == 0 || (spd - 1) >= ARRAY_SIZE(spd_str))
		return "<unknown>";
	return spd_str[spd - 1];
}

/**
 *	ata_dev_classify - determine device type based on ATA-spec signature
 *	@tf: ATA taskfile register set for device to be identified
 *
 *	Determine from taskfile register contents whether a device is
 *	ATA or ATAPI, as per "Signature and persistence" section
 *	of ATA/PI spec (volume 1, sect 5.14).
 *
 *	LOCKING:
 *	None.
 *
 *	RETURNS:
 *	Device type, %ATA_DEV_ATA, %ATA_DEV_ATAPI, %ATA_DEV_PMP,
 *	%ATA_DEV_ZAC, or %ATA_DEV_UNKNOWN the event of failure.
 */
unsigned int ata_dev_classify(const struct ata_taskfile *tf)
{
	/* Apple's open source Darwin code hints that some devices only
	 * put a proper signature into the LBA mid/high registers,
	 * So, we only check those.  It's sufficient for uniqueness.
	 *
	 * ATA/ATAPI-7 (d1532v1r1: Feb. 19, 2003) specified separate
	 * signatures for ATA and ATAPI devices attached on SerialATA,
	 * 0x3c/0xc3 and 0x69/0x96 respectively.  However, SerialATA
	 * spec has never mentioned about using different signatures
	 * for ATA/ATAPI devices.  Then, Serial ATA II: Port
	 * Multiplier specification began to use 0x69/0x96 to identify
	 * port multpliers and 0x3c/0xc3 to identify SEMB device.
	 * ATA/ATAPI-7 dropped descriptions about 0x3c/0xc3 and
	 * 0x69/0x96 shortly and described them as reserved for
	 * SerialATA.
	 *
	 * We follow the current spec and consider that 0x69/0x96
	 * identifies a port multiplier and 0x3c/0xc3 a SEMB device.
	 * Unfortunately, WDC WD1600JS-62MHB5 (a hard drive) reports
	 * SEMB signature.  This is worked around in
	 * ata_dev_read_id().
	 */
	if ((tf->lbam == 0) && (tf->lbah == 0)) {
		DPRINTK("found ATA device by sig\n");
		return ATA_DEV_ATA;
	}

	if ((tf->lbam == 0x14) && (tf->lbah == 0xeb)) {
		DPRINTK("found ATAPI device by sig\n");
		return ATA_DEV_ATAPI;
	}

	if ((tf->lbam == 0x69) && (tf->lbah == 0x96)) {
		DPRINTK("found PMP device by sig\n");
		return ATA_DEV_PMP;
	}

	if ((tf->lbam == 0x3c) && (tf->lbah == 0xc3)) {
		DPRINTK("found SEMB device by sig (could be ATA device)\n");
		return ATA_DEV_SEMB;
	}

	if ((tf->lbam == 0xcd) && (tf->lbah == 0xab)) {
		DPRINTK("found ZAC device by sig\n");
		return ATA_DEV_ZAC;
	}

	DPRINTK("unknown device\n");
	return ATA_DEV_UNKNOWN;
}
EXPORT_SYMBOL_GPL(ata_dev_classify);

/**
 *	ata_id_string - Convert IDENTIFY DEVICE page into string
 *	@id: IDENTIFY DEVICE results we will examine
 *	@s: string into which data is output
 *	@ofs: offset into identify device page
 *	@len: length of string to return. must be an even number.
 *
 *	The strings in the IDENTIFY DEVICE page are broken up into
 *	16-bit chunks.  Run through the string, and output each
 *	8-bit chunk linearly, regardless of platform.
 *
 *	LOCKING:
 *	caller.
 */

void ata_id_string(const u16 *id, unsigned char *s,
		   unsigned int ofs, unsigned int len)
{
	unsigned int c;

	BUG_ON(len & 1);

	while (len > 0) {
		c = id[ofs] >> 8;
		*s = c;
		s++;

		c = id[ofs] & 0xff;
		*s = c;
		s++;

		ofs++;
		len -= 2;
	}
}
EXPORT_SYMBOL_GPL(ata_id_string);

/**
 *	ata_id_c_string - Convert IDENTIFY DEVICE page into C string
 *	@id: IDENTIFY DEVICE results we will examine
 *	@s: string into which data is output
 *	@ofs: offset into identify device page
 *	@len: length of string to return. must be an odd number.
 *
 *	This function is identical to ata_id_string except that it
 *	trims trailing spaces and terminates the resulting string with
 *	null.  @len must be actual maximum length (even number) + 1.
 *
 *	LOCKING:
 *	caller.
 */
void ata_id_c_string(const u16 *id, unsigned char *s,
		     unsigned int ofs, unsigned int len)
{
	unsigned char *p;

	ata_id_string(id, s, ofs, len - 1);

	p = s + strnlen(s, len - 1);
	while (p > s && p[-1] == ' ')
		p--;
	*p = '\0';
}
EXPORT_SYMBOL_GPL(ata_id_c_string);

static u64 ata_id_n_sectors(const u16 *id)
{
	if (ata_id_has_lba(id)) {
		if (ata_id_has_lba48(id))
			return ata_id_u64(id, ATA_ID_LBA_CAPACITY_2);
		else
			return ata_id_u32(id, ATA_ID_LBA_CAPACITY);
	} else {
		if (ata_id_current_chs_valid(id))
			return id[ATA_ID_CUR_CYLS] * id[ATA_ID_CUR_HEADS] *
			       id[ATA_ID_CUR_SECTORS];
		else
			return id[ATA_ID_CYLS] * id[ATA_ID_HEADS] *
			       id[ATA_ID_SECTORS];
	}
}

u64 ata_tf_to_lba48(const struct ata_taskfile *tf)
{
	u64 sectors = 0;

	sectors |= ((u64)(tf->hob_lbah & 0xff)) << 40;
	sectors |= ((u64)(tf->hob_lbam & 0xff)) << 32;
	sectors |= ((u64)(tf->hob_lbal & 0xff)) << 24;
	sectors |= (tf->lbah & 0xff) << 16;
	sectors |= (tf->lbam & 0xff) << 8;
	sectors |= (tf->lbal & 0xff);

	return sectors;
}

u64 ata_tf_to_lba(const struct ata_taskfile *tf)
{
	u64 sectors = 0;

	sectors |= (tf->device & 0x0f) << 24;
	sectors |= (tf->lbah & 0xff) << 16;
	sectors |= (tf->lbam & 0xff) << 8;
	sectors |= (tf->lbal & 0xff);

	return sectors;
}

/**
 *	ata_read_native_max_address - Read native max address
 *	@dev: target device
 *	@max_sectors: out parameter for the result native max address
 *
 *	Perform an LBA48 or LBA28 native size query upon the device in
 *	question.
 *
 *	RETURNS:
 *	0 on success, -EACCES if command is aborted by the drive.
 *	-EIO on other errors.
 */
static int ata_read_native_max_address(struct ata_device *dev, u64 *max_sectors)
{
	unsigned int err_mask;
	struct ata_taskfile tf;
	int lba48 = ata_id_has_lba48(dev->id);

	ata_tf_init(dev, &tf);

	/* always clear all address registers */
	tf.flags |= ATA_TFLAG_DEVICE | ATA_TFLAG_ISADDR;

	if (lba48) {
		tf.command = ATA_CMD_READ_NATIVE_MAX_EXT;
		tf.flags |= ATA_TFLAG_LBA48;
	} else
		tf.command = ATA_CMD_READ_NATIVE_MAX;

	tf.protocol = ATA_PROT_NODATA;
	tf.device |= ATA_LBA;

	err_mask = ata_exec_internal(dev, &tf, NULL, DMA_NONE, NULL, 0, 0);
	if (err_mask) {
		ata_dev_warn(dev,
			     "failed to read native max address (err_mask=0x%x)\n",
			     err_mask);
		if (err_mask == AC_ERR_DEV && (tf.feature & ATA_ABORTED))
			return -EACCES;
		return -EIO;
	}

	if (lba48)
		*max_sectors = ata_tf_to_lba48(&tf) + 1;
	else
		*max_sectors = ata_tf_to_lba(&tf) + 1;
	if (dev->horkage & ATA_HORKAGE_HPA_SIZE)
		(*max_sectors)--;
	return 0;
}

/**
 *	ata_set_max_sectors - Set max sectors
 *	@dev: target device
 *	@new_sectors: new max sectors value to set for the device
 *
 *	Set max sectors of @dev to @new_sectors.
 *
 *	RETURNS:
 *	0 on success, -EACCES if command is aborted or denied (due to
 *	previous non-volatile SET_MAX) by the drive.  -EIO on other
 *	errors.
 */
static int ata_set_max_sectors(struct ata_device *dev, u64 new_sectors)
{
	unsigned int err_mask;
	struct ata_taskfile tf;
	int lba48 = ata_id_has_lba48(dev->id);

	new_sectors--;

	ata_tf_init(dev, &tf);

	tf.flags |= ATA_TFLAG_DEVICE | ATA_TFLAG_ISADDR;

	if (lba48) {
		tf.command = ATA_CMD_SET_MAX_EXT;
		tf.flags |= ATA_TFLAG_LBA48;

		tf.hob_lbal = (new_sectors >> 24) & 0xff;
		tf.hob_lbam = (new_sectors >> 32) & 0xff;
		tf.hob_lbah = (new_sectors >> 40) & 0xff;
	} else {
		tf.command = ATA_CMD_SET_MAX;

		tf.device |= (new_sectors >> 24) & 0xf;
	}

	tf.protocol = ATA_PROT_NODATA;
	tf.device |= ATA_LBA;

	tf.lbal = (new_sectors >> 0) & 0xff;
	tf.lbam = (new_sectors >> 8) & 0xff;
	tf.lbah = (new_sectors >> 16) & 0xff;

	err_mask = ata_exec_internal(dev, &tf, NULL, DMA_NONE, NULL, 0, 0);
	if (err_mask) {
		ata_dev_warn(dev,
			     "failed to set max address (err_mask=0x%x)\n",
			     err_mask);
		if (err_mask == AC_ERR_DEV &&
		    (tf.feature & (ATA_ABORTED | ATA_IDNF)))
			return -EACCES;
		return -EIO;
	}

	return 0;
}

/**
 *	ata_hpa_resize		-	Resize a device with an HPA set
 *	@dev: Device to resize
 *
 *	Read the size of an LBA28 or LBA48 disk with HPA features and resize
 *	it if required to the full size of the media. The caller must check
 *	the drive has the HPA feature set enabled.
 *
 *	RETURNS:
 *	0 on success, -errno on failure.
 */
static int ata_hpa_resize(struct ata_device *dev)
{
	struct ata_eh_context *ehc = &dev->link->eh_context;
	int print_info = ehc->i.flags & ATA_EHI_PRINTINFO;
	bool unlock_hpa = ata_ignore_hpa || dev->flags & ATA_DFLAG_UNLOCK_HPA;
	u64 sectors = ata_id_n_sectors(dev->id);
	u64 native_sectors;
	int rc;

	/* do we need to do it? */
	if ((dev->class != ATA_DEV_ATA && dev->class != ATA_DEV_ZAC) ||
	    !ata_id_has_lba(dev->id) || !ata_id_hpa_enabled(dev->id) ||
	    (dev->horkage & ATA_HORKAGE_BROKEN_HPA))
		return 0;

	/* read native max address */
	rc = ata_read_native_max_address(dev, &native_sectors);
	if (rc) {
		/* If device aborted the command or HPA isn't going to
		 * be unlocked, skip HPA resizing.
		 */
		if (rc == -EACCES || !unlock_hpa) {
			ata_dev_warn(dev,
				     "HPA support seems broken, skipping HPA handling\n");
			dev->horkage |= ATA_HORKAGE_BROKEN_HPA;

			/* we can continue if device aborted the command */
			if (rc == -EACCES)
				rc = 0;
		}

		return rc;
	}
	dev->n_native_sectors = native_sectors;

	/* nothing to do? */
	if (native_sectors <= sectors || !unlock_hpa) {
		if (!print_info || native_sectors == sectors)
			return 0;

		if (native_sectors > sectors)
			ata_dev_info(dev,
				"HPA detected: current %llu, native %llu\n",
				(unsigned long long)sectors,
				(unsigned long long)native_sectors);
		else if (native_sectors < sectors)
			ata_dev_warn(dev,
				"native sectors (%llu) is smaller than sectors (%llu)\n",
				(unsigned long long)native_sectors,
				(unsigned long long)sectors);
		return 0;
	}

	/* let's unlock HPA */
	rc = ata_set_max_sectors(dev, native_sectors);
	if (rc == -EACCES) {
		/* if device aborted the command, skip HPA resizing */
		ata_dev_warn(dev,
			     "device aborted resize (%llu -> %llu), skipping HPA handling\n",
			     (unsigned long long)sectors,
			     (unsigned long long)native_sectors);
		dev->horkage |= ATA_HORKAGE_BROKEN_HPA;
		return 0;
	} else if (rc)
		return rc;

	/* re-read IDENTIFY data */
	rc = ata_dev_reread_id(dev, 0);
	if (rc) {
		ata_dev_err(dev,
			    "failed to re-read IDENTIFY data after HPA resizing\n");
		return rc;
	}

	if (print_info) {
		u64 new_sectors = ata_id_n_sectors(dev->id);
		ata_dev_info(dev,
			"HPA unlocked: %llu -> %llu, native %llu\n",
			(unsigned long long)sectors,
			(unsigned long long)new_sectors,
			(unsigned long long)native_sectors);
	}

	return 0;
}

/**
 *	ata_dump_id - IDENTIFY DEVICE info debugging output
 *	@id: IDENTIFY DEVICE page to dump
 *
 *	Dump selected 16-bit words from the given IDENTIFY DEVICE
 *	page.
 *
 *	LOCKING:
 *	caller.
 */

static inline void ata_dump_id(const u16 *id)
{
	DPRINTK("49==0x%04x  "
		"53==0x%04x  "
		"63==0x%04x  "
		"64==0x%04x  "
		"75==0x%04x  \n",
		id[49],
		id[53],
		id[63],
		id[64],
		id[75]);
	DPRINTK("80==0x%04x  "
		"81==0x%04x  "
		"82==0x%04x  "
		"83==0x%04x  "
		"84==0x%04x  \n",
		id[80],
		id[81],
		id[82],
		id[83],
		id[84]);
	DPRINTK("88==0x%04x  "
		"93==0x%04x\n",
		id[88],
		id[93]);
}

/**
 *	ata_id_xfermask - Compute xfermask from the given IDENTIFY data
 *	@id: IDENTIFY data to compute xfer mask from
 *
 *	Compute the xfermask for this device. This is not as trivial
 *	as it seems if we must consider early devices correctly.
 *
 *	FIXME: pre IDE drive timing (do we care ?).
 *
 *	LOCKING:
 *	None.
 *
 *	RETURNS:
 *	Computed xfermask
 */
unsigned long ata_id_xfermask(const u16 *id)
{
	unsigned long pio_mask, mwdma_mask, udma_mask;

	/* Usual case. Word 53 indicates word 64 is valid */
	if (id[ATA_ID_FIELD_VALID] & (1 << 1)) {
		pio_mask = id[ATA_ID_PIO_MODES] & 0x03;
		pio_mask <<= 3;
		pio_mask |= 0x7;
	} else {
		/* If word 64 isn't valid then Word 51 high byte holds
		 * the PIO timing number for the maximum. Turn it into
		 * a mask.
		 */
		u8 mode = (id[ATA_ID_OLD_PIO_MODES] >> 8) & 0xFF;
		if (mode < 5)	/* Valid PIO range */
			pio_mask = (2 << mode) - 1;
		else
			pio_mask = 1;

		/* But wait.. there's more. Design your standards by
		 * committee and you too can get a free iordy field to
		 * process. However its the speeds not the modes that
		 * are supported... Note drivers using the timing API
		 * will get this right anyway
		 */
	}

	mwdma_mask = id[ATA_ID_MWDMA_MODES] & 0x07;

	if (ata_id_is_cfa(id)) {
		/*
		 *	Process compact flash extended modes
		 */
		int pio = (id[ATA_ID_CFA_MODES] >> 0) & 0x7;
		int dma = (id[ATA_ID_CFA_MODES] >> 3) & 0x7;

		if (pio)
			pio_mask |= (1 << 5);
		if (pio > 1)
			pio_mask |= (1 << 6);
		if (dma)
			mwdma_mask |= (1 << 3);
		if (dma > 1)
			mwdma_mask |= (1 << 4);
	}

	udma_mask = 0;
	if (id[ATA_ID_FIELD_VALID] & (1 << 2))
		udma_mask = id[ATA_ID_UDMA_MODES] & 0xff;

	return ata_pack_xfermask(pio_mask, mwdma_mask, udma_mask);
}
EXPORT_SYMBOL_GPL(ata_id_xfermask);

static void ata_qc_complete_internal(struct ata_queued_cmd *qc)
{
	struct completion *waiting = qc->private_data;

	complete(waiting);
}

/**
 *	ata_exec_internal_sg - execute libata internal command
 *	@dev: Device to which the command is sent
 *	@tf: Taskfile registers for the command and the result
 *	@cdb: CDB for packet command
 *	@dma_dir: Data transfer direction of the command
 *	@sgl: sg list for the data buffer of the command
 *	@n_elem: Number of sg entries
 *	@timeout: Timeout in msecs (0 for default)
 *
 *	Executes libata internal command with timeout.  @tf contains
 *	command on entry and result on return.  Timeout and error
 *	conditions are reported via return value.  No recovery action
 *	is taken after a command times out.  It's caller's duty to
 *	clean up after timeout.
 *
 *	LOCKING:
 *	None.  Should be called with kernel context, might sleep.
 *
 *	RETURNS:
 *	Zero on success, AC_ERR_* mask on failure
 */
unsigned ata_exec_internal_sg(struct ata_device *dev,
			      struct ata_taskfile *tf, const u8 *cdb,
			      int dma_dir, struct scatterlist *sgl,
			      unsigned int n_elem, unsigned long timeout)
{
	struct ata_link *link = dev->link;
	struct ata_port *ap = link->ap;
	u8 command = tf->command;
	int auto_timeout = 0;
	struct ata_queued_cmd *qc;
	unsigned int preempted_tag;
	u32 preempted_sactive;
	u64 preempted_qc_active;
	int preempted_nr_active_links;
	DECLARE_COMPLETION_ONSTACK(wait);
	unsigned long flags;
	unsigned int err_mask;
	int rc;

	spin_lock_irqsave(ap->lock, flags);

	/* no internal command while frozen */
	if (ap->pflags & ATA_PFLAG_FROZEN) {
		spin_unlock_irqrestore(ap->lock, flags);
		return AC_ERR_SYSTEM;
	}

	/* initialize internal qc */
	qc = __ata_qc_from_tag(ap, ATA_TAG_INTERNAL);

	qc->tag = ATA_TAG_INTERNAL;
	qc->hw_tag = 0;
	qc->scsicmd = NULL;
	qc->ap = ap;
	qc->dev = dev;
	ata_qc_reinit(qc);

	preempted_tag = link->active_tag;
	preempted_sactive = link->sactive;
	preempted_qc_active = ap->qc_active;
	preempted_nr_active_links = ap->nr_active_links;
	link->active_tag = ATA_TAG_POISON;
	link->sactive = 0;
	ap->qc_active = 0;
	ap->nr_active_links = 0;

	/* prepare & issue qc */
	qc->tf = *tf;
	if (cdb)
		memcpy(qc->cdb, cdb, ATAPI_CDB_LEN);

	/* some SATA bridges need us to indicate data xfer direction */
	if (tf->protocol == ATAPI_PROT_DMA && (dev->flags & ATA_DFLAG_DMADIR) &&
	    dma_dir == DMA_FROM_DEVICE)
		qc->tf.feature |= ATAPI_DMADIR;

	qc->flags |= ATA_QCFLAG_RESULT_TF;
	qc->dma_dir = dma_dir;
	if (dma_dir != DMA_NONE) {
		unsigned int i, buflen = 0;
		struct scatterlist *sg;

		for_each_sg(sgl, sg, n_elem, i)
			buflen += sg->length;

		ata_sg_init(qc, sgl, n_elem);
		qc->nbytes = buflen;
	}

	qc->private_data = &wait;
	qc->complete_fn = ata_qc_complete_internal;

	ata_qc_issue(qc);

	spin_unlock_irqrestore(ap->lock, flags);

	if (!timeout) {
		if (ata_probe_timeout)
			timeout = ata_probe_timeout * 1000;
		else {
			timeout = ata_internal_cmd_timeout(dev, command);
			auto_timeout = 1;
		}
	}

	if (ap->ops->error_handler)
		ata_eh_release(ap);

	rc = wait_for_completion_timeout(&wait, msecs_to_jiffies(timeout));

	if (ap->ops->error_handler)
		ata_eh_acquire(ap);

	ata_sff_flush_pio_task(ap);

	if (!rc) {
		spin_lock_irqsave(ap->lock, flags);

		/* We're racing with irq here.  If we lose, the
		 * following test prevents us from completing the qc
		 * twice.  If we win, the port is frozen and will be
		 * cleaned up by ->post_internal_cmd().
		 */
		if (qc->flags & ATA_QCFLAG_ACTIVE) {
			qc->err_mask |= AC_ERR_TIMEOUT;

			if (ap->ops->error_handler)
				ata_port_freeze(ap);
			else
				ata_qc_complete(qc);

			if (ata_msg_warn(ap))
				ata_dev_warn(dev, "qc timeout (cmd 0x%x)\n",
					     command);
		}

		spin_unlock_irqrestore(ap->lock, flags);
	}

	/* do post_internal_cmd */
	if (ap->ops->post_internal_cmd)
		ap->ops->post_internal_cmd(qc);

	/* perform minimal error analysis */
	if (qc->flags & ATA_QCFLAG_FAILED) {
		if (qc->result_tf.command & (ATA_ERR | ATA_DF))
			qc->err_mask |= AC_ERR_DEV;

		if (!qc->err_mask)
			qc->err_mask |= AC_ERR_OTHER;

		if (qc->err_mask & ~AC_ERR_OTHER)
			qc->err_mask &= ~AC_ERR_OTHER;
	} else if (qc->tf.command == ATA_CMD_REQ_SENSE_DATA) {
		qc->result_tf.command |= ATA_SENSE;
	}

	/* finish up */
	spin_lock_irqsave(ap->lock, flags);

	*tf = qc->result_tf;
	err_mask = qc->err_mask;

	ata_qc_free(qc);
	link->active_tag = preempted_tag;
	link->sactive = preempted_sactive;
	ap->qc_active = preempted_qc_active;
	ap->nr_active_links = preempted_nr_active_links;

	spin_unlock_irqrestore(ap->lock, flags);

	if ((err_mask & AC_ERR_TIMEOUT) && auto_timeout)
		ata_internal_cmd_timed_out(dev, command);

	return err_mask;
}

/**
 *	ata_exec_internal - execute libata internal command
 *	@dev: Device to which the command is sent
 *	@tf: Taskfile registers for the command and the result
 *	@cdb: CDB for packet command
 *	@dma_dir: Data transfer direction of the command
 *	@buf: Data buffer of the command
 *	@buflen: Length of data buffer
 *	@timeout: Timeout in msecs (0 for default)
 *
 *	Wrapper around ata_exec_internal_sg() which takes simple
 *	buffer instead of sg list.
 *
 *	LOCKING:
 *	None.  Should be called with kernel context, might sleep.
 *
 *	RETURNS:
 *	Zero on success, AC_ERR_* mask on failure
 */
unsigned ata_exec_internal(struct ata_device *dev,
			   struct ata_taskfile *tf, const u8 *cdb,
			   int dma_dir, void *buf, unsigned int buflen,
			   unsigned long timeout)
{
	struct scatterlist *psg = NULL, sg;
	unsigned int n_elem = 0;

	if (dma_dir != DMA_NONE) {
		WARN_ON(!buf);
		sg_init_one(&sg, buf, buflen);
		psg = &sg;
		n_elem++;
	}

	return ata_exec_internal_sg(dev, tf, cdb, dma_dir, psg, n_elem,
				    timeout);
}

/**
 *	ata_pio_need_iordy	-	check if iordy needed
 *	@adev: ATA device
 *
 *	Check if the current speed of the device requires IORDY. Used
 *	by various controllers for chip configuration.
 */
unsigned int ata_pio_need_iordy(const struct ata_device *adev)
{
	/* Don't set IORDY if we're preparing for reset.  IORDY may
	 * lead to controller lock up on certain controllers if the
	 * port is not occupied.  See bko#11703 for details.
	 */
	if (adev->link->ap->pflags & ATA_PFLAG_RESETTING)
		return 0;
	/* Controller doesn't support IORDY.  Probably a pointless
	 * check as the caller should know this.
	 */
	if (adev->link->ap->flags & ATA_FLAG_NO_IORDY)
		return 0;
	/* CF spec. r4.1 Table 22 says no iordy on PIO5 and PIO6.  */
	if (ata_id_is_cfa(adev->id)
	    && (adev->pio_mode == XFER_PIO_5 || adev->pio_mode == XFER_PIO_6))
		return 0;
	/* PIO3 and higher it is mandatory */
	if (adev->pio_mode > XFER_PIO_2)
		return 1;
	/* We turn it on when possible */
	if (ata_id_has_iordy(adev->id))
		return 1;
	return 0;
}
EXPORT_SYMBOL_GPL(ata_pio_need_iordy);

/**
 *	ata_pio_mask_no_iordy	-	Return the non IORDY mask
 *	@adev: ATA device
 *
 *	Compute the highest mode possible if we are not using iordy. Return
 *	-1 if no iordy mode is available.
 */
static u32 ata_pio_mask_no_iordy(const struct ata_device *adev)
{
	/* If we have no drive specific rule, then PIO 2 is non IORDY */
	if (adev->id[ATA_ID_FIELD_VALID] & 2) {	/* EIDE */
		u16 pio = adev->id[ATA_ID_EIDE_PIO];
		/* Is the speed faster than the drive allows non IORDY ? */
		if (pio) {
			/* This is cycle times not frequency - watch the logic! */
			if (pio > 240)	/* PIO2 is 240nS per cycle */
				return 3 << ATA_SHIFT_PIO;
			return 7 << ATA_SHIFT_PIO;
		}
	}
	return 3 << ATA_SHIFT_PIO;
}

/**
 *	ata_do_dev_read_id		-	default ID read method
 *	@dev: device
 *	@tf: proposed taskfile
 *	@id: data buffer
 *
 *	Issue the identify taskfile and hand back the buffer containing
 *	identify data. For some RAID controllers and for pre ATA devices
 *	this function is wrapped or replaced by the driver
 */
unsigned int ata_do_dev_read_id(struct ata_device *dev,
					struct ata_taskfile *tf, u16 *id)
{
	return ata_exec_internal(dev, tf, NULL, DMA_FROM_DEVICE,
				     id, sizeof(id[0]) * ATA_ID_WORDS, 0);
}
EXPORT_SYMBOL_GPL(ata_do_dev_read_id);

/**
 *	ata_dev_read_id - Read ID data from the specified device
 *	@dev: target device
 *	@p_class: pointer to class of the target device (may be changed)
 *	@flags: ATA_READID_* flags
 *	@id: buffer to read IDENTIFY data into
 *
 *	Read ID data from the specified device.  ATA_CMD_ID_ATA is
 *	performed on ATA devices and ATA_CMD_ID_ATAPI on ATAPI
 *	devices.  This function also issues ATA_CMD_INIT_DEV_PARAMS
 *	for pre-ATA4 drives.
 *
 *	FIXME: ATA_CMD_ID_ATA is optional for early drives and right
 *	now we abort if we hit that case.
 *
 *	LOCKING:
 *	Kernel thread context (may sleep)
 *
 *	RETURNS:
 *	0 on success, -errno otherwise.
 */
int ata_dev_read_id(struct ata_device *dev, unsigned int *p_class,
		    unsigned int flags, u16 *id)
{
	struct ata_port *ap = dev->link->ap;
	unsigned int class = *p_class;
	struct ata_taskfile tf;
	unsigned int err_mask = 0;
	const char *reason;
	bool is_semb = class == ATA_DEV_SEMB;
	int may_fallback = 1, tried_spinup = 0;
	int rc;

	if (ata_msg_ctl(ap))
		ata_dev_dbg(dev, "%s: ENTER\n", __func__);

retry:
	ata_tf_init(dev, &tf);

	switch (class) {
	case ATA_DEV_SEMB:
		class = ATA_DEV_ATA;	/* some hard drives report SEMB sig */
		fallthrough;
	case ATA_DEV_ATA:
	case ATA_DEV_ZAC:
		tf.command = ATA_CMD_ID_ATA;
		break;
	case ATA_DEV_ATAPI:
		tf.command = ATA_CMD_ID_ATAPI;
		break;
	default:
		rc = -ENODEV;
		reason = "unsupported class";
		goto err_out;
	}

	tf.protocol = ATA_PROT_PIO;

	/* Some devices choke if TF registers contain garbage.  Make
	 * sure those are properly initialized.
	 */
	tf.flags |= ATA_TFLAG_ISADDR | ATA_TFLAG_DEVICE;

	/* Device presence detection is unreliable on some
	 * controllers.  Always poll IDENTIFY if available.
	 */
	tf.flags |= ATA_TFLAG_POLLING;

	if (ap->ops->read_id)
		err_mask = ap->ops->read_id(dev, &tf, id);
	else
		err_mask = ata_do_dev_read_id(dev, &tf, id);

	if (err_mask) {
		if (err_mask & AC_ERR_NODEV_HINT) {
			ata_dev_dbg(dev, "NODEV after polling detection\n");
			return -ENOENT;
		}

		if (is_semb) {
			ata_dev_info(dev,
		     "IDENTIFY failed on device w/ SEMB sig, disabled\n");
			/* SEMB is not supported yet */
			*p_class = ATA_DEV_SEMB_UNSUP;
			return 0;
		}

		if ((err_mask == AC_ERR_DEV) && (tf.feature & ATA_ABORTED)) {
			/* Device or controller might have reported
			 * the wrong device class.  Give a shot at the
			 * other IDENTIFY if the current one is
			 * aborted by the device.
			 */
			if (may_fallback) {
				may_fallback = 0;

				if (class == ATA_DEV_ATA)
					class = ATA_DEV_ATAPI;
				else
					class = ATA_DEV_ATA;
				goto retry;
			}

			/* Control reaches here iff the device aborted
			 * both flavors of IDENTIFYs which happens
			 * sometimes with phantom devices.
			 */
			ata_dev_dbg(dev,
				    "both IDENTIFYs aborted, assuming NODEV\n");
			return -ENOENT;
		}

		rc = -EIO;
		reason = "I/O error";
		goto err_out;
	}

	if (dev->horkage & ATA_HORKAGE_DUMP_ID) {
		ata_dev_dbg(dev, "dumping IDENTIFY data, "
			    "class=%d may_fallback=%d tried_spinup=%d\n",
			    class, may_fallback, tried_spinup);
		print_hex_dump(KERN_DEBUG, "", DUMP_PREFIX_OFFSET,
			       16, 2, id, ATA_ID_WORDS * sizeof(*id), true);
	}

	/* Falling back doesn't make sense if ID data was read
	 * successfully at least once.
	 */
	may_fallback = 0;

	swap_buf_le16(id, ATA_ID_WORDS);

	/* sanity check */
	rc = -EINVAL;
	reason = "device reports invalid type";

	if (class == ATA_DEV_ATA || class == ATA_DEV_ZAC) {
		if (!ata_id_is_ata(id) && !ata_id_is_cfa(id))
			goto err_out;
		if (ap->host->flags & ATA_HOST_IGNORE_ATA &&
							ata_id_is_ata(id)) {
			ata_dev_dbg(dev,
				"host indicates ignore ATA devices, ignored\n");
			return -ENOENT;
		}
	} else {
		if (ata_id_is_ata(id))
			goto err_out;
	}

	if (!tried_spinup && (id[2] == 0x37c8 || id[2] == 0x738c)) {
		tried_spinup = 1;
		/*
		 * Drive powered-up in standby mode, and requires a specific
		 * SET_FEATURES spin-up subcommand before it will accept
		 * anything other than the original IDENTIFY command.
		 */
		err_mask = ata_dev_set_feature(dev, SETFEATURES_SPINUP, 0);
		if (err_mask && id[2] != 0x738c) {
			rc = -EIO;
			reason = "SPINUP failed";
			goto err_out;
		}
		/*
		 * If the drive initially returned incomplete IDENTIFY info,
		 * we now must reissue the IDENTIFY command.
		 */
		if (id[2] == 0x37c8)
			goto retry;
	}

	if ((flags & ATA_READID_POSTRESET) &&
	    (class == ATA_DEV_ATA || class == ATA_DEV_ZAC)) {
		/*
		 * The exact sequence expected by certain pre-ATA4 drives is:
		 * SRST RESET
		 * IDENTIFY (optional in early ATA)
		 * INITIALIZE DEVICE PARAMETERS (later IDE and ATA)
		 * anything else..
		 * Some drives were very specific about that exact sequence.
		 *
		 * Note that ATA4 says lba is mandatory so the second check
		 * should never trigger.
		 */
		if (ata_id_major_version(id) < 4 || !ata_id_has_lba(id)) {
			err_mask = ata_dev_init_params(dev, id[3], id[6]);
			if (err_mask) {
				rc = -EIO;
				reason = "INIT_DEV_PARAMS failed";
				goto err_out;
			}

			/* current CHS translation info (id[53-58]) might be
			 * changed. reread the identify device info.
			 */
			flags &= ~ATA_READID_POSTRESET;
			goto retry;
		}
	}

	*p_class = class;

	return 0;

 err_out:
	if (ata_msg_warn(ap))
		ata_dev_warn(dev, "failed to IDENTIFY (%s, err_mask=0x%x)\n",
			     reason, err_mask);
	return rc;
}

/**
 *	ata_read_log_page - read a specific log page
 *	@dev: target device
 *	@log: log to read
 *	@page: page to read
 *	@buf: buffer to store read page
 *	@sectors: number of sectors to read
 *
 *	Read log page using READ_LOG_EXT command.
 *
 *	LOCKING:
 *	Kernel thread context (may sleep).
 *
 *	RETURNS:
 *	0 on success, AC_ERR_* mask otherwise.
 */
unsigned int ata_read_log_page(struct ata_device *dev, u8 log,
			       u8 page, void *buf, unsigned int sectors)
{
	unsigned long ap_flags = dev->link->ap->flags;
	struct ata_taskfile tf;
	unsigned int err_mask;
	bool dma = false;

	DPRINTK("read log page - log 0x%x, page 0x%x\n", log, page);

	/*
	 * Return error without actually issuing the command on controllers
	 * which e.g. lockup on a read log page.
	 */
	if (ap_flags & ATA_FLAG_NO_LOG_PAGE)
		return AC_ERR_DEV;

retry:
	ata_tf_init(dev, &tf);
	if (dev->dma_mode && ata_id_has_read_log_dma_ext(dev->id) &&
	    !(dev->horkage & ATA_HORKAGE_NO_DMA_LOG)) {
		tf.command = ATA_CMD_READ_LOG_DMA_EXT;
		tf.protocol = ATA_PROT_DMA;
		dma = true;
	} else {
		tf.command = ATA_CMD_READ_LOG_EXT;
		tf.protocol = ATA_PROT_PIO;
		dma = false;
	}
	tf.lbal = log;
	tf.lbam = page;
	tf.nsect = sectors;
	tf.hob_nsect = sectors >> 8;
	tf.flags |= ATA_TFLAG_ISADDR | ATA_TFLAG_LBA48 | ATA_TFLAG_DEVICE;

	err_mask = ata_exec_internal(dev, &tf, NULL, DMA_FROM_DEVICE,
				     buf, sectors * ATA_SECT_SIZE, 0);

	if (err_mask && dma) {
		dev->horkage |= ATA_HORKAGE_NO_DMA_LOG;
		ata_dev_warn(dev, "READ LOG DMA EXT failed, trying PIO\n");
		goto retry;
	}

	DPRINTK("EXIT, err_mask=%x\n", err_mask);
	return err_mask;
}

static bool ata_log_supported(struct ata_device *dev, u8 log)
{
	struct ata_port *ap = dev->link->ap;

	if (ata_read_log_page(dev, ATA_LOG_DIRECTORY, 0, ap->sector_buf, 1))
		return false;
	return get_unaligned_le16(&ap->sector_buf[log * 2]) ? true : false;
}

static bool ata_identify_page_supported(struct ata_device *dev, u8 page)
{
	struct ata_port *ap = dev->link->ap;
	unsigned int err, i;

	if (!ata_log_supported(dev, ATA_LOG_IDENTIFY_DEVICE)) {
		ata_dev_warn(dev, "ATA Identify Device Log not supported\n");
		return false;
	}

	/*
	 * Read IDENTIFY DEVICE data log, page 0, to figure out if the page is
	 * supported.
	 */
	err = ata_read_log_page(dev, ATA_LOG_IDENTIFY_DEVICE, 0, ap->sector_buf,
				1);
	if (err) {
		ata_dev_info(dev,
			     "failed to get Device Identify Log Emask 0x%x\n",
			     err);
		return false;
	}

	for (i = 0; i < ap->sector_buf[8]; i++) {
		if (ap->sector_buf[9 + i] == page)
			return true;
	}

	return false;
}

static int ata_do_link_spd_horkage(struct ata_device *dev)
{
	struct ata_link *plink = ata_dev_phys_link(dev);
	u32 target, target_limit;

	if (!sata_scr_valid(plink))
		return 0;

	if (dev->horkage & ATA_HORKAGE_1_5_GBPS)
		target = 1;
	else
		return 0;

	target_limit = (1 << target) - 1;

	/* if already on stricter limit, no need to push further */
	if (plink->sata_spd_limit <= target_limit)
		return 0;

	plink->sata_spd_limit = target_limit;

	/* Request another EH round by returning -EAGAIN if link is
	 * going faster than the target speed.  Forward progress is
	 * guaranteed by setting sata_spd_limit to target_limit above.
	 */
	if (plink->sata_spd > target) {
		ata_dev_info(dev, "applying link speed limit horkage to %s\n",
			     sata_spd_string(target));
		return -EAGAIN;
	}
	return 0;
}

static inline u8 ata_dev_knobble(struct ata_device *dev)
{
	struct ata_port *ap = dev->link->ap;

	if (ata_dev_blacklisted(dev) & ATA_HORKAGE_BRIDGE_OK)
		return 0;

	return ((ap->cbl == ATA_CBL_SATA) && (!ata_id_is_sata(dev->id)));
}

static void ata_dev_config_ncq_send_recv(struct ata_device *dev)
{
	struct ata_port *ap = dev->link->ap;
	unsigned int err_mask;
<<<<<<< HEAD
	int log_index = ATA_LOG_NCQ_SEND_RECV * 2;
	u16 log_pages;

	err_mask = ata_read_log_page(dev, ATA_LOG_DIRECTORY,
				     0, ap->sector_buf, 1);
	if (err_mask) {
		ata_dev_dbg(dev,
			    "failed to get Log Directory Emask 0x%x\n",
			    err_mask);
		return;
	}
	log_pages = get_unaligned_le16(&ap->sector_buf[log_index]);
	if (!log_pages) {
		ata_dev_warn(dev,
			     "NCQ Send/Recv Log not supported\n");
=======

	if (!ata_log_supported(dev, ATA_LOG_NCQ_SEND_RECV)) {
		ata_dev_warn(dev, "NCQ Send/Recv Log not supported\n");
>>>>>>> 24b8d41d
		return;
	}
	err_mask = ata_read_log_page(dev, ATA_LOG_NCQ_SEND_RECV,
				     0, ap->sector_buf, 1);
	if (err_mask) {
		ata_dev_dbg(dev,
			    "failed to get NCQ Send/Recv Log Emask 0x%x\n",
			    err_mask);
	} else {
		u8 *cmds = dev->ncq_send_recv_cmds;

		dev->flags |= ATA_DFLAG_NCQ_SEND_RECV;
		memcpy(cmds, ap->sector_buf, ATA_LOG_NCQ_SEND_RECV_SIZE);

		if (dev->horkage & ATA_HORKAGE_NO_NCQ_TRIM) {
			ata_dev_dbg(dev, "disabling queued TRIM support\n");
			cmds[ATA_LOG_NCQ_SEND_RECV_DSM_OFFSET] &=
				~ATA_LOG_NCQ_SEND_RECV_DSM_TRIM;
		}
	}
}

static void ata_dev_config_ncq_non_data(struct ata_device *dev)
{
	struct ata_port *ap = dev->link->ap;
	unsigned int err_mask;
<<<<<<< HEAD
	int log_index = ATA_LOG_NCQ_NON_DATA * 2;
	u16 log_pages;

	err_mask = ata_read_log_page(dev, ATA_LOG_DIRECTORY,
				     0, ap->sector_buf, 1);
	if (err_mask) {
		ata_dev_dbg(dev,
			    "failed to get Log Directory Emask 0x%x\n",
			    err_mask);
		return;
	}
	log_pages = get_unaligned_le16(&ap->sector_buf[log_index]);
	if (!log_pages) {
=======

	if (!ata_log_supported(dev, ATA_LOG_NCQ_NON_DATA)) {
>>>>>>> 24b8d41d
		ata_dev_warn(dev,
			     "NCQ Send/Recv Log not supported\n");
		return;
	}
	err_mask = ata_read_log_page(dev, ATA_LOG_NCQ_NON_DATA,
				     0, ap->sector_buf, 1);
	if (err_mask) {
		ata_dev_dbg(dev,
			    "failed to get NCQ Non-Data Log Emask 0x%x\n",
			    err_mask);
	} else {
		u8 *cmds = dev->ncq_non_data_cmds;

		memcpy(cmds, ap->sector_buf, ATA_LOG_NCQ_NON_DATA_SIZE);
	}
}

<<<<<<< HEAD
=======
static void ata_dev_config_ncq_prio(struct ata_device *dev)
{
	struct ata_port *ap = dev->link->ap;
	unsigned int err_mask;

	if (!(dev->flags & ATA_DFLAG_NCQ_PRIO_ENABLE)) {
		dev->flags &= ~ATA_DFLAG_NCQ_PRIO;
		return;
	}

	err_mask = ata_read_log_page(dev,
				     ATA_LOG_IDENTIFY_DEVICE,
				     ATA_LOG_SATA_SETTINGS,
				     ap->sector_buf,
				     1);
	if (err_mask) {
		ata_dev_dbg(dev,
			    "failed to get Identify Device data, Emask 0x%x\n",
			    err_mask);
		return;
	}

	if (ap->sector_buf[ATA_LOG_NCQ_PRIO_OFFSET] & BIT(3)) {
		dev->flags |= ATA_DFLAG_NCQ_PRIO;
	} else {
		dev->flags &= ~ATA_DFLAG_NCQ_PRIO;
		ata_dev_dbg(dev, "SATA page does not support priority\n");
	}

}

>>>>>>> 24b8d41d
static int ata_dev_config_ncq(struct ata_device *dev,
			       char *desc, size_t desc_sz)
{
	struct ata_port *ap = dev->link->ap;
	int hdepth = 0, ddepth = ata_id_queue_depth(dev->id);
	unsigned int err_mask;
	char *aa_desc = "";

	if (!ata_id_has_ncq(dev->id)) {
		desc[0] = '\0';
		return 0;
	}
	if (!IS_ENABLED(CONFIG_SATA_HOST))
		return 0;
	if (dev->horkage & ATA_HORKAGE_NONCQ) {
		snprintf(desc, desc_sz, "NCQ (not used)");
		return 0;
	}
	if (ap->flags & ATA_FLAG_NCQ) {
		hdepth = min(ap->scsi_host->can_queue, ATA_MAX_QUEUE);
		dev->flags |= ATA_DFLAG_NCQ;
	}

	if (!(dev->horkage & ATA_HORKAGE_BROKEN_FPDMA_AA) &&
		(ap->flags & ATA_FLAG_FPDMA_AA) &&
		ata_id_has_fpdma_aa(dev->id)) {
		err_mask = ata_dev_set_feature(dev, SETFEATURES_SATA_ENABLE,
			SATA_FPDMA_AA);
		if (err_mask) {
			ata_dev_err(dev,
				    "failed to enable AA (error_mask=0x%x)\n",
				    err_mask);
			if (err_mask != AC_ERR_DEV) {
				dev->horkage |= ATA_HORKAGE_BROKEN_FPDMA_AA;
				return -EIO;
			}
		} else
			aa_desc = ", AA";
	}

	if (hdepth >= ddepth)
		snprintf(desc, desc_sz, "NCQ (depth %d)%s", ddepth, aa_desc);
	else
		snprintf(desc, desc_sz, "NCQ (depth %d/%d)%s", hdepth,
			ddepth, aa_desc);

	if ((ap->flags & ATA_FLAG_FPDMA_AUX)) {
		if (ata_id_has_ncq_send_and_recv(dev->id))
			ata_dev_config_ncq_send_recv(dev);
		if (ata_id_has_ncq_non_data(dev->id))
			ata_dev_config_ncq_non_data(dev);
<<<<<<< HEAD
=======
		if (ata_id_has_ncq_prio(dev->id))
			ata_dev_config_ncq_prio(dev);
>>>>>>> 24b8d41d
	}

	return 0;
}

static void ata_dev_config_sense_reporting(struct ata_device *dev)
{
	unsigned int err_mask;

	if (!ata_id_has_sense_reporting(dev->id))
		return;

	if (ata_id_sense_reporting_enabled(dev->id))
		return;

	err_mask = ata_dev_set_feature(dev, SETFEATURE_SENSE_DATA, 0x1);
	if (err_mask) {
		ata_dev_dbg(dev,
			    "failed to enable Sense Data Reporting, Emask 0x%x\n",
			    err_mask);
<<<<<<< HEAD
	}
}

static void ata_dev_config_zac(struct ata_device *dev)
{
	struct ata_port *ap = dev->link->ap;
	unsigned int err_mask;
	u8 *identify_buf = ap->sector_buf;
	int log_index = ATA_LOG_SATA_ID_DEV_DATA * 2, i, found = 0;
	u16 log_pages;

	dev->zac_zones_optimal_open = U32_MAX;
	dev->zac_zones_optimal_nonseq = U32_MAX;
	dev->zac_zones_max_open = U32_MAX;

	/*
	 * Always set the 'ZAC' flag for Host-managed devices.
	 */
	if (dev->class == ATA_DEV_ZAC)
		dev->flags |= ATA_DFLAG_ZAC;
	else if (ata_id_zoned_cap(dev->id) == 0x01)
		/*
		 * Check for host-aware devices.
		 */
		dev->flags |= ATA_DFLAG_ZAC;

	if (!(dev->flags & ATA_DFLAG_ZAC))
		return;

	/*
	 * Read Log Directory to figure out if IDENTIFY DEVICE log
	 * is supported.
	 */
	err_mask = ata_read_log_page(dev, ATA_LOG_DIRECTORY,
				     0, ap->sector_buf, 1);
	if (err_mask) {
		ata_dev_info(dev,
			     "failed to get Log Directory Emask 0x%x\n",
			     err_mask);
		return;
	}
	log_pages = get_unaligned_le16(&ap->sector_buf[log_index]);
	if (log_pages == 0) {
		ata_dev_warn(dev,
			     "ATA Identify Device Log not supported\n");
		return;
	}
	/*
	 * Read IDENTIFY DEVICE data log, page 0, to figure out
	 * if page 9 is supported.
	 */
	err_mask = ata_read_log_page(dev, ATA_LOG_SATA_ID_DEV_DATA, 0,
				     identify_buf, 1);
	if (err_mask) {
		ata_dev_info(dev,
			     "failed to get Device Identify Log Emask 0x%x\n",
			     err_mask);
		return;
	}
	log_pages = identify_buf[8];
	for (i = 0; i < log_pages; i++) {
		if (identify_buf[9 + i] == ATA_LOG_ZONED_INFORMATION) {
			found++;
			break;
		}
	}
	if (!found) {
		ata_dev_warn(dev,
			     "ATA Zoned Information Log not supported\n");
		return;
	}

	/*
	 * Read IDENTIFY DEVICE data log, page 9 (Zoned-device information)
	 */
	err_mask = ata_read_log_page(dev, ATA_LOG_SATA_ID_DEV_DATA,
=======
	}
}

static void ata_dev_config_zac(struct ata_device *dev)
{
	struct ata_port *ap = dev->link->ap;
	unsigned int err_mask;
	u8 *identify_buf = ap->sector_buf;

	dev->zac_zones_optimal_open = U32_MAX;
	dev->zac_zones_optimal_nonseq = U32_MAX;
	dev->zac_zones_max_open = U32_MAX;

	/*
	 * Always set the 'ZAC' flag for Host-managed devices.
	 */
	if (dev->class == ATA_DEV_ZAC)
		dev->flags |= ATA_DFLAG_ZAC;
	else if (ata_id_zoned_cap(dev->id) == 0x01)
		/*
		 * Check for host-aware devices.
		 */
		dev->flags |= ATA_DFLAG_ZAC;

	if (!(dev->flags & ATA_DFLAG_ZAC))
		return;

	if (!ata_identify_page_supported(dev, ATA_LOG_ZONED_INFORMATION)) {
		ata_dev_warn(dev,
			     "ATA Zoned Information Log not supported\n");
		return;
	}

	/*
	 * Read IDENTIFY DEVICE data log, page 9 (Zoned-device information)
	 */
	err_mask = ata_read_log_page(dev, ATA_LOG_IDENTIFY_DEVICE,
>>>>>>> 24b8d41d
				     ATA_LOG_ZONED_INFORMATION,
				     identify_buf, 1);
	if (!err_mask) {
		u64 zoned_cap, opt_open, opt_nonseq, max_open;

		zoned_cap = get_unaligned_le64(&identify_buf[8]);
		if ((zoned_cap >> 63))
			dev->zac_zoned_cap = (zoned_cap & 1);
		opt_open = get_unaligned_le64(&identify_buf[24]);
		if ((opt_open >> 63))
			dev->zac_zones_optimal_open = (u32)opt_open;
		opt_nonseq = get_unaligned_le64(&identify_buf[32]);
		if ((opt_nonseq >> 63))
			dev->zac_zones_optimal_nonseq = (u32)opt_nonseq;
		max_open = get_unaligned_le64(&identify_buf[40]);
		if ((max_open >> 63))
			dev->zac_zones_max_open = (u32)max_open;
	}
<<<<<<< HEAD
=======
}

static void ata_dev_config_trusted(struct ata_device *dev)
{
	struct ata_port *ap = dev->link->ap;
	u64 trusted_cap;
	unsigned int err;

	if (!ata_id_has_trusted(dev->id))
		return;

	if (!ata_identify_page_supported(dev, ATA_LOG_SECURITY)) {
		ata_dev_warn(dev,
			     "Security Log not supported\n");
		return;
	}

	err = ata_read_log_page(dev, ATA_LOG_IDENTIFY_DEVICE, ATA_LOG_SECURITY,
			ap->sector_buf, 1);
	if (err) {
		ata_dev_dbg(dev,
			    "failed to read Security Log, Emask 0x%x\n", err);
		return;
	}

	trusted_cap = get_unaligned_le64(&ap->sector_buf[40]);
	if (!(trusted_cap & (1ULL << 63))) {
		ata_dev_dbg(dev,
			    "Trusted Computing capability qword not valid!\n");
		return;
	}

	if (trusted_cap & (1 << 0))
		dev->flags |= ATA_DFLAG_TRUSTED;
>>>>>>> 24b8d41d
}

/**
 *	ata_dev_configure - Configure the specified ATA/ATAPI device
 *	@dev: Target device to configure
 *
 *	Configure @dev according to @dev->id.  Generic and low-level
 *	driver specific fixups are also applied.
 *
 *	LOCKING:
 *	Kernel thread context (may sleep)
 *
 *	RETURNS:
 *	0 on success, -errno otherwise
 */
int ata_dev_configure(struct ata_device *dev)
{
	struct ata_port *ap = dev->link->ap;
	struct ata_eh_context *ehc = &dev->link->eh_context;
	int print_info = ehc->i.flags & ATA_EHI_PRINTINFO;
	const u16 *id = dev->id;
	unsigned long xfer_mask;
	unsigned int err_mask;
	char revbuf[7];		/* XYZ-99\0 */
	char fwrevbuf[ATA_ID_FW_REV_LEN+1];
	char modelbuf[ATA_ID_PROD_LEN+1];
	int rc;

	if (!ata_dev_enabled(dev) && ata_msg_info(ap)) {
		ata_dev_info(dev, "%s: ENTER/EXIT -- nodev\n", __func__);
		return 0;
	}

	if (ata_msg_probe(ap))
		ata_dev_dbg(dev, "%s: ENTER\n", __func__);

	/* set horkage */
	dev->horkage |= ata_dev_blacklisted(dev);
	ata_force_horkage(dev);

	if (dev->horkage & ATA_HORKAGE_DISABLE) {
		ata_dev_info(dev, "unsupported device, disabling\n");
		ata_dev_disable(dev);
		return 0;
	}

	if ((!atapi_enabled || (ap->flags & ATA_FLAG_NO_ATAPI)) &&
	    dev->class == ATA_DEV_ATAPI) {
		ata_dev_warn(dev, "WARNING: ATAPI is %s, device ignored\n",
			     atapi_enabled ? "not supported with this driver"
			     : "disabled");
		ata_dev_disable(dev);
		return 0;
	}

	rc = ata_do_link_spd_horkage(dev);
	if (rc)
		return rc;

	/* some WD SATA-1 drives have issues with LPM, turn on NOLPM for them */
	if ((dev->horkage & ATA_HORKAGE_WD_BROKEN_LPM) &&
	    (id[ATA_ID_SATA_CAPABILITY] & 0xe) == 0x2)
		dev->horkage |= ATA_HORKAGE_NOLPM;

	if (ap->flags & ATA_FLAG_NO_LPM)
		dev->horkage |= ATA_HORKAGE_NOLPM;

	if (dev->horkage & ATA_HORKAGE_NOLPM) {
		ata_dev_warn(dev, "LPM support broken, forcing max_power\n");
		dev->link->ap->target_lpm_policy = ATA_LPM_MAX_POWER;
	}

	/* let ACPI work its magic */
	rc = ata_acpi_on_devcfg(dev);
	if (rc)
		return rc;

	/* massage HPA, do it early as it might change IDENTIFY data */
	rc = ata_hpa_resize(dev);
	if (rc)
		return rc;

	/* print device capabilities */
	if (ata_msg_probe(ap))
		ata_dev_dbg(dev,
			    "%s: cfg 49:%04x 82:%04x 83:%04x 84:%04x "
			    "85:%04x 86:%04x 87:%04x 88:%04x\n",
			    __func__,
			    id[49], id[82], id[83], id[84],
			    id[85], id[86], id[87], id[88]);

	/* initialize to-be-configured parameters */
	dev->flags &= ~ATA_DFLAG_CFG_MASK;
	dev->max_sectors = 0;
	dev->cdb_len = 0;
	dev->n_sectors = 0;
	dev->cylinders = 0;
	dev->heads = 0;
	dev->sectors = 0;
	dev->multi_count = 0;

	/*
	 * common ATA, ATAPI feature tests
	 */

	/* find max transfer mode; for printk only */
	xfer_mask = ata_id_xfermask(id);

	if (ata_msg_probe(ap))
		ata_dump_id(id);

	/* SCSI only uses 4-char revisions, dump full 8 chars from ATA */
	ata_id_c_string(dev->id, fwrevbuf, ATA_ID_FW_REV,
			sizeof(fwrevbuf));

	ata_id_c_string(dev->id, modelbuf, ATA_ID_PROD,
			sizeof(modelbuf));

	/* ATA-specific feature tests */
	if (dev->class == ATA_DEV_ATA || dev->class == ATA_DEV_ZAC) {
		if (ata_id_is_cfa(id)) {
			/* CPRM may make this media unusable */
			if (id[ATA_ID_CFA_KEY_MGMT] & 1)
				ata_dev_warn(dev,
	"supports DRM functions and may not be fully accessible\n");
			snprintf(revbuf, 7, "CFA");
		} else {
			snprintf(revbuf, 7, "ATA-%d", ata_id_major_version(id));
			/* Warn the user if the device has TPM extensions */
			if (ata_id_has_tpm(id))
				ata_dev_warn(dev,
	"supports DRM functions and may not be fully accessible\n");
		}

		dev->n_sectors = ata_id_n_sectors(id);

		/* get current R/W Multiple count setting */
		if ((dev->id[47] >> 8) == 0x80 && (dev->id[59] & 0x100)) {
			unsigned int max = dev->id[47] & 0xff;
			unsigned int cnt = dev->id[59] & 0xff;
			/* only recognize/allow powers of two here */
			if (is_power_of_2(max) && is_power_of_2(cnt))
				if (cnt <= max)
					dev->multi_count = cnt;
		}

		if (ata_id_has_lba(id)) {
			const char *lba_desc;
			char ncq_desc[24];

			lba_desc = "LBA";
			dev->flags |= ATA_DFLAG_LBA;
			if (ata_id_has_lba48(id)) {
				dev->flags |= ATA_DFLAG_LBA48;
				lba_desc = "LBA48";

				if (dev->n_sectors >= (1UL << 28) &&
				    ata_id_has_flush_ext(id))
					dev->flags |= ATA_DFLAG_FLUSH_EXT;
			}

			/* config NCQ */
			rc = ata_dev_config_ncq(dev, ncq_desc, sizeof(ncq_desc));
			if (rc)
				return rc;

			/* print device info to dmesg */
			if (ata_msg_drv(ap) && print_info) {
				ata_dev_info(dev, "%s: %s, %s, max %s\n",
					     revbuf, modelbuf, fwrevbuf,
					     ata_mode_string(xfer_mask));
				ata_dev_info(dev,
					     "%llu sectors, multi %u: %s %s\n",
					(unsigned long long)dev->n_sectors,
					dev->multi_count, lba_desc, ncq_desc);
			}
		} else {
			/* CHS */

			/* Default translation */
			dev->cylinders	= id[1];
			dev->heads	= id[3];
			dev->sectors	= id[6];

			if (ata_id_current_chs_valid(id)) {
				/* Current CHS translation is valid. */
				dev->cylinders = id[54];
				dev->heads     = id[55];
				dev->sectors   = id[56];
			}

			/* print device info to dmesg */
			if (ata_msg_drv(ap) && print_info) {
				ata_dev_info(dev, "%s: %s, %s, max %s\n",
					     revbuf,	modelbuf, fwrevbuf,
					     ata_mode_string(xfer_mask));
				ata_dev_info(dev,
					     "%llu sectors, multi %u, CHS %u/%u/%u\n",
					     (unsigned long long)dev->n_sectors,
					     dev->multi_count, dev->cylinders,
					     dev->heads, dev->sectors);
			}
		}

		/* Check and mark DevSlp capability. Get DevSlp timing variables
		 * from SATA Settings page of Identify Device Data Log.
		 */
		if (ata_id_has_devslp(dev->id)) {
			u8 *sata_setting = ap->sector_buf;
			int i, j;

			dev->flags |= ATA_DFLAG_DEVSLP;
			err_mask = ata_read_log_page(dev,
						     ATA_LOG_IDENTIFY_DEVICE,
						     ATA_LOG_SATA_SETTINGS,
						     sata_setting,
						     1);
			if (err_mask)
				ata_dev_dbg(dev,
					    "failed to get Identify Device Data, Emask 0x%x\n",
					    err_mask);
			else
				for (i = 0; i < ATA_LOG_DEVSLP_SIZE; i++) {
					j = ATA_LOG_DEVSLP_OFFSET + i;
					dev->devslp_timing[i] = sata_setting[j];
				}
		}
		ata_dev_config_sense_reporting(dev);
		ata_dev_config_zac(dev);
<<<<<<< HEAD
		dev->cdb_len = 16;
=======
		ata_dev_config_trusted(dev);
		dev->cdb_len = 32;
>>>>>>> 24b8d41d
	}

	/* ATAPI-specific feature tests */
	else if (dev->class == ATA_DEV_ATAPI) {
		const char *cdb_intr_string = "";
		const char *atapi_an_string = "";
		const char *dma_dir_string = "";
		u32 sntf;

		rc = atapi_cdb_len(id);
		if ((rc < 12) || (rc > ATAPI_CDB_LEN)) {
			if (ata_msg_warn(ap))
				ata_dev_warn(dev, "unsupported CDB len\n");
			rc = -EINVAL;
			goto err_out_nosup;
		}
		dev->cdb_len = (unsigned int) rc;

		/* Enable ATAPI AN if both the host and device have
		 * the support.  If PMP is attached, SNTF is required
		 * to enable ATAPI AN to discern between PHY status
		 * changed notifications and ATAPI ANs.
		 */
		if (atapi_an &&
		    (ap->flags & ATA_FLAG_AN) && ata_id_has_atapi_AN(id) &&
		    (!sata_pmp_attached(ap) ||
		     sata_scr_read(&ap->link, SCR_NOTIFICATION, &sntf) == 0)) {
			/* issue SET feature command to turn this on */
			err_mask = ata_dev_set_feature(dev,
					SETFEATURES_SATA_ENABLE, SATA_AN);
			if (err_mask)
				ata_dev_err(dev,
					    "failed to enable ATAPI AN (err_mask=0x%x)\n",
					    err_mask);
			else {
				dev->flags |= ATA_DFLAG_AN;
				atapi_an_string = ", ATAPI AN";
			}
		}

		if (ata_id_cdb_intr(dev->id)) {
			dev->flags |= ATA_DFLAG_CDB_INTR;
			cdb_intr_string = ", CDB intr";
		}

		if (atapi_dmadir || (dev->horkage & ATA_HORKAGE_ATAPI_DMADIR) || atapi_id_dmadir(dev->id)) {
			dev->flags |= ATA_DFLAG_DMADIR;
			dma_dir_string = ", DMADIR";
		}

		if (ata_id_has_da(dev->id)) {
			dev->flags |= ATA_DFLAG_DA;
			zpodd_init(dev);
		}

		/* print device info to dmesg */
		if (ata_msg_drv(ap) && print_info)
			ata_dev_info(dev,
				     "ATAPI: %s, %s, max %s%s%s%s\n",
				     modelbuf, fwrevbuf,
				     ata_mode_string(xfer_mask),
				     cdb_intr_string, atapi_an_string,
				     dma_dir_string);
	}

	/* determine max_sectors */
	dev->max_sectors = ATA_MAX_SECTORS;
	if (dev->flags & ATA_DFLAG_LBA48)
		dev->max_sectors = ATA_MAX_SECTORS_LBA48;

	/* Limit PATA drive on SATA cable bridge transfers to udma5,
	   200 sectors */
	if (ata_dev_knobble(dev)) {
		if (ata_msg_drv(ap) && print_info)
			ata_dev_info(dev, "applying bridge limits\n");
		dev->udma_mask &= ATA_UDMA5;
		dev->max_sectors = ATA_MAX_SECTORS;
	}

	if ((dev->class == ATA_DEV_ATAPI) &&
	    (atapi_command_packet_set(id) == TYPE_TAPE)) {
		dev->max_sectors = ATA_MAX_SECTORS_TAPE;
		dev->horkage |= ATA_HORKAGE_STUCK_ERR;
	}

	if (dev->horkage & ATA_HORKAGE_MAX_SEC_128)
		dev->max_sectors = min_t(unsigned int, ATA_MAX_SECTORS_128,
					 dev->max_sectors);

	if (dev->horkage & ATA_HORKAGE_MAX_SEC_1024)
		dev->max_sectors = min_t(unsigned int, ATA_MAX_SECTORS_1024,
					 dev->max_sectors);

	if (dev->horkage & ATA_HORKAGE_MAX_SEC_LBA48)
		dev->max_sectors = ATA_MAX_SECTORS_LBA48;

	if (ap->ops->dev_config)
		ap->ops->dev_config(dev);

	if (dev->horkage & ATA_HORKAGE_DIAGNOSTIC) {
		/* Let the user know. We don't want to disallow opens for
		   rescue purposes, or in case the vendor is just a blithering
		   idiot. Do this after the dev_config call as some controllers
		   with buggy firmware may want to avoid reporting false device
		   bugs */

		if (print_info) {
			ata_dev_warn(dev,
"Drive reports diagnostics failure. This may indicate a drive\n");
			ata_dev_warn(dev,
"fault or invalid emulation. Contact drive vendor for information.\n");
		}
	}

	if ((dev->horkage & ATA_HORKAGE_FIRMWARE_WARN) && print_info) {
		ata_dev_warn(dev, "WARNING: device requires firmware update to be fully functional\n");
		ata_dev_warn(dev, "         contact the vendor or visit http://ata.wiki.kernel.org\n");
	}

	return 0;

err_out_nosup:
	if (ata_msg_probe(ap))
		ata_dev_dbg(dev, "%s: EXIT, err\n", __func__);
	return rc;
}

/**
 *	ata_cable_40wire	-	return 40 wire cable type
 *	@ap: port
 *
 *	Helper method for drivers which want to hardwire 40 wire cable
 *	detection.
 */

int ata_cable_40wire(struct ata_port *ap)
{
	return ATA_CBL_PATA40;
}
EXPORT_SYMBOL_GPL(ata_cable_40wire);

/**
 *	ata_cable_80wire	-	return 80 wire cable type
 *	@ap: port
 *
 *	Helper method for drivers which want to hardwire 80 wire cable
 *	detection.
 */

int ata_cable_80wire(struct ata_port *ap)
{
	return ATA_CBL_PATA80;
}
EXPORT_SYMBOL_GPL(ata_cable_80wire);

/**
 *	ata_cable_unknown	-	return unknown PATA cable.
 *	@ap: port
 *
 *	Helper method for drivers which have no PATA cable detection.
 */

int ata_cable_unknown(struct ata_port *ap)
{
	return ATA_CBL_PATA_UNK;
}
EXPORT_SYMBOL_GPL(ata_cable_unknown);

/**
 *	ata_cable_ignore	-	return ignored PATA cable.
 *	@ap: port
 *
 *	Helper method for drivers which don't use cable type to limit
 *	transfer mode.
 */
int ata_cable_ignore(struct ata_port *ap)
{
	return ATA_CBL_PATA_IGN;
}
EXPORT_SYMBOL_GPL(ata_cable_ignore);

/**
 *	ata_cable_sata	-	return SATA cable type
 *	@ap: port
 *
 *	Helper method for drivers which have SATA cables
 */

int ata_cable_sata(struct ata_port *ap)
{
	return ATA_CBL_SATA;
}
EXPORT_SYMBOL_GPL(ata_cable_sata);

/**
 *	ata_bus_probe - Reset and probe ATA bus
 *	@ap: Bus to probe
 *
 *	Master ATA bus probing function.  Initiates a hardware-dependent
 *	bus reset, then attempts to identify any devices found on
 *	the bus.
 *
 *	LOCKING:
 *	PCI/etc. bus probe sem.
 *
 *	RETURNS:
 *	Zero on success, negative errno otherwise.
 */

int ata_bus_probe(struct ata_port *ap)
{
	unsigned int classes[ATA_MAX_DEVICES];
	int tries[ATA_MAX_DEVICES];
	int rc;
	struct ata_device *dev;

	ata_for_each_dev(dev, &ap->link, ALL)
		tries[dev->devno] = ATA_PROBE_MAX_TRIES;

 retry:
	ata_for_each_dev(dev, &ap->link, ALL) {
		/* If we issue an SRST then an ATA drive (not ATAPI)
		 * may change configuration and be in PIO0 timing. If
		 * we do a hard reset (or are coming from power on)
		 * this is true for ATA or ATAPI. Until we've set a
		 * suitable controller mode we should not touch the
		 * bus as we may be talking too fast.
		 */
		dev->pio_mode = XFER_PIO_0;
		dev->dma_mode = 0xff;

		/* If the controller has a pio mode setup function
		 * then use it to set the chipset to rights. Don't
		 * touch the DMA setup as that will be dealt with when
		 * configuring devices.
		 */
		if (ap->ops->set_piomode)
			ap->ops->set_piomode(ap, dev);
	}

	/* reset and determine device classes */
	ap->ops->phy_reset(ap);

	ata_for_each_dev(dev, &ap->link, ALL) {
		if (dev->class != ATA_DEV_UNKNOWN)
			classes[dev->devno] = dev->class;
		else
			classes[dev->devno] = ATA_DEV_NONE;

		dev->class = ATA_DEV_UNKNOWN;
	}

	/* read IDENTIFY page and configure devices. We have to do the identify
	   specific sequence bass-ackwards so that PDIAG- is released by
	   the slave device */

	ata_for_each_dev(dev, &ap->link, ALL_REVERSE) {
		if (tries[dev->devno])
			dev->class = classes[dev->devno];

		if (!ata_dev_enabled(dev))
			continue;

		rc = ata_dev_read_id(dev, &dev->class, ATA_READID_POSTRESET,
				     dev->id);
		if (rc)
			goto fail;
	}

	/* Now ask for the cable type as PDIAG- should have been released */
	if (ap->ops->cable_detect)
		ap->cbl = ap->ops->cable_detect(ap);

	/* We may have SATA bridge glue hiding here irrespective of
	 * the reported cable types and sensed types.  When SATA
	 * drives indicate we have a bridge, we don't know which end
	 * of the link the bridge is which is a problem.
	 */
	ata_for_each_dev(dev, &ap->link, ENABLED)
		if (ata_id_is_sata(dev->id))
			ap->cbl = ATA_CBL_SATA;

	/* After the identify sequence we can now set up the devices. We do
	   this in the normal order so that the user doesn't get confused */

	ata_for_each_dev(dev, &ap->link, ENABLED) {
		ap->link.eh_context.i.flags |= ATA_EHI_PRINTINFO;
		rc = ata_dev_configure(dev);
		ap->link.eh_context.i.flags &= ~ATA_EHI_PRINTINFO;
		if (rc)
			goto fail;
	}

	/* configure transfer mode */
	rc = ata_set_mode(&ap->link, &dev);
	if (rc)
		goto fail;

	ata_for_each_dev(dev, &ap->link, ENABLED)
		return 0;

	return -ENODEV;

 fail:
	tries[dev->devno]--;

	switch (rc) {
	case -EINVAL:
		/* eeek, something went very wrong, give up */
		tries[dev->devno] = 0;
		break;

	case -ENODEV:
		/* give it just one more chance */
		tries[dev->devno] = min(tries[dev->devno], 1);
		fallthrough;
	case -EIO:
		if (tries[dev->devno] == 1) {
			/* This is the last chance, better to slow
			 * down than lose it.
			 */
			sata_down_spd_limit(&ap->link, 0);
			ata_down_xfermask_limit(dev, ATA_DNXFER_PIO);
		}
	}

	if (!tries[dev->devno])
		ata_dev_disable(dev);

	goto retry;
}

/**
 *	sata_print_link_status - Print SATA link status
 *	@link: SATA link to printk link status about
 *
 *	This function prints link speed and status of a SATA link.
 *
 *	LOCKING:
 *	None.
 */
static void sata_print_link_status(struct ata_link *link)
{
	u32 sstatus, scontrol, tmp;

	if (sata_scr_read(link, SCR_STATUS, &sstatus))
		return;
	sata_scr_read(link, SCR_CONTROL, &scontrol);

	if (ata_phys_link_online(link)) {
		tmp = (sstatus >> 4) & 0xf;
		ata_link_info(link, "SATA link up %s (SStatus %X SControl %X)\n",
			      sata_spd_string(tmp), sstatus, scontrol);
	} else {
		ata_link_info(link, "SATA link down (SStatus %X SControl %X)\n",
			      sstatus, scontrol);
	}
}

/**
 *	ata_dev_pair		-	return other device on cable
 *	@adev: device
 *
 *	Obtain the other device on the same cable, or if none is
 *	present NULL is returned
 */

struct ata_device *ata_dev_pair(struct ata_device *adev)
{
	struct ata_link *link = adev->link;
	struct ata_device *pair = &link->device[1 - adev->devno];
	if (!ata_dev_enabled(pair))
		return NULL;
	return pair;
}
EXPORT_SYMBOL_GPL(ata_dev_pair);

/**
 *	sata_down_spd_limit - adjust SATA spd limit downward
 *	@link: Link to adjust SATA spd limit for
 *	@spd_limit: Additional limit
 *
 *	Adjust SATA spd limit of @link downward.  Note that this
 *	function only adjusts the limit.  The change must be applied
 *	using sata_set_spd().
 *
 *	If @spd_limit is non-zero, the speed is limited to equal to or
 *	lower than @spd_limit if such speed is supported.  If
 *	@spd_limit is slower than any supported speed, only the lowest
 *	supported speed is allowed.
 *
 *	LOCKING:
 *	Inherited from caller.
 *
 *	RETURNS:
 *	0 on success, negative errno on failure
 */
int sata_down_spd_limit(struct ata_link *link, u32 spd_limit)
{
	u32 sstatus, spd, mask;
	int rc, bit;

	if (!sata_scr_valid(link))
		return -EOPNOTSUPP;

	/* If SCR can be read, use it to determine the current SPD.
	 * If not, use cached value in link->sata_spd.
	 */
	rc = sata_scr_read(link, SCR_STATUS, &sstatus);
	if (rc == 0 && ata_sstatus_online(sstatus))
		spd = (sstatus >> 4) & 0xf;
	else
		spd = link->sata_spd;

	mask = link->sata_spd_limit;
	if (mask <= 1)
		return -EINVAL;

	/* unconditionally mask off the highest bit */
	bit = fls(mask) - 1;
	mask &= ~(1 << bit);

	/*
	 * Mask off all speeds higher than or equal to the current one.  At
	 * this point, if current SPD is not available and we previously
	 * recorded the link speed from SStatus, the driver has already
	 * masked off the highest bit so mask should already be 1 or 0.
	 * Otherwise, we should not force 1.5Gbps on a link where we have
	 * not previously recorded speed from SStatus.  Just return in this
	 * case.
	 */
	if (spd > 1)
		mask &= (1 << (spd - 1)) - 1;
	else
		return -EINVAL;

	/* were we already at the bottom? */
	if (!mask)
		return -EINVAL;

	if (spd_limit) {
		if (mask & ((1 << spd_limit) - 1))
			mask &= (1 << spd_limit) - 1;
		else {
			bit = ffs(mask) - 1;
			mask = 1 << bit;
		}
	}

	link->sata_spd_limit = mask;

	ata_link_warn(link, "limiting SATA link speed to %s\n",
		      sata_spd_string(fls(mask)));

	return 0;
}

#ifdef CONFIG_ATA_ACPI
/**
 *	ata_timing_cycle2mode - find xfer mode for the specified cycle duration
 *	@xfer_shift: ATA_SHIFT_* value for transfer type to examine.
 *	@cycle: cycle duration in ns
 *
 *	Return matching xfer mode for @cycle.  The returned mode is of
 *	the transfer type specified by @xfer_shift.  If @cycle is too
 *	slow for @xfer_shift, 0xff is returned.  If @cycle is faster
 *	than the fastest known mode, the fasted mode is returned.
 *
 *	LOCKING:
 *	None.
 *
 *	RETURNS:
 *	Matching xfer_mode, 0xff if no match found.
 */
u8 ata_timing_cycle2mode(unsigned int xfer_shift, int cycle)
{
	u8 base_mode = 0xff, last_mode = 0xff;
	const struct ata_xfer_ent *ent;
	const struct ata_timing *t;

	for (ent = ata_xfer_tbl; ent->shift >= 0; ent++)
		if (ent->shift == xfer_shift)
			base_mode = ent->base;

	for (t = ata_timing_find_mode(base_mode);
	     t && ata_xfer_mode2shift(t->mode) == xfer_shift; t++) {
		unsigned short this_cycle;

		switch (xfer_shift) {
		case ATA_SHIFT_PIO:
		case ATA_SHIFT_MWDMA:
			this_cycle = t->cycle;
			break;
		case ATA_SHIFT_UDMA:
			this_cycle = t->udma;
			break;
		default:
			return 0xff;
		}

		if (cycle > this_cycle)
			break;

		last_mode = t->mode;
	}

	return last_mode;
}
#endif

/**
 *	ata_down_xfermask_limit - adjust dev xfer masks downward
 *	@dev: Device to adjust xfer masks
 *	@sel: ATA_DNXFER_* selector
 *
 *	Adjust xfer masks of @dev downward.  Note that this function
 *	does not apply the change.  Invoking ata_set_mode() afterwards
 *	will apply the limit.
 *
 *	LOCKING:
 *	Inherited from caller.
 *
 *	RETURNS:
 *	0 on success, negative errno on failure
 */
int ata_down_xfermask_limit(struct ata_device *dev, unsigned int sel)
{
	char buf[32];
	unsigned long orig_mask, xfer_mask;
	unsigned long pio_mask, mwdma_mask, udma_mask;
	int quiet, highbit;

	quiet = !!(sel & ATA_DNXFER_QUIET);
	sel &= ~ATA_DNXFER_QUIET;

	xfer_mask = orig_mask = ata_pack_xfermask(dev->pio_mask,
						  dev->mwdma_mask,
						  dev->udma_mask);
	ata_unpack_xfermask(xfer_mask, &pio_mask, &mwdma_mask, &udma_mask);

	switch (sel) {
	case ATA_DNXFER_PIO:
		highbit = fls(pio_mask) - 1;
		pio_mask &= ~(1 << highbit);
		break;

	case ATA_DNXFER_DMA:
		if (udma_mask) {
			highbit = fls(udma_mask) - 1;
			udma_mask &= ~(1 << highbit);
			if (!udma_mask)
				return -ENOENT;
		} else if (mwdma_mask) {
			highbit = fls(mwdma_mask) - 1;
			mwdma_mask &= ~(1 << highbit);
			if (!mwdma_mask)
				return -ENOENT;
		}
		break;

	case ATA_DNXFER_40C:
		udma_mask &= ATA_UDMA_MASK_40C;
		break;

	case ATA_DNXFER_FORCE_PIO0:
		pio_mask &= 1;
		fallthrough;
	case ATA_DNXFER_FORCE_PIO:
		mwdma_mask = 0;
		udma_mask = 0;
		break;

	default:
		BUG();
	}

	xfer_mask &= ata_pack_xfermask(pio_mask, mwdma_mask, udma_mask);

	if (!(xfer_mask & ATA_MASK_PIO) || xfer_mask == orig_mask)
		return -ENOENT;

	if (!quiet) {
		if (xfer_mask & (ATA_MASK_MWDMA | ATA_MASK_UDMA))
			snprintf(buf, sizeof(buf), "%s:%s",
				 ata_mode_string(xfer_mask),
				 ata_mode_string(xfer_mask & ATA_MASK_PIO));
		else
			snprintf(buf, sizeof(buf), "%s",
				 ata_mode_string(xfer_mask));

		ata_dev_warn(dev, "limiting speed to %s\n", buf);
	}

	ata_unpack_xfermask(xfer_mask, &dev->pio_mask, &dev->mwdma_mask,
			    &dev->udma_mask);

	return 0;
}

static int ata_dev_set_mode(struct ata_device *dev)
{
	struct ata_port *ap = dev->link->ap;
	struct ata_eh_context *ehc = &dev->link->eh_context;
	const bool nosetxfer = dev->horkage & ATA_HORKAGE_NOSETXFER;
	const char *dev_err_whine = "";
	int ign_dev_err = 0;
	unsigned int err_mask = 0;
	int rc;

	dev->flags &= ~ATA_DFLAG_PIO;
	if (dev->xfer_shift == ATA_SHIFT_PIO)
		dev->flags |= ATA_DFLAG_PIO;

	if (nosetxfer && ap->flags & ATA_FLAG_SATA && ata_id_is_sata(dev->id))
		dev_err_whine = " (SET_XFERMODE skipped)";
	else {
		if (nosetxfer)
			ata_dev_warn(dev,
				     "NOSETXFER but PATA detected - can't "
				     "skip SETXFER, might malfunction\n");
		err_mask = ata_dev_set_xfermode(dev);
	}

	if (err_mask & ~AC_ERR_DEV)
		goto fail;

	/* revalidate */
	ehc->i.flags |= ATA_EHI_POST_SETMODE;
	rc = ata_dev_revalidate(dev, ATA_DEV_UNKNOWN, 0);
	ehc->i.flags &= ~ATA_EHI_POST_SETMODE;
	if (rc)
		return rc;

	if (dev->xfer_shift == ATA_SHIFT_PIO) {
		/* Old CFA may refuse this command, which is just fine */
		if (ata_id_is_cfa(dev->id))
			ign_dev_err = 1;
		/* Catch several broken garbage emulations plus some pre
		   ATA devices */
		if (ata_id_major_version(dev->id) == 0 &&
					dev->pio_mode <= XFER_PIO_2)
			ign_dev_err = 1;
		/* Some very old devices and some bad newer ones fail
		   any kind of SET_XFERMODE request but support PIO0-2
		   timings and no IORDY */
		if (!ata_id_has_iordy(dev->id) && dev->pio_mode <= XFER_PIO_2)
			ign_dev_err = 1;
	}
	/* Early MWDMA devices do DMA but don't allow DMA mode setting.
	   Don't fail an MWDMA0 set IFF the device indicates it is in MWDMA0 */
	if (dev->xfer_shift == ATA_SHIFT_MWDMA &&
	    dev->dma_mode == XFER_MW_DMA_0 &&
	    (dev->id[63] >> 8) & 1)
		ign_dev_err = 1;

	/* if the device is actually configured correctly, ignore dev err */
	if (dev->xfer_mode == ata_xfer_mask2mode(ata_id_xfermask(dev->id)))
		ign_dev_err = 1;

	if (err_mask & AC_ERR_DEV) {
		if (!ign_dev_err)
			goto fail;
		else
			dev_err_whine = " (device error ignored)";
	}

	DPRINTK("xfer_shift=%u, xfer_mode=0x%x\n",
		dev->xfer_shift, (int)dev->xfer_mode);

	if (!(ehc->i.flags & ATA_EHI_QUIET) ||
	    ehc->i.flags & ATA_EHI_DID_HARDRESET)
		ata_dev_info(dev, "configured for %s%s\n",
			     ata_mode_string(ata_xfer_mode2mask(dev->xfer_mode)),
			     dev_err_whine);

	return 0;

 fail:
	ata_dev_err(dev, "failed to set xfermode (err_mask=0x%x)\n", err_mask);
	return -EIO;
}

/**
 *	ata_do_set_mode - Program timings and issue SET FEATURES - XFER
 *	@link: link on which timings will be programmed
 *	@r_failed_dev: out parameter for failed device
 *
 *	Standard implementation of the function used to tune and set
 *	ATA device disk transfer mode (PIO3, UDMA6, etc.).  If
 *	ata_dev_set_mode() fails, pointer to the failing device is
 *	returned in @r_failed_dev.
 *
 *	LOCKING:
 *	PCI/etc. bus probe sem.
 *
 *	RETURNS:
 *	0 on success, negative errno otherwise
 */

int ata_do_set_mode(struct ata_link *link, struct ata_device **r_failed_dev)
{
	struct ata_port *ap = link->ap;
	struct ata_device *dev;
	int rc = 0, used_dma = 0, found = 0;

	/* step 1: calculate xfer_mask */
	ata_for_each_dev(dev, link, ENABLED) {
		unsigned long pio_mask, dma_mask;
		unsigned int mode_mask;

		mode_mask = ATA_DMA_MASK_ATA;
		if (dev->class == ATA_DEV_ATAPI)
			mode_mask = ATA_DMA_MASK_ATAPI;
		else if (ata_id_is_cfa(dev->id))
			mode_mask = ATA_DMA_MASK_CFA;

		ata_dev_xfermask(dev);
		ata_force_xfermask(dev);

		pio_mask = ata_pack_xfermask(dev->pio_mask, 0, 0);

		if (libata_dma_mask & mode_mask)
			dma_mask = ata_pack_xfermask(0, dev->mwdma_mask,
						     dev->udma_mask);
		else
			dma_mask = 0;

		dev->pio_mode = ata_xfer_mask2mode(pio_mask);
		dev->dma_mode = ata_xfer_mask2mode(dma_mask);

		found = 1;
		if (ata_dma_enabled(dev))
			used_dma = 1;
	}
	if (!found)
		goto out;

	/* step 2: always set host PIO timings */
	ata_for_each_dev(dev, link, ENABLED) {
		if (dev->pio_mode == 0xff) {
			ata_dev_warn(dev, "no PIO support\n");
			rc = -EINVAL;
			goto out;
		}

		dev->xfer_mode = dev->pio_mode;
		dev->xfer_shift = ATA_SHIFT_PIO;
		if (ap->ops->set_piomode)
			ap->ops->set_piomode(ap, dev);
	}

	/* step 3: set host DMA timings */
	ata_for_each_dev(dev, link, ENABLED) {
		if (!ata_dma_enabled(dev))
			continue;

		dev->xfer_mode = dev->dma_mode;
		dev->xfer_shift = ata_xfer_mode2shift(dev->dma_mode);
		if (ap->ops->set_dmamode)
			ap->ops->set_dmamode(ap, dev);
	}

	/* step 4: update devices' xfer mode */
	ata_for_each_dev(dev, link, ENABLED) {
		rc = ata_dev_set_mode(dev);
		if (rc)
			goto out;
	}

	/* Record simplex status. If we selected DMA then the other
	 * host channels are not permitted to do so.
	 */
	if (used_dma && (ap->host->flags & ATA_HOST_SIMPLEX))
		ap->host->simplex_claimed = ap;

 out:
	if (rc)
		*r_failed_dev = dev;
	return rc;
}
EXPORT_SYMBOL_GPL(ata_do_set_mode);

/**
 *	ata_wait_ready - wait for link to become ready
 *	@link: link to be waited on
 *	@deadline: deadline jiffies for the operation
 *	@check_ready: callback to check link readiness
 *
 *	Wait for @link to become ready.  @check_ready should return
 *	positive number if @link is ready, 0 if it isn't, -ENODEV if
 *	link doesn't seem to be occupied, other errno for other error
 *	conditions.
 *
 *	Transient -ENODEV conditions are allowed for
 *	ATA_TMOUT_FF_WAIT.
 *
 *	LOCKING:
 *	EH context.
 *
 *	RETURNS:
 *	0 if @link is ready before @deadline; otherwise, -errno.
 */
int ata_wait_ready(struct ata_link *link, unsigned long deadline,
		   int (*check_ready)(struct ata_link *link))
{
	unsigned long start = jiffies;
	unsigned long nodev_deadline;
	int warned = 0;

	/* choose which 0xff timeout to use, read comment in libata.h */
	if (link->ap->host->flags & ATA_HOST_PARALLEL_SCAN)
		nodev_deadline = ata_deadline(start, ATA_TMOUT_FF_WAIT_LONG);
	else
		nodev_deadline = ata_deadline(start, ATA_TMOUT_FF_WAIT);

	/* Slave readiness can't be tested separately from master.  On
	 * M/S emulation configuration, this function should be called
	 * only on the master and it will handle both master and slave.
	 */
	WARN_ON(link == link->ap->slave_link);

	if (time_after(nodev_deadline, deadline))
		nodev_deadline = deadline;

	while (1) {
		unsigned long now = jiffies;
		int ready, tmp;

		ready = tmp = check_ready(link);
		if (ready > 0)
			return 0;

		/*
		 * -ENODEV could be transient.  Ignore -ENODEV if link
		 * is online.  Also, some SATA devices take a long
		 * time to clear 0xff after reset.  Wait for
		 * ATA_TMOUT_FF_WAIT[_LONG] on -ENODEV if link isn't
		 * offline.
		 *
		 * Note that some PATA controllers (pata_ali) explode
		 * if status register is read more than once when
		 * there's no device attached.
		 */
		if (ready == -ENODEV) {
			if (ata_link_online(link))
				ready = 0;
			else if ((link->ap->flags & ATA_FLAG_SATA) &&
				 !ata_link_offline(link) &&
				 time_before(now, nodev_deadline))
				ready = 0;
		}

		if (ready)
			return ready;
		if (time_after(now, deadline))
			return -EBUSY;

		if (!warned && time_after(now, start + 5 * HZ) &&
		    (deadline - now > 3 * HZ)) {
			ata_link_warn(link,
				"link is slow to respond, please be patient "
				"(ready=%d)\n", tmp);
			warned = 1;
		}

		ata_msleep(link->ap, 50);
	}
}

/**
 *	ata_wait_after_reset - wait for link to become ready after reset
 *	@link: link to be waited on
 *	@deadline: deadline jiffies for the operation
 *	@check_ready: callback to check link readiness
 *
 *	Wait for @link to become ready after reset.
 *
 *	LOCKING:
 *	EH context.
 *
 *	RETURNS:
 *	0 if @link is ready before @deadline; otherwise, -errno.
 */
int ata_wait_after_reset(struct ata_link *link, unsigned long deadline,
				int (*check_ready)(struct ata_link *link))
{
	ata_msleep(link->ap, ATA_WAIT_AFTER_RESET);

	return ata_wait_ready(link, deadline, check_ready);
}
<<<<<<< HEAD

/**
 *	sata_link_debounce - debounce SATA phy status
 *	@link: ATA link to debounce SATA phy status for
 *	@params: timing parameters { interval, duration, timeout } in msec
 *	@deadline: deadline jiffies for the operation
 *
 *	Make sure SStatus of @link reaches stable state, determined by
 *	holding the same value where DET is not 1 for @duration polled
 *	every @interval, before @timeout.  Timeout constraints the
 *	beginning of the stable state.  Because DET gets stuck at 1 on
 *	some controllers after hot unplugging, this functions waits
 *	until timeout then returns 0 if DET is stable at 1.
 *
 *	@timeout is further limited by @deadline.  The sooner of the
 *	two is used.
 *
 *	LOCKING:
 *	Kernel thread context (may sleep)
 *
 *	RETURNS:
 *	0 on success, -errno on failure.
 */
int sata_link_debounce(struct ata_link *link, const unsigned long *params,
		       unsigned long deadline)
{
	unsigned long interval = params[0];
	unsigned long duration = params[1];
	unsigned long last_jiffies, t;
	u32 last, cur;
	int rc;

	t = ata_deadline(jiffies, params[2]);
	if (time_before(t, deadline))
		deadline = t;

	if ((rc = sata_scr_read(link, SCR_STATUS, &cur)))
		return rc;
	cur &= 0xf;

	last = cur;
	last_jiffies = jiffies;

	while (1) {
		ata_msleep(link->ap, interval);
		if ((rc = sata_scr_read(link, SCR_STATUS, &cur)))
			return rc;
		cur &= 0xf;

		/* DET stable? */
		if (cur == last) {
			if (cur == 1 && time_before(jiffies, deadline))
				continue;
			if (time_after(jiffies,
				       ata_deadline(last_jiffies, duration)))
				return 0;
			continue;
		}

		/* unstable, start over */
		last = cur;
		last_jiffies = jiffies;

		/* Check deadline.  If debouncing failed, return
		 * -EPIPE to tell upper layer to lower link speed.
		 */
		if (time_after(jiffies, deadline))
			return -EPIPE;
	}
}

/**
 *	sata_link_resume - resume SATA link
 *	@link: ATA link to resume SATA
 *	@params: timing parameters { interval, duration, timeout } in msec
 *	@deadline: deadline jiffies for the operation
 *
 *	Resume SATA phy @link and debounce it.
 *
 *	LOCKING:
 *	Kernel thread context (may sleep)
 *
 *	RETURNS:
 *	0 on success, -errno on failure.
 */
int sata_link_resume(struct ata_link *link, const unsigned long *params,
		     unsigned long deadline)
{
	int tries = ATA_LINK_RESUME_TRIES;
	u32 scontrol, serror;
	int rc;

	if ((rc = sata_scr_read(link, SCR_CONTROL, &scontrol)))
		return rc;

	/*
	 * Writes to SControl sometimes get ignored under certain
	 * controllers (ata_piix SIDPR).  Make sure DET actually is
	 * cleared.
	 */
	do {
		scontrol = (scontrol & 0x0f0) | 0x300;
		if ((rc = sata_scr_write(link, SCR_CONTROL, scontrol)))
			return rc;
		/*
		 * Some PHYs react badly if SStatus is pounded
		 * immediately after resuming.  Delay 200ms before
		 * debouncing.
		 */
		if (!(link->flags & ATA_LFLAG_NO_DB_DELAY))
			ata_msleep(link->ap, 200);

		/* is SControl restored correctly? */
		if ((rc = sata_scr_read(link, SCR_CONTROL, &scontrol)))
			return rc;
	} while ((scontrol & 0xf0f) != 0x300 && --tries);

	if ((scontrol & 0xf0f) != 0x300) {
		ata_link_warn(link, "failed to resume link (SControl %X)\n",
			     scontrol);
		return 0;
	}

	if (tries < ATA_LINK_RESUME_TRIES)
		ata_link_warn(link, "link resume succeeded after %d retries\n",
			      ATA_LINK_RESUME_TRIES - tries);

	if ((rc = sata_link_debounce(link, params, deadline)))
		return rc;

	/* clear SError, some PHYs require this even for SRST to work */
	if (!(rc = sata_scr_read(link, SCR_ERROR, &serror)))
		rc = sata_scr_write(link, SCR_ERROR, serror);

	return rc != -EINVAL ? rc : 0;
}

/**
 *	sata_link_scr_lpm - manipulate SControl IPM and SPM fields
 *	@link: ATA link to manipulate SControl for
 *	@policy: LPM policy to configure
 *	@spm_wakeup: initiate LPM transition to active state
 *
 *	Manipulate the IPM field of the SControl register of @link
 *	according to @policy.  If @policy is ATA_LPM_MAX_POWER and
 *	@spm_wakeup is %true, the SPM field is manipulated to wake up
 *	the link.  This function also clears PHYRDY_CHG before
 *	returning.
 *
 *	LOCKING:
 *	EH context.
 *
 *	RETURNS:
 *	0 on success, -errno otherwise.
 */
int sata_link_scr_lpm(struct ata_link *link, enum ata_lpm_policy policy,
		      bool spm_wakeup)
{
	struct ata_eh_context *ehc = &link->eh_context;
	bool woken_up = false;
	u32 scontrol;
	int rc;

	rc = sata_scr_read(link, SCR_CONTROL, &scontrol);
	if (rc)
		return rc;

	switch (policy) {
	case ATA_LPM_MAX_POWER:
		/* disable all LPM transitions */
		scontrol |= (0x7 << 8);
		/* initiate transition to active state */
		if (spm_wakeup) {
			scontrol |= (0x4 << 12);
			woken_up = true;
		}
		break;
	case ATA_LPM_MED_POWER:
		/* allow LPM to PARTIAL */
		scontrol &= ~(0x1 << 8);
		scontrol |= (0x6 << 8);
		break;
	case ATA_LPM_MIN_POWER:
		if (ata_link_nr_enabled(link) > 0)
			/* no restrictions on LPM transitions */
			scontrol &= ~(0x7 << 8);
		else {
			/* empty port, power off */
			scontrol &= ~0xf;
			scontrol |= (0x1 << 2);
		}
		break;
	default:
		WARN_ON(1);
	}

	rc = sata_scr_write(link, SCR_CONTROL, scontrol);
	if (rc)
		return rc;

	/* give the link time to transit out of LPM state */
	if (woken_up)
		msleep(10);

	/* clear PHYRDY_CHG from SError */
	ehc->i.serror &= ~SERR_PHYRDY_CHG;
	return sata_scr_write(link, SCR_ERROR, SERR_PHYRDY_CHG);
}
=======
EXPORT_SYMBOL_GPL(ata_wait_after_reset);
>>>>>>> 24b8d41d

/**
 *	ata_std_prereset - prepare for reset
 *	@link: ATA link to be reset
 *	@deadline: deadline jiffies for the operation
 *
 *	@link is about to be reset.  Initialize it.  Failure from
 *	prereset makes libata abort whole reset sequence and give up
 *	that port, so prereset should be best-effort.  It does its
 *	best to prepare for reset sequence but if things go wrong, it
 *	should just whine, not fail.
 *
 *	LOCKING:
 *	Kernel thread context (may sleep)
 *
 *	RETURNS:
 *	0 on success, -errno otherwise.
 */
int ata_std_prereset(struct ata_link *link, unsigned long deadline)
{
	struct ata_port *ap = link->ap;
	struct ata_eh_context *ehc = &link->eh_context;
	const unsigned long *timing = sata_ehc_deb_timing(ehc);
	int rc;

	/* if we're about to do hardreset, nothing more to do */
	if (ehc->i.action & ATA_EH_HARDRESET)
		return 0;

	/* if SATA, resume link */
	if (ap->flags & ATA_FLAG_SATA) {
		rc = sata_link_resume(link, timing, deadline);
		/* whine about phy resume failure but proceed */
		if (rc && rc != -EOPNOTSUPP)
			ata_link_warn(link,
				      "failed to resume link for reset (errno=%d)\n",
				      rc);
	}

	/* no point in trying softreset on offline link */
	if (ata_phys_link_offline(link))
		ehc->i.action &= ~ATA_EH_SOFTRESET;

	return 0;
}
<<<<<<< HEAD

/**
 *	sata_link_hardreset - reset link via SATA phy reset
 *	@link: link to reset
 *	@timing: timing parameters { interval, duration, timeout } in msec
 *	@deadline: deadline jiffies for the operation
 *	@online: optional out parameter indicating link onlineness
 *	@check_ready: optional callback to check link readiness
 *
 *	SATA phy-reset @link using DET bits of SControl register.
 *	After hardreset, link readiness is waited upon using
 *	ata_wait_ready() if @check_ready is specified.  LLDs are
 *	allowed to not specify @check_ready and wait itself after this
 *	function returns.  Device classification is LLD's
 *	responsibility.
 *
 *	*@online is set to one iff reset succeeded and @link is online
 *	after reset.
 *
 *	LOCKING:
 *	Kernel thread context (may sleep)
 *
 *	RETURNS:
 *	0 on success, -errno otherwise.
 */
int sata_link_hardreset(struct ata_link *link, const unsigned long *timing,
			unsigned long deadline,
			bool *online, int (*check_ready)(struct ata_link *))
{
	u32 scontrol;
	int rc;

	DPRINTK("ENTER\n");

	if (online)
		*online = false;

	if (sata_set_spd_needed(link)) {
		/* SATA spec says nothing about how to reconfigure
		 * spd.  To be on the safe side, turn off phy during
		 * reconfiguration.  This works for at least ICH7 AHCI
		 * and Sil3124.
		 */
		if ((rc = sata_scr_read(link, SCR_CONTROL, &scontrol)))
			goto out;

		scontrol = (scontrol & 0x0f0) | 0x304;

		if ((rc = sata_scr_write(link, SCR_CONTROL, scontrol)))
			goto out;

		sata_set_spd(link);
	}

	/* issue phy wake/reset */
	if ((rc = sata_scr_read(link, SCR_CONTROL, &scontrol)))
		goto out;

	scontrol = (scontrol & 0x0f0) | 0x301;

	if ((rc = sata_scr_write_flush(link, SCR_CONTROL, scontrol)))
		goto out;

	/* Couldn't find anything in SATA I/II specs, but AHCI-1.1
	 * 10.4.2 says at least 1 ms.
	 */
	ata_msleep(link->ap, 1);

	/* bring link back */
	rc = sata_link_resume(link, timing, deadline);
	if (rc)
		goto out;
	/* if link is offline nothing more to do */
	if (ata_phys_link_offline(link))
		goto out;

	/* Link is online.  From this point, -ENODEV too is an error. */
	if (online)
		*online = true;

	if (sata_pmp_supported(link->ap) && ata_is_host_link(link)) {
		/* If PMP is supported, we have to do follow-up SRST.
		 * Some PMPs don't send D2H Reg FIS after hardreset if
		 * the first port is empty.  Wait only for
		 * ATA_TMOUT_PMP_SRST_WAIT.
		 */
		if (check_ready) {
			unsigned long pmp_deadline;

			pmp_deadline = ata_deadline(jiffies,
						    ATA_TMOUT_PMP_SRST_WAIT);
			if (time_after(pmp_deadline, deadline))
				pmp_deadline = deadline;
			ata_wait_ready(link, pmp_deadline, check_ready);
		}
		rc = -EAGAIN;
		goto out;
	}

	rc = 0;
	if (check_ready)
		rc = ata_wait_ready(link, deadline, check_ready);
 out:
	if (rc && rc != -EAGAIN) {
		/* online is set iff link is online && reset succeeded */
		if (online)
			*online = false;
		ata_link_err(link, "COMRESET failed (errno=%d)\n", rc);
	}
	DPRINTK("EXIT, rc=%d\n", rc);
	return rc;
}
=======
EXPORT_SYMBOL_GPL(ata_std_prereset);
>>>>>>> 24b8d41d

/**
 *	sata_std_hardreset - COMRESET w/o waiting or classification
 *	@link: link to reset
 *	@class: resulting class of attached device
 *	@deadline: deadline jiffies for the operation
 *
 *	Standard SATA COMRESET w/o waiting or classification.
 *
 *	LOCKING:
 *	Kernel thread context (may sleep)
 *
 *	RETURNS:
 *	0 if link offline, -EAGAIN if link online, -errno on errors.
 */
int sata_std_hardreset(struct ata_link *link, unsigned int *class,
		       unsigned long deadline)
{
	const unsigned long *timing = sata_ehc_deb_timing(&link->eh_context);
	bool online;
	int rc;

	/* do hardreset */
	rc = sata_link_hardreset(link, timing, deadline, &online, NULL);
	return online ? -EAGAIN : rc;
}
EXPORT_SYMBOL_GPL(sata_std_hardreset);

/**
 *	ata_std_postreset - standard postreset callback
 *	@link: the target ata_link
 *	@classes: classes of attached devices
 *
 *	This function is invoked after a successful reset.  Note that
 *	the device might have been reset more than once using
 *	different reset methods before postreset is invoked.
 *
 *	LOCKING:
 *	Kernel thread context (may sleep)
 */
void ata_std_postreset(struct ata_link *link, unsigned int *classes)
{
	u32 serror;

	DPRINTK("ENTER\n");

	/* reset complete, clear SError */
	if (!sata_scr_read(link, SCR_ERROR, &serror))
		sata_scr_write(link, SCR_ERROR, serror);

	/* print link status */
	sata_print_link_status(link);

	DPRINTK("EXIT\n");
}
EXPORT_SYMBOL_GPL(ata_std_postreset);

/**
 *	ata_dev_same_device - Determine whether new ID matches configured device
 *	@dev: device to compare against
 *	@new_class: class of the new device
 *	@new_id: IDENTIFY page of the new device
 *
 *	Compare @new_class and @new_id against @dev and determine
 *	whether @dev is the device indicated by @new_class and
 *	@new_id.
 *
 *	LOCKING:
 *	None.
 *
 *	RETURNS:
 *	1 if @dev matches @new_class and @new_id, 0 otherwise.
 */
static int ata_dev_same_device(struct ata_device *dev, unsigned int new_class,
			       const u16 *new_id)
{
	const u16 *old_id = dev->id;
	unsigned char model[2][ATA_ID_PROD_LEN + 1];
	unsigned char serial[2][ATA_ID_SERNO_LEN + 1];

	if (dev->class != new_class) {
		ata_dev_info(dev, "class mismatch %d != %d\n",
			     dev->class, new_class);
		return 0;
	}

	ata_id_c_string(old_id, model[0], ATA_ID_PROD, sizeof(model[0]));
	ata_id_c_string(new_id, model[1], ATA_ID_PROD, sizeof(model[1]));
	ata_id_c_string(old_id, serial[0], ATA_ID_SERNO, sizeof(serial[0]));
	ata_id_c_string(new_id, serial[1], ATA_ID_SERNO, sizeof(serial[1]));

	if (strcmp(model[0], model[1])) {
		ata_dev_info(dev, "model number mismatch '%s' != '%s'\n",
			     model[0], model[1]);
		return 0;
	}

	if (strcmp(serial[0], serial[1])) {
		ata_dev_info(dev, "serial number mismatch '%s' != '%s'\n",
			     serial[0], serial[1]);
		return 0;
	}

	return 1;
}

/**
 *	ata_dev_reread_id - Re-read IDENTIFY data
 *	@dev: target ATA device
 *	@readid_flags: read ID flags
 *
 *	Re-read IDENTIFY page and make sure @dev is still attached to
 *	the port.
 *
 *	LOCKING:
 *	Kernel thread context (may sleep)
 *
 *	RETURNS:
 *	0 on success, negative errno otherwise
 */
int ata_dev_reread_id(struct ata_device *dev, unsigned int readid_flags)
{
	unsigned int class = dev->class;
	u16 *id = (void *)dev->link->ap->sector_buf;
	int rc;

	/* read ID data */
	rc = ata_dev_read_id(dev, &class, readid_flags, id);
	if (rc)
		return rc;

	/* is the device still there? */
	if (!ata_dev_same_device(dev, class, id))
		return -ENODEV;

	memcpy(dev->id, id, sizeof(id[0]) * ATA_ID_WORDS);
	return 0;
}

/**
 *	ata_dev_revalidate - Revalidate ATA device
 *	@dev: device to revalidate
 *	@new_class: new class code
 *	@readid_flags: read ID flags
 *
 *	Re-read IDENTIFY page, make sure @dev is still attached to the
 *	port and reconfigure it according to the new IDENTIFY page.
 *
 *	LOCKING:
 *	Kernel thread context (may sleep)
 *
 *	RETURNS:
 *	0 on success, negative errno otherwise
 */
int ata_dev_revalidate(struct ata_device *dev, unsigned int new_class,
		       unsigned int readid_flags)
{
	u64 n_sectors = dev->n_sectors;
	u64 n_native_sectors = dev->n_native_sectors;
	int rc;

	if (!ata_dev_enabled(dev))
		return -ENODEV;

	/* fail early if !ATA && !ATAPI to avoid issuing [P]IDENTIFY to PMP */
	if (ata_class_enabled(new_class) &&
	    new_class != ATA_DEV_ATA &&
	    new_class != ATA_DEV_ATAPI &&
	    new_class != ATA_DEV_ZAC &&
	    new_class != ATA_DEV_SEMB) {
		ata_dev_info(dev, "class mismatch %u != %u\n",
			     dev->class, new_class);
		rc = -ENODEV;
		goto fail;
	}

	/* re-read ID */
	rc = ata_dev_reread_id(dev, readid_flags);
	if (rc)
		goto fail;

	/* configure device according to the new ID */
	rc = ata_dev_configure(dev);
	if (rc)
		goto fail;

	/* verify n_sectors hasn't changed */
	if (dev->class != ATA_DEV_ATA || !n_sectors ||
	    dev->n_sectors == n_sectors)
		return 0;

	/* n_sectors has changed */
	ata_dev_warn(dev, "n_sectors mismatch %llu != %llu\n",
		     (unsigned long long)n_sectors,
		     (unsigned long long)dev->n_sectors);

	/*
	 * Something could have caused HPA to be unlocked
	 * involuntarily.  If n_native_sectors hasn't changed and the
	 * new size matches it, keep the device.
	 */
	if (dev->n_native_sectors == n_native_sectors &&
	    dev->n_sectors > n_sectors && dev->n_sectors == n_native_sectors) {
		ata_dev_warn(dev,
			     "new n_sectors matches native, probably "
			     "late HPA unlock, n_sectors updated\n");
		/* use the larger n_sectors */
		return 0;
	}

	/*
	 * Some BIOSes boot w/o HPA but resume w/ HPA locked.  Try
	 * unlocking HPA in those cases.
	 *
	 * https://bugzilla.kernel.org/show_bug.cgi?id=15396
	 */
	if (dev->n_native_sectors == n_native_sectors &&
	    dev->n_sectors < n_sectors && n_sectors == n_native_sectors &&
	    !(dev->horkage & ATA_HORKAGE_BROKEN_HPA)) {
		ata_dev_warn(dev,
			     "old n_sectors matches native, probably "
			     "late HPA lock, will try to unlock HPA\n");
		/* try unlocking HPA */
		dev->flags |= ATA_DFLAG_UNLOCK_HPA;
		rc = -EIO;
	} else
		rc = -ENODEV;

	/* restore original n_[native_]sectors and fail */
	dev->n_native_sectors = n_native_sectors;
	dev->n_sectors = n_sectors;
 fail:
	ata_dev_err(dev, "revalidation failed (errno=%d)\n", rc);
	return rc;
}

struct ata_blacklist_entry {
	const char *model_num;
	const char *model_rev;
	unsigned long horkage;
};

static const struct ata_blacklist_entry ata_device_blacklist [] = {
	/* Devices with DMA related problems under Linux */
	{ "WDC AC11000H",	NULL,		ATA_HORKAGE_NODMA },
	{ "WDC AC22100H",	NULL,		ATA_HORKAGE_NODMA },
	{ "WDC AC32500H",	NULL,		ATA_HORKAGE_NODMA },
	{ "WDC AC33100H",	NULL,		ATA_HORKAGE_NODMA },
	{ "WDC AC31600H",	NULL,		ATA_HORKAGE_NODMA },
	{ "WDC AC32100H",	"24.09P07",	ATA_HORKAGE_NODMA },
	{ "WDC AC23200L",	"21.10N21",	ATA_HORKAGE_NODMA },
	{ "Compaq CRD-8241B", 	NULL,		ATA_HORKAGE_NODMA },
	{ "CRD-8400B",		NULL, 		ATA_HORKAGE_NODMA },
	{ "CRD-848[02]B",	NULL,		ATA_HORKAGE_NODMA },
	{ "CRD-84",		NULL,		ATA_HORKAGE_NODMA },
	{ "SanDisk SDP3B",	NULL,		ATA_HORKAGE_NODMA },
	{ "SanDisk SDP3B-64",	NULL,		ATA_HORKAGE_NODMA },
	{ "SANYO CD-ROM CRD",	NULL,		ATA_HORKAGE_NODMA },
	{ "HITACHI CDR-8",	NULL,		ATA_HORKAGE_NODMA },
	{ "HITACHI CDR-8[34]35",NULL,		ATA_HORKAGE_NODMA },
	{ "Toshiba CD-ROM XM-6202B", NULL,	ATA_HORKAGE_NODMA },
	{ "TOSHIBA CD-ROM XM-1702BC", NULL,	ATA_HORKAGE_NODMA },
	{ "CD-532E-A", 		NULL,		ATA_HORKAGE_NODMA },
	{ "E-IDE CD-ROM CR-840",NULL,		ATA_HORKAGE_NODMA },
	{ "CD-ROM Drive/F5A",	NULL,		ATA_HORKAGE_NODMA },
	{ "WPI CDD-820", 	NULL,		ATA_HORKAGE_NODMA },
	{ "SAMSUNG CD-ROM SC-148C", NULL,	ATA_HORKAGE_NODMA },
	{ "SAMSUNG CD-ROM SC",	NULL,		ATA_HORKAGE_NODMA },
	{ "ATAPI CD-ROM DRIVE 40X MAXIMUM",NULL,ATA_HORKAGE_NODMA },
	{ "_NEC DV5800A", 	NULL,		ATA_HORKAGE_NODMA },
	{ "SAMSUNG CD-ROM SN-124", "N001",	ATA_HORKAGE_NODMA },
	{ "Seagate STT20000A", NULL,		ATA_HORKAGE_NODMA },
	{ " 2GB ATA Flash Disk", "ADMA428M",	ATA_HORKAGE_NODMA },
	{ "VRFDFC22048UCHC-TE*", NULL,		ATA_HORKAGE_NODMA },
	/* Odd clown on sil3726/4726 PMPs */
	{ "Config  Disk",	NULL,		ATA_HORKAGE_DISABLE },

	/* Weird ATAPI devices */
	{ "TORiSAN DVD-ROM DRD-N216", NULL,	ATA_HORKAGE_MAX_SEC_128 },
	{ "QUANTUM DAT    DAT72-000", NULL,	ATA_HORKAGE_ATAPI_MOD16_DMA },
	{ "Slimtype DVD A  DS8A8SH", NULL,	ATA_HORKAGE_MAX_SEC_LBA48 },
	{ "Slimtype DVD A  DS8A9SH", NULL,	ATA_HORKAGE_MAX_SEC_LBA48 },

	/*
	 * Causes silent data corruption with higher max sects.
	 * http://lkml.kernel.org/g/x49wpy40ysk.fsf@segfault.boston.devel.redhat.com
	 */
	{ "ST380013AS",		"3.20",		ATA_HORKAGE_MAX_SEC_1024 },

	/*
<<<<<<< HEAD
	 * Device times out with higher max sects.
	 * https://bugzilla.kernel.org/show_bug.cgi?id=121671
	 */
	{ "LITEON CX1-JB256-HP", NULL,		ATA_HORKAGE_MAX_SEC_1024 },
=======
	 * These devices time out with higher max sects.
	 * https://bugzilla.kernel.org/show_bug.cgi?id=121671
	 */
	{ "LITEON CX1-JB*-HP",	NULL,		ATA_HORKAGE_MAX_SEC_1024 },
	{ "LITEON EP1-*",	NULL,		ATA_HORKAGE_MAX_SEC_1024 },
>>>>>>> 24b8d41d

	/* Devices we expect to fail diagnostics */

	/* Devices where NCQ should be avoided */
	/* NCQ is slow */
	{ "WDC WD740ADFD-00",	NULL,		ATA_HORKAGE_NONCQ },
	{ "WDC WD740ADFD-00NLR1", NULL,		ATA_HORKAGE_NONCQ, },
	/* http://thread.gmane.org/gmane.linux.ide/14907 */
	{ "FUJITSU MHT2060BH",	NULL,		ATA_HORKAGE_NONCQ },
	/* NCQ is broken */
	{ "Maxtor *",		"BANC*",	ATA_HORKAGE_NONCQ },
	{ "Maxtor 7V300F0",	"VA111630",	ATA_HORKAGE_NONCQ },
	{ "ST380817AS",		"3.42",		ATA_HORKAGE_NONCQ },
	{ "ST3160023AS",	"3.42",		ATA_HORKAGE_NONCQ },
	{ "OCZ CORE_SSD",	"02.10104",	ATA_HORKAGE_NONCQ },

	/* Seagate NCQ + FLUSH CACHE firmware bug */
	{ "ST31500341AS",	"SD1[5-9]",	ATA_HORKAGE_NONCQ |
						ATA_HORKAGE_FIRMWARE_WARN },

	{ "ST31000333AS",	"SD1[5-9]",	ATA_HORKAGE_NONCQ |
						ATA_HORKAGE_FIRMWARE_WARN },

	{ "ST3640[36]23AS",	"SD1[5-9]",	ATA_HORKAGE_NONCQ |
						ATA_HORKAGE_FIRMWARE_WARN },

	{ "ST3320[68]13AS",	"SD1[5-9]",	ATA_HORKAGE_NONCQ |
						ATA_HORKAGE_FIRMWARE_WARN },

	/* drives which fail FPDMA_AA activation (some may freeze afterwards)
	   the ST disks also have LPM issues */
	{ "ST1000LM024 HN-M101MBB", NULL,	ATA_HORKAGE_BROKEN_FPDMA_AA |
						ATA_HORKAGE_NOLPM, },
	{ "VB0250EAVER",	"HPG7",		ATA_HORKAGE_BROKEN_FPDMA_AA },

	/* Blacklist entries taken from Silicon Image 3124/3132
	   Windows driver .inf file - also several Linux problem reports */
	{ "HTS541060G9SA00",    "MB3OC60D",     ATA_HORKAGE_NONCQ, },
	{ "HTS541080G9SA00",    "MB4OC60D",     ATA_HORKAGE_NONCQ, },
	{ "HTS541010G9SA00",    "MBZOC60D",     ATA_HORKAGE_NONCQ, },

	/* https://bugzilla.kernel.org/show_bug.cgi?id=15573 */
	{ "C300-CTFDDAC128MAG",	"0001",		ATA_HORKAGE_NONCQ, },

	/* Sandisk SD7/8/9s lock up hard on large trims */
	{ "SanDisk SD[789]*",	NULL,		ATA_HORKAGE_MAX_TRIM_128M, },

	/* devices which puke on READ_NATIVE_MAX */
	{ "HDS724040KLSA80",	"KFAOA20N",	ATA_HORKAGE_BROKEN_HPA, },
	{ "WDC WD3200JD-00KLB0", "WD-WCAMR1130137", ATA_HORKAGE_BROKEN_HPA },
	{ "WDC WD2500JD-00HBB0", "WD-WMAL71490727", ATA_HORKAGE_BROKEN_HPA },
	{ "MAXTOR 6L080L4",	"A93.0500",	ATA_HORKAGE_BROKEN_HPA },

	/* this one allows HPA unlocking but fails IOs on the area */
	{ "OCZ-VERTEX",		    "1.30",	ATA_HORKAGE_BROKEN_HPA },

	/* Devices which report 1 sector over size HPA */
	{ "ST340823A",		NULL,		ATA_HORKAGE_HPA_SIZE, },
	{ "ST320413A",		NULL,		ATA_HORKAGE_HPA_SIZE, },
	{ "ST310211A",		NULL,		ATA_HORKAGE_HPA_SIZE, },

	/* Devices which get the IVB wrong */
	{ "QUANTUM FIREBALLlct10 05", "A03.0900", ATA_HORKAGE_IVB, },
	/* Maybe we should just blacklist TSSTcorp... */
	{ "TSSTcorp CDDVDW SH-S202[HJN]", "SB0[01]",  ATA_HORKAGE_IVB, },

	/* Devices that do not need bridging limits applied */
	{ "MTRON MSP-SATA*",		NULL,	ATA_HORKAGE_BRIDGE_OK, },
	{ "BUFFALO HD-QSU2/R5",		NULL,	ATA_HORKAGE_BRIDGE_OK, },

	/* Devices which aren't very happy with higher link speeds */
	{ "WD My Book",			NULL,	ATA_HORKAGE_1_5_GBPS, },
	{ "Seagate FreeAgent GoFlex",	NULL,	ATA_HORKAGE_1_5_GBPS, },

	/*
	 * Devices which choke on SETXFER.  Applies only if both the
	 * device and controller are SATA.
	 */
	{ "PIONEER DVD-RW  DVRTD08",	NULL,	ATA_HORKAGE_NOSETXFER },
	{ "PIONEER DVD-RW  DVRTD08A",	NULL,	ATA_HORKAGE_NOSETXFER },
	{ "PIONEER DVD-RW  DVR-215",	NULL,	ATA_HORKAGE_NOSETXFER },
	{ "PIONEER DVD-RW  DVR-212D",	NULL,	ATA_HORKAGE_NOSETXFER },
	{ "PIONEER DVD-RW  DVR-216D",	NULL,	ATA_HORKAGE_NOSETXFER },

	/* Crucial BX100 SSD 500GB has broken LPM support */
	{ "CT500BX100SSD1",		NULL,	ATA_HORKAGE_NOLPM },

	/* 512GB MX100 with MU01 firmware has both queued TRIM and LPM issues */
	{ "Crucial_CT512MX100*",	"MU01",	ATA_HORKAGE_NO_NCQ_TRIM |
						ATA_HORKAGE_ZERO_AFTER_TRIM |
						ATA_HORKAGE_NOLPM, },
	/* 512GB MX100 with newer firmware has only LPM issues */
	{ "Crucial_CT512MX100*",	NULL,	ATA_HORKAGE_ZERO_AFTER_TRIM |
						ATA_HORKAGE_NOLPM, },

	/* 480GB+ M500 SSDs have both queued TRIM and LPM issues */
	{ "Crucial_CT480M500*",		NULL,	ATA_HORKAGE_NO_NCQ_TRIM |
						ATA_HORKAGE_ZERO_AFTER_TRIM |
						ATA_HORKAGE_NOLPM, },
	{ "Crucial_CT960M500*",		NULL,	ATA_HORKAGE_NO_NCQ_TRIM |
						ATA_HORKAGE_ZERO_AFTER_TRIM |
						ATA_HORKAGE_NOLPM, },

	/* These specific Samsung models/firmware-revs do not handle LPM well */
	{ "SAMSUNG MZMPC128HBFU-000MV", "CXM14M1Q", ATA_HORKAGE_NOLPM, },
	{ "SAMSUNG SSD PM830 mSATA *",  "CXM13D1Q", ATA_HORKAGE_NOLPM, },
	{ "SAMSUNG MZ7TD256HAFV-000L9", NULL,       ATA_HORKAGE_NOLPM, },
	{ "SAMSUNG MZ7TE512HMHP-000L1", "EXT06L0Q", ATA_HORKAGE_NOLPM, },

	/* devices that don't properly handle queued TRIM commands */
	{ "Micron_M500IT_*",		"MU01",	ATA_HORKAGE_NO_NCQ_TRIM |
						ATA_HORKAGE_ZERO_AFTER_TRIM, },
	{ "Micron_M500_*",		NULL,	ATA_HORKAGE_NO_NCQ_TRIM |
						ATA_HORKAGE_ZERO_AFTER_TRIM, },
	{ "Crucial_CT*M500*",		NULL,	ATA_HORKAGE_NO_NCQ_TRIM |
						ATA_HORKAGE_ZERO_AFTER_TRIM, },
	{ "Micron_M5[15]0_*",		"MU01",	ATA_HORKAGE_NO_NCQ_TRIM |
						ATA_HORKAGE_ZERO_AFTER_TRIM, },
	{ "Crucial_CT*M550*",		"MU01",	ATA_HORKAGE_NO_NCQ_TRIM |
						ATA_HORKAGE_ZERO_AFTER_TRIM, },
	{ "Crucial_CT*MX100*",		"MU01",	ATA_HORKAGE_NO_NCQ_TRIM |
						ATA_HORKAGE_ZERO_AFTER_TRIM, },
	{ "Samsung SSD 840*",		NULL,	ATA_HORKAGE_NO_NCQ_TRIM |
						ATA_HORKAGE_ZERO_AFTER_TRIM, },
	{ "Samsung SSD 850*",		NULL,	ATA_HORKAGE_NO_NCQ_TRIM |
						ATA_HORKAGE_ZERO_AFTER_TRIM, },
	{ "FCCT*M500*",			NULL,	ATA_HORKAGE_NO_NCQ_TRIM |
						ATA_HORKAGE_ZERO_AFTER_TRIM, },

	/* devices that don't properly handle TRIM commands */
	{ "SuperSSpeed S238*",		NULL,	ATA_HORKAGE_NOTRIM, },

	/*
	 * As defined, the DRAT (Deterministic Read After Trim) and RZAT
	 * (Return Zero After Trim) flags in the ATA Command Set are
	 * unreliable in the sense that they only define what happens if
	 * the device successfully executed the DSM TRIM command. TRIM
	 * is only advisory, however, and the device is free to silently
	 * ignore all or parts of the request.
	 *
	 * Whitelist drives that are known to reliably return zeroes
	 * after TRIM.
	 */

	/*
	 * The intel 510 drive has buggy DRAT/RZAT. Explicitly exclude
	 * that model before whitelisting all other intel SSDs.
	 */
	{ "INTEL*SSDSC2MH*",		NULL,	0, },

	{ "Micron*",			NULL,	ATA_HORKAGE_ZERO_AFTER_TRIM, },
	{ "Crucial*",			NULL,	ATA_HORKAGE_ZERO_AFTER_TRIM, },
	{ "INTEL*SSD*", 		NULL,	ATA_HORKAGE_ZERO_AFTER_TRIM, },
	{ "SSD*INTEL*",			NULL,	ATA_HORKAGE_ZERO_AFTER_TRIM, },
	{ "Samsung*SSD*",		NULL,	ATA_HORKAGE_ZERO_AFTER_TRIM, },
	{ "SAMSUNG*SSD*",		NULL,	ATA_HORKAGE_ZERO_AFTER_TRIM, },
	{ "SAMSUNG*MZ7KM*",		NULL,	ATA_HORKAGE_ZERO_AFTER_TRIM, },
	{ "ST[1248][0248]0[FH]*",	NULL,	ATA_HORKAGE_ZERO_AFTER_TRIM, },

	/*
	 * Some WD SATA-I drives spin up and down erratically when the link
	 * is put into the slumber mode.  We don't have full list of the
	 * affected devices.  Disable LPM if the device matches one of the
	 * known prefixes and is SATA-1.  As a side effect LPM partial is
	 * lost too.
	 *
	 * https://bugzilla.kernel.org/show_bug.cgi?id=57211
	 */
	{ "WDC WD800JD-*",		NULL,	ATA_HORKAGE_WD_BROKEN_LPM },
	{ "WDC WD1200JD-*",		NULL,	ATA_HORKAGE_WD_BROKEN_LPM },
	{ "WDC WD1600JD-*",		NULL,	ATA_HORKAGE_WD_BROKEN_LPM },
	{ "WDC WD2000JD-*",		NULL,	ATA_HORKAGE_WD_BROKEN_LPM },
	{ "WDC WD2500JD-*",		NULL,	ATA_HORKAGE_WD_BROKEN_LPM },
	{ "WDC WD3000JD-*",		NULL,	ATA_HORKAGE_WD_BROKEN_LPM },
	{ "WDC WD3200JD-*",		NULL,	ATA_HORKAGE_WD_BROKEN_LPM },

	/* End Marker */
	{ }
};

static unsigned long ata_dev_blacklisted(const struct ata_device *dev)
{
	unsigned char model_num[ATA_ID_PROD_LEN + 1];
	unsigned char model_rev[ATA_ID_FW_REV_LEN + 1];
	const struct ata_blacklist_entry *ad = ata_device_blacklist;

	ata_id_c_string(dev->id, model_num, ATA_ID_PROD, sizeof(model_num));
	ata_id_c_string(dev->id, model_rev, ATA_ID_FW_REV, sizeof(model_rev));

	while (ad->model_num) {
		if (glob_match(ad->model_num, model_num)) {
			if (ad->model_rev == NULL)
				return ad->horkage;
			if (glob_match(ad->model_rev, model_rev))
				return ad->horkage;
		}
		ad++;
	}
	return 0;
}

static int ata_dma_blacklisted(const struct ata_device *dev)
{
	/* We don't support polling DMA.
	 * DMA blacklist those ATAPI devices with CDB-intr (and use PIO)
	 * if the LLDD handles only interrupts in the HSM_ST_LAST state.
	 */
	if ((dev->link->ap->flags & ATA_FLAG_PIO_POLLING) &&
	    (dev->flags & ATA_DFLAG_CDB_INTR))
		return 1;
	return (dev->horkage & ATA_HORKAGE_NODMA) ? 1 : 0;
}

/**
 *	ata_is_40wire		-	check drive side detection
 *	@dev: device
 *
 *	Perform drive side detection decoding, allowing for device vendors
 *	who can't follow the documentation.
 */

static int ata_is_40wire(struct ata_device *dev)
{
	if (dev->horkage & ATA_HORKAGE_IVB)
		return ata_drive_40wire_relaxed(dev->id);
	return ata_drive_40wire(dev->id);
}

/**
 *	cable_is_40wire		-	40/80/SATA decider
 *	@ap: port to consider
 *
 *	This function encapsulates the policy for speed management
 *	in one place. At the moment we don't cache the result but
 *	there is a good case for setting ap->cbl to the result when
 *	we are called with unknown cables (and figuring out if it
 *	impacts hotplug at all).
 *
 *	Return 1 if the cable appears to be 40 wire.
 */

static int cable_is_40wire(struct ata_port *ap)
{
	struct ata_link *link;
	struct ata_device *dev;

	/* If the controller thinks we are 40 wire, we are. */
	if (ap->cbl == ATA_CBL_PATA40)
		return 1;

	/* If the controller thinks we are 80 wire, we are. */
	if (ap->cbl == ATA_CBL_PATA80 || ap->cbl == ATA_CBL_SATA)
		return 0;

	/* If the system is known to be 40 wire short cable (eg
	 * laptop), then we allow 80 wire modes even if the drive
	 * isn't sure.
	 */
	if (ap->cbl == ATA_CBL_PATA40_SHORT)
		return 0;

	/* If the controller doesn't know, we scan.
	 *
	 * Note: We look for all 40 wire detects at this point.  Any
	 *       80 wire detect is taken to be 80 wire cable because
	 * - in many setups only the one drive (slave if present) will
	 *   give a valid detect
	 * - if you have a non detect capable drive you don't want it
	 *   to colour the choice
	 */
	ata_for_each_link(link, ap, EDGE) {
		ata_for_each_dev(dev, link, ENABLED) {
			if (!ata_is_40wire(dev))
				return 0;
		}
	}
	return 1;
}

/**
 *	ata_dev_xfermask - Compute supported xfermask of the given device
 *	@dev: Device to compute xfermask for
 *
 *	Compute supported xfermask of @dev and store it in
 *	dev->*_mask.  This function is responsible for applying all
 *	known limits including host controller limits, device
 *	blacklist, etc...
 *
 *	LOCKING:
 *	None.
 */
static void ata_dev_xfermask(struct ata_device *dev)
{
	struct ata_link *link = dev->link;
	struct ata_port *ap = link->ap;
	struct ata_host *host = ap->host;
	unsigned long xfer_mask;

	/* controller modes available */
	xfer_mask = ata_pack_xfermask(ap->pio_mask,
				      ap->mwdma_mask, ap->udma_mask);

	/* drive modes available */
	xfer_mask &= ata_pack_xfermask(dev->pio_mask,
				       dev->mwdma_mask, dev->udma_mask);
	xfer_mask &= ata_id_xfermask(dev->id);

	/*
	 *	CFA Advanced TrueIDE timings are not allowed on a shared
	 *	cable
	 */
	if (ata_dev_pair(dev)) {
		/* No PIO5 or PIO6 */
		xfer_mask &= ~(0x03 << (ATA_SHIFT_PIO + 5));
		/* No MWDMA3 or MWDMA 4 */
		xfer_mask &= ~(0x03 << (ATA_SHIFT_MWDMA + 3));
	}

	if (ata_dma_blacklisted(dev)) {
		xfer_mask &= ~(ATA_MASK_MWDMA | ATA_MASK_UDMA);
		ata_dev_warn(dev,
			     "device is on DMA blacklist, disabling DMA\n");
	}

	if ((host->flags & ATA_HOST_SIMPLEX) &&
	    host->simplex_claimed && host->simplex_claimed != ap) {
		xfer_mask &= ~(ATA_MASK_MWDMA | ATA_MASK_UDMA);
		ata_dev_warn(dev,
			     "simplex DMA is claimed by other device, disabling DMA\n");
	}

	if (ap->flags & ATA_FLAG_NO_IORDY)
		xfer_mask &= ata_pio_mask_no_iordy(dev);

	if (ap->ops->mode_filter)
		xfer_mask = ap->ops->mode_filter(dev, xfer_mask);

	/* Apply cable rule here.  Don't apply it early because when
	 * we handle hot plug the cable type can itself change.
	 * Check this last so that we know if the transfer rate was
	 * solely limited by the cable.
	 * Unknown or 80 wire cables reported host side are checked
	 * drive side as well. Cases where we know a 40wire cable
	 * is used safely for 80 are not checked here.
	 */
	if (xfer_mask & (0xF8 << ATA_SHIFT_UDMA))
		/* UDMA/44 or higher would be available */
		if (cable_is_40wire(ap)) {
			ata_dev_warn(dev,
				     "limited to UDMA/33 due to 40-wire cable\n");
			xfer_mask &= ~(0xF8 << ATA_SHIFT_UDMA);
		}

	ata_unpack_xfermask(xfer_mask, &dev->pio_mask,
			    &dev->mwdma_mask, &dev->udma_mask);
}

/**
 *	ata_dev_set_xfermode - Issue SET FEATURES - XFER MODE command
 *	@dev: Device to which command will be sent
 *
 *	Issue SET FEATURES - XFER MODE command to device @dev
 *	on port @ap.
 *
 *	LOCKING:
 *	PCI/etc. bus probe sem.
 *
 *	RETURNS:
 *	0 on success, AC_ERR_* mask otherwise.
 */

static unsigned int ata_dev_set_xfermode(struct ata_device *dev)
{
	struct ata_taskfile tf;
	unsigned int err_mask;

	/* set up set-features taskfile */
	DPRINTK("set features - xfer mode\n");

	/* Some controllers and ATAPI devices show flaky interrupt
	 * behavior after setting xfer mode.  Use polling instead.
	 */
	ata_tf_init(dev, &tf);
	tf.command = ATA_CMD_SET_FEATURES;
	tf.feature = SETFEATURES_XFER;
	tf.flags |= ATA_TFLAG_ISADDR | ATA_TFLAG_DEVICE | ATA_TFLAG_POLLING;
	tf.protocol = ATA_PROT_NODATA;
	/* If we are using IORDY we must send the mode setting command */
	if (ata_pio_need_iordy(dev))
		tf.nsect = dev->xfer_mode;
	/* If the device has IORDY and the controller does not - turn it off */
 	else if (ata_id_has_iordy(dev->id))
		tf.nsect = 0x01;
	else /* In the ancient relic department - skip all of this */
		return 0;

	/* On some disks, this command causes spin-up, so we need longer timeout */
	err_mask = ata_exec_internal(dev, &tf, NULL, DMA_NONE, NULL, 0, 15000);

	DPRINTK("EXIT, err_mask=%x\n", err_mask);
	return err_mask;
}

/**
 *	ata_dev_set_feature - Issue SET FEATURES - SATA FEATURES
 *	@dev: Device to which command will be sent
 *	@enable: Whether to enable or disable the feature
 *	@feature: The sector count represents the feature to set
 *
 *	Issue SET FEATURES - SATA FEATURES command to device @dev
 *	on port @ap with sector count
 *
 *	LOCKING:
 *	PCI/etc. bus probe sem.
 *
 *	RETURNS:
 *	0 on success, AC_ERR_* mask otherwise.
 */
unsigned int ata_dev_set_feature(struct ata_device *dev, u8 enable, u8 feature)
{
	struct ata_taskfile tf;
	unsigned int err_mask;
	unsigned long timeout = 0;

	/* set up set-features taskfile */
	DPRINTK("set features - SATA features\n");

	ata_tf_init(dev, &tf);
	tf.command = ATA_CMD_SET_FEATURES;
	tf.feature = enable;
	tf.flags |= ATA_TFLAG_ISADDR | ATA_TFLAG_DEVICE;
	tf.protocol = ATA_PROT_NODATA;
	tf.nsect = feature;

	if (enable == SETFEATURES_SPINUP)
		timeout = ata_probe_timeout ?
			  ata_probe_timeout * 1000 : SETFEATURES_SPINUP_TIMEOUT;
	err_mask = ata_exec_internal(dev, &tf, NULL, DMA_NONE, NULL, 0, timeout);

	DPRINTK("EXIT, err_mask=%x\n", err_mask);
	return err_mask;
}
EXPORT_SYMBOL_GPL(ata_dev_set_feature);

/**
 *	ata_dev_init_params - Issue INIT DEV PARAMS command
 *	@dev: Device to which command will be sent
 *	@heads: Number of heads (taskfile parameter)
 *	@sectors: Number of sectors (taskfile parameter)
 *
 *	LOCKING:
 *	Kernel thread context (may sleep)
 *
 *	RETURNS:
 *	0 on success, AC_ERR_* mask otherwise.
 */
static unsigned int ata_dev_init_params(struct ata_device *dev,
					u16 heads, u16 sectors)
{
	struct ata_taskfile tf;
	unsigned int err_mask;

	/* Number of sectors per track 1-255. Number of heads 1-16 */
	if (sectors < 1 || sectors > 255 || heads < 1 || heads > 16)
		return AC_ERR_INVALID;

	/* set up init dev params taskfile */
	DPRINTK("init dev params \n");

	ata_tf_init(dev, &tf);
	tf.command = ATA_CMD_INIT_DEV_PARAMS;
	tf.flags |= ATA_TFLAG_ISADDR | ATA_TFLAG_DEVICE;
	tf.protocol = ATA_PROT_NODATA;
	tf.nsect = sectors;
	tf.device |= (heads - 1) & 0x0f; /* max head = num. of heads - 1 */

	err_mask = ata_exec_internal(dev, &tf, NULL, DMA_NONE, NULL, 0, 0);
	/* A clean abort indicates an original or just out of spec drive
	   and we should continue as we issue the setup based on the
	   drive reported working geometry */
	if (err_mask == AC_ERR_DEV && (tf.feature & ATA_ABORTED))
		err_mask = 0;

	DPRINTK("EXIT, err_mask=%x\n", err_mask);
	return err_mask;
}

/**
 *	atapi_check_dma - Check whether ATAPI DMA can be supported
 *	@qc: Metadata associated with taskfile to check
 *
 *	Allow low-level driver to filter ATA PACKET commands, returning
 *	a status indicating whether or not it is OK to use DMA for the
 *	supplied PACKET command.
 *
 *	LOCKING:
 *	spin_lock_irqsave(host lock)
 *
 *	RETURNS: 0 when ATAPI DMA can be used
 *               nonzero otherwise
 */
int atapi_check_dma(struct ata_queued_cmd *qc)
{
	struct ata_port *ap = qc->ap;

	/* Don't allow DMA if it isn't multiple of 16 bytes.  Quite a
	 * few ATAPI devices choke on such DMA requests.
	 */
	if (!(qc->dev->horkage & ATA_HORKAGE_ATAPI_MOD16_DMA) &&
	    unlikely(qc->nbytes & 15))
		return 1;

	if (ap->ops->check_atapi_dma)
		return ap->ops->check_atapi_dma(qc);

	return 0;
}

/**
 *	ata_std_qc_defer - Check whether a qc needs to be deferred
 *	@qc: ATA command in question
 *
 *	Non-NCQ commands cannot run with any other command, NCQ or
 *	not.  As upper layer only knows the queue depth, we are
 *	responsible for maintaining exclusion.  This function checks
 *	whether a new command @qc can be issued.
 *
 *	LOCKING:
 *	spin_lock_irqsave(host lock)
 *
 *	RETURNS:
 *	ATA_DEFER_* if deferring is needed, 0 otherwise.
 */
int ata_std_qc_defer(struct ata_queued_cmd *qc)
{
	struct ata_link *link = qc->dev->link;

	if (ata_is_ncq(qc->tf.protocol)) {
		if (!ata_tag_valid(link->active_tag))
			return 0;
	} else {
		if (!ata_tag_valid(link->active_tag) && !link->sactive)
			return 0;
	}

	return ATA_DEFER_LINK;
}
EXPORT_SYMBOL_GPL(ata_std_qc_defer);

enum ata_completion_errors ata_noop_qc_prep(struct ata_queued_cmd *qc)
{
	return AC_ERR_OK;
}
EXPORT_SYMBOL_GPL(ata_noop_qc_prep);

/**
 *	ata_sg_init - Associate command with scatter-gather table.
 *	@qc: Command to be associated
 *	@sg: Scatter-gather table.
 *	@n_elem: Number of elements in s/g table.
 *
 *	Initialize the data-related elements of queued_cmd @qc
 *	to point to a scatter-gather table @sg, containing @n_elem
 *	elements.
 *
 *	LOCKING:
 *	spin_lock_irqsave(host lock)
 */
void ata_sg_init(struct ata_queued_cmd *qc, struct scatterlist *sg,
		 unsigned int n_elem)
{
	qc->sg = sg;
	qc->n_elem = n_elem;
	qc->cursg = qc->sg;
}

#ifdef CONFIG_HAS_DMA

/**
 *	ata_sg_clean - Unmap DMA memory associated with command
 *	@qc: Command containing DMA memory to be released
 *
 *	Unmap all mapped DMA memory associated with this command.
 *
 *	LOCKING:
 *	spin_lock_irqsave(host lock)
 */
static void ata_sg_clean(struct ata_queued_cmd *qc)
{
	struct ata_port *ap = qc->ap;
	struct scatterlist *sg = qc->sg;
	int dir = qc->dma_dir;

	WARN_ON_ONCE(sg == NULL);

	VPRINTK("unmapping %u sg elements\n", qc->n_elem);

	if (qc->n_elem)
		dma_unmap_sg(ap->dev, sg, qc->orig_n_elem, dir);

	qc->flags &= ~ATA_QCFLAG_DMAMAP;
	qc->sg = NULL;
}

/**
 *	ata_sg_setup - DMA-map the scatter-gather table associated with a command.
 *	@qc: Command with scatter-gather table to be mapped.
 *
 *	DMA-map the scatter-gather table associated with queued_cmd @qc.
 *
 *	LOCKING:
 *	spin_lock_irqsave(host lock)
 *
 *	RETURNS:
 *	Zero on success, negative on error.
 *
 */
static int ata_sg_setup(struct ata_queued_cmd *qc)
{
	struct ata_port *ap = qc->ap;
	unsigned int n_elem;

	VPRINTK("ENTER, ata%u\n", ap->print_id);

	n_elem = dma_map_sg(ap->dev, qc->sg, qc->n_elem, qc->dma_dir);
	if (n_elem < 1)
		return -1;

	VPRINTK("%d sg elements mapped\n", n_elem);
	qc->orig_n_elem = qc->n_elem;
	qc->n_elem = n_elem;
	qc->flags |= ATA_QCFLAG_DMAMAP;

	return 0;
}

#else /* !CONFIG_HAS_DMA */

static inline void ata_sg_clean(struct ata_queued_cmd *qc) {}
static inline int ata_sg_setup(struct ata_queued_cmd *qc) { return -1; }

#endif /* !CONFIG_HAS_DMA */

/**
 *	swap_buf_le16 - swap halves of 16-bit words in place
 *	@buf:  Buffer to swap
 *	@buf_words:  Number of 16-bit words in buffer.
 *
 *	Swap halves of 16-bit words if needed to convert from
 *	little-endian byte order to native cpu byte order, or
 *	vice-versa.
 *
 *	LOCKING:
 *	Inherited from caller.
 */
void swap_buf_le16(u16 *buf, unsigned int buf_words)
{
#ifdef __BIG_ENDIAN
	unsigned int i;

	for (i = 0; i < buf_words; i++)
		buf[i] = le16_to_cpu(buf[i]);
#endif /* __BIG_ENDIAN */
}

/**
 *	ata_qc_new_init - Request an available ATA command, and initialize it
 *	@dev: Device from whom we request an available command structure
 *	@tag: tag
 *
 *	LOCKING:
 *	None.
 */

struct ata_queued_cmd *ata_qc_new_init(struct ata_device *dev, int tag)
{
	struct ata_port *ap = dev->link->ap;
	struct ata_queued_cmd *qc;

	/* no command while frozen */
	if (unlikely(ap->pflags & ATA_PFLAG_FROZEN))
		return NULL;

	/* libsas case */
	if (ap->flags & ATA_FLAG_SAS_HOST) {
		tag = ata_sas_allocate_tag(ap);
		if (tag < 0)
			return NULL;
	}

	qc = __ata_qc_from_tag(ap, tag);
	qc->tag = qc->hw_tag = tag;
	qc->scsicmd = NULL;
	qc->ap = ap;
	qc->dev = dev;

	ata_qc_reinit(qc);

	return qc;
}

/**
 *	ata_qc_free - free unused ata_queued_cmd
 *	@qc: Command to complete
 *
 *	Designed to free unused ata_queued_cmd object
 *	in case something prevents using it.
 *
 *	LOCKING:
 *	spin_lock_irqsave(host lock)
 */
void ata_qc_free(struct ata_queued_cmd *qc)
{
	struct ata_port *ap;
	unsigned int tag;

	WARN_ON_ONCE(qc == NULL); /* ata_qc_from_tag _might_ return NULL */
	ap = qc->ap;

	qc->flags = 0;
	tag = qc->tag;
	if (ata_tag_valid(tag)) {
		qc->tag = ATA_TAG_POISON;
		if (ap->flags & ATA_FLAG_SAS_HOST)
			ata_sas_free_tag(tag, ap);
	}
}

void __ata_qc_complete(struct ata_queued_cmd *qc)
{
	struct ata_port *ap;
	struct ata_link *link;

	WARN_ON_ONCE(qc == NULL); /* ata_qc_from_tag _might_ return NULL */
	WARN_ON_ONCE(!(qc->flags & ATA_QCFLAG_ACTIVE));
	ap = qc->ap;
	link = qc->dev->link;

	if (likely(qc->flags & ATA_QCFLAG_DMAMAP))
		ata_sg_clean(qc);

	/* command should be marked inactive atomically with qc completion */
	if (ata_is_ncq(qc->tf.protocol)) {
<<<<<<< HEAD
		link->sactive &= ~(1 << qc->tag);
=======
		link->sactive &= ~(1 << qc->hw_tag);
>>>>>>> 24b8d41d
		if (!link->sactive)
			ap->nr_active_links--;
	} else {
		link->active_tag = ATA_TAG_POISON;
		ap->nr_active_links--;
	}

	/* clear exclusive status */
	if (unlikely(qc->flags & ATA_QCFLAG_CLEAR_EXCL &&
		     ap->excl_link == link))
		ap->excl_link = NULL;

	/* atapi: mark qc as inactive to prevent the interrupt handler
	 * from completing the command twice later, before the error handler
	 * is called. (when rc != 0 and atapi request sense is needed)
	 */
	qc->flags &= ~ATA_QCFLAG_ACTIVE;
	ap->qc_active &= ~(1ULL << qc->tag);

	/* call completion callback */
	qc->complete_fn(qc);
}

static void fill_result_tf(struct ata_queued_cmd *qc)
{
	struct ata_port *ap = qc->ap;

	qc->result_tf.flags = qc->tf.flags;
	ap->ops->qc_fill_rtf(qc);
}

static void ata_verify_xfer(struct ata_queued_cmd *qc)
{
	struct ata_device *dev = qc->dev;

	if (!ata_is_data(qc->tf.protocol))
		return;

	if ((dev->mwdma_mask || dev->udma_mask) && ata_is_pio(qc->tf.protocol))
		return;

	dev->flags &= ~ATA_DFLAG_DUBIOUS_XFER;
}

/**
 *	ata_qc_complete - Complete an active ATA command
 *	@qc: Command to complete
 *
 *	Indicate to the mid and upper layers that an ATA command has
 *	completed, with either an ok or not-ok status.
 *
 *	Refrain from calling this function multiple times when
 *	successfully completing multiple NCQ commands.
 *	ata_qc_complete_multiple() should be used instead, which will
 *	properly update IRQ expect state.
 *
 *	LOCKING:
 *	spin_lock_irqsave(host lock)
 */
void ata_qc_complete(struct ata_queued_cmd *qc)
{
	struct ata_port *ap = qc->ap;

	/* Trigger the LED (if available) */
<<<<<<< HEAD
	ledtrig_disk_activity();
=======
	ledtrig_disk_activity(!!(qc->tf.flags & ATA_TFLAG_WRITE));
>>>>>>> 24b8d41d

	/* XXX: New EH and old EH use different mechanisms to
	 * synchronize EH with regular execution path.
	 *
	 * In new EH, a failed qc is marked with ATA_QCFLAG_FAILED.
	 * Normal execution path is responsible for not accessing a
	 * failed qc.  libata core enforces the rule by returning NULL
	 * from ata_qc_from_tag() for failed qcs.
	 *
	 * Old EH depends on ata_qc_complete() nullifying completion
	 * requests if ATA_QCFLAG_EH_SCHEDULED is set.  Old EH does
	 * not synchronize with interrupt handler.  Only PIO task is
	 * taken care of.
	 */
	if (ap->ops->error_handler) {
		struct ata_device *dev = qc->dev;
		struct ata_eh_info *ehi = &dev->link->eh_info;

		if (unlikely(qc->err_mask))
			qc->flags |= ATA_QCFLAG_FAILED;

		/*
		 * Finish internal commands without any further processing
		 * and always with the result TF filled.
		 */
		if (unlikely(ata_tag_internal(qc->tag))) {
			fill_result_tf(qc);
			trace_ata_qc_complete_internal(qc);
			__ata_qc_complete(qc);
			return;
		}

		/*
		 * Non-internal qc has failed.  Fill the result TF and
		 * summon EH.
		 */
		if (unlikely(qc->flags & ATA_QCFLAG_FAILED)) {
			fill_result_tf(qc);
			trace_ata_qc_complete_failed(qc);
			ata_qc_schedule_eh(qc);
			return;
		}

		WARN_ON_ONCE(ap->pflags & ATA_PFLAG_FROZEN);

		/* read result TF if requested */
		if (qc->flags & ATA_QCFLAG_RESULT_TF)
			fill_result_tf(qc);

		trace_ata_qc_complete_done(qc);
		/* Some commands need post-processing after successful
		 * completion.
		 */
		switch (qc->tf.command) {
		case ATA_CMD_SET_FEATURES:
			if (qc->tf.feature != SETFEATURES_WC_ON &&
			    qc->tf.feature != SETFEATURES_WC_OFF &&
			    qc->tf.feature != SETFEATURES_RA_ON &&
			    qc->tf.feature != SETFEATURES_RA_OFF)
				break;
			fallthrough;
		case ATA_CMD_INIT_DEV_PARAMS: /* CHS translation changed */
		case ATA_CMD_SET_MULTI: /* multi_count changed */
			/* revalidate device */
			ehi->dev_action[dev->devno] |= ATA_EH_REVALIDATE;
			ata_port_schedule_eh(ap);
			break;

		case ATA_CMD_SLEEP:
			dev->flags |= ATA_DFLAG_SLEEPING;
			break;
		}

		if (unlikely(dev->flags & ATA_DFLAG_DUBIOUS_XFER))
			ata_verify_xfer(qc);

		__ata_qc_complete(qc);
	} else {
		if (qc->flags & ATA_QCFLAG_EH_SCHEDULED)
			return;

		/* read result TF if failed or requested */
		if (qc->err_mask || qc->flags & ATA_QCFLAG_RESULT_TF)
			fill_result_tf(qc);

		__ata_qc_complete(qc);
	}
}
EXPORT_SYMBOL_GPL(ata_qc_complete);

/**
 *	ata_qc_get_active - get bitmask of active qcs
 *	@ap: port in question
 *
 *	LOCKING:
 *	spin_lock_irqsave(host lock)
 *
 *	RETURNS:
 *	Bitmask of active qcs
 */
u64 ata_qc_get_active(struct ata_port *ap)
{
	u64 qc_active = ap->qc_active;

	/* ATA_TAG_INTERNAL is sent to hw as tag 0 */
	if (qc_active & (1ULL << ATA_TAG_INTERNAL)) {
		qc_active |= (1 << 0);
		qc_active &= ~(1ULL << ATA_TAG_INTERNAL);
	}

	return qc_active;
}
EXPORT_SYMBOL_GPL(ata_qc_get_active);

/**
 *	ata_qc_issue - issue taskfile to device
 *	@qc: command to issue to device
 *
 *	Prepare an ATA command to submission to device.
 *	This includes mapping the data into a DMA-able
 *	area, filling in the S/G table, and finally
 *	writing the taskfile to hardware, starting the command.
 *
 *	LOCKING:
 *	spin_lock_irqsave(host lock)
 */
void ata_qc_issue(struct ata_queued_cmd *qc)
{
	struct ata_port *ap = qc->ap;
	struct ata_link *link = qc->dev->link;
	u8 prot = qc->tf.protocol;

	/* Make sure only one non-NCQ command is outstanding.  The
	 * check is skipped for old EH because it reuses active qc to
	 * request ATAPI sense.
	 */
	WARN_ON_ONCE(ap->ops->error_handler && ata_tag_valid(link->active_tag));

	if (ata_is_ncq(prot)) {
		WARN_ON_ONCE(link->sactive & (1 << qc->hw_tag));

		if (!link->sactive)
			ap->nr_active_links++;
		link->sactive |= 1 << qc->hw_tag;
	} else {
		WARN_ON_ONCE(link->sactive);

		ap->nr_active_links++;
		link->active_tag = qc->tag;
	}

	qc->flags |= ATA_QCFLAG_ACTIVE;
	ap->qc_active |= 1ULL << qc->tag;

	/*
	 * We guarantee to LLDs that they will have at least one
	 * non-zero sg if the command is a data command.
	 */
	if (ata_is_data(prot) && (!qc->sg || !qc->n_elem || !qc->nbytes))
		goto sys_err;

	if (ata_is_dma(prot) || (ata_is_pio(prot) &&
				 (ap->flags & ATA_FLAG_PIO_DMA)))
		if (ata_sg_setup(qc))
			goto sys_err;

	/* if device is sleeping, schedule reset and abort the link */
	if (unlikely(qc->dev->flags & ATA_DFLAG_SLEEPING)) {
		link->eh_info.action |= ATA_EH_RESET;
		ata_ehi_push_desc(&link->eh_info, "waking up from sleep");
		ata_link_abort(link);
		return;
	}

	qc->err_mask |= ap->ops->qc_prep(qc);
	if (unlikely(qc->err_mask))
		goto err;
	trace_ata_qc_issue(qc);
	qc->err_mask |= ap->ops->qc_issue(qc);
	if (unlikely(qc->err_mask))
		goto err;
	return;

sys_err:
	qc->err_mask |= AC_ERR_SYSTEM;
err:
	ata_qc_complete(qc);
}

/**
 *	ata_phys_link_online - test whether the given link is online
 *	@link: ATA link to test
 *
 *	Test whether @link is online.  Note that this function returns
 *	0 if online status of @link cannot be obtained, so
 *	ata_link_online(link) != !ata_link_offline(link).
 *
 *	LOCKING:
 *	None.
 *
 *	RETURNS:
 *	True if the port online status is available and online.
 */
bool ata_phys_link_online(struct ata_link *link)
{
	u32 sstatus;

	if (sata_scr_read(link, SCR_STATUS, &sstatus) == 0 &&
	    ata_sstatus_online(sstatus))
		return true;
	return false;
}

/**
 *	ata_phys_link_offline - test whether the given link is offline
 *	@link: ATA link to test
 *
 *	Test whether @link is offline.  Note that this function
 *	returns 0 if offline status of @link cannot be obtained, so
 *	ata_link_online(link) != !ata_link_offline(link).
 *
 *	LOCKING:
 *	None.
 *
 *	RETURNS:
 *	True if the port offline status is available and offline.
 */
bool ata_phys_link_offline(struct ata_link *link)
{
	u32 sstatus;

	if (sata_scr_read(link, SCR_STATUS, &sstatus) == 0 &&
	    !ata_sstatus_online(sstatus))
		return true;
	return false;
}

/**
 *	ata_link_online - test whether the given link is online
 *	@link: ATA link to test
 *
 *	Test whether @link is online.  This is identical to
 *	ata_phys_link_online() when there's no slave link.  When
 *	there's a slave link, this function should only be called on
 *	the master link and will return true if any of M/S links is
 *	online.
 *
 *	LOCKING:
 *	None.
 *
 *	RETURNS:
 *	True if the port online status is available and online.
 */
bool ata_link_online(struct ata_link *link)
{
	struct ata_link *slave = link->ap->slave_link;

	WARN_ON(link == slave);	/* shouldn't be called on slave link */

	return ata_phys_link_online(link) ||
		(slave && ata_phys_link_online(slave));
}
EXPORT_SYMBOL_GPL(ata_link_online);

/**
 *	ata_link_offline - test whether the given link is offline
 *	@link: ATA link to test
 *
 *	Test whether @link is offline.  This is identical to
 *	ata_phys_link_offline() when there's no slave link.  When
 *	there's a slave link, this function should only be called on
 *	the master link and will return true if both M/S links are
 *	offline.
 *
 *	LOCKING:
 *	None.
 *
 *	RETURNS:
 *	True if the port offline status is available and offline.
 */
bool ata_link_offline(struct ata_link *link)
{
	struct ata_link *slave = link->ap->slave_link;

	WARN_ON(link == slave);	/* shouldn't be called on slave link */

	return ata_phys_link_offline(link) &&
		(!slave || ata_phys_link_offline(slave));
}
EXPORT_SYMBOL_GPL(ata_link_offline);

#ifdef CONFIG_PM
static void ata_port_request_pm(struct ata_port *ap, pm_message_t mesg,
				unsigned int action, unsigned int ehi_flags,
				bool async)
{
	struct ata_link *link;
	unsigned long flags;

	/* Previous resume operation might still be in
	 * progress.  Wait for PM_PENDING to clear.
	 */
	if (ap->pflags & ATA_PFLAG_PM_PENDING) {
		ata_port_wait_eh(ap);
		WARN_ON(ap->pflags & ATA_PFLAG_PM_PENDING);
	}

	/* request PM ops to EH */
	spin_lock_irqsave(ap->lock, flags);

	ap->pm_mesg = mesg;
	ap->pflags |= ATA_PFLAG_PM_PENDING;
	ata_for_each_link(link, ap, HOST_FIRST) {
		link->eh_info.action |= action;
		link->eh_info.flags |= ehi_flags;
	}

	ata_port_schedule_eh(ap);

	spin_unlock_irqrestore(ap->lock, flags);

	if (!async) {
		ata_port_wait_eh(ap);
		WARN_ON(ap->pflags & ATA_PFLAG_PM_PENDING);
	}
}

/*
 * On some hardware, device fails to respond after spun down for suspend.  As
 * the device won't be used before being resumed, we don't need to touch the
 * device.  Ask EH to skip the usual stuff and proceed directly to suspend.
 *
 * http://thread.gmane.org/gmane.linux.ide/46764
 */
static const unsigned int ata_port_suspend_ehi = ATA_EHI_QUIET
						 | ATA_EHI_NO_AUTOPSY
						 | ATA_EHI_NO_RECOVERY;

static void ata_port_suspend(struct ata_port *ap, pm_message_t mesg)
{
	ata_port_request_pm(ap, mesg, 0, ata_port_suspend_ehi, false);
}

static void ata_port_suspend_async(struct ata_port *ap, pm_message_t mesg)
{
	ata_port_request_pm(ap, mesg, 0, ata_port_suspend_ehi, true);
}

static int ata_port_pm_suspend(struct device *dev)
{
	struct ata_port *ap = to_ata_port(dev);

	if (pm_runtime_suspended(dev))
		return 0;

	ata_port_suspend(ap, PMSG_SUSPEND);
	return 0;
}

static int ata_port_pm_freeze(struct device *dev)
{
	struct ata_port *ap = to_ata_port(dev);

	if (pm_runtime_suspended(dev))
		return 0;

	ata_port_suspend(ap, PMSG_FREEZE);
	return 0;
}

static int ata_port_pm_poweroff(struct device *dev)
{
	ata_port_suspend(to_ata_port(dev), PMSG_HIBERNATE);
	return 0;
}

static const unsigned int ata_port_resume_ehi = ATA_EHI_NO_AUTOPSY
						| ATA_EHI_QUIET;

static void ata_port_resume(struct ata_port *ap, pm_message_t mesg)
{
	ata_port_request_pm(ap, mesg, ATA_EH_RESET, ata_port_resume_ehi, false);
}

static void ata_port_resume_async(struct ata_port *ap, pm_message_t mesg)
{
	ata_port_request_pm(ap, mesg, ATA_EH_RESET, ata_port_resume_ehi, true);
}

static int ata_port_pm_resume(struct device *dev)
{
	ata_port_resume_async(to_ata_port(dev), PMSG_RESUME);
	pm_runtime_disable(dev);
	pm_runtime_set_active(dev);
	pm_runtime_enable(dev);
	return 0;
}

/*
 * For ODDs, the upper layer will poll for media change every few seconds,
 * which will make it enter and leave suspend state every few seconds. And
 * as each suspend will cause a hard/soft reset, the gain of runtime suspend
 * is very little and the ODD may malfunction after constantly being reset.
 * So the idle callback here will not proceed to suspend if a non-ZPODD capable
 * ODD is attached to the port.
 */
static int ata_port_runtime_idle(struct device *dev)
{
	struct ata_port *ap = to_ata_port(dev);
	struct ata_link *link;
	struct ata_device *adev;

	ata_for_each_link(link, ap, HOST_FIRST) {
		ata_for_each_dev(adev, link, ENABLED)
			if (adev->class == ATA_DEV_ATAPI &&
			    !zpodd_dev_enabled(adev))
				return -EBUSY;
	}

	return 0;
}

static int ata_port_runtime_suspend(struct device *dev)
{
	ata_port_suspend(to_ata_port(dev), PMSG_AUTO_SUSPEND);
	return 0;
}

static int ata_port_runtime_resume(struct device *dev)
{
	ata_port_resume(to_ata_port(dev), PMSG_AUTO_RESUME);
	return 0;
}

static const struct dev_pm_ops ata_port_pm_ops = {
	.suspend = ata_port_pm_suspend,
	.resume = ata_port_pm_resume,
	.freeze = ata_port_pm_freeze,
	.thaw = ata_port_pm_resume,
	.poweroff = ata_port_pm_poweroff,
	.restore = ata_port_pm_resume,

	.runtime_suspend = ata_port_runtime_suspend,
	.runtime_resume = ata_port_runtime_resume,
	.runtime_idle = ata_port_runtime_idle,
};

/* sas ports don't participate in pm runtime management of ata_ports,
 * and need to resume ata devices at the domain level, not the per-port
 * level. sas suspend/resume is async to allow parallel port recovery
 * since sas has multiple ata_port instances per Scsi_Host.
 */
void ata_sas_port_suspend(struct ata_port *ap)
{
	ata_port_suspend_async(ap, PMSG_SUSPEND);
}
EXPORT_SYMBOL_GPL(ata_sas_port_suspend);

void ata_sas_port_resume(struct ata_port *ap)
{
	ata_port_resume_async(ap, PMSG_RESUME);
}
EXPORT_SYMBOL_GPL(ata_sas_port_resume);

/**
 *	ata_host_suspend - suspend host
 *	@host: host to suspend
 *	@mesg: PM message
 *
 *	Suspend @host.  Actual operation is performed by port suspend.
 */
int ata_host_suspend(struct ata_host *host, pm_message_t mesg)
{
	host->dev->power.power_state = mesg;
	return 0;
}
EXPORT_SYMBOL_GPL(ata_host_suspend);

/**
 *	ata_host_resume - resume host
 *	@host: host to resume
 *
 *	Resume @host.  Actual operation is performed by port resume.
 */
void ata_host_resume(struct ata_host *host)
{
	host->dev->power.power_state = PMSG_ON;
}
EXPORT_SYMBOL_GPL(ata_host_resume);
#endif

const struct device_type ata_port_type = {
	.name = "ata_port",
#ifdef CONFIG_PM
	.pm = &ata_port_pm_ops,
#endif
};

/**
 *	ata_dev_init - Initialize an ata_device structure
 *	@dev: Device structure to initialize
 *
 *	Initialize @dev in preparation for probing.
 *
 *	LOCKING:
 *	Inherited from caller.
 */
void ata_dev_init(struct ata_device *dev)
{
	struct ata_link *link = ata_dev_phys_link(dev);
	struct ata_port *ap = link->ap;
	unsigned long flags;

	/* SATA spd limit is bound to the attached device, reset together */
	link->sata_spd_limit = link->hw_sata_spd_limit;
	link->sata_spd = 0;

	/* High bits of dev->flags are used to record warm plug
	 * requests which occur asynchronously.  Synchronize using
	 * host lock.
	 */
	spin_lock_irqsave(ap->lock, flags);
	dev->flags &= ~ATA_DFLAG_INIT_MASK;
	dev->horkage = 0;
	spin_unlock_irqrestore(ap->lock, flags);

	memset((void *)dev + ATA_DEVICE_CLEAR_BEGIN, 0,
	       ATA_DEVICE_CLEAR_END - ATA_DEVICE_CLEAR_BEGIN);
	dev->pio_mask = UINT_MAX;
	dev->mwdma_mask = UINT_MAX;
	dev->udma_mask = UINT_MAX;
}

/**
 *	ata_link_init - Initialize an ata_link structure
 *	@ap: ATA port link is attached to
 *	@link: Link structure to initialize
 *	@pmp: Port multiplier port number
 *
 *	Initialize @link.
 *
 *	LOCKING:
 *	Kernel thread context (may sleep)
 */
void ata_link_init(struct ata_port *ap, struct ata_link *link, int pmp)
{
	int i;

	/* clear everything except for devices */
	memset((void *)link + ATA_LINK_CLEAR_BEGIN, 0,
	       ATA_LINK_CLEAR_END - ATA_LINK_CLEAR_BEGIN);

	link->ap = ap;
	link->pmp = pmp;
	link->active_tag = ATA_TAG_POISON;
	link->hw_sata_spd_limit = UINT_MAX;

	/* can't use iterator, ap isn't initialized yet */
	for (i = 0; i < ATA_MAX_DEVICES; i++) {
		struct ata_device *dev = &link->device[i];

		dev->link = link;
		dev->devno = dev - link->device;
#ifdef CONFIG_ATA_ACPI
		dev->gtf_filter = ata_acpi_gtf_filter;
#endif
		ata_dev_init(dev);
	}
}

/**
 *	sata_link_init_spd - Initialize link->sata_spd_limit
 *	@link: Link to configure sata_spd_limit for
 *
 *	Initialize ``link->[hw_]sata_spd_limit`` to the currently
 *	configured value.
 *
 *	LOCKING:
 *	Kernel thread context (may sleep).
 *
 *	RETURNS:
 *	0 on success, -errno on failure.
 */
int sata_link_init_spd(struct ata_link *link)
{
	u8 spd;
	int rc;

	rc = sata_scr_read(link, SCR_CONTROL, &link->saved_scontrol);
	if (rc)
		return rc;

	spd = (link->saved_scontrol >> 4) & 0xf;
	if (spd)
		link->hw_sata_spd_limit &= (1 << spd) - 1;

	ata_force_link_limits(link);

	link->sata_spd_limit = link->hw_sata_spd_limit;

	return 0;
}

/**
 *	ata_port_alloc - allocate and initialize basic ATA port resources
 *	@host: ATA host this allocated port belongs to
 *
 *	Allocate and initialize basic ATA port resources.
 *
 *	RETURNS:
 *	Allocate ATA port on success, NULL on failure.
 *
 *	LOCKING:
 *	Inherited from calling layer (may sleep).
 */
struct ata_port *ata_port_alloc(struct ata_host *host)
{
	struct ata_port *ap;

	DPRINTK("ENTER\n");

	ap = kzalloc(sizeof(*ap), GFP_KERNEL);
	if (!ap)
		return NULL;

	ap->pflags |= ATA_PFLAG_INITIALIZING | ATA_PFLAG_FROZEN;
	ap->lock = &host->lock;
	ap->print_id = -1;
	ap->local_port_no = -1;
	ap->host = host;
	ap->dev = host->dev;

#if defined(ATA_VERBOSE_DEBUG)
	/* turn on all debugging levels */
	ap->msg_enable = 0x00FF;
#elif defined(ATA_DEBUG)
	ap->msg_enable = ATA_MSG_DRV | ATA_MSG_INFO | ATA_MSG_CTL | ATA_MSG_WARN | ATA_MSG_ERR;
#else
	ap->msg_enable = ATA_MSG_DRV | ATA_MSG_ERR | ATA_MSG_WARN;
#endif

	mutex_init(&ap->scsi_scan_mutex);
	INIT_DELAYED_WORK(&ap->hotplug_task, ata_scsi_hotplug);
	INIT_WORK(&ap->scsi_rescan_task, ata_scsi_dev_rescan);
	INIT_LIST_HEAD(&ap->eh_done_q);
	init_waitqueue_head(&ap->eh_wait_q);
	init_completion(&ap->park_req_pending);
	timer_setup(&ap->fastdrain_timer, ata_eh_fastdrain_timerfn,
		    TIMER_DEFERRABLE);

	ap->cbl = ATA_CBL_NONE;

	ata_link_init(ap, &ap->link, 0);

#ifdef ATA_IRQ_TRAP
	ap->stats.unhandled_irq = 1;
	ap->stats.idle_irq = 1;
#endif
	ata_sff_port_init(ap);

	return ap;
}

static void ata_devres_release(struct device *gendev, void *res)
{
	struct ata_host *host = dev_get_drvdata(gendev);
	int i;

	for (i = 0; i < host->n_ports; i++) {
		struct ata_port *ap = host->ports[i];

		if (!ap)
			continue;

		if (ap->scsi_host)
			scsi_host_put(ap->scsi_host);

	}

	dev_set_drvdata(gendev, NULL);
	ata_host_put(host);
}

static void ata_host_release(struct kref *kref)
{
	struct ata_host *host = container_of(kref, struct ata_host, kref);
	int i;

	for (i = 0; i < host->n_ports; i++) {
		struct ata_port *ap = host->ports[i];

		kfree(ap->pmp_link);
		kfree(ap->slave_link);
		kfree(ap);
		host->ports[i] = NULL;
	}
	kfree(host);
}

void ata_host_get(struct ata_host *host)
{
	kref_get(&host->kref);
}

void ata_host_put(struct ata_host *host)
{
	kref_put(&host->kref, ata_host_release);
}
EXPORT_SYMBOL_GPL(ata_host_put);

/**
 *	ata_host_alloc - allocate and init basic ATA host resources
 *	@dev: generic device this host is associated with
 *	@max_ports: maximum number of ATA ports associated with this host
 *
 *	Allocate and initialize basic ATA host resources.  LLD calls
 *	this function to allocate a host, initializes it fully and
 *	attaches it using ata_host_register().
 *
 *	@max_ports ports are allocated and host->n_ports is
 *	initialized to @max_ports.  The caller is allowed to decrease
 *	host->n_ports before calling ata_host_register().  The unused
 *	ports will be automatically freed on registration.
 *
 *	RETURNS:
 *	Allocate ATA host on success, NULL on failure.
 *
 *	LOCKING:
 *	Inherited from calling layer (may sleep).
 */
struct ata_host *ata_host_alloc(struct device *dev, int max_ports)
{
	struct ata_host *host;
	size_t sz;
	int i;
	void *dr;

	DPRINTK("ENTER\n");

	/* alloc a container for our list of ATA ports (buses) */
	sz = sizeof(struct ata_host) + (max_ports + 1) * sizeof(void *);
	host = kzalloc(sz, GFP_KERNEL);
	if (!host)
		return NULL;

	if (!devres_open_group(dev, NULL, GFP_KERNEL))
		goto err_free;

	dr = devres_alloc(ata_devres_release, 0, GFP_KERNEL);
	if (!dr)
		goto err_out;

	devres_add(dev, dr);
	dev_set_drvdata(dev, host);

	spin_lock_init(&host->lock);
	mutex_init(&host->eh_mutex);
	host->dev = dev;
	host->n_ports = max_ports;
	kref_init(&host->kref);

	/* allocate ports bound to this host */
	for (i = 0; i < max_ports; i++) {
		struct ata_port *ap;

		ap = ata_port_alloc(host);
		if (!ap)
			goto err_out;

		ap->port_no = i;
		host->ports[i] = ap;
	}

	devres_remove_group(dev, NULL);
	return host;

 err_out:
	devres_release_group(dev, NULL);
 err_free:
	kfree(host);
	return NULL;
}
EXPORT_SYMBOL_GPL(ata_host_alloc);

/**
 *	ata_host_alloc_pinfo - alloc host and init with port_info array
 *	@dev: generic device this host is associated with
 *	@ppi: array of ATA port_info to initialize host with
 *	@n_ports: number of ATA ports attached to this host
 *
 *	Allocate ATA host and initialize with info from @ppi.  If NULL
 *	terminated, @ppi may contain fewer entries than @n_ports.  The
 *	last entry will be used for the remaining ports.
 *
 *	RETURNS:
 *	Allocate ATA host on success, NULL on failure.
 *
 *	LOCKING:
 *	Inherited from calling layer (may sleep).
 */
struct ata_host *ata_host_alloc_pinfo(struct device *dev,
				      const struct ata_port_info * const * ppi,
				      int n_ports)
{
	const struct ata_port_info *pi;
	struct ata_host *host;
	int i, j;

	host = ata_host_alloc(dev, n_ports);
	if (!host)
		return NULL;

	for (i = 0, j = 0, pi = NULL; i < host->n_ports; i++) {
		struct ata_port *ap = host->ports[i];

		if (ppi[j])
			pi = ppi[j++];

		ap->pio_mask = pi->pio_mask;
		ap->mwdma_mask = pi->mwdma_mask;
		ap->udma_mask = pi->udma_mask;
		ap->flags |= pi->flags;
		ap->link.flags |= pi->link_flags;
		ap->ops = pi->port_ops;

		if (!host->ops && (pi->port_ops != &ata_dummy_port_ops))
			host->ops = pi->port_ops;
	}

	return host;
}
EXPORT_SYMBOL_GPL(ata_host_alloc_pinfo);

static void ata_host_stop(struct device *gendev, void *res)
{
	struct ata_host *host = dev_get_drvdata(gendev);
	int i;

	WARN_ON(!(host->flags & ATA_HOST_STARTED));

	for (i = 0; i < host->n_ports; i++) {
		struct ata_port *ap = host->ports[i];

		if (ap->ops->port_stop)
			ap->ops->port_stop(ap);
	}

	if (host->ops->host_stop)
		host->ops->host_stop(host);
}

/**
 *	ata_finalize_port_ops - finalize ata_port_operations
 *	@ops: ata_port_operations to finalize
 *
 *	An ata_port_operations can inherit from another ops and that
 *	ops can again inherit from another.  This can go on as many
 *	times as necessary as long as there is no loop in the
 *	inheritance chain.
 *
 *	Ops tables are finalized when the host is started.  NULL or
 *	unspecified entries are inherited from the closet ancestor
 *	which has the method and the entry is populated with it.
 *	After finalization, the ops table directly points to all the
 *	methods and ->inherits is no longer necessary and cleared.
 *
 *	Using ATA_OP_NULL, inheriting ops can force a method to NULL.
 *
 *	LOCKING:
 *	None.
 */
static void ata_finalize_port_ops(struct ata_port_operations *ops)
{
	static DEFINE_SPINLOCK(lock);
	const struct ata_port_operations *cur;
	void **begin = (void **)ops;
	void **end = (void **)&ops->inherits;
	void **pp;

	if (!ops || !ops->inherits)
		return;

	spin_lock(&lock);

	for (cur = ops->inherits; cur; cur = cur->inherits) {
		void **inherit = (void **)cur;

		for (pp = begin; pp < end; pp++, inherit++)
			if (!*pp)
				*pp = *inherit;
	}

	for (pp = begin; pp < end; pp++)
		if (IS_ERR(*pp))
			*pp = NULL;

	ops->inherits = NULL;

	spin_unlock(&lock);
}

/**
 *	ata_host_start - start and freeze ports of an ATA host
 *	@host: ATA host to start ports for
 *
 *	Start and then freeze ports of @host.  Started status is
 *	recorded in host->flags, so this function can be called
 *	multiple times.  Ports are guaranteed to get started only
 *	once.  If host->ops isn't initialized yet, its set to the
 *	first non-dummy port ops.
 *
 *	LOCKING:
 *	Inherited from calling layer (may sleep).
 *
 *	RETURNS:
 *	0 if all ports are started successfully, -errno otherwise.
 */
int ata_host_start(struct ata_host *host)
{
	int have_stop = 0;
	void *start_dr = NULL;
	int i, rc;

	if (host->flags & ATA_HOST_STARTED)
		return 0;

	ata_finalize_port_ops(host->ops);

	for (i = 0; i < host->n_ports; i++) {
		struct ata_port *ap = host->ports[i];

		ata_finalize_port_ops(ap->ops);

		if (!host->ops && !ata_port_is_dummy(ap))
			host->ops = ap->ops;

		if (ap->ops->port_stop)
			have_stop = 1;
	}

	if (host->ops->host_stop)
		have_stop = 1;

	if (have_stop) {
		start_dr = devres_alloc(ata_host_stop, 0, GFP_KERNEL);
		if (!start_dr)
			return -ENOMEM;
	}

	for (i = 0; i < host->n_ports; i++) {
		struct ata_port *ap = host->ports[i];

		if (ap->ops->port_start) {
			rc = ap->ops->port_start(ap);
			if (rc) {
				if (rc != -ENODEV)
					dev_err(host->dev,
						"failed to start port %d (errno=%d)\n",
						i, rc);
				goto err_out;
			}
		}
		ata_eh_freeze_port(ap);
	}

	if (start_dr)
		devres_add(host->dev, start_dr);
	host->flags |= ATA_HOST_STARTED;
	return 0;

 err_out:
	while (--i >= 0) {
		struct ata_port *ap = host->ports[i];

		if (ap->ops->port_stop)
			ap->ops->port_stop(ap);
	}
	devres_free(start_dr);
	return rc;
}
EXPORT_SYMBOL_GPL(ata_host_start);

/**
 *	ata_host_init - Initialize a host struct for sas (ipr, libsas)
 *	@host:	host to initialize
 *	@dev:	device host is attached to
 *	@ops:	port_ops
 *
 */
void ata_host_init(struct ata_host *host, struct device *dev,
		   struct ata_port_operations *ops)
{
	spin_lock_init(&host->lock);
	mutex_init(&host->eh_mutex);
	host->n_tags = ATA_MAX_QUEUE;
	host->dev = dev;
	host->ops = ops;
	kref_init(&host->kref);
}
EXPORT_SYMBOL_GPL(ata_host_init);

void __ata_port_probe(struct ata_port *ap)
{
	struct ata_eh_info *ehi = &ap->link.eh_info;
	unsigned long flags;

	/* kick EH for boot probing */
	spin_lock_irqsave(ap->lock, flags);

	ehi->probe_mask |= ATA_ALL_DEVICES;
	ehi->action |= ATA_EH_RESET;
	ehi->flags |= ATA_EHI_NO_AUTOPSY | ATA_EHI_QUIET;

	ap->pflags &= ~ATA_PFLAG_INITIALIZING;
	ap->pflags |= ATA_PFLAG_LOADING;
	ata_port_schedule_eh(ap);

	spin_unlock_irqrestore(ap->lock, flags);
}

int ata_port_probe(struct ata_port *ap)
{
	int rc = 0;

	if (ap->ops->error_handler) {
		__ata_port_probe(ap);
		ata_port_wait_eh(ap);
	} else {
		DPRINTK("ata%u: bus probe begin\n", ap->print_id);
		rc = ata_bus_probe(ap);
		DPRINTK("ata%u: bus probe end\n", ap->print_id);
	}
	return rc;
}


static void async_port_probe(void *data, async_cookie_t cookie)
{
	struct ata_port *ap = data;

	/*
	 * If we're not allowed to scan this host in parallel,
	 * we need to wait until all previous scans have completed
	 * before going further.
	 * Jeff Garzik says this is only within a controller, so we
	 * don't need to wait for port 0, only for later ports.
	 */
	if (!(ap->host->flags & ATA_HOST_PARALLEL_SCAN) && ap->port_no != 0)
		async_synchronize_cookie(cookie);

	(void)ata_port_probe(ap);

	/* in order to keep device order, we need to synchronize at this point */
	async_synchronize_cookie(cookie);

	ata_scsi_scan_host(ap, 1);
}

/**
 *	ata_host_register - register initialized ATA host
 *	@host: ATA host to register
 *	@sht: template for SCSI host
 *
 *	Register initialized ATA host.  @host is allocated using
 *	ata_host_alloc() and fully initialized by LLD.  This function
 *	starts ports, registers @host with ATA and SCSI layers and
 *	probe registered devices.
 *
 *	LOCKING:
 *	Inherited from calling layer (may sleep).
 *
 *	RETURNS:
 *	0 on success, -errno otherwise.
 */
int ata_host_register(struct ata_host *host, struct scsi_host_template *sht)
{
	int i, rc;

	host->n_tags = clamp(sht->can_queue, 1, ATA_MAX_QUEUE);

	/* host must have been started */
	if (!(host->flags & ATA_HOST_STARTED)) {
		dev_err(host->dev, "BUG: trying to register unstarted host\n");
		WARN_ON(1);
		return -EINVAL;
	}

	/* Blow away unused ports.  This happens when LLD can't
	 * determine the exact number of ports to allocate at
	 * allocation time.
	 */
	for (i = host->n_ports; host->ports[i]; i++)
		kfree(host->ports[i]);

	/* give ports names and add SCSI hosts */
	for (i = 0; i < host->n_ports; i++) {
		host->ports[i]->print_id = atomic_inc_return(&ata_print_id);
		host->ports[i]->local_port_no = i + 1;
	}

	/* Create associated sysfs transport objects  */
	for (i = 0; i < host->n_ports; i++) {
		rc = ata_tport_add(host->dev,host->ports[i]);
		if (rc) {
			goto err_tadd;
		}
	}

	rc = ata_scsi_add_hosts(host, sht);
	if (rc)
		goto err_tadd;

	/* set cable, sata_spd_limit and report */
	for (i = 0; i < host->n_ports; i++) {
		struct ata_port *ap = host->ports[i];
		unsigned long xfer_mask;

		/* set SATA cable type if still unset */
		if (ap->cbl == ATA_CBL_NONE && (ap->flags & ATA_FLAG_SATA))
			ap->cbl = ATA_CBL_SATA;

		/* init sata_spd_limit to the current value */
		sata_link_init_spd(&ap->link);
		if (ap->slave_link)
			sata_link_init_spd(ap->slave_link);

		/* print per-port info to dmesg */
		xfer_mask = ata_pack_xfermask(ap->pio_mask, ap->mwdma_mask,
					      ap->udma_mask);

		if (!ata_port_is_dummy(ap)) {
			ata_port_info(ap, "%cATA max %s %s\n",
				      (ap->flags & ATA_FLAG_SATA) ? 'S' : 'P',
				      ata_mode_string(xfer_mask),
				      ap->link.eh_info.desc);
			ata_ehi_clear_desc(&ap->link.eh_info);
		} else
			ata_port_info(ap, "DUMMY\n");
	}

	/* perform each probe asynchronously */
	for (i = 0; i < host->n_ports; i++) {
		struct ata_port *ap = host->ports[i];
		ap->cookie = async_schedule(async_port_probe, ap);
	}

	return 0;

 err_tadd:
	while (--i >= 0) {
		ata_tport_delete(host->ports[i]);
	}
	return rc;

}
EXPORT_SYMBOL_GPL(ata_host_register);

/**
 *	ata_host_activate - start host, request IRQ and register it
 *	@host: target ATA host
 *	@irq: IRQ to request
 *	@irq_handler: irq_handler used when requesting IRQ
 *	@irq_flags: irq_flags used when requesting IRQ
 *	@sht: scsi_host_template to use when registering the host
 *
 *	After allocating an ATA host and initializing it, most libata
 *	LLDs perform three steps to activate the host - start host,
 *	request IRQ and register it.  This helper takes necessary
 *	arguments and performs the three steps in one go.
 *
 *	An invalid IRQ skips the IRQ registration and expects the host to
 *	have set polling mode on the port. In this case, @irq_handler
 *	should be NULL.
 *
 *	LOCKING:
 *	Inherited from calling layer (may sleep).
 *
 *	RETURNS:
 *	0 on success, -errno otherwise.
 */
int ata_host_activate(struct ata_host *host, int irq,
		      irq_handler_t irq_handler, unsigned long irq_flags,
		      struct scsi_host_template *sht)
{
	int i, rc;
	char *irq_desc;

	rc = ata_host_start(host);
	if (rc)
		return rc;

	/* Special case for polling mode */
	if (!irq) {
		WARN_ON(irq_handler);
		return ata_host_register(host, sht);
	}

	irq_desc = devm_kasprintf(host->dev, GFP_KERNEL, "%s[%s]",
				  dev_driver_string(host->dev),
				  dev_name(host->dev));
	if (!irq_desc)
		return -ENOMEM;

	rc = devm_request_irq(host->dev, irq, irq_handler, irq_flags,
			      irq_desc, host);
	if (rc)
		return rc;

	for (i = 0; i < host->n_ports; i++)
		ata_port_desc(host->ports[i], "irq %d", irq);

	rc = ata_host_register(host, sht);
	/* if failed, just free the IRQ and leave ports alone */
	if (rc)
		devm_free_irq(host->dev, irq, host);

	return rc;
}
EXPORT_SYMBOL_GPL(ata_host_activate);

/**
 *	ata_port_detach - Detach ATA port in preparation of device removal
 *	@ap: ATA port to be detached
 *
 *	Detach all ATA devices and the associated SCSI devices of @ap;
 *	then, remove the associated SCSI host.  @ap is guaranteed to
 *	be quiescent on return from this function.
 *
 *	LOCKING:
 *	Kernel thread context (may sleep).
 */
static void ata_port_detach(struct ata_port *ap)
{
	unsigned long flags;
	struct ata_link *link;
	struct ata_device *dev;

	if (!ap->ops->error_handler)
		goto skip_eh;

	/* tell EH we're leaving & flush EH */
	spin_lock_irqsave(ap->lock, flags);
	ap->pflags |= ATA_PFLAG_UNLOADING;
	ata_port_schedule_eh(ap);
	spin_unlock_irqrestore(ap->lock, flags);

	/* wait till EH commits suicide */
	ata_port_wait_eh(ap);

	/* it better be dead now */
	WARN_ON(!(ap->pflags & ATA_PFLAG_UNLOADED));

	cancel_delayed_work_sync(&ap->hotplug_task);

 skip_eh:
	/* clean up zpodd on port removal */
	ata_for_each_link(link, ap, HOST_FIRST) {
		ata_for_each_dev(dev, link, ALL) {
			if (zpodd_dev_enabled(dev))
				zpodd_exit(dev);
		}
	}
	if (ap->pmp_link) {
		int i;
		for (i = 0; i < SATA_PMP_MAX_PORTS; i++)
			ata_tlink_delete(&ap->pmp_link[i]);
	}
	/* remove the associated SCSI host */
	scsi_remove_host(ap->scsi_host);
	ata_tport_delete(ap);
}

/**
 *	ata_host_detach - Detach all ports of an ATA host
 *	@host: Host to detach
 *
 *	Detach all ports of @host.
 *
 *	LOCKING:
 *	Kernel thread context (may sleep).
 */
void ata_host_detach(struct ata_host *host)
{
	int i;

	for (i = 0; i < host->n_ports; i++) {
		/* Ensure ata_port probe has completed */
		async_synchronize_cookie(host->ports[i]->cookie + 1);
		ata_port_detach(host->ports[i]);
	}

	/* the host is dead now, dissociate ACPI */
	ata_acpi_dissociate(host);
}
EXPORT_SYMBOL_GPL(ata_host_detach);

#ifdef CONFIG_PCI

/**
 *	ata_pci_remove_one - PCI layer callback for device removal
 *	@pdev: PCI device that was removed
 *
 *	PCI layer indicates to libata via this hook that hot-unplug or
 *	module unload event has occurred.  Detach all ports.  Resource
 *	release is handled via devres.
 *
 *	LOCKING:
 *	Inherited from PCI layer (may sleep).
 */
void ata_pci_remove_one(struct pci_dev *pdev)
{
	struct ata_host *host = pci_get_drvdata(pdev);

	ata_host_detach(host);
}
EXPORT_SYMBOL_GPL(ata_pci_remove_one);

void ata_pci_shutdown_one(struct pci_dev *pdev)
{
	struct ata_host *host = pci_get_drvdata(pdev);
	int i;

	for (i = 0; i < host->n_ports; i++) {
		struct ata_port *ap = host->ports[i];

		ap->pflags |= ATA_PFLAG_FROZEN;

		/* Disable port interrupts */
		if (ap->ops->freeze)
			ap->ops->freeze(ap);

		/* Stop the port DMA engines */
		if (ap->ops->port_stop)
			ap->ops->port_stop(ap);
	}
}
EXPORT_SYMBOL_GPL(ata_pci_shutdown_one);

/* move to PCI subsystem */
int pci_test_config_bits(struct pci_dev *pdev, const struct pci_bits *bits)
{
	unsigned long tmp = 0;

	switch (bits->width) {
	case 1: {
		u8 tmp8 = 0;
		pci_read_config_byte(pdev, bits->reg, &tmp8);
		tmp = tmp8;
		break;
	}
	case 2: {
		u16 tmp16 = 0;
		pci_read_config_word(pdev, bits->reg, &tmp16);
		tmp = tmp16;
		break;
	}
	case 4: {
		u32 tmp32 = 0;
		pci_read_config_dword(pdev, bits->reg, &tmp32);
		tmp = tmp32;
		break;
	}

	default:
		return -EINVAL;
	}

	tmp &= bits->mask;

	return (tmp == bits->val) ? 1 : 0;
}
EXPORT_SYMBOL_GPL(pci_test_config_bits);

#ifdef CONFIG_PM
void ata_pci_device_do_suspend(struct pci_dev *pdev, pm_message_t mesg)
{
	pci_save_state(pdev);
	pci_disable_device(pdev);

	if (mesg.event & PM_EVENT_SLEEP)
		pci_set_power_state(pdev, PCI_D3hot);
}
EXPORT_SYMBOL_GPL(ata_pci_device_do_suspend);

int ata_pci_device_do_resume(struct pci_dev *pdev)
{
	int rc;

	pci_set_power_state(pdev, PCI_D0);
	pci_restore_state(pdev);

	rc = pcim_enable_device(pdev);
	if (rc) {
		dev_err(&pdev->dev,
			"failed to enable device after resume (%d)\n", rc);
		return rc;
	}

	pci_set_master(pdev);
	return 0;
}
EXPORT_SYMBOL_GPL(ata_pci_device_do_resume);

int ata_pci_device_suspend(struct pci_dev *pdev, pm_message_t mesg)
{
	struct ata_host *host = pci_get_drvdata(pdev);
	int rc = 0;

	rc = ata_host_suspend(host, mesg);
	if (rc)
		return rc;

	ata_pci_device_do_suspend(pdev, mesg);

	return 0;
}
EXPORT_SYMBOL_GPL(ata_pci_device_suspend);

int ata_pci_device_resume(struct pci_dev *pdev)
{
	struct ata_host *host = pci_get_drvdata(pdev);
	int rc;

	rc = ata_pci_device_do_resume(pdev);
	if (rc == 0)
		ata_host_resume(host);
	return rc;
}
EXPORT_SYMBOL_GPL(ata_pci_device_resume);
#endif /* CONFIG_PM */
#endif /* CONFIG_PCI */

/**
 *	ata_platform_remove_one - Platform layer callback for device removal
 *	@pdev: Platform device that was removed
 *
 *	Platform layer indicates to libata via this hook that hot-unplug or
 *	module unload event has occurred.  Detach all ports.  Resource
 *	release is handled via devres.
 *
 *	LOCKING:
 *	Inherited from platform layer (may sleep).
 */
int ata_platform_remove_one(struct platform_device *pdev)
{
	struct ata_host *host = platform_get_drvdata(pdev);

	ata_host_detach(host);

	return 0;
}
EXPORT_SYMBOL_GPL(ata_platform_remove_one);

#ifdef CONFIG_ATA_FORCE
static int __init ata_parse_force_one(char **cur,
				      struct ata_force_ent *force_ent,
				      const char **reason)
{
	static const struct ata_force_param force_tbl[] __initconst = {
		{ "40c",	.cbl		= ATA_CBL_PATA40 },
		{ "80c",	.cbl		= ATA_CBL_PATA80 },
		{ "short40c",	.cbl		= ATA_CBL_PATA40_SHORT },
		{ "unk",	.cbl		= ATA_CBL_PATA_UNK },
		{ "ign",	.cbl		= ATA_CBL_PATA_IGN },
		{ "sata",	.cbl		= ATA_CBL_SATA },
		{ "1.5Gbps",	.spd_limit	= 1 },
		{ "3.0Gbps",	.spd_limit	= 2 },
		{ "noncq",	.horkage_on	= ATA_HORKAGE_NONCQ },
		{ "ncq",	.horkage_off	= ATA_HORKAGE_NONCQ },
		{ "noncqtrim",	.horkage_on	= ATA_HORKAGE_NO_NCQ_TRIM },
		{ "ncqtrim",	.horkage_off	= ATA_HORKAGE_NO_NCQ_TRIM },
		{ "dump_id",	.horkage_on	= ATA_HORKAGE_DUMP_ID },
		{ "pio0",	.xfer_mask	= 1 << (ATA_SHIFT_PIO + 0) },
		{ "pio1",	.xfer_mask	= 1 << (ATA_SHIFT_PIO + 1) },
		{ "pio2",	.xfer_mask	= 1 << (ATA_SHIFT_PIO + 2) },
		{ "pio3",	.xfer_mask	= 1 << (ATA_SHIFT_PIO + 3) },
		{ "pio4",	.xfer_mask	= 1 << (ATA_SHIFT_PIO + 4) },
		{ "pio5",	.xfer_mask	= 1 << (ATA_SHIFT_PIO + 5) },
		{ "pio6",	.xfer_mask	= 1 << (ATA_SHIFT_PIO + 6) },
		{ "mwdma0",	.xfer_mask	= 1 << (ATA_SHIFT_MWDMA + 0) },
		{ "mwdma1",	.xfer_mask	= 1 << (ATA_SHIFT_MWDMA + 1) },
		{ "mwdma2",	.xfer_mask	= 1 << (ATA_SHIFT_MWDMA + 2) },
		{ "mwdma3",	.xfer_mask	= 1 << (ATA_SHIFT_MWDMA + 3) },
		{ "mwdma4",	.xfer_mask	= 1 << (ATA_SHIFT_MWDMA + 4) },
		{ "udma0",	.xfer_mask	= 1 << (ATA_SHIFT_UDMA + 0) },
		{ "udma16",	.xfer_mask	= 1 << (ATA_SHIFT_UDMA + 0) },
		{ "udma/16",	.xfer_mask	= 1 << (ATA_SHIFT_UDMA + 0) },
		{ "udma1",	.xfer_mask	= 1 << (ATA_SHIFT_UDMA + 1) },
		{ "udma25",	.xfer_mask	= 1 << (ATA_SHIFT_UDMA + 1) },
		{ "udma/25",	.xfer_mask	= 1 << (ATA_SHIFT_UDMA + 1) },
		{ "udma2",	.xfer_mask	= 1 << (ATA_SHIFT_UDMA + 2) },
		{ "udma33",	.xfer_mask	= 1 << (ATA_SHIFT_UDMA + 2) },
		{ "udma/33",	.xfer_mask	= 1 << (ATA_SHIFT_UDMA + 2) },
		{ "udma3",	.xfer_mask	= 1 << (ATA_SHIFT_UDMA + 3) },
		{ "udma44",	.xfer_mask	= 1 << (ATA_SHIFT_UDMA + 3) },
		{ "udma/44",	.xfer_mask	= 1 << (ATA_SHIFT_UDMA + 3) },
		{ "udma4",	.xfer_mask	= 1 << (ATA_SHIFT_UDMA + 4) },
		{ "udma66",	.xfer_mask	= 1 << (ATA_SHIFT_UDMA + 4) },
		{ "udma/66",	.xfer_mask	= 1 << (ATA_SHIFT_UDMA + 4) },
		{ "udma5",	.xfer_mask	= 1 << (ATA_SHIFT_UDMA + 5) },
		{ "udma100",	.xfer_mask	= 1 << (ATA_SHIFT_UDMA + 5) },
		{ "udma/100",	.xfer_mask	= 1 << (ATA_SHIFT_UDMA + 5) },
		{ "udma6",	.xfer_mask	= 1 << (ATA_SHIFT_UDMA + 6) },
		{ "udma133",	.xfer_mask	= 1 << (ATA_SHIFT_UDMA + 6) },
		{ "udma/133",	.xfer_mask	= 1 << (ATA_SHIFT_UDMA + 6) },
		{ "udma7",	.xfer_mask	= 1 << (ATA_SHIFT_UDMA + 7) },
		{ "nohrst",	.lflags		= ATA_LFLAG_NO_HRST },
		{ "nosrst",	.lflags		= ATA_LFLAG_NO_SRST },
		{ "norst",	.lflags		= ATA_LFLAG_NO_HRST | ATA_LFLAG_NO_SRST },
		{ "rstonce",	.lflags		= ATA_LFLAG_RST_ONCE },
		{ "atapi_dmadir", .horkage_on	= ATA_HORKAGE_ATAPI_DMADIR },
		{ "disable",	.horkage_on	= ATA_HORKAGE_DISABLE },
	};
	char *start = *cur, *p = *cur;
	char *id, *val, *endp;
	const struct ata_force_param *match_fp = NULL;
	int nr_matches = 0, i;

	/* find where this param ends and update *cur */
	while (*p != '\0' && *p != ',')
		p++;

	if (*p == '\0')
		*cur = p;
	else
		*cur = p + 1;

	*p = '\0';

	/* parse */
	p = strchr(start, ':');
	if (!p) {
		val = strstrip(start);
		goto parse_val;
	}
	*p = '\0';

	id = strstrip(start);
	val = strstrip(p + 1);

	/* parse id */
	p = strchr(id, '.');
	if (p) {
		*p++ = '\0';
		force_ent->device = simple_strtoul(p, &endp, 10);
		if (p == endp || *endp != '\0') {
			*reason = "invalid device";
			return -EINVAL;
		}
	}

	force_ent->port = simple_strtoul(id, &endp, 10);
	if (id == endp || *endp != '\0') {
		*reason = "invalid port/link";
		return -EINVAL;
	}

 parse_val:
	/* parse val, allow shortcuts so that both 1.5 and 1.5Gbps work */
	for (i = 0; i < ARRAY_SIZE(force_tbl); i++) {
		const struct ata_force_param *fp = &force_tbl[i];

		if (strncasecmp(val, fp->name, strlen(val)))
			continue;

		nr_matches++;
		match_fp = fp;

		if (strcasecmp(val, fp->name) == 0) {
			nr_matches = 1;
			break;
		}
	}

	if (!nr_matches) {
		*reason = "unknown value";
		return -EINVAL;
	}
	if (nr_matches > 1) {
		*reason = "ambiguous value";
		return -EINVAL;
	}

	force_ent->param = *match_fp;

	return 0;
}

static void __init ata_parse_force_param(void)
{
	int idx = 0, size = 1;
	int last_port = -1, last_device = -1;
	char *p, *cur, *next;

	/* calculate maximum number of params and allocate force_tbl */
	for (p = ata_force_param_buf; *p; p++)
		if (*p == ',')
			size++;

	ata_force_tbl = kcalloc(size, sizeof(ata_force_tbl[0]), GFP_KERNEL);
	if (!ata_force_tbl) {
		printk(KERN_WARNING "ata: failed to extend force table, "
		       "libata.force ignored\n");
		return;
	}

	/* parse and populate the table */
	for (cur = ata_force_param_buf; *cur != '\0'; cur = next) {
		const char *reason = "";
		struct ata_force_ent te = { .port = -1, .device = -1 };

		next = cur;
		if (ata_parse_force_one(&next, &te, &reason)) {
			printk(KERN_WARNING "ata: failed to parse force "
			       "parameter \"%s\" (%s)\n",
			       cur, reason);
			continue;
		}

		if (te.port == -1) {
			te.port = last_port;
			te.device = last_device;
		}

		ata_force_tbl[idx++] = te;

		last_port = te.port;
		last_device = te.device;
	}

	ata_force_tbl_size = idx;
}

static void ata_free_force_param(void)
{
	kfree(ata_force_tbl);
}
#else
static inline void ata_parse_force_param(void) { }
static inline void ata_free_force_param(void) { }
#endif

static int __init ata_init(void)
{
	int rc;

	ata_parse_force_param();

	rc = ata_sff_init();
	if (rc) {
		ata_free_force_param();
		return rc;
	}

	libata_transport_init();
	ata_scsi_transport_template = ata_attach_transport();
	if (!ata_scsi_transport_template) {
		ata_sff_exit();
		rc = -ENOMEM;
		goto err_out;
	}

	printk(KERN_DEBUG "libata version " DRV_VERSION " loaded.\n");
	return 0;

err_out:
	return rc;
}

static void __exit ata_exit(void)
{
	ata_release_transport(ata_scsi_transport_template);
	libata_transport_exit();
	ata_sff_exit();
	ata_free_force_param();
}

subsys_initcall(ata_init);
module_exit(ata_exit);

static DEFINE_RATELIMIT_STATE(ratelimit, HZ / 5, 1);

int ata_ratelimit(void)
{
	return __ratelimit(&ratelimit);
}
EXPORT_SYMBOL_GPL(ata_ratelimit);

/**
 *	ata_msleep - ATA EH owner aware msleep
 *	@ap: ATA port to attribute the sleep to
 *	@msecs: duration to sleep in milliseconds
 *
 *	Sleeps @msecs.  If the current task is owner of @ap's EH, the
 *	ownership is released before going to sleep and reacquired
 *	after the sleep is complete.  IOW, other ports sharing the
 *	@ap->host will be allowed to own the EH while this task is
 *	sleeping.
 *
 *	LOCKING:
 *	Might sleep.
 */
void ata_msleep(struct ata_port *ap, unsigned int msecs)
{
	bool owns_eh = ap && ap->host->eh_owner == current;

	if (owns_eh)
		ata_eh_release(ap);

	if (msecs < 20) {
		unsigned long usecs = msecs * USEC_PER_MSEC;
		usleep_range(usecs, usecs + 50);
	} else {
		msleep(msecs);
	}

	if (owns_eh)
		ata_eh_acquire(ap);
}
EXPORT_SYMBOL_GPL(ata_msleep);

/**
 *	ata_wait_register - wait until register value changes
 *	@ap: ATA port to wait register for, can be NULL
 *	@reg: IO-mapped register
 *	@mask: Mask to apply to read register value
 *	@val: Wait condition
 *	@interval: polling interval in milliseconds
 *	@timeout: timeout in milliseconds
 *
 *	Waiting for some bits of register to change is a common
 *	operation for ATA controllers.  This function reads 32bit LE
 *	IO-mapped register @reg and tests for the following condition.
 *
 *	(*@reg & mask) != val
 *
 *	If the condition is met, it returns; otherwise, the process is
 *	repeated after @interval_msec until timeout.
 *
 *	LOCKING:
 *	Kernel thread context (may sleep)
 *
 *	RETURNS:
 *	The final register value.
 */
u32 ata_wait_register(struct ata_port *ap, void __iomem *reg, u32 mask, u32 val,
		      unsigned long interval, unsigned long timeout)
{
	unsigned long deadline;
	u32 tmp;

	tmp = ioread32(reg);

	/* Calculate timeout _after_ the first read to make sure
	 * preceding writes reach the controller before starting to
	 * eat away the timeout.
	 */
	deadline = ata_deadline(jiffies, timeout);

	while ((tmp & mask) == val && time_before(jiffies, deadline)) {
		ata_msleep(ap, interval);
		tmp = ioread32(reg);
	}

	return tmp;
}
EXPORT_SYMBOL_GPL(ata_wait_register);

/*
 * Dummy port_ops
 */
static unsigned int ata_dummy_qc_issue(struct ata_queued_cmd *qc)
{
	return AC_ERR_SYSTEM;
}

static void ata_dummy_error_handler(struct ata_port *ap)
{
	/* truly dummy */
}

struct ata_port_operations ata_dummy_port_ops = {
	.qc_prep		= ata_noop_qc_prep,
	.qc_issue		= ata_dummy_qc_issue,
	.error_handler		= ata_dummy_error_handler,
	.sched_eh		= ata_std_sched_eh,
	.end_eh			= ata_std_end_eh,
};
EXPORT_SYMBOL_GPL(ata_dummy_port_ops);

const struct ata_port_info ata_dummy_port_info = {
	.port_ops		= &ata_dummy_port_ops,
};
EXPORT_SYMBOL_GPL(ata_dummy_port_info);

/*
 * Utility print functions
 */
void ata_port_printk(const struct ata_port *ap, const char *level,
		     const char *fmt, ...)
{
	struct va_format vaf;
	va_list args;

	va_start(args, fmt);

	vaf.fmt = fmt;
	vaf.va = &args;

	printk("%sata%u: %pV", level, ap->print_id, &vaf);

	va_end(args);
}
EXPORT_SYMBOL(ata_port_printk);

void ata_link_printk(const struct ata_link *link, const char *level,
		     const char *fmt, ...)
{
	struct va_format vaf;
	va_list args;

	va_start(args, fmt);

	vaf.fmt = fmt;
	vaf.va = &args;

	if (sata_pmp_attached(link->ap) || link->ap->slave_link)
		printk("%sata%u.%02u: %pV",
		       level, link->ap->print_id, link->pmp, &vaf);
	else
		printk("%sata%u: %pV",
		       level, link->ap->print_id, &vaf);

	va_end(args);
}
EXPORT_SYMBOL(ata_link_printk);

void ata_dev_printk(const struct ata_device *dev, const char *level,
		    const char *fmt, ...)
{
	struct va_format vaf;
	va_list args;

	va_start(args, fmt);

	vaf.fmt = fmt;
	vaf.va = &args;

	printk("%sata%u.%02u: %pV",
	       level, dev->link->ap->print_id, dev->link->pmp + dev->devno,
	       &vaf);

	va_end(args);
}
EXPORT_SYMBOL(ata_dev_printk);

void ata_print_version(const struct device *dev, const char *version)
{
	dev_printk(KERN_DEBUG, dev, "version %s\n", version);
}
EXPORT_SYMBOL(ata_print_version);<|MERGE_RESOLUTION|>--- conflicted
+++ resolved
@@ -2120,27 +2120,9 @@
 {
 	struct ata_port *ap = dev->link->ap;
 	unsigned int err_mask;
-<<<<<<< HEAD
-	int log_index = ATA_LOG_NCQ_SEND_RECV * 2;
-	u16 log_pages;
-
-	err_mask = ata_read_log_page(dev, ATA_LOG_DIRECTORY,
-				     0, ap->sector_buf, 1);
-	if (err_mask) {
-		ata_dev_dbg(dev,
-			    "failed to get Log Directory Emask 0x%x\n",
-			    err_mask);
-		return;
-	}
-	log_pages = get_unaligned_le16(&ap->sector_buf[log_index]);
-	if (!log_pages) {
-		ata_dev_warn(dev,
-			     "NCQ Send/Recv Log not supported\n");
-=======
 
 	if (!ata_log_supported(dev, ATA_LOG_NCQ_SEND_RECV)) {
 		ata_dev_warn(dev, "NCQ Send/Recv Log not supported\n");
->>>>>>> 24b8d41d
 		return;
 	}
 	err_mask = ata_read_log_page(dev, ATA_LOG_NCQ_SEND_RECV,
@@ -2167,24 +2149,8 @@
 {
 	struct ata_port *ap = dev->link->ap;
 	unsigned int err_mask;
-<<<<<<< HEAD
-	int log_index = ATA_LOG_NCQ_NON_DATA * 2;
-	u16 log_pages;
-
-	err_mask = ata_read_log_page(dev, ATA_LOG_DIRECTORY,
-				     0, ap->sector_buf, 1);
-	if (err_mask) {
-		ata_dev_dbg(dev,
-			    "failed to get Log Directory Emask 0x%x\n",
-			    err_mask);
-		return;
-	}
-	log_pages = get_unaligned_le16(&ap->sector_buf[log_index]);
-	if (!log_pages) {
-=======
 
 	if (!ata_log_supported(dev, ATA_LOG_NCQ_NON_DATA)) {
->>>>>>> 24b8d41d
 		ata_dev_warn(dev,
 			     "NCQ Send/Recv Log not supported\n");
 		return;
@@ -2202,8 +2168,6 @@
 	}
 }
 
-<<<<<<< HEAD
-=======
 static void ata_dev_config_ncq_prio(struct ata_device *dev)
 {
 	struct ata_port *ap = dev->link->ap;
@@ -2235,7 +2199,6 @@
 
 }
 
->>>>>>> 24b8d41d
 static int ata_dev_config_ncq(struct ata_device *dev,
 			       char *desc, size_t desc_sz)
 {
@@ -2287,11 +2250,8 @@
 			ata_dev_config_ncq_send_recv(dev);
 		if (ata_id_has_ncq_non_data(dev->id))
 			ata_dev_config_ncq_non_data(dev);
-<<<<<<< HEAD
-=======
 		if (ata_id_has_ncq_prio(dev->id))
 			ata_dev_config_ncq_prio(dev);
->>>>>>> 24b8d41d
 	}
 
 	return 0;
@@ -2312,7 +2272,6 @@
 		ata_dev_dbg(dev,
 			    "failed to enable Sense Data Reporting, Emask 0x%x\n",
 			    err_mask);
-<<<<<<< HEAD
 	}
 }
 
@@ -2321,8 +2280,6 @@
 	struct ata_port *ap = dev->link->ap;
 	unsigned int err_mask;
 	u8 *identify_buf = ap->sector_buf;
-	int log_index = ATA_LOG_SATA_ID_DEV_DATA * 2, i, found = 0;
-	u16 log_pages;
 
 	dev->zac_zones_optimal_open = U32_MAX;
 	dev->zac_zones_optimal_nonseq = U32_MAX;
@@ -2342,81 +2299,6 @@
 	if (!(dev->flags & ATA_DFLAG_ZAC))
 		return;
 
-	/*
-	 * Read Log Directory to figure out if IDENTIFY DEVICE log
-	 * is supported.
-	 */
-	err_mask = ata_read_log_page(dev, ATA_LOG_DIRECTORY,
-				     0, ap->sector_buf, 1);
-	if (err_mask) {
-		ata_dev_info(dev,
-			     "failed to get Log Directory Emask 0x%x\n",
-			     err_mask);
-		return;
-	}
-	log_pages = get_unaligned_le16(&ap->sector_buf[log_index]);
-	if (log_pages == 0) {
-		ata_dev_warn(dev,
-			     "ATA Identify Device Log not supported\n");
-		return;
-	}
-	/*
-	 * Read IDENTIFY DEVICE data log, page 0, to figure out
-	 * if page 9 is supported.
-	 */
-	err_mask = ata_read_log_page(dev, ATA_LOG_SATA_ID_DEV_DATA, 0,
-				     identify_buf, 1);
-	if (err_mask) {
-		ata_dev_info(dev,
-			     "failed to get Device Identify Log Emask 0x%x\n",
-			     err_mask);
-		return;
-	}
-	log_pages = identify_buf[8];
-	for (i = 0; i < log_pages; i++) {
-		if (identify_buf[9 + i] == ATA_LOG_ZONED_INFORMATION) {
-			found++;
-			break;
-		}
-	}
-	if (!found) {
-		ata_dev_warn(dev,
-			     "ATA Zoned Information Log not supported\n");
-		return;
-	}
-
-	/*
-	 * Read IDENTIFY DEVICE data log, page 9 (Zoned-device information)
-	 */
-	err_mask = ata_read_log_page(dev, ATA_LOG_SATA_ID_DEV_DATA,
-=======
-	}
-}
-
-static void ata_dev_config_zac(struct ata_device *dev)
-{
-	struct ata_port *ap = dev->link->ap;
-	unsigned int err_mask;
-	u8 *identify_buf = ap->sector_buf;
-
-	dev->zac_zones_optimal_open = U32_MAX;
-	dev->zac_zones_optimal_nonseq = U32_MAX;
-	dev->zac_zones_max_open = U32_MAX;
-
-	/*
-	 * Always set the 'ZAC' flag for Host-managed devices.
-	 */
-	if (dev->class == ATA_DEV_ZAC)
-		dev->flags |= ATA_DFLAG_ZAC;
-	else if (ata_id_zoned_cap(dev->id) == 0x01)
-		/*
-		 * Check for host-aware devices.
-		 */
-		dev->flags |= ATA_DFLAG_ZAC;
-
-	if (!(dev->flags & ATA_DFLAG_ZAC))
-		return;
-
 	if (!ata_identify_page_supported(dev, ATA_LOG_ZONED_INFORMATION)) {
 		ata_dev_warn(dev,
 			     "ATA Zoned Information Log not supported\n");
@@ -2427,7 +2309,6 @@
 	 * Read IDENTIFY DEVICE data log, page 9 (Zoned-device information)
 	 */
 	err_mask = ata_read_log_page(dev, ATA_LOG_IDENTIFY_DEVICE,
->>>>>>> 24b8d41d
 				     ATA_LOG_ZONED_INFORMATION,
 				     identify_buf, 1);
 	if (!err_mask) {
@@ -2446,8 +2327,6 @@
 		if ((max_open >> 63))
 			dev->zac_zones_max_open = (u32)max_open;
 	}
-<<<<<<< HEAD
-=======
 }
 
 static void ata_dev_config_trusted(struct ata_device *dev)
@@ -2482,7 +2361,6 @@
 
 	if (trusted_cap & (1 << 0))
 		dev->flags |= ATA_DFLAG_TRUSTED;
->>>>>>> 24b8d41d
 }
 
 /**
@@ -2712,12 +2590,8 @@
 		}
 		ata_dev_config_sense_reporting(dev);
 		ata_dev_config_zac(dev);
-<<<<<<< HEAD
-		dev->cdb_len = 16;
-=======
 		ata_dev_config_trusted(dev);
 		dev->cdb_len = 32;
->>>>>>> 24b8d41d
 	}
 
 	/* ATAPI-specific feature tests */
@@ -3608,218 +3482,7 @@
 
 	return ata_wait_ready(link, deadline, check_ready);
 }
-<<<<<<< HEAD
-
-/**
- *	sata_link_debounce - debounce SATA phy status
- *	@link: ATA link to debounce SATA phy status for
- *	@params: timing parameters { interval, duration, timeout } in msec
- *	@deadline: deadline jiffies for the operation
- *
- *	Make sure SStatus of @link reaches stable state, determined by
- *	holding the same value where DET is not 1 for @duration polled
- *	every @interval, before @timeout.  Timeout constraints the
- *	beginning of the stable state.  Because DET gets stuck at 1 on
- *	some controllers after hot unplugging, this functions waits
- *	until timeout then returns 0 if DET is stable at 1.
- *
- *	@timeout is further limited by @deadline.  The sooner of the
- *	two is used.
- *
- *	LOCKING:
- *	Kernel thread context (may sleep)
- *
- *	RETURNS:
- *	0 on success, -errno on failure.
- */
-int sata_link_debounce(struct ata_link *link, const unsigned long *params,
-		       unsigned long deadline)
-{
-	unsigned long interval = params[0];
-	unsigned long duration = params[1];
-	unsigned long last_jiffies, t;
-	u32 last, cur;
-	int rc;
-
-	t = ata_deadline(jiffies, params[2]);
-	if (time_before(t, deadline))
-		deadline = t;
-
-	if ((rc = sata_scr_read(link, SCR_STATUS, &cur)))
-		return rc;
-	cur &= 0xf;
-
-	last = cur;
-	last_jiffies = jiffies;
-
-	while (1) {
-		ata_msleep(link->ap, interval);
-		if ((rc = sata_scr_read(link, SCR_STATUS, &cur)))
-			return rc;
-		cur &= 0xf;
-
-		/* DET stable? */
-		if (cur == last) {
-			if (cur == 1 && time_before(jiffies, deadline))
-				continue;
-			if (time_after(jiffies,
-				       ata_deadline(last_jiffies, duration)))
-				return 0;
-			continue;
-		}
-
-		/* unstable, start over */
-		last = cur;
-		last_jiffies = jiffies;
-
-		/* Check deadline.  If debouncing failed, return
-		 * -EPIPE to tell upper layer to lower link speed.
-		 */
-		if (time_after(jiffies, deadline))
-			return -EPIPE;
-	}
-}
-
-/**
- *	sata_link_resume - resume SATA link
- *	@link: ATA link to resume SATA
- *	@params: timing parameters { interval, duration, timeout } in msec
- *	@deadline: deadline jiffies for the operation
- *
- *	Resume SATA phy @link and debounce it.
- *
- *	LOCKING:
- *	Kernel thread context (may sleep)
- *
- *	RETURNS:
- *	0 on success, -errno on failure.
- */
-int sata_link_resume(struct ata_link *link, const unsigned long *params,
-		     unsigned long deadline)
-{
-	int tries = ATA_LINK_RESUME_TRIES;
-	u32 scontrol, serror;
-	int rc;
-
-	if ((rc = sata_scr_read(link, SCR_CONTROL, &scontrol)))
-		return rc;
-
-	/*
-	 * Writes to SControl sometimes get ignored under certain
-	 * controllers (ata_piix SIDPR).  Make sure DET actually is
-	 * cleared.
-	 */
-	do {
-		scontrol = (scontrol & 0x0f0) | 0x300;
-		if ((rc = sata_scr_write(link, SCR_CONTROL, scontrol)))
-			return rc;
-		/*
-		 * Some PHYs react badly if SStatus is pounded
-		 * immediately after resuming.  Delay 200ms before
-		 * debouncing.
-		 */
-		if (!(link->flags & ATA_LFLAG_NO_DB_DELAY))
-			ata_msleep(link->ap, 200);
-
-		/* is SControl restored correctly? */
-		if ((rc = sata_scr_read(link, SCR_CONTROL, &scontrol)))
-			return rc;
-	} while ((scontrol & 0xf0f) != 0x300 && --tries);
-
-	if ((scontrol & 0xf0f) != 0x300) {
-		ata_link_warn(link, "failed to resume link (SControl %X)\n",
-			     scontrol);
-		return 0;
-	}
-
-	if (tries < ATA_LINK_RESUME_TRIES)
-		ata_link_warn(link, "link resume succeeded after %d retries\n",
-			      ATA_LINK_RESUME_TRIES - tries);
-
-	if ((rc = sata_link_debounce(link, params, deadline)))
-		return rc;
-
-	/* clear SError, some PHYs require this even for SRST to work */
-	if (!(rc = sata_scr_read(link, SCR_ERROR, &serror)))
-		rc = sata_scr_write(link, SCR_ERROR, serror);
-
-	return rc != -EINVAL ? rc : 0;
-}
-
-/**
- *	sata_link_scr_lpm - manipulate SControl IPM and SPM fields
- *	@link: ATA link to manipulate SControl for
- *	@policy: LPM policy to configure
- *	@spm_wakeup: initiate LPM transition to active state
- *
- *	Manipulate the IPM field of the SControl register of @link
- *	according to @policy.  If @policy is ATA_LPM_MAX_POWER and
- *	@spm_wakeup is %true, the SPM field is manipulated to wake up
- *	the link.  This function also clears PHYRDY_CHG before
- *	returning.
- *
- *	LOCKING:
- *	EH context.
- *
- *	RETURNS:
- *	0 on success, -errno otherwise.
- */
-int sata_link_scr_lpm(struct ata_link *link, enum ata_lpm_policy policy,
-		      bool spm_wakeup)
-{
-	struct ata_eh_context *ehc = &link->eh_context;
-	bool woken_up = false;
-	u32 scontrol;
-	int rc;
-
-	rc = sata_scr_read(link, SCR_CONTROL, &scontrol);
-	if (rc)
-		return rc;
-
-	switch (policy) {
-	case ATA_LPM_MAX_POWER:
-		/* disable all LPM transitions */
-		scontrol |= (0x7 << 8);
-		/* initiate transition to active state */
-		if (spm_wakeup) {
-			scontrol |= (0x4 << 12);
-			woken_up = true;
-		}
-		break;
-	case ATA_LPM_MED_POWER:
-		/* allow LPM to PARTIAL */
-		scontrol &= ~(0x1 << 8);
-		scontrol |= (0x6 << 8);
-		break;
-	case ATA_LPM_MIN_POWER:
-		if (ata_link_nr_enabled(link) > 0)
-			/* no restrictions on LPM transitions */
-			scontrol &= ~(0x7 << 8);
-		else {
-			/* empty port, power off */
-			scontrol &= ~0xf;
-			scontrol |= (0x1 << 2);
-		}
-		break;
-	default:
-		WARN_ON(1);
-	}
-
-	rc = sata_scr_write(link, SCR_CONTROL, scontrol);
-	if (rc)
-		return rc;
-
-	/* give the link time to transit out of LPM state */
-	if (woken_up)
-		msleep(10);
-
-	/* clear PHYRDY_CHG from SError */
-	ehc->i.serror &= ~SERR_PHYRDY_CHG;
-	return sata_scr_write(link, SCR_ERROR, SERR_PHYRDY_CHG);
-}
-=======
 EXPORT_SYMBOL_GPL(ata_wait_after_reset);
->>>>>>> 24b8d41d
 
 /**
  *	ata_std_prereset - prepare for reset
@@ -3865,122 +3528,7 @@
 
 	return 0;
 }
-<<<<<<< HEAD
-
-/**
- *	sata_link_hardreset - reset link via SATA phy reset
- *	@link: link to reset
- *	@timing: timing parameters { interval, duration, timeout } in msec
- *	@deadline: deadline jiffies for the operation
- *	@online: optional out parameter indicating link onlineness
- *	@check_ready: optional callback to check link readiness
- *
- *	SATA phy-reset @link using DET bits of SControl register.
- *	After hardreset, link readiness is waited upon using
- *	ata_wait_ready() if @check_ready is specified.  LLDs are
- *	allowed to not specify @check_ready and wait itself after this
- *	function returns.  Device classification is LLD's
- *	responsibility.
- *
- *	*@online is set to one iff reset succeeded and @link is online
- *	after reset.
- *
- *	LOCKING:
- *	Kernel thread context (may sleep)
- *
- *	RETURNS:
- *	0 on success, -errno otherwise.
- */
-int sata_link_hardreset(struct ata_link *link, const unsigned long *timing,
-			unsigned long deadline,
-			bool *online, int (*check_ready)(struct ata_link *))
-{
-	u32 scontrol;
-	int rc;
-
-	DPRINTK("ENTER\n");
-
-	if (online)
-		*online = false;
-
-	if (sata_set_spd_needed(link)) {
-		/* SATA spec says nothing about how to reconfigure
-		 * spd.  To be on the safe side, turn off phy during
-		 * reconfiguration.  This works for at least ICH7 AHCI
-		 * and Sil3124.
-		 */
-		if ((rc = sata_scr_read(link, SCR_CONTROL, &scontrol)))
-			goto out;
-
-		scontrol = (scontrol & 0x0f0) | 0x304;
-
-		if ((rc = sata_scr_write(link, SCR_CONTROL, scontrol)))
-			goto out;
-
-		sata_set_spd(link);
-	}
-
-	/* issue phy wake/reset */
-	if ((rc = sata_scr_read(link, SCR_CONTROL, &scontrol)))
-		goto out;
-
-	scontrol = (scontrol & 0x0f0) | 0x301;
-
-	if ((rc = sata_scr_write_flush(link, SCR_CONTROL, scontrol)))
-		goto out;
-
-	/* Couldn't find anything in SATA I/II specs, but AHCI-1.1
-	 * 10.4.2 says at least 1 ms.
-	 */
-	ata_msleep(link->ap, 1);
-
-	/* bring link back */
-	rc = sata_link_resume(link, timing, deadline);
-	if (rc)
-		goto out;
-	/* if link is offline nothing more to do */
-	if (ata_phys_link_offline(link))
-		goto out;
-
-	/* Link is online.  From this point, -ENODEV too is an error. */
-	if (online)
-		*online = true;
-
-	if (sata_pmp_supported(link->ap) && ata_is_host_link(link)) {
-		/* If PMP is supported, we have to do follow-up SRST.
-		 * Some PMPs don't send D2H Reg FIS after hardreset if
-		 * the first port is empty.  Wait only for
-		 * ATA_TMOUT_PMP_SRST_WAIT.
-		 */
-		if (check_ready) {
-			unsigned long pmp_deadline;
-
-			pmp_deadline = ata_deadline(jiffies,
-						    ATA_TMOUT_PMP_SRST_WAIT);
-			if (time_after(pmp_deadline, deadline))
-				pmp_deadline = deadline;
-			ata_wait_ready(link, pmp_deadline, check_ready);
-		}
-		rc = -EAGAIN;
-		goto out;
-	}
-
-	rc = 0;
-	if (check_ready)
-		rc = ata_wait_ready(link, deadline, check_ready);
- out:
-	if (rc && rc != -EAGAIN) {
-		/* online is set iff link is online && reset succeeded */
-		if (online)
-			*online = false;
-		ata_link_err(link, "COMRESET failed (errno=%d)\n", rc);
-	}
-	DPRINTK("EXIT, rc=%d\n", rc);
-	return rc;
-}
-=======
 EXPORT_SYMBOL_GPL(ata_std_prereset);
->>>>>>> 24b8d41d
 
 /**
  *	sata_std_hardreset - COMRESET w/o waiting or classification
@@ -4271,18 +3819,11 @@
 	{ "ST380013AS",		"3.20",		ATA_HORKAGE_MAX_SEC_1024 },
 
 	/*
-<<<<<<< HEAD
-	 * Device times out with higher max sects.
-	 * https://bugzilla.kernel.org/show_bug.cgi?id=121671
-	 */
-	{ "LITEON CX1-JB256-HP", NULL,		ATA_HORKAGE_MAX_SEC_1024 },
-=======
 	 * These devices time out with higher max sects.
 	 * https://bugzilla.kernel.org/show_bug.cgi?id=121671
 	 */
 	{ "LITEON CX1-JB*-HP",	NULL,		ATA_HORKAGE_MAX_SEC_1024 },
 	{ "LITEON EP1-*",	NULL,		ATA_HORKAGE_MAX_SEC_1024 },
->>>>>>> 24b8d41d
 
 	/* Devices we expect to fail diagnostics */
 
@@ -5026,11 +4567,7 @@
 
 	/* command should be marked inactive atomically with qc completion */
 	if (ata_is_ncq(qc->tf.protocol)) {
-<<<<<<< HEAD
-		link->sactive &= ~(1 << qc->tag);
-=======
 		link->sactive &= ~(1 << qc->hw_tag);
->>>>>>> 24b8d41d
 		if (!link->sactive)
 			ap->nr_active_links--;
 	} else {
@@ -5095,11 +4632,7 @@
 	struct ata_port *ap = qc->ap;
 
 	/* Trigger the LED (if available) */
-<<<<<<< HEAD
-	ledtrig_disk_activity();
-=======
 	ledtrig_disk_activity(!!(qc->tf.flags & ATA_TFLAG_WRITE));
->>>>>>> 24b8d41d
 
 	/* XXX: New EH and old EH use different mechanisms to
 	 * synchronize EH with regular execution path.
