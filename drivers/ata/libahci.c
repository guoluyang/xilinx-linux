// SPDX-License-Identifier: GPL-2.0-or-later
/*
 *  libahci.c - Common AHCI SATA low-level routines
 *
 *  Maintained by:  Tejun Heo <tj@kernel.org>
 *    		    Please ALWAYS copy linux-ide@vger.kernel.org
 *		    on emails.
 *
 *  Copyright 2004-2005 Red Hat, Inc.
 *
 * libata documentation is available via 'make {ps|pdf}docs',
 * as Documentation/driver-api/libata.rst
 *
 * AHCI hardware documentation:
 * http://www.intel.com/technology/serialata/pdf/rev1_0.pdf
 * http://www.intel.com/technology/serialata/pdf/rev1_1.pdf
 */

#include <linux/kernel.h>
#include <linux/gfp.h>
#include <linux/module.h>
#include <linux/nospec.h>
#include <linux/blkdev.h>
#include <linux/delay.h>
#include <linux/interrupt.h>
#include <linux/dma-mapping.h>
#include <linux/device.h>
#include <scsi/scsi_host.h>
#include <scsi/scsi_cmnd.h>
#include <linux/libata.h>
#include <linux/pci.h>
#include "ahci.h"
#include "libata.h"

static int ahci_skip_host_reset;
int ahci_ignore_sss;
EXPORT_SYMBOL_GPL(ahci_ignore_sss);

module_param_named(skip_host_reset, ahci_skip_host_reset, int, 0444);
MODULE_PARM_DESC(skip_host_reset, "skip global host reset (0=don't skip, 1=skip)");

module_param_named(ignore_sss, ahci_ignore_sss, int, 0444);
MODULE_PARM_DESC(ignore_sss, "Ignore staggered spinup flag (0=don't ignore, 1=ignore)");

static int ahci_set_lpm(struct ata_link *link, enum ata_lpm_policy policy,
			unsigned hints);
static ssize_t ahci_led_show(struct ata_port *ap, char *buf);
static ssize_t ahci_led_store(struct ata_port *ap, const char *buf,
			      size_t size);
static ssize_t ahci_transmit_led_message(struct ata_port *ap, u32 state,
					ssize_t size);



static int ahci_scr_read(struct ata_link *link, unsigned int sc_reg, u32 *val);
static int ahci_scr_write(struct ata_link *link, unsigned int sc_reg, u32 val);
static bool ahci_qc_fill_rtf(struct ata_queued_cmd *qc);
static int ahci_port_start(struct ata_port *ap);
static void ahci_port_stop(struct ata_port *ap);
static enum ata_completion_errors ahci_qc_prep(struct ata_queued_cmd *qc);
static int ahci_pmp_qc_defer(struct ata_queued_cmd *qc);
static void ahci_freeze(struct ata_port *ap);
static void ahci_thaw(struct ata_port *ap);
static void ahci_set_aggressive_devslp(struct ata_port *ap, bool sleep);
static void ahci_enable_fbs(struct ata_port *ap);
static void ahci_disable_fbs(struct ata_port *ap);
static void ahci_pmp_attach(struct ata_port *ap);
static void ahci_pmp_detach(struct ata_port *ap);
static int ahci_softreset(struct ata_link *link, unsigned int *class,
			  unsigned long deadline);
static int ahci_pmp_retry_softreset(struct ata_link *link, unsigned int *class,
			  unsigned long deadline);
static int ahci_hardreset(struct ata_link *link, unsigned int *class,
			  unsigned long deadline);
static void ahci_postreset(struct ata_link *link, unsigned int *class);
static void ahci_post_internal_cmd(struct ata_queued_cmd *qc);
static void ahci_dev_config(struct ata_device *dev);
#ifdef CONFIG_PM
static int ahci_port_suspend(struct ata_port *ap, pm_message_t mesg);
#endif
static ssize_t ahci_activity_show(struct ata_device *dev, char *buf);
static ssize_t ahci_activity_store(struct ata_device *dev,
				   enum sw_activity val);
static void ahci_init_sw_activity(struct ata_link *link);

static ssize_t ahci_show_host_caps(struct device *dev,
				   struct device_attribute *attr, char *buf);
static ssize_t ahci_show_host_cap2(struct device *dev,
				   struct device_attribute *attr, char *buf);
static ssize_t ahci_show_host_version(struct device *dev,
				      struct device_attribute *attr, char *buf);
static ssize_t ahci_show_port_cmd(struct device *dev,
				  struct device_attribute *attr, char *buf);
static ssize_t ahci_read_em_buffer(struct device *dev,
				   struct device_attribute *attr, char *buf);
static ssize_t ahci_store_em_buffer(struct device *dev,
				    struct device_attribute *attr,
				    const char *buf, size_t size);
static ssize_t ahci_show_em_supported(struct device *dev,
				      struct device_attribute *attr, char *buf);
static irqreturn_t ahci_single_level_irq_intr(int irq, void *dev_instance);

static DEVICE_ATTR(ahci_host_caps, S_IRUGO, ahci_show_host_caps, NULL);
static DEVICE_ATTR(ahci_host_cap2, S_IRUGO, ahci_show_host_cap2, NULL);
static DEVICE_ATTR(ahci_host_version, S_IRUGO, ahci_show_host_version, NULL);
static DEVICE_ATTR(ahci_port_cmd, S_IRUGO, ahci_show_port_cmd, NULL);
static DEVICE_ATTR(em_buffer, S_IWUSR | S_IRUGO,
		   ahci_read_em_buffer, ahci_store_em_buffer);
static DEVICE_ATTR(em_message_supported, S_IRUGO, ahci_show_em_supported, NULL);

struct device_attribute *ahci_shost_attrs[] = {
	&dev_attr_link_power_management_policy,
	&dev_attr_em_message_type,
	&dev_attr_em_message,
	&dev_attr_ahci_host_caps,
	&dev_attr_ahci_host_cap2,
	&dev_attr_ahci_host_version,
	&dev_attr_ahci_port_cmd,
	&dev_attr_em_buffer,
	&dev_attr_em_message_supported,
	NULL
};
EXPORT_SYMBOL_GPL(ahci_shost_attrs);

struct device_attribute *ahci_sdev_attrs[] = {
	&dev_attr_sw_activity,
	&dev_attr_unload_heads,
	&dev_attr_ncq_prio_enable,
	NULL
};
EXPORT_SYMBOL_GPL(ahci_sdev_attrs);

struct ata_port_operations ahci_ops = {
	.inherits		= &sata_pmp_port_ops,

	.qc_defer		= ahci_pmp_qc_defer,
	.qc_prep		= ahci_qc_prep,
	.qc_issue		= ahci_qc_issue,
	.qc_fill_rtf		= ahci_qc_fill_rtf,

	.freeze			= ahci_freeze,
	.thaw			= ahci_thaw,
	.softreset		= ahci_softreset,
	.hardreset		= ahci_hardreset,
	.postreset		= ahci_postreset,
	.pmp_softreset		= ahci_softreset,
	.error_handler		= ahci_error_handler,
	.post_internal_cmd	= ahci_post_internal_cmd,
	.dev_config		= ahci_dev_config,

	.scr_read		= ahci_scr_read,
	.scr_write		= ahci_scr_write,
	.pmp_attach		= ahci_pmp_attach,
	.pmp_detach		= ahci_pmp_detach,

	.set_lpm		= ahci_set_lpm,
	.em_show		= ahci_led_show,
	.em_store		= ahci_led_store,
	.sw_activity_show	= ahci_activity_show,
	.sw_activity_store	= ahci_activity_store,
	.transmit_led_message	= ahci_transmit_led_message,
#ifdef CONFIG_PM
	.port_suspend		= ahci_port_suspend,
	.port_resume		= ahci_port_resume,
#endif
	.port_start		= ahci_port_start,
	.port_stop		= ahci_port_stop,
};
EXPORT_SYMBOL_GPL(ahci_ops);

struct ata_port_operations ahci_pmp_retry_srst_ops = {
	.inherits		= &ahci_ops,
	.softreset		= ahci_pmp_retry_softreset,
};
EXPORT_SYMBOL_GPL(ahci_pmp_retry_srst_ops);

static bool ahci_em_messages __read_mostly = true;
module_param(ahci_em_messages, bool, 0444);
/* add other LED protocol types when they become supported */
MODULE_PARM_DESC(ahci_em_messages,
	"AHCI Enclosure Management Message control (0 = off, 1 = on)");

/* device sleep idle timeout in ms */
static int devslp_idle_timeout __read_mostly = 1000;
module_param(devslp_idle_timeout, int, 0644);
MODULE_PARM_DESC(devslp_idle_timeout, "device sleep idle timeout");

static void ahci_enable_ahci(void __iomem *mmio)
{
	int i;
	u32 tmp;

	/* turn on AHCI_EN */
	tmp = readl(mmio + HOST_CTL);
	if (tmp & HOST_AHCI_EN)
		return;

	/* Some controllers need AHCI_EN to be written multiple times.
	 * Try a few times before giving up.
	 */
	for (i = 0; i < 5; i++) {
		tmp |= HOST_AHCI_EN;
		writel(tmp, mmio + HOST_CTL);
		tmp = readl(mmio + HOST_CTL);	/* flush && sanity check */
		if (tmp & HOST_AHCI_EN)
			return;
		msleep(10);
	}

	WARN_ON(1);
}

/**
 *	ahci_rpm_get_port - Make sure the port is powered on
 *	@ap: Port to power on
 *
 *	Whenever there is need to access the AHCI host registers outside of
 *	normal execution paths, call this function to make sure the host is
 *	actually powered on.
 */
static int ahci_rpm_get_port(struct ata_port *ap)
{
	return pm_runtime_get_sync(ap->dev);
}

/**
 *	ahci_rpm_put_port - Undoes ahci_rpm_get_port()
 *	@ap: Port to power down
 *
 *	Undoes ahci_rpm_get_port() and possibly powers down the AHCI host
 *	if it has no more active users.
 */
static void ahci_rpm_put_port(struct ata_port *ap)
{
	pm_runtime_put(ap->dev);
}

static ssize_t ahci_show_host_caps(struct device *dev,
				   struct device_attribute *attr, char *buf)
{
	struct Scsi_Host *shost = class_to_shost(dev);
	struct ata_port *ap = ata_shost_to_port(shost);
	struct ahci_host_priv *hpriv = ap->host->private_data;

	return sprintf(buf, "%x\n", hpriv->cap);
}

static ssize_t ahci_show_host_cap2(struct device *dev,
				   struct device_attribute *attr, char *buf)
{
	struct Scsi_Host *shost = class_to_shost(dev);
	struct ata_port *ap = ata_shost_to_port(shost);
	struct ahci_host_priv *hpriv = ap->host->private_data;

	return sprintf(buf, "%x\n", hpriv->cap2);
}

static ssize_t ahci_show_host_version(struct device *dev,
				   struct device_attribute *attr, char *buf)
{
	struct Scsi_Host *shost = class_to_shost(dev);
	struct ata_port *ap = ata_shost_to_port(shost);
	struct ahci_host_priv *hpriv = ap->host->private_data;

	return sprintf(buf, "%x\n", hpriv->version);
}

static ssize_t ahci_show_port_cmd(struct device *dev,
				  struct device_attribute *attr, char *buf)
{
	struct Scsi_Host *shost = class_to_shost(dev);
	struct ata_port *ap = ata_shost_to_port(shost);
	void __iomem *port_mmio = ahci_port_base(ap);
	ssize_t ret;

	ahci_rpm_get_port(ap);
	ret = sprintf(buf, "%x\n", readl(port_mmio + PORT_CMD));
	ahci_rpm_put_port(ap);

	return ret;
}

static ssize_t ahci_read_em_buffer(struct device *dev,
				   struct device_attribute *attr, char *buf)
{
	struct Scsi_Host *shost = class_to_shost(dev);
	struct ata_port *ap = ata_shost_to_port(shost);
	struct ahci_host_priv *hpriv = ap->host->private_data;
	void __iomem *mmio = hpriv->mmio;
	void __iomem *em_mmio = mmio + hpriv->em_loc;
	u32 em_ctl, msg;
	unsigned long flags;
	size_t count;
	int i;

	ahci_rpm_get_port(ap);
	spin_lock_irqsave(ap->lock, flags);

	em_ctl = readl(mmio + HOST_EM_CTL);
	if (!(ap->flags & ATA_FLAG_EM) || em_ctl & EM_CTL_XMT ||
	    !(hpriv->em_msg_type & EM_MSG_TYPE_SGPIO)) {
		spin_unlock_irqrestore(ap->lock, flags);
		ahci_rpm_put_port(ap);
		return -EINVAL;
	}

	if (!(em_ctl & EM_CTL_MR)) {
		spin_unlock_irqrestore(ap->lock, flags);
		ahci_rpm_put_port(ap);
		return -EAGAIN;
	}

	if (!(em_ctl & EM_CTL_SMB))
		em_mmio += hpriv->em_buf_sz;

	count = hpriv->em_buf_sz;

	/* the count should not be larger than PAGE_SIZE */
	if (count > PAGE_SIZE) {
		if (printk_ratelimit())
			ata_port_warn(ap,
				      "EM read buffer size too large: "
				      "buffer size %u, page size %lu\n",
				      hpriv->em_buf_sz, PAGE_SIZE);
		count = PAGE_SIZE;
	}

	for (i = 0; i < count; i += 4) {
		msg = readl(em_mmio + i);
		buf[i] = msg & 0xff;
		buf[i + 1] = (msg >> 8) & 0xff;
		buf[i + 2] = (msg >> 16) & 0xff;
		buf[i + 3] = (msg >> 24) & 0xff;
	}

	spin_unlock_irqrestore(ap->lock, flags);
	ahci_rpm_put_port(ap);

	return i;
}

static ssize_t ahci_store_em_buffer(struct device *dev,
				    struct device_attribute *attr,
				    const char *buf, size_t size)
{
	struct Scsi_Host *shost = class_to_shost(dev);
	struct ata_port *ap = ata_shost_to_port(shost);
	struct ahci_host_priv *hpriv = ap->host->private_data;
	void __iomem *mmio = hpriv->mmio;
	void __iomem *em_mmio = mmio + hpriv->em_loc;
	const unsigned char *msg_buf = buf;
	u32 em_ctl, msg;
	unsigned long flags;
	int i;

	/* check size validity */
	if (!(ap->flags & ATA_FLAG_EM) ||
	    !(hpriv->em_msg_type & EM_MSG_TYPE_SGPIO) ||
	    size % 4 || size > hpriv->em_buf_sz)
		return -EINVAL;

	ahci_rpm_get_port(ap);
	spin_lock_irqsave(ap->lock, flags);

	em_ctl = readl(mmio + HOST_EM_CTL);
	if (em_ctl & EM_CTL_TM) {
		spin_unlock_irqrestore(ap->lock, flags);
		ahci_rpm_put_port(ap);
		return -EBUSY;
	}

	for (i = 0; i < size; i += 4) {
		msg = msg_buf[i] | msg_buf[i + 1] << 8 |
		      msg_buf[i + 2] << 16 | msg_buf[i + 3] << 24;
		writel(msg, em_mmio + i);
	}

	writel(em_ctl | EM_CTL_TM, mmio + HOST_EM_CTL);

	spin_unlock_irqrestore(ap->lock, flags);
	ahci_rpm_put_port(ap);

	return size;
}

static ssize_t ahci_show_em_supported(struct device *dev,
				      struct device_attribute *attr, char *buf)
{
	struct Scsi_Host *shost = class_to_shost(dev);
	struct ata_port *ap = ata_shost_to_port(shost);
	struct ahci_host_priv *hpriv = ap->host->private_data;
	void __iomem *mmio = hpriv->mmio;
	u32 em_ctl;

	ahci_rpm_get_port(ap);
	em_ctl = readl(mmio + HOST_EM_CTL);
	ahci_rpm_put_port(ap);

	return sprintf(buf, "%s%s%s%s\n",
		       em_ctl & EM_CTL_LED ? "led " : "",
		       em_ctl & EM_CTL_SAFTE ? "saf-te " : "",
		       em_ctl & EM_CTL_SES ? "ses-2 " : "",
		       em_ctl & EM_CTL_SGPIO ? "sgpio " : "");
}

/**
 *	ahci_save_initial_config - Save and fixup initial config values
 *	@dev: target AHCI device
 *	@hpriv: host private area to store config values
 *
 *	Some registers containing configuration info might be setup by
 *	BIOS and might be cleared on reset.  This function saves the
 *	initial values of those registers into @hpriv such that they
 *	can be restored after controller reset.
 *
 *	If inconsistent, config values are fixed up by this function.
 *
 *	If it is not set already this function sets hpriv->start_engine to
 *	ahci_start_engine.
 *
 *	LOCKING:
 *	None.
 */
void ahci_save_initial_config(struct device *dev, struct ahci_host_priv *hpriv)
{
	void __iomem *mmio = hpriv->mmio;
	u32 cap, cap2, vers, port_map;
	int i;

	/* make sure AHCI mode is enabled before accessing CAP */
	ahci_enable_ahci(mmio);

	/* Values prefixed with saved_ are written back to host after
	 * reset.  Values without are used for driver operation.
	 */
	hpriv->saved_cap = cap = readl(mmio + HOST_CAP);
	hpriv->saved_port_map = port_map = readl(mmio + HOST_PORTS_IMPL);

	/* CAP2 register is only defined for AHCI 1.2 and later */
	vers = readl(mmio + HOST_VERSION);
	if ((vers >> 16) > 1 ||
	   ((vers >> 16) == 1 && (vers & 0xFFFF) >= 0x200))
		hpriv->saved_cap2 = cap2 = readl(mmio + HOST_CAP2);
	else
		hpriv->saved_cap2 = cap2 = 0;

	/* some chips have errata preventing 64bit use */
	if ((cap & HOST_CAP_64) && (hpriv->flags & AHCI_HFLAG_32BIT_ONLY)) {
		dev_info(dev, "controller can't do 64bit DMA, forcing 32bit\n");
		cap &= ~HOST_CAP_64;
	}

	if ((cap & HOST_CAP_NCQ) && (hpriv->flags & AHCI_HFLAG_NO_NCQ)) {
		dev_info(dev, "controller can't do NCQ, turning off CAP_NCQ\n");
		cap &= ~HOST_CAP_NCQ;
	}

	if (!(cap & HOST_CAP_NCQ) && (hpriv->flags & AHCI_HFLAG_YES_NCQ)) {
		dev_info(dev, "controller can do NCQ, turning on CAP_NCQ\n");
		cap |= HOST_CAP_NCQ;
	}

	if ((cap & HOST_CAP_PMP) && (hpriv->flags & AHCI_HFLAG_NO_PMP)) {
		dev_info(dev, "controller can't do PMP, turning off CAP_PMP\n");
		cap &= ~HOST_CAP_PMP;
	}

	if ((cap & HOST_CAP_SNTF) && (hpriv->flags & AHCI_HFLAG_NO_SNTF)) {
		dev_info(dev,
			 "controller can't do SNTF, turning off CAP_SNTF\n");
		cap &= ~HOST_CAP_SNTF;
	}

	if ((cap2 & HOST_CAP2_SDS) && (hpriv->flags & AHCI_HFLAG_NO_DEVSLP)) {
		dev_info(dev,
			 "controller can't do DEVSLP, turning off\n");
		cap2 &= ~HOST_CAP2_SDS;
		cap2 &= ~HOST_CAP2_SADM;
	}

	if (!(cap & HOST_CAP_FBS) && (hpriv->flags & AHCI_HFLAG_YES_FBS)) {
		dev_info(dev, "controller can do FBS, turning on CAP_FBS\n");
		cap |= HOST_CAP_FBS;
	}

	if ((cap & HOST_CAP_FBS) && (hpriv->flags & AHCI_HFLAG_NO_FBS)) {
		dev_info(dev, "controller can't do FBS, turning off CAP_FBS\n");
		cap &= ~HOST_CAP_FBS;
	}

	if (!(cap & HOST_CAP_ALPM) && (hpriv->flags & AHCI_HFLAG_YES_ALPM)) {
		dev_info(dev, "controller can do ALPM, turning on CAP_ALPM\n");
		cap |= HOST_CAP_ALPM;
	}

	if (hpriv->force_port_map && port_map != hpriv->force_port_map) {
		dev_info(dev, "forcing port_map 0x%x -> 0x%x\n",
			 port_map, hpriv->force_port_map);
		port_map = hpriv->force_port_map;
		hpriv->saved_port_map = port_map;
	}

	if (hpriv->mask_port_map) {
		dev_warn(dev, "masking port_map 0x%x -> 0x%x\n",
			port_map,
			port_map & hpriv->mask_port_map);
		port_map &= hpriv->mask_port_map;
	}

	/* cross check port_map and cap.n_ports */
	if (port_map) {
		int map_ports = 0;

		for (i = 0; i < AHCI_MAX_PORTS; i++)
			if (port_map & (1 << i))
				map_ports++;

		/* If PI has more ports than n_ports, whine, clear
		 * port_map and let it be generated from n_ports.
		 */
		if (map_ports > ahci_nr_ports(cap)) {
			dev_warn(dev,
				 "implemented port map (0x%x) contains more ports than nr_ports (%u), using nr_ports\n",
				 port_map, ahci_nr_ports(cap));
			port_map = 0;
		}
	}

	/* fabricate port_map from cap.nr_ports for < AHCI 1.3 */
	if (!port_map && vers < 0x10300) {
		port_map = (1 << ahci_nr_ports(cap)) - 1;
		dev_warn(dev, "forcing PORTS_IMPL to 0x%x\n", port_map);

		/* write the fixed up value to the PI register */
		hpriv->saved_port_map = port_map;
	}

	/* record values to use during operation */
	hpriv->cap = cap;
	hpriv->cap2 = cap2;
	hpriv->version = readl(mmio + HOST_VERSION);
	hpriv->port_map = port_map;

	if (!hpriv->start_engine)
		hpriv->start_engine = ahci_start_engine;

	if (!hpriv->stop_engine)
		hpriv->stop_engine = ahci_stop_engine;

	if (!hpriv->irq_handler)
		hpriv->irq_handler = ahci_single_level_irq_intr;
}
EXPORT_SYMBOL_GPL(ahci_save_initial_config);

/**
 *	ahci_restore_initial_config - Restore initial config
 *	@host: target ATA host
 *
 *	Restore initial config stored by ahci_save_initial_config().
 *
 *	LOCKING:
 *	None.
 */
static void ahci_restore_initial_config(struct ata_host *host)
{
	struct ahci_host_priv *hpriv = host->private_data;
	void __iomem *mmio = hpriv->mmio;

	writel(hpriv->saved_cap, mmio + HOST_CAP);
	if (hpriv->saved_cap2)
		writel(hpriv->saved_cap2, mmio + HOST_CAP2);
	writel(hpriv->saved_port_map, mmio + HOST_PORTS_IMPL);
	(void) readl(mmio + HOST_PORTS_IMPL);	/* flush */
}

static unsigned ahci_scr_offset(struct ata_port *ap, unsigned int sc_reg)
{
	static const int offset[] = {
		[SCR_STATUS]		= PORT_SCR_STAT,
		[SCR_CONTROL]		= PORT_SCR_CTL,
		[SCR_ERROR]		= PORT_SCR_ERR,
		[SCR_ACTIVE]		= PORT_SCR_ACT,
		[SCR_NOTIFICATION]	= PORT_SCR_NTF,
	};
	struct ahci_host_priv *hpriv = ap->host->private_data;

	if (sc_reg < ARRAY_SIZE(offset) &&
	    (sc_reg != SCR_NOTIFICATION || (hpriv->cap & HOST_CAP_SNTF)))
		return offset[sc_reg];
	return 0;
}

static int ahci_scr_read(struct ata_link *link, unsigned int sc_reg, u32 *val)
{
	void __iomem *port_mmio = ahci_port_base(link->ap);
	int offset = ahci_scr_offset(link->ap, sc_reg);

	if (offset) {
		*val = readl(port_mmio + offset);
		return 0;
	}
	return -EINVAL;
}

static int ahci_scr_write(struct ata_link *link, unsigned int sc_reg, u32 val)
{
	void __iomem *port_mmio = ahci_port_base(link->ap);
	int offset = ahci_scr_offset(link->ap, sc_reg);

	if (offset) {
		writel(val, port_mmio + offset);
		return 0;
	}
	return -EINVAL;
}

void ahci_start_engine(struct ata_port *ap)
{
	void __iomem *port_mmio = ahci_port_base(ap);
	u32 tmp;

	/* start DMA */
	tmp = readl(port_mmio + PORT_CMD);
	tmp |= PORT_CMD_START;
	writel(tmp, port_mmio + PORT_CMD);
	readl(port_mmio + PORT_CMD); /* flush */
}
EXPORT_SYMBOL_GPL(ahci_start_engine);

int ahci_stop_engine(struct ata_port *ap)
{
	void __iomem *port_mmio = ahci_port_base(ap);
	struct ahci_host_priv *hpriv = ap->host->private_data;
	u32 tmp;

	/*
	 * On some controllers, stopping a port's DMA engine while the port
	 * is in ALPM state (partial or slumber) results in failures on
	 * subsequent DMA engine starts.  For those controllers, put the
	 * port back in active state before stopping its DMA engine.
	 */
	if ((hpriv->flags & AHCI_HFLAG_WAKE_BEFORE_STOP) &&
	    (ap->link.lpm_policy > ATA_LPM_MAX_POWER) &&
	    ahci_set_lpm(&ap->link, ATA_LPM_MAX_POWER, ATA_LPM_WAKE_ONLY)) {
		dev_err(ap->host->dev, "Failed to wake up port before engine stop\n");
		return -EIO;
	}

	tmp = readl(port_mmio + PORT_CMD);

	/* check if the HBA is idle */
	if ((tmp & (PORT_CMD_START | PORT_CMD_LIST_ON)) == 0)
		return 0;

	/*
	 * Don't try to issue commands but return with ENODEV if the
	 * AHCI controller not available anymore (e.g. due to PCIe hot
	 * unplugging). Otherwise a 500ms delay for each port is added.
	 */
	if (tmp == 0xffffffff) {
		dev_err(ap->host->dev, "AHCI controller unavailable!\n");
		return -ENODEV;
	}

	/* setting HBA to idle */
	tmp &= ~PORT_CMD_START;
	writel(tmp, port_mmio + PORT_CMD);

	/* wait for engine to stop. This could be as long as 500 msec */
	tmp = ata_wait_register(ap, port_mmio + PORT_CMD,
				PORT_CMD_LIST_ON, PORT_CMD_LIST_ON, 1, 500);
	if (tmp & PORT_CMD_LIST_ON)
		return -EIO;

	return 0;
}
EXPORT_SYMBOL_GPL(ahci_stop_engine);

void ahci_start_fis_rx(struct ata_port *ap)
{
	void __iomem *port_mmio = ahci_port_base(ap);
	struct ahci_host_priv *hpriv = ap->host->private_data;
	struct ahci_port_priv *pp = ap->private_data;
	u32 tmp;

	/* set FIS registers */
	if (hpriv->cap & HOST_CAP_64)
		writel((pp->cmd_slot_dma >> 16) >> 16,
		       port_mmio + PORT_LST_ADDR_HI);
	writel(pp->cmd_slot_dma & 0xffffffff, port_mmio + PORT_LST_ADDR);

	if (hpriv->cap & HOST_CAP_64)
		writel((pp->rx_fis_dma >> 16) >> 16,
		       port_mmio + PORT_FIS_ADDR_HI);
	writel(pp->rx_fis_dma & 0xffffffff, port_mmio + PORT_FIS_ADDR);

	/* enable FIS reception */
	tmp = readl(port_mmio + PORT_CMD);
	tmp |= PORT_CMD_FIS_RX;
	writel(tmp, port_mmio + PORT_CMD);

	/* flush */
	readl(port_mmio + PORT_CMD);
}
EXPORT_SYMBOL_GPL(ahci_start_fis_rx);

static int ahci_stop_fis_rx(struct ata_port *ap)
{
	void __iomem *port_mmio = ahci_port_base(ap);
	u32 tmp;

	/* disable FIS reception */
	tmp = readl(port_mmio + PORT_CMD);
	tmp &= ~PORT_CMD_FIS_RX;
	writel(tmp, port_mmio + PORT_CMD);

	/* wait for completion, spec says 500ms, give it 1000 */
	tmp = ata_wait_register(ap, port_mmio + PORT_CMD, PORT_CMD_FIS_ON,
				PORT_CMD_FIS_ON, 10, 1000);
	if (tmp & PORT_CMD_FIS_ON)
		return -EBUSY;

	return 0;
}

static void ahci_power_up(struct ata_port *ap)
{
	struct ahci_host_priv *hpriv = ap->host->private_data;
	void __iomem *port_mmio = ahci_port_base(ap);
	u32 cmd;

	cmd = readl(port_mmio + PORT_CMD) & ~PORT_CMD_ICC_MASK;

	/* spin up device */
	if (hpriv->cap & HOST_CAP_SSS) {
		cmd |= PORT_CMD_SPIN_UP;
		writel(cmd, port_mmio + PORT_CMD);
	}

	/* wake up link */
	writel(cmd | PORT_CMD_ICC_ACTIVE, port_mmio + PORT_CMD);
}

static int ahci_set_lpm(struct ata_link *link, enum ata_lpm_policy policy,
			unsigned int hints)
{
	struct ata_port *ap = link->ap;
	struct ahci_host_priv *hpriv = ap->host->private_data;
	struct ahci_port_priv *pp = ap->private_data;
	void __iomem *port_mmio = ahci_port_base(ap);

	if (policy != ATA_LPM_MAX_POWER) {
		/* wakeup flag only applies to the max power policy */
		hints &= ~ATA_LPM_WAKE_ONLY;

		/*
		 * Disable interrupts on Phy Ready. This keeps us from
		 * getting woken up due to spurious phy ready
		 * interrupts.
		 */
		pp->intr_mask &= ~PORT_IRQ_PHYRDY;
		writel(pp->intr_mask, port_mmio + PORT_IRQ_MASK);

		sata_link_scr_lpm(link, policy, false);
	}

	if (hpriv->cap & HOST_CAP_ALPM) {
		u32 cmd = readl(port_mmio + PORT_CMD);

		if (policy == ATA_LPM_MAX_POWER || !(hints & ATA_LPM_HIPM)) {
			if (!(hints & ATA_LPM_WAKE_ONLY))
				cmd &= ~(PORT_CMD_ASP | PORT_CMD_ALPE);
			cmd |= PORT_CMD_ICC_ACTIVE;

			writel(cmd, port_mmio + PORT_CMD);
			readl(port_mmio + PORT_CMD);

			/* wait 10ms to be sure we've come out of LPM state */
			ata_msleep(ap, 10);

			if (hints & ATA_LPM_WAKE_ONLY)
				return 0;
		} else {
			cmd |= PORT_CMD_ALPE;
			if (policy == ATA_LPM_MIN_POWER)
				cmd |= PORT_CMD_ASP;
			else if (policy == ATA_LPM_MIN_POWER_WITH_PARTIAL)
				cmd &= ~PORT_CMD_ASP;

			/* write out new cmd value */
			writel(cmd, port_mmio + PORT_CMD);
		}
	}

	/* set aggressive device sleep */
	if ((hpriv->cap2 & HOST_CAP2_SDS) &&
	    (hpriv->cap2 & HOST_CAP2_SADM) &&
	    (link->device->flags & ATA_DFLAG_DEVSLP)) {
		if (policy == ATA_LPM_MIN_POWER ||
		    policy == ATA_LPM_MIN_POWER_WITH_PARTIAL)
			ahci_set_aggressive_devslp(ap, true);
		else
			ahci_set_aggressive_devslp(ap, false);
	}

	if (policy == ATA_LPM_MAX_POWER) {
		sata_link_scr_lpm(link, policy, false);

		/* turn PHYRDY IRQ back on */
		pp->intr_mask |= PORT_IRQ_PHYRDY;
		writel(pp->intr_mask, port_mmio + PORT_IRQ_MASK);
	}

	return 0;
}

#ifdef CONFIG_PM
static void ahci_power_down(struct ata_port *ap)
{
	struct ahci_host_priv *hpriv = ap->host->private_data;
	void __iomem *port_mmio = ahci_port_base(ap);
	u32 cmd, scontrol;

	if (!(hpriv->cap & HOST_CAP_SSS))
		return;

	/* put device into listen mode, first set PxSCTL.DET to 0 */
	scontrol = readl(port_mmio + PORT_SCR_CTL);
	scontrol &= ~0xf;
	writel(scontrol, port_mmio + PORT_SCR_CTL);

	/* then set PxCMD.SUD to 0 */
	cmd = readl(port_mmio + PORT_CMD) & ~PORT_CMD_ICC_MASK;
	cmd &= ~PORT_CMD_SPIN_UP;
	writel(cmd, port_mmio + PORT_CMD);
}
#endif

static void ahci_start_port(struct ata_port *ap)
{
	struct ahci_host_priv *hpriv = ap->host->private_data;
	struct ahci_port_priv *pp = ap->private_data;
	struct ata_link *link;
	struct ahci_em_priv *emp;
	ssize_t rc;
	int i;

	/* enable FIS reception */
	ahci_start_fis_rx(ap);

	/* enable DMA */
	if (!(hpriv->flags & AHCI_HFLAG_DELAY_ENGINE))
		hpriv->start_engine(ap);

	/* turn on LEDs */
	if (ap->flags & ATA_FLAG_EM) {
		ata_for_each_link(link, ap, EDGE) {
			emp = &pp->em_priv[link->pmp];

			/* EM Transmit bit maybe busy during init */
			for (i = 0; i < EM_MAX_RETRY; i++) {
				rc = ap->ops->transmit_led_message(ap,
							       emp->led_state,
							       4);
				/*
				 * If busy, give a breather but do not
				 * release EH ownership by using msleep()
				 * instead of ata_msleep().  EM Transmit
				 * bit is busy for the whole host and
				 * releasing ownership will cause other
				 * ports to fail the same way.
				 */
				if (rc == -EBUSY)
					msleep(1);
				else
					break;
			}
		}
	}

	if (ap->flags & ATA_FLAG_SW_ACTIVITY)
		ata_for_each_link(link, ap, EDGE)
			ahci_init_sw_activity(link);

}

static int ahci_deinit_port(struct ata_port *ap, const char **emsg)
{
	int rc;
	struct ahci_host_priv *hpriv = ap->host->private_data;

	/* disable DMA */
	rc = hpriv->stop_engine(ap);
	if (rc) {
		*emsg = "failed to stop engine";
		return rc;
	}

	/* disable FIS reception */
	rc = ahci_stop_fis_rx(ap);
	if (rc) {
		*emsg = "failed stop FIS RX";
		return rc;
	}

	return 0;
}

int ahci_reset_controller(struct ata_host *host)
{
	struct ahci_host_priv *hpriv = host->private_data;
	void __iomem *mmio = hpriv->mmio;
	u32 tmp;

	/* we must be in AHCI mode, before using anything
	 * AHCI-specific, such as HOST_RESET.
	 */
	ahci_enable_ahci(mmio);

	/* global controller reset */
	if (!ahci_skip_host_reset) {
		tmp = readl(mmio + HOST_CTL);
		if ((tmp & HOST_RESET) == 0) {
			writel(tmp | HOST_RESET, mmio + HOST_CTL);
			readl(mmio + HOST_CTL); /* flush */
		}

		/*
		 * to perform host reset, OS should set HOST_RESET
		 * and poll until this bit is read to be "0".
		 * reset must complete within 1 second, or
		 * the hardware should be considered fried.
		 */
		tmp = ata_wait_register(NULL, mmio + HOST_CTL, HOST_RESET,
					HOST_RESET, 10, 1000);

		if (tmp & HOST_RESET) {
			dev_err(host->dev, "controller reset failed (0x%x)\n",
				tmp);
			return -EIO;
		}

		/* turn on AHCI mode */
		ahci_enable_ahci(mmio);

		/* Some registers might be cleared on reset.  Restore
		 * initial values.
		 */
		if (!(hpriv->flags & AHCI_HFLAG_NO_WRITE_TO_RO))
			ahci_restore_initial_config(host);
	} else
		dev_info(host->dev, "skipping global host reset\n");

	return 0;
}
EXPORT_SYMBOL_GPL(ahci_reset_controller);

static void ahci_sw_activity(struct ata_link *link)
{
	struct ata_port *ap = link->ap;
	struct ahci_port_priv *pp = ap->private_data;
	struct ahci_em_priv *emp = &pp->em_priv[link->pmp];

	if (!(link->flags & ATA_LFLAG_SW_ACTIVITY))
		return;

	emp->activity++;
	if (!timer_pending(&emp->timer))
		mod_timer(&emp->timer, jiffies + msecs_to_jiffies(10));
}

static void ahci_sw_activity_blink(struct timer_list *t)
{
	struct ahci_em_priv *emp = from_timer(emp, t, timer);
	struct ata_link *link = emp->link;
	struct ata_port *ap = link->ap;

	unsigned long led_message = emp->led_state;
	u32 activity_led_state;
	unsigned long flags;

	led_message &= EM_MSG_LED_VALUE;
	led_message |= ap->port_no | (link->pmp << 8);

	/* check to see if we've had activity.  If so,
	 * toggle state of LED and reset timer.  If not,
	 * turn LED to desired idle state.
	 */
	spin_lock_irqsave(ap->lock, flags);
	if (emp->saved_activity != emp->activity) {
		emp->saved_activity = emp->activity;
		/* get the current LED state */
		activity_led_state = led_message & EM_MSG_LED_VALUE_ON;

		if (activity_led_state)
			activity_led_state = 0;
		else
			activity_led_state = 1;

		/* clear old state */
		led_message &= ~EM_MSG_LED_VALUE_ACTIVITY;

		/* toggle state */
		led_message |= (activity_led_state << 16);
		mod_timer(&emp->timer, jiffies + msecs_to_jiffies(100));
	} else {
		/* switch to idle */
		led_message &= ~EM_MSG_LED_VALUE_ACTIVITY;
		if (emp->blink_policy == BLINK_OFF)
			led_message |= (1 << 16);
	}
	spin_unlock_irqrestore(ap->lock, flags);
	ap->ops->transmit_led_message(ap, led_message, 4);
}

static void ahci_init_sw_activity(struct ata_link *link)
{
	struct ata_port *ap = link->ap;
	struct ahci_port_priv *pp = ap->private_data;
	struct ahci_em_priv *emp = &pp->em_priv[link->pmp];

	/* init activity stats, setup timer */
	emp->saved_activity = emp->activity = 0;
	emp->link = link;
	timer_setup(&emp->timer, ahci_sw_activity_blink, 0);

	/* check our blink policy and set flag for link if it's enabled */
	if (emp->blink_policy)
		link->flags |= ATA_LFLAG_SW_ACTIVITY;
}

int ahci_reset_em(struct ata_host *host)
{
	struct ahci_host_priv *hpriv = host->private_data;
	void __iomem *mmio = hpriv->mmio;
	u32 em_ctl;

	em_ctl = readl(mmio + HOST_EM_CTL);
	if ((em_ctl & EM_CTL_TM) || (em_ctl & EM_CTL_RST))
		return -EINVAL;

	writel(em_ctl | EM_CTL_RST, mmio + HOST_EM_CTL);
	return 0;
}
EXPORT_SYMBOL_GPL(ahci_reset_em);

static ssize_t ahci_transmit_led_message(struct ata_port *ap, u32 state,
					ssize_t size)
{
	struct ahci_host_priv *hpriv = ap->host->private_data;
	struct ahci_port_priv *pp = ap->private_data;
	void __iomem *mmio = hpriv->mmio;
	u32 em_ctl;
	u32 message[] = {0, 0};
	unsigned long flags;
	int pmp;
	struct ahci_em_priv *emp;

	/* get the slot number from the message */
	pmp = (state & EM_MSG_LED_PMP_SLOT) >> 8;
	if (pmp < EM_MAX_SLOTS)
		emp = &pp->em_priv[pmp];
	else
		return -EINVAL;

	ahci_rpm_get_port(ap);
	spin_lock_irqsave(ap->lock, flags);

	/*
	 * if we are still busy transmitting a previous message,
	 * do not allow
	 */
	em_ctl = readl(mmio + HOST_EM_CTL);
	if (em_ctl & EM_CTL_TM) {
		spin_unlock_irqrestore(ap->lock, flags);
		ahci_rpm_put_port(ap);
		return -EBUSY;
	}

	if (hpriv->em_msg_type & EM_MSG_TYPE_LED) {
		/*
		 * create message header - this is all zero except for
		 * the message size, which is 4 bytes.
		 */
		message[0] |= (4 << 8);

		/* ignore 0:4 of byte zero, fill in port info yourself */
		message[1] = ((state & ~EM_MSG_LED_HBA_PORT) | ap->port_no);

		/* write message to EM_LOC */
		writel(message[0], mmio + hpriv->em_loc);
		writel(message[1], mmio + hpriv->em_loc+4);

		/*
		 * tell hardware to transmit the message
		 */
		writel(em_ctl | EM_CTL_TM, mmio + HOST_EM_CTL);
	}

	/* save off new led state for port/slot */
	emp->led_state = state;

	spin_unlock_irqrestore(ap->lock, flags);
	ahci_rpm_put_port(ap);

	return size;
}

static ssize_t ahci_led_show(struct ata_port *ap, char *buf)
{
	struct ahci_port_priv *pp = ap->private_data;
	struct ata_link *link;
	struct ahci_em_priv *emp;
	int rc = 0;

	ata_for_each_link(link, ap, EDGE) {
		emp = &pp->em_priv[link->pmp];
		rc += sprintf(buf, "%lx\n", emp->led_state);
	}
	return rc;
}

static ssize_t ahci_led_store(struct ata_port *ap, const char *buf,
				size_t size)
{
	unsigned int state;
	int pmp;
	struct ahci_port_priv *pp = ap->private_data;
	struct ahci_em_priv *emp;

	if (kstrtouint(buf, 0, &state) < 0)
		return -EINVAL;

	/* get the slot number from the message */
	pmp = (state & EM_MSG_LED_PMP_SLOT) >> 8;
	if (pmp < EM_MAX_SLOTS) {
		pmp = array_index_nospec(pmp, EM_MAX_SLOTS);
		emp = &pp->em_priv[pmp];
	} else {
		return -EINVAL;
	}

	/* mask off the activity bits if we are in sw_activity
	 * mode, user should turn off sw_activity before setting
	 * activity led through em_message
	 */
	if (emp->blink_policy)
		state &= ~EM_MSG_LED_VALUE_ACTIVITY;

	return ap->ops->transmit_led_message(ap, state, size);
}

static ssize_t ahci_activity_store(struct ata_device *dev, enum sw_activity val)
{
	struct ata_link *link = dev->link;
	struct ata_port *ap = link->ap;
	struct ahci_port_priv *pp = ap->private_data;
	struct ahci_em_priv *emp = &pp->em_priv[link->pmp];
	u32 port_led_state = emp->led_state;

	/* save the desired Activity LED behavior */
	if (val == OFF) {
		/* clear LFLAG */
		link->flags &= ~(ATA_LFLAG_SW_ACTIVITY);

		/* set the LED to OFF */
		port_led_state &= EM_MSG_LED_VALUE_OFF;
		port_led_state |= (ap->port_no | (link->pmp << 8));
		ap->ops->transmit_led_message(ap, port_led_state, 4);
	} else {
		link->flags |= ATA_LFLAG_SW_ACTIVITY;
		if (val == BLINK_OFF) {
			/* set LED to ON for idle */
			port_led_state &= EM_MSG_LED_VALUE_OFF;
			port_led_state |= (ap->port_no | (link->pmp << 8));
			port_led_state |= EM_MSG_LED_VALUE_ON; /* check this */
			ap->ops->transmit_led_message(ap, port_led_state, 4);
		}
	}
	emp->blink_policy = val;
	return 0;
}

static ssize_t ahci_activity_show(struct ata_device *dev, char *buf)
{
	struct ata_link *link = dev->link;
	struct ata_port *ap = link->ap;
	struct ahci_port_priv *pp = ap->private_data;
	struct ahci_em_priv *emp = &pp->em_priv[link->pmp];

	/* display the saved value of activity behavior for this
	 * disk.
	 */
	return sprintf(buf, "%d\n", emp->blink_policy);
}

static void ahci_port_init(struct device *dev, struct ata_port *ap,
			   int port_no, void __iomem *mmio,
			   void __iomem *port_mmio)
{
	struct ahci_host_priv *hpriv = ap->host->private_data;
	const char *emsg = NULL;
	int rc;
	u32 tmp;

	/* make sure port is not active */
	rc = ahci_deinit_port(ap, &emsg);
	if (rc)
		dev_warn(dev, "%s (%d)\n", emsg, rc);

	/* clear SError */
	tmp = readl(port_mmio + PORT_SCR_ERR);
	VPRINTK("PORT_SCR_ERR 0x%x\n", tmp);
	writel(tmp, port_mmio + PORT_SCR_ERR);

	/* clear port IRQ */
	tmp = readl(port_mmio + PORT_IRQ_STAT);
	VPRINTK("PORT_IRQ_STAT 0x%x\n", tmp);
	if (tmp)
		writel(tmp, port_mmio + PORT_IRQ_STAT);

	writel(1 << port_no, mmio + HOST_IRQ_STAT);

	/* mark esata ports */
	tmp = readl(port_mmio + PORT_CMD);
	if ((tmp & PORT_CMD_ESP) && (hpriv->cap & HOST_CAP_SXS))
		ap->pflags |= ATA_PFLAG_EXTERNAL;
}

void ahci_init_controller(struct ata_host *host)
{
	struct ahci_host_priv *hpriv = host->private_data;
	void __iomem *mmio = hpriv->mmio;
	int i;
	void __iomem *port_mmio;
	u32 tmp;

	for (i = 0; i < host->n_ports; i++) {
		struct ata_port *ap = host->ports[i];

		port_mmio = ahci_port_base(ap);
		if (ata_port_is_dummy(ap))
			continue;

		ahci_port_init(host->dev, ap, i, mmio, port_mmio);
	}

	tmp = readl(mmio + HOST_CTL);
	VPRINTK("HOST_CTL 0x%x\n", tmp);
	writel(tmp | HOST_IRQ_EN, mmio + HOST_CTL);
	tmp = readl(mmio + HOST_CTL);
	VPRINTK("HOST_CTL 0x%x\n", tmp);
}
EXPORT_SYMBOL_GPL(ahci_init_controller);

static void ahci_dev_config(struct ata_device *dev)
{
	struct ahci_host_priv *hpriv = dev->link->ap->host->private_data;

	if (hpriv->flags & AHCI_HFLAG_SECT255) {
		dev->max_sectors = 255;
		ata_dev_info(dev,
			     "SB600 AHCI: limiting to 255 sectors per cmd\n");
	}
}

unsigned int ahci_dev_classify(struct ata_port *ap)
{
	void __iomem *port_mmio = ahci_port_base(ap);
	struct ata_taskfile tf;
	u32 tmp;

	tmp = readl(port_mmio + PORT_SIG);
	tf.lbah		= (tmp >> 24)	& 0xff;
	tf.lbam		= (tmp >> 16)	& 0xff;
	tf.lbal		= (tmp >> 8)	& 0xff;
	tf.nsect	= (tmp)		& 0xff;

	return ata_dev_classify(&tf);
}
EXPORT_SYMBOL_GPL(ahci_dev_classify);

void ahci_fill_cmd_slot(struct ahci_port_priv *pp, unsigned int tag,
			u32 opts)
{
	dma_addr_t cmd_tbl_dma;

	cmd_tbl_dma = pp->cmd_tbl_dma + tag * AHCI_CMD_TBL_SZ;

	pp->cmd_slot[tag].opts = cpu_to_le32(opts);
	pp->cmd_slot[tag].status = 0;
	pp->cmd_slot[tag].tbl_addr = cpu_to_le32(cmd_tbl_dma & 0xffffffff);
	pp->cmd_slot[tag].tbl_addr_hi = cpu_to_le32((cmd_tbl_dma >> 16) >> 16);
}
EXPORT_SYMBOL_GPL(ahci_fill_cmd_slot);

int ahci_kick_engine(struct ata_port *ap)
{
	void __iomem *port_mmio = ahci_port_base(ap);
	struct ahci_host_priv *hpriv = ap->host->private_data;
	u8 status = readl(port_mmio + PORT_TFDATA) & 0xFF;
	u32 tmp;
	int busy, rc;

	/* stop engine */
	rc = hpriv->stop_engine(ap);
	if (rc)
		goto out_restart;

	/* need to do CLO?
	 * always do CLO if PMP is attached (AHCI-1.3 9.2)
	 */
	busy = status & (ATA_BUSY | ATA_DRQ);
	if (!busy && !sata_pmp_attached(ap)) {
		rc = 0;
		goto out_restart;
	}

	if (!(hpriv->cap & HOST_CAP_CLO)) {
		rc = -EOPNOTSUPP;
		goto out_restart;
	}

	/* perform CLO */
	tmp = readl(port_mmio + PORT_CMD);
	tmp |= PORT_CMD_CLO;
	writel(tmp, port_mmio + PORT_CMD);

	rc = 0;
	tmp = ata_wait_register(ap, port_mmio + PORT_CMD,
				PORT_CMD_CLO, PORT_CMD_CLO, 1, 500);
	if (tmp & PORT_CMD_CLO)
		rc = -EIO;

	/* restart engine */
 out_restart:
	hpriv->start_engine(ap);
	return rc;
}
EXPORT_SYMBOL_GPL(ahci_kick_engine);

static int ahci_exec_polled_cmd(struct ata_port *ap, int pmp,
				struct ata_taskfile *tf, int is_cmd, u16 flags,
				unsigned long timeout_msec)
{
	const u32 cmd_fis_len = 5; /* five dwords */
	struct ahci_port_priv *pp = ap->private_data;
	void __iomem *port_mmio = ahci_port_base(ap);
	u8 *fis = pp->cmd_tbl;
	u32 tmp;

	/* prep the command */
	ata_tf_to_fis(tf, pmp, is_cmd, fis);
	ahci_fill_cmd_slot(pp, 0, cmd_fis_len | flags | (pmp << 12));

	/* set port value for softreset of Port Multiplier */
	if (pp->fbs_enabled && pp->fbs_last_dev != pmp) {
		tmp = readl(port_mmio + PORT_FBS);
		tmp &= ~(PORT_FBS_DEV_MASK | PORT_FBS_DEC);
		tmp |= pmp << PORT_FBS_DEV_OFFSET;
		writel(tmp, port_mmio + PORT_FBS);
		pp->fbs_last_dev = pmp;
	}

	/* issue & wait */
	writel(1, port_mmio + PORT_CMD_ISSUE);

	if (timeout_msec) {
		tmp = ata_wait_register(ap, port_mmio + PORT_CMD_ISSUE,
					0x1, 0x1, 1, timeout_msec);
		if (tmp & 0x1) {
			ahci_kick_engine(ap);
			return -EBUSY;
		}
	} else
		readl(port_mmio + PORT_CMD_ISSUE);	/* flush */

	return 0;
}

int ahci_do_softreset(struct ata_link *link, unsigned int *class,
		      int pmp, unsigned long deadline,
		      int (*check_ready)(struct ata_link *link))
{
	struct ata_port *ap = link->ap;
	struct ahci_host_priv *hpriv = ap->host->private_data;
	struct ahci_port_priv *pp = ap->private_data;
	const char *reason = NULL;
	unsigned long now, msecs;
	struct ata_taskfile tf;
	bool fbs_disabled = false;
	int rc;

	DPRINTK("ENTER\n");

	/* prepare for SRST (AHCI-1.1 10.4.1) */
	rc = ahci_kick_engine(ap);
	if (rc && rc != -EOPNOTSUPP)
		ata_link_warn(link, "failed to reset engine (errno=%d)\n", rc);

	/*
	 * According to AHCI-1.2 9.3.9: if FBS is enable, software shall
	 * clear PxFBS.EN to '0' prior to issuing software reset to devices
	 * that is attached to port multiplier.
	 */
	if (!ata_is_host_link(link) && pp->fbs_enabled) {
		ahci_disable_fbs(ap);
		fbs_disabled = true;
	}

	ata_tf_init(link->device, &tf);

	/* issue the first H2D Register FIS */
	msecs = 0;
	now = jiffies;
	if (time_after(deadline, now))
		msecs = jiffies_to_msecs(deadline - now);

	tf.ctl |= ATA_SRST;
	if (ahci_exec_polled_cmd(ap, pmp, &tf, 0,
				 AHCI_CMD_RESET | AHCI_CMD_CLR_BUSY, msecs)) {
		rc = -EIO;
		reason = "1st FIS failed";
		goto fail;
	}

	/* spec says at least 5us, but be generous and sleep for 1ms */
	ata_msleep(ap, 1);

	/* issue the second H2D Register FIS */
	tf.ctl &= ~ATA_SRST;
	ahci_exec_polled_cmd(ap, pmp, &tf, 0, 0, 0);

	/* wait for link to become ready */
	rc = ata_wait_after_reset(link, deadline, check_ready);
	if (rc == -EBUSY && hpriv->flags & AHCI_HFLAG_SRST_TOUT_IS_OFFLINE) {
		/*
		 * Workaround for cases where link online status can't
		 * be trusted.  Treat device readiness timeout as link
		 * offline.
		 */
		ata_link_info(link, "device not ready, treating as offline\n");
		*class = ATA_DEV_NONE;
	} else if (rc) {
		/* link occupied, -ENODEV too is an error */
		reason = "device not ready";
		goto fail;
	} else
		*class = ahci_dev_classify(ap);

	/* re-enable FBS if disabled before */
	if (fbs_disabled)
		ahci_enable_fbs(ap);

	DPRINTK("EXIT, class=%u\n", *class);
	return 0;

 fail:
	ata_link_err(link, "softreset failed (%s)\n", reason);
	return rc;
}

int ahci_check_ready(struct ata_link *link)
{
	void __iomem *port_mmio = ahci_port_base(link->ap);
	u8 status = readl(port_mmio + PORT_TFDATA) & 0xFF;

	return ata_check_ready(status);
}
EXPORT_SYMBOL_GPL(ahci_check_ready);

static int ahci_softreset(struct ata_link *link, unsigned int *class,
			  unsigned long deadline)
{
	int pmp = sata_srst_pmp(link);

	DPRINTK("ENTER\n");

	return ahci_do_softreset(link, class, pmp, deadline, ahci_check_ready);
}
EXPORT_SYMBOL_GPL(ahci_do_softreset);

static int ahci_bad_pmp_check_ready(struct ata_link *link)
{
	void __iomem *port_mmio = ahci_port_base(link->ap);
	u8 status = readl(port_mmio + PORT_TFDATA) & 0xFF;
	u32 irq_status = readl(port_mmio + PORT_IRQ_STAT);

	/*
	 * There is no need to check TFDATA if BAD PMP is found due to HW bug,
	 * which can save timeout delay.
	 */
	if (irq_status & PORT_IRQ_BAD_PMP)
		return -EIO;

	return ata_check_ready(status);
}

static int ahci_pmp_retry_softreset(struct ata_link *link, unsigned int *class,
				    unsigned long deadline)
{
	struct ata_port *ap = link->ap;
	void __iomem *port_mmio = ahci_port_base(ap);
	int pmp = sata_srst_pmp(link);
	int rc;
	u32 irq_sts;

	DPRINTK("ENTER\n");

	rc = ahci_do_softreset(link, class, pmp, deadline,
			       ahci_bad_pmp_check_ready);

	/*
	 * Soft reset fails with IPMS set when PMP is enabled but
	 * SATA HDD/ODD is connected to SATA port, do soft reset
	 * again to port 0.
	 */
	if (rc == -EIO) {
		irq_sts = readl(port_mmio + PORT_IRQ_STAT);
		if (irq_sts & PORT_IRQ_BAD_PMP) {
			ata_link_warn(link,
					"applying PMP SRST workaround "
					"and retrying\n");
			rc = ahci_do_softreset(link, class, 0, deadline,
					       ahci_check_ready);
		}
	}

	return rc;
}

int ahci_do_hardreset(struct ata_link *link, unsigned int *class,
		      unsigned long deadline, bool *online)
{
	const unsigned long *timing = sata_ehc_deb_timing(&link->eh_context);
	struct ata_port *ap = link->ap;
	struct ahci_port_priv *pp = ap->private_data;
	struct ahci_host_priv *hpriv = ap->host->private_data;
	u8 *d2h_fis = pp->rx_fis + RX_FIS_D2H_REG;
	struct ata_taskfile tf;
	int rc;

	DPRINTK("ENTER\n");

	hpriv->stop_engine(ap);

	/* clear D2H reception area to properly wait for D2H FIS */
	ata_tf_init(link->device, &tf);
	tf.command = ATA_BUSY;
	ata_tf_to_fis(&tf, 0, 0, d2h_fis);

	rc = sata_link_hardreset(link, timing, deadline, online,
				 ahci_check_ready);

	hpriv->start_engine(ap);

	if (*online)
		*class = ahci_dev_classify(ap);

	DPRINTK("EXIT, rc=%d, class=%u\n", rc, *class);
	return rc;
}
EXPORT_SYMBOL_GPL(ahci_do_hardreset);

static int ahci_hardreset(struct ata_link *link, unsigned int *class,
			  unsigned long deadline)
{
	bool online;

	return ahci_do_hardreset(link, class, deadline, &online);
}

static void ahci_postreset(struct ata_link *link, unsigned int *class)
{
	struct ata_port *ap = link->ap;
	void __iomem *port_mmio = ahci_port_base(ap);
	u32 new_tmp, tmp;

	ata_std_postreset(link, class);

	/* Make sure port's ATAPI bit is set appropriately */
	new_tmp = tmp = readl(port_mmio + PORT_CMD);
	if (*class == ATA_DEV_ATAPI)
		new_tmp |= PORT_CMD_ATAPI;
	else
		new_tmp &= ~PORT_CMD_ATAPI;
	if (new_tmp != tmp) {
		writel(new_tmp, port_mmio + PORT_CMD);
		readl(port_mmio + PORT_CMD); /* flush */
	}
}

static unsigned int ahci_fill_sg(struct ata_queued_cmd *qc, void *cmd_tbl)
{
	struct scatterlist *sg;
	struct ahci_sg *ahci_sg = cmd_tbl + AHCI_CMD_TBL_HDR_SZ;
	unsigned int si;

	VPRINTK("ENTER\n");

	/*
	 * Next, the S/G list.
	 */
	for_each_sg(qc->sg, sg, qc->n_elem, si) {
		dma_addr_t addr = sg_dma_address(sg);
		u32 sg_len = sg_dma_len(sg);

		ahci_sg[si].addr = cpu_to_le32(addr & 0xffffffff);
		ahci_sg[si].addr_hi = cpu_to_le32((addr >> 16) >> 16);
		ahci_sg[si].flags_size = cpu_to_le32(sg_len - 1);
	}

	return si;
}

static int ahci_pmp_qc_defer(struct ata_queued_cmd *qc)
{
	struct ata_port *ap = qc->ap;
	struct ahci_port_priv *pp = ap->private_data;

	if (!sata_pmp_attached(ap) || pp->fbs_enabled)
		return ata_std_qc_defer(qc);
	else
		return sata_pmp_qc_defer_cmd_switch(qc);
}

static enum ata_completion_errors ahci_qc_prep(struct ata_queued_cmd *qc)
{
	struct ata_port *ap = qc->ap;
	struct ahci_port_priv *pp = ap->private_data;
	int is_atapi = ata_is_atapi(qc->tf.protocol);
	void *cmd_tbl;
	u32 opts;
	const u32 cmd_fis_len = 5; /* five dwords */
	unsigned int n_elem;

	/*
	 * Fill in command table information.  First, the header,
	 * a SATA Register - Host to Device command FIS.
	 */
	cmd_tbl = pp->cmd_tbl + qc->hw_tag * AHCI_CMD_TBL_SZ;

	ata_tf_to_fis(&qc->tf, qc->dev->link->pmp, 1, cmd_tbl);
	if (is_atapi) {
		memset(cmd_tbl + AHCI_CMD_TBL_CDB, 0, 32);
		memcpy(cmd_tbl + AHCI_CMD_TBL_CDB, qc->cdb, qc->dev->cdb_len);
	}

	n_elem = 0;
	if (qc->flags & ATA_QCFLAG_DMAMAP)
		n_elem = ahci_fill_sg(qc, cmd_tbl);

	/*
	 * Fill in command slot information.
	 */
	opts = cmd_fis_len | n_elem << 16 | (qc->dev->link->pmp << 12);
	if (qc->tf.flags & ATA_TFLAG_WRITE)
		opts |= AHCI_CMD_WRITE;
	if (is_atapi)
		opts |= AHCI_CMD_ATAPI | AHCI_CMD_PREFETCH;

	ahci_fill_cmd_slot(pp, qc->hw_tag, opts);

	return AC_ERR_OK;
}

static void ahci_fbs_dec_intr(struct ata_port *ap)
{
	struct ahci_port_priv *pp = ap->private_data;
	void __iomem *port_mmio = ahci_port_base(ap);
	u32 fbs = readl(port_mmio + PORT_FBS);
	int retries = 3;

	DPRINTK("ENTER\n");
	BUG_ON(!pp->fbs_enabled);

	/* time to wait for DEC is not specified by AHCI spec,
	 * add a retry loop for safety.
	 */
	writel(fbs | PORT_FBS_DEC, port_mmio + PORT_FBS);
	fbs = readl(port_mmio + PORT_FBS);
	while ((fbs & PORT_FBS_DEC) && retries--) {
		udelay(1);
		fbs = readl(port_mmio + PORT_FBS);
	}

	if (fbs & PORT_FBS_DEC)
		dev_err(ap->host->dev, "failed to clear device error\n");
}

static void ahci_error_intr(struct ata_port *ap, u32 irq_stat)
{
	struct ahci_host_priv *hpriv = ap->host->private_data;
	struct ahci_port_priv *pp = ap->private_data;
	struct ata_eh_info *host_ehi = &ap->link.eh_info;
	struct ata_link *link = NULL;
	struct ata_queued_cmd *active_qc;
	struct ata_eh_info *active_ehi;
	bool fbs_need_dec = false;
	u32 serror;

	/* determine active link with error */
	if (pp->fbs_enabled) {
		void __iomem *port_mmio = ahci_port_base(ap);
		u32 fbs = readl(port_mmio + PORT_FBS);
		int pmp = fbs >> PORT_FBS_DWE_OFFSET;

		if ((fbs & PORT_FBS_SDE) && (pmp < ap->nr_pmp_links)) {
			link = &ap->pmp_link[pmp];
			fbs_need_dec = true;
		}

	} else
		ata_for_each_link(link, ap, EDGE)
			if (ata_link_active(link))
				break;

	if (!link)
		link = &ap->link;

	active_qc = ata_qc_from_tag(ap, link->active_tag);
	active_ehi = &link->eh_info;

	/* record irq stat */
	ata_ehi_clear_desc(host_ehi);
	ata_ehi_push_desc(host_ehi, "irq_stat 0x%08x", irq_stat);

	/* AHCI needs SError cleared; otherwise, it might lock up */
	ahci_scr_read(&ap->link, SCR_ERROR, &serror);
	ahci_scr_write(&ap->link, SCR_ERROR, serror);
	host_ehi->serror |= serror;

	/* some controllers set IRQ_IF_ERR on device errors, ignore it */
	if (hpriv->flags & AHCI_HFLAG_IGN_IRQ_IF_ERR)
		irq_stat &= ~PORT_IRQ_IF_ERR;

	if (irq_stat & PORT_IRQ_TF_ERR) {
		/* If qc is active, charge it; otherwise, the active
		 * link.  There's no active qc on NCQ errors.  It will
		 * be determined by EH by reading log page 10h.
		 */
		if (active_qc)
			active_qc->err_mask |= AC_ERR_DEV;
		else
			active_ehi->err_mask |= AC_ERR_DEV;

		if (hpriv->flags & AHCI_HFLAG_IGN_SERR_INTERNAL)
			host_ehi->serror &= ~SERR_INTERNAL;
	}

	if (irq_stat & PORT_IRQ_UNK_FIS) {
		u32 *unk = pp->rx_fis + RX_FIS_UNK;

		active_ehi->err_mask |= AC_ERR_HSM;
		active_ehi->action |= ATA_EH_RESET;
		ata_ehi_push_desc(active_ehi,
				  "unknown FIS %08x %08x %08x %08x" ,
				  unk[0], unk[1], unk[2], unk[3]);
	}

	if (sata_pmp_attached(ap) && (irq_stat & PORT_IRQ_BAD_PMP)) {
		active_ehi->err_mask |= AC_ERR_HSM;
		active_ehi->action |= ATA_EH_RESET;
		ata_ehi_push_desc(active_ehi, "incorrect PMP");
	}

	if (irq_stat & (PORT_IRQ_HBUS_ERR | PORT_IRQ_HBUS_DATA_ERR)) {
		host_ehi->err_mask |= AC_ERR_HOST_BUS;
		host_ehi->action |= ATA_EH_RESET;
		ata_ehi_push_desc(host_ehi, "host bus error");
	}

	if (irq_stat & PORT_IRQ_IF_ERR) {
		if (fbs_need_dec)
			active_ehi->err_mask |= AC_ERR_DEV;
		else {
			host_ehi->err_mask |= AC_ERR_ATA_BUS;
			host_ehi->action |= ATA_EH_RESET;
		}

		ata_ehi_push_desc(host_ehi, "interface fatal error");
	}

	if (irq_stat & (PORT_IRQ_CONNECT | PORT_IRQ_PHYRDY)) {
		ata_ehi_hotplugged(host_ehi);
		ata_ehi_push_desc(host_ehi, "%s",
			irq_stat & PORT_IRQ_CONNECT ?
			"connection status changed" : "PHY RDY changed");
	}

	/* okay, let's hand over to EH */

	if (irq_stat & PORT_IRQ_FREEZE)
		ata_port_freeze(ap);
	else if (fbs_need_dec) {
		ata_link_abort(link);
		ahci_fbs_dec_intr(ap);
	} else
		ata_port_abort(ap);
}

static void ahci_handle_port_interrupt(struct ata_port *ap,
				       void __iomem *port_mmio, u32 status)
{
	struct ata_eh_info *ehi = &ap->link.eh_info;
	struct ahci_port_priv *pp = ap->private_data;
	struct ahci_host_priv *hpriv = ap->host->private_data;
	int resetting = !!(ap->pflags & ATA_PFLAG_RESETTING);
	u32 qc_active = 0;
	int rc;

	/* ignore BAD_PMP while resetting */
	if (unlikely(resetting))
		status &= ~PORT_IRQ_BAD_PMP;

	if (sata_lpm_ignore_phy_events(&ap->link)) {
		status &= ~PORT_IRQ_PHYRDY;
		ahci_scr_write(&ap->link, SCR_ERROR, SERR_PHYRDY_CHG);
	}

	if (unlikely(status & PORT_IRQ_ERROR)) {
		ahci_error_intr(ap, status);
		return;
	}

	if (status & PORT_IRQ_SDB_FIS) {
		/* If SNotification is available, leave notification
		 * handling to sata_async_notification().  If not,
		 * emulate it by snooping SDB FIS RX area.
		 *
		 * Snooping FIS RX area is probably cheaper than
		 * poking SNotification but some constrollers which
		 * implement SNotification, ICH9 for example, don't
		 * store AN SDB FIS into receive area.
		 */
		if (hpriv->cap & HOST_CAP_SNTF)
			sata_async_notification(ap);
		else {
			/* If the 'N' bit in word 0 of the FIS is set,
			 * we just received asynchronous notification.
			 * Tell libata about it.
			 *
			 * Lack of SNotification should not appear in
			 * ahci 1.2, so the workaround is unnecessary
			 * when FBS is enabled.
			 */
			if (pp->fbs_enabled)
				WARN_ON_ONCE(1);
			else {
				const __le32 *f = pp->rx_fis + RX_FIS_SDB;
				u32 f0 = le32_to_cpu(f[0]);
				if (f0 & (1 << 15))
					sata_async_notification(ap);
			}
		}
	}

	/* pp->active_link is not reliable once FBS is enabled, both
	 * PORT_SCR_ACT and PORT_CMD_ISSUE should be checked because
	 * NCQ and non-NCQ commands may be in flight at the same time.
	 */
	if (pp->fbs_enabled) {
		if (ap->qc_active) {
			qc_active = readl(port_mmio + PORT_SCR_ACT);
			qc_active |= readl(port_mmio + PORT_CMD_ISSUE);
		}
	} else {
		/* pp->active_link is valid iff any command is in flight */
		if (ap->qc_active && pp->active_link->sactive)
			qc_active = readl(port_mmio + PORT_SCR_ACT);
		else
			qc_active = readl(port_mmio + PORT_CMD_ISSUE);
	}


	rc = ata_qc_complete_multiple(ap, qc_active);

	/* while resetting, invalid completions are expected */
	if (unlikely(rc < 0 && !resetting)) {
		ehi->err_mask |= AC_ERR_HSM;
		ehi->action |= ATA_EH_RESET;
		ata_port_freeze(ap);
	}
}

static void ahci_port_intr(struct ata_port *ap)
{
	void __iomem *port_mmio = ahci_port_base(ap);
	u32 status;

	status = readl(port_mmio + PORT_IRQ_STAT);
	writel(status, port_mmio + PORT_IRQ_STAT);

	ahci_handle_port_interrupt(ap, port_mmio, status);
}

static irqreturn_t ahci_multi_irqs_intr_hard(int irq, void *dev_instance)
{
	struct ata_port *ap = dev_instance;
	void __iomem *port_mmio = ahci_port_base(ap);
	u32 status;

	VPRINTK("ENTER\n");

	status = readl(port_mmio + PORT_IRQ_STAT);
	writel(status, port_mmio + PORT_IRQ_STAT);

	spin_lock(ap->lock);
	ahci_handle_port_interrupt(ap, port_mmio, status);
	spin_unlock(ap->lock);

	VPRINTK("EXIT\n");

	return IRQ_HANDLED;
}

u32 ahci_handle_port_intr(struct ata_host *host, u32 irq_masked)
{
	unsigned int i, handled = 0;

	for (i = 0; i < host->n_ports; i++) {
		struct ata_port *ap;

		if (!(irq_masked & (1 << i)))
			continue;

		ap = host->ports[i];
		if (ap) {
			ahci_port_intr(ap);
			VPRINTK("port %u\n", i);
		} else {
			VPRINTK("port %u (no irq)\n", i);
			if (ata_ratelimit())
				dev_warn(host->dev,
					 "interrupt on disabled port %u\n", i);
		}

		handled = 1;
	}

	return handled;
}
EXPORT_SYMBOL_GPL(ahci_handle_port_intr);

static irqreturn_t ahci_single_level_irq_intr(int irq, void *dev_instance)
{
	struct ata_host *host = dev_instance;
	struct ahci_host_priv *hpriv;
	unsigned int rc = 0;
	void __iomem *mmio;
	u32 irq_stat, irq_masked;

	VPRINTK("ENTER\n");

	hpriv = host->private_data;
	mmio = hpriv->mmio;

	/* sigh.  0xffffffff is a valid return from h/w */
	irq_stat = readl(mmio + HOST_IRQ_STAT);
	if (!irq_stat)
		return IRQ_NONE;

	irq_masked = irq_stat & hpriv->port_map;

	spin_lock(&host->lock);

	rc = ahci_handle_port_intr(host, irq_masked);

	/* HOST_IRQ_STAT behaves as level triggered latch meaning that
	 * it should be cleared after all the port events are cleared;
	 * otherwise, it will raise a spurious interrupt after each
	 * valid one.  Please read section 10.6.2 of ahci 1.1 for more
	 * information.
	 *
	 * Also, use the unmasked value to clear interrupt as spurious
	 * pending event on a dummy port might cause screaming IRQ.
	 */
	writel(irq_stat, mmio + HOST_IRQ_STAT);

	spin_unlock(&host->lock);

	VPRINTK("EXIT\n");

	return IRQ_RETVAL(rc);
}

unsigned int ahci_qc_issue(struct ata_queued_cmd *qc)
{
	struct ata_port *ap = qc->ap;
	void __iomem *port_mmio = ahci_port_base(ap);
	struct ahci_port_priv *pp = ap->private_data;

	/* Keep track of the currently active link.  It will be used
	 * in completion path to determine whether NCQ phase is in
	 * progress.
	 */
	pp->active_link = qc->dev->link;

	if (ata_is_ncq(qc->tf.protocol))
<<<<<<< HEAD
		writel(1 << qc->tag, port_mmio + PORT_SCR_ACT);
=======
		writel(1 << qc->hw_tag, port_mmio + PORT_SCR_ACT);
>>>>>>> 24b8d41d

	if (pp->fbs_enabled && pp->fbs_last_dev != qc->dev->link->pmp) {
		u32 fbs = readl(port_mmio + PORT_FBS);
		fbs &= ~(PORT_FBS_DEV_MASK | PORT_FBS_DEC);
		fbs |= qc->dev->link->pmp << PORT_FBS_DEV_OFFSET;
		writel(fbs, port_mmio + PORT_FBS);
		pp->fbs_last_dev = qc->dev->link->pmp;
	}

	writel(1 << qc->hw_tag, port_mmio + PORT_CMD_ISSUE);

	ahci_sw_activity(qc->dev->link);

	return 0;
}
EXPORT_SYMBOL_GPL(ahci_qc_issue);

static bool ahci_qc_fill_rtf(struct ata_queued_cmd *qc)
{
	struct ahci_port_priv *pp = qc->ap->private_data;
	u8 *rx_fis = pp->rx_fis;

	if (pp->fbs_enabled)
		rx_fis += qc->dev->link->pmp * AHCI_RX_FIS_SZ;

	/*
	 * After a successful execution of an ATA PIO data-in command,
	 * the device doesn't send D2H Reg FIS to update the TF and
	 * the host should take TF and E_Status from the preceding PIO
	 * Setup FIS.
	 */
	if (qc->tf.protocol == ATA_PROT_PIO && qc->dma_dir == DMA_FROM_DEVICE &&
	    !(qc->flags & ATA_QCFLAG_FAILED)) {
		ata_tf_from_fis(rx_fis + RX_FIS_PIO_SETUP, &qc->result_tf);
		qc->result_tf.command = (rx_fis + RX_FIS_PIO_SETUP)[15];
	} else
		ata_tf_from_fis(rx_fis + RX_FIS_D2H_REG, &qc->result_tf);

	return true;
}

static void ahci_freeze(struct ata_port *ap)
{
	void __iomem *port_mmio = ahci_port_base(ap);

	/* turn IRQ off */
	writel(0, port_mmio + PORT_IRQ_MASK);
}

static void ahci_thaw(struct ata_port *ap)
{
	struct ahci_host_priv *hpriv = ap->host->private_data;
	void __iomem *mmio = hpriv->mmio;
	void __iomem *port_mmio = ahci_port_base(ap);
	u32 tmp;
	struct ahci_port_priv *pp = ap->private_data;

	/* clear IRQ */
	tmp = readl(port_mmio + PORT_IRQ_STAT);
	writel(tmp, port_mmio + PORT_IRQ_STAT);
	writel(1 << ap->port_no, mmio + HOST_IRQ_STAT);

	/* turn IRQ back on */
	writel(pp->intr_mask, port_mmio + PORT_IRQ_MASK);
}

void ahci_error_handler(struct ata_port *ap)
{
	struct ahci_host_priv *hpriv = ap->host->private_data;

	if (!(ap->pflags & ATA_PFLAG_FROZEN)) {
		/* restart engine */
		hpriv->stop_engine(ap);
		hpriv->start_engine(ap);
	}

	sata_pmp_error_handler(ap);

	if (!ata_dev_enabled(ap->link.device))
		hpriv->stop_engine(ap);
}
EXPORT_SYMBOL_GPL(ahci_error_handler);

static void ahci_post_internal_cmd(struct ata_queued_cmd *qc)
{
	struct ata_port *ap = qc->ap;

	/* make DMA engine forget about the failed command */
	if (qc->flags & ATA_QCFLAG_FAILED)
		ahci_kick_engine(ap);
}

static void ahci_set_aggressive_devslp(struct ata_port *ap, bool sleep)
{
	struct ahci_host_priv *hpriv = ap->host->private_data;
	void __iomem *port_mmio = ahci_port_base(ap);
	struct ata_device *dev = ap->link.device;
	u32 devslp, dm, dito, mdat, deto, dito_conf;
	int rc;
	unsigned int err_mask;

	devslp = readl(port_mmio + PORT_DEVSLP);
	if (!(devslp & PORT_DEVSLP_DSP)) {
		dev_info(ap->host->dev, "port does not support device sleep\n");
		return;
	}

	/* disable device sleep */
	if (!sleep) {
		if (devslp & PORT_DEVSLP_ADSE) {
			writel(devslp & ~PORT_DEVSLP_ADSE,
			       port_mmio + PORT_DEVSLP);
			err_mask = ata_dev_set_feature(dev,
						       SETFEATURES_SATA_DISABLE,
						       SATA_DEVSLP);
			if (err_mask && err_mask != AC_ERR_DEV)
				ata_dev_warn(dev, "failed to disable DEVSLP\n");
		}
		return;
	}

	dm = (devslp & PORT_DEVSLP_DM_MASK) >> PORT_DEVSLP_DM_OFFSET;
	dito = devslp_idle_timeout / (dm + 1);
	if (dito > 0x3ff)
		dito = 0x3ff;

	dito_conf = (devslp >> PORT_DEVSLP_DITO_OFFSET) & 0x3FF;

	/* device sleep was already enabled and same dito */
	if ((devslp & PORT_DEVSLP_ADSE) && (dito_conf == dito))
		return;

	/* set DITO, MDAT, DETO and enable DevSlp, need to stop engine first */
	rc = hpriv->stop_engine(ap);
	if (rc)
		return;

	/* Use the nominal value 10 ms if the read MDAT is zero,
	 * the nominal value of DETO is 20 ms.
	 */
	if (dev->devslp_timing[ATA_LOG_DEVSLP_VALID] &
	    ATA_LOG_DEVSLP_VALID_MASK) {
		mdat = dev->devslp_timing[ATA_LOG_DEVSLP_MDAT] &
		       ATA_LOG_DEVSLP_MDAT_MASK;
		if (!mdat)
			mdat = 10;
		deto = dev->devslp_timing[ATA_LOG_DEVSLP_DETO];
		if (!deto)
			deto = 20;
	} else {
		mdat = 10;
		deto = 20;
	}

	/* Make dito, mdat, deto bits to 0s */
	devslp &= ~GENMASK_ULL(24, 2);
	devslp |= ((dito << PORT_DEVSLP_DITO_OFFSET) |
		   (mdat << PORT_DEVSLP_MDAT_OFFSET) |
		   (deto << PORT_DEVSLP_DETO_OFFSET) |
		   PORT_DEVSLP_ADSE);
	writel(devslp, port_mmio + PORT_DEVSLP);

	hpriv->start_engine(ap);

	/* enable device sleep feature for the drive */
	err_mask = ata_dev_set_feature(dev,
				       SETFEATURES_SATA_ENABLE,
				       SATA_DEVSLP);
	if (err_mask && err_mask != AC_ERR_DEV)
		ata_dev_warn(dev, "failed to enable DEVSLP\n");
}

static void ahci_enable_fbs(struct ata_port *ap)
{
	struct ahci_host_priv *hpriv = ap->host->private_data;
	struct ahci_port_priv *pp = ap->private_data;
	void __iomem *port_mmio = ahci_port_base(ap);
	u32 fbs;
	int rc;

	if (!pp->fbs_supported)
		return;

	fbs = readl(port_mmio + PORT_FBS);
	if (fbs & PORT_FBS_EN) {
		pp->fbs_enabled = true;
		pp->fbs_last_dev = -1; /* initialization */
		return;
	}

	rc = hpriv->stop_engine(ap);
	if (rc)
		return;

	writel(fbs | PORT_FBS_EN, port_mmio + PORT_FBS);
	fbs = readl(port_mmio + PORT_FBS);
	if (fbs & PORT_FBS_EN) {
		dev_info(ap->host->dev, "FBS is enabled\n");
		pp->fbs_enabled = true;
		pp->fbs_last_dev = -1; /* initialization */
	} else
		dev_err(ap->host->dev, "Failed to enable FBS\n");

	hpriv->start_engine(ap);
}

static void ahci_disable_fbs(struct ata_port *ap)
{
	struct ahci_host_priv *hpriv = ap->host->private_data;
	struct ahci_port_priv *pp = ap->private_data;
	void __iomem *port_mmio = ahci_port_base(ap);
	u32 fbs;
	int rc;

	if (!pp->fbs_supported)
		return;

	fbs = readl(port_mmio + PORT_FBS);
	if ((fbs & PORT_FBS_EN) == 0) {
		pp->fbs_enabled = false;
		return;
	}

	rc = hpriv->stop_engine(ap);
	if (rc)
		return;

	writel(fbs & ~PORT_FBS_EN, port_mmio + PORT_FBS);
	fbs = readl(port_mmio + PORT_FBS);
	if (fbs & PORT_FBS_EN)
		dev_err(ap->host->dev, "Failed to disable FBS\n");
	else {
		dev_info(ap->host->dev, "FBS is disabled\n");
		pp->fbs_enabled = false;
	}

	hpriv->start_engine(ap);
}

static void ahci_pmp_attach(struct ata_port *ap)
{
	void __iomem *port_mmio = ahci_port_base(ap);
	struct ahci_port_priv *pp = ap->private_data;
	u32 cmd;

	cmd = readl(port_mmio + PORT_CMD);
	cmd |= PORT_CMD_PMP;
	writel(cmd, port_mmio + PORT_CMD);

	ahci_enable_fbs(ap);

	pp->intr_mask |= PORT_IRQ_BAD_PMP;

	/*
	 * We must not change the port interrupt mask register if the
	 * port is marked frozen, the value in pp->intr_mask will be
	 * restored later when the port is thawed.
	 *
	 * Note that during initialization, the port is marked as
	 * frozen since the irq handler is not yet registered.
	 */
	if (!(ap->pflags & ATA_PFLAG_FROZEN))
		writel(pp->intr_mask, port_mmio + PORT_IRQ_MASK);
}

static void ahci_pmp_detach(struct ata_port *ap)
{
	void __iomem *port_mmio = ahci_port_base(ap);
	struct ahci_port_priv *pp = ap->private_data;
	u32 cmd;

	ahci_disable_fbs(ap);

	cmd = readl(port_mmio + PORT_CMD);
	cmd &= ~PORT_CMD_PMP;
	writel(cmd, port_mmio + PORT_CMD);

	pp->intr_mask &= ~PORT_IRQ_BAD_PMP;

	/* see comment above in ahci_pmp_attach() */
	if (!(ap->pflags & ATA_PFLAG_FROZEN))
		writel(pp->intr_mask, port_mmio + PORT_IRQ_MASK);
}

int ahci_port_resume(struct ata_port *ap)
{
	ahci_rpm_get_port(ap);

	ahci_power_up(ap);
	ahci_start_port(ap);

	if (sata_pmp_attached(ap))
		ahci_pmp_attach(ap);
	else
		ahci_pmp_detach(ap);

	return 0;
}
EXPORT_SYMBOL_GPL(ahci_port_resume);

#ifdef CONFIG_PM
static int ahci_port_suspend(struct ata_port *ap, pm_message_t mesg)
{
	const char *emsg = NULL;
	int rc;

	rc = ahci_deinit_port(ap, &emsg);
	if (rc == 0)
		ahci_power_down(ap);
	else {
		ata_port_err(ap, "%s (%d)\n", emsg, rc);
		ata_port_freeze(ap);
	}

	ahci_rpm_put_port(ap);
	return rc;
}
#endif

static int ahci_port_start(struct ata_port *ap)
{
	struct ahci_host_priv *hpriv = ap->host->private_data;
	struct device *dev = ap->host->dev;
	struct ahci_port_priv *pp;
	void *mem;
	dma_addr_t mem_dma;
	size_t dma_sz, rx_fis_sz;

	pp = devm_kzalloc(dev, sizeof(*pp), GFP_KERNEL);
	if (!pp)
		return -ENOMEM;

	if (ap->host->n_ports > 1) {
		pp->irq_desc = devm_kzalloc(dev, 8, GFP_KERNEL);
		if (!pp->irq_desc) {
			devm_kfree(dev, pp);
			return -ENOMEM;
		}
		snprintf(pp->irq_desc, 8,
			 "%s%d", dev_driver_string(dev), ap->port_no);
	}

	/* check FBS capability */
	if ((hpriv->cap & HOST_CAP_FBS) && sata_pmp_supported(ap)) {
		void __iomem *port_mmio = ahci_port_base(ap);
		u32 cmd = readl(port_mmio + PORT_CMD);
		if (cmd & PORT_CMD_FBSCP)
			pp->fbs_supported = true;
		else if (hpriv->flags & AHCI_HFLAG_YES_FBS) {
			dev_info(dev, "port %d can do FBS, forcing FBSCP\n",
				 ap->port_no);
			pp->fbs_supported = true;
		} else
			dev_warn(dev, "port %d is not capable of FBS\n",
				 ap->port_no);
	}

	if (pp->fbs_supported) {
		dma_sz = AHCI_PORT_PRIV_FBS_DMA_SZ;
		rx_fis_sz = AHCI_RX_FIS_SZ * 16;
	} else {
		dma_sz = AHCI_PORT_PRIV_DMA_SZ;
		rx_fis_sz = AHCI_RX_FIS_SZ;
	}

	mem = dmam_alloc_coherent(dev, dma_sz, &mem_dma, GFP_KERNEL);
	if (!mem)
		return -ENOMEM;

	/*
	 * First item in chunk of DMA memory: 32-slot command table,
	 * 32 bytes each in size
	 */
	pp->cmd_slot = mem;
	pp->cmd_slot_dma = mem_dma;

	mem += AHCI_CMD_SLOT_SZ;
	mem_dma += AHCI_CMD_SLOT_SZ;

	/*
	 * Second item: Received-FIS area
	 */
	pp->rx_fis = mem;
	pp->rx_fis_dma = mem_dma;

	mem += rx_fis_sz;
	mem_dma += rx_fis_sz;

	/*
	 * Third item: data area for storing a single command
	 * and its scatter-gather table
	 */
	pp->cmd_tbl = mem;
	pp->cmd_tbl_dma = mem_dma;

	/*
	 * Save off initial list of interrupts to be enabled.
	 * This could be changed later
	 */
	pp->intr_mask = DEF_PORT_IRQ;

	/*
	 * Switch to per-port locking in case each port has its own MSI vector.
	 */
	if (hpriv->flags & AHCI_HFLAG_MULTI_MSI) {
		spin_lock_init(&pp->lock);
		ap->lock = &pp->lock;
	}

	ap->private_data = pp;

	/* engage engines, captain */
	return ahci_port_resume(ap);
}

static void ahci_port_stop(struct ata_port *ap)
{
	const char *emsg = NULL;
	struct ahci_host_priv *hpriv = ap->host->private_data;
	void __iomem *host_mmio = hpriv->mmio;
	int rc;

	/* de-initialize port */
	rc = ahci_deinit_port(ap, &emsg);
	if (rc)
		ata_port_warn(ap, "%s (%d)\n", emsg, rc);

	/*
	 * Clear GHC.IS to prevent stuck INTx after disabling MSI and
	 * re-enabling INTx.
	 */
	writel(1 << ap->port_no, host_mmio + HOST_IRQ_STAT);
<<<<<<< HEAD
=======

	ahci_rpm_put_port(ap);
>>>>>>> 24b8d41d
}

void ahci_print_info(struct ata_host *host, const char *scc_s)
{
	struct ahci_host_priv *hpriv = host->private_data;
	u32 vers, cap, cap2, impl, speed;
	const char *speed_s;

	vers = hpriv->version;
	cap = hpriv->cap;
	cap2 = hpriv->cap2;
	impl = hpriv->port_map;

	speed = (cap >> 20) & 0xf;
	if (speed == 1)
		speed_s = "1.5";
	else if (speed == 2)
		speed_s = "3";
	else if (speed == 3)
		speed_s = "6";
	else
		speed_s = "?";

	dev_info(host->dev,
		"AHCI %02x%02x.%02x%02x "
		"%u slots %u ports %s Gbps 0x%x impl %s mode\n"
		,

		(vers >> 24) & 0xff,
		(vers >> 16) & 0xff,
		(vers >> 8) & 0xff,
		vers & 0xff,

		((cap >> 8) & 0x1f) + 1,
		(cap & 0x1f) + 1,
		speed_s,
		impl,
		scc_s);

	dev_info(host->dev,
		"flags: "
		"%s%s%s%s%s%s%s"
		"%s%s%s%s%s%s%s"
		"%s%s%s%s%s%s%s"
		"%s%s\n"
		,

		cap & HOST_CAP_64 ? "64bit " : "",
		cap & HOST_CAP_NCQ ? "ncq " : "",
		cap & HOST_CAP_SNTF ? "sntf " : "",
		cap & HOST_CAP_MPS ? "ilck " : "",
		cap & HOST_CAP_SSS ? "stag " : "",
		cap & HOST_CAP_ALPM ? "pm " : "",
		cap & HOST_CAP_LED ? "led " : "",
		cap & HOST_CAP_CLO ? "clo " : "",
		cap & HOST_CAP_ONLY ? "only " : "",
		cap & HOST_CAP_PMP ? "pmp " : "",
		cap & HOST_CAP_FBS ? "fbs " : "",
		cap & HOST_CAP_PIO_MULTI ? "pio " : "",
		cap & HOST_CAP_SSC ? "slum " : "",
		cap & HOST_CAP_PART ? "part " : "",
		cap & HOST_CAP_CCC ? "ccc " : "",
		cap & HOST_CAP_EMS ? "ems " : "",
		cap & HOST_CAP_SXS ? "sxs " : "",
		cap2 & HOST_CAP2_DESO ? "deso " : "",
		cap2 & HOST_CAP2_SADM ? "sadm " : "",
		cap2 & HOST_CAP2_SDS ? "sds " : "",
		cap2 & HOST_CAP2_APST ? "apst " : "",
		cap2 & HOST_CAP2_NVMHCI ? "nvmp " : "",
		cap2 & HOST_CAP2_BOH ? "boh " : ""
		);
}
EXPORT_SYMBOL_GPL(ahci_print_info);

void ahci_set_em_messages(struct ahci_host_priv *hpriv,
			  struct ata_port_info *pi)
{
	u8 messages;
	void __iomem *mmio = hpriv->mmio;
	u32 em_loc = readl(mmio + HOST_EM_LOC);
	u32 em_ctl = readl(mmio + HOST_EM_CTL);

	if (!ahci_em_messages || !(hpriv->cap & HOST_CAP_EMS))
		return;

	messages = (em_ctl & EM_CTRL_MSG_TYPE) >> 16;

	if (messages) {
		/* store em_loc */
		hpriv->em_loc = ((em_loc >> 16) * 4);
		hpriv->em_buf_sz = ((em_loc & 0xff) * 4);
		hpriv->em_msg_type = messages;
		pi->flags |= ATA_FLAG_EM;
		if (!(em_ctl & EM_CTL_ALHD))
			pi->flags |= ATA_FLAG_SW_ACTIVITY;
	}
}
EXPORT_SYMBOL_GPL(ahci_set_em_messages);

static int ahci_host_activate_multi_irqs(struct ata_host *host,
					 struct scsi_host_template *sht)
{
	struct ahci_host_priv *hpriv = host->private_data;
	int i, rc;

	rc = ata_host_start(host);
	if (rc)
		return rc;
	/*
	 * Requests IRQs according to AHCI-1.1 when multiple MSIs were
	 * allocated. That is one MSI per port, starting from @irq.
	 */
	for (i = 0; i < host->n_ports; i++) {
		struct ahci_port_priv *pp = host->ports[i]->private_data;
		int irq = hpriv->get_irq_vector(host, i);

		/* Do not receive interrupts sent by dummy ports */
		if (!pp) {
			disable_irq(irq);
			continue;
		}

		rc = devm_request_irq(host->dev, irq, ahci_multi_irqs_intr_hard,
				0, pp->irq_desc, host->ports[i]);

		if (rc)
			return rc;
		ata_port_desc(host->ports[i], "irq %d", irq);
	}

	return ata_host_register(host, sht);
}

/**
 *	ahci_host_activate - start AHCI host, request IRQs and register it
 *	@host: target ATA host
 *	@sht: scsi_host_template to use when registering the host
 *
 *	LOCKING:
 *	Inherited from calling layer (may sleep).
 *
 *	RETURNS:
 *	0 on success, -errno otherwise.
 */
int ahci_host_activate(struct ata_host *host, struct scsi_host_template *sht)
{
	struct ahci_host_priv *hpriv = host->private_data;
	int irq = hpriv->irq;
	int rc;

	if (hpriv->flags & AHCI_HFLAG_MULTI_MSI) {
<<<<<<< HEAD
		if (hpriv->irq_handler)
=======
		if (hpriv->irq_handler &&
		    hpriv->irq_handler != ahci_single_level_irq_intr)
>>>>>>> 24b8d41d
			dev_warn(host->dev,
			         "both AHCI_HFLAG_MULTI_MSI flag set and custom irq handler implemented\n");
		if (!hpriv->get_irq_vector) {
			dev_err(host->dev,
				"AHCI_HFLAG_MULTI_MSI requires ->get_irq_vector!\n");
			return -EIO;
		}

		rc = ahci_host_activate_multi_irqs(host, sht);
	} else {
		rc = ata_host_activate(host, irq, hpriv->irq_handler,
				       IRQF_SHARED, sht);
	}


	return rc;
}
EXPORT_SYMBOL_GPL(ahci_host_activate);

MODULE_AUTHOR("Jeff Garzik");
MODULE_DESCRIPTION("Common AHCI SATA low-level routines");
MODULE_LICENSE("GPL");<|MERGE_RESOLUTION|>--- conflicted
+++ resolved
@@ -1997,11 +1997,7 @@
 	pp->active_link = qc->dev->link;
 
 	if (ata_is_ncq(qc->tf.protocol))
-<<<<<<< HEAD
-		writel(1 << qc->tag, port_mmio + PORT_SCR_ACT);
-=======
 		writel(1 << qc->hw_tag, port_mmio + PORT_SCR_ACT);
->>>>>>> 24b8d41d
 
 	if (pp->fbs_enabled && pp->fbs_last_dev != qc->dev->link->pmp) {
 		u32 fbs = readl(port_mmio + PORT_FBS);
@@ -2434,11 +2430,8 @@
 	 * re-enabling INTx.
 	 */
 	writel(1 << ap->port_no, host_mmio + HOST_IRQ_STAT);
-<<<<<<< HEAD
-=======
 
 	ahci_rpm_put_port(ap);
->>>>>>> 24b8d41d
 }
 
 void ahci_print_info(struct ata_host *host, const char *scc_s)
@@ -2590,12 +2583,8 @@
 	int rc;
 
 	if (hpriv->flags & AHCI_HFLAG_MULTI_MSI) {
-<<<<<<< HEAD
-		if (hpriv->irq_handler)
-=======
 		if (hpriv->irq_handler &&
 		    hpriv->irq_handler != ahci_single_level_irq_intr)
->>>>>>> 24b8d41d
 			dev_warn(host->dev,
 			         "both AHCI_HFLAG_MULTI_MSI flag set and custom irq handler implemented\n");
 		if (!hpriv->get_irq_vector) {
