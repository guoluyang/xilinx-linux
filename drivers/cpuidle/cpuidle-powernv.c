// SPDX-License-Identifier: GPL-2.0
/*
 *  cpuidle-powernv - idle state cpuidle driver.
 *  Adapted from drivers/cpuidle/cpuidle-pseries
 *
 */

#include <linux/kernel.h>
#include <linux/module.h>
#include <linux/init.h>
#include <linux/moduleparam.h>
#include <linux/cpuidle.h>
#include <linux/cpu.h>
#include <linux/notifier.h>
#include <linux/clockchips.h>
#include <linux/of.h>
#include <linux/slab.h>

#include <asm/machdep.h>
#include <asm/firmware.h>
#include <asm/opal.h>
#include <asm/runlatch.h>
#include <asm/cpuidle.h>

<<<<<<< HEAD
=======
/*
 * Expose only those Hardware idle states via the cpuidle framework
 * that have latency value below POWERNV_THRESHOLD_LATENCY_NS.
 */
>>>>>>> 24b8d41d
#define POWERNV_THRESHOLD_LATENCY_NS 200000

static struct cpuidle_driver powernv_idle_driver = {
	.name             = "powernv_idle",
	.owner            = THIS_MODULE,
};

<<<<<<< HEAD
static int max_idle_state;
static struct cpuidle_state *cpuidle_state_table;

static u64 stop_psscr_table[CPUIDLE_STATE_MAX];

static u64 snooze_timeout;
static bool snooze_timeout_en;
=======
static int max_idle_state __read_mostly;
static struct cpuidle_state *cpuidle_state_table __read_mostly;

struct stop_psscr_table {
	u64 val;
	u64 mask;
};

static struct stop_psscr_table stop_psscr_table[CPUIDLE_STATE_MAX] __read_mostly;

static u64 default_snooze_timeout __read_mostly;
static bool snooze_timeout_en __read_mostly;

static u64 get_snooze_timeout(struct cpuidle_device *dev,
			      struct cpuidle_driver *drv,
			      int index)
{
	int i;

	if (unlikely(!snooze_timeout_en))
		return default_snooze_timeout;

	for (i = index + 1; i < drv->state_count; i++) {
		if (dev->states_usage[i].disable)
			continue;

		return drv->states[i].target_residency * tb_ticks_per_usec;
	}

	return default_snooze_timeout;
}
>>>>>>> 24b8d41d

static int snooze_loop(struct cpuidle_device *dev,
			struct cpuidle_driver *drv,
			int index)
{
	u64 snooze_exit_time;

	set_thread_flag(TIF_POLLING_NRFLAG);

	local_irq_enable();

	snooze_exit_time = get_tb() + get_snooze_timeout(dev, drv, index);
	ppc64_runlatch_off();
	HMT_very_low();
	while (!need_resched()) {
		if (likely(snooze_timeout_en) && get_tb() > snooze_exit_time) {
			/*
			 * Task has not woken up but we are exiting the polling
			 * loop anyway. Require a barrier after polling is
			 * cleared to order subsequent test of need_resched().
			 */
			clear_thread_flag(TIF_POLLING_NRFLAG);
			smp_mb();
			break;
		}
	}

	HMT_medium();
	ppc64_runlatch_on();
	clear_thread_flag(TIF_POLLING_NRFLAG);

	local_irq_disable();

	return index;
}

static int nap_loop(struct cpuidle_device *dev,
			struct cpuidle_driver *drv,
			int index)
{
	power7_idle_type(PNV_THREAD_NAP);

	return index;
}

/* Register for fastsleep only in oneshot mode of broadcast */
#ifdef CONFIG_TICK_ONESHOT
static int fastsleep_loop(struct cpuidle_device *dev,
				struct cpuidle_driver *drv,
				int index)
{
	unsigned long old_lpcr = mfspr(SPRN_LPCR);
	unsigned long new_lpcr;

	if (unlikely(system_state < SYSTEM_RUNNING))
		return index;

	new_lpcr = old_lpcr;
	/* Do not exit powersave upon decrementer as we've setup the timer
	 * offload.
	 */
	new_lpcr &= ~LPCR_PECE1;

	mtspr(SPRN_LPCR, new_lpcr);

	power7_idle_type(PNV_THREAD_SLEEP);

	mtspr(SPRN_LPCR, old_lpcr);

	return index;
}
#endif

static int stop_loop(struct cpuidle_device *dev,
		     struct cpuidle_driver *drv,
		     int index)
{
<<<<<<< HEAD
	ppc64_runlatch_off();
	power9_idle_stop(stop_psscr_table[index]);
	ppc64_runlatch_on();
=======
	arch300_idle_type(stop_psscr_table[index].val,
			 stop_psscr_table[index].mask);
>>>>>>> 24b8d41d
	return index;
}

/*
 * States for dedicated partition case.
 */
static struct cpuidle_state powernv_states[CPUIDLE_STATE_MAX] = {
	{ /* Snooze */
		.name = "snooze",
		.desc = "snooze",
		.exit_latency = 0,
		.target_residency = 0,
		.enter = snooze_loop },
};

static int powernv_cpuidle_cpu_online(unsigned int cpu)
{
	struct cpuidle_device *dev = per_cpu(cpuidle_devices, cpu);

	if (dev && cpuidle_get_driver()) {
		cpuidle_pause_and_lock();
		cpuidle_enable_device(dev);
		cpuidle_resume_and_unlock();
	}
	return 0;
}

static int powernv_cpuidle_cpu_dead(unsigned int cpu)
{
	struct cpuidle_device *dev = per_cpu(cpuidle_devices, cpu);

	if (dev && cpuidle_get_driver()) {
		cpuidle_pause_and_lock();
		cpuidle_disable_device(dev);
		cpuidle_resume_and_unlock();
	}
	return 0;
}

/*
 * powernv_cpuidle_driver_init()
 */
static int powernv_cpuidle_driver_init(void)
{
	int idle_state;
	struct cpuidle_driver *drv = &powernv_idle_driver;

	drv->state_count = 0;

	for (idle_state = 0; idle_state < max_idle_state; ++idle_state) {
		/* Is the state not enabled? */
		if (cpuidle_state_table[idle_state].enter == NULL)
			continue;

		drv->states[drv->state_count] =	/* structure copy */
			cpuidle_state_table[idle_state];

		drv->state_count += 1;
	}

	/*
	 * On the PowerNV platform cpu_present may be less than cpu_possible in
	 * cases when firmware detects the CPU, but it is not available to the
	 * OS.  If CONFIG_HOTPLUG_CPU=n, then such CPUs are not hotplugable at
	 * run time and hence cpu_devices are not created for those CPUs by the
	 * generic topology_init().
	 *
	 * drv->cpumask defaults to cpu_possible_mask in
	 * __cpuidle_driver_init().  This breaks cpuidle on PowerNV where
	 * cpu_devices are not created for CPUs in cpu_possible_mask that
	 * cannot be hot-added later at run time.
	 *
	 * Trying cpuidle_register_device() on a CPU without a cpu_device is
	 * incorrect, so pass a correct CPU mask to the generic cpuidle driver.
	 */

	drv->cpumask = (struct cpumask *)cpu_present_mask;

	return 0;
}

static inline void add_powernv_state(int index, const char *name,
				     unsigned int flags,
				     int (*idle_fn)(struct cpuidle_device *,
						    struct cpuidle_driver *,
						    int),
				     unsigned int target_residency,
				     unsigned int exit_latency,
				     u64 psscr_val, u64 psscr_mask)
{
	strlcpy(powernv_states[index].name, name, CPUIDLE_NAME_LEN);
	strlcpy(powernv_states[index].desc, name, CPUIDLE_NAME_LEN);
	powernv_states[index].flags = flags;
	powernv_states[index].target_residency = target_residency;
	powernv_states[index].exit_latency = exit_latency;
	powernv_states[index].enter = idle_fn;
	/* For power8 and below psscr_* will be 0 */
	stop_psscr_table[index].val = psscr_val;
	stop_psscr_table[index].mask = psscr_mask;
}

extern u32 pnv_get_supported_cpuidle_states(void);
static int powernv_add_idle_states(void)
{
	int nr_idle_states = 1; /* Snooze */
	int dt_idle_states;
<<<<<<< HEAD
	u32 latency_ns[CPUIDLE_STATE_MAX];
	u32 residency_ns[CPUIDLE_STATE_MAX];
	u32 flags[CPUIDLE_STATE_MAX];
	u64 psscr_val[CPUIDLE_STATE_MAX];
	const char *names[CPUIDLE_STATE_MAX];
	int i, rc;
=======
	u32 has_stop_states = 0;
	int i;
	u32 supported_flags = pnv_get_supported_cpuidle_states();
>>>>>>> 24b8d41d


	/* Currently we have snooze statically defined */
	if (nr_pnv_idle_states <= 0) {
		pr_warn("cpuidle-powernv : Only Snooze is available\n");
		goto out;
	}

<<<<<<< HEAD
	/*
	 * Since snooze is used as first idle state, max idle states allowed is
	 * CPUIDLE_STATE_MAX -1
	 */
	if (dt_idle_states > CPUIDLE_STATE_MAX - 1) {
		pr_warn("cpuidle-powernv: discovered idle states more than allowed");
		dt_idle_states = CPUIDLE_STATE_MAX - 1;
	}

	if (of_property_read_u32_array(power_mgt,
			"ibm,cpu-idle-state-flags", flags, dt_idle_states)) {
		pr_warn("cpuidle-powernv : missing ibm,cpu-idle-state-flags in DT\n");
		goto out;
	}

	if (of_property_read_u32_array(power_mgt,
		"ibm,cpu-idle-state-latencies-ns", latency_ns,
		dt_idle_states)) {
		pr_warn("cpuidle-powernv: missing ibm,cpu-idle-state-latencies-ns in DT\n");
		goto out;
=======
	/* TODO: Count only states which are eligible for cpuidle */
	dt_idle_states = nr_pnv_idle_states;

	/*
	 * Since snooze is used as first idle state, max idle states allowed is
	 * CPUIDLE_STATE_MAX -1
	 */
	if (nr_pnv_idle_states > CPUIDLE_STATE_MAX - 1) {
		pr_warn("cpuidle-powernv: discovered idle states more than allowed");
		dt_idle_states = CPUIDLE_STATE_MAX - 1;
>>>>>>> 24b8d41d
	}
	if (of_property_read_string_array(power_mgt,
		"ibm,cpu-idle-state-names", names, dt_idle_states) < 0) {
		pr_warn("cpuidle-powernv: missing ibm,cpu-idle-state-names in DT\n");
		goto out;
	}

	/*
	 * If the idle states use stop instruction, probe for psscr values
	 * which are necessary to specify required stop level.
	 */
	if (flags[0] & (OPAL_PM_STOP_INST_FAST | OPAL_PM_STOP_INST_DEEP))
		if (of_property_read_u64_array(power_mgt,
		    "ibm,cpu-idle-state-psscr", psscr_val, dt_idle_states)) {
			pr_warn("cpuidle-powernv: missing ibm,cpu-idle-states-psscr in DT\n");
			goto out;
		}

<<<<<<< HEAD
	rc = of_property_read_u32_array(power_mgt,
		"ibm,cpu-idle-state-residency-ns", residency_ns, dt_idle_states);

	for (i = 0; i < dt_idle_states; i++) {
		/*
		 * If an idle state has exit latency beyond
		 * POWERNV_THRESHOLD_LATENCY_NS then don't use it
		 * in cpu-idle.
		 */
		if (latency_ns[i] > POWERNV_THRESHOLD_LATENCY_NS)
			continue;
=======
	/*
	 * If the idle states use stop instruction, probe for psscr values
	 * and psscr mask which are necessary to specify required stop level.
	 */
	has_stop_states = (pnv_idle_states[0].flags &
			   (OPAL_PM_STOP_INST_FAST | OPAL_PM_STOP_INST_DEEP));

	for (i = 0; i < dt_idle_states; i++) {
		unsigned int exit_latency, target_residency;
		bool stops_timebase = false;
		struct pnv_idle_states_t *state = &pnv_idle_states[i];
>>>>>>> 24b8d41d

		/*
		 * Skip the platform idle state whose flag isn't in
		 * the supported_cpuidle_states flag mask.
		 */
		if ((state->flags & supported_flags) != state->flags)
			continue;
		/*
		 * If an idle state has exit latency beyond
		 * POWERNV_THRESHOLD_LATENCY_NS then don't use it
		 * in cpu-idle.
		 */
		if (state->latency_ns > POWERNV_THRESHOLD_LATENCY_NS)
			continue;
		/*
		 * Firmware passes residency and latency values in ns.
		 * cpuidle expects it in us.
		 */
		exit_latency = DIV_ROUND_UP(state->latency_ns, 1000);
		target_residency = DIV_ROUND_UP(state->residency_ns, 1000);

		if (has_stop_states && !(state->valid))
				continue;

		if (state->flags & OPAL_PM_TIMEBASE_STOP)
			stops_timebase = true;

		if (state->flags & OPAL_PM_NAP_ENABLED) {
			/* Add NAP state */
<<<<<<< HEAD
			strcpy(powernv_states[nr_idle_states].name, "Nap");
			strcpy(powernv_states[nr_idle_states].desc, "Nap");
			powernv_states[nr_idle_states].flags = 0;
			powernv_states[nr_idle_states].target_residency = 100;
			powernv_states[nr_idle_states].enter = nap_loop;
		} else if ((flags[i] & OPAL_PM_STOP_INST_FAST) &&
				!(flags[i] & OPAL_PM_TIMEBASE_STOP)) {
			strncpy(powernv_states[nr_idle_states].name,
				names[i], CPUIDLE_NAME_LEN);
			strncpy(powernv_states[nr_idle_states].desc,
				names[i], CPUIDLE_NAME_LEN);
			powernv_states[nr_idle_states].flags = 0;

			powernv_states[nr_idle_states].enter = stop_loop;
			stop_psscr_table[nr_idle_states] = psscr_val[i];
=======
			add_powernv_state(nr_idle_states, "Nap",
					  CPUIDLE_FLAG_NONE, nap_loop,
					  target_residency, exit_latency, 0, 0);
		} else if (has_stop_states && !stops_timebase) {
			add_powernv_state(nr_idle_states, state->name,
					  CPUIDLE_FLAG_NONE, stop_loop,
					  target_residency, exit_latency,
					  state->psscr_val,
					  state->psscr_mask);
>>>>>>> 24b8d41d
		}

		/*
		 * All cpuidle states with CPUIDLE_FLAG_TIMER_STOP set must come
		 * within this config dependency check.
		 */
#ifdef CONFIG_TICK_ONESHOT
		else if (state->flags & OPAL_PM_SLEEP_ENABLED ||
			 state->flags & OPAL_PM_SLEEP_ENABLED_ER1) {
			/* Add FASTSLEEP state */
<<<<<<< HEAD
			strcpy(powernv_states[nr_idle_states].name, "FastSleep");
			strcpy(powernv_states[nr_idle_states].desc, "FastSleep");
			powernv_states[nr_idle_states].flags = CPUIDLE_FLAG_TIMER_STOP;
			powernv_states[nr_idle_states].target_residency = 300000;
			powernv_states[nr_idle_states].enter = fastsleep_loop;
		} else if ((flags[i] & OPAL_PM_STOP_INST_DEEP) &&
				(flags[i] & OPAL_PM_TIMEBASE_STOP)) {
			strncpy(powernv_states[nr_idle_states].name,
				names[i], CPUIDLE_NAME_LEN);
			strncpy(powernv_states[nr_idle_states].desc,
				names[i], CPUIDLE_NAME_LEN);

			powernv_states[nr_idle_states].flags = CPUIDLE_FLAG_TIMER_STOP;
			powernv_states[nr_idle_states].enter = stop_loop;
			stop_psscr_table[nr_idle_states] = psscr_val[i];
=======
			add_powernv_state(nr_idle_states, "FastSleep",
					  CPUIDLE_FLAG_TIMER_STOP,
					  fastsleep_loop,
					  target_residency, exit_latency, 0, 0);
		} else if (has_stop_states && stops_timebase) {
			add_powernv_state(nr_idle_states, state->name,
					  CPUIDLE_FLAG_TIMER_STOP, stop_loop,
					  target_residency, exit_latency,
					  state->psscr_val,
					  state->psscr_mask);
>>>>>>> 24b8d41d
		}
#endif
		else
			continue;
		nr_idle_states++;
	}
out:
	return nr_idle_states;
}

/*
 * powernv_idle_probe()
 * Choose state table for shared versus dedicated partition
 */
static int powernv_idle_probe(void)
{
	if (cpuidle_disable != IDLE_NO_OVERRIDE)
		return -ENODEV;

	if (firmware_has_feature(FW_FEATURE_OPAL)) {
		cpuidle_state_table = powernv_states;
		/* Device tree can indicate more idle states */
		max_idle_state = powernv_add_idle_states();
		default_snooze_timeout = TICK_USEC * tb_ticks_per_usec;
		if (max_idle_state > 1)
			snooze_timeout_en = true;
 	} else
 		return -ENODEV;

	return 0;
}

static int __init powernv_processor_idle_init(void)
{
	int retval;

	retval = powernv_idle_probe();
	if (retval)
		return retval;

	powernv_cpuidle_driver_init();
	retval = cpuidle_register(&powernv_idle_driver, NULL);
	if (retval) {
		printk(KERN_DEBUG "Registration of powernv driver failed.\n");
		return retval;
	}

	retval = cpuhp_setup_state_nocalls(CPUHP_AP_ONLINE_DYN,
					   "cpuidle/powernv:online",
					   powernv_cpuidle_cpu_online, NULL);
	WARN_ON(retval < 0);
	retval = cpuhp_setup_state_nocalls(CPUHP_CPUIDLE_DEAD,
					   "cpuidle/powernv:dead", NULL,
					   powernv_cpuidle_cpu_dead);
	WARN_ON(retval < 0);
	printk(KERN_DEBUG "powernv_idle_driver registered\n");
	return 0;
}

device_initcall(powernv_processor_idle_init);<|MERGE_RESOLUTION|>--- conflicted
+++ resolved
@@ -22,13 +22,10 @@
 #include <asm/runlatch.h>
 #include <asm/cpuidle.h>
 
-<<<<<<< HEAD
-=======
 /*
  * Expose only those Hardware idle states via the cpuidle framework
  * that have latency value below POWERNV_THRESHOLD_LATENCY_NS.
  */
->>>>>>> 24b8d41d
 #define POWERNV_THRESHOLD_LATENCY_NS 200000
 
 static struct cpuidle_driver powernv_idle_driver = {
@@ -36,15 +33,6 @@
 	.owner            = THIS_MODULE,
 };
 
-<<<<<<< HEAD
-static int max_idle_state;
-static struct cpuidle_state *cpuidle_state_table;
-
-static u64 stop_psscr_table[CPUIDLE_STATE_MAX];
-
-static u64 snooze_timeout;
-static bool snooze_timeout_en;
-=======
 static int max_idle_state __read_mostly;
 static struct cpuidle_state *cpuidle_state_table __read_mostly;
 
@@ -76,7 +64,6 @@
 
 	return default_snooze_timeout;
 }
->>>>>>> 24b8d41d
 
 static int snooze_loop(struct cpuidle_device *dev,
 			struct cpuidle_driver *drv,
@@ -154,14 +141,8 @@
 		     struct cpuidle_driver *drv,
 		     int index)
 {
-<<<<<<< HEAD
-	ppc64_runlatch_off();
-	power9_idle_stop(stop_psscr_table[index]);
-	ppc64_runlatch_on();
-=======
 	arch300_idle_type(stop_psscr_table[index].val,
 			 stop_psscr_table[index].mask);
->>>>>>> 24b8d41d
 	return index;
 }
 
@@ -268,18 +249,9 @@
 {
 	int nr_idle_states = 1; /* Snooze */
 	int dt_idle_states;
-<<<<<<< HEAD
-	u32 latency_ns[CPUIDLE_STATE_MAX];
-	u32 residency_ns[CPUIDLE_STATE_MAX];
-	u32 flags[CPUIDLE_STATE_MAX];
-	u64 psscr_val[CPUIDLE_STATE_MAX];
-	const char *names[CPUIDLE_STATE_MAX];
-	int i, rc;
-=======
 	u32 has_stop_states = 0;
 	int i;
 	u32 supported_flags = pnv_get_supported_cpuidle_states();
->>>>>>> 24b8d41d
 
 
 	/* Currently we have snooze statically defined */
@@ -288,28 +260,6 @@
 		goto out;
 	}
 
-<<<<<<< HEAD
-	/*
-	 * Since snooze is used as first idle state, max idle states allowed is
-	 * CPUIDLE_STATE_MAX -1
-	 */
-	if (dt_idle_states > CPUIDLE_STATE_MAX - 1) {
-		pr_warn("cpuidle-powernv: discovered idle states more than allowed");
-		dt_idle_states = CPUIDLE_STATE_MAX - 1;
-	}
-
-	if (of_property_read_u32_array(power_mgt,
-			"ibm,cpu-idle-state-flags", flags, dt_idle_states)) {
-		pr_warn("cpuidle-powernv : missing ibm,cpu-idle-state-flags in DT\n");
-		goto out;
-	}
-
-	if (of_property_read_u32_array(power_mgt,
-		"ibm,cpu-idle-state-latencies-ns", latency_ns,
-		dt_idle_states)) {
-		pr_warn("cpuidle-powernv: missing ibm,cpu-idle-state-latencies-ns in DT\n");
-		goto out;
-=======
 	/* TODO: Count only states which are eligible for cpuidle */
 	dt_idle_states = nr_pnv_idle_states;
 
@@ -320,38 +270,8 @@
 	if (nr_pnv_idle_states > CPUIDLE_STATE_MAX - 1) {
 		pr_warn("cpuidle-powernv: discovered idle states more than allowed");
 		dt_idle_states = CPUIDLE_STATE_MAX - 1;
->>>>>>> 24b8d41d
-	}
-	if (of_property_read_string_array(power_mgt,
-		"ibm,cpu-idle-state-names", names, dt_idle_states) < 0) {
-		pr_warn("cpuidle-powernv: missing ibm,cpu-idle-state-names in DT\n");
-		goto out;
-	}
-
-	/*
-	 * If the idle states use stop instruction, probe for psscr values
-	 * which are necessary to specify required stop level.
-	 */
-	if (flags[0] & (OPAL_PM_STOP_INST_FAST | OPAL_PM_STOP_INST_DEEP))
-		if (of_property_read_u64_array(power_mgt,
-		    "ibm,cpu-idle-state-psscr", psscr_val, dt_idle_states)) {
-			pr_warn("cpuidle-powernv: missing ibm,cpu-idle-states-psscr in DT\n");
-			goto out;
-		}
-
-<<<<<<< HEAD
-	rc = of_property_read_u32_array(power_mgt,
-		"ibm,cpu-idle-state-residency-ns", residency_ns, dt_idle_states);
-
-	for (i = 0; i < dt_idle_states; i++) {
-		/*
-		 * If an idle state has exit latency beyond
-		 * POWERNV_THRESHOLD_LATENCY_NS then don't use it
-		 * in cpu-idle.
-		 */
-		if (latency_ns[i] > POWERNV_THRESHOLD_LATENCY_NS)
-			continue;
-=======
+	}
+
 	/*
 	 * If the idle states use stop instruction, probe for psscr values
 	 * and psscr mask which are necessary to specify required stop level.
@@ -363,7 +283,6 @@
 		unsigned int exit_latency, target_residency;
 		bool stops_timebase = false;
 		struct pnv_idle_states_t *state = &pnv_idle_states[i];
->>>>>>> 24b8d41d
 
 		/*
 		 * Skip the platform idle state whose flag isn't in
@@ -393,23 +312,6 @@
 
 		if (state->flags & OPAL_PM_NAP_ENABLED) {
 			/* Add NAP state */
-<<<<<<< HEAD
-			strcpy(powernv_states[nr_idle_states].name, "Nap");
-			strcpy(powernv_states[nr_idle_states].desc, "Nap");
-			powernv_states[nr_idle_states].flags = 0;
-			powernv_states[nr_idle_states].target_residency = 100;
-			powernv_states[nr_idle_states].enter = nap_loop;
-		} else if ((flags[i] & OPAL_PM_STOP_INST_FAST) &&
-				!(flags[i] & OPAL_PM_TIMEBASE_STOP)) {
-			strncpy(powernv_states[nr_idle_states].name,
-				names[i], CPUIDLE_NAME_LEN);
-			strncpy(powernv_states[nr_idle_states].desc,
-				names[i], CPUIDLE_NAME_LEN);
-			powernv_states[nr_idle_states].flags = 0;
-
-			powernv_states[nr_idle_states].enter = stop_loop;
-			stop_psscr_table[nr_idle_states] = psscr_val[i];
-=======
 			add_powernv_state(nr_idle_states, "Nap",
 					  CPUIDLE_FLAG_NONE, nap_loop,
 					  target_residency, exit_latency, 0, 0);
@@ -419,7 +321,6 @@
 					  target_residency, exit_latency,
 					  state->psscr_val,
 					  state->psscr_mask);
->>>>>>> 24b8d41d
 		}
 
 		/*
@@ -430,23 +331,6 @@
 		else if (state->flags & OPAL_PM_SLEEP_ENABLED ||
 			 state->flags & OPAL_PM_SLEEP_ENABLED_ER1) {
 			/* Add FASTSLEEP state */
-<<<<<<< HEAD
-			strcpy(powernv_states[nr_idle_states].name, "FastSleep");
-			strcpy(powernv_states[nr_idle_states].desc, "FastSleep");
-			powernv_states[nr_idle_states].flags = CPUIDLE_FLAG_TIMER_STOP;
-			powernv_states[nr_idle_states].target_residency = 300000;
-			powernv_states[nr_idle_states].enter = fastsleep_loop;
-		} else if ((flags[i] & OPAL_PM_STOP_INST_DEEP) &&
-				(flags[i] & OPAL_PM_TIMEBASE_STOP)) {
-			strncpy(powernv_states[nr_idle_states].name,
-				names[i], CPUIDLE_NAME_LEN);
-			strncpy(powernv_states[nr_idle_states].desc,
-				names[i], CPUIDLE_NAME_LEN);
-
-			powernv_states[nr_idle_states].flags = CPUIDLE_FLAG_TIMER_STOP;
-			powernv_states[nr_idle_states].enter = stop_loop;
-			stop_psscr_table[nr_idle_states] = psscr_val[i];
-=======
 			add_powernv_state(nr_idle_states, "FastSleep",
 					  CPUIDLE_FLAG_TIMER_STOP,
 					  fastsleep_loop,
@@ -457,7 +341,6 @@
 					  target_residency, exit_latency,
 					  state->psscr_val,
 					  state->psscr_mask);
->>>>>>> 24b8d41d
 		}
 #endif
 		else
