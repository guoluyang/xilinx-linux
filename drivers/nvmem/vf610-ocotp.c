// SPDX-License-Identifier: GPL-2.0-only
/*
 * Copyright (C) 2015 Toradex AG.
 *
 * Author: Sanchayan Maity <sanchayan.maity@toradex.com>
 *
 * Based on the barebox ocotp driver,
 * Copyright (c) 2010 Baruch Siach <baruch@tkos.co.il>
 *	Orex Computed Radiography
 */

#include <linux/clk.h>
#include <linux/delay.h>
#include <linux/device.h>
#include <linux/io.h>
#include <linux/module.h>
#include <linux/nvmem-provider.h>
#include <linux/of.h>
#include <linux/platform_device.h>
#include <linux/slab.h>

/* OCOTP Register Offsets */
#define OCOTP_CTRL_REG				0x00
#define OCOTP_CTRL_SET				0x04
#define OCOTP_CTRL_CLR				0x08
#define OCOTP_TIMING				0x10
#define OCOTP_DATA				0x20
#define OCOTP_READ_CTRL_REG			0x30
#define OCOTP_READ_FUSE_DATA			0x40

/* OCOTP Register bits and masks */
#define OCOTP_CTRL_WR_UNLOCK			16
#define OCOTP_CTRL_WR_UNLOCK_KEY		0x3E77
#define OCOTP_CTRL_WR_UNLOCK_MASK		GENMASK(31, 16)
#define OCOTP_CTRL_ADDR				0
#define OCOTP_CTRL_ADDR_MASK			GENMASK(6, 0)
#define OCOTP_CTRL_RELOAD_SHADOWS		BIT(10)
#define OCOTP_CTRL_ERR				BIT(9)
#define OCOTP_CTRL_BUSY				BIT(8)

#define OCOTP_TIMING_STROBE_READ		16
#define OCOTP_TIMING_STROBE_READ_MASK		GENMASK(21, 16)
#define OCOTP_TIMING_RELAX			12
#define OCOTP_TIMING_RELAX_MASK			GENMASK(15, 12)
#define OCOTP_TIMING_STROBE_PROG		0
#define OCOTP_TIMING_STROBE_PROG_MASK		GENMASK(11, 0)

#define OCOTP_READ_CTRL_READ_FUSE		0x1

#define VF610_OCOTP_TIMEOUT			100000

#define BF(value, field)		(((value) << field) & field##_MASK)

#define DEF_RELAX				20

static const int base_to_fuse_addr_mappings[][2] = {
	{0x400, 0x00},
	{0x410, 0x01},
	{0x420, 0x02},
	{0x450, 0x05},
	{0x4F0, 0x0F},
	{0x600, 0x20},
	{0x610, 0x21},
	{0x620, 0x22},
	{0x630, 0x23},
	{0x640, 0x24},
	{0x650, 0x25},
	{0x660, 0x26},
	{0x670, 0x27},
	{0x6F0, 0x2F},
	{0x880, 0x38},
	{0x890, 0x39},
	{0x8A0, 0x3A},
	{0x8B0, 0x3B},
	{0x8C0, 0x3C},
	{0x8D0, 0x3D},
	{0x8E0, 0x3E},
	{0x8F0, 0x3F},
	{0xC80, 0x78},
	{0xC90, 0x79},
	{0xCA0, 0x7A},
	{0xCB0, 0x7B},
	{0xCC0, 0x7C},
	{0xCD0, 0x7D},
	{0xCE0, 0x7E},
	{0xCF0, 0x7F},
};

struct vf610_ocotp {
	void __iomem *base;
	struct clk *clk;
	struct device *dev;
	struct nvmem_device *nvmem;
	int timing;
};

static int vf610_ocotp_wait_busy(void __iomem *base)
{
	int timeout = VF610_OCOTP_TIMEOUT;

	while ((readl(base) & OCOTP_CTRL_BUSY) && --timeout)
		udelay(10);

	if (!timeout) {
		writel(OCOTP_CTRL_ERR, base + OCOTP_CTRL_CLR);
		return -ETIMEDOUT;
	}

	udelay(10);

	return 0;
}

static int vf610_ocotp_calculate_timing(struct vf610_ocotp *ocotp_dev)
{
	u32 clk_rate;
	u32 relax, strobe_read, strobe_prog;
	u32 timing;

	clk_rate = clk_get_rate(ocotp_dev->clk);

	/* Refer section OTP read/write timing parameters in TRM */
	relax = clk_rate / (1000000000 / DEF_RELAX) - 1;
	strobe_prog = clk_rate / (1000000000 / 10000) + 2 * (DEF_RELAX + 1) - 1;
	strobe_read = clk_rate / (1000000000 / 40) + 2 * (DEF_RELAX + 1) - 1;

	timing = BF(relax, OCOTP_TIMING_RELAX);
	timing |= BF(strobe_read, OCOTP_TIMING_STROBE_READ);
	timing |= BF(strobe_prog, OCOTP_TIMING_STROBE_PROG);

	return timing;
}

static int vf610_get_fuse_address(int base_addr_offset)
{
	int i;

	for (i = 0; i < ARRAY_SIZE(base_to_fuse_addr_mappings); i++) {
		if (base_to_fuse_addr_mappings[i][0] == base_addr_offset)
			return base_to_fuse_addr_mappings[i][1];
	}

	return -EINVAL;
}

static int vf610_ocotp_read(void *context, unsigned int offset,
			void *val, size_t bytes)
{
	struct vf610_ocotp *ocotp = context;
	void __iomem *base = ocotp->base;
	u32 reg, *buf = val;
	int fuse_addr;
	int ret;

	while (bytes > 0) {
		fuse_addr = vf610_get_fuse_address(offset);
		if (fuse_addr > 0) {
			writel(ocotp->timing, base + OCOTP_TIMING);
			ret = vf610_ocotp_wait_busy(base + OCOTP_CTRL_REG);
			if (ret)
				return ret;

			reg = readl(base + OCOTP_CTRL_REG);
			reg &= ~OCOTP_CTRL_ADDR_MASK;
			reg &= ~OCOTP_CTRL_WR_UNLOCK_MASK;
			reg |= BF(fuse_addr, OCOTP_CTRL_ADDR);
			writel(reg, base + OCOTP_CTRL_REG);

			writel(OCOTP_READ_CTRL_READ_FUSE,
				base + OCOTP_READ_CTRL_REG);
			ret = vf610_ocotp_wait_busy(base + OCOTP_CTRL_REG);
			if (ret)
				return ret;

			if (readl(base) & OCOTP_CTRL_ERR) {
				dev_dbg(ocotp->dev, "Error reading from fuse address %x\n",
					fuse_addr);
				writel(OCOTP_CTRL_ERR, base + OCOTP_CTRL_CLR);
			}

			/*
			 * In case of error, we do not abort and expect to read
			 * 0xBADABADA as mentioned by the TRM. We just read this
			 * value and return.
			 */
			*buf = readl(base + OCOTP_READ_FUSE_DATA);
		} else {
			*buf = 0;
		}

		buf++;
		bytes -= 4;
		offset += 4;
	}

	return 0;
}

static struct nvmem_config ocotp_config = {
	.name = "ocotp",
<<<<<<< HEAD
	.owner = THIS_MODULE,
=======
>>>>>>> 24b8d41d
	.stride = 4,
	.word_size = 4,
	.reg_read = vf610_ocotp_read,
};

static const struct of_device_id ocotp_of_match[] = {
	{ .compatible = "fsl,vf610-ocotp", },
	{/* sentinel */},
};
MODULE_DEVICE_TABLE(of, ocotp_of_match);

static int vf610_ocotp_probe(struct platform_device *pdev)
{
	struct device *dev = &pdev->dev;
	struct resource *res;
	struct vf610_ocotp *ocotp_dev;

	ocotp_dev = devm_kzalloc(dev, sizeof(struct vf610_ocotp), GFP_KERNEL);
	if (!ocotp_dev)
		return -ENOMEM;

	res = platform_get_resource(pdev, IORESOURCE_MEM, 0);
	ocotp_dev->base = devm_ioremap_resource(dev, res);
	if (IS_ERR(ocotp_dev->base))
		return PTR_ERR(ocotp_dev->base);

	ocotp_dev->clk = devm_clk_get(dev, NULL);
	if (IS_ERR(ocotp_dev->clk)) {
		dev_err(dev, "failed getting clock, err = %ld\n",
			PTR_ERR(ocotp_dev->clk));
		return PTR_ERR(ocotp_dev->clk);
	}
	ocotp_dev->dev = dev;
	ocotp_dev->timing = vf610_ocotp_calculate_timing(ocotp_dev);

	ocotp_config.size = resource_size(res);
	ocotp_config.priv = ocotp_dev;
	ocotp_config.dev = dev;

	ocotp_dev->nvmem = devm_nvmem_register(dev, &ocotp_config);

	return PTR_ERR_OR_ZERO(ocotp_dev->nvmem);
}

static struct platform_driver vf610_ocotp_driver = {
	.probe = vf610_ocotp_probe,
	.driver = {
		.name = "vf610-ocotp",
		.of_match_table = ocotp_of_match,
	},
};
module_platform_driver(vf610_ocotp_driver);
MODULE_AUTHOR("Sanchayan Maity <sanchayan.maity@toradex.com>");
MODULE_DESCRIPTION("Vybrid OCOTP driver");
MODULE_LICENSE("GPL v2");<|MERGE_RESOLUTION|>--- conflicted
+++ resolved
@@ -198,10 +198,6 @@
 
 static struct nvmem_config ocotp_config = {
 	.name = "ocotp",
-<<<<<<< HEAD
-	.owner = THIS_MODULE,
-=======
->>>>>>> 24b8d41d
 	.stride = 4,
 	.word_size = 4,
 	.reg_read = vf610_ocotp_read,
