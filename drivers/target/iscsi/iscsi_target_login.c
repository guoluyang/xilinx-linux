// SPDX-License-Identifier: GPL-2.0-or-later
/*******************************************************************************
 * This file contains the login functions used by the iSCSI Target driver.
 *
 * (c) Copyright 2007-2013 Datera, Inc.
 *
 * Author: Nicholas A. Bellinger <nab@linux-iscsi.org>
 *
 ******************************************************************************/

#include <crypto/hash.h>
#include <linux/module.h>
#include <linux/string.h>
#include <linux/kthread.h>
#include <linux/sched/signal.h>
#include <linux/idr.h>
#include <linux/tcp.h>        /* TCP_NODELAY */
#include <net/ip.h>
#include <net/ipv6.h>         /* ipv6_addr_v4mapped() */
#include <scsi/iscsi_proto.h>
#include <target/target_core_base.h>
#include <target/target_core_fabric.h>

#include <target/iscsi/iscsi_target_core.h>
#include <target/iscsi/iscsi_target_stat.h>
#include "iscsi_target_device.h"
#include "iscsi_target_nego.h"
#include "iscsi_target_erl0.h"
#include "iscsi_target_erl2.h"
#include "iscsi_target_login.h"
#include "iscsi_target_tpg.h"
#include "iscsi_target_util.h"
#include "iscsi_target.h"
#include "iscsi_target_parameters.h"

#include <target/iscsi/iscsi_transport.h>

static struct iscsi_login *iscsi_login_init_conn(struct iscsi_conn *conn)
{
	struct iscsi_login *login;

	login = kzalloc(sizeof(struct iscsi_login), GFP_KERNEL);
	if (!login) {
		pr_err("Unable to allocate memory for struct iscsi_login.\n");
		return NULL;
	}
	conn->login = login;
	login->conn = conn;
	login->first_request = 1;

	login->req_buf = kzalloc(MAX_KEY_VALUE_PAIRS, GFP_KERNEL);
	if (!login->req_buf) {
		pr_err("Unable to allocate memory for response buffer.\n");
		goto out_login;
	}

	login->rsp_buf = kzalloc(MAX_KEY_VALUE_PAIRS, GFP_KERNEL);
	if (!login->rsp_buf) {
		pr_err("Unable to allocate memory for request buffer.\n");
		goto out_req_buf;
	}

	conn->conn_login = login;

	return login;

out_req_buf:
	kfree(login->req_buf);
out_login:
	kfree(login);
	return NULL;
}

/*
 * Used by iscsi_target_nego.c:iscsi_target_locate_portal() to setup
 * per struct iscsi_conn libcrypto contexts for crc32c and crc32-intel
 */
int iscsi_login_setup_crypto(struct iscsi_conn *conn)
{
	struct crypto_ahash *tfm;

	/*
	 * Setup slicing by CRC32C algorithm for RX and TX libcrypto contexts
	 * which will default to crc32c_intel.ko for cpu_has_xmm4_2, or fallback
	 * to software 1x8 byte slicing from crc32c.ko
	 */
	tfm = crypto_alloc_ahash("crc32c", 0, CRYPTO_ALG_ASYNC);
	if (IS_ERR(tfm)) {
		pr_err("crypto_alloc_ahash() failed\n");
		return -ENOMEM;
	}

	conn->conn_rx_hash = ahash_request_alloc(tfm, GFP_KERNEL);
	if (!conn->conn_rx_hash) {
		pr_err("ahash_request_alloc() failed for conn_rx_hash\n");
		crypto_free_ahash(tfm);
		return -ENOMEM;
	}
	ahash_request_set_callback(conn->conn_rx_hash, 0, NULL, NULL);

	conn->conn_tx_hash = ahash_request_alloc(tfm, GFP_KERNEL);
	if (!conn->conn_tx_hash) {
		pr_err("ahash_request_alloc() failed for conn_tx_hash\n");
		ahash_request_free(conn->conn_rx_hash);
		conn->conn_rx_hash = NULL;
		crypto_free_ahash(tfm);
		return -ENOMEM;
	}
	ahash_request_set_callback(conn->conn_tx_hash, 0, NULL, NULL);

	return 0;
}

static int iscsi_login_check_initiator_version(
	struct iscsi_conn *conn,
	u8 version_max,
	u8 version_min)
{
	if ((version_max != 0x00) || (version_min != 0x00)) {
		pr_err("Unsupported iSCSI IETF Pre-RFC Revision,"
			" version Min/Max 0x%02x/0x%02x, rejecting login.\n",
			version_min, version_max);
		iscsit_tx_login_rsp(conn, ISCSI_STATUS_CLS_INITIATOR_ERR,
				ISCSI_LOGIN_STATUS_NO_VERSION);
		return -1;
	}

	return 0;
}

int iscsi_check_for_session_reinstatement(struct iscsi_conn *conn)
{
	int sessiontype;
	struct iscsi_param *initiatorname_param = NULL, *sessiontype_param = NULL;
	struct iscsi_portal_group *tpg = conn->tpg;
	struct iscsi_session *sess = NULL, *sess_p = NULL;
	struct se_portal_group *se_tpg = &tpg->tpg_se_tpg;
	struct se_session *se_sess, *se_sess_tmp;

	initiatorname_param = iscsi_find_param_from_key(
			INITIATORNAME, conn->param_list);
	sessiontype_param = iscsi_find_param_from_key(
			SESSIONTYPE, conn->param_list);
	if (!initiatorname_param || !sessiontype_param) {
		iscsit_tx_login_rsp(conn, ISCSI_STATUS_CLS_INITIATOR_ERR,
			ISCSI_LOGIN_STATUS_MISSING_FIELDS);
		return -1;
	}

	sessiontype = (strncmp(sessiontype_param->value, NORMAL, 6)) ? 1 : 0;

	spin_lock_bh(&se_tpg->session_lock);
	list_for_each_entry_safe(se_sess, se_sess_tmp, &se_tpg->tpg_sess_list,
			sess_list) {

		sess_p = se_sess->fabric_sess_ptr;
		spin_lock(&sess_p->conn_lock);
		if (atomic_read(&sess_p->session_fall_back_to_erl0) ||
		    atomic_read(&sess_p->session_logout) ||
		    atomic_read(&sess_p->session_close) ||
		    (sess_p->time2retain_timer_flags & ISCSI_TF_EXPIRED)) {
			spin_unlock(&sess_p->conn_lock);
			continue;
		}
		if (!memcmp(sess_p->isid, conn->sess->isid, 6) &&
		   (!strcmp(sess_p->sess_ops->InitiatorName,
			    initiatorname_param->value) &&
		   (sess_p->sess_ops->SessionType == sessiontype))) {
			atomic_set(&sess_p->session_reinstatement, 1);
			atomic_set(&sess_p->session_fall_back_to_erl0, 1);
			atomic_set(&sess_p->session_close, 1);
			spin_unlock(&sess_p->conn_lock);
			iscsit_inc_session_usage_count(sess_p);
			iscsit_stop_time2retain_timer(sess_p);
			sess = sess_p;
			break;
		}
		spin_unlock(&sess_p->conn_lock);
	}
	spin_unlock_bh(&se_tpg->session_lock);
	/*
	 * If the Time2Retain handler has expired, the session is already gone.
	 */
	if (!sess)
		return 0;

	pr_debug("%s iSCSI Session SID %u is still active for %s,"
		" performing session reinstatement.\n", (sessiontype) ?
		"Discovery" : "Normal", sess->sid,
		sess->sess_ops->InitiatorName);

	spin_lock_bh(&sess->conn_lock);
	if (sess->session_state == TARG_SESS_STATE_FAILED) {
		spin_unlock_bh(&sess->conn_lock);
		iscsit_dec_session_usage_count(sess);
<<<<<<< HEAD
		iscsit_close_session(sess);
=======
>>>>>>> 24b8d41d
		return 0;
	}
	spin_unlock_bh(&sess->conn_lock);

	iscsit_stop_session(sess, 1, 1);
	iscsit_dec_session_usage_count(sess);

<<<<<<< HEAD
	iscsit_close_session(sess);
=======
>>>>>>> 24b8d41d
	return 0;
}

static int iscsi_login_set_conn_values(
	struct iscsi_session *sess,
	struct iscsi_conn *conn,
	__be16 cid)
{
	int ret;
	conn->sess		= sess;
	conn->cid		= be16_to_cpu(cid);
	/*
	 * Generate a random Status sequence number (statsn) for the new
	 * iSCSI connection.
	 */
	ret = get_random_bytes_wait(&conn->stat_sn, sizeof(u32));
	if (unlikely(ret))
		return ret;

	mutex_lock(&auth_id_lock);
	conn->auth_id		= iscsit_global->auth_id++;
	mutex_unlock(&auth_id_lock);
	return 0;
}

__printf(2, 3) int iscsi_change_param_sprintf(
	struct iscsi_conn *conn,
	const char *fmt, ...)
{
	va_list args;
	unsigned char buf[64];

	memset(buf, 0, sizeof buf);

	va_start(args, fmt);
	vsnprintf(buf, sizeof buf, fmt, args);
	va_end(args);

	if (iscsi_change_param_value(buf, conn->param_list, 0) < 0) {
		iscsit_tx_login_rsp(conn, ISCSI_STATUS_CLS_TARGET_ERR,
				ISCSI_LOGIN_STATUS_NO_RESOURCES);
		return -1;
	}

	return 0;
}
EXPORT_SYMBOL(iscsi_change_param_sprintf);

/*
 *	This is the leading connection of a new session,
 *	or session reinstatement.
 */
static int iscsi_login_zero_tsih_s1(
	struct iscsi_conn *conn,
	unsigned char *buf)
{
	struct iscsi_session *sess = NULL;
	struct iscsi_login_req *pdu = (struct iscsi_login_req *)buf;
	int ret;

	sess = kzalloc(sizeof(struct iscsi_session), GFP_KERNEL);
	if (!sess) {
		iscsit_tx_login_rsp(conn, ISCSI_STATUS_CLS_TARGET_ERR,
				ISCSI_LOGIN_STATUS_NO_RESOURCES);
		pr_err("Could not allocate memory for session\n");
		return -ENOMEM;
	}

	if (iscsi_login_set_conn_values(sess, conn, pdu->cid))
		goto free_sess;

	sess->init_task_tag	= pdu->itt;
	memcpy(&sess->isid, pdu->isid, 6);
	sess->exp_cmd_sn	= be32_to_cpu(pdu->cmdsn);
	INIT_LIST_HEAD(&sess->sess_conn_list);
	INIT_LIST_HEAD(&sess->sess_ooo_cmdsn_list);
	INIT_LIST_HEAD(&sess->cr_active_list);
	INIT_LIST_HEAD(&sess->cr_inactive_list);
	init_completion(&sess->async_msg_comp);
	init_completion(&sess->reinstatement_comp);
	init_completion(&sess->session_wait_comp);
	init_completion(&sess->session_waiting_on_uc_comp);
	mutex_init(&sess->cmdsn_mutex);
	spin_lock_init(&sess->conn_lock);
	spin_lock_init(&sess->cr_a_lock);
	spin_lock_init(&sess->cr_i_lock);
	spin_lock_init(&sess->session_usage_lock);
	spin_lock_init(&sess->ttt_lock);

	timer_setup(&sess->time2retain_timer,
		    iscsit_handle_time2retain_timeout, 0);

	ret = ida_alloc(&sess_ida, GFP_KERNEL);
	if (ret < 0) {
		pr_err("Session ID allocation failed %d\n", ret);
		iscsit_tx_login_rsp(conn, ISCSI_STATUS_CLS_TARGET_ERR,
				ISCSI_LOGIN_STATUS_NO_RESOURCES);
		goto free_sess;
	}

	sess->session_index = ret;
	sess->creation_time = get_jiffies_64();
	/*
	 * The FFP CmdSN window values will be allocated from the TPG's
	 * Initiator Node's ACL once the login has been successfully completed.
	 */
	atomic_set(&sess->max_cmd_sn, be32_to_cpu(pdu->cmdsn));

	sess->sess_ops = kzalloc(sizeof(struct iscsi_sess_ops), GFP_KERNEL);
	if (!sess->sess_ops) {
		iscsit_tx_login_rsp(conn, ISCSI_STATUS_CLS_TARGET_ERR,
				ISCSI_LOGIN_STATUS_NO_RESOURCES);
		pr_err("Unable to allocate memory for"
				" struct iscsi_sess_ops.\n");
		goto free_id;
	}

	sess->se_sess = transport_alloc_session(TARGET_PROT_NORMAL);
	if (IS_ERR(sess->se_sess)) {
		iscsit_tx_login_rsp(conn, ISCSI_STATUS_CLS_TARGET_ERR,
				ISCSI_LOGIN_STATUS_NO_RESOURCES);
		goto free_ops;
	}

	return 0;

free_ops:
	kfree(sess->sess_ops);
free_id:
	ida_free(&sess_ida, sess->session_index);
free_sess:
	kfree(sess);
	conn->sess = NULL;
	return -ENOMEM;
}

static int iscsi_login_zero_tsih_s2(
	struct iscsi_conn *conn)
{
	struct iscsi_node_attrib *na;
	struct iscsi_session *sess = conn->sess;
	bool iser = false;

	sess->tpg = conn->tpg;

	/*
	 * Assign a new TPG Session Handle.  Note this is protected with
	 * struct iscsi_portal_group->np_login_sem from iscsit_access_np().
	 */
	sess->tsih = ++sess->tpg->ntsih;
	if (!sess->tsih)
		sess->tsih = ++sess->tpg->ntsih;

	/*
	 * Create the default params from user defined values..
	 */
	if (iscsi_copy_param_list(&conn->param_list,
				conn->tpg->param_list, 1) < 0) {
		iscsit_tx_login_rsp(conn, ISCSI_STATUS_CLS_TARGET_ERR,
				ISCSI_LOGIN_STATUS_NO_RESOURCES);
		return -1;
	}

	if (conn->conn_transport->transport_type == ISCSI_INFINIBAND)
		iser = true;

	iscsi_set_keys_to_negotiate(conn->param_list, iser);

	if (sess->sess_ops->SessionType)
		return iscsi_set_keys_irrelevant_for_discovery(
				conn->param_list);

	na = iscsit_tpg_get_node_attrib(sess);

	/*
	 * Need to send TargetPortalGroupTag back in first login response
	 * on any iSCSI connection where the Initiator provides TargetName.
	 * See 5.3.1.  Login Phase Start
	 *
	 * In our case, we have already located the struct iscsi_tiqn at this point.
	 */
	if (iscsi_change_param_sprintf(conn, "TargetPortalGroupTag=%hu", sess->tpg->tpgt))
		return -1;

	/*
	 * Workaround for Initiators that have broken connection recovery logic.
	 *
	 * "We would really like to get rid of this." Linux-iSCSI.org team
	 */
	if (iscsi_change_param_sprintf(conn, "ErrorRecoveryLevel=%d", na->default_erl))
		return -1;

	/*
	 * Set RDMAExtensions=Yes by default for iSER enabled network portals
	 */
	if (iser) {
		struct iscsi_param *param;
		unsigned long mrdsl, off;
		int rc;

		if (iscsi_change_param_sprintf(conn, "RDMAExtensions=Yes"))
			return -1;

		/*
		 * Make MaxRecvDataSegmentLength PAGE_SIZE aligned for
		 * Immediate Data + Unsolicited Data-OUT if necessary..
		 */
		param = iscsi_find_param_from_key("MaxRecvDataSegmentLength",
						  conn->param_list);
		if (!param) {
			iscsit_tx_login_rsp(conn, ISCSI_STATUS_CLS_TARGET_ERR,
				ISCSI_LOGIN_STATUS_NO_RESOURCES);
			return -1;
		}
		rc = kstrtoul(param->value, 0, &mrdsl);
		if (rc < 0) {
			iscsit_tx_login_rsp(conn, ISCSI_STATUS_CLS_TARGET_ERR,
				ISCSI_LOGIN_STATUS_NO_RESOURCES);
			return -1;
		}
		off = mrdsl % PAGE_SIZE;
		if (!off)
			goto check_prot;

		if (mrdsl < PAGE_SIZE)
			mrdsl = PAGE_SIZE;
		else
			mrdsl -= off;

		pr_warn("Aligning ISER MaxRecvDataSegmentLength: %lu down"
			" to PAGE_SIZE\n", mrdsl);

		if (iscsi_change_param_sprintf(conn, "MaxRecvDataSegmentLength=%lu\n", mrdsl))
			return -1;
		/*
		 * ISER currently requires that ImmediateData + Unsolicited
		 * Data be disabled when protection / signature MRs are enabled.
		 */
check_prot:
		if (sess->se_sess->sup_prot_ops &
		   (TARGET_PROT_DOUT_STRIP | TARGET_PROT_DOUT_PASS |
		    TARGET_PROT_DOUT_INSERT)) {

			if (iscsi_change_param_sprintf(conn, "ImmediateData=No"))
				return -1;

			if (iscsi_change_param_sprintf(conn, "InitialR2T=Yes"))
				return -1;

			pr_debug("Forcing ImmediateData=No + InitialR2T=Yes for"
				 " T10-PI enabled ISER session\n");
		}
	}

	return 0;
}

static int iscsi_login_non_zero_tsih_s1(
	struct iscsi_conn *conn,
	unsigned char *buf)
{
	struct iscsi_login_req *pdu = (struct iscsi_login_req *)buf;

	return iscsi_login_set_conn_values(NULL, conn, pdu->cid);
}

/*
 *	Add a new connection to an existing session.
 */
static int iscsi_login_non_zero_tsih_s2(
	struct iscsi_conn *conn,
	unsigned char *buf)
{
	struct iscsi_portal_group *tpg = conn->tpg;
	struct iscsi_session *sess = NULL, *sess_p = NULL;
	struct se_portal_group *se_tpg = &tpg->tpg_se_tpg;
	struct se_session *se_sess, *se_sess_tmp;
	struct iscsi_login_req *pdu = (struct iscsi_login_req *)buf;
	bool iser = false;

	spin_lock_bh(&se_tpg->session_lock);
	list_for_each_entry_safe(se_sess, se_sess_tmp, &se_tpg->tpg_sess_list,
			sess_list) {

		sess_p = (struct iscsi_session *)se_sess->fabric_sess_ptr;
		if (atomic_read(&sess_p->session_fall_back_to_erl0) ||
		    atomic_read(&sess_p->session_logout) ||
		    atomic_read(&sess_p->session_close) ||
		   (sess_p->time2retain_timer_flags & ISCSI_TF_EXPIRED))
			continue;
		if (!memcmp(sess_p->isid, pdu->isid, 6) &&
		     (sess_p->tsih == be16_to_cpu(pdu->tsih))) {
			iscsit_inc_session_usage_count(sess_p);
			iscsit_stop_time2retain_timer(sess_p);
			sess = sess_p;
			break;
		}
	}
	spin_unlock_bh(&se_tpg->session_lock);

	/*
	 * If the Time2Retain handler has expired, the session is already gone.
	 */
	if (!sess) {
		pr_err("Initiator attempting to add a connection to"
			" a non-existent session, rejecting iSCSI Login.\n");
		iscsit_tx_login_rsp(conn, ISCSI_STATUS_CLS_INITIATOR_ERR,
				ISCSI_LOGIN_STATUS_NO_SESSION);
		return -1;
	}

	/*
	 * Stop the Time2Retain timer if this is a failed session, we restart
	 * the timer if the login is not successful.
	 */
	spin_lock_bh(&sess->conn_lock);
	if (sess->session_state == TARG_SESS_STATE_FAILED)
		atomic_set(&sess->session_continuation, 1);
	spin_unlock_bh(&sess->conn_lock);

	if (iscsi_login_set_conn_values(sess, conn, pdu->cid) < 0 ||
	    iscsi_copy_param_list(&conn->param_list,
			conn->tpg->param_list, 0) < 0) {
		iscsit_tx_login_rsp(conn, ISCSI_STATUS_CLS_TARGET_ERR,
				ISCSI_LOGIN_STATUS_NO_RESOURCES);
		return -1;
	}

	if (conn->conn_transport->transport_type == ISCSI_INFINIBAND)
		iser = true;

	iscsi_set_keys_to_negotiate(conn->param_list, iser);
	/*
	 * Need to send TargetPortalGroupTag back in first login response
	 * on any iSCSI connection where the Initiator provides TargetName.
	 * See 5.3.1.  Login Phase Start
	 *
	 * In our case, we have already located the struct iscsi_tiqn at this point.
	 */
	if (iscsi_change_param_sprintf(conn, "TargetPortalGroupTag=%hu", sess->tpg->tpgt))
		return -1;

	return 0;
}

int iscsi_login_post_auth_non_zero_tsih(
	struct iscsi_conn *conn,
	u16 cid,
	u32 exp_statsn)
{
	struct iscsi_conn *conn_ptr = NULL;
	struct iscsi_conn_recovery *cr = NULL;
	struct iscsi_session *sess = conn->sess;

	/*
	 * By following item 5 in the login table,  if we have found
	 * an existing ISID and a valid/existing TSIH and an existing
	 * CID we do connection reinstatement.  Currently we dont not
	 * support it so we send back an non-zero status class to the
	 * initiator and release the new connection.
	 */
	conn_ptr = iscsit_get_conn_from_cid_rcfr(sess, cid);
	if (conn_ptr) {
		pr_err("Connection exists with CID %hu for %s,"
			" performing connection reinstatement.\n",
			conn_ptr->cid, sess->sess_ops->InitiatorName);

		iscsit_connection_reinstatement_rcfr(conn_ptr);
		iscsit_dec_conn_usage_count(conn_ptr);
	}

	/*
	 * Check for any connection recovery entries containing CID.
	 * We use the original ExpStatSN sent in the first login request
	 * to acknowledge commands for the failed connection.
	 *
	 * Also note that an explict logout may have already been sent,
	 * but the response may not be sent due to additional connection
	 * loss.
	 */
	if (sess->sess_ops->ErrorRecoveryLevel == 2) {
		cr = iscsit_get_inactive_connection_recovery_entry(
				sess, cid);
		if (cr) {
			pr_debug("Performing implicit logout"
				" for connection recovery on CID: %hu\n",
					conn->cid);
			iscsit_discard_cr_cmds_by_expstatsn(cr, exp_statsn);
		}
	}

	/*
	 * Else we follow item 4 from the login table in that we have
	 * found an existing ISID and a valid/existing TSIH and a new
	 * CID we go ahead and continue to add a new connection to the
	 * session.
	 */
	pr_debug("Adding CID %hu to existing session for %s.\n",
			cid, sess->sess_ops->InitiatorName);

	if ((atomic_read(&sess->nconn) + 1) > sess->sess_ops->MaxConnections) {
		pr_err("Adding additional connection to this session"
			" would exceed MaxConnections %d, login failed.\n",
				sess->sess_ops->MaxConnections);
		iscsit_tx_login_rsp(conn, ISCSI_STATUS_CLS_INITIATOR_ERR,
				ISCSI_LOGIN_STATUS_ISID_ERROR);
		return -1;
	}

	return 0;
}

static void iscsi_post_login_start_timers(struct iscsi_conn *conn)
{
	struct iscsi_session *sess = conn->sess;
	/*
	 * FIXME: Unsolicited NopIN support for ISER
	 */
	if (conn->conn_transport->transport_type == ISCSI_INFINIBAND)
		return;

	if (!sess->sess_ops->SessionType)
		iscsit_start_nopin_timer(conn);
}

int iscsit_start_kthreads(struct iscsi_conn *conn)
{
	int ret = 0;

	spin_lock(&iscsit_global->ts_bitmap_lock);
	conn->bitmap_id = bitmap_find_free_region(iscsit_global->ts_bitmap,
					ISCSIT_BITMAP_BITS, get_order(1));
	spin_unlock(&iscsit_global->ts_bitmap_lock);

	if (conn->bitmap_id < 0) {
		pr_err("bitmap_find_free_region() failed for"
		       " iscsit_start_kthreads()\n");
		return -ENOMEM;
	}

	conn->tx_thread = kthread_run(iscsi_target_tx_thread, conn,
				      "%s", ISCSI_TX_THREAD_NAME);
	if (IS_ERR(conn->tx_thread)) {
		pr_err("Unable to start iscsi_target_tx_thread\n");
		ret = PTR_ERR(conn->tx_thread);
		goto out_bitmap;
	}
	conn->tx_thread_active = true;

	conn->rx_thread = kthread_run(iscsi_target_rx_thread, conn,
				      "%s", ISCSI_RX_THREAD_NAME);
	if (IS_ERR(conn->rx_thread)) {
		pr_err("Unable to start iscsi_target_rx_thread\n");
		ret = PTR_ERR(conn->rx_thread);
		goto out_tx;
	}
	conn->rx_thread_active = true;

	return 0;
out_tx:
	send_sig(SIGINT, conn->tx_thread, 1);
	kthread_stop(conn->tx_thread);
	conn->tx_thread_active = false;
out_bitmap:
	spin_lock(&iscsit_global->ts_bitmap_lock);
	bitmap_release_region(iscsit_global->ts_bitmap, conn->bitmap_id,
			      get_order(1));
	spin_unlock(&iscsit_global->ts_bitmap_lock);
	return ret;
}

void iscsi_post_login_handler(
	struct iscsi_np *np,
	struct iscsi_conn *conn,
	u8 zero_tsih)
{
	int stop_timer = 0;
	struct iscsi_session *sess = conn->sess;
	struct se_session *se_sess = sess->se_sess;
	struct iscsi_portal_group *tpg = sess->tpg;
	struct se_portal_group *se_tpg = &tpg->tpg_se_tpg;

	iscsit_inc_conn_usage_count(conn);

	iscsit_collect_login_stats(conn, ISCSI_STATUS_CLS_SUCCESS,
			ISCSI_LOGIN_STATUS_ACCEPT);

	pr_debug("Moving to TARG_CONN_STATE_LOGGED_IN.\n");
	conn->conn_state = TARG_CONN_STATE_LOGGED_IN;

	iscsi_set_connection_parameters(conn->conn_ops, conn->param_list);
	/*
	 * SCSI Initiator -> SCSI Target Port Mapping
	 */
	if (!zero_tsih) {
		iscsi_set_session_parameters(sess->sess_ops,
				conn->param_list, 0);
		iscsi_release_param_list(conn->param_list);
		conn->param_list = NULL;

		spin_lock_bh(&sess->conn_lock);
		atomic_set(&sess->session_continuation, 0);
		if (sess->session_state == TARG_SESS_STATE_FAILED) {
			pr_debug("Moving to"
					" TARG_SESS_STATE_LOGGED_IN.\n");
			sess->session_state = TARG_SESS_STATE_LOGGED_IN;
			stop_timer = 1;
		}

		pr_debug("iSCSI Login successful on CID: %hu from %pISpc to"
			" %pISpc,%hu\n", conn->cid, &conn->login_sockaddr,
			&conn->local_sockaddr, tpg->tpgt);

		list_add_tail(&conn->conn_list, &sess->sess_conn_list);
		atomic_inc(&sess->nconn);
		pr_debug("Incremented iSCSI Connection count to %hu"
			" from node: %s\n", atomic_read(&sess->nconn),
			sess->sess_ops->InitiatorName);
		spin_unlock_bh(&sess->conn_lock);

		iscsi_post_login_start_timers(conn);
		/*
		 * Determine CPU mask to ensure connection's RX and TX kthreads
		 * are scheduled on the same CPU.
		 */
		iscsit_thread_get_cpumask(conn);
		conn->conn_rx_reset_cpumask = 1;
		conn->conn_tx_reset_cpumask = 1;
		/*
		 * Wakeup the sleeping iscsi_target_rx_thread() now that
		 * iscsi_conn is in TARG_CONN_STATE_LOGGED_IN state.
		 */
		complete(&conn->rx_login_comp);
		iscsit_dec_conn_usage_count(conn);

		if (stop_timer) {
			spin_lock_bh(&se_tpg->session_lock);
			iscsit_stop_time2retain_timer(sess);
			spin_unlock_bh(&se_tpg->session_lock);
		}
		iscsit_dec_session_usage_count(sess);
		return;
	}

	iscsi_set_session_parameters(sess->sess_ops, conn->param_list, 1);
	iscsi_release_param_list(conn->param_list);
	conn->param_list = NULL;

	iscsit_determine_maxcmdsn(sess);

	spin_lock_bh(&se_tpg->session_lock);
	__transport_register_session(&sess->tpg->tpg_se_tpg,
			se_sess->se_node_acl, se_sess, sess);
	pr_debug("Moving to TARG_SESS_STATE_LOGGED_IN.\n");
	sess->session_state = TARG_SESS_STATE_LOGGED_IN;

	pr_debug("iSCSI Login successful on CID: %hu from %pISpc to %pISpc,%hu\n",
		conn->cid, &conn->login_sockaddr, &conn->local_sockaddr,
		tpg->tpgt);

	spin_lock_bh(&sess->conn_lock);
	list_add_tail(&conn->conn_list, &sess->sess_conn_list);
	atomic_inc(&sess->nconn);
	pr_debug("Incremented iSCSI Connection count to %hu from node:"
		" %s\n", atomic_read(&sess->nconn),
		sess->sess_ops->InitiatorName);
	spin_unlock_bh(&sess->conn_lock);

	sess->sid = tpg->sid++;
	if (!sess->sid)
		sess->sid = tpg->sid++;
	pr_debug("Established iSCSI session from node: %s\n",
			sess->sess_ops->InitiatorName);

	tpg->nsessions++;
	if (tpg->tpg_tiqn)
		tpg->tpg_tiqn->tiqn_nsessions++;

	pr_debug("Incremented number of active iSCSI sessions to %u on"
		" iSCSI Target Portal Group: %hu\n", tpg->nsessions, tpg->tpgt);
	spin_unlock_bh(&se_tpg->session_lock);

	iscsi_post_login_start_timers(conn);
	/*
	 * Determine CPU mask to ensure connection's RX and TX kthreads
	 * are scheduled on the same CPU.
	 */
	iscsit_thread_get_cpumask(conn);
	conn->conn_rx_reset_cpumask = 1;
	conn->conn_tx_reset_cpumask = 1;
	/*
	 * Wakeup the sleeping iscsi_target_rx_thread() now that
	 * iscsi_conn is in TARG_CONN_STATE_LOGGED_IN state.
	 */
	complete(&conn->rx_login_comp);
	iscsit_dec_conn_usage_count(conn);
}

void iscsi_handle_login_thread_timeout(struct timer_list *t)
{
	struct iscsi_np *np = from_timer(np, t, np_login_timer);

	spin_lock_bh(&np->np_thread_lock);
	pr_err("iSCSI Login timeout on Network Portal %pISpc\n",
			&np->np_sockaddr);

	if (np->np_login_timer_flags & ISCSI_TF_STOP) {
		spin_unlock_bh(&np->np_thread_lock);
		return;
	}

	if (np->np_thread)
		send_sig(SIGINT, np->np_thread, 1);

	np->np_login_timer_flags &= ~ISCSI_TF_RUNNING;
	spin_unlock_bh(&np->np_thread_lock);
}

static void iscsi_start_login_thread_timer(struct iscsi_np *np)
{
	/*
	 * This used the TA_LOGIN_TIMEOUT constant because at this
	 * point we do not have access to ISCSI_TPG_ATTRIB(tpg)->login_timeout
	 */
	spin_lock_bh(&np->np_thread_lock);
	np->np_login_timer_flags &= ~ISCSI_TF_STOP;
	np->np_login_timer_flags |= ISCSI_TF_RUNNING;
	mod_timer(&np->np_login_timer, jiffies + TA_LOGIN_TIMEOUT * HZ);

	pr_debug("Added timeout timer to iSCSI login request for"
			" %u seconds.\n", TA_LOGIN_TIMEOUT);
	spin_unlock_bh(&np->np_thread_lock);
}

static void iscsi_stop_login_thread_timer(struct iscsi_np *np)
{
	spin_lock_bh(&np->np_thread_lock);
	if (!(np->np_login_timer_flags & ISCSI_TF_RUNNING)) {
		spin_unlock_bh(&np->np_thread_lock);
		return;
	}
	np->np_login_timer_flags |= ISCSI_TF_STOP;
	spin_unlock_bh(&np->np_thread_lock);

	del_timer_sync(&np->np_login_timer);

	spin_lock_bh(&np->np_thread_lock);
	np->np_login_timer_flags &= ~ISCSI_TF_RUNNING;
	spin_unlock_bh(&np->np_thread_lock);
}

int iscsit_setup_np(
	struct iscsi_np *np,
	struct sockaddr_storage *sockaddr)
{
	struct socket *sock = NULL;
	int backlog = ISCSIT_TCP_BACKLOG, ret, len;

	switch (np->np_network_transport) {
	case ISCSI_TCP:
		np->np_ip_proto = IPPROTO_TCP;
		np->np_sock_type = SOCK_STREAM;
		break;
	case ISCSI_SCTP_TCP:
		np->np_ip_proto = IPPROTO_SCTP;
		np->np_sock_type = SOCK_STREAM;
		break;
	case ISCSI_SCTP_UDP:
		np->np_ip_proto = IPPROTO_SCTP;
		np->np_sock_type = SOCK_SEQPACKET;
		break;
	default:
		pr_err("Unsupported network_transport: %d\n",
				np->np_network_transport);
		return -EINVAL;
	}

	ret = sock_create(sockaddr->ss_family, np->np_sock_type,
			np->np_ip_proto, &sock);
	if (ret < 0) {
		pr_err("sock_create() failed.\n");
		return ret;
	}
	np->np_socket = sock;
	/*
	 * Setup the np->np_sockaddr from the passed sockaddr setup
	 * in iscsi_target_configfs.c code..
	 */
	memcpy(&np->np_sockaddr, sockaddr,
			sizeof(struct sockaddr_storage));

	if (sockaddr->ss_family == AF_INET6)
		len = sizeof(struct sockaddr_in6);
	else
		len = sizeof(struct sockaddr_in);
	/*
	 * Set SO_REUSEADDR, and disable Nagel Algorithm with TCP_NODELAY.
	 */
	if (np->np_network_transport == ISCSI_TCP)
		tcp_sock_set_nodelay(sock->sk);
	sock_set_reuseaddr(sock->sk);
	ip_sock_set_freebind(sock->sk);

	ret = kernel_bind(sock, (struct sockaddr *)&np->np_sockaddr, len);
	if (ret < 0) {
		pr_err("kernel_bind() failed: %d\n", ret);
		goto fail;
	}

	ret = kernel_listen(sock, backlog);
	if (ret != 0) {
		pr_err("kernel_listen() failed: %d\n", ret);
		goto fail;
	}

	return 0;
fail:
	np->np_socket = NULL;
	sock_release(sock);
	return ret;
}

int iscsi_target_setup_login_socket(
	struct iscsi_np *np,
	struct sockaddr_storage *sockaddr)
{
	struct iscsit_transport *t;
	int rc;

	t = iscsit_get_transport(np->np_network_transport);
	if (!t)
		return -EINVAL;

	rc = t->iscsit_setup_np(np, sockaddr);
	if (rc < 0) {
		iscsit_put_transport(t);
		return rc;
	}

	np->np_transport = t;
	np->enabled = true;
	return 0;
}

int iscsit_accept_np(struct iscsi_np *np, struct iscsi_conn *conn)
{
	struct socket *new_sock, *sock = np->np_socket;
	struct sockaddr_in sock_in;
	struct sockaddr_in6 sock_in6;
	int rc;

	rc = kernel_accept(sock, &new_sock, 0);
	if (rc < 0)
		return rc;

	conn->sock = new_sock;
	conn->login_family = np->np_sockaddr.ss_family;

	if (np->np_sockaddr.ss_family == AF_INET6) {
		memset(&sock_in6, 0, sizeof(struct sockaddr_in6));

		rc = conn->sock->ops->getname(conn->sock,
				(struct sockaddr *)&sock_in6, 1);
		if (rc >= 0) {
			if (!ipv6_addr_v4mapped(&sock_in6.sin6_addr)) {
				memcpy(&conn->login_sockaddr, &sock_in6, sizeof(sock_in6));
			} else {
				/* Pretend to be an ipv4 socket */
				sock_in.sin_family = AF_INET;
				sock_in.sin_port = sock_in6.sin6_port;
				memcpy(&sock_in.sin_addr, &sock_in6.sin6_addr.s6_addr32[3], 4);
				memcpy(&conn->login_sockaddr, &sock_in, sizeof(sock_in));
			}
		}

		rc = conn->sock->ops->getname(conn->sock,
				(struct sockaddr *)&sock_in6, 0);
		if (rc >= 0) {
			if (!ipv6_addr_v4mapped(&sock_in6.sin6_addr)) {
				memcpy(&conn->local_sockaddr, &sock_in6, sizeof(sock_in6));
			} else {
				/* Pretend to be an ipv4 socket */
				sock_in.sin_family = AF_INET;
				sock_in.sin_port = sock_in6.sin6_port;
				memcpy(&sock_in.sin_addr, &sock_in6.sin6_addr.s6_addr32[3], 4);
				memcpy(&conn->local_sockaddr, &sock_in, sizeof(sock_in));
			}
		}
	} else {
		memset(&sock_in, 0, sizeof(struct sockaddr_in));

		rc = conn->sock->ops->getname(conn->sock,
				(struct sockaddr *)&sock_in, 1);
		if (rc >= 0)
			memcpy(&conn->login_sockaddr, &sock_in, sizeof(sock_in));

		rc = conn->sock->ops->getname(conn->sock,
				(struct sockaddr *)&sock_in, 0);
		if (rc >= 0)
			memcpy(&conn->local_sockaddr, &sock_in, sizeof(sock_in));
	}

	return 0;
}

int iscsit_get_login_rx(struct iscsi_conn *conn, struct iscsi_login *login)
{
	struct iscsi_login_req *login_req;
	u32 padding = 0, payload_length;

	if (iscsi_login_rx_data(conn, login->req, ISCSI_HDR_LEN) < 0)
		return -1;

	login_req = (struct iscsi_login_req *)login->req;
	payload_length	= ntoh24(login_req->dlength);
	padding = ((-payload_length) & 3);

	pr_debug("Got Login Command, Flags 0x%02x, ITT: 0x%08x,"
		" CmdSN: 0x%08x, ExpStatSN: 0x%08x, CID: %hu, Length: %u\n",
		login_req->flags, login_req->itt, login_req->cmdsn,
		login_req->exp_statsn, login_req->cid, payload_length);
	/*
	 * Setup the initial iscsi_login values from the leading
	 * login request PDU.
	 */
	if (login->first_request) {
		login_req = (struct iscsi_login_req *)login->req;
		login->leading_connection = (!login_req->tsih) ? 1 : 0;
		login->current_stage	= ISCSI_LOGIN_CURRENT_STAGE(login_req->flags);
		login->version_min	= login_req->min_version;
		login->version_max	= login_req->max_version;
		memcpy(login->isid, login_req->isid, 6);
		login->cmd_sn		= be32_to_cpu(login_req->cmdsn);
		login->init_task_tag	= login_req->itt;
		login->initial_exp_statsn = be32_to_cpu(login_req->exp_statsn);
		login->cid		= be16_to_cpu(login_req->cid);
		login->tsih		= be16_to_cpu(login_req->tsih);
	}

	if (iscsi_target_check_login_request(conn, login) < 0)
		return -1;

	memset(login->req_buf, 0, MAX_KEY_VALUE_PAIRS);
	if (iscsi_login_rx_data(conn, login->req_buf,
				payload_length + padding) < 0)
		return -1;

	return 0;
}

int iscsit_put_login_tx(struct iscsi_conn *conn, struct iscsi_login *login,
			u32 length)
{
	if (iscsi_login_tx_data(conn, login->rsp, login->rsp_buf, length) < 0)
		return -1;

	return 0;
}

static int
iscsit_conn_set_transport(struct iscsi_conn *conn, struct iscsit_transport *t)
{
	int rc;

	if (!t->owner) {
		conn->conn_transport = t;
		return 0;
	}

	rc = try_module_get(t->owner);
	if (!rc) {
		pr_err("try_module_get() failed for %s\n", t->name);
		return -EINVAL;
	}

	conn->conn_transport = t;
	return 0;
}

static struct iscsi_conn *iscsit_alloc_conn(struct iscsi_np *np)
{
	struct iscsi_conn *conn;

	conn = kzalloc(sizeof(struct iscsi_conn), GFP_KERNEL);
	if (!conn) {
		pr_err("Could not allocate memory for new connection\n");
		return NULL;
	}
	pr_debug("Moving to TARG_CONN_STATE_FREE.\n");
	conn->conn_state = TARG_CONN_STATE_FREE;

	init_waitqueue_head(&conn->queues_wq);
	INIT_LIST_HEAD(&conn->conn_list);
	INIT_LIST_HEAD(&conn->conn_cmd_list);
	INIT_LIST_HEAD(&conn->immed_queue_list);
	INIT_LIST_HEAD(&conn->response_queue_list);
	init_completion(&conn->conn_post_wait_comp);
	init_completion(&conn->conn_wait_comp);
	init_completion(&conn->conn_wait_rcfr_comp);
	init_completion(&conn->conn_waiting_on_uc_comp);
	init_completion(&conn->conn_logout_comp);
	init_completion(&conn->rx_half_close_comp);
	init_completion(&conn->tx_half_close_comp);
	init_completion(&conn->rx_login_comp);
	spin_lock_init(&conn->cmd_lock);
	spin_lock_init(&conn->conn_usage_lock);
	spin_lock_init(&conn->immed_queue_lock);
	spin_lock_init(&conn->nopin_timer_lock);
	spin_lock_init(&conn->response_queue_lock);
	spin_lock_init(&conn->state_lock);

	timer_setup(&conn->nopin_response_timer,
		    iscsit_handle_nopin_response_timeout, 0);
	timer_setup(&conn->nopin_timer, iscsit_handle_nopin_timeout, 0);

	if (iscsit_conn_set_transport(conn, np->np_transport) < 0)
		goto free_conn;

	conn->conn_ops = kzalloc(sizeof(struct iscsi_conn_ops), GFP_KERNEL);
	if (!conn->conn_ops) {
		pr_err("Unable to allocate memory for struct iscsi_conn_ops.\n");
		goto put_transport;
	}

	if (!zalloc_cpumask_var(&conn->conn_cpumask, GFP_KERNEL)) {
		pr_err("Unable to allocate conn->conn_cpumask\n");
		goto free_conn_ops;
	}

	return conn;

free_conn_ops:
	kfree(conn->conn_ops);
put_transport:
	iscsit_put_transport(conn->conn_transport);
free_conn:
	kfree(conn);
	return NULL;
}

void iscsit_free_conn(struct iscsi_conn *conn)
{
	free_cpumask_var(conn->conn_cpumask);
	kfree(conn->conn_ops);
	iscsit_put_transport(conn->conn_transport);
	kfree(conn);
}

void iscsi_target_login_sess_out(struct iscsi_conn *conn,
				 bool zero_tsih, bool new_sess)
{
	if (!new_sess)
		goto old_sess_out;

	pr_err("iSCSI Login negotiation failed.\n");
	iscsit_collect_login_stats(conn, ISCSI_STATUS_CLS_INITIATOR_ERR,
				   ISCSI_LOGIN_STATUS_INIT_ERR);
	if (!zero_tsih || !conn->sess)
		goto old_sess_out;

	transport_free_session(conn->sess->se_sess);
	ida_free(&sess_ida, conn->sess->session_index);
	kfree(conn->sess->sess_ops);
	kfree(conn->sess);
	conn->sess = NULL;

old_sess_out:
	/*
	 * If login negotiation fails check if the Time2Retain timer
	 * needs to be restarted.
	 */
	if (!zero_tsih && conn->sess) {
		spin_lock_bh(&conn->sess->conn_lock);
		if (conn->sess->session_state == TARG_SESS_STATE_FAILED) {
			struct se_portal_group *se_tpg =
					&conn->tpg->tpg_se_tpg;

			atomic_set(&conn->sess->session_continuation, 0);
			spin_unlock_bh(&conn->sess->conn_lock);
			spin_lock_bh(&se_tpg->session_lock);
			iscsit_start_time2retain_handler(conn->sess);
			spin_unlock_bh(&se_tpg->session_lock);
		} else
			spin_unlock_bh(&conn->sess->conn_lock);
		iscsit_dec_session_usage_count(conn->sess);
	}

	ahash_request_free(conn->conn_tx_hash);
	if (conn->conn_rx_hash) {
		struct crypto_ahash *tfm;

		tfm = crypto_ahash_reqtfm(conn->conn_rx_hash);
		ahash_request_free(conn->conn_rx_hash);
		crypto_free_ahash(tfm);
	}

	if (conn->param_list) {
		iscsi_release_param_list(conn->param_list);
		conn->param_list = NULL;
	}
	iscsi_target_nego_release(conn);

	if (conn->sock) {
		sock_release(conn->sock);
		conn->sock = NULL;
	}

	if (conn->conn_transport->iscsit_wait_conn)
		conn->conn_transport->iscsit_wait_conn(conn);

	if (conn->conn_transport->iscsit_free_conn)
		conn->conn_transport->iscsit_free_conn(conn);

	iscsit_free_conn(conn);
}

static int __iscsi_target_login_thread(struct iscsi_np *np)
{
	u8 *buffer, zero_tsih = 0;
	int ret = 0, rc;
	struct iscsi_conn *conn = NULL;
	struct iscsi_login *login;
	struct iscsi_portal_group *tpg = NULL;
	struct iscsi_login_req *pdu;
	struct iscsi_tpg_np *tpg_np;
	bool new_sess = false;

	flush_signals(current);

	spin_lock_bh(&np->np_thread_lock);
	if (atomic_dec_if_positive(&np->np_reset_count) >= 0) {
		np->np_thread_state = ISCSI_NP_THREAD_ACTIVE;
		spin_unlock_bh(&np->np_thread_lock);
		complete(&np->np_restart_comp);
		return 1;
	} else if (np->np_thread_state == ISCSI_NP_THREAD_SHUTDOWN) {
		spin_unlock_bh(&np->np_thread_lock);
		goto exit;
	} else {
		np->np_thread_state = ISCSI_NP_THREAD_ACTIVE;
	}
	spin_unlock_bh(&np->np_thread_lock);

	conn = iscsit_alloc_conn(np);
	if (!conn) {
		/* Get another socket */
		return 1;
	}

	rc = np->np_transport->iscsit_accept_np(np, conn);
	if (rc == -ENOSYS) {
		complete(&np->np_restart_comp);
		iscsit_free_conn(conn);
		goto exit;
	} else if (rc < 0) {
		spin_lock_bh(&np->np_thread_lock);
		if (atomic_dec_if_positive(&np->np_reset_count) >= 0) {
			np->np_thread_state = ISCSI_NP_THREAD_ACTIVE;
			spin_unlock_bh(&np->np_thread_lock);
			complete(&np->np_restart_comp);
			iscsit_free_conn(conn);
			/* Get another socket */
			return 1;
		}
		spin_unlock_bh(&np->np_thread_lock);
		iscsit_free_conn(conn);
		return 1;
	}
	/*
	 * Perform the remaining iSCSI connection initialization items..
	 */
	login = iscsi_login_init_conn(conn);
	if (!login) {
		goto new_sess_out;
	}

	iscsi_start_login_thread_timer(np);

	pr_debug("Moving to TARG_CONN_STATE_XPT_UP.\n");
	conn->conn_state = TARG_CONN_STATE_XPT_UP;
	/*
	 * This will process the first login request + payload..
	 */
	rc = np->np_transport->iscsit_get_login_rx(conn, login);
	if (rc == 1)
		return 1;
	else if (rc < 0)
		goto new_sess_out;

	buffer = &login->req[0];
	pdu = (struct iscsi_login_req *)buffer;
	/*
	 * Used by iscsit_tx_login_rsp() for Login Resonses PDUs
	 * when Status-Class != 0.
	*/
	conn->login_itt	= pdu->itt;

	spin_lock_bh(&np->np_thread_lock);
	if (np->np_thread_state != ISCSI_NP_THREAD_ACTIVE) {
		spin_unlock_bh(&np->np_thread_lock);
		pr_err("iSCSI Network Portal on %pISpc currently not"
			" active.\n", &np->np_sockaddr);
		iscsit_tx_login_rsp(conn, ISCSI_STATUS_CLS_TARGET_ERR,
				ISCSI_LOGIN_STATUS_SVC_UNAVAILABLE);
		goto new_sess_out;
	}
	spin_unlock_bh(&np->np_thread_lock);

	conn->network_transport = np->np_network_transport;

	pr_debug("Received iSCSI login request from %pISpc on %s Network"
		" Portal %pISpc\n", &conn->login_sockaddr, np->np_transport->name,
		&conn->local_sockaddr);

	pr_debug("Moving to TARG_CONN_STATE_IN_LOGIN.\n");
	conn->conn_state	= TARG_CONN_STATE_IN_LOGIN;

	if (iscsi_login_check_initiator_version(conn, pdu->max_version,
			pdu->min_version) < 0)
		goto new_sess_out;

	zero_tsih = (pdu->tsih == 0x0000);
	if (zero_tsih) {
		/*
		 * This is the leading connection of a new session.
		 * We wait until after authentication to check for
		 * session reinstatement.
		 */
		if (iscsi_login_zero_tsih_s1(conn, buffer) < 0)
			goto new_sess_out;
	} else {
		/*
		 * Add a new connection to an existing session.
		 * We check for a non-existant session in
		 * iscsi_login_non_zero_tsih_s2() below based
		 * on ISID/TSIH, but wait until after authentication
		 * to check for connection reinstatement, etc.
		 */
		if (iscsi_login_non_zero_tsih_s1(conn, buffer) < 0)
			goto new_sess_out;
	}
	/*
	 * SessionType: Discovery
	 *
	 * 	Locates Default Portal
	 *
	 * SessionType: Normal
	 *
	 * 	Locates Target Portal from NP -> Target IQN
	 */
	rc = iscsi_target_locate_portal(np, conn, login);
	if (rc < 0) {
		tpg = conn->tpg;
		goto new_sess_out;
	}
	login->zero_tsih = zero_tsih;

	if (conn->sess)
		conn->sess->se_sess->sup_prot_ops =
			conn->conn_transport->iscsit_get_sup_prot_ops(conn);

	tpg = conn->tpg;
	if (!tpg) {
		pr_err("Unable to locate struct iscsi_conn->tpg\n");
		goto new_sess_out;
	}

	if (zero_tsih) {
		if (iscsi_login_zero_tsih_s2(conn) < 0)
			goto new_sess_out;
	} else {
		if (iscsi_login_non_zero_tsih_s2(conn, buffer) < 0)
			goto old_sess_out;
	}

	if (conn->conn_transport->iscsit_validate_params) {
		ret = conn->conn_transport->iscsit_validate_params(conn);
		if (ret < 0) {
			if (zero_tsih)
				goto new_sess_out;
			else
				goto old_sess_out;
		}
	}

	ret = iscsi_target_start_negotiation(login, conn);
	if (ret < 0)
		goto new_sess_out;

	iscsi_stop_login_thread_timer(np);

	if (ret == 1) {
		tpg_np = conn->tpg_np;

		iscsi_post_login_handler(np, conn, zero_tsih);
		iscsit_deaccess_np(np, tpg, tpg_np);
	}

	tpg = NULL;
	tpg_np = NULL;
	/* Get another socket */
	return 1;

new_sess_out:
	new_sess = true;
old_sess_out:
	iscsi_stop_login_thread_timer(np);
	tpg_np = conn->tpg_np;
	iscsi_target_login_sess_out(conn, zero_tsih, new_sess);
	new_sess = false;

	if (tpg) {
		iscsit_deaccess_np(np, tpg, tpg_np);
		tpg = NULL;
		tpg_np = NULL;
	}

	return 1;

exit:
	iscsi_stop_login_thread_timer(np);
	spin_lock_bh(&np->np_thread_lock);
	np->np_thread_state = ISCSI_NP_THREAD_EXIT;
	spin_unlock_bh(&np->np_thread_lock);

	return 0;
}

int iscsi_target_login_thread(void *arg)
{
	struct iscsi_np *np = arg;
	int ret;

	allow_signal(SIGINT);

	while (1) {
		ret = __iscsi_target_login_thread(np);
		/*
		 * We break and exit here unless another sock_accept() call
		 * is expected.
		 */
		if (ret != 1)
			break;
	}

	while (!kthread_should_stop()) {
		msleep(100);
	}

	return 0;
}<|MERGE_RESOLUTION|>--- conflicted
+++ resolved
@@ -193,10 +193,6 @@
 	if (sess->session_state == TARG_SESS_STATE_FAILED) {
 		spin_unlock_bh(&sess->conn_lock);
 		iscsit_dec_session_usage_count(sess);
-<<<<<<< HEAD
-		iscsit_close_session(sess);
-=======
->>>>>>> 24b8d41d
 		return 0;
 	}
 	spin_unlock_bh(&sess->conn_lock);
@@ -204,10 +200,6 @@
 	iscsit_stop_session(sess, 1, 1);
 	iscsit_dec_session_usage_count(sess);
 
-<<<<<<< HEAD
-	iscsit_close_session(sess);
-=======
->>>>>>> 24b8d41d
 	return 0;
 }
 
