// SPDX-License-Identifier: GPL-2.0-or-later
/*******************************************************************************
 * This file contains the configfs implementation for iSCSI Target mode
 * from the LIO-Target Project.
 *
 * (c) Copyright 2007-2013 Datera, Inc.
 *
 * Author: Nicholas A. Bellinger <nab@linux-iscsi.org>
 *
 ****************************************************************************/

#include <linux/configfs.h>
#include <linux/ctype.h>
#include <linux/export.h>
#include <linux/inet.h>
#include <linux/module.h>
#include <net/ipv6.h>
#include <target/target_core_base.h>
#include <target/target_core_fabric.h>
#include <target/iscsi/iscsi_transport.h>
#include <target/iscsi/iscsi_target_core.h>
#include "iscsi_target_parameters.h"
#include "iscsi_target_device.h"
#include "iscsi_target_erl0.h"
#include "iscsi_target_nodeattrib.h"
#include "iscsi_target_tpg.h"
#include "iscsi_target_util.h"
#include "iscsi_target.h"
#include <target/iscsi/iscsi_target_stat.h>


/* Start items for lio_target_portal_cit */

static inline struct iscsi_tpg_np *to_iscsi_tpg_np(struct config_item *item)
{
	return container_of(to_tpg_np(item), struct iscsi_tpg_np, se_tpg_np);
}

static ssize_t lio_target_np_driver_show(struct config_item *item, char *page,
					 enum iscsit_transport_type type)
{
	struct iscsi_tpg_np *tpg_np = to_iscsi_tpg_np(item);
	struct iscsi_tpg_np *tpg_np_new;
	ssize_t rb;

	tpg_np_new = iscsit_tpg_locate_child_np(tpg_np, type);
	if (tpg_np_new)
		rb = sprintf(page, "1\n");
	else
		rb = sprintf(page, "0\n");

	return rb;
}

static ssize_t lio_target_np_driver_store(struct config_item *item,
		const char *page, size_t count, enum iscsit_transport_type type,
		const char *mod_name)
{
	struct iscsi_tpg_np *tpg_np = to_iscsi_tpg_np(item);
	struct iscsi_np *np;
	struct iscsi_portal_group *tpg;
	struct iscsi_tpg_np *tpg_np_new = NULL;
	u32 op;
	int rc;

	rc = kstrtou32(page, 0, &op);
	if (rc)
		return rc;
	if ((op != 1) && (op != 0)) {
		pr_err("Illegal value for tpg_enable: %u\n", op);
		return -EINVAL;
	}
	np = tpg_np->tpg_np;
	if (!np) {
		pr_err("Unable to locate struct iscsi_np from"
				" struct iscsi_tpg_np\n");
		return -EINVAL;
	}

	tpg = tpg_np->tpg;
	if (iscsit_get_tpg(tpg) < 0)
		return -EINVAL;

	if (op) {
		if (strlen(mod_name)) {
			rc = request_module(mod_name);
			if (rc != 0) {
				pr_warn("Unable to request_module for %s\n",
					mod_name);
				rc = 0;
			}
		}

		tpg_np_new = iscsit_tpg_add_network_portal(tpg,
					&np->np_sockaddr, tpg_np, type);
<<<<<<< HEAD
		if (IS_ERR(tpg_np_new))
			goto out;
=======
		if (IS_ERR(tpg_np_new)) {
			rc = PTR_ERR(tpg_np_new);
			goto out;
		}
>>>>>>> 24b8d41d
	} else {
		tpg_np_new = iscsit_tpg_locate_child_np(tpg_np, type);
		if (tpg_np_new) {
			rc = iscsit_tpg_del_network_portal(tpg, tpg_np_new);
			if (rc < 0)
				goto out;
		}
	}

	iscsit_put_tpg(tpg);
	return count;
out:
	iscsit_put_tpg(tpg);
	return rc;
}

static ssize_t lio_target_np_iser_show(struct config_item *item, char *page)
{
	return lio_target_np_driver_show(item, page, ISCSI_INFINIBAND);
}

static ssize_t lio_target_np_iser_store(struct config_item *item,
					const char *page, size_t count)
{
	return lio_target_np_driver_store(item, page, count,
					  ISCSI_INFINIBAND, "ib_isert");
}
CONFIGFS_ATTR(lio_target_np_, iser);

static ssize_t lio_target_np_cxgbit_show(struct config_item *item, char *page)
{
	return lio_target_np_driver_show(item, page, ISCSI_CXGBIT);
}

static ssize_t lio_target_np_cxgbit_store(struct config_item *item,
					  const char *page, size_t count)
{
	return lio_target_np_driver_store(item, page, count,
					  ISCSI_CXGBIT, "cxgbit");
}
CONFIGFS_ATTR(lio_target_np_, cxgbit);

static struct configfs_attribute *lio_target_portal_attrs[] = {
	&lio_target_np_attr_iser,
	&lio_target_np_attr_cxgbit,
	NULL,
};

/* Stop items for lio_target_portal_cit */

/* Start items for lio_target_np_cit */

#define MAX_PORTAL_LEN		256

static struct se_tpg_np *lio_target_call_addnptotpg(
	struct se_portal_group *se_tpg,
	struct config_group *group,
	const char *name)
{
	struct iscsi_portal_group *tpg;
	struct iscsi_tpg_np *tpg_np;
	char *str, *str2, *ip_str, *port_str;
	struct sockaddr_storage sockaddr = { };
	int ret;
	char buf[MAX_PORTAL_LEN + 1];

	if (strlen(name) > MAX_PORTAL_LEN) {
		pr_err("strlen(name): %d exceeds MAX_PORTAL_LEN: %d\n",
			(int)strlen(name), MAX_PORTAL_LEN);
		return ERR_PTR(-EOVERFLOW);
	}
	memset(buf, 0, MAX_PORTAL_LEN + 1);
	snprintf(buf, MAX_PORTAL_LEN + 1, "%s", name);

	str = strstr(buf, "[");
	if (str) {
		str2 = strstr(str, "]");
		if (!str2) {
			pr_err("Unable to locate trailing \"]\""
				" in IPv6 iSCSI network portal address\n");
			return ERR_PTR(-EINVAL);
		}

		ip_str = str + 1; /* Skip over leading "[" */
		*str2 = '\0'; /* Terminate the unbracketed IPv6 address */
		str2++; /* Skip over the \0 */

		port_str = strstr(str2, ":");
		if (!port_str) {
			pr_err("Unable to locate \":port\""
				" in IPv6 iSCSI network portal address\n");
			return ERR_PTR(-EINVAL);
		}
		*port_str = '\0'; /* Terminate string for IP */
		port_str++; /* Skip over ":" */
	} else {
		ip_str = &buf[0];
		port_str = strstr(ip_str, ":");
		if (!port_str) {
			pr_err("Unable to locate \":port\""
				" in IPv4 iSCSI network portal address\n");
			return ERR_PTR(-EINVAL);
		}
		*port_str = '\0'; /* Terminate string for IP */
		port_str++; /* Skip over ":" */
	}

	ret = inet_pton_with_scope(&init_net, AF_UNSPEC, ip_str,
			port_str, &sockaddr);
	if (ret) {
		pr_err("malformed ip/port passed: %s\n", name);
		return ERR_PTR(ret);
	}

	tpg = container_of(se_tpg, struct iscsi_portal_group, tpg_se_tpg);
	ret = iscsit_get_tpg(tpg);
	if (ret < 0)
		return ERR_PTR(-EINVAL);

	pr_debug("LIO_Target_ConfigFS: REGISTER -> %s TPGT: %hu"
		" PORTAL: %s\n",
		config_item_name(&se_tpg->se_tpg_wwn->wwn_group.cg_item),
		tpg->tpgt, name);
	/*
	 * Assume ISCSI_TCP by default.  Other network portals for other
	 * iSCSI fabrics:
	 *
	 * Traditional iSCSI over SCTP (initial support)
	 * iSER/TCP (TODO, hardware available)
	 * iSER/SCTP (TODO, software emulation with osc-iwarp)
	 * iSER/IB (TODO, hardware available)
	 *
	 * can be enabled with attributes under
	 * sys/kernel/config/iscsi/$IQN/$TPG/np/$IP:$PORT/
	 *
	 */
	tpg_np = iscsit_tpg_add_network_portal(tpg, &sockaddr, NULL,
				ISCSI_TCP);
	if (IS_ERR(tpg_np)) {
		iscsit_put_tpg(tpg);
		return ERR_CAST(tpg_np);
	}
	pr_debug("LIO_Target_ConfigFS: addnptotpg done!\n");

	iscsit_put_tpg(tpg);
	return &tpg_np->se_tpg_np;
}

static void lio_target_call_delnpfromtpg(
	struct se_tpg_np *se_tpg_np)
{
	struct iscsi_portal_group *tpg;
	struct iscsi_tpg_np *tpg_np;
	struct se_portal_group *se_tpg;
	int ret;

	tpg_np = container_of(se_tpg_np, struct iscsi_tpg_np, se_tpg_np);
	tpg = tpg_np->tpg;
	ret = iscsit_get_tpg(tpg);
	if (ret < 0)
		return;

	se_tpg = &tpg->tpg_se_tpg;
	pr_debug("LIO_Target_ConfigFS: DEREGISTER -> %s TPGT: %hu"
		" PORTAL: %pISpc\n", config_item_name(&se_tpg->se_tpg_wwn->wwn_group.cg_item),
		tpg->tpgt, &tpg_np->tpg_np->np_sockaddr);

	ret = iscsit_tpg_del_network_portal(tpg, tpg_np);
	if (ret < 0)
		goto out;

	pr_debug("LIO_Target_ConfigFS: delnpfromtpg done!\n");
out:
	iscsit_put_tpg(tpg);
}

/* End items for lio_target_np_cit */

/* Start items for lio_target_nacl_attrib_cit */

#define ISCSI_NACL_ATTR(name)						\
static ssize_t iscsi_nacl_attrib_##name##_show(struct config_item *item,\
		char *page)						\
{									\
	struct se_node_acl *se_nacl = attrib_to_nacl(item);		\
	struct iscsi_node_acl *nacl = container_of(se_nacl, struct iscsi_node_acl, \
					se_node_acl);			\
									\
	return sprintf(page, "%u\n", nacl->node_attrib.name);		\
}									\
									\
static ssize_t iscsi_nacl_attrib_##name##_store(struct config_item *item,\
		const char *page, size_t count)				\
{									\
	struct se_node_acl *se_nacl = attrib_to_nacl(item);		\
	struct iscsi_node_acl *nacl = container_of(se_nacl, struct iscsi_node_acl, \
					se_node_acl);			\
	u32 val;							\
	int ret;							\
									\
	ret = kstrtou32(page, 0, &val);					\
	if (ret)							\
		return ret;						\
	ret = iscsit_na_##name(nacl, val);				\
	if (ret < 0)							\
		return ret;						\
									\
	return count;							\
}									\
									\
CONFIGFS_ATTR(iscsi_nacl_attrib_, name)

ISCSI_NACL_ATTR(dataout_timeout);
ISCSI_NACL_ATTR(dataout_timeout_retries);
ISCSI_NACL_ATTR(default_erl);
ISCSI_NACL_ATTR(nopin_timeout);
ISCSI_NACL_ATTR(nopin_response_timeout);
ISCSI_NACL_ATTR(random_datain_pdu_offsets);
ISCSI_NACL_ATTR(random_datain_seq_offsets);
ISCSI_NACL_ATTR(random_r2t_offsets);

static struct configfs_attribute *lio_target_nacl_attrib_attrs[] = {
	&iscsi_nacl_attrib_attr_dataout_timeout,
	&iscsi_nacl_attrib_attr_dataout_timeout_retries,
	&iscsi_nacl_attrib_attr_default_erl,
	&iscsi_nacl_attrib_attr_nopin_timeout,
	&iscsi_nacl_attrib_attr_nopin_response_timeout,
	&iscsi_nacl_attrib_attr_random_datain_pdu_offsets,
	&iscsi_nacl_attrib_attr_random_datain_seq_offsets,
	&iscsi_nacl_attrib_attr_random_r2t_offsets,
	NULL,
};

/* End items for lio_target_nacl_attrib_cit */

/* Start items for lio_target_nacl_auth_cit */

#define __DEF_NACL_AUTH_STR(prefix, name, flags)			\
static ssize_t __iscsi_##prefix##_##name##_show(			\
	struct iscsi_node_acl *nacl,					\
	char *page)							\
{									\
	struct iscsi_node_auth *auth = &nacl->node_auth;		\
									\
	if (!capable(CAP_SYS_ADMIN))					\
		return -EPERM;						\
	return snprintf(page, PAGE_SIZE, "%s\n", auth->name);		\
}									\
									\
static ssize_t __iscsi_##prefix##_##name##_store(			\
	struct iscsi_node_acl *nacl,					\
	const char *page,						\
	size_t count)							\
{									\
	struct iscsi_node_auth *auth = &nacl->node_auth;		\
									\
	if (!capable(CAP_SYS_ADMIN))					\
		return -EPERM;						\
	if (count >= sizeof(auth->name))				\
		return -EINVAL;						\
	snprintf(auth->name, sizeof(auth->name), "%s", page);		\
	if (!strncmp("NULL", auth->name, 4))				\
		auth->naf_flags &= ~flags;				\
	else								\
		auth->naf_flags |= flags;				\
									\
	if ((auth->naf_flags & NAF_USERID_IN_SET) &&			\
	    (auth->naf_flags & NAF_PASSWORD_IN_SET))			\
		auth->authenticate_target = 1;				\
	else								\
		auth->authenticate_target = 0;				\
									\
	return count;							\
}

#define DEF_NACL_AUTH_STR(name, flags)					\
	__DEF_NACL_AUTH_STR(nacl_auth, name, flags)			\
static ssize_t iscsi_nacl_auth_##name##_show(struct config_item *item,	\
		char *page)						\
{									\
	struct se_node_acl *nacl = auth_to_nacl(item);			\
	return __iscsi_nacl_auth_##name##_show(container_of(nacl,	\
			struct iscsi_node_acl, se_node_acl), page);	\
}									\
static ssize_t iscsi_nacl_auth_##name##_store(struct config_item *item,	\
		const char *page, size_t count)				\
{									\
	struct se_node_acl *nacl = auth_to_nacl(item);			\
	return __iscsi_nacl_auth_##name##_store(container_of(nacl,	\
			struct iscsi_node_acl, se_node_acl), page, count); \
}									\
									\
CONFIGFS_ATTR(iscsi_nacl_auth_, name)

/*
 * One-way authentication userid
 */
DEF_NACL_AUTH_STR(userid, NAF_USERID_SET);
DEF_NACL_AUTH_STR(password, NAF_PASSWORD_SET);
DEF_NACL_AUTH_STR(userid_mutual, NAF_USERID_IN_SET);
DEF_NACL_AUTH_STR(password_mutual, NAF_PASSWORD_IN_SET);

#define __DEF_NACL_AUTH_INT(prefix, name)				\
static ssize_t __iscsi_##prefix##_##name##_show(				\
	struct iscsi_node_acl *nacl,					\
	char *page)							\
{									\
	struct iscsi_node_auth *auth = &nacl->node_auth;		\
									\
	if (!capable(CAP_SYS_ADMIN))					\
		return -EPERM;						\
									\
	return snprintf(page, PAGE_SIZE, "%d\n", auth->name);		\
}

#define DEF_NACL_AUTH_INT(name)						\
	__DEF_NACL_AUTH_INT(nacl_auth, name)				\
static ssize_t iscsi_nacl_auth_##name##_show(struct config_item *item,	\
		char *page)						\
{									\
	struct se_node_acl *nacl = auth_to_nacl(item);			\
	return __iscsi_nacl_auth_##name##_show(container_of(nacl,	\
			struct iscsi_node_acl, se_node_acl), page);	\
}									\
									\
CONFIGFS_ATTR_RO(iscsi_nacl_auth_, name)

DEF_NACL_AUTH_INT(authenticate_target);

static struct configfs_attribute *lio_target_nacl_auth_attrs[] = {
	&iscsi_nacl_auth_attr_userid,
	&iscsi_nacl_auth_attr_password,
	&iscsi_nacl_auth_attr_authenticate_target,
	&iscsi_nacl_auth_attr_userid_mutual,
	&iscsi_nacl_auth_attr_password_mutual,
	NULL,
};

/* End items for lio_target_nacl_auth_cit */

/* Start items for lio_target_nacl_param_cit */

#define ISCSI_NACL_PARAM(name)						\
static ssize_t iscsi_nacl_param_##name##_show(struct config_item *item,	\
		char *page)						\
{									\
	struct se_node_acl *se_nacl = param_to_nacl(item);		\
	struct iscsi_session *sess;					\
	struct se_session *se_sess;					\
	ssize_t rb;							\
									\
	spin_lock_bh(&se_nacl->nacl_sess_lock);				\
	se_sess = se_nacl->nacl_sess;					\
	if (!se_sess) {							\
		rb = snprintf(page, PAGE_SIZE,				\
			"No Active iSCSI Session\n");			\
	} else {							\
		sess = se_sess->fabric_sess_ptr;			\
		rb = snprintf(page, PAGE_SIZE, "%u\n",			\
			(u32)sess->sess_ops->name);			\
	}								\
	spin_unlock_bh(&se_nacl->nacl_sess_lock);			\
									\
	return rb;							\
}									\
									\
CONFIGFS_ATTR_RO(iscsi_nacl_param_, name)

ISCSI_NACL_PARAM(MaxConnections);
ISCSI_NACL_PARAM(InitialR2T);
ISCSI_NACL_PARAM(ImmediateData);
ISCSI_NACL_PARAM(MaxBurstLength);
ISCSI_NACL_PARAM(FirstBurstLength);
ISCSI_NACL_PARAM(DefaultTime2Wait);
ISCSI_NACL_PARAM(DefaultTime2Retain);
ISCSI_NACL_PARAM(MaxOutstandingR2T);
ISCSI_NACL_PARAM(DataPDUInOrder);
ISCSI_NACL_PARAM(DataSequenceInOrder);
ISCSI_NACL_PARAM(ErrorRecoveryLevel);

static struct configfs_attribute *lio_target_nacl_param_attrs[] = {
	&iscsi_nacl_param_attr_MaxConnections,
	&iscsi_nacl_param_attr_InitialR2T,
	&iscsi_nacl_param_attr_ImmediateData,
	&iscsi_nacl_param_attr_MaxBurstLength,
	&iscsi_nacl_param_attr_FirstBurstLength,
	&iscsi_nacl_param_attr_DefaultTime2Wait,
	&iscsi_nacl_param_attr_DefaultTime2Retain,
	&iscsi_nacl_param_attr_MaxOutstandingR2T,
	&iscsi_nacl_param_attr_DataPDUInOrder,
	&iscsi_nacl_param_attr_DataSequenceInOrder,
	&iscsi_nacl_param_attr_ErrorRecoveryLevel,
	NULL,
};

/* End items for lio_target_nacl_param_cit */

/* Start items for lio_target_acl_cit */

static ssize_t lio_target_nacl_info_show(struct config_item *item, char *page)
{
	struct se_node_acl *se_nacl = acl_to_nacl(item);
	struct iscsi_session *sess;
	struct iscsi_conn *conn;
	struct se_session *se_sess;
	ssize_t rb = 0;
	u32 max_cmd_sn;

	spin_lock_bh(&se_nacl->nacl_sess_lock);
	se_sess = se_nacl->nacl_sess;
	if (!se_sess) {
		rb += sprintf(page+rb, "No active iSCSI Session for Initiator"
			" Endpoint: %s\n", se_nacl->initiatorname);
	} else {
		sess = se_sess->fabric_sess_ptr;

		rb += sprintf(page+rb, "InitiatorName: %s\n",
			sess->sess_ops->InitiatorName);
		rb += sprintf(page+rb, "InitiatorAlias: %s\n",
			sess->sess_ops->InitiatorAlias);

		rb += sprintf(page+rb,
			      "LIO Session ID: %u   ISID: 0x%6ph  TSIH: %hu  ",
			      sess->sid, sess->isid, sess->tsih);
		rb += sprintf(page+rb, "SessionType: %s\n",
				(sess->sess_ops->SessionType) ?
				"Discovery" : "Normal");
		rb += sprintf(page+rb, "Session State: ");
		switch (sess->session_state) {
		case TARG_SESS_STATE_FREE:
			rb += sprintf(page+rb, "TARG_SESS_FREE\n");
			break;
		case TARG_SESS_STATE_ACTIVE:
			rb += sprintf(page+rb, "TARG_SESS_STATE_ACTIVE\n");
			break;
		case TARG_SESS_STATE_LOGGED_IN:
			rb += sprintf(page+rb, "TARG_SESS_STATE_LOGGED_IN\n");
			break;
		case TARG_SESS_STATE_FAILED:
			rb += sprintf(page+rb, "TARG_SESS_STATE_FAILED\n");
			break;
		case TARG_SESS_STATE_IN_CONTINUE:
			rb += sprintf(page+rb, "TARG_SESS_STATE_IN_CONTINUE\n");
			break;
		default:
			rb += sprintf(page+rb, "ERROR: Unknown Session"
					" State!\n");
			break;
		}

		rb += sprintf(page+rb, "---------------------[iSCSI Session"
				" Values]-----------------------\n");
		rb += sprintf(page+rb, "  CmdSN/WR  :  CmdSN/WC  :  ExpCmdSN"
				"  :  MaxCmdSN  :     ITT    :     TTT\n");
		max_cmd_sn = (u32) atomic_read(&sess->max_cmd_sn);
		rb += sprintf(page+rb, " 0x%08x   0x%08x   0x%08x   0x%08x"
				"   0x%08x   0x%08x\n",
			sess->cmdsn_window,
			(max_cmd_sn - sess->exp_cmd_sn) + 1,
			sess->exp_cmd_sn, max_cmd_sn,
			sess->init_task_tag, sess->targ_xfer_tag);
		rb += sprintf(page+rb, "----------------------[iSCSI"
				" Connections]-------------------------\n");

		spin_lock(&sess->conn_lock);
		list_for_each_entry(conn, &sess->sess_conn_list, conn_list) {
			rb += sprintf(page+rb, "CID: %hu  Connection"
					" State: ", conn->cid);
			switch (conn->conn_state) {
			case TARG_CONN_STATE_FREE:
				rb += sprintf(page+rb,
					"TARG_CONN_STATE_FREE\n");
				break;
			case TARG_CONN_STATE_XPT_UP:
				rb += sprintf(page+rb,
					"TARG_CONN_STATE_XPT_UP\n");
				break;
			case TARG_CONN_STATE_IN_LOGIN:
				rb += sprintf(page+rb,
					"TARG_CONN_STATE_IN_LOGIN\n");
				break;
			case TARG_CONN_STATE_LOGGED_IN:
				rb += sprintf(page+rb,
					"TARG_CONN_STATE_LOGGED_IN\n");
				break;
			case TARG_CONN_STATE_IN_LOGOUT:
				rb += sprintf(page+rb,
					"TARG_CONN_STATE_IN_LOGOUT\n");
				break;
			case TARG_CONN_STATE_LOGOUT_REQUESTED:
				rb += sprintf(page+rb,
					"TARG_CONN_STATE_LOGOUT_REQUESTED\n");
				break;
			case TARG_CONN_STATE_CLEANUP_WAIT:
				rb += sprintf(page+rb,
					"TARG_CONN_STATE_CLEANUP_WAIT\n");
				break;
			default:
				rb += sprintf(page+rb,
					"ERROR: Unknown Connection State!\n");
				break;
			}

			rb += sprintf(page+rb, "   Address %pISc %s", &conn->login_sockaddr,
				(conn->network_transport == ISCSI_TCP) ?
				"TCP" : "SCTP");
			rb += sprintf(page+rb, "  StatSN: 0x%08x\n",
				conn->stat_sn);
		}
		spin_unlock(&sess->conn_lock);
	}
	spin_unlock_bh(&se_nacl->nacl_sess_lock);

	return rb;
}

static ssize_t lio_target_nacl_cmdsn_depth_show(struct config_item *item,
		char *page)
{
	return sprintf(page, "%u\n", acl_to_nacl(item)->queue_depth);
}

static ssize_t lio_target_nacl_cmdsn_depth_store(struct config_item *item,
		const char *page, size_t count)
{
	struct se_node_acl *se_nacl = acl_to_nacl(item);
	struct se_portal_group *se_tpg = se_nacl->se_tpg;
	struct iscsi_portal_group *tpg = container_of(se_tpg,
			struct iscsi_portal_group, tpg_se_tpg);
	struct config_item *acl_ci, *tpg_ci, *wwn_ci;
	u32 cmdsn_depth = 0;
	int ret;

	ret = kstrtou32(page, 0, &cmdsn_depth);
	if (ret)
		return ret;
	if (cmdsn_depth > TA_DEFAULT_CMDSN_DEPTH_MAX) {
		pr_err("Passed cmdsn_depth: %u exceeds"
			" TA_DEFAULT_CMDSN_DEPTH_MAX: %u\n", cmdsn_depth,
			TA_DEFAULT_CMDSN_DEPTH_MAX);
		return -EINVAL;
	}
	acl_ci = &se_nacl->acl_group.cg_item;
	if (!acl_ci) {
		pr_err("Unable to locatel acl_ci\n");
		return -EINVAL;
	}
	tpg_ci = &acl_ci->ci_parent->ci_group->cg_item;
	if (!tpg_ci) {
		pr_err("Unable to locate tpg_ci\n");
		return -EINVAL;
	}
	wwn_ci = &tpg_ci->ci_group->cg_item;
	if (!wwn_ci) {
		pr_err("Unable to locate config_item wwn_ci\n");
		return -EINVAL;
	}

	if (iscsit_get_tpg(tpg) < 0)
		return -EINVAL;

	ret = core_tpg_set_initiator_node_queue_depth(se_nacl, cmdsn_depth);

	pr_debug("LIO_Target_ConfigFS: %s/%s Set CmdSN Window: %u for"
		"InitiatorName: %s\n", config_item_name(wwn_ci),
		config_item_name(tpg_ci), cmdsn_depth,
		config_item_name(acl_ci));

	iscsit_put_tpg(tpg);
	return (!ret) ? count : (ssize_t)ret;
}

static ssize_t lio_target_nacl_tag_show(struct config_item *item, char *page)
{
	return snprintf(page, PAGE_SIZE, "%s", acl_to_nacl(item)->acl_tag);
}

static ssize_t lio_target_nacl_tag_store(struct config_item *item,
		const char *page, size_t count)
{
	struct se_node_acl *se_nacl = acl_to_nacl(item);
	int ret;

	ret = core_tpg_set_initiator_node_tag(se_nacl->se_tpg, se_nacl, page);

	if (ret < 0)
		return ret;
	return count;
}

CONFIGFS_ATTR_RO(lio_target_nacl_, info);
CONFIGFS_ATTR(lio_target_nacl_, cmdsn_depth);
CONFIGFS_ATTR(lio_target_nacl_, tag);

static struct configfs_attribute *lio_target_initiator_attrs[] = {
	&lio_target_nacl_attr_info,
	&lio_target_nacl_attr_cmdsn_depth,
	&lio_target_nacl_attr_tag,
	NULL,
};

static int lio_target_init_nodeacl(struct se_node_acl *se_nacl,
		const char *name)
{
	struct iscsi_node_acl *acl =
		container_of(se_nacl, struct iscsi_node_acl, se_node_acl);

	config_group_init_type_name(&acl->node_stat_grps.iscsi_sess_stats_group,
			"iscsi_sess_stats", &iscsi_stat_sess_cit);
	configfs_add_default_group(&acl->node_stat_grps.iscsi_sess_stats_group,
			&se_nacl->acl_fabric_stat_group);
	return 0;
}

/* End items for lio_target_acl_cit */

/* Start items for lio_target_tpg_attrib_cit */

#define DEF_TPG_ATTRIB(name)						\
									\
static ssize_t iscsi_tpg_attrib_##name##_show(struct config_item *item,	\
		char *page)						\
{									\
	struct se_portal_group *se_tpg = attrib_to_tpg(item);		\
	struct iscsi_portal_group *tpg = container_of(se_tpg,		\
			struct iscsi_portal_group, tpg_se_tpg);	\
	ssize_t rb;							\
									\
	if (iscsit_get_tpg(tpg) < 0)					\
		return -EINVAL;						\
									\
	rb = sprintf(page, "%u\n", tpg->tpg_attrib.name);		\
	iscsit_put_tpg(tpg);						\
	return rb;							\
}									\
									\
static ssize_t iscsi_tpg_attrib_##name##_store(struct config_item *item,\
		const char *page, size_t count)				\
{									\
	struct se_portal_group *se_tpg = attrib_to_tpg(item);		\
	struct iscsi_portal_group *tpg = container_of(se_tpg,		\
			struct iscsi_portal_group, tpg_se_tpg);	\
	u32 val;							\
	int ret;							\
									\
	if (iscsit_get_tpg(tpg) < 0)					\
		return -EINVAL;						\
									\
	ret = kstrtou32(page, 0, &val);					\
	if (ret)							\
		goto out;						\
	ret = iscsit_ta_##name(tpg, val);				\
	if (ret < 0)							\
		goto out;						\
									\
	iscsit_put_tpg(tpg);						\
	return count;							\
out:									\
	iscsit_put_tpg(tpg);						\
	return ret;							\
}									\
CONFIGFS_ATTR(iscsi_tpg_attrib_, name)

DEF_TPG_ATTRIB(authentication);
DEF_TPG_ATTRIB(login_timeout);
DEF_TPG_ATTRIB(netif_timeout);
DEF_TPG_ATTRIB(generate_node_acls);
DEF_TPG_ATTRIB(default_cmdsn_depth);
DEF_TPG_ATTRIB(cache_dynamic_acls);
DEF_TPG_ATTRIB(demo_mode_write_protect);
DEF_TPG_ATTRIB(prod_mode_write_protect);
DEF_TPG_ATTRIB(demo_mode_discovery);
DEF_TPG_ATTRIB(default_erl);
DEF_TPG_ATTRIB(t10_pi);
DEF_TPG_ATTRIB(fabric_prot_type);
DEF_TPG_ATTRIB(tpg_enabled_sendtargets);
DEF_TPG_ATTRIB(login_keys_workaround);

static struct configfs_attribute *lio_target_tpg_attrib_attrs[] = {
	&iscsi_tpg_attrib_attr_authentication,
	&iscsi_tpg_attrib_attr_login_timeout,
	&iscsi_tpg_attrib_attr_netif_timeout,
	&iscsi_tpg_attrib_attr_generate_node_acls,
	&iscsi_tpg_attrib_attr_default_cmdsn_depth,
	&iscsi_tpg_attrib_attr_cache_dynamic_acls,
	&iscsi_tpg_attrib_attr_demo_mode_write_protect,
	&iscsi_tpg_attrib_attr_prod_mode_write_protect,
	&iscsi_tpg_attrib_attr_demo_mode_discovery,
	&iscsi_tpg_attrib_attr_default_erl,
	&iscsi_tpg_attrib_attr_t10_pi,
	&iscsi_tpg_attrib_attr_fabric_prot_type,
	&iscsi_tpg_attrib_attr_tpg_enabled_sendtargets,
	&iscsi_tpg_attrib_attr_login_keys_workaround,
	NULL,
};

/* End items for lio_target_tpg_attrib_cit */

/* Start items for lio_target_tpg_auth_cit */

#define __DEF_TPG_AUTH_STR(prefix, name, flags)					\
static ssize_t __iscsi_##prefix##_##name##_show(struct se_portal_group *se_tpg,	\
		char *page)							\
{										\
	struct iscsi_portal_group *tpg = container_of(se_tpg,			\
				struct iscsi_portal_group, tpg_se_tpg);		\
	struct iscsi_node_auth *auth = &tpg->tpg_demo_auth;			\
										\
	if (!capable(CAP_SYS_ADMIN))						\
		return -EPERM;							\
										\
	return snprintf(page, PAGE_SIZE, "%s\n", auth->name);			\
}										\
										\
static ssize_t __iscsi_##prefix##_##name##_store(struct se_portal_group *se_tpg,\
		const char *page, size_t count)					\
{										\
	struct iscsi_portal_group *tpg = container_of(se_tpg,			\
				struct iscsi_portal_group, tpg_se_tpg);		\
	struct iscsi_node_auth *auth = &tpg->tpg_demo_auth;			\
										\
	if (!capable(CAP_SYS_ADMIN))						\
		return -EPERM;							\
										\
	snprintf(auth->name, sizeof(auth->name), "%s", page);			\
	if (!(strncmp("NULL", auth->name, 4)))					\
		auth->naf_flags &= ~flags;					\
	else									\
		auth->naf_flags |= flags;					\
										\
	if ((auth->naf_flags & NAF_USERID_IN_SET) &&				\
	    (auth->naf_flags & NAF_PASSWORD_IN_SET))				\
		auth->authenticate_target = 1;					\
	else									\
		auth->authenticate_target = 0;					\
										\
	return count;								\
}

#define DEF_TPG_AUTH_STR(name, flags)						\
	__DEF_TPG_AUTH_STR(tpg_auth, name, flags)				\
static ssize_t iscsi_tpg_auth_##name##_show(struct config_item *item,		\
		char *page)							\
{										\
	return __iscsi_tpg_auth_##name##_show(auth_to_tpg(item), page);		\
}										\
										\
static ssize_t iscsi_tpg_auth_##name##_store(struct config_item *item,		\
		const char *page, size_t count)					\
{										\
	return __iscsi_tpg_auth_##name##_store(auth_to_tpg(item), page, count);	\
}										\
										\
CONFIGFS_ATTR(iscsi_tpg_auth_, name);


DEF_TPG_AUTH_STR(userid, NAF_USERID_SET);
DEF_TPG_AUTH_STR(password, NAF_PASSWORD_SET);
DEF_TPG_AUTH_STR(userid_mutual, NAF_USERID_IN_SET);
DEF_TPG_AUTH_STR(password_mutual, NAF_PASSWORD_IN_SET);

#define __DEF_TPG_AUTH_INT(prefix, name)					\
static ssize_t __iscsi_##prefix##_##name##_show(struct se_portal_group *se_tpg,	\
		char *page)								\
{										\
	struct iscsi_portal_group *tpg = container_of(se_tpg,			\
				struct iscsi_portal_group, tpg_se_tpg);		\
	struct iscsi_node_auth *auth = &tpg->tpg_demo_auth;			\
										\
	if (!capable(CAP_SYS_ADMIN))						\
		return -EPERM;							\
										\
	return snprintf(page, PAGE_SIZE, "%d\n", auth->name);			\
}

#define DEF_TPG_AUTH_INT(name)							\
	__DEF_TPG_AUTH_INT(tpg_auth, name)					\
static ssize_t iscsi_tpg_auth_##name##_show(struct config_item *item,		\
		char *page) \
{										\
	return __iscsi_tpg_auth_##name##_show(auth_to_tpg(item), page);		\
}										\
CONFIGFS_ATTR_RO(iscsi_tpg_auth_, name);

DEF_TPG_AUTH_INT(authenticate_target);

static struct configfs_attribute *lio_target_tpg_auth_attrs[] = {
	&iscsi_tpg_auth_attr_userid,
	&iscsi_tpg_auth_attr_password,
	&iscsi_tpg_auth_attr_authenticate_target,
	&iscsi_tpg_auth_attr_userid_mutual,
	&iscsi_tpg_auth_attr_password_mutual,
	NULL,
};

/* End items for lio_target_tpg_auth_cit */

/* Start items for lio_target_tpg_param_cit */

#define DEF_TPG_PARAM(name)						\
static ssize_t iscsi_tpg_param_##name##_show(struct config_item *item,	\
		char *page)						\
{									\
	struct se_portal_group *se_tpg = param_to_tpg(item);		\
	struct iscsi_portal_group *tpg = container_of(se_tpg,		\
			struct iscsi_portal_group, tpg_se_tpg);		\
	struct iscsi_param *param;					\
	ssize_t rb;							\
									\
	if (iscsit_get_tpg(tpg) < 0)					\
		return -EINVAL;						\
									\
	param = iscsi_find_param_from_key(__stringify(name),		\
				tpg->param_list);			\
	if (!param) {							\
		iscsit_put_tpg(tpg);					\
		return -EINVAL;						\
	}								\
	rb = snprintf(page, PAGE_SIZE, "%s\n", param->value);		\
									\
	iscsit_put_tpg(tpg);						\
	return rb;							\
}									\
static ssize_t iscsi_tpg_param_##name##_store(struct config_item *item, \
		const char *page, size_t count)				\
{									\
	struct se_portal_group *se_tpg = param_to_tpg(item);		\
	struct iscsi_portal_group *tpg = container_of(se_tpg,		\
			struct iscsi_portal_group, tpg_se_tpg);		\
	char *buf;							\
	int ret, len;							\
									\
	buf = kzalloc(PAGE_SIZE, GFP_KERNEL);				\
	if (!buf)							\
		return -ENOMEM;						\
	len = snprintf(buf, PAGE_SIZE, "%s=%s", __stringify(name), page);	\
	if (isspace(buf[len-1]))					\
		buf[len-1] = '\0'; /* Kill newline */			\
									\
	if (iscsit_get_tpg(tpg) < 0) {					\
		kfree(buf);						\
		return -EINVAL;						\
	}								\
									\
	ret = iscsi_change_param_value(buf, tpg->param_list, 1);	\
	if (ret < 0)							\
		goto out;						\
									\
	kfree(buf);							\
	iscsit_put_tpg(tpg);						\
	return count;							\
out:									\
	kfree(buf);							\
	iscsit_put_tpg(tpg);						\
	return -EINVAL;							\
}									\
CONFIGFS_ATTR(iscsi_tpg_param_, name)

DEF_TPG_PARAM(AuthMethod);
DEF_TPG_PARAM(HeaderDigest);
DEF_TPG_PARAM(DataDigest);
DEF_TPG_PARAM(MaxConnections);
DEF_TPG_PARAM(TargetAlias);
DEF_TPG_PARAM(InitialR2T);
DEF_TPG_PARAM(ImmediateData);
DEF_TPG_PARAM(MaxRecvDataSegmentLength);
DEF_TPG_PARAM(MaxXmitDataSegmentLength);
DEF_TPG_PARAM(MaxBurstLength);
DEF_TPG_PARAM(FirstBurstLength);
DEF_TPG_PARAM(DefaultTime2Wait);
DEF_TPG_PARAM(DefaultTime2Retain);
DEF_TPG_PARAM(MaxOutstandingR2T);
DEF_TPG_PARAM(DataPDUInOrder);
DEF_TPG_PARAM(DataSequenceInOrder);
DEF_TPG_PARAM(ErrorRecoveryLevel);
DEF_TPG_PARAM(IFMarker);
DEF_TPG_PARAM(OFMarker);
DEF_TPG_PARAM(IFMarkInt);
DEF_TPG_PARAM(OFMarkInt);

static struct configfs_attribute *lio_target_tpg_param_attrs[] = {
	&iscsi_tpg_param_attr_AuthMethod,
	&iscsi_tpg_param_attr_HeaderDigest,
	&iscsi_tpg_param_attr_DataDigest,
	&iscsi_tpg_param_attr_MaxConnections,
	&iscsi_tpg_param_attr_TargetAlias,
	&iscsi_tpg_param_attr_InitialR2T,
	&iscsi_tpg_param_attr_ImmediateData,
	&iscsi_tpg_param_attr_MaxRecvDataSegmentLength,
	&iscsi_tpg_param_attr_MaxXmitDataSegmentLength,
	&iscsi_tpg_param_attr_MaxBurstLength,
	&iscsi_tpg_param_attr_FirstBurstLength,
	&iscsi_tpg_param_attr_DefaultTime2Wait,
	&iscsi_tpg_param_attr_DefaultTime2Retain,
	&iscsi_tpg_param_attr_MaxOutstandingR2T,
	&iscsi_tpg_param_attr_DataPDUInOrder,
	&iscsi_tpg_param_attr_DataSequenceInOrder,
	&iscsi_tpg_param_attr_ErrorRecoveryLevel,
	&iscsi_tpg_param_attr_IFMarker,
	&iscsi_tpg_param_attr_OFMarker,
	&iscsi_tpg_param_attr_IFMarkInt,
	&iscsi_tpg_param_attr_OFMarkInt,
	NULL,
};

/* End items for lio_target_tpg_param_cit */

/* Start items for lio_target_tpg_cit */

static ssize_t lio_target_tpg_enable_show(struct config_item *item, char *page)
{
	struct se_portal_group *se_tpg = to_tpg(item);
	struct iscsi_portal_group *tpg = container_of(se_tpg,
			struct iscsi_portal_group, tpg_se_tpg);
	ssize_t len;

	spin_lock(&tpg->tpg_state_lock);
	len = sprintf(page, "%d\n",
			(tpg->tpg_state == TPG_STATE_ACTIVE) ? 1 : 0);
	spin_unlock(&tpg->tpg_state_lock);

	return len;
}

static ssize_t lio_target_tpg_enable_store(struct config_item *item,
		const char *page, size_t count)
{
	struct se_portal_group *se_tpg = to_tpg(item);
	struct iscsi_portal_group *tpg = container_of(se_tpg,
			struct iscsi_portal_group, tpg_se_tpg);
	u32 op;
	int ret;

	ret = kstrtou32(page, 0, &op);
	if (ret)
		return ret;
	if ((op != 1) && (op != 0)) {
		pr_err("Illegal value for tpg_enable: %u\n", op);
		return -EINVAL;
	}

	ret = iscsit_get_tpg(tpg);
	if (ret < 0)
		return -EINVAL;

	if (op) {
		ret = iscsit_tpg_enable_portal_group(tpg);
		if (ret < 0)
			goto out;
	} else {
		/*
		 * iscsit_tpg_disable_portal_group() assumes force=1
		 */
		ret = iscsit_tpg_disable_portal_group(tpg, 1);
		if (ret < 0)
			goto out;
	}

	iscsit_put_tpg(tpg);
	return count;
out:
	iscsit_put_tpg(tpg);
	return -EINVAL;
}


static ssize_t lio_target_tpg_dynamic_sessions_show(struct config_item *item,
		char *page)
{
	return target_show_dynamic_sessions(to_tpg(item), page);
}

CONFIGFS_ATTR(lio_target_tpg_, enable);
CONFIGFS_ATTR_RO(lio_target_tpg_, dynamic_sessions);

static struct configfs_attribute *lio_target_tpg_attrs[] = {
	&lio_target_tpg_attr_enable,
	&lio_target_tpg_attr_dynamic_sessions,
	NULL,
};

/* End items for lio_target_tpg_cit */

/* Start items for lio_target_tiqn_cit */

static struct se_portal_group *lio_target_tiqn_addtpg(struct se_wwn *wwn,
						      const char *name)
{
	struct iscsi_portal_group *tpg;
	struct iscsi_tiqn *tiqn;
	char *tpgt_str;
	int ret;
	u16 tpgt;

	tiqn = container_of(wwn, struct iscsi_tiqn, tiqn_wwn);
	/*
	 * Only tpgt_# directory groups can be created below
	 * target/iscsi/iqn.superturodiskarry/
	 */
	tpgt_str = strstr(name, "tpgt_");
	if (!tpgt_str) {
		pr_err("Unable to locate \"tpgt_#\" directory"
				" group\n");
		return NULL;
	}
	tpgt_str += 5; /* Skip ahead of "tpgt_" */
	ret = kstrtou16(tpgt_str, 0, &tpgt);
	if (ret)
		return NULL;

	tpg = iscsit_alloc_portal_group(tiqn, tpgt);
	if (!tpg)
		return NULL;

	ret = core_tpg_register(wwn, &tpg->tpg_se_tpg, SCSI_PROTOCOL_ISCSI);
	if (ret < 0)
		goto free_out;

	ret = iscsit_tpg_add_portal_group(tiqn, tpg);
	if (ret != 0)
		goto out;

	pr_debug("LIO_Target_ConfigFS: REGISTER -> %s\n", tiqn->tiqn);
	pr_debug("LIO_Target_ConfigFS: REGISTER -> Allocated TPG: %s\n",
			name);
	return &tpg->tpg_se_tpg;
out:
	core_tpg_deregister(&tpg->tpg_se_tpg);
free_out:
	kfree(tpg);
	return NULL;
}

static void lio_target_tiqn_deltpg(struct se_portal_group *se_tpg)
{
	struct iscsi_portal_group *tpg;
	struct iscsi_tiqn *tiqn;

	tpg = container_of(se_tpg, struct iscsi_portal_group, tpg_se_tpg);
	tiqn = tpg->tpg_tiqn;
	/*
	 * iscsit_tpg_del_portal_group() assumes force=1
	 */
	pr_debug("LIO_Target_ConfigFS: DEREGISTER -> Releasing TPG\n");
	iscsit_tpg_del_portal_group(tiqn, tpg, 1);
}

/* End items for lio_target_tiqn_cit */

/* Start LIO-Target TIQN struct contig_item lio_target_cit */

static ssize_t lio_target_wwn_lio_version_show(struct config_item *item,
		char *page)
{
	return sprintf(page, "Datera Inc. iSCSI Target "ISCSIT_VERSION"\n");
}

CONFIGFS_ATTR_RO(lio_target_wwn_, lio_version);

static struct configfs_attribute *lio_target_wwn_attrs[] = {
	&lio_target_wwn_attr_lio_version,
	NULL,
};

static struct se_wwn *lio_target_call_coreaddtiqn(
	struct target_fabric_configfs *tf,
	struct config_group *group,
	const char *name)
{
	struct iscsi_tiqn *tiqn;

	tiqn = iscsit_add_tiqn((unsigned char *)name);
	if (IS_ERR(tiqn))
		return ERR_CAST(tiqn);

	pr_debug("LIO_Target_ConfigFS: REGISTER -> %s\n", tiqn->tiqn);
	pr_debug("LIO_Target_ConfigFS: REGISTER -> Allocated Node:"
			" %s\n", name);
	return &tiqn->tiqn_wwn;
}

static void lio_target_add_wwn_groups(struct se_wwn *wwn)
{
	struct iscsi_tiqn *tiqn = container_of(wwn, struct iscsi_tiqn, tiqn_wwn);

	config_group_init_type_name(&tiqn->tiqn_stat_grps.iscsi_instance_group,
			"iscsi_instance", &iscsi_stat_instance_cit);
	configfs_add_default_group(&tiqn->tiqn_stat_grps.iscsi_instance_group,
			&tiqn->tiqn_wwn.fabric_stat_group);

	config_group_init_type_name(&tiqn->tiqn_stat_grps.iscsi_sess_err_group,
			"iscsi_sess_err", &iscsi_stat_sess_err_cit);
	configfs_add_default_group(&tiqn->tiqn_stat_grps.iscsi_sess_err_group,
			&tiqn->tiqn_wwn.fabric_stat_group);

	config_group_init_type_name(&tiqn->tiqn_stat_grps.iscsi_tgt_attr_group,
			"iscsi_tgt_attr", &iscsi_stat_tgt_attr_cit);
	configfs_add_default_group(&tiqn->tiqn_stat_grps.iscsi_tgt_attr_group,
			&tiqn->tiqn_wwn.fabric_stat_group);

	config_group_init_type_name(&tiqn->tiqn_stat_grps.iscsi_login_stats_group,
			"iscsi_login_stats", &iscsi_stat_login_cit);
	configfs_add_default_group(&tiqn->tiqn_stat_grps.iscsi_login_stats_group,
			&tiqn->tiqn_wwn.fabric_stat_group);

	config_group_init_type_name(&tiqn->tiqn_stat_grps.iscsi_logout_stats_group,
			"iscsi_logout_stats", &iscsi_stat_logout_cit);
	configfs_add_default_group(&tiqn->tiqn_stat_grps.iscsi_logout_stats_group,
			&tiqn->tiqn_wwn.fabric_stat_group);
}

static void lio_target_call_coredeltiqn(
	struct se_wwn *wwn)
{
	struct iscsi_tiqn *tiqn = container_of(wwn, struct iscsi_tiqn, tiqn_wwn);

	pr_debug("LIO_Target_ConfigFS: DEREGISTER -> %s\n",
			tiqn->tiqn);
	iscsit_del_tiqn(tiqn);
}

/* End LIO-Target TIQN struct contig_lio_target_cit */

/* Start lio_target_discovery_auth_cit */

#define DEF_DISC_AUTH_STR(name, flags)					\
	__DEF_NACL_AUTH_STR(disc, name, flags)				\
static ssize_t iscsi_disc_##name##_show(struct config_item *item, char *page) \
{									\
	return __iscsi_disc_##name##_show(&iscsit_global->discovery_acl,\
		page);							\
}									\
static ssize_t iscsi_disc_##name##_store(struct config_item *item,	\
		const char *page, size_t count)				\
{									\
	return __iscsi_disc_##name##_store(&iscsit_global->discovery_acl,	\
		page, count);						\
									\
}									\
CONFIGFS_ATTR(iscsi_disc_, name)

DEF_DISC_AUTH_STR(userid, NAF_USERID_SET);
DEF_DISC_AUTH_STR(password, NAF_PASSWORD_SET);
DEF_DISC_AUTH_STR(userid_mutual, NAF_USERID_IN_SET);
DEF_DISC_AUTH_STR(password_mutual, NAF_PASSWORD_IN_SET);

#define DEF_DISC_AUTH_INT(name)						\
	__DEF_NACL_AUTH_INT(disc, name)					\
static ssize_t iscsi_disc_##name##_show(struct config_item *item, char *page) \
{									\
	return __iscsi_disc_##name##_show(&iscsit_global->discovery_acl, \
			page);						\
}									\
CONFIGFS_ATTR_RO(iscsi_disc_, name)

DEF_DISC_AUTH_INT(authenticate_target);


static ssize_t iscsi_disc_enforce_discovery_auth_show(struct config_item *item,
		char *page)
{
	struct iscsi_node_auth *discovery_auth = &iscsit_global->discovery_acl.node_auth;

	return sprintf(page, "%d\n", discovery_auth->enforce_discovery_auth);
}

static ssize_t iscsi_disc_enforce_discovery_auth_store(struct config_item *item,
		const char *page, size_t count)
{
	struct iscsi_param *param;
	struct iscsi_portal_group *discovery_tpg = iscsit_global->discovery_tpg;
	u32 op;
	int err;

	err = kstrtou32(page, 0, &op);
	if (err)
		return -EINVAL;
	if ((op != 1) && (op != 0)) {
		pr_err("Illegal value for enforce_discovery_auth:"
				" %u\n", op);
		return -EINVAL;
	}

	if (!discovery_tpg) {
		pr_err("iscsit_global->discovery_tpg is NULL\n");
		return -EINVAL;
	}

	param = iscsi_find_param_from_key(AUTHMETHOD,
				discovery_tpg->param_list);
	if (!param)
		return -EINVAL;

	if (op) {
		/*
		 * Reset the AuthMethod key to CHAP.
		 */
		if (iscsi_update_param_value(param, CHAP) < 0)
			return -EINVAL;

		discovery_tpg->tpg_attrib.authentication = 1;
		iscsit_global->discovery_acl.node_auth.enforce_discovery_auth = 1;
		pr_debug("LIO-CORE[0] Successfully enabled"
			" authentication enforcement for iSCSI"
			" Discovery TPG\n");
	} else {
		/*
		 * Reset the AuthMethod key to CHAP,None
		 */
		if (iscsi_update_param_value(param, "CHAP,None") < 0)
			return -EINVAL;

		discovery_tpg->tpg_attrib.authentication = 0;
		iscsit_global->discovery_acl.node_auth.enforce_discovery_auth = 0;
		pr_debug("LIO-CORE[0] Successfully disabled"
			" authentication enforcement for iSCSI"
			" Discovery TPG\n");
	}

	return count;
}

CONFIGFS_ATTR(iscsi_disc_, enforce_discovery_auth);

static struct configfs_attribute *lio_target_discovery_auth_attrs[] = {
	&iscsi_disc_attr_userid,
	&iscsi_disc_attr_password,
	&iscsi_disc_attr_authenticate_target,
	&iscsi_disc_attr_userid_mutual,
	&iscsi_disc_attr_password_mutual,
	&iscsi_disc_attr_enforce_discovery_auth,
	NULL,
};

/* End lio_target_discovery_auth_cit */

/* Start functions for target_core_fabric_ops */

static int iscsi_get_cmd_state(struct se_cmd *se_cmd)
{
	struct iscsi_cmd *cmd = container_of(se_cmd, struct iscsi_cmd, se_cmd);

	return cmd->i_state;
}

static u32 lio_sess_get_index(struct se_session *se_sess)
{
	struct iscsi_session *sess = se_sess->fabric_sess_ptr;

	return sess->session_index;
}

static u32 lio_sess_get_initiator_sid(
	struct se_session *se_sess,
	unsigned char *buf,
	u32 size)
{
	struct iscsi_session *sess = se_sess->fabric_sess_ptr;
	/*
	 * iSCSI Initiator Session Identifier from RFC-3720.
	 */
	return snprintf(buf, size, "%6phN", sess->isid);
}

static int lio_queue_data_in(struct se_cmd *se_cmd)
{
	struct iscsi_cmd *cmd = container_of(se_cmd, struct iscsi_cmd, se_cmd);
	struct iscsi_conn *conn = cmd->conn;

	cmd->i_state = ISTATE_SEND_DATAIN;
	return conn->conn_transport->iscsit_queue_data_in(conn, cmd);
}

static int lio_write_pending(struct se_cmd *se_cmd)
{
	struct iscsi_cmd *cmd = container_of(se_cmd, struct iscsi_cmd, se_cmd);
	struct iscsi_conn *conn = cmd->conn;

	if (!cmd->immediate_data && !cmd->unsolicited_data)
		return conn->conn_transport->iscsit_get_dataout(conn, cmd, false);

	return 0;
}

static int lio_queue_status(struct se_cmd *se_cmd)
{
	struct iscsi_cmd *cmd = container_of(se_cmd, struct iscsi_cmd, se_cmd);
	struct iscsi_conn *conn = cmd->conn;

	cmd->i_state = ISTATE_SEND_STATUS;

	if (cmd->se_cmd.scsi_status || cmd->sense_reason) {
		return iscsit_add_cmd_to_response_queue(cmd, conn, cmd->i_state);
	}
	return conn->conn_transport->iscsit_queue_status(conn, cmd);
}

static void lio_queue_tm_rsp(struct se_cmd *se_cmd)
{
	struct iscsi_cmd *cmd = container_of(se_cmd, struct iscsi_cmd, se_cmd);

	cmd->i_state = ISTATE_SEND_TASKMGTRSP;
	iscsit_add_cmd_to_response_queue(cmd, cmd->conn, cmd->i_state);
}

static void lio_aborted_task(struct se_cmd *se_cmd)
{
	struct iscsi_cmd *cmd = container_of(se_cmd, struct iscsi_cmd, se_cmd);

	cmd->conn->conn_transport->iscsit_aborted_task(cmd->conn, cmd);
}

static inline struct iscsi_portal_group *iscsi_tpg(struct se_portal_group *se_tpg)
{
	return container_of(se_tpg, struct iscsi_portal_group, tpg_se_tpg);
}

static char *lio_tpg_get_endpoint_wwn(struct se_portal_group *se_tpg)
{
	return iscsi_tpg(se_tpg)->tpg_tiqn->tiqn;
}

static u16 lio_tpg_get_tag(struct se_portal_group *se_tpg)
{
	return iscsi_tpg(se_tpg)->tpgt;
}

static u32 lio_tpg_get_default_depth(struct se_portal_group *se_tpg)
{
	return iscsi_tpg(se_tpg)->tpg_attrib.default_cmdsn_depth;
}

static int lio_tpg_check_demo_mode(struct se_portal_group *se_tpg)
{
	return iscsi_tpg(se_tpg)->tpg_attrib.generate_node_acls;
}

static int lio_tpg_check_demo_mode_cache(struct se_portal_group *se_tpg)
{
	return iscsi_tpg(se_tpg)->tpg_attrib.cache_dynamic_acls;
}

static int lio_tpg_check_demo_mode_write_protect(
	struct se_portal_group *se_tpg)
{
	return iscsi_tpg(se_tpg)->tpg_attrib.demo_mode_write_protect;
}

static int lio_tpg_check_prod_mode_write_protect(
	struct se_portal_group *se_tpg)
{
	return iscsi_tpg(se_tpg)->tpg_attrib.prod_mode_write_protect;
}

static int lio_tpg_check_prot_fabric_only(
	struct se_portal_group *se_tpg)
{
	/*
	 * Only report fabric_prot_type if t10_pi has also been enabled
	 * for incoming ib_isert sessions.
	 */
	if (!iscsi_tpg(se_tpg)->tpg_attrib.t10_pi)
		return 0;
	return iscsi_tpg(se_tpg)->tpg_attrib.fabric_prot_type;
}

/*
 * This function calls iscsit_inc_session_usage_count() on the
 * struct iscsi_session in question.
 */
static void lio_tpg_close_session(struct se_session *se_sess)
{
	struct iscsi_session *sess = se_sess->fabric_sess_ptr;
	struct se_portal_group *se_tpg = &sess->tpg->tpg_se_tpg;

	spin_lock_bh(&se_tpg->session_lock);
	spin_lock(&sess->conn_lock);
	if (atomic_read(&sess->session_fall_back_to_erl0) ||
	    atomic_read(&sess->session_logout) ||
	    atomic_read(&sess->session_close) ||
	    (sess->time2retain_timer_flags & ISCSI_TF_EXPIRED)) {
		spin_unlock(&sess->conn_lock);
		spin_unlock_bh(&se_tpg->session_lock);
		return;
	}
	iscsit_inc_session_usage_count(sess);
	atomic_set(&sess->session_reinstatement, 1);
	atomic_set(&sess->session_fall_back_to_erl0, 1);
	atomic_set(&sess->session_close, 1);
	spin_unlock(&sess->conn_lock);

	iscsit_stop_time2retain_timer(sess);
	spin_unlock_bh(&se_tpg->session_lock);

	iscsit_stop_session(sess, 1, 1);
<<<<<<< HEAD
	iscsit_close_session(sess);
=======
	iscsit_dec_session_usage_count(sess);
>>>>>>> 24b8d41d
}

static u32 lio_tpg_get_inst_index(struct se_portal_group *se_tpg)
{
	return iscsi_tpg(se_tpg)->tpg_tiqn->tiqn_index;
}

static void lio_set_default_node_attributes(struct se_node_acl *se_acl)
{
	struct iscsi_node_acl *acl = container_of(se_acl, struct iscsi_node_acl,
				se_node_acl);
	struct se_portal_group *se_tpg = se_acl->se_tpg;
	struct iscsi_portal_group *tpg = container_of(se_tpg,
				struct iscsi_portal_group, tpg_se_tpg);

	acl->node_attrib.nacl = acl;
	iscsit_set_default_node_attribues(acl, tpg);
}

static int lio_check_stop_free(struct se_cmd *se_cmd)
{
	return target_put_sess_cmd(se_cmd);
}

static void lio_release_cmd(struct se_cmd *se_cmd)
{
	struct iscsi_cmd *cmd = container_of(se_cmd, struct iscsi_cmd, se_cmd);

	pr_debug("Entering lio_release_cmd for se_cmd: %p\n", se_cmd);
	iscsit_release_cmd(cmd);
}

const struct target_core_fabric_ops iscsi_ops = {
	.module				= THIS_MODULE,
	.fabric_alias			= "iscsi",
	.fabric_name			= "iSCSI",
	.node_acl_size			= sizeof(struct iscsi_node_acl),
	.tpg_get_wwn			= lio_tpg_get_endpoint_wwn,
	.tpg_get_tag			= lio_tpg_get_tag,
	.tpg_get_default_depth		= lio_tpg_get_default_depth,
	.tpg_check_demo_mode		= lio_tpg_check_demo_mode,
	.tpg_check_demo_mode_cache	= lio_tpg_check_demo_mode_cache,
	.tpg_check_demo_mode_write_protect =
			lio_tpg_check_demo_mode_write_protect,
	.tpg_check_prod_mode_write_protect =
			lio_tpg_check_prod_mode_write_protect,
	.tpg_check_prot_fabric_only	= &lio_tpg_check_prot_fabric_only,
	.tpg_get_inst_index		= lio_tpg_get_inst_index,
	.check_stop_free		= lio_check_stop_free,
	.release_cmd			= lio_release_cmd,
	.close_session			= lio_tpg_close_session,
	.sess_get_index			= lio_sess_get_index,
	.sess_get_initiator_sid		= lio_sess_get_initiator_sid,
	.write_pending			= lio_write_pending,
	.set_default_node_attributes	= lio_set_default_node_attributes,
	.get_cmd_state			= iscsi_get_cmd_state,
	.queue_data_in			= lio_queue_data_in,
	.queue_status			= lio_queue_status,
	.queue_tm_rsp			= lio_queue_tm_rsp,
	.aborted_task			= lio_aborted_task,
	.fabric_make_wwn		= lio_target_call_coreaddtiqn,
	.fabric_drop_wwn		= lio_target_call_coredeltiqn,
	.add_wwn_groups			= lio_target_add_wwn_groups,
	.fabric_make_tpg		= lio_target_tiqn_addtpg,
	.fabric_drop_tpg		= lio_target_tiqn_deltpg,
	.fabric_make_np			= lio_target_call_addnptotpg,
	.fabric_drop_np			= lio_target_call_delnpfromtpg,
	.fabric_init_nodeacl		= lio_target_init_nodeacl,

	.tfc_discovery_attrs		= lio_target_discovery_auth_attrs,
	.tfc_wwn_attrs			= lio_target_wwn_attrs,
	.tfc_tpg_base_attrs		= lio_target_tpg_attrs,
	.tfc_tpg_attrib_attrs		= lio_target_tpg_attrib_attrs,
	.tfc_tpg_auth_attrs		= lio_target_tpg_auth_attrs,
	.tfc_tpg_param_attrs		= lio_target_tpg_param_attrs,
	.tfc_tpg_np_base_attrs		= lio_target_portal_attrs,
	.tfc_tpg_nacl_base_attrs	= lio_target_initiator_attrs,
	.tfc_tpg_nacl_attrib_attrs	= lio_target_nacl_attrib_attrs,
	.tfc_tpg_nacl_auth_attrs	= lio_target_nacl_auth_attrs,
	.tfc_tpg_nacl_param_attrs	= lio_target_nacl_param_attrs,

	.write_pending_must_be_called	= true,
};<|MERGE_RESOLUTION|>--- conflicted
+++ resolved
@@ -93,15 +93,10 @@
 
 		tpg_np_new = iscsit_tpg_add_network_portal(tpg,
 					&np->np_sockaddr, tpg_np, type);
-<<<<<<< HEAD
-		if (IS_ERR(tpg_np_new))
-			goto out;
-=======
 		if (IS_ERR(tpg_np_new)) {
 			rc = PTR_ERR(tpg_np_new);
 			goto out;
 		}
->>>>>>> 24b8d41d
 	} else {
 		tpg_np_new = iscsit_tpg_locate_child_np(tpg_np, type);
 		if (tpg_np_new) {
@@ -1497,11 +1492,7 @@
 	spin_unlock_bh(&se_tpg->session_lock);
 
 	iscsit_stop_session(sess, 1, 1);
-<<<<<<< HEAD
-	iscsit_close_session(sess);
-=======
 	iscsit_dec_session_usage_count(sess);
->>>>>>> 24b8d41d
 }
 
 static u32 lio_tpg_get_inst_index(struct se_portal_group *se_tpg)
