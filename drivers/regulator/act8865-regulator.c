// SPDX-License-Identifier: GPL-2.0-or-later
/*
 * act8865-regulator.c - Voltage regulation for active-semi ACT88xx PMUs
 *
 * http://www.active-semi.com/products/power-management-units/act88xx/
 *
 * Copyright (C) 2013 Atmel Corporation
 */

#include <linux/module.h>
#include <linux/init.h>
#include <linux/i2c.h>
#include <linux/err.h>
#include <linux/platform_device.h>
#include <linux/regulator/driver.h>
#include <linux/regulator/act8865.h>
#include <linux/of.h>
#include <linux/of_device.h>
#include <linux/power_supply.h>
#include <linux/regulator/of_regulator.h>
#include <linux/regmap.h>
#include <dt-bindings/regulator/active-semi,8865-regulator.h>

/*
 * ACT8600 Global Register Map.
 */
#define ACT8600_SYS_MODE	0x00
#define ACT8600_SYS_CTRL	0x01
#define ACT8600_DCDC1_VSET	0x10
#define ACT8600_DCDC1_CTRL	0x12
#define ACT8600_DCDC2_VSET	0x20
#define ACT8600_DCDC2_CTRL	0x22
#define ACT8600_DCDC3_VSET	0x30
#define ACT8600_DCDC3_CTRL	0x32
#define ACT8600_SUDCDC4_VSET	0x40
#define ACT8600_SUDCDC4_CTRL	0x41
#define ACT8600_LDO5_VSET	0x50
#define ACT8600_LDO5_CTRL	0x51
#define ACT8600_LDO6_VSET	0x60
#define ACT8600_LDO6_CTRL	0x61
#define ACT8600_LDO7_VSET	0x70
#define ACT8600_LDO7_CTRL	0x71
#define ACT8600_LDO8_VSET	0x80
#define ACT8600_LDO8_CTRL	0x81
#define ACT8600_LDO910_CTRL	0x91
#define ACT8600_APCH0		0xA1
#define ACT8600_APCH1		0xA8
#define ACT8600_APCH2		0xA9
#define ACT8600_APCH_STAT	0xAA
#define ACT8600_OTG0		0xB0
#define ACT8600_OTG1		0xB2

/*
 * ACT8846 Global Register Map.
 */
#define	ACT8846_SYS0		0x00
#define	ACT8846_SYS1		0x01
#define	ACT8846_REG1_VSET	0x10
#define	ACT8846_REG1_CTRL	0x12
#define	ACT8846_REG2_VSET0	0x20
#define	ACT8846_REG2_VSET1	0x21
#define	ACT8846_REG2_CTRL	0x22
#define	ACT8846_REG3_VSET0	0x30
#define	ACT8846_REG3_VSET1	0x31
#define	ACT8846_REG3_CTRL	0x32
#define	ACT8846_REG4_VSET0	0x40
#define	ACT8846_REG4_VSET1	0x41
#define	ACT8846_REG4_CTRL	0x42
#define	ACT8846_REG5_VSET	0x50
#define	ACT8846_REG5_CTRL	0x51
#define	ACT8846_REG6_VSET	0x58
#define	ACT8846_REG6_CTRL	0x59
#define	ACT8846_REG7_VSET	0x60
#define	ACT8846_REG7_CTRL	0x61
#define	ACT8846_REG8_VSET	0x68
#define	ACT8846_REG8_CTRL	0x69
#define	ACT8846_REG9_VSET	0x70
#define	ACT8846_REG9_CTRL	0x71
#define	ACT8846_REG10_VSET	0x80
#define	ACT8846_REG10_CTRL	0x81
#define	ACT8846_REG11_VSET	0x90
#define	ACT8846_REG11_CTRL	0x91
#define	ACT8846_REG12_VSET	0xa0
#define	ACT8846_REG12_CTRL	0xa1
#define	ACT8846_REG13_CTRL	0xb1
#define	ACT8846_GLB_OFF_CTRL	0xc3
#define	ACT8846_OFF_SYSMASK	0x18

/*
 * ACT8865 Global Register Map.
 */
#define	ACT8865_SYS_MODE	0x00
#define	ACT8865_SYS_CTRL	0x01
#define	ACT8865_SYS_UNLK_REGS	0x0b
#define	ACT8865_DCDC1_VSET1	0x20
#define	ACT8865_DCDC1_VSET2	0x21
#define	ACT8865_DCDC1_CTRL	0x22
#define	ACT8865_DCDC1_SUS	0x24
#define	ACT8865_DCDC2_VSET1	0x30
#define	ACT8865_DCDC2_VSET2	0x31
#define	ACT8865_DCDC2_CTRL	0x32
#define	ACT8865_DCDC2_SUS	0x34
#define	ACT8865_DCDC3_VSET1	0x40
#define	ACT8865_DCDC3_VSET2	0x41
#define	ACT8865_DCDC3_CTRL	0x42
#define	ACT8865_DCDC3_SUS	0x44
#define	ACT8865_LDO1_VSET	0x50
#define	ACT8865_LDO1_CTRL	0x51
#define	ACT8865_LDO1_SUS	0x52
#define	ACT8865_LDO2_VSET	0x54
#define	ACT8865_LDO2_CTRL	0x55
#define	ACT8865_LDO2_SUS	0x56
#define	ACT8865_LDO3_VSET	0x60
#define	ACT8865_LDO3_CTRL	0x61
#define	ACT8865_LDO3_SUS	0x62
#define	ACT8865_LDO4_VSET	0x64
#define	ACT8865_LDO4_CTRL	0x65
#define	ACT8865_LDO4_SUS	0x66
#define	ACT8865_MSTROFF		0x20

/*
 * Field Definitions.
 */
#define	ACT8865_ENA		0x80	/* ON - [7] */
#define	ACT8865_DIS		0x40	/* DIS - [6] */

#define	ACT8865_VSEL_MASK	0x3F	/* VSET - [5:0] */


#define ACT8600_LDO10_ENA		0x40	/* ON - [6] */
#define ACT8600_SUDCDC_VSEL_MASK	0xFF	/* SUDCDC VSET - [7:0] */

#define ACT8600_APCH_CHG_ACIN		BIT(7)
#define ACT8600_APCH_CHG_USB		BIT(6)
#define ACT8600_APCH_CSTATE0		BIT(5)
#define ACT8600_APCH_CSTATE1		BIT(4)

/*
 * ACT8865 voltage number
 */
#define	ACT8865_VOLTAGE_NUM	64
#define ACT8600_SUDCDC_VOLTAGE_NUM	256

struct act8865 {
	struct regmap *regmap;
	int off_reg;
	int off_mask;
};

static const struct regmap_range act8600_reg_ranges[] = {
	regmap_reg_range(0x00, 0x01),
	regmap_reg_range(0x10, 0x10),
	regmap_reg_range(0x12, 0x12),
	regmap_reg_range(0x20, 0x20),
	regmap_reg_range(0x22, 0x22),
	regmap_reg_range(0x30, 0x30),
	regmap_reg_range(0x32, 0x32),
	regmap_reg_range(0x40, 0x41),
	regmap_reg_range(0x50, 0x51),
	regmap_reg_range(0x60, 0x61),
	regmap_reg_range(0x70, 0x71),
	regmap_reg_range(0x80, 0x81),
	regmap_reg_range(0x91, 0x91),
	regmap_reg_range(0xA1, 0xA1),
	regmap_reg_range(0xA8, 0xAA),
	regmap_reg_range(0xB0, 0xB0),
	regmap_reg_range(0xB2, 0xB2),
	regmap_reg_range(0xC1, 0xC1),
};

static const struct regmap_range act8600_reg_ro_ranges[] = {
	regmap_reg_range(0xAA, 0xAA),
	regmap_reg_range(0xC1, 0xC1),
};

static const struct regmap_range act8600_reg_volatile_ranges[] = {
	regmap_reg_range(0x00, 0x01),
	regmap_reg_range(0x12, 0x12),
	regmap_reg_range(0x22, 0x22),
	regmap_reg_range(0x32, 0x32),
	regmap_reg_range(0x41, 0x41),
	regmap_reg_range(0x51, 0x51),
	regmap_reg_range(0x61, 0x61),
	regmap_reg_range(0x71, 0x71),
	regmap_reg_range(0x81, 0x81),
	regmap_reg_range(0xA8, 0xA8),
	regmap_reg_range(0xAA, 0xAA),
	regmap_reg_range(0xB0, 0xB0),
	regmap_reg_range(0xC1, 0xC1),
};

static const struct regmap_access_table act8600_write_ranges_table = {
	.yes_ranges	= act8600_reg_ranges,
	.n_yes_ranges	= ARRAY_SIZE(act8600_reg_ranges),
	.no_ranges	= act8600_reg_ro_ranges,
	.n_no_ranges	= ARRAY_SIZE(act8600_reg_ro_ranges),
};

static const struct regmap_access_table act8600_read_ranges_table = {
	.yes_ranges	= act8600_reg_ranges,
	.n_yes_ranges	= ARRAY_SIZE(act8600_reg_ranges),
};

static const struct regmap_access_table act8600_volatile_ranges_table = {
	.yes_ranges	= act8600_reg_volatile_ranges,
	.n_yes_ranges	= ARRAY_SIZE(act8600_reg_volatile_ranges),
};

static const struct regmap_config act8600_regmap_config = {
	.reg_bits = 8,
	.val_bits = 8,
	.max_register = 0xFF,
	.wr_table = &act8600_write_ranges_table,
	.rd_table = &act8600_read_ranges_table,
	.volatile_table = &act8600_volatile_ranges_table,
};

static const struct regmap_config act8865_regmap_config = {
	.reg_bits = 8,
	.val_bits = 8,
};

static const struct linear_range act8865_voltage_ranges[] = {
	REGULATOR_LINEAR_RANGE(600000, 0, 23, 25000),
	REGULATOR_LINEAR_RANGE(1200000, 24, 47, 50000),
	REGULATOR_LINEAR_RANGE(2400000, 48, 63, 100000),
};

static const struct linear_range act8600_sudcdc_voltage_ranges[] = {
	REGULATOR_LINEAR_RANGE(3000000, 0, 63, 0),
	REGULATOR_LINEAR_RANGE(3000000, 64, 159, 100000),
	REGULATOR_LINEAR_RANGE(12600000, 160, 191, 200000),
	REGULATOR_LINEAR_RANGE(19000000, 192, 247, 400000),
	REGULATOR_LINEAR_RANGE(41400000, 248, 255, 0),
};

static int act8865_set_suspend_state(struct regulator_dev *rdev, bool enable)
{
	struct regmap *regmap = rdev->regmap;
	int id = rdev->desc->id, reg, val;

	switch (id) {
	case ACT8865_ID_DCDC1:
		reg = ACT8865_DCDC1_SUS;
		val = 0xa8;
		break;
	case ACT8865_ID_DCDC2:
		reg = ACT8865_DCDC2_SUS;
		val = 0xa8;
		break;
	case ACT8865_ID_DCDC3:
		reg = ACT8865_DCDC3_SUS;
		val = 0xa8;
		break;
	case ACT8865_ID_LDO1:
		reg = ACT8865_LDO1_SUS;
		val = 0xe8;
		break;
	case ACT8865_ID_LDO2:
		reg = ACT8865_LDO2_SUS;
		val = 0xe8;
		break;
	case ACT8865_ID_LDO3:
		reg = ACT8865_LDO3_SUS;
		val = 0xe8;
		break;
	case ACT8865_ID_LDO4:
		reg = ACT8865_LDO4_SUS;
		val = 0xe8;
		break;
	default:
		return -EINVAL;
	}

	if (enable)
		val |= BIT(4);

	/*
	 * Ask the PMIC to enable/disable this output when entering hibernate
	 * mode.
	 */
	return regmap_write(regmap, reg, val);
}

static int act8865_set_suspend_enable(struct regulator_dev *rdev)
{
	return act8865_set_suspend_state(rdev, true);
}

static int act8865_set_suspend_disable(struct regulator_dev *rdev)
{
	return act8865_set_suspend_state(rdev, false);
}

static unsigned int act8865_of_map_mode(unsigned int mode)
{
	switch (mode) {
	case ACT8865_REGULATOR_MODE_FIXED:
		return REGULATOR_MODE_FAST;
	case ACT8865_REGULATOR_MODE_NORMAL:
		return REGULATOR_MODE_NORMAL;
	case ACT8865_REGULATOR_MODE_LOWPOWER:
		return REGULATOR_MODE_STANDBY;
	default:
		return REGULATOR_MODE_INVALID;
	}
}

static int act8865_set_mode(struct regulator_dev *rdev, unsigned int mode)
{
	struct regmap *regmap = rdev->regmap;
	int id = rdev_get_id(rdev);
	int reg, val = 0;

	switch (id) {
	case ACT8865_ID_DCDC1:
		reg = ACT8865_DCDC1_CTRL;
		break;
	case ACT8865_ID_DCDC2:
		reg = ACT8865_DCDC2_CTRL;
		break;
	case ACT8865_ID_DCDC3:
		reg = ACT8865_DCDC3_CTRL;
		break;
	case ACT8865_ID_LDO1:
		reg = ACT8865_LDO1_CTRL;
		break;
	case ACT8865_ID_LDO2:
		reg = ACT8865_LDO2_CTRL;
		break;
	case ACT8865_ID_LDO3:
		reg = ACT8865_LDO3_CTRL;
		break;
	case ACT8865_ID_LDO4:
		reg = ACT8865_LDO4_CTRL;
		break;
	default:
		return -EINVAL;
	}

	switch (mode) {
	case REGULATOR_MODE_FAST:
	case REGULATOR_MODE_NORMAL:
		if (id <= ACT8865_ID_DCDC3)
			val = BIT(5);
		break;
	case REGULATOR_MODE_STANDBY:
		if (id > ACT8865_ID_DCDC3)
			val = BIT(5);
		break;
	default:
		return -EINVAL;
	}

	return regmap_update_bits(regmap, reg, BIT(5), val);
}

static unsigned int act8865_get_mode(struct regulator_dev *rdev)
{
	struct regmap *regmap = rdev->regmap;
	int id = rdev_get_id(rdev);
	int reg, ret, val = 0;

	switch (id) {
	case ACT8865_ID_DCDC1:
		reg = ACT8865_DCDC1_CTRL;
		break;
	case ACT8865_ID_DCDC2:
		reg = ACT8865_DCDC2_CTRL;
		break;
	case ACT8865_ID_DCDC3:
		reg = ACT8865_DCDC3_CTRL;
		break;
	case ACT8865_ID_LDO1:
		reg = ACT8865_LDO1_CTRL;
		break;
	case ACT8865_ID_LDO2:
		reg = ACT8865_LDO2_CTRL;
		break;
	case ACT8865_ID_LDO3:
		reg = ACT8865_LDO3_CTRL;
		break;
	case ACT8865_ID_LDO4:
		reg = ACT8865_LDO4_CTRL;
		break;
	default:
		return -EINVAL;
	}

	ret = regmap_read(regmap, reg, &val);
	if (ret)
		return ret;

	if (id <= ACT8865_ID_DCDC3 && (val & BIT(5)))
		return REGULATOR_MODE_FAST;
	else if	(id > ACT8865_ID_DCDC3 && !(val & BIT(5)))
		return REGULATOR_MODE_NORMAL;
	else
		return REGULATOR_MODE_STANDBY;
}

static const struct regulator_ops act8865_ops = {
	.list_voltage		= regulator_list_voltage_linear_range,
	.map_voltage		= regulator_map_voltage_linear_range,
	.get_voltage_sel	= regulator_get_voltage_sel_regmap,
	.set_voltage_sel	= regulator_set_voltage_sel_regmap,
	.enable			= regulator_enable_regmap,
	.disable		= regulator_disable_regmap,
	.set_mode		= act8865_set_mode,
	.get_mode		= act8865_get_mode,
	.is_enabled		= regulator_is_enabled_regmap,
	.set_suspend_enable	= act8865_set_suspend_enable,
	.set_suspend_disable	= act8865_set_suspend_disable,
};

static const struct regulator_ops act8865_ldo_ops = {
	.list_voltage		= regulator_list_voltage_linear_range,
	.map_voltage		= regulator_map_voltage_linear_range,
	.get_voltage_sel	= regulator_get_voltage_sel_regmap,
	.set_voltage_sel	= regulator_set_voltage_sel_regmap,
	.enable			= regulator_enable_regmap,
	.disable		= regulator_disable_regmap,
	.set_mode		= act8865_set_mode,
	.get_mode		= act8865_get_mode,
	.is_enabled		= regulator_is_enabled_regmap,
	.set_suspend_enable	= act8865_set_suspend_enable,
	.set_suspend_disable	= act8865_set_suspend_disable,
	.set_pull_down		= regulator_set_pull_down_regmap,
};

static const struct regulator_ops act8865_fixed_ldo_ops = {
	.enable			= regulator_enable_regmap,
	.disable		= regulator_disable_regmap,
	.is_enabled		= regulator_is_enabled_regmap,
};

#define ACT88xx_REG_(_name, _family, _id, _vsel_reg, _supply, _ops)	\
	[_family##_ID_##_id] = {					\
		.name			= _name,			\
		.of_match		= of_match_ptr(_name),		\
		.of_map_mode		= act8865_of_map_mode,		\
		.regulators_node	= of_match_ptr("regulators"),	\
		.supply_name		= _supply,			\
		.id			= _family##_ID_##_id,		\
		.type			= REGULATOR_VOLTAGE,		\
		.ops			= _ops,				\
		.n_voltages		= ACT8865_VOLTAGE_NUM,		\
		.linear_ranges		= act8865_voltage_ranges,	\
		.n_linear_ranges	= ARRAY_SIZE(act8865_voltage_ranges), \
		.vsel_reg		= _family##_##_id##_##_vsel_reg, \
		.vsel_mask		= ACT8865_VSEL_MASK,		\
		.enable_reg		= _family##_##_id##_CTRL,	\
		.enable_mask		= ACT8865_ENA,			\
		.pull_down_reg		= _family##_##_id##_CTRL,	\
		.pull_down_mask		= ACT8865_DIS,			\
		.owner			= THIS_MODULE,			\
	}

#define ACT88xx_REG(_name, _family, _id, _vsel_reg, _supply) \
	ACT88xx_REG_(_name, _family, _id, _vsel_reg, _supply, &act8865_ops)

#define ACT88xx_LDO(_name, _family, _id, _vsel_reg, _supply) \
	ACT88xx_REG_(_name, _family, _id, _vsel_reg, _supply, &act8865_ldo_ops)

static const struct regulator_desc act8600_regulators[] = {
	ACT88xx_REG("DCDC1", ACT8600, DCDC1, VSET, "vp1"),
	ACT88xx_REG("DCDC2", ACT8600, DCDC2, VSET, "vp2"),
	ACT88xx_REG("DCDC3", ACT8600, DCDC3, VSET, "vp3"),
	{
		.name = "SUDCDC_REG4",
		.of_match = of_match_ptr("SUDCDC_REG4"),
		.regulators_node = of_match_ptr("regulators"),
		.id = ACT8600_ID_SUDCDC4,
		.ops = &act8865_ops,
		.type = REGULATOR_VOLTAGE,
		.n_voltages = ACT8600_SUDCDC_VOLTAGE_NUM,
		.linear_ranges = act8600_sudcdc_voltage_ranges,
		.n_linear_ranges = ARRAY_SIZE(act8600_sudcdc_voltage_ranges),
		.vsel_reg = ACT8600_SUDCDC4_VSET,
		.vsel_mask = ACT8600_SUDCDC_VSEL_MASK,
		.enable_reg = ACT8600_SUDCDC4_CTRL,
		.enable_mask = ACT8865_ENA,
		.owner = THIS_MODULE,
	},
	ACT88xx_REG("LDO5", ACT8600, LDO5, VSET, "inl"),
	ACT88xx_REG("LDO6", ACT8600, LDO6, VSET, "inl"),
	ACT88xx_REG("LDO7", ACT8600, LDO7, VSET, "inl"),
	ACT88xx_REG("LDO8", ACT8600, LDO8, VSET, "inl"),
	{
		.name = "LDO_REG9",
		.of_match = of_match_ptr("LDO_REG9"),
		.regulators_node = of_match_ptr("regulators"),
		.id = ACT8600_ID_LDO9,
		.ops = &act8865_fixed_ldo_ops,
		.type = REGULATOR_VOLTAGE,
		.n_voltages = 1,
		.fixed_uV = 3300000,
		.enable_reg = ACT8600_LDO910_CTRL,
		.enable_mask = ACT8865_ENA,
		.owner = THIS_MODULE,
	},
	{
		.name = "LDO_REG10",
		.of_match = of_match_ptr("LDO_REG10"),
		.regulators_node = of_match_ptr("regulators"),
		.id = ACT8600_ID_LDO10,
		.ops = &act8865_fixed_ldo_ops,
		.type = REGULATOR_VOLTAGE,
		.n_voltages = 1,
		.fixed_uV = 1200000,
		.enable_reg = ACT8600_LDO910_CTRL,
		.enable_mask = ACT8600_LDO10_ENA,
		.owner = THIS_MODULE,
	},
};

static const struct regulator_desc act8846_regulators[] = {
	ACT88xx_REG("REG1", ACT8846, REG1, VSET, "vp1"),
	ACT88xx_REG("REG2", ACT8846, REG2, VSET0, "vp2"),
	ACT88xx_REG("REG3", ACT8846, REG3, VSET0, "vp3"),
	ACT88xx_REG("REG4", ACT8846, REG4, VSET0, "vp4"),
	ACT88xx_REG("REG5", ACT8846, REG5, VSET, "inl1"),
	ACT88xx_REG("REG6", ACT8846, REG6, VSET, "inl1"),
	ACT88xx_REG("REG7", ACT8846, REG7, VSET, "inl1"),
	ACT88xx_REG("REG8", ACT8846, REG8, VSET, "inl2"),
	ACT88xx_REG("REG9", ACT8846, REG9, VSET, "inl2"),
	ACT88xx_REG("REG10", ACT8846, REG10, VSET, "inl3"),
	ACT88xx_REG("REG11", ACT8846, REG11, VSET, "inl3"),
	ACT88xx_REG("REG12", ACT8846, REG12, VSET, "inl3"),
};

static const struct regulator_desc act8865_regulators[] = {
	ACT88xx_REG("DCDC_REG1", ACT8865, DCDC1, VSET1, "vp1"),
	ACT88xx_REG("DCDC_REG2", ACT8865, DCDC2, VSET1, "vp2"),
	ACT88xx_REG("DCDC_REG3", ACT8865, DCDC3, VSET1, "vp3"),
	ACT88xx_LDO("LDO_REG1", ACT8865, LDO1, VSET, "inl45"),
	ACT88xx_LDO("LDO_REG2", ACT8865, LDO2, VSET, "inl45"),
	ACT88xx_LDO("LDO_REG3", ACT8865, LDO3, VSET, "inl67"),
	ACT88xx_LDO("LDO_REG4", ACT8865, LDO4, VSET, "inl67"),
};

static const struct regulator_desc act8865_alt_regulators[] = {
	ACT88xx_REG("DCDC_REG1", ACT8865, DCDC1, VSET2, "vp1"),
	ACT88xx_REG("DCDC_REG2", ACT8865, DCDC2, VSET2, "vp2"),
	ACT88xx_REG("DCDC_REG3", ACT8865, DCDC3, VSET2, "vp3"),
	ACT88xx_LDO("LDO_REG1", ACT8865, LDO1, VSET, "inl45"),
	ACT88xx_LDO("LDO_REG2", ACT8865, LDO2, VSET, "inl45"),
	ACT88xx_LDO("LDO_REG3", ACT8865, LDO3, VSET, "inl67"),
	ACT88xx_LDO("LDO_REG4", ACT8865, LDO4, VSET, "inl67"),
};

#ifdef CONFIG_OF
static const struct of_device_id act8865_dt_ids[] = {
	{ .compatible = "active-semi,act8600", .data = (void *)ACT8600 },
	{ .compatible = "active-semi,act8846", .data = (void *)ACT8846 },
	{ .compatible = "active-semi,act8865", .data = (void *)ACT8865 },
	{ }
};
MODULE_DEVICE_TABLE(of, act8865_dt_ids);
#endif

static struct act8865_regulator_data *act8865_get_regulator_data(
		int id, struct act8865_platform_data *pdata)
{
	int i;

	for (i = 0; i < pdata->num_regulators; i++) {
		if (pdata->regulators[i].id == id)
			return &pdata->regulators[i];
	}

	return NULL;
}

<<<<<<< HEAD
static int act8865_pdata_from_dt(struct device *dev,
				 struct act8865_platform_data *pdata,
				 unsigned long type)
{
	int matched, i, num_matches;
	struct device_node *np;
	struct act8865_regulator_data *regulator;
	struct of_regulator_match *matches;

	switch (type) {
	case ACT8600:
		matches = act8600_matches;
		num_matches = ARRAY_SIZE(act8600_matches);
		break;
	case ACT8846:
		matches = act8846_matches;
		num_matches = ARRAY_SIZE(act8846_matches);
		break;
	case ACT8865:
		matches = act8865_matches;
		num_matches = ARRAY_SIZE(act8865_matches);
		break;
	default:
		dev_err(dev, "invalid device id %lu\n", type);
		return -EINVAL;
	}

	np = of_get_child_by_name(dev->of_node, "regulators");
	if (!np) {
		dev_err(dev, "missing 'regulators' subnode in DT\n");
		return -EINVAL;
	}

	matched = of_regulator_match(dev, np, matches, num_matches);
	of_node_put(np);
	if (matched <= 0)
		return matched;
=======
static struct i2c_client *act8865_i2c_client;
static void act8865_power_off(void)
{
	struct act8865 *act8865;

	act8865 = i2c_get_clientdata(act8865_i2c_client);
	regmap_write(act8865->regmap, act8865->off_reg, act8865->off_mask);
	while (1);
}

static int act8600_charger_get_status(struct regmap *map)
{
	unsigned int val;
	int ret;
	u8 state0, state1;
>>>>>>> 24b8d41d

	ret = regmap_read(map, ACT8600_APCH_STAT, &val);
	if (ret < 0)
		return ret;

	state0 = val & ACT8600_APCH_CSTATE0;
	state1 = val & ACT8600_APCH_CSTATE1;

<<<<<<< HEAD
	for (i = 0; i < num_matches; i++) {
		regulator->id = i;
		regulator->name = matches[i].name;
		regulator->init_data = matches[i].init_data;
		regulator->of_node = matches[i].of_node;
		regulator++;
	}
=======
	if (state0 && !state1)
		return POWER_SUPPLY_STATUS_CHARGING;
	if (!state0 && state1)
		return POWER_SUPPLY_STATUS_NOT_CHARGING;
	if (!state0 && !state1)
		return POWER_SUPPLY_STATUS_DISCHARGING;
>>>>>>> 24b8d41d

	return POWER_SUPPLY_STATUS_UNKNOWN;
}
<<<<<<< HEAD
#else
static inline int act8865_pdata_from_dt(struct device *dev,
					struct act8865_platform_data *pdata,
					unsigned long type)
{
	return 0;
}
#endif

static struct act8865_regulator_data *act8865_get_regulator_data(
		int id, struct act8865_platform_data *pdata)
=======

static int act8600_charger_get_property(struct power_supply *psy,
		enum power_supply_property psp, union power_supply_propval *val)
>>>>>>> 24b8d41d
{
	struct regmap *map = power_supply_get_drvdata(psy);
	int ret;

	switch (psp) {
	case POWER_SUPPLY_PROP_STATUS:
		ret = act8600_charger_get_status(map);
		if (ret < 0)
			return ret;

<<<<<<< HEAD
	for (i = 0; i < pdata->num_regulators; i++) {
		if (pdata->regulators[i].id == id)
			return &pdata->regulators[i];
=======
		val->intval = ret;
		break;
	default:
		return -EINVAL;
>>>>>>> 24b8d41d
	}

	return 0;
}

static enum power_supply_property act8600_charger_properties[] = {
	POWER_SUPPLY_PROP_STATUS,
};

static const struct power_supply_desc act8600_charger_desc = {
	.name = "act8600-charger",
	.type = POWER_SUPPLY_TYPE_BATTERY,
	.properties = act8600_charger_properties,
	.num_properties = ARRAY_SIZE(act8600_charger_properties),
	.get_property = act8600_charger_get_property,
};

static int act8600_charger_probe(struct device *dev, struct regmap *regmap)
{
	struct power_supply *charger;
	struct power_supply_config cfg = {
		.drv_data = regmap,
		.of_node = dev->of_node,
	};

	charger = devm_power_supply_register(dev, &act8600_charger_desc, &cfg);

	return PTR_ERR_OR_ZERO(charger);
}

static int act8865_pmic_probe(struct i2c_client *client,
			      const struct i2c_device_id *i2c_id)
{
	const struct regulator_desc *regulators;
	struct act8865_platform_data *pdata = NULL;
	struct device *dev = &client->dev;
	int i, ret, num_regulators;
	struct act8865 *act8865;
	const struct regmap_config *regmap_config;
	unsigned long type;
	int off_reg, off_mask;
	int voltage_select = 0;

	if (dev->of_node) {
		const struct of_device_id *id;

		id = of_match_device(of_match_ptr(act8865_dt_ids), dev);
		if (!id)
			return -ENODEV;

		type = (unsigned long) id->data;

		voltage_select = !!of_get_property(dev->of_node,
						   "active-semi,vsel-high",
						   NULL);
	} else {
		type = i2c_id->driver_data;
		pdata = dev_get_platdata(dev);
	}

	switch (type) {
	case ACT8600:
		regulators = act8600_regulators;
		num_regulators = ARRAY_SIZE(act8600_regulators);
		regmap_config = &act8600_regmap_config;
		off_reg = -1;
		off_mask = -1;
		break;
	case ACT8846:
		regulators = act8846_regulators;
		num_regulators = ARRAY_SIZE(act8846_regulators);
		regmap_config = &act8865_regmap_config;
		off_reg = ACT8846_GLB_OFF_CTRL;
		off_mask = ACT8846_OFF_SYSMASK;
		break;
	case ACT8865:
		if (voltage_select) {
			regulators = act8865_alt_regulators;
			num_regulators = ARRAY_SIZE(act8865_alt_regulators);
		} else {
			regulators = act8865_regulators;
			num_regulators = ARRAY_SIZE(act8865_regulators);
		}
		regmap_config = &act8865_regmap_config;
		off_reg = ACT8865_SYS_CTRL;
		off_mask = ACT8865_MSTROFF;
		break;
	default:
		dev_err(dev, "invalid device id %lu\n", type);
		return -EINVAL;
	}

<<<<<<< HEAD
	if (dev->of_node && !pdata) {
		ret = act8865_pdata_from_dt(dev, &pdata_of, type);
		if (ret < 0)
			return ret;

		pdata = &pdata_of;
	}

=======
>>>>>>> 24b8d41d
	act8865 = devm_kzalloc(dev, sizeof(struct act8865), GFP_KERNEL);
	if (!act8865)
		return -ENOMEM;

	act8865->regmap = devm_regmap_init_i2c(client, regmap_config);
	if (IS_ERR(act8865->regmap)) {
		ret = PTR_ERR(act8865->regmap);
		dev_err(dev, "Failed to allocate register map: %d\n", ret);
		return ret;
	}

	if (of_device_is_system_power_controller(dev->of_node)) {
		if (!pm_power_off && (off_reg > 0)) {
			act8865_i2c_client = client;
			act8865->off_reg = off_reg;
			act8865->off_mask = off_mask;
			pm_power_off = act8865_power_off;
		} else {
			dev_err(dev, "Failed to set poweroff capability, already defined\n");
		}
	}

	/* Finally register devices */
	for (i = 0; i < num_regulators; i++) {
		const struct regulator_desc *desc = &regulators[i];
		struct regulator_config config = { };
		struct act8865_regulator_data *rdata;
		struct regulator_dev *rdev;

		config.dev = dev;
		config.driver_data = act8865;
		config.regmap = act8865->regmap;

<<<<<<< HEAD
		rdata = act8865_get_regulator_data(desc->id, pdata);
		if (rdata) {
			config.init_data = rdata->init_data;
			config.of_node = rdata->of_node;
=======
		if (pdata) {
			struct act8865_regulator_data *rdata;

			rdata = act8865_get_regulator_data(desc->id, pdata);
			if (rdata) {
				config.init_data = rdata->init_data;
				config.of_node = rdata->of_node;
			}
>>>>>>> 24b8d41d
		}

		rdev = devm_regulator_register(dev, desc, &config);
		if (IS_ERR(rdev)) {
			dev_err(dev, "failed to register %s\n", desc->name);
			return PTR_ERR(rdev);
		}
	}

	if (type == ACT8600) {
		ret = act8600_charger_probe(dev, act8865->regmap);
		if (ret < 0) {
			if (ret != -EPROBE_DEFER)
				dev_err(dev, "Failed to probe charger");
			return ret;
		}
	}

	i2c_set_clientdata(client, act8865);

	/* Unlock expert registers for ACT8865. */
	return type != ACT8865 ? 0 : regmap_write(act8865->regmap,
						  ACT8865_SYS_UNLK_REGS, 0xef);
}

static const struct i2c_device_id act8865_ids[] = {
	{ .name = "act8600", .driver_data = ACT8600 },
	{ .name = "act8846", .driver_data = ACT8846 },
	{ .name = "act8865", .driver_data = ACT8865 },
	{ },
};
MODULE_DEVICE_TABLE(i2c, act8865_ids);

static struct i2c_driver act8865_pmic_driver = {
	.driver	= {
		.name	= "act8865",
	},
	.probe		= act8865_pmic_probe,
	.id_table	= act8865_ids,
};

module_i2c_driver(act8865_pmic_driver);

MODULE_DESCRIPTION("active-semi act88xx voltage regulator driver");
MODULE_AUTHOR("Wenyou Yang <wenyou.yang@atmel.com>");
MODULE_LICENSE("GPL v2");<|MERGE_RESOLUTION|>--- conflicted
+++ resolved
@@ -572,45 +572,6 @@
 	return NULL;
 }
 
-<<<<<<< HEAD
-static int act8865_pdata_from_dt(struct device *dev,
-				 struct act8865_platform_data *pdata,
-				 unsigned long type)
-{
-	int matched, i, num_matches;
-	struct device_node *np;
-	struct act8865_regulator_data *regulator;
-	struct of_regulator_match *matches;
-
-	switch (type) {
-	case ACT8600:
-		matches = act8600_matches;
-		num_matches = ARRAY_SIZE(act8600_matches);
-		break;
-	case ACT8846:
-		matches = act8846_matches;
-		num_matches = ARRAY_SIZE(act8846_matches);
-		break;
-	case ACT8865:
-		matches = act8865_matches;
-		num_matches = ARRAY_SIZE(act8865_matches);
-		break;
-	default:
-		dev_err(dev, "invalid device id %lu\n", type);
-		return -EINVAL;
-	}
-
-	np = of_get_child_by_name(dev->of_node, "regulators");
-	if (!np) {
-		dev_err(dev, "missing 'regulators' subnode in DT\n");
-		return -EINVAL;
-	}
-
-	matched = of_regulator_match(dev, np, matches, num_matches);
-	of_node_put(np);
-	if (matched <= 0)
-		return matched;
-=======
 static struct i2c_client *act8865_i2c_client;
 static void act8865_power_off(void)
 {
@@ -626,7 +587,6 @@
 	unsigned int val;
 	int ret;
 	u8 state0, state1;
->>>>>>> 24b8d41d
 
 	ret = regmap_read(map, ACT8600_APCH_STAT, &val);
 	if (ret < 0)
@@ -635,42 +595,18 @@
 	state0 = val & ACT8600_APCH_CSTATE0;
 	state1 = val & ACT8600_APCH_CSTATE1;
 
-<<<<<<< HEAD
-	for (i = 0; i < num_matches; i++) {
-		regulator->id = i;
-		regulator->name = matches[i].name;
-		regulator->init_data = matches[i].init_data;
-		regulator->of_node = matches[i].of_node;
-		regulator++;
-	}
-=======
 	if (state0 && !state1)
 		return POWER_SUPPLY_STATUS_CHARGING;
 	if (!state0 && state1)
 		return POWER_SUPPLY_STATUS_NOT_CHARGING;
 	if (!state0 && !state1)
 		return POWER_SUPPLY_STATUS_DISCHARGING;
->>>>>>> 24b8d41d
 
 	return POWER_SUPPLY_STATUS_UNKNOWN;
 }
-<<<<<<< HEAD
-#else
-static inline int act8865_pdata_from_dt(struct device *dev,
-					struct act8865_platform_data *pdata,
-					unsigned long type)
-{
-	return 0;
-}
-#endif
-
-static struct act8865_regulator_data *act8865_get_regulator_data(
-		int id, struct act8865_platform_data *pdata)
-=======
 
 static int act8600_charger_get_property(struct power_supply *psy,
 		enum power_supply_property psp, union power_supply_propval *val)
->>>>>>> 24b8d41d
 {
 	struct regmap *map = power_supply_get_drvdata(psy);
 	int ret;
@@ -681,16 +617,10 @@
 		if (ret < 0)
 			return ret;
 
-<<<<<<< HEAD
-	for (i = 0; i < pdata->num_regulators; i++) {
-		if (pdata->regulators[i].id == id)
-			return &pdata->regulators[i];
-=======
 		val->intval = ret;
 		break;
 	default:
 		return -EINVAL;
->>>>>>> 24b8d41d
 	}
 
 	return 0;
@@ -783,17 +713,6 @@
 		return -EINVAL;
 	}
 
-<<<<<<< HEAD
-	if (dev->of_node && !pdata) {
-		ret = act8865_pdata_from_dt(dev, &pdata_of, type);
-		if (ret < 0)
-			return ret;
-
-		pdata = &pdata_of;
-	}
-
-=======
->>>>>>> 24b8d41d
 	act8865 = devm_kzalloc(dev, sizeof(struct act8865), GFP_KERNEL);
 	if (!act8865)
 		return -ENOMEM;
@@ -820,19 +739,12 @@
 	for (i = 0; i < num_regulators; i++) {
 		const struct regulator_desc *desc = &regulators[i];
 		struct regulator_config config = { };
-		struct act8865_regulator_data *rdata;
 		struct regulator_dev *rdev;
 
 		config.dev = dev;
 		config.driver_data = act8865;
 		config.regmap = act8865->regmap;
 
-<<<<<<< HEAD
-		rdata = act8865_get_regulator_data(desc->id, pdata);
-		if (rdata) {
-			config.init_data = rdata->init_data;
-			config.of_node = rdata->of_node;
-=======
 		if (pdata) {
 			struct act8865_regulator_data *rdata;
 
@@ -841,7 +753,6 @@
 				config.init_data = rdata->init_data;
 				config.of_node = rdata->of_node;
 			}
->>>>>>> 24b8d41d
 		}
 
 		rdev = devm_regulator_register(dev, desc, &config);
