// SPDX-License-Identifier: GPL-2.0-or-later
/*
 * tps65910.c  --  TI tps65910
 *
 * Copyright 2010 Texas Instruments Inc.
 *
 * Author: Graeme Gregory <gg@slimlogic.co.uk>
 * Author: Jorge Eduardo Candelaria <jedu@slimlogic.co.uk>
 */

#include <linux/kernel.h>
#include <linux/module.h>
#include <linux/init.h>
#include <linux/err.h>
#include <linux/of.h>
#include <linux/platform_device.h>
#include <linux/regulator/driver.h>
#include <linux/regulator/machine.h>
#include <linux/slab.h>
#include <linux/gpio.h>
#include <linux/mfd/tps65910.h>
#include <linux/regulator/of_regulator.h>

#define TPS65910_SUPPLY_STATE_ENABLED	0x1
#define EXT_SLEEP_CONTROL (TPS65910_SLEEP_CONTROL_EXT_INPUT_EN1 |	\
			TPS65910_SLEEP_CONTROL_EXT_INPUT_EN2 |		\
			TPS65910_SLEEP_CONTROL_EXT_INPUT_EN3 |		\
			TPS65911_SLEEP_CONTROL_EXT_INPUT_SLEEP)

/* supported VIO voltages in microvolts */
static const unsigned int VIO_VSEL_table[] = {
	1500000, 1800000, 2500000, 3300000,
};

/* VSEL tables for TPS65910 specific LDOs and dcdc's */

/* supported VRTC voltages in microvolts */
static const unsigned int VRTC_VSEL_table[] = {
	1800000,
};

/* supported VDD3 voltages in microvolts */
static const unsigned int VDD3_VSEL_table[] = {
	5000000,
};

/* supported VDIG1 voltages in microvolts */
static const unsigned int VDIG1_VSEL_table[] = {
	1200000, 1500000, 1800000, 2700000,
};

/* supported VDIG2 voltages in microvolts */
static const unsigned int VDIG2_VSEL_table[] = {
	1000000, 1100000, 1200000, 1800000,
};

/* supported VPLL voltages in microvolts */
static const unsigned int VPLL_VSEL_table[] = {
	1000000, 1100000, 1800000, 2500000,
};

/* supported VDAC voltages in microvolts */
static const unsigned int VDAC_VSEL_table[] = {
	1800000, 2600000, 2800000, 2850000,
};

/* supported VAUX1 voltages in microvolts */
static const unsigned int VAUX1_VSEL_table[] = {
	1800000, 2500000, 2800000, 2850000,
};

/* supported VAUX2 voltages in microvolts */
static const unsigned int VAUX2_VSEL_table[] = {
	1800000, 2800000, 2900000, 3300000,
};

/* supported VAUX33 voltages in microvolts */
static const unsigned int VAUX33_VSEL_table[] = {
	1800000, 2000000, 2800000, 3300000,
};

/* supported VMMC voltages in microvolts */
static const unsigned int VMMC_VSEL_table[] = {
	1800000, 2800000, 3000000, 3300000,
};

/* supported BBCH voltages in microvolts */
static const unsigned int VBB_VSEL_table[] = {
	3000000, 2520000, 3150000, 5000000,
};

struct tps_info {
	const char *name;
	const char *vin_name;
	u8 n_voltages;
	const unsigned int *voltage_table;
	int enable_time_us;
};

static struct tps_info tps65910_regs[] = {
	{
		.name = "vrtc",
		.vin_name = "vcc7",
		.n_voltages = ARRAY_SIZE(VRTC_VSEL_table),
		.voltage_table = VRTC_VSEL_table,
		.enable_time_us = 2200,
	},
	{
		.name = "vio",
		.vin_name = "vccio",
		.n_voltages = ARRAY_SIZE(VIO_VSEL_table),
		.voltage_table = VIO_VSEL_table,
		.enable_time_us = 350,
	},
	{
		.name = "vdd1",
		.vin_name = "vcc1",
		.enable_time_us = 350,
	},
	{
		.name = "vdd2",
		.vin_name = "vcc2",
		.enable_time_us = 350,
	},
	{
		.name = "vdd3",
		.n_voltages = ARRAY_SIZE(VDD3_VSEL_table),
		.voltage_table = VDD3_VSEL_table,
		.enable_time_us = 200,
	},
	{
		.name = "vdig1",
		.vin_name = "vcc6",
		.n_voltages = ARRAY_SIZE(VDIG1_VSEL_table),
		.voltage_table = VDIG1_VSEL_table,
		.enable_time_us = 100,
	},
	{
		.name = "vdig2",
		.vin_name = "vcc6",
		.n_voltages = ARRAY_SIZE(VDIG2_VSEL_table),
		.voltage_table = VDIG2_VSEL_table,
		.enable_time_us = 100,
	},
	{
		.name = "vpll",
		.vin_name = "vcc5",
		.n_voltages = ARRAY_SIZE(VPLL_VSEL_table),
		.voltage_table = VPLL_VSEL_table,
		.enable_time_us = 100,
	},
	{
		.name = "vdac",
		.vin_name = "vcc5",
		.n_voltages = ARRAY_SIZE(VDAC_VSEL_table),
		.voltage_table = VDAC_VSEL_table,
		.enable_time_us = 100,
	},
	{
		.name = "vaux1",
		.vin_name = "vcc4",
		.n_voltages = ARRAY_SIZE(VAUX1_VSEL_table),
		.voltage_table = VAUX1_VSEL_table,
		.enable_time_us = 100,
	},
	{
		.name = "vaux2",
		.vin_name = "vcc4",
		.n_voltages = ARRAY_SIZE(VAUX2_VSEL_table),
		.voltage_table = VAUX2_VSEL_table,
		.enable_time_us = 100,
	},
	{
		.name = "vaux33",
		.vin_name = "vcc3",
		.n_voltages = ARRAY_SIZE(VAUX33_VSEL_table),
		.voltage_table = VAUX33_VSEL_table,
		.enable_time_us = 100,
	},
	{
		.name = "vmmc",
		.vin_name = "vcc3",
		.n_voltages = ARRAY_SIZE(VMMC_VSEL_table),
		.voltage_table = VMMC_VSEL_table,
		.enable_time_us = 100,
	},
	{
		.name = "vbb",
		.vin_name = "vcc7",
		.n_voltages = ARRAY_SIZE(VBB_VSEL_table),
		.voltage_table = VBB_VSEL_table,
	},
};

static struct tps_info tps65911_regs[] = {
	{
		.name = "vrtc",
		.vin_name = "vcc7",
		.enable_time_us = 2200,
	},
	{
		.name = "vio",
		.vin_name = "vccio",
		.n_voltages = ARRAY_SIZE(VIO_VSEL_table),
		.voltage_table = VIO_VSEL_table,
		.enable_time_us = 350,
	},
	{
		.name = "vdd1",
		.vin_name = "vcc1",
		.n_voltages = 0x4C,
		.enable_time_us = 350,
	},
	{
		.name = "vdd2",
		.vin_name = "vcc2",
		.n_voltages = 0x4C,
		.enable_time_us = 350,
	},
	{
		.name = "vddctrl",
		.n_voltages = 0x44,
		.enable_time_us = 900,
	},
	{
		.name = "ldo1",
		.vin_name = "vcc6",
		.n_voltages = 0x33,
		.enable_time_us = 420,
	},
	{
		.name = "ldo2",
		.vin_name = "vcc6",
		.n_voltages = 0x33,
		.enable_time_us = 420,
	},
	{
		.name = "ldo3",
		.vin_name = "vcc5",
		.n_voltages = 0x1A,
		.enable_time_us = 230,
	},
	{
		.name = "ldo4",
		.vin_name = "vcc5",
		.n_voltages = 0x33,
		.enable_time_us = 230,
	},
	{
		.name = "ldo5",
		.vin_name = "vcc4",
		.n_voltages = 0x1A,
		.enable_time_us = 230,
	},
	{
		.name = "ldo6",
		.vin_name = "vcc3",
		.n_voltages = 0x1A,
		.enable_time_us = 230,
	},
	{
		.name = "ldo7",
		.vin_name = "vcc3",
		.n_voltages = 0x1A,
		.enable_time_us = 230,
	},
	{
		.name = "ldo8",
		.vin_name = "vcc3",
		.n_voltages = 0x1A,
		.enable_time_us = 230,
	},
};

#define EXT_CONTROL_REG_BITS(id, regs_offs, bits) (((regs_offs) << 8) | (bits))
static unsigned int tps65910_ext_sleep_control[] = {
	0,
	EXT_CONTROL_REG_BITS(VIO,    1, 0),
	EXT_CONTROL_REG_BITS(VDD1,   1, 1),
	EXT_CONTROL_REG_BITS(VDD2,   1, 2),
	EXT_CONTROL_REG_BITS(VDD3,   1, 3),
	EXT_CONTROL_REG_BITS(VDIG1,  0, 1),
	EXT_CONTROL_REG_BITS(VDIG2,  0, 2),
	EXT_CONTROL_REG_BITS(VPLL,   0, 6),
	EXT_CONTROL_REG_BITS(VDAC,   0, 7),
	EXT_CONTROL_REG_BITS(VAUX1,  0, 3),
	EXT_CONTROL_REG_BITS(VAUX2,  0, 4),
	EXT_CONTROL_REG_BITS(VAUX33, 0, 5),
	EXT_CONTROL_REG_BITS(VMMC,   0, 0),
};

static unsigned int tps65911_ext_sleep_control[] = {
	0,
	EXT_CONTROL_REG_BITS(VIO,     1, 0),
	EXT_CONTROL_REG_BITS(VDD1,    1, 1),
	EXT_CONTROL_REG_BITS(VDD2,    1, 2),
	EXT_CONTROL_REG_BITS(VDDCTRL, 1, 3),
	EXT_CONTROL_REG_BITS(LDO1,    0, 1),
	EXT_CONTROL_REG_BITS(LDO2,    0, 2),
	EXT_CONTROL_REG_BITS(LDO3,    0, 7),
	EXT_CONTROL_REG_BITS(LDO4,    0, 6),
	EXT_CONTROL_REG_BITS(LDO5,    0, 3),
	EXT_CONTROL_REG_BITS(LDO6,    0, 0),
	EXT_CONTROL_REG_BITS(LDO7,    0, 5),
	EXT_CONTROL_REG_BITS(LDO8,    0, 4),
};

struct tps65910_reg {
	struct regulator_desc *desc;
	struct tps65910 *mfd;
	struct regulator_dev **rdev;
	struct tps_info **info;
	int num_regulators;
	int mode;
	int  (*get_ctrl_reg)(int);
	unsigned int *ext_sleep_control;
	unsigned int board_ext_control[TPS65910_NUM_REGS];
};

static int tps65910_get_ctrl_register(int id)
{
	switch (id) {
	case TPS65910_REG_VRTC:
		return TPS65910_VRTC;
	case TPS65910_REG_VIO:
		return TPS65910_VIO;
	case TPS65910_REG_VDD1:
		return TPS65910_VDD1;
	case TPS65910_REG_VDD2:
		return TPS65910_VDD2;
	case TPS65910_REG_VDD3:
		return TPS65910_VDD3;
	case TPS65910_REG_VDIG1:
		return TPS65910_VDIG1;
	case TPS65910_REG_VDIG2:
		return TPS65910_VDIG2;
	case TPS65910_REG_VPLL:
		return TPS65910_VPLL;
	case TPS65910_REG_VDAC:
		return TPS65910_VDAC;
	case TPS65910_REG_VAUX1:
		return TPS65910_VAUX1;
	case TPS65910_REG_VAUX2:
		return TPS65910_VAUX2;
	case TPS65910_REG_VAUX33:
		return TPS65910_VAUX33;
	case TPS65910_REG_VMMC:
		return TPS65910_VMMC;
	case TPS65910_REG_VBB:
		return TPS65910_BBCH;
	default:
		return -EINVAL;
	}
}

static int tps65911_get_ctrl_register(int id)
{
	switch (id) {
	case TPS65910_REG_VRTC:
		return TPS65910_VRTC;
	case TPS65910_REG_VIO:
		return TPS65910_VIO;
	case TPS65910_REG_VDD1:
		return TPS65910_VDD1;
	case TPS65910_REG_VDD2:
		return TPS65910_VDD2;
	case TPS65911_REG_VDDCTRL:
		return TPS65911_VDDCTRL;
	case TPS65911_REG_LDO1:
		return TPS65911_LDO1;
	case TPS65911_REG_LDO2:
		return TPS65911_LDO2;
	case TPS65911_REG_LDO3:
		return TPS65911_LDO3;
	case TPS65911_REG_LDO4:
		return TPS65911_LDO4;
	case TPS65911_REG_LDO5:
		return TPS65911_LDO5;
	case TPS65911_REG_LDO6:
		return TPS65911_LDO6;
	case TPS65911_REG_LDO7:
		return TPS65911_LDO7;
	case TPS65911_REG_LDO8:
		return TPS65911_LDO8;
	default:
		return -EINVAL;
	}
}

static int tps65910_set_mode(struct regulator_dev *dev, unsigned int mode)
{
	struct tps65910_reg *pmic = rdev_get_drvdata(dev);
	struct regmap *regmap = rdev_get_regmap(dev);
	int reg, id = rdev_get_id(dev);

	reg = pmic->get_ctrl_reg(id);
	if (reg < 0)
		return reg;

	switch (mode) {
	case REGULATOR_MODE_NORMAL:
		return regmap_update_bits(regmap, reg,
					  LDO_ST_MODE_BIT | LDO_ST_ON_BIT,
					  LDO_ST_ON_BIT);
	case REGULATOR_MODE_IDLE:
		return regmap_set_bits(regmap, reg,
				       LDO_ST_ON_BIT | LDO_ST_MODE_BIT);
	case REGULATOR_MODE_STANDBY:
		return regmap_clear_bits(regmap, reg, LDO_ST_ON_BIT);
	}

	return -EINVAL;
}

static unsigned int tps65910_get_mode(struct regulator_dev *dev)
{
	struct tps65910_reg *pmic = rdev_get_drvdata(dev);
	struct regmap *regmap = rdev_get_regmap(dev);
	int ret, reg, value, id = rdev_get_id(dev);

	reg = pmic->get_ctrl_reg(id);
	if (reg < 0)
		return reg;

	ret = regmap_read(regmap, reg, &value);
	if (ret < 0)
		return ret;

	if (!(value & LDO_ST_ON_BIT))
		return REGULATOR_MODE_STANDBY;
	else if (value & LDO_ST_MODE_BIT)
		return REGULATOR_MODE_IDLE;
	else
		return REGULATOR_MODE_NORMAL;
}

static int tps65910_get_voltage_dcdc_sel(struct regulator_dev *dev)
{
	struct regmap *regmap = rdev_get_regmap(dev);
	int ret, id = rdev_get_id(dev);
	int opvsel = 0, srvsel = 0, vselmax = 0, mult = 0, sr = 0;

	switch (id) {
	case TPS65910_REG_VDD1:
		ret = regmap_read(regmap, TPS65910_VDD1_OP, &opvsel);
		if (ret < 0)
			return ret;
		ret = regmap_read(regmap, TPS65910_VDD1, &mult);
		if (ret < 0)
			return ret;
		mult = (mult & VDD1_VGAIN_SEL_MASK) >> VDD1_VGAIN_SEL_SHIFT;
		ret = regmap_read(regmap, TPS65910_VDD1_SR, &srvsel);
		if (ret < 0)
			return ret;
		sr = opvsel & VDD1_OP_CMD_MASK;
		opvsel &= VDD1_OP_SEL_MASK;
		srvsel &= VDD1_SR_SEL_MASK;
		vselmax = 75;
		break;
	case TPS65910_REG_VDD2:
		ret = regmap_read(regmap, TPS65910_VDD2_OP, &opvsel);
		if (ret < 0)
			return ret;
		ret = regmap_read(regmap, TPS65910_VDD2, &mult);
		if (ret < 0)
			return ret;
		mult = (mult & VDD2_VGAIN_SEL_MASK) >> VDD2_VGAIN_SEL_SHIFT;
		ret = regmap_read(regmap, TPS65910_VDD2_SR, &srvsel);
		if (ret < 0)
			return ret;
		sr = opvsel & VDD2_OP_CMD_MASK;
		opvsel &= VDD2_OP_SEL_MASK;
		srvsel &= VDD2_SR_SEL_MASK;
		vselmax = 75;
		break;
	case TPS65911_REG_VDDCTRL:
		ret = regmap_read(regmap, TPS65911_VDDCTRL_OP, &opvsel);
		if (ret < 0)
			return ret;
		ret = regmap_read(regmap, TPS65911_VDDCTRL_SR, &srvsel);
		if (ret < 0)
			return ret;
		sr = opvsel & VDDCTRL_OP_CMD_MASK;
		opvsel &= VDDCTRL_OP_SEL_MASK;
		srvsel &= VDDCTRL_SR_SEL_MASK;
		vselmax = 64;
		break;
	}

	/* multiplier 0 == 1 but 2,3 normal */
	if (!mult)
		mult = 1;

	if (sr) {
		/* normalise to valid range */
		if (srvsel < 3)
			srvsel = 3;
		if (srvsel > vselmax)
			srvsel = vselmax;
		return srvsel - 3;
	} else {

		/* normalise to valid range*/
		if (opvsel < 3)
			opvsel = 3;
		if (opvsel > vselmax)
			opvsel = vselmax;
		return opvsel - 3;
	}
	return -EINVAL;
}

static int tps65910_get_voltage_sel(struct regulator_dev *dev)
{
	struct tps65910_reg *pmic = rdev_get_drvdata(dev);
	struct regmap *regmap = rdev_get_regmap(dev);
	int ret, reg, value, id = rdev_get_id(dev);

	reg = pmic->get_ctrl_reg(id);
	if (reg < 0)
		return reg;

	ret = regmap_read(regmap, reg, &value);
	if (ret < 0)
		return ret;

	switch (id) {
	case TPS65910_REG_VIO:
	case TPS65910_REG_VDIG1:
	case TPS65910_REG_VDIG2:
	case TPS65910_REG_VPLL:
	case TPS65910_REG_VDAC:
	case TPS65910_REG_VAUX1:
	case TPS65910_REG_VAUX2:
	case TPS65910_REG_VAUX33:
	case TPS65910_REG_VMMC:
		value &= LDO_SEL_MASK;
		value >>= LDO_SEL_SHIFT;
		break;
	case TPS65910_REG_VBB:
		value &= BBCH_BBSEL_MASK;
		value >>= BBCH_BBSEL_SHIFT;
		break;
	default:
		return -EINVAL;
	}

	return value;
}

static int tps65910_get_voltage_vdd3(struct regulator_dev *dev)
{
	return dev->desc->volt_table[0];
}

static int tps65911_get_voltage_sel(struct regulator_dev *dev)
{
	struct tps65910_reg *pmic = rdev_get_drvdata(dev);
	struct regmap *regmap = rdev_get_regmap(dev);
	int ret, id = rdev_get_id(dev);
	unsigned int value, reg;

	reg = pmic->get_ctrl_reg(id);

	ret = regmap_read(regmap, reg, &value);
	if (ret < 0)
		return ret;

	switch (id) {
	case TPS65911_REG_LDO1:
	case TPS65911_REG_LDO2:
	case TPS65911_REG_LDO4:
		value &= LDO1_SEL_MASK;
		value >>= LDO_SEL_SHIFT;
		break;
	case TPS65911_REG_LDO3:
	case TPS65911_REG_LDO5:
	case TPS65911_REG_LDO6:
	case TPS65911_REG_LDO7:
	case TPS65911_REG_LDO8:
		value &= LDO3_SEL_MASK;
		value >>= LDO_SEL_SHIFT;
		break;
	case TPS65910_REG_VIO:
		value &= LDO_SEL_MASK;
		value >>= LDO_SEL_SHIFT;
		break;
	default:
		return -EINVAL;
	}

	return value;
}

static int tps65910_set_voltage_dcdc_sel(struct regulator_dev *dev,
					 unsigned selector)
{
	struct regmap *regmap = rdev_get_regmap(dev);
	int id = rdev_get_id(dev), vsel;
	int dcdc_mult = 0;

	switch (id) {
	case TPS65910_REG_VDD1:
		dcdc_mult = (selector / VDD1_2_NUM_VOLT_FINE) + 1;
		if (dcdc_mult == 1)
			dcdc_mult--;
		vsel = (selector % VDD1_2_NUM_VOLT_FINE) + 3;

		regmap_update_bits(regmap, TPS65910_VDD1, VDD1_VGAIN_SEL_MASK,
				   dcdc_mult << VDD1_VGAIN_SEL_SHIFT);
		regmap_write(regmap, TPS65910_VDD1_OP, vsel);
		break;
	case TPS65910_REG_VDD2:
		dcdc_mult = (selector / VDD1_2_NUM_VOLT_FINE) + 1;
		if (dcdc_mult == 1)
			dcdc_mult--;
		vsel = (selector % VDD1_2_NUM_VOLT_FINE) + 3;

		regmap_update_bits(regmap, TPS65910_VDD2, VDD1_VGAIN_SEL_MASK,
				   dcdc_mult << VDD2_VGAIN_SEL_SHIFT);
		regmap_write(regmap, TPS65910_VDD2_OP, vsel);
		break;
	case TPS65911_REG_VDDCTRL:
		vsel = selector + 3;
		regmap_write(regmap, TPS65911_VDDCTRL_OP, vsel);
		break;
	}

	return 0;
}

static int tps65910_set_voltage_sel(struct regulator_dev *dev,
				    unsigned selector)
{
	struct tps65910_reg *pmic = rdev_get_drvdata(dev);
	struct regmap *regmap = rdev_get_regmap(dev);
	int reg, id = rdev_get_id(dev);

	reg = pmic->get_ctrl_reg(id);
	if (reg < 0)
		return reg;

	switch (id) {
	case TPS65910_REG_VIO:
	case TPS65910_REG_VDIG1:
	case TPS65910_REG_VDIG2:
	case TPS65910_REG_VPLL:
	case TPS65910_REG_VDAC:
	case TPS65910_REG_VAUX1:
	case TPS65910_REG_VAUX2:
	case TPS65910_REG_VAUX33:
	case TPS65910_REG_VMMC:
		return regmap_update_bits(regmap, reg, LDO_SEL_MASK,
					  selector << LDO_SEL_SHIFT);
	case TPS65910_REG_VBB:
		return regmap_update_bits(regmap, reg, BBCH_BBSEL_MASK,
					  selector << BBCH_BBSEL_SHIFT);
	}

	return -EINVAL;
}

static int tps65911_set_voltage_sel(struct regulator_dev *dev,
				    unsigned selector)
{
	struct tps65910_reg *pmic = rdev_get_drvdata(dev);
	struct regmap *regmap = rdev_get_regmap(dev);
	int reg, id = rdev_get_id(dev);

	reg = pmic->get_ctrl_reg(id);
	if (reg < 0)
		return reg;

	switch (id) {
	case TPS65911_REG_LDO1:
	case TPS65911_REG_LDO2:
	case TPS65911_REG_LDO4:
		return regmap_update_bits(regmap, reg, LDO1_SEL_MASK,
					  selector << LDO_SEL_SHIFT);
	case TPS65911_REG_LDO3:
	case TPS65911_REG_LDO5:
	case TPS65911_REG_LDO6:
	case TPS65911_REG_LDO7:
	case TPS65911_REG_LDO8:
		return regmap_update_bits(regmap, reg, LDO3_SEL_MASK,
					  selector << LDO_SEL_SHIFT);
	case TPS65910_REG_VIO:
		return regmap_update_bits(regmap, reg, LDO_SEL_MASK,
					  selector << LDO_SEL_SHIFT);
	case TPS65910_REG_VBB:
		return regmap_update_bits(regmap, reg, BBCH_BBSEL_MASK,
					  selector << BBCH_BBSEL_SHIFT);
	}

	return -EINVAL;
}


static int tps65910_list_voltage_dcdc(struct regulator_dev *dev,
					unsigned selector)
{
	int volt, mult = 1, id = rdev_get_id(dev);

	switch (id) {
	case TPS65910_REG_VDD1:
	case TPS65910_REG_VDD2:
		mult = (selector / VDD1_2_NUM_VOLT_FINE) + 1;
		volt = VDD1_2_MIN_VOLT +
			(selector % VDD1_2_NUM_VOLT_FINE) * VDD1_2_OFFSET;
		break;
	case TPS65911_REG_VDDCTRL:
		volt = VDDCTRL_MIN_VOLT + (selector * VDDCTRL_OFFSET);
		break;
	default:
		BUG();
		return -EINVAL;
	}

	return  volt * 100 * mult;
}

static int tps65911_list_voltage(struct regulator_dev *dev, unsigned selector)
{
	struct tps65910_reg *pmic = rdev_get_drvdata(dev);
	int step_mv = 0, id = rdev_get_id(dev);

	switch (id) {
	case TPS65911_REG_LDO1:
	case TPS65911_REG_LDO2:
	case TPS65911_REG_LDO4:
		/* The first 5 values of the selector correspond to 1V */
		if (selector < 5)
			selector = 0;
		else
			selector -= 4;

		step_mv = 50;
		break;
	case TPS65911_REG_LDO3:
	case TPS65911_REG_LDO5:
	case TPS65911_REG_LDO6:
	case TPS65911_REG_LDO7:
	case TPS65911_REG_LDO8:
		/* The first 3 values of the selector correspond to 1V */
		if (selector < 3)
			selector = 0;
		else
			selector -= 2;

		step_mv = 100;
		break;
	case TPS65910_REG_VIO:
		return pmic->info[id]->voltage_table[selector];
	default:
		return -EINVAL;
	}

	return (LDO_MIN_VOLT + selector * step_mv) * 1000;
}

/* Regulator ops (except VRTC) */
static const struct regulator_ops tps65910_ops_dcdc = {
	.is_enabled		= regulator_is_enabled_regmap,
	.enable			= regulator_enable_regmap,
	.disable		= regulator_disable_regmap,
	.set_mode		= tps65910_set_mode,
	.get_mode		= tps65910_get_mode,
	.get_voltage_sel	= tps65910_get_voltage_dcdc_sel,
	.set_voltage_sel	= tps65910_set_voltage_dcdc_sel,
	.set_voltage_time_sel	= regulator_set_voltage_time_sel,
	.list_voltage		= tps65910_list_voltage_dcdc,
	.map_voltage		= regulator_map_voltage_ascend,
};

static const struct regulator_ops tps65910_ops_vdd3 = {
	.is_enabled		= regulator_is_enabled_regmap,
	.enable			= regulator_enable_regmap,
	.disable		= regulator_disable_regmap,
	.set_mode		= tps65910_set_mode,
	.get_mode		= tps65910_get_mode,
	.get_voltage		= tps65910_get_voltage_vdd3,
	.list_voltage		= regulator_list_voltage_table,
	.map_voltage		= regulator_map_voltage_ascend,
};

static const struct regulator_ops tps65910_ops_vbb = {
	.is_enabled		= regulator_is_enabled_regmap,
	.enable			= regulator_enable_regmap,
	.disable		= regulator_disable_regmap,
	.set_mode		= tps65910_set_mode,
	.get_mode		= tps65910_get_mode,
	.get_voltage_sel	= tps65910_get_voltage_sel,
	.set_voltage_sel	= tps65910_set_voltage_sel,
	.list_voltage		= regulator_list_voltage_table,
	.map_voltage		= regulator_map_voltage_iterate,
};

static const struct regulator_ops tps65910_ops = {
	.is_enabled		= regulator_is_enabled_regmap,
	.enable			= regulator_enable_regmap,
	.disable		= regulator_disable_regmap,
	.set_mode		= tps65910_set_mode,
	.get_mode		= tps65910_get_mode,
	.get_voltage_sel	= tps65910_get_voltage_sel,
	.set_voltage_sel	= tps65910_set_voltage_sel,
	.list_voltage		= regulator_list_voltage_table,
	.map_voltage		= regulator_map_voltage_ascend,
};

static const struct regulator_ops tps65911_ops = {
	.is_enabled		= regulator_is_enabled_regmap,
	.enable			= regulator_enable_regmap,
	.disable		= regulator_disable_regmap,
	.set_mode		= tps65910_set_mode,
	.get_mode		= tps65910_get_mode,
	.get_voltage_sel	= tps65911_get_voltage_sel,
	.set_voltage_sel	= tps65911_set_voltage_sel,
	.list_voltage		= tps65911_list_voltage,
	.map_voltage		= regulator_map_voltage_ascend,
};

static int tps65910_set_ext_sleep_config(struct tps65910_reg *pmic,
		int id, int ext_sleep_config)
{
	struct tps65910 *mfd = pmic->mfd;
	u8 regoffs = (pmic->ext_sleep_control[id] >> 8) & 0xFF;
	u8 bit_pos = (1 << pmic->ext_sleep_control[id] & 0xFF);
	int ret;

	/*
	 * Regulator can not be control from multiple external input EN1, EN2
	 * and EN3 together.
	 */
	if (ext_sleep_config & EXT_SLEEP_CONTROL) {
		int en_count;
		en_count = ((ext_sleep_config &
				TPS65910_SLEEP_CONTROL_EXT_INPUT_EN1) != 0);
		en_count += ((ext_sleep_config &
				TPS65910_SLEEP_CONTROL_EXT_INPUT_EN2) != 0);
		en_count += ((ext_sleep_config &
				TPS65910_SLEEP_CONTROL_EXT_INPUT_EN3) != 0);
		en_count += ((ext_sleep_config &
				TPS65911_SLEEP_CONTROL_EXT_INPUT_SLEEP) != 0);
		if (en_count > 1) {
			dev_err(mfd->dev,
				"External sleep control flag is not proper\n");
			return -EINVAL;
		}
	}

	pmic->board_ext_control[id] = ext_sleep_config;

	/* External EN1 control */
	if (ext_sleep_config & TPS65910_SLEEP_CONTROL_EXT_INPUT_EN1)
		ret = regmap_set_bits(mfd->regmap,
				TPS65910_EN1_LDO_ASS + regoffs, bit_pos);
	else
		ret = regmap_clear_bits(mfd->regmap,
				TPS65910_EN1_LDO_ASS + regoffs, bit_pos);
	if (ret < 0) {
		dev_err(mfd->dev,
			"Error in configuring external control EN1\n");
		return ret;
	}

	/* External EN2 control */
	if (ext_sleep_config & TPS65910_SLEEP_CONTROL_EXT_INPUT_EN2)
		ret = regmap_set_bits(mfd->regmap,
				TPS65910_EN2_LDO_ASS + regoffs, bit_pos);
	else
		ret = regmap_clear_bits(mfd->regmap,
				TPS65910_EN2_LDO_ASS + regoffs, bit_pos);
	if (ret < 0) {
		dev_err(mfd->dev,
			"Error in configuring external control EN2\n");
		return ret;
	}

	/* External EN3 control for TPS65910 LDO only */
	if ((tps65910_chip_id(mfd) == TPS65910) &&
			(id >= TPS65910_REG_VDIG1)) {
		if (ext_sleep_config & TPS65910_SLEEP_CONTROL_EXT_INPUT_EN3)
			ret = regmap_set_bits(mfd->regmap,
				TPS65910_EN3_LDO_ASS + regoffs, bit_pos);
		else
			ret = regmap_clear_bits(mfd->regmap,
				TPS65910_EN3_LDO_ASS + regoffs, bit_pos);
		if (ret < 0) {
			dev_err(mfd->dev,
				"Error in configuring external control EN3\n");
			return ret;
		}
	}

	/* Return if no external control is selected */
	if (!(ext_sleep_config & EXT_SLEEP_CONTROL)) {
		/* Clear all sleep controls */
		ret = regmap_clear_bits(mfd->regmap,
			TPS65910_SLEEP_KEEP_LDO_ON + regoffs, bit_pos);
		if (!ret)
			ret = regmap_clear_bits(mfd->regmap,
				TPS65910_SLEEP_SET_LDO_OFF + regoffs, bit_pos);
		if (ret < 0)
			dev_err(mfd->dev,
				"Error in configuring SLEEP register\n");
		return ret;
	}

	/*
	 * For regulator that has separate operational and sleep register make
	 * sure that operational is used and clear sleep register to turn
	 * regulator off when external control is inactive
	 */
	if ((id == TPS65910_REG_VDD1) ||
		(id == TPS65910_REG_VDD2) ||
			((id == TPS65911_REG_VDDCTRL) &&
				(tps65910_chip_id(mfd) == TPS65911))) {
		int op_reg_add = pmic->get_ctrl_reg(id) + 1;
		int sr_reg_add = pmic->get_ctrl_reg(id) + 2;
		int opvsel, srvsel;

		ret = regmap_read(mfd->regmap, op_reg_add, &opvsel);
		if (ret < 0)
			return ret;
		ret = regmap_read(mfd->regmap, sr_reg_add, &srvsel);
		if (ret < 0)
			return ret;

		if (opvsel & VDD1_OP_CMD_MASK) {
			u8 reg_val = srvsel & VDD1_OP_SEL_MASK;

			ret = regmap_write(mfd->regmap, op_reg_add, reg_val);
			if (ret < 0) {
				dev_err(mfd->dev,
					"Error in configuring op register\n");
				return ret;
			}
		}
		ret = regmap_write(mfd->regmap, sr_reg_add, 0);
		if (ret < 0) {
			dev_err(mfd->dev, "Error in setting sr register\n");
			return ret;
		}
	}

	ret = regmap_clear_bits(mfd->regmap,
			TPS65910_SLEEP_KEEP_LDO_ON + regoffs, bit_pos);
	if (!ret) {
		if (ext_sleep_config & TPS65911_SLEEP_CONTROL_EXT_INPUT_SLEEP)
			ret = regmap_set_bits(mfd->regmap,
				TPS65910_SLEEP_SET_LDO_OFF + regoffs, bit_pos);
		else
			ret = regmap_clear_bits(mfd->regmap,
				TPS65910_SLEEP_SET_LDO_OFF + regoffs, bit_pos);
	}
	if (ret < 0)
		dev_err(mfd->dev,
			"Error in configuring SLEEP register\n");

	return ret;
}

#ifdef CONFIG_OF

static struct of_regulator_match tps65910_matches[] = {
	{ .name = "vrtc",	.driver_data = (void *) &tps65910_regs[0] },
	{ .name = "vio",	.driver_data = (void *) &tps65910_regs[1] },
	{ .name = "vdd1",	.driver_data = (void *) &tps65910_regs[2] },
	{ .name = "vdd2",	.driver_data = (void *) &tps65910_regs[3] },
	{ .name = "vdd3",	.driver_data = (void *) &tps65910_regs[4] },
	{ .name = "vdig1",	.driver_data = (void *) &tps65910_regs[5] },
	{ .name = "vdig2",	.driver_data = (void *) &tps65910_regs[6] },
	{ .name = "vpll",	.driver_data = (void *) &tps65910_regs[7] },
	{ .name = "vdac",	.driver_data = (void *) &tps65910_regs[8] },
	{ .name = "vaux1",	.driver_data = (void *) &tps65910_regs[9] },
	{ .name = "vaux2",	.driver_data = (void *) &tps65910_regs[10] },
	{ .name = "vaux33",	.driver_data = (void *) &tps65910_regs[11] },
	{ .name = "vmmc",	.driver_data = (void *) &tps65910_regs[12] },
	{ .name = "vbb",	.driver_data = (void *) &tps65910_regs[13] },
};

static struct of_regulator_match tps65911_matches[] = {
	{ .name = "vrtc",	.driver_data = (void *) &tps65911_regs[0] },
	{ .name = "vio",	.driver_data = (void *) &tps65911_regs[1] },
	{ .name = "vdd1",	.driver_data = (void *) &tps65911_regs[2] },
	{ .name = "vdd2",	.driver_data = (void *) &tps65911_regs[3] },
	{ .name = "vddctrl",	.driver_data = (void *) &tps65911_regs[4] },
	{ .name = "ldo1",	.driver_data = (void *) &tps65911_regs[5] },
	{ .name = "ldo2",	.driver_data = (void *) &tps65911_regs[6] },
	{ .name = "ldo3",	.driver_data = (void *) &tps65911_regs[7] },
	{ .name = "ldo4",	.driver_data = (void *) &tps65911_regs[8] },
	{ .name = "ldo5",	.driver_data = (void *) &tps65911_regs[9] },
	{ .name = "ldo6",	.driver_data = (void *) &tps65911_regs[10] },
	{ .name = "ldo7",	.driver_data = (void *) &tps65911_regs[11] },
	{ .name = "ldo8",	.driver_data = (void *) &tps65911_regs[12] },
};

static struct tps65910_board *tps65910_parse_dt_reg_data(
		struct platform_device *pdev,
		struct of_regulator_match **tps65910_reg_matches)
{
	struct tps65910_board *pmic_plat_data;
	struct tps65910 *tps65910 = dev_get_drvdata(pdev->dev.parent);
	struct device_node *np, *regulators;
	struct of_regulator_match *matches;
	unsigned int prop;
	int idx = 0, ret, count;

	pmic_plat_data = devm_kzalloc(&pdev->dev, sizeof(*pmic_plat_data),
					GFP_KERNEL);
	if (!pmic_plat_data)
		return NULL;

	np = pdev->dev.parent->of_node;
	regulators = of_get_child_by_name(np, "regulators");
	if (!regulators) {
		dev_err(&pdev->dev, "regulator node not found\n");
		return NULL;
	}

	switch (tps65910_chip_id(tps65910)) {
	case TPS65910:
		count = ARRAY_SIZE(tps65910_matches);
		matches = tps65910_matches;
		break;
	case TPS65911:
		count = ARRAY_SIZE(tps65911_matches);
		matches = tps65911_matches;
		break;
	default:
		of_node_put(regulators);
		dev_err(&pdev->dev, "Invalid tps chip version\n");
		return NULL;
	}

	ret = of_regulator_match(&pdev->dev, regulators, matches, count);
	of_node_put(regulators);
	if (ret < 0) {
		dev_err(&pdev->dev, "Error parsing regulator init data: %d\n",
			ret);
		return NULL;
	}

	*tps65910_reg_matches = matches;

	for (idx = 0; idx < count; idx++) {
		if (!matches[idx].of_node)
			continue;

		pmic_plat_data->tps65910_pmic_init_data[idx] =
							matches[idx].init_data;

		ret = of_property_read_u32(matches[idx].of_node,
				"ti,regulator-ext-sleep-control", &prop);
		if (!ret)
			pmic_plat_data->regulator_ext_sleep_control[idx] = prop;

	}

	return pmic_plat_data;
}
#else
static inline struct tps65910_board *tps65910_parse_dt_reg_data(
			struct platform_device *pdev,
			struct of_regulator_match **tps65910_reg_matches)
{
	*tps65910_reg_matches = NULL;
	return NULL;
}
#endif

static int tps65910_probe(struct platform_device *pdev)
{
	struct tps65910 *tps65910 = dev_get_drvdata(pdev->dev.parent);
	struct regulator_config config = { };
	struct tps_info *info;
	struct regulator_dev *rdev;
	struct tps65910_reg *pmic;
	struct tps65910_board *pmic_plat_data;
	struct of_regulator_match *tps65910_reg_matches = NULL;
	int i, err;

	pmic_plat_data = dev_get_platdata(tps65910->dev);
	if (!pmic_plat_data && tps65910->dev->of_node)
		pmic_plat_data = tps65910_parse_dt_reg_data(pdev,
						&tps65910_reg_matches);

	if (!pmic_plat_data) {
		dev_err(&pdev->dev, "Platform data not found\n");
		return -EINVAL;
	}

	pmic = devm_kzalloc(&pdev->dev, sizeof(*pmic), GFP_KERNEL);
	if (!pmic)
		return -ENOMEM;

	pmic->mfd = tps65910;
	platform_set_drvdata(pdev, pmic);

	/* Give control of all register to control port */
	err = regmap_set_bits(pmic->mfd->regmap, TPS65910_DEVCTRL,
				DEVCTRL_SR_CTL_I2C_SEL_MASK);
	if (err < 0)
		return err;

	switch (tps65910_chip_id(tps65910)) {
	case TPS65910:
		BUILD_BUG_ON(TPS65910_NUM_REGS < ARRAY_SIZE(tps65910_regs));
		pmic->get_ctrl_reg = &tps65910_get_ctrl_register;
		pmic->num_regulators = ARRAY_SIZE(tps65910_regs);
		pmic->ext_sleep_control = tps65910_ext_sleep_control;
		info = tps65910_regs;
		/* Work around silicon erratum SWCZ010: output programmed
		 * voltage level can go higher than expected or crash
		 * Workaround: use no synchronization of DCDC clocks
		 */
<<<<<<< HEAD
		tps65910_reg_clear_bits(pmic->mfd, TPS65910_DCDCCTRL,
=======
		regmap_clear_bits(pmic->mfd->regmap, TPS65910_DCDCCTRL,
>>>>>>> 24b8d41d
					DCDCCTRL_DCDCCKSYNC_MASK);
		break;
	case TPS65911:
		BUILD_BUG_ON(TPS65910_NUM_REGS < ARRAY_SIZE(tps65911_regs));
		pmic->get_ctrl_reg = &tps65911_get_ctrl_register;
		pmic->num_regulators = ARRAY_SIZE(tps65911_regs);
		pmic->ext_sleep_control = tps65911_ext_sleep_control;
		info = tps65911_regs;
		break;
	default:
		dev_err(&pdev->dev, "Invalid tps chip version\n");
		return -ENODEV;
	}

	pmic->desc = devm_kcalloc(&pdev->dev,
				  pmic->num_regulators,
				  sizeof(struct regulator_desc),
				  GFP_KERNEL);
	if (!pmic->desc)
		return -ENOMEM;

	pmic->info = devm_kcalloc(&pdev->dev,
				  pmic->num_regulators,
				  sizeof(struct tps_info *),
				  GFP_KERNEL);
	if (!pmic->info)
		return -ENOMEM;

	pmic->rdev = devm_kcalloc(&pdev->dev,
				  pmic->num_regulators,
				  sizeof(struct regulator_dev *),
				  GFP_KERNEL);
	if (!pmic->rdev)
		return -ENOMEM;

	for (i = 0; i < pmic->num_regulators; i++, info++) {
		/* Register the regulators */
		pmic->info[i] = info;

		pmic->desc[i].name = info->name;
		pmic->desc[i].supply_name = info->vin_name;
		pmic->desc[i].id = i;
		pmic->desc[i].n_voltages = info->n_voltages;
		pmic->desc[i].enable_time = info->enable_time_us;

		if (i == TPS65910_REG_VDD1 || i == TPS65910_REG_VDD2) {
			pmic->desc[i].ops = &tps65910_ops_dcdc;
			pmic->desc[i].n_voltages = VDD1_2_NUM_VOLT_FINE *
							VDD1_2_NUM_VOLT_COARSE;
			pmic->desc[i].ramp_delay = 12500;
		} else if (i == TPS65910_REG_VDD3) {
			if (tps65910_chip_id(tps65910) == TPS65910) {
				pmic->desc[i].ops = &tps65910_ops_vdd3;
				pmic->desc[i].volt_table = info->voltage_table;
			} else {
				pmic->desc[i].ops = &tps65910_ops_dcdc;
				pmic->desc[i].ramp_delay = 5000;
			}
		} else if (i == TPS65910_REG_VBB &&
				tps65910_chip_id(tps65910) == TPS65910) {
			pmic->desc[i].ops = &tps65910_ops_vbb;
			pmic->desc[i].volt_table = info->voltage_table;
		} else {
			if (tps65910_chip_id(tps65910) == TPS65910) {
				pmic->desc[i].ops = &tps65910_ops;
				pmic->desc[i].volt_table = info->voltage_table;
			} else {
				pmic->desc[i].ops = &tps65911_ops;
			}
		}

		err = tps65910_set_ext_sleep_config(pmic, i,
				pmic_plat_data->regulator_ext_sleep_control[i]);
		/*
		 * Failing on regulator for configuring externally control
		 * is not a serious issue, just throw warning.
		 */
		if (err < 0)
			dev_warn(tps65910->dev,
				"Failed to initialise ext control config\n");

		pmic->desc[i].type = REGULATOR_VOLTAGE;
		pmic->desc[i].owner = THIS_MODULE;
		pmic->desc[i].enable_reg = pmic->get_ctrl_reg(i);
		pmic->desc[i].enable_mask = TPS65910_SUPPLY_STATE_ENABLED;

		config.dev = tps65910->dev;
		config.init_data = pmic_plat_data->tps65910_pmic_init_data[i];
		config.driver_data = pmic;
		config.regmap = tps65910->regmap;

		if (tps65910_reg_matches)
			config.of_node = tps65910_reg_matches[i].of_node;

		rdev = devm_regulator_register(&pdev->dev, &pmic->desc[i],
					       &config);
		if (IS_ERR(rdev)) {
			dev_err(tps65910->dev,
				"failed to register %s regulator\n",
				pdev->name);
			return PTR_ERR(rdev);
		}

		/* Save regulator for cleanup */
		pmic->rdev[i] = rdev;
	}
	return 0;
}

static void tps65910_shutdown(struct platform_device *pdev)
{
	struct tps65910_reg *pmic = platform_get_drvdata(pdev);
	int i;

	/*
	 * Before bootloader jumps to kernel, it makes sure that required
	 * external control signals are in desired state so that given rails
	 * can be configure accordingly.
	 * If rails are configured to be controlled from external control
	 * then before shutting down/rebooting the system, the external
	 * control configuration need to be remove from the rails so that
	 * its output will be available as per register programming even
	 * if external controls are removed. This is require when the POR
	 * value of the control signals are not in active state and before
	 * bootloader initializes it, the system requires the rail output
	 * to be active for booting.
	 */
	for (i = 0; i < pmic->num_regulators; i++) {
		int err;
		if (!pmic->rdev[i])
			continue;

		err = tps65910_set_ext_sleep_config(pmic, i, 0);
		if (err < 0)
			dev_err(&pdev->dev,
				"Error in clearing external control\n");
	}
}

static struct platform_driver tps65910_driver = {
	.driver = {
		.name = "tps65910-pmic",
	},
	.probe = tps65910_probe,
	.shutdown = tps65910_shutdown,
};

static int __init tps65910_init(void)
{
	return platform_driver_register(&tps65910_driver);
}
subsys_initcall(tps65910_init);

static void __exit tps65910_cleanup(void)
{
	platform_driver_unregister(&tps65910_driver);
}
module_exit(tps65910_cleanup);

MODULE_AUTHOR("Graeme Gregory <gg@slimlogic.co.uk>");
MODULE_DESCRIPTION("TPS65910/TPS65911 voltage regulator driver");
MODULE_LICENSE("GPL v2");
MODULE_ALIAS("platform:tps65910-pmic");<|MERGE_RESOLUTION|>--- conflicted
+++ resolved
@@ -1114,11 +1114,7 @@
 		 * voltage level can go higher than expected or crash
 		 * Workaround: use no synchronization of DCDC clocks
 		 */
-<<<<<<< HEAD
-		tps65910_reg_clear_bits(pmic->mfd, TPS65910_DCDCCTRL,
-=======
 		regmap_clear_bits(pmic->mfd->regmap, TPS65910_DCDCCTRL,
->>>>>>> 24b8d41d
 					DCDCCTRL_DCDCCKSYNC_MASK);
 		break;
 	case TPS65911:
