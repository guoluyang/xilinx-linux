// SPDX-License-Identifier: GPL-2.0-only
/*
<<<<<<< HEAD
 * Regulator driver for Rockchip RK808/RK818
=======
 * Regulator driver for Rockchip RK805/RK808/RK818
>>>>>>> 24b8d41d
 *
 * Copyright (c) 2014, Fuzhou Rockchip Electronics Co., Ltd
 *
 * Author: Chris Zhong <zyw@rock-chips.com>
 * Author: Zhang Qing <zhangqing@rock-chips.com>
 *
 * Copyright (C) 2016 PHYTEC Messtechnik GmbH
<<<<<<< HEAD
 *
 * Author: Wadim Egorov <w.egorov@phytec.de>
 *
 * This program is free software; you can redistribute it and/or modify it
 * under the terms and conditions of the GNU General Public License,
 * version 2, as published by the Free Software Foundation.
=======
>>>>>>> 24b8d41d
 *
 * Author: Wadim Egorov <w.egorov@phytec.de>
 */

#include <linux/delay.h>
#include <linux/gpio.h>
#include <linux/i2c.h>
#include <linux/module.h>
#include <linux/of_device.h>
#include <linux/of_gpio.h>
#include <linux/mfd/rk808.h>
#include <linux/regulator/driver.h>
#include <linux/regulator/of_regulator.h>
#include <linux/gpio/consumer.h>

/* Field Definitions */
#define RK808_BUCK_VSEL_MASK	0x3f
#define RK808_BUCK4_VSEL_MASK	0xf
#define RK808_LDO_VSEL_MASK	0x1f

<<<<<<< HEAD
=======
#define RK809_BUCK5_VSEL_MASK		0x7

#define RK817_LDO_VSEL_MASK		0x7f
#define RK817_BOOST_VSEL_MASK		0x7
#define RK817_BUCK_VSEL_MASK		0x7f

>>>>>>> 24b8d41d
#define RK818_BUCK_VSEL_MASK		0x3f
#define RK818_BUCK4_VSEL_MASK		0x1f
#define RK818_LDO_VSEL_MASK		0x1f
#define RK818_LDO3_ON_VSEL_MASK		0xf
#define RK818_BOOST_ON_VSEL_MASK	0xe0

/* Ramp rate definitions for buck1 / buck2 only */
#define RK808_RAMP_RATE_OFFSET		3
#define RK808_RAMP_RATE_MASK		(3 << RK808_RAMP_RATE_OFFSET)
#define RK808_RAMP_RATE_2MV_PER_US	(0 << RK808_RAMP_RATE_OFFSET)
#define RK808_RAMP_RATE_4MV_PER_US	(1 << RK808_RAMP_RATE_OFFSET)
#define RK808_RAMP_RATE_6MV_PER_US	(2 << RK808_RAMP_RATE_OFFSET)
#define RK808_RAMP_RATE_10MV_PER_US	(3 << RK808_RAMP_RATE_OFFSET)

#define RK808_DVS2_POL		BIT(2)
#define RK808_DVS1_POL		BIT(1)

/* Offset from XXX_ON_VSEL to XXX_SLP_VSEL */
#define RK808_SLP_REG_OFFSET 1

/* Offset from XXX_ON_VSEL to XXX_DVS_VSEL */
#define RK808_DVS_REG_OFFSET 2

/* Offset from XXX_EN_REG to SLEEP_SET_OFF_XXX */
#define RK808_SLP_SET_OFF_REG_OFFSET 2

/* max steps for increase voltage of Buck1/2, equal 100mv*/
#define MAX_STEPS_ONE_TIME 8

<<<<<<< HEAD
#define RK8XX_DESC(_id, _match, _supply, _min, _max, _step, _vreg,	\
	_vmask, _ereg, _emask, _etime)					\
	[_id] = {							\
=======
#define ENABLE_MASK(id)			(BIT(id) | BIT(4 + (id)))
#define DISABLE_VAL(id)			(BIT(4 + (id)))

#define RK817_BOOST_DESC(_id, _match, _supply, _min, _max, _step, _vreg,\
	_vmask, _ereg, _emask, _enval, _disval, _etime, m_drop)		\
	{							\
>>>>>>> 24b8d41d
		.name		= (_match),				\
		.supply_name	= (_supply),				\
		.of_match	= of_match_ptr(_match),			\
		.regulators_node = of_match_ptr("regulators"),		\
		.type		= REGULATOR_VOLTAGE,			\
		.id		= (_id),				\
		.n_voltages	= (((_max) - (_min)) / (_step) + 1),	\
		.owner		= THIS_MODULE,				\
		.min_uV		= (_min) * 1000,			\
		.uV_step	= (_step) * 1000,			\
		.vsel_reg	= (_vreg),				\
		.vsel_mask	= (_vmask),				\
		.enable_reg	= (_ereg),				\
		.enable_mask	= (_emask),				\
<<<<<<< HEAD
		.enable_time	= (_etime),				\
		.ops		= &rk808_reg_ops,			\
	}

#define RK8XX_DESC_SWITCH(_id, _match, _supply, _ereg, _emask)		\
	[_id] = {							\
=======
		.enable_val     = (_enval),				\
		.disable_val     = (_disval),				\
		.enable_time	= (_etime),				\
		.min_dropout_uV = (m_drop) * 1000,			\
		.ops		= &rk817_boost_ops,			\
	}

#define RK8XX_DESC_COM(_id, _match, _supply, _min, _max, _step, _vreg,	\
	_vmask, _ereg, _emask, _enval, _disval, _etime, _ops)		\
	{								\
>>>>>>> 24b8d41d
		.name		= (_match),				\
		.supply_name	= (_supply),				\
		.of_match	= of_match_ptr(_match),			\
		.regulators_node = of_match_ptr("regulators"),		\
		.type		= REGULATOR_VOLTAGE,			\
		.id		= (_id),				\
<<<<<<< HEAD
		.enable_reg	= (_ereg),				\
		.enable_mask	= (_emask),				\
		.owner		= THIS_MODULE,				\
		.ops		= &rk808_switch_ops			\
	}

=======
		.n_voltages	= (((_max) - (_min)) / (_step) + 1),	\
		.owner		= THIS_MODULE,				\
		.min_uV		= (_min) * 1000,			\
		.uV_step	= (_step) * 1000,			\
		.vsel_reg	= (_vreg),				\
		.vsel_mask	= (_vmask),				\
		.enable_reg	= (_ereg),				\
		.enable_mask	= (_emask),				\
		.enable_val     = (_enval),				\
		.disable_val     = (_disval),				\
		.enable_time	= (_etime),				\
		.ops		= _ops,			\
	}

#define RK805_DESC(_id, _match, _supply, _min, _max, _step, _vreg,	\
	_vmask, _ereg, _emask, _etime)					\
	RK8XX_DESC_COM(_id, _match, _supply, _min, _max, _step, _vreg,	\
	_vmask, _ereg, _emask, 0, 0, _etime, &rk805_reg_ops)

#define RK8XX_DESC(_id, _match, _supply, _min, _max, _step, _vreg,	\
	_vmask, _ereg, _emask, _etime)					\
	RK8XX_DESC_COM(_id, _match, _supply, _min, _max, _step, _vreg,	\
	_vmask, _ereg, _emask, 0, 0, _etime, &rk808_reg_ops)

#define RK817_DESC(_id, _match, _supply, _min, _max, _step, _vreg,	\
	_vmask, _ereg, _emask, _disval, _etime)				\
	RK8XX_DESC_COM(_id, _match, _supply, _min, _max, _step, _vreg,	\
	_vmask, _ereg, _emask, _emask, _disval, _etime, &rk817_reg_ops)

#define RKXX_DESC_SWITCH_COM(_id, _match, _supply, _ereg, _emask,	\
	_enval, _disval, _ops)						\
	{								\
		.name		= (_match),				\
		.supply_name	= (_supply),				\
		.of_match	= of_match_ptr(_match),			\
		.regulators_node = of_match_ptr("regulators"),		\
		.type		= REGULATOR_VOLTAGE,			\
		.id		= (_id),				\
		.enable_reg	= (_ereg),				\
		.enable_mask	= (_emask),				\
		.enable_val     = (_enval),				\
		.disable_val     = (_disval),				\
		.owner		= THIS_MODULE,				\
		.ops		= _ops					\
	}

#define RK817_DESC_SWITCH(_id, _match, _supply, _ereg, _emask,		\
	_disval)							\
	RKXX_DESC_SWITCH_COM(_id, _match, _supply, _ereg, _emask,	\
	_emask, _disval, &rk817_switch_ops)

#define RK8XX_DESC_SWITCH(_id, _match, _supply, _ereg, _emask)		\
	RKXX_DESC_SWITCH_COM(_id, _match, _supply, _ereg, _emask,	\
	0, 0, &rk808_switch_ops)
>>>>>>> 24b8d41d

struct rk808_regulator_data {
	struct gpio_desc *dvs_gpio[2];
};

static const int rk808_buck_config_regs[] = {
	RK808_BUCK1_CONFIG_REG,
	RK808_BUCK2_CONFIG_REG,
	RK808_BUCK3_CONFIG_REG,
	RK808_BUCK4_CONFIG_REG,
};

<<<<<<< HEAD
static const struct regulator_linear_range rk808_ldo3_voltage_ranges[] = {
	REGULATOR_LINEAR_RANGE(800000, 0, 13, 100000),
	REGULATOR_LINEAR_RANGE(2500000, 15, 15, 0),
};

=======
static const struct linear_range rk808_ldo3_voltage_ranges[] = {
	REGULATOR_LINEAR_RANGE(800000, 0, 13, 100000),
	REGULATOR_LINEAR_RANGE(2500000, 15, 15, 0),
};

#define RK809_BUCK5_SEL_CNT		(8)

static const struct linear_range rk809_buck5_voltage_ranges[] = {
	REGULATOR_LINEAR_RANGE(1500000, 0, 0, 0),
	REGULATOR_LINEAR_RANGE(1800000, 1, 3, 200000),
	REGULATOR_LINEAR_RANGE(2800000, 4, 5, 200000),
	REGULATOR_LINEAR_RANGE(3300000, 6, 7, 300000),
};

#define RK817_BUCK1_MIN0 500000
#define RK817_BUCK1_MAX0 1500000

#define RK817_BUCK1_MIN1 1600000
#define RK817_BUCK1_MAX1 2400000

#define RK817_BUCK3_MAX1 3400000

#define RK817_BUCK1_STP0 12500
#define RK817_BUCK1_STP1 100000

#define RK817_BUCK1_SEL0 ((RK817_BUCK1_MAX0 - RK817_BUCK1_MIN0) /\
						  RK817_BUCK1_STP0)
#define RK817_BUCK1_SEL1 ((RK817_BUCK1_MAX1 - RK817_BUCK1_MIN1) /\
						  RK817_BUCK1_STP1)

#define RK817_BUCK3_SEL1 ((RK817_BUCK3_MAX1 - RK817_BUCK1_MIN1) /\
						  RK817_BUCK1_STP1)

#define RK817_BUCK1_SEL_CNT (RK817_BUCK1_SEL0 + RK817_BUCK1_SEL1 + 1)
#define RK817_BUCK3_SEL_CNT (RK817_BUCK1_SEL0 + RK817_BUCK3_SEL1 + 1)

static const struct linear_range rk817_buck1_voltage_ranges[] = {
	REGULATOR_LINEAR_RANGE(RK817_BUCK1_MIN0, 0,
			       RK817_BUCK1_SEL0, RK817_BUCK1_STP0),
	REGULATOR_LINEAR_RANGE(RK817_BUCK1_MIN1, RK817_BUCK1_SEL0 + 1,
			       RK817_BUCK1_SEL_CNT, RK817_BUCK1_STP1),
};

static const struct linear_range rk817_buck3_voltage_ranges[] = {
	REGULATOR_LINEAR_RANGE(RK817_BUCK1_MIN0, 0,
			       RK817_BUCK1_SEL0, RK817_BUCK1_STP0),
	REGULATOR_LINEAR_RANGE(RK817_BUCK1_MIN1, RK817_BUCK1_SEL0 + 1,
			       RK817_BUCK3_SEL_CNT, RK817_BUCK1_STP1),
};

>>>>>>> 24b8d41d
static int rk808_buck1_2_get_voltage_sel_regmap(struct regulator_dev *rdev)
{
	struct rk808_regulator_data *pdata = rdev_get_drvdata(rdev);
	int id = rdev_get_id(rdev);
	struct gpio_desc *gpio = pdata->dvs_gpio[id];
	unsigned int val;
	int ret;

	if (!gpio || gpiod_get_value(gpio) == 0)
		return regulator_get_voltage_sel_regmap(rdev);

	ret = regmap_read(rdev->regmap,
			  rdev->desc->vsel_reg + RK808_DVS_REG_OFFSET,
			  &val);
	if (ret != 0)
		return ret;

	val &= rdev->desc->vsel_mask;
	val >>= ffs(rdev->desc->vsel_mask) - 1;

	return val;
}

static int rk808_buck1_2_i2c_set_voltage_sel(struct regulator_dev *rdev,
					     unsigned sel)
{
	int ret, delta_sel;
	unsigned int old_sel, tmp, val, mask = rdev->desc->vsel_mask;

	ret = regmap_read(rdev->regmap, rdev->desc->vsel_reg, &val);
	if (ret != 0)
		return ret;

	tmp = val & ~mask;
	old_sel = val & mask;
	old_sel >>= ffs(mask) - 1;
	delta_sel = sel - old_sel;

	/*
	 * If directly modify the register to change the voltage, we will face
	 * the risk of overshoot. Put it into a multi-step, can effectively
	 * avoid this problem, a step is 100mv here.
	 */
	while (delta_sel > MAX_STEPS_ONE_TIME) {
		old_sel += MAX_STEPS_ONE_TIME;
		val = old_sel << (ffs(mask) - 1);
		val |= tmp;

		/*
		 * i2c is 400kHz (2.5us per bit) and we must transmit _at least_
		 * 3 bytes (24 bits) plus start and stop so 26 bits.  So we've
		 * got more than 65 us between each voltage change and thus
		 * won't ramp faster than ~1500 uV / us.
		 */
		ret = regmap_write(rdev->regmap, rdev->desc->vsel_reg, val);
		delta_sel = sel - old_sel;
	}

	sel <<= ffs(mask) - 1;
	val = tmp | sel;
	ret = regmap_write(rdev->regmap, rdev->desc->vsel_reg, val);

	/*
	 * When we change the voltage register directly, the ramp rate is about
	 * 100000uv/us, wait 1us to make sure the target voltage to be stable,
	 * so we needn't wait extra time after that.
	 */
	udelay(1);

	return ret;
}

static int rk808_buck1_2_set_voltage_sel(struct regulator_dev *rdev,
					 unsigned sel)
{
	struct rk808_regulator_data *pdata = rdev_get_drvdata(rdev);
	int id = rdev_get_id(rdev);
	struct gpio_desc *gpio = pdata->dvs_gpio[id];
	unsigned int reg = rdev->desc->vsel_reg;
	unsigned old_sel;
	int ret, gpio_level;

	if (!gpio)
		return rk808_buck1_2_i2c_set_voltage_sel(rdev, sel);

	gpio_level = gpiod_get_value(gpio);
	if (gpio_level == 0) {
		reg += RK808_DVS_REG_OFFSET;
		ret = regmap_read(rdev->regmap, rdev->desc->vsel_reg, &old_sel);
	} else {
		ret = regmap_read(rdev->regmap,
				  reg + RK808_DVS_REG_OFFSET,
				  &old_sel);
	}

	if (ret != 0)
		return ret;

	sel <<= ffs(rdev->desc->vsel_mask) - 1;
	sel |= old_sel & ~rdev->desc->vsel_mask;

	ret = regmap_write(rdev->regmap, reg, sel);
	if (ret)
		return ret;

	gpiod_set_value(gpio, !gpio_level);

	return ret;
}

static int rk808_buck1_2_set_voltage_time_sel(struct regulator_dev *rdev,
				       unsigned int old_selector,
				       unsigned int new_selector)
{
	struct rk808_regulator_data *pdata = rdev_get_drvdata(rdev);
	int id = rdev_get_id(rdev);
	struct gpio_desc *gpio = pdata->dvs_gpio[id];

	/* if there is no dvs1/2 pin, we don't need wait extra time here. */
	if (!gpio)
		return 0;

	return regulator_set_voltage_time_sel(rdev, old_selector, new_selector);
}

static int rk808_set_ramp_delay(struct regulator_dev *rdev, int ramp_delay)
{
	unsigned int ramp_value = RK808_RAMP_RATE_10MV_PER_US;
	unsigned int reg = rk808_buck_config_regs[rdev_get_id(rdev)];

	switch (ramp_delay) {
	case 1 ... 2000:
		ramp_value = RK808_RAMP_RATE_2MV_PER_US;
		break;
	case 2001 ... 4000:
		ramp_value = RK808_RAMP_RATE_4MV_PER_US;
		break;
	case 4001 ... 6000:
		ramp_value = RK808_RAMP_RATE_6MV_PER_US;
		break;
	case 6001 ... 10000:
		break;
	default:
		pr_warn("%s ramp_delay: %d not supported, setting 10000\n",
			rdev->desc->name, ramp_delay);
	}

	return regmap_update_bits(rdev->regmap, reg,
				  RK808_RAMP_RATE_MASK, ramp_value);
}

/*
 * RK817 RK809
 */
static int rk817_set_ramp_delay(struct regulator_dev *rdev, int ramp_delay)
{
	unsigned int ramp_value = RK817_RAMP_RATE_25MV_PER_US;
	unsigned int reg = RK817_BUCK_CONFIG_REG(rdev_get_id(rdev));

	switch (ramp_delay) {
	case 0 ... 3000:
		ramp_value = RK817_RAMP_RATE_3MV_PER_US;
		break;
	case 3001 ... 6300:
		ramp_value = RK817_RAMP_RATE_6_3MV_PER_US;
		break;
	case 6301 ... 12500:
		ramp_value = RK817_RAMP_RATE_12_5MV_PER_US;
		break;
	case 12501 ... 25000:
		break;
	default:
		dev_warn(&rdev->dev,
			 "%s ramp_delay: %d not supported, setting 25000\n",
			 rdev->desc->name, ramp_delay);
	}

	return regmap_update_bits(rdev->regmap, reg,
				  RK817_RAMP_RATE_MASK, ramp_value);
}

static int rk808_set_suspend_voltage(struct regulator_dev *rdev, int uv)
{
	unsigned int reg;
	int sel = regulator_map_voltage_linear(rdev, uv, uv);

	if (sel < 0)
		return -EINVAL;

	reg = rdev->desc->vsel_reg + RK808_SLP_REG_OFFSET;

	return regmap_update_bits(rdev->regmap, reg,
				  rdev->desc->vsel_mask,
				  sel);
}

static int rk808_set_suspend_voltage_range(struct regulator_dev *rdev, int uv)
{
	unsigned int reg;
	int sel = regulator_map_voltage_linear_range(rdev, uv, uv);

	if (sel < 0)
		return -EINVAL;

	reg = rdev->desc->vsel_reg + RK808_SLP_REG_OFFSET;

	return regmap_update_bits(rdev->regmap, reg,
				  rdev->desc->vsel_mask,
				  sel);
}

static int rk805_set_suspend_enable(struct regulator_dev *rdev)
{
	unsigned int reg;

	reg = rdev->desc->enable_reg + RK808_SLP_SET_OFF_REG_OFFSET;

	return regmap_update_bits(rdev->regmap, reg,
				  rdev->desc->enable_mask,
				  rdev->desc->enable_mask);
}

static int rk805_set_suspend_disable(struct regulator_dev *rdev)
{
	unsigned int reg;

	reg = rdev->desc->enable_reg + RK808_SLP_SET_OFF_REG_OFFSET;

	return regmap_update_bits(rdev->regmap, reg,
				  rdev->desc->enable_mask,
				  0);
}

static int rk808_set_suspend_enable(struct regulator_dev *rdev)
{
	unsigned int reg;

	reg = rdev->desc->enable_reg + RK808_SLP_SET_OFF_REG_OFFSET;

	return regmap_update_bits(rdev->regmap, reg,
				  rdev->desc->enable_mask,
				  0);
}

static int rk808_set_suspend_disable(struct regulator_dev *rdev)
{
	unsigned int reg;

	reg = rdev->desc->enable_reg + RK808_SLP_SET_OFF_REG_OFFSET;

	return regmap_update_bits(rdev->regmap, reg,
				  rdev->desc->enable_mask,
				  rdev->desc->enable_mask);
}

<<<<<<< HEAD
static struct regulator_ops rk808_buck1_2_ops = {
=======
static int rk817_set_suspend_enable_ctrl(struct regulator_dev *rdev,
					 unsigned int en)
{
	unsigned int reg;
	int id = rdev_get_id(rdev);
	unsigned int id_slp, msk, val;

	if (id >= RK817_ID_DCDC1 && id <= RK817_ID_DCDC4)
		id_slp = id;
	else if (id >= RK817_ID_LDO1 && id <= RK817_ID_LDO8)
		id_slp = 8 + (id - RK817_ID_LDO1);
	else if (id >= RK817_ID_LDO9 && id <= RK809_ID_SW2)
		id_slp = 4 + (id - RK817_ID_LDO9);
	else
		return -EINVAL;

	reg = RK817_POWER_SLP_EN_REG(id_slp / 8);

	msk = BIT(id_slp % 8);
	if (en)
		val = msk;
	else
		val = 0;

	return regmap_update_bits(rdev->regmap, reg, msk, val);
}

static int rk817_set_suspend_enable(struct regulator_dev *rdev)
{
	return rk817_set_suspend_enable_ctrl(rdev, 1);
}

static int rk817_set_suspend_disable(struct regulator_dev *rdev)
{
	return rk817_set_suspend_enable_ctrl(rdev, 0);
}

static int rk8xx_set_suspend_mode(struct regulator_dev *rdev, unsigned int mode)
{
	unsigned int reg;

	reg = rdev->desc->vsel_reg + RK808_SLP_REG_OFFSET;

	switch (mode) {
	case REGULATOR_MODE_FAST:
		return regmap_update_bits(rdev->regmap, reg,
					  PWM_MODE_MSK, FPWM_MODE);
	case REGULATOR_MODE_NORMAL:
		return regmap_update_bits(rdev->regmap, reg,
					  PWM_MODE_MSK, AUTO_PWM_MODE);
	default:
		dev_err(&rdev->dev, "do not support this mode\n");
		return -EINVAL;
	}

	return 0;
}

static int rk8xx_set_mode(struct regulator_dev *rdev, unsigned int mode)
{
	switch (mode) {
	case REGULATOR_MODE_FAST:
		return regmap_update_bits(rdev->regmap, rdev->desc->vsel_reg,
					  PWM_MODE_MSK, FPWM_MODE);
	case REGULATOR_MODE_NORMAL:
		return regmap_update_bits(rdev->regmap, rdev->desc->vsel_reg,
					  PWM_MODE_MSK, AUTO_PWM_MODE);
	default:
		dev_err(&rdev->dev, "do not support this mode\n");
		return -EINVAL;
	}

	return 0;
}

static unsigned int rk8xx_get_mode(struct regulator_dev *rdev)
{
	unsigned int val;
	int err;

	err = regmap_read(rdev->regmap, rdev->desc->vsel_reg, &val);
	if (err)
		return err;

	if (val & FPWM_MODE)
		return REGULATOR_MODE_FAST;
	else
		return REGULATOR_MODE_NORMAL;
}

static int rk8xx_is_enabled_wmsk_regmap(struct regulator_dev *rdev)
{
	unsigned int val;
	int ret;

	ret = regmap_read(rdev->regmap, rdev->desc->enable_reg, &val);
	if (ret != 0)
		return ret;

	/* add write mask bit */
	val |= (rdev->desc->enable_mask & 0xf0);
	val &= rdev->desc->enable_mask;

	if (rdev->desc->enable_is_inverted) {
		if (rdev->desc->enable_val)
			return val != rdev->desc->enable_val;
		return (val == 0);
	}
	if (rdev->desc->enable_val)
		return val == rdev->desc->enable_val;
	return val != 0;
}

static unsigned int rk8xx_regulator_of_map_mode(unsigned int mode)
{
	switch (mode) {
	case 1:
		return REGULATOR_MODE_FAST;
	case 2:
		return REGULATOR_MODE_NORMAL;
	default:
		return REGULATOR_MODE_INVALID;
	}
}

static const struct regulator_ops rk805_reg_ops = {
	.list_voltage           = regulator_list_voltage_linear,
	.map_voltage            = regulator_map_voltage_linear,
	.get_voltage_sel        = regulator_get_voltage_sel_regmap,
	.set_voltage_sel        = regulator_set_voltage_sel_regmap,
	.enable                 = regulator_enable_regmap,
	.disable                = regulator_disable_regmap,
	.is_enabled             = regulator_is_enabled_regmap,
	.set_suspend_voltage    = rk808_set_suspend_voltage,
	.set_suspend_enable     = rk805_set_suspend_enable,
	.set_suspend_disable    = rk805_set_suspend_disable,
};

static const struct regulator_ops rk805_switch_ops = {
	.enable                 = regulator_enable_regmap,
	.disable                = regulator_disable_regmap,
	.is_enabled             = regulator_is_enabled_regmap,
	.set_suspend_enable     = rk805_set_suspend_enable,
	.set_suspend_disable    = rk805_set_suspend_disable,
};

static const struct regulator_ops rk808_buck1_2_ops = {
>>>>>>> 24b8d41d
	.list_voltage		= regulator_list_voltage_linear,
	.map_voltage		= regulator_map_voltage_linear,
	.get_voltage_sel	= rk808_buck1_2_get_voltage_sel_regmap,
	.set_voltage_sel	= rk808_buck1_2_set_voltage_sel,
	.set_voltage_time_sel	= rk808_buck1_2_set_voltage_time_sel,
	.enable			= regulator_enable_regmap,
	.disable		= regulator_disable_regmap,
	.is_enabled		= regulator_is_enabled_regmap,
	.set_ramp_delay		= rk808_set_ramp_delay,
	.set_suspend_voltage	= rk808_set_suspend_voltage,
	.set_suspend_enable	= rk808_set_suspend_enable,
	.set_suspend_disable	= rk808_set_suspend_disable,
};

<<<<<<< HEAD
static struct regulator_ops rk808_reg_ops = {
=======
static const struct regulator_ops rk808_reg_ops = {
>>>>>>> 24b8d41d
	.list_voltage		= regulator_list_voltage_linear,
	.map_voltage		= regulator_map_voltage_linear,
	.get_voltage_sel	= regulator_get_voltage_sel_regmap,
	.set_voltage_sel	= regulator_set_voltage_sel_regmap,
	.enable			= regulator_enable_regmap,
	.disable		= regulator_disable_regmap,
	.is_enabled		= regulator_is_enabled_regmap,
	.set_suspend_voltage	= rk808_set_suspend_voltage,
	.set_suspend_enable	= rk808_set_suspend_enable,
	.set_suspend_disable	= rk808_set_suspend_disable,
};

<<<<<<< HEAD
static struct regulator_ops rk808_reg_ops_ranges = {
=======
static const struct regulator_ops rk808_reg_ops_ranges = {
>>>>>>> 24b8d41d
	.list_voltage		= regulator_list_voltage_linear_range,
	.map_voltage		= regulator_map_voltage_linear_range,
	.get_voltage_sel	= regulator_get_voltage_sel_regmap,
	.set_voltage_sel	= regulator_set_voltage_sel_regmap,
	.enable			= regulator_enable_regmap,
	.disable		= regulator_disable_regmap,
	.is_enabled		= regulator_is_enabled_regmap,
	.set_suspend_voltage	= rk808_set_suspend_voltage_range,
	.set_suspend_enable	= rk808_set_suspend_enable,
	.set_suspend_disable	= rk808_set_suspend_disable,
};

static const struct regulator_ops rk808_switch_ops = {
	.enable			= regulator_enable_regmap,
	.disable		= regulator_disable_regmap,
	.is_enabled		= regulator_is_enabled_regmap,
	.set_suspend_enable	= rk808_set_suspend_enable,
	.set_suspend_disable	= rk808_set_suspend_disable,
};

static const struct linear_range rk805_buck_1_2_voltage_ranges[] = {
	REGULATOR_LINEAR_RANGE(712500, 0, 59, 12500),
	REGULATOR_LINEAR_RANGE(1800000, 60, 62, 200000),
	REGULATOR_LINEAR_RANGE(2300000, 63, 63, 0),
};

static const struct regulator_ops rk809_buck5_ops_range = {
	.list_voltage		= regulator_list_voltage_linear_range,
	.map_voltage		= regulator_map_voltage_linear_range,
	.get_voltage_sel	= regulator_get_voltage_sel_regmap,
	.set_voltage_sel	= regulator_set_voltage_sel_regmap,
	.set_voltage_time_sel	= regulator_set_voltage_time_sel,
	.enable			= regulator_enable_regmap,
	.disable		= regulator_disable_regmap,
	.is_enabled		= rk8xx_is_enabled_wmsk_regmap,
	.set_suspend_voltage	= rk808_set_suspend_voltage_range,
	.set_suspend_enable	= rk817_set_suspend_enable,
	.set_suspend_disable	= rk817_set_suspend_disable,
};

static const struct regulator_ops rk817_reg_ops = {
	.list_voltage		= regulator_list_voltage_linear,
	.map_voltage		= regulator_map_voltage_linear,
	.get_voltage_sel	= regulator_get_voltage_sel_regmap,
	.set_voltage_sel	= regulator_set_voltage_sel_regmap,
	.enable			= regulator_enable_regmap,
	.disable		= regulator_disable_regmap,
	.is_enabled		= rk8xx_is_enabled_wmsk_regmap,
	.set_suspend_voltage	= rk808_set_suspend_voltage,
	.set_suspend_enable	= rk817_set_suspend_enable,
	.set_suspend_disable	= rk817_set_suspend_disable,
};

static const struct regulator_ops rk817_boost_ops = {
	.list_voltage		= regulator_list_voltage_linear,
	.map_voltage		= regulator_map_voltage_linear,
	.get_voltage_sel	= regulator_get_voltage_sel_regmap,
	.set_voltage_sel	= regulator_set_voltage_sel_regmap,
	.enable			= regulator_enable_regmap,
	.disable		= regulator_disable_regmap,
	.is_enabled		= rk8xx_is_enabled_wmsk_regmap,
	.set_suspend_enable	= rk817_set_suspend_enable,
	.set_suspend_disable	= rk817_set_suspend_disable,
};

static const struct regulator_ops rk817_buck_ops_range = {
	.list_voltage		= regulator_list_voltage_linear_range,
	.map_voltage		= regulator_map_voltage_linear_range,
	.get_voltage_sel	= regulator_get_voltage_sel_regmap,
	.set_voltage_sel	= regulator_set_voltage_sel_regmap,
	.set_voltage_time_sel	= regulator_set_voltage_time_sel,
	.enable			= regulator_enable_regmap,
	.disable		= regulator_disable_regmap,
	.is_enabled		= rk8xx_is_enabled_wmsk_regmap,
	.set_mode		= rk8xx_set_mode,
	.get_mode		= rk8xx_get_mode,
	.set_suspend_mode	= rk8xx_set_suspend_mode,
	.set_ramp_delay		= rk817_set_ramp_delay,
	.set_suspend_voltage	= rk808_set_suspend_voltage_range,
	.set_suspend_enable	= rk817_set_suspend_enable,
	.set_suspend_disable	= rk817_set_suspend_disable,
};

static const struct regulator_ops rk817_switch_ops = {
	.enable			= regulator_enable_regmap,
	.disable		= regulator_disable_regmap,
	.is_enabled		= rk8xx_is_enabled_wmsk_regmap,
	.set_suspend_enable	= rk817_set_suspend_enable,
	.set_suspend_disable	= rk817_set_suspend_disable,
};

static const struct regulator_desc rk805_reg[] = {
	{
		.name = "DCDC_REG1",
		.supply_name = "vcc1",
		.of_match = of_match_ptr("DCDC_REG1"),
		.regulators_node = of_match_ptr("regulators"),
		.id = RK805_ID_DCDC1,
		.ops = &rk808_reg_ops_ranges,
		.type = REGULATOR_VOLTAGE,
		.n_voltages = 64,
		.linear_ranges = rk805_buck_1_2_voltage_ranges,
		.n_linear_ranges = ARRAY_SIZE(rk805_buck_1_2_voltage_ranges),
		.vsel_reg = RK805_BUCK1_ON_VSEL_REG,
		.vsel_mask = RK818_BUCK_VSEL_MASK,
		.enable_reg = RK805_DCDC_EN_REG,
		.enable_mask = BIT(0),
		.owner = THIS_MODULE,
	}, {
		.name = "DCDC_REG2",
		.supply_name = "vcc2",
		.of_match = of_match_ptr("DCDC_REG2"),
		.regulators_node = of_match_ptr("regulators"),
		.id = RK805_ID_DCDC2,
		.ops = &rk808_reg_ops_ranges,
		.type = REGULATOR_VOLTAGE,
		.n_voltages = 64,
		.linear_ranges = rk805_buck_1_2_voltage_ranges,
		.n_linear_ranges = ARRAY_SIZE(rk805_buck_1_2_voltage_ranges),
		.vsel_reg = RK805_BUCK2_ON_VSEL_REG,
		.vsel_mask = RK818_BUCK_VSEL_MASK,
		.enable_reg = RK805_DCDC_EN_REG,
		.enable_mask = BIT(1),
		.owner = THIS_MODULE,
	}, {
		.name = "DCDC_REG3",
		.supply_name = "vcc3",
		.of_match = of_match_ptr("DCDC_REG3"),
		.regulators_node = of_match_ptr("regulators"),
		.id = RK805_ID_DCDC3,
		.ops = &rk805_switch_ops,
		.type = REGULATOR_VOLTAGE,
		.n_voltages = 1,
		.enable_reg = RK805_DCDC_EN_REG,
		.enable_mask = BIT(2),
		.owner = THIS_MODULE,
	},

	RK805_DESC(RK805_ID_DCDC4, "DCDC_REG4", "vcc4", 800, 3400, 100,
		RK805_BUCK4_ON_VSEL_REG, RK818_BUCK4_VSEL_MASK,
		RK805_DCDC_EN_REG, BIT(3), 0),

	RK805_DESC(RK805_ID_LDO1, "LDO_REG1", "vcc5", 800, 3400, 100,
		RK805_LDO1_ON_VSEL_REG, RK818_LDO_VSEL_MASK, RK805_LDO_EN_REG,
		BIT(0), 400),
	RK805_DESC(RK805_ID_LDO2, "LDO_REG2", "vcc5", 800, 3400, 100,
		RK805_LDO2_ON_VSEL_REG, RK818_LDO_VSEL_MASK, RK805_LDO_EN_REG,
		BIT(1), 400),
	RK805_DESC(RK805_ID_LDO3, "LDO_REG3", "vcc6", 800, 3400, 100,
		RK805_LDO3_ON_VSEL_REG, RK818_LDO_VSEL_MASK, RK805_LDO_EN_REG,
		BIT(2), 400),
};

static const struct regulator_desc rk808_reg[] = {
	{
		.name = "DCDC_REG1",
		.supply_name = "vcc1",
		.of_match = of_match_ptr("DCDC_REG1"),
		.regulators_node = of_match_ptr("regulators"),
		.id = RK808_ID_DCDC1,
		.ops = &rk808_buck1_2_ops,
		.type = REGULATOR_VOLTAGE,
		.min_uV = 712500,
		.uV_step = 12500,
		.n_voltages = 64,
		.vsel_reg = RK808_BUCK1_ON_VSEL_REG,
		.vsel_mask = RK808_BUCK_VSEL_MASK,
		.enable_reg = RK808_DCDC_EN_REG,
		.enable_mask = BIT(0),
		.owner = THIS_MODULE,
	}, {
		.name = "DCDC_REG2",
		.supply_name = "vcc2",
		.of_match = of_match_ptr("DCDC_REG2"),
		.regulators_node = of_match_ptr("regulators"),
		.id = RK808_ID_DCDC2,
		.ops = &rk808_buck1_2_ops,
		.type = REGULATOR_VOLTAGE,
		.min_uV = 712500,
		.uV_step = 12500,
		.n_voltages = 64,
		.vsel_reg = RK808_BUCK2_ON_VSEL_REG,
		.vsel_mask = RK808_BUCK_VSEL_MASK,
		.enable_reg = RK808_DCDC_EN_REG,
		.enable_mask = BIT(1),
		.owner = THIS_MODULE,
	}, {
		.name = "DCDC_REG3",
		.supply_name = "vcc3",
		.of_match = of_match_ptr("DCDC_REG3"),
		.regulators_node = of_match_ptr("regulators"),
		.id = RK808_ID_DCDC3,
		.ops = &rk808_switch_ops,
		.type = REGULATOR_VOLTAGE,
		.n_voltages = 1,
		.enable_reg = RK808_DCDC_EN_REG,
		.enable_mask = BIT(2),
		.owner = THIS_MODULE,
	},
	RK8XX_DESC(RK808_ID_DCDC4, "DCDC_REG4", "vcc4", 1800, 3300, 100,
		RK808_BUCK4_ON_VSEL_REG, RK808_BUCK4_VSEL_MASK,
		RK808_DCDC_EN_REG, BIT(3), 0),
	RK8XX_DESC(RK808_ID_LDO1, "LDO_REG1", "vcc6", 1800, 3400, 100,
		RK808_LDO1_ON_VSEL_REG, RK808_LDO_VSEL_MASK, RK808_LDO_EN_REG,
		BIT(0), 400),
	RK8XX_DESC(RK808_ID_LDO2, "LDO_REG2", "vcc6", 1800, 3400, 100,
		RK808_LDO2_ON_VSEL_REG, RK808_LDO_VSEL_MASK, RK808_LDO_EN_REG,
		BIT(1), 400),
	{
		.name = "LDO_REG3",
		.supply_name = "vcc7",
		.of_match = of_match_ptr("LDO_REG3"),
		.regulators_node = of_match_ptr("regulators"),
		.id = RK808_ID_LDO3,
		.ops = &rk808_reg_ops_ranges,
		.type = REGULATOR_VOLTAGE,
		.n_voltages = 16,
		.linear_ranges = rk808_ldo3_voltage_ranges,
		.n_linear_ranges = ARRAY_SIZE(rk808_ldo3_voltage_ranges),
		.vsel_reg = RK808_LDO3_ON_VSEL_REG,
		.vsel_mask = RK808_BUCK4_VSEL_MASK,
		.enable_reg = RK808_LDO_EN_REG,
		.enable_mask = BIT(2),
		.enable_time = 400,
		.owner = THIS_MODULE,
	},
	RK8XX_DESC(RK808_ID_LDO4, "LDO_REG4", "vcc9", 1800, 3400, 100,
		RK808_LDO4_ON_VSEL_REG, RK808_LDO_VSEL_MASK, RK808_LDO_EN_REG,
		BIT(3), 400),
	RK8XX_DESC(RK808_ID_LDO5, "LDO_REG5", "vcc9", 1800, 3400, 100,
		RK808_LDO5_ON_VSEL_REG, RK808_LDO_VSEL_MASK, RK808_LDO_EN_REG,
		BIT(4), 400),
	RK8XX_DESC(RK808_ID_LDO6, "LDO_REG6", "vcc10", 800, 2500, 100,
		RK808_LDO6_ON_VSEL_REG, RK808_LDO_VSEL_MASK, RK808_LDO_EN_REG,
		BIT(5), 400),
	RK8XX_DESC(RK808_ID_LDO7, "LDO_REG7", "vcc7", 800, 2500, 100,
		RK808_LDO7_ON_VSEL_REG, RK808_LDO_VSEL_MASK, RK808_LDO_EN_REG,
		BIT(6), 400),
	RK8XX_DESC(RK808_ID_LDO8, "LDO_REG8", "vcc11", 1800, 3400, 100,
		RK808_LDO8_ON_VSEL_REG, RK808_LDO_VSEL_MASK, RK808_LDO_EN_REG,
		BIT(7), 400),
	RK8XX_DESC_SWITCH(RK808_ID_SWITCH1, "SWITCH_REG1", "vcc8",
		RK808_DCDC_EN_REG, BIT(5)),
	RK8XX_DESC_SWITCH(RK808_ID_SWITCH2, "SWITCH_REG2", "vcc12",
		RK808_DCDC_EN_REG, BIT(6)),
};

<<<<<<< HEAD
static const struct regulator_desc rk818_reg[] = {
=======
static const struct regulator_desc rk809_reg[] = {
>>>>>>> 24b8d41d
	{
		.name = "DCDC_REG1",
		.supply_name = "vcc1",
		.of_match = of_match_ptr("DCDC_REG1"),
		.regulators_node = of_match_ptr("regulators"),
<<<<<<< HEAD
		.id = RK818_ID_DCDC1,
		.ops = &rk808_reg_ops,
		.type = REGULATOR_VOLTAGE,
		.min_uV = 712500,
		.uV_step = 12500,
		.n_voltages = 64,
		.vsel_reg = RK818_BUCK1_ON_VSEL_REG,
		.vsel_mask = RK818_BUCK_VSEL_MASK,
		.enable_reg = RK818_DCDC_EN_REG,
		.enable_mask = BIT(0),
		.owner = THIS_MODULE,
	}, {
		.name = "DCDC_REG2",
		.supply_name = "vcc2",
		.of_match = of_match_ptr("DCDC_REG2"),
		.regulators_node = of_match_ptr("regulators"),
		.id = RK818_ID_DCDC2,
		.ops = &rk808_reg_ops,
		.type = REGULATOR_VOLTAGE,
		.min_uV = 712500,
		.uV_step = 12500,
		.n_voltages = 64,
		.vsel_reg = RK818_BUCK2_ON_VSEL_REG,
		.vsel_mask = RK818_BUCK_VSEL_MASK,
		.enable_reg = RK818_DCDC_EN_REG,
		.enable_mask = BIT(1),
		.owner = THIS_MODULE,
	}, {
		.name = "DCDC_REG3",
		.supply_name = "vcc3",
		.of_match = of_match_ptr("DCDC_REG3"),
		.regulators_node = of_match_ptr("regulators"),
		.id = RK818_ID_DCDC3,
		.ops = &rk808_switch_ops,
		.type = REGULATOR_VOLTAGE,
		.n_voltages = 1,
		.enable_reg = RK818_DCDC_EN_REG,
		.enable_mask = BIT(2),
		.owner = THIS_MODULE,
	},
	RK8XX_DESC(RK818_ID_DCDC4, "DCDC_REG4", "vcc4", 1800, 3600, 100,
		RK818_BUCK4_ON_VSEL_REG, RK818_BUCK4_VSEL_MASK,
		RK818_DCDC_EN_REG, BIT(3), 0),
	RK8XX_DESC(RK818_ID_BOOST, "DCDC_BOOST", "boost", 4700, 5400, 100,
		RK818_BOOST_LDO9_ON_VSEL_REG, RK818_BOOST_ON_VSEL_MASK,
		RK818_DCDC_EN_REG, BIT(4), 0),
	RK8XX_DESC(RK818_ID_LDO1, "LDO_REG1", "vcc6", 1800, 3400, 100,
		RK818_LDO1_ON_VSEL_REG, RK818_LDO_VSEL_MASK, RK818_LDO_EN_REG,
		BIT(0), 400),
	RK8XX_DESC(RK818_ID_LDO2, "LDO_REG2", "vcc6", 1800, 3400, 100,
		RK818_LDO1_ON_VSEL_REG, RK818_LDO_VSEL_MASK, RK818_LDO_EN_REG,
		BIT(1), 400),
	{
		.name = "LDO_REG3",
		.supply_name = "vcc7",
		.of_match = of_match_ptr("LDO_REG3"),
		.regulators_node = of_match_ptr("regulators"),
		.id = RK818_ID_LDO3,
		.ops = &rk808_reg_ops_ranges,
		.type = REGULATOR_VOLTAGE,
		.n_voltages = 16,
		.linear_ranges = rk808_ldo3_voltage_ranges,
		.n_linear_ranges = ARRAY_SIZE(rk808_ldo3_voltage_ranges),
		.vsel_reg = RK818_LDO3_ON_VSEL_REG,
		.vsel_mask = RK818_LDO3_ON_VSEL_MASK,
		.enable_reg = RK818_LDO_EN_REG,
		.enable_mask = BIT(2),
		.enable_time = 400,
		.owner = THIS_MODULE,
	},
=======
		.id = RK817_ID_DCDC1,
		.ops = &rk817_buck_ops_range,
		.type = REGULATOR_VOLTAGE,
		.n_voltages = RK817_BUCK1_SEL_CNT + 1,
		.linear_ranges = rk817_buck1_voltage_ranges,
		.n_linear_ranges = ARRAY_SIZE(rk817_buck1_voltage_ranges),
		.vsel_reg = RK817_BUCK1_ON_VSEL_REG,
		.vsel_mask = RK817_BUCK_VSEL_MASK,
		.enable_reg = RK817_POWER_EN_REG(0),
		.enable_mask = ENABLE_MASK(RK817_ID_DCDC1),
		.enable_val = ENABLE_MASK(RK817_ID_DCDC1),
		.disable_val = DISABLE_VAL(RK817_ID_DCDC1),
		.of_map_mode = rk8xx_regulator_of_map_mode,
		.owner = THIS_MODULE,
	}, {
		.name = "DCDC_REG2",
		.supply_name = "vcc2",
		.of_match = of_match_ptr("DCDC_REG2"),
		.regulators_node = of_match_ptr("regulators"),
		.id = RK817_ID_DCDC2,
		.ops = &rk817_buck_ops_range,
		.type = REGULATOR_VOLTAGE,
		.n_voltages = RK817_BUCK1_SEL_CNT + 1,
		.linear_ranges = rk817_buck1_voltage_ranges,
		.n_linear_ranges = ARRAY_SIZE(rk817_buck1_voltage_ranges),
		.vsel_reg = RK817_BUCK2_ON_VSEL_REG,
		.vsel_mask = RK817_BUCK_VSEL_MASK,
		.enable_reg = RK817_POWER_EN_REG(0),
		.enable_mask = ENABLE_MASK(RK817_ID_DCDC2),
		.enable_val = ENABLE_MASK(RK817_ID_DCDC2),
		.disable_val = DISABLE_VAL(RK817_ID_DCDC2),
		.of_map_mode = rk8xx_regulator_of_map_mode,
		.owner = THIS_MODULE,
	}, {
		.name = "DCDC_REG3",
		.supply_name = "vcc3",
		.of_match = of_match_ptr("DCDC_REG3"),
		.regulators_node = of_match_ptr("regulators"),
		.id = RK817_ID_DCDC3,
		.ops = &rk817_buck_ops_range,
		.type = REGULATOR_VOLTAGE,
		.n_voltages = RK817_BUCK1_SEL_CNT + 1,
		.linear_ranges = rk817_buck1_voltage_ranges,
		.n_linear_ranges = ARRAY_SIZE(rk817_buck1_voltage_ranges),
		.vsel_reg = RK817_BUCK3_ON_VSEL_REG,
		.vsel_mask = RK817_BUCK_VSEL_MASK,
		.enable_reg = RK817_POWER_EN_REG(0),
		.enable_mask = ENABLE_MASK(RK817_ID_DCDC3),
		.enable_val = ENABLE_MASK(RK817_ID_DCDC3),
		.disable_val = DISABLE_VAL(RK817_ID_DCDC3),
		.of_map_mode = rk8xx_regulator_of_map_mode,
		.owner = THIS_MODULE,
	}, {
		.name = "DCDC_REG4",
		.supply_name = "vcc4",
		.of_match = of_match_ptr("DCDC_REG4"),
		.regulators_node = of_match_ptr("regulators"),
		.id = RK817_ID_DCDC4,
		.ops = &rk817_buck_ops_range,
		.type = REGULATOR_VOLTAGE,
		.n_voltages = RK817_BUCK3_SEL_CNT + 1,
		.linear_ranges = rk817_buck3_voltage_ranges,
		.n_linear_ranges = ARRAY_SIZE(rk817_buck3_voltage_ranges),
		.vsel_reg = RK817_BUCK4_ON_VSEL_REG,
		.vsel_mask = RK817_BUCK_VSEL_MASK,
		.enable_reg = RK817_POWER_EN_REG(0),
		.enable_mask = ENABLE_MASK(RK817_ID_DCDC4),
		.enable_val = ENABLE_MASK(RK817_ID_DCDC4),
		.disable_val = DISABLE_VAL(RK817_ID_DCDC4),
		.of_map_mode = rk8xx_regulator_of_map_mode,
		.owner = THIS_MODULE,
	},
	{
		.name = "DCDC_REG5",
		.supply_name = "vcc9",
		.of_match = of_match_ptr("DCDC_REG5"),
		.regulators_node = of_match_ptr("regulators"),
		.id = RK809_ID_DCDC5,
		.ops = &rk809_buck5_ops_range,
		.type = REGULATOR_VOLTAGE,
		.n_voltages = RK809_BUCK5_SEL_CNT,
		.linear_ranges = rk809_buck5_voltage_ranges,
		.n_linear_ranges = ARRAY_SIZE(rk809_buck5_voltage_ranges),
		.vsel_reg = RK809_BUCK5_CONFIG(0),
		.vsel_mask = RK809_BUCK5_VSEL_MASK,
		.enable_reg = RK817_POWER_EN_REG(3),
		.enable_mask = ENABLE_MASK(1),
		.enable_val = ENABLE_MASK(1),
		.disable_val = DISABLE_VAL(1),
		.of_map_mode = rk8xx_regulator_of_map_mode,
		.owner = THIS_MODULE,
	},
	RK817_DESC(RK817_ID_LDO1, "LDO_REG1", "vcc5", 600, 3400, 25,
		   RK817_LDO_ON_VSEL_REG(0), RK817_LDO_VSEL_MASK,
		   RK817_POWER_EN_REG(1), ENABLE_MASK(0),
		   DISABLE_VAL(0), 400),
	RK817_DESC(RK817_ID_LDO2, "LDO_REG2", "vcc5", 600, 3400, 25,
		   RK817_LDO_ON_VSEL_REG(1), RK817_LDO_VSEL_MASK,
		   RK817_POWER_EN_REG(1), ENABLE_MASK(1),
		   DISABLE_VAL(1), 400),
	RK817_DESC(RK817_ID_LDO3, "LDO_REG3", "vcc5", 600, 3400, 25,
		   RK817_LDO_ON_VSEL_REG(2), RK817_LDO_VSEL_MASK,
		   RK817_POWER_EN_REG(1), ENABLE_MASK(2),
		   DISABLE_VAL(2), 400),
	RK817_DESC(RK817_ID_LDO4, "LDO_REG4", "vcc6", 600, 3400, 25,
		   RK817_LDO_ON_VSEL_REG(3), RK817_LDO_VSEL_MASK,
		   RK817_POWER_EN_REG(1), ENABLE_MASK(3),
		   DISABLE_VAL(3), 400),
	RK817_DESC(RK817_ID_LDO5, "LDO_REG5", "vcc6", 600, 3400, 25,
		   RK817_LDO_ON_VSEL_REG(4), RK817_LDO_VSEL_MASK,
		   RK817_POWER_EN_REG(2), ENABLE_MASK(0),
		   DISABLE_VAL(0), 400),
	RK817_DESC(RK817_ID_LDO6, "LDO_REG6", "vcc6", 600, 3400, 25,
		   RK817_LDO_ON_VSEL_REG(5), RK817_LDO_VSEL_MASK,
		   RK817_POWER_EN_REG(2), ENABLE_MASK(1),
		   DISABLE_VAL(1), 400),
	RK817_DESC(RK817_ID_LDO7, "LDO_REG7", "vcc7", 600, 3400, 25,
		   RK817_LDO_ON_VSEL_REG(6), RK817_LDO_VSEL_MASK,
		   RK817_POWER_EN_REG(2), ENABLE_MASK(2),
		   DISABLE_VAL(2), 400),
	RK817_DESC(RK817_ID_LDO8, "LDO_REG8", "vcc7", 600, 3400, 25,
		   RK817_LDO_ON_VSEL_REG(7), RK817_LDO_VSEL_MASK,
		   RK817_POWER_EN_REG(2), ENABLE_MASK(3),
		   DISABLE_VAL(3), 400),
	RK817_DESC(RK817_ID_LDO9, "LDO_REG9", "vcc7", 600, 3400, 25,
		   RK817_LDO_ON_VSEL_REG(8), RK817_LDO_VSEL_MASK,
		   RK817_POWER_EN_REG(3), ENABLE_MASK(0),
		   DISABLE_VAL(0), 400),
	RK817_DESC_SWITCH(RK809_ID_SW1, "SWITCH_REG1", "vcc9",
			  RK817_POWER_EN_REG(3), ENABLE_MASK(2),
			  DISABLE_VAL(2)),
	RK817_DESC_SWITCH(RK809_ID_SW2, "SWITCH_REG2", "vcc8",
			  RK817_POWER_EN_REG(3), ENABLE_MASK(3),
			  DISABLE_VAL(3)),
};

static const struct regulator_desc rk817_reg[] = {
	{
		.name = "DCDC_REG1",
		.supply_name = "vcc1",
		.of_match = of_match_ptr("DCDC_REG1"),
		.regulators_node = of_match_ptr("regulators"),
		.id = RK817_ID_DCDC1,
		.ops = &rk817_buck_ops_range,
		.type = REGULATOR_VOLTAGE,
		.n_voltages = RK817_BUCK1_SEL_CNT + 1,
		.linear_ranges = rk817_buck1_voltage_ranges,
		.n_linear_ranges = ARRAY_SIZE(rk817_buck1_voltage_ranges),
		.vsel_reg = RK817_BUCK1_ON_VSEL_REG,
		.vsel_mask = RK817_BUCK_VSEL_MASK,
		.enable_reg = RK817_POWER_EN_REG(0),
		.enable_mask = ENABLE_MASK(RK817_ID_DCDC1),
		.enable_val = ENABLE_MASK(RK817_ID_DCDC1),
		.disable_val = DISABLE_VAL(RK817_ID_DCDC1),
		.of_map_mode = rk8xx_regulator_of_map_mode,
		.owner = THIS_MODULE,
	}, {
		.name = "DCDC_REG2",
		.supply_name = "vcc2",
		.of_match = of_match_ptr("DCDC_REG2"),
		.regulators_node = of_match_ptr("regulators"),
		.id = RK817_ID_DCDC2,
		.ops = &rk817_buck_ops_range,
		.type = REGULATOR_VOLTAGE,
		.n_voltages = RK817_BUCK1_SEL_CNT + 1,
		.linear_ranges = rk817_buck1_voltage_ranges,
		.n_linear_ranges = ARRAY_SIZE(rk817_buck1_voltage_ranges),
		.vsel_reg = RK817_BUCK2_ON_VSEL_REG,
		.vsel_mask = RK817_BUCK_VSEL_MASK,
		.enable_reg = RK817_POWER_EN_REG(0),
		.enable_mask = ENABLE_MASK(RK817_ID_DCDC2),
		.enable_val = ENABLE_MASK(RK817_ID_DCDC2),
		.disable_val = DISABLE_VAL(RK817_ID_DCDC2),
		.of_map_mode = rk8xx_regulator_of_map_mode,
		.owner = THIS_MODULE,
	}, {
		.name = "DCDC_REG3",
		.supply_name = "vcc3",
		.of_match = of_match_ptr("DCDC_REG3"),
		.regulators_node = of_match_ptr("regulators"),
		.id = RK817_ID_DCDC3,
		.ops = &rk817_buck_ops_range,
		.type = REGULATOR_VOLTAGE,
		.n_voltages = RK817_BUCK1_SEL_CNT + 1,
		.linear_ranges = rk817_buck1_voltage_ranges,
		.n_linear_ranges = ARRAY_SIZE(rk817_buck1_voltage_ranges),
		.vsel_reg = RK817_BUCK3_ON_VSEL_REG,
		.vsel_mask = RK817_BUCK_VSEL_MASK,
		.enable_reg = RK817_POWER_EN_REG(0),
		.enable_mask = ENABLE_MASK(RK817_ID_DCDC3),
		.enable_val = ENABLE_MASK(RK817_ID_DCDC3),
		.disable_val = DISABLE_VAL(RK817_ID_DCDC3),
		.of_map_mode = rk8xx_regulator_of_map_mode,
		.owner = THIS_MODULE,
	}, {
		.name = "DCDC_REG4",
		.supply_name = "vcc4",
		.of_match = of_match_ptr("DCDC_REG4"),
		.regulators_node = of_match_ptr("regulators"),
		.id = RK817_ID_DCDC4,
		.ops = &rk817_buck_ops_range,
		.type = REGULATOR_VOLTAGE,
		.n_voltages = RK817_BUCK3_SEL_CNT + 1,
		.linear_ranges = rk817_buck3_voltage_ranges,
		.n_linear_ranges = ARRAY_SIZE(rk817_buck3_voltage_ranges),
		.vsel_reg = RK817_BUCK4_ON_VSEL_REG,
		.vsel_mask = RK817_BUCK_VSEL_MASK,
		.enable_reg = RK817_POWER_EN_REG(0),
		.enable_mask = ENABLE_MASK(RK817_ID_DCDC4),
		.enable_val = ENABLE_MASK(RK817_ID_DCDC4),
		.disable_val = DISABLE_VAL(RK817_ID_DCDC4),
		.of_map_mode = rk8xx_regulator_of_map_mode,
		.owner = THIS_MODULE,
	},
	RK817_DESC(RK817_ID_LDO1, "LDO_REG1", "vcc5", 600, 3400, 25,
		   RK817_LDO_ON_VSEL_REG(0), RK817_LDO_VSEL_MASK,
		   RK817_POWER_EN_REG(1), ENABLE_MASK(0),
		   DISABLE_VAL(0), 400),
	RK817_DESC(RK817_ID_LDO2, "LDO_REG2", "vcc5", 600, 3400, 25,
		   RK817_LDO_ON_VSEL_REG(1), RK817_LDO_VSEL_MASK,
		   RK817_POWER_EN_REG(1), ENABLE_MASK(1),
		   DISABLE_VAL(1), 400),
	RK817_DESC(RK817_ID_LDO3, "LDO_REG3", "vcc5", 600, 3400, 25,
		   RK817_LDO_ON_VSEL_REG(2), RK817_LDO_VSEL_MASK,
		   RK817_POWER_EN_REG(1), ENABLE_MASK(2),
		   DISABLE_VAL(2), 400),
	RK817_DESC(RK817_ID_LDO4, "LDO_REG4", "vcc6", 600, 3400, 25,
		   RK817_LDO_ON_VSEL_REG(3), RK817_LDO_VSEL_MASK,
		   RK817_POWER_EN_REG(1), ENABLE_MASK(3),
		   DISABLE_VAL(3), 400),
	RK817_DESC(RK817_ID_LDO5, "LDO_REG5", "vcc6", 600, 3400, 25,
		   RK817_LDO_ON_VSEL_REG(4), RK817_LDO_VSEL_MASK,
		   RK817_POWER_EN_REG(2), ENABLE_MASK(0),
		   DISABLE_VAL(0), 400),
	RK817_DESC(RK817_ID_LDO6, "LDO_REG6", "vcc6", 600, 3400, 25,
		   RK817_LDO_ON_VSEL_REG(5), RK817_LDO_VSEL_MASK,
		   RK817_POWER_EN_REG(2), ENABLE_MASK(1),
		   DISABLE_VAL(1), 400),
	RK817_DESC(RK817_ID_LDO7, "LDO_REG7", "vcc7", 600, 3400, 25,
		   RK817_LDO_ON_VSEL_REG(6), RK817_LDO_VSEL_MASK,
		   RK817_POWER_EN_REG(2), ENABLE_MASK(2),
		   DISABLE_VAL(2), 400),
	RK817_DESC(RK817_ID_LDO8, "LDO_REG8", "vcc7", 600, 3400, 25,
		   RK817_LDO_ON_VSEL_REG(7), RK817_LDO_VSEL_MASK,
		   RK817_POWER_EN_REG(2), ENABLE_MASK(3),
		   DISABLE_VAL(3), 400),
	RK817_DESC(RK817_ID_LDO9, "LDO_REG9", "vcc7", 600, 3400, 25,
		   RK817_LDO_ON_VSEL_REG(8), RK817_LDO_VSEL_MASK,
		   RK817_POWER_EN_REG(3), ENABLE_MASK(0),
		   DISABLE_VAL(0), 400),
	RK817_BOOST_DESC(RK817_ID_BOOST, "BOOST", "vcc8", 4700, 5400, 100,
			 RK817_BOOST_OTG_CFG, RK817_BOOST_VSEL_MASK,
			 RK817_POWER_EN_REG(3), ENABLE_MASK(1), ENABLE_MASK(1),
		   DISABLE_VAL(1), 400, 3500 - 5400),
	RK817_DESC_SWITCH(RK817_ID_BOOST_OTG_SW, "OTG_SWITCH", "vcc9",
			  RK817_POWER_EN_REG(3), ENABLE_MASK(2),
			  DISABLE_VAL(2)),
};

static const struct regulator_desc rk818_reg[] = {
	{
		.name = "DCDC_REG1",
		.supply_name = "vcc1",
		.of_match = of_match_ptr("DCDC_REG1"),
		.regulators_node = of_match_ptr("regulators"),
		.id = RK818_ID_DCDC1,
		.ops = &rk808_reg_ops,
		.type = REGULATOR_VOLTAGE,
		.min_uV = 712500,
		.uV_step = 12500,
		.n_voltages = 64,
		.vsel_reg = RK818_BUCK1_ON_VSEL_REG,
		.vsel_mask = RK818_BUCK_VSEL_MASK,
		.enable_reg = RK818_DCDC_EN_REG,
		.enable_mask = BIT(0),
		.owner = THIS_MODULE,
	}, {
		.name = "DCDC_REG2",
		.supply_name = "vcc2",
		.of_match = of_match_ptr("DCDC_REG2"),
		.regulators_node = of_match_ptr("regulators"),
		.id = RK818_ID_DCDC2,
		.ops = &rk808_reg_ops,
		.type = REGULATOR_VOLTAGE,
		.min_uV = 712500,
		.uV_step = 12500,
		.n_voltages = 64,
		.vsel_reg = RK818_BUCK2_ON_VSEL_REG,
		.vsel_mask = RK818_BUCK_VSEL_MASK,
		.enable_reg = RK818_DCDC_EN_REG,
		.enable_mask = BIT(1),
		.owner = THIS_MODULE,
	}, {
		.name = "DCDC_REG3",
		.supply_name = "vcc3",
		.of_match = of_match_ptr("DCDC_REG3"),
		.regulators_node = of_match_ptr("regulators"),
		.id = RK818_ID_DCDC3,
		.ops = &rk808_switch_ops,
		.type = REGULATOR_VOLTAGE,
		.n_voltages = 1,
		.enable_reg = RK818_DCDC_EN_REG,
		.enable_mask = BIT(2),
		.owner = THIS_MODULE,
	},
	RK8XX_DESC(RK818_ID_DCDC4, "DCDC_REG4", "vcc4", 1800, 3600, 100,
		RK818_BUCK4_ON_VSEL_REG, RK818_BUCK4_VSEL_MASK,
		RK818_DCDC_EN_REG, BIT(3), 0),
	RK8XX_DESC(RK818_ID_BOOST, "DCDC_BOOST", "boost", 4700, 5400, 100,
		RK818_BOOST_LDO9_ON_VSEL_REG, RK818_BOOST_ON_VSEL_MASK,
		RK818_DCDC_EN_REG, BIT(4), 0),
	RK8XX_DESC(RK818_ID_LDO1, "LDO_REG1", "vcc6", 1800, 3400, 100,
		RK818_LDO1_ON_VSEL_REG, RK818_LDO_VSEL_MASK, RK818_LDO_EN_REG,
		BIT(0), 400),
	RK8XX_DESC(RK818_ID_LDO2, "LDO_REG2", "vcc6", 1800, 3400, 100,
		RK818_LDO2_ON_VSEL_REG, RK818_LDO_VSEL_MASK, RK818_LDO_EN_REG,
		BIT(1), 400),
	{
		.name = "LDO_REG3",
		.supply_name = "vcc7",
		.of_match = of_match_ptr("LDO_REG3"),
		.regulators_node = of_match_ptr("regulators"),
		.id = RK818_ID_LDO3,
		.ops = &rk808_reg_ops_ranges,
		.type = REGULATOR_VOLTAGE,
		.n_voltages = 16,
		.linear_ranges = rk808_ldo3_voltage_ranges,
		.n_linear_ranges = ARRAY_SIZE(rk808_ldo3_voltage_ranges),
		.vsel_reg = RK818_LDO3_ON_VSEL_REG,
		.vsel_mask = RK818_LDO3_ON_VSEL_MASK,
		.enable_reg = RK818_LDO_EN_REG,
		.enable_mask = BIT(2),
		.enable_time = 400,
		.owner = THIS_MODULE,
	},
>>>>>>> 24b8d41d
	RK8XX_DESC(RK818_ID_LDO4, "LDO_REG4", "vcc8", 1800, 3400, 100,
		RK818_LDO4_ON_VSEL_REG, RK818_LDO_VSEL_MASK, RK818_LDO_EN_REG,
		BIT(3), 400),
	RK8XX_DESC(RK818_ID_LDO5, "LDO_REG5", "vcc7", 1800, 3400, 100,
		RK818_LDO5_ON_VSEL_REG, RK818_LDO_VSEL_MASK, RK818_LDO_EN_REG,
		BIT(4), 400),
	RK8XX_DESC(RK818_ID_LDO6, "LDO_REG6", "vcc8", 800, 2500, 100,
		RK818_LDO6_ON_VSEL_REG, RK818_LDO_VSEL_MASK, RK818_LDO_EN_REG,
		BIT(5), 400),
	RK8XX_DESC(RK818_ID_LDO7, "LDO_REG7", "vcc7", 800, 2500, 100,
		RK818_LDO7_ON_VSEL_REG, RK818_LDO_VSEL_MASK, RK818_LDO_EN_REG,
		BIT(6), 400),
	RK8XX_DESC(RK818_ID_LDO8, "LDO_REG8", "vcc8", 1800, 3400, 100,
		RK818_LDO8_ON_VSEL_REG, RK818_LDO_VSEL_MASK, RK818_LDO_EN_REG,
		BIT(7), 400),
	RK8XX_DESC(RK818_ID_LDO9, "LDO_REG9", "vcc9", 1800, 3400, 100,
		RK818_BOOST_LDO9_ON_VSEL_REG, RK818_LDO_VSEL_MASK,
		RK818_DCDC_EN_REG, BIT(5), 400),
	RK8XX_DESC_SWITCH(RK818_ID_SWITCH, "SWITCH_REG", "vcc9",
		RK818_DCDC_EN_REG, BIT(6)),
	RK8XX_DESC_SWITCH(RK818_ID_HDMI_SWITCH, "HDMI_SWITCH", "h_5v",
		RK818_H5V_EN_REG, BIT(0)),
	RK8XX_DESC_SWITCH(RK818_ID_OTG_SWITCH, "OTG_SWITCH", "usb",
		RK818_DCDC_EN_REG, BIT(7)),
};

static int rk808_regulator_dt_parse_pdata(struct device *dev,
				   struct device *client_dev,
				   struct regmap *map,
				   struct rk808_regulator_data *pdata)
{
	struct device_node *np;
	int tmp, ret = 0, i;

	np = of_get_child_by_name(client_dev->of_node, "regulators");
	if (!np)
		return -ENXIO;

	for (i = 0; i < ARRAY_SIZE(pdata->dvs_gpio); i++) {
		pdata->dvs_gpio[i] =
			devm_gpiod_get_index_optional(client_dev, "dvs", i,
						      GPIOD_OUT_LOW);
		if (IS_ERR(pdata->dvs_gpio[i])) {
			ret = PTR_ERR(pdata->dvs_gpio[i]);
			dev_err(dev, "failed to get dvs%d gpio (%d)\n", i, ret);
			goto dt_parse_end;
		}

		if (!pdata->dvs_gpio[i]) {
			dev_info(dev, "there is no dvs%d gpio\n", i);
			continue;
		}

		tmp = i ? RK808_DVS2_POL : RK808_DVS1_POL;
		ret = regmap_update_bits(map, RK808_IO_POL_REG, tmp,
				gpiod_is_active_low(pdata->dvs_gpio[i]) ?
				0 : tmp);
	}

dt_parse_end:
	of_node_put(np);
	return ret;
}

static int rk808_regulator_probe(struct platform_device *pdev)
{
	struct rk808 *rk808 = dev_get_drvdata(pdev->dev.parent);
	struct i2c_client *client = rk808->i2c;
	struct regulator_config config = {};
	struct regulator_dev *rk808_rdev;
	struct rk808_regulator_data *pdata;
	const struct regulator_desc *regulators;
	int ret, i, nregulators;

	pdata = devm_kzalloc(&pdev->dev, sizeof(*pdata), GFP_KERNEL);
	if (!pdata)
		return -ENOMEM;

	ret = rk808_regulator_dt_parse_pdata(&pdev->dev, &client->dev,
					     rk808->regmap, pdata);
	if (ret < 0)
		return ret;

	platform_set_drvdata(pdev, pdata);

	switch (rk808->variant) {
<<<<<<< HEAD
=======
	case RK805_ID:
		regulators = rk805_reg;
		nregulators = RK805_NUM_REGULATORS;
		break;
>>>>>>> 24b8d41d
	case RK808_ID:
		regulators = rk808_reg;
		nregulators = RK808_NUM_REGULATORS;
		break;
<<<<<<< HEAD
=======
	case RK809_ID:
		regulators = rk809_reg;
		nregulators = RK809_NUM_REGULATORS;
		break;
	case RK817_ID:
		regulators = rk817_reg;
		nregulators = RK817_NUM_REGULATORS;
		break;
>>>>>>> 24b8d41d
	case RK818_ID:
		regulators = rk818_reg;
		nregulators = RK818_NUM_REGULATORS;
		break;
	default:
		dev_err(&client->dev, "unsupported RK8XX ID %lu\n",
			rk808->variant);
		return -EINVAL;
	}

	config.dev = &client->dev;
	config.driver_data = pdata;
	config.regmap = rk808->regmap;

	/* Instantiate the regulators */
	for (i = 0; i < nregulators; i++) {
		rk808_rdev = devm_regulator_register(&pdev->dev,
						     &regulators[i], &config);
		if (IS_ERR(rk808_rdev)) {
			dev_err(&client->dev,
				"failed to register %d regulator\n", i);
			return PTR_ERR(rk808_rdev);
		}
	}

	return 0;
}

static struct platform_driver rk808_regulator_driver = {
	.probe = rk808_regulator_probe,
	.driver = {
		.name = "rk808-regulator"
	},
};

module_platform_driver(rk808_regulator_driver);

<<<<<<< HEAD
MODULE_DESCRIPTION("regulator driver for the RK808/RK818 series PMICs");
=======
MODULE_DESCRIPTION("regulator driver for the RK805/RK808/RK818 series PMICs");
MODULE_AUTHOR("Tony xie <tony.xie@rock-chips.com>");
>>>>>>> 24b8d41d
MODULE_AUTHOR("Chris Zhong <zyw@rock-chips.com>");
MODULE_AUTHOR("Zhang Qing <zhangqing@rock-chips.com>");
MODULE_AUTHOR("Wadim Egorov <w.egorov@phytec.de>");
MODULE_LICENSE("GPL");
MODULE_ALIAS("platform:rk808-regulator");<|MERGE_RESOLUTION|>--- conflicted
+++ resolved
@@ -1,10 +1,6 @@
 // SPDX-License-Identifier: GPL-2.0-only
 /*
-<<<<<<< HEAD
- * Regulator driver for Rockchip RK808/RK818
-=======
  * Regulator driver for Rockchip RK805/RK808/RK818
->>>>>>> 24b8d41d
  *
  * Copyright (c) 2014, Fuzhou Rockchip Electronics Co., Ltd
  *
@@ -12,15 +8,6 @@
  * Author: Zhang Qing <zhangqing@rock-chips.com>
  *
  * Copyright (C) 2016 PHYTEC Messtechnik GmbH
-<<<<<<< HEAD
- *
- * Author: Wadim Egorov <w.egorov@phytec.de>
- *
- * This program is free software; you can redistribute it and/or modify it
- * under the terms and conditions of the GNU General Public License,
- * version 2, as published by the Free Software Foundation.
-=======
->>>>>>> 24b8d41d
  *
  * Author: Wadim Egorov <w.egorov@phytec.de>
  */
@@ -41,15 +28,12 @@
 #define RK808_BUCK4_VSEL_MASK	0xf
 #define RK808_LDO_VSEL_MASK	0x1f
 
-<<<<<<< HEAD
-=======
 #define RK809_BUCK5_VSEL_MASK		0x7
 
 #define RK817_LDO_VSEL_MASK		0x7f
 #define RK817_BOOST_VSEL_MASK		0x7
 #define RK817_BUCK_VSEL_MASK		0x7f
 
->>>>>>> 24b8d41d
 #define RK818_BUCK_VSEL_MASK		0x3f
 #define RK818_BUCK4_VSEL_MASK		0x1f
 #define RK818_LDO_VSEL_MASK		0x1f
@@ -79,18 +63,12 @@
 /* max steps for increase voltage of Buck1/2, equal 100mv*/
 #define MAX_STEPS_ONE_TIME 8
 
-<<<<<<< HEAD
-#define RK8XX_DESC(_id, _match, _supply, _min, _max, _step, _vreg,	\
-	_vmask, _ereg, _emask, _etime)					\
-	[_id] = {							\
-=======
 #define ENABLE_MASK(id)			(BIT(id) | BIT(4 + (id)))
 #define DISABLE_VAL(id)			(BIT(4 + (id)))
 
 #define RK817_BOOST_DESC(_id, _match, _supply, _min, _max, _step, _vreg,\
 	_vmask, _ereg, _emask, _enval, _disval, _etime, m_drop)		\
 	{							\
->>>>>>> 24b8d41d
 		.name		= (_match),				\
 		.supply_name	= (_supply),				\
 		.of_match	= of_match_ptr(_match),			\
@@ -105,14 +83,6 @@
 		.vsel_mask	= (_vmask),				\
 		.enable_reg	= (_ereg),				\
 		.enable_mask	= (_emask),				\
-<<<<<<< HEAD
-		.enable_time	= (_etime),				\
-		.ops		= &rk808_reg_ops,			\
-	}
-
-#define RK8XX_DESC_SWITCH(_id, _match, _supply, _ereg, _emask)		\
-	[_id] = {							\
-=======
 		.enable_val     = (_enval),				\
 		.disable_val     = (_disval),				\
 		.enable_time	= (_etime),				\
@@ -123,21 +93,12 @@
 #define RK8XX_DESC_COM(_id, _match, _supply, _min, _max, _step, _vreg,	\
 	_vmask, _ereg, _emask, _enval, _disval, _etime, _ops)		\
 	{								\
->>>>>>> 24b8d41d
 		.name		= (_match),				\
 		.supply_name	= (_supply),				\
 		.of_match	= of_match_ptr(_match),			\
 		.regulators_node = of_match_ptr("regulators"),		\
 		.type		= REGULATOR_VOLTAGE,			\
 		.id		= (_id),				\
-<<<<<<< HEAD
-		.enable_reg	= (_ereg),				\
-		.enable_mask	= (_emask),				\
-		.owner		= THIS_MODULE,				\
-		.ops		= &rk808_switch_ops			\
-	}
-
-=======
 		.n_voltages	= (((_max) - (_min)) / (_step) + 1),	\
 		.owner		= THIS_MODULE,				\
 		.min_uV		= (_min) * 1000,			\
@@ -192,7 +153,6 @@
 #define RK8XX_DESC_SWITCH(_id, _match, _supply, _ereg, _emask)		\
 	RKXX_DESC_SWITCH_COM(_id, _match, _supply, _ereg, _emask,	\
 	0, 0, &rk808_switch_ops)
->>>>>>> 24b8d41d
 
 struct rk808_regulator_data {
 	struct gpio_desc *dvs_gpio[2];
@@ -205,13 +165,6 @@
 	RK808_BUCK4_CONFIG_REG,
 };
 
-<<<<<<< HEAD
-static const struct regulator_linear_range rk808_ldo3_voltage_ranges[] = {
-	REGULATOR_LINEAR_RANGE(800000, 0, 13, 100000),
-	REGULATOR_LINEAR_RANGE(2500000, 15, 15, 0),
-};
-
-=======
 static const struct linear_range rk808_ldo3_voltage_ranges[] = {
 	REGULATOR_LINEAR_RANGE(800000, 0, 13, 100000),
 	REGULATOR_LINEAR_RANGE(2500000, 15, 15, 0),
@@ -262,7 +215,6 @@
 			       RK817_BUCK3_SEL_CNT, RK817_BUCK1_STP1),
 };
 
->>>>>>> 24b8d41d
 static int rk808_buck1_2_get_voltage_sel_regmap(struct regulator_dev *rdev)
 {
 	struct rk808_regulator_data *pdata = rdev_get_drvdata(rdev);
@@ -518,9 +470,6 @@
 				  rdev->desc->enable_mask);
 }
 
-<<<<<<< HEAD
-static struct regulator_ops rk808_buck1_2_ops = {
-=======
 static int rk817_set_suspend_enable_ctrl(struct regulator_dev *rdev,
 					 unsigned int en)
 {
@@ -668,7 +617,6 @@
 };
 
 static const struct regulator_ops rk808_buck1_2_ops = {
->>>>>>> 24b8d41d
 	.list_voltage		= regulator_list_voltage_linear,
 	.map_voltage		= regulator_map_voltage_linear,
 	.get_voltage_sel	= rk808_buck1_2_get_voltage_sel_regmap,
@@ -683,11 +631,7 @@
 	.set_suspend_disable	= rk808_set_suspend_disable,
 };
 
-<<<<<<< HEAD
-static struct regulator_ops rk808_reg_ops = {
-=======
 static const struct regulator_ops rk808_reg_ops = {
->>>>>>> 24b8d41d
 	.list_voltage		= regulator_list_voltage_linear,
 	.map_voltage		= regulator_map_voltage_linear,
 	.get_voltage_sel	= regulator_get_voltage_sel_regmap,
@@ -700,11 +644,7 @@
 	.set_suspend_disable	= rk808_set_suspend_disable,
 };
 
-<<<<<<< HEAD
-static struct regulator_ops rk808_reg_ops_ranges = {
-=======
 static const struct regulator_ops rk808_reg_ops_ranges = {
->>>>>>> 24b8d41d
 	.list_voltage		= regulator_list_voltage_linear_range,
 	.map_voltage		= regulator_map_voltage_linear_range,
 	.get_voltage_sel	= regulator_get_voltage_sel_regmap,
@@ -952,88 +892,12 @@
 		RK808_DCDC_EN_REG, BIT(6)),
 };
 
-<<<<<<< HEAD
-static const struct regulator_desc rk818_reg[] = {
-=======
 static const struct regulator_desc rk809_reg[] = {
->>>>>>> 24b8d41d
 	{
 		.name = "DCDC_REG1",
 		.supply_name = "vcc1",
 		.of_match = of_match_ptr("DCDC_REG1"),
 		.regulators_node = of_match_ptr("regulators"),
-<<<<<<< HEAD
-		.id = RK818_ID_DCDC1,
-		.ops = &rk808_reg_ops,
-		.type = REGULATOR_VOLTAGE,
-		.min_uV = 712500,
-		.uV_step = 12500,
-		.n_voltages = 64,
-		.vsel_reg = RK818_BUCK1_ON_VSEL_REG,
-		.vsel_mask = RK818_BUCK_VSEL_MASK,
-		.enable_reg = RK818_DCDC_EN_REG,
-		.enable_mask = BIT(0),
-		.owner = THIS_MODULE,
-	}, {
-		.name = "DCDC_REG2",
-		.supply_name = "vcc2",
-		.of_match = of_match_ptr("DCDC_REG2"),
-		.regulators_node = of_match_ptr("regulators"),
-		.id = RK818_ID_DCDC2,
-		.ops = &rk808_reg_ops,
-		.type = REGULATOR_VOLTAGE,
-		.min_uV = 712500,
-		.uV_step = 12500,
-		.n_voltages = 64,
-		.vsel_reg = RK818_BUCK2_ON_VSEL_REG,
-		.vsel_mask = RK818_BUCK_VSEL_MASK,
-		.enable_reg = RK818_DCDC_EN_REG,
-		.enable_mask = BIT(1),
-		.owner = THIS_MODULE,
-	}, {
-		.name = "DCDC_REG3",
-		.supply_name = "vcc3",
-		.of_match = of_match_ptr("DCDC_REG3"),
-		.regulators_node = of_match_ptr("regulators"),
-		.id = RK818_ID_DCDC3,
-		.ops = &rk808_switch_ops,
-		.type = REGULATOR_VOLTAGE,
-		.n_voltages = 1,
-		.enable_reg = RK818_DCDC_EN_REG,
-		.enable_mask = BIT(2),
-		.owner = THIS_MODULE,
-	},
-	RK8XX_DESC(RK818_ID_DCDC4, "DCDC_REG4", "vcc4", 1800, 3600, 100,
-		RK818_BUCK4_ON_VSEL_REG, RK818_BUCK4_VSEL_MASK,
-		RK818_DCDC_EN_REG, BIT(3), 0),
-	RK8XX_DESC(RK818_ID_BOOST, "DCDC_BOOST", "boost", 4700, 5400, 100,
-		RK818_BOOST_LDO9_ON_VSEL_REG, RK818_BOOST_ON_VSEL_MASK,
-		RK818_DCDC_EN_REG, BIT(4), 0),
-	RK8XX_DESC(RK818_ID_LDO1, "LDO_REG1", "vcc6", 1800, 3400, 100,
-		RK818_LDO1_ON_VSEL_REG, RK818_LDO_VSEL_MASK, RK818_LDO_EN_REG,
-		BIT(0), 400),
-	RK8XX_DESC(RK818_ID_LDO2, "LDO_REG2", "vcc6", 1800, 3400, 100,
-		RK818_LDO1_ON_VSEL_REG, RK818_LDO_VSEL_MASK, RK818_LDO_EN_REG,
-		BIT(1), 400),
-	{
-		.name = "LDO_REG3",
-		.supply_name = "vcc7",
-		.of_match = of_match_ptr("LDO_REG3"),
-		.regulators_node = of_match_ptr("regulators"),
-		.id = RK818_ID_LDO3,
-		.ops = &rk808_reg_ops_ranges,
-		.type = REGULATOR_VOLTAGE,
-		.n_voltages = 16,
-		.linear_ranges = rk808_ldo3_voltage_ranges,
-		.n_linear_ranges = ARRAY_SIZE(rk808_ldo3_voltage_ranges),
-		.vsel_reg = RK818_LDO3_ON_VSEL_REG,
-		.vsel_mask = RK818_LDO3_ON_VSEL_MASK,
-		.enable_reg = RK818_LDO_EN_REG,
-		.enable_mask = BIT(2),
-		.enable_time = 400,
-		.owner = THIS_MODULE,
-	},
-=======
 		.id = RK817_ID_DCDC1,
 		.ops = &rk817_buck_ops_range,
 		.type = REGULATOR_VOLTAGE,
@@ -1369,7 +1233,6 @@
 		.enable_time = 400,
 		.owner = THIS_MODULE,
 	},
->>>>>>> 24b8d41d
 	RK8XX_DESC(RK818_ID_LDO4, "LDO_REG4", "vcc8", 1800, 3400, 100,
 		RK818_LDO4_ON_VSEL_REG, RK818_LDO_VSEL_MASK, RK818_LDO_EN_REG,
 		BIT(3), 400),
@@ -1456,19 +1319,14 @@
 	platform_set_drvdata(pdev, pdata);
 
 	switch (rk808->variant) {
-<<<<<<< HEAD
-=======
 	case RK805_ID:
 		regulators = rk805_reg;
 		nregulators = RK805_NUM_REGULATORS;
 		break;
->>>>>>> 24b8d41d
 	case RK808_ID:
 		regulators = rk808_reg;
 		nregulators = RK808_NUM_REGULATORS;
 		break;
-<<<<<<< HEAD
-=======
 	case RK809_ID:
 		regulators = rk809_reg;
 		nregulators = RK809_NUM_REGULATORS;
@@ -1477,7 +1335,6 @@
 		regulators = rk817_reg;
 		nregulators = RK817_NUM_REGULATORS;
 		break;
->>>>>>> 24b8d41d
 	case RK818_ID:
 		regulators = rk818_reg;
 		nregulators = RK818_NUM_REGULATORS;
@@ -1515,12 +1372,8 @@
 
 module_platform_driver(rk808_regulator_driver);
 
-<<<<<<< HEAD
-MODULE_DESCRIPTION("regulator driver for the RK808/RK818 series PMICs");
-=======
 MODULE_DESCRIPTION("regulator driver for the RK805/RK808/RK818 series PMICs");
 MODULE_AUTHOR("Tony xie <tony.xie@rock-chips.com>");
->>>>>>> 24b8d41d
 MODULE_AUTHOR("Chris Zhong <zyw@rock-chips.com>");
 MODULE_AUTHOR("Zhang Qing <zhangqing@rock-chips.com>");
 MODULE_AUTHOR("Wadim Egorov <w.egorov@phytec.de>");
