// SPDX-License-Identifier: GPL-2.0-only
/*
 * Copyright (C) ST-Ericsson SA 2010
 *
 * Authors: Sundar Iyer <sundar.iyer@stericsson.com> for ST-Ericsson
 *          Bengt Jonsson <bengt.g.jonsson@stericsson.com> for ST-Ericsson
 *
 * UX500 common part of Power domain regulators
 */

#include <linux/kernel.h>
#include <linux/err.h>
#include <linux/regulator/driver.h>
#include <linux/debugfs.h>
#include <linux/seq_file.h>
#include <linux/slab.h>
#include <linux/module.h>

#include "dbx500-prcmu.h"

/*
 * power state reference count
 */
static int power_state_active_cnt; /* will initialize to zero */
static DEFINE_SPINLOCK(power_state_active_lock);

void power_state_active_enable(void)
{
	unsigned long flags;

	spin_lock_irqsave(&power_state_active_lock, flags);
	power_state_active_cnt++;
	spin_unlock_irqrestore(&power_state_active_lock, flags);
}

int power_state_active_disable(void)
{
	int ret = 0;
	unsigned long flags;

	spin_lock_irqsave(&power_state_active_lock, flags);
	if (power_state_active_cnt <= 0) {
		pr_err("power state: unbalanced enable/disable calls\n");
		ret = -EINVAL;
		goto out;
	}

	power_state_active_cnt--;
out:
	spin_unlock_irqrestore(&power_state_active_lock, flags);
	return ret;
}

#ifdef CONFIG_REGULATOR_DEBUG

static int power_state_active_get(void)
{
	unsigned long flags;
	int cnt;

	spin_lock_irqsave(&power_state_active_lock, flags);
	cnt = power_state_active_cnt;
	spin_unlock_irqrestore(&power_state_active_lock, flags);

	return cnt;
}

static struct ux500_regulator_debug {
	struct dentry *dir;
	struct dbx500_regulator_info *regulator_array;
	int num_regulators;
	u8 *state_before_suspend;
	u8 *state_after_suspend;
} rdebug;

<<<<<<< HEAD
static int ux500_regulator_power_state_cnt_print(struct seq_file *s, void *p)
=======
static int ux500_regulator_power_state_cnt_show(struct seq_file *s, void *p)
>>>>>>> 24b8d41d
{
	/* print power state count */
	seq_printf(s, "ux500-regulator power state count: %i\n",
		   power_state_active_get());

	return 0;
}
DEFINE_SHOW_ATTRIBUTE(ux500_regulator_power_state_cnt);

static int ux500_regulator_status_show(struct seq_file *s, void *p)
{
	int i;

	/* print dump header */
	seq_puts(s, "ux500-regulator status:\n");
	seq_printf(s, "%31s : %8s : %8s\n", "current", "before", "after");

	for (i = 0; i < rdebug.num_regulators; i++) {
		struct dbx500_regulator_info *info;
		/* Access per-regulator data */
		info = &rdebug.regulator_array[i];

		/* print status */
		seq_printf(s, "%20s : %8s : %8s : %8s\n",
			   info->desc.name,
			   info->is_enabled ? "enabled" : "disabled",
			   rdebug.state_before_suspend[i] ? "enabled" : "disabled",
			   rdebug.state_after_suspend[i] ? "enabled" : "disabled");
	}

	return 0;
}
DEFINE_SHOW_ATTRIBUTE(ux500_regulator_status);

int
ux500_regulator_debug_init(struct platform_device *pdev,
	struct dbx500_regulator_info *regulator_info,
	int num_regulators)
{
	/* create directory */
	rdebug.dir = debugfs_create_dir("ux500-regulator", NULL);

	/* create "status" file */
	debugfs_create_file("status", S_IRUGO, rdebug.dir, &pdev->dev,
			    &ux500_regulator_status_fops);

	/* create "power-state-count" file */
	debugfs_create_file("power-state-count", S_IRUGO, rdebug.dir,
			    &pdev->dev, &ux500_regulator_power_state_cnt_fops);

	rdebug.regulator_array = regulator_info;
	rdebug.num_regulators = num_regulators;

	rdebug.state_before_suspend = kzalloc(num_regulators, GFP_KERNEL);
	if (!rdebug.state_before_suspend)
		goto exit_destroy_power_state;

	rdebug.state_after_suspend = kzalloc(num_regulators, GFP_KERNEL);
	if (!rdebug.state_after_suspend)
		goto exit_free;

	return 0;

exit_free:
	kfree(rdebug.state_before_suspend);
exit_destroy_power_state:
	debugfs_remove_recursive(rdebug.dir);
	return -ENOMEM;
}

int ux500_regulator_debug_exit(void)
{
	debugfs_remove_recursive(rdebug.dir);
	kfree(rdebug.state_after_suspend);
	kfree(rdebug.state_before_suspend);

	return 0;
}
#endif<|MERGE_RESOLUTION|>--- conflicted
+++ resolved
@@ -73,11 +73,7 @@
 	u8 *state_after_suspend;
 } rdebug;
 
-<<<<<<< HEAD
-static int ux500_regulator_power_state_cnt_print(struct seq_file *s, void *p)
-=======
 static int ux500_regulator_power_state_cnt_show(struct seq_file *s, void *p)
->>>>>>> 24b8d41d
 {
 	/* print power state count */
 	seq_printf(s, "ux500-regulator power state count: %i\n",
