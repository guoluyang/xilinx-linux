// SPDX-License-Identifier: GPL-2.0-only
/*
 * Maxim MAX77620 Regulator driver
 *
 * Copyright (c) 2016-2018, NVIDIA CORPORATION.  All rights reserved.
 *
 * Author: Mallikarjun Kasoju <mkasoju@nvidia.com>
 *	Laxman Dewangan <ldewangan@nvidia.com>
 */

#include <linux/init.h>
#include <linux/mfd/max77620.h>
#include <linux/module.h>
#include <linux/of.h>
#include <linux/platform_device.h>
#include <linux/regmap.h>
#include <linux/regulator/driver.h>
#include <linux/regulator/machine.h>
#include <linux/regulator/of_regulator.h>

#define max77620_rails(_name)	"max77620-"#_name

/* Power Mode */
#define MAX77620_POWER_MODE_NORMAL		3
#define MAX77620_POWER_MODE_LPM			2
#define MAX77620_POWER_MODE_GLPM		1
#define MAX77620_POWER_MODE_DISABLE		0

/* SD Slew Rate */
#define MAX77620_SD_SR_13_75			0
#define MAX77620_SD_SR_27_5			1
#define MAX77620_SD_SR_55			2
#define MAX77620_SD_SR_100			3

enum max77620_regulators {
	MAX77620_REGULATOR_ID_SD0,
	MAX77620_REGULATOR_ID_SD1,
	MAX77620_REGULATOR_ID_SD2,
	MAX77620_REGULATOR_ID_SD3,
	MAX77620_REGULATOR_ID_SD4,
	MAX77620_REGULATOR_ID_LDO0,
	MAX77620_REGULATOR_ID_LDO1,
	MAX77620_REGULATOR_ID_LDO2,
	MAX77620_REGULATOR_ID_LDO3,
	MAX77620_REGULATOR_ID_LDO4,
	MAX77620_REGULATOR_ID_LDO5,
	MAX77620_REGULATOR_ID_LDO6,
	MAX77620_REGULATOR_ID_LDO7,
	MAX77620_REGULATOR_ID_LDO8,
	MAX77620_NUM_REGS,
};

/* Regulator types */
enum max77620_regulator_type {
	MAX77620_REGULATOR_TYPE_SD,
	MAX77620_REGULATOR_TYPE_LDO_N,
	MAX77620_REGULATOR_TYPE_LDO_P,
};

struct max77620_regulator_info {
	u8 type;
	u8 fps_addr;
	u8 volt_addr;
	u8 cfg_addr;
	u8 power_mode_mask;
	u8 power_mode_shift;
	u8 remote_sense_addr;
	u8 remote_sense_mask;
	struct regulator_desc desc;
};

struct max77620_regulator_pdata {
	int active_fps_src;
	int active_fps_pd_slot;
	int active_fps_pu_slot;
	int suspend_fps_src;
	int suspend_fps_pd_slot;
	int suspend_fps_pu_slot;
	int current_mode;
<<<<<<< HEAD
=======
	int power_ok;
>>>>>>> 24b8d41d
	int ramp_rate_setting;
};

struct max77620_regulator {
	struct device *dev;
	struct regmap *rmap;
	struct max77620_regulator_info *rinfo[MAX77620_NUM_REGS];
	struct max77620_regulator_pdata reg_pdata[MAX77620_NUM_REGS];
	int enable_power_mode[MAX77620_NUM_REGS];
	int current_power_mode[MAX77620_NUM_REGS];
	int active_fps_src[MAX77620_NUM_REGS];
};

#define fps_src_name(fps_src)	\
	(fps_src == MAX77620_FPS_SRC_0 ? "FPS_SRC_0" :	\
	fps_src == MAX77620_FPS_SRC_1 ? "FPS_SRC_1" :	\
	fps_src == MAX77620_FPS_SRC_2 ? "FPS_SRC_2" : "FPS_SRC_NONE")

static int max77620_regulator_get_fps_src(struct max77620_regulator *pmic,
					  int id)
{
	struct max77620_regulator_info *rinfo = pmic->rinfo[id];
	unsigned int val;
	int ret;

	ret = regmap_read(pmic->rmap, rinfo->fps_addr, &val);
	if (ret < 0) {
		dev_err(pmic->dev, "Reg 0x%02x read failed %d\n",
			rinfo->fps_addr, ret);
		return ret;
	}

	return (val & MAX77620_FPS_SRC_MASK) >> MAX77620_FPS_SRC_SHIFT;
}

static int max77620_regulator_set_fps_src(struct max77620_regulator *pmic,
					  int fps_src, int id)
{
	struct max77620_regulator_info *rinfo = pmic->rinfo[id];
	unsigned int val;
	int ret;

	if (!rinfo)
		return 0;

	switch (fps_src) {
	case MAX77620_FPS_SRC_0:
	case MAX77620_FPS_SRC_1:
	case MAX77620_FPS_SRC_2:
	case MAX77620_FPS_SRC_NONE:
		break;

	case MAX77620_FPS_SRC_DEF:
		ret = regmap_read(pmic->rmap, rinfo->fps_addr, &val);
		if (ret < 0) {
			dev_err(pmic->dev, "Reg 0x%02x read failed %d\n",
				rinfo->fps_addr, ret);
			return ret;
		}
		ret = (val & MAX77620_FPS_SRC_MASK) >> MAX77620_FPS_SRC_SHIFT;
		pmic->active_fps_src[id] = ret;
		return 0;

	default:
		dev_err(pmic->dev, "Invalid FPS %d for regulator %d\n",
			fps_src, id);
		return -EINVAL;
	}

	ret = regmap_update_bits(pmic->rmap, rinfo->fps_addr,
				 MAX77620_FPS_SRC_MASK,
				 fps_src << MAX77620_FPS_SRC_SHIFT);
	if (ret < 0) {
		dev_err(pmic->dev, "Reg 0x%02x update failed %d\n",
			rinfo->fps_addr, ret);
		return ret;
	}
	pmic->active_fps_src[id] = fps_src;

	return 0;
}

static int max77620_regulator_set_fps_slots(struct max77620_regulator *pmic,
					    int id, bool is_suspend)
{
	struct max77620_regulator_pdata *rpdata = &pmic->reg_pdata[id];
	struct max77620_regulator_info *rinfo = pmic->rinfo[id];
	unsigned int val = 0;
	unsigned int mask = 0;
	int pu = rpdata->active_fps_pu_slot;
	int pd = rpdata->active_fps_pd_slot;
	int ret = 0;

	if (!rinfo)
		return 0;

	if (is_suspend) {
		pu = rpdata->suspend_fps_pu_slot;
		pd = rpdata->suspend_fps_pd_slot;
	}

	/* FPS power up period setting */
	if (pu >= 0) {
		val |= (pu << MAX77620_FPS_PU_PERIOD_SHIFT);
		mask |= MAX77620_FPS_PU_PERIOD_MASK;
	}

	/* FPS power down period setting */
	if (pd >= 0) {
		val |= (pd << MAX77620_FPS_PD_PERIOD_SHIFT);
		mask |= MAX77620_FPS_PD_PERIOD_MASK;
	}

	if (mask) {
		ret = regmap_update_bits(pmic->rmap, rinfo->fps_addr,
					 mask, val);
		if (ret < 0) {
			dev_err(pmic->dev, "Reg 0x%02x update failed: %d\n",
				rinfo->fps_addr, ret);
			return ret;
		}
	}

	return ret;
}

static int max77620_regulator_set_power_mode(struct max77620_regulator *pmic,
					     int power_mode, int id)
{
	struct max77620_regulator_info *rinfo = pmic->rinfo[id];
	u8 mask = rinfo->power_mode_mask;
	u8 shift = rinfo->power_mode_shift;
	u8 addr;
	int ret;

	switch (rinfo->type) {
	case MAX77620_REGULATOR_TYPE_SD:
		addr = rinfo->cfg_addr;
		break;
	default:
		addr = rinfo->volt_addr;
		break;
	}

	ret = regmap_update_bits(pmic->rmap, addr, mask, power_mode << shift);
	if (ret < 0) {
		dev_err(pmic->dev, "Regulator %d mode set failed: %d\n",
			id, ret);
		return ret;
	}
	pmic->current_power_mode[id] = power_mode;

	return ret;
}

static int max77620_regulator_get_power_mode(struct max77620_regulator *pmic,
					     int id)
{
	struct max77620_regulator_info *rinfo = pmic->rinfo[id];
	unsigned int val, addr;
	u8 mask = rinfo->power_mode_mask;
	u8 shift = rinfo->power_mode_shift;
	int ret;

	switch (rinfo->type) {
	case MAX77620_REGULATOR_TYPE_SD:
		addr = rinfo->cfg_addr;
		break;
	default:
		addr = rinfo->volt_addr;
		break;
	}

	ret = regmap_read(pmic->rmap, addr, &val);
	if (ret < 0) {
		dev_err(pmic->dev, "Regulator %d: Reg 0x%02x read failed: %d\n",
			id, addr, ret);
		return ret;
	}

	return (val & mask) >> shift;
}

static int max77620_read_slew_rate(struct max77620_regulator *pmic, int id)
{
	struct max77620_regulator_info *rinfo = pmic->rinfo[id];
	unsigned int rval;
	int slew_rate;
	int ret;

	ret = regmap_read(pmic->rmap, rinfo->cfg_addr, &rval);
	if (ret < 0) {
		dev_err(pmic->dev, "Register 0x%02x read failed: %d\n",
			rinfo->cfg_addr, ret);
		return ret;
	}

	switch (rinfo->type) {
	case MAX77620_REGULATOR_TYPE_SD:
		slew_rate = (rval >> MAX77620_SD_SR_SHIFT) & 0x3;
		switch (slew_rate) {
		case 0:
			slew_rate = 13750;
			break;
		case 1:
			slew_rate = 27500;
			break;
		case 2:
			slew_rate = 55000;
			break;
		case 3:
			slew_rate = 100000;
			break;
		}
		rinfo->desc.ramp_delay = slew_rate;
		break;
	default:
		slew_rate = rval & 0x1;
		switch (slew_rate) {
		case 0:
			slew_rate = 100000;
			break;
		case 1:
			slew_rate = 5000;
			break;
		}
		rinfo->desc.ramp_delay = slew_rate;
		break;
	}

	return 0;
}

static int max77620_set_slew_rate(struct max77620_regulator *pmic, int id,
				  int slew_rate)
{
	struct max77620_regulator_info *rinfo = pmic->rinfo[id];
	unsigned int val;
	int ret;
	u8 mask;

	if (rinfo->type == MAX77620_REGULATOR_TYPE_SD) {
		if (slew_rate <= 13750)
			val = 0;
		else if (slew_rate <= 27500)
			val = 1;
		else if (slew_rate <= 55000)
			val = 2;
		else
			val = 3;
		val <<= MAX77620_SD_SR_SHIFT;
		mask = MAX77620_SD_SR_MASK;
	} else {
		if (slew_rate <= 5000)
			val = 1;
		else
			val = 0;
		mask = MAX77620_LDO_SLEW_RATE_MASK;
	}

	ret = regmap_update_bits(pmic->rmap, rinfo->cfg_addr, mask, val);
	if (ret < 0) {
		dev_err(pmic->dev, "Regulator %d slew rate set failed: %d\n",
			id, ret);
		return ret;
	}

	return 0;
}

<<<<<<< HEAD
=======
static int max77620_config_power_ok(struct max77620_regulator *pmic, int id)
{
	struct max77620_regulator_pdata *rpdata = &pmic->reg_pdata[id];
	struct max77620_regulator_info *rinfo = pmic->rinfo[id];
	struct max77620_chip *chip = dev_get_drvdata(pmic->dev->parent);
	u8 val, mask;
	int ret;

	switch (chip->chip_id) {
	case MAX20024:
		if (rpdata->power_ok >= 0) {
			if (rinfo->type == MAX77620_REGULATOR_TYPE_SD)
				mask = MAX20024_SD_CFG1_MPOK_MASK;
			else
				mask = MAX20024_LDO_CFG2_MPOK_MASK;

			val = rpdata->power_ok ? mask : 0;

			ret = regmap_update_bits(pmic->rmap, rinfo->cfg_addr,
						 mask, val);
			if (ret < 0) {
				dev_err(pmic->dev, "Reg 0x%02x update failed %d\n",
					rinfo->cfg_addr, ret);
				return ret;
			}
		}
		break;

	default:
		break;
	}

	return 0;
}

>>>>>>> 24b8d41d
static int max77620_init_pmic(struct max77620_regulator *pmic, int id)
{
	struct max77620_regulator_pdata *rpdata = &pmic->reg_pdata[id];
	int ret;

	max77620_config_power_ok(pmic, id);

	/* Update power mode */
	ret = max77620_regulator_get_power_mode(pmic, id);
	if (ret < 0)
		return ret;

	pmic->current_power_mode[id] = ret;
	pmic->enable_power_mode[id] = MAX77620_POWER_MODE_NORMAL;

	if (rpdata->active_fps_src == MAX77620_FPS_SRC_DEF) {
		ret = max77620_regulator_get_fps_src(pmic, id);
		if (ret < 0)
			return ret;
		rpdata->active_fps_src = ret;
	}

	 /* If rails are externally control of FPS then enable it always. */
	if (rpdata->active_fps_src == MAX77620_FPS_SRC_NONE) {
		ret = max77620_regulator_set_power_mode(pmic,
					pmic->enable_power_mode[id], id);
		if (ret < 0)
			return ret;
	} else {
		if (pmic->current_power_mode[id] !=
		     pmic->enable_power_mode[id]) {
			ret = max77620_regulator_set_power_mode(pmic,
					pmic->enable_power_mode[id], id);
			if (ret < 0)
				return ret;
		}
	}

	ret = max77620_regulator_set_fps_src(pmic, rpdata->active_fps_src, id);
	if (ret < 0)
		return ret;

	ret = max77620_regulator_set_fps_slots(pmic, id, false);
	if (ret < 0)
		return ret;

	if (rpdata->ramp_rate_setting) {
		ret = max77620_set_slew_rate(pmic, id,
					     rpdata->ramp_rate_setting);
		if (ret < 0)
			return ret;
	}

	return 0;
}

static int max77620_regulator_enable(struct regulator_dev *rdev)
{
	struct max77620_regulator *pmic = rdev_get_drvdata(rdev);
	int id = rdev_get_id(rdev);

	if (pmic->active_fps_src[id] != MAX77620_FPS_SRC_NONE)
		return 0;

	return max77620_regulator_set_power_mode(pmic,
			pmic->enable_power_mode[id], id);
}

static int max77620_regulator_disable(struct regulator_dev *rdev)
{
	struct max77620_regulator *pmic = rdev_get_drvdata(rdev);
	int id = rdev_get_id(rdev);

	if (pmic->active_fps_src[id] != MAX77620_FPS_SRC_NONE)
		return 0;

	return max77620_regulator_set_power_mode(pmic,
			MAX77620_POWER_MODE_DISABLE, id);
}

static int max77620_regulator_is_enabled(struct regulator_dev *rdev)
{
	struct max77620_regulator *pmic = rdev_get_drvdata(rdev);
	int id = rdev_get_id(rdev);
	int ret;

	if (pmic->active_fps_src[id] != MAX77620_FPS_SRC_NONE)
		return 1;

	ret = max77620_regulator_get_power_mode(pmic, id);
	if (ret < 0)
		return ret;

	if (ret != MAX77620_POWER_MODE_DISABLE)
		return 1;

	return 0;
}

static int max77620_regulator_set_mode(struct regulator_dev *rdev,
				       unsigned int mode)
{
	struct max77620_regulator *pmic = rdev_get_drvdata(rdev);
	int id = rdev_get_id(rdev);
	struct max77620_regulator_info *rinfo = pmic->rinfo[id];
	struct max77620_regulator_pdata *rpdata = &pmic->reg_pdata[id];
	bool fpwm = false;
	int power_mode;
	int ret;
	u8 val;

	switch (mode) {
	case REGULATOR_MODE_FAST:
		fpwm = true;
		power_mode = MAX77620_POWER_MODE_NORMAL;
		break;

	case REGULATOR_MODE_NORMAL:
		power_mode = MAX77620_POWER_MODE_NORMAL;
		break;

	case REGULATOR_MODE_IDLE:
		power_mode = MAX77620_POWER_MODE_LPM;
		break;

	default:
		dev_err(pmic->dev, "Regulator %d mode %d is invalid\n",
			id, mode);
		return -EINVAL;
	}

	if (rinfo->type != MAX77620_REGULATOR_TYPE_SD)
		goto skip_fpwm;

	val = (fpwm) ? MAX77620_SD_FPWM_MASK : 0;
	ret = regmap_update_bits(pmic->rmap, rinfo->cfg_addr,
				 MAX77620_SD_FPWM_MASK, val);
	if (ret < 0) {
		dev_err(pmic->dev, "Reg 0x%02x update failed: %d\n",
			rinfo->cfg_addr, ret);
		return ret;
	}
	rpdata->current_mode = mode;

skip_fpwm:
	ret = max77620_regulator_set_power_mode(pmic, power_mode, id);
	if (ret < 0)
		return ret;

	pmic->enable_power_mode[id] = power_mode;

	return 0;
}

static unsigned int max77620_regulator_get_mode(struct regulator_dev *rdev)
{
	struct max77620_regulator *pmic = rdev_get_drvdata(rdev);
	int id = rdev_get_id(rdev);
	struct max77620_regulator_info *rinfo = pmic->rinfo[id];
	int fpwm = 0;
	int ret;
	int pm_mode, reg_mode;
	unsigned int val;

	ret = max77620_regulator_get_power_mode(pmic, id);
	if (ret < 0)
		return 0;

	pm_mode = ret;

	if (rinfo->type == MAX77620_REGULATOR_TYPE_SD) {
		ret = regmap_read(pmic->rmap, rinfo->cfg_addr, &val);
		if (ret < 0) {
			dev_err(pmic->dev, "Reg 0x%02x read failed: %d\n",
				rinfo->cfg_addr, ret);
			return ret;
		}
		fpwm = !!(val & MAX77620_SD_FPWM_MASK);
	}

	switch (pm_mode) {
	case MAX77620_POWER_MODE_NORMAL:
	case MAX77620_POWER_MODE_DISABLE:
		if (fpwm)
			reg_mode = REGULATOR_MODE_FAST;
		else
			reg_mode = REGULATOR_MODE_NORMAL;
		break;
	case MAX77620_POWER_MODE_LPM:
	case MAX77620_POWER_MODE_GLPM:
		reg_mode = REGULATOR_MODE_IDLE;
		break;
	default:
		return 0;
	}

	return reg_mode;
}

static int max77620_regulator_set_ramp_delay(struct regulator_dev *rdev,
					     int ramp_delay)
{
	struct max77620_regulator *pmic = rdev_get_drvdata(rdev);
	int id = rdev_get_id(rdev);
	struct max77620_regulator_pdata *rpdata = &pmic->reg_pdata[id];

	/* Device specific ramp rate setting tells that platform has
	 * different ramp rate from advertised value. In this case,
	 * do not configure anything and just return success.
	 */
	if (rpdata->ramp_rate_setting)
		return 0;

	return max77620_set_slew_rate(pmic, id, ramp_delay);
}

static int max77620_of_parse_cb(struct device_node *np,
				const struct regulator_desc *desc,
				struct regulator_config *config)
{
	struct max77620_regulator *pmic = config->driver_data;
	struct max77620_regulator_pdata *rpdata = &pmic->reg_pdata[desc->id];
	u32 pval;
	int ret;

	ret = of_property_read_u32(np, "maxim,active-fps-source", &pval);
	rpdata->active_fps_src = (!ret) ? pval : MAX77620_FPS_SRC_DEF;

	ret = of_property_read_u32(np, "maxim,active-fps-power-up-slot", &pval);
	rpdata->active_fps_pu_slot = (!ret) ? pval : -1;

	ret = of_property_read_u32(
			np, "maxim,active-fps-power-down-slot", &pval);
	rpdata->active_fps_pd_slot = (!ret) ? pval : -1;

	ret = of_property_read_u32(np, "maxim,suspend-fps-source", &pval);
	rpdata->suspend_fps_src = (!ret) ? pval : -1;

	ret = of_property_read_u32(
			np, "maxim,suspend-fps-power-up-slot", &pval);
	rpdata->suspend_fps_pu_slot = (!ret) ? pval : -1;

	ret = of_property_read_u32(
			np, "maxim,suspend-fps-power-down-slot", &pval);
	rpdata->suspend_fps_pd_slot = (!ret) ? pval : -1;

<<<<<<< HEAD
=======
	ret = of_property_read_u32(np, "maxim,power-ok-control", &pval);
	if (!ret)
		rpdata->power_ok = pval;
	else
		rpdata->power_ok = -1;

>>>>>>> 24b8d41d
	ret = of_property_read_u32(np, "maxim,ramp-rate-setting", &pval);
	rpdata->ramp_rate_setting = (!ret) ? pval : 0;

	return max77620_init_pmic(pmic, desc->id);
}

static const struct regulator_ops max77620_regulator_ops = {
	.is_enabled = max77620_regulator_is_enabled,
	.enable = max77620_regulator_enable,
	.disable = max77620_regulator_disable,
	.list_voltage = regulator_list_voltage_linear,
	.map_voltage = regulator_map_voltage_linear,
	.get_voltage_sel = regulator_get_voltage_sel_regmap,
	.set_voltage_sel = regulator_set_voltage_sel_regmap,
	.set_mode = max77620_regulator_set_mode,
	.get_mode = max77620_regulator_get_mode,
	.set_ramp_delay = max77620_regulator_set_ramp_delay,
	.set_voltage_time_sel = regulator_set_voltage_time_sel,
	.set_active_discharge = regulator_set_active_discharge_regmap,
};

#define MAX77620_SD_CNF2_ROVS_EN_NONE	0
#define RAIL_SD(_id, _name, _sname, _volt_mask, _min_uV, _max_uV,	\
		_step_uV, _rs_add, _rs_mask)				\
	[MAX77620_REGULATOR_ID_##_id] = {				\
		.type = MAX77620_REGULATOR_TYPE_SD,			\
		.volt_addr = MAX77620_REG_##_id,			\
		.cfg_addr = MAX77620_REG_##_id##_CFG,			\
		.fps_addr = MAX77620_REG_FPS_##_id,			\
		.remote_sense_addr = _rs_add,				\
		.remote_sense_mask = MAX77620_SD_CNF2_ROVS_EN_##_rs_mask, \
		.power_mode_mask = MAX77620_SD_POWER_MODE_MASK,		\
		.power_mode_shift = MAX77620_SD_POWER_MODE_SHIFT,	\
		.desc = {						\
			.name = max77620_rails(_name),			\
			.of_match = of_match_ptr(#_name),		\
			.regulators_node = of_match_ptr("regulators"),	\
			.of_parse_cb = max77620_of_parse_cb,		\
			.supply_name = _sname,				\
			.id = MAX77620_REGULATOR_ID_##_id,		\
			.ops = &max77620_regulator_ops,			\
			.n_voltages = ((_max_uV - _min_uV) / _step_uV) + 1, \
			.min_uV = _min_uV,				\
			.uV_step = _step_uV,				\
			.enable_time = 500,				\
			.vsel_mask = MAX77620_##_volt_mask##_VOLT_MASK,	\
			.vsel_reg = MAX77620_REG_##_id,			\
			.active_discharge_off = 0,			\
			.active_discharge_on = MAX77620_SD_CFG1_ADE_ENABLE, \
			.active_discharge_mask = MAX77620_SD_CFG1_ADE_MASK, \
			.active_discharge_reg = MAX77620_REG_##_id##_CFG, \
			.type = REGULATOR_VOLTAGE,			\
			.owner = THIS_MODULE,				\
		},							\
	}

#define RAIL_LDO(_id, _name, _sname, _type, _min_uV, _max_uV, _step_uV) \
	[MAX77620_REGULATOR_ID_##_id] = {				\
		.type = MAX77620_REGULATOR_TYPE_LDO_##_type,		\
		.volt_addr = MAX77620_REG_##_id##_CFG,			\
		.cfg_addr = MAX77620_REG_##_id##_CFG2,			\
		.fps_addr = MAX77620_REG_FPS_##_id,			\
		.remote_sense_addr = 0xFF,				\
		.power_mode_mask = MAX77620_LDO_POWER_MODE_MASK,	\
		.power_mode_shift = MAX77620_LDO_POWER_MODE_SHIFT,	\
		.desc = {						\
			.name = max77620_rails(_name),			\
			.of_match = of_match_ptr(#_name),		\
			.regulators_node = of_match_ptr("regulators"),	\
			.of_parse_cb = max77620_of_parse_cb,		\
			.supply_name = _sname,				\
			.id = MAX77620_REGULATOR_ID_##_id,		\
			.ops = &max77620_regulator_ops,			\
			.n_voltages = ((_max_uV - _min_uV) / _step_uV) + 1, \
			.min_uV = _min_uV,				\
			.uV_step = _step_uV,				\
			.enable_time = 500,				\
			.vsel_mask = MAX77620_LDO_VOLT_MASK,		\
			.vsel_reg = MAX77620_REG_##_id##_CFG,		\
			.active_discharge_off = 0,			\
			.active_discharge_on = MAX77620_LDO_CFG2_ADE_ENABLE, \
			.active_discharge_mask = MAX77620_LDO_CFG2_ADE_MASK, \
			.active_discharge_reg = MAX77620_REG_##_id##_CFG2, \
			.type = REGULATOR_VOLTAGE,			\
			.owner = THIS_MODULE,				\
		},							\
	}

static struct max77620_regulator_info max77620_regs_info[MAX77620_NUM_REGS] = {
	RAIL_SD(SD0, sd0, "in-sd0", SD0, 600000, 1400000, 12500, 0x22, SD0),
	RAIL_SD(SD1, sd1, "in-sd1", SD1, 600000, 1550000, 12500, 0x22, SD1),
	RAIL_SD(SD2, sd2, "in-sd2", SDX, 600000, 3787500, 12500, 0xFF, NONE),
	RAIL_SD(SD3, sd3, "in-sd3", SDX, 600000, 3787500, 12500, 0xFF, NONE),

	RAIL_LDO(LDO0, ldo0, "in-ldo0-1", N, 800000, 2375000, 25000),
	RAIL_LDO(LDO1, ldo1, "in-ldo0-1", N, 800000, 2375000, 25000),
	RAIL_LDO(LDO2, ldo2, "in-ldo2",   P, 800000, 3950000, 50000),
	RAIL_LDO(LDO3, ldo3, "in-ldo3-5", P, 800000, 3950000, 50000),
	RAIL_LDO(LDO4, ldo4, "in-ldo4-6", P, 800000, 1587500, 12500),
	RAIL_LDO(LDO5, ldo5, "in-ldo3-5", P, 800000, 3950000, 50000),
	RAIL_LDO(LDO6, ldo6, "in-ldo4-6", P, 800000, 3950000, 50000),
	RAIL_LDO(LDO7, ldo7, "in-ldo7-8", N, 800000, 3950000, 50000),
	RAIL_LDO(LDO8, ldo8, "in-ldo7-8", N, 800000, 3950000, 50000),
};

static struct max77620_regulator_info max20024_regs_info[MAX77620_NUM_REGS] = {
	RAIL_SD(SD0, sd0, "in-sd0", SD0, 800000, 1587500, 12500, 0x22, SD0),
	RAIL_SD(SD1, sd1, "in-sd1", SD1, 600000, 3387500, 12500, 0x22, SD1),
	RAIL_SD(SD2, sd2, "in-sd2", SDX, 600000, 3787500, 12500, 0xFF, NONE),
	RAIL_SD(SD3, sd3, "in-sd3", SDX, 600000, 3787500, 12500, 0xFF, NONE),
	RAIL_SD(SD4, sd4, "in-sd4", SDX, 600000, 3787500, 12500, 0xFF, NONE),

	RAIL_LDO(LDO0, ldo0, "in-ldo0-1", N, 800000, 2375000, 25000),
	RAIL_LDO(LDO1, ldo1, "in-ldo0-1", N, 800000, 2375000, 25000),
	RAIL_LDO(LDO2, ldo2, "in-ldo2",   P, 800000, 3950000, 50000),
	RAIL_LDO(LDO3, ldo3, "in-ldo3-5", P, 800000, 3950000, 50000),
	RAIL_LDO(LDO4, ldo4, "in-ldo4-6", P, 800000, 1587500, 12500),
	RAIL_LDO(LDO5, ldo5, "in-ldo3-5", P, 800000, 3950000, 50000),
	RAIL_LDO(LDO6, ldo6, "in-ldo4-6", P, 800000, 3950000, 50000),
	RAIL_LDO(LDO7, ldo7, "in-ldo7-8", N, 800000, 3950000, 50000),
	RAIL_LDO(LDO8, ldo8, "in-ldo7-8", N, 800000, 3950000, 50000),
};

static struct max77620_regulator_info max77663_regs_info[MAX77620_NUM_REGS] = {
	RAIL_SD(SD0, sd0, "in-sd0", SD0, 600000, 3387500, 12500, 0xFF, NONE),
	RAIL_SD(SD1, sd1, "in-sd1", SD1, 800000, 1587500, 12500, 0xFF, NONE),
	RAIL_SD(SD2, sd2, "in-sd2", SDX, 600000, 3787500, 12500, 0xFF, NONE),
	RAIL_SD(SD3, sd3, "in-sd3", SDX, 600000, 3787500, 12500, 0xFF, NONE),
	RAIL_SD(SD4, sd4, "in-sd4", SDX, 600000, 3787500, 12500, 0xFF, NONE),

	RAIL_LDO(LDO0, ldo0, "in-ldo0-1", N, 800000, 2375000, 25000),
	RAIL_LDO(LDO1, ldo1, "in-ldo0-1", N, 800000, 2375000, 25000),
	RAIL_LDO(LDO2, ldo2, "in-ldo2",   P, 800000, 3950000, 50000),
	RAIL_LDO(LDO3, ldo3, "in-ldo3-5", P, 800000, 3950000, 50000),
	RAIL_LDO(LDO4, ldo4, "in-ldo4-6", P, 800000, 1587500, 12500),
	RAIL_LDO(LDO5, ldo5, "in-ldo3-5", P, 800000, 3950000, 50000),
	RAIL_LDO(LDO6, ldo6, "in-ldo4-6", P, 800000, 3950000, 50000),
	RAIL_LDO(LDO7, ldo7, "in-ldo7-8", N, 800000, 3950000, 50000),
	RAIL_LDO(LDO8, ldo8, "in-ldo7-8", N, 800000, 3950000, 50000),
};

static int max77620_regulator_probe(struct platform_device *pdev)
{
	struct max77620_chip *max77620_chip = dev_get_drvdata(pdev->dev.parent);
	struct max77620_regulator_info *rinfo;
	struct device *dev = &pdev->dev;
	struct regulator_config config = { };
	struct max77620_regulator *pmic;
	int ret = 0;
	int id;

	pmic = devm_kzalloc(dev, sizeof(*pmic), GFP_KERNEL);
	if (!pmic)
		return -ENOMEM;

	platform_set_drvdata(pdev, pmic);
	pmic->dev = dev;
	pmic->rmap = max77620_chip->rmap;
	if (!dev->of_node)
		dev->of_node = pdev->dev.parent->of_node;

	switch (max77620_chip->chip_id) {
	case MAX77620:
		rinfo = max77620_regs_info;
		break;
	case MAX20024:
		rinfo = max20024_regs_info;
		break;
	case MAX77663:
		rinfo = max77663_regs_info;
		break;
	default:
		return -EINVAL;
	}

	config.regmap = pmic->rmap;
	config.dev = dev;
	config.driver_data = pmic;

	for (id = 0; id < MAX77620_NUM_REGS; id++) {
		struct regulator_dev *rdev;
		struct regulator_desc *rdesc;

		if ((max77620_chip->chip_id == MAX77620) &&
		    (id == MAX77620_REGULATOR_ID_SD4))
			continue;

		rdesc = &rinfo[id].desc;
		pmic->rinfo[id] = &rinfo[id];
		pmic->enable_power_mode[id] = MAX77620_POWER_MODE_NORMAL;
		pmic->reg_pdata[id].active_fps_src = -1;
		pmic->reg_pdata[id].active_fps_pd_slot = -1;
		pmic->reg_pdata[id].active_fps_pu_slot = -1;
		pmic->reg_pdata[id].suspend_fps_src = -1;
		pmic->reg_pdata[id].suspend_fps_pd_slot = -1;
		pmic->reg_pdata[id].suspend_fps_pu_slot = -1;
		pmic->reg_pdata[id].power_ok = -1;
		pmic->reg_pdata[id].ramp_rate_setting = -1;

		ret = max77620_read_slew_rate(pmic, id);
		if (ret < 0)
			return ret;

		rdev = devm_regulator_register(dev, rdesc, &config);
		if (IS_ERR(rdev)) {
			ret = PTR_ERR(rdev);
			dev_err(dev, "Regulator registration %s failed: %d\n",
				rdesc->name, ret);
			return ret;
		}
	}

	return 0;
}

#ifdef CONFIG_PM_SLEEP
static int max77620_regulator_suspend(struct device *dev)
{
	struct max77620_regulator *pmic = dev_get_drvdata(dev);
	struct max77620_regulator_pdata *reg_pdata;
	int id;

	for (id = 0; id < MAX77620_NUM_REGS; id++) {
		reg_pdata = &pmic->reg_pdata[id];

		max77620_regulator_set_fps_slots(pmic, id, true);
		if (reg_pdata->suspend_fps_src < 0)
			continue;

		max77620_regulator_set_fps_src(pmic, reg_pdata->suspend_fps_src,
					       id);
	}

	return 0;
}

static int max77620_regulator_resume(struct device *dev)
{
	struct max77620_regulator *pmic = dev_get_drvdata(dev);
	struct max77620_regulator_pdata *reg_pdata;
	int id;

	for (id = 0; id < MAX77620_NUM_REGS; id++) {
		reg_pdata = &pmic->reg_pdata[id];

		max77620_config_power_ok(pmic, id);

		max77620_regulator_set_fps_slots(pmic, id, false);
		if (reg_pdata->active_fps_src < 0)
			continue;
		max77620_regulator_set_fps_src(pmic, reg_pdata->active_fps_src,
					       id);
	}

	return 0;
}
#endif

static const struct dev_pm_ops max77620_regulator_pm_ops = {
	SET_SYSTEM_SLEEP_PM_OPS(max77620_regulator_suspend,
				max77620_regulator_resume)
};

static const struct platform_device_id max77620_regulator_devtype[] = {
	{ .name = "max77620-pmic", },
	{ .name = "max20024-pmic", },
	{ .name = "max77663-pmic", },
	{},
};
MODULE_DEVICE_TABLE(platform, max77620_regulator_devtype);

static struct platform_driver max77620_regulator_driver = {
	.probe = max77620_regulator_probe,
	.id_table = max77620_regulator_devtype,
	.driver = {
		.name = "max77620-pmic",
		.pm = &max77620_regulator_pm_ops,
	},
};

module_platform_driver(max77620_regulator_driver);

MODULE_DESCRIPTION("MAX77620/MAX20024 regulator driver");
MODULE_AUTHOR("Mallikarjun Kasoju <mkasoju@nvidia.com>");
MODULE_AUTHOR("Laxman Dewangan <ldewangan@nvidia.com>");
MODULE_LICENSE("GPL v2");<|MERGE_RESOLUTION|>--- conflicted
+++ resolved
@@ -77,10 +77,7 @@
 	int suspend_fps_pd_slot;
 	int suspend_fps_pu_slot;
 	int current_mode;
-<<<<<<< HEAD
-=======
 	int power_ok;
->>>>>>> 24b8d41d
 	int ramp_rate_setting;
 };
 
@@ -351,8 +348,6 @@
 	return 0;
 }
 
-<<<<<<< HEAD
-=======
 static int max77620_config_power_ok(struct max77620_regulator *pmic, int id)
 {
 	struct max77620_regulator_pdata *rpdata = &pmic->reg_pdata[id];
@@ -388,7 +383,6 @@
 	return 0;
 }
 
->>>>>>> 24b8d41d
 static int max77620_init_pmic(struct max77620_regulator *pmic, int id)
 {
 	struct max77620_regulator_pdata *rpdata = &pmic->reg_pdata[id];
@@ -635,15 +629,12 @@
 			np, "maxim,suspend-fps-power-down-slot", &pval);
 	rpdata->suspend_fps_pd_slot = (!ret) ? pval : -1;
 
-<<<<<<< HEAD
-=======
 	ret = of_property_read_u32(np, "maxim,power-ok-control", &pval);
 	if (!ret)
 		rpdata->power_ok = pval;
 	else
 		rpdata->power_ok = -1;
 
->>>>>>> 24b8d41d
 	ret = of_property_read_u32(np, "maxim,ramp-rate-setting", &pval);
 	rpdata->ramp_rate_setting = (!ret) ? pval : 0;
 
