// SPDX-License-Identifier: GPL-2.0-only
/*
 * AMD Cryptographic Coprocessor (CCP) SHA crypto API support
 *
 * Copyright (C) 2013,2018 Advanced Micro Devices, Inc.
 *
 * Author: Tom Lendacky <thomas.lendacky@amd.com>
 * Author: Gary R Hook <gary.hook@amd.com>
<<<<<<< HEAD
 *
 * This program is free software; you can redistribute it and/or modify
 * it under the terms of the GNU General Public License version 2 as
 * published by the Free Software Foundation.
=======
>>>>>>> 24b8d41d
 */

#include <linux/module.h>
#include <linux/sched.h>
#include <linux/delay.h>
#include <linux/scatterlist.h>
#include <linux/crypto.h>
#include <crypto/algapi.h>
#include <crypto/hash.h>
#include <crypto/hmac.h>
#include <crypto/internal/hash.h>
#include <crypto/sha.h>
#include <crypto/scatterwalk.h>
#include <linux/string.h>

#include "ccp-crypto.h"

static int ccp_sha_complete(struct crypto_async_request *async_req, int ret)
{
	struct ahash_request *req = ahash_request_cast(async_req);
	struct crypto_ahash *tfm = crypto_ahash_reqtfm(req);
	struct ccp_sha_req_ctx *rctx = ahash_request_ctx(req);
	unsigned int digest_size = crypto_ahash_digestsize(tfm);

	if (ret)
		goto e_free;

	if (rctx->hash_rem) {
		/* Save remaining data to buffer */
		unsigned int offset = rctx->nbytes - rctx->hash_rem;

		scatterwalk_map_and_copy(rctx->buf, rctx->src,
					 offset, rctx->hash_rem, 0);
		rctx->buf_count = rctx->hash_rem;
	} else {
		rctx->buf_count = 0;
	}

	/* Update result area if supplied */
	if (req->result && rctx->final)
		memcpy(req->result, rctx->ctx, digest_size);

e_free:
	sg_free_table(&rctx->data_sg);

	return ret;
}

static int ccp_do_sha_update(struct ahash_request *req, unsigned int nbytes,
			     unsigned int final)
{
	struct crypto_ahash *tfm = crypto_ahash_reqtfm(req);
	struct ccp_ctx *ctx = crypto_ahash_ctx(tfm);
	struct ccp_sha_req_ctx *rctx = ahash_request_ctx(req);
	struct scatterlist *sg;
	unsigned int block_size =
		crypto_tfm_alg_blocksize(crypto_ahash_tfm(tfm));
	unsigned int sg_count;
	gfp_t gfp;
	u64 len;
	int ret;

	len = (u64)rctx->buf_count + (u64)nbytes;

	if (!final && (len <= block_size)) {
		scatterwalk_map_and_copy(rctx->buf + rctx->buf_count, req->src,
					 0, nbytes, 0);
		rctx->buf_count += nbytes;

		return 0;
	}

	rctx->src = req->src;
	rctx->nbytes = nbytes;

	rctx->final = final;
	rctx->hash_rem = final ? 0 : len & (block_size - 1);
	rctx->hash_cnt = len - rctx->hash_rem;
	if (!final && !rctx->hash_rem) {
		/* CCP can't do zero length final, so keep some data around */
		rctx->hash_cnt -= block_size;
		rctx->hash_rem = block_size;
	}

	/* Initialize the context scatterlist */
	sg_init_one(&rctx->ctx_sg, rctx->ctx, sizeof(rctx->ctx));

	sg = NULL;
	if (rctx->buf_count && nbytes) {
		/* Build the data scatterlist table - allocate enough entries
		 * for both data pieces (buffer and input data)
		 */
		gfp = req->base.flags & CRYPTO_TFM_REQ_MAY_SLEEP ?
			GFP_KERNEL : GFP_ATOMIC;
		sg_count = sg_nents(req->src) + 1;
		ret = sg_alloc_table(&rctx->data_sg, sg_count, gfp);
		if (ret)
			return ret;

		sg_init_one(&rctx->buf_sg, rctx->buf, rctx->buf_count);
		sg = ccp_crypto_sg_table_add(&rctx->data_sg, &rctx->buf_sg);
		if (!sg) {
			ret = -EINVAL;
			goto e_free;
		}
		sg = ccp_crypto_sg_table_add(&rctx->data_sg, req->src);
		if (!sg) {
			ret = -EINVAL;
			goto e_free;
		}
		sg_mark_end(sg);

		sg = rctx->data_sg.sgl;
	} else if (rctx->buf_count) {
		sg_init_one(&rctx->buf_sg, rctx->buf, rctx->buf_count);

		sg = &rctx->buf_sg;
	} else if (nbytes) {
		sg = req->src;
	}

	rctx->msg_bits += (rctx->hash_cnt << 3);	/* Total in bits */

	memset(&rctx->cmd, 0, sizeof(rctx->cmd));
	INIT_LIST_HEAD(&rctx->cmd.entry);
	rctx->cmd.engine = CCP_ENGINE_SHA;
	rctx->cmd.u.sha.type = rctx->type;
	rctx->cmd.u.sha.ctx = &rctx->ctx_sg;

	switch (rctx->type) {
	case CCP_SHA_TYPE_1:
		rctx->cmd.u.sha.ctx_len = SHA1_DIGEST_SIZE;
		break;
	case CCP_SHA_TYPE_224:
		rctx->cmd.u.sha.ctx_len = SHA224_DIGEST_SIZE;
		break;
	case CCP_SHA_TYPE_256:
		rctx->cmd.u.sha.ctx_len = SHA256_DIGEST_SIZE;
		break;
<<<<<<< HEAD
=======
	case CCP_SHA_TYPE_384:
		rctx->cmd.u.sha.ctx_len = SHA384_DIGEST_SIZE;
		break;
	case CCP_SHA_TYPE_512:
		rctx->cmd.u.sha.ctx_len = SHA512_DIGEST_SIZE;
		break;
>>>>>>> 24b8d41d
	default:
		/* Should never get here */
		break;
	}

	rctx->cmd.u.sha.src = sg;
	rctx->cmd.u.sha.src_len = rctx->hash_cnt;
	rctx->cmd.u.sha.opad = ctx->u.sha.key_len ?
		&ctx->u.sha.opad_sg : NULL;
	rctx->cmd.u.sha.opad_len = ctx->u.sha.key_len ?
		ctx->u.sha.opad_count : 0;
	rctx->cmd.u.sha.first = rctx->first;
	rctx->cmd.u.sha.final = rctx->final;
	rctx->cmd.u.sha.msg_bits = rctx->msg_bits;

	rctx->first = 0;

	ret = ccp_crypto_enqueue_request(&req->base, &rctx->cmd);

	return ret;

e_free:
	sg_free_table(&rctx->data_sg);

	return ret;
}

static int ccp_sha_init(struct ahash_request *req)
{
	struct crypto_ahash *tfm = crypto_ahash_reqtfm(req);
	struct ccp_ctx *ctx = crypto_ahash_ctx(tfm);
	struct ccp_sha_req_ctx *rctx = ahash_request_ctx(req);
	struct ccp_crypto_ahash_alg *alg =
		ccp_crypto_ahash_alg(crypto_ahash_tfm(tfm));
	unsigned int block_size =
		crypto_tfm_alg_blocksize(crypto_ahash_tfm(tfm));

	memset(rctx, 0, sizeof(*rctx));

	rctx->type = alg->type;
	rctx->first = 1;

	if (ctx->u.sha.key_len) {
		/* Buffer the HMAC key for first update */
		memcpy(rctx->buf, ctx->u.sha.ipad, block_size);
		rctx->buf_count = block_size;
	}

	return 0;
}

static int ccp_sha_update(struct ahash_request *req)
{
	return ccp_do_sha_update(req, req->nbytes, 0);
}

static int ccp_sha_final(struct ahash_request *req)
{
	return ccp_do_sha_update(req, 0, 1);
}

static int ccp_sha_finup(struct ahash_request *req)
{
	return ccp_do_sha_update(req, req->nbytes, 1);
}

static int ccp_sha_digest(struct ahash_request *req)
{
	int ret;

	ret = ccp_sha_init(req);
	if (ret)
		return ret;

	return ccp_sha_finup(req);
}

static int ccp_sha_export(struct ahash_request *req, void *out)
{
	struct ccp_sha_req_ctx *rctx = ahash_request_ctx(req);
	struct ccp_sha_exp_ctx state;

	/* Don't let anything leak to 'out' */
	memset(&state, 0, sizeof(state));

	state.type = rctx->type;
	state.msg_bits = rctx->msg_bits;
	state.first = rctx->first;
	memcpy(state.ctx, rctx->ctx, sizeof(state.ctx));
	state.buf_count = rctx->buf_count;
	memcpy(state.buf, rctx->buf, sizeof(state.buf));

	/* 'out' may not be aligned so memcpy from local variable */
	memcpy(out, &state, sizeof(state));

	return 0;
}

static int ccp_sha_import(struct ahash_request *req, const void *in)
{
	struct ccp_sha_req_ctx *rctx = ahash_request_ctx(req);
	struct ccp_sha_exp_ctx state;

	/* 'in' may not be aligned so memcpy to local variable */
	memcpy(&state, in, sizeof(state));

	memset(rctx, 0, sizeof(*rctx));
	rctx->type = state.type;
	rctx->msg_bits = state.msg_bits;
	rctx->first = state.first;
	memcpy(rctx->ctx, state.ctx, sizeof(rctx->ctx));
	rctx->buf_count = state.buf_count;
	memcpy(rctx->buf, state.buf, sizeof(rctx->buf));

	return 0;
}

static int ccp_sha_setkey(struct crypto_ahash *tfm, const u8 *key,
			  unsigned int key_len)
{
	struct ccp_ctx *ctx = crypto_tfm_ctx(crypto_ahash_tfm(tfm));
	struct crypto_shash *shash = ctx->u.sha.hmac_tfm;
	unsigned int block_size = crypto_shash_blocksize(shash);
	unsigned int digest_size = crypto_shash_digestsize(shash);
	int i, ret;

	/* Set to zero until complete */
	ctx->u.sha.key_len = 0;

	/* Clear key area to provide zero padding for keys smaller
	 * than the block size
	 */
	memset(ctx->u.sha.key, 0, sizeof(ctx->u.sha.key));

	if (key_len > block_size) {
		/* Must hash the input key */
		ret = crypto_shash_tfm_digest(shash, key, key_len,
					      ctx->u.sha.key);
		if (ret)
			return -EINVAL;

		key_len = digest_size;
	} else {
		memcpy(ctx->u.sha.key, key, key_len);
	}

	for (i = 0; i < block_size; i++) {
		ctx->u.sha.ipad[i] = ctx->u.sha.key[i] ^ HMAC_IPAD_VALUE;
		ctx->u.sha.opad[i] = ctx->u.sha.key[i] ^ HMAC_OPAD_VALUE;
	}

	sg_init_one(&ctx->u.sha.opad_sg, ctx->u.sha.opad, block_size);
	ctx->u.sha.opad_count = block_size;

	ctx->u.sha.key_len = key_len;

	return 0;
}

static int ccp_sha_cra_init(struct crypto_tfm *tfm)
{
	struct ccp_ctx *ctx = crypto_tfm_ctx(tfm);
	struct crypto_ahash *ahash = __crypto_ahash_cast(tfm);

	ctx->complete = ccp_sha_complete;
	ctx->u.sha.key_len = 0;

	crypto_ahash_set_reqsize(ahash, sizeof(struct ccp_sha_req_ctx));

	return 0;
}

static void ccp_sha_cra_exit(struct crypto_tfm *tfm)
{
}

static int ccp_hmac_sha_cra_init(struct crypto_tfm *tfm)
{
	struct ccp_ctx *ctx = crypto_tfm_ctx(tfm);
	struct ccp_crypto_ahash_alg *alg = ccp_crypto_ahash_alg(tfm);
	struct crypto_shash *hmac_tfm;

	hmac_tfm = crypto_alloc_shash(alg->child_alg, 0, 0);
	if (IS_ERR(hmac_tfm)) {
		pr_warn("could not load driver %s need for HMAC support\n",
			alg->child_alg);
		return PTR_ERR(hmac_tfm);
	}

	ctx->u.sha.hmac_tfm = hmac_tfm;

	return ccp_sha_cra_init(tfm);
}

static void ccp_hmac_sha_cra_exit(struct crypto_tfm *tfm)
{
	struct ccp_ctx *ctx = crypto_tfm_ctx(tfm);

	if (ctx->u.sha.hmac_tfm)
		crypto_free_shash(ctx->u.sha.hmac_tfm);

	ccp_sha_cra_exit(tfm);
}

struct ccp_sha_def {
	unsigned int version;
	const char *name;
	const char *drv_name;
	enum ccp_sha_type type;
	u32 digest_size;
	u32 block_size;
};

static struct ccp_sha_def sha_algs[] = {
	{
		.version	= CCP_VERSION(3, 0),
		.name		= "sha1",
		.drv_name	= "sha1-ccp",
		.type		= CCP_SHA_TYPE_1,
		.digest_size	= SHA1_DIGEST_SIZE,
		.block_size	= SHA1_BLOCK_SIZE,
	},
	{
		.version	= CCP_VERSION(3, 0),
		.name		= "sha224",
		.drv_name	= "sha224-ccp",
		.type		= CCP_SHA_TYPE_224,
		.digest_size	= SHA224_DIGEST_SIZE,
		.block_size	= SHA224_BLOCK_SIZE,
	},
	{
		.version	= CCP_VERSION(3, 0),
		.name		= "sha256",
		.drv_name	= "sha256-ccp",
		.type		= CCP_SHA_TYPE_256,
		.digest_size	= SHA256_DIGEST_SIZE,
		.block_size	= SHA256_BLOCK_SIZE,
	},
	{
		.version	= CCP_VERSION(5, 0),
		.name		= "sha384",
		.drv_name	= "sha384-ccp",
		.type		= CCP_SHA_TYPE_384,
		.digest_size	= SHA384_DIGEST_SIZE,
		.block_size	= SHA384_BLOCK_SIZE,
	},
	{
		.version	= CCP_VERSION(5, 0),
		.name		= "sha512",
		.drv_name	= "sha512-ccp",
		.type		= CCP_SHA_TYPE_512,
		.digest_size	= SHA512_DIGEST_SIZE,
		.block_size	= SHA512_BLOCK_SIZE,
	},
};

static int ccp_register_hmac_alg(struct list_head *head,
				 const struct ccp_sha_def *def,
				 const struct ccp_crypto_ahash_alg *base_alg)
{
	struct ccp_crypto_ahash_alg *ccp_alg;
	struct ahash_alg *alg;
	struct hash_alg_common *halg;
	struct crypto_alg *base;
	int ret;

	ccp_alg = kzalloc(sizeof(*ccp_alg), GFP_KERNEL);
	if (!ccp_alg)
		return -ENOMEM;

	/* Copy the base algorithm and only change what's necessary */
	*ccp_alg = *base_alg;
	INIT_LIST_HEAD(&ccp_alg->entry);

	strscpy(ccp_alg->child_alg, def->name, CRYPTO_MAX_ALG_NAME);

	alg = &ccp_alg->alg;
	alg->setkey = ccp_sha_setkey;

	halg = &alg->halg;

	base = &halg->base;
	snprintf(base->cra_name, CRYPTO_MAX_ALG_NAME, "hmac(%s)", def->name);
	snprintf(base->cra_driver_name, CRYPTO_MAX_ALG_NAME, "hmac-%s",
		 def->drv_name);
	base->cra_init = ccp_hmac_sha_cra_init;
	base->cra_exit = ccp_hmac_sha_cra_exit;

	ret = crypto_register_ahash(alg);
	if (ret) {
		pr_err("%s ahash algorithm registration error (%d)\n",
		       base->cra_name, ret);
		kfree(ccp_alg);
		return ret;
	}

	list_add(&ccp_alg->entry, head);

	return ret;
}

static int ccp_register_sha_alg(struct list_head *head,
				const struct ccp_sha_def *def)
{
	struct ccp_crypto_ahash_alg *ccp_alg;
	struct ahash_alg *alg;
	struct hash_alg_common *halg;
	struct crypto_alg *base;
	int ret;

	ccp_alg = kzalloc(sizeof(*ccp_alg), GFP_KERNEL);
	if (!ccp_alg)
		return -ENOMEM;

	INIT_LIST_HEAD(&ccp_alg->entry);

	ccp_alg->type = def->type;

	alg = &ccp_alg->alg;
	alg->init = ccp_sha_init;
	alg->update = ccp_sha_update;
	alg->final = ccp_sha_final;
	alg->finup = ccp_sha_finup;
	alg->digest = ccp_sha_digest;
	alg->export = ccp_sha_export;
	alg->import = ccp_sha_import;

	halg = &alg->halg;
	halg->digestsize = def->digest_size;
	halg->statesize = sizeof(struct ccp_sha_exp_ctx);

	base = &halg->base;
	snprintf(base->cra_name, CRYPTO_MAX_ALG_NAME, "%s", def->name);
	snprintf(base->cra_driver_name, CRYPTO_MAX_ALG_NAME, "%s",
		 def->drv_name);
	base->cra_flags = CRYPTO_ALG_ASYNC |
			  CRYPTO_ALG_ALLOCATES_MEMORY |
			  CRYPTO_ALG_KERN_DRIVER_ONLY |
			  CRYPTO_ALG_NEED_FALLBACK;
	base->cra_blocksize = def->block_size;
	base->cra_ctxsize = sizeof(struct ccp_ctx);
	base->cra_priority = CCP_CRA_PRIORITY;
	base->cra_init = ccp_sha_cra_init;
	base->cra_exit = ccp_sha_cra_exit;
	base->cra_module = THIS_MODULE;

	ret = crypto_register_ahash(alg);
	if (ret) {
		pr_err("%s ahash algorithm registration error (%d)\n",
		       base->cra_name, ret);
		kfree(ccp_alg);
		return ret;
	}

	list_add(&ccp_alg->entry, head);

	ret = ccp_register_hmac_alg(head, def, ccp_alg);

	return ret;
}

int ccp_register_sha_algs(struct list_head *head)
{
	int i, ret;
	unsigned int ccpversion = ccp_version();

	for (i = 0; i < ARRAY_SIZE(sha_algs); i++) {
		if (sha_algs[i].version > ccpversion)
			continue;
		ret = ccp_register_sha_alg(head, &sha_algs[i]);
		if (ret)
			return ret;
	}

	return 0;
}<|MERGE_RESOLUTION|>--- conflicted
+++ resolved
@@ -6,13 +6,6 @@
  *
  * Author: Tom Lendacky <thomas.lendacky@amd.com>
  * Author: Gary R Hook <gary.hook@amd.com>
-<<<<<<< HEAD
- *
- * This program is free software; you can redistribute it and/or modify
- * it under the terms of the GNU General Public License version 2 as
- * published by the Free Software Foundation.
-=======
->>>>>>> 24b8d41d
  */
 
 #include <linux/module.h>
@@ -152,15 +145,12 @@
 	case CCP_SHA_TYPE_256:
 		rctx->cmd.u.sha.ctx_len = SHA256_DIGEST_SIZE;
 		break;
-<<<<<<< HEAD
-=======
 	case CCP_SHA_TYPE_384:
 		rctx->cmd.u.sha.ctx_len = SHA384_DIGEST_SIZE;
 		break;
 	case CCP_SHA_TYPE_512:
 		rctx->cmd.u.sha.ctx_len = SHA512_DIGEST_SIZE;
 		break;
->>>>>>> 24b8d41d
 	default:
 		/* Should never get here */
 		break;
