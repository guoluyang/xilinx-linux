// SPDX-License-Identifier: GPL-2.0-only
/*
 * Copyright (c) 2014 Imagination Technologies
 * Authors:  Will Thomas, James Hartley
 *
 *	Interface structure taken from omap-sham driver
 */

#include <linux/clk.h>
#include <linux/dma-mapping.h>
#include <linux/dmaengine.h>
#include <linux/interrupt.h>
#include <linux/io.h>
#include <linux/kernel.h>
#include <linux/module.h>
#include <linux/of_device.h>
#include <linux/platform_device.h>
#include <linux/scatterlist.h>

#include <crypto/internal/hash.h>
#include <crypto/md5.h>
#include <crypto/sha.h>

#define CR_RESET			0
#define CR_RESET_SET			1
#define CR_RESET_UNSET			0

#define CR_MESSAGE_LENGTH_H		0x4
#define CR_MESSAGE_LENGTH_L		0x8

#define CR_CONTROL			0xc
#define CR_CONTROL_BYTE_ORDER_3210	0
#define CR_CONTROL_BYTE_ORDER_0123	1
#define CR_CONTROL_BYTE_ORDER_2310	2
#define CR_CONTROL_BYTE_ORDER_1032	3
#define CR_CONTROL_BYTE_ORDER_SHIFT	8
#define CR_CONTROL_ALGO_MD5	0
#define CR_CONTROL_ALGO_SHA1	1
#define CR_CONTROL_ALGO_SHA224	2
#define CR_CONTROL_ALGO_SHA256	3

#define CR_INTSTAT			0x10
#define CR_INTENAB			0x14
#define CR_INTCLEAR			0x18
#define CR_INT_RESULTS_AVAILABLE	BIT(0)
#define CR_INT_NEW_RESULTS_SET		BIT(1)
#define CR_INT_RESULT_READ_ERR		BIT(2)
#define CR_INT_MESSAGE_WRITE_ERROR	BIT(3)
#define CR_INT_STATUS			BIT(8)

#define CR_RESULT_QUEUE		0x1c
#define CR_RSD0				0x40
#define CR_CORE_REV			0x50
#define CR_CORE_DES1		0x60
#define CR_CORE_DES2		0x70

#define DRIVER_FLAGS_BUSY		BIT(0)
#define DRIVER_FLAGS_FINAL		BIT(1)
#define DRIVER_FLAGS_DMA_ACTIVE		BIT(2)
#define DRIVER_FLAGS_OUTPUT_READY	BIT(3)
#define DRIVER_FLAGS_INIT		BIT(4)
#define DRIVER_FLAGS_CPU		BIT(5)
#define DRIVER_FLAGS_DMA_READY		BIT(6)
#define DRIVER_FLAGS_ERROR		BIT(7)
#define DRIVER_FLAGS_SG			BIT(8)
#define DRIVER_FLAGS_SHA1		BIT(18)
#define DRIVER_FLAGS_SHA224		BIT(19)
#define DRIVER_FLAGS_SHA256		BIT(20)
#define DRIVER_FLAGS_MD5		BIT(21)

#define IMG_HASH_QUEUE_LENGTH		20
#define IMG_HASH_DMA_BURST		4
#define IMG_HASH_DMA_THRESHOLD		64

#ifdef __LITTLE_ENDIAN
#define IMG_HASH_BYTE_ORDER		CR_CONTROL_BYTE_ORDER_3210
#else
#define IMG_HASH_BYTE_ORDER		CR_CONTROL_BYTE_ORDER_0123
#endif

struct img_hash_dev;

struct img_hash_request_ctx {
	struct img_hash_dev	*hdev;
	u8 digest[SHA256_DIGEST_SIZE] __aligned(sizeof(u32));
	unsigned long		flags;
	size_t			digsize;

	dma_addr_t		dma_addr;
	size_t			dma_ct;

	/* sg root */
	struct scatterlist	*sgfirst;
	/* walk state */
	struct scatterlist	*sg;
	size_t			nents;
	size_t			offset;
	unsigned int		total;
	size_t			sent;

	unsigned long		op;

	size_t			bufcnt;
	struct ahash_request	fallback_req;

	/* Zero length buffer must remain last member of struct */
<<<<<<< HEAD
	u8 buffer[0] __aligned(sizeof(u32));
=======
	u8 buffer[] __aligned(sizeof(u32));
>>>>>>> 24b8d41d
};

struct img_hash_ctx {
	struct img_hash_dev	*hdev;
	unsigned long		flags;
	struct crypto_ahash	*fallback;
};

struct img_hash_dev {
	struct list_head	list;
	struct device		*dev;
	struct clk		*hash_clk;
	struct clk		*sys_clk;
	void __iomem		*io_base;

	phys_addr_t		bus_addr;
	void __iomem		*cpu_addr;

	spinlock_t		lock;
	int			err;
	struct tasklet_struct	done_task;
	struct tasklet_struct	dma_task;

	unsigned long		flags;
	struct crypto_queue	queue;
	struct ahash_request	*req;

	struct dma_chan		*dma_lch;
};

struct img_hash_drv {
	struct list_head dev_list;
	spinlock_t lock;
};

static struct img_hash_drv img_hash = {
	.dev_list = LIST_HEAD_INIT(img_hash.dev_list),
	.lock = __SPIN_LOCK_UNLOCKED(img_hash.lock),
};

static inline u32 img_hash_read(struct img_hash_dev *hdev, u32 offset)
{
	return readl_relaxed(hdev->io_base + offset);
}

static inline void img_hash_write(struct img_hash_dev *hdev,
				  u32 offset, u32 value)
{
	writel_relaxed(value, hdev->io_base + offset);
}

static inline u32 img_hash_read_result_queue(struct img_hash_dev *hdev)
{
	return be32_to_cpu(img_hash_read(hdev, CR_RESULT_QUEUE));
}

static void img_hash_start(struct img_hash_dev *hdev, bool dma)
{
	struct img_hash_request_ctx *ctx = ahash_request_ctx(hdev->req);
	u32 cr = IMG_HASH_BYTE_ORDER << CR_CONTROL_BYTE_ORDER_SHIFT;

	if (ctx->flags & DRIVER_FLAGS_MD5)
		cr |= CR_CONTROL_ALGO_MD5;
	else if (ctx->flags & DRIVER_FLAGS_SHA1)
		cr |= CR_CONTROL_ALGO_SHA1;
	else if (ctx->flags & DRIVER_FLAGS_SHA224)
		cr |= CR_CONTROL_ALGO_SHA224;
	else if (ctx->flags & DRIVER_FLAGS_SHA256)
		cr |= CR_CONTROL_ALGO_SHA256;
	dev_dbg(hdev->dev, "Starting hash process\n");
	img_hash_write(hdev, CR_CONTROL, cr);

	/*
	 * The hardware block requires two cycles between writing the control
	 * register and writing the first word of data in non DMA mode, to
	 * ensure the first data write is not grouped in burst with the control
	 * register write a read is issued to 'flush' the bus.
	 */
	if (!dma)
		img_hash_read(hdev, CR_CONTROL);
}

static int img_hash_xmit_cpu(struct img_hash_dev *hdev, const u8 *buf,
			     size_t length, int final)
{
	u32 count, len32;
	const u32 *buffer = (const u32 *)buf;

	dev_dbg(hdev->dev, "xmit_cpu:  length: %zu bytes\n", length);

	if (final)
		hdev->flags |= DRIVER_FLAGS_FINAL;

	len32 = DIV_ROUND_UP(length, sizeof(u32));

	for (count = 0; count < len32; count++)
		writel_relaxed(buffer[count], hdev->cpu_addr);

	return -EINPROGRESS;
}

static void img_hash_dma_callback(void *data)
{
	struct img_hash_dev *hdev = (struct img_hash_dev *)data;
	struct img_hash_request_ctx *ctx = ahash_request_ctx(hdev->req);

	if (ctx->bufcnt) {
		img_hash_xmit_cpu(hdev, ctx->buffer, ctx->bufcnt, 0);
		ctx->bufcnt = 0;
	}
	if (ctx->sg)
		tasklet_schedule(&hdev->dma_task);
}

static int img_hash_xmit_dma(struct img_hash_dev *hdev, struct scatterlist *sg)
{
	struct dma_async_tx_descriptor *desc;
	struct img_hash_request_ctx *ctx = ahash_request_ctx(hdev->req);

	ctx->dma_ct = dma_map_sg(hdev->dev, sg, 1, DMA_TO_DEVICE);
	if (ctx->dma_ct == 0) {
		dev_err(hdev->dev, "Invalid DMA sg\n");
		hdev->err = -EINVAL;
		return -EINVAL;
	}

	desc = dmaengine_prep_slave_sg(hdev->dma_lch,
				       sg,
				       ctx->dma_ct,
				       DMA_MEM_TO_DEV,
				       DMA_PREP_INTERRUPT | DMA_CTRL_ACK);
	if (!desc) {
		dev_err(hdev->dev, "Null DMA descriptor\n");
		hdev->err = -EINVAL;
		dma_unmap_sg(hdev->dev, sg, 1, DMA_TO_DEVICE);
		return -EINVAL;
	}
	desc->callback = img_hash_dma_callback;
	desc->callback_param = hdev;
	dmaengine_submit(desc);
	dma_async_issue_pending(hdev->dma_lch);

	return 0;
}

static int img_hash_write_via_cpu(struct img_hash_dev *hdev)
{
	struct img_hash_request_ctx *ctx = ahash_request_ctx(hdev->req);

	ctx->bufcnt = sg_copy_to_buffer(hdev->req->src, sg_nents(ctx->sg),
					ctx->buffer, hdev->req->nbytes);

	ctx->total = hdev->req->nbytes;
	ctx->bufcnt = 0;

	hdev->flags |= (DRIVER_FLAGS_CPU | DRIVER_FLAGS_FINAL);

	img_hash_start(hdev, false);

	return img_hash_xmit_cpu(hdev, ctx->buffer, ctx->total, 1);
}

static int img_hash_finish(struct ahash_request *req)
{
	struct img_hash_request_ctx *ctx = ahash_request_ctx(req);

	if (!req->result)
		return -EINVAL;

	memcpy(req->result, ctx->digest, ctx->digsize);

	return 0;
}

static void img_hash_copy_hash(struct ahash_request *req)
{
	struct img_hash_request_ctx *ctx = ahash_request_ctx(req);
	u32 *hash = (u32 *)ctx->digest;
	int i;

	for (i = (ctx->digsize / sizeof(u32)) - 1; i >= 0; i--)
		hash[i] = img_hash_read_result_queue(ctx->hdev);
}

static void img_hash_finish_req(struct ahash_request *req, int err)
{
	struct img_hash_request_ctx *ctx = ahash_request_ctx(req);
	struct img_hash_dev *hdev =  ctx->hdev;

	if (!err) {
		img_hash_copy_hash(req);
		if (DRIVER_FLAGS_FINAL & hdev->flags)
			err = img_hash_finish(req);
	} else {
		dev_warn(hdev->dev, "Hash failed with error %d\n", err);
		ctx->flags |= DRIVER_FLAGS_ERROR;
	}

	hdev->flags &= ~(DRIVER_FLAGS_DMA_READY | DRIVER_FLAGS_OUTPUT_READY |
		DRIVER_FLAGS_CPU | DRIVER_FLAGS_BUSY | DRIVER_FLAGS_FINAL);

	if (req->base.complete)
		req->base.complete(&req->base, err);
}

static int img_hash_write_via_dma(struct img_hash_dev *hdev)
{
	struct img_hash_request_ctx *ctx = ahash_request_ctx(hdev->req);

	img_hash_start(hdev, true);

	dev_dbg(hdev->dev, "xmit dma size: %d\n", ctx->total);

	if (!ctx->total)
		hdev->flags |= DRIVER_FLAGS_FINAL;

	hdev->flags |= DRIVER_FLAGS_DMA_ACTIVE | DRIVER_FLAGS_FINAL;

	tasklet_schedule(&hdev->dma_task);

	return -EINPROGRESS;
}

static int img_hash_dma_init(struct img_hash_dev *hdev)
{
	struct dma_slave_config dma_conf;
	int err;

	hdev->dma_lch = dma_request_chan(hdev->dev, "tx");
	if (IS_ERR(hdev->dma_lch)) {
		dev_err(hdev->dev, "Couldn't acquire a slave DMA channel.\n");
		return PTR_ERR(hdev->dma_lch);
	}
	dma_conf.direction = DMA_MEM_TO_DEV;
	dma_conf.dst_addr = hdev->bus_addr;
	dma_conf.dst_addr_width = DMA_SLAVE_BUSWIDTH_4_BYTES;
	dma_conf.dst_maxburst = IMG_HASH_DMA_BURST;
	dma_conf.device_fc = false;

	err = dmaengine_slave_config(hdev->dma_lch,  &dma_conf);
	if (err) {
		dev_err(hdev->dev, "Couldn't configure DMA slave.\n");
		dma_release_channel(hdev->dma_lch);
		return err;
	}

	return 0;
}

static void img_hash_dma_task(unsigned long d)
{
	struct img_hash_dev *hdev = (struct img_hash_dev *)d;
	struct img_hash_request_ctx *ctx = ahash_request_ctx(hdev->req);
	u8 *addr;
	size_t nbytes, bleft, wsend, len, tbc;
	struct scatterlist tsg;

	if (!hdev->req || !ctx->sg)
		return;

	addr = sg_virt(ctx->sg);
	nbytes = ctx->sg->length - ctx->offset;

	/*
	 * The hash accelerator does not support a data valid mask. This means
	 * that if each dma (i.e. per page) is not a multiple of 4 bytes, the
	 * padding bytes in the last word written by that dma would erroneously
	 * be included in the hash. To avoid this we round down the transfer,
	 * and add the excess to the start of the next dma. It does not matter
	 * that the final dma may not be a multiple of 4 bytes as the hashing
	 * block is programmed to accept the correct number of bytes.
	 */

	bleft = nbytes % 4;
	wsend = (nbytes / 4);

	if (wsend) {
		sg_init_one(&tsg, addr + ctx->offset, wsend * 4);
		if (img_hash_xmit_dma(hdev, &tsg)) {
			dev_err(hdev->dev, "DMA failed, falling back to CPU");
			ctx->flags |= DRIVER_FLAGS_CPU;
			hdev->err = 0;
			img_hash_xmit_cpu(hdev, addr + ctx->offset,
					  wsend * 4, 0);
			ctx->sent += wsend * 4;
			wsend = 0;
		} else {
			ctx->sent += wsend * 4;
		}
	}

	if (bleft) {
		ctx->bufcnt = sg_pcopy_to_buffer(ctx->sgfirst, ctx->nents,
						 ctx->buffer, bleft, ctx->sent);
		tbc = 0;
		ctx->sg = sg_next(ctx->sg);
		while (ctx->sg && (ctx->bufcnt < 4)) {
			len = ctx->sg->length;
			if (likely(len > (4 - ctx->bufcnt)))
				len = 4 - ctx->bufcnt;
			tbc = sg_pcopy_to_buffer(ctx->sgfirst, ctx->nents,
						 ctx->buffer + ctx->bufcnt, len,
					ctx->sent + ctx->bufcnt);
			ctx->bufcnt += tbc;
			if (tbc >= ctx->sg->length) {
				ctx->sg = sg_next(ctx->sg);
				tbc = 0;
			}
		}

		ctx->sent += ctx->bufcnt;
		ctx->offset = tbc;

		if (!wsend)
			img_hash_dma_callback(hdev);
	} else {
		ctx->offset = 0;
		ctx->sg = sg_next(ctx->sg);
	}
}

static int img_hash_write_via_dma_stop(struct img_hash_dev *hdev)
{
	struct img_hash_request_ctx *ctx = ahash_request_ctx(hdev->req);

	if (ctx->flags & DRIVER_FLAGS_SG)
		dma_unmap_sg(hdev->dev, ctx->sg, ctx->dma_ct, DMA_TO_DEVICE);

	return 0;
}

static int img_hash_process_data(struct img_hash_dev *hdev)
{
	struct ahash_request *req = hdev->req;
	struct img_hash_request_ctx *ctx = ahash_request_ctx(req);
	int err = 0;

	ctx->bufcnt = 0;

	if (req->nbytes >= IMG_HASH_DMA_THRESHOLD) {
		dev_dbg(hdev->dev, "process data request(%d bytes) using DMA\n",
			req->nbytes);
		err = img_hash_write_via_dma(hdev);
	} else {
		dev_dbg(hdev->dev, "process data request(%d bytes) using CPU\n",
			req->nbytes);
		err = img_hash_write_via_cpu(hdev);
	}
	return err;
}

static int img_hash_hw_init(struct img_hash_dev *hdev)
{
	unsigned long long nbits;
	u32 u, l;

	img_hash_write(hdev, CR_RESET, CR_RESET_SET);
	img_hash_write(hdev, CR_RESET, CR_RESET_UNSET);
	img_hash_write(hdev, CR_INTENAB, CR_INT_NEW_RESULTS_SET);

	nbits = (u64)hdev->req->nbytes << 3;
	u = nbits >> 32;
	l = nbits;
	img_hash_write(hdev, CR_MESSAGE_LENGTH_H, u);
	img_hash_write(hdev, CR_MESSAGE_LENGTH_L, l);

	if (!(DRIVER_FLAGS_INIT & hdev->flags)) {
		hdev->flags |= DRIVER_FLAGS_INIT;
		hdev->err = 0;
	}
	dev_dbg(hdev->dev, "hw initialized, nbits: %llx\n", nbits);
	return 0;
}

static int img_hash_init(struct ahash_request *req)
{
	struct crypto_ahash *tfm = crypto_ahash_reqtfm(req);
	struct img_hash_request_ctx *rctx = ahash_request_ctx(req);
	struct img_hash_ctx *ctx = crypto_ahash_ctx(tfm);

	ahash_request_set_tfm(&rctx->fallback_req, ctx->fallback);
	rctx->fallback_req.base.flags =	req->base.flags
		& CRYPTO_TFM_REQ_MAY_SLEEP;

	return crypto_ahash_init(&rctx->fallback_req);
}

static int img_hash_handle_queue(struct img_hash_dev *hdev,
				 struct ahash_request *req)
{
	struct crypto_async_request *async_req, *backlog;
	struct img_hash_request_ctx *ctx;
	unsigned long flags;
	int err = 0, res = 0;

	spin_lock_irqsave(&hdev->lock, flags);

	if (req)
		res = ahash_enqueue_request(&hdev->queue, req);

	if (DRIVER_FLAGS_BUSY & hdev->flags) {
		spin_unlock_irqrestore(&hdev->lock, flags);
		return res;
	}

	backlog = crypto_get_backlog(&hdev->queue);
	async_req = crypto_dequeue_request(&hdev->queue);
	if (async_req)
		hdev->flags |= DRIVER_FLAGS_BUSY;

	spin_unlock_irqrestore(&hdev->lock, flags);

	if (!async_req)
		return res;

	if (backlog)
		backlog->complete(backlog, -EINPROGRESS);

	req = ahash_request_cast(async_req);
	hdev->req = req;

	ctx = ahash_request_ctx(req);

	dev_info(hdev->dev, "processing req, op: %lu, bytes: %d\n",
		 ctx->op, req->nbytes);

	err = img_hash_hw_init(hdev);

	if (!err)
		err = img_hash_process_data(hdev);

	if (err != -EINPROGRESS) {
		/* done_task will not finish so do it here */
		img_hash_finish_req(req, err);
	}
	return res;
}

static int img_hash_update(struct ahash_request *req)
{
	struct img_hash_request_ctx *rctx = ahash_request_ctx(req);
	struct crypto_ahash *tfm = crypto_ahash_reqtfm(req);
	struct img_hash_ctx *ctx = crypto_ahash_ctx(tfm);

	ahash_request_set_tfm(&rctx->fallback_req, ctx->fallback);
	rctx->fallback_req.base.flags = req->base.flags
		& CRYPTO_TFM_REQ_MAY_SLEEP;
	rctx->fallback_req.nbytes = req->nbytes;
	rctx->fallback_req.src = req->src;

	return crypto_ahash_update(&rctx->fallback_req);
}

static int img_hash_final(struct ahash_request *req)
{
	struct img_hash_request_ctx *rctx = ahash_request_ctx(req);
	struct crypto_ahash *tfm = crypto_ahash_reqtfm(req);
	struct img_hash_ctx *ctx = crypto_ahash_ctx(tfm);

	ahash_request_set_tfm(&rctx->fallback_req, ctx->fallback);
	rctx->fallback_req.base.flags = req->base.flags
		& CRYPTO_TFM_REQ_MAY_SLEEP;
	rctx->fallback_req.result = req->result;

	return crypto_ahash_final(&rctx->fallback_req);
}

static int img_hash_finup(struct ahash_request *req)
{
	struct img_hash_request_ctx *rctx = ahash_request_ctx(req);
	struct crypto_ahash *tfm = crypto_ahash_reqtfm(req);
	struct img_hash_ctx *ctx = crypto_ahash_ctx(tfm);

	ahash_request_set_tfm(&rctx->fallback_req, ctx->fallback);
	rctx->fallback_req.base.flags = req->base.flags
		& CRYPTO_TFM_REQ_MAY_SLEEP;
	rctx->fallback_req.nbytes = req->nbytes;
	rctx->fallback_req.src = req->src;
	rctx->fallback_req.result = req->result;

	return crypto_ahash_finup(&rctx->fallback_req);
}

static int img_hash_import(struct ahash_request *req, const void *in)
{
	struct img_hash_request_ctx *rctx = ahash_request_ctx(req);
	struct crypto_ahash *tfm = crypto_ahash_reqtfm(req);
	struct img_hash_ctx *ctx = crypto_ahash_ctx(tfm);

	ahash_request_set_tfm(&rctx->fallback_req, ctx->fallback);
	rctx->fallback_req.base.flags = req->base.flags
		& CRYPTO_TFM_REQ_MAY_SLEEP;

	return crypto_ahash_import(&rctx->fallback_req, in);
}

static int img_hash_export(struct ahash_request *req, void *out)
{
	struct img_hash_request_ctx *rctx = ahash_request_ctx(req);
	struct crypto_ahash *tfm = crypto_ahash_reqtfm(req);
	struct img_hash_ctx *ctx = crypto_ahash_ctx(tfm);

	ahash_request_set_tfm(&rctx->fallback_req, ctx->fallback);
	rctx->fallback_req.base.flags = req->base.flags
		& CRYPTO_TFM_REQ_MAY_SLEEP;

	return crypto_ahash_export(&rctx->fallback_req, out);
}

static int img_hash_digest(struct ahash_request *req)
{
	struct crypto_ahash *tfm = crypto_ahash_reqtfm(req);
	struct img_hash_ctx *tctx = crypto_ahash_ctx(tfm);
	struct img_hash_request_ctx *ctx = ahash_request_ctx(req);
	struct img_hash_dev *hdev = NULL;
	struct img_hash_dev *tmp;
	int err;

	spin_lock(&img_hash.lock);
	if (!tctx->hdev) {
		list_for_each_entry(tmp, &img_hash.dev_list, list) {
			hdev = tmp;
			break;
		}
		tctx->hdev = hdev;

	} else {
		hdev = tctx->hdev;
	}

	spin_unlock(&img_hash.lock);
	ctx->hdev = hdev;
	ctx->flags = 0;
	ctx->digsize = crypto_ahash_digestsize(tfm);

	switch (ctx->digsize) {
	case SHA1_DIGEST_SIZE:
		ctx->flags |= DRIVER_FLAGS_SHA1;
		break;
	case SHA256_DIGEST_SIZE:
		ctx->flags |= DRIVER_FLAGS_SHA256;
		break;
	case SHA224_DIGEST_SIZE:
		ctx->flags |= DRIVER_FLAGS_SHA224;
		break;
	case MD5_DIGEST_SIZE:
		ctx->flags |= DRIVER_FLAGS_MD5;
		break;
	default:
		return -EINVAL;
	}

	ctx->bufcnt = 0;
	ctx->offset = 0;
	ctx->sent = 0;
	ctx->total = req->nbytes;
	ctx->sg = req->src;
	ctx->sgfirst = req->src;
	ctx->nents = sg_nents(ctx->sg);

	err = img_hash_handle_queue(tctx->hdev, req);

	return err;
}

static int img_hash_cra_init(struct crypto_tfm *tfm, const char *alg_name)
{
	struct img_hash_ctx *ctx = crypto_tfm_ctx(tfm);
	int err = -ENOMEM;

	ctx->fallback = crypto_alloc_ahash(alg_name, 0,
					   CRYPTO_ALG_NEED_FALLBACK);
	if (IS_ERR(ctx->fallback)) {
		pr_err("img_hash: Could not load fallback driver.\n");
		err = PTR_ERR(ctx->fallback);
		goto err;
	}
	crypto_ahash_set_reqsize(__crypto_ahash_cast(tfm),
				 sizeof(struct img_hash_request_ctx) +
				 crypto_ahash_reqsize(ctx->fallback) +
				 IMG_HASH_DMA_THRESHOLD);

	return 0;

err:
	return err;
}

static int img_hash_cra_md5_init(struct crypto_tfm *tfm)
{
	return img_hash_cra_init(tfm, "md5-generic");
}

static int img_hash_cra_sha1_init(struct crypto_tfm *tfm)
{
	return img_hash_cra_init(tfm, "sha1-generic");
}

static int img_hash_cra_sha224_init(struct crypto_tfm *tfm)
{
	return img_hash_cra_init(tfm, "sha224-generic");
}

static int img_hash_cra_sha256_init(struct crypto_tfm *tfm)
{
	return img_hash_cra_init(tfm, "sha256-generic");
}

static void img_hash_cra_exit(struct crypto_tfm *tfm)
{
	struct img_hash_ctx *tctx = crypto_tfm_ctx(tfm);

	crypto_free_ahash(tctx->fallback);
}

static irqreturn_t img_irq_handler(int irq, void *dev_id)
{
	struct img_hash_dev *hdev = dev_id;
	u32 reg;

	reg = img_hash_read(hdev, CR_INTSTAT);
	img_hash_write(hdev, CR_INTCLEAR, reg);

	if (reg & CR_INT_NEW_RESULTS_SET) {
		dev_dbg(hdev->dev, "IRQ CR_INT_NEW_RESULTS_SET\n");
		if (DRIVER_FLAGS_BUSY & hdev->flags) {
			hdev->flags |= DRIVER_FLAGS_OUTPUT_READY;
			if (!(DRIVER_FLAGS_CPU & hdev->flags))
				hdev->flags |= DRIVER_FLAGS_DMA_READY;
			tasklet_schedule(&hdev->done_task);
		} else {
			dev_warn(hdev->dev,
				 "HASH interrupt when no active requests.\n");
		}
	} else if (reg & CR_INT_RESULTS_AVAILABLE) {
		dev_warn(hdev->dev,
			 "IRQ triggered before the hash had completed\n");
	} else if (reg & CR_INT_RESULT_READ_ERR) {
		dev_warn(hdev->dev,
			 "Attempt to read from an empty result queue\n");
	} else if (reg & CR_INT_MESSAGE_WRITE_ERROR) {
		dev_warn(hdev->dev,
			 "Data written before the hardware was configured\n");
	}
	return IRQ_HANDLED;
}

static struct ahash_alg img_algs[] = {
	{
		.init = img_hash_init,
		.update = img_hash_update,
		.final = img_hash_final,
		.finup = img_hash_finup,
		.export = img_hash_export,
		.import = img_hash_import,
		.digest = img_hash_digest,
		.halg = {
			.digestsize = MD5_DIGEST_SIZE,
			.statesize = sizeof(struct md5_state),
			.base = {
				.cra_name = "md5",
				.cra_driver_name = "img-md5",
				.cra_priority = 300,
				.cra_flags =
				CRYPTO_ALG_ASYNC |
				CRYPTO_ALG_NEED_FALLBACK,
				.cra_blocksize = MD5_HMAC_BLOCK_SIZE,
				.cra_ctxsize = sizeof(struct img_hash_ctx),
				.cra_init = img_hash_cra_md5_init,
				.cra_exit = img_hash_cra_exit,
				.cra_module = THIS_MODULE,
			}
		}
	},
	{
		.init = img_hash_init,
		.update = img_hash_update,
		.final = img_hash_final,
		.finup = img_hash_finup,
		.export = img_hash_export,
		.import = img_hash_import,
		.digest = img_hash_digest,
		.halg = {
			.digestsize = SHA1_DIGEST_SIZE,
			.statesize = sizeof(struct sha1_state),
			.base = {
				.cra_name = "sha1",
				.cra_driver_name = "img-sha1",
				.cra_priority = 300,
				.cra_flags =
				CRYPTO_ALG_ASYNC |
				CRYPTO_ALG_NEED_FALLBACK,
				.cra_blocksize = SHA1_BLOCK_SIZE,
				.cra_ctxsize = sizeof(struct img_hash_ctx),
				.cra_init = img_hash_cra_sha1_init,
				.cra_exit = img_hash_cra_exit,
				.cra_module = THIS_MODULE,
			}
		}
	},
	{
		.init = img_hash_init,
		.update = img_hash_update,
		.final = img_hash_final,
		.finup = img_hash_finup,
		.export = img_hash_export,
		.import = img_hash_import,
		.digest = img_hash_digest,
		.halg = {
			.digestsize = SHA224_DIGEST_SIZE,
			.statesize = sizeof(struct sha256_state),
			.base = {
				.cra_name = "sha224",
				.cra_driver_name = "img-sha224",
				.cra_priority = 300,
				.cra_flags =
				CRYPTO_ALG_ASYNC |
				CRYPTO_ALG_NEED_FALLBACK,
				.cra_blocksize = SHA224_BLOCK_SIZE,
				.cra_ctxsize = sizeof(struct img_hash_ctx),
				.cra_init = img_hash_cra_sha224_init,
				.cra_exit = img_hash_cra_exit,
				.cra_module = THIS_MODULE,
			}
		}
	},
	{
		.init = img_hash_init,
		.update = img_hash_update,
		.final = img_hash_final,
		.finup = img_hash_finup,
		.export = img_hash_export,
		.import = img_hash_import,
		.digest = img_hash_digest,
		.halg = {
			.digestsize = SHA256_DIGEST_SIZE,
			.statesize = sizeof(struct sha256_state),
			.base = {
				.cra_name = "sha256",
				.cra_driver_name = "img-sha256",
				.cra_priority = 300,
				.cra_flags =
				CRYPTO_ALG_ASYNC |
				CRYPTO_ALG_NEED_FALLBACK,
				.cra_blocksize = SHA256_BLOCK_SIZE,
				.cra_ctxsize = sizeof(struct img_hash_ctx),
				.cra_init = img_hash_cra_sha256_init,
				.cra_exit = img_hash_cra_exit,
				.cra_module = THIS_MODULE,
			}
		}
	}
};

static int img_register_algs(struct img_hash_dev *hdev)
{
	int i, err;

	for (i = 0; i < ARRAY_SIZE(img_algs); i++) {
		err = crypto_register_ahash(&img_algs[i]);
		if (err)
			goto err_reg;
	}
	return 0;

err_reg:
	for (; i--; )
		crypto_unregister_ahash(&img_algs[i]);

	return err;
}

static int img_unregister_algs(struct img_hash_dev *hdev)
{
	int i;

	for (i = 0; i < ARRAY_SIZE(img_algs); i++)
		crypto_unregister_ahash(&img_algs[i]);
	return 0;
}

static void img_hash_done_task(unsigned long data)
{
	struct img_hash_dev *hdev = (struct img_hash_dev *)data;
	int err = 0;

	if (hdev->err == -EINVAL) {
		err = hdev->err;
		goto finish;
	}

	if (!(DRIVER_FLAGS_BUSY & hdev->flags)) {
		img_hash_handle_queue(hdev, NULL);
		return;
	}

	if (DRIVER_FLAGS_CPU & hdev->flags) {
		if (DRIVER_FLAGS_OUTPUT_READY & hdev->flags) {
			hdev->flags &= ~DRIVER_FLAGS_OUTPUT_READY;
			goto finish;
		}
	} else if (DRIVER_FLAGS_DMA_READY & hdev->flags) {
		if (DRIVER_FLAGS_DMA_ACTIVE & hdev->flags) {
			hdev->flags &= ~DRIVER_FLAGS_DMA_ACTIVE;
			img_hash_write_via_dma_stop(hdev);
			if (hdev->err) {
				err = hdev->err;
				goto finish;
			}
		}
		if (DRIVER_FLAGS_OUTPUT_READY & hdev->flags) {
			hdev->flags &= ~(DRIVER_FLAGS_DMA_READY |
					DRIVER_FLAGS_OUTPUT_READY);
			goto finish;
		}
	}
	return;

finish:
	img_hash_finish_req(hdev->req, err);
}

static const struct of_device_id img_hash_match[] = {
	{ .compatible = "img,hash-accelerator" },
	{}
};
MODULE_DEVICE_TABLE(of, img_hash_match);

static int img_hash_probe(struct platform_device *pdev)
{
	struct img_hash_dev *hdev;
	struct device *dev = &pdev->dev;
	struct resource *hash_res;
	int	irq;
	int err;

	hdev = devm_kzalloc(dev, sizeof(*hdev), GFP_KERNEL);
	if (hdev == NULL)
		return -ENOMEM;

	spin_lock_init(&hdev->lock);

	hdev->dev = dev;

	platform_set_drvdata(pdev, hdev);

	INIT_LIST_HEAD(&hdev->list);

	tasklet_init(&hdev->done_task, img_hash_done_task, (unsigned long)hdev);
	tasklet_init(&hdev->dma_task, img_hash_dma_task, (unsigned long)hdev);

	crypto_init_queue(&hdev->queue, IMG_HASH_QUEUE_LENGTH);

	/* Register bank */
	hdev->io_base = devm_platform_ioremap_resource(pdev, 0);
	if (IS_ERR(hdev->io_base)) {
		err = PTR_ERR(hdev->io_base);
		dev_err(dev, "can't ioremap, returned %d\n", err);

		goto res_err;
	}

	/* Write port (DMA or CPU) */
	hash_res = platform_get_resource(pdev, IORESOURCE_MEM, 1);
	hdev->cpu_addr = devm_ioremap_resource(dev, hash_res);
	if (IS_ERR(hdev->cpu_addr)) {
		dev_err(dev, "can't ioremap write port\n");
		err = PTR_ERR(hdev->cpu_addr);
		goto res_err;
	}
	hdev->bus_addr = hash_res->start;

	irq = platform_get_irq(pdev, 0);
	if (irq < 0) {
		err = irq;
		goto res_err;
	}

	err = devm_request_irq(dev, irq, img_irq_handler, 0,
			       dev_name(dev), hdev);
	if (err) {
		dev_err(dev, "unable to request irq\n");
		goto res_err;
	}
	dev_dbg(dev, "using IRQ channel %d\n", irq);

	hdev->hash_clk = devm_clk_get(&pdev->dev, "hash");
	if (IS_ERR(hdev->hash_clk)) {
		dev_err(dev, "clock initialization failed.\n");
		err = PTR_ERR(hdev->hash_clk);
		goto res_err;
	}

	hdev->sys_clk = devm_clk_get(&pdev->dev, "sys");
	if (IS_ERR(hdev->sys_clk)) {
		dev_err(dev, "clock initialization failed.\n");
		err = PTR_ERR(hdev->sys_clk);
		goto res_err;
	}

	err = clk_prepare_enable(hdev->hash_clk);
	if (err)
		goto res_err;

	err = clk_prepare_enable(hdev->sys_clk);
	if (err)
		goto clk_err;

	err = img_hash_dma_init(hdev);
	if (err)
		goto dma_err;

	dev_dbg(dev, "using %s for DMA transfers\n",
		dma_chan_name(hdev->dma_lch));

	spin_lock(&img_hash.lock);
	list_add_tail(&hdev->list, &img_hash.dev_list);
	spin_unlock(&img_hash.lock);

	err = img_register_algs(hdev);
	if (err)
		goto err_algs;
	dev_info(dev, "Img MD5/SHA1/SHA224/SHA256 Hardware accelerator initialized\n");

	return 0;

err_algs:
	spin_lock(&img_hash.lock);
	list_del(&hdev->list);
	spin_unlock(&img_hash.lock);
	dma_release_channel(hdev->dma_lch);
dma_err:
	clk_disable_unprepare(hdev->sys_clk);
clk_err:
	clk_disable_unprepare(hdev->hash_clk);
res_err:
	tasklet_kill(&hdev->done_task);
	tasklet_kill(&hdev->dma_task);

	return err;
}

static int img_hash_remove(struct platform_device *pdev)
{
	struct img_hash_dev *hdev;

	hdev = platform_get_drvdata(pdev);
	spin_lock(&img_hash.lock);
	list_del(&hdev->list);
	spin_unlock(&img_hash.lock);

	img_unregister_algs(hdev);

	tasklet_kill(&hdev->done_task);
	tasklet_kill(&hdev->dma_task);

	dma_release_channel(hdev->dma_lch);

	clk_disable_unprepare(hdev->hash_clk);
	clk_disable_unprepare(hdev->sys_clk);

	return 0;
}

#ifdef CONFIG_PM_SLEEP
static int img_hash_suspend(struct device *dev)
{
	struct img_hash_dev *hdev = dev_get_drvdata(dev);

	clk_disable_unprepare(hdev->hash_clk);
	clk_disable_unprepare(hdev->sys_clk);

	return 0;
}

static int img_hash_resume(struct device *dev)
{
	struct img_hash_dev *hdev = dev_get_drvdata(dev);
<<<<<<< HEAD

	clk_prepare_enable(hdev->hash_clk);
	clk_prepare_enable(hdev->sys_clk);
=======
	int ret;

	ret = clk_prepare_enable(hdev->hash_clk);
	if (ret)
		return ret;

	ret = clk_prepare_enable(hdev->sys_clk);
	if (ret) {
		clk_disable_unprepare(hdev->hash_clk);
		return ret;
	}
>>>>>>> 24b8d41d

	return 0;
}
#endif /* CONFIG_PM_SLEEP */

static const struct dev_pm_ops img_hash_pm_ops = {
	SET_SYSTEM_SLEEP_PM_OPS(img_hash_suspend, img_hash_resume)
};

static struct platform_driver img_hash_driver = {
	.probe		= img_hash_probe,
	.remove		= img_hash_remove,
	.driver		= {
		.name	= "img-hash-accelerator",
		.pm	= &img_hash_pm_ops,
		.of_match_table	= of_match_ptr(img_hash_match),
	}
};
module_platform_driver(img_hash_driver);

MODULE_LICENSE("GPL v2");
MODULE_DESCRIPTION("Imgtec SHA1/224/256 & MD5 hw accelerator driver");
MODULE_AUTHOR("Will Thomas.");
MODULE_AUTHOR("James Hartley <james.hartley@imgtec.com>");<|MERGE_RESOLUTION|>--- conflicted
+++ resolved
@@ -104,11 +104,7 @@
 	struct ahash_request	fallback_req;
 
 	/* Zero length buffer must remain last member of struct */
-<<<<<<< HEAD
-	u8 buffer[0] __aligned(sizeof(u32));
-=======
 	u8 buffer[] __aligned(sizeof(u32));
->>>>>>> 24b8d41d
 };
 
 struct img_hash_ctx {
@@ -1087,11 +1083,6 @@
 static int img_hash_resume(struct device *dev)
 {
 	struct img_hash_dev *hdev = dev_get_drvdata(dev);
-<<<<<<< HEAD
-
-	clk_prepare_enable(hdev->hash_clk);
-	clk_prepare_enable(hdev->sys_clk);
-=======
 	int ret;
 
 	ret = clk_prepare_enable(hdev->hash_clk);
@@ -1103,7 +1094,6 @@
 		clk_disable_unprepare(hdev->hash_clk);
 		return ret;
 	}
->>>>>>> 24b8d41d
 
 	return 0;
 }
