// SPDX-License-Identifier: (BSD-3-Clause OR GPL-2.0-only)
/* Copyright(c) 2014 - 2020 Intel Corporation */
#include <linux/module.h>
#include <crypto/internal/rsa.h>
#include <crypto/internal/akcipher.h>
#include <crypto/akcipher.h>
#include <crypto/kpp.h>
#include <crypto/internal/kpp.h>
#include <crypto/dh.h>
#include <linux/dma-mapping.h>
#include <linux/fips.h>
#include <crypto/scatterwalk.h>
#include "icp_qat_fw_pke.h"
#include "adf_accel_devices.h"
#include "adf_transport.h"
#include "adf_common_drv.h"
#include "qat_crypto.h"

static DEFINE_MUTEX(algs_lock);
static unsigned int active_devs;

struct qat_rsa_input_params {
	union {
		struct {
			dma_addr_t m;
			dma_addr_t e;
			dma_addr_t n;
		} enc;
		struct {
			dma_addr_t c;
			dma_addr_t d;
			dma_addr_t n;
		} dec;
		struct {
			dma_addr_t c;
			dma_addr_t p;
			dma_addr_t q;
			dma_addr_t dp;
			dma_addr_t dq;
			dma_addr_t qinv;
		} dec_crt;
		u64 in_tab[8];
	};
} __packed __aligned(64);

struct qat_rsa_output_params {
	union {
		struct {
			dma_addr_t c;
		} enc;
		struct {
			dma_addr_t m;
		} dec;
		u64 out_tab[8];
	};
} __packed __aligned(64);

struct qat_rsa_ctx {
	char *n;
	char *e;
	char *d;
	char *p;
	char *q;
	char *dp;
	char *dq;
	char *qinv;
	dma_addr_t dma_n;
	dma_addr_t dma_e;
	dma_addr_t dma_d;
	dma_addr_t dma_p;
	dma_addr_t dma_q;
	dma_addr_t dma_dp;
	dma_addr_t dma_dq;
	dma_addr_t dma_qinv;
	unsigned int key_sz;
	bool crt_mode;
	struct qat_crypto_instance *inst;
} __packed __aligned(64);

struct qat_dh_input_params {
	union {
		struct {
			dma_addr_t b;
			dma_addr_t xa;
			dma_addr_t p;
		} in;
		struct {
			dma_addr_t xa;
			dma_addr_t p;
		} in_g2;
		u64 in_tab[8];
	};
} __packed __aligned(64);

struct qat_dh_output_params {
	union {
		dma_addr_t r;
		u64 out_tab[8];
	};
} __packed __aligned(64);

struct qat_dh_ctx {
	char *g;
	char *xa;
	char *p;
	dma_addr_t dma_g;
	dma_addr_t dma_xa;
	dma_addr_t dma_p;
	unsigned int p_size;
	bool g2;
	struct qat_crypto_instance *inst;
} __packed __aligned(64);

struct qat_asym_request {
	union {
		struct qat_rsa_input_params rsa;
		struct qat_dh_input_params dh;
	} in;
	union {
		struct qat_rsa_output_params rsa;
		struct qat_dh_output_params dh;
	} out;
	dma_addr_t phy_in;
	dma_addr_t phy_out;
	char *src_align;
	char *dst_align;
	struct icp_qat_fw_pke_request req;
	union {
		struct qat_rsa_ctx *rsa;
		struct qat_dh_ctx *dh;
	} ctx;
	union {
		struct akcipher_request *rsa;
		struct kpp_request *dh;
	} areq;
	int err;
	void (*cb)(struct icp_qat_fw_pke_resp *resp);
} __aligned(64);

static void qat_dh_cb(struct icp_qat_fw_pke_resp *resp)
{
	struct qat_asym_request *req = (void *)(__force long)resp->opaque;
	struct kpp_request *areq = req->areq.dh;
	struct device *dev = &GET_DEV(req->ctx.dh->inst->accel_dev);
	int err = ICP_QAT_FW_PKE_RESP_PKE_STAT_GET(
				resp->pke_resp_hdr.comn_resp_flags);

	err = (err == ICP_QAT_FW_COMN_STATUS_FLAG_OK) ? 0 : -EINVAL;

	if (areq->src) {
		if (req->src_align)
			dma_free_coherent(dev, req->ctx.dh->p_size,
					  req->src_align, req->in.dh.in.b);
		else
			dma_unmap_single(dev, req->in.dh.in.b,
					 req->ctx.dh->p_size, DMA_TO_DEVICE);
	}

	areq->dst_len = req->ctx.dh->p_size;
	if (req->dst_align) {
		scatterwalk_map_and_copy(req->dst_align, areq->dst, 0,
					 areq->dst_len, 1);

		dma_free_coherent(dev, req->ctx.dh->p_size, req->dst_align,
				  req->out.dh.r);
	} else {
		dma_unmap_single(dev, req->out.dh.r, req->ctx.dh->p_size,
				 DMA_FROM_DEVICE);
	}

	dma_unmap_single(dev, req->phy_in, sizeof(struct qat_dh_input_params),
			 DMA_TO_DEVICE);
	dma_unmap_single(dev, req->phy_out,
			 sizeof(struct qat_dh_output_params),
			 DMA_TO_DEVICE);

	kpp_request_complete(areq, err);
}

#define PKE_DH_1536 0x390c1a49
#define PKE_DH_G2_1536 0x2e0b1a3e
#define PKE_DH_2048 0x4d0c1a60
#define PKE_DH_G2_2048 0x3e0b1a55
#define PKE_DH_3072 0x510c1a77
#define PKE_DH_G2_3072 0x3a0b1a6c
#define PKE_DH_4096 0x690c1a8e
#define PKE_DH_G2_4096 0x4a0b1a83
<<<<<<< HEAD

static unsigned long qat_dh_fn_id(unsigned int len, bool g2)
{
	unsigned int bitslen = len << 3;

	switch (bitslen) {
	case 1536:
		return g2 ? PKE_DH_G2_1536 : PKE_DH_1536;
	case 2048:
		return g2 ? PKE_DH_G2_2048 : PKE_DH_2048;
	case 3072:
		return g2 ? PKE_DH_G2_3072 : PKE_DH_3072;
	case 4096:
		return g2 ? PKE_DH_G2_4096 : PKE_DH_4096;
	default:
		return 0;
	};
}

static inline struct qat_dh_ctx *qat_dh_get_params(struct crypto_kpp *tfm)
{
	return kpp_tfm_ctx(tfm);
}

static int qat_dh_compute_value(struct kpp_request *req)
{
	struct crypto_kpp *tfm = crypto_kpp_reqtfm(req);
	struct qat_dh_ctx *ctx = kpp_tfm_ctx(tfm);
	struct qat_crypto_instance *inst = ctx->inst;
	struct device *dev = &GET_DEV(inst->accel_dev);
	struct qat_asym_request *qat_req =
			PTR_ALIGN(kpp_request_ctx(req), 64);
	struct icp_qat_fw_pke_request *msg = &qat_req->req;
	int ret, ctr = 0;
	int n_input_params = 0;

	if (unlikely(!ctx->xa))
		return -EINVAL;

	if (req->dst_len < ctx->p_size) {
		req->dst_len = ctx->p_size;
		return -EOVERFLOW;
	}
	memset(msg, '\0', sizeof(*msg));
	ICP_QAT_FW_PKE_HDR_VALID_FLAG_SET(msg->pke_hdr,
					  ICP_QAT_FW_COMN_REQ_FLAG_SET);

	msg->pke_hdr.cd_pars.func_id = qat_dh_fn_id(ctx->p_size,
						    !req->src && ctx->g2);
	if (unlikely(!msg->pke_hdr.cd_pars.func_id))
		return -EINVAL;

	qat_req->cb = qat_dh_cb;
	qat_req->ctx.dh = ctx;
	qat_req->areq.dh = req;
	msg->pke_hdr.service_type = ICP_QAT_FW_COMN_REQ_CPM_FW_PKE;
	msg->pke_hdr.comn_req_flags =
		ICP_QAT_FW_COMN_FLAGS_BUILD(QAT_COMN_PTR_TYPE_FLAT,
					    QAT_COMN_CD_FLD_TYPE_64BIT_ADR);

=======

static unsigned long qat_dh_fn_id(unsigned int len, bool g2)
{
	unsigned int bitslen = len << 3;

	switch (bitslen) {
	case 1536:
		return g2 ? PKE_DH_G2_1536 : PKE_DH_1536;
	case 2048:
		return g2 ? PKE_DH_G2_2048 : PKE_DH_2048;
	case 3072:
		return g2 ? PKE_DH_G2_3072 : PKE_DH_3072;
	case 4096:
		return g2 ? PKE_DH_G2_4096 : PKE_DH_4096;
	default:
		return 0;
	};
}

static inline struct qat_dh_ctx *qat_dh_get_params(struct crypto_kpp *tfm)
{
	return kpp_tfm_ctx(tfm);
}

static int qat_dh_compute_value(struct kpp_request *req)
{
	struct crypto_kpp *tfm = crypto_kpp_reqtfm(req);
	struct qat_dh_ctx *ctx = kpp_tfm_ctx(tfm);
	struct qat_crypto_instance *inst = ctx->inst;
	struct device *dev = &GET_DEV(inst->accel_dev);
	struct qat_asym_request *qat_req =
			PTR_ALIGN(kpp_request_ctx(req), 64);
	struct icp_qat_fw_pke_request *msg = &qat_req->req;
	int ret, ctr = 0;
	int n_input_params = 0;

	if (unlikely(!ctx->xa))
		return -EINVAL;

	if (req->dst_len < ctx->p_size) {
		req->dst_len = ctx->p_size;
		return -EOVERFLOW;
	}
	memset(msg, '\0', sizeof(*msg));
	ICP_QAT_FW_PKE_HDR_VALID_FLAG_SET(msg->pke_hdr,
					  ICP_QAT_FW_COMN_REQ_FLAG_SET);

	msg->pke_hdr.cd_pars.func_id = qat_dh_fn_id(ctx->p_size,
						    !req->src && ctx->g2);
	if (unlikely(!msg->pke_hdr.cd_pars.func_id))
		return -EINVAL;

	qat_req->cb = qat_dh_cb;
	qat_req->ctx.dh = ctx;
	qat_req->areq.dh = req;
	msg->pke_hdr.service_type = ICP_QAT_FW_COMN_REQ_CPM_FW_PKE;
	msg->pke_hdr.comn_req_flags =
		ICP_QAT_FW_COMN_FLAGS_BUILD(QAT_COMN_PTR_TYPE_FLAT,
					    QAT_COMN_CD_FLD_TYPE_64BIT_ADR);

>>>>>>> 24b8d41d
	/*
	 * If no source is provided use g as base
	 */
	if (req->src) {
		qat_req->in.dh.in.xa = ctx->dma_xa;
		qat_req->in.dh.in.p = ctx->dma_p;
		n_input_params = 3;
	} else {
		if (ctx->g2) {
			qat_req->in.dh.in_g2.xa = ctx->dma_xa;
			qat_req->in.dh.in_g2.p = ctx->dma_p;
			n_input_params = 2;
		} else {
			qat_req->in.dh.in.b = ctx->dma_g;
			qat_req->in.dh.in.xa = ctx->dma_xa;
			qat_req->in.dh.in.p = ctx->dma_p;
			n_input_params = 3;
		}
	}

	ret = -ENOMEM;
	if (req->src) {
		/*
		 * src can be of any size in valid range, but HW expects it to
		 * be the same as modulo p so in case it is different we need
		 * to allocate a new buf and copy src data.
		 * In other case we just need to map the user provided buffer.
		 * Also need to make sure that it is in contiguous buffer.
		 */
		if (sg_is_last(req->src) && req->src_len == ctx->p_size) {
			qat_req->src_align = NULL;
			qat_req->in.dh.in.b = dma_map_single(dev,
							     sg_virt(req->src),
							     req->src_len,
							     DMA_TO_DEVICE);
			if (unlikely(dma_mapping_error(dev,
						       qat_req->in.dh.in.b)))
				return ret;

		} else {
			int shift = ctx->p_size - req->src_len;

<<<<<<< HEAD
			qat_req->src_align = dma_zalloc_coherent(dev,
								 ctx->p_size,
								 &qat_req->in.dh.in.b,
								 GFP_KERNEL);
=======
			qat_req->src_align = dma_alloc_coherent(dev,
								ctx->p_size,
								&qat_req->in.dh.in.b,
								GFP_KERNEL);
>>>>>>> 24b8d41d
			if (unlikely(!qat_req->src_align))
				return ret;

			scatterwalk_map_and_copy(qat_req->src_align + shift,
						 req->src, 0, req->src_len, 0);
		}
	}
	/*
	 * dst can be of any size in valid range, but HW expects it to be the
	 * same as modulo m so in case it is different we need to allocate a
	 * new buf and copy src data.
	 * In other case we just need to map the user provided buffer.
	 * Also need to make sure that it is in contiguous buffer.
	 */
	if (sg_is_last(req->dst) && req->dst_len == ctx->p_size) {
		qat_req->dst_align = NULL;
		qat_req->out.dh.r = dma_map_single(dev, sg_virt(req->dst),
						   req->dst_len,
						   DMA_FROM_DEVICE);

		if (unlikely(dma_mapping_error(dev, qat_req->out.dh.r)))
			goto unmap_src;
<<<<<<< HEAD

	} else {
		qat_req->dst_align = dma_zalloc_coherent(dev, ctx->p_size,
							 &qat_req->out.dh.r,
							 GFP_KERNEL);
		if (unlikely(!qat_req->dst_align))
			goto unmap_src;
	}

	qat_req->in.dh.in_tab[n_input_params] = 0;
	qat_req->out.dh.out_tab[1] = 0;
	/* Mapping in.in.b or in.in_g2.xa is the same */
	qat_req->phy_in = dma_map_single(dev, &qat_req->in.dh.in.b,
					 sizeof(struct qat_dh_input_params),
					 DMA_TO_DEVICE);
	if (unlikely(dma_mapping_error(dev, qat_req->phy_in)))
		goto unmap_dst;

	qat_req->phy_out = dma_map_single(dev, &qat_req->out.dh.r,
					  sizeof(struct qat_dh_output_params),
					  DMA_TO_DEVICE);
	if (unlikely(dma_mapping_error(dev, qat_req->phy_out)))
		goto unmap_in_params;

	msg->pke_mid.src_data_addr = qat_req->phy_in;
	msg->pke_mid.dest_data_addr = qat_req->phy_out;
	msg->pke_mid.opaque = (uint64_t)(__force long)qat_req;
	msg->input_param_count = n_input_params;
	msg->output_param_count = 1;

	do {
		ret = adf_send_message(ctx->inst->pke_tx, (uint32_t *)msg);
	} while (ret == -EBUSY && ctr++ < 100);

	if (!ret)
		return -EINPROGRESS;

	if (!dma_mapping_error(dev, qat_req->phy_out))
		dma_unmap_single(dev, qat_req->phy_out,
				 sizeof(struct qat_dh_output_params),
				 DMA_TO_DEVICE);
unmap_in_params:
	if (!dma_mapping_error(dev, qat_req->phy_in))
		dma_unmap_single(dev, qat_req->phy_in,
				 sizeof(struct qat_dh_input_params),
				 DMA_TO_DEVICE);
unmap_dst:
	if (qat_req->dst_align)
		dma_free_coherent(dev, ctx->p_size, qat_req->dst_align,
				  qat_req->out.dh.r);
	else
		if (!dma_mapping_error(dev, qat_req->out.dh.r))
			dma_unmap_single(dev, qat_req->out.dh.r, ctx->p_size,
					 DMA_FROM_DEVICE);
unmap_src:
	if (req->src) {
		if (qat_req->src_align)
			dma_free_coherent(dev, ctx->p_size, qat_req->src_align,
					  qat_req->in.dh.in.b);
		else
			if (!dma_mapping_error(dev, qat_req->in.dh.in.b))
				dma_unmap_single(dev, qat_req->in.dh.in.b,
						 ctx->p_size,
						 DMA_TO_DEVICE);
	}
	return ret;
}

static int qat_dh_check_params_length(unsigned int p_len)
{
	switch (p_len) {
	case 1536:
	case 2048:
	case 3072:
	case 4096:
		return 0;
	}
	return -EINVAL;
}

static int qat_dh_set_params(struct qat_dh_ctx *ctx, struct dh *params)
{
	struct qat_crypto_instance *inst = ctx->inst;
	struct device *dev = &GET_DEV(inst->accel_dev);

	if (unlikely(!params->p || !params->g))
		return -EINVAL;

	if (qat_dh_check_params_length(params->p_size << 3))
		return -EINVAL;

	ctx->p_size = params->p_size;
	ctx->p = dma_zalloc_coherent(dev, ctx->p_size, &ctx->dma_p, GFP_KERNEL);
	if (!ctx->p)
		return -ENOMEM;
	memcpy(ctx->p, params->p, ctx->p_size);

	/* If g equals 2 don't copy it */
	if (params->g_size == 1 && *(char *)params->g == 0x02) {
		ctx->g2 = true;
		return 0;
	}

	ctx->g = dma_zalloc_coherent(dev, ctx->p_size, &ctx->dma_g, GFP_KERNEL);
	if (!ctx->g) {
		dma_free_coherent(dev, ctx->p_size, ctx->p, ctx->dma_p);
		ctx->p = NULL;
		return -ENOMEM;
	}
	memcpy(ctx->g + (ctx->p_size - params->g_size), params->g,
	       params->g_size);

	return 0;
}

static void qat_dh_clear_ctx(struct device *dev, struct qat_dh_ctx *ctx)
{
	if (ctx->g) {
		dma_free_coherent(dev, ctx->p_size, ctx->g, ctx->dma_g);
		ctx->g = NULL;
	}
	if (ctx->xa) {
		dma_free_coherent(dev, ctx->p_size, ctx->xa, ctx->dma_xa);
		ctx->xa = NULL;
	}
	if (ctx->p) {
		dma_free_coherent(dev, ctx->p_size, ctx->p, ctx->dma_p);
		ctx->p = NULL;
	}
	ctx->p_size = 0;
	ctx->g2 = false;
}

static int qat_dh_set_secret(struct crypto_kpp *tfm, void *buf,
			     unsigned int len)
{
	struct qat_dh_ctx *ctx = kpp_tfm_ctx(tfm);
	struct device *dev = &GET_DEV(ctx->inst->accel_dev);
	struct dh params;
	int ret;

	if (crypto_dh_decode_key(buf, len, &params) < 0)
		return -EINVAL;

	/* Free old secret if any */
	qat_dh_clear_ctx(dev, ctx);

	ret = qat_dh_set_params(ctx, &params);
	if (ret < 0)
		return ret;

	ctx->xa = dma_zalloc_coherent(dev, ctx->p_size, &ctx->dma_xa,
				      GFP_KERNEL);
	if (!ctx->xa) {
		qat_dh_clear_ctx(dev, ctx);
		return -ENOMEM;
	}
	memcpy(ctx->xa + (ctx->p_size - params.key_size), params.key,
	       params.key_size);

	return 0;
}

static int qat_dh_max_size(struct crypto_kpp *tfm)
{
	struct qat_dh_ctx *ctx = kpp_tfm_ctx(tfm);

	return ctx->p ? ctx->p_size : -EINVAL;
}

static int qat_dh_init_tfm(struct crypto_kpp *tfm)
{
	struct qat_dh_ctx *ctx = kpp_tfm_ctx(tfm);
	struct qat_crypto_instance *inst =
			qat_crypto_get_instance_node(get_current_node());

	if (!inst)
		return -EINVAL;

	ctx->p_size = 0;
	ctx->g2 = false;
	ctx->inst = inst;
	return 0;
}

static void qat_dh_exit_tfm(struct crypto_kpp *tfm)
{
	struct qat_dh_ctx *ctx = kpp_tfm_ctx(tfm);
	struct device *dev = &GET_DEV(ctx->inst->accel_dev);

	qat_dh_clear_ctx(dev, ctx);
	qat_crypto_put_instance(ctx->inst);
}

static void qat_rsa_cb(struct icp_qat_fw_pke_resp *resp)
{
	struct qat_asym_request *req = (void *)(__force long)resp->opaque;
	struct akcipher_request *areq = req->areq.rsa;
	struct device *dev = &GET_DEV(req->ctx.rsa->inst->accel_dev);
	int err = ICP_QAT_FW_PKE_RESP_PKE_STAT_GET(
				resp->pke_resp_hdr.comn_resp_flags);

	err = (err == ICP_QAT_FW_COMN_STATUS_FLAG_OK) ? 0 : -EINVAL;

	if (req->src_align)
		dma_free_coherent(dev, req->ctx.rsa->key_sz, req->src_align,
				  req->in.rsa.enc.m);
	else
		dma_unmap_single(dev, req->in.rsa.enc.m, req->ctx.rsa->key_sz,
				 DMA_TO_DEVICE);

=======

	} else {
		qat_req->dst_align = dma_alloc_coherent(dev, ctx->p_size,
							&qat_req->out.dh.r,
							GFP_KERNEL);
		if (unlikely(!qat_req->dst_align))
			goto unmap_src;
	}

	qat_req->in.dh.in_tab[n_input_params] = 0;
	qat_req->out.dh.out_tab[1] = 0;
	/* Mapping in.in.b or in.in_g2.xa is the same */
	qat_req->phy_in = dma_map_single(dev, &qat_req->in.dh.in.b,
					 sizeof(struct qat_dh_input_params),
					 DMA_TO_DEVICE);
	if (unlikely(dma_mapping_error(dev, qat_req->phy_in)))
		goto unmap_dst;

	qat_req->phy_out = dma_map_single(dev, &qat_req->out.dh.r,
					  sizeof(struct qat_dh_output_params),
					  DMA_TO_DEVICE);
	if (unlikely(dma_mapping_error(dev, qat_req->phy_out)))
		goto unmap_in_params;

	msg->pke_mid.src_data_addr = qat_req->phy_in;
	msg->pke_mid.dest_data_addr = qat_req->phy_out;
	msg->pke_mid.opaque = (u64)(__force long)qat_req;
	msg->input_param_count = n_input_params;
	msg->output_param_count = 1;

	do {
		ret = adf_send_message(ctx->inst->pke_tx, (u32 *)msg);
	} while (ret == -EBUSY && ctr++ < 100);

	if (!ret)
		return -EINPROGRESS;

	if (!dma_mapping_error(dev, qat_req->phy_out))
		dma_unmap_single(dev, qat_req->phy_out,
				 sizeof(struct qat_dh_output_params),
				 DMA_TO_DEVICE);
unmap_in_params:
	if (!dma_mapping_error(dev, qat_req->phy_in))
		dma_unmap_single(dev, qat_req->phy_in,
				 sizeof(struct qat_dh_input_params),
				 DMA_TO_DEVICE);
unmap_dst:
	if (qat_req->dst_align)
		dma_free_coherent(dev, ctx->p_size, qat_req->dst_align,
				  qat_req->out.dh.r);
	else
		if (!dma_mapping_error(dev, qat_req->out.dh.r))
			dma_unmap_single(dev, qat_req->out.dh.r, ctx->p_size,
					 DMA_FROM_DEVICE);
unmap_src:
	if (req->src) {
		if (qat_req->src_align)
			dma_free_coherent(dev, ctx->p_size, qat_req->src_align,
					  qat_req->in.dh.in.b);
		else
			if (!dma_mapping_error(dev, qat_req->in.dh.in.b))
				dma_unmap_single(dev, qat_req->in.dh.in.b,
						 ctx->p_size,
						 DMA_TO_DEVICE);
	}
	return ret;
}

static int qat_dh_check_params_length(unsigned int p_len)
{
	switch (p_len) {
	case 1536:
	case 2048:
	case 3072:
	case 4096:
		return 0;
	}
	return -EINVAL;
}

static int qat_dh_set_params(struct qat_dh_ctx *ctx, struct dh *params)
{
	struct qat_crypto_instance *inst = ctx->inst;
	struct device *dev = &GET_DEV(inst->accel_dev);

	if (qat_dh_check_params_length(params->p_size << 3))
		return -EINVAL;

	ctx->p_size = params->p_size;
	ctx->p = dma_alloc_coherent(dev, ctx->p_size, &ctx->dma_p, GFP_KERNEL);
	if (!ctx->p)
		return -ENOMEM;
	memcpy(ctx->p, params->p, ctx->p_size);

	/* If g equals 2 don't copy it */
	if (params->g_size == 1 && *(char *)params->g == 0x02) {
		ctx->g2 = true;
		return 0;
	}

	ctx->g = dma_alloc_coherent(dev, ctx->p_size, &ctx->dma_g, GFP_KERNEL);
	if (!ctx->g)
		return -ENOMEM;
	memcpy(ctx->g + (ctx->p_size - params->g_size), params->g,
	       params->g_size);

	return 0;
}

static void qat_dh_clear_ctx(struct device *dev, struct qat_dh_ctx *ctx)
{
	if (ctx->g) {
		dma_free_coherent(dev, ctx->p_size, ctx->g, ctx->dma_g);
		ctx->g = NULL;
	}
	if (ctx->xa) {
		dma_free_coherent(dev, ctx->p_size, ctx->xa, ctx->dma_xa);
		ctx->xa = NULL;
	}
	if (ctx->p) {
		dma_free_coherent(dev, ctx->p_size, ctx->p, ctx->dma_p);
		ctx->p = NULL;
	}
	ctx->p_size = 0;
	ctx->g2 = false;
}

static int qat_dh_set_secret(struct crypto_kpp *tfm, const void *buf,
			     unsigned int len)
{
	struct qat_dh_ctx *ctx = kpp_tfm_ctx(tfm);
	struct device *dev = &GET_DEV(ctx->inst->accel_dev);
	struct dh params;
	int ret;

	if (crypto_dh_decode_key(buf, len, &params) < 0)
		return -EINVAL;

	/* Free old secret if any */
	qat_dh_clear_ctx(dev, ctx);

	ret = qat_dh_set_params(ctx, &params);
	if (ret < 0)
		goto err_clear_ctx;

	ctx->xa = dma_alloc_coherent(dev, ctx->p_size, &ctx->dma_xa,
				     GFP_KERNEL);
	if (!ctx->xa) {
		ret = -ENOMEM;
		goto err_clear_ctx;
	}
	memcpy(ctx->xa + (ctx->p_size - params.key_size), params.key,
	       params.key_size);

	return 0;

err_clear_ctx:
	qat_dh_clear_ctx(dev, ctx);
	return ret;
}

static unsigned int qat_dh_max_size(struct crypto_kpp *tfm)
{
	struct qat_dh_ctx *ctx = kpp_tfm_ctx(tfm);

	return ctx->p_size;
}

static int qat_dh_init_tfm(struct crypto_kpp *tfm)
{
	struct qat_dh_ctx *ctx = kpp_tfm_ctx(tfm);
	struct qat_crypto_instance *inst =
			qat_crypto_get_instance_node(get_current_node());

	if (!inst)
		return -EINVAL;

	ctx->p_size = 0;
	ctx->g2 = false;
	ctx->inst = inst;
	return 0;
}

static void qat_dh_exit_tfm(struct crypto_kpp *tfm)
{
	struct qat_dh_ctx *ctx = kpp_tfm_ctx(tfm);
	struct device *dev = &GET_DEV(ctx->inst->accel_dev);

	qat_dh_clear_ctx(dev, ctx);
	qat_crypto_put_instance(ctx->inst);
}

static void qat_rsa_cb(struct icp_qat_fw_pke_resp *resp)
{
	struct qat_asym_request *req = (void *)(__force long)resp->opaque;
	struct akcipher_request *areq = req->areq.rsa;
	struct device *dev = &GET_DEV(req->ctx.rsa->inst->accel_dev);
	int err = ICP_QAT_FW_PKE_RESP_PKE_STAT_GET(
				resp->pke_resp_hdr.comn_resp_flags);

	err = (err == ICP_QAT_FW_COMN_STATUS_FLAG_OK) ? 0 : -EINVAL;

	if (req->src_align)
		dma_free_coherent(dev, req->ctx.rsa->key_sz, req->src_align,
				  req->in.rsa.enc.m);
	else
		dma_unmap_single(dev, req->in.rsa.enc.m, req->ctx.rsa->key_sz,
				 DMA_TO_DEVICE);

>>>>>>> 24b8d41d
	areq->dst_len = req->ctx.rsa->key_sz;
	if (req->dst_align) {
		scatterwalk_map_and_copy(req->dst_align, areq->dst, 0,
					 areq->dst_len, 1);

		dma_free_coherent(dev, req->ctx.rsa->key_sz, req->dst_align,
				  req->out.rsa.enc.c);
	} else {
		dma_unmap_single(dev, req->out.rsa.enc.c, req->ctx.rsa->key_sz,
				 DMA_FROM_DEVICE);
	}

	dma_unmap_single(dev, req->phy_in, sizeof(struct qat_rsa_input_params),
			 DMA_TO_DEVICE);
	dma_unmap_single(dev, req->phy_out,
			 sizeof(struct qat_rsa_output_params),
			 DMA_TO_DEVICE);

	akcipher_request_complete(areq, err);
}

void qat_alg_asym_callback(void *_resp)
{
	struct icp_qat_fw_pke_resp *resp = _resp;
	struct qat_asym_request *areq = (void *)(__force long)resp->opaque;

	areq->cb(resp);
}

#define PKE_RSA_EP_512 0x1c161b21
#define PKE_RSA_EP_1024 0x35111bf7
#define PKE_RSA_EP_1536 0x4d111cdc
#define PKE_RSA_EP_2048 0x6e111dba
#define PKE_RSA_EP_3072 0x7d111ea3
#define PKE_RSA_EP_4096 0xa5101f7e

static unsigned long qat_rsa_enc_fn_id(unsigned int len)
{
	unsigned int bitslen = len << 3;

	switch (bitslen) {
	case 512:
		return PKE_RSA_EP_512;
	case 1024:
		return PKE_RSA_EP_1024;
	case 1536:
		return PKE_RSA_EP_1536;
	case 2048:
		return PKE_RSA_EP_2048;
	case 3072:
		return PKE_RSA_EP_3072;
	case 4096:
		return PKE_RSA_EP_4096;
	default:
		return 0;
	};
}

#define PKE_RSA_DP1_512 0x1c161b3c
#define PKE_RSA_DP1_1024 0x35111c12
#define PKE_RSA_DP1_1536 0x4d111cf7
#define PKE_RSA_DP1_2048 0x6e111dda
#define PKE_RSA_DP1_3072 0x7d111ebe
#define PKE_RSA_DP1_4096 0xa5101f98

static unsigned long qat_rsa_dec_fn_id(unsigned int len)
{
	unsigned int bitslen = len << 3;

	switch (bitslen) {
	case 512:
		return PKE_RSA_DP1_512;
	case 1024:
		return PKE_RSA_DP1_1024;
	case 1536:
		return PKE_RSA_DP1_1536;
	case 2048:
		return PKE_RSA_DP1_2048;
	case 3072:
		return PKE_RSA_DP1_3072;
	case 4096:
		return PKE_RSA_DP1_4096;
	default:
		return 0;
	};
}

#define PKE_RSA_DP2_512 0x1c131b57
#define PKE_RSA_DP2_1024 0x26131c2d
#define PKE_RSA_DP2_1536 0x45111d12
#define PKE_RSA_DP2_2048 0x59121dfa
#define PKE_RSA_DP2_3072 0x81121ed9
#define PKE_RSA_DP2_4096 0xb1111fb2

static unsigned long qat_rsa_dec_fn_id_crt(unsigned int len)
{
	unsigned int bitslen = len << 3;

	switch (bitslen) {
	case 512:
		return PKE_RSA_DP2_512;
	case 1024:
		return PKE_RSA_DP2_1024;
	case 1536:
		return PKE_RSA_DP2_1536;
	case 2048:
		return PKE_RSA_DP2_2048;
	case 3072:
		return PKE_RSA_DP2_3072;
	case 4096:
		return PKE_RSA_DP2_4096;
	default:
		return 0;
	};
}

static int qat_rsa_enc(struct akcipher_request *req)
{
	struct crypto_akcipher *tfm = crypto_akcipher_reqtfm(req);
	struct qat_rsa_ctx *ctx = akcipher_tfm_ctx(tfm);
	struct qat_crypto_instance *inst = ctx->inst;
	struct device *dev = &GET_DEV(inst->accel_dev);
	struct qat_asym_request *qat_req =
			PTR_ALIGN(akcipher_request_ctx(req), 64);
	struct icp_qat_fw_pke_request *msg = &qat_req->req;
	int ret, ctr = 0;

	if (unlikely(!ctx->n || !ctx->e))
		return -EINVAL;

	if (req->dst_len < ctx->key_sz) {
		req->dst_len = ctx->key_sz;
		return -EOVERFLOW;
	}
	memset(msg, '\0', sizeof(*msg));
	ICP_QAT_FW_PKE_HDR_VALID_FLAG_SET(msg->pke_hdr,
					  ICP_QAT_FW_COMN_REQ_FLAG_SET);
	msg->pke_hdr.cd_pars.func_id = qat_rsa_enc_fn_id(ctx->key_sz);
	if (unlikely(!msg->pke_hdr.cd_pars.func_id))
		return -EINVAL;

	qat_req->cb = qat_rsa_cb;
	qat_req->ctx.rsa = ctx;
	qat_req->areq.rsa = req;
	msg->pke_hdr.service_type = ICP_QAT_FW_COMN_REQ_CPM_FW_PKE;
	msg->pke_hdr.comn_req_flags =
		ICP_QAT_FW_COMN_FLAGS_BUILD(QAT_COMN_PTR_TYPE_FLAT,
					    QAT_COMN_CD_FLD_TYPE_64BIT_ADR);

	qat_req->in.rsa.enc.e = ctx->dma_e;
	qat_req->in.rsa.enc.n = ctx->dma_n;
	ret = -ENOMEM;

	/*
	 * src can be of any size in valid range, but HW expects it to be the
	 * same as modulo n so in case it is different we need to allocate a
	 * new buf and copy src data.
	 * In other case we just need to map the user provided buffer.
	 * Also need to make sure that it is in contiguous buffer.
	 */
	if (sg_is_last(req->src) && req->src_len == ctx->key_sz) {
		qat_req->src_align = NULL;
		qat_req->in.rsa.enc.m = dma_map_single(dev, sg_virt(req->src),
						   req->src_len, DMA_TO_DEVICE);
		if (unlikely(dma_mapping_error(dev, qat_req->in.rsa.enc.m)))
			return ret;

	} else {
		int shift = ctx->key_sz - req->src_len;

<<<<<<< HEAD
		qat_req->src_align = dma_zalloc_coherent(dev, ctx->key_sz,
							 &qat_req->in.rsa.enc.m,
							 GFP_KERNEL);
=======
		qat_req->src_align = dma_alloc_coherent(dev, ctx->key_sz,
							&qat_req->in.rsa.enc.m,
							GFP_KERNEL);
>>>>>>> 24b8d41d
		if (unlikely(!qat_req->src_align))
			return ret;

		scatterwalk_map_and_copy(qat_req->src_align + shift, req->src,
					 0, req->src_len, 0);
	}
	if (sg_is_last(req->dst) && req->dst_len == ctx->key_sz) {
		qat_req->dst_align = NULL;
		qat_req->out.rsa.enc.c = dma_map_single(dev, sg_virt(req->dst),
							req->dst_len,
							DMA_FROM_DEVICE);

		if (unlikely(dma_mapping_error(dev, qat_req->out.rsa.enc.c)))
			goto unmap_src;

	} else {
<<<<<<< HEAD
		qat_req->dst_align = dma_zalloc_coherent(dev, ctx->key_sz,
							 &qat_req->out.rsa.enc.c,
							 GFP_KERNEL);
=======
		qat_req->dst_align = dma_alloc_coherent(dev, ctx->key_sz,
							&qat_req->out.rsa.enc.c,
							GFP_KERNEL);
>>>>>>> 24b8d41d
		if (unlikely(!qat_req->dst_align))
			goto unmap_src;

	}
	qat_req->in.rsa.in_tab[3] = 0;
	qat_req->out.rsa.out_tab[1] = 0;
	qat_req->phy_in = dma_map_single(dev, &qat_req->in.rsa.enc.m,
					 sizeof(struct qat_rsa_input_params),
					 DMA_TO_DEVICE);
	if (unlikely(dma_mapping_error(dev, qat_req->phy_in)))
		goto unmap_dst;

	qat_req->phy_out = dma_map_single(dev, &qat_req->out.rsa.enc.c,
					  sizeof(struct qat_rsa_output_params),
					  DMA_TO_DEVICE);
	if (unlikely(dma_mapping_error(dev, qat_req->phy_out)))
		goto unmap_in_params;

	msg->pke_mid.src_data_addr = qat_req->phy_in;
	msg->pke_mid.dest_data_addr = qat_req->phy_out;
<<<<<<< HEAD
	msg->pke_mid.opaque = (uint64_t)(__force long)qat_req;
=======
	msg->pke_mid.opaque = (u64)(__force long)qat_req;
>>>>>>> 24b8d41d
	msg->input_param_count = 3;
	msg->output_param_count = 1;
	do {
		ret = adf_send_message(ctx->inst->pke_tx, (u32 *)msg);
	} while (ret == -EBUSY && ctr++ < 100);

	if (!ret)
		return -EINPROGRESS;

	if (!dma_mapping_error(dev, qat_req->phy_out))
		dma_unmap_single(dev, qat_req->phy_out,
				 sizeof(struct qat_rsa_output_params),
				 DMA_TO_DEVICE);
unmap_in_params:
	if (!dma_mapping_error(dev, qat_req->phy_in))
		dma_unmap_single(dev, qat_req->phy_in,
				 sizeof(struct qat_rsa_input_params),
				 DMA_TO_DEVICE);
unmap_dst:
	if (qat_req->dst_align)
		dma_free_coherent(dev, ctx->key_sz, qat_req->dst_align,
				  qat_req->out.rsa.enc.c);
	else
		if (!dma_mapping_error(dev, qat_req->out.rsa.enc.c))
			dma_unmap_single(dev, qat_req->out.rsa.enc.c,
					 ctx->key_sz, DMA_FROM_DEVICE);
unmap_src:
	if (qat_req->src_align)
		dma_free_coherent(dev, ctx->key_sz, qat_req->src_align,
				  qat_req->in.rsa.enc.m);
	else
		if (!dma_mapping_error(dev, qat_req->in.rsa.enc.m))
			dma_unmap_single(dev, qat_req->in.rsa.enc.m,
					 ctx->key_sz, DMA_TO_DEVICE);
	return ret;
}

static int qat_rsa_dec(struct akcipher_request *req)
{
	struct crypto_akcipher *tfm = crypto_akcipher_reqtfm(req);
	struct qat_rsa_ctx *ctx = akcipher_tfm_ctx(tfm);
	struct qat_crypto_instance *inst = ctx->inst;
	struct device *dev = &GET_DEV(inst->accel_dev);
	struct qat_asym_request *qat_req =
			PTR_ALIGN(akcipher_request_ctx(req), 64);
	struct icp_qat_fw_pke_request *msg = &qat_req->req;
	int ret, ctr = 0;

	if (unlikely(!ctx->n || !ctx->d))
		return -EINVAL;

	if (req->dst_len < ctx->key_sz) {
		req->dst_len = ctx->key_sz;
		return -EOVERFLOW;
	}
	memset(msg, '\0', sizeof(*msg));
	ICP_QAT_FW_PKE_HDR_VALID_FLAG_SET(msg->pke_hdr,
					  ICP_QAT_FW_COMN_REQ_FLAG_SET);
	msg->pke_hdr.cd_pars.func_id = ctx->crt_mode ?
		qat_rsa_dec_fn_id_crt(ctx->key_sz) :
		qat_rsa_dec_fn_id(ctx->key_sz);
	if (unlikely(!msg->pke_hdr.cd_pars.func_id))
		return -EINVAL;

	qat_req->cb = qat_rsa_cb;
	qat_req->ctx.rsa = ctx;
	qat_req->areq.rsa = req;
	msg->pke_hdr.service_type = ICP_QAT_FW_COMN_REQ_CPM_FW_PKE;
	msg->pke_hdr.comn_req_flags =
		ICP_QAT_FW_COMN_FLAGS_BUILD(QAT_COMN_PTR_TYPE_FLAT,
					    QAT_COMN_CD_FLD_TYPE_64BIT_ADR);

	if (ctx->crt_mode) {
		qat_req->in.rsa.dec_crt.p = ctx->dma_p;
		qat_req->in.rsa.dec_crt.q = ctx->dma_q;
		qat_req->in.rsa.dec_crt.dp = ctx->dma_dp;
		qat_req->in.rsa.dec_crt.dq = ctx->dma_dq;
		qat_req->in.rsa.dec_crt.qinv = ctx->dma_qinv;
	} else {
		qat_req->in.rsa.dec.d = ctx->dma_d;
		qat_req->in.rsa.dec.n = ctx->dma_n;
	}
	ret = -ENOMEM;

	/*
	 * src can be of any size in valid range, but HW expects it to be the
	 * same as modulo n so in case it is different we need to allocate a
	 * new buf and copy src data.
	 * In other case we just need to map the user provided buffer.
	 * Also need to make sure that it is in contiguous buffer.
	 */
	if (sg_is_last(req->src) && req->src_len == ctx->key_sz) {
		qat_req->src_align = NULL;
		qat_req->in.rsa.dec.c = dma_map_single(dev, sg_virt(req->src),
						   req->dst_len, DMA_TO_DEVICE);
		if (unlikely(dma_mapping_error(dev, qat_req->in.rsa.dec.c)))
			return ret;

	} else {
		int shift = ctx->key_sz - req->src_len;

<<<<<<< HEAD
		qat_req->src_align = dma_zalloc_coherent(dev, ctx->key_sz,
							 &qat_req->in.rsa.dec.c,
							 GFP_KERNEL);
=======
		qat_req->src_align = dma_alloc_coherent(dev, ctx->key_sz,
							&qat_req->in.rsa.dec.c,
							GFP_KERNEL);
>>>>>>> 24b8d41d
		if (unlikely(!qat_req->src_align))
			return ret;

		scatterwalk_map_and_copy(qat_req->src_align + shift, req->src,
					 0, req->src_len, 0);
	}
	if (sg_is_last(req->dst) && req->dst_len == ctx->key_sz) {
		qat_req->dst_align = NULL;
		qat_req->out.rsa.dec.m = dma_map_single(dev, sg_virt(req->dst),
						    req->dst_len,
						    DMA_FROM_DEVICE);

		if (unlikely(dma_mapping_error(dev, qat_req->out.rsa.dec.m)))
			goto unmap_src;

	} else {
<<<<<<< HEAD
		qat_req->dst_align = dma_zalloc_coherent(dev, ctx->key_sz,
							 &qat_req->out.rsa.dec.m,
							 GFP_KERNEL);
=======
		qat_req->dst_align = dma_alloc_coherent(dev, ctx->key_sz,
							&qat_req->out.rsa.dec.m,
							GFP_KERNEL);
>>>>>>> 24b8d41d
		if (unlikely(!qat_req->dst_align))
			goto unmap_src;

	}

	if (ctx->crt_mode)
		qat_req->in.rsa.in_tab[6] = 0;
	else
		qat_req->in.rsa.in_tab[3] = 0;
	qat_req->out.rsa.out_tab[1] = 0;
	qat_req->phy_in = dma_map_single(dev, &qat_req->in.rsa.dec.c,
					 sizeof(struct qat_rsa_input_params),
					 DMA_TO_DEVICE);
	if (unlikely(dma_mapping_error(dev, qat_req->phy_in)))
		goto unmap_dst;

	qat_req->phy_out = dma_map_single(dev, &qat_req->out.rsa.dec.m,
					  sizeof(struct qat_rsa_output_params),
					  DMA_TO_DEVICE);
	if (unlikely(dma_mapping_error(dev, qat_req->phy_out)))
		goto unmap_in_params;

	msg->pke_mid.src_data_addr = qat_req->phy_in;
	msg->pke_mid.dest_data_addr = qat_req->phy_out;
<<<<<<< HEAD
	msg->pke_mid.opaque = (uint64_t)(__force long)qat_req;
=======
	msg->pke_mid.opaque = (u64)(__force long)qat_req;
>>>>>>> 24b8d41d
	if (ctx->crt_mode)
		msg->input_param_count = 6;
	else
		msg->input_param_count = 3;

	msg->output_param_count = 1;
	do {
		ret = adf_send_message(ctx->inst->pke_tx, (u32 *)msg);
	} while (ret == -EBUSY && ctr++ < 100);

	if (!ret)
		return -EINPROGRESS;

	if (!dma_mapping_error(dev, qat_req->phy_out))
		dma_unmap_single(dev, qat_req->phy_out,
				 sizeof(struct qat_rsa_output_params),
				 DMA_TO_DEVICE);
unmap_in_params:
	if (!dma_mapping_error(dev, qat_req->phy_in))
		dma_unmap_single(dev, qat_req->phy_in,
				 sizeof(struct qat_rsa_input_params),
				 DMA_TO_DEVICE);
unmap_dst:
	if (qat_req->dst_align)
		dma_free_coherent(dev, ctx->key_sz, qat_req->dst_align,
				  qat_req->out.rsa.dec.m);
	else
		if (!dma_mapping_error(dev, qat_req->out.rsa.dec.m))
			dma_unmap_single(dev, qat_req->out.rsa.dec.m,
					 ctx->key_sz, DMA_FROM_DEVICE);
unmap_src:
	if (qat_req->src_align)
		dma_free_coherent(dev, ctx->key_sz, qat_req->src_align,
				  qat_req->in.rsa.dec.c);
	else
		if (!dma_mapping_error(dev, qat_req->in.rsa.dec.c))
			dma_unmap_single(dev, qat_req->in.rsa.dec.c,
					 ctx->key_sz, DMA_TO_DEVICE);
	return ret;
}

<<<<<<< HEAD
int qat_rsa_set_n(struct qat_rsa_ctx *ctx, const char *value, size_t vlen)
=======
static int qat_rsa_set_n(struct qat_rsa_ctx *ctx, const char *value,
			 size_t vlen)
>>>>>>> 24b8d41d
{
	struct qat_crypto_instance *inst = ctx->inst;
	struct device *dev = &GET_DEV(inst->accel_dev);
	const char *ptr = value;
	int ret;

	while (!*ptr && vlen) {
		ptr++;
		vlen--;
	}

	ctx->key_sz = vlen;
	ret = -EINVAL;
	/* invalid key size provided */
	if (!qat_rsa_enc_fn_id(ctx->key_sz))
		goto err;

	ret = -ENOMEM;
	ctx->n = dma_alloc_coherent(dev, ctx->key_sz, &ctx->dma_n, GFP_KERNEL);
	if (!ctx->n)
		goto err;

	memcpy(ctx->n, ptr, ctx->key_sz);
	return 0;
err:
	ctx->key_sz = 0;
	ctx->n = NULL;
	return ret;
}

<<<<<<< HEAD
int qat_rsa_set_e(struct qat_rsa_ctx *ctx, const char *value, size_t vlen)
=======
static int qat_rsa_set_e(struct qat_rsa_ctx *ctx, const char *value,
			 size_t vlen)
>>>>>>> 24b8d41d
{
	struct qat_crypto_instance *inst = ctx->inst;
	struct device *dev = &GET_DEV(inst->accel_dev);
	const char *ptr = value;

	while (!*ptr && vlen) {
		ptr++;
		vlen--;
	}

	if (!ctx->key_sz || !vlen || vlen > ctx->key_sz) {
		ctx->e = NULL;
		return -EINVAL;
	}

<<<<<<< HEAD
	ctx->e = dma_zalloc_coherent(dev, ctx->key_sz, &ctx->dma_e, GFP_KERNEL);
=======
	ctx->e = dma_alloc_coherent(dev, ctx->key_sz, &ctx->dma_e, GFP_KERNEL);
>>>>>>> 24b8d41d
	if (!ctx->e)
		return -ENOMEM;

	memcpy(ctx->e + (ctx->key_sz - vlen), ptr, vlen);
	return 0;
}

<<<<<<< HEAD
int qat_rsa_set_d(struct qat_rsa_ctx *ctx, const char *value, size_t vlen)
=======
static int qat_rsa_set_d(struct qat_rsa_ctx *ctx, const char *value,
			 size_t vlen)
>>>>>>> 24b8d41d
{
	struct qat_crypto_instance *inst = ctx->inst;
	struct device *dev = &GET_DEV(inst->accel_dev);
	const char *ptr = value;
	int ret;

	while (!*ptr && vlen) {
		ptr++;
		vlen--;
	}

	ret = -EINVAL;
	if (!ctx->key_sz || !vlen || vlen > ctx->key_sz)
		goto err;

	ret = -ENOMEM;
<<<<<<< HEAD
	ctx->d = dma_zalloc_coherent(dev, ctx->key_sz, &ctx->dma_d, GFP_KERNEL);
=======
	ctx->d = dma_alloc_coherent(dev, ctx->key_sz, &ctx->dma_d, GFP_KERNEL);
>>>>>>> 24b8d41d
	if (!ctx->d)
		goto err;

	memcpy(ctx->d + (ctx->key_sz - vlen), ptr, vlen);
	return 0;
err:
	ctx->d = NULL;
	return ret;
}

static void qat_rsa_drop_leading_zeros(const char **ptr, unsigned int *len)
{
	while (!**ptr && *len) {
		(*ptr)++;
		(*len)--;
	}
}

static void qat_rsa_setkey_crt(struct qat_rsa_ctx *ctx, struct rsa_key *rsa_key)
{
	struct qat_crypto_instance *inst = ctx->inst;
	struct device *dev = &GET_DEV(inst->accel_dev);
	const char *ptr;
	unsigned int len;
	unsigned int half_key_sz = ctx->key_sz / 2;

	/* p */
	ptr = rsa_key->p;
	len = rsa_key->p_sz;
	qat_rsa_drop_leading_zeros(&ptr, &len);
	if (!len)
		goto err;
<<<<<<< HEAD
	ctx->p = dma_zalloc_coherent(dev, half_key_sz, &ctx->dma_p, GFP_KERNEL);
=======
	ctx->p = dma_alloc_coherent(dev, half_key_sz, &ctx->dma_p, GFP_KERNEL);
>>>>>>> 24b8d41d
	if (!ctx->p)
		goto err;
	memcpy(ctx->p + (half_key_sz - len), ptr, len);

	/* q */
	ptr = rsa_key->q;
	len = rsa_key->q_sz;
	qat_rsa_drop_leading_zeros(&ptr, &len);
	if (!len)
		goto free_p;
<<<<<<< HEAD
	ctx->q = dma_zalloc_coherent(dev, half_key_sz, &ctx->dma_q, GFP_KERNEL);
=======
	ctx->q = dma_alloc_coherent(dev, half_key_sz, &ctx->dma_q, GFP_KERNEL);
>>>>>>> 24b8d41d
	if (!ctx->q)
		goto free_p;
	memcpy(ctx->q + (half_key_sz - len), ptr, len);

	/* dp */
	ptr = rsa_key->dp;
	len = rsa_key->dp_sz;
	qat_rsa_drop_leading_zeros(&ptr, &len);
	if (!len)
		goto free_q;
<<<<<<< HEAD
	ctx->dp = dma_zalloc_coherent(dev, half_key_sz, &ctx->dma_dp,
				      GFP_KERNEL);
=======
	ctx->dp = dma_alloc_coherent(dev, half_key_sz, &ctx->dma_dp,
				     GFP_KERNEL);
>>>>>>> 24b8d41d
	if (!ctx->dp)
		goto free_q;
	memcpy(ctx->dp + (half_key_sz - len), ptr, len);

	/* dq */
	ptr = rsa_key->dq;
	len = rsa_key->dq_sz;
	qat_rsa_drop_leading_zeros(&ptr, &len);
	if (!len)
		goto free_dp;
<<<<<<< HEAD
	ctx->dq = dma_zalloc_coherent(dev, half_key_sz, &ctx->dma_dq,
				      GFP_KERNEL);
=======
	ctx->dq = dma_alloc_coherent(dev, half_key_sz, &ctx->dma_dq,
				     GFP_KERNEL);
>>>>>>> 24b8d41d
	if (!ctx->dq)
		goto free_dp;
	memcpy(ctx->dq + (half_key_sz - len), ptr, len);

	/* qinv */
	ptr = rsa_key->qinv;
	len = rsa_key->qinv_sz;
	qat_rsa_drop_leading_zeros(&ptr, &len);
	if (!len)
		goto free_dq;
<<<<<<< HEAD
	ctx->qinv = dma_zalloc_coherent(dev, half_key_sz, &ctx->dma_qinv,
					GFP_KERNEL);
=======
	ctx->qinv = dma_alloc_coherent(dev, half_key_sz, &ctx->dma_qinv,
				       GFP_KERNEL);
>>>>>>> 24b8d41d
	if (!ctx->qinv)
		goto free_dq;
	memcpy(ctx->qinv + (half_key_sz - len), ptr, len);

	ctx->crt_mode = true;
	return;

free_dq:
	memset(ctx->dq, '\0', half_key_sz);
	dma_free_coherent(dev, half_key_sz, ctx->dq, ctx->dma_dq);
	ctx->dq = NULL;
free_dp:
	memset(ctx->dp, '\0', half_key_sz);
	dma_free_coherent(dev, half_key_sz, ctx->dp, ctx->dma_dp);
	ctx->dp = NULL;
free_q:
	memset(ctx->q, '\0', half_key_sz);
	dma_free_coherent(dev, half_key_sz, ctx->q, ctx->dma_q);
	ctx->q = NULL;
free_p:
	memset(ctx->p, '\0', half_key_sz);
	dma_free_coherent(dev, half_key_sz, ctx->p, ctx->dma_p);
	ctx->p = NULL;
err:
	ctx->crt_mode = false;
}

static void qat_rsa_clear_ctx(struct device *dev, struct qat_rsa_ctx *ctx)
{
	unsigned int half_key_sz = ctx->key_sz / 2;

	/* Free the old key if any */
	if (ctx->n)
		dma_free_coherent(dev, ctx->key_sz, ctx->n, ctx->dma_n);
	if (ctx->e)
		dma_free_coherent(dev, ctx->key_sz, ctx->e, ctx->dma_e);
	if (ctx->d) {
		memset(ctx->d, '\0', ctx->key_sz);
		dma_free_coherent(dev, ctx->key_sz, ctx->d, ctx->dma_d);
	}
	if (ctx->p) {
		memset(ctx->p, '\0', half_key_sz);
		dma_free_coherent(dev, half_key_sz, ctx->p, ctx->dma_p);
	}
	if (ctx->q) {
		memset(ctx->q, '\0', half_key_sz);
		dma_free_coherent(dev, half_key_sz, ctx->q, ctx->dma_q);
	}
	if (ctx->dp) {
		memset(ctx->dp, '\0', half_key_sz);
		dma_free_coherent(dev, half_key_sz, ctx->dp, ctx->dma_dp);
	}
	if (ctx->dq) {
		memset(ctx->dq, '\0', half_key_sz);
		dma_free_coherent(dev, half_key_sz, ctx->dq, ctx->dma_dq);
	}
	if (ctx->qinv) {
		memset(ctx->qinv, '\0', half_key_sz);
		dma_free_coherent(dev, half_key_sz, ctx->qinv, ctx->dma_qinv);
	}

	ctx->n = NULL;
	ctx->e = NULL;
	ctx->d = NULL;
	ctx->p = NULL;
	ctx->q = NULL;
	ctx->dp = NULL;
	ctx->dq = NULL;
	ctx->qinv = NULL;
	ctx->crt_mode = false;
	ctx->key_sz = 0;
}

static int qat_rsa_setkey(struct crypto_akcipher *tfm, const void *key,
			  unsigned int keylen, bool private)
{
	struct qat_rsa_ctx *ctx = akcipher_tfm_ctx(tfm);
	struct device *dev = &GET_DEV(ctx->inst->accel_dev);
	struct rsa_key rsa_key;
	int ret;

	qat_rsa_clear_ctx(dev, ctx);

	if (private)
		ret = rsa_parse_priv_key(&rsa_key, key, keylen);
	else
		ret = rsa_parse_pub_key(&rsa_key, key, keylen);
	if (ret < 0)
		goto free;

	ret = qat_rsa_set_n(ctx, rsa_key.n, rsa_key.n_sz);
	if (ret < 0)
		goto free;
	ret = qat_rsa_set_e(ctx, rsa_key.e, rsa_key.e_sz);
	if (ret < 0)
		goto free;
	if (private) {
		ret = qat_rsa_set_d(ctx, rsa_key.d, rsa_key.d_sz);
		if (ret < 0)
			goto free;
		qat_rsa_setkey_crt(ctx, &rsa_key);
	}

	if (!ctx->n || !ctx->e) {
		/* invalid key provided */
		ret = -EINVAL;
		goto free;
	}
	if (private && !ctx->d) {
		/* invalid private key provided */
		ret = -EINVAL;
		goto free;
	}

	return 0;
free:
	qat_rsa_clear_ctx(dev, ctx);
	return ret;
}

static int qat_rsa_setpubkey(struct crypto_akcipher *tfm, const void *key,
			     unsigned int keylen)
{
	return qat_rsa_setkey(tfm, key, keylen, false);
}

static int qat_rsa_setprivkey(struct crypto_akcipher *tfm, const void *key,
			      unsigned int keylen)
{
	return qat_rsa_setkey(tfm, key, keylen, true);
}

static unsigned int qat_rsa_max_size(struct crypto_akcipher *tfm)
{
	struct qat_rsa_ctx *ctx = akcipher_tfm_ctx(tfm);

	return ctx->key_sz;
}

static int qat_rsa_init_tfm(struct crypto_akcipher *tfm)
{
	struct qat_rsa_ctx *ctx = akcipher_tfm_ctx(tfm);
	struct qat_crypto_instance *inst =
			qat_crypto_get_instance_node(get_current_node());

	if (!inst)
		return -EINVAL;

	ctx->key_sz = 0;
	ctx->inst = inst;
	return 0;
}

static void qat_rsa_exit_tfm(struct crypto_akcipher *tfm)
{
	struct qat_rsa_ctx *ctx = akcipher_tfm_ctx(tfm);
	struct device *dev = &GET_DEV(ctx->inst->accel_dev);

	if (ctx->n)
		dma_free_coherent(dev, ctx->key_sz, ctx->n, ctx->dma_n);
	if (ctx->e)
		dma_free_coherent(dev, ctx->key_sz, ctx->e, ctx->dma_e);
	if (ctx->d) {
		memset(ctx->d, '\0', ctx->key_sz);
		dma_free_coherent(dev, ctx->key_sz, ctx->d, ctx->dma_d);
	}
	qat_crypto_put_instance(ctx->inst);
	ctx->n = NULL;
	ctx->e = NULL;
	ctx->d = NULL;
}

static struct akcipher_alg rsa = {
	.encrypt = qat_rsa_enc,
	.decrypt = qat_rsa_dec,
	.set_pub_key = qat_rsa_setpubkey,
	.set_priv_key = qat_rsa_setprivkey,
	.max_size = qat_rsa_max_size,
	.init = qat_rsa_init_tfm,
	.exit = qat_rsa_exit_tfm,
	.reqsize = sizeof(struct qat_asym_request) + 64,
	.base = {
		.cra_name = "rsa",
		.cra_driver_name = "qat-rsa",
		.cra_priority = 1000,
		.cra_module = THIS_MODULE,
		.cra_ctxsize = sizeof(struct qat_rsa_ctx),
	},
};

static struct kpp_alg dh = {
	.set_secret = qat_dh_set_secret,
	.generate_public_key = qat_dh_compute_value,
	.compute_shared_secret = qat_dh_compute_value,
	.max_size = qat_dh_max_size,
	.init = qat_dh_init_tfm,
	.exit = qat_dh_exit_tfm,
	.reqsize = sizeof(struct qat_asym_request) + 64,
	.base = {
		.cra_name = "dh",
		.cra_driver_name = "qat-dh",
		.cra_priority = 1000,
		.cra_module = THIS_MODULE,
		.cra_ctxsize = sizeof(struct qat_dh_ctx),
	},
};

int qat_asym_algs_register(void)
{
	int ret = 0;

	mutex_lock(&algs_lock);
	if (++active_devs == 1) {
		rsa.base.cra_flags = 0;
		ret = crypto_register_akcipher(&rsa);
		if (ret)
			goto unlock;
		ret = crypto_register_kpp(&dh);
	}
unlock:
	mutex_unlock(&algs_lock);
	return ret;
}

void qat_asym_algs_unregister(void)
{
	mutex_lock(&algs_lock);
	if (--active_devs == 0) {
		crypto_unregister_akcipher(&rsa);
		crypto_unregister_kpp(&dh);
	}
	mutex_unlock(&algs_lock);
}<|MERGE_RESOLUTION|>--- conflicted
+++ resolved
@@ -185,7 +185,6 @@
 #define PKE_DH_G2_3072 0x3a0b1a6c
 #define PKE_DH_4096 0x690c1a8e
 #define PKE_DH_G2_4096 0x4a0b1a83
-<<<<<<< HEAD
 
 static unsigned long qat_dh_fn_id(unsigned int len, bool g2)
 {
@@ -246,68 +245,6 @@
 		ICP_QAT_FW_COMN_FLAGS_BUILD(QAT_COMN_PTR_TYPE_FLAT,
 					    QAT_COMN_CD_FLD_TYPE_64BIT_ADR);
 
-=======
-
-static unsigned long qat_dh_fn_id(unsigned int len, bool g2)
-{
-	unsigned int bitslen = len << 3;
-
-	switch (bitslen) {
-	case 1536:
-		return g2 ? PKE_DH_G2_1536 : PKE_DH_1536;
-	case 2048:
-		return g2 ? PKE_DH_G2_2048 : PKE_DH_2048;
-	case 3072:
-		return g2 ? PKE_DH_G2_3072 : PKE_DH_3072;
-	case 4096:
-		return g2 ? PKE_DH_G2_4096 : PKE_DH_4096;
-	default:
-		return 0;
-	};
-}
-
-static inline struct qat_dh_ctx *qat_dh_get_params(struct crypto_kpp *tfm)
-{
-	return kpp_tfm_ctx(tfm);
-}
-
-static int qat_dh_compute_value(struct kpp_request *req)
-{
-	struct crypto_kpp *tfm = crypto_kpp_reqtfm(req);
-	struct qat_dh_ctx *ctx = kpp_tfm_ctx(tfm);
-	struct qat_crypto_instance *inst = ctx->inst;
-	struct device *dev = &GET_DEV(inst->accel_dev);
-	struct qat_asym_request *qat_req =
-			PTR_ALIGN(kpp_request_ctx(req), 64);
-	struct icp_qat_fw_pke_request *msg = &qat_req->req;
-	int ret, ctr = 0;
-	int n_input_params = 0;
-
-	if (unlikely(!ctx->xa))
-		return -EINVAL;
-
-	if (req->dst_len < ctx->p_size) {
-		req->dst_len = ctx->p_size;
-		return -EOVERFLOW;
-	}
-	memset(msg, '\0', sizeof(*msg));
-	ICP_QAT_FW_PKE_HDR_VALID_FLAG_SET(msg->pke_hdr,
-					  ICP_QAT_FW_COMN_REQ_FLAG_SET);
-
-	msg->pke_hdr.cd_pars.func_id = qat_dh_fn_id(ctx->p_size,
-						    !req->src && ctx->g2);
-	if (unlikely(!msg->pke_hdr.cd_pars.func_id))
-		return -EINVAL;
-
-	qat_req->cb = qat_dh_cb;
-	qat_req->ctx.dh = ctx;
-	qat_req->areq.dh = req;
-	msg->pke_hdr.service_type = ICP_QAT_FW_COMN_REQ_CPM_FW_PKE;
-	msg->pke_hdr.comn_req_flags =
-		ICP_QAT_FW_COMN_FLAGS_BUILD(QAT_COMN_PTR_TYPE_FLAT,
-					    QAT_COMN_CD_FLD_TYPE_64BIT_ADR);
-
->>>>>>> 24b8d41d
 	/*
 	 * If no source is provided use g as base
 	 */
@@ -350,17 +287,10 @@
 		} else {
 			int shift = ctx->p_size - req->src_len;
 
-<<<<<<< HEAD
-			qat_req->src_align = dma_zalloc_coherent(dev,
-								 ctx->p_size,
-								 &qat_req->in.dh.in.b,
-								 GFP_KERNEL);
-=======
 			qat_req->src_align = dma_alloc_coherent(dev,
 								ctx->p_size,
 								&qat_req->in.dh.in.b,
 								GFP_KERNEL);
->>>>>>> 24b8d41d
 			if (unlikely(!qat_req->src_align))
 				return ret;
 
@@ -383,12 +313,11 @@
 
 		if (unlikely(dma_mapping_error(dev, qat_req->out.dh.r)))
 			goto unmap_src;
-<<<<<<< HEAD
 
 	} else {
-		qat_req->dst_align = dma_zalloc_coherent(dev, ctx->p_size,
-							 &qat_req->out.dh.r,
-							 GFP_KERNEL);
+		qat_req->dst_align = dma_alloc_coherent(dev, ctx->p_size,
+							&qat_req->out.dh.r,
+							GFP_KERNEL);
 		if (unlikely(!qat_req->dst_align))
 			goto unmap_src;
 	}
@@ -410,12 +339,12 @@
 
 	msg->pke_mid.src_data_addr = qat_req->phy_in;
 	msg->pke_mid.dest_data_addr = qat_req->phy_out;
-	msg->pke_mid.opaque = (uint64_t)(__force long)qat_req;
+	msg->pke_mid.opaque = (u64)(__force long)qat_req;
 	msg->input_param_count = n_input_params;
 	msg->output_param_count = 1;
 
 	do {
-		ret = adf_send_message(ctx->inst->pke_tx, (uint32_t *)msg);
+		ret = adf_send_message(ctx->inst->pke_tx, (u32 *)msg);
 	} while (ret == -EBUSY && ctr++ < 100);
 
 	if (!ret)
@@ -469,14 +398,11 @@
 	struct qat_crypto_instance *inst = ctx->inst;
 	struct device *dev = &GET_DEV(inst->accel_dev);
 
-	if (unlikely(!params->p || !params->g))
-		return -EINVAL;
-
 	if (qat_dh_check_params_length(params->p_size << 3))
 		return -EINVAL;
 
 	ctx->p_size = params->p_size;
-	ctx->p = dma_zalloc_coherent(dev, ctx->p_size, &ctx->dma_p, GFP_KERNEL);
+	ctx->p = dma_alloc_coherent(dev, ctx->p_size, &ctx->dma_p, GFP_KERNEL);
 	if (!ctx->p)
 		return -ENOMEM;
 	memcpy(ctx->p, params->p, ctx->p_size);
@@ -487,12 +413,9 @@
 		return 0;
 	}
 
-	ctx->g = dma_zalloc_coherent(dev, ctx->p_size, &ctx->dma_g, GFP_KERNEL);
-	if (!ctx->g) {
-		dma_free_coherent(dev, ctx->p_size, ctx->p, ctx->dma_p);
-		ctx->p = NULL;
+	ctx->g = dma_alloc_coherent(dev, ctx->p_size, &ctx->dma_g, GFP_KERNEL);
+	if (!ctx->g)
 		return -ENOMEM;
-	}
 	memcpy(ctx->g + (ctx->p_size - params->g_size), params->g,
 	       params->g_size);
 
@@ -517,7 +440,7 @@
 	ctx->g2 = false;
 }
 
-static int qat_dh_set_secret(struct crypto_kpp *tfm, void *buf,
+static int qat_dh_set_secret(struct crypto_kpp *tfm, const void *buf,
 			     unsigned int len)
 {
 	struct qat_dh_ctx *ctx = kpp_tfm_ctx(tfm);
@@ -533,25 +456,29 @@
 
 	ret = qat_dh_set_params(ctx, &params);
 	if (ret < 0)
-		return ret;
-
-	ctx->xa = dma_zalloc_coherent(dev, ctx->p_size, &ctx->dma_xa,
-				      GFP_KERNEL);
+		goto err_clear_ctx;
+
+	ctx->xa = dma_alloc_coherent(dev, ctx->p_size, &ctx->dma_xa,
+				     GFP_KERNEL);
 	if (!ctx->xa) {
-		qat_dh_clear_ctx(dev, ctx);
-		return -ENOMEM;
+		ret = -ENOMEM;
+		goto err_clear_ctx;
 	}
 	memcpy(ctx->xa + (ctx->p_size - params.key_size), params.key,
 	       params.key_size);
 
 	return 0;
-}
-
-static int qat_dh_max_size(struct crypto_kpp *tfm)
+
+err_clear_ctx:
+	qat_dh_clear_ctx(dev, ctx);
+	return ret;
+}
+
+static unsigned int qat_dh_max_size(struct crypto_kpp *tfm)
 {
 	struct qat_dh_ctx *ctx = kpp_tfm_ctx(tfm);
 
-	return ctx->p ? ctx->p_size : -EINVAL;
+	return ctx->p_size;
 }
 
 static int qat_dh_init_tfm(struct crypto_kpp *tfm)
@@ -595,217 +522,6 @@
 		dma_unmap_single(dev, req->in.rsa.enc.m, req->ctx.rsa->key_sz,
 				 DMA_TO_DEVICE);
 
-=======
-
-	} else {
-		qat_req->dst_align = dma_alloc_coherent(dev, ctx->p_size,
-							&qat_req->out.dh.r,
-							GFP_KERNEL);
-		if (unlikely(!qat_req->dst_align))
-			goto unmap_src;
-	}
-
-	qat_req->in.dh.in_tab[n_input_params] = 0;
-	qat_req->out.dh.out_tab[1] = 0;
-	/* Mapping in.in.b or in.in_g2.xa is the same */
-	qat_req->phy_in = dma_map_single(dev, &qat_req->in.dh.in.b,
-					 sizeof(struct qat_dh_input_params),
-					 DMA_TO_DEVICE);
-	if (unlikely(dma_mapping_error(dev, qat_req->phy_in)))
-		goto unmap_dst;
-
-	qat_req->phy_out = dma_map_single(dev, &qat_req->out.dh.r,
-					  sizeof(struct qat_dh_output_params),
-					  DMA_TO_DEVICE);
-	if (unlikely(dma_mapping_error(dev, qat_req->phy_out)))
-		goto unmap_in_params;
-
-	msg->pke_mid.src_data_addr = qat_req->phy_in;
-	msg->pke_mid.dest_data_addr = qat_req->phy_out;
-	msg->pke_mid.opaque = (u64)(__force long)qat_req;
-	msg->input_param_count = n_input_params;
-	msg->output_param_count = 1;
-
-	do {
-		ret = adf_send_message(ctx->inst->pke_tx, (u32 *)msg);
-	} while (ret == -EBUSY && ctr++ < 100);
-
-	if (!ret)
-		return -EINPROGRESS;
-
-	if (!dma_mapping_error(dev, qat_req->phy_out))
-		dma_unmap_single(dev, qat_req->phy_out,
-				 sizeof(struct qat_dh_output_params),
-				 DMA_TO_DEVICE);
-unmap_in_params:
-	if (!dma_mapping_error(dev, qat_req->phy_in))
-		dma_unmap_single(dev, qat_req->phy_in,
-				 sizeof(struct qat_dh_input_params),
-				 DMA_TO_DEVICE);
-unmap_dst:
-	if (qat_req->dst_align)
-		dma_free_coherent(dev, ctx->p_size, qat_req->dst_align,
-				  qat_req->out.dh.r);
-	else
-		if (!dma_mapping_error(dev, qat_req->out.dh.r))
-			dma_unmap_single(dev, qat_req->out.dh.r, ctx->p_size,
-					 DMA_FROM_DEVICE);
-unmap_src:
-	if (req->src) {
-		if (qat_req->src_align)
-			dma_free_coherent(dev, ctx->p_size, qat_req->src_align,
-					  qat_req->in.dh.in.b);
-		else
-			if (!dma_mapping_error(dev, qat_req->in.dh.in.b))
-				dma_unmap_single(dev, qat_req->in.dh.in.b,
-						 ctx->p_size,
-						 DMA_TO_DEVICE);
-	}
-	return ret;
-}
-
-static int qat_dh_check_params_length(unsigned int p_len)
-{
-	switch (p_len) {
-	case 1536:
-	case 2048:
-	case 3072:
-	case 4096:
-		return 0;
-	}
-	return -EINVAL;
-}
-
-static int qat_dh_set_params(struct qat_dh_ctx *ctx, struct dh *params)
-{
-	struct qat_crypto_instance *inst = ctx->inst;
-	struct device *dev = &GET_DEV(inst->accel_dev);
-
-	if (qat_dh_check_params_length(params->p_size << 3))
-		return -EINVAL;
-
-	ctx->p_size = params->p_size;
-	ctx->p = dma_alloc_coherent(dev, ctx->p_size, &ctx->dma_p, GFP_KERNEL);
-	if (!ctx->p)
-		return -ENOMEM;
-	memcpy(ctx->p, params->p, ctx->p_size);
-
-	/* If g equals 2 don't copy it */
-	if (params->g_size == 1 && *(char *)params->g == 0x02) {
-		ctx->g2 = true;
-		return 0;
-	}
-
-	ctx->g = dma_alloc_coherent(dev, ctx->p_size, &ctx->dma_g, GFP_KERNEL);
-	if (!ctx->g)
-		return -ENOMEM;
-	memcpy(ctx->g + (ctx->p_size - params->g_size), params->g,
-	       params->g_size);
-
-	return 0;
-}
-
-static void qat_dh_clear_ctx(struct device *dev, struct qat_dh_ctx *ctx)
-{
-	if (ctx->g) {
-		dma_free_coherent(dev, ctx->p_size, ctx->g, ctx->dma_g);
-		ctx->g = NULL;
-	}
-	if (ctx->xa) {
-		dma_free_coherent(dev, ctx->p_size, ctx->xa, ctx->dma_xa);
-		ctx->xa = NULL;
-	}
-	if (ctx->p) {
-		dma_free_coherent(dev, ctx->p_size, ctx->p, ctx->dma_p);
-		ctx->p = NULL;
-	}
-	ctx->p_size = 0;
-	ctx->g2 = false;
-}
-
-static int qat_dh_set_secret(struct crypto_kpp *tfm, const void *buf,
-			     unsigned int len)
-{
-	struct qat_dh_ctx *ctx = kpp_tfm_ctx(tfm);
-	struct device *dev = &GET_DEV(ctx->inst->accel_dev);
-	struct dh params;
-	int ret;
-
-	if (crypto_dh_decode_key(buf, len, &params) < 0)
-		return -EINVAL;
-
-	/* Free old secret if any */
-	qat_dh_clear_ctx(dev, ctx);
-
-	ret = qat_dh_set_params(ctx, &params);
-	if (ret < 0)
-		goto err_clear_ctx;
-
-	ctx->xa = dma_alloc_coherent(dev, ctx->p_size, &ctx->dma_xa,
-				     GFP_KERNEL);
-	if (!ctx->xa) {
-		ret = -ENOMEM;
-		goto err_clear_ctx;
-	}
-	memcpy(ctx->xa + (ctx->p_size - params.key_size), params.key,
-	       params.key_size);
-
-	return 0;
-
-err_clear_ctx:
-	qat_dh_clear_ctx(dev, ctx);
-	return ret;
-}
-
-static unsigned int qat_dh_max_size(struct crypto_kpp *tfm)
-{
-	struct qat_dh_ctx *ctx = kpp_tfm_ctx(tfm);
-
-	return ctx->p_size;
-}
-
-static int qat_dh_init_tfm(struct crypto_kpp *tfm)
-{
-	struct qat_dh_ctx *ctx = kpp_tfm_ctx(tfm);
-	struct qat_crypto_instance *inst =
-			qat_crypto_get_instance_node(get_current_node());
-
-	if (!inst)
-		return -EINVAL;
-
-	ctx->p_size = 0;
-	ctx->g2 = false;
-	ctx->inst = inst;
-	return 0;
-}
-
-static void qat_dh_exit_tfm(struct crypto_kpp *tfm)
-{
-	struct qat_dh_ctx *ctx = kpp_tfm_ctx(tfm);
-	struct device *dev = &GET_DEV(ctx->inst->accel_dev);
-
-	qat_dh_clear_ctx(dev, ctx);
-	qat_crypto_put_instance(ctx->inst);
-}
-
-static void qat_rsa_cb(struct icp_qat_fw_pke_resp *resp)
-{
-	struct qat_asym_request *req = (void *)(__force long)resp->opaque;
-	struct akcipher_request *areq = req->areq.rsa;
-	struct device *dev = &GET_DEV(req->ctx.rsa->inst->accel_dev);
-	int err = ICP_QAT_FW_PKE_RESP_PKE_STAT_GET(
-				resp->pke_resp_hdr.comn_resp_flags);
-
-	err = (err == ICP_QAT_FW_COMN_STATUS_FLAG_OK) ? 0 : -EINVAL;
-
-	if (req->src_align)
-		dma_free_coherent(dev, req->ctx.rsa->key_sz, req->src_align,
-				  req->in.rsa.enc.m);
-	else
-		dma_unmap_single(dev, req->in.rsa.enc.m, req->ctx.rsa->key_sz,
-				 DMA_TO_DEVICE);
-
->>>>>>> 24b8d41d
 	areq->dst_len = req->ctx.rsa->key_sz;
 	if (req->dst_align) {
 		scatterwalk_map_and_copy(req->dst_align, areq->dst, 0,
@@ -976,15 +692,9 @@
 	} else {
 		int shift = ctx->key_sz - req->src_len;
 
-<<<<<<< HEAD
-		qat_req->src_align = dma_zalloc_coherent(dev, ctx->key_sz,
-							 &qat_req->in.rsa.enc.m,
-							 GFP_KERNEL);
-=======
 		qat_req->src_align = dma_alloc_coherent(dev, ctx->key_sz,
 							&qat_req->in.rsa.enc.m,
 							GFP_KERNEL);
->>>>>>> 24b8d41d
 		if (unlikely(!qat_req->src_align))
 			return ret;
 
@@ -1001,15 +711,9 @@
 			goto unmap_src;
 
 	} else {
-<<<<<<< HEAD
-		qat_req->dst_align = dma_zalloc_coherent(dev, ctx->key_sz,
-							 &qat_req->out.rsa.enc.c,
-							 GFP_KERNEL);
-=======
 		qat_req->dst_align = dma_alloc_coherent(dev, ctx->key_sz,
 							&qat_req->out.rsa.enc.c,
 							GFP_KERNEL);
->>>>>>> 24b8d41d
 		if (unlikely(!qat_req->dst_align))
 			goto unmap_src;
 
@@ -1030,11 +734,7 @@
 
 	msg->pke_mid.src_data_addr = qat_req->phy_in;
 	msg->pke_mid.dest_data_addr = qat_req->phy_out;
-<<<<<<< HEAD
-	msg->pke_mid.opaque = (uint64_t)(__force long)qat_req;
-=======
 	msg->pke_mid.opaque = (u64)(__force long)qat_req;
->>>>>>> 24b8d41d
 	msg->input_param_count = 3;
 	msg->output_param_count = 1;
 	do {
@@ -1136,15 +836,9 @@
 	} else {
 		int shift = ctx->key_sz - req->src_len;
 
-<<<<<<< HEAD
-		qat_req->src_align = dma_zalloc_coherent(dev, ctx->key_sz,
-							 &qat_req->in.rsa.dec.c,
-							 GFP_KERNEL);
-=======
 		qat_req->src_align = dma_alloc_coherent(dev, ctx->key_sz,
 							&qat_req->in.rsa.dec.c,
 							GFP_KERNEL);
->>>>>>> 24b8d41d
 		if (unlikely(!qat_req->src_align))
 			return ret;
 
@@ -1161,15 +855,9 @@
 			goto unmap_src;
 
 	} else {
-<<<<<<< HEAD
-		qat_req->dst_align = dma_zalloc_coherent(dev, ctx->key_sz,
-							 &qat_req->out.rsa.dec.m,
-							 GFP_KERNEL);
-=======
 		qat_req->dst_align = dma_alloc_coherent(dev, ctx->key_sz,
 							&qat_req->out.rsa.dec.m,
 							GFP_KERNEL);
->>>>>>> 24b8d41d
 		if (unlikely(!qat_req->dst_align))
 			goto unmap_src;
 
@@ -1194,11 +882,7 @@
 
 	msg->pke_mid.src_data_addr = qat_req->phy_in;
 	msg->pke_mid.dest_data_addr = qat_req->phy_out;
-<<<<<<< HEAD
-	msg->pke_mid.opaque = (uint64_t)(__force long)qat_req;
-=======
 	msg->pke_mid.opaque = (u64)(__force long)qat_req;
->>>>>>> 24b8d41d
 	if (ctx->crt_mode)
 		msg->input_param_count = 6;
 	else
@@ -1240,12 +924,8 @@
 	return ret;
 }
 
-<<<<<<< HEAD
-int qat_rsa_set_n(struct qat_rsa_ctx *ctx, const char *value, size_t vlen)
-=======
 static int qat_rsa_set_n(struct qat_rsa_ctx *ctx, const char *value,
 			 size_t vlen)
->>>>>>> 24b8d41d
 {
 	struct qat_crypto_instance *inst = ctx->inst;
 	struct device *dev = &GET_DEV(inst->accel_dev);
@@ -1276,12 +956,8 @@
 	return ret;
 }
 
-<<<<<<< HEAD
-int qat_rsa_set_e(struct qat_rsa_ctx *ctx, const char *value, size_t vlen)
-=======
 static int qat_rsa_set_e(struct qat_rsa_ctx *ctx, const char *value,
 			 size_t vlen)
->>>>>>> 24b8d41d
 {
 	struct qat_crypto_instance *inst = ctx->inst;
 	struct device *dev = &GET_DEV(inst->accel_dev);
@@ -1297,11 +973,7 @@
 		return -EINVAL;
 	}
 
-<<<<<<< HEAD
-	ctx->e = dma_zalloc_coherent(dev, ctx->key_sz, &ctx->dma_e, GFP_KERNEL);
-=======
 	ctx->e = dma_alloc_coherent(dev, ctx->key_sz, &ctx->dma_e, GFP_KERNEL);
->>>>>>> 24b8d41d
 	if (!ctx->e)
 		return -ENOMEM;
 
@@ -1309,12 +981,8 @@
 	return 0;
 }
 
-<<<<<<< HEAD
-int qat_rsa_set_d(struct qat_rsa_ctx *ctx, const char *value, size_t vlen)
-=======
 static int qat_rsa_set_d(struct qat_rsa_ctx *ctx, const char *value,
 			 size_t vlen)
->>>>>>> 24b8d41d
 {
 	struct qat_crypto_instance *inst = ctx->inst;
 	struct device *dev = &GET_DEV(inst->accel_dev);
@@ -1331,11 +999,7 @@
 		goto err;
 
 	ret = -ENOMEM;
-<<<<<<< HEAD
-	ctx->d = dma_zalloc_coherent(dev, ctx->key_sz, &ctx->dma_d, GFP_KERNEL);
-=======
 	ctx->d = dma_alloc_coherent(dev, ctx->key_sz, &ctx->dma_d, GFP_KERNEL);
->>>>>>> 24b8d41d
 	if (!ctx->d)
 		goto err;
 
@@ -1368,11 +1032,7 @@
 	qat_rsa_drop_leading_zeros(&ptr, &len);
 	if (!len)
 		goto err;
-<<<<<<< HEAD
-	ctx->p = dma_zalloc_coherent(dev, half_key_sz, &ctx->dma_p, GFP_KERNEL);
-=======
 	ctx->p = dma_alloc_coherent(dev, half_key_sz, &ctx->dma_p, GFP_KERNEL);
->>>>>>> 24b8d41d
 	if (!ctx->p)
 		goto err;
 	memcpy(ctx->p + (half_key_sz - len), ptr, len);
@@ -1383,11 +1043,7 @@
 	qat_rsa_drop_leading_zeros(&ptr, &len);
 	if (!len)
 		goto free_p;
-<<<<<<< HEAD
-	ctx->q = dma_zalloc_coherent(dev, half_key_sz, &ctx->dma_q, GFP_KERNEL);
-=======
 	ctx->q = dma_alloc_coherent(dev, half_key_sz, &ctx->dma_q, GFP_KERNEL);
->>>>>>> 24b8d41d
 	if (!ctx->q)
 		goto free_p;
 	memcpy(ctx->q + (half_key_sz - len), ptr, len);
@@ -1398,13 +1054,8 @@
 	qat_rsa_drop_leading_zeros(&ptr, &len);
 	if (!len)
 		goto free_q;
-<<<<<<< HEAD
-	ctx->dp = dma_zalloc_coherent(dev, half_key_sz, &ctx->dma_dp,
-				      GFP_KERNEL);
-=======
 	ctx->dp = dma_alloc_coherent(dev, half_key_sz, &ctx->dma_dp,
 				     GFP_KERNEL);
->>>>>>> 24b8d41d
 	if (!ctx->dp)
 		goto free_q;
 	memcpy(ctx->dp + (half_key_sz - len), ptr, len);
@@ -1415,13 +1066,8 @@
 	qat_rsa_drop_leading_zeros(&ptr, &len);
 	if (!len)
 		goto free_dp;
-<<<<<<< HEAD
-	ctx->dq = dma_zalloc_coherent(dev, half_key_sz, &ctx->dma_dq,
-				      GFP_KERNEL);
-=======
 	ctx->dq = dma_alloc_coherent(dev, half_key_sz, &ctx->dma_dq,
 				     GFP_KERNEL);
->>>>>>> 24b8d41d
 	if (!ctx->dq)
 		goto free_dp;
 	memcpy(ctx->dq + (half_key_sz - len), ptr, len);
@@ -1432,13 +1078,8 @@
 	qat_rsa_drop_leading_zeros(&ptr, &len);
 	if (!len)
 		goto free_dq;
-<<<<<<< HEAD
-	ctx->qinv = dma_zalloc_coherent(dev, half_key_sz, &ctx->dma_qinv,
-					GFP_KERNEL);
-=======
 	ctx->qinv = dma_alloc_coherent(dev, half_key_sz, &ctx->dma_qinv,
 				       GFP_KERNEL);
->>>>>>> 24b8d41d
 	if (!ctx->qinv)
 		goto free_dq;
 	memcpy(ctx->qinv + (half_key_sz - len), ptr, len);
