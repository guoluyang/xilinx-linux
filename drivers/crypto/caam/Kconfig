# SPDX-License-Identifier: GPL-2.0
config CRYPTO_DEV_FSL_CAAM_COMMON
	tristate

config CRYPTO_DEV_FSL_CAAM_CRYPTO_API_DESC
	tristate

config CRYPTO_DEV_FSL_CAAM_AHASH_API_DESC
	tristate

config CRYPTO_DEV_FSL_CAAM
<<<<<<< HEAD
	tristate "Freescale CAAM-Multicore driver backend"
	depends on FSL_SOC || ARCH_MXC || ARCH_LAYERSCAPE
=======
	tristate "Freescale CAAM-Multicore platform driver backend"
	depends on FSL_SOC || ARCH_MXC || ARCH_LAYERSCAPE
	select SOC_BUS
	select CRYPTO_DEV_FSL_CAAM_COMMON
	imply FSL_MC_BUS
>>>>>>> 24b8d41d
	help
	  Enables the driver module for Freescale's Cryptographic Accelerator
	  and Assurance Module (CAAM), also known as the SEC version 4 (SEC4).
	  This module creates job ring devices, and configures h/w
	  to operate as a DPAA component automatically, depending
	  on h/w feature availability.

	  To compile this driver as a module, choose M here: the module
	  will be called caam.

if CRYPTO_DEV_FSL_CAAM

config CRYPTO_DEV_FSL_CAAM_DEBUG
	bool "Enable debug output in CAAM driver"
	help
	  Selecting this will enable printing of various debug
	  information in the CAAM driver.

menuconfig CRYPTO_DEV_FSL_CAAM_JR
	tristate "Freescale CAAM Job Ring driver backend"
	select CRYPTO_ENGINE
	default y
	help
	  Enables the driver module for Job Rings which are part of
	  Freescale's Cryptographic Accelerator
	  and Assurance Module (CAAM). This module adds a job ring operation
	  interface.

	  To compile this driver as a module, choose M here: the module
	  will be called caam_jr.

if CRYPTO_DEV_FSL_CAAM_JR

config CRYPTO_DEV_FSL_CAAM_RINGSIZE
	int "Job Ring size"
	range 2 9
	default "9"
	help
	  Select size of Job Rings as a power of 2, within the
	  range 2-9 (ring size 4-512).
	  Examples:
		2 => 4
		3 => 8
		4 => 16
		5 => 32
		6 => 64
		7 => 128
		8 => 256
		9 => 512

config CRYPTO_DEV_FSL_CAAM_INTC
	bool "Job Ring interrupt coalescing"
	help
	  Enable the Job Ring's interrupt coalescing feature.

	  Note: the driver already provides adequate
	  interrupt coalescing in software.

config CRYPTO_DEV_FSL_CAAM_INTC_COUNT_THLD
	int "Job Ring interrupt coalescing count threshold"
	depends on CRYPTO_DEV_FSL_CAAM_INTC
	range 1 255
	default 255
	help
	  Select number of descriptor completions to queue before
	  raising an interrupt, in the range 1-255. Note that a selection
	  of 1 functionally defeats the coalescing feature, and a selection
	  equal or greater than the job ring size will force timeouts.

config CRYPTO_DEV_FSL_CAAM_INTC_TIME_THLD
	int "Job Ring interrupt coalescing timer threshold"
	depends on CRYPTO_DEV_FSL_CAAM_INTC
	range 1 65535
	default 2048
	help
	  Select number of bus clocks/64 to timeout in the case that one or
	  more descriptor completions are queued without reaching the count
	  threshold. Range is 1-65535.

config CRYPTO_DEV_FSL_CAAM_CRYPTO_API
	bool "Register algorithm implementations with the Crypto API"
	default y
	select CRYPTO_DEV_FSL_CAAM_CRYPTO_API_DESC
	select CRYPTO_AEAD
	select CRYPTO_AUTHENC
	select CRYPTO_SKCIPHER
	select CRYPTO_LIB_DES
	select CRYPTO_XTS
	help
	  Selecting this will offload crypto for users of the
	  scatterlist crypto API (such as the linux native IPSec
	  stack) to the SEC4 via job ring.

config CRYPTO_DEV_FSL_CAAM_CRYPTO_API_QI
	bool "Queue Interface as Crypto API backend"
	depends on FSL_DPAA && NET
	default y
	select CRYPTO_DEV_FSL_CAAM_CRYPTO_API_DESC
	select CRYPTO_AUTHENC
	select CRYPTO_SKCIPHER
	select CRYPTO_DES
	select CRYPTO_XTS
	help
	  Selecting this will use CAAM Queue Interface (QI) for sending
	  & receiving crypto jobs to/from CAAM. This gives better performance
	  than job ring interface when the number of cores are more than the
	  number of job rings assigned to the kernel. The number of portals
	  assigned to the kernel should also be more than the number of
	  job rings.

config CRYPTO_DEV_FSL_CAAM_AHASH_API
	bool "Register hash algorithm implementations with Crypto API"
	default y
	select CRYPTO_DEV_FSL_CAAM_AHASH_API_DESC
	select CRYPTO_HASH
	help
	  Selecting this will offload ahash for users of the
	  scatterlist crypto API to the SEC4 via job ring.

config CRYPTO_DEV_FSL_CAAM_PKC_API
	bool "Register public key cryptography implementations with Crypto API"
	default y
	select CRYPTO_RSA
	help
	  Selecting this will allow SEC Public key support for RSA.
	  Supported cryptographic primitives: encryption, decryption,
	  signature and verification.

config CRYPTO_DEV_FSL_CAAM_PKC_API
        tristate "Register public key cryptography implementations with Crypto API"
        depends on CRYPTO_DEV_FSL_CAAM && CRYPTO_DEV_FSL_CAAM_JR
        default y
        select CRYPTO_RSA
        help
          Selecting this will allow SEC Public key support for RSA.
          Supported cryptographic primitives: encryption, decryption,
          signature and verification.
          To compile this as a module, choose M here: the module
          will be called caam_pkc.

config CRYPTO_DEV_FSL_CAAM_RNG_API
	bool "Register caam device for hwrng API"
	default y
	select CRYPTO_RNG
	select HW_RANDOM
	help
	  Selecting this will register the SEC4 hardware rng to
	  the hw_random API for supplying the kernel entropy pool.

endif # CRYPTO_DEV_FSL_CAAM_JR

endif # CRYPTO_DEV_FSL_CAAM

<<<<<<< HEAD
config CRYPTO_DEV_FSL_CAAM_DEBUG
	bool "Enable debug output in CAAM driver"
	depends on CRYPTO_DEV_FSL_CAAM
=======
config CRYPTO_DEV_FSL_DPAA2_CAAM
	tristate "QorIQ DPAA2 CAAM (DPSECI) driver"
	depends on FSL_MC_DPIO
	depends on NETDEVICES
	select CRYPTO_DEV_FSL_CAAM_COMMON
	select CRYPTO_DEV_FSL_CAAM_CRYPTO_API_DESC
	select CRYPTO_DEV_FSL_CAAM_AHASH_API_DESC
	select CRYPTO_SKCIPHER
	select CRYPTO_AUTHENC
	select CRYPTO_AEAD
	select CRYPTO_HASH
	select CRYPTO_DES
	select CRYPTO_XTS
>>>>>>> 24b8d41d
	help
	  CAAM driver for QorIQ Data Path Acceleration Architecture 2.
	  It handles DPSECI DPAA2 objects that sit on the Management Complex
	  (MC) fsl-mc bus.

	  To compile this as a module, choose M here: the module
	  will be called dpaa2_caam.<|MERGE_RESOLUTION|>--- conflicted
+++ resolved
@@ -9,16 +9,11 @@
 	tristate
 
 config CRYPTO_DEV_FSL_CAAM
-<<<<<<< HEAD
-	tristate "Freescale CAAM-Multicore driver backend"
-	depends on FSL_SOC || ARCH_MXC || ARCH_LAYERSCAPE
-=======
 	tristate "Freescale CAAM-Multicore platform driver backend"
 	depends on FSL_SOC || ARCH_MXC || ARCH_LAYERSCAPE
 	select SOC_BUS
 	select CRYPTO_DEV_FSL_CAAM_COMMON
 	imply FSL_MC_BUS
->>>>>>> 24b8d41d
 	help
 	  Enables the driver module for Freescale's Cryptographic Accelerator
 	  and Assurance Module (CAAM), also known as the SEC version 4 (SEC4).
@@ -147,18 +142,6 @@
 	  Supported cryptographic primitives: encryption, decryption,
 	  signature and verification.
 
-config CRYPTO_DEV_FSL_CAAM_PKC_API
-        tristate "Register public key cryptography implementations with Crypto API"
-        depends on CRYPTO_DEV_FSL_CAAM && CRYPTO_DEV_FSL_CAAM_JR
-        default y
-        select CRYPTO_RSA
-        help
-          Selecting this will allow SEC Public key support for RSA.
-          Supported cryptographic primitives: encryption, decryption,
-          signature and verification.
-          To compile this as a module, choose M here: the module
-          will be called caam_pkc.
-
 config CRYPTO_DEV_FSL_CAAM_RNG_API
 	bool "Register caam device for hwrng API"
 	default y
@@ -172,11 +155,6 @@
 
 endif # CRYPTO_DEV_FSL_CAAM
 
-<<<<<<< HEAD
-config CRYPTO_DEV_FSL_CAAM_DEBUG
-	bool "Enable debug output in CAAM driver"
-	depends on CRYPTO_DEV_FSL_CAAM
-=======
 config CRYPTO_DEV_FSL_DPAA2_CAAM
 	tristate "QorIQ DPAA2 CAAM (DPSECI) driver"
 	depends on FSL_MC_DPIO
@@ -190,7 +168,6 @@
 	select CRYPTO_HASH
 	select CRYPTO_DES
 	select CRYPTO_XTS
->>>>>>> 24b8d41d
 	help
 	  CAAM driver for QorIQ Data Path Acceleration Architecture 2.
 	  It handles DPSECI DPAA2 objects that sit on the Management Complex
