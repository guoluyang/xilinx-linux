/* SPDX-License-Identifier: GPL-2.0 */
/*
 * CAAM hardware register-level view
 *
 * Copyright 2008-2011 Freescale Semiconductor, Inc.
 * Copyright 2018 NXP
 */

#ifndef REGS_H
#define REGS_H

#include <linux/types.h>
#include <linux/bitops.h>
#include <linux/io.h>
#include <linux/io-64-nonatomic-hi-lo.h>

/*
 * Architecture-specific register access methods
 *
 * CAAM's bus-addressable registers are 64 bits internally.
 * They have been wired to be safely accessible on 32-bit
 * architectures, however. Registers were organized such
 * that (a) they can be contained in 32 bits, (b) if not, then they
 * can be treated as two 32-bit entities, or finally (c) if they
 * must be treated as a single 64-bit value, then this can safely
 * be done with two 32-bit cycles.
 *
 * For 32-bit operations on 64-bit values, CAAM follows the same
 * 64-bit register access conventions as it's predecessors, in that
 * writes are "triggered" by a write to the register at the numerically
 * higher address, thus, a full 64-bit write cycle requires a write
 * to the lower address, followed by a write to the higher address,
 * which will latch/execute the write cycle.
 *
 * For example, let's assume a SW reset of CAAM through the master
 * configuration register.
 * - SWRST is in bit 31 of MCFG.
 * - MCFG begins at base+0x0000.
 * - Bits 63-32 are a 32-bit word at base+0x0000 (numerically-lower)
 * - Bits 31-0 are a 32-bit word at base+0x0004 (numerically-higher)
 *
 * (and on Power, the convention is 0-31, 32-63, I know...)
 *
 * Assuming a 64-bit write to this MCFG to perform a software reset
 * would then require a write of 0 to base+0x0000, followed by a
 * write of 0x80000000 to base+0x0004, which would "execute" the
 * reset.
 *
 * Of course, since MCFG 63-32 is all zero, we could cheat and simply
 * write 0x8000000 to base+0x0004, and the reset would work fine.
 * However, since CAAM does contain some write-and-read-intended
 * 64-bit registers, this code defines 64-bit access methods for
 * the sake of internal consistency and simplicity, and so that a
 * clean transition to 64-bit is possible when it becomes necessary.
 *
 * There are limitations to this that the developer must recognize.
 * 32-bit architectures cannot enforce an atomic-64 operation,
 * Therefore:
 *
 * - On writes, since the HW is assumed to latch the cycle on the
 *   write of the higher-numeric-address word, then ordered
 *   writes work OK.
 *
 * - For reads, where a register contains a relevant value of more
 *   that 32 bits, the hardware employs logic to latch the other
 *   "half" of the data until read, ensuring an accurate value.
 *   This is of particular relevance when dealing with CAAM's
 *   performance counters.
 *
 */

extern bool caam_little_end;
<<<<<<< HEAD

#define caam_to_cpu(len)				\
static inline u##len caam##len ## _to_cpu(u##len val)	\
{							\
	if (caam_little_end)				\
		return le##len ## _to_cpu(val);		\
	else						\
		return be##len ## _to_cpu(val);		\
}

#define cpu_to_caam(len)				\
static inline u##len cpu_to_caam##len(u##len val)	\
{							\
	if (caam_little_end)				\
		return cpu_to_le##len(val);		\
	else						\
		return cpu_to_be##len(val);		\
=======
extern bool caam_imx;
extern size_t caam_ptr_sz;

#define caam_to_cpu(len)						\
static inline u##len caam##len ## _to_cpu(u##len val)			\
{									\
	if (caam_little_end)						\
		return le##len ## _to_cpu((__force __le##len)val);	\
	else								\
		return be##len ## _to_cpu((__force __be##len)val);	\
}

#define cpu_to_caam(len)					\
static inline u##len cpu_to_caam##len(u##len val)		\
{								\
	if (caam_little_end)					\
		return (__force u##len)cpu_to_le##len(val);	\
	else							\
		return (__force u##len)cpu_to_be##len(val);	\
>>>>>>> 24b8d41d
}

caam_to_cpu(16)
caam_to_cpu(32)
caam_to_cpu(64)
cpu_to_caam(16)
cpu_to_caam(32)
cpu_to_caam(64)

static inline void wr_reg32(void __iomem *reg, u32 data)
{
	if (caam_little_end)
		iowrite32(data, reg);
	else
		iowrite32be(data, reg);
}

static inline u32 rd_reg32(void __iomem *reg)
{
	if (caam_little_end)
		return ioread32(reg);

	return ioread32be(reg);
}

static inline void clrsetbits_32(void __iomem *reg, u32 clear, u32 set)
{
	if (caam_little_end)
		iowrite32((ioread32(reg) & ~clear) | set, reg);
	else
		iowrite32be((ioread32be(reg) & ~clear) | set, reg);
}

/*
 * The only users of these wr/rd_reg64 functions is the Job Ring (JR).
 * The DMA address registers in the JR are handled differently depending on
 * platform:
 *
 * 1. All BE CAAM platforms and i.MX platforms (LE CAAM):
 *
 *    base + 0x0000 : most-significant 32 bits
 *    base + 0x0004 : least-significant 32 bits
 *
 * The 32-bit version of this core therefore has to write to base + 0x0004
 * to set the 32-bit wide DMA address.
 *
 * 2. All other LE CAAM platforms (LS1021A etc.)
 *    base + 0x0000 : least-significant 32 bits
 *    base + 0x0004 : most-significant 32 bits
 */
<<<<<<< HEAD
#ifdef CONFIG_64BIT
static inline void wr_reg64(void __iomem *reg, u64 data)
{
	if (caam_little_end)
		iowrite64(data, reg);
	else
		iowrite64be(data, reg);
}

static inline u64 rd_reg64(void __iomem *reg)
{
	if (caam_little_end)
		return ioread64(reg);
	else
		return ioread64be(reg);
}

#else /* CONFIG_64BIT */
static inline void wr_reg64(void __iomem *reg, u64 data)
{
#ifndef CONFIG_CRYPTO_DEV_FSL_CAAM_IMX
	if (caam_little_end) {
		wr_reg32((u32 __iomem *)(reg) + 1, data >> 32);
		wr_reg32((u32 __iomem *)(reg), data);
	} else
#endif
	{
		wr_reg32((u32 __iomem *)(reg), data >> 32);
		wr_reg32((u32 __iomem *)(reg) + 1, data);
	}
}

static inline u64 rd_reg64(void __iomem *reg)
{
#ifndef CONFIG_CRYPTO_DEV_FSL_CAAM_IMX
	if (caam_little_end)
		return ((u64)rd_reg32((u32 __iomem *)(reg) + 1) << 32 |
			(u64)rd_reg32((u32 __iomem *)(reg)));
	else
#endif
		return ((u64)rd_reg32((u32 __iomem *)(reg)) << 32 |
			(u64)rd_reg32((u32 __iomem *)(reg) + 1));
}
#endif /* CONFIG_64BIT  */

#ifdef CONFIG_ARCH_DMA_ADDR_T_64BIT
#ifdef CONFIG_SOC_IMX7D
#define cpu_to_caam_dma(value) \
		(((u64)cpu_to_caam32(lower_32_bits(value)) << 32) | \
		  (u64)cpu_to_caam32(upper_32_bits(value)))
#define caam_dma_to_cpu(value) \
		(((u64)caam32_to_cpu(lower_32_bits(value)) << 32) | \
		  (u64)caam32_to_cpu(upper_32_bits(value)))
#else
#define cpu_to_caam_dma(value) cpu_to_caam64(value)
#define caam_dma_to_cpu(value) caam64_to_cpu(value)
#endif /* CONFIG_SOC_IMX7D */
#else
#define cpu_to_caam_dma(value) cpu_to_caam32(value)
#define caam_dma_to_cpu(value) caam32_to_cpu(value)
#endif /* CONFIG_ARCH_DMA_ADDR_T_64BIT  */

#ifdef CONFIG_CRYPTO_DEV_FSL_CAAM_IMX
#define cpu_to_caam_dma64(value) \
		(((u64)cpu_to_caam32(lower_32_bits(value)) << 32) | \
		 (u64)cpu_to_caam32(upper_32_bits(value)))
#else
#define cpu_to_caam_dma64(value) cpu_to_caam64(value)
#endif
=======
static inline void wr_reg64(void __iomem *reg, u64 data)
{
	if (caam_little_end) {
		if (caam_imx) {
			iowrite32(data >> 32, (u32 __iomem *)(reg));
			iowrite32(data, (u32 __iomem *)(reg) + 1);
		} else {
			iowrite64(data, reg);
		}
	} else {
		iowrite64be(data, reg);
	}
}

static inline u64 rd_reg64(void __iomem *reg)
{
	if (caam_little_end) {
		if (caam_imx) {
			u32 low, high;

			high = ioread32(reg);
			low  = ioread32(reg + sizeof(u32));

			return low + ((u64)high << 32);
		} else {
			return ioread64(reg);
		}
	} else {
		return ioread64be(reg);
	}
}

static inline u64 cpu_to_caam_dma64(dma_addr_t value)
{
	if (caam_imx) {
		u64 ret_val = (u64)cpu_to_caam32(lower_32_bits(value)) << 32;

		if (IS_ENABLED(CONFIG_ARCH_DMA_ADDR_T_64BIT))
			ret_val |= (u64)cpu_to_caam32(upper_32_bits(value));

		return ret_val;
	}

	return cpu_to_caam64(value);
}

static inline u64 caam_dma64_to_cpu(u64 value)
{
	if (caam_imx)
		return (((u64)caam32_to_cpu(lower_32_bits(value)) << 32) |
			 (u64)caam32_to_cpu(upper_32_bits(value)));

	return caam64_to_cpu(value);
}

static inline u64 cpu_to_caam_dma(u64 value)
{
	if (IS_ENABLED(CONFIG_ARCH_DMA_ADDR_T_64BIT) &&
	    caam_ptr_sz == sizeof(u64))
		return cpu_to_caam_dma64(value);
	else
		return cpu_to_caam32(value);
}

static inline u64 caam_dma_to_cpu(u64 value)
{
	if (IS_ENABLED(CONFIG_ARCH_DMA_ADDR_T_64BIT) &&
	    caam_ptr_sz == sizeof(u64))
		return caam_dma64_to_cpu(value);
	else
		return caam32_to_cpu(value);
}
>>>>>>> 24b8d41d

/*
 * jr_outentry
 * Represents each entry in a JobR output ring
 */

static inline void jr_outentry_get(void *outring, int hw_idx, dma_addr_t *desc,
				   u32 *jrstatus)
{

	if (caam_ptr_sz == sizeof(u32)) {
		struct {
			u32 desc;
			u32 jrstatus;
		} __packed *outentry = outring;

		*desc = outentry[hw_idx].desc;
		*jrstatus = outentry[hw_idx].jrstatus;
	} else {
		struct {
			dma_addr_t desc;/* Pointer to completed descriptor */
			u32 jrstatus;	/* Status for completed descriptor */
		} __packed *outentry = outring;

		*desc = outentry[hw_idx].desc;
		*jrstatus = outentry[hw_idx].jrstatus;
	}
}

#define SIZEOF_JR_OUTENTRY	(caam_ptr_sz + sizeof(u32))

static inline dma_addr_t jr_outentry_desc(void *outring, int hw_idx)
{
	dma_addr_t desc;
	u32 unused;

	jr_outentry_get(outring, hw_idx, &desc, &unused);

	return desc;
}

static inline u32 jr_outentry_jrstatus(void *outring, int hw_idx)
{
	dma_addr_t unused;
	u32 jrstatus;

	jr_outentry_get(outring, hw_idx, &unused, &jrstatus);

	return jrstatus;
}

static inline void jr_inpentry_set(void *inpring, int hw_idx, dma_addr_t val)
{
	if (caam_ptr_sz == sizeof(u32)) {
		u32 *inpentry = inpring;

		inpentry[hw_idx] = val;
	} else {
		dma_addr_t *inpentry = inpring;

		inpentry[hw_idx] = val;
	}
}

#define SIZEOF_JR_INPENTRY	caam_ptr_sz


/* Version registers (Era 10+)	e80-eff */
struct version_regs {
	u32 crca;	/* CRCA_VERSION */
	u32 afha;	/* AFHA_VERSION */
	u32 kfha;	/* KFHA_VERSION */
	u32 pkha;	/* PKHA_VERSION */
	u32 aesa;	/* AESA_VERSION */
	u32 mdha;	/* MDHA_VERSION */
	u32 desa;	/* DESA_VERSION */
	u32 snw8a;	/* SNW8A_VERSION */
	u32 snw9a;	/* SNW9A_VERSION */
	u32 zuce;	/* ZUCE_VERSION */
	u32 zuca;	/* ZUCA_VERSION */
	u32 ccha;	/* CCHA_VERSION */
	u32 ptha;	/* PTHA_VERSION */
	u32 rng;	/* RNG_VERSION */
	u32 trng;	/* TRNG_VERSION */
	u32 aaha;	/* AAHA_VERSION */
	u32 rsvd[10];
	u32 sr;		/* SR_VERSION */
	u32 dma;	/* DMA_VERSION */
	u32 ai;		/* AI_VERSION */
	u32 qi;		/* QI_VERSION */
	u32 jr;		/* JR_VERSION */
	u32 deco;	/* DECO_VERSION */
};

/* Version registers bitfields */

/* Number of CHAs instantiated */
#define CHA_VER_NUM_MASK	0xffull
/* CHA Miscellaneous Information */
#define CHA_VER_MISC_SHIFT	8
#define CHA_VER_MISC_MASK	(0xffull << CHA_VER_MISC_SHIFT)
/* CHA Revision Number */
#define CHA_VER_REV_SHIFT	16
#define CHA_VER_REV_MASK	(0xffull << CHA_VER_REV_SHIFT)
/* CHA Version ID */
#define CHA_VER_VID_SHIFT	24
#define CHA_VER_VID_MASK	(0xffull << CHA_VER_VID_SHIFT)

/* CHA Miscellaneous Information - AESA_MISC specific */
#define CHA_VER_MISC_AES_GCM	BIT(1 + CHA_VER_MISC_SHIFT)

/*
 * caam_perfmon - Performance Monitor/Secure Memory Status/
 *                CAAM Global Status/Component Version IDs
 *
 * Spans f00-fff wherever instantiated
 */

/* Number of DECOs */
#define CHA_NUM_MS_DECONUM_SHIFT	24
#define CHA_NUM_MS_DECONUM_MASK	(0xfull << CHA_NUM_MS_DECONUM_SHIFT)

/*
 * CHA version IDs / instantiation bitfields (< Era 10)
 * Defined for use with the cha_id fields in perfmon, but the same shift/mask
 * selectors can be used to pull out the number of instantiated blocks within
 * cha_num fields in perfmon because the locations are the same.
 */
#define CHA_ID_LS_AES_SHIFT	0
#define CHA_ID_LS_AES_MASK	(0xfull << CHA_ID_LS_AES_SHIFT)

#define CHA_ID_LS_DES_SHIFT	4
#define CHA_ID_LS_DES_MASK	(0xfull << CHA_ID_LS_DES_SHIFT)

#define CHA_ID_LS_ARC4_SHIFT	8
#define CHA_ID_LS_ARC4_MASK	(0xfull << CHA_ID_LS_ARC4_SHIFT)

#define CHA_ID_LS_MD_SHIFT	12
#define CHA_ID_LS_MD_MASK	(0xfull << CHA_ID_LS_MD_SHIFT)

#define CHA_ID_LS_RNG_SHIFT	16
#define CHA_ID_LS_RNG_MASK	(0xfull << CHA_ID_LS_RNG_SHIFT)

#define CHA_ID_LS_SNW8_SHIFT	20
#define CHA_ID_LS_SNW8_MASK	(0xfull << CHA_ID_LS_SNW8_SHIFT)

#define CHA_ID_LS_KAS_SHIFT	24
#define CHA_ID_LS_KAS_MASK	(0xfull << CHA_ID_LS_KAS_SHIFT)

#define CHA_ID_LS_PK_SHIFT	28
#define CHA_ID_LS_PK_MASK	(0xfull << CHA_ID_LS_PK_SHIFT)

#define CHA_ID_MS_CRC_SHIFT	0
#define CHA_ID_MS_CRC_MASK	(0xfull << CHA_ID_MS_CRC_SHIFT)

#define CHA_ID_MS_SNW9_SHIFT	4
#define CHA_ID_MS_SNW9_MASK	(0xfull << CHA_ID_MS_SNW9_SHIFT)

#define CHA_ID_MS_DECO_SHIFT	24
#define CHA_ID_MS_DECO_MASK	(0xfull << CHA_ID_MS_DECO_SHIFT)

#define CHA_ID_MS_JR_SHIFT	28
#define CHA_ID_MS_JR_MASK	(0xfull << CHA_ID_MS_JR_SHIFT)

/* Specific CHA version IDs */
#define CHA_VER_VID_AES_LP	0x3ull
#define CHA_VER_VID_AES_HP	0x4ull
#define CHA_VER_VID_MD_LP256	0x0ull
#define CHA_VER_VID_MD_LP512	0x1ull
#define CHA_VER_VID_MD_HP	0x2ull

struct sec_vid {
	u16 ip_id;
	u8 maj_rev;
	u8 min_rev;
};

struct caam_perfmon {
	/* Performance Monitor Registers			f00-f9f */
	u64 req_dequeued;	/* PC_REQ_DEQ - Dequeued Requests	     */
	u64 ob_enc_req;	/* PC_OB_ENC_REQ - Outbound Encrypt Requests */
	u64 ib_dec_req;	/* PC_IB_DEC_REQ - Inbound Decrypt Requests  */
	u64 ob_enc_bytes;	/* PC_OB_ENCRYPT - Outbound Bytes Encrypted  */
	u64 ob_prot_bytes;	/* PC_OB_PROTECT - Outbound Bytes Protected  */
	u64 ib_dec_bytes;	/* PC_IB_DECRYPT - Inbound Bytes Decrypted   */
	u64 ib_valid_bytes;	/* PC_IB_VALIDATED Inbound Bytes Validated   */
	u64 rsvd[13];

	/* CAAM Hardware Instantiation Parameters		fa0-fbf */
	u32 cha_rev_ms;		/* CRNR - CHA Rev No. Most significant half*/
	u32 cha_rev_ls;		/* CRNR - CHA Rev No. Least significant half*/
#define CTPR_MS_QI_SHIFT	25
#define CTPR_MS_QI_MASK		(0x1ull << CTPR_MS_QI_SHIFT)
#define CTPR_MS_PS		BIT(17)
#define CTPR_MS_DPAA2		BIT(13)
#define CTPR_MS_VIRT_EN_INCL	0x00000001
#define CTPR_MS_VIRT_EN_POR	0x00000002
#define CTPR_MS_PG_SZ_MASK	0x10
#define CTPR_MS_PG_SZ_SHIFT	4
	u32 comp_parms_ms;	/* CTPR - Compile Parameters Register	*/
	u32 comp_parms_ls;	/* CTPR - Compile Parameters Register	*/
	u64 rsvd1[2];

	/* CAAM Global Status					fc0-fdf */
	u64 faultaddr;	/* FAR  - Fault Address		*/
	u32 faultliodn;	/* FALR - Fault Address LIODN	*/
	u32 faultdetail;	/* FADR - Fault Addr Detail	*/
	u32 rsvd2;
#define CSTA_PLEND		BIT(10)
#define CSTA_ALT_PLEND		BIT(18)
	u32 status;		/* CSTA - CAAM Status */
	u64 rsvd3;

	/* Component Instantiation Parameters			fe0-fff */
	u32 rtic_id;		/* RVID - RTIC Version ID	*/
#define CCBVID_ERA_MASK		0xff000000
#define CCBVID_ERA_SHIFT	24
	u32 ccb_id;		/* CCBVID - CCB Version ID	*/
	u32 cha_id_ms;		/* CHAVID - CHA Version ID Most Significant*/
	u32 cha_id_ls;		/* CHAVID - CHA Version ID Least Significant*/
	u32 cha_num_ms;		/* CHANUM - CHA Number Most Significant	*/
	u32 cha_num_ls;		/* CHANUM - CHA Number Least Significant*/
#define SECVID_MS_IPID_MASK	0xffff0000
#define SECVID_MS_IPID_SHIFT	16
#define SECVID_MS_MAJ_REV_MASK	0x0000ff00
#define SECVID_MS_MAJ_REV_SHIFT	8
	u32 caam_id_ms;		/* CAAMVID - CAAM Version ID MS	*/
	u32 caam_id_ls;		/* CAAMVID - CAAM Version ID LS	*/
};

/* LIODN programming for DMA configuration */
#define MSTRID_LOCK_LIODN	0x80000000
#define MSTRID_LOCK_MAKETRUSTED	0x00010000	/* only for JR masterid */

#define MSTRID_LIODN_MASK	0x0fff
struct masterid {
	u32 liodn_ms;	/* lock and make-trusted control bits */
	u32 liodn_ls;	/* LIODN for non-sequence and seq access */
};

/* Partition ID for DMA configuration */
struct partid {
	u32 rsvd1;
	u32 pidr;	/* partition ID, DECO */
};

/* RNGB test mode (replicated twice in some configurations) */
/* Padded out to 0x100 */
struct rngtst {
	u32 mode;		/* RTSTMODEx - Test mode */
	u32 rsvd1[3];
	u32 reset;		/* RTSTRESETx - Test reset control */
	u32 rsvd2[3];
	u32 status;		/* RTSTSSTATUSx - Test status */
	u32 rsvd3;
	u32 errstat;		/* RTSTERRSTATx - Test error status */
	u32 rsvd4;
	u32 errctl;		/* RTSTERRCTLx - Test error control */
	u32 rsvd5;
	u32 entropy;		/* RTSTENTROPYx - Test entropy */
	u32 rsvd6[15];
	u32 verifctl;	/* RTSTVERIFCTLx - Test verification control */
	u32 rsvd7;
	u32 verifstat;	/* RTSTVERIFSTATx - Test verification status */
	u32 rsvd8;
	u32 verifdata;	/* RTSTVERIFDx - Test verification data */
	u32 rsvd9;
	u32 xkey;		/* RTSTXKEYx - Test XKEY */
	u32 rsvd10;
	u32 oscctctl;	/* RTSTOSCCTCTLx - Test osc. counter control */
	u32 rsvd11;
	u32 oscct;		/* RTSTOSCCTx - Test oscillator counter */
	u32 rsvd12;
	u32 oscctstat;	/* RTSTODCCTSTATx - Test osc counter status */
	u32 rsvd13[2];
	u32 ofifo[4];	/* RTSTOFIFOx - Test output FIFO */
	u32 rsvd14[15];
};

/* RNG4 TRNG test registers */
struct rng4tst {
#define RTMCTL_ACC  BIT(5)  /* TRNG access mode */
#define RTMCTL_PRGM BIT(16) /* 1 -> program mode, 0 -> run mode */
#define RTMCTL_SAMP_MODE_VON_NEUMANN_ES_SC	0 /* use von Neumann data in
						     both entropy shifter and
						     statistical checker */
#define RTMCTL_SAMP_MODE_RAW_ES_SC		1 /* use raw data in both
						     entropy shifter and
						     statistical checker */
#define RTMCTL_SAMP_MODE_VON_NEUMANN_ES_RAW_SC	2 /* use von Neumann data in
						     entropy shifter, raw data
						     in statistical checker */
#define RTMCTL_SAMP_MODE_INVALID		3 /* invalid combination */
	u32 rtmctl;		/* misc. control register */
	u32 rtscmisc;		/* statistical check misc. register */
	u32 rtpkrrng;		/* poker range register */
	union {
		u32 rtpkrmax;	/* PRGM=1: poker max. limit register */
		u32 rtpkrsq;	/* PRGM=0: poker square calc. result register */
	};
#define RTSDCTL_ENT_DLY_SHIFT 16
#define RTSDCTL_ENT_DLY_MASK (0xffff << RTSDCTL_ENT_DLY_SHIFT)
#define RTSDCTL_ENT_DLY_MIN 3200
#define RTSDCTL_ENT_DLY_MAX 12800
	u32 rtsdctl;		/* seed control register */
	union {
		u32 rtsblim;	/* PRGM=1: sparse bit limit register */
		u32 rttotsam;	/* PRGM=0: total samples register */
	};
	u32 rtfrqmin;		/* frequency count min. limit register */
#define RTFRQMAX_DISABLE	(1 << 20)
	union {
		u32 rtfrqmax;	/* PRGM=1: freq. count max. limit register */
		u32 rtfrqcnt;	/* PRGM=0: freq. count register */
	};
	u32 rsvd1[40];
#define RDSTA_SKVT 0x80000000
#define RDSTA_SKVN 0x40000000
#define RDSTA_PR0 BIT(4)
#define RDSTA_PR1 BIT(5)
#define RDSTA_IF0 0x00000001
#define RDSTA_IF1 0x00000002
#define RDSTA_MASK (RDSTA_PR1 | RDSTA_PR0 | RDSTA_IF1 | RDSTA_IF0)
	u32 rdsta;
	u32 rsvd2[15];
};

/*
 * caam_ctrl - basic core configuration
 * starts base + 0x0000 padded out to 0x1000
 */

#define KEK_KEY_SIZE		8
#define TKEK_KEY_SIZE		8
#define TDSK_KEY_SIZE		8

#define DECO_RESET	1	/* Use with DECO reset/availability regs */
#define DECO_RESET_0	(DECO_RESET << 0)
#define DECO_RESET_1	(DECO_RESET << 1)
#define DECO_RESET_2	(DECO_RESET << 2)
#define DECO_RESET_3	(DECO_RESET << 3)
#define DECO_RESET_4	(DECO_RESET << 4)

struct caam_ctrl {
	/* Basic Configuration Section				000-01f */
	/* Read/Writable					        */
	u32 rsvd1;
	u32 mcr;		/* MCFG      Master Config Register  */
	u32 rsvd2;
	u32 scfgr;		/* SCFGR, Security Config Register */

	/* Bus Access Configuration Section			010-11f */
	/* Read/Writable                                                */
	struct masterid jr_mid[4];	/* JRxLIODNR - JobR LIODN setup */
	u32 rsvd3[11];
	u32 jrstart;			/* JRSTART - Job Ring Start Register */
	struct masterid rtic_mid[4];	/* RTICxLIODNR - RTIC LIODN setup */
	u32 rsvd4[5];
	u32 deco_rsr;			/* DECORSR - Deco Request Source */
	u32 rsvd11;
	u32 deco_rq;			/* DECORR - DECO Request */
	struct partid deco_mid[5];	/* DECOxLIODNR - 1 per DECO */
	u32 rsvd5[22];

	/* DECO Availability/Reset Section			120-3ff */
	u32 deco_avail;		/* DAR - DECO availability */
	u32 deco_reset;		/* DRR - DECO reset */
	u32 rsvd6[182];

	/* Key Encryption/Decryption Configuration              400-5ff */
	/* Read/Writable only while in Non-secure mode                  */
	u32 kek[KEK_KEY_SIZE];	/* JDKEKR - Key Encryption Key */
	u32 tkek[TKEK_KEY_SIZE];	/* TDKEKR - Trusted Desc KEK */
	u32 tdsk[TDSK_KEY_SIZE];	/* TDSKR - Trusted Desc Signing Key */
	u32 rsvd7[32];
	u64 sknonce;			/* SKNR - Secure Key Nonce */
	u32 rsvd8[70];

	/* RNG Test/Verification/Debug Access                   600-7ff */
	/* (Useful in Test/Debug modes only...)                         */
	union {
		struct rngtst rtst[2];
		struct rng4tst r4tst[2];
	};

	u32 rsvd9[416];

	/* Version registers - introduced with era 10		e80-eff */
	struct version_regs vreg;
	/* Performance Monitor                                  f00-fff */
	struct caam_perfmon perfmon;
};

/*
 * Controller master config register defs
 */
#define MCFGR_SWRESET		0x80000000 /* software reset */
#define MCFGR_WDENABLE		0x40000000 /* DECO watchdog enable */
#define MCFGR_WDFAIL		0x20000000 /* DECO watchdog force-fail */
#define MCFGR_DMA_RESET		0x10000000
#define MCFGR_LONG_PTR		0x00010000 /* Use >32-bit desc addressing */
#define SCFGR_RDBENABLE		0x00000400
#define SCFGR_VIRT_EN		0x00008000
#define DECORR_RQD0ENABLE	0x00000001 /* Enable DECO0 for direct access */
#define DECORSR_JR0		0x00000001 /* JR to supply TZ, SDID, ICID */
#define DECORSR_VALID		0x80000000
#define DECORR_DEN0		0x00010000 /* DECO0 available for access*/

/* AXI read cache control */
#define MCFGR_ARCACHE_SHIFT	12
#define MCFGR_ARCACHE_MASK	(0xf << MCFGR_ARCACHE_SHIFT)
#define MCFGR_ARCACHE_BUFF	(0x1 << MCFGR_ARCACHE_SHIFT)
#define MCFGR_ARCACHE_CACH	(0x2 << MCFGR_ARCACHE_SHIFT)
#define MCFGR_ARCACHE_RALL	(0x4 << MCFGR_ARCACHE_SHIFT)

/* AXI write cache control */
#define MCFGR_AWCACHE_SHIFT	8
#define MCFGR_AWCACHE_MASK	(0xf << MCFGR_AWCACHE_SHIFT)
#define MCFGR_AWCACHE_BUFF	(0x1 << MCFGR_AWCACHE_SHIFT)
#define MCFGR_AWCACHE_CACH	(0x2 << MCFGR_AWCACHE_SHIFT)
#define MCFGR_AWCACHE_WALL	(0x8 << MCFGR_AWCACHE_SHIFT)

/* AXI pipeline depth */
#define MCFGR_AXIPIPE_SHIFT	4
#define MCFGR_AXIPIPE_MASK	(0xf << MCFGR_AXIPIPE_SHIFT)

#define MCFGR_AXIPRI		0x00000008 /* Assert AXI priority sideband */
#define MCFGR_LARGE_BURST	0x00000004 /* 128/256-byte burst size */
#define MCFGR_BURST_64		0x00000001 /* 64-byte burst size */

/* JRSTART register offsets */
#define JRSTART_JR0_START       0x00000001 /* Start Job ring 0 */
#define JRSTART_JR1_START       0x00000002 /* Start Job ring 1 */
#define JRSTART_JR2_START       0x00000004 /* Start Job ring 2 */
#define JRSTART_JR3_START       0x00000008 /* Start Job ring 3 */

/*
 * caam_job_ring - direct job ring setup
 * 1-4 possible per instantiation, base + 1000/2000/3000/4000
 * Padded out to 0x1000
 */
struct caam_job_ring {
	/* Input ring */
	u64 inpring_base;	/* IRBAx -  Input desc ring baseaddr */
	u32 rsvd1;
	u32 inpring_size;	/* IRSx - Input ring size */
	u32 rsvd2;
	u32 inpring_avail;	/* IRSAx - Input ring room remaining */
	u32 rsvd3;
	u32 inpring_jobadd;	/* IRJAx - Input ring jobs added */

	/* Output Ring */
	u64 outring_base;	/* ORBAx - Output status ring base addr */
	u32 rsvd4;
	u32 outring_size;	/* ORSx - Output ring size */
	u32 rsvd5;
	u32 outring_rmvd;	/* ORJRx - Output ring jobs removed */
	u32 rsvd6;
	u32 outring_used;	/* ORSFx - Output ring slots full */

	/* Status/Configuration */
	u32 rsvd7;
	u32 jroutstatus;	/* JRSTAx - JobR output status */
	u32 rsvd8;
	u32 jrintstatus;	/* JRINTx - JobR interrupt status */
	u32 rconfig_hi;	/* JRxCFG - Ring configuration */
	u32 rconfig_lo;

	/* Indices. CAAM maintains as "heads" of each queue */
	u32 rsvd9;
	u32 inp_rdidx;	/* IRRIx - Input ring read index */
	u32 rsvd10;
	u32 out_wtidx;	/* ORWIx - Output ring write index */

	/* Command/control */
	u32 rsvd11;
	u32 jrcommand;	/* JRCRx - JobR command */

	u32 rsvd12[900];

	/* Version registers - introduced with era 10           e80-eff */
	struct version_regs vreg;
	/* Performance Monitor                                  f00-fff */
	struct caam_perfmon perfmon;
};

#define JR_RINGSIZE_MASK	0x03ff
/*
 * jrstatus - Job Ring Output Status
 * All values in lo word
 * Also note, same values written out as status through QI
 * in the command/status field of a frame descriptor
 */
#define JRSTA_SSRC_SHIFT            28
#define JRSTA_SSRC_MASK             0xf0000000

#define JRSTA_SSRC_NONE             0x00000000
#define JRSTA_SSRC_CCB_ERROR        0x20000000
#define JRSTA_SSRC_JUMP_HALT_USER   0x30000000
#define JRSTA_SSRC_DECO             0x40000000
#define JRSTA_SSRC_QI               0x50000000
#define JRSTA_SSRC_JRERROR          0x60000000
#define JRSTA_SSRC_JUMP_HALT_CC     0x70000000

#define JRSTA_DECOERR_JUMP          0x08000000
#define JRSTA_DECOERR_INDEX_SHIFT   8
#define JRSTA_DECOERR_INDEX_MASK    0xff00
#define JRSTA_DECOERR_ERROR_MASK    0x00ff

#define JRSTA_DECOERR_NONE          0x00
#define JRSTA_DECOERR_LINKLEN       0x01
#define JRSTA_DECOERR_LINKPTR       0x02
#define JRSTA_DECOERR_JRCTRL        0x03
#define JRSTA_DECOERR_DESCCMD       0x04
#define JRSTA_DECOERR_ORDER         0x05
#define JRSTA_DECOERR_KEYCMD        0x06
#define JRSTA_DECOERR_LOADCMD       0x07
#define JRSTA_DECOERR_STORECMD      0x08
#define JRSTA_DECOERR_OPCMD         0x09
#define JRSTA_DECOERR_FIFOLDCMD     0x0a
#define JRSTA_DECOERR_FIFOSTCMD     0x0b
#define JRSTA_DECOERR_MOVECMD       0x0c
#define JRSTA_DECOERR_JUMPCMD       0x0d
#define JRSTA_DECOERR_MATHCMD       0x0e
#define JRSTA_DECOERR_SHASHCMD      0x0f
#define JRSTA_DECOERR_SEQCMD        0x10
#define JRSTA_DECOERR_DECOINTERNAL  0x11
#define JRSTA_DECOERR_SHDESCHDR     0x12
#define JRSTA_DECOERR_HDRLEN        0x13
#define JRSTA_DECOERR_BURSTER       0x14
#define JRSTA_DECOERR_DESCSIGNATURE 0x15
#define JRSTA_DECOERR_DMA           0x16
#define JRSTA_DECOERR_BURSTFIFO     0x17
#define JRSTA_DECOERR_JRRESET       0x1a
#define JRSTA_DECOERR_JOBFAIL       0x1b
#define JRSTA_DECOERR_DNRERR        0x80
#define JRSTA_DECOERR_UNDEFPCL      0x81
#define JRSTA_DECOERR_PDBERR        0x82
#define JRSTA_DECOERR_ANRPLY_LATE   0x83
#define JRSTA_DECOERR_ANRPLY_REPLAY 0x84
#define JRSTA_DECOERR_SEQOVF        0x85
#define JRSTA_DECOERR_INVSIGN       0x86
#define JRSTA_DECOERR_DSASIGN       0x87

#define JRSTA_QIERR_ERROR_MASK      0x00ff

#define JRSTA_CCBERR_JUMP           0x08000000
#define JRSTA_CCBERR_INDEX_MASK     0xff00
#define JRSTA_CCBERR_INDEX_SHIFT    8
#define JRSTA_CCBERR_CHAID_MASK     0x00f0
#define JRSTA_CCBERR_CHAID_SHIFT    4
#define JRSTA_CCBERR_ERRID_MASK     0x000f

#define JRSTA_CCBERR_CHAID_AES      (0x01 << JRSTA_CCBERR_CHAID_SHIFT)
#define JRSTA_CCBERR_CHAID_DES      (0x02 << JRSTA_CCBERR_CHAID_SHIFT)
#define JRSTA_CCBERR_CHAID_ARC4     (0x03 << JRSTA_CCBERR_CHAID_SHIFT)
#define JRSTA_CCBERR_CHAID_MD       (0x04 << JRSTA_CCBERR_CHAID_SHIFT)
#define JRSTA_CCBERR_CHAID_RNG      (0x05 << JRSTA_CCBERR_CHAID_SHIFT)
#define JRSTA_CCBERR_CHAID_SNOW     (0x06 << JRSTA_CCBERR_CHAID_SHIFT)
#define JRSTA_CCBERR_CHAID_KASUMI   (0x07 << JRSTA_CCBERR_CHAID_SHIFT)
#define JRSTA_CCBERR_CHAID_PK       (0x08 << JRSTA_CCBERR_CHAID_SHIFT)
#define JRSTA_CCBERR_CHAID_CRC      (0x09 << JRSTA_CCBERR_CHAID_SHIFT)

#define JRSTA_CCBERR_ERRID_NONE     0x00
#define JRSTA_CCBERR_ERRID_MODE     0x01
#define JRSTA_CCBERR_ERRID_DATASIZ  0x02
#define JRSTA_CCBERR_ERRID_KEYSIZ   0x03
#define JRSTA_CCBERR_ERRID_PKAMEMSZ 0x04
#define JRSTA_CCBERR_ERRID_PKBMEMSZ 0x05
#define JRSTA_CCBERR_ERRID_SEQUENCE 0x06
#define JRSTA_CCBERR_ERRID_PKDIVZRO 0x07
#define JRSTA_CCBERR_ERRID_PKMODEVN 0x08
#define JRSTA_CCBERR_ERRID_KEYPARIT 0x09
#define JRSTA_CCBERR_ERRID_ICVCHK   0x0a
#define JRSTA_CCBERR_ERRID_HARDWARE 0x0b
#define JRSTA_CCBERR_ERRID_CCMAAD   0x0c
#define JRSTA_CCBERR_ERRID_INVCHA   0x0f

#define JRINT_ERR_INDEX_MASK        0x3fff0000
#define JRINT_ERR_INDEX_SHIFT       16
#define JRINT_ERR_TYPE_MASK         0xf00
#define JRINT_ERR_TYPE_SHIFT        8
#define JRINT_ERR_HALT_MASK         0xc
#define JRINT_ERR_HALT_SHIFT        2
#define JRINT_ERR_HALT_INPROGRESS   0x4
#define JRINT_ERR_HALT_COMPLETE     0x8
#define JRINT_JR_ERROR              0x02
#define JRINT_JR_INT                0x01

#define JRINT_ERR_TYPE_WRITE        1
#define JRINT_ERR_TYPE_BAD_INPADDR  3
#define JRINT_ERR_TYPE_BAD_OUTADDR  4
#define JRINT_ERR_TYPE_INV_INPWRT   5
#define JRINT_ERR_TYPE_INV_OUTWRT   6
#define JRINT_ERR_TYPE_RESET        7
#define JRINT_ERR_TYPE_REMOVE_OFL   8
#define JRINT_ERR_TYPE_ADD_OFL      9

#define JRCFG_SOE		0x04
#define JRCFG_ICEN		0x02
#define JRCFG_IMSK		0x01
#define JRCFG_ICDCT_SHIFT	8
#define JRCFG_ICTT_SHIFT	16

#define JRCR_RESET                  0x01

/*
 * caam_assurance - Assurance Controller View
 * base + 0x6000 padded out to 0x1000
 */

struct rtic_element {
	u64 address;
	u32 rsvd;
	u32 length;
};

struct rtic_block {
	struct rtic_element element[2];
};

struct rtic_memhash {
	u32 memhash_be[32];
	u32 memhash_le[32];
};

struct caam_assurance {
    /* Status/Command/Watchdog */
	u32 rsvd1;
	u32 status;		/* RSTA - Status */
	u32 rsvd2;
	u32 cmd;		/* RCMD - Command */
	u32 rsvd3;
	u32 ctrl;		/* RCTL - Control */
	u32 rsvd4;
	u32 throttle;	/* RTHR - Throttle */
	u32 rsvd5[2];
	u64 watchdog;	/* RWDOG - Watchdog Timer */
	u32 rsvd6;
	u32 rend;		/* REND - Endian corrections */
	u32 rsvd7[50];

	/* Block access/configuration @ 100/110/120/130 */
	struct rtic_block memblk[4];	/* Memory Blocks A-D */
	u32 rsvd8[32];

	/* Block hashes @ 200/300/400/500 */
	struct rtic_memhash hash[4];	/* Block hash values A-D */
	u32 rsvd_3[640];
};

/*
 * caam_queue_if - QI configuration and control
 * starts base + 0x7000, padded out to 0x1000 long
 */

struct caam_queue_if {
	u32 qi_control_hi;	/* QICTL  - QI Control */
	u32 qi_control_lo;
	u32 rsvd1;
	u32 qi_status;	/* QISTA  - QI Status */
	u32 qi_deq_cfg_hi;	/* QIDQC  - QI Dequeue Configuration */
	u32 qi_deq_cfg_lo;
	u32 qi_enq_cfg_hi;	/* QISEQC - QI Enqueue Command     */
	u32 qi_enq_cfg_lo;
	u32 rsvd2[1016];
};

/* QI control bits - low word */
#define QICTL_DQEN      0x01              /* Enable frame pop          */
#define QICTL_STOP      0x02              /* Stop dequeue/enqueue      */
#define QICTL_SOE       0x04              /* Stop on error             */

/* QI control bits - high word */
#define QICTL_MBSI	0x01
#define QICTL_MHWSI	0x02
#define QICTL_MWSI	0x04
#define QICTL_MDWSI	0x08
#define QICTL_CBSI	0x10		/* CtrlDataByteSwapInput     */
#define QICTL_CHWSI	0x20		/* CtrlDataHalfSwapInput     */
#define QICTL_CWSI	0x40		/* CtrlDataWordSwapInput     */
#define QICTL_CDWSI	0x80		/* CtrlDataDWordSwapInput    */
#define QICTL_MBSO	0x0100
#define QICTL_MHWSO	0x0200
#define QICTL_MWSO	0x0400
#define QICTL_MDWSO	0x0800
#define QICTL_CBSO	0x1000		/* CtrlDataByteSwapOutput    */
#define QICTL_CHWSO	0x2000		/* CtrlDataHalfSwapOutput    */
#define QICTL_CWSO	0x4000		/* CtrlDataWordSwapOutput    */
#define QICTL_CDWSO     0x8000		/* CtrlDataDWordSwapOutput   */
#define QICTL_DMBS	0x010000
#define QICTL_EPO	0x020000

/* QI status bits */
#define QISTA_PHRDERR   0x01              /* PreHeader Read Error      */
#define QISTA_CFRDERR   0x02              /* Compound Frame Read Error */
#define QISTA_OFWRERR   0x04              /* Output Frame Read Error   */
#define QISTA_BPDERR    0x08              /* Buffer Pool Depleted      */
#define QISTA_BTSERR    0x10              /* Buffer Undersize          */
#define QISTA_CFWRERR   0x20              /* Compound Frame Write Err  */
#define QISTA_STOPD     0x80000000        /* QI Stopped (see QICTL)    */

/* deco_sg_table - DECO view of scatter/gather table */
struct deco_sg_table {
	u64 addr;		/* Segment Address */
	u32 elen;		/* E, F bits + 30-bit length */
	u32 bpid_offset;	/* Buffer Pool ID + 16-bit length */
};

/*
 * caam_deco - descriptor controller - CHA cluster block
 *
 * Only accessible when direct DECO access is turned on
 * (done in DECORR, via MID programmed in DECOxMID
 *
 * 5 typical, base + 0x8000/9000/a000/b000
 * Padded out to 0x1000 long
 */
struct caam_deco {
	u32 rsvd1;
	u32 cls1_mode;	/* CxC1MR -  Class 1 Mode */
	u32 rsvd2;
	u32 cls1_keysize;	/* CxC1KSR - Class 1 Key Size */
	u32 cls1_datasize_hi;	/* CxC1DSR - Class 1 Data Size */
	u32 cls1_datasize_lo;
	u32 rsvd3;
	u32 cls1_icvsize;	/* CxC1ICVSR - Class 1 ICV size */
	u32 rsvd4[5];
	u32 cha_ctrl;	/* CCTLR - CHA control */
	u32 rsvd5;
	u32 irq_crtl;	/* CxCIRQ - CCB interrupt done/error/clear */
	u32 rsvd6;
	u32 clr_written;	/* CxCWR - Clear-Written */
	u32 ccb_status_hi;	/* CxCSTA - CCB Status/Error */
	u32 ccb_status_lo;
	u32 rsvd7[3];
	u32 aad_size;	/* CxAADSZR - Current AAD Size */
	u32 rsvd8;
	u32 cls1_iv_size;	/* CxC1IVSZR - Current Class 1 IV Size */
	u32 rsvd9[7];
	u32 pkha_a_size;	/* PKASZRx - Size of PKHA A */
	u32 rsvd10;
	u32 pkha_b_size;	/* PKBSZRx - Size of PKHA B */
	u32 rsvd11;
	u32 pkha_n_size;	/* PKNSZRx - Size of PKHA N */
	u32 rsvd12;
	u32 pkha_e_size;	/* PKESZRx - Size of PKHA E */
	u32 rsvd13[24];
	u32 cls1_ctx[16];	/* CxC1CTXR - Class 1 Context @100 */
	u32 rsvd14[48];
	u32 cls1_key[8];	/* CxC1KEYR - Class 1 Key @200 */
	u32 rsvd15[121];
	u32 cls2_mode;	/* CxC2MR - Class 2 Mode */
	u32 rsvd16;
	u32 cls2_keysize;	/* CxX2KSR - Class 2 Key Size */
	u32 cls2_datasize_hi;	/* CxC2DSR - Class 2 Data Size */
	u32 cls2_datasize_lo;
	u32 rsvd17;
	u32 cls2_icvsize;	/* CxC2ICVSZR - Class 2 ICV Size */
	u32 rsvd18[56];
	u32 cls2_ctx[18];	/* CxC2CTXR - Class 2 Context @500 */
	u32 rsvd19[46];
	u32 cls2_key[32];	/* CxC2KEYR - Class2 Key @600 */
	u32 rsvd20[84];
	u32 inp_infofifo_hi;	/* CxIFIFO - Input Info FIFO @7d0 */
	u32 inp_infofifo_lo;
	u32 rsvd21[2];
	u64 inp_datafifo;	/* CxDFIFO - Input Data FIFO */
	u32 rsvd22[2];
	u64 out_datafifo;	/* CxOFIFO - Output Data FIFO */
	u32 rsvd23[2];
	u32 jr_ctl_hi;	/* CxJRR - JobR Control Register      @800 */
	u32 jr_ctl_lo;
	u64 jr_descaddr;	/* CxDADR - JobR Descriptor Address */
#define DECO_OP_STATUS_HI_ERR_MASK 0xF00000FF
	u32 op_status_hi;	/* DxOPSTA - DECO Operation Status */
	u32 op_status_lo;
	u32 rsvd24[2];
	u32 liodn;		/* DxLSR - DECO LIODN Status - non-seq */
	u32 td_liodn;	/* DxLSR - DECO LIODN Status - trustdesc */
	u32 rsvd26[6];
	u64 math[4];		/* DxMTH - Math register */
	u32 rsvd27[8];
	struct deco_sg_table gthr_tbl[4];	/* DxGTR - Gather Tables */
	u32 rsvd28[16];
	struct deco_sg_table sctr_tbl[4];	/* DxSTR - Scatter Tables */
	u32 rsvd29[48];
	u32 descbuf[64];	/* DxDESB - Descriptor buffer */
	u32 rscvd30[193];
#define DESC_DBG_DECO_STAT_VALID	0x80000000
#define DESC_DBG_DECO_STAT_MASK		0x00F00000
#define DESC_DBG_DECO_STAT_SHIFT	20
	u32 desc_dbg;		/* DxDDR - DECO Debug Register */
	u32 rsvd31[13];
#define DESC_DER_DECO_STAT_MASK		0x000F0000
#define DESC_DER_DECO_STAT_SHIFT	16
	u32 dbg_exec;		/* DxDER - DECO Debug Exec Register */
	u32 rsvd32[112];
};

#define DECO_STAT_HOST_ERR	0xD

#define DECO_JQCR_WHL		0x20000000
#define DECO_JQCR_FOUR		0x10000000

#define JR_BLOCK_NUMBER		1
#define ASSURE_BLOCK_NUMBER	6
#define QI_BLOCK_NUMBER		7
#define DECO_BLOCK_NUMBER	8
#define PG_SIZE_4K		0x1000
#define PG_SIZE_64K		0x10000
#endif /* REGS_H */<|MERGE_RESOLUTION|>--- conflicted
+++ resolved
@@ -70,25 +70,6 @@
  */
 
 extern bool caam_little_end;
-<<<<<<< HEAD
-
-#define caam_to_cpu(len)				\
-static inline u##len caam##len ## _to_cpu(u##len val)	\
-{							\
-	if (caam_little_end)				\
-		return le##len ## _to_cpu(val);		\
-	else						\
-		return be##len ## _to_cpu(val);		\
-}
-
-#define cpu_to_caam(len)				\
-static inline u##len cpu_to_caam##len(u##len val)	\
-{							\
-	if (caam_little_end)				\
-		return cpu_to_le##len(val);		\
-	else						\
-		return cpu_to_be##len(val);		\
-=======
 extern bool caam_imx;
 extern size_t caam_ptr_sz;
 
@@ -108,7 +89,6 @@
 		return (__force u##len)cpu_to_le##len(val);	\
 	else							\
 		return (__force u##len)cpu_to_be##len(val);	\
->>>>>>> 24b8d41d
 }
 
 caam_to_cpu(16)
@@ -159,77 +139,6 @@
  *    base + 0x0000 : least-significant 32 bits
  *    base + 0x0004 : most-significant 32 bits
  */
-<<<<<<< HEAD
-#ifdef CONFIG_64BIT
-static inline void wr_reg64(void __iomem *reg, u64 data)
-{
-	if (caam_little_end)
-		iowrite64(data, reg);
-	else
-		iowrite64be(data, reg);
-}
-
-static inline u64 rd_reg64(void __iomem *reg)
-{
-	if (caam_little_end)
-		return ioread64(reg);
-	else
-		return ioread64be(reg);
-}
-
-#else /* CONFIG_64BIT */
-static inline void wr_reg64(void __iomem *reg, u64 data)
-{
-#ifndef CONFIG_CRYPTO_DEV_FSL_CAAM_IMX
-	if (caam_little_end) {
-		wr_reg32((u32 __iomem *)(reg) + 1, data >> 32);
-		wr_reg32((u32 __iomem *)(reg), data);
-	} else
-#endif
-	{
-		wr_reg32((u32 __iomem *)(reg), data >> 32);
-		wr_reg32((u32 __iomem *)(reg) + 1, data);
-	}
-}
-
-static inline u64 rd_reg64(void __iomem *reg)
-{
-#ifndef CONFIG_CRYPTO_DEV_FSL_CAAM_IMX
-	if (caam_little_end)
-		return ((u64)rd_reg32((u32 __iomem *)(reg) + 1) << 32 |
-			(u64)rd_reg32((u32 __iomem *)(reg)));
-	else
-#endif
-		return ((u64)rd_reg32((u32 __iomem *)(reg)) << 32 |
-			(u64)rd_reg32((u32 __iomem *)(reg) + 1));
-}
-#endif /* CONFIG_64BIT  */
-
-#ifdef CONFIG_ARCH_DMA_ADDR_T_64BIT
-#ifdef CONFIG_SOC_IMX7D
-#define cpu_to_caam_dma(value) \
-		(((u64)cpu_to_caam32(lower_32_bits(value)) << 32) | \
-		  (u64)cpu_to_caam32(upper_32_bits(value)))
-#define caam_dma_to_cpu(value) \
-		(((u64)caam32_to_cpu(lower_32_bits(value)) << 32) | \
-		  (u64)caam32_to_cpu(upper_32_bits(value)))
-#else
-#define cpu_to_caam_dma(value) cpu_to_caam64(value)
-#define caam_dma_to_cpu(value) caam64_to_cpu(value)
-#endif /* CONFIG_SOC_IMX7D */
-#else
-#define cpu_to_caam_dma(value) cpu_to_caam32(value)
-#define caam_dma_to_cpu(value) caam32_to_cpu(value)
-#endif /* CONFIG_ARCH_DMA_ADDR_T_64BIT  */
-
-#ifdef CONFIG_CRYPTO_DEV_FSL_CAAM_IMX
-#define cpu_to_caam_dma64(value) \
-		(((u64)cpu_to_caam32(lower_32_bits(value)) << 32) | \
-		 (u64)cpu_to_caam32(upper_32_bits(value)))
-#else
-#define cpu_to_caam_dma64(value) cpu_to_caam64(value)
-#endif
-=======
 static inline void wr_reg64(void __iomem *reg, u64 data)
 {
 	if (caam_little_end) {
@@ -302,7 +211,6 @@
 	else
 		return caam32_to_cpu(value);
 }
->>>>>>> 24b8d41d
 
 /*
  * jr_outentry
