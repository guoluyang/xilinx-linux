--- conflicted
+++ resolved
@@ -1529,11 +1529,7 @@
 
 static struct platform_driver crypto4xx_driver = {
 	.driver = {
-<<<<<<< HEAD
-		.name = MODULE_NAME,
-=======
 		.name = KBUILD_MODNAME,
->>>>>>> 24b8d41d
 		.of_match_table = crypto4xx_match,
 	},
 	.probe		= crypto4xx_probe,
