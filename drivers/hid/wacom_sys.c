--- conflicted
+++ resolved
@@ -14,11 +14,6 @@
 
 #define WAC_MSG_RETRIES		5
 #define WAC_CMD_RETRIES		10
-<<<<<<< HEAD
-#define WAC_CMD_DELETE_PAIRING	0x20
-#define WAC_CMD_UNPAIR_ALL	0xFF
-=======
->>>>>>> 24b8d41d
 
 #define DEV_ATTR_RW_PERM (S_IRUGO | S_IWUSR | S_IWGRP)
 #define DEV_ATTR_WO_PERM (S_IWUSR | S_IWGRP)
@@ -752,18 +747,6 @@
 static LIST_HEAD(wacom_udev_list);
 static DEFINE_MUTEX(wacom_udev_list_lock);
 
-static bool compare_device_paths(struct hid_device *hdev_a,
-		struct hid_device *hdev_b, char separator)
-{
-	int n1 = strrchr(hdev_a->phys, separator) - hdev_a->phys;
-	int n2 = strrchr(hdev_b->phys, separator) - hdev_b->phys;
-
-	if (n1 != n2 || n1 <= 0 || n2 <= 0)
-		return false;
-
-	return !strncmp(hdev_a->phys, hdev_b->phys, n1);
-}
-
 static bool wacom_are_sibling(struct hid_device *hdev,
 		struct hid_device *sibling)
 {
@@ -786,17 +769,10 @@
 	 * the same physical parent device path.
 	 */
 	if (hdev->vendor == sibling->vendor && hdev->product == sibling->product) {
-<<<<<<< HEAD
-		if (!compare_device_paths(hdev, sibling, '/'))
-			return false;
-	} else {
-		if (!compare_device_paths(hdev, sibling, '.'))
-=======
 		if (!hid_compare_device_paths(hdev, sibling, '/'))
 			return false;
 	} else {
 		if (!hid_compare_device_paths(hdev, sibling, '.'))
->>>>>>> 24b8d41d
 			return false;
 	}
 
@@ -810,7 +786,6 @@
 	 */
 	if ((features->device_type & WACOM_DEVICETYPE_DIRECT) &&
 	    !(sibling_features->device_type & WACOM_DEVICETYPE_DIRECT))
-<<<<<<< HEAD
 		return false;
 
 	/*
@@ -831,28 +806,6 @@
 	    !(sibling_features->device_type & WACOM_DEVICETYPE_PEN))
 		return false;
 
-=======
-		return false;
-
-	/*
-	 * Indirect-input devices may not be siblings of direct-input
-	 * devices.
-	 */
-	if (!(features->device_type & WACOM_DEVICETYPE_DIRECT) &&
-	    (sibling_features->device_type & WACOM_DEVICETYPE_DIRECT))
-		return false;
-
-	/* Pen devices may only be siblings of touch devices */
-	if ((features->device_type & WACOM_DEVICETYPE_PEN) &&
-	    !(sibling_features->device_type & WACOM_DEVICETYPE_TOUCH))
-		return false;
-
-	/* Touch devices may only be siblings of pen devices */
-	if ((features->device_type & WACOM_DEVICETYPE_TOUCH) &&
-	    !(sibling_features->device_type & WACOM_DEVICETYPE_PEN))
-		return false;
-
->>>>>>> 24b8d41d
 	/*
 	 * No reason could be found for these two devices to NOT be
 	 * siblings, so there's a good chance they ARE siblings
@@ -866,15 +819,10 @@
 
 	/* Try to find an already-probed interface from the same device */
 	list_for_each_entry(data, &wacom_udev_list, list) {
-<<<<<<< HEAD
-		if (compare_device_paths(hdev, data->dev, '/'))
-			return data;
-=======
 		if (hid_compare_device_paths(hdev, data->dev, '/')) {
 			kref_get(&data->kref);
 			return data;
 		}
->>>>>>> 24b8d41d
 	}
 
 	/* Fallback to finding devices that appear to be "siblings" */
@@ -968,21 +916,12 @@
 	unsigned char report_id = WAC_CMD_LED_CONTROL;
 	int buf_size = 9;
 
-<<<<<<< HEAD
-	if (!hid_get_drvdata(wacom->hdev))
-		return -ENODEV;
-
 	if (!wacom->led.groups)
 		return -ENOTSUPP;
 
-=======
-	if (!wacom->led.groups)
-		return -ENOTSUPP;
-
 	if (wacom->wacom_wac.features.type == REMOTE)
 		return -ENOTSUPP;
 
->>>>>>> 24b8d41d
 	if (wacom->wacom_wac.pid) { /* wireless connected */
 		report_id = WAC_CMD_WL_LED_CONTROL;
 		buf_size = 13;
@@ -1271,7 +1210,17 @@
 	.attrs = intuos5_led_attrs,
 };
 
-<<<<<<< HEAD
+static struct attribute *generic_led_attrs[] = {
+	&dev_attr_status0_luminance.attr,
+	&dev_attr_status_led0_select.attr,
+	NULL
+};
+
+static struct attribute_group generic_led_attr_group = {
+	.name = "wacom_led",
+	.attrs = generic_led_attrs,
+};
+
 struct wacom_sysfs_group_devres {
 	struct attribute_group *group;
 	struct kobject *root;
@@ -1304,8 +1253,10 @@
 	devres->root = root;
 
 	error = sysfs_create_group(devres->root, group);
-	if (error)
+	if (error) {
+		devres_free(devres);
 		return error;
+	}
 
 	devres_add(&wacom->hdev->dev, devres);
 
@@ -1452,7 +1403,7 @@
 	if (!devres_open_group(dev, &wacom->led.groups[group_id], GFP_KERNEL))
 		return -ENOMEM;
 
-	leds = devm_kzalloc(dev, sizeof(struct wacom_led) * count, GFP_KERNEL);
+	leds = devm_kcalloc(dev, count, sizeof(struct wacom_led), GFP_KERNEL);
 	if (!leds) {
 		error = -ENOMEM;
 		goto err;
@@ -1552,7 +1503,7 @@
 	struct wacom_group_leds *groups;
 	int error;
 
-	groups = devm_kzalloc(dev, sizeof(struct wacom_group_leds) * count,
+	groups = devm_kcalloc(dev, count, sizeof(struct wacom_group_leds),
 			      GFP_KERNEL);
 	if (!groups)
 		return -ENOMEM;
@@ -1593,25 +1544,32 @@
 	return 0;
 }
 
-static int wacom_initialize_leds(struct wacom *wacom)
+int wacom_initialize_leds(struct wacom *wacom)
 {
 	int error;
-=======
-static struct attribute *generic_led_attrs[] = {
-	&dev_attr_status0_luminance.attr,
-	&dev_attr_status_led0_select.attr,
-	NULL
-};
->>>>>>> 24b8d41d
-
-static struct attribute_group generic_led_attr_group = {
-	.name = "wacom_led",
-	.attrs = generic_led_attrs,
-};
-
-<<<<<<< HEAD
+
+	if (!(wacom->wacom_wac.features.device_type & WACOM_DEVICETYPE_PAD))
+		return 0;
+
 	/* Initialize default values */
 	switch (wacom->wacom_wac.features.type) {
+	case HID_GENERIC:
+		if (!wacom->generic_has_leds)
+			return 0;
+		wacom->led.llv = 100;
+		wacom->led.max_llv = 100;
+
+		error = wacom_leds_alloc_and_register(wacom, 1, 4, false);
+		if (error) {
+			hid_err(wacom->hdev,
+				"cannot create leds err: %d\n", error);
+			return error;
+		}
+
+		error = wacom_devm_sysfs_create_group(wacom,
+						      &generic_led_attr_group);
+		break;
+
 	case INTUOS4S:
 	case INTUOS4:
 	case INTUOS4WL:
@@ -1670,6 +1628,17 @@
 						      &intuos5_led_attr_group);
 		break;
 
+	case INTUOSP2_BT:
+		wacom->led.llv = 50;
+		wacom->led.max_llv = 100;
+		error = wacom_leds_alloc_and_register(wacom, 1, 4, false);
+		if (error) {
+			hid_err(wacom->hdev,
+				"cannot create leds err: %d\n", error);
+			return error;
+		}
+		return 0;
+
 	case REMOTE:
 		wacom->led.llv = 255;
 		wacom->led.max_llv = 255;
@@ -1684,55 +1653,29 @@
 	default:
 		return 0;
 	}
-=======
-struct wacom_sysfs_group_devres {
-	struct attribute_group *group;
-	struct kobject *root;
-};
-
-static void wacom_devm_sysfs_group_release(struct device *dev, void *res)
-{
-	struct wacom_sysfs_group_devres *devres = res;
-	struct kobject *kobj = devres->root;
-
-	dev_dbg(dev, "%s: dropping reference to %s\n",
-		__func__, devres->group->name);
-	sysfs_remove_group(kobj, devres->group);
-}
-
-static int __wacom_devm_sysfs_create_group(struct wacom *wacom,
-					   struct kobject *root,
-					   struct attribute_group *group)
-{
-	struct wacom_sysfs_group_devres *devres;
-	int error;
-
-	devres = devres_alloc(wacom_devm_sysfs_group_release,
-			      sizeof(struct wacom_sysfs_group_devres),
-			      GFP_KERNEL);
-	if (!devres)
-		return -ENOMEM;
-
-	devres->group = group;
-	devres->root = root;
->>>>>>> 24b8d41d
-
-	error = sysfs_create_group(devres->root, group);
+
 	if (error) {
-		devres_free(devres);
+		hid_err(wacom->hdev,
+			"cannot create sysfs group err: %d\n", error);
 		return error;
 	}
-<<<<<<< HEAD
+
+	return 0;
+}
+
+static void wacom_init_work(struct work_struct *work)
+{
+	struct wacom *wacom = container_of(work, struct wacom, init_work.work);
+
+	_wacom_query_tablet_data(wacom);
 	wacom_led_control(wacom);
-=======
-
-	devres_add(&wacom->hdev->dev, devres);
->>>>>>> 24b8d41d
-
-	return 0;
-}
-
-<<<<<<< HEAD
+}
+
+static void wacom_query_tablet_data(struct wacom *wacom)
+{
+	schedule_delayed_work(&wacom->init_work, msecs_to_jiffies(1000));
+}
+
 static enum power_supply_property wacom_battery_props[] = {
 	POWER_SUPPLY_PROP_MODEL_NAME,
 	POWER_SUPPLY_PROP_PRESENT,
@@ -1741,429 +1684,6 @@
 	POWER_SUPPLY_PROP_CAPACITY
 };
 
-=======
-static int wacom_devm_sysfs_create_group(struct wacom *wacom,
-					 struct attribute_group *group)
-{
-	return __wacom_devm_sysfs_create_group(wacom, &wacom->hdev->dev.kobj,
-					       group);
-}
-
-enum led_brightness wacom_leds_brightness_get(struct wacom_led *led)
-{
-	struct wacom *wacom = led->wacom;
-
-	if (wacom->led.max_hlv)
-		return led->hlv * LED_FULL / wacom->led.max_hlv;
-
-	if (wacom->led.max_llv)
-		return led->llv * LED_FULL / wacom->led.max_llv;
-
-	/* device doesn't support brightness tuning */
-	return LED_FULL;
-}
-
-static enum led_brightness __wacom_led_brightness_get(struct led_classdev *cdev)
-{
-	struct wacom_led *led = container_of(cdev, struct wacom_led, cdev);
-	struct wacom *wacom = led->wacom;
-
-	if (wacom->led.groups[led->group].select != led->id)
-		return LED_OFF;
-
-	return wacom_leds_brightness_get(led);
-}
-
-static int wacom_led_brightness_set(struct led_classdev *cdev,
-				    enum led_brightness brightness)
-{
-	struct wacom_led *led = container_of(cdev, struct wacom_led, cdev);
-	struct wacom *wacom = led->wacom;
-	int error;
-
-	mutex_lock(&wacom->lock);
-
-	if (!wacom->led.groups || (brightness == LED_OFF &&
-	    wacom->led.groups[led->group].select != led->id)) {
-		error = 0;
-		goto out;
-	}
-
-	led->llv = wacom->led.llv = wacom->led.max_llv * brightness / LED_FULL;
-	led->hlv = wacom->led.hlv = wacom->led.max_hlv * brightness / LED_FULL;
-
-	wacom->led.groups[led->group].select = led->id;
-
-	error = wacom_led_control(wacom);
-
-out:
-	mutex_unlock(&wacom->lock);
-
-	return error;
-}
-
-static void wacom_led_readonly_brightness_set(struct led_classdev *cdev,
-					       enum led_brightness brightness)
-{
-}
-
-static int wacom_led_register_one(struct device *dev, struct wacom *wacom,
-				  struct wacom_led *led, unsigned int group,
-				  unsigned int id, bool read_only)
-{
-	int error;
-	char *name;
-
-	name = devm_kasprintf(dev, GFP_KERNEL,
-			      "%s::wacom-%d.%d",
-			      dev_name(dev),
-			      group,
-			      id);
-	if (!name)
-		return -ENOMEM;
-
-	if (!read_only) {
-		led->trigger.name = name;
-		error = devm_led_trigger_register(dev, &led->trigger);
-		if (error) {
-			hid_err(wacom->hdev,
-				"failed to register LED trigger %s: %d\n",
-				led->cdev.name, error);
-			return error;
-		}
-	}
-
-	led->group = group;
-	led->id = id;
-	led->wacom = wacom;
-	led->llv = wacom->led.llv;
-	led->hlv = wacom->led.hlv;
-	led->cdev.name = name;
-	led->cdev.max_brightness = LED_FULL;
-	led->cdev.flags = LED_HW_PLUGGABLE;
-	led->cdev.brightness_get = __wacom_led_brightness_get;
-	if (!read_only) {
-		led->cdev.brightness_set_blocking = wacom_led_brightness_set;
-		led->cdev.default_trigger = led->cdev.name;
-	} else {
-		led->cdev.brightness_set = wacom_led_readonly_brightness_set;
-	}
-
-	error = devm_led_classdev_register(dev, &led->cdev);
-	if (error) {
-		hid_err(wacom->hdev,
-			"failed to register LED %s: %d\n",
-			led->cdev.name, error);
-		led->cdev.name = NULL;
-		return error;
-	}
-
-	return 0;
-}
-
-static void wacom_led_groups_release_one(void *data)
-{
-	struct wacom_group_leds *group = data;
-
-	devres_release_group(group->dev, group);
-}
-
-static int wacom_led_groups_alloc_and_register_one(struct device *dev,
-						   struct wacom *wacom,
-						   int group_id, int count,
-						   bool read_only)
-{
-	struct wacom_led *leds;
-	int i, error;
-
-	if (group_id >= wacom->led.count || count <= 0)
-		return -EINVAL;
-
-	if (!devres_open_group(dev, &wacom->led.groups[group_id], GFP_KERNEL))
-		return -ENOMEM;
-
-	leds = devm_kcalloc(dev, count, sizeof(struct wacom_led), GFP_KERNEL);
-	if (!leds) {
-		error = -ENOMEM;
-		goto err;
-	}
-
-	wacom->led.groups[group_id].leds = leds;
-	wacom->led.groups[group_id].count = count;
-
-	for (i = 0; i < count; i++) {
-		error = wacom_led_register_one(dev, wacom, &leds[i],
-					       group_id, i, read_only);
-		if (error)
-			goto err;
-	}
-
-	wacom->led.groups[group_id].dev = dev;
-
-	devres_close_group(dev, &wacom->led.groups[group_id]);
-
-	/*
-	 * There is a bug (?) in devm_led_classdev_register() in which its
-	 * increments the refcount of the parent. If the parent is an input
-	 * device, that means the ref count never reaches 0 when
-	 * devm_input_device_release() gets called.
-	 * This means that the LEDs are still there after disconnect.
-	 * Manually force the release of the group so that the leds are released
-	 * once we are done using them.
-	 */
-	error = devm_add_action_or_reset(&wacom->hdev->dev,
-					 wacom_led_groups_release_one,
-					 &wacom->led.groups[group_id]);
-	if (error)
-		return error;
-
-	return 0;
-
-err:
-	devres_release_group(dev, &wacom->led.groups[group_id]);
-	return error;
-}
-
-struct wacom_led *wacom_led_find(struct wacom *wacom, unsigned int group_id,
-				 unsigned int id)
-{
-	struct wacom_group_leds *group;
-
-	if (group_id >= wacom->led.count)
-		return NULL;
-
-	group = &wacom->led.groups[group_id];
-
-	if (!group->leds)
-		return NULL;
-
-	id %= group->count;
-
-	return &group->leds[id];
-}
-
-/**
- * wacom_led_next: gives the next available led with a wacom trigger.
- *
- * returns the next available struct wacom_led which has its default trigger
- * or the current one if none is available.
- */
-struct wacom_led *wacom_led_next(struct wacom *wacom, struct wacom_led *cur)
-{
-	struct wacom_led *next_led;
-	int group, next;
-
-	if (!wacom || !cur)
-		return NULL;
-
-	group = cur->group;
-	next = cur->id;
-
-	do {
-		next_led = wacom_led_find(wacom, group, ++next);
-		if (!next_led || next_led == cur)
-			return next_led;
-	} while (next_led->cdev.trigger != &next_led->trigger);
-
-	return next_led;
-}
-
-static void wacom_led_groups_release(void *data)
-{
-	struct wacom *wacom = data;
-
-	wacom->led.groups = NULL;
-	wacom->led.count = 0;
-}
-
-static int wacom_led_groups_allocate(struct wacom *wacom, int count)
-{
-	struct device *dev = &wacom->hdev->dev;
-	struct wacom_group_leds *groups;
-	int error;
-
-	groups = devm_kcalloc(dev, count, sizeof(struct wacom_group_leds),
-			      GFP_KERNEL);
-	if (!groups)
-		return -ENOMEM;
-
-	error = devm_add_action_or_reset(dev, wacom_led_groups_release, wacom);
-	if (error)
-		return error;
-
-	wacom->led.groups = groups;
-	wacom->led.count = count;
-
-	return 0;
-}
-
-static int wacom_leds_alloc_and_register(struct wacom *wacom, int group_count,
-					 int led_per_group, bool read_only)
-{
-	struct device *dev;
-	int i, error;
-
-	if (!wacom->wacom_wac.pad_input)
-		return -EINVAL;
-
-	dev = &wacom->wacom_wac.pad_input->dev;
-
-	error = wacom_led_groups_allocate(wacom, group_count);
-	if (error)
-		return error;
-
-	for (i = 0; i < group_count; i++) {
-		error = wacom_led_groups_alloc_and_register_one(dev, wacom, i,
-								led_per_group,
-								read_only);
-		if (error)
-			return error;
-	}
-
-	return 0;
-}
-
-int wacom_initialize_leds(struct wacom *wacom)
-{
-	int error;
-
-	if (!(wacom->wacom_wac.features.device_type & WACOM_DEVICETYPE_PAD))
-		return 0;
-
-	/* Initialize default values */
-	switch (wacom->wacom_wac.features.type) {
-	case HID_GENERIC:
-		if (!wacom->generic_has_leds)
-			return 0;
-		wacom->led.llv = 100;
-		wacom->led.max_llv = 100;
-
-		error = wacom_leds_alloc_and_register(wacom, 1, 4, false);
-		if (error) {
-			hid_err(wacom->hdev,
-				"cannot create leds err: %d\n", error);
-			return error;
-		}
-
-		error = wacom_devm_sysfs_create_group(wacom,
-						      &generic_led_attr_group);
-		break;
-
-	case INTUOS4S:
-	case INTUOS4:
-	case INTUOS4WL:
-	case INTUOS4L:
-		wacom->led.llv = 10;
-		wacom->led.hlv = 20;
-		wacom->led.max_llv = 127;
-		wacom->led.max_hlv = 127;
-		wacom->led.img_lum = 10;
-
-		error = wacom_leds_alloc_and_register(wacom, 1, 4, false);
-		if (error) {
-			hid_err(wacom->hdev,
-				"cannot create leds err: %d\n", error);
-			return error;
-		}
-
-		error = wacom_devm_sysfs_create_group(wacom,
-						      &intuos4_led_attr_group);
-		break;
-
-	case WACOM_24HD:
-	case WACOM_21UX2:
-		wacom->led.llv = 0;
-		wacom->led.hlv = 0;
-		wacom->led.img_lum = 0;
-
-		error = wacom_leds_alloc_and_register(wacom, 2, 4, false);
-		if (error) {
-			hid_err(wacom->hdev,
-				"cannot create leds err: %d\n", error);
-			return error;
-		}
-
-		error = wacom_devm_sysfs_create_group(wacom,
-						      &cintiq_led_attr_group);
-		break;
-
-	case INTUOS5S:
-	case INTUOS5:
-	case INTUOS5L:
-	case INTUOSPS:
-	case INTUOSPM:
-	case INTUOSPL:
-		wacom->led.llv = 32;
-		wacom->led.max_llv = 96;
-
-		error = wacom_leds_alloc_and_register(wacom, 1, 4, false);
-		if (error) {
-			hid_err(wacom->hdev,
-				"cannot create leds err: %d\n", error);
-			return error;
-		}
-
-		error = wacom_devm_sysfs_create_group(wacom,
-						      &intuos5_led_attr_group);
-		break;
-
-	case INTUOSP2_BT:
-		wacom->led.llv = 50;
-		wacom->led.max_llv = 100;
-		error = wacom_leds_alloc_and_register(wacom, 1, 4, false);
-		if (error) {
-			hid_err(wacom->hdev,
-				"cannot create leds err: %d\n", error);
-			return error;
-		}
-		return 0;
-
-	case REMOTE:
-		wacom->led.llv = 255;
-		wacom->led.max_llv = 255;
-		error = wacom_led_groups_allocate(wacom, 5);
-		if (error) {
-			hid_err(wacom->hdev,
-				"cannot create leds err: %d\n", error);
-			return error;
-		}
-		return 0;
-
-	default:
-		return 0;
-	}
-
-	if (error) {
-		hid_err(wacom->hdev,
-			"cannot create sysfs group err: %d\n", error);
-		return error;
-	}
-
-	return 0;
-}
-
-static void wacom_init_work(struct work_struct *work)
-{
-	struct wacom *wacom = container_of(work, struct wacom, init_work.work);
-
-	_wacom_query_tablet_data(wacom);
-	wacom_led_control(wacom);
-}
-
-static void wacom_query_tablet_data(struct wacom *wacom)
-{
-	schedule_delayed_work(&wacom->init_work, msecs_to_jiffies(1000));
-}
-
-static enum power_supply_property wacom_battery_props[] = {
-	POWER_SUPPLY_PROP_MODEL_NAME,
-	POWER_SUPPLY_PROP_PRESENT,
-	POWER_SUPPLY_PROP_STATUS,
-	POWER_SUPPLY_PROP_SCOPE,
-	POWER_SUPPLY_PROP_CAPACITY
-};
-
->>>>>>> 24b8d41d
 static int wacom_battery_get_property(struct power_supply *psy,
 				      enum power_supply_property psp,
 				      union power_supply_propval *val)
@@ -2185,13 +1705,9 @@
 			val->intval = battery->battery_capacity;
 			break;
 		case POWER_SUPPLY_PROP_STATUS:
-<<<<<<< HEAD
-			if (battery->bat_charging)
-=======
 			if (battery->bat_status != WACOM_POWER_SUPPLY_STATUS_AUTO)
 				val->intval = battery->bat_status;
 			else if (battery->bat_charging)
->>>>>>> 24b8d41d
 				val->intval = POWER_SUPPLY_STATUS_CHARGING;
 			else if (battery->battery_capacity == 100 &&
 				    battery->ps_connected)
@@ -2313,14 +1829,7 @@
 	u8 mode;
 
 	mode = wacom->led.groups[index].select;
-<<<<<<< HEAD
-	if (mode >= 0 && mode < 3)
-		return snprintf(buf, PAGE_SIZE, "%d\n", mode);
-	else
-		return snprintf(buf, PAGE_SIZE, "%d\n", -1);
-=======
 	return sprintf(buf, "%d\n", mode < 3 ? mode : -1);
->>>>>>> 24b8d41d
 }
 
 #define DEVICE_EKR_ATTR_GROUP(SET_ID)					\
@@ -2457,16 +1966,6 @@
 		return -ENOMEM;
 
 	wacom->remote = remote;
-<<<<<<< HEAD
-
-	spin_lock_init(&remote->remote_lock);
-
-	error = kfifo_alloc(&remote->remote_fifo,
-			5 * sizeof(struct wacom_remote_data),
-			GFP_KERNEL);
-	if (error) {
-		hid_err(wacom->hdev, "failed allocating remote_fifo\n");
-=======
 
 	spin_lock_init(&remote->remote_lock);
 
@@ -2487,24 +1986,8 @@
 	remote->remote_dir = kobject_create_and_add("wacom_remote",
 						    &wacom->hdev->dev.kobj);
 	if (!remote->remote_dir)
->>>>>>> 24b8d41d
 		return -ENOMEM;
-	}
-
-<<<<<<< HEAD
-	remote->remotes[0].group = remote0_serial_group;
-	remote->remotes[1].group = remote1_serial_group;
-	remote->remotes[2].group = remote2_serial_group;
-	remote->remotes[3].group = remote3_serial_group;
-	remote->remotes[4].group = remote4_serial_group;
-
-	remote->remote_dir = kobject_create_and_add("wacom_remote",
-						    &wacom->hdev->dev.kobj);
-	if (!remote->remote_dir)
-		return -ENOMEM;
-
-=======
->>>>>>> 24b8d41d
+
 	error = sysfs_create_files(remote->remote_dir, remote_unpair_attrs);
 
 	if (error) {
@@ -2763,8 +2246,6 @@
 	wacom->wacom_wac.pad_input = NULL;
 }
 
-<<<<<<< HEAD
-=======
 static void wacom_set_shared_values(struct wacom_wac *wacom_wac)
 {
 	if (wacom_wac->features.device_type & WACOM_DEVICETYPE_TOUCH) {
@@ -2785,7 +2266,6 @@
 	}
 }
 
->>>>>>> 24b8d41d
 static int wacom_parse_and_register(struct wacom *wacom, bool wireless)
 {
 	struct wacom_wac *wacom_wac = &wacom->wacom_wac;
@@ -2902,34 +2382,12 @@
 		_wacom_query_tablet_data(wacom);
 		error = -ENODEV;
 		goto fail_quirks;
-<<<<<<< HEAD
-	}
-
-	/* pen only Bamboo neither support touch nor pad */
-	if ((features->type == BAMBOO_PEN) &&
-	    ((features->device_type & WACOM_DEVICETYPE_TOUCH) ||
-	    (features->device_type & WACOM_DEVICETYPE_PAD))) {
-		error = -ENODEV;
-		goto fail_quirks;
-=======
->>>>>>> 24b8d41d
 	}
 
 	if (features->device_type & WACOM_DEVICETYPE_WL_MONITOR)
 		error = hid_hw_open(hdev);
 
-<<<<<<< HEAD
-	if ((wacom_wac->features.type == INTUOSHT ||
-	     wacom_wac->features.type == INTUOSHT2) &&
-	    (wacom_wac->features.device_type & WACOM_DEVICETYPE_TOUCH)) {
-		wacom_wac->shared->type = wacom_wac->features.type;
-		wacom_wac->shared->touch_input = wacom_wac->touch_input;
-	}
-=======
 	wacom_set_shared_values(wacom_wac);
-	devres_close_group(&hdev->dev, wacom);
->>>>>>> 24b8d41d
-
 	devres_close_group(&hdev->dev, wacom);
 
 	return 0;
@@ -3025,8 +2483,6 @@
 fail:
 	wacom_release_resources(wacom1);
 	wacom_release_resources(wacom2);
-<<<<<<< HEAD
-=======
 	return;
 }
 
@@ -3233,174 +2689,7 @@
 			return;
 	}
 
->>>>>>> 24b8d41d
 	return;
-}
-
-static void wacom_remote_destroy_one(struct wacom *wacom, unsigned int index)
-{
-	struct wacom_remote *remote = wacom->remote;
-	u32 serial = remote->remotes[index].serial;
-	int i;
-	unsigned long flags;
-
-	spin_lock_irqsave(&remote->remote_lock, flags);
-	remote->remotes[index].registered = false;
-	spin_unlock_irqrestore(&remote->remote_lock, flags);
-
-	if (remote->remotes[index].battery.battery)
-		devres_release_group(&wacom->hdev->dev,
-				     &remote->remotes[index].battery.bat_desc);
-
-	if (remote->remotes[index].group.name)
-		devres_release_group(&wacom->hdev->dev,
-				     &remote->remotes[index]);
-
-	for (i = 0; i < WACOM_MAX_REMOTES; i++) {
-		if (remote->remotes[i].serial == serial) {
-			remote->remotes[i].serial = 0;
-			remote->remotes[i].group.name = NULL;
-			remote->remotes[i].registered = false;
-			remote->remotes[i].battery.battery = NULL;
-			wacom->led.groups[i].select = WACOM_STATUS_UNKNOWN;
-		}
-	}
-}
-
-static int wacom_remote_create_one(struct wacom *wacom, u32 serial,
-				   unsigned int index)
-{
-	struct wacom_remote *remote = wacom->remote;
-	struct device *dev = &wacom->hdev->dev;
-	int error, k;
-
-	/* A remote can pair more than once with an EKR,
-	 * check to make sure this serial isn't already paired.
-	 */
-	for (k = 0; k < WACOM_MAX_REMOTES; k++) {
-		if (remote->remotes[k].serial == serial)
-			break;
-	}
-
-	if (k < WACOM_MAX_REMOTES) {
-		remote->remotes[index].serial = serial;
-		return 0;
-	}
-
-	if (!devres_open_group(dev, &remote->remotes[index], GFP_KERNEL))
-		return -ENOMEM;
-
-	error = wacom_remote_create_attr_group(wacom, serial, index);
-	if (error)
-		goto fail;
-
-	remote->remotes[index].input = wacom_allocate_input(wacom);
-	if (!remote->remotes[index].input) {
-		error = -ENOMEM;
-		goto fail;
-	}
-	remote->remotes[index].input->uniq = remote->remotes[index].group.name;
-	remote->remotes[index].input->name = wacom->wacom_wac.pad_name;
-
-	if (!remote->remotes[index].input->name) {
-		error = -EINVAL;
-		goto fail;
-	}
-
-	error = wacom_setup_pad_input_capabilities(remote->remotes[index].input,
-						   &wacom->wacom_wac);
-	if (error)
-		goto fail;
-
-	remote->remotes[index].serial = serial;
-
-	error = input_register_device(remote->remotes[index].input);
-	if (error)
-		goto fail;
-
-	error = wacom_led_groups_alloc_and_register_one(
-					&remote->remotes[index].input->dev,
-					wacom, index, 3, true);
-	if (error)
-		goto fail;
-
-	remote->remotes[index].registered = true;
-
-	devres_close_group(dev, &remote->remotes[index]);
-	return 0;
-
-fail:
-	devres_release_group(dev, &remote->remotes[index]);
-	remote->remotes[index].serial = 0;
-	return error;
-}
-
-static int wacom_remote_attach_battery(struct wacom *wacom, int index)
-{
-	struct wacom_remote *remote = wacom->remote;
-	int error;
-
-	if (!remote->remotes[index].registered)
-		return 0;
-
-	if (remote->remotes[index].battery.battery)
-		return 0;
-
-	if (wacom->led.groups[index].select == WACOM_STATUS_UNKNOWN)
-		return 0;
-
-	error = __wacom_initialize_battery(wacom,
-					&wacom->remote->remotes[index].battery);
-	if (error)
-		return error;
-
-	return 0;
-}
-
-static void wacom_remote_work(struct work_struct *work)
-{
-	struct wacom *wacom = container_of(work, struct wacom, remote_work);
-	struct wacom_remote *remote = wacom->remote;
-	struct wacom_remote_data data;
-	unsigned long flags;
-	unsigned int count;
-	u32 serial;
-	int i;
-
-	spin_lock_irqsave(&remote->remote_lock, flags);
-
-	count = kfifo_out(&remote->remote_fifo, &data, sizeof(data));
-
-	if (count != sizeof(data)) {
-		hid_err(wacom->hdev,
-			"workitem triggered without status available\n");
-		spin_unlock_irqrestore(&remote->remote_lock, flags);
-		return;
-	}
-
-	if (!kfifo_is_empty(&remote->remote_fifo))
-		wacom_schedule_work(&wacom->wacom_wac, WACOM_WORKER_REMOTE);
-
-	spin_unlock_irqrestore(&remote->remote_lock, flags);
-
-	for (i = 0; i < WACOM_MAX_REMOTES; i++) {
-		serial = data.remote[i].serial;
-		if (data.remote[i].connected) {
-
-			if (remote->remotes[i].serial == serial) {
-				wacom_remote_attach_battery(wacom, i);
-				continue;
-			}
-
-			if (remote->remotes[i].serial)
-				wacom_remote_destroy_one(wacom, i);
-
-			wacom_remote_create_one(wacom, serial, i);
-
-		} else if (remote->remotes[i].serial) {
-			wacom_remote_destroy_one(wacom, i);
-		}
-	}
 }
 
 static int wacom_probe(struct hid_device *hdev,
@@ -3432,19 +2721,12 @@
 	wacom_wac->features = *((struct wacom_features *)id->driver_data);
 	features = &wacom_wac->features;
 
-<<<<<<< HEAD
-	if (features->check_for_hid_type && features->hid_type != hdev->type) {
-		error = -ENODEV;
-		goto fail;
-	}
-=======
 	if (features->check_for_hid_type && features->hid_type != hdev->type)
 		return -ENODEV;
 
 	error = kfifo_alloc(&wacom_wac->pen_fifo, WACOM_PKGLEN_MAX, GFP_KERNEL);
 	if (error)
 		return error;
->>>>>>> 24b8d41d
 
 	wacom_wac->hid_data.inputmode = -1;
 	wacom_wac->mode_report = -1;
@@ -3452,36 +2734,22 @@
 	wacom->usbdev = dev;
 	wacom->intf = intf;
 	mutex_init(&wacom->lock);
-<<<<<<< HEAD
-	INIT_WORK(&wacom->wireless_work, wacom_wireless_work);
-	INIT_WORK(&wacom->battery_work, wacom_battery_work);
-	INIT_WORK(&wacom->remote_work, wacom_remote_work);
-=======
 	INIT_DELAYED_WORK(&wacom->init_work, wacom_init_work);
 	INIT_WORK(&wacom->wireless_work, wacom_wireless_work);
 	INIT_WORK(&wacom->battery_work, wacom_battery_work);
 	INIT_WORK(&wacom->remote_work, wacom_remote_work);
 	INIT_WORK(&wacom->mode_change_work, wacom_mode_change_work);
->>>>>>> 24b8d41d
 
 	/* ask for the report descriptor to be loaded by HID */
 	error = hid_parse(hdev);
 	if (error) {
 		hid_err(hdev, "parse failed\n");
-<<<<<<< HEAD
-		goto fail;
-=======
 		return error;
->>>>>>> 24b8d41d
 	}
 
 	error = wacom_parse_and_register(wacom, false);
 	if (error)
-<<<<<<< HEAD
-		goto fail;
-=======
 		return error;
->>>>>>> 24b8d41d
 
 	if (hdev->bus == BUS_BLUETOOTH) {
 		error = device_create_file(&hdev->dev, &dev_attr_speed);
@@ -3492,13 +2760,6 @@
 	}
 
 	return 0;
-<<<<<<< HEAD
-
-fail:
-	hid_set_drvdata(hdev, NULL);
-	return error;
-=======
->>>>>>> 24b8d41d
 }
 
 static void wacom_remove(struct hid_device *hdev)
@@ -3512,15 +2773,6 @@
 
 	hid_hw_stop(hdev);
 
-<<<<<<< HEAD
-	cancel_work_sync(&wacom->wireless_work);
-	cancel_work_sync(&wacom->battery_work);
-	cancel_work_sync(&wacom->remote_work);
-	if (hdev->bus == BUS_BLUETOOTH)
-		device_remove_file(&hdev->dev, &dev_attr_speed);
-
-	hid_set_drvdata(hdev, NULL);
-=======
 	cancel_delayed_work_sync(&wacom->init_work);
 	cancel_work_sync(&wacom->wireless_work);
 	cancel_work_sync(&wacom->battery_work);
@@ -3536,7 +2788,6 @@
 		wacom_release_resources(wacom);
 
 	kfifo_free(&wacom_wac->pen_fifo);
->>>>>>> 24b8d41d
 }
 
 #ifdef CONFIG_PM
