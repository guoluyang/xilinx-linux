--- conflicted
+++ resolved
@@ -149,11 +149,6 @@
 
 config HID_ASUS
 	tristate "Asus"
-<<<<<<< HEAD
-	depends on I2C_HID
-	---help---
-	Support for Asus notebook built-in keyboard via i2c.
-=======
 	depends on USB_HID
 	depends on LEDS_CLASS
 	depends on ASUS_WMI || ASUS_WMI=n
@@ -161,16 +156,12 @@
 	help
 	Support for Asus notebook built-in keyboard and touchpad via i2c, and
 	the Asus Republic of Gamers laptop keyboard special keys.
->>>>>>> 24b8d41d
 
 	Supported devices:
 	- EeeBook X205TA
 	- VivoBook E200HA
-<<<<<<< HEAD
-=======
 	- GL553V series
 	- GL753V series
->>>>>>> 24b8d41d
 
 config HID_AUREAL
 	tristate "Aureal"
@@ -521,11 +512,7 @@
 	tristate "Simple RGB LED support"
 	depends on HID
 	depends on LEDS_CLASS
-<<<<<<< HEAD
-	---help---
-=======
-	help
->>>>>>> 24b8d41d
+	help
 	Support for simple RGB LED devices. Currently supported are:
 	- Riso Kagaku Webmail Notifier
 	- Dream Cheeky Webmail Notifier and Friends Alert
@@ -1027,11 +1014,7 @@
 	depends on HID
 	depends on LEDS_CLASS
 	select HID_LED
-<<<<<<< HEAD
-	---help---
-=======
-	help
->>>>>>> 24b8d41d
+	help
 	Support for the ThingM blink(1) USB RGB LED. This driver has been
 	merged into the generic hid led driver. Config symbol HID_THINGM
 	just selects HID_LED and will be removed soon.
@@ -1174,17 +1157,11 @@
 config HID_ALPS
 	tristate "Alps HID device support"
 	depends on HID
-<<<<<<< HEAD
-	---help---
-=======
-	help
->>>>>>> 24b8d41d
+	help
 	Support for Alps I2C HID touchpads and StickPointer.
 	Say Y here if you have a Alps touchpads over i2c-hid or usbhid
 	and want support for its special functionalities.
 
-<<<<<<< HEAD
-=======
 config HID_MCP2221
 	tristate "Microchip MCP2221 HID USB-to-I2C/SMbus host support"
 	depends on USB_HID && I2C
@@ -1196,7 +1173,6 @@
 	To compile this driver as a module, choose M here: the module
 	will be called hid-mcp2221.ko.
 
->>>>>>> 24b8d41d
 endmenu
 
 endif # HID
