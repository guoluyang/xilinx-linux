--- conflicted
+++ resolved
@@ -53,35 +53,6 @@
 static unsigned short batcap_i4[8] = { 1, 15, 30, 45, 60, 70, 85, 100 };
 
 static void __wacom_notify_battery(struct wacom_battery *battery,
-<<<<<<< HEAD
-				   int bat_capacity, bool bat_charging,
-				   bool bat_connected, bool ps_connected)
-{
-	bool changed = battery->battery_capacity != bat_capacity  ||
-		       battery->bat_charging     != bat_charging  ||
-		       battery->bat_connected    != bat_connected ||
-		       battery->ps_connected     != ps_connected;
-
-	if (changed) {
-		battery->battery_capacity = bat_capacity;
-		battery->bat_charging = bat_charging;
-		battery->bat_connected = bat_connected;
-		battery->ps_connected = ps_connected;
-
-		if (battery->battery)
-			power_supply_changed(battery->battery);
-	}
-}
-
-static void wacom_notify_battery(struct wacom_wac *wacom_wac,
-	int bat_capacity, bool bat_charging, bool bat_connected,
-	bool ps_connected)
-{
-	struct wacom *wacom = container_of(wacom_wac, struct wacom, wacom_wac);
-
-	__wacom_notify_battery(&wacom->battery, bat_capacity, bat_charging,
-			       bat_connected, ps_connected);
-=======
 				   int bat_status, int bat_capacity,
 				   bool bat_charging, bool bat_connected,
 				   bool ps_connected)
@@ -102,7 +73,6 @@
 		if (battery->battery)
 			power_supply_changed(battery->battery);
 	}
->>>>>>> 24b8d41d
 }
 
 static void wacom_notify_battery(struct wacom_wac *wacom_wac,
@@ -856,144 +826,11 @@
 
 static inline bool report_touch_events(struct wacom_wac *wacom)
 {
-<<<<<<< HEAD
-	unsigned char *data = wacom_wac->data;
-	struct input_dev *input;
-	struct wacom *wacom = container_of(wacom_wac, struct wacom, wacom_wac);
-	struct wacom_remote *remote = wacom->remote;
-	int bat_charging, bat_percent, touch_ring_mode;
-	__u32 serial;
-	int i, index = -1;
-	unsigned long flags;
-
-	if (data[0] != WACOM_REPORT_REMOTE) {
-		hid_dbg(wacom->hdev, "%s: received unknown report #%d",
-			__func__, data[0]);
-		return 0;
-	}
-
-	serial = data[3] + (data[4] << 8) + (data[5] << 16);
-	wacom_wac->id[0] = PAD_DEVICE_ID;
-
-	spin_lock_irqsave(&remote->remote_lock, flags);
-
-	for (i = 0; i < WACOM_MAX_REMOTES; i++) {
-		if (remote->remotes[i].serial == serial) {
-			index = i;
-			break;
-		}
-	}
-
-	if (index < 0 || !remote->remotes[index].registered)
-		goto out;
-
-	input = remote->remotes[index].input;
-
-	input_report_key(input, BTN_0, (data[9] & 0x01));
-	input_report_key(input, BTN_1, (data[9] & 0x02));
-	input_report_key(input, BTN_2, (data[9] & 0x04));
-	input_report_key(input, BTN_3, (data[9] & 0x08));
-	input_report_key(input, BTN_4, (data[9] & 0x10));
-	input_report_key(input, BTN_5, (data[9] & 0x20));
-	input_report_key(input, BTN_6, (data[9] & 0x40));
-	input_report_key(input, BTN_7, (data[9] & 0x80));
-
-	input_report_key(input, BTN_8, (data[10] & 0x01));
-	input_report_key(input, BTN_9, (data[10] & 0x02));
-	input_report_key(input, BTN_A, (data[10] & 0x04));
-	input_report_key(input, BTN_B, (data[10] & 0x08));
-	input_report_key(input, BTN_C, (data[10] & 0x10));
-	input_report_key(input, BTN_X, (data[10] & 0x20));
-	input_report_key(input, BTN_Y, (data[10] & 0x40));
-	input_report_key(input, BTN_Z, (data[10] & 0x80));
-
-	input_report_key(input, BTN_BASE, (data[11] & 0x01));
-	input_report_key(input, BTN_BASE2, (data[11] & 0x02));
-
-	if (data[12] & 0x80)
-		input_report_abs(input, ABS_WHEEL, (data[12] & 0x7f));
-	else
-		input_report_abs(input, ABS_WHEEL, 0);
-
-	bat_percent = data[7] & 0x7f;
-	bat_charging = !!(data[7] & 0x80);
-
-	if (data[9] | data[10] | (data[11] & 0x03) | data[12])
-		input_report_abs(input, ABS_MISC, PAD_DEVICE_ID);
-	else
-		input_report_abs(input, ABS_MISC, 0);
-
-	input_event(input, EV_MSC, MSC_SERIAL, serial);
-
-	input_sync(input);
-
-	/*Which mode select (LED light) is currently on?*/
-	touch_ring_mode = (data[11] & 0xC0) >> 6;
-
-	for (i = 0; i < WACOM_MAX_REMOTES; i++) {
-		if (remote->remotes[i].serial == serial)
-			wacom->led.groups[i].select = touch_ring_mode;
-	}
-
-	__wacom_notify_battery(&remote->remotes[index].battery, bat_percent,
-				bat_charging, 1, bat_charging);
-
-out:
-	spin_unlock_irqrestore(&remote->remote_lock, flags);
-	return 0;
-}
-
-static void wacom_remote_status_irq(struct wacom_wac *wacom_wac, size_t len)
-{
-	struct wacom *wacom = container_of(wacom_wac, struct wacom, wacom_wac);
-	unsigned char *data = wacom_wac->data;
-	struct wacom_remote *remote = wacom->remote;
-	struct wacom_remote_data remote_data;
-	unsigned long flags;
-	int i, ret;
-
-	if (data[0] != WACOM_REPORT_DEVICE_LIST)
-		return;
-
-	memset(&remote_data, 0, sizeof(struct wacom_remote_data));
-
-	for (i = 0; i < WACOM_MAX_REMOTES; i++) {
-		int j = i * 6;
-		int serial = (data[j+6] << 16) + (data[j+5] << 8) + data[j+4];
-		bool connected = data[j+2];
-
-		remote_data.remote[i].serial = serial;
-		remote_data.remote[i].connected = connected;
-	}
-
-	spin_lock_irqsave(&remote->remote_lock, flags);
-
-	ret = kfifo_in(&remote->remote_fifo, &remote_data, sizeof(remote_data));
-	if (ret != sizeof(remote_data)) {
-		spin_unlock_irqrestore(&remote->remote_lock, flags);
-		hid_err(wacom->hdev, "Can't queue Remote status event.\n");
-		return;
-	}
-
-	spin_unlock_irqrestore(&remote->remote_lock, flags);
-
-	wacom_schedule_work(wacom_wac, WACOM_WORKER_REMOTE);
-}
-
-static inline bool report_touch_events(struct wacom_wac *wacom)
-{
 	return (touch_arbitration ? !wacom->shared->stylus_in_proximity : 1);
 }
 
 static inline bool delay_pen_events(struct wacom_wac *wacom)
 {
-=======
-	return (touch_arbitration ? !wacom->shared->stylus_in_proximity : 1);
-}
-
-static inline bool delay_pen_events(struct wacom_wac *wacom)
-{
->>>>>>> 24b8d41d
 	return (wacom->shared->touch_down && touch_arbitration);
 }
 
@@ -2489,13 +2326,6 @@
 		if (value) {
 			__u32 raw_value = wacom_s32tou(value, field->report_size);
 
-<<<<<<< HEAD
-	/* send pen events only when touch is up or forced out
-	 * or touch arbitration is off
-	 */
-	if (!usage->type || delay_pen_events(wacom_wac))
-		return 0;
-=======
 			wacom_wac->serial[0] = (wacom_wac->serial[0] & 0xFFFFFFFF);
 			wacom_wac->serial[0] |= ((__u64)raw_value) << 32;
 			/*
@@ -2550,7 +2380,6 @@
 		wacom_wac->is_invalid_bt_frame = !value;
 		return;
 	}
->>>>>>> 24b8d41d
 
 	/* send pen events only when touch is up or forced out
 	 * or touch arbitration is off
@@ -2600,9 +2429,6 @@
 	/* keep pen state for touch events */
 	wacom_wac->shared->stylus_in_proximity = sense;
 
-<<<<<<< HEAD
-	if (!delay_pen_events(wacom_wac)) {
-=======
 	if (!delay_pen_events(wacom_wac) && wacom_wac->tool[0]) {
 		int id = wacom_wac->id[0];
 		int sw_state = wacom_wac->hid_data.barrelswitch |
@@ -2624,7 +2450,6 @@
 		 * report the BTN_TOOL_* event prior to the ABS_MISC or
 		 * MSC_SERIAL events.
 		 */
->>>>>>> 24b8d41d
 		input_report_key(input, BTN_TOUCH,
 				wacom_wac->hid_data.tipswitch);
 		input_report_key(input, wacom_wac->tool[0], sense);
@@ -2703,8 +2528,6 @@
 	bool mt = wacom_wac->features.touch_max > 1;
 	bool prox = hid_data->tipswitch &&
 		    report_touch_events(wacom_wac);
-<<<<<<< HEAD
-=======
 
 	if (wacom_wac->shared->has_mute_touch_switch &&
 	    !wacom_wac->shared->is_touch_on) {
@@ -2712,7 +2535,6 @@
 			return;
 		prox = 0;
 	}
->>>>>>> 24b8d41d
 
 	wacom_wac->hid_data.num_received++;
 	if (wacom_wac->hid_data.num_received > wacom_wac->hid_data.num_expected)
@@ -2783,11 +2605,7 @@
 	}
 
 	if (usage->usage_index + 1 == field->report_count) {
-<<<<<<< HEAD
-		if (usage->hid == wacom_wac->hid_data.last_slot_field)
-=======
 		if (equivalent_usage == wacom_wac->hid_data.last_slot_field)
->>>>>>> 24b8d41d
 			wacom_wac_finger_slot(wacom_wac, wacom_wac->touch_input);
 	}
 }
@@ -2800,26 +2618,18 @@
 	struct hid_data* hid_data = &wacom_wac->hid_data;
 	int i;
 
-<<<<<<< HEAD
-=======
 	wacom_wac->is_invalid_bt_frame = false;
 
->>>>>>> 24b8d41d
 	for (i = 0; i < report->maxfield; i++) {
 		struct hid_field *field = report->field[i];
 		int j;
 
 		for (j = 0; j < field->maxusage; j++) {
 			struct hid_usage *usage = &field->usage[j];
-<<<<<<< HEAD
-
-			switch (usage->hid) {
-=======
 			unsigned int equivalent_usage =
 				wacom_equivalent_usage(usage->hid);
 
 			switch (equivalent_usage) {
->>>>>>> 24b8d41d
 			case HID_GD_X:
 			case HID_GD_Y:
 			case HID_DG_WIDTH:
@@ -2828,11 +2638,7 @@
 			case HID_DG_INRANGE:
 			case HID_DG_INVERT:
 			case HID_DG_TIPSWITCH:
-<<<<<<< HEAD
-				hid_data->last_slot_field = usage->hid;
-=======
 				hid_data->last_slot_field = equivalent_usage;
->>>>>>> 24b8d41d
 				break;
 			case HID_DG_CONTACTCOUNT:
 				hid_data->cc_report = report->id;
@@ -2887,16 +2693,6 @@
 	struct wacom_wac *wacom_wac = &wacom->wacom_wac;
 	struct wacom_features *features = &wacom_wac->features;
 
-<<<<<<< HEAD
-	/* currently, only direct devices have proper hid report descriptors */
-	features->device_type |= WACOM_DEVICETYPE_DIRECT;
-
-	if (WACOM_PEN_FIELD(field))
-		return wacom_wac_pen_usage_mapping(hdev, field, usage);
-
-	if (WACOM_FINGER_FIELD(field))
-		return wacom_wac_finger_usage_mapping(hdev, field, usage);
-=======
 	if (WACOM_DIRECT_DEVICE(field))
 		features->device_type |= WACOM_DEVICETYPE_DIRECT;
 
@@ -2909,7 +2705,6 @@
 		wacom_wac_pen_usage_mapping(hdev, field, usage);
 	else if (WACOM_FINGER_FIELD(field))
 		wacom_wac_finger_usage_mapping(hdev, field, usage);
->>>>>>> 24b8d41d
 }
 
 void wacom_wac_event(struct hid_device *hdev, struct hid_field *field,
@@ -3210,19 +3005,7 @@
 		}
 		wacom->reporting_data = true;
 	}
-<<<<<<< HEAD
-
-	wacom->shared->stylus_in_proximity = prox;
-	if (delay_pen_events(wacom))
-		return 0;
-
-	if (prox) {
-		x = le16_to_cpup((__le16 *)&data[2]);
-		y = le16_to_cpup((__le16 *)&data[4]);
-		p = le16_to_cpup((__le16 *)&data[6]);
-=======
 	if (range) {
->>>>>>> 24b8d41d
 		/*
 		 * Convert distance from out prox to distance from tablet.
 		 * distance will be greater than distance_max once
@@ -3388,22 +3171,14 @@
 			wacom_schedule_work(wacom, WACOM_WORKER_WIRELESS);
 		}
 
-<<<<<<< HEAD
-		wacom_notify_battery(wacom, battery, charging, 1, 0);
-=======
 		wacom_notify_battery(wacom, WACOM_POWER_SUPPLY_STATUS_AUTO,
 				     battery, charging, 1, 0);
->>>>>>> 24b8d41d
 
 	} else if (wacom->pid != 0) {
 		/* disconnected while previously connected */
 		wacom->pid = 0;
 		wacom_schedule_work(wacom, WACOM_WORKER_WIRELESS);
-<<<<<<< HEAD
-		wacom_notify_battery(wacom, 0, 0, 0, 0);
-=======
 		wacom_notify_battery(wacom, POWER_SUPPLY_STATUS_UNKNOWN, 0, 0, 0, 0);
->>>>>>> 24b8d41d
 	}
 
 	return 0;
@@ -3444,11 +3219,7 @@
 		 wacom->battery.battery) {
 		features->quirks &= ~WACOM_QUIRK_BATTERY;
 		wacom_schedule_work(wacom_wac, WACOM_WORKER_BATTERY);
-<<<<<<< HEAD
-		wacom_notify_battery(wacom_wac, 0, 0, 0, 0);
-=======
 		wacom_notify_battery(wacom_wac, POWER_SUPPLY_STATUS_UNKNOWN, 0, 0, 0, 0);
->>>>>>> 24b8d41d
 	}
 	return 0;
 }
@@ -3711,8 +3482,6 @@
 	if (features->type == REMOTE)
 		features->device_type = WACOM_DEVICETYPE_PAD;
 
-<<<<<<< HEAD
-=======
 	if (features->type == INTUOSP2_BT ||
 	    features->type == INTUOSP2S_BT) {
 		features->device_type |= WACOM_DEVICETYPE_PEN |
@@ -3727,7 +3496,6 @@
 		features->quirks |= WACOM_QUIRK_BATTERY;
 	}
 
->>>>>>> 24b8d41d
 	switch (features->type) {
 	case PL:
 	case DTU:
@@ -3776,8 +3544,6 @@
 
 	if (features->type == REMOTE)
 		features->device_type |= WACOM_DEVICETYPE_WL_MONITOR;
-<<<<<<< HEAD
-=======
 
 	/* HID descriptor for DTK-2451 / DTH-2452 claims to report lots
 	 * of things it shouldn't. Lets fix up the damage...
@@ -3796,7 +3562,6 @@
 		__clear_bit(MSC_SERIAL, wacom_wac->pen_input->mscbit);
 		__clear_bit(EV_MSC, wacom_wac->pen_input->evbit);
 	}
->>>>>>> 24b8d41d
 }
 
 int wacom_setup_pen_input_capabilities(struct input_dev *input_dev,
@@ -3814,14 +3579,9 @@
 	else
 		__set_bit(INPUT_PROP_POINTER, input_dev->propbit);
 
-<<<<<<< HEAD
-	if (features->type == HID_GENERIC)
-		/* setup has already been done */
-=======
 	if (features->type == HID_GENERIC) {
 		/* setup has already been done; apply otherwise-undetectible quirks */
 		input_set_capability(input_dev, EV_KEY, BTN_STYLUS3);
->>>>>>> 24b8d41d
 		return 0;
 	}
 
@@ -3851,11 +3611,7 @@
 		input_set_abs_params(input_dev, ABS_DISTANCE, 0,
 					      features->distance_max,
 					      features->distance_fuzz, 0);
-<<<<<<< HEAD
-		/* fall through */
-=======
 		fallthrough;
->>>>>>> 24b8d41d
 
 	case GRAPHIRE:
 		input_set_capability(input_dev, EV_REL, REL_WHEEL);
@@ -3907,11 +3663,8 @@
 	case INTUOSPL:
 	case INTUOS5S:
 	case INTUOSPS:
-<<<<<<< HEAD
-=======
 	case INTUOSP2_BT:
 	case INTUOSP2S_BT:
->>>>>>> 24b8d41d
 		input_set_abs_params(input_dev, ABS_DISTANCE, 0,
 				      features->distance_max,
 				      features->distance_fuzz, 0);
@@ -3957,13 +3710,9 @@
 	case BAMBOO_PT:
 	case BAMBOO_PEN:
 	case INTUOSHT2:
-<<<<<<< HEAD
-		if (features->type == INTUOSHT2) {
-=======
 	case INTUOSHT3_BT:
 		if (features->type == INTUOSHT2 ||
 		    features->type == INTUOSHT3_BT) {
->>>>>>> 24b8d41d
 			wacom_setup_basic_pro_pen(wacom_wac);
 		} else {
 			__clear_bit(ABS_MISC, input_dev->absbit);
@@ -4239,96 +3988,6 @@
 			  wacom_leds_brightness_get(next_led));
 }
 
-static void wacom_24hd_update_leds(struct wacom *wacom, int mask, int group)
-{
-	struct wacom_led *led;
-	int i;
-	bool updated = false;
-
-	/*
-	 * 24HD has LED group 1 to the left and LED group 0 to the right.
-	 * So group 0 matches the second half of the buttons and thus the mask
-	 * needs to be shifted.
-	 */
-	if (group == 0)
-		mask >>= 8;
-
-	for (i = 0; i < 3; i++) {
-		led = wacom_led_find(wacom, group, i);
-		if (!led) {
-			hid_err(wacom->hdev, "can't find LED %d in group %d\n",
-				i, group);
-			continue;
-		}
-		if (!updated && mask & BIT(i)) {
-			led->held = true;
-			led_trigger_event(&led->trigger, LED_FULL);
-		} else {
-			led->held = false;
-		}
-	}
-}
-
-static bool wacom_is_led_toggled(struct wacom *wacom, int button_count,
-				 int mask, int group)
-{
-	int button_per_group;
-
-	/*
-	 * 21UX2 has LED group 1 to the left and LED group 0
-	 * to the right. We need to reverse the group to match this
-	 * historical behavior.
-	 */
-	if (wacom->wacom_wac.features.type == WACOM_21UX2)
-		group = 1 - group;
-
-	button_per_group = button_count/wacom->led.count;
-
-	return mask & (1 << (group * button_per_group));
-}
-
-static void wacom_update_led(struct wacom *wacom, int button_count, int mask,
-			     int group)
-{
-	struct wacom_led *led, *next_led;
-	int cur;
-	bool pressed;
-
-	if (wacom->wacom_wac.features.type == WACOM_24HD)
-		return wacom_24hd_update_leds(wacom, mask, group);
-
-	pressed = wacom_is_led_toggled(wacom, button_count, mask, group);
-	cur = wacom->led.groups[group].select;
-
-	led = wacom_led_find(wacom, group, cur);
-	if (!led) {
-		hid_err(wacom->hdev, "can't find current LED %d in group %d\n",
-			cur, group);
-		return;
-	}
-
-	if (!pressed) {
-		led->held = false;
-		return;
-	}
-
-	if (led->held && pressed)
-		return;
-
-	next_led = wacom_led_next(wacom, led);
-	if (!next_led) {
-		hid_err(wacom->hdev, "can't find next LED in group %d\n",
-			group);
-		return;
-	}
-	if (next_led == led)
-		return;
-
-	next_led->held = true;
-	led_trigger_event(&next_led->trigger,
-			  wacom_leds_brightness_get(next_led));
-}
-
 static void wacom_report_numbered_buttons(struct input_dev *input_dev,
 				int button_count, int mask)
 {
@@ -4338,21 +3997,12 @@
 	for (i = 0; i < wacom->led.count; i++)
 		wacom_update_led(wacom,  button_count, mask, i);
 
-<<<<<<< HEAD
-	for (i = 0; i < button_count && i < 10; i++)
-		input_report_key(input_dev, BTN_0 + i, mask & (1 << i));
-	for (i = 10; i < button_count && i < 16; i++)
-		input_report_key(input_dev, BTN_A + (i-10), mask & (1 << i));
-	for (i = 16; i < button_count && i < 18; i++)
-		input_report_key(input_dev, BTN_BASE + (i-16), mask & (1 << i));
-=======
 	for (i = 0; i < button_count; i++) {
 		int key = wacom_numbered_button_to_key(i);
 
 		if (key)
 			input_report_key(input_dev, key, mask & (1 << i));
 	}
->>>>>>> 24b8d41d
 }
 
 int wacom_setup_pad_input_capabilities(struct input_dev *input_dev,
