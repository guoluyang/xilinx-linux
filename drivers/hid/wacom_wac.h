--- conflicted
+++ resolved
@@ -94,8 +94,6 @@
 #define WACOM_DEVICETYPE_PAD            0x0004
 #define WACOM_DEVICETYPE_WL_MONITOR     0x0008
 #define WACOM_DEVICETYPE_DIRECT         0x0010
-<<<<<<< HEAD
-=======
 
 #define WACOM_POWER_SUPPLY_STATUS_AUTO  -1
 
@@ -158,7 +156,6 @@
 #define WACOM_HID_WT_X                  (WACOM_HID_UP_WACOMTOUCH | 0x130)
 #define WACOM_HID_WT_Y                  (WACOM_HID_UP_WACOMTOUCH | 0x131)
 #define WACOM_HID_WT_REPORT_VALID       (WACOM_HID_UP_WACOMTOUCH | 0x1d0)
->>>>>>> 24b8d41d
 
 #define WACOM_BATTERY_USAGE(f)	(((f)->hid == HID_DG_BATTERYSTRENGTH) || \
 				 ((f)->hid == WACOM_HID_WD_BATTERY_CHARGING) || \
@@ -330,13 +327,6 @@
 	} remote[WACOM_MAX_REMOTES];
 };
 
-struct wacom_remote_data {
-	struct {
-		u32 serial;
-		bool connected;
-	} remote[WACOM_MAX_REMOTES];
-};
-
 struct wacom_wac {
 	char name[WACOM_NAME_MAX];
 	char pen_name[WACOM_NAME_MAX];
@@ -345,21 +335,14 @@
 	unsigned char data[WACOM_PKGLEN_MAX];
 	int tool[2];
 	int id[2];
-<<<<<<< HEAD
-	__u32 serial[2];
-=======
 	__u64 serial[2];
->>>>>>> 24b8d41d
 	bool reporting_data;
 	struct wacom_features features;
 	struct wacom_shared *shared;
 	struct input_dev *pen_input;
 	struct input_dev *touch_input;
 	struct input_dev *pad_input;
-<<<<<<< HEAD
-=======
 	struct kfifo_rec_ptr_2 pen_fifo;
->>>>>>> 24b8d41d
 	int pid;
 	int num_contacts_left;
 	u8 bt_features;
