// SPDX-License-Identifier: GPL-2.0-or-later
/*
 *  Copyright (c) 2001 Paul Stewart
 *  Copyright (c) 2001 Vojtech Pavlik
 *
 *  HID char devices, giving access to raw HID device events.
 */

/*
 *
 * Should you need to contact me, the author, you can do so either by
 * e-mail - mail your message to Paul Stewart <stewart@wetlogic.net>
 */

#include <linux/poll.h>
#include <linux/slab.h>
#include <linux/sched/signal.h>
#include <linux/module.h>
#include <linux/init.h>
#include <linux/input.h>
#include <linux/usb.h>
#include <linux/hid.h>
#include <linux/hiddev.h>
#include <linux/compat.h>
#include <linux/vmalloc.h>
#include <linux/nospec.h>
#include "usbhid.h"

#ifdef CONFIG_USB_DYNAMIC_MINORS
#define HIDDEV_MINOR_BASE	0
#define HIDDEV_MINORS		256
#else
#define HIDDEV_MINOR_BASE	96
#define HIDDEV_MINORS		16
#endif
#define HIDDEV_BUFFER_SIZE	2048

struct hiddev_list {
	struct hiddev_usage_ref buffer[HIDDEV_BUFFER_SIZE];
	int head;
	int tail;
	unsigned flags;
	struct fasync_struct *fasync;
	struct hiddev *hiddev;
	struct list_head node;
	struct mutex thread_lock;
};

/*
 * Find a report, given the report's type and ID.  The ID can be specified
 * indirectly by REPORT_ID_FIRST (which returns the first report of the given
 * type) or by (REPORT_ID_NEXT | old_id), which returns the next report of the
 * given type which follows old_id.
 */
static struct hid_report *
hiddev_lookup_report(struct hid_device *hid, struct hiddev_report_info *rinfo)
{
	unsigned int flags = rinfo->report_id & ~HID_REPORT_ID_MASK;
	unsigned int rid = rinfo->report_id & HID_REPORT_ID_MASK;
	struct hid_report_enum *report_enum;
	struct hid_report *report;
	struct list_head *list;

	if (rinfo->report_type < HID_REPORT_TYPE_MIN ||
	    rinfo->report_type > HID_REPORT_TYPE_MAX)
		return NULL;

	report_enum = hid->report_enum +
		(rinfo->report_type - HID_REPORT_TYPE_MIN);

	switch (flags) {
	case 0: /* Nothing to do -- report_id is already set correctly */
		break;

	case HID_REPORT_ID_FIRST:
		if (list_empty(&report_enum->report_list))
			return NULL;

		list = report_enum->report_list.next;
		report = list_entry(list, struct hid_report, list);
		rinfo->report_id = report->id;
		break;

	case HID_REPORT_ID_NEXT:
		report = report_enum->report_id_hash[rid];
		if (!report)
			return NULL;

		list = report->list.next;
		if (list == &report_enum->report_list)
			return NULL;

		report = list_entry(list, struct hid_report, list);
		rinfo->report_id = report->id;
		break;

	default:
		return NULL;
	}

	return report_enum->report_id_hash[rinfo->report_id];
}

/*
 * Perform an exhaustive search of the report table for a usage, given its
 * type and usage id.
 */
static struct hid_field *
hiddev_lookup_usage(struct hid_device *hid, struct hiddev_usage_ref *uref)
{
	int i, j;
	struct hid_report *report;
	struct hid_report_enum *report_enum;
	struct hid_field *field;

	if (uref->report_type < HID_REPORT_TYPE_MIN ||
	    uref->report_type > HID_REPORT_TYPE_MAX)
		return NULL;

	report_enum = hid->report_enum +
		(uref->report_type - HID_REPORT_TYPE_MIN);

	list_for_each_entry(report, &report_enum->report_list, list) {
		for (i = 0; i < report->maxfield; i++) {
			field = report->field[i];
			for (j = 0; j < field->maxusage; j++) {
				if (field->usage[j].hid == uref->usage_code) {
					uref->report_id = report->id;
					uref->field_index = i;
					uref->usage_index = j;
					return field;
				}
			}
		}
	}

	return NULL;
}

static void hiddev_send_event(struct hid_device *hid,
			      struct hiddev_usage_ref *uref)
{
	struct hiddev *hiddev = hid->hiddev;
	struct hiddev_list *list;
	unsigned long flags;

	spin_lock_irqsave(&hiddev->list_lock, flags);
	list_for_each_entry(list, &hiddev->list, node) {
		if (uref->field_index != HID_FIELD_INDEX_NONE ||
		    (list->flags & HIDDEV_FLAG_REPORT) != 0) {
			list->buffer[list->head] = *uref;
			list->head = (list->head + 1) &
				(HIDDEV_BUFFER_SIZE - 1);
			kill_fasync(&list->fasync, SIGIO, POLL_IN);
		}
	}
	spin_unlock_irqrestore(&hiddev->list_lock, flags);

	wake_up_interruptible(&hiddev->wait);
}

/*
 * This is where hid.c calls into hiddev to pass an event that occurred over
 * the interrupt pipe
 */
void hiddev_hid_event(struct hid_device *hid, struct hid_field *field,
		      struct hid_usage *usage, __s32 value)
{
	unsigned type = field->report_type;
	struct hiddev_usage_ref uref;

	uref.report_type =
	  (type == HID_INPUT_REPORT) ? HID_REPORT_TYPE_INPUT :
	  ((type == HID_OUTPUT_REPORT) ? HID_REPORT_TYPE_OUTPUT :
	   ((type == HID_FEATURE_REPORT) ? HID_REPORT_TYPE_FEATURE : 0));
	uref.report_id = field->report->id;
	uref.field_index = field->index;
	uref.usage_index = (usage - field->usage);
	uref.usage_code = usage->hid;
	uref.value = value;

	hiddev_send_event(hid, &uref);
}
EXPORT_SYMBOL_GPL(hiddev_hid_event);

void hiddev_report_event(struct hid_device *hid, struct hid_report *report)
{
	unsigned type = report->type;
	struct hiddev_usage_ref uref;

	memset(&uref, 0, sizeof(uref));
	uref.report_type =
	  (type == HID_INPUT_REPORT) ? HID_REPORT_TYPE_INPUT :
	  ((type == HID_OUTPUT_REPORT) ? HID_REPORT_TYPE_OUTPUT :
	   ((type == HID_FEATURE_REPORT) ? HID_REPORT_TYPE_FEATURE : 0));
	uref.report_id = report->id;
	uref.field_index = HID_FIELD_INDEX_NONE;

	hiddev_send_event(hid, &uref);
}

/*
 * fasync file op
 */
static int hiddev_fasync(int fd, struct file *file, int on)
{
	struct hiddev_list *list = file->private_data;

	return fasync_helper(fd, file, on, &list->fasync);
}


/*
 * release file op
 */
static int hiddev_release(struct inode * inode, struct file * file)
{
	struct hiddev_list *list = file->private_data;
	unsigned long flags;

	spin_lock_irqsave(&list->hiddev->list_lock, flags);
	list_del(&list->node);
	spin_unlock_irqrestore(&list->hiddev->list_lock, flags);

	mutex_lock(&list->hiddev->existancelock);
	if (!--list->hiddev->open) {
		if (list->hiddev->exist) {
			hid_hw_close(list->hiddev->hid);
			hid_hw_power(list->hiddev->hid, PM_HINT_NORMAL);
		} else {
			mutex_unlock(&list->hiddev->existancelock);
			kfree(list->hiddev);
			vfree(list);
			return 0;
		}
	}

	mutex_unlock(&list->hiddev->existancelock);
	vfree(list);

	return 0;
}

static int __hiddev_open(struct hiddev *hiddev, struct file *file)
{
	struct hiddev_list *list;
	int error;

	lockdep_assert_held(&hiddev->existancelock);

	list = vzalloc(sizeof(*list));
	if (!list)
		return -ENOMEM;

	mutex_init(&list->thread_lock);
	list->hiddev = hiddev;

	if (!hiddev->open++) {
		error = hid_hw_power(hiddev->hid, PM_HINT_FULLON);
		if (error < 0)
			goto err_drop_count;

		error = hid_hw_open(hiddev->hid);
		if (error < 0)
			goto err_normal_power;
	}

	spin_lock_irq(&hiddev->list_lock);
	list_add_tail(&list->node, &hiddev->list);
	spin_unlock_irq(&hiddev->list_lock);

	file->private_data = list;

	return 0;

err_normal_power:
	hid_hw_power(hiddev->hid, PM_HINT_NORMAL);
err_drop_count:
	hiddev->open--;
	vfree(list);
	return error;
}

/*
 * open file op
 */
static int hiddev_open(struct inode *inode, struct file *file)
{
	struct usb_interface *intf;
	struct hid_device *hid;
	struct hiddev *hiddev;
	int res;

	intf = usbhid_find_interface(iminor(inode));
	if (!intf)
		return -ENODEV;

	hid = usb_get_intfdata(intf);
	hiddev = hid->hiddev;

	mutex_lock(&hiddev->existancelock);
	res = hiddev->exist ? __hiddev_open(hiddev, file) : -ENODEV;
	mutex_unlock(&hiddev->existancelock);

	return res;
}

/*
 * "write" file op
 */
static ssize_t hiddev_write(struct file * file, const char __user * buffer, size_t count, loff_t *ppos)
{
	return -EINVAL;
}

/*
 * "read" file op
 */
static ssize_t hiddev_read(struct file * file, char __user * buffer, size_t count, loff_t *ppos)
{
	DEFINE_WAIT(wait);
	struct hiddev_list *list = file->private_data;
	int event_size;
	int retval;

	event_size = ((list->flags & HIDDEV_FLAG_UREF) != 0) ?
		sizeof(struct hiddev_usage_ref) : sizeof(struct hiddev_event);

	if (count < event_size)
		return 0;

	/* lock against other threads */
	retval = mutex_lock_interruptible(&list->thread_lock);
	if (retval)
		return -ERESTARTSYS;

	while (retval == 0) {
		if (list->head == list->tail) {
			prepare_to_wait(&list->hiddev->wait, &wait, TASK_INTERRUPTIBLE);

			while (list->head == list->tail) {
				if (signal_pending(current)) {
					retval = -ERESTARTSYS;
					break;
				}
				if (!list->hiddev->exist) {
					retval = -EIO;
					break;
				}
				if (file->f_flags & O_NONBLOCK) {
					retval = -EAGAIN;
					break;
				}

				/* let O_NONBLOCK tasks run */
				mutex_unlock(&list->thread_lock);
				schedule();
				if (mutex_lock_interruptible(&list->thread_lock)) {
					finish_wait(&list->hiddev->wait, &wait);
					return -EINTR;
				}
				set_current_state(TASK_INTERRUPTIBLE);
			}
			finish_wait(&list->hiddev->wait, &wait);

		}

		if (retval) {
			mutex_unlock(&list->thread_lock);
			return retval;
		}


		while (list->head != list->tail &&
		       retval + event_size <= count) {
			if ((list->flags & HIDDEV_FLAG_UREF) == 0) {
				if (list->buffer[list->tail].field_index != HID_FIELD_INDEX_NONE) {
					struct hiddev_event event;

					event.hid = list->buffer[list->tail].usage_code;
					event.value = list->buffer[list->tail].value;
					if (copy_to_user(buffer + retval, &event, sizeof(struct hiddev_event))) {
						mutex_unlock(&list->thread_lock);
						return -EFAULT;
					}
					retval += sizeof(struct hiddev_event);
				}
			} else {
				if (list->buffer[list->tail].field_index != HID_FIELD_INDEX_NONE ||
				    (list->flags & HIDDEV_FLAG_REPORT) != 0) {

					if (copy_to_user(buffer + retval, list->buffer + list->tail, sizeof(struct hiddev_usage_ref))) {
						mutex_unlock(&list->thread_lock);
						return -EFAULT;
					}
					retval += sizeof(struct hiddev_usage_ref);
				}
			}
			list->tail = (list->tail + 1) & (HIDDEV_BUFFER_SIZE - 1);
		}

	}
	mutex_unlock(&list->thread_lock);

	return retval;
}

/*
 * "poll" file op
 * No kernel lock - fine
 */
static __poll_t hiddev_poll(struct file *file, poll_table *wait)
{
	struct hiddev_list *list = file->private_data;

	poll_wait(file, &list->hiddev->wait, wait);
	if (list->head != list->tail)
		return EPOLLIN | EPOLLRDNORM | EPOLLOUT;
	if (!list->hiddev->exist)
		return EPOLLERR | EPOLLHUP;
	return 0;
}

/*
 * "ioctl" file op
 */
static noinline int hiddev_ioctl_usage(struct hiddev *hiddev, unsigned int cmd, void __user *user_arg)
{
	struct hid_device *hid = hiddev->hid;
	struct hiddev_report_info rinfo;
	struct hiddev_usage_ref_multi *uref_multi = NULL;
	struct hiddev_usage_ref *uref;
	struct hid_report *report;
	struct hid_field *field;
	int i;

	uref_multi = kmalloc(sizeof(struct hiddev_usage_ref_multi), GFP_KERNEL);
	if (!uref_multi)
		return -ENOMEM;
	uref = &uref_multi->uref;
	if (cmd == HIDIOCGUSAGES || cmd == HIDIOCSUSAGES) {
		if (copy_from_user(uref_multi, user_arg,
				   sizeof(*uref_multi)))
			goto fault;
	} else {
		if (copy_from_user(uref, user_arg, sizeof(*uref)))
			goto fault;
	}

	switch (cmd) {
	case HIDIOCGUCODE:
		rinfo.report_type = uref->report_type;
		rinfo.report_id = uref->report_id;
		if ((report = hiddev_lookup_report(hid, &rinfo)) == NULL)
			goto inval;

		if (uref->field_index >= report->maxfield)
			goto inval;
		uref->field_index = array_index_nospec(uref->field_index,
						       report->maxfield);

		field = report->field[uref->field_index];
		if (uref->usage_index >= field->maxusage)
			goto inval;
		uref->usage_index = array_index_nospec(uref->usage_index,
						       field->maxusage);

		uref->usage_code = field->usage[uref->usage_index].hid;

		if (copy_to_user(user_arg, uref, sizeof(*uref)))
			goto fault;

		goto goodreturn;

	default:
		if (cmd != HIDIOCGUSAGE &&
		    cmd != HIDIOCGUSAGES &&
		    uref->report_type == HID_REPORT_TYPE_INPUT)
			goto inval;

		if (uref->report_id == HID_REPORT_ID_UNKNOWN) {
			field = hiddev_lookup_usage(hid, uref);
			if (field == NULL)
				goto inval;
		} else {
			rinfo.report_type = uref->report_type;
			rinfo.report_id = uref->report_id;
			if ((report = hiddev_lookup_report(hid, &rinfo)) == NULL)
				goto inval;

			if (uref->field_index >= report->maxfield)
				goto inval;
			uref->field_index = array_index_nospec(uref->field_index,
							       report->maxfield);

			field = report->field[uref->field_index];

			if (cmd == HIDIOCGCOLLECTIONINDEX) {
				if (uref->usage_index >= field->maxusage)
					goto inval;
				uref->usage_index =
					array_index_nospec(uref->usage_index,
							   field->maxusage);
			} else if (uref->usage_index >= field->report_count)
				goto inval;
<<<<<<< HEAD
=======
		}

		if (cmd == HIDIOCGUSAGES || cmd == HIDIOCSUSAGES) {
			if (uref_multi->num_values > HID_MAX_MULTI_USAGES ||
			    uref->usage_index + uref_multi->num_values >
			    field->report_count)
				goto inval;

			uref->usage_index =
				array_index_nospec(uref->usage_index,
						   field->report_count -
						   uref_multi->num_values);
>>>>>>> 24b8d41d
		}

		if ((cmd == HIDIOCGUSAGES || cmd == HIDIOCSUSAGES) &&
		    (uref_multi->num_values > HID_MAX_MULTI_USAGES ||
		     uref->usage_index + uref_multi->num_values > field->report_count))
			goto inval;

		switch (cmd) {
		case HIDIOCGUSAGE:
			if (uref->usage_index >= field->report_count)
				goto inval;
			uref->value = field->value[uref->usage_index];
			if (copy_to_user(user_arg, uref, sizeof(*uref)))
				goto fault;
			goto goodreturn;

		case HIDIOCSUSAGE:
			if (uref->usage_index >= field->report_count)
				goto inval;
			field->value[uref->usage_index] = uref->value;
			goto goodreturn;

		case HIDIOCGCOLLECTIONINDEX:
			i = field->usage[uref->usage_index].collection_index;
			kfree(uref_multi);
			return i;
		case HIDIOCGUSAGES:
			for (i = 0; i < uref_multi->num_values; i++)
				uref_multi->values[i] =
				    field->value[uref->usage_index + i];
			if (copy_to_user(user_arg, uref_multi,
					 sizeof(*uref_multi)))
				goto fault;
			goto goodreturn;
		case HIDIOCSUSAGES:
			for (i = 0; i < uref_multi->num_values; i++)
				field->value[uref->usage_index + i] =
				    uref_multi->values[i];
			goto goodreturn;
		}

goodreturn:
		kfree(uref_multi);
		return 0;
fault:
		kfree(uref_multi);
		return -EFAULT;
inval:
		kfree(uref_multi);
		return -EINVAL;
	}
}

static noinline int hiddev_ioctl_string(struct hiddev *hiddev, unsigned int cmd, void __user *user_arg)
{
	struct hid_device *hid = hiddev->hid;
	struct usb_device *dev = hid_to_usb_dev(hid);
	int idx, len;
	char *buf;

	if (get_user(idx, (int __user *)user_arg))
		return -EFAULT;

	if ((buf = kmalloc(HID_STRING_SIZE, GFP_KERNEL)) == NULL)
		return -ENOMEM;

	if ((len = usb_string(dev, idx, buf, HID_STRING_SIZE-1)) < 0) {
		kfree(buf);
		return -EINVAL;
	}

	if (copy_to_user(user_arg+sizeof(int), buf, len+1)) {
		kfree(buf);
		return -EFAULT;
	}

	kfree(buf);

	return len;
}

static long hiddev_ioctl(struct file *file, unsigned int cmd, unsigned long arg)
{
	struct hiddev_list *list = file->private_data;
	struct hiddev *hiddev = list->hiddev;
	struct hid_device *hid;
	struct hiddev_collection_info cinfo;
	struct hiddev_report_info rinfo;
	struct hiddev_field_info finfo;
	struct hiddev_devinfo dinfo;
	struct hid_report *report;
	struct hid_field *field;
	void __user *user_arg = (void __user *)arg;
	int i, r = -EINVAL;

	/* Called without BKL by compat methods so no BKL taken */

	mutex_lock(&hiddev->existancelock);
	if (!hiddev->exist) {
		r = -ENODEV;
		goto ret_unlock;
	}

	hid = hiddev->hid;

	switch (cmd) {

	case HIDIOCGVERSION:
		r = put_user(HID_VERSION, (int __user *)arg) ?
			-EFAULT : 0;
		break;

	case HIDIOCAPPLICATION:
		if (arg >= hid->maxapplication)
			break;

		for (i = 0; i < hid->maxcollection; i++)
			if (hid->collection[i].type ==
			    HID_COLLECTION_APPLICATION && arg-- == 0)
				break;

		if (i < hid->maxcollection)
			r = hid->collection[i].usage;
		break;

	case HIDIOCGDEVINFO:
		{
			struct usb_device *dev = hid_to_usb_dev(hid);
			struct usbhid_device *usbhid = hid->driver_data;

			memset(&dinfo, 0, sizeof(dinfo));

			dinfo.bustype = BUS_USB;
			dinfo.busnum = dev->bus->busnum;
			dinfo.devnum = dev->devnum;
			dinfo.ifnum = usbhid->ifnum;
			dinfo.vendor = le16_to_cpu(dev->descriptor.idVendor);
			dinfo.product = le16_to_cpu(dev->descriptor.idProduct);
			dinfo.version = le16_to_cpu(dev->descriptor.bcdDevice);
			dinfo.num_applications = hid->maxapplication;

			r = copy_to_user(user_arg, &dinfo, sizeof(dinfo)) ?
				-EFAULT : 0;
			break;
		}

	case HIDIOCGFLAG:
		r = put_user(list->flags, (int __user *)arg) ?
			-EFAULT : 0;
		break;

	case HIDIOCSFLAG:
		{
			int newflags;

			if (get_user(newflags, (int __user *)arg)) {
				r = -EFAULT;
				break;
			}

			if ((newflags & ~HIDDEV_FLAGS) != 0 ||
			    ((newflags & HIDDEV_FLAG_REPORT) != 0 &&
			     (newflags & HIDDEV_FLAG_UREF) == 0))
				break;

			list->flags = newflags;

			r = 0;
			break;
		}

	case HIDIOCGSTRING:
		r = hiddev_ioctl_string(hiddev, cmd, user_arg);
		break;

	case HIDIOCINITREPORT:
		usbhid_init_reports(hid);
		hiddev->initialized = true;
		r = 0;
		break;

	case HIDIOCGREPORT:
		if (copy_from_user(&rinfo, user_arg, sizeof(rinfo))) {
			r = -EFAULT;
			break;
		}

		if (rinfo.report_type == HID_REPORT_TYPE_OUTPUT)
			break;

		report = hiddev_lookup_report(hid, &rinfo);
		if (report == NULL)
			break;

		hid_hw_request(hid, report, HID_REQ_GET_REPORT);
		hid_hw_wait(hid);

		r = 0;
		break;

	case HIDIOCSREPORT:
		if (copy_from_user(&rinfo, user_arg, sizeof(rinfo))) {
			r = -EFAULT;
			break;
		}

		if (rinfo.report_type == HID_REPORT_TYPE_INPUT)
			break;

		report = hiddev_lookup_report(hid, &rinfo);
		if (report == NULL)
			break;

		hid_hw_request(hid, report, HID_REQ_SET_REPORT);
		hid_hw_wait(hid);

		r = 0;
		break;

	case HIDIOCGREPORTINFO:
		if (copy_from_user(&rinfo, user_arg, sizeof(rinfo))) {
			r = -EFAULT;
			break;
		}

		report = hiddev_lookup_report(hid, &rinfo);
		if (report == NULL)
			break;

		rinfo.num_fields = report->maxfield;

		r = copy_to_user(user_arg, &rinfo, sizeof(rinfo)) ?
			-EFAULT : 0;
		break;

	case HIDIOCGFIELDINFO:
		if (copy_from_user(&finfo, user_arg, sizeof(finfo))) {
			r = -EFAULT;
			break;
		}

		rinfo.report_type = finfo.report_type;
		rinfo.report_id = finfo.report_id;

		report = hiddev_lookup_report(hid, &rinfo);
		if (report == NULL)
			break;

		if (finfo.field_index >= report->maxfield)
			break;
		finfo.field_index = array_index_nospec(finfo.field_index,
						       report->maxfield);

		field = report->field[finfo.field_index];
		memset(&finfo, 0, sizeof(finfo));
		finfo.report_type = rinfo.report_type;
		finfo.report_id = rinfo.report_id;
		finfo.field_index = field->report_count - 1;
		finfo.maxusage = field->maxusage;
		finfo.flags = field->flags;
		finfo.physical = field->physical;
		finfo.logical = field->logical;
		finfo.application = field->application;
		finfo.logical_minimum = field->logical_minimum;
		finfo.logical_maximum = field->logical_maximum;
		finfo.physical_minimum = field->physical_minimum;
		finfo.physical_maximum = field->physical_maximum;
		finfo.unit_exponent = field->unit_exponent;
		finfo.unit = field->unit;

		r = copy_to_user(user_arg, &finfo, sizeof(finfo)) ?
			-EFAULT : 0;
		break;

	case HIDIOCGUCODE:
	case HIDIOCGUSAGE:
	case HIDIOCSUSAGE:
	case HIDIOCGUSAGES:
	case HIDIOCSUSAGES:
	case HIDIOCGCOLLECTIONINDEX:
		if (!hiddev->initialized) {
			usbhid_init_reports(hid);
			hiddev->initialized = true;
		}
		r = hiddev_ioctl_usage(hiddev, cmd, user_arg);
		break;

	case HIDIOCGCOLLECTIONINFO:
		if (copy_from_user(&cinfo, user_arg, sizeof(cinfo))) {
			r = -EFAULT;
			break;
		}

		if (cinfo.index >= hid->maxcollection)
			break;
		cinfo.index = array_index_nospec(cinfo.index,
						 hid->maxcollection);

		cinfo.type = hid->collection[cinfo.index].type;
		cinfo.usage = hid->collection[cinfo.index].usage;
		cinfo.level = hid->collection[cinfo.index].level;

		r = copy_to_user(user_arg, &cinfo, sizeof(cinfo)) ?
			-EFAULT : 0;
		break;

	default:
		if (_IOC_TYPE(cmd) != 'H' || _IOC_DIR(cmd) != _IOC_READ)
			break;

		if (_IOC_NR(cmd) == _IOC_NR(HIDIOCGNAME(0))) {
			int len = strlen(hid->name) + 1;
			if (len > _IOC_SIZE(cmd))
				 len = _IOC_SIZE(cmd);
			r = copy_to_user(user_arg, hid->name, len) ?
				-EFAULT : len;
			break;
		}

		if (_IOC_NR(cmd) == _IOC_NR(HIDIOCGPHYS(0))) {
			int len = strlen(hid->phys) + 1;
			if (len > _IOC_SIZE(cmd))
				len = _IOC_SIZE(cmd);
			r = copy_to_user(user_arg, hid->phys, len) ?
				-EFAULT : len;
			break;
		}
	}

ret_unlock:
	mutex_unlock(&hiddev->existancelock);
	return r;
}

static const struct file_operations hiddev_fops = {
	.owner =	THIS_MODULE,
	.read =		hiddev_read,
	.write =	hiddev_write,
	.poll =		hiddev_poll,
	.open =		hiddev_open,
	.release =	hiddev_release,
	.unlocked_ioctl =	hiddev_ioctl,
	.fasync =	hiddev_fasync,
	.compat_ioctl	= compat_ptr_ioctl,
	.llseek		= noop_llseek,
};

static char *hiddev_devnode(struct device *dev, umode_t *mode)
{
	return kasprintf(GFP_KERNEL, "usb/%s", dev_name(dev));
}

static struct usb_class_driver hiddev_class = {
	.name =		"hiddev%d",
	.devnode =	hiddev_devnode,
	.fops =		&hiddev_fops,
	.minor_base =	HIDDEV_MINOR_BASE,
};

/*
 * This is where hid.c calls us to connect a hid device to the hiddev driver
 */
int hiddev_connect(struct hid_device *hid, unsigned int force)
{
	struct hiddev *hiddev;
	struct usbhid_device *usbhid = hid->driver_data;
	int retval;

	if (!force) {
		unsigned int i;
		for (i = 0; i < hid->maxcollection; i++)
			if (hid->collection[i].type ==
			    HID_COLLECTION_APPLICATION &&
			    !IS_INPUT_APPLICATION(hid->collection[i].usage))
				break;

		if (i == hid->maxcollection)
			return -1;
	}

	if (!(hiddev = kzalloc(sizeof(struct hiddev), GFP_KERNEL)))
		return -1;

	init_waitqueue_head(&hiddev->wait);
	INIT_LIST_HEAD(&hiddev->list);
	spin_lock_init(&hiddev->list_lock);
	mutex_init(&hiddev->existancelock);
	hid->hiddev = hiddev;
	hiddev->hid = hid;
	hiddev->exist = 1;
	retval = usb_register_dev(usbhid->intf, &hiddev_class);
	if (retval) {
		hid_err(hid, "Not able to get a minor for this device\n");
		hid->hiddev = NULL;
		kfree(hiddev);
		return -1;
	}

	/*
	 * If HID_QUIRK_NO_INIT_REPORTS is set, make sure we don't initialize
	 * the reports.
	 */
	hiddev->initialized = hid->quirks & HID_QUIRK_NO_INIT_REPORTS;

	hiddev->minor = usbhid->intf->minor;

	return 0;
}

/*
 * This is where hid.c calls us to disconnect a hiddev device from the
 * corresponding hid device (usually because the usb device has disconnected)
 */
static struct usb_class_driver hiddev_class;
void hiddev_disconnect(struct hid_device *hid)
{
	struct hiddev *hiddev = hid->hiddev;
	struct usbhid_device *usbhid = hid->driver_data;

	usb_deregister_dev(usbhid->intf, &hiddev_class);

	mutex_lock(&hiddev->existancelock);
	hiddev->exist = 0;

	if (hiddev->open) {
		hid_hw_close(hiddev->hid);
		wake_up_interruptible(&hiddev->wait);
		mutex_unlock(&hiddev->existancelock);
	} else {
		mutex_unlock(&hiddev->existancelock);
		kfree(hiddev);
	}
}<|MERGE_RESOLUTION|>--- conflicted
+++ resolved
@@ -503,8 +503,6 @@
 							   field->maxusage);
 			} else if (uref->usage_index >= field->report_count)
 				goto inval;
-<<<<<<< HEAD
-=======
 		}
 
 		if (cmd == HIDIOCGUSAGES || cmd == HIDIOCSUSAGES) {
@@ -517,13 +515,7 @@
 				array_index_nospec(uref->usage_index,
 						   field->report_count -
 						   uref_multi->num_values);
->>>>>>> 24b8d41d
-		}
-
-		if ((cmd == HIDIOCGUSAGES || cmd == HIDIOCSUSAGES) &&
-		    (uref_multi->num_values > HID_MAX_MULTI_USAGES ||
-		     uref->usage_index + uref_multi->num_values > field->report_count))
-			goto inval;
+		}
 
 		switch (cmd) {
 		case HIDIOCGUSAGE:
