--- conflicted
+++ resolved
@@ -145,19 +145,11 @@
 	int ret;
 	const u8 txbuf[2] = {RMI_SET_RMI_MODE_REPORT_ID, mode};
 	u8 *buf;
-<<<<<<< HEAD
 
 	buf = kmemdup(txbuf, sizeof(txbuf), GFP_KERNEL);
 	if (!buf)
 		return -ENOMEM;
 
-=======
-
-	buf = kmemdup(txbuf, sizeof(txbuf), GFP_KERNEL);
-	if (!buf)
-		return -ENOMEM;
-
->>>>>>> 24b8d41d
 	ret = hid_hw_raw_request(hdev, RMI_SET_RMI_MODE_REPORT_ID, buf,
 			sizeof(txbuf), HID_FEATURE_REPORT, HID_REQ_SET_REPORT);
 	kfree(buf);
