--- conflicted
+++ resolved
@@ -595,12 +595,8 @@
 		 * SR-IOV devices will trigger this - for mem enable let's
 		 * catch this now and for io enable it will be caught later
 		 */
-<<<<<<< HEAD
-		if ((new_mem && virt_mem && !phys_mem) ||
-=======
 		if ((new_mem && virt_mem && !phys_mem &&
 		     !pdev->no_command_memory) ||
->>>>>>> 24b8d41d
 		    (new_io && virt_io && !phys_io) ||
 		    vfio_need_bar_restore(vdev))
 			vfio_bar_restore(vdev);
@@ -839,10 +835,7 @@
 {
 	__le16 *ctrl = (__le16 *)(vdev->vconfig + pos -
 				  offset + PCI_EXP_DEVCTL);
-<<<<<<< HEAD
-=======
 	int readrq = le16_to_cpu(*ctrl) & PCI_EXP_DEVCTL_READRQ;
->>>>>>> 24b8d41d
 
 	count = vfio_default_config_write(vdev, pos, count, perm, offset, val);
 	if (count < 0)
@@ -864,10 +857,6 @@
 						 pos - offset + PCI_EXP_DEVCAP,
 						 &cap);
 
-<<<<<<< HEAD
-		if (!ret && (cap & PCI_EXP_DEVCAP_FLR))
-			pci_try_reset_function(vdev->pdev);
-=======
 		if (!ret && (cap & PCI_EXP_DEVCAP_FLR)) {
 			vfio_pci_zap_and_down_write_memory_lock(vdev);
 			pci_try_reset_function(vdev->pdev);
@@ -894,7 +883,6 @@
 		readrq = max(readrq, pcie_get_mps(vdev->pdev));
 
 		pcie_set_readrq(vdev->pdev, readrq);
->>>>>>> 24b8d41d
 	}
 
 	return count;
@@ -913,13 +901,6 @@
 
 	/*
 	 * Allow writes to device control fields, except devctl_phantom,
-<<<<<<< HEAD
-	 * which could confuse IOMMU, and the ARI bit in devctl2, which
-	 * is set at probe time.  FLR gets virtualized via our writefn.
-	 */
-	p_setw(perm, PCI_EXP_DEVCTL,
-	       PCI_EXP_DEVCTL_BCR_FLR, ~PCI_EXP_DEVCTL_PHANTOM);
-=======
 	 * which could confuse IOMMU, MPS, which can break communication
 	 * with other physical devices, and the ARI bit in devctl2, which
 	 * is set at probe time.  FLR and MRRS get virtualized via our
@@ -928,7 +909,6 @@
 	p_setw(perm, PCI_EXP_DEVCTL,
 	       PCI_EXP_DEVCTL_BCR_FLR | PCI_EXP_DEVCTL_PAYLOAD |
 	       PCI_EXP_DEVCTL_READRQ, ~PCI_EXP_DEVCTL_PHANTOM);
->>>>>>> 24b8d41d
 	p_setw(perm, PCI_EXP_DEVCTL2, NO_VIRT, ~PCI_EXP_DEVCTL2_ARI);
 	return 0;
 }
@@ -959,16 +939,11 @@
 						pos - offset + PCI_AF_CAP,
 						&cap);
 
-<<<<<<< HEAD
-		if (!ret && (cap & PCI_AF_CAP_FLR) && (cap & PCI_AF_CAP_TP))
-			pci_try_reset_function(vdev->pdev);
-=======
 		if (!ret && (cap & PCI_AF_CAP_FLR) && (cap & PCI_AF_CAP_TP)) {
 			vfio_pci_zap_and_down_write_memory_lock(vdev);
 			pci_try_reset_function(vdev->pdev);
 			up_write(&vdev->memory_lock);
 		}
->>>>>>> 24b8d41d
 	}
 
 	return count;
