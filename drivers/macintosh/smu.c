--- conflicted
+++ resolved
@@ -37,11 +37,7 @@
 #include <linux/of_irq.h>
 #include <linux/of_platform.h>
 #include <linux/slab.h>
-<<<<<<< HEAD
-#include <linux/memblock.h>
-=======
 #include <linux/sched/signal.h>
->>>>>>> 24b8d41d
 
 #include <asm/byteorder.h>
 #include <asm/io.h>
@@ -488,11 +484,7 @@
 	 * SMU based G5s need some memory below 2Gb. Thankfully this is
 	 * called at a time where memblock is still available.
 	 */
-<<<<<<< HEAD
-	smu_cmdbuf_abs = memblock_alloc_base(4096, 4096, 0x80000000UL);
-=======
 	smu_cmdbuf_abs = memblock_phys_alloc_range(4096, 4096, 0, 0x80000000UL);
->>>>>>> 24b8d41d
 	if (smu_cmdbuf_abs == 0) {
 		printk(KERN_ERR "SMU: Command buffer allocation failed !\n");
 		ret = -EINVAL;
@@ -596,24 +588,14 @@
 	if (smu->db_node) {
 		smu->db_irq = irq_of_parse_and_map(smu->db_node, 0);
 		if (!smu->db_irq)
-<<<<<<< HEAD
-			printk(KERN_ERR "smu: failed to map irq for node %s\n",
-			       smu->db_node->full_name);
-=======
 			printk(KERN_ERR "smu: failed to map irq for node %pOF\n",
 			       smu->db_node);
->>>>>>> 24b8d41d
 	}
 	if (smu->msg_node) {
 		smu->msg_irq = irq_of_parse_and_map(smu->msg_node, 0);
 		if (!smu->msg_irq)
-<<<<<<< HEAD
-			printk(KERN_ERR "smu: failed to map irq for node %s\n",
-			       smu->msg_node->full_name);
-=======
 			printk(KERN_ERR "smu: failed to map irq for node %pOF\n",
 			       smu->msg_node);
->>>>>>> 24b8d41d
 	}
 
 	/*
