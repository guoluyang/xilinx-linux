// SPDX-License-Identifier: GPL-2.0
/*
 * Device driver for the Cuda and Egret system controllers found on PowerMacs
 * and 68k Macs.
 *
 * The Cuda or Egret is a 6805 microcontroller interfaced to the 6522 VIA.
 * This MCU controls system power, Parameter RAM, Real Time Clock and the
 * Apple Desktop Bus (ADB) that connects to the keyboard and mouse.
 *
 * Copyright (C) 1996 Paul Mackerras.
 */
#include <stdarg.h>
#include <linux/types.h>
#include <linux/errno.h>
#include <linux/kernel.h>
#include <linux/delay.h>
#include <linux/adb.h>
#include <linux/cuda.h>
#include <linux/spinlock.h>
#include <linux/interrupt.h>
#ifdef CONFIG_PPC
#include <asm/prom.h>
#include <asm/machdep.h>
#else
#include <asm/macintosh.h>
#include <asm/macints.h>
#include <asm/mac_via.h>
#endif
#include <asm/io.h>
#include <linux/init.h>

static volatile unsigned char __iomem *via;
static DEFINE_SPINLOCK(cuda_lock);

/* VIA registers - spaced 0x200 bytes apart */
#define RS		0x200		/* skip between registers */
#define B		0		/* B-side data */
#define A		RS		/* A-side data */
#define DIRB		(2*RS)		/* B-side direction (1=output) */
#define DIRA		(3*RS)		/* A-side direction (1=output) */
#define T1CL		(4*RS)		/* Timer 1 ctr/latch (low 8 bits) */
#define T1CH		(5*RS)		/* Timer 1 counter (high 8 bits) */
#define T1LL		(6*RS)		/* Timer 1 latch (low 8 bits) */
#define T1LH		(7*RS)		/* Timer 1 latch (high 8 bits) */
#define T2CL		(8*RS)		/* Timer 2 ctr/latch (low 8 bits) */
#define T2CH		(9*RS)		/* Timer 2 counter (high 8 bits) */
#define SR		(10*RS)		/* Shift register */
#define ACR		(11*RS)		/* Auxiliary control register */
#define PCR		(12*RS)		/* Peripheral control register */
#define IFR		(13*RS)		/* Interrupt flag register */
#define IER		(14*RS)		/* Interrupt enable register */
#define ANH		(15*RS)		/* A-side data, no handshake */

/*
 * When the Cuda design replaced the Egret, some signal names and
 * logic sense changed. They all serve the same purposes, however.
 *
 *   VIA pin       |  Egret pin
 * ----------------+------------------------------------------
 *   PB3 (input)   |  Transceiver session   (active low)
 *   PB4 (output)  |  VIA full              (active high)
 *   PB5 (output)  |  System session        (active high)
 *
 *   VIA pin       |  Cuda pin
 * ----------------+------------------------------------------
 *   PB3 (input)   |  Transfer request      (active low)
 *   PB4 (output)  |  Byte acknowledge      (active low)
 *   PB5 (output)  |  Transfer in progress  (active low)
 */

/* Bits in Port B data register */
#define TREQ		0x08		/* Transfer request */
#define TACK		0x10		/* Transfer acknowledge */
#define TIP		0x20		/* Transfer in progress */

/* Bits in ACR */
#define SR_CTRL		0x1c		/* Shift register control bits */
#define SR_EXT		0x0c		/* Shift on external clock */
#define SR_OUT		0x10		/* Shift out if 1 */

/* Bits in IFR and IER */
#define IER_SET		0x80		/* set bits in IER */
#define IER_CLR		0		/* clear bits in IER */
#define SR_INT		0x04		/* Shift register full/empty */

/* Duration of byte acknowledgement pulse (us) */
#define EGRET_TACK_ASSERTED_DELAY	300
#define EGRET_TACK_NEGATED_DELAY	400

/* Interval from interrupt to start of session (us) */
#define EGRET_SESSION_DELAY		450

#ifdef CONFIG_PPC
#define mcu_is_egret	false
#else
static bool mcu_is_egret;
#endif

static inline bool TREQ_asserted(u8 portb)
{
	return !(portb & TREQ);
}

static inline void assert_TIP(void)
{
	if (mcu_is_egret) {
		udelay(EGRET_SESSION_DELAY);
		out_8(&via[B], in_8(&via[B]) | TIP);
	} else
		out_8(&via[B], in_8(&via[B]) & ~TIP);
}

static inline void assert_TIP_and_TACK(void)
{
	if (mcu_is_egret) {
		udelay(EGRET_SESSION_DELAY);
		out_8(&via[B], in_8(&via[B]) | TIP | TACK);
	} else
		out_8(&via[B], in_8(&via[B]) & ~(TIP | TACK));
}

static inline void assert_TACK(void)
{
	if (mcu_is_egret) {
		udelay(EGRET_TACK_NEGATED_DELAY);
		out_8(&via[B], in_8(&via[B]) | TACK);
	} else
		out_8(&via[B], in_8(&via[B]) & ~TACK);
}

static inline void toggle_TACK(void)
{
	out_8(&via[B], in_8(&via[B]) ^ TACK);
}

static inline void negate_TACK(void)
{
	if (mcu_is_egret) {
		udelay(EGRET_TACK_ASSERTED_DELAY);
		out_8(&via[B], in_8(&via[B]) & ~TACK);
	} else
		out_8(&via[B], in_8(&via[B]) | TACK);
}

static inline void negate_TIP_and_TACK(void)
{
	if (mcu_is_egret) {
		udelay(EGRET_TACK_ASSERTED_DELAY);
		out_8(&via[B], in_8(&via[B]) & ~(TIP | TACK));
	} else
		out_8(&via[B], in_8(&via[B]) | TIP | TACK);
}

static enum cuda_state {
    idle,
    sent_first_byte,
    sending,
    reading,
    read_done,
    awaiting_reply
} cuda_state;

static struct adb_request *current_req;
static struct adb_request *last_req;
static unsigned char cuda_rbuf[16];
static unsigned char *reply_ptr;
static int reading_reply;
static int data_index;
static int cuda_irq;
#ifdef CONFIG_PPC
static struct device_node *vias;
#endif
static int cuda_fully_inited;

#ifdef CONFIG_ADB
static int cuda_probe(void);
static int cuda_send_request(struct adb_request *req, int sync);
static int cuda_adb_autopoll(int devs);
static int cuda_reset_adb_bus(void);
#endif /* CONFIG_ADB */

static int cuda_init_via(void);
static void cuda_start(void);
static irqreturn_t cuda_interrupt(int irq, void *arg);
static void cuda_input(unsigned char *buf, int nb);
void cuda_poll(void);
static int cuda_write(struct adb_request *req);

int cuda_request(struct adb_request *req,
		 void (*done)(struct adb_request *), int nbytes, ...);

#ifdef CONFIG_ADB
struct adb_driver via_cuda_driver = {
	.name         = "CUDA",
	.probe        = cuda_probe,
	.send_request = cuda_send_request,
	.autopoll     = cuda_adb_autopoll,
	.poll         = cuda_poll,
	.reset_bus    = cuda_reset_adb_bus,
};
#endif /* CONFIG_ADB */

#ifdef CONFIG_MAC
int __init find_via_cuda(void)
{
    struct adb_request req;
    int err;

    if (macintosh_config->adb_type != MAC_ADB_CUDA &&
        macintosh_config->adb_type != MAC_ADB_EGRET)
	return 0;

    via = via1;
    cuda_state = idle;
    mcu_is_egret = macintosh_config->adb_type == MAC_ADB_EGRET;

    err = cuda_init_via();
    if (err) {
	printk(KERN_ERR "cuda_init_via() failed\n");
	via = NULL;
	return 0;
    }

    /* enable autopoll */
    cuda_request(&req, NULL, 3, CUDA_PACKET, CUDA_AUTOPOLL, 1);
    while (!req.complete)
	cuda_poll();

    return 1;
}
#else
int __init find_via_cuda(void)
{
    struct adb_request req;
    phys_addr_t taddr;
    const u32 *reg;
    int err;

    if (vias != 0)
	return 1;
    vias = of_find_node_by_name(NULL, "via-cuda");
    if (vias == 0)
	return 0;

    reg = of_get_property(vias, "reg", NULL);
    if (reg == NULL) {
	    printk(KERN_ERR "via-cuda: No \"reg\" property !\n");
	    goto fail;
    }
    taddr = of_translate_address(vias, reg);
    if (taddr == 0) {
	    printk(KERN_ERR "via-cuda: Can't translate address !\n");
	    goto fail;
    }
    via = ioremap(taddr, 0x2000);
    if (via == NULL) {
	    printk(KERN_ERR "via-cuda: Can't map address !\n");
	    goto fail;
    }

    cuda_state = idle;
    sys_ctrler = SYS_CTRLER_CUDA;

    err = cuda_init_via();
    if (err) {
	printk(KERN_ERR "cuda_init_via() failed\n");
	via = NULL;
	return 0;
    }

    /* Clear and enable interrupts, but only on PPC. On 68K it's done  */
    /* for us by the main VIA driver in arch/m68k/mac/via.c        */

    out_8(&via[IFR], 0x7f);	/* clear interrupts by writing 1s */
    out_8(&via[IER], IER_SET|SR_INT); /* enable interrupt from SR */

    /* enable autopoll */
    cuda_request(&req, NULL, 3, CUDA_PACKET, CUDA_AUTOPOLL, 1);
    while (!req.complete)
	cuda_poll();

    return 1;

 fail:
    of_node_put(vias);
    vias = NULL;
    return 0;
}
#endif /* !defined CONFIG_MAC */

static int __init via_cuda_start(void)
{
    if (via == NULL)
	return -ENODEV;

#ifdef CONFIG_MAC
    cuda_irq = IRQ_MAC_ADB;
#else
    cuda_irq = irq_of_parse_and_map(vias, 0);
    if (!cuda_irq) {
<<<<<<< HEAD
	printk(KERN_ERR "via-cuda: can't map interrupts for %s\n",
	       vias->full_name);
=======
	printk(KERN_ERR "via-cuda: can't map interrupts for %pOF\n",
	       vias);
>>>>>>> 24b8d41d
	return -ENODEV;
    }
#endif

    if (request_irq(cuda_irq, cuda_interrupt, 0, "ADB", cuda_interrupt)) {
	printk(KERN_ERR "via-cuda: can't request irq %d\n", cuda_irq);
	return -EAGAIN;
    }

    pr_info("Macintosh Cuda and Egret driver.\n");

    cuda_fully_inited = 1;
    return 0;
}

device_initcall(via_cuda_start);

#ifdef CONFIG_ADB
static int
cuda_probe(void)
{
#ifdef CONFIG_PPC
    if (sys_ctrler != SYS_CTRLER_CUDA)
	return -ENODEV;
#else
    if (macintosh_config->adb_type != MAC_ADB_CUDA &&
        macintosh_config->adb_type != MAC_ADB_EGRET)
	return -ENODEV;
#endif
    if (via == NULL)
	return -ENODEV;
    return 0;
}
#endif /* CONFIG_ADB */

static int __init sync_egret(void)
{
	if (TREQ_asserted(in_8(&via[B]))) {
		/* Complete the inbound transfer */
		assert_TIP_and_TACK();
		while (1) {
			negate_TACK();
			mdelay(1);
			(void)in_8(&via[SR]);
			assert_TACK();
			if (!TREQ_asserted(in_8(&via[B])))
				break;
		}
		negate_TIP_and_TACK();
	} else if (in_8(&via[B]) & TIP) {
		/* Terminate the outbound transfer */
		negate_TACK();
		assert_TACK();
		mdelay(1);
		negate_TIP_and_TACK();
	}
	/* Clear shift register interrupt */
	if (in_8(&via[IFR]) & SR_INT)
		(void)in_8(&via[SR]);
	return 0;
}

#define WAIT_FOR(cond, what)					\
    do {                                                        \
    	int x;							\
	for (x = 1000; !(cond); --x) {				\
	    if (x == 0) {					\
		pr_err("Timeout waiting for " what "\n");	\
		return -ENXIO;					\
	    }							\
	    udelay(100);					\
	}							\
    } while (0)

static int
__init cuda_init_via(void)
{
#ifdef CONFIG_PPC
    out_8(&via[IER], 0x7f);					/* disable interrupts from VIA */
    (void)in_8(&via[IER]);
#else
    out_8(&via[IER], SR_INT);					/* disable SR interrupt from VIA */
#endif

    out_8(&via[DIRB], (in_8(&via[DIRB]) | TACK | TIP) & ~TREQ);	/* TACK & TIP out */
    out_8(&via[ACR], (in_8(&via[ACR]) & ~SR_CTRL) | SR_EXT);	/* SR data in */
    (void)in_8(&via[SR]);					/* clear any left-over data */

    if (mcu_is_egret)
	return sync_egret();

    negate_TIP_and_TACK();

    /* delay 4ms and then clear any pending interrupt */
    mdelay(4);
    (void)in_8(&via[SR]);
    out_8(&via[IFR], SR_INT);

    /* sync with the CUDA - assert TACK without TIP */
    assert_TACK();

    /* wait for the CUDA to assert TREQ in response */
    WAIT_FOR(TREQ_asserted(in_8(&via[B])), "CUDA response to sync");

    /* wait for the interrupt and then clear it */
    WAIT_FOR(in_8(&via[IFR]) & SR_INT, "CUDA response to sync (2)");
    (void)in_8(&via[SR]);
    out_8(&via[IFR], SR_INT);

    /* finish the sync by negating TACK */
    negate_TACK();

    /* wait for the CUDA to negate TREQ and the corresponding interrupt */
    WAIT_FOR(!TREQ_asserted(in_8(&via[B])), "CUDA response to sync (3)");
    WAIT_FOR(in_8(&via[IFR]) & SR_INT, "CUDA response to sync (4)");
    (void)in_8(&via[SR]);
    out_8(&via[IFR], SR_INT);

    return 0;
}

#ifdef CONFIG_ADB
/* Send an ADB command */
static int
cuda_send_request(struct adb_request *req, int sync)
{
    int i;

    if ((via == NULL) || !cuda_fully_inited) {
	req->complete = 1;
	return -ENXIO;
    }
  
    req->reply_expected = 1;

    i = cuda_write(req);
    if (i)
	return i;

    if (sync) {
	while (!req->complete)
	    cuda_poll();
    }
    return 0;
}


/* Enable/disable autopolling */
static int
cuda_adb_autopoll(int devs)
{
    struct adb_request req;

    if ((via == NULL) || !cuda_fully_inited)
	return -ENXIO;

    cuda_request(&req, NULL, 3, CUDA_PACKET, CUDA_AUTOPOLL, (devs? 1: 0));
    while (!req.complete)
	cuda_poll();
    return 0;
}

/* Reset adb bus - how do we do this?? */
static int
cuda_reset_adb_bus(void)
{
    struct adb_request req;

    if ((via == NULL) || !cuda_fully_inited)
	return -ENXIO;

    cuda_request(&req, NULL, 2, ADB_PACKET, 0);		/* maybe? */
    while (!req.complete)
	cuda_poll();
    return 0;
}
#endif /* CONFIG_ADB */

/* Construct and send a cuda request */
int
cuda_request(struct adb_request *req, void (*done)(struct adb_request *),
	     int nbytes, ...)
{
    va_list list;
    int i;

    if (via == NULL) {
	req->complete = 1;
	return -ENXIO;
    }

    req->nbytes = nbytes;
    req->done = done;
    va_start(list, nbytes);
    for (i = 0; i < nbytes; ++i)
	req->data[i] = va_arg(list, int);
    va_end(list);
    req->reply_expected = 1;
    return cuda_write(req);
}
EXPORT_SYMBOL(cuda_request);

static int
cuda_write(struct adb_request *req)
{
    unsigned long flags;

    if (req->nbytes < 2 || req->data[0] > CUDA_PACKET) {
	req->complete = 1;
	return -EINVAL;
    }
    req->next = NULL;
    req->sent = 0;
    req->complete = 0;
    req->reply_len = 0;

    spin_lock_irqsave(&cuda_lock, flags);
    if (current_req != 0) {
	last_req->next = req;
	last_req = req;
    } else {
	current_req = req;
	last_req = req;
	if (cuda_state == idle)
	    cuda_start();
    }
    spin_unlock_irqrestore(&cuda_lock, flags);

    return 0;
}

static void
cuda_start(void)
{
    /* assert cuda_state == idle */
    if (current_req == NULL)
	return;
    data_index = 0;
    if (TREQ_asserted(in_8(&via[B])))
	return;			/* a byte is coming in from the CUDA */

    /* set the shift register to shift out and send a byte */
    out_8(&via[ACR], in_8(&via[ACR]) | SR_OUT);
    out_8(&via[SR], current_req->data[data_index++]);
    if (mcu_is_egret)
	assert_TIP_and_TACK();
    else
	assert_TIP();
    cuda_state = sent_first_byte;
}

void
cuda_poll(void)
{
	cuda_interrupt(0, NULL);
}
EXPORT_SYMBOL(cuda_poll);

#define ARRAY_FULL(a, p)	((p) - (a) == ARRAY_SIZE(a))

static irqreturn_t
cuda_interrupt(int irq, void *arg)
{
    unsigned long flags;
    u8 status;
    struct adb_request *req = NULL;
    unsigned char ibuf[16];
    int ibuf_len = 0;
    int complete = 0;
    bool full;
    
    spin_lock_irqsave(&cuda_lock, flags);

    /* On powermacs, this handler is registered for the VIA IRQ. But they use
     * just the shift register IRQ -- other VIA interrupt sources are disabled.
     * On m68k macs, the VIA IRQ sources are dispatched individually. Unless
     * we are polling, the shift register IRQ flag has already been cleared.
     */

#ifdef CONFIG_MAC
    if (!arg)
#endif
    {
        if ((in_8(&via[IFR]) & SR_INT) == 0) {
            spin_unlock_irqrestore(&cuda_lock, flags);
            return IRQ_NONE;
        } else {
            out_8(&via[IFR], SR_INT);
        }
    }

    status = in_8(&via[B]) & (TIP | TACK | TREQ);

    switch (cuda_state) {
    case idle:
	/* System controller has unsolicited data for us */
	(void)in_8(&via[SR]);
idle_state:
	assert_TIP();
	cuda_state = reading;
	reply_ptr = cuda_rbuf;
	reading_reply = 0;
	break;

    case awaiting_reply:
	/* System controller has reply data for us */
	(void)in_8(&via[SR]);
	assert_TIP();
	cuda_state = reading;
	reply_ptr = current_req->reply;
	reading_reply = 1;
	break;

    case sent_first_byte:
	if (TREQ_asserted(status)) {
	    /* collision */
	    out_8(&via[ACR], in_8(&via[ACR]) & ~SR_OUT);
	    (void)in_8(&via[SR]);
	    negate_TIP_and_TACK();
	    cuda_state = idle;
	    /* Egret does not raise an "aborted" interrupt */
	    if (mcu_is_egret)
		goto idle_state;
	} else {
	    out_8(&via[SR], current_req->data[data_index++]);
	    toggle_TACK();
	    if (mcu_is_egret)
		assert_TACK();
	    cuda_state = sending;
	}
	break;

    case sending:
	req = current_req;
	if (data_index >= req->nbytes) {
	    out_8(&via[ACR], in_8(&via[ACR]) & ~SR_OUT);
	    (void)in_8(&via[SR]);
	    negate_TIP_and_TACK();
	    req->sent = 1;
	    if (req->reply_expected) {
		cuda_state = awaiting_reply;
	    } else {
		current_req = req->next;
		complete = 1;
		/* not sure about this */
		cuda_state = idle;
		cuda_start();
	    }
	} else {
	    out_8(&via[SR], req->data[data_index++]);
	    toggle_TACK();
	    if (mcu_is_egret)
		assert_TACK();
	}
	break;

    case reading:
	full = reading_reply ? ARRAY_FULL(current_req->reply, reply_ptr)
	                     : ARRAY_FULL(cuda_rbuf, reply_ptr);
	if (full)
	    (void)in_8(&via[SR]);
	else
	    *reply_ptr++ = in_8(&via[SR]);
	if (!TREQ_asserted(status) || full) {
	    if (mcu_is_egret)
		assert_TACK();
	    /* that's all folks */
	    negate_TIP_and_TACK();
	    cuda_state = read_done;
	    /* Egret does not raise a "read done" interrupt */
	    if (mcu_is_egret)
		goto read_done_state;
	} else {
	    toggle_TACK();
	    if (mcu_is_egret)
		negate_TACK();
	}
	break;

    case read_done:
	(void)in_8(&via[SR]);
read_done_state:
	if (reading_reply) {
	    req = current_req;
	    req->reply_len = reply_ptr - req->reply;
	    if (req->data[0] == ADB_PACKET) {
		/* Have to adjust the reply from ADB commands */
		if (req->reply_len <= 2 || (req->reply[1] & 2) != 0) {
		    /* the 0x2 bit indicates no response */
		    req->reply_len = 0;
		} else {
		    /* leave just the command and result bytes in the reply */
		    req->reply_len -= 2;
		    memmove(req->reply, req->reply + 2, req->reply_len);
		}
	    }
	    current_req = req->next;
	    complete = 1;
	    reading_reply = 0;
	} else {
	    /* This is tricky. We must break the spinlock to call
	     * cuda_input. However, doing so means we might get
	     * re-entered from another CPU getting an interrupt
	     * or calling cuda_poll(). I ended up using the stack
	     * (it's only for 16 bytes) and moving the actual
	     * call to cuda_input to outside of the lock.
	     */
	    ibuf_len = reply_ptr - cuda_rbuf;
	    memcpy(ibuf, cuda_rbuf, ibuf_len);
	}
	reply_ptr = cuda_rbuf;
	cuda_state = idle;
	cuda_start();
	if (cuda_state == idle && TREQ_asserted(in_8(&via[B]))) {
	    assert_TIP();
	    cuda_state = reading;
	}
	break;

    default:
	pr_err("cuda_interrupt: unknown cuda_state %d?\n", cuda_state);
    }
    spin_unlock_irqrestore(&cuda_lock, flags);
    if (complete && req) {
    	void (*done)(struct adb_request *) = req->done;
    	mb();
    	req->complete = 1;
    	/* Here, we assume that if the request has a done member, the
    	 * struct request will survive to setting req->complete to 1
    	 */
    	if (done)
		(*done)(req);
    }
    if (ibuf_len)
	cuda_input(ibuf, ibuf_len);
    return IRQ_HANDLED;
}

static void
cuda_input(unsigned char *buf, int nb)
{
    switch (buf[0]) {
    case ADB_PACKET:
#ifdef CONFIG_XMON
	if (nb == 5 && buf[2] == 0x2c) {
	    extern int xmon_wants_key, xmon_adb_keycode;
	    if (xmon_wants_key) {
		xmon_adb_keycode = buf[3];
		return;
	    }
	}
#endif /* CONFIG_XMON */
#ifdef CONFIG_ADB
	adb_input(buf+2, nb-2, buf[1] & 0x40);
#endif /* CONFIG_ADB */
	break;

    case TIMER_PACKET:
	/* Egret sends these periodically. Might be useful as a 'heartbeat'
	 * to trigger a recovery for the VIA shift register errata.
	 */
	break;

    default:
	print_hex_dump(KERN_INFO, "cuda_input: ", DUMP_PREFIX_NONE, 32, 1,
	               buf, nb, false);
    }
}

/* Offset between Unix time (1970-based) and Mac time (1904-based) */
#define RTC_OFFSET	2082844800

time64_t cuda_get_time(void)
{
	struct adb_request req;
	u32 now;

	if (cuda_request(&req, NULL, 2, CUDA_PACKET, CUDA_GET_TIME) < 0)
		return 0;
	while (!req.complete)
		cuda_poll();
	if (req.reply_len != 7)
		pr_err("%s: got %d byte reply\n", __func__, req.reply_len);
	now = (req.reply[3] << 24) + (req.reply[4] << 16) +
	      (req.reply[5] << 8) + req.reply[6];
	return (time64_t)now - RTC_OFFSET;
}

int cuda_set_rtc_time(struct rtc_time *tm)
{
	u32 now;
	struct adb_request req;

	now = lower_32_bits(rtc_tm_to_time64(tm) + RTC_OFFSET);
	if (cuda_request(&req, NULL, 6, CUDA_PACKET, CUDA_SET_TIME,
	                 now >> 24, now >> 16, now >> 8, now) < 0)
		return -ENXIO;
	while (!req.complete)
		cuda_poll();
	if ((req.reply_len != 3) && (req.reply_len != 7))
		pr_err("%s: got %d byte reply\n", __func__, req.reply_len);
	return 0;
}<|MERGE_RESOLUTION|>--- conflicted
+++ resolved
@@ -298,13 +298,8 @@
 #else
     cuda_irq = irq_of_parse_and_map(vias, 0);
     if (!cuda_irq) {
-<<<<<<< HEAD
-	printk(KERN_ERR "via-cuda: can't map interrupts for %s\n",
-	       vias->full_name);
-=======
 	printk(KERN_ERR "via-cuda: can't map interrupts for %pOF\n",
 	       vias);
->>>>>>> 24b8d41d
 	return -ENODEV;
     }
 #endif
