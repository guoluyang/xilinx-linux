/*
 * linux/arch/arm/mach-omap2/irq.c
 *
 * Interrupt handler for OMAP2 boards.
 *
 * Copyright (C) 2005 Nokia Corporation
 * Author: Paul Mundt <paul.mundt@nokia.com>
 *
 * This file is subject to the terms and conditions of the GNU General Public
 * License. See the file "COPYING" in the main directory of this archive
 * for more details.
 */
#include <linux/kernel.h>
#include <linux/module.h>
#include <linux/init.h>
#include <linux/interrupt.h>
#include <linux/io.h>

#include <asm/exception.h>
#include <linux/irqchip.h>
#include <linux/irqdomain.h>
#include <linux/of.h>
#include <linux/of_address.h>
#include <linux/of_irq.h>

#include <linux/irqchip/irq-omap-intc.h>
<<<<<<< HEAD

/* Define these here for now until we drop all board-files */
#define OMAP24XX_IC_BASE	0x480fe000
#define OMAP34XX_IC_BASE	0x48200000
=======
>>>>>>> 24b8d41d

/* selected INTC register offsets */

#define INTC_REVISION		0x0000
#define INTC_SYSCONFIG		0x0010
#define INTC_SYSSTATUS		0x0014
#define INTC_SIR		0x0040
#define INTC_CONTROL		0x0048
#define INTC_PROTECTION		0x004C
#define INTC_IDLE		0x0050
#define INTC_THRESHOLD		0x0068
#define INTC_MIR0		0x0084
#define INTC_MIR_CLEAR0		0x0088
#define INTC_MIR_SET0		0x008c
#define INTC_PENDING_IRQ0	0x0098
#define INTC_PENDING_IRQ1	0x00b8
#define INTC_PENDING_IRQ2	0x00d8
#define INTC_PENDING_IRQ3	0x00f8
#define INTC_ILR0		0x0100

#define ACTIVEIRQ_MASK		0x7f	/* omap2/3 active interrupt bits */
#define SPURIOUSIRQ_MASK	(0x1ffffff << 7)
#define INTCPS_NR_ILR_REGS	128
#define INTCPS_NR_MIR_REGS	4

#define INTC_IDLE_FUNCIDLE	(1 << 0)
#define INTC_IDLE_TURBO		(1 << 1)

#define INTC_PROTECTION_ENABLE	(1 << 0)

struct omap_intc_regs {
	u32 sysconfig;
	u32 protection;
	u32 idle;
	u32 threshold;
	u32 ilr[INTCPS_NR_ILR_REGS];
	u32 mir[INTCPS_NR_MIR_REGS];
};
static struct omap_intc_regs intc_context;

static struct irq_domain *domain;
static void __iomem *omap_irq_base;
static int omap_nr_pending;
static int omap_nr_irqs;

static void intc_writel(u32 reg, u32 val)
{
	writel_relaxed(val, omap_irq_base + reg);
}

static u32 intc_readl(u32 reg)
{
	return readl_relaxed(omap_irq_base + reg);
}

void omap_intc_save_context(void)
{
	int i;

	intc_context.sysconfig =
		intc_readl(INTC_SYSCONFIG);
	intc_context.protection =
		intc_readl(INTC_PROTECTION);
	intc_context.idle =
		intc_readl(INTC_IDLE);
	intc_context.threshold =
		intc_readl(INTC_THRESHOLD);

	for (i = 0; i < omap_nr_irqs; i++)
		intc_context.ilr[i] =
			intc_readl((INTC_ILR0 + 0x4 * i));
	for (i = 0; i < INTCPS_NR_MIR_REGS; i++)
		intc_context.mir[i] =
			intc_readl(INTC_MIR0 + (0x20 * i));
}

void omap_intc_restore_context(void)
{
	int i;

	intc_writel(INTC_SYSCONFIG, intc_context.sysconfig);
	intc_writel(INTC_PROTECTION, intc_context.protection);
	intc_writel(INTC_IDLE, intc_context.idle);
	intc_writel(INTC_THRESHOLD, intc_context.threshold);

	for (i = 0; i < omap_nr_irqs; i++)
		intc_writel(INTC_ILR0 + 0x4 * i,
				intc_context.ilr[i]);

	for (i = 0; i < INTCPS_NR_MIR_REGS; i++)
		intc_writel(INTC_MIR0 + 0x20 * i,
			intc_context.mir[i]);
	/* MIRs are saved and restore with other PRCM registers */
}

void omap3_intc_prepare_idle(void)
{
	/*
	 * Disable autoidle as it can stall interrupt controller,
	 * cf. errata ID i540 for 3430 (all revisions up to 3.1.x)
	 */
	intc_writel(INTC_SYSCONFIG, 0);
	intc_writel(INTC_IDLE, INTC_IDLE_TURBO);
}

void omap3_intc_resume_idle(void)
{
	/* Re-enable autoidle */
	intc_writel(INTC_SYSCONFIG, 1);
	intc_writel(INTC_IDLE, 0);
}

/* XXX: FIQ and additional INTC support (only MPU at the moment) */
static void omap_ack_irq(struct irq_data *d)
{
	intc_writel(INTC_CONTROL, 0x1);
}

static void omap_mask_ack_irq(struct irq_data *d)
{
	irq_gc_mask_disable_reg(d);
	omap_ack_irq(d);
}

static void __init omap_irq_soft_reset(void)
{
	unsigned long tmp;

	tmp = intc_readl(INTC_REVISION) & 0xff;

	pr_info("IRQ: Found an INTC at 0x%p (revision %ld.%ld) with %d interrupts\n",
		omap_irq_base, tmp >> 4, tmp & 0xf, omap_nr_irqs);

	tmp = intc_readl(INTC_SYSCONFIG);
	tmp |= 1 << 1;	/* soft reset */
	intc_writel(INTC_SYSCONFIG, tmp);

	while (!(intc_readl(INTC_SYSSTATUS) & 0x1))
		/* Wait for reset to complete */;

	/* Enable autoidle */
	intc_writel(INTC_SYSCONFIG, 1 << 0);
}

int omap_irq_pending(void)
{
	int i;

	for (i = 0; i < omap_nr_pending; i++)
		if (intc_readl(INTC_PENDING_IRQ0 + (0x20 * i)))
			return 1;
	return 0;
}

void omap3_intc_suspend(void)
{
	/* A pending interrupt would prevent OMAP from entering suspend */
	omap_ack_irq(NULL);
}

static int __init omap_alloc_gc_of(struct irq_domain *d, void __iomem *base)
{
	int ret;
	int i;

	ret = irq_alloc_domain_generic_chips(d, 32, 1, "INTC",
			handle_level_irq, IRQ_NOREQUEST | IRQ_NOPROBE,
			IRQ_LEVEL, 0);
	if (ret) {
		pr_warn("Failed to allocate irq chips\n");
		return ret;
	}

	for (i = 0; i < omap_nr_pending; i++) {
		struct irq_chip_generic *gc;
		struct irq_chip_type *ct;

		gc = irq_get_domain_generic_chip(d, 32 * i);
		gc->reg_base = base;
		ct = gc->chip_types;

		ct->type = IRQ_TYPE_LEVEL_MASK;

		ct->chip.irq_ack = omap_mask_ack_irq;
		ct->chip.irq_mask = irq_gc_mask_disable_reg;
		ct->chip.irq_unmask = irq_gc_unmask_enable_reg;

		ct->chip.flags |= IRQCHIP_SKIP_SET_WAKE;

		ct->regs.enable = INTC_MIR_CLEAR0 + 32 * i;
		ct->regs.disable = INTC_MIR_SET0 + 32 * i;
	}

	return 0;
}

static void __init omap_alloc_gc_legacy(void __iomem *base,
		unsigned int irq_start, unsigned int num)
{
	struct irq_chip_generic *gc;
	struct irq_chip_type *ct;

	gc = irq_alloc_generic_chip("INTC", 1, irq_start, base,
			handle_level_irq);
	ct = gc->chip_types;
	ct->chip.irq_ack = omap_mask_ack_irq;
	ct->chip.irq_mask = irq_gc_mask_disable_reg;
	ct->chip.irq_unmask = irq_gc_unmask_enable_reg;
	ct->chip.flags |= IRQCHIP_SKIP_SET_WAKE;

	ct->regs.enable = INTC_MIR_CLEAR0;
	ct->regs.disable = INTC_MIR_SET0;
	irq_setup_generic_chip(gc, IRQ_MSK(num), IRQ_GC_INIT_MASK_CACHE,
			IRQ_NOREQUEST | IRQ_NOPROBE, 0);
}

static int __init omap_init_irq_of(struct device_node *node)
{
	int ret;

	omap_irq_base = of_iomap(node, 0);
	if (WARN_ON(!omap_irq_base))
		return -ENOMEM;

	domain = irq_domain_add_linear(node, omap_nr_irqs,
			&irq_generic_chip_ops, NULL);

	omap_irq_soft_reset();

	ret = omap_alloc_gc_of(domain, omap_irq_base);
	if (ret < 0)
		irq_domain_remove(domain);

	return ret;
}

static int __init omap_init_irq_legacy(u32 base, struct device_node *node)
{
	int j, irq_base;

	omap_irq_base = ioremap(base, SZ_4K);
	if (WARN_ON(!omap_irq_base))
		return -ENOMEM;

	irq_base = irq_alloc_descs(-1, 0, omap_nr_irqs, 0);
	if (irq_base < 0) {
		pr_warn("Couldn't allocate IRQ numbers\n");
		irq_base = 0;
	}

	domain = irq_domain_add_legacy(node, omap_nr_irqs, irq_base, 0,
			&irq_domain_simple_ops, NULL);

	omap_irq_soft_reset();

	for (j = 0; j < omap_nr_irqs; j += 32)
		omap_alloc_gc_legacy(omap_irq_base + j, j + irq_base, 32);

	return 0;
}

static void __init omap_irq_enable_protection(void)
{
	u32 reg;

	reg = intc_readl(INTC_PROTECTION);
	reg |= INTC_PROTECTION_ENABLE;
	intc_writel(INTC_PROTECTION, reg);
}

static int __init omap_init_irq(u32 base, struct device_node *node)
{
	int ret;

	/*
	 * FIXME legacy OMAP DMA driver sitting under arch/arm/plat-omap/dma.c
	 * depends is still not ready for linear IRQ domains; because of that
	 * we need to temporarily "blacklist" OMAP2 and OMAP3 devices from using
	 * linear IRQ Domain until that driver is finally fixed.
	 */
	if (of_device_is_compatible(node, "ti,omap2-intc") ||
			of_device_is_compatible(node, "ti,omap3-intc")) {
		struct resource res;

		if (of_address_to_resource(node, 0, &res))
			return -ENOMEM;

		base = res.start;
		ret = omap_init_irq_legacy(base, node);
	} else if (node) {
		ret = omap_init_irq_of(node);
	} else {
		ret = omap_init_irq_legacy(base, NULL);
	}

	if (ret == 0)
		omap_irq_enable_protection();

	return ret;
}

static asmlinkage void __exception_irq_entry
omap_intc_handle_irq(struct pt_regs *regs)
{
	extern unsigned long irq_err_count;
	u32 irqnr;

	irqnr = intc_readl(INTC_SIR);

	/*
	 * A spurious IRQ can result if interrupt that triggered the
	 * sorting is no longer active during the sorting (10 INTC
	 * functional clock cycles after interrupt assertion). Or a
	 * change in interrupt mask affected the result during sorting
	 * time. There is no special handling required except ignoring
	 * the SIR register value just read and retrying.
	 * See section 6.2.5 of AM335x TRM Literature Number: SPRUH73K
	 *
	 * Many a times, a spurious interrupt situation has been fixed
	 * by adding a flush for the posted write acking the IRQ in
	 * the device driver. Typically, this is going be the device
	 * driver whose interrupt was handled just before the spurious
	 * IRQ occurred. Pay attention to those device drivers if you
	 * run into hitting the spurious IRQ condition below.
	 */
	if (unlikely((irqnr & SPURIOUSIRQ_MASK) == SPURIOUSIRQ_MASK)) {
		pr_err_once("%s: spurious irq!\n", __func__);
		irq_err_count++;
		omap_ack_irq(NULL);
		return;
	}

	irqnr &= ACTIVEIRQ_MASK;
	handle_domain_irq(domain, irqnr, regs);
}

static int __init intc_of_init(struct device_node *node,
			     struct device_node *parent)
{
	int ret;

	omap_nr_pending = 3;
	omap_nr_irqs = 96;

	if (WARN_ON(!node))
		return -ENODEV;

	if (of_device_is_compatible(node, "ti,dm814-intc") ||
	    of_device_is_compatible(node, "ti,dm816-intc") ||
	    of_device_is_compatible(node, "ti,am33xx-intc")) {
		omap_nr_irqs = 128;
		omap_nr_pending = 4;
	}

	ret = omap_init_irq(-1, of_node_get(node));
	if (ret < 0)
		return ret;

	set_handle_irq(omap_intc_handle_irq);

	return 0;
}

IRQCHIP_DECLARE(omap2_intc, "ti,omap2-intc", intc_of_init);
IRQCHIP_DECLARE(omap3_intc, "ti,omap3-intc", intc_of_init);
IRQCHIP_DECLARE(dm814x_intc, "ti,dm814-intc", intc_of_init);
IRQCHIP_DECLARE(dm816x_intc, "ti,dm816-intc", intc_of_init);
IRQCHIP_DECLARE(am33xx_intc, "ti,am33xx-intc", intc_of_init);<|MERGE_RESOLUTION|>--- conflicted
+++ resolved
@@ -24,13 +24,6 @@
 #include <linux/of_irq.h>
 
 #include <linux/irqchip/irq-omap-intc.h>
-<<<<<<< HEAD
-
-/* Define these here for now until we drop all board-files */
-#define OMAP24XX_IC_BASE	0x480fe000
-#define OMAP34XX_IC_BASE	0x48200000
-=======
->>>>>>> 24b8d41d
 
 /* selected INTC register offsets */
 
