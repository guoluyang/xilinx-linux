--- conflicted
+++ resolved
@@ -156,13 +156,9 @@
 }
 
 static int __init brcmstb_l2_intc_of_init(struct device_node *np,
-<<<<<<< HEAD
-					  struct device_node *parent)
-=======
 					  struct device_node *parent,
 					  const struct brcmstb_intc_init_params
 					  *init_params)
->>>>>>> 24b8d41d
 {
 	unsigned int clr = IRQ_NOREQUEST | IRQ_NOPROBE | IRQ_NOAUTOEN;
 	struct brcmstb_l2_intc_data *data;
