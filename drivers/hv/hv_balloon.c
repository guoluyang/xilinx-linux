--- conflicted
+++ resolved
@@ -628,34 +628,16 @@
 			      void *v)
 {
 	struct memory_notify *mem = (struct memory_notify *)v;
-<<<<<<< HEAD
-	unsigned long flags;
-
-	switch (val) {
-	case MEM_ONLINE:
-		spin_lock_irqsave(&dm_device.ha_lock, flags);
-		dm_device.num_pages_onlined += mem->nr_pages;
-		spin_unlock_irqrestore(&dm_device.ha_lock, flags);
-	case MEM_CANCEL_ONLINE:
-		if (dm_device.ha_waiting) {
-			dm_device.ha_waiting = false;
-			complete(&dm_device.ol_waitevent);
-		}
-=======
 	unsigned long flags, pfn_count;
 
 	switch (val) {
 	case MEM_ONLINE:
 	case MEM_CANCEL_ONLINE:
 		complete(&dm_device.ol_waitevent);
->>>>>>> 24b8d41d
 		break;
 
 	case MEM_OFFLINE:
 		spin_lock_irqsave(&dm_device.ha_lock, flags);
-<<<<<<< HEAD
-		dm_device.num_pages_onlined -= mem->nr_pages;
-=======
 		pfn_count = hv_page_offline_check(mem->start_pfn,
 						  mem->nr_pages);
 		if (pfn_count <= dm_device.num_pages_onlined) {
@@ -669,7 +651,6 @@
 			WARN_ON_ONCE(1);
 			dm_device.num_pages_onlined = 0;
 		}
->>>>>>> 24b8d41d
 		spin_unlock_irqrestore(&dm_device.ha_lock, flags);
 		break;
 	case MEM_GOING_ONLINE:
@@ -688,36 +669,6 @@
 /* Check if the particular page is backed and can be onlined and online it. */
 static void hv_page_online_one(struct hv_hotadd_state *has, struct page *pg)
 {
-<<<<<<< HEAD
-	unsigned long cur_start_pgp;
-	unsigned long cur_end_pgp;
-	struct hv_hotadd_gap *gap;
-
-	cur_start_pgp = (unsigned long)pfn_to_page(has->covered_start_pfn);
-	cur_end_pgp = (unsigned long)pfn_to_page(has->covered_end_pfn);
-
-	/* The page is not backed. */
-	if (((unsigned long)pg < cur_start_pgp) ||
-	    ((unsigned long)pg >= cur_end_pgp))
-		return;
-
-	/* Check for gaps. */
-	list_for_each_entry(gap, &has->gap_list, list) {
-		cur_start_pgp = (unsigned long)
-			pfn_to_page(gap->start_pfn);
-		cur_end_pgp = (unsigned long)
-			pfn_to_page(gap->end_pfn);
-		if (((unsigned long)pg >= cur_start_pgp) &&
-		    ((unsigned long)pg < cur_end_pgp)) {
-			return;
-		}
-	}
-
-	/* This frame is currently backed; online the page. */
-	__online_page_set_limits(pg);
-	__online_page_increment_counters(pg);
-	__online_page_free(pg);
-=======
 	if (!has_pfn_is_backed(has, page_to_pfn(pg))) {
 		if (!PageOffline(pg))
 			__SetPageOffline(pg);
@@ -731,7 +682,6 @@
 
 	lockdep_assert_held(&dm_device.ha_lock);
 	dm_device.num_pages_onlined++;
->>>>>>> 24b8d41d
 }
 
 static void hv_bring_pgs_online(struct hv_hotadd_state *has,
@@ -739,10 +689,7 @@
 {
 	int i;
 
-<<<<<<< HEAD
-=======
 	pr_debug("Online %lu pages starting at pfn 0x%lx\n", size, start_pfn);
->>>>>>> 24b8d41d
 	for (i = 0; i < size; i++)
 		hv_page_online_one(has, pfn_to_page(start_pfn + i));
 }
@@ -775,12 +722,7 @@
 		has->covered_end_pfn +=  processed_pfn;
 		spin_unlock_irqrestore(&dm_device.ha_lock, flags);
 
-<<<<<<< HEAD
-		init_completion(&dm_device.ol_waitevent);
-		dm_device.ha_waiting = !memhp_auto_online;
-=======
 		reinit_completion(&dm_device.ol_waitevent);
->>>>>>> 24b8d41d
 
 		nid = memory_add_physaddr_to_nid(PFN_PHYS(start_pfn));
 		ret = add_memory(nid, PFN_PHYS((start_pfn)),
@@ -806,17 +748,6 @@
 		}
 
 		/*
-<<<<<<< HEAD
-		 * Wait for the memory block to be onlined when memory onlining
-		 * is done outside of kernel (memhp_auto_online). Since the hot
-		 * add has succeeded, it is ok to proceed even if the pages in
-		 * the hot added region have not been "onlined" within the
-		 * allowed time.
-		 */
-		if (dm_device.ha_waiting)
-			wait_for_completion_timeout(&dm_device.ol_waitevent,
-						    5*HZ);
-=======
 		 * Wait for memory to get onlined. If the kernel onlined the
 		 * memory when adding it, this will return directly. Otherwise,
 		 * it will wait for user space to online the memory. This helps
@@ -825,7 +756,6 @@
 		 * not onlined in time.
 		 */
 		wait_for_completion_timeout(&dm_device.ol_waitevent, 5 * HZ);
->>>>>>> 24b8d41d
 		post_status(&dm_device);
 	}
 }
@@ -833,24 +763,6 @@
 static void hv_online_page(struct page *pg, unsigned int order)
 {
 	struct hv_hotadd_state *has;
-<<<<<<< HEAD
-	unsigned long cur_start_pgp;
-	unsigned long cur_end_pgp;
-	unsigned long flags;
-
-	spin_lock_irqsave(&dm_device.ha_lock, flags);
-	list_for_each_entry(has, &dm_device.ha_region_list, list) {
-		cur_start_pgp = (unsigned long)
-			pfn_to_page(has->start_pfn);
-		cur_end_pgp = (unsigned long)pfn_to_page(has->end_pfn);
-
-		/* The page belongs to a different HAS. */
-		if (((unsigned long)pg < cur_start_pgp) ||
-		    ((unsigned long)pg >= cur_end_pgp))
-			continue;
-
-		hv_page_online_one(has, pg);
-=======
 	unsigned long flags;
 	unsigned long pfn = page_to_pfn(pg);
 
@@ -862,7 +774,6 @@
 			continue;
 
 		hv_bring_pgs_online(has, pfn, 1UL << order);
->>>>>>> 24b8d41d
 		break;
 	}
 	spin_unlock_irqrestore(&dm_device.ha_lock, flags);
@@ -939,12 +850,9 @@
 	unsigned long old_covered_state;
 	unsigned long res = 0, flags;
 
-<<<<<<< HEAD
-=======
 	pr_debug("Hot adding %lu pages starting at pfn 0x%lx.\n", pg_count,
 		pg_start);
 
->>>>>>> 24b8d41d
 	spin_lock_irqsave(&dm_device.ha_lock, flags);
 	list_for_each_entry(has, &dm_device.ha_region_list, list) {
 		/*
@@ -977,11 +885,7 @@
 			 * online too.
 			 */
 			if (start_pfn > has->start_pfn &&
-<<<<<<< HEAD
-			    !PageReserved(pfn_to_page(start_pfn - 1)))
-=======
 			    online_section_nr(pfn_to_section_nr(start_pfn)))
->>>>>>> 24b8d41d
 				hv_bring_pgs_online(has, start_pfn, pgs_ol);
 
 		}
@@ -1369,12 +1273,6 @@
 	avail_pages = si_mem_available();
 	floor = compute_balloon_floor();
 
-<<<<<<< HEAD
-	/* Refuse to balloon below the floor, keep the 2M granularity. */
-	if (avail_pages < num_pages || avail_pages - num_pages < floor) {
-		num_pages = avail_pages > floor ? (avail_pages - floor) : 0;
-		num_pages -= num_pages % PAGES_IN_2M;
-=======
 	/* Refuse to balloon below the floor. */
 	if (avail_pages < num_pages || avail_pages - num_pages < floor) {
 		pr_info("Balloon request will be partially fulfilled. %s\n",
@@ -1382,7 +1280,6 @@
 			"Balloon floor reached.");
 
 		num_pages = avail_pages > floor ? (avail_pages - floor) : 0;
->>>>>>> 24b8d41d
 	}
 
 	while (!done) {
@@ -1680,33 +1577,6 @@
 	if (ret)
 		return ret;
 
-<<<<<<< HEAD
-	dm_device.dev = dev;
-	dm_device.state = DM_INITIALIZING;
-	dm_device.next_version = DYNMEM_PROTOCOL_VERSION_WIN8;
-	init_completion(&dm_device.host_event);
-	init_completion(&dm_device.config_event);
-	INIT_LIST_HEAD(&dm_device.ha_region_list);
-	spin_lock_init(&dm_device.ha_lock);
-	INIT_WORK(&dm_device.balloon_wrk.wrk, balloon_up);
-	INIT_WORK(&dm_device.ha_wrk.wrk, hot_add_req);
-	dm_device.host_specified_ha_region = false;
-
-	dm_device.thread =
-		 kthread_run(dm_thread_func, &dm_device, "hv_balloon");
-	if (IS_ERR(dm_device.thread)) {
-		ret = PTR_ERR(dm_device.thread);
-		goto probe_error1;
-	}
-
-#ifdef CONFIG_MEMORY_HOTPLUG
-	set_online_page_callback(&hv_online_page);
-	register_memory_notifier(&hv_memory_nb);
-#endif
-
-	hv_set_drvdata(dev, &dm_device);
-=======
->>>>>>> 24b8d41d
 	/*
 	 * Initiate the hand shake with the host and negotiate
 	 * a version that the host can support. We start with the
@@ -1891,8 +1761,6 @@
 		kfree(has);
 	}
 	spin_unlock_irqrestore(&dm_device.ha_lock, flags);
-<<<<<<< HEAD
-=======
 
 	return 0;
 }
@@ -1913,7 +1781,6 @@
 	}
 
 	tasklet_enable(&hv_dev->channel->callback_event);
->>>>>>> 24b8d41d
 
 	return 0;
 
