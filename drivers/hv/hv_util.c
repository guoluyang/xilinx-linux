// SPDX-License-Identifier: GPL-2.0-only
/*
 * Copyright (c) 2010, Microsoft Corporation.
 *
 * Authors:
 *   Haiyang Zhang <haiyangz@microsoft.com>
 *   Hank Janssen  <hjanssen@microsoft.com>
 */
#define pr_fmt(fmt) KBUILD_MODNAME ": " fmt

#include <linux/kernel.h>
#include <linux/init.h>
#include <linux/module.h>
#include <linux/slab.h>
#include <linux/sysctl.h>
#include <linux/reboot.h>
#include <linux/hyperv.h>
#include <linux/clockchips.h>
#include <linux/ptp_clock_kernel.h>
#include <clocksource/hyperv_timer.h>
#include <asm/mshyperv.h>

#include "hyperv_vmbus.h"

#define SD_MAJOR	3
#define SD_MINOR	0
#define SD_MINOR_1	1
#define SD_MINOR_2	2
#define SD_VERSION_3_1	(SD_MAJOR << 16 | SD_MINOR_1)
#define SD_VERSION_3_2	(SD_MAJOR << 16 | SD_MINOR_2)
#define SD_VERSION	(SD_MAJOR << 16 | SD_MINOR)

#define SD_MAJOR_1	1
#define SD_VERSION_1	(SD_MAJOR_1 << 16 | SD_MINOR)

#define TS_MAJOR	4
#define TS_MINOR	0
#define TS_VERSION	(TS_MAJOR << 16 | TS_MINOR)

#define TS_MAJOR_1	1
#define TS_VERSION_1	(TS_MAJOR_1 << 16 | TS_MINOR)

#define TS_MAJOR_3	3
#define TS_VERSION_3	(TS_MAJOR_3 << 16 | TS_MINOR)

#define HB_MAJOR	3
#define HB_MINOR	0
#define HB_VERSION	(HB_MAJOR << 16 | HB_MINOR)

#define HB_MAJOR_1	1
#define HB_VERSION_1	(HB_MAJOR_1 << 16 | HB_MINOR)

static int sd_srv_version;
static int ts_srv_version;
static int hb_srv_version;

#define SD_VER_COUNT 4
static const int sd_versions[] = {
	SD_VERSION_3_2,
	SD_VERSION_3_1,
	SD_VERSION,
	SD_VERSION_1
};

#define TS_VER_COUNT 3
static const int ts_versions[] = {
	TS_VERSION,
	TS_VERSION_3,
	TS_VERSION_1
};

#define HB_VER_COUNT 2
static const int hb_versions[] = {
	HB_VERSION,
	HB_VERSION_1
};

#define FW_VER_COUNT 2
static const int fw_versions[] = {
	UTIL_FW_VERSION,
	UTIL_WS2K8_FW_VERSION
};

/*
 * Send the "hibernate" udev event in a thread context.
 */
struct hibernate_work_context {
	struct work_struct work;
	struct hv_device *dev;
};

static struct hibernate_work_context hibernate_context;
static bool hibernation_supported;

static void send_hibernate_uevent(struct work_struct *work)
{
	char *uevent_env[2] = { "EVENT=hibernate", NULL };
	struct hibernate_work_context *ctx;

	ctx = container_of(work, struct hibernate_work_context, work);

	kobject_uevent_env(&ctx->dev->device.kobj, KOBJ_CHANGE, uevent_env);

	pr_info("Sent hibernation uevent\n");
}

static int hv_shutdown_init(struct hv_util_service *srv)
{
	struct vmbus_channel *channel = srv->channel;

	INIT_WORK(&hibernate_context.work, send_hibernate_uevent);
	hibernate_context.dev = channel->device_obj;

	hibernation_supported = hv_is_hibernation_supported();

	return 0;
}

static void shutdown_onchannelcallback(void *context);
static struct hv_util_service util_shutdown = {
	.util_cb = shutdown_onchannelcallback,
	.util_init = hv_shutdown_init,
};

static int hv_timesync_init(struct hv_util_service *srv);
<<<<<<< HEAD
=======
static int hv_timesync_pre_suspend(void);
>>>>>>> 24b8d41d
static void hv_timesync_deinit(void);

static void timesync_onchannelcallback(void *context);
static struct hv_util_service util_timesynch = {
	.util_cb = timesync_onchannelcallback,
	.util_init = hv_timesync_init,
<<<<<<< HEAD
=======
	.util_pre_suspend = hv_timesync_pre_suspend,
>>>>>>> 24b8d41d
	.util_deinit = hv_timesync_deinit,
};

static void heartbeat_onchannelcallback(void *context);
static struct hv_util_service util_heartbeat = {
	.util_cb = heartbeat_onchannelcallback,
};

static struct hv_util_service util_kvp = {
	.util_cb = hv_kvp_onchannelcallback,
	.util_init = hv_kvp_init,
	.util_pre_suspend = hv_kvp_pre_suspend,
	.util_pre_resume = hv_kvp_pre_resume,
	.util_deinit = hv_kvp_deinit,
};

static struct hv_util_service util_vss = {
	.util_cb = hv_vss_onchannelcallback,
	.util_init = hv_vss_init,
	.util_pre_suspend = hv_vss_pre_suspend,
	.util_pre_resume = hv_vss_pre_resume,
	.util_deinit = hv_vss_deinit,
};

static struct hv_util_service util_fcopy = {
	.util_cb = hv_fcopy_onchannelcallback,
	.util_init = hv_fcopy_init,
	.util_pre_suspend = hv_fcopy_pre_suspend,
	.util_pre_resume = hv_fcopy_pre_resume,
	.util_deinit = hv_fcopy_deinit,
};

static void perform_shutdown(struct work_struct *dummy)
{
	orderly_poweroff(true);
}

static void perform_restart(struct work_struct *dummy)
{
	orderly_reboot();
}

/*
 * Perform the shutdown operation in a thread context.
 */
static DECLARE_WORK(shutdown_work, perform_shutdown);

/*
 * Perform the restart operation in a thread context.
 */
static DECLARE_WORK(restart_work, perform_restart);

static void shutdown_onchannelcallback(void *context)
{
	struct vmbus_channel *channel = context;
	struct work_struct *work = NULL;
	u32 recvlen;
	u64 requestid;
	u8  *shut_txf_buf = util_shutdown.recv_buffer;

	struct shutdown_msg_data *shutdown_msg;

	struct icmsg_hdr *icmsghdrp;

	vmbus_recvpacket(channel, shut_txf_buf,
			 HV_HYP_PAGE_SIZE, &recvlen, &requestid);

	if (recvlen > 0) {
		icmsghdrp = (struct icmsg_hdr *)&shut_txf_buf[
			sizeof(struct vmbuspipe_hdr)];

		if (icmsghdrp->icmsgtype == ICMSGTYPE_NEGOTIATE) {
			if (vmbus_prep_negotiate_resp(icmsghdrp, shut_txf_buf,
					fw_versions, FW_VER_COUNT,
					sd_versions, SD_VER_COUNT,
					NULL, &sd_srv_version)) {
				pr_info("Shutdown IC version %d.%d\n",
					sd_srv_version >> 16,
					sd_srv_version & 0xFFFF);
			}
		} else {
			shutdown_msg =
				(struct shutdown_msg_data *)&shut_txf_buf[
					sizeof(struct vmbuspipe_hdr) +
					sizeof(struct icmsg_hdr)];

			/*
			 * shutdown_msg->flags can be 0(shut down), 2(reboot),
			 * or 4(hibernate). It may bitwise-OR 1, which means
			 * performing the request by force. Linux always tries
			 * to perform the request by force.
			 */
			switch (shutdown_msg->flags) {
			case 0:
			case 1:
				icmsghdrp->status = HV_S_OK;
				work = &shutdown_work;
				pr_info("Shutdown request received -"
					    " graceful shutdown initiated\n");
				break;
			case 2:
			case 3:
				icmsghdrp->status = HV_S_OK;
				work = &restart_work;
				pr_info("Restart request received -"
					    " graceful restart initiated\n");
				break;
			case 4:
			case 5:
				pr_info("Hibernation request received\n");
				icmsghdrp->status = hibernation_supported ?
					HV_S_OK : HV_E_FAIL;
				if (hibernation_supported)
					work = &hibernate_context.work;
				break;
			default:
				icmsghdrp->status = HV_E_FAIL;
				pr_info("Shutdown request received -"
					    " Invalid request\n");
				break;
			}
		}

		icmsghdrp->icflags = ICMSGHDRFLAG_TRANSACTION
			| ICMSGHDRFLAG_RESPONSE;

		vmbus_sendpacket(channel, shut_txf_buf,
				       recvlen, requestid,
				       VM_PKT_DATA_INBAND, 0);
	}

	if (work)
		schedule_work(work);
}

/*
 * Set the host time in a process context.
<<<<<<< HEAD
=======
 */
static struct work_struct adj_time_work;

/*
 * The last time sample, received from the host. PTP device responds to
 * requests by using this data and the current partition-wide time reference
 * count.
 */
static struct {
	u64				host_time;
	u64				ref_time;
	spinlock_t			lock;
} host_ts;

static inline u64 reftime_to_ns(u64 reftime)
{
	return (reftime - WLTIMEDELTA) * 100;
}

/*
 * Hard coded threshold for host timesync delay: 600 seconds
>>>>>>> 24b8d41d
 */
static const u64 HOST_TIMESYNC_DELAY_THRESH = 600 * (u64)NSEC_PER_SEC;

<<<<<<< HEAD
struct adj_time_work {
	struct work_struct work;
	u64	host_time;
	u64	ref_time;
	u8	flags;
};

static void hv_set_host_time(struct work_struct *work)
{
	struct adj_time_work	*wrk;
	s64 host_tns;
	u64 newtime;
	struct timespec host_ts;

	wrk = container_of(work, struct adj_time_work, work);

	newtime = wrk->host_time;
	if (ts_srv_version > TS_VERSION_3) {
		/*
		 * Some latency has been introduced since Hyper-V generated
		 * its time sample. Take that latency into account before
		 * using TSC reference time sample from Hyper-V.
		 *
		 * This sample is given by TimeSync v4 and above hosts.
		 */
		u64 current_tick;

		rdmsrl(HV_X64_MSR_TIME_REF_COUNT, current_tick);
		newtime += (current_tick - wrk->ref_time);
	}
	host_tns = (newtime - WLTIMEDELTA) * 100;
	host_ts = ns_to_timespec(host_tns);

	do_settimeofday(&host_ts);
=======
static int hv_get_adj_host_time(struct timespec64 *ts)
{
	u64 newtime, reftime, timediff_adj;
	unsigned long flags;
	int ret = 0;

	spin_lock_irqsave(&host_ts.lock, flags);
	reftime = hv_read_reference_counter();

	/*
	 * We need to let the caller know that last update from host
	 * is older than the max allowable threshold. clock_gettime()
	 * and PTP ioctl do not have a documented error that we could
	 * return for this specific case. Use ESTALE to report this.
	 */
	timediff_adj = reftime - host_ts.ref_time;
	if (timediff_adj * 100 > HOST_TIMESYNC_DELAY_THRESH) {
		pr_warn_once("TIMESYNC IC: Stale time stamp, %llu nsecs old\n",
			     (timediff_adj * 100));
		ret = -ESTALE;
	}

	newtime = host_ts.host_time + timediff_adj;
	*ts = ns_to_timespec64(reftime_to_ns(newtime));
	spin_unlock_irqrestore(&host_ts.lock, flags);

	return ret;
}

static void hv_set_host_time(struct work_struct *work)
{

	struct timespec64 ts;

	if (!hv_get_adj_host_time(&ts))
		do_settimeofday64(&ts);
>>>>>>> 24b8d41d
}

/*
 * Synchronize time with host after reboot, restore, etc.
 *
 * ICTIMESYNCFLAG_SYNC flag bit indicates reboot, restore events of the VM.
 * After reboot the flag ICTIMESYNCFLAG_SYNC is included in the first time
 * message after the timesync channel is opened. Since the hv_utils module is
 * loaded after hv_vmbus, the first message is usually missed. This bit is
 * considered a hard request to discipline the clock.
 *
 * ICTIMESYNCFLAG_SAMPLE bit indicates a time sample from host. This is
 * typically used as a hint to the guest. The guest is under no obligation
 * to discipline the clock.
 */
<<<<<<< HEAD
static struct adj_time_work  wrk;
static inline void adj_guesttime(u64 hosttime, u64 reftime, u8 flags)
{

	/*
	 * This check is safe since we are executing in the
	 * interrupt context and time synch messages arre always
	 * delivered on the same CPU.
	 */
	if (work_pending(&wrk.work))
		return;

	wrk.host_time = hosttime;
	wrk.ref_time = reftime;
	wrk.flags = flags;
	if ((flags & (ICTIMESYNCFLAG_SYNC | ICTIMESYNCFLAG_SAMPLE)) != 0) {
		schedule_work(&wrk.work);
	}
=======
static inline void adj_guesttime(u64 hosttime, u64 reftime, u8 adj_flags)
{
	unsigned long flags;
	u64 cur_reftime;

	/*
	 * Save the adjusted time sample from the host and the snapshot
	 * of the current system time.
	 */
	spin_lock_irqsave(&host_ts.lock, flags);

	cur_reftime = hv_read_reference_counter();
	host_ts.host_time = hosttime;
	host_ts.ref_time = cur_reftime;

	/*
	 * TimeSync v4 messages contain reference time (guest's Hyper-V
	 * clocksource read when the time sample was generated), we can
	 * improve the precision by adding the delta between now and the
	 * time of generation. For older protocols we set
	 * reftime == cur_reftime on call.
	 */
	host_ts.host_time += (cur_reftime - reftime);

	spin_unlock_irqrestore(&host_ts.lock, flags);

	/* Schedule work to do do_settimeofday64() */
	if (adj_flags & ICTIMESYNCFLAG_SYNC)
		schedule_work(&adj_time_work);
>>>>>>> 24b8d41d
}

/*
 * Time Sync Channel message handler.
 */
static void timesync_onchannelcallback(void *context)
{
	struct vmbus_channel *channel = context;
	u32 recvlen;
	u64 requestid;
	struct icmsg_hdr *icmsghdrp;
	struct ictimesync_data *timedatap;
	struct ictimesync_ref_data *refdata;
	u8 *time_txf_buf = util_timesynch.recv_buffer;

	/*
	 * Drain the ring buffer and use the last packet to update
	 * host_ts
	 */
	while (1) {
		int ret = vmbus_recvpacket(channel, time_txf_buf,
					   HV_HYP_PAGE_SIZE, &recvlen,
					   &requestid);
		if (ret) {
			pr_warn_once("TimeSync IC pkt recv failed (Err: %d)\n",
				     ret);
			break;
		}

		if (!recvlen)
			break;

		icmsghdrp = (struct icmsg_hdr *)&time_txf_buf[
				sizeof(struct vmbuspipe_hdr)];

		if (icmsghdrp->icmsgtype == ICMSGTYPE_NEGOTIATE) {
<<<<<<< HEAD
			vmbus_prep_negotiate_resp(icmsghdrp, negop,
						time_txf_buf,
						util_fw_version,
						ts_srv_version);
			pr_info("Using TimeSync version %d.%d\n",
				ts_srv_version >> 16, ts_srv_version & 0xFFFF);
=======
			if (vmbus_prep_negotiate_resp(icmsghdrp, time_txf_buf,
						fw_versions, FW_VER_COUNT,
						ts_versions, TS_VER_COUNT,
						NULL, &ts_srv_version)) {
				pr_info("TimeSync IC version %d.%d\n",
					ts_srv_version >> 16,
					ts_srv_version & 0xFFFF);
			}
>>>>>>> 24b8d41d
		} else {
			if (ts_srv_version > TS_VERSION_3) {
				refdata = (struct ictimesync_ref_data *)
					&time_txf_buf[
					sizeof(struct vmbuspipe_hdr) +
					sizeof(struct icmsg_hdr)];

				adj_guesttime(refdata->parenttime,
						refdata->vmreferencetime,
						refdata->flags);
			} else {
				timedatap = (struct ictimesync_data *)
					&time_txf_buf[
					sizeof(struct vmbuspipe_hdr) +
					sizeof(struct icmsg_hdr)];
				adj_guesttime(timedatap->parenttime,
<<<<<<< HEAD
						0,
						timedatap->flags);
=======
					      hv_read_reference_counter(),
					      timedatap->flags);
>>>>>>> 24b8d41d
			}
		}

		icmsghdrp->icflags = ICMSGHDRFLAG_TRANSACTION
			| ICMSGHDRFLAG_RESPONSE;

		vmbus_sendpacket(channel, time_txf_buf,
				recvlen, requestid,
				VM_PKT_DATA_INBAND, 0);
	}
}

/*
 * Heartbeat functionality.
 * Every two seconds, Hyper-V send us a heartbeat request message.
 * we respond to this message, and Hyper-V knows we are alive.
 */
static void heartbeat_onchannelcallback(void *context)
{
	struct vmbus_channel *channel = context;
	u32 recvlen;
	u64 requestid;
	struct icmsg_hdr *icmsghdrp;
	struct heartbeat_msg_data *heartbeat_msg;
	u8 *hbeat_txf_buf = util_heartbeat.recv_buffer;

	while (1) {

		vmbus_recvpacket(channel, hbeat_txf_buf,
<<<<<<< HEAD
				 PAGE_SIZE, &recvlen, &requestid);
=======
				 HV_HYP_PAGE_SIZE, &recvlen, &requestid);
>>>>>>> 24b8d41d

		if (!recvlen)
			break;

		icmsghdrp = (struct icmsg_hdr *)&hbeat_txf_buf[
				sizeof(struct vmbuspipe_hdr)];

		if (icmsghdrp->icmsgtype == ICMSGTYPE_NEGOTIATE) {
			if (vmbus_prep_negotiate_resp(icmsghdrp,
					hbeat_txf_buf,
					fw_versions, FW_VER_COUNT,
					hb_versions, HB_VER_COUNT,
					NULL, &hb_srv_version)) {

				pr_info("Heartbeat IC version %d.%d\n",
					hb_srv_version >> 16,
					hb_srv_version & 0xFFFF);
			}
		} else {
			heartbeat_msg =
				(struct heartbeat_msg_data *)&hbeat_txf_buf[
					sizeof(struct vmbuspipe_hdr) +
					sizeof(struct icmsg_hdr)];

			heartbeat_msg->seq_num += 1;
		}

		icmsghdrp->icflags = ICMSGHDRFLAG_TRANSACTION
			| ICMSGHDRFLAG_RESPONSE;

		vmbus_sendpacket(channel, hbeat_txf_buf,
				       recvlen, requestid,
				       VM_PKT_DATA_INBAND, 0);
	}
}

#define HV_UTIL_RING_SEND_SIZE VMBUS_RING_SIZE(3 * HV_HYP_PAGE_SIZE)
#define HV_UTIL_RING_RECV_SIZE VMBUS_RING_SIZE(3 * HV_HYP_PAGE_SIZE)

static int util_probe(struct hv_device *dev,
			const struct hv_vmbus_device_id *dev_id)
{
	struct hv_util_service *srv =
		(struct hv_util_service *)dev_id->driver_data;
	int ret;

	srv->recv_buffer = kmalloc(HV_HYP_PAGE_SIZE * 4, GFP_KERNEL);
	if (!srv->recv_buffer)
		return -ENOMEM;
	srv->channel = dev->channel;
	if (srv->util_init) {
		ret = srv->util_init(srv);
		if (ret) {
			ret = -ENODEV;
			goto error1;
		}
	}

	/*
	 * The set of services managed by the util driver are not performance
	 * critical and do not need batched reading. Furthermore, some services
	 * such as KVP can only handle one message from the host at a time.
	 * Turn off batched reading for all util drivers before we open the
	 * channel.
	 */
	set_channel_read_mode(dev->channel, HV_CALL_DIRECT);

	hv_set_drvdata(dev, srv);

<<<<<<< HEAD
	/*
	 * Based on the host; initialize the framework and
	 * service version numbers we will negotiate.
	 */
	switch (vmbus_proto_version) {
	case (VERSION_WS2008):
		util_fw_version = UTIL_WS2K8_FW_VERSION;
		sd_srv_version = SD_VERSION_1;
		ts_srv_version = TS_VERSION_1;
		hb_srv_version = HB_VERSION_1;
		break;
	case(VERSION_WIN10):
		util_fw_version = UTIL_FW_VERSION;
		sd_srv_version = SD_VERSION;
		ts_srv_version = TS_VERSION;
		hb_srv_version = HB_VERSION;
		break;
	default:
		util_fw_version = UTIL_FW_VERSION;
		sd_srv_version = SD_VERSION;
		ts_srv_version = TS_VERSION_3;
		hb_srv_version = HB_VERSION;
	}

	ret = vmbus_open(dev->channel, 4 * PAGE_SIZE, 4 * PAGE_SIZE, NULL, 0,
			srv->util_cb, dev->channel);
=======
	ret = vmbus_open(dev->channel, HV_UTIL_RING_SEND_SIZE,
			 HV_UTIL_RING_RECV_SIZE, NULL, 0, srv->util_cb,
			 dev->channel);
>>>>>>> 24b8d41d
	if (ret)
		goto error;

	return 0;

error:
	if (srv->util_deinit)
		srv->util_deinit();
error1:
	kfree(srv->recv_buffer);
	return ret;
}

static int util_remove(struct hv_device *dev)
{
	struct hv_util_service *srv = hv_get_drvdata(dev);

	if (srv->util_deinit)
		srv->util_deinit();
	vmbus_close(dev->channel);
	kfree(srv->recv_buffer);

	return 0;
}

/*
 * When we're in util_suspend(), all the userspace processes have been frozen
 * (refer to hibernate() -> freeze_processes()). The userspace is thawed only
 * after the whole resume procedure, including util_resume(), finishes.
 */
static int util_suspend(struct hv_device *dev)
{
	struct hv_util_service *srv = hv_get_drvdata(dev);
	int ret = 0;

	if (srv->util_pre_suspend) {
		ret = srv->util_pre_suspend();
		if (ret)
			return ret;
	}

	vmbus_close(dev->channel);

	return 0;
}

static int util_resume(struct hv_device *dev)
{
	struct hv_util_service *srv = hv_get_drvdata(dev);
	int ret = 0;

	if (srv->util_pre_resume) {
		ret = srv->util_pre_resume();
		if (ret)
			return ret;
	}

	ret = vmbus_open(dev->channel, HV_UTIL_RING_SEND_SIZE,
			 HV_UTIL_RING_RECV_SIZE, NULL, 0, srv->util_cb,
			 dev->channel);
	return ret;
}

static const struct hv_vmbus_device_id id_table[] = {
	/* Shutdown guid */
	{ HV_SHUTDOWN_GUID,
	  .driver_data = (unsigned long)&util_shutdown
	},
	/* Time synch guid */
	{ HV_TS_GUID,
	  .driver_data = (unsigned long)&util_timesynch
	},
	/* Heartbeat guid */
	{ HV_HEART_BEAT_GUID,
	  .driver_data = (unsigned long)&util_heartbeat
	},
	/* KVP guid */
	{ HV_KVP_GUID,
	  .driver_data = (unsigned long)&util_kvp
	},
	/* VSS GUID */
	{ HV_VSS_GUID,
	  .driver_data = (unsigned long)&util_vss
	},
	/* File copy GUID */
	{ HV_FCOPY_GUID,
	  .driver_data = (unsigned long)&util_fcopy
	},
	{ },
};

MODULE_DEVICE_TABLE(vmbus, id_table);

/* The one and only one */
static  struct hv_driver util_drv = {
	.name = "hv_utils",
	.id_table = id_table,
	.probe =  util_probe,
	.remove =  util_remove,
	.suspend = util_suspend,
	.resume =  util_resume,
	.driver = {
		.probe_type = PROBE_PREFER_ASYNCHRONOUS,
	},
};

<<<<<<< HEAD
static int hv_timesync_init(struct hv_util_service *srv)
{
	INIT_WORK(&wrk.work, hv_set_host_time);
=======
static int hv_ptp_enable(struct ptp_clock_info *info,
			 struct ptp_clock_request *request, int on)
{
	return -EOPNOTSUPP;
}

static int hv_ptp_settime(struct ptp_clock_info *p, const struct timespec64 *ts)
{
	return -EOPNOTSUPP;
}

static int hv_ptp_adjfreq(struct ptp_clock_info *ptp, s32 delta)
{
	return -EOPNOTSUPP;
}
static int hv_ptp_adjtime(struct ptp_clock_info *ptp, s64 delta)
{
	return -EOPNOTSUPP;
}

static int hv_ptp_gettime(struct ptp_clock_info *info, struct timespec64 *ts)
{
	return hv_get_adj_host_time(ts);
}

static struct ptp_clock_info ptp_hyperv_info = {
	.name		= "hyperv",
	.enable         = hv_ptp_enable,
	.adjtime        = hv_ptp_adjtime,
	.adjfreq        = hv_ptp_adjfreq,
	.gettime64      = hv_ptp_gettime,
	.settime64      = hv_ptp_settime,
	.owner		= THIS_MODULE,
};

static struct ptp_clock *hv_ptp_clock;

static int hv_timesync_init(struct hv_util_service *srv)
{
	/* TimeSync requires Hyper-V clocksource. */
	if (!hv_read_reference_counter)
		return -ENODEV;

	spin_lock_init(&host_ts.lock);

	INIT_WORK(&adj_time_work, hv_set_host_time);

	/*
	 * ptp_clock_register() returns NULL when CONFIG_PTP_1588_CLOCK is
	 * disabled but the driver is still useful without the PTP device
	 * as it still handles the ICTIMESYNCFLAG_SYNC case.
	 */
	hv_ptp_clock = ptp_clock_register(&ptp_hyperv_info, NULL);
	if (IS_ERR_OR_NULL(hv_ptp_clock)) {
		pr_err("cannot register PTP clock: %ld\n",
		       PTR_ERR(hv_ptp_clock));
		hv_ptp_clock = NULL;
	}

	return 0;
}

static void hv_timesync_cancel_work(void)
{
	cancel_work_sync(&adj_time_work);
}

static int hv_timesync_pre_suspend(void)
{
	hv_timesync_cancel_work();
>>>>>>> 24b8d41d
	return 0;
}

static void hv_timesync_deinit(void)
{
<<<<<<< HEAD
	cancel_work_sync(&wrk.work);
=======
	if (hv_ptp_clock)
		ptp_clock_unregister(hv_ptp_clock);

	hv_timesync_cancel_work();
>>>>>>> 24b8d41d
}

static int __init init_hyperv_utils(void)
{
	pr_info("Registering HyperV Utility Driver\n");

	return vmbus_driver_register(&util_drv);
}

static void exit_hyperv_utils(void)
{
	pr_info("De-Registered HyperV Utility Driver\n");

	vmbus_driver_unregister(&util_drv);
}

module_init(init_hyperv_utils);
module_exit(exit_hyperv_utils);

MODULE_DESCRIPTION("Hyper-V Utilities");
MODULE_LICENSE("GPL");<|MERGE_RESOLUTION|>--- conflicted
+++ resolved
@@ -123,20 +123,14 @@
 };
 
 static int hv_timesync_init(struct hv_util_service *srv);
-<<<<<<< HEAD
-=======
 static int hv_timesync_pre_suspend(void);
->>>>>>> 24b8d41d
 static void hv_timesync_deinit(void);
 
 static void timesync_onchannelcallback(void *context);
 static struct hv_util_service util_timesynch = {
 	.util_cb = timesync_onchannelcallback,
 	.util_init = hv_timesync_init,
-<<<<<<< HEAD
-=======
 	.util_pre_suspend = hv_timesync_pre_suspend,
->>>>>>> 24b8d41d
 	.util_deinit = hv_timesync_deinit,
 };
 
@@ -274,8 +268,6 @@
 
 /*
  * Set the host time in a process context.
-<<<<<<< HEAD
-=======
  */
 static struct work_struct adj_time_work;
 
@@ -297,46 +289,9 @@
 
 /*
  * Hard coded threshold for host timesync delay: 600 seconds
->>>>>>> 24b8d41d
  */
 static const u64 HOST_TIMESYNC_DELAY_THRESH = 600 * (u64)NSEC_PER_SEC;
 
-<<<<<<< HEAD
-struct adj_time_work {
-	struct work_struct work;
-	u64	host_time;
-	u64	ref_time;
-	u8	flags;
-};
-
-static void hv_set_host_time(struct work_struct *work)
-{
-	struct adj_time_work	*wrk;
-	s64 host_tns;
-	u64 newtime;
-	struct timespec host_ts;
-
-	wrk = container_of(work, struct adj_time_work, work);
-
-	newtime = wrk->host_time;
-	if (ts_srv_version > TS_VERSION_3) {
-		/*
-		 * Some latency has been introduced since Hyper-V generated
-		 * its time sample. Take that latency into account before
-		 * using TSC reference time sample from Hyper-V.
-		 *
-		 * This sample is given by TimeSync v4 and above hosts.
-		 */
-		u64 current_tick;
-
-		rdmsrl(HV_X64_MSR_TIME_REF_COUNT, current_tick);
-		newtime += (current_tick - wrk->ref_time);
-	}
-	host_tns = (newtime - WLTIMEDELTA) * 100;
-	host_ts = ns_to_timespec(host_tns);
-
-	do_settimeofday(&host_ts);
-=======
 static int hv_get_adj_host_time(struct timespec64 *ts)
 {
 	u64 newtime, reftime, timediff_adj;
@@ -373,7 +328,6 @@
 
 	if (!hv_get_adj_host_time(&ts))
 		do_settimeofday64(&ts);
->>>>>>> 24b8d41d
 }
 
 /*
@@ -389,26 +343,6 @@
  * typically used as a hint to the guest. The guest is under no obligation
  * to discipline the clock.
  */
-<<<<<<< HEAD
-static struct adj_time_work  wrk;
-static inline void adj_guesttime(u64 hosttime, u64 reftime, u8 flags)
-{
-
-	/*
-	 * This check is safe since we are executing in the
-	 * interrupt context and time synch messages arre always
-	 * delivered on the same CPU.
-	 */
-	if (work_pending(&wrk.work))
-		return;
-
-	wrk.host_time = hosttime;
-	wrk.ref_time = reftime;
-	wrk.flags = flags;
-	if ((flags & (ICTIMESYNCFLAG_SYNC | ICTIMESYNCFLAG_SAMPLE)) != 0) {
-		schedule_work(&wrk.work);
-	}
-=======
 static inline void adj_guesttime(u64 hosttime, u64 reftime, u8 adj_flags)
 {
 	unsigned long flags;
@@ -438,7 +372,6 @@
 	/* Schedule work to do do_settimeofday64() */
 	if (adj_flags & ICTIMESYNCFLAG_SYNC)
 		schedule_work(&adj_time_work);
->>>>>>> 24b8d41d
 }
 
 /*
@@ -475,14 +408,6 @@
 				sizeof(struct vmbuspipe_hdr)];
 
 		if (icmsghdrp->icmsgtype == ICMSGTYPE_NEGOTIATE) {
-<<<<<<< HEAD
-			vmbus_prep_negotiate_resp(icmsghdrp, negop,
-						time_txf_buf,
-						util_fw_version,
-						ts_srv_version);
-			pr_info("Using TimeSync version %d.%d\n",
-				ts_srv_version >> 16, ts_srv_version & 0xFFFF);
-=======
 			if (vmbus_prep_negotiate_resp(icmsghdrp, time_txf_buf,
 						fw_versions, FW_VER_COUNT,
 						ts_versions, TS_VER_COUNT,
@@ -491,7 +416,6 @@
 					ts_srv_version >> 16,
 					ts_srv_version & 0xFFFF);
 			}
->>>>>>> 24b8d41d
 		} else {
 			if (ts_srv_version > TS_VERSION_3) {
 				refdata = (struct ictimesync_ref_data *)
@@ -508,13 +432,8 @@
 					sizeof(struct vmbuspipe_hdr) +
 					sizeof(struct icmsg_hdr)];
 				adj_guesttime(timedatap->parenttime,
-<<<<<<< HEAD
-						0,
-						timedatap->flags);
-=======
 					      hv_read_reference_counter(),
 					      timedatap->flags);
->>>>>>> 24b8d41d
 			}
 		}
 
@@ -544,11 +463,7 @@
 	while (1) {
 
 		vmbus_recvpacket(channel, hbeat_txf_buf,
-<<<<<<< HEAD
-				 PAGE_SIZE, &recvlen, &requestid);
-=======
 				 HV_HYP_PAGE_SIZE, &recvlen, &requestid);
->>>>>>> 24b8d41d
 
 		if (!recvlen)
 			break;
@@ -618,38 +533,9 @@
 
 	hv_set_drvdata(dev, srv);
 
-<<<<<<< HEAD
-	/*
-	 * Based on the host; initialize the framework and
-	 * service version numbers we will negotiate.
-	 */
-	switch (vmbus_proto_version) {
-	case (VERSION_WS2008):
-		util_fw_version = UTIL_WS2K8_FW_VERSION;
-		sd_srv_version = SD_VERSION_1;
-		ts_srv_version = TS_VERSION_1;
-		hb_srv_version = HB_VERSION_1;
-		break;
-	case(VERSION_WIN10):
-		util_fw_version = UTIL_FW_VERSION;
-		sd_srv_version = SD_VERSION;
-		ts_srv_version = TS_VERSION;
-		hb_srv_version = HB_VERSION;
-		break;
-	default:
-		util_fw_version = UTIL_FW_VERSION;
-		sd_srv_version = SD_VERSION;
-		ts_srv_version = TS_VERSION_3;
-		hb_srv_version = HB_VERSION;
-	}
-
-	ret = vmbus_open(dev->channel, 4 * PAGE_SIZE, 4 * PAGE_SIZE, NULL, 0,
-			srv->util_cb, dev->channel);
-=======
 	ret = vmbus_open(dev->channel, HV_UTIL_RING_SEND_SIZE,
 			 HV_UTIL_RING_RECV_SIZE, NULL, 0, srv->util_cb,
 			 dev->channel);
->>>>>>> 24b8d41d
 	if (ret)
 		goto error;
 
@@ -756,11 +642,6 @@
 	},
 };
 
-<<<<<<< HEAD
-static int hv_timesync_init(struct hv_util_service *srv)
-{
-	INIT_WORK(&wrk.work, hv_set_host_time);
-=======
 static int hv_ptp_enable(struct ptp_clock_info *info,
 			 struct ptp_clock_request *request, int on)
 {
@@ -831,20 +712,15 @@
 static int hv_timesync_pre_suspend(void)
 {
 	hv_timesync_cancel_work();
->>>>>>> 24b8d41d
 	return 0;
 }
 
 static void hv_timesync_deinit(void)
 {
-<<<<<<< HEAD
-	cancel_work_sync(&wrk.work);
-=======
 	if (hv_ptp_clock)
 		ptp_clock_unregister(hv_ptp_clock);
 
 	hv_timesync_cancel_work();
->>>>>>> 24b8d41d
 }
 
 static int __init init_hyperv_utils(void)
