// SPDX-License-Identifier: GPL-2.0-only
/*
 * Copyright (c) 2009, Microsoft Corporation.
 *
 * Authors:
 *   Haiyang Zhang <haiyangz@microsoft.com>
 *   Hank Janssen  <hjanssen@microsoft.com>
 */
#define pr_fmt(fmt) KBUILD_MODNAME ": " fmt

#include <linux/kernel.h>
#include <linux/interrupt.h>
#include <linux/sched.h>
#include <linux/wait.h>
#include <linux/mm.h>
#include <linux/slab.h>
#include <linux/list.h>
#include <linux/module.h>
#include <linux/completion.h>
#include <linux/delay.h>
#include <linux/cpu.h>
#include <linux/hyperv.h>
#include <asm/mshyperv.h>

#include "hyperv_vmbus.h"

static void init_vp_index(struct vmbus_channel *channel);

const struct vmbus_device vmbus_devs[] = {
	/* IDE */
	{ .dev_type = HV_IDE,
	  HV_IDE_GUID,
	  .perf_device = true,
	},

	/* SCSI */
	{ .dev_type = HV_SCSI,
	  HV_SCSI_GUID,
	  .perf_device = true,
	},

	/* Fibre Channel */
	{ .dev_type = HV_FC,
	  HV_SYNTHFC_GUID,
	  .perf_device = true,
	},

	/* Synthetic NIC */
	{ .dev_type = HV_NIC,
	  HV_NIC_GUID,
	  .perf_device = true,
	},

	/* Network Direct */
	{ .dev_type = HV_ND,
	  HV_ND_GUID,
	  .perf_device = true,
	},

	/* PCIE */
	{ .dev_type = HV_PCIE,
	  HV_PCIE_GUID,
	  .perf_device = false,
	},

	/* Synthetic Frame Buffer */
	{ .dev_type = HV_FB,
	  HV_SYNTHVID_GUID,
	  .perf_device = false,
	},

	/* Synthetic Keyboard */
	{ .dev_type = HV_KBD,
	  HV_KBD_GUID,
	  .perf_device = false,
	},

	/* Synthetic MOUSE */
	{ .dev_type = HV_MOUSE,
	  HV_MOUSE_GUID,
	  .perf_device = false,
	},

	/* KVP */
	{ .dev_type = HV_KVP,
	  HV_KVP_GUID,
	  .perf_device = false,
	},

	/* Time Synch */
	{ .dev_type = HV_TS,
	  HV_TS_GUID,
	  .perf_device = false,
	},

	/* Heartbeat */
	{ .dev_type = HV_HB,
	  HV_HEART_BEAT_GUID,
	  .perf_device = false,
	},

	/* Shutdown */
	{ .dev_type = HV_SHUTDOWN,
	  HV_SHUTDOWN_GUID,
	  .perf_device = false,
	},

	/* File copy */
	{ .dev_type = HV_FCOPY,
	  HV_FCOPY_GUID,
	  .perf_device = false,
	},

	/* Backup */
	{ .dev_type = HV_BACKUP,
	  HV_VSS_GUID,
	  .perf_device = false,
	},

	/* Dynamic Memory */
	{ .dev_type = HV_DM,
	  HV_DM_GUID,
	  .perf_device = false,
	},

	/* Unknown GUID */
	{ .dev_type = HV_UNKNOWN,
	  .perf_device = false,
	},
};

static const struct {
<<<<<<< HEAD
	uuid_le guid;
=======
	guid_t guid;
>>>>>>> 24b8d41d
} vmbus_unsupported_devs[] = {
	{ HV_AVMA1_GUID },
	{ HV_AVMA2_GUID },
	{ HV_RDV_GUID	},
};

<<<<<<< HEAD
static bool is_unsupported_vmbus_devs(const uuid_le *guid)
{
	int i;

	for (i = 0; i < ARRAY_SIZE(vmbus_unsupported_devs); i++)
		if (!uuid_le_cmp(*guid, vmbus_unsupported_devs[i].guid))
			return true;
	return false;
}

static u16 hv_get_dev_type(const struct vmbus_channel *channel)
{
	const uuid_le *guid = &channel->offermsg.offer.if_type;
	u16 i;

	if (is_hvsock_channel(channel) || is_unsupported_vmbus_devs(guid))
		return HV_UNKOWN;

	for (i = HV_IDE; i < HV_UNKOWN; i++) {
		if (!uuid_le_cmp(*guid, vmbus_devs[i].guid))
=======
/*
 * The rescinded channel may be blocked waiting for a response from the host;
 * take care of that.
 */
static void vmbus_rescind_cleanup(struct vmbus_channel *channel)
{
	struct vmbus_channel_msginfo *msginfo;
	unsigned long flags;


	spin_lock_irqsave(&vmbus_connection.channelmsg_lock, flags);
	channel->rescind = true;
	list_for_each_entry(msginfo, &vmbus_connection.chn_msg_list,
				msglistentry) {

		if (msginfo->waiting_channel == channel) {
			complete(&msginfo->waitevent);
			break;
		}
	}
	spin_unlock_irqrestore(&vmbus_connection.channelmsg_lock, flags);
}

static bool is_unsupported_vmbus_devs(const guid_t *guid)
{
	int i;

	for (i = 0; i < ARRAY_SIZE(vmbus_unsupported_devs); i++)
		if (guid_equal(guid, &vmbus_unsupported_devs[i].guid))
			return true;
	return false;
}

static u16 hv_get_dev_type(const struct vmbus_channel *channel)
{
	const guid_t *guid = &channel->offermsg.offer.if_type;
	u16 i;

	if (is_hvsock_channel(channel) || is_unsupported_vmbus_devs(guid))
		return HV_UNKNOWN;

	for (i = HV_IDE; i < HV_UNKNOWN; i++) {
		if (guid_equal(guid, &vmbus_devs[i].guid))
>>>>>>> 24b8d41d
			return i;
	}
	pr_info("Unknown GUID: %pUl\n", guid);
	return i;
}

/**
 * vmbus_prep_negotiate_resp() - Create default response for Negotiate message
 * @icmsghdrp: Pointer to msg header structure
 * @buf: Raw buffer channel data
 * @fw_version: The framework versions we can support.
 * @fw_vercnt: The size of @fw_version.
 * @srv_version: The service versions we can support.
 * @srv_vercnt: The size of @srv_version.
 * @nego_fw_version: The selected framework version.
 * @nego_srv_version: The selected service version.
 *
 * Note: Versions are given in decreasing order.
 *
 * Set up and fill in default negotiate response message.
 * Mainly used by Hyper-V drivers.
 */
bool vmbus_prep_negotiate_resp(struct icmsg_hdr *icmsghdrp,
				u8 *buf, const int *fw_version, int fw_vercnt,
				const int *srv_version, int srv_vercnt,
				int *nego_fw_version, int *nego_srv_version)
{
	int icframe_major, icframe_minor;
	int icmsg_major, icmsg_minor;
	int fw_major, fw_minor;
	int srv_major, srv_minor;
	int i, j;
	bool found_match = false;
	struct icmsg_negotiate *negop;

	icmsghdrp->icmsgsize = 0x10;
	negop = (struct icmsg_negotiate *)&buf[
		sizeof(struct vmbuspipe_hdr) +
		sizeof(struct icmsg_hdr)];

	icframe_major = negop->icframe_vercnt;
	icframe_minor = 0;

	icmsg_major = negop->icmsg_vercnt;
	icmsg_minor = 0;

	/*
	 * Select the framework version number we will
	 * support.
	 */

	for (i = 0; i < fw_vercnt; i++) {
		fw_major = (fw_version[i] >> 16);
		fw_minor = (fw_version[i] & 0xFFFF);

		for (j = 0; j < negop->icframe_vercnt; j++) {
			if ((negop->icversion_data[j].major == fw_major) &&
			    (negop->icversion_data[j].minor == fw_minor)) {
				icframe_major = negop->icversion_data[j].major;
				icframe_minor = negop->icversion_data[j].minor;
				found_match = true;
				break;
			}
		}

		if (found_match)
			break;
	}

	if (!found_match)
		goto fw_error;

	found_match = false;

	for (i = 0; i < srv_vercnt; i++) {
		srv_major = (srv_version[i] >> 16);
		srv_minor = (srv_version[i] & 0xFFFF);

		for (j = negop->icframe_vercnt;
			(j < negop->icframe_vercnt + negop->icmsg_vercnt);
			j++) {

			if ((negop->icversion_data[j].major == srv_major) &&
				(negop->icversion_data[j].minor == srv_minor)) {

				icmsg_major = negop->icversion_data[j].major;
				icmsg_minor = negop->icversion_data[j].minor;
				found_match = true;
				break;
			}
		}

		if (found_match)
			break;
	}

	/*
	 * Respond with the framework and service
	 * version numbers we can support.
	 */

fw_error:
	if (!found_match) {
		negop->icframe_vercnt = 0;
		negop->icmsg_vercnt = 0;
	} else {
		negop->icframe_vercnt = 1;
		negop->icmsg_vercnt = 1;
	}

	if (nego_fw_version)
		*nego_fw_version = (icframe_major << 16) | icframe_minor;

	if (nego_srv_version)
		*nego_srv_version = (icmsg_major << 16) | icmsg_minor;

	negop->icversion_data[0].major = icframe_major;
	negop->icversion_data[0].minor = icframe_minor;
	negop->icversion_data[1].major = icmsg_major;
	negop->icversion_data[1].minor = icmsg_minor;
	return found_match;
}

EXPORT_SYMBOL_GPL(vmbus_prep_negotiate_resp);

/*
 * alloc_channel - Allocate and initialize a vmbus channel object
 */
static struct vmbus_channel *alloc_channel(void)
{
	struct vmbus_channel *channel;

	channel = kzalloc(sizeof(*channel), GFP_ATOMIC);
	if (!channel)
		return NULL;

<<<<<<< HEAD
	channel->acquire_ring_lock = true;
	spin_lock_init(&channel->inbound_lock);
	spin_lock_init(&channel->lock);
=======
	spin_lock_init(&channel->sched_lock);
	init_completion(&channel->rescind_event);
>>>>>>> 24b8d41d

	INIT_LIST_HEAD(&channel->sc_list);

	tasklet_init(&channel->callback_event,
		     vmbus_on_event, (unsigned long)channel);

	hv_ringbuffer_pre_init(channel);

	return channel;
}

/*
 * free_channel - Release the resources used by the vmbus channel object
 */
static void free_channel(struct vmbus_channel *channel)
{
	tasklet_kill(&channel->callback_event);
	vmbus_remove_channel_attr_group(channel);

	kobject_put(&channel->kobj);
}

void vmbus_channel_map_relid(struct vmbus_channel *channel)
{
	if (WARN_ON(channel->offermsg.child_relid >= MAX_CHANNEL_RELIDS))
		return;
	/*
	 * The mapping of the channel's relid is visible from the CPUs that
	 * execute vmbus_chan_sched() by the time that vmbus_chan_sched() will
	 * execute:
	 *
	 *  (a) In the "normal (i.e., not resuming from hibernation)" path,
	 *      the full barrier in smp_store_mb() guarantees that the store
	 *      is propagated to all CPUs before the add_channel_work work
	 *      is queued.  In turn, add_channel_work is queued before the
	 *      channel's ring buffer is allocated/initialized and the
	 *      OPENCHANNEL message for the channel is sent in vmbus_open().
	 *      Hyper-V won't start sending the interrupts for the channel
	 *      before the OPENCHANNEL message is acked.  The memory barrier
	 *      in vmbus_chan_sched() -> sync_test_and_clear_bit() ensures
	 *      that vmbus_chan_sched() must find the channel's relid in
	 *      recv_int_page before retrieving the channel pointer from the
	 *      array of channels.
	 *
	 *  (b) In the "resuming from hibernation" path, the smp_store_mb()
	 *      guarantees that the store is propagated to all CPUs before
	 *      the VMBus connection is marked as ready for the resume event
	 *      (cf. check_ready_for_resume_event()).  The interrupt handler
	 *      of the VMBus driver and vmbus_chan_sched() can not run before
	 *      vmbus_bus_resume() has completed execution (cf. resume_noirq).
	 */
	smp_store_mb(
		vmbus_connection.channels[channel->offermsg.child_relid],
		channel);
}

void vmbus_channel_unmap_relid(struct vmbus_channel *channel)
{
	if (WARN_ON(channel->offermsg.child_relid >= MAX_CHANNEL_RELIDS))
		return;
	WRITE_ONCE(
		vmbus_connection.channels[channel->offermsg.child_relid],
		NULL);
}

static void vmbus_release_relid(u32 relid)
{
	struct vmbus_channel_relid_released msg;
	int ret;

	memset(&msg, 0, sizeof(struct vmbus_channel_relid_released));
	msg.child_relid = relid;
	msg.header.msgtype = CHANNELMSG_RELID_RELEASED;
	ret = vmbus_post_msg(&msg, sizeof(struct vmbus_channel_relid_released),
			     true);

	trace_vmbus_release_relid(&msg, ret);
}

<<<<<<< HEAD
void hv_event_tasklet_disable(struct vmbus_channel *channel)
{
	struct tasklet_struct *tasklet;
	tasklet = hv_context.event_dpc[channel->target_cpu];
	tasklet_disable(tasklet);
}

void hv_event_tasklet_enable(struct vmbus_channel *channel)
{
	struct tasklet_struct *tasklet;
	tasklet = hv_context.event_dpc[channel->target_cpu];
	tasklet_enable(tasklet);

	/* In case there is any pending event */
	tasklet_schedule(tasklet);
}

void hv_process_channel_removal(struct vmbus_channel *channel, u32 relid)
{
	unsigned long flags;
	struct vmbus_channel *primary_channel;

=======
void hv_process_channel_removal(struct vmbus_channel *channel)
{
	lockdep_assert_held(&vmbus_connection.channel_mutex);
>>>>>>> 24b8d41d
	BUG_ON(!channel->rescind);

<<<<<<< HEAD
	hv_event_tasklet_disable(channel);
	if (channel->target_cpu != get_cpu()) {
		put_cpu();
		smp_call_function_single(channel->target_cpu,
					 percpu_channel_deq, channel, true);
	} else {
		percpu_channel_deq(channel);
		put_cpu();
	}
	hv_event_tasklet_enable(channel);
=======
	/*
	 * hv_process_channel_removal() could find INVALID_RELID only for
	 * hv_sock channels.  See the inline comments in vmbus_onoffer().
	 */
	WARN_ON(channel->offermsg.child_relid == INVALID_RELID &&
		!is_hvsock_channel(channel));
>>>>>>> 24b8d41d

	/*
	 * Upon suspend, an in-use hv_sock channel is removed from the array of
	 * channels and the relid is invalidated.  After hibernation, when the
	 * user-space appplication destroys the channel, it's unnecessary and
	 * unsafe to remove the channel from the array of channels.  See also
	 * the inline comments before the call of vmbus_release_relid() below.
	 */
	if (channel->offermsg.child_relid != INVALID_RELID)
		vmbus_channel_unmap_relid(channel);

	if (channel->primary_channel == NULL)
		list_del(&channel->listentry);
	else
		list_del(&channel->sc_list);

	/*
	 * If this is a "perf" channel, updates the hv_numa_map[] masks so that
	 * init_vp_index() can (re-)use the CPU.
	 */
	if (hv_is_perf_channel(channel))
		hv_clear_alloced_cpu(channel->target_cpu);

	/*
	 * Upon suspend, an in-use hv_sock channel is marked as "rescinded" and
	 * the relid is invalidated; after hibernation, when the user-space app
	 * destroys the channel, the relid is INVALID_RELID, and in this case
	 * it's unnecessary and unsafe to release the old relid, since the same
	 * relid can refer to a completely different channel now.
	 */
<<<<<<< HEAD
	if (channel->affinity_policy == HV_LOCALIZED)
		cpumask_clear_cpu(channel->target_cpu,
				  &primary_channel->alloced_cpus_in_node);

	vmbus_release_relid(relid);
=======
	if (channel->offermsg.child_relid != INVALID_RELID)
		vmbus_release_relid(channel->offermsg.child_relid);
>>>>>>> 24b8d41d

	free_channel(channel);
}

void vmbus_free_channels(void)
{
	struct vmbus_channel *channel, *tmp;

	list_for_each_entry_safe(channel, tmp, &vmbus_connection.chn_list,
		listentry) {
		/* hv_process_channel_removal() needs this */
		channel->rescind = true;

		vmbus_device_unregister(channel->device_obj);
	}
}

/* Note: the function can run concurrently for primary/sub channels. */
static void vmbus_add_channel_work(struct work_struct *work)
{
	struct vmbus_channel *newchannel =
		container_of(work, struct vmbus_channel, add_channel_work);
	struct vmbus_channel *primary_channel = newchannel->primary_channel;
	int ret;

<<<<<<< HEAD
	/* Make sure this is a new offer */
	mutex_lock(&vmbus_connection.channel_mutex);

	list_for_each_entry(channel, &vmbus_connection.chn_list, listentry) {
		if (!uuid_le_cmp(channel->offermsg.offer.if_type,
			newchannel->offermsg.offer.if_type) &&
			!uuid_le_cmp(channel->offermsg.offer.if_instance,
				newchannel->offermsg.offer.if_instance)) {
			fnew = false;
			break;
		}
	}

	if (fnew)
		list_add_tail(&newchannel->listentry,
			      &vmbus_connection.chn_list);

	mutex_unlock(&vmbus_connection.channel_mutex);

	if (!fnew) {
		/*
		 * Check to see if this is a sub-channel.
		 */
		if (newchannel->offermsg.offer.sub_channel_index != 0) {
			/*
			 * Process the sub-channel.
			 */
			newchannel->primary_channel = channel;
			spin_lock_irqsave(&channel->lock, flags);
			list_add_tail(&newchannel->sc_list, &channel->sc_list);
			channel->num_sc++;
			spin_unlock_irqrestore(&channel->lock, flags);
		} else
			goto err_free_chan;
	}

	dev_type = hv_get_dev_type(newchannel);
	if (dev_type == HV_NIC)
		set_channel_signal_state(newchannel, HV_SIGNAL_POLICY_EXPLICIT);

	init_vp_index(newchannel, dev_type);

	hv_event_tasklet_disable(newchannel);
	if (newchannel->target_cpu != get_cpu()) {
		put_cpu();
		smp_call_function_single(newchannel->target_cpu,
					 percpu_channel_enq,
					 newchannel, true);
	} else {
		percpu_channel_enq(newchannel);
		put_cpu();
	}
	hv_event_tasklet_enable(newchannel);

=======
>>>>>>> 24b8d41d
	/*
	 * This state is used to indicate a successful open
	 * so that when we do close the channel normally, we
	 * can cleanup properly.
	 */
	newchannel->state = CHANNEL_OPEN_STATE;

	if (primary_channel != NULL) {
		/* newchannel is a sub-channel. */
		struct hv_device *dev = primary_channel->device_obj;

		if (vmbus_add_channel_kobj(dev, newchannel))
			goto err_deq_chan;

		if (primary_channel->sc_creation_callback != NULL)
			primary_channel->sc_creation_callback(newchannel);

		newchannel->probe_done = true;
		return;
	}

	/*
	 * Start the process of binding the primary channel to the driver
	 */
	newchannel->device_obj = vmbus_device_create(
		&newchannel->offermsg.offer.if_type,
		&newchannel->offermsg.offer.if_instance,
		newchannel);
	if (!newchannel->device_obj)
		goto err_deq_chan;

	newchannel->device_obj->device_id = newchannel->device_id;
	/*
	 * Add the new device to the bus. This will kick off device-driver
	 * binding which eventually invokes the device driver's AddDevice()
	 * method.
	 */
	ret = vmbus_device_register(newchannel->device_obj);

	if (ret != 0) {
		pr_err("unable to add child device object (relid %d)\n",
			newchannel->offermsg.child_relid);
		kfree(newchannel->device_obj);
		goto err_deq_chan;
	}

	newchannel->probe_done = true;
	return;

err_deq_chan:
<<<<<<< HEAD
=======
	mutex_lock(&vmbus_connection.channel_mutex);

	/*
	 * We need to set the flag, otherwise
	 * vmbus_onoffer_rescind() can be blocked.
	 */
	newchannel->probe_done = true;

	if (primary_channel == NULL)
		list_del(&newchannel->listentry);
	else
		list_del(&newchannel->sc_list);

	/* vmbus_process_offer() has mapped the channel. */
	vmbus_channel_unmap_relid(newchannel);

	mutex_unlock(&vmbus_connection.channel_mutex);

	vmbus_release_relid(newchannel->offermsg.child_relid);

	free_channel(newchannel);
}

/*
 * vmbus_process_offer - Process the offer by creating a channel/device
 * associated with this offer
 */
static void vmbus_process_offer(struct vmbus_channel *newchannel)
{
	struct vmbus_channel *channel;
	struct workqueue_struct *wq;
	bool fnew = true;

	/*
	 * Synchronize vmbus_process_offer() and CPU hotplugging:
	 *
	 * CPU1				CPU2
	 *
	 * [vmbus_process_offer()]	[Hot removal of the CPU]
	 *
	 * CPU_READ_LOCK		CPUS_WRITE_LOCK
	 * LOAD cpu_online_mask		SEARCH chn_list
	 * STORE target_cpu		LOAD target_cpu
	 * INSERT chn_list		STORE cpu_online_mask
	 * CPUS_READ_UNLOCK		CPUS_WRITE_UNLOCK
	 *
	 * Forbids: CPU1's LOAD from *not* seing CPU2's STORE &&
	 * 		CPU2's SEARCH from *not* seeing CPU1's INSERT
	 *
	 * Forbids: CPU2's SEARCH from seeing CPU1's INSERT &&
	 * 		CPU2's LOAD from *not* seing CPU1's STORE
	 */
	cpus_read_lock();

	/*
	 * Serializes the modifications of the chn_list list as well as
	 * the accesses to next_numa_node_id in init_vp_index().
	 */
>>>>>>> 24b8d41d
	mutex_lock(&vmbus_connection.channel_mutex);

<<<<<<< HEAD
	hv_event_tasklet_disable(newchannel);
	if (newchannel->target_cpu != get_cpu()) {
		put_cpu();
		smp_call_function_single(newchannel->target_cpu,
					 percpu_channel_deq, newchannel, true);
=======
	init_vp_index(newchannel);

	/* Remember the channels that should be cleaned up upon suspend. */
	if (is_hvsock_channel(newchannel) || is_sub_channel(newchannel))
		atomic_inc(&vmbus_connection.nr_chan_close_on_suspend);

	/*
	 * Now that we have acquired the channel_mutex,
	 * we can release the potentially racing rescind thread.
	 */
	atomic_dec(&vmbus_connection.offer_in_progress);

	list_for_each_entry(channel, &vmbus_connection.chn_list, listentry) {
		if (guid_equal(&channel->offermsg.offer.if_type,
			       &newchannel->offermsg.offer.if_type) &&
		    guid_equal(&channel->offermsg.offer.if_instance,
			       &newchannel->offermsg.offer.if_instance)) {
			fnew = false;
			break;
		}
	}

	if (fnew) {
		list_add_tail(&newchannel->listentry,
			      &vmbus_connection.chn_list);
>>>>>>> 24b8d41d
	} else {
		/*
		 * Check to see if this is a valid sub-channel.
		 */
		if (newchannel->offermsg.offer.sub_channel_index == 0) {
			mutex_unlock(&vmbus_connection.channel_mutex);
			/*
			 * Don't call free_channel(), because newchannel->kobj
			 * is not initialized yet.
			 */
			kfree(newchannel);
			WARN_ON_ONCE(1);
			return;
		}
		/*
		 * Process the sub-channel.
		 */
		newchannel->primary_channel = channel;
		list_add_tail(&newchannel->sc_list, &channel->sc_list);
	}
	hv_event_tasklet_enable(newchannel);

	vmbus_release_relid(newchannel->offermsg.child_relid);

	vmbus_channel_map_relid(newchannel);

	mutex_unlock(&vmbus_connection.channel_mutex);
	cpus_read_unlock();

	/*
	 * vmbus_process_offer() mustn't call channel->sc_creation_callback()
	 * directly for sub-channels, because sc_creation_callback() ->
	 * vmbus_open() may never get the host's response to the
	 * OPEN_CHANNEL message (the host may rescind a channel at any time,
	 * e.g. in the case of hot removing a NIC), and vmbus_onoffer_rescind()
	 * may not wake up the vmbus_open() as it's blocked due to a non-zero
	 * vmbus_connection.offer_in_progress, and finally we have a deadlock.
	 *
	 * The above is also true for primary channels, if the related device
	 * drivers use sync probing mode by default.
	 *
	 * And, usually the handling of primary channels and sub-channels can
	 * depend on each other, so we should offload them to different
	 * workqueues to avoid possible deadlock, e.g. in sync-probing mode,
	 * NIC1's netvsc_subchan_work() can race with NIC2's netvsc_probe() ->
	 * rtnl_lock(), and causes deadlock: the former gets the rtnl_lock
	 * and waits for all the sub-channels to appear, but the latter
	 * can't get the rtnl_lock and this blocks the handling of
	 * sub-channels.
	 */
	INIT_WORK(&newchannel->add_channel_work, vmbus_add_channel_work);
	wq = fnew ? vmbus_connection.handle_primary_chan_wq :
		    vmbus_connection.handle_sub_chan_wq;
	queue_work(wq, &newchannel->add_channel_work);
}

/*
 * We use this state to statically distribute the channel interrupt load.
 */
static int next_numa_node_id;

/*
 * Starting with Win8, we can statically distribute the incoming
 * channel interrupt load by binding a channel to VCPU.
 *
 * For pre-win8 hosts or non-performance critical channels we assign the
 * VMBUS_CONNECT_CPU.
 *
 * Starting with win8, performance critical channels will be distributed
 * evenly among all the available NUMA nodes.  Once the node is assigned,
 * we will assign the CPU based on a simple round robin scheme.
 */
static void init_vp_index(struct vmbus_channel *channel)
{
	bool perf_chn = hv_is_perf_channel(channel);
	cpumask_var_t available_mask;
	struct cpumask *alloced_mask;
	u32 target_cpu;
	int numa_node;

	if ((vmbus_proto_version == VERSION_WS2008) ||
	    (vmbus_proto_version == VERSION_WIN7) || (!perf_chn) ||
	    !alloc_cpumask_var(&available_mask, GFP_KERNEL)) {
		/*
		 * Prior to win8, all channel interrupts are
		 * delivered on VMBUS_CONNECT_CPU.
		 * Also if the channel is not a performance critical
		 * channel, bind it to VMBUS_CONNECT_CPU.
		 * In case alloc_cpumask_var() fails, bind it to
		 * VMBUS_CONNECT_CPU.
		 */
		channel->target_cpu = VMBUS_CONNECT_CPU;
		if (perf_chn)
			hv_set_alloced_cpu(VMBUS_CONNECT_CPU);
		return;
	}

<<<<<<< HEAD
	/*
	 * Based on the channel affinity policy, we will assign the NUMA
	 * nodes.
	 */

	if ((channel->affinity_policy == HV_BALANCED) || (!primary)) {
		while (true) {
			next_node = next_numa_node_id++;
			if (next_node == nr_node_ids) {
				next_node = next_numa_node_id = 0;
				continue;
			}
			if (cpumask_empty(cpumask_of_node(next_node)))
				continue;
			break;
=======
	while (true) {
		numa_node = next_numa_node_id++;
		if (numa_node == nr_node_ids) {
			next_numa_node_id = 0;
			continue;
>>>>>>> 24b8d41d
		}
		if (cpumask_empty(cpumask_of_node(numa_node)))
			continue;
		break;
	}
	alloced_mask = &hv_context.hv_numa_map[numa_node];

	if (cpumask_weight(alloced_mask) ==
	    cpumask_weight(cpumask_of_node(numa_node))) {
		/*
		 * We have cycled through all the CPUs in the node;
		 * reset the alloced map.
		 */
		cpumask_clear(alloced_mask);
	}

	cpumask_xor(available_mask, alloced_mask, cpumask_of_node(numa_node));

<<<<<<< HEAD
	if (primary->affinity_policy == HV_LOCALIZED) {
		/*
		 * Normally Hyper-V host doesn't create more subchannels
		 * than there are VCPUs on the node but it is possible when not
		 * all present VCPUs on the node are initialized by guest.
		 * Clear the alloced_cpus_in_node to start over.
		 */
		if (cpumask_equal(&primary->alloced_cpus_in_node,
				  cpumask_of_node(primary->numa_node)))
			cpumask_clear(&primary->alloced_cpus_in_node);
	}

	while (true) {
		cur_cpu = cpumask_next(cur_cpu, &available_mask);
		if (cur_cpu >= nr_cpu_ids) {
			cur_cpu = -1;
			cpumask_copy(&available_mask,
				     cpumask_of_node(primary->numa_node));
			continue;
		}

		if (primary->affinity_policy == HV_LOCALIZED) {
			/*
			 * NOTE: in the case of sub-channel, we clear the
			 * sub-channel related bit(s) in
			 * primary->alloced_cpus_in_node in
			 * hv_process_channel_removal(), so when we
			 * reload drivers like hv_netvsc in SMP guest, here
			 * we're able to re-allocate
			 * bit from primary->alloced_cpus_in_node.
			 */
			if (!cpumask_test_cpu(cur_cpu,
					      &primary->alloced_cpus_in_node)) {
				cpumask_set_cpu(cur_cpu,
						&primary->alloced_cpus_in_node);
				cpumask_set_cpu(cur_cpu, alloced_mask);
				break;
			}
		} else {
			cpumask_set_cpu(cur_cpu, alloced_mask);
			break;
		}
	}
=======
	target_cpu = cpumask_first(available_mask);
	cpumask_set_cpu(target_cpu, alloced_mask);

	channel->target_cpu = target_cpu;
>>>>>>> 24b8d41d

	free_cpumask_var(available_mask);
}

static void vmbus_wait_for_unload(void)
{
	int cpu;
	void *page_addr;
	struct hv_message *msg;
	struct vmbus_channel_message_header *hdr;
<<<<<<< HEAD
	u32 message_type;
=======
	u32 message_type, i;
>>>>>>> 24b8d41d

	/*
	 * CHANNELMSG_UNLOAD_RESPONSE is always delivered to the CPU which was
	 * used for initial contact or to CPU0 depending on host version. When
	 * we're crashing on a different CPU let's hope that IRQ handler on
	 * the cpu which receives CHANNELMSG_UNLOAD_RESPONSE is still
	 * functional and vmbus_unload_response() will complete
	 * vmbus_connection.unload_event. If not, the last thing we can do is
	 * read message pages for all CPUs directly.
<<<<<<< HEAD
	 */
	while (1) {
		if (completion_done(&vmbus_connection.unload_event))
			break;

		for_each_online_cpu(cpu) {
			page_addr = hv_context.synic_message_page[cpu];
			msg = (struct hv_message *)page_addr +
				VMBUS_MESSAGE_SINT;

			message_type = READ_ONCE(msg->header.message_type);
			if (message_type == HVMSG_NONE)
				continue;

			hdr = (struct vmbus_channel_message_header *)
				msg->u.payload;

			if (hdr->msgtype == CHANNELMSG_UNLOAD_RESPONSE)
				complete(&vmbus_connection.unload_event);

			vmbus_signal_eom(msg, message_type);
		}

		mdelay(10);
	}

	/*
	 * We're crashing and already got the UNLOAD_RESPONSE, cleanup all
	 * maybe-pending messages on all CPUs to be able to receive new
	 * messages after we reconnect.
	 */
	for_each_online_cpu(cpu) {
		page_addr = hv_context.synic_message_page[cpu];
=======
	 *
	 * Wait no more than 10 seconds so that the panic path can't get
	 * hung forever in case the response message isn't seen.
	 */
	for (i = 0; i < 1000; i++) {
		if (completion_done(&vmbus_connection.unload_event))
			break;

		for_each_online_cpu(cpu) {
			struct hv_per_cpu_context *hv_cpu
				= per_cpu_ptr(hv_context.cpu_context, cpu);

			page_addr = hv_cpu->synic_message_page;
			msg = (struct hv_message *)page_addr
				+ VMBUS_MESSAGE_SINT;

			message_type = READ_ONCE(msg->header.message_type);
			if (message_type == HVMSG_NONE)
				continue;

			hdr = (struct vmbus_channel_message_header *)
				msg->u.payload;

			if (hdr->msgtype == CHANNELMSG_UNLOAD_RESPONSE)
				complete(&vmbus_connection.unload_event);

			vmbus_signal_eom(msg, message_type);
		}

		mdelay(10);
	}

	/*
	 * We're crashing and already got the UNLOAD_RESPONSE, cleanup all
	 * maybe-pending messages on all CPUs to be able to receive new
	 * messages after we reconnect.
	 */
	for_each_online_cpu(cpu) {
		struct hv_per_cpu_context *hv_cpu
			= per_cpu_ptr(hv_context.cpu_context, cpu);

		page_addr = hv_cpu->synic_message_page;
>>>>>>> 24b8d41d
		msg = (struct hv_message *)page_addr + VMBUS_MESSAGE_SINT;
		msg->header.message_type = HVMSG_NONE;
	}
}

/*
 * vmbus_unload_response - Handler for the unload response.
 */
static void vmbus_unload_response(struct vmbus_channel_message_header *hdr)
{
	/*
	 * This is a global event; just wakeup the waiting thread.
	 * Once we successfully unload, we can cleanup the monitor state.
	 */
	complete(&vmbus_connection.unload_event);
}

void vmbus_initiate_unload(bool crash)
{
	struct vmbus_channel_message_header hdr;

	if (xchg(&vmbus_connection.conn_state, DISCONNECTED) == DISCONNECTED)
		return;

	/* Pre-Win2012R2 hosts don't support reconnect */
	if (vmbus_proto_version < VERSION_WIN8_1)
		return;

	init_completion(&vmbus_connection.unload_event);
	memset(&hdr, 0, sizeof(struct vmbus_channel_message_header));
	hdr.msgtype = CHANNELMSG_UNLOAD;
	vmbus_post_msg(&hdr, sizeof(struct vmbus_channel_message_header),
		       !crash);

	/*
	 * vmbus_initiate_unload() is also called on crash and the crash can be
	 * happening in an interrupt context, where scheduling is impossible.
	 */
	if (!crash)
		wait_for_completion(&vmbus_connection.unload_event);
	else
		vmbus_wait_for_unload();
}

static void check_ready_for_resume_event(void)
{
	/*
	 * If all the old primary channels have been fixed up, then it's safe
	 * to resume.
	 */
	if (atomic_dec_and_test(&vmbus_connection.nr_chan_fixup_on_resume))
		complete(&vmbus_connection.ready_for_resume_event);
}

static void vmbus_setup_channel_state(struct vmbus_channel *channel,
				      struct vmbus_channel_offer_channel *offer)
{
	/*
	 * Setup state for signalling the host.
	 */
	channel->sig_event = VMBUS_EVENT_CONNECTION_ID;

	if (vmbus_proto_version != VERSION_WS2008) {
		channel->is_dedicated_interrupt =
				(offer->is_dedicated_interrupt != 0);
		channel->sig_event = offer->connection_id;
	}

	memcpy(&channel->offermsg, offer,
	       sizeof(struct vmbus_channel_offer_channel));
	channel->monitor_grp = (u8)offer->monitorid / 32;
	channel->monitor_bit = (u8)offer->monitorid % 32;
	channel->device_id = hv_get_dev_type(channel);
}

/*
 * find_primary_channel_by_offer - Get the channel object given the new offer.
 * This is only used in the resume path of hibernation.
 */
static struct vmbus_channel *
find_primary_channel_by_offer(const struct vmbus_channel_offer_channel *offer)
{
	struct vmbus_channel *channel = NULL, *iter;
	const guid_t *inst1, *inst2;

	/* Ignore sub-channel offers. */
	if (offer->offer.sub_channel_index != 0)
		return NULL;

	mutex_lock(&vmbus_connection.channel_mutex);

	list_for_each_entry(iter, &vmbus_connection.chn_list, listentry) {
		inst1 = &iter->offermsg.offer.if_instance;
		inst2 = &offer->offer.if_instance;

		if (guid_equal(inst1, inst2)) {
			channel = iter;
			break;
		}
	}

	mutex_unlock(&vmbus_connection.channel_mutex);

	return channel;
}

/*
 * vmbus_onoffer - Handler for channel offers from vmbus in parent partition.
 *
 */
static void vmbus_onoffer(struct vmbus_channel_message_header *hdr)
{
	struct vmbus_channel_offer_channel *offer;
	struct vmbus_channel *oldchannel, *newchannel;
	size_t offer_sz;

	offer = (struct vmbus_channel_offer_channel *)hdr;

	trace_vmbus_onoffer(offer);

	oldchannel = find_primary_channel_by_offer(offer);

	if (oldchannel != NULL) {
		/*
		 * We're resuming from hibernation: all the sub-channel and
		 * hv_sock channels we had before the hibernation should have
		 * been cleaned up, and now we must be seeing a re-offered
		 * primary channel that we had before the hibernation.
		 */

		/*
		 * { Initially: channel relid = INVALID_RELID,
		 *		channels[valid_relid] = NULL }
		 *
		 * CPU1					CPU2
		 *
		 * [vmbus_onoffer()]			[vmbus_device_release()]
		 *
		 * LOCK channel_mutex			LOCK channel_mutex
		 * STORE channel relid = valid_relid	LOAD r1 = channel relid
		 * MAP_RELID channel			if (r1 != INVALID_RELID)
		 * UNLOCK channel_mutex			  UNMAP_RELID channel
		 *					UNLOCK channel_mutex
		 *
		 * Forbids: r1 == valid_relid &&
		 * 		channels[valid_relid] == channel
		 *
		 * Note.  r1 can be INVALID_RELID only for an hv_sock channel.
		 * None of the hv_sock channels which were present before the
		 * suspend are re-offered upon the resume.  See the WARN_ON()
		 * in hv_process_channel_removal().
		 */
		mutex_lock(&vmbus_connection.channel_mutex);

		atomic_dec(&vmbus_connection.offer_in_progress);

		WARN_ON(oldchannel->offermsg.child_relid != INVALID_RELID);
		/* Fix up the relid. */
		oldchannel->offermsg.child_relid = offer->child_relid;

		offer_sz = sizeof(*offer);
		if (memcmp(offer, &oldchannel->offermsg, offer_sz) != 0) {
			/*
			 * This is not an error, since the host can also change
			 * the other field(s) of the offer, e.g. on WS RS5
			 * (Build 17763), the offer->connection_id of the
			 * Mellanox VF vmbus device can change when the host
			 * reoffers the device upon resume.
			 */
			pr_debug("vmbus offer changed: relid=%d\n",
				 offer->child_relid);

			print_hex_dump_debug("Old vmbus offer: ",
					     DUMP_PREFIX_OFFSET, 16, 4,
					     &oldchannel->offermsg, offer_sz,
					     false);
			print_hex_dump_debug("New vmbus offer: ",
					     DUMP_PREFIX_OFFSET, 16, 4,
					     offer, offer_sz, false);

			/* Fix up the old channel. */
			vmbus_setup_channel_state(oldchannel, offer);
		}

		/* Add the channel back to the array of channels. */
		vmbus_channel_map_relid(oldchannel);
		check_ready_for_resume_event();

		mutex_unlock(&vmbus_connection.channel_mutex);
		return;
	}

	/* Allocate the channel object and save this offer. */
	newchannel = alloc_channel();
	if (!newchannel) {
		vmbus_release_relid(offer->child_relid);
		atomic_dec(&vmbus_connection.offer_in_progress);
		pr_err("Unable to allocate channel object\n");
		return;
	}

	vmbus_setup_channel_state(newchannel, offer);

	vmbus_process_offer(newchannel);
}

static void check_ready_for_suspend_event(void)
{
	/*
	 * If all the sub-channels or hv_sock channels have been cleaned up,
	 * then it's safe to suspend.
	 */
	if (atomic_dec_and_test(&vmbus_connection.nr_chan_close_on_suspend))
		complete(&vmbus_connection.ready_for_suspend_event);
}

/*
 * vmbus_onoffer_rescind - Rescind offer handler.
 *
 * We queue a work item to process this offer synchronously
 */
static void vmbus_onoffer_rescind(struct vmbus_channel_message_header *hdr)
{
	struct vmbus_channel_rescind_offer *rescind;
	struct vmbus_channel *channel;
	struct device *dev;
	bool clean_up_chan_for_suspend;

	rescind = (struct vmbus_channel_rescind_offer *)hdr;

	trace_vmbus_onoffer_rescind(rescind);

	/*
	 * The offer msg and the corresponding rescind msg
	 * from the host are guranteed to be ordered -
	 * offer comes in first and then the rescind.
	 * Since we process these events in work elements,
	 * and with preemption, we may end up processing
	 * the events out of order.  We rely on the synchronization
	 * provided by offer_in_progress and by channel_mutex for
	 * ordering these events:
	 *
	 * { Initially: offer_in_progress = 1 }
	 *
	 * CPU1				CPU2
	 *
	 * [vmbus_onoffer()]		[vmbus_onoffer_rescind()]
	 *
	 * LOCK channel_mutex		WAIT_ON offer_in_progress == 0
	 * DECREMENT offer_in_progress	LOCK channel_mutex
	 * STORE channels[]		LOAD channels[]
	 * UNLOCK channel_mutex		UNLOCK channel_mutex
	 *
	 * Forbids: CPU2's LOAD from *not* seeing CPU1's STORE
	 */

	while (atomic_read(&vmbus_connection.offer_in_progress) != 0) {
		/*
		 * We wait here until any channel offer is currently
		 * being processed.
		 */
		msleep(1);
	}

	mutex_lock(&vmbus_connection.channel_mutex);
	channel = relid2channel(rescind->child_relid);
	mutex_unlock(&vmbus_connection.channel_mutex);

	if (channel == NULL) {
		/*
		 * We failed in processing the offer message;
		 * we would have cleaned up the relid in that
		 * failure path.
		 */
		return;
	}

	clean_up_chan_for_suspend = is_hvsock_channel(channel) ||
				    is_sub_channel(channel);
	/*
	 * Before setting channel->rescind in vmbus_rescind_cleanup(), we
	 * should make sure the channel callback is not running any more.
	 */
	vmbus_reset_channel_cb(channel);

	/*
	 * Now wait for offer handling to complete.
	 */
	vmbus_rescind_cleanup(channel);
	while (READ_ONCE(channel->probe_done) == false) {
		/*
		 * We wait here until any channel offer is currently
		 * being processed.
		 */
		msleep(1);
	}

	/*
	 * At this point, the rescind handling can proceed safely.
	 */

	if (channel->device_obj) {
		if (channel->chn_rescind_callback) {
			channel->chn_rescind_callback(channel);

			if (clean_up_chan_for_suspend)
				check_ready_for_suspend_event();

			return;
		}
		/*
		 * We will have to unregister this device from the
		 * driver core.
		 */
		dev = get_device(&channel->device_obj->device);
		if (dev) {
			vmbus_device_unregister(channel->device_obj);
			put_device(dev);
		}
	}
	if (channel->primary_channel != NULL) {
		/*
		 * Sub-channel is being rescinded. Following is the channel
		 * close sequence when initiated from the driveri (refer to
		 * vmbus_close() for details):
		 * 1. Close all sub-channels first
		 * 2. Then close the primary channel.
		 */
		mutex_lock(&vmbus_connection.channel_mutex);
		if (channel->state == CHANNEL_OPEN_STATE) {
			/*
			 * The channel is currently not open;
			 * it is safe for us to cleanup the channel.
			 */
			hv_process_channel_removal(channel);
		} else {
			complete(&channel->rescind_event);
		}
		mutex_unlock(&vmbus_connection.channel_mutex);
	}

	/* The "channel" may have been freed. Do not access it any longer. */

	if (clean_up_chan_for_suspend)
		check_ready_for_suspend_event();
}

void vmbus_hvsock_device_unregister(struct vmbus_channel *channel)
{
	BUG_ON(!is_hvsock_channel(channel));

	/* We always get a rescind msg when a connection is closed. */
	while (!READ_ONCE(channel->probe_done) || !READ_ONCE(channel->rescind))
		msleep(1);

	vmbus_device_unregister(channel->device_obj);
}
EXPORT_SYMBOL_GPL(vmbus_hvsock_device_unregister);


/*
 * vmbus_onoffers_delivered -
 * This is invoked when all offers have been delivered.
 *
 * Nothing to do here.
 */
static void vmbus_onoffers_delivered(
			struct vmbus_channel_message_header *hdr)
{
}

/*
 * vmbus_onopen_result - Open result handler.
 *
 * This is invoked when we received a response to our channel open request.
 * Find the matching request, copy the response and signal the requesting
 * thread.
 */
static void vmbus_onopen_result(struct vmbus_channel_message_header *hdr)
{
	struct vmbus_channel_open_result *result;
	struct vmbus_channel_msginfo *msginfo;
	struct vmbus_channel_message_header *requestheader;
	struct vmbus_channel_open_channel *openmsg;
	unsigned long flags;

	result = (struct vmbus_channel_open_result *)hdr;

	trace_vmbus_onopen_result(result);

	/*
	 * Find the open msg, copy the result and signal/unblock the wait event
	 */
	spin_lock_irqsave(&vmbus_connection.channelmsg_lock, flags);

	list_for_each_entry(msginfo, &vmbus_connection.chn_msg_list,
				msglistentry) {
		requestheader =
			(struct vmbus_channel_message_header *)msginfo->msg;

		if (requestheader->msgtype == CHANNELMSG_OPENCHANNEL) {
			openmsg =
			(struct vmbus_channel_open_channel *)msginfo->msg;
			if (openmsg->child_relid == result->child_relid &&
			    openmsg->openid == result->openid) {
				memcpy(&msginfo->response.open_result,
				       result,
				       sizeof(
					struct vmbus_channel_open_result));
				complete(&msginfo->waitevent);
				break;
			}
		}
	}
	spin_unlock_irqrestore(&vmbus_connection.channelmsg_lock, flags);
}

/*
 * vmbus_ongpadl_created - GPADL created handler.
 *
 * This is invoked when we received a response to our gpadl create request.
 * Find the matching request, copy the response and signal the requesting
 * thread.
 */
static void vmbus_ongpadl_created(struct vmbus_channel_message_header *hdr)
{
	struct vmbus_channel_gpadl_created *gpadlcreated;
	struct vmbus_channel_msginfo *msginfo;
	struct vmbus_channel_message_header *requestheader;
	struct vmbus_channel_gpadl_header *gpadlheader;
	unsigned long flags;

	gpadlcreated = (struct vmbus_channel_gpadl_created *)hdr;

	trace_vmbus_ongpadl_created(gpadlcreated);

	/*
	 * Find the establish msg, copy the result and signal/unblock the wait
	 * event
	 */
	spin_lock_irqsave(&vmbus_connection.channelmsg_lock, flags);

	list_for_each_entry(msginfo, &vmbus_connection.chn_msg_list,
				msglistentry) {
		requestheader =
			(struct vmbus_channel_message_header *)msginfo->msg;

		if (requestheader->msgtype == CHANNELMSG_GPADL_HEADER) {
			gpadlheader =
			(struct vmbus_channel_gpadl_header *)requestheader;

			if ((gpadlcreated->child_relid ==
			     gpadlheader->child_relid) &&
			    (gpadlcreated->gpadl == gpadlheader->gpadl)) {
				memcpy(&msginfo->response.gpadl_created,
				       gpadlcreated,
				       sizeof(
					struct vmbus_channel_gpadl_created));
				complete(&msginfo->waitevent);
				break;
			}
		}
	}
	spin_unlock_irqrestore(&vmbus_connection.channelmsg_lock, flags);
}

/*
 * vmbus_ongpadl_torndown - GPADL torndown handler.
 *
 * This is invoked when we received a response to our gpadl teardown request.
 * Find the matching request, copy the response and signal the requesting
 * thread.
 */
static void vmbus_ongpadl_torndown(
			struct vmbus_channel_message_header *hdr)
{
	struct vmbus_channel_gpadl_torndown *gpadl_torndown;
	struct vmbus_channel_msginfo *msginfo;
	struct vmbus_channel_message_header *requestheader;
	struct vmbus_channel_gpadl_teardown *gpadl_teardown;
	unsigned long flags;

	gpadl_torndown = (struct vmbus_channel_gpadl_torndown *)hdr;

	trace_vmbus_ongpadl_torndown(gpadl_torndown);

	/*
	 * Find the open msg, copy the result and signal/unblock the wait event
	 */
	spin_lock_irqsave(&vmbus_connection.channelmsg_lock, flags);

	list_for_each_entry(msginfo, &vmbus_connection.chn_msg_list,
				msglistentry) {
		requestheader =
			(struct vmbus_channel_message_header *)msginfo->msg;

		if (requestheader->msgtype == CHANNELMSG_GPADL_TEARDOWN) {
			gpadl_teardown =
			(struct vmbus_channel_gpadl_teardown *)requestheader;

			if (gpadl_torndown->gpadl == gpadl_teardown->gpadl) {
				memcpy(&msginfo->response.gpadl_torndown,
				       gpadl_torndown,
				       sizeof(
					struct vmbus_channel_gpadl_torndown));
				complete(&msginfo->waitevent);
				break;
			}
		}
	}
	spin_unlock_irqrestore(&vmbus_connection.channelmsg_lock, flags);
}

/*
 * vmbus_onversion_response - Version response handler
 *
 * This is invoked when we received a response to our initiate contact request.
 * Find the matching request, copy the response and signal the requesting
 * thread.
 */
static void vmbus_onversion_response(
		struct vmbus_channel_message_header *hdr)
{
	struct vmbus_channel_msginfo *msginfo;
	struct vmbus_channel_message_header *requestheader;
	struct vmbus_channel_version_response *version_response;
	unsigned long flags;

	version_response = (struct vmbus_channel_version_response *)hdr;

	trace_vmbus_onversion_response(version_response);

	spin_lock_irqsave(&vmbus_connection.channelmsg_lock, flags);

	list_for_each_entry(msginfo, &vmbus_connection.chn_msg_list,
				msglistentry) {
		requestheader =
			(struct vmbus_channel_message_header *)msginfo->msg;

		if (requestheader->msgtype ==
		    CHANNELMSG_INITIATE_CONTACT) {
			memcpy(&msginfo->response.version_response,
			      version_response,
			      sizeof(struct vmbus_channel_version_response));
			complete(&msginfo->waitevent);
		}
	}
	spin_unlock_irqrestore(&vmbus_connection.channelmsg_lock, flags);
}

/* Channel message dispatch table */
const struct vmbus_channel_message_table_entry
channel_message_table[CHANNELMSG_COUNT] = {
	{ CHANNELMSG_INVALID,			0, NULL, 0},
	{ CHANNELMSG_OFFERCHANNEL,		0, vmbus_onoffer,
		sizeof(struct vmbus_channel_offer_channel)},
	{ CHANNELMSG_RESCIND_CHANNELOFFER,	0, vmbus_onoffer_rescind,
		sizeof(struct vmbus_channel_rescind_offer) },
	{ CHANNELMSG_REQUESTOFFERS,		0, NULL, 0},
	{ CHANNELMSG_ALLOFFERS_DELIVERED,	1, vmbus_onoffers_delivered, 0},
	{ CHANNELMSG_OPENCHANNEL,		0, NULL, 0},
	{ CHANNELMSG_OPENCHANNEL_RESULT,	1, vmbus_onopen_result,
		sizeof(struct vmbus_channel_open_result)},
	{ CHANNELMSG_CLOSECHANNEL,		0, NULL, 0},
	{ CHANNELMSG_GPADL_HEADER,		0, NULL, 0},
	{ CHANNELMSG_GPADL_BODY,		0, NULL, 0},
	{ CHANNELMSG_GPADL_CREATED,		1, vmbus_ongpadl_created,
		sizeof(struct vmbus_channel_gpadl_created)},
	{ CHANNELMSG_GPADL_TEARDOWN,		0, NULL, 0},
	{ CHANNELMSG_GPADL_TORNDOWN,		1, vmbus_ongpadl_torndown,
		sizeof(struct vmbus_channel_gpadl_torndown) },
	{ CHANNELMSG_RELID_RELEASED,		0, NULL, 0},
	{ CHANNELMSG_INITIATE_CONTACT,		0, NULL, 0},
	{ CHANNELMSG_VERSION_RESPONSE,		1, vmbus_onversion_response,
		sizeof(struct vmbus_channel_version_response)},
	{ CHANNELMSG_UNLOAD,			0, NULL, 0},
	{ CHANNELMSG_UNLOAD_RESPONSE,		1, vmbus_unload_response, 0},
	{ CHANNELMSG_18,			0, NULL, 0},
	{ CHANNELMSG_19,			0, NULL, 0},
	{ CHANNELMSG_20,			0, NULL, 0},
	{ CHANNELMSG_TL_CONNECT_REQUEST,	0, NULL, 0},
	{ CHANNELMSG_MODIFYCHANNEL,		0, NULL, 0},
	{ CHANNELMSG_TL_CONNECT_RESULT,		0, NULL, 0},
};

/*
 * vmbus_onmessage - Handler for channel protocol messages.
 *
 * This is invoked in the vmbus worker thread context.
 */
void vmbus_onmessage(struct vmbus_channel_message_header *hdr)
{
	trace_vmbus_on_message(hdr);

	/*
	 * vmbus_on_msg_dpc() makes sure the hdr->msgtype here can not go
	 * out of bound and the message_handler pointer can not be NULL.
	 */
	channel_message_table[hdr->msgtype].message_handler(hdr);
}

/*
 * vmbus_request_offers - Send a request to get all our pending offers.
 */
int vmbus_request_offers(void)
{
	struct vmbus_channel_message_header *msg;
	struct vmbus_channel_msginfo *msginfo;
	int ret;

	msginfo = kmalloc(sizeof(*msginfo) +
			  sizeof(struct vmbus_channel_message_header),
			  GFP_KERNEL);
	if (!msginfo)
		return -ENOMEM;

	msg = (struct vmbus_channel_message_header *)msginfo->msg;

	msg->msgtype = CHANNELMSG_REQUESTOFFERS;

	ret = vmbus_post_msg(msg, sizeof(struct vmbus_channel_message_header),
			     true);

	trace_vmbus_request_offers(ret);

	if (ret != 0) {
		pr_err("Unable to request offers - %d\n", ret);

		goto cleanup;
	}

cleanup:
	kfree(msginfo);

	return ret;
}

static void invoke_sc_cb(struct vmbus_channel *primary_channel)
{
	struct list_head *cur, *tmp;
	struct vmbus_channel *cur_channel;

	if (primary_channel->sc_creation_callback == NULL)
		return;

	list_for_each_safe(cur, tmp, &primary_channel->sc_list) {
		cur_channel = list_entry(cur, struct vmbus_channel, sc_list);

		primary_channel->sc_creation_callback(cur_channel);
	}
}

void vmbus_set_sc_create_callback(struct vmbus_channel *primary_channel,
				void (*sc_cr_cb)(struct vmbus_channel *new_sc))
{
	primary_channel->sc_creation_callback = sc_cr_cb;
}
EXPORT_SYMBOL_GPL(vmbus_set_sc_create_callback);

bool vmbus_are_subchannels_present(struct vmbus_channel *primary)
{
	bool ret;

	ret = !list_empty(&primary->sc_list);

	if (ret) {
		/*
		 * Invoke the callback on sub-channel creation.
		 * This will present a uniform interface to the
		 * clients.
		 */
		invoke_sc_cb(primary);
	}

	return ret;
}
EXPORT_SYMBOL_GPL(vmbus_are_subchannels_present);

void vmbus_set_chn_rescind_callback(struct vmbus_channel *channel,
		void (*chn_rescind_cb)(struct vmbus_channel *))
{
	channel->chn_rescind_callback = chn_rescind_cb;
}
EXPORT_SYMBOL_GPL(vmbus_set_chn_rescind_callback);<|MERGE_RESOLUTION|>--- conflicted
+++ resolved
@@ -130,39 +130,13 @@
 };
 
 static const struct {
-<<<<<<< HEAD
-	uuid_le guid;
-=======
 	guid_t guid;
->>>>>>> 24b8d41d
 } vmbus_unsupported_devs[] = {
 	{ HV_AVMA1_GUID },
 	{ HV_AVMA2_GUID },
 	{ HV_RDV_GUID	},
 };
 
-<<<<<<< HEAD
-static bool is_unsupported_vmbus_devs(const uuid_le *guid)
-{
-	int i;
-
-	for (i = 0; i < ARRAY_SIZE(vmbus_unsupported_devs); i++)
-		if (!uuid_le_cmp(*guid, vmbus_unsupported_devs[i].guid))
-			return true;
-	return false;
-}
-
-static u16 hv_get_dev_type(const struct vmbus_channel *channel)
-{
-	const uuid_le *guid = &channel->offermsg.offer.if_type;
-	u16 i;
-
-	if (is_hvsock_channel(channel) || is_unsupported_vmbus_devs(guid))
-		return HV_UNKOWN;
-
-	for (i = HV_IDE; i < HV_UNKOWN; i++) {
-		if (!uuid_le_cmp(*guid, vmbus_devs[i].guid))
-=======
 /*
  * The rescinded channel may be blocked waiting for a response from the host;
  * take care of that.
@@ -206,7 +180,6 @@
 
 	for (i = HV_IDE; i < HV_UNKNOWN; i++) {
 		if (guid_equal(guid, &vmbus_devs[i].guid))
->>>>>>> 24b8d41d
 			return i;
 	}
 	pr_info("Unknown GUID: %pUl\n", guid);
@@ -343,14 +316,8 @@
 	if (!channel)
 		return NULL;
 
-<<<<<<< HEAD
-	channel->acquire_ring_lock = true;
-	spin_lock_init(&channel->inbound_lock);
-	spin_lock_init(&channel->lock);
-=======
 	spin_lock_init(&channel->sched_lock);
 	init_completion(&channel->rescind_event);
->>>>>>> 24b8d41d
 
 	INIT_LIST_HEAD(&channel->sc_list);
 
@@ -430,55 +397,17 @@
 	trace_vmbus_release_relid(&msg, ret);
 }
 
-<<<<<<< HEAD
-void hv_event_tasklet_disable(struct vmbus_channel *channel)
-{
-	struct tasklet_struct *tasklet;
-	tasklet = hv_context.event_dpc[channel->target_cpu];
-	tasklet_disable(tasklet);
-}
-
-void hv_event_tasklet_enable(struct vmbus_channel *channel)
-{
-	struct tasklet_struct *tasklet;
-	tasklet = hv_context.event_dpc[channel->target_cpu];
-	tasklet_enable(tasklet);
-
-	/* In case there is any pending event */
-	tasklet_schedule(tasklet);
-}
-
-void hv_process_channel_removal(struct vmbus_channel *channel, u32 relid)
-{
-	unsigned long flags;
-	struct vmbus_channel *primary_channel;
-
-=======
 void hv_process_channel_removal(struct vmbus_channel *channel)
 {
 	lockdep_assert_held(&vmbus_connection.channel_mutex);
->>>>>>> 24b8d41d
 	BUG_ON(!channel->rescind);
 
-<<<<<<< HEAD
-	hv_event_tasklet_disable(channel);
-	if (channel->target_cpu != get_cpu()) {
-		put_cpu();
-		smp_call_function_single(channel->target_cpu,
-					 percpu_channel_deq, channel, true);
-	} else {
-		percpu_channel_deq(channel);
-		put_cpu();
-	}
-	hv_event_tasklet_enable(channel);
-=======
 	/*
 	 * hv_process_channel_removal() could find INVALID_RELID only for
 	 * hv_sock channels.  See the inline comments in vmbus_onoffer().
 	 */
 	WARN_ON(channel->offermsg.child_relid == INVALID_RELID &&
 		!is_hvsock_channel(channel));
->>>>>>> 24b8d41d
 
 	/*
 	 * Upon suspend, an in-use hv_sock channel is removed from the array of
@@ -509,16 +438,8 @@
 	 * it's unnecessary and unsafe to release the old relid, since the same
 	 * relid can refer to a completely different channel now.
 	 */
-<<<<<<< HEAD
-	if (channel->affinity_policy == HV_LOCALIZED)
-		cpumask_clear_cpu(channel->target_cpu,
-				  &primary_channel->alloced_cpus_in_node);
-
-	vmbus_release_relid(relid);
-=======
 	if (channel->offermsg.child_relid != INVALID_RELID)
 		vmbus_release_relid(channel->offermsg.child_relid);
->>>>>>> 24b8d41d
 
 	free_channel(channel);
 }
@@ -544,63 +465,6 @@
 	struct vmbus_channel *primary_channel = newchannel->primary_channel;
 	int ret;
 
-<<<<<<< HEAD
-	/* Make sure this is a new offer */
-	mutex_lock(&vmbus_connection.channel_mutex);
-
-	list_for_each_entry(channel, &vmbus_connection.chn_list, listentry) {
-		if (!uuid_le_cmp(channel->offermsg.offer.if_type,
-			newchannel->offermsg.offer.if_type) &&
-			!uuid_le_cmp(channel->offermsg.offer.if_instance,
-				newchannel->offermsg.offer.if_instance)) {
-			fnew = false;
-			break;
-		}
-	}
-
-	if (fnew)
-		list_add_tail(&newchannel->listentry,
-			      &vmbus_connection.chn_list);
-
-	mutex_unlock(&vmbus_connection.channel_mutex);
-
-	if (!fnew) {
-		/*
-		 * Check to see if this is a sub-channel.
-		 */
-		if (newchannel->offermsg.offer.sub_channel_index != 0) {
-			/*
-			 * Process the sub-channel.
-			 */
-			newchannel->primary_channel = channel;
-			spin_lock_irqsave(&channel->lock, flags);
-			list_add_tail(&newchannel->sc_list, &channel->sc_list);
-			channel->num_sc++;
-			spin_unlock_irqrestore(&channel->lock, flags);
-		} else
-			goto err_free_chan;
-	}
-
-	dev_type = hv_get_dev_type(newchannel);
-	if (dev_type == HV_NIC)
-		set_channel_signal_state(newchannel, HV_SIGNAL_POLICY_EXPLICIT);
-
-	init_vp_index(newchannel, dev_type);
-
-	hv_event_tasklet_disable(newchannel);
-	if (newchannel->target_cpu != get_cpu()) {
-		put_cpu();
-		smp_call_function_single(newchannel->target_cpu,
-					 percpu_channel_enq,
-					 newchannel, true);
-	} else {
-		percpu_channel_enq(newchannel);
-		put_cpu();
-	}
-	hv_event_tasklet_enable(newchannel);
-
-=======
->>>>>>> 24b8d41d
 	/*
 	 * This state is used to indicate a successful open
 	 * so that when we do close the channel normally, we
@@ -651,8 +515,6 @@
 	return;
 
 err_deq_chan:
-<<<<<<< HEAD
-=======
 	mutex_lock(&vmbus_connection.channel_mutex);
 
 	/*
@@ -711,16 +573,8 @@
 	 * Serializes the modifications of the chn_list list as well as
 	 * the accesses to next_numa_node_id in init_vp_index().
 	 */
->>>>>>> 24b8d41d
 	mutex_lock(&vmbus_connection.channel_mutex);
 
-<<<<<<< HEAD
-	hv_event_tasklet_disable(newchannel);
-	if (newchannel->target_cpu != get_cpu()) {
-		put_cpu();
-		smp_call_function_single(newchannel->target_cpu,
-					 percpu_channel_deq, newchannel, true);
-=======
 	init_vp_index(newchannel);
 
 	/* Remember the channels that should be cleaned up upon suspend. */
@@ -746,7 +600,6 @@
 	if (fnew) {
 		list_add_tail(&newchannel->listentry,
 			      &vmbus_connection.chn_list);
->>>>>>> 24b8d41d
 	} else {
 		/*
 		 * Check to see if this is a valid sub-channel.
@@ -767,9 +620,6 @@
 		newchannel->primary_channel = channel;
 		list_add_tail(&newchannel->sc_list, &channel->sc_list);
 	}
-	hv_event_tasklet_enable(newchannel);
-
-	vmbus_release_relid(newchannel->offermsg.child_relid);
 
 	vmbus_channel_map_relid(newchannel);
 
@@ -844,29 +694,11 @@
 		return;
 	}
 
-<<<<<<< HEAD
-	/*
-	 * Based on the channel affinity policy, we will assign the NUMA
-	 * nodes.
-	 */
-
-	if ((channel->affinity_policy == HV_BALANCED) || (!primary)) {
-		while (true) {
-			next_node = next_numa_node_id++;
-			if (next_node == nr_node_ids) {
-				next_node = next_numa_node_id = 0;
-				continue;
-			}
-			if (cpumask_empty(cpumask_of_node(next_node)))
-				continue;
-			break;
-=======
 	while (true) {
 		numa_node = next_numa_node_id++;
 		if (numa_node == nr_node_ids) {
 			next_numa_node_id = 0;
 			continue;
->>>>>>> 24b8d41d
 		}
 		if (cpumask_empty(cpumask_of_node(numa_node)))
 			continue;
@@ -885,56 +717,10 @@
 
 	cpumask_xor(available_mask, alloced_mask, cpumask_of_node(numa_node));
 
-<<<<<<< HEAD
-	if (primary->affinity_policy == HV_LOCALIZED) {
-		/*
-		 * Normally Hyper-V host doesn't create more subchannels
-		 * than there are VCPUs on the node but it is possible when not
-		 * all present VCPUs on the node are initialized by guest.
-		 * Clear the alloced_cpus_in_node to start over.
-		 */
-		if (cpumask_equal(&primary->alloced_cpus_in_node,
-				  cpumask_of_node(primary->numa_node)))
-			cpumask_clear(&primary->alloced_cpus_in_node);
-	}
-
-	while (true) {
-		cur_cpu = cpumask_next(cur_cpu, &available_mask);
-		if (cur_cpu >= nr_cpu_ids) {
-			cur_cpu = -1;
-			cpumask_copy(&available_mask,
-				     cpumask_of_node(primary->numa_node));
-			continue;
-		}
-
-		if (primary->affinity_policy == HV_LOCALIZED) {
-			/*
-			 * NOTE: in the case of sub-channel, we clear the
-			 * sub-channel related bit(s) in
-			 * primary->alloced_cpus_in_node in
-			 * hv_process_channel_removal(), so when we
-			 * reload drivers like hv_netvsc in SMP guest, here
-			 * we're able to re-allocate
-			 * bit from primary->alloced_cpus_in_node.
-			 */
-			if (!cpumask_test_cpu(cur_cpu,
-					      &primary->alloced_cpus_in_node)) {
-				cpumask_set_cpu(cur_cpu,
-						&primary->alloced_cpus_in_node);
-				cpumask_set_cpu(cur_cpu, alloced_mask);
-				break;
-			}
-		} else {
-			cpumask_set_cpu(cur_cpu, alloced_mask);
-			break;
-		}
-	}
-=======
 	target_cpu = cpumask_first(available_mask);
 	cpumask_set_cpu(target_cpu, alloced_mask);
 
 	channel->target_cpu = target_cpu;
->>>>>>> 24b8d41d
 
 	free_cpumask_var(available_mask);
 }
@@ -945,11 +731,7 @@
 	void *page_addr;
 	struct hv_message *msg;
 	struct vmbus_channel_message_header *hdr;
-<<<<<<< HEAD
-	u32 message_type;
-=======
 	u32 message_type, i;
->>>>>>> 24b8d41d
 
 	/*
 	 * CHANNELMSG_UNLOAD_RESPONSE is always delivered to the CPU which was
@@ -959,16 +741,21 @@
 	 * functional and vmbus_unload_response() will complete
 	 * vmbus_connection.unload_event. If not, the last thing we can do is
 	 * read message pages for all CPUs directly.
-<<<<<<< HEAD
-	 */
-	while (1) {
+	 *
+	 * Wait no more than 10 seconds so that the panic path can't get
+	 * hung forever in case the response message isn't seen.
+	 */
+	for (i = 0; i < 1000; i++) {
 		if (completion_done(&vmbus_connection.unload_event))
 			break;
 
 		for_each_online_cpu(cpu) {
-			page_addr = hv_context.synic_message_page[cpu];
-			msg = (struct hv_message *)page_addr +
-				VMBUS_MESSAGE_SINT;
+			struct hv_per_cpu_context *hv_cpu
+				= per_cpu_ptr(hv_context.cpu_context, cpu);
+
+			page_addr = hv_cpu->synic_message_page;
+			msg = (struct hv_message *)page_addr
+				+ VMBUS_MESSAGE_SINT;
 
 			message_type = READ_ONCE(msg->header.message_type);
 			if (message_type == HVMSG_NONE)
@@ -992,51 +779,10 @@
 	 * messages after we reconnect.
 	 */
 	for_each_online_cpu(cpu) {
-		page_addr = hv_context.synic_message_page[cpu];
-=======
-	 *
-	 * Wait no more than 10 seconds so that the panic path can't get
-	 * hung forever in case the response message isn't seen.
-	 */
-	for (i = 0; i < 1000; i++) {
-		if (completion_done(&vmbus_connection.unload_event))
-			break;
-
-		for_each_online_cpu(cpu) {
-			struct hv_per_cpu_context *hv_cpu
-				= per_cpu_ptr(hv_context.cpu_context, cpu);
-
-			page_addr = hv_cpu->synic_message_page;
-			msg = (struct hv_message *)page_addr
-				+ VMBUS_MESSAGE_SINT;
-
-			message_type = READ_ONCE(msg->header.message_type);
-			if (message_type == HVMSG_NONE)
-				continue;
-
-			hdr = (struct vmbus_channel_message_header *)
-				msg->u.payload;
-
-			if (hdr->msgtype == CHANNELMSG_UNLOAD_RESPONSE)
-				complete(&vmbus_connection.unload_event);
-
-			vmbus_signal_eom(msg, message_type);
-		}
-
-		mdelay(10);
-	}
-
-	/*
-	 * We're crashing and already got the UNLOAD_RESPONSE, cleanup all
-	 * maybe-pending messages on all CPUs to be able to receive new
-	 * messages after we reconnect.
-	 */
-	for_each_online_cpu(cpu) {
 		struct hv_per_cpu_context *hv_cpu
 			= per_cpu_ptr(hv_context.cpu_context, cpu);
 
 		page_addr = hv_cpu->synic_message_page;
->>>>>>> 24b8d41d
 		msg = (struct hv_message *)page_addr + VMBUS_MESSAGE_SINT;
 		msg->header.message_type = HVMSG_NONE;
 	}
