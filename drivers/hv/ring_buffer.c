--- conflicted
+++ resolved
@@ -16,36 +16,11 @@
 #include <linux/uio.h>
 #include <linux/vmalloc.h>
 #include <linux/slab.h>
-<<<<<<< HEAD
+#include <linux/prefetch.h>
 
 #include "hyperv_vmbus.h"
 
-void hv_begin_read(struct hv_ring_buffer_info *rbi)
-{
-	rbi->ring_buffer->interrupt_mask = 1;
-	virt_mb();
-}
-
-u32 hv_end_read(struct hv_ring_buffer_info *rbi)
-{
-
-	rbi->ring_buffer->interrupt_mask = 0;
-	virt_mb();
-
-	/*
-	 * Now check to see if the ring buffer is still empty.
-	 * If it is not, we raced and we need to process new
-	 * incoming messages.
-	 */
-	return hv_get_bytes_to_read(rbi);
-}
-=======
-#include <linux/prefetch.h>
-
-#include "hyperv_vmbus.h"
-
 #define VMBUS_PKT_TRAILER	8
->>>>>>> 24b8d41d
 
 /*
  * When we write to the ring buffer, check if the host needs to
@@ -72,15 +47,6 @@
  * host logic is fixed.
  */
 
-<<<<<<< HEAD
-static bool hv_need_to_signal(u32 old_write, struct hv_ring_buffer_info *rbi,
-			      enum hv_signal_policy policy)
-{
-	virt_mb();
-	if (READ_ONCE(rbi->ring_buffer->interrupt_mask))
-		return false;
-
-=======
 static void hv_signal_on_write(u32 old_write, struct vmbus_channel *channel)
 {
 	struct hv_ring_buffer_info *rbi = &channel->outbound;
@@ -91,31 +57,14 @@
 
 	/* check interrupt_mask before read_index */
 	virt_rmb();
->>>>>>> 24b8d41d
-	/*
-	 * When the client wants to control signaling,
-	 * we only honour the host interrupt mask.
-	 */
-<<<<<<< HEAD
-	if (policy == HV_SIGNAL_POLICY_EXPLICIT)
-		return true;
-
-	/* check interrupt_mask before read_index */
-	virt_rmb();
 	/*
 	 * This is the only case we need to signal when the
 	 * ring transitions from being empty to non-empty.
 	 */
-	if (old_write == READ_ONCE(rbi->ring_buffer->read_index))
-		return true;
-
-	return false;
-=======
 	if (old_write == READ_ONCE(rbi->ring_buffer->read_index)) {
 		++channel->intr_out_empty;
 		vmbus_setevent(channel);
 	}
->>>>>>> 24b8d41d
 }
 
 /* Get the next write location for the specified ring buffer. */
@@ -159,31 +108,6 @@
 }
 
 /*
-<<<<<<< HEAD
- * Helper routine to copy to source from ring buffer.
- * Assume there is enough room. Handles wrap-around in src case only!!
- */
-static u32 hv_copyfrom_ringbuffer(
-	struct hv_ring_buffer_info	*ring_info,
-	void				*dest,
-	u32				destlen,
-	u32				start_read_offset)
-{
-	void *ring_buffer = hv_get_ring_buffer(ring_info);
-	u32 ring_buffer_size = hv_get_ring_buffersize(ring_info);
-
-	memcpy(dest, ring_buffer + start_read_offset, destlen);
-
-	start_read_offset += destlen;
-	start_read_offset %= ring_buffer_size;
-
-	return start_read_offset;
-}
-
-
-/*
-=======
->>>>>>> 24b8d41d
  * Helper routine to copy from source to ring buffer.
  * Assume there is enough room. Handles wrap-around in dest case only!!
  */
@@ -272,8 +196,6 @@
 	struct page **pages_wraparound;
 
 	BUILD_BUG_ON((sizeof(struct hv_ring_buffer) != PAGE_SIZE));
-<<<<<<< HEAD
-=======
 
 	/*
 	 * First page holds struct hv_ring_buffer, do wraparound mapping for
@@ -293,36 +215,10 @@
 
 	kfree(pages_wraparound);
 
->>>>>>> 24b8d41d
 
 	if (!ring_info->ring_buffer)
 		return -ENOMEM;
 
-<<<<<<< HEAD
-	/*
-	 * First page holds struct hv_ring_buffer, do wraparound mapping for
-	 * the rest.
-	 */
-	pages_wraparound = kzalloc(sizeof(struct page *) * (page_cnt * 2 - 1),
-				   GFP_KERNEL);
-	if (!pages_wraparound)
-		return -ENOMEM;
-
-	pages_wraparound[0] = pages;
-	for (i = 0; i < 2 * (page_cnt - 1); i++)
-		pages_wraparound[i + 1] = &pages[i % (page_cnt - 1) + 1];
-
-	ring_info->ring_buffer = (struct hv_ring_buffer *)
-		vmap(pages_wraparound, page_cnt * 2 - 1, VM_MAP, PAGE_KERNEL);
-
-	kfree(pages_wraparound);
-
-
-	if (!ring_info->ring_buffer)
-		return -ENOMEM;
-
-=======
->>>>>>> 24b8d41d
 	ring_info->ring_buffer->read_index =
 		ring_info->ring_buffer->write_index = 0;
 
@@ -330,16 +226,11 @@
 	ring_info->ring_buffer->feature_bits.value = 1;
 
 	ring_info->ring_size = page_cnt << PAGE_SHIFT;
-<<<<<<< HEAD
-	ring_info->ring_datasize = ring_info->ring_size -
-		sizeof(struct hv_ring_buffer);
-=======
 	ring_info->ring_size_div10_reciprocal =
 		reciprocal_value(ring_info->ring_size / 10);
 	ring_info->ring_datasize = ring_info->ring_size -
 		sizeof(struct hv_ring_buffer);
 	ring_info->priv_read_index = 0;
->>>>>>> 24b8d41d
 
 	spin_lock_init(&ring_info->ring_lock);
 
@@ -349,15 +240,6 @@
 /* Cleanup the ring buffer. */
 void hv_ringbuffer_cleanup(struct hv_ring_buffer_info *ring_info)
 {
-<<<<<<< HEAD
-	vunmap(ring_info->ring_buffer);
-}
-
-/* Write to the ring buffer. */
-int hv_ringbuffer_write(struct hv_ring_buffer_info *outring_info,
-		    struct kvec *kv_list, u32 kv_count, bool *signal, bool lock,
-		    enum hv_signal_policy policy)
-=======
 	mutex_lock(&ring_info->ring_buffer_mutex);
 	vunmap(ring_info->ring_buffer);
 	ring_info->ring_buffer = NULL;
@@ -367,16 +249,10 @@
 /* Write to the ring buffer. */
 int hv_ringbuffer_write(struct vmbus_channel *channel,
 			const struct kvec *kv_list, u32 kv_count)
->>>>>>> 24b8d41d
 {
 	int i;
 	u32 bytes_avail_towrite;
-<<<<<<< HEAD
-	u32 totalbytes_towrite = 0;
-
-=======
 	u32 totalbytes_towrite = sizeof(u64);
->>>>>>> 24b8d41d
 	u32 next_write_location;
 	u32 old_write;
 	u64 prev_indices;
@@ -391,12 +267,6 @@
 
 	spin_lock_irqsave(&outring_info->ring_lock, flags);
 
-<<<<<<< HEAD
-	if (lock)
-		spin_lock_irqsave(&outring_info->ring_lock, flags);
-
-=======
->>>>>>> 24b8d41d
 	bytes_avail_towrite = hv_get_bytes_to_write(outring_info);
 
 	/*
@@ -452,10 +322,6 @@
 	if (channel->rescind)
 		return -ENODEV;
 
-<<<<<<< HEAD
-	*signal = hv_need_to_signal(old_write, outring_info, policy);
-=======
->>>>>>> 24b8d41d
 	return 0;
 }
 
@@ -463,21 +329,8 @@
 		       void *buffer, u32 buflen, u32 *buffer_actual_len,
 		       u64 *requestid, bool raw)
 {
-<<<<<<< HEAD
-	u32 bytes_avail_toread;
-	u32 next_read_location = 0;
-	u64 prev_indices = 0;
-	struct vmpacket_descriptor desc;
-	u32 offset;
-	u32 packetlen;
-	int ret = 0;
-
-	if (buflen <= 0)
-		return -EINVAL;
-=======
 	struct vmpacket_descriptor *desc;
 	u32 packetlen, offset;
->>>>>>> 24b8d41d
 
 	if (unlikely(buflen == 0))
 		return -EINVAL;
@@ -485,10 +338,6 @@
 	*buffer_actual_len = 0;
 	*requestid = 0;
 
-<<<<<<< HEAD
-	bytes_avail_toread = hv_get_bytes_to_read(inring_info);
-=======
->>>>>>> 24b8d41d
 	/* Make sure there is something to read */
 	desc = hv_pkt_iter_first(channel);
 	if (desc == NULL) {
@@ -625,13 +474,9 @@
 	 * the writer may start writing to the read area once the read index
 	 * is updated.
 	 */
-<<<<<<< HEAD
-	virt_mb();
-=======
 	virt_rmb();
 	start_read_index = rbi->ring_buffer->read_index;
 	rbi->ring_buffer->read_index = rbi->priv_read_index;
->>>>>>> 24b8d41d
 
 	/*
 	 * Older versions of Hyper-V (before WS2102 and Win8) do not
