--- conflicted
+++ resolved
@@ -410,10 +410,6 @@
 		}
 
 		retries++;
-<<<<<<< HEAD
-		udelay(usec);
-		if (usec < 2048)
-=======
 		if (can_sleep && usec > 1000)
 			msleep(usec / 1000);
 		else if (usec < MAX_UDELAY_MS * 1000)
@@ -422,7 +418,6 @@
 			mdelay(usec / 1000);
 
 		if (retries < 22)
->>>>>>> 24b8d41d
 			usec *= 2;
 	}
 	return ret;
@@ -438,12 +433,8 @@
 	if (!channel->is_dedicated_interrupt)
 		vmbus_send_interrupt(child_relid);
 
-<<<<<<< HEAD
-	hv_do_hypercall(HVCALL_SIGNAL_EVENT, channel->sig_event, NULL);
-=======
 	++channel->sig_events;
 
 	hv_do_fast_hypercall8(HVCALL_SIGNAL_EVENT, channel->sig_event);
->>>>>>> 24b8d41d
 }
 EXPORT_SYMBOL_GPL(vmbus_set_event);