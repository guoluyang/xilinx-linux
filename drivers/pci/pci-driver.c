--- conflicted
+++ resolved
@@ -685,12 +685,6 @@
 	pm_generic_complete(dev);
 
 	/* Resume device if platform firmware has put it in reset-power-on */
-<<<<<<< HEAD
-	if (dev->power.direct_complete && pm_resume_via_firmware()) {
-		pci_power_t pre_sleep_state = pci_dev->current_state;
-
-		pci_update_current_state(pci_dev, pci_dev->current_state);
-=======
 	if (pm_runtime_suspended(dev) && pm_resume_via_firmware()) {
 		pci_power_t pre_sleep_state = pci_dev->current_state;
 
@@ -702,7 +696,6 @@
 		 * power state of another device sharing it.  However, in that
 		 * case it is also better to resume the device, in general.
 		 */
->>>>>>> 24b8d41d
 		if (pci_dev->current_state < pre_sleep_state)
 			pm_request_resume(dev);
 	}
@@ -1247,13 +1240,8 @@
 	}
 
 	pci_dev->state_saved = false;
-<<<<<<< HEAD
-	error = pm->runtime_suspend(dev);
-	if (error) {
-=======
 	if (pm && pm->runtime_suspend) {
 		error = pm->runtime_suspend(dev);
->>>>>>> 24b8d41d
 		/*
 		 * -EBUSY and -EAGAIN is used to request the runtime PM core
 		 * to schedule a new suspend, so log the event only with debug
