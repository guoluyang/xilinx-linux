--- conflicted
+++ resolved
@@ -325,13 +325,10 @@
 	if (dev->non_compliant_bars)
 		return;
 
-<<<<<<< HEAD
-=======
 	/* Per PCIe r4.0, sec 9.3.4.1.11, the VF BARs are all RO Zero */
 	if (dev->is_virtfn)
 		return;
 
->>>>>>> 24b8d41d
 	for (pos = 0; pos < howmany; pos++) {
 		struct resource *res = &dev->resource[pos];
 		reg = PCI_BASE_ADDRESS_0 + (pos << 2);
@@ -1225,12 +1222,6 @@
 	bool fixed_buses;
 	u8 fixed_sec, fixed_sub;
 	int next_busnr;
-
-	/*
-	 * Make sure the bridge is powered on to be able to access config
-	 * space of devices below it.
-	 */
-	pm_runtime_get_sync(&dev->dev);
 
 	/*
 	 * Make sure the bridge is powered on to be able to access config
@@ -2091,26 +2082,7 @@
 }
 EXPORT_SYMBOL(pcie_relaxed_ordering_enabled);
 
-<<<<<<< HEAD
-static bool pcie_root_rcb_set(struct pci_dev *dev)
-{
-	struct pci_dev *rp = pcie_find_root_port(dev);
-	u16 lnkctl;
-
-	if (!rp)
-		return false;
-
-	pcie_capability_read_word(rp, PCI_EXP_LNKCTL, &lnkctl);
-	if (lnkctl & PCI_EXP_LNKCTL_RCB)
-		return true;
-
-	return false;
-}
-
-static void program_hpp_type2(struct pci_dev *dev, struct hpp_type2 *hpp)
-=======
 static void pci_configure_relaxed_ordering(struct pci_dev *dev)
->>>>>>> 24b8d41d
 {
 	struct pci_dev *root;
 
@@ -2125,36 +2097,6 @@
 	 * For now, we only deal with Relaxed Ordering issues with Root
 	 * Ports. Peer-to-Peer DMA is another can of worms.
 	 */
-<<<<<<< HEAD
-	hpp->pci_exp_devctl_and |= PCI_EXP_DEVCTL_PAYLOAD |
-				    PCI_EXP_DEVCTL_READRQ;
-	hpp->pci_exp_devctl_or &= ~(PCI_EXP_DEVCTL_PAYLOAD |
-				    PCI_EXP_DEVCTL_READRQ);
-
-	/* Initialize Device Control Register */
-	pcie_capability_clear_and_set_word(dev, PCI_EXP_DEVCTL,
-			~hpp->pci_exp_devctl_and, hpp->pci_exp_devctl_or);
-
-	/* Initialize Link Control Register */
-	if (pcie_cap_has_lnkctl(dev)) {
-
-		/*
-		 * If the Root Port supports Read Completion Boundary of
-		 * 128, set RCB to 128.  Otherwise, clear it.
-		 */
-		hpp->pci_exp_lnkctl_and |= PCI_EXP_LNKCTL_RCB;
-		hpp->pci_exp_lnkctl_or &= ~PCI_EXP_LNKCTL_RCB;
-		if (pcie_root_rcb_set(dev))
-			hpp->pci_exp_lnkctl_or |= PCI_EXP_LNKCTL_RCB;
-
-		pcie_capability_clear_and_set_word(dev, PCI_EXP_LNKCTL,
-			~hpp->pci_exp_lnkctl_and, hpp->pci_exp_lnkctl_or);
-	}
-
-	/* Find Advanced Error Reporting Enhanced Capability */
-	pos = pci_find_ext_capability(dev, PCI_EXT_CAP_ID_ERR);
-	if (!pos)
-=======
 	root = pcie_find_root_port(dev);
 	if (!root)
 		return;
@@ -2181,7 +2123,6 @@
 
 	pcie_capability_read_dword(dev, PCI_EXP_DEVCAP2, &cap);
 	if (!(cap & PCI_EXP_DEVCAP2_LTR))
->>>>>>> 24b8d41d
 		return;
 
 	pcie_capability_read_dword(dev, PCI_EXP_DEVCTL2, &ctl);
@@ -2298,11 +2239,7 @@
 	pcibios_release_device(pci_dev);
 	pci_bus_put(pci_dev->bus);
 	kfree(pci_dev->driver_override);
-<<<<<<< HEAD
-	kfree(pci_dev->dma_alias_mask);
-=======
 	bitmap_free(pci_dev->dma_alias_mask);
->>>>>>> 24b8d41d
 	kfree(pci_dev);
 }
 
@@ -2481,22 +2418,8 @@
 
 	pcie_report_downtraining(dev);
 
-<<<<<<< HEAD
-	/* Address Translation Services */
-	pci_ats_init(dev);
-
-	/* Enable ACS P2P upstream forwarding */
-	pci_enable_acs(dev);
-
-	/* Precision Time Measurement */
-	pci_ptm_init(dev);
-
-	/* Advanced Error Reporting */
-	pci_aer_init(dev);
-=======
 	if (pci_probe_reset_function(dev) == 0)
 		dev->reset_fn = 1;
->>>>>>> 24b8d41d
 }
 
 /*
@@ -3006,15 +2929,6 @@
 	}
 
 	/*
-	 * Make sure a hotplug bridge has at least the minimum requested
-	 * number of buses.
-	 */
-	if (bus->self && bus->self->is_hotplug_bridge && pci_hotplug_bus_size) {
-		if (max - bus->busn_res.start < pci_hotplug_bus_size - 1)
-			max = bus->busn_res.start + pci_hotplug_bus_size - 1;
-	}
-
-	/*
 	 * We've scanned the bus and so we know all about what's on
 	 * the other side of any bridges that may be on this bus plus
 	 * any devices.
@@ -3068,22 +2982,7 @@
 	if (!bridge)
 		return NULL;
 
-<<<<<<< HEAD
-	b->sysdata = sysdata;
-	b->ops = ops;
-	b->number = b->busn_res.start = bus;
-#ifdef CONFIG_PCI_DOMAINS_GENERIC
-	b->domain_nr = pci_bus_find_domain_nr(b, parent);
-#endif
-	b2 = pci_find_bus(pci_domain_nr(b), bus);
-	if (b2) {
-		/* If we already got to this bus through a different bridge, ignore it */
-		dev_dbg(&b2->dev, "bus already known\n");
-		goto err_out;
-	}
-=======
 	bridge->dev.parent = parent;
->>>>>>> 24b8d41d
 
 	list_splice_init(resources, &bridge->windows);
 	bridge->sysdata = sysdata;
