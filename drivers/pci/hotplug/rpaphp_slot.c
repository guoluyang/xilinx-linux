--- conflicted
+++ resolved
@@ -80,11 +80,7 @@
 
 int rpaphp_register_slot(struct slot *slot)
 {
-<<<<<<< HEAD
-	struct hotplug_slot *php_slot = slot->hotplug_slot;
-=======
 	struct hotplug_slot *php_slot = &slot->hotplug_slot;
->>>>>>> 24b8d41d
 	struct device_node *child;
 	u32 my_index;
 	int retval;
