# SPDX-License-Identifier: GPL-2.0
#
# PCI Express Port Bus Configuration
#
config PCIEPORTBUS
	bool "PCI Express Port Bus support"
	help
	  This enables PCI Express Port Bus support. Users can then enable
	  support for Native Hot-Plug, Advanced Error Reporting, Power
	  Management Events, and Downstream Port Containment.

#
# Include service Kconfig here
#
config HOTPLUG_PCI_PCIE
	bool "PCI Express Hotplug driver"
	depends on HOTPLUG_PCI && PCIEPORTBUS
	help
	  Say Y here if you have a motherboard that supports PCI Express Native
	  Hotplug

	  When in doubt, say N.

config PCIEAER
	bool "PCI Express Advanced Error Reporting support"
	depends on PCIEPORTBUS
	select RAS
	help
	  This enables PCI Express Root Port Advanced Error Reporting
	  (AER) driver support. Error reporting messages sent to Root
	  Port will be handled by PCI Express AER driver.

config PCIEAER_INJECT
	tristate "PCI Express error injection support"
	depends on PCIEAER
	select GENERIC_IRQ_INJECTION
	help
	  This enables PCI Express Root Port Advanced Error Reporting
	  (AER) software error injector.

	  Debugging AER code is quite difficult because it is hard
	  to trigger various real hardware errors. Software-based
	  error injection can fake almost all kinds of errors with the
	  help of a user space helper tool aer-inject, which can be
	  gotten from:
	     https://www.kernel.org/pub/linux/utils/pci/aer-inject/

#
# PCI Express ECRC
#
config PCIE_ECRC
	bool "PCI Express ECRC settings control"
	depends on PCIEAER
	help
	  Used to override firmware/bios settings for PCI Express ECRC
	  (transaction layer end-to-end CRC checking).

	  When in doubt, say N.

#
# PCI Express ASPM
#
config PCIEASPM
	bool "PCI Express ASPM control" if EXPERT
	default y
	help
	  This enables OS control over PCI Express ASPM (Active State
	  Power Management) and Clock Power Management. ASPM supports
	  state L0/L0s/L1.

	  ASPM is initially set up by the firmware. With this option enabled,
	  Linux can modify this state in order to disable ASPM on known-bad
	  hardware or configurations and enable it when known-safe.

	  ASPM can be disabled or enabled at runtime via
	  /sys/module/pcie_aspm/parameters/policy

	  When in doubt, say Y.

choice
	prompt "Default ASPM policy"
	default PCIEASPM_DEFAULT
	depends on PCIEASPM

config PCIEASPM_DEFAULT
	bool "BIOS default"
	depends on PCIEASPM
	help
	  Use the BIOS defaults for PCI Express ASPM.

config PCIEASPM_POWERSAVE
	bool "Powersave"
	depends on PCIEASPM
	help
	  Enable PCI Express ASPM L0s and L1 where possible, even if the
	  BIOS did not.

config PCIEASPM_POWER_SUPERSAVE
	bool "Power Supersave"
	depends on PCIEASPM
	help
	  Same as PCIEASPM_POWERSAVE, except it also enables L1 substates where
	  possible. This would result in higher power savings while staying in L1
	  where the components support it.

config PCIEASPM_PERFORMANCE
	bool "Performance"
	depends on PCIEASPM
	help
	  Disable PCI Express ASPM L0s and L1, even if the BIOS enabled them.
endchoice

config PCIE_PME
	def_bool y
	depends on PCIEPORTBUS && PM

config PCIE_DPC
<<<<<<< HEAD
	bool "PCIe Downstream Port Containment support"
	depends on PCIEPORTBUS
	default n
=======
	bool "PCI Express Downstream Port Containment support"
	depends on PCIEPORTBUS && PCIEAER
>>>>>>> 24b8d41d
	help
	  This enables PCI Express Downstream Port Containment (DPC)
	  driver support.  DPC events from Root and Downstream ports
	  will be handled by the DPC driver.  If your system doesn't
	  have this capability or you do not want to use this feature,
	  it is safe to answer N.

config PCIE_PTM
<<<<<<< HEAD
	bool "PCIe Precision Time Measurement support"
	default n
	depends on PCIEPORTBUS
=======
	bool "PCI Express Precision Time Measurement support"
>>>>>>> 24b8d41d
	help
	  This enables PCI Express Precision Time Measurement (PTM)
	  support.

	  This is only useful if you have devices that support PTM, but it
<<<<<<< HEAD
	  is safe to enable even if you don't.
=======
	  is safe to enable even if you don't.

config PCIE_BW
	bool "PCI Express Bandwidth Change Notification"
	depends on PCIEPORTBUS
	help
	  This enables PCI Express Bandwidth Change Notification.  If
	  you know link width or rate changes occur only to correct
	  unreliable links, you may answer Y.

config PCIE_EDR
	bool "PCI Express Error Disconnect Recover support"
	depends on PCIE_DPC && ACPI
	help
	  This option adds Error Disconnect Recover support as specified
	  in the Downstream Port Containment Related Enhancements ECN to
	  the PCI Firmware Specification r3.2.  Enable this if you want to
	  support hybrid DPC model which uses both firmware and OS to
	  implement DPC.
>>>>>>> 24b8d41d
<|MERGE_RESOLUTION|>--- conflicted
+++ resolved
@@ -115,14 +115,8 @@
 	depends on PCIEPORTBUS && PM
 
 config PCIE_DPC
-<<<<<<< HEAD
-	bool "PCIe Downstream Port Containment support"
-	depends on PCIEPORTBUS
-	default n
-=======
 	bool "PCI Express Downstream Port Containment support"
 	depends on PCIEPORTBUS && PCIEAER
->>>>>>> 24b8d41d
 	help
 	  This enables PCI Express Downstream Port Containment (DPC)
 	  driver support.  DPC events from Root and Downstream ports
@@ -131,21 +125,12 @@
 	  it is safe to answer N.
 
 config PCIE_PTM
-<<<<<<< HEAD
-	bool "PCIe Precision Time Measurement support"
-	default n
-	depends on PCIEPORTBUS
-=======
 	bool "PCI Express Precision Time Measurement support"
->>>>>>> 24b8d41d
 	help
 	  This enables PCI Express Precision Time Measurement (PTM)
 	  support.
 
 	  This is only useful if you have devices that support PTM, but it
-<<<<<<< HEAD
-	  is safe to enable even if you don't.
-=======
 	  is safe to enable even if you don't.
 
 config PCIE_BW
@@ -164,5 +149,4 @@
 	  in the Downstream Port Containment Related Enhancements ECN to
 	  the PCI Firmware Specification r3.2.  Enable this if you want to
 	  support hybrid DPC model which uses both firmware and OS to
-	  implement DPC.
->>>>>>> 24b8d41d
+	  implement DPC.