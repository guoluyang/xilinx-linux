--- conflicted
+++ resolved
@@ -11,9 +11,6 @@
 
 #include <linux/compiler.h>
 
-<<<<<<< HEAD
-#define PCIE_PORT_DEVICE_MAXSERVICES   5
-=======
 /* Service Type */
 #define PCIE_PORT_SERVICE_PME_SHIFT	0	/* Power Management Event */
 #define PCIE_PORT_SERVICE_PME		(1 << PCIE_PORT_SERVICE_PME_SHIFT)
@@ -108,7 +105,6 @@
 int pcie_port_service_register(struct pcie_port_service_driver *new);
 void pcie_port_service_unregister(struct pcie_port_service_driver *new);
 
->>>>>>> 24b8d41d
 /*
  * The PCIe Capability Interrupt Message Number (PCIe r3.1, sec 7.8.2) must
  * be one of the first 32 MSI-X entries.  Per PCI r3.0, sec 6.8.3.1, MSI
@@ -153,19 +149,5 @@
 static inline void pcie_pme_interrupt_enable(struct pci_dev *dev, bool en) {}
 #endif /* !CONFIG_PCIE_PME */
 
-<<<<<<< HEAD
-#ifdef CONFIG_ACPI
-void pcie_port_acpi_setup(struct pci_dev *port, int *mask);
-
-static inline void pcie_port_platform_notify(struct pci_dev *port, int *mask)
-{
-	pcie_port_acpi_setup(port, mask);
-}
-#else /* !CONFIG_ACPI */
-static inline void pcie_port_platform_notify(struct pci_dev *port, int *mask){}
-#endif /* !CONFIG_ACPI */
-
-=======
 struct device *pcie_port_find_device(struct pci_dev *dev, u32 service);
->>>>>>> 24b8d41d
 #endif /* _PORTDRV_H_ */