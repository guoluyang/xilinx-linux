--- conflicted
+++ resolved
@@ -52,11 +52,7 @@
 	   If you don't know what to do here, say Y.
 
 config PCI_MSI_IRQ_DOMAIN
-<<<<<<< HEAD
-	def_bool ARC || ARM || ARM64 || X86
-=======
 	def_bool y
->>>>>>> 24b8d41d
 	depends on PCI_MSI
 	select GENERIC_MSI_IRQ_DOMAIN
 
@@ -128,15 +124,12 @@
 config PCI_ECAM
 	bool
 
-<<<<<<< HEAD
-=======
 config PCI_LOCKLESS_CONFIG
 	bool
 
 config PCI_BRIDGE_EMUL
 	bool
 
->>>>>>> 24b8d41d
 config PCI_IOV
 	bool "PCI IOV support"
 	select PCI_ATS
