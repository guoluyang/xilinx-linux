/* SPDX-License-Identifier: GPL-2.0 */
#ifndef DRIVERS_PCI_H
#define DRIVERS_PCI_H

#include <linux/pci.h>

/* Number of possible devfns: 0.0 to 1f.7 inclusive */
#define MAX_NR_DEVFNS 256

#define PCI_FIND_CAP_TTL	48

#define PCI_VSEC_ID_INTEL_TBT	0x1234	/* Thunderbolt */

extern const unsigned char pcie_link_speed[];
extern bool pci_early_dump;

bool pcie_cap_has_lnkctl(const struct pci_dev *dev);
bool pcie_cap_has_rtctl(const struct pci_dev *dev);

/* Functions internal to the PCI core code */

int pci_create_sysfs_dev_files(struct pci_dev *pdev);
void pci_remove_sysfs_dev_files(struct pci_dev *pdev);
#if !defined(CONFIG_DMI) && !defined(CONFIG_ACPI)
static inline void pci_create_firmware_label_files(struct pci_dev *pdev)
{ return; }
static inline void pci_remove_firmware_label_files(struct pci_dev *pdev)
{ return; }
#else
void pci_create_firmware_label_files(struct pci_dev *pdev);
void pci_remove_firmware_label_files(struct pci_dev *pdev);
#endif
void pci_cleanup_rom(struct pci_dev *dev);

enum pci_mmap_api {
	PCI_MMAP_SYSFS,	/* mmap on /sys/bus/pci/devices/<BDF>/resource<N> */
	PCI_MMAP_PROCFS	/* mmap on /proc/bus/pci/<BDF> */
};
int pci_mmap_fits(struct pci_dev *pdev, int resno, struct vm_area_struct *vmai,
		  enum pci_mmap_api mmap_api);

int pci_probe_reset_function(struct pci_dev *dev);
int pci_bridge_secondary_bus_reset(struct pci_dev *dev);
int pci_bus_error_reset(struct pci_dev *dev);

#define PCI_PM_D2_DELAY         200	/* usec; see PCIe r4.0, sec 5.9.1 */
#define PCI_PM_D3HOT_WAIT       10	/* msec */
#define PCI_PM_D3COLD_WAIT      100	/* msec */

/**
 * struct pci_platform_pm_ops - Firmware PM callbacks
 *
 * @bridge_d3: Does the bridge allow entering into D3
 *
 * @is_manageable: returns 'true' if given device is power manageable by the
 *		   platform firmware
 *
 * @set_state: invokes the platform firmware to set the device's power state
 *
 * @get_state: queries the platform firmware for a device's current power state
<<<<<<< HEAD
 *
 * @choose_state: returns PCI power state of given device preferred by the
 *                platform; to be used during system-wide transitions from a
 *                sleeping state to the working state and vice versa
=======
>>>>>>> 24b8d41d
 *
 * @refresh_state: asks the platform to refresh the device's power state data
 *
 * @choose_state: returns PCI power state of given device preferred by the
 *		  platform; to be used during system-wide transitions from a
 *		  sleeping state to the working state and vice versa
 *
 * @set_wakeup: enables/disables wakeup capability for the device
 *
 * @need_resume: returns 'true' if the given device (which is currently
 *		 suspended) needs to be resumed to be configured for system
 *		 wakeup.
 *
 * If given platform is generally capable of power managing PCI devices, all of
 * these callbacks are mandatory.
 */
struct pci_platform_pm_ops {
	bool (*bridge_d3)(struct pci_dev *dev);
	bool (*is_manageable)(struct pci_dev *dev);
	int (*set_state)(struct pci_dev *dev, pci_power_t state);
	pci_power_t (*get_state)(struct pci_dev *dev);
<<<<<<< HEAD
=======
	void (*refresh_state)(struct pci_dev *dev);
>>>>>>> 24b8d41d
	pci_power_t (*choose_state)(struct pci_dev *dev);
	int (*set_wakeup)(struct pci_dev *dev, bool enable);
	bool (*need_resume)(struct pci_dev *dev);
};

int pci_set_platform_pm(const struct pci_platform_pm_ops *ops);
void pci_update_current_state(struct pci_dev *dev, pci_power_t state);
void pci_refresh_power_state(struct pci_dev *dev);
int pci_power_up(struct pci_dev *dev);
void pci_disable_enabled_device(struct pci_dev *dev);
int pci_finish_runtime_suspend(struct pci_dev *dev);
void pcie_clear_device_status(struct pci_dev *dev);
void pcie_clear_root_pme_status(struct pci_dev *dev);
bool pci_check_pme_status(struct pci_dev *dev);
void pci_pme_wakeup_bus(struct pci_bus *bus);
int __pci_pme_wakeup(struct pci_dev *dev, void *ign);
void pci_pme_restore(struct pci_dev *dev);
bool pci_dev_need_resume(struct pci_dev *dev);
void pci_dev_adjust_pme(struct pci_dev *dev);
void pci_dev_complete_resume(struct pci_dev *pci_dev);
void pci_config_pm_runtime_get(struct pci_dev *dev);
void pci_config_pm_runtime_put(struct pci_dev *dev);
void pci_pm_init(struct pci_dev *dev);
void pci_ea_init(struct pci_dev *dev);
void pci_allocate_cap_save_buffers(struct pci_dev *dev);
void pci_free_cap_save_buffers(struct pci_dev *dev);
<<<<<<< HEAD
void pci_bridge_d3_device_changed(struct pci_dev *dev);
void pci_bridge_d3_device_removed(struct pci_dev *dev);
=======
bool pci_bridge_d3_possible(struct pci_dev *dev);
void pci_bridge_d3_update(struct pci_dev *dev);
void pci_bridge_wait_for_secondary_bus(struct pci_dev *dev);
>>>>>>> 24b8d41d

static inline void pci_wakeup_event(struct pci_dev *dev)
{
	/* Wait 100 ms before the system can be put into a sleep state. */
	pm_wakeup_event(&dev->dev, 100);
}

static inline bool pci_has_subordinate(struct pci_dev *pci_dev)
{
	return !!(pci_dev->subordinate);
}

static inline bool pci_power_manageable(struct pci_dev *pci_dev)
{
	/*
	 * Currently we allow normal PCI devices and PCI bridges transition
	 * into D3 if their bridge_d3 is set.
	 */
	return !pci_has_subordinate(pci_dev) || pci_dev->bridge_d3;
}
<<<<<<< HEAD

struct pci_vpd_ops {
	ssize_t (*read)(struct pci_dev *dev, loff_t pos, size_t count, void *buf);
	ssize_t (*write)(struct pci_dev *dev, loff_t pos, size_t count, const void *buf);
	int (*set_size)(struct pci_dev *dev, size_t len);
};
=======
>>>>>>> 24b8d41d

static inline bool pcie_downstream_port(const struct pci_dev *dev)
{
	int type = pci_pcie_type(dev);

	return type == PCI_EXP_TYPE_ROOT_PORT ||
	       type == PCI_EXP_TYPE_DOWNSTREAM ||
	       type == PCI_EXP_TYPE_PCIE_BRIDGE;
}

int pci_vpd_init(struct pci_dev *dev);
void pci_vpd_release(struct pci_dev *dev);
void pcie_vpd_create_sysfs_dev_files(struct pci_dev *dev);
void pcie_vpd_remove_sysfs_dev_files(struct pci_dev *dev);

/* PCI Virtual Channel */
int pci_save_vc_state(struct pci_dev *dev);
void pci_restore_vc_state(struct pci_dev *dev);
void pci_allocate_vc_save_buffers(struct pci_dev *dev);

/* PCI /proc functions */
#ifdef CONFIG_PROC_FS
int pci_proc_attach_device(struct pci_dev *dev);
int pci_proc_detach_device(struct pci_dev *dev);
int pci_proc_detach_bus(struct pci_bus *bus);
#else
static inline int pci_proc_attach_device(struct pci_dev *dev) { return 0; }
static inline int pci_proc_detach_device(struct pci_dev *dev) { return 0; }
static inline int pci_proc_detach_bus(struct pci_bus *bus) { return 0; }
#endif

/* Functions for PCI Hotplug drivers to use */
int pci_hp_add_bridge(struct pci_dev *dev);

#ifdef HAVE_PCI_LEGACY
void pci_create_legacy_files(struct pci_bus *bus);
void pci_remove_legacy_files(struct pci_bus *bus);
#else
static inline void pci_create_legacy_files(struct pci_bus *bus) { return; }
static inline void pci_remove_legacy_files(struct pci_bus *bus) { return; }
#endif

/* Lock for read/write access to pci device and bus lists */
extern struct rw_semaphore pci_bus_sem;
extern struct mutex pci_slot_mutex;

extern raw_spinlock_t pci_lock;

extern unsigned int pci_pm_d3hot_delay;

#ifdef CONFIG_PCI_MSI
void pci_no_msi(void);
#else
static inline void pci_no_msi(void) { }
#endif

static inline void pci_msi_set_enable(struct pci_dev *dev, int enable)
{
	u16 control;

	pci_read_config_word(dev, dev->msi_cap + PCI_MSI_FLAGS, &control);
	control &= ~PCI_MSI_FLAGS_ENABLE;
	if (enable)
		control |= PCI_MSI_FLAGS_ENABLE;
	pci_write_config_word(dev, dev->msi_cap + PCI_MSI_FLAGS, control);
}

static inline void pci_msix_clear_and_set_ctrl(struct pci_dev *dev, u16 clear, u16 set)
{
	u16 ctrl;

	pci_read_config_word(dev, dev->msix_cap + PCI_MSIX_FLAGS, &ctrl);
	ctrl &= ~clear;
	ctrl |= set;
	pci_write_config_word(dev, dev->msix_cap + PCI_MSIX_FLAGS, ctrl);
}

void pci_realloc_get_opt(char *);

static inline int pci_no_d1d2(struct pci_dev *dev)
{
	unsigned int parent_dstates = 0;

	if (dev->bus->self)
		parent_dstates = dev->bus->self->no_d1d2;
	return (dev->no_d1d2 || parent_dstates);

}
extern const struct attribute_group *pci_dev_groups[];
extern const struct attribute_group *pcibus_groups[];
extern const struct device_type pci_dev_type;
extern const struct attribute_group *pci_bus_groups[];

extern unsigned long pci_hotplug_io_size;
extern unsigned long pci_hotplug_mmio_size;
extern unsigned long pci_hotplug_mmio_pref_size;
extern unsigned long pci_hotplug_bus_size;

/**
 * pci_match_one_device - Tell if a PCI device structure has a matching
 *			  PCI device id structure
 * @id: single PCI device id structure to match
 * @dev: the PCI device structure to match against
 *
 * Returns the matching pci_device_id structure or %NULL if there is no match.
 */
static inline const struct pci_device_id *
pci_match_one_device(const struct pci_device_id *id, const struct pci_dev *dev)
{
	if ((id->vendor == PCI_ANY_ID || id->vendor == dev->vendor) &&
	    (id->device == PCI_ANY_ID || id->device == dev->device) &&
	    (id->subvendor == PCI_ANY_ID || id->subvendor == dev->subsystem_vendor) &&
	    (id->subdevice == PCI_ANY_ID || id->subdevice == dev->subsystem_device) &&
	    !((id->class ^ dev->class) & id->class_mask))
		return id;
	return NULL;
}

/* PCI slot sysfs helper code */
#define to_pci_slot(s) container_of(s, struct pci_slot, kobj)

extern struct kset *pci_slots_kset;

struct pci_slot_attribute {
	struct attribute attr;
	ssize_t (*show)(struct pci_slot *, char *);
	ssize_t (*store)(struct pci_slot *, const char *, size_t);
};
#define to_pci_slot_attr(s) container_of(s, struct pci_slot_attribute, attr)

enum pci_bar_type {
	pci_bar_unknown,	/* Standard PCI BAR probe */
	pci_bar_io,		/* An I/O port BAR */
	pci_bar_mem32,		/* A 32-bit memory BAR */
	pci_bar_mem64,		/* A 64-bit memory BAR */
};

struct device *pci_get_host_bridge_device(struct pci_dev *dev);
void pci_put_host_bridge_device(struct device *dev);

int pci_configure_extended_tags(struct pci_dev *dev, void *ign);
bool pci_bus_read_dev_vendor_id(struct pci_bus *bus, int devfn, u32 *pl,
				int crs_timeout);
bool pci_bus_generic_read_dev_vendor_id(struct pci_bus *bus, int devfn, u32 *pl,
					int crs_timeout);
int pci_idt_bus_quirk(struct pci_bus *bus, int devfn, u32 *pl, int crs_timeout);

int pci_setup_device(struct pci_dev *dev);
int __pci_read_base(struct pci_dev *dev, enum pci_bar_type type,
		    struct resource *res, unsigned int reg);
void pci_configure_ari(struct pci_dev *dev);
void __pci_bus_size_bridges(struct pci_bus *bus,
			struct list_head *realloc_head);
void __pci_bus_assign_resources(const struct pci_bus *bus,
				struct list_head *realloc_head,
				struct list_head *fail_head);
bool pci_bus_clip_resource(struct pci_dev *dev, int idx);

void pci_reassigndev_resource_alignment(struct pci_dev *dev);
void pci_disable_bridge_window(struct pci_dev *dev);
struct pci_bus *pci_bus_get(struct pci_bus *bus);
void pci_bus_put(struct pci_bus *bus);

/* PCIe link information from Link Capabilities 2 */
#define PCIE_LNKCAP2_SLS2SPEED(lnkcap2) \
	((lnkcap2) & PCI_EXP_LNKCAP2_SLS_32_0GB ? PCIE_SPEED_32_0GT : \
	 (lnkcap2) & PCI_EXP_LNKCAP2_SLS_16_0GB ? PCIE_SPEED_16_0GT : \
	 (lnkcap2) & PCI_EXP_LNKCAP2_SLS_8_0GB ? PCIE_SPEED_8_0GT : \
	 (lnkcap2) & PCI_EXP_LNKCAP2_SLS_5_0GB ? PCIE_SPEED_5_0GT : \
	 (lnkcap2) & PCI_EXP_LNKCAP2_SLS_2_5GB ? PCIE_SPEED_2_5GT : \
	 PCI_SPEED_UNKNOWN)

/* PCIe speed to Mb/s reduced by encoding overhead */
#define PCIE_SPEED2MBS_ENC(speed) \
	((speed) == PCIE_SPEED_32_0GT ? 32000*128/130 : \
	 (speed) == PCIE_SPEED_16_0GT ? 16000*128/130 : \
	 (speed) == PCIE_SPEED_8_0GT  ?  8000*128/130 : \
	 (speed) == PCIE_SPEED_5_0GT  ?  5000*8/10 : \
	 (speed) == PCIE_SPEED_2_5GT  ?  2500*8/10 : \
	 0)

const char *pci_speed_string(enum pci_bus_speed speed);
enum pci_bus_speed pcie_get_speed_cap(struct pci_dev *dev);
enum pcie_link_width pcie_get_width_cap(struct pci_dev *dev);
u32 pcie_bandwidth_capable(struct pci_dev *dev, enum pci_bus_speed *speed,
			   enum pcie_link_width *width);
void __pcie_print_link_status(struct pci_dev *dev, bool verbose);
void pcie_report_downtraining(struct pci_dev *dev);
void pcie_update_link_speed(struct pci_bus *bus, u16 link_status);

/* Single Root I/O Virtualization */
struct pci_sriov {
	int		pos;		/* Capability position */
	int		nres;		/* Number of resources */
	u32		cap;		/* SR-IOV Capabilities */
	u16		ctrl;		/* SR-IOV Control */
	u16		total_VFs;	/* Total VFs associated with the PF */
	u16		initial_VFs;	/* Initial VFs associated with the PF */
	u16		num_VFs;	/* Number of VFs available */
	u16		offset;		/* First VF Routing ID offset */
	u16		stride;		/* Following VF stride */
	u16		vf_device;	/* VF device ID */
	u32		pgsz;		/* Page size for BAR alignment */
	u8		link;		/* Function Dependency Link */
	u8		max_VF_buses;	/* Max buses consumed by VFs */
	u16		driver_max_VFs;	/* Max num VFs driver supports */
	struct pci_dev	*dev;		/* Lowest numbered PF */
	struct pci_dev	*self;		/* This PF */
	u32		class;		/* VF device */
	u8		hdr_type;	/* VF header type */
	u16		subsystem_vendor; /* VF subsystem vendor */
	u16		subsystem_device; /* VF subsystem device */
	resource_size_t	barsz[PCI_SRIOV_NUM_BARS];	/* VF BAR size */
	bool		drivers_autoprobe; /* Auto probing of VFs by driver */
};

/**
 * pci_dev_set_io_state - Set the new error state if possible.
 *
 * @dev - pci device to set new error_state
 * @new - the state we want dev to be in
 *
 * Must be called with device_lock held.
 *
 * Returns true if state has been changed to the requested state.
 */
static inline bool pci_dev_set_io_state(struct pci_dev *dev,
					pci_channel_state_t new)
{
	bool changed = false;

	device_lock_assert(&dev->dev);
	switch (new) {
	case pci_channel_io_perm_failure:
		switch (dev->error_state) {
		case pci_channel_io_frozen:
		case pci_channel_io_normal:
		case pci_channel_io_perm_failure:
			changed = true;
			break;
		}
		break;
	case pci_channel_io_frozen:
		switch (dev->error_state) {
		case pci_channel_io_frozen:
		case pci_channel_io_normal:
			changed = true;
			break;
		}
		break;
	case pci_channel_io_normal:
		switch (dev->error_state) {
		case pci_channel_io_frozen:
		case pci_channel_io_normal:
			changed = true;
			break;
		}
		break;
	}
	if (changed)
		dev->error_state = new;
	return changed;
}

static inline int pci_dev_set_disconnected(struct pci_dev *dev, void *unused)
{
	device_lock(&dev->dev);
	pci_dev_set_io_state(dev, pci_channel_io_perm_failure);
	device_unlock(&dev->dev);

	return 0;
}

static inline bool pci_dev_is_disconnected(const struct pci_dev *dev)
{
	return dev->error_state == pci_channel_io_perm_failure;
}

/* pci_dev priv_flags */
#define PCI_DEV_ADDED 0

static inline void pci_dev_assign_added(struct pci_dev *dev, bool added)
{
	assign_bit(PCI_DEV_ADDED, &dev->priv_flags, added);
}

static inline bool pci_dev_is_added(const struct pci_dev *dev)
{
	return test_bit(PCI_DEV_ADDED, &dev->priv_flags);
}

#ifdef CONFIG_PCIEAER
#include <linux/aer.h>

#define AER_MAX_MULTI_ERR_DEVICES	5	/* Not likely to have more */

struct aer_err_info {
	struct pci_dev *dev[AER_MAX_MULTI_ERR_DEVICES];
	int error_dev_num;

	unsigned int id:16;

	unsigned int severity:2;	/* 0:NONFATAL | 1:FATAL | 2:COR */
	unsigned int __pad1:5;
	unsigned int multi_error_valid:1;

	unsigned int first_error:5;
	unsigned int __pad2:2;
	unsigned int tlp_header_valid:1;

	unsigned int status;		/* COR/UNCOR Error Status */
	unsigned int mask;		/* COR/UNCOR Error Mask */
	struct aer_header_log_regs tlp;	/* TLP Header */
};

int aer_get_device_error_info(struct pci_dev *dev, struct aer_err_info *info);
void aer_print_error(struct pci_dev *dev, struct aer_err_info *info);
#endif	/* CONFIG_PCIEAER */

#ifdef CONFIG_PCIE_DPC
void pci_save_dpc_state(struct pci_dev *dev);
void pci_restore_dpc_state(struct pci_dev *dev);
void pci_dpc_init(struct pci_dev *pdev);
void dpc_process_error(struct pci_dev *pdev);
pci_ers_result_t dpc_reset_link(struct pci_dev *pdev);
#else
static inline void pci_save_dpc_state(struct pci_dev *dev) {}
static inline void pci_restore_dpc_state(struct pci_dev *dev) {}
static inline void pci_dpc_init(struct pci_dev *pdev) {}
#endif

#ifdef CONFIG_PCI_ATS
/* Address Translation Service */
void pci_ats_init(struct pci_dev *dev);
void pci_restore_ats_state(struct pci_dev *dev);
#else
static inline void pci_ats_init(struct pci_dev *d) { }
static inline void pci_restore_ats_state(struct pci_dev *dev) { }
#endif /* CONFIG_PCI_ATS */

#ifdef CONFIG_PCI_PRI
void pci_pri_init(struct pci_dev *dev);
void pci_restore_pri_state(struct pci_dev *pdev);
#else
static inline void pci_pri_init(struct pci_dev *dev) { }
static inline void pci_restore_pri_state(struct pci_dev *pdev) { }
#endif

#ifdef CONFIG_PCI_PASID
void pci_pasid_init(struct pci_dev *dev);
void pci_restore_pasid_state(struct pci_dev *pdev);
#else
static inline void pci_pasid_init(struct pci_dev *dev) { }
static inline void pci_restore_pasid_state(struct pci_dev *pdev) { }
#endif

#ifdef CONFIG_PCI_IOV
int pci_iov_init(struct pci_dev *dev);
void pci_iov_release(struct pci_dev *dev);
void pci_iov_remove(struct pci_dev *dev);
void pci_iov_update_resource(struct pci_dev *dev, int resno);
resource_size_t pci_sriov_resource_alignment(struct pci_dev *dev, int resno);
void pci_restore_iov_state(struct pci_dev *dev);
int pci_iov_bus_range(struct pci_bus *bus);
extern const struct attribute_group sriov_dev_attr_group;
#else
static inline int pci_iov_init(struct pci_dev *dev)
{
	return -ENODEV;
}
static inline void pci_iov_release(struct pci_dev *dev)

{
}
static inline void pci_iov_remove(struct pci_dev *dev)
{
}
static inline void pci_restore_iov_state(struct pci_dev *dev)
{
}
static inline int pci_iov_bus_range(struct pci_bus *bus)
{
	return 0;
}

#endif /* CONFIG_PCI_IOV */

unsigned long pci_cardbus_resource_alignment(struct resource *);

static inline resource_size_t pci_resource_alignment(struct pci_dev *dev,
						     struct resource *res)
{
#ifdef CONFIG_PCI_IOV
	int resno = res - dev->resource;

	if (resno >= PCI_IOV_RESOURCES && resno <= PCI_IOV_RESOURCE_END)
		return pci_sriov_resource_alignment(dev, resno);
#endif
	if (dev->class >> 8 == PCI_CLASS_BRIDGE_CARDBUS)
		return pci_cardbus_resource_alignment(res);
	return resource_alignment(res);
}

void pci_acs_init(struct pci_dev *dev);
#ifdef CONFIG_PCI_QUIRKS
int pci_dev_specific_acs_enabled(struct pci_dev *dev, u16 acs_flags);
int pci_dev_specific_enable_acs(struct pci_dev *dev);
int pci_dev_specific_disable_acs_redir(struct pci_dev *dev);
#else
static inline int pci_dev_specific_acs_enabled(struct pci_dev *dev,
					       u16 acs_flags)
{
	return -ENOTTY;
}
static inline int pci_dev_specific_enable_acs(struct pci_dev *dev)
{
	return -ENOTTY;
}
static inline int pci_dev_specific_disable_acs_redir(struct pci_dev *dev)
{
	return -ENOTTY;
}
#endif

/* PCI error reporting and recovery */
pci_ers_result_t pcie_do_recovery(struct pci_dev *dev,
			pci_channel_state_t state,
			pci_ers_result_t (*reset_link)(struct pci_dev *pdev));

bool pcie_wait_for_link(struct pci_dev *pdev, bool active);
#ifdef CONFIG_PCIEASPM
void pcie_aspm_init_link_state(struct pci_dev *pdev);
void pcie_aspm_exit_link_state(struct pci_dev *pdev);
void pcie_aspm_pm_state_change(struct pci_dev *pdev);
void pcie_aspm_powersave_config_link(struct pci_dev *pdev);
#else
static inline void pcie_aspm_init_link_state(struct pci_dev *pdev) { }
static inline void pcie_aspm_exit_link_state(struct pci_dev *pdev) { }
static inline void pcie_aspm_pm_state_change(struct pci_dev *pdev) { }
static inline void pcie_aspm_powersave_config_link(struct pci_dev *pdev) { }
#endif

#ifdef CONFIG_PCIE_ECRC
void pcie_set_ecrc_checking(struct pci_dev *dev);
void pcie_ecrc_get_policy(char *str);
#else
static inline void pcie_set_ecrc_checking(struct pci_dev *dev) { }
static inline void pcie_ecrc_get_policy(char *str) { }
#endif

#ifdef CONFIG_PCIE_PTM
void pci_ptm_init(struct pci_dev *dev);
int pci_enable_ptm(struct pci_dev *dev, u8 *granularity);
#else
static inline void pci_ptm_init(struct pci_dev *dev) { }
static inline int pci_enable_ptm(struct pci_dev *dev, u8 *granularity)
{ return -EINVAL; }
#endif

#ifdef CONFIG_PCIE_PTM
void pci_ptm_init(struct pci_dev *dev);
#else
static inline void pci_ptm_init(struct pci_dev *dev) { }
#endif

struct pci_dev_reset_methods {
	u16 vendor;
	u16 device;
	int (*reset)(struct pci_dev *dev, int probe);
};

#ifdef CONFIG_PCI_QUIRKS
int pci_dev_specific_reset(struct pci_dev *dev, int probe);
#else
static inline int pci_dev_specific_reset(struct pci_dev *dev, int probe)
{
	return -ENOTTY;
}
#endif

#if defined(CONFIG_PCI_QUIRKS) && defined(CONFIG_ARM64)
int acpi_get_rc_resources(struct device *dev, const char *hid, u16 segment,
			  struct resource *res);
#endif

u32 pci_rebar_get_possible_sizes(struct pci_dev *pdev, int bar);
int pci_rebar_get_current_size(struct pci_dev *pdev, int bar);
int pci_rebar_set_size(struct pci_dev *pdev, int bar, int size);
static inline u64 pci_rebar_size_to_bytes(int size)
{
	return 1ULL << (size + 20);
}

struct device_node;

#ifdef CONFIG_OF
int of_pci_parse_bus_range(struct device_node *node, struct resource *res);
int of_get_pci_domain_nr(struct device_node *node);
int of_pci_get_max_link_speed(struct device_node *node);
void pci_set_of_node(struct pci_dev *dev);
void pci_release_of_node(struct pci_dev *dev);
void pci_set_bus_of_node(struct pci_bus *bus);
void pci_release_bus_of_node(struct pci_bus *bus);

int devm_of_pci_bridge_init(struct device *dev, struct pci_host_bridge *bridge);

#else
static inline int
of_pci_parse_bus_range(struct device_node *node, struct resource *res)
{
	return -EINVAL;
}

static inline int
of_get_pci_domain_nr(struct device_node *node)
{
	return -1;
}

static inline int
of_pci_get_max_link_speed(struct device_node *node)
{
	return -EINVAL;
}

static inline void pci_set_of_node(struct pci_dev *dev) { }
static inline void pci_release_of_node(struct pci_dev *dev) { }
static inline void pci_set_bus_of_node(struct pci_bus *bus) { }
static inline void pci_release_bus_of_node(struct pci_bus *bus) { }

static inline int devm_of_pci_bridge_init(struct device *dev, struct pci_host_bridge *bridge)
{
	return 0;
}

#endif /* CONFIG_OF */

#ifdef CONFIG_PCIEAER
void pci_no_aer(void);
void pci_aer_init(struct pci_dev *dev);
void pci_aer_exit(struct pci_dev *dev);
extern const struct attribute_group aer_stats_attr_group;
void pci_aer_clear_fatal_status(struct pci_dev *dev);
int pci_aer_clear_status(struct pci_dev *dev);
int pci_aer_raw_clear_status(struct pci_dev *dev);
#else
static inline void pci_no_aer(void) { }
static inline void pci_aer_init(struct pci_dev *d) { }
static inline void pci_aer_exit(struct pci_dev *d) { }
static inline void pci_aer_clear_fatal_status(struct pci_dev *dev) { }
static inline int pci_aer_clear_status(struct pci_dev *dev) { return -EINVAL; }
static inline int pci_aer_raw_clear_status(struct pci_dev *dev) { return -EINVAL; }
#endif

#ifdef CONFIG_ACPI
int pci_acpi_program_hp_params(struct pci_dev *dev);
#else
static inline int pci_acpi_program_hp_params(struct pci_dev *dev)
{
	return -ENODEV;
}
#endif

#ifdef CONFIG_PCIEASPM
extern const struct attribute_group aspm_ctrl_attr_group;
#endif

#endif /* DRIVERS_PCI_H */<|MERGE_RESOLUTION|>--- conflicted
+++ resolved
@@ -58,13 +58,6 @@
  * @set_state: invokes the platform firmware to set the device's power state
  *
  * @get_state: queries the platform firmware for a device's current power state
-<<<<<<< HEAD
- *
- * @choose_state: returns PCI power state of given device preferred by the
- *                platform; to be used during system-wide transitions from a
- *                sleeping state to the working state and vice versa
-=======
->>>>>>> 24b8d41d
  *
  * @refresh_state: asks the platform to refresh the device's power state data
  *
@@ -86,10 +79,7 @@
 	bool (*is_manageable)(struct pci_dev *dev);
 	int (*set_state)(struct pci_dev *dev, pci_power_t state);
 	pci_power_t (*get_state)(struct pci_dev *dev);
-<<<<<<< HEAD
-=======
 	void (*refresh_state)(struct pci_dev *dev);
->>>>>>> 24b8d41d
 	pci_power_t (*choose_state)(struct pci_dev *dev);
 	int (*set_wakeup)(struct pci_dev *dev, bool enable);
 	bool (*need_resume)(struct pci_dev *dev);
@@ -116,14 +106,9 @@
 void pci_ea_init(struct pci_dev *dev);
 void pci_allocate_cap_save_buffers(struct pci_dev *dev);
 void pci_free_cap_save_buffers(struct pci_dev *dev);
-<<<<<<< HEAD
-void pci_bridge_d3_device_changed(struct pci_dev *dev);
-void pci_bridge_d3_device_removed(struct pci_dev *dev);
-=======
 bool pci_bridge_d3_possible(struct pci_dev *dev);
 void pci_bridge_d3_update(struct pci_dev *dev);
 void pci_bridge_wait_for_secondary_bus(struct pci_dev *dev);
->>>>>>> 24b8d41d
 
 static inline void pci_wakeup_event(struct pci_dev *dev)
 {
@@ -144,15 +129,6 @@
 	 */
 	return !pci_has_subordinate(pci_dev) || pci_dev->bridge_d3;
 }
-<<<<<<< HEAD
-
-struct pci_vpd_ops {
-	ssize_t (*read)(struct pci_dev *dev, loff_t pos, size_t count, void *buf);
-	ssize_t (*write)(struct pci_dev *dev, loff_t pos, size_t count, const void *buf);
-	int (*set_size)(struct pci_dev *dev, size_t len);
-};
-=======
->>>>>>> 24b8d41d
 
 static inline bool pcie_downstream_port(const struct pci_dev *dev)
 {
@@ -612,12 +588,6 @@
 { return -EINVAL; }
 #endif
 
-#ifdef CONFIG_PCIE_PTM
-void pci_ptm_init(struct pci_dev *dev);
-#else
-static inline void pci_ptm_init(struct pci_dev *dev) { }
-#endif
-
 struct pci_dev_reset_methods {
 	u16 vendor;
 	u16 device;
