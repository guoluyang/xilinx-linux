--- conflicted
+++ resolved
@@ -1027,7 +1027,6 @@
 }
 
 static pci_power_t acpi_pci_get_power_state(struct pci_dev *dev)
-<<<<<<< HEAD
 {
 	struct acpi_device *adev = ACPI_COMPANION(&dev->dev);
 	static const pci_power_t state_conv[] = {
@@ -1042,29 +1041,6 @@
 	if (!adev || !acpi_device_power_manageable(adev))
 		return PCI_UNKNOWN;
 
-	if (acpi_device_get_power(adev, &state) || state == ACPI_STATE_UNKNOWN)
-		return PCI_UNKNOWN;
-
-	return state_conv[state];
-}
-
-static bool acpi_pci_can_wakeup(struct pci_dev *dev)
-=======
->>>>>>> 24b8d41d
-{
-	struct acpi_device *adev = ACPI_COMPANION(&dev->dev);
-	static const pci_power_t state_conv[] = {
-		[ACPI_STATE_D0]      = PCI_D0,
-		[ACPI_STATE_D1]      = PCI_D1,
-		[ACPI_STATE_D2]      = PCI_D2,
-		[ACPI_STATE_D3_HOT]  = PCI_D3hot,
-		[ACPI_STATE_D3_COLD] = PCI_D3cold,
-	};
-	int state;
-
-	if (!adev || !acpi_device_power_manageable(adev))
-		return PCI_UNKNOWN;
-
 	state = adev->power.state;
 	if (state == ACPI_STATE_UNKNOWN)
 		return PCI_UNKNOWN;
@@ -1137,10 +1113,7 @@
 	.is_manageable = acpi_pci_power_manageable,
 	.set_state = acpi_pci_set_power_state,
 	.get_state = acpi_pci_get_power_state,
-<<<<<<< HEAD
-=======
 	.refresh_state = acpi_pci_refresh_power_state,
->>>>>>> 24b8d41d
 	.choose_state = acpi_pci_choose_state,
 	.set_wakeup = acpi_pci_wakeup,
 	.need_resume = acpi_pci_need_resume,
