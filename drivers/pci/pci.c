--- conflicted
+++ resolved
@@ -29,10 +29,6 @@
 #include <linux/pm_runtime.h>
 #include <linux/pci_hotplug.h>
 #include <linux/vmalloc.h>
-<<<<<<< HEAD
-#include <asm/setup.h>
-=======
->>>>>>> 24b8d41d
 #include <asm/dma.h>
 #include <linux/aer.h>
 #include "pci.h"
@@ -91,9 +87,6 @@
 #define DEFAULT_HOTPLUG_MMIO_PREF_SIZE	(2*1024*1024)
 /* hpiosize=nn can override this */
 unsigned long pci_hotplug_io_size  = DEFAULT_HOTPLUG_IO_SIZE;
-<<<<<<< HEAD
-unsigned long pci_hotplug_mem_size = DEFAULT_HOTPLUG_MEM_SIZE;
-=======
 /*
  * pci=hpmmiosize=nnM overrides non-prefetchable MMIO size,
  * pci=hpmmioprefsize=nnM overrides prefetchable MMIO size;
@@ -101,13 +94,10 @@
  */
 unsigned long pci_hotplug_mmio_size = DEFAULT_HOTPLUG_MMIO_SIZE;
 unsigned long pci_hotplug_mmio_pref_size = DEFAULT_HOTPLUG_MMIO_PREF_SIZE;
->>>>>>> 24b8d41d
 
 #define DEFAULT_HOTPLUG_BUS_SIZE	1
 unsigned long pci_hotplug_bus_size = DEFAULT_HOTPLUG_BUS_SIZE;
 
-<<<<<<< HEAD
-=======
 
 /* PCIe MPS/MRRS strategy; can be overridden by kernel command-line param */
 #ifdef CONFIG_PCIE_BUS_TUNE_OFF
@@ -119,7 +109,6 @@
 #elif defined CONFIG_PCIE_BUS_PEER2PEER
 enum pcie_bus_config_types pcie_bus_config = PCIE_BUS_PEER2PEER;
 #else
->>>>>>> 24b8d41d
 enum pcie_bus_config_types pcie_bus_config = PCIE_BUS_DEFAULT;
 #endif
 
@@ -141,8 +130,6 @@
 /* If set, the PCIe ARI capability will not be used. */
 static bool pcie_ari_disabled;
 
-<<<<<<< HEAD
-=======
 /* If set, the PCIe ATS capability will not be used. */
 static bool pcie_ats_disabled;
 
@@ -155,7 +142,6 @@
 }
 EXPORT_SYMBOL_GPL(pci_ats_disabled);
 
->>>>>>> 24b8d41d
 /* Disable bridge_d3 for all PCIe ports */
 static bool pci_bridge_d3_disable;
 /* Force bridge_d3 for all PCIe ports */
@@ -171,12 +157,9 @@
 }
 __setup("pcie_port_pm=", pcie_port_pm_setup);
 
-<<<<<<< HEAD
-=======
 /* Time to wait after a reset for device to become responsive */
 #define PCIE_RESET_READY_POLL_MS 60000
 
->>>>>>> 24b8d41d
 /**
  * pci_bus_max_busnr - returns maximum PCI bus number of given bus' children
  * @bus: pointer to PCI bus structure to search
@@ -755,33 +738,6 @@
 
 /**
  * pci_find_resource - Return matching PCI device resource
-<<<<<<< HEAD
- * @dev: PCI device to query
- * @res: Resource to look for
- *
- * Goes over standard PCI resources (BARs) and checks if the given resource
- * is partially or fully contained in any of them. In that case the
- * matching resource is returned, %NULL otherwise.
- */
-struct resource *pci_find_resource(struct pci_dev *dev, struct resource *res)
-{
-	int i;
-
-	for (i = 0; i < PCI_ROM_RESOURCE; i++) {
-		struct resource *r = &dev->resource[i];
-
-		if (r->start && resource_contains(r, res))
-			return r;
-	}
-
-	return NULL;
-}
-EXPORT_SYMBOL(pci_find_resource);
-
-/**
- * pci_find_pcie_root_port - return PCIe Root Port
-=======
->>>>>>> 24b8d41d
  * @dev: PCI device to query
  * @res: Resource to look for
  *
@@ -981,12 +937,7 @@
 int pci_set_platform_pm(const struct pci_platform_pm_ops *ops)
 {
 	if (!ops->is_manageable || !ops->set_state  || !ops->get_state ||
-<<<<<<< HEAD
-	    !ops->choose_state  || !ops->sleep_wake || !ops->run_wake  ||
-	    !ops->need_resume)
-=======
 	    !ops->choose_state  || !ops->set_wakeup || !ops->need_resume)
->>>>>>> 24b8d41d
 		return -EINVAL;
 	pci_platform_pm = ops;
 	return 0;
@@ -1004,14 +955,6 @@
 }
 
 static inline pci_power_t platform_pci_get_power_state(struct pci_dev *dev)
-<<<<<<< HEAD
-{
-	return pci_platform_pm ? pci_platform_pm->get_state(dev) : PCI_UNKNOWN;
-}
-
-static inline pci_power_t platform_pci_choose_state(struct pci_dev *dev)
-=======
->>>>>>> 24b8d41d
 {
 	return pci_platform_pm ? pci_platform_pm->get_state(dev) : PCI_UNKNOWN;
 }
@@ -2630,11 +2573,7 @@
 	if (dev->current_state == PCI_D3cold)
 		target_state = PCI_D3cold;
 
-<<<<<<< HEAD
-	if (device_may_wakeup(&dev->dev)) {
-=======
 	if (wakeup) {
->>>>>>> 24b8d41d
 		/*
 		 * Find the deepest state from which the device can generate
 		 * PME#.
@@ -3055,164 +2994,6 @@
 EXPORT_SYMBOL_GPL(pci_d3cold_disable);
 
 /**
- * pci_bridge_d3_possible - Is it possible to put the bridge into D3
- * @bridge: Bridge to check
- *
- * This function checks if it is possible to move the bridge to D3.
- * Currently we only allow D3 for recent enough PCIe ports.
- */
-static bool pci_bridge_d3_possible(struct pci_dev *bridge)
-{
-	unsigned int year;
-
-	if (!pci_is_pcie(bridge))
-		return false;
-
-	switch (pci_pcie_type(bridge)) {
-	case PCI_EXP_TYPE_ROOT_PORT:
-	case PCI_EXP_TYPE_UPSTREAM:
-	case PCI_EXP_TYPE_DOWNSTREAM:
-		if (pci_bridge_d3_disable)
-			return false;
-		if (pci_bridge_d3_force)
-			return true;
-
-		/*
-		 * It should be safe to put PCIe ports from 2015 or newer
-		 * to D3.
-		 */
-		if (dmi_get_date(DMI_BIOS_DATE, &year, NULL, NULL) &&
-		    year >= 2015) {
-			return true;
-		}
-		break;
-	}
-
-	return false;
-}
-
-static int pci_dev_check_d3cold(struct pci_dev *dev, void *data)
-{
-	bool *d3cold_ok = data;
-	bool no_d3cold;
-
-	/*
-	 * The device needs to be allowed to go D3cold and if it is wake
-	 * capable to do so from D3cold.
-	 */
-	no_d3cold = dev->no_d3cold || !dev->d3cold_allowed ||
-		(device_may_wakeup(&dev->dev) && !pci_pme_capable(dev, PCI_D3cold)) ||
-		!pci_power_manageable(dev);
-
-	*d3cold_ok = !no_d3cold;
-
-	return no_d3cold;
-}
-
-/*
- * pci_bridge_d3_update - Update bridge D3 capabilities
- * @dev: PCI device which is changed
- * @remove: Is the device being removed
- *
- * Update upstream bridge PM capabilities accordingly depending on if the
- * device PM configuration was changed or the device is being removed.  The
- * change is also propagated upstream.
- */
-static void pci_bridge_d3_update(struct pci_dev *dev, bool remove)
-{
-	struct pci_dev *bridge;
-	bool d3cold_ok = true;
-
-	bridge = pci_upstream_bridge(dev);
-	if (!bridge || !pci_bridge_d3_possible(bridge))
-		return;
-
-	pci_dev_get(bridge);
-	/*
-	 * If the device is removed we do not care about its D3cold
-	 * capabilities.
-	 */
-	if (!remove)
-		pci_dev_check_d3cold(dev, &d3cold_ok);
-
-	if (d3cold_ok) {
-		/*
-		 * We need to go through all children to find out if all of
-		 * them can still go to D3cold.
-		 */
-		pci_walk_bus(bridge->subordinate, pci_dev_check_d3cold,
-			     &d3cold_ok);
-	}
-
-	if (bridge->bridge_d3 != d3cold_ok) {
-		bridge->bridge_d3 = d3cold_ok;
-		/* Propagate change to upstream bridges */
-		pci_bridge_d3_update(bridge, false);
-	}
-
-	pci_dev_put(bridge);
-}
-
-/**
- * pci_bridge_d3_device_changed - Update bridge D3 capabilities on change
- * @dev: PCI device that was changed
- *
- * If a device is added or its PM configuration, such as is it allowed to
- * enter D3cold, is changed this function updates upstream bridge PM
- * capabilities accordingly.
- */
-void pci_bridge_d3_device_changed(struct pci_dev *dev)
-{
-	pci_bridge_d3_update(dev, false);
-}
-
-/**
- * pci_bridge_d3_device_removed - Update bridge D3 capabilities on remove
- * @dev: PCI device being removed
- *
- * Function updates upstream bridge PM capabilities based on other devices
- * still left on the bus.
- */
-void pci_bridge_d3_device_removed(struct pci_dev *dev)
-{
-	pci_bridge_d3_update(dev, true);
-}
-
-/**
- * pci_d3cold_enable - Enable D3cold for device
- * @dev: PCI device to handle
- *
- * This function can be used in drivers to enable D3cold from the device
- * they handle.  It also updates upstream PCI bridge PM capabilities
- * accordingly.
- */
-void pci_d3cold_enable(struct pci_dev *dev)
-{
-	if (dev->no_d3cold) {
-		dev->no_d3cold = false;
-		pci_bridge_d3_device_changed(dev);
-	}
-}
-EXPORT_SYMBOL_GPL(pci_d3cold_enable);
-
-/**
- * pci_d3cold_disable - Disable D3cold for device
- * @dev: PCI device to handle
- *
- * This function can be used in drivers to disable D3cold from the device
- * they handle.  It also updates upstream PCI bridge PM capabilities
- * accordingly.
- */
-void pci_d3cold_disable(struct pci_dev *dev)
-{
-	if (!dev->no_d3cold) {
-		dev->no_d3cold = true;
-		pci_bridge_d3_device_changed(dev);
-	}
-}
-EXPORT_SYMBOL_GPL(pci_d3cold_disable);
-
-/**
  * pci_pm_init - Initialize PM functions of given PCI device
  * @dev: PCI device to handle.
  */
@@ -3597,36 +3378,14 @@
 	}
 }
 
-<<<<<<< HEAD
-static int pci_acs_enable;
-
-/**
- * pci_request_acs - ask for ACS to be enabled if supported
- */
-void pci_request_acs(void)
-{
-	pci_acs_enable = 1;
-}
-
-/**
- * pci_std_enable_acs - enable ACS on devices using standard ACS capabilites
- * @dev: the PCI device
- */
-static void pci_std_enable_acs(struct pci_dev *dev)
-=======
 static bool pci_acs_flags_enabled(struct pci_dev *pdev, u16 acs_flags)
->>>>>>> 24b8d41d
 {
 	int pos;
 	u16 cap, ctrl;
 
 	pos = pdev->acs_cap;
 	if (!pos)
-<<<<<<< HEAD
-		return;
-=======
 		return false;
->>>>>>> 24b8d41d
 
 	/*
 	 * Except for egress control, capabilities are either required
@@ -3636,56 +3395,6 @@
 	pci_read_config_word(pdev, pos + PCI_ACS_CAP, &cap);
 	acs_flags &= (cap | PCI_ACS_EC);
 
-<<<<<<< HEAD
-	/* Source Validation */
-	ctrl |= (cap & PCI_ACS_SV);
-
-	/* P2P Request Redirect */
-	ctrl |= (cap & PCI_ACS_RR);
-
-	/* P2P Completion Redirect */
-	ctrl |= (cap & PCI_ACS_CR);
-
-	/* Upstream Forwarding */
-	ctrl |= (cap & PCI_ACS_UF);
-
-	pci_write_config_word(dev, pos + PCI_ACS_CTRL, ctrl);
-}
-
-/**
- * pci_enable_acs - enable ACS if hardware support it
- * @dev: the PCI device
- */
-void pci_enable_acs(struct pci_dev *dev)
-{
-	if (!pci_acs_enable)
-		return;
-
-	if (!pci_dev_specific_enable_acs(dev))
-		return;
-
-	pci_std_enable_acs(dev);
-}
-
-static bool pci_acs_flags_enabled(struct pci_dev *pdev, u16 acs_flags)
-{
-	int pos;
-	u16 cap, ctrl;
-
-	pos = pci_find_ext_capability(pdev, PCI_EXT_CAP_ID_ACS);
-	if (!pos)
-		return false;
-
-	/*
-	 * Except for egress control, capabilities are either required
-	 * or only required if controllable.  Features missing from the
-	 * capability field can therefore be assumed as hard-wired enabled.
-	 */
-	pci_read_config_word(pdev, pos + PCI_ACS_CAP, &cap);
-	acs_flags &= (cap | PCI_ACS_EC);
-
-=======
->>>>>>> 24b8d41d
 	pci_read_config_word(pdev, pos + PCI_ACS_CTRL, &ctrl);
 	return (ctrl & acs_flags) == acs_flags;
 }
@@ -4268,70 +3977,6 @@
 }
 EXPORT_SYMBOL(pci_request_regions_exclusive);
 
-<<<<<<< HEAD
-#ifdef PCI_IOBASE
-struct io_range {
-	struct list_head list;
-	phys_addr_t start;
-	resource_size_t size;
-};
-
-static LIST_HEAD(io_range_list);
-static DEFINE_SPINLOCK(io_range_lock);
-#endif
-
-/*
- * Record the PCI IO range (expressed as CPU physical address + size).
- * Return a negative value if an error has occured, zero otherwise
- */
-int __weak pci_register_io_range(phys_addr_t addr, resource_size_t size)
-{
-	int err = 0;
-
-#ifdef PCI_IOBASE
-	struct io_range *range;
-	resource_size_t allocated_size = 0;
-
-	/* check if the range hasn't been previously recorded */
-	spin_lock(&io_range_lock);
-	list_for_each_entry(range, &io_range_list, list) {
-		if (addr >= range->start && addr + size <= range->start + size) {
-			/* range already registered, bail out */
-			goto end_register;
-		}
-		allocated_size += range->size;
-	}
-
-	/* range not registed yet, check for available space */
-	if (allocated_size + size - 1 > IO_SPACE_LIMIT) {
-		/* if it's too big check if 64K space can be reserved */
-		if (allocated_size + SZ_64K - 1 > IO_SPACE_LIMIT) {
-			err = -E2BIG;
-			goto end_register;
-		}
-
-		size = SZ_64K;
-		pr_warn("Requested IO range too big, new size set to 64K\n");
-	}
-
-	/* add the range to the list */
-	range = kzalloc(sizeof(*range), GFP_ATOMIC);
-	if (!range) {
-		err = -ENOMEM;
-		goto end_register;
-	}
-
-	range->start = addr;
-	range->size = size;
-
-	list_add_tail(&range->list, &io_range_list);
-
-end_register:
-	spin_unlock(&io_range_lock);
-#endif
-
-	return err;
-=======
 /*
  * Record the PCI IO range (expressed as CPU physical address + size).
  * Return a negative value if an error has occurred, zero otherwise
@@ -4361,7 +4006,6 @@
 #endif
 
 	return ret;
->>>>>>> 24b8d41d
 }
 
 phys_addr_t pci_pio_to_address(unsigned long pio)
@@ -4369,28 +4013,10 @@
 	phys_addr_t address = (phys_addr_t)OF_BAD_ADDR;
 
 #ifdef PCI_IOBASE
-<<<<<<< HEAD
-	struct io_range *range;
-	resource_size_t allocated_size = 0;
-
-	if (pio > IO_SPACE_LIMIT)
-		return address;
-
-	spin_lock(&io_range_lock);
-	list_for_each_entry(range, &io_range_list, list) {
-		if (pio >= allocated_size && pio < allocated_size + range->size) {
-			address = range->start + pio - allocated_size;
-			break;
-		}
-		allocated_size += range->size;
-	}
-	spin_unlock(&io_range_lock);
-=======
 	if (pio >= MMIO_UPPER_LIMIT)
 		return address;
 
 	address = logic_pio_to_hwaddr(pio);
->>>>>>> 24b8d41d
 #endif
 
 	return address;
@@ -4399,25 +4025,7 @@
 unsigned long __weak pci_address_to_pio(phys_addr_t address)
 {
 #ifdef PCI_IOBASE
-<<<<<<< HEAD
-	struct io_range *res;
-	resource_size_t offset = 0;
-	unsigned long addr = -1;
-
-	spin_lock(&io_range_lock);
-	list_for_each_entry(res, &io_range_list, list) {
-		if (address >= res->start && address < res->start + res->size) {
-			addr = address - res->start + offset;
-			break;
-		}
-		offset += res->size;
-	}
-	spin_unlock(&io_range_lock);
-
-	return addr;
-=======
 	return logic_pio_trans_cpuaddr(address);
->>>>>>> 24b8d41d
 #else
 	if (address > IO_SPACE_LIMIT)
 		return (unsigned long)-1;
@@ -4597,23 +4205,6 @@
 	return dest_ptr;
 }
 EXPORT_SYMBOL(devm_pci_remap_cfg_resource);
-
-/**
- *	pci_unmap_iospace - Unmap the memory mapped I/O space
- *	@res: resource to be unmapped
- *
- *	Unmap the CPU virtual address @res from virtual address space.
- *	Only architectures that have memory mapped IO functions defined
- *	(and the PCI_IOBASE value defined) should call this function.
- */
-void pci_unmap_iospace(struct resource *res)
-{
-#if defined(PCI_IOBASE) && defined(CONFIG_MMU)
-	unsigned long vaddr = (unsigned long)PCI_IOBASE + res->start;
-
-	unmap_kernel_range(vaddr, resource_size(res));
-#endif
-}
 
 static void __pci_set_master(struct pci_dev *dev, bool enable)
 {
@@ -6453,29 +6044,6 @@
 	return 0;
 }
 
-<<<<<<< HEAD
-/**
- * pci_add_dma_alias - Add a DMA devfn alias for a device
- * @dev: the PCI device for which alias is added
- * @devfn: alias slot and function
- *
- * This helper encodes 8-bit devfn as bit number in dma_alias_mask.
- * It should be called early, preferably as PCI fixup header quirk.
- */
-void pci_add_dma_alias(struct pci_dev *dev, u8 devfn)
-{
-	if (!dev->dma_alias_mask)
-		dev->dma_alias_mask = kcalloc(BITS_TO_LONGS(U8_MAX),
-					      sizeof(long), GFP_KERNEL);
-	if (!dev->dma_alias_mask) {
-		dev_warn(&dev->dev, "Unable to allocate DMA alias mask\n");
-		return;
-	}
-
-	set_bit(devfn, dev->dma_alias_mask);
-	dev_info(&dev->dev, "Enabling fixed DMA alias to %02x.%d\n",
-		 PCI_SLOT(devfn), PCI_FUNC(devfn));
-=======
 #ifdef CONFIG_ACPI
 bool pci_pr3_present(struct pci_dev *pdev)
 {
@@ -6537,7 +6105,6 @@
 		pci_info(dev, "Enabling fixed DMA alias for devfn range from %02x.%d to %02x.%d\n",
 				PCI_SLOT(devfn_from), PCI_FUNC(devfn_from),
 				PCI_SLOT(devfn_to), PCI_FUNC(devfn_to));
->>>>>>> 24b8d41d
 }
 
 bool pci_devs_are_dma_aliases(struct pci_dev *dev1, struct pci_dev *dev2)
@@ -6545,13 +6112,9 @@
 	return (dev1->dma_alias_mask &&
 		test_bit(dev2->devfn, dev1->dma_alias_mask)) ||
 	       (dev2->dma_alias_mask &&
-<<<<<<< HEAD
-		test_bit(dev1->devfn, dev2->dma_alias_mask));
-=======
 		test_bit(dev1->devfn, dev2->dma_alias_mask)) ||
 	       pci_real_dma_dev(dev1) == dev2 ||
 	       pci_real_dma_dev(dev2) == dev1;
->>>>>>> 24b8d41d
 }
 
 bool pci_device_is_present(struct pci_dev *pdev)
@@ -6621,18 +6184,6 @@
 static resource_size_t pci_specified_resource_alignment(struct pci_dev *dev,
 							bool *resize)
 {
-<<<<<<< HEAD
-	int seg, bus, slot, func, align_order, count;
-	unsigned short vendor, device, subsystem_vendor, subsystem_device;
-	resource_size_t align = 0;
-	char *p;
-
-	spin_lock(&resource_alignment_lock);
-	p = resource_alignment_param;
-	if (!*p)
-		goto out;
-	if (pci_has_flag(PCI_PROBE_ONLY)) {
-=======
 	int align_order, count;
 	resource_size_t align = pcibios_default_alignment();
 	const char *p;
@@ -6644,7 +6195,6 @@
 		goto out;
 	if (pci_has_flag(PCI_PROBE_ONLY)) {
 		align = 0;
->>>>>>> 24b8d41d
 		pr_info_once("PCI: Ignoring requested alignments (PCI_PROBE_ONLY)\n");
 		goto out;
 	}
@@ -6657,57 +6207,6 @@
 		} else {
 			align_order = -1;
 		}
-<<<<<<< HEAD
-		if (strncmp(p, "pci:", 4) == 0) {
-			/* PCI vendor/device (subvendor/subdevice) ids are specified */
-			p += 4;
-			if (sscanf(p, "%hx:%hx:%hx:%hx%n",
-				&vendor, &device, &subsystem_vendor, &subsystem_device, &count) != 4) {
-				if (sscanf(p, "%hx:%hx%n", &vendor, &device, &count) != 2) {
-					printk(KERN_ERR "PCI: Can't parse resource_alignment parameter: pci:%s\n",
-						p);
-					break;
-				}
-				subsystem_vendor = subsystem_device = 0;
-			}
-			p += count;
-			if ((!vendor || (vendor == dev->vendor)) &&
-				(!device || (device == dev->device)) &&
-				(!subsystem_vendor || (subsystem_vendor == dev->subsystem_vendor)) &&
-				(!subsystem_device || (subsystem_device == dev->subsystem_device))) {
-				if (align_order == -1)
-					align = PAGE_SIZE;
-				else
-					align = 1 << align_order;
-				/* Found */
-				break;
-			}
-		}
-		else {
-			if (sscanf(p, "%x:%x:%x.%x%n",
-				&seg, &bus, &slot, &func, &count) != 4) {
-				seg = 0;
-				if (sscanf(p, "%x:%x.%x%n",
-						&bus, &slot, &func, &count) != 3) {
-					/* Invalid format */
-					printk(KERN_ERR "PCI: Can't parse resource_alignment parameter: %s\n",
-						p);
-					break;
-				}
-			}
-			p += count;
-			if (seg == pci_domain_nr(dev->bus) &&
-				bus == dev->bus->number &&
-				slot == PCI_SLOT(dev->devfn) &&
-				func == PCI_FUNC(dev->devfn)) {
-				if (align_order == -1)
-					align = PAGE_SIZE;
-				else
-					align = 1 << align_order;
-				/* Found */
-				break;
-			}
-=======
 
 		ret = pci_dev_str_match(dev, p, &p);
 		if (ret == 1) {
@@ -6721,7 +6220,6 @@
 			pr_err("PCI: Can't parse resource_alignment parameter: %s\n",
 			       p);
 			break;
->>>>>>> 24b8d41d
 		}
 
 		if (*p != ';' && *p != ',') {
@@ -6821,15 +6319,6 @@
 	if (dev->is_virtfn)
 		return;
 
-	/*
-	 * VF BARs are read-only zero according to SR-IOV spec r1.1, sec
-	 * 3.4.1.11.  Their resources are allocated from the space
-	 * described by the VF BARx register in the PF's SR-IOV capability.
-	 * We can't influence their alignment here.
-	 */
-	if (dev->is_virtfn)
-		return;
-
 	/* check if specified PCI is target device to reassign */
 	align = pci_specified_resource_alignment(dev, &resize);
 	if (!align)
@@ -6845,36 +6334,11 @@
 	command &= ~PCI_COMMAND_MEMORY;
 	pci_write_config_word(dev, PCI_COMMAND, command);
 
-<<<<<<< HEAD
-	for (i = 0; i < PCI_BRIDGE_RESOURCES; i++) {
-		r = &dev->resource[i];
-		if (!(r->flags & IORESOURCE_MEM))
-			continue;
-		if (r->flags & IORESOURCE_PCI_FIXED) {
-			dev_info(&dev->dev, "Ignoring requested alignment for BAR%d: %pR\n",
-				i, r);
-			continue;
-		}
-
-		size = resource_size(r);
-		if (size < align) {
-			size = align;
-			dev_info(&dev->dev,
-				"Rounding up size of resource #%d to %#llx.\n",
-				i, (unsigned long long)size);
-		}
-		r->flags |= IORESOURCE_UNSET;
-		r->end = size - 1;
-		r->start = 0;
-	}
-	/* Need to disable bridge's resource window,
-=======
 	for (i = 0; i <= PCI_ROM_RESOURCE; i++)
 		pci_request_resource_alignment(dev, i, align, resize);
 
 	/*
 	 * Need to disable bridge's resource window,
->>>>>>> 24b8d41d
 	 * to enable the kernel to reassign new resource
 	 * window later on.
 	 */
@@ -6928,23 +6392,7 @@
 	return count;
 }
 
-<<<<<<< HEAD
-static ssize_t pci_resource_alignment_show(struct bus_type *bus, char *buf)
-{
-	return pci_get_resource_alignment_param(buf, PAGE_SIZE);
-}
-
-static ssize_t pci_resource_alignment_store(struct bus_type *bus,
-					const char *buf, size_t count)
-{
-	return pci_set_resource_alignment_param(buf, count);
-}
-
-static BUS_ATTR(resource_alignment, 0644, pci_resource_alignment_show,
-					pci_resource_alignment_store);
-=======
 static BUS_ATTR_RW(resource_alignment);
->>>>>>> 24b8d41d
 
 static int __init pci_resource_alignment_sysfs_init(void)
 {
@@ -6968,10 +6416,6 @@
 	return atomic_inc_return(&__domain_nr);
 }
 
-<<<<<<< HEAD
-#ifdef CONFIG_PCI_DOMAINS_GENERIC
-=======
->>>>>>> 24b8d41d
 static int of_pci_bus_find_domain_nr(struct device *parent)
 {
 	static int use_dt_domains = -1;
@@ -7084,12 +6528,8 @@
 			} else if (!strncmp(str, "hpmmioprefsize=", 15)) {
 				pci_hotplug_mmio_pref_size = memparse(str + 15, &str);
 			} else if (!strncmp(str, "hpmemsize=", 10)) {
-<<<<<<< HEAD
-				pci_hotplug_mem_size = memparse(str + 10, &str);
-=======
 				pci_hotplug_mmio_size = memparse(str + 10, &str);
 				pci_hotplug_mmio_pref_size = pci_hotplug_mmio_size;
->>>>>>> 24b8d41d
 			} else if (!strncmp(str, "hpbussize=", 10)) {
 				pci_hotplug_bus_size =
 					simple_strtoul(str + 10, &str, 0);
