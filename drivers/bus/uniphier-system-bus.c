// SPDX-License-Identifier: GPL-2.0-or-later
/*
 * Copyright (C) 2015 Masahiro Yamada <yamada.masahiro@socionext.com>
 */

#include <linux/io.h>
#include <linux/log2.h>
#include <linux/module.h>
#include <linux/of.h>
#include <linux/of_address.h>
#include <linux/of_platform.h>
#include <linux/platform_device.h>

/* System Bus Controller registers */
#define UNIPHIER_SBC_BASE	0x100	/* base address of bank0 space */
#define    UNIPHIER_SBC_BASE_BE		BIT(0)	/* bank_enable */
#define UNIPHIER_SBC_CTRL0	0x200	/* timing parameter 0 of bank0 */
#define UNIPHIER_SBC_CTRL1	0x204	/* timing parameter 1 of bank0 */
#define UNIPHIER_SBC_CTRL2	0x208	/* timing parameter 2 of bank0 */
#define UNIPHIER_SBC_CTRL3	0x20c	/* timing parameter 3 of bank0 */
#define UNIPHIER_SBC_CTRL4	0x300	/* timing parameter 4 of bank0 */

#define UNIPHIER_SBC_STRIDE	0x10	/* register stride to next bank */
#define UNIPHIER_SBC_NR_BANKS	8	/* number of banks (chip select) */
#define UNIPHIER_SBC_BASE_DUMMY	0xffffffff	/* data to squash bank 0, 1 */

struct uniphier_system_bus_bank {
	u32 base;
	u32 end;
};

struct uniphier_system_bus_priv {
	struct device *dev;
	void __iomem *membase;
	struct uniphier_system_bus_bank bank[UNIPHIER_SBC_NR_BANKS];
};

static int uniphier_system_bus_add_bank(struct uniphier_system_bus_priv *priv,
					int bank, u32 addr, u64 paddr, u32 size)
{
	u64 end, mask;

	dev_dbg(priv->dev,
		"range found: bank = %d, addr = %08x, paddr = %08llx, size = %08x\n",
		bank, addr, paddr, size);

	if (bank >= ARRAY_SIZE(priv->bank)) {
		dev_err(priv->dev, "unsupported bank number %d\n", bank);
		return -EINVAL;
	}

	if (priv->bank[bank].base || priv->bank[bank].end) {
		dev_err(priv->dev,
			"range for bank %d has already been specified\n", bank);
		return -EINVAL;
	}

	if (paddr > U32_MAX) {
		dev_err(priv->dev, "base address %llx is too high\n", paddr);
		return -EINVAL;
	}

	end = paddr + size;

	if (addr > paddr) {
		dev_err(priv->dev,
			"base %08x cannot be mapped to %08llx of parent\n",
			addr, paddr);
		return -EINVAL;
	}
	paddr -= addr;

	paddr = round_down(paddr, 0x00020000);
	end = round_up(end, 0x00020000);

	if (end > U32_MAX) {
		dev_err(priv->dev, "end address %08llx is too high\n", end);
		return -EINVAL;
	}
	mask = paddr ^ (end - 1);
	mask = roundup_pow_of_two(mask);

	paddr = round_down(paddr, mask);
	end = round_up(end, mask);

	priv->bank[bank].base = paddr;
	priv->bank[bank].end = end;

	dev_dbg(priv->dev, "range added: bank = %d, addr = %08x, end = %08x\n",
		bank, priv->bank[bank].base, priv->bank[bank].end);

	return 0;
}

static int uniphier_system_bus_check_overlap(
				const struct uniphier_system_bus_priv *priv)
{
	int i, j;

	for (i = 0; i < ARRAY_SIZE(priv->bank); i++) {
		for (j = i + 1; j < ARRAY_SIZE(priv->bank); j++) {
			if (priv->bank[i].end > priv->bank[j].base &&
			    priv->bank[i].base < priv->bank[j].end) {
				dev_err(priv->dev,
					"region overlap between bank%d and bank%d\n",
					i, j);
				return -EINVAL;
			}
		}
	}

	return 0;
}

static void uniphier_system_bus_check_boot_swap(
					struct uniphier_system_bus_priv *priv)
{
	void __iomem *base_reg = priv->membase + UNIPHIER_SBC_BASE;
	int is_swapped;

	is_swapped = !(readl(base_reg) & UNIPHIER_SBC_BASE_BE);

	dev_dbg(priv->dev, "Boot Swap: %s\n", is_swapped ? "on" : "off");

	/*
	 * If BOOT_SWAP was asserted on power-on-reset, the CS0 and CS1 are
	 * swapped.  In this case, bank0 and bank1 should be swapped as well.
	 */
	if (is_swapped)
		swap(priv->bank[0], priv->bank[1]);
}

static void uniphier_system_bus_set_reg(
				const struct uniphier_system_bus_priv *priv)
{
	void __iomem *base_reg = priv->membase + UNIPHIER_SBC_BASE;
	u32 base, end, mask, val;
	int i;

	for (i = 0; i < ARRAY_SIZE(priv->bank); i++) {
		base = priv->bank[i].base;
		end = priv->bank[i].end;

		if (base == end) {
			/*
			 * If SBC_BASE0 or SBC_BASE1 is set to zero, the access
			 * to anywhere in the system bus space is routed to
			 * bank 0 (if boot swap if off) or bank 1 (if boot swap
			 * if on).  It means that CPUs cannot get access to
			 * bank 2 or later.  In other words, bank 0/1 cannot
			 * be disabled even if its bank_enable bits is cleared.
			 * This seems odd, but it is how this hardware goes.
			 * As a workaround, dummy data (0xffffffff) should be
			 * set when the bank 0/1 is unused.  As for bank 2 and
			 * later, they can be simply disable by clearing the
			 * bank_enable bit.
			 */
			if (i < 2)
				val = UNIPHIER_SBC_BASE_DUMMY;
			else
				val = 0;
		} else {
			mask = base ^ (end - 1);

			val = base & 0xfffe0000;
			val |= (~mask >> 16) & 0xfffe;
			val |= UNIPHIER_SBC_BASE_BE;
		}
		dev_dbg(priv->dev, "SBC_BASE[%d] = 0x%08x\n", i, val);

		writel(val, base_reg + UNIPHIER_SBC_STRIDE * i);
	}
}

static int uniphier_system_bus_probe(struct platform_device *pdev)
{
	struct device *dev = &pdev->dev;
	struct uniphier_system_bus_priv *priv;
	const __be32 *ranges;
	u32 cells, addr, size;
	u64 paddr;
	int pna, bank, rlen, rone, ret;

	priv = devm_kzalloc(dev, sizeof(*priv), GFP_KERNEL);
	if (!priv)
		return -ENOMEM;

	priv->membase = devm_platform_ioremap_resource(pdev, 0);
	if (IS_ERR(priv->membase))
		return PTR_ERR(priv->membase);

	priv->dev = dev;

	pna = of_n_addr_cells(dev->of_node);

	ret = of_property_read_u32(dev->of_node, "#address-cells", &cells);
	if (ret) {
		dev_err(dev, "failed to get #address-cells\n");
		return ret;
	}
	if (cells != 2) {
		dev_err(dev, "#address-cells must be 2\n");
		return -EINVAL;
	}

	ret = of_property_read_u32(dev->of_node, "#size-cells", &cells);
	if (ret) {
		dev_err(dev, "failed to get #size-cells\n");
		return ret;
	}
	if (cells != 1) {
		dev_err(dev, "#size-cells must be 1\n");
		return -EINVAL;
	}

	ranges = of_get_property(dev->of_node, "ranges", &rlen);
	if (!ranges) {
		dev_err(dev, "failed to get ranges property\n");
		return -ENOENT;
	}

	rlen /= sizeof(*ranges);
	rone = pna + 2;

	for (; rlen >= rone; rlen -= rone) {
		bank = be32_to_cpup(ranges++);
		addr = be32_to_cpup(ranges++);
		paddr = of_translate_address(dev->of_node, ranges);
		if (paddr == OF_BAD_ADDR)
			return -EINVAL;
		ranges += pna;
		size = be32_to_cpup(ranges++);

		ret = uniphier_system_bus_add_bank(priv, bank, addr,
						   paddr, size);
		if (ret)
			return ret;
	}

	ret = uniphier_system_bus_check_overlap(priv);
	if (ret)
		return ret;

	uniphier_system_bus_check_boot_swap(priv);

	uniphier_system_bus_set_reg(priv);

	platform_set_drvdata(pdev, priv);

	/* Now, the bus is configured.  Populate platform_devices below it */
	return of_platform_default_populate(dev->of_node, NULL, dev);
<<<<<<< HEAD
=======
}

static int __maybe_unused uniphier_system_bus_resume(struct device *dev)
{
	uniphier_system_bus_set_reg(dev_get_drvdata(dev));

	return 0;
>>>>>>> 24b8d41d
}

static const struct dev_pm_ops uniphier_system_bus_pm_ops = {
	SET_SYSTEM_SLEEP_PM_OPS(NULL, uniphier_system_bus_resume)
};

static const struct of_device_id uniphier_system_bus_match[] = {
	{ .compatible = "socionext,uniphier-system-bus" },
	{ /* sentinel */ }
};
MODULE_DEVICE_TABLE(of, uniphier_system_bus_match);

static struct platform_driver uniphier_system_bus_driver = {
	.probe		= uniphier_system_bus_probe,
	.driver = {
		.name	= "uniphier-system-bus",
		.of_match_table = uniphier_system_bus_match,
		.pm = &uniphier_system_bus_pm_ops,
	},
};
module_platform_driver(uniphier_system_bus_driver);

MODULE_AUTHOR("Masahiro Yamada <yamada.masahiro@socionext.com>");
MODULE_DESCRIPTION("UniPhier System Bus driver");
MODULE_LICENSE("GPL");<|MERGE_RESOLUTION|>--- conflicted
+++ resolved
@@ -249,8 +249,6 @@
 
 	/* Now, the bus is configured.  Populate platform_devices below it */
 	return of_platform_default_populate(dev->of_node, NULL, dev);
-<<<<<<< HEAD
-=======
 }
 
 static int __maybe_unused uniphier_system_bus_resume(struct device *dev)
@@ -258,7 +256,6 @@
 	uniphier_system_bus_set_reg(dev_get_drvdata(dev));
 
 	return 0;
->>>>>>> 24b8d41d
 }
 
 static const struct dev_pm_ops uniphier_system_bus_pm_ops = {
