# SPDX-License-Identifier: GPL-2.0-only
#
# PHY
#

menu "PHY Subsystem"

config GENERIC_PHY
	bool "PHY Core"
	help
	  Generic PHY support.

	  This framework is designed to provide a generic interface for PHY
	  devices present in the kernel. This layer will have the generic
	  API by which phy drivers can create PHY using the phy framework and
	  phy users can obtain reference to the PHY. All the users of this
	  framework should select this config.

<<<<<<< HEAD
config PHY_BCM_NS_USB2
	tristate "Broadcom Northstar USB 2.0 PHY Driver"
	depends on ARCH_BCM_IPROC || COMPILE_TEST
	depends on HAS_IOMEM && OF
	select GENERIC_PHY
	help
	  Enable this to support Broadcom USB 2.0 PHY connected to the USB
	  controller on Northstar family.

config PHY_BCM_NS_USB3
	tristate "Broadcom Northstar USB 3.0 PHY Driver"
	depends on ARCH_BCM_IPROC || COMPILE_TEST
	depends on HAS_IOMEM && OF
	select GENERIC_PHY
	help
	  Enable this to support Broadcom USB 3.0 PHY connected to the USB
	  controller on Northstar family.

config PHY_BERLIN_USB
	tristate "Marvell Berlin USB PHY Driver"
	depends on ARCH_BERLIN && RESET_CONTROLLER && HAS_IOMEM && OF
	select GENERIC_PHY
	help
	  Enable this to support the USB PHY on Marvell Berlin SoCs.

config PHY_BERLIN_SATA
	tristate "Marvell Berlin SATA PHY driver"
	depends on ARCH_BERLIN && HAS_IOMEM && OF
	select GENERIC_PHY
	help
	  Enable this to support the SATA PHY on Marvell Berlin SoCs.

config ARMADA375_USBCLUSTER_PHY
	def_bool y
	depends on MACH_ARMADA_375 || COMPILE_TEST
	depends on OF && HAS_IOMEM
	select GENERIC_PHY

config PHY_DA8XX_USB
	tristate "TI DA8xx USB PHY Driver"
	depends on ARCH_DAVINCI_DA8XX
	select GENERIC_PHY
	select MFD_SYSCON
	help
	  Enable this to support the USB PHY on DA8xx SoCs.

	  This driver controls both the USB 1.1 PHY and the USB 2.0 PHY.

config PHY_DM816X_USB
	tristate "TI dm816x USB PHY driver"
	depends on ARCH_OMAP2PLUS
	depends on USB_SUPPORT
	select GENERIC_PHY
	select USB_PHY
=======
config GENERIC_PHY_MIPI_DPHY
	bool
>>>>>>> 24b8d41d
	help
	  Generic MIPI D-PHY support.

	  Provides a number of helpers a core functions for MIPI D-PHY
	  drivers to us.

config PHY_LPC18XX_USB_OTG
	tristate "NXP LPC18xx/43xx SoC USB OTG PHY driver"
	depends on OF && (ARCH_LPC18XX || COMPILE_TEST)
	depends on MFD_SYSCON
	select GENERIC_PHY
	help
	  Enable this to support NXP LPC18xx/43xx internal USB OTG PHY.

	  This driver is need for USB0 support on LPC18xx/43xx and takes
	  care of enabling and clock setup.

<<<<<<< HEAD
config PHY_PXA_28NM_HSIC
	tristate "Marvell USB HSIC 28nm PHY Driver"
	depends on HAS_IOMEM
	select GENERIC_PHY
	help
	  Enable this to support Marvell USB HSIC PHY driver for Marvell
	  SoC. This driver will do the PHY initialization and shutdown.
	  The PHY driver will be used by Marvell ehci driver.

	  To compile this driver as a module, choose M here.

config PHY_PXA_28NM_USB2
	tristate "Marvell USB 2.0 28nm PHY Driver"
	depends on HAS_IOMEM
	select GENERIC_PHY
	help
	  Enable this to support Marvell USB 2.0 PHY driver for Marvell
	  SoC. This driver will do the PHY initialization and shutdown.
	  The PHY driver will be used by Marvell udc/ehci/otg driver.

	  To compile this driver as a module, choose M here.

config PHY_MVEBU_SATA
	def_bool y
	depends on ARCH_DOVE || MACH_DOVE || MACH_KIRKWOOD
	depends on OF
	select GENERIC_PHY

config PHY_MIPHY28LP
	tristate "STMicroelectronics MIPHY28LP PHY driver for STiH407"
	depends on ARCH_STI
	select GENERIC_PHY
	help
	  Enable this to support the miphy transceiver (for SATA/PCIE/USB3)
	  that is part of STMicroelectronics STiH407 SoC.

config PHY_MIPHY365X
	tristate "STMicroelectronics MIPHY365X PHY driver for STiH41x series"
	depends on ARCH_STI
	depends on HAS_IOMEM
	depends on OF
	select GENERIC_PHY
	help
	  Enable this to support the miphy transceiver (for SATA/PCIE)
	  that is part of STMicroelectronics STiH41x SoC series.

config PHY_RCAR_GEN2
	tristate "Renesas R-Car generation 2 USB PHY driver"
	depends on ARCH_RENESAS
	depends on GENERIC_PHY
	help
	  Support for USB PHY found on Renesas R-Car generation 2 SoCs.

config PHY_RCAR_GEN3_USB2
	tristate "Renesas R-Car generation 3 USB 2.0 PHY driver"
	depends on ARCH_RENESAS
	depends on EXTCON
	select GENERIC_PHY
	help
	  Support for USB 2.0 PHY found on Renesas R-Car generation 3 SoCs.

config OMAP_CONTROL_PHY
	tristate "OMAP CONTROL PHY Driver"
	depends on ARCH_OMAP2PLUS || COMPILE_TEST
	help
	  Enable this to add support for the PHY part present in the control
	  module. This driver has API to power on the USB2 PHY and to write to
	  the mailbox. The mailbox is present only in omap4 and the register to
	  power on the USB2 PHY is present in OMAP4 and OMAP5. OMAP5 has an
	  additional register to power on USB3 PHY/SATA PHY/PCIE PHY
	  (PIPE3 PHY).

config OMAP_USB2
	tristate "OMAP USB2 PHY Driver"
	depends on ARCH_OMAP2PLUS
	depends on USB_SUPPORT
	select GENERIC_PHY
	select USB_PHY
	select OMAP_CONTROL_PHY
	depends on OMAP_OCP2SCP
	help
	  Enable this to support the transceiver that is part of SOC. This
	  driver takes care of all the PHY functionality apart from comparator.
	  The USB OTG controller communicates with the comparator using this
	  driver.

config TI_PIPE3
	tristate "TI PIPE3 PHY Driver"
	depends on ARCH_OMAP2PLUS || COMPILE_TEST
	select GENERIC_PHY
	select OMAP_CONTROL_PHY
	depends on OMAP_OCP2SCP
	help
	  Enable this to support the PIPE3 PHY that is part of TI SOCs. This
	  driver takes care of all the PHY functionality apart from comparator.
	  This driver interacts with the "OMAP Control PHY Driver" to power
	  on/off the PHY.

config TWL4030_USB
	tristate "TWL4030 USB Transceiver Driver"
	depends on TWL4030_CORE && REGULATOR_TWL4030 && USB_MUSB_OMAP2PLUS
	depends on USB_SUPPORT
	depends on USB_GADGET || !USB_GADGET # if USB_GADGET=m, this can't 'y'
	select GENERIC_PHY
	select USB_PHY
	help
	  Enable this to support the USB OTG transceiver on TWL4030
	  family chips (including the TWL5030 and TPS659x0 devices).
	  This transceiver supports high and full speed devices plus,
	  in host mode, low speed.

config PHY_EXYNOS_DP_VIDEO
	tristate "EXYNOS SoC series Display Port PHY driver"
	depends on OF
	depends on ARCH_EXYNOS || COMPILE_TEST
	default ARCH_EXYNOS
	select GENERIC_PHY
	help
	  Support for Display Port PHY found on Samsung EXYNOS SoCs.

config BCM_KONA_USB2_PHY
	tristate "Broadcom Kona USB2 PHY Driver"
	depends on HAS_IOMEM
	select GENERIC_PHY
	help
	  Enable this to support the Broadcom Kona USB 2.0 PHY.

config PHY_EXYNOS5250_SATA
	tristate "Exynos5250 Sata SerDes/PHY driver"
	depends on SOC_EXYNOS5250
	depends on HAS_IOMEM
	depends on OF
	select GENERIC_PHY
	select I2C
	select I2C_S3C2410
	select MFD_SYSCON
	help
	  Enable this to support SATA SerDes/Phy found on Samsung's
	  Exynos5250 based SoCs.This SerDes/Phy supports SATA 1.5 Gb/s,
	  SATA 3.0 Gb/s, SATA 6.0 Gb/s speeds. It supports one SATA host
	  port to accept one SATA device.

config PHY_HIX5HD2_SATA
	tristate "HIX5HD2 SATA PHY Driver"
	depends on ARCH_HIX5HD2 && OF && HAS_IOMEM
	select GENERIC_PHY
	select MFD_SYSCON
	help
	  Support for SATA PHY on Hisilicon hix5hd2 Soc.

config PHY_MT65XX_USB3
	tristate "Mediatek USB3.0 PHY Driver"
	depends on ARCH_MEDIATEK && OF
	select GENERIC_PHY
	help
	  Say 'Y' here to add support for Mediatek USB3.0 PHY driver,
	  it supports multiple usb2.0 and usb3.0 ports.

config PHY_HI6220_USB
	tristate "hi6220 USB PHY support"
	depends on (ARCH_HISI && ARM64) || COMPILE_TEST
	select GENERIC_PHY
	select MFD_SYSCON
	help
	  Enable this to support the HISILICON HI6220 USB PHY.

	  To compile this driver as a module, choose M here.

config PHY_SUN4I_USB
	tristate "Allwinner sunxi SoC USB PHY driver"
	depends on ARCH_SUNXI && HAS_IOMEM && OF
	depends on RESET_CONTROLLER
	depends on EXTCON
	depends on POWER_SUPPLY
	depends on USB_SUPPORT
	select GENERIC_PHY
	select USB_COMMON
	help
	  Enable this to support the transceiver that is part of Allwinner
	  sunxi SoCs.

	  This driver controls the entire USB PHY block, both the USB OTG
	  parts, as well as the 2 regular USB 2 host PHYs.

config PHY_SUN9I_USB
	tristate "Allwinner sun9i SoC USB PHY driver"
	depends on ARCH_SUNXI && HAS_IOMEM && OF
	depends on RESET_CONTROLLER
	depends on USB_SUPPORT
	select USB_COMMON
	select GENERIC_PHY
	help
	  Enable this to support the transceiver that is part of Allwinner
	  sun9i SoCs.

	  This driver controls each individual USB 2 host PHY.

config PHY_SAMSUNG_USB2
	tristate "Samsung USB 2.0 PHY driver"
	depends on HAS_IOMEM
	depends on USB_EHCI_EXYNOS || USB_OHCI_EXYNOS || USB_DWC2
	select GENERIC_PHY
	select MFD_SYSCON
	default ARCH_EXYNOS
	help
	  Enable this to support the Samsung USB 2.0 PHY driver for Samsung
	  SoCs. This driver provides the interface for USB 2.0 PHY. Support
	  for particular PHYs will be enabled based on the SoC type in addition
	  to this driver.

config PHY_S5PV210_USB2
	bool "Support for S5PV210"
	depends on PHY_SAMSUNG_USB2
	depends on ARCH_S5PV210
	help
	  Enable USB PHY support for S5PV210. This option requires that Samsung
	  USB 2.0 PHY driver is enabled and means that support for this
	  particular SoC is compiled in the driver. In case of S5PV210 two phys
	  are available - device and host.

config PHY_EXYNOS4210_USB2
	bool
	depends on PHY_SAMSUNG_USB2
	default CPU_EXYNOS4210

config PHY_EXYNOS4X12_USB2
	bool
	depends on PHY_SAMSUNG_USB2
	default SOC_EXYNOS3250 || SOC_EXYNOS4212 || SOC_EXYNOS4412

config PHY_EXYNOS5250_USB2
	bool
	depends on PHY_SAMSUNG_USB2
	default SOC_EXYNOS5250 || SOC_EXYNOS5420

config PHY_EXYNOS5_USBDRD
	tristate "Exynos5 SoC series USB DRD PHY driver"
	depends on ARCH_EXYNOS && OF
	depends on HAS_IOMEM
	depends on USB_DWC3_EXYNOS
	select GENERIC_PHY
	select MFD_SYSCON
	default y
	help
	  Enable USB DRD PHY support for Exynos 5 SoC series.
	  This driver provides PHY interface for USB 3.0 DRD controller
	  present on Exynos5 SoC series.

=======
>>>>>>> 24b8d41d
config PHY_PISTACHIO_USB
	tristate "IMG Pistachio USB2.0 PHY driver"
	depends on MACH_PISTACHIO
	select GENERIC_PHY
	help
	  Enable this to support the USB2.0 PHY on the IMG Pistachio SoC.

<<<<<<< HEAD
config PHY_QCOM_APQ8064_SATA
	tristate "Qualcomm APQ8064 SATA SerDes/PHY driver"
	depends on ARCH_QCOM
	depends on HAS_IOMEM
	depends on OF
	select GENERIC_PHY

config PHY_QCOM_IPQ806X_SATA
	tristate "Qualcomm IPQ806x SATA SerDes/PHY driver"
	depends on ARCH_QCOM
	depends on HAS_IOMEM
	depends on OF
	select GENERIC_PHY

config PHY_ROCKCHIP_USB
	tristate "Rockchip USB2 PHY Driver"
	depends on ARCH_ROCKCHIP && OF
	select GENERIC_PHY
	help
	  Enable this to support the Rockchip USB 2.0 PHY.

config PHY_ROCKCHIP_INNO_USB2
	tristate "Rockchip INNO USB2PHY Driver"
	depends on (ARCH_ROCKCHIP || COMPILE_TEST) && OF
	depends on COMMON_CLK
	select GENERIC_PHY
	help
	  Support for Rockchip USB2.0 PHY with Innosilicon IP block.

config PHY_ROCKCHIP_EMMC
	tristate "Rockchip EMMC PHY Driver"
	depends on ARCH_ROCKCHIP && OF
	select GENERIC_PHY
	help
	  Enable this to support the Rockchip EMMC PHY.

config PHY_ROCKCHIP_DP
	tristate "Rockchip Display Port PHY Driver"
	depends on ARCH_ROCKCHIP && OF
	select GENERIC_PHY
	help
	  Enable this to support the Rockchip Display Port PHY.

config PHY_ROCKCHIP_PCIE
	tristate "Rockchip PCIe PHY Driver"
	depends on (ARCH_ROCKCHIP && OF) || COMPILE_TEST
	select GENERIC_PHY
	select MFD_SYSCON
	help
	  Enable this to support the Rockchip PCIe PHY.

config PHY_ROCKCHIP_TYPEC
	tristate "Rockchip TYPEC PHY Driver"
	depends on OF && (ARCH_ROCKCHIP || COMPILE_TEST)
	select EXTCON
	select GENERIC_PHY
	select RESET_CONTROLLER
	help
	  Enable this to support the Rockchip USB TYPEC PHY.

config PHY_ST_SPEAR1310_MIPHY
	tristate "ST SPEAR1310-MIPHY driver"
	select GENERIC_PHY
	depends on MACH_SPEAR1310 || COMPILE_TEST
	help
	  Support for ST SPEAr1310 MIPHY which can be used for PCIe and SATA.

config PHY_ST_SPEAR1340_MIPHY
	tristate "ST SPEAR1340-MIPHY driver"
	select GENERIC_PHY
	depends on MACH_SPEAR1340 || COMPILE_TEST
	help
	  Support for ST SPEAr1340 MIPHY which can be used for PCIe and SATA.

=======
>>>>>>> 24b8d41d
config PHY_XGENE
	tristate "APM X-Gene 15Gbps PHY support"
	depends on HAS_IOMEM && OF && (ARM64 || COMPILE_TEST)
	select GENERIC_PHY
	help
	  This option enables support for APM X-Gene SoC multi-purpose PHY.

<<<<<<< HEAD
config PHY_STIH407_USB
	tristate "STMicroelectronics USB2 picoPHY driver for STiH407 family"
	depends on RESET_CONTROLLER
	depends on ARCH_STI || COMPILE_TEST
	select GENERIC_PHY
	help
	  Enable this support to enable the picoPHY device used by USB2
	  and USB3 controllers on STMicroelectronics STiH407 SoC families.

config PHY_STIH41X_USB
	tristate "STMicroelectronics USB2 PHY driver for STiH41x series"
	depends on ARCH_STI
	select GENERIC_PHY
	help
	  Enable this to support the USB transceiver that is part of
	  STMicroelectronics STiH41x SoC series.

config PHY_QCOM_UFS
	tristate "Qualcomm UFS PHY driver"
	depends on OF && ARCH_QCOM
	select GENERIC_PHY
	help
	  Support for UFS PHY on QCOM chipsets.

config PHY_TUSB1210
	tristate "TI TUSB1210 ULPI PHY module"
	depends on USB_ULPI_BUS
	select GENERIC_PHY
	help
	  Support for TI TUSB1210 USB ULPI PHY.

config PHY_BRCM_SATA
	tristate "Broadcom SATA PHY driver"
	depends on ARCH_BRCMSTB || ARCH_BCM_IPROC || BMIPS_GENERIC || COMPILE_TEST
	depends on OF
	select GENERIC_PHY
	default ARCH_BCM_IPROC
	help
	  Enable this to support the Broadcom SATA PHY.
	  If unsure, say N.

config PHY_CYGNUS_PCIE
	tristate "Broadcom Cygnus PCIe PHY driver"
	depends on OF && (ARCH_BCM_CYGNUS || COMPILE_TEST)
	select GENERIC_PHY
	default ARCH_BCM_CYGNUS
	help
	  Enable this to support the Broadcom Cygnus PCIe PHY.
	  If unsure, say N.

config PHY_XILINX_ZYNQMP
	tristate "Xilinx ZynqMP PHY driver"
	depends on ARCH_ZYNQMP
	select GENERIC_PHY
	help
	  Enable this to support ZynqMP High Speed Gigabit Transceiver
	  that is part of ZynqMP SoC.
=======
config USB_LGM_PHY
	tristate "INTEL Lightning Mountain USB PHY Driver"
	depends on USB_SUPPORT
	select USB_PHY
	select REGULATOR
	select REGULATOR_FIXED_VOLTAGE
	help
	  Enable this to support Intel DWC3 PHY USB phy. This driver provides
	  interface to interact with USB GEN-II and USB 3.x PHY that is part
	  of the Intel network SOC.

source "drivers/phy/allwinner/Kconfig"
source "drivers/phy/amlogic/Kconfig"
source "drivers/phy/broadcom/Kconfig"
source "drivers/phy/cadence/Kconfig"
source "drivers/phy/freescale/Kconfig"
source "drivers/phy/hisilicon/Kconfig"
source "drivers/phy/lantiq/Kconfig"
source "drivers/phy/marvell/Kconfig"
source "drivers/phy/mediatek/Kconfig"
source "drivers/phy/motorola/Kconfig"
source "drivers/phy/mscc/Kconfig"
source "drivers/phy/qualcomm/Kconfig"
source "drivers/phy/ralink/Kconfig"
source "drivers/phy/renesas/Kconfig"
source "drivers/phy/rockchip/Kconfig"
source "drivers/phy/samsung/Kconfig"
source "drivers/phy/socionext/Kconfig"
source "drivers/phy/st/Kconfig"
source "drivers/phy/tegra/Kconfig"
source "drivers/phy/ti/Kconfig"
source "drivers/phy/intel/Kconfig"
source "drivers/phy/xilinx/Kconfig"
>>>>>>> 24b8d41d

source "drivers/phy/tegra/Kconfig"

config PHY_NS2_PCIE
	tristate "Broadcom Northstar2 PCIe PHY driver"
	depends on OF && MDIO_BUS_MUX_BCM_IPROC
	select GENERIC_PHY
	default ARCH_BCM_IPROC
	help
	  Enable this to support the Broadcom Northstar2 PCIe PHY.
	  If unsure, say N.
endmenu<|MERGE_RESOLUTION|>--- conflicted
+++ resolved
@@ -16,65 +16,8 @@
 	  phy users can obtain reference to the PHY. All the users of this
 	  framework should select this config.
 
-<<<<<<< HEAD
-config PHY_BCM_NS_USB2
-	tristate "Broadcom Northstar USB 2.0 PHY Driver"
-	depends on ARCH_BCM_IPROC || COMPILE_TEST
-	depends on HAS_IOMEM && OF
-	select GENERIC_PHY
-	help
-	  Enable this to support Broadcom USB 2.0 PHY connected to the USB
-	  controller on Northstar family.
-
-config PHY_BCM_NS_USB3
-	tristate "Broadcom Northstar USB 3.0 PHY Driver"
-	depends on ARCH_BCM_IPROC || COMPILE_TEST
-	depends on HAS_IOMEM && OF
-	select GENERIC_PHY
-	help
-	  Enable this to support Broadcom USB 3.0 PHY connected to the USB
-	  controller on Northstar family.
-
-config PHY_BERLIN_USB
-	tristate "Marvell Berlin USB PHY Driver"
-	depends on ARCH_BERLIN && RESET_CONTROLLER && HAS_IOMEM && OF
-	select GENERIC_PHY
-	help
-	  Enable this to support the USB PHY on Marvell Berlin SoCs.
-
-config PHY_BERLIN_SATA
-	tristate "Marvell Berlin SATA PHY driver"
-	depends on ARCH_BERLIN && HAS_IOMEM && OF
-	select GENERIC_PHY
-	help
-	  Enable this to support the SATA PHY on Marvell Berlin SoCs.
-
-config ARMADA375_USBCLUSTER_PHY
-	def_bool y
-	depends on MACH_ARMADA_375 || COMPILE_TEST
-	depends on OF && HAS_IOMEM
-	select GENERIC_PHY
-
-config PHY_DA8XX_USB
-	tristate "TI DA8xx USB PHY Driver"
-	depends on ARCH_DAVINCI_DA8XX
-	select GENERIC_PHY
-	select MFD_SYSCON
-	help
-	  Enable this to support the USB PHY on DA8xx SoCs.
-
-	  This driver controls both the USB 1.1 PHY and the USB 2.0 PHY.
-
-config PHY_DM816X_USB
-	tristate "TI dm816x USB PHY driver"
-	depends on ARCH_OMAP2PLUS
-	depends on USB_SUPPORT
-	select GENERIC_PHY
-	select USB_PHY
-=======
 config GENERIC_PHY_MIPI_DPHY
 	bool
->>>>>>> 24b8d41d
 	help
 	  Generic MIPI D-PHY support.
 
@@ -92,257 +35,6 @@
 	  This driver is need for USB0 support on LPC18xx/43xx and takes
 	  care of enabling and clock setup.
 
-<<<<<<< HEAD
-config PHY_PXA_28NM_HSIC
-	tristate "Marvell USB HSIC 28nm PHY Driver"
-	depends on HAS_IOMEM
-	select GENERIC_PHY
-	help
-	  Enable this to support Marvell USB HSIC PHY driver for Marvell
-	  SoC. This driver will do the PHY initialization and shutdown.
-	  The PHY driver will be used by Marvell ehci driver.
-
-	  To compile this driver as a module, choose M here.
-
-config PHY_PXA_28NM_USB2
-	tristate "Marvell USB 2.0 28nm PHY Driver"
-	depends on HAS_IOMEM
-	select GENERIC_PHY
-	help
-	  Enable this to support Marvell USB 2.0 PHY driver for Marvell
-	  SoC. This driver will do the PHY initialization and shutdown.
-	  The PHY driver will be used by Marvell udc/ehci/otg driver.
-
-	  To compile this driver as a module, choose M here.
-
-config PHY_MVEBU_SATA
-	def_bool y
-	depends on ARCH_DOVE || MACH_DOVE || MACH_KIRKWOOD
-	depends on OF
-	select GENERIC_PHY
-
-config PHY_MIPHY28LP
-	tristate "STMicroelectronics MIPHY28LP PHY driver for STiH407"
-	depends on ARCH_STI
-	select GENERIC_PHY
-	help
-	  Enable this to support the miphy transceiver (for SATA/PCIE/USB3)
-	  that is part of STMicroelectronics STiH407 SoC.
-
-config PHY_MIPHY365X
-	tristate "STMicroelectronics MIPHY365X PHY driver for STiH41x series"
-	depends on ARCH_STI
-	depends on HAS_IOMEM
-	depends on OF
-	select GENERIC_PHY
-	help
-	  Enable this to support the miphy transceiver (for SATA/PCIE)
-	  that is part of STMicroelectronics STiH41x SoC series.
-
-config PHY_RCAR_GEN2
-	tristate "Renesas R-Car generation 2 USB PHY driver"
-	depends on ARCH_RENESAS
-	depends on GENERIC_PHY
-	help
-	  Support for USB PHY found on Renesas R-Car generation 2 SoCs.
-
-config PHY_RCAR_GEN3_USB2
-	tristate "Renesas R-Car generation 3 USB 2.0 PHY driver"
-	depends on ARCH_RENESAS
-	depends on EXTCON
-	select GENERIC_PHY
-	help
-	  Support for USB 2.0 PHY found on Renesas R-Car generation 3 SoCs.
-
-config OMAP_CONTROL_PHY
-	tristate "OMAP CONTROL PHY Driver"
-	depends on ARCH_OMAP2PLUS || COMPILE_TEST
-	help
-	  Enable this to add support for the PHY part present in the control
-	  module. This driver has API to power on the USB2 PHY and to write to
-	  the mailbox. The mailbox is present only in omap4 and the register to
-	  power on the USB2 PHY is present in OMAP4 and OMAP5. OMAP5 has an
-	  additional register to power on USB3 PHY/SATA PHY/PCIE PHY
-	  (PIPE3 PHY).
-
-config OMAP_USB2
-	tristate "OMAP USB2 PHY Driver"
-	depends on ARCH_OMAP2PLUS
-	depends on USB_SUPPORT
-	select GENERIC_PHY
-	select USB_PHY
-	select OMAP_CONTROL_PHY
-	depends on OMAP_OCP2SCP
-	help
-	  Enable this to support the transceiver that is part of SOC. This
-	  driver takes care of all the PHY functionality apart from comparator.
-	  The USB OTG controller communicates with the comparator using this
-	  driver.
-
-config TI_PIPE3
-	tristate "TI PIPE3 PHY Driver"
-	depends on ARCH_OMAP2PLUS || COMPILE_TEST
-	select GENERIC_PHY
-	select OMAP_CONTROL_PHY
-	depends on OMAP_OCP2SCP
-	help
-	  Enable this to support the PIPE3 PHY that is part of TI SOCs. This
-	  driver takes care of all the PHY functionality apart from comparator.
-	  This driver interacts with the "OMAP Control PHY Driver" to power
-	  on/off the PHY.
-
-config TWL4030_USB
-	tristate "TWL4030 USB Transceiver Driver"
-	depends on TWL4030_CORE && REGULATOR_TWL4030 && USB_MUSB_OMAP2PLUS
-	depends on USB_SUPPORT
-	depends on USB_GADGET || !USB_GADGET # if USB_GADGET=m, this can't 'y'
-	select GENERIC_PHY
-	select USB_PHY
-	help
-	  Enable this to support the USB OTG transceiver on TWL4030
-	  family chips (including the TWL5030 and TPS659x0 devices).
-	  This transceiver supports high and full speed devices plus,
-	  in host mode, low speed.
-
-config PHY_EXYNOS_DP_VIDEO
-	tristate "EXYNOS SoC series Display Port PHY driver"
-	depends on OF
-	depends on ARCH_EXYNOS || COMPILE_TEST
-	default ARCH_EXYNOS
-	select GENERIC_PHY
-	help
-	  Support for Display Port PHY found on Samsung EXYNOS SoCs.
-
-config BCM_KONA_USB2_PHY
-	tristate "Broadcom Kona USB2 PHY Driver"
-	depends on HAS_IOMEM
-	select GENERIC_PHY
-	help
-	  Enable this to support the Broadcom Kona USB 2.0 PHY.
-
-config PHY_EXYNOS5250_SATA
-	tristate "Exynos5250 Sata SerDes/PHY driver"
-	depends on SOC_EXYNOS5250
-	depends on HAS_IOMEM
-	depends on OF
-	select GENERIC_PHY
-	select I2C
-	select I2C_S3C2410
-	select MFD_SYSCON
-	help
-	  Enable this to support SATA SerDes/Phy found on Samsung's
-	  Exynos5250 based SoCs.This SerDes/Phy supports SATA 1.5 Gb/s,
-	  SATA 3.0 Gb/s, SATA 6.0 Gb/s speeds. It supports one SATA host
-	  port to accept one SATA device.
-
-config PHY_HIX5HD2_SATA
-	tristate "HIX5HD2 SATA PHY Driver"
-	depends on ARCH_HIX5HD2 && OF && HAS_IOMEM
-	select GENERIC_PHY
-	select MFD_SYSCON
-	help
-	  Support for SATA PHY on Hisilicon hix5hd2 Soc.
-
-config PHY_MT65XX_USB3
-	tristate "Mediatek USB3.0 PHY Driver"
-	depends on ARCH_MEDIATEK && OF
-	select GENERIC_PHY
-	help
-	  Say 'Y' here to add support for Mediatek USB3.0 PHY driver,
-	  it supports multiple usb2.0 and usb3.0 ports.
-
-config PHY_HI6220_USB
-	tristate "hi6220 USB PHY support"
-	depends on (ARCH_HISI && ARM64) || COMPILE_TEST
-	select GENERIC_PHY
-	select MFD_SYSCON
-	help
-	  Enable this to support the HISILICON HI6220 USB PHY.
-
-	  To compile this driver as a module, choose M here.
-
-config PHY_SUN4I_USB
-	tristate "Allwinner sunxi SoC USB PHY driver"
-	depends on ARCH_SUNXI && HAS_IOMEM && OF
-	depends on RESET_CONTROLLER
-	depends on EXTCON
-	depends on POWER_SUPPLY
-	depends on USB_SUPPORT
-	select GENERIC_PHY
-	select USB_COMMON
-	help
-	  Enable this to support the transceiver that is part of Allwinner
-	  sunxi SoCs.
-
-	  This driver controls the entire USB PHY block, both the USB OTG
-	  parts, as well as the 2 regular USB 2 host PHYs.
-
-config PHY_SUN9I_USB
-	tristate "Allwinner sun9i SoC USB PHY driver"
-	depends on ARCH_SUNXI && HAS_IOMEM && OF
-	depends on RESET_CONTROLLER
-	depends on USB_SUPPORT
-	select USB_COMMON
-	select GENERIC_PHY
-	help
-	  Enable this to support the transceiver that is part of Allwinner
-	  sun9i SoCs.
-
-	  This driver controls each individual USB 2 host PHY.
-
-config PHY_SAMSUNG_USB2
-	tristate "Samsung USB 2.0 PHY driver"
-	depends on HAS_IOMEM
-	depends on USB_EHCI_EXYNOS || USB_OHCI_EXYNOS || USB_DWC2
-	select GENERIC_PHY
-	select MFD_SYSCON
-	default ARCH_EXYNOS
-	help
-	  Enable this to support the Samsung USB 2.0 PHY driver for Samsung
-	  SoCs. This driver provides the interface for USB 2.0 PHY. Support
-	  for particular PHYs will be enabled based on the SoC type in addition
-	  to this driver.
-
-config PHY_S5PV210_USB2
-	bool "Support for S5PV210"
-	depends on PHY_SAMSUNG_USB2
-	depends on ARCH_S5PV210
-	help
-	  Enable USB PHY support for S5PV210. This option requires that Samsung
-	  USB 2.0 PHY driver is enabled and means that support for this
-	  particular SoC is compiled in the driver. In case of S5PV210 two phys
-	  are available - device and host.
-
-config PHY_EXYNOS4210_USB2
-	bool
-	depends on PHY_SAMSUNG_USB2
-	default CPU_EXYNOS4210
-
-config PHY_EXYNOS4X12_USB2
-	bool
-	depends on PHY_SAMSUNG_USB2
-	default SOC_EXYNOS3250 || SOC_EXYNOS4212 || SOC_EXYNOS4412
-
-config PHY_EXYNOS5250_USB2
-	bool
-	depends on PHY_SAMSUNG_USB2
-	default SOC_EXYNOS5250 || SOC_EXYNOS5420
-
-config PHY_EXYNOS5_USBDRD
-	tristate "Exynos5 SoC series USB DRD PHY driver"
-	depends on ARCH_EXYNOS && OF
-	depends on HAS_IOMEM
-	depends on USB_DWC3_EXYNOS
-	select GENERIC_PHY
-	select MFD_SYSCON
-	default y
-	help
-	  Enable USB DRD PHY support for Exynos 5 SoC series.
-	  This driver provides PHY interface for USB 3.0 DRD controller
-	  present on Exynos5 SoC series.
-
-=======
->>>>>>> 24b8d41d
 config PHY_PISTACHIO_USB
 	tristate "IMG Pistachio USB2.0 PHY driver"
 	depends on MACH_PISTACHIO
@@ -350,83 +42,6 @@
 	help
 	  Enable this to support the USB2.0 PHY on the IMG Pistachio SoC.
 
-<<<<<<< HEAD
-config PHY_QCOM_APQ8064_SATA
-	tristate "Qualcomm APQ8064 SATA SerDes/PHY driver"
-	depends on ARCH_QCOM
-	depends on HAS_IOMEM
-	depends on OF
-	select GENERIC_PHY
-
-config PHY_QCOM_IPQ806X_SATA
-	tristate "Qualcomm IPQ806x SATA SerDes/PHY driver"
-	depends on ARCH_QCOM
-	depends on HAS_IOMEM
-	depends on OF
-	select GENERIC_PHY
-
-config PHY_ROCKCHIP_USB
-	tristate "Rockchip USB2 PHY Driver"
-	depends on ARCH_ROCKCHIP && OF
-	select GENERIC_PHY
-	help
-	  Enable this to support the Rockchip USB 2.0 PHY.
-
-config PHY_ROCKCHIP_INNO_USB2
-	tristate "Rockchip INNO USB2PHY Driver"
-	depends on (ARCH_ROCKCHIP || COMPILE_TEST) && OF
-	depends on COMMON_CLK
-	select GENERIC_PHY
-	help
-	  Support for Rockchip USB2.0 PHY with Innosilicon IP block.
-
-config PHY_ROCKCHIP_EMMC
-	tristate "Rockchip EMMC PHY Driver"
-	depends on ARCH_ROCKCHIP && OF
-	select GENERIC_PHY
-	help
-	  Enable this to support the Rockchip EMMC PHY.
-
-config PHY_ROCKCHIP_DP
-	tristate "Rockchip Display Port PHY Driver"
-	depends on ARCH_ROCKCHIP && OF
-	select GENERIC_PHY
-	help
-	  Enable this to support the Rockchip Display Port PHY.
-
-config PHY_ROCKCHIP_PCIE
-	tristate "Rockchip PCIe PHY Driver"
-	depends on (ARCH_ROCKCHIP && OF) || COMPILE_TEST
-	select GENERIC_PHY
-	select MFD_SYSCON
-	help
-	  Enable this to support the Rockchip PCIe PHY.
-
-config PHY_ROCKCHIP_TYPEC
-	tristate "Rockchip TYPEC PHY Driver"
-	depends on OF && (ARCH_ROCKCHIP || COMPILE_TEST)
-	select EXTCON
-	select GENERIC_PHY
-	select RESET_CONTROLLER
-	help
-	  Enable this to support the Rockchip USB TYPEC PHY.
-
-config PHY_ST_SPEAR1310_MIPHY
-	tristate "ST SPEAR1310-MIPHY driver"
-	select GENERIC_PHY
-	depends on MACH_SPEAR1310 || COMPILE_TEST
-	help
-	  Support for ST SPEAr1310 MIPHY which can be used for PCIe and SATA.
-
-config PHY_ST_SPEAR1340_MIPHY
-	tristate "ST SPEAR1340-MIPHY driver"
-	select GENERIC_PHY
-	depends on MACH_SPEAR1340 || COMPILE_TEST
-	help
-	  Support for ST SPEAr1340 MIPHY which can be used for PCIe and SATA.
-
-=======
->>>>>>> 24b8d41d
 config PHY_XGENE
 	tristate "APM X-Gene 15Gbps PHY support"
 	depends on HAS_IOMEM && OF && (ARM64 || COMPILE_TEST)
@@ -434,65 +49,6 @@
 	help
 	  This option enables support for APM X-Gene SoC multi-purpose PHY.
 
-<<<<<<< HEAD
-config PHY_STIH407_USB
-	tristate "STMicroelectronics USB2 picoPHY driver for STiH407 family"
-	depends on RESET_CONTROLLER
-	depends on ARCH_STI || COMPILE_TEST
-	select GENERIC_PHY
-	help
-	  Enable this support to enable the picoPHY device used by USB2
-	  and USB3 controllers on STMicroelectronics STiH407 SoC families.
-
-config PHY_STIH41X_USB
-	tristate "STMicroelectronics USB2 PHY driver for STiH41x series"
-	depends on ARCH_STI
-	select GENERIC_PHY
-	help
-	  Enable this to support the USB transceiver that is part of
-	  STMicroelectronics STiH41x SoC series.
-
-config PHY_QCOM_UFS
-	tristate "Qualcomm UFS PHY driver"
-	depends on OF && ARCH_QCOM
-	select GENERIC_PHY
-	help
-	  Support for UFS PHY on QCOM chipsets.
-
-config PHY_TUSB1210
-	tristate "TI TUSB1210 ULPI PHY module"
-	depends on USB_ULPI_BUS
-	select GENERIC_PHY
-	help
-	  Support for TI TUSB1210 USB ULPI PHY.
-
-config PHY_BRCM_SATA
-	tristate "Broadcom SATA PHY driver"
-	depends on ARCH_BRCMSTB || ARCH_BCM_IPROC || BMIPS_GENERIC || COMPILE_TEST
-	depends on OF
-	select GENERIC_PHY
-	default ARCH_BCM_IPROC
-	help
-	  Enable this to support the Broadcom SATA PHY.
-	  If unsure, say N.
-
-config PHY_CYGNUS_PCIE
-	tristate "Broadcom Cygnus PCIe PHY driver"
-	depends on OF && (ARCH_BCM_CYGNUS || COMPILE_TEST)
-	select GENERIC_PHY
-	default ARCH_BCM_CYGNUS
-	help
-	  Enable this to support the Broadcom Cygnus PCIe PHY.
-	  If unsure, say N.
-
-config PHY_XILINX_ZYNQMP
-	tristate "Xilinx ZynqMP PHY driver"
-	depends on ARCH_ZYNQMP
-	select GENERIC_PHY
-	help
-	  Enable this to support ZynqMP High Speed Gigabit Transceiver
-	  that is part of ZynqMP SoC.
-=======
 config USB_LGM_PHY
 	tristate "INTEL Lightning Mountain USB PHY Driver"
 	depends on USB_SUPPORT
@@ -526,16 +82,5 @@
 source "drivers/phy/ti/Kconfig"
 source "drivers/phy/intel/Kconfig"
 source "drivers/phy/xilinx/Kconfig"
->>>>>>> 24b8d41d
 
-source "drivers/phy/tegra/Kconfig"
-
-config PHY_NS2_PCIE
-	tristate "Broadcom Northstar2 PCIe PHY driver"
-	depends on OF && MDIO_BUS_MUX_BCM_IPROC
-	select GENERIC_PHY
-	default ARCH_BCM_IPROC
-	help
-	  Enable this to support the Broadcom Northstar2 PCIe PHY.
-	  If unsure, say N.
 endmenu