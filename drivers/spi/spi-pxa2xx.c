// SPDX-License-Identifier: GPL-2.0-or-later
/*
 * Copyright (C) 2005 Stephen Street / StreetFire Sound Labs
 * Copyright (C) 2013, Intel Corporation
 */

#include <linux/acpi.h>
#include <linux/bitops.h>
#include <linux/clk.h>
#include <linux/delay.h>
#include <linux/device.h>
#include <linux/err.h>
#include <linux/errno.h>
#include <linux/gpio/consumer.h>
#include <linux/gpio.h>
#include <linux/init.h>
#include <linux/interrupt.h>
#include <linux/ioport.h>
#include <linux/kernel.h>
#include <linux/module.h>
#include <linux/mod_devicetable.h>
#include <linux/of.h>
#include <linux/pci.h>
#include <linux/platform_device.h>
#include <linux/pm_runtime.h>
#include <linux/property.h>
#include <linux/slab.h>
#include <linux/spi/pxa2xx_spi.h>
#include <linux/spi/spi.h>
<<<<<<< HEAD
#include <linux/delay.h>
#include <linux/gpio.h>
#include <linux/gpio/consumer.h>
#include <linux/slab.h>
#include <linux/clk.h>
#include <linux/pm_runtime.h>
#include <linux/acpi.h>
=======
>>>>>>> 24b8d41d

#include "spi-pxa2xx.h"

MODULE_AUTHOR("Stephen Street");
MODULE_DESCRIPTION("PXA2xx SSP SPI Controller");
MODULE_LICENSE("GPL");
MODULE_ALIAS("platform:pxa2xx-spi");

#define TIMOUT_DFLT		1000

/*
 * for testing SSCR1 changes that require SSP restart, basically
 * everything except the service and interrupt enables, the pxa270 developer
 * manual says only SSCR1_SCFR, SSCR1_SPH, SSCR1_SPO need to be in this
 * list, but the PXA255 dev man says all bits without really meaning the
 * service and interrupt enables
 */
#define SSCR1_CHANGE_MASK (SSCR1_TTELP | SSCR1_TTE | SSCR1_SCFR \
				| SSCR1_ECRA | SSCR1_ECRB | SSCR1_SCLKDIR \
				| SSCR1_SFRMDIR | SSCR1_RWOT | SSCR1_TRAIL \
				| SSCR1_IFS | SSCR1_STRF | SSCR1_EFWR \
				| SSCR1_RFT | SSCR1_TFT | SSCR1_MWDS \
				| SSCR1_SPH | SSCR1_SPO | SSCR1_LBM)

#define QUARK_X1000_SSCR1_CHANGE_MASK (QUARK_X1000_SSCR1_STRF	\
				| QUARK_X1000_SSCR1_EFWR	\
				| QUARK_X1000_SSCR1_RFT		\
				| QUARK_X1000_SSCR1_TFT		\
				| SSCR1_SPH | SSCR1_SPO | SSCR1_LBM)

#define CE4100_SSCR1_CHANGE_MASK (SSCR1_TTELP | SSCR1_TTE | SSCR1_SCFR \
				| SSCR1_ECRA | SSCR1_ECRB | SSCR1_SCLKDIR \
				| SSCR1_SFRMDIR | SSCR1_RWOT | SSCR1_TRAIL \
				| SSCR1_IFS | SSCR1_STRF | SSCR1_EFWR \
				| CE4100_SSCR1_RFT | CE4100_SSCR1_TFT | SSCR1_MWDS \
				| SSCR1_SPH | SSCR1_SPO | SSCR1_LBM)

#define LPSS_GENERAL_REG_RXTO_HOLDOFF_DISABLE	BIT(24)
#define LPSS_CS_CONTROL_SW_MODE			BIT(0)
#define LPSS_CS_CONTROL_CS_HIGH			BIT(1)
#define LPSS_CAPS_CS_EN_SHIFT			9
#define LPSS_CAPS_CS_EN_MASK			(0xf << LPSS_CAPS_CS_EN_SHIFT)

#define LPSS_PRIV_CLOCK_GATE 0x38
#define LPSS_PRIV_CLOCK_GATE_CLK_CTL_MASK 0x3
#define LPSS_PRIV_CLOCK_GATE_CLK_CTL_FORCE_ON 0x3

struct lpss_config {
	/* LPSS offset from drv_data->ioaddr */
	unsigned offset;
	/* Register offsets from drv_data->lpss_base or -1 */
	int reg_general;
	int reg_ssp;
	int reg_cs_ctrl;
	int reg_capabilities;
	/* FIFO thresholds */
	u32 rx_threshold;
	u32 tx_threshold_lo;
	u32 tx_threshold_hi;
	/* Chip select control */
	unsigned cs_sel_shift;
	unsigned cs_sel_mask;
	unsigned cs_num;
	/* Quirks */
	unsigned cs_clk_stays_gated : 1;
};

/* Keep these sorted with enum pxa_ssp_type */
static const struct lpss_config lpss_platforms[] = {
	{	/* LPSS_LPT_SSP */
		.offset = 0x800,
		.reg_general = 0x08,
		.reg_ssp = 0x0c,
		.reg_cs_ctrl = 0x18,
		.reg_capabilities = -1,
		.rx_threshold = 64,
		.tx_threshold_lo = 160,
		.tx_threshold_hi = 224,
	},
	{	/* LPSS_BYT_SSP */
		.offset = 0x400,
		.reg_general = 0x08,
		.reg_ssp = 0x0c,
		.reg_cs_ctrl = 0x18,
		.reg_capabilities = -1,
		.rx_threshold = 64,
		.tx_threshold_lo = 160,
		.tx_threshold_hi = 224,
	},
	{	/* LPSS_BSW_SSP */
		.offset = 0x400,
		.reg_general = 0x08,
		.reg_ssp = 0x0c,
		.reg_cs_ctrl = 0x18,
		.reg_capabilities = -1,
		.rx_threshold = 64,
		.tx_threshold_lo = 160,
		.tx_threshold_hi = 224,
		.cs_sel_shift = 2,
		.cs_sel_mask = 1 << 2,
		.cs_num = 2,
	},
	{	/* LPSS_SPT_SSP */
		.offset = 0x200,
		.reg_general = -1,
		.reg_ssp = 0x20,
		.reg_cs_ctrl = 0x24,
		.reg_capabilities = -1,
		.rx_threshold = 1,
		.tx_threshold_lo = 32,
		.tx_threshold_hi = 56,
	},
	{	/* LPSS_BXT_SSP */
		.offset = 0x200,
		.reg_general = -1,
		.reg_ssp = 0x20,
		.reg_cs_ctrl = 0x24,
		.reg_capabilities = 0xfc,
		.rx_threshold = 1,
		.tx_threshold_lo = 16,
		.tx_threshold_hi = 48,
		.cs_sel_shift = 8,
		.cs_sel_mask = 3 << 8,
		.cs_clk_stays_gated = true,
	},
	{	/* LPSS_CNL_SSP */
		.offset = 0x200,
		.reg_general = -1,
		.reg_ssp = 0x20,
		.reg_cs_ctrl = 0x24,
		.reg_capabilities = 0xfc,
		.rx_threshold = 1,
		.tx_threshold_lo = 32,
		.tx_threshold_hi = 56,
		.cs_sel_shift = 8,
		.cs_sel_mask = 3 << 8,
		.cs_clk_stays_gated = true,
	},
};

static inline const struct lpss_config
*lpss_get_config(const struct driver_data *drv_data)
{
	return &lpss_platforms[drv_data->ssp_type - LPSS_LPT_SSP];
}

static bool is_lpss_ssp(const struct driver_data *drv_data)
{
	switch (drv_data->ssp_type) {
	case LPSS_LPT_SSP:
	case LPSS_BYT_SSP:
	case LPSS_BSW_SSP:
	case LPSS_SPT_SSP:
	case LPSS_BXT_SSP:
	case LPSS_CNL_SSP:
		return true;
	default:
		return false;
	}
}

static bool is_quark_x1000_ssp(const struct driver_data *drv_data)
{
	return drv_data->ssp_type == QUARK_X1000_SSP;
}

static bool is_mmp2_ssp(const struct driver_data *drv_data)
{
	return drv_data->ssp_type == MMP2_SSP;
}

static u32 pxa2xx_spi_get_ssrc1_change_mask(const struct driver_data *drv_data)
{
	switch (drv_data->ssp_type) {
	case QUARK_X1000_SSP:
		return QUARK_X1000_SSCR1_CHANGE_MASK;
	case CE4100_SSP:
		return CE4100_SSCR1_CHANGE_MASK;
	default:
		return SSCR1_CHANGE_MASK;
	}
}

static u32
pxa2xx_spi_get_rx_default_thre(const struct driver_data *drv_data)
{
	switch (drv_data->ssp_type) {
	case QUARK_X1000_SSP:
		return RX_THRESH_QUARK_X1000_DFLT;
	case CE4100_SSP:
		return RX_THRESH_CE4100_DFLT;
	default:
		return RX_THRESH_DFLT;
	}
}

static bool pxa2xx_spi_txfifo_full(const struct driver_data *drv_data)
{
	u32 mask;

	switch (drv_data->ssp_type) {
	case QUARK_X1000_SSP:
		mask = QUARK_X1000_SSSR_TFL_MASK;
		break;
	case CE4100_SSP:
		mask = CE4100_SSSR_TFL_MASK;
		break;
	default:
		mask = SSSR_TFL_MASK;
		break;
	}

	return (pxa2xx_spi_read(drv_data, SSSR) & mask) == mask;
}

static void pxa2xx_spi_clear_rx_thre(const struct driver_data *drv_data,
				     u32 *sccr1_reg)
{
	u32 mask;

	switch (drv_data->ssp_type) {
	case QUARK_X1000_SSP:
		mask = QUARK_X1000_SSCR1_RFT;
		break;
	case CE4100_SSP:
		mask = CE4100_SSCR1_RFT;
		break;
	default:
		mask = SSCR1_RFT;
		break;
	}
	*sccr1_reg &= ~mask;
}

static void pxa2xx_spi_set_rx_thre(const struct driver_data *drv_data,
				   u32 *sccr1_reg, u32 threshold)
{
	switch (drv_data->ssp_type) {
	case QUARK_X1000_SSP:
		*sccr1_reg |= QUARK_X1000_SSCR1_RxTresh(threshold);
		break;
	case CE4100_SSP:
		*sccr1_reg |= CE4100_SSCR1_RxTresh(threshold);
		break;
	default:
		*sccr1_reg |= SSCR1_RxTresh(threshold);
		break;
	}
}

static u32 pxa2xx_configure_sscr0(const struct driver_data *drv_data,
				  u32 clk_div, u8 bits)
{
	switch (drv_data->ssp_type) {
	case QUARK_X1000_SSP:
		return clk_div
			| QUARK_X1000_SSCR0_Motorola
			| QUARK_X1000_SSCR0_DataSize(bits > 32 ? 8 : bits)
			| SSCR0_SSE;
	default:
		return clk_div
			| SSCR0_Motorola
			| SSCR0_DataSize(bits > 16 ? bits - 16 : bits)
			| SSCR0_SSE
			| (bits > 16 ? SSCR0_EDSS : 0);
	}
}

/*
 * Read and write LPSS SSP private registers. Caller must first check that
 * is_lpss_ssp() returns true before these can be called.
 */
static u32 __lpss_ssp_read_priv(struct driver_data *drv_data, unsigned offset)
{
	WARN_ON(!drv_data->lpss_base);
	return readl(drv_data->lpss_base + offset);
}

static void __lpss_ssp_write_priv(struct driver_data *drv_data,
				  unsigned offset, u32 value)
{
	WARN_ON(!drv_data->lpss_base);
	writel(value, drv_data->lpss_base + offset);
}

/*
 * lpss_ssp_setup - perform LPSS SSP specific setup
 * @drv_data: pointer to the driver private data
 *
 * Perform LPSS SSP specific setup. This function must be called first if
 * one is going to use LPSS SSP private registers.
 */
static void lpss_ssp_setup(struct driver_data *drv_data)
{
	const struct lpss_config *config;
	u32 value;

	config = lpss_get_config(drv_data);
	drv_data->lpss_base = drv_data->ioaddr + config->offset;

	/* Enable software chip select control */
	value = __lpss_ssp_read_priv(drv_data, config->reg_cs_ctrl);
	value &= ~(LPSS_CS_CONTROL_SW_MODE | LPSS_CS_CONTROL_CS_HIGH);
	value |= LPSS_CS_CONTROL_SW_MODE | LPSS_CS_CONTROL_CS_HIGH;
	__lpss_ssp_write_priv(drv_data, config->reg_cs_ctrl, value);

	/* Enable multiblock DMA transfers */
	if (drv_data->controller_info->enable_dma) {
		__lpss_ssp_write_priv(drv_data, config->reg_ssp, 1);

		if (config->reg_general >= 0) {
			value = __lpss_ssp_read_priv(drv_data,
						     config->reg_general);
			value |= LPSS_GENERAL_REG_RXTO_HOLDOFF_DISABLE;
			__lpss_ssp_write_priv(drv_data,
					      config->reg_general, value);
		}
	}
}

static void lpss_ssp_select_cs(struct spi_device *spi,
			       const struct lpss_config *config)
{
	struct driver_data *drv_data =
		spi_controller_get_devdata(spi->controller);
	u32 value, cs;

	if (!config->cs_sel_mask)
		return;

	value = __lpss_ssp_read_priv(drv_data, config->reg_cs_ctrl);

<<<<<<< HEAD
	cs = drv_data->master->cur_msg->spi->chip_select;
=======
	cs = spi->chip_select;
>>>>>>> 24b8d41d
	cs <<= config->cs_sel_shift;
	if (cs != (value & config->cs_sel_mask)) {
		/*
		 * When switching another chip select output active the
		 * output must be selected first and wait 2 ssp_clk cycles
		 * before changing state to active. Otherwise a short
		 * glitch will occur on the previous chip select since
		 * output select is latched but state control is not.
		 */
		value &= ~config->cs_sel_mask;
		value |= cs;
		__lpss_ssp_write_priv(drv_data,
				      config->reg_cs_ctrl, value);
		ndelay(1000000000 /
		       (drv_data->controller->max_speed_hz / 2));
	}
}

static void lpss_ssp_cs_control(struct spi_device *spi, bool enable)
{
	struct driver_data *drv_data =
		spi_controller_get_devdata(spi->controller);
	const struct lpss_config *config;
	u32 value;

	config = lpss_get_config(drv_data);

	if (enable)
		lpss_ssp_select_cs(spi, config);

	value = __lpss_ssp_read_priv(drv_data, config->reg_cs_ctrl);
	if (enable)
		value &= ~LPSS_CS_CONTROL_CS_HIGH;
	else
		value |= LPSS_CS_CONTROL_CS_HIGH;
	__lpss_ssp_write_priv(drv_data, config->reg_cs_ctrl, value);
	if (config->cs_clk_stays_gated) {
		u32 clkgate;

		/*
		 * Changing CS alone when dynamic clock gating is on won't
		 * actually flip CS at that time. This ruins SPI transfers
		 * that specify delays, or have no data. Toggle the clock mode
		 * to force on briefly to poke the CS pin to move.
		 */
		clkgate = __lpss_ssp_read_priv(drv_data, LPSS_PRIV_CLOCK_GATE);
		value = (clkgate & ~LPSS_PRIV_CLOCK_GATE_CLK_CTL_MASK) |
			LPSS_PRIV_CLOCK_GATE_CLK_CTL_FORCE_ON;

		__lpss_ssp_write_priv(drv_data, LPSS_PRIV_CLOCK_GATE, value);
		__lpss_ssp_write_priv(drv_data, LPSS_PRIV_CLOCK_GATE, clkgate);
	}
}

static void cs_assert(struct spi_device *spi)
{
<<<<<<< HEAD
	struct chip_data *chip =
		spi_get_ctldata(drv_data->master->cur_msg->spi);
=======
	struct chip_data *chip = spi_get_ctldata(spi);
	struct driver_data *drv_data =
		spi_controller_get_devdata(spi->controller);
>>>>>>> 24b8d41d

	if (drv_data->ssp_type == CE4100_SSP) {
		pxa2xx_spi_write(drv_data, SSSR, chip->frm);
		return;
	}

	if (chip->cs_control) {
		chip->cs_control(PXA2XX_CS_ASSERT);
		return;
	}

	if (chip->gpiod_cs) {
		gpiod_set_value(chip->gpiod_cs, chip->gpio_cs_inverted);
		return;
	}

	if (is_lpss_ssp(drv_data))
		lpss_ssp_cs_control(spi, true);
}

static void cs_deassert(struct spi_device *spi)
{
<<<<<<< HEAD
	struct chip_data *chip =
		spi_get_ctldata(drv_data->master->cur_msg->spi);
=======
	struct chip_data *chip = spi_get_ctldata(spi);
	struct driver_data *drv_data =
		spi_controller_get_devdata(spi->controller);
	unsigned long timeout;
>>>>>>> 24b8d41d

	if (drv_data->ssp_type == CE4100_SSP)
		return;

	/* Wait until SSP becomes idle before deasserting the CS */
	timeout = jiffies + msecs_to_jiffies(10);
	while (pxa2xx_spi_read(drv_data, SSSR) & SSSR_BSY &&
	       !time_after(jiffies, timeout))
		cpu_relax();

	if (chip->cs_control) {
		chip->cs_control(PXA2XX_CS_DEASSERT);
		return;
	}

	if (chip->gpiod_cs) {
		gpiod_set_value(chip->gpiod_cs, !chip->gpio_cs_inverted);
		return;
	}

	if (is_lpss_ssp(drv_data))
		lpss_ssp_cs_control(spi, false);
}

static void pxa2xx_spi_set_cs(struct spi_device *spi, bool level)
{
	if (level)
		cs_deassert(spi);
	else
		cs_assert(spi);
}

int pxa2xx_spi_flush(struct driver_data *drv_data)
{
	unsigned long limit = loops_per_jiffy << 1;

	do {
		while (pxa2xx_spi_read(drv_data, SSSR) & SSSR_RNE)
			pxa2xx_spi_read(drv_data, SSDR);
	} while ((pxa2xx_spi_read(drv_data, SSSR) & SSSR_BSY) && --limit);
	write_SSSR_CS(drv_data, SSSR_ROR);

	return limit;
}

static void pxa2xx_spi_off(struct driver_data *drv_data)
{
	/* On MMP, disabling SSE seems to corrupt the Rx FIFO */
	if (is_mmp2_ssp(drv_data))
		return;

	pxa2xx_spi_write(drv_data, SSCR0,
			 pxa2xx_spi_read(drv_data, SSCR0) & ~SSCR0_SSE);
}

static int null_writer(struct driver_data *drv_data)
{
	u8 n_bytes = drv_data->n_bytes;

	if (pxa2xx_spi_txfifo_full(drv_data)
		|| (drv_data->tx == drv_data->tx_end))
		return 0;

	pxa2xx_spi_write(drv_data, SSDR, 0);
	drv_data->tx += n_bytes;

	return 1;
}

static int null_reader(struct driver_data *drv_data)
{
	u8 n_bytes = drv_data->n_bytes;

	while ((pxa2xx_spi_read(drv_data, SSSR) & SSSR_RNE)
	       && (drv_data->rx < drv_data->rx_end)) {
		pxa2xx_spi_read(drv_data, SSDR);
		drv_data->rx += n_bytes;
	}

	return drv_data->rx == drv_data->rx_end;
}

static int u8_writer(struct driver_data *drv_data)
{
	if (pxa2xx_spi_txfifo_full(drv_data)
		|| (drv_data->tx == drv_data->tx_end))
		return 0;

	pxa2xx_spi_write(drv_data, SSDR, *(u8 *)(drv_data->tx));
	++drv_data->tx;

	return 1;
}

static int u8_reader(struct driver_data *drv_data)
{
	while ((pxa2xx_spi_read(drv_data, SSSR) & SSSR_RNE)
	       && (drv_data->rx < drv_data->rx_end)) {
		*(u8 *)(drv_data->rx) = pxa2xx_spi_read(drv_data, SSDR);
		++drv_data->rx;
	}

	return drv_data->rx == drv_data->rx_end;
}

static int u16_writer(struct driver_data *drv_data)
{
	if (pxa2xx_spi_txfifo_full(drv_data)
		|| (drv_data->tx == drv_data->tx_end))
		return 0;

	pxa2xx_spi_write(drv_data, SSDR, *(u16 *)(drv_data->tx));
	drv_data->tx += 2;

	return 1;
}

static int u16_reader(struct driver_data *drv_data)
{
	while ((pxa2xx_spi_read(drv_data, SSSR) & SSSR_RNE)
	       && (drv_data->rx < drv_data->rx_end)) {
		*(u16 *)(drv_data->rx) = pxa2xx_spi_read(drv_data, SSDR);
		drv_data->rx += 2;
	}

	return drv_data->rx == drv_data->rx_end;
}

static int u32_writer(struct driver_data *drv_data)
{
	if (pxa2xx_spi_txfifo_full(drv_data)
		|| (drv_data->tx == drv_data->tx_end))
		return 0;

	pxa2xx_spi_write(drv_data, SSDR, *(u32 *)(drv_data->tx));
	drv_data->tx += 4;

	return 1;
}

static int u32_reader(struct driver_data *drv_data)
{
	while ((pxa2xx_spi_read(drv_data, SSSR) & SSSR_RNE)
	       && (drv_data->rx < drv_data->rx_end)) {
		*(u32 *)(drv_data->rx) = pxa2xx_spi_read(drv_data, SSDR);
		drv_data->rx += 4;
	}

	return drv_data->rx == drv_data->rx_end;
}

<<<<<<< HEAD
void *pxa2xx_spi_next_transfer(struct driver_data *drv_data)
{
	struct spi_message *msg = drv_data->master->cur_msg;
	struct spi_transfer *trans = drv_data->cur_transfer;

	/* Move to next transfer */
	if (trans->transfer_list.next != &msg->transfers) {
		drv_data->cur_transfer =
			list_entry(trans->transfer_list.next,
					struct spi_transfer,
					transfer_list);
		return RUNNING_STATE;
	} else
		return DONE_STATE;
}

/* caller already set message->status; dma and pio irqs are blocked */
static void giveback(struct driver_data *drv_data)
{
	struct spi_transfer* last_transfer;
	struct spi_message *msg;
	unsigned long timeout;

	msg = drv_data->master->cur_msg;
	drv_data->cur_transfer = NULL;

	last_transfer = list_last_entry(&msg->transfers, struct spi_transfer,
					transfer_list);

	/* Delay if requested before any change in chip select */
	if (last_transfer->delay_usecs)
		udelay(last_transfer->delay_usecs);

	/* Wait until SSP becomes idle before deasserting the CS */
	timeout = jiffies + msecs_to_jiffies(10);
	while (pxa2xx_spi_read(drv_data, SSSR) & SSSR_BSY &&
	       !time_after(jiffies, timeout))
		cpu_relax();

	/* Drop chip select UNLESS cs_change is true or we are returning
	 * a message with an error, or next message is for another chip
	 */
	if (!last_transfer->cs_change)
		cs_deassert(drv_data);
	else {
		struct spi_message *next_msg;

		/* Holding of cs was hinted, but we need to make sure
		 * the next message is for the same chip.  Don't waste
		 * time with the following tests unless this was hinted.
		 *
		 * We cannot postpone this until pump_messages, because
		 * after calling msg->complete (below) the driver that
		 * sent the current message could be unloaded, which
		 * could invalidate the cs_control() callback...
		 */

		/* get a pointer to the next message, if any */
		next_msg = spi_get_next_queued_message(drv_data->master);

		/* see if the next and current messages point
		 * to the same chip
		 */
		if ((next_msg && next_msg->spi != msg->spi) ||
		    msg->state == ERROR_STATE)
			cs_deassert(drv_data);
	}

	spi_finalize_current_message(drv_data->master);
}

static void reset_sccr1(struct driver_data *drv_data)
{
	struct chip_data *chip =
		spi_get_ctldata(drv_data->master->cur_msg->spi);
=======
static void reset_sccr1(struct driver_data *drv_data)
{
	struct chip_data *chip =
		spi_get_ctldata(drv_data->controller->cur_msg->spi);
>>>>>>> 24b8d41d
	u32 sccr1_reg;

	sccr1_reg = pxa2xx_spi_read(drv_data, SSCR1) & ~drv_data->int_cr1;
	switch (drv_data->ssp_type) {
	case QUARK_X1000_SSP:
		sccr1_reg &= ~QUARK_X1000_SSCR1_RFT;
		break;
	case CE4100_SSP:
		sccr1_reg &= ~CE4100_SSCR1_RFT;
		break;
	default:
		sccr1_reg &= ~SSCR1_RFT;
		break;
	}
	sccr1_reg |= chip->threshold;
	pxa2xx_spi_write(drv_data, SSCR1, sccr1_reg);
}

static void int_error_stop(struct driver_data *drv_data, const char* msg)
{
	/* Stop and reset SSP */
	write_SSSR_CS(drv_data, drv_data->clear_sr);
	reset_sccr1(drv_data);
	if (!pxa25x_ssp_comp(drv_data))
		pxa2xx_spi_write(drv_data, SSTO, 0);
	pxa2xx_spi_flush(drv_data);
	pxa2xx_spi_off(drv_data);

	dev_err(&drv_data->pdev->dev, "%s\n", msg);

<<<<<<< HEAD
	drv_data->master->cur_msg->state = ERROR_STATE;
	tasklet_schedule(&drv_data->pump_transfers);
=======
	drv_data->controller->cur_msg->status = -EIO;
	spi_finalize_current_transfer(drv_data->controller);
>>>>>>> 24b8d41d
}

static void int_transfer_complete(struct driver_data *drv_data)
{
	/* Clear and disable interrupts */
	write_SSSR_CS(drv_data, drv_data->clear_sr);
	reset_sccr1(drv_data);
	if (!pxa25x_ssp_comp(drv_data))
		pxa2xx_spi_write(drv_data, SSTO, 0);

<<<<<<< HEAD
	/* Update total byte transferred return count actual bytes read */
	drv_data->master->cur_msg->actual_length += drv_data->len -
				(drv_data->rx_end - drv_data->rx);

	/* Transfer delays and chip select release are
	 * handled in pump_transfers or giveback
	 */

	/* Move to next transfer */
	drv_data->master->cur_msg->state = pxa2xx_spi_next_transfer(drv_data);

	/* Schedule transfer tasklet */
	tasklet_schedule(&drv_data->pump_transfers);
=======
	spi_finalize_current_transfer(drv_data->controller);
>>>>>>> 24b8d41d
}

static irqreturn_t interrupt_transfer(struct driver_data *drv_data)
{
	u32 irq_mask = (pxa2xx_spi_read(drv_data, SSCR1) & SSCR1_TIE) ?
		       drv_data->mask_sr : drv_data->mask_sr & ~SSSR_TFS;

	u32 irq_status = pxa2xx_spi_read(drv_data, SSSR) & irq_mask;

	if (irq_status & SSSR_ROR) {
		int_error_stop(drv_data, "interrupt_transfer: fifo overrun");
		return IRQ_HANDLED;
	}

	if (irq_status & SSSR_TUR) {
		int_error_stop(drv_data, "interrupt_transfer: fifo underrun");
		return IRQ_HANDLED;
	}

	if (irq_status & SSSR_TINT) {
		pxa2xx_spi_write(drv_data, SSSR, SSSR_TINT);
		if (drv_data->read(drv_data)) {
			int_transfer_complete(drv_data);
			return IRQ_HANDLED;
		}
	}

	/* Drain rx fifo, Fill tx fifo and prevent overruns */
	do {
		if (drv_data->read(drv_data)) {
			int_transfer_complete(drv_data);
			return IRQ_HANDLED;
		}
	} while (drv_data->write(drv_data));

	if (drv_data->read(drv_data)) {
		int_transfer_complete(drv_data);
		return IRQ_HANDLED;
	}

	if (drv_data->tx == drv_data->tx_end) {
		u32 bytes_left;
		u32 sccr1_reg;

		sccr1_reg = pxa2xx_spi_read(drv_data, SSCR1);
		sccr1_reg &= ~SSCR1_TIE;

		/*
		 * PXA25x_SSP has no timeout, set up rx threshould for the
		 * remaining RX bytes.
		 */
		if (pxa25x_ssp_comp(drv_data)) {
			u32 rx_thre;

			pxa2xx_spi_clear_rx_thre(drv_data, &sccr1_reg);

			bytes_left = drv_data->rx_end - drv_data->rx;
			switch (drv_data->n_bytes) {
			case 4:
				bytes_left >>= 2;
				break;
			case 2:
				bytes_left >>= 1;
				break;
			}

			rx_thre = pxa2xx_spi_get_rx_default_thre(drv_data);
			if (rx_thre > bytes_left)
				rx_thre = bytes_left;

			pxa2xx_spi_set_rx_thre(drv_data, &sccr1_reg, rx_thre);
		}
		pxa2xx_spi_write(drv_data, SSCR1, sccr1_reg);
	}

	/* We did something */
	return IRQ_HANDLED;
}

static void handle_bad_msg(struct driver_data *drv_data)
{
	pxa2xx_spi_off(drv_data);
	pxa2xx_spi_write(drv_data, SSCR1,
			 pxa2xx_spi_read(drv_data, SSCR1) & ~drv_data->int_cr1);
	if (!pxa25x_ssp_comp(drv_data))
		pxa2xx_spi_write(drv_data, SSTO, 0);
	write_SSSR_CS(drv_data, drv_data->clear_sr);

	dev_err(&drv_data->pdev->dev,
		"bad message state in interrupt handler\n");
}

static irqreturn_t ssp_int(int irq, void *dev_id)
{
	struct driver_data *drv_data = dev_id;
	u32 sccr1_reg;
	u32 mask = drv_data->mask_sr;
	u32 status;

	/*
	 * The IRQ might be shared with other peripherals so we must first
	 * check that are we RPM suspended or not. If we are we assume that
	 * the IRQ was not for us (we shouldn't be RPM suspended when the
	 * interrupt is enabled).
	 */
	if (pm_runtime_suspended(&drv_data->pdev->dev))
		return IRQ_NONE;

	/*
	 * If the device is not yet in RPM suspended state and we get an
	 * interrupt that is meant for another device, check if status bits
	 * are all set to one. That means that the device is already
	 * powered off.
	 */
	status = pxa2xx_spi_read(drv_data, SSSR);
	if (status == ~0)
		return IRQ_NONE;

	sccr1_reg = pxa2xx_spi_read(drv_data, SSCR1);

	/* Ignore possible writes if we don't need to write */
	if (!(sccr1_reg & SSCR1_TIE))
		mask &= ~SSSR_TFS;

	/* Ignore RX timeout interrupt if it is disabled */
	if (!(sccr1_reg & SSCR1_TINTE))
		mask &= ~SSSR_TINT;

	if (!(status & mask))
		return IRQ_NONE;

<<<<<<< HEAD
	if (!drv_data->master->cur_msg) {

		pxa2xx_spi_write(drv_data, SSCR0,
				 pxa2xx_spi_read(drv_data, SSCR0)
				 & ~SSCR0_SSE);
		pxa2xx_spi_write(drv_data, SSCR1,
				 pxa2xx_spi_read(drv_data, SSCR1)
				 & ~drv_data->int_cr1);
		if (!pxa25x_ssp_comp(drv_data))
			pxa2xx_spi_write(drv_data, SSTO, 0);
		write_SSSR_CS(drv_data, drv_data->clear_sr);

		dev_err(&drv_data->pdev->dev,
			"bad message state in interrupt handler\n");
=======
	pxa2xx_spi_write(drv_data, SSCR1, sccr1_reg & ~drv_data->int_cr1);
	pxa2xx_spi_write(drv_data, SSCR1, sccr1_reg);
>>>>>>> 24b8d41d

	if (!drv_data->controller->cur_msg) {
		handle_bad_msg(drv_data);
		/* Never fail */
		return IRQ_HANDLED;
	}

	return drv_data->transfer_handler(drv_data);
}

/*
 * The Quark SPI has an additional 24 bit register (DDS_CLK_RATE) to multiply
 * input frequency by fractions of 2^24. It also has a divider by 5.
 *
 * There are formulas to get baud rate value for given input frequency and
 * divider parameters, such as DDS_CLK_RATE and SCR:
 *
 * Fsys = 200MHz
 *
 * Fssp = Fsys * DDS_CLK_RATE / 2^24			(1)
 * Baud rate = Fsclk = Fssp / (2 * (SCR + 1))		(2)
 *
 * DDS_CLK_RATE either 2^n or 2^n / 5.
 * SCR is in range 0 .. 255
 *
 * Divisor = 5^i * 2^j * 2 * k
 *       i = [0, 1]      i = 1 iff j = 0 or j > 3
 *       j = [0, 23]     j = 0 iff i = 1
 *       k = [1, 256]
 * Special case: j = 0, i = 1: Divisor = 2 / 5
 *
 * Accordingly to the specification the recommended values for DDS_CLK_RATE
 * are:
 *	Case 1:		2^n, n = [0, 23]
 *	Case 2:		2^24 * 2 / 5 (0x666666)
 *	Case 3:		less than or equal to 2^24 / 5 / 16 (0x33333)
 *
 * In all cases the lowest possible value is better.
 *
 * The function calculates parameters for all cases and chooses the one closest
 * to the asked baud rate.
 */
static unsigned int quark_x1000_get_clk_div(int rate, u32 *dds)
{
	unsigned long xtal = 200000000;
	unsigned long fref = xtal / 2;		/* mandatory division by 2,
						   see (2) */
						/* case 3 */
	unsigned long fref1 = fref / 2;		/* case 1 */
	unsigned long fref2 = fref * 2 / 5;	/* case 2 */
	unsigned long scale;
	unsigned long q, q1, q2;
	long r, r1, r2;
	u32 mul;

	/* Case 1 */

	/* Set initial value for DDS_CLK_RATE */
	mul = (1 << 24) >> 1;

	/* Calculate initial quot */
	q1 = DIV_ROUND_UP(fref1, rate);

	/* Scale q1 if it's too big */
	if (q1 > 256) {
		/* Scale q1 to range [1, 512] */
		scale = fls_long(q1 - 1);
		if (scale > 9) {
			q1 >>= scale - 9;
			mul >>= scale - 9;
		}

		/* Round the result if we have a remainder */
		q1 += q1 & 1;
	}

	/* Decrease DDS_CLK_RATE as much as we can without loss in precision */
	scale = __ffs(q1);
	q1 >>= scale;
	mul >>= scale;

	/* Get the remainder */
	r1 = abs(fref1 / (1 << (24 - fls_long(mul))) / q1 - rate);

	/* Case 2 */

	q2 = DIV_ROUND_UP(fref2, rate);
	r2 = abs(fref2 / q2 - rate);

	/*
	 * Choose the best between two: less remainder we have the better. We
	 * can't go case 2 if q2 is greater than 256 since SCR register can
	 * hold only values 0 .. 255.
	 */
	if (r2 >= r1 || q2 > 256) {
		/* case 1 is better */
		r = r1;
		q = q1;
	} else {
		/* case 2 is better */
		r = r2;
		q = q2;
		mul = (1 << 24) * 2 / 5;
	}

	/* Check case 3 only if the divisor is big enough */
	if (fref / rate >= 80) {
		u64 fssp;
		u32 m;

		/* Calculate initial quot */
		q1 = DIV_ROUND_UP(fref, rate);
		m = (1 << 24) / q1;

		/* Get the remainder */
		fssp = (u64)fref * m;
		do_div(fssp, 1 << 24);
		r1 = abs(fssp - rate);

		/* Choose this one if it suits better */
		if (r1 < r) {
			/* case 3 is better */
			q = 1;
			mul = m;
		}
	}

	*dds = mul;
	return q - 1;
}

static unsigned int ssp_get_clk_div(struct driver_data *drv_data, int rate)
{
	unsigned long ssp_clk = drv_data->controller->max_speed_hz;
	const struct ssp_device *ssp = drv_data->ssp;

	rate = min_t(int, ssp_clk, rate);

	/*
	 * Calculate the divisor for the SCR (Serial Clock Rate), avoiding
	 * that the SSP transmission rate can be greater than the device rate
	 */
	if (ssp->type == PXA25x_SSP || ssp->type == CE4100_SSP)
		return (DIV_ROUND_UP(ssp_clk, 2 * rate) - 1) & 0xff;
	else
		return (DIV_ROUND_UP(ssp_clk, rate) - 1)  & 0xfff;
}

static unsigned int pxa2xx_ssp_get_clk_div(struct driver_data *drv_data,
					   int rate)
{
	struct chip_data *chip =
<<<<<<< HEAD
		spi_get_ctldata(drv_data->master->cur_msg->spi);
=======
		spi_get_ctldata(drv_data->controller->cur_msg->spi);
>>>>>>> 24b8d41d
	unsigned int clk_div;

	switch (drv_data->ssp_type) {
	case QUARK_X1000_SSP:
		clk_div = quark_x1000_get_clk_div(rate, &chip->dds_rate);
		break;
	default:
		clk_div = ssp_get_clk_div(drv_data, rate);
		break;
	}
	return clk_div << 8;
}

<<<<<<< HEAD
static bool pxa2xx_spi_can_dma(struct spi_master *master,
			       struct spi_device *spi,
			       struct spi_transfer *xfer)
{
	struct chip_data *chip = spi_get_ctldata(spi);

	return chip->enable_dma &&
	       xfer->len <= MAX_DMA_LEN &&
	       xfer->len >= chip->dma_burst_size;
}

static void pump_transfers(unsigned long data)
{
	struct driver_data *drv_data = (struct driver_data *)data;
	struct spi_master *master = drv_data->master;
	struct spi_message *message = master->cur_msg;
	struct chip_data *chip = spi_get_ctldata(message->spi);
	u32 dma_thresh = chip->dma_threshold;
	u32 dma_burst = chip->dma_burst_size;
	u32 change_mask = pxa2xx_spi_get_ssrc1_change_mask(drv_data);
	struct spi_transfer *transfer;
	struct spi_transfer *previous;
	u32 clk_div;
	u8 bits;
	u32 speed;
	u32 cr0;
	u32 cr1;
	int err;
	int dma_mapped;

	/* Get current state information */
	transfer = drv_data->cur_transfer;

	/* Handle for abort */
	if (message->state == ERROR_STATE) {
		message->status = -EIO;
		giveback(drv_data);
		return;
	}

	/* Handle end of message */
	if (message->state == DONE_STATE) {
		message->status = 0;
		giveback(drv_data);
		return;
	}
=======
static bool pxa2xx_spi_can_dma(struct spi_controller *controller,
			       struct spi_device *spi,
			       struct spi_transfer *xfer)
{
	struct chip_data *chip = spi_get_ctldata(spi);
>>>>>>> 24b8d41d

	return chip->enable_dma &&
	       xfer->len <= MAX_DMA_LEN &&
	       xfer->len >= chip->dma_burst_size;
}

static int pxa2xx_spi_transfer_one(struct spi_controller *controller,
				   struct spi_device *spi,
				   struct spi_transfer *transfer)
{
	struct driver_data *drv_data = spi_controller_get_devdata(controller);
	struct spi_message *message = controller->cur_msg;
	struct chip_data *chip = spi_get_ctldata(spi);
	u32 dma_thresh = chip->dma_threshold;
	u32 dma_burst = chip->dma_burst_size;
	u32 change_mask = pxa2xx_spi_get_ssrc1_change_mask(drv_data);
	u32 clk_div;
	u8 bits;
	u32 speed;
	u32 cr0;
	u32 cr1;
	int err;
	int dma_mapped;

	/* Check if we can DMA this transfer */
	if (transfer->len > MAX_DMA_LEN && chip->enable_dma) {

		/* reject already-mapped transfers; PIO won't always work */
		if (message->is_dma_mapped
				|| transfer->rx_dma || transfer->tx_dma) {
			dev_err(&spi->dev,
				"Mapped transfer length of %u is greater than %d\n",
				transfer->len, MAX_DMA_LEN);
			return -EINVAL;
		}

		/* warn ... we force this to PIO mode */
		dev_warn_ratelimited(&spi->dev,
				     "DMA disabled for transfer length %ld greater than %d\n",
				     (long)transfer->len, MAX_DMA_LEN);
	}

	/* Setup the transfer state based on the type of transfer */
	if (pxa2xx_spi_flush(drv_data) == 0) {
		dev_err(&spi->dev, "Flush failed\n");
		return -EIO;
	}
	drv_data->n_bytes = chip->n_bytes;
	drv_data->tx = (void *)transfer->tx_buf;
	drv_data->tx_end = drv_data->tx + transfer->len;
	drv_data->rx = transfer->rx_buf;
	drv_data->rx_end = drv_data->rx + transfer->len;
	drv_data->write = drv_data->tx ? chip->write : null_writer;
	drv_data->read = drv_data->rx ? chip->read : null_reader;

	/* Change speed and bit per word on a per transfer */
	bits = transfer->bits_per_word;
	speed = transfer->speed_hz;

	clk_div = pxa2xx_ssp_get_clk_div(drv_data, speed);

	if (bits <= 8) {
		drv_data->n_bytes = 1;
		drv_data->read = drv_data->read != null_reader ?
					u8_reader : null_reader;
		drv_data->write = drv_data->write != null_writer ?
					u8_writer : null_writer;
	} else if (bits <= 16) {
		drv_data->n_bytes = 2;
		drv_data->read = drv_data->read != null_reader ?
					u16_reader : null_reader;
		drv_data->write = drv_data->write != null_writer ?
					u16_writer : null_writer;
	} else if (bits <= 32) {
		drv_data->n_bytes = 4;
		drv_data->read = drv_data->read != null_reader ?
					u32_reader : null_reader;
		drv_data->write = drv_data->write != null_writer ?
					u32_writer : null_writer;
	}
	/*
	 * if bits/word is changed in dma mode, then must check the
	 * thresholds and burst also
	 */
	if (chip->enable_dma) {
		if (pxa2xx_spi_set_dma_burst_and_threshold(chip,
						spi,
						bits, &dma_burst,
						&dma_thresh))
			dev_warn_ratelimited(&spi->dev,
					     "DMA burst size reduced to match bits_per_word\n");
	}

<<<<<<< HEAD
	message->state = RUNNING_STATE;

	dma_mapped = master->can_dma &&
		     master->can_dma(master, message->spi, transfer) &&
		     master->cur_msg_mapped;
=======
	dma_mapped = controller->can_dma &&
		     controller->can_dma(controller, spi, transfer) &&
		     controller->cur_msg_mapped;
>>>>>>> 24b8d41d
	if (dma_mapped) {

		/* Ensure we have the correct interrupt handler */
		drv_data->transfer_handler = pxa2xx_spi_dma_transfer;

<<<<<<< HEAD
		err = pxa2xx_spi_dma_prepare(drv_data, dma_burst);
		if (err) {
			message->status = err;
			giveback(drv_data);
			return;
		}
=======
		err = pxa2xx_spi_dma_prepare(drv_data, transfer);
		if (err)
			return err;
>>>>>>> 24b8d41d

		/* Clear status and start DMA engine */
		cr1 = chip->cr1 | dma_thresh | drv_data->dma_cr1;
		pxa2xx_spi_write(drv_data, SSSR, drv_data->clear_sr);

		pxa2xx_spi_dma_start(drv_data);
	} else {
		/* Ensure we have the correct interrupt handler	*/
		drv_data->transfer_handler = interrupt_transfer;

		/* Clear status  */
		cr1 = chip->cr1 | chip->threshold | drv_data->int_cr1;
		write_SSSR_CS(drv_data, drv_data->clear_sr);
	}

	/* NOTE:  PXA25x_SSP _could_ use external clocking ... */
	cr0 = pxa2xx_configure_sscr0(drv_data, clk_div, bits);
	if (!pxa25x_ssp_comp(drv_data))
<<<<<<< HEAD
		dev_dbg(&message->spi->dev, "%u Hz actual, %s\n",
			master->max_speed_hz
				/ (1 + ((cr0 & SSCR0_SCR(0xfff)) >> 8)),
			dma_mapped ? "DMA" : "PIO");
	else
		dev_dbg(&message->spi->dev, "%u Hz actual, %s\n",
			master->max_speed_hz / 2
=======
		dev_dbg(&spi->dev, "%u Hz actual, %s\n",
			controller->max_speed_hz
				/ (1 + ((cr0 & SSCR0_SCR(0xfff)) >> 8)),
			dma_mapped ? "DMA" : "PIO");
	else
		dev_dbg(&spi->dev, "%u Hz actual, %s\n",
			controller->max_speed_hz / 2
>>>>>>> 24b8d41d
				/ (1 + ((cr0 & SSCR0_SCR(0x0ff)) >> 8)),
			dma_mapped ? "DMA" : "PIO");

	if (is_lpss_ssp(drv_data)) {
		if ((pxa2xx_spi_read(drv_data, SSIRF) & 0xff)
		    != chip->lpss_rx_threshold)
			pxa2xx_spi_write(drv_data, SSIRF,
					 chip->lpss_rx_threshold);
		if ((pxa2xx_spi_read(drv_data, SSITF) & 0xffff)
		    != chip->lpss_tx_threshold)
			pxa2xx_spi_write(drv_data, SSITF,
					 chip->lpss_tx_threshold);
	}

	if (is_quark_x1000_ssp(drv_data) &&
	    (pxa2xx_spi_read(drv_data, DDS_RATE) != chip->dds_rate))
		pxa2xx_spi_write(drv_data, DDS_RATE, chip->dds_rate);

	/* see if we need to reload the config registers */
	if ((pxa2xx_spi_read(drv_data, SSCR0) != cr0)
	    || (pxa2xx_spi_read(drv_data, SSCR1) & change_mask)
	    != (cr1 & change_mask)) {
		/* stop the SSP, and update the other bits */
		if (!is_mmp2_ssp(drv_data))
			pxa2xx_spi_write(drv_data, SSCR0, cr0 & ~SSCR0_SSE);
		if (!pxa25x_ssp_comp(drv_data))
			pxa2xx_spi_write(drv_data, SSTO, chip->timeout);
		/* first set CR1 without interrupt and service enables */
		pxa2xx_spi_write(drv_data, SSCR1, cr1 & change_mask);
		/* restart the SSP */
		pxa2xx_spi_write(drv_data, SSCR0, cr0);

	} else {
		if (!pxa25x_ssp_comp(drv_data))
			pxa2xx_spi_write(drv_data, SSTO, chip->timeout);
	}

	if (is_mmp2_ssp(drv_data)) {
		u8 tx_level = (pxa2xx_spi_read(drv_data, SSSR)
					& SSSR_TFL_MASK) >> 8;

		if (tx_level) {
			/* On MMP2, flipping SSE doesn't to empty TXFIFO. */
			dev_warn(&spi->dev, "%d bytes of garbage in TXFIFO!\n",
								tx_level);
			if (tx_level > transfer->len)
				tx_level = transfer->len;
			drv_data->tx += tx_level;
		}
	}

	if (spi_controller_is_slave(controller)) {
		while (drv_data->write(drv_data))
			;
		if (drv_data->gpiod_ready) {
			gpiod_set_value(drv_data->gpiod_ready, 1);
			udelay(1);
			gpiod_set_value(drv_data->gpiod_ready, 0);
		}
	}

	/*
	 * Release the data by enabling service requests and interrupts,
	 * without changing any mode bits
	 */
	pxa2xx_spi_write(drv_data, SSCR1, cr1);

	return 1;
}

static int pxa2xx_spi_slave_abort(struct spi_controller *controller)
{
	struct driver_data *drv_data = spi_controller_get_devdata(controller);

<<<<<<< HEAD
	/* Initial message state*/
	msg->state = START_STATE;
	drv_data->cur_transfer = list_entry(msg->transfers.next,
						struct spi_transfer,
						transfer_list);

	/* Mark as busy and launch transfers */
	tasklet_schedule(&drv_data->pump_transfers);
=======
	/* Stop and reset SSP */
	write_SSSR_CS(drv_data, drv_data->clear_sr);
	reset_sccr1(drv_data);
	if (!pxa25x_ssp_comp(drv_data))
		pxa2xx_spi_write(drv_data, SSTO, 0);
	pxa2xx_spi_flush(drv_data);
	pxa2xx_spi_off(drv_data);

	dev_dbg(&drv_data->pdev->dev, "transfer aborted\n");

	drv_data->controller->cur_msg->status = -EINTR;
	spi_finalize_current_transfer(drv_data->controller);

>>>>>>> 24b8d41d
	return 0;
}

static void pxa2xx_spi_handle_err(struct spi_controller *controller,
				 struct spi_message *msg)
{
	struct driver_data *drv_data = spi_controller_get_devdata(controller);

	/* Disable the SSP */
	pxa2xx_spi_off(drv_data);
	/* Clear and disable interrupts and service requests */
	write_SSSR_CS(drv_data, drv_data->clear_sr);
	pxa2xx_spi_write(drv_data, SSCR1,
			 pxa2xx_spi_read(drv_data, SSCR1)
			 & ~(drv_data->int_cr1 | drv_data->dma_cr1));
	if (!pxa25x_ssp_comp(drv_data))
		pxa2xx_spi_write(drv_data, SSTO, 0);

	/*
	 * Stop the DMA if running. Note DMA callback handler may have unset
	 * the dma_running already, which is fine as stopping is not needed
	 * then but we shouldn't rely this flag for anything else than
	 * stopping. For instance to differentiate between PIO and DMA
	 * transfers.
	 */
	if (atomic_read(&drv_data->dma_running))
		pxa2xx_spi_dma_stop(drv_data);
}

static int pxa2xx_spi_unprepare_transfer(struct spi_controller *controller)
{
	struct driver_data *drv_data = spi_controller_get_devdata(controller);

	/* Disable the SSP now */
	pxa2xx_spi_off(drv_data);

	return 0;
}

static int setup_cs(struct spi_device *spi, struct chip_data *chip,
		    struct pxa2xx_spi_chip *chip_info)
{
<<<<<<< HEAD
	struct driver_data *drv_data = spi_master_get_devdata(spi->master);
=======
	struct driver_data *drv_data =
		spi_controller_get_devdata(spi->controller);
	struct gpio_desc *gpiod;
>>>>>>> 24b8d41d
	int err = 0;

	if (chip == NULL)
		return 0;

	if (drv_data->cs_gpiods) {
<<<<<<< HEAD
		struct gpio_desc *gpiod;

		gpiod = drv_data->cs_gpiods[spi->chip_select];
		if (gpiod) {
			chip->gpio_cs = desc_to_gpio(gpiod);
=======
		gpiod = drv_data->cs_gpiods[spi->chip_select];
		if (gpiod) {
			chip->gpiod_cs = gpiod;
>>>>>>> 24b8d41d
			chip->gpio_cs_inverted = spi->mode & SPI_CS_HIGH;
			gpiod_set_value(gpiod, chip->gpio_cs_inverted);
		}

		return 0;
	}

	if (chip_info == NULL)
		return 0;

	/* NOTE: setup() can be called multiple times, possibly with
	 * different chip_info, release previously requested GPIO
	 */
	if (chip->gpiod_cs) {
		gpiod_put(chip->gpiod_cs);
		chip->gpiod_cs = NULL;
	}

	/* If (*cs_control) is provided, ignore GPIO chip select */
	if (chip_info->cs_control) {
		chip->cs_control = chip_info->cs_control;
		return 0;
	}

	if (gpio_is_valid(chip_info->gpio_cs)) {
		err = gpio_request(chip_info->gpio_cs, "SPI_CS");
		if (err) {
			dev_err(&spi->dev, "failed to request chip select GPIO%d\n",
				chip_info->gpio_cs);
			return err;
		}

		gpiod = gpio_to_desc(chip_info->gpio_cs);
		chip->gpiod_cs = gpiod;
		chip->gpio_cs_inverted = spi->mode & SPI_CS_HIGH;

		err = gpiod_direction_output(gpiod, !chip->gpio_cs_inverted);
	}

	return err;
}

static int setup(struct spi_device *spi)
{
	struct pxa2xx_spi_chip *chip_info;
	struct chip_data *chip;
	const struct lpss_config *config;
	struct driver_data *drv_data =
		spi_controller_get_devdata(spi->controller);
	uint tx_thres, tx_hi_thres, rx_thres;

	switch (drv_data->ssp_type) {
	case QUARK_X1000_SSP:
		tx_thres = TX_THRESH_QUARK_X1000_DFLT;
		tx_hi_thres = 0;
		rx_thres = RX_THRESH_QUARK_X1000_DFLT;
		break;
	case CE4100_SSP:
		tx_thres = TX_THRESH_CE4100_DFLT;
		tx_hi_thres = 0;
		rx_thres = RX_THRESH_CE4100_DFLT;
		break;
	case LPSS_LPT_SSP:
	case LPSS_BYT_SSP:
	case LPSS_BSW_SSP:
	case LPSS_SPT_SSP:
	case LPSS_BXT_SSP:
	case LPSS_CNL_SSP:
		config = lpss_get_config(drv_data);
		tx_thres = config->tx_threshold_lo;
		tx_hi_thres = config->tx_threshold_hi;
		rx_thres = config->rx_threshold;
		break;
	default:
		tx_hi_thres = 0;
		if (spi_controller_is_slave(drv_data->controller)) {
			tx_thres = 1;
			rx_thres = 2;
		} else {
			tx_thres = TX_THRESH_DFLT;
			rx_thres = RX_THRESH_DFLT;
		}
		break;
	}

	/* Only alloc on first setup */
	chip = spi_get_ctldata(spi);
	if (!chip) {
		chip = kzalloc(sizeof(struct chip_data), GFP_KERNEL);
		if (!chip)
			return -ENOMEM;

		if (drv_data->ssp_type == CE4100_SSP) {
			if (spi->chip_select > 4) {
				dev_err(&spi->dev,
					"failed setup: cs number must not be > 4.\n");
				kfree(chip);
				return -EINVAL;
			}

			chip->frm = spi->chip_select;
<<<<<<< HEAD
		} else
			chip->gpio_cs = -1;
		chip->enable_dma = drv_data->master_info->enable_dma;
=======
		}
		chip->enable_dma = drv_data->controller_info->enable_dma;
>>>>>>> 24b8d41d
		chip->timeout = TIMOUT_DFLT;
	}

	/* protocol drivers may change the chip settings, so...
	 * if chip_info exists, use it */
	chip_info = spi->controller_data;

	/* chip_info isn't always needed */
	chip->cr1 = 0;
	if (chip_info) {
		if (chip_info->timeout)
			chip->timeout = chip_info->timeout;
		if (chip_info->tx_threshold)
			tx_thres = chip_info->tx_threshold;
		if (chip_info->tx_hi_threshold)
			tx_hi_thres = chip_info->tx_hi_threshold;
		if (chip_info->rx_threshold)
			rx_thres = chip_info->rx_threshold;
		chip->dma_threshold = 0;
		if (chip_info->enable_loopback)
			chip->cr1 = SSCR1_LBM;
<<<<<<< HEAD
=======
	}
	if (spi_controller_is_slave(drv_data->controller)) {
		chip->cr1 |= SSCR1_SCFR;
		chip->cr1 |= SSCR1_SCLKDIR;
		chip->cr1 |= SSCR1_SFRMDIR;
		chip->cr1 |= SSCR1_SPH;
>>>>>>> 24b8d41d
	}

	chip->lpss_rx_threshold = SSIRF_RxThresh(rx_thres);
	chip->lpss_tx_threshold = SSITF_TxLoThresh(tx_thres)
				| SSITF_TxHiThresh(tx_hi_thres);

	/* set dma burst and threshold outside of chip_info path so that if
	 * chip_info goes away after setting chip->enable_dma, the
	 * burst and threshold can still respond to changes in bits_per_word */
	if (chip->enable_dma) {
		/* set up legal burst and threshold for dma */
		if (pxa2xx_spi_set_dma_burst_and_threshold(chip, spi,
						spi->bits_per_word,
						&chip->dma_burst_size,
						&chip->dma_threshold)) {
			dev_warn(&spi->dev,
				 "in setup: DMA burst size reduced to match bits_per_word\n");
		}
		dev_dbg(&spi->dev,
			"in setup: DMA burst size set to %u\n",
			chip->dma_burst_size);
	}

	switch (drv_data->ssp_type) {
	case QUARK_X1000_SSP:
		chip->threshold = (QUARK_X1000_SSCR1_RxTresh(rx_thres)
				   & QUARK_X1000_SSCR1_RFT)
				   | (QUARK_X1000_SSCR1_TxTresh(tx_thres)
				   & QUARK_X1000_SSCR1_TFT);
		break;
	case CE4100_SSP:
		chip->threshold = (CE4100_SSCR1_RxTresh(rx_thres) & CE4100_SSCR1_RFT) |
			(CE4100_SSCR1_TxTresh(tx_thres) & CE4100_SSCR1_TFT);
		break;
	default:
		chip->threshold = (SSCR1_RxTresh(rx_thres) & SSCR1_RFT) |
			(SSCR1_TxTresh(tx_thres) & SSCR1_TFT);
		break;
	}

	chip->cr1 &= ~(SSCR1_SPO | SSCR1_SPH);
	chip->cr1 |= (((spi->mode & SPI_CPHA) != 0) ? SSCR1_SPH : 0)
			| (((spi->mode & SPI_CPOL) != 0) ? SSCR1_SPO : 0);

	if (spi->mode & SPI_LOOP)
		chip->cr1 |= SSCR1_LBM;

	if (spi->bits_per_word <= 8) {
		chip->n_bytes = 1;
		chip->read = u8_reader;
		chip->write = u8_writer;
	} else if (spi->bits_per_word <= 16) {
		chip->n_bytes = 2;
		chip->read = u16_reader;
		chip->write = u16_writer;
	} else if (spi->bits_per_word <= 32) {
		chip->n_bytes = 4;
		chip->read = u32_reader;
		chip->write = u32_writer;
	}

	spi_set_ctldata(spi, chip);

	if (drv_data->ssp_type == CE4100_SSP)
		return 0;

	return setup_cs(spi, chip, chip_info);
}

static void cleanup(struct spi_device *spi)
{
	struct chip_data *chip = spi_get_ctldata(spi);
	struct driver_data *drv_data =
		spi_controller_get_devdata(spi->controller);

	if (!chip)
		return;

	if (drv_data->ssp_type != CE4100_SSP && !drv_data->cs_gpiods &&
<<<<<<< HEAD
	    gpio_is_valid(chip->gpio_cs))
		gpio_free(chip->gpio_cs);
=======
	    chip->gpiod_cs)
		gpiod_put(chip->gpiod_cs);
>>>>>>> 24b8d41d

	kfree(chip);
}

#ifdef CONFIG_ACPI
static const struct acpi_device_id pxa2xx_spi_acpi_match[] = {
	{ "INT33C0", LPSS_LPT_SSP },
	{ "INT33C1", LPSS_LPT_SSP },
	{ "INT3430", LPSS_LPT_SSP },
	{ "INT3431", LPSS_LPT_SSP },
	{ "80860F0E", LPSS_BYT_SSP },
	{ "8086228E", LPSS_BSW_SSP },
	{ },
};
MODULE_DEVICE_TABLE(acpi, pxa2xx_spi_acpi_match);
#endif

/*
 * PCI IDs of compound devices that integrate both host controller and private
 * integrated DMA engine. Please note these are not used in module
 * autoloading and probing in this module but matching the LPSS SSP type.
 */
static const struct pci_device_id pxa2xx_spi_pci_compound_match[] = {
	/* SPT-LP */
	{ PCI_VDEVICE(INTEL, 0x9d29), LPSS_SPT_SSP },
	{ PCI_VDEVICE(INTEL, 0x9d2a), LPSS_SPT_SSP },
	/* SPT-H */
	{ PCI_VDEVICE(INTEL, 0xa129), LPSS_SPT_SSP },
	{ PCI_VDEVICE(INTEL, 0xa12a), LPSS_SPT_SSP },
	/* KBL-H */
	{ PCI_VDEVICE(INTEL, 0xa2a9), LPSS_SPT_SSP },
	{ PCI_VDEVICE(INTEL, 0xa2aa), LPSS_SPT_SSP },
<<<<<<< HEAD
=======
	/* CML-V */
	{ PCI_VDEVICE(INTEL, 0xa3a9), LPSS_SPT_SSP },
	{ PCI_VDEVICE(INTEL, 0xa3aa), LPSS_SPT_SSP },
>>>>>>> 24b8d41d
	/* BXT A-Step */
	{ PCI_VDEVICE(INTEL, 0x0ac2), LPSS_BXT_SSP },
	{ PCI_VDEVICE(INTEL, 0x0ac4), LPSS_BXT_SSP },
	{ PCI_VDEVICE(INTEL, 0x0ac6), LPSS_BXT_SSP },
	/* BXT B-Step */
	{ PCI_VDEVICE(INTEL, 0x1ac2), LPSS_BXT_SSP },
	{ PCI_VDEVICE(INTEL, 0x1ac4), LPSS_BXT_SSP },
	{ PCI_VDEVICE(INTEL, 0x1ac6), LPSS_BXT_SSP },
	/* GLK */
	{ PCI_VDEVICE(INTEL, 0x31c2), LPSS_BXT_SSP },
	{ PCI_VDEVICE(INTEL, 0x31c4), LPSS_BXT_SSP },
	{ PCI_VDEVICE(INTEL, 0x31c6), LPSS_BXT_SSP },
	/* ICL-LP */
	{ PCI_VDEVICE(INTEL, 0x34aa), LPSS_CNL_SSP },
	{ PCI_VDEVICE(INTEL, 0x34ab), LPSS_CNL_SSP },
	{ PCI_VDEVICE(INTEL, 0x34fb), LPSS_CNL_SSP },
	/* EHL */
	{ PCI_VDEVICE(INTEL, 0x4b2a), LPSS_BXT_SSP },
	{ PCI_VDEVICE(INTEL, 0x4b2b), LPSS_BXT_SSP },
	{ PCI_VDEVICE(INTEL, 0x4b37), LPSS_BXT_SSP },
	/* JSL */
	{ PCI_VDEVICE(INTEL, 0x4daa), LPSS_CNL_SSP },
	{ PCI_VDEVICE(INTEL, 0x4dab), LPSS_CNL_SSP },
	{ PCI_VDEVICE(INTEL, 0x4dfb), LPSS_CNL_SSP },
	/* TGL-H */
	{ PCI_VDEVICE(INTEL, 0x43aa), LPSS_CNL_SSP },
	{ PCI_VDEVICE(INTEL, 0x43ab), LPSS_CNL_SSP },
	{ PCI_VDEVICE(INTEL, 0x43fb), LPSS_CNL_SSP },
	{ PCI_VDEVICE(INTEL, 0x43fd), LPSS_CNL_SSP },
	/* APL */
	{ PCI_VDEVICE(INTEL, 0x5ac2), LPSS_BXT_SSP },
	{ PCI_VDEVICE(INTEL, 0x5ac4), LPSS_BXT_SSP },
	{ PCI_VDEVICE(INTEL, 0x5ac6), LPSS_BXT_SSP },
	/* CNL-LP */
	{ PCI_VDEVICE(INTEL, 0x9daa), LPSS_CNL_SSP },
	{ PCI_VDEVICE(INTEL, 0x9dab), LPSS_CNL_SSP },
	{ PCI_VDEVICE(INTEL, 0x9dfb), LPSS_CNL_SSP },
	/* CNL-H */
	{ PCI_VDEVICE(INTEL, 0xa32a), LPSS_CNL_SSP },
	{ PCI_VDEVICE(INTEL, 0xa32b), LPSS_CNL_SSP },
	{ PCI_VDEVICE(INTEL, 0xa37b), LPSS_CNL_SSP },
	/* CML-LP */
	{ PCI_VDEVICE(INTEL, 0x02aa), LPSS_CNL_SSP },
	{ PCI_VDEVICE(INTEL, 0x02ab), LPSS_CNL_SSP },
	{ PCI_VDEVICE(INTEL, 0x02fb), LPSS_CNL_SSP },
	/* CML-H */
	{ PCI_VDEVICE(INTEL, 0x06aa), LPSS_CNL_SSP },
	{ PCI_VDEVICE(INTEL, 0x06ab), LPSS_CNL_SSP },
	{ PCI_VDEVICE(INTEL, 0x06fb), LPSS_CNL_SSP },
	/* TGL-LP */
	{ PCI_VDEVICE(INTEL, 0xa0aa), LPSS_CNL_SSP },
	{ PCI_VDEVICE(INTEL, 0xa0ab), LPSS_CNL_SSP },
	{ PCI_VDEVICE(INTEL, 0xa0de), LPSS_CNL_SSP },
	{ PCI_VDEVICE(INTEL, 0xa0df), LPSS_CNL_SSP },
	{ PCI_VDEVICE(INTEL, 0xa0fb), LPSS_CNL_SSP },
	{ PCI_VDEVICE(INTEL, 0xa0fd), LPSS_CNL_SSP },
	{ PCI_VDEVICE(INTEL, 0xa0fe), LPSS_CNL_SSP },
	{ },
};

static const struct of_device_id pxa2xx_spi_of_match[] = {
	{ .compatible = "marvell,mmp2-ssp", .data = (void *)MMP2_SSP },
	{},
};
MODULE_DEVICE_TABLE(of, pxa2xx_spi_of_match);

#ifdef CONFIG_ACPI

static int pxa2xx_spi_get_port_id(struct device *dev)
{
	struct acpi_device *adev;
	unsigned int devid;
	int port_id = -1;

	adev = ACPI_COMPANION(dev);
	if (adev && adev->pnp.unique_id &&
	    !kstrtouint(adev->pnp.unique_id, 0, &devid))
		port_id = devid;
	return port_id;
}

#else /* !CONFIG_ACPI */

static int pxa2xx_spi_get_port_id(struct device *dev)
{
	return -1;
}

#endif /* CONFIG_ACPI */


#ifdef CONFIG_PCI

static bool pxa2xx_spi_idma_filter(struct dma_chan *chan, void *param)
{
	return param == chan->device->dev;
}

#endif /* CONFIG_PCI */

static struct pxa2xx_spi_controller *
pxa2xx_spi_init_pdata(struct platform_device *pdev)
{
	struct pxa2xx_spi_controller *pdata;
	struct ssp_device *ssp;
	struct resource *res;
	struct device *parent = pdev->dev.parent;
	struct pci_dev *pcidev = dev_is_pci(parent) ? to_pci_dev(parent) : NULL;
	const struct pci_device_id *pcidev_id = NULL;
	enum pxa_ssp_type type;
	const void *match;

	if (pcidev)
		pcidev_id = pci_match_id(pxa2xx_spi_pci_compound_match, pcidev);

	match = device_get_match_data(&pdev->dev);
	if (match)
		type = (enum pxa_ssp_type)match;
	else if (pcidev_id)
		type = (enum pxa_ssp_type)pcidev_id->driver_data;
	else
		return ERR_PTR(-EINVAL);

	pdata = devm_kzalloc(&pdev->dev, sizeof(*pdata), GFP_KERNEL);
	if (!pdata)
		return ERR_PTR(-ENOMEM);

	ssp = &pdata->ssp;

	res = platform_get_resource(pdev, IORESOURCE_MEM, 0);
	ssp->mmio_base = devm_ioremap_resource(&pdev->dev, res);
	if (IS_ERR(ssp->mmio_base))
		return ERR_CAST(ssp->mmio_base);

	ssp->phys_base = res->start;

#ifdef CONFIG_PCI
	if (pcidev_id) {
		pdata->tx_param = parent;
		pdata->rx_param = parent;
		pdata->dma_filter = pxa2xx_spi_idma_filter;
	}
#endif

	ssp->clk = devm_clk_get(&pdev->dev, NULL);
	if (IS_ERR(ssp->clk))
		return ERR_CAST(ssp->clk);

	ssp->irq = platform_get_irq(pdev, 0);
	if (ssp->irq < 0)
		return ERR_PTR(ssp->irq);

	ssp->type = type;
	ssp->dev = &pdev->dev;
	ssp->port_id = pxa2xx_spi_get_port_id(&pdev->dev);

	pdata->is_slave = device_property_read_bool(&pdev->dev, "spi-slave");
	pdata->num_chipselect = 1;
	pdata->enable_dma = true;
	pdata->dma_burst_size = 1;

	return pdata;
}

static int pxa2xx_spi_fw_translate_cs(struct spi_controller *controller,
				      unsigned int cs)
{
	struct driver_data *drv_data = spi_controller_get_devdata(controller);

	if (has_acpi_companion(&drv_data->pdev->dev)) {
		switch (drv_data->ssp_type) {
		/*
		 * For Atoms the ACPI DeviceSelection used by the Windows
		 * driver starts from 1 instead of 0 so translate it here
		 * to match what Linux expects.
		 */
		case LPSS_BYT_SSP:
		case LPSS_BSW_SSP:
			return cs - 1;

		default:
			break;
		}
	}

	return cs;
}

static size_t pxa2xx_spi_max_dma_transfer_size(struct spi_device *spi)
{
	return MAX_DMA_LEN;
}

static int pxa2xx_spi_probe(struct platform_device *pdev)
{
	struct device *dev = &pdev->dev;
	struct pxa2xx_spi_controller *platform_info;
	struct spi_controller *controller;
	struct driver_data *drv_data;
	struct ssp_device *ssp;
	const struct lpss_config *config;
	int status, count;
	u32 tmp;

	platform_info = dev_get_platdata(dev);
	if (!platform_info) {
		platform_info = pxa2xx_spi_init_pdata(pdev);
		if (IS_ERR(platform_info)) {
			dev_err(&pdev->dev, "missing platform data\n");
			return PTR_ERR(platform_info);
		}
	}

	ssp = pxa_ssp_request(pdev->id, pdev->name);
	if (!ssp)
		ssp = &platform_info->ssp;

	if (!ssp->mmio_base) {
		dev_err(&pdev->dev, "failed to get ssp\n");
		return -ENODEV;
	}

	if (platform_info->is_slave)
		controller = spi_alloc_slave(dev, sizeof(struct driver_data));
	else
		controller = spi_alloc_master(dev, sizeof(struct driver_data));

	if (!controller) {
		dev_err(&pdev->dev, "cannot alloc spi_controller\n");
		pxa_ssp_free(ssp);
		return -ENOMEM;
	}
	drv_data = spi_controller_get_devdata(controller);
	drv_data->controller = controller;
	drv_data->controller_info = platform_info;
	drv_data->pdev = pdev;
	drv_data->ssp = ssp;

<<<<<<< HEAD
	master->dev.of_node = pdev->dev.of_node;
	/* the spi->mode bits understood by this driver: */
	master->mode_bits = SPI_CPOL | SPI_CPHA | SPI_CS_HIGH | SPI_LOOP;

	master->bus_num = ssp->port_id;
	master->dma_alignment = DMA_ALIGNMENT;
	master->cleanup = cleanup;
	master->setup = setup;
	master->transfer_one_message = pxa2xx_spi_transfer_one_message;
	master->unprepare_transfer_hardware = pxa2xx_spi_unprepare_transfer;
	master->fw_translate_cs = pxa2xx_spi_fw_translate_cs;
	master->auto_runtime_pm = true;
	master->flags = SPI_MASTER_MUST_RX | SPI_MASTER_MUST_TX;
=======
	controller->dev.of_node = pdev->dev.of_node;
	/* the spi->mode bits understood by this driver: */
	controller->mode_bits = SPI_CPOL | SPI_CPHA | SPI_CS_HIGH | SPI_LOOP;

	controller->bus_num = ssp->port_id;
	controller->dma_alignment = DMA_ALIGNMENT;
	controller->cleanup = cleanup;
	controller->setup = setup;
	controller->set_cs = pxa2xx_spi_set_cs;
	controller->transfer_one = pxa2xx_spi_transfer_one;
	controller->slave_abort = pxa2xx_spi_slave_abort;
	controller->handle_err = pxa2xx_spi_handle_err;
	controller->unprepare_transfer_hardware = pxa2xx_spi_unprepare_transfer;
	controller->fw_translate_cs = pxa2xx_spi_fw_translate_cs;
	controller->auto_runtime_pm = true;
	controller->flags = SPI_CONTROLLER_MUST_RX | SPI_CONTROLLER_MUST_TX;
>>>>>>> 24b8d41d

	drv_data->ssp_type = ssp->type;

	drv_data->ioaddr = ssp->mmio_base;
	drv_data->ssdr_physical = ssp->phys_base + SSDR;
	if (pxa25x_ssp_comp(drv_data)) {
		switch (drv_data->ssp_type) {
		case QUARK_X1000_SSP:
			controller->bits_per_word_mask = SPI_BPW_RANGE_MASK(4, 32);
			break;
		default:
			controller->bits_per_word_mask = SPI_BPW_RANGE_MASK(4, 16);
			break;
		}

		drv_data->int_cr1 = SSCR1_TIE | SSCR1_RIE;
		drv_data->dma_cr1 = 0;
		drv_data->clear_sr = SSSR_ROR;
		drv_data->mask_sr = SSSR_RFS | SSSR_TFS | SSSR_ROR;
	} else {
		controller->bits_per_word_mask = SPI_BPW_RANGE_MASK(4, 32);
		drv_data->int_cr1 = SSCR1_TIE | SSCR1_RIE | SSCR1_TINTE;
		drv_data->dma_cr1 = DEFAULT_DMA_CR1;
		drv_data->clear_sr = SSSR_ROR | SSSR_TINT;
		drv_data->mask_sr = SSSR_TINT | SSSR_RFS | SSSR_TFS
						| SSSR_ROR | SSSR_TUR;
	}

	status = request_irq(ssp->irq, ssp_int, IRQF_SHARED, dev_name(dev),
			drv_data);
	if (status < 0) {
		dev_err(&pdev->dev, "cannot get IRQ %d\n", ssp->irq);
		goto out_error_controller_alloc;
	}

	/* Setup DMA if requested */
	if (platform_info->enable_dma) {
		status = pxa2xx_spi_dma_setup(drv_data);
		if (status) {
			dev_warn(dev, "no DMA channels available, using PIO\n");
			platform_info->enable_dma = false;
		} else {
<<<<<<< HEAD
			master->can_dma = pxa2xx_spi_can_dma;
=======
			controller->can_dma = pxa2xx_spi_can_dma;
			controller->max_dma_len = MAX_DMA_LEN;
			controller->max_transfer_size =
				pxa2xx_spi_max_dma_transfer_size;
>>>>>>> 24b8d41d
		}
	}

	/* Enable SOC clock */
	status = clk_prepare_enable(ssp->clk);
	if (status)
		goto out_error_dma_irq_alloc;

	controller->max_speed_hz = clk_get_rate(ssp->clk);
	/*
	 * Set minimum speed for all other platforms than Intel Quark which is
	 * able do under 1 Hz transfers.
	 */
	if (!pxa25x_ssp_comp(drv_data))
		controller->min_speed_hz =
			DIV_ROUND_UP(controller->max_speed_hz, 4096);
	else if (!is_quark_x1000_ssp(drv_data))
		controller->min_speed_hz =
			DIV_ROUND_UP(controller->max_speed_hz, 512);

	/* Load default SSP configuration */
	pxa2xx_spi_write(drv_data, SSCR0, 0);
	switch (drv_data->ssp_type) {
	case QUARK_X1000_SSP:
		tmp = QUARK_X1000_SSCR1_RxTresh(RX_THRESH_QUARK_X1000_DFLT) |
		      QUARK_X1000_SSCR1_TxTresh(TX_THRESH_QUARK_X1000_DFLT);
		pxa2xx_spi_write(drv_data, SSCR1, tmp);

		/* using the Motorola SPI protocol and use 8 bit frame */
		tmp = QUARK_X1000_SSCR0_Motorola | QUARK_X1000_SSCR0_DataSize(8);
		pxa2xx_spi_write(drv_data, SSCR0, tmp);
		break;
	case CE4100_SSP:
		tmp = CE4100_SSCR1_RxTresh(RX_THRESH_CE4100_DFLT) |
		      CE4100_SSCR1_TxTresh(TX_THRESH_CE4100_DFLT);
<<<<<<< HEAD
		pxa2xx_spi_write(drv_data, SSCR1, tmp);
		tmp = SSCR0_SCR(2) | SSCR0_Motorola | SSCR0_DataSize(8);
		pxa2xx_spi_write(drv_data, SSCR0, tmp);
	default:
		tmp = SSCR1_RxTresh(RX_THRESH_DFLT) |
		      SSCR1_TxTresh(TX_THRESH_DFLT);
=======
>>>>>>> 24b8d41d
		pxa2xx_spi_write(drv_data, SSCR1, tmp);
		tmp = SSCR0_SCR(2) | SSCR0_Motorola | SSCR0_DataSize(8);
		pxa2xx_spi_write(drv_data, SSCR0, tmp);
		break;
	default:

		if (spi_controller_is_slave(controller)) {
			tmp = SSCR1_SCFR |
			      SSCR1_SCLKDIR |
			      SSCR1_SFRMDIR |
			      SSCR1_RxTresh(2) |
			      SSCR1_TxTresh(1) |
			      SSCR1_SPH;
		} else {
			tmp = SSCR1_RxTresh(RX_THRESH_DFLT) |
			      SSCR1_TxTresh(TX_THRESH_DFLT);
		}
		pxa2xx_spi_write(drv_data, SSCR1, tmp);
		tmp = SSCR0_Motorola | SSCR0_DataSize(8);
		if (!spi_controller_is_slave(controller))
			tmp |= SSCR0_SCR(2);
		pxa2xx_spi_write(drv_data, SSCR0, tmp);
		break;
	}

	if (!pxa25x_ssp_comp(drv_data))
		pxa2xx_spi_write(drv_data, SSTO, 0);

	if (!is_quark_x1000_ssp(drv_data))
		pxa2xx_spi_write(drv_data, SSPSP, 0);

	if (is_lpss_ssp(drv_data)) {
		lpss_ssp_setup(drv_data);
		config = lpss_get_config(drv_data);
		if (config->reg_capabilities >= 0) {
			tmp = __lpss_ssp_read_priv(drv_data,
						   config->reg_capabilities);
			tmp &= LPSS_CAPS_CS_EN_MASK;
			tmp >>= LPSS_CAPS_CS_EN_SHIFT;
			platform_info->num_chipselect = ffz(tmp);
		} else if (config->cs_num) {
			platform_info->num_chipselect = config->cs_num;
		}
	}
	controller->num_chipselect = platform_info->num_chipselect;

	count = gpiod_count(&pdev->dev, "cs");
	if (count > 0) {
		int i;

<<<<<<< HEAD
		master->num_chipselect = max_t(int, count,
			master->num_chipselect);

		drv_data->cs_gpiods = devm_kcalloc(&pdev->dev,
			master->num_chipselect, sizeof(struct gpio_desc *),
=======
		controller->num_chipselect = max_t(int, count,
			controller->num_chipselect);

		drv_data->cs_gpiods = devm_kcalloc(&pdev->dev,
			controller->num_chipselect, sizeof(struct gpio_desc *),
>>>>>>> 24b8d41d
			GFP_KERNEL);
		if (!drv_data->cs_gpiods) {
			status = -ENOMEM;
			goto out_error_clock_enabled;
		}

<<<<<<< HEAD
		for (i = 0; i < master->num_chipselect; i++) {
			struct gpio_desc *gpiod;

			gpiod = devm_gpiod_get_index(dev, "cs", i,
						     GPIOD_OUT_HIGH);
=======
		for (i = 0; i < controller->num_chipselect; i++) {
			struct gpio_desc *gpiod;

			gpiod = devm_gpiod_get_index(dev, "cs", i, GPIOD_ASIS);
>>>>>>> 24b8d41d
			if (IS_ERR(gpiod)) {
				/* Means use native chip select */
				if (PTR_ERR(gpiod) == -ENOENT)
					continue;

<<<<<<< HEAD
				status = (int)PTR_ERR(gpiod);
=======
				status = PTR_ERR(gpiod);
>>>>>>> 24b8d41d
				goto out_error_clock_enabled;
			} else {
				drv_data->cs_gpiods[i] = gpiod;
			}
		}
	}

<<<<<<< HEAD
	tasklet_init(&drv_data->pump_transfers, pump_transfers,
		     (unsigned long)drv_data);
=======
	if (platform_info->is_slave) {
		drv_data->gpiod_ready = devm_gpiod_get_optional(dev,
						"ready", GPIOD_OUT_LOW);
		if (IS_ERR(drv_data->gpiod_ready)) {
			status = PTR_ERR(drv_data->gpiod_ready);
			goto out_error_clock_enabled;
		}
	}
>>>>>>> 24b8d41d

	pm_runtime_set_autosuspend_delay(&pdev->dev, 50);
	pm_runtime_use_autosuspend(&pdev->dev);
	pm_runtime_set_active(&pdev->dev);
	pm_runtime_enable(&pdev->dev);

	/* Register with the SPI framework */
	platform_set_drvdata(pdev, drv_data);
	status = spi_register_controller(controller);
	if (status != 0) {
		dev_err(&pdev->dev, "problem registering spi controller\n");
		goto out_error_pm_runtime_enabled;
	}

	return status;

out_error_pm_runtime_enabled:
	pm_runtime_disable(&pdev->dev);

out_error_clock_enabled:
	clk_disable_unprepare(ssp->clk);

out_error_dma_irq_alloc:
	pxa2xx_spi_dma_release(drv_data);
	free_irq(ssp->irq, drv_data);

out_error_controller_alloc:
	spi_controller_put(controller);
	pxa_ssp_free(ssp);
	return status;
}

static int pxa2xx_spi_remove(struct platform_device *pdev)
{
	struct driver_data *drv_data = platform_get_drvdata(pdev);
	struct ssp_device *ssp = drv_data->ssp;

	pm_runtime_get_sync(&pdev->dev);

	spi_unregister_controller(drv_data->controller);

	/* Disable the SSP at the peripheral and SOC level */
	pxa2xx_spi_write(drv_data, SSCR0, 0);
	clk_disable_unprepare(ssp->clk);

	/* Release DMA */
	if (drv_data->controller_info->enable_dma)
		pxa2xx_spi_dma_release(drv_data);

	pm_runtime_put_noidle(&pdev->dev);
	pm_runtime_disable(&pdev->dev);

	/* Release IRQ */
	free_irq(ssp->irq, drv_data);

	/* Release SSP */
	pxa_ssp_free(ssp);

	return 0;
}

#ifdef CONFIG_PM_SLEEP
static int pxa2xx_spi_suspend(struct device *dev)
{
	struct driver_data *drv_data = dev_get_drvdata(dev);
	struct ssp_device *ssp = drv_data->ssp;
	int status;

	status = spi_controller_suspend(drv_data->controller);
	if (status != 0)
		return status;
	pxa2xx_spi_write(drv_data, SSCR0, 0);

	if (!pm_runtime_suspended(dev))
		clk_disable_unprepare(ssp->clk);

	return 0;
}

static int pxa2xx_spi_resume(struct device *dev)
{
	struct driver_data *drv_data = dev_get_drvdata(dev);
	struct ssp_device *ssp = drv_data->ssp;
	int status;

	/* Enable the SSP clock */
	if (!pm_runtime_suspended(dev)) {
		status = clk_prepare_enable(ssp->clk);
		if (status)
			return status;
	}

	/* Start the queue running */
	return spi_controller_resume(drv_data->controller);
}
#endif

#ifdef CONFIG_PM
static int pxa2xx_spi_runtime_suspend(struct device *dev)
{
	struct driver_data *drv_data = dev_get_drvdata(dev);

	clk_disable_unprepare(drv_data->ssp->clk);
	return 0;
}

static int pxa2xx_spi_runtime_resume(struct device *dev)
{
	struct driver_data *drv_data = dev_get_drvdata(dev);
	int status;

	status = clk_prepare_enable(drv_data->ssp->clk);
	return status;
}
#endif

static const struct dev_pm_ops pxa2xx_spi_pm_ops = {
	SET_SYSTEM_SLEEP_PM_OPS(pxa2xx_spi_suspend, pxa2xx_spi_resume)
	SET_RUNTIME_PM_OPS(pxa2xx_spi_runtime_suspend,
			   pxa2xx_spi_runtime_resume, NULL)
};

static struct platform_driver driver = {
	.driver = {
		.name	= "pxa2xx-spi",
		.pm	= &pxa2xx_spi_pm_ops,
		.acpi_match_table = ACPI_PTR(pxa2xx_spi_acpi_match),
		.of_match_table = of_match_ptr(pxa2xx_spi_of_match),
	},
	.probe = pxa2xx_spi_probe,
	.remove = pxa2xx_spi_remove,
};

static int __init pxa2xx_spi_init(void)
{
	return platform_driver_register(&driver);
}
subsys_initcall(pxa2xx_spi_init);

static void __exit pxa2xx_spi_exit(void)
{
	platform_driver_unregister(&driver);
}
module_exit(pxa2xx_spi_exit);

MODULE_SOFTDEP("pre: dw_dmac");<|MERGE_RESOLUTION|>--- conflicted
+++ resolved
@@ -27,16 +27,6 @@
 #include <linux/slab.h>
 #include <linux/spi/pxa2xx_spi.h>
 #include <linux/spi/spi.h>
-<<<<<<< HEAD
-#include <linux/delay.h>
-#include <linux/gpio.h>
-#include <linux/gpio/consumer.h>
-#include <linux/slab.h>
-#include <linux/clk.h>
-#include <linux/pm_runtime.h>
-#include <linux/acpi.h>
-=======
->>>>>>> 24b8d41d
 
 #include "spi-pxa2xx.h"
 
@@ -369,11 +359,7 @@
 
 	value = __lpss_ssp_read_priv(drv_data, config->reg_cs_ctrl);
 
-<<<<<<< HEAD
-	cs = drv_data->master->cur_msg->spi->chip_select;
-=======
 	cs = spi->chip_select;
->>>>>>> 24b8d41d
 	cs <<= config->cs_sel_shift;
 	if (cs != (value & config->cs_sel_mask)) {
 		/*
@@ -430,14 +416,9 @@
 
 static void cs_assert(struct spi_device *spi)
 {
-<<<<<<< HEAD
-	struct chip_data *chip =
-		spi_get_ctldata(drv_data->master->cur_msg->spi);
-=======
 	struct chip_data *chip = spi_get_ctldata(spi);
 	struct driver_data *drv_data =
 		spi_controller_get_devdata(spi->controller);
->>>>>>> 24b8d41d
 
 	if (drv_data->ssp_type == CE4100_SSP) {
 		pxa2xx_spi_write(drv_data, SSSR, chip->frm);
@@ -460,15 +441,10 @@
 
 static void cs_deassert(struct spi_device *spi)
 {
-<<<<<<< HEAD
-	struct chip_data *chip =
-		spi_get_ctldata(drv_data->master->cur_msg->spi);
-=======
 	struct chip_data *chip = spi_get_ctldata(spi);
 	struct driver_data *drv_data =
 		spi_controller_get_devdata(spi->controller);
 	unsigned long timeout;
->>>>>>> 24b8d41d
 
 	if (drv_data->ssp_type == CE4100_SSP)
 		return;
@@ -620,88 +596,10 @@
 	return drv_data->rx == drv_data->rx_end;
 }
 
-<<<<<<< HEAD
-void *pxa2xx_spi_next_transfer(struct driver_data *drv_data)
-{
-	struct spi_message *msg = drv_data->master->cur_msg;
-	struct spi_transfer *trans = drv_data->cur_transfer;
-
-	/* Move to next transfer */
-	if (trans->transfer_list.next != &msg->transfers) {
-		drv_data->cur_transfer =
-			list_entry(trans->transfer_list.next,
-					struct spi_transfer,
-					transfer_list);
-		return RUNNING_STATE;
-	} else
-		return DONE_STATE;
-}
-
-/* caller already set message->status; dma and pio irqs are blocked */
-static void giveback(struct driver_data *drv_data)
-{
-	struct spi_transfer* last_transfer;
-	struct spi_message *msg;
-	unsigned long timeout;
-
-	msg = drv_data->master->cur_msg;
-	drv_data->cur_transfer = NULL;
-
-	last_transfer = list_last_entry(&msg->transfers, struct spi_transfer,
-					transfer_list);
-
-	/* Delay if requested before any change in chip select */
-	if (last_transfer->delay_usecs)
-		udelay(last_transfer->delay_usecs);
-
-	/* Wait until SSP becomes idle before deasserting the CS */
-	timeout = jiffies + msecs_to_jiffies(10);
-	while (pxa2xx_spi_read(drv_data, SSSR) & SSSR_BSY &&
-	       !time_after(jiffies, timeout))
-		cpu_relax();
-
-	/* Drop chip select UNLESS cs_change is true or we are returning
-	 * a message with an error, or next message is for another chip
-	 */
-	if (!last_transfer->cs_change)
-		cs_deassert(drv_data);
-	else {
-		struct spi_message *next_msg;
-
-		/* Holding of cs was hinted, but we need to make sure
-		 * the next message is for the same chip.  Don't waste
-		 * time with the following tests unless this was hinted.
-		 *
-		 * We cannot postpone this until pump_messages, because
-		 * after calling msg->complete (below) the driver that
-		 * sent the current message could be unloaded, which
-		 * could invalidate the cs_control() callback...
-		 */
-
-		/* get a pointer to the next message, if any */
-		next_msg = spi_get_next_queued_message(drv_data->master);
-
-		/* see if the next and current messages point
-		 * to the same chip
-		 */
-		if ((next_msg && next_msg->spi != msg->spi) ||
-		    msg->state == ERROR_STATE)
-			cs_deassert(drv_data);
-	}
-
-	spi_finalize_current_message(drv_data->master);
-}
-
-static void reset_sccr1(struct driver_data *drv_data)
-{
-	struct chip_data *chip =
-		spi_get_ctldata(drv_data->master->cur_msg->spi);
-=======
 static void reset_sccr1(struct driver_data *drv_data)
 {
 	struct chip_data *chip =
 		spi_get_ctldata(drv_data->controller->cur_msg->spi);
->>>>>>> 24b8d41d
 	u32 sccr1_reg;
 
 	sccr1_reg = pxa2xx_spi_read(drv_data, SSCR1) & ~drv_data->int_cr1;
@@ -732,13 +630,8 @@
 
 	dev_err(&drv_data->pdev->dev, "%s\n", msg);
 
-<<<<<<< HEAD
-	drv_data->master->cur_msg->state = ERROR_STATE;
-	tasklet_schedule(&drv_data->pump_transfers);
-=======
 	drv_data->controller->cur_msg->status = -EIO;
 	spi_finalize_current_transfer(drv_data->controller);
->>>>>>> 24b8d41d
 }
 
 static void int_transfer_complete(struct driver_data *drv_data)
@@ -749,23 +642,7 @@
 	if (!pxa25x_ssp_comp(drv_data))
 		pxa2xx_spi_write(drv_data, SSTO, 0);
 
-<<<<<<< HEAD
-	/* Update total byte transferred return count actual bytes read */
-	drv_data->master->cur_msg->actual_length += drv_data->len -
-				(drv_data->rx_end - drv_data->rx);
-
-	/* Transfer delays and chip select release are
-	 * handled in pump_transfers or giveback
-	 */
-
-	/* Move to next transfer */
-	drv_data->master->cur_msg->state = pxa2xx_spi_next_transfer(drv_data);
-
-	/* Schedule transfer tasklet */
-	tasklet_schedule(&drv_data->pump_transfers);
-=======
 	spi_finalize_current_transfer(drv_data->controller);
->>>>>>> 24b8d41d
 }
 
 static irqreturn_t interrupt_transfer(struct driver_data *drv_data)
@@ -897,25 +774,8 @@
 	if (!(status & mask))
 		return IRQ_NONE;
 
-<<<<<<< HEAD
-	if (!drv_data->master->cur_msg) {
-
-		pxa2xx_spi_write(drv_data, SSCR0,
-				 pxa2xx_spi_read(drv_data, SSCR0)
-				 & ~SSCR0_SSE);
-		pxa2xx_spi_write(drv_data, SSCR1,
-				 pxa2xx_spi_read(drv_data, SSCR1)
-				 & ~drv_data->int_cr1);
-		if (!pxa25x_ssp_comp(drv_data))
-			pxa2xx_spi_write(drv_data, SSTO, 0);
-		write_SSSR_CS(drv_data, drv_data->clear_sr);
-
-		dev_err(&drv_data->pdev->dev,
-			"bad message state in interrupt handler\n");
-=======
 	pxa2xx_spi_write(drv_data, SSCR1, sccr1_reg & ~drv_data->int_cr1);
 	pxa2xx_spi_write(drv_data, SSCR1, sccr1_reg);
->>>>>>> 24b8d41d
 
 	if (!drv_data->controller->cur_msg) {
 		handle_bad_msg(drv_data);
@@ -1068,11 +928,7 @@
 					   int rate)
 {
 	struct chip_data *chip =
-<<<<<<< HEAD
-		spi_get_ctldata(drv_data->master->cur_msg->spi);
-=======
 		spi_get_ctldata(drv_data->controller->cur_msg->spi);
->>>>>>> 24b8d41d
 	unsigned int clk_div;
 
 	switch (drv_data->ssp_type) {
@@ -1086,60 +942,11 @@
 	return clk_div << 8;
 }
 
-<<<<<<< HEAD
-static bool pxa2xx_spi_can_dma(struct spi_master *master,
-			       struct spi_device *spi,
-			       struct spi_transfer *xfer)
-{
-	struct chip_data *chip = spi_get_ctldata(spi);
-
-	return chip->enable_dma &&
-	       xfer->len <= MAX_DMA_LEN &&
-	       xfer->len >= chip->dma_burst_size;
-}
-
-static void pump_transfers(unsigned long data)
-{
-	struct driver_data *drv_data = (struct driver_data *)data;
-	struct spi_master *master = drv_data->master;
-	struct spi_message *message = master->cur_msg;
-	struct chip_data *chip = spi_get_ctldata(message->spi);
-	u32 dma_thresh = chip->dma_threshold;
-	u32 dma_burst = chip->dma_burst_size;
-	u32 change_mask = pxa2xx_spi_get_ssrc1_change_mask(drv_data);
-	struct spi_transfer *transfer;
-	struct spi_transfer *previous;
-	u32 clk_div;
-	u8 bits;
-	u32 speed;
-	u32 cr0;
-	u32 cr1;
-	int err;
-	int dma_mapped;
-
-	/* Get current state information */
-	transfer = drv_data->cur_transfer;
-
-	/* Handle for abort */
-	if (message->state == ERROR_STATE) {
-		message->status = -EIO;
-		giveback(drv_data);
-		return;
-	}
-
-	/* Handle end of message */
-	if (message->state == DONE_STATE) {
-		message->status = 0;
-		giveback(drv_data);
-		return;
-	}
-=======
 static bool pxa2xx_spi_can_dma(struct spi_controller *controller,
 			       struct spi_device *spi,
 			       struct spi_transfer *xfer)
 {
 	struct chip_data *chip = spi_get_ctldata(spi);
->>>>>>> 24b8d41d
 
 	return chip->enable_dma &&
 	       xfer->len <= MAX_DMA_LEN &&
@@ -1233,34 +1040,17 @@
 					     "DMA burst size reduced to match bits_per_word\n");
 	}
 
-<<<<<<< HEAD
-	message->state = RUNNING_STATE;
-
-	dma_mapped = master->can_dma &&
-		     master->can_dma(master, message->spi, transfer) &&
-		     master->cur_msg_mapped;
-=======
 	dma_mapped = controller->can_dma &&
 		     controller->can_dma(controller, spi, transfer) &&
 		     controller->cur_msg_mapped;
->>>>>>> 24b8d41d
 	if (dma_mapped) {
 
 		/* Ensure we have the correct interrupt handler */
 		drv_data->transfer_handler = pxa2xx_spi_dma_transfer;
 
-<<<<<<< HEAD
-		err = pxa2xx_spi_dma_prepare(drv_data, dma_burst);
-		if (err) {
-			message->status = err;
-			giveback(drv_data);
-			return;
-		}
-=======
 		err = pxa2xx_spi_dma_prepare(drv_data, transfer);
 		if (err)
 			return err;
->>>>>>> 24b8d41d
 
 		/* Clear status and start DMA engine */
 		cr1 = chip->cr1 | dma_thresh | drv_data->dma_cr1;
@@ -1279,15 +1069,6 @@
 	/* NOTE:  PXA25x_SSP _could_ use external clocking ... */
 	cr0 = pxa2xx_configure_sscr0(drv_data, clk_div, bits);
 	if (!pxa25x_ssp_comp(drv_data))
-<<<<<<< HEAD
-		dev_dbg(&message->spi->dev, "%u Hz actual, %s\n",
-			master->max_speed_hz
-				/ (1 + ((cr0 & SSCR0_SCR(0xfff)) >> 8)),
-			dma_mapped ? "DMA" : "PIO");
-	else
-		dev_dbg(&message->spi->dev, "%u Hz actual, %s\n",
-			master->max_speed_hz / 2
-=======
 		dev_dbg(&spi->dev, "%u Hz actual, %s\n",
 			controller->max_speed_hz
 				/ (1 + ((cr0 & SSCR0_SCR(0xfff)) >> 8)),
@@ -1295,7 +1076,6 @@
 	else
 		dev_dbg(&spi->dev, "%u Hz actual, %s\n",
 			controller->max_speed_hz / 2
->>>>>>> 24b8d41d
 				/ (1 + ((cr0 & SSCR0_SCR(0x0ff)) >> 8)),
 			dma_mapped ? "DMA" : "PIO");
 
@@ -1370,16 +1150,6 @@
 {
 	struct driver_data *drv_data = spi_controller_get_devdata(controller);
 
-<<<<<<< HEAD
-	/* Initial message state*/
-	msg->state = START_STATE;
-	drv_data->cur_transfer = list_entry(msg->transfers.next,
-						struct spi_transfer,
-						transfer_list);
-
-	/* Mark as busy and launch transfers */
-	tasklet_schedule(&drv_data->pump_transfers);
-=======
 	/* Stop and reset SSP */
 	write_SSSR_CS(drv_data, drv_data->clear_sr);
 	reset_sccr1(drv_data);
@@ -1393,7 +1163,6 @@
 	drv_data->controller->cur_msg->status = -EINTR;
 	spi_finalize_current_transfer(drv_data->controller);
 
->>>>>>> 24b8d41d
 	return 0;
 }
 
@@ -1436,30 +1205,18 @@
 static int setup_cs(struct spi_device *spi, struct chip_data *chip,
 		    struct pxa2xx_spi_chip *chip_info)
 {
-<<<<<<< HEAD
-	struct driver_data *drv_data = spi_master_get_devdata(spi->master);
-=======
 	struct driver_data *drv_data =
 		spi_controller_get_devdata(spi->controller);
 	struct gpio_desc *gpiod;
->>>>>>> 24b8d41d
 	int err = 0;
 
 	if (chip == NULL)
 		return 0;
 
 	if (drv_data->cs_gpiods) {
-<<<<<<< HEAD
-		struct gpio_desc *gpiod;
-
-		gpiod = drv_data->cs_gpiods[spi->chip_select];
-		if (gpiod) {
-			chip->gpio_cs = desc_to_gpio(gpiod);
-=======
 		gpiod = drv_data->cs_gpiods[spi->chip_select];
 		if (gpiod) {
 			chip->gpiod_cs = gpiod;
->>>>>>> 24b8d41d
 			chip->gpio_cs_inverted = spi->mode & SPI_CS_HIGH;
 			gpiod_set_value(gpiod, chip->gpio_cs_inverted);
 		}
@@ -1561,14 +1318,8 @@
 			}
 
 			chip->frm = spi->chip_select;
-<<<<<<< HEAD
-		} else
-			chip->gpio_cs = -1;
-		chip->enable_dma = drv_data->master_info->enable_dma;
-=======
 		}
 		chip->enable_dma = drv_data->controller_info->enable_dma;
->>>>>>> 24b8d41d
 		chip->timeout = TIMOUT_DFLT;
 	}
 
@@ -1590,15 +1341,12 @@
 		chip->dma_threshold = 0;
 		if (chip_info->enable_loopback)
 			chip->cr1 = SSCR1_LBM;
-<<<<<<< HEAD
-=======
 	}
 	if (spi_controller_is_slave(drv_data->controller)) {
 		chip->cr1 |= SSCR1_SCFR;
 		chip->cr1 |= SSCR1_SCLKDIR;
 		chip->cr1 |= SSCR1_SFRMDIR;
 		chip->cr1 |= SSCR1_SPH;
->>>>>>> 24b8d41d
 	}
 
 	chip->lpss_rx_threshold = SSIRF_RxThresh(rx_thres);
@@ -1678,13 +1426,8 @@
 		return;
 
 	if (drv_data->ssp_type != CE4100_SSP && !drv_data->cs_gpiods &&
-<<<<<<< HEAD
-	    gpio_is_valid(chip->gpio_cs))
-		gpio_free(chip->gpio_cs);
-=======
 	    chip->gpiod_cs)
 		gpiod_put(chip->gpiod_cs);
->>>>>>> 24b8d41d
 
 	kfree(chip);
 }
@@ -1717,12 +1460,9 @@
 	/* KBL-H */
 	{ PCI_VDEVICE(INTEL, 0xa2a9), LPSS_SPT_SSP },
 	{ PCI_VDEVICE(INTEL, 0xa2aa), LPSS_SPT_SSP },
-<<<<<<< HEAD
-=======
 	/* CML-V */
 	{ PCI_VDEVICE(INTEL, 0xa3a9), LPSS_SPT_SSP },
 	{ PCI_VDEVICE(INTEL, 0xa3aa), LPSS_SPT_SSP },
->>>>>>> 24b8d41d
 	/* BXT A-Step */
 	{ PCI_VDEVICE(INTEL, 0x0ac2), LPSS_BXT_SSP },
 	{ PCI_VDEVICE(INTEL, 0x0ac4), LPSS_BXT_SSP },
@@ -1961,21 +1701,6 @@
 	drv_data->pdev = pdev;
 	drv_data->ssp = ssp;
 
-<<<<<<< HEAD
-	master->dev.of_node = pdev->dev.of_node;
-	/* the spi->mode bits understood by this driver: */
-	master->mode_bits = SPI_CPOL | SPI_CPHA | SPI_CS_HIGH | SPI_LOOP;
-
-	master->bus_num = ssp->port_id;
-	master->dma_alignment = DMA_ALIGNMENT;
-	master->cleanup = cleanup;
-	master->setup = setup;
-	master->transfer_one_message = pxa2xx_spi_transfer_one_message;
-	master->unprepare_transfer_hardware = pxa2xx_spi_unprepare_transfer;
-	master->fw_translate_cs = pxa2xx_spi_fw_translate_cs;
-	master->auto_runtime_pm = true;
-	master->flags = SPI_MASTER_MUST_RX | SPI_MASTER_MUST_TX;
-=======
 	controller->dev.of_node = pdev->dev.of_node;
 	/* the spi->mode bits understood by this driver: */
 	controller->mode_bits = SPI_CPOL | SPI_CPHA | SPI_CS_HIGH | SPI_LOOP;
@@ -1992,7 +1717,6 @@
 	controller->fw_translate_cs = pxa2xx_spi_fw_translate_cs;
 	controller->auto_runtime_pm = true;
 	controller->flags = SPI_CONTROLLER_MUST_RX | SPI_CONTROLLER_MUST_TX;
->>>>>>> 24b8d41d
 
 	drv_data->ssp_type = ssp->type;
 
@@ -2035,14 +1759,10 @@
 			dev_warn(dev, "no DMA channels available, using PIO\n");
 			platform_info->enable_dma = false;
 		} else {
-<<<<<<< HEAD
-			master->can_dma = pxa2xx_spi_can_dma;
-=======
 			controller->can_dma = pxa2xx_spi_can_dma;
 			controller->max_dma_len = MAX_DMA_LEN;
 			controller->max_transfer_size =
 				pxa2xx_spi_max_dma_transfer_size;
->>>>>>> 24b8d41d
 		}
 	}
 
@@ -2078,15 +1798,6 @@
 	case CE4100_SSP:
 		tmp = CE4100_SSCR1_RxTresh(RX_THRESH_CE4100_DFLT) |
 		      CE4100_SSCR1_TxTresh(TX_THRESH_CE4100_DFLT);
-<<<<<<< HEAD
-		pxa2xx_spi_write(drv_data, SSCR1, tmp);
-		tmp = SSCR0_SCR(2) | SSCR0_Motorola | SSCR0_DataSize(8);
-		pxa2xx_spi_write(drv_data, SSCR0, tmp);
-	default:
-		tmp = SSCR1_RxTresh(RX_THRESH_DFLT) |
-		      SSCR1_TxTresh(TX_THRESH_DFLT);
-=======
->>>>>>> 24b8d41d
 		pxa2xx_spi_write(drv_data, SSCR1, tmp);
 		tmp = SSCR0_SCR(2) | SSCR0_Motorola | SSCR0_DataSize(8);
 		pxa2xx_spi_write(drv_data, SSCR0, tmp);
@@ -2137,47 +1848,27 @@
 	if (count > 0) {
 		int i;
 
-<<<<<<< HEAD
-		master->num_chipselect = max_t(int, count,
-			master->num_chipselect);
-
-		drv_data->cs_gpiods = devm_kcalloc(&pdev->dev,
-			master->num_chipselect, sizeof(struct gpio_desc *),
-=======
 		controller->num_chipselect = max_t(int, count,
 			controller->num_chipselect);
 
 		drv_data->cs_gpiods = devm_kcalloc(&pdev->dev,
 			controller->num_chipselect, sizeof(struct gpio_desc *),
->>>>>>> 24b8d41d
 			GFP_KERNEL);
 		if (!drv_data->cs_gpiods) {
 			status = -ENOMEM;
 			goto out_error_clock_enabled;
 		}
 
-<<<<<<< HEAD
-		for (i = 0; i < master->num_chipselect; i++) {
-			struct gpio_desc *gpiod;
-
-			gpiod = devm_gpiod_get_index(dev, "cs", i,
-						     GPIOD_OUT_HIGH);
-=======
 		for (i = 0; i < controller->num_chipselect; i++) {
 			struct gpio_desc *gpiod;
 
 			gpiod = devm_gpiod_get_index(dev, "cs", i, GPIOD_ASIS);
->>>>>>> 24b8d41d
 			if (IS_ERR(gpiod)) {
 				/* Means use native chip select */
 				if (PTR_ERR(gpiod) == -ENOENT)
 					continue;
 
-<<<<<<< HEAD
-				status = (int)PTR_ERR(gpiod);
-=======
 				status = PTR_ERR(gpiod);
->>>>>>> 24b8d41d
 				goto out_error_clock_enabled;
 			} else {
 				drv_data->cs_gpiods[i] = gpiod;
@@ -2185,10 +1876,6 @@
 		}
 	}
 
-<<<<<<< HEAD
-	tasklet_init(&drv_data->pump_transfers, pump_transfers,
-		     (unsigned long)drv_data);
-=======
 	if (platform_info->is_slave) {
 		drv_data->gpiod_ready = devm_gpiod_get_optional(dev,
 						"ready", GPIOD_OUT_LOW);
@@ -2197,7 +1884,6 @@
 			goto out_error_clock_enabled;
 		}
 	}
->>>>>>> 24b8d41d
 
 	pm_runtime_set_autosuspend_delay(&pdev->dev, 50);
 	pm_runtime_use_autosuspend(&pdev->dev);
