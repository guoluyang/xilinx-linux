--- conflicted
+++ resolved
@@ -1851,290 +1851,6 @@
 	dma_unmap_single(ddev, dma_dst, len, DMA_FROM_DEVICE);
 
 	return ret;
-<<<<<<< HEAD
-}
-
-static ssize_t cqspi_read(struct cqspi_flash_pdata *f_pdata,
-			  const struct spi_mem_op *op)
-{
-	struct cqspi_st *cqspi = f_pdata->cqspi;
-	loff_t from = op->addr.val;
-	size_t len = op->data.nbytes;
-	u_char *buf = op->data.buf.in;
-	u64 dma_align = (u64)(uintptr_t)buf;
-	int ret;
-
-	ret = cqspi_set_protocol(f_pdata, op);
-	if (ret)
-		return ret;
-
-	ret = cqspi_read_setup(f_pdata, op);
-	if (ret)
-		return ret;
-
-	cqspi->unalined_byte_cnt = false;
-	if (cqspi->edge_mode == CQSPI_EDGE_MODE_DDR) {
-		if ((len % 2) != 0)
-			cqspi->unalined_byte_cnt = true;
-	}
-
-	if (cqspi->use_direct_mode && ((from + len) <= cqspi->ahb_size))
-		return cqspi_direct_read_execute(f_pdata, buf, from, len);
-
-	if (cqspi->read_dma && virt_addr_valid(buf) &&
-	    cqspi->indirect_read_dma && ((dma_align & 0x3) == 0) &&
-	    !is_vmalloc_addr(buf))
-		return cqspi->indirect_read_dma(f_pdata, buf, from, len);
-
-	return cqspi_indirect_read_execute(f_pdata, buf, from, len);
-}
-
-static int cqspi_setdlldelay(struct spi_mem *mem)
-{
-	struct cqspi_st *cqspi = spi_master_get_devdata(mem->spi->master);
-	struct platform_device *pdev = cqspi->pdev;
-	struct cqspi_flash_pdata *f_pdata;
-	int i;
-	u8 j;
-	int ret;
-	u8 id[CQSPI_READ_ID_LEN];
-	bool rxtapfound = false;
-	u8 min_rxtap = 0;
-	u8 max_rxtap = 0;
-	u8 avg_rxtap;
-	bool id_matched;
-	u32 txtap = 0;
-	u8 max_tap;
-	s8 max_windowsize = -1;
-	u8 windowsize;
-	u8 dummy_incr;
-	u8 dummy_flag = 0;
-	u32 reg;
-	u8 count;
-	u8 max_index = 0, min_index = 0;
-	struct spi_mem_op op =
-			SPI_MEM_OP(SPI_MEM_OP_CMD(CQSPI_READ_ID, 8),
-				   SPI_MEM_OP_NO_ADDR,
-				   SPI_MEM_OP_DUMMY(8, 8),
-				   SPI_MEM_OP_DATA_IN(CQSPI_READ_ID_LEN, id, 8));
-
-	ret = cqspi_wait_idle(cqspi);
-	if (ret)
-		return ret;
-
-	f_pdata = &cqspi->f_pdata[mem->spi->chip_select];
-	max_tap = div_u64(div_u64(TERA_MACRO, cqspi->master_ref_clk_hz), 160);
-	if (cqspi->dll_mode == CQSPI_DLL_MODE_MASTER) {
-		/* Drive DLL reset bit to low */
-		writel(0, cqspi->iobase + CQSPI_REG_PHY_CONFIG);
-
-		/* Set initial delay value */
-		writel(0x4, cqspi->iobase + CQSPI_REG_PHY_MASTER_CTRL);
-
-		/* Set DLL reset bit */
-		writel(CQSPI_REG_PHY_CONFIG_RESET_FLD_MASK,
-		       cqspi->iobase + CQSPI_REG_PHY_CONFIG);
-
-		/* Check for loopback lock */
-		ret = cqspi_wait_for_bit(cqspi->iobase + CQSPI_REG_DLL_LOWER,
-					 CQSPI_REG_DLL_LOWER_LPBK_LOCK_MASK, 0);
-		if (ret) {
-			dev_err(&pdev->dev,
-				"Loopback lock bit error (%i)\n", ret);
-			return ret;
-		}
-
-		/* Re-synchronize slave DLLs */
-		writel(CQSPI_REG_PHY_CONFIG_RESET_FLD_MASK,
-		       cqspi->iobase + CQSPI_REG_PHY_CONFIG);
-		writel(CQSPI_REG_PHY_CONFIG_RESET_FLD_MASK |
-		       CQSPI_REG_PHY_CONFIG_RESYNC_FLD_MASK,
-		       cqspi->iobase + CQSPI_REG_PHY_CONFIG);
-
-		txtap = CQSPI_TX_TAP_MASTER <<
-			CQSPI_REG_PHY_CONFIG_TX_DLL_DLY_LSB;
-		max_tap = CQSPI_MAX_DLL_TAPS;
-	}
-
-	cqspi->extra_dummy = false;
-	for (dummy_incr = 0; dummy_incr <= 1; dummy_incr++) {
-		if (dummy_incr)
-			cqspi->extra_dummy = true;
-		for (i = 0; i <= max_tap; i++) {
-			writel((txtap | i |
-			       CQSPI_REG_PHY_CONFIG_RESET_FLD_MASK),
-			       cqspi->iobase + CQSPI_REG_PHY_CONFIG);
-			writel((CQSPI_REG_PHY_CONFIG_RESYNC_FLD_MASK | txtap |
-			       i | CQSPI_REG_PHY_CONFIG_RESET_FLD_MASK),
-			       cqspi->iobase + CQSPI_REG_PHY_CONFIG);
-			if (cqspi->dll_mode == CQSPI_DLL_MODE_MASTER) {
-				ret = cqspi_wait_for_bit(cqspi->iobase +
-							 CQSPI_REG_DLL_LOWER,
-					CQSPI_REG_DLL_LOWER_DLL_LOCK_MASK, 0);
-				if (ret)
-					return ret;
-			}
-
-			if ((mem->spi->master->flags & SPI_DUAL_BYTE_OP) &&
-			    cqspi->edge_mode == CQSPI_EDGE_MODE_DDR) {
-				reg = readl(cqspi->iobase + CQSPI_REG_EXT_OP_LOWER);
-				reg &= ~CQSPI_REG_EXT_STIG_OP_MASK;
-				reg |= (u8)~CQSPI_READ_ID;
-				writel(reg, cqspi->iobase + CQSPI_REG_EXT_OP_LOWER);
-				op.addr.nbytes = 4;
-				op.addr.buswidth = 8;
-				op.addr.val = 0;
-				op.dummy.nbytes = 4;
-			}
-
-			count = 0;
-			do {
-				count += 1;
-				ret = cqspi_set_protocol(f_pdata, &op);
-				if (!ret)
-					ret = cqspi_command_read(f_pdata, &op);
-
-				if (ret < 0) {
-					dev_err(&pdev->dev,
-						"error %d reading JEDEC ID\n", ret);
-					return ret;
-				}
-
-				id_matched = true;
-				for (j = 0; j < CQSPI_READ_ID_LEN; j++) {
-					if (mem->device_id[j] != id[j]) {
-						id_matched = false;
-						break;
-					}
-				}
-			} while (id_matched && (count <= 10));
-
-			if (id_matched && !rxtapfound) {
-				if (cqspi->dll_mode == CQSPI_DLL_MODE_MASTER) {
-					min_rxtap = readl(cqspi->iobase +
-							  CQSPI_REG_DLL_OBSVBLE_UPPER) &
-							  CQSPI_REG_DLL_UPPER_RX_FLD_MASK;
-					max_rxtap = min_rxtap;
-					max_index = i;
-					min_index = i;
-				} else {
-					min_rxtap = i;
-					max_rxtap = i;
-				}
-				rxtapfound = true;
-			}
-
-			if (id_matched && rxtapfound) {
-				if (cqspi->dll_mode == CQSPI_DLL_MODE_MASTER) {
-					max_rxtap = readl(cqspi->iobase +
-							  CQSPI_REG_DLL_OBSVBLE_UPPER) &
-							  CQSPI_REG_DLL_UPPER_RX_FLD_MASK;
-					max_index = i;
-				} else {
-					max_rxtap = i;
-				}
-			}
-			if ((!id_matched || i == max_tap) && rxtapfound) {
-				windowsize = max_rxtap - min_rxtap + 1;
-				if (windowsize > max_windowsize) {
-					dummy_flag = dummy_incr;
-					max_windowsize = windowsize;
-					if (cqspi->dll_mode ==
-					    CQSPI_DLL_MODE_MASTER)
-						avg_rxtap = (max_index +
-							     min_index);
-					else
-						avg_rxtap = (max_rxtap +
-							     min_rxtap);
-					avg_rxtap /= 2;
-				}
-
-				if (windowsize >= 3)
-					i = max_tap;
-
-				rxtapfound = false;
-			}
-		}
-		if (!dummy_incr) {
-			rxtapfound = false;
-			min_rxtap = 0;
-			max_rxtap = 0;
-		}
-	}
-	if (!dummy_flag)
-		cqspi->extra_dummy = false;
-
-	if (max_windowsize < 3)
-		return -EINVAL;
-
-	writel((txtap | avg_rxtap | CQSPI_REG_PHY_CONFIG_RESET_FLD_MASK),
-	       cqspi->iobase + CQSPI_REG_PHY_CONFIG);
-	writel((CQSPI_REG_PHY_CONFIG_RESYNC_FLD_MASK | txtap | avg_rxtap |
-	       CQSPI_REG_PHY_CONFIG_RESET_FLD_MASK),
-	       cqspi->iobase + CQSPI_REG_PHY_CONFIG);
-	if (cqspi->dll_mode == CQSPI_DLL_MODE_MASTER) {
-		ret = cqspi_wait_for_bit(cqspi->iobase + CQSPI_REG_DLL_LOWER,
-					 CQSPI_REG_DLL_LOWER_DLL_LOCK_MASK, 0);
-		if (ret)
-			return ret;
-	}
-
-	return 0;
-}
-
-static void cqspi_setup_ddrmode(struct cqspi_st *cqspi)
-{
-	u32 reg;
-
-	cqspi_controller_enable(cqspi, 0);
-
-	reg = readl(cqspi->iobase + CQSPI_REG_CONFIG);
-	reg |= (CQSPI_REG_CONFIG_PHY_ENABLE_MASK);
-	writel(reg, cqspi->iobase + CQSPI_REG_CONFIG);
-
-	/* Program POLL_CNT */
-	reg = readl(cqspi->iobase + CQSPI_REG_WRCOMPLETION);
-	reg &= ~CQSPI_REG_WRCOMPLETION_POLLCNT_MASK;
-	writel(reg, cqspi->iobase + CQSPI_REG_WRCOMPLETION);
-
-	reg |= (0x3 << CQSPI_REG_WRCOMPLETION_POLLCNY_LSB);
-	writel(reg, cqspi->iobase + CQSPI_REG_WRCOMPLETION);
-
-	reg = readl(cqspi->iobase + CQSPI_REG_CONFIG);
-	reg |= CQSPI_REG_CONFIG_DTR_PROT_EN_MASK;
-	writel(reg, cqspi->iobase + CQSPI_REG_CONFIG);
-
-	reg = readl(cqspi->iobase + CQSPI_REG_READCAPTURE);
-	reg |= CQSPI_REG_READCAPTURE_DQS_ENABLE;
-	writel(reg, cqspi->iobase + CQSPI_REG_READCAPTURE);
-
-	cqspi->edge_mode = CQSPI_EDGE_MODE_DDR;
-
-	cqspi_controller_enable(cqspi, 1);
-}
-
-static void cqspi_periodictuning(struct work_struct *work)
-{
-	struct delayed_work *d = to_delayed_work(work);
-	struct spi_mem *mem = container_of(d, struct spi_mem, complete_work);
-	struct cqspi_st *cqspi = spi_master_get_devdata(mem->spi->master);
-	int ret;
-
-	if (!cqspi->request_complete.done)
-		wait_for_completion(&cqspi->request_complete);
-
-	reinit_completion(&cqspi->tuning_complete);
-	ret = cqspi_setdlldelay(mem);
-	complete_all(&cqspi->tuning_complete);
-	if (ret) {
-		dev_err(&cqspi->pdev->dev,
-			"Setting dll delay error (%i)\n", ret);
-	} else {
-		schedule_delayed_work(&mem->complete_work,
-			msecs_to_jiffies(CQSPI_TUNING_PERIODICITY_MS));
-	}
-=======
->>>>>>> 0b70857c
 }
 
 static ssize_t cqspi_read(struct cqspi_flash_pdata *f_pdata,
