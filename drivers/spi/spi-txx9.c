--- conflicted
+++ resolved
@@ -410,11 +410,7 @@
 	if (ret)
 		goto exit;
 
-<<<<<<< HEAD
-	c->last_chipselect = -1;
-=======
 	c->last_chipselect = NULL;
->>>>>>> 24b8d41d
 
 	dev_info(&dev->dev, "at %#llx, irq %d, %dMHz\n",
 		 (unsigned long long)res->start, irq,
