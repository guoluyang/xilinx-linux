// SPDX-License-Identifier: GPL-2.0-only
/*
 * Marvell Orion SPI controller driver
 *
 * Author: Shadi Ammouri <shadi@marvell.com>
 * Copyright (C) 2007-2008 Marvell Ltd.
 */

#include <linux/interrupt.h>
#include <linux/delay.h>
#include <linux/platform_device.h>
#include <linux/err.h>
#include <linux/io.h>
#include <linux/spi/spi.h>
#include <linux/module.h>
#include <linux/pm_runtime.h>
#include <linux/of.h>
#include <linux/of_address.h>
#include <linux/of_device.h>
#include <linux/clk.h>
#include <linux/sizes.h>
#include <asm/unaligned.h>

#define DRIVER_NAME			"orion_spi"

/* Runtime PM autosuspend timeout: PM is fairly light on this driver */
#define SPI_AUTOSUSPEND_TIMEOUT		200

/* Some SoCs using this driver support up to 8 chip selects.
 * It is up to the implementer to only use the chip selects
 * that are available.
 */
#define ORION_NUM_CHIPSELECTS		8

#define ORION_SPI_WAIT_RDY_MAX_LOOP	2000 /* in usec */

#define ORION_SPI_IF_CTRL_REG		0x00
#define ORION_SPI_IF_CONFIG_REG		0x04
#define ORION_SPI_IF_RXLSBF		BIT(14)
#define ORION_SPI_IF_TXLSBF		BIT(13)
#define ORION_SPI_DATA_OUT_REG		0x08
#define ORION_SPI_DATA_IN_REG		0x0c
#define ORION_SPI_INT_CAUSE_REG		0x10
#define ORION_SPI_TIMING_PARAMS_REG	0x18

/* Register for the "Direct Mode" */
#define SPI_DIRECT_WRITE_CONFIG_REG	0x20

#define ORION_SPI_TMISO_SAMPLE_MASK	(0x3 << 6)
#define ORION_SPI_TMISO_SAMPLE_1	(1 << 6)
#define ORION_SPI_TMISO_SAMPLE_2	(2 << 6)

#define ORION_SPI_MODE_CPOL		(1 << 11)
#define ORION_SPI_MODE_CPHA		(1 << 12)
#define ORION_SPI_IF_8_16_BIT_MODE	(1 << 5)
#define ORION_SPI_CLK_PRESCALE_MASK	0x1F
#define ARMADA_SPI_CLK_PRESCALE_MASK	0xDF
#define ORION_SPI_MODE_MASK		(ORION_SPI_MODE_CPOL | \
					 ORION_SPI_MODE_CPHA)
#define ORION_SPI_CS_MASK	0x1C
#define ORION_SPI_CS_SHIFT	2
#define ORION_SPI_CS(cs)	((cs << ORION_SPI_CS_SHIFT) & \
					ORION_SPI_CS_MASK)

enum orion_spi_type {
	ORION_SPI,
	ARMADA_SPI,
};

struct orion_spi_dev {
	enum orion_spi_type	typ;
	/*
	 * min_divisor and max_hz should be exclusive, the only we can
	 * have both is for managing the armada-370-spi case with old
	 * device tree
	 */
	unsigned long		max_hz;
	unsigned int		min_divisor;
	unsigned int		max_divisor;
	u32			prescale_mask;
	bool			is_errata_50mhz_ac;
};

struct orion_direct_acc {
	void __iomem		*vaddr;
	u32			size;
};

<<<<<<< HEAD
=======
struct orion_child_options {
	struct orion_direct_acc direct_access;
};

>>>>>>> 24b8d41d
struct orion_spi {
	struct spi_master	*master;
	void __iomem		*base;
	struct clk              *clk;
	struct clk              *axi_clk;
	const struct orion_spi_dev *devdata;

<<<<<<< HEAD
	struct orion_direct_acc	direct_access[ORION_NUM_CHIPSELECTS];
=======
	struct orion_child_options	child[ORION_NUM_CHIPSELECTS];
>>>>>>> 24b8d41d
};

static inline void __iomem *spi_reg(struct orion_spi *orion_spi, u32 reg)
{
	return orion_spi->base + reg;
}

static inline void
orion_spi_setbits(struct orion_spi *orion_spi, u32 reg, u32 mask)
{
	void __iomem *reg_addr = spi_reg(orion_spi, reg);
	u32 val;

	val = readl(reg_addr);
	val |= mask;
	writel(val, reg_addr);
}

static inline void
orion_spi_clrbits(struct orion_spi *orion_spi, u32 reg, u32 mask)
{
	void __iomem *reg_addr = spi_reg(orion_spi, reg);
	u32 val;

	val = readl(reg_addr);
	val &= ~mask;
	writel(val, reg_addr);
}

static int orion_spi_baudrate_set(struct spi_device *spi, unsigned int speed)
{
	u32 tclk_hz;
	u32 rate;
	u32 prescale;
	u32 reg;
	struct orion_spi *orion_spi;
	const struct orion_spi_dev *devdata;

	orion_spi = spi_master_get_devdata(spi->master);
	devdata = orion_spi->devdata;

	tclk_hz = clk_get_rate(orion_spi->clk);

	if (devdata->typ == ARMADA_SPI) {
		/*
		 * Given the core_clk (tclk_hz) and the target rate (speed) we
		 * determine the best values for SPR (in [0 .. 15]) and SPPR (in
		 * [0..7]) such that
		 *
		 * 	core_clk / (SPR * 2 ** SPPR)
		 *
		 * is as big as possible but not bigger than speed.
		 */

		/* best integer divider: */
		unsigned divider = DIV_ROUND_UP(tclk_hz, speed);
		unsigned spr, sppr;

		if (divider < 16) {
			/* This is the easy case, divider is less than 16 */
			spr = divider;
			sppr = 0;

		} else {
			unsigned two_pow_sppr;
			/*
			 * Find the highest bit set in divider. This and the
			 * three next bits define SPR (apart from rounding).
			 * SPPR is then the number of zero bits that must be
			 * appended:
			 */
			sppr = fls(divider) - 4;

			/*
			 * As SPR only has 4 bits, we have to round divider up
			 * to the next multiple of 2 ** sppr.
			 */
			two_pow_sppr = 1 << sppr;
			divider = (divider + two_pow_sppr - 1) & -two_pow_sppr;

			/*
			 * recalculate sppr as rounding up divider might have
			 * increased it enough to change the position of the
			 * highest set bit. In this case the bit that now
			 * doesn't make it into SPR is 0, so there is no need to
			 * round again.
			 */
			sppr = fls(divider) - 4;
			spr = divider >> sppr;

			/*
			 * Now do range checking. SPR is constructed to have a
			 * width of 4 bits, so this is fine for sure. So we
			 * still need to check for sppr to fit into 3 bits:
			 */
			if (sppr > 7)
				return -EINVAL;
		}

		prescale = ((sppr & 0x6) << 5) | ((sppr & 0x1) << 4) | spr;
	} else {
		/*
		 * the supported rates are: 4,6,8...30
		 * round up as we look for equal or less speed
		 */
		rate = DIV_ROUND_UP(tclk_hz, speed);
		rate = roundup(rate, 2);

		/* check if requested speed is too small */
		if (rate > 30)
			return -EINVAL;

		if (rate < 4)
			rate = 4;

		/* Convert the rate to SPI clock divisor value.	*/
		prescale = 0x10 + rate/2;
	}

	reg = readl(spi_reg(orion_spi, ORION_SPI_IF_CONFIG_REG));
	reg = ((reg & ~devdata->prescale_mask) | prescale);
	writel(reg, spi_reg(orion_spi, ORION_SPI_IF_CONFIG_REG));

	return 0;
}

static void
orion_spi_mode_set(struct spi_device *spi)
{
	u32 reg;
	struct orion_spi *orion_spi;

	orion_spi = spi_master_get_devdata(spi->master);

	reg = readl(spi_reg(orion_spi, ORION_SPI_IF_CONFIG_REG));
	reg &= ~ORION_SPI_MODE_MASK;
	if (spi->mode & SPI_CPOL)
		reg |= ORION_SPI_MODE_CPOL;
	if (spi->mode & SPI_CPHA)
		reg |= ORION_SPI_MODE_CPHA;
	if (spi->mode & SPI_LSB_FIRST)
		reg |= ORION_SPI_IF_RXLSBF | ORION_SPI_IF_TXLSBF;
	else
		reg &= ~(ORION_SPI_IF_RXLSBF | ORION_SPI_IF_TXLSBF);

	writel(reg, spi_reg(orion_spi, ORION_SPI_IF_CONFIG_REG));
}

static void
orion_spi_50mhz_ac_timing_erratum(struct spi_device *spi, unsigned int speed)
{
	u32 reg;
	struct orion_spi *orion_spi;

	orion_spi = spi_master_get_devdata(spi->master);

	/*
	 * Erratum description: (Erratum NO. FE-9144572) The device
	 * SPI interface supports frequencies of up to 50 MHz.
	 * However, due to this erratum, when the device core clock is
	 * 250 MHz and the SPI interfaces is configured for 50MHz SPI
	 * clock and CPOL=CPHA=1 there might occur data corruption on
	 * reads from the SPI device.
	 * Erratum Workaround:
	 * Work in one of the following configurations:
	 * 1. Set CPOL=CPHA=0 in "SPI Interface Configuration
	 * Register".
	 * 2. Set TMISO_SAMPLE value to 0x2 in "SPI Timing Parameters 1
	 * Register" before setting the interface.
	 */
	reg = readl(spi_reg(orion_spi, ORION_SPI_TIMING_PARAMS_REG));
	reg &= ~ORION_SPI_TMISO_SAMPLE_MASK;

	if (clk_get_rate(orion_spi->clk) == 250000000 &&
			speed == 50000000 && spi->mode & SPI_CPOL &&
			spi->mode & SPI_CPHA)
		reg |= ORION_SPI_TMISO_SAMPLE_2;
	else
		reg |= ORION_SPI_TMISO_SAMPLE_1; /* This is the default value */

	writel(reg, spi_reg(orion_spi, ORION_SPI_TIMING_PARAMS_REG));
}

/*
 * called only when no transfer is active on the bus
 */
static int
orion_spi_setup_transfer(struct spi_device *spi, struct spi_transfer *t)
{
	struct orion_spi *orion_spi;
	unsigned int speed = spi->max_speed_hz;
	unsigned int bits_per_word = spi->bits_per_word;
	int	rc;

	orion_spi = spi_master_get_devdata(spi->master);

	if ((t != NULL) && t->speed_hz)
		speed = t->speed_hz;

	if ((t != NULL) && t->bits_per_word)
		bits_per_word = t->bits_per_word;

	orion_spi_mode_set(spi);

	if (orion_spi->devdata->is_errata_50mhz_ac)
		orion_spi_50mhz_ac_timing_erratum(spi, speed);

	rc = orion_spi_baudrate_set(spi, speed);
	if (rc)
		return rc;

	if (bits_per_word == 16)
		orion_spi_setbits(orion_spi, ORION_SPI_IF_CONFIG_REG,
				  ORION_SPI_IF_8_16_BIT_MODE);
	else
		orion_spi_clrbits(orion_spi, ORION_SPI_IF_CONFIG_REG,
				  ORION_SPI_IF_8_16_BIT_MODE);

	return 0;
}

static void orion_spi_set_cs(struct spi_device *spi, bool enable)
{
	struct orion_spi *orion_spi;

	orion_spi = spi_master_get_devdata(spi->master);

	/*
	 * If this line is using a GPIO to control chip select, this internal
	 * .set_cs() function will still be called, so we clear any previous
	 * chip select. The CS we activate will not have any elecrical effect,
	 * as it is handled by a GPIO, but that doesn't matter. What we need
	 * is to deassert the old chip select and assert some other chip select.
	 */
	orion_spi_clrbits(orion_spi, ORION_SPI_IF_CTRL_REG, ORION_SPI_CS_MASK);
	orion_spi_setbits(orion_spi, ORION_SPI_IF_CTRL_REG,
			  ORION_SPI_CS(spi->chip_select));

	/*
	 * Chip select logic is inverted from spi_set_cs(). For lines using a
	 * GPIO to do chip select SPI_CS_HIGH is enforced and inversion happens
	 * in the GPIO library, but we don't care about that, because in those
	 * cases we are dealing with an unused native CS anyways so the polarity
	 * doesn't matter.
	 */
	if (!enable)
		orion_spi_setbits(orion_spi, ORION_SPI_IF_CTRL_REG, 0x1);
	else
		orion_spi_clrbits(orion_spi, ORION_SPI_IF_CTRL_REG, 0x1);
}

static inline int orion_spi_wait_till_ready(struct orion_spi *orion_spi)
{
	int i;

	for (i = 0; i < ORION_SPI_WAIT_RDY_MAX_LOOP; i++) {
		if (readl(spi_reg(orion_spi, ORION_SPI_INT_CAUSE_REG)))
			return 1;

		udelay(1);
	}

	return -1;
}

static inline int
orion_spi_write_read_8bit(struct spi_device *spi,
			  const u8 **tx_buf, u8 **rx_buf)
{
	void __iomem *tx_reg, *rx_reg, *int_reg;
	struct orion_spi *orion_spi;

	orion_spi = spi_master_get_devdata(spi->master);
	tx_reg = spi_reg(orion_spi, ORION_SPI_DATA_OUT_REG);
	rx_reg = spi_reg(orion_spi, ORION_SPI_DATA_IN_REG);
	int_reg = spi_reg(orion_spi, ORION_SPI_INT_CAUSE_REG);

	/* clear the interrupt cause register */
	writel(0x0, int_reg);

	if (tx_buf && *tx_buf)
		writel(*(*tx_buf)++, tx_reg);
	else
		writel(0, tx_reg);

	if (orion_spi_wait_till_ready(orion_spi) < 0) {
		dev_err(&spi->dev, "TXS timed out\n");
		return -1;
	}

	if (rx_buf && *rx_buf)
		*(*rx_buf)++ = readl(rx_reg);

	return 1;
}

static inline int
orion_spi_write_read_16bit(struct spi_device *spi,
			   const u16 **tx_buf, u16 **rx_buf)
{
	void __iomem *tx_reg, *rx_reg, *int_reg;
	struct orion_spi *orion_spi;

	orion_spi = spi_master_get_devdata(spi->master);
	tx_reg = spi_reg(orion_spi, ORION_SPI_DATA_OUT_REG);
	rx_reg = spi_reg(orion_spi, ORION_SPI_DATA_IN_REG);
	int_reg = spi_reg(orion_spi, ORION_SPI_INT_CAUSE_REG);

	/* clear the interrupt cause register */
	writel(0x0, int_reg);

	if (tx_buf && *tx_buf)
		writel(__cpu_to_le16(get_unaligned((*tx_buf)++)), tx_reg);
	else
		writel(0, tx_reg);

	if (orion_spi_wait_till_ready(orion_spi) < 0) {
		dev_err(&spi->dev, "TXS timed out\n");
		return -1;
	}

	if (rx_buf && *rx_buf)
		put_unaligned(__le16_to_cpu(readl(rx_reg)), (*rx_buf)++);

	return 1;
}

static unsigned int
orion_spi_write_read(struct spi_device *spi, struct spi_transfer *xfer)
{
	unsigned int count;
	int word_len;
	struct orion_spi *orion_spi;
	int cs = spi->chip_select;
<<<<<<< HEAD
=======
	void __iomem *vaddr;
>>>>>>> 24b8d41d

	word_len = spi->bits_per_word;
	count = xfer->len;

	orion_spi = spi_master_get_devdata(spi->master);

	/*
	 * Use SPI direct write mode if base address is available. Otherwise
	 * fall back to PIO mode for this transfer.
	 */
<<<<<<< HEAD
	if ((orion_spi->direct_access[cs].vaddr) && (xfer->tx_buf) &&
	    (word_len == 8)) {
=======
	vaddr = orion_spi->child[cs].direct_access.vaddr;

	if (vaddr && xfer->tx_buf && word_len == 8) {
>>>>>>> 24b8d41d
		unsigned int cnt = count / 4;
		unsigned int rem = count % 4;

		/*
		 * Send the TX-data to the SPI device via the direct
		 * mapped address window
		 */
<<<<<<< HEAD
		iowrite32_rep(orion_spi->direct_access[cs].vaddr,
			      xfer->tx_buf, cnt);
		if (rem) {
			u32 *buf = (u32 *)xfer->tx_buf;

			iowrite8_rep(orion_spi->direct_access[cs].vaddr,
				     &buf[cnt], rem);
=======
		iowrite32_rep(vaddr, xfer->tx_buf, cnt);
		if (rem) {
			u32 *buf = (u32 *)xfer->tx_buf;

			iowrite8_rep(vaddr, &buf[cnt], rem);
>>>>>>> 24b8d41d
		}

		return count;
	}

	if (word_len == 8) {
		const u8 *tx = xfer->tx_buf;
		u8 *rx = xfer->rx_buf;

		do {
			if (orion_spi_write_read_8bit(spi, &tx, &rx) < 0)
				goto out;
			count--;
			spi_delay_exec(&xfer->word_delay, xfer);
		} while (count);
	} else if (word_len == 16) {
		const u16 *tx = xfer->tx_buf;
		u16 *rx = xfer->rx_buf;

		do {
			if (orion_spi_write_read_16bit(spi, &tx, &rx) < 0)
				goto out;
			count -= 2;
			spi_delay_exec(&xfer->word_delay, xfer);
		} while (count);
	}

out:
	return xfer->len - count;
}

static int orion_spi_transfer_one(struct spi_master *master,
					struct spi_device *spi,
					struct spi_transfer *t)
{
	int status = 0;

	status = orion_spi_setup_transfer(spi, t);
	if (status < 0)
		return status;

	if (t->len)
		orion_spi_write_read(spi, t);

	return status;
}

static int orion_spi_setup(struct spi_device *spi)
{
	return orion_spi_setup_transfer(spi, NULL);
}

static int orion_spi_reset(struct orion_spi *orion_spi)
{
	/* Verify that the CS is deasserted */
	orion_spi_clrbits(orion_spi, ORION_SPI_IF_CTRL_REG, 0x1);

	/* Don't deassert CS between the direct mapped SPI transfers */
	writel(0, spi_reg(orion_spi, SPI_DIRECT_WRITE_CONFIG_REG));

	return 0;
}

static const struct orion_spi_dev orion_spi_dev_data = {
	.typ = ORION_SPI,
	.min_divisor = 4,
	.max_divisor = 30,
	.prescale_mask = ORION_SPI_CLK_PRESCALE_MASK,
};

static const struct orion_spi_dev armada_370_spi_dev_data = {
	.typ = ARMADA_SPI,
	.min_divisor = 4,
	.max_divisor = 1920,
	.max_hz = 50000000,
	.prescale_mask = ARMADA_SPI_CLK_PRESCALE_MASK,
};

static const struct orion_spi_dev armada_xp_spi_dev_data = {
	.typ = ARMADA_SPI,
	.max_hz = 50000000,
	.max_divisor = 1920,
	.prescale_mask = ARMADA_SPI_CLK_PRESCALE_MASK,
};

static const struct orion_spi_dev armada_375_spi_dev_data = {
	.typ = ARMADA_SPI,
	.min_divisor = 15,
	.max_divisor = 1920,
	.prescale_mask = ARMADA_SPI_CLK_PRESCALE_MASK,
};

static const struct orion_spi_dev armada_380_spi_dev_data = {
	.typ = ARMADA_SPI,
	.max_hz = 50000000,
	.max_divisor = 1920,
	.prescale_mask = ARMADA_SPI_CLK_PRESCALE_MASK,
	.is_errata_50mhz_ac = true,
};

static const struct of_device_id orion_spi_of_match_table[] = {
	{
		.compatible = "marvell,orion-spi",
		.data = &orion_spi_dev_data,
	},
	{
		.compatible = "marvell,armada-370-spi",
		.data = &armada_370_spi_dev_data,
	},
	{
		.compatible = "marvell,armada-375-spi",
		.data = &armada_375_spi_dev_data,
	},
	{
		.compatible = "marvell,armada-380-spi",
		.data = &armada_380_spi_dev_data,
	},
	{
		.compatible = "marvell,armada-390-spi",
		.data = &armada_xp_spi_dev_data,
	},
	{
		.compatible = "marvell,armada-xp-spi",
		.data = &armada_xp_spi_dev_data,
	},

	{}
};
MODULE_DEVICE_TABLE(of, orion_spi_of_match_table);

static int orion_spi_probe(struct platform_device *pdev)
{
	const struct of_device_id *of_id;
	const struct orion_spi_dev *devdata;
	struct spi_master *master;
	struct orion_spi *spi;
	struct resource *r;
	unsigned long tclk_hz;
	int status = 0;
	struct device_node *np;

	master = spi_alloc_master(&pdev->dev, sizeof(*spi));
	if (master == NULL) {
		dev_dbg(&pdev->dev, "master allocation failed\n");
		return -ENOMEM;
	}

	if (pdev->id != -1)
		master->bus_num = pdev->id;
	if (pdev->dev.of_node) {
		u32 cell_index;

		if (!of_property_read_u32(pdev->dev.of_node, "cell-index",
					  &cell_index))
			master->bus_num = cell_index;
	}

	/* we support all 4 SPI modes and LSB first option */
	master->mode_bits = SPI_CPHA | SPI_CPOL | SPI_LSB_FIRST;
	master->set_cs = orion_spi_set_cs;
	master->transfer_one = orion_spi_transfer_one;
	master->num_chipselect = ORION_NUM_CHIPSELECTS;
	master->setup = orion_spi_setup;
	master->bits_per_word_mask = SPI_BPW_MASK(8) | SPI_BPW_MASK(16);
	master->auto_runtime_pm = true;
	master->use_gpio_descriptors = true;
	master->flags = SPI_MASTER_GPIO_SS;

	platform_set_drvdata(pdev, master);

	spi = spi_master_get_devdata(master);
	spi->master = master;

	of_id = of_match_device(orion_spi_of_match_table, &pdev->dev);
	devdata = (of_id) ? of_id->data : &orion_spi_dev_data;
	spi->devdata = devdata;

	spi->clk = devm_clk_get(&pdev->dev, NULL);
	if (IS_ERR(spi->clk)) {
		status = PTR_ERR(spi->clk);
		goto out;
	}

	status = clk_prepare_enable(spi->clk);
	if (status)
		goto out;

	/* The following clock is only used by some SoCs */
	spi->axi_clk = devm_clk_get(&pdev->dev, "axi");
	if (PTR_ERR(spi->axi_clk) == -EPROBE_DEFER) {
		status = -EPROBE_DEFER;
		goto out_rel_clk;
	}
	if (!IS_ERR(spi->axi_clk))
		clk_prepare_enable(spi->axi_clk);

	tclk_hz = clk_get_rate(spi->clk);

	/*
	 * With old device tree, armada-370-spi could be used with
	 * Armada XP, however for this SoC the maximum frequency is
	 * 50MHz instead of tclk/4. On Armada 370, tclk cannot be
	 * higher than 200MHz. So, in order to be able to handle both
	 * SoCs, we can take the minimum of 50MHz and tclk/4.
	 */
	if (of_device_is_compatible(pdev->dev.of_node,
					"marvell,armada-370-spi"))
		master->max_speed_hz = min(devdata->max_hz,
				DIV_ROUND_UP(tclk_hz, devdata->min_divisor));
	else if (devdata->min_divisor)
		master->max_speed_hz =
			DIV_ROUND_UP(tclk_hz, devdata->min_divisor);
	else
		master->max_speed_hz = devdata->max_hz;
	master->min_speed_hz = DIV_ROUND_UP(tclk_hz, devdata->max_divisor);

	r = platform_get_resource(pdev, IORESOURCE_MEM, 0);
	spi->base = devm_ioremap_resource(&pdev->dev, r);
	if (IS_ERR(spi->base)) {
		status = PTR_ERR(spi->base);
		goto out_rel_axi_clk;
	}

	for_each_available_child_of_node(pdev->dev.of_node, np) {
		struct orion_direct_acc *dir_acc;
		u32 cs;

		/* Get chip-select number from the "reg" property */
		status = of_property_read_u32(np, "reg", &cs);
		if (status) {
			dev_err(&pdev->dev,
				"%pOF has no valid 'reg' property (%d)\n",
				np, status);
			continue;
		}

		/*
		 * Check if an address is configured for this SPI device. If
		 * not, the MBus mapping via the 'ranges' property in the 'soc'
		 * node is not configured and this device should not use the
		 * direct mode. In this case, just continue with the next
		 * device.
		 */
		status = of_address_to_resource(pdev->dev.of_node, cs + 1, r);
		if (status)
			continue;

		/*
		 * Only map one page for direct access. This is enough for the
		 * simple TX transfer which only writes to the first word.
		 * This needs to get extended for the direct SPI NOR / SPI NAND
		 * support, once this gets implemented.
		 */
		dir_acc = &spi->child[cs].direct_access;
		dir_acc->vaddr = devm_ioremap(&pdev->dev, r->start, PAGE_SIZE);
		if (!dir_acc->vaddr) {
			status = -ENOMEM;
			goto out_rel_axi_clk;
		}
		dir_acc->size = PAGE_SIZE;

		dev_info(&pdev->dev, "CS%d configured for direct access\n", cs);
	}

	/* Scan all SPI devices of this controller for direct mapped devices */
	for_each_available_child_of_node(pdev->dev.of_node, np) {
		u32 cs;

		/* Get chip-select number from the "reg" property */
		status = of_property_read_u32(np, "reg", &cs);
		if (status) {
			dev_err(&pdev->dev,
				"%s has no valid 'reg' property (%d)\n",
				np->full_name, status);
			status = 0;
			continue;
		}

		/*
		 * Check if an address is configured for this SPI device. If
		 * not, the MBus mapping via the 'ranges' property in the 'soc'
		 * node is not configured and this device should not use the
		 * direct mode. In this case, just continue with the next
		 * device.
		 */
		status = of_address_to_resource(pdev->dev.of_node, cs + 1, r);
		if (status)
			continue;

		/*
		 * Only map one page for direct access. This is enough for the
		 * simple TX transfer which only writes to the first word.
		 * This needs to get extended for the direct SPI-NOR / SPI-NAND
		 * support, once this gets implemented.
		 */
		spi->direct_access[cs].vaddr = devm_ioremap(&pdev->dev,
							    r->start,
							    PAGE_SIZE);
		if (!spi->direct_access[cs].vaddr) {
			status = -ENOMEM;
			goto out_rel_clk;
		}
		spi->direct_access[cs].size = PAGE_SIZE;

		dev_info(&pdev->dev, "CS%d configured for direct access\n", cs);
	}

	pm_runtime_set_active(&pdev->dev);
	pm_runtime_use_autosuspend(&pdev->dev);
	pm_runtime_set_autosuspend_delay(&pdev->dev, SPI_AUTOSUSPEND_TIMEOUT);
	pm_runtime_enable(&pdev->dev);

	status = orion_spi_reset(spi);
	if (status < 0)
		goto out_rel_pm;

	master->dev.of_node = pdev->dev.of_node;
	status = spi_register_master(master);
	if (status < 0)
		goto out_rel_pm;

	return status;

out_rel_pm:
	pm_runtime_disable(&pdev->dev);
out_rel_axi_clk:
	clk_disable_unprepare(spi->axi_clk);
out_rel_clk:
	clk_disable_unprepare(spi->clk);
out:
	spi_master_put(master);
	return status;
}


static int orion_spi_remove(struct platform_device *pdev)
{
	struct spi_master *master = platform_get_drvdata(pdev);
	struct orion_spi *spi = spi_master_get_devdata(master);

	pm_runtime_get_sync(&pdev->dev);
	clk_disable_unprepare(spi->axi_clk);
	clk_disable_unprepare(spi->clk);

	spi_unregister_master(master);
	pm_runtime_disable(&pdev->dev);

	return 0;
}

MODULE_ALIAS("platform:" DRIVER_NAME);

#ifdef CONFIG_PM
static int orion_spi_runtime_suspend(struct device *dev)
{
	struct spi_master *master = dev_get_drvdata(dev);
	struct orion_spi *spi = spi_master_get_devdata(master);

	clk_disable_unprepare(spi->axi_clk);
	clk_disable_unprepare(spi->clk);
	return 0;
}

static int orion_spi_runtime_resume(struct device *dev)
{
	struct spi_master *master = dev_get_drvdata(dev);
	struct orion_spi *spi = spi_master_get_devdata(master);

	if (!IS_ERR(spi->axi_clk))
		clk_prepare_enable(spi->axi_clk);
	return clk_prepare_enable(spi->clk);
}
#endif

static const struct dev_pm_ops orion_spi_pm_ops = {
	SET_RUNTIME_PM_OPS(orion_spi_runtime_suspend,
			   orion_spi_runtime_resume,
			   NULL)
};

static struct platform_driver orion_spi_driver = {
	.driver = {
		.name	= DRIVER_NAME,
		.pm	= &orion_spi_pm_ops,
		.of_match_table = of_match_ptr(orion_spi_of_match_table),
	},
	.probe		= orion_spi_probe,
	.remove		= orion_spi_remove,
};

module_platform_driver(orion_spi_driver);

MODULE_DESCRIPTION("Orion SPI driver");
MODULE_AUTHOR("Shadi Ammouri <shadi@marvell.com>");
MODULE_LICENSE("GPL");<|MERGE_RESOLUTION|>--- conflicted
+++ resolved
@@ -86,13 +86,10 @@
 	u32			size;
 };
 
-<<<<<<< HEAD
-=======
 struct orion_child_options {
 	struct orion_direct_acc direct_access;
 };
 
->>>>>>> 24b8d41d
 struct orion_spi {
 	struct spi_master	*master;
 	void __iomem		*base;
@@ -100,11 +97,7 @@
 	struct clk              *axi_clk;
 	const struct orion_spi_dev *devdata;
 
-<<<<<<< HEAD
-	struct orion_direct_acc	direct_access[ORION_NUM_CHIPSELECTS];
-=======
 	struct orion_child_options	child[ORION_NUM_CHIPSELECTS];
->>>>>>> 24b8d41d
 };
 
 static inline void __iomem *spi_reg(struct orion_spi *orion_spi, u32 reg)
@@ -439,10 +432,7 @@
 	int word_len;
 	struct orion_spi *orion_spi;
 	int cs = spi->chip_select;
-<<<<<<< HEAD
-=======
 	void __iomem *vaddr;
->>>>>>> 24b8d41d
 
 	word_len = spi->bits_per_word;
 	count = xfer->len;
@@ -453,14 +443,9 @@
 	 * Use SPI direct write mode if base address is available. Otherwise
 	 * fall back to PIO mode for this transfer.
 	 */
-<<<<<<< HEAD
-	if ((orion_spi->direct_access[cs].vaddr) && (xfer->tx_buf) &&
-	    (word_len == 8)) {
-=======
 	vaddr = orion_spi->child[cs].direct_access.vaddr;
 
 	if (vaddr && xfer->tx_buf && word_len == 8) {
->>>>>>> 24b8d41d
 		unsigned int cnt = count / 4;
 		unsigned int rem = count % 4;
 
@@ -468,21 +453,11 @@
 		 * Send the TX-data to the SPI device via the direct
 		 * mapped address window
 		 */
-<<<<<<< HEAD
-		iowrite32_rep(orion_spi->direct_access[cs].vaddr,
-			      xfer->tx_buf, cnt);
-		if (rem) {
-			u32 *buf = (u32 *)xfer->tx_buf;
-
-			iowrite8_rep(orion_spi->direct_access[cs].vaddr,
-				     &buf[cnt], rem);
-=======
 		iowrite32_rep(vaddr, xfer->tx_buf, cnt);
 		if (rem) {
 			u32 *buf = (u32 *)xfer->tx_buf;
 
 			iowrite8_rep(vaddr, &buf[cnt], rem);
->>>>>>> 24b8d41d
 		}
 
 		return count;
@@ -747,49 +722,6 @@
 		dev_info(&pdev->dev, "CS%d configured for direct access\n", cs);
 	}
 
-	/* Scan all SPI devices of this controller for direct mapped devices */
-	for_each_available_child_of_node(pdev->dev.of_node, np) {
-		u32 cs;
-
-		/* Get chip-select number from the "reg" property */
-		status = of_property_read_u32(np, "reg", &cs);
-		if (status) {
-			dev_err(&pdev->dev,
-				"%s has no valid 'reg' property (%d)\n",
-				np->full_name, status);
-			status = 0;
-			continue;
-		}
-
-		/*
-		 * Check if an address is configured for this SPI device. If
-		 * not, the MBus mapping via the 'ranges' property in the 'soc'
-		 * node is not configured and this device should not use the
-		 * direct mode. In this case, just continue with the next
-		 * device.
-		 */
-		status = of_address_to_resource(pdev->dev.of_node, cs + 1, r);
-		if (status)
-			continue;
-
-		/*
-		 * Only map one page for direct access. This is enough for the
-		 * simple TX transfer which only writes to the first word.
-		 * This needs to get extended for the direct SPI-NOR / SPI-NAND
-		 * support, once this gets implemented.
-		 */
-		spi->direct_access[cs].vaddr = devm_ioremap(&pdev->dev,
-							    r->start,
-							    PAGE_SIZE);
-		if (!spi->direct_access[cs].vaddr) {
-			status = -ENOMEM;
-			goto out_rel_clk;
-		}
-		spi->direct_access[cs].size = PAGE_SIZE;
-
-		dev_info(&pdev->dev, "CS%d configured for direct access\n", cs);
-	}
-
 	pm_runtime_set_active(&pdev->dev);
 	pm_runtime_use_autosuspend(&pdev->dev);
 	pm_runtime_set_autosuspend_delay(&pdev->dev, SPI_AUTOSUSPEND_TIMEOUT);
