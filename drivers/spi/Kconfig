--- conflicted
+++ resolved
@@ -163,21 +163,13 @@
 
 config SPI_BCM_QSPI
 	tristate "Broadcom BSPI and MSPI controller support"
-<<<<<<< HEAD
-	depends on ARCH_BRCMSTB || ARCH_BCM || ARCH_BCM_IPROC || COMPILE_TEST
-=======
 	depends on ARCH_BRCMSTB || ARCH_BCM || ARCH_BCM_IPROC || \
 			BMIPS_GENERIC || COMPILE_TEST
->>>>>>> 24b8d41d
 	default ARCH_BCM_IPROC
 	help
 	  Enables support for the Broadcom SPI flash and MSPI controller.
 	  Select this option for any one of BRCMSTB, iProc NSP and NS2 SoCs
-<<<<<<< HEAD
-	  based platforms. This driver works for both SPI master for spi-nor
-=======
 	  based platforms. This driver works for both SPI master for SPI NOR
->>>>>>> 24b8d41d
 	  flash device as well as MSPI device.
 
 config SPI_BITBANG
@@ -402,13 +394,6 @@
 	  This enables support for the SPI master controller in the J-Core
 	  synthesizable, open source SoC.
 
-config SPI_JCORE
-	tristate "J-Core SPI Master"
-	depends on OF && (SUPERH || COMPILE_TEST)
-	help
-	  This enables support for the SPI master controller in the J-Core
-	  synthesizable, open source SoC.
-
 config SPI_LM70_LLP
 	tristate "Parallel port adapter for LM70 eval board (DEVELOPMENT)"
 	depends on PARPORT
@@ -574,12 +559,7 @@
 
 config SPI_OMAP24XX
 	tristate "McSPI driver for OMAP"
-<<<<<<< HEAD
-	depends on HAS_DMA
-	depends on ARCH_OMAP2PLUS || COMPILE_TEST
-=======
 	depends on ARCH_OMAP2PLUS || ARCH_K3 || COMPILE_TEST
->>>>>>> 24b8d41d
 	select SG_SPLIT
 	help
 	  SPI master controller for OMAP24XX and later Multichannel SPI
@@ -602,8 +582,6 @@
 config SPI_ORION
 	tristate "Orion SPI master"
 	depends on PLAT_ORION || ARCH_MVEBU || COMPILE_TEST
-<<<<<<< HEAD
-=======
 	help
 	  This enables using the SPI master controller on the Orion
 	  and MVEBU chips.
@@ -617,20 +595,6 @@
 config SPI_PIC32_SQI
 	tristate "Microchip PIC32 Quad SPI driver"
 	depends on MACH_PIC32 || COMPILE_TEST
->>>>>>> 24b8d41d
-	help
-	  SPI driver for PIC32 Quad SPI controller.
-
-config SPI_PIC32
-	tristate "Microchip PIC32 series SPI"
-	depends on MACH_PIC32 || COMPILE_TEST
-	help
-	  SPI driver for Microchip PIC32 SPI master controller.
-
-config SPI_PIC32_SQI
-	tristate "Microchip PIC32 Quad SPI driver"
-	depends on MACH_PIC32 || COMPILE_TEST
-	depends on HAS_DMA
 	help
 	  SPI driver for PIC32 Quad SPI controller.
 
@@ -757,11 +721,7 @@
 
 config SPI_SH_MSIOF
 	tristate "SuperH MSIOF SPI controller"
-<<<<<<< HEAD
-	depends on HAVE_CLK && HAS_DMA
-=======
 	depends on HAVE_CLK
->>>>>>> 24b8d41d
 	depends on ARCH_SHMOBILE || ARCH_RENESAS || COMPILE_TEST
 	help
 	  SPI driver for SuperH and SH Mobile MSIOF blocks.
@@ -972,11 +932,7 @@
 
 config SPI_XLP
 	tristate "Netlogic XLP SPI controller driver"
-<<<<<<< HEAD
-	depends on CPU_XLP || ARCH_VULCAN || COMPILE_TEST
-=======
 	depends on CPU_XLP || ARCH_THUNDER2 || COMPILE_TEST
->>>>>>> 24b8d41d
 	help
 	  Enable support for the SPI controller on the Netlogic XLP SoCs.
 	  Currently supported XLP variants are XLP8XX, XLP3XX, XLP2XX, XLP9XX
@@ -1015,11 +971,7 @@
 
 config SPI_ZYNQMP_GQSPI
 	tristate "Xilinx ZynqMP GQSPI controller"
-<<<<<<< HEAD
-	depends on SPI_MASTER && HAS_DMA && ARCH_ZYNQMP
-=======
 	depends on (SPI_MASTER && HAS_DMA) || COMPILE_TEST
->>>>>>> 24b8d41d
 	help
 	  Enables Xilinx GQSPI controller driver for Zynq UltraScale+ MPSoC.
 
