--- conflicted
+++ resolved
@@ -155,15 +155,6 @@
  * the controller seems to hang when given 0x10000, so stick with this for now.
  */
 #define ROCKCHIP_SPI_MAX_TRANLEN		0xffff
-<<<<<<< HEAD
-
-enum rockchip_ssi_type {
-	SSI_MOTO_SPI = 0,
-	SSI_TI_SSP,
-	SSI_NS_MICROWIRE,
-};
-=======
->>>>>>> 24b8d41d
 
 #define ROCKCHIP_SPI_MAX_CS_NUM			2
 #define ROCKCHIP_SPI_VER2_TYPE1			0x05EC0002
@@ -578,23 +569,13 @@
 	return 0;
 }
 
-static size_t rockchip_spi_max_transfer_size(struct spi_device *spi)
-{
-	return ROCKCHIP_SPI_MAX_TRANLEN;
-}
-
 static int rockchip_spi_transfer_one(
 		struct spi_controller *ctlr,
 		struct spi_device *spi,
 		struct spi_transfer *xfer)
 {
-<<<<<<< HEAD
-	int ret = 0;
-	struct rockchip_spi *rs = spi_master_get_devdata(master);
-=======
 	struct rockchip_spi *rs = spi_controller_get_devdata(ctlr);
 	bool use_dma;
->>>>>>> 24b8d41d
 
 	WARN_ON(readl_relaxed(rs->regs + ROCKCHIP_SPI_SSIENR) &&
 		(readl_relaxed(rs->regs + ROCKCHIP_SPI_SR) & SR_BUSY));
@@ -607,54 +588,6 @@
 	if (xfer->len > ROCKCHIP_SPI_MAX_TRANLEN) {
 		dev_err(rs->dev, "Transfer is too long (%d)\n", xfer->len);
 		return -EINVAL;
-<<<<<<< HEAD
-	}
-
-	rs->speed = xfer->speed_hz;
-	rs->bpw = xfer->bits_per_word;
-	rs->n_bytes = rs->bpw >> 3;
-
-	rs->tx = xfer->tx_buf;
-	rs->tx_end = rs->tx + xfer->len;
-	rs->rx = xfer->rx_buf;
-	rs->rx_end = rs->rx + xfer->len;
-	rs->len = xfer->len;
-
-	rs->tx_sg = xfer->tx_sg;
-	rs->rx_sg = xfer->rx_sg;
-
-	if (rs->tx && rs->rx)
-		rs->tmode = CR0_XFM_TR;
-	else if (rs->tx)
-		rs->tmode = CR0_XFM_TO;
-	else if (rs->rx)
-		rs->tmode = CR0_XFM_RO;
-
-	/* we need prepare dma before spi was enabled */
-	if (master->can_dma && master->can_dma(master, spi, xfer))
-		rs->use_dma = 1;
-	else
-		rs->use_dma = 0;
-
-	rockchip_spi_config(rs);
-
-	if (rs->use_dma) {
-		if (rs->tmode == CR0_XFM_RO) {
-			/* rx: dma must be prepared first */
-			ret = rockchip_spi_prepare_dma(rs);
-			spi_enable_chip(rs, 1);
-		} else {
-			/* tx or tr: spi must be enabled first */
-			spi_enable_chip(rs, 1);
-			ret = rockchip_spi_prepare_dma(rs);
-		}
-		/* successful DMA prepare means the transfer is in progress */
-		ret = ret ? ret : 1;
-	} else {
-		spi_enable_chip(rs, 1);
-		ret = rockchip_spi_pio_transfer(rs);
-=======
->>>>>>> 24b8d41d
 	}
 
 	rs->n_bytes = xfer->bits_per_word <= 8 ? 1 : 2;
@@ -785,24 +718,6 @@
 	pm_runtime_set_active(&pdev->dev);
 	pm_runtime_enable(&pdev->dev);
 
-<<<<<<< HEAD
-	master->auto_runtime_pm = true;
-	master->bus_num = pdev->id;
-	master->mode_bits = SPI_CPOL | SPI_CPHA | SPI_LOOP;
-	master->num_chipselect = 2;
-	master->dev.of_node = pdev->dev.of_node;
-	master->bits_per_word_mask = SPI_BPW_MASK(16) | SPI_BPW_MASK(8);
-
-	master->set_cs = rockchip_spi_set_cs;
-	master->prepare_message = rockchip_spi_prepare_message;
-	master->unprepare_message = rockchip_spi_unprepare_message;
-	master->transfer_one = rockchip_spi_transfer_one;
-	master->max_transfer_size = rockchip_spi_max_transfer_size;
-	master->handle_err = rockchip_spi_handle_err;
-
-	rs->dma_tx.ch = dma_request_chan(rs->dev, "tx");
-	if (IS_ERR(rs->dma_tx.ch)) {
-=======
 	ctlr->auto_runtime_pm = true;
 	ctlr->bus_num = pdev->id;
 	ctlr->mode_bits = SPI_CPOL | SPI_CPHA | SPI_LOOP | SPI_LSB_FIRST;
@@ -832,7 +747,6 @@
 
 	ctlr->dma_tx = dma_request_chan(rs->dev, "tx");
 	if (IS_ERR(ctlr->dma_tx)) {
->>>>>>> 24b8d41d
 		/* Check tx to see if we need defer probing driver */
 		if (PTR_ERR(ctlr->dma_tx) == -EPROBE_DEFER) {
 			ret = -EPROBE_DEFER;
@@ -842,15 +756,9 @@
 		ctlr->dma_tx = NULL;
 	}
 
-<<<<<<< HEAD
-	rs->dma_rx.ch = dma_request_chan(rs->dev, "rx");
-	if (IS_ERR(rs->dma_rx.ch)) {
-		if (PTR_ERR(rs->dma_rx.ch) == -EPROBE_DEFER) {
-=======
 	ctlr->dma_rx = dma_request_chan(rs->dev, "rx");
 	if (IS_ERR(ctlr->dma_rx)) {
 		if (PTR_ERR(ctlr->dma_rx) == -EPROBE_DEFER) {
->>>>>>> 24b8d41d
 			ret = -EPROBE_DEFER;
 			goto err_free_dma_tx;
 		}
@@ -880,16 +788,7 @@
 		dma_release_channel(ctlr->dma_tx);
 err_disable_pm_runtime:
 	pm_runtime_disable(&pdev->dev);
-<<<<<<< HEAD
-	if (rs->dma_rx.ch)
-		dma_release_channel(rs->dma_rx.ch);
-err_free_dma_tx:
-	if (rs->dma_tx.ch)
-		dma_release_channel(rs->dma_tx.ch);
-err_get_fifo_len:
-=======
 err_disable_spiclk:
->>>>>>> 24b8d41d
 	clk_disable_unprepare(rs->spiclk);
 err_disable_apbclk:
 	clk_disable_unprepare(rs->apb_pclk);
@@ -1001,20 +900,14 @@
 };
 
 static const struct of_device_id rockchip_spi_dt_match[] = {
-<<<<<<< HEAD
-=======
 	{ .compatible = "rockchip,px30-spi", },
->>>>>>> 24b8d41d
 	{ .compatible = "rockchip,rk3036-spi", },
 	{ .compatible = "rockchip,rk3066-spi", },
 	{ .compatible = "rockchip,rk3188-spi", },
 	{ .compatible = "rockchip,rk3228-spi", },
 	{ .compatible = "rockchip,rk3288-spi", },
-<<<<<<< HEAD
-=======
 	{ .compatible = "rockchip,rk3308-spi", },
 	{ .compatible = "rockchip,rk3328-spi", },
->>>>>>> 24b8d41d
 	{ .compatible = "rockchip,rk3368-spi", },
 	{ .compatible = "rockchip,rk3399-spi", },
 	{ .compatible = "rockchip,rv1108-spi", },
