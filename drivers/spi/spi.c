--- conflicted
+++ resolved
@@ -256,8 +256,182 @@
 {
 	const struct spi_driver		*sdrv = to_spi_driver(dev->driver);
 	struct spi_device		*spi = to_spi_device(dev);
-	int				status;
 	int ret;
+
+	acpi_dev_pm_attach(&spi->dev, true);
+	ret = sdrv->probe(spi);
+	if (ret)
+		acpi_dev_pm_detach(&spi->dev, true);
+
+	return ret;
+}
+
+static int spi_drv_remove(struct device *dev)
+{
+	const struct spi_driver		*sdrv = to_spi_driver(dev->driver);
+	struct spi_device		*spi = to_spi_device(dev);
+	int ret;
+
+	ret = sdrv->remove(spi);
+	acpi_dev_pm_detach(&spi->dev, true);
+
+	return ret;
+}
+
+static void spi_drv_shutdown(struct device *dev)
+{
+	const struct spi_driver		*sdrv = to_spi_driver(dev->driver);
+
+	sdrv->shutdown(to_spi_device(dev));
+}
+
+/**
+ * spi_register_driver - register a SPI driver
+ * @sdrv: the driver to register
+ * Context: can sleep
+ */
+int spi_register_driver(struct spi_driver *sdrv)
+{
+	sdrv->driver.bus = &spi_bus_type;
+	if (sdrv->probe)
+		sdrv->driver.probe = spi_drv_probe;
+	if (sdrv->remove)
+		sdrv->driver.remove = spi_drv_remove;
+	if (sdrv->shutdown)
+		sdrv->driver.shutdown = spi_drv_shutdown;
+	return driver_register(&sdrv->driver);
+}
+EXPORT_SYMBOL_GPL(spi_register_driver);
+
+/*-------------------------------------------------------------------------*/
+
+/* SPI devices should normally not be created by SPI device drivers; that
+ * would make them board-specific.  Similarly with SPI master drivers.
+ * Device registration normally goes into like arch/.../mach.../board-YYY.c
+ * with other readonly (flashable) information about mainboard devices.
+ */
+
+struct boardinfo {
+	struct list_head	list;
+	struct spi_board_info	board_info;
+};
+
+static LIST_HEAD(board_list);
+static LIST_HEAD(spi_master_list);
+
+/*
+ * Used to protect add/del opertion for board_info list and
+ * spi_master list, and their matching process
+ */
+static DEFINE_MUTEX(board_lock);
+
+/**
+ * spi_alloc_device - Allocate a new SPI device
+ * @master: Controller to which device is connected
+ * Context: can sleep
+ *
+ * Allows a driver to allocate and initialize a spi_device without
+ * registering it immediately.  This allows a driver to directly
+ * fill the spi_device with device parameters before calling
+ * spi_add_device() on it.
+ *
+ * Caller is responsible to call spi_add_device() on the returned
+ * spi_device structure to add it to the SPI master.  If the caller
+ * needs to discard the spi_device without adding it, then it should
+ * call spi_dev_put() on it.
+ *
+ * Returns a pointer to the new device, or NULL.
+ */
+struct spi_device *spi_alloc_device(struct spi_master *master)
+{
+	struct spi_device	*spi;
+	struct device		*dev = master->dev.parent;
+
+	if (!spi_master_get(master))
+		return NULL;
+
+	spi = kzalloc(sizeof(*spi), GFP_KERNEL);
+	if (!spi) {
+		dev_err(dev, "cannot alloc spi_device\n");
+		spi_master_put(master);
+		return NULL;
+	}
+
+	spi->master = master;
+	spi->dev.parent = &master->dev;
+	spi->dev.bus = &spi_bus_type;
+	spi->dev.release = spidev_release;
+	spi->cs_gpio = -ENOENT;
+	device_initialize(&spi->dev);
+	return spi;
+}
+EXPORT_SYMBOL_GPL(spi_alloc_device);
+
+static void spi_dev_set_name(struct spi_device *spi)
+{
+	struct acpi_device *adev = ACPI_COMPANION(&spi->dev);
+
+	if (adev) {
+		dev_set_name(&spi->dev, "spi-%s", acpi_dev_name(adev));
+		return;
+	}
+
+	dev_set_name(&spi->dev, "%s.%u", dev_name(&spi->master->dev),
+		     spi->chip_select);
+}
+
+static int spi_dev_check(struct device *dev, void *data)
+{
+	struct spi_device *spi = to_spi_device(dev);
+	struct spi_device *new_spi = data;
+
+	if (spi->master == new_spi->master &&
+	    spi->chip_select == new_spi->chip_select)
+		return -EBUSY;
+	return 0;
+}
+
+/**
+ * spi_add_device - Add spi_device allocated with spi_alloc_device
+ * @spi: spi_device to register
+ *
+ * Companion function to spi_alloc_device.  Devices allocated with
+ * spi_alloc_device can be added onto the spi bus with this function.
+ *
+ * Returns 0 on success; negative errno on failure
+ */
+int spi_add_device(struct spi_device *spi)
+{
+	struct spi_master *master = spi->master;
+	struct device *dev = master->dev.parent;
+	int status;
+
+	/* Chipselects are numbered 0..max; validate. */
+	if (spi->chip_select >= master->num_chipselect) {
+		dev_err(dev, "cs%d >= max %d\n",
+			spi->chip_select,
+			master->num_chipselect);
+		return -EINVAL;
+	}
+
+	/* Set the bus ID string */
+	spi_dev_set_name(spi);
+
+	/* We need to make sure there's no other device with this
+	 * chipselect **BEFORE** we call setup(), else we'll trash
+	 * its configuration.  Lock against concurrent add() calls.
+	 */
+	mutex_lock(&master->add_lock);
+
+	status = bus_for_each_dev(&spi_bus_type, NULL, spi, spi_dev_check);
+	if (status) {
+		dev_err(dev, "chipselect %d already in use\n",
+				spi->chip_select);
+		goto done;
+	}
+
+	if (master->cs_gpios)
+		spi->cs_gpio = master->cs_gpios[spi->chip_select];
 
 	/* Drivers may modify this initial i/o setup, but will
 	 * normally rely on the device being setup.  Devices
@@ -267,186 +441,8 @@
 	if (status < 0) {
 		dev_err(dev, "can't setup %s, status %d\n",
 				dev_name(&spi->dev), status);
-		return status;
-	}
-
-	acpi_dev_pm_attach(&spi->dev, true);
-	ret = sdrv->probe(spi);
-	if (ret)
-		acpi_dev_pm_detach(&spi->dev, true);
-
-	return ret;
-}
-
-static int spi_drv_remove(struct device *dev)
-{
-	const struct spi_driver		*sdrv = to_spi_driver(dev->driver);
-	struct spi_device		*spi = to_spi_device(dev);
-	int ret;
-
-	ret = sdrv->remove(spi);
-	acpi_dev_pm_detach(&spi->dev, true);
-
-	return ret;
-}
-
-static void spi_drv_shutdown(struct device *dev)
-{
-	const struct spi_driver		*sdrv = to_spi_driver(dev->driver);
-
-	sdrv->shutdown(to_spi_device(dev));
-}
-
-/**
- * spi_register_driver - register a SPI driver
- * @sdrv: the driver to register
- * Context: can sleep
- */
-int spi_register_driver(struct spi_driver *sdrv)
-{
-	sdrv->driver.bus = &spi_bus_type;
-	if (sdrv->probe)
-		sdrv->driver.probe = spi_drv_probe;
-	if (sdrv->remove)
-		sdrv->driver.remove = spi_drv_remove;
-	if (sdrv->shutdown)
-		sdrv->driver.shutdown = spi_drv_shutdown;
-	return driver_register(&sdrv->driver);
-}
-EXPORT_SYMBOL_GPL(spi_register_driver);
-
-/*-------------------------------------------------------------------------*/
-
-/* SPI devices should normally not be created by SPI device drivers; that
- * would make them board-specific.  Similarly with SPI master drivers.
- * Device registration normally goes into like arch/.../mach.../board-YYY.c
- * with other readonly (flashable) information about mainboard devices.
- */
-
-struct boardinfo {
-	struct list_head	list;
-	struct spi_board_info	board_info;
-};
-
-static LIST_HEAD(board_list);
-static LIST_HEAD(spi_master_list);
-
-/*
- * Used to protect add/del opertion for board_info list and
- * spi_master list, and their matching process
- */
-static DEFINE_MUTEX(board_lock);
-
-/**
- * spi_alloc_device - Allocate a new SPI device
- * @master: Controller to which device is connected
- * Context: can sleep
- *
- * Allows a driver to allocate and initialize a spi_device without
- * registering it immediately.  This allows a driver to directly
- * fill the spi_device with device parameters before calling
- * spi_add_device() on it.
- *
- * Caller is responsible to call spi_add_device() on the returned
- * spi_device structure to add it to the SPI master.  If the caller
- * needs to discard the spi_device without adding it, then it should
- * call spi_dev_put() on it.
- *
- * Returns a pointer to the new device, or NULL.
- */
-struct spi_device *spi_alloc_device(struct spi_master *master)
-{
-	struct spi_device	*spi;
-	struct device		*dev = master->dev.parent;
-
-	if (!spi_master_get(master))
-		return NULL;
-
-	spi = kzalloc(sizeof(*spi), GFP_KERNEL);
-	if (!spi) {
-		dev_err(dev, "cannot alloc spi_device\n");
-		spi_master_put(master);
-		return NULL;
-	}
-
-	spi->master = master;
-	spi->dev.parent = &master->dev;
-	spi->dev.bus = &spi_bus_type;
-	spi->dev.release = spidev_release;
-	spi->cs_gpio = -ENOENT;
-	device_initialize(&spi->dev);
-	return spi;
-}
-EXPORT_SYMBOL_GPL(spi_alloc_device);
-
-static void spi_dev_set_name(struct spi_device *spi)
-{
-	struct acpi_device *adev = ACPI_COMPANION(&spi->dev);
-
-	if (adev) {
-		dev_set_name(&spi->dev, "spi-%s", acpi_dev_name(adev));
-		return;
-	}
-
-	dev_set_name(&spi->dev, "%s.%u", dev_name(&spi->master->dev),
-		     spi->chip_select);
-}
-
-static int spi_dev_check(struct device *dev, void *data)
-{
-	struct spi_device *spi = to_spi_device(dev);
-	struct spi_device *new_spi = data;
-
-	if (spi->master == new_spi->master &&
-	    spi->chip_select == new_spi->chip_select)
-		return -EBUSY;
-	return 0;
-}
-
-/**
- * spi_add_device - Add spi_device allocated with spi_alloc_device
- * @spi: spi_device to register
- *
- * Companion function to spi_alloc_device.  Devices allocated with
- * spi_alloc_device can be added onto the spi bus with this function.
- *
- * Returns 0 on success; negative errno on failure
- */
-int spi_add_device(struct spi_device *spi)
-{
-	struct spi_master *master = spi->master;
-	struct device *dev = master->dev.parent;
-	int status;
-
-	/* Chipselects are numbered 0..max; validate. */
-	if (spi->chip_select >= master->num_chipselect) {
-		dev_err(dev, "cs%d >= max %d\n",
-			spi->chip_select,
-			master->num_chipselect);
-		return -EINVAL;
-	}
-
-	/* Set the bus ID string */
-	spi_dev_set_name(spi);
-
-<<<<<<< HEAD
-=======
-	/* We need to make sure there's no other device with this
-	 * chipselect **BEFORE** we call setup(), else we'll trash
-	 * its configuration.  Lock against concurrent add() calls.
-	 */
-	mutex_lock(&spi_add_lock);
-
-	status = bus_for_each_dev(&spi_bus_type, NULL, spi, spi_dev_check);
-	if (status) {
-		dev_err(dev, "chipselect %d already in use\n",
-				spi->chip_select);
 		goto done;
 	}
-
->>>>>>> 77301da0
-	if (master->cs_gpios)
-		spi->cs_gpio = master->cs_gpios[spi->chip_select];
 
 	/* Device may be bound to an active driver when this returns */
 	status = device_add(&spi->dev);
@@ -456,6 +452,8 @@
 	else
 		dev_dbg(dev, "registered child %s\n", dev_name(&spi->dev));
 
+done:
+	mutex_unlock(&master->add_lock);
 	return status;
 }
 EXPORT_SYMBOL_GPL(spi_add_device);
@@ -1378,6 +1376,8 @@
 		master->bus_num = atomic_dec_return(&dyn_bus_id);
 		dynamic = 1;
 	}
+
+	mutex_init(&master->add_lock);
 
 	spin_lock_init(&master->bus_lock_spinlock);
 	mutex_init(&master->bus_lock_mutex);
