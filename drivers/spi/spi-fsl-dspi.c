// SPDX-License-Identifier: GPL-2.0+
//
// Copyright 2013 Freescale Semiconductor, Inc.
// Copyright 2020 NXP
//
// Freescale DSPI driver
// This file contains a driver for the Freescale DSPI

#include <linux/clk.h>
#include <linux/delay.h>
#include <linux/dmaengine.h>
#include <linux/dma-mapping.h>
#include <linux/interrupt.h>
#include <linux/kernel.h>
#include <linux/module.h>
#include <linux/of_device.h>
#include <linux/pinctrl/consumer.h>
#include <linux/regmap.h>
#include <linux/spi/spi.h>
<<<<<<< HEAD
#include <linux/spi/spi_bitbang.h>
#include <linux/time.h>

#define DRIVER_NAME "fsl-dspi"

#define TRAN_STATE_RX_VOID		0x01
#define TRAN_STATE_TX_VOID		0x02
#define TRAN_STATE_WORD_ODD_NUM	0x04

#define DSPI_FIFO_SIZE			4

#define SPI_MCR		0x00
#define SPI_MCR_MASTER		(1 << 31)
#define SPI_MCR_PCSIS		(0x3F << 16)
#define SPI_MCR_CLR_TXF	(1 << 11)
#define SPI_MCR_CLR_RXF	(1 << 10)

#define SPI_TCR			0x08
#define SPI_TCR_GET_TCNT(x)	(((x) & 0xffff0000) >> 16)

#define SPI_CTAR(x)		(0x0c + (((x) & 0x3) * 4))
#define SPI_CTAR_FMSZ(x)	(((x) & 0x0000000f) << 27)
#define SPI_CTAR_CPOL(x)	((x) << 26)
#define SPI_CTAR_CPHA(x)	((x) << 25)
#define SPI_CTAR_LSBFE(x)	((x) << 24)
#define SPI_CTAR_PCSSCK(x)	(((x) & 0x00000003) << 22)
#define SPI_CTAR_PASC(x)	(((x) & 0x00000003) << 20)
#define SPI_CTAR_PDT(x)	(((x) & 0x00000003) << 18)
#define SPI_CTAR_PBR(x)	(((x) & 0x00000003) << 16)
#define SPI_CTAR_CSSCK(x)	(((x) & 0x0000000f) << 12)
#define SPI_CTAR_ASC(x)	(((x) & 0x0000000f) << 8)
#define SPI_CTAR_DT(x)		(((x) & 0x0000000f) << 4)
#define SPI_CTAR_BR(x)		((x) & 0x0000000f)
#define SPI_CTAR_SCALE_BITS	0xf

#define SPI_CTAR0_SLAVE	0x0c

#define SPI_SR			0x2c
#define SPI_SR_EOQF		0x10000000
#define SPI_SR_TCFQF		0x80000000
#define SPI_SR_CLEAR		0xdaad0000

#define SPI_RSER		0x30
#define SPI_RSER_EOQFE		0x10000000
#define SPI_RSER_TCFQE		0x80000000

#define SPI_PUSHR		0x34
#define SPI_PUSHR_CONT		(1 << 31)
#define SPI_PUSHR_CTAS(x)	(((x) & 0x00000003) << 28)
#define SPI_PUSHR_EOQ		(1 << 27)
#define SPI_PUSHR_CTCNT	(1 << 26)
#define SPI_PUSHR_PCS(x)	(((1 << x) & 0x0000003f) << 16)
#define SPI_PUSHR_TXDATA(x)	((x) & 0x0000ffff)

#define SPI_PUSHR_SLAVE	0x34

#define SPI_POPR		0x38
#define SPI_POPR_RXDATA(x)	((x) & 0x0000ffff)

#define SPI_TXFR0		0x3c
#define SPI_TXFR1		0x40
#define SPI_TXFR2		0x44
#define SPI_TXFR3		0x48
#define SPI_RXFR0		0x7c
#define SPI_RXFR1		0x80
#define SPI_RXFR2		0x84
#define SPI_RXFR3		0x88

#define SPI_FRAME_BITS(bits)	SPI_CTAR_FMSZ((bits) - 1)
#define SPI_FRAME_BITS_MASK	SPI_CTAR_FMSZ(0xf)
#define SPI_FRAME_BITS_16	SPI_CTAR_FMSZ(0xf)
#define SPI_FRAME_BITS_8	SPI_CTAR_FMSZ(0x7)

#define SPI_CS_INIT		0x01
#define SPI_CS_ASSERT		0x02
#define SPI_CS_DROP		0x04

#define SPI_TCR_TCNT_MAX	0x10000
=======
#include <linux/spi/spi-fsl-dspi.h>

#define DRIVER_NAME			"fsl-dspi"

#define SPI_MCR				0x00
#define SPI_MCR_MASTER			BIT(31)
#define SPI_MCR_PCSIS(x)		((x) << 16)
#define SPI_MCR_CLR_TXF			BIT(11)
#define SPI_MCR_CLR_RXF			BIT(10)
#define SPI_MCR_XSPI			BIT(3)
#define SPI_MCR_DIS_TXF			BIT(13)
#define SPI_MCR_DIS_RXF			BIT(12)
#define SPI_MCR_HALT			BIT(0)

#define SPI_TCR				0x08
#define SPI_TCR_GET_TCNT(x)		(((x) & GENMASK(31, 16)) >> 16)

#define SPI_CTAR(x)			(0x0c + (((x) & GENMASK(1, 0)) * 4))
#define SPI_CTAR_FMSZ(x)		(((x) << 27) & GENMASK(30, 27))
#define SPI_CTAR_CPOL			BIT(26)
#define SPI_CTAR_CPHA			BIT(25)
#define SPI_CTAR_LSBFE			BIT(24)
#define SPI_CTAR_PCSSCK(x)		(((x) << 22) & GENMASK(23, 22))
#define SPI_CTAR_PASC(x)		(((x) << 20) & GENMASK(21, 20))
#define SPI_CTAR_PDT(x)			(((x) << 18) & GENMASK(19, 18))
#define SPI_CTAR_PBR(x)			(((x) << 16) & GENMASK(17, 16))
#define SPI_CTAR_CSSCK(x)		(((x) << 12) & GENMASK(15, 12))
#define SPI_CTAR_ASC(x)			(((x) << 8) & GENMASK(11, 8))
#define SPI_CTAR_DT(x)			(((x) << 4) & GENMASK(7, 4))
#define SPI_CTAR_BR(x)			((x) & GENMASK(3, 0))
#define SPI_CTAR_SCALE_BITS		0xf

#define SPI_CTAR0_SLAVE			0x0c

#define SPI_SR				0x2c
#define SPI_SR_TCFQF			BIT(31)
#define SPI_SR_TFUF			BIT(27)
#define SPI_SR_TFFF			BIT(25)
#define SPI_SR_CMDTCF			BIT(23)
#define SPI_SR_SPEF			BIT(21)
#define SPI_SR_RFOF			BIT(19)
#define SPI_SR_TFIWF			BIT(18)
#define SPI_SR_RFDF			BIT(17)
#define SPI_SR_CMDFFF			BIT(16)
#define SPI_SR_CLEAR			(SPI_SR_TCFQF | \
					SPI_SR_TFUF | SPI_SR_TFFF | \
					SPI_SR_CMDTCF | SPI_SR_SPEF | \
					SPI_SR_RFOF | SPI_SR_TFIWF | \
					SPI_SR_RFDF | SPI_SR_CMDFFF)

#define SPI_RSER_TFFFE			BIT(25)
#define SPI_RSER_TFFFD			BIT(24)
#define SPI_RSER_RFDFE			BIT(17)
#define SPI_RSER_RFDFD			BIT(16)

#define SPI_RSER			0x30
#define SPI_RSER_TCFQE			BIT(31)
#define SPI_RSER_CMDTCFE		BIT(23)

#define SPI_PUSHR			0x34
#define SPI_PUSHR_CMD_CONT		BIT(15)
#define SPI_PUSHR_CMD_CTAS(x)		(((x) << 12 & GENMASK(14, 12)))
#define SPI_PUSHR_CMD_EOQ		BIT(11)
#define SPI_PUSHR_CMD_CTCNT		BIT(10)
#define SPI_PUSHR_CMD_PCS(x)		(BIT(x) & GENMASK(5, 0))

#define SPI_PUSHR_SLAVE			0x34

#define SPI_POPR			0x38

#define SPI_TXFR0			0x3c
#define SPI_TXFR1			0x40
#define SPI_TXFR2			0x44
#define SPI_TXFR3			0x48
#define SPI_RXFR0			0x7c
#define SPI_RXFR1			0x80
#define SPI_RXFR2			0x84
#define SPI_RXFR3			0x88

#define SPI_CTARE(x)			(0x11c + (((x) & GENMASK(1, 0)) * 4))
#define SPI_CTARE_FMSZE(x)		(((x) & 0x1) << 16)
#define SPI_CTARE_DTCP(x)		((x) & 0x7ff)

#define SPI_SREX			0x13c

#define SPI_FRAME_BITS(bits)		SPI_CTAR_FMSZ((bits) - 1)
#define SPI_FRAME_EBITS(bits)		SPI_CTARE_FMSZE(((bits) - 1) >> 4)

#define DMA_COMPLETION_TIMEOUT		msecs_to_jiffies(3000)
>>>>>>> 24b8d41d

struct chip_data {
	u32			ctar_val;
};

enum dspi_trans_mode {
	DSPI_XSPI_MODE,
	DSPI_DMA_MODE,
};

struct fsl_dspi_devtype_data {
<<<<<<< HEAD
	enum dspi_trans_mode trans_mode;
	u8 max_clock_factor;
};

static const struct fsl_dspi_devtype_data vf610_data = {
	.trans_mode = DSPI_EOQ_MODE,
	.max_clock_factor = 2,
};

static const struct fsl_dspi_devtype_data ls1021a_v1_data = {
	.trans_mode = DSPI_TCFQ_MODE,
	.max_clock_factor = 8,
};

static const struct fsl_dspi_devtype_data ls2085a_data = {
	.trans_mode = DSPI_TCFQ_MODE,
	.max_clock_factor = 8,
};

struct fsl_dspi {
	struct spi_master	*master;
	struct platform_device	*pdev;

	struct regmap		*regmap;
	int			irq;
	struct clk		*clk;

	struct spi_transfer	*cur_transfer;
	struct spi_message	*cur_msg;
	struct chip_data	*cur_chip;
	size_t			len;
	void			*tx;
	void			*tx_end;
	void			*rx;
	void			*rx_end;
	char			dataflags;
	u8			cs;
	u16			void_write_data;
	u32			cs_change;
	const struct fsl_dspi_devtype_data *devtype_data;

	wait_queue_head_t	waitq;
	u32			waitflags;

	u32			spi_tcnt;
=======
	enum dspi_trans_mode	trans_mode;
	u8			max_clock_factor;
	int			fifo_size;
};

enum {
	LS1021A,
	LS1012A,
	LS1028A,
	LS1043A,
	LS1046A,
	LS2080A,
	LS2085A,
	LX2160A,
	MCF5441X,
	VF610,
};

static const struct fsl_dspi_devtype_data devtype_data[] = {
	[VF610] = {
		.trans_mode		= DSPI_DMA_MODE,
		.max_clock_factor	= 2,
		.fifo_size		= 4,
	},
	[LS1021A] = {
		/* Has A-011218 DMA erratum */
		.trans_mode		= DSPI_XSPI_MODE,
		.max_clock_factor	= 8,
		.fifo_size		= 4,
	},
	[LS1012A] = {
		/* Has A-011218 DMA erratum */
		.trans_mode		= DSPI_XSPI_MODE,
		.max_clock_factor	= 8,
		.fifo_size		= 16,
	},
	[LS1028A] = {
		.trans_mode		= DSPI_XSPI_MODE,
		.max_clock_factor	= 8,
		.fifo_size		= 4,
	},
	[LS1043A] = {
		/* Has A-011218 DMA erratum */
		.trans_mode		= DSPI_XSPI_MODE,
		.max_clock_factor	= 8,
		.fifo_size		= 16,
	},
	[LS1046A] = {
		/* Has A-011218 DMA erratum */
		.trans_mode		= DSPI_XSPI_MODE,
		.max_clock_factor	= 8,
		.fifo_size		= 16,
	},
	[LS2080A] = {
		.trans_mode		= DSPI_XSPI_MODE,
		.max_clock_factor	= 8,
		.fifo_size		= 4,
	},
	[LS2085A] = {
		.trans_mode		= DSPI_XSPI_MODE,
		.max_clock_factor	= 8,
		.fifo_size		= 4,
	},
	[LX2160A] = {
		.trans_mode		= DSPI_XSPI_MODE,
		.max_clock_factor	= 8,
		.fifo_size		= 4,
	},
	[MCF5441X] = {
		.trans_mode		= DSPI_DMA_MODE,
		.max_clock_factor	= 8,
		.fifo_size		= 16,
	},
};

struct fsl_dspi_dma {
	u32					*tx_dma_buf;
	struct dma_chan				*chan_tx;
	dma_addr_t				tx_dma_phys;
	struct completion			cmd_tx_complete;
	struct dma_async_tx_descriptor		*tx_desc;

	u32					*rx_dma_buf;
	struct dma_chan				*chan_rx;
	dma_addr_t				rx_dma_phys;
	struct completion			cmd_rx_complete;
	struct dma_async_tx_descriptor		*rx_desc;
};

struct fsl_dspi {
	struct spi_controller			*ctlr;
	struct platform_device			*pdev;

	struct regmap				*regmap;
	struct regmap				*regmap_pushr;
	int					irq;
	struct clk				*clk;

	struct spi_transfer			*cur_transfer;
	struct spi_message			*cur_msg;
	struct chip_data			*cur_chip;
	size_t					progress;
	size_t					len;
	const void				*tx;
	void					*rx;
	u16					tx_cmd;
	const struct fsl_dspi_devtype_data	*devtype_data;

	struct completion			xfer_done;

	struct fsl_dspi_dma			*dma;

	int					oper_word_size;
	int					oper_bits_per_word;

	int					words_in_flight;

	/*
	 * Offsets for CMD and TXDATA within SPI_PUSHR when accessed
	 * individually (in XSPI mode)
	 */
	int					pushr_cmd;
	int					pushr_tx;

	void (*host_to_dev)(struct fsl_dspi *dspi, u32 *txdata);
	void (*dev_to_host)(struct fsl_dspi *dspi, u32 rxdata);
>>>>>>> 24b8d41d
};

static void dspi_native_host_to_dev(struct fsl_dspi *dspi, u32 *txdata)
{
	switch (dspi->oper_word_size) {
	case 1:
		*txdata = *(u8 *)dspi->tx;
		break;
	case 2:
		*txdata = *(u16 *)dspi->tx;
		break;
	case 4:
		*txdata = *(u32 *)dspi->tx;
		break;
	}
	dspi->tx += dspi->oper_word_size;
}

static void dspi_native_dev_to_host(struct fsl_dspi *dspi, u32 rxdata)
{
	switch (dspi->oper_word_size) {
	case 1:
		*(u8 *)dspi->rx = rxdata;
		break;
	case 2:
		*(u16 *)dspi->rx = rxdata;
		break;
	case 4:
		*(u32 *)dspi->rx = rxdata;
		break;
	}
	dspi->rx += dspi->oper_word_size;
}

static void dspi_8on32_host_to_dev(struct fsl_dspi *dspi, u32 *txdata)
{
	*txdata = cpu_to_be32(*(u32 *)dspi->tx);
	dspi->tx += sizeof(u32);
}

static void dspi_8on32_dev_to_host(struct fsl_dspi *dspi, u32 rxdata)
{
	*(u32 *)dspi->rx = be32_to_cpu(rxdata);
	dspi->rx += sizeof(u32);
}

static void dspi_8on16_host_to_dev(struct fsl_dspi *dspi, u32 *txdata)
{
	*txdata = cpu_to_be16(*(u16 *)dspi->tx);
	dspi->tx += sizeof(u16);
}

static void dspi_8on16_dev_to_host(struct fsl_dspi *dspi, u32 rxdata)
{
	*(u16 *)dspi->rx = be16_to_cpu(rxdata);
	dspi->rx += sizeof(u16);
}

static void dspi_16on32_host_to_dev(struct fsl_dspi *dspi, u32 *txdata)
{
	u16 hi = *(u16 *)dspi->tx;
	u16 lo = *(u16 *)(dspi->tx + 2);

	*txdata = (u32)hi << 16 | lo;
	dspi->tx += sizeof(u32);
}

static void dspi_16on32_dev_to_host(struct fsl_dspi *dspi, u32 rxdata)
{
	u16 hi = rxdata & 0xffff;
	u16 lo = rxdata >> 16;

	*(u16 *)dspi->rx = lo;
	*(u16 *)(dspi->rx + 2) = hi;
	dspi->rx += sizeof(u32);
}

/*
 * Pop one word from the TX buffer for pushing into the
 * PUSHR register (TX FIFO)
 */
static u32 dspi_pop_tx(struct fsl_dspi *dspi)
{
	u32 txdata = 0;

	if (dspi->tx)
		dspi->host_to_dev(dspi, &txdata);
	dspi->len -= dspi->oper_word_size;
	return txdata;
}

/* Prepare one TX FIFO entry (txdata plus cmd) */
static u32 dspi_pop_tx_pushr(struct fsl_dspi *dspi)
{
	u16 cmd = dspi->tx_cmd, data = dspi_pop_tx(dspi);

	if (spi_controller_is_slave(dspi->ctlr))
		return data;

	if (dspi->len > 0)
		cmd |= SPI_PUSHR_CMD_CONT;
	return cmd << 16 | data;
}

/* Push one word to the RX buffer from the POPR register (RX FIFO) */
static void dspi_push_rx(struct fsl_dspi *dspi, u32 rxdata)
{
	if (!dspi->rx)
		return;
	dspi->dev_to_host(dspi, rxdata);
}

static void dspi_tx_dma_callback(void *arg)
{
	struct fsl_dspi *dspi = arg;
	struct fsl_dspi_dma *dma = dspi->dma;

	complete(&dma->cmd_tx_complete);
}

static void dspi_rx_dma_callback(void *arg)
{
	struct fsl_dspi *dspi = arg;
	struct fsl_dspi_dma *dma = dspi->dma;
	int i;

	if (dspi->rx) {
		for (i = 0; i < dspi->words_in_flight; i++)
			dspi_push_rx(dspi, dspi->dma->rx_dma_buf[i]);
	}

	complete(&dma->cmd_rx_complete);
}

static int dspi_next_xfer_dma_submit(struct fsl_dspi *dspi)
{
	struct device *dev = &dspi->pdev->dev;
	struct fsl_dspi_dma *dma = dspi->dma;
	int time_left;
	int i;

	for (i = 0; i < dspi->words_in_flight; i++)
		dspi->dma->tx_dma_buf[i] = dspi_pop_tx_pushr(dspi);

	dma->tx_desc = dmaengine_prep_slave_single(dma->chan_tx,
					dma->tx_dma_phys,
					dspi->words_in_flight *
					DMA_SLAVE_BUSWIDTH_4_BYTES,
					DMA_MEM_TO_DEV,
					DMA_PREP_INTERRUPT | DMA_CTRL_ACK);
	if (!dma->tx_desc) {
		dev_err(dev, "Not able to get desc for DMA xfer\n");
		return -EIO;
	}

	dma->tx_desc->callback = dspi_tx_dma_callback;
	dma->tx_desc->callback_param = dspi;
	if (dma_submit_error(dmaengine_submit(dma->tx_desc))) {
		dev_err(dev, "DMA submit failed\n");
		return -EINVAL;
	}

	dma->rx_desc = dmaengine_prep_slave_single(dma->chan_rx,
					dma->rx_dma_phys,
					dspi->words_in_flight *
					DMA_SLAVE_BUSWIDTH_4_BYTES,
					DMA_DEV_TO_MEM,
					DMA_PREP_INTERRUPT | DMA_CTRL_ACK);
	if (!dma->rx_desc) {
		dev_err(dev, "Not able to get desc for DMA xfer\n");
		return -EIO;
	}

	dma->rx_desc->callback = dspi_rx_dma_callback;
	dma->rx_desc->callback_param = dspi;
	if (dma_submit_error(dmaengine_submit(dma->rx_desc))) {
		dev_err(dev, "DMA submit failed\n");
		return -EINVAL;
	}

	reinit_completion(&dspi->dma->cmd_rx_complete);
	reinit_completion(&dspi->dma->cmd_tx_complete);

	dma_async_issue_pending(dma->chan_rx);
	dma_async_issue_pending(dma->chan_tx);

	if (spi_controller_is_slave(dspi->ctlr)) {
		wait_for_completion_interruptible(&dspi->dma->cmd_rx_complete);
		return 0;
	}

	time_left = wait_for_completion_timeout(&dspi->dma->cmd_tx_complete,
						DMA_COMPLETION_TIMEOUT);
	if (time_left == 0) {
		dev_err(dev, "DMA tx timeout\n");
		dmaengine_terminate_all(dma->chan_tx);
		dmaengine_terminate_all(dma->chan_rx);
		return -ETIMEDOUT;
	}

	time_left = wait_for_completion_timeout(&dspi->dma->cmd_rx_complete,
						DMA_COMPLETION_TIMEOUT);
	if (time_left == 0) {
		dev_err(dev, "DMA rx timeout\n");
		dmaengine_terminate_all(dma->chan_tx);
		dmaengine_terminate_all(dma->chan_rx);
		return -ETIMEDOUT;
	}

	return 0;
}

static void dspi_setup_accel(struct fsl_dspi *dspi);

static int dspi_dma_xfer(struct fsl_dspi *dspi)
{
	struct spi_message *message = dspi->cur_msg;
	struct device *dev = &dspi->pdev->dev;
	int ret = 0;

	/*
	 * dspi->len gets decremented by dspi_pop_tx_pushr in
	 * dspi_next_xfer_dma_submit
	 */
	while (dspi->len) {
		/* Figure out operational bits-per-word for this chunk */
		dspi_setup_accel(dspi);

		dspi->words_in_flight = dspi->len / dspi->oper_word_size;
		if (dspi->words_in_flight > dspi->devtype_data->fifo_size)
			dspi->words_in_flight = dspi->devtype_data->fifo_size;

		message->actual_length += dspi->words_in_flight *
					  dspi->oper_word_size;

		ret = dspi_next_xfer_dma_submit(dspi);
		if (ret) {
			dev_err(dev, "DMA transfer failed\n");
			break;
		}
	}

	return ret;
}

static int dspi_request_dma(struct fsl_dspi *dspi, phys_addr_t phy_addr)
{
	int dma_bufsize = dspi->devtype_data->fifo_size * 2;
	struct device *dev = &dspi->pdev->dev;
	struct dma_slave_config cfg;
	struct fsl_dspi_dma *dma;
	int ret;

	dma = devm_kzalloc(dev, sizeof(*dma), GFP_KERNEL);
	if (!dma)
		return -ENOMEM;

	dma->chan_rx = dma_request_chan(dev, "rx");
	if (IS_ERR(dma->chan_rx)) {
		dev_err(dev, "rx dma channel not available\n");
		ret = PTR_ERR(dma->chan_rx);
		return ret;
	}

	dma->chan_tx = dma_request_chan(dev, "tx");
	if (IS_ERR(dma->chan_tx)) {
		dev_err(dev, "tx dma channel not available\n");
		ret = PTR_ERR(dma->chan_tx);
		goto err_tx_channel;
	}

	dma->tx_dma_buf = dma_alloc_coherent(dma->chan_tx->device->dev,
					     dma_bufsize, &dma->tx_dma_phys,
					     GFP_KERNEL);
	if (!dma->tx_dma_buf) {
		ret = -ENOMEM;
		goto err_tx_dma_buf;
	}

	dma->rx_dma_buf = dma_alloc_coherent(dma->chan_rx->device->dev,
					     dma_bufsize, &dma->rx_dma_phys,
					     GFP_KERNEL);
	if (!dma->rx_dma_buf) {
		ret = -ENOMEM;
		goto err_rx_dma_buf;
	}

	cfg.src_addr = phy_addr + SPI_POPR;
	cfg.dst_addr = phy_addr + SPI_PUSHR;
	cfg.src_addr_width = DMA_SLAVE_BUSWIDTH_4_BYTES;
	cfg.dst_addr_width = DMA_SLAVE_BUSWIDTH_4_BYTES;
	cfg.src_maxburst = 1;
	cfg.dst_maxburst = 1;

	cfg.direction = DMA_DEV_TO_MEM;
	ret = dmaengine_slave_config(dma->chan_rx, &cfg);
	if (ret) {
		dev_err(dev, "can't configure rx dma channel\n");
		ret = -EINVAL;
		goto err_slave_config;
	}

	cfg.direction = DMA_MEM_TO_DEV;
	ret = dmaengine_slave_config(dma->chan_tx, &cfg);
	if (ret) {
		dev_err(dev, "can't configure tx dma channel\n");
		ret = -EINVAL;
		goto err_slave_config;
	}

	dspi->dma = dma;
	init_completion(&dma->cmd_tx_complete);
	init_completion(&dma->cmd_rx_complete);

	return 0;

err_slave_config:
	dma_free_coherent(dma->chan_rx->device->dev,
			  dma_bufsize, dma->rx_dma_buf, dma->rx_dma_phys);
err_rx_dma_buf:
	dma_free_coherent(dma->chan_tx->device->dev,
			  dma_bufsize, dma->tx_dma_buf, dma->tx_dma_phys);
err_tx_dma_buf:
	dma_release_channel(dma->chan_tx);
err_tx_channel:
	dma_release_channel(dma->chan_rx);

	devm_kfree(dev, dma);
	dspi->dma = NULL;

	return ret;
}

static void dspi_release_dma(struct fsl_dspi *dspi)
{
	int dma_bufsize = dspi->devtype_data->fifo_size * 2;
	struct fsl_dspi_dma *dma = dspi->dma;

	if (!dma)
		return;

	if (dma->chan_tx) {
		dma_free_coherent(dma->chan_tx->device->dev, dma_bufsize,
				  dma->tx_dma_buf, dma->tx_dma_phys);
		dma_release_channel(dma->chan_tx);
	}

	if (dma->chan_rx) {
		dma_free_coherent(dma->chan_rx->device->dev, dma_bufsize,
				  dma->rx_dma_buf, dma->rx_dma_phys);
		dma_release_channel(dma->chan_rx);
	}
}

static void hz_to_spi_baud(char *pbr, char *br, int speed_hz,
			   unsigned long clkrate)
{
	/* Valid baud rate pre-scaler values */
	int pbr_tbl[4] = {2, 3, 5, 7};
	int brs[16] = {	2,	4,	6,	8,
			16,	32,	64,	128,
			256,	512,	1024,	2048,
			4096,	8192,	16384,	32768 };
	int scale_needed, scale, minscale = INT_MAX;
	int i, j;

	scale_needed = clkrate / speed_hz;
	if (clkrate % speed_hz)
		scale_needed++;

	for (i = 0; i < ARRAY_SIZE(brs); i++)
		for (j = 0; j < ARRAY_SIZE(pbr_tbl); j++) {
			scale = brs[i] * pbr_tbl[j];
			if (scale >= scale_needed) {
				if (scale < minscale) {
					minscale = scale;
					*br = i;
					*pbr = j;
				}
				break;
			}
		}

	if (minscale == INT_MAX) {
		pr_warn("Can not find valid baud rate,speed_hz is %d,clkrate is %ld, we use the max prescaler value.\n",
			speed_hz, clkrate);
		*pbr = ARRAY_SIZE(pbr_tbl) - 1;
		*br =  ARRAY_SIZE(brs) - 1;
	}
}

static void ns_delay_scale(char *psc, char *sc, int delay_ns,
			   unsigned long clkrate)
{
	int scale_needed, scale, minscale = INT_MAX;
	int pscale_tbl[4] = {1, 3, 5, 7};
	u32 remainder;
	int i, j;

	scale_needed = div_u64_rem((u64)delay_ns * clkrate, NSEC_PER_SEC,
				   &remainder);
	if (remainder)
		scale_needed++;

	for (i = 0; i < ARRAY_SIZE(pscale_tbl); i++)
		for (j = 0; j <= SPI_CTAR_SCALE_BITS; j++) {
			scale = pscale_tbl[i] * (2 << j);
			if (scale >= scale_needed) {
				if (scale < minscale) {
					minscale = scale;
					*psc = i;
					*sc = j;
				}
				break;
			}
		}

	if (minscale == INT_MAX) {
		pr_warn("Cannot find correct scale values for %dns delay at clkrate %ld, using max prescaler value",
			delay_ns, clkrate);
		*psc = ARRAY_SIZE(pscale_tbl) - 1;
		*sc = SPI_CTAR_SCALE_BITS;
	}
}

static void dspi_pushr_cmd_write(struct fsl_dspi *dspi, u16 cmd)
{
	/*
	 * The only time when the PCS doesn't need continuation after this word
	 * is when it's last. We need to look ahead, because we actually call
	 * dspi_pop_tx (the function that decrements dspi->len) _after_
	 * dspi_pushr_cmd_write with XSPI mode. As for how much in advance? One
	 * word is enough. If there's more to transmit than that,
	 * dspi_xspi_write will know to split the FIFO writes in 2, and
	 * generate a new PUSHR command with the final word that will have PCS
	 * deasserted (not continued) here.
	 */
	if (dspi->len > dspi->oper_word_size)
		cmd |= SPI_PUSHR_CMD_CONT;
	regmap_write(dspi->regmap_pushr, dspi->pushr_cmd, cmd);
}

static void dspi_pushr_txdata_write(struct fsl_dspi *dspi, u16 txdata)
{
	regmap_write(dspi->regmap_pushr, dspi->pushr_tx, txdata);
}

static void dspi_xspi_fifo_write(struct fsl_dspi *dspi, int num_words)
{
	int num_bytes = num_words * dspi->oper_word_size;
	u16 tx_cmd = dspi->tx_cmd;

	/*
	 * If the PCS needs to de-assert (i.e. we're at the end of the buffer
	 * and cs_change does not want the PCS to stay on), then we need a new
	 * PUSHR command, since this one (for the body of the buffer)
	 * necessarily has the CONT bit set.
	 * So send one word less during this go, to force a split and a command
	 * with a single word next time, when CONT will be unset.
	 */
	if (!(dspi->tx_cmd & SPI_PUSHR_CMD_CONT) && num_bytes == dspi->len)
		tx_cmd |= SPI_PUSHR_CMD_EOQ;

	/* Update CTARE */
	regmap_write(dspi->regmap, SPI_CTARE(0),
		     SPI_FRAME_EBITS(dspi->oper_bits_per_word) |
		     SPI_CTARE_DTCP(num_words));

	/*
	 * Write the CMD FIFO entry first, and then the two
	 * corresponding TX FIFO entries (or one...).
	 */
	dspi_pushr_cmd_write(dspi, tx_cmd);

	/* Fill TX FIFO with as many transfers as possible */
	while (num_words--) {
		u32 data = dspi_pop_tx(dspi);

		dspi_pushr_txdata_write(dspi, data & 0xFFFF);
		if (dspi->oper_bits_per_word > 16)
			dspi_pushr_txdata_write(dspi, data >> 16);
	}
}

static u32 dspi_popr_read(struct fsl_dspi *dspi)
{
	u32 rxdata = 0;

	regmap_read(dspi->regmap, SPI_POPR, &rxdata);
	return rxdata;
}

static void dspi_fifo_read(struct fsl_dspi *dspi)
{
	int num_fifo_entries = dspi->words_in_flight;

	/* Read one FIFO entry and push to rx buffer */
	while (num_fifo_entries--)
		dspi_push_rx(dspi, dspi_popr_read(dspi));
}

static void dspi_setup_accel(struct fsl_dspi *dspi)
{
	struct spi_transfer *xfer = dspi->cur_transfer;
	bool odd = !!(dspi->len & 1);

	/* No accel for frames not multiple of 8 bits at the moment */
	if (xfer->bits_per_word % 8)
		goto no_accel;

	if (!odd && dspi->len <= dspi->devtype_data->fifo_size * 2) {
		dspi->oper_bits_per_word = 16;
	} else if (odd && dspi->len <= dspi->devtype_data->fifo_size) {
		dspi->oper_bits_per_word = 8;
	} else {
		/* Start off with maximum supported by hardware */
		if (dspi->devtype_data->trans_mode == DSPI_XSPI_MODE)
			dspi->oper_bits_per_word = 32;
		else
			dspi->oper_bits_per_word = 16;

		/*
		 * And go down only if the buffer can't be sent with
		 * words this big
		 */
		do {
			if (dspi->len >= DIV_ROUND_UP(dspi->oper_bits_per_word, 8))
				break;

			dspi->oper_bits_per_word /= 2;
		} while (dspi->oper_bits_per_word > 8);
	}

	if (xfer->bits_per_word == 8 && dspi->oper_bits_per_word == 32) {
		dspi->dev_to_host = dspi_8on32_dev_to_host;
		dspi->host_to_dev = dspi_8on32_host_to_dev;
	} else if (xfer->bits_per_word == 8 && dspi->oper_bits_per_word == 16) {
		dspi->dev_to_host = dspi_8on16_dev_to_host;
		dspi->host_to_dev = dspi_8on16_host_to_dev;
	} else if (xfer->bits_per_word == 16 && dspi->oper_bits_per_word == 32) {
		dspi->dev_to_host = dspi_16on32_dev_to_host;
		dspi->host_to_dev = dspi_16on32_host_to_dev;
	} else {
no_accel:
		dspi->dev_to_host = dspi_native_dev_to_host;
		dspi->host_to_dev = dspi_native_host_to_dev;
		dspi->oper_bits_per_word = xfer->bits_per_word;
	}

	dspi->oper_word_size = DIV_ROUND_UP(dspi->oper_bits_per_word, 8);

	/*
	 * Update CTAR here (code is common for XSPI and DMA modes).
	 * We will update CTARE in the portion specific to XSPI, when we
	 * also know the preload value (DTCP).
	 */
	regmap_write(dspi->regmap, SPI_CTAR(0),
		     dspi->cur_chip->ctar_val |
		     SPI_FRAME_BITS(dspi->oper_bits_per_word));
}

static void dspi_fifo_write(struct fsl_dspi *dspi)
{
	int num_fifo_entries = dspi->devtype_data->fifo_size;
	struct spi_transfer *xfer = dspi->cur_transfer;
	struct spi_message *msg = dspi->cur_msg;
	int num_words, num_bytes;

	dspi_setup_accel(dspi);

	/* In XSPI mode each 32-bit word occupies 2 TX FIFO entries */
	if (dspi->oper_word_size == 4)
		num_fifo_entries /= 2;

	/*
	 * Integer division intentionally trims off odd (or non-multiple of 4)
	 * numbers of bytes at the end of the buffer, which will be sent next
	 * time using a smaller oper_word_size.
	 */
	num_words = dspi->len / dspi->oper_word_size;
	if (num_words > num_fifo_entries)
		num_words = num_fifo_entries;

	/* Update total number of bytes that were transferred */
	num_bytes = num_words * dspi->oper_word_size;
	msg->actual_length += num_bytes;
	dspi->progress += num_bytes / DIV_ROUND_UP(xfer->bits_per_word, 8);

	/*
	 * Update shared variable for use in the next interrupt (both in
	 * dspi_fifo_read and in dspi_fifo_write).
	 */
	dspi->words_in_flight = num_words;

	spi_take_timestamp_pre(dspi->ctlr, xfer, dspi->progress, !dspi->irq);

	dspi_xspi_fifo_write(dspi, num_words);
	/*
	 * Everything after this point is in a potential race with the next
	 * interrupt, so we must never use dspi->words_in_flight again since it
	 * might already be modified by the next dspi_fifo_write.
	 */

	spi_take_timestamp_post(dspi->ctlr, dspi->cur_transfer,
				dspi->progress, !dspi->irq);
}

static int dspi_rxtx(struct fsl_dspi *dspi)
{
	dspi_fifo_read(dspi);

	if (!dspi->len)
		/* Success! */
		return 0;

	dspi_fifo_write(dspi);

	return -EINPROGRESS;
}

static int dspi_poll(struct fsl_dspi *dspi)
{
	int tries = 1000;
	u32 spi_sr;

	do {
		regmap_read(dspi->regmap, SPI_SR, &spi_sr);
		regmap_write(dspi->regmap, SPI_SR, spi_sr);

		if (spi_sr & SPI_SR_CMDTCF)
			break;
	} while (--tries);

	if (!tries)
		return -ETIMEDOUT;

	return dspi_rxtx(dspi);
}

static irqreturn_t dspi_interrupt(int irq, void *dev_id)
{
	struct fsl_dspi *dspi = (struct fsl_dspi *)dev_id;
	u32 spi_sr;

	regmap_read(dspi->regmap, SPI_SR, &spi_sr);
	regmap_write(dspi->regmap, SPI_SR, spi_sr);

	if (!(spi_sr & SPI_SR_CMDTCF))
		return IRQ_NONE;

	if (dspi_rxtx(dspi) == 0)
		complete(&dspi->xfer_done);

	return IRQ_HANDLED;
}

static int dspi_transfer_one_message(struct spi_controller *ctlr,
				     struct spi_message *message)
{
	struct fsl_dspi *dspi = spi_controller_get_devdata(ctlr);
	struct spi_device *spi = message->spi;
	struct spi_transfer *transfer;
	int status = 0;

	message->actual_length = 0;

	list_for_each_entry(transfer, &message->transfers, transfer_list) {
		dspi->cur_transfer = transfer;
		dspi->cur_msg = message;
		dspi->cur_chip = spi_get_ctldata(spi);
		/* Prepare command word for CMD FIFO */
		dspi->tx_cmd = SPI_PUSHR_CMD_CTAS(0) |
			       SPI_PUSHR_CMD_PCS(spi->chip_select);
		if (list_is_last(&dspi->cur_transfer->transfer_list,
				 &dspi->cur_msg->transfers)) {
			/* Leave PCS activated after last transfer when
			 * cs_change is set.
			 */
			if (transfer->cs_change)
				dspi->tx_cmd |= SPI_PUSHR_CMD_CONT;
		} else {
			/* Keep PCS active between transfers in same message
			 * when cs_change is not set, and de-activate PCS
			 * between transfers in the same message when
			 * cs_change is set.
			 */
			if (!transfer->cs_change)
				dspi->tx_cmd |= SPI_PUSHR_CMD_CONT;
		}

		dspi->tx = transfer->tx_buf;
		dspi->rx = transfer->rx_buf;
		dspi->len = transfer->len;
		dspi->progress = 0;

		regmap_update_bits(dspi->regmap, SPI_MCR,
				   SPI_MCR_CLR_TXF | SPI_MCR_CLR_RXF,
				   SPI_MCR_CLR_TXF | SPI_MCR_CLR_RXF);

		spi_take_timestamp_pre(dspi->ctlr, dspi->cur_transfer,
				       dspi->progress, !dspi->irq);

		if (dspi->devtype_data->trans_mode == DSPI_DMA_MODE) {
			status = dspi_dma_xfer(dspi);
		} else {
			dspi_fifo_write(dspi);

			if (dspi->irq) {
				wait_for_completion(&dspi->xfer_done);
				reinit_completion(&dspi->xfer_done);
			} else {
				do {
					status = dspi_poll(dspi);
				} while (status == -EINPROGRESS);
			}
		}
		if (status)
			break;

		spi_transfer_delay_exec(transfer);
	}

	message->status = status;
	spi_finalize_current_message(ctlr);

	return status;
}

static int dspi_setup(struct spi_device *spi)
{
	struct fsl_dspi *dspi = spi_controller_get_devdata(spi->controller);
	unsigned char br = 0, pbr = 0, pcssck = 0, cssck = 0;
	u32 cs_sck_delay = 0, sck_cs_delay = 0;
	struct fsl_dspi_platform_data *pdata;
	unsigned char pasc = 0, asc = 0;
	struct chip_data *chip;
	unsigned long clkrate;

	/* Only alloc on first setup */
	chip = spi_get_ctldata(spi);
	if (chip == NULL) {
		chip = kzalloc(sizeof(struct chip_data), GFP_KERNEL);
		if (!chip)
			return -ENOMEM;
	}

	pdata = dev_get_platdata(&dspi->pdev->dev);

	if (!pdata) {
		of_property_read_u32(spi->dev.of_node, "fsl,spi-cs-sck-delay",
				     &cs_sck_delay);

		of_property_read_u32(spi->dev.of_node, "fsl,spi-sck-cs-delay",
				     &sck_cs_delay);
	} else {
		cs_sck_delay = pdata->cs_sck_delay;
		sck_cs_delay = pdata->sck_cs_delay;
	}

	clkrate = clk_get_rate(dspi->clk);
	hz_to_spi_baud(&pbr, &br, spi->max_speed_hz, clkrate);

	/* Set PCS to SCK delay scale values */
	ns_delay_scale(&pcssck, &cssck, cs_sck_delay, clkrate);

	/* Set After SCK delay scale values */
	ns_delay_scale(&pasc, &asc, sck_cs_delay, clkrate);

	chip->ctar_val = 0;
	if (spi->mode & SPI_CPOL)
		chip->ctar_val |= SPI_CTAR_CPOL;
	if (spi->mode & SPI_CPHA)
		chip->ctar_val |= SPI_CTAR_CPHA;

	if (!spi_controller_is_slave(dspi->ctlr)) {
		chip->ctar_val |= SPI_CTAR_PCSSCK(pcssck) |
				  SPI_CTAR_CSSCK(cssck) |
				  SPI_CTAR_PASC(pasc) |
				  SPI_CTAR_ASC(asc) |
				  SPI_CTAR_PBR(pbr) |
				  SPI_CTAR_BR(br);

		if (spi->mode & SPI_LSB_FIRST)
			chip->ctar_val |= SPI_CTAR_LSBFE;
	}

	spi_set_ctldata(spi, chip);

	return 0;
}

static void dspi_cleanup(struct spi_device *spi)
{
	struct chip_data *chip = spi_get_ctldata((struct spi_device *)spi);

	dev_dbg(&spi->dev, "spi_device %u.%u cleanup\n",
		spi->controller->bus_num, spi->chip_select);

	kfree(chip);
}

static const struct of_device_id fsl_dspi_dt_ids[] = {
	{
		.compatible = "fsl,vf610-dspi",
		.data = &devtype_data[VF610],
	}, {
		.compatible = "fsl,ls1021a-v1.0-dspi",
		.data = &devtype_data[LS1021A],
	}, {
		.compatible = "fsl,ls1012a-dspi",
		.data = &devtype_data[LS1012A],
	}, {
		.compatible = "fsl,ls1028a-dspi",
		.data = &devtype_data[LS1028A],
	}, {
		.compatible = "fsl,ls1043a-dspi",
		.data = &devtype_data[LS1043A],
	}, {
		.compatible = "fsl,ls1046a-dspi",
		.data = &devtype_data[LS1046A],
	}, {
		.compatible = "fsl,ls2080a-dspi",
		.data = &devtype_data[LS2080A],
	}, {
		.compatible = "fsl,ls2085a-dspi",
		.data = &devtype_data[LS2085A],
	}, {
		.compatible = "fsl,lx2160a-dspi",
		.data = &devtype_data[LX2160A],
	},
	{ /* sentinel */ }
};
MODULE_DEVICE_TABLE(of, fsl_dspi_dt_ids);

#ifdef CONFIG_PM_SLEEP
static int dspi_suspend(struct device *dev)
{
	struct fsl_dspi *dspi = dev_get_drvdata(dev);

	if (dspi->irq)
		disable_irq(dspi->irq);
	spi_controller_suspend(dspi->ctlr);
	clk_disable_unprepare(dspi->clk);

	pinctrl_pm_select_sleep_state(dev);

	return 0;
}

static int dspi_resume(struct device *dev)
{
<<<<<<< HEAD
	struct spi_master *master = dev_get_drvdata(dev);
	struct fsl_dspi *dspi = spi_master_get_devdata(master);
=======
	struct fsl_dspi *dspi = dev_get_drvdata(dev);
>>>>>>> 24b8d41d
	int ret;

	pinctrl_pm_select_default_state(dev);

	ret = clk_prepare_enable(dspi->clk);
	if (ret)
		return ret;
<<<<<<< HEAD
	spi_master_resume(master);
=======
	spi_controller_resume(dspi->ctlr);
	if (dspi->irq)
		enable_irq(dspi->irq);
>>>>>>> 24b8d41d

	return 0;
}
#endif /* CONFIG_PM_SLEEP */

static SIMPLE_DEV_PM_OPS(dspi_pm, dspi_suspend, dspi_resume);

static const struct regmap_range dspi_volatile_ranges[] = {
	regmap_reg_range(SPI_MCR, SPI_TCR),
	regmap_reg_range(SPI_SR, SPI_SR),
	regmap_reg_range(SPI_PUSHR, SPI_RXFR3),
};

static const struct regmap_access_table dspi_volatile_table = {
	.yes_ranges	= dspi_volatile_ranges,
	.n_yes_ranges	= ARRAY_SIZE(dspi_volatile_ranges),
};

static const struct regmap_config dspi_regmap_config = {
	.reg_bits	= 32,
	.val_bits	= 32,
	.reg_stride	= 4,
	.max_register	= 0x88,
	.volatile_table	= &dspi_volatile_table,
};

<<<<<<< HEAD
static void dspi_init(struct fsl_dspi *dspi)
{
	regmap_write(dspi->regmap, SPI_SR, SPI_SR_CLEAR);
=======
static const struct regmap_range dspi_xspi_volatile_ranges[] = {
	regmap_reg_range(SPI_MCR, SPI_TCR),
	regmap_reg_range(SPI_SR, SPI_SR),
	regmap_reg_range(SPI_PUSHR, SPI_RXFR3),
	regmap_reg_range(SPI_SREX, SPI_SREX),
};

static const struct regmap_access_table dspi_xspi_volatile_table = {
	.yes_ranges	= dspi_xspi_volatile_ranges,
	.n_yes_ranges	= ARRAY_SIZE(dspi_xspi_volatile_ranges),
};

static const struct regmap_config dspi_xspi_regmap_config[] = {
	{
		.reg_bits	= 32,
		.val_bits	= 32,
		.reg_stride	= 4,
		.max_register	= 0x13c,
		.volatile_table	= &dspi_xspi_volatile_table,
	},
	{
		.name		= "pushr",
		.reg_bits	= 16,
		.val_bits	= 16,
		.reg_stride	= 2,
		.max_register	= 0x2,
	},
};

static int dspi_init(struct fsl_dspi *dspi)
{
	unsigned int mcr;

	/* Set idle states for all chip select signals to high */
	mcr = SPI_MCR_PCSIS(GENMASK(dspi->ctlr->num_chipselect - 1, 0));

	if (dspi->devtype_data->trans_mode == DSPI_XSPI_MODE)
		mcr |= SPI_MCR_XSPI;
	if (!spi_controller_is_slave(dspi->ctlr))
		mcr |= SPI_MCR_MASTER;

	regmap_write(dspi->regmap, SPI_MCR, mcr);
	regmap_write(dspi->regmap, SPI_SR, SPI_SR_CLEAR);

	switch (dspi->devtype_data->trans_mode) {
	case DSPI_XSPI_MODE:
		regmap_write(dspi->regmap, SPI_RSER, SPI_RSER_CMDTCFE);
		break;
	case DSPI_DMA_MODE:
		regmap_write(dspi->regmap, SPI_RSER,
			     SPI_RSER_TFFFE | SPI_RSER_TFFFD |
			     SPI_RSER_RFDFE | SPI_RSER_RFDFD);
		break;
	default:
		dev_err(&dspi->pdev->dev, "unsupported trans_mode %u\n",
			dspi->devtype_data->trans_mode);
		return -EINVAL;
	}

	return 0;
}

static int dspi_slave_abort(struct spi_master *master)
{
	struct fsl_dspi *dspi = spi_master_get_devdata(master);

	/*
	 * Terminate all pending DMA transactions for the SPI working
	 * in SLAVE mode.
	 */
	if (dspi->devtype_data->trans_mode == DSPI_DMA_MODE) {
		dmaengine_terminate_sync(dspi->dma->chan_rx);
		dmaengine_terminate_sync(dspi->dma->chan_tx);
	}

	/* Clear the internal DSPI RX and TX FIFO buffers */
	regmap_update_bits(dspi->regmap, SPI_MCR,
			   SPI_MCR_CLR_TXF | SPI_MCR_CLR_RXF,
			   SPI_MCR_CLR_TXF | SPI_MCR_CLR_RXF);

	return 0;
>>>>>>> 24b8d41d
}

static int dspi_probe(struct platform_device *pdev)
{
	struct device_node *np = pdev->dev.of_node;
	const struct regmap_config *regmap_config;
	struct fsl_dspi_platform_data *pdata;
	struct spi_controller *ctlr;
	int ret, cs_num, bus_num = -1;
	struct fsl_dspi *dspi;
	struct resource *res;
	void __iomem *base;
<<<<<<< HEAD
	int ret = 0, cs_num, bus_num;
=======
	bool big_endian;
>>>>>>> 24b8d41d

	dspi = devm_kzalloc(&pdev->dev, sizeof(*dspi), GFP_KERNEL);
	if (!dspi)
		return -ENOMEM;

	ctlr = spi_alloc_master(&pdev->dev, 0);
	if (!ctlr)
		return -ENOMEM;

	spi_controller_set_devdata(ctlr, dspi);
	platform_set_drvdata(pdev, dspi);

	dspi->pdev = pdev;
	dspi->ctlr = ctlr;

	ctlr->setup = dspi_setup;
	ctlr->transfer_one_message = dspi_transfer_one_message;
	ctlr->dev.of_node = pdev->dev.of_node;

	ctlr->cleanup = dspi_cleanup;
	ctlr->slave_abort = dspi_slave_abort;
	ctlr->mode_bits = SPI_CPOL | SPI_CPHA | SPI_LSB_FIRST;

	pdata = dev_get_platdata(&pdev->dev);
	if (pdata) {
		ctlr->num_chipselect = pdata->cs_num;
		ctlr->bus_num = pdata->bus_num;

		/* Only Coldfire uses platform data */
		dspi->devtype_data = &devtype_data[MCF5441X];
		big_endian = true;
	} else {

		ret = of_property_read_u32(np, "spi-num-chipselects", &cs_num);
		if (ret < 0) {
			dev_err(&pdev->dev, "can't get spi-num-chipselects\n");
			goto out_ctlr_put;
		}
		ctlr->num_chipselect = cs_num;

		of_property_read_u32(np, "bus-num", &bus_num);
		ctlr->bus_num = bus_num;

		if (of_property_read_bool(np, "spi-slave"))
			ctlr->slave = true;

		dspi->devtype_data = of_device_get_match_data(&pdev->dev);
		if (!dspi->devtype_data) {
			dev_err(&pdev->dev, "can't get devtype_data\n");
			ret = -EFAULT;
			goto out_ctlr_put;
		}

<<<<<<< HEAD
	dspi->devtype_data = of_device_get_match_data(&pdev->dev);
	if (!dspi->devtype_data) {
		dev_err(&pdev->dev, "can't get devtype_data\n");
		ret = -EFAULT;
		goto out_master_put;
=======
		big_endian = of_device_is_big_endian(np);
	}
	if (big_endian) {
		dspi->pushr_cmd = 0;
		dspi->pushr_tx = 2;
	} else {
		dspi->pushr_cmd = 2;
		dspi->pushr_tx = 0;
>>>>>>> 24b8d41d
	}

	if (dspi->devtype_data->trans_mode == DSPI_XSPI_MODE)
		ctlr->bits_per_word_mask = SPI_BPW_RANGE_MASK(4, 32);
	else
		ctlr->bits_per_word_mask = SPI_BPW_RANGE_MASK(4, 16);

	res = platform_get_resource(pdev, IORESOURCE_MEM, 0);
	base = devm_ioremap_resource(&pdev->dev, res);
	if (IS_ERR(base)) {
		ret = PTR_ERR(base);
		goto out_ctlr_put;
	}

	if (dspi->devtype_data->trans_mode == DSPI_XSPI_MODE)
		regmap_config = &dspi_xspi_regmap_config[0];
	else
		regmap_config = &dspi_regmap_config;
	dspi->regmap = devm_regmap_init_mmio(&pdev->dev, base, regmap_config);
	if (IS_ERR(dspi->regmap)) {
		dev_err(&pdev->dev, "failed to init regmap: %ld\n",
				PTR_ERR(dspi->regmap));
		ret = PTR_ERR(dspi->regmap);
		goto out_ctlr_put;
	}

	if (dspi->devtype_data->trans_mode == DSPI_XSPI_MODE) {
		dspi->regmap_pushr = devm_regmap_init_mmio(
			&pdev->dev, base + SPI_PUSHR,
			&dspi_xspi_regmap_config[1]);
		if (IS_ERR(dspi->regmap_pushr)) {
			dev_err(&pdev->dev,
				"failed to init pushr regmap: %ld\n",
				PTR_ERR(dspi->regmap_pushr));
			ret = PTR_ERR(dspi->regmap_pushr);
			goto out_ctlr_put;
		}
	}

<<<<<<< HEAD
	dspi_init(dspi);
=======
	dspi->clk = devm_clk_get(&pdev->dev, "dspi");
	if (IS_ERR(dspi->clk)) {
		ret = PTR_ERR(dspi->clk);
		dev_err(&pdev->dev, "unable to get clock\n");
		goto out_ctlr_put;
	}
	ret = clk_prepare_enable(dspi->clk);
	if (ret)
		goto out_ctlr_put;

	ret = dspi_init(dspi);
	if (ret)
		goto out_clk_put;

>>>>>>> 24b8d41d
	dspi->irq = platform_get_irq(pdev, 0);
	if (dspi->irq <= 0) {
		dev_info(&pdev->dev,
			 "can't get platform irq, using poll mode\n");
		dspi->irq = 0;
		goto poll_mode;
	}

	init_completion(&dspi->xfer_done);

	ret = request_threaded_irq(dspi->irq, dspi_interrupt, NULL,
				   IRQF_SHARED, pdev->name, dspi);
	if (ret < 0) {
		dev_err(&pdev->dev, "Unable to attach DSPI interrupt\n");
		goto out_clk_put;
	}

poll_mode:

	if (dspi->devtype_data->trans_mode == DSPI_DMA_MODE) {
		ret = dspi_request_dma(dspi, res->start);
		if (ret < 0) {
			dev_err(&pdev->dev, "can't get dma channels\n");
			goto out_free_irq;
		}
	}
<<<<<<< HEAD
	ret = clk_prepare_enable(dspi->clk);
	if (ret)
		goto out_master_put;

	master->max_speed_hz =
		clk_get_rate(dspi->clk) / dspi->devtype_data->max_clock_factor;
=======
>>>>>>> 24b8d41d

	ctlr->max_speed_hz =
		clk_get_rate(dspi->clk) / dspi->devtype_data->max_clock_factor;

	if (dspi->devtype_data->trans_mode != DSPI_DMA_MODE)
		ctlr->ptp_sts_supported = true;

	ret = spi_register_controller(ctlr);
	if (ret != 0) {
		dev_err(&pdev->dev, "Problem registering DSPI ctlr\n");
		goto out_free_irq;
	}

	return ret;

out_free_irq:
	if (dspi->irq)
		free_irq(dspi->irq, dspi);
out_clk_put:
	clk_disable_unprepare(dspi->clk);
out_ctlr_put:
	spi_controller_put(ctlr);

	return ret;
}

static int dspi_remove(struct platform_device *pdev)
{
	struct fsl_dspi *dspi = platform_get_drvdata(pdev);

	/* Disconnect from the SPI framework */
	spi_unregister_controller(dspi->ctlr);

	/* Disable RX and TX */
	regmap_update_bits(dspi->regmap, SPI_MCR,
			   SPI_MCR_DIS_TXF | SPI_MCR_DIS_RXF,
			   SPI_MCR_DIS_TXF | SPI_MCR_DIS_RXF);

	/* Stop Running */
	regmap_update_bits(dspi->regmap, SPI_MCR, SPI_MCR_HALT, SPI_MCR_HALT);

	dspi_release_dma(dspi);
	if (dspi->irq)
		free_irq(dspi->irq, dspi);
	clk_disable_unprepare(dspi->clk);
<<<<<<< HEAD
	spi_unregister_master(dspi->master);
=======
>>>>>>> 24b8d41d

	return 0;
}

static void dspi_shutdown(struct platform_device *pdev)
{
	dspi_remove(pdev);
}

static struct platform_driver fsl_dspi_driver = {
	.driver.name		= DRIVER_NAME,
	.driver.of_match_table	= fsl_dspi_dt_ids,
	.driver.owner		= THIS_MODULE,
	.driver.pm		= &dspi_pm,
	.probe			= dspi_probe,
	.remove			= dspi_remove,
	.shutdown		= dspi_shutdown,
};
module_platform_driver(fsl_dspi_driver);

MODULE_DESCRIPTION("Freescale DSPI Controller Driver");
MODULE_LICENSE("GPL");
MODULE_ALIAS("platform:" DRIVER_NAME);<|MERGE_RESOLUTION|>--- conflicted
+++ resolved
@@ -17,86 +17,6 @@
 #include <linux/pinctrl/consumer.h>
 #include <linux/regmap.h>
 #include <linux/spi/spi.h>
-<<<<<<< HEAD
-#include <linux/spi/spi_bitbang.h>
-#include <linux/time.h>
-
-#define DRIVER_NAME "fsl-dspi"
-
-#define TRAN_STATE_RX_VOID		0x01
-#define TRAN_STATE_TX_VOID		0x02
-#define TRAN_STATE_WORD_ODD_NUM	0x04
-
-#define DSPI_FIFO_SIZE			4
-
-#define SPI_MCR		0x00
-#define SPI_MCR_MASTER		(1 << 31)
-#define SPI_MCR_PCSIS		(0x3F << 16)
-#define SPI_MCR_CLR_TXF	(1 << 11)
-#define SPI_MCR_CLR_RXF	(1 << 10)
-
-#define SPI_TCR			0x08
-#define SPI_TCR_GET_TCNT(x)	(((x) & 0xffff0000) >> 16)
-
-#define SPI_CTAR(x)		(0x0c + (((x) & 0x3) * 4))
-#define SPI_CTAR_FMSZ(x)	(((x) & 0x0000000f) << 27)
-#define SPI_CTAR_CPOL(x)	((x) << 26)
-#define SPI_CTAR_CPHA(x)	((x) << 25)
-#define SPI_CTAR_LSBFE(x)	((x) << 24)
-#define SPI_CTAR_PCSSCK(x)	(((x) & 0x00000003) << 22)
-#define SPI_CTAR_PASC(x)	(((x) & 0x00000003) << 20)
-#define SPI_CTAR_PDT(x)	(((x) & 0x00000003) << 18)
-#define SPI_CTAR_PBR(x)	(((x) & 0x00000003) << 16)
-#define SPI_CTAR_CSSCK(x)	(((x) & 0x0000000f) << 12)
-#define SPI_CTAR_ASC(x)	(((x) & 0x0000000f) << 8)
-#define SPI_CTAR_DT(x)		(((x) & 0x0000000f) << 4)
-#define SPI_CTAR_BR(x)		((x) & 0x0000000f)
-#define SPI_CTAR_SCALE_BITS	0xf
-
-#define SPI_CTAR0_SLAVE	0x0c
-
-#define SPI_SR			0x2c
-#define SPI_SR_EOQF		0x10000000
-#define SPI_SR_TCFQF		0x80000000
-#define SPI_SR_CLEAR		0xdaad0000
-
-#define SPI_RSER		0x30
-#define SPI_RSER_EOQFE		0x10000000
-#define SPI_RSER_TCFQE		0x80000000
-
-#define SPI_PUSHR		0x34
-#define SPI_PUSHR_CONT		(1 << 31)
-#define SPI_PUSHR_CTAS(x)	(((x) & 0x00000003) << 28)
-#define SPI_PUSHR_EOQ		(1 << 27)
-#define SPI_PUSHR_CTCNT	(1 << 26)
-#define SPI_PUSHR_PCS(x)	(((1 << x) & 0x0000003f) << 16)
-#define SPI_PUSHR_TXDATA(x)	((x) & 0x0000ffff)
-
-#define SPI_PUSHR_SLAVE	0x34
-
-#define SPI_POPR		0x38
-#define SPI_POPR_RXDATA(x)	((x) & 0x0000ffff)
-
-#define SPI_TXFR0		0x3c
-#define SPI_TXFR1		0x40
-#define SPI_TXFR2		0x44
-#define SPI_TXFR3		0x48
-#define SPI_RXFR0		0x7c
-#define SPI_RXFR1		0x80
-#define SPI_RXFR2		0x84
-#define SPI_RXFR3		0x88
-
-#define SPI_FRAME_BITS(bits)	SPI_CTAR_FMSZ((bits) - 1)
-#define SPI_FRAME_BITS_MASK	SPI_CTAR_FMSZ(0xf)
-#define SPI_FRAME_BITS_16	SPI_CTAR_FMSZ(0xf)
-#define SPI_FRAME_BITS_8	SPI_CTAR_FMSZ(0x7)
-
-#define SPI_CS_INIT		0x01
-#define SPI_CS_ASSERT		0x02
-#define SPI_CS_DROP		0x04
-
-#define SPI_TCR_TCNT_MAX	0x10000
-=======
 #include <linux/spi/spi-fsl-dspi.h>
 
 #define DRIVER_NAME			"fsl-dspi"
@@ -186,7 +106,6 @@
 #define SPI_FRAME_EBITS(bits)		SPI_CTARE_FMSZE(((bits) - 1) >> 4)
 
 #define DMA_COMPLETION_TIMEOUT		msecs_to_jiffies(3000)
->>>>>>> 24b8d41d
 
 struct chip_data {
 	u32			ctar_val;
@@ -198,53 +117,6 @@
 };
 
 struct fsl_dspi_devtype_data {
-<<<<<<< HEAD
-	enum dspi_trans_mode trans_mode;
-	u8 max_clock_factor;
-};
-
-static const struct fsl_dspi_devtype_data vf610_data = {
-	.trans_mode = DSPI_EOQ_MODE,
-	.max_clock_factor = 2,
-};
-
-static const struct fsl_dspi_devtype_data ls1021a_v1_data = {
-	.trans_mode = DSPI_TCFQ_MODE,
-	.max_clock_factor = 8,
-};
-
-static const struct fsl_dspi_devtype_data ls2085a_data = {
-	.trans_mode = DSPI_TCFQ_MODE,
-	.max_clock_factor = 8,
-};
-
-struct fsl_dspi {
-	struct spi_master	*master;
-	struct platform_device	*pdev;
-
-	struct regmap		*regmap;
-	int			irq;
-	struct clk		*clk;
-
-	struct spi_transfer	*cur_transfer;
-	struct spi_message	*cur_msg;
-	struct chip_data	*cur_chip;
-	size_t			len;
-	void			*tx;
-	void			*tx_end;
-	void			*rx;
-	void			*rx_end;
-	char			dataflags;
-	u8			cs;
-	u16			void_write_data;
-	u32			cs_change;
-	const struct fsl_dspi_devtype_data *devtype_data;
-
-	wait_queue_head_t	waitq;
-	u32			waitflags;
-
-	u32			spi_tcnt;
-=======
 	enum dspi_trans_mode	trans_mode;
 	u8			max_clock_factor;
 	int			fifo_size;
@@ -371,7 +243,6 @@
 
 	void (*host_to_dev)(struct fsl_dspi *dspi, u32 *txdata);
 	void (*dev_to_host)(struct fsl_dspi *dspi, u32 rxdata);
->>>>>>> 24b8d41d
 };
 
 static void dspi_native_host_to_dev(struct fsl_dspi *dspi, u32 *txdata)
@@ -1223,12 +1094,7 @@
 
 static int dspi_resume(struct device *dev)
 {
-<<<<<<< HEAD
-	struct spi_master *master = dev_get_drvdata(dev);
-	struct fsl_dspi *dspi = spi_master_get_devdata(master);
-=======
 	struct fsl_dspi *dspi = dev_get_drvdata(dev);
->>>>>>> 24b8d41d
 	int ret;
 
 	pinctrl_pm_select_default_state(dev);
@@ -1236,13 +1102,9 @@
 	ret = clk_prepare_enable(dspi->clk);
 	if (ret)
 		return ret;
-<<<<<<< HEAD
-	spi_master_resume(master);
-=======
 	spi_controller_resume(dspi->ctlr);
 	if (dspi->irq)
 		enable_irq(dspi->irq);
->>>>>>> 24b8d41d
 
 	return 0;
 }
@@ -1269,11 +1131,6 @@
 	.volatile_table	= &dspi_volatile_table,
 };
 
-<<<<<<< HEAD
-static void dspi_init(struct fsl_dspi *dspi)
-{
-	regmap_write(dspi->regmap, SPI_SR, SPI_SR_CLEAR);
-=======
 static const struct regmap_range dspi_xspi_volatile_ranges[] = {
 	regmap_reg_range(SPI_MCR, SPI_TCR),
 	regmap_reg_range(SPI_SR, SPI_SR),
@@ -1355,7 +1212,6 @@
 			   SPI_MCR_CLR_TXF | SPI_MCR_CLR_RXF);
 
 	return 0;
->>>>>>> 24b8d41d
 }
 
 static int dspi_probe(struct platform_device *pdev)
@@ -1368,11 +1224,7 @@
 	struct fsl_dspi *dspi;
 	struct resource *res;
 	void __iomem *base;
-<<<<<<< HEAD
-	int ret = 0, cs_num, bus_num;
-=======
 	bool big_endian;
->>>>>>> 24b8d41d
 
 	dspi = devm_kzalloc(&pdev->dev, sizeof(*dspi), GFP_KERNEL);
 	if (!dspi)
@@ -1426,13 +1278,6 @@
 			goto out_ctlr_put;
 		}
 
-<<<<<<< HEAD
-	dspi->devtype_data = of_device_get_match_data(&pdev->dev);
-	if (!dspi->devtype_data) {
-		dev_err(&pdev->dev, "can't get devtype_data\n");
-		ret = -EFAULT;
-		goto out_master_put;
-=======
 		big_endian = of_device_is_big_endian(np);
 	}
 	if (big_endian) {
@@ -1441,7 +1286,6 @@
 	} else {
 		dspi->pushr_cmd = 2;
 		dspi->pushr_tx = 0;
->>>>>>> 24b8d41d
 	}
 
 	if (dspi->devtype_data->trans_mode == DSPI_XSPI_MODE)
@@ -1481,9 +1325,6 @@
 		}
 	}
 
-<<<<<<< HEAD
-	dspi_init(dspi);
-=======
 	dspi->clk = devm_clk_get(&pdev->dev, "dspi");
 	if (IS_ERR(dspi->clk)) {
 		ret = PTR_ERR(dspi->clk);
@@ -1498,7 +1339,6 @@
 	if (ret)
 		goto out_clk_put;
 
->>>>>>> 24b8d41d
 	dspi->irq = platform_get_irq(pdev, 0);
 	if (dspi->irq <= 0) {
 		dev_info(&pdev->dev,
@@ -1525,15 +1365,6 @@
 			goto out_free_irq;
 		}
 	}
-<<<<<<< HEAD
-	ret = clk_prepare_enable(dspi->clk);
-	if (ret)
-		goto out_master_put;
-
-	master->max_speed_hz =
-		clk_get_rate(dspi->clk) / dspi->devtype_data->max_clock_factor;
-=======
->>>>>>> 24b8d41d
 
 	ctlr->max_speed_hz =
 		clk_get_rate(dspi->clk) / dspi->devtype_data->max_clock_factor;
@@ -1579,10 +1410,6 @@
 	if (dspi->irq)
 		free_irq(dspi->irq, dspi);
 	clk_disable_unprepare(dspi->clk);
-<<<<<<< HEAD
-	spi_unregister_master(dspi->master);
-=======
->>>>>>> 24b8d41d
 
 	return 0;
 }
