--- conflicted
+++ resolved
@@ -6,10 +6,6 @@
  */
 #include <linux/clk-provider.h>
 #include <linux/module.h>
-<<<<<<< HEAD
-#include <linux/of_device.h>
-=======
->>>>>>> 24b8d41d
 #include <linux/pci.h>
 #include <linux/platform_device.h>
 #include <linux/spi/pxa2xx_spi.h>
@@ -39,11 +35,8 @@
 	void *tx_param;
 	void *rx_param;
 
-<<<<<<< HEAD
-=======
 	int dma_burst_size;
 
->>>>>>> 24b8d41d
 	int (*setup)(struct pci_dev *pdev, struct pxa_spi_info *c);
 };
 
@@ -109,45 +102,31 @@
 
 static int mrfld_spi_setup(struct pci_dev *dev, struct pxa_spi_info *c)
 {
-<<<<<<< HEAD
-=======
 	struct pci_dev *dma_dev = pci_get_slot(dev->bus, PCI_DEVFN(21, 0));
 	struct dw_dma_slave *tx, *rx;
 
->>>>>>> 24b8d41d
 	switch (PCI_FUNC(dev->devfn)) {
 	case 0:
 		c->port_id = 3;
 		c->num_chipselect = 1;
-<<<<<<< HEAD
-=======
 		c->tx_param = &mrfld3_tx_param;
 		c->rx_param = &mrfld3_rx_param;
->>>>>>> 24b8d41d
 		break;
 	case 1:
 		c->port_id = 5;
 		c->num_chipselect = 4;
-<<<<<<< HEAD
-=======
 		c->tx_param = &mrfld5_tx_param;
 		c->rx_param = &mrfld5_rx_param;
->>>>>>> 24b8d41d
 		break;
 	case 2:
 		c->port_id = 6;
 		c->num_chipselect = 1;
-<<<<<<< HEAD
-=======
 		c->tx_param = &mrfld6_tx_param;
 		c->rx_param = &mrfld6_rx_param;
->>>>>>> 24b8d41d
 		break;
 	default:
 		return -ENODEV;
 	}
-<<<<<<< HEAD
-=======
 
 	tx = c->tx_param;
 	tx->dma_dev = &dma_dev->dev;
@@ -157,7 +136,6 @@
 
 	c->dma_filter = lpss_dma_filter;
 	c->dma_burst_size = 8;
->>>>>>> 24b8d41d
 	return 0;
 }
 
@@ -253,10 +231,6 @@
 	ssp = &spi_pdata.ssp;
 	ssp->phys_base = pci_resource_start(dev, 0);
 	ssp->mmio_base = pcim_iomap_table(dev)[0];
-<<<<<<< HEAD
-	ssp->irq = dev->irq;
-=======
->>>>>>> 24b8d41d
 	ssp->port_id = (c->port_id >= 0) ? c->port_id : dev->devfn;
 	ssp->type = c->type;
 
