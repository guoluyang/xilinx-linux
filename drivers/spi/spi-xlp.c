// SPDX-License-Identifier: GPL-2.0-only
/*
 * Copyright (C) 2003-2015 Broadcom Corporation
 * All Rights Reserved
 */
#include <linux/acpi.h>
#include <linux/clk.h>
#include <linux/kernel.h>
#include <linux/module.h>
#include <linux/platform_device.h>
#include <linux/spi/spi.h>
#include <linux/of.h>
#include <linux/interrupt.h>

/* SPI Configuration Register */
#define XLP_SPI_CONFIG			0x00
#define XLP_SPI_CPHA			BIT(0)
#define XLP_SPI_CPOL			BIT(1)
#define XLP_SPI_CS_POL			BIT(2)
#define XLP_SPI_TXMISO_EN		BIT(3)
#define XLP_SPI_TXMOSI_EN		BIT(4)
#define XLP_SPI_RXMISO_EN		BIT(5)
#define XLP_SPI_CS_LSBFE		BIT(10)
#define XLP_SPI_RXCAP_EN		BIT(11)

/* SPI Frequency Divider Register */
#define XLP_SPI_FDIV			0x04

/* SPI Command Register */
#define XLP_SPI_CMD			0x08
#define XLP_SPI_CMD_IDLE_MASK		0x0
#define XLP_SPI_CMD_TX_MASK		0x1
#define XLP_SPI_CMD_RX_MASK		0x2
#define XLP_SPI_CMD_TXRX_MASK		0x3
#define XLP_SPI_CMD_CONT		BIT(4)
#define XLP_SPI_XFR_BITCNT_SHIFT	16

/* SPI Status Register */
#define XLP_SPI_STATUS			0x0c
#define XLP_SPI_XFR_PENDING		BIT(0)
#define XLP_SPI_XFR_DONE		BIT(1)
#define XLP_SPI_TX_INT			BIT(2)
#define XLP_SPI_RX_INT			BIT(3)
#define XLP_SPI_TX_UF			BIT(4)
#define XLP_SPI_RX_OF			BIT(5)
#define XLP_SPI_STAT_MASK		0x3f

/* SPI Interrupt Enable Register */
#define XLP_SPI_INTR_EN			0x10
#define XLP_SPI_INTR_DONE		BIT(0)
#define XLP_SPI_INTR_TXTH		BIT(1)
#define XLP_SPI_INTR_RXTH		BIT(2)
#define XLP_SPI_INTR_TXUF		BIT(3)
#define XLP_SPI_INTR_RXOF		BIT(4)

/* SPI FIFO Threshold Register */
#define XLP_SPI_FIFO_THRESH		0x14

/* SPI FIFO Word Count Register */
#define XLP_SPI_FIFO_WCNT		0x18
#define XLP_SPI_RXFIFO_WCNT_MASK	0xf
#define XLP_SPI_TXFIFO_WCNT_MASK	0xf0
#define XLP_SPI_TXFIFO_WCNT_SHIFT	4

/* SPI Transmit Data FIFO Register */
#define XLP_SPI_TXDATA_FIFO		0x1c

/* SPI Receive Data FIFO Register */
#define XLP_SPI_RXDATA_FIFO		0x20

/* SPI System Control Register */
#define XLP_SPI_SYSCTRL			0x100
#define XLP_SPI_SYS_RESET		BIT(0)
#define XLP_SPI_SYS_CLKDIS		BIT(1)
#define XLP_SPI_SYS_PMEN		BIT(8)

#define SPI_CS_OFFSET			0x40
#define XLP_SPI_TXRXTH			0x80
#define XLP_SPI_FIFO_SIZE		8
#define XLP_SPI_MAX_CS			4
#define XLP_SPI_DEFAULT_FREQ		133333333
#define XLP_SPI_FDIV_MIN		4
#define XLP_SPI_FDIV_MAX		65535
/*
 * SPI can transfer only 28 bytes properly at a time. So split the
 * transfer into 28 bytes size.
 */
#define XLP_SPI_XFER_SIZE		28

struct xlp_spi_priv {
	struct device		dev;		/* device structure */
	void __iomem		*base;		/* spi registers base address */
	const u8		*tx_buf;	/* tx data buffer */
	u8			*rx_buf;	/* rx data buffer */
	int			tx_len;		/* tx xfer length */
	int			rx_len;		/* rx xfer length */
	int			txerrors;	/* TXFIFO underflow count */
	int			rxerrors;	/* RXFIFO overflow count */
	int			cs;		/* slave device chip select */
	u32			spi_clk;	/* spi clock frequency */
	bool			cmd_cont;	/* cs active */
	struct completion	done;		/* completion notification */
};

static inline u32 xlp_spi_reg_read(struct xlp_spi_priv *priv,
				int cs, int regoff)
{
	return readl(priv->base + regoff + cs * SPI_CS_OFFSET);
}

static inline void xlp_spi_reg_write(struct xlp_spi_priv *priv, int cs,
				int regoff, u32 val)
{
	writel(val, priv->base + regoff + cs * SPI_CS_OFFSET);
}

static inline void xlp_spi_sysctl_write(struct xlp_spi_priv *priv,
				int regoff, u32 val)
{
	writel(val, priv->base + regoff);
}

/*
 * Setup global SPI_SYSCTRL register for all SPI channels.
 */
static void xlp_spi_sysctl_setup(struct xlp_spi_priv *xspi)
{
	int cs;

	for (cs = 0; cs < XLP_SPI_MAX_CS; cs++)
		xlp_spi_sysctl_write(xspi, XLP_SPI_SYSCTRL,
				XLP_SPI_SYS_RESET << cs);
	xlp_spi_sysctl_write(xspi, XLP_SPI_SYSCTRL, XLP_SPI_SYS_PMEN);
}

static int xlp_spi_setup(struct spi_device *spi)
{
	struct xlp_spi_priv *xspi;
	u32 fdiv, cfg;
	int cs;

	xspi = spi_master_get_devdata(spi->master);
	cs = spi->chip_select;
	/*
	 * The value of fdiv must be between 4 and 65535.
	 */
	fdiv = DIV_ROUND_UP(xspi->spi_clk, spi->max_speed_hz);
	if (fdiv > XLP_SPI_FDIV_MAX)
		fdiv = XLP_SPI_FDIV_MAX;
	else if (fdiv < XLP_SPI_FDIV_MIN)
		fdiv = XLP_SPI_FDIV_MIN;

	xlp_spi_reg_write(xspi, cs, XLP_SPI_FDIV, fdiv);
	xlp_spi_reg_write(xspi, cs, XLP_SPI_FIFO_THRESH, XLP_SPI_TXRXTH);
	cfg = xlp_spi_reg_read(xspi, cs, XLP_SPI_CONFIG);
	if (spi->mode & SPI_CPHA)
		cfg |= XLP_SPI_CPHA;
	else
		cfg &= ~XLP_SPI_CPHA;
	if (spi->mode & SPI_CPOL)
		cfg |= XLP_SPI_CPOL;
	else
		cfg &= ~XLP_SPI_CPOL;
	if (!(spi->mode & SPI_CS_HIGH))
		cfg |= XLP_SPI_CS_POL;
	else
		cfg &= ~XLP_SPI_CS_POL;
	if (spi->mode & SPI_LSB_FIRST)
		cfg |= XLP_SPI_CS_LSBFE;
	else
		cfg &= ~XLP_SPI_CS_LSBFE;

	cfg |= XLP_SPI_TXMOSI_EN | XLP_SPI_RXMISO_EN;
	if (fdiv == 4)
		cfg |= XLP_SPI_RXCAP_EN;
	xlp_spi_reg_write(xspi, cs, XLP_SPI_CONFIG, cfg);

	return 0;
}

static void xlp_spi_read_rxfifo(struct xlp_spi_priv *xspi)
{
	u32 rx_data, rxfifo_cnt;
	int i, j, nbytes;

	rxfifo_cnt = xlp_spi_reg_read(xspi, xspi->cs, XLP_SPI_FIFO_WCNT);
	rxfifo_cnt &= XLP_SPI_RXFIFO_WCNT_MASK;
	while (rxfifo_cnt) {
		rx_data = xlp_spi_reg_read(xspi, xspi->cs, XLP_SPI_RXDATA_FIFO);
		j = 0;
		nbytes = min(xspi->rx_len, 4);
		for (i = nbytes - 1; i >= 0; i--, j++)
			xspi->rx_buf[i] = (rx_data >> (j * 8)) & 0xff;

		xspi->rx_len -= nbytes;
		xspi->rx_buf += nbytes;
		rxfifo_cnt--;
	}
}

static void xlp_spi_fill_txfifo(struct xlp_spi_priv *xspi)
{
	u32 tx_data, txfifo_cnt;
	int i, j, nbytes;

	txfifo_cnt = xlp_spi_reg_read(xspi, xspi->cs, XLP_SPI_FIFO_WCNT);
	txfifo_cnt &= XLP_SPI_TXFIFO_WCNT_MASK;
	txfifo_cnt >>= XLP_SPI_TXFIFO_WCNT_SHIFT;
	while (xspi->tx_len && (txfifo_cnt < XLP_SPI_FIFO_SIZE)) {
		j = 0;
		tx_data = 0;
		nbytes = min(xspi->tx_len, 4);
		for (i = nbytes - 1; i >= 0; i--, j++)
			tx_data |= xspi->tx_buf[i] << (j * 8);

		xlp_spi_reg_write(xspi, xspi->cs, XLP_SPI_TXDATA_FIFO, tx_data);
		xspi->tx_len -= nbytes;
		xspi->tx_buf += nbytes;
		txfifo_cnt++;
	}
}

static irqreturn_t xlp_spi_interrupt(int irq, void *dev_id)
{
	struct xlp_spi_priv *xspi = dev_id;
	u32 stat;

	stat = xlp_spi_reg_read(xspi, xspi->cs, XLP_SPI_STATUS) &
		XLP_SPI_STAT_MASK;
	if (!stat)
		return IRQ_NONE;

	if (stat & XLP_SPI_TX_INT) {
		if (xspi->tx_len)
			xlp_spi_fill_txfifo(xspi);
		if (stat & XLP_SPI_TX_UF)
			xspi->txerrors++;
	}

	if (stat & XLP_SPI_RX_INT) {
		if (xspi->rx_len)
			xlp_spi_read_rxfifo(xspi);
		if (stat & XLP_SPI_RX_OF)
			xspi->rxerrors++;
	}

	/* write status back to clear interrupts */
	xlp_spi_reg_write(xspi, xspi->cs, XLP_SPI_STATUS, stat);
	if (stat & XLP_SPI_XFR_DONE)
		complete(&xspi->done);

	return IRQ_HANDLED;
}

static void xlp_spi_send_cmd(struct xlp_spi_priv *xspi, int xfer_len,
			int cmd_cont)
{
	u32 cmd = 0;

	if (xspi->tx_buf)
		cmd |= XLP_SPI_CMD_TX_MASK;
	if (xspi->rx_buf)
		cmd |= XLP_SPI_CMD_RX_MASK;
	if (cmd_cont)
		cmd |= XLP_SPI_CMD_CONT;
	cmd |= ((xfer_len * 8 - 1) << XLP_SPI_XFR_BITCNT_SHIFT);
	xlp_spi_reg_write(xspi, xspi->cs, XLP_SPI_CMD, cmd);
}

static int xlp_spi_xfer_block(struct  xlp_spi_priv *xs,
		const unsigned char *tx_buf,
		unsigned char *rx_buf, int xfer_len, int cmd_cont)
{
	int timeout;
	u32 intr_mask = 0;

	xs->tx_buf = tx_buf;
	xs->rx_buf = rx_buf;
	xs->tx_len = (xs->tx_buf == NULL) ? 0 : xfer_len;
	xs->rx_len = (xs->rx_buf == NULL) ? 0 : xfer_len;
	xs->txerrors = xs->rxerrors = 0;

	/* fill TXDATA_FIFO, then send the CMD */
	if (xs->tx_len)
		xlp_spi_fill_txfifo(xs);

	xlp_spi_send_cmd(xs, xfer_len, cmd_cont);

	/*
	 * We are getting some spurious tx interrupts, so avoid enabling
	 * tx interrupts when only rx is in process.
	 * Enable all the interrupts in tx case.
	 */
	if (xs->tx_len)
		intr_mask |= XLP_SPI_INTR_TXTH | XLP_SPI_INTR_TXUF |
				XLP_SPI_INTR_RXTH | XLP_SPI_INTR_RXOF;
	else
		intr_mask |= XLP_SPI_INTR_RXTH | XLP_SPI_INTR_RXOF;

	intr_mask |= XLP_SPI_INTR_DONE;
	xlp_spi_reg_write(xs, xs->cs, XLP_SPI_INTR_EN, intr_mask);

	timeout = wait_for_completion_timeout(&xs->done,
				msecs_to_jiffies(1000));
	/* Disable interrupts */
	xlp_spi_reg_write(xs, xs->cs, XLP_SPI_INTR_EN, 0x0);
	if (!timeout) {
		dev_err(&xs->dev, "xfer timedout!\n");
		goto out;
	}
	if (xs->txerrors || xs->rxerrors)
		dev_err(&xs->dev, "Over/Underflow rx %d tx %d xfer %d!\n",
				xs->rxerrors, xs->txerrors, xfer_len);

	return xfer_len;
out:
	return -ETIMEDOUT;
}

static int xlp_spi_txrx_bufs(struct xlp_spi_priv *xs, struct spi_transfer *t)
{
	int bytesleft, sz;
	unsigned char *rx_buf;
	const unsigned char *tx_buf;

	tx_buf = t->tx_buf;
	rx_buf = t->rx_buf;
	bytesleft = t->len;
	while (bytesleft) {
		if (bytesleft > XLP_SPI_XFER_SIZE)
			sz = xlp_spi_xfer_block(xs, tx_buf, rx_buf,
					XLP_SPI_XFER_SIZE, 1);
		else
			sz = xlp_spi_xfer_block(xs, tx_buf, rx_buf,
					bytesleft, xs->cmd_cont);
		if (sz < 0)
			return sz;
		bytesleft -= sz;
		if (tx_buf)
			tx_buf += sz;
		if (rx_buf)
			rx_buf += sz;
	}
	return bytesleft;
}

static int xlp_spi_transfer_one(struct spi_master *master,
					struct spi_device *spi,
					struct spi_transfer *t)
{
	struct xlp_spi_priv *xspi = spi_master_get_devdata(master);
	int ret = 0;

	xspi->cs = spi->chip_select;
	xspi->dev = spi->dev;

	if (spi_transfer_is_last(master, t))
		xspi->cmd_cont = 0;
	else
		xspi->cmd_cont = 1;

	if (xlp_spi_txrx_bufs(xspi, t))
		ret = -EIO;

	spi_finalize_current_transfer(master);
	return ret;
}

static int xlp_spi_probe(struct platform_device *pdev)
{
	struct spi_master *master;
	struct xlp_spi_priv *xspi;
	struct clk *clk;
	int irq, err;

	xspi = devm_kzalloc(&pdev->dev, sizeof(*xspi), GFP_KERNEL);
	if (!xspi)
		return -ENOMEM;

	xspi->base = devm_platform_ioremap_resource(pdev, 0);
	if (IS_ERR(xspi->base))
		return PTR_ERR(xspi->base);

	irq = platform_get_irq(pdev, 0);
	if (irq < 0)
		return irq;
	err = devm_request_irq(&pdev->dev, irq, xlp_spi_interrupt, 0,
			pdev->name, xspi);
	if (err) {
		dev_err(&pdev->dev, "unable to request irq %d\n", irq);
		return err;
	}

	clk = devm_clk_get(&pdev->dev, NULL);
	if (IS_ERR(clk)) {
		dev_err(&pdev->dev, "could not get spi clock\n");
		return PTR_ERR(clk);
	}

	xspi->spi_clk = clk_get_rate(clk);

	master = spi_alloc_master(&pdev->dev, 0);
	if (!master) {
		dev_err(&pdev->dev, "could not alloc master\n");
		return -ENOMEM;
	}

	master->bus_num = 0;
	master->num_chipselect = XLP_SPI_MAX_CS;
	master->mode_bits = SPI_CPOL | SPI_CPHA | SPI_CS_HIGH;
	master->setup = xlp_spi_setup;
	master->transfer_one = xlp_spi_transfer_one;
	master->dev.of_node = pdev->dev.of_node;

	init_completion(&xspi->done);
	spi_master_set_devdata(master, xspi);
	xlp_spi_sysctl_setup(xspi);

	/* register spi controller */
	err = devm_spi_register_master(&pdev->dev, master);
	if (err) {
		dev_err(&pdev->dev, "spi register master failed!\n");
		spi_master_put(master);
		return err;
	}

	return 0;
}

#ifdef CONFIG_ACPI
static const struct acpi_device_id xlp_spi_acpi_match[] = {
	{ "BRCM900D", 0 },
<<<<<<< HEAD
=======
	{ "CAV900D",  0 },
>>>>>>> 24b8d41d
	{ },
};
MODULE_DEVICE_TABLE(acpi, xlp_spi_acpi_match);
#endif

static const struct of_device_id xlp_spi_dt_id[] = {
	{ .compatible = "netlogic,xlp832-spi" },
	{ },
};
MODULE_DEVICE_TABLE(of, xlp_spi_dt_id);

static struct platform_driver xlp_spi_driver = {
	.probe	= xlp_spi_probe,
	.driver = {
		.name	= "xlp-spi",
		.of_match_table = xlp_spi_dt_id,
		.acpi_match_table = ACPI_PTR(xlp_spi_acpi_match),
	},
};
module_platform_driver(xlp_spi_driver);

MODULE_AUTHOR("Kamlakant Patel <kamlakant.patel@broadcom.com>");
MODULE_DESCRIPTION("Netlogic XLP SPI controller driver");
MODULE_LICENSE("GPL v2");<|MERGE_RESOLUTION|>--- conflicted
+++ resolved
@@ -430,10 +430,7 @@
 #ifdef CONFIG_ACPI
 static const struct acpi_device_id xlp_spi_acpi_match[] = {
 	{ "BRCM900D", 0 },
-<<<<<<< HEAD
-=======
 	{ "CAV900D",  0 },
->>>>>>> 24b8d41d
 	{ },
 };
 MODULE_DEVICE_TABLE(acpi, xlp_spi_acpi_match);
