// SPDX-License-Identifier: GPL-2.0
/*
 * A driver for the RTC embedded in the Cirrus Logic EP93XX processors
 * Copyright (c) 2006 Tower Technologies
 *
 * Author: Alessandro Zummo <a.zummo@towertech.it>
 */

#include <linux/module.h>
#include <linux/rtc.h>
#include <linux/platform_device.h>
#include <linux/io.h>
#include <linux/gfp.h>

#define EP93XX_RTC_DATA			0x000
#define EP93XX_RTC_MATCH		0x004
#define EP93XX_RTC_STATUS		0x008
#define  EP93XX_RTC_STATUS_INTR		 BIT(0)
#define EP93XX_RTC_LOAD			0x00C
#define EP93XX_RTC_CONTROL		0x010
#define  EP93XX_RTC_CONTROL_MIE		 BIT(0)
#define EP93XX_RTC_SWCOMP		0x108
#define  EP93XX_RTC_SWCOMP_DEL_MASK	 0x001f0000
#define  EP93XX_RTC_SWCOMP_DEL_SHIFT	 16
#define  EP93XX_RTC_SWCOMP_INT_MASK	 0x0000ffff
#define  EP93XX_RTC_SWCOMP_INT_SHIFT	 0

<<<<<<< HEAD
/*
 * struct device dev.platform_data is used to store our private data
 * because struct rtc_device does not have a variable to hold it.
 */
=======
>>>>>>> 24b8d41d
struct ep93xx_rtc {
	void __iomem	*mmio_base;
	struct rtc_device *rtc;
};

static int ep93xx_rtc_get_swcomp(struct device *dev, unsigned short *preload,
				 unsigned short *delete)
{
	struct ep93xx_rtc *ep93xx_rtc = dev_get_platdata(dev);
	unsigned long comp;

	comp = readl(ep93xx_rtc->mmio_base + EP93XX_RTC_SWCOMP);

	if (preload)
		*preload = (comp & EP93XX_RTC_SWCOMP_INT_MASK)
				>> EP93XX_RTC_SWCOMP_INT_SHIFT;

	if (delete)
		*delete = (comp & EP93XX_RTC_SWCOMP_DEL_MASK)
				>> EP93XX_RTC_SWCOMP_DEL_SHIFT;

	return 0;
}

static int ep93xx_rtc_read_time(struct device *dev, struct rtc_time *tm)
{
	struct ep93xx_rtc *ep93xx_rtc = dev_get_platdata(dev);
	unsigned long time;

	time = readl(ep93xx_rtc->mmio_base + EP93XX_RTC_DATA);

	rtc_time64_to_tm(time, tm);
	return 0;
}

static int ep93xx_rtc_set_time(struct device *dev, struct rtc_time *tm)
{
	struct ep93xx_rtc *ep93xx_rtc = dev_get_platdata(dev);
	unsigned long secs = rtc_tm_to_time64(tm);

	writel(secs + 1, ep93xx_rtc->mmio_base + EP93XX_RTC_LOAD);
	return 0;
}

static int ep93xx_rtc_proc(struct device *dev, struct seq_file *seq)
{
	unsigned short preload, delete;

	ep93xx_rtc_get_swcomp(dev, &preload, &delete);

	seq_printf(seq, "preload\t\t: %d\n", preload);
	seq_printf(seq, "delete\t\t: %d\n", delete);

	return 0;
}

static const struct rtc_class_ops ep93xx_rtc_ops = {
	.read_time	= ep93xx_rtc_read_time,
	.set_time	= ep93xx_rtc_set_time,
	.proc		= ep93xx_rtc_proc,
};

static ssize_t comp_preload_show(struct device *dev,
				 struct device_attribute *attr, char *buf)
{
	unsigned short preload;

	ep93xx_rtc_get_swcomp(dev->parent, &preload, NULL);

	return sprintf(buf, "%d\n", preload);
}
static DEVICE_ATTR_RO(comp_preload);

static ssize_t comp_delete_show(struct device *dev,
				struct device_attribute *attr, char *buf)
{
	unsigned short delete;

	ep93xx_rtc_get_swcomp(dev->parent, NULL, &delete);

	return sprintf(buf, "%d\n", delete);
}
static DEVICE_ATTR_RO(comp_delete);

static struct attribute *ep93xx_rtc_attrs[] = {
	&dev_attr_comp_preload.attr,
	&dev_attr_comp_delete.attr,
	NULL
};

static const struct attribute_group ep93xx_rtc_sysfs_files = {
	.attrs	= ep93xx_rtc_attrs,
};

static int ep93xx_rtc_probe(struct platform_device *pdev)
{
	struct ep93xx_rtc *ep93xx_rtc;
	int err;

	ep93xx_rtc = devm_kzalloc(&pdev->dev, sizeof(*ep93xx_rtc), GFP_KERNEL);
	if (!ep93xx_rtc)
		return -ENOMEM;

	ep93xx_rtc->mmio_base = devm_platform_ioremap_resource(pdev, 0);
	if (IS_ERR(ep93xx_rtc->mmio_base))
		return PTR_ERR(ep93xx_rtc->mmio_base);

	platform_set_drvdata(pdev, ep93xx_rtc);

	ep93xx_rtc->rtc = devm_rtc_allocate_device(&pdev->dev);
	if (IS_ERR(ep93xx_rtc->rtc))
		return PTR_ERR(ep93xx_rtc->rtc);

	ep93xx_rtc->rtc->ops = &ep93xx_rtc_ops;
	ep93xx_rtc->rtc->range_max = U32_MAX;

	err = rtc_add_group(ep93xx_rtc->rtc, &ep93xx_rtc_sysfs_files);
	if (err)
		return err;

	return rtc_register_device(ep93xx_rtc->rtc);
}

static struct platform_driver ep93xx_rtc_driver = {
	.driver		= {
		.name	= "ep93xx-rtc",
	},
	.probe		= ep93xx_rtc_probe,
};

module_platform_driver(ep93xx_rtc_driver);

MODULE_AUTHOR("Alessandro Zummo <a.zummo@towertech.it>");
MODULE_DESCRIPTION("EP93XX RTC driver");
MODULE_LICENSE("GPL");
MODULE_ALIAS("platform:ep93xx-rtc");<|MERGE_RESOLUTION|>--- conflicted
+++ resolved
@@ -25,13 +25,6 @@
 #define  EP93XX_RTC_SWCOMP_INT_MASK	 0x0000ffff
 #define  EP93XX_RTC_SWCOMP_INT_SHIFT	 0
 
-<<<<<<< HEAD
-/*
- * struct device dev.platform_data is used to store our private data
- * because struct rtc_device does not have a variable to hold it.
- */
-=======
->>>>>>> 24b8d41d
 struct ep93xx_rtc {
 	void __iomem	*mmio_base;
 	struct rtc_device *rtc;
