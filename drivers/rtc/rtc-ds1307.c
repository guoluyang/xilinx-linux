--- conflicted
+++ resolved
@@ -192,64 +192,6 @@
 	irq_handler_t		irq_handler;
 	const struct rtc_class_ops *rtc_ops;
 	u16			trickle_charger_reg;
-<<<<<<< HEAD
-	u8			trickle_charger_setup;
-	u8			(*do_trickle_setup)(struct i2c_client *, uint32_t, bool);
-};
-
-static u8 do_trickle_setup_ds1339(struct i2c_client *,
-				  uint32_t ohms, bool diode);
-
-static struct chip_desc chips[last_ds_type] = {
-	[ds_1307] = {
-		.nvram_offset	= 8,
-		.nvram_size	= 56,
-	},
-	[ds_1337] = {
-		.alarm		= 1,
-	},
-	[ds_1338] = {
-		.nvram_offset	= 8,
-		.nvram_size	= 56,
-	},
-	[ds_1339] = {
-		.alarm		= 1,
-		.trickle_charger_reg = 0x10,
-		.do_trickle_setup = &do_trickle_setup_ds1339,
-	},
-	[ds_1340] = {
-		.trickle_charger_reg = 0x08,
-	},
-	[ds_1388] = {
-		.trickle_charger_reg = 0x0a,
-	},
-	[ds_3231] = {
-		.alarm		= 1,
-	},
-	[mcp794xx] = {
-		.alarm		= 1,
-		/* this is battery backed SRAM */
-		.nvram_offset	= 0x20,
-		.nvram_size	= 0x40,
-	},
-};
-
-static const struct i2c_device_id ds1307_id[] = {
-	{ "ds1307", ds_1307 },
-	{ "ds1337", ds_1337 },
-	{ "ds1338", ds_1338 },
-	{ "ds1339", ds_1339 },
-	{ "ds1388", ds_1388 },
-	{ "ds1340", ds_1340 },
-	{ "ds3231", ds_3231 },
-	{ "m41t00", m41t00 },
-	{ "mcp7940x", mcp794xx },
-	{ "mcp7941x", mcp794xx },
-	{ "pt7c4338", ds_1307 },
-	{ "rx8025", rx_8025 },
-	{ "isl12057", ds_1337 },
-	{ }
-=======
 	u8			(*do_trickle_setup)(struct ds1307 *, u32,
 						    bool);
 	/* Does the RTC require trickle-resistor-ohms to select the value of
@@ -261,7 +203,6 @@
 	 * Remember this behavior to stay backwards compatible.
 	 */
 	bool			charge_default;
->>>>>>> 24b8d41d
 };
 
 static const struct chip_desc chips[last_ds_type];
@@ -281,30 +222,10 @@
 			return ret;
 		}
 
-<<<<<<< HEAD
-	if (length <= I2C_SMBUS_BLOCK_MAX) {
-		s32 retval = i2c_smbus_write_i2c_block_data(client,
-					command, length, values);
-		if (retval < 0)
-			return retval;
-		return length;
-	}
-
-	while (suboffset < length) {
-		s32 retval = i2c_smbus_write_i2c_block_data(client,
-				command + suboffset,
-				min(I2C_SMBUS_BLOCK_MAX, length - suboffset),
-				values + suboffset);
-		if (retval < 0)
-			return retval;
-
-		suboffset += I2C_SMBUS_BLOCK_MAX;
-=======
 		if (regflag & RX8130_REG_FLAG_VLF) {
 			dev_warn_once(dev, "oscillator failed, set time!\n");
 			return -EINVAL;
 		}
->>>>>>> 24b8d41d
 	}
 
 	/* read the RTC date and time registers all at once */
@@ -378,32 +299,11 @@
 	t->tm_mday = bcd2bin(regs[DS1307_REG_MDAY] & 0x3f);
 	tmp = regs[DS1307_REG_MONTH] & 0x1f;
 	t->tm_mon = bcd2bin(tmp) - 1;
-<<<<<<< HEAD
-	t->tm_year = bcd2bin(ds1307->regs[DS1307_REG_YEAR]) + 100;
-=======
 	t->tm_year = bcd2bin(regs[DS1307_REG_YEAR]) + 100;
 
 	if (regs[chip->century_reg] & chip->century_bit &&
 	    IS_ENABLED(CONFIG_RTC_DRV_DS1307_CENTURY))
 		t->tm_year += 100;
->>>>>>> 24b8d41d
-
-#ifdef CONFIG_RTC_DRV_DS1307_CENTURY
-	switch (ds1307->type) {
-	case ds_1337:
-	case ds_1339:
-	case ds_3231:
-		if (ds1307->regs[DS1307_REG_MONTH] & DS1337_BIT_CENTURY)
-			t->tm_year += 100;
-		break;
-	case ds_1340:
-		if (ds1307->regs[DS1307_REG_HOUR] & DS1340_BIT_CENTURY)
-			t->tm_year += 100;
-		break;
-	default:
-		break;
-	}
-#endif
 
 	dev_dbg(dev, "%s secs=%d, mins=%d, "
 		"hours=%d, mday=%d, mon=%d, year=%d, wday=%d\n",
@@ -428,35 +328,6 @@
 		t->tm_hour, t->tm_mday,
 		t->tm_mon, t->tm_year, t->tm_wday);
 
-<<<<<<< HEAD
-#ifdef CONFIG_RTC_DRV_DS1307_CENTURY
-	if (t->tm_year < 100)
-		return -EINVAL;
-
-	switch (ds1307->type) {
-	case ds_1337:
-	case ds_1339:
-	case ds_3231:
-	case ds_1340:
-		if (t->tm_year > 299)
-			return -EINVAL;
-	default:
-		if (t->tm_year > 199)
-			return -EINVAL;
-		break;
-	}
-#else
-	if (t->tm_year < 100 || t->tm_year > 199)
-		return -EINVAL;
-#endif
-
-	buf[DS1307_REG_SECS] = bin2bcd(t->tm_sec);
-	buf[DS1307_REG_MIN] = bin2bcd(t->tm_min);
-	buf[DS1307_REG_HOUR] = bin2bcd(t->tm_hour);
-	buf[DS1307_REG_WDAY] = bin2bcd(t->tm_wday + 1);
-	buf[DS1307_REG_MDAY] = bin2bcd(t->tm_mday);
-	buf[DS1307_REG_MONTH] = bin2bcd(t->tm_mon + 1);
-=======
 	if (t->tm_year < 100)
 		return -EINVAL;
 
@@ -474,7 +345,6 @@
 	regs[DS1307_REG_WDAY] = bin2bcd(t->tm_wday + 1);
 	regs[DS1307_REG_MDAY] = bin2bcd(t->tm_mday);
 	regs[DS1307_REG_MONTH] = bin2bcd(t->tm_mon + 1);
->>>>>>> 24b8d41d
 
 	/* assume 20YY not 19YY */
 	tmp = t->tm_year - 100;
@@ -486,18 +356,6 @@
 		regs[chip->century_reg] |= chip->century_bit;
 
 	switch (ds1307->type) {
-<<<<<<< HEAD
-	case ds_1337:
-	case ds_1339:
-	case ds_3231:
-		if (t->tm_year > 199)
-			buf[DS1307_REG_MONTH] |= DS1337_BIT_CENTURY;
-		break;
-	case ds_1340:
-		buf[DS1307_REG_HOUR] |= DS1340_BIT_CENTURY_EN;
-		if (t->tm_year > 199)
-			buf[DS1307_REG_HOUR] |= DS1340_BIT_CENTURY;
-=======
 	case ds_1308:
 	case ds_1338:
 		regmap_update_bits(ds1307->regmap, DS1307_REG_CONTROL,
@@ -510,7 +368,6 @@
 	case ds_1388:
 		regmap_update_bits(ds1307->regmap, DS1388_REG_FLAG,
 				   DS1388_BIT_OSF, 0);
->>>>>>> 24b8d41d
 		break;
 	case mcp794xx:
 		/*
@@ -571,17 +428,10 @@
 	 * report alarm time (ALARM1); assume 24 hour and day-of-month modes,
 	 * and that all four fields are checked matches
 	 */
-<<<<<<< HEAD
-	t->time.tm_sec = bcd2bin(ds1307->regs[0] & 0x7f);
-	t->time.tm_min = bcd2bin(ds1307->regs[1] & 0x7f);
-	t->time.tm_hour = bcd2bin(ds1307->regs[2] & 0x3f);
-	t->time.tm_mday = bcd2bin(ds1307->regs[3] & 0x3f);
-=======
 	t->time.tm_sec = bcd2bin(regs[0] & 0x7f);
 	t->time.tm_min = bcd2bin(regs[1] & 0x7f);
 	t->time.tm_hour = bcd2bin(regs[2] & 0x3f);
 	t->time.tm_mday = bcd2bin(regs[3] & 0x3f);
->>>>>>> 24b8d41d
 
 	/* ... and status */
 	t->enabled = !!(regs[7] & DS1337_BIT_A1IE);
@@ -637,13 +487,8 @@
 	regs[6] = 0;
 
 	/* disable alarms */
-<<<<<<< HEAD
-	buf[7] = control & ~(DS1337_BIT_A1IE | DS1337_BIT_A2IE);
-	buf[8] = status & ~(DS1337_BIT_A1I | DS1337_BIT_A2I);
-=======
 	regs[7] = control & ~(DS1337_BIT_A1IE | DS1337_BIT_A2IE);
 	regs[8] = status & ~(DS1337_BIT_A1I | DS1337_BIT_A2I);
->>>>>>> 24b8d41d
 
 	ret = regmap_bulk_write(ds1307->regmap, DS1339_REG_ALARM1_SECS, regs,
 				sizeof(regs));
@@ -655,13 +500,8 @@
 	/* optionally enable ALARM1 */
 	if (t->enabled) {
 		dev_dbg(dev, "alarm IRQ armed\n");
-<<<<<<< HEAD
-		buf[7] |= DS1337_BIT_A1IE;	/* only ALARM1 is used */
-		i2c_smbus_write_byte_data(client, DS1337_REG_CONTROL, buf[7]);
-=======
 		regs[7] |= DS1337_BIT_A1IE;	/* only ALARM1 is used */
 		regmap_write(ds1307->regmap, DS1337_REG_CONTROL, regs[7]);
->>>>>>> 24b8d41d
 	}
 
 	return 0;
@@ -711,28 +551,8 @@
 	if (diode)
 		setup |= RX8130_REG_CONTROL1_CHGEN;
 
-<<<<<<< HEAD
-#define MCP794XX_REG_WEEKDAY		0x3
-#define MCP794XX_REG_WEEKDAY_WDAY_MASK	0x7
-#define MCP794XX_REG_CONTROL		0x07
-#	define MCP794XX_BIT_ALM0_EN	0x10
-#	define MCP794XX_BIT_ALM1_EN	0x20
-#define MCP794XX_REG_ALARM0_BASE	0x0a
-#define MCP794XX_REG_ALARM0_CTRL	0x0d
-#define MCP794XX_REG_ALARM1_BASE	0x11
-#define MCP794XX_REG_ALARM1_CTRL	0x14
-#	define MCP794XX_BIT_ALMX_IF	(1 << 3)
-#	define MCP794XX_BIT_ALMX_C0	(1 << 4)
-#	define MCP794XX_BIT_ALMX_C1	(1 << 5)
-#	define MCP794XX_BIT_ALMX_C2	(1 << 6)
-#	define MCP794XX_BIT_ALMX_POL	(1 << 7)
-#	define MCP794XX_MSK_ALMX_MATCH	(MCP794XX_BIT_ALMX_C0 | \
-					 MCP794XX_BIT_ALMX_C1 | \
-					 MCP794XX_BIT_ALMX_C2)
-=======
 	return setup;
 }
->>>>>>> 24b8d41d
 
 static irqreturn_t rx8130_irq(int irq, void *dev_id)
 {
@@ -1942,38 +1762,13 @@
 {
 	struct ds1307		*ds1307;
 	int			err = -ENODEV;
-<<<<<<< HEAD
-	int			tmp, wday;
-	struct chip_desc	*chip = &chips[id->driver_data];
-	struct i2c_adapter	*adapter = to_i2c_adapter(client->dev.parent);
-	bool			want_irq = false;
-=======
 	int			tmp;
 	const struct chip_desc	*chip;
 	bool			want_irq;
->>>>>>> 24b8d41d
 	bool			ds1307_can_wakeup_device = false;
 	unsigned char		regs[8];
 	struct ds1307_platform_data *pdata = dev_get_platdata(&client->dev);
-<<<<<<< HEAD
-	struct rtc_time		tm;
-	unsigned long		timestamp;
-
-	irq_handler_t	irq_handler = ds1307_irq;
-
-	static const int	bbsqi_bitpos[] = {
-		[ds_1337] = 0,
-		[ds_1339] = DS1339_BIT_BBSQI,
-		[ds_3231] = DS3231_BIT_BBSQW,
-	};
-	const struct rtc_class_ops *rtc_ops = &ds13xx_rtc_ops;
-
-	if (!i2c_check_functionality(adapter, I2C_FUNC_SMBUS_BYTE_DATA)
-	    && !i2c_check_functionality(adapter, I2C_FUNC_SMBUS_I2C_BLOCK))
-		return -EIO;
-=======
 	u8			trickle_charger_setup = 0;
->>>>>>> 24b8d41d
 
 	ds1307 = devm_kzalloc(&client->dev, sizeof(struct ds1307), GFP_KERNEL);
 	if (!ds1307)
@@ -2036,15 +1831,6 @@
 	if (chip->alarm && of_property_read_bool(client->dev.of_node,
 						 "wakeup-source"))
 		ds1307_can_wakeup_device = true;
-<<<<<<< HEAD
-	}
-	/* Intersil ISL12057 DT backward compatibility */
-	if (of_property_read_bool(client->dev.of_node,
-				  "isil,irq2-can-wakeup-machine")) {
-		ds1307_can_wakeup_device = true;
-	}
-=======
->>>>>>> 24b8d41d
 #endif
 
 	switch (ds1307->type) {
@@ -2210,34 +1996,8 @@
 			     bin2bcd(tmp));
 	}
 
-<<<<<<< HEAD
-	/*
-	 * Some IPs have weekday reset value = 0x1 which might not correct
-	 * hence compute the wday using the current date/month/year values
-	 */
-	ds1307_get_time(&client->dev, &tm);
-	wday = tm.tm_wday;
-	timestamp = rtc_tm_to_time64(&tm);
-	rtc_time64_to_tm(timestamp, &tm);
-
-	/*
-	 * Check if reset wday is different from the computed wday
-	 * If different then set the wday which we computed using
-	 * timestamp
-	 */
-	if (wday != tm.tm_wday) {
-		wday = i2c_smbus_read_byte_data(client, MCP794XX_REG_WEEKDAY);
-		wday = wday & ~MCP794XX_REG_WEEKDAY_WDAY_MASK;
-		wday = wday | (tm.tm_wday + 1);
-		i2c_smbus_write_byte_data(client, MCP794XX_REG_WEEKDAY, wday);
-	}
-
-	if (want_irq) {
-		device_set_wakeup_capable(&client->dev, true);
-=======
 	if (want_irq || ds1307_can_wakeup_device) {
 		device_set_wakeup_capable(ds1307->dev, true);
->>>>>>> 24b8d41d
 		set_bit(HAS_ALARM, &ds1307->flags);
 	}
 
