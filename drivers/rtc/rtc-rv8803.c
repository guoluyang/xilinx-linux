--- conflicted
+++ resolved
@@ -242,16 +242,6 @@
 	if (ret)
 		return ret;
 
-	ctrl = rv8803_read_reg(rv8803->client, RV8803_CTRL);
-	if (ctrl < 0)
-		return ctrl;
-
-	/* Stop the clock */
-	ret = rv8803_write_reg(rv8803->client, RV8803_CTRL,
-			       ctrl | RV8803_CTRL_RESET);
-	if (ret)
-		return ret;
-
 	date[RV8803_SEC]   = bin2bcd(tm->tm_sec);
 	date[RV8803_MIN]   = bin2bcd(tm->tm_min);
 	date[RV8803_HOUR]  = bin2bcd(tm->tm_hour);
@@ -448,11 +438,7 @@
 			return flags;
 		}
 
-<<<<<<< HEAD
-		flags &= ~(RV8803_FLAG_V1F | RV8803_FLAG_V2F);
-=======
 		flags &= ~RV8803_FLAG_V1F;
->>>>>>> 24b8d41d
 		ret = rv8803_write_reg(client, RV8803_FLAG, flags);
 		mutex_unlock(&rv8803->flags_lock);
 		if (ret)
@@ -468,19 +454,7 @@
 static int rv8803_nvram_write(void *priv, unsigned int offset, void *val,
 			      size_t bytes)
 {
-<<<<<<< HEAD
-	struct device *dev = kobj_to_dev(kobj);
-	struct i2c_client *client = to_i2c_client(dev);
-	int ret;
-
-	ret = rv8803_write_reg(client, RV8803_RAM, buf[0]);
-	if (ret)
-		return ret;
-
-	return 1;
-=======
 	return rv8803_write_reg(priv, RV8803_RAM, *(u8 *)val);
->>>>>>> 24b8d41d
 }
 
 static int rv8803_nvram_read(void *priv, unsigned int offset,
@@ -488,11 +462,7 @@
 {
 	int ret;
 
-<<<<<<< HEAD
-	ret = rv8803_read_reg(client, RV8803_RAM);
-=======
 	ret = rv8803_read_reg(priv, RV8803_RAM);
->>>>>>> 24b8d41d
 	if (ret < 0)
 		return ret;
 
@@ -542,8 +512,6 @@
 	struct i2c_adapter *adapter = client->adapter;
 	struct rv8803_data *rv8803;
 	int err, flags;
-<<<<<<< HEAD
-=======
 	struct nvmem_config nvmem_cfg = {
 		.name = "rv8803_nvram",
 		.word_size = 1,
@@ -553,7 +521,6 @@
 		.reg_write = rv8803_nvram_write,
 		.priv = client,
 	};
->>>>>>> 24b8d41d
 
 	if (!i2c_check_functionality(adapter, I2C_FUNC_SMBUS_BYTE_DATA |
 				     I2C_FUNC_SMBUS_I2C_BLOCK)) {
@@ -568,15 +535,11 @@
 
 	mutex_init(&rv8803->flags_lock);
 	rv8803->client = client;
-<<<<<<< HEAD
-	rv8803->type = id->driver_data;
-=======
 	if (client->dev.of_node)
 		rv8803->type = (enum rv8803_type)
 			of_device_get_match_data(&client->dev);
 	else
 		rv8803->type = id->driver_data;
->>>>>>> 24b8d41d
 	i2c_set_clientdata(client, rv8803);
 
 	flags = rv8803_read_reg(client, RV8803_FLAG);
@@ -611,16 +574,6 @@
 		}
 	}
 
-<<<<<<< HEAD
-	rv8803->rtc = devm_rtc_device_register(&client->dev, client->name,
-					       &rv8803_rtc_ops, THIS_MODULE);
-	if (IS_ERR(rv8803->rtc)) {
-		dev_err(&client->dev, "unable to register the class device\n");
-		return PTR_ERR(rv8803->rtc);
-	}
-
-=======
->>>>>>> 24b8d41d
 	err = rv8803_write_reg(rv8803->client, RV8803_EXT, RV8803_EXT_WADA);
 	if (err)
 		return err;
@@ -628,14 +581,6 @@
 	err = rx8900_trickle_charger_init(rv8803);
 	if (err) {
 		dev_err(&client->dev, "failed to init charger\n");
-<<<<<<< HEAD
-		return err;
-	}
-
-	err = device_create_bin_file(&client->dev, &rv8803_nvram_attr);
-	if (err)
-=======
->>>>>>> 24b8d41d
 		return err;
 	}
 
@@ -656,10 +601,7 @@
 
 static const struct i2c_device_id rv8803_id[] = {
 	{ "rv8803", rv_8803 },
-<<<<<<< HEAD
-=======
 	{ "rx8803", rv_8803 },
->>>>>>> 24b8d41d
 	{ "rx8900", rx_8900 },
 	{ }
 };
