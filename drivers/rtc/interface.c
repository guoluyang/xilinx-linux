// SPDX-License-Identifier: GPL-2.0
/*
 * RTC subsystem, interface functions
 *
 * Copyright (C) 2005 Tower Technologies
 * Author: Alessandro Zummo <a.zummo@towertech.it>
 *
 * based on arch/arm/common/rtctime.c
 */

#include <linux/rtc.h>
#include <linux/sched.h>
#include <linux/module.h>
#include <linux/log2.h>
#include <linux/workqueue.h>

#define CREATE_TRACE_POINTS
#include <trace/events/rtc.h>

static int rtc_timer_enqueue(struct rtc_device *rtc, struct rtc_timer *timer);
static void rtc_timer_remove(struct rtc_device *rtc, struct rtc_timer *timer);

static void rtc_add_offset(struct rtc_device *rtc, struct rtc_time *tm)
{
	time64_t secs;

	if (!rtc->offset_secs)
		return;

	secs = rtc_tm_to_time64(tm);

	/*
	 * Since the reading time values from RTC device are always in the RTC
	 * original valid range, but we need to skip the overlapped region
	 * between expanded range and original range, which is no need to add
	 * the offset.
	 */
	if ((rtc->start_secs > rtc->range_min && secs >= rtc->start_secs) ||
	    (rtc->start_secs < rtc->range_min &&
	     secs <= (rtc->start_secs + rtc->range_max - rtc->range_min)))
		return;

	rtc_time64_to_tm(secs + rtc->offset_secs, tm);
}

static void rtc_subtract_offset(struct rtc_device *rtc, struct rtc_time *tm)
{
	time64_t secs;

	if (!rtc->offset_secs)
		return;

	secs = rtc_tm_to_time64(tm);

	/*
	 * If the setting time values are in the valid range of RTC hardware
	 * device, then no need to subtract the offset when setting time to RTC
	 * device. Otherwise we need to subtract the offset to make the time
	 * values are valid for RTC hardware device.
	 */
	if (secs >= rtc->range_min && secs <= rtc->range_max)
		return;

	rtc_time64_to_tm(secs - rtc->offset_secs, tm);
}

static int rtc_valid_range(struct rtc_device *rtc, struct rtc_time *tm)
{
	if (rtc->range_min != rtc->range_max) {
		time64_t time = rtc_tm_to_time64(tm);
		time64_t range_min = rtc->set_start_time ? rtc->start_secs :
			rtc->range_min;
		timeu64_t range_max = rtc->set_start_time ?
			(rtc->start_secs + rtc->range_max - rtc->range_min) :
			rtc->range_max;

		if (time < range_min || time > range_max)
			return -ERANGE;
	}

	return 0;
}

static int __rtc_read_time(struct rtc_device *rtc, struct rtc_time *tm)
{
	int err;

	if (!rtc->ops) {
		err = -ENODEV;
	} else if (!rtc->ops->read_time) {
		err = -EINVAL;
	} else {
		memset(tm, 0, sizeof(struct rtc_time));
		err = rtc->ops->read_time(rtc->dev.parent, tm);
		if (err < 0) {
			dev_dbg(&rtc->dev, "read_time: fail to read: %d\n",
				err);
			return err;
		}

		rtc_add_offset(rtc, tm);

		err = rtc_valid_tm(tm);
		if (err < 0)
			dev_dbg(&rtc->dev, "read_time: rtc_time isn't valid\n");
	}
	return err;
}

int rtc_read_time(struct rtc_device *rtc, struct rtc_time *tm)
{
	int err;

	err = mutex_lock_interruptible(&rtc->ops_lock);
	if (err)
		return err;

	err = __rtc_read_time(rtc, tm);
	mutex_unlock(&rtc->ops_lock);

	trace_rtc_read_time(rtc_tm_to_time64(tm), err);
	return err;
}
EXPORT_SYMBOL_GPL(rtc_read_time);

int rtc_set_time(struct rtc_device *rtc, struct rtc_time *tm)
{
	int err, uie;

	err = rtc_valid_tm(tm);
	if (err != 0)
		return err;

	err = rtc_valid_range(rtc, tm);
	if (err)
		return err;

	rtc_subtract_offset(rtc, tm);

#ifdef CONFIG_RTC_INTF_DEV_UIE_EMUL
	uie = rtc->uie_rtctimer.enabled || rtc->uie_irq_active;
#else
	uie = rtc->uie_rtctimer.enabled;
#endif
	if (uie) {
		err = rtc_update_irq_enable(rtc, 0);
		if (err)
			return err;
	}

	err = mutex_lock_interruptible(&rtc->ops_lock);
	if (err)
		return err;

	if (!rtc->ops)
		err = -ENODEV;
	else if (rtc->ops->set_time)
		err = rtc->ops->set_time(rtc->dev.parent, tm);
	else
		err = -EINVAL;

	pm_stay_awake(rtc->dev.parent);
	mutex_unlock(&rtc->ops_lock);
	/* A timer might have just expired */
	schedule_work(&rtc->irqwork);

	if (uie) {
		err = rtc_update_irq_enable(rtc, 1);
		if (err)
			return err;
	}

	trace_rtc_set_time(rtc_tm_to_time64(tm), err);
	return err;
}
EXPORT_SYMBOL_GPL(rtc_set_time);

static int rtc_read_alarm_internal(struct rtc_device *rtc,
				   struct rtc_wkalrm *alarm)
{
	int err;

	err = mutex_lock_interruptible(&rtc->ops_lock);
	if (err)
		return err;

	if (!rtc->ops) {
		err = -ENODEV;
	} else if (!rtc->ops->read_alarm) {
		err = -EINVAL;
<<<<<<< HEAD
	else {
=======
	} else {
>>>>>>> 24b8d41d
		alarm->enabled = 0;
		alarm->pending = 0;
		alarm->time.tm_sec = -1;
		alarm->time.tm_min = -1;
		alarm->time.tm_hour = -1;
		alarm->time.tm_mday = -1;
		alarm->time.tm_mon = -1;
		alarm->time.tm_year = -1;
		alarm->time.tm_wday = -1;
		alarm->time.tm_yday = -1;
		alarm->time.tm_isdst = -1;
		err = rtc->ops->read_alarm(rtc->dev.parent, alarm);
	}

	mutex_unlock(&rtc->ops_lock);

	trace_rtc_read_alarm(rtc_tm_to_time64(&alarm->time), err);
	return err;
}

int __rtc_read_alarm(struct rtc_device *rtc, struct rtc_wkalrm *alarm)
{
	int err;
	struct rtc_time before, now;
	int first_time = 1;
	time64_t t_now, t_alm;
	enum { none, day, month, year } missing = none;
	unsigned int days;

	/* The lower level RTC driver may return -1 in some fields,
	 * creating invalid alarm->time values, for reasons like:
	 *
	 *   - The hardware may not be capable of filling them in;
	 *     many alarms match only on time-of-day fields, not
	 *     day/month/year calendar data.
	 *
	 *   - Some hardware uses illegal values as "wildcard" match
	 *     values, which non-Linux firmware (like a BIOS) may try
	 *     to set up as e.g. "alarm 15 minutes after each hour".
	 *     Linux uses only oneshot alarms.
	 *
	 * When we see that here, we deal with it by using values from
	 * a current RTC timestamp for any missing (-1) values.  The
	 * RTC driver prevents "periodic alarm" modes.
	 *
	 * But this can be racey, because some fields of the RTC timestamp
	 * may have wrapped in the interval since we read the RTC alarm,
	 * which would lead to us inserting inconsistent values in place
	 * of the -1 fields.
	 *
	 * Reading the alarm and timestamp in the reverse sequence
	 * would have the same race condition, and not solve the issue.
	 *
	 * So, we must first read the RTC timestamp,
	 * then read the RTC alarm value,
	 * and then read a second RTC timestamp.
	 *
	 * If any fields of the second timestamp have changed
	 * when compared with the first timestamp, then we know
	 * our timestamp may be inconsistent with that used by
	 * the low-level rtc_read_alarm_internal() function.
	 *
	 * So, when the two timestamps disagree, we just loop and do
	 * the process again to get a fully consistent set of values.
	 *
	 * This could all instead be done in the lower level driver,
	 * but since more than one lower level RTC implementation needs it,
	 * then it's probably best best to do it here instead of there..
	 */

	/* Get the "before" timestamp */
	err = rtc_read_time(rtc, &before);
	if (err < 0)
		return err;
	do {
		if (!first_time)
			memcpy(&before, &now, sizeof(struct rtc_time));
		first_time = 0;

		/* get the RTC alarm values, which may be incomplete */
		err = rtc_read_alarm_internal(rtc, alarm);
		if (err)
			return err;

		/* full-function RTCs won't have such missing fields */
		if (rtc_valid_tm(&alarm->time) == 0) {
			rtc_add_offset(rtc, &alarm->time);
			return 0;
		}

		/* get the "after" timestamp, to detect wrapped fields */
		err = rtc_read_time(rtc, &now);
		if (err < 0)
			return err;

		/* note that tm_sec is a "don't care" value here: */
	} while (before.tm_min  != now.tm_min ||
		 before.tm_hour != now.tm_hour ||
		 before.tm_mon  != now.tm_mon ||
		 before.tm_year != now.tm_year);

	/* Fill in the missing alarm fields using the timestamp; we
	 * know there's at least one since alarm->time is invalid.
	 */
	if (alarm->time.tm_sec == -1)
		alarm->time.tm_sec = now.tm_sec;
	if (alarm->time.tm_min == -1)
		alarm->time.tm_min = now.tm_min;
	if (alarm->time.tm_hour == -1)
		alarm->time.tm_hour = now.tm_hour;

	/* For simplicity, only support date rollover for now */
	if (alarm->time.tm_mday < 1 || alarm->time.tm_mday > 31) {
		alarm->time.tm_mday = now.tm_mday;
		missing = day;
	}
	if ((unsigned int)alarm->time.tm_mon >= 12) {
		alarm->time.tm_mon = now.tm_mon;
		if (missing == none)
			missing = month;
	}
	if (alarm->time.tm_year == -1) {
		alarm->time.tm_year = now.tm_year;
		if (missing == none)
			missing = year;
	}

	/* Can't proceed if alarm is still invalid after replacing
	 * missing fields.
	 */
	err = rtc_valid_tm(&alarm->time);
	if (err)
		goto done;

	/* with luck, no rollover is needed */
	t_now = rtc_tm_to_time64(&now);
	t_alm = rtc_tm_to_time64(&alarm->time);
	if (t_now < t_alm)
		goto done;

	switch (missing) {
	/* 24 hour rollover ... if it's now 10am Monday, an alarm that
	 * that will trigger at 5am will do so at 5am Tuesday, which
	 * could also be in the next month or year.  This is a common
	 * case, especially for PCs.
	 */
	case day:
		dev_dbg(&rtc->dev, "alarm rollover: %s\n", "day");
		t_alm += 24 * 60 * 60;
		rtc_time64_to_tm(t_alm, &alarm->time);
		break;

	/* Month rollover ... if it's the 31th, an alarm on the 3rd will
	 * be next month.  An alarm matching on the 30th, 29th, or 28th
	 * may end up in the month after that!  Many newer PCs support
	 * this type of alarm.
	 */
	case month:
		dev_dbg(&rtc->dev, "alarm rollover: %s\n", "month");
		do {
			if (alarm->time.tm_mon < 11) {
				alarm->time.tm_mon++;
			} else {
				alarm->time.tm_mon = 0;
				alarm->time.tm_year++;
			}
			days = rtc_month_days(alarm->time.tm_mon,
					      alarm->time.tm_year);
		} while (days < alarm->time.tm_mday);
		break;

	/* Year rollover ... easy except for leap years! */
	case year:
		dev_dbg(&rtc->dev, "alarm rollover: %s\n", "year");
		do {
			alarm->time.tm_year++;
		} while (!is_leap_year(alarm->time.tm_year + 1900) &&
			 rtc_valid_tm(&alarm->time) != 0);
		break;

	default:
		dev_warn(&rtc->dev, "alarm rollover not handled\n");
	}

	err = rtc_valid_tm(&alarm->time);

done:
	if (err)
		dev_warn(&rtc->dev, "invalid alarm value: %ptR\n",
			 &alarm->time);

	return err;
}

int rtc_read_alarm(struct rtc_device *rtc, struct rtc_wkalrm *alarm)
{
	int err;

	err = mutex_lock_interruptible(&rtc->ops_lock);
	if (err)
		return err;
	if (!rtc->ops) {
		err = -ENODEV;
	} else if (!rtc->ops->read_alarm) {
		err = -EINVAL;
	} else {
		memset(alarm, 0, sizeof(struct rtc_wkalrm));
		alarm->enabled = rtc->aie_timer.enabled;
		alarm->time = rtc_ktime_to_tm(rtc->aie_timer.node.expires);
	}
	mutex_unlock(&rtc->ops_lock);

	trace_rtc_read_alarm(rtc_tm_to_time64(&alarm->time), err);
	return err;
}
EXPORT_SYMBOL_GPL(rtc_read_alarm);

static int __rtc_set_alarm(struct rtc_device *rtc, struct rtc_wkalrm *alarm)
{
	struct rtc_time tm;
	time64_t now, scheduled;
	int err;

	err = rtc_valid_tm(&alarm->time);
	if (err)
		return err;

	scheduled = rtc_tm_to_time64(&alarm->time);

	/* Make sure we're not setting alarms in the past */
	err = __rtc_read_time(rtc, &tm);
	if (err)
		return err;
	now = rtc_tm_to_time64(&tm);
	if (scheduled <= now)
		return -ETIME;
	/*
	 * XXX - We just checked to make sure the alarm time is not
	 * in the past, but there is still a race window where if
	 * the is alarm set for the next second and the second ticks
	 * over right here, before we set the alarm.
	 */

	rtc_subtract_offset(rtc, &alarm->time);

	if (!rtc->ops)
		err = -ENODEV;
	else if (!rtc->ops->set_alarm)
		err = -EINVAL;
	else
		err = rtc->ops->set_alarm(rtc->dev.parent, alarm);

	trace_rtc_set_alarm(rtc_tm_to_time64(&alarm->time), err);
	return err;
}

int rtc_set_alarm(struct rtc_device *rtc, struct rtc_wkalrm *alarm)
{
	int err;

	if (!rtc->ops)
		return -ENODEV;
	else if (!rtc->ops->set_alarm)
		return -EINVAL;

	err = rtc_valid_tm(&alarm->time);
	if (err != 0)
		return err;

	err = rtc_valid_range(rtc, &alarm->time);
	if (err)
		return err;

	err = mutex_lock_interruptible(&rtc->ops_lock);
	if (err)
		return err;
	if (rtc->aie_timer.enabled)
		rtc_timer_remove(rtc, &rtc->aie_timer);

	rtc->aie_timer.node.expires = rtc_tm_to_ktime(alarm->time);
	rtc->aie_timer.period = 0;
	if (alarm->enabled)
		err = rtc_timer_enqueue(rtc, &rtc->aie_timer);

	mutex_unlock(&rtc->ops_lock);

	return err;
}
EXPORT_SYMBOL_GPL(rtc_set_alarm);

/* Called once per device from rtc_device_register */
int rtc_initialize_alarm(struct rtc_device *rtc, struct rtc_wkalrm *alarm)
{
	int err;
	struct rtc_time now;

	err = rtc_valid_tm(&alarm->time);
	if (err != 0)
		return err;

	err = rtc_read_time(rtc, &now);
	if (err)
		return err;

	err = mutex_lock_interruptible(&rtc->ops_lock);
	if (err)
		return err;

	rtc->aie_timer.node.expires = rtc_tm_to_ktime(alarm->time);
<<<<<<< HEAD
	rtc->aie_timer.period = ktime_set(0, 0);

	/* Alarm has to be enabled & in the future for us to enqueue it */
	if (alarm->enabled && (rtc_tm_to_ktime(now).tv64 <
			 rtc->aie_timer.node.expires.tv64)) {
=======
	rtc->aie_timer.period = 0;
>>>>>>> 24b8d41d

	/* Alarm has to be enabled & in the future for us to enqueue it */
	if (alarm->enabled && (rtc_tm_to_ktime(now) <
			 rtc->aie_timer.node.expires)) {
		rtc->aie_timer.enabled = 1;
		timerqueue_add(&rtc->timerqueue, &rtc->aie_timer.node);
		trace_rtc_timer_enqueue(&rtc->aie_timer);
	}
	mutex_unlock(&rtc->ops_lock);
	return err;
}
EXPORT_SYMBOL_GPL(rtc_initialize_alarm);

int rtc_alarm_irq_enable(struct rtc_device *rtc, unsigned int enabled)
{
	int err;

	err = mutex_lock_interruptible(&rtc->ops_lock);
	if (err)
		return err;

	if (rtc->aie_timer.enabled != enabled) {
		if (enabled)
			err = rtc_timer_enqueue(rtc, &rtc->aie_timer);
		else
			rtc_timer_remove(rtc, &rtc->aie_timer);
	}

	if (err)
		/* nothing */;
	else if (!rtc->ops)
		err = -ENODEV;
	else if (!rtc->ops->alarm_irq_enable)
		err = -EINVAL;
	else
		err = rtc->ops->alarm_irq_enable(rtc->dev.parent, enabled);

	mutex_unlock(&rtc->ops_lock);

	trace_rtc_alarm_irq_enable(enabled, err);
	return err;
}
EXPORT_SYMBOL_GPL(rtc_alarm_irq_enable);

int rtc_update_irq_enable(struct rtc_device *rtc, unsigned int enabled)
{
	int rc = 0, err;

	err = mutex_lock_interruptible(&rtc->ops_lock);
	if (err)
		return err;

#ifdef CONFIG_RTC_INTF_DEV_UIE_EMUL
	if (enabled == 0 && rtc->uie_irq_active) {
		mutex_unlock(&rtc->ops_lock);
		return rtc_dev_update_irq_enable_emul(rtc, 0);
	}
#endif
	/* make sure we're changing state */
	if (rtc->uie_rtctimer.enabled == enabled)
		goto out;

	if (rtc->uie_unsupported) {
		err = -EINVAL;
		goto out;
	}

	if (enabled) {
		struct rtc_time tm;
		ktime_t now, onesec;

		rc = __rtc_read_time(rtc, &tm);
		if (rc)
			goto out;
		onesec = ktime_set(1, 0);
		now = rtc_tm_to_ktime(tm);
		rtc->uie_rtctimer.node.expires = ktime_add(now, onesec);
		rtc->uie_rtctimer.period = ktime_set(1, 0);
		err = rtc_timer_enqueue(rtc, &rtc->uie_rtctimer);
	} else {
		rtc_timer_remove(rtc, &rtc->uie_rtctimer);
	}

out:
	mutex_unlock(&rtc->ops_lock);

	/*
	 * __rtc_read_time() failed, this probably means that the RTC time has
	 * never been set or less probably there is a transient error on the
	 * bus. In any case, avoid enabling emulation has this will fail when
	 * reading the time too.
	 */
	if (rc)
		return rc;

#ifdef CONFIG_RTC_INTF_DEV_UIE_EMUL
	/*
	 * Enable emulation if the driver returned -EINVAL to signal that it has
	 * been configured without interrupts or they are not available at the
	 * moment.
	 */
	if (err == -EINVAL)
		err = rtc_dev_update_irq_enable_emul(rtc, enabled);
#endif
	return err;
}
EXPORT_SYMBOL_GPL(rtc_update_irq_enable);

/**
 * rtc_handle_legacy_irq - AIE, UIE and PIE event hook
 * @rtc: pointer to the rtc device
 * @num: number of occurence of the event
 * @mode: type of the event, RTC_AF, RTC_UF of RTC_PF
 *
 * This function is called when an AIE, UIE or PIE mode interrupt
 * has occurred (or been emulated).
 *
 */
void rtc_handle_legacy_irq(struct rtc_device *rtc, int num, int mode)
{
	unsigned long flags;

	/* mark one irq of the appropriate mode */
	spin_lock_irqsave(&rtc->irq_lock, flags);
	rtc->irq_data = (rtc->irq_data + (num << 8)) | (RTC_IRQF | mode);
	spin_unlock_irqrestore(&rtc->irq_lock, flags);

	wake_up_interruptible(&rtc->irq_queue);
	kill_fasync(&rtc->async_queue, SIGIO, POLL_IN);
}

/**
 * rtc_aie_update_irq - AIE mode rtctimer hook
 * @rtc: pointer to the rtc_device
 *
 * This functions is called when the aie_timer expires.
 */
void rtc_aie_update_irq(struct rtc_device *rtc)
{
	rtc_handle_legacy_irq(rtc, 1, RTC_AF);
}

/**
 * rtc_uie_update_irq - UIE mode rtctimer hook
 * @rtc: pointer to the rtc_device
 *
 * This functions is called when the uie_timer expires.
 */
void rtc_uie_update_irq(struct rtc_device *rtc)
{
	rtc_handle_legacy_irq(rtc, 1,  RTC_UF);
}

/**
 * rtc_pie_update_irq - PIE mode hrtimer hook
 * @timer: pointer to the pie mode hrtimer
 *
 * This function is used to emulate PIE mode interrupts
 * using an hrtimer. This function is called when the periodic
 * hrtimer expires.
 */
enum hrtimer_restart rtc_pie_update_irq(struct hrtimer *timer)
{
	struct rtc_device *rtc;
	ktime_t period;
	u64 count;

	rtc = container_of(timer, struct rtc_device, pie_timer);

	period = NSEC_PER_SEC / rtc->irq_freq;
	count = hrtimer_forward_now(timer, period);

	rtc_handle_legacy_irq(rtc, count, RTC_PF);

	return HRTIMER_RESTART;
}

/**
 * rtc_update_irq - Triggered when a RTC interrupt occurs.
 * @rtc: the rtc device
 * @num: how many irqs are being reported (usually one)
 * @events: mask of RTC_IRQF with one or more of RTC_PF, RTC_AF, RTC_UF
 * Context: any
 */
void rtc_update_irq(struct rtc_device *rtc,
		    unsigned long num, unsigned long events)
{
	if (IS_ERR_OR_NULL(rtc))
		return;

	pm_stay_awake(rtc->dev.parent);
	schedule_work(&rtc->irqwork);
}
EXPORT_SYMBOL_GPL(rtc_update_irq);

struct rtc_device *rtc_class_open(const char *name)
{
	struct device *dev;
	struct rtc_device *rtc = NULL;

	dev = class_find_device_by_name(rtc_class, name);
	if (dev)
		rtc = to_rtc_device(dev);

	if (rtc) {
		if (!try_module_get(rtc->owner)) {
			put_device(dev);
			rtc = NULL;
		}
	}

	return rtc;
}
EXPORT_SYMBOL_GPL(rtc_class_open);

void rtc_class_close(struct rtc_device *rtc)
{
	module_put(rtc->owner);
	put_device(&rtc->dev);
}
EXPORT_SYMBOL_GPL(rtc_class_close);

static int rtc_update_hrtimer(struct rtc_device *rtc, int enabled)
{
	/*
	 * We always cancel the timer here first, because otherwise
	 * we could run into BUG_ON(timer->state != HRTIMER_STATE_CALLBACK);
	 * when we manage to start the timer before the callback
	 * returns HRTIMER_RESTART.
	 *
	 * We cannot use hrtimer_cancel() here as a running callback
	 * could be blocked on rtc->irq_task_lock and hrtimer_cancel()
	 * would spin forever.
	 */
	if (hrtimer_try_to_cancel(&rtc->pie_timer) < 0)
		return -1;

	if (enabled) {
		ktime_t period = NSEC_PER_SEC / rtc->irq_freq;

		hrtimer_start(&rtc->pie_timer, period, HRTIMER_MODE_REL);
	}
	return 0;
}

/**
 * rtc_irq_set_state - enable/disable 2^N Hz periodic IRQs
 * @rtc: the rtc device
 * @enabled: true to enable periodic IRQs
 * Context: any
 *
 * Note that rtc_irq_set_freq() should previously have been used to
 * specify the desired frequency of periodic IRQ.
 */
int rtc_irq_set_state(struct rtc_device *rtc, int enabled)
{
	int err = 0;

	while (rtc_update_hrtimer(rtc, enabled) < 0)
		cpu_relax();

	rtc->pie_enabled = enabled;

	trace_rtc_irq_set_state(enabled, err);
	return err;
}

/**
 * rtc_irq_set_freq - set 2^N Hz periodic IRQ frequency for IRQ
 * @rtc: the rtc device
 * @freq: positive frequency
 * Context: any
 *
 * Note that rtc_irq_set_state() is used to enable or disable the
 * periodic IRQs.
 */
int rtc_irq_set_freq(struct rtc_device *rtc, int freq)
{
	int err = 0;

	if (freq <= 0 || freq > RTC_MAX_FREQ)
		return -EINVAL;

	rtc->irq_freq = freq;
	while (rtc->pie_enabled && rtc_update_hrtimer(rtc, 1) < 0)
		cpu_relax();

	trace_rtc_irq_set_freq(freq, err);
	return err;
}

/**
 * rtc_timer_enqueue - Adds a rtc_timer to the rtc_device timerqueue
 * @rtc: rtc device
 * @timer: timer being added.
 *
 * Enqueues a timer onto the rtc devices timerqueue and sets
 * the next alarm event appropriately.
 *
 * Sets the enabled bit on the added timer.
 *
 * Must hold ops_lock for proper serialization of timerqueue
 */
static int rtc_timer_enqueue(struct rtc_device *rtc, struct rtc_timer *timer)
{
	struct timerqueue_node *next = timerqueue_getnext(&rtc->timerqueue);
	struct rtc_time tm;
	ktime_t now;

	timer->enabled = 1;
	__rtc_read_time(rtc, &tm);
	now = rtc_tm_to_ktime(tm);

	/* Skip over expired timers */
	while (next) {
<<<<<<< HEAD
		if (next->expires.tv64 >= now.tv64)
=======
		if (next->expires >= now)
>>>>>>> 24b8d41d
			break;
		next = timerqueue_iterate_next(next);
	}

	timerqueue_add(&rtc->timerqueue, &timer->node);
<<<<<<< HEAD
	if (!next) {
=======
	trace_rtc_timer_enqueue(timer);
	if (!next || ktime_before(timer->node.expires, next->expires)) {
>>>>>>> 24b8d41d
		struct rtc_wkalrm alarm;
		int err;

		alarm.time = rtc_ktime_to_tm(timer->node.expires);
		alarm.enabled = 1;
		err = __rtc_set_alarm(rtc, &alarm);
		if (err == -ETIME) {
			pm_stay_awake(rtc->dev.parent);
			schedule_work(&rtc->irqwork);
		} else if (err) {
			timerqueue_del(&rtc->timerqueue, &timer->node);
			trace_rtc_timer_dequeue(timer);
			timer->enabled = 0;
			return err;
		}
	}
	return 0;
}

static void rtc_alarm_disable(struct rtc_device *rtc)
{
	if (!rtc->ops || !rtc->ops->alarm_irq_enable)
		return;

	rtc->ops->alarm_irq_enable(rtc->dev.parent, false);
	trace_rtc_alarm_irq_enable(0, 0);
}

/**
 * rtc_timer_remove - Removes a rtc_timer from the rtc_device timerqueue
 * @rtc: rtc device
 * @timer: timer being removed.
 *
 * Removes a timer onto the rtc devices timerqueue and sets
 * the next alarm event appropriately.
 *
 * Clears the enabled bit on the removed timer.
 *
 * Must hold ops_lock for proper serialization of timerqueue
 */
static void rtc_timer_remove(struct rtc_device *rtc, struct rtc_timer *timer)
{
	struct timerqueue_node *next = timerqueue_getnext(&rtc->timerqueue);

	timerqueue_del(&rtc->timerqueue, &timer->node);
	trace_rtc_timer_dequeue(timer);
	timer->enabled = 0;
	if (next == &timer->node) {
		struct rtc_wkalrm alarm;
		int err;

		next = timerqueue_getnext(&rtc->timerqueue);
		if (!next) {
			rtc_alarm_disable(rtc);
			return;
		}
		alarm.time = rtc_ktime_to_tm(next->expires);
		alarm.enabled = 1;
		err = __rtc_set_alarm(rtc, &alarm);
		if (err == -ETIME) {
			pm_stay_awake(rtc->dev.parent);
			schedule_work(&rtc->irqwork);
		}
	}
}

/**
 * rtc_timer_do_work - Expires rtc timers
 * @work: work item
 *
 * Expires rtc timers. Reprograms next alarm event if needed.
 * Called via worktask.
 *
 * Serializes access to timerqueue via ops_lock mutex
 */
void rtc_timer_do_work(struct work_struct *work)
{
	struct rtc_timer *timer;
	struct timerqueue_node *next;
	ktime_t now;
	struct rtc_time tm;

	struct rtc_device *rtc =
		container_of(work, struct rtc_device, irqwork);

	mutex_lock(&rtc->ops_lock);
again:
	__rtc_read_time(rtc, &tm);
	now = rtc_tm_to_ktime(tm);
	while ((next = timerqueue_getnext(&rtc->timerqueue))) {
		if (next->expires > now)
			break;

		/* expire timer */
		timer = container_of(next, struct rtc_timer, node);
		timerqueue_del(&rtc->timerqueue, &timer->node);
		trace_rtc_timer_dequeue(timer);
		timer->enabled = 0;
		if (timer->func)
			timer->func(timer->rtc);

		trace_rtc_timer_fired(timer);
		/* Re-add/fwd periodic timers */
		if (ktime_to_ns(timer->period)) {
			timer->node.expires = ktime_add(timer->node.expires,
							timer->period);
			timer->enabled = 1;
			timerqueue_add(&rtc->timerqueue, &timer->node);
			trace_rtc_timer_enqueue(timer);
		}
	}

	/* Set next alarm */
	if (next) {
		struct rtc_wkalrm alarm;
		int err;
		int retry = 3;

		alarm.time = rtc_ktime_to_tm(next->expires);
		alarm.enabled = 1;
reprogram:
		err = __rtc_set_alarm(rtc, &alarm);
		if (err == -ETIME) {
			goto again;
		} else if (err) {
			if (retry-- > 0)
				goto reprogram;

			timer = container_of(next, struct rtc_timer, node);
			timerqueue_del(&rtc->timerqueue, &timer->node);
			trace_rtc_timer_dequeue(timer);
			timer->enabled = 0;
			dev_err(&rtc->dev, "__rtc_set_alarm: err=%d\n", err);
			goto again;
		}
	} else {
		rtc_alarm_disable(rtc);
	}

	pm_relax(rtc->dev.parent);
	mutex_unlock(&rtc->ops_lock);
}

/* rtc_timer_init - Initializes an rtc_timer
 * @timer: timer to be intiialized
 * @f: function pointer to be called when timer fires
 * @rtc: pointer to the rtc_device
 *
 * Kernel interface to initializing an rtc_timer.
 */
void rtc_timer_init(struct rtc_timer *timer, void (*f)(struct rtc_device *r),
		    struct rtc_device *rtc)
{
	timerqueue_init(&timer->node);
	timer->enabled = 0;
	timer->func = f;
	timer->rtc = rtc;
}

/* rtc_timer_start - Sets an rtc_timer to fire in the future
 * @ rtc: rtc device to be used
 * @ timer: timer being set
 * @ expires: time at which to expire the timer
 * @ period: period that the timer will recur
 *
 * Kernel interface to set an rtc_timer
 */
int rtc_timer_start(struct rtc_device *rtc, struct rtc_timer *timer,
		    ktime_t expires, ktime_t period)
{
	int ret = 0;

	mutex_lock(&rtc->ops_lock);
	if (timer->enabled)
		rtc_timer_remove(rtc, timer);

	timer->node.expires = expires;
	timer->period = period;

	ret = rtc_timer_enqueue(rtc, timer);

	mutex_unlock(&rtc->ops_lock);
	return ret;
}

/* rtc_timer_cancel - Stops an rtc_timer
 * @ rtc: rtc device to be used
 * @ timer: timer being set
 *
 * Kernel interface to cancel an rtc_timer
 */
void rtc_timer_cancel(struct rtc_device *rtc, struct rtc_timer *timer)
{
	mutex_lock(&rtc->ops_lock);
	if (timer->enabled)
		rtc_timer_remove(rtc, timer);
	mutex_unlock(&rtc->ops_lock);
}

/**
 * rtc_read_offset - Read the amount of rtc offset in parts per billion
 * @rtc: rtc device to be used
 * @offset: the offset in parts per billion
 *
 * see below for details.
 *
 * Kernel interface to read rtc clock offset
 * Returns 0 on success, or a negative number on error.
 * If read_offset() is not implemented for the rtc, return -EINVAL
 */
int rtc_read_offset(struct rtc_device *rtc, long *offset)
{
	int ret;

	if (!rtc->ops)
		return -ENODEV;

	if (!rtc->ops->read_offset)
		return -EINVAL;

	mutex_lock(&rtc->ops_lock);
	ret = rtc->ops->read_offset(rtc->dev.parent, offset);
	mutex_unlock(&rtc->ops_lock);

	trace_rtc_read_offset(*offset, ret);
	return ret;
}

/**
 * rtc_set_offset - Adjusts the duration of the average second
 * @rtc: rtc device to be used
 * @offset: the offset in parts per billion
 *
 * Some rtc's allow an adjustment to the average duration of a second
 * to compensate for differences in the actual clock rate due to temperature,
 * the crystal, capacitor, etc.
 *
 * The adjustment applied is as follows:
 *   t = t0 * (1 + offset * 1e-9)
 * where t0 is the measured length of 1 RTC second with offset = 0
 *
 * Kernel interface to adjust an rtc clock offset.
 * Return 0 on success, or a negative number on error.
 * If the rtc offset is not setable (or not implemented), return -EINVAL
 */
int rtc_set_offset(struct rtc_device *rtc, long offset)
{
	int ret;

	if (!rtc->ops)
		return -ENODEV;

	if (!rtc->ops->set_offset)
		return -EINVAL;

	mutex_lock(&rtc->ops_lock);
	ret = rtc->ops->set_offset(rtc->dev.parent, offset);
	mutex_unlock(&rtc->ops_lock);

	trace_rtc_set_offset(offset, ret);
	return ret;
}<|MERGE_RESOLUTION|>--- conflicted
+++ resolved
@@ -188,11 +188,7 @@
 		err = -ENODEV;
 	} else if (!rtc->ops->read_alarm) {
 		err = -EINVAL;
-<<<<<<< HEAD
-	else {
-=======
 	} else {
->>>>>>> 24b8d41d
 		alarm->enabled = 0;
 		alarm->pending = 0;
 		alarm->time.tm_sec = -1;
@@ -502,15 +498,7 @@
 		return err;
 
 	rtc->aie_timer.node.expires = rtc_tm_to_ktime(alarm->time);
-<<<<<<< HEAD
-	rtc->aie_timer.period = ktime_set(0, 0);
-
-	/* Alarm has to be enabled & in the future for us to enqueue it */
-	if (alarm->enabled && (rtc_tm_to_ktime(now).tv64 <
-			 rtc->aie_timer.node.expires.tv64)) {
-=======
 	rtc->aie_timer.period = 0;
->>>>>>> 24b8d41d
 
 	/* Alarm has to be enabled & in the future for us to enqueue it */
 	if (alarm->enabled && (rtc_tm_to_ktime(now) <
@@ -826,22 +814,14 @@
 
 	/* Skip over expired timers */
 	while (next) {
-<<<<<<< HEAD
-		if (next->expires.tv64 >= now.tv64)
-=======
 		if (next->expires >= now)
->>>>>>> 24b8d41d
 			break;
 		next = timerqueue_iterate_next(next);
 	}
 
 	timerqueue_add(&rtc->timerqueue, &timer->node);
-<<<<<<< HEAD
-	if (!next) {
-=======
 	trace_rtc_timer_enqueue(timer);
 	if (!next || ktime_before(timer->node.expires, next->expires)) {
->>>>>>> 24b8d41d
 		struct rtc_wkalrm alarm;
 		int err;
 
