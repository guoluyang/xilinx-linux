// SPDX-License-Identifier: GPL-2.0-or-later
/*
 * RTC client/driver for the Maxim/Dallas DS3232/DS3234 Real-Time Clock
 *
 * Copyright (C) 2009-2011 Freescale Semiconductor.
 * Author: Jack Lan <jack.lan@freescale.com>
 * Copyright (C) 2008 MIMOMax Wireless Ltd.
 */

#define pr_fmt(fmt) KBUILD_MODNAME ": " fmt

#include <linux/kernel.h>
#include <linux/module.h>
#include <linux/interrupt.h>
#include <linux/i2c.h>
#include <linux/spi/spi.h>
#include <linux/rtc.h>
#include <linux/bcd.h>
#include <linux/slab.h>
#include <linux/regmap.h>
#include <linux/hwmon.h>

#define DS3232_REG_SECONDS      0x00
#define DS3232_REG_MINUTES      0x01
#define DS3232_REG_HOURS        0x02
#define DS3232_REG_AMPM         0x02
#define DS3232_REG_DAY          0x03
#define DS3232_REG_DATE         0x04
#define DS3232_REG_MONTH        0x05
#define DS3232_REG_CENTURY      0x05
#define DS3232_REG_YEAR         0x06
#define DS3232_REG_ALARM1       0x07       /* Alarm 1 BASE */
#define DS3232_REG_ALARM2       0x0B       /* Alarm 2 BASE */
#define DS3232_REG_CR           0x0E       /* Control register */
#       define DS3232_REG_CR_nEOSC   0x80
#       define DS3232_REG_CR_INTCN   0x04
#       define DS3232_REG_CR_A2IE    0x02
#       define DS3232_REG_CR_A1IE    0x01

#define DS3232_REG_SR           0x0F       /* control/status register */
#       define DS3232_REG_SR_OSF     0x80
#       define DS3232_REG_SR_BSY     0x04
#       define DS3232_REG_SR_A2F     0x02
#       define DS3232_REG_SR_A1F     0x01

#define DS3232_REG_TEMPERATURE	0x11
#define DS3232_REG_SRAM_START   0x14
#define DS3232_REG_SRAM_END     0xFF

#define DS3232_REG_SRAM_SIZE    236

struct ds3232 {
	struct device *dev;
	struct regmap *regmap;
	int irq;
	struct rtc_device *rtc;

	bool suspended;
};

static int ds3232_check_rtc_status(struct device *dev)
{
	struct ds3232 *ds3232 = dev_get_drvdata(dev);
	int ret = 0;
	int control, stat;

	ret = regmap_read(ds3232->regmap, DS3232_REG_SR, &stat);
	if (ret)
		return ret;

	if (stat & DS3232_REG_SR_OSF)
		dev_warn(dev,
				"oscillator discontinuity flagged, "
				"time unreliable\n");

	stat &= ~(DS3232_REG_SR_OSF | DS3232_REG_SR_A1F | DS3232_REG_SR_A2F);

	ret = regmap_write(ds3232->regmap, DS3232_REG_SR, stat);
	if (ret)
		return ret;

	/* If the alarm is pending, clear it before requesting
	 * the interrupt, so an interrupt event isn't reported
	 * before everything is initialized.
	 */

	ret = regmap_read(ds3232->regmap, DS3232_REG_CR, &control);
	if (ret)
		return ret;

	control &= ~(DS3232_REG_CR_A1IE | DS3232_REG_CR_A2IE);
	control |= DS3232_REG_CR_INTCN;

	return regmap_write(ds3232->regmap, DS3232_REG_CR, control);
}

static int ds3232_read_time(struct device *dev, struct rtc_time *time)
{
	struct ds3232 *ds3232 = dev_get_drvdata(dev);
	int ret;
	u8 buf[7];
	unsigned int year, month, day, hour, minute, second;
	unsigned int week, twelve_hr, am_pm;
	unsigned int century, add_century = 0;

	ret = regmap_bulk_read(ds3232->regmap, DS3232_REG_SECONDS, buf, 7);
	if (ret)
		return ret;

	second = buf[0];
	minute = buf[1];
	hour = buf[2];
	week = buf[3];
	day = buf[4];
	month = buf[5];
	year = buf[6];

	/* Extract additional information for AM/PM and century */

	twelve_hr = hour & 0x40;
	am_pm = hour & 0x20;
	century = month & 0x80;

	/* Write to rtc_time structure */

	time->tm_sec = bcd2bin(second);
	time->tm_min = bcd2bin(minute);
	if (twelve_hr) {
		/* Convert to 24 hr */
		if (am_pm)
			time->tm_hour = bcd2bin(hour & 0x1F) + 12;
		else
			time->tm_hour = bcd2bin(hour & 0x1F);
	} else {
		time->tm_hour = bcd2bin(hour);
	}

	/* Day of the week in linux range is 0~6 while 1~7 in RTC chip */
	time->tm_wday = bcd2bin(week) - 1;
	time->tm_mday = bcd2bin(day);
	/* linux tm_mon range:0~11, while month range is 1~12 in RTC chip */
	time->tm_mon = bcd2bin(month & 0x7F) - 1;
	if (century)
		add_century = 100;

	time->tm_year = bcd2bin(year) + add_century;

	return 0;
}

static int ds3232_set_time(struct device *dev, struct rtc_time *time)
{
	struct ds3232 *ds3232 = dev_get_drvdata(dev);
	u8 buf[7];

	/* Extract time from rtc_time and load into ds3232*/

	buf[0] = bin2bcd(time->tm_sec);
	buf[1] = bin2bcd(time->tm_min);
	buf[2] = bin2bcd(time->tm_hour);
	/* Day of the week in linux range is 0~6 while 1~7 in RTC chip */
	buf[3] = bin2bcd(time->tm_wday + 1);
	buf[4] = bin2bcd(time->tm_mday); /* Date */
	/* linux tm_mon range:0~11, while month range is 1~12 in RTC chip */
	buf[5] = bin2bcd(time->tm_mon + 1);
	if (time->tm_year >= 100) {
		buf[5] |= 0x80;
		buf[6] = bin2bcd(time->tm_year - 100);
	} else {
		buf[6] = bin2bcd(time->tm_year);
	}

	return regmap_bulk_write(ds3232->regmap, DS3232_REG_SECONDS, buf, 7);
}

/*
 * DS3232 has two alarm, we only use alarm1
 * According to linux specification, only support one-shot alarm
 * no periodic alarm mode
 */
static int ds3232_read_alarm(struct device *dev, struct rtc_wkalrm *alarm)
{
	struct ds3232 *ds3232 = dev_get_drvdata(dev);
	int control, stat;
	int ret;
	u8 buf[4];

	ret = regmap_read(ds3232->regmap, DS3232_REG_SR, &stat);
	if (ret)
		goto out;
	ret = regmap_read(ds3232->regmap, DS3232_REG_CR, &control);
	if (ret)
		goto out;
	ret = regmap_bulk_read(ds3232->regmap, DS3232_REG_ALARM1, buf, 4);
	if (ret)
		goto out;

	alarm->time.tm_sec = bcd2bin(buf[0] & 0x7F);
	alarm->time.tm_min = bcd2bin(buf[1] & 0x7F);
	alarm->time.tm_hour = bcd2bin(buf[2] & 0x7F);
	alarm->time.tm_mday = bcd2bin(buf[3] & 0x7F);

	alarm->enabled = !!(control & DS3232_REG_CR_A1IE);
	alarm->pending = !!(stat & DS3232_REG_SR_A1F);

	ret = 0;
out:
	return ret;
}

/*
 * linux rtc-module does not support wday alarm
 * and only 24h time mode supported indeed
 */
static int ds3232_set_alarm(struct device *dev, struct rtc_wkalrm *alarm)
{
	struct ds3232 *ds3232 = dev_get_drvdata(dev);
	int control, stat;
	int ret;
	u8 buf[4];

	if (ds3232->irq <= 0)
		return -EINVAL;

	buf[0] = bin2bcd(alarm->time.tm_sec);
	buf[1] = bin2bcd(alarm->time.tm_min);
	buf[2] = bin2bcd(alarm->time.tm_hour);
	buf[3] = bin2bcd(alarm->time.tm_mday);

	/* clear alarm interrupt enable bit */
	ret = regmap_read(ds3232->regmap, DS3232_REG_CR, &control);
	if (ret)
		goto out;
	control &= ~(DS3232_REG_CR_A1IE | DS3232_REG_CR_A2IE);
	ret = regmap_write(ds3232->regmap, DS3232_REG_CR, control);
	if (ret)
		goto out;

	/* clear any pending alarm flag */
	ret = regmap_read(ds3232->regmap, DS3232_REG_SR, &stat);
	if (ret)
		goto out;
	stat &= ~(DS3232_REG_SR_A1F | DS3232_REG_SR_A2F);
	ret = regmap_write(ds3232->regmap, DS3232_REG_SR, stat);
	if (ret)
		goto out;

	ret = regmap_bulk_write(ds3232->regmap, DS3232_REG_ALARM1, buf, 4);
	if (ret)
		goto out;

	if (alarm->enabled) {
		control |= DS3232_REG_CR_A1IE;
		ret = regmap_write(ds3232->regmap, DS3232_REG_CR, control);
	}
out:
	return ret;
}

static int ds3232_update_alarm(struct device *dev, unsigned int enabled)
{
	struct ds3232 *ds3232 = dev_get_drvdata(dev);
	int control;
	int ret;

	ret = regmap_read(ds3232->regmap, DS3232_REG_CR, &control);
	if (ret)
		return ret;

	if (enabled)
		/* enable alarm1 interrupt */
		control |= DS3232_REG_CR_A1IE;
	else
		/* disable alarm1 interrupt */
		control &= ~(DS3232_REG_CR_A1IE);
	ret = regmap_write(ds3232->regmap, DS3232_REG_CR, control);

	return ret;
}

/*
 * Temperature sensor support for ds3232/ds3234 devices.
 * A user-initiated temperature conversion is not started by this function,
 * so the temperature is updated once every 64 seconds.
 */
static int ds3232_hwmon_read_temp(struct device *dev, long int *mC)
{
	struct ds3232 *ds3232 = dev_get_drvdata(dev);
	u8 temp_buf[2];
	s16 temp;
	int ret;

	ret = regmap_bulk_read(ds3232->regmap, DS3232_REG_TEMPERATURE, temp_buf,
			       sizeof(temp_buf));
	if (ret < 0)
		return ret;

	/*
	 * Temperature is represented as a 10-bit code with a resolution of
	 * 0.25 degree celsius and encoded in two's complement format.
	 */
	temp = (temp_buf[0] << 8) | temp_buf[1];
	temp >>= 6;
	*mC = temp * 250;

	return 0;
}

static umode_t ds3232_hwmon_is_visible(const void *data,
				       enum hwmon_sensor_types type,
				       u32 attr, int channel)
{
	if (type != hwmon_temp)
		return 0;

	switch (attr) {
	case hwmon_temp_input:
		return 0444;
	default:
		return 0;
	}
}

static int ds3232_hwmon_read(struct device *dev,
			     enum hwmon_sensor_types type,
			     u32 attr, int channel, long *temp)
{
	int err;

	switch (attr) {
	case hwmon_temp_input:
		err = ds3232_hwmon_read_temp(dev, temp);
		break;
	default:
		err = -EOPNOTSUPP;
		break;
	}

	return err;
}

static u32 ds3232_hwmon_chip_config[] = {
	HWMON_C_REGISTER_TZ,
	0
};

static const struct hwmon_channel_info ds3232_hwmon_chip = {
	.type = hwmon_chip,
	.config = ds3232_hwmon_chip_config,
};

static u32 ds3232_hwmon_temp_config[] = {
	HWMON_T_INPUT,
	0
};

static const struct hwmon_channel_info ds3232_hwmon_temp = {
	.type = hwmon_temp,
	.config = ds3232_hwmon_temp_config,
};

static const struct hwmon_channel_info *ds3232_hwmon_info[] = {
	&ds3232_hwmon_chip,
	&ds3232_hwmon_temp,
	NULL
};

static const struct hwmon_ops ds3232_hwmon_hwmon_ops = {
	.is_visible = ds3232_hwmon_is_visible,
	.read = ds3232_hwmon_read,
};

static const struct hwmon_chip_info ds3232_hwmon_chip_info = {
	.ops = &ds3232_hwmon_hwmon_ops,
	.info = ds3232_hwmon_info,
};

static void ds3232_hwmon_register(struct device *dev, const char *name)
{
	struct ds3232 *ds3232 = dev_get_drvdata(dev);
	struct device *hwmon_dev;

	if (!IS_ENABLED(CONFIG_RTC_DRV_DS3232_HWMON))
		return;

	hwmon_dev = devm_hwmon_device_register_with_info(dev, name, ds3232,
							&ds3232_hwmon_chip_info,
							NULL);
	if (IS_ERR(hwmon_dev)) {
		dev_err(dev, "unable to register hwmon device %ld\n",
			PTR_ERR(hwmon_dev));
	}
}

static int ds3232_alarm_irq_enable(struct device *dev, unsigned int enabled)
{
	struct ds3232 *ds3232 = dev_get_drvdata(dev);

	if (ds3232->irq <= 0)
		return -EINVAL;

	return ds3232_update_alarm(dev, enabled);
}

static irqreturn_t ds3232_irq(int irq, void *dev_id)
{
	struct device *dev = dev_id;
	struct ds3232 *ds3232 = dev_get_drvdata(dev);
	struct mutex *lock = &ds3232->rtc->ops_lock;
	int ret;
	int stat, control;

	mutex_lock(lock);

	ret = regmap_read(ds3232->regmap, DS3232_REG_SR, &stat);
	if (ret)
		goto unlock;

	if (stat & DS3232_REG_SR_A1F) {
		ret = regmap_read(ds3232->regmap, DS3232_REG_CR, &control);
		if (ret) {
			dev_warn(ds3232->dev,
				 "Read Control Register error %d\n", ret);
		} else {
			/* disable alarm1 interrupt */
			control &= ~(DS3232_REG_CR_A1IE);
			ret = regmap_write(ds3232->regmap, DS3232_REG_CR,
					   control);
			if (ret) {
				dev_warn(ds3232->dev,
					 "Write Control Register error %d\n",
					 ret);
				goto unlock;
			}

			/* clear the alarm pend flag */
			stat &= ~DS3232_REG_SR_A1F;
			ret = regmap_write(ds3232->regmap, DS3232_REG_SR, stat);
			if (ret) {
				dev_warn(ds3232->dev,
					 "Write Status Register error %d\n",
					 ret);
				goto unlock;
			}

			rtc_update_irq(ds3232->rtc, 1, RTC_AF | RTC_IRQF);
		}
	}

unlock:
	mutex_unlock(lock);

	return IRQ_HANDLED;
}

static const struct rtc_class_ops ds3232_rtc_ops = {
	.read_time = ds3232_read_time,
	.set_time = ds3232_set_time,
	.read_alarm = ds3232_read_alarm,
	.set_alarm = ds3232_set_alarm,
	.alarm_irq_enable = ds3232_alarm_irq_enable,
};

static int ds3232_nvmem_read(void *priv, unsigned int offset, void *val,
			     size_t bytes)
{
	struct regmap *ds3232_regmap = (struct regmap *)priv;

	return regmap_bulk_read(ds3232_regmap, DS3232_REG_SRAM_START + offset,
				val, bytes);
}

static int ds3232_nvmem_write(void *priv, unsigned int offset, void *val,
			      size_t bytes)
{
	struct regmap *ds3232_regmap = (struct regmap *)priv;

	return regmap_bulk_write(ds3232_regmap, DS3232_REG_SRAM_START + offset,
				 val, bytes);
}

static int ds3232_probe(struct device *dev, struct regmap *regmap, int irq,
			const char *name)
{
	struct ds3232 *ds3232;
	int ret;
	struct nvmem_config nvmem_cfg = {
		.name = "ds3232_sram",
		.stride = 1,
		.size = DS3232_REG_SRAM_SIZE,
		.word_size = 1,
		.reg_read = ds3232_nvmem_read,
		.reg_write = ds3232_nvmem_write,
		.priv = regmap,
		.type = NVMEM_TYPE_BATTERY_BACKED
	};

	ds3232 = devm_kzalloc(dev, sizeof(*ds3232), GFP_KERNEL);
	if (!ds3232)
		return -ENOMEM;

	ds3232->regmap = regmap;
	ds3232->irq = irq;
	ds3232->dev = dev;
	dev_set_drvdata(dev, ds3232);

	ret = ds3232_check_rtc_status(dev);
	if (ret)
		return ret;

<<<<<<< HEAD
=======
	if (ds3232->irq > 0)
		device_init_wakeup(dev, 1);

	ds3232_hwmon_register(dev, name);

>>>>>>> 24b8d41d
	ds3232->rtc = devm_rtc_device_register(dev, name, &ds3232_rtc_ops,
						THIS_MODULE);
	if (IS_ERR(ds3232->rtc))
		return PTR_ERR(ds3232->rtc);

<<<<<<< HEAD
=======
	ret = rtc_nvmem_register(ds3232->rtc, &nvmem_cfg);
	if(ret)
		return ret;

>>>>>>> 24b8d41d
	if (ds3232->irq > 0) {
		ret = devm_request_threaded_irq(dev, ds3232->irq, NULL,
						ds3232_irq,
						IRQF_SHARED | IRQF_ONESHOT,
						name, dev);
		if (ret) {
			device_set_wakeup_capable(dev, 0);
			ds3232->irq = 0;
			dev_err(dev, "unable to request IRQ\n");
		}
	}

	return 0;
}

#ifdef CONFIG_PM_SLEEP
static int ds3232_suspend(struct device *dev)
{
	struct ds3232 *ds3232 = dev_get_drvdata(dev);

	if (device_may_wakeup(dev)) {
		if (enable_irq_wake(ds3232->irq))
			dev_warn_once(dev, "Cannot set wakeup source\n");
	}

	return 0;
}

static int ds3232_resume(struct device *dev)
{
	struct ds3232 *ds3232 = dev_get_drvdata(dev);

	if (device_may_wakeup(dev))
		disable_irq_wake(ds3232->irq);

	return 0;
}
#endif

static const struct dev_pm_ops ds3232_pm_ops = {
	SET_SYSTEM_SLEEP_PM_OPS(ds3232_suspend, ds3232_resume)
};

#if IS_ENABLED(CONFIG_I2C)

static int ds3232_i2c_probe(struct i2c_client *client,
			    const struct i2c_device_id *id)
{
	struct regmap *regmap;
	static const struct regmap_config config = {
		.reg_bits = 8,
		.val_bits = 8,
		.max_register = DS3232_REG_SRAM_END,
	};

	regmap = devm_regmap_init_i2c(client, &config);
	if (IS_ERR(regmap)) {
		dev_err(&client->dev, "%s: regmap allocation failed: %ld\n",
			__func__, PTR_ERR(regmap));
		return PTR_ERR(regmap);
	}

	return ds3232_probe(&client->dev, regmap, client->irq, client->name);
}

static const struct i2c_device_id ds3232_id[] = {
	{ "ds3232", 0 },
	{ }
};
MODULE_DEVICE_TABLE(i2c, ds3232_id);

static const struct of_device_id ds3232_of_match[] = {
	{ .compatible = "dallas,ds3232" },
	{ }
};
MODULE_DEVICE_TABLE(of, ds3232_of_match);

static struct i2c_driver ds3232_driver = {
	.driver = {
		.name = "rtc-ds3232",
		.of_match_table = of_match_ptr(ds3232_of_match),
		.pm	= &ds3232_pm_ops,
	},
	.probe = ds3232_i2c_probe,
	.id_table = ds3232_id,
};

static int ds3232_register_driver(void)
{
	return i2c_add_driver(&ds3232_driver);
}

static void ds3232_unregister_driver(void)
{
	i2c_del_driver(&ds3232_driver);
}

#else

static int ds3232_register_driver(void)
{
	return 0;
}

static void ds3232_unregister_driver(void)
{
}

#endif

#if IS_ENABLED(CONFIG_SPI_MASTER)

static int ds3234_probe(struct spi_device *spi)
{
	int res;
	unsigned int tmp;
	static const struct regmap_config config = {
		.reg_bits = 8,
		.val_bits = 8,
		.max_register = DS3232_REG_SRAM_END,
		.write_flag_mask = 0x80,
	};
	struct regmap *regmap;

	regmap = devm_regmap_init_spi(spi, &config);
	if (IS_ERR(regmap)) {
		dev_err(&spi->dev, "%s: regmap allocation failed: %ld\n",
			__func__, PTR_ERR(regmap));
		return PTR_ERR(regmap);
	}

	spi->mode = SPI_MODE_3;
	spi->bits_per_word = 8;
	spi_setup(spi);

	res = regmap_read(regmap, DS3232_REG_SECONDS, &tmp);
	if (res)
		return res;

	/* Control settings
	 *
	 * CONTROL_REG
	 * BIT 7	6	5	4	3	2	1	0
	 *     EOSC	BBSQW	CONV	RS2	RS1	INTCN	A2IE	A1IE
	 *
	 *     0	0	0	1	1	1	0	0
	 *
	 * CONTROL_STAT_REG
	 * BIT 7	6	5	4	3	2	1	0
	 *     OSF	BB32kHz	CRATE1	CRATE0	EN32kHz	BSY	A2F	A1F
	 *
	 *     1	0	0	0	1	0	0	0
	 */
	res = regmap_read(regmap, DS3232_REG_CR, &tmp);
	if (res)
		return res;
	res = regmap_write(regmap, DS3232_REG_CR, tmp & 0x1c);
	if (res)
		return res;

	res = regmap_read(regmap, DS3232_REG_SR, &tmp);
	if (res)
		return res;
	res = regmap_write(regmap, DS3232_REG_SR, tmp & 0x88);
	if (res)
		return res;

	/* Print our settings */
	res = regmap_read(regmap, DS3232_REG_CR, &tmp);
	if (res)
		return res;
	dev_info(&spi->dev, "Control Reg: 0x%02x\n", tmp);

	res = regmap_read(regmap, DS3232_REG_SR, &tmp);
	if (res)
		return res;
	dev_info(&spi->dev, "Ctrl/Stat Reg: 0x%02x\n", tmp);

	return ds3232_probe(&spi->dev, regmap, spi->irq, "ds3234");
}

static struct spi_driver ds3234_driver = {
	.driver = {
		.name	 = "ds3234",
	},
	.probe	 = ds3234_probe,
};

static int ds3234_register_driver(void)
{
	return spi_register_driver(&ds3234_driver);
}

static void ds3234_unregister_driver(void)
{
	spi_unregister_driver(&ds3234_driver);
}

#else

static int ds3234_register_driver(void)
{
	return 0;
}

static void ds3234_unregister_driver(void)
{
}

#endif

static int __init ds323x_init(void)
{
	int ret;

	ret = ds3232_register_driver();
	if (ret) {
		pr_err("Failed to register ds3232 driver: %d\n", ret);
		return ret;
	}

	ret = ds3234_register_driver();
	if (ret) {
		pr_err("Failed to register ds3234 driver: %d\n", ret);
		ds3232_unregister_driver();
	}

	return ret;
}
module_init(ds323x_init)

static void __exit ds323x_exit(void)
{
	ds3234_unregister_driver();
	ds3232_unregister_driver();
}
module_exit(ds323x_exit)

MODULE_AUTHOR("Srikanth Srinivasan <srikanth.srinivasan@freescale.com>");
MODULE_AUTHOR("Dennis Aberilla <denzzzhome@yahoo.com>");
MODULE_DESCRIPTION("Maxim/Dallas DS3232/DS3234 RTC Driver");
MODULE_LICENSE("GPL");
MODULE_ALIAS("spi:ds3234");<|MERGE_RESOLUTION|>--- conflicted
+++ resolved
@@ -508,26 +508,20 @@
 	if (ret)
 		return ret;
 
-<<<<<<< HEAD
-=======
 	if (ds3232->irq > 0)
 		device_init_wakeup(dev, 1);
 
 	ds3232_hwmon_register(dev, name);
 
->>>>>>> 24b8d41d
 	ds3232->rtc = devm_rtc_device_register(dev, name, &ds3232_rtc_ops,
 						THIS_MODULE);
 	if (IS_ERR(ds3232->rtc))
 		return PTR_ERR(ds3232->rtc);
 
-<<<<<<< HEAD
-=======
 	ret = rtc_nvmem_register(ds3232->rtc, &nvmem_cfg);
 	if(ret)
 		return ret;
 
->>>>>>> 24b8d41d
 	if (ds3232->irq > 0) {
 		ret = devm_request_threaded_irq(dev, ds3232->irq, NULL,
 						ds3232_irq,
