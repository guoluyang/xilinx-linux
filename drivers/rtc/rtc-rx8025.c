// SPDX-License-Identifier: GPL-2.0-only
/*
 * Driver for Epson's RTC module RX-8025 SA/NB
 *
 * Copyright (C) 2009 Wolfgang Grandegger <wg@grandegger.com>
 *
 * Copyright (C) 2005 by Digi International Inc.
 * All rights reserved.
 *
 * Modified by fengjh at rising.com.cn
 * <lm-sensors@lm-sensors.org>
 * 2006.11
 *
 * Code cleanup by Sergei Poselenov, <sposelenov@emcraft.com>
 * Converted to new style by Wolfgang Grandegger <wg@grandegger.com>
 * Alarm and periodic interrupt added by Dmitry Rakhchev <rda@emcraft.com>
 */
#include <linux/bcd.h>
#include <linux/bitops.h>
#include <linux/i2c.h>
#include <linux/kernel.h>
#include <linux/module.h>
#include <linux/rtc.h>

/* Register definitions */
#define RX8025_REG_SEC		0x00
#define RX8025_REG_MIN		0x01
#define RX8025_REG_HOUR		0x02
#define RX8025_REG_WDAY		0x03
#define RX8025_REG_MDAY		0x04
#define RX8025_REG_MONTH	0x05
#define RX8025_REG_YEAR		0x06
#define RX8025_REG_DIGOFF	0x07
#define RX8025_REG_ALWMIN	0x08
#define RX8025_REG_ALWHOUR	0x09
#define RX8025_REG_ALWWDAY	0x0a
#define RX8025_REG_ALDMIN	0x0b
#define RX8025_REG_ALDHOUR	0x0c
/* 0x0d is reserved */
#define RX8025_REG_CTRL1	0x0e
#define RX8025_REG_CTRL2	0x0f

#define RX8025_BIT_CTRL1_CT	(7 << 0)
/* 1 Hz periodic level irq */
#define RX8025_BIT_CTRL1_CT_1HZ	4
#define RX8025_BIT_CTRL1_TEST	BIT(3)
#define RX8025_BIT_CTRL1_1224	BIT(5)
#define RX8025_BIT_CTRL1_DALE	BIT(6)
#define RX8025_BIT_CTRL1_WALE	BIT(7)

#define RX8025_BIT_CTRL2_DAFG	BIT(0)
#define RX8025_BIT_CTRL2_WAFG	BIT(1)
#define RX8025_BIT_CTRL2_CTFG	BIT(2)
#define RX8025_BIT_CTRL2_PON	BIT(4)
#define RX8025_BIT_CTRL2_XST	BIT(5)
#define RX8025_BIT_CTRL2_VDET	BIT(6)

/* Clock precision adjustment */
#define RX8025_ADJ_RESOLUTION	3050 /* in ppb */
#define RX8025_ADJ_DATA_MAX	62
#define RX8025_ADJ_DATA_MIN	-62

static const struct i2c_device_id rx8025_id[] = {
	{ "rx8025", 0 },
	{ }
};
MODULE_DEVICE_TABLE(i2c, rx8025_id);

struct rx8025_data {
	struct rtc_device *rtc;
	u8 ctrl1;
};

static s32 rx8025_read_reg(const struct i2c_client *client, u8 number)
{
	return i2c_smbus_read_byte_data(client, number << 4);
}

static int rx8025_read_regs(const struct i2c_client *client,
			    u8 number, u8 length, u8 *values)
{
	int ret = i2c_smbus_read_i2c_block_data(client, number << 4, length,
						values);
	if (ret != length)
		return ret < 0 ? ret : -EIO;

	return 0;
}

static s32 rx8025_write_reg(const struct i2c_client *client, u8 number,
			    u8 value)
{
	return i2c_smbus_write_byte_data(client, number << 4, value);
}

static s32 rx8025_write_regs(const struct i2c_client *client,
			     u8 number, u8 length, const u8 *values)
{
	return i2c_smbus_write_i2c_block_data(client, number << 4,
					      length, values);
}

static int rx8025_check_validity(struct device *dev)
{
	struct i2c_client *client = to_i2c_client(dev);
	int ctrl2;

	ctrl2 = rx8025_read_reg(client, RX8025_REG_CTRL2);
	if (ctrl2 < 0)
		return ctrl2;

	if (ctrl2 & RX8025_BIT_CTRL2_VDET)
		dev_warn(dev, "power voltage drop detected\n");

	if (ctrl2 & RX8025_BIT_CTRL2_PON) {
		dev_warn(dev, "power-on reset detected, date is invalid\n");
		return -EINVAL;
	}

	if (!(ctrl2 & RX8025_BIT_CTRL2_XST)) {
		dev_warn(dev, "crystal stopped, date is invalid\n");
		return -EINVAL;
	}

	return 0;
}

static int rx8025_reset_validity(struct i2c_client *client)
{
	int ctrl2 = rx8025_read_reg(client, RX8025_REG_CTRL2);

	if (ctrl2 < 0)
		return ctrl2;

	ctrl2 &= ~(RX8025_BIT_CTRL2_PON | RX8025_BIT_CTRL2_VDET);

	return rx8025_write_reg(client, RX8025_REG_CTRL2,
				ctrl2 | RX8025_BIT_CTRL2_XST);
}

static irqreturn_t rx8025_handle_irq(int irq, void *dev_id)
{
	struct i2c_client *client = dev_id;
	struct rx8025_data *rx8025 = i2c_get_clientdata(client);
	struct mutex *lock = &rx8025->rtc->ops_lock;
	int status;

	mutex_lock(lock);
	status = rx8025_read_reg(client, RX8025_REG_CTRL2);
	if (status < 0)
		goto out;

	if (!(status & RX8025_BIT_CTRL2_XST))
		dev_warn(&client->dev, "Oscillation stop was detected,"
			 "you may have to readjust the clock\n");

	if (status & RX8025_BIT_CTRL2_CTFG) {
		/* periodic */
		status &= ~RX8025_BIT_CTRL2_CTFG;
		rtc_update_irq(rx8025->rtc, 1, RTC_PF | RTC_IRQF);
	}

	if (status & RX8025_BIT_CTRL2_DAFG) {
		/* alarm */
		status &= RX8025_BIT_CTRL2_DAFG;
		if (rx8025_write_reg(client, RX8025_REG_CTRL1,
				     rx8025->ctrl1 & ~RX8025_BIT_CTRL1_DALE))
			goto out;
		rtc_update_irq(rx8025->rtc, 1, RTC_AF | RTC_IRQF);
	}

out:
	mutex_unlock(lock);

	return IRQ_HANDLED;
}

static int rx8025_get_time(struct device *dev, struct rtc_time *dt)
{
	struct i2c_client *client = to_i2c_client(dev);
	struct rx8025_data *rx8025 = dev_get_drvdata(dev);
	u8 date[7];
	int err;

	err = rx8025_check_validity(dev);
	if (err)
		return err;

	err = rx8025_read_regs(client, RX8025_REG_SEC, 7, date);
	if (err)
		return err;

	dev_dbg(dev, "%s: read %7ph\n", __func__, date);

	dt->tm_sec = bcd2bin(date[RX8025_REG_SEC] & 0x7f);
	dt->tm_min = bcd2bin(date[RX8025_REG_MIN] & 0x7f);
	if (rx8025->ctrl1 & RX8025_BIT_CTRL1_1224)
		dt->tm_hour = bcd2bin(date[RX8025_REG_HOUR] & 0x3f);
	else
		dt->tm_hour = bcd2bin(date[RX8025_REG_HOUR] & 0x1f) % 12
			+ (date[RX8025_REG_HOUR] & 0x20 ? 12 : 0);

	dt->tm_mday = bcd2bin(date[RX8025_REG_MDAY] & 0x3f);
	dt->tm_mon = bcd2bin(date[RX8025_REG_MONTH] & 0x1f) - 1;
	dt->tm_year = bcd2bin(date[RX8025_REG_YEAR]) + 100;

	dev_dbg(dev, "%s: date %ptRr\n", __func__, dt);

	return 0;
}

static int rx8025_set_time(struct device *dev, struct rtc_time *dt)
{
	struct i2c_client *client = to_i2c_client(dev);
	struct rx8025_data *rx8025 = dev_get_drvdata(dev);
	u8 date[7];
	int ret;

	if ((dt->tm_year < 100) || (dt->tm_year > 199))
		return -EINVAL;

	/*
	 * Here the read-only bits are written as "0".  I'm not sure if that
	 * is sound.
	 */
	date[RX8025_REG_SEC] = bin2bcd(dt->tm_sec);
	date[RX8025_REG_MIN] = bin2bcd(dt->tm_min);
	if (rx8025->ctrl1 & RX8025_BIT_CTRL1_1224)
		date[RX8025_REG_HOUR] = bin2bcd(dt->tm_hour);
	else
		date[RX8025_REG_HOUR] = (dt->tm_hour >= 12 ? 0x20 : 0)
			| bin2bcd((dt->tm_hour + 11) % 12 + 1);

	date[RX8025_REG_WDAY] = bin2bcd(dt->tm_wday);
	date[RX8025_REG_MDAY] = bin2bcd(dt->tm_mday);
	date[RX8025_REG_MONTH] = bin2bcd(dt->tm_mon + 1);
	date[RX8025_REG_YEAR] = bin2bcd(dt->tm_year - 100);

	dev_dbg(dev, "%s: write %7ph\n", __func__, date);

	ret = rx8025_write_regs(client, RX8025_REG_SEC, 7, date);
	if (ret < 0)
		return ret;

	return rx8025_reset_validity(client);
}

static int rx8025_init_client(struct i2c_client *client)
{
	struct rx8025_data *rx8025 = i2c_get_clientdata(client);
	u8 ctrl[2], ctrl2;
	int need_clear = 0;
	int err;

	err = rx8025_read_regs(client, RX8025_REG_CTRL1, 2, ctrl);
	if (err)
		goto out;

	/* Keep test bit zero ! */
	rx8025->ctrl1 = ctrl[0] & ~RX8025_BIT_CTRL1_TEST;

	if (ctrl[1] & (RX8025_BIT_CTRL2_DAFG | RX8025_BIT_CTRL2_WAFG)) {
		dev_warn(&client->dev, "Alarm was detected\n");
		need_clear = 1;
	}

	if (ctrl[1] & RX8025_BIT_CTRL2_CTFG)
		need_clear = 1;

	if (need_clear) {
		ctrl2 = ctrl[1];
		ctrl2 &= ~(RX8025_BIT_CTRL2_CTFG | RX8025_BIT_CTRL2_WAFG |
			   RX8025_BIT_CTRL2_DAFG);

		err = rx8025_write_reg(client, RX8025_REG_CTRL2, ctrl2);
	}
out:
	return err;
}

/* Alarm support */
static int rx8025_read_alarm(struct device *dev, struct rtc_wkalrm *t)
{
	struct i2c_client *client = to_i2c_client(dev);
	struct rx8025_data *rx8025 = dev_get_drvdata(dev);
	u8 ald[2];
	int ctrl2, err;

	if (client->irq <= 0)
		return -EINVAL;

	err = rx8025_read_regs(client, RX8025_REG_ALDMIN, 2, ald);
	if (err)
		return err;

	ctrl2 = rx8025_read_reg(client, RX8025_REG_CTRL2);
	if (ctrl2 < 0)
		return ctrl2;

	dev_dbg(dev, "%s: read alarm 0x%02x 0x%02x ctrl2 %02x\n",
		__func__, ald[0], ald[1], ctrl2);

	/* Hardware alarms precision is 1 minute! */
	t->time.tm_sec = 0;
	t->time.tm_min = bcd2bin(ald[0] & 0x7f);
	if (rx8025->ctrl1 & RX8025_BIT_CTRL1_1224)
		t->time.tm_hour = bcd2bin(ald[1] & 0x3f);
	else
		t->time.tm_hour = bcd2bin(ald[1] & 0x1f) % 12
			+ (ald[1] & 0x20 ? 12 : 0);

<<<<<<< HEAD
	dev_dbg(dev, "%s: date: %ds %dm %dh %dmd %dm %dy\n",
		__func__,
		t->time.tm_sec, t->time.tm_min, t->time.tm_hour,
		t->time.tm_mday, t->time.tm_mon, t->time.tm_year);
=======
	dev_dbg(dev, "%s: date: %ptRr\n", __func__, &t->time);
>>>>>>> 24b8d41d
	t->enabled = !!(rx8025->ctrl1 & RX8025_BIT_CTRL1_DALE);
	t->pending = (ctrl2 & RX8025_BIT_CTRL2_DAFG) && t->enabled;

	return err;
}

static int rx8025_set_alarm(struct device *dev, struct rtc_wkalrm *t)
{
	struct i2c_client *client = to_i2c_client(dev);
	struct rx8025_data *rx8025 = dev_get_drvdata(dev);
	u8 ald[2];
	int err;

	if (client->irq <= 0)
		return -EINVAL;

	/*
	 * Hardware alarm precision is 1 minute!
	 * round up to nearest minute
	 */
	if (t->time.tm_sec) {
		time64_t alarm_time = rtc_tm_to_time64(&t->time);

		alarm_time += 60 - t->time.tm_sec;
		rtc_time64_to_tm(alarm_time, &t->time);
	}

	ald[0] = bin2bcd(t->time.tm_min);
	if (rx8025->ctrl1 & RX8025_BIT_CTRL1_1224)
		ald[1] = bin2bcd(t->time.tm_hour);
	else
		ald[1] = (t->time.tm_hour >= 12 ? 0x20 : 0)
			| bin2bcd((t->time.tm_hour + 11) % 12 + 1);

	dev_dbg(dev, "%s: write 0x%02x 0x%02x\n", __func__, ald[0], ald[1]);

	if (rx8025->ctrl1 & RX8025_BIT_CTRL1_DALE) {
		rx8025->ctrl1 &= ~RX8025_BIT_CTRL1_DALE;
		err = rx8025_write_reg(client, RX8025_REG_CTRL1,
				       rx8025->ctrl1);
		if (err)
			return err;
	}
	err = rx8025_write_regs(client, RX8025_REG_ALDMIN, 2, ald);
	if (err)
		return err;

	if (t->enabled) {
		rx8025->ctrl1 |= RX8025_BIT_CTRL1_DALE;
		err = rx8025_write_reg(client, RX8025_REG_CTRL1,
				       rx8025->ctrl1);
		if (err)
			return err;
	}

	return 0;
}

static int rx8025_alarm_irq_enable(struct device *dev, unsigned int enabled)
{
	struct i2c_client *client = to_i2c_client(dev);
	struct rx8025_data *rx8025 = dev_get_drvdata(dev);
	u8 ctrl1;
	int err;

	ctrl1 = rx8025->ctrl1;
	if (enabled)
		ctrl1 |= RX8025_BIT_CTRL1_DALE;
	else
		ctrl1 &= ~RX8025_BIT_CTRL1_DALE;

	if (ctrl1 != rx8025->ctrl1) {
		rx8025->ctrl1 = ctrl1;
		err = rx8025_write_reg(client, RX8025_REG_CTRL1,
				       rx8025->ctrl1);
		if (err)
			return err;
	}
	return 0;
}

static const struct rtc_class_ops rx8025_rtc_ops = {
	.read_time = rx8025_get_time,
	.set_time = rx8025_set_time,
	.read_alarm = rx8025_read_alarm,
	.set_alarm = rx8025_set_alarm,
	.alarm_irq_enable = rx8025_alarm_irq_enable,
};

/*
 * Clock precision adjustment support
 *
 * According to the RX8025 SA/NB application manual the frequency and
 * temperature characteristics can be approximated using the following
 * equation:
 *
 *   df = a * (ut - t)**2
 *
 *   df: Frequency deviation in any temperature
 *   a : Coefficient = (-35 +-5) * 10**-9
 *   ut: Ultimate temperature in degree = +25 +-5 degree
 *   t : Any temperature in degree
 *
 * Note that the clock adjustment in ppb must be entered (which is
 * the negative value of the deviation).
 */
static int rx8025_get_clock_adjust(struct device *dev, int *adj)
{
	struct i2c_client *client = to_i2c_client(dev);
	int digoff;

	digoff = rx8025_read_reg(client, RX8025_REG_DIGOFF);
	if (digoff < 0)
		return digoff;

	*adj = digoff >= 64 ? digoff - 128 : digoff;
	if (*adj > 0)
		(*adj)--;
	*adj *= -RX8025_ADJ_RESOLUTION;

	return 0;
}

static int rx8025_set_clock_adjust(struct device *dev, int adj)
{
	struct i2c_client *client = to_i2c_client(dev);
	u8 digoff;
	int err;

	adj /= -RX8025_ADJ_RESOLUTION;
	if (adj > RX8025_ADJ_DATA_MAX)
		adj = RX8025_ADJ_DATA_MAX;
	else if (adj < RX8025_ADJ_DATA_MIN)
		adj = RX8025_ADJ_DATA_MIN;
	else if (adj > 0)
		adj++;
	else if (adj < 0)
		adj += 128;
	digoff = adj;

	err = rx8025_write_reg(client, RX8025_REG_DIGOFF, digoff);
	if (err)
		return err;

	dev_dbg(dev, "%s: write 0x%02x\n", __func__, digoff);

	return 0;
}

static ssize_t rx8025_sysfs_show_clock_adjust(struct device *dev,
					      struct device_attribute *attr,
					      char *buf)
{
	int err, adj;

	err = rx8025_get_clock_adjust(dev, &adj);
	if (err)
		return err;

	return sprintf(buf, "%d\n", adj);
}

static ssize_t rx8025_sysfs_store_clock_adjust(struct device *dev,
					       struct device_attribute *attr,
					       const char *buf, size_t count)
{
	int adj, err;

	if (sscanf(buf, "%i", &adj) != 1)
		return -EINVAL;

	err = rx8025_set_clock_adjust(dev, adj);

	return err ? err : count;
}

static DEVICE_ATTR(clock_adjust_ppb, S_IRUGO | S_IWUSR,
		   rx8025_sysfs_show_clock_adjust,
		   rx8025_sysfs_store_clock_adjust);

static int rx8025_sysfs_register(struct device *dev)
{
	return device_create_file(dev, &dev_attr_clock_adjust_ppb);
}

static void rx8025_sysfs_unregister(struct device *dev)
{
	device_remove_file(dev, &dev_attr_clock_adjust_ppb);
}

static int rx8025_probe(struct i2c_client *client,
			const struct i2c_device_id *id)
{
	struct i2c_adapter *adapter = client->adapter;
	struct rx8025_data *rx8025;
	int err = 0;

	if (!i2c_check_functionality(adapter, I2C_FUNC_SMBUS_BYTE_DATA
				     | I2C_FUNC_SMBUS_I2C_BLOCK)) {
		dev_err(&adapter->dev,
			"doesn't support required functionality\n");
		return -EIO;
	}

	rx8025 = devm_kzalloc(&client->dev, sizeof(*rx8025), GFP_KERNEL);
	if (!rx8025)
		return -ENOMEM;

	i2c_set_clientdata(client, rx8025);

	err = rx8025_init_client(client);
	if (err)
		return err;

	rx8025->rtc = devm_rtc_device_register(&client->dev, client->name,
					  &rx8025_rtc_ops, THIS_MODULE);
	if (IS_ERR(rx8025->rtc)) {
		dev_err(&client->dev, "unable to register the class device\n");
		return PTR_ERR(rx8025->rtc);
	}

	if (client->irq > 0) {
		dev_info(&client->dev, "IRQ %d supplied\n", client->irq);
		err = devm_request_threaded_irq(&client->dev, client->irq, NULL,
						rx8025_handle_irq,
						IRQF_ONESHOT,
						"rx8025", client);
		if (err) {
			dev_err(&client->dev, "unable to request IRQ, alarms disabled\n");
			client->irq = 0;
		}
	}

	rx8025->rtc->max_user_freq = 1;

	/* the rx8025 alarm only supports a minute accuracy */
	rx8025->rtc->uie_unsupported = 1;

	err = rx8025_sysfs_register(&client->dev);
	return err;
}

static int rx8025_remove(struct i2c_client *client)
{
	rx8025_sysfs_unregister(&client->dev);
	return 0;
}

static struct i2c_driver rx8025_driver = {
	.driver = {
		.name = "rtc-rx8025",
	},
	.probe		= rx8025_probe,
	.remove		= rx8025_remove,
	.id_table	= rx8025_id,
};

module_i2c_driver(rx8025_driver);

MODULE_AUTHOR("Wolfgang Grandegger <wg@grandegger.com>");
MODULE_DESCRIPTION("RX-8025 SA/NB RTC driver");
MODULE_LICENSE("GPL");<|MERGE_RESOLUTION|>--- conflicted
+++ resolved
@@ -309,14 +309,7 @@
 		t->time.tm_hour = bcd2bin(ald[1] & 0x1f) % 12
 			+ (ald[1] & 0x20 ? 12 : 0);
 
-<<<<<<< HEAD
-	dev_dbg(dev, "%s: date: %ds %dm %dh %dmd %dm %dy\n",
-		__func__,
-		t->time.tm_sec, t->time.tm_min, t->time.tm_hour,
-		t->time.tm_mday, t->time.tm_mon, t->time.tm_year);
-=======
 	dev_dbg(dev, "%s: date: %ptRr\n", __func__, &t->time);
->>>>>>> 24b8d41d
 	t->enabled = !!(rx8025->ctrl1 & RX8025_BIT_CTRL1_DALE);
 	t->pending = (ctrl2 & RX8025_BIT_CTRL2_DAFG) && t->enabled;
 
