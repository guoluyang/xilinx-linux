--- conflicted
+++ resolved
@@ -12,10 +12,7 @@
 #include <linux/bcd.h>
 #include <linux/slab.h>
 #include <linux/module.h>
-<<<<<<< HEAD
-=======
 #include <linux/of_device.h>
->>>>>>> 24b8d41d
 
 /*
  * Ricoh has a family of I2C based RTCs, which differ only slightly from
@@ -564,19 +561,6 @@
 	unsigned char buf[2];
 	int addr, i, ret = 0;
 
-<<<<<<< HEAD
-	if (rs5c372->type == rtc_r2025sd) {
-		if (rs5c372->regs[RS5C_REG_CTRL2] & R2025_CTRL2_XST)
-			return ret;
-		rs5c372->regs[RS5C_REG_CTRL2] |= R2025_CTRL2_XST;
-	} else {
-		if (!(rs5c372->regs[RS5C_REG_CTRL2] & RS5C_CTRL2_XSTP))
-			return ret;
-		rs5c372->regs[RS5C_REG_CTRL2] &= ~RS5C_CTRL2_XSTP;
-	}
-
-=======
->>>>>>> 24b8d41d
 	addr   = RS5C_ADDR(RS5C_REG_CTRL1);
 	buf[0] = rs5c372->regs[RS5C_REG_CTRL1];
 	buf[1] = rs5c372->regs[RS5C_REG_CTRL2];
@@ -714,12 +698,6 @@
 		goto exit;
 	}
 
-<<<<<<< HEAD
-	if (rs5c372_get_datetime(client, &tm) < 0)
-		dev_warn(&client->dev, "clock needs to be set\n");
-
-=======
->>>>>>> 24b8d41d
 	dev_info(&client->dev, "%s found, %s\n",
 			({ char *s; switch (rs5c372->type) {
 			case rtc_r2025sd:	s = "r2025sd"; break;
