// SPDX-License-Identifier: GPL-2.0-only
/*
 * ST M48T86 / Dallas DS12887 RTC driver
 * Copyright (c) 2006 Tower Technologies
 *
 * Author: Alessandro Zummo <a.zummo@towertech.it>
 *
 * This drivers only supports the clock running in BCD and 24H mode.
 * If it will be ever adapted to binary and 12H mode, care must be taken
 * to not introduce bugs.
 */

#include <linux/module.h>
#include <linux/rtc.h>
#include <linux/platform_device.h>
<<<<<<< HEAD
#include <linux/platform_data/rtc-m48t86.h>
=======
>>>>>>> 24b8d41d
#include <linux/bcd.h>
#include <linux/io.h>

#define M48T86_SEC		0x00
#define M48T86_SECALRM		0x01
#define M48T86_MIN		0x02
#define M48T86_MINALRM		0x03
#define M48T86_HOUR		0x04
#define M48T86_HOURALRM		0x05
#define M48T86_DOW		0x06 /* 1 = sunday */
#define M48T86_DOM		0x07
#define M48T86_MONTH		0x08 /* 1 - 12 */
#define M48T86_YEAR		0x09 /* 0 - 99 */
#define M48T86_A		0x0a
#define M48T86_B		0x0b
#define M48T86_B_SET		BIT(7)
#define M48T86_B_DM		BIT(2)
#define M48T86_B_H24		BIT(1)
#define M48T86_C		0x0c
#define M48T86_D		0x0d
#define M48T86_D_VRT		BIT(7)
#define M48T86_NVRAM(x)		(0x0e + (x))
#define M48T86_NVRAM_LEN	114

struct m48t86_rtc_info {
	void __iomem *index_reg;
	void __iomem *data_reg;
	struct rtc_device *rtc;
};

<<<<<<< HEAD
#define M48T86_REG_SEC		0x00
#define M48T86_REG_SECALRM	0x01
#define M48T86_REG_MIN		0x02
#define M48T86_REG_MINALRM	0x03
#define M48T86_REG_HOUR		0x04
#define M48T86_REG_HOURALRM	0x05
#define M48T86_REG_DOW		0x06 /* 1 = sunday */
#define M48T86_REG_DOM		0x07
#define M48T86_REG_MONTH	0x08 /* 1 - 12 */
#define M48T86_REG_YEAR		0x09 /* 0 - 99 */
#define M48T86_REG_A		0x0A
#define M48T86_REG_B		0x0B
#define M48T86_REG_C		0x0C
#define M48T86_REG_D		0x0D

#define M48T86_REG_B_H24	(1 << 1)
#define M48T86_REG_B_DM		(1 << 2)
#define M48T86_REG_B_SET	(1 << 7)
#define M48T86_REG_D_VRT	(1 << 7)
=======
static unsigned char m48t86_readb(struct device *dev, unsigned long addr)
{
	struct m48t86_rtc_info *info = dev_get_drvdata(dev);
	unsigned char value;

	writeb(addr, info->index_reg);
	value = readb(info->data_reg);

	return value;
}

static void m48t86_writeb(struct device *dev,
			  unsigned char value, unsigned long addr)
{
	struct m48t86_rtc_info *info = dev_get_drvdata(dev);

	writeb(addr, info->index_reg);
	writeb(value, info->data_reg);
}
>>>>>>> 24b8d41d

static int m48t86_rtc_read_time(struct device *dev, struct rtc_time *tm)
{
	unsigned char reg;

	reg = m48t86_readb(dev, M48T86_B);

	if (reg & M48T86_B_DM) {
		/* data (binary) mode */
		tm->tm_sec	= m48t86_readb(dev, M48T86_SEC);
		tm->tm_min	= m48t86_readb(dev, M48T86_MIN);
		tm->tm_hour	= m48t86_readb(dev, M48T86_HOUR) & 0x3f;
		tm->tm_mday	= m48t86_readb(dev, M48T86_DOM);
		/* tm_mon is 0-11 */
		tm->tm_mon	= m48t86_readb(dev, M48T86_MONTH) - 1;
		tm->tm_year	= m48t86_readb(dev, M48T86_YEAR) + 100;
		tm->tm_wday	= m48t86_readb(dev, M48T86_DOW);
	} else {
		/* bcd mode */
		tm->tm_sec	= bcd2bin(m48t86_readb(dev, M48T86_SEC));
		tm->tm_min	= bcd2bin(m48t86_readb(dev, M48T86_MIN));
		tm->tm_hour	= bcd2bin(m48t86_readb(dev, M48T86_HOUR) &
					  0x3f);
		tm->tm_mday	= bcd2bin(m48t86_readb(dev, M48T86_DOM));
		/* tm_mon is 0-11 */
		tm->tm_mon	= bcd2bin(m48t86_readb(dev, M48T86_MONTH)) - 1;
		tm->tm_year	= bcd2bin(m48t86_readb(dev, M48T86_YEAR)) + 100;
		tm->tm_wday	= bcd2bin(m48t86_readb(dev, M48T86_DOW));
	}

	/* correct the hour if the clock is in 12h mode */
	if (!(reg & M48T86_B_H24))
		if (m48t86_readb(dev, M48T86_HOUR) & 0x80)
			tm->tm_hour += 12;

	return 0;
}

static int m48t86_rtc_set_time(struct device *dev, struct rtc_time *tm)
{
	unsigned char reg;

	reg = m48t86_readb(dev, M48T86_B);

	/* update flag and 24h mode */
	reg |= M48T86_B_SET | M48T86_B_H24;
	m48t86_writeb(dev, reg, M48T86_B);

	if (reg & M48T86_B_DM) {
		/* data (binary) mode */
		m48t86_writeb(dev, tm->tm_sec, M48T86_SEC);
		m48t86_writeb(dev, tm->tm_min, M48T86_MIN);
		m48t86_writeb(dev, tm->tm_hour, M48T86_HOUR);
		m48t86_writeb(dev, tm->tm_mday, M48T86_DOM);
		m48t86_writeb(dev, tm->tm_mon + 1, M48T86_MONTH);
		m48t86_writeb(dev, tm->tm_year % 100, M48T86_YEAR);
		m48t86_writeb(dev, tm->tm_wday, M48T86_DOW);
	} else {
		/* bcd mode */
		m48t86_writeb(dev, bin2bcd(tm->tm_sec), M48T86_SEC);
		m48t86_writeb(dev, bin2bcd(tm->tm_min), M48T86_MIN);
		m48t86_writeb(dev, bin2bcd(tm->tm_hour), M48T86_HOUR);
		m48t86_writeb(dev, bin2bcd(tm->tm_mday), M48T86_DOM);
		m48t86_writeb(dev, bin2bcd(tm->tm_mon + 1), M48T86_MONTH);
		m48t86_writeb(dev, bin2bcd(tm->tm_year % 100), M48T86_YEAR);
		m48t86_writeb(dev, bin2bcd(tm->tm_wday), M48T86_DOW);
	}

	/* update ended */
	reg &= ~M48T86_B_SET;
	m48t86_writeb(dev, reg, M48T86_B);

	return 0;
}

static int m48t86_rtc_proc(struct device *dev, struct seq_file *seq)
{
	unsigned char reg;

	reg = m48t86_readb(dev, M48T86_B);

	seq_printf(seq, "mode\t\t: %s\n",
		   (reg & M48T86_B_DM) ? "binary" : "bcd");

	reg = m48t86_readb(dev, M48T86_D);

	seq_printf(seq, "battery\t\t: %s\n",
		   (reg & M48T86_D_VRT) ? "ok" : "exhausted");

	return 0;
}

static const struct rtc_class_ops m48t86_rtc_ops = {
	.read_time	= m48t86_rtc_read_time,
	.set_time	= m48t86_rtc_set_time,
	.proc		= m48t86_rtc_proc,
};

static int m48t86_nvram_read(void *priv, unsigned int off, void *buf,
			     size_t count)
{
	struct device *dev = priv;
	unsigned int i;

	for (i = 0; i < count; i++)
		((u8 *)buf)[i] = m48t86_readb(dev, M48T86_NVRAM(off + i));

	return 0;
}

static int m48t86_nvram_write(void *priv, unsigned int off, void *buf,
			      size_t count)
{
	struct device *dev = priv;
	unsigned int i;

	for (i = 0; i < count; i++)
		m48t86_writeb(dev, ((u8 *)buf)[i], M48T86_NVRAM(off + i));

	return 0;
}

/*
 * The RTC is an optional feature at purchase time on some Technologic Systems
 * boards. Verify that it actually exists by checking if the last two bytes
 * of the NVRAM can be changed.
 *
 * This is based on the method used in their rtc7800.c example.
 */
static bool m48t86_verify_chip(struct platform_device *pdev)
{
	unsigned int offset0 = M48T86_NVRAM(M48T86_NVRAM_LEN - 2);
	unsigned int offset1 = M48T86_NVRAM(M48T86_NVRAM_LEN - 1);
	unsigned char tmp0, tmp1;

	tmp0 = m48t86_readb(&pdev->dev, offset0);
	tmp1 = m48t86_readb(&pdev->dev, offset1);

	m48t86_writeb(&pdev->dev, 0x00, offset0);
	m48t86_writeb(&pdev->dev, 0x55, offset1);
	if (m48t86_readb(&pdev->dev, offset1) == 0x55) {
		m48t86_writeb(&pdev->dev, 0xaa, offset1);
		if (m48t86_readb(&pdev->dev, offset1) == 0xaa &&
		    m48t86_readb(&pdev->dev, offset0) == 0x00) {
			m48t86_writeb(&pdev->dev, tmp0, offset0);
			m48t86_writeb(&pdev->dev, tmp1, offset1);

			return true;
		}
	}
	return false;
}

static int m48t86_rtc_probe(struct platform_device *pdev)
{
	struct m48t86_rtc_info *info;
	unsigned char reg;
	int err;
	struct nvmem_config m48t86_nvmem_cfg = {
		.name = "m48t86_nvram",
		.word_size = 1,
		.stride = 1,
		.size = M48T86_NVRAM_LEN,
		.reg_read = m48t86_nvram_read,
		.reg_write = m48t86_nvram_write,
		.priv = &pdev->dev,
	};

	info = devm_kzalloc(&pdev->dev, sizeof(*info), GFP_KERNEL);
	if (!info)
		return -ENOMEM;

	info->index_reg = devm_platform_ioremap_resource(pdev, 0);
	if (IS_ERR(info->index_reg))
		return PTR_ERR(info->index_reg);

	info->data_reg = devm_platform_ioremap_resource(pdev, 1);
	if (IS_ERR(info->data_reg))
		return PTR_ERR(info->data_reg);

	dev_set_drvdata(&pdev->dev, info);

	if (!m48t86_verify_chip(pdev)) {
		dev_info(&pdev->dev, "RTC not present\n");
		return -ENODEV;
	}

	info->rtc = devm_rtc_allocate_device(&pdev->dev);
	if (IS_ERR(info->rtc))
		return PTR_ERR(info->rtc);

	info->rtc->ops = &m48t86_rtc_ops;
	info->rtc->nvram_old_abi = true;

	err = rtc_register_device(info->rtc);
	if (err)
		return err;

	rtc_nvmem_register(info->rtc, &m48t86_nvmem_cfg);

	/* read battery status */
	reg = m48t86_readb(&pdev->dev, M48T86_D);
	dev_info(&pdev->dev, "battery %s\n",
		 (reg & M48T86_D_VRT) ? "ok" : "exhausted");

	return 0;
}

static struct platform_driver m48t86_rtc_platform_driver = {
	.driver		= {
		.name	= "rtc-m48t86",
	},
	.probe		= m48t86_rtc_probe,
};

module_platform_driver(m48t86_rtc_platform_driver);

MODULE_AUTHOR("Alessandro Zummo <a.zummo@towertech.it>");
MODULE_DESCRIPTION("M48T86 RTC driver");
MODULE_LICENSE("GPL");
MODULE_ALIAS("platform:rtc-m48t86");<|MERGE_RESOLUTION|>--- conflicted
+++ resolved
@@ -13,10 +13,6 @@
 #include <linux/module.h>
 #include <linux/rtc.h>
 #include <linux/platform_device.h>
-<<<<<<< HEAD
-#include <linux/platform_data/rtc-m48t86.h>
-=======
->>>>>>> 24b8d41d
 #include <linux/bcd.h>
 #include <linux/io.h>
 
@@ -47,27 +43,6 @@
 	struct rtc_device *rtc;
 };
 
-<<<<<<< HEAD
-#define M48T86_REG_SEC		0x00
-#define M48T86_REG_SECALRM	0x01
-#define M48T86_REG_MIN		0x02
-#define M48T86_REG_MINALRM	0x03
-#define M48T86_REG_HOUR		0x04
-#define M48T86_REG_HOURALRM	0x05
-#define M48T86_REG_DOW		0x06 /* 1 = sunday */
-#define M48T86_REG_DOM		0x07
-#define M48T86_REG_MONTH	0x08 /* 1 - 12 */
-#define M48T86_REG_YEAR		0x09 /* 0 - 99 */
-#define M48T86_REG_A		0x0A
-#define M48T86_REG_B		0x0B
-#define M48T86_REG_C		0x0C
-#define M48T86_REG_D		0x0D
-
-#define M48T86_REG_B_H24	(1 << 1)
-#define M48T86_REG_B_DM		(1 << 2)
-#define M48T86_REG_B_SET	(1 << 7)
-#define M48T86_REG_D_VRT	(1 << 7)
-=======
 static unsigned char m48t86_readb(struct device *dev, unsigned long addr)
 {
 	struct m48t86_rtc_info *info = dev_get_drvdata(dev);
@@ -87,7 +62,6 @@
 	writeb(addr, info->index_reg);
 	writeb(value, info->data_reg);
 }
->>>>>>> 24b8d41d
 
 static int m48t86_rtc_read_time(struct device *dev, struct rtc_time *tm)
 {
