--- conflicted
+++ resolved
@@ -214,8 +214,6 @@
 	  This driver can also be built as a module. If so, the module
 	  will be called rtc-ac100.
 
-<<<<<<< HEAD
-=======
 config RTC_DRV_BRCMSTB
 	tristate "Broadcom STB wake-timer"
 	depends on ARCH_BRCMSTB || BMIPS_GENERIC || COMPILE_TEST
@@ -227,7 +225,6 @@
 	  This driver can also be built as a module. If so, the module will
 	  be called rtc-brcmstb-waketimer.
 
->>>>>>> 24b8d41d
 config RTC_DRV_AS3722
 	tristate "ams AS3722 RTC driver"
 	depends on MFD_AS3722
@@ -239,16 +236,6 @@
 	  will be called rtc-as3722.
 
 config RTC_DRV_DS1307
-<<<<<<< HEAD
-	tristate "Dallas/Maxim DS1307/37/38/39/40, ST M41T00, EPSON RX-8025, ISL12057"
-	help
-	  If you say yes here you get support for various compatible RTC
-	  chips (often with battery backup) connected with I2C. This driver
-	  should handle DS1307, DS1337, DS1338, DS1339, DS1340, ST M41T00,
-	  EPSON RX-8025, Intersil ISL12057 and probably other chips. In some
-	  cases the RTC must already have been initialized (by manufacturing or
-	  a bootloader).
-=======
 	tristate "Dallas/Maxim DS1307/37/38/39/40/41, ST M41T00, EPSON RX-8025, ISL12057"
 	select REGMAP_I2C
 	select WATCHDOG_CORE if WATCHDOG
@@ -259,7 +246,6 @@
 	  ST M41T00, EPSON RX-8025, Intersil ISL12057 and probably other chips.
 	  In some cases the RTC must already have been initialized (by
 	  manufacturing or a bootloader).
->>>>>>> 24b8d41d
 
 	  The first seven registers on these chips hold an RTC, and other
 	  registers may add features such as NVRAM, a trickle charger for
@@ -283,20 +269,6 @@
 	  To solve that, you could boot a kernel without this option set, set
 	  the RTC date and then boot a kernel with this option set.
 
-config RTC_DRV_DS1307_CENTURY
-	bool "Century bit support for rtc-ds1307"
-	depends on RTC_DRV_DS1307
-	default n
-	help
-	  The DS1307 driver suffered from a bug where it was enabling the
-	  century bit inconditionnally but never used it when reading the time.
-	  It made the driver unable to support dates beyond 2099.
-	  Setting this option will add proper support for the century bit but if
-	  the time was previously set using a kernel predating this option,
-	  reading the date will return a date in the next century.
-	  To solve that, you could boot a kernel without this option set, set
-	  the RTC date and then boot a kernel with this option set.
-
 config RTC_DRV_DS1374
 	tristate "Dallas/Maxim DS1374"
 	help
@@ -403,19 +375,11 @@
 	  will be called rtc-max77686.
 
 config RTC_DRV_RK808
-<<<<<<< HEAD
-	tristate "Rockchip RK808/RK818 RTC"
-	depends on MFD_RK808
-	help
-	  If you say yes here you will get support for the
-	  RTC of RK808 and RK818 PMIC.
-=======
 	tristate "Rockchip RK805/RK808/RK809/RK817/RK818 RTC"
 	depends on MFD_RK808
 	help
 	  If you say yes here you will get support for the
 	  RTC of RK805, RK809 and RK817, RK808 and RK818 PMIC.
->>>>>>> 24b8d41d
 
 	  This driver can also be built as a module. If so, the module
 	  will be called rk808-rtc.
@@ -447,8 +411,6 @@
 	  This driver can also be built as a module. If so, the module
 	  will be called rtc-isl12022.
 
-<<<<<<< HEAD
-=======
 config RTC_DRV_ISL12026
 	tristate "Intersil ISL12026"
 	depends on OF || COMPILE_TEST
@@ -459,7 +421,6 @@
 	  This driver can also be built as a module. If so, the module
 	  will be called rtc-isl12026.
 
->>>>>>> 24b8d41d
 config RTC_DRV_X1205
 	tristate "Xicor/Intersil X1205"
 	help
@@ -698,8 +659,6 @@
 	  This driver can also be built as a module. If so, the module
 	  will be called rtc-em3027.
 
-<<<<<<< HEAD
-=======
 config RTC_DRV_RV3028
 	tristate "Micro Crystal RV3028"
 	select REGMAP_I2C
@@ -720,7 +679,6 @@
 	  This driver can also be built as a module. If so, the module
 	  will be called rtc-rv3032.
 
->>>>>>> 24b8d41d
 config RTC_DRV_RV8803
 	tristate "Micro Crystal RV8803, Epson RX8900"
 	help
@@ -960,11 +918,8 @@
 config RTC_DRV_RV3029C2
 	tristate "Micro Crystal RV3029/3049"
 	depends on RTC_I2C_AND_SPI
-<<<<<<< HEAD
-=======
 	select REGMAP_I2C if I2C
 	select REGMAP_SPI if SPI_MASTER
->>>>>>> 24b8d41d
 	help
 	  If you say yes here you get support for the Micro Crystal
 	  RV3029 and RV3049 RTC chips.
@@ -989,11 +944,7 @@
 
 config RTC_DRV_CMOS
 	tristate "PC-style 'CMOS'"
-<<<<<<< HEAD
-	depends on X86 || ARM || M32R || PPC || MIPS || SPARC64 || MN10300
-=======
 	depends on X86 || ARM || PPC || MIPS || SPARC64
->>>>>>> 24b8d41d
 	default y if X86
 	select RTC_MC146818_LIB
 	help
@@ -1344,7 +1295,7 @@
 	  will be called rtc-opal.
 
 config RTC_DRV_ZYNQMP
-	bool "Xilinx Zynq Ultrascale+ MPSoC RTC"
+	tristate "Xilinx Zynq Ultrascale+ MPSoC RTC"
 	depends on OF
 	help
 	  If you say yes here you get support for the RTC controller found on
