// SPDX-License-Identifier: GPL-2.0+
//
// Copyright (C) 2011-2012 Freescale Semiconductor, Inc.

#include <linux/init.h>
#include <linux/io.h>
#include <linux/kernel.h>
#include <linux/module.h>
#include <linux/of.h>
#include <linux/platform_device.h>
#include <linux/pm_wakeirq.h>
#include <linux/rtc.h>
#include <linux/clk.h>
#include <linux/mfd/syscon.h>
#include <linux/regmap.h>

#define SNVS_LPREGISTER_OFFSET	0x34

/* These register offsets are relative to LP (Low Power) range */
#define SNVS_LPCR		0x04
#define SNVS_LPSR		0x18
#define SNVS_LPSRTCMR		0x1c
#define SNVS_LPSRTCLR		0x20
#define SNVS_LPTAR		0x24
#define SNVS_LPPGDR		0x30

#define SNVS_LPCR_SRTC_ENV	(1 << 0)
#define SNVS_LPCR_LPTA_EN	(1 << 1)
#define SNVS_LPCR_LPWUI_EN	(1 << 3)
#define SNVS_LPSR_LPTA		(1 << 0)

#define SNVS_LPPGDR_INIT	0x41736166
#define CNTR_TO_SECS_SH		15

struct snvs_rtc_data {
	struct rtc_device *rtc;
	struct regmap *regmap;
	int offset;
	int irq;
	struct clk *clk;
};

/* Read 64 bit timer register, which could be in inconsistent state */
static u64 rtc_read_lpsrt(struct snvs_rtc_data *data)
{
	u32 msb, lsb;

	regmap_read(data->regmap, data->offset + SNVS_LPSRTCMR, &msb);
	regmap_read(data->regmap, data->offset + SNVS_LPSRTCLR, &lsb);
	return (u64)msb << 32 | lsb;
}

/* Read the secure real time counter, taking care to deal with the cases of the
 * counter updating while being read.
 */
static u32 rtc_read_lp_counter(struct snvs_rtc_data *data)
{
	u64 read1, read2;
	unsigned int timeout = 100;

	/* As expected, the registers might update between the read of the LSB
	 * reg and the MSB reg.  It's also possible that one register might be
	 * in partially modified state as well.
	 */
	read1 = rtc_read_lpsrt(data);
	do {
		read2 = read1;
		read1 = rtc_read_lpsrt(data);
	} while (read1 != read2 && --timeout);
	if (!timeout)
		dev_err(&data->rtc->dev, "Timeout trying to get valid LPSRT Counter read\n");

	/* Convert 47-bit counter to 32-bit raw second count */
	return (u32) (read1 >> CNTR_TO_SECS_SH);
}

/* Just read the lsb from the counter, dealing with inconsistent state */
static int rtc_read_lp_counter_lsb(struct snvs_rtc_data *data, u32 *lsb)
{
	u32 count1, count2;
	unsigned int timeout = 100;

	regmap_read(data->regmap, data->offset + SNVS_LPSRTCLR, &count1);
	do {
		count2 = count1;
		regmap_read(data->regmap, data->offset + SNVS_LPSRTCLR, &count1);
	} while (count1 != count2 && --timeout);
	if (!timeout) {
		dev_err(&data->rtc->dev, "Timeout trying to get valid LPSRT Counter read\n");
		return -ETIMEDOUT;
	}

	*lsb = count1;
	return 0;
}

static int rtc_write_sync_lp(struct snvs_rtc_data *data)
{
	u32 count1, count2;
	u32 elapsed;
	unsigned int timeout = 1000;
	int ret;

	ret = rtc_read_lp_counter_lsb(data, &count1);
	if (ret)
		return ret;

	/* Wait for 3 CKIL cycles, about 61.0-91.5 µs */
	do {
		ret = rtc_read_lp_counter_lsb(data, &count2);
		if (ret)
			return ret;
		elapsed = count2 - count1; /* wrap around _is_ handled! */
	} while (elapsed < 3 && --timeout);
	if (!timeout) {
		dev_err(&data->rtc->dev, "Timeout waiting for LPSRT Counter to change\n");
		return -ETIMEDOUT;
	}
	return 0;
}

static int snvs_rtc_enable(struct snvs_rtc_data *data, bool enable)
{
	int timeout = 1000;
	u32 lpcr;

	regmap_update_bits(data->regmap, data->offset + SNVS_LPCR, SNVS_LPCR_SRTC_ENV,
			   enable ? SNVS_LPCR_SRTC_ENV : 0);

	while (--timeout) {
		regmap_read(data->regmap, data->offset + SNVS_LPCR, &lpcr);

		if (enable) {
			if (lpcr & SNVS_LPCR_SRTC_ENV)
				break;
		} else {
			if (!(lpcr & SNVS_LPCR_SRTC_ENV))
				break;
		}
	}

	if (!timeout)
		return -ETIMEDOUT;

	return 0;
}

static int snvs_rtc_read_time(struct device *dev, struct rtc_time *tm)
{
	struct snvs_rtc_data *data = dev_get_drvdata(dev);
	unsigned long time;
	int ret;

	if (data->clk) {
		ret = clk_enable(data->clk);
		if (ret)
			return ret;
	}

	time = rtc_read_lp_counter(data);
	rtc_time64_to_tm(time, tm);

	if (data->clk)
		clk_disable(data->clk);

	return 0;
}

static int snvs_rtc_set_time(struct device *dev, struct rtc_time *tm)
{
	struct snvs_rtc_data *data = dev_get_drvdata(dev);
	unsigned long time = rtc_tm_to_time64(tm);
	int ret;

	if (data->clk) {
		ret = clk_enable(data->clk);
		if (ret)
			return ret;
	}

	/* Disable RTC first */
	ret = snvs_rtc_enable(data, false);
	if (ret)
		return ret;

	/* Write 32-bit time to 47-bit timer, leaving 15 LSBs blank */
	regmap_write(data->regmap, data->offset + SNVS_LPSRTCLR, time << CNTR_TO_SECS_SH);
	regmap_write(data->regmap, data->offset + SNVS_LPSRTCMR, time >> (32 - CNTR_TO_SECS_SH));

	/* Enable RTC again */
	ret = snvs_rtc_enable(data, true);

	if (data->clk)
		clk_disable(data->clk);

	return ret;
}

static int snvs_rtc_read_alarm(struct device *dev, struct rtc_wkalrm *alrm)
{
	struct snvs_rtc_data *data = dev_get_drvdata(dev);
	u32 lptar, lpsr;
	int ret;

	if (data->clk) {
		ret = clk_enable(data->clk);
		if (ret)
			return ret;
	}

	regmap_read(data->regmap, data->offset + SNVS_LPTAR, &lptar);
	rtc_time64_to_tm(lptar, &alrm->time);

	regmap_read(data->regmap, data->offset + SNVS_LPSR, &lpsr);
	alrm->pending = (lpsr & SNVS_LPSR_LPTA) ? 1 : 0;

	if (data->clk)
		clk_disable(data->clk);

	return 0;
}

static int snvs_rtc_alarm_irq_enable(struct device *dev, unsigned int enable)
{
	struct snvs_rtc_data *data = dev_get_drvdata(dev);
	int ret;

	if (data->clk) {
		ret = clk_enable(data->clk);
		if (ret)
			return ret;
	}

	regmap_update_bits(data->regmap, data->offset + SNVS_LPCR,
			   (SNVS_LPCR_LPTA_EN | SNVS_LPCR_LPWUI_EN),
			   enable ? (SNVS_LPCR_LPTA_EN | SNVS_LPCR_LPWUI_EN) : 0);

	ret = rtc_write_sync_lp(data);

	if (data->clk)
		clk_disable(data->clk);

	return ret;
}

static int snvs_rtc_set_alarm(struct device *dev, struct rtc_wkalrm *alrm)
{
	struct snvs_rtc_data *data = dev_get_drvdata(dev);
	unsigned long time = rtc_tm_to_time64(&alrm->time);
	int ret;

	if (data->clk) {
		ret = clk_enable(data->clk);
		if (ret)
			return ret;
	}

	regmap_update_bits(data->regmap, data->offset + SNVS_LPCR, SNVS_LPCR_LPTA_EN, 0);
	ret = rtc_write_sync_lp(data);
	if (ret)
		return ret;
	regmap_write(data->regmap, data->offset + SNVS_LPTAR, time);

	/* Clear alarm interrupt status bit */
	regmap_write(data->regmap, data->offset + SNVS_LPSR, SNVS_LPSR_LPTA);

	if (data->clk)
		clk_disable(data->clk);

	return snvs_rtc_alarm_irq_enable(dev, alrm->enabled);
}

static const struct rtc_class_ops snvs_rtc_ops = {
	.read_time = snvs_rtc_read_time,
	.set_time = snvs_rtc_set_time,
	.read_alarm = snvs_rtc_read_alarm,
	.set_alarm = snvs_rtc_set_alarm,
	.alarm_irq_enable = snvs_rtc_alarm_irq_enable,
};

static irqreturn_t snvs_rtc_irq_handler(int irq, void *dev_id)
{
	struct device *dev = dev_id;
	struct snvs_rtc_data *data = dev_get_drvdata(dev);
	u32 lpsr;
	u32 events = 0;

	if (data->clk)
		clk_enable(data->clk);

	regmap_read(data->regmap, data->offset + SNVS_LPSR, &lpsr);

	if (lpsr & SNVS_LPSR_LPTA) {
		events |= (RTC_AF | RTC_IRQF);

		/* RTC alarm should be one-shot */
		snvs_rtc_alarm_irq_enable(dev, 0);

		rtc_update_irq(data->rtc, 1, events);
	}

	/* clear interrupt status */
	regmap_write(data->regmap, data->offset + SNVS_LPSR, lpsr);

	if (data->clk)
		clk_disable(data->clk);

	return events ? IRQ_HANDLED : IRQ_NONE;
}

static const struct regmap_config snvs_rtc_config = {
	.reg_bits = 32,
	.val_bits = 32,
	.reg_stride = 4,
};

static void snvs_rtc_action(void *data)
{
	if (data)
		clk_disable_unprepare(data);
}

static int snvs_rtc_probe(struct platform_device *pdev)
{
	struct snvs_rtc_data *data;
	int ret;
	void __iomem *mmio;

	data = devm_kzalloc(&pdev->dev, sizeof(*data), GFP_KERNEL);
	if (!data)
		return -ENOMEM;

	data->rtc = devm_rtc_allocate_device(&pdev->dev);
	if (IS_ERR(data->rtc))
		return PTR_ERR(data->rtc);

	data->regmap = syscon_regmap_lookup_by_phandle(pdev->dev.of_node, "regmap");

	if (IS_ERR(data->regmap)) {
		dev_warn(&pdev->dev, "snvs rtc: you use old dts file, please update it\n");

		mmio = devm_platform_ioremap_resource(pdev, 0);
		if (IS_ERR(mmio))
			return PTR_ERR(mmio);

		data->regmap = devm_regmap_init_mmio(&pdev->dev, mmio, &snvs_rtc_config);
	} else {
		data->offset = SNVS_LPREGISTER_OFFSET;
		of_property_read_u32(pdev->dev.of_node, "offset", &data->offset);
	}

	if (IS_ERR(data->regmap)) {
		dev_err(&pdev->dev, "Can't find snvs syscon\n");
		return -ENODEV;
	}

	data->irq = platform_get_irq(pdev, 0);
	if (data->irq < 0)
		return data->irq;

	data->clk = devm_clk_get(&pdev->dev, "snvs-rtc");
	if (IS_ERR(data->clk)) {
		data->clk = NULL;
	} else {
		ret = clk_prepare_enable(data->clk);
		if (ret) {
			dev_err(&pdev->dev,
				"Could not prepare or enable the snvs clock\n");
			return ret;
		}
	}

	ret = devm_add_action_or_reset(&pdev->dev, snvs_rtc_action, data->clk);
	if (ret)
		return ret;

	platform_set_drvdata(pdev, data);

	/* Initialize glitch detect */
	regmap_write(data->regmap, data->offset + SNVS_LPPGDR, SNVS_LPPGDR_INIT);

	/* Clear interrupt status */
	regmap_write(data->regmap, data->offset + SNVS_LPSR, 0xffffffff);

	/* Enable RTC */
	ret = snvs_rtc_enable(data, true);
	if (ret) {
		dev_err(&pdev->dev, "failed to enable rtc %d\n", ret);
		return ret;
	}

	device_init_wakeup(&pdev->dev, true);
	ret = dev_pm_set_wake_irq(&pdev->dev, data->irq);
	if (ret)
		dev_err(&pdev->dev, "failed to enable irq wake\n");

	ret = devm_request_irq(&pdev->dev, data->irq, snvs_rtc_irq_handler,
			       IRQF_SHARED, "rtc alarm", &pdev->dev);
	if (ret) {
		dev_err(&pdev->dev, "failed to request irq %d: %d\n",
			data->irq, ret);
		return ret;
	}

	data->rtc->ops = &snvs_rtc_ops;
	data->rtc->range_max = U32_MAX;

<<<<<<< HEAD
	return 0;

error_rtc_device_register:
	if (data->clk)
		clk_disable_unprepare(data->clk);

	return ret;
}

#ifdef CONFIG_PM_SLEEP
static int snvs_rtc_suspend(struct device *dev)
{
	struct snvs_rtc_data *data = dev_get_drvdata(dev);

	if (device_may_wakeup(dev))
		return enable_irq_wake(data->irq);

	return 0;
=======
	return rtc_register_device(data->rtc);
>>>>>>> 24b8d41d
}

static int __maybe_unused snvs_rtc_suspend_noirq(struct device *dev)
{
	struct snvs_rtc_data *data = dev_get_drvdata(dev);

	if (data->clk)
		clk_disable(data->clk);

	return 0;
}

static int __maybe_unused snvs_rtc_resume_noirq(struct device *dev)
{
	struct snvs_rtc_data *data = dev_get_drvdata(dev);

	if (data->clk)
		return clk_enable(data->clk);

	return 0;
}

static const struct dev_pm_ops snvs_rtc_pm_ops = {
	SET_NOIRQ_SYSTEM_SLEEP_PM_OPS(snvs_rtc_suspend_noirq, snvs_rtc_resume_noirq)
};

static const struct of_device_id snvs_dt_ids[] = {
	{ .compatible = "fsl,sec-v4.0-mon-rtc-lp", },
	{ /* sentinel */ }
};
MODULE_DEVICE_TABLE(of, snvs_dt_ids);

static struct platform_driver snvs_rtc_driver = {
	.driver = {
		.name	= "snvs_rtc",
		.pm	= &snvs_rtc_pm_ops,
		.of_match_table = snvs_dt_ids,
	},
	.probe		= snvs_rtc_probe,
};
module_platform_driver(snvs_rtc_driver);

MODULE_AUTHOR("Freescale Semiconductor, Inc.");
MODULE_DESCRIPTION("Freescale SNVS RTC Driver");
MODULE_LICENSE("GPL");<|MERGE_RESOLUTION|>--- conflicted
+++ resolved
@@ -405,28 +405,7 @@
 	data->rtc->ops = &snvs_rtc_ops;
 	data->rtc->range_max = U32_MAX;
 
-<<<<<<< HEAD
-	return 0;
-
-error_rtc_device_register:
-	if (data->clk)
-		clk_disable_unprepare(data->clk);
-
-	return ret;
-}
-
-#ifdef CONFIG_PM_SLEEP
-static int snvs_rtc_suspend(struct device *dev)
-{
-	struct snvs_rtc_data *data = dev_get_drvdata(dev);
-
-	if (device_may_wakeup(dev))
-		return enable_irq_wake(data->irq);
-
-	return 0;
-=======
 	return rtc_register_device(data->rtc);
->>>>>>> 24b8d41d
 }
 
 static int __maybe_unused snvs_rtc_suspend_noirq(struct device *dev)
