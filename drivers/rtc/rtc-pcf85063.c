// SPDX-License-Identifier: GPL-2.0
/*
 * An I2C driver for the PCF85063 RTC
 * Copyright 2014 Rose Technology
 *
 * Author: Søren Andersen <san@rosetechnology.dk>
 * Maintainers: http://www.nslu2-linux.org/
 *
 * Copyright (C) 2019 Micro Crystal AG
 * Author: Alexandre Belloni <alexandre.belloni@bootlin.com>
 */
#include <linux/clk-provider.h>
#include <linux/i2c.h>
#include <linux/bcd.h>
#include <linux/rtc.h>
#include <linux/module.h>
#include <linux/of_device.h>
#include <linux/pm_wakeirq.h>
#include <linux/regmap.h>

/*
 * Information for this driver was pulled from the following datasheets.
 *
 *  https://www.nxp.com/documents/data_sheet/PCF85063A.pdf
 *  https://www.nxp.com/documents/data_sheet/PCF85063TP.pdf
 *
 *  PCF85063A -- Rev. 6 — 18 November 2015
 *  PCF85063TP -- Rev. 4 — 6 May 2015
 *
 *  https://www.microcrystal.com/fileadmin/Media/Products/RTC/App.Manual/RV-8263-C7_App-Manual.pdf
 *  RV8263 -- Rev. 1.0 — January 2019
 */

/*
 * Information for this driver was pulled from the following datasheets.
 *
 *  http://www.nxp.com/documents/data_sheet/PCF85063A.pdf
 *  http://www.nxp.com/documents/data_sheet/PCF85063TP.pdf
 *
 *  PCF85063A -- Rev. 6 — 18 November 2015
 *  PCF85063TP -- Rev. 4 — 6 May 2015
*/

#define PCF85063_REG_CTRL1		0x00 /* status */
#define PCF85063_REG_CTRL1_CAP_SEL	BIT(0)
#define PCF85063_REG_CTRL1_STOP		BIT(5)

#define PCF85063_REG_CTRL2		0x01
#define PCF85063_CTRL2_AF		BIT(6)
#define PCF85063_CTRL2_AIE		BIT(7)

#define PCF85063_REG_OFFSET		0x02
#define PCF85063_OFFSET_SIGN_BIT	6	/* 2's complement sign bit */
#define PCF85063_OFFSET_MODE		BIT(7)
#define PCF85063_OFFSET_STEP0		4340
#define PCF85063_OFFSET_STEP1		4069

#define PCF85063_REG_CLKO_F_MASK	0x07 /* frequency mask */
#define PCF85063_REG_CLKO_F_32768HZ	0x00
#define PCF85063_REG_CLKO_F_OFF		0x07

#define PCF85063_REG_RAM		0x03

#define PCF85063_REG_SC			0x04 /* datetime */
#define PCF85063_REG_SC_OS		0x80

#define PCF85063_REG_ALM_S		0x0b
#define PCF85063_AEN			BIT(7)

struct pcf85063_config {
	struct regmap_config regmap;
	unsigned has_alarms:1;
	unsigned force_cap_7000:1;
};

struct pcf85063 {
	struct rtc_device	*rtc;
	struct regmap		*regmap;
#ifdef CONFIG_COMMON_CLK
	struct clk_hw		clkout_hw;
#endif
};

<<<<<<< HEAD
static int pcf85063_start_clock(struct i2c_client *client, u8 ctrl1)
{
	s32 ret;

	/* start the clock */
	ctrl1 &= PCF85063_REG_CTRL1_STOP;

	ret = i2c_smbus_write_byte_data(client, PCF85063_REG_CTRL1, ctrl1);
	if (ret < 0) {
		dev_err(&client->dev, "Failing to start the clock\n");
		return -EIO;
	}

	return 0;
}

static int pcf85063_get_datetime(struct i2c_client *client, struct rtc_time *tm)
=======
static int pcf85063_rtc_read_time(struct device *dev, struct rtc_time *tm)
>>>>>>> 24b8d41d
{
	struct pcf85063 *pcf85063 = dev_get_drvdata(dev);
	int rc;
	u8 regs[7];

	/*
	 * while reading, the time/date registers are blocked and not updated
	 * anymore until the access is finished. To not lose a second
	 * event, the access must be finished within one second. So, read all
	 * time/date registers in one turn.
	 */
	rc = regmap_bulk_read(pcf85063->regmap, PCF85063_REG_SC, regs,
			      sizeof(regs));
	if (rc)
		return rc;

	/* if the clock has lost its power it makes no sense to use its time */
	if (regs[0] & PCF85063_REG_SC_OS) {
		dev_warn(&pcf85063->rtc->dev, "Power loss detected, invalid time\n");
		return -EINVAL;
	}

	tm->tm_sec = bcd2bin(regs[0] & 0x7F);
	tm->tm_min = bcd2bin(regs[1] & 0x7F);
	tm->tm_hour = bcd2bin(regs[2] & 0x3F); /* rtc hr 0-23 */
	tm->tm_mday = bcd2bin(regs[3] & 0x3F);
	tm->tm_wday = regs[4] & 0x07;
	tm->tm_mon = bcd2bin(regs[5] & 0x1F) - 1; /* rtc mn 1-12 */
	tm->tm_year = bcd2bin(regs[6]);
	tm->tm_year += 100;

	return 0;
}

static int pcf85063_rtc_set_time(struct device *dev, struct rtc_time *tm)
{
	struct pcf85063 *pcf85063 = dev_get_drvdata(dev);
	int rc;
	u8 regs[7];
<<<<<<< HEAD
	u8 ctrl1;

	if ((tm->tm_year < 100) || (tm->tm_year > 199))
		return -EINVAL;
=======
>>>>>>> 24b8d41d

	/*
	 * to accurately set the time, reset the divider chain and keep it in
	 * reset state until all time/date registers are written
	 */
<<<<<<< HEAD
	rc = pcf85063_stop_clock(client, &ctrl1);
	if (rc != 0)
=======
	rc = regmap_update_bits(pcf85063->regmap, PCF85063_REG_CTRL1,
				PCF85063_REG_CTRL1_STOP,
				PCF85063_REG_CTRL1_STOP);
	if (rc)
>>>>>>> 24b8d41d
		return rc;

	/* hours, minutes and seconds */
	regs[0] = bin2bcd(tm->tm_sec) & 0x7F; /* clear OS flag */

	regs[1] = bin2bcd(tm->tm_min);
	regs[2] = bin2bcd(tm->tm_hour);

	/* Day of month, 1 - 31 */
	regs[3] = bin2bcd(tm->tm_mday);

	/* Day, 0 - 6 */
	regs[4] = tm->tm_wday & 0x07;

	/* month, 1 - 12 */
	regs[5] = bin2bcd(tm->tm_mon + 1);

	/* year and century */
	regs[6] = bin2bcd(tm->tm_year - 100);
<<<<<<< HEAD
=======

	/* write all registers at once */
	rc = regmap_bulk_write(pcf85063->regmap, PCF85063_REG_SC,
			       regs, sizeof(regs));
	if (rc)
		return rc;

	/*
	 * Write the control register as a separate action since the size of
	 * the register space is different between the PCF85063TP and
	 * PCF85063A devices.  The rollover point can not be used.
	 */
	return regmap_update_bits(pcf85063->regmap, PCF85063_REG_CTRL1,
				  PCF85063_REG_CTRL1_STOP, 0);
}
>>>>>>> 24b8d41d

static int pcf85063_rtc_read_alarm(struct device *dev, struct rtc_wkalrm *alrm)
{
	struct pcf85063 *pcf85063 = dev_get_drvdata(dev);
	u8 buf[4];
	unsigned int val;
	int ret;

	ret = regmap_bulk_read(pcf85063->regmap, PCF85063_REG_ALM_S,
			       buf, sizeof(buf));
	if (ret)
		return ret;

	alrm->time.tm_sec = bcd2bin(buf[0]);
	alrm->time.tm_min = bcd2bin(buf[1]);
	alrm->time.tm_hour = bcd2bin(buf[2]);
	alrm->time.tm_mday = bcd2bin(buf[3]);

	ret = regmap_read(pcf85063->regmap, PCF85063_REG_CTRL2, &val);
	if (ret)
		return ret;

	alrm->enabled =  !!(val & PCF85063_CTRL2_AIE);

	return 0;
}

static int pcf85063_rtc_set_alarm(struct device *dev, struct rtc_wkalrm *alrm)
{
	struct pcf85063 *pcf85063 = dev_get_drvdata(dev);
	u8 buf[5];
	int ret;

	buf[0] = bin2bcd(alrm->time.tm_sec);
	buf[1] = bin2bcd(alrm->time.tm_min);
	buf[2] = bin2bcd(alrm->time.tm_hour);
	buf[3] = bin2bcd(alrm->time.tm_mday);
	buf[4] = PCF85063_AEN; /* Do not match on week day */

	ret = regmap_update_bits(pcf85063->regmap, PCF85063_REG_CTRL2,
				 PCF85063_CTRL2_AIE | PCF85063_CTRL2_AF, 0);
	if (ret)
		return ret;

	ret = regmap_bulk_write(pcf85063->regmap, PCF85063_REG_ALM_S,
				buf, sizeof(buf));
	if (ret)
		return ret;

	return regmap_update_bits(pcf85063->regmap, PCF85063_REG_CTRL2,
				  PCF85063_CTRL2_AIE | PCF85063_CTRL2_AF,
				  alrm->enabled ? PCF85063_CTRL2_AIE | PCF85063_CTRL2_AF : PCF85063_CTRL2_AF);
}

static int pcf85063_rtc_alarm_irq_enable(struct device *dev,
					 unsigned int enabled)
{
	struct pcf85063 *pcf85063 = dev_get_drvdata(dev);

	return regmap_update_bits(pcf85063->regmap, PCF85063_REG_CTRL2,
				  PCF85063_CTRL2_AIE,
				  enabled ? PCF85063_CTRL2_AIE : 0);
}

static irqreturn_t pcf85063_rtc_handle_irq(int irq, void *dev_id)
{
	struct pcf85063 *pcf85063 = dev_id;
	unsigned int val;
	int err;

	err = regmap_read(pcf85063->regmap, PCF85063_REG_CTRL2, &val);
	if (err)
		return IRQ_NONE;

	if (val & PCF85063_CTRL2_AF) {
		rtc_update_irq(pcf85063->rtc, 1, RTC_IRQF | RTC_AF);
		regmap_update_bits(pcf85063->regmap, PCF85063_REG_CTRL2,
				   PCF85063_CTRL2_AIE | PCF85063_CTRL2_AF,
				   0);
		return IRQ_HANDLED;
	}

<<<<<<< HEAD
	/*
	 * Write the control register as a separate action since the size of
	 * the register space is different between the PCF85063TP and
	 * PCF85063A devices.  The rollover point can not be used.
	 */
	rc = pcf85063_start_clock(client, ctrl1);
	if (rc != 0)
		return rc;
=======
	return IRQ_NONE;
}

static int pcf85063_read_offset(struct device *dev, long *offset)
{
	struct pcf85063 *pcf85063 = dev_get_drvdata(dev);
	long val;
	u32 reg;
	int ret;

	ret = regmap_read(pcf85063->regmap, PCF85063_REG_OFFSET, &reg);
	if (ret < 0)
		return ret;

	val = sign_extend32(reg & ~PCF85063_OFFSET_MODE,
			    PCF85063_OFFSET_SIGN_BIT);

	if (reg & PCF85063_OFFSET_MODE)
		*offset = val * PCF85063_OFFSET_STEP1;
	else
		*offset = val * PCF85063_OFFSET_STEP0;
>>>>>>> 24b8d41d

	return 0;
}

static int pcf85063_set_offset(struct device *dev, long offset)
{
	struct pcf85063 *pcf85063 = dev_get_drvdata(dev);
	s8 mode0, mode1, reg;
	unsigned int error0, error1;

	if (offset > PCF85063_OFFSET_STEP0 * 63)
		return -ERANGE;
	if (offset < PCF85063_OFFSET_STEP0 * -64)
		return -ERANGE;

	mode0 = DIV_ROUND_CLOSEST(offset, PCF85063_OFFSET_STEP0);
	mode1 = DIV_ROUND_CLOSEST(offset, PCF85063_OFFSET_STEP1);

	error0 = abs(offset - (mode0 * PCF85063_OFFSET_STEP0));
	error1 = abs(offset - (mode1 * PCF85063_OFFSET_STEP1));
	if (mode1 > 63 || mode1 < -64 || error0 < error1)
		reg = mode0 & ~PCF85063_OFFSET_MODE;
	else
		reg = mode1 | PCF85063_OFFSET_MODE;

	return regmap_write(pcf85063->regmap, PCF85063_REG_OFFSET, reg);
}

static int pcf85063_ioctl(struct device *dev, unsigned int cmd,
			  unsigned long arg)
{
	struct pcf85063 *pcf85063 = dev_get_drvdata(dev);
	int status, ret = 0;

	switch (cmd) {
	case RTC_VL_READ:
		ret = regmap_read(pcf85063->regmap, PCF85063_REG_SC, &status);
		if (ret < 0)
			return ret;

		status = status & PCF85063_REG_SC_OS ? RTC_VL_DATA_INVALID : 0;

		return put_user(status, (unsigned int __user *)arg);

	default:
		return -ENOIOCTLCMD;
	}
}

static const struct rtc_class_ops pcf85063_rtc_ops = {
	.read_time	= pcf85063_rtc_read_time,
	.set_time	= pcf85063_rtc_set_time,
	.read_offset	= pcf85063_read_offset,
	.set_offset	= pcf85063_set_offset,
	.ioctl		= pcf85063_ioctl,
};

static const struct rtc_class_ops pcf85063_rtc_ops_alarm = {
	.read_time	= pcf85063_rtc_read_time,
	.set_time	= pcf85063_rtc_set_time,
	.read_offset	= pcf85063_read_offset,
	.set_offset	= pcf85063_set_offset,
	.read_alarm	= pcf85063_rtc_read_alarm,
	.set_alarm	= pcf85063_rtc_set_alarm,
	.alarm_irq_enable = pcf85063_rtc_alarm_irq_enable,
	.ioctl		= pcf85063_ioctl,
};

static int pcf85063_nvmem_read(void *priv, unsigned int offset,
			       void *val, size_t bytes)
{
	return regmap_read(priv, PCF85063_REG_RAM, val);
}

static int pcf85063_nvmem_write(void *priv, unsigned int offset,
				void *val, size_t bytes)
{
	return regmap_write(priv, PCF85063_REG_RAM, *(u8 *)val);
}

static int pcf85063_load_capacitance(struct pcf85063 *pcf85063,
				     const struct device_node *np,
				     unsigned int force_cap)
{
	u32 load = 7000;
	u8 reg = 0;

	if (force_cap)
		load = force_cap;
	else
		of_property_read_u32(np, "quartz-load-femtofarads", &load);

	switch (load) {
	default:
		dev_warn(&pcf85063->rtc->dev, "Unknown quartz-load-femtofarads value: %d. Assuming 7000",
			 load);
		fallthrough;
	case 7000:
		break;
	case 12500:
		reg = PCF85063_REG_CTRL1_CAP_SEL;
		break;
	}

	return regmap_update_bits(pcf85063->regmap, PCF85063_REG_CTRL1,
				  PCF85063_REG_CTRL1_CAP_SEL, reg);
}

#ifdef CONFIG_COMMON_CLK
/*
 * Handling of the clkout
 */

#define clkout_hw_to_pcf85063(_hw) container_of(_hw, struct pcf85063, clkout_hw)

static int clkout_rates[] = {
	32768,
	16384,
	8192,
	4096,
	2048,
	1024,
	1,
	0
};

static unsigned long pcf85063_clkout_recalc_rate(struct clk_hw *hw,
						 unsigned long parent_rate)
{
	struct pcf85063 *pcf85063 = clkout_hw_to_pcf85063(hw);
	unsigned int buf;
	int ret = regmap_read(pcf85063->regmap, PCF85063_REG_CTRL2, &buf);

	if (ret < 0)
		return 0;

	buf &= PCF85063_REG_CLKO_F_MASK;
	return clkout_rates[buf];
}

static long pcf85063_clkout_round_rate(struct clk_hw *hw, unsigned long rate,
				       unsigned long *prate)
{
	int i;

	for (i = 0; i < ARRAY_SIZE(clkout_rates); i++)
		if (clkout_rates[i] <= rate)
			return clkout_rates[i];

	return 0;
}

static int pcf85063_clkout_set_rate(struct clk_hw *hw, unsigned long rate,
				    unsigned long parent_rate)
{
	struct pcf85063 *pcf85063 = clkout_hw_to_pcf85063(hw);
	int i;

	for (i = 0; i < ARRAY_SIZE(clkout_rates); i++)
		if (clkout_rates[i] == rate)
			return regmap_update_bits(pcf85063->regmap,
				PCF85063_REG_CTRL2,
				PCF85063_REG_CLKO_F_MASK, i);

	return -EINVAL;
}

static int pcf85063_clkout_control(struct clk_hw *hw, bool enable)
{
	struct pcf85063 *pcf85063 = clkout_hw_to_pcf85063(hw);
	unsigned int buf;
	int ret;

	ret = regmap_read(pcf85063->regmap, PCF85063_REG_OFFSET, &buf);
	if (ret < 0)
		return ret;
	buf &= PCF85063_REG_CLKO_F_MASK;

	if (enable) {
		if (buf == PCF85063_REG_CLKO_F_OFF)
			buf = PCF85063_REG_CLKO_F_32768HZ;
		else
			return 0;
	} else {
		if (buf != PCF85063_REG_CLKO_F_OFF)
			buf = PCF85063_REG_CLKO_F_OFF;
		else
			return 0;
	}

	return regmap_update_bits(pcf85063->regmap, PCF85063_REG_CTRL2,
					PCF85063_REG_CLKO_F_MASK, buf);
}

static int pcf85063_clkout_prepare(struct clk_hw *hw)
{
	return pcf85063_clkout_control(hw, 1);
}

static void pcf85063_clkout_unprepare(struct clk_hw *hw)
{
	pcf85063_clkout_control(hw, 0);
}

static int pcf85063_clkout_is_prepared(struct clk_hw *hw)
{
	struct pcf85063 *pcf85063 = clkout_hw_to_pcf85063(hw);
	unsigned int buf;
	int ret = regmap_read(pcf85063->regmap, PCF85063_REG_CTRL2, &buf);

	if (ret < 0)
		return 0;

	return (buf & PCF85063_REG_CLKO_F_MASK) != PCF85063_REG_CLKO_F_OFF;
}

static const struct clk_ops pcf85063_clkout_ops = {
	.prepare = pcf85063_clkout_prepare,
	.unprepare = pcf85063_clkout_unprepare,
	.is_prepared = pcf85063_clkout_is_prepared,
	.recalc_rate = pcf85063_clkout_recalc_rate,
	.round_rate = pcf85063_clkout_round_rate,
	.set_rate = pcf85063_clkout_set_rate,
};

static struct clk *pcf85063_clkout_register_clk(struct pcf85063 *pcf85063)
{
	struct clk *clk;
	struct clk_init_data init;

	init.name = "pcf85063-clkout";
	init.ops = &pcf85063_clkout_ops;
	init.flags = 0;
	init.parent_names = NULL;
	init.num_parents = 0;
	pcf85063->clkout_hw.init = &init;

	/* optional override of the clockname */
	of_property_read_string(pcf85063->rtc->dev.of_node,
				"clock-output-names", &init.name);

	/* register the clock */
	clk = devm_clk_register(&pcf85063->rtc->dev, &pcf85063->clkout_hw);

	if (!IS_ERR(clk))
		of_clk_add_provider(pcf85063->rtc->dev.of_node,
				    of_clk_src_simple_get, clk);

	return clk;
}
#endif

static const struct pcf85063_config pcf85063a_config = {
	.regmap = {
		.reg_bits = 8,
		.val_bits = 8,
		.max_register = 0x11,
	},
	.has_alarms = 1,
};

static const struct pcf85063_config pcf85063tp_config = {
	.regmap = {
		.reg_bits = 8,
		.val_bits = 8,
		.max_register = 0x0a,
	},
};

static const struct pcf85063_config rv8263_config = {
	.regmap = {
		.reg_bits = 8,
		.val_bits = 8,
		.max_register = 0x11,
	},
	.has_alarms = 1,
	.force_cap_7000 = 1,
};

static int pcf85063_probe(struct i2c_client *client)
{
	struct pcf85063 *pcf85063;
	unsigned int tmp;
	int err;
	const struct pcf85063_config *config = &pcf85063tp_config;
	const void *data = of_device_get_match_data(&client->dev);
	struct nvmem_config nvmem_cfg = {
		.name = "pcf85063_nvram",
		.reg_read = pcf85063_nvmem_read,
		.reg_write = pcf85063_nvmem_write,
		.type = NVMEM_TYPE_BATTERY_BACKED,
		.size = 1,
	};

	dev_dbg(&client->dev, "%s\n", __func__);

	pcf85063 = devm_kzalloc(&client->dev, sizeof(struct pcf85063),
				GFP_KERNEL);
	if (!pcf85063)
		return -ENOMEM;

	if (data)
		config = data;

	pcf85063->regmap = devm_regmap_init_i2c(client, &config->regmap);
	if (IS_ERR(pcf85063->regmap))
		return PTR_ERR(pcf85063->regmap);

	i2c_set_clientdata(client, pcf85063);

	err = regmap_read(pcf85063->regmap, PCF85063_REG_CTRL1, &tmp);
	if (err) {
		dev_err(&client->dev, "RTC chip is not present\n");
		return err;
	}

	pcf85063->rtc = devm_rtc_allocate_device(&client->dev);
	if (IS_ERR(pcf85063->rtc))
		return PTR_ERR(pcf85063->rtc);

	err = pcf85063_load_capacitance(pcf85063, client->dev.of_node,
					config->force_cap_7000 ? 7000 : 0);
	if (err < 0)
		dev_warn(&client->dev, "failed to set xtal load capacitance: %d",
			 err);

	pcf85063->rtc->ops = &pcf85063_rtc_ops;
	pcf85063->rtc->range_min = RTC_TIMESTAMP_BEGIN_2000;
	pcf85063->rtc->range_max = RTC_TIMESTAMP_END_2099;
	pcf85063->rtc->uie_unsupported = 1;

	if (config->has_alarms && client->irq > 0) {
		err = devm_request_threaded_irq(&client->dev, client->irq,
						NULL, pcf85063_rtc_handle_irq,
						IRQF_TRIGGER_LOW | IRQF_ONESHOT,
						"pcf85063", pcf85063);
		if (err) {
			dev_warn(&pcf85063->rtc->dev,
				 "unable to request IRQ, alarms disabled\n");
		} else {
			pcf85063->rtc->ops = &pcf85063_rtc_ops_alarm;
			device_init_wakeup(&client->dev, true);
			err = dev_pm_set_wake_irq(&client->dev, client->irq);
			if (err)
				dev_err(&pcf85063->rtc->dev,
					"failed to enable irq wake\n");
		}
	}

	nvmem_cfg.priv = pcf85063->regmap;
	rtc_nvmem_register(pcf85063->rtc, &nvmem_cfg);

#ifdef CONFIG_COMMON_CLK
	/* register clk in common clk framework */
	pcf85063_clkout_register_clk(pcf85063);
#endif

	return rtc_register_device(pcf85063->rtc);
}

#ifdef CONFIG_OF
static const struct of_device_id pcf85063_of_match[] = {
	{ .compatible = "nxp,pcf85063", .data = &pcf85063tp_config },
	{ .compatible = "nxp,pcf85063tp", .data = &pcf85063tp_config },
	{ .compatible = "nxp,pcf85063a", .data = &pcf85063a_config },
	{ .compatible = "microcrystal,rv8263", .data = &rv8263_config },
	{}
};
MODULE_DEVICE_TABLE(of, pcf85063_of_match);
#endif

static struct i2c_driver pcf85063_driver = {
	.driver		= {
		.name	= "rtc-pcf85063",
		.of_match_table = of_match_ptr(pcf85063_of_match),
	},
	.probe_new	= pcf85063_probe,
};

module_i2c_driver(pcf85063_driver);

MODULE_AUTHOR("Søren Andersen <san@rosetechnology.dk>");
MODULE_DESCRIPTION("PCF85063 RTC driver");
MODULE_LICENSE("GPL");<|MERGE_RESOLUTION|>--- conflicted
+++ resolved
@@ -31,16 +31,6 @@
  *  RV8263 -- Rev. 1.0 — January 2019
  */
 
-/*
- * Information for this driver was pulled from the following datasheets.
- *
- *  http://www.nxp.com/documents/data_sheet/PCF85063A.pdf
- *  http://www.nxp.com/documents/data_sheet/PCF85063TP.pdf
- *
- *  PCF85063A -- Rev. 6 — 18 November 2015
- *  PCF85063TP -- Rev. 4 — 6 May 2015
-*/
-
 #define PCF85063_REG_CTRL1		0x00 /* status */
 #define PCF85063_REG_CTRL1_CAP_SEL	BIT(0)
 #define PCF85063_REG_CTRL1_STOP		BIT(5)
@@ -81,27 +71,7 @@
 #endif
 };
 
-<<<<<<< HEAD
-static int pcf85063_start_clock(struct i2c_client *client, u8 ctrl1)
-{
-	s32 ret;
-
-	/* start the clock */
-	ctrl1 &= PCF85063_REG_CTRL1_STOP;
-
-	ret = i2c_smbus_write_byte_data(client, PCF85063_REG_CTRL1, ctrl1);
-	if (ret < 0) {
-		dev_err(&client->dev, "Failing to start the clock\n");
-		return -EIO;
-	}
-
-	return 0;
-}
-
-static int pcf85063_get_datetime(struct i2c_client *client, struct rtc_time *tm)
-=======
 static int pcf85063_rtc_read_time(struct device *dev, struct rtc_time *tm)
->>>>>>> 24b8d41d
 {
 	struct pcf85063 *pcf85063 = dev_get_drvdata(dev);
 	int rc;
@@ -141,27 +111,15 @@
 	struct pcf85063 *pcf85063 = dev_get_drvdata(dev);
 	int rc;
 	u8 regs[7];
-<<<<<<< HEAD
-	u8 ctrl1;
-
-	if ((tm->tm_year < 100) || (tm->tm_year > 199))
-		return -EINVAL;
-=======
->>>>>>> 24b8d41d
 
 	/*
 	 * to accurately set the time, reset the divider chain and keep it in
 	 * reset state until all time/date registers are written
 	 */
-<<<<<<< HEAD
-	rc = pcf85063_stop_clock(client, &ctrl1);
-	if (rc != 0)
-=======
 	rc = regmap_update_bits(pcf85063->regmap, PCF85063_REG_CTRL1,
 				PCF85063_REG_CTRL1_STOP,
 				PCF85063_REG_CTRL1_STOP);
 	if (rc)
->>>>>>> 24b8d41d
 		return rc;
 
 	/* hours, minutes and seconds */
@@ -181,8 +139,6 @@
 
 	/* year and century */
 	regs[6] = bin2bcd(tm->tm_year - 100);
-<<<<<<< HEAD
-=======
 
 	/* write all registers at once */
 	rc = regmap_bulk_write(pcf85063->regmap, PCF85063_REG_SC,
@@ -198,7 +154,6 @@
 	return regmap_update_bits(pcf85063->regmap, PCF85063_REG_CTRL1,
 				  PCF85063_REG_CTRL1_STOP, 0);
 }
->>>>>>> 24b8d41d
 
 static int pcf85063_rtc_read_alarm(struct device *dev, struct rtc_wkalrm *alrm)
 {
@@ -281,16 +236,6 @@
 		return IRQ_HANDLED;
 	}
 
-<<<<<<< HEAD
-	/*
-	 * Write the control register as a separate action since the size of
-	 * the register space is different between the PCF85063TP and
-	 * PCF85063A devices.  The rollover point can not be used.
-	 */
-	rc = pcf85063_start_clock(client, ctrl1);
-	if (rc != 0)
-		return rc;
-=======
 	return IRQ_NONE;
 }
 
@@ -312,7 +257,6 @@
 		*offset = val * PCF85063_OFFSET_STEP1;
 	else
 		*offset = val * PCF85063_OFFSET_STEP0;
->>>>>>> 24b8d41d
 
 	return 0;
 }
