--- conflicted
+++ resolved
@@ -109,15 +109,8 @@
 #define RV3029_CONTROL_E2P_TOV_MASK	0x3F /* XTAL turnover temp mask */
 
 /* user ram section */
-<<<<<<< HEAD
-#define RV3029_USR1_RAM_PAGE		0x38
-#define RV3029_USR1_SECTION_LEN		0x04
-#define RV3029_USR2_RAM_PAGE		0x3C
-#define RV3029_USR2_SECTION_LEN		0x04
-=======
 #define RV3029_RAM_PAGE			0x38
 #define RV3029_RAM_SECTION_LEN		8
->>>>>>> 24b8d41d
 
 struct rv3029_data {
 	struct device		*dev;
@@ -125,87 +118,14 @@
 	struct regmap		*regmap;
 	int irq;
 };
-<<<<<<< HEAD
-
-static int rv3029_read_regs(struct device *dev, u8 reg, u8 *buf,
-			    unsigned int len)
-{
-	struct rv3029_data *rv3029 = dev_get_drvdata(dev);
-
-	if ((reg > RV3029_USR1_RAM_PAGE + 7) ||
-	    (reg + len > RV3029_USR1_RAM_PAGE + 8))
-		return -EINVAL;
-
-	return regmap_bulk_read(rv3029->regmap, reg, buf, len);
-}
-
-static int rv3029_write_regs(struct device *dev, u8 reg, u8 const buf[],
-			     unsigned int len)
-{
-	struct rv3029_data *rv3029 = dev_get_drvdata(dev);
-
-	if ((reg > RV3029_USR1_RAM_PAGE + 7) ||
-	    (reg + len > RV3029_USR1_RAM_PAGE + 8))
-		return -EINVAL;
-
-	return regmap_bulk_write(rv3029->regmap, reg, buf, len);
-}
-
-static int rv3029_update_bits(struct device *dev, u8 reg, u8 mask, u8 set)
-{
-	u8 buf;
-	int ret;
-
-	ret = rv3029_read_regs(dev, reg, &buf, 1);
-	if (ret < 0)
-		return ret;
-	buf &= ~mask;
-	buf |= set & mask;
-	ret = rv3029_write_regs(dev, reg, &buf, 1);
-	if (ret < 0)
-		return ret;
-
-	return 0;
-}
-
-static int rv3029_get_sr(struct device *dev, u8 *buf)
-{
-	int ret = rv3029_read_regs(dev, RV3029_STATUS, buf, 1);
-
-	if (ret < 0)
-		return -EIO;
-	dev_dbg(dev, "status = 0x%.2x (%d)\n", buf[0], buf[0]);
-	return 0;
-}
-
-static int rv3029_set_sr(struct device *dev, u8 val)
-{
-	u8 buf[1];
-	int sr;
-
-	buf[0] = val;
-	sr = rv3029_write_regs(dev, RV3029_STATUS, buf, 1);
-	dev_dbg(dev, "status = 0x%.2x (%d)\n", buf[0], buf[0]);
-	if (sr < 0)
-		return -EIO;
-	return 0;
-}
-
-static int rv3029_eeprom_busywait(struct device *dev)
-=======
 
 static int rv3029_eeprom_busywait(struct rv3029_data *rv3029)
->>>>>>> 24b8d41d
 {
 	unsigned int sr;
 	int i, ret;
 
 	for (i = 100; i > 0; i--) {
-<<<<<<< HEAD
-		ret = rv3029_get_sr(dev, &sr);
-=======
 		ret = regmap_read(rv3029->regmap, RV3029_STATUS, &sr);
->>>>>>> 24b8d41d
 		if (ret < 0)
 			break;
 		if (!(sr & RV3029_STATUS_EEBUSY))
@@ -213,47 +133,28 @@
 		usleep_range(1000, 10000);
 	}
 	if (i <= 0) {
-<<<<<<< HEAD
-		dev_err(dev, "EEPROM busy wait timeout.\n");
-=======
 		dev_err(rv3029->dev, "EEPROM busy wait timeout.\n");
->>>>>>> 24b8d41d
 		return -ETIMEDOUT;
 	}
 
 	return ret;
 }
 
-<<<<<<< HEAD
-static int rv3029_eeprom_exit(struct device *dev)
-{
-	/* Re-enable eeprom refresh */
-	return rv3029_update_bits(dev, RV3029_ONOFF_CTRL,
-=======
 static int rv3029_eeprom_exit(struct rv3029_data *rv3029)
 {
 	/* Re-enable eeprom refresh */
 	return regmap_update_bits(rv3029->regmap, RV3029_ONOFF_CTRL,
->>>>>>> 24b8d41d
 				  RV3029_ONOFF_CTRL_EERE,
 				  RV3029_ONOFF_CTRL_EERE);
 }
 
-<<<<<<< HEAD
-static int rv3029_eeprom_enter(struct device *dev)
-=======
 static int rv3029_eeprom_enter(struct rv3029_data *rv3029)
->>>>>>> 24b8d41d
 {
 	unsigned int sr;
 	int ret;
 
 	/* Check whether we are in the allowed voltage range. */
-<<<<<<< HEAD
-	ret = rv3029_get_sr(dev, &sr);
-=======
 	ret = regmap_read(rv3029->regmap, RV3029_STATUS, &sr);
->>>>>>> 24b8d41d
 	if (ret < 0)
 		return ret;
 	if (sr & RV3029_STATUS_VLOW2)
@@ -262,19 +163,6 @@
 		/* We clear the bits and retry once just in case
 		 * we had a brown out in early startup.
 		 */
-<<<<<<< HEAD
-		sr &= ~RV3029_STATUS_VLOW1;
-		sr &= ~RV3029_STATUS_VLOW2;
-		ret = rv3029_set_sr(dev, sr);
-		if (ret < 0)
-			return ret;
-		usleep_range(1000, 10000);
-		ret = rv3029_get_sr(dev, &sr);
-		if (ret < 0)
-			return ret;
-		if (sr & (RV3029_STATUS_VLOW1 | RV3029_STATUS_VLOW2)) {
-			dev_err(dev,
-=======
 		ret = regmap_update_bits(rv3029->regmap, RV3029_STATUS,
 					 RV3029_STATUS_VLOW1, 0);
 		if (ret < 0)
@@ -285,55 +173,30 @@
 			return ret;
 		if (sr & RV3029_STATUS_VLOW1) {
 			dev_err(rv3029->dev,
->>>>>>> 24b8d41d
 				"Supply voltage is too low to safely access the EEPROM.\n");
 			return -ENODEV;
 		}
 	}
 
 	/* Disable eeprom refresh. */
-<<<<<<< HEAD
-	ret = rv3029_update_bits(dev, RV3029_ONOFF_CTRL, RV3029_ONOFF_CTRL_EERE,
-				 0);
-=======
 	ret = regmap_update_bits(rv3029->regmap, RV3029_ONOFF_CTRL,
 				 RV3029_ONOFF_CTRL_EERE, 0);
->>>>>>> 24b8d41d
 	if (ret < 0)
 		return ret;
 
 	/* Wait for any previous eeprom accesses to finish. */
-<<<<<<< HEAD
-	ret = rv3029_eeprom_busywait(dev);
-	if (ret < 0)
-		rv3029_eeprom_exit(dev);
-=======
 	ret = rv3029_eeprom_busywait(rv3029);
 	if (ret < 0)
 		rv3029_eeprom_exit(rv3029);
->>>>>>> 24b8d41d
 
 	return ret;
 }
 
-<<<<<<< HEAD
-static int rv3029_eeprom_read(struct device *dev, u8 reg,
-=======
 static int rv3029_eeprom_read(struct rv3029_data *rv3029, u8 reg,
->>>>>>> 24b8d41d
 			      u8 buf[], size_t len)
 {
 	int ret, err;
 
-<<<<<<< HEAD
-	err = rv3029_eeprom_enter(dev);
-	if (err < 0)
-		return err;
-
-	ret = rv3029_read_regs(dev, reg, buf, len);
-
-	err = rv3029_eeprom_exit(dev);
-=======
 	err = rv3029_eeprom_enter(rv3029);
 	if (err < 0)
 		return err;
@@ -341,44 +204,24 @@
 	ret = regmap_bulk_read(rv3029->regmap, reg, buf, len);
 
 	err = rv3029_eeprom_exit(rv3029);
->>>>>>> 24b8d41d
 	if (err < 0)
 		return err;
 
 	return ret;
 }
 
-<<<<<<< HEAD
-static int rv3029_eeprom_write(struct device *dev, u8 reg,
-=======
 static int rv3029_eeprom_write(struct rv3029_data *rv3029, u8 reg,
->>>>>>> 24b8d41d
 			       u8 const buf[], size_t len)
 {
 	unsigned int tmp;
 	int ret, err;
 	size_t i;
 
-<<<<<<< HEAD
-	err = rv3029_eeprom_enter(dev);
-=======
 	err = rv3029_eeprom_enter(rv3029);
->>>>>>> 24b8d41d
 	if (err < 0)
 		return err;
 
 	for (i = 0; i < len; i++, reg++) {
-<<<<<<< HEAD
-		ret = rv3029_read_regs(dev, reg, &tmp, 1);
-		if (ret < 0)
-			break;
-		if (tmp != buf[i]) {
-			ret = rv3029_write_regs(dev, reg, &buf[i], 1);
-			if (ret < 0)
-				break;
-		}
-		ret = rv3029_eeprom_busywait(dev);
-=======
 		ret = regmap_read(rv3029->regmap, reg, &tmp);
 		if (ret < 0)
 			break;
@@ -389,46 +232,29 @@
 				break;
 		}
 		ret = rv3029_eeprom_busywait(rv3029);
->>>>>>> 24b8d41d
 		if (ret < 0)
 			break;
 	}
 
-<<<<<<< HEAD
-	err = rv3029_eeprom_exit(dev);
-=======
 	err = rv3029_eeprom_exit(rv3029);
->>>>>>> 24b8d41d
 	if (err < 0)
 		return err;
 
 	return ret;
 }
 
-<<<<<<< HEAD
-static int rv3029_eeprom_update_bits(struct device *dev,
-=======
 static int rv3029_eeprom_update_bits(struct rv3029_data *rv3029,
->>>>>>> 24b8d41d
 				     u8 reg, u8 mask, u8 set)
 {
 	u8 buf;
 	int ret;
 
-<<<<<<< HEAD
-	ret = rv3029_eeprom_read(dev, reg, &buf, 1);
-=======
 	ret = rv3029_eeprom_read(rv3029, reg, &buf, 1);
->>>>>>> 24b8d41d
 	if (ret < 0)
 		return ret;
 	buf &= ~mask;
 	buf |= set & mask;
-<<<<<<< HEAD
-	ret = rv3029_eeprom_write(dev, reg, &buf, 1);
-=======
 	ret = rv3029_eeprom_write(rv3029, reg, &buf, 1);
->>>>>>> 24b8d41d
 	if (ret < 0)
 		return ret;
 
@@ -436,50 +262,6 @@
 }
 
 static irqreturn_t rv3029_handle_irq(int irq, void *dev_id)
-<<<<<<< HEAD
-{
-	struct device *dev = dev_id;
-	struct rv3029_data *rv3029 = dev_get_drvdata(dev);
-	struct mutex *lock = &rv3029->rtc->ops_lock;
-	unsigned long events = 0;
-	u8 flags, controls;
-	int ret;
-
-	mutex_lock(lock);
-
-	ret = rv3029_read_regs(dev, RV3029_IRQ_CTRL, &controls, 1);
-	if (ret) {
-		dev_warn(dev, "Read IRQ Control Register error %d\n", ret);
-		mutex_unlock(lock);
-		return IRQ_NONE;
-	}
-
-	ret = rv3029_read_regs(dev, RV3029_IRQ_FLAGS, &flags, 1);
-	if (ret) {
-		dev_warn(dev, "Read IRQ Flags Register error %d\n", ret);
-		mutex_unlock(lock);
-		return IRQ_NONE;
-	}
-
-	if (flags & RV3029_IRQ_FLAGS_AF) {
-		flags &= ~RV3029_IRQ_FLAGS_AF;
-		controls &= ~RV3029_IRQ_CTRL_AIE;
-		events |= RTC_AF;
-	}
-
-	if (events) {
-		rtc_update_irq(rv3029->rtc, 1, events);
-		rv3029_write_regs(dev, RV3029_IRQ_FLAGS, &flags, 1);
-		rv3029_write_regs(dev, RV3029_IRQ_CTRL, &controls, 1);
-	}
-	mutex_unlock(lock);
-
-	return IRQ_HANDLED;
-}
-
-static int rv3029_read_time(struct device *dev, struct rtc_time *tm)
-=======
->>>>>>> 24b8d41d
 {
 	struct device *dev = dev_id;
 	struct rv3029_data *rv3029 = dev_get_drvdata(dev);
@@ -488,19 +270,6 @@
 	unsigned long events = 0;
 	int ret;
 
-<<<<<<< HEAD
-	ret = rv3029_get_sr(dev, buf);
-	if (ret < 0) {
-		dev_err(dev, "%s: reading SR failed\n", __func__);
-		return -EIO;
-	}
-
-	ret = rv3029_read_regs(dev, RV3029_W_SEC, regs,
-			       RV3029_WATCH_SECTION_LEN);
-	if (ret < 0) {
-		dev_err(dev, "%s: reading RTC section failed\n", __func__);
-		return ret;
-=======
 	mutex_lock(lock);
 
 	ret = regmap_read(rv3029->regmap, RV3029_IRQ_CTRL, &controls);
@@ -527,12 +296,9 @@
 		rtc_update_irq(rv3029->rtc, 1, events);
 		regmap_write(rv3029->regmap, RV3029_IRQ_FLAGS, flags);
 		regmap_write(rv3029->regmap, RV3029_IRQ_CTRL, controls);
->>>>>>> 24b8d41d
 	}
 	mutex_unlock(lock);
 
-<<<<<<< HEAD
-=======
 	return IRQ_HANDLED;
 }
 
@@ -555,7 +321,6 @@
 	if (ret < 0)
 		return ret;
 
->>>>>>> 24b8d41d
 	tm->tm_sec = bcd2bin(regs[RV3029_W_SEC - RV3029_W_SEC]);
 	tm->tm_min = bcd2bin(regs[RV3029_W_MINUTES - RV3029_W_SEC]);
 
@@ -586,21 +351,8 @@
 	struct rtc_time *const tm = &alarm->time;
 	unsigned int controls, flags;
 	int ret;
-	u8 regs[8], controls, flags;
-
-<<<<<<< HEAD
-	ret = rv3029_get_sr(dev, regs);
-	if (ret < 0) {
-		dev_err(dev, "%s: reading SR failed\n", __func__);
-		return -EIO;
-	}
-
-	ret = rv3029_read_regs(dev, RV3029_A_SC, regs,
-			       RV3029_ALARM_SECTION_LEN);
-
-	if (ret < 0) {
-		dev_err(dev, "%s: reading alarm section failed\n", __func__);
-=======
+	u8 regs[8];
+
 	ret = regmap_bulk_read(rv3029->regmap, RV3029_A_SC, regs,
 			       RV3029_ALARM_SECTION_LEN);
 	if (ret < 0)
@@ -612,21 +364,8 @@
 
 	ret = regmap_read(rv3029->regmap, RV3029_IRQ_FLAGS, &flags);
 	if (ret < 0)
->>>>>>> 24b8d41d
-		return ret;
-
-<<<<<<< HEAD
-	ret = rv3029_read_regs(dev, RV3029_IRQ_CTRL, &controls, 1);
-	if (ret) {
-		dev_err(dev, "Read IRQ Control Register error %d\n", ret);
-		return ret;
-	}
-	ret = rv3029_read_regs(dev, RV3029_IRQ_FLAGS, &flags, 1);
-	if (ret < 0) {
-		dev_err(dev, "Read IRQ Flags Register error %d\n", ret);
-		return ret;
-	}
-=======
+		return ret;
+
 	tm->tm_sec = bcd2bin(regs[RV3029_A_SC - RV3029_A_SC] & 0x7f);
 	tm->tm_min = bcd2bin(regs[RV3029_A_MN - RV3029_A_SC] & 0x7f);
 	tm->tm_hour = bcd2bin(regs[RV3029_A_HR - RV3029_A_SC] & 0x3f);
@@ -637,25 +376,10 @@
 
 	alarm->enabled = !!(controls & RV3029_IRQ_CTRL_AIE);
 	alarm->pending = (flags & RV3029_IRQ_FLAGS_AF) && alarm->enabled;
->>>>>>> 24b8d41d
-
-	tm->tm_sec = bcd2bin(regs[RV3029_A_SC - RV3029_A_SC] & 0x7f);
-	tm->tm_min = bcd2bin(regs[RV3029_A_MN - RV3029_A_SC] & 0x7f);
-	tm->tm_hour = bcd2bin(regs[RV3029_A_HR - RV3029_A_SC] & 0x3f);
-	tm->tm_mday = bcd2bin(regs[RV3029_A_DT - RV3029_A_SC] & 0x3f);
-	tm->tm_mon = bcd2bin(regs[RV3029_A_MO - RV3029_A_SC] & 0x1f) - 1;
-	tm->tm_year = bcd2bin(regs[RV3029_A_YR - RV3029_A_SC] & 0x7f) + 100;
-	tm->tm_wday = bcd2bin(regs[RV3029_A_DW - RV3029_A_SC] & 0x07) - 1;
-
-<<<<<<< HEAD
-	alarm->enabled = !!(controls & RV3029_IRQ_CTRL_AIE);
-	alarm->pending = (flags & RV3029_IRQ_FLAGS_AF) && alarm->enabled;
 
 	return 0;
 }
 
-static int rv3029_alarm_irq_enable(struct device *dev, unsigned int enable)
-=======
 static int rv3029_alarm_irq_enable(struct device *dev, unsigned int enable)
 {
 	struct rv3029_data *rv3029 = dev_get_drvdata(dev);
@@ -666,30 +390,10 @@
 }
 
 static int rv3029_set_alarm(struct device *dev, struct rtc_wkalrm *alarm)
->>>>>>> 24b8d41d
 {
 	struct rv3029_data *rv3029 = dev_get_drvdata(dev);
 	struct rtc_time *const tm = &alarm->time;
 	int ret;
-<<<<<<< HEAD
-	u8 controls;
-
-	ret = rv3029_read_regs(dev, RV3029_IRQ_CTRL, &controls, 1);
-	if (ret < 0) {
-		dev_warn(dev, "Read IRQ Control Register error %d\n", ret);
-		return ret;
-	}
-
-	/* enable/disable AIE irq */
-	if (enable)
-		controls |= RV3029_IRQ_CTRL_AIE;
-	else
-		controls &= ~RV3029_IRQ_CTRL_AIE;
-
-	ret = rv3029_write_regs(dev, RV3029_IRQ_CTRL, &controls, 1);
-	if (ret < 0) {
-		dev_err(dev, "can't update INT reg\n");
-=======
 	u8 regs[8];
 
 	/* Activate all the alarms with AE_x bit */
@@ -710,17 +414,12 @@
 	ret = regmap_bulk_write(rv3029->regmap, RV3029_A_SC, regs,
 				RV3029_ALARM_SECTION_LEN);
 	if (ret < 0)
->>>>>>> 24b8d41d
 		return ret;
 
 	return rv3029_alarm_irq_enable(dev, alarm->enabled);
 }
 
-<<<<<<< HEAD
-static int rv3029_set_alarm(struct device *dev, struct rtc_wkalrm *alarm)
-=======
 static int rv3029_set_time(struct device *dev, struct rtc_time *tm)
->>>>>>> 24b8d41d
 {
 	struct rv3029_data *rv3029 = dev_get_drvdata(dev);
 	u8 regs[8];
@@ -734,53 +433,6 @@
 	regs[RV3029_W_DAYS - RV3029_W_SEC] = bin2bcd(tm->tm_wday + 1) & 0x7;
 	regs[RV3029_W_YEARS - RV3029_W_SEC] = bin2bcd(tm->tm_year - 100);
 
-<<<<<<< HEAD
-	ret = rv3029_get_sr(dev, regs);
-	if (ret < 0) {
-		dev_err(dev, "%s: reading SR failed\n", __func__);
-		return -EIO;
-	}
-
-	/* Activate all the alarms with AE_x bit */
-	regs[RV3029_A_SC - RV3029_A_SC] = bin2bcd(tm->tm_sec) | RV3029_A_AE_X;
-	regs[RV3029_A_MN - RV3029_A_SC] = bin2bcd(tm->tm_min) | RV3029_A_AE_X;
-	regs[RV3029_A_HR - RV3029_A_SC] = (bin2bcd(tm->tm_hour) & 0x3f)
-		| RV3029_A_AE_X;
-	regs[RV3029_A_DT - RV3029_A_SC] = (bin2bcd(tm->tm_mday) & 0x3f)
-		| RV3029_A_AE_X;
-	regs[RV3029_A_MO - RV3029_A_SC] = (bin2bcd(tm->tm_mon + 1) & 0x1f)
-		| RV3029_A_AE_X;
-	regs[RV3029_A_DW - RV3029_A_SC] = (bin2bcd(tm->tm_wday + 1) & 0x7)
-		| RV3029_A_AE_X;
-	regs[RV3029_A_YR - RV3029_A_SC] = (bin2bcd(tm->tm_year - 100))
-		| RV3029_A_AE_X;
-
-	/* Write the alarm */
-	ret = rv3029_write_regs(dev, RV3029_A_SC, regs,
-				RV3029_ALARM_SECTION_LEN);
-	if (ret < 0)
-		return ret;
-
-	if (alarm->enabled) {
-		/* enable AIE irq */
-		ret = rv3029_alarm_irq_enable(dev, 1);
-		if (ret)
-			return ret;
-	} else {
-		/* disable AIE irq */
-		ret = rv3029_alarm_irq_enable(dev, 0);
-		if (ret)
-			return ret;
-	}
-
-	return 0;
-}
-
-static int rv3029_set_time(struct device *dev, struct rtc_time *tm)
-{
-	u8 regs[8];
-	int ret;
-=======
 	ret = regmap_bulk_write(rv3029->regmap, RV3029_W_SEC, regs,
 				RV3029_WATCH_SECTION_LEN);
 	if (ret < 0)
@@ -802,36 +454,10 @@
 		ret = regmap_read(rv3029->regmap, RV3029_STATUS, &sr);
 		if (ret < 0)
 			return ret;
->>>>>>> 24b8d41d
 
 		if (sr & RV3029_STATUS_VLOW1)
 			vl = RTC_VL_ACCURACY_LOW;
 
-<<<<<<< HEAD
-	regs[RV3029_W_SEC - RV3029_W_SEC] = bin2bcd(tm->tm_sec);
-	regs[RV3029_W_MINUTES - RV3029_W_SEC] = bin2bcd(tm->tm_min);
-	regs[RV3029_W_HOURS - RV3029_W_SEC] = bin2bcd(tm->tm_hour);
-	regs[RV3029_W_DATE - RV3029_W_SEC] = bin2bcd(tm->tm_mday);
-	regs[RV3029_W_MONTHS - RV3029_W_SEC] = bin2bcd(tm->tm_mon + 1);
-	regs[RV3029_W_DAYS - RV3029_W_SEC] = bin2bcd(tm->tm_wday + 1) & 0x7;
-	regs[RV3029_W_YEARS - RV3029_W_SEC] = bin2bcd(tm->tm_year - 100);
-
-	ret = rv3029_write_regs(dev, RV3029_W_SEC, regs,
-				RV3029_WATCH_SECTION_LEN);
-	if (ret < 0)
-		return ret;
-
-	ret = rv3029_get_sr(dev, regs);
-	if (ret < 0) {
-		dev_err(dev, "%s: reading SR failed\n", __func__);
-		return ret;
-	}
-	/* clear PON bit */
-	ret = rv3029_set_sr(dev, (regs[0] & ~RV3029_STATUS_PON));
-	if (ret < 0) {
-		dev_err(dev, "%s: reading SR failed\n", __func__);
-		return ret;
-=======
 		if (sr & (RV3029_STATUS_VLOW2 | RV3029_STATUS_PON))
 			vl |= RTC_VL_DATA_INVALID;
 
@@ -843,7 +469,6 @@
 
 	default:
 		return -ENOIOCTLCMD;
->>>>>>> 24b8d41d
 	}
 }
 
@@ -853,15 +478,12 @@
 	return regmap_bulk_write(priv, RV3029_RAM_PAGE + offset, val, bytes);
 }
 
-<<<<<<< HEAD
-=======
 static int rv3029_nvram_read(void *priv, unsigned int offset, void *val,
 			     size_t bytes)
 {
 	return regmap_bulk_read(priv, RV3029_RAM_PAGE + offset, val, bytes);
 }
 
->>>>>>> 24b8d41d
 static const struct rv3029_trickle_tab_elem {
 	u32 r;		/* resistance in ohms */
 	u8 conf;	/* trickle config bits */
@@ -921,10 +543,7 @@
 
 static void rv3029_trickle_config(struct device *dev)
 {
-<<<<<<< HEAD
-=======
-	struct rv3029_data *rv3029 = dev_get_drvdata(dev);
->>>>>>> 24b8d41d
+	struct rv3029_data *rv3029 = dev_get_drvdata(dev);
 	struct device_node *of_node = dev->of_node;
 	const struct rv3029_trickle_tab_elem *elem;
 	int i, err;
@@ -951,11 +570,7 @@
 			 "Trickle charger enabled at %d ohms resistance.\n",
 			 elem->r);
 	}
-<<<<<<< HEAD
-	err = rv3029_eeprom_update_bits(dev, RV3029_CONTROL_E2P_EECTRL,
-=======
 	err = rv3029_eeprom_update_bits(rv3029, RV3029_CONTROL_E2P_EECTRL,
->>>>>>> 24b8d41d
 					RV3029_TRICKLE_MASK,
 					trickle_set_bits);
 	if (err < 0)
@@ -964,20 +579,12 @@
 
 #ifdef CONFIG_RTC_DRV_RV3029_HWMON
 
-<<<<<<< HEAD
-static int rv3029_read_temp(struct device *dev, int *temp_mC)
-=======
 static int rv3029_read_temp(struct rv3029_data *rv3029, int *temp_mC)
->>>>>>> 24b8d41d
 {
 	unsigned int temp;
 	int ret;
 
-<<<<<<< HEAD
-	ret = rv3029_read_regs(dev, RV3029_TEMP_PAGE, &temp, 1);
-=======
 	ret = regmap_read(rv3029->regmap, RV3029_TEMP_PAGE, &temp);
->>>>>>> 24b8d41d
 	if (ret < 0)
 		return ret;
 
@@ -990,16 +597,10 @@
 				      struct device_attribute *attr,
 				      char *buf)
 {
-<<<<<<< HEAD
+	struct rv3029_data *rv3029 = dev_get_drvdata(dev);
 	int ret, temp_mC;
 
-	ret = rv3029_read_temp(dev, &temp_mC);
-=======
-	struct rv3029_data *rv3029 = dev_get_drvdata(dev);
-	int ret, temp_mC;
-
 	ret = rv3029_read_temp(rv3029, &temp_mC);
->>>>>>> 24b8d41d
 	if (ret < 0)
 		return ret;
 
@@ -1011,11 +612,8 @@
 						const char *buf,
 						size_t count)
 {
-<<<<<<< HEAD
-=======
 	struct rv3029_data *rv3029 = dev_get_drvdata(dev);
 	unsigned int th_set_bits = 0;
->>>>>>> 24b8d41d
 	unsigned long interval_ms;
 	int ret;
 
@@ -1028,11 +626,7 @@
 		if (interval_ms >= 16000)
 			th_set_bits |= RV3029_EECTRL_THP;
 	}
-<<<<<<< HEAD
-	ret = rv3029_eeprom_update_bits(dev, RV3029_CONTROL_E2P_EECTRL,
-=======
 	ret = rv3029_eeprom_update_bits(rv3029, RV3029_CONTROL_E2P_EECTRL,
->>>>>>> 24b8d41d
 					RV3029_EECTRL_THE | RV3029_EECTRL_THP,
 					th_set_bits);
 	if (ret < 0)
@@ -1045,18 +639,11 @@
 						 struct device_attribute *attr,
 						 char *buf)
 {
-<<<<<<< HEAD
+	struct rv3029_data *rv3029 = dev_get_drvdata(dev);
 	int ret, interval_ms;
 	u8 eectrl;
 
-	ret = rv3029_eeprom_read(dev, RV3029_CONTROL_E2P_EECTRL,
-=======
-	struct rv3029_data *rv3029 = dev_get_drvdata(dev);
-	int ret, interval_ms;
-	u8 eectrl;
-
 	ret = rv3029_eeprom_read(rv3029, RV3029_CONTROL_E2P_EECTRL,
->>>>>>> 24b8d41d
 				 &eectrl, 1);
 	if (ret < 0)
 		return ret;
@@ -1110,19 +697,23 @@
 static struct rtc_class_ops rv3029_rtc_ops = {
 	.read_time	= rv3029_read_time,
 	.set_time	= rv3029_set_time,
-<<<<<<< HEAD
-=======
 	.ioctl		= rv3029_ioctl,
->>>>>>> 24b8d41d
 };
 
 static int rv3029_probe(struct device *dev, struct regmap *regmap, int irq,
 			const char *name)
-<<<<<<< HEAD
 {
 	struct rv3029_data *rv3029;
+	struct nvmem_config nvmem_cfg = {
+		.name = "rv3029_nvram",
+		.word_size = 1,
+		.stride = 1,
+		.size = RV3029_RAM_SECTION_LEN,
+		.type = NVMEM_TYPE_BATTERY_BACKED,
+		.reg_read = rv3029_nvram_read,
+		.reg_write = rv3029_nvram_write,
+	};
 	int rc = 0;
-	u8 buf[1];
 
 	rv3029 = devm_kzalloc(dev, sizeof(*rv3029), GFP_KERNEL);
 	if (!rv3029)
@@ -1133,21 +724,12 @@
 	rv3029->dev = dev;
 	dev_set_drvdata(dev, rv3029);
 
-	rc = rv3029_get_sr(dev, buf);
-	if (rc < 0) {
-		dev_err(dev, "reading status failed\n");
-		return rc;
-	}
-
 	rv3029_trickle_config(dev);
 	rv3029_hwmon_register(dev, name);
 
-	rv3029->rtc = devm_rtc_device_register(dev, name, &rv3029_rtc_ops,
-					       THIS_MODULE);
-	if (IS_ERR(rv3029->rtc)) {
-		dev_err(dev, "unable to register the class device\n");
+	rv3029->rtc = devm_rtc_allocate_device(dev);
+	if (IS_ERR(rv3029->rtc))
 		return PTR_ERR(rv3029->rtc);
-	}
 
 	if (rv3029->irq > 0) {
 		rc = devm_request_threaded_irq(dev, rv3029->irq,
@@ -1163,50 +745,6 @@
 			rv3029_rtc_ops.alarm_irq_enable = rv3029_alarm_irq_enable;
 		}
 	}
-=======
-{
-	struct rv3029_data *rv3029;
-	struct nvmem_config nvmem_cfg = {
-		.name = "rv3029_nvram",
-		.word_size = 1,
-		.stride = 1,
-		.size = RV3029_RAM_SECTION_LEN,
-		.type = NVMEM_TYPE_BATTERY_BACKED,
-		.reg_read = rv3029_nvram_read,
-		.reg_write = rv3029_nvram_write,
-	};
-	int rc = 0;
-
-	rv3029 = devm_kzalloc(dev, sizeof(*rv3029), GFP_KERNEL);
-	if (!rv3029)
-		return -ENOMEM;
-
-	rv3029->regmap = regmap;
-	rv3029->irq = irq;
-	rv3029->dev = dev;
-	dev_set_drvdata(dev, rv3029);
-
-	rv3029_trickle_config(dev);
-	rv3029_hwmon_register(dev, name);
-
-	rv3029->rtc = devm_rtc_allocate_device(dev);
-	if (IS_ERR(rv3029->rtc))
-		return PTR_ERR(rv3029->rtc);
-
-	if (rv3029->irq > 0) {
-		rc = devm_request_threaded_irq(dev, rv3029->irq,
-					       NULL, rv3029_handle_irq,
-					       IRQF_TRIGGER_LOW | IRQF_ONESHOT,
-					       "rv3029", dev);
-		if (rc) {
-			dev_warn(dev, "unable to request IRQ, alarms disabled\n");
-			rv3029->irq = 0;
-		} else {
-			rv3029_rtc_ops.read_alarm = rv3029_read_alarm;
-			rv3029_rtc_ops.set_alarm = rv3029_set_alarm;
-			rv3029_rtc_ops.alarm_irq_enable = rv3029_alarm_irq_enable;
-		}
-	}
 
 	rv3029->rtc->ops = &rv3029_rtc_ops;
 	rv3029->rtc->range_min = RTC_TIMESTAMP_BEGIN_2000;
@@ -1317,97 +855,6 @@
 	regmap = devm_regmap_init_spi(spi, &config);
 	if (IS_ERR(regmap))
 		return PTR_ERR(regmap);
->>>>>>> 24b8d41d
-
-	return rv3029_probe(&spi->dev, regmap, spi->irq, "rv3049");
-}
-
-<<<<<<< HEAD
-#if IS_ENABLED(CONFIG_I2C)
-
-static int rv3029_i2c_probe(struct i2c_client *client,
-			    const struct i2c_device_id *id)
-{
-	struct regmap *regmap;
-	static const struct regmap_config config = {
-		.reg_bits = 8,
-		.val_bits = 8,
-	};
-
-	if (!i2c_check_functionality(client->adapter, I2C_FUNC_SMBUS_I2C_BLOCK |
-				     I2C_FUNC_SMBUS_BYTE)) {
-		dev_err(&client->dev, "Adapter does not support SMBUS_I2C_BLOCK or SMBUS_I2C_BYTE\n");
-		return -ENODEV;
-	}
-
-	regmap = devm_regmap_init_i2c(client, &config);
-	if (IS_ERR(regmap)) {
-		dev_err(&client->dev, "%s: regmap allocation failed: %ld\n",
-			__func__, PTR_ERR(regmap));
-		return PTR_ERR(regmap);
-	}
-
-	return rv3029_probe(&client->dev, regmap, client->irq, client->name);
-}
-
-static struct i2c_device_id rv3029_id[] = {
-	{ "rv3029", 0 },
-	{ "rv3029c2", 0 },
-	{ }
-};
-MODULE_DEVICE_TABLE(i2c, rv3029_id);
-
-static struct i2c_driver rv3029_driver = {
-=======
-static struct spi_driver rv3049_driver = {
->>>>>>> 24b8d41d
-	.driver = {
-		.name    = "rv3049",
-	},
-<<<<<<< HEAD
-	.probe		= rv3029_i2c_probe,
-	.id_table	= rv3029_id,
-};
-
-static int rv3029_register_driver(void)
-{
-	return i2c_add_driver(&rv3029_driver);
-}
-
-static void rv3029_unregister_driver(void)
-{
-	i2c_del_driver(&rv3029_driver);
-}
-
-#else
-
-static int rv3029_register_driver(void)
-{
-	return 0;
-}
-
-static void rv3029_unregister_driver(void)
-{
-}
-
-#endif
-
-#if IS_ENABLED(CONFIG_SPI_MASTER)
-
-static int rv3049_probe(struct spi_device *spi)
-{
-	static const struct regmap_config config = {
-		.reg_bits = 8,
-		.val_bits = 8,
-	};
-	struct regmap *regmap;
-
-	regmap = devm_regmap_init_spi(spi, &config);
-	if (IS_ERR(regmap)) {
-		dev_err(&spi->dev, "%s: regmap allocation failed: %ld\n",
-			__func__, PTR_ERR(regmap));
-		return PTR_ERR(regmap);
-	}
 
 	return rv3029_probe(&spi->dev, regmap, spi->irq, "rv3049");
 }
@@ -1419,42 +866,24 @@
 	.probe   = rv3049_probe,
 };
 
-static int rv3049_register_driver(void)
-=======
-	.probe   = rv3049_probe,
-};
-
 static int __init rv3049_register_driver(void)
->>>>>>> 24b8d41d
 {
 	return spi_register_driver(&rv3049_driver);
 }
 
-<<<<<<< HEAD
-static void rv3049_unregister_driver(void)
-=======
 static void __exit rv3049_unregister_driver(void)
->>>>>>> 24b8d41d
 {
 	spi_unregister_driver(&rv3049_driver);
 }
 
 #else
 
-<<<<<<< HEAD
-static int rv3049_register_driver(void)
-=======
 static int __init rv3049_register_driver(void)
->>>>>>> 24b8d41d
 {
 	return 0;
 }
 
-<<<<<<< HEAD
-static void rv3049_unregister_driver(void)
-=======
 static void __exit rv3049_unregister_driver(void)
->>>>>>> 24b8d41d
 {
 }
 
@@ -1465,25 +894,12 @@
 	int ret;
 
 	ret = rv3029_register_driver();
-<<<<<<< HEAD
-	if (ret) {
-		pr_err("Failed to register rv3029 driver: %d\n", ret);
-		return ret;
-	}
-
-	ret = rv3049_register_driver();
-	if (ret) {
-		pr_err("Failed to register rv3049 driver: %d\n", ret);
-		rv3029_unregister_driver();
-	}
-=======
 	if (ret)
 		return ret;
 
 	ret = rv3049_register_driver();
 	if (ret)
 		rv3029_unregister_driver();
->>>>>>> 24b8d41d
 
 	return ret;
 }
