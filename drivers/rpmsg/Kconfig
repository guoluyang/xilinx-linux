# SPDX-License-Identifier: GPL-2.0

menu "Rpmsg drivers"

# RPMSG always gets selected by whoever wants it
config RPMSG
	tristate
<<<<<<< HEAD

config RPMSG_QCOM_SMD
	tristate "Qualcomm Shared Memory Driver (SMD)"
	depends on QCOM_SMEM
	depends on QCOM_SMD=n
	select RPMSG
	help
	  Say y here to enable support for the Qualcomm Shared Memory Driver
	  providing communication channels to remote processors in Qualcomm
	  platforms.

config RPMSG_VIRTIO
	tristate
	select RPMSG
	select VIRTIO
	select VIRTUALIZATION
=======
>>>>>>> 24b8d41d

config RPMSG_CHAR
	tristate "RPMSG device interface"
	depends on RPMSG
	depends on NET
	help
	  Say Y here to export rpmsg endpoints as device files, usually found
	  in /dev. They make it possible for user-space programs to send and
	  receive rpmsg packets.

config RPMSG_MTK_SCP
	tristate "MediaTek SCP"
	depends on MTK_SCP
	select RPMSG
	help
	  Say y here to enable support providing communication channels to
	  remote processors in MediaTek platforms.
	  This use IPI and IPC to communicate with remote processors.

config RPMSG_QCOM_GLINK
	tristate
	select RPMSG

config RPMSG_QCOM_GLINK_RPM
	tristate "Qualcomm RPM Glink driver"
	select RPMSG_QCOM_GLINK
	depends on HAS_IOMEM
	depends on MAILBOX
	help
	  Say y here to enable support for the GLINK RPM communication driver,
	  which serves as a channel for communication with the RPM in GLINK
	  enabled systems.

config RPMSG_QCOM_GLINK_SMEM
	tristate "Qualcomm SMEM Glink driver"
	select RPMSG_QCOM_GLINK
	depends on MAILBOX
	depends on QCOM_SMEM
	help
	  Say y here to enable support for the GLINK SMEM communication driver,
	  which provides support for using the GLINK communication protocol
	  over SMEM.

config RPMSG_QCOM_SMD
	tristate "Qualcomm Shared Memory Driver (SMD)"
	depends on MAILBOX
	depends on QCOM_SMEM
	select RPMSG
	help
	  Say y here to enable support for the Qualcomm Shared Memory Driver
	  providing communication channels to remote processors in Qualcomm
	  platforms.

config RPMSG_VIRTIO
	tristate "Virtio RPMSG bus driver"
	depends on HAS_DMA
	select RPMSG
	select VIRTIO

endmenu<|MERGE_RESOLUTION|>--- conflicted
+++ resolved
@@ -5,25 +5,6 @@
 # RPMSG always gets selected by whoever wants it
 config RPMSG
 	tristate
-<<<<<<< HEAD
-
-config RPMSG_QCOM_SMD
-	tristate "Qualcomm Shared Memory Driver (SMD)"
-	depends on QCOM_SMEM
-	depends on QCOM_SMD=n
-	select RPMSG
-	help
-	  Say y here to enable support for the Qualcomm Shared Memory Driver
-	  providing communication channels to remote processors in Qualcomm
-	  platforms.
-
-config RPMSG_VIRTIO
-	tristate
-	select RPMSG
-	select VIRTIO
-	select VIRTUALIZATION
-=======
->>>>>>> 24b8d41d
 
 config RPMSG_CHAR
 	tristate "RPMSG device interface"
