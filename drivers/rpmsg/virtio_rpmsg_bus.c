--- conflicted
+++ resolved
@@ -27,12 +27,6 @@
 #include <linux/virtio_ids.h>
 #include <linux/virtio_config.h>
 #include <linux/wait.h>
-<<<<<<< HEAD
-#include <linux/rpmsg.h>
-#include <linux/mutex.h>
-#include <linux/of_device.h>
-=======
->>>>>>> 24b8d41d
 
 #include "rpmsg_internal.h"
 
@@ -89,34 +83,6 @@
  * @data: @len bytes of message payload data
  *
  * Every message sent(/received) on the rpmsg bus begins with this header.
-<<<<<<< HEAD
- */
-struct rpmsg_hdr {
-	u32 src;
-	u32 dst;
-	u32 reserved;
-	u16 len;
-	u16 flags;
-	u8 data[0];
-} __packed;
-
-/**
- * struct rpmsg_ns_msg - dynamic name service announcement message
- * @name: name of remote service that is published
- * @addr: address of remote service that is published
- * @flags: indicates whether service is created or destroyed
- *
- * This message is sent across to publish a new service, or announce
- * about its removal. When we receive these messages, an appropriate
- * rpmsg channel (i.e device) is created/destroyed. In turn, the ->probe()
- * or ->remove() handler of the appropriate rpmsg driver will be invoked
- * (if/as-soon-as one is registered).
- */
-struct rpmsg_ns_msg {
-	char name[RPMSG_NAME_SIZE];
-	u32 addr;
-	u32 flags;
-=======
  */
 struct rpmsg_hdr {
 	__virtio32 src;
@@ -143,7 +109,6 @@
 	char name[RPMSG_NAME_SIZE];
 	__virtio32 addr;
 	__virtio32 flags;
->>>>>>> 24b8d41d
 } __packed;
 
 /**
@@ -155,19 +120,6 @@
 enum rpmsg_ns_flags {
 	RPMSG_NS_CREATE		= 0,
 	RPMSG_NS_DESTROY	= 1,
-<<<<<<< HEAD
-};
-
-/**
- * @vrp: the remote processor this channel belongs to
- */
-struct virtio_rpmsg_channel {
-	struct rpmsg_device rpdev;
-
-	struct virtproc_info *vrp;
-};
-
-=======
 };
 
 /**
@@ -184,7 +136,6 @@
 	struct virtproc_info *vrp;
 };
 
->>>>>>> 24b8d41d
 #define to_virtio_rpmsg_channel(_rpdev) \
 	container_of(_rpdev, struct virtio_rpmsg_channel, rpdev)
 
@@ -259,11 +210,7 @@
 			    offset_in_page(cpu_addr));
 	} else {
 		WARN_ON(!virt_addr_valid(cpu_addr));
-<<<<<<< HEAD
-		rpmsg_sg_init(sg, cpu_addr, len);
-=======
 		sg_init_one(sg, cpu_addr, len);
->>>>>>> 24b8d41d
 	}
 }
 
@@ -389,22 +336,13 @@
 	int err = 0;
 
 	/* need to tell remote processor's name service about this channel ? */
-<<<<<<< HEAD
-	if (rpdev->announce &&
-=======
 	if (rpdev->announce && rpdev->ept &&
->>>>>>> 24b8d41d
 	    virtio_has_feature(vrp->vdev, VIRTIO_RPMSG_F_NS)) {
 		struct rpmsg_ns_msg nsm;
 
 		strncpy(nsm.name, rpdev->id.name, RPMSG_NAME_SIZE);
-<<<<<<< HEAD
-		nsm.addr = rpdev->ept->addr;
-		nsm.flags = RPMSG_NS_CREATE;
-=======
 		nsm.addr = cpu_to_virtio32(vrp->vdev, rpdev->ept->addr);
 		nsm.flags = cpu_to_virtio32(vrp->vdev, RPMSG_NS_CREATE);
->>>>>>> 24b8d41d
 
 		err = rpmsg_sendto(rpdev->ept, &nsm, sizeof(nsm), RPMSG_NS_ADDR);
 		if (err)
@@ -422,11 +360,7 @@
 	int err = 0;
 
 	/* tell remote processor's name service we're removing this channel */
-<<<<<<< HEAD
-	if (rpdev->announce &&
-=======
 	if (rpdev->announce && rpdev->ept &&
->>>>>>> 24b8d41d
 	    virtio_has_feature(vrp->vdev, VIRTIO_RPMSG_F_NS)) {
 		struct rpmsg_ns_msg nsm;
 
@@ -448,8 +382,6 @@
 	.announce_destroy = virtio_rpmsg_announce_destroy,
 };
 
-<<<<<<< HEAD
-=======
 static void virtio_rpmsg_release_device(struct device *dev)
 {
 	struct rpmsg_device *rpdev = to_rpmsg_device(dev);
@@ -458,7 +390,6 @@
 	kfree(vch);
 }
 
->>>>>>> 24b8d41d
 /*
  * create an rpmsg channel using its name and address info.
  * this function will be used to create both static and dynamic
@@ -489,12 +420,6 @@
 	/* Link the channel to our vrp */
 	vch->vrp = vrp;
 
-<<<<<<< HEAD
-	/* Assign callbacks for rpmsg_channel */
-	vch->rpdev.ops = &virtio_rpmsg_ops;
-
-=======
->>>>>>> 24b8d41d
 	/* Assign public information to the rpmsg_device */
 	rpdev = &vch->rpdev;
 	rpdev->src = chinfo->src;
@@ -510,10 +435,7 @@
 	strncpy(rpdev->id.name, chinfo->name, RPMSG_NAME_SIZE);
 
 	rpdev->dev.parent = &vrp->vdev->dev;
-<<<<<<< HEAD
-=======
 	rpdev->dev.release = virtio_rpmsg_release_device;
->>>>>>> 24b8d41d
 	ret = rpmsg_register_device(rpdev);
 	if (ret)
 		return NULL;
@@ -704,17 +626,10 @@
 	memcpy(msg->data, data, len);
 
 	dev_dbg(dev, "TX From 0x%x, To 0x%x, Len %d, Flags %d, Reserved %d\n",
-<<<<<<< HEAD
-		msg->src, msg->dst, msg->len, msg->flags, msg->reserved);
-#if defined(CONFIG_DYNAMIC_DEBUG)
-	dynamic_hex_dump("rpmsg_virtio TX: ", DUMP_PREFIX_NONE, 16, 1,
-			 msg, sizeof(*msg) + msg->len, true);
-=======
 		src, dst, len, msg->flags, msg->reserved);
 #if defined(CONFIG_DYNAMIC_DEBUG)
 	dynamic_hex_dump("rpmsg_virtio TX: ", DUMP_PREFIX_NONE, 16, 1,
 			 msg, sizeof(*msg) + len, true);
->>>>>>> 24b8d41d
 #endif
 
 	rpmsg_sg_init(&sg, msg, sizeof(*msg) + len);
@@ -790,56 +705,6 @@
 	return rpmsg_send_offchannel_raw(rpdev, src, dst, data, len, false);
 }
 
-static int virtio_rpmsg_send(struct rpmsg_endpoint *ept, void *data, int len)
-{
-	struct rpmsg_device *rpdev = ept->rpdev;
-	u32 src = ept->addr, dst = rpdev->dst;
-
-	return rpmsg_send_offchannel_raw(rpdev, src, dst, data, len, true);
-}
-
-static int virtio_rpmsg_sendto(struct rpmsg_endpoint *ept, void *data, int len,
-			       u32 dst)
-{
-	struct rpmsg_device *rpdev = ept->rpdev;
-	u32 src = ept->addr;
-
-	return rpmsg_send_offchannel_raw(rpdev, src, dst, data, len, true);
-}
-
-static int virtio_rpmsg_send_offchannel(struct rpmsg_endpoint *ept, u32 src,
-					u32 dst, void *data, int len)
-{
-	struct rpmsg_device *rpdev = ept->rpdev;
-
-	return rpmsg_send_offchannel_raw(rpdev, src, dst, data, len, true);
-}
-
-static int virtio_rpmsg_trysend(struct rpmsg_endpoint *ept, void *data, int len)
-{
-	struct rpmsg_device *rpdev = ept->rpdev;
-	u32 src = ept->addr, dst = rpdev->dst;
-
-	return rpmsg_send_offchannel_raw(rpdev, src, dst, data, len, false);
-}
-
-static int virtio_rpmsg_trysendto(struct rpmsg_endpoint *ept, void *data,
-				  int len, u32 dst)
-{
-	struct rpmsg_device *rpdev = ept->rpdev;
-	u32 src = ept->addr;
-
-	return rpmsg_send_offchannel_raw(rpdev, src, dst, data, len, false);
-}
-
-static int virtio_rpmsg_trysend_offchannel(struct rpmsg_endpoint *ept, u32 src,
-					   u32 dst, void *data, int len)
-{
-	struct rpmsg_device *rpdev = ept->rpdev;
-
-	return rpmsg_send_offchannel_raw(rpdev, src, dst, data, len, false);
-}
-
 static int rpmsg_recv_single(struct virtproc_info *vrp, struct device *dev,
 			     struct rpmsg_hdr *msg, unsigned int len)
 {
@@ -849,12 +714,6 @@
 	int err;
 
 	dev_dbg(dev, "From: 0x%x, To: 0x%x, Len: %d, Flags: %d, Reserved: %d\n",
-<<<<<<< HEAD
-		msg->src, msg->dst, msg->len, msg->flags, msg->reserved);
-#if defined(CONFIG_DYNAMIC_DEBUG)
-	dynamic_hex_dump("rpmsg_virtio RX: ", DUMP_PREFIX_NONE, 16, 1,
-			 msg, sizeof(*msg) + msg->len, true);
-=======
 		virtio32_to_cpu(vrp->vdev, msg->src),
 		virtio32_to_cpu(vrp->vdev, msg->dst), msg_len,
 		virtio16_to_cpu(vrp->vdev, msg->flags),
@@ -862,22 +721,15 @@
 #if defined(CONFIG_DYNAMIC_DEBUG)
 	dynamic_hex_dump("rpmsg_virtio RX: ", DUMP_PREFIX_NONE, 16, 1,
 			 msg, sizeof(*msg) + msg_len, true);
->>>>>>> 24b8d41d
 #endif
 
 	/*
 	 * We currently use fixed-sized buffers, so trivially sanitize
 	 * the reported payload length.
 	 */
-<<<<<<< HEAD
-	if (len > RPMSG_BUF_SIZE ||
-	    msg->len > (len - sizeof(struct rpmsg_hdr))) {
-		dev_warn(dev, "inbound msg too big: (%d, %d)\n", len, msg->len);
-=======
 	if (len > vrp->buf_size ||
 	    msg_len > (len - sizeof(struct rpmsg_hdr))) {
 		dev_warn(dev, "inbound msg too big: (%d, %d)\n", len, msg_len);
->>>>>>> 24b8d41d
 		return -EINVAL;
 	}
 
@@ -908,11 +760,7 @@
 		dev_warn(dev, "msg received with no recipient\n");
 
 	/* publish the real size of the buffer */
-<<<<<<< HEAD
-	rpmsg_sg_init(&sg, msg, RPMSG_BUF_SIZE);
-=======
 	rpmsg_sg_init(&sg, msg, vrp->buf_size);
->>>>>>> 24b8d41d
 
 	/* add the buffer back to the remote processor's virtqueue */
 	err = virtqueue_add_inbuf(vrp->rvq, &sg, 1, msg, GFP_KERNEL);
@@ -1008,13 +856,6 @@
 	/* don't trust the remote processor for null terminating the name */
 	msg->name[RPMSG_NAME_SIZE - 1] = '\0';
 
-<<<<<<< HEAD
-	dev_info(dev, "%sing channel %s addr 0x%x\n",
-		 msg->flags & RPMSG_NS_DESTROY ? "destroy" : "creat",
-		 msg->name, msg->addr);
-
-=======
->>>>>>> 24b8d41d
 	strncpy(chinfo.name, msg->name, sizeof(chinfo.name));
 	chinfo.src = RPMSG_ADDR_ANY;
 	chinfo.dst = virtio32_to_cpu(vrp->vdev, msg->addr);
@@ -1023,11 +864,7 @@
 		 virtio32_to_cpu(vrp->vdev, msg->flags) & RPMSG_NS_DESTROY ?
 		 "destroy" : "creat", msg->name, chinfo.dst);
 
-<<<<<<< HEAD
-	if (msg->flags & RPMSG_NS_DESTROY) {
-=======
 	if (virtio32_to_cpu(vrp->vdev, msg->flags) & RPMSG_NS_DESTROY) {
->>>>>>> 24b8d41d
 		ret = rpmsg_unregister_device(&vrp->vdev->dev, &chinfo);
 		if (ret)
 			dev_err(dev, "rpmsg_destroy_channel failed: %d\n", ret);
@@ -1093,11 +930,7 @@
 		goto vqs_del;
 	}
 
-<<<<<<< HEAD
-	dev_dbg(&vdev->dev, "buffers: va %p, dma %pad\n",
-=======
 	dev_dbg(&vdev->dev, "buffers: va %pK, dma %pad\n",
->>>>>>> 24b8d41d
 		bufs_va, &vrp->bufs_dma);
 
 	/* half of the buffers is dedicated for RX */
@@ -1111,11 +944,7 @@
 		struct scatterlist sg;
 		void *cpu_addr = vrp->rbufs + i * vrp->buf_size;
 
-<<<<<<< HEAD
-		rpmsg_sg_init(&sg, cpu_addr, RPMSG_BUF_SIZE);
-=======
 		rpmsg_sg_init(&sg, cpu_addr, vrp->buf_size);
->>>>>>> 24b8d41d
 
 		err = virtqueue_add_inbuf(vrp->rvq, &sg, 1, cpu_addr,
 					  GFP_KERNEL);
