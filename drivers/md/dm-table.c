/*
 * Copyright (C) 2001 Sistina Software (UK) Limited.
 * Copyright (C) 2004-2008 Red Hat, Inc. All rights reserved.
 *
 * This file is released under the GPL.
 */

#include "dm-core.h"

#include <linux/module.h>
#include <linux/vmalloc.h>
#include <linux/blkdev.h>
#include <linux/namei.h>
#include <linux/ctype.h>
#include <linux/string.h>
#include <linux/slab.h>
#include <linux/interrupt.h>
#include <linux/mutex.h>
#include <linux/delay.h>
#include <linux/atomic.h>
#include <linux/blk-mq.h>
#include <linux/mount.h>
#include <linux/dax.h>

#define DM_MSG_PREFIX "table"

#define NODE_SIZE L1_CACHE_BYTES
#define KEYS_PER_NODE (NODE_SIZE / sizeof(sector_t))
#define CHILDREN_PER_NODE (KEYS_PER_NODE + 1)

<<<<<<< HEAD
struct dm_table {
	struct mapped_device *md;
	unsigned type;

	/* btree table */
	unsigned int depth;
	unsigned int counts[MAX_DEPTH];	/* in nodes */
	sector_t *index[MAX_DEPTH];

	unsigned int num_targets;
	unsigned int num_allocated;
	sector_t *highs;
	struct dm_target *targets;

	struct target_type *immutable_target_type;

	bool integrity_supported:1;
	bool singleton:1;
	bool all_blk_mq:1;

	/*
	 * Indicates the rw permissions for the new logical
	 * device.  This should be a combination of FMODE_READ
	 * and FMODE_WRITE.
	 */
	fmode_t mode;

	/* a list of devices used by this table */
	struct list_head devices;

	/* events get handed up using this callback */
	void (*event_fn)(void *);
	void *event_context;

	struct dm_md_mempools *mempools;

	struct list_head target_callbacks;
};

=======
>>>>>>> 24b8d41d
/*
 * Similar to ceiling(log_size(n))
 */
static unsigned int int_log(unsigned int n, unsigned int base)
{
	int result = 0;

	while (n > 1) {
		n = dm_div_up(n, base);
		result++;
	}

	return result;
}

/*
 * Calculate the index of the child node of the n'th node k'th key.
 */
static inline unsigned int get_child(unsigned int n, unsigned int k)
{
	return (n * CHILDREN_PER_NODE) + k;
}

/*
 * Return the n'th node of level l from table t.
 */
static inline sector_t *get_node(struct dm_table *t,
				 unsigned int l, unsigned int n)
{
	return t->index[l] + (n * KEYS_PER_NODE);
}

/*
 * Return the highest key that you could lookup from the n'th
 * node on level l of the btree.
 */
static sector_t high(struct dm_table *t, unsigned int l, unsigned int n)
{
	for (; l < t->depth - 1; l++)
		n = get_child(n, CHILDREN_PER_NODE - 1);

	if (n >= t->counts[l])
		return (sector_t) - 1;

	return get_node(t, l, n)[KEYS_PER_NODE - 1];
}

/*
 * Fills in a level of the btree based on the highs of the level
 * below it.
 */
static int setup_btree_index(unsigned int l, struct dm_table *t)
{
	unsigned int n, k;
	sector_t *node;

	for (n = 0U; n < t->counts[l]; n++) {
		node = get_node(t, l, n);

		for (k = 0U; k < KEYS_PER_NODE; k++)
			node[k] = high(t, l + 1, get_child(n, k));
	}

	return 0;
}

void *dm_vcalloc(unsigned long nmemb, unsigned long elem_size)
{
	unsigned long size;
	void *addr;

	/*
	 * Check that we're not going to overflow.
	 */
	if (nmemb > (ULONG_MAX / elem_size))
		return NULL;

	size = nmemb * elem_size;
	addr = vzalloc(size);

	return addr;
}
EXPORT_SYMBOL(dm_vcalloc);

/*
 * highs, and targets are managed as dynamic arrays during a
 * table load.
 */
static int alloc_targets(struct dm_table *t, unsigned int num)
{
	sector_t *n_highs;
	struct dm_target *n_targets;

	/*
	 * Allocate both the target array and offset array at once.
	 */
	n_highs = (sector_t *) dm_vcalloc(num, sizeof(struct dm_target) +
					  sizeof(sector_t));
	if (!n_highs)
		return -ENOMEM;

	n_targets = (struct dm_target *) (n_highs + num);

	memset(n_highs, -1, sizeof(*n_highs) * num);
	vfree(t->highs);

	t->num_allocated = num;
	t->highs = n_highs;
	t->targets = n_targets;

	return 0;
}

int dm_table_create(struct dm_table **result, fmode_t mode,
		    unsigned num_targets, struct mapped_device *md)
{
	struct dm_table *t = kzalloc(sizeof(*t), GFP_KERNEL);

	if (!t)
		return -ENOMEM;

	INIT_LIST_HEAD(&t->devices);

	if (!num_targets)
		num_targets = KEYS_PER_NODE;

	num_targets = dm_round_up(num_targets, KEYS_PER_NODE);

	if (!num_targets) {
		kfree(t);
		return -ENOMEM;
	}

	if (alloc_targets(t, num_targets)) {
		kfree(t);
		return -ENOMEM;
	}

	t->type = DM_TYPE_NONE;
	t->mode = mode;
	t->md = md;
	*result = t;
	return 0;
}

static void free_devices(struct list_head *devices, struct mapped_device *md)
{
	struct list_head *tmp, *next;

	list_for_each_safe(tmp, next, devices) {
		struct dm_dev_internal *dd =
		    list_entry(tmp, struct dm_dev_internal, list);
		DMWARN("%s: dm_table_destroy: dm_put_device call missing for %s",
		       dm_device_name(md), dd->dm_dev->name);
		dm_put_table_device(md, dd->dm_dev);
		kfree(dd);
	}
}

void dm_table_destroy(struct dm_table *t)
{
	unsigned int i;

	if (!t)
		return;

	/* free the indexes */
	if (t->depth >= 2)
		vfree(t->index[t->depth - 2]);

	/* free the targets */
	for (i = 0; i < t->num_targets; i++) {
		struct dm_target *tgt = t->targets + i;

		if (tgt->type->dtr)
			tgt->type->dtr(tgt);

		dm_put_target_type(tgt->type);
	}

	vfree(t->highs);

	/* free the device list */
	free_devices(&t->devices, t->md);

	dm_free_md_mempools(t->mempools);

	kfree(t);
}

/*
 * See if we've already got a device in the list.
 */
static struct dm_dev_internal *find_device(struct list_head *l, dev_t dev)
{
	struct dm_dev_internal *dd;

	list_for_each_entry (dd, l, list)
		if (dd->dm_dev->bdev->bd_dev == dev)
			return dd;

	return NULL;
}

/*
 * If possible, this checks an area of a destination device is invalid.
 */
static int device_area_is_invalid(struct dm_target *ti, struct dm_dev *dev,
				  sector_t start, sector_t len, void *data)
{
	struct queue_limits *limits = data;
	struct block_device *bdev = dev->bdev;
	sector_t dev_size =
		i_size_read(bdev->bd_inode) >> SECTOR_SHIFT;
	unsigned short logical_block_size_sectors =
		limits->logical_block_size >> SECTOR_SHIFT;
	char b[BDEVNAME_SIZE];

	if (!dev_size)
		return 0;

	if ((start >= dev_size) || (start + len > dev_size)) {
		DMWARN("%s: %s too small for target: "
		       "start=%llu, len=%llu, dev_size=%llu",
		       dm_device_name(ti->table->md), bdevname(bdev, b),
		       (unsigned long long)start,
		       (unsigned long long)len,
		       (unsigned long long)dev_size);
		return 1;
	}

	/*
	 * If the target is mapped to zoned block device(s), check
	 * that the zones are not partially mapped.
	 */
	if (bdev_zoned_model(bdev) != BLK_ZONED_NONE) {
		unsigned int zone_sectors = bdev_zone_sectors(bdev);

		if (start & (zone_sectors - 1)) {
			DMWARN("%s: start=%llu not aligned to h/w zone size %u of %s",
			       dm_device_name(ti->table->md),
			       (unsigned long long)start,
			       zone_sectors, bdevname(bdev, b));
			return 1;
		}

		/*
		 * Note: The last zone of a zoned block device may be smaller
		 * than other zones. So for a target mapping the end of a
		 * zoned block device with such a zone, len would not be zone
		 * aligned. We do not allow such last smaller zone to be part
		 * of the mapping here to ensure that mappings with multiple
		 * devices do not end up with a smaller zone in the middle of
		 * the sector range.
		 */
		if (len & (zone_sectors - 1)) {
			DMWARN("%s: len=%llu not aligned to h/w zone size %u of %s",
			       dm_device_name(ti->table->md),
			       (unsigned long long)len,
			       zone_sectors, bdevname(bdev, b));
			return 1;
		}
	}

	if (logical_block_size_sectors <= 1)
		return 0;

	if (start & (logical_block_size_sectors - 1)) {
		DMWARN("%s: start=%llu not aligned to h/w "
		       "logical block size %u of %s",
		       dm_device_name(ti->table->md),
		       (unsigned long long)start,
		       limits->logical_block_size, bdevname(bdev, b));
		return 1;
	}

	if (len & (logical_block_size_sectors - 1)) {
		DMWARN("%s: len=%llu not aligned to h/w "
		       "logical block size %u of %s",
		       dm_device_name(ti->table->md),
		       (unsigned long long)len,
		       limits->logical_block_size, bdevname(bdev, b));
		return 1;
	}

	return 0;
}

/*
 * This upgrades the mode on an already open dm_dev, being
 * careful to leave things as they were if we fail to reopen the
 * device and not to touch the existing bdev field in case
 * it is accessed concurrently.
 */
static int upgrade_mode(struct dm_dev_internal *dd, fmode_t new_mode,
			struct mapped_device *md)
{
	int r;
	struct dm_dev *old_dev, *new_dev;

	old_dev = dd->dm_dev;

	r = dm_get_table_device(md, dd->dm_dev->bdev->bd_dev,
				dd->dm_dev->mode | new_mode, &new_dev);
	if (r)
		return r;

	dd->dm_dev = new_dev;
	dm_put_table_device(md, old_dev);

	return 0;
}

/*
 * Convert the path to a device
 */
dev_t dm_get_dev_t(const char *path)
{
	dev_t dev;
	struct block_device *bdev;

	bdev = lookup_bdev(path);
	if (IS_ERR(bdev))
		dev = name_to_dev_t(path);
	else {
		dev = bdev->bd_dev;
		bdput(bdev);
	}

	return dev;
}
EXPORT_SYMBOL_GPL(dm_get_dev_t);

/*
 * Add a device to the list, or just increment the usage count if
 * it's already present.
 */
int dm_get_device(struct dm_target *ti, const char *path, fmode_t mode,
		  struct dm_dev **result)
{
	int r;
	dev_t dev;
	struct dm_dev_internal *dd;
	struct dm_table *t = ti->table;

	BUG_ON(!t);

	dev = dm_get_dev_t(path);
	if (!dev)
		return -ENODEV;

	dd = find_device(&t->devices, dev);
	if (!dd) {
		dd = kmalloc(sizeof(*dd), GFP_KERNEL);
		if (!dd)
			return -ENOMEM;

		if ((r = dm_get_table_device(t->md, dev, mode, &dd->dm_dev))) {
			kfree(dd);
			return r;
		}

		refcount_set(&dd->count, 1);
		list_add(&dd->list, &t->devices);
		goto out;

	} else if (dd->dm_dev->mode != (mode | dd->dm_dev->mode)) {
		r = upgrade_mode(dd, mode, t->md);
		if (r)
			return r;
	}
	refcount_inc(&dd->count);
out:
	*result = dd->dm_dev;
	return 0;
}
EXPORT_SYMBOL(dm_get_device);

static int dm_set_device_limits(struct dm_target *ti, struct dm_dev *dev,
				sector_t start, sector_t len, void *data)
{
	struct queue_limits *limits = data;
	struct block_device *bdev = dev->bdev;
	struct request_queue *q = bdev_get_queue(bdev);
	char b[BDEVNAME_SIZE];

	if (unlikely(!q)) {
		DMWARN("%s: Cannot set limits for nonexistent device %s",
		       dm_device_name(ti->table->md), bdevname(bdev, b));
		return 0;
	}

	if (blk_stack_limits(limits, &q->limits,
			get_start_sect(bdev) + start) < 0)
		DMWARN("%s: adding target device %s caused an alignment inconsistency: "
		       "physical_block_size=%u, logical_block_size=%u, "
		       "alignment_offset=%u, start=%llu",
		       dm_device_name(ti->table->md), bdevname(bdev, b),
		       q->limits.physical_block_size,
		       q->limits.logical_block_size,
		       q->limits.alignment_offset,
		       (unsigned long long) start << SECTOR_SHIFT);
	return 0;
}

/*
 * Decrement a device's use count and remove it if necessary.
 */
void dm_put_device(struct dm_target *ti, struct dm_dev *d)
{
	int found = 0;
	struct list_head *devices = &ti->table->devices;
	struct dm_dev_internal *dd;

	list_for_each_entry(dd, devices, list) {
		if (dd->dm_dev == d) {
			found = 1;
			break;
		}
	}
	if (!found) {
		DMWARN("%s: device %s not in table devices list",
		       dm_device_name(ti->table->md), d->name);
		return;
	}
	if (refcount_dec_and_test(&dd->count)) {
		dm_put_table_device(ti->table->md, d);
		list_del(&dd->list);
		kfree(dd);
	}
}
EXPORT_SYMBOL(dm_put_device);

/*
 * Checks to see if the target joins onto the end of the table.
 */
static int adjoin(struct dm_table *table, struct dm_target *ti)
{
	struct dm_target *prev;

	if (!table->num_targets)
		return !ti->begin;

	prev = &table->targets[table->num_targets - 1];
	return (ti->begin == (prev->begin + prev->len));
}

/*
 * Used to dynamically allocate the arg array.
 *
 * We do first allocation with GFP_NOIO because dm-mpath and dm-thin must
 * process messages even if some device is suspended. These messages have a
 * small fixed number of arguments.
 *
 * On the other hand, dm-switch needs to process bulk data using messages and
 * excessive use of GFP_NOIO could cause trouble.
 */
static char **realloc_argv(unsigned *size, char **old_argv)
{
	char **argv;
	unsigned new_size;
	gfp_t gfp;

	if (*size) {
		new_size = *size * 2;
		gfp = GFP_KERNEL;
	} else {
		new_size = 8;
		gfp = GFP_NOIO;
	}
	argv = kmalloc_array(new_size, sizeof(*argv), gfp);
	if (argv && old_argv) {
		memcpy(argv, old_argv, *size * sizeof(*argv));
		*size = new_size;
	}

	kfree(old_argv);
	return argv;
}

/*
 * Destructively splits up the argument list to pass to ctr.
 */
int dm_split_args(int *argc, char ***argvp, char *input)
{
	char *start, *end = input, *out, **argv = NULL;
	unsigned array_size = 0;

	*argc = 0;

	if (!input) {
		*argvp = NULL;
		return 0;
	}

	argv = realloc_argv(&array_size, argv);
	if (!argv)
		return -ENOMEM;

	while (1) {
		/* Skip whitespace */
		start = skip_spaces(end);

		if (!*start)
			break;	/* success, we hit the end */

		/* 'out' is used to remove any back-quotes */
		end = out = start;
		while (*end) {
			/* Everything apart from '\0' can be quoted */
			if (*end == '\\' && *(end + 1)) {
				*out++ = *(end + 1);
				end += 2;
				continue;
			}

			if (isspace(*end))
				break;	/* end of token */

			*out++ = *end++;
		}

		/* have we already filled the array ? */
		if ((*argc + 1) > array_size) {
			argv = realloc_argv(&array_size, argv);
			if (!argv)
				return -ENOMEM;
		}

		/* we know this is whitespace */
		if (*end)
			end++;

		/* terminate the string and put it in the array */
		*out = '\0';
		argv[*argc] = start;
		(*argc)++;
	}

	*argvp = argv;
	return 0;
}

/*
 * Impose necessary and sufficient conditions on a devices's table such
 * that any incoming bio which respects its logical_block_size can be
 * processed successfully.  If it falls across the boundary between
 * two or more targets, the size of each piece it gets split into must
 * be compatible with the logical_block_size of the target processing it.
 */
static int validate_hardware_logical_block_alignment(struct dm_table *table,
						 struct queue_limits *limits)
{
	/*
	 * This function uses arithmetic modulo the logical_block_size
	 * (in units of 512-byte sectors).
	 */
	unsigned short device_logical_block_size_sects =
		limits->logical_block_size >> SECTOR_SHIFT;

	/*
	 * Offset of the start of the next table entry, mod logical_block_size.
	 */
	unsigned short next_target_start = 0;

	/*
	 * Given an aligned bio that extends beyond the end of a
	 * target, how many sectors must the next target handle?
	 */
	unsigned short remaining = 0;

	struct dm_target *ti;
	struct queue_limits ti_limits;
	unsigned i;

	/*
	 * Check each entry in the table in turn.
	 */
	for (i = 0; i < dm_table_get_num_targets(table); i++) {
		ti = dm_table_get_target(table, i);

		blk_set_stacking_limits(&ti_limits);

		/* combine all target devices' limits */
		if (ti->type->iterate_devices)
			ti->type->iterate_devices(ti, dm_set_device_limits,
						  &ti_limits);

		/*
		 * If the remaining sectors fall entirely within this
		 * table entry are they compatible with its logical_block_size?
		 */
		if (remaining < ti->len &&
		    remaining & ((ti_limits.logical_block_size >>
				  SECTOR_SHIFT) - 1))
			break;	/* Error */

		next_target_start =
		    (unsigned short) ((next_target_start + ti->len) &
				      (device_logical_block_size_sects - 1));
		remaining = next_target_start ?
		    device_logical_block_size_sects - next_target_start : 0;
	}

	if (remaining) {
		DMWARN("%s: table line %u (start sect %llu len %llu) "
		       "not aligned to h/w logical block size %u",
		       dm_device_name(table->md), i,
		       (unsigned long long) ti->begin,
		       (unsigned long long) ti->len,
		       limits->logical_block_size);
		return -EINVAL;
	}

	return 0;
}

int dm_table_add_target(struct dm_table *t, const char *type,
			sector_t start, sector_t len, char *params)
{
	int r = -EINVAL, argc;
	char **argv;
	struct dm_target *tgt;

	if (t->singleton) {
		DMERR("%s: target type %s must appear alone in table",
		      dm_device_name(t->md), t->targets->type->name);
		return -EINVAL;
	}

	BUG_ON(t->num_targets >= t->num_allocated);

	tgt = t->targets + t->num_targets;
	memset(tgt, 0, sizeof(*tgt));

	if (!len) {
		DMERR("%s: zero-length target", dm_device_name(t->md));
		return -EINVAL;
	}

	tgt->type = dm_get_target_type(type);
	if (!tgt->type) {
		DMERR("%s: %s: unknown target type", dm_device_name(t->md), type);
		return -EINVAL;
	}

	if (dm_target_needs_singleton(tgt->type)) {
		if (t->num_targets) {
			tgt->error = "singleton target type must appear alone in table";
			goto bad;
		}
		t->singleton = true;
	}

	if (dm_target_always_writeable(tgt->type) && !(t->mode & FMODE_WRITE)) {
		tgt->error = "target type may not be included in a read-only table";
		goto bad;
	}

	if (t->immutable_target_type) {
		if (t->immutable_target_type != tgt->type) {
			tgt->error = "immutable target type cannot be mixed with other target types";
			goto bad;
		}
	} else if (dm_target_is_immutable(tgt->type)) {
		if (t->num_targets) {
			tgt->error = "immutable target type cannot be mixed with other target types";
			goto bad;
		}
		t->immutable_target_type = tgt->type;
	}

	if (dm_target_has_integrity(tgt->type))
		t->integrity_added = 1;

	tgt->table = t;
	tgt->begin = start;
	tgt->len = len;
	tgt->error = "Unknown error";

	/*
	 * Does this target adjoin the previous one ?
	 */
	if (!adjoin(t, tgt)) {
		tgt->error = "Gap in table";
		goto bad;
	}

	r = dm_split_args(&argc, &argv, params);
	if (r) {
		tgt->error = "couldn't split parameters (insufficient memory)";
		goto bad;
	}

	r = tgt->type->ctr(tgt, argc, argv);
	kfree(argv);
	if (r)
		goto bad;

	t->highs[t->num_targets++] = tgt->begin + tgt->len - 1;

	if (!tgt->num_discard_bios && tgt->discards_supported)
		DMWARN("%s: %s: ignoring discards_supported because num_discard_bios is zero.",
		       dm_device_name(t->md), type);

	return 0;

 bad:
	DMERR("%s: %s: %s", dm_device_name(t->md), type, tgt->error);
	dm_put_target_type(tgt->type);
	return r;
}

/*
 * Target argument parsing helpers.
 */
static int validate_next_arg(const struct dm_arg *arg,
			     struct dm_arg_set *arg_set,
			     unsigned *value, char **error, unsigned grouped)
{
	const char *arg_str = dm_shift_arg(arg_set);
	char dummy;

	if (!arg_str ||
	    (sscanf(arg_str, "%u%c", value, &dummy) != 1) ||
	    (*value < arg->min) ||
	    (*value > arg->max) ||
	    (grouped && arg_set->argc < *value)) {
		*error = arg->error;
		return -EINVAL;
	}

	return 0;
}

int dm_read_arg(const struct dm_arg *arg, struct dm_arg_set *arg_set,
		unsigned *value, char **error)
{
	return validate_next_arg(arg, arg_set, value, error, 0);
}
EXPORT_SYMBOL(dm_read_arg);

int dm_read_arg_group(const struct dm_arg *arg, struct dm_arg_set *arg_set,
		      unsigned *value, char **error)
{
	return validate_next_arg(arg, arg_set, value, error, 1);
}
EXPORT_SYMBOL(dm_read_arg_group);

const char *dm_shift_arg(struct dm_arg_set *as)
{
	char *r;

	if (as->argc) {
		as->argc--;
		r = *as->argv;
		as->argv++;
		return r;
	}

	return NULL;
}
EXPORT_SYMBOL(dm_shift_arg);

void dm_consume_args(struct dm_arg_set *as, unsigned num_args)
{
	BUG_ON(as->argc < num_args);
	as->argc -= num_args;
	as->argv += num_args;
}
EXPORT_SYMBOL(dm_consume_args);

<<<<<<< HEAD
static bool __table_type_bio_based(unsigned table_type)
{
	return (table_type == DM_TYPE_BIO_BASED ||
		table_type == DM_TYPE_DAX_BIO_BASED);
}

static bool __table_type_request_based(unsigned table_type)
=======
static bool __table_type_bio_based(enum dm_queue_mode table_type)
>>>>>>> 24b8d41d
{
	return (table_type == DM_TYPE_BIO_BASED ||
		table_type == DM_TYPE_DAX_BIO_BASED);
}

<<<<<<< HEAD
void dm_table_set_type(struct dm_table *t, unsigned type)
=======
static bool __table_type_request_based(enum dm_queue_mode table_type)
{
	return table_type == DM_TYPE_REQUEST_BASED;
}

void dm_table_set_type(struct dm_table *t, enum dm_queue_mode type)
>>>>>>> 24b8d41d
{
	t->type = type;
}
EXPORT_SYMBOL_GPL(dm_table_set_type);

<<<<<<< HEAD
static int device_supports_dax(struct dm_target *ti, struct dm_dev *dev,
			       sector_t start, sector_t len, void *data)
{
	struct request_queue *q = bdev_get_queue(dev->bdev);

	return q && blk_queue_dax(q);
}

static bool dm_table_supports_dax(struct dm_table *t)
{
	struct dm_target *ti;
	unsigned i = 0;

	/* Ensure that all targets support DAX. */
	while (i < dm_table_get_num_targets(t)) {
		ti = dm_table_get_target(t, i++);
=======
/* validate the dax capability of the target device span */
int device_supports_dax(struct dm_target *ti, struct dm_dev *dev,
			sector_t start, sector_t len, void *data)
{
	int blocksize = *(int *) data, id;
	bool rc;

	id = dax_read_lock();
	rc = dax_supported(dev->dax_dev, dev->bdev, blocksize, start, len);
	dax_read_unlock(id);

	return rc;
}

/* Check devices support synchronous DAX */
static int device_dax_synchronous(struct dm_target *ti, struct dm_dev *dev,
				  sector_t start, sector_t len, void *data)
{
	return dev->dax_dev && dax_synchronous(dev->dax_dev);
}

bool dm_table_supports_dax(struct dm_table *t,
			   iterate_devices_callout_fn iterate_fn, int *blocksize)
{
	struct dm_target *ti;
	unsigned i;

	/* Ensure that all targets support DAX. */
	for (i = 0; i < dm_table_get_num_targets(t); i++) {
		ti = dm_table_get_target(t, i);
>>>>>>> 24b8d41d

		if (!ti->type->direct_access)
			return false;

		if (!ti->type->iterate_devices ||
<<<<<<< HEAD
		    !ti->type->iterate_devices(ti, device_supports_dax, NULL))
=======
		    !ti->type->iterate_devices(ti, iterate_fn, blocksize))
>>>>>>> 24b8d41d
			return false;
	}

	return true;
}

<<<<<<< HEAD
=======
static int device_is_rq_stackable(struct dm_target *ti, struct dm_dev *dev,
				  sector_t start, sector_t len, void *data)
{
	struct block_device *bdev = dev->bdev;
	struct request_queue *q = bdev_get_queue(bdev);

	/* request-based cannot stack on partitions! */
	if (bdev_is_partition(bdev))
		return false;

	return queue_is_mq(q);
}

>>>>>>> 24b8d41d
static int dm_table_determine_type(struct dm_table *t)
{
	unsigned i;
	unsigned bio_based = 0, request_based = 0, hybrid = 0;
<<<<<<< HEAD
	bool verify_blk_mq = false;
	struct dm_target *tgt;
	struct dm_dev_internal *dd;
	struct list_head *devices = dm_table_get_devices(t);
	unsigned live_md_type = dm_get_md_type(t->md);
=======
	struct dm_target *tgt;
	struct list_head *devices = dm_table_get_devices(t);
	enum dm_queue_mode live_md_type = dm_get_md_type(t->md);
	int page_size = PAGE_SIZE;

	if (t->type != DM_TYPE_NONE) {
		/* target already set the table's type */
		if (t->type == DM_TYPE_BIO_BASED) {
			/* possibly upgrade to a variant of bio-based */
			goto verify_bio_based;
		}
		BUG_ON(t->type == DM_TYPE_DAX_BIO_BASED);
		goto verify_rq_based;
	}
>>>>>>> 24b8d41d

	if (t->type != DM_TYPE_NONE) {
		/* target already set the table's type */
		if (t->type == DM_TYPE_BIO_BASED)
			return 0;
		BUG_ON(t->type == DM_TYPE_DAX_BIO_BASED);
		goto verify_rq_based;
	}

	for (i = 0; i < t->num_targets; i++) {
		tgt = t->targets + i;
		if (dm_target_hybrid(tgt))
			hybrid = 1;
		else if (dm_target_request_based(tgt))
			request_based = 1;
		else
			bio_based = 1;

		if (bio_based && request_based) {
			DMERR("Inconsistent table: different target types"
			      " can't be mixed up");
			return -EINVAL;
		}
	}

	if (hybrid && !bio_based && !request_based) {
		/*
		 * The targets can work either way.
		 * Determine the type from the live device.
		 * Default to bio-based if device is new.
		 */
		if (__table_type_request_based(live_md_type))
			request_based = 1;
		else
			bio_based = 1;
	}

	if (bio_based) {
verify_bio_based:
		/* We must use this table as bio-based */
		t->type = DM_TYPE_BIO_BASED;
<<<<<<< HEAD
		if (dm_table_supports_dax(t) ||
		    (list_empty(devices) && live_md_type == DM_TYPE_DAX_BIO_BASED))
			t->type = DM_TYPE_DAX_BIO_BASED;
=======
		if (dm_table_supports_dax(t, device_supports_dax, &page_size) ||
		    (list_empty(devices) && live_md_type == DM_TYPE_DAX_BIO_BASED)) {
			t->type = DM_TYPE_DAX_BIO_BASED;
		}
>>>>>>> 24b8d41d
		return 0;
	}

	BUG_ON(!request_based); /* No targets in this table */

<<<<<<< HEAD
	if (list_empty(devices) && __table_type_request_based(live_md_type)) {
		/* inherit live MD type */
		t->type = live_md_type;
		return 0;
	}

	/*
	 * The only way to establish DM_TYPE_MQ_REQUEST_BASED is by
	 * having a compatible target use dm_table_set_type.
	 */
=======
>>>>>>> 24b8d41d
	t->type = DM_TYPE_REQUEST_BASED;

verify_rq_based:
	/*
	 * Request-based dm supports only tables that have a single target now.
	 * To support multiple targets, request splitting support is needed,
	 * and that needs lots of changes in the block-layer.
	 * (e.g. request completion process for partial completion.)
	 */
	if (t->num_targets > 1) {
		DMERR("request-based DM doesn't support multiple targets");
		return -EINVAL;
	}

<<<<<<< HEAD
	/* Non-request-stackable devices can't be used for request-based dm */
	list_for_each_entry(dd, devices, list) {
		struct request_queue *q = bdev_get_queue(dd->dm_dev->bdev);

		if (!blk_queue_stackable(q)) {
			DMERR("table load rejected: including"
			      " non-request-stackable devices");
			return -EINVAL;
		}

		if (q->mq_ops)
			verify_blk_mq = true;
	}

	if (verify_blk_mq) {
		/* verify _all_ devices in the table are blk-mq devices */
		list_for_each_entry(dd, devices, list)
			if (!bdev_get_queue(dd->dm_dev->bdev)->mq_ops) {
				DMERR("table load rejected: not all devices"
				      " are blk-mq request-stackable");
				return -EINVAL;
			}

		t->all_blk_mq = true;
=======
	if (list_empty(devices)) {
		int srcu_idx;
		struct dm_table *live_table = dm_get_live_table(t->md, &srcu_idx);

		/* inherit live table's type */
		if (live_table)
			t->type = live_table->type;
		dm_put_live_table(t->md, srcu_idx);
		return 0;
	}

	tgt = dm_table_get_immutable_target(t);
	if (!tgt) {
		DMERR("table load rejected: immutable target is required");
		return -EINVAL;
	} else if (tgt->max_io_len) {
		DMERR("table load rejected: immutable target that splits IO is not supported");
		return -EINVAL;
	}

	/* Non-request-stackable devices can't be used for request-based dm */
	if (!tgt->type->iterate_devices ||
	    !tgt->type->iterate_devices(tgt, device_is_rq_stackable, NULL)) {
		DMERR("table load rejected: including non-request-stackable devices");
		return -EINVAL;
>>>>>>> 24b8d41d
	}

	return 0;
}

enum dm_queue_mode dm_table_get_type(struct dm_table *t)
{
	return t->type;
}

struct target_type *dm_table_get_immutable_target_type(struct dm_table *t)
{
	return t->immutable_target_type;
}

struct dm_target *dm_table_get_immutable_target(struct dm_table *t)
{
	/* Immutable target is implicitly a singleton */
	if (t->num_targets > 1 ||
	    !dm_target_is_immutable(t->targets[0].type))
		return NULL;

	return t->targets;
}

struct dm_target *dm_table_get_wildcard_target(struct dm_table *t)
{
	struct dm_target *ti;
	unsigned i;

	for (i = 0; i < dm_table_get_num_targets(t); i++) {
		ti = dm_table_get_target(t, i);
		if (dm_target_is_wildcard(ti->type))
			return ti;
	}

	return NULL;
}

bool dm_table_bio_based(struct dm_table *t)
<<<<<<< HEAD
{
	return __table_type_bio_based(dm_table_get_type(t));
}

bool dm_table_request_based(struct dm_table *t)
=======
>>>>>>> 24b8d41d
{
	return __table_type_bio_based(dm_table_get_type(t));
}

<<<<<<< HEAD
bool dm_table_all_blk_mq_devices(struct dm_table *t)
{
	return t->all_blk_mq;
=======
bool dm_table_request_based(struct dm_table *t)
{
	return __table_type_request_based(dm_table_get_type(t));
>>>>>>> 24b8d41d
}

static int dm_table_alloc_md_mempools(struct dm_table *t, struct mapped_device *md)
{
	enum dm_queue_mode type = dm_table_get_type(t);
	unsigned per_io_data_size = 0;
	unsigned min_pool_size = 0;
	struct dm_target *ti;
	unsigned i;

	if (unlikely(type == DM_TYPE_NONE)) {
		DMWARN("no table type is set, can't allocate mempools");
		return -EINVAL;
	}

	if (__table_type_bio_based(type))
		for (i = 0; i < t->num_targets; i++) {
			ti = t->targets + i;
			per_io_data_size = max(per_io_data_size, ti->per_io_data_size);
			min_pool_size = max(min_pool_size, ti->num_flush_bios);
		}

	t->mempools = dm_alloc_md_mempools(md, type, t->integrity_supported,
					   per_io_data_size, min_pool_size);
	if (!t->mempools)
		return -ENOMEM;

	return 0;
}

void dm_table_free_md_mempools(struct dm_table *t)
{
	dm_free_md_mempools(t->mempools);
	t->mempools = NULL;
}

struct dm_md_mempools *dm_table_get_md_mempools(struct dm_table *t)
{
	return t->mempools;
}

static int setup_indexes(struct dm_table *t)
{
	int i;
	unsigned int total = 0;
	sector_t *indexes;

	/* allocate the space for *all* the indexes */
	for (i = t->depth - 2; i >= 0; i--) {
		t->counts[i] = dm_div_up(t->counts[i + 1], CHILDREN_PER_NODE);
		total += t->counts[i];
	}

	indexes = (sector_t *) dm_vcalloc(total, (unsigned long) NODE_SIZE);
	if (!indexes)
		return -ENOMEM;

	/* set up internal nodes, bottom-up */
	for (i = t->depth - 2; i >= 0; i--) {
		t->index[i] = indexes;
		indexes += (KEYS_PER_NODE * t->counts[i]);
		setup_btree_index(i, t);
	}

	return 0;
}

/*
 * Builds the btree to index the map.
 */
static int dm_table_build_index(struct dm_table *t)
{
	int r = 0;
	unsigned int leaf_nodes;

	/* how many indexes will the btree have ? */
	leaf_nodes = dm_div_up(t->num_targets, KEYS_PER_NODE);
	t->depth = 1 + int_log(leaf_nodes, CHILDREN_PER_NODE);

	/* leaf layer has already been set up */
	t->counts[t->depth - 1] = leaf_nodes;
	t->index[t->depth - 1] = t->highs;

	if (t->depth >= 2)
		r = setup_indexes(t);

	return r;
}

static bool integrity_profile_exists(struct gendisk *disk)
{
	return !!blk_get_integrity(disk);
}

/*
 * Get a disk whose integrity profile reflects the table's profile.
 * Returns NULL if integrity support was inconsistent or unavailable.
 */
static struct gendisk * dm_table_get_integrity_disk(struct dm_table *t)
{
	struct list_head *devices = dm_table_get_devices(t);
	struct dm_dev_internal *dd = NULL;
	struct gendisk *prev_disk = NULL, *template_disk = NULL;
	unsigned i;

	for (i = 0; i < dm_table_get_num_targets(t); i++) {
		struct dm_target *ti = dm_table_get_target(t, i);
		if (!dm_target_passes_integrity(ti->type))
			goto no_integrity;
	}

	list_for_each_entry(dd, devices, list) {
		template_disk = dd->dm_dev->bdev->bd_disk;
		if (!integrity_profile_exists(template_disk))
			goto no_integrity;
		else if (prev_disk &&
			 blk_integrity_compare(prev_disk, template_disk) < 0)
			goto no_integrity;
		prev_disk = template_disk;
	}

	return template_disk;

no_integrity:
	if (prev_disk)
		DMWARN("%s: integrity not set: %s and %s profile mismatch",
		       dm_device_name(t->md),
		       prev_disk->disk_name,
		       template_disk->disk_name);
	return NULL;
}

/*
 * Register the mapped device for blk_integrity support if the
 * underlying devices have an integrity profile.  But all devices may
 * not have matching profiles (checking all devices isn't reliable
 * during table load because this table may use other DM device(s) which
 * must be resumed before they will have an initialized integity
 * profile).  Consequently, stacked DM devices force a 2 stage integrity
 * profile validation: First pass during table load, final pass during
 * resume.
 */
static int dm_table_register_integrity(struct dm_table *t)
{
	struct mapped_device *md = t->md;
	struct gendisk *template_disk = NULL;

	/* If target handles integrity itself do not register it here. */
	if (t->integrity_added)
		return 0;

	template_disk = dm_table_get_integrity_disk(t);
	if (!template_disk)
		return 0;

	if (!integrity_profile_exists(dm_disk(md))) {
		t->integrity_supported = true;
		/*
		 * Register integrity profile during table load; we can do
		 * this because the final profile must match during resume.
		 */
		blk_integrity_register(dm_disk(md),
				       blk_get_integrity(template_disk));
		return 0;
	}

	/*
	 * If DM device already has an initialized integrity
	 * profile the new profile should not conflict.
	 */
	if (blk_integrity_compare(dm_disk(md), template_disk) < 0) {
		DMWARN("%s: conflict with existing integrity profile: "
		       "%s profile mismatch",
		       dm_device_name(t->md),
		       template_disk->disk_name);
		return 1;
	}

	/* Preserve existing integrity profile */
	t->integrity_supported = true;
	return 0;
}

/*
 * Prepares the table for use by building the indices,
 * setting the type, and allocating mempools.
 */
int dm_table_complete(struct dm_table *t)
{
	int r;

	r = dm_table_determine_type(t);
	if (r) {
		DMERR("unable to determine table type");
		return r;
	}

	r = dm_table_build_index(t);
	if (r) {
		DMERR("unable to build btrees");
		return r;
	}

	r = dm_table_register_integrity(t);
	if (r) {
		DMERR("could not register integrity profile.");
		return r;
	}

	r = dm_table_alloc_md_mempools(t, t->md);
	if (r)
		DMERR("unable to allocate mempools");

	return r;
}

static DEFINE_MUTEX(_event_lock);
void dm_table_event_callback(struct dm_table *t,
			     void (*fn)(void *), void *context)
{
	mutex_lock(&_event_lock);
	t->event_fn = fn;
	t->event_context = context;
	mutex_unlock(&_event_lock);
}

void dm_table_event(struct dm_table *t)
{
	mutex_lock(&_event_lock);
	if (t->event_fn)
		t->event_fn(t->event_context);
	mutex_unlock(&_event_lock);
}
EXPORT_SYMBOL(dm_table_event);

inline sector_t dm_table_get_size(struct dm_table *t)
{
	return t->num_targets ? (t->highs[t->num_targets - 1] + 1) : 0;
}
EXPORT_SYMBOL(dm_table_get_size);

struct dm_target *dm_table_get_target(struct dm_table *t, unsigned int index)
{
	if (index >= t->num_targets)
		return NULL;

	return t->targets + index;
}

/*
 * Search the btree for the correct target.
 *
 * Caller should check returned pointer for NULL
 * to trap I/O beyond end of device.
 */
struct dm_target *dm_table_find_target(struct dm_table *t, sector_t sector)
{
	unsigned int l, n = 0, k = 0;
	sector_t *node;

	if (unlikely(sector >= dm_table_get_size(t)))
		return NULL;

	for (l = 0; l < t->depth; l++) {
		n = get_child(n, k);
		node = get_node(t, l, n);

		for (k = 0; k < KEYS_PER_NODE; k++)
			if (node[k] >= sector)
				break;
	}

	return &t->targets[(KEYS_PER_NODE * n) + k];
}

static int count_device(struct dm_target *ti, struct dm_dev *dev,
			sector_t start, sector_t len, void *data)
{
	unsigned *num_devices = data;

	(*num_devices)++;

	return 0;
}

/*
 * Check whether a table has no data devices attached using each
 * target's iterate_devices method.
 * Returns false if the result is unknown because a target doesn't
 * support iterate_devices.
 */
bool dm_table_has_no_data_devices(struct dm_table *table)
{
	struct dm_target *ti;
	unsigned i, num_devices;

	for (i = 0; i < dm_table_get_num_targets(table); i++) {
		ti = dm_table_get_target(table, i);

		if (!ti->type->iterate_devices)
			return false;

		num_devices = 0;
		ti->type->iterate_devices(ti, count_device, &num_devices);
		if (num_devices)
			return false;
	}

	return true;
}

static int device_is_zoned_model(struct dm_target *ti, struct dm_dev *dev,
				 sector_t start, sector_t len, void *data)
{
	struct request_queue *q = bdev_get_queue(dev->bdev);
	enum blk_zoned_model *zoned_model = data;

	return q && blk_queue_zoned_model(q) == *zoned_model;
}

static bool dm_table_supports_zoned_model(struct dm_table *t,
					  enum blk_zoned_model zoned_model)
{
	struct dm_target *ti;
	unsigned i;

	for (i = 0; i < dm_table_get_num_targets(t); i++) {
		ti = dm_table_get_target(t, i);

		if (zoned_model == BLK_ZONED_HM &&
		    !dm_target_supports_zoned_hm(ti->type))
			return false;

		if (!ti->type->iterate_devices ||
		    !ti->type->iterate_devices(ti, device_is_zoned_model, &zoned_model))
			return false;
	}

	return true;
}

static int device_matches_zone_sectors(struct dm_target *ti, struct dm_dev *dev,
				       sector_t start, sector_t len, void *data)
{
	struct request_queue *q = bdev_get_queue(dev->bdev);
	unsigned int *zone_sectors = data;

	return q && blk_queue_zone_sectors(q) == *zone_sectors;
}

static bool dm_table_matches_zone_sectors(struct dm_table *t,
					  unsigned int zone_sectors)
{
	struct dm_target *ti;
	unsigned i;

	for (i = 0; i < dm_table_get_num_targets(t); i++) {
		ti = dm_table_get_target(t, i);

		if (!ti->type->iterate_devices ||
		    !ti->type->iterate_devices(ti, device_matches_zone_sectors, &zone_sectors))
			return false;
	}

	return true;
}

static int validate_hardware_zoned_model(struct dm_table *table,
					 enum blk_zoned_model zoned_model,
					 unsigned int zone_sectors)
{
	if (zoned_model == BLK_ZONED_NONE)
		return 0;

	if (!dm_table_supports_zoned_model(table, zoned_model)) {
		DMERR("%s: zoned model is not consistent across all devices",
		      dm_device_name(table->md));
		return -EINVAL;
	}

	/* Check zone size validity and compatibility */
	if (!zone_sectors || !is_power_of_2(zone_sectors))
		return -EINVAL;

	if (!dm_table_matches_zone_sectors(table, zone_sectors)) {
		DMERR("%s: zone sectors is not consistent across all devices",
		      dm_device_name(table->md));
		return -EINVAL;
	}

	return 0;
}

/*
 * Establish the new table's queue_limits and validate them.
 */
int dm_calculate_queue_limits(struct dm_table *table,
			      struct queue_limits *limits)
{
	struct dm_target *ti;
	struct queue_limits ti_limits;
	unsigned i;
	enum blk_zoned_model zoned_model = BLK_ZONED_NONE;
	unsigned int zone_sectors = 0;

	blk_set_stacking_limits(limits);

	for (i = 0; i < dm_table_get_num_targets(table); i++) {
		blk_set_stacking_limits(&ti_limits);

		ti = dm_table_get_target(table, i);

		if (!ti->type->iterate_devices)
			goto combine_limits;

		/*
		 * Combine queue limits of all the devices this target uses.
		 */
		ti->type->iterate_devices(ti, dm_set_device_limits,
					  &ti_limits);

		if (zoned_model == BLK_ZONED_NONE && ti_limits.zoned != BLK_ZONED_NONE) {
			/*
			 * After stacking all limits, validate all devices
			 * in table support this zoned model and zone sectors.
			 */
			zoned_model = ti_limits.zoned;
			zone_sectors = ti_limits.chunk_sectors;
		}

		/* Set I/O hints portion of queue limits */
		if (ti->type->io_hints)
			ti->type->io_hints(ti, &ti_limits);

		/*
		 * Check each device area is consistent with the target's
		 * overall queue limits.
		 */
		if (ti->type->iterate_devices(ti, device_area_is_invalid,
					      &ti_limits))
			return -EINVAL;

combine_limits:
		/*
		 * Merge this target's queue limits into the overall limits
		 * for the table.
		 */
		if (blk_stack_limits(limits, &ti_limits, 0) < 0)
			DMWARN("%s: adding target device "
			       "(start sect %llu len %llu) "
			       "caused an alignment inconsistency",
			       dm_device_name(table->md),
			       (unsigned long long) ti->begin,
			       (unsigned long long) ti->len);
	}

	/*
	 * Verify that the zoned model and zone sectors, as determined before
	 * any .io_hints override, are the same across all devices in the table.
	 * - this is especially relevant if .io_hints is emulating a disk-managed
	 *   zoned model (aka BLK_ZONED_NONE) on host-managed zoned block devices.
	 * BUT...
	 */
	if (limits->zoned != BLK_ZONED_NONE) {
		/*
		 * ...IF the above limits stacking determined a zoned model
		 * validate that all of the table's devices conform to it.
		 */
		zoned_model = limits->zoned;
		zone_sectors = limits->chunk_sectors;
	}
	if (validate_hardware_zoned_model(table, zoned_model, zone_sectors))
		return -EINVAL;

	return validate_hardware_logical_block_alignment(table, limits);
}

/*
 * Verify that all devices have an integrity profile that matches the
 * DM device's registered integrity profile.  If the profiles don't
 * match then unregister the DM device's integrity profile.
 */
static void dm_table_verify_integrity(struct dm_table *t)
{
	struct gendisk *template_disk = NULL;

	if (t->integrity_added)
		return;

	if (t->integrity_supported) {
		/*
		 * Verify that the original integrity profile
		 * matches all the devices in this table.
		 */
		template_disk = dm_table_get_integrity_disk(t);
		if (template_disk &&
		    blk_integrity_compare(dm_disk(t->md), template_disk) >= 0)
			return;
	}

	if (integrity_profile_exists(dm_disk(t->md))) {
		DMWARN("%s: unable to establish an integrity profile",
		       dm_device_name(t->md));
		blk_integrity_unregister(dm_disk(t->md));
	}
}

static int device_flush_capable(struct dm_target *ti, struct dm_dev *dev,
				sector_t start, sector_t len, void *data)
{
	unsigned long flush = (unsigned long) data;
	struct request_queue *q = bdev_get_queue(dev->bdev);

	return q && (q->queue_flags & flush);
}

static bool dm_table_supports_flush(struct dm_table *t, unsigned long flush)
{
	struct dm_target *ti;
	unsigned i;

	/*
	 * Require at least one underlying device to support flushes.
	 * t->devices includes internal dm devices such as mirror logs
	 * so we need to use iterate_devices here, which targets
	 * supporting flushes must provide.
	 */
	for (i = 0; i < dm_table_get_num_targets(t); i++) {
		ti = dm_table_get_target(t, i);

		if (!ti->num_flush_bios)
			continue;

		if (ti->flush_supported)
			return true;

		if (ti->type->iterate_devices &&
		    ti->type->iterate_devices(ti, device_flush_capable, (void *) flush))
			return true;
	}

	return false;
}

static int device_dax_write_cache_enabled(struct dm_target *ti,
					  struct dm_dev *dev, sector_t start,
					  sector_t len, void *data)
{
	struct dax_device *dax_dev = dev->dax_dev;

	if (!dax_dev)
		return false;

	if (dax_write_cache_enabled(dax_dev))
		return true;
	return false;
}

static int dm_table_supports_dax_write_cache(struct dm_table *t)
{
	struct dm_target *ti;
	unsigned i;

	for (i = 0; i < dm_table_get_num_targets(t); i++) {
		ti = dm_table_get_target(t, i);

		if (ti->type->iterate_devices &&
		    ti->type->iterate_devices(ti,
				device_dax_write_cache_enabled, NULL))
			return true;
	}

	return false;
}

static int device_is_nonrot(struct dm_target *ti, struct dm_dev *dev,
			    sector_t start, sector_t len, void *data)
{
	struct request_queue *q = bdev_get_queue(dev->bdev);

	return q && blk_queue_nonrot(q);
}

static int device_is_not_random(struct dm_target *ti, struct dm_dev *dev,
			     sector_t start, sector_t len, void *data)
{
	struct request_queue *q = bdev_get_queue(dev->bdev);

	return q && !blk_queue_add_random(q);
}

static bool dm_table_all_devices_attribute(struct dm_table *t,
					   iterate_devices_callout_fn func)
{
	struct dm_target *ti;
	unsigned i;

	for (i = 0; i < dm_table_get_num_targets(t); i++) {
		ti = dm_table_get_target(t, i);

		if (!ti->type->iterate_devices ||
		    !ti->type->iterate_devices(ti, func, NULL))
			return false;
	}

	return true;
}

static int device_not_write_same_capable(struct dm_target *ti, struct dm_dev *dev,
					 sector_t start, sector_t len, void *data)
{
	struct request_queue *q = bdev_get_queue(dev->bdev);

	return q && !q->limits.max_write_same_sectors;
}

static bool dm_table_supports_write_same(struct dm_table *t)
{
	struct dm_target *ti;
	unsigned i;

	for (i = 0; i < dm_table_get_num_targets(t); i++) {
		ti = dm_table_get_target(t, i);

		if (!ti->num_write_same_bios)
			return false;

		if (!ti->type->iterate_devices ||
		    ti->type->iterate_devices(ti, device_not_write_same_capable, NULL))
			return false;
	}

	return true;
}

static int device_not_write_zeroes_capable(struct dm_target *ti, struct dm_dev *dev,
					   sector_t start, sector_t len, void *data)
{
	struct request_queue *q = bdev_get_queue(dev->bdev);

	return q && !q->limits.max_write_zeroes_sectors;
}

static bool dm_table_supports_write_zeroes(struct dm_table *t)
{
	struct dm_target *ti;
	unsigned i = 0;

	while (i < dm_table_get_num_targets(t)) {
		ti = dm_table_get_target(t, i++);

		if (!ti->num_write_zeroes_bios)
			return false;

		if (!ti->type->iterate_devices ||
		    ti->type->iterate_devices(ti, device_not_write_zeroes_capable, NULL))
			return false;
	}

	return true;
}

static int device_not_nowait_capable(struct dm_target *ti, struct dm_dev *dev,
				     sector_t start, sector_t len, void *data)
{
	struct request_queue *q = bdev_get_queue(dev->bdev);

	return q && !blk_queue_nowait(q);
}

static bool dm_table_supports_nowait(struct dm_table *t)
{
	struct dm_target *ti;
	unsigned i = 0;

	while (i < dm_table_get_num_targets(t)) {
		ti = dm_table_get_target(t, i++);

		if (!dm_target_supports_nowait(ti->type))
			return false;

		if (!ti->type->iterate_devices ||
		    ti->type->iterate_devices(ti, device_not_nowait_capable, NULL))
			return false;
	}

	return true;
}

static int device_not_discard_capable(struct dm_target *ti, struct dm_dev *dev,
				      sector_t start, sector_t len, void *data)
{
	struct request_queue *q = bdev_get_queue(dev->bdev);

	return q && !blk_queue_discard(q);
}

static bool dm_table_supports_discards(struct dm_table *t)
{
	struct dm_target *ti;
	unsigned i;

	for (i = 0; i < dm_table_get_num_targets(t); i++) {
		ti = dm_table_get_target(t, i);

		if (!ti->num_discard_bios)
			return false;

		/*
		 * Either the target provides discard support (as implied by setting
		 * 'discards_supported') or it relies on _all_ data devices having
		 * discard support.
		 */
		if (!ti->discards_supported &&
		    (!ti->type->iterate_devices ||
		     ti->type->iterate_devices(ti, device_not_discard_capable, NULL)))
			return false;
	}

	return true;
}

static int device_not_secure_erase_capable(struct dm_target *ti,
					   struct dm_dev *dev, sector_t start,
					   sector_t len, void *data)
{
	struct request_queue *q = bdev_get_queue(dev->bdev);

	return q && !blk_queue_secure_erase(q);
}

static bool dm_table_supports_secure_erase(struct dm_table *t)
{
	struct dm_target *ti;
	unsigned int i;

	for (i = 0; i < dm_table_get_num_targets(t); i++) {
		ti = dm_table_get_target(t, i);

		if (!ti->num_secure_erase_bios)
			return false;

		if (!ti->type->iterate_devices ||
		    ti->type->iterate_devices(ti, device_not_secure_erase_capable, NULL))
			return false;
	}

	return true;
}

static int device_requires_stable_pages(struct dm_target *ti,
					struct dm_dev *dev, sector_t start,
					sector_t len, void *data)
{
	struct request_queue *q = bdev_get_queue(dev->bdev);

	return q && blk_queue_stable_writes(q);
}

/*
 * If any underlying device requires stable pages, a table must require
 * them as well.  Only targets that support iterate_devices are considered:
 * don't want error, zero, etc to require stable pages.
 */
static bool dm_table_requires_stable_pages(struct dm_table *t)
{
	struct dm_target *ti;
	unsigned i;

	for (i = 0; i < dm_table_get_num_targets(t); i++) {
		ti = dm_table_get_target(t, i);

		if (ti->type->iterate_devices &&
		    ti->type->iterate_devices(ti, device_requires_stable_pages, NULL))
			return true;
	}

	return false;
}

void dm_table_set_restrictions(struct dm_table *t, struct request_queue *q,
			       struct queue_limits *limits)
{
	bool wc = false, fua = false;
<<<<<<< HEAD
=======
	int page_size = PAGE_SIZE;
>>>>>>> 24b8d41d

	/*
	 * Copy table's limits to the DM device's request_queue
	 */
	q->limits = *limits;

	if (dm_table_supports_nowait(t))
		blk_queue_flag_set(QUEUE_FLAG_NOWAIT, q);
	else
		blk_queue_flag_clear(QUEUE_FLAG_NOWAIT, q);

	if (!dm_table_supports_discards(t)) {
		blk_queue_flag_clear(QUEUE_FLAG_DISCARD, q);
		/* Must also clear discard limits... */
		q->limits.max_discard_sectors = 0;
		q->limits.max_hw_discard_sectors = 0;
		q->limits.discard_granularity = 0;
		q->limits.discard_alignment = 0;
		q->limits.discard_misaligned = 0;
	} else
		blk_queue_flag_set(QUEUE_FLAG_DISCARD, q);

<<<<<<< HEAD
=======
	if (dm_table_supports_secure_erase(t))
		blk_queue_flag_set(QUEUE_FLAG_SECERASE, q);

>>>>>>> 24b8d41d
	if (dm_table_supports_flush(t, (1UL << QUEUE_FLAG_WC))) {
		wc = true;
		if (dm_table_supports_flush(t, (1UL << QUEUE_FLAG_FUA)))
			fua = true;
	}
	blk_queue_write_cache(q, wc, fua);

	if (dm_table_supports_dax(t, device_supports_dax, &page_size)) {
		blk_queue_flag_set(QUEUE_FLAG_DAX, q);
		if (dm_table_supports_dax(t, device_dax_synchronous, NULL))
			set_dax_synchronous(t->md->dax_dev);
	}
	else
		blk_queue_flag_clear(QUEUE_FLAG_DAX, q);

	if (dm_table_supports_dax_write_cache(t))
		dax_write_cache(t->md->dax_dev, true);

	/* Ensure that all underlying devices are non-rotational. */
	if (dm_table_all_devices_attribute(t, device_is_nonrot))
		blk_queue_flag_set(QUEUE_FLAG_NONROT, q);
	else
		blk_queue_flag_clear(QUEUE_FLAG_NONROT, q);

	if (!dm_table_supports_write_same(t))
		q->limits.max_write_same_sectors = 0;
	if (!dm_table_supports_write_zeroes(t))
		q->limits.max_write_zeroes_sectors = 0;

	dm_table_verify_integrity(t);

	/*
	 * Some devices don't use blk_integrity but still want stable pages
	 * because they do their own checksumming.
	 */
	if (dm_table_requires_stable_pages(t))
		blk_queue_flag_set(QUEUE_FLAG_STABLE_WRITES, q);
	else
		blk_queue_flag_clear(QUEUE_FLAG_STABLE_WRITES, q);

	/*
	 * Determine whether or not this queue's I/O timings contribute
	 * to the entropy pool, Only request-based targets use this.
	 * Clear QUEUE_FLAG_ADD_RANDOM if any underlying device does not
	 * have it set.
	 */
	if (blk_queue_add_random(q) && dm_table_all_devices_attribute(t, device_is_not_random))
		blk_queue_flag_clear(QUEUE_FLAG_ADD_RANDOM, q);

	/*
	 * For a zoned target, the number of zones should be updated for the
	 * correct value to be exposed in sysfs queue/nr_zones. For a BIO based
	 * target, this is all that is needed.
	 */
#ifdef CONFIG_BLK_DEV_ZONED
	if (blk_queue_is_zoned(q)) {
		WARN_ON_ONCE(queue_is_mq(q));
		q->nr_zones = blkdev_nr_zones(t->md->disk);
	}
#endif

	blk_queue_update_readahead(q);
}

unsigned int dm_table_get_num_targets(struct dm_table *t)
{
	return t->num_targets;
}

struct list_head *dm_table_get_devices(struct dm_table *t)
{
	return &t->devices;
}

fmode_t dm_table_get_mode(struct dm_table *t)
{
	return t->mode;
}
EXPORT_SYMBOL(dm_table_get_mode);

enum suspend_mode {
	PRESUSPEND,
	PRESUSPEND_UNDO,
	POSTSUSPEND,
};

static void suspend_targets(struct dm_table *t, enum suspend_mode mode)
{
	int i = t->num_targets;
	struct dm_target *ti = t->targets;

	lockdep_assert_held(&t->md->suspend_lock);

	while (i--) {
		switch (mode) {
		case PRESUSPEND:
			if (ti->type->presuspend)
				ti->type->presuspend(ti);
			break;
		case PRESUSPEND_UNDO:
			if (ti->type->presuspend_undo)
				ti->type->presuspend_undo(ti);
			break;
		case POSTSUSPEND:
			if (ti->type->postsuspend)
				ti->type->postsuspend(ti);
			break;
		}
		ti++;
	}
}

void dm_table_presuspend_targets(struct dm_table *t)
{
	if (!t)
		return;

	suspend_targets(t, PRESUSPEND);
}

void dm_table_presuspend_undo_targets(struct dm_table *t)
{
	if (!t)
		return;

	suspend_targets(t, PRESUSPEND_UNDO);
}

void dm_table_postsuspend_targets(struct dm_table *t)
{
	if (!t)
		return;

	suspend_targets(t, POSTSUSPEND);
}

int dm_table_resume_targets(struct dm_table *t)
{
	int i, r = 0;

	lockdep_assert_held(&t->md->suspend_lock);

	for (i = 0; i < t->num_targets; i++) {
		struct dm_target *ti = t->targets + i;

		if (!ti->type->preresume)
			continue;

		r = ti->type->preresume(ti);
		if (r) {
			DMERR("%s: %s: preresume failed, error = %d",
			      dm_device_name(t->md), ti->type->name, r);
			return r;
		}
	}

	for (i = 0; i < t->num_targets; i++) {
		struct dm_target *ti = t->targets + i;

		if (ti->type->resume)
			ti->type->resume(ti);
	}

	return 0;
}

struct mapped_device *dm_table_get_md(struct dm_table *t)
{
	return t->md;
}
EXPORT_SYMBOL(dm_table_get_md);

const char *dm_table_device_name(struct dm_table *t)
{
	return dm_device_name(t->md);
}
EXPORT_SYMBOL_GPL(dm_table_device_name);

void dm_table_run_md_queue_async(struct dm_table *t)
{
	if (!dm_table_request_based(t))
		return;

	if (t->md->queue)
		blk_mq_run_hw_queues(t->md->queue, true);
}
EXPORT_SYMBOL(dm_table_run_md_queue_async);
<|MERGE_RESOLUTION|>--- conflicted
+++ resolved
@@ -28,48 +28,6 @@
 #define KEYS_PER_NODE (NODE_SIZE / sizeof(sector_t))
 #define CHILDREN_PER_NODE (KEYS_PER_NODE + 1)
 
-<<<<<<< HEAD
-struct dm_table {
-	struct mapped_device *md;
-	unsigned type;
-
-	/* btree table */
-	unsigned int depth;
-	unsigned int counts[MAX_DEPTH];	/* in nodes */
-	sector_t *index[MAX_DEPTH];
-
-	unsigned int num_targets;
-	unsigned int num_allocated;
-	sector_t *highs;
-	struct dm_target *targets;
-
-	struct target_type *immutable_target_type;
-
-	bool integrity_supported:1;
-	bool singleton:1;
-	bool all_blk_mq:1;
-
-	/*
-	 * Indicates the rw permissions for the new logical
-	 * device.  This should be a combination of FMODE_READ
-	 * and FMODE_WRITE.
-	 */
-	fmode_t mode;
-
-	/* a list of devices used by this table */
-	struct list_head devices;
-
-	/* events get handed up using this callback */
-	void (*event_fn)(void *);
-	void *event_context;
-
-	struct dm_md_mempools *mempools;
-
-	struct list_head target_callbacks;
-};
-
-=======
->>>>>>> 24b8d41d
 /*
  * Similar to ceiling(log_size(n))
  */
@@ -842,55 +800,23 @@
 }
 EXPORT_SYMBOL(dm_consume_args);
 
-<<<<<<< HEAD
-static bool __table_type_bio_based(unsigned table_type)
+static bool __table_type_bio_based(enum dm_queue_mode table_type)
 {
 	return (table_type == DM_TYPE_BIO_BASED ||
 		table_type == DM_TYPE_DAX_BIO_BASED);
 }
 
-static bool __table_type_request_based(unsigned table_type)
-=======
-static bool __table_type_bio_based(enum dm_queue_mode table_type)
->>>>>>> 24b8d41d
-{
-	return (table_type == DM_TYPE_BIO_BASED ||
-		table_type == DM_TYPE_DAX_BIO_BASED);
-}
-
-<<<<<<< HEAD
-void dm_table_set_type(struct dm_table *t, unsigned type)
-=======
 static bool __table_type_request_based(enum dm_queue_mode table_type)
 {
 	return table_type == DM_TYPE_REQUEST_BASED;
 }
 
 void dm_table_set_type(struct dm_table *t, enum dm_queue_mode type)
->>>>>>> 24b8d41d
 {
 	t->type = type;
 }
 EXPORT_SYMBOL_GPL(dm_table_set_type);
 
-<<<<<<< HEAD
-static int device_supports_dax(struct dm_target *ti, struct dm_dev *dev,
-			       sector_t start, sector_t len, void *data)
-{
-	struct request_queue *q = bdev_get_queue(dev->bdev);
-
-	return q && blk_queue_dax(q);
-}
-
-static bool dm_table_supports_dax(struct dm_table *t)
-{
-	struct dm_target *ti;
-	unsigned i = 0;
-
-	/* Ensure that all targets support DAX. */
-	while (i < dm_table_get_num_targets(t)) {
-		ti = dm_table_get_target(t, i++);
-=======
 /* validate the dax capability of the target device span */
 int device_supports_dax(struct dm_target *ti, struct dm_dev *dev,
 			sector_t start, sector_t len, void *data)
@@ -921,25 +847,18 @@
 	/* Ensure that all targets support DAX. */
 	for (i = 0; i < dm_table_get_num_targets(t); i++) {
 		ti = dm_table_get_target(t, i);
->>>>>>> 24b8d41d
 
 		if (!ti->type->direct_access)
 			return false;
 
 		if (!ti->type->iterate_devices ||
-<<<<<<< HEAD
-		    !ti->type->iterate_devices(ti, device_supports_dax, NULL))
-=======
 		    !ti->type->iterate_devices(ti, iterate_fn, blocksize))
->>>>>>> 24b8d41d
 			return false;
 	}
 
 	return true;
 }
 
-<<<<<<< HEAD
-=======
 static int device_is_rq_stackable(struct dm_target *ti, struct dm_dev *dev,
 				  sector_t start, sector_t len, void *data)
 {
@@ -953,18 +872,10 @@
 	return queue_is_mq(q);
 }
 
->>>>>>> 24b8d41d
 static int dm_table_determine_type(struct dm_table *t)
 {
 	unsigned i;
 	unsigned bio_based = 0, request_based = 0, hybrid = 0;
-<<<<<<< HEAD
-	bool verify_blk_mq = false;
-	struct dm_target *tgt;
-	struct dm_dev_internal *dd;
-	struct list_head *devices = dm_table_get_devices(t);
-	unsigned live_md_type = dm_get_md_type(t->md);
-=======
 	struct dm_target *tgt;
 	struct list_head *devices = dm_table_get_devices(t);
 	enum dm_queue_mode live_md_type = dm_get_md_type(t->md);
@@ -976,15 +887,6 @@
 			/* possibly upgrade to a variant of bio-based */
 			goto verify_bio_based;
 		}
-		BUG_ON(t->type == DM_TYPE_DAX_BIO_BASED);
-		goto verify_rq_based;
-	}
->>>>>>> 24b8d41d
-
-	if (t->type != DM_TYPE_NONE) {
-		/* target already set the table's type */
-		if (t->type == DM_TYPE_BIO_BASED)
-			return 0;
 		BUG_ON(t->type == DM_TYPE_DAX_BIO_BASED);
 		goto verify_rq_based;
 	}
@@ -1021,34 +923,15 @@
 verify_bio_based:
 		/* We must use this table as bio-based */
 		t->type = DM_TYPE_BIO_BASED;
-<<<<<<< HEAD
-		if (dm_table_supports_dax(t) ||
-		    (list_empty(devices) && live_md_type == DM_TYPE_DAX_BIO_BASED))
-			t->type = DM_TYPE_DAX_BIO_BASED;
-=======
 		if (dm_table_supports_dax(t, device_supports_dax, &page_size) ||
 		    (list_empty(devices) && live_md_type == DM_TYPE_DAX_BIO_BASED)) {
 			t->type = DM_TYPE_DAX_BIO_BASED;
 		}
->>>>>>> 24b8d41d
 		return 0;
 	}
 
 	BUG_ON(!request_based); /* No targets in this table */
 
-<<<<<<< HEAD
-	if (list_empty(devices) && __table_type_request_based(live_md_type)) {
-		/* inherit live MD type */
-		t->type = live_md_type;
-		return 0;
-	}
-
-	/*
-	 * The only way to establish DM_TYPE_MQ_REQUEST_BASED is by
-	 * having a compatible target use dm_table_set_type.
-	 */
-=======
->>>>>>> 24b8d41d
 	t->type = DM_TYPE_REQUEST_BASED;
 
 verify_rq_based:
@@ -1063,32 +946,6 @@
 		return -EINVAL;
 	}
 
-<<<<<<< HEAD
-	/* Non-request-stackable devices can't be used for request-based dm */
-	list_for_each_entry(dd, devices, list) {
-		struct request_queue *q = bdev_get_queue(dd->dm_dev->bdev);
-
-		if (!blk_queue_stackable(q)) {
-			DMERR("table load rejected: including"
-			      " non-request-stackable devices");
-			return -EINVAL;
-		}
-
-		if (q->mq_ops)
-			verify_blk_mq = true;
-	}
-
-	if (verify_blk_mq) {
-		/* verify _all_ devices in the table are blk-mq devices */
-		list_for_each_entry(dd, devices, list)
-			if (!bdev_get_queue(dd->dm_dev->bdev)->mq_ops) {
-				DMERR("table load rejected: not all devices"
-				      " are blk-mq request-stackable");
-				return -EINVAL;
-			}
-
-		t->all_blk_mq = true;
-=======
 	if (list_empty(devices)) {
 		int srcu_idx;
 		struct dm_table *live_table = dm_get_live_table(t->md, &srcu_idx);
@@ -1114,7 +971,6 @@
 	    !tgt->type->iterate_devices(tgt, device_is_rq_stackable, NULL)) {
 		DMERR("table load rejected: including non-request-stackable devices");
 		return -EINVAL;
->>>>>>> 24b8d41d
 	}
 
 	return 0;
@@ -1155,27 +1011,13 @@
 }
 
 bool dm_table_bio_based(struct dm_table *t)
-<<<<<<< HEAD
 {
 	return __table_type_bio_based(dm_table_get_type(t));
 }
 
 bool dm_table_request_based(struct dm_table *t)
-=======
->>>>>>> 24b8d41d
-{
-	return __table_type_bio_based(dm_table_get_type(t));
-}
-
-<<<<<<< HEAD
-bool dm_table_all_blk_mq_devices(struct dm_table *t)
-{
-	return t->all_blk_mq;
-=======
-bool dm_table_request_based(struct dm_table *t)
 {
 	return __table_type_request_based(dm_table_get_type(t));
->>>>>>> 24b8d41d
 }
 
 static int dm_table_alloc_md_mempools(struct dm_table *t, struct mapped_device *md)
@@ -1960,10 +1802,7 @@
 			       struct queue_limits *limits)
 {
 	bool wc = false, fua = false;
-<<<<<<< HEAD
-=======
 	int page_size = PAGE_SIZE;
->>>>>>> 24b8d41d
 
 	/*
 	 * Copy table's limits to the DM device's request_queue
@@ -1986,12 +1825,9 @@
 	} else
 		blk_queue_flag_set(QUEUE_FLAG_DISCARD, q);
 
-<<<<<<< HEAD
-=======
 	if (dm_table_supports_secure_erase(t))
 		blk_queue_flag_set(QUEUE_FLAG_SECERASE, q);
 
->>>>>>> 24b8d41d
 	if (dm_table_supports_flush(t, (1UL << QUEUE_FLAG_WC))) {
 		wc = true;
 		if (dm_table_supports_flush(t, (1UL << QUEUE_FLAG_FUA)))
