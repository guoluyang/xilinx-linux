--- conflicted
+++ resolved
@@ -203,11 +203,7 @@
 
 out_free_pages:
 	while (--j >= 0)
-<<<<<<< HEAD
-		bio_free_pages(r1_bio->bios[j]);
-=======
 		resync_free_pages(&rps[j]);
->>>>>>> 24b8d41d
 
 out_free_bio:
 	while (++j < pi->raid_disks)
@@ -401,20 +397,10 @@
 		 * oops, read error:
 		 */
 		char b[BDEVNAME_SIZE];
-<<<<<<< HEAD
-		printk_ratelimited(
-			KERN_ERR "md/raid1:%s: %s: "
-			"rescheduling sector %llu\n",
-			mdname(conf->mddev),
-			bdevname(rdev->bdev,
-				 b),
-			(unsigned long long)r1_bio->sector);
-=======
 		pr_err_ratelimited("md/raid1:%s: %s: rescheduling sector %llu\n",
 				   mdname(conf->mddev),
 				   bdevname(rdev->bdev, b),
 				   (unsigned long long)r1_bio->sector);
->>>>>>> 24b8d41d
 		set_bit(R1BIO_ReadError, &r1_bio->state);
 		reschedule_retry(r1_bio);
 		/* don't drop the reference on read_disk yet */
@@ -462,24 +448,15 @@
 	int mirror = find_bio_disk(r1_bio, bio);
 	struct md_rdev *rdev = conf->mirrors[mirror].rdev;
 	bool discard_error;
-<<<<<<< HEAD
-
-	discard_error = bio->bi_error && bio_op(bio) == REQ_OP_DISCARD;
-=======
 	sector_t lo = r1_bio->sector;
 	sector_t hi = r1_bio->sector + r1_bio->sectors;
 
 	discard_error = bio->bi_status && bio_op(bio) == REQ_OP_DISCARD;
->>>>>>> 24b8d41d
 
 	/*
 	 * 'one mirror IO has finished' event handler:
 	 */
-<<<<<<< HEAD
-	if (bio->bi_error && !discard_error) {
-=======
 	if (bio->bi_status && !discard_error) {
->>>>>>> 24b8d41d
 		set_bit(WriteErrorSeen,	&rdev->flags);
 		if (!test_and_set_bit(WantReplacement, &rdev->flags))
 			set_bit(MD_RECOVERY_NEEDED, &
@@ -542,11 +519,8 @@
 	}
 
 	if (behind) {
-<<<<<<< HEAD
-=======
 		if (test_bit(CollisionCheck, &rdev->flags))
 			remove_serial(rdev, lo, hi);
->>>>>>> 24b8d41d
 		if (test_bit(WriteMostly, &rdev->flags))
 			atomic_dec(&r1_bio->behind_remaining);
 
@@ -851,19 +825,6 @@
 		conf->pending_count = 0;
 		spin_unlock_irq(&conf->device_lock);
 
-<<<<<<< HEAD
-		while (bio) { /* submit pending writes */
-			struct bio *next = bio->bi_next;
-			bio->bi_next = NULL;
-			if (unlikely((bio_op(bio) == REQ_OP_DISCARD) &&
-			    !blk_queue_discard(bdev_get_queue(bio->bi_bdev))))
-				/* Just ignore it */
-				bio_endio(bio);
-			else
-				generic_make_request(bio);
-			bio = next;
-		}
-=======
 		/*
 		 * As this is called in a wait_event() loop (see freeze_array),
 		 * current->state might be TASK_UNINTERRUPTIBLE which will
@@ -877,7 +838,6 @@
 		blk_start_plug(&plug);
 		flush_bio_list(conf, bio);
 		blk_finish_plug(&plug);
->>>>>>> 24b8d41d
 	} else
 		spin_unlock_irq(&conf->device_lock);
 }
@@ -1211,24 +1171,7 @@
 
 	/* we aren't scheduling, so we can do the write-out directly. */
 	bio = bio_list_get(&plug->pending);
-<<<<<<< HEAD
-	bitmap_unplug(mddev->bitmap);
-	wake_up(&conf->wait_barrier);
-
-	while (bio) { /* submit pending writes */
-		struct bio *next = bio->bi_next;
-		bio->bi_next = NULL;
-		if (unlikely((bio_op(bio) == REQ_OP_DISCARD) &&
-		    !blk_queue_discard(bdev_get_queue(bio->bi_bdev))))
-			/* Just ignore it */
-			bio_endio(bio);
-		else
-			generic_make_request(bio);
-		bio = next;
-	}
-=======
 	flush_bio_list(conf, bio);
->>>>>>> 24b8d41d
 	kfree(plug);
 }
 
@@ -1260,25 +1203,9 @@
 	struct r1conf *conf = mddev->private;
 	struct raid1_info *mirror;
 	struct bio *read_bio;
-<<<<<<< HEAD
-	int i, disks;
-	struct bitmap *bitmap;
-	unsigned long flags;
-	const int op = bio_op(bio);
-	const int rw = bio_data_dir(bio);
-	const unsigned long do_sync = (bio->bi_opf & REQ_SYNC);
-	const unsigned long do_flush_fua = (bio->bi_opf &
-						(REQ_PREFLUSH | REQ_FUA));
-	struct md_rdev *blocked_rdev;
-	struct blk_plug_cb *cb;
-	struct raid1_plug_cb *plug = NULL;
-	int first_clone;
-	int sectors_handled;
-=======
 	struct bitmap *bitmap = mddev->bitmap;
 	const int op = bio_op(bio);
 	const unsigned long do_sync = (bio->bi_opf & REQ_SYNC);
->>>>>>> 24b8d41d
 	int max_sectors;
 	int rdisk;
 	bool print_msg = !!r1_bio;
@@ -1367,14 +1294,6 @@
 
 	r1_bio->bios[rdisk] = read_bio;
 
-<<<<<<< HEAD
-		read_bio->bi_iter.bi_sector = r1_bio->sector +
-			mirror->rdev->data_offset;
-		read_bio->bi_bdev = mirror->rdev->bdev;
-		read_bio->bi_end_io = raid1_end_read_request;
-		bio_set_op_attrs(read_bio, op, do_sync);
-		read_bio->bi_private = r1_bio;
-=======
 	read_bio->bi_iter.bi_sector = r1_bio->sector +
 		mirror->rdev->data_offset;
 	bio_set_dev(read_bio, mirror->rdev->bdev);
@@ -1384,7 +1303,6 @@
 	    test_bit(R1BIO_FailFast, &r1_bio->state))
 	        read_bio->bi_opf |= MD_FAILFAST;
 	read_bio->bi_private = r1_bio;
->>>>>>> 24b8d41d
 
 	if (mddev->gendisk)
 	        trace_block_bio_remap(read_bio->bi_disk->queue, read_bio,
@@ -1589,15 +1507,11 @@
 				   conf->mirrors[i].rdev->data_offset);
 		bio_set_dev(mbio, conf->mirrors[i].rdev->bdev);
 		mbio->bi_end_io	= raid1_end_write_request;
-<<<<<<< HEAD
-		bio_set_op_attrs(mbio, op, do_flush_fua | do_sync);
-=======
 		mbio->bi_opf = bio_op(bio) | (bio->bi_opf & (REQ_SYNC | REQ_FUA));
 		if (test_bit(FailFast, &conf->mirrors[i].rdev->flags) &&
 		    !test_bit(WriteMostly, &conf->mirrors[i].rdev->flags) &&
 		    conf->raid_disks - mddev->degraded > 1)
 			mbio->bi_opf |= MD_FAILFAST;
->>>>>>> 24b8d41d
 		mbio->bi_private = r1_bio;
 
 		atomic_inc(&r1_bio->remaining);
@@ -1711,22 +1625,12 @@
 	 * if recovery is running, make sure it aborts.
 	 */
 	set_bit(MD_RECOVERY_INTR, &mddev->recovery);
-<<<<<<< HEAD
-	set_mask_bits(&mddev->flags, 0,
-		      BIT(MD_CHANGE_DEVS) | BIT(MD_CHANGE_PENDING));
-	printk(KERN_ALERT
-	       "md/raid1:%s: Disk failure on %s, disabling device.\n"
-	       "md/raid1:%s: Operation continuing on %d devices.\n",
-	       mdname(mddev), bdevname(rdev->bdev, b),
-	       mdname(mddev), conf->raid_disks - mddev->degraded);
-=======
 	set_mask_bits(&mddev->sb_flags, 0,
 		      BIT(MD_SB_CHANGE_DEVS) | BIT(MD_SB_CHANGE_PENDING));
 	pr_crit("md/raid1:%s: Disk failure on %s, disabling device.\n"
 		"md/raid1:%s: Operation continuing on %d devices.\n",
 		mdname(mddev), bdevname(rdev->bdev, b),
 		mdname(mddev), conf->raid_disks - mddev->degraded);
->>>>>>> 24b8d41d
 }
 
 static void print_conf(struct r1conf *conf)
@@ -2011,20 +1915,7 @@
 	struct md_rdev *rdev = conf->mirrors[find_bio_disk(r1_bio, bio)].rdev;
 
 	if (!uptodate) {
-<<<<<<< HEAD
-		sector_t sync_blocks = 0;
-		sector_t s = r1_bio->sector;
-		long sectors_to_go = r1_bio->sectors;
-		/* make sure these bits doesn't get cleared. */
-		do {
-			bitmap_end_sync(mddev->bitmap, s,
-					&sync_blocks, 1);
-			s += sync_blocks;
-			sectors_to_go -= sync_blocks;
-		} while (sectors_to_go > 0);
-=======
 		abort_sync_write(mddev, r1_bio);
->>>>>>> 24b8d41d
 		set_bit(WriteErrorSeen, &rdev->flags);
 		if (!test_and_set_bit(WantReplacement, &rdev->flags))
 			set_bit(MD_RECOVERY_NEEDED, &
@@ -2111,11 +2002,7 @@
 				 */
 				rdev = conf->mirrors[d].rdev;
 				if (sync_page_io(rdev, sect, s<<9,
-<<<<<<< HEAD
-						 bio->bi_io_vec[idx].bv_page,
-=======
 						 pages[idx],
->>>>>>> 24b8d41d
 						 REQ_OP_READ, 0, false)) {
 					success = 1;
 					break;
@@ -2319,10 +2206,6 @@
 		if (test_bit(FailFast, &conf->mirrors[i].rdev->flags))
 			wbio->bi_opf |= MD_FAILFAST;
 
-<<<<<<< HEAD
-		bio_set_op_attrs(wbio, REQ_OP_WRITE, 0);
-=======
->>>>>>> 24b8d41d
 		wbio->bi_end_io = end_sync_write;
 		atomic_inc(&r1_bio->remaining);
 		md_sync_acct(conf->mirrors[i].rdev->bdev, bio_sectors(wbio));
@@ -2422,21 +2305,11 @@
 				if (r1_sync_page_io(rdev, sect, s,
 						    conf->tmppage, READ)) {
 					atomic_add(s, &rdev->corrected_errors);
-<<<<<<< HEAD
-					printk(KERN_INFO
-					       "md/raid1:%s: read error corrected "
-					       "(%d sectors at %llu on %s)\n",
-					       mdname(mddev), s,
-					       (unsigned long long)(sect +
-								    rdev->data_offset),
-					       bdevname(rdev->bdev, b));
-=======
 					pr_info("md/raid1:%s: read error corrected (%d sectors at %llu on %s)\n",
 						mdname(mddev), s,
 						(unsigned long long)(sect +
 								     rdev->data_offset),
 						bdevname(rdev->bdev, b));
->>>>>>> 24b8d41d
 				}
 				rdev_dec_pending(rdev, mddev);
 			} else
@@ -2501,11 +2374,7 @@
 
 		bio_trim(wbio, sector - r1_bio->sector, sectors);
 		wbio->bi_iter.bi_sector += rdev->data_offset;
-<<<<<<< HEAD
-		wbio->bi_bdev = rdev->bdev;
-=======
 		bio_set_dev(wbio, rdev->bdev);
->>>>>>> 24b8d41d
 
 		if (submit_bio_wait(wbio) < 0)
 			/* failure! */
@@ -2607,92 +2476,20 @@
 	 */
 
 	bio = r1_bio->bios[r1_bio->read_disk];
-<<<<<<< HEAD
-	bdevname(bio->bi_bdev, b);
-	bio_put(bio);
-	r1_bio->bios[r1_bio->read_disk] = NULL;
-
-	if (mddev->ro == 0) {
-=======
 	bio_put(bio);
 	r1_bio->bios[r1_bio->read_disk] = NULL;
 
 	rdev = conf->mirrors[r1_bio->read_disk].rdev;
 	if (mddev->ro == 0
 	    && !test_bit(FailFast, &rdev->flags)) {
->>>>>>> 24b8d41d
 		freeze_array(conf, 1);
 		fix_read_error(conf, r1_bio->read_disk,
 			       r1_bio->sector, r1_bio->sectors);
 		unfreeze_array(conf);
-<<<<<<< HEAD
-	} else {
-		r1_bio->bios[r1_bio->read_disk] = IO_BLOCKED;
-	}
-
-	rdev_dec_pending(conf->mirrors[r1_bio->read_disk].rdev, conf->mddev);
-
-read_more:
-	disk = read_balance(conf, r1_bio, &max_sectors);
-	if (disk == -1) {
-		printk(KERN_ALERT "md/raid1:%s: %s: unrecoverable I/O"
-		       " read error for block %llu\n",
-		       mdname(mddev), b, (unsigned long long)r1_bio->sector);
-		raid_end_bio_io(r1_bio);
-	} else {
-		const unsigned long do_sync
-			= r1_bio->master_bio->bi_opf & REQ_SYNC;
-		r1_bio->read_disk = disk;
-		bio = bio_clone_mddev(r1_bio->master_bio, GFP_NOIO, mddev);
-		bio_trim(bio, r1_bio->sector - bio->bi_iter.bi_sector,
-			 max_sectors);
-		r1_bio->bios[r1_bio->read_disk] = bio;
-		rdev = conf->mirrors[disk].rdev;
-		printk_ratelimited(KERN_ERR
-				   "md/raid1:%s: redirecting sector %llu"
-				   " to other mirror: %s\n",
-				   mdname(mddev),
-				   (unsigned long long)r1_bio->sector,
-				   bdevname(rdev->bdev, b));
-		bio->bi_iter.bi_sector = r1_bio->sector + rdev->data_offset;
-		bio->bi_bdev = rdev->bdev;
-		bio->bi_end_io = raid1_end_read_request;
-		bio_set_op_attrs(bio, REQ_OP_READ, do_sync);
-		bio->bi_private = r1_bio;
-		if (max_sectors < r1_bio->sectors) {
-			/* Drat - have to split this up more */
-			struct bio *mbio = r1_bio->master_bio;
-			int sectors_handled = (r1_bio->sector + max_sectors
-					       - mbio->bi_iter.bi_sector);
-			r1_bio->sectors = max_sectors;
-			spin_lock_irq(&conf->device_lock);
-			if (mbio->bi_phys_segments == 0)
-				mbio->bi_phys_segments = 2;
-			else
-				mbio->bi_phys_segments++;
-			spin_unlock_irq(&conf->device_lock);
-			generic_make_request(bio);
-			bio = NULL;
-
-			r1_bio = mempool_alloc(conf->r1bio_pool, GFP_NOIO);
-
-			r1_bio->master_bio = mbio;
-			r1_bio->sectors = bio_sectors(mbio) - sectors_handled;
-			r1_bio->state = 0;
-			set_bit(R1BIO_ReadError, &r1_bio->state);
-			r1_bio->mddev = mddev;
-			r1_bio->sector = mbio->bi_iter.bi_sector +
-				sectors_handled;
-
-			goto read_more;
-		} else
-			generic_make_request(bio);
-=======
 	} else if (mddev->ro == 0 && test_bit(FailFast, &rdev->flags)) {
 		md_error(mddev, rdev);
 	} else {
 		r1_bio->bios[r1_bio->read_disk] = IO_BLOCKED;
->>>>>>> 24b8d41d
 	}
 
 	rdev_dec_pending(rdev, conf->mddev);
@@ -2880,11 +2677,7 @@
 	 * If there is non-resync activity waiting for a turn, then let it
 	 * though before starting on this new sync request.
 	 */
-<<<<<<< HEAD
-	if (conf->nr_waiting)
-=======
 	if (atomic_read(&conf->nr_waiting[idx]))
->>>>>>> 24b8d41d
 		schedule_timeout_uninterruptible(1);
 
 	/* we are incrementing sector_nr below. To be safe, we check against
