--- conflicted
+++ resolved
@@ -313,13 +313,6 @@
 	 */
 	if (op == REQ_OP_DISCARD)
 		special_cmd_max_sectors = q->limits.max_discard_sectors;
-<<<<<<< HEAD
-	else if (op == REQ_OP_WRITE_SAME)
-		special_cmd_max_sectors = q->limits.max_write_same_sectors;
-	if ((op == REQ_OP_DISCARD || op == REQ_OP_WRITE_SAME) &&
-	    special_cmd_max_sectors == 0) {
-		dec_count(io, region, -EOPNOTSUPP);
-=======
 	else if (op == REQ_OP_WRITE_ZEROES)
 		special_cmd_max_sectors = q->limits.max_write_zeroes_sectors;
 	else if (op == REQ_OP_WRITE_SAME)
@@ -328,7 +321,6 @@
 	     op == REQ_OP_WRITE_SAME) && special_cmd_max_sectors == 0) {
 		atomic_inc(&io->count);
 		dec_count(io, region, BLK_STS_NOTSUPP);
->>>>>>> 24b8d41d
 		return;
 	}
 
@@ -340,16 +332,12 @@
 		/*
 		 * Allocate a suitably sized-bio.
 		 */
-<<<<<<< HEAD
-		if ((op == REQ_OP_DISCARD) || (op == REQ_OP_WRITE_SAME))
-=======
 		switch (op) {
 		case REQ_OP_DISCARD:
 		case REQ_OP_WRITE_ZEROES:
 			num_bvecs = 0;
 			break;
 		case REQ_OP_WRITE_SAME:
->>>>>>> 24b8d41d
 			num_bvecs = 1;
 			break;
 		default:
@@ -364,11 +352,7 @@
 		bio_set_op_attrs(bio, op, op_flags);
 		store_io_and_region_in_bio(bio, io, region);
 
-<<<<<<< HEAD
-		if (op == REQ_OP_DISCARD) {
-=======
 		if (op == REQ_OP_DISCARD || op == REQ_OP_WRITE_ZEROES) {
->>>>>>> 24b8d41d
 			num_sectors = min_t(sector_t, special_cmd_max_sectors, remaining);
 			bio->bi_iter.bi_size = num_sectors << SECTOR_SHIFT;
 			remaining -= num_sectors;
