--- conflicted
+++ resolved
@@ -1950,11 +1950,7 @@
 	init_tracked_chunk(bio);
 
 	if (bio->bi_opf & REQ_PREFLUSH) {
-<<<<<<< HEAD
-		bio->bi_bdev = s->cow->bdev;
-=======
 		bio_set_dev(bio, s->cow->bdev);
->>>>>>> 24b8d41d
 		return DM_MAPIO_REMAPPED;
 	}
 
@@ -1976,11 +1972,7 @@
 
 	if (!s->valid || (unlikely(s->snapshot_overflowed) &&
 	    bio_data_dir(bio) == WRITE)) {
-<<<<<<< HEAD
-		r = -EIO;
-=======
 		r = DM_MAPIO_KILL;
->>>>>>> 24b8d41d
 		goto out_unlock;
 	}
 
@@ -2679,13 +2671,6 @@
 	return do_origin(o->dev, bio, true);
 }
 
-static long origin_direct_access(struct dm_target *ti, sector_t sector,
-		void **kaddr, pfn_t *pfn, long size)
-{
-	DMWARN("device does not support dax.");
-	return -EIO;
-}
-
 /*
  * Set the target "max_io_len" field to the minimum of all the snapshots'
  * chunk sizes.
@@ -2745,7 +2730,6 @@
 	.postsuspend = origin_postsuspend,
 	.status  = origin_status,
 	.iterate_devices = origin_iterate_devices,
-	.direct_access = origin_direct_access,
 };
 
 static struct target_type snapshot_target = {
