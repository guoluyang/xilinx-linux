--- conflicted
+++ resolved
@@ -94,22 +94,12 @@
 	return true;
 }
 
-<<<<<<< HEAD
-/**
- * closure_sync - sleep until a closure has nothing left to wait on
- *
- * Sleeps until the refcount hits 1 - the thread that's running the closure owns
- * the last refcount.
- */
-void closure_sync(struct closure *cl)
-=======
 struct closure_syncer {
 	struct task_struct	*task;
 	int			done;
 };
 
 static void closure_sync_fn(struct closure *cl)
->>>>>>> 24b8d41d
 {
 	struct closure_syncer *s = cl->s;
 	struct task_struct *p;
