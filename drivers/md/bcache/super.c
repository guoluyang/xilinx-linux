// SPDX-License-Identifier: GPL-2.0
/*
 * bcache setup/teardown code, and some metadata io - read a superblock and
 * figure out what to do with it.
 *
 * Copyright 2010, 2011 Kent Overstreet <kent.overstreet@gmail.com>
 * Copyright 2012 Google, Inc.
 */

#include "bcache.h"
#include "btree.h"
#include "debug.h"
#include "extents.h"
#include "request.h"
#include "writeback.h"
#include "features.h"

#include <linux/blkdev.h>
#include <linux/debugfs.h>
#include <linux/genhd.h>
#include <linux/idr.h>
#include <linux/kthread.h>
#include <linux/workqueue.h>
#include <linux/module.h>
#include <linux/random.h>
#include <linux/reboot.h>
#include <linux/sysfs.h>

unsigned int bch_cutoff_writeback;
unsigned int bch_cutoff_writeback_sync;

static const char bcache_magic[] = {
	0xc6, 0x85, 0x73, 0xf6, 0x4e, 0x1a, 0x45, 0xca,
	0x82, 0x65, 0xf5, 0x7f, 0x48, 0xba, 0x6d, 0x81
};

static const char invalid_uuid[] = {
	0xa0, 0x3e, 0xf8, 0xed, 0x3e, 0xe1, 0xb8, 0x78,
	0xc8, 0x50, 0xfc, 0x5e, 0xcb, 0x16, 0xcd, 0x99
};

static struct kobject *bcache_kobj;
struct mutex bch_register_lock;
bool bcache_is_reboot;
LIST_HEAD(bch_cache_sets);
static LIST_HEAD(uncached_devices);

static int bcache_major;
static DEFINE_IDA(bcache_device_idx);
static wait_queue_head_t unregister_wait;
struct workqueue_struct *bcache_wq;
struct workqueue_struct *bch_journal_wq;


#define BTREE_MAX_PAGES		(256 * 1024 / PAGE_SIZE)
/* limitation of partitions number on single bcache device */
#define BCACHE_MINORS		128
/* limitation of bcache devices number on single system */
#define BCACHE_DEVICE_IDX_MAX	((1U << MINORBITS)/BCACHE_MINORS)

/* Superblock */

static unsigned int get_bucket_size(struct cache_sb *sb, struct cache_sb_disk *s)
{
	unsigned int bucket_size = le16_to_cpu(s->bucket_size);

	if (sb->version >= BCACHE_SB_VERSION_CDEV_WITH_FEATURES &&
	     bch_has_feature_large_bucket(sb))
		bucket_size |= le16_to_cpu(s->bucket_size_hi) << 16;

	return bucket_size;
}

static const char *read_super_common(struct cache_sb *sb,  struct block_device *bdev,
				     struct cache_sb_disk *s)
{
	const char *err;
	unsigned int i;

	sb->first_bucket= le16_to_cpu(s->first_bucket);
	sb->nbuckets	= le64_to_cpu(s->nbuckets);
	sb->bucket_size	= get_bucket_size(sb, s);

	sb->nr_in_set	= le16_to_cpu(s->nr_in_set);
	sb->nr_this_dev	= le16_to_cpu(s->nr_this_dev);

	err = "Too many journal buckets";
	if (sb->keys > SB_JOURNAL_BUCKETS)
		goto err;

	err = "Too many buckets";
	if (sb->nbuckets > LONG_MAX)
		goto err;

	err = "Not enough buckets";
	if (sb->nbuckets < 1 << 7)
		goto err;

	err = "Bad block size (not power of 2)";
	if (!is_power_of_2(sb->block_size))
		goto err;

	err = "Bad block size (larger than page size)";
	if (sb->block_size > PAGE_SECTORS)
		goto err;

	err = "Bad bucket size (not power of 2)";
	if (!is_power_of_2(sb->bucket_size))
		goto err;

	err = "Bad bucket size (smaller than page size)";
	if (sb->bucket_size < PAGE_SECTORS)
		goto err;

	err = "Invalid superblock: device too small";
	if (get_capacity(bdev->bd_disk) <
	    sb->bucket_size * sb->nbuckets)
		goto err;

	err = "Bad UUID";
	if (bch_is_zero(sb->set_uuid, 16))
		goto err;

	err = "Bad cache device number in set";
	if (!sb->nr_in_set ||
	    sb->nr_in_set <= sb->nr_this_dev ||
	    sb->nr_in_set > MAX_CACHES_PER_SET)
		goto err;

	err = "Journal buckets not sequential";
	for (i = 0; i < sb->keys; i++)
		if (sb->d[i] != sb->first_bucket + i)
			goto err;

	err = "Too many journal buckets";
	if (sb->first_bucket + sb->keys > sb->nbuckets)
		goto err;

	err = "Invalid superblock: first bucket comes before end of super";
	if (sb->first_bucket * sb->bucket_size < 16)
		goto err;

	err = NULL;
err:
	return err;
}


static const char *read_super(struct cache_sb *sb, struct block_device *bdev,
			      struct cache_sb_disk **res)
{
	const char *err;
	struct cache_sb_disk *s;
	struct page *page;
	unsigned int i;

	page = read_cache_page_gfp(bdev->bd_inode->i_mapping,
				   SB_OFFSET >> PAGE_SHIFT, GFP_KERNEL);
	if (IS_ERR(page))
		return "IO error";
	s = page_address(page) + offset_in_page(SB_OFFSET);

	sb->offset		= le64_to_cpu(s->offset);
	sb->version		= le64_to_cpu(s->version);

	memcpy(sb->magic,	s->magic, 16);
	memcpy(sb->uuid,	s->uuid, 16);
	memcpy(sb->set_uuid,	s->set_uuid, 16);
	memcpy(sb->label,	s->label, SB_LABEL_SIZE);

	sb->flags		= le64_to_cpu(s->flags);
	sb->seq			= le64_to_cpu(s->seq);
	sb->last_mount		= le32_to_cpu(s->last_mount);
	sb->keys		= le16_to_cpu(s->keys);

	for (i = 0; i < SB_JOURNAL_BUCKETS; i++)
		sb->d[i] = le64_to_cpu(s->d[i]);

	pr_debug("read sb version %llu, flags %llu, seq %llu, journal size %u\n",
		 sb->version, sb->flags, sb->seq, sb->keys);

	err = "Not a bcache superblock (bad offset)";
	if (sb->offset != SB_SECTOR)
		goto err;

	err = "Not a bcache superblock (bad magic)";
	if (memcmp(sb->magic, bcache_magic, 16))
		goto err;

	err = "Bad checksum";
	if (s->csum != csum_set(s))
		goto err;

	err = "Bad UUID";
	if (bch_is_zero(sb->uuid, 16))
		goto err;

	sb->block_size	= le16_to_cpu(s->block_size);

	err = "Superblock block size smaller than device block size";
	if (sb->block_size << 9 < bdev_logical_block_size(bdev))
		goto err;

	switch (sb->version) {
	case BCACHE_SB_VERSION_BDEV:
		sb->data_offset	= BDEV_DATA_START_DEFAULT;
		break;
	case BCACHE_SB_VERSION_BDEV_WITH_OFFSET:
	case BCACHE_SB_VERSION_BDEV_WITH_FEATURES:
		sb->data_offset	= le64_to_cpu(s->data_offset);

		err = "Bad data offset";
		if (sb->data_offset < BDEV_DATA_START_DEFAULT)
			goto err;

		break;
	case BCACHE_SB_VERSION_CDEV:
	case BCACHE_SB_VERSION_CDEV_WITH_UUID:
<<<<<<< HEAD
		sb->nbuckets	= le64_to_cpu(s->nbuckets);
		sb->bucket_size	= le16_to_cpu(s->bucket_size);

		sb->nr_in_set	= le16_to_cpu(s->nr_in_set);
		sb->nr_this_dev	= le16_to_cpu(s->nr_this_dev);

		err = "Too many buckets";
		if (sb->nbuckets > LONG_MAX)
			goto err;

		err = "Not enough buckets";
		if (sb->nbuckets < 1 << 7)
			goto err;

		err = "Bad block/bucket size";
		if (!is_power_of_2(sb->block_size) ||
		    sb->block_size > PAGE_SECTORS ||
		    !is_power_of_2(sb->bucket_size) ||
		    sb->bucket_size < PAGE_SECTORS)
			goto err;

		err = "Invalid superblock: device too small";
		if (get_capacity(bdev->bd_disk) < sb->bucket_size * sb->nbuckets)
			goto err;

		err = "Bad UUID";
		if (bch_is_zero(sb->set_uuid, 16))
			goto err;

		err = "Bad cache device number in set";
		if (!sb->nr_in_set ||
		    sb->nr_in_set <= sb->nr_this_dev ||
		    sb->nr_in_set > MAX_CACHES_PER_SET)
			goto err;

		err = "Journal buckets not sequential";
		for (i = 0; i < sb->keys; i++)
			if (sb->d[i] != sb->first_bucket + i)
				goto err;

		err = "Too many journal buckets";
		if (sb->first_bucket + sb->keys > sb->nbuckets)
=======
		err = read_super_common(sb, bdev, s);
		if (err)
>>>>>>> 24b8d41d
			goto err;
		break;
	case BCACHE_SB_VERSION_CDEV_WITH_FEATURES:
		/*
		 * Feature bits are needed in read_super_common(),
		 * convert them firstly.
		 */
		sb->feature_compat = le64_to_cpu(s->feature_compat);
		sb->feature_incompat = le64_to_cpu(s->feature_incompat);
		sb->feature_ro_compat = le64_to_cpu(s->feature_ro_compat);
		err = read_super_common(sb, bdev, s);
		if (err)
			goto err;
		break;
	default:
		err = "Unsupported superblock version";
		goto err;
	}

	sb->last_mount = (u32)ktime_get_real_seconds();
	*res = s;
	return NULL;
err:
	put_page(page);
	return err;
}

static void write_bdev_super_endio(struct bio *bio)
{
	struct cached_dev *dc = bio->bi_private;

	if (bio->bi_status)
		bch_count_backing_io_errors(dc, bio);

	closure_put(&dc->sb_write);
}

static void __write_super(struct cache_sb *sb, struct cache_sb_disk *out,
		struct bio *bio)
{
	unsigned int i;

	bio->bi_opf = REQ_OP_WRITE | REQ_SYNC | REQ_META;
	bio->bi_iter.bi_sector	= SB_SECTOR;
<<<<<<< HEAD
	bio->bi_iter.bi_size	= SB_SIZE;
	bio_set_op_attrs(bio, REQ_OP_WRITE, REQ_SYNC|REQ_META);
	bch_bio_map(bio, NULL);
=======
	__bio_add_page(bio, virt_to_page(out), SB_SIZE,
			offset_in_page(out));
>>>>>>> 24b8d41d

	out->offset		= cpu_to_le64(sb->offset);

	memcpy(out->uuid,	sb->uuid, 16);
	memcpy(out->set_uuid,	sb->set_uuid, 16);
	memcpy(out->label,	sb->label, SB_LABEL_SIZE);

	out->flags		= cpu_to_le64(sb->flags);
	out->seq		= cpu_to_le64(sb->seq);

	out->last_mount		= cpu_to_le32(sb->last_mount);
	out->first_bucket	= cpu_to_le16(sb->first_bucket);
	out->keys		= cpu_to_le16(sb->keys);

	for (i = 0; i < sb->keys; i++)
		out->d[i] = cpu_to_le64(sb->d[i]);

	if (sb->version >= BCACHE_SB_VERSION_CDEV_WITH_FEATURES) {
		out->feature_compat    = cpu_to_le64(sb->feature_compat);
		out->feature_incompat  = cpu_to_le64(sb->feature_incompat);
		out->feature_ro_compat = cpu_to_le64(sb->feature_ro_compat);
	}

	out->version		= cpu_to_le64(sb->version);
	out->csum = csum_set(out);

	pr_debug("ver %llu, flags %llu, seq %llu\n",
		 sb->version, sb->flags, sb->seq);

	submit_bio(bio);
}

static void bch_write_bdev_super_unlock(struct closure *cl)
{
	struct cached_dev *dc = container_of(cl, struct cached_dev, sb_write);

	up(&dc->sb_write_mutex);
}

void bch_write_bdev_super(struct cached_dev *dc, struct closure *parent)
{
	struct closure *cl = &dc->sb_write;
	struct bio *bio = &dc->sb_bio;

	down(&dc->sb_write_mutex);
	closure_init(cl, parent);

	bio_init(bio, dc->sb_bv, 1);
	bio_set_dev(bio, dc->bdev);
	bio->bi_end_io	= write_bdev_super_endio;
	bio->bi_private = dc;

	closure_get(cl);
	/* I/O request sent to backing device */
	__write_super(&dc->sb, dc->sb_disk, bio);

	closure_return_with_destructor(cl, bch_write_bdev_super_unlock);
}

static void write_super_endio(struct bio *bio)
{
	struct cache *ca = bio->bi_private;

	/* is_read = 0 */
	bch_count_io_errors(ca, bio->bi_status, 0,
			    "writing superblock");
	closure_put(&ca->set->sb_write);
}

static void bcache_write_super_unlock(struct closure *cl)
{
	struct cache_set *c = container_of(cl, struct cache_set, sb_write);

	up(&c->sb_write_mutex);
}

void bcache_write_super(struct cache_set *c)
{
	struct closure *cl = &c->sb_write;
	struct cache *ca = c->cache;
	struct bio *bio = &ca->sb_bio;
	unsigned int version = BCACHE_SB_VERSION_CDEV_WITH_UUID;

	down(&c->sb_write_mutex);
	closure_init(cl, &c->cl);

	ca->sb.seq++;

	if (ca->sb.version < version)
		ca->sb.version = version;

	bio_init(bio, ca->sb_bv, 1);
	bio_set_dev(bio, ca->bdev);
	bio->bi_end_io	= write_super_endio;
	bio->bi_private = ca;

	closure_get(cl);
	__write_super(&ca->sb, ca->sb_disk, bio);

	closure_return_with_destructor(cl, bcache_write_super_unlock);
}

/* UUID io */

static void uuid_endio(struct bio *bio)
{
	struct closure *cl = bio->bi_private;
	struct cache_set *c = container_of(cl, struct cache_set, uuid_write);

	cache_set_err_on(bio->bi_status, c, "accessing uuids");
	bch_bbio_free(bio, c);
	closure_put(cl);
}

static void uuid_io_unlock(struct closure *cl)
{
	struct cache_set *c = container_of(cl, struct cache_set, uuid_write);

	up(&c->uuid_write_mutex);
}

static void uuid_io(struct cache_set *c, int op, unsigned long op_flags,
		    struct bkey *k, struct closure *parent)
{
	struct closure *cl = &c->uuid_write;
	struct uuid_entry *u;
	unsigned int i;
	char buf[80];

	BUG_ON(!parent);
	down(&c->uuid_write_mutex);
	closure_init(cl, parent);

	for (i = 0; i < KEY_PTRS(k); i++) {
		struct bio *bio = bch_bbio_alloc(c);

		bio->bi_opf = REQ_SYNC | REQ_META | op_flags;
		bio->bi_iter.bi_size = KEY_SIZE(k) << 9;

		bio->bi_end_io	= uuid_endio;
		bio->bi_private = cl;
		bio_set_op_attrs(bio, op, REQ_SYNC|REQ_META|op_flags);
		bch_bio_map(bio, c->uuids);

		bch_submit_bbio(bio, c, k, i);

		if (op != REQ_OP_WRITE)
			break;
	}

	bch_extent_to_text(buf, sizeof(buf), k);
<<<<<<< HEAD
	pr_debug("%s UUIDs at %s", op == REQ_OP_WRITE ? "wrote" : "read", buf);
=======
	pr_debug("%s UUIDs at %s\n", op == REQ_OP_WRITE ? "wrote" : "read", buf);
>>>>>>> 24b8d41d

	for (u = c->uuids; u < c->uuids + c->nr_uuids; u++)
		if (!bch_is_zero(u->uuid, 16))
			pr_debug("Slot %zi: %pU: %s: 1st: %u last: %u inv: %u\n",
				 u - c->uuids, u->uuid, u->label,
				 u->first_reg, u->last_reg, u->invalidated);

	closure_return_with_destructor(cl, uuid_io_unlock);
}

static char *uuid_read(struct cache_set *c, struct jset *j, struct closure *cl)
{
	struct bkey *k = &j->uuid_bucket;

	if (__bch_btree_ptr_invalid(c, k))
		return "bad uuid pointer";

	bkey_copy(&c->uuid_bucket, k);
<<<<<<< HEAD
	uuid_io(c, REQ_OP_READ, READ_SYNC, k, cl);
=======
	uuid_io(c, REQ_OP_READ, 0, k, cl);
>>>>>>> 24b8d41d

	if (j->version < BCACHE_JSET_VERSION_UUIDv1) {
		struct uuid_entry_v0	*u0 = (void *) c->uuids;
		struct uuid_entry	*u1 = (void *) c->uuids;
		int i;

		closure_sync(cl);

		/*
		 * Since the new uuid entry is bigger than the old, we have to
		 * convert starting at the highest memory address and work down
		 * in order to do it in place
		 */

		for (i = c->nr_uuids - 1;
		     i >= 0;
		     --i) {
			memcpy(u1[i].uuid,	u0[i].uuid, 16);
			memcpy(u1[i].label,	u0[i].label, 32);

			u1[i].first_reg		= u0[i].first_reg;
			u1[i].last_reg		= u0[i].last_reg;
			u1[i].invalidated	= u0[i].invalidated;

			u1[i].flags	= 0;
			u1[i].sectors	= 0;
		}
	}

	return NULL;
}

static int __uuid_write(struct cache_set *c)
{
	BKEY_PADDED(key) k;
	struct closure cl;
	struct cache *ca = c->cache;
	unsigned int size;

	closure_init_stack(&cl);
	lockdep_assert_held(&bch_register_lock);

	if (bch_bucket_alloc_set(c, RESERVE_BTREE, &k.key, true))
		return 1;

<<<<<<< HEAD
	SET_KEY_SIZE(&k.key, c->sb.bucket_size);
=======
	size =  meta_bucket_pages(&ca->sb) * PAGE_SECTORS;
	SET_KEY_SIZE(&k.key, size);
>>>>>>> 24b8d41d
	uuid_io(c, REQ_OP_WRITE, 0, &k.key, &cl);
	closure_sync(&cl);

	/* Only one bucket used for uuid write */
	atomic_long_add(ca->sb.bucket_size, &ca->meta_sectors_written);

	bkey_copy(&c->uuid_bucket, &k.key);
	bkey_put(c, &k.key);
	return 0;
}

int bch_uuid_write(struct cache_set *c)
{
	int ret = __uuid_write(c);

	if (!ret)
		bch_journal_meta(c, NULL);

	return ret;
}

static struct uuid_entry *uuid_find(struct cache_set *c, const char *uuid)
{
	struct uuid_entry *u;

	for (u = c->uuids;
	     u < c->uuids + c->nr_uuids; u++)
		if (!memcmp(u->uuid, uuid, 16))
			return u;

	return NULL;
}

static struct uuid_entry *uuid_find_empty(struct cache_set *c)
{
	static const char zero_uuid[16] = "\0\0\0\0\0\0\0\0\0\0\0\0\0\0\0\0";

	return uuid_find(c, zero_uuid);
}

/*
 * Bucket priorities/gens:
 *
 * For each bucket, we store on disk its
 *   8 bit gen
 *  16 bit priority
 *
 * See alloc.c for an explanation of the gen. The priority is used to implement
 * lru (and in the future other) cache replacement policies; for most purposes
 * it's just an opaque integer.
 *
 * The gens and the priorities don't have a whole lot to do with each other, and
 * it's actually the gens that must be written out at specific times - it's no
 * big deal if the priorities don't get written, if we lose them we just reuse
 * buckets in suboptimal order.
 *
 * On disk they're stored in a packed array, and in as many buckets are required
 * to fit them all. The buckets we use to store them form a list; the journal
 * header points to the first bucket, the first bucket points to the second
 * bucket, et cetera.
 *
 * This code is used by the allocation code; periodically (whenever it runs out
 * of buckets to allocate from) the allocation code will invalidate some
 * buckets, but it can't use those buckets until their new gens are safely on
 * disk.
 */

static void prio_endio(struct bio *bio)
{
	struct cache *ca = bio->bi_private;

	cache_set_err_on(bio->bi_status, ca->set, "accessing priorities");
	bch_bbio_free(bio, ca->set);
	closure_put(&ca->prio);
}

static void prio_io(struct cache *ca, uint64_t bucket, int op,
		    unsigned long op_flags)
{
	struct closure *cl = &ca->prio;
	struct bio *bio = bch_bbio_alloc(ca->set);

	closure_init_stack(cl);

	bio->bi_iter.bi_sector	= bucket * ca->sb.bucket_size;
<<<<<<< HEAD
	bio->bi_bdev		= ca->bdev;
	bio->bi_iter.bi_size	= bucket_bytes(ca);
=======
	bio_set_dev(bio, ca->bdev);
	bio->bi_iter.bi_size	= meta_bucket_bytes(&ca->sb);
>>>>>>> 24b8d41d

	bio->bi_end_io	= prio_endio;
	bio->bi_private = ca;
	bio_set_op_attrs(bio, op, REQ_SYNC|REQ_META|op_flags);
	bch_bio_map(bio, ca->disk_buckets);

	closure_bio_submit(ca->set, bio, &ca->prio);
	closure_sync(cl);
}

int bch_prio_write(struct cache *ca, bool wait)
{
	int i;
	struct bucket *b;
	struct closure cl;

	pr_debug("free_prio=%zu, free_none=%zu, free_inc=%zu\n",
		 fifo_used(&ca->free[RESERVE_PRIO]),
		 fifo_used(&ca->free[RESERVE_NONE]),
		 fifo_used(&ca->free_inc));

	/*
	 * Pre-check if there are enough free buckets. In the non-blocking
	 * scenario it's better to fail early rather than starting to allocate
	 * buckets and do a cleanup later in case of failure.
	 */
	if (!wait) {
		size_t avail = fifo_used(&ca->free[RESERVE_PRIO]) +
			       fifo_used(&ca->free[RESERVE_NONE]);
		if (prio_buckets(ca) > avail)
			return -ENOMEM;
	}

	closure_init_stack(&cl);

	lockdep_assert_held(&ca->set->bucket_lock);

	ca->disk_buckets->seq++;

	atomic_long_add(ca->sb.bucket_size * prio_buckets(ca),
			&ca->meta_sectors_written);

	for (i = prio_buckets(ca) - 1; i >= 0; --i) {
		long bucket;
		struct prio_set *p = ca->disk_buckets;
		struct bucket_disk *d = p->data;
		struct bucket_disk *end = d + prios_per_bucket(ca);

		for (b = ca->buckets + i * prios_per_bucket(ca);
		     b < ca->buckets + ca->sb.nbuckets && d < end;
		     b++, d++) {
			d->prio = cpu_to_le16(b->prio);
			d->gen = b->gen;
		}

		p->next_bucket	= ca->prio_buckets[i + 1];
		p->magic	= pset_magic(&ca->sb);
		p->csum		= bch_crc64(&p->magic, meta_bucket_bytes(&ca->sb) - 8);

		bucket = bch_bucket_alloc(ca, RESERVE_PRIO, wait);
		BUG_ON(bucket == -1);

		mutex_unlock(&ca->set->bucket_lock);
		prio_io(ca, bucket, REQ_OP_WRITE, 0);
		mutex_lock(&ca->set->bucket_lock);

		ca->prio_buckets[i] = bucket;
		atomic_dec_bug(&ca->buckets[bucket].pin);
	}

	mutex_unlock(&ca->set->bucket_lock);

	bch_journal_meta(ca->set, &cl);
	closure_sync(&cl);

	mutex_lock(&ca->set->bucket_lock);

	/*
	 * Don't want the old priorities to get garbage collected until after we
	 * finish writing the new ones, and they're journalled
	 */
	for (i = 0; i < prio_buckets(ca); i++) {
		if (ca->prio_last_buckets[i])
			__bch_bucket_free(ca,
				&ca->buckets[ca->prio_last_buckets[i]]);

		ca->prio_last_buckets[i] = ca->prio_buckets[i];
	}
	return 0;
}

static int prio_read(struct cache *ca, uint64_t bucket)
{
	struct prio_set *p = ca->disk_buckets;
	struct bucket_disk *d = p->data + prios_per_bucket(ca), *end = d;
	struct bucket *b;
	unsigned int bucket_nr = 0;
	int ret = -EIO;

	for (b = ca->buckets;
	     b < ca->buckets + ca->sb.nbuckets;
	     b++, d++) {
		if (d == end) {
			ca->prio_buckets[bucket_nr] = bucket;
			ca->prio_last_buckets[bucket_nr] = bucket;
			bucket_nr++;

<<<<<<< HEAD
			prio_io(ca, bucket, REQ_OP_READ, READ_SYNC);
=======
			prio_io(ca, bucket, REQ_OP_READ, 0);
>>>>>>> 24b8d41d

			if (p->csum !=
			    bch_crc64(&p->magic, meta_bucket_bytes(&ca->sb) - 8)) {
				pr_warn("bad csum reading priorities\n");
				goto out;
			}

			if (p->magic != pset_magic(&ca->sb)) {
				pr_warn("bad magic reading priorities\n");
				goto out;
			}

			bucket = p->next_bucket;
			d = p->data;
		}

		b->prio = le16_to_cpu(d->prio);
		b->gen = b->last_gc = d->gen;
	}

	ret = 0;
out:
	return ret;
}

/* Bcache device */

static int open_dev(struct block_device *b, fmode_t mode)
{
	struct bcache_device *d = b->bd_disk->private_data;

	if (test_bit(BCACHE_DEV_CLOSING, &d->flags))
		return -ENXIO;

	closure_get(&d->cl);
	return 0;
}

static void release_dev(struct gendisk *b, fmode_t mode)
{
	struct bcache_device *d = b->private_data;

	closure_put(&d->cl);
}

static int ioctl_dev(struct block_device *b, fmode_t mode,
		     unsigned int cmd, unsigned long arg)
{
	struct bcache_device *d = b->bd_disk->private_data;

	return d->ioctl(d, mode, cmd, arg);
}

static const struct block_device_operations bcache_cached_ops = {
	.submit_bio	= cached_dev_submit_bio,
	.open		= open_dev,
	.release	= release_dev,
	.ioctl		= ioctl_dev,
	.owner		= THIS_MODULE,
};

static const struct block_device_operations bcache_flash_ops = {
	.submit_bio	= flash_dev_submit_bio,
	.open		= open_dev,
	.release	= release_dev,
	.ioctl		= ioctl_dev,
	.owner		= THIS_MODULE,
};

void bcache_device_stop(struct bcache_device *d)
{
	if (!test_and_set_bit(BCACHE_DEV_CLOSING, &d->flags))
		/*
		 * closure_fn set to
		 * - cached device: cached_dev_flush()
		 * - flash dev: flash_dev_flush()
		 */
		closure_queue(&d->cl);
}

static void bcache_device_unlink(struct bcache_device *d)
{
	lockdep_assert_held(&bch_register_lock);

	if (d->c && !test_and_set_bit(BCACHE_DEV_UNLINK_DONE, &d->flags)) {
		struct cache *ca = d->c->cache;

		sysfs_remove_link(&d->c->kobj, d->name);
		sysfs_remove_link(&d->kobj, "cache");

		bd_unlink_disk_holder(ca->bdev, d->disk);
	}
}

static void bcache_device_link(struct bcache_device *d, struct cache_set *c,
			       const char *name)
{
	struct cache *ca = c->cache;
	int ret;

	bd_link_disk_holder(ca->bdev, d->disk);

	snprintf(d->name, BCACHEDEVNAME_SIZE,
		 "%s%u", name, d->id);

	ret = sysfs_create_link(&d->kobj, &c->kobj, "cache");
	if (ret < 0)
		pr_err("Couldn't create device -> cache set symlink\n");

	ret = sysfs_create_link(&c->kobj, &d->kobj, d->name);
	if (ret < 0)
		pr_err("Couldn't create cache set -> device symlink\n");

	clear_bit(BCACHE_DEV_UNLINK_DONE, &d->flags);
}

static void bcache_device_detach(struct bcache_device *d)
{
	lockdep_assert_held(&bch_register_lock);

	atomic_dec(&d->c->attached_dev_nr);

	if (test_bit(BCACHE_DEV_DETACHING, &d->flags)) {
		struct uuid_entry *u = d->c->uuids + d->id;

		SET_UUID_FLASH_ONLY(u, 0);
		memcpy(u->uuid, invalid_uuid, 16);
		u->invalidated = cpu_to_le32((u32)ktime_get_real_seconds());
		bch_uuid_write(d->c);
	}

	bcache_device_unlink(d);

	d->c->devices[d->id] = NULL;
	closure_put(&d->c->caching);
	d->c = NULL;
}

static void bcache_device_attach(struct bcache_device *d, struct cache_set *c,
				 unsigned int id)
{
	d->id = id;
	d->c = c;
	c->devices[id] = d;

	if (id >= c->devices_max_used)
		c->devices_max_used = id + 1;

	closure_get(&c->caching);
}

static inline int first_minor_to_idx(int first_minor)
{
	return (first_minor/BCACHE_MINORS);
}

static inline int idx_to_first_minor(int idx)
{
	return (idx * BCACHE_MINORS);
}

static void bcache_device_free(struct bcache_device *d)
{
	struct gendisk *disk = d->disk;

	lockdep_assert_held(&bch_register_lock);

	if (disk)
		pr_info("%s stopped\n", disk->disk_name);
	else
		pr_err("bcache device (NULL gendisk) stopped\n");

	if (d->c)
		bcache_device_detach(d);

	if (disk) {
		bool disk_added = (disk->flags & GENHD_FL_UP) != 0;

		if (disk_added)
			del_gendisk(disk);

		if (disk->queue)
			blk_cleanup_queue(disk->queue);

		ida_simple_remove(&bcache_device_idx,
				  first_minor_to_idx(disk->first_minor));
		if (disk_added)
			put_disk(disk);
	}

	bioset_exit(&d->bio_split);
	kvfree(d->full_dirty_stripes);
	kvfree(d->stripe_sectors_dirty);

	closure_debug_destroy(&d->cl);
}

static int bcache_device_init(struct bcache_device *d, unsigned int block_size,
		sector_t sectors, struct block_device *cached_bdev,
		const struct block_device_operations *ops)
{
	struct request_queue *q;
	const size_t max_stripes = min_t(size_t, INT_MAX,
					 SIZE_MAX / sizeof(atomic_t));
	uint64_t n;
	int idx;

	if (!d->stripe_size)
		d->stripe_size = 1 << 31;

<<<<<<< HEAD
	d->nr_stripes = DIV_ROUND_UP_ULL(sectors, d->stripe_size);

	if (!d->nr_stripes ||
	    d->nr_stripes > INT_MAX ||
	    d->nr_stripes > SIZE_MAX / sizeof(atomic_t)) {
		pr_err("nr_stripes too large or invalid: %u (start sector beyond end of disk?)",
			(unsigned)d->nr_stripes);
=======
	n = DIV_ROUND_UP_ULL(sectors, d->stripe_size);
	if (!n || n > max_stripes) {
		pr_err("nr_stripes too large or invalid: %llu (start sector beyond end of disk?)\n",
			n);
>>>>>>> 24b8d41d
		return -ENOMEM;
	}
	d->nr_stripes = n;

	n = d->nr_stripes * sizeof(atomic_t);
	d->stripe_sectors_dirty = kvzalloc(n, GFP_KERNEL);
	if (!d->stripe_sectors_dirty)
		return -ENOMEM;

	n = BITS_TO_LONGS(d->nr_stripes) * sizeof(unsigned long);
	d->full_dirty_stripes = kvzalloc(n, GFP_KERNEL);
	if (!d->full_dirty_stripes)
		return -ENOMEM;

	idx = ida_simple_get(&bcache_device_idx, 0,
				BCACHE_DEVICE_IDX_MAX, GFP_KERNEL);
	if (idx < 0)
		return idx;

	if (bioset_init(&d->bio_split, 4, offsetof(struct bbio, bio),
			BIOSET_NEED_BVECS|BIOSET_NEED_RESCUER))
		goto err;

	d->disk = alloc_disk(BCACHE_MINORS);
	if (!d->disk)
		goto err;

	set_capacity(d->disk, sectors);
	snprintf(d->disk->disk_name, DISK_NAME_LEN, "bcache%i", idx);

	d->disk->major		= bcache_major;
	d->disk->first_minor	= idx_to_first_minor(idx);
	d->disk->fops		= ops;
	d->disk->private_data	= d;

	q = blk_alloc_queue(NUMA_NO_NODE);
	if (!q)
		return -ENOMEM;

	d->disk->queue			= q;
	q->limits.max_hw_sectors	= UINT_MAX;
	q->limits.max_sectors		= UINT_MAX;
	q->limits.max_segment_size	= UINT_MAX;
	q->limits.max_segments		= BIO_MAX_PAGES;
	blk_queue_max_discard_sectors(q, UINT_MAX);
	q->limits.discard_granularity	= 512;
	q->limits.io_min		= block_size;
	q->limits.logical_block_size	= block_size;
	q->limits.physical_block_size	= block_size;

<<<<<<< HEAD
=======
	if (q->limits.logical_block_size > PAGE_SIZE && cached_bdev) {
		/*
		 * This should only happen with BCACHE_SB_VERSION_BDEV.
		 * Block/page size is checked for BCACHE_SB_VERSION_CDEV.
		 */
		pr_info("%s: sb/logical block size (%u) greater than page size (%lu) falling back to device logical block size (%u)\n",
			d->disk->disk_name, q->limits.logical_block_size,
			PAGE_SIZE, bdev_logical_block_size(cached_bdev));

		/* This also adjusts physical block size/min io size if needed */
		blk_queue_logical_block_size(q, bdev_logical_block_size(cached_bdev));
	}

	blk_queue_flag_set(QUEUE_FLAG_NONROT, d->disk->queue);
	blk_queue_flag_clear(QUEUE_FLAG_ADD_RANDOM, d->disk->queue);
	blk_queue_flag_set(QUEUE_FLAG_DISCARD, d->disk->queue);

>>>>>>> 24b8d41d
	blk_queue_write_cache(q, true, true);

	return 0;

err:
	ida_simple_remove(&bcache_device_idx, idx);
	return -ENOMEM;

}

/* Cached device */

static void calc_cached_dev_sectors(struct cache_set *c)
{
	uint64_t sectors = 0;
	struct cached_dev *dc;

	list_for_each_entry(dc, &c->cached_devs, list)
		sectors += bdev_sectors(dc->bdev);

	c->cached_dev_sectors = sectors;
}

#define BACKING_DEV_OFFLINE_TIMEOUT 5
static int cached_dev_status_update(void *arg)
{
	struct cached_dev *dc = arg;
	struct request_queue *q;

	/*
	 * If this delayed worker is stopping outside, directly quit here.
	 * dc->io_disable might be set via sysfs interface, so check it
	 * here too.
	 */
	while (!kthread_should_stop() && !dc->io_disable) {
		q = bdev_get_queue(dc->bdev);
		if (blk_queue_dying(q))
			dc->offline_seconds++;
		else
			dc->offline_seconds = 0;

		if (dc->offline_seconds >= BACKING_DEV_OFFLINE_TIMEOUT) {
			pr_err("%s: device offline for %d seconds\n",
			       dc->backing_dev_name,
			       BACKING_DEV_OFFLINE_TIMEOUT);
			pr_err("%s: disable I/O request due to backing device offline\n",
			       dc->disk.name);
			dc->io_disable = true;
			/* let others know earlier that io_disable is true */
			smp_mb();
			bcache_device_stop(&dc->disk);
			break;
		}
		schedule_timeout_interruptible(HZ);
	}

	wait_for_kthread_stop();
	return 0;
}


int bch_cached_dev_run(struct cached_dev *dc)
{
	struct bcache_device *d = &dc->disk;
	char *buf = kmemdup_nul(dc->sb.label, SB_LABEL_SIZE, GFP_KERNEL);
	char *env[] = {
		"DRIVER=bcache",
		kasprintf(GFP_KERNEL, "CACHED_UUID=%pU", dc->sb.uuid),
		kasprintf(GFP_KERNEL, "CACHED_LABEL=%s", buf ? : ""),
		NULL,
	};

	if (dc->io_disable) {
		pr_err("I/O disabled on cached dev %s\n",
		       dc->backing_dev_name);
		kfree(env[1]);
		kfree(env[2]);
		kfree(buf);
		return -EIO;
	}

	if (atomic_xchg(&dc->running, 1)) {
		kfree(env[1]);
		kfree(env[2]);
		kfree(buf);
		pr_info("cached dev %s is running already\n",
		       dc->backing_dev_name);
		return -EBUSY;
	}

	if (!d->c &&
	    BDEV_STATE(&dc->sb) != BDEV_STATE_NONE) {
		struct closure cl;

		closure_init_stack(&cl);

		SET_BDEV_STATE(&dc->sb, BDEV_STATE_STALE);
		bch_write_bdev_super(dc, &cl);
		closure_sync(&cl);
	}

	add_disk(d->disk);
	bd_link_disk_holder(dc->bdev, dc->disk.disk);
	/*
	 * won't show up in the uevent file, use udevadm monitor -e instead
	 * only class / kset properties are persistent
	 */
	kobject_uevent_env(&disk_to_dev(d->disk)->kobj, KOBJ_CHANGE, env);
	kfree(env[1]);
	kfree(env[2]);
	kfree(buf);

	if (sysfs_create_link(&d->kobj, &disk_to_dev(d->disk)->kobj, "dev") ||
	    sysfs_create_link(&disk_to_dev(d->disk)->kobj,
			      &d->kobj, "bcache")) {
		pr_err("Couldn't create bcache dev <-> disk sysfs symlinks\n");
		return -ENOMEM;
	}

	dc->status_update_thread = kthread_run(cached_dev_status_update,
					       dc, "bcache_status_update");
	if (IS_ERR(dc->status_update_thread)) {
		pr_warn("failed to create bcache_status_update kthread, continue to run without monitoring backing device status\n");
	}

	return 0;
}

/*
 * If BCACHE_DEV_RATE_DW_RUNNING is set, it means routine of the delayed
 * work dc->writeback_rate_update is running. Wait until the routine
 * quits (BCACHE_DEV_RATE_DW_RUNNING is clear), then continue to
 * cancel it. If BCACHE_DEV_RATE_DW_RUNNING is not clear after time_out
 * seconds, give up waiting here and continue to cancel it too.
 */
static void cancel_writeback_rate_update_dwork(struct cached_dev *dc)
{
	int time_out = WRITEBACK_RATE_UPDATE_SECS_MAX * HZ;

	do {
		if (!test_bit(BCACHE_DEV_RATE_DW_RUNNING,
			      &dc->disk.flags))
			break;
		time_out--;
		schedule_timeout_interruptible(1);
	} while (time_out > 0);

	if (time_out == 0)
		pr_warn("give up waiting for dc->writeback_write_update to quit\n");

	cancel_delayed_work_sync(&dc->writeback_rate_update);
}

static void cached_dev_detach_finish(struct work_struct *w)
{
	struct cached_dev *dc = container_of(w, struct cached_dev, detach);
	struct closure cl;

	closure_init_stack(&cl);

	BUG_ON(!test_bit(BCACHE_DEV_DETACHING, &dc->disk.flags));
	BUG_ON(refcount_read(&dc->count));


	if (test_and_clear_bit(BCACHE_DEV_WB_RUNNING, &dc->disk.flags))
		cancel_writeback_rate_update_dwork(dc);

	if (!IS_ERR_OR_NULL(dc->writeback_thread)) {
		kthread_stop(dc->writeback_thread);
		dc->writeback_thread = NULL;
	}

	memset(&dc->sb.set_uuid, 0, 16);
	SET_BDEV_STATE(&dc->sb, BDEV_STATE_NONE);

	bch_write_bdev_super(dc, &cl);
	closure_sync(&cl);

	mutex_lock(&bch_register_lock);

	calc_cached_dev_sectors(dc->disk.c);
	bcache_device_detach(&dc->disk);
	list_move(&dc->list, &uncached_devices);

	clear_bit(BCACHE_DEV_DETACHING, &dc->disk.flags);
	clear_bit(BCACHE_DEV_UNLINK_DONE, &dc->disk.flags);

	mutex_unlock(&bch_register_lock);

	pr_info("Caching disabled for %s\n", dc->backing_dev_name);

	/* Drop ref we took in cached_dev_detach() */
	closure_put(&dc->disk.cl);
}

void bch_cached_dev_detach(struct cached_dev *dc)
{
	lockdep_assert_held(&bch_register_lock);

	if (test_bit(BCACHE_DEV_CLOSING, &dc->disk.flags))
		return;

	if (test_and_set_bit(BCACHE_DEV_DETACHING, &dc->disk.flags))
		return;

	/*
	 * Block the device from being closed and freed until we're finished
	 * detaching
	 */
	closure_get(&dc->disk.cl);

	bch_writeback_queue(dc);

	cached_dev_put(dc);
}

int bch_cached_dev_attach(struct cached_dev *dc, struct cache_set *c,
			  uint8_t *set_uuid)
{
	uint32_t rtime = cpu_to_le32((u32)ktime_get_real_seconds());
	struct uuid_entry *u;
	struct cached_dev *exist_dc, *t;
	int ret = 0;

	if ((set_uuid && memcmp(set_uuid, c->set_uuid, 16)) ||
	    (!set_uuid && memcmp(dc->sb.set_uuid, c->set_uuid, 16)))
		return -ENOENT;

	if (dc->disk.c) {
		pr_err("Can't attach %s: already attached\n",
		       dc->backing_dev_name);
		return -EINVAL;
	}

	if (test_bit(CACHE_SET_STOPPING, &c->flags)) {
		pr_err("Can't attach %s: shutting down\n",
		       dc->backing_dev_name);
		return -EINVAL;
	}

	if (dc->sb.block_size < c->cache->sb.block_size) {
		/* Will die */
		pr_err("Couldn't attach %s: block size less than set's block size\n",
		       dc->backing_dev_name);
		return -EINVAL;
	}

	/* Check whether already attached */
	list_for_each_entry_safe(exist_dc, t, &c->cached_devs, list) {
		if (!memcmp(dc->sb.uuid, exist_dc->sb.uuid, 16)) {
			pr_err("Tried to attach %s but duplicate UUID already attached\n",
				dc->backing_dev_name);

			return -EINVAL;
		}
	}

	u = uuid_find(c, dc->sb.uuid);

	if (u &&
	    (BDEV_STATE(&dc->sb) == BDEV_STATE_STALE ||
	     BDEV_STATE(&dc->sb) == BDEV_STATE_NONE)) {
		memcpy(u->uuid, invalid_uuid, 16);
		u->invalidated = cpu_to_le32((u32)ktime_get_real_seconds());
		u = NULL;
	}

	if (!u) {
		if (BDEV_STATE(&dc->sb) == BDEV_STATE_DIRTY) {
			pr_err("Couldn't find uuid for %s in set\n",
			       dc->backing_dev_name);
			return -ENOENT;
		}

		u = uuid_find_empty(c);
		if (!u) {
			pr_err("Not caching %s, no room for UUID\n",
			       dc->backing_dev_name);
			return -EINVAL;
		}
	}

	/*
	 * Deadlocks since we're called via sysfs...
	 * sysfs_remove_file(&dc->kobj, &sysfs_attach);
	 */

	if (bch_is_zero(u->uuid, 16)) {
		struct closure cl;

		closure_init_stack(&cl);

		memcpy(u->uuid, dc->sb.uuid, 16);
		memcpy(u->label, dc->sb.label, SB_LABEL_SIZE);
		u->first_reg = u->last_reg = rtime;
		bch_uuid_write(c);

		memcpy(dc->sb.set_uuid, c->set_uuid, 16);
		SET_BDEV_STATE(&dc->sb, BDEV_STATE_CLEAN);

		bch_write_bdev_super(dc, &cl);
		closure_sync(&cl);
	} else {
		u->last_reg = rtime;
		bch_uuid_write(c);
	}

	bcache_device_attach(&dc->disk, c, u - c->uuids);
	list_move(&dc->list, &c->cached_devs);
	calc_cached_dev_sectors(c);

	/*
	 * dc->c must be set before dc->count != 0 - paired with the mb in
	 * cached_dev_get()
	 */
	smp_wmb();
	refcount_set(&dc->count, 1);

	/* Block writeback thread, but spawn it */
	down_write(&dc->writeback_lock);
	if (bch_cached_dev_writeback_start(dc)) {
		up_write(&dc->writeback_lock);
		pr_err("Couldn't start writeback facilities for %s\n",
		       dc->disk.disk->disk_name);
		return -ENOMEM;
	}

	if (BDEV_STATE(&dc->sb) == BDEV_STATE_DIRTY) {
		atomic_set(&dc->has_dirty, 1);
		bch_writeback_queue(dc);
	}

	bch_sectors_dirty_init(&dc->disk);

	ret = bch_cached_dev_run(dc);
	if (ret && (ret != -EBUSY)) {
		up_write(&dc->writeback_lock);
		/*
		 * bch_register_lock is held, bcache_device_stop() is not
		 * able to be directly called. The kthread and kworker
		 * created previously in bch_cached_dev_writeback_start()
		 * have to be stopped manually here.
		 */
		kthread_stop(dc->writeback_thread);
		cancel_writeback_rate_update_dwork(dc);
		pr_err("Couldn't run cached device %s\n",
		       dc->backing_dev_name);
		return ret;
	}

	bcache_device_link(&dc->disk, c, "bdev");
	atomic_inc(&c->attached_dev_nr);

	/* Allow the writeback thread to proceed */
	up_write(&dc->writeback_lock);

	pr_info("Caching %s as %s on set %pU\n",
		dc->backing_dev_name,
		dc->disk.disk->disk_name,
		dc->disk.c->set_uuid);
	return 0;
}

/* when dc->disk.kobj released */
void bch_cached_dev_release(struct kobject *kobj)
{
	struct cached_dev *dc = container_of(kobj, struct cached_dev,
					     disk.kobj);
	kfree(dc);
	module_put(THIS_MODULE);
}

static void cached_dev_free(struct closure *cl)
{
	struct cached_dev *dc = container_of(cl, struct cached_dev, disk.cl);

	if (test_and_clear_bit(BCACHE_DEV_WB_RUNNING, &dc->disk.flags))
		cancel_writeback_rate_update_dwork(dc);

	if (!IS_ERR_OR_NULL(dc->writeback_thread))
		kthread_stop(dc->writeback_thread);
	if (!IS_ERR_OR_NULL(dc->status_update_thread))
		kthread_stop(dc->status_update_thread);

	mutex_lock(&bch_register_lock);

	if (atomic_read(&dc->running))
		bd_unlink_disk_holder(dc->bdev, dc->disk.disk);
	bcache_device_free(&dc->disk);
	list_del(&dc->list);

	mutex_unlock(&bch_register_lock);

	if (dc->sb_disk)
		put_page(virt_to_page(dc->sb_disk));

	if (!IS_ERR_OR_NULL(dc->bdev))
		blkdev_put(dc->bdev, FMODE_READ|FMODE_WRITE|FMODE_EXCL);

	wake_up(&unregister_wait);

	kobject_put(&dc->disk.kobj);
}

static void cached_dev_flush(struct closure *cl)
{
	struct cached_dev *dc = container_of(cl, struct cached_dev, disk.cl);
	struct bcache_device *d = &dc->disk;

	mutex_lock(&bch_register_lock);
	bcache_device_unlink(d);
	mutex_unlock(&bch_register_lock);

	bch_cache_accounting_destroy(&dc->accounting);
	kobject_del(&d->kobj);

	continue_at(cl, cached_dev_free, system_wq);
}

static int cached_dev_init(struct cached_dev *dc, unsigned int block_size)
{
	int ret;
	struct io *io;
	struct request_queue *q = bdev_get_queue(dc->bdev);

	__module_get(THIS_MODULE);
	INIT_LIST_HEAD(&dc->list);
	closure_init(&dc->disk.cl, NULL);
	set_closure_fn(&dc->disk.cl, cached_dev_flush, system_wq);
	kobject_init(&dc->disk.kobj, &bch_cached_dev_ktype);
	INIT_WORK(&dc->detach, cached_dev_detach_finish);
	sema_init(&dc->sb_write_mutex, 1);
	INIT_LIST_HEAD(&dc->io_lru);
	spin_lock_init(&dc->io_lock);
	bch_cache_accounting_init(&dc->accounting, &dc->disk.cl);

	dc->sequential_cutoff		= 4 << 20;

	for (io = dc->io; io < dc->io + RECENT_IO; io++) {
		list_add(&io->lru, &dc->io_lru);
		hlist_add_head(&io->hash, dc->io_hash + RECENT_IO);
	}

	dc->disk.stripe_size = q->limits.io_opt >> 9;

	if (dc->disk.stripe_size)
		dc->partial_stripes_expensive =
			q->limits.raid_partial_stripes_expensive;

	ret = bcache_device_init(&dc->disk, block_size,
			 dc->bdev->bd_part->nr_sects - dc->sb.data_offset,
			 dc->bdev, &bcache_cached_ops);
	if (ret)
		return ret;

	blk_queue_io_opt(dc->disk.disk->queue,
		max(queue_io_opt(dc->disk.disk->queue), queue_io_opt(q)));

	atomic_set(&dc->io_errors, 0);
	dc->io_disable = false;
	dc->error_limit = DEFAULT_CACHED_DEV_ERROR_LIMIT;
	/* default to auto */
	dc->stop_when_cache_set_failed = BCH_CACHED_DEV_STOP_AUTO;

	bch_cached_dev_request_init(dc);
	bch_cached_dev_writeback_init(dc);
	return 0;
}

/* Cached device - bcache superblock */

static int register_bdev(struct cache_sb *sb, struct cache_sb_disk *sb_disk,
				 struct block_device *bdev,
				 struct cached_dev *dc)
{
	const char *err = "cannot allocate memory";
	struct cache_set *c;
	int ret = -ENOMEM;

	bdevname(bdev, dc->backing_dev_name);
	memcpy(&dc->sb, sb, sizeof(struct cache_sb));
	dc->bdev = bdev;
	dc->bdev->bd_holder = dc;
	dc->sb_disk = sb_disk;

	if (cached_dev_init(dc, sb->block_size << 9))
		goto err;

	err = "error creating kobject";
	if (kobject_add(&dc->disk.kobj, &part_to_dev(bdev->bd_part)->kobj,
			"bcache"))
		goto err;
	if (bch_cache_accounting_add_kobjs(&dc->accounting, &dc->disk.kobj))
		goto err;

	pr_info("registered backing device %s\n", dc->backing_dev_name);

	list_add(&dc->list, &uncached_devices);
	/* attach to a matched cache set if it exists */
	list_for_each_entry(c, &bch_cache_sets, list)
		bch_cached_dev_attach(dc, c, NULL);

	if (BDEV_STATE(&dc->sb) == BDEV_STATE_NONE ||
	    BDEV_STATE(&dc->sb) == BDEV_STATE_STALE) {
		err = "failed to run cached device";
		ret = bch_cached_dev_run(dc);
		if (ret)
			goto err;
	}

	return 0;
err:
	pr_notice("error %s: %s\n", dc->backing_dev_name, err);
	bcache_device_stop(&dc->disk);
	return ret;
}

/* Flash only volumes */

/* When d->kobj released */
void bch_flash_dev_release(struct kobject *kobj)
{
	struct bcache_device *d = container_of(kobj, struct bcache_device,
					       kobj);
	kfree(d);
}

static void flash_dev_free(struct closure *cl)
{
	struct bcache_device *d = container_of(cl, struct bcache_device, cl);

	mutex_lock(&bch_register_lock);
	atomic_long_sub(bcache_dev_sectors_dirty(d),
			&d->c->flash_dev_dirty_sectors);
	bcache_device_free(d);
	mutex_unlock(&bch_register_lock);
	kobject_put(&d->kobj);
}

static void flash_dev_flush(struct closure *cl)
{
	struct bcache_device *d = container_of(cl, struct bcache_device, cl);

	mutex_lock(&bch_register_lock);
	bcache_device_unlink(d);
	mutex_unlock(&bch_register_lock);
	kobject_del(&d->kobj);
	continue_at(cl, flash_dev_free, system_wq);
}

static int flash_dev_run(struct cache_set *c, struct uuid_entry *u)
{
	struct bcache_device *d = kzalloc(sizeof(struct bcache_device),
					  GFP_KERNEL);
	if (!d)
		return -ENOMEM;

	closure_init(&d->cl, NULL);
	set_closure_fn(&d->cl, flash_dev_flush, system_wq);

	kobject_init(&d->kobj, &bch_flash_dev_ktype);

	if (bcache_device_init(d, block_bytes(c->cache), u->sectors,
			NULL, &bcache_flash_ops))
		goto err;

	bcache_device_attach(d, c, u - c->uuids);
	bch_sectors_dirty_init(d);
	bch_flash_dev_request_init(d);
	add_disk(d->disk);

	if (kobject_add(&d->kobj, &disk_to_dev(d->disk)->kobj, "bcache"))
		goto err;

	bcache_device_link(d, c, "volume");

	return 0;
err:
	kobject_put(&d->kobj);
	return -ENOMEM;
}

static int flash_devs_run(struct cache_set *c)
{
	int ret = 0;
	struct uuid_entry *u;

	for (u = c->uuids;
	     u < c->uuids + c->nr_uuids && !ret;
	     u++)
		if (UUID_FLASH_ONLY(u))
			ret = flash_dev_run(c, u);

	return ret;
}

int bch_flash_dev_create(struct cache_set *c, uint64_t size)
{
	struct uuid_entry *u;

	if (test_bit(CACHE_SET_STOPPING, &c->flags))
		return -EINTR;

	if (!test_bit(CACHE_SET_RUNNING, &c->flags))
		return -EPERM;

	u = uuid_find_empty(c);
	if (!u) {
		pr_err("Can't create volume, no room for UUID\n");
		return -EINVAL;
	}

	get_random_bytes(u->uuid, 16);
	memset(u->label, 0, 32);
	u->first_reg = u->last_reg = cpu_to_le32((u32)ktime_get_real_seconds());

	SET_UUID_FLASH_ONLY(u, 1);
	u->sectors = size >> 9;

	bch_uuid_write(c);

	return flash_dev_run(c, u);
}

bool bch_cached_dev_error(struct cached_dev *dc)
{
	if (!dc || test_bit(BCACHE_DEV_CLOSING, &dc->disk.flags))
		return false;

	dc->io_disable = true;
	/* make others know io_disable is true earlier */
	smp_mb();

	pr_err("stop %s: too many IO errors on backing device %s\n",
	       dc->disk.disk->disk_name, dc->backing_dev_name);

	bcache_device_stop(&dc->disk);
	return true;
}

/* Cache set */

__printf(2, 3)
bool bch_cache_set_error(struct cache_set *c, const char *fmt, ...)
{
	struct va_format vaf;
	va_list args;

	if (c->on_error != ON_ERROR_PANIC &&
	    test_bit(CACHE_SET_STOPPING, &c->flags))
		return false;

	if (test_and_set_bit(CACHE_SET_IO_DISABLE, &c->flags))
		pr_info("CACHE_SET_IO_DISABLE already set\n");

	/*
	 * XXX: we can be called from atomic context
	 * acquire_console_sem();
	 */

	va_start(args, fmt);

	vaf.fmt = fmt;
	vaf.va = &args;

	pr_err("error on %pU: %pV, disabling caching\n",
	       c->set_uuid, &vaf);

	va_end(args);

	if (c->on_error == ON_ERROR_PANIC)
		panic("panic forced after error\n");

	bch_cache_set_unregister(c);
	return true;
}

/* When c->kobj released */
void bch_cache_set_release(struct kobject *kobj)
{
	struct cache_set *c = container_of(kobj, struct cache_set, kobj);

	kfree(c);
	module_put(THIS_MODULE);
}

static void cache_set_free(struct closure *cl)
{
	struct cache_set *c = container_of(cl, struct cache_set, cl);
	struct cache *ca;

	debugfs_remove(c->debug);

	bch_open_buckets_free(c);
	bch_btree_cache_free(c);
	bch_journal_free(c);

	mutex_lock(&bch_register_lock);
	bch_bset_sort_state_free(&c->sort);
	free_pages((unsigned long) c->uuids, ilog2(meta_bucket_pages(&c->cache->sb)));

	ca = c->cache;
	if (ca) {
		ca->set = NULL;
		c->cache = NULL;
		kobject_put(&ca->kobj);
	}


	if (c->moving_gc_wq)
		destroy_workqueue(c->moving_gc_wq);
	bioset_exit(&c->bio_split);
	mempool_exit(&c->fill_iter);
	mempool_exit(&c->bio_meta);
	mempool_exit(&c->search);
	kfree(c->devices);

	list_del(&c->list);
	mutex_unlock(&bch_register_lock);

	pr_info("Cache set %pU unregistered\n", c->set_uuid);
	wake_up(&unregister_wait);

	closure_debug_destroy(&c->cl);
	kobject_put(&c->kobj);
}

static void cache_set_flush(struct closure *cl)
{
	struct cache_set *c = container_of(cl, struct cache_set, caching);
	struct cache *ca = c->cache;
	struct btree *b;

	bch_cache_accounting_destroy(&c->accounting);

	kobject_put(&c->internal);
	kobject_del(&c->kobj);

	if (!IS_ERR_OR_NULL(c->gc_thread))
		kthread_stop(c->gc_thread);

	if (!IS_ERR_OR_NULL(c->root))
		list_add(&c->root->list, &c->btree_cache);

	/*
	 * Avoid flushing cached nodes if cache set is retiring
	 * due to too many I/O errors detected.
	 */
	if (!test_bit(CACHE_SET_IO_DISABLE, &c->flags))
		list_for_each_entry(b, &c->btree_cache, list) {
			mutex_lock(&b->write_lock);
			if (btree_node_dirty(b))
				__bch_btree_node_write(b, NULL);
			mutex_unlock(&b->write_lock);
		}

	if (ca->alloc_thread)
		kthread_stop(ca->alloc_thread);

	if (c->journal.cur) {
		cancel_delayed_work_sync(&c->journal.work);
		/* flush last journal entry if needed */
		c->journal.work.work.func(&c->journal.work.work);
	}

	closure_return(cl);
}

/*
 * This function is only called when CACHE_SET_IO_DISABLE is set, which means
 * cache set is unregistering due to too many I/O errors. In this condition,
 * the bcache device might be stopped, it depends on stop_when_cache_set_failed
 * value and whether the broken cache has dirty data:
 *
 * dc->stop_when_cache_set_failed    dc->has_dirty   stop bcache device
 *  BCH_CACHED_STOP_AUTO               0               NO
 *  BCH_CACHED_STOP_AUTO               1               YES
 *  BCH_CACHED_DEV_STOP_ALWAYS         0               YES
 *  BCH_CACHED_DEV_STOP_ALWAYS         1               YES
 *
 * The expected behavior is, if stop_when_cache_set_failed is configured to
 * "auto" via sysfs interface, the bcache device will not be stopped if the
 * backing device is clean on the broken cache device.
 */
static void conditional_stop_bcache_device(struct cache_set *c,
					   struct bcache_device *d,
					   struct cached_dev *dc)
{
	if (dc->stop_when_cache_set_failed == BCH_CACHED_DEV_STOP_ALWAYS) {
		pr_warn("stop_when_cache_set_failed of %s is \"always\", stop it for failed cache set %pU.\n",
			d->disk->disk_name, c->set_uuid);
		bcache_device_stop(d);
	} else if (atomic_read(&dc->has_dirty)) {
		/*
		 * dc->stop_when_cache_set_failed == BCH_CACHED_STOP_AUTO
		 * and dc->has_dirty == 1
		 */
		pr_warn("stop_when_cache_set_failed of %s is \"auto\" and cache is dirty, stop it to avoid potential data corruption.\n",
			d->disk->disk_name);
		/*
		 * There might be a small time gap that cache set is
		 * released but bcache device is not. Inside this time
		 * gap, regular I/O requests will directly go into
		 * backing device as no cache set attached to. This
		 * behavior may also introduce potential inconsistence
		 * data in writeback mode while cache is dirty.
		 * Therefore before calling bcache_device_stop() due
		 * to a broken cache device, dc->io_disable should be
		 * explicitly set to true.
		 */
		dc->io_disable = true;
		/* make others know io_disable is true earlier */
		smp_mb();
		bcache_device_stop(d);
	} else {
		/*
		 * dc->stop_when_cache_set_failed == BCH_CACHED_STOP_AUTO
		 * and dc->has_dirty == 0
		 */
		pr_warn("stop_when_cache_set_failed of %s is \"auto\" and cache is clean, keep it alive.\n",
			d->disk->disk_name);
	}
}

static void __cache_set_unregister(struct closure *cl)
{
	struct cache_set *c = container_of(cl, struct cache_set, caching);
	struct cached_dev *dc;
	struct bcache_device *d;
	size_t i;

	mutex_lock(&bch_register_lock);

	for (i = 0; i < c->devices_max_used; i++) {
		d = c->devices[i];
		if (!d)
			continue;

		if (!UUID_FLASH_ONLY(&c->uuids[i]) &&
		    test_bit(CACHE_SET_UNREGISTERING, &c->flags)) {
			dc = container_of(d, struct cached_dev, disk);
			bch_cached_dev_detach(dc);
			if (test_bit(CACHE_SET_IO_DISABLE, &c->flags))
				conditional_stop_bcache_device(c, d, dc);
		} else {
			bcache_device_stop(d);
		}
	}

	mutex_unlock(&bch_register_lock);

	continue_at(cl, cache_set_flush, system_wq);
}

void bch_cache_set_stop(struct cache_set *c)
{
	if (!test_and_set_bit(CACHE_SET_STOPPING, &c->flags))
		/* closure_fn set to __cache_set_unregister() */
		closure_queue(&c->caching);
}

void bch_cache_set_unregister(struct cache_set *c)
{
	set_bit(CACHE_SET_UNREGISTERING, &c->flags);
	bch_cache_set_stop(c);
}

#define alloc_meta_bucket_pages(gfp, sb)		\
	((void *) __get_free_pages(__GFP_ZERO|__GFP_COMP|gfp, ilog2(meta_bucket_pages(sb))))

struct cache_set *bch_cache_set_alloc(struct cache_sb *sb)
{
	int iter_size;
	struct cache *ca = container_of(sb, struct cache, sb);
	struct cache_set *c = kzalloc(sizeof(struct cache_set), GFP_KERNEL);

	if (!c)
		return NULL;

	__module_get(THIS_MODULE);
	closure_init(&c->cl, NULL);
	set_closure_fn(&c->cl, cache_set_free, system_wq);

	closure_init(&c->caching, &c->cl);
	set_closure_fn(&c->caching, __cache_set_unregister, system_wq);

	/* Maybe create continue_at_noreturn() and use it here? */
	closure_set_stopped(&c->cl);
	closure_put(&c->cl);

	kobject_init(&c->kobj, &bch_cache_set_ktype);
	kobject_init(&c->internal, &bch_cache_set_internal_ktype);

	bch_cache_accounting_init(&c->accounting, &c->cl);

	memcpy(c->set_uuid, sb->set_uuid, 16);

	c->cache		= ca;
	c->cache->set		= c;
	c->bucket_bits		= ilog2(sb->bucket_size);
	c->block_bits		= ilog2(sb->block_size);
	c->nr_uuids		= meta_bucket_bytes(sb) / sizeof(struct uuid_entry);
	c->devices_max_used	= 0;
	atomic_set(&c->attached_dev_nr, 0);
	c->btree_pages		= meta_bucket_pages(sb);
	if (c->btree_pages > BTREE_MAX_PAGES)
		c->btree_pages = max_t(int, c->btree_pages / 4,
				       BTREE_MAX_PAGES);

	sema_init(&c->sb_write_mutex, 1);
	mutex_init(&c->bucket_lock);
	init_waitqueue_head(&c->btree_cache_wait);
	spin_lock_init(&c->btree_cannibalize_lock);
	init_waitqueue_head(&c->bucket_wait);
	init_waitqueue_head(&c->gc_wait);
	sema_init(&c->uuid_write_mutex, 1);

	spin_lock_init(&c->btree_gc_time.lock);
	spin_lock_init(&c->btree_split_time.lock);
	spin_lock_init(&c->btree_read_time.lock);

	bch_moving_init_cache_set(c);

	INIT_LIST_HEAD(&c->list);
	INIT_LIST_HEAD(&c->cached_devs);
	INIT_LIST_HEAD(&c->btree_cache);
	INIT_LIST_HEAD(&c->btree_cache_freeable);
	INIT_LIST_HEAD(&c->btree_cache_freed);
	INIT_LIST_HEAD(&c->data_buckets);

	iter_size = ((meta_bucket_pages(sb) * PAGE_SECTORS) / sb->block_size + 1) *
		sizeof(struct btree_iter_set);

	c->devices = kcalloc(c->nr_uuids, sizeof(void *), GFP_KERNEL);
	if (!c->devices)
		goto err;

	if (mempool_init_slab_pool(&c->search, 32, bch_search_cache))
		goto err;

	if (mempool_init_kmalloc_pool(&c->bio_meta, 2,
			sizeof(struct bbio) +
			sizeof(struct bio_vec) * meta_bucket_pages(sb)))
		goto err;

	if (mempool_init_kmalloc_pool(&c->fill_iter, 1, iter_size))
		goto err;

	if (bioset_init(&c->bio_split, 4, offsetof(struct bbio, bio),
			BIOSET_NEED_BVECS|BIOSET_NEED_RESCUER))
		goto err;

	c->uuids = alloc_meta_bucket_pages(GFP_KERNEL, sb);
	if (!c->uuids)
		goto err;

<<<<<<< HEAD
	if (!(c->devices = kzalloc(c->nr_uuids * sizeof(void *), GFP_KERNEL)) ||
	    !(c->bio_meta = mempool_create_kmalloc_pool(2,
				sizeof(struct bbio) + sizeof(struct bio_vec) *
				bucket_pages(c))) ||
	    !(c->fill_iter = mempool_create_kmalloc_pool(1, iter_size)) ||
	    !(c->bio_split = bioset_create(4, offsetof(struct bbio, bio))) ||
	    !(c->uuids = alloc_bucket_pages(GFP_KERNEL, c)) ||
	    !(c->moving_gc_wq = alloc_workqueue("bcache_gc",
						WQ_MEM_RECLAIM, 0)) ||
	    bch_journal_alloc(c) ||
	    bch_btree_cache_alloc(c) ||
	    bch_open_buckets_alloc(c) ||
	    bch_bset_sort_state_init(&c->sort, ilog2(c->btree_pages)))
=======
	c->moving_gc_wq = alloc_workqueue("bcache_gc", WQ_MEM_RECLAIM, 0);
	if (!c->moving_gc_wq)
		goto err;

	if (bch_journal_alloc(c))
		goto err;

	if (bch_btree_cache_alloc(c))
		goto err;

	if (bch_open_buckets_alloc(c))
		goto err;

	if (bch_bset_sort_state_init(&c->sort, ilog2(c->btree_pages)))
>>>>>>> 24b8d41d
		goto err;

	c->congested_read_threshold_us	= 2000;
	c->congested_write_threshold_us	= 20000;
	c->error_limit	= DEFAULT_IO_ERROR_LIMIT;
	c->idle_max_writeback_rate_enabled = 1;
	WARN_ON(test_and_clear_bit(CACHE_SET_IO_DISABLE, &c->flags));

	return c;
err:
	bch_cache_set_unregister(c);
	return NULL;
}

static int run_cache_set(struct cache_set *c)
{
	const char *err = "cannot allocate memory";
	struct cached_dev *dc, *t;
	struct cache *ca = c->cache;
	struct closure cl;
	LIST_HEAD(journal);
	struct journal_replay *l;

	closure_init_stack(&cl);

	c->nbuckets = ca->sb.nbuckets;
	set_gc_sectors(c);

	if (CACHE_SYNC(&c->cache->sb)) {
		struct bkey *k;
		struct jset *j;

		err = "cannot allocate memory for journal";
		if (bch_journal_read(c, &journal))
			goto err;

		pr_debug("btree_journal_read() done\n");

		err = "no journal entries found";
		if (list_empty(&journal))
			goto err;

		j = &list_entry(journal.prev, struct journal_replay, list)->j;

		err = "IO error reading priorities";
		if (prio_read(ca, j->prio_bucket[ca->sb.nr_this_dev]))
			goto err;

		/*
		 * If prio_read() fails it'll call cache_set_error and we'll
		 * tear everything down right away, but if we perhaps checked
		 * sooner we could avoid journal replay.
		 */

		k = &j->btree_root;

		err = "bad btree root";
		if (__bch_btree_ptr_invalid(c, k))
			goto err;

		err = "error reading btree root";
		c->root = bch_btree_node_get(c, NULL, k,
					     j->btree_level,
					     true, NULL);
		if (IS_ERR_OR_NULL(c->root))
			goto err;

		list_del_init(&c->root->list);
		rw_unlock(true, c->root);

		err = uuid_read(c, j, &cl);
		if (err)
			goto err;

		err = "error in recovery";
		if (bch_btree_check(c))
			goto err;

		bch_journal_mark(c, &journal);
		bch_initial_gc_finish(c);
		pr_debug("btree_check() done\n");

		/*
		 * bcache_journal_next() can't happen sooner, or
		 * btree_gc_finish() will give spurious errors about last_gc >
		 * gc_gen - this is a hack but oh well.
		 */
		bch_journal_next(&c->journal);

		err = "error starting allocator thread";
		if (bch_cache_allocator_start(ca))
			goto err;

		/*
		 * First place it's safe to allocate: btree_check() and
		 * btree_gc_finish() have to run before we have buckets to
		 * allocate, and bch_bucket_alloc_set() might cause a journal
		 * entry to be written so bcache_journal_next() has to be called
		 * first.
		 *
		 * If the uuids were in the old format we have to rewrite them
		 * before the next journal entry is written:
		 */
		if (j->version < BCACHE_JSET_VERSION_UUID)
			__uuid_write(c);

		err = "bcache: replay journal failed";
		if (bch_journal_replay(c, &journal))
			goto err;
	} else {
		unsigned int j;

		pr_notice("invalidating existing data\n");
		ca->sb.keys = clamp_t(int, ca->sb.nbuckets >> 7,
					2, SB_JOURNAL_BUCKETS);

		for (j = 0; j < ca->sb.keys; j++)
			ca->sb.d[j] = ca->sb.first_bucket + j;

		bch_initial_gc_finish(c);

		err = "error starting allocator thread";
		if (bch_cache_allocator_start(ca))
			goto err;

		mutex_lock(&c->bucket_lock);
		bch_prio_write(ca, true);
		mutex_unlock(&c->bucket_lock);

		err = "cannot allocate new UUID bucket";
		if (__uuid_write(c))
			goto err;

		err = "cannot allocate new btree root";
		c->root = __bch_btree_node_alloc(c, NULL, 0, true, NULL);
		if (IS_ERR_OR_NULL(c->root))
			goto err;

		mutex_lock(&c->root->write_lock);
		bkey_copy_key(&c->root->key, &MAX_KEY);
		bch_btree_node_write(c->root, &cl);
		mutex_unlock(&c->root->write_lock);

		bch_btree_set_root(c->root);
		rw_unlock(true, c->root);

		/*
		 * We don't want to write the first journal entry until
		 * everything is set up - fortunately journal entries won't be
		 * written until the SET_CACHE_SYNC() here:
		 */
		SET_CACHE_SYNC(&c->cache->sb, true);

		bch_journal_next(&c->journal);
		bch_journal_meta(c, &cl);
	}

	err = "error starting gc thread";
	if (bch_gc_thread_start(c))
		goto err;

	closure_sync(&cl);
	c->cache->sb.last_mount = (u32)ktime_get_real_seconds();
	bcache_write_super(c);

	list_for_each_entry_safe(dc, t, &uncached_devices, list)
		bch_cached_dev_attach(dc, c, NULL);

	flash_devs_run(c);

	set_bit(CACHE_SET_RUNNING, &c->flags);
	return 0;
err:
	while (!list_empty(&journal)) {
		l = list_first_entry(&journal, struct journal_replay, list);
		list_del(&l->list);
		kfree(l);
	}

	closure_sync(&cl);

	bch_cache_set_error(c, "%s", err);

	return -EIO;
}

static const char *register_cache_set(struct cache *ca)
{
	char buf[12];
	const char *err = "cannot allocate memory";
	struct cache_set *c;

	list_for_each_entry(c, &bch_cache_sets, list)
		if (!memcmp(c->set_uuid, ca->sb.set_uuid, 16)) {
			if (c->cache)
				return "duplicate cache set member";

			goto found;
		}

	c = bch_cache_set_alloc(&ca->sb);
	if (!c)
		return err;

	err = "error creating kobject";
	if (kobject_add(&c->kobj, bcache_kobj, "%pU", c->set_uuid) ||
	    kobject_add(&c->internal, &c->kobj, "internal"))
		goto err;

	if (bch_cache_accounting_add_kobjs(&c->accounting, &c->kobj))
		goto err;

	bch_debug_init_cache_set(c);

	list_add(&c->list, &bch_cache_sets);
found:
	sprintf(buf, "cache%i", ca->sb.nr_this_dev);
	if (sysfs_create_link(&ca->kobj, &c->kobj, "set") ||
	    sysfs_create_link(&c->kobj, &ca->kobj, buf))
		goto err;

	kobject_get(&ca->kobj);
	ca->set = c;
	ca->set->cache = ca;

	err = "failed to run cache set";
	if (run_cache_set(c) < 0)
		goto err;

	return NULL;
err:
	bch_cache_set_unregister(c);
	return err;
}

/* Cache device */

/* When ca->kobj released */
void bch_cache_release(struct kobject *kobj)
{
	struct cache *ca = container_of(kobj, struct cache, kobj);
	unsigned int i;

	if (ca->set) {
		BUG_ON(ca->set->cache != ca);
		ca->set->cache = NULL;
	}

	free_pages((unsigned long) ca->disk_buckets, ilog2(meta_bucket_pages(&ca->sb)));
	kfree(ca->prio_buckets);
	vfree(ca->buckets);

	free_heap(&ca->heap);
	free_fifo(&ca->free_inc);

	for (i = 0; i < RESERVE_NR; i++)
		free_fifo(&ca->free[i]);

	if (ca->sb_disk)
		put_page(virt_to_page(ca->sb_disk));

	if (!IS_ERR_OR_NULL(ca->bdev))
		blkdev_put(ca->bdev, FMODE_READ|FMODE_WRITE|FMODE_EXCL);

	kfree(ca);
	module_put(THIS_MODULE);
}

static int cache_alloc(struct cache *ca)
{
	size_t free;
	size_t btree_buckets;
	struct bucket *b;
	int ret = -ENOMEM;
	const char *err = NULL;

	__module_get(THIS_MODULE);
	kobject_init(&ca->kobj, &bch_cache_ktype);

	bio_init(&ca->journal.bio, ca->journal.bio.bi_inline_vecs, 8);

	/*
	 * when ca->sb.njournal_buckets is not zero, journal exists,
	 * and in bch_journal_replay(), tree node may split,
	 * so bucket of RESERVE_BTREE type is needed,
	 * the worst situation is all journal buckets are valid journal,
	 * and all the keys need to replay,
	 * so the number of  RESERVE_BTREE type buckets should be as much
	 * as journal buckets
	 */
	btree_buckets = ca->sb.njournal_buckets ?: 8;
	free = roundup_pow_of_two(ca->sb.nbuckets) >> 10;
	if (!free) {
		ret = -EPERM;
		err = "ca->sb.nbuckets is too small";
		goto err_free;
	}

<<<<<<< HEAD
	if (!init_fifo(&ca->free[RESERVE_BTREE], 8, GFP_KERNEL) ||
	    !init_fifo_exact(&ca->free[RESERVE_PRIO], prio_buckets(ca), GFP_KERNEL) ||
	    !init_fifo(&ca->free[RESERVE_MOVINGGC], free, GFP_KERNEL) ||
	    !init_fifo(&ca->free[RESERVE_NONE], free, GFP_KERNEL) ||
	    !init_fifo(&ca->free_inc,	free << 2, GFP_KERNEL) ||
	    !init_heap(&ca->heap,	free << 3, GFP_KERNEL) ||
	    !(ca->buckets	= vzalloc(sizeof(struct bucket) *
					  ca->sb.nbuckets)) ||
	    !(ca->prio_buckets	= kzalloc(sizeof(uint64_t) * prio_buckets(ca) *
					  2, GFP_KERNEL)) ||
	    !(ca->disk_buckets	= alloc_bucket_pages(GFP_KERNEL, ca)))
		return -ENOMEM;
=======
	if (!init_fifo(&ca->free[RESERVE_BTREE], btree_buckets,
						GFP_KERNEL)) {
		err = "ca->free[RESERVE_BTREE] alloc failed";
		goto err_btree_alloc;
	}

	if (!init_fifo_exact(&ca->free[RESERVE_PRIO], prio_buckets(ca),
							GFP_KERNEL)) {
		err = "ca->free[RESERVE_PRIO] alloc failed";
		goto err_prio_alloc;
	}

	if (!init_fifo(&ca->free[RESERVE_MOVINGGC], free, GFP_KERNEL)) {
		err = "ca->free[RESERVE_MOVINGGC] alloc failed";
		goto err_movinggc_alloc;
	}

	if (!init_fifo(&ca->free[RESERVE_NONE], free, GFP_KERNEL)) {
		err = "ca->free[RESERVE_NONE] alloc failed";
		goto err_none_alloc;
	}

	if (!init_fifo(&ca->free_inc, free << 2, GFP_KERNEL)) {
		err = "ca->free_inc alloc failed";
		goto err_free_inc_alloc;
	}

	if (!init_heap(&ca->heap, free << 3, GFP_KERNEL)) {
		err = "ca->heap alloc failed";
		goto err_heap_alloc;
	}

	ca->buckets = vzalloc(array_size(sizeof(struct bucket),
			      ca->sb.nbuckets));
	if (!ca->buckets) {
		err = "ca->buckets alloc failed";
		goto err_buckets_alloc;
	}

	ca->prio_buckets = kzalloc(array3_size(sizeof(uint64_t),
				   prio_buckets(ca), 2),
				   GFP_KERNEL);
	if (!ca->prio_buckets) {
		err = "ca->prio_buckets alloc failed";
		goto err_prio_buckets_alloc;
	}

	ca->disk_buckets = alloc_meta_bucket_pages(GFP_KERNEL, &ca->sb);
	if (!ca->disk_buckets) {
		err = "ca->disk_buckets alloc failed";
		goto err_disk_buckets_alloc;
	}
>>>>>>> 24b8d41d

	ca->prio_last_buckets = ca->prio_buckets + prio_buckets(ca);

	for_each_bucket(b, ca)
		atomic_set(&b->pin, 0);
	return 0;

err_disk_buckets_alloc:
	kfree(ca->prio_buckets);
err_prio_buckets_alloc:
	vfree(ca->buckets);
err_buckets_alloc:
	free_heap(&ca->heap);
err_heap_alloc:
	free_fifo(&ca->free_inc);
err_free_inc_alloc:
	free_fifo(&ca->free[RESERVE_NONE]);
err_none_alloc:
	free_fifo(&ca->free[RESERVE_MOVINGGC]);
err_movinggc_alloc:
	free_fifo(&ca->free[RESERVE_PRIO]);
err_prio_alloc:
	free_fifo(&ca->free[RESERVE_BTREE]);
err_btree_alloc:
err_free:
	module_put(THIS_MODULE);
	if (err)
		pr_notice("error %s: %s\n", ca->cache_dev_name, err);
	return ret;
}

static int register_cache(struct cache_sb *sb, struct cache_sb_disk *sb_disk,
				struct block_device *bdev, struct cache *ca)
{
<<<<<<< HEAD
	char name[BDEVNAME_SIZE];
=======
>>>>>>> 24b8d41d
	const char *err = NULL; /* must be set for any error case */
	int ret = 0;

	bdevname(bdev, ca->cache_dev_name);
	memcpy(&ca->sb, sb, sizeof(struct cache_sb));
	ca->bdev = bdev;
	ca->bdev->bd_holder = ca;
	ca->sb_disk = sb_disk;

	if (blk_queue_discard(bdev_get_queue(bdev)))
		ca->discard = CACHE_DISCARD(&ca->sb);

	ret = cache_alloc(ca);
	if (ret != 0) {
<<<<<<< HEAD
		if (ret == -ENOMEM)
			err = "cache_alloc(): -ENOMEM";
=======
		/*
		 * If we failed here, it means ca->kobj is not initialized yet,
		 * kobject_put() won't be called and there is no chance to
		 * call blkdev_put() to bdev in bch_cache_release(). So we
		 * explicitly call blkdev_put() here.
		 */
		blkdev_put(bdev, FMODE_READ|FMODE_WRITE|FMODE_EXCL);
		if (ret == -ENOMEM)
			err = "cache_alloc(): -ENOMEM";
		else if (ret == -EPERM)
			err = "cache_alloc(): cache device is too small";
>>>>>>> 24b8d41d
		else
			err = "cache_alloc(): unknown error";
		goto err;
	}

	if (kobject_add(&ca->kobj,
			&part_to_dev(bdev->bd_part)->kobj,
			"bcache")) {
		err = "error calling kobject_add";
		ret = -ENOMEM;
		goto out;
	}

	mutex_lock(&bch_register_lock);
	err = register_cache_set(ca);
	mutex_unlock(&bch_register_lock);

	if (err) {
		ret = -ENODEV;
		goto out;
	}

	pr_info("registered cache device %s\n", ca->cache_dev_name);

out:
	kobject_put(&ca->kobj);

err:
	if (err)
		pr_notice("error %s: %s\n", ca->cache_dev_name, err);

	return ret;
}

/* Global interfaces/init */

static ssize_t register_bcache(struct kobject *k, struct kobj_attribute *attr,
			       const char *buffer, size_t size);
static ssize_t bch_pending_bdevs_cleanup(struct kobject *k,
					 struct kobj_attribute *attr,
					 const char *buffer, size_t size);

kobj_attribute_write(register,		register_bcache);
kobj_attribute_write(register_quiet,	register_bcache);
kobj_attribute_write(pendings_cleanup,	bch_pending_bdevs_cleanup);

static bool bch_is_open_backing(struct block_device *bdev)
{
	struct cache_set *c, *tc;
	struct cached_dev *dc, *t;

	list_for_each_entry_safe(c, tc, &bch_cache_sets, list)
		list_for_each_entry_safe(dc, t, &c->cached_devs, list)
			if (dc->bdev == bdev)
				return true;
	list_for_each_entry_safe(dc, t, &uncached_devices, list)
		if (dc->bdev == bdev)
			return true;
	return false;
}

static bool bch_is_open_cache(struct block_device *bdev)
{
	struct cache_set *c, *tc;

	list_for_each_entry_safe(c, tc, &bch_cache_sets, list) {
		struct cache *ca = c->cache;

		if (ca->bdev == bdev)
			return true;
	}

	return false;
}

static bool bch_is_open(struct block_device *bdev)
{
	return bch_is_open_cache(bdev) || bch_is_open_backing(bdev);
}

struct async_reg_args {
	struct delayed_work reg_work;
	char *path;
	struct cache_sb *sb;
	struct cache_sb_disk *sb_disk;
	struct block_device *bdev;
};

static void register_bdev_worker(struct work_struct *work)
{
	int fail = false;
	struct async_reg_args *args =
		container_of(work, struct async_reg_args, reg_work.work);
	struct cached_dev *dc;

	dc = kzalloc(sizeof(*dc), GFP_KERNEL);
	if (!dc) {
		fail = true;
		put_page(virt_to_page(args->sb_disk));
		blkdev_put(args->bdev, FMODE_READ | FMODE_WRITE | FMODE_EXCL);
		goto out;
	}

	mutex_lock(&bch_register_lock);
	if (register_bdev(args->sb, args->sb_disk, args->bdev, dc) < 0)
		fail = true;
	mutex_unlock(&bch_register_lock);

out:
	if (fail)
		pr_info("error %s: fail to register backing device\n",
			args->path);
	kfree(args->sb);
	kfree(args->path);
	kfree(args);
	module_put(THIS_MODULE);
}

static void register_cache_worker(struct work_struct *work)
{
	int fail = false;
	struct async_reg_args *args =
		container_of(work, struct async_reg_args, reg_work.work);
	struct cache *ca;

	ca = kzalloc(sizeof(*ca), GFP_KERNEL);
	if (!ca) {
		fail = true;
		put_page(virt_to_page(args->sb_disk));
		blkdev_put(args->bdev, FMODE_READ | FMODE_WRITE | FMODE_EXCL);
		goto out;
	}

	/* blkdev_put() will be called in bch_cache_release() */
	if (register_cache(args->sb, args->sb_disk, args->bdev, ca) != 0)
		fail = true;

out:
	if (fail)
		pr_info("error %s: fail to register cache device\n",
			args->path);
	kfree(args->sb);
	kfree(args->path);
	kfree(args);
	module_put(THIS_MODULE);
}

static void register_device_aync(struct async_reg_args *args)
{
	if (SB_IS_BDEV(args->sb))
		INIT_DELAYED_WORK(&args->reg_work, register_bdev_worker);
	else
		INIT_DELAYED_WORK(&args->reg_work, register_cache_worker);

	/* 10 jiffies is enough for a delay */
	queue_delayed_work(system_wq, &args->reg_work, 10);
}

static ssize_t register_bcache(struct kobject *k, struct kobj_attribute *attr,
			       const char *buffer, size_t size)
{
	const char *err;
	char *path = NULL;
	struct cache_sb *sb;
	struct cache_sb_disk *sb_disk;
	struct block_device *bdev;
	ssize_t ret;
	bool async_registration = false;

#ifdef CONFIG_BCACHE_ASYNC_REGISTRATION
	async_registration = true;
#endif

	ret = -EBUSY;
	err = "failed to reference bcache module";
	if (!try_module_get(THIS_MODULE))
		goto out;

	/* For latest state of bcache_is_reboot */
	smp_mb();
	err = "bcache is in reboot";
	if (bcache_is_reboot)
		goto out_module_put;

	ret = -ENOMEM;
	err = "cannot allocate memory";
	path = kstrndup(buffer, size, GFP_KERNEL);
	if (!path)
		goto out_module_put;

	sb = kmalloc(sizeof(struct cache_sb), GFP_KERNEL);
	if (!sb)
		goto out_free_path;

	ret = -EINVAL;
	err = "failed to open device";
	bdev = blkdev_get_by_path(strim(path),
				  FMODE_READ|FMODE_WRITE|FMODE_EXCL,
				  sb);
	if (IS_ERR(bdev)) {
		if (bdev == ERR_PTR(-EBUSY)) {
			bdev = lookup_bdev(strim(path));
			mutex_lock(&bch_register_lock);
			if (!IS_ERR(bdev) && bch_is_open(bdev))
				err = "device already registered";
			else
				err = "device busy";
			mutex_unlock(&bch_register_lock);
			if (!IS_ERR(bdev))
				bdput(bdev);
			if (attr == &ksysfs_register_quiet)
				goto done;
		}
		goto out_free_sb;
	}

	err = "failed to set blocksize";
	if (set_blocksize(bdev, 4096))
		goto out_blkdev_put;

	err = read_super(sb, bdev, &sb_disk);
	if (err)
		goto out_blkdev_put;

	err = "failed to register device";

	if (async_registration) {
		/* register in asynchronous way */
		struct async_reg_args *args =
			kzalloc(sizeof(struct async_reg_args), GFP_KERNEL);

		if (!args) {
			ret = -ENOMEM;
			err = "cannot allocate memory";
			goto out_put_sb_page;
		}

		args->path	= path;
		args->sb	= sb;
		args->sb_disk	= sb_disk;
		args->bdev	= bdev;
		register_device_aync(args);
		/* No wait and returns to user space */
		goto async_done;
	}

	if (SB_IS_BDEV(sb)) {
		struct cached_dev *dc = kzalloc(sizeof(*dc), GFP_KERNEL);

		if (!dc)
			goto out_put_sb_page;

		mutex_lock(&bch_register_lock);
		ret = register_bdev(sb, sb_disk, bdev, dc);
		mutex_unlock(&bch_register_lock);
		/* blkdev_put() will be called in cached_dev_free() */
		if (ret < 0)
			goto out_free_sb;
	} else {
		struct cache *ca = kzalloc(sizeof(*ca), GFP_KERNEL);

		if (!ca)
			goto out_put_sb_page;

		/* blkdev_put() will be called in bch_cache_release() */
		if (register_cache(sb, sb_disk, bdev, ca) != 0)
			goto out_free_sb;
	}

done:
	kfree(sb);
	kfree(path);
	module_put(THIS_MODULE);
async_done:
	return size;

out_put_sb_page:
	put_page(virt_to_page(sb_disk));
out_blkdev_put:
	blkdev_put(bdev, FMODE_READ | FMODE_WRITE | FMODE_EXCL);
out_free_sb:
	kfree(sb);
out_free_path:
	kfree(path);
	path = NULL;
out_module_put:
	module_put(THIS_MODULE);
out:
	pr_info("error %s: %s\n", path?path:"", err);
	return ret;
}


struct pdev {
	struct list_head list;
	struct cached_dev *dc;
};

static ssize_t bch_pending_bdevs_cleanup(struct kobject *k,
					 struct kobj_attribute *attr,
					 const char *buffer,
					 size_t size)
{
	LIST_HEAD(pending_devs);
	ssize_t ret = size;
	struct cached_dev *dc, *tdc;
	struct pdev *pdev, *tpdev;
	struct cache_set *c, *tc;

	mutex_lock(&bch_register_lock);
	list_for_each_entry_safe(dc, tdc, &uncached_devices, list) {
		pdev = kmalloc(sizeof(struct pdev), GFP_KERNEL);
		if (!pdev)
			break;
		pdev->dc = dc;
		list_add(&pdev->list, &pending_devs);
	}

	list_for_each_entry_safe(pdev, tpdev, &pending_devs, list) {
		list_for_each_entry_safe(c, tc, &bch_cache_sets, list) {
			char *pdev_set_uuid = pdev->dc->sb.set_uuid;
			char *set_uuid = c->set_uuid;

			if (!memcmp(pdev_set_uuid, set_uuid, 16)) {
				list_del(&pdev->list);
				kfree(pdev);
				break;
			}
		}
	}
	mutex_unlock(&bch_register_lock);

	list_for_each_entry_safe(pdev, tpdev, &pending_devs, list) {
		pr_info("delete pdev %p\n", pdev);
		list_del(&pdev->list);
		bcache_device_stop(&pdev->dc->disk);
		kfree(pdev);
	}

	return ret;
}

static int bcache_reboot(struct notifier_block *n, unsigned long code, void *x)
{
	if (bcache_is_reboot)
		return NOTIFY_DONE;

	if (code == SYS_DOWN ||
	    code == SYS_HALT ||
	    code == SYS_POWER_OFF) {
		DEFINE_WAIT(wait);
		unsigned long start = jiffies;
		bool stopped = false;

		struct cache_set *c, *tc;
		struct cached_dev *dc, *tdc;

		mutex_lock(&bch_register_lock);

		if (bcache_is_reboot)
			goto out;

		/* New registration is rejected since now */
		bcache_is_reboot = true;
		/*
		 * Make registering caller (if there is) on other CPU
		 * core know bcache_is_reboot set to true earlier
		 */
		smp_mb();

		if (list_empty(&bch_cache_sets) &&
		    list_empty(&uncached_devices))
			goto out;

		mutex_unlock(&bch_register_lock);

		pr_info("Stopping all devices:\n");

		/*
		 * The reason bch_register_lock is not held to call
		 * bch_cache_set_stop() and bcache_device_stop() is to
		 * avoid potential deadlock during reboot, because cache
		 * set or bcache device stopping process will acqurie
		 * bch_register_lock too.
		 *
		 * We are safe here because bcache_is_reboot sets to
		 * true already, register_bcache() will reject new
		 * registration now. bcache_is_reboot also makes sure
		 * bcache_reboot() won't be re-entered on by other thread,
		 * so there is no race in following list iteration by
		 * list_for_each_entry_safe().
		 */
		list_for_each_entry_safe(c, tc, &bch_cache_sets, list)
			bch_cache_set_stop(c);

		list_for_each_entry_safe(dc, tdc, &uncached_devices, list)
			bcache_device_stop(&dc->disk);


		/*
		 * Give an early chance for other kthreads and
		 * kworkers to stop themselves
		 */
		schedule();

		/* What's a condition variable? */
		while (1) {
			long timeout = start + 10 * HZ - jiffies;

			mutex_lock(&bch_register_lock);
			stopped = list_empty(&bch_cache_sets) &&
				list_empty(&uncached_devices);

			if (timeout < 0 || stopped)
				break;

			prepare_to_wait(&unregister_wait, &wait,
					TASK_UNINTERRUPTIBLE);

			mutex_unlock(&bch_register_lock);
			schedule_timeout(timeout);
		}

		finish_wait(&unregister_wait, &wait);

		if (stopped)
			pr_info("All devices stopped\n");
		else
			pr_notice("Timeout waiting for devices to be closed\n");
out:
		mutex_unlock(&bch_register_lock);
	}

	return NOTIFY_DONE;
}

static struct notifier_block reboot = {
	.notifier_call	= bcache_reboot,
	.priority	= INT_MAX, /* before any real devices */
};

static void bcache_exit(void)
{
	bch_debug_exit();
	bch_request_exit();
	if (bcache_kobj)
		kobject_put(bcache_kobj);
	if (bcache_wq)
		destroy_workqueue(bcache_wq);
	if (bch_journal_wq)
		destroy_workqueue(bch_journal_wq);

	if (bcache_major)
		unregister_blkdev(bcache_major, "bcache");
	unregister_reboot_notifier(&reboot);
	mutex_destroy(&bch_register_lock);
}

/* Check and fixup module parameters */
static void check_module_parameters(void)
{
	if (bch_cutoff_writeback_sync == 0)
		bch_cutoff_writeback_sync = CUTOFF_WRITEBACK_SYNC;
	else if (bch_cutoff_writeback_sync > CUTOFF_WRITEBACK_SYNC_MAX) {
		pr_warn("set bch_cutoff_writeback_sync (%u) to max value %u\n",
			bch_cutoff_writeback_sync, CUTOFF_WRITEBACK_SYNC_MAX);
		bch_cutoff_writeback_sync = CUTOFF_WRITEBACK_SYNC_MAX;
	}

	if (bch_cutoff_writeback == 0)
		bch_cutoff_writeback = CUTOFF_WRITEBACK;
	else if (bch_cutoff_writeback > CUTOFF_WRITEBACK_MAX) {
		pr_warn("set bch_cutoff_writeback (%u) to max value %u\n",
			bch_cutoff_writeback, CUTOFF_WRITEBACK_MAX);
		bch_cutoff_writeback = CUTOFF_WRITEBACK_MAX;
	}

	if (bch_cutoff_writeback > bch_cutoff_writeback_sync) {
		pr_warn("set bch_cutoff_writeback (%u) to %u\n",
			bch_cutoff_writeback, bch_cutoff_writeback_sync);
		bch_cutoff_writeback = bch_cutoff_writeback_sync;
	}
}

static int __init bcache_init(void)
{
	static const struct attribute *files[] = {
		&ksysfs_register.attr,
		&ksysfs_register_quiet.attr,
		&ksysfs_pendings_cleanup.attr,
		NULL
	};

	check_module_parameters();

	mutex_init(&bch_register_lock);
	init_waitqueue_head(&unregister_wait);
	register_reboot_notifier(&reboot);

	bcache_major = register_blkdev(0, "bcache");
	if (bcache_major < 0) {
		unregister_reboot_notifier(&reboot);
		mutex_destroy(&bch_register_lock);
		return bcache_major;
	}

<<<<<<< HEAD
	if (!(bcache_wq = alloc_workqueue("bcache", WQ_MEM_RECLAIM, 0)) ||
	    !(bcache_kobj = kobject_create_and_add("bcache", fs_kobj)) ||
	    sysfs_create_files(bcache_kobj, files) ||
	    bch_request_init() ||
	    bch_debug_init(bcache_kobj))
=======
	bcache_wq = alloc_workqueue("bcache", WQ_MEM_RECLAIM, 0);
	if (!bcache_wq)
>>>>>>> 24b8d41d
		goto err;

	bch_journal_wq = alloc_workqueue("bch_journal", WQ_MEM_RECLAIM, 0);
	if (!bch_journal_wq)
		goto err;

	bcache_kobj = kobject_create_and_add("bcache", fs_kobj);
	if (!bcache_kobj)
		goto err;

	if (bch_request_init() ||
	    sysfs_create_files(bcache_kobj, files))
		goto err;

	bch_debug_init();
	closure_debug_init();

	bcache_is_reboot = false;

	return 0;
err:
	bcache_exit();
	return -ENOMEM;
}

/*
 * Module hooks
 */
module_exit(bcache_exit);
module_init(bcache_init);

module_param(bch_cutoff_writeback, uint, 0);
MODULE_PARM_DESC(bch_cutoff_writeback, "threshold to cutoff writeback");

module_param(bch_cutoff_writeback_sync, uint, 0);
MODULE_PARM_DESC(bch_cutoff_writeback_sync, "hard threshold to cutoff writeback");

MODULE_DESCRIPTION("Bcache: a Linux block layer cache");
MODULE_AUTHOR("Kent Overstreet <kent.overstreet@gmail.com>");
MODULE_LICENSE("GPL");<|MERGE_RESOLUTION|>--- conflicted
+++ resolved
@@ -216,53 +216,8 @@
 		break;
 	case BCACHE_SB_VERSION_CDEV:
 	case BCACHE_SB_VERSION_CDEV_WITH_UUID:
-<<<<<<< HEAD
-		sb->nbuckets	= le64_to_cpu(s->nbuckets);
-		sb->bucket_size	= le16_to_cpu(s->bucket_size);
-
-		sb->nr_in_set	= le16_to_cpu(s->nr_in_set);
-		sb->nr_this_dev	= le16_to_cpu(s->nr_this_dev);
-
-		err = "Too many buckets";
-		if (sb->nbuckets > LONG_MAX)
-			goto err;
-
-		err = "Not enough buckets";
-		if (sb->nbuckets < 1 << 7)
-			goto err;
-
-		err = "Bad block/bucket size";
-		if (!is_power_of_2(sb->block_size) ||
-		    sb->block_size > PAGE_SECTORS ||
-		    !is_power_of_2(sb->bucket_size) ||
-		    sb->bucket_size < PAGE_SECTORS)
-			goto err;
-
-		err = "Invalid superblock: device too small";
-		if (get_capacity(bdev->bd_disk) < sb->bucket_size * sb->nbuckets)
-			goto err;
-
-		err = "Bad UUID";
-		if (bch_is_zero(sb->set_uuid, 16))
-			goto err;
-
-		err = "Bad cache device number in set";
-		if (!sb->nr_in_set ||
-		    sb->nr_in_set <= sb->nr_this_dev ||
-		    sb->nr_in_set > MAX_CACHES_PER_SET)
-			goto err;
-
-		err = "Journal buckets not sequential";
-		for (i = 0; i < sb->keys; i++)
-			if (sb->d[i] != sb->first_bucket + i)
-				goto err;
-
-		err = "Too many journal buckets";
-		if (sb->first_bucket + sb->keys > sb->nbuckets)
-=======
 		err = read_super_common(sb, bdev, s);
 		if (err)
->>>>>>> 24b8d41d
 			goto err;
 		break;
 	case BCACHE_SB_VERSION_CDEV_WITH_FEATURES:
@@ -307,14 +262,8 @@
 
 	bio->bi_opf = REQ_OP_WRITE | REQ_SYNC | REQ_META;
 	bio->bi_iter.bi_sector	= SB_SECTOR;
-<<<<<<< HEAD
-	bio->bi_iter.bi_size	= SB_SIZE;
-	bio_set_op_attrs(bio, REQ_OP_WRITE, REQ_SYNC|REQ_META);
-	bch_bio_map(bio, NULL);
-=======
 	__bio_add_page(bio, virt_to_page(out), SB_SIZE,
 			offset_in_page(out));
->>>>>>> 24b8d41d
 
 	out->offset		= cpu_to_le64(sb->offset);
 
@@ -466,11 +415,7 @@
 	}
 
 	bch_extent_to_text(buf, sizeof(buf), k);
-<<<<<<< HEAD
-	pr_debug("%s UUIDs at %s", op == REQ_OP_WRITE ? "wrote" : "read", buf);
-=======
 	pr_debug("%s UUIDs at %s\n", op == REQ_OP_WRITE ? "wrote" : "read", buf);
->>>>>>> 24b8d41d
 
 	for (u = c->uuids; u < c->uuids + c->nr_uuids; u++)
 		if (!bch_is_zero(u->uuid, 16))
@@ -489,11 +434,7 @@
 		return "bad uuid pointer";
 
 	bkey_copy(&c->uuid_bucket, k);
-<<<<<<< HEAD
-	uuid_io(c, REQ_OP_READ, READ_SYNC, k, cl);
-=======
 	uuid_io(c, REQ_OP_READ, 0, k, cl);
->>>>>>> 24b8d41d
 
 	if (j->version < BCACHE_JSET_VERSION_UUIDv1) {
 		struct uuid_entry_v0	*u0 = (void *) c->uuids;
@@ -539,12 +480,8 @@
 	if (bch_bucket_alloc_set(c, RESERVE_BTREE, &k.key, true))
 		return 1;
 
-<<<<<<< HEAD
-	SET_KEY_SIZE(&k.key, c->sb.bucket_size);
-=======
 	size =  meta_bucket_pages(&ca->sb) * PAGE_SECTORS;
 	SET_KEY_SIZE(&k.key, size);
->>>>>>> 24b8d41d
 	uuid_io(c, REQ_OP_WRITE, 0, &k.key, &cl);
 	closure_sync(&cl);
 
@@ -630,13 +567,8 @@
 	closure_init_stack(cl);
 
 	bio->bi_iter.bi_sector	= bucket * ca->sb.bucket_size;
-<<<<<<< HEAD
-	bio->bi_bdev		= ca->bdev;
-	bio->bi_iter.bi_size	= bucket_bytes(ca);
-=======
 	bio_set_dev(bio, ca->bdev);
 	bio->bi_iter.bi_size	= meta_bucket_bytes(&ca->sb);
->>>>>>> 24b8d41d
 
 	bio->bi_end_io	= prio_endio;
 	bio->bi_private = ca;
@@ -744,11 +676,7 @@
 			ca->prio_last_buckets[bucket_nr] = bucket;
 			bucket_nr++;
 
-<<<<<<< HEAD
-			prio_io(ca, bucket, REQ_OP_READ, READ_SYNC);
-=======
 			prio_io(ca, bucket, REQ_OP_READ, 0);
->>>>>>> 24b8d41d
 
 			if (p->csum !=
 			    bch_crc64(&p->magic, meta_bucket_bytes(&ca->sb) - 8)) {
@@ -959,20 +887,10 @@
 	if (!d->stripe_size)
 		d->stripe_size = 1 << 31;
 
-<<<<<<< HEAD
-	d->nr_stripes = DIV_ROUND_UP_ULL(sectors, d->stripe_size);
-
-	if (!d->nr_stripes ||
-	    d->nr_stripes > INT_MAX ||
-	    d->nr_stripes > SIZE_MAX / sizeof(atomic_t)) {
-		pr_err("nr_stripes too large or invalid: %u (start sector beyond end of disk?)",
-			(unsigned)d->nr_stripes);
-=======
 	n = DIV_ROUND_UP_ULL(sectors, d->stripe_size);
 	if (!n || n > max_stripes) {
 		pr_err("nr_stripes too large or invalid: %llu (start sector beyond end of disk?)\n",
 			n);
->>>>>>> 24b8d41d
 		return -ENOMEM;
 	}
 	d->nr_stripes = n;
@@ -1023,8 +941,6 @@
 	q->limits.logical_block_size	= block_size;
 	q->limits.physical_block_size	= block_size;
 
-<<<<<<< HEAD
-=======
 	if (q->limits.logical_block_size > PAGE_SIZE && cached_bdev) {
 		/*
 		 * This should only happen with BCACHE_SB_VERSION_BDEV.
@@ -1042,7 +958,6 @@
 	blk_queue_flag_clear(QUEUE_FLAG_ADD_RANDOM, d->disk->queue);
 	blk_queue_flag_set(QUEUE_FLAG_DISCARD, d->disk->queue);
 
->>>>>>> 24b8d41d
 	blk_queue_write_cache(q, true, true);
 
 	return 0;
@@ -1999,21 +1914,6 @@
 	if (!c->uuids)
 		goto err;
 
-<<<<<<< HEAD
-	if (!(c->devices = kzalloc(c->nr_uuids * sizeof(void *), GFP_KERNEL)) ||
-	    !(c->bio_meta = mempool_create_kmalloc_pool(2,
-				sizeof(struct bbio) + sizeof(struct bio_vec) *
-				bucket_pages(c))) ||
-	    !(c->fill_iter = mempool_create_kmalloc_pool(1, iter_size)) ||
-	    !(c->bio_split = bioset_create(4, offsetof(struct bbio, bio))) ||
-	    !(c->uuids = alloc_bucket_pages(GFP_KERNEL, c)) ||
-	    !(c->moving_gc_wq = alloc_workqueue("bcache_gc",
-						WQ_MEM_RECLAIM, 0)) ||
-	    bch_journal_alloc(c) ||
-	    bch_btree_cache_alloc(c) ||
-	    bch_open_buckets_alloc(c) ||
-	    bch_bset_sort_state_init(&c->sort, ilog2(c->btree_pages)))
-=======
 	c->moving_gc_wq = alloc_workqueue("bcache_gc", WQ_MEM_RECLAIM, 0);
 	if (!c->moving_gc_wq)
 		goto err;
@@ -2028,7 +1928,6 @@
 		goto err;
 
 	if (bch_bset_sort_state_init(&c->sort, ilog2(c->btree_pages)))
->>>>>>> 24b8d41d
 		goto err;
 
 	c->congested_read_threshold_us	= 2000;
@@ -2327,20 +2226,6 @@
 		goto err_free;
 	}
 
-<<<<<<< HEAD
-	if (!init_fifo(&ca->free[RESERVE_BTREE], 8, GFP_KERNEL) ||
-	    !init_fifo_exact(&ca->free[RESERVE_PRIO], prio_buckets(ca), GFP_KERNEL) ||
-	    !init_fifo(&ca->free[RESERVE_MOVINGGC], free, GFP_KERNEL) ||
-	    !init_fifo(&ca->free[RESERVE_NONE], free, GFP_KERNEL) ||
-	    !init_fifo(&ca->free_inc,	free << 2, GFP_KERNEL) ||
-	    !init_heap(&ca->heap,	free << 3, GFP_KERNEL) ||
-	    !(ca->buckets	= vzalloc(sizeof(struct bucket) *
-					  ca->sb.nbuckets)) ||
-	    !(ca->prio_buckets	= kzalloc(sizeof(uint64_t) * prio_buckets(ca) *
-					  2, GFP_KERNEL)) ||
-	    !(ca->disk_buckets	= alloc_bucket_pages(GFP_KERNEL, ca)))
-		return -ENOMEM;
-=======
 	if (!init_fifo(&ca->free[RESERVE_BTREE], btree_buckets,
 						GFP_KERNEL)) {
 		err = "ca->free[RESERVE_BTREE] alloc failed";
@@ -2393,7 +2278,6 @@
 		err = "ca->disk_buckets alloc failed";
 		goto err_disk_buckets_alloc;
 	}
->>>>>>> 24b8d41d
 
 	ca->prio_last_buckets = ca->prio_buckets + prio_buckets(ca);
 
@@ -2428,10 +2312,6 @@
 static int register_cache(struct cache_sb *sb, struct cache_sb_disk *sb_disk,
 				struct block_device *bdev, struct cache *ca)
 {
-<<<<<<< HEAD
-	char name[BDEVNAME_SIZE];
-=======
->>>>>>> 24b8d41d
 	const char *err = NULL; /* must be set for any error case */
 	int ret = 0;
 
@@ -2446,10 +2326,6 @@
 
 	ret = cache_alloc(ca);
 	if (ret != 0) {
-<<<<<<< HEAD
-		if (ret == -ENOMEM)
-			err = "cache_alloc(): -ENOMEM";
-=======
 		/*
 		 * If we failed here, it means ca->kobj is not initialized yet,
 		 * kobject_put() won't be called and there is no chance to
@@ -2461,7 +2337,6 @@
 			err = "cache_alloc(): -ENOMEM";
 		else if (ret == -EPERM)
 			err = "cache_alloc(): cache device is too small";
->>>>>>> 24b8d41d
 		else
 			err = "cache_alloc(): unknown error";
 		goto err;
@@ -2968,16 +2843,8 @@
 		return bcache_major;
 	}
 
-<<<<<<< HEAD
-	if (!(bcache_wq = alloc_workqueue("bcache", WQ_MEM_RECLAIM, 0)) ||
-	    !(bcache_kobj = kobject_create_and_add("bcache", fs_kobj)) ||
-	    sysfs_create_files(bcache_kobj, files) ||
-	    bch_request_init() ||
-	    bch_debug_init(bcache_kobj))
-=======
 	bcache_wq = alloc_workqueue("bcache", WQ_MEM_RECLAIM, 0);
 	if (!bcache_wq)
->>>>>>> 24b8d41d
 		goto err;
 
 	bch_journal_wq = alloc_workqueue("bch_journal", WQ_MEM_RECLAIM, 0);
