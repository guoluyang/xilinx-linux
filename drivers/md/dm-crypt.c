/*
 * Copyright (C) 2003 Jana Saout <jana@saout.de>
 * Copyright (C) 2004 Clemens Fruhwirth <clemens@endorphin.org>
 * Copyright (C) 2006-2020 Red Hat, Inc. All rights reserved.
 * Copyright (C) 2013-2020 Milan Broz <gmazyland@gmail.com>
 *
 * This file is released under the GPL.
 */

#include <linux/completion.h>
#include <linux/err.h>
#include <linux/module.h>
#include <linux/init.h>
#include <linux/kernel.h>
#include <linux/key.h>
#include <linux/bio.h>
#include <linux/blkdev.h>
#include <linux/mempool.h>
#include <linux/slab.h>
#include <linux/crypto.h>
#include <linux/workqueue.h>
#include <linux/kthread.h>
#include <linux/backing-dev.h>
#include <linux/atomic.h>
#include <linux/scatterlist.h>
#include <linux/rbtree.h>
#include <linux/ctype.h>
#include <asm/page.h>
#include <asm/unaligned.h>
#include <crypto/hash.h>
#include <crypto/md5.h>
#include <crypto/algapi.h>
#include <crypto/skcipher.h>
#include <crypto/aead.h>
#include <crypto/authenc.h>
#include <linux/rtnetlink.h> /* for struct rtattr and RTA macros only */
#include <linux/key-type.h>
#include <keys/user-type.h>
#include <keys/encrypted-type.h>

#include <linux/device-mapper.h>

#define DM_MSG_PREFIX "crypt"

/*
 * context holding the current state of a multi-part conversion
 */
struct convert_context {
	struct completion restart;
	struct bio *bio_in;
	struct bio *bio_out;
	struct bvec_iter iter_in;
	struct bvec_iter iter_out;
	u64 cc_sector;
	atomic_t cc_pending;
	union {
		struct skcipher_request *req;
		struct aead_request *req_aead;
	} r;

};

/*
 * per bio private data
 */
struct dm_crypt_io {
	struct crypt_config *cc;
	struct bio *base_bio;
	u8 *integrity_metadata;
	bool integrity_metadata_from_pool;
	struct work_struct work;
	struct tasklet_struct tasklet;

	struct convert_context ctx;

	atomic_t io_pending;
	blk_status_t error;
	sector_t sector;

	struct rb_node rb_node;
} CRYPTO_MINALIGN_ATTR;

struct dm_crypt_request {
	struct convert_context *ctx;
	struct scatterlist sg_in[4];
	struct scatterlist sg_out[4];
	u64 iv_sector;
};

struct crypt_config;

struct crypt_iv_operations {
	int (*ctr)(struct crypt_config *cc, struct dm_target *ti,
		   const char *opts);
	void (*dtr)(struct crypt_config *cc);
	int (*init)(struct crypt_config *cc);
	int (*wipe)(struct crypt_config *cc);
	int (*generator)(struct crypt_config *cc, u8 *iv,
			 struct dm_crypt_request *dmreq);
	int (*post)(struct crypt_config *cc, u8 *iv,
		    struct dm_crypt_request *dmreq);
};

struct iv_benbi_private {
	int shift;
};

#define LMK_SEED_SIZE 64 /* hash + 0 */
struct iv_lmk_private {
	struct crypto_shash *hash_tfm;
	u8 *seed;
};

#define TCW_WHITENING_SIZE 16
struct iv_tcw_private {
	struct crypto_shash *crc32_tfm;
	u8 *iv_seed;
	u8 *whitening;
};

#define ELEPHANT_MAX_KEY_SIZE 32
struct iv_elephant_private {
	struct crypto_skcipher *tfm;
};

/*
 * Crypt: maps a linear range of a block device
 * and encrypts / decrypts at the same time.
 */
enum flags { DM_CRYPT_SUSPENDED, DM_CRYPT_KEY_VALID,
<<<<<<< HEAD
	     DM_CRYPT_SAME_CPU, DM_CRYPT_NO_OFFLOAD };
=======
	     DM_CRYPT_SAME_CPU, DM_CRYPT_NO_OFFLOAD,
	     DM_CRYPT_NO_READ_WORKQUEUE, DM_CRYPT_NO_WRITE_WORKQUEUE,
	     DM_CRYPT_WRITE_INLINE };

enum cipher_flags {
	CRYPT_MODE_INTEGRITY_AEAD,	/* Use authenticated mode for cihper */
	CRYPT_IV_LARGE_SECTORS,		/* Calculate IV from sector_size, not 512B sectors */
	CRYPT_ENCRYPT_PREPROCESS,	/* Must preprocess data for encryption (elephant) */
};
>>>>>>> 24b8d41d

/*
 * The fields in here must be read only after initialization.
 */
struct crypt_config {
	struct dm_dev *dev;
	sector_t start;

	struct percpu_counter n_allocated_pages;

	struct workqueue_struct *io_queue;
	struct workqueue_struct *crypt_queue;

	spinlock_t write_thread_lock;
	struct task_struct *write_thread;
	struct rb_root write_tree;

	char *cipher_string;
	char *cipher_auth;
	char *key_string;

	const struct crypt_iv_operations *iv_gen_ops;
	union {
		struct iv_benbi_private benbi;
		struct iv_lmk_private lmk;
		struct iv_tcw_private tcw;
		struct iv_elephant_private elephant;
	} iv_gen_private;
	u64 iv_offset;
	unsigned int iv_size;
	unsigned short int sector_size;
	unsigned char sector_shift;

	union {
		struct crypto_skcipher **tfms;
		struct crypto_aead **tfms_aead;
	} cipher_tfm;
	unsigned tfms_count;
	unsigned long cipher_flags;

	/*
	 * Layout of each crypto request:
	 *
	 *   struct skcipher_request
	 *      context
	 *      padding
	 *   struct dm_crypt_request
	 *      padding
	 *   IV
	 *
	 * The padding is added so that dm_crypt_request and the IV are
	 * correctly aligned.
	 */
	unsigned int dmreq_start;

	unsigned int per_bio_data_size;

	unsigned long flags;
	unsigned int key_size;
	unsigned int key_parts;      /* independent parts in key buffer */
	unsigned int key_extra_size; /* additional keys length */
	unsigned int key_mac_size;   /* MAC key size for authenc(...) */

	unsigned int integrity_tag_size;
	unsigned int integrity_iv_size;
	unsigned int on_disk_tag_size;

	/*
	 * pool for per bio private data, crypto requests,
	 * encryption requeusts/buffer pages and integrity tags
	 */
	unsigned tag_pool_max_sectors;
	mempool_t tag_pool;
	mempool_t req_pool;
	mempool_t page_pool;

	struct bio_set bs;
	struct mutex bio_alloc_lock;

	u8 *authenc_key; /* space for keys in authenc() format (if used) */
	u8 key[];
};

<<<<<<< HEAD
#define MIN_IOS        64
=======
#define MIN_IOS		64
#define MAX_TAG_SIZE	480
#define POOL_ENTRY_SIZE	512

static DEFINE_SPINLOCK(dm_crypt_clients_lock);
static unsigned dm_crypt_clients_n = 0;
static volatile unsigned long dm_crypt_pages_per_client;
#define DM_CRYPT_MEMORY_PERCENT			2
#define DM_CRYPT_MIN_PAGES_PER_CLIENT		(BIO_MAX_PAGES * 16)
>>>>>>> 24b8d41d

static void clone_init(struct dm_crypt_io *, struct bio *);
static void kcryptd_queue_crypt(struct dm_crypt_io *io);
static struct scatterlist *crypt_get_sg_data(struct crypt_config *cc,
					     struct scatterlist *sg);

static bool crypt_integrity_aead(struct crypt_config *cc);

/*
 * Use this to access cipher attributes that are independent of the key.
 */
static struct crypto_skcipher *any_tfm(struct crypt_config *cc)
{
	return cc->cipher_tfm.tfms[0];
}

static struct crypto_aead *any_tfm_aead(struct crypt_config *cc)
{
	return cc->cipher_tfm.tfms_aead[0];
}

/*
 * Different IV generation algorithms:
 *
 * plain: the initial vector is the 32-bit little-endian version of the sector
 *        number, padded with zeros if necessary.
 *
 * plain64: the initial vector is the 64-bit little-endian version of the sector
 *        number, padded with zeros if necessary.
 *
 * plain64be: the initial vector is the 64-bit big-endian version of the sector
 *        number, padded with zeros if necessary.
 *
 * essiv: "encrypted sector|salt initial vector", the sector number is
 *        encrypted with the bulk cipher using a salt as key. The salt
 *        should be derived from the bulk cipher's key via hashing.
 *
 * benbi: the 64-bit "big-endian 'narrow block'-count", starting at 1
 *        (needed for LRW-32-AES and possible other narrow block modes)
 *
 * null: the initial vector is always zero.  Provides compatibility with
 *       obsolete loop_fish2 devices.  Do not use for new devices.
 *
 * lmk:  Compatible implementation of the block chaining mode used
 *       by the Loop-AES block device encryption system
 *       designed by Jari Ruusu. See http://loop-aes.sourceforge.net/
 *       It operates on full 512 byte sectors and uses CBC
 *       with an IV derived from the sector number, the data and
 *       optionally extra IV seed.
 *       This means that after decryption the first block
 *       of sector must be tweaked according to decrypted data.
 *       Loop-AES can use three encryption schemes:
 *         version 1: is plain aes-cbc mode
 *         version 2: uses 64 multikey scheme with lmk IV generator
 *         version 3: the same as version 2 with additional IV seed
 *                   (it uses 65 keys, last key is used as IV seed)
 *
 * tcw:  Compatible implementation of the block chaining mode used
 *       by the TrueCrypt device encryption system (prior to version 4.1).
 *       For more info see: https://gitlab.com/cryptsetup/cryptsetup/wikis/TrueCryptOnDiskFormat
 *       It operates on full 512 byte sectors and uses CBC
 *       with an IV derived from initial key and the sector number.
 *       In addition, whitening value is applied on every sector, whitening
 *       is calculated from initial key, sector number and mixed using CRC32.
 *       Note that this encryption scheme is vulnerable to watermarking attacks
 *       and should be used for old compatible containers access only.
 *
 * eboiv: Encrypted byte-offset IV (used in Bitlocker in CBC mode)
 *        The IV is encrypted little-endian byte-offset (with the same key
 *        and cipher as the volume).
 *
 * elephant: The extended version of eboiv with additional Elephant diffuser
 *           used with Bitlocker CBC mode.
 *           This mode was used in older Windows systems
 *           https://download.microsoft.com/download/0/2/3/0238acaf-d3bf-4a6d-b3d6-0a0be4bbb36e/bitlockercipher200608.pdf
 */

static int crypt_iv_plain_gen(struct crypt_config *cc, u8 *iv,
			      struct dm_crypt_request *dmreq)
{
	memset(iv, 0, cc->iv_size);
	*(__le32 *)iv = cpu_to_le32(dmreq->iv_sector & 0xffffffff);

	return 0;
}

static int crypt_iv_plain64_gen(struct crypt_config *cc, u8 *iv,
				struct dm_crypt_request *dmreq)
{
	memset(iv, 0, cc->iv_size);
	*(__le64 *)iv = cpu_to_le64(dmreq->iv_sector);

	return 0;
}

static int crypt_iv_plain64be_gen(struct crypt_config *cc, u8 *iv,
				  struct dm_crypt_request *dmreq)
{
	memset(iv, 0, cc->iv_size);
	/* iv_size is at least of size u64; usually it is 16 bytes */
	*(__be64 *)&iv[cc->iv_size - sizeof(u64)] = cpu_to_be64(dmreq->iv_sector);

	return 0;
}

static int crypt_iv_essiv_gen(struct crypt_config *cc, u8 *iv,
			      struct dm_crypt_request *dmreq)
{
	/*
	 * ESSIV encryption of the IV is now handled by the crypto API,
	 * so just pass the plain sector number here.
	 */
	memset(iv, 0, cc->iv_size);
	*(__le64 *)iv = cpu_to_le64(dmreq->iv_sector);

	return 0;
}

static int crypt_iv_benbi_ctr(struct crypt_config *cc, struct dm_target *ti,
			      const char *opts)
{
	unsigned bs;
	int log;

	if (crypt_integrity_aead(cc))
		bs = crypto_aead_blocksize(any_tfm_aead(cc));
	else
		bs = crypto_skcipher_blocksize(any_tfm(cc));
	log = ilog2(bs);

	/* we need to calculate how far we must shift the sector count
	 * to get the cipher block count, we use this shift in _gen */

	if (1 << log != bs) {
		ti->error = "cypher blocksize is not a power of 2";
		return -EINVAL;
	}

	if (log > 9) {
		ti->error = "cypher blocksize is > 512";
		return -EINVAL;
	}

	cc->iv_gen_private.benbi.shift = 9 - log;

	return 0;
}

static void crypt_iv_benbi_dtr(struct crypt_config *cc)
{
}

static int crypt_iv_benbi_gen(struct crypt_config *cc, u8 *iv,
			      struct dm_crypt_request *dmreq)
{
	__be64 val;

	memset(iv, 0, cc->iv_size - sizeof(u64)); /* rest is cleared below */

	val = cpu_to_be64(((u64)dmreq->iv_sector << cc->iv_gen_private.benbi.shift) + 1);
	put_unaligned(val, (__be64 *)(iv + cc->iv_size - sizeof(u64)));

	return 0;
}

static int crypt_iv_null_gen(struct crypt_config *cc, u8 *iv,
			     struct dm_crypt_request *dmreq)
{
	memset(iv, 0, cc->iv_size);

	return 0;
}

static void crypt_iv_lmk_dtr(struct crypt_config *cc)
{
	struct iv_lmk_private *lmk = &cc->iv_gen_private.lmk;

	if (lmk->hash_tfm && !IS_ERR(lmk->hash_tfm))
		crypto_free_shash(lmk->hash_tfm);
	lmk->hash_tfm = NULL;

	kfree_sensitive(lmk->seed);
	lmk->seed = NULL;
}

static int crypt_iv_lmk_ctr(struct crypt_config *cc, struct dm_target *ti,
			    const char *opts)
{
	struct iv_lmk_private *lmk = &cc->iv_gen_private.lmk;

	if (cc->sector_size != (1 << SECTOR_SHIFT)) {
		ti->error = "Unsupported sector size for LMK";
		return -EINVAL;
	}

	lmk->hash_tfm = crypto_alloc_shash("md5", 0,
					   CRYPTO_ALG_ALLOCATES_MEMORY);
	if (IS_ERR(lmk->hash_tfm)) {
		ti->error = "Error initializing LMK hash";
		return PTR_ERR(lmk->hash_tfm);
	}

	/* No seed in LMK version 2 */
	if (cc->key_parts == cc->tfms_count) {
		lmk->seed = NULL;
		return 0;
	}

	lmk->seed = kzalloc(LMK_SEED_SIZE, GFP_KERNEL);
	if (!lmk->seed) {
		crypt_iv_lmk_dtr(cc);
		ti->error = "Error kmallocing seed storage in LMK";
		return -ENOMEM;
	}

	return 0;
}

static int crypt_iv_lmk_init(struct crypt_config *cc)
{
	struct iv_lmk_private *lmk = &cc->iv_gen_private.lmk;
	int subkey_size = cc->key_size / cc->key_parts;

	/* LMK seed is on the position of LMK_KEYS + 1 key */
	if (lmk->seed)
		memcpy(lmk->seed, cc->key + (cc->tfms_count * subkey_size),
		       crypto_shash_digestsize(lmk->hash_tfm));

	return 0;
}

static int crypt_iv_lmk_wipe(struct crypt_config *cc)
{
	struct iv_lmk_private *lmk = &cc->iv_gen_private.lmk;

	if (lmk->seed)
		memset(lmk->seed, 0, LMK_SEED_SIZE);

	return 0;
}

static int crypt_iv_lmk_one(struct crypt_config *cc, u8 *iv,
			    struct dm_crypt_request *dmreq,
			    u8 *data)
{
	struct iv_lmk_private *lmk = &cc->iv_gen_private.lmk;
	SHASH_DESC_ON_STACK(desc, lmk->hash_tfm);
	struct md5_state md5state;
	__le32 buf[4];
	int i, r;

	desc->tfm = lmk->hash_tfm;

	r = crypto_shash_init(desc);
	if (r)
		return r;

	if (lmk->seed) {
		r = crypto_shash_update(desc, lmk->seed, LMK_SEED_SIZE);
		if (r)
			return r;
	}

	/* Sector is always 512B, block size 16, add data of blocks 1-31 */
	r = crypto_shash_update(desc, data + 16, 16 * 31);
	if (r)
		return r;

	/* Sector is cropped to 56 bits here */
	buf[0] = cpu_to_le32(dmreq->iv_sector & 0xFFFFFFFF);
	buf[1] = cpu_to_le32((((u64)dmreq->iv_sector >> 32) & 0x00FFFFFF) | 0x80000000);
	buf[2] = cpu_to_le32(4024);
	buf[3] = 0;
	r = crypto_shash_update(desc, (u8 *)buf, sizeof(buf));
	if (r)
		return r;

	/* No MD5 padding here */
	r = crypto_shash_export(desc, &md5state);
	if (r)
		return r;

	for (i = 0; i < MD5_HASH_WORDS; i++)
		__cpu_to_le32s(&md5state.hash[i]);
	memcpy(iv, &md5state.hash, cc->iv_size);

	return 0;
}

static int crypt_iv_lmk_gen(struct crypt_config *cc, u8 *iv,
			    struct dm_crypt_request *dmreq)
{
	struct scatterlist *sg;
	u8 *src;
	int r = 0;

	if (bio_data_dir(dmreq->ctx->bio_in) == WRITE) {
		sg = crypt_get_sg_data(cc, dmreq->sg_in);
		src = kmap_atomic(sg_page(sg));
		r = crypt_iv_lmk_one(cc, iv, dmreq, src + sg->offset);
		kunmap_atomic(src);
	} else
		memset(iv, 0, cc->iv_size);

	return r;
}

static int crypt_iv_lmk_post(struct crypt_config *cc, u8 *iv,
			     struct dm_crypt_request *dmreq)
{
	struct scatterlist *sg;
	u8 *dst;
	int r;

	if (bio_data_dir(dmreq->ctx->bio_in) == WRITE)
		return 0;

	sg = crypt_get_sg_data(cc, dmreq->sg_out);
	dst = kmap_atomic(sg_page(sg));
	r = crypt_iv_lmk_one(cc, iv, dmreq, dst + sg->offset);

	/* Tweak the first block of plaintext sector */
	if (!r)
		crypto_xor(dst + sg->offset, iv, cc->iv_size);

	kunmap_atomic(dst);
	return r;
}

static void crypt_iv_tcw_dtr(struct crypt_config *cc)
{
	struct iv_tcw_private *tcw = &cc->iv_gen_private.tcw;

	kfree_sensitive(tcw->iv_seed);
	tcw->iv_seed = NULL;
	kfree_sensitive(tcw->whitening);
	tcw->whitening = NULL;

	if (tcw->crc32_tfm && !IS_ERR(tcw->crc32_tfm))
		crypto_free_shash(tcw->crc32_tfm);
	tcw->crc32_tfm = NULL;
}

static int crypt_iv_tcw_ctr(struct crypt_config *cc, struct dm_target *ti,
			    const char *opts)
{
	struct iv_tcw_private *tcw = &cc->iv_gen_private.tcw;

	if (cc->sector_size != (1 << SECTOR_SHIFT)) {
		ti->error = "Unsupported sector size for TCW";
		return -EINVAL;
	}

	if (cc->key_size <= (cc->iv_size + TCW_WHITENING_SIZE)) {
		ti->error = "Wrong key size for TCW";
		return -EINVAL;
	}

	tcw->crc32_tfm = crypto_alloc_shash("crc32", 0,
					    CRYPTO_ALG_ALLOCATES_MEMORY);
	if (IS_ERR(tcw->crc32_tfm)) {
		ti->error = "Error initializing CRC32 in TCW";
		return PTR_ERR(tcw->crc32_tfm);
	}

	tcw->iv_seed = kzalloc(cc->iv_size, GFP_KERNEL);
	tcw->whitening = kzalloc(TCW_WHITENING_SIZE, GFP_KERNEL);
	if (!tcw->iv_seed || !tcw->whitening) {
		crypt_iv_tcw_dtr(cc);
		ti->error = "Error allocating seed storage in TCW";
		return -ENOMEM;
	}

	return 0;
}

static int crypt_iv_tcw_init(struct crypt_config *cc)
{
	struct iv_tcw_private *tcw = &cc->iv_gen_private.tcw;
	int key_offset = cc->key_size - cc->iv_size - TCW_WHITENING_SIZE;

	memcpy(tcw->iv_seed, &cc->key[key_offset], cc->iv_size);
	memcpy(tcw->whitening, &cc->key[key_offset + cc->iv_size],
	       TCW_WHITENING_SIZE);

	return 0;
}

static int crypt_iv_tcw_wipe(struct crypt_config *cc)
{
	struct iv_tcw_private *tcw = &cc->iv_gen_private.tcw;

	memset(tcw->iv_seed, 0, cc->iv_size);
	memset(tcw->whitening, 0, TCW_WHITENING_SIZE);

	return 0;
}

static int crypt_iv_tcw_whitening(struct crypt_config *cc,
				  struct dm_crypt_request *dmreq,
				  u8 *data)
{
	struct iv_tcw_private *tcw = &cc->iv_gen_private.tcw;
	__le64 sector = cpu_to_le64(dmreq->iv_sector);
	u8 buf[TCW_WHITENING_SIZE];
	SHASH_DESC_ON_STACK(desc, tcw->crc32_tfm);
	int i, r;

	/* xor whitening with sector number */
	crypto_xor_cpy(buf, tcw->whitening, (u8 *)&sector, 8);
	crypto_xor_cpy(&buf[8], tcw->whitening + 8, (u8 *)&sector, 8);

	/* calculate crc32 for every 32bit part and xor it */
	desc->tfm = tcw->crc32_tfm;
	for (i = 0; i < 4; i++) {
		r = crypto_shash_init(desc);
		if (r)
			goto out;
		r = crypto_shash_update(desc, &buf[i * 4], 4);
		if (r)
			goto out;
		r = crypto_shash_final(desc, &buf[i * 4]);
		if (r)
			goto out;
	}
	crypto_xor(&buf[0], &buf[12], 4);
	crypto_xor(&buf[4], &buf[8], 4);

	/* apply whitening (8 bytes) to whole sector */
	for (i = 0; i < ((1 << SECTOR_SHIFT) / 8); i++)
		crypto_xor(data + i * 8, buf, 8);
out:
	memzero_explicit(buf, sizeof(buf));
	return r;
}

static int crypt_iv_tcw_gen(struct crypt_config *cc, u8 *iv,
			    struct dm_crypt_request *dmreq)
{
	struct scatterlist *sg;
	struct iv_tcw_private *tcw = &cc->iv_gen_private.tcw;
	__le64 sector = cpu_to_le64(dmreq->iv_sector);
	u8 *src;
	int r = 0;

	/* Remove whitening from ciphertext */
	if (bio_data_dir(dmreq->ctx->bio_in) != WRITE) {
		sg = crypt_get_sg_data(cc, dmreq->sg_in);
		src = kmap_atomic(sg_page(sg));
		r = crypt_iv_tcw_whitening(cc, dmreq, src + sg->offset);
		kunmap_atomic(src);
	}

	/* Calculate IV */
	crypto_xor_cpy(iv, tcw->iv_seed, (u8 *)&sector, 8);
	if (cc->iv_size > 8)
		crypto_xor_cpy(&iv[8], tcw->iv_seed + 8, (u8 *)&sector,
			       cc->iv_size - 8);

	return r;
}

static int crypt_iv_tcw_post(struct crypt_config *cc, u8 *iv,
			     struct dm_crypt_request *dmreq)
{
	struct scatterlist *sg;
	u8 *dst;
	int r;

	if (bio_data_dir(dmreq->ctx->bio_in) != WRITE)
		return 0;

	/* Apply whitening on ciphertext */
	sg = crypt_get_sg_data(cc, dmreq->sg_out);
	dst = kmap_atomic(sg_page(sg));
	r = crypt_iv_tcw_whitening(cc, dmreq, dst + sg->offset);
	kunmap_atomic(dst);

	return r;
}

static int crypt_iv_random_gen(struct crypt_config *cc, u8 *iv,
				struct dm_crypt_request *dmreq)
{
	/* Used only for writes, there must be an additional space to store IV */
	get_random_bytes(iv, cc->iv_size);
	return 0;
}

static int crypt_iv_eboiv_ctr(struct crypt_config *cc, struct dm_target *ti,
			    const char *opts)
{
	if (crypt_integrity_aead(cc)) {
		ti->error = "AEAD transforms not supported for EBOIV";
		return -EINVAL;
	}

	if (crypto_skcipher_blocksize(any_tfm(cc)) != cc->iv_size) {
		ti->error = "Block size of EBOIV cipher does "
			    "not match IV size of block cipher";
		return -EINVAL;
	}

	return 0;
}

static int crypt_iv_eboiv_gen(struct crypt_config *cc, u8 *iv,
			    struct dm_crypt_request *dmreq)
{
	u8 buf[MAX_CIPHER_BLOCKSIZE] __aligned(__alignof__(__le64));
	struct skcipher_request *req;
	struct scatterlist src, dst;
	DECLARE_CRYPTO_WAIT(wait);
	int err;

	req = skcipher_request_alloc(any_tfm(cc), GFP_NOIO);
	if (!req)
		return -ENOMEM;

	memset(buf, 0, cc->iv_size);
	*(__le64 *)buf = cpu_to_le64(dmreq->iv_sector * cc->sector_size);

	sg_init_one(&src, page_address(ZERO_PAGE(0)), cc->iv_size);
	sg_init_one(&dst, iv, cc->iv_size);
	skcipher_request_set_crypt(req, &src, &dst, cc->iv_size, buf);
	skcipher_request_set_callback(req, 0, crypto_req_done, &wait);
	err = crypto_wait_req(crypto_skcipher_encrypt(req), &wait);
	skcipher_request_free(req);

	return err;
}

static void crypt_iv_elephant_dtr(struct crypt_config *cc)
{
	struct iv_elephant_private *elephant = &cc->iv_gen_private.elephant;

	crypto_free_skcipher(elephant->tfm);
	elephant->tfm = NULL;
}

static int crypt_iv_elephant_ctr(struct crypt_config *cc, struct dm_target *ti,
			    const char *opts)
{
	struct iv_elephant_private *elephant = &cc->iv_gen_private.elephant;
	int r;

	elephant->tfm = crypto_alloc_skcipher("ecb(aes)", 0,
					      CRYPTO_ALG_ALLOCATES_MEMORY);
	if (IS_ERR(elephant->tfm)) {
		r = PTR_ERR(elephant->tfm);
		elephant->tfm = NULL;
		return r;
	}

	r = crypt_iv_eboiv_ctr(cc, ti, NULL);
	if (r)
		crypt_iv_elephant_dtr(cc);
	return r;
}

static void diffuser_disk_to_cpu(u32 *d, size_t n)
{
#ifndef __LITTLE_ENDIAN
	int i;

	for (i = 0; i < n; i++)
		d[i] = le32_to_cpu((__le32)d[i]);
#endif
}

static void diffuser_cpu_to_disk(__le32 *d, size_t n)
{
#ifndef __LITTLE_ENDIAN
	int i;

	for (i = 0; i < n; i++)
		d[i] = cpu_to_le32((u32)d[i]);
#endif
}

static void diffuser_a_decrypt(u32 *d, size_t n)
{
	int i, i1, i2, i3;

	for (i = 0; i < 5; i++) {
		i1 = 0;
		i2 = n - 2;
		i3 = n - 5;

		while (i1 < (n - 1)) {
			d[i1] += d[i2] ^ (d[i3] << 9 | d[i3] >> 23);
			i1++; i2++; i3++;

			if (i3 >= n)
				i3 -= n;

			d[i1] += d[i2] ^ d[i3];
			i1++; i2++; i3++;

			if (i2 >= n)
				i2 -= n;

			d[i1] += d[i2] ^ (d[i3] << 13 | d[i3] >> 19);
			i1++; i2++; i3++;

			d[i1] += d[i2] ^ d[i3];
			i1++; i2++; i3++;
		}
	}
}

static void diffuser_a_encrypt(u32 *d, size_t n)
{
	int i, i1, i2, i3;

	for (i = 0; i < 5; i++) {
		i1 = n - 1;
		i2 = n - 2 - 1;
		i3 = n - 5 - 1;

		while (i1 > 0) {
			d[i1] -= d[i2] ^ d[i3];
			i1--; i2--; i3--;

			d[i1] -= d[i2] ^ (d[i3] << 13 | d[i3] >> 19);
			i1--; i2--; i3--;

			if (i2 < 0)
				i2 += n;

			d[i1] -= d[i2] ^ d[i3];
			i1--; i2--; i3--;

			if (i3 < 0)
				i3 += n;

			d[i1] -= d[i2] ^ (d[i3] << 9 | d[i3] >> 23);
			i1--; i2--; i3--;
		}
	}
}

static void diffuser_b_decrypt(u32 *d, size_t n)
{
	int i, i1, i2, i3;

	for (i = 0; i < 3; i++) {
		i1 = 0;
		i2 = 2;
		i3 = 5;

		while (i1 < (n - 1)) {
			d[i1] += d[i2] ^ d[i3];
			i1++; i2++; i3++;

			d[i1] += d[i2] ^ (d[i3] << 10 | d[i3] >> 22);
			i1++; i2++; i3++;

			if (i2 >= n)
				i2 -= n;

			d[i1] += d[i2] ^ d[i3];
			i1++; i2++; i3++;

			if (i3 >= n)
				i3 -= n;

			d[i1] += d[i2] ^ (d[i3] << 25 | d[i3] >> 7);
			i1++; i2++; i3++;
		}
	}
}

static void diffuser_b_encrypt(u32 *d, size_t n)
{
	int i, i1, i2, i3;

	for (i = 0; i < 3; i++) {
		i1 = n - 1;
		i2 = 2 - 1;
		i3 = 5 - 1;

		while (i1 > 0) {
			d[i1] -= d[i2] ^ (d[i3] << 25 | d[i3] >> 7);
			i1--; i2--; i3--;

			if (i3 < 0)
				i3 += n;

			d[i1] -= d[i2] ^ d[i3];
			i1--; i2--; i3--;

			if (i2 < 0)
				i2 += n;

			d[i1] -= d[i2] ^ (d[i3] << 10 | d[i3] >> 22);
			i1--; i2--; i3--;

			d[i1] -= d[i2] ^ d[i3];
			i1--; i2--; i3--;
		}
	}
}

static int crypt_iv_elephant(struct crypt_config *cc, struct dm_crypt_request *dmreq)
{
	struct iv_elephant_private *elephant = &cc->iv_gen_private.elephant;
	u8 *es, *ks, *data, *data2, *data_offset;
	struct skcipher_request *req;
	struct scatterlist *sg, *sg2, src, dst;
	DECLARE_CRYPTO_WAIT(wait);
	int i, r;

	req = skcipher_request_alloc(elephant->tfm, GFP_NOIO);
	es = kzalloc(16, GFP_NOIO); /* Key for AES */
	ks = kzalloc(32, GFP_NOIO); /* Elephant sector key */

	if (!req || !es || !ks) {
		r = -ENOMEM;
		goto out;
	}

	*(__le64 *)es = cpu_to_le64(dmreq->iv_sector * cc->sector_size);

	/* E(Ks, e(s)) */
	sg_init_one(&src, es, 16);
	sg_init_one(&dst, ks, 16);
	skcipher_request_set_crypt(req, &src, &dst, 16, NULL);
	skcipher_request_set_callback(req, 0, crypto_req_done, &wait);
	r = crypto_wait_req(crypto_skcipher_encrypt(req), &wait);
	if (r)
		goto out;

	/* E(Ks, e'(s)) */
	es[15] = 0x80;
	sg_init_one(&dst, &ks[16], 16);
	r = crypto_wait_req(crypto_skcipher_encrypt(req), &wait);
	if (r)
		goto out;

	sg = crypt_get_sg_data(cc, dmreq->sg_out);
	data = kmap_atomic(sg_page(sg));
	data_offset = data + sg->offset;

	/* Cannot modify original bio, copy to sg_out and apply Elephant to it */
	if (bio_data_dir(dmreq->ctx->bio_in) == WRITE) {
		sg2 = crypt_get_sg_data(cc, dmreq->sg_in);
		data2 = kmap_atomic(sg_page(sg2));
		memcpy(data_offset, data2 + sg2->offset, cc->sector_size);
		kunmap_atomic(data2);
	}

	if (bio_data_dir(dmreq->ctx->bio_in) != WRITE) {
		diffuser_disk_to_cpu((u32*)data_offset, cc->sector_size / sizeof(u32));
		diffuser_b_decrypt((u32*)data_offset, cc->sector_size / sizeof(u32));
		diffuser_a_decrypt((u32*)data_offset, cc->sector_size / sizeof(u32));
		diffuser_cpu_to_disk((__le32*)data_offset, cc->sector_size / sizeof(u32));
	}

	for (i = 0; i < (cc->sector_size / 32); i++)
		crypto_xor(data_offset + i * 32, ks, 32);

	if (bio_data_dir(dmreq->ctx->bio_in) == WRITE) {
		diffuser_disk_to_cpu((u32*)data_offset, cc->sector_size / sizeof(u32));
		diffuser_a_encrypt((u32*)data_offset, cc->sector_size / sizeof(u32));
		diffuser_b_encrypt((u32*)data_offset, cc->sector_size / sizeof(u32));
		diffuser_cpu_to_disk((__le32*)data_offset, cc->sector_size / sizeof(u32));
	}

	kunmap_atomic(data);
out:
	kfree_sensitive(ks);
	kfree_sensitive(es);
	skcipher_request_free(req);
	return r;
}

static int crypt_iv_elephant_gen(struct crypt_config *cc, u8 *iv,
			    struct dm_crypt_request *dmreq)
{
	int r;

	if (bio_data_dir(dmreq->ctx->bio_in) == WRITE) {
		r = crypt_iv_elephant(cc, dmreq);
		if (r)
			return r;
	}

	return crypt_iv_eboiv_gen(cc, iv, dmreq);
}

static int crypt_iv_elephant_post(struct crypt_config *cc, u8 *iv,
				  struct dm_crypt_request *dmreq)
{
	if (bio_data_dir(dmreq->ctx->bio_in) != WRITE)
		return crypt_iv_elephant(cc, dmreq);

	return 0;
}

static int crypt_iv_elephant_init(struct crypt_config *cc)
{
	struct iv_elephant_private *elephant = &cc->iv_gen_private.elephant;
	int key_offset = cc->key_size - cc->key_extra_size;

	return crypto_skcipher_setkey(elephant->tfm, &cc->key[key_offset], cc->key_extra_size);
}

static int crypt_iv_elephant_wipe(struct crypt_config *cc)
{
	struct iv_elephant_private *elephant = &cc->iv_gen_private.elephant;
	u8 key[ELEPHANT_MAX_KEY_SIZE];

	memset(key, 0, cc->key_extra_size);
	return crypto_skcipher_setkey(elephant->tfm, key, cc->key_extra_size);
}

static const struct crypt_iv_operations crypt_iv_plain_ops = {
	.generator = crypt_iv_plain_gen
};

static const struct crypt_iv_operations crypt_iv_plain64_ops = {
	.generator = crypt_iv_plain64_gen
};

static const struct crypt_iv_operations crypt_iv_plain64be_ops = {
	.generator = crypt_iv_plain64be_gen
};

static const struct crypt_iv_operations crypt_iv_essiv_ops = {
	.generator = crypt_iv_essiv_gen
};

static const struct crypt_iv_operations crypt_iv_benbi_ops = {
	.ctr	   = crypt_iv_benbi_ctr,
	.dtr	   = crypt_iv_benbi_dtr,
	.generator = crypt_iv_benbi_gen
};

static const struct crypt_iv_operations crypt_iv_null_ops = {
	.generator = crypt_iv_null_gen
};

static const struct crypt_iv_operations crypt_iv_lmk_ops = {
	.ctr	   = crypt_iv_lmk_ctr,
	.dtr	   = crypt_iv_lmk_dtr,
	.init	   = crypt_iv_lmk_init,
	.wipe	   = crypt_iv_lmk_wipe,
	.generator = crypt_iv_lmk_gen,
	.post	   = crypt_iv_lmk_post
};

static const struct crypt_iv_operations crypt_iv_tcw_ops = {
	.ctr	   = crypt_iv_tcw_ctr,
	.dtr	   = crypt_iv_tcw_dtr,
	.init	   = crypt_iv_tcw_init,
	.wipe	   = crypt_iv_tcw_wipe,
	.generator = crypt_iv_tcw_gen,
	.post	   = crypt_iv_tcw_post
};

static struct crypt_iv_operations crypt_iv_random_ops = {
	.generator = crypt_iv_random_gen
};

static struct crypt_iv_operations crypt_iv_eboiv_ops = {
	.ctr	   = crypt_iv_eboiv_ctr,
	.generator = crypt_iv_eboiv_gen
};

static struct crypt_iv_operations crypt_iv_elephant_ops = {
	.ctr	   = crypt_iv_elephant_ctr,
	.dtr	   = crypt_iv_elephant_dtr,
	.init	   = crypt_iv_elephant_init,
	.wipe	   = crypt_iv_elephant_wipe,
	.generator = crypt_iv_elephant_gen,
	.post	   = crypt_iv_elephant_post
};

/*
 * Integrity extensions
 */
static bool crypt_integrity_aead(struct crypt_config *cc)
{
	return test_bit(CRYPT_MODE_INTEGRITY_AEAD, &cc->cipher_flags);
}

static bool crypt_integrity_hmac(struct crypt_config *cc)
{
	return crypt_integrity_aead(cc) && cc->key_mac_size;
}

/* Get sg containing data */
static struct scatterlist *crypt_get_sg_data(struct crypt_config *cc,
					     struct scatterlist *sg)
{
	if (unlikely(crypt_integrity_aead(cc)))
		return &sg[2];

	return sg;
}

static int dm_crypt_integrity_io_alloc(struct dm_crypt_io *io, struct bio *bio)
{
	struct bio_integrity_payload *bip;
	unsigned int tag_len;
	int ret;

	if (!bio_sectors(bio) || !io->cc->on_disk_tag_size)
		return 0;

	bip = bio_integrity_alloc(bio, GFP_NOIO, 1);
	if (IS_ERR(bip))
		return PTR_ERR(bip);

	tag_len = io->cc->on_disk_tag_size * (bio_sectors(bio) >> io->cc->sector_shift);

	bip->bip_iter.bi_size = tag_len;
	bip->bip_iter.bi_sector = io->cc->start + io->sector;

	ret = bio_integrity_add_page(bio, virt_to_page(io->integrity_metadata),
				     tag_len, offset_in_page(io->integrity_metadata));
	if (unlikely(ret != tag_len))
		return -ENOMEM;

	return 0;
}

static int crypt_integrity_ctr(struct crypt_config *cc, struct dm_target *ti)
{
#ifdef CONFIG_BLK_DEV_INTEGRITY
	struct blk_integrity *bi = blk_get_integrity(cc->dev->bdev->bd_disk);
	struct mapped_device *md = dm_table_get_md(ti->table);

	/* From now we require underlying device with our integrity profile */
	if (!bi || strcasecmp(bi->profile->name, "DM-DIF-EXT-TAG")) {
		ti->error = "Integrity profile not supported.";
		return -EINVAL;
	}

	if (bi->tag_size != cc->on_disk_tag_size ||
	    bi->tuple_size != cc->on_disk_tag_size) {
		ti->error = "Integrity profile tag size mismatch.";
		return -EINVAL;
	}
	if (1 << bi->interval_exp != cc->sector_size) {
		ti->error = "Integrity profile sector size mismatch.";
		return -EINVAL;
	}

	if (crypt_integrity_aead(cc)) {
		cc->integrity_tag_size = cc->on_disk_tag_size - cc->integrity_iv_size;
		DMDEBUG("%s: Integrity AEAD, tag size %u, IV size %u.", dm_device_name(md),
		       cc->integrity_tag_size, cc->integrity_iv_size);

		if (crypto_aead_setauthsize(any_tfm_aead(cc), cc->integrity_tag_size)) {
			ti->error = "Integrity AEAD auth tag size is not supported.";
			return -EINVAL;
		}
	} else if (cc->integrity_iv_size)
		DMDEBUG("%s: Additional per-sector space %u bytes for IV.", dm_device_name(md),
		       cc->integrity_iv_size);

	if ((cc->integrity_tag_size + cc->integrity_iv_size) != bi->tag_size) {
		ti->error = "Not enough space for integrity tag in the profile.";
		return -EINVAL;
	}

	return 0;
#else
	ti->error = "Integrity profile not supported.";
	return -EINVAL;
#endif
}

static void crypt_convert_init(struct crypt_config *cc,
			       struct convert_context *ctx,
			       struct bio *bio_out, struct bio *bio_in,
			       sector_t sector)
{
	ctx->bio_in = bio_in;
	ctx->bio_out = bio_out;
	if (bio_in)
		ctx->iter_in = bio_in->bi_iter;
	if (bio_out)
		ctx->iter_out = bio_out->bi_iter;
	ctx->cc_sector = sector + cc->iv_offset;
	init_completion(&ctx->restart);
}

static struct dm_crypt_request *dmreq_of_req(struct crypt_config *cc,
					     void *req)
{
	return (struct dm_crypt_request *)((char *)req + cc->dmreq_start);
}

static void *req_of_dmreq(struct crypt_config *cc, struct dm_crypt_request *dmreq)
{
	return (void *)((char *)dmreq - cc->dmreq_start);
}

static u8 *iv_of_dmreq(struct crypt_config *cc,
		       struct dm_crypt_request *dmreq)
{
	if (crypt_integrity_aead(cc))
		return (u8 *)ALIGN((unsigned long)(dmreq + 1),
			crypto_aead_alignmask(any_tfm_aead(cc)) + 1);
	else
		return (u8 *)ALIGN((unsigned long)(dmreq + 1),
			crypto_skcipher_alignmask(any_tfm(cc)) + 1);
}

static u8 *org_iv_of_dmreq(struct crypt_config *cc,
		       struct dm_crypt_request *dmreq)
{
	return iv_of_dmreq(cc, dmreq) + cc->iv_size;
}

static __le64 *org_sector_of_dmreq(struct crypt_config *cc,
		       struct dm_crypt_request *dmreq)
{
	u8 *ptr = iv_of_dmreq(cc, dmreq) + cc->iv_size + cc->iv_size;
	return (__le64 *) ptr;
}

static unsigned int *org_tag_of_dmreq(struct crypt_config *cc,
		       struct dm_crypt_request *dmreq)
{
	u8 *ptr = iv_of_dmreq(cc, dmreq) + cc->iv_size +
		  cc->iv_size + sizeof(uint64_t);
	return (unsigned int*)ptr;
}

static void *tag_from_dmreq(struct crypt_config *cc,
				struct dm_crypt_request *dmreq)
{
	struct convert_context *ctx = dmreq->ctx;
	struct dm_crypt_io *io = container_of(ctx, struct dm_crypt_io, ctx);

	return &io->integrity_metadata[*org_tag_of_dmreq(cc, dmreq) *
		cc->on_disk_tag_size];
}

static void *iv_tag_from_dmreq(struct crypt_config *cc,
			       struct dm_crypt_request *dmreq)
{
	return tag_from_dmreq(cc, dmreq) + cc->integrity_tag_size;
}

static int crypt_convert_block_aead(struct crypt_config *cc,
				     struct convert_context *ctx,
				     struct aead_request *req,
				     unsigned int tag_offset)
{
	struct bio_vec bv_in = bio_iter_iovec(ctx->bio_in, ctx->iter_in);
	struct bio_vec bv_out = bio_iter_iovec(ctx->bio_out, ctx->iter_out);
	struct dm_crypt_request *dmreq;
	u8 *iv, *org_iv, *tag_iv, *tag;
	__le64 *sector;
	int r = 0;

	BUG_ON(cc->integrity_iv_size && cc->integrity_iv_size != cc->iv_size);

	/* Reject unexpected unaligned bio. */
	if (unlikely(bv_in.bv_len & (cc->sector_size - 1)))
		return -EIO;

	dmreq = dmreq_of_req(cc, req);
	dmreq->iv_sector = ctx->cc_sector;
	if (test_bit(CRYPT_IV_LARGE_SECTORS, &cc->cipher_flags))
		dmreq->iv_sector >>= cc->sector_shift;
	dmreq->ctx = ctx;

	*org_tag_of_dmreq(cc, dmreq) = tag_offset;

	sector = org_sector_of_dmreq(cc, dmreq);
	*sector = cpu_to_le64(ctx->cc_sector - cc->iv_offset);

	iv = iv_of_dmreq(cc, dmreq);
	org_iv = org_iv_of_dmreq(cc, dmreq);
	tag = tag_from_dmreq(cc, dmreq);
	tag_iv = iv_tag_from_dmreq(cc, dmreq);

	/* AEAD request:
	 *  |----- AAD -------|------ DATA -------|-- AUTH TAG --|
	 *  | (authenticated) | (auth+encryption) |              |
	 *  | sector_LE |  IV |  sector in/out    |  tag in/out  |
	 */
	sg_init_table(dmreq->sg_in, 4);
	sg_set_buf(&dmreq->sg_in[0], sector, sizeof(uint64_t));
	sg_set_buf(&dmreq->sg_in[1], org_iv, cc->iv_size);
	sg_set_page(&dmreq->sg_in[2], bv_in.bv_page, cc->sector_size, bv_in.bv_offset);
	sg_set_buf(&dmreq->sg_in[3], tag, cc->integrity_tag_size);

	sg_init_table(dmreq->sg_out, 4);
	sg_set_buf(&dmreq->sg_out[0], sector, sizeof(uint64_t));
	sg_set_buf(&dmreq->sg_out[1], org_iv, cc->iv_size);
	sg_set_page(&dmreq->sg_out[2], bv_out.bv_page, cc->sector_size, bv_out.bv_offset);
	sg_set_buf(&dmreq->sg_out[3], tag, cc->integrity_tag_size);

	if (cc->iv_gen_ops) {
		/* For READs use IV stored in integrity metadata */
		if (cc->integrity_iv_size && bio_data_dir(ctx->bio_in) != WRITE) {
			memcpy(org_iv, tag_iv, cc->iv_size);
		} else {
			r = cc->iv_gen_ops->generator(cc, org_iv, dmreq);
			if (r < 0)
				return r;
			/* Store generated IV in integrity metadata */
			if (cc->integrity_iv_size)
				memcpy(tag_iv, org_iv, cc->iv_size);
		}
		/* Working copy of IV, to be modified in crypto API */
		memcpy(iv, org_iv, cc->iv_size);
	}

	aead_request_set_ad(req, sizeof(uint64_t) + cc->iv_size);
	if (bio_data_dir(ctx->bio_in) == WRITE) {
		aead_request_set_crypt(req, dmreq->sg_in, dmreq->sg_out,
				       cc->sector_size, iv);
		r = crypto_aead_encrypt(req);
		if (cc->integrity_tag_size + cc->integrity_iv_size != cc->on_disk_tag_size)
			memset(tag + cc->integrity_tag_size + cc->integrity_iv_size, 0,
			       cc->on_disk_tag_size - (cc->integrity_tag_size + cc->integrity_iv_size));
	} else {
		aead_request_set_crypt(req, dmreq->sg_in, dmreq->sg_out,
				       cc->sector_size + cc->integrity_tag_size, iv);
		r = crypto_aead_decrypt(req);
	}

	if (r == -EBADMSG) {
		char b[BDEVNAME_SIZE];
		DMERR_LIMIT("%s: INTEGRITY AEAD ERROR, sector %llu", bio_devname(ctx->bio_in, b),
			    (unsigned long long)le64_to_cpu(*sector));
	}

	if (!r && cc->iv_gen_ops && cc->iv_gen_ops->post)
		r = cc->iv_gen_ops->post(cc, org_iv, dmreq);

	bio_advance_iter(ctx->bio_in, &ctx->iter_in, cc->sector_size);
	bio_advance_iter(ctx->bio_out, &ctx->iter_out, cc->sector_size);

	return r;
}

static int crypt_convert_block_skcipher(struct crypt_config *cc,
					struct convert_context *ctx,
					struct skcipher_request *req,
					unsigned int tag_offset)
{
	struct bio_vec bv_in = bio_iter_iovec(ctx->bio_in, ctx->iter_in);
	struct bio_vec bv_out = bio_iter_iovec(ctx->bio_out, ctx->iter_out);
	struct scatterlist *sg_in, *sg_out;
	struct dm_crypt_request *dmreq;
	u8 *iv, *org_iv, *tag_iv;
	__le64 *sector;
	int r = 0;

	/* Reject unexpected unaligned bio. */
	if (unlikely(bv_in.bv_len & (cc->sector_size - 1)))
		return -EIO;

	dmreq = dmreq_of_req(cc, req);
	dmreq->iv_sector = ctx->cc_sector;
	if (test_bit(CRYPT_IV_LARGE_SECTORS, &cc->cipher_flags))
		dmreq->iv_sector >>= cc->sector_shift;
	dmreq->ctx = ctx;

	*org_tag_of_dmreq(cc, dmreq) = tag_offset;

	iv = iv_of_dmreq(cc, dmreq);
	org_iv = org_iv_of_dmreq(cc, dmreq);
	tag_iv = iv_tag_from_dmreq(cc, dmreq);

	sector = org_sector_of_dmreq(cc, dmreq);
	*sector = cpu_to_le64(ctx->cc_sector - cc->iv_offset);

	/* For skcipher we use only the first sg item */
	sg_in  = &dmreq->sg_in[0];
	sg_out = &dmreq->sg_out[0];

	sg_init_table(sg_in, 1);
	sg_set_page(sg_in, bv_in.bv_page, cc->sector_size, bv_in.bv_offset);

	sg_init_table(sg_out, 1);
	sg_set_page(sg_out, bv_out.bv_page, cc->sector_size, bv_out.bv_offset);

	if (cc->iv_gen_ops) {
		/* For READs use IV stored in integrity metadata */
		if (cc->integrity_iv_size && bio_data_dir(ctx->bio_in) != WRITE) {
			memcpy(org_iv, tag_iv, cc->integrity_iv_size);
		} else {
			r = cc->iv_gen_ops->generator(cc, org_iv, dmreq);
			if (r < 0)
				return r;
			/* Data can be already preprocessed in generator */
			if (test_bit(CRYPT_ENCRYPT_PREPROCESS, &cc->cipher_flags))
				sg_in = sg_out;
			/* Store generated IV in integrity metadata */
			if (cc->integrity_iv_size)
				memcpy(tag_iv, org_iv, cc->integrity_iv_size);
		}
		/* Working copy of IV, to be modified in crypto API */
		memcpy(iv, org_iv, cc->iv_size);
	}

	skcipher_request_set_crypt(req, sg_in, sg_out, cc->sector_size, iv);

	if (bio_data_dir(ctx->bio_in) == WRITE)
		r = crypto_skcipher_encrypt(req);
	else
		r = crypto_skcipher_decrypt(req);

	if (!r && cc->iv_gen_ops && cc->iv_gen_ops->post)
		r = cc->iv_gen_ops->post(cc, org_iv, dmreq);

	bio_advance_iter(ctx->bio_in, &ctx->iter_in, cc->sector_size);
	bio_advance_iter(ctx->bio_out, &ctx->iter_out, cc->sector_size);

	return r;
}

static void kcryptd_async_done(struct crypto_async_request *async_req,
			       int error);

static void crypt_alloc_req_skcipher(struct crypt_config *cc,
				     struct convert_context *ctx)
{
	unsigned key_index = ctx->cc_sector & (cc->tfms_count - 1);

	if (!ctx->r.req)
		ctx->r.req = mempool_alloc(&cc->req_pool, GFP_NOIO);

	skcipher_request_set_tfm(ctx->r.req, cc->cipher_tfm.tfms[key_index]);

	/*
	 * Use REQ_MAY_BACKLOG so a cipher driver internally backlogs
	 * requests if driver request queue is full.
	 */
	skcipher_request_set_callback(ctx->r.req,
	    CRYPTO_TFM_REQ_MAY_BACKLOG,
	    kcryptd_async_done, dmreq_of_req(cc, ctx->r.req));
}

static void crypt_alloc_req_aead(struct crypt_config *cc,
				 struct convert_context *ctx)
{
	if (!ctx->r.req_aead)
		ctx->r.req_aead = mempool_alloc(&cc->req_pool, GFP_NOIO);

	aead_request_set_tfm(ctx->r.req_aead, cc->cipher_tfm.tfms_aead[0]);

	/*
	 * Use REQ_MAY_BACKLOG so a cipher driver internally backlogs
	 * requests if driver request queue is full.
	 */
	aead_request_set_callback(ctx->r.req_aead,
	    CRYPTO_TFM_REQ_MAY_BACKLOG,
	    kcryptd_async_done, dmreq_of_req(cc, ctx->r.req_aead));
}

static void crypt_alloc_req(struct crypt_config *cc,
			    struct convert_context *ctx)
{
	if (crypt_integrity_aead(cc))
		crypt_alloc_req_aead(cc, ctx);
	else
		crypt_alloc_req_skcipher(cc, ctx);
}

static void crypt_free_req_skcipher(struct crypt_config *cc,
				    struct skcipher_request *req, struct bio *base_bio)
{
	struct dm_crypt_io *io = dm_per_bio_data(base_bio, cc->per_bio_data_size);

	if ((struct skcipher_request *)(io + 1) != req)
		mempool_free(req, &cc->req_pool);
}

static void crypt_free_req_aead(struct crypt_config *cc,
				struct aead_request *req, struct bio *base_bio)
{
	struct dm_crypt_io *io = dm_per_bio_data(base_bio, cc->per_bio_data_size);

	if ((struct aead_request *)(io + 1) != req)
		mempool_free(req, &cc->req_pool);
}

static void crypt_free_req(struct crypt_config *cc, void *req, struct bio *base_bio)
{
	if (crypt_integrity_aead(cc))
		crypt_free_req_aead(cc, req, base_bio);
	else
		crypt_free_req_skcipher(cc, req, base_bio);
}

/*
 * Encrypt / decrypt data from one bio to another one (can be the same one)
 */
static blk_status_t crypt_convert(struct crypt_config *cc,
			 struct convert_context *ctx, bool atomic)
{
	unsigned int tag_offset = 0;
	unsigned int sector_step = cc->sector_size >> SECTOR_SHIFT;
	int r;

	atomic_set(&ctx->cc_pending, 1);

	while (ctx->iter_in.bi_size && ctx->iter_out.bi_size) {

		crypt_alloc_req(cc, ctx);
		atomic_inc(&ctx->cc_pending);

		if (crypt_integrity_aead(cc))
			r = crypt_convert_block_aead(cc, ctx, ctx->r.req_aead, tag_offset);
		else
			r = crypt_convert_block_skcipher(cc, ctx, ctx->r.req, tag_offset);

		switch (r) {
		/*
		 * The request was queued by a crypto driver
		 * but the driver request queue is full, let's wait.
		 */
		case -EBUSY:
			wait_for_completion(&ctx->restart);
			reinit_completion(&ctx->restart);
			fallthrough;
		/*
		 * The request is queued and processed asynchronously,
		 * completion function kcryptd_async_done() will be called.
		 */
		case -EINPROGRESS:
			ctx->r.req = NULL;
			ctx->cc_sector += sector_step;
			tag_offset++;
			continue;
		/*
		 * The request was already processed (synchronously).
		 */
		case 0:
			atomic_dec(&ctx->cc_pending);
			ctx->cc_sector += sector_step;
			tag_offset++;
			if (!atomic)
				cond_resched();
			continue;
		/*
		 * There was a data integrity error.
		 */
		case -EBADMSG:
			atomic_dec(&ctx->cc_pending);
			return BLK_STS_PROTECTION;
		/*
		 * There was an error while processing the request.
		 */
		default:
			atomic_dec(&ctx->cc_pending);
			return BLK_STS_IOERR;
		}
	}

	return 0;
}

static void crypt_free_buffer_pages(struct crypt_config *cc, struct bio *clone);

/*
 * Generate a new unfragmented bio with the given size
 * This should never violate the device limitations (but only because
 * max_segment_size is being constrained to PAGE_SIZE).
 *
 * This function may be called concurrently. If we allocate from the mempool
 * concurrently, there is a possibility of deadlock. For example, if we have
 * mempool of 256 pages, two processes, each wanting 256, pages allocate from
 * the mempool concurrently, it may deadlock in a situation where both processes
 * have allocated 128 pages and the mempool is exhausted.
 *
 * In order to avoid this scenario we allocate the pages under a mutex.
 *
 * In order to not degrade performance with excessive locking, we try
 * non-blocking allocations without a mutex first but on failure we fallback
 * to blocking allocations with a mutex.
 */
static struct bio *crypt_alloc_buffer(struct dm_crypt_io *io, unsigned size)
{
	struct crypt_config *cc = io->cc;
	struct bio *clone;
	unsigned int nr_iovecs = (size + PAGE_SIZE - 1) >> PAGE_SHIFT;
	gfp_t gfp_mask = GFP_NOWAIT | __GFP_HIGHMEM;
	unsigned i, len, remaining_size;
	struct page *page;

retry:
	if (unlikely(gfp_mask & __GFP_DIRECT_RECLAIM))
		mutex_lock(&cc->bio_alloc_lock);

	clone = bio_alloc_bioset(GFP_NOIO, nr_iovecs, &cc->bs);
	if (!clone)
		goto out;

	clone_init(io, clone);

	remaining_size = size;

	for (i = 0; i < nr_iovecs; i++) {
		page = mempool_alloc(&cc->page_pool, gfp_mask);
		if (!page) {
			crypt_free_buffer_pages(cc, clone);
			bio_put(clone);
			gfp_mask |= __GFP_DIRECT_RECLAIM;
			goto retry;
		}

		len = (remaining_size > PAGE_SIZE) ? PAGE_SIZE : remaining_size;

		bio_add_page(clone, page, len, 0);

		remaining_size -= len;
	}

	/* Allocate space for integrity tags */
	if (dm_crypt_integrity_io_alloc(io, clone)) {
		crypt_free_buffer_pages(cc, clone);
		bio_put(clone);
		clone = NULL;
	}
out:
	if (unlikely(gfp_mask & __GFP_DIRECT_RECLAIM))
		mutex_unlock(&cc->bio_alloc_lock);

	return clone;
}

static void crypt_free_buffer_pages(struct crypt_config *cc, struct bio *clone)
{
	struct bio_vec *bv;
	struct bvec_iter_all iter_all;

	bio_for_each_segment_all(bv, clone, iter_all) {
		BUG_ON(!bv->bv_page);
		mempool_free(bv->bv_page, &cc->page_pool);
	}
}

static void crypt_io_init(struct dm_crypt_io *io, struct crypt_config *cc,
			  struct bio *bio, sector_t sector)
{
	io->cc = cc;
	io->base_bio = bio;
	io->sector = sector;
	io->error = 0;
	io->ctx.r.req = NULL;
	io->integrity_metadata = NULL;
	io->integrity_metadata_from_pool = false;
	atomic_set(&io->io_pending, 0);
}

static void crypt_inc_pending(struct dm_crypt_io *io)
{
	atomic_inc(&io->io_pending);
}

/*
 * One of the bios was finished. Check for completion of
 * the whole request and correctly clean up the buffer.
 */
static void crypt_dec_pending(struct dm_crypt_io *io)
{
	struct crypt_config *cc = io->cc;
	struct bio *base_bio = io->base_bio;
	blk_status_t error = io->error;

	if (!atomic_dec_and_test(&io->io_pending))
		return;

	if (io->ctx.r.req)
		crypt_free_req(cc, io->ctx.r.req, base_bio);

	if (unlikely(io->integrity_metadata_from_pool))
		mempool_free(io->integrity_metadata, &io->cc->tag_pool);
	else
		kfree(io->integrity_metadata);

	base_bio->bi_status = error;
	bio_endio(base_bio);
}

/*
 * kcryptd/kcryptd_io:
 *
 * Needed because it would be very unwise to do decryption in an
 * interrupt context.
 *
 * kcryptd performs the actual encryption or decryption.
 *
 * kcryptd_io performs the IO submission.
 *
 * They must be separated as otherwise the final stages could be
 * starved by new requests which can block in the first stages due
 * to memory allocation.
 *
 * The work is done per CPU global for all dm-crypt instances.
 * They should not depend on each other and do not block.
 */
static void crypt_endio(struct bio *clone)
{
	struct dm_crypt_io *io = clone->bi_private;
	struct crypt_config *cc = io->cc;
	unsigned rw = bio_data_dir(clone);
	blk_status_t error;

	/*
	 * free the processed pages
	 */
	if (rw == WRITE)
		crypt_free_buffer_pages(cc, clone);

	error = clone->bi_status;
	bio_put(clone);

	if (rw == READ && !error) {
		kcryptd_queue_crypt(io);
		return;
	}

	if (unlikely(error))
		io->error = error;

	crypt_dec_pending(io);
}

static void clone_init(struct dm_crypt_io *io, struct bio *clone)
{
	struct crypt_config *cc = io->cc;

	clone->bi_private = io;
	clone->bi_end_io  = crypt_endio;
	bio_set_dev(clone, cc->dev->bdev);
	clone->bi_opf	  = io->base_bio->bi_opf;
}

static int kcryptd_io_read(struct dm_crypt_io *io, gfp_t gfp)
{
	struct crypt_config *cc = io->cc;
	struct bio *clone;

	/*
	 * We need the original biovec array in order to decrypt
	 * the whole bio data *afterwards* -- thanks to immutable
	 * biovecs we don't need to worry about the block layer
	 * modifying the biovec array; so leverage bio_clone_fast().
	 */
	clone = bio_clone_fast(io->base_bio, gfp, &cc->bs);
	if (!clone)
		return 1;

	crypt_inc_pending(io);

	clone_init(io, clone);
	clone->bi_iter.bi_sector = cc->start + io->sector;

	if (dm_crypt_integrity_io_alloc(io, clone)) {
		crypt_dec_pending(io);
		bio_put(clone);
		return 1;
	}

	submit_bio_noacct(clone);
	return 0;
}

static void kcryptd_io_read_work(struct work_struct *work)
{
	struct dm_crypt_io *io = container_of(work, struct dm_crypt_io, work);

	crypt_inc_pending(io);
	if (kcryptd_io_read(io, GFP_NOIO))
		io->error = BLK_STS_RESOURCE;
	crypt_dec_pending(io);
}

static void kcryptd_queue_read(struct dm_crypt_io *io)
{
	struct crypt_config *cc = io->cc;

	INIT_WORK(&io->work, kcryptd_io_read_work);
	queue_work(cc->io_queue, &io->work);
}

static void kcryptd_io_write(struct dm_crypt_io *io)
{
	struct bio *clone = io->ctx.bio_out;

	submit_bio_noacct(clone);
}

#define crypt_io_from_node(node) rb_entry((node), struct dm_crypt_io, rb_node)

static int dmcrypt_write(void *data)
{
	struct crypt_config *cc = data;
	struct dm_crypt_io *io;

	while (1) {
		struct rb_root write_tree;
		struct blk_plug plug;

		spin_lock_irq(&cc->write_thread_lock);
continue_locked:

		if (!RB_EMPTY_ROOT(&cc->write_tree))
			goto pop_from_list;

		set_current_state(TASK_INTERRUPTIBLE);

		spin_unlock_irq(&cc->write_thread_lock);

		if (unlikely(kthread_should_stop())) {
			set_current_state(TASK_RUNNING);
			break;
		}

		schedule();

		set_current_state(TASK_RUNNING);
		spin_lock_irq(&cc->write_thread_lock);
		goto continue_locked;

pop_from_list:
		write_tree = cc->write_tree;
		cc->write_tree = RB_ROOT;
		spin_unlock_irq(&cc->write_thread_lock);

		BUG_ON(rb_parent(write_tree.rb_node));

		/*
		 * Note: we cannot walk the tree here with rb_next because
		 * the structures may be freed when kcryptd_io_write is called.
		 */
		blk_start_plug(&plug);
		do {
			io = crypt_io_from_node(rb_first(&write_tree));
			rb_erase(&io->rb_node, &write_tree);
			kcryptd_io_write(io);
		} while (!RB_EMPTY_ROOT(&write_tree));
		blk_finish_plug(&plug);
	}
	return 0;
}

static void kcryptd_crypt_write_io_submit(struct dm_crypt_io *io, int async)
{
	struct bio *clone = io->ctx.bio_out;
	struct crypt_config *cc = io->cc;
	unsigned long flags;
	sector_t sector;
	struct rb_node **rbp, *parent;

	if (unlikely(io->error)) {
		crypt_free_buffer_pages(cc, clone);
		bio_put(clone);
		crypt_dec_pending(io);
		return;
	}

	/* crypt_convert should have filled the clone bio */
	BUG_ON(io->ctx.iter_out.bi_size);

	clone->bi_iter.bi_sector = cc->start + io->sector;

	if ((likely(!async) && test_bit(DM_CRYPT_NO_OFFLOAD, &cc->flags)) ||
	    test_bit(DM_CRYPT_NO_WRITE_WORKQUEUE, &cc->flags)) {
		submit_bio_noacct(clone);
		return;
	}

	spin_lock_irqsave(&cc->write_thread_lock, flags);
	if (RB_EMPTY_ROOT(&cc->write_tree))
		wake_up_process(cc->write_thread);
	rbp = &cc->write_tree.rb_node;
	parent = NULL;
	sector = io->sector;
	while (*rbp) {
		parent = *rbp;
		if (sector < crypt_io_from_node(parent)->sector)
			rbp = &(*rbp)->rb_left;
		else
			rbp = &(*rbp)->rb_right;
	}
	rb_link_node(&io->rb_node, parent, rbp);
	rb_insert_color(&io->rb_node, &cc->write_tree);
	spin_unlock_irqrestore(&cc->write_thread_lock, flags);
}

static bool kcryptd_crypt_write_inline(struct crypt_config *cc,
				       struct convert_context *ctx)

{
	if (!test_bit(DM_CRYPT_WRITE_INLINE, &cc->flags))
		return false;

	/*
	 * Note: zone append writes (REQ_OP_ZONE_APPEND) do not have ordering
	 * constraints so they do not need to be issued inline by
	 * kcryptd_crypt_write_convert().
	 */
	switch (bio_op(ctx->bio_in)) {
	case REQ_OP_WRITE:
	case REQ_OP_WRITE_SAME:
	case REQ_OP_WRITE_ZEROES:
		return true;
	default:
		return false;
	}
}

static void kcryptd_crypt_write_convert(struct dm_crypt_io *io)
{
	struct crypt_config *cc = io->cc;
	struct convert_context *ctx = &io->ctx;
	struct bio *clone;
	int crypt_finished;
	sector_t sector = io->sector;
	blk_status_t r;

	/*
	 * Prevent io from disappearing until this function completes.
	 */
	crypt_inc_pending(io);
	crypt_convert_init(cc, ctx, NULL, io->base_bio, sector);

	clone = crypt_alloc_buffer(io, io->base_bio->bi_iter.bi_size);
	if (unlikely(!clone)) {
		io->error = BLK_STS_IOERR;
		goto dec;
	}

	io->ctx.bio_out = clone;
	io->ctx.iter_out = clone->bi_iter;

	sector += bio_sectors(clone);

	crypt_inc_pending(io);
	r = crypt_convert(cc, ctx,
			  test_bit(DM_CRYPT_NO_WRITE_WORKQUEUE, &cc->flags));
	if (r)
		io->error = r;
	crypt_finished = atomic_dec_and_test(&ctx->cc_pending);
	if (!crypt_finished && kcryptd_crypt_write_inline(cc, ctx)) {
		/* Wait for completion signaled by kcryptd_async_done() */
		wait_for_completion(&ctx->restart);
		crypt_finished = 1;
	}

	/* Encryption was already finished, submit io now */
	if (crypt_finished) {
		kcryptd_crypt_write_io_submit(io, 0);
		io->sector = sector;
	}

dec:
	crypt_dec_pending(io);
}

static void kcryptd_crypt_read_done(struct dm_crypt_io *io)
{
	crypt_dec_pending(io);
}

static void kcryptd_crypt_read_convert(struct dm_crypt_io *io)
{
	struct crypt_config *cc = io->cc;
	blk_status_t r;

	crypt_inc_pending(io);

	crypt_convert_init(cc, &io->ctx, io->base_bio, io->base_bio,
			   io->sector);

	r = crypt_convert(cc, &io->ctx,
			  test_bit(DM_CRYPT_NO_READ_WORKQUEUE, &cc->flags));
	if (r)
		io->error = r;

	if (atomic_dec_and_test(&io->ctx.cc_pending))
		kcryptd_crypt_read_done(io);

	crypt_dec_pending(io);
}

static void kcryptd_async_done(struct crypto_async_request *async_req,
			       int error)
{
	struct dm_crypt_request *dmreq = async_req->data;
	struct convert_context *ctx = dmreq->ctx;
	struct dm_crypt_io *io = container_of(ctx, struct dm_crypt_io, ctx);
	struct crypt_config *cc = io->cc;

	/*
	 * A request from crypto driver backlog is going to be processed now,
	 * finish the completion and continue in crypt_convert().
	 * (Callback will be called for the second time for this request.)
	 */
	if (error == -EINPROGRESS) {
		complete(&ctx->restart);
		return;
	}

	if (!error && cc->iv_gen_ops && cc->iv_gen_ops->post)
		error = cc->iv_gen_ops->post(cc, org_iv_of_dmreq(cc, dmreq), dmreq);

	if (error == -EBADMSG) {
		char b[BDEVNAME_SIZE];
		DMERR_LIMIT("%s: INTEGRITY AEAD ERROR, sector %llu", bio_devname(ctx->bio_in, b),
			    (unsigned long long)le64_to_cpu(*org_sector_of_dmreq(cc, dmreq)));
		io->error = BLK_STS_PROTECTION;
	} else if (error < 0)
		io->error = BLK_STS_IOERR;

	crypt_free_req(cc, req_of_dmreq(cc, dmreq), io->base_bio);

	if (!atomic_dec_and_test(&ctx->cc_pending))
		return;

	/*
	 * The request is fully completed: for inline writes, let
	 * kcryptd_crypt_write_convert() do the IO submission.
	 */
	if (bio_data_dir(io->base_bio) == READ) {
		kcryptd_crypt_read_done(io);
		return;
	}

	if (kcryptd_crypt_write_inline(cc, ctx)) {
		complete(&ctx->restart);
		return;
	}

	kcryptd_crypt_write_io_submit(io, 1);
}

static void kcryptd_crypt(struct work_struct *work)
{
	struct dm_crypt_io *io = container_of(work, struct dm_crypt_io, work);

	if (bio_data_dir(io->base_bio) == READ)
		kcryptd_crypt_read_convert(io);
	else
		kcryptd_crypt_write_convert(io);
}

static void kcryptd_crypt_tasklet(unsigned long work)
{
	kcryptd_crypt((struct work_struct *)work);
}

static void kcryptd_queue_crypt(struct dm_crypt_io *io)
{
	struct crypt_config *cc = io->cc;

	if ((bio_data_dir(io->base_bio) == READ && test_bit(DM_CRYPT_NO_READ_WORKQUEUE, &cc->flags)) ||
	    (bio_data_dir(io->base_bio) == WRITE && test_bit(DM_CRYPT_NO_WRITE_WORKQUEUE, &cc->flags))) {
		if (in_irq()) {
			/* Crypto API's "skcipher_walk_first() refuses to work in hard IRQ context */
			tasklet_init(&io->tasklet, kcryptd_crypt_tasklet, (unsigned long)&io->work);
			tasklet_schedule(&io->tasklet);
			return;
		}

		kcryptd_crypt(&io->work);
		return;
	}

	INIT_WORK(&io->work, kcryptd_crypt);
	queue_work(cc->crypt_queue, &io->work);
}

static void crypt_free_tfms_aead(struct crypt_config *cc)
{
	if (!cc->cipher_tfm.tfms_aead)
		return;

	if (cc->cipher_tfm.tfms_aead[0] && !IS_ERR(cc->cipher_tfm.tfms_aead[0])) {
		crypto_free_aead(cc->cipher_tfm.tfms_aead[0]);
		cc->cipher_tfm.tfms_aead[0] = NULL;
	}

	kfree(cc->cipher_tfm.tfms_aead);
	cc->cipher_tfm.tfms_aead = NULL;
}

static void crypt_free_tfms_skcipher(struct crypt_config *cc)
{
	unsigned i;

	if (!cc->cipher_tfm.tfms)
		return;

	for (i = 0; i < cc->tfms_count; i++)
		if (cc->cipher_tfm.tfms[i] && !IS_ERR(cc->cipher_tfm.tfms[i])) {
			crypto_free_skcipher(cc->cipher_tfm.tfms[i]);
			cc->cipher_tfm.tfms[i] = NULL;
		}

	kfree(cc->cipher_tfm.tfms);
	cc->cipher_tfm.tfms = NULL;
}

static void crypt_free_tfms(struct crypt_config *cc)
{
<<<<<<< HEAD
	struct crypt_config *cc = io->cc;

	clone->bi_private = io;
	clone->bi_end_io  = crypt_endio;
	clone->bi_bdev    = cc->dev->bdev;
	bio_set_op_attrs(clone, bio_op(io->base_bio), bio_flags(io->base_bio));
=======
	if (crypt_integrity_aead(cc))
		crypt_free_tfms_aead(cc);
	else
		crypt_free_tfms_skcipher(cc);
>>>>>>> 24b8d41d
}

static int crypt_alloc_tfms_skcipher(struct crypt_config *cc, char *ciphermode)
{
	unsigned i;
	int err;

	cc->cipher_tfm.tfms = kcalloc(cc->tfms_count,
				      sizeof(struct crypto_skcipher *),
				      GFP_KERNEL);
	if (!cc->cipher_tfm.tfms)
		return -ENOMEM;

	for (i = 0; i < cc->tfms_count; i++) {
		cc->cipher_tfm.tfms[i] = crypto_alloc_skcipher(ciphermode, 0,
						CRYPTO_ALG_ALLOCATES_MEMORY);
		if (IS_ERR(cc->cipher_tfm.tfms[i])) {
			err = PTR_ERR(cc->cipher_tfm.tfms[i]);
			crypt_free_tfms(cc);
			return err;
		}
	}

	/*
	 * dm-crypt performance can vary greatly depending on which crypto
	 * algorithm implementation is used.  Help people debug performance
	 * problems by logging the ->cra_driver_name.
	 */
	DMDEBUG_LIMIT("%s using implementation \"%s\"", ciphermode,
	       crypto_skcipher_alg(any_tfm(cc))->base.cra_driver_name);
	return 0;
}

static int crypt_alloc_tfms_aead(struct crypt_config *cc, char *ciphermode)
{
	int err;

	cc->cipher_tfm.tfms = kmalloc(sizeof(struct crypto_aead *), GFP_KERNEL);
	if (!cc->cipher_tfm.tfms)
		return -ENOMEM;

	cc->cipher_tfm.tfms_aead[0] = crypto_alloc_aead(ciphermode, 0,
						CRYPTO_ALG_ALLOCATES_MEMORY);
	if (IS_ERR(cc->cipher_tfm.tfms_aead[0])) {
		err = PTR_ERR(cc->cipher_tfm.tfms_aead[0]);
		crypt_free_tfms(cc);
		return err;
	}

	DMDEBUG_LIMIT("%s using implementation \"%s\"", ciphermode,
	       crypto_aead_alg(any_tfm_aead(cc))->base.cra_driver_name);
	return 0;
}

static int crypt_alloc_tfms(struct crypt_config *cc, char *ciphermode)
{
	if (crypt_integrity_aead(cc))
		return crypt_alloc_tfms_aead(cc, ciphermode);
	else
		return crypt_alloc_tfms_skcipher(cc, ciphermode);
}

static unsigned crypt_subkey_size(struct crypt_config *cc)
{
	return (cc->key_size - cc->key_extra_size) >> ilog2(cc->tfms_count);
}

static unsigned crypt_authenckey_size(struct crypt_config *cc)
{
	return crypt_subkey_size(cc) + RTA_SPACE(sizeof(struct crypto_authenc_key_param));
}

/*
 * If AEAD is composed like authenc(hmac(sha256),xts(aes)),
 * the key must be for some reason in special format.
 * This funcion converts cc->key to this special format.
 */
static void crypt_copy_authenckey(char *p, const void *key,
				  unsigned enckeylen, unsigned authkeylen)
{
	struct crypto_authenc_key_param *param;
	struct rtattr *rta;

	rta = (struct rtattr *)p;
	param = RTA_DATA(rta);
	param->enckeylen = cpu_to_be32(enckeylen);
	rta->rta_len = RTA_LENGTH(sizeof(*param));
	rta->rta_type = CRYPTO_AUTHENC_KEYA_PARAM;
	p += RTA_SPACE(sizeof(*param));
	memcpy(p, key + enckeylen, authkeylen);
	p += authkeylen;
	memcpy(p, key, enckeylen);
}

static int crypt_setkey(struct crypt_config *cc)
{
	unsigned subkey_size;
	int err = 0, i, r;

	/* Ignore extra keys (which are used for IV etc) */
	subkey_size = crypt_subkey_size(cc);

	if (crypt_integrity_hmac(cc)) {
		if (subkey_size < cc->key_mac_size)
			return -EINVAL;

		crypt_copy_authenckey(cc->authenc_key, cc->key,
				      subkey_size - cc->key_mac_size,
				      cc->key_mac_size);
	}

	for (i = 0; i < cc->tfms_count; i++) {
		if (crypt_integrity_hmac(cc))
			r = crypto_aead_setkey(cc->cipher_tfm.tfms_aead[i],
				cc->authenc_key, crypt_authenckey_size(cc));
		else if (crypt_integrity_aead(cc))
			r = crypto_aead_setkey(cc->cipher_tfm.tfms_aead[i],
					       cc->key + (i * subkey_size),
					       subkey_size);
		else
			r = crypto_skcipher_setkey(cc->cipher_tfm.tfms[i],
						   cc->key + (i * subkey_size),
						   subkey_size);
		if (r)
			err = r;
	}

	if (crypt_integrity_hmac(cc))
		memzero_explicit(cc->authenc_key, crypt_authenckey_size(cc));

	return err;
}

#ifdef CONFIG_KEYS

static bool contains_whitespace(const char *str)
{
	while (*str)
		if (isspace(*str++))
			return true;
	return false;
}

static int set_key_user(struct crypt_config *cc, struct key *key)
{
	const struct user_key_payload *ukp;

	ukp = user_key_payload_locked(key);
	if (!ukp)
		return -EKEYREVOKED;

<<<<<<< HEAD
		set_current_state(TASK_INTERRUPTIBLE);
		__add_wait_queue(&cc->write_thread_wait, &wait);
=======
	if (cc->key_size != ukp->datalen)
		return -EINVAL;

	memcpy(cc->key, ukp->data, cc->key_size);
>>>>>>> 24b8d41d

	return 0;
}

<<<<<<< HEAD
		if (unlikely(kthread_should_stop())) {
			set_task_state(current, TASK_RUNNING);
			remove_wait_queue(&cc->write_thread_wait, &wait);
			break;
		}

		schedule();

		set_task_state(current, TASK_RUNNING);
		spin_lock_irq(&cc->write_thread_wait.lock);
		__remove_wait_queue(&cc->write_thread_wait, &wait);
		goto continue_locked;
=======
#if defined(CONFIG_ENCRYPTED_KEYS) || defined(CONFIG_ENCRYPTED_KEYS_MODULE)
static int set_key_encrypted(struct crypt_config *cc, struct key *key)
{
	const struct encrypted_key_payload *ekp;

	ekp = key->payload.data[0];
	if (!ekp)
		return -EKEYREVOKED;
>>>>>>> 24b8d41d

	if (cc->key_size != ekp->decrypted_datalen)
		return -EINVAL;

	memcpy(cc->key, ekp->decrypted_data, cc->key_size);

	return 0;
}
#endif /* CONFIG_ENCRYPTED_KEYS */

static int crypt_set_keyring_key(struct crypt_config *cc, const char *key_string)
{
	char *new_key_string, *key_desc;
	int ret;
	struct key_type *type;
	struct key *key;
	int (*set_key)(struct crypt_config *cc, struct key *key);

	/*
	 * Reject key_string with whitespace. dm core currently lacks code for
	 * proper whitespace escaping in arguments on DM_TABLE_STATUS path.
	 */
	if (contains_whitespace(key_string)) {
		DMERR("whitespace chars not allowed in key string");
		return -EINVAL;
	}

	/* look for next ':' separating key_type from key_description */
	key_desc = strpbrk(key_string, ":");
	if (!key_desc || key_desc == key_string || !strlen(key_desc + 1))
		return -EINVAL;

	if (!strncmp(key_string, "logon:", key_desc - key_string + 1)) {
		type = &key_type_logon;
		set_key = set_key_user;
	} else if (!strncmp(key_string, "user:", key_desc - key_string + 1)) {
		type = &key_type_user;
		set_key = set_key_user;
#if defined(CONFIG_ENCRYPTED_KEYS) || defined(CONFIG_ENCRYPTED_KEYS_MODULE)
	} else if (!strncmp(key_string, "encrypted:", key_desc - key_string + 1)) {
		type = &key_type_encrypted;
		set_key = set_key_encrypted;
#endif
	} else {
		return -EINVAL;
	}

	new_key_string = kstrdup(key_string, GFP_KERNEL);
	if (!new_key_string)
		return -ENOMEM;

	key = request_key(type, key_desc + 1, NULL);
	if (IS_ERR(key)) {
		kfree_sensitive(new_key_string);
		return PTR_ERR(key);
	}

	down_read(&key->sem);

	ret = set_key(cc, key);
	if (ret < 0) {
		up_read(&key->sem);
		key_put(key);
		kfree_sensitive(new_key_string);
		return ret;
	}

	up_read(&key->sem);
	key_put(key);

	/* clear the flag since following operations may invalidate previously valid key */
	clear_bit(DM_CRYPT_KEY_VALID, &cc->flags);

	ret = crypt_setkey(cc);

	if (!ret) {
		set_bit(DM_CRYPT_KEY_VALID, &cc->flags);
		kfree_sensitive(cc->key_string);
		cc->key_string = new_key_string;
	} else
		kfree_sensitive(new_key_string);

	return ret;
}

static int get_key_size(char **key_string)
{
	char *colon, dummy;
	int ret;

	if (*key_string[0] != ':')
		return strlen(*key_string) >> 1;

	/* look for next ':' in key string */
	colon = strpbrk(*key_string + 1, ":");
	if (!colon)
		return -EINVAL;

	if (sscanf(*key_string + 1, "%u%c", &ret, &dummy) != 2 || dummy != ':')
		return -EINVAL;

	*key_string = colon;

	/* remaining key string should be :<logon|user>:<key_desc> */

	return ret;
}

#else

static int crypt_set_keyring_key(struct crypt_config *cc, const char *key_string)
{
	return -EINVAL;
}

static int get_key_size(char **key_string)
{
	return (*key_string[0] == ':') ? -EINVAL : strlen(*key_string) >> 1;
}

#endif /* CONFIG_KEYS */

static int crypt_set_key(struct crypt_config *cc, char *key)
{
	int r = -EINVAL;
	int key_string_len = strlen(key);

	/* Hyphen (which gives a key_size of zero) means there is no key. */
	if (!cc->key_size && strcmp(key, "-"))
		goto out;

	/* ':' means the key is in kernel keyring, short-circuit normal key processing */
	if (key[0] == ':') {
		r = crypt_set_keyring_key(cc, key + 1);
		goto out;
	}

	/* clear the flag since following operations may invalidate previously valid key */
	clear_bit(DM_CRYPT_KEY_VALID, &cc->flags);

	/* wipe references to any kernel keyring key */
	kfree_sensitive(cc->key_string);
	cc->key_string = NULL;

	/* Decode key from its hex representation. */
	if (cc->key_size && hex2bin(cc->key, key, cc->key_size) < 0)
		goto out;

	r = crypt_setkey(cc);
	if (!r)
		set_bit(DM_CRYPT_KEY_VALID, &cc->flags);

out:
	/* Hex key string not needed after here, so wipe it. */
	memset(key, '0', key_string_len);

	return r;
}

static int crypt_wipe_key(struct crypt_config *cc)
{
	int r;

	clear_bit(DM_CRYPT_KEY_VALID, &cc->flags);
	get_random_bytes(&cc->key, cc->key_size);

	/* Wipe IV private keys */
	if (cc->iv_gen_ops && cc->iv_gen_ops->wipe) {
		r = cc->iv_gen_ops->wipe(cc);
		if (r)
			return r;
	}

	kfree_sensitive(cc->key_string);
	cc->key_string = NULL;
	r = crypt_setkey(cc);
	memset(&cc->key, 0, cc->key_size * sizeof(u8));

	return r;
}

static void crypt_calculate_pages_per_client(void)
{
	unsigned long pages = (totalram_pages() - totalhigh_pages()) * DM_CRYPT_MEMORY_PERCENT / 100;

	if (!dm_crypt_clients_n)
		return;

	pages /= dm_crypt_clients_n;
	if (pages < DM_CRYPT_MIN_PAGES_PER_CLIENT)
		pages = DM_CRYPT_MIN_PAGES_PER_CLIENT;
	dm_crypt_pages_per_client = pages;
}

static void *crypt_page_alloc(gfp_t gfp_mask, void *pool_data)
{
	struct crypt_config *cc = pool_data;
	struct page *page;

	if (unlikely(percpu_counter_compare(&cc->n_allocated_pages, dm_crypt_pages_per_client) >= 0) &&
	    likely(gfp_mask & __GFP_NORETRY))
		return NULL;

	page = alloc_page(gfp_mask);
	if (likely(page != NULL))
		percpu_counter_add(&cc->n_allocated_pages, 1);

	return page;
}

static void crypt_page_free(void *page, void *pool_data)
{
	struct crypt_config *cc = pool_data;

	__free_page(page);
	percpu_counter_sub(&cc->n_allocated_pages, 1);
}

static void crypt_dtr(struct dm_target *ti)
{
	struct crypt_config *cc = ti->private;

	ti->private = NULL;

	if (!cc)
		return;

	if (cc->write_thread)
		kthread_stop(cc->write_thread);

	if (cc->io_queue)
		destroy_workqueue(cc->io_queue);
	if (cc->crypt_queue)
		destroy_workqueue(cc->crypt_queue);

	crypt_free_tfms(cc);

	bioset_exit(&cc->bs);

	mempool_exit(&cc->page_pool);
	mempool_exit(&cc->req_pool);
	mempool_exit(&cc->tag_pool);

	WARN_ON(percpu_counter_sum(&cc->n_allocated_pages) != 0);
	percpu_counter_destroy(&cc->n_allocated_pages);

	if (cc->iv_gen_ops && cc->iv_gen_ops->dtr)
		cc->iv_gen_ops->dtr(cc);

	if (cc->dev)
		dm_put_device(ti, cc->dev);

	kfree_sensitive(cc->cipher_string);
	kfree_sensitive(cc->key_string);
	kfree_sensitive(cc->cipher_auth);
	kfree_sensitive(cc->authenc_key);

	mutex_destroy(&cc->bio_alloc_lock);

	/* Must zero key material before freeing */
	kfree_sensitive(cc);

	spin_lock(&dm_crypt_clients_lock);
	WARN_ON(!dm_crypt_clients_n);
	dm_crypt_clients_n--;
	crypt_calculate_pages_per_client();
	spin_unlock(&dm_crypt_clients_lock);
}

static int crypt_ctr_ivmode(struct dm_target *ti, const char *ivmode)
{
	struct crypt_config *cc = ti->private;

<<<<<<< HEAD
	cc->tfms = kzalloc(cc->tfms_count * sizeof(struct crypto_skcipher *),
			   GFP_KERNEL);
	if (!cc->tfms)
		return -ENOMEM;
=======
	if (crypt_integrity_aead(cc))
		cc->iv_size = crypto_aead_ivsize(any_tfm_aead(cc));
	else
		cc->iv_size = crypto_skcipher_ivsize(any_tfm(cc));
>>>>>>> 24b8d41d

	if (cc->iv_size)
		/* at least a 64 bit sector number should fit in our buffer */
		cc->iv_size = max(cc->iv_size,
				  (unsigned int)(sizeof(u64) / sizeof(u8)));
	else if (ivmode) {
		DMWARN("Selected cipher does not support IVs");
		ivmode = NULL;
	}

	/* Choose ivmode, see comments at iv code. */
	if (ivmode == NULL)
		cc->iv_gen_ops = NULL;
	else if (strcmp(ivmode, "plain") == 0)
		cc->iv_gen_ops = &crypt_iv_plain_ops;
	else if (strcmp(ivmode, "plain64") == 0)
		cc->iv_gen_ops = &crypt_iv_plain64_ops;
	else if (strcmp(ivmode, "plain64be") == 0)
		cc->iv_gen_ops = &crypt_iv_plain64be_ops;
	else if (strcmp(ivmode, "essiv") == 0)
		cc->iv_gen_ops = &crypt_iv_essiv_ops;
	else if (strcmp(ivmode, "benbi") == 0)
		cc->iv_gen_ops = &crypt_iv_benbi_ops;
	else if (strcmp(ivmode, "null") == 0)
		cc->iv_gen_ops = &crypt_iv_null_ops;
	else if (strcmp(ivmode, "eboiv") == 0)
		cc->iv_gen_ops = &crypt_iv_eboiv_ops;
	else if (strcmp(ivmode, "elephant") == 0) {
		cc->iv_gen_ops = &crypt_iv_elephant_ops;
		cc->key_parts = 2;
		cc->key_extra_size = cc->key_size / 2;
		if (cc->key_extra_size > ELEPHANT_MAX_KEY_SIZE)
			return -EINVAL;
		set_bit(CRYPT_ENCRYPT_PREPROCESS, &cc->cipher_flags);
	} else if (strcmp(ivmode, "lmk") == 0) {
		cc->iv_gen_ops = &crypt_iv_lmk_ops;
		/*
		 * Version 2 and 3 is recognised according
		 * to length of provided multi-key string.
		 * If present (version 3), last key is used as IV seed.
		 * All keys (including IV seed) are always the same size.
		 */
		if (cc->key_size % cc->key_parts) {
			cc->key_parts++;
			cc->key_extra_size = cc->key_size / cc->key_parts;
		}
	} else if (strcmp(ivmode, "tcw") == 0) {
		cc->iv_gen_ops = &crypt_iv_tcw_ops;
		cc->key_parts += 2; /* IV + whitening */
		cc->key_extra_size = cc->iv_size + TCW_WHITENING_SIZE;
	} else if (strcmp(ivmode, "random") == 0) {
		cc->iv_gen_ops = &crypt_iv_random_ops;
		/* Need storage space in integrity fields. */
		cc->integrity_iv_size = cc->iv_size;
	} else {
		ti->error = "Invalid IV mode";
		return -EINVAL;
	}

	return 0;
}

/*
 * Workaround to parse HMAC algorithm from AEAD crypto API spec.
 * The HMAC is needed to calculate tag size (HMAC digest size).
 * This should be probably done by crypto-api calls (once available...)
 */
static int crypt_ctr_auth_cipher(struct crypt_config *cc, char *cipher_api)
{
	char *start, *end, *mac_alg = NULL;
	struct crypto_ahash *mac;

	if (!strstarts(cipher_api, "authenc("))
		return 0;

	start = strchr(cipher_api, '(');
	end = strchr(cipher_api, ',');
	if (!start || !end || ++start > end)
		return -EINVAL;

	mac_alg = kzalloc(end - start + 1, GFP_KERNEL);
	if (!mac_alg)
		return -ENOMEM;
	strncpy(mac_alg, start, end - start);

	mac = crypto_alloc_ahash(mac_alg, 0, CRYPTO_ALG_ALLOCATES_MEMORY);
	kfree(mac_alg);

	if (IS_ERR(mac))
		return PTR_ERR(mac);

	cc->key_mac_size = crypto_ahash_digestsize(mac);
	crypto_free_ahash(mac);

	cc->authenc_key = kmalloc(crypt_authenckey_size(cc), GFP_KERNEL);
	if (!cc->authenc_key)
		return -ENOMEM;

	return 0;
}

static int crypt_ctr_cipher_new(struct dm_target *ti, char *cipher_in, char *key,
				char **ivmode, char **ivopts)
{
	struct crypt_config *cc = ti->private;
	char *tmp, *cipher_api, buf[CRYPTO_MAX_ALG_NAME];
	int ret = -EINVAL;

	cc->tfms_count = 1;

	/*
	 * New format (capi: prefix)
	 * capi:cipher_api_spec-iv:ivopts
	 */
	tmp = &cipher_in[strlen("capi:")];

<<<<<<< HEAD
	if (cc->write_thread)
		kthread_stop(cc->write_thread);
=======
	/* Separate IV options if present, it can contain another '-' in hash name */
	*ivopts = strrchr(tmp, ':');
	if (*ivopts) {
		**ivopts = '\0';
		(*ivopts)++;
	}
	/* Parse IV mode */
	*ivmode = strrchr(tmp, '-');
	if (*ivmode) {
		**ivmode = '\0';
		(*ivmode)++;
	}
	/* The rest is crypto API spec */
	cipher_api = tmp;
>>>>>>> 24b8d41d

	/* Alloc AEAD, can be used only in new format. */
	if (crypt_integrity_aead(cc)) {
		ret = crypt_ctr_auth_cipher(cc, cipher_api);
		if (ret < 0) {
			ti->error = "Invalid AEAD cipher spec";
			return -ENOMEM;
		}
	}

	if (*ivmode && !strcmp(*ivmode, "lmk"))
		cc->tfms_count = 64;

	if (*ivmode && !strcmp(*ivmode, "essiv")) {
		if (!*ivopts) {
			ti->error = "Digest algorithm missing for ESSIV mode";
			return -EINVAL;
		}
		ret = snprintf(buf, CRYPTO_MAX_ALG_NAME, "essiv(%s,%s)",
			       cipher_api, *ivopts);
		if (ret < 0 || ret >= CRYPTO_MAX_ALG_NAME) {
			ti->error = "Cannot allocate cipher string";
			return -ENOMEM;
		}
		cipher_api = buf;
	}

	cc->key_parts = cc->tfms_count;

	/* Allocate cipher */
	ret = crypt_alloc_tfms(cc, cipher_api);
	if (ret < 0) {
		ti->error = "Error allocating crypto tfm";
		return ret;
	}

	if (crypt_integrity_aead(cc))
		cc->iv_size = crypto_aead_ivsize(any_tfm_aead(cc));
	else
		cc->iv_size = crypto_skcipher_ivsize(any_tfm(cc));

	return 0;
}

static int crypt_ctr_cipher_old(struct dm_target *ti, char *cipher_in, char *key,
				char **ivmode, char **ivopts)
{
	struct crypt_config *cc = ti->private;
	char *tmp, *cipher, *chainmode, *keycount;
	char *cipher_api = NULL;
	int ret = -EINVAL;
	char dummy;

	if (strchr(cipher_in, '(') || crypt_integrity_aead(cc)) {
		ti->error = "Bad cipher specification";
		return -EINVAL;
	}

	/*
	 * Legacy dm-crypt cipher specification
	 * cipher[:keycount]-mode-iv:ivopts
	 */
	tmp = cipher_in;
	keycount = strsep(&tmp, "-");
	cipher = strsep(&keycount, ":");

	if (!keycount)
		cc->tfms_count = 1;
	else if (sscanf(keycount, "%u%c", &cc->tfms_count, &dummy) != 1 ||
		 !is_power_of_2(cc->tfms_count)) {
		ti->error = "Bad cipher key count specification";
		return -EINVAL;
	}
	cc->key_parts = cc->tfms_count;

	chainmode = strsep(&tmp, "-");
	*ivmode = strsep(&tmp, ":");
	*ivopts = tmp;

	/*
	 * For compatibility with the original dm-crypt mapping format, if
	 * only the cipher name is supplied, use cbc-plain.
	 */
	if (!chainmode || (!strcmp(chainmode, "plain") && !*ivmode)) {
		chainmode = "cbc";
		*ivmode = "plain";
	}

	if (strcmp(chainmode, "ecb") && !*ivmode) {
		ti->error = "IV mechanism required";
		return -EINVAL;
	}

	cipher_api = kmalloc(CRYPTO_MAX_ALG_NAME, GFP_KERNEL);
	if (!cipher_api)
		goto bad_mem;

	if (*ivmode && !strcmp(*ivmode, "essiv")) {
		if (!*ivopts) {
			ti->error = "Digest algorithm missing for ESSIV mode";
			kfree(cipher_api);
			return -EINVAL;
		}
		ret = snprintf(cipher_api, CRYPTO_MAX_ALG_NAME,
			       "essiv(%s(%s),%s)", chainmode, cipher, *ivopts);
	} else {
		ret = snprintf(cipher_api, CRYPTO_MAX_ALG_NAME,
			       "%s(%s)", chainmode, cipher);
	}
	if (ret < 0 || ret >= CRYPTO_MAX_ALG_NAME) {
		kfree(cipher_api);
		goto bad_mem;
	}

	/* Allocate cipher */
	ret = crypt_alloc_tfms(cc, cipher_api);
	if (ret < 0) {
		ti->error = "Error allocating crypto tfm";
		kfree(cipher_api);
		return ret;
	}
	kfree(cipher_api);

	return 0;
bad_mem:
	ti->error = "Cannot allocate cipher strings";
	return -ENOMEM;
}

static int crypt_ctr_cipher(struct dm_target *ti, char *cipher_in, char *key)
{
	struct crypt_config *cc = ti->private;
	char *ivmode = NULL, *ivopts = NULL;
	int ret;

	cc->cipher_string = kstrdup(cipher_in, GFP_KERNEL);
	if (!cc->cipher_string) {
		ti->error = "Cannot allocate cipher strings";
		return -ENOMEM;
	}

	if (strstarts(cipher_in, "capi:"))
		ret = crypt_ctr_cipher_new(ti, cipher_in, key, &ivmode, &ivopts);
	else
		ret = crypt_ctr_cipher_old(ti, cipher_in, key, &ivmode, &ivopts);
	if (ret)
		return ret;

	/* Initialize IV */
	ret = crypt_ctr_ivmode(ti, ivmode);
	if (ret < 0)
		return ret;

	/* Initialize and set key */
	ret = crypt_set_key(cc, key);
	if (ret < 0) {
		ti->error = "Error decoding and setting key";
		return ret;
	}

	/* Allocate IV */
	if (cc->iv_gen_ops && cc->iv_gen_ops->ctr) {
		ret = cc->iv_gen_ops->ctr(cc, ti, ivopts);
		if (ret < 0) {
			ti->error = "Error creating IV";
			return ret;
		}
	}

	/* Initialize IV (set keys for ESSIV etc) */
	if (cc->iv_gen_ops && cc->iv_gen_ops->init) {
		ret = cc->iv_gen_ops->init(cc);
		if (ret < 0) {
			ti->error = "Error initialising IV";
			return ret;
		}
	}

	/* wipe the kernel key payload copy */
	if (cc->key_string)
		memset(cc->key, 0, cc->key_size * sizeof(u8));

	return ret;
}

static int crypt_ctr_optional(struct dm_target *ti, unsigned int argc, char **argv)
{
	struct crypt_config *cc = ti->private;
	struct dm_arg_set as;
	static const struct dm_arg _args[] = {
		{0, 8, "Invalid number of feature args"},
	};
	unsigned int opt_params, val;
	const char *opt_string, *sval;
	char dummy;
	int ret;

	/* Optional parameters */
	as.argc = argc;
	as.argv = argv;

	ret = dm_read_arg_group(_args, &as, &opt_params, &ti->error);
	if (ret)
		return ret;

	while (opt_params--) {
		opt_string = dm_shift_arg(&as);
		if (!opt_string) {
			ti->error = "Not enough feature arguments";
			return -EINVAL;
		}

		if (!strcasecmp(opt_string, "allow_discards"))
			ti->num_discard_bios = 1;

		else if (!strcasecmp(opt_string, "same_cpu_crypt"))
			set_bit(DM_CRYPT_SAME_CPU, &cc->flags);

		else if (!strcasecmp(opt_string, "submit_from_crypt_cpus"))
			set_bit(DM_CRYPT_NO_OFFLOAD, &cc->flags);
		else if (!strcasecmp(opt_string, "no_read_workqueue"))
			set_bit(DM_CRYPT_NO_READ_WORKQUEUE, &cc->flags);
		else if (!strcasecmp(opt_string, "no_write_workqueue"))
			set_bit(DM_CRYPT_NO_WRITE_WORKQUEUE, &cc->flags);
		else if (sscanf(opt_string, "integrity:%u:", &val) == 1) {
			if (val == 0 || val > MAX_TAG_SIZE) {
				ti->error = "Invalid integrity arguments";
				return -EINVAL;
			}
			cc->on_disk_tag_size = val;
			sval = strchr(opt_string + strlen("integrity:"), ':') + 1;
			if (!strcasecmp(sval, "aead")) {
				set_bit(CRYPT_MODE_INTEGRITY_AEAD, &cc->cipher_flags);
			} else  if (strcasecmp(sval, "none")) {
				ti->error = "Unknown integrity profile";
				return -EINVAL;
			}

			cc->cipher_auth = kstrdup(sval, GFP_KERNEL);
			if (!cc->cipher_auth)
				return -ENOMEM;
		} else if (sscanf(opt_string, "sector_size:%hu%c", &cc->sector_size, &dummy) == 1) {
			if (cc->sector_size < (1 << SECTOR_SHIFT) ||
			    cc->sector_size > 4096 ||
			    (cc->sector_size & (cc->sector_size - 1))) {
				ti->error = "Invalid feature value for sector_size";
				return -EINVAL;
			}
			if (ti->len & ((cc->sector_size >> SECTOR_SHIFT) - 1)) {
				ti->error = "Device size is not multiple of sector_size feature";
				return -EINVAL;
			}
			cc->sector_shift = __ffs(cc->sector_size) - SECTOR_SHIFT;
		} else if (!strcasecmp(opt_string, "iv_large_sectors"))
			set_bit(CRYPT_IV_LARGE_SECTORS, &cc->cipher_flags);
		else {
			ti->error = "Invalid feature arguments";
			return -EINVAL;
		}
	}

	return 0;
}

#ifdef CONFIG_BLK_DEV_ZONED

static int crypt_report_zones(struct dm_target *ti,
		struct dm_report_zones_args *args, unsigned int nr_zones)
{
	struct crypt_config *cc = ti->private;
	sector_t sector = cc->start + dm_target_offset(ti, args->next_sector);

	args->start = cc->start;
	return blkdev_report_zones(cc->dev->bdev, sector, nr_zones,
				   dm_report_zones_cb, args);
}

#endif

/*
 * Construct an encryption mapping:
 * <cipher> [<key>|:<key_size>:<user|logon>:<key_description>] <iv_offset> <dev_path> <start>
 */
static int crypt_ctr(struct dm_target *ti, unsigned int argc, char **argv)
{
	struct crypt_config *cc;
	const char *devname = dm_table_device_name(ti->table);
	int key_size;
	unsigned int align_mask;
	unsigned long long tmpll;
	int ret;
	size_t iv_size_padding, additional_req_size;
	char dummy;

	if (argc < 5) {
		ti->error = "Not enough arguments";
		return -EINVAL;
	}

	key_size = get_key_size(&argv[1]);
	if (key_size < 0) {
		ti->error = "Cannot parse key size";
		return -EINVAL;
	}

	cc = kzalloc(struct_size(cc, key, key_size), GFP_KERNEL);
	if (!cc) {
		ti->error = "Cannot allocate encryption context";
		return -ENOMEM;
	}
	cc->key_size = key_size;
	cc->sector_size = (1 << SECTOR_SHIFT);
	cc->sector_shift = 0;

	ti->private = cc;

	spin_lock(&dm_crypt_clients_lock);
	dm_crypt_clients_n++;
	crypt_calculate_pages_per_client();
	spin_unlock(&dm_crypt_clients_lock);

	ret = percpu_counter_init(&cc->n_allocated_pages, 0, GFP_KERNEL);
	if (ret < 0)
		goto bad;

	/* Optional parameters need to be read before cipher constructor */
	if (argc > 5) {
		ret = crypt_ctr_optional(ti, argc - 5, &argv[5]);
		if (ret)
			goto bad;
	}

	ret = crypt_ctr_cipher(ti, argv[0], argv[1]);
	if (ret < 0)
		goto bad;

	if (crypt_integrity_aead(cc)) {
		cc->dmreq_start = sizeof(struct aead_request);
		cc->dmreq_start += crypto_aead_reqsize(any_tfm_aead(cc));
		align_mask = crypto_aead_alignmask(any_tfm_aead(cc));
	} else {
		cc->dmreq_start = sizeof(struct skcipher_request);
		cc->dmreq_start += crypto_skcipher_reqsize(any_tfm(cc));
		align_mask = crypto_skcipher_alignmask(any_tfm(cc));
	}
	cc->dmreq_start = ALIGN(cc->dmreq_start, __alignof__(struct dm_crypt_request));

	if (align_mask < CRYPTO_MINALIGN) {
		/* Allocate the padding exactly */
		iv_size_padding = -(cc->dmreq_start + sizeof(struct dm_crypt_request))
				& align_mask;
	} else {
		/*
		 * If the cipher requires greater alignment than kmalloc
		 * alignment, we don't know the exact position of the
		 * initialization vector. We must assume worst case.
		 */
		iv_size_padding = align_mask;
	}

	/*  ...| IV + padding | original IV | original sec. number | bio tag offset | */
	additional_req_size = sizeof(struct dm_crypt_request) +
		iv_size_padding + cc->iv_size +
		cc->iv_size +
		sizeof(uint64_t) +
		sizeof(unsigned int);

	ret = mempool_init_kmalloc_pool(&cc->req_pool, MIN_IOS, cc->dmreq_start + additional_req_size);
	if (ret) {
		ti->error = "Cannot allocate crypt request mempool";
		goto bad;
	}

	cc->per_bio_data_size = ti->per_io_data_size =
		ALIGN(sizeof(struct dm_crypt_io) + cc->dmreq_start + additional_req_size,
		      ARCH_KMALLOC_MINALIGN);

	ret = mempool_init(&cc->page_pool, BIO_MAX_PAGES, crypt_page_alloc, crypt_page_free, cc);
	if (ret) {
		ti->error = "Cannot allocate page mempool";
		goto bad;
	}

	ret = bioset_init(&cc->bs, MIN_IOS, 0, BIOSET_NEED_BVECS);
	if (ret) {
		ti->error = "Cannot allocate crypt bioset";
		goto bad;
	}

	mutex_init(&cc->bio_alloc_lock);

	ret = -EINVAL;
	if ((sscanf(argv[2], "%llu%c", &tmpll, &dummy) != 1) ||
	    (tmpll & ((cc->sector_size >> SECTOR_SHIFT) - 1))) {
		ti->error = "Invalid iv_offset sector";
		goto bad;
	}
	cc->iv_offset = tmpll;

	ret = dm_get_device(ti, argv[3], dm_table_get_mode(ti->table), &cc->dev);
	if (ret) {
		ti->error = "Device lookup failed";
		goto bad;
	}

	ret = -EINVAL;
	if (sscanf(argv[4], "%llu%c", &tmpll, &dummy) != 1 || tmpll != (sector_t)tmpll) {
		ti->error = "Invalid device sector";
		goto bad;
	}
	cc->start = tmpll;

	/*
	 * For zoned block devices, we need to preserve the issuer write
	 * ordering. To do so, disable write workqueues and force inline
	 * encryption completion.
	 */
	if (bdev_is_zoned(cc->dev->bdev)) {
		set_bit(DM_CRYPT_NO_WRITE_WORKQUEUE, &cc->flags);
		set_bit(DM_CRYPT_WRITE_INLINE, &cc->flags);
	}

	if (crypt_integrity_aead(cc) || cc->integrity_iv_size) {
		ret = crypt_integrity_ctr(cc, ti);
		if (ret)
			goto bad;

		cc->tag_pool_max_sectors = POOL_ENTRY_SIZE / cc->on_disk_tag_size;
		if (!cc->tag_pool_max_sectors)
			cc->tag_pool_max_sectors = 1;

		ret = mempool_init_kmalloc_pool(&cc->tag_pool, MIN_IOS,
			cc->tag_pool_max_sectors * cc->on_disk_tag_size);
		if (ret) {
			ti->error = "Cannot allocate integrity tags mempool";
			goto bad;
		}

		cc->tag_pool_max_sectors <<= cc->sector_shift;
	}

	ret = -ENOMEM;
	cc->io_queue = alloc_workqueue("kcryptd_io/%s", WQ_MEM_RECLAIM, 1, devname);
	if (!cc->io_queue) {
		ti->error = "Couldn't create kcryptd io queue";
		goto bad;
	}

	if (test_bit(DM_CRYPT_SAME_CPU, &cc->flags))
		cc->crypt_queue = alloc_workqueue("kcryptd/%s", WQ_CPU_INTENSIVE | WQ_MEM_RECLAIM,
						  1, devname);
	else
		cc->crypt_queue = alloc_workqueue("kcryptd/%s",
						  WQ_CPU_INTENSIVE | WQ_MEM_RECLAIM | WQ_UNBOUND,
						  num_online_cpus(), devname);
	if (!cc->crypt_queue) {
		ti->error = "Couldn't create kcryptd queue";
		goto bad;
	}

	spin_lock_init(&cc->write_thread_lock);
	cc->write_tree = RB_ROOT;

	cc->write_thread = kthread_create(dmcrypt_write, cc, "dmcrypt_write/%s", devname);
	if (IS_ERR(cc->write_thread)) {
		ret = PTR_ERR(cc->write_thread);
		cc->write_thread = NULL;
		ti->error = "Couldn't spawn write thread";
		goto bad;
	}
	wake_up_process(cc->write_thread);

	ti->num_flush_bios = 1;

	return 0;

bad:
	crypt_dtr(ti);
	return ret;
}

static int crypt_map(struct dm_target *ti, struct bio *bio)
{
	struct dm_crypt_io *io;
	struct crypt_config *cc = ti->private;

	/*
	 * If bio is REQ_PREFLUSH or REQ_OP_DISCARD, just bypass crypt queues.
	 * - for REQ_PREFLUSH device-mapper core ensures that no IO is in-flight
	 * - for REQ_OP_DISCARD caller must use flush if IO ordering matters
	 */
	if (unlikely(bio->bi_opf & REQ_PREFLUSH ||
	    bio_op(bio) == REQ_OP_DISCARD)) {
<<<<<<< HEAD
		bio->bi_bdev = cc->dev->bdev;
=======
		bio_set_dev(bio, cc->dev->bdev);
>>>>>>> 24b8d41d
		if (bio_sectors(bio))
			bio->bi_iter.bi_sector = cc->start +
				dm_target_offset(ti, bio->bi_iter.bi_sector);
		return DM_MAPIO_REMAPPED;
	}

	/*
	 * Check if bio is too large, split as needed.
	 */
	if (unlikely(bio->bi_iter.bi_size > (BIO_MAX_PAGES << PAGE_SHIFT)) &&
<<<<<<< HEAD
	    bio_data_dir(bio) == WRITE)
		dm_accept_partial_bio(bio, ((BIO_MAX_PAGES << PAGE_SHIFT) >> SECTOR_SHIFT));

=======
	    (bio_data_dir(bio) == WRITE || cc->on_disk_tag_size))
		dm_accept_partial_bio(bio, ((BIO_MAX_PAGES << PAGE_SHIFT) >> SECTOR_SHIFT));

	/*
	 * Ensure that bio is a multiple of internal sector encryption size
	 * and is aligned to this size as defined in IO hints.
	 */
	if (unlikely((bio->bi_iter.bi_sector & ((cc->sector_size >> SECTOR_SHIFT) - 1)) != 0))
		return DM_MAPIO_KILL;

	if (unlikely(bio->bi_iter.bi_size & (cc->sector_size - 1)))
		return DM_MAPIO_KILL;

>>>>>>> 24b8d41d
	io = dm_per_bio_data(bio, cc->per_bio_data_size);
	crypt_io_init(io, cc, bio, dm_target_offset(ti, bio->bi_iter.bi_sector));

	if (cc->on_disk_tag_size) {
		unsigned tag_len = cc->on_disk_tag_size * (bio_sectors(bio) >> cc->sector_shift);

		if (unlikely(tag_len > KMALLOC_MAX_SIZE) ||
		    unlikely(!(io->integrity_metadata = kmalloc(tag_len,
				GFP_NOIO | __GFP_NORETRY | __GFP_NOMEMALLOC | __GFP_NOWARN)))) {
			if (bio_sectors(bio) > cc->tag_pool_max_sectors)
				dm_accept_partial_bio(bio, cc->tag_pool_max_sectors);
			io->integrity_metadata = mempool_alloc(&cc->tag_pool, GFP_NOIO);
			io->integrity_metadata_from_pool = true;
		}
	}

	if (crypt_integrity_aead(cc))
		io->ctx.r.req_aead = (struct aead_request *)(io + 1);
	else
		io->ctx.r.req = (struct skcipher_request *)(io + 1);

	if (bio_data_dir(io->base_bio) == READ) {
		if (kcryptd_io_read(io, GFP_NOWAIT))
			kcryptd_queue_read(io);
	} else
		kcryptd_queue_crypt(io);

	return DM_MAPIO_SUBMITTED;
}

static void crypt_status(struct dm_target *ti, status_type_t type,
			 unsigned status_flags, char *result, unsigned maxlen)
{
	struct crypt_config *cc = ti->private;
	unsigned i, sz = 0;
	int num_feature_args = 0;

	switch (type) {
	case STATUSTYPE_INFO:
		result[0] = '\0';
		break;

	case STATUSTYPE_TABLE:
		DMEMIT("%s ", cc->cipher_string);

		if (cc->key_size > 0) {
			if (cc->key_string)
				DMEMIT(":%u:%s", cc->key_size, cc->key_string);
			else
				for (i = 0; i < cc->key_size; i++)
					DMEMIT("%02x", cc->key[i]);
		} else
			DMEMIT("-");

		DMEMIT(" %llu %s %llu", (unsigned long long)cc->iv_offset,
				cc->dev->name, (unsigned long long)cc->start);

		num_feature_args += !!ti->num_discard_bios;
		num_feature_args += test_bit(DM_CRYPT_SAME_CPU, &cc->flags);
		num_feature_args += test_bit(DM_CRYPT_NO_OFFLOAD, &cc->flags);
		num_feature_args += test_bit(DM_CRYPT_NO_READ_WORKQUEUE, &cc->flags);
		num_feature_args += test_bit(DM_CRYPT_NO_WRITE_WORKQUEUE, &cc->flags);
		num_feature_args += cc->sector_size != (1 << SECTOR_SHIFT);
		num_feature_args += test_bit(CRYPT_IV_LARGE_SECTORS, &cc->cipher_flags);
		if (cc->on_disk_tag_size)
			num_feature_args++;
		if (num_feature_args) {
			DMEMIT(" %d", num_feature_args);
			if (ti->num_discard_bios)
				DMEMIT(" allow_discards");
			if (test_bit(DM_CRYPT_SAME_CPU, &cc->flags))
				DMEMIT(" same_cpu_crypt");
			if (test_bit(DM_CRYPT_NO_OFFLOAD, &cc->flags))
				DMEMIT(" submit_from_crypt_cpus");
			if (test_bit(DM_CRYPT_NO_READ_WORKQUEUE, &cc->flags))
				DMEMIT(" no_read_workqueue");
			if (test_bit(DM_CRYPT_NO_WRITE_WORKQUEUE, &cc->flags))
				DMEMIT(" no_write_workqueue");
			if (cc->on_disk_tag_size)
				DMEMIT(" integrity:%u:%s", cc->on_disk_tag_size, cc->cipher_auth);
			if (cc->sector_size != (1 << SECTOR_SHIFT))
				DMEMIT(" sector_size:%d", cc->sector_size);
			if (test_bit(CRYPT_IV_LARGE_SECTORS, &cc->cipher_flags))
				DMEMIT(" iv_large_sectors");
		}

		break;
	}
}

static void crypt_postsuspend(struct dm_target *ti)
{
	struct crypt_config *cc = ti->private;

	set_bit(DM_CRYPT_SUSPENDED, &cc->flags);
}

static int crypt_preresume(struct dm_target *ti)
{
	struct crypt_config *cc = ti->private;

	if (!test_bit(DM_CRYPT_KEY_VALID, &cc->flags)) {
		DMERR("aborting resume - crypt key is not set.");
		return -EAGAIN;
	}

	return 0;
}

static void crypt_resume(struct dm_target *ti)
{
	struct crypt_config *cc = ti->private;

	clear_bit(DM_CRYPT_SUSPENDED, &cc->flags);
}

/* Message interface
 *	key set <key>
 *	key wipe
 */
static int crypt_message(struct dm_target *ti, unsigned argc, char **argv,
			 char *result, unsigned maxlen)
{
	struct crypt_config *cc = ti->private;
	int key_size, ret = -EINVAL;

	if (argc < 2)
		goto error;

	if (!strcasecmp(argv[0], "key")) {
		if (!test_bit(DM_CRYPT_SUSPENDED, &cc->flags)) {
			DMWARN("not suspended during key manipulation.");
			return -EINVAL;
		}
		if (argc == 3 && !strcasecmp(argv[1], "set")) {
			/* The key size may not be changed. */
			key_size = get_key_size(&argv[2]);
			if (key_size < 0 || cc->key_size != key_size) {
				memset(argv[2], '0', strlen(argv[2]));
				return -EINVAL;
			}

			ret = crypt_set_key(cc, argv[2]);
			if (ret)
				return ret;
			if (cc->iv_gen_ops && cc->iv_gen_ops->init)
				ret = cc->iv_gen_ops->init(cc);
			/* wipe the kernel key payload copy */
			if (cc->key_string)
				memset(cc->key, 0, cc->key_size * sizeof(u8));
			return ret;
		}
		if (argc == 2 && !strcasecmp(argv[1], "wipe"))
			return crypt_wipe_key(cc);
	}

error:
	DMWARN("unrecognised message received.");
	return -EINVAL;
}

static int crypt_iterate_devices(struct dm_target *ti,
				 iterate_devices_callout_fn fn, void *data)
{
	struct crypt_config *cc = ti->private;

	return fn(ti, cc->dev, cc->start, ti->len, data);
}

static void crypt_io_hints(struct dm_target *ti, struct queue_limits *limits)
{
	struct crypt_config *cc = ti->private;

	/*
	 * Unfortunate constraint that is required to avoid the potential
	 * for exceeding underlying device's max_segments limits -- due to
	 * crypt_alloc_buffer() possibly allocating pages for the encryption
	 * bio that are not as physically contiguous as the original bio.
	 */
	limits->max_segment_size = PAGE_SIZE;

	limits->logical_block_size =
		max_t(unsigned, limits->logical_block_size, cc->sector_size);
	limits->physical_block_size =
		max_t(unsigned, limits->physical_block_size, cc->sector_size);
	limits->io_min = max_t(unsigned, limits->io_min, cc->sector_size);
}

static struct target_type crypt_target = {
	.name   = "crypt",
	.version = {1, 22, 0},
	.module = THIS_MODULE,
	.ctr    = crypt_ctr,
	.dtr    = crypt_dtr,
#ifdef CONFIG_BLK_DEV_ZONED
	.features = DM_TARGET_ZONED_HM,
	.report_zones = crypt_report_zones,
#endif
	.map    = crypt_map,
	.status = crypt_status,
	.postsuspend = crypt_postsuspend,
	.preresume = crypt_preresume,
	.resume = crypt_resume,
	.message = crypt_message,
	.iterate_devices = crypt_iterate_devices,
	.io_hints = crypt_io_hints,
};

static int __init dm_crypt_init(void)
{
	int r;

	r = dm_register_target(&crypt_target);
	if (r < 0)
		DMERR("register failed %d", r);

	return r;
}

static void __exit dm_crypt_exit(void)
{
	dm_unregister_target(&crypt_target);
}

module_init(dm_crypt_init);
module_exit(dm_crypt_exit);

MODULE_AUTHOR("Jana Saout <jana@saout.de>");
MODULE_DESCRIPTION(DM_NAME " target for transparent encryption / decryption");
MODULE_LICENSE("GPL");<|MERGE_RESOLUTION|>--- conflicted
+++ resolved
@@ -128,9 +128,6 @@
  * and encrypts / decrypts at the same time.
  */
 enum flags { DM_CRYPT_SUSPENDED, DM_CRYPT_KEY_VALID,
-<<<<<<< HEAD
-	     DM_CRYPT_SAME_CPU, DM_CRYPT_NO_OFFLOAD };
-=======
 	     DM_CRYPT_SAME_CPU, DM_CRYPT_NO_OFFLOAD,
 	     DM_CRYPT_NO_READ_WORKQUEUE, DM_CRYPT_NO_WRITE_WORKQUEUE,
 	     DM_CRYPT_WRITE_INLINE };
@@ -140,7 +137,6 @@
 	CRYPT_IV_LARGE_SECTORS,		/* Calculate IV from sector_size, not 512B sectors */
 	CRYPT_ENCRYPT_PREPROCESS,	/* Must preprocess data for encryption (elephant) */
 };
->>>>>>> 24b8d41d
 
 /*
  * The fields in here must be read only after initialization.
@@ -224,9 +220,6 @@
 	u8 key[];
 };
 
-<<<<<<< HEAD
-#define MIN_IOS        64
-=======
 #define MIN_IOS		64
 #define MAX_TAG_SIZE	480
 #define POOL_ENTRY_SIZE	512
@@ -236,7 +229,6 @@
 static volatile unsigned long dm_crypt_pages_per_client;
 #define DM_CRYPT_MEMORY_PERCENT			2
 #define DM_CRYPT_MIN_PAGES_PER_CLIENT		(BIO_MAX_PAGES * 16)
->>>>>>> 24b8d41d
 
 static void clone_init(struct dm_crypt_io *, struct bio *);
 static void kcryptd_queue_crypt(struct dm_crypt_io *io);
@@ -2147,19 +2139,10 @@
 
 static void crypt_free_tfms(struct crypt_config *cc)
 {
-<<<<<<< HEAD
-	struct crypt_config *cc = io->cc;
-
-	clone->bi_private = io;
-	clone->bi_end_io  = crypt_endio;
-	clone->bi_bdev    = cc->dev->bdev;
-	bio_set_op_attrs(clone, bio_op(io->base_bio), bio_flags(io->base_bio));
-=======
 	if (crypt_integrity_aead(cc))
 		crypt_free_tfms_aead(cc);
 	else
 		crypt_free_tfms_skcipher(cc);
->>>>>>> 24b8d41d
 }
 
 static int crypt_alloc_tfms_skcipher(struct crypt_config *cc, char *ciphermode)
@@ -2311,33 +2294,14 @@
 	if (!ukp)
 		return -EKEYREVOKED;
 
-<<<<<<< HEAD
-		set_current_state(TASK_INTERRUPTIBLE);
-		__add_wait_queue(&cc->write_thread_wait, &wait);
-=======
 	if (cc->key_size != ukp->datalen)
 		return -EINVAL;
 
 	memcpy(cc->key, ukp->data, cc->key_size);
->>>>>>> 24b8d41d
 
 	return 0;
 }
 
-<<<<<<< HEAD
-		if (unlikely(kthread_should_stop())) {
-			set_task_state(current, TASK_RUNNING);
-			remove_wait_queue(&cc->write_thread_wait, &wait);
-			break;
-		}
-
-		schedule();
-
-		set_task_state(current, TASK_RUNNING);
-		spin_lock_irq(&cc->write_thread_wait.lock);
-		__remove_wait_queue(&cc->write_thread_wait, &wait);
-		goto continue_locked;
-=======
 #if defined(CONFIG_ENCRYPTED_KEYS) || defined(CONFIG_ENCRYPTED_KEYS_MODULE)
 static int set_key_encrypted(struct crypt_config *cc, struct key *key)
 {
@@ -2346,7 +2310,6 @@
 	ekp = key->payload.data[0];
 	if (!ekp)
 		return -EKEYREVOKED;
->>>>>>> 24b8d41d
 
 	if (cc->key_size != ekp->decrypted_datalen)
 		return -EINVAL;
@@ -2620,17 +2583,10 @@
 {
 	struct crypt_config *cc = ti->private;
 
-<<<<<<< HEAD
-	cc->tfms = kzalloc(cc->tfms_count * sizeof(struct crypto_skcipher *),
-			   GFP_KERNEL);
-	if (!cc->tfms)
-		return -ENOMEM;
-=======
 	if (crypt_integrity_aead(cc))
 		cc->iv_size = crypto_aead_ivsize(any_tfm_aead(cc));
 	else
 		cc->iv_size = crypto_skcipher_ivsize(any_tfm(cc));
->>>>>>> 24b8d41d
 
 	if (cc->iv_size)
 		/* at least a 64 bit sector number should fit in our buffer */
@@ -2747,10 +2703,6 @@
 	 */
 	tmp = &cipher_in[strlen("capi:")];
 
-<<<<<<< HEAD
-	if (cc->write_thread)
-		kthread_stop(cc->write_thread);
-=======
 	/* Separate IV options if present, it can contain another '-' in hash name */
 	*ivopts = strrchr(tmp, ':');
 	if (*ivopts) {
@@ -2765,7 +2717,6 @@
 	}
 	/* The rest is crypto API spec */
 	cipher_api = tmp;
->>>>>>> 24b8d41d
 
 	/* Alloc AEAD, can be used only in new format. */
 	if (crypt_integrity_aead(cc)) {
@@ -3259,11 +3210,7 @@
 	 */
 	if (unlikely(bio->bi_opf & REQ_PREFLUSH ||
 	    bio_op(bio) == REQ_OP_DISCARD)) {
-<<<<<<< HEAD
-		bio->bi_bdev = cc->dev->bdev;
-=======
 		bio_set_dev(bio, cc->dev->bdev);
->>>>>>> 24b8d41d
 		if (bio_sectors(bio))
 			bio->bi_iter.bi_sector = cc->start +
 				dm_target_offset(ti, bio->bi_iter.bi_sector);
@@ -3274,11 +3221,6 @@
 	 * Check if bio is too large, split as needed.
 	 */
 	if (unlikely(bio->bi_iter.bi_size > (BIO_MAX_PAGES << PAGE_SHIFT)) &&
-<<<<<<< HEAD
-	    bio_data_dir(bio) == WRITE)
-		dm_accept_partial_bio(bio, ((BIO_MAX_PAGES << PAGE_SHIFT) >> SECTOR_SHIFT));
-
-=======
 	    (bio_data_dir(bio) == WRITE || cc->on_disk_tag_size))
 		dm_accept_partial_bio(bio, ((BIO_MAX_PAGES << PAGE_SHIFT) >> SECTOR_SHIFT));
 
@@ -3292,7 +3234,6 @@
 	if (unlikely(bio->bi_iter.bi_size & (cc->sector_size - 1)))
 		return DM_MAPIO_KILL;
 
->>>>>>> 24b8d41d
 	io = dm_per_bio_data(bio, cc->per_bio_data_size);
 	crypt_io_init(io, cc, bio, dm_target_offset(ti, bio->bi_iter.bi_sector));
 
