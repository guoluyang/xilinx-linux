--- conflicted
+++ resolved
@@ -156,29 +156,6 @@
 	return fn(ti, lc->dev, lc->start, ti->len, data);
 }
 
-<<<<<<< HEAD
-static long linear_direct_access(struct dm_target *ti, sector_t sector,
-				 void **kaddr, pfn_t *pfn, long size)
-{
-	struct linear_c *lc = ti->private;
-	struct block_device *bdev = lc->dev->bdev;
-	struct blk_dax_ctl dax = {
-		.sector = linear_map_sector(ti, sector),
-		.size = size,
-	};
-	long ret;
-
-	ret = bdev_direct_access(bdev, &dax);
-	*kaddr = dax.addr;
-	*pfn = dax.pfn;
-
-	return ret;
-}
-
-static struct target_type linear_target = {
-	.name   = "linear",
-	.version = {1, 3, 0},
-=======
 #if IS_ENABLED(CONFIG_DAX_DRIVER)
 static long linear_dax_direct_access(struct dm_target *ti, pgoff_t pgoff,
 		long nr_pages, void **kaddr, pfn_t *pfn)
@@ -257,7 +234,6 @@
 #else
 	.features = DM_TARGET_PASSES_INTEGRITY | DM_TARGET_NOWAIT,
 #endif
->>>>>>> 24b8d41d
 	.module = THIS_MODULE,
 	.ctr    = linear_ctr,
 	.dtr    = linear_dtr,
@@ -265,14 +241,10 @@
 	.status = linear_status,
 	.prepare_ioctl = linear_prepare_ioctl,
 	.iterate_devices = linear_iterate_devices,
-<<<<<<< HEAD
-	.direct_access = linear_direct_access,
-=======
 	.direct_access = linear_dax_direct_access,
 	.dax_copy_from_iter = linear_dax_copy_from_iter,
 	.dax_copy_to_iter = linear_dax_copy_to_iter,
 	.dax_zero_page_range = linear_dax_zero_page_range,
->>>>>>> 24b8d41d
 };
 
 int __init dm_linear_init(void)
