--- conflicted
+++ resolved
@@ -1760,21 +1760,13 @@
 {
 	int r = 0;
 
-<<<<<<< HEAD
-	down_write(&pmd->root_lock);
-=======
 	pmd_write_lock(pmd);
->>>>>>> 24b8d41d
 	for (; b != e; b++) {
 		r = dm_sm_inc_block(pmd->data_sm, b);
 		if (r)
 			break;
 	}
-<<<<<<< HEAD
-	up_write(&pmd->root_lock);
-=======
 	pmd_write_unlock(pmd);
->>>>>>> 24b8d41d
 
 	return r;
 }
@@ -1783,21 +1775,13 @@
 {
 	int r = 0;
 
-<<<<<<< HEAD
-	down_write(&pmd->root_lock);
-=======
 	pmd_write_lock(pmd);
->>>>>>> 24b8d41d
 	for (; b != e; b++) {
 		r = dm_sm_dec_block(pmd->data_sm, b);
 		if (r)
 			break;
 	}
-<<<<<<< HEAD
-	up_write(&pmd->root_lock);
-=======
 	pmd_write_unlock(pmd);
->>>>>>> 24b8d41d
 
 	return r;
 }
