/*
 * Copyright (C) 2011 Red Hat, Inc.
 *
 * This file is released under the GPL.
 */

#include "dm-btree-internal.h"
#include "dm-space-map.h"
#include "dm-transaction-manager.h"

#include <linux/export.h>
#include <linux/device-mapper.h>

#define DM_MSG_PREFIX "btree"

/*----------------------------------------------------------------
 * Array manipulation
 *--------------------------------------------------------------*/
static void memcpy_disk(void *dest, const void *src, size_t len)
	__dm_written_to_disk(src)
{
	memcpy(dest, src, len);
	__dm_unbless_for_disk(src);
}

static void array_insert(void *base, size_t elt_size, unsigned nr_elts,
			 unsigned index, void *elt)
	__dm_written_to_disk(elt)
{
	if (index < nr_elts)
		memmove(base + (elt_size * (index + 1)),
			base + (elt_size * index),
			(nr_elts - index) * elt_size);

	memcpy_disk(base + (elt_size * index), elt, elt_size);
}

/*----------------------------------------------------------------*/

/* makes the assumption that no two keys are the same. */
static int bsearch(struct btree_node *n, uint64_t key, int want_hi)
{
	int lo = -1, hi = le32_to_cpu(n->header.nr_entries);

	while (hi - lo > 1) {
		int mid = lo + ((hi - lo) / 2);
		uint64_t mid_key = le64_to_cpu(n->keys[mid]);

		if (mid_key == key)
			return mid;

		if (mid_key < key)
			lo = mid;
		else
			hi = mid;
	}

	return want_hi ? hi : lo;
}

int lower_bound(struct btree_node *n, uint64_t key)
{
	return bsearch(n, key, 0);
}

static int upper_bound(struct btree_node *n, uint64_t key)
{
	return bsearch(n, key, 1);
}

void inc_children(struct dm_transaction_manager *tm, struct btree_node *n,
		  struct dm_btree_value_type *vt)
{
	unsigned i;
	uint32_t nr_entries = le32_to_cpu(n->header.nr_entries);

	if (le32_to_cpu(n->header.flags) & INTERNAL_NODE)
		for (i = 0; i < nr_entries; i++)
			dm_tm_inc(tm, value64(n, i));
	else if (vt->inc)
		for (i = 0; i < nr_entries; i++)
			vt->inc(vt->context, value_ptr(n, i));
}

static int insert_at(size_t value_size, struct btree_node *node, unsigned index,
		      uint64_t key, void *value)
		      __dm_written_to_disk(value)
{
	uint32_t nr_entries = le32_to_cpu(node->header.nr_entries);
	__le64 key_le = cpu_to_le64(key);

	if (index > nr_entries ||
	    index >= le32_to_cpu(node->header.max_entries)) {
		DMERR("too many entries in btree node for insert");
		__dm_unbless_for_disk(value);
		return -ENOMEM;
	}

	__dm_bless_for_disk(&key_le);

	array_insert(node->keys, sizeof(*node->keys), nr_entries, index, &key_le);
	array_insert(value_base(node), value_size, nr_entries, index, value);
	node->header.nr_entries = cpu_to_le32(nr_entries + 1);

	return 0;
}

/*----------------------------------------------------------------*/

/*
 * We want 3n entries (for some n).  This works more nicely for repeated
 * insert remove loops than (2n + 1).
 */
static uint32_t calc_max_entries(size_t value_size, size_t block_size)
{
	uint32_t total, n;
	size_t elt_size = sizeof(uint64_t) + value_size; /* key + value */

	block_size -= sizeof(struct node_header);
	total = block_size / elt_size;
	n = total / 3;		/* rounds down */

	return 3 * n;
}

int dm_btree_empty(struct dm_btree_info *info, dm_block_t *root)
{
	int r;
	struct dm_block *b;
	struct btree_node *n;
	size_t block_size;
	uint32_t max_entries;

	r = new_block(info, &b);
	if (r < 0)
		return r;

	block_size = dm_bm_block_size(dm_tm_get_bm(info->tm));
	max_entries = calc_max_entries(info->value_type.size, block_size);

	n = dm_block_data(b);
	memset(n, 0, block_size);
	n->header.flags = cpu_to_le32(LEAF_NODE);
	n->header.nr_entries = cpu_to_le32(0);
	n->header.max_entries = cpu_to_le32(max_entries);
	n->header.value_size = cpu_to_le32(info->value_type.size);

	*root = dm_block_location(b);
	unlock_block(info, b);

	return 0;
}
EXPORT_SYMBOL_GPL(dm_btree_empty);

/*----------------------------------------------------------------*/

/*
 * Deletion uses a recursive algorithm, since we have limited stack space
 * we explicitly manage our own stack on the heap.
 */
#define MAX_SPINE_DEPTH 64
struct frame {
	struct dm_block *b;
	struct btree_node *n;
	unsigned level;
	unsigned nr_children;
	unsigned current_child;
};

struct del_stack {
	struct dm_btree_info *info;
	struct dm_transaction_manager *tm;
	int top;
	struct frame spine[MAX_SPINE_DEPTH];
};

static int top_frame(struct del_stack *s, struct frame **f)
{
	if (s->top < 0) {
		DMERR("btree deletion stack empty");
		return -EINVAL;
	}

	*f = s->spine + s->top;

	return 0;
}

static int unprocessed_frames(struct del_stack *s)
{
	return s->top >= 0;
}

static void prefetch_children(struct del_stack *s, struct frame *f)
{
	unsigned i;
	struct dm_block_manager *bm = dm_tm_get_bm(s->tm);

	for (i = 0; i < f->nr_children; i++)
		dm_bm_prefetch(bm, value64(f->n, i));
}

static bool is_internal_level(struct dm_btree_info *info, struct frame *f)
{
	return f->level < (info->levels - 1);
}

static int push_frame(struct del_stack *s, dm_block_t b, unsigned level)
{
	int r;
	uint32_t ref_count;

	if (s->top >= MAX_SPINE_DEPTH - 1) {
		DMERR("btree deletion stack out of memory");
		return -ENOMEM;
	}

	r = dm_tm_ref(s->tm, b, &ref_count);
	if (r)
		return r;

	if (ref_count > 1)
		/*
		 * This is a shared node, so we can just decrement it's
		 * reference counter and leave the children.
		 */
		dm_tm_dec(s->tm, b);

	else {
		uint32_t flags;
		struct frame *f = s->spine + ++s->top;

		r = dm_tm_read_lock(s->tm, b, &btree_node_validator, &f->b);
		if (r) {
			s->top--;
			return r;
		}

		f->n = dm_block_data(f->b);
		f->level = level;
		f->nr_children = le32_to_cpu(f->n->header.nr_entries);
		f->current_child = 0;

		flags = le32_to_cpu(f->n->header.flags);
		if (flags & INTERNAL_NODE || is_internal_level(s->info, f))
			prefetch_children(s, f);
	}

	return 0;
}

static void pop_frame(struct del_stack *s)
{
	struct frame *f = s->spine + s->top--;

	dm_tm_dec(s->tm, dm_block_location(f->b));
	dm_tm_unlock(s->tm, f->b);
}

static void unlock_all_frames(struct del_stack *s)
{
	struct frame *f;

	while (unprocessed_frames(s)) {
		f = s->spine + s->top--;
		dm_tm_unlock(s->tm, f->b);
	}
}

int dm_btree_del(struct dm_btree_info *info, dm_block_t root)
{
	int r;
	struct del_stack *s;

	/*
	 * dm_btree_del() is called via an ioctl, as such should be
	 * considered an FS op.  We can't recurse back into the FS, so we
	 * allocate GFP_NOFS.
	 */
	s = kmalloc(sizeof(*s), GFP_NOFS);
	if (!s)
		return -ENOMEM;
	s->info = info;
	s->tm = info->tm;
	s->top = -1;

	r = push_frame(s, root, 0);
	if (r)
		goto out;

	while (unprocessed_frames(s)) {
		uint32_t flags;
		struct frame *f;
		dm_block_t b;

		r = top_frame(s, &f);
		if (r)
			goto out;

		if (f->current_child >= f->nr_children) {
			pop_frame(s);
			continue;
		}

		flags = le32_to_cpu(f->n->header.flags);
		if (flags & INTERNAL_NODE) {
			b = value64(f->n, f->current_child);
			f->current_child++;
			r = push_frame(s, b, f->level);
			if (r)
				goto out;

		} else if (is_internal_level(info, f)) {
			b = value64(f->n, f->current_child);
			f->current_child++;
			r = push_frame(s, b, f->level + 1);
			if (r)
				goto out;

		} else {
			if (info->value_type.dec) {
				unsigned i;

				for (i = 0; i < f->nr_children; i++)
					info->value_type.dec(info->value_type.context,
							     value_ptr(f->n, i));
			}
			pop_frame(s);
		}
	}
out:
	if (r) {
		/* cleanup all frames of del_stack */
		unlock_all_frames(s);
	}
	kfree(s);

	return r;
}
EXPORT_SYMBOL_GPL(dm_btree_del);

/*----------------------------------------------------------------*/

static int btree_lookup_raw(struct ro_spine *s, dm_block_t block, uint64_t key,
			    int (*search_fn)(struct btree_node *, uint64_t),
			    uint64_t *result_key, void *v, size_t value_size)
{
	int i, r;
	uint32_t flags, nr_entries;

	do {
		r = ro_step(s, block);
		if (r < 0)
			return r;

		i = search_fn(ro_node(s), key);

		flags = le32_to_cpu(ro_node(s)->header.flags);
		nr_entries = le32_to_cpu(ro_node(s)->header.nr_entries);
		if (i < 0 || i >= nr_entries)
			return -ENODATA;

		if (flags & INTERNAL_NODE)
			block = value64(ro_node(s), i);

	} while (!(flags & LEAF_NODE));

	*result_key = le64_to_cpu(ro_node(s)->keys[i]);
	if (v)
		memcpy(v, value_ptr(ro_node(s), i), value_size);

	return 0;
}

int dm_btree_lookup(struct dm_btree_info *info, dm_block_t root,
		    uint64_t *keys, void *value_le)
{
	unsigned level, last_level = info->levels - 1;
	int r = -ENODATA;
	uint64_t rkey;
	__le64 internal_value_le;
	struct ro_spine spine;

	init_ro_spine(&spine, info);
	for (level = 0; level < info->levels; level++) {
		size_t size;
		void *value_p;

		if (level == last_level) {
			value_p = value_le;
			size = info->value_type.size;

		} else {
			value_p = &internal_value_le;
			size = sizeof(uint64_t);
		}

		r = btree_lookup_raw(&spine, root, keys[level],
				     lower_bound, &rkey,
				     value_p, size);

		if (!r) {
			if (rkey != keys[level]) {
				exit_ro_spine(&spine);
				return -ENODATA;
			}
		} else {
			exit_ro_spine(&spine);
			return r;
		}

		root = le64_to_cpu(internal_value_le);
	}
	exit_ro_spine(&spine);

	return r;
}
EXPORT_SYMBOL_GPL(dm_btree_lookup);

static int dm_btree_lookup_next_single(struct dm_btree_info *info, dm_block_t root,
				       uint64_t key, uint64_t *rkey, void *value_le)
{
	int r, i;
	uint32_t flags, nr_entries;
	struct dm_block *node;
	struct btree_node *n;

	r = bn_read_lock(info, root, &node);
	if (r)
		return r;

	n = dm_block_data(node);
	flags = le32_to_cpu(n->header.flags);
	nr_entries = le32_to_cpu(n->header.nr_entries);

	if (flags & INTERNAL_NODE) {
		i = lower_bound(n, key);
		if (i < 0) {
			/*
			 * avoid early -ENODATA return when all entries are
			 * higher than the search @key.
			 */
			i = 0;
		}
		if (i >= nr_entries) {
			r = -ENODATA;
			goto out;
		}

		r = dm_btree_lookup_next_single(info, value64(n, i), key, rkey, value_le);
		if (r == -ENODATA && i < (nr_entries - 1)) {
			i++;
			r = dm_btree_lookup_next_single(info, value64(n, i), key, rkey, value_le);
		}

	} else {
		i = upper_bound(n, key);
		if (i < 0 || i >= nr_entries) {
			r = -ENODATA;
			goto out;
		}

		*rkey = le64_to_cpu(n->keys[i]);
		memcpy(value_le, value_ptr(n, i), info->value_type.size);
	}
out:
	dm_tm_unlock(info->tm, node);
	return r;
}

int dm_btree_lookup_next(struct dm_btree_info *info, dm_block_t root,
			 uint64_t *keys, uint64_t *rkey, void *value_le)
{
	unsigned level;
	int r = -ENODATA;
	__le64 internal_value_le;
	struct ro_spine spine;

	init_ro_spine(&spine, info);
	for (level = 0; level < info->levels - 1u; level++) {
		r = btree_lookup_raw(&spine, root, keys[level],
				     lower_bound, rkey,
				     &internal_value_le, sizeof(uint64_t));
		if (r)
			goto out;

		if (*rkey != keys[level]) {
			r = -ENODATA;
			goto out;
		}

		root = le64_to_cpu(internal_value_le);
	}

	r = dm_btree_lookup_next_single(info, root, keys[level], rkey, value_le);
out:
	exit_ro_spine(&spine);
	return r;
}

EXPORT_SYMBOL_GPL(dm_btree_lookup_next);

/*
 * Splits a node by creating a sibling node and shifting half the nodes
 * contents across.  Assumes there is a parent node, and it has room for
 * another child.
 *
 * Before:
 *	  +--------+
 *	  | Parent |
 *	  +--------+
 *	     |
 *	     v
 *	+----------+
 *	| A ++++++ |
 *	+----------+
 *
 *
 * After:
 *		+--------+
 *		| Parent |
 *		+--------+
 *		  |	|
 *		  v	+------+
 *	    +---------+	       |
 *	    | A* +++  |	       v
 *	    +---------+	  +-------+
 *			  | B +++ |
 *			  +-------+
 *
 * Where A* is a shadow of A.
 */
static int btree_split_sibling(struct shadow_spine *s, unsigned parent_index,
			       uint64_t key)
{
	int r;
	size_t size;
	unsigned nr_left, nr_right;
	struct dm_block *left, *right, *parent;
	struct btree_node *ln, *rn, *pn;
	__le64 location;

	left = shadow_current(s);

	r = new_block(s->info, &right);
	if (r < 0)
		return r;

	ln = dm_block_data(left);
	rn = dm_block_data(right);

	nr_left = le32_to_cpu(ln->header.nr_entries) / 2;
	nr_right = le32_to_cpu(ln->header.nr_entries) - nr_left;

	ln->header.nr_entries = cpu_to_le32(nr_left);

	rn->header.flags = ln->header.flags;
	rn->header.nr_entries = cpu_to_le32(nr_right);
	rn->header.max_entries = ln->header.max_entries;
	rn->header.value_size = ln->header.value_size;
	memcpy(rn->keys, ln->keys + nr_left, nr_right * sizeof(rn->keys[0]));

	size = le32_to_cpu(ln->header.flags) & INTERNAL_NODE ?
		sizeof(uint64_t) : s->info->value_type.size;
	memcpy(value_ptr(rn, 0), value_ptr(ln, nr_left),
	       size * nr_right);

	/*
	 * Patch up the parent
	 */
	parent = shadow_parent(s);

	pn = dm_block_data(parent);
	location = cpu_to_le64(dm_block_location(left));
	__dm_bless_for_disk(&location);
	memcpy_disk(value_ptr(pn, parent_index),
		    &location, sizeof(__le64));

	location = cpu_to_le64(dm_block_location(right));
	__dm_bless_for_disk(&location);

	r = insert_at(sizeof(__le64), pn, parent_index + 1,
		      le64_to_cpu(rn->keys[0]), &location);
	if (r) {
		unlock_block(s->info, right);
		return r;
	}

	if (key < le64_to_cpu(rn->keys[0])) {
		unlock_block(s->info, right);
		s->nodes[1] = left;
	} else {
		unlock_block(s->info, left);
		s->nodes[1] = right;
	}

	return 0;
}

/*
 * Splits a node by creating two new children beneath the given node.
 *
 * Before:
 *	  +----------+
 *	  | A ++++++ |
 *	  +----------+
 *
 *
 * After:
 *	+------------+
 *	| A (shadow) |
 *	+------------+
 *	    |	|
 *   +------+	+----+
 *   |		     |
 *   v		     v
 * +-------+	 +-------+
 * | B +++ |	 | C +++ |
 * +-------+	 +-------+
 */
static int btree_split_beneath(struct shadow_spine *s, uint64_t key)
{
	int r;
	size_t size;
	unsigned nr_left, nr_right;
	struct dm_block *left, *right, *new_parent;
	struct btree_node *pn, *ln, *rn;
	__le64 val;

	new_parent = shadow_current(s);

	pn = dm_block_data(new_parent);
	size = le32_to_cpu(pn->header.flags) & INTERNAL_NODE ?
		sizeof(__le64) : s->info->value_type.size;

	/* create & init the left block */
	r = new_block(s->info, &left);
	if (r < 0)
		return r;

	ln = dm_block_data(left);
	nr_left = le32_to_cpu(pn->header.nr_entries) / 2;

	ln->header.flags = pn->header.flags;
	ln->header.nr_entries = cpu_to_le32(nr_left);
	ln->header.max_entries = pn->header.max_entries;
	ln->header.value_size = pn->header.value_size;
	memcpy(ln->keys, pn->keys, nr_left * sizeof(pn->keys[0]));
	memcpy(value_ptr(ln, 0), value_ptr(pn, 0), nr_left * size);

	/* create & init the right block */
	r = new_block(s->info, &right);
	if (r < 0) {
		unlock_block(s->info, left);
		return r;
	}

	rn = dm_block_data(right);
	nr_right = le32_to_cpu(pn->header.nr_entries) - nr_left;

	rn->header.flags = pn->header.flags;
	rn->header.nr_entries = cpu_to_le32(nr_right);
	rn->header.max_entries = pn->header.max_entries;
	rn->header.value_size = pn->header.value_size;
	memcpy(rn->keys, pn->keys + nr_left, nr_right * sizeof(pn->keys[0]));
	memcpy(value_ptr(rn, 0), value_ptr(pn, nr_left),
	       nr_right * size);

	/* new_parent should just point to l and r now */
	pn->header.flags = cpu_to_le32(INTERNAL_NODE);
	pn->header.nr_entries = cpu_to_le32(2);
	pn->header.max_entries = cpu_to_le32(
		calc_max_entries(sizeof(__le64),
				 dm_bm_block_size(
					 dm_tm_get_bm(s->info->tm))));
	pn->header.value_size = cpu_to_le32(sizeof(__le64));

	val = cpu_to_le64(dm_block_location(left));
	__dm_bless_for_disk(&val);
	pn->keys[0] = ln->keys[0];
	memcpy_disk(value_ptr(pn, 0), &val, sizeof(__le64));

	val = cpu_to_le64(dm_block_location(right));
	__dm_bless_for_disk(&val);
	pn->keys[1] = rn->keys[0];
	memcpy_disk(value_ptr(pn, 1), &val, sizeof(__le64));

	unlock_block(s->info, left);
	unlock_block(s->info, right);
	return 0;
}

static int btree_insert_raw(struct shadow_spine *s, dm_block_t root,
			    struct dm_btree_value_type *vt,
			    uint64_t key, unsigned *index)
{
	int r, i = *index, top = 1;
	struct btree_node *node;

	for (;;) {
		r = shadow_step(s, root, vt);
		if (r < 0)
			return r;

		node = dm_block_data(shadow_current(s));

		/*
		 * We have to patch up the parent node, ugly, but I don't
		 * see a way to do this automatically as part of the spine
		 * op.
		 */
		if (shadow_has_parent(s) && i >= 0) { /* FIXME: second clause unness. */
			__le64 location = cpu_to_le64(dm_block_location(shadow_current(s)));

			__dm_bless_for_disk(&location);
			memcpy_disk(value_ptr(dm_block_data(shadow_parent(s)), i),
				    &location, sizeof(__le64));
		}

		node = dm_block_data(shadow_current(s));

		if (node->header.nr_entries == node->header.max_entries) {
			if (top)
				r = btree_split_beneath(s, key);
			else
				r = btree_split_sibling(s, i, key);

			if (r < 0)
				return r;
		}

		node = dm_block_data(shadow_current(s));

		i = lower_bound(node, key);

		if (le32_to_cpu(node->header.flags) & LEAF_NODE)
			break;

		if (i < 0) {
			/* change the bounds on the lowest key */
			node->keys[0] = cpu_to_le64(key);
			i = 0;
		}

		root = value64(node, i);
		top = 0;
	}

	if (i < 0 || le64_to_cpu(node->keys[i]) != key)
		i++;

	*index = i;
	return 0;
}

static bool need_insert(struct btree_node *node, uint64_t *keys,
			unsigned level, unsigned index)
{
        return ((index >= le32_to_cpu(node->header.nr_entries)) ||
		(le64_to_cpu(node->keys[index]) != keys[level]));
}

static int insert(struct dm_btree_info *info, dm_block_t root,
		  uint64_t *keys, void *value, dm_block_t *new_root,
		  int *inserted)
		  __dm_written_to_disk(value)
{
	int r;
	unsigned level, index = -1, last_level = info->levels - 1;
	dm_block_t block = root;
	struct shadow_spine spine;
	struct btree_node *n;
	struct dm_btree_value_type le64_type;

	init_le64_type(info->tm, &le64_type);
	init_shadow_spine(&spine, info);

	for (level = 0; level < (info->levels - 1); level++) {
		r = btree_insert_raw(&spine, block, &le64_type, keys[level], &index);
		if (r < 0)
			goto bad;

		n = dm_block_data(shadow_current(&spine));

		if (need_insert(n, keys, level, index)) {
			dm_block_t new_tree;
			__le64 new_le;

			r = dm_btree_empty(info, &new_tree);
			if (r < 0)
				goto bad;

			new_le = cpu_to_le64(new_tree);
			__dm_bless_for_disk(&new_le);

			r = insert_at(sizeof(uint64_t), n, index,
				      keys[level], &new_le);
			if (r)
				goto bad;
		}

		if (level < last_level)
			block = value64(n, index);
	}

	r = btree_insert_raw(&spine, block, &info->value_type,
			     keys[level], &index);
	if (r < 0)
		goto bad;

	n = dm_block_data(shadow_current(&spine));

	if (need_insert(n, keys, level, index)) {
		if (inserted)
			*inserted = 1;

		r = insert_at(info->value_type.size, n, index,
			      keys[level], value);
		if (r)
			goto bad_unblessed;
	} else {
		if (inserted)
			*inserted = 0;

		if (info->value_type.dec &&
		    (!info->value_type.equal ||
		     !info->value_type.equal(
			     info->value_type.context,
			     value_ptr(n, index),
			     value))) {
			info->value_type.dec(info->value_type.context,
					     value_ptr(n, index));
		}
		memcpy_disk(value_ptr(n, index),
			    value, info->value_type.size);
	}

	*new_root = shadow_root(&spine);
	exit_shadow_spine(&spine);

	return 0;

bad:
	__dm_unbless_for_disk(value);
bad_unblessed:
	exit_shadow_spine(&spine);
	return r;
}

int dm_btree_insert(struct dm_btree_info *info, dm_block_t root,
		    uint64_t *keys, void *value, dm_block_t *new_root)
		    __dm_written_to_disk(value)
{
	return insert(info, root, keys, value, new_root, NULL);
}
EXPORT_SYMBOL_GPL(dm_btree_insert);

int dm_btree_insert_notify(struct dm_btree_info *info, dm_block_t root,
			   uint64_t *keys, void *value, dm_block_t *new_root,
			   int *inserted)
			   __dm_written_to_disk(value)
{
	return insert(info, root, keys, value, new_root, inserted);
}
EXPORT_SYMBOL_GPL(dm_btree_insert_notify);

/*----------------------------------------------------------------*/

static int find_key(struct ro_spine *s, dm_block_t block, bool find_highest,
		    uint64_t *result_key, dm_block_t *next_block)
{
	int i, r;
	uint32_t flags;

	do {
		r = ro_step(s, block);
		if (r < 0)
			return r;

		flags = le32_to_cpu(ro_node(s)->header.flags);
		i = le32_to_cpu(ro_node(s)->header.nr_entries);
		if (!i)
			return -ENODATA;
		else
			i--;

		if (find_highest)
			*result_key = le64_to_cpu(ro_node(s)->keys[i]);
		else
			*result_key = le64_to_cpu(ro_node(s)->keys[0]);

		if (next_block || flags & INTERNAL_NODE) {
			if (find_highest)
				block = value64(ro_node(s), i);
			else
				block = value64(ro_node(s), 0);
		}

	} while (flags & INTERNAL_NODE);

	if (next_block)
		*next_block = block;
	return 0;
}

static int dm_btree_find_key(struct dm_btree_info *info, dm_block_t root,
			     bool find_highest, uint64_t *result_keys)
{
	int r = 0, count = 0, level;
	struct ro_spine spine;

	init_ro_spine(&spine, info);
	for (level = 0; level < info->levels; level++) {
		r = find_key(&spine, root, find_highest, result_keys + level,
			     level == info->levels - 1 ? NULL : &root);
		if (r == -ENODATA) {
			r = 0;
			break;

		} else if (r)
			break;

		count++;
	}
	exit_ro_spine(&spine);

	return r ? r : count;
}

int dm_btree_find_highest_key(struct dm_btree_info *info, dm_block_t root,
			      uint64_t *result_keys)
{
	return dm_btree_find_key(info, root, true, result_keys);
}
EXPORT_SYMBOL_GPL(dm_btree_find_highest_key);

int dm_btree_find_lowest_key(struct dm_btree_info *info, dm_block_t root,
			     uint64_t *result_keys)
{
	return dm_btree_find_key(info, root, false, result_keys);
}
EXPORT_SYMBOL_GPL(dm_btree_find_lowest_key);

/*----------------------------------------------------------------*/

/*
 * FIXME: We shouldn't use a recursive algorithm when we have limited stack
 * space.  Also this only works for single level trees.
 */
static int walk_node(struct dm_btree_info *info, dm_block_t block,
		     int (*fn)(void *context, uint64_t *keys, void *leaf),
		     void *context)
{
	int r;
	unsigned i, nr;
	struct dm_block *node;
	struct btree_node *n;
	uint64_t keys;

	r = bn_read_lock(info, block, &node);
	if (r)
		return r;

	n = dm_block_data(node);

	nr = le32_to_cpu(n->header.nr_entries);
	for (i = 0; i < nr; i++) {
		if (le32_to_cpu(n->header.flags) & INTERNAL_NODE) {
			r = walk_node(info, value64(n, i), fn, context);
			if (r)
				goto out;
		} else {
			keys = le64_to_cpu(*key_ptr(n, i));
			r = fn(context, &keys, value_ptr(n, i));
			if (r)
				goto out;
		}
	}

out:
	dm_tm_unlock(info->tm, node);
	return r;
}

int dm_btree_walk(struct dm_btree_info *info, dm_block_t root,
		  int (*fn)(void *context, uint64_t *keys, void *leaf),
		  void *context)
{
	BUG_ON(info->levels > 1);
	return walk_node(info, root, fn, context);
}
EXPORT_SYMBOL_GPL(dm_btree_walk);

/*----------------------------------------------------------------*/

static void prefetch_values(struct dm_btree_cursor *c)
{
	unsigned i, nr;
	__le64 value_le;
	struct cursor_node *n = c->nodes + c->depth - 1;
	struct btree_node *bn = dm_block_data(n->b);
	struct dm_block_manager *bm = dm_tm_get_bm(c->info->tm);

	BUG_ON(c->info->value_type.size != sizeof(value_le));

	nr = le32_to_cpu(bn->header.nr_entries);
	for (i = 0; i < nr; i++) {
		memcpy(&value_le, value_ptr(bn, i), sizeof(value_le));
		dm_bm_prefetch(bm, le64_to_cpu(value_le));
	}
}

static bool leaf_node(struct dm_btree_cursor *c)
{
	struct cursor_node *n = c->nodes + c->depth - 1;
	struct btree_node *bn = dm_block_data(n->b);

	return le32_to_cpu(bn->header.flags) & LEAF_NODE;
}

static int push_node(struct dm_btree_cursor *c, dm_block_t b)
{
	int r;
	struct cursor_node *n = c->nodes + c->depth;

	if (c->depth >= DM_BTREE_CURSOR_MAX_DEPTH - 1) {
		DMERR("couldn't push cursor node, stack depth too high");
		return -EINVAL;
	}

	r = bn_read_lock(c->info, b, &n->b);
	if (r)
		return r;

	n->index = 0;
	c->depth++;

	if (c->prefetch_leaves || !leaf_node(c))
		prefetch_values(c);

	return 0;
}

static void pop_node(struct dm_btree_cursor *c)
{
	c->depth--;
	unlock_block(c->info, c->nodes[c->depth].b);
}

static int inc_or_backtrack(struct dm_btree_cursor *c)
{
	struct cursor_node *n;
	struct btree_node *bn;

	for (;;) {
		if (!c->depth)
			return -ENODATA;

		n = c->nodes + c->depth - 1;
		bn = dm_block_data(n->b);

		n->index++;
		if (n->index < le32_to_cpu(bn->header.nr_entries))
			break;

		pop_node(c);
	}

	return 0;
}

static int find_leaf(struct dm_btree_cursor *c)
{
	int r = 0;
	struct cursor_node *n;
	struct btree_node *bn;
	__le64 value_le;

	for (;;) {
		n = c->nodes + c->depth - 1;
		bn = dm_block_data(n->b);

		if (le32_to_cpu(bn->header.flags) & LEAF_NODE)
			break;

		memcpy(&value_le, value_ptr(bn, n->index), sizeof(value_le));
		r = push_node(c, le64_to_cpu(value_le));
		if (r) {
			DMERR("push_node failed");
			break;
		}
	}

	if (!r && (le32_to_cpu(bn->header.nr_entries) == 0))
		return -ENODATA;

	return r;
}

int dm_btree_cursor_begin(struct dm_btree_info *info, dm_block_t root,
			  bool prefetch_leaves, struct dm_btree_cursor *c)
{
	int r;

	c->info = info;
	c->root = root;
	c->depth = 0;
	c->prefetch_leaves = prefetch_leaves;

	r = push_node(c, root);
	if (r)
		return r;

	return find_leaf(c);
}
EXPORT_SYMBOL_GPL(dm_btree_cursor_begin);

void dm_btree_cursor_end(struct dm_btree_cursor *c)
{
	while (c->depth)
		pop_node(c);
}
EXPORT_SYMBOL_GPL(dm_btree_cursor_end);

int dm_btree_cursor_next(struct dm_btree_cursor *c)
{
	int r = inc_or_backtrack(c);
	if (!r) {
		r = find_leaf(c);
		if (r)
			DMERR("find_leaf failed");
	}

	return r;
}
EXPORT_SYMBOL_GPL(dm_btree_cursor_next);

<<<<<<< HEAD
=======
int dm_btree_cursor_skip(struct dm_btree_cursor *c, uint32_t count)
{
	int r = 0;

	while (count-- && !r)
		r = dm_btree_cursor_next(c);

	return r;
}
EXPORT_SYMBOL_GPL(dm_btree_cursor_skip);

>>>>>>> 24b8d41d
int dm_btree_cursor_get_value(struct dm_btree_cursor *c, uint64_t *key, void *value_le)
{
	if (c->depth) {
		struct cursor_node *n = c->nodes + c->depth - 1;
		struct btree_node *bn = dm_block_data(n->b);

		if (le32_to_cpu(bn->header.flags) & INTERNAL_NODE)
			return -EINVAL;

		*key = le64_to_cpu(*key_ptr(bn, n->index));
		memcpy(value_le, value_ptr(bn, n->index), c->info->value_type.size);
		return 0;

	} else
		return -ENODATA;
}
EXPORT_SYMBOL_GPL(dm_btree_cursor_get_value);<|MERGE_RESOLUTION|>--- conflicted
+++ resolved
@@ -1135,8 +1135,6 @@
 }
 EXPORT_SYMBOL_GPL(dm_btree_cursor_next);
 
-<<<<<<< HEAD
-=======
 int dm_btree_cursor_skip(struct dm_btree_cursor *c, uint32_t count)
 {
 	int r = 0;
@@ -1148,7 +1146,6 @@
 }
 EXPORT_SYMBOL_GPL(dm_btree_cursor_skip);
 
->>>>>>> 24b8d41d
 int dm_btree_cursor_get_value(struct dm_btree_cursor *c, uint64_t *key, void *value_le)
 {
 	if (c->depth) {
