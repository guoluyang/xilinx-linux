--- conflicted
+++ resolved
@@ -209,10 +209,7 @@
 			  bool prefetch_leaves, struct dm_btree_cursor *c);
 void dm_btree_cursor_end(struct dm_btree_cursor *c);
 int dm_btree_cursor_next(struct dm_btree_cursor *c);
-<<<<<<< HEAD
-=======
 int dm_btree_cursor_skip(struct dm_btree_cursor *c, uint32_t count);
->>>>>>> 24b8d41d
 int dm_btree_cursor_get_value(struct dm_btree_cursor *c, uint64_t *key, void *value_le);
 
 #endif	/* _LINUX_DM_BTREE_H */