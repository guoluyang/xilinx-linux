/*
 * Copyright (C) 2012 Red Hat, Inc.
 *
 * This file is released under the GPL.
 */
#ifndef _LINUX_DM_ARRAY_H
#define _LINUX_DM_ARRAY_H

#include "dm-btree.h"

/*----------------------------------------------------------------*/

/*
 * The dm-array is a persistent version of an array.  It packs the data
 * more efficiently than a btree which will result in less disk space use,
 * and a performance boost.  The element get and set operations are still
 * O(ln(n)), but with a much smaller constant.
 *
 * The value type structure is reused from the btree type to support proper
 * reference counting of values.
 *
 * The arrays implicitly know their length, and bounds are checked for
 * lookups and updated.  It doesn't store this in an accessible place
 * because it would waste a whole metadata block.  Make sure you store the
 * size along with the array root in your encompassing data.
 *
 * Array entries are indexed via an unsigned integer starting from zero.
 * Arrays are not sparse; if you resize an array to have 'n' entries then
 * 'n - 1' will be the last valid index.
 *
 * Typical use:
 *
 * a) initialise a dm_array_info structure.  This describes the array
 *    values and ties it into a specific transaction manager.  It holds no
 *    instance data; the same info can be used for many similar arrays if
 *    you wish.
 *
 * b) Get yourself a root.  The root is the index of a block of data on the
 *    disk that holds a particular instance of an array.  You may have a
 *    pre existing root in your metadata that you wish to use, or you may
 *    want to create a brand new, empty array with dm_array_empty().
 *
 * Like the other data structures in this library, dm_array objects are
 * immutable between transactions.  Update functions will return you the
 * root for a _new_ array.  If you've incremented the old root, via
 * dm_tm_inc(), before calling the update function you may continue to use
 * it in parallel with the new root.
 *
 * c) resize an array with dm_array_resize().
 *
 * d) Get a value from the array with dm_array_get_value().
 *
 * e) Set a value in the array with dm_array_set_value().
 *
 * f) Walk an array of values in index order with dm_array_walk().  More
 *    efficient than making many calls to dm_array_get_value().
 *
 * g) Destroy the array with dm_array_del().  This tells the transaction
 *    manager that you're no longer using this data structure so it can
 *    recycle it's blocks.  (dm_array_dec() would be a better name for it,
 *    but del is in keeping with dm_btree_del()).
 */

/*
 * Describes an array.  Don't initialise this structure yourself, use the
 * init function below.
 */
struct dm_array_info {
	struct dm_transaction_manager *tm;
	struct dm_btree_value_type value_type;
	struct dm_btree_info btree_info;
};

/*
 * Sets up a dm_array_info structure.  You don't need to do anything with
 * this structure when you finish using it.
 *
 * info - the structure being filled in.
 * tm   - the transaction manager that should supervise this structure.
 * vt   - describes the leaf values.
 */
void dm_array_info_init(struct dm_array_info *info,
			struct dm_transaction_manager *tm,
			struct dm_btree_value_type *vt);

/*
 * Create an empty, zero length array.
 *
 * info - describes the array
 * root - on success this will be filled out with the root block
 */
int dm_array_empty(struct dm_array_info *info, dm_block_t *root);

/*
 * Resizes the array.
 *
 * info - describes the array
 * root - the root block of the array on disk
 * old_size - the caller is responsible for remembering the size of
 *            the array
 * new_size - can be bigger or smaller than old_size
 * value - if we're growing the array the new entries will have this value
 * new_root - on success, points to the new root block
 *
 * If growing the inc function for 'value' will be called the appropriate
 * number of times.  So if the caller is holding a reference they may want
 * to drop it.
 */
int dm_array_resize(struct dm_array_info *info, dm_block_t root,
		    uint32_t old_size, uint32_t new_size,
		    const void *value, dm_block_t *new_root)
	__dm_written_to_disk(value);

/*
 * Creates a new array populated with values provided by a callback
 * function.  This is more efficient than creating an empty array,
 * resizing, and then setting values since that process incurs a lot of
 * copying.
 *
 * Assumes 32bit values for now since it's only used by the cache hint
 * array.
 *
 * info - describes the array
 * root - the root block of the array on disk
 * size - the number of entries in the array
 * fn - the callback
 * context - passed to the callback
 */
typedef int (*value_fn)(uint32_t index, void *value_le, void *context);
int dm_array_new(struct dm_array_info *info, dm_block_t *root,
		 uint32_t size, value_fn fn, void *context);

/*
 * Frees a whole array.  The value_type's decrement operation will be called
 * for all values in the array
 */
int dm_array_del(struct dm_array_info *info, dm_block_t root);

/*
 * Lookup a value in the array
 *
 * info - describes the array
 * root - root block of the array
 * index - array index
 * value - the value to be read.  Will be in on-disk format of course.
 *
 * -ENODATA will be returned if the index is out of bounds.
 */
int dm_array_get_value(struct dm_array_info *info, dm_block_t root,
		       uint32_t index, void *value);

/*
 * Set an entry in the array.
 *
 * info - describes the array
 * root - root block of the array
 * index - array index
 * value - value to be written to disk.  Make sure you confirm the value is
 *         in on-disk format with__dm_bless_for_disk() before calling.
 * new_root - the new root block
 *
 * The old value being overwritten will be decremented, the new value
 * incremented.
 *
 * -ENODATA will be returned if the index is out of bounds.
 */
int dm_array_set_value(struct dm_array_info *info, dm_block_t root,
		       uint32_t index, const void *value, dm_block_t *new_root)
	__dm_written_to_disk(value);

/*
 * Walk through all the entries in an array.
 *
 * info - describes the array
 * root - root block of the array
 * fn - called back for every element
 * context - passed to the callback
 */
int dm_array_walk(struct dm_array_info *info, dm_block_t root,
		  int (*fn)(void *context, uint64_t key, void *leaf),
		  void *context);

/*----------------------------------------------------------------*/

/*
 * Cursor api.
 *
 * This lets you iterate through all the entries in an array efficiently
 * (it will preload metadata).
 *
 * I'm using a cursor, rather than a walk function with a callback because
 * the cache target needs to iterate both the mapping and hint arrays in
 * unison.
 */
struct dm_array_cursor {
	struct dm_array_info *info;
	struct dm_btree_cursor cursor;

	struct dm_block *block;
	struct array_block *ab;
	unsigned index;
};

int dm_array_cursor_begin(struct dm_array_info *info,
			  dm_block_t root, struct dm_array_cursor *c);
void dm_array_cursor_end(struct dm_array_cursor *c);

uint32_t dm_array_cursor_index(struct dm_array_cursor *c);
int dm_array_cursor_next(struct dm_array_cursor *c);
<<<<<<< HEAD
=======
int dm_array_cursor_skip(struct dm_array_cursor *c, uint32_t count);
>>>>>>> 24b8d41d

/*
 * value_le is only valid while the cursor points at the current value.
 */
void dm_array_cursor_get_value(struct dm_array_cursor *c, void **value_le);

/*----------------------------------------------------------------*/

#endif	/* _LINUX_DM_ARRAY_H */<|MERGE_RESOLUTION|>--- conflicted
+++ resolved
@@ -207,10 +207,7 @@
 
 uint32_t dm_array_cursor_index(struct dm_array_cursor *c);
 int dm_array_cursor_next(struct dm_array_cursor *c);
-<<<<<<< HEAD
-=======
 int dm_array_cursor_skip(struct dm_array_cursor *c, uint32_t count);
->>>>>>> 24b8d41d
 
 /*
  * value_le is only valid while the cursor points at the current value.
