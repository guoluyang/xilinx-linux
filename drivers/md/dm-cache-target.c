--- conflicted
+++ resolved
@@ -804,17 +804,10 @@
 {
 	struct per_bio_data *pb;
 
-<<<<<<< HEAD
-	spin_lock_irqsave(&cache->lock, flags);
-	if (cache->need_tick_bio &&
-	    !(bio->bi_opf & (REQ_FUA | REQ_PREFLUSH)) &&
-	    bio_op(bio) != REQ_OP_DISCARD) {
-=======
 	spin_lock_irq(&cache->lock);
 	if (cache->need_tick_bio && !op_is_flush(bio->bi_opf) &&
 	    bio_op(bio) != REQ_OP_DISCARD) {
 		pb = get_per_bio_data(bio);
->>>>>>> 24b8d41d
 		pb->tick = true;
 		cache->need_tick_bio = false;
 	}
@@ -861,37 +854,9 @@
 	return to_oblock(block_nr);
 }
 
-<<<<<<< HEAD
-static int bio_triggers_commit(struct cache *cache, struct bio *bio)
-{
-	return bio->bi_opf & (REQ_PREFLUSH | REQ_FUA);
-}
-
-/*
- * You must increment the deferred set whilst the prison cell is held.  To
- * encourage this, we ask for 'cell' to be passed in.
- */
-static void inc_ds(struct cache *cache, struct bio *bio,
-		   struct dm_bio_prison_cell *cell)
-{
-	size_t pb_data_size = get_per_bio_data_size(cache);
-	struct per_bio_data *pb = get_per_bio_data(bio, pb_data_size);
-
-	BUG_ON(!cell);
-	BUG_ON(pb->all_io_entry);
-
-	pb->all_io_entry = dm_deferred_entry_inc(cache->all_io_ds);
-}
-
 static bool accountable_bio(struct cache *cache, struct bio *bio)
 {
-	return ((bio->bi_bdev == cache->origin_dev->bdev) &&
-		bio_op(bio) != REQ_OP_DISCARD);
-=======
-static bool accountable_bio(struct cache *cache, struct bio *bio)
-{
 	return bio_op(bio) != REQ_OP_DISCARD;
->>>>>>> 24b8d41d
 }
 
 static void accounted_begin(struct cache *cache, struct bio *bio)
@@ -1104,24 +1069,7 @@
 
 static bool discard_or_flush(struct bio *bio)
 {
-<<<<<<< HEAD
-	return bio_op(bio) == REQ_OP_DISCARD ||
-	       bio->bi_opf & (REQ_PREFLUSH | REQ_FUA);
-}
-
-static void __cell_defer(struct cache *cache, struct dm_bio_prison_cell *cell)
-{
-	if (discard_or_flush(cell->holder)) {
-		/*
-		 * We have to handle these bios individually.
-		 */
-		dm_cell_release(cache->prison, cell, &cache->deferred_bios);
-		free_prison_cell(cache, cell);
-	} else
-		list_add_tail(&cell->user_list, &cache->deferred_cells);
-=======
 	return bio_op(bio) == REQ_OP_DISCARD || op_is_flush(bio->bi_opf);
->>>>>>> 24b8d41d
 }
 
 static void calc_discard_block_range(struct cache *cache, struct bio *bio,
@@ -1557,16 +1505,7 @@
 	if (!bio)
 		inc_io_migrations(cache);
 
-<<<<<<< HEAD
-	/*
-	 * REQ_PREFLUSH is not directed at any particular block so we don't
-	 * need to inc_ds().  REQ_FUA's are split into a write + REQ_PREFLUSH
-	 * by dm-core.
-	 */
-	issue(cache, bio);
-=======
 	return mg_lock_writes(mg);
->>>>>>> 24b8d41d
 }
 
 /*----------------------------------------------------------------
@@ -1744,27 +1683,8 @@
 		 * transaction will be committed asap, allowing this lock
 		 * to be dropped.
 		 */
-<<<<<<< HEAD
-		prealloc_used = true;
-		if (prealloc_data_structs(cache, &structs)) {
-			spin_lock_irqsave(&cache->lock, flags);
-			bio_list_merge(&cache->deferred_bios, &bios);
-			spin_unlock_irqrestore(&cache->lock, flags);
-			break;
-		}
-
-		bio = bio_list_pop(&bios);
-
-		if (bio->bi_opf & REQ_PREFLUSH)
-			process_flush_bio(cache, bio);
-		else if (bio_op(bio) == REQ_OP_DISCARD)
-			process_discard_bio(cache, &structs, bio);
-		else
-			process_bio(cache, &structs, bio);
-=======
 		*commit_needed = true;
 		return DM_MAPIO_SUBMITTED;
->>>>>>> 24b8d41d
 	}
 
 	data_dir = bio_data_dir(bio);
