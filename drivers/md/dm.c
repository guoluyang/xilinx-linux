--- conflicted
+++ resolved
@@ -12,11 +12,8 @@
 #include <linux/init.h>
 #include <linux/module.h>
 #include <linux/mutex.h>
-<<<<<<< HEAD
-=======
 #include <linux/sched/mm.h>
 #include <linux/sched/signal.h>
->>>>>>> 24b8d41d
 #include <linux/blkpg.h>
 #include <linux/bio.h>
 #include <linux/mempool.h>
@@ -28,12 +25,9 @@
 #include <linux/delay.h>
 #include <linux/wait.h>
 #include <linux/pr.h>
-<<<<<<< HEAD
-=======
 #include <linux/refcount.h>
 #include <linux/part_stat.h>
 #include <linux/blk-crypto.h>
->>>>>>> 24b8d41d
 
 #define DM_MSG_PREFIX "core"
 
@@ -69,11 +63,7 @@
 }
 
 /*
-<<<<<<< HEAD
- * One of these is allocated per bio.
-=======
  * One of these is allocated (on-stack) per original bio.
->>>>>>> 24b8d41d
  */
 struct clone_info {
 	struct dm_table *map;
@@ -83,8 +73,6 @@
 	unsigned sector_count;
 };
 
-<<<<<<< HEAD
-=======
 /*
  * One of these is allocated per clone bio.
  */
@@ -142,7 +130,6 @@
 }
 EXPORT_SYMBOL_GPL(dm_bio_get_target_bio_nr);
 
->>>>>>> 24b8d41d
 #define MINOR_ALLOCED ((void *)-1)
 
 /*
@@ -175,13 +162,6 @@
 	struct dm_dev dm_dev;
 };
 
-<<<<<<< HEAD
-static struct kmem_cache *_io_cache;
-static struct kmem_cache *_rq_tio_cache;
-static struct kmem_cache *_rq_cache;
-
-=======
->>>>>>> 24b8d41d
 /*
  * Bio-based DM's mempools' reserved IOs set by the user.
  */
@@ -605,21 +585,11 @@
 }
 EXPORT_SYMBOL_GPL(dm_start_time_ns_from_clone);
 
-<<<<<<< HEAD
-static void free_tio(struct dm_target_io *tio)
-=======
 static void start_io_acct(struct dm_io *io)
->>>>>>> 24b8d41d
 {
 	struct mapped_device *md = io->md;
 	struct bio *bio = io->orig_bio;
 
-<<<<<<< HEAD
-int md_in_flight(struct mapped_device *md)
-{
-	return atomic_read(&md->pending[READ]) +
-	       atomic_read(&md->pending[WRITE]);
-=======
 	io->start_time = bio_start_io_acct(bio);
 	if (unlikely(dm_stats_used(&md->stats)))
 		dm_stats_account_io(&md->stats, bio_data_dir(bio),
@@ -643,7 +613,6 @@
 	/* nudge anyone waiting on suspend queue */
 	if (unlikely(wq_has_sleeper(&md->wait)))
 		wake_up(&md->wait);
->>>>>>> 24b8d41d
 }
 
 static struct dm_io *alloc_io(struct mapped_device *md, struct bio *bio)
@@ -668,16 +637,9 @@
 	io->md = md;
 	spin_lock_init(&io->endio_lock);
 
-<<<<<<< HEAD
-	if (unlikely(dm_stats_used(&md->stats)))
-		dm_stats_account_io(&md->stats, bio_data_dir(bio),
-				    bio->bi_iter.bi_sector, bio_sectors(bio),
-				    false, 0, &io->stats_aux);
-=======
 	start_io_acct(io);
 
 	return io;
->>>>>>> 24b8d41d
 }
 
 static void free_io(struct mapped_device *md, struct dm_io *io)
@@ -690,12 +652,6 @@
 {
 	struct dm_target_io *tio;
 
-<<<<<<< HEAD
-	if (unlikely(dm_stats_used(&md->stats)))
-		dm_stats_account_io(&md->stats, bio_data_dir(bio),
-				    bio->bi_iter.bi_sector, bio_sectors(bio),
-				    true, duration, &io->stats_aux);
-=======
 	if (!ci->io->tio.io) {
 		/* the dm_target_io embedded in ci->io is available */
 		tio = &ci->io->tio;
@@ -703,7 +659,6 @@
 		struct bio *clone = bio_alloc_bioset(gfp_mask, 0, &ci->io->md->bs);
 		if (!clone)
 			return NULL;
->>>>>>> 24b8d41d
 
 		tio = container_of(clone, struct dm_target_io, clone);
 		tio->inside_dm_io = false;
@@ -986,8 +941,6 @@
 	}
 }
 
-<<<<<<< HEAD
-=======
 void disable_discard(struct mapped_device *md)
 {
 	struct queue_limits *limits = dm_get_queue_limits(md);
@@ -997,7 +950,6 @@
 	blk_queue_flag_clear(QUEUE_FLAG_DISCARD, md->queue);
 }
 
->>>>>>> 24b8d41d
 void disable_write_same(struct mapped_device *md)
 {
 	struct queue_limits *limits = dm_get_queue_limits(md);
@@ -1064,13 +1016,6 @@
 		}
 	}
 
-<<<<<<< HEAD
-	if (unlikely(r == -EREMOTEIO && (bio_op(bio) == REQ_OP_WRITE_SAME) &&
-		     !bdev_get_queue(bio->bi_bdev)->limits.max_write_same_sectors))
-		disable_write_same(md);
-
-=======
->>>>>>> 24b8d41d
 	free_tio(tio);
 	dec_pending(io, error);
 }
@@ -1079,31 +1024,6 @@
  * Return maximum size of I/O possible at the supplied sector up to the current
  * target boundary.
  */
-<<<<<<< HEAD
-static sector_t max_io_len_target_boundary(sector_t sector, struct dm_target *ti)
-{
-	sector_t target_offset = dm_target_offset(ti, sector);
-
-	return ti->len - target_offset;
-}
-
-static sector_t max_io_len(sector_t sector, struct dm_target *ti)
-{
-	sector_t len = max_io_len_target_boundary(sector, ti);
-	sector_t offset, max_len;
-
-	/*
-	 * Does the target need to split even further?
-	 */
-	if (ti->max_io_len) {
-		offset = dm_target_offset(ti, sector);
-		if (unlikely(ti->max_io_len & (ti->max_io_len - 1)))
-			max_len = sector_div(offset, ti->max_io_len);
-		else
-			max_len = offset & (ti->max_io_len - 1);
-		max_len = ti->max_io_len - max_len;
-
-=======
 static inline sector_t max_io_len_target_boundary(struct dm_target *ti,
 						  sector_t target_offset)
 {
@@ -1126,7 +1046,6 @@
 	if (ti->max_io_len) {
 		max_len = blk_max_size_offset(ti->table->md->queue,
 					      target_offset, ti->max_io_len);
->>>>>>> 24b8d41d
 		if (len > max_len)
 			len = max_len;
 	}
@@ -1141,8 +1060,6 @@
 		      (unsigned long long)len, UINT_MAX);
 		ti->error = "Maximum size of target IO is too large";
 		return -EINVAL;
-<<<<<<< HEAD
-=======
 	}
 
 	ti->max_io_len = (uint32_t) len;
@@ -1283,7 +1200,6 @@
 		 *  here, something is wrong.
 		 */
 		goto out;
->>>>>>> 24b8d41d
 	}
 	ret = ti->type->dax_zero_page_range(ti, pgoff, nr_pages);
  out:
@@ -1292,41 +1208,10 @@
 	return ret;
 }
 
-static long dm_blk_direct_access(struct block_device *bdev, sector_t sector,
-				 void **kaddr, pfn_t *pfn, long size)
-{
-	struct mapped_device *md = bdev->bd_disk->private_data;
-	struct dm_table *map;
-	struct dm_target *ti;
-	int srcu_idx;
-	long len, ret = -EIO;
-
-	map = dm_get_live_table(md, &srcu_idx);
-	if (!map)
-		goto out;
-
-	ti = dm_table_find_target(map, sector);
-	if (!dm_target_is_valid(ti))
-		goto out;
-
-	len = max_io_len(sector, ti) << SECTOR_SHIFT;
-	size = min(len, size);
-
-	if (ti->type->direct_access)
-		ret = ti->type->direct_access(ti, sector, kaddr, pfn, size);
-out:
-	dm_put_live_table(md, srcu_idx);
-	return min(ret, size);
-}
-
 /*
  * A target may call dm_accept_partial_bio only from the map routine.  It is
-<<<<<<< HEAD
- * allowed for all bio types except REQ_PREFLUSH.
-=======
  * allowed for all bio types except REQ_PREFLUSH, REQ_OP_ZONE_RESET,
  * REQ_OP_ZONE_OPEN, REQ_OP_ZONE_CLOSE and REQ_OP_ZONE_FINISH.
->>>>>>> 24b8d41d
  *
  * dm_accept_partial_bio informs the dm that the target only wants to process
  * additional n_sectors sectors of the bio and the rest of the data should be
@@ -1389,18 +1274,6 @@
 		break;
 	case DM_MAPIO_REMAPPED:
 		/* the bio has been remapped so dispatch it */
-<<<<<<< HEAD
-
-		trace_block_bio_remap(bdev_get_queue(clone->bi_bdev), clone,
-				      tio->io->bio->bi_bdev->bd_dev, sector);
-
-		generic_make_request(clone);
-	} else if (r < 0 || r == DM_MAPIO_REQUEUE) {
-		/* error the io and bail out, or requeue it if needed */
-		dec_pending(tio->io, r);
-		free_tio(tio);
-	} else if (r != DM_MAPIO_SUBMITTED) {
-=======
 		trace_block_bio_remap(clone->bi_disk->queue, clone,
 				      bio_dev(io->orig_bio), sector);
 		ret = submit_bio_noacct(clone);
@@ -1414,7 +1287,6 @@
 		dec_pending(io, BLK_STS_DM_REQUEUE);
 		break;
 	default:
->>>>>>> 24b8d41d
 		DMWARN("unimplemented target map return value: %d", r);
 		BUG();
 	}
@@ -1435,13 +1307,6 @@
 		     sector_t sector, unsigned len)
 {
 	struct bio *clone = &tio->clone;
-<<<<<<< HEAD
-
-	__bio_clone_fast(clone, bio);
-
-	if (bio_integrity(bio)) {
-		int r = bio_integrity_clone(clone, bio, GFP_NOIO);
-=======
 	int r;
 
 	__bio_clone_fast(clone, bio);
@@ -1460,7 +1325,6 @@
 		}
 
 		r = bio_integrity_clone(clone, bio, GFP_NOIO);
->>>>>>> 24b8d41d
 		if (r < 0)
 			return r;
 	}
@@ -1469,39 +1333,11 @@
 	clone->bi_iter.bi_size = to_bytes(len);
 
 	if (bio_integrity(bio))
-<<<<<<< HEAD
-		bio_integrity_trim(clone, 0, len);
-=======
 		bio_integrity_trim(clone);
->>>>>>> 24b8d41d
 
 	return 0;
 }
 
-<<<<<<< HEAD
-static struct dm_target_io *alloc_tio(struct clone_info *ci,
-				      struct dm_target *ti,
-				      unsigned target_bio_nr)
-{
-	struct dm_target_io *tio;
-	struct bio *clone;
-
-	clone = bio_alloc_bioset(GFP_NOIO, 0, ci->md->bs);
-	tio = container_of(clone, struct dm_target_io, clone);
-
-	tio->io = ci->io;
-	tio->ti = ti;
-	tio->target_bio_nr = target_bio_nr;
-
-	return tio;
-}
-
-static void __clone_and_map_simple_bio(struct clone_info *ci,
-				       struct dm_target *ti,
-				       unsigned target_bio_nr, unsigned *len)
-{
-	struct dm_target_io *tio = alloc_tio(ci, ti, target_bio_nr);
-=======
 static void alloc_multiple_bios(struct bio_list *blist, struct clone_info *ci,
 				struct dm_target *ti, unsigned num_bios)
 {
@@ -1545,7 +1381,6 @@
 static blk_qc_t __clone_and_map_simple_bio(struct clone_info *ci,
 					   struct dm_target_io *tio, unsigned *len)
 {
->>>>>>> 24b8d41d
 	struct bio *clone = &tio->clone;
 
 	tio->len_ptr = len;
@@ -1554,22 +1389,12 @@
 	if (len)
 		bio_setup_sector(clone, ci->sector, *len);
 
-<<<<<<< HEAD
-	__map_bio(tio);
-=======
 	return __map_bio(tio);
->>>>>>> 24b8d41d
 }
 
 static void __send_duplicate_bios(struct clone_info *ci, struct dm_target *ti,
 				  unsigned num_bios, unsigned *len)
 {
-<<<<<<< HEAD
-	unsigned target_bio_nr;
-
-	for (target_bio_nr = 0; target_bio_nr < num_bios; target_bio_nr++)
-		__clone_and_map_simple_bio(ci, ti, target_bio_nr, len);
-=======
 	struct bio_list blist = BIO_EMPTY_LIST;
 	struct bio *bio;
 	struct dm_target_io *tio;
@@ -1580,15 +1405,12 @@
 		tio = container_of(bio, struct dm_target_io, clone);
 		(void) __clone_and_map_simple_bio(ci, tio, len);
 	}
->>>>>>> 24b8d41d
 }
 
 static int __send_empty_flush(struct clone_info *ci)
 {
 	unsigned target_nr = 0;
 	struct dm_target *ti;
-<<<<<<< HEAD
-=======
 	struct bio flush_bio;
 
 	/*
@@ -1609,101 +1431,16 @@
 	 * rather than when the device is created in alloc_dev().
 	 */
 	bio_set_dev(ci->bio, ci->io->md->bdev);
->>>>>>> 24b8d41d
 
 	BUG_ON(bio_has_data(ci->bio));
 	while ((ti = dm_table_get_target(ci->map, target_nr++)))
 		__send_duplicate_bios(ci, ti, ti->num_flush_bios, NULL);
 
-<<<<<<< HEAD
-=======
 	bio_uninit(ci->bio);
->>>>>>> 24b8d41d
 	return 0;
 }
 
 static int __clone_and_map_data_bio(struct clone_info *ci, struct dm_target *ti,
-<<<<<<< HEAD
-				     sector_t sector, unsigned *len)
-{
-	struct bio *bio = ci->bio;
-	struct dm_target_io *tio;
-	unsigned target_bio_nr;
-	unsigned num_target_bios = 1;
-	int r = 0;
-
-	/*
-	 * Does the target want to receive duplicate copies of the bio?
-	 */
-	if (bio_data_dir(bio) == WRITE && ti->num_write_bios)
-		num_target_bios = ti->num_write_bios(ti, bio);
-
-	for (target_bio_nr = 0; target_bio_nr < num_target_bios; target_bio_nr++) {
-		tio = alloc_tio(ci, ti, target_bio_nr);
-		tio->len_ptr = len;
-		r = clone_bio(tio, bio, sector, *len);
-		if (r < 0) {
-			free_tio(tio);
-			break;
-		}
-		__map_bio(tio);
-	}
-
-	return r;
-}
-
-typedef unsigned (*get_num_bios_fn)(struct dm_target *ti);
-
-static unsigned get_num_discard_bios(struct dm_target *ti)
-{
-	return ti->num_discard_bios;
-}
-
-static unsigned get_num_write_same_bios(struct dm_target *ti)
-{
-	return ti->num_write_same_bios;
-}
-
-typedef bool (*is_split_required_fn)(struct dm_target *ti);
-
-static bool is_split_required_for_discard(struct dm_target *ti)
-{
-	return ti->split_discard_bios;
-}
-
-static int __send_changing_extent_only(struct clone_info *ci,
-				       get_num_bios_fn get_num_bios,
-				       is_split_required_fn is_split_required)
-{
-	struct dm_target *ti;
-	unsigned len;
-	unsigned num_bios;
-
-	do {
-		ti = dm_table_find_target(ci->map, ci->sector);
-		if (!dm_target_is_valid(ti))
-			return -EIO;
-
-		/*
-		 * Even though the device advertised support for this type of
-		 * request, that does not mean every target supports it, and
-		 * reconfiguration might also have changed that since the
-		 * check was performed.
-		 */
-		num_bios = get_num_bios ? get_num_bios(ti) : 0;
-		if (!num_bios)
-			return -EOPNOTSUPP;
-
-		if (is_split_required && !is_split_required(ti))
-			len = min((sector_t)ci->sector_count, max_io_len_target_boundary(ci->sector, ti));
-		else
-			len = min((sector_t)ci->sector_count, max_io_len(ci->sector, ti));
-
-		__send_duplicate_bios(ci, ti, num_bios, &len);
-
-		ci->sector += len;
-	} while (ci->sector_count -= len);
-=======
 				    sector_t sector, unsigned *len)
 {
 	struct bio *bio = ci->bio;
@@ -1785,130 +1522,11 @@
 	default:
 		return false;
 	}
->>>>>>> 24b8d41d
 
 	*result = __send_changing_extent_only(ci, ti, num_bios);
 	return true;
 }
 
-<<<<<<< HEAD
-static int __send_discard(struct clone_info *ci)
-{
-	return __send_changing_extent_only(ci, get_num_discard_bios,
-					   is_split_required_for_discard);
-}
-
-static int __send_write_same(struct clone_info *ci)
-{
-	return __send_changing_extent_only(ci, get_num_write_same_bios, NULL);
-}
-
-/*
- * Select the correct strategy for processing a non-flush bio.
- */
-static int __split_and_process_non_flush(struct clone_info *ci)
-{
-	struct bio *bio = ci->bio;
-	struct dm_target *ti;
-	unsigned len;
-	int r;
-
-	if (unlikely(bio_op(bio) == REQ_OP_DISCARD))
-		return __send_discard(ci);
-	else if (unlikely(bio_op(bio) == REQ_OP_WRITE_SAME))
-		return __send_write_same(ci);
-
-	ti = dm_table_find_target(ci->map, ci->sector);
-	if (!dm_target_is_valid(ti))
-		return -EIO;
-
-	len = min_t(sector_t, max_io_len(ci->sector, ti), ci->sector_count);
-
-	r = __clone_and_map_data_bio(ci, ti, ci->sector, &len);
-	if (r < 0)
-		return r;
-
-	ci->sector += len;
-	ci->sector_count -= len;
-
-	return 0;
-}
-
-/*
- * Entry point to split a bio into clones and submit them to the targets.
- */
-static void __split_and_process_bio(struct mapped_device *md,
-				    struct dm_table *map, struct bio *bio)
-{
-	struct clone_info ci;
-	int error = 0;
-
-	if (unlikely(!map)) {
-		bio_io_error(bio);
-		return;
-	}
-
-	ci.map = map;
-	ci.md = md;
-	ci.io = alloc_io(md);
-	ci.io->error = 0;
-	atomic_set(&ci.io->io_count, 1);
-	ci.io->bio = bio;
-	ci.io->md = md;
-	spin_lock_init(&ci.io->endio_lock);
-	ci.sector = bio->bi_iter.bi_sector;
-
-	start_io_acct(ci.io);
-
-	if (bio->bi_opf & REQ_PREFLUSH) {
-		ci.bio = &ci.md->flush_bio;
-		ci.sector_count = 0;
-		error = __send_empty_flush(&ci);
-		/* dec_pending submits any data associated with flush */
-	} else {
-		ci.bio = bio;
-		ci.sector_count = bio_sectors(bio);
-		while (ci.sector_count && !error)
-			error = __split_and_process_non_flush(&ci);
-	}
-
-	/* drop the extra reference count */
-	dec_pending(ci.io, error);
-}
-/*-----------------------------------------------------------------
- * CRUD END
- *---------------------------------------------------------------*/
-
-/*
- * The request function that just remaps the bio built up by
- * dm_merge_bvec.
- */
-static blk_qc_t dm_make_request(struct request_queue *q, struct bio *bio)
-{
-	int rw = bio_data_dir(bio);
-	struct mapped_device *md = q->queuedata;
-	int srcu_idx;
-	struct dm_table *map;
-
-	map = dm_get_live_table(md, &srcu_idx);
-
-	generic_start_io_acct(rw, bio_sectors(bio), &dm_disk(md)->part0);
-
-	/* if we're suspended, we have to queue this io for later */
-	if (unlikely(test_bit(DMF_BLOCK_IO_FOR_SUSPEND, &md->flags))) {
-		dm_put_live_table(md, srcu_idx);
-
-		if (!(bio->bi_opf & REQ_RAHEAD))
-			queue_io(md, bio);
-		else
-			bio_io_error(bio);
-		return BLK_QC_T_NONE;
-	}
-
-	__split_and_process_bio(md, map, bio);
-	dm_put_live_table(md, srcu_idx);
-	return BLK_QC_T_NONE;
-=======
 /*
  * Select the correct strategy for processing a non-flush bio.
  */
@@ -2008,7 +1626,6 @@
 	/* drop the extra reference count */
 	dec_pending(ci.io, errno_to_blk_status(error));
 	return ret;
->>>>>>> 24b8d41d
 }
 
 static blk_qc_t dm_submit_bio(struct bio *bio)
@@ -2105,42 +1722,6 @@
 
 static void dm_wq_work(struct work_struct *work);
 
-<<<<<<< HEAD
-void dm_init_md_queue(struct mapped_device *md)
-{
-	/*
-	 * Request-based dm devices cannot be stacked on top of bio-based dm
-	 * devices.  The type of this dm device may not have been decided yet.
-	 * The type is decided at the first table loading time.
-	 * To prevent problematic device stacking, clear the queue flag
-	 * for request stacking support until then.
-	 *
-	 * This queue is new, so no concurrency on the queue_flags.
-	 */
-	queue_flag_clear_unlocked(QUEUE_FLAG_STACKABLE, md->queue);
-
-	/*
-	 * Initialize data that will only be used by a non-blk-mq DM queue
-	 * - must do so here (in alloc_dev callchain) before queue is used
-	 */
-	md->queue->queuedata = md;
-	md->queue->backing_dev_info.congested_data = md;
-}
-
-void dm_init_normal_md_queue(struct mapped_device *md)
-{
-	md->use_blk_mq = false;
-	dm_init_md_queue(md);
-
-	/*
-	 * Initialize aspects of queue that aren't relevant for blk-mq
-	 */
-	md->queue->backing_dev_info.congested_fn = dm_any_congested;
-	blk_queue_bounce_limit(md->queue, BLK_BOUNCE_ANY);
-}
-
-=======
->>>>>>> 24b8d41d
 static void cleanup_mapped_device(struct mapped_device *md)
 {
 	if (md->wq)
@@ -2148,15 +1729,12 @@
 	bioset_exit(&md->bs);
 	bioset_exit(&md->io_bs);
 
-<<<<<<< HEAD
-=======
 	if (md->dax_dev) {
 		kill_dax(md->dax_dev);
 		put_dax(md->dax_dev);
 		md->dax_dev = NULL;
 	}
 
->>>>>>> 24b8d41d
 	if (md->disk) {
 		spin_lock(&_minor_lock);
 		md->disk->private_data = NULL;
@@ -2175,13 +1753,10 @@
 		md->bdev = NULL;
 	}
 
-<<<<<<< HEAD
-=======
 	mutex_destroy(&md->suspend_lock);
 	mutex_destroy(&md->type_lock);
 	mutex_destroy(&md->table_devices_lock);
 
->>>>>>> 24b8d41d
 	dm_mq_cleanup_mapped_device(md);
 }
 
@@ -2216,10 +1791,6 @@
 		goto bad_io_barrier;
 
 	md->numa_node_id = numa_node_id;
-<<<<<<< HEAD
-	md->use_blk_mq = dm_use_blk_mq_default();
-=======
->>>>>>> 24b8d41d
 	md->init_tio_pdu = false;
 	md->type = DM_TYPE_NONE;
 	mutex_init(&md->suspend_lock);
@@ -2277,13 +1848,6 @@
 	if (!md->bdev)
 		goto bad;
 
-<<<<<<< HEAD
-	bio_init(&md->flush_bio);
-	md->flush_bio.bi_bdev = md->bdev;
-	bio_set_op_attrs(&md->flush_bio, REQ_OP_WRITE, WRITE_FLUSH);
-
-=======
->>>>>>> 24b8d41d
 	dm_stats_init(&md->stats);
 
 	/* Populate the mapping, nobody knows we exist yet */
@@ -2329,19 +1893,6 @@
 	struct dm_md_mempools *p = dm_table_get_md_mempools(t);
 	int ret = 0;
 
-<<<<<<< HEAD
-	if (md->bs) {
-		/* The md already has necessary mempools. */
-		if (dm_table_bio_based(t)) {
-			/*
-			 * Reload bioset because front_pad may have changed
-			 * because a different table was loaded.
-			 */
-			bioset_free(md->bs);
-			md->bs = p->bs;
-			p->bs = NULL;
-		}
-=======
 	if (dm_table_bio_based(t)) {
 		/*
 		 * The md may already have mempools that need changing.
@@ -2352,7 +1903,6 @@
 		bioset_exit(&md->io_bs);
 
 	} else if (bioset_initialized(&md->bs)) {
->>>>>>> 24b8d41d
 		/*
 		 * There's no need to reload with request-based dm
 		 * because the size of front_pad doesn't change.
@@ -2411,8 +1961,6 @@
 	bool request_based = dm_table_request_based(t);
 	sector_t size;
 	int ret;
-
-	lockdep_assert_held(&md->suspend_lock);
 
 	lockdep_assert_held(&md->suspend_lock);
 
@@ -2551,26 +2099,12 @@
 int dm_setup_md_queue(struct mapped_device *md, struct dm_table *t)
 {
 	int r;
-<<<<<<< HEAD
-	unsigned type = dm_get_md_type(md);
-
-	switch (type) {
-	case DM_TYPE_REQUEST_BASED:
-		r = dm_old_init_request_queue(md);
-		if (r) {
-			DMERR("Cannot initialize queue for request-based mapped device");
-			return r;
-		}
-		break;
-	case DM_TYPE_MQ_REQUEST_BASED:
-=======
 	struct queue_limits limits;
 	enum dm_queue_mode type = dm_get_md_type(md);
 
 	switch (type) {
 	case DM_TYPE_REQUEST_BASED:
 		md->disk->fops = &dm_rq_blk_dops;
->>>>>>> 24b8d41d
 		r = dm_mq_init_request_queue(md, t);
 		if (r) {
 			DMERR("Cannot initialize queue for request-based dm mapped device");
@@ -2579,20 +2113,6 @@
 		break;
 	case DM_TYPE_BIO_BASED:
 	case DM_TYPE_DAX_BIO_BASED:
-<<<<<<< HEAD
-		dm_init_normal_md_queue(md);
-		blk_queue_make_request(md->queue, dm_make_request);
-		/*
-		 * DM handles splitting bios as needed.  Free the bio_split bioset
-		 * since it won't be used (saves 1 process per bio-based DM device).
-		 */
-		bioset_free(md->queue->bio_split);
-		md->queue->bio_split = NULL;
-
-		if (type == DM_TYPE_DAX_BIO_BASED)
-			queue_flag_set_unlocked(QUEUE_FLAG_DAX, md->queue);
-=======
->>>>>>> 24b8d41d
 		break;
 	case DM_TYPE_NONE:
 		WARN_ON_ONCE(true);
@@ -2671,7 +2191,6 @@
 
 static void __dm_destroy(struct mapped_device *md, bool wait)
 {
-	struct request_queue *q = dm_get_md_queue(md);
 	struct dm_table *map;
 	int srcu_idx;
 
@@ -2682,16 +2201,7 @@
 	set_bit(DMF_FREEING, &md->flags);
 	spin_unlock(&_minor_lock);
 
-<<<<<<< HEAD
-	spin_lock_irq(q->queue_lock);
-	queue_flag_set(QUEUE_FLAG_DYING, q);
-	spin_unlock_irq(q->queue_lock);
-
-	if (dm_request_based(md) && md->kworker_task)
-		kthread_flush_worker(&md->kworker);
-=======
 	blk_set_queue_dying(md->queue);
->>>>>>> 24b8d41d
 
 	/*
 	 * Take suspend_lock so that presuspend and postsuspend methods
@@ -2743,14 +2253,6 @@
 }
 EXPORT_SYMBOL_GPL(dm_put);
 
-<<<<<<< HEAD
-static int dm_wait_for_completion(struct mapped_device *md, long task_state)
-{
-	int r = 0;
-	DEFINE_WAIT(wait);
-
-	while (1) {
-=======
 static bool md_in_flight_bios(struct mapped_device *md)
 {
 	int cpu;
@@ -2771,7 +2273,6 @@
 	DEFINE_WAIT(wait);
 
 	while (true) {
->>>>>>> 24b8d41d
 		prepare_to_wait(&md->wait, &wait, task_state);
 
 		if (!md_in_flight_bios(md))
@@ -2785,8 +2286,6 @@
 		io_schedule();
 	}
 	finish_wait(&md->wait, &wait);
-<<<<<<< HEAD
-=======
 
 	return r;
 }
@@ -2809,7 +2308,6 @@
 
 		msleep(5);
 	}
->>>>>>> 24b8d41d
 
 	return r;
 }
@@ -2986,12 +2484,6 @@
 	 */
 	if (dm_request_based(md))
 		dm_stop_queue(md->queue);
-<<<<<<< HEAD
-		if (md->kworker_task)
-			kthread_flush_worker(&md->kworker);
-	}
-=======
->>>>>>> 24b8d41d
 
 	flush_workqueue(md->wq);
 
@@ -3068,10 +2560,7 @@
 	if (r)
 		goto out_unlock;
 
-<<<<<<< HEAD
-=======
 	set_bit(DMF_POST_SUSPENDING, &md->flags);
->>>>>>> 24b8d41d
 	dm_table_postsuspend_targets(map);
 	clear_bit(DMF_POST_SUSPENDING, &md->flags);
 
@@ -3381,12 +2870,7 @@
 	switch (type) {
 	case DM_TYPE_BIO_BASED:
 	case DM_TYPE_DAX_BIO_BASED:
-<<<<<<< HEAD
-		cachep = _io_cache;
-		pool_size = dm_get_reserved_bio_based_ios();
-=======
 		pool_size = max(dm_get_reserved_bio_based_ios(), min_pool_size);
->>>>>>> 24b8d41d
 		front_pad = roundup(per_io_data_size, __alignof__(struct dm_target_io)) + offsetof(struct dm_target_io, clone);
 		io_front_pad = roundup(front_pad,  __alignof__(struct dm_io)) + offsetof(struct dm_io, tio);
 		ret = bioset_init(&pools->io_bs, pool_size, io_front_pad, 0);
@@ -3607,7 +3091,6 @@
 	.open = dm_blk_open,
 	.release = dm_blk_close,
 	.ioctl = dm_blk_ioctl,
-	.direct_access = dm_blk_direct_access,
 	.getgeo = dm_blk_getgeo,
 	.pr_ops = &dm_pr_ops,
 	.owner = THIS_MODULE
