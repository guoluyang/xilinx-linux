--- conflicted
+++ resolved
@@ -308,11 +308,7 @@
 	};
 
 	lc->io_req.bi_op = REQ_OP_WRITE;
-<<<<<<< HEAD
-	lc->io_req.bi_op_flags = WRITE_FLUSH;
-=======
 	lc->io_req.bi_op_flags = REQ_PREFLUSH;
->>>>>>> 24b8d41d
 
 	return dm_io(&lc->io_req, 1, &null_location, NULL);
 }
