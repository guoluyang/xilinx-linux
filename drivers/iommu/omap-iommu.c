// SPDX-License-Identifier: GPL-2.0-only
/*
 * omap iommu: tlb and pagetable primitives
 *
 * Copyright (C) 2008-2010 Nokia Corporation
 * Copyright (C) 2013-2017 Texas Instruments Incorporated - https://www.ti.com/
 *
 * Written by Hiroshi DOYU <Hiroshi.DOYU@nokia.com>,
 *		Paul Mundt and Toshihiro Kobayashi
 */

#include <linux/dma-mapping.h>
#include <linux/err.h>
#include <linux/slab.h>
#include <linux/interrupt.h>
#include <linux/ioport.h>
#include <linux/platform_device.h>
#include <linux/iommu.h>
#include <linux/omap-iommu.h>
#include <linux/mutex.h>
#include <linux/spinlock.h>
#include <linux/io.h>
#include <linux/pm_runtime.h>
#include <linux/of.h>
#include <linux/of_iommu.h>
#include <linux/of_irq.h>
#include <linux/of_platform.h>
#include <linux/regmap.h>
#include <linux/mfd/syscon.h>

#include <linux/platform_data/iommu-omap.h>

#include "omap-iopgtable.h"
#include "omap-iommu.h"

static const struct iommu_ops omap_iommu_ops;

#define to_iommu(dev)	((struct omap_iommu *)dev_get_drvdata(dev))

/* bitmap of the page sizes currently supported */
#define OMAP_IOMMU_PGSIZES	(SZ_4K | SZ_64K | SZ_1M | SZ_16M)

#define MMU_LOCK_BASE_SHIFT	10
#define MMU_LOCK_BASE_MASK	(0x1f << MMU_LOCK_BASE_SHIFT)
#define MMU_LOCK_BASE(x)	\
	((x & MMU_LOCK_BASE_MASK) >> MMU_LOCK_BASE_SHIFT)

#define MMU_LOCK_VICT_SHIFT	4
#define MMU_LOCK_VICT_MASK	(0x1f << MMU_LOCK_VICT_SHIFT)
#define MMU_LOCK_VICT(x)	\
	((x & MMU_LOCK_VICT_MASK) >> MMU_LOCK_VICT_SHIFT)

static struct platform_driver omap_iommu_driver;
static struct kmem_cache *iopte_cachep;

/**
 * to_omap_domain - Get struct omap_iommu_domain from generic iommu_domain
 * @dom:	generic iommu domain handle
 **/
static struct omap_iommu_domain *to_omap_domain(struct iommu_domain *dom)
{
	return container_of(dom, struct omap_iommu_domain, domain);
}

/**
 * omap_iommu_save_ctx - Save registers for pm off-mode support
 * @dev:	client device
 *
 * This should be treated as an deprecated API. It is preserved only
 * to maintain existing functionality for OMAP3 ISP driver.
 **/
void omap_iommu_save_ctx(struct device *dev)
{
	struct omap_iommu_arch_data *arch_data = dev_iommu_priv_get(dev);
	struct omap_iommu *obj;
	u32 *p;
	int i;

	if (!arch_data)
		return;

	while (arch_data->iommu_dev) {
		obj = arch_data->iommu_dev;
		p = obj->ctx;
		for (i = 0; i < (MMU_REG_SIZE / sizeof(u32)); i++) {
			p[i] = iommu_read_reg(obj, i * sizeof(u32));
			dev_dbg(obj->dev, "%s\t[%02d] %08x\n", __func__, i,
				p[i]);
		}
		arch_data++;
	}
}
EXPORT_SYMBOL_GPL(omap_iommu_save_ctx);

/**
 * omap_iommu_restore_ctx - Restore registers for pm off-mode support
 * @dev:	client device
 *
 * This should be treated as an deprecated API. It is preserved only
 * to maintain existing functionality for OMAP3 ISP driver.
 **/
void omap_iommu_restore_ctx(struct device *dev)
{
	struct omap_iommu_arch_data *arch_data = dev_iommu_priv_get(dev);
	struct omap_iommu *obj;
	u32 *p;
	int i;

	if (!arch_data)
		return;

	while (arch_data->iommu_dev) {
		obj = arch_data->iommu_dev;
		p = obj->ctx;
		for (i = 0; i < (MMU_REG_SIZE / sizeof(u32)); i++) {
			iommu_write_reg(obj, p[i], i * sizeof(u32));
			dev_dbg(obj->dev, "%s\t[%02d] %08x\n", __func__, i,
				p[i]);
		}
		arch_data++;
	}
}
EXPORT_SYMBOL_GPL(omap_iommu_restore_ctx);

static void dra7_cfg_dspsys_mmu(struct omap_iommu *obj, bool enable)
{
	u32 val, mask;

	if (!obj->syscfg)
		return;

	mask = (1 << (obj->id * DSP_SYS_MMU_CONFIG_EN_SHIFT));
	val = enable ? mask : 0;
	regmap_update_bits(obj->syscfg, DSP_SYS_MMU_CONFIG, mask, val);
}

static void __iommu_set_twl(struct omap_iommu *obj, bool on)
{
	u32 l = iommu_read_reg(obj, MMU_CNTL);

	if (on)
		iommu_write_reg(obj, MMU_IRQ_TWL_MASK, MMU_IRQENABLE);
	else
		iommu_write_reg(obj, MMU_IRQ_TLB_MISS_MASK, MMU_IRQENABLE);

	l &= ~MMU_CNTL_MASK;
	if (on)
		l |= (MMU_CNTL_MMU_EN | MMU_CNTL_TWL_EN);
	else
		l |= (MMU_CNTL_MMU_EN);

	iommu_write_reg(obj, l, MMU_CNTL);
}

static int omap2_iommu_enable(struct omap_iommu *obj)
{
	u32 l, pa;

	if (!obj->iopgd || !IS_ALIGNED((unsigned long)obj->iopgd,  SZ_16K))
		return -EINVAL;

	pa = virt_to_phys(obj->iopgd);
	if (!IS_ALIGNED(pa, SZ_16K))
		return -EINVAL;

	l = iommu_read_reg(obj, MMU_REVISION);
	dev_info(obj->dev, "%s: version %d.%d\n", obj->name,
		 (l >> 4) & 0xf, l & 0xf);

	iommu_write_reg(obj, pa, MMU_TTB);

	dra7_cfg_dspsys_mmu(obj, true);

	if (obj->has_bus_err_back)
		iommu_write_reg(obj, MMU_GP_REG_BUS_ERR_BACK_EN, MMU_GP_REG);

	__iommu_set_twl(obj, true);

	return 0;
}

static void omap2_iommu_disable(struct omap_iommu *obj)
{
	u32 l = iommu_read_reg(obj, MMU_CNTL);

	l &= ~MMU_CNTL_MASK;
	iommu_write_reg(obj, l, MMU_CNTL);
	dra7_cfg_dspsys_mmu(obj, false);

	dev_dbg(obj->dev, "%s is shutting down\n", obj->name);
}

static int iommu_enable(struct omap_iommu *obj)
{
	int ret;

	ret = pm_runtime_get_sync(obj->dev);
	if (ret < 0)
		pm_runtime_put_noidle(obj->dev);

	return ret < 0 ? ret : 0;
}

static void iommu_disable(struct omap_iommu *obj)
{
	pm_runtime_put_sync(obj->dev);
}

/*
 *	TLB operations
 */
static u32 iotlb_cr_to_virt(struct cr_regs *cr)
{
	u32 page_size = cr->cam & MMU_CAM_PGSZ_MASK;
	u32 mask = get_cam_va_mask(cr->cam & page_size);

	return cr->cam & mask;
}

static u32 get_iopte_attr(struct iotlb_entry *e)
{
	u32 attr;

	attr = e->mixed << 5;
	attr |= e->endian;
	attr |= e->elsz >> 3;
	attr <<= (((e->pgsz == MMU_CAM_PGSZ_4K) ||
			(e->pgsz == MMU_CAM_PGSZ_64K)) ? 0 : 6);
	return attr;
}

static u32 iommu_report_fault(struct omap_iommu *obj, u32 *da)
{
	u32 status, fault_addr;

	status = iommu_read_reg(obj, MMU_IRQSTATUS);
	status &= MMU_IRQ_MASK;
	if (!status) {
		*da = 0;
		return 0;
	}

	fault_addr = iommu_read_reg(obj, MMU_FAULT_AD);
	*da = fault_addr;

	iommu_write_reg(obj, status, MMU_IRQSTATUS);

	return status;
}

void iotlb_lock_get(struct omap_iommu *obj, struct iotlb_lock *l)
{
	u32 val;

	val = iommu_read_reg(obj, MMU_LOCK);

	l->base = MMU_LOCK_BASE(val);
	l->vict = MMU_LOCK_VICT(val);
}

void iotlb_lock_set(struct omap_iommu *obj, struct iotlb_lock *l)
{
	u32 val;

	val = (l->base << MMU_LOCK_BASE_SHIFT);
	val |= (l->vict << MMU_LOCK_VICT_SHIFT);

	iommu_write_reg(obj, val, MMU_LOCK);
}

static void iotlb_read_cr(struct omap_iommu *obj, struct cr_regs *cr)
{
	cr->cam = iommu_read_reg(obj, MMU_READ_CAM);
	cr->ram = iommu_read_reg(obj, MMU_READ_RAM);
}

static void iotlb_load_cr(struct omap_iommu *obj, struct cr_regs *cr)
{
	iommu_write_reg(obj, cr->cam | MMU_CAM_V, MMU_CAM);
	iommu_write_reg(obj, cr->ram, MMU_RAM);

	iommu_write_reg(obj, 1, MMU_FLUSH_ENTRY);
	iommu_write_reg(obj, 1, MMU_LD_TLB);
}

/* only used in iotlb iteration for-loop */
struct cr_regs __iotlb_read_cr(struct omap_iommu *obj, int n)
{
	struct cr_regs cr;
	struct iotlb_lock l;

	iotlb_lock_get(obj, &l);
	l.vict = n;
	iotlb_lock_set(obj, &l);
	iotlb_read_cr(obj, &cr);

	return cr;
}

#ifdef PREFETCH_IOTLB
static struct cr_regs *iotlb_alloc_cr(struct omap_iommu *obj,
				      struct iotlb_entry *e)
{
	struct cr_regs *cr;

	if (!e)
		return NULL;

	if (e->da & ~(get_cam_va_mask(e->pgsz))) {
		dev_err(obj->dev, "%s:\twrong alignment: %08x\n", __func__,
			e->da);
		return ERR_PTR(-EINVAL);
	}

	cr = kmalloc(sizeof(*cr), GFP_KERNEL);
	if (!cr)
		return ERR_PTR(-ENOMEM);

	cr->cam = (e->da & MMU_CAM_VATAG_MASK) | e->prsvd | e->pgsz | e->valid;
	cr->ram = e->pa | e->endian | e->elsz | e->mixed;

	return cr;
}

/**
 * load_iotlb_entry - Set an iommu tlb entry
 * @obj:	target iommu
 * @e:		an iommu tlb entry info
 **/
static int load_iotlb_entry(struct omap_iommu *obj, struct iotlb_entry *e)
{
	int err = 0;
	struct iotlb_lock l;
	struct cr_regs *cr;

	if (!obj || !obj->nr_tlb_entries || !e)
		return -EINVAL;

	pm_runtime_get_sync(obj->dev);

	iotlb_lock_get(obj, &l);
	if (l.base == obj->nr_tlb_entries) {
		dev_warn(obj->dev, "%s: preserve entries full\n", __func__);
		err = -EBUSY;
		goto out;
	}
	if (!e->prsvd) {
		int i;
		struct cr_regs tmp;

		for_each_iotlb_cr(obj, obj->nr_tlb_entries, i, tmp)
			if (!iotlb_cr_valid(&tmp))
				break;

		if (i == obj->nr_tlb_entries) {
			dev_dbg(obj->dev, "%s: full: no entry\n", __func__);
			err = -EBUSY;
			goto out;
		}

		iotlb_lock_get(obj, &l);
	} else {
		l.vict = l.base;
		iotlb_lock_set(obj, &l);
	}

	cr = iotlb_alloc_cr(obj, e);
	if (IS_ERR(cr)) {
		pm_runtime_put_sync(obj->dev);
		return PTR_ERR(cr);
	}

	iotlb_load_cr(obj, cr);
	kfree(cr);

	if (e->prsvd)
		l.base++;
	/* increment victim for next tlb load */
	if (++l.vict == obj->nr_tlb_entries)
		l.vict = l.base;
	iotlb_lock_set(obj, &l);
out:
	pm_runtime_put_sync(obj->dev);
	return err;
}

#else /* !PREFETCH_IOTLB */

static int load_iotlb_entry(struct omap_iommu *obj, struct iotlb_entry *e)
{
	return 0;
}

#endif /* !PREFETCH_IOTLB */

static int prefetch_iotlb_entry(struct omap_iommu *obj, struct iotlb_entry *e)
{
	return load_iotlb_entry(obj, e);
}

/**
 * flush_iotlb_page - Clear an iommu tlb entry
 * @obj:	target iommu
 * @da:		iommu device virtual address
 *
 * Clear an iommu tlb entry which includes 'da' address.
 **/
static void flush_iotlb_page(struct omap_iommu *obj, u32 da)
{
	int i;
	struct cr_regs cr;

	pm_runtime_get_sync(obj->dev);

	for_each_iotlb_cr(obj, obj->nr_tlb_entries, i, cr) {
		u32 start;
		size_t bytes;

		if (!iotlb_cr_valid(&cr))
			continue;

		start = iotlb_cr_to_virt(&cr);
		bytes = iopgsz_to_bytes(cr.cam & 3);

		if ((start <= da) && (da < start + bytes)) {
			dev_dbg(obj->dev, "%s: %08x<=%08x(%zx)\n",
				__func__, start, da, bytes);
			iotlb_load_cr(obj, &cr);
			iommu_write_reg(obj, 1, MMU_FLUSH_ENTRY);
			break;
		}
	}
	pm_runtime_put_sync(obj->dev);

	if (i == obj->nr_tlb_entries)
		dev_dbg(obj->dev, "%s: no page for %08x\n", __func__, da);
}

/**
 * flush_iotlb_all - Clear all iommu tlb entries
 * @obj:	target iommu
 **/
static void flush_iotlb_all(struct omap_iommu *obj)
{
	struct iotlb_lock l;

	pm_runtime_get_sync(obj->dev);

	l.base = 0;
	l.vict = 0;
	iotlb_lock_set(obj, &l);

	iommu_write_reg(obj, 1, MMU_GFLUSH);

	pm_runtime_put_sync(obj->dev);
}

/*
 *	H/W pagetable operations
 */
static void flush_iopte_range(struct device *dev, dma_addr_t dma,
			      unsigned long offset, int num_entries)
{
	size_t size = num_entries * sizeof(u32);

	dma_sync_single_range_for_device(dev, dma, offset, size, DMA_TO_DEVICE);
}

static void iopte_free(struct omap_iommu *obj, u32 *iopte, bool dma_valid)
{
	dma_addr_t pt_dma;

	/* Note: freed iopte's must be clean ready for re-use */
	if (iopte) {
		if (dma_valid) {
			pt_dma = virt_to_phys(iopte);
			dma_unmap_single(obj->dev, pt_dma, IOPTE_TABLE_SIZE,
					 DMA_TO_DEVICE);
		}

		kmem_cache_free(iopte_cachep, iopte);
	}
}

static u32 *iopte_alloc(struct omap_iommu *obj, u32 *iopgd,
			dma_addr_t *pt_dma, u32 da)
{
	u32 *iopte;
	unsigned long offset = iopgd_index(da) * sizeof(da);

	/* a table has already existed */
	if (*iopgd)
		goto pte_ready;

	/*
	 * do the allocation outside the page table lock
	 */
	spin_unlock(&obj->page_table_lock);
	iopte = kmem_cache_zalloc(iopte_cachep, GFP_KERNEL);
	spin_lock(&obj->page_table_lock);

	if (!*iopgd) {
		if (!iopte)
			return ERR_PTR(-ENOMEM);

		*pt_dma = dma_map_single(obj->dev, iopte, IOPTE_TABLE_SIZE,
					 DMA_TO_DEVICE);
		if (dma_mapping_error(obj->dev, *pt_dma)) {
			dev_err(obj->dev, "DMA map error for L2 table\n");
			iopte_free(obj, iopte, false);
			return ERR_PTR(-ENOMEM);
		}

		/*
		 * we rely on dma address and the physical address to be
		 * the same for mapping the L2 table
		 */
		if (WARN_ON(*pt_dma != virt_to_phys(iopte))) {
			dev_err(obj->dev, "DMA translation error for L2 table\n");
			dma_unmap_single(obj->dev, *pt_dma, IOPTE_TABLE_SIZE,
					 DMA_TO_DEVICE);
			iopte_free(obj, iopte, false);
			return ERR_PTR(-ENOMEM);
		}

		*iopgd = virt_to_phys(iopte) | IOPGD_TABLE;

		flush_iopte_range(obj->dev, obj->pd_dma, offset, 1);
		dev_vdbg(obj->dev, "%s: a new pte:%p\n", __func__, iopte);
	} else {
		/* We raced, free the reduniovant table */
		iopte_free(obj, iopte, false);
	}

pte_ready:
	iopte = iopte_offset(iopgd, da);
	*pt_dma = iopgd_page_paddr(iopgd);
	dev_vdbg(obj->dev,
		 "%s: da:%08x pgd:%p *pgd:%08x pte:%p *pte:%08x\n",
		 __func__, da, iopgd, *iopgd, iopte, *iopte);

	return iopte;
}

static int iopgd_alloc_section(struct omap_iommu *obj, u32 da, u32 pa, u32 prot)
{
	u32 *iopgd = iopgd_offset(obj, da);
	unsigned long offset = iopgd_index(da) * sizeof(da);

	if ((da | pa) & ~IOSECTION_MASK) {
		dev_err(obj->dev, "%s: %08x:%08x should aligned on %08lx\n",
			__func__, da, pa, IOSECTION_SIZE);
		return -EINVAL;
	}

	*iopgd = (pa & IOSECTION_MASK) | prot | IOPGD_SECTION;
	flush_iopte_range(obj->dev, obj->pd_dma, offset, 1);
	return 0;
}

static int iopgd_alloc_super(struct omap_iommu *obj, u32 da, u32 pa, u32 prot)
{
	u32 *iopgd = iopgd_offset(obj, da);
	unsigned long offset = iopgd_index(da) * sizeof(da);
	int i;

	if ((da | pa) & ~IOSUPER_MASK) {
		dev_err(obj->dev, "%s: %08x:%08x should aligned on %08lx\n",
			__func__, da, pa, IOSUPER_SIZE);
		return -EINVAL;
	}

	for (i = 0; i < 16; i++)
		*(iopgd + i) = (pa & IOSUPER_MASK) | prot | IOPGD_SUPER;
	flush_iopte_range(obj->dev, obj->pd_dma, offset, 16);
	return 0;
}

static int iopte_alloc_page(struct omap_iommu *obj, u32 da, u32 pa, u32 prot)
{
	u32 *iopgd = iopgd_offset(obj, da);
	dma_addr_t pt_dma;
	u32 *iopte = iopte_alloc(obj, iopgd, &pt_dma, da);
	unsigned long offset = iopte_index(da) * sizeof(da);

	if (IS_ERR(iopte))
		return PTR_ERR(iopte);

	*iopte = (pa & IOPAGE_MASK) | prot | IOPTE_SMALL;
	flush_iopte_range(obj->dev, pt_dma, offset, 1);

	dev_vdbg(obj->dev, "%s: da:%08x pa:%08x pte:%p *pte:%08x\n",
		 __func__, da, pa, iopte, *iopte);

	return 0;
}

static int iopte_alloc_large(struct omap_iommu *obj, u32 da, u32 pa, u32 prot)
{
	u32 *iopgd = iopgd_offset(obj, da);
	dma_addr_t pt_dma;
	u32 *iopte = iopte_alloc(obj, iopgd, &pt_dma, da);
	unsigned long offset = iopte_index(da) * sizeof(da);
	int i;

	if ((da | pa) & ~IOLARGE_MASK) {
		dev_err(obj->dev, "%s: %08x:%08x should aligned on %08lx\n",
			__func__, da, pa, IOLARGE_SIZE);
		return -EINVAL;
	}

	if (IS_ERR(iopte))
		return PTR_ERR(iopte);

	for (i = 0; i < 16; i++)
		*(iopte + i) = (pa & IOLARGE_MASK) | prot | IOPTE_LARGE;
	flush_iopte_range(obj->dev, pt_dma, offset, 16);
	return 0;
}

static int
iopgtable_store_entry_core(struct omap_iommu *obj, struct iotlb_entry *e)
{
	int (*fn)(struct omap_iommu *, u32, u32, u32);
	u32 prot;
	int err;

	if (!obj || !e)
		return -EINVAL;

	switch (e->pgsz) {
	case MMU_CAM_PGSZ_16M:
		fn = iopgd_alloc_super;
		break;
	case MMU_CAM_PGSZ_1M:
		fn = iopgd_alloc_section;
		break;
	case MMU_CAM_PGSZ_64K:
		fn = iopte_alloc_large;
		break;
	case MMU_CAM_PGSZ_4K:
		fn = iopte_alloc_page;
		break;
	default:
		fn = NULL;
		break;
	}

	if (WARN_ON(!fn))
		return -EINVAL;

	prot = get_iopte_attr(e);

	spin_lock(&obj->page_table_lock);
	err = fn(obj, e->da, e->pa, prot);
	spin_unlock(&obj->page_table_lock);

	return err;
}

/**
 * omap_iopgtable_store_entry - Make an iommu pte entry
 * @obj:	target iommu
 * @e:		an iommu tlb entry info
 **/
static int
omap_iopgtable_store_entry(struct omap_iommu *obj, struct iotlb_entry *e)
{
	int err;

	flush_iotlb_page(obj, e->da);
	err = iopgtable_store_entry_core(obj, e);
	if (!err)
		prefetch_iotlb_entry(obj, e);
	return err;
}

/**
 * iopgtable_lookup_entry - Lookup an iommu pte entry
 * @obj:	target iommu
 * @da:		iommu device virtual address
 * @ppgd:	iommu pgd entry pointer to be returned
 * @ppte:	iommu pte entry pointer to be returned
 **/
static void
iopgtable_lookup_entry(struct omap_iommu *obj, u32 da, u32 **ppgd, u32 **ppte)
{
	u32 *iopgd, *iopte = NULL;

	iopgd = iopgd_offset(obj, da);
	if (!*iopgd)
		goto out;

	if (iopgd_is_table(*iopgd))
		iopte = iopte_offset(iopgd, da);
out:
	*ppgd = iopgd;
	*ppte = iopte;
}

static size_t iopgtable_clear_entry_core(struct omap_iommu *obj, u32 da)
{
	size_t bytes;
	u32 *iopgd = iopgd_offset(obj, da);
	int nent = 1;
	dma_addr_t pt_dma;
	unsigned long pd_offset = iopgd_index(da) * sizeof(da);
	unsigned long pt_offset = iopte_index(da) * sizeof(da);

	if (!*iopgd)
		return 0;

	if (iopgd_is_table(*iopgd)) {
		int i;
		u32 *iopte = iopte_offset(iopgd, da);

		bytes = IOPTE_SIZE;
		if (*iopte & IOPTE_LARGE) {
			nent *= 16;
			/* rewind to the 1st entry */
			iopte = iopte_offset(iopgd, (da & IOLARGE_MASK));
		}
		bytes *= nent;
		memset(iopte, 0, nent * sizeof(*iopte));
		pt_dma = iopgd_page_paddr(iopgd);
		flush_iopte_range(obj->dev, pt_dma, pt_offset, nent);

		/*
		 * do table walk to check if this table is necessary or not
		 */
		iopte = iopte_offset(iopgd, 0);
		for (i = 0; i < PTRS_PER_IOPTE; i++)
			if (iopte[i])
				goto out;

		iopte_free(obj, iopte, true);
		nent = 1; /* for the next L1 entry */
	} else {
		bytes = IOPGD_SIZE;
		if ((*iopgd & IOPGD_SUPER) == IOPGD_SUPER) {
			nent *= 16;
			/* rewind to the 1st entry */
			iopgd = iopgd_offset(obj, (da & IOSUPER_MASK));
		}
		bytes *= nent;
	}
	memset(iopgd, 0, nent * sizeof(*iopgd));
	flush_iopte_range(obj->dev, obj->pd_dma, pd_offset, nent);
out:
	return bytes;
}

/**
 * iopgtable_clear_entry - Remove an iommu pte entry
 * @obj:	target iommu
 * @da:		iommu device virtual address
 **/
static size_t iopgtable_clear_entry(struct omap_iommu *obj, u32 da)
{
	size_t bytes;

	spin_lock(&obj->page_table_lock);

	bytes = iopgtable_clear_entry_core(obj, da);
	flush_iotlb_page(obj, da);

	spin_unlock(&obj->page_table_lock);

	return bytes;
}

static void iopgtable_clear_entry_all(struct omap_iommu *obj)
{
	unsigned long offset;
	int i;

	spin_lock(&obj->page_table_lock);

	for (i = 0; i < PTRS_PER_IOPGD; i++) {
		u32 da;
		u32 *iopgd;

		da = i << IOPGD_SHIFT;
		iopgd = iopgd_offset(obj, da);
		offset = iopgd_index(da) * sizeof(da);

		if (!*iopgd)
			continue;

		if (iopgd_is_table(*iopgd))
			iopte_free(obj, iopte_offset(iopgd, 0), true);

		*iopgd = 0;
		flush_iopte_range(obj->dev, obj->pd_dma, offset, 1);
	}

	flush_iotlb_all(obj);

	spin_unlock(&obj->page_table_lock);
}

/*
 *	Device IOMMU generic operations
 */
static irqreturn_t iommu_fault_handler(int irq, void *data)
{
	u32 da, errs;
	u32 *iopgd, *iopte;
	struct omap_iommu *obj = data;
	struct iommu_domain *domain = obj->domain;
	struct omap_iommu_domain *omap_domain = to_omap_domain(domain);

	if (!omap_domain->dev)
		return IRQ_NONE;

	errs = iommu_report_fault(obj, &da);
	if (errs == 0)
		return IRQ_HANDLED;

	/* Fault callback or TLB/PTE Dynamic loading */
	if (!report_iommu_fault(domain, obj->dev, da, 0))
		return IRQ_HANDLED;

	iommu_write_reg(obj, 0, MMU_IRQENABLE);

	iopgd = iopgd_offset(obj, da);

	if (!iopgd_is_table(*iopgd)) {
		dev_err(obj->dev, "%s: errs:0x%08x da:0x%08x pgd:0x%p *pgd:px%08x\n",
			obj->name, errs, da, iopgd, *iopgd);
		return IRQ_NONE;
	}

	iopte = iopte_offset(iopgd, da);

	dev_err(obj->dev, "%s: errs:0x%08x da:0x%08x pgd:0x%p *pgd:0x%08x pte:0x%p *pte:0x%08x\n",
		obj->name, errs, da, iopgd, *iopgd, iopte, *iopte);

	return IRQ_NONE;
}

/**
 * omap_iommu_attach() - attach iommu device to an iommu domain
 * @obj:	target omap iommu device
 * @iopgd:	page table
 **/
static int omap_iommu_attach(struct omap_iommu *obj, u32 *iopgd)
{
	int err;

	spin_lock(&obj->iommu_lock);

	obj->pd_dma = dma_map_single(obj->dev, iopgd, IOPGD_TABLE_SIZE,
				     DMA_TO_DEVICE);
	if (dma_mapping_error(obj->dev, obj->pd_dma)) {
		dev_err(obj->dev, "DMA map error for L1 table\n");
		err = -ENOMEM;
		goto out_err;
	}

	obj->iopgd = iopgd;
	err = iommu_enable(obj);
	if (err)
		goto out_err;
	flush_iotlb_all(obj);

	spin_unlock(&obj->iommu_lock);

	dev_dbg(obj->dev, "%s: %s\n", __func__, obj->name);

	return 0;

out_err:
	spin_unlock(&obj->iommu_lock);

	return err;
}

/**
 * omap_iommu_detach - release iommu device
 * @obj:	target iommu
 **/
static void omap_iommu_detach(struct omap_iommu *obj)
{
	if (!obj || IS_ERR(obj))
		return;

	spin_lock(&obj->iommu_lock);

	dma_unmap_single(obj->dev, obj->pd_dma, IOPGD_TABLE_SIZE,
			 DMA_TO_DEVICE);
	obj->pd_dma = 0;
	obj->iopgd = NULL;
	iommu_disable(obj);

	spin_unlock(&obj->iommu_lock);

	dev_dbg(obj->dev, "%s: %s\n", __func__, obj->name);
}

static void omap_iommu_save_tlb_entries(struct omap_iommu *obj)
{
	struct iotlb_lock lock;
	struct cr_regs cr;
	struct cr_regs *tmp;
	int i;

	/* check if there are any locked tlbs to save */
	iotlb_lock_get(obj, &lock);
	obj->num_cr_ctx = lock.base;
	if (!obj->num_cr_ctx)
		return;

	tmp = obj->cr_ctx;
	for_each_iotlb_cr(obj, obj->num_cr_ctx, i, cr)
		* tmp++ = cr;
}

static void omap_iommu_restore_tlb_entries(struct omap_iommu *obj)
{
	struct iotlb_lock l;
	struct cr_regs *tmp;
	int i;

	/* no locked tlbs to restore */
	if (!obj->num_cr_ctx)
		return;

	l.base = 0;
	tmp = obj->cr_ctx;
	for (i = 0; i < obj->num_cr_ctx; i++, tmp++) {
		l.vict = i;
		iotlb_lock_set(obj, &l);
		iotlb_load_cr(obj, tmp);
	}
	l.base = obj->num_cr_ctx;
	l.vict = i;
	iotlb_lock_set(obj, &l);
}

/**
 * omap_iommu_domain_deactivate - deactivate attached iommu devices
 * @domain: iommu domain attached to the target iommu device
 *
 * This API allows the client devices of IOMMU devices to suspend
 * the IOMMUs they control at runtime, after they are idled and
 * suspended all activity. System Suspend will leverage the PM
 * driver late callbacks.
 **/
int omap_iommu_domain_deactivate(struct iommu_domain *domain)
{
	struct omap_iommu_domain *omap_domain = to_omap_domain(domain);
	struct omap_iommu_device *iommu;
	struct omap_iommu *oiommu;
	int i;

	if (!omap_domain->dev)
		return 0;

	iommu = omap_domain->iommus;
	iommu += (omap_domain->num_iommus - 1);
	for (i = 0; i < omap_domain->num_iommus; i++, iommu--) {
		oiommu = iommu->iommu_dev;
		pm_runtime_put_sync(oiommu->dev);
	}

	return 0;
}
EXPORT_SYMBOL_GPL(omap_iommu_domain_deactivate);

/**
 * omap_iommu_domain_activate - activate attached iommu devices
 * @domain: iommu domain attached to the target iommu device
 *
 * This API allows the client devices of IOMMU devices to resume the
 * IOMMUs they control at runtime, before they can resume operations.
 * System Resume will leverage the PM driver late callbacks.
 **/
int omap_iommu_domain_activate(struct iommu_domain *domain)
{
	struct omap_iommu_domain *omap_domain = to_omap_domain(domain);
	struct omap_iommu_device *iommu;
	struct omap_iommu *oiommu;
	int i;

	if (!omap_domain->dev)
		return 0;

	iommu = omap_domain->iommus;
	for (i = 0; i < omap_domain->num_iommus; i++, iommu++) {
		oiommu = iommu->iommu_dev;
		pm_runtime_get_sync(oiommu->dev);
	}

	return 0;
}
EXPORT_SYMBOL_GPL(omap_iommu_domain_activate);

/**
 * omap_iommu_runtime_suspend - disable an iommu device
 * @dev:	iommu device
 *
 * This function performs all that is necessary to disable an
 * IOMMU device, either during final detachment from a client
 * device, or during system/runtime suspend of the device. This
 * includes programming all the appropriate IOMMU registers, and
 * managing the associated omap_hwmod's state and the device's
 * reset line. This function also saves the context of any
 * locked TLBs if suspending.
 **/
static __maybe_unused int omap_iommu_runtime_suspend(struct device *dev)
{
	struct platform_device *pdev = to_platform_device(dev);
	struct iommu_platform_data *pdata = dev_get_platdata(dev);
	struct omap_iommu *obj = to_iommu(dev);
	int ret;

	/* save the TLBs only during suspend, and not for power down */
	if (obj->domain && obj->iopgd)
		omap_iommu_save_tlb_entries(obj);

	omap2_iommu_disable(obj);

	if (pdata && pdata->device_idle)
		pdata->device_idle(pdev);

	if (pdata && pdata->assert_reset)
		pdata->assert_reset(pdev, pdata->reset_name);

	if (pdata && pdata->set_pwrdm_constraint) {
		ret = pdata->set_pwrdm_constraint(pdev, false, &obj->pwrst);
		if (ret) {
			dev_warn(obj->dev, "pwrdm_constraint failed to be reset, status = %d\n",
				 ret);
		}
	}

	return 0;
}

/**
 * omap_iommu_runtime_resume - enable an iommu device
 * @dev:	iommu device
 *
 * This function performs all that is necessary to enable an
 * IOMMU device, either during initial attachment to a client
 * device, or during system/runtime resume of the device. This
 * includes programming all the appropriate IOMMU registers, and
 * managing the associated omap_hwmod's state and the device's
 * reset line. The function also restores any locked TLBs if
 * resuming after a suspend.
 **/
static __maybe_unused int omap_iommu_runtime_resume(struct device *dev)
{
	struct platform_device *pdev = to_platform_device(dev);
	struct iommu_platform_data *pdata = dev_get_platdata(dev);
	struct omap_iommu *obj = to_iommu(dev);
	int ret = 0;

	if (pdata && pdata->set_pwrdm_constraint) {
		ret = pdata->set_pwrdm_constraint(pdev, true, &obj->pwrst);
		if (ret) {
			dev_warn(obj->dev, "pwrdm_constraint failed to be set, status = %d\n",
				 ret);
		}
	}

	if (pdata && pdata->deassert_reset) {
		ret = pdata->deassert_reset(pdev, pdata->reset_name);
		if (ret) {
			dev_err(dev, "deassert_reset failed: %d\n", ret);
			return ret;
		}
	}

	if (pdata && pdata->device_enable)
		pdata->device_enable(pdev);

	/* restore the TLBs only during resume, and not for power up */
	if (obj->domain)
		omap_iommu_restore_tlb_entries(obj);

	ret = omap2_iommu_enable(obj);

	return ret;
}

/**
 * omap_iommu_suspend_prepare - prepare() dev_pm_ops implementation
 * @dev:	iommu device
 *
 * This function performs the necessary checks to determine if the IOMMU
 * device needs suspending or not. The function checks if the runtime_pm
 * status of the device is suspended, and returns 1 in that case. This
 * results in the PM core to skip invoking any of the Sleep PM callbacks
 * (suspend, suspend_late, resume, resume_early etc).
 */
static int omap_iommu_prepare(struct device *dev)
{
	if (pm_runtime_status_suspended(dev))
		return 1;
	return 0;
}

static bool omap_iommu_can_register(struct platform_device *pdev)
{
	struct device_node *np = pdev->dev.of_node;

	if (!of_device_is_compatible(np, "ti,dra7-dsp-iommu"))
		return true;

	/*
	 * restrict IOMMU core registration only for processor-port MDMA MMUs
	 * on DRA7 DSPs
	 */
	if ((!strcmp(dev_name(&pdev->dev), "40d01000.mmu")) ||
	    (!strcmp(dev_name(&pdev->dev), "41501000.mmu")))
		return true;

	return false;
}

static int omap_iommu_dra7_get_dsp_system_cfg(struct platform_device *pdev,
					      struct omap_iommu *obj)
{
	struct device_node *np = pdev->dev.of_node;
	int ret;

	if (!of_device_is_compatible(np, "ti,dra7-dsp-iommu"))
		return 0;

	if (!of_property_read_bool(np, "ti,syscon-mmuconfig")) {
		dev_err(&pdev->dev, "ti,syscon-mmuconfig property is missing\n");
		return -EINVAL;
	}

	obj->syscfg =
		syscon_regmap_lookup_by_phandle(np, "ti,syscon-mmuconfig");
	if (IS_ERR(obj->syscfg)) {
		/* can fail with -EPROBE_DEFER */
		ret = PTR_ERR(obj->syscfg);
		return ret;
	}

	if (of_property_read_u32_index(np, "ti,syscon-mmuconfig", 1,
				       &obj->id)) {
		dev_err(&pdev->dev, "couldn't get the IOMMU instance id within subsystem\n");
		return -EINVAL;
	}

	if (obj->id != 0 && obj->id != 1) {
		dev_err(&pdev->dev, "invalid IOMMU instance id\n");
		return -EINVAL;
	}

	return 0;
}

/*
 *	OMAP Device MMU(IOMMU) detection
 */
static int omap_iommu_probe(struct platform_device *pdev)
{
	int err = -ENODEV;
	int irq;
	struct omap_iommu *obj;
	struct resource *res;
	struct device_node *of = pdev->dev.of_node;

	if (!of) {
		pr_err("%s: only DT-based devices are supported\n", __func__);
		return -ENODEV;
	}

	obj = devm_kzalloc(&pdev->dev, sizeof(*obj) + MMU_REG_SIZE, GFP_KERNEL);
	if (!obj)
		return -ENOMEM;

	/*
	 * self-manage the ordering dependencies between omap_device_enable/idle
	 * and omap_device_assert/deassert_hardreset API
	 */
	if (pdev->dev.pm_domain) {
		dev_dbg(&pdev->dev, "device pm_domain is being reset\n");
		pdev->dev.pm_domain = NULL;
	}

	obj->name = dev_name(&pdev->dev);
	obj->nr_tlb_entries = 32;
	err = of_property_read_u32(of, "ti,#tlb-entries", &obj->nr_tlb_entries);
	if (err && err != -EINVAL)
		return err;
	if (obj->nr_tlb_entries != 32 && obj->nr_tlb_entries != 8)
		return -EINVAL;
	if (of_find_property(of, "ti,iommu-bus-err-back", NULL))
		obj->has_bus_err_back = MMU_GP_REG_BUS_ERR_BACK_EN;

	obj->dev = &pdev->dev;
	obj->ctx = (void *)obj + sizeof(*obj);
	obj->cr_ctx = devm_kzalloc(&pdev->dev,
				   sizeof(*obj->cr_ctx) * obj->nr_tlb_entries,
				   GFP_KERNEL);
	if (!obj->cr_ctx)
		return -ENOMEM;

	spin_lock_init(&obj->iommu_lock);
	spin_lock_init(&obj->page_table_lock);

	res = platform_get_resource(pdev, IORESOURCE_MEM, 0);
	obj->regbase = devm_ioremap_resource(obj->dev, res);
	if (IS_ERR(obj->regbase))
		return PTR_ERR(obj->regbase);

	err = omap_iommu_dra7_get_dsp_system_cfg(pdev, obj);
	if (err)
		return err;

	irq = platform_get_irq(pdev, 0);
	if (irq < 0)
		return -ENODEV;

	err = devm_request_irq(obj->dev, irq, iommu_fault_handler, IRQF_SHARED,
			       dev_name(obj->dev), obj);
	if (err < 0)
		return err;
	platform_set_drvdata(pdev, obj);

	if (omap_iommu_can_register(pdev)) {
		obj->group = iommu_group_alloc();
		if (IS_ERR(obj->group))
			return PTR_ERR(obj->group);

		err = iommu_device_sysfs_add(&obj->iommu, obj->dev, NULL,
					     obj->name);
		if (err)
			goto out_group;

		iommu_device_set_ops(&obj->iommu, &omap_iommu_ops);
		iommu_device_set_fwnode(&obj->iommu, &of->fwnode);

		err = iommu_device_register(&obj->iommu);
		if (err)
			goto out_sysfs;
	}

	pm_runtime_enable(obj->dev);

	omap_iommu_debugfs_add(obj);

	dev_info(&pdev->dev, "%s registered\n", obj->name);

	/* Re-probe bus to probe device attached to this IOMMU */
	bus_iommu_probe(&platform_bus_type);

	return 0;

out_sysfs:
	iommu_device_sysfs_remove(&obj->iommu);
out_group:
	iommu_group_put(obj->group);
	return err;
}

static int omap_iommu_remove(struct platform_device *pdev)
{
	struct omap_iommu *obj = platform_get_drvdata(pdev);

<<<<<<< HEAD
=======
	if (obj->group) {
		iommu_group_put(obj->group);
		obj->group = NULL;

		iommu_device_sysfs_remove(&obj->iommu);
		iommu_device_unregister(&obj->iommu);
	}

>>>>>>> 24b8d41d
	omap_iommu_debugfs_remove(obj);

	pm_runtime_disable(obj->dev);

	dev_info(&pdev->dev, "%s removed\n", obj->name);
	return 0;
}

static const struct dev_pm_ops omap_iommu_pm_ops = {
	.prepare = omap_iommu_prepare,
	SET_LATE_SYSTEM_SLEEP_PM_OPS(pm_runtime_force_suspend,
				     pm_runtime_force_resume)
	SET_RUNTIME_PM_OPS(omap_iommu_runtime_suspend,
			   omap_iommu_runtime_resume, NULL)
};

static const struct of_device_id omap_iommu_of_match[] = {
	{ .compatible = "ti,omap2-iommu" },
	{ .compatible = "ti,omap4-iommu" },
	{ .compatible = "ti,dra7-iommu"	},
	{ .compatible = "ti,dra7-dsp-iommu" },
	{},
};

static struct platform_driver omap_iommu_driver = {
	.probe	= omap_iommu_probe,
	.remove	= omap_iommu_remove,
	.driver	= {
		.name	= "omap-iommu",
		.pm	= &omap_iommu_pm_ops,
		.of_match_table = of_match_ptr(omap_iommu_of_match),
	},
};

static u32 iotlb_init_entry(struct iotlb_entry *e, u32 da, u32 pa, int pgsz)
{
	memset(e, 0, sizeof(*e));

	e->da		= da;
	e->pa		= pa;
	e->valid	= MMU_CAM_V;
	e->pgsz		= pgsz;
	e->endian	= MMU_RAM_ENDIAN_LITTLE;
	e->elsz		= MMU_RAM_ELSZ_8;
	e->mixed	= 0;

	return iopgsz_to_bytes(e->pgsz);
}

static int omap_iommu_map(struct iommu_domain *domain, unsigned long da,
			  phys_addr_t pa, size_t bytes, int prot, gfp_t gfp)
{
	struct omap_iommu_domain *omap_domain = to_omap_domain(domain);
	struct device *dev = omap_domain->dev;
	struct omap_iommu_device *iommu;
	struct omap_iommu *oiommu;
	struct iotlb_entry e;
	int omap_pgsz;
	u32 ret = -EINVAL;
	int i;

	omap_pgsz = bytes_to_iopgsz(bytes);
	if (omap_pgsz < 0) {
		dev_err(dev, "invalid size to map: %zu\n", bytes);
		return -EINVAL;
	}

	dev_dbg(dev, "mapping da 0x%lx to pa %pa size 0x%zx\n", da, &pa, bytes);

	iotlb_init_entry(&e, da, pa, omap_pgsz);

	iommu = omap_domain->iommus;
	for (i = 0; i < omap_domain->num_iommus; i++, iommu++) {
		oiommu = iommu->iommu_dev;
		ret = omap_iopgtable_store_entry(oiommu, &e);
		if (ret) {
			dev_err(dev, "omap_iopgtable_store_entry failed: %d\n",
				ret);
			break;
		}
	}

	if (ret) {
		while (i--) {
			iommu--;
			oiommu = iommu->iommu_dev;
			iopgtable_clear_entry(oiommu, da);
		}
	}

	return ret;
}

static size_t omap_iommu_unmap(struct iommu_domain *domain, unsigned long da,
			       size_t size, struct iommu_iotlb_gather *gather)
{
	struct omap_iommu_domain *omap_domain = to_omap_domain(domain);
	struct device *dev = omap_domain->dev;
	struct omap_iommu_device *iommu;
	struct omap_iommu *oiommu;
	bool error = false;
	size_t bytes = 0;
	int i;

	dev_dbg(dev, "unmapping da 0x%lx size %zu\n", da, size);

	iommu = omap_domain->iommus;
	for (i = 0; i < omap_domain->num_iommus; i++, iommu++) {
		oiommu = iommu->iommu_dev;
		bytes = iopgtable_clear_entry(oiommu, da);
		if (!bytes)
			error = true;
	}

	/*
	 * simplify return - we are only checking if any of the iommus
	 * reported an error, but not if all of them are unmapping the
	 * same number of entries. This should not occur due to the
	 * mirror programming.
	 */
	return error ? 0 : bytes;
}

static int omap_iommu_count(struct device *dev)
{
	struct omap_iommu_arch_data *arch_data = dev_iommu_priv_get(dev);
	int count = 0;

	while (arch_data->iommu_dev) {
		count++;
		arch_data++;
	}

	return count;
}

/* caller should call cleanup if this function fails */
static int omap_iommu_attach_init(struct device *dev,
				  struct omap_iommu_domain *odomain)
{
	struct omap_iommu_device *iommu;
	int i;

	odomain->num_iommus = omap_iommu_count(dev);
	if (!odomain->num_iommus)
		return -EINVAL;

	odomain->iommus = kcalloc(odomain->num_iommus, sizeof(*iommu),
				  GFP_ATOMIC);
	if (!odomain->iommus)
		return -ENOMEM;

	iommu = odomain->iommus;
	for (i = 0; i < odomain->num_iommus; i++, iommu++) {
		iommu->pgtable = kzalloc(IOPGD_TABLE_SIZE, GFP_ATOMIC);
		if (!iommu->pgtable)
			return -ENOMEM;

		/*
		 * should never fail, but please keep this around to ensure
		 * we keep the hardware happy
		 */
		if (WARN_ON(!IS_ALIGNED((long)iommu->pgtable,
					IOPGD_TABLE_SIZE)))
			return -EINVAL;
	}

	return 0;
}

static void omap_iommu_detach_fini(struct omap_iommu_domain *odomain)
{
	int i;
	struct omap_iommu_device *iommu = odomain->iommus;

	for (i = 0; iommu && i < odomain->num_iommus; i++, iommu++)
		kfree(iommu->pgtable);

	kfree(odomain->iommus);
	odomain->num_iommus = 0;
	odomain->iommus = NULL;
}

static int
omap_iommu_attach_dev(struct iommu_domain *domain, struct device *dev)
{
	struct omap_iommu_arch_data *arch_data = dev_iommu_priv_get(dev);
	struct omap_iommu_domain *omap_domain = to_omap_domain(domain);
	struct omap_iommu_device *iommu;
	struct omap_iommu *oiommu;
	int ret = 0;
	int i;

	if (!arch_data || !arch_data->iommu_dev) {
		dev_err(dev, "device doesn't have an associated iommu\n");
		return -EINVAL;
	}

	spin_lock(&omap_domain->lock);

	/* only a single client device can be attached to a domain */
	if (omap_domain->dev) {
		dev_err(dev, "iommu domain is already attached\n");
		ret = -EBUSY;
		goto out;
	}

	ret = omap_iommu_attach_init(dev, omap_domain);
	if (ret) {
		dev_err(dev, "failed to allocate required iommu data %d\n",
			ret);
		goto init_fail;
	}

	iommu = omap_domain->iommus;
	for (i = 0; i < omap_domain->num_iommus; i++, iommu++, arch_data++) {
		/* configure and enable the omap iommu */
		oiommu = arch_data->iommu_dev;
		ret = omap_iommu_attach(oiommu, iommu->pgtable);
		if (ret) {
			dev_err(dev, "can't get omap iommu: %d\n", ret);
			goto attach_fail;
		}

		oiommu->domain = domain;
		iommu->iommu_dev = oiommu;
	}

	omap_domain->dev = dev;

	goto out;

attach_fail:
	while (i--) {
		iommu--;
		arch_data--;
		oiommu = iommu->iommu_dev;
		omap_iommu_detach(oiommu);
		iommu->iommu_dev = NULL;
		oiommu->domain = NULL;
	}
init_fail:
	omap_iommu_detach_fini(omap_domain);
out:
	spin_unlock(&omap_domain->lock);
	return ret;
}

static void _omap_iommu_detach_dev(struct omap_iommu_domain *omap_domain,
				   struct device *dev)
{
	struct omap_iommu_arch_data *arch_data = dev_iommu_priv_get(dev);
	struct omap_iommu_device *iommu = omap_domain->iommus;
	struct omap_iommu *oiommu;
	int i;

	if (!omap_domain->dev) {
		dev_err(dev, "domain has no attached device\n");
		return;
	}

	/* only a single device is supported per domain for now */
	if (omap_domain->dev != dev) {
		dev_err(dev, "invalid attached device\n");
		return;
	}

	/*
	 * cleanup in the reverse order of attachment - this addresses
	 * any h/w dependencies between multiple instances, if any
	 */
	iommu += (omap_domain->num_iommus - 1);
	arch_data += (omap_domain->num_iommus - 1);
	for (i = 0; i < omap_domain->num_iommus; i++, iommu--, arch_data--) {
		oiommu = iommu->iommu_dev;
		iopgtable_clear_entry_all(oiommu);

		omap_iommu_detach(oiommu);
		iommu->iommu_dev = NULL;
		oiommu->domain = NULL;
	}

	omap_iommu_detach_fini(omap_domain);

	omap_domain->dev = NULL;
}

static void omap_iommu_detach_dev(struct iommu_domain *domain,
				  struct device *dev)
{
	struct omap_iommu_domain *omap_domain = to_omap_domain(domain);

	spin_lock(&omap_domain->lock);
	_omap_iommu_detach_dev(omap_domain, dev);
	spin_unlock(&omap_domain->lock);
}

static struct iommu_domain *omap_iommu_domain_alloc(unsigned type)
{
	struct omap_iommu_domain *omap_domain;

	if (type != IOMMU_DOMAIN_UNMANAGED)
		return NULL;

	omap_domain = kzalloc(sizeof(*omap_domain), GFP_KERNEL);
	if (!omap_domain)
<<<<<<< HEAD
		goto out;

	omap_domain->pgtable = kzalloc(IOPGD_TABLE_SIZE, GFP_KERNEL);
	if (!omap_domain->pgtable)
		goto fail_nomem;

	/*
	 * should never fail, but please keep this around to ensure
	 * we keep the hardware happy
	 */
	if (WARN_ON(!IS_ALIGNED((long)omap_domain->pgtable, IOPGD_TABLE_SIZE)))
		goto fail_align;
=======
		return NULL;
>>>>>>> 24b8d41d

	spin_lock_init(&omap_domain->lock);

	omap_domain->domain.geometry.aperture_start = 0;
	omap_domain->domain.geometry.aperture_end   = (1ULL << 32) - 1;
	omap_domain->domain.geometry.force_aperture = true;

	return &omap_domain->domain;
<<<<<<< HEAD

fail_align:
	kfree(omap_domain->pgtable);
fail_nomem:
	kfree(omap_domain);
out:
	return NULL;
=======
>>>>>>> 24b8d41d
}

static void omap_iommu_domain_free(struct iommu_domain *domain)
{
	struct omap_iommu_domain *omap_domain = to_omap_domain(domain);

	/*
	 * An iommu device is still attached
	 * (currently, only one device can be attached) ?
	 */
	if (omap_domain->dev)
		_omap_iommu_detach_dev(omap_domain, omap_domain->dev);

	kfree(omap_domain);
}

static phys_addr_t omap_iommu_iova_to_phys(struct iommu_domain *domain,
					   dma_addr_t da)
{
	struct omap_iommu_domain *omap_domain = to_omap_domain(domain);
	struct omap_iommu_device *iommu = omap_domain->iommus;
	struct omap_iommu *oiommu = iommu->iommu_dev;
	struct device *dev = oiommu->dev;
	u32 *pgd, *pte;
	phys_addr_t ret = 0;

	/*
	 * all the iommus within the domain will have identical programming,
	 * so perform the lookup using just the first iommu
	 */
	iopgtable_lookup_entry(oiommu, da, &pgd, &pte);

	if (pte) {
		if (iopte_is_small(*pte))
			ret = omap_iommu_translate(*pte, da, IOPTE_MASK);
		else if (iopte_is_large(*pte))
			ret = omap_iommu_translate(*pte, da, IOLARGE_MASK);
		else
			dev_err(dev, "bogus pte 0x%x, da 0x%llx", *pte,
				(unsigned long long)da);
	} else {
		if (iopgd_is_section(*pgd))
			ret = omap_iommu_translate(*pgd, da, IOSECTION_MASK);
		else if (iopgd_is_super(*pgd))
			ret = omap_iommu_translate(*pgd, da, IOSUPER_MASK);
		else
			dev_err(dev, "bogus pgd 0x%x, da 0x%llx", *pgd,
				(unsigned long long)da);
	}

	return ret;
}

static struct iommu_device *omap_iommu_probe_device(struct device *dev)
{
	struct omap_iommu_arch_data *arch_data, *tmp;
	struct platform_device *pdev;
	struct omap_iommu *oiommu;
	struct device_node *np;
	int num_iommus, i;

	/*
	 * Allocate the per-device iommu structure for DT-based devices.
	 *
	 * TODO: Simplify this when removing non-DT support completely from the
	 * IOMMU users.
	 */
	if (!dev->of_node)
		return ERR_PTR(-ENODEV);

	/*
	 * retrieve the count of IOMMU nodes using phandle size as element size
	 * since #iommu-cells = 0 for OMAP
	 */
	num_iommus = of_property_count_elems_of_size(dev->of_node, "iommus",
						     sizeof(phandle));
	if (num_iommus < 0)
		return 0;

	arch_data = kcalloc(num_iommus + 1, sizeof(*arch_data), GFP_KERNEL);
	if (!arch_data)
		return ERR_PTR(-ENOMEM);

	for (i = 0, tmp = arch_data; i < num_iommus; i++, tmp++) {
		np = of_parse_phandle(dev->of_node, "iommus", i);
		if (!np) {
			kfree(arch_data);
			return ERR_PTR(-EINVAL);
		}

		pdev = of_find_device_by_node(np);
		if (!pdev) {
			of_node_put(np);
			kfree(arch_data);
			return ERR_PTR(-ENODEV);
		}

		oiommu = platform_get_drvdata(pdev);
		if (!oiommu) {
			of_node_put(np);
			kfree(arch_data);
			return ERR_PTR(-EINVAL);
		}

		tmp->iommu_dev = oiommu;
		tmp->dev = &pdev->dev;

		of_node_put(np);
	}

	dev_iommu_priv_set(dev, arch_data);

	/*
	 * use the first IOMMU alone for the sysfs device linking.
	 * TODO: Evaluate if a single iommu_group needs to be
	 * maintained for both IOMMUs
	 */
	oiommu = arch_data->iommu_dev;

	return &oiommu->iommu;
}

static void omap_iommu_release_device(struct device *dev)
{
	struct omap_iommu_arch_data *arch_data = dev_iommu_priv_get(dev);

	if (!dev->of_node || !arch_data)
		return;

	dev_iommu_priv_set(dev, NULL);
	kfree(arch_data);

}

static struct iommu_group *omap_iommu_device_group(struct device *dev)
{
	struct omap_iommu_arch_data *arch_data = dev_iommu_priv_get(dev);
	struct iommu_group *group = ERR_PTR(-EINVAL);

	if (!arch_data)
		return ERR_PTR(-ENODEV);

	if (arch_data->iommu_dev)
		group = iommu_group_ref_get(arch_data->iommu_dev->group);

	return group;
}

static const struct iommu_ops omap_iommu_ops = {
	.domain_alloc	= omap_iommu_domain_alloc,
	.domain_free	= omap_iommu_domain_free,
	.attach_dev	= omap_iommu_attach_dev,
	.detach_dev	= omap_iommu_detach_dev,
	.map		= omap_iommu_map,
	.unmap		= omap_iommu_unmap,
	.iova_to_phys	= omap_iommu_iova_to_phys,
	.probe_device	= omap_iommu_probe_device,
	.release_device	= omap_iommu_release_device,
	.device_group	= omap_iommu_device_group,
	.pgsize_bitmap	= OMAP_IOMMU_PGSIZES,
};

static int __init omap_iommu_init(void)
{
	struct kmem_cache *p;
	const slab_flags_t flags = SLAB_HWCACHE_ALIGN;
	size_t align = 1 << 10; /* L2 pagetable alignement */
	struct device_node *np;
	int ret;

	np = of_find_matching_node(NULL, omap_iommu_of_match);
	if (!np)
		return 0;

	of_node_put(np);

	p = kmem_cache_create("iopte_cache", IOPTE_TABLE_SIZE, align, flags,
			      NULL);
	if (!p)
		return -ENOMEM;
	iopte_cachep = p;

	omap_iommu_debugfs_init();

	ret = platform_driver_register(&omap_iommu_driver);
	if (ret) {
		pr_err("%s: failed to register driver\n", __func__);
		goto fail_driver;
	}

	ret = bus_set_iommu(&platform_bus_type, &omap_iommu_ops);
	if (ret)
		goto fail_bus;

	return 0;

fail_bus:
	platform_driver_unregister(&omap_iommu_driver);
fail_driver:
	kmem_cache_destroy(iopte_cachep);
	return ret;
}
subsys_initcall(omap_iommu_init);
/* must be ready before omap3isp is probed */<|MERGE_RESOLUTION|>--- conflicted
+++ resolved
@@ -1265,8 +1265,6 @@
 {
 	struct omap_iommu *obj = platform_get_drvdata(pdev);
 
-<<<<<<< HEAD
-=======
 	if (obj->group) {
 		iommu_group_put(obj->group);
 		obj->group = NULL;
@@ -1275,7 +1273,6 @@
 		iommu_device_unregister(&obj->iommu);
 	}
 
->>>>>>> 24b8d41d
 	omap_iommu_debugfs_remove(obj);
 
 	pm_runtime_disable(obj->dev);
@@ -1582,22 +1579,7 @@
 
 	omap_domain = kzalloc(sizeof(*omap_domain), GFP_KERNEL);
 	if (!omap_domain)
-<<<<<<< HEAD
-		goto out;
-
-	omap_domain->pgtable = kzalloc(IOPGD_TABLE_SIZE, GFP_KERNEL);
-	if (!omap_domain->pgtable)
-		goto fail_nomem;
-
-	/*
-	 * should never fail, but please keep this around to ensure
-	 * we keep the hardware happy
-	 */
-	if (WARN_ON(!IS_ALIGNED((long)omap_domain->pgtable, IOPGD_TABLE_SIZE)))
-		goto fail_align;
-=======
 		return NULL;
->>>>>>> 24b8d41d
 
 	spin_lock_init(&omap_domain->lock);
 
@@ -1606,16 +1588,6 @@
 	omap_domain->domain.geometry.force_aperture = true;
 
 	return &omap_domain->domain;
-<<<<<<< HEAD
-
-fail_align:
-	kfree(omap_domain->pgtable);
-fail_nomem:
-	kfree(omap_domain);
-out:
-	return NULL;
-=======
->>>>>>> 24b8d41d
 }
 
 static void omap_iommu_domain_free(struct iommu_domain *domain)
