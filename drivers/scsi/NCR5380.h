/* SPDX-License-Identifier: GPL-2.0 */
/* 
 * NCR 5380 defines
 *
 * Copyright 1993, Drew Eckhardt
 *	Visionary Computing
 *	(Unix consulting and custom programming)
 * 	drew@colorado.edu
 *      +1 (303) 666-5836
 *
 * For more information, please consult 
 *
 * NCR 5380 Family
 * SCSI Protocol Controller
 * Databook
 * NCR Microelectronics
 * 1635 Aeroplaza Drive
 * Colorado Springs, CO 80916
 * 1+ (719) 578-3400
 * 1+ (800) 334-5454
 */

#ifndef NCR5380_H
#define NCR5380_H

#include <linux/delay.h>
#include <linux/interrupt.h>
#include <linux/list.h>
#include <linux/workqueue.h>
#include <scsi/scsi_dbg.h>
#include <scsi/scsi_eh.h>
#include <scsi/scsi_transport_spi.h>

#define NDEBUG_ARBITRATION	0x1
#define NDEBUG_AUTOSENSE	0x2
#define NDEBUG_DMA		0x4
#define NDEBUG_HANDSHAKE	0x8
#define NDEBUG_INFORMATION	0x10
#define NDEBUG_INIT		0x20
#define NDEBUG_INTR		0x40
#define NDEBUG_LINKED		0x80
#define NDEBUG_MAIN		0x100
#define NDEBUG_NO_DATAOUT	0x200
#define NDEBUG_NO_WRITE		0x400
#define NDEBUG_PIO		0x800
#define NDEBUG_PSEUDO_DMA	0x1000
#define NDEBUG_QUEUES		0x2000
#define NDEBUG_RESELECTION	0x4000
#define NDEBUG_SELECTION	0x8000
#define NDEBUG_USLEEP		0x10000
#define NDEBUG_LAST_BYTE_SENT	0x20000
#define NDEBUG_RESTART_SELECT	0x40000
#define NDEBUG_EXTENDED		0x80000
#define NDEBUG_C400_PREAD	0x100000
#define NDEBUG_C400_PWRITE	0x200000
#define NDEBUG_LISTS		0x400000
#define NDEBUG_ABORT		0x800000
#define NDEBUG_TAGS		0x1000000
#define NDEBUG_MERGING		0x2000000

#define NDEBUG_ANY		0xFFFFFFFFUL

/* 
 * The contents of the OUTPUT DATA register are asserted on the bus when
 * either arbitration is occurring or the phase-indicating signals (
 * IO, CD, MSG) in the TARGET COMMAND register and the ASSERT DATA
 * bit in the INITIATOR COMMAND register is set.
 */

#define OUTPUT_DATA_REG         0	/* wo DATA lines on SCSI bus */
#define CURRENT_SCSI_DATA_REG   0	/* ro same */

#define INITIATOR_COMMAND_REG	1	/* rw */
#define ICR_ASSERT_RST		0x80	/* rw Set to assert RST  */
#define ICR_ARBITRATION_PROGRESS 0x40	/* ro Indicates arbitration complete */
#define ICR_TRI_STATE		0x40	/* wo Set to tri-state drivers */
#define ICR_ARBITRATION_LOST	0x20	/* ro Indicates arbitration lost */
#define ICR_DIFF_ENABLE		0x20	/* wo Set to enable diff. drivers */
#define ICR_ASSERT_ACK		0x10	/* rw ini Set to assert ACK */
#define ICR_ASSERT_BSY		0x08	/* rw Set to assert BSY */
#define ICR_ASSERT_SEL 		0x04	/* rw Set to assert SEL */
#define ICR_ASSERT_ATN		0x02	/* rw Set to assert ATN */
#define ICR_ASSERT_DATA		0x01	/* rw SCSI_DATA_REG is asserted */

#define ICR_BASE		0

#define MODE_REG		2
/*
 * Note : BLOCK_DMA code will keep DRQ asserted for the duration of the 
 * transfer, causing the chip to hog the bus.  You probably don't want 
 * this.
 */
#define MR_BLOCK_DMA_MODE	0x80	/* rw block mode DMA */
#define MR_TARGET		0x40	/* rw target mode */
#define MR_ENABLE_PAR_CHECK	0x20	/* rw enable parity checking */
#define MR_ENABLE_PAR_INTR	0x10	/* rw enable bad parity interrupt */
#define MR_ENABLE_EOP_INTR	0x08	/* rw enable eop interrupt */
#define MR_MONITOR_BSY		0x04	/* rw enable int on unexpected bsy fail */
#define MR_DMA_MODE		0x02	/* rw DMA / pseudo DMA mode */
#define MR_ARBITRATE		0x01	/* rw start arbitration */

#define MR_BASE			0

#define TARGET_COMMAND_REG	3
#define TCR_LAST_BYTE_SENT	0x80	/* ro DMA done */
#define TCR_ASSERT_REQ		0x08	/* tgt rw assert REQ */
#define TCR_ASSERT_MSG		0x04	/* tgt rw assert MSG */
#define TCR_ASSERT_CD		0x02	/* tgt rw assert CD */
#define TCR_ASSERT_IO		0x01	/* tgt rw assert IO */

#define STATUS_REG		4	/* ro */
/*
 * Note : a set bit indicates an active signal, driven by us or another 
 * device.
 */
#define SR_RST			0x80
#define SR_BSY			0x40
#define SR_REQ			0x20
#define SR_MSG			0x10
#define SR_CD			0x08
#define SR_IO			0x04
#define SR_SEL			0x02
#define SR_DBP			0x01

/*
 * Setting a bit in this register will cause an interrupt to be generated when 
 * BSY is false and SEL true and this bit is asserted  on the bus.
 */
#define SELECT_ENABLE_REG	4	/* wo */

#define BUS_AND_STATUS_REG	5	/* ro */
#define BASR_END_DMA_TRANSFER	0x80	/* ro set on end of transfer */
#define BASR_DRQ		0x40	/* ro mirror of DRQ pin */
#define BASR_PARITY_ERROR	0x20	/* ro parity error detected */
#define BASR_IRQ		0x10	/* ro mirror of IRQ pin */
#define BASR_PHASE_MATCH	0x08	/* ro Set when MSG CD IO match TCR */
#define BASR_BUSY_ERROR		0x04	/* ro Unexpected change to inactive state */
#define BASR_ATN 		0x02	/* ro BUS status */
#define BASR_ACK		0x01	/* ro BUS status */

/* Write any value to this register to start a DMA send */
#define START_DMA_SEND_REG	5	/* wo */

/* 
 * Used in DMA transfer mode, data is latched from the SCSI bus on
 * the falling edge of REQ (ini) or ACK (tgt)
 */
#define INPUT_DATA_REG			6	/* ro */

/* Write any value to this register to start a DMA receive */
#define START_DMA_TARGET_RECEIVE_REG	6	/* wo */

/* Read this register to clear interrupt conditions */
#define RESET_PARITY_INTERRUPT_REG	7	/* ro */

/* Write any value to this register to start an ini mode DMA receive */
#define START_DMA_INITIATOR_RECEIVE_REG 7	/* wo */

/* NCR 53C400(A) Control Status Register bits: */
#define CSR_RESET              0x80	/* wo  Resets 53c400 */
#define CSR_53C80_REG          0x80	/* ro  5380 registers busy */
#define CSR_TRANS_DIR          0x40	/* rw  Data transfer direction */
#define CSR_SCSI_BUFF_INTR     0x20	/* rw  Enable int on transfer ready */
#define CSR_53C80_INTR         0x10	/* rw  Enable 53c80 interrupts */
#define CSR_SHARED_INTR        0x08	/* rw  Interrupt sharing */
#define CSR_HOST_BUF_NOT_RDY   0x04	/* ro  Is Host buffer ready */
#define CSR_SCSI_BUF_RDY       0x02	/* ro  SCSI buffer read */
#define CSR_GATED_53C80_IRQ    0x01	/* ro  Last block xferred */

#define CSR_BASE CSR_53C80_INTR

/* Note : PHASE_* macros are based on the values of the STATUS register */
#define PHASE_MASK 	(SR_MSG | SR_CD | SR_IO)

#define PHASE_DATAOUT		0
#define PHASE_DATAIN		SR_IO
#define PHASE_CMDOUT		SR_CD
#define PHASE_STATIN		(SR_CD | SR_IO)
#define PHASE_MSGOUT		(SR_MSG | SR_CD)
#define PHASE_MSGIN		(SR_MSG | SR_CD | SR_IO)
#define PHASE_UNKNOWN		0xff

/* 
 * Convert status register phase to something we can use to set phase in 
 * the target register so we can get phase mismatch interrupts on DMA 
 * transfers.
 */

#define PHASE_SR_TO_TCR(phase) ((phase) >> 2)

<<<<<<< HEAD
/*
 * These are "special" values for the irq and dma_channel fields of the 
 * Scsi_Host structure
 */

#define DMA_NONE	255
#define IRQ_AUTO	254
#define DMA_AUTO	254
#define PORT_AUTO	0xffff	/* autoprobe io port for 53c400a */

=======
>>>>>>> 24b8d41d
#ifndef NO_IRQ
#define NO_IRQ		0
#endif

#define FLAG_DMA_FIXUP			1	/* Use DMA errata workarounds */
#define FLAG_NO_PSEUDO_DMA		8	/* Inhibit DMA */
#define FLAG_LATE_DMA_SETUP		32	/* Setup NCR before DMA H/W */
#define FLAG_TOSHIBA_DELAY		128	/* Allow for borken CD-ROMs */

struct NCR5380_hostdata {
<<<<<<< HEAD
	NCR5380_implementation_fields;		/* implementation specific */
	struct Scsi_Host *host;			/* Host backpointer */
	unsigned char id_mask, id_higher_mask;	/* 1 << id, all bits greater */
	unsigned char busy[8];			/* index = target, bit = lun */
	int dma_len;				/* requested length of DMA */
	unsigned char last_message;		/* last message OUT */
	struct scsi_cmnd *connected;		/* currently connected cmnd */
	struct scsi_cmnd *selecting;		/* cmnd to be connected */
	struct list_head unissued;		/* waiting to be issued */
	struct list_head autosense;		/* priority issue queue */
	struct list_head disconnected;		/* waiting for reconnect */
	spinlock_t lock;			/* protects this struct */
	int flags;
	struct scsi_eh_save ses;
	struct scsi_cmnd *sensing;
	char info[256];
	int read_overruns;                /* number of bytes to cut from a
	                                   * transfer to handle chip overruns */
	struct work_struct main_task;
	struct workqueue_struct *work_q;
	unsigned long accesses_per_ms;	/* chip register accesses per ms */
=======
	NCR5380_implementation_fields;		/* Board-specific data */
	u8 __iomem *io;				/* Remapped 5380 address */
	u8 __iomem *pdma_io;			/* Remapped PDMA address */
	unsigned long poll_loops;		/* Register polling limit */
	spinlock_t lock;			/* Protects this struct */
	struct scsi_cmnd *connected;		/* Currently connected cmnd */
	struct list_head disconnected;		/* Waiting for reconnect */
	struct Scsi_Host *host;			/* SCSI host backpointer */
	struct workqueue_struct *work_q;	/* SCSI host work queue */
	struct work_struct main_task;		/* Work item for main loop */
	int flags;				/* Board-specific quirks */
	int dma_len;				/* Requested length of DMA */
	int read_overruns;	/* Transfer size reduction for DMA erratum */
	unsigned long io_port;			/* Device IO port */
	unsigned long base;			/* Device base address */
	struct list_head unissued;		/* Waiting to be issued */
	struct scsi_cmnd *selecting;		/* Cmnd to be connected */
	struct list_head autosense;		/* Priority cmnd queue */
	struct scsi_cmnd *sensing;		/* Cmnd needing autosense */
	struct scsi_eh_save ses;		/* Cmnd state saved for EH */
	unsigned char busy[8];			/* Index = target, bit = lun */
	unsigned char id_mask;			/* 1 << Host ID */
	unsigned char id_higher_mask;		/* All bits above id_mask */
	unsigned char last_message;		/* Last Message Out */
	unsigned long region_size;		/* Size of address/port range */
	char info[168];				/* Host banner message */
>>>>>>> 24b8d41d
};

struct NCR5380_cmd {
	struct list_head list;
};

#define NCR5380_CMD_SIZE		(sizeof(struct NCR5380_cmd))

#define NCR5380_PIO_CHUNK_SIZE		256

<<<<<<< HEAD
=======
/* Time limit (ms) to poll registers when IRQs are disabled, e.g. during PDMA */
#define NCR5380_REG_POLL_TIME		10

>>>>>>> 24b8d41d
static inline struct scsi_cmnd *NCR5380_to_scmd(struct NCR5380_cmd *ncmd_ptr)
{
	return ((struct scsi_cmnd *)ncmd_ptr) - 1;
}

#ifndef NDEBUG
#define NDEBUG (0)
#endif

#define dprintk(flg, fmt, ...) \
	do { if ((NDEBUG) & (flg)) \
		printk(KERN_DEBUG fmt, ## __VA_ARGS__); } while (0)

#define dsprintk(flg, host, fmt, ...) \
	do { if ((NDEBUG) & (flg)) \
		shost_printk(KERN_DEBUG, host, fmt, ## __VA_ARGS__); \
	} while (0)

#if NDEBUG
#define NCR5380_dprint(flg, arg) \
	do { if ((NDEBUG) & (flg)) NCR5380_print(arg); } while (0)
#define NCR5380_dprint_phase(flg, arg) \
	do { if ((NDEBUG) & (flg)) NCR5380_print_phase(arg); } while (0)
static void NCR5380_print_phase(struct Scsi_Host *instance);
static void NCR5380_print(struct Scsi_Host *instance);
#else
#define NCR5380_dprint(flg, arg)       do {} while (0)
#define NCR5380_dprint_phase(flg, arg) do {} while (0)
#endif

<<<<<<< HEAD
static int NCR5380_probe_irq(struct Scsi_Host *instance, int possible);
=======
>>>>>>> 24b8d41d
static int NCR5380_init(struct Scsi_Host *instance, int flags);
static int NCR5380_maybe_reset_bus(struct Scsi_Host *);
static void NCR5380_exit(struct Scsi_Host *instance);
static void NCR5380_information_transfer(struct Scsi_Host *instance);
static irqreturn_t NCR5380_intr(int irq, void *dev_id);
static void NCR5380_main(struct work_struct *work);
static const char *NCR5380_info(struct Scsi_Host *instance);
static void NCR5380_reselect(struct Scsi_Host *instance);
<<<<<<< HEAD
static struct scsi_cmnd *NCR5380_select(struct Scsi_Host *, struct scsi_cmnd *);
static int NCR5380_transfer_dma(struct Scsi_Host *instance, unsigned char *phase, int *count, unsigned char **data);
static int NCR5380_transfer_pio(struct Scsi_Host *instance, unsigned char *phase, int *count, unsigned char **data);
static int NCR5380_poll_politely2(struct Scsi_Host *, int, int, int, int, int, int, int);

static inline int NCR5380_poll_politely(struct Scsi_Host *instance,
					int reg, int bit, int val, int wait)
{
	return NCR5380_poll_politely2(instance, reg, bit, val,
						reg, bit, val, wait);
}

#endif				/* __KERNEL__ */
=======
static bool NCR5380_select(struct Scsi_Host *, struct scsi_cmnd *);
static int NCR5380_transfer_dma(struct Scsi_Host *instance, unsigned char *phase, int *count, unsigned char **data);
static int NCR5380_transfer_pio(struct Scsi_Host *instance, unsigned char *phase, int *count, unsigned char **data);
static int NCR5380_poll_politely2(struct NCR5380_hostdata *,
                                  unsigned int, u8, u8,
                                  unsigned int, u8, u8, unsigned long);

static inline int NCR5380_poll_politely(struct NCR5380_hostdata *hostdata,
                                        unsigned int reg, u8 bit, u8 val,
                                        unsigned long wait)
{
	if ((NCR5380_read(reg) & bit) == val)
		return 0;

	return NCR5380_poll_politely2(hostdata, reg, bit, val,
						reg, bit, val, wait);
}

static int NCR5380_dma_xfer_len(struct NCR5380_hostdata *,
                                struct scsi_cmnd *);
static int NCR5380_dma_send_setup(struct NCR5380_hostdata *,
                                  unsigned char *, int);
static int NCR5380_dma_recv_setup(struct NCR5380_hostdata *,
                                  unsigned char *, int);
static int NCR5380_dma_residual(struct NCR5380_hostdata *);

static inline int NCR5380_dma_xfer_none(struct NCR5380_hostdata *hostdata,
                                        struct scsi_cmnd *cmd)
{
	return 0;
}

static inline int NCR5380_dma_setup_none(struct NCR5380_hostdata *hostdata,
                                         unsigned char *data, int count)
{
	return 0;
}

static inline int NCR5380_dma_residual_none(struct NCR5380_hostdata *hostdata)
{
	return 0;
}

>>>>>>> 24b8d41d
#endif				/* NCR5380_H */<|MERGE_RESOLUTION|>--- conflicted
+++ resolved
@@ -188,19 +188,6 @@
 
 #define PHASE_SR_TO_TCR(phase) ((phase) >> 2)
 
-<<<<<<< HEAD
-/*
- * These are "special" values for the irq and dma_channel fields of the 
- * Scsi_Host structure
- */
-
-#define DMA_NONE	255
-#define IRQ_AUTO	254
-#define DMA_AUTO	254
-#define PORT_AUTO	0xffff	/* autoprobe io port for 53c400a */
-
-=======
->>>>>>> 24b8d41d
 #ifndef NO_IRQ
 #define NO_IRQ		0
 #endif
@@ -211,29 +198,6 @@
 #define FLAG_TOSHIBA_DELAY		128	/* Allow for borken CD-ROMs */
 
 struct NCR5380_hostdata {
-<<<<<<< HEAD
-	NCR5380_implementation_fields;		/* implementation specific */
-	struct Scsi_Host *host;			/* Host backpointer */
-	unsigned char id_mask, id_higher_mask;	/* 1 << id, all bits greater */
-	unsigned char busy[8];			/* index = target, bit = lun */
-	int dma_len;				/* requested length of DMA */
-	unsigned char last_message;		/* last message OUT */
-	struct scsi_cmnd *connected;		/* currently connected cmnd */
-	struct scsi_cmnd *selecting;		/* cmnd to be connected */
-	struct list_head unissued;		/* waiting to be issued */
-	struct list_head autosense;		/* priority issue queue */
-	struct list_head disconnected;		/* waiting for reconnect */
-	spinlock_t lock;			/* protects this struct */
-	int flags;
-	struct scsi_eh_save ses;
-	struct scsi_cmnd *sensing;
-	char info[256];
-	int read_overruns;                /* number of bytes to cut from a
-	                                   * transfer to handle chip overruns */
-	struct work_struct main_task;
-	struct workqueue_struct *work_q;
-	unsigned long accesses_per_ms;	/* chip register accesses per ms */
-=======
 	NCR5380_implementation_fields;		/* Board-specific data */
 	u8 __iomem *io;				/* Remapped 5380 address */
 	u8 __iomem *pdma_io;			/* Remapped PDMA address */
@@ -260,7 +224,6 @@
 	unsigned char last_message;		/* Last Message Out */
 	unsigned long region_size;		/* Size of address/port range */
 	char info[168];				/* Host banner message */
->>>>>>> 24b8d41d
 };
 
 struct NCR5380_cmd {
@@ -271,12 +234,9 @@
 
 #define NCR5380_PIO_CHUNK_SIZE		256
 
-<<<<<<< HEAD
-=======
 /* Time limit (ms) to poll registers when IRQs are disabled, e.g. during PDMA */
 #define NCR5380_REG_POLL_TIME		10
 
->>>>>>> 24b8d41d
 static inline struct scsi_cmnd *NCR5380_to_scmd(struct NCR5380_cmd *ncmd_ptr)
 {
 	return ((struct scsi_cmnd *)ncmd_ptr) - 1;
@@ -307,10 +267,6 @@
 #define NCR5380_dprint_phase(flg, arg) do {} while (0)
 #endif
 
-<<<<<<< HEAD
-static int NCR5380_probe_irq(struct Scsi_Host *instance, int possible);
-=======
->>>>>>> 24b8d41d
 static int NCR5380_init(struct Scsi_Host *instance, int flags);
 static int NCR5380_maybe_reset_bus(struct Scsi_Host *);
 static void NCR5380_exit(struct Scsi_Host *instance);
@@ -319,21 +275,6 @@
 static void NCR5380_main(struct work_struct *work);
 static const char *NCR5380_info(struct Scsi_Host *instance);
 static void NCR5380_reselect(struct Scsi_Host *instance);
-<<<<<<< HEAD
-static struct scsi_cmnd *NCR5380_select(struct Scsi_Host *, struct scsi_cmnd *);
-static int NCR5380_transfer_dma(struct Scsi_Host *instance, unsigned char *phase, int *count, unsigned char **data);
-static int NCR5380_transfer_pio(struct Scsi_Host *instance, unsigned char *phase, int *count, unsigned char **data);
-static int NCR5380_poll_politely2(struct Scsi_Host *, int, int, int, int, int, int, int);
-
-static inline int NCR5380_poll_politely(struct Scsi_Host *instance,
-					int reg, int bit, int val, int wait)
-{
-	return NCR5380_poll_politely2(instance, reg, bit, val,
-						reg, bit, val, wait);
-}
-
-#endif				/* __KERNEL__ */
-=======
 static bool NCR5380_select(struct Scsi_Host *, struct scsi_cmnd *);
 static int NCR5380_transfer_dma(struct Scsi_Host *instance, unsigned char *phase, int *count, unsigned char **data);
 static int NCR5380_transfer_pio(struct Scsi_Host *instance, unsigned char *phase, int *count, unsigned char **data);
@@ -377,5 +318,4 @@
 	return 0;
 }
 
->>>>>>> 24b8d41d
 #endif				/* NCR5380_H */