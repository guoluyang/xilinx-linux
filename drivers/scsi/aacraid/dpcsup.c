// SPDX-License-Identifier: GPL-2.0-or-later
/*
 *	Adaptec AAC series RAID controller driver
 *	(c) Copyright 2001 Red Hat Inc.
 *
 * based on the old aacraid driver that is..
 * Adaptec aacraid device driver for Linux.
 *
 * Copyright (c) 2000-2010 Adaptec, Inc.
 *               2010-2015 PMC-Sierra, Inc. (aacraid@pmc-sierra.com)
 *		 2016-2017 Microsemi Corp. (aacraid@microsemi.com)
 *
 * Module Name:
 *  dpcsup.c
 *
 * Abstract: All DPC processing routines for the cyclone board occur here.
 */

#include <linux/kernel.h>
#include <linux/init.h>
#include <linux/types.h>
#include <linux/spinlock.h>
#include <linux/slab.h>
#include <linux/completion.h>
#include <linux/blkdev.h>

#include "aacraid.h"

/**
 *	aac_response_normal	-	Handle command replies
 *	@q: Queue to read from
 *
 *	This DPC routine will be run when the adapter interrupts us to let us
 *	know there is a response on our normal priority queue. We will pull off
 *	all QE there are and wake up all the waiters before exiting. We will
 *	take a spinlock out on the queue before operating on it.
 */

unsigned int aac_response_normal(struct aac_queue * q)
{
	struct aac_dev * dev = q->dev;
	struct aac_entry *entry;
	struct hw_fib * hwfib;
	struct fib * fib;
	int consumed = 0;
	unsigned long flags, mflags;

	spin_lock_irqsave(q->lock, flags);
	/*
	 *	Keep pulling response QEs off the response queue and waking
	 *	up the waiters until there are no more QEs. We then return
	 *	back to the system. If no response was requested we just
	 *	deallocate the Fib here and continue.
	 */
	while(aac_consumer_get(dev, q, &entry))
	{
		int fast;
		u32 index = le32_to_cpu(entry->addr);
		fast = index & 0x01;
		fib = &dev->fibs[index >> 2];
		hwfib = fib->hw_fib_va;
		
		aac_consumer_free(dev, q, HostNormRespQueue);
		/*
		 *	Remove this fib from the Outstanding I/O queue.
		 *	But only if it has not already been timed out.
		 *
		 *	If the fib has been timed out already, then just 
		 *	continue. The caller has already been notified that
		 *	the fib timed out.
		 */
		atomic_dec(&dev->queues->queue[AdapNormCmdQueue].numpending);

		if (unlikely(fib->flags & FIB_CONTEXT_FLAG_TIMED_OUT)) {
			spin_unlock_irqrestore(q->lock, flags);
			aac_fib_complete(fib);
			aac_fib_free(fib);
			spin_lock_irqsave(q->lock, flags);
			continue;
		}
		spin_unlock_irqrestore(q->lock, flags);

		if (fast) {
			/*
			 *	Doctor the fib
			 */
			*(__le32 *)hwfib->data = cpu_to_le32(ST_OK);
			hwfib->header.XferState |= cpu_to_le32(AdapterProcessed);
			fib->flags |= FIB_CONTEXT_FLAG_FASTRESP;
		}

		FIB_COUNTER_INCREMENT(aac_config.FibRecved);

		if (hwfib->header.Command == cpu_to_le16(NuFileSystem))
		{
			__le32 *pstatus = (__le32 *)hwfib->data;
			if (*pstatus & cpu_to_le32(0xffff0000))
				*pstatus = cpu_to_le32(ST_OK);
		}
		if (hwfib->header.XferState & cpu_to_le32(NoResponseExpected | Async)) 
		{
			if (hwfib->header.XferState & cpu_to_le32(NoResponseExpected)) {
				FIB_COUNTER_INCREMENT(aac_config.NoResponseRecved);
			} else {
				FIB_COUNTER_INCREMENT(aac_config.AsyncRecved);
			}
			/*
			 *	NOTE:  we cannot touch the fib after this
			 *	    call, because it may have been deallocated.
			 */
			fib->callback(fib->callback_data, fib);
		} else {
			unsigned long flagv;
			spin_lock_irqsave(&fib->event_lock, flagv);
			if (!fib->done) {
				fib->done = 1;
				complete(&fib->event_wait);
			}
			spin_unlock_irqrestore(&fib->event_lock, flagv);

			spin_lock_irqsave(&dev->manage_lock, mflags);
			dev->management_fib_count--;
			spin_unlock_irqrestore(&dev->manage_lock, mflags);

			FIB_COUNTER_INCREMENT(aac_config.NormalRecved);
			if (fib->done == 2) {
				spin_lock_irqsave(&fib->event_lock, flagv);
				fib->done = 0;
				spin_unlock_irqrestore(&fib->event_lock, flagv);
				aac_fib_complete(fib);
				aac_fib_free(fib);
			}
		}
		consumed++;
		spin_lock_irqsave(q->lock, flags);
	}

	if (consumed > aac_config.peak_fibs)
		aac_config.peak_fibs = consumed;
	if (consumed == 0) 
		aac_config.zero_fibs++;

	spin_unlock_irqrestore(q->lock, flags);
	return 0;
}


/**
 *	aac_command_normal	-	handle commands
 *	@q: queue to process
 *
 *	This DPC routine will be queued when the adapter interrupts us to 
 *	let us know there is a command on our normal priority queue. We will 
 *	pull off all QE there are and wake up all the waiters before exiting.
 *	We will take a spinlock out on the queue before operating on it.
 */
 
unsigned int aac_command_normal(struct aac_queue *q)
{
	struct aac_dev * dev = q->dev;
	struct aac_entry *entry;
	unsigned long flags;

	spin_lock_irqsave(q->lock, flags);

	/*
	 *	Keep pulling response QEs off the response queue and waking
	 *	up the waiters until there are no more QEs. We then return
	 *	back to the system.
	 */
	while(aac_consumer_get(dev, q, &entry))
	{
		struct fib fibctx;
		struct hw_fib * hw_fib;
		u32 index;
		struct fib *fib = &fibctx;
		
		index = le32_to_cpu(entry->addr) / sizeof(struct hw_fib);
		hw_fib = &dev->aif_base_va[index];
		
		/*
		 *	Allocate a FIB at all costs. For non queued stuff
		 *	we can just use the stack so we are happy. We need
		 *	a fib object in order to manage the linked lists
		 */
		if (dev->aif_thread)
			if((fib = kmalloc(sizeof(struct fib), GFP_ATOMIC)) == NULL)
				fib = &fibctx;
		
		memset(fib, 0, sizeof(struct fib));
		INIT_LIST_HEAD(&fib->fiblink);
		fib->type = FSAFS_NTC_FIB_CONTEXT;
		fib->size = sizeof(struct fib);
		fib->hw_fib_va = hw_fib;
		fib->data = hw_fib->data;
		fib->dev = dev;
		
				
		if (dev->aif_thread && fib != &fibctx) {
		        list_add_tail(&fib->fiblink, &q->cmdq);
	 	        aac_consumer_free(dev, q, HostNormCmdQueue);
		        wake_up_interruptible(&q->cmdready);
		} else {
	 	        aac_consumer_free(dev, q, HostNormCmdQueue);
			spin_unlock_irqrestore(q->lock, flags);
			/*
			 *	Set the status of this FIB
			 */
			*(__le32 *)hw_fib->data = cpu_to_le32(ST_OK);
			aac_fib_adapter_complete(fib, sizeof(u32));
			spin_lock_irqsave(q->lock, flags);
		}		
	}
	spin_unlock_irqrestore(q->lock, flags);
	return 0;
}

/*
 *
 * aac_aif_callback
 * @context: the context set in the fib - here it is scsi cmd
 * @fibptr: pointer to the fib
 *
 * Handles the AIFs - new method (SRC)
 *
 */

static void aac_aif_callback(void *context, struct fib * fibptr)
{
	struct fib *fibctx;
	struct aac_dev *dev;
	struct aac_aifcmd *cmd;

	fibctx = (struct fib *)context;
	BUG_ON(fibptr == NULL);
	dev = fibptr->dev;

	if ((fibptr->hw_fib_va->header.XferState &
	    cpu_to_le32(NoMoreAifDataAvailable)) ||
		dev->sa_firmware) {
		aac_fib_complete(fibptr);
		aac_fib_free(fibptr);
		return;
	}

	aac_intr_normal(dev, 0, 1, 0, fibptr->hw_fib_va);

	aac_fib_init(fibctx);
	cmd = (struct aac_aifcmd *) fib_data(fibctx);
	cmd->command = cpu_to_le32(AifReqEvent);

	aac_fib_send(AifRequest,
		fibctx,
		sizeof(struct hw_fib)-sizeof(struct aac_fibhdr),
		FsaNormal,
		0, 1,
		(fib_callback)aac_aif_callback, fibctx);
}


/*
 *	aac_intr_normal	-	Handle command replies
 *	@dev: Device
 *	@index: completion reference
 *
 *	This DPC routine will be run when the adapter interrupts us to let us
 *	know there is a response on our normal priority queue. We will pull off
 *	all QE there are and wake up all the waiters before exiting.
 */
unsigned int aac_intr_normal(struct aac_dev *dev, u32 index, int isAif,
	int isFastResponse, struct hw_fib *aif_fib)
{
	unsigned long mflags;
	dprintk((KERN_INFO "aac_intr_normal(%p,%x)\n", dev, index));
	if (isAif == 1) {	/* AIF - common */
		struct hw_fib * hw_fib;
		struct fib * fib;
		struct aac_queue *q = &dev->queues->queue[HostNormCmdQueue];
		unsigned long flags;

		/*
		 *	Allocate a FIB. For non queued stuff we can just use
		 * the stack so we are happy. We need a fib object in order to
		 * manage the linked lists.
		 */
		if ((!dev->aif_thread)
		 || (!(fib = kzalloc(sizeof(struct fib),GFP_ATOMIC))))
			return 1;
		if (!(hw_fib = kzalloc(sizeof(struct hw_fib),GFP_ATOMIC))) {
			kfree (fib);
			return 1;
		}
		if (dev->sa_firmware) {
			fib->hbacmd_size = index;	/* store event type */
		} else if (aif_fib != NULL) {
			memcpy(hw_fib, aif_fib, sizeof(struct hw_fib));
		} else {
			memcpy(hw_fib, (struct hw_fib *)
				(((uintptr_t)(dev->regs.sa)) + index),
				sizeof(struct hw_fib));
		}
		INIT_LIST_HEAD(&fib->fiblink);
		fib->type = FSAFS_NTC_FIB_CONTEXT;
		fib->size = sizeof(struct fib);
		fib->hw_fib_va = hw_fib;
		fib->data = hw_fib->data;
		fib->dev = dev;
	
		spin_lock_irqsave(q->lock, flags);
		list_add_tail(&fib->fiblink, &q->cmdq);
	        wake_up_interruptible(&q->cmdready);
		spin_unlock_irqrestore(q->lock, flags);
		return 1;
	} else if (isAif == 2) {	/* AIF - new (SRC) */
		struct fib *fibctx;
		struct aac_aifcmd *cmd;

		fibctx = aac_fib_alloc(dev);
		if (!fibctx)
			return 1;
		aac_fib_init(fibctx);

		cmd = (struct aac_aifcmd *) fib_data(fibctx);
		cmd->command = cpu_to_le32(AifReqEvent);

		return aac_fib_send(AifRequest,
			fibctx,
			sizeof(struct hw_fib)-sizeof(struct aac_fibhdr),
			FsaNormal,
			0, 1,
			(fib_callback)aac_aif_callback, fibctx);
	} else {
		struct fib *fib = &dev->fibs[index];
		int start_callback = 0;

		/*
		 *	Remove this fib from the Outstanding I/O queue.
		 *	But only if it has not already been timed out.
		 *
		 *	If the fib has been timed out already, then just 
		 *	continue. The caller has already been notified that
		 *	the fib timed out.
		 */
		atomic_dec(&dev->queues->queue[AdapNormCmdQueue].numpending);

		if (unlikely(fib->flags & FIB_CONTEXT_FLAG_TIMED_OUT)) {
			aac_fib_complete(fib);
			aac_fib_free(fib);
			return 0;
		}

		FIB_COUNTER_INCREMENT(aac_config.FibRecved);

<<<<<<< HEAD
		if (hwfib->header.Command == cpu_to_le16(NuFileSystem))
		{
			__le32 *pstatus = (__le32 *)hwfib->data;
			if (*pstatus & cpu_to_le32(0xffff0000))
				*pstatus = cpu_to_le32(ST_OK);
		}
		if (hwfib->header.XferState & cpu_to_le32(NoResponseExpected | Async)) 
		{
	        	if (hwfib->header.XferState & cpu_to_le32(NoResponseExpected))
				FIB_COUNTER_INCREMENT(aac_config.NoResponseRecved);
			else 
				FIB_COUNTER_INCREMENT(aac_config.AsyncRecved);
			/*
			 *	NOTE:  we cannot touch the fib after this
			 *	    call, because it may have been deallocated.
			 */
			if (likely(fib->callback && fib->callback_data)) {
				fib->flags &= FIB_CONTEXT_FLAG_FASTRESP;
				fib->callback(fib->callback_data, fib);
			} else
				dev_info(&dev->pdev->dev,
				"Invalid callback_fib[%d] (*%p)(%p)\n",
				index, fib->callback, fib->callback_data);
=======
		if (fib->flags & FIB_CONTEXT_FLAG_NATIVE_HBA) {

			if (isFastResponse)
				fib->flags |= FIB_CONTEXT_FLAG_FASTRESP;

			if (fib->callback) {
				start_callback = 1;
			} else {
				unsigned long flagv;
				int completed = 0;

				dprintk((KERN_INFO "event_wait up\n"));
				spin_lock_irqsave(&fib->event_lock, flagv);
				if (fib->done == 2) {
					fib->done = 1;
					completed = 1;
				} else {
					fib->done = 1;
					complete(&fib->event_wait);
				}
				spin_unlock_irqrestore(&fib->event_lock, flagv);

				spin_lock_irqsave(&dev->manage_lock, mflags);
				dev->management_fib_count--;
				spin_unlock_irqrestore(&dev->manage_lock,
					mflags);

				FIB_COUNTER_INCREMENT(aac_config.NativeRecved);
				if (completed)
					aac_fib_complete(fib);
			}
>>>>>>> 24b8d41d
		} else {
			struct hw_fib *hwfib = fib->hw_fib_va;

			if (isFastResponse) {
				/* Doctor the fib */
				*(__le32 *)hwfib->data = cpu_to_le32(ST_OK);
				hwfib->header.XferState |=
					cpu_to_le32(AdapterProcessed);
				fib->flags |= FIB_CONTEXT_FLAG_FASTRESP;
			}

			if (hwfib->header.Command ==
				cpu_to_le16(NuFileSystem)) {
				__le32 *pstatus = (__le32 *)hwfib->data;

				if (*pstatus & cpu_to_le32(0xffff0000))
					*pstatus = cpu_to_le32(ST_OK);
			}
			if (hwfib->header.XferState &
				cpu_to_le32(NoResponseExpected | Async)) {
				if (hwfib->header.XferState & cpu_to_le32(
					NoResponseExpected)) {
					FIB_COUNTER_INCREMENT(
						aac_config.NoResponseRecved);
				} else {
					FIB_COUNTER_INCREMENT(
						aac_config.AsyncRecved);
				}
				start_callback = 1;
			} else {
				unsigned long flagv;
				int completed = 0;

				dprintk((KERN_INFO "event_wait up\n"));
				spin_lock_irqsave(&fib->event_lock, flagv);
				if (fib->done == 2) {
					fib->done = 1;
					completed = 1;
				} else {
					fib->done = 1;
					complete(&fib->event_wait);
				}
				spin_unlock_irqrestore(&fib->event_lock, flagv);

				spin_lock_irqsave(&dev->manage_lock, mflags);
				dev->management_fib_count--;
				spin_unlock_irqrestore(&dev->manage_lock,
					mflags);

				FIB_COUNTER_INCREMENT(aac_config.NormalRecved);
				if (completed)
					aac_fib_complete(fib);
			}
		}


		if (start_callback) {
			/*
			 * NOTE:  we cannot touch the fib after this
			 *  call, because it may have been deallocated.
			 */
			if (likely(fib->callback && fib->callback_data)) {
				fib->callback(fib->callback_data, fib);
			} else {
				aac_fib_complete(fib);
				aac_fib_free(fib);
			}

		}
		return 0;
	}
}<|MERGE_RESOLUTION|>--- conflicted
+++ resolved
@@ -351,31 +351,6 @@
 
 		FIB_COUNTER_INCREMENT(aac_config.FibRecved);
 
-<<<<<<< HEAD
-		if (hwfib->header.Command == cpu_to_le16(NuFileSystem))
-		{
-			__le32 *pstatus = (__le32 *)hwfib->data;
-			if (*pstatus & cpu_to_le32(0xffff0000))
-				*pstatus = cpu_to_le32(ST_OK);
-		}
-		if (hwfib->header.XferState & cpu_to_le32(NoResponseExpected | Async)) 
-		{
-	        	if (hwfib->header.XferState & cpu_to_le32(NoResponseExpected))
-				FIB_COUNTER_INCREMENT(aac_config.NoResponseRecved);
-			else 
-				FIB_COUNTER_INCREMENT(aac_config.AsyncRecved);
-			/*
-			 *	NOTE:  we cannot touch the fib after this
-			 *	    call, because it may have been deallocated.
-			 */
-			if (likely(fib->callback && fib->callback_data)) {
-				fib->flags &= FIB_CONTEXT_FLAG_FASTRESP;
-				fib->callback(fib->callback_data, fib);
-			} else
-				dev_info(&dev->pdev->dev,
-				"Invalid callback_fib[%d] (*%p)(%p)\n",
-				index, fib->callback, fib->callback_data);
-=======
 		if (fib->flags & FIB_CONTEXT_FLAG_NATIVE_HBA) {
 
 			if (isFastResponse)
@@ -407,7 +382,6 @@
 				if (completed)
 					aac_fib_complete(fib);
 			}
->>>>>>> 24b8d41d
 		} else {
 			struct hw_fib *hwfib = fib->hw_fib_va;
 
