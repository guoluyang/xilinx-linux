/*
 * Copyright 2008 Cisco Systems, Inc.  All rights reserved.
 * Copyright 2007 Nuova Systems, Inc.  All rights reserved.
 *
 * This program is free software; you may redistribute it and/or modify
 * it under the terms of the GNU General Public License as published by
 * the Free Software Foundation; version 2 of the License.
 *
 * THE SOFTWARE IS PROVIDED "AS IS", WITHOUT WARRANTY OF ANY KIND,
 * EXPRESS OR IMPLIED, INCLUDING BUT NOT LIMITED TO THE WARRANTIES OF
 * MERCHANTABILITY, FITNESS FOR A PARTICULAR PURPOSE AND
 * NONINFRINGEMENT. IN NO EVENT SHALL THE AUTHORS OR COPYRIGHT HOLDERS
 * BE LIABLE FOR ANY CLAIM, DAMAGES OR OTHER LIABILITY, WHETHER IN AN
 * ACTION OF CONTRACT, TORT OR OTHERWISE, ARISING FROM, OUT OF OR IN
 * CONNECTION WITH THE SOFTWARE OR THE USE OR OTHER DEALINGS IN THE
 * SOFTWARE.
 */
#include <linux/mempool.h>
#include <linux/errno.h>
#include <linux/init.h>
#include <linux/workqueue.h>
#include <linux/pci.h>
#include <linux/scatterlist.h>
#include <linux/skbuff.h>
#include <linux/spinlock.h>
#include <linux/etherdevice.h>
#include <linux/if_ether.h>
#include <linux/if_vlan.h>
#include <linux/delay.h>
#include <linux/gfp.h>
#include <scsi/scsi.h>
#include <scsi/scsi_host.h>
#include <scsi/scsi_device.h>
#include <scsi/scsi_cmnd.h>
#include <scsi/scsi_tcq.h>
#include <scsi/fc/fc_els.h>
#include <scsi/fc/fc_fcoe.h>
#include <scsi/libfc.h>
#include <scsi/fc_frame.h>
#include "fnic_io.h"
#include "fnic.h"

const char *fnic_state_str[] = {
	[FNIC_IN_FC_MODE] =           "FNIC_IN_FC_MODE",
	[FNIC_IN_FC_TRANS_ETH_MODE] = "FNIC_IN_FC_TRANS_ETH_MODE",
	[FNIC_IN_ETH_MODE] =          "FNIC_IN_ETH_MODE",
	[FNIC_IN_ETH_TRANS_FC_MODE] = "FNIC_IN_ETH_TRANS_FC_MODE",
};

static const char *fnic_ioreq_state_str[] = {
	[FNIC_IOREQ_NOT_INITED] = "FNIC_IOREQ_NOT_INITED",
	[FNIC_IOREQ_CMD_PENDING] = "FNIC_IOREQ_CMD_PENDING",
	[FNIC_IOREQ_ABTS_PENDING] = "FNIC_IOREQ_ABTS_PENDING",
	[FNIC_IOREQ_ABTS_COMPLETE] = "FNIC_IOREQ_ABTS_COMPLETE",
	[FNIC_IOREQ_CMD_COMPLETE] = "FNIC_IOREQ_CMD_COMPLETE",
};

static const char *fcpio_status_str[] =  {
	[FCPIO_SUCCESS] = "FCPIO_SUCCESS", /*0x0*/
	[FCPIO_INVALID_HEADER] = "FCPIO_INVALID_HEADER",
	[FCPIO_OUT_OF_RESOURCE] = "FCPIO_OUT_OF_RESOURCE",
	[FCPIO_INVALID_PARAM] = "FCPIO_INVALID_PARAM]",
	[FCPIO_REQ_NOT_SUPPORTED] = "FCPIO_REQ_NOT_SUPPORTED",
	[FCPIO_IO_NOT_FOUND] = "FCPIO_IO_NOT_FOUND",
	[FCPIO_ABORTED] = "FCPIO_ABORTED", /*0x41*/
	[FCPIO_TIMEOUT] = "FCPIO_TIMEOUT",
	[FCPIO_SGL_INVALID] = "FCPIO_SGL_INVALID",
	[FCPIO_MSS_INVALID] = "FCPIO_MSS_INVALID",
	[FCPIO_DATA_CNT_MISMATCH] = "FCPIO_DATA_CNT_MISMATCH",
	[FCPIO_FW_ERR] = "FCPIO_FW_ERR",
	[FCPIO_ITMF_REJECTED] = "FCPIO_ITMF_REJECTED",
	[FCPIO_ITMF_FAILED] = "FCPIO_ITMF_FAILED",
	[FCPIO_ITMF_INCORRECT_LUN] = "FCPIO_ITMF_INCORRECT_LUN",
	[FCPIO_CMND_REJECTED] = "FCPIO_CMND_REJECTED",
	[FCPIO_NO_PATH_AVAIL] = "FCPIO_NO_PATH_AVAIL",
	[FCPIO_PATH_FAILED] = "FCPIO_PATH_FAILED",
	[FCPIO_LUNMAP_CHNG_PEND] = "FCPIO_LUNHMAP_CHNG_PEND",
};

const char *fnic_state_to_str(unsigned int state)
{
	if (state >= ARRAY_SIZE(fnic_state_str) || !fnic_state_str[state])
		return "unknown";

	return fnic_state_str[state];
}

static const char *fnic_ioreq_state_to_str(unsigned int state)
{
	if (state >= ARRAY_SIZE(fnic_ioreq_state_str) ||
	    !fnic_ioreq_state_str[state])
		return "unknown";

	return fnic_ioreq_state_str[state];
}

static const char *fnic_fcpio_status_to_str(unsigned int status)
{
	if (status >= ARRAY_SIZE(fcpio_status_str) || !fcpio_status_str[status])
		return "unknown";

	return fcpio_status_str[status];
}

static void fnic_cleanup_io(struct fnic *fnic, int exclude_id);

static inline spinlock_t *fnic_io_lock_hash(struct fnic *fnic,
					    struct scsi_cmnd *sc)
{
	u32 hash = sc->request->tag & (FNIC_IO_LOCKS - 1);

	return &fnic->io_req_lock[hash];
}

static inline spinlock_t *fnic_io_lock_tag(struct fnic *fnic,
					    int tag)
{
	return &fnic->io_req_lock[tag & (FNIC_IO_LOCKS - 1)];
}

/*
 * Unmap the data buffer and sense buffer for an io_req,
 * also unmap and free the device-private scatter/gather list.
 */
static void fnic_release_ioreq_buf(struct fnic *fnic,
				   struct fnic_io_req *io_req,
				   struct scsi_cmnd *sc)
{
	if (io_req->sgl_list_pa)
		dma_unmap_single(&fnic->pdev->dev, io_req->sgl_list_pa,
				 sizeof(io_req->sgl_list[0]) * io_req->sgl_cnt,
				 DMA_TO_DEVICE);
	scsi_dma_unmap(sc);

	if (io_req->sgl_cnt)
		mempool_free(io_req->sgl_list_alloc,
			     fnic->io_sgl_pool[io_req->sgl_type]);
	if (io_req->sense_buf_pa)
		dma_unmap_single(&fnic->pdev->dev, io_req->sense_buf_pa,
				 SCSI_SENSE_BUFFERSIZE, DMA_FROM_DEVICE);
}

/* Free up Copy Wq descriptors. Called with copy_wq lock held */
static int free_wq_copy_descs(struct fnic *fnic, struct vnic_wq_copy *wq)
{
	/* if no Ack received from firmware, then nothing to clean */
	if (!fnic->fw_ack_recd[0])
		return 1;

	/*
	 * Update desc_available count based on number of freed descriptors
	 * Account for wraparound
	 */
	if (wq->to_clean_index <= fnic->fw_ack_index[0])
		wq->ring.desc_avail += (fnic->fw_ack_index[0]
					- wq->to_clean_index + 1);
	else
		wq->ring.desc_avail += (wq->ring.desc_count
					- wq->to_clean_index
					+ fnic->fw_ack_index[0] + 1);

	/*
	 * just bump clean index to ack_index+1 accounting for wraparound
	 * this will essentially free up all descriptors between
	 * to_clean_index and fw_ack_index, both inclusive
	 */
	wq->to_clean_index =
		(fnic->fw_ack_index[0] + 1) % wq->ring.desc_count;

	/* we have processed the acks received so far */
	fnic->fw_ack_recd[0] = 0;
	return 0;
}


/**
 * __fnic_set_state_flags
 * Sets/Clears bits in fnic's state_flags
 **/
void
__fnic_set_state_flags(struct fnic *fnic, unsigned long st_flags,
			unsigned long clearbits)
{
	unsigned long flags = 0;
	unsigned long host_lock_flags = 0;

	spin_lock_irqsave(&fnic->fnic_lock, flags);
	spin_lock_irqsave(fnic->lport->host->host_lock, host_lock_flags);

	if (clearbits)
		fnic->state_flags &= ~st_flags;
	else
		fnic->state_flags |= st_flags;

	spin_unlock_irqrestore(fnic->lport->host->host_lock, host_lock_flags);
	spin_unlock_irqrestore(&fnic->fnic_lock, flags);

	return;
}


/*
 * fnic_fw_reset_handler
 * Routine to send reset msg to fw
 */
int fnic_fw_reset_handler(struct fnic *fnic)
{
	struct vnic_wq_copy *wq = &fnic->wq_copy[0];
	int ret = 0;
	unsigned long flags;

	/* indicate fwreset to io path */
	fnic_set_state_flags(fnic, FNIC_FLAGS_FWRESET);

	skb_queue_purge(&fnic->frame_queue);
	skb_queue_purge(&fnic->tx_queue);

	/* wait for io cmpl */
	while (atomic_read(&fnic->in_flight))
		schedule_timeout(msecs_to_jiffies(1));

	spin_lock_irqsave(&fnic->wq_copy_lock[0], flags);

	if (vnic_wq_copy_desc_avail(wq) <= fnic->wq_copy_desc_low[0])
		free_wq_copy_descs(fnic, wq);

	if (!vnic_wq_copy_desc_avail(wq))
		ret = -EAGAIN;
	else {
		fnic_queue_wq_copy_desc_fw_reset(wq, SCSI_NO_TAG);
		atomic64_inc(&fnic->fnic_stats.fw_stats.active_fw_reqs);
		if (atomic64_read(&fnic->fnic_stats.fw_stats.active_fw_reqs) >
			  atomic64_read(&fnic->fnic_stats.fw_stats.max_fw_reqs))
			atomic64_set(&fnic->fnic_stats.fw_stats.max_fw_reqs,
				atomic64_read(
				  &fnic->fnic_stats.fw_stats.active_fw_reqs));
	}

	spin_unlock_irqrestore(&fnic->wq_copy_lock[0], flags);

	if (!ret) {
		atomic64_inc(&fnic->fnic_stats.reset_stats.fw_resets);
		FNIC_SCSI_DBG(KERN_DEBUG, fnic->lport->host,
			      "Issued fw reset\n");
	} else {
		fnic_clear_state_flags(fnic, FNIC_FLAGS_FWRESET);
		FNIC_SCSI_DBG(KERN_DEBUG, fnic->lport->host,
			      "Failed to issue fw reset\n");
	}

	return ret;
}


/*
 * fnic_flogi_reg_handler
 * Routine to send flogi register msg to fw
 */
int fnic_flogi_reg_handler(struct fnic *fnic, u32 fc_id)
{
	struct vnic_wq_copy *wq = &fnic->wq_copy[0];
	enum fcpio_flogi_reg_format_type format;
	struct fc_lport *lp = fnic->lport;
	u8 gw_mac[ETH_ALEN];
	int ret = 0;
	unsigned long flags;

	spin_lock_irqsave(&fnic->wq_copy_lock[0], flags);

	if (vnic_wq_copy_desc_avail(wq) <= fnic->wq_copy_desc_low[0])
		free_wq_copy_descs(fnic, wq);

	if (!vnic_wq_copy_desc_avail(wq)) {
		ret = -EAGAIN;
		goto flogi_reg_ioreq_end;
	}

	if (fnic->ctlr.map_dest) {
		eth_broadcast_addr(gw_mac);
		format = FCPIO_FLOGI_REG_DEF_DEST;
	} else {
		memcpy(gw_mac, fnic->ctlr.dest_addr, ETH_ALEN);
		format = FCPIO_FLOGI_REG_GW_DEST;
	}

	if ((fnic->config.flags & VFCF_FIP_CAPABLE) && !fnic->ctlr.map_dest) {
		fnic_queue_wq_copy_desc_fip_reg(wq, SCSI_NO_TAG,
						fc_id, gw_mac,
						fnic->data_src_addr,
						lp->r_a_tov, lp->e_d_tov);
		FNIC_SCSI_DBG(KERN_DEBUG, fnic->lport->host,
			      "FLOGI FIP reg issued fcid %x src %pM dest %pM\n",
			      fc_id, fnic->data_src_addr, gw_mac);
	} else {
		fnic_queue_wq_copy_desc_flogi_reg(wq, SCSI_NO_TAG,
						  format, fc_id, gw_mac);
		FNIC_SCSI_DBG(KERN_DEBUG, fnic->lport->host,
			      "FLOGI reg issued fcid %x map %d dest %pM\n",
			      fc_id, fnic->ctlr.map_dest, gw_mac);
	}

	atomic64_inc(&fnic->fnic_stats.fw_stats.active_fw_reqs);
	if (atomic64_read(&fnic->fnic_stats.fw_stats.active_fw_reqs) >
		  atomic64_read(&fnic->fnic_stats.fw_stats.max_fw_reqs))
		atomic64_set(&fnic->fnic_stats.fw_stats.max_fw_reqs,
		  atomic64_read(&fnic->fnic_stats.fw_stats.active_fw_reqs));

flogi_reg_ioreq_end:
	spin_unlock_irqrestore(&fnic->wq_copy_lock[0], flags);
	return ret;
}

/*
 * fnic_queue_wq_copy_desc
 * Routine to enqueue a wq copy desc
 */
static inline int fnic_queue_wq_copy_desc(struct fnic *fnic,
					  struct vnic_wq_copy *wq,
					  struct fnic_io_req *io_req,
					  struct scsi_cmnd *sc,
					  int sg_count)
{
	struct scatterlist *sg;
	struct fc_rport *rport = starget_to_rport(scsi_target(sc->device));
	struct fc_rport_libfc_priv *rp = rport->dd_data;
	struct host_sg_desc *desc;
	struct misc_stats *misc_stats = &fnic->fnic_stats.misc_stats;
	unsigned int i;
	unsigned long intr_flags;
	int flags;
	u8 exch_flags;
	struct scsi_lun fc_lun;

	if (sg_count) {
		/* For each SGE, create a device desc entry */
		desc = io_req->sgl_list;
		for_each_sg(scsi_sglist(sc), sg, sg_count, i) {
			desc->addr = cpu_to_le64(sg_dma_address(sg));
			desc->len = cpu_to_le32(sg_dma_len(sg));
			desc->_resvd = 0;
			desc++;
		}

		io_req->sgl_list_pa = dma_map_single(&fnic->pdev->dev,
				io_req->sgl_list,
				sizeof(io_req->sgl_list[0]) * sg_count,
				DMA_TO_DEVICE);
		if (dma_mapping_error(&fnic->pdev->dev, io_req->sgl_list_pa)) {
			printk(KERN_ERR "DMA mapping failed\n");
			return SCSI_MLQUEUE_HOST_BUSY;
		}
	}

	io_req->sense_buf_pa = dma_map_single(&fnic->pdev->dev,
					      sc->sense_buffer,
					      SCSI_SENSE_BUFFERSIZE,
					      DMA_FROM_DEVICE);
	if (dma_mapping_error(&fnic->pdev->dev, io_req->sense_buf_pa)) {
		dma_unmap_single(&fnic->pdev->dev, io_req->sgl_list_pa,
				sizeof(io_req->sgl_list[0]) * sg_count,
				DMA_TO_DEVICE);
		printk(KERN_ERR "DMA mapping failed\n");
		return SCSI_MLQUEUE_HOST_BUSY;
	}

	int_to_scsilun(sc->device->lun, &fc_lun);

	/* Enqueue the descriptor in the Copy WQ */
	spin_lock_irqsave(&fnic->wq_copy_lock[0], intr_flags);

	if (vnic_wq_copy_desc_avail(wq) <= fnic->wq_copy_desc_low[0])
		free_wq_copy_descs(fnic, wq);

	if (unlikely(!vnic_wq_copy_desc_avail(wq))) {
		spin_unlock_irqrestore(&fnic->wq_copy_lock[0], intr_flags);
		FNIC_SCSI_DBG(KERN_INFO, fnic->lport->host,
			  "fnic_queue_wq_copy_desc failure - no descriptors\n");
		atomic64_inc(&misc_stats->io_cpwq_alloc_failures);
		return SCSI_MLQUEUE_HOST_BUSY;
	}

	flags = 0;
	if (sc->sc_data_direction == DMA_FROM_DEVICE)
		flags = FCPIO_ICMND_RDDATA;
	else if (sc->sc_data_direction == DMA_TO_DEVICE)
		flags = FCPIO_ICMND_WRDATA;

	exch_flags = 0;
	if ((fnic->config.flags & VFCF_FCP_SEQ_LVL_ERR) &&
	    (rp->flags & FC_RP_FLAGS_RETRY))
		exch_flags |= FCPIO_ICMND_SRFLAG_RETRY;

	fnic_queue_wq_copy_desc_icmnd_16(wq, sc->request->tag,
					 0, exch_flags, io_req->sgl_cnt,
					 SCSI_SENSE_BUFFERSIZE,
					 io_req->sgl_list_pa,
					 io_req->sense_buf_pa,
					 0, /* scsi cmd ref, always 0 */
					 FCPIO_ICMND_PTA_SIMPLE,
					 	/* scsi pri and tag */
					 flags,	/* command flags */
					 sc->cmnd, sc->cmd_len,
					 scsi_bufflen(sc),
					 fc_lun.scsi_lun, io_req->port_id,
					 rport->maxframe_size, rp->r_a_tov,
					 rp->e_d_tov);

	atomic64_inc(&fnic->fnic_stats.fw_stats.active_fw_reqs);
	if (atomic64_read(&fnic->fnic_stats.fw_stats.active_fw_reqs) >
		  atomic64_read(&fnic->fnic_stats.fw_stats.max_fw_reqs))
		atomic64_set(&fnic->fnic_stats.fw_stats.max_fw_reqs,
		  atomic64_read(&fnic->fnic_stats.fw_stats.active_fw_reqs));

	spin_unlock_irqrestore(&fnic->wq_copy_lock[0], intr_flags);
	return 0;
}

/*
 * fnic_queuecommand
 * Routine to send a scsi cdb
 * Called with host_lock held and interrupts disabled.
 */
static int fnic_queuecommand_lck(struct scsi_cmnd *sc, void (*done)(struct scsi_cmnd *))
{
	struct fc_lport *lp = shost_priv(sc->device->host);
	struct fc_rport *rport;
	struct fnic_io_req *io_req = NULL;
	struct fnic *fnic = lport_priv(lp);
	struct fnic_stats *fnic_stats = &fnic->fnic_stats;
	struct vnic_wq_copy *wq;
	int ret;
	u64 cmd_trace;
	int sg_count = 0;
	unsigned long flags = 0;
	unsigned long ptr;
	spinlock_t *io_lock = NULL;
	int io_lock_acquired = 0;
	struct fc_rport_libfc_priv *rp;

	if (unlikely(fnic_chk_state_flags_locked(fnic, FNIC_FLAGS_IO_BLOCKED)))
		return SCSI_MLQUEUE_HOST_BUSY;

	if (unlikely(fnic_chk_state_flags_locked(fnic, FNIC_FLAGS_FWRESET)))
		return SCSI_MLQUEUE_HOST_BUSY;

	rport = starget_to_rport(scsi_target(sc->device));
	if (!rport) {
		FNIC_SCSI_DBG(KERN_DEBUG, fnic->lport->host,
				"returning DID_NO_CONNECT for IO as rport is NULL\n");
		sc->result = DID_NO_CONNECT << 16;
		done(sc);
		return 0;
	}

	ret = fc_remote_port_chkready(rport);
	if (ret) {
		FNIC_SCSI_DBG(KERN_DEBUG, fnic->lport->host,
				"rport is not ready\n");
		atomic64_inc(&fnic_stats->misc_stats.rport_not_ready);
		sc->result = ret;
		done(sc);
		return 0;
	}

<<<<<<< HEAD
	if (rport) {
		struct fc_rport_libfc_priv *rp = rport->dd_data;

		if (!rp || rp->rp_state != RPORT_ST_READY) {
			FNIC_SCSI_DBG(KERN_DEBUG, fnic->lport->host,
				"returning DID_NO_CONNECT for IO as rport is removed\n");
			atomic64_inc(&fnic_stats->misc_stats.rport_not_ready);
			sc->result = DID_NO_CONNECT<<16;
			done(sc);
			return 0;
		}
=======
	rp = rport->dd_data;
	if (!rp || rp->rp_state == RPORT_ST_DELETE) {
		FNIC_SCSI_DBG(KERN_DEBUG, fnic->lport->host,
			"rport 0x%x removed, returning DID_NO_CONNECT\n",
			rport->port_id);

		atomic64_inc(&fnic_stats->misc_stats.rport_not_ready);
		sc->result = DID_NO_CONNECT<<16;
		done(sc);
		return 0;
	}

	if (rp->rp_state != RPORT_ST_READY) {
		FNIC_SCSI_DBG(KERN_DEBUG, fnic->lport->host,
			"rport 0x%x in state 0x%x, returning DID_IMM_RETRY\n",
			rport->port_id, rp->rp_state);

		sc->result = DID_IMM_RETRY << 16;
		done(sc);
		return 0;
>>>>>>> 24b8d41d
	}

	if (lp->state != LPORT_ST_READY || !(lp->link_up))
		return SCSI_MLQUEUE_HOST_BUSY;

	atomic_inc(&fnic->in_flight);

	/*
	 * Release host lock, use driver resource specific locks from here.
	 * Don't re-enable interrupts in case they were disabled prior to the
	 * caller disabling them.
	 */
	spin_unlock(lp->host->host_lock);
	CMD_STATE(sc) = FNIC_IOREQ_NOT_INITED;
	CMD_FLAGS(sc) = FNIC_NO_FLAGS;

	/* Get a new io_req for this SCSI IO */
	io_req = mempool_alloc(fnic->io_req_pool, GFP_ATOMIC);
	if (!io_req) {
		atomic64_inc(&fnic_stats->io_stats.alloc_failures);
		ret = SCSI_MLQUEUE_HOST_BUSY;
		goto out;
	}
	memset(io_req, 0, sizeof(*io_req));

	/* Map the data buffer */
	sg_count = scsi_dma_map(sc);
	if (sg_count < 0) {
		FNIC_TRACE(fnic_queuecommand, sc->device->host->host_no,
			  sc->request->tag, sc, 0, sc->cmnd[0],
			  sg_count, CMD_STATE(sc));
		mempool_free(io_req, fnic->io_req_pool);
		goto out;
	}

	/* Determine the type of scatter/gather list we need */
	io_req->sgl_cnt = sg_count;
	io_req->sgl_type = FNIC_SGL_CACHE_DFLT;
	if (sg_count > FNIC_DFLT_SG_DESC_CNT)
		io_req->sgl_type = FNIC_SGL_CACHE_MAX;

	if (sg_count) {
		io_req->sgl_list =
			mempool_alloc(fnic->io_sgl_pool[io_req->sgl_type],
				      GFP_ATOMIC);
		if (!io_req->sgl_list) {
			atomic64_inc(&fnic_stats->io_stats.alloc_failures);
			ret = SCSI_MLQUEUE_HOST_BUSY;
			scsi_dma_unmap(sc);
			mempool_free(io_req, fnic->io_req_pool);
			goto out;
		}

		/* Cache sgl list allocated address before alignment */
		io_req->sgl_list_alloc = io_req->sgl_list;
		ptr = (unsigned long) io_req->sgl_list;
		if (ptr % FNIC_SG_DESC_ALIGN) {
			io_req->sgl_list = (struct host_sg_desc *)
				(((unsigned long) ptr
				  + FNIC_SG_DESC_ALIGN - 1)
				 & ~(FNIC_SG_DESC_ALIGN - 1));
		}
	}

	/*
	* Will acquire lock defore setting to IO initialized.
	*/

	io_lock = fnic_io_lock_hash(fnic, sc);
	spin_lock_irqsave(io_lock, flags);

	/* initialize rest of io_req */
	io_lock_acquired = 1;
	io_req->port_id = rport->port_id;
	io_req->start_time = jiffies;
	CMD_STATE(sc) = FNIC_IOREQ_CMD_PENDING;
	CMD_SP(sc) = (char *)io_req;
	CMD_FLAGS(sc) |= FNIC_IO_INITIALIZED;
	sc->scsi_done = done;

	/* create copy wq desc and enqueue it */
	wq = &fnic->wq_copy[0];
	ret = fnic_queue_wq_copy_desc(fnic, wq, io_req, sc, sg_count);
	if (ret) {
		/*
		 * In case another thread cancelled the request,
		 * refetch the pointer under the lock.
		 */
		FNIC_TRACE(fnic_queuecommand, sc->device->host->host_no,
			  sc->request->tag, sc, 0, 0, 0,
			  (((u64)CMD_FLAGS(sc) << 32) | CMD_STATE(sc)));
		io_req = (struct fnic_io_req *)CMD_SP(sc);
		CMD_SP(sc) = NULL;
		CMD_STATE(sc) = FNIC_IOREQ_CMD_COMPLETE;
		spin_unlock_irqrestore(io_lock, flags);
		if (io_req) {
			fnic_release_ioreq_buf(fnic, io_req, sc);
			mempool_free(io_req, fnic->io_req_pool);
		}
		atomic_dec(&fnic->in_flight);
		/* acquire host lock before returning to SCSI */
		spin_lock(lp->host->host_lock);
		return ret;
	} else {
		atomic64_inc(&fnic_stats->io_stats.active_ios);
		atomic64_inc(&fnic_stats->io_stats.num_ios);
		if (atomic64_read(&fnic_stats->io_stats.active_ios) >
			  atomic64_read(&fnic_stats->io_stats.max_active_ios))
			atomic64_set(&fnic_stats->io_stats.max_active_ios,
			     atomic64_read(&fnic_stats->io_stats.active_ios));

		/* REVISIT: Use per IO lock in the final code */
		CMD_FLAGS(sc) |= FNIC_IO_ISSUED;
	}
out:
	cmd_trace = ((u64)sc->cmnd[0] << 56 | (u64)sc->cmnd[7] << 40 |
			(u64)sc->cmnd[8] << 32 | (u64)sc->cmnd[2] << 24 |
			(u64)sc->cmnd[3] << 16 | (u64)sc->cmnd[4] << 8 |
			sc->cmnd[5]);

	FNIC_TRACE(fnic_queuecommand, sc->device->host->host_no,
		  sc->request->tag, sc, io_req,
		  sg_count, cmd_trace,
		  (((u64)CMD_FLAGS(sc) >> 32) | CMD_STATE(sc)));

	/* if only we issued IO, will we have the io lock */
	if (io_lock_acquired)
		spin_unlock_irqrestore(io_lock, flags);

	atomic_dec(&fnic->in_flight);
	/* acquire host lock before returning to SCSI */
	spin_lock(lp->host->host_lock);
	return ret;
}

DEF_SCSI_QCMD(fnic_queuecommand)

/*
 * fnic_fcpio_fw_reset_cmpl_handler
 * Routine to handle fw reset completion
 */
static int fnic_fcpio_fw_reset_cmpl_handler(struct fnic *fnic,
					    struct fcpio_fw_req *desc)
{
	u8 type;
	u8 hdr_status;
	struct fcpio_tag tag;
	int ret = 0;
	unsigned long flags;
	struct reset_stats *reset_stats = &fnic->fnic_stats.reset_stats;

	fcpio_header_dec(&desc->hdr, &type, &hdr_status, &tag);

	atomic64_inc(&reset_stats->fw_reset_completions);

	/* Clean up all outstanding io requests */
	fnic_cleanup_io(fnic, SCSI_NO_TAG);

	atomic64_set(&fnic->fnic_stats.fw_stats.active_fw_reqs, 0);
	atomic64_set(&fnic->fnic_stats.io_stats.active_ios, 0);
	atomic64_set(&fnic->io_cmpl_skip, 0);

	spin_lock_irqsave(&fnic->fnic_lock, flags);

	/* fnic should be in FC_TRANS_ETH_MODE */
	if (fnic->state == FNIC_IN_FC_TRANS_ETH_MODE) {
		/* Check status of reset completion */
		if (!hdr_status) {
			FNIC_SCSI_DBG(KERN_DEBUG, fnic->lport->host,
				      "reset cmpl success\n");
			/* Ready to send flogi out */
			fnic->state = FNIC_IN_ETH_MODE;
		} else {
			FNIC_SCSI_DBG(KERN_DEBUG,
				      fnic->lport->host,
				      "fnic fw_reset : failed %s\n",
				      fnic_fcpio_status_to_str(hdr_status));

			/*
			 * Unable to change to eth mode, cannot send out flogi
			 * Change state to fc mode, so that subsequent Flogi
			 * requests from libFC will cause more attempts to
			 * reset the firmware. Free the cached flogi
			 */
			fnic->state = FNIC_IN_FC_MODE;
			atomic64_inc(&reset_stats->fw_reset_failures);
			ret = -1;
		}
	} else {
		FNIC_SCSI_DBG(KERN_DEBUG,
			      fnic->lport->host,
			      "Unexpected state %s while processing"
			      " reset cmpl\n", fnic_state_to_str(fnic->state));
		atomic64_inc(&reset_stats->fw_reset_failures);
		ret = -1;
	}

	/* Thread removing device blocks till firmware reset is complete */
	if (fnic->remove_wait)
		complete(fnic->remove_wait);

	/*
	 * If fnic is being removed, or fw reset failed
	 * free the flogi frame. Else, send it out
	 */
	if (fnic->remove_wait || ret) {
		spin_unlock_irqrestore(&fnic->fnic_lock, flags);
		skb_queue_purge(&fnic->tx_queue);
		goto reset_cmpl_handler_end;
	}

	spin_unlock_irqrestore(&fnic->fnic_lock, flags);

	fnic_flush_tx(fnic);

 reset_cmpl_handler_end:
	fnic_clear_state_flags(fnic, FNIC_FLAGS_FWRESET);

	return ret;
}

/*
 * fnic_fcpio_flogi_reg_cmpl_handler
 * Routine to handle flogi register completion
 */
static int fnic_fcpio_flogi_reg_cmpl_handler(struct fnic *fnic,
					     struct fcpio_fw_req *desc)
{
	u8 type;
	u8 hdr_status;
	struct fcpio_tag tag;
	int ret = 0;
	unsigned long flags;

	fcpio_header_dec(&desc->hdr, &type, &hdr_status, &tag);

	/* Update fnic state based on status of flogi reg completion */
	spin_lock_irqsave(&fnic->fnic_lock, flags);

	if (fnic->state == FNIC_IN_ETH_TRANS_FC_MODE) {

		/* Check flogi registration completion status */
		if (!hdr_status) {
			FNIC_SCSI_DBG(KERN_DEBUG, fnic->lport->host,
				      "flog reg succeeded\n");
			fnic->state = FNIC_IN_FC_MODE;
		} else {
			FNIC_SCSI_DBG(KERN_DEBUG,
				      fnic->lport->host,
				      "fnic flogi reg :failed %s\n",
				      fnic_fcpio_status_to_str(hdr_status));
			fnic->state = FNIC_IN_ETH_MODE;
			ret = -1;
		}
	} else {
		FNIC_SCSI_DBG(KERN_DEBUG, fnic->lport->host,
			      "Unexpected fnic state %s while"
			      " processing flogi reg completion\n",
			      fnic_state_to_str(fnic->state));
		ret = -1;
	}

	if (!ret) {
		if (fnic->stop_rx_link_events) {
			spin_unlock_irqrestore(&fnic->fnic_lock, flags);
			goto reg_cmpl_handler_end;
		}
		spin_unlock_irqrestore(&fnic->fnic_lock, flags);

		fnic_flush_tx(fnic);
		queue_work(fnic_event_queue, &fnic->frame_work);
	} else {
		spin_unlock_irqrestore(&fnic->fnic_lock, flags);
	}

reg_cmpl_handler_end:
	return ret;
}

static inline int is_ack_index_in_range(struct vnic_wq_copy *wq,
					u16 request_out)
{
	if (wq->to_clean_index <= wq->to_use_index) {
		/* out of range, stale request_out index */
		if (request_out < wq->to_clean_index ||
		    request_out >= wq->to_use_index)
			return 0;
	} else {
		/* out of range, stale request_out index */
		if (request_out < wq->to_clean_index &&
		    request_out >= wq->to_use_index)
			return 0;
	}
	/* request_out index is in range */
	return 1;
}


/*
 * Mark that ack received and store the Ack index. If there are multiple
 * acks received before Tx thread cleans it up, the latest value will be
 * used which is correct behavior. This state should be in the copy Wq
 * instead of in the fnic
 */
static inline void fnic_fcpio_ack_handler(struct fnic *fnic,
					  unsigned int cq_index,
					  struct fcpio_fw_req *desc)
{
	struct vnic_wq_copy *wq;
	u16 request_out = desc->u.ack.request_out;
	unsigned long flags;
	u64 *ox_id_tag = (u64 *)(void *)desc;

	/* mark the ack state */
	wq = &fnic->wq_copy[cq_index - fnic->raw_wq_count - fnic->rq_count];
	spin_lock_irqsave(&fnic->wq_copy_lock[0], flags);

	fnic->fnic_stats.misc_stats.last_ack_time = jiffies;
	if (is_ack_index_in_range(wq, request_out)) {
		fnic->fw_ack_index[0] = request_out;
		fnic->fw_ack_recd[0] = 1;
	} else
		atomic64_inc(
			&fnic->fnic_stats.misc_stats.ack_index_out_of_range);

	spin_unlock_irqrestore(&fnic->wq_copy_lock[0], flags);
	FNIC_TRACE(fnic_fcpio_ack_handler,
		  fnic->lport->host->host_no, 0, 0, ox_id_tag[2], ox_id_tag[3],
		  ox_id_tag[4], ox_id_tag[5]);
}

/*
 * fnic_fcpio_icmnd_cmpl_handler
 * Routine to handle icmnd completions
 */
static void fnic_fcpio_icmnd_cmpl_handler(struct fnic *fnic,
					 struct fcpio_fw_req *desc)
{
	u8 type;
	u8 hdr_status;
	struct fcpio_tag tag;
	u32 id;
	u64 xfer_len = 0;
	struct fcpio_icmnd_cmpl *icmnd_cmpl;
	struct fnic_io_req *io_req;
	struct scsi_cmnd *sc;
	struct fnic_stats *fnic_stats = &fnic->fnic_stats;
	unsigned long flags;
	spinlock_t *io_lock;
	u64 cmd_trace;
	unsigned long start_time;
	unsigned long io_duration_time;

	/* Decode the cmpl description to get the io_req id */
	fcpio_header_dec(&desc->hdr, &type, &hdr_status, &tag);
	fcpio_tag_id_dec(&tag, &id);
	icmnd_cmpl = &desc->u.icmnd_cmpl;

	if (id >= fnic->fnic_max_tag_id) {
		shost_printk(KERN_ERR, fnic->lport->host,
			"Tag out of range tag %x hdr status = %s\n",
			     id, fnic_fcpio_status_to_str(hdr_status));
		return;
	}

	sc = scsi_host_find_tag(fnic->lport->host, id);
	WARN_ON_ONCE(!sc);
	if (!sc) {
		atomic64_inc(&fnic_stats->io_stats.sc_null);
		shost_printk(KERN_ERR, fnic->lport->host,
			  "icmnd_cmpl sc is null - "
			  "hdr status = %s tag = 0x%x desc = 0x%p\n",
			  fnic_fcpio_status_to_str(hdr_status), id, desc);
		FNIC_TRACE(fnic_fcpio_icmnd_cmpl_handler,
			  fnic->lport->host->host_no, id,
			  ((u64)icmnd_cmpl->_resvd0[1] << 16 |
			  (u64)icmnd_cmpl->_resvd0[0]),
			  ((u64)hdr_status << 16 |
			  (u64)icmnd_cmpl->scsi_status << 8 |
			  (u64)icmnd_cmpl->flags), desc,
			  (u64)icmnd_cmpl->residual, 0);
		return;
	}

	io_lock = fnic_io_lock_hash(fnic, sc);
	spin_lock_irqsave(io_lock, flags);
	io_req = (struct fnic_io_req *)CMD_SP(sc);
	WARN_ON_ONCE(!io_req);
	if (!io_req) {
		atomic64_inc(&fnic_stats->io_stats.ioreq_null);
		CMD_FLAGS(sc) |= FNIC_IO_REQ_NULL;
		spin_unlock_irqrestore(io_lock, flags);
		shost_printk(KERN_ERR, fnic->lport->host,
			  "icmnd_cmpl io_req is null - "
			  "hdr status = %s tag = 0x%x sc 0x%p\n",
			  fnic_fcpio_status_to_str(hdr_status), id, sc);
		return;
	}
	start_time = io_req->start_time;

	/* firmware completed the io */
	io_req->io_completed = 1;

	/*
	 *  if SCSI-ML has already issued abort on this command,
	 *  set completion of the IO. The abts path will clean it up
	 */
	if (CMD_STATE(sc) == FNIC_IOREQ_ABTS_PENDING) {

		/*
		 * set the FNIC_IO_DONE so that this doesn't get
		 * flagged as 'out of order' if it was not aborted
		 */
		CMD_FLAGS(sc) |= FNIC_IO_DONE;
		CMD_FLAGS(sc) |= FNIC_IO_ABTS_PENDING;
		spin_unlock_irqrestore(io_lock, flags);
		if(FCPIO_ABORTED == hdr_status)
			CMD_FLAGS(sc) |= FNIC_IO_ABORTED;

		FNIC_SCSI_DBG(KERN_INFO, fnic->lport->host,
			"icmnd_cmpl abts pending "
			  "hdr status = %s tag = 0x%x sc = 0x%p "
			  "scsi_status = %x residual = %d\n",
			  fnic_fcpio_status_to_str(hdr_status),
			  id, sc,
			  icmnd_cmpl->scsi_status,
			  icmnd_cmpl->residual);
		return;
	}

	/* Mark the IO as complete */
	CMD_STATE(sc) = FNIC_IOREQ_CMD_COMPLETE;

	icmnd_cmpl = &desc->u.icmnd_cmpl;

	switch (hdr_status) {
	case FCPIO_SUCCESS:
		sc->result = (DID_OK << 16) | icmnd_cmpl->scsi_status;
		xfer_len = scsi_bufflen(sc);
		scsi_set_resid(sc, icmnd_cmpl->residual);

		if (icmnd_cmpl->flags & FCPIO_ICMND_CMPL_RESID_UNDER)
			xfer_len -= icmnd_cmpl->residual;

		if (icmnd_cmpl->scsi_status == SAM_STAT_CHECK_CONDITION)
			atomic64_inc(&fnic_stats->misc_stats.check_condition);

		if (icmnd_cmpl->scsi_status == SAM_STAT_TASK_SET_FULL)
			atomic64_inc(&fnic_stats->misc_stats.queue_fulls);
		break;

	case FCPIO_TIMEOUT:          /* request was timed out */
		atomic64_inc(&fnic_stats->misc_stats.fcpio_timeout);
		sc->result = (DID_TIME_OUT << 16) | icmnd_cmpl->scsi_status;
		break;

	case FCPIO_ABORTED:          /* request was aborted */
		atomic64_inc(&fnic_stats->misc_stats.fcpio_aborted);
		sc->result = (DID_ERROR << 16) | icmnd_cmpl->scsi_status;
		break;

	case FCPIO_DATA_CNT_MISMATCH: /* recv/sent more/less data than exp. */
		atomic64_inc(&fnic_stats->misc_stats.data_count_mismatch);
		scsi_set_resid(sc, icmnd_cmpl->residual);
		sc->result = (DID_ERROR << 16) | icmnd_cmpl->scsi_status;
		break;

	case FCPIO_OUT_OF_RESOURCE:  /* out of resources to complete request */
		atomic64_inc(&fnic_stats->fw_stats.fw_out_of_resources);
		sc->result = (DID_REQUEUE << 16) | icmnd_cmpl->scsi_status;
		break;

	case FCPIO_IO_NOT_FOUND:     /* requested I/O was not found */
		atomic64_inc(&fnic_stats->io_stats.io_not_found);
		sc->result = (DID_ERROR << 16) | icmnd_cmpl->scsi_status;
		break;

	case FCPIO_SGL_INVALID:      /* request was aborted due to sgl error */
		atomic64_inc(&fnic_stats->misc_stats.sgl_invalid);
		sc->result = (DID_ERROR << 16) | icmnd_cmpl->scsi_status;
		break;

	case FCPIO_FW_ERR:           /* request was terminated due fw error */
		atomic64_inc(&fnic_stats->fw_stats.io_fw_errs);
		sc->result = (DID_ERROR << 16) | icmnd_cmpl->scsi_status;
		break;

	case FCPIO_MSS_INVALID:      /* request was aborted due to mss error */
		atomic64_inc(&fnic_stats->misc_stats.mss_invalid);
		sc->result = (DID_ERROR << 16) | icmnd_cmpl->scsi_status;
		break;

	case FCPIO_INVALID_HEADER:   /* header contains invalid data */
	case FCPIO_INVALID_PARAM:    /* some parameter in request invalid */
	case FCPIO_REQ_NOT_SUPPORTED:/* request type is not supported */
	default:
		sc->result = (DID_ERROR << 16) | icmnd_cmpl->scsi_status;
		break;
	}

	/* Break link with the SCSI command */
	CMD_SP(sc) = NULL;
	CMD_FLAGS(sc) |= FNIC_IO_DONE;

	spin_unlock_irqrestore(io_lock, flags);

	if (hdr_status != FCPIO_SUCCESS) {
		atomic64_inc(&fnic_stats->io_stats.io_failures);
		shost_printk(KERN_ERR, fnic->lport->host, "hdr status = %s\n",
			     fnic_fcpio_status_to_str(hdr_status));
	}

	fnic_release_ioreq_buf(fnic, io_req, sc);

	mempool_free(io_req, fnic->io_req_pool);

	cmd_trace = ((u64)hdr_status << 56) |
		  (u64)icmnd_cmpl->scsi_status << 48 |
		  (u64)icmnd_cmpl->flags << 40 | (u64)sc->cmnd[0] << 32 |
		  (u64)sc->cmnd[2] << 24 | (u64)sc->cmnd[3] << 16 |
		  (u64)sc->cmnd[4] << 8 | sc->cmnd[5];

	FNIC_TRACE(fnic_fcpio_icmnd_cmpl_handler,
		  sc->device->host->host_no, id, sc,
		  ((u64)icmnd_cmpl->_resvd0[1] << 56 |
		  (u64)icmnd_cmpl->_resvd0[0] << 48 |
		  jiffies_to_msecs(jiffies - start_time)),
		  desc, cmd_trace,
		  (((u64)CMD_FLAGS(sc) << 32) | CMD_STATE(sc)));

	if (sc->sc_data_direction == DMA_FROM_DEVICE) {
		fnic->lport->host_stats.fcp_input_requests++;
		fnic->fcp_input_bytes += xfer_len;
	} else if (sc->sc_data_direction == DMA_TO_DEVICE) {
		fnic->lport->host_stats.fcp_output_requests++;
		fnic->fcp_output_bytes += xfer_len;
	} else
		fnic->lport->host_stats.fcp_control_requests++;

	atomic64_dec(&fnic_stats->io_stats.active_ios);
	if (atomic64_read(&fnic->io_cmpl_skip))
		atomic64_dec(&fnic->io_cmpl_skip);
	else
		atomic64_inc(&fnic_stats->io_stats.io_completions);


	io_duration_time = jiffies_to_msecs(jiffies) -
						jiffies_to_msecs(start_time);

	if(io_duration_time <= 10)
		atomic64_inc(&fnic_stats->io_stats.io_btw_0_to_10_msec);
	else if(io_duration_time <= 100)
		atomic64_inc(&fnic_stats->io_stats.io_btw_10_to_100_msec);
	else if(io_duration_time <= 500)
		atomic64_inc(&fnic_stats->io_stats.io_btw_100_to_500_msec);
	else if(io_duration_time <= 5000)
		atomic64_inc(&fnic_stats->io_stats.io_btw_500_to_5000_msec);
	else if(io_duration_time <= 10000)
		atomic64_inc(&fnic_stats->io_stats.io_btw_5000_to_10000_msec);
	else if(io_duration_time <= 30000)
		atomic64_inc(&fnic_stats->io_stats.io_btw_10000_to_30000_msec);
	else {
		atomic64_inc(&fnic_stats->io_stats.io_greater_than_30000_msec);

		if(io_duration_time > atomic64_read(&fnic_stats->io_stats.current_max_io_time))
			atomic64_set(&fnic_stats->io_stats.current_max_io_time, io_duration_time);
	}

	/* Call SCSI completion function to complete the IO */
	if (sc->scsi_done)
		sc->scsi_done(sc);
}

/* fnic_fcpio_itmf_cmpl_handler
 * Routine to handle itmf completions
 */
static void fnic_fcpio_itmf_cmpl_handler(struct fnic *fnic,
					struct fcpio_fw_req *desc)
{
	u8 type;
	u8 hdr_status;
	struct fcpio_tag tag;
	u32 id;
	struct scsi_cmnd *sc;
	struct fnic_io_req *io_req;
	struct fnic_stats *fnic_stats = &fnic->fnic_stats;
	struct abort_stats *abts_stats = &fnic->fnic_stats.abts_stats;
	struct terminate_stats *term_stats = &fnic->fnic_stats.term_stats;
	struct misc_stats *misc_stats = &fnic->fnic_stats.misc_stats;
	unsigned long flags;
	spinlock_t *io_lock;
	unsigned long start_time;

	fcpio_header_dec(&desc->hdr, &type, &hdr_status, &tag);
	fcpio_tag_id_dec(&tag, &id);

	if ((id & FNIC_TAG_MASK) >= fnic->fnic_max_tag_id) {
		shost_printk(KERN_ERR, fnic->lport->host,
		"Tag out of range tag %x hdr status = %s\n",
		id, fnic_fcpio_status_to_str(hdr_status));
		return;
	}

	sc = scsi_host_find_tag(fnic->lport->host, id & FNIC_TAG_MASK);
	WARN_ON_ONCE(!sc);
	if (!sc) {
		atomic64_inc(&fnic_stats->io_stats.sc_null);
		shost_printk(KERN_ERR, fnic->lport->host,
			  "itmf_cmpl sc is null - hdr status = %s tag = 0x%x\n",
			  fnic_fcpio_status_to_str(hdr_status), id);
		return;
	}
	io_lock = fnic_io_lock_hash(fnic, sc);
	spin_lock_irqsave(io_lock, flags);
	io_req = (struct fnic_io_req *)CMD_SP(sc);
	WARN_ON_ONCE(!io_req);
	if (!io_req) {
		atomic64_inc(&fnic_stats->io_stats.ioreq_null);
		spin_unlock_irqrestore(io_lock, flags);
		CMD_FLAGS(sc) |= FNIC_IO_ABT_TERM_REQ_NULL;
		shost_printk(KERN_ERR, fnic->lport->host,
			  "itmf_cmpl io_req is null - "
			  "hdr status = %s tag = 0x%x sc 0x%p\n",
			  fnic_fcpio_status_to_str(hdr_status), id, sc);
		return;
	}
	start_time = io_req->start_time;

	if ((id & FNIC_TAG_ABORT) && (id & FNIC_TAG_DEV_RST)) {
		/* Abort and terminate completion of device reset req */
		/* REVISIT : Add asserts about various flags */
		FNIC_SCSI_DBG(KERN_DEBUG, fnic->lport->host,
			      "dev reset abts cmpl recd. id %x status %s\n",
			      id, fnic_fcpio_status_to_str(hdr_status));
		CMD_STATE(sc) = FNIC_IOREQ_ABTS_COMPLETE;
		CMD_ABTS_STATUS(sc) = hdr_status;
		CMD_FLAGS(sc) |= FNIC_DEV_RST_DONE;
		if (io_req->abts_done)
			complete(io_req->abts_done);
		spin_unlock_irqrestore(io_lock, flags);
	} else if (id & FNIC_TAG_ABORT) {
		/* Completion of abort cmd */
		switch (hdr_status) {
		case FCPIO_SUCCESS:
			break;
		case FCPIO_TIMEOUT:
			if (CMD_FLAGS(sc) & FNIC_IO_ABTS_ISSUED)
				atomic64_inc(&abts_stats->abort_fw_timeouts);
			else
				atomic64_inc(
					&term_stats->terminate_fw_timeouts);
			break;
		case FCPIO_ITMF_REJECTED:
			FNIC_SCSI_DBG(KERN_INFO, fnic->lport->host,
				"abort reject recd. id %d\n",
				(int)(id & FNIC_TAG_MASK));
			break;
		case FCPIO_IO_NOT_FOUND:
			if (CMD_FLAGS(sc) & FNIC_IO_ABTS_ISSUED)
				atomic64_inc(&abts_stats->abort_io_not_found);
			else
				atomic64_inc(
					&term_stats->terminate_io_not_found);
			break;
		default:
			if (CMD_FLAGS(sc) & FNIC_IO_ABTS_ISSUED)
				atomic64_inc(&abts_stats->abort_failures);
			else
				atomic64_inc(
					&term_stats->terminate_failures);
			break;
		}
		if (CMD_STATE(sc) != FNIC_IOREQ_ABTS_PENDING) {
			/* This is a late completion. Ignore it */
			spin_unlock_irqrestore(io_lock, flags);
			return;
		}

		CMD_FLAGS(sc) |= FNIC_IO_ABT_TERM_DONE;
		CMD_ABTS_STATUS(sc) = hdr_status;

		/* If the status is IO not found consider it as success */
		if (hdr_status == FCPIO_IO_NOT_FOUND)
			CMD_ABTS_STATUS(sc) = FCPIO_SUCCESS;
<<<<<<< HEAD
		else
			CMD_ABTS_STATUS(sc) = hdr_status;

		atomic64_dec(&fnic_stats->io_stats.active_ios);
		if (atomic64_read(&fnic->io_cmpl_skip))
			atomic64_dec(&fnic->io_cmpl_skip);
		else
			atomic64_inc(&fnic_stats->io_stats.io_completions);
=======
>>>>>>> 24b8d41d

		if (!(CMD_FLAGS(sc) & (FNIC_IO_ABORTED | FNIC_IO_DONE)))
			atomic64_inc(&misc_stats->no_icmnd_itmf_cmpls);

		FNIC_SCSI_DBG(KERN_DEBUG, fnic->lport->host,
			      "abts cmpl recd. id %d status %s\n",
			      (int)(id & FNIC_TAG_MASK),
			      fnic_fcpio_status_to_str(hdr_status));

		/*
		 * If scsi_eh thread is blocked waiting for abts to complete,
		 * signal completion to it. IO will be cleaned in the thread
		 * else clean it in this context
		 */
		if (io_req->abts_done) {
			complete(io_req->abts_done);
			spin_unlock_irqrestore(io_lock, flags);
		} else {
			FNIC_SCSI_DBG(KERN_DEBUG, fnic->lport->host,
				      "abts cmpl, completing IO\n");
			CMD_SP(sc) = NULL;
			sc->result = (DID_ERROR << 16);

			spin_unlock_irqrestore(io_lock, flags);

			fnic_release_ioreq_buf(fnic, io_req, sc);
			mempool_free(io_req, fnic->io_req_pool);
			if (sc->scsi_done) {
				FNIC_TRACE(fnic_fcpio_itmf_cmpl_handler,
					sc->device->host->host_no, id,
					sc,
					jiffies_to_msecs(jiffies - start_time),
					desc,
					(((u64)hdr_status << 40) |
					(u64)sc->cmnd[0] << 32 |
					(u64)sc->cmnd[2] << 24 |
					(u64)sc->cmnd[3] << 16 |
					(u64)sc->cmnd[4] << 8 | sc->cmnd[5]),
					(((u64)CMD_FLAGS(sc) << 32) |
					CMD_STATE(sc)));
				sc->scsi_done(sc);
				atomic64_dec(&fnic_stats->io_stats.active_ios);
				if (atomic64_read(&fnic->io_cmpl_skip))
					atomic64_dec(&fnic->io_cmpl_skip);
				else
					atomic64_inc(&fnic_stats->io_stats.io_completions);
			}
		}

	} else if (id & FNIC_TAG_DEV_RST) {
		/* Completion of device reset */
		CMD_LR_STATUS(sc) = hdr_status;
		if (CMD_STATE(sc) == FNIC_IOREQ_ABTS_PENDING) {
			spin_unlock_irqrestore(io_lock, flags);
			CMD_FLAGS(sc) |= FNIC_DEV_RST_ABTS_PENDING;
			FNIC_TRACE(fnic_fcpio_itmf_cmpl_handler,
				  sc->device->host->host_no, id, sc,
				  jiffies_to_msecs(jiffies - start_time),
				  desc, 0,
				  (((u64)CMD_FLAGS(sc) << 32) | CMD_STATE(sc)));
			FNIC_SCSI_DBG(KERN_DEBUG, fnic->lport->host,
				"Terminate pending "
				"dev reset cmpl recd. id %d status %s\n",
				(int)(id & FNIC_TAG_MASK),
				fnic_fcpio_status_to_str(hdr_status));
			return;
		}
		if (CMD_FLAGS(sc) & FNIC_DEV_RST_TIMED_OUT) {
			/* Need to wait for terminate completion */
			spin_unlock_irqrestore(io_lock, flags);
			FNIC_TRACE(fnic_fcpio_itmf_cmpl_handler,
				  sc->device->host->host_no, id, sc,
				  jiffies_to_msecs(jiffies - start_time),
				  desc, 0,
				  (((u64)CMD_FLAGS(sc) << 32) | CMD_STATE(sc)));
			FNIC_SCSI_DBG(KERN_DEBUG, fnic->lport->host,
				"dev reset cmpl recd after time out. "
				"id %d status %s\n",
				(int)(id & FNIC_TAG_MASK),
				fnic_fcpio_status_to_str(hdr_status));
			return;
		}
		CMD_STATE(sc) = FNIC_IOREQ_CMD_COMPLETE;
		CMD_FLAGS(sc) |= FNIC_DEV_RST_DONE;
		FNIC_SCSI_DBG(KERN_DEBUG, fnic->lport->host,
			      "dev reset cmpl recd. id %d status %s\n",
			      (int)(id & FNIC_TAG_MASK),
			      fnic_fcpio_status_to_str(hdr_status));
		if (io_req->dr_done)
			complete(io_req->dr_done);
		spin_unlock_irqrestore(io_lock, flags);

	} else {
		shost_printk(KERN_ERR, fnic->lport->host,
			     "Unexpected itmf io state %s tag %x\n",
			     fnic_ioreq_state_to_str(CMD_STATE(sc)), id);
		spin_unlock_irqrestore(io_lock, flags);
	}

}

/*
 * fnic_fcpio_cmpl_handler
 * Routine to service the cq for wq_copy
 */
static int fnic_fcpio_cmpl_handler(struct vnic_dev *vdev,
				   unsigned int cq_index,
				   struct fcpio_fw_req *desc)
{
	struct fnic *fnic = vnic_dev_priv(vdev);

	switch (desc->hdr.type) {
	case FCPIO_ICMND_CMPL: /* fw completed a command */
	case FCPIO_ITMF_CMPL: /* fw completed itmf (abort cmd, lun reset)*/
	case FCPIO_FLOGI_REG_CMPL: /* fw completed flogi_reg */
	case FCPIO_FLOGI_FIP_REG_CMPL: /* fw completed flogi_fip_reg */
	case FCPIO_RESET_CMPL: /* fw completed reset */
		atomic64_dec(&fnic->fnic_stats.fw_stats.active_fw_reqs);
		break;
	default:
		break;
	}

	switch (desc->hdr.type) {
	case FCPIO_ACK: /* fw copied copy wq desc to its queue */
		fnic_fcpio_ack_handler(fnic, cq_index, desc);
		break;

	case FCPIO_ICMND_CMPL: /* fw completed a command */
		fnic_fcpio_icmnd_cmpl_handler(fnic, desc);
		break;

	case FCPIO_ITMF_CMPL: /* fw completed itmf (abort cmd, lun reset)*/
		fnic_fcpio_itmf_cmpl_handler(fnic, desc);
		break;

	case FCPIO_FLOGI_REG_CMPL: /* fw completed flogi_reg */
	case FCPIO_FLOGI_FIP_REG_CMPL: /* fw completed flogi_fip_reg */
		fnic_fcpio_flogi_reg_cmpl_handler(fnic, desc);
		break;

	case FCPIO_RESET_CMPL: /* fw completed reset */
		fnic_fcpio_fw_reset_cmpl_handler(fnic, desc);
		break;

	default:
		FNIC_SCSI_DBG(KERN_DEBUG, fnic->lport->host,
			      "firmware completion type %d\n",
			      desc->hdr.type);
		break;
	}

	return 0;
}

/*
 * fnic_wq_copy_cmpl_handler
 * Routine to process wq copy
 */
int fnic_wq_copy_cmpl_handler(struct fnic *fnic, int copy_work_to_do)
{
	unsigned int wq_work_done = 0;
	unsigned int i, cq_index;
	unsigned int cur_work_done;
	struct misc_stats *misc_stats = &fnic->fnic_stats.misc_stats;
	u64 start_jiffies = 0;
	u64 end_jiffies = 0;
	u64 delta_jiffies = 0;
	u64 delta_ms = 0;

	for (i = 0; i < fnic->wq_copy_count; i++) {
		cq_index = i + fnic->raw_wq_count + fnic->rq_count;

		start_jiffies = jiffies;
		cur_work_done = vnic_cq_copy_service(&fnic->cq[cq_index],
						     fnic_fcpio_cmpl_handler,
						     copy_work_to_do);
		end_jiffies = jiffies;

		wq_work_done += cur_work_done;
		delta_jiffies = end_jiffies - start_jiffies;
		if (delta_jiffies >
			(u64) atomic64_read(&misc_stats->max_isr_jiffies)) {
			atomic64_set(&misc_stats->max_isr_jiffies,
					delta_jiffies);
			delta_ms = jiffies_to_msecs(delta_jiffies);
			atomic64_set(&misc_stats->max_isr_time_ms, delta_ms);
			atomic64_set(&misc_stats->corr_work_done,
					cur_work_done);
		}
	}
	return wq_work_done;
}

static void fnic_cleanup_io(struct fnic *fnic, int exclude_id)
{
	int i;
	struct fnic_io_req *io_req;
	unsigned long flags = 0;
	struct scsi_cmnd *sc;
	spinlock_t *io_lock;
	unsigned long start_time = 0;
	struct fnic_stats *fnic_stats = &fnic->fnic_stats;

	for (i = 0; i < fnic->fnic_max_tag_id; i++) {
		if (i == exclude_id)
			continue;

		io_lock = fnic_io_lock_tag(fnic, i);
		spin_lock_irqsave(io_lock, flags);
		sc = scsi_host_find_tag(fnic->lport->host, i);
		if (!sc) {
			spin_unlock_irqrestore(io_lock, flags);
			continue;
		}

		io_req = (struct fnic_io_req *)CMD_SP(sc);
		if ((CMD_FLAGS(sc) & FNIC_DEVICE_RESET) &&
			!(CMD_FLAGS(sc) & FNIC_DEV_RST_DONE)) {
			/*
			 * We will be here only when FW completes reset
			 * without sending completions for outstanding ios.
			 */
			CMD_FLAGS(sc) |= FNIC_DEV_RST_DONE;
			if (io_req && io_req->dr_done)
				complete(io_req->dr_done);
			else if (io_req && io_req->abts_done)
				complete(io_req->abts_done);
			spin_unlock_irqrestore(io_lock, flags);
			continue;
		} else if (CMD_FLAGS(sc) & FNIC_DEVICE_RESET) {
			spin_unlock_irqrestore(io_lock, flags);
			continue;
		}
		if (!io_req) {
			spin_unlock_irqrestore(io_lock, flags);
			continue;
		}

		CMD_SP(sc) = NULL;

		spin_unlock_irqrestore(io_lock, flags);

		/*
		 * If there is a scsi_cmnd associated with this io_req, then
		 * free the corresponding state
		 */
		start_time = io_req->start_time;
		fnic_release_ioreq_buf(fnic, io_req, sc);
		mempool_free(io_req, fnic->io_req_pool);

		sc->result = DID_TRANSPORT_DISRUPTED << 16;
		FNIC_SCSI_DBG(KERN_DEBUG, fnic->lport->host,
			      "%s: tag:0x%x : sc:0x%p duration = %lu DID_TRANSPORT_DISRUPTED\n",
			      __func__, sc->request->tag, sc,
			      (jiffies - start_time));

		if (atomic64_read(&fnic->io_cmpl_skip))
			atomic64_dec(&fnic->io_cmpl_skip);
		else
			atomic64_inc(&fnic_stats->io_stats.io_completions);

		/* Complete the command to SCSI */
		if (sc->scsi_done) {
			if (!(CMD_FLAGS(sc) & FNIC_IO_ISSUED))
				shost_printk(KERN_ERR, fnic->lport->host,
				"Calling done for IO not issued to fw: tag:0x%x sc:0x%p\n",
				 sc->request->tag, sc);

			FNIC_TRACE(fnic_cleanup_io,
				  sc->device->host->host_no, i, sc,
				  jiffies_to_msecs(jiffies - start_time),
				  0, ((u64)sc->cmnd[0] << 32 |
				  (u64)sc->cmnd[2] << 24 |
				  (u64)sc->cmnd[3] << 16 |
				  (u64)sc->cmnd[4] << 8 | sc->cmnd[5]),
				  (((u64)CMD_FLAGS(sc) << 32) | CMD_STATE(sc)));

			sc->scsi_done(sc);
		}
	}
}

void fnic_wq_copy_cleanup_handler(struct vnic_wq_copy *wq,
				  struct fcpio_host_req *desc)
{
	u32 id;
	struct fnic *fnic = vnic_dev_priv(wq->vdev);
	struct fnic_io_req *io_req;
	struct scsi_cmnd *sc;
	unsigned long flags;
	spinlock_t *io_lock;
	unsigned long start_time = 0;

	/* get the tag reference */
	fcpio_tag_id_dec(&desc->hdr.tag, &id);
	id &= FNIC_TAG_MASK;

	if (id >= fnic->fnic_max_tag_id)
		return;

	sc = scsi_host_find_tag(fnic->lport->host, id);
	if (!sc)
		return;

	io_lock = fnic_io_lock_hash(fnic, sc);
	spin_lock_irqsave(io_lock, flags);

	/* Get the IO context which this desc refers to */
	io_req = (struct fnic_io_req *)CMD_SP(sc);

	/* fnic interrupts are turned off by now */

	if (!io_req) {
		spin_unlock_irqrestore(io_lock, flags);
		goto wq_copy_cleanup_scsi_cmd;
	}

	CMD_SP(sc) = NULL;

	spin_unlock_irqrestore(io_lock, flags);

	start_time = io_req->start_time;
	fnic_release_ioreq_buf(fnic, io_req, sc);
	mempool_free(io_req, fnic->io_req_pool);

wq_copy_cleanup_scsi_cmd:
	sc->result = DID_NO_CONNECT << 16;
	FNIC_SCSI_DBG(KERN_DEBUG, fnic->lport->host, "wq_copy_cleanup_handler:"
		      " DID_NO_CONNECT\n");

	if (sc->scsi_done) {
		FNIC_TRACE(fnic_wq_copy_cleanup_handler,
			  sc->device->host->host_no, id, sc,
			  jiffies_to_msecs(jiffies - start_time),
			  0, ((u64)sc->cmnd[0] << 32 |
			  (u64)sc->cmnd[2] << 24 | (u64)sc->cmnd[3] << 16 |
			  (u64)sc->cmnd[4] << 8 | sc->cmnd[5]),
			  (((u64)CMD_FLAGS(sc) << 32) | CMD_STATE(sc)));

		sc->scsi_done(sc);
	}
}

static inline int fnic_queue_abort_io_req(struct fnic *fnic, int tag,
					  u32 task_req, u8 *fc_lun,
					  struct fnic_io_req *io_req)
{
	struct vnic_wq_copy *wq = &fnic->wq_copy[0];
	struct Scsi_Host *host = fnic->lport->host;
	struct misc_stats *misc_stats = &fnic->fnic_stats.misc_stats;
	unsigned long flags;

	spin_lock_irqsave(host->host_lock, flags);
	if (unlikely(fnic_chk_state_flags_locked(fnic,
						FNIC_FLAGS_IO_BLOCKED))) {
		spin_unlock_irqrestore(host->host_lock, flags);
		return 1;
	} else
		atomic_inc(&fnic->in_flight);
	spin_unlock_irqrestore(host->host_lock, flags);

	spin_lock_irqsave(&fnic->wq_copy_lock[0], flags);

	if (vnic_wq_copy_desc_avail(wq) <= fnic->wq_copy_desc_low[0])
		free_wq_copy_descs(fnic, wq);

	if (!vnic_wq_copy_desc_avail(wq)) {
		spin_unlock_irqrestore(&fnic->wq_copy_lock[0], flags);
		atomic_dec(&fnic->in_flight);
		FNIC_SCSI_DBG(KERN_DEBUG, fnic->lport->host,
			"fnic_queue_abort_io_req: failure: no descriptors\n");
		atomic64_inc(&misc_stats->abts_cpwq_alloc_failures);
		return 1;
	}
	fnic_queue_wq_copy_desc_itmf(wq, tag | FNIC_TAG_ABORT,
				     0, task_req, tag, fc_lun, io_req->port_id,
				     fnic->config.ra_tov, fnic->config.ed_tov);

	atomic64_inc(&fnic->fnic_stats.fw_stats.active_fw_reqs);
	if (atomic64_read(&fnic->fnic_stats.fw_stats.active_fw_reqs) >
		  atomic64_read(&fnic->fnic_stats.fw_stats.max_fw_reqs))
		atomic64_set(&fnic->fnic_stats.fw_stats.max_fw_reqs,
		  atomic64_read(&fnic->fnic_stats.fw_stats.active_fw_reqs));

	spin_unlock_irqrestore(&fnic->wq_copy_lock[0], flags);
	atomic_dec(&fnic->in_flight);

	return 0;
}

static void fnic_rport_exch_reset(struct fnic *fnic, u32 port_id)
{
	int tag;
	int abt_tag;
	int term_cnt = 0;
	struct fnic_io_req *io_req;
	spinlock_t *io_lock;
	unsigned long flags;
	struct scsi_cmnd *sc;
	struct reset_stats *reset_stats = &fnic->fnic_stats.reset_stats;
	struct terminate_stats *term_stats = &fnic->fnic_stats.term_stats;
	struct scsi_lun fc_lun;
	enum fnic_ioreq_state old_ioreq_state;

	FNIC_SCSI_DBG(KERN_DEBUG,
		      fnic->lport->host,
		      "fnic_rport_exch_reset called portid 0x%06x\n",
		      port_id);

	if (fnic->in_remove)
		return;

	for (tag = 0; tag < fnic->fnic_max_tag_id; tag++) {
		abt_tag = tag;
		io_lock = fnic_io_lock_tag(fnic, tag);
		spin_lock_irqsave(io_lock, flags);
		sc = scsi_host_find_tag(fnic->lport->host, tag);
		if (!sc) {
			spin_unlock_irqrestore(io_lock, flags);
			continue;
		}

		io_req = (struct fnic_io_req *)CMD_SP(sc);

		if (!io_req || io_req->port_id != port_id) {
			spin_unlock_irqrestore(io_lock, flags);
			continue;
		}

		if ((CMD_FLAGS(sc) & FNIC_DEVICE_RESET) &&
			(!(CMD_FLAGS(sc) & FNIC_DEV_RST_ISSUED))) {
			FNIC_SCSI_DBG(KERN_DEBUG, fnic->lport->host,
			"fnic_rport_exch_reset dev rst not pending sc 0x%p\n",
			sc);
			spin_unlock_irqrestore(io_lock, flags);
			continue;
		}

		/*
		 * Found IO that is still pending with firmware and
		 * belongs to rport that went away
		 */
		if (CMD_STATE(sc) == FNIC_IOREQ_ABTS_PENDING) {
			spin_unlock_irqrestore(io_lock, flags);
			continue;
		}
		if (io_req->abts_done) {
			shost_printk(KERN_ERR, fnic->lport->host,
			"fnic_rport_exch_reset: io_req->abts_done is set "
			"state is %s\n",
			fnic_ioreq_state_to_str(CMD_STATE(sc)));
		}

		if (!(CMD_FLAGS(sc) & FNIC_IO_ISSUED)) {
			shost_printk(KERN_ERR, fnic->lport->host,
				  "rport_exch_reset "
				  "IO not yet issued %p tag 0x%x flags "
				  "%x state %d\n",
				  sc, tag, CMD_FLAGS(sc), CMD_STATE(sc));
		}
		old_ioreq_state = CMD_STATE(sc);
		CMD_STATE(sc) = FNIC_IOREQ_ABTS_PENDING;
		CMD_ABTS_STATUS(sc) = FCPIO_INVALID_CODE;
		if (CMD_FLAGS(sc) & FNIC_DEVICE_RESET) {
			atomic64_inc(&reset_stats->device_reset_terminates);
			abt_tag = (tag | FNIC_TAG_DEV_RST);
			FNIC_SCSI_DBG(KERN_DEBUG, fnic->lport->host,
			"fnic_rport_exch_reset dev rst sc 0x%p\n",
			sc);
		}

		BUG_ON(io_req->abts_done);

		FNIC_SCSI_DBG(KERN_DEBUG, fnic->lport->host,
			      "fnic_rport_reset_exch: Issuing abts\n");

		spin_unlock_irqrestore(io_lock, flags);

		/* Now queue the abort command to firmware */
		int_to_scsilun(sc->device->lun, &fc_lun);

		if (fnic_queue_abort_io_req(fnic, abt_tag,
					    FCPIO_ITMF_ABT_TASK_TERM,
					    fc_lun.scsi_lun, io_req)) {
			/*
			 * Revert the cmd state back to old state, if
			 * it hasn't changed in between. This cmd will get
			 * aborted later by scsi_eh, or cleaned up during
			 * lun reset
			 */
			spin_lock_irqsave(io_lock, flags);
			if (CMD_STATE(sc) == FNIC_IOREQ_ABTS_PENDING)
				CMD_STATE(sc) = old_ioreq_state;
			spin_unlock_irqrestore(io_lock, flags);
		} else {
			spin_lock_irqsave(io_lock, flags);
			if (CMD_FLAGS(sc) & FNIC_DEVICE_RESET)
				CMD_FLAGS(sc) |= FNIC_DEV_RST_TERM_ISSUED;
			else
				CMD_FLAGS(sc) |= FNIC_IO_INTERNAL_TERM_ISSUED;
			spin_unlock_irqrestore(io_lock, flags);
			atomic64_inc(&term_stats->terminates);
			term_cnt++;
		}
	}
	if (term_cnt > atomic64_read(&term_stats->max_terminates))
		atomic64_set(&term_stats->max_terminates, term_cnt);

}

void fnic_terminate_rport_io(struct fc_rport *rport)
{
	int tag;
	int abt_tag;
	int term_cnt = 0;
	struct fnic_io_req *io_req;
	spinlock_t *io_lock;
	unsigned long flags;
	struct scsi_cmnd *sc;
	struct scsi_lun fc_lun;
	struct fc_rport_libfc_priv *rdata;
	struct fc_lport *lport;
	struct fnic *fnic;
	struct fc_rport *cmd_rport;
	struct reset_stats *reset_stats;
	struct terminate_stats *term_stats;
	enum fnic_ioreq_state old_ioreq_state;

	if (!rport) {
		printk(KERN_ERR "fnic_terminate_rport_io: rport is NULL\n");
		return;
	}
	rdata = rport->dd_data;

	if (!rdata) {
		printk(KERN_ERR "fnic_terminate_rport_io: rdata is NULL\n");
		return;
	}
	lport = rdata->local_port;

	if (!lport) {
		printk(KERN_ERR "fnic_terminate_rport_io: lport is NULL\n");
		return;
	}
	fnic = lport_priv(lport);
	FNIC_SCSI_DBG(KERN_DEBUG,
		      fnic->lport->host, "fnic_terminate_rport_io called"
		      " wwpn 0x%llx, wwnn0x%llx, rport 0x%p, portid 0x%06x\n",
		      rport->port_name, rport->node_name, rport,
		      rport->port_id);

	if (fnic->in_remove)
		return;

	reset_stats = &fnic->fnic_stats.reset_stats;
	term_stats = &fnic->fnic_stats.term_stats;

	for (tag = 0; tag < fnic->fnic_max_tag_id; tag++) {
		abt_tag = tag;
		io_lock = fnic_io_lock_tag(fnic, tag);
		spin_lock_irqsave(io_lock, flags);
		sc = scsi_host_find_tag(fnic->lport->host, tag);
		if (!sc) {
			spin_unlock_irqrestore(io_lock, flags);
			continue;
		}

		cmd_rport = starget_to_rport(scsi_target(sc->device));
		if (rport != cmd_rport) {
			spin_unlock_irqrestore(io_lock, flags);
			continue;
		}

		io_req = (struct fnic_io_req *)CMD_SP(sc);

		if (!io_req || rport != cmd_rport) {
			spin_unlock_irqrestore(io_lock, flags);
			continue;
		}

		if ((CMD_FLAGS(sc) & FNIC_DEVICE_RESET) &&
			(!(CMD_FLAGS(sc) & FNIC_DEV_RST_ISSUED))) {
			FNIC_SCSI_DBG(KERN_DEBUG, fnic->lport->host,
			"fnic_terminate_rport_io dev rst not pending sc 0x%p\n",
			sc);
			spin_unlock_irqrestore(io_lock, flags);
			continue;
		}
		/*
		 * Found IO that is still pending with firmware and
		 * belongs to rport that went away
		 */
		if (CMD_STATE(sc) == FNIC_IOREQ_ABTS_PENDING) {
			spin_unlock_irqrestore(io_lock, flags);
			continue;
		}
		if (io_req->abts_done) {
			shost_printk(KERN_ERR, fnic->lport->host,
			"fnic_terminate_rport_io: io_req->abts_done is set "
			"state is %s\n",
			fnic_ioreq_state_to_str(CMD_STATE(sc)));
		}
		if (!(CMD_FLAGS(sc) & FNIC_IO_ISSUED)) {
			FNIC_SCSI_DBG(KERN_INFO, fnic->lport->host,
				  "fnic_terminate_rport_io "
				  "IO not yet issued %p tag 0x%x flags "
				  "%x state %d\n",
				  sc, tag, CMD_FLAGS(sc), CMD_STATE(sc));
		}
		old_ioreq_state = CMD_STATE(sc);
		CMD_STATE(sc) = FNIC_IOREQ_ABTS_PENDING;
		CMD_ABTS_STATUS(sc) = FCPIO_INVALID_CODE;
		if (CMD_FLAGS(sc) & FNIC_DEVICE_RESET) {
			atomic64_inc(&reset_stats->device_reset_terminates);
			abt_tag = (tag | FNIC_TAG_DEV_RST);
			FNIC_SCSI_DBG(KERN_DEBUG, fnic->lport->host,
			"fnic_terminate_rport_io dev rst sc 0x%p\n", sc);
		}

		BUG_ON(io_req->abts_done);

		FNIC_SCSI_DBG(KERN_DEBUG,
			      fnic->lport->host,
			      "fnic_terminate_rport_io: Issuing abts\n");

		spin_unlock_irqrestore(io_lock, flags);

		/* Now queue the abort command to firmware */
		int_to_scsilun(sc->device->lun, &fc_lun);

		if (fnic_queue_abort_io_req(fnic, abt_tag,
					    FCPIO_ITMF_ABT_TASK_TERM,
					    fc_lun.scsi_lun, io_req)) {
			/*
			 * Revert the cmd state back to old state, if
			 * it hasn't changed in between. This cmd will get
			 * aborted later by scsi_eh, or cleaned up during
			 * lun reset
			 */
			spin_lock_irqsave(io_lock, flags);
			if (CMD_STATE(sc) == FNIC_IOREQ_ABTS_PENDING)
				CMD_STATE(sc) = old_ioreq_state;
			spin_unlock_irqrestore(io_lock, flags);
		} else {
			spin_lock_irqsave(io_lock, flags);
			if (CMD_FLAGS(sc) & FNIC_DEVICE_RESET)
				CMD_FLAGS(sc) |= FNIC_DEV_RST_TERM_ISSUED;
			else
				CMD_FLAGS(sc) |= FNIC_IO_INTERNAL_TERM_ISSUED;
			spin_unlock_irqrestore(io_lock, flags);
			atomic64_inc(&term_stats->terminates);
			term_cnt++;
		}
	}
	if (term_cnt > atomic64_read(&term_stats->max_terminates))
		atomic64_set(&term_stats->max_terminates, term_cnt);

}

/*
 * This function is exported to SCSI for sending abort cmnds.
 * A SCSI IO is represented by a io_req in the driver.
 * The ioreq is linked to the SCSI Cmd, thus a link with the ULP's IO.
 */
int fnic_abort_cmd(struct scsi_cmnd *sc)
{
	struct fc_lport *lp;
	struct fnic *fnic;
	struct fnic_io_req *io_req = NULL;
	struct fc_rport *rport;
	spinlock_t *io_lock;
	unsigned long flags;
	unsigned long start_time = 0;
	int ret = SUCCESS;
	u32 task_req = 0;
	struct scsi_lun fc_lun;
	struct fnic_stats *fnic_stats;
	struct abort_stats *abts_stats;
	struct terminate_stats *term_stats;
	enum fnic_ioreq_state old_ioreq_state;
	int tag;
	unsigned long abt_issued_time;
	DECLARE_COMPLETION_ONSTACK(tm_done);

	/* Wait for rport to unblock */
	fc_block_scsi_eh(sc);

	/* Get local-port, check ready and link up */
	lp = shost_priv(sc->device->host);

	fnic = lport_priv(lp);
	fnic_stats = &fnic->fnic_stats;
	abts_stats = &fnic->fnic_stats.abts_stats;
	term_stats = &fnic->fnic_stats.term_stats;

	rport = starget_to_rport(scsi_target(sc->device));
	tag = sc->request->tag;
	FNIC_SCSI_DBG(KERN_DEBUG,
		fnic->lport->host,
		"Abort Cmd called FCID 0x%x, LUN 0x%llx TAG %x flags %x\n",
		rport->port_id, sc->device->lun, tag, CMD_FLAGS(sc));

	CMD_FLAGS(sc) = FNIC_NO_FLAGS;

	if (lp->state != LPORT_ST_READY || !(lp->link_up)) {
		ret = FAILED;
		goto fnic_abort_cmd_end;
	}

	/*
	 * Avoid a race between SCSI issuing the abort and the device
	 * completing the command.
	 *
	 * If the command is already completed by the fw cmpl code,
	 * we just return SUCCESS from here. This means that the abort
	 * succeeded. In the SCSI ML, since the timeout for command has
	 * happened, the completion wont actually complete the command
	 * and it will be considered as an aborted command
	 *
	 * The CMD_SP will not be cleared except while holding io_req_lock.
	 */
	io_lock = fnic_io_lock_hash(fnic, sc);
	spin_lock_irqsave(io_lock, flags);
	io_req = (struct fnic_io_req *)CMD_SP(sc);
	if (!io_req) {
		spin_unlock_irqrestore(io_lock, flags);
		goto fnic_abort_cmd_end;
	}

	io_req->abts_done = &tm_done;

	if (CMD_STATE(sc) == FNIC_IOREQ_ABTS_PENDING) {
		spin_unlock_irqrestore(io_lock, flags);
		goto wait_pending;
	}

	abt_issued_time = jiffies_to_msecs(jiffies) - jiffies_to_msecs(io_req->start_time);
	if (abt_issued_time <= 6000)
		atomic64_inc(&abts_stats->abort_issued_btw_0_to_6_sec);
	else if (abt_issued_time > 6000 && abt_issued_time <= 20000)
		atomic64_inc(&abts_stats->abort_issued_btw_6_to_20_sec);
	else if (abt_issued_time > 20000 && abt_issued_time <= 30000)
		atomic64_inc(&abts_stats->abort_issued_btw_20_to_30_sec);
	else if (abt_issued_time > 30000 && abt_issued_time <= 40000)
		atomic64_inc(&abts_stats->abort_issued_btw_30_to_40_sec);
	else if (abt_issued_time > 40000 && abt_issued_time <= 50000)
		atomic64_inc(&abts_stats->abort_issued_btw_40_to_50_sec);
	else if (abt_issued_time > 50000 && abt_issued_time <= 60000)
		atomic64_inc(&abts_stats->abort_issued_btw_50_to_60_sec);
	else
		atomic64_inc(&abts_stats->abort_issued_greater_than_60_sec);

	FNIC_SCSI_DBG(KERN_INFO, fnic->lport->host,
		"CBD Opcode: %02x Abort issued time: %lu msec\n", sc->cmnd[0], abt_issued_time);
	/*
	 * Command is still pending, need to abort it
	 * If the firmware completes the command after this point,
	 * the completion wont be done till mid-layer, since abort
	 * has already started.
	 */
	old_ioreq_state = CMD_STATE(sc);
	CMD_STATE(sc) = FNIC_IOREQ_ABTS_PENDING;
	CMD_ABTS_STATUS(sc) = FCPIO_INVALID_CODE;

	spin_unlock_irqrestore(io_lock, flags);

	/*
	 * Check readiness of the remote port. If the path to remote
	 * port is up, then send abts to the remote port to terminate
	 * the IO. Else, just locally terminate the IO in the firmware
	 */
	if (fc_remote_port_chkready(rport) == 0)
		task_req = FCPIO_ITMF_ABT_TASK;
	else {
		atomic64_inc(&fnic_stats->misc_stats.rport_not_ready);
		task_req = FCPIO_ITMF_ABT_TASK_TERM;
	}

	/* Now queue the abort command to firmware */
	int_to_scsilun(sc->device->lun, &fc_lun);

	if (fnic_queue_abort_io_req(fnic, sc->request->tag, task_req,
				    fc_lun.scsi_lun, io_req)) {
		spin_lock_irqsave(io_lock, flags);
		if (CMD_STATE(sc) == FNIC_IOREQ_ABTS_PENDING)
			CMD_STATE(sc) = old_ioreq_state;
		io_req = (struct fnic_io_req *)CMD_SP(sc);
		if (io_req)
			io_req->abts_done = NULL;
		spin_unlock_irqrestore(io_lock, flags);
		ret = FAILED;
		goto fnic_abort_cmd_end;
	}
	if (task_req == FCPIO_ITMF_ABT_TASK) {
		CMD_FLAGS(sc) |= FNIC_IO_ABTS_ISSUED;
		atomic64_inc(&fnic_stats->abts_stats.aborts);
	} else {
		CMD_FLAGS(sc) |= FNIC_IO_TERM_ISSUED;
		atomic64_inc(&fnic_stats->term_stats.terminates);
	}

	/*
	 * We queued an abort IO, wait for its completion.
	 * Once the firmware completes the abort command, it will
	 * wake up this thread.
	 */
 wait_pending:
	wait_for_completion_timeout(&tm_done,
				    msecs_to_jiffies
				    (2 * fnic->config.ra_tov +
				     fnic->config.ed_tov));

	/* Check the abort status */
	spin_lock_irqsave(io_lock, flags);

	io_req = (struct fnic_io_req *)CMD_SP(sc);
	if (!io_req) {
		atomic64_inc(&fnic_stats->io_stats.ioreq_null);
		spin_unlock_irqrestore(io_lock, flags);
		CMD_FLAGS(sc) |= FNIC_IO_ABT_TERM_REQ_NULL;
		ret = FAILED;
		goto fnic_abort_cmd_end;
	}
	io_req->abts_done = NULL;

	/* fw did not complete abort, timed out */
	if (CMD_ABTS_STATUS(sc) == FCPIO_INVALID_CODE) {
		spin_unlock_irqrestore(io_lock, flags);
		if (task_req == FCPIO_ITMF_ABT_TASK) {
			atomic64_inc(&abts_stats->abort_drv_timeouts);
		} else {
			atomic64_inc(&term_stats->terminate_drv_timeouts);
		}
		CMD_FLAGS(sc) |= FNIC_IO_ABT_TERM_TIMED_OUT;
		ret = FAILED;
		goto fnic_abort_cmd_end;
	}

	/* IO out of order */

	if (!(CMD_FLAGS(sc) & (FNIC_IO_ABORTED | FNIC_IO_DONE))) {
		spin_unlock_irqrestore(io_lock, flags);
		FNIC_SCSI_DBG(KERN_DEBUG, fnic->lport->host,
			"Issuing Host reset due to out of order IO\n");

		ret = FAILED;
		goto fnic_abort_cmd_end;
	}

	CMD_STATE(sc) = FNIC_IOREQ_ABTS_COMPLETE;

	start_time = io_req->start_time;
	/*
	 * firmware completed the abort, check the status,
	 * free the io_req if successful. If abort fails,
	 * Device reset will clean the I/O.
	 */
	if (CMD_ABTS_STATUS(sc) == FCPIO_SUCCESS)
		CMD_SP(sc) = NULL;
	else {
		ret = FAILED;
		spin_unlock_irqrestore(io_lock, flags);
		goto fnic_abort_cmd_end;
	}

	spin_unlock_irqrestore(io_lock, flags);

	fnic_release_ioreq_buf(fnic, io_req, sc);
	mempool_free(io_req, fnic->io_req_pool);

	if (sc->scsi_done) {
	/* Call SCSI completion function to complete the IO */
		sc->result = (DID_ABORT << 16);
		sc->scsi_done(sc);
<<<<<<< HEAD
=======
		atomic64_dec(&fnic_stats->io_stats.active_ios);
		if (atomic64_read(&fnic->io_cmpl_skip))
			atomic64_dec(&fnic->io_cmpl_skip);
		else
			atomic64_inc(&fnic_stats->io_stats.io_completions);
>>>>>>> 24b8d41d
	}

fnic_abort_cmd_end:
	FNIC_TRACE(fnic_abort_cmd, sc->device->host->host_no,
		  sc->request->tag, sc,
		  jiffies_to_msecs(jiffies - start_time),
		  0, ((u64)sc->cmnd[0] << 32 |
		  (u64)sc->cmnd[2] << 24 | (u64)sc->cmnd[3] << 16 |
		  (u64)sc->cmnd[4] << 8 | sc->cmnd[5]),
		  (((u64)CMD_FLAGS(sc) << 32) | CMD_STATE(sc)));

	FNIC_SCSI_DBG(KERN_DEBUG, fnic->lport->host,
		      "Returning from abort cmd type %x %s\n", task_req,
		      (ret == SUCCESS) ?
		      "SUCCESS" : "FAILED");
	return ret;
}

static inline int fnic_queue_dr_io_req(struct fnic *fnic,
				       struct scsi_cmnd *sc,
				       struct fnic_io_req *io_req)
{
	struct vnic_wq_copy *wq = &fnic->wq_copy[0];
	struct Scsi_Host *host = fnic->lport->host;
	struct misc_stats *misc_stats = &fnic->fnic_stats.misc_stats;
	struct scsi_lun fc_lun;
	int ret = 0;
	unsigned long intr_flags;

	spin_lock_irqsave(host->host_lock, intr_flags);
	if (unlikely(fnic_chk_state_flags_locked(fnic,
						FNIC_FLAGS_IO_BLOCKED))) {
		spin_unlock_irqrestore(host->host_lock, intr_flags);
		return FAILED;
	} else
		atomic_inc(&fnic->in_flight);
	spin_unlock_irqrestore(host->host_lock, intr_flags);

	spin_lock_irqsave(&fnic->wq_copy_lock[0], intr_flags);

	if (vnic_wq_copy_desc_avail(wq) <= fnic->wq_copy_desc_low[0])
		free_wq_copy_descs(fnic, wq);

	if (!vnic_wq_copy_desc_avail(wq)) {
		FNIC_SCSI_DBG(KERN_DEBUG, fnic->lport->host,
			  "queue_dr_io_req failure - no descriptors\n");
		atomic64_inc(&misc_stats->devrst_cpwq_alloc_failures);
		ret = -EAGAIN;
		goto lr_io_req_end;
	}

	/* fill in the lun info */
	int_to_scsilun(sc->device->lun, &fc_lun);

	fnic_queue_wq_copy_desc_itmf(wq, sc->request->tag | FNIC_TAG_DEV_RST,
				     0, FCPIO_ITMF_LUN_RESET, SCSI_NO_TAG,
				     fc_lun.scsi_lun, io_req->port_id,
				     fnic->config.ra_tov, fnic->config.ed_tov);

	atomic64_inc(&fnic->fnic_stats.fw_stats.active_fw_reqs);
	if (atomic64_read(&fnic->fnic_stats.fw_stats.active_fw_reqs) >
		  atomic64_read(&fnic->fnic_stats.fw_stats.max_fw_reqs))
		atomic64_set(&fnic->fnic_stats.fw_stats.max_fw_reqs,
		  atomic64_read(&fnic->fnic_stats.fw_stats.active_fw_reqs));

lr_io_req_end:
	spin_unlock_irqrestore(&fnic->wq_copy_lock[0], intr_flags);
	atomic_dec(&fnic->in_flight);

	return ret;
}

/*
 * Clean up any pending aborts on the lun
 * For each outstanding IO on this lun, whose abort is not completed by fw,
 * issue a local abort. Wait for abort to complete. Return 0 if all commands
 * successfully aborted, 1 otherwise
 */
static int fnic_clean_pending_aborts(struct fnic *fnic,
				     struct scsi_cmnd *lr_sc,
					 bool new_sc)

{
	int tag, abt_tag;
	struct fnic_io_req *io_req;
	spinlock_t *io_lock;
	unsigned long flags;
	int ret = 0;
	struct scsi_cmnd *sc;
	struct scsi_lun fc_lun;
	struct scsi_device *lun_dev = lr_sc->device;
	DECLARE_COMPLETION_ONSTACK(tm_done);
	enum fnic_ioreq_state old_ioreq_state;

	for (tag = 0; tag < fnic->fnic_max_tag_id; tag++) {
		io_lock = fnic_io_lock_tag(fnic, tag);
		spin_lock_irqsave(io_lock, flags);
		sc = scsi_host_find_tag(fnic->lport->host, tag);
		/*
		 * ignore this lun reset cmd if issued using new SC
		 * or cmds that do not belong to this lun
		 */
		if (!sc || ((sc == lr_sc) && new_sc) || sc->device != lun_dev) {
			spin_unlock_irqrestore(io_lock, flags);
			continue;
		}

		io_req = (struct fnic_io_req *)CMD_SP(sc);

		if (!io_req || sc->device != lun_dev) {
			spin_unlock_irqrestore(io_lock, flags);
			continue;
		}

		/*
		 * Found IO that is still pending with firmware and
		 * belongs to the LUN that we are resetting
		 */
		FNIC_SCSI_DBG(KERN_DEBUG, fnic->lport->host,
			      "Found IO in %s on lun\n",
			      fnic_ioreq_state_to_str(CMD_STATE(sc)));

		if (CMD_STATE(sc) == FNIC_IOREQ_ABTS_PENDING) {
			spin_unlock_irqrestore(io_lock, flags);
			continue;
		}
		if ((CMD_FLAGS(sc) & FNIC_DEVICE_RESET) &&
			(!(CMD_FLAGS(sc) & FNIC_DEV_RST_ISSUED))) {
			FNIC_SCSI_DBG(KERN_INFO, fnic->lport->host,
				"%s dev rst not pending sc 0x%p\n", __func__,
				sc);
			spin_unlock_irqrestore(io_lock, flags);
			continue;
		}

		if (io_req->abts_done)
			shost_printk(KERN_ERR, fnic->lport->host,
			  "%s: io_req->abts_done is set state is %s\n",
			  __func__, fnic_ioreq_state_to_str(CMD_STATE(sc)));
		old_ioreq_state = CMD_STATE(sc);
		/*
		 * Any pending IO issued prior to reset is expected to be
		 * in abts pending state, if not we need to set
		 * FNIC_IOREQ_ABTS_PENDING to indicate the IO is abort pending.
		 * When IO is completed, the IO will be handed over and
		 * handled in this function.
		 */
		CMD_STATE(sc) = FNIC_IOREQ_ABTS_PENDING;

		BUG_ON(io_req->abts_done);

		abt_tag = tag;
		if (CMD_FLAGS(sc) & FNIC_DEVICE_RESET) {
			abt_tag |= FNIC_TAG_DEV_RST;
			FNIC_SCSI_DBG(KERN_INFO, fnic->lport->host,
				  "%s: dev rst sc 0x%p\n", __func__, sc);
		}

		CMD_ABTS_STATUS(sc) = FCPIO_INVALID_CODE;
		io_req->abts_done = &tm_done;
		spin_unlock_irqrestore(io_lock, flags);

		/* Now queue the abort command to firmware */
		int_to_scsilun(sc->device->lun, &fc_lun);

		if (fnic_queue_abort_io_req(fnic, abt_tag,
					    FCPIO_ITMF_ABT_TASK_TERM,
					    fc_lun.scsi_lun, io_req)) {
			spin_lock_irqsave(io_lock, flags);
			io_req = (struct fnic_io_req *)CMD_SP(sc);
			if (io_req)
				io_req->abts_done = NULL;
			if (CMD_STATE(sc) == FNIC_IOREQ_ABTS_PENDING)
				CMD_STATE(sc) = old_ioreq_state;
			spin_unlock_irqrestore(io_lock, flags);
			ret = 1;
			goto clean_pending_aborts_end;
		} else {
			spin_lock_irqsave(io_lock, flags);
			if (CMD_FLAGS(sc) & FNIC_DEVICE_RESET)
				CMD_FLAGS(sc) |= FNIC_DEV_RST_TERM_ISSUED;
			spin_unlock_irqrestore(io_lock, flags);
		}
		CMD_FLAGS(sc) |= FNIC_IO_INTERNAL_TERM_ISSUED;

		wait_for_completion_timeout(&tm_done,
					    msecs_to_jiffies
					    (fnic->config.ed_tov));

		/* Recheck cmd state to check if it is now aborted */
		spin_lock_irqsave(io_lock, flags);
		io_req = (struct fnic_io_req *)CMD_SP(sc);
		if (!io_req) {
			spin_unlock_irqrestore(io_lock, flags);
			CMD_FLAGS(sc) |= FNIC_IO_ABT_TERM_REQ_NULL;
			continue;
		}

		io_req->abts_done = NULL;

		/* if abort is still pending with fw, fail */
		if (CMD_ABTS_STATUS(sc) == FCPIO_INVALID_CODE) {
			spin_unlock_irqrestore(io_lock, flags);
			CMD_FLAGS(sc) |= FNIC_IO_ABT_TERM_DONE;
			ret = 1;
			goto clean_pending_aborts_end;
		}
		CMD_STATE(sc) = FNIC_IOREQ_ABTS_COMPLETE;

		/* original sc used for lr is handled by dev reset code */
		if (sc != lr_sc)
			CMD_SP(sc) = NULL;
		spin_unlock_irqrestore(io_lock, flags);

		/* original sc used for lr is handled by dev reset code */
		if (sc != lr_sc) {
			fnic_release_ioreq_buf(fnic, io_req, sc);
			mempool_free(io_req, fnic->io_req_pool);
		}

		/*
		 * Any IO is returned during reset, it needs to call scsi_done
		 * to return the scsi_cmnd to upper layer.
		 */
		if (sc->scsi_done) {
			/* Set result to let upper SCSI layer retry */
			sc->result = DID_RESET << 16;
			sc->scsi_done(sc);
		}
	}

	schedule_timeout(msecs_to_jiffies(2 * fnic->config.ed_tov));

	/* walk again to check, if IOs are still pending in fw */
	if (fnic_is_abts_pending(fnic, lr_sc))
		ret = FAILED;

clean_pending_aborts_end:
	return ret;
}

/**
 * fnic_scsi_host_start_tag
 * Allocates tagid from host's tag list
 **/
static inline int
fnic_scsi_host_start_tag(struct fnic *fnic, struct scsi_cmnd *sc)
{
	struct request_queue *q = sc->request->q;
	struct request *dummy;

	dummy = blk_mq_alloc_request(q, REQ_OP_WRITE, BLK_MQ_REQ_NOWAIT);
	if (IS_ERR(dummy))
		return SCSI_NO_TAG;

	sc->tag = sc->request->tag = dummy->tag;
	sc->host_scribble = (unsigned char *)dummy;

	return dummy->tag;
}

/**
 * fnic_scsi_host_end_tag
 * frees tag allocated by fnic_scsi_host_start_tag.
 **/
static inline void
fnic_scsi_host_end_tag(struct fnic *fnic, struct scsi_cmnd *sc)
{
	struct request *dummy = (struct request *)sc->host_scribble;

	blk_mq_free_request(dummy);
}

/*
 * SCSI Eh thread issues a Lun Reset when one or more commands on a LUN
 * fail to get aborted. It calls driver's eh_device_reset with a SCSI command
 * on the LUN.
 */
int fnic_device_reset(struct scsi_cmnd *sc)
{
	struct fc_lport *lp;
	struct fnic *fnic;
	struct fnic_io_req *io_req = NULL;
	struct fc_rport *rport;
	int status;
	int ret = FAILED;
	spinlock_t *io_lock;
	unsigned long flags;
	unsigned long start_time = 0;
	struct scsi_lun fc_lun;
	struct fnic_stats *fnic_stats;
	struct reset_stats *reset_stats;
	int tag = 0;
	DECLARE_COMPLETION_ONSTACK(tm_done);
	int tag_gen_flag = 0;   /*to track tags allocated by fnic driver*/
	bool new_sc = 0;

	/* Wait for rport to unblock */
	fc_block_scsi_eh(sc);

	/* Get local-port, check ready and link up */
	lp = shost_priv(sc->device->host);

	fnic = lport_priv(lp);
	fnic_stats = &fnic->fnic_stats;
	reset_stats = &fnic->fnic_stats.reset_stats;

	atomic64_inc(&reset_stats->device_resets);

	rport = starget_to_rport(scsi_target(sc->device));
	FNIC_SCSI_DBG(KERN_DEBUG, fnic->lport->host,
		      "Device reset called FCID 0x%x, LUN 0x%llx sc 0x%p\n",
		      rport->port_id, sc->device->lun, sc);

	if (lp->state != LPORT_ST_READY || !(lp->link_up))
		goto fnic_device_reset_end;

	/* Check if remote port up */
	if (fc_remote_port_chkready(rport)) {
		atomic64_inc(&fnic_stats->misc_stats.rport_not_ready);
		goto fnic_device_reset_end;
	}

	CMD_FLAGS(sc) = FNIC_DEVICE_RESET;
	/* Allocate tag if not present */

	tag = sc->request->tag;
	if (unlikely(tag < 0)) {
		/*
		 * Really should fix the midlayer to pass in a proper
		 * request for ioctls...
		 */
<<<<<<< HEAD

=======
>>>>>>> 24b8d41d
		tag = fnic_scsi_host_start_tag(fnic, sc);
		if (unlikely(tag == SCSI_NO_TAG))
			goto fnic_device_reset_end;
		tag_gen_flag = 1;
		new_sc = 1;
	}
	io_lock = fnic_io_lock_hash(fnic, sc);
	spin_lock_irqsave(io_lock, flags);
	io_req = (struct fnic_io_req *)CMD_SP(sc);

	/*
	 * If there is a io_req attached to this command, then use it,
	 * else allocate a new one.
	 */
	if (!io_req) {
		io_req = mempool_alloc(fnic->io_req_pool, GFP_ATOMIC);
		if (!io_req) {
			spin_unlock_irqrestore(io_lock, flags);
			goto fnic_device_reset_end;
		}
		memset(io_req, 0, sizeof(*io_req));
		io_req->port_id = rport->port_id;
		CMD_SP(sc) = (char *)io_req;
	}
	io_req->dr_done = &tm_done;
	CMD_STATE(sc) = FNIC_IOREQ_CMD_PENDING;
	CMD_LR_STATUS(sc) = FCPIO_INVALID_CODE;
	spin_unlock_irqrestore(io_lock, flags);

	FNIC_SCSI_DBG(KERN_DEBUG, fnic->lport->host, "TAG %x\n", tag);

	/*
	 * issue the device reset, if enqueue failed, clean up the ioreq
	 * and break assoc with scsi cmd
	 */
	if (fnic_queue_dr_io_req(fnic, sc, io_req)) {
		spin_lock_irqsave(io_lock, flags);
		io_req = (struct fnic_io_req *)CMD_SP(sc);
		if (io_req)
			io_req->dr_done = NULL;
		goto fnic_device_reset_clean;
	}
	spin_lock_irqsave(io_lock, flags);
	CMD_FLAGS(sc) |= FNIC_DEV_RST_ISSUED;
	spin_unlock_irqrestore(io_lock, flags);

	/*
	 * Wait on the local completion for LUN reset.  The io_req may be
	 * freed while we wait since we hold no lock.
	 */
	wait_for_completion_timeout(&tm_done,
				    msecs_to_jiffies(FNIC_LUN_RESET_TIMEOUT));

	spin_lock_irqsave(io_lock, flags);
	io_req = (struct fnic_io_req *)CMD_SP(sc);
	if (!io_req) {
		spin_unlock_irqrestore(io_lock, flags);
		FNIC_SCSI_DBG(KERN_DEBUG, fnic->lport->host,
				"io_req is null tag 0x%x sc 0x%p\n", tag, sc);
		goto fnic_device_reset_end;
	}
	io_req->dr_done = NULL;

	status = CMD_LR_STATUS(sc);

	/*
	 * If lun reset not completed, bail out with failed. io_req
	 * gets cleaned up during higher levels of EH
	 */
	if (status == FCPIO_INVALID_CODE) {
		atomic64_inc(&reset_stats->device_reset_timeouts);
		FNIC_SCSI_DBG(KERN_DEBUG, fnic->lport->host,
			      "Device reset timed out\n");
		CMD_FLAGS(sc) |= FNIC_DEV_RST_TIMED_OUT;
		spin_unlock_irqrestore(io_lock, flags);
		int_to_scsilun(sc->device->lun, &fc_lun);
		/*
		 * Issue abort and terminate on device reset request.
		 * If q'ing of terminate fails, retry it after a delay.
		 */
		while (1) {
			spin_lock_irqsave(io_lock, flags);
			if (CMD_FLAGS(sc) & FNIC_DEV_RST_TERM_ISSUED) {
				spin_unlock_irqrestore(io_lock, flags);
				break;
			}
			spin_unlock_irqrestore(io_lock, flags);
			if (fnic_queue_abort_io_req(fnic,
				tag | FNIC_TAG_DEV_RST,
				FCPIO_ITMF_ABT_TASK_TERM,
				fc_lun.scsi_lun, io_req)) {
				wait_for_completion_timeout(&tm_done,
				msecs_to_jiffies(FNIC_ABT_TERM_DELAY_TIMEOUT));
			} else {
				spin_lock_irqsave(io_lock, flags);
				CMD_FLAGS(sc) |= FNIC_DEV_RST_TERM_ISSUED;
				CMD_STATE(sc) = FNIC_IOREQ_ABTS_PENDING;
				io_req->abts_done = &tm_done;
				spin_unlock_irqrestore(io_lock, flags);
				FNIC_SCSI_DBG(KERN_DEBUG, fnic->lport->host,
				"Abort and terminate issued on Device reset "
				"tag 0x%x sc 0x%p\n", tag, sc);
				break;
			}
		}
		while (1) {
			spin_lock_irqsave(io_lock, flags);
			if (!(CMD_FLAGS(sc) & FNIC_DEV_RST_DONE)) {
				spin_unlock_irqrestore(io_lock, flags);
				wait_for_completion_timeout(&tm_done,
				msecs_to_jiffies(FNIC_LUN_RESET_TIMEOUT));
				break;
			} else {
				io_req = (struct fnic_io_req *)CMD_SP(sc);
				io_req->abts_done = NULL;
				goto fnic_device_reset_clean;
			}
		}
	} else {
		spin_unlock_irqrestore(io_lock, flags);
	}

	/* Completed, but not successful, clean up the io_req, return fail */
	if (status != FCPIO_SUCCESS) {
		spin_lock_irqsave(io_lock, flags);
		FNIC_SCSI_DBG(KERN_DEBUG,
			      fnic->lport->host,
			      "Device reset completed - failed\n");
		io_req = (struct fnic_io_req *)CMD_SP(sc);
		goto fnic_device_reset_clean;
	}

	/*
	 * Clean up any aborts on this lun that have still not
	 * completed. If any of these fail, then LUN reset fails.
	 * clean_pending_aborts cleans all cmds on this lun except
	 * the lun reset cmd. If all cmds get cleaned, the lun reset
	 * succeeds
	 */
	if (fnic_clean_pending_aborts(fnic, sc, new_sc)) {
		spin_lock_irqsave(io_lock, flags);
		io_req = (struct fnic_io_req *)CMD_SP(sc);
		FNIC_SCSI_DBG(KERN_DEBUG, fnic->lport->host,
			      "Device reset failed"
			      " since could not abort all IOs\n");
		goto fnic_device_reset_clean;
	}

	/* Clean lun reset command */
	spin_lock_irqsave(io_lock, flags);
	io_req = (struct fnic_io_req *)CMD_SP(sc);
	if (io_req)
		/* Completed, and successful */
		ret = SUCCESS;

fnic_device_reset_clean:
	if (io_req)
		CMD_SP(sc) = NULL;

	spin_unlock_irqrestore(io_lock, flags);

	if (io_req) {
		start_time = io_req->start_time;
		fnic_release_ioreq_buf(fnic, io_req, sc);
		mempool_free(io_req, fnic->io_req_pool);
	}

fnic_device_reset_end:
	FNIC_TRACE(fnic_device_reset, sc->device->host->host_no,
		  sc->request->tag, sc,
		  jiffies_to_msecs(jiffies - start_time),
		  0, ((u64)sc->cmnd[0] << 32 |
		  (u64)sc->cmnd[2] << 24 | (u64)sc->cmnd[3] << 16 |
		  (u64)sc->cmnd[4] << 8 | sc->cmnd[5]),
		  (((u64)CMD_FLAGS(sc) << 32) | CMD_STATE(sc)));

	/* free tag if it is allocated */
	if (unlikely(tag_gen_flag))
		fnic_scsi_host_end_tag(fnic, sc);

	FNIC_SCSI_DBG(KERN_DEBUG, fnic->lport->host,
		      "Returning from device reset %s\n",
		      (ret == SUCCESS) ?
		      "SUCCESS" : "FAILED");

	if (ret == FAILED)
		atomic64_inc(&reset_stats->device_reset_failures);

	return ret;
}

/* Clean up all IOs, clean up libFC local port */
int fnic_reset(struct Scsi_Host *shost)
{
	struct fc_lport *lp;
	struct fnic *fnic;
	int ret = 0;
	struct reset_stats *reset_stats;

	lp = shost_priv(shost);
	fnic = lport_priv(lp);
	reset_stats = &fnic->fnic_stats.reset_stats;

	FNIC_SCSI_DBG(KERN_DEBUG, fnic->lport->host,
		      "fnic_reset called\n");

	atomic64_inc(&reset_stats->fnic_resets);

	/*
	 * Reset local port, this will clean up libFC exchanges,
	 * reset remote port sessions, and if link is up, begin flogi
	 */
	ret = fc_lport_reset(lp);

	FNIC_SCSI_DBG(KERN_DEBUG, fnic->lport->host,
		      "Returning from fnic reset %s\n",
		      (ret == 0) ?
		      "SUCCESS" : "FAILED");

	if (ret == 0)
		atomic64_inc(&reset_stats->fnic_reset_completions);
	else
		atomic64_inc(&reset_stats->fnic_reset_failures);

	return ret;
}

/*
 * SCSI Error handling calls driver's eh_host_reset if all prior
 * error handling levels return FAILED. If host reset completes
 * successfully, and if link is up, then Fabric login begins.
 *
 * Host Reset is the highest level of error recovery. If this fails, then
 * host is offlined by SCSI.
 *
 */
int fnic_host_reset(struct scsi_cmnd *sc)
{
	int ret;
	unsigned long wait_host_tmo;
	struct Scsi_Host *shost = sc->device->host;
	struct fc_lport *lp = shost_priv(shost);
	struct fnic *fnic = lport_priv(lp);
	unsigned long flags;

	spin_lock_irqsave(&fnic->fnic_lock, flags);
	if (!fnic->internal_reset_inprogress) {
		fnic->internal_reset_inprogress = true;
	} else {
		spin_unlock_irqrestore(&fnic->fnic_lock, flags);
		FNIC_SCSI_DBG(KERN_DEBUG, fnic->lport->host,
			"host reset in progress skipping another host reset\n");
		return SUCCESS;
	}
	spin_unlock_irqrestore(&fnic->fnic_lock, flags);

	/*
	 * If fnic_reset is successful, wait for fabric login to complete
	 * scsi-ml tries to send a TUR to every device if host reset is
	 * successful, so before returning to scsi, fabric should be up
	 */
	ret = (fnic_reset(shost) == 0) ? SUCCESS : FAILED;
	if (ret == SUCCESS) {
		wait_host_tmo = jiffies + FNIC_HOST_RESET_SETTLE_TIME * HZ;
		ret = FAILED;
		while (time_before(jiffies, wait_host_tmo)) {
			if ((lp->state == LPORT_ST_READY) &&
			    (lp->link_up)) {
				ret = SUCCESS;
				break;
			}
			ssleep(1);
		}
	}

	spin_lock_irqsave(&fnic->fnic_lock, flags);
	fnic->internal_reset_inprogress = false;
	spin_unlock_irqrestore(&fnic->fnic_lock, flags);
	return ret;
}

/*
 * This fxn is called from libFC when host is removed
 */
void fnic_scsi_abort_io(struct fc_lport *lp)
{
	int err = 0;
	unsigned long flags;
	enum fnic_state old_state;
	struct fnic *fnic = lport_priv(lp);
	DECLARE_COMPLETION_ONSTACK(remove_wait);

	/* Issue firmware reset for fnic, wait for reset to complete */
retry_fw_reset:
	spin_lock_irqsave(&fnic->fnic_lock, flags);
	if (unlikely(fnic->state == FNIC_IN_FC_TRANS_ETH_MODE)) {
		/* fw reset is in progress, poll for its completion */
		spin_unlock_irqrestore(&fnic->fnic_lock, flags);
		schedule_timeout(msecs_to_jiffies(100));
		goto retry_fw_reset;
	}

	fnic->remove_wait = &remove_wait;
	old_state = fnic->state;
	fnic->state = FNIC_IN_FC_TRANS_ETH_MODE;
	fnic_update_mac_locked(fnic, fnic->ctlr.ctl_src_addr);
	spin_unlock_irqrestore(&fnic->fnic_lock, flags);

	err = fnic_fw_reset_handler(fnic);
	if (err) {
		spin_lock_irqsave(&fnic->fnic_lock, flags);
		if (fnic->state == FNIC_IN_FC_TRANS_ETH_MODE)
			fnic->state = old_state;
		fnic->remove_wait = NULL;
		spin_unlock_irqrestore(&fnic->fnic_lock, flags);
		return;
	}

	/* Wait for firmware reset to complete */
	wait_for_completion_timeout(&remove_wait,
				    msecs_to_jiffies(FNIC_RMDEVICE_TIMEOUT));

	spin_lock_irqsave(&fnic->fnic_lock, flags);
	fnic->remove_wait = NULL;
	FNIC_SCSI_DBG(KERN_DEBUG, fnic->lport->host,
		      "fnic_scsi_abort_io %s\n",
		      (fnic->state == FNIC_IN_ETH_MODE) ?
		      "SUCCESS" : "FAILED");
	spin_unlock_irqrestore(&fnic->fnic_lock, flags);

}

/*
 * This fxn called from libFC to clean up driver IO state on link down
 */
void fnic_scsi_cleanup(struct fc_lport *lp)
{
	unsigned long flags;
	enum fnic_state old_state;
	struct fnic *fnic = lport_priv(lp);

	/* issue fw reset */
retry_fw_reset:
	spin_lock_irqsave(&fnic->fnic_lock, flags);
	if (unlikely(fnic->state == FNIC_IN_FC_TRANS_ETH_MODE)) {
		/* fw reset is in progress, poll for its completion */
		spin_unlock_irqrestore(&fnic->fnic_lock, flags);
		schedule_timeout(msecs_to_jiffies(100));
		goto retry_fw_reset;
	}
	old_state = fnic->state;
	fnic->state = FNIC_IN_FC_TRANS_ETH_MODE;
	fnic_update_mac_locked(fnic, fnic->ctlr.ctl_src_addr);
	spin_unlock_irqrestore(&fnic->fnic_lock, flags);

	if (fnic_fw_reset_handler(fnic)) {
		spin_lock_irqsave(&fnic->fnic_lock, flags);
		if (fnic->state == FNIC_IN_FC_TRANS_ETH_MODE)
			fnic->state = old_state;
		spin_unlock_irqrestore(&fnic->fnic_lock, flags);
	}

}

void fnic_empty_scsi_cleanup(struct fc_lport *lp)
{
}

void fnic_exch_mgr_reset(struct fc_lport *lp, u32 sid, u32 did)
{
	struct fnic *fnic = lport_priv(lp);

	/* Non-zero sid, nothing to do */
	if (sid)
		goto call_fc_exch_mgr_reset;

	if (did) {
		fnic_rport_exch_reset(fnic, did);
		goto call_fc_exch_mgr_reset;
	}

	/*
	 * sid = 0, did = 0
	 * link down or device being removed
	 */
	if (!fnic->in_remove)
		fnic_scsi_cleanup(lp);
	else
		fnic_scsi_abort_io(lp);

	/* call libFC exch mgr reset to reset its exchanges */
call_fc_exch_mgr_reset:
	fc_exch_mgr_reset(lp, sid, did);

}

/*
 * fnic_is_abts_pending() is a helper function that
 * walks through tag map to check if there is any IOs pending,if there is one,
 * then it returns 1 (true), otherwise 0 (false)
 * if @lr_sc is non NULL, then it checks IOs specific to particular LUN,
 * otherwise, it checks for all IOs.
 */
int fnic_is_abts_pending(struct fnic *fnic, struct scsi_cmnd *lr_sc)
{
	int tag;
	struct fnic_io_req *io_req;
	spinlock_t *io_lock;
	unsigned long flags;
	int ret = 0;
	struct scsi_cmnd *sc;
	struct scsi_device *lun_dev = NULL;

	if (lr_sc)
		lun_dev = lr_sc->device;

	/* walk again to check, if IOs are still pending in fw */
	for (tag = 0; tag < fnic->fnic_max_tag_id; tag++) {
		sc = scsi_host_find_tag(fnic->lport->host, tag);
		/*
		 * ignore this lun reset cmd or cmds that do not belong to
		 * this lun
		 */
		if (!sc || (lr_sc && (sc->device != lun_dev || sc == lr_sc)))
			continue;

		io_lock = fnic_io_lock_hash(fnic, sc);
		spin_lock_irqsave(io_lock, flags);

		io_req = (struct fnic_io_req *)CMD_SP(sc);

		if (!io_req || sc->device != lun_dev) {
			spin_unlock_irqrestore(io_lock, flags);
			continue;
		}

		/*
		 * Found IO that is still pending with firmware and
		 * belongs to the LUN that we are resetting
		 */
		FNIC_SCSI_DBG(KERN_INFO, fnic->lport->host,
			      "Found IO in %s on lun\n",
			      fnic_ioreq_state_to_str(CMD_STATE(sc)));

		if (CMD_STATE(sc) == FNIC_IOREQ_ABTS_PENDING)
			ret = 1;
		spin_unlock_irqrestore(io_lock, flags);
	}

	return ret;
}<|MERGE_RESOLUTION|>--- conflicted
+++ resolved
@@ -462,19 +462,6 @@
 		return 0;
 	}
 
-<<<<<<< HEAD
-	if (rport) {
-		struct fc_rport_libfc_priv *rp = rport->dd_data;
-
-		if (!rp || rp->rp_state != RPORT_ST_READY) {
-			FNIC_SCSI_DBG(KERN_DEBUG, fnic->lport->host,
-				"returning DID_NO_CONNECT for IO as rport is removed\n");
-			atomic64_inc(&fnic_stats->misc_stats.rport_not_ready);
-			sc->result = DID_NO_CONNECT<<16;
-			done(sc);
-			return 0;
-		}
-=======
 	rp = rport->dd_data;
 	if (!rp || rp->rp_state == RPORT_ST_DELETE) {
 		FNIC_SCSI_DBG(KERN_DEBUG, fnic->lport->host,
@@ -495,7 +482,6 @@
 		sc->result = DID_IMM_RETRY << 16;
 		done(sc);
 		return 0;
->>>>>>> 24b8d41d
 	}
 
 	if (lp->state != LPORT_ST_READY || !(lp->link_up))
@@ -1180,17 +1166,6 @@
 		/* If the status is IO not found consider it as success */
 		if (hdr_status == FCPIO_IO_NOT_FOUND)
 			CMD_ABTS_STATUS(sc) = FCPIO_SUCCESS;
-<<<<<<< HEAD
-		else
-			CMD_ABTS_STATUS(sc) = hdr_status;
-
-		atomic64_dec(&fnic_stats->io_stats.active_ios);
-		if (atomic64_read(&fnic->io_cmpl_skip))
-			atomic64_dec(&fnic->io_cmpl_skip);
-		else
-			atomic64_inc(&fnic_stats->io_stats.io_completions);
-=======
->>>>>>> 24b8d41d
 
 		if (!(CMD_FLAGS(sc) & (FNIC_IO_ABORTED | FNIC_IO_DONE)))
 			atomic64_inc(&misc_stats->no_icmnd_itmf_cmpls);
@@ -2066,14 +2041,11 @@
 	/* Call SCSI completion function to complete the IO */
 		sc->result = (DID_ABORT << 16);
 		sc->scsi_done(sc);
-<<<<<<< HEAD
-=======
 		atomic64_dec(&fnic_stats->io_stats.active_ios);
 		if (atomic64_read(&fnic->io_cmpl_skip))
 			atomic64_dec(&fnic->io_cmpl_skip);
 		else
 			atomic64_inc(&fnic_stats->io_stats.io_completions);
->>>>>>> 24b8d41d
 	}
 
 fnic_abort_cmd_end:
@@ -2406,10 +2378,6 @@
 		 * Really should fix the midlayer to pass in a proper
 		 * request for ioctls...
 		 */
-<<<<<<< HEAD
-
-=======
->>>>>>> 24b8d41d
 		tag = fnic_scsi_host_start_tag(fnic, sc);
 		if (unlikely(tag == SCSI_NO_TAG))
 			goto fnic_device_reset_end;
