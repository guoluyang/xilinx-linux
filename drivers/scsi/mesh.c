// SPDX-License-Identifier: GPL-2.0-only
/*
 * SCSI low-level driver for the MESH (Macintosh Enhanced SCSI Hardware)
 * bus adaptor found on Power Macintosh computers.
 * We assume the MESH is connected to a DBDMA (descriptor-based DMA)
 * controller.
 *
 * Paul Mackerras, August 1996.
 * Copyright (C) 1996 Paul Mackerras.
 *
 * Apr. 21 2002  - BenH		Rework bus reset code for new error handler
 *                              Add delay after initial bus reset
 *                              Add module parameters
 *
 * Sep. 27 2003  - BenH		Move to new driver model, fix some write posting
 *				issues
 * To do:
 * - handle aborts correctly
 * - retry arbitration if lost (unless higher levels do this for us)
 * - power down the chip when no device is detected
 */
#include <linux/module.h>
#include <linux/kernel.h>
#include <linux/delay.h>
#include <linux/types.h>
#include <linux/string.h>
#include <linux/blkdev.h>
#include <linux/proc_fs.h>
#include <linux/stat.h>
#include <linux/interrupt.h>
#include <linux/reboot.h>
#include <linux/spinlock.h>
#include <linux/pci.h>
#include <linux/pgtable.h>
#include <asm/dbdma.h>
#include <asm/io.h>
#include <asm/prom.h>
#include <asm/irq.h>
#include <asm/hydra.h>
#include <asm/processor.h>
#include <asm/machdep.h>
#include <asm/pmac_feature.h>
#include <asm/macio.h>

#include <scsi/scsi.h>
#include <scsi/scsi_cmnd.h>
#include <scsi/scsi_device.h>
#include <scsi/scsi_host.h>

#include "mesh.h"

#if 1
#undef KERN_DEBUG
#define KERN_DEBUG KERN_WARNING
#endif

MODULE_AUTHOR("Paul Mackerras (paulus@samba.org)");
MODULE_DESCRIPTION("PowerMac MESH SCSI driver");
MODULE_LICENSE("GPL");

static int sync_rate = CONFIG_SCSI_MESH_SYNC_RATE;
static int sync_targets = 0xff;
static int resel_targets = 0xff;
static int debug_targets = 0;	/* print debug for these targets */
static int init_reset_delay = CONFIG_SCSI_MESH_RESET_DELAY_MS;

module_param(sync_rate, int, 0);
MODULE_PARM_DESC(sync_rate, "Synchronous rate (0..10, 0=async)");
module_param(sync_targets, int, 0);
MODULE_PARM_DESC(sync_targets, "Bitmask of targets allowed to set synchronous");
module_param(resel_targets, int, 0);
MODULE_PARM_DESC(resel_targets, "Bitmask of targets allowed to set disconnect");
module_param(debug_targets, int, 0644);
MODULE_PARM_DESC(debug_targets, "Bitmask of debugged targets");
module_param(init_reset_delay, int, 0);
MODULE_PARM_DESC(init_reset_delay, "Initial bus reset delay (0=no reset)");

static int mesh_sync_period = 100;
static int mesh_sync_offset = 0;
static unsigned char use_active_neg = 0;  /* bit mask for SEQ_ACTIVE_NEG if used */

#define ALLOW_SYNC(tgt)		((sync_targets >> (tgt)) & 1)
#define ALLOW_RESEL(tgt)	((resel_targets >> (tgt)) & 1)
#define ALLOW_DEBUG(tgt)	((debug_targets >> (tgt)) & 1)
#define DEBUG_TARGET(cmd)	((cmd) && ALLOW_DEBUG((cmd)->device->id))

#undef MESH_DBG
#define N_DBG_LOG	50
#define N_DBG_SLOG	20
#define NUM_DBG_EVENTS	13
#undef	DBG_USE_TB		/* bombs on 601 */

struct dbglog {
	char	*fmt;
	u32	tb;
	u8	phase;
	u8	bs0;
	u8	bs1;
	u8	tgt;
	int	d;
};

enum mesh_phase {
	idle,
	arbitrating,
	selecting,
	commanding,
	dataing,
	statusing,
	busfreeing,
	disconnecting,
	reselecting,
	sleeping
};

enum msg_phase {
	msg_none,
	msg_out,
	msg_out_xxx,
	msg_out_last,
	msg_in,
	msg_in_bad,
};

enum sdtr_phase {
	do_sdtr,
	sdtr_sent,
	sdtr_done
};

struct mesh_target {
	enum sdtr_phase sdtr_state;
	int	sync_params;
	int	data_goes_out;		/* guess as to data direction */
	struct scsi_cmnd *current_req;
	u32	saved_ptr;
#ifdef MESH_DBG
	int	log_ix;
	int	n_log;
	struct dbglog log[N_DBG_LOG];
#endif
};

struct mesh_state {
	volatile struct	mesh_regs __iomem *mesh;
	int	meshintr;
	volatile struct	dbdma_regs __iomem *dma;
	int	dmaintr;
	struct	Scsi_Host *host;
	struct	mesh_state *next;
	struct scsi_cmnd *request_q;
	struct scsi_cmnd *request_qtail;
	enum mesh_phase phase;		/* what we're currently trying to do */
	enum msg_phase msgphase;
	int	conn_tgt;		/* target we're connected to */
	struct scsi_cmnd *current_req;		/* req we're currently working on */
	int	data_ptr;
	int	dma_started;
	int	dma_count;
	int	stat;
	int	aborting;
	int	expect_reply;
	int	n_msgin;
	u8	msgin[16];
	int	n_msgout;
	int	last_n_msgout;
	u8	msgout[16];
	struct dbdma_cmd *dma_cmds;	/* space for dbdma commands, aligned */
	dma_addr_t dma_cmd_bus;
	void	*dma_cmd_space;
	int	dma_cmd_size;
	int	clk_freq;
	struct mesh_target tgts[8];
	struct macio_dev *mdev;
	struct pci_dev* pdev;
#ifdef MESH_DBG
	int	log_ix;
	int	n_log;
	struct dbglog log[N_DBG_SLOG];
#endif
};

/*
 * Driver is too messy, we need a few prototypes...
 */
static void mesh_done(struct mesh_state *ms, int start_next);
static void mesh_interrupt(struct mesh_state *ms);
static void cmd_complete(struct mesh_state *ms);
static void set_dma_cmds(struct mesh_state *ms, struct scsi_cmnd *cmd);
static void halt_dma(struct mesh_state *ms);
static void phase_mismatch(struct mesh_state *ms);


/*
 * Some debugging & logging routines
 */

#ifdef MESH_DBG

static inline u32 readtb(void)
{
	u32 tb;

#ifdef DBG_USE_TB
	/* Beware: if you enable this, it will crash on 601s. */
	asm ("mftb %0" : "=r" (tb) : );
#else
	tb = 0;
#endif
	return tb;
}

static void dlog(struct mesh_state *ms, char *fmt, int a)
{
	struct mesh_target *tp = &ms->tgts[ms->conn_tgt];
	struct dbglog *tlp, *slp;

	tlp = &tp->log[tp->log_ix];
	slp = &ms->log[ms->log_ix];
	tlp->fmt = fmt;
	tlp->tb = readtb();
	tlp->phase = (ms->msgphase << 4) + ms->phase;
	tlp->bs0 = ms->mesh->bus_status0;
	tlp->bs1 = ms->mesh->bus_status1;
	tlp->tgt = ms->conn_tgt;
	tlp->d = a;
	*slp = *tlp;
	if (++tp->log_ix >= N_DBG_LOG)
		tp->log_ix = 0;
	if (tp->n_log < N_DBG_LOG)
		++tp->n_log;
	if (++ms->log_ix >= N_DBG_SLOG)
		ms->log_ix = 0;
	if (ms->n_log < N_DBG_SLOG)
		++ms->n_log;
}

static void dumplog(struct mesh_state *ms, int t)
{
	struct mesh_target *tp = &ms->tgts[t];
	struct dbglog *lp;
	int i;

	if (tp->n_log == 0)
		return;
	i = tp->log_ix - tp->n_log;
	if (i < 0)
		i += N_DBG_LOG;
	tp->n_log = 0;
	do {
		lp = &tp->log[i];
		printk(KERN_DEBUG "mesh log %d: bs=%.2x%.2x ph=%.2x ",
		       t, lp->bs1, lp->bs0, lp->phase);
#ifdef DBG_USE_TB
		printk("tb=%10u ", lp->tb);
#endif
		printk(lp->fmt, lp->d);
		printk("\n");
		if (++i >= N_DBG_LOG)
			i = 0;
	} while (i != tp->log_ix);
}

static void dumpslog(struct mesh_state *ms)
{
	struct dbglog *lp;
	int i;

	if (ms->n_log == 0)
		return;
	i = ms->log_ix - ms->n_log;
	if (i < 0)
		i += N_DBG_SLOG;
	ms->n_log = 0;
	do {
		lp = &ms->log[i];
		printk(KERN_DEBUG "mesh log: bs=%.2x%.2x ph=%.2x t%d ",
		       lp->bs1, lp->bs0, lp->phase, lp->tgt);
#ifdef DBG_USE_TB
		printk("tb=%10u ", lp->tb);
#endif
		printk(lp->fmt, lp->d);
		printk("\n");
		if (++i >= N_DBG_SLOG)
			i = 0;
	} while (i != ms->log_ix);
}

#else

static inline void dlog(struct mesh_state *ms, char *fmt, int a)
{}
static inline void dumplog(struct mesh_state *ms, int tgt)
{}
static inline void dumpslog(struct mesh_state *ms)
{}

#endif /* MESH_DBG */

#define MKWORD(a, b, c, d)	(((a) << 24) + ((b) << 16) + ((c) << 8) + (d))

static void
mesh_dump_regs(struct mesh_state *ms)
{
	volatile struct mesh_regs __iomem *mr = ms->mesh;
	volatile struct dbdma_regs __iomem *md = ms->dma;
	int t;
	struct mesh_target *tp;

	printk(KERN_DEBUG "mesh: state at %p, regs at %p, dma at %p\n",
	       ms, mr, md);
	printk(KERN_DEBUG "    ct=%4x seq=%2x bs=%4x fc=%2x "
	       "exc=%2x err=%2x im=%2x int=%2x sp=%2x\n",
	       (mr->count_hi << 8) + mr->count_lo, mr->sequence,
	       (mr->bus_status1 << 8) + mr->bus_status0, mr->fifo_count,
	       mr->exception, mr->error, mr->intr_mask, mr->interrupt,
	       mr->sync_params);
	while(in_8(&mr->fifo_count))
		printk(KERN_DEBUG " fifo data=%.2x\n",in_8(&mr->fifo));
	printk(KERN_DEBUG "    dma stat=%x cmdptr=%x\n",
	       in_le32(&md->status), in_le32(&md->cmdptr));
	printk(KERN_DEBUG "    phase=%d msgphase=%d conn_tgt=%d data_ptr=%d\n",
	       ms->phase, ms->msgphase, ms->conn_tgt, ms->data_ptr);
	printk(KERN_DEBUG "    dma_st=%d dma_ct=%d n_msgout=%d\n",
	       ms->dma_started, ms->dma_count, ms->n_msgout);
	for (t = 0; t < 8; ++t) {
		tp = &ms->tgts[t];
		if (tp->current_req == NULL)
			continue;
		printk(KERN_DEBUG "    target %d: req=%p goes_out=%d saved_ptr=%d\n",
		       t, tp->current_req, tp->data_goes_out, tp->saved_ptr);
	}
}


/*
 * Flush write buffers on the bus path to the mesh
 */
static inline void mesh_flush_io(volatile struct mesh_regs __iomem *mr)
{
	(void)in_8(&mr->mesh_id);
}


/* Called with  meshinterrupt disabled, initialize the chipset
 * and eventually do the initial bus reset. The lock must not be
 * held since we can schedule.
 */
static void mesh_init(struct mesh_state *ms)
{
	volatile struct mesh_regs __iomem *mr = ms->mesh;
	volatile struct dbdma_regs __iomem *md = ms->dma;

	mesh_flush_io(mr);
	udelay(100);

	/* Reset controller */
	out_le32(&md->control, (RUN|PAUSE|FLUSH|WAKE) << 16);	/* stop dma */
	out_8(&mr->exception, 0xff);	/* clear all exception bits */
	out_8(&mr->error, 0xff);	/* clear all error bits */
	out_8(&mr->sequence, SEQ_RESETMESH);
	mesh_flush_io(mr);
	udelay(10);
	out_8(&mr->intr_mask, INT_ERROR | INT_EXCEPTION | INT_CMDDONE);
	out_8(&mr->source_id, ms->host->this_id);
	out_8(&mr->sel_timeout, 25);	/* 250ms */
	out_8(&mr->sync_params, ASYNC_PARAMS);

	if (init_reset_delay) {
		printk(KERN_INFO "mesh: performing initial bus reset...\n");
		
		/* Reset bus */
		out_8(&mr->bus_status1, BS1_RST);	/* assert RST */
		mesh_flush_io(mr);
		udelay(30);			/* leave it on for >= 25us */
		out_8(&mr->bus_status1, 0);	/* negate RST */
		mesh_flush_io(mr);

		/* Wait for bus to come back */
		msleep(init_reset_delay);
	}
	
	/* Reconfigure controller */
	out_8(&mr->interrupt, 0xff);	/* clear all interrupt bits */
	out_8(&mr->sequence, SEQ_FLUSHFIFO);
	mesh_flush_io(mr);
	udelay(1);
	out_8(&mr->sync_params, ASYNC_PARAMS);
	out_8(&mr->sequence, SEQ_ENBRESEL);

	ms->phase = idle;
	ms->msgphase = msg_none;
}


static void mesh_start_cmd(struct mesh_state *ms, struct scsi_cmnd *cmd)
{
	volatile struct mesh_regs __iomem *mr = ms->mesh;
	int t, id;

	id = cmd->device->id;
	ms->current_req = cmd;
	ms->tgts[id].data_goes_out = cmd->sc_data_direction == DMA_TO_DEVICE;
	ms->tgts[id].current_req = cmd;

#if 1
	if (DEBUG_TARGET(cmd)) {
		int i;
		printk(KERN_DEBUG "mesh_start: %p tgt=%d cmd=", cmd, id);
		for (i = 0; i < cmd->cmd_len; ++i)
			printk(" %x", cmd->cmnd[i]);
		printk(" use_sg=%d buffer=%p bufflen=%u\n",
		       scsi_sg_count(cmd), scsi_sglist(cmd), scsi_bufflen(cmd));
	}
#endif
	if (ms->dma_started)
		panic("mesh: double DMA start !\n");

	ms->phase = arbitrating;
	ms->msgphase = msg_none;
	ms->data_ptr = 0;
	ms->dma_started = 0;
	ms->n_msgout = 0;
	ms->last_n_msgout = 0;
	ms->expect_reply = 0;
	ms->conn_tgt = id;
	ms->tgts[id].saved_ptr = 0;
	ms->stat = DID_OK;
	ms->aborting = 0;
#ifdef MESH_DBG
	ms->tgts[id].n_log = 0;
	dlog(ms, "start cmd=%x", (int) cmd);
#endif

	/* Off we go */
	dlog(ms, "about to arb, intr/exc/err/fc=%.8x",
	     MKWORD(mr->interrupt, mr->exception, mr->error, mr->fifo_count));
	out_8(&mr->interrupt, INT_CMDDONE);
	out_8(&mr->sequence, SEQ_ENBRESEL);
	mesh_flush_io(mr);
	udelay(1);

	if (in_8(&mr->bus_status1) & (BS1_BSY | BS1_SEL)) {
		/*
		 * Some other device has the bus or is arbitrating for it -
		 * probably a target which is about to reselect us.
		 */
		dlog(ms, "busy b4 arb, intr/exc/err/fc=%.8x",
		     MKWORD(mr->interrupt, mr->exception,
			    mr->error, mr->fifo_count));
		for (t = 100; t > 0; --t) {
			if ((in_8(&mr->bus_status1) & (BS1_BSY | BS1_SEL)) == 0)
				break;
			if (in_8(&mr->interrupt) != 0) {
				dlog(ms, "intr b4 arb, intr/exc/err/fc=%.8x",
				     MKWORD(mr->interrupt, mr->exception,
					    mr->error, mr->fifo_count));
				mesh_interrupt(ms);
				if (ms->phase != arbitrating)
					return;
			}
			udelay(1);
		}
		if (in_8(&mr->bus_status1) & (BS1_BSY | BS1_SEL)) {
			/* XXX should try again in a little while */
			ms->stat = DID_BUS_BUSY;
			ms->phase = idle;
			mesh_done(ms, 0);
			return;
		}
	}

	/*
	 * Apparently the mesh has a bug where it will assert both its
	 * own bit and the target's bit on the bus during arbitration.
	 */
	out_8(&mr->dest_id, mr->source_id);

	/*
	 * There appears to be a race with reselection sometimes,
	 * where a target reselects us just as we issue the
	 * arbitrate command.  It seems that then the arbitrate
	 * command just hangs waiting for the bus to be free
	 * without giving us a reselection exception.
	 * The only way I have found to get it to respond correctly
	 * is this: disable reselection before issuing the arbitrate
	 * command, then after issuing it, if it looks like a target
	 * is trying to reselect us, reset the mesh and then enable
	 * reselection.
	 */
	out_8(&mr->sequence, SEQ_DISRESEL);
	if (in_8(&mr->interrupt) != 0) {
		dlog(ms, "intr after disresel, intr/exc/err/fc=%.8x",
		     MKWORD(mr->interrupt, mr->exception,
			    mr->error, mr->fifo_count));
		mesh_interrupt(ms);
		if (ms->phase != arbitrating)
			return;
		dlog(ms, "after intr after disresel, intr/exc/err/fc=%.8x",
		     MKWORD(mr->interrupt, mr->exception,
			    mr->error, mr->fifo_count));
	}

	out_8(&mr->sequence, SEQ_ARBITRATE);

	for (t = 230; t > 0; --t) {
		if (in_8(&mr->interrupt) != 0)
			break;
		udelay(1);
	}
	dlog(ms, "after arb, intr/exc/err/fc=%.8x",
	     MKWORD(mr->interrupt, mr->exception, mr->error, mr->fifo_count));
	if (in_8(&mr->interrupt) == 0 && (in_8(&mr->bus_status1) & BS1_SEL)
	    && (in_8(&mr->bus_status0) & BS0_IO)) {
		/* looks like a reselection - try resetting the mesh */
		dlog(ms, "resel? after arb, intr/exc/err/fc=%.8x",
		     MKWORD(mr->interrupt, mr->exception, mr->error, mr->fifo_count));
		out_8(&mr->sequence, SEQ_RESETMESH);
		mesh_flush_io(mr);
		udelay(10);
		out_8(&mr->interrupt, INT_ERROR | INT_EXCEPTION | INT_CMDDONE);
		out_8(&mr->intr_mask, INT_ERROR | INT_EXCEPTION | INT_CMDDONE);
		out_8(&mr->sequence, SEQ_ENBRESEL);
		mesh_flush_io(mr);
		for (t = 10; t > 0 && in_8(&mr->interrupt) == 0; --t)
			udelay(1);
		dlog(ms, "tried reset after arb, intr/exc/err/fc=%.8x",
		     MKWORD(mr->interrupt, mr->exception, mr->error, mr->fifo_count));
#ifndef MESH_MULTIPLE_HOSTS
		if (in_8(&mr->interrupt) == 0 && (in_8(&mr->bus_status1) & BS1_SEL)
		    && (in_8(&mr->bus_status0) & BS0_IO)) {
			printk(KERN_ERR "mesh: controller not responding"
			       " to reselection!\n");
			/*
			 * If this is a target reselecting us, and the
			 * mesh isn't responding, the higher levels of
			 * the scsi code will eventually time out and
			 * reset the bus.
			 */
		}
#endif
	}
}

/*
 * Start the next command for a MESH.
 * Should be called with interrupts disabled.
 */
static void mesh_start(struct mesh_state *ms)
{
	struct scsi_cmnd *cmd, *prev, *next;

	if (ms->phase != idle || ms->current_req != NULL) {
		printk(KERN_ERR "inappropriate mesh_start (phase=%d, ms=%p)",
		       ms->phase, ms);
		return;
	}

	while (ms->phase == idle) {
		prev = NULL;
		for (cmd = ms->request_q; ; cmd = (struct scsi_cmnd *) cmd->host_scribble) {
			if (cmd == NULL)
				return;
			if (ms->tgts[cmd->device->id].current_req == NULL)
				break;
			prev = cmd;
		}
		next = (struct scsi_cmnd *) cmd->host_scribble;
		if (prev == NULL)
			ms->request_q = next;
		else
			prev->host_scribble = (void *) next;
		if (next == NULL)
			ms->request_qtail = prev;

		mesh_start_cmd(ms, cmd);
	}
}

static void mesh_done(struct mesh_state *ms, int start_next)
{
	struct scsi_cmnd *cmd;
	struct mesh_target *tp = &ms->tgts[ms->conn_tgt];

	cmd = ms->current_req;
	ms->current_req = NULL;
	tp->current_req = NULL;
	if (cmd) {
		set_host_byte(cmd, ms->stat);
		set_status_byte(cmd, cmd->SCp.Status);
		if (ms->stat == DID_OK)
			scsi_msg_to_host_byte(cmd, cmd->SCp.Message);
		if (DEBUG_TARGET(cmd)) {
			printk(KERN_DEBUG "mesh_done: result = %x, data_ptr=%d, buflen=%d\n",
			       cmd->result, ms->data_ptr, scsi_bufflen(cmd));
#if 0
			/* needs to use sg? */
			if ((cmd->cmnd[0] == 0 || cmd->cmnd[0] == 0x12 || cmd->cmnd[0] == 3)
			    && cmd->request_buffer != 0) {
				unsigned char *b = cmd->request_buffer;
				printk(KERN_DEBUG "buffer = %x %x %x %x %x %x %x %x\n",
				       b[0], b[1], b[2], b[3], b[4], b[5], b[6], b[7]);
			}
#endif
		}
		cmd->SCp.this_residual -= ms->data_ptr;
		scsi_done(cmd);
	}
	if (start_next) {
		out_8(&ms->mesh->sequence, SEQ_ENBRESEL);
		mesh_flush_io(ms->mesh);
		udelay(1);
		ms->phase = idle;
		mesh_start(ms);
	}
}

static inline void add_sdtr_msg(struct mesh_state *ms)
{
	int i = ms->n_msgout;

	ms->msgout[i] = EXTENDED_MESSAGE;
	ms->msgout[i+1] = 3;
	ms->msgout[i+2] = EXTENDED_SDTR;
	ms->msgout[i+3] = mesh_sync_period/4;
	ms->msgout[i+4] = (ALLOW_SYNC(ms->conn_tgt)? mesh_sync_offset: 0);
	ms->n_msgout = i + 5;
}

static void set_sdtr(struct mesh_state *ms, int period, int offset)
{
	struct mesh_target *tp = &ms->tgts[ms->conn_tgt];
	volatile struct mesh_regs __iomem *mr = ms->mesh;
	int v, tr;

	tp->sdtr_state = sdtr_done;
	if (offset == 0) {
		/* asynchronous */
		if (SYNC_OFF(tp->sync_params))
			printk(KERN_INFO "mesh: target %d now asynchronous\n",
			       ms->conn_tgt);
		tp->sync_params = ASYNC_PARAMS;
		out_8(&mr->sync_params, ASYNC_PARAMS);
		return;
	}
	/*
	 * We need to compute ceil(clk_freq * period / 500e6) - 2
	 * without incurring overflow.
	 */
	v = (ms->clk_freq / 5000) * period;
	if (v <= 250000) {
		/* special case: sync_period == 5 * clk_period */
		v = 0;
		/* units of tr are 100kB/s */
		tr = (ms->clk_freq + 250000) / 500000;
	} else {
		/* sync_period == (v + 2) * 2 * clk_period */
		v = (v + 99999) / 100000 - 2;
		if (v > 15)
			v = 15;	/* oops */
		tr = ((ms->clk_freq / (v + 2)) + 199999) / 200000;
	}
	if (offset > 15)
		offset = 15;	/* can't happen */
	tp->sync_params = SYNC_PARAMS(offset, v);
	out_8(&mr->sync_params, tp->sync_params);
	printk(KERN_INFO "mesh: target %d synchronous at %d.%d MB/s\n",
	       ms->conn_tgt, tr/10, tr%10);
}

static void start_phase(struct mesh_state *ms)
{
	int i, seq, nb;
	volatile struct mesh_regs __iomem *mr = ms->mesh;
	volatile struct dbdma_regs __iomem *md = ms->dma;
	struct scsi_cmnd *cmd = ms->current_req;
	struct mesh_target *tp = &ms->tgts[ms->conn_tgt];

	dlog(ms, "start_phase nmo/exc/fc/seq = %.8x",
	     MKWORD(ms->n_msgout, mr->exception, mr->fifo_count, mr->sequence));
	out_8(&mr->interrupt, INT_ERROR | INT_EXCEPTION | INT_CMDDONE);
	seq = use_active_neg + (ms->n_msgout? SEQ_ATN: 0);
	switch (ms->msgphase) {
	case msg_none:
		break;

	case msg_in:
		out_8(&mr->count_hi, 0);
		out_8(&mr->count_lo, 1);
		out_8(&mr->sequence, SEQ_MSGIN + seq);
		ms->n_msgin = 0;
		return;

	case msg_out:
		/*
		 * To make sure ATN drops before we assert ACK for
		 * the last byte of the message, we have to do the
		 * last byte specially.
		 */
		if (ms->n_msgout <= 0) {
			printk(KERN_ERR "mesh: msg_out but n_msgout=%d\n",
			       ms->n_msgout);
			mesh_dump_regs(ms);
			ms->msgphase = msg_none;
			break;
		}
		if (ALLOW_DEBUG(ms->conn_tgt)) {
			printk(KERN_DEBUG "mesh: sending %d msg bytes:",
			       ms->n_msgout);
			for (i = 0; i < ms->n_msgout; ++i)
				printk(" %x", ms->msgout[i]);
			printk("\n");
		}
		dlog(ms, "msgout msg=%.8x", MKWORD(ms->n_msgout, ms->msgout[0],
						ms->msgout[1], ms->msgout[2]));
		out_8(&mr->count_hi, 0);
		out_8(&mr->sequence, SEQ_FLUSHFIFO);
		mesh_flush_io(mr);
		udelay(1);
		/*
		 * If ATN is not already asserted, we assert it, then
		 * issue a SEQ_MSGOUT to get the mesh to drop ACK.
		 */
		if ((in_8(&mr->bus_status0) & BS0_ATN) == 0) {
			dlog(ms, "bus0 was %.2x explicitly asserting ATN", mr->bus_status0);
			out_8(&mr->bus_status0, BS0_ATN); /* explicit ATN */
			mesh_flush_io(mr);
			udelay(1);
			out_8(&mr->count_lo, 1);
			out_8(&mr->sequence, SEQ_MSGOUT + seq);
			out_8(&mr->bus_status0, 0); /* release explicit ATN */
			dlog(ms,"hace: after explicit ATN bus0=%.2x",mr->bus_status0);
		}
		if (ms->n_msgout == 1) {
			/*
			 * We can't issue the SEQ_MSGOUT without ATN
			 * until the target has asserted REQ.  The logic
			 * in cmd_complete handles both situations:
			 * REQ already asserted or not.
			 */
			cmd_complete(ms);
		} else {
			out_8(&mr->count_lo, ms->n_msgout - 1);
			out_8(&mr->sequence, SEQ_MSGOUT + seq);
			for (i = 0; i < ms->n_msgout - 1; ++i)
				out_8(&mr->fifo, ms->msgout[i]);
		}
		return;

	default:
		printk(KERN_ERR "mesh bug: start_phase msgphase=%d\n",
		       ms->msgphase);
	}

	switch (ms->phase) {
	case selecting:
		out_8(&mr->dest_id, ms->conn_tgt);
		out_8(&mr->sequence, SEQ_SELECT + SEQ_ATN);
		break;
	case commanding:
		out_8(&mr->sync_params, tp->sync_params);
		out_8(&mr->count_hi, 0);
		if (cmd) {
			out_8(&mr->count_lo, cmd->cmd_len);
			out_8(&mr->sequence, SEQ_COMMAND + seq);
			for (i = 0; i < cmd->cmd_len; ++i)
				out_8(&mr->fifo, cmd->cmnd[i]);
		} else {
			out_8(&mr->count_lo, 6);
			out_8(&mr->sequence, SEQ_COMMAND + seq);
			for (i = 0; i < 6; ++i)
				out_8(&mr->fifo, 0);
		}
		break;
	case dataing:
		/* transfer data, if any */
		if (!ms->dma_started) {
			set_dma_cmds(ms, cmd);
			out_le32(&md->cmdptr, virt_to_phys(ms->dma_cmds));
			out_le32(&md->control, (RUN << 16) | RUN);
			ms->dma_started = 1;
		}
		nb = ms->dma_count;
		if (nb > 0xfff0)
			nb = 0xfff0;
		ms->dma_count -= nb;
		ms->data_ptr += nb;
		out_8(&mr->count_lo, nb);
		out_8(&mr->count_hi, nb >> 8);
		out_8(&mr->sequence, (tp->data_goes_out?
				SEQ_DATAOUT: SEQ_DATAIN) + SEQ_DMA_MODE + seq);
		break;
	case statusing:
		out_8(&mr->count_hi, 0);
		out_8(&mr->count_lo, 1);
		out_8(&mr->sequence, SEQ_STATUS + seq);
		break;
	case busfreeing:
	case disconnecting:
		out_8(&mr->sequence, SEQ_ENBRESEL);
		mesh_flush_io(mr);
		udelay(1);
		dlog(ms, "enbresel intr/exc/err/fc=%.8x",
		     MKWORD(mr->interrupt, mr->exception, mr->error,
			    mr->fifo_count));
		out_8(&mr->sequence, SEQ_BUSFREE);
		break;
	default:
		printk(KERN_ERR "mesh: start_phase called with phase=%d\n",
		       ms->phase);
		dumpslog(ms);
	}

}

static inline void get_msgin(struct mesh_state *ms)
{
	volatile struct mesh_regs __iomem *mr = ms->mesh;
	int i, n;

	n = mr->fifo_count;
	if (n != 0) {
		i = ms->n_msgin;
		ms->n_msgin = i + n;
		for (; n > 0; --n)
			ms->msgin[i++] = in_8(&mr->fifo);
	}
}

static inline int msgin_length(struct mesh_state *ms)
{
	int b, n;

	n = 1;
	if (ms->n_msgin > 0) {
		b = ms->msgin[0];
		if (b == 1) {
			/* extended message */
			n = ms->n_msgin < 2? 2: ms->msgin[1] + 2;
		} else if (0x20 <= b && b <= 0x2f) {
			/* 2-byte message */
			n = 2;
		}
	}
	return n;
}

static void reselected(struct mesh_state *ms)
{
	volatile struct mesh_regs __iomem *mr = ms->mesh;
	struct scsi_cmnd *cmd;
	struct mesh_target *tp;
	int b, t, prev;

	switch (ms->phase) {
	case idle:
		break;
	case arbitrating:
		if ((cmd = ms->current_req) != NULL) {
			/* put the command back on the queue */
			cmd->host_scribble = (void *) ms->request_q;
			if (ms->request_q == NULL)
				ms->request_qtail = cmd;
			ms->request_q = cmd;
			tp = &ms->tgts[cmd->device->id];
			tp->current_req = NULL;
		}
		break;
	case busfreeing:
		ms->phase = reselecting;
		mesh_done(ms, 0);
		break;
	case disconnecting:
		break;
	default:
		printk(KERN_ERR "mesh: reselected in phase %d/%d tgt %d\n",
		       ms->msgphase, ms->phase, ms->conn_tgt);
		dumplog(ms, ms->conn_tgt);
		dumpslog(ms);
	}

	if (ms->dma_started) {
		printk(KERN_ERR "mesh: reselected with DMA started !\n");
		halt_dma(ms);
	}
	ms->current_req = NULL;
	ms->phase = dataing;
	ms->msgphase = msg_in;
	ms->n_msgout = 0;
	ms->last_n_msgout = 0;
	prev = ms->conn_tgt;

	/*
	 * We seem to get abortive reselections sometimes.
	 */
	while ((in_8(&mr->bus_status1) & BS1_BSY) == 0) {
		static int mesh_aborted_resels;
		mesh_aborted_resels++;
		out_8(&mr->interrupt, INT_ERROR | INT_EXCEPTION | INT_CMDDONE);
		mesh_flush_io(mr);
		udelay(1);
		out_8(&mr->sequence, SEQ_ENBRESEL);
		mesh_flush_io(mr);
		udelay(5);
		dlog(ms, "extra resel err/exc/fc = %.6x",
		     MKWORD(0, mr->error, mr->exception, mr->fifo_count));
	}
	out_8(&mr->interrupt, INT_ERROR | INT_EXCEPTION | INT_CMDDONE);
       	mesh_flush_io(mr);
	udelay(1);
	out_8(&mr->sequence, SEQ_ENBRESEL);
       	mesh_flush_io(mr);
	udelay(1);
	out_8(&mr->sync_params, ASYNC_PARAMS);

	/*
	 * Find out who reselected us.
	 */
	if (in_8(&mr->fifo_count) == 0) {
		printk(KERN_ERR "mesh: reselection but nothing in fifo?\n");
		ms->conn_tgt = ms->host->this_id;
		goto bogus;
	}
	/* get the last byte in the fifo */
	do {
		b = in_8(&mr->fifo);
		dlog(ms, "reseldata %x", b);
	} while (in_8(&mr->fifo_count));
	for (t = 0; t < 8; ++t)
		if ((b & (1 << t)) != 0 && t != ms->host->this_id)
			break;
	if (b != (1 << t) + (1 << ms->host->this_id)) {
		printk(KERN_ERR "mesh: bad reselection data %x\n", b);
		ms->conn_tgt = ms->host->this_id;
		goto bogus;
	}


	/*
	 * Set up to continue with that target's transfer.
	 */
	ms->conn_tgt = t;
	tp = &ms->tgts[t];
	out_8(&mr->sync_params, tp->sync_params);
	if (ALLOW_DEBUG(t)) {
		printk(KERN_DEBUG "mesh: reselected by target %d\n", t);
		printk(KERN_DEBUG "mesh: saved_ptr=%x goes_out=%d cmd=%p\n",
		       tp->saved_ptr, tp->data_goes_out, tp->current_req);
	}
	ms->current_req = tp->current_req;
	if (tp->current_req == NULL) {
		printk(KERN_ERR "mesh: reselected by tgt %d but no cmd!\n", t);
		goto bogus;
	}
	ms->data_ptr = tp->saved_ptr;
	dlog(ms, "resel prev tgt=%d", prev);
	dlog(ms, "resel err/exc=%.4x", MKWORD(0, 0, mr->error, mr->exception));
	start_phase(ms);
	return;

bogus:
	dumplog(ms, ms->conn_tgt);
	dumpslog(ms);
	ms->data_ptr = 0;
	ms->aborting = 1;
	start_phase(ms);
}

static void do_abort(struct mesh_state *ms)
{
	ms->msgout[0] = ABORT;
	ms->n_msgout = 1;
	ms->aborting = 1;
	ms->stat = DID_ABORT;
	dlog(ms, "abort", 0);
}

static void handle_reset(struct mesh_state *ms)
{
	int tgt;
	struct mesh_target *tp;
	struct scsi_cmnd *cmd;
	volatile struct mesh_regs __iomem *mr = ms->mesh;

	for (tgt = 0; tgt < 8; ++tgt) {
		tp = &ms->tgts[tgt];
		if ((cmd = tp->current_req) != NULL) {
			set_host_byte(cmd, DID_RESET);
			tp->current_req = NULL;
			scsi_done(cmd);
		}
		ms->tgts[tgt].sdtr_state = do_sdtr;
		ms->tgts[tgt].sync_params = ASYNC_PARAMS;
	}
	ms->current_req = NULL;
	while ((cmd = ms->request_q) != NULL) {
		ms->request_q = (struct scsi_cmnd *) cmd->host_scribble;
		set_host_byte(cmd, DID_RESET);
<<<<<<< HEAD
		mesh_completed(ms, cmd);
=======
		scsi_done(cmd);
>>>>>>> df0cc57e
	}
	ms->phase = idle;
	ms->msgphase = msg_none;
	out_8(&mr->interrupt, INT_ERROR | INT_EXCEPTION | INT_CMDDONE);
	out_8(&mr->sequence, SEQ_FLUSHFIFO);
       	mesh_flush_io(mr);
	udelay(1);
	out_8(&mr->sync_params, ASYNC_PARAMS);
	out_8(&mr->sequence, SEQ_ENBRESEL);
}

static irqreturn_t do_mesh_interrupt(int irq, void *dev_id)
{
	unsigned long flags;
	struct mesh_state *ms = dev_id;
	struct Scsi_Host *dev = ms->host;
	
	spin_lock_irqsave(dev->host_lock, flags);
	mesh_interrupt(ms);
	spin_unlock_irqrestore(dev->host_lock, flags);
	return IRQ_HANDLED;
}

static void handle_error(struct mesh_state *ms)
{
	int err, exc, count;
	volatile struct mesh_regs __iomem *mr = ms->mesh;

	err = in_8(&mr->error);
	exc = in_8(&mr->exception);
	out_8(&mr->interrupt, INT_ERROR | INT_EXCEPTION | INT_CMDDONE);
	dlog(ms, "error err/exc/fc/cl=%.8x",
	     MKWORD(err, exc, mr->fifo_count, mr->count_lo));
	if (err & ERR_SCSIRESET) {
		/* SCSI bus was reset */
		printk(KERN_INFO "mesh: SCSI bus reset detected: "
		       "waiting for end...");
		while ((in_8(&mr->bus_status1) & BS1_RST) != 0)
			udelay(1);
		printk("done\n");
		if (ms->dma_started)
			halt_dma(ms);
		handle_reset(ms);
		/* request_q is empty, no point in mesh_start() */
		return;
	}
	if (err & ERR_UNEXPDISC) {
		/* Unexpected disconnect */
		if (exc & EXC_RESELECTED) {
			reselected(ms);
			return;
		}
		if (!ms->aborting) {
			printk(KERN_WARNING "mesh: target %d aborted\n",
			       ms->conn_tgt);
			dumplog(ms, ms->conn_tgt);
			dumpslog(ms);
		}
		out_8(&mr->interrupt, INT_CMDDONE);
		ms->stat = DID_ABORT;
		mesh_done(ms, 1);
		return;
	}
	if (err & ERR_PARITY) {
		if (ms->msgphase == msg_in) {
			printk(KERN_ERR "mesh: msg parity error, target %d\n",
			       ms->conn_tgt);
			ms->msgout[0] = MSG_PARITY_ERROR;
			ms->n_msgout = 1;
			ms->msgphase = msg_in_bad;
			cmd_complete(ms);
			return;
		}
		if (ms->stat == DID_OK) {
			printk(KERN_ERR "mesh: parity error, target %d\n",
			       ms->conn_tgt);
			ms->stat = DID_PARITY;
		}
		count = (mr->count_hi << 8) + mr->count_lo;
		if (count == 0) {
			cmd_complete(ms);
		} else {
			/* reissue the data transfer command */
			out_8(&mr->sequence, mr->sequence);
		}
		return;
	}
	if (err & ERR_SEQERR) {
		if (exc & EXC_RESELECTED) {
			/* This can happen if we issue a command to
			   get the bus just after the target reselects us. */
			static int mesh_resel_seqerr;
			mesh_resel_seqerr++;
			reselected(ms);
			return;
		}
		if (exc == EXC_PHASEMM) {
			static int mesh_phasemm_seqerr;
			mesh_phasemm_seqerr++;
			phase_mismatch(ms);
			return;
		}
		printk(KERN_ERR "mesh: sequence error (err=%x exc=%x)\n",
		       err, exc);
	} else {
		printk(KERN_ERR "mesh: unknown error %x (exc=%x)\n", err, exc);
	}
	mesh_dump_regs(ms);
	dumplog(ms, ms->conn_tgt);
	if (ms->phase > selecting && (in_8(&mr->bus_status1) & BS1_BSY)) {
		/* try to do what the target wants */
		do_abort(ms);
		phase_mismatch(ms);
		return;
	}
	ms->stat = DID_ERROR;
	mesh_done(ms, 1);
}

static void handle_exception(struct mesh_state *ms)
{
	int exc;
	volatile struct mesh_regs __iomem *mr = ms->mesh;

	exc = in_8(&mr->exception);
	out_8(&mr->interrupt, INT_EXCEPTION | INT_CMDDONE);
	if (exc & EXC_RESELECTED) {
		static int mesh_resel_exc;
		mesh_resel_exc++;
		reselected(ms);
	} else if (exc == EXC_ARBLOST) {
		printk(KERN_DEBUG "mesh: lost arbitration\n");
		ms->stat = DID_BUS_BUSY;
		mesh_done(ms, 1);
	} else if (exc == EXC_SELTO) {
		/* selection timed out */
		ms->stat = DID_BAD_TARGET;
		mesh_done(ms, 1);
	} else if (exc == EXC_PHASEMM) {
		/* target wants to do something different:
		   find out what it wants and do it. */
		phase_mismatch(ms);
	} else {
		printk(KERN_ERR "mesh: can't cope with exception %x\n", exc);
		mesh_dump_regs(ms);
		dumplog(ms, ms->conn_tgt);
		do_abort(ms);
		phase_mismatch(ms);
	}
}

static void handle_msgin(struct mesh_state *ms)
{
	int i, code;
	struct scsi_cmnd *cmd = ms->current_req;
	struct mesh_target *tp = &ms->tgts[ms->conn_tgt];

	if (ms->n_msgin == 0)
		return;
	code = ms->msgin[0];
	if (ALLOW_DEBUG(ms->conn_tgt)) {
		printk(KERN_DEBUG "got %d message bytes:", ms->n_msgin);
		for (i = 0; i < ms->n_msgin; ++i)
			printk(" %x", ms->msgin[i]);
		printk("\n");
	}
	dlog(ms, "msgin msg=%.8x",
	     MKWORD(ms->n_msgin, code, ms->msgin[1], ms->msgin[2]));

	ms->expect_reply = 0;
	ms->n_msgout = 0;
	if (ms->n_msgin < msgin_length(ms))
		goto reject;
	if (cmd)
		cmd->SCp.Message = code;
	switch (code) {
	case COMMAND_COMPLETE:
		break;
	case EXTENDED_MESSAGE:
		switch (ms->msgin[2]) {
		case EXTENDED_MODIFY_DATA_POINTER:
			ms->data_ptr += (ms->msgin[3] << 24) + ms->msgin[6]
				+ (ms->msgin[4] << 16) + (ms->msgin[5] << 8);
			break;
		case EXTENDED_SDTR:
			if (tp->sdtr_state != sdtr_sent) {
				/* reply with an SDTR */
				add_sdtr_msg(ms);
				/* limit period to at least his value,
				   offset to no more than his */
				if (ms->msgout[3] < ms->msgin[3])
					ms->msgout[3] = ms->msgin[3];
				if (ms->msgout[4] > ms->msgin[4])
					ms->msgout[4] = ms->msgin[4];
				set_sdtr(ms, ms->msgout[3], ms->msgout[4]);
				ms->msgphase = msg_out;
			} else {
				set_sdtr(ms, ms->msgin[3], ms->msgin[4]);
			}
			break;
		default:
			goto reject;
		}
		break;
	case SAVE_POINTERS:
		tp->saved_ptr = ms->data_ptr;
		break;
	case RESTORE_POINTERS:
		ms->data_ptr = tp->saved_ptr;
		break;
	case DISCONNECT:
		ms->phase = disconnecting;
		break;
	case ABORT:
		break;
	case MESSAGE_REJECT:
		if (tp->sdtr_state == sdtr_sent)
			set_sdtr(ms, 0, 0);
		break;
	case NOP:
		break;
	default:
		if (IDENTIFY_BASE <= code && code <= IDENTIFY_BASE + 7) {
			if (cmd == NULL) {
				do_abort(ms);
				ms->msgphase = msg_out;
			} else if (code != cmd->device->lun + IDENTIFY_BASE) {
				printk(KERN_WARNING "mesh: lun mismatch "
				       "(%d != %llu) on reselection from "
				       "target %d\n", code - IDENTIFY_BASE,
				       cmd->device->lun, ms->conn_tgt);
			}
			break;
		}
		goto reject;
	}
	return;

 reject:
	printk(KERN_WARNING "mesh: rejecting message from target %d:",
	       ms->conn_tgt);
	for (i = 0; i < ms->n_msgin; ++i)
		printk(" %x", ms->msgin[i]);
	printk("\n");
	ms->msgout[0] = MESSAGE_REJECT;
	ms->n_msgout = 1;
	ms->msgphase = msg_out;
}

/*
 * Set up DMA commands for transferring data.
 */
static void set_dma_cmds(struct mesh_state *ms, struct scsi_cmnd *cmd)
{
	int i, dma_cmd, total, off, dtot;
	struct scatterlist *scl;
	struct dbdma_cmd *dcmds;

	dma_cmd = ms->tgts[ms->conn_tgt].data_goes_out?
		OUTPUT_MORE: INPUT_MORE;
	dcmds = ms->dma_cmds;
	dtot = 0;
	if (cmd) {
		int nseg;

		cmd->SCp.this_residual = scsi_bufflen(cmd);

		nseg = scsi_dma_map(cmd);
		BUG_ON(nseg < 0);

		if (nseg) {
			total = 0;
			off = ms->data_ptr;

			scsi_for_each_sg(cmd, scl, nseg, i) {
				u32 dma_addr = sg_dma_address(scl);
				u32 dma_len = sg_dma_len(scl);
				
				total += scl->length;
				if (off >= dma_len) {
					off -= dma_len;
					continue;
				}
				if (dma_len > 0xffff)
					panic("mesh: scatterlist element >= 64k");
				dcmds->req_count = cpu_to_le16(dma_len - off);
				dcmds->command = cpu_to_le16(dma_cmd);
				dcmds->phy_addr = cpu_to_le32(dma_addr + off);
				dcmds->xfer_status = 0;
				++dcmds;
				dtot += dma_len - off;
				off = 0;
			}
		}
	}
	if (dtot == 0) {
		/* Either the target has overrun our buffer,
		   or the caller didn't provide a buffer. */
		static char mesh_extra_buf[64];

		dtot = sizeof(mesh_extra_buf);
		dcmds->req_count = cpu_to_le16(dtot);
		dcmds->phy_addr = cpu_to_le32(virt_to_phys(mesh_extra_buf));
		dcmds->xfer_status = 0;
		++dcmds;
	}
	dma_cmd += OUTPUT_LAST - OUTPUT_MORE;
	dcmds[-1].command = cpu_to_le16(dma_cmd);
	memset(dcmds, 0, sizeof(*dcmds));
	dcmds->command = cpu_to_le16(DBDMA_STOP);
	ms->dma_count = dtot;
}

static void halt_dma(struct mesh_state *ms)
{
	volatile struct dbdma_regs __iomem *md = ms->dma;
	volatile struct mesh_regs __iomem *mr = ms->mesh;
	struct scsi_cmnd *cmd = ms->current_req;
	int t, nb;

	if (!ms->tgts[ms->conn_tgt].data_goes_out) {
		/* wait a little while until the fifo drains */
		t = 50;
		while (t > 0 && in_8(&mr->fifo_count) != 0
		       && (in_le32(&md->status) & ACTIVE) != 0) {
			--t;
			udelay(1);
		}
	}
	out_le32(&md->control, RUN << 16);	/* turn off RUN bit */
	nb = (mr->count_hi << 8) + mr->count_lo;
	dlog(ms, "halt_dma fc/count=%.6x",
	     MKWORD(0, mr->fifo_count, 0, nb));
	if (ms->tgts[ms->conn_tgt].data_goes_out)
		nb += mr->fifo_count;
	/* nb is the number of bytes not yet transferred
	   to/from the target. */
	ms->data_ptr -= nb;
	dlog(ms, "data_ptr %x", ms->data_ptr);
	if (ms->data_ptr < 0) {
		printk(KERN_ERR "mesh: halt_dma: data_ptr=%d (nb=%d, ms=%p)\n",
		       ms->data_ptr, nb, ms);
		ms->data_ptr = 0;
#ifdef MESH_DBG
		dumplog(ms, ms->conn_tgt);
		dumpslog(ms);
#endif /* MESH_DBG */
	} else if (cmd && scsi_bufflen(cmd) &&
		   ms->data_ptr > scsi_bufflen(cmd)) {
		printk(KERN_DEBUG "mesh: target %d overrun, "
		       "data_ptr=%x total=%x goes_out=%d\n",
		       ms->conn_tgt, ms->data_ptr, scsi_bufflen(cmd),
		       ms->tgts[ms->conn_tgt].data_goes_out);
	}
	if (cmd)
		scsi_dma_unmap(cmd);
	ms->dma_started = 0;
}

static void phase_mismatch(struct mesh_state *ms)
{
	volatile struct mesh_regs __iomem *mr = ms->mesh;
	int phase;

	dlog(ms, "phasemm ch/cl/seq/fc=%.8x",
	     MKWORD(mr->count_hi, mr->count_lo, mr->sequence, mr->fifo_count));
	phase = in_8(&mr->bus_status0) & BS0_PHASE;
	if (ms->msgphase == msg_out_xxx && phase == BP_MSGOUT) {
		/* output the last byte of the message, without ATN */
		out_8(&mr->count_lo, 1);
		out_8(&mr->sequence, SEQ_MSGOUT + use_active_neg);
		mesh_flush_io(mr);
		udelay(1);
		out_8(&mr->fifo, ms->msgout[ms->n_msgout-1]);
		ms->msgphase = msg_out_last;
		return;
	}

	if (ms->msgphase == msg_in) {
		get_msgin(ms);
		if (ms->n_msgin)
			handle_msgin(ms);
	}

	if (ms->dma_started)
		halt_dma(ms);
	if (mr->fifo_count) {
		out_8(&mr->sequence, SEQ_FLUSHFIFO);
		mesh_flush_io(mr);
		udelay(1);
	}

	ms->msgphase = msg_none;
	switch (phase) {
	case BP_DATAIN:
		ms->tgts[ms->conn_tgt].data_goes_out = 0;
		ms->phase = dataing;
		break;
	case BP_DATAOUT:
		ms->tgts[ms->conn_tgt].data_goes_out = 1;
		ms->phase = dataing;
		break;
	case BP_COMMAND:
		ms->phase = commanding;
		break;
	case BP_STATUS:
		ms->phase = statusing;
		break;
	case BP_MSGIN:
		ms->msgphase = msg_in;
		ms->n_msgin = 0;
		break;
	case BP_MSGOUT:
		ms->msgphase = msg_out;
		if (ms->n_msgout == 0) {
			if (ms->aborting) {
				do_abort(ms);
			} else {
				if (ms->last_n_msgout == 0) {
					printk(KERN_DEBUG
					       "mesh: no msg to repeat\n");
					ms->msgout[0] = NOP;
					ms->last_n_msgout = 1;
				}
				ms->n_msgout = ms->last_n_msgout;
			}
		}
		break;
	default:
		printk(KERN_DEBUG "mesh: unknown scsi phase %x\n", phase);
		ms->stat = DID_ERROR;
		mesh_done(ms, 1);
		return;
	}

	start_phase(ms);
}

static void cmd_complete(struct mesh_state *ms)
{
	volatile struct mesh_regs __iomem *mr = ms->mesh;
	struct scsi_cmnd *cmd = ms->current_req;
	struct mesh_target *tp = &ms->tgts[ms->conn_tgt];
	int seq, n, t;

	dlog(ms, "cmd_complete fc=%x", mr->fifo_count);
	seq = use_active_neg + (ms->n_msgout? SEQ_ATN: 0);
	switch (ms->msgphase) {
	case msg_out_xxx:
		/* huh?  we expected a phase mismatch */
		ms->n_msgin = 0;
		ms->msgphase = msg_in;
		fallthrough;

	case msg_in:
		/* should have some message bytes in fifo */
		get_msgin(ms);
		n = msgin_length(ms);
		if (ms->n_msgin < n) {
			out_8(&mr->count_lo, n - ms->n_msgin);
			out_8(&mr->sequence, SEQ_MSGIN + seq);
		} else {
			ms->msgphase = msg_none;
			handle_msgin(ms);
			start_phase(ms);
		}
		break;

	case msg_in_bad:
		out_8(&mr->sequence, SEQ_FLUSHFIFO);
		mesh_flush_io(mr);
		udelay(1);
		out_8(&mr->count_lo, 1);
		out_8(&mr->sequence, SEQ_MSGIN + SEQ_ATN + use_active_neg);
		break;

	case msg_out:
		/*
		 * To get the right timing on ATN wrt ACK, we have
		 * to get the MESH to drop ACK, wait until REQ gets
		 * asserted, then drop ATN.  To do this we first
		 * issue a SEQ_MSGOUT with ATN and wait for REQ,
		 * then change the command to a SEQ_MSGOUT w/o ATN.
		 * If we don't see REQ in a reasonable time, we
		 * change the command to SEQ_MSGIN with ATN,
		 * wait for the phase mismatch interrupt, then
		 * issue the SEQ_MSGOUT without ATN.
		 */
		out_8(&mr->count_lo, 1);
		out_8(&mr->sequence, SEQ_MSGOUT + use_active_neg + SEQ_ATN);
		t = 30;		/* wait up to 30us */
		while ((in_8(&mr->bus_status0) & BS0_REQ) == 0 && --t >= 0)
			udelay(1);
		dlog(ms, "last_mbyte err/exc/fc/cl=%.8x",
		     MKWORD(mr->error, mr->exception,
			    mr->fifo_count, mr->count_lo));
		if (in_8(&mr->interrupt) & (INT_ERROR | INT_EXCEPTION)) {
			/* whoops, target didn't do what we expected */
			ms->last_n_msgout = ms->n_msgout;
			ms->n_msgout = 0;
			if (in_8(&mr->interrupt) & INT_ERROR) {
				printk(KERN_ERR "mesh: error %x in msg_out\n",
				       in_8(&mr->error));
				handle_error(ms);
				return;
			}
			if (in_8(&mr->exception) != EXC_PHASEMM)
				printk(KERN_ERR "mesh: exc %x in msg_out\n",
				       in_8(&mr->exception));
			else
				printk(KERN_DEBUG "mesh: bs0=%x in msg_out\n",
				       in_8(&mr->bus_status0));
			handle_exception(ms);
			return;
		}
		if (in_8(&mr->bus_status0) & BS0_REQ) {
			out_8(&mr->sequence, SEQ_MSGOUT + use_active_neg);
			mesh_flush_io(mr);
			udelay(1);
			out_8(&mr->fifo, ms->msgout[ms->n_msgout-1]);
			ms->msgphase = msg_out_last;
		} else {
			out_8(&mr->sequence, SEQ_MSGIN + use_active_neg + SEQ_ATN);
			ms->msgphase = msg_out_xxx;
		}
		break;

	case msg_out_last:
		ms->last_n_msgout = ms->n_msgout;
		ms->n_msgout = 0;
		ms->msgphase = ms->expect_reply? msg_in: msg_none;
		start_phase(ms);
		break;

	case msg_none:
		switch (ms->phase) {
		case idle:
			printk(KERN_ERR "mesh: interrupt in idle phase?\n");
			dumpslog(ms);
			return;
		case selecting:
			dlog(ms, "Selecting phase at command completion",0);
			ms->msgout[0] = IDENTIFY(ALLOW_RESEL(ms->conn_tgt),
						 (cmd? cmd->device->lun: 0));
			ms->n_msgout = 1;
			ms->expect_reply = 0;
			if (ms->aborting) {
				ms->msgout[0] = ABORT;
				ms->n_msgout++;
			} else if (tp->sdtr_state == do_sdtr) {
				/* add SDTR message */
				add_sdtr_msg(ms);
				ms->expect_reply = 1;
				tp->sdtr_state = sdtr_sent;
			}
			ms->msgphase = msg_out;
			/*
			 * We need to wait for REQ before dropping ATN.
			 * We wait for at most 30us, then fall back to
			 * a scheme where we issue a SEQ_COMMAND with ATN,
			 * which will give us a phase mismatch interrupt
			 * when REQ does come, and then we send the message.
			 */
			t = 230;		/* wait up to 230us */
			while ((in_8(&mr->bus_status0) & BS0_REQ) == 0) {
				if (--t < 0) {
					dlog(ms, "impatient for req", ms->n_msgout);
					ms->msgphase = msg_none;
					break;
				}
				udelay(1);
			}
			break;
		case dataing:
			if (ms->dma_count != 0) {
				start_phase(ms);
				return;
			}
			/*
			 * We can get a phase mismatch here if the target
			 * changes to the status phase, even though we have
			 * had a command complete interrupt.  Then, if we
			 * issue the SEQ_STATUS command, we'll get a sequence
			 * error interrupt.  Which isn't so bad except that
			 * occasionally the mesh actually executes the
			 * SEQ_STATUS *as well as* giving us the sequence
			 * error and phase mismatch exception.
			 */
			out_8(&mr->sequence, 0);
			out_8(&mr->interrupt,
			      INT_ERROR | INT_EXCEPTION | INT_CMDDONE);
			halt_dma(ms);
			break;
		case statusing:
			if (cmd) {
				cmd->SCp.Status = mr->fifo;
				if (DEBUG_TARGET(cmd))
					printk(KERN_DEBUG "mesh: status is %x\n",
					       cmd->SCp.Status);
			}
			ms->msgphase = msg_in;
			break;
		case busfreeing:
			mesh_done(ms, 1);
			return;
		case disconnecting:
			ms->current_req = NULL;
			ms->phase = idle;
			mesh_start(ms);
			return;
		default:
			break;
		}
		++ms->phase;
		start_phase(ms);
		break;
	}
}


/*
 * Called by midlayer with host locked to queue a new
 * request
 */
static int mesh_queue_lck(struct scsi_cmnd *cmd)
{
	struct mesh_state *ms;

	cmd->host_scribble = NULL;

	ms = (struct mesh_state *) cmd->device->host->hostdata;

	if (ms->request_q == NULL)
		ms->request_q = cmd;
	else
		ms->request_qtail->host_scribble = (void *) cmd;
	ms->request_qtail = cmd;

	if (ms->phase == idle)
		mesh_start(ms);

	return 0;
}

static DEF_SCSI_QCMD(mesh_queue)

/*
 * Called to handle interrupts, either call by the interrupt
 * handler (do_mesh_interrupt) or by other functions in
 * exceptional circumstances
 */
static void mesh_interrupt(struct mesh_state *ms)
{
	volatile struct mesh_regs __iomem *mr = ms->mesh;
	int intr;

#if 0
	if (ALLOW_DEBUG(ms->conn_tgt))
		printk(KERN_DEBUG "mesh_intr, bs0=%x int=%x exc=%x err=%x "
		       "phase=%d msgphase=%d\n", mr->bus_status0,
		       mr->interrupt, mr->exception, mr->error,
		       ms->phase, ms->msgphase);
#endif
	while ((intr = in_8(&mr->interrupt)) != 0) {
		dlog(ms, "interrupt intr/err/exc/seq=%.8x", 
		     MKWORD(intr, mr->error, mr->exception, mr->sequence));
		if (intr & INT_ERROR) {
			handle_error(ms);
		} else if (intr & INT_EXCEPTION) {
			handle_exception(ms);
		} else if (intr & INT_CMDDONE) {
			out_8(&mr->interrupt, INT_CMDDONE);
			cmd_complete(ms);
		}
	}
}

/* Todo: here we can at least try to remove the command from the
 * queue if it isn't connected yet, and for pending command, assert
 * ATN until the bus gets freed.
 */
static int mesh_abort(struct scsi_cmnd *cmd)
{
	struct mesh_state *ms = (struct mesh_state *) cmd->device->host->hostdata;

	printk(KERN_DEBUG "mesh_abort(%p)\n", cmd);
	mesh_dump_regs(ms);
	dumplog(ms, cmd->device->id);
	dumpslog(ms);
	return FAILED;
}

/*
 * Called by the midlayer with the lock held to reset the
 * SCSI host and bus.
 * The midlayer will wait for devices to come back, we don't need
 * to do that ourselves
 */
static int mesh_host_reset(struct scsi_cmnd *cmd)
{
	struct mesh_state *ms = (struct mesh_state *) cmd->device->host->hostdata;
	volatile struct mesh_regs __iomem *mr = ms->mesh;
	volatile struct dbdma_regs __iomem *md = ms->dma;
	unsigned long flags;

	printk(KERN_DEBUG "mesh_host_reset\n");

	spin_lock_irqsave(ms->host->host_lock, flags);

	if (ms->dma_started)
		halt_dma(ms);

	/* Reset the controller & dbdma channel */
	out_le32(&md->control, (RUN|PAUSE|FLUSH|WAKE) << 16);	/* stop dma */
	out_8(&mr->exception, 0xff);	/* clear all exception bits */
	out_8(&mr->error, 0xff);	/* clear all error bits */
	out_8(&mr->sequence, SEQ_RESETMESH);
       	mesh_flush_io(mr);
	udelay(1);
	out_8(&mr->intr_mask, INT_ERROR | INT_EXCEPTION | INT_CMDDONE);
	out_8(&mr->source_id, ms->host->this_id);
	out_8(&mr->sel_timeout, 25);	/* 250ms */
	out_8(&mr->sync_params, ASYNC_PARAMS);

	/* Reset the bus */
	out_8(&mr->bus_status1, BS1_RST);	/* assert RST */
       	mesh_flush_io(mr);
	udelay(30);			/* leave it on for >= 25us */
	out_8(&mr->bus_status1, 0);	/* negate RST */

	/* Complete pending commands */
	handle_reset(ms);
	
	spin_unlock_irqrestore(ms->host->host_lock, flags);
	return SUCCESS;
}

static void set_mesh_power(struct mesh_state *ms, int state)
{
	if (!machine_is(powermac))
		return;
	if (state) {
		pmac_call_feature(PMAC_FTR_MESH_ENABLE, macio_get_of_node(ms->mdev), 0, 1);
		msleep(200);
	} else {
		pmac_call_feature(PMAC_FTR_MESH_ENABLE, macio_get_of_node(ms->mdev), 0, 0);
		msleep(10);
	}
}


#ifdef CONFIG_PM
static int mesh_suspend(struct macio_dev *mdev, pm_message_t mesg)
{
	struct mesh_state *ms = (struct mesh_state *)macio_get_drvdata(mdev);
	unsigned long flags;

	switch (mesg.event) {
	case PM_EVENT_SUSPEND:
	case PM_EVENT_HIBERNATE:
	case PM_EVENT_FREEZE:
		break;
	default:
		return 0;
	}
	if (ms->phase == sleeping)
		return 0;

	scsi_block_requests(ms->host);
	spin_lock_irqsave(ms->host->host_lock, flags);
	while(ms->phase != idle) {
		spin_unlock_irqrestore(ms->host->host_lock, flags);
		msleep(10);
		spin_lock_irqsave(ms->host->host_lock, flags);
	}
	ms->phase = sleeping;
	spin_unlock_irqrestore(ms->host->host_lock, flags);
	disable_irq(ms->meshintr);
	set_mesh_power(ms, 0);

	return 0;
}

static int mesh_resume(struct macio_dev *mdev)
{
	struct mesh_state *ms = (struct mesh_state *)macio_get_drvdata(mdev);
	unsigned long flags;

	if (ms->phase != sleeping)
		return 0;

	set_mesh_power(ms, 1);
	mesh_init(ms);
	spin_lock_irqsave(ms->host->host_lock, flags);
	mesh_start(ms);
	spin_unlock_irqrestore(ms->host->host_lock, flags);
	enable_irq(ms->meshintr);
	scsi_unblock_requests(ms->host);

	return 0;
}

#endif /* CONFIG_PM */

/*
 * If we leave drives set for synchronous transfers (especially
 * CDROMs), and reboot to MacOS, it gets confused, poor thing.
 * So, on reboot we reset the SCSI bus.
 */
static int mesh_shutdown(struct macio_dev *mdev)
{
	struct mesh_state *ms = (struct mesh_state *)macio_get_drvdata(mdev);
	volatile struct mesh_regs __iomem *mr;
	unsigned long flags;

       	printk(KERN_INFO "resetting MESH scsi bus(es)\n");
	spin_lock_irqsave(ms->host->host_lock, flags);
       	mr = ms->mesh;
	out_8(&mr->intr_mask, 0);
	out_8(&mr->interrupt, INT_ERROR | INT_EXCEPTION | INT_CMDDONE);
	out_8(&mr->bus_status1, BS1_RST);
	mesh_flush_io(mr);
	udelay(30);
	out_8(&mr->bus_status1, 0);
	spin_unlock_irqrestore(ms->host->host_lock, flags);

	return 0;
}

static struct scsi_host_template mesh_template = {
	.proc_name			= "mesh",
	.name				= "MESH",
	.queuecommand			= mesh_queue,
	.eh_abort_handler		= mesh_abort,
	.eh_host_reset_handler		= mesh_host_reset,
	.can_queue			= 20,
	.this_id			= 7,
	.sg_tablesize			= SG_ALL,
	.cmd_per_lun			= 2,
	.max_segment_size		= 65535,
};

static int mesh_probe(struct macio_dev *mdev, const struct of_device_id *match)
{
	struct device_node *mesh = macio_get_of_node(mdev);
	struct pci_dev* pdev = macio_get_pci_dev(mdev);
	int tgt, minper;
	const int *cfp;
	struct mesh_state *ms;
	struct Scsi_Host *mesh_host;
	void *dma_cmd_space;
	dma_addr_t dma_cmd_bus;

	switch (mdev->bus->chip->type) {
	case macio_heathrow:
	case macio_gatwick:
	case macio_paddington:
		use_active_neg = 0;
		break;
	default:
		use_active_neg = SEQ_ACTIVE_NEG;
	}

	if (macio_resource_count(mdev) != 2 || macio_irq_count(mdev) != 2) {
       		printk(KERN_ERR "mesh: expected 2 addrs and 2 intrs"
	       	       " (got %d,%d)\n", macio_resource_count(mdev),
		       macio_irq_count(mdev));
		return -ENODEV;
	}

	if (macio_request_resources(mdev, "mesh") != 0) {
       		printk(KERN_ERR "mesh: unable to request memory resources");
		return -EBUSY;
	}
       	mesh_host = scsi_host_alloc(&mesh_template, sizeof(struct mesh_state));
	if (mesh_host == NULL) {
		printk(KERN_ERR "mesh: couldn't register host");
		goto out_release;
	}
	
	/* Old junk for root discovery, that will die ultimately */
#if !defined(MODULE)
       	note_scsi_host(mesh, mesh_host);
#endif

	mesh_host->base = macio_resource_start(mdev, 0);
	mesh_host->irq = macio_irq(mdev, 0);
       	ms = (struct mesh_state *) mesh_host->hostdata;
	macio_set_drvdata(mdev, ms);
	ms->host = mesh_host;
	ms->mdev = mdev;
	ms->pdev = pdev;
	
	ms->mesh = ioremap(macio_resource_start(mdev, 0), 0x1000);
	if (ms->mesh == NULL) {
		printk(KERN_ERR "mesh: can't map registers\n");
		goto out_free;
	}		
	ms->dma = ioremap(macio_resource_start(mdev, 1), 0x1000);
	if (ms->dma == NULL) {
		printk(KERN_ERR "mesh: can't map registers\n");
		iounmap(ms->mesh);
		goto out_free;
	}

       	ms->meshintr = macio_irq(mdev, 0);
       	ms->dmaintr = macio_irq(mdev, 1);

       	/* Space for dma command list: +1 for stop command,
       	 * +1 to allow for aligning.
	 */
	ms->dma_cmd_size = (mesh_host->sg_tablesize + 2) * sizeof(struct dbdma_cmd);

	/* We use the PCI APIs for now until the generic one gets fixed
	 * enough or until we get some macio-specific versions
	 */
	dma_cmd_space = dma_alloc_coherent(&macio_get_pci_dev(mdev)->dev,
					   ms->dma_cmd_size, &dma_cmd_bus,
					   GFP_KERNEL);
	if (dma_cmd_space == NULL) {
		printk(KERN_ERR "mesh: can't allocate DMA table\n");
		goto out_unmap;
	}

	ms->dma_cmds = (struct dbdma_cmd *) DBDMA_ALIGN(dma_cmd_space);
       	ms->dma_cmd_space = dma_cmd_space;
	ms->dma_cmd_bus = dma_cmd_bus + ((unsigned long)ms->dma_cmds)
		- (unsigned long)dma_cmd_space;
	ms->current_req = NULL;
       	for (tgt = 0; tgt < 8; ++tgt) {
	       	ms->tgts[tgt].sdtr_state = do_sdtr;
	       	ms->tgts[tgt].sync_params = ASYNC_PARAMS;
	       	ms->tgts[tgt].current_req = NULL;
       	}

	if ((cfp = of_get_property(mesh, "clock-frequency", NULL)))
       		ms->clk_freq = *cfp;
	else {
       		printk(KERN_INFO "mesh: assuming 50MHz clock frequency\n");
	       	ms->clk_freq = 50000000;
       	}

       	/* The maximum sync rate is clock / 5; increase
       	 * mesh_sync_period if necessary.
	 */
	minper = 1000000000 / (ms->clk_freq / 5); /* ns */
	if (mesh_sync_period < minper)
		mesh_sync_period = minper;

	/* Power up the chip */
	set_mesh_power(ms, 1);

	/* Set it up */
       	mesh_init(ms);

	/* Request interrupt */
       	if (request_irq(ms->meshintr, do_mesh_interrupt, 0, "MESH", ms)) {
	       	printk(KERN_ERR "MESH: can't get irq %d\n", ms->meshintr);
		goto out_shutdown;
	}

	/* Add scsi host & scan */
	if (scsi_add_host(mesh_host, &mdev->ofdev.dev))
		goto out_release_irq;
	scsi_scan_host(mesh_host);

	return 0;

 out_release_irq:
	free_irq(ms->meshintr, ms);
 out_shutdown:
	/* shutdown & reset bus in case of error or macos can be confused
	 * at reboot if the bus was set to synchronous mode already
	 */
	mesh_shutdown(mdev);
	set_mesh_power(ms, 0);
	dma_free_coherent(&macio_get_pci_dev(mdev)->dev, ms->dma_cmd_size,
			    ms->dma_cmd_space, ms->dma_cmd_bus);
 out_unmap:
	iounmap(ms->dma);
	iounmap(ms->mesh);
 out_free:
	scsi_host_put(mesh_host);
 out_release:
	macio_release_resources(mdev);

	return -ENODEV;
}

static int mesh_remove(struct macio_dev *mdev)
{
	struct mesh_state *ms = (struct mesh_state *)macio_get_drvdata(mdev);
	struct Scsi_Host *mesh_host = ms->host;

	scsi_remove_host(mesh_host);

	free_irq(ms->meshintr, ms);

	/* Reset scsi bus */
	mesh_shutdown(mdev);

	/* Shut down chip & termination */
	set_mesh_power(ms, 0);

	/* Unmap registers & dma controller */
	iounmap(ms->mesh);
       	iounmap(ms->dma);

	/* Free DMA commands memory */
	dma_free_coherent(&macio_get_pci_dev(mdev)->dev, ms->dma_cmd_size,
			    ms->dma_cmd_space, ms->dma_cmd_bus);

	/* Release memory resources */
	macio_release_resources(mdev);

	scsi_host_put(mesh_host);

	return 0;
}


static struct of_device_id mesh_match[] = 
{
	{
	.name 		= "mesh",
	},
	{
	.type		= "scsi",
	.compatible	= "chrp,mesh0"
	},
	{},
};
MODULE_DEVICE_TABLE (of, mesh_match);

static struct macio_driver mesh_driver = 
{
	.driver = {
		.name 		= "mesh",
		.owner		= THIS_MODULE,
		.of_match_table	= mesh_match,
	},
	.probe		= mesh_probe,
	.remove		= mesh_remove,
	.shutdown	= mesh_shutdown,
#ifdef CONFIG_PM
	.suspend	= mesh_suspend,
	.resume		= mesh_resume,
#endif
};


static int __init init_mesh(void)
{

	/* Calculate sync rate from module parameters */
	if (sync_rate > 10)
		sync_rate = 10;
	if (sync_rate > 0) {
		printk(KERN_INFO "mesh: configured for synchronous %d MB/s\n", sync_rate);
		mesh_sync_period = 1000 / sync_rate;	/* ns */
		mesh_sync_offset = 15;
	} else
		printk(KERN_INFO "mesh: configured for asynchronous\n");

	return macio_register_driver(&mesh_driver);
}

static void __exit exit_mesh(void)
{
	return macio_unregister_driver(&mesh_driver);
}

module_init(init_mesh);
module_exit(exit_mesh);<|MERGE_RESOLUTION|>--- conflicted
+++ resolved
@@ -996,11 +996,7 @@
 	while ((cmd = ms->request_q) != NULL) {
 		ms->request_q = (struct scsi_cmnd *) cmd->host_scribble;
 		set_host_byte(cmd, DID_RESET);
-<<<<<<< HEAD
-		mesh_completed(ms, cmd);
-=======
 		scsi_done(cmd);
->>>>>>> df0cc57e
 	}
 	ms->phase = idle;
 	ms->msgphase = msg_none;
