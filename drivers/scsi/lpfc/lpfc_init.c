--- conflicted
+++ resolved
@@ -1,11 +1,8 @@
 /*******************************************************************
  * This file is part of the Emulex Linux Device Driver for         *
  * Fibre Channel Host Bus Adapters.                                *
-<<<<<<< HEAD
-=======
  * Copyright (C) 2017-2020 Broadcom. All Rights Reserved. The term *
  * “Broadcom” refers to Broadcom Inc. and/or its subsidiaries.  *
->>>>>>> 24b8d41d
  * Copyright (C) 2004-2016 Emulex.  All rights reserved.           *
  * EMULEX and SLI are trademarks of Emulex.                        *
  * www.broadcom.com                                                *
@@ -1820,11 +1817,7 @@
 	int rc;
 	uint32_t intr_mode;
 
-<<<<<<< HEAD
-	if (bf_get(lpfc_sli_intf_if_type, &phba->sli4_hba.sli_intf) ==
-=======
 	if (bf_get(lpfc_sli_intf_if_type, &phba->sli4_hba.sli_intf) >=
->>>>>>> 24b8d41d
 	    LPFC_SLI_INTF_IF_TYPE_2) {
 		/*
 		 * On error status condition, driver need to wait for port
@@ -1833,27 +1826,6 @@
 		rc = lpfc_sli4_pdev_status_reg_wait(phba);
 		if (rc)
 			return rc;
-<<<<<<< HEAD
-	}
-
-	/* need reset: attempt for port recovery */
-	if (en_rn_msg)
-		lpfc_printf_log(phba, KERN_ERR, LOG_INIT,
-				"2887 Reset Needed: Attempting Port "
-				"Recovery...\n");
-	lpfc_offline_prep(phba, mbx_action);
-	lpfc_offline(phba);
-	/* release interrupt for possible resource change */
-	lpfc_sli4_disable_intr(phba);
-	lpfc_sli_brdrestart(phba);
-	/* request and enable interrupt */
-	intr_mode = lpfc_sli4_enable_intr(phba, phba->intr_mode);
-	if (intr_mode == LPFC_INTR_ERROR) {
-		lpfc_printf_log(phba, KERN_ERR, LOG_INIT,
-				"3175 Failed to enable interrupt\n");
-		return -EIO;
-	}
-=======
 	}
 
 	/* need reset: attempt for port recovery */
@@ -1879,7 +1851,6 @@
 				"3175 Failed to enable interrupt\n");
 		return -EIO;
 	}
->>>>>>> 24b8d41d
 	phba->intr_mode = intr_mode;
 	rc = lpfc_online(phba);
 	if (rc == 0)
@@ -1938,11 +1909,7 @@
 			lpfc_sli4_offline_eratt(phba);
 			return;
 		}
-<<<<<<< HEAD
-		lpfc_printf_log(phba, KERN_ERR, LOG_INIT,
-=======
 		lpfc_printf_log(phba, KERN_ERR, LOG_TRACE_EVENT,
->>>>>>> 24b8d41d
 				"7623 Checking UE recoverable");
 
 		for (i = 0; i < phba->sli4_hba.ue_to_sr / 1000; i++) {
@@ -1959,11 +1926,7 @@
 			msleep(1000);
 		}
 
-<<<<<<< HEAD
-		lpfc_printf_log(phba, KERN_ERR, LOG_INIT,
-=======
 		lpfc_printf_log(phba, KERN_ERR, LOG_TRACE_EVENT,
->>>>>>> 24b8d41d
 				"4827 smphr_port_status x%x : Waited %dSec",
 				smphr_port_status, i);
 
@@ -1981,29 +1944,17 @@
 						LPFC_MBX_NO_WAIT, en_rn_msg);
 					if (rc == 0)
 						return;
-<<<<<<< HEAD
-					lpfc_printf_log(phba,
-						KERN_ERR, LOG_INIT,
-=======
 					lpfc_printf_log(phba, KERN_ERR,
 						LOG_TRACE_EVENT,
->>>>>>> 24b8d41d
 						"4215 Failed to recover UE");
 					break;
 				}
 			}
 		}
-<<<<<<< HEAD
-		lpfc_printf_log(phba, KERN_ERR, LOG_INIT,
-				"7624 Firmware not ready: Failing UE recovery,"
-				" waited %dSec", i);
-		lpfc_sli4_offline_eratt(phba);
-=======
 		lpfc_printf_log(phba, KERN_ERR, LOG_TRACE_EVENT,
 				"7624 Firmware not ready: Failing UE recovery,"
 				" waited %dSec", i);
 		phba->link_state = LPFC_HBA_ERROR;
->>>>>>> 24b8d41d
 		break;
 
 	case LPFC_SLI_INTF_IF_TYPE_2:
@@ -5375,31 +5326,7 @@
 	pmb->vport = phba->pport;
 
 	if (phba->sli4_hba.link_state.status != LPFC_FC_LA_TYPE_LINK_UP) {
-<<<<<<< HEAD
-		/* Parse and translate status field */
-		mb = &pmb->u.mb;
-		mb->mbxStatus = lpfc_sli4_parse_latt_fault(phba,
-							   (void *)acqe_fc);
-
-		/* Parse and translate link attention fields */
-		la = (struct lpfc_mbx_read_top *)&pmb->u.mb.un.varReadTop;
-		la->eventTag = acqe_fc->event_tag;
-		bf_set(lpfc_mbx_read_top_att_type, la,
-		       LPFC_FC_LA_TYPE_LINK_DOWN);
-
-		/* Invoke the mailbox command callback function */
-		lpfc_mbx_cmpl_read_topology(phba, pmb);
-
-		return;
-	}
-
-	rc = lpfc_sli_issue_mbox(phba, pmb, MBX_NOWAIT);
-	if (rc == MBX_NOT_FINISHED)
-		goto out_free_dmabuf;
-	return;
-=======
 		phba->link_flag &= ~(LS_MDS_LINK_DOWN | LS_MDS_LOOPBACK);
->>>>>>> 24b8d41d
 
 		switch (phba->sli4_hba.link_state.status) {
 		case LPFC_FC_LA_TYPE_MDS_LINK_DOWN:
@@ -6223,11 +6150,7 @@
 out_disable_device:
 	pci_disable_device(pdev);
 out_error:
-<<<<<<< HEAD
-	lpfc_printf_log(phba, KERN_ERR, LOG_INIT,
-=======
 	lpfc_printf_log(phba, KERN_ERR, LOG_TRACE_EVENT,
->>>>>>> 24b8d41d
 			"1401 Failed to enable pci device\n");
 	return -ENODEV;
 }
@@ -9160,22 +9083,6 @@
 		/* Save the allocated EQ in the Hardware Queue */
 		qp->hba_eq = qdesc;
 
-<<<<<<< HEAD
-		/* Create Fast Path FCP WQs */
-		if (phba->fcp_embed_io) {
-			qdesc = lpfc_sli4_queue_alloc(phba,
-						      LPFC_WQE128_SIZE,
-						      LPFC_WQE128_DEF_COUNT);
-		} else {
-			qdesc = lpfc_sli4_queue_alloc(phba,
-						      phba->sli4_hba.wq_esize,
-						      phba->sli4_hba.wq_ecount);
-		}
-		if (!qdesc) {
-			lpfc_printf_log(phba, KERN_ERR, LOG_INIT,
-					"0503 Failed allocate fast-path FCP "
-					"WQ (%d)\n", idx);
-=======
 		eqi = per_cpu_ptr(phba->sli4_hba.eq_info, qdesc->last_cpu);
 		list_add(&qdesc->cpu_list, &eqi->list);
 	}
@@ -9204,7 +9111,6 @@
 	/* Allocate IO Path SLI4 CQ/WQs */
 	for (idx = 0; idx < phba->cfg_hdw_queue; idx++) {
 		if (lpfc_alloc_io_wq_cq(phba, idx))
->>>>>>> 24b8d41d
 			goto out_error;
 	}
 
@@ -12359,23 +12265,15 @@
 		sli4_params->sge_supp_len = LPFC_MAX_SGE_SIZE;
 
 	/*
-<<<<<<< HEAD
-	 * Issue IOs with CDB embedded in WQE to minimized the number
-	 * of DMAs the firmware has to do. Setting this to 1 also forces
-	 * the driver to use 128 bytes WQEs for FCP IOs.
-=======
 	 * Check whether the adapter supports an embedded copy of the
 	 * FCP CMD IU within the WQE for FCP_Ixxx commands. In order
 	 * to use this option, 128-byte WQEs must be used.
->>>>>>> 24b8d41d
 	 */
 	if (bf_get(cfg_ext_embed_cb, mbx_sli4_parameters))
 		phba->fcp_embed_io = 1;
 	else
 		phba->fcp_embed_io = 0;
 
-<<<<<<< HEAD
-=======
 	lpfc_printf_log(phba, KERN_INFO, LOG_INIT | LOG_NVME,
 			"6422 XIB %d PBDE %d: FCP %d NVME %d %d %d\n",
 			bf_get(cfg_xib, mbx_sli4_parameters),
@@ -12396,7 +12294,6 @@
 		phba->enab_exp_wqcq_pages = 1;
 	else
 		phba->enab_exp_wqcq_pages = 0;
->>>>>>> 24b8d41d
 	/*
 	 * Check if the SLI port supports MDS Diagnostics
 	 */
@@ -12404,8 +12301,6 @@
 		phba->mds_diags_support = 1;
 	else
 		phba->mds_diags_support = 0;
-<<<<<<< HEAD
-=======
 
 	/*
 	 * Check if the SLI port supports NSLER
@@ -12415,7 +12310,6 @@
 	else
 		phba->nsler = 0;
 
->>>>>>> 24b8d41d
 	return 0;
 }
 
@@ -14162,10 +14056,7 @@
 	}
 }
 
-<<<<<<< HEAD
-=======
-
->>>>>>> 24b8d41d
+
 MODULE_DEVICE_TABLE(pci, lpfc_id_table);
 
 static const struct pci_error_handlers lpfc_err_handler = {
@@ -14220,29 +14111,18 @@
 		printk(KERN_ERR "Could not register lpfcmgmt device, "
 			"misc_register returned with status %d", error);
 
-<<<<<<< HEAD
-=======
 	error = -ENOMEM;
->>>>>>> 24b8d41d
 	lpfc_transport_functions.vport_create = lpfc_vport_create;
 	lpfc_transport_functions.vport_delete = lpfc_vport_delete;
 	lpfc_transport_template =
 				fc_attach_transport(&lpfc_transport_functions);
 	if (lpfc_transport_template == NULL)
-<<<<<<< HEAD
-		return -ENOMEM;
-=======
 		goto unregister;
->>>>>>> 24b8d41d
 	lpfc_vport_transport_template =
 		fc_attach_transport(&lpfc_vport_transport_functions);
 	if (lpfc_vport_transport_template == NULL) {
 		fc_release_transport(lpfc_transport_template);
-<<<<<<< HEAD
-		return -ENOMEM;
-=======
 		goto unregister;
->>>>>>> 24b8d41d
 	}
 	lpfc_nvme_cmd_template();
 	lpfc_nvmet_cmd_template();
@@ -14258,15 +14138,8 @@
 	lpfc_cpuhp_state = error;
 
 	error = pci_register_driver(&lpfc_driver);
-<<<<<<< HEAD
-	if (error) {
-		fc_release_transport(lpfc_transport_template);
-		fc_release_transport(lpfc_vport_transport_template);
-	}
-=======
 	if (error)
 		goto unwind;
->>>>>>> 24b8d41d
 
 	return error;
 
@@ -14375,23 +14248,6 @@
 	cpuhp_remove_multi_state(lpfc_cpuhp_state);
 	fc_release_transport(lpfc_transport_template);
 	fc_release_transport(lpfc_vport_transport_template);
-<<<<<<< HEAD
-	if (_dump_buf_data) {
-		printk(KERN_ERR	"9062 BLKGRD: freeing %lu pages for "
-				"_dump_buf_data at 0x%p\n",
-				(1L << _dump_buf_data_order), _dump_buf_data);
-		free_pages((unsigned long)_dump_buf_data, _dump_buf_data_order);
-	}
-
-	if (_dump_buf_dif) {
-		printk(KERN_ERR	"9049 BLKGRD: freeing %lu pages for "
-				"_dump_buf_dif at 0x%p\n",
-				(1L << _dump_buf_dif_order), _dump_buf_dif);
-		free_pages((unsigned long)_dump_buf_dif, _dump_buf_dif_order);
-	}
-	kfree(lpfc_used_cpu);
-=======
->>>>>>> 24b8d41d
 	idr_destroy(&lpfc_hba_index);
 }
 
