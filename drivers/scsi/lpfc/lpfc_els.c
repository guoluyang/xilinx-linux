/*******************************************************************
 * This file is part of the Emulex Linux Device Driver for         *
 * Fibre Channel Host Bus Adapters.                                *
<<<<<<< HEAD
=======
 * Copyright (C) 2017-2020 Broadcom. All Rights Reserved. The term *
 * “Broadcom” refers to Broadcom Inc. and/or its subsidiaries.     *
>>>>>>> 24b8d41d
 * Copyright (C) 2004-2016 Emulex.  All rights reserved.           *
 * EMULEX and SLI are trademarks of Emulex.                        *
 * www.broadcom.com                                                *
 * Portions Copyright (C) 2004-2005 Christoph Hellwig              *
 *                                                                 *
 * This program is free software; you can redistribute it and/or   *
 * modify it under the terms of version 2 of the GNU General       *
 * Public License as published by the Free Software Foundation.    *
 * This program is distributed in the hope that it will be useful. *
 * ALL EXPRESS OR IMPLIED CONDITIONS, REPRESENTATIONS AND          *
 * WARRANTIES, INCLUDING ANY IMPLIED WARRANTY OF MERCHANTABILITY,  *
 * FITNESS FOR A PARTICULAR PURPOSE, OR NON-INFRINGEMENT, ARE      *
 * DISCLAIMED, EXCEPT TO THE EXTENT THAT SUCH DISCLAIMERS ARE HELD *
 * TO BE LEGALLY INVALID.  See the GNU General Public License for  *
 * more details, a copy of which can be found in the file COPYING  *
 * included with this package.                                     *
 *******************************************************************/
/* See Fibre Channel protocol T11 FC-LS for details */
#include <linux/blkdev.h>
#include <linux/pci.h>
#include <linux/slab.h>
#include <linux/interrupt.h>

#include <scsi/scsi.h>
#include <scsi/scsi_device.h>
#include <scsi/scsi_host.h>
#include <scsi/scsi_transport_fc.h>
#include <uapi/scsi/fc/fc_fs.h>
#include <uapi/scsi/fc/fc_els.h>

#include "lpfc_hw4.h"
#include "lpfc_hw.h"
#include "lpfc_sli.h"
#include "lpfc_sli4.h"
#include "lpfc_nl.h"
#include "lpfc_disc.h"
#include "lpfc_scsi.h"
#include "lpfc.h"
#include "lpfc_logmsg.h"
#include "lpfc_crtn.h"
#include "lpfc_vport.h"
#include "lpfc_debugfs.h"

static int lpfc_els_retry(struct lpfc_hba *, struct lpfc_iocbq *,
			  struct lpfc_iocbq *);
static void lpfc_cmpl_fabric_iocb(struct lpfc_hba *, struct lpfc_iocbq *,
			struct lpfc_iocbq *);
static void lpfc_fabric_abort_vport(struct lpfc_vport *vport);
static int lpfc_issue_els_fdisc(struct lpfc_vport *vport,
				struct lpfc_nodelist *ndlp, uint8_t retry);
static int lpfc_issue_fabric_iocb(struct lpfc_hba *phba,
				  struct lpfc_iocbq *iocb);

static int lpfc_max_els_tries = 3;

/**
 * lpfc_els_chk_latt - Check host link attention event for a vport
 * @vport: pointer to a host virtual N_Port data structure.
 *
 * This routine checks whether there is an outstanding host link
 * attention event during the discovery process with the @vport. It is done
 * by reading the HBA's Host Attention (HA) register. If there is any host
 * link attention events during this @vport's discovery process, the @vport
 * shall be marked as FC_ABORT_DISCOVERY, a host link attention clear shall
 * be issued if the link state is not already in host link cleared state,
 * and a return code shall indicate whether the host link attention event
 * had happened.
 *
 * Note that, if either the host link is in state LPFC_LINK_DOWN or @vport
 * state in LPFC_VPORT_READY, the request for checking host link attention
 * event will be ignored and a return code shall indicate no host link
 * attention event had happened.
 *
 * Return codes
 *   0 - no host link attention event happened
 *   1 - host link attention event happened
 **/
int
lpfc_els_chk_latt(struct lpfc_vport *vport)
{
	struct Scsi_Host *shost = lpfc_shost_from_vport(vport);
	struct lpfc_hba  *phba = vport->phba;
	uint32_t ha_copy;

	if (vport->port_state >= LPFC_VPORT_READY ||
	    phba->link_state == LPFC_LINK_DOWN ||
	    phba->sli_rev > LPFC_SLI_REV3)
		return 0;

	/* Read the HBA Host Attention Register */
	if (lpfc_readl(phba->HAregaddr, &ha_copy))
		return 1;

	if (!(ha_copy & HA_LATT))
		return 0;

	/* Pending Link Event during Discovery */
	lpfc_printf_vlog(vport, KERN_ERR, LOG_TRACE_EVENT,
			 "0237 Pending Link Event during "
			 "Discovery: State x%x\n",
			 phba->pport->port_state);

	/* CLEAR_LA should re-enable link attention events and
	 * we should then immediately take a LATT event. The
	 * LATT processing should call lpfc_linkdown() which
	 * will cleanup any left over in-progress discovery
	 * events.
	 */
	spin_lock_irq(shost->host_lock);
	vport->fc_flag |= FC_ABORT_DISCOVERY;
	spin_unlock_irq(shost->host_lock);

	if (phba->link_state != LPFC_CLEAR_LA)
		lpfc_issue_clear_la(phba, vport);

	return 1;
}

/**
 * lpfc_prep_els_iocb - Allocate and prepare a lpfc iocb data structure
 * @vport: pointer to a host virtual N_Port data structure.
 * @expectRsp: flag indicating whether response is expected.
 * @cmdSize: size of the ELS command.
 * @retry: number of retries to the command IOCB when it fails.
 * @ndlp: pointer to a node-list data structure.
 * @did: destination identifier.
 * @elscmd: the ELS command code.
 *
 * This routine is used for allocating a lpfc-IOCB data structure from
 * the driver lpfc-IOCB free-list and prepare the IOCB with the parameters
 * passed into the routine for discovery state machine to issue an Extended
 * Link Service (ELS) commands. It is a generic lpfc-IOCB allocation
 * and preparation routine that is used by all the discovery state machine
 * routines and the ELS command-specific fields will be later set up by
 * the individual discovery machine routines after calling this routine
 * allocating and preparing a generic IOCB data structure. It fills in the
 * Buffer Descriptor Entries (BDEs), allocates buffers for both command
 * payload and response payload (if expected). The reference count on the
 * ndlp is incremented by 1 and the reference to the ndlp is put into
 * context1 of the IOCB data structure for this IOCB to hold the ndlp
 * reference for the command's callback function to access later.
 *
 * Return code
 *   Pointer to the newly allocated/prepared els iocb data structure
 *   NULL - when els iocb data structure allocation/preparation failed
 **/
struct lpfc_iocbq *
lpfc_prep_els_iocb(struct lpfc_vport *vport, uint8_t expectRsp,
		   uint16_t cmdSize, uint8_t retry,
		   struct lpfc_nodelist *ndlp, uint32_t did,
		   uint32_t elscmd)
{
	struct lpfc_hba  *phba = vport->phba;
	struct lpfc_iocbq *elsiocb;
	struct lpfc_dmabuf *pcmd, *prsp, *pbuflist;
	struct ulp_bde64 *bpl;
	IOCB_t *icmd;


	if (!lpfc_is_link_up(phba))
		return NULL;

	/* Allocate buffer for  command iocb */
	elsiocb = lpfc_sli_get_iocbq(phba);

	if (elsiocb == NULL)
		return NULL;

	/*
	 * If this command is for fabric controller and HBA running
	 * in FIP mode send FLOGI, FDISC and LOGO as FIP frames.
	 */
	if ((did == Fabric_DID) &&
		(phba->hba_flag & HBA_FIP_SUPPORT) &&
		((elscmd == ELS_CMD_FLOGI) ||
		 (elscmd == ELS_CMD_FDISC) ||
		 (elscmd == ELS_CMD_LOGO)))
		switch (elscmd) {
		case ELS_CMD_FLOGI:
		elsiocb->iocb_flag |=
			((LPFC_ELS_ID_FLOGI << LPFC_FIP_ELS_ID_SHIFT)
					& LPFC_FIP_ELS_ID_MASK);
		break;
		case ELS_CMD_FDISC:
		elsiocb->iocb_flag |=
			((LPFC_ELS_ID_FDISC << LPFC_FIP_ELS_ID_SHIFT)
					& LPFC_FIP_ELS_ID_MASK);
		break;
		case ELS_CMD_LOGO:
		elsiocb->iocb_flag |=
			((LPFC_ELS_ID_LOGO << LPFC_FIP_ELS_ID_SHIFT)
					& LPFC_FIP_ELS_ID_MASK);
		break;
		}
	else
		elsiocb->iocb_flag &= ~LPFC_FIP_ELS_ID_MASK;

	icmd = &elsiocb->iocb;

	/* fill in BDEs for command */
	/* Allocate buffer for command payload */
	pcmd = kmalloc(sizeof(struct lpfc_dmabuf), GFP_KERNEL);
	if (pcmd)
		pcmd->virt = lpfc_mbuf_alloc(phba, MEM_PRI, &pcmd->phys);
	if (!pcmd || !pcmd->virt)
		goto els_iocb_free_pcmb_exit;

	INIT_LIST_HEAD(&pcmd->list);

	/* Allocate buffer for response payload */
	if (expectRsp) {
		prsp = kmalloc(sizeof(struct lpfc_dmabuf), GFP_KERNEL);
		if (prsp)
			prsp->virt = lpfc_mbuf_alloc(phba, MEM_PRI,
						     &prsp->phys);
		if (!prsp || !prsp->virt)
			goto els_iocb_free_prsp_exit;
		INIT_LIST_HEAD(&prsp->list);
	} else
		prsp = NULL;

	/* Allocate buffer for Buffer ptr list */
	pbuflist = kmalloc(sizeof(struct lpfc_dmabuf), GFP_KERNEL);
	if (pbuflist)
		pbuflist->virt = lpfc_mbuf_alloc(phba, MEM_PRI,
						 &pbuflist->phys);
	if (!pbuflist || !pbuflist->virt)
		goto els_iocb_free_pbuf_exit;

	INIT_LIST_HEAD(&pbuflist->list);

	if (expectRsp) {
		icmd->un.elsreq64.bdl.addrHigh = putPaddrHigh(pbuflist->phys);
		icmd->un.elsreq64.bdl.addrLow = putPaddrLow(pbuflist->phys);
		icmd->un.elsreq64.bdl.bdeFlags = BUFF_TYPE_BLP_64;
		icmd->un.elsreq64.bdl.bdeSize = (2 * sizeof(struct ulp_bde64));

		icmd->un.elsreq64.remoteID = did;		/* DID */
		icmd->ulpCommand = CMD_ELS_REQUEST64_CR;
		if (elscmd == ELS_CMD_FLOGI)
			icmd->ulpTimeout = FF_DEF_RATOV * 2;
		else if (elscmd == ELS_CMD_LOGO)
			icmd->ulpTimeout = phba->fc_ratov;
		else
			icmd->ulpTimeout = phba->fc_ratov * 2;
	} else {
		icmd->un.xseq64.bdl.addrHigh = putPaddrHigh(pbuflist->phys);
		icmd->un.xseq64.bdl.addrLow = putPaddrLow(pbuflist->phys);
		icmd->un.xseq64.bdl.bdeFlags = BUFF_TYPE_BLP_64;
		icmd->un.xseq64.bdl.bdeSize = sizeof(struct ulp_bde64);
		icmd->un.xseq64.xmit_els_remoteID = did;	/* DID */
		icmd->ulpCommand = CMD_XMIT_ELS_RSP64_CX;
	}
	icmd->ulpBdeCount = 1;
	icmd->ulpLe = 1;
	icmd->ulpClass = CLASS3;

	/*
	 * If we have NPIV enabled, we want to send ELS traffic by VPI.
	 * For SLI4, since the driver controls VPIs we also want to include
	 * all ELS pt2pt protocol traffic as well.
	 */
	if ((phba->sli3_options & LPFC_SLI3_NPIV_ENABLED) ||
		((phba->sli_rev == LPFC_SLI_REV4) &&
		    (vport->fc_flag & FC_PT2PT))) {

		if (expectRsp) {
			icmd->un.elsreq64.myID = vport->fc_myDID;

			/* For ELS_REQUEST64_CR, use the VPI by default */
			icmd->ulpContext = phba->vpi_ids[vport->vpi];
		}

		icmd->ulpCt_h = 0;
		/* The CT field must be 0=INVALID_RPI for the ECHO cmd */
		if (elscmd == ELS_CMD_ECHO)
			icmd->ulpCt_l = 0; /* context = invalid RPI */
		else
			icmd->ulpCt_l = 1; /* context = VPI */
	}

	bpl = (struct ulp_bde64 *) pbuflist->virt;
	bpl->addrLow = le32_to_cpu(putPaddrLow(pcmd->phys));
	bpl->addrHigh = le32_to_cpu(putPaddrHigh(pcmd->phys));
	bpl->tus.f.bdeSize = cmdSize;
	bpl->tus.f.bdeFlags = 0;
	bpl->tus.w = le32_to_cpu(bpl->tus.w);

	if (expectRsp) {
		bpl++;
		bpl->addrLow = le32_to_cpu(putPaddrLow(prsp->phys));
		bpl->addrHigh = le32_to_cpu(putPaddrHigh(prsp->phys));
		bpl->tus.f.bdeSize = FCELSSIZE;
		bpl->tus.f.bdeFlags = BUFF_TYPE_BDE_64;
		bpl->tus.w = le32_to_cpu(bpl->tus.w);
	}

	/* prevent preparing iocb with NULL ndlp reference */
	elsiocb->context1 = lpfc_nlp_get(ndlp);
	if (!elsiocb->context1)
		goto els_iocb_free_pbuf_exit;
	elsiocb->context2 = pcmd;
	elsiocb->context3 = pbuflist;
	elsiocb->retry = retry;
	elsiocb->vport = vport;
	elsiocb->drvrTimeout = (phba->fc_ratov << 1) + LPFC_DRVR_TIMEOUT;

	if (prsp) {
		list_add(&prsp->list, &pcmd->list);
	}
	if (expectRsp) {
		/* Xmit ELS command <elsCmd> to remote NPORT <did> */
		lpfc_printf_vlog(vport, KERN_INFO, LOG_ELS,
				 "0116 Xmit ELS command x%x to remote "
				 "NPORT x%x I/O tag: x%x, port state:x%x "
				 "rpi x%x fc_flag:x%x\n",
				 elscmd, did, elsiocb->iotag,
				 vport->port_state, ndlp->nlp_rpi,
				 vport->fc_flag);
	} else {
		/* Xmit ELS response <elsCmd> to remote NPORT <did> */
		lpfc_printf_vlog(vport, KERN_INFO, LOG_ELS,
				 "0117 Xmit ELS response x%x to remote "
				 "NPORT x%x I/O tag: x%x, size: x%x "
				 "port_state x%x  rpi x%x fc_flag x%x\n",
				 elscmd, ndlp->nlp_DID, elsiocb->iotag,
				 cmdSize, vport->port_state,
				 ndlp->nlp_rpi, vport->fc_flag);
	}
	return elsiocb;

els_iocb_free_pbuf_exit:
	if (expectRsp)
		lpfc_mbuf_free(phba, prsp->virt, prsp->phys);
	kfree(pbuflist);

els_iocb_free_prsp_exit:
	lpfc_mbuf_free(phba, pcmd->virt, pcmd->phys);
	kfree(prsp);

els_iocb_free_pcmb_exit:
	kfree(pcmd);
	lpfc_sli_release_iocbq(phba, elsiocb);
	return NULL;
}

/**
 * lpfc_issue_fabric_reglogin - Issue fabric registration login for a vport
 * @vport: pointer to a host virtual N_Port data structure.
 *
 * This routine issues a fabric registration login for a @vport. An
 * active ndlp node with Fabric_DID must already exist for this @vport.
 * The routine invokes two mailbox commands to carry out fabric registration
 * login through the HBA firmware: the first mailbox command requests the
 * HBA to perform link configuration for the @vport; and the second mailbox
 * command requests the HBA to perform the actual fabric registration login
 * with the @vport.
 *
 * Return code
 *   0 - successfully issued fabric registration login for @vport
 *   -ENXIO -- failed to issue fabric registration login for @vport
 **/
int
lpfc_issue_fabric_reglogin(struct lpfc_vport *vport)
{
	struct lpfc_hba  *phba = vport->phba;
	LPFC_MBOXQ_t *mbox;
	struct lpfc_dmabuf *mp;
	struct lpfc_nodelist *ndlp;
	struct serv_parm *sp;
	int rc;
	int err = 0;

	sp = &phba->fc_fabparam;
	ndlp = lpfc_findnode_did(vport, Fabric_DID);
	if (!ndlp || !NLP_CHK_NODE_ACT(ndlp)) {
		err = 1;
		goto fail;
	}

	mbox = mempool_alloc(phba->mbox_mem_pool, GFP_KERNEL);
	if (!mbox) {
		err = 2;
		goto fail;
	}

	vport->port_state = LPFC_FABRIC_CFG_LINK;
	lpfc_config_link(phba, mbox);
	mbox->mbox_cmpl = lpfc_sli_def_mbox_cmpl;
	mbox->vport = vport;

	rc = lpfc_sli_issue_mbox(phba, mbox, MBX_NOWAIT);
	if (rc == MBX_NOT_FINISHED) {
		err = 3;
		goto fail_free_mbox;
	}

	mbox = mempool_alloc(phba->mbox_mem_pool, GFP_KERNEL);
	if (!mbox) {
		err = 4;
		goto fail;
	}
	rc = lpfc_reg_rpi(phba, vport->vpi, Fabric_DID, (uint8_t *)sp, mbox,
			  ndlp->nlp_rpi);
	if (rc) {
		err = 5;
		goto fail_free_mbox;
	}

	mbox->mbox_cmpl = lpfc_mbx_cmpl_fabric_reg_login;
	mbox->vport = vport;
	/* increment the reference count on ndlp to hold reference
	 * for the callback routine.
	 */
	mbox->ctx_ndlp = lpfc_nlp_get(ndlp);

	rc = lpfc_sli_issue_mbox(phba, mbox, MBX_NOWAIT);
	if (rc == MBX_NOT_FINISHED) {
		err = 6;
		goto fail_issue_reg_login;
	}

	return 0;

fail_issue_reg_login:
	/* decrement the reference count on ndlp just incremented
	 * for the failed mbox command.
	 */
	lpfc_nlp_put(ndlp);
	mp = (struct lpfc_dmabuf *)mbox->ctx_buf;
	lpfc_mbuf_free(phba, mp->virt, mp->phys);
	kfree(mp);
fail_free_mbox:
	mempool_free(mbox, phba->mbox_mem_pool);

fail:
	lpfc_vport_set_state(vport, FC_VPORT_FAILED);
	lpfc_printf_vlog(vport, KERN_ERR, LOG_TRACE_EVENT,
			 "0249 Cannot issue Register Fabric login: Err %d\n",
			 err);
	return -ENXIO;
}

/**
 * lpfc_issue_reg_vfi - Register VFI for this vport's fabric login
 * @vport: pointer to a host virtual N_Port data structure.
 *
 * This routine issues a REG_VFI mailbox for the vfi, vpi, fcfi triplet for
 * the @vport. This mailbox command is necessary for SLI4 port only.
 *
 * Return code
 *   0 - successfully issued REG_VFI for @vport
 *   A failure code otherwise.
 **/
int
lpfc_issue_reg_vfi(struct lpfc_vport *vport)
{
	struct lpfc_hba  *phba = vport->phba;
	LPFC_MBOXQ_t *mboxq = NULL;
	struct lpfc_nodelist *ndlp;
	struct lpfc_dmabuf *dmabuf = NULL;
	int rc = 0;

	/* move forward in case of SLI4 FC port loopback test and pt2pt mode */
	if ((phba->sli_rev == LPFC_SLI_REV4) &&
	    !(phba->link_flag & LS_LOOPBACK_MODE) &&
	    !(vport->fc_flag & FC_PT2PT)) {
		ndlp = lpfc_findnode_did(vport, Fabric_DID);
		if (!ndlp || !NLP_CHK_NODE_ACT(ndlp)) {
			rc = -ENODEV;
			goto fail;
		}
	}

	mboxq = mempool_alloc(phba->mbox_mem_pool, GFP_KERNEL);
	if (!mboxq) {
		rc = -ENOMEM;
		goto fail;
	}

	/* Supply CSP's only if we are fabric connect or pt-to-pt connect */
	if ((vport->fc_flag & FC_FABRIC) || (vport->fc_flag & FC_PT2PT)) {
		dmabuf = kzalloc(sizeof(struct lpfc_dmabuf), GFP_KERNEL);
		if (!dmabuf) {
			rc = -ENOMEM;
			goto fail;
		}
		dmabuf->virt = lpfc_mbuf_alloc(phba, MEM_PRI, &dmabuf->phys);
		if (!dmabuf->virt) {
			rc = -ENOMEM;
			goto fail;
		}
		memcpy(dmabuf->virt, &phba->fc_fabparam,
		       sizeof(struct serv_parm));
	}

	vport->port_state = LPFC_FABRIC_CFG_LINK;
	if (dmabuf)
		lpfc_reg_vfi(mboxq, vport, dmabuf->phys);
	else
		lpfc_reg_vfi(mboxq, vport, 0);

	mboxq->mbox_cmpl = lpfc_mbx_cmpl_reg_vfi;
	mboxq->vport = vport;
	mboxq->ctx_buf = dmabuf;
	rc = lpfc_sli_issue_mbox(phba, mboxq, MBX_NOWAIT);
	if (rc == MBX_NOT_FINISHED) {
		rc = -ENXIO;
		goto fail;
	}
	return 0;

fail:
	if (mboxq)
		mempool_free(mboxq, phba->mbox_mem_pool);
	if (dmabuf) {
		if (dmabuf->virt)
			lpfc_mbuf_free(phba, dmabuf->virt, dmabuf->phys);
		kfree(dmabuf);
	}

	lpfc_vport_set_state(vport, FC_VPORT_FAILED);
	lpfc_printf_vlog(vport, KERN_ERR, LOG_TRACE_EVENT,
			 "0289 Issue Register VFI failed: Err %d\n", rc);
	return rc;
}

/**
 * lpfc_issue_unreg_vfi - Unregister VFI for this vport's fabric login
 * @vport: pointer to a host virtual N_Port data structure.
 *
 * This routine issues a UNREG_VFI mailbox with the vfi, vpi, fcfi triplet for
 * the @vport. This mailbox command is necessary for SLI4 port only.
 *
 * Return code
 *   0 - successfully issued REG_VFI for @vport
 *   A failure code otherwise.
 **/
int
lpfc_issue_unreg_vfi(struct lpfc_vport *vport)
{
	struct lpfc_hba *phba = vport->phba;
	struct Scsi_Host *shost;
	LPFC_MBOXQ_t *mboxq;
	int rc;

	mboxq = mempool_alloc(phba->mbox_mem_pool, GFP_KERNEL);
	if (!mboxq) {
		lpfc_printf_log(phba, KERN_ERR, LOG_TRACE_EVENT,
				"2556 UNREG_VFI mbox allocation failed"
				"HBA state x%x\n", phba->pport->port_state);
		return -ENOMEM;
	}

	lpfc_unreg_vfi(mboxq, vport);
	mboxq->vport = vport;
	mboxq->mbox_cmpl = lpfc_unregister_vfi_cmpl;

	rc = lpfc_sli_issue_mbox(phba, mboxq, MBX_NOWAIT);
	if (rc == MBX_NOT_FINISHED) {
		lpfc_printf_log(phba, KERN_ERR, LOG_TRACE_EVENT,
				"2557 UNREG_VFI issue mbox failed rc x%x "
				"HBA state x%x\n",
				rc, phba->pport->port_state);
		mempool_free(mboxq, phba->mbox_mem_pool);
		return -EIO;
	}

	shost = lpfc_shost_from_vport(vport);
	spin_lock_irq(shost->host_lock);
	vport->fc_flag &= ~FC_VFI_REGISTERED;
	spin_unlock_irq(shost->host_lock);
	return 0;
}

/**
 * lpfc_check_clean_addr_bit - Check whether assigned FCID is clean.
 * @vport: pointer to a host virtual N_Port data structure.
 * @sp: pointer to service parameter data structure.
 *
 * This routine is called from FLOGI/FDISC completion handler functions.
 * lpfc_check_clean_addr_bit return 1 when FCID/Fabric portname/ Fabric
 * node nodename is changed in the completion service parameter else return
 * 0. This function also set flag in the vport data structure to delay
 * NP_Port discovery after the FLOGI/FDISC completion if Clean address bit
 * in FLOGI/FDISC response is cleared and FCID/Fabric portname/ Fabric
 * node nodename is changed in the completion service parameter.
 *
 * Return code
 *   0 - FCID and Fabric Nodename and Fabric portname is not changed.
 *   1 - FCID or Fabric Nodename or Fabric portname is changed.
 *
 **/
static uint8_t
lpfc_check_clean_addr_bit(struct lpfc_vport *vport,
		struct serv_parm *sp)
{
	struct lpfc_hba *phba = vport->phba;
	uint8_t fabric_param_changed = 0;
	struct Scsi_Host *shost = lpfc_shost_from_vport(vport);

	if ((vport->fc_prevDID != vport->fc_myDID) ||
		memcmp(&vport->fabric_portname, &sp->portName,
			sizeof(struct lpfc_name)) ||
		memcmp(&vport->fabric_nodename, &sp->nodeName,
			sizeof(struct lpfc_name)) ||
		(vport->vport_flag & FAWWPN_PARAM_CHG)) {
		fabric_param_changed = 1;
		vport->vport_flag &= ~FAWWPN_PARAM_CHG;
	}
	/*
	 * Word 1 Bit 31 in common service parameter is overloaded.
	 * Word 1 Bit 31 in FLOGI request is multiple NPort request
	 * Word 1 Bit 31 in FLOGI response is clean address bit
	 *
	 * If fabric parameter is changed and clean address bit is
	 * cleared delay nport discovery if
	 * - vport->fc_prevDID != 0 (not initial discovery) OR
	 * - lpfc_delay_discovery module parameter is set.
	 */
	if (fabric_param_changed && !sp->cmn.clean_address_bit &&
	    (vport->fc_prevDID || phba->cfg_delay_discovery)) {
		spin_lock_irq(shost->host_lock);
		vport->fc_flag |= FC_DISC_DELAYED;
		spin_unlock_irq(shost->host_lock);
	}

	return fabric_param_changed;
}


/**
 * lpfc_cmpl_els_flogi_fabric - Completion function for flogi to a fabric port
 * @vport: pointer to a host virtual N_Port data structure.
 * @ndlp: pointer to a node-list data structure.
 * @sp: pointer to service parameter data structure.
 * @irsp: pointer to the IOCB within the lpfc response IOCB.
 *
 * This routine is invoked by the lpfc_cmpl_els_flogi() completion callback
 * function to handle the completion of a Fabric Login (FLOGI) into a fabric
 * port in a fabric topology. It properly sets up the parameters to the @ndlp
 * from the IOCB response. It also check the newly assigned N_Port ID to the
 * @vport against the previously assigned N_Port ID. If it is different from
 * the previously assigned Destination ID (DID), the lpfc_unreg_rpi() routine
 * is invoked on all the remaining nodes with the @vport to unregister the
 * Remote Port Indicators (RPIs). Finally, the lpfc_issue_fabric_reglogin()
 * is invoked to register login to the fabric.
 *
 * Return code
 *   0 - Success (currently, always return 0)
 **/
static int
lpfc_cmpl_els_flogi_fabric(struct lpfc_vport *vport, struct lpfc_nodelist *ndlp,
			   struct serv_parm *sp, IOCB_t *irsp)
{
	struct Scsi_Host *shost = lpfc_shost_from_vport(vport);
	struct lpfc_hba  *phba = vport->phba;
	struct lpfc_nodelist *np;
	struct lpfc_nodelist *next_np;
	uint8_t fabric_param_changed;

	spin_lock_irq(shost->host_lock);
	vport->fc_flag |= FC_FABRIC;
	spin_unlock_irq(shost->host_lock);

	phba->fc_edtov = be32_to_cpu(sp->cmn.e_d_tov);
	if (sp->cmn.edtovResolution)	/* E_D_TOV ticks are in nanoseconds */
		phba->fc_edtov = (phba->fc_edtov + 999999) / 1000000;

	phba->fc_edtovResol = sp->cmn.edtovResolution;
	phba->fc_ratov = (be32_to_cpu(sp->cmn.w2.r_a_tov) + 999) / 1000;

	if (phba->fc_topology == LPFC_TOPOLOGY_LOOP) {
		spin_lock_irq(shost->host_lock);
		vport->fc_flag |= FC_PUBLIC_LOOP;
		spin_unlock_irq(shost->host_lock);
	}

	vport->fc_myDID = irsp->un.ulpWord[4] & Mask_DID;
	memcpy(&ndlp->nlp_portname, &sp->portName, sizeof(struct lpfc_name));
	memcpy(&ndlp->nlp_nodename, &sp->nodeName, sizeof(struct lpfc_name));
	ndlp->nlp_class_sup = 0;
	if (sp->cls1.classValid)
		ndlp->nlp_class_sup |= FC_COS_CLASS1;
	if (sp->cls2.classValid)
		ndlp->nlp_class_sup |= FC_COS_CLASS2;
	if (sp->cls3.classValid)
		ndlp->nlp_class_sup |= FC_COS_CLASS3;
	if (sp->cls4.classValid)
		ndlp->nlp_class_sup |= FC_COS_CLASS4;
	ndlp->nlp_maxframe = ((sp->cmn.bbRcvSizeMsb & 0x0F) << 8) |
				sp->cmn.bbRcvSizeLsb;

	fabric_param_changed = lpfc_check_clean_addr_bit(vport, sp);
	if (fabric_param_changed) {
		/* Reset FDMI attribute masks based on config parameter */
		if (phba->cfg_enable_SmartSAN ||
		    (phba->cfg_fdmi_on == LPFC_FDMI_SUPPORT)) {
			/* Setup appropriate attribute masks */
			vport->fdmi_hba_mask = LPFC_FDMI2_HBA_ATTR;
			if (phba->cfg_enable_SmartSAN)
				vport->fdmi_port_mask = LPFC_FDMI2_SMART_ATTR;
			else
				vport->fdmi_port_mask = LPFC_FDMI2_PORT_ATTR;
		} else {
			vport->fdmi_hba_mask = 0;
			vport->fdmi_port_mask = 0;
		}

	}
	memcpy(&vport->fabric_portname, &sp->portName,
			sizeof(struct lpfc_name));
	memcpy(&vport->fabric_nodename, &sp->nodeName,
			sizeof(struct lpfc_name));
	memcpy(&phba->fc_fabparam, sp, sizeof(struct serv_parm));

	if (phba->sli3_options & LPFC_SLI3_NPIV_ENABLED) {
		if (sp->cmn.response_multiple_NPort) {
			lpfc_printf_vlog(vport, KERN_WARNING,
					 LOG_ELS | LOG_VPORT,
					 "1816 FLOGI NPIV supported, "
					 "response data 0x%x\n",
					 sp->cmn.response_multiple_NPort);
			spin_lock_irq(&phba->hbalock);
			phba->link_flag |= LS_NPIV_FAB_SUPPORTED;
			spin_unlock_irq(&phba->hbalock);
		} else {
			/* Because we asked f/w for NPIV it still expects us
			to call reg_vnpid atleast for the physcial host */
			lpfc_printf_vlog(vport, KERN_WARNING,
					 LOG_ELS | LOG_VPORT,
					 "1817 Fabric does not support NPIV "
					 "- configuring single port mode.\n");
			spin_lock_irq(&phba->hbalock);
			phba->link_flag &= ~LS_NPIV_FAB_SUPPORTED;
			spin_unlock_irq(&phba->hbalock);
		}
	}

	/*
	 * For FC we need to do some special processing because of the SLI
	 * Port's default settings of the Common Service Parameters.
	 */
	if ((phba->sli_rev == LPFC_SLI_REV4) &&
	    (phba->sli4_hba.lnk_info.lnk_tp == LPFC_LNK_TYPE_FC)) {
		/* If physical FC port changed, unreg VFI and ALL VPIs / RPIs */
		if (fabric_param_changed)
			lpfc_unregister_fcf_prep(phba);

		/* This should just update the VFI CSPs*/
		if (vport->fc_flag & FC_VFI_REGISTERED)
			lpfc_issue_reg_vfi(vport);
	}

	if (fabric_param_changed &&
		!(vport->fc_flag & FC_VPORT_NEEDS_REG_VPI)) {

		/* If our NportID changed, we need to ensure all
		 * remaining NPORTs get unreg_login'ed.
		 */
		list_for_each_entry_safe(np, next_np,
					&vport->fc_nodes, nlp_listp) {
			if (!NLP_CHK_NODE_ACT(np))
				continue;
			if ((np->nlp_state != NLP_STE_NPR_NODE) ||
				   !(np->nlp_flag & NLP_NPR_ADISC))
				continue;
			spin_lock_irq(shost->host_lock);
			np->nlp_flag &= ~NLP_NPR_ADISC;
			spin_unlock_irq(shost->host_lock);
			lpfc_unreg_rpi(vport, np);
		}
		lpfc_cleanup_pending_mbox(vport);

		if (phba->sli_rev == LPFC_SLI_REV4) {
			lpfc_sli4_unreg_all_rpis(vport);
			lpfc_mbx_unreg_vpi(vport);
			spin_lock_irq(shost->host_lock);
			vport->fc_flag |= FC_VPORT_NEEDS_INIT_VPI;
			spin_unlock_irq(shost->host_lock);
		}

		/*
		 * For SLI3 and SLI4, the VPI needs to be reregistered in
		 * response to this fabric parameter change event.
		 */
		spin_lock_irq(shost->host_lock);
		vport->fc_flag |= FC_VPORT_NEEDS_REG_VPI;
		spin_unlock_irq(shost->host_lock);
	} else if ((phba->sli_rev == LPFC_SLI_REV4) &&
		!(vport->fc_flag & FC_VPORT_NEEDS_REG_VPI)) {
			/*
			 * Driver needs to re-reg VPI in order for f/w
			 * to update the MAC address.
			 */
			lpfc_nlp_set_state(vport, ndlp, NLP_STE_UNMAPPED_NODE);
			lpfc_register_new_vport(phba, vport, ndlp);
			return 0;
	}

	if (phba->sli_rev < LPFC_SLI_REV4) {
		lpfc_nlp_set_state(vport, ndlp, NLP_STE_REG_LOGIN_ISSUE);
		if (phba->sli3_options & LPFC_SLI3_NPIV_ENABLED &&
		    vport->fc_flag & FC_VPORT_NEEDS_REG_VPI)
			lpfc_register_new_vport(phba, vport, ndlp);
		else
			lpfc_issue_fabric_reglogin(vport);
	} else {
		ndlp->nlp_type |= NLP_FABRIC;
		lpfc_nlp_set_state(vport, ndlp, NLP_STE_UNMAPPED_NODE);
		if ((!(vport->fc_flag & FC_VPORT_NEEDS_REG_VPI)) &&
			(vport->vpi_state & LPFC_VPI_REGISTERED)) {
			lpfc_start_fdiscs(phba);
			lpfc_do_scr_ns_plogi(phba, vport);
		} else if (vport->fc_flag & FC_VFI_REGISTERED)
			lpfc_issue_init_vpi(vport);
		else {
			lpfc_printf_vlog(vport, KERN_INFO, LOG_ELS,
					"3135 Need register VFI: (x%x/%x)\n",
					vport->fc_prevDID, vport->fc_myDID);
			lpfc_issue_reg_vfi(vport);
		}
	}
	return 0;
}

/**
 * lpfc_cmpl_els_flogi_nport - Completion function for flogi to an N_Port
 * @vport: pointer to a host virtual N_Port data structure.
 * @ndlp: pointer to a node-list data structure.
 * @sp: pointer to service parameter data structure.
 *
 * This routine is invoked by the lpfc_cmpl_els_flogi() completion callback
 * function to handle the completion of a Fabric Login (FLOGI) into an N_Port
 * in a point-to-point topology. First, the @vport's N_Port Name is compared
 * with the received N_Port Name: if the @vport's N_Port Name is greater than
 * the received N_Port Name lexicographically, this node shall assign local
 * N_Port ID (PT2PT_LocalID: 1) and remote N_Port ID (PT2PT_RemoteID: 2) and
 * will send out Port Login (PLOGI) with the N_Port IDs assigned. Otherwise,
 * this node shall just wait for the remote node to issue PLOGI and assign
 * N_Port IDs.
 *
 * Return code
 *   0 - Success
 *   -ENXIO - Fail
 **/
static int
lpfc_cmpl_els_flogi_nport(struct lpfc_vport *vport, struct lpfc_nodelist *ndlp,
			  struct serv_parm *sp)
{
	struct Scsi_Host *shost = lpfc_shost_from_vport(vport);
	struct lpfc_hba  *phba = vport->phba;
	LPFC_MBOXQ_t *mbox;
	int rc;

	spin_lock_irq(shost->host_lock);
	vport->fc_flag &= ~(FC_FABRIC | FC_PUBLIC_LOOP);
	vport->fc_flag |= FC_PT2PT;
	spin_unlock_irq(shost->host_lock);

	/* If we are pt2pt with another NPort, force NPIV off! */
	phba->sli3_options &= ~LPFC_SLI3_NPIV_ENABLED;

	/* If physical FC port changed, unreg VFI and ALL VPIs / RPIs */
	if ((phba->sli_rev == LPFC_SLI_REV4) && phba->fc_topology_changed) {
		lpfc_unregister_fcf_prep(phba);

		spin_lock_irq(shost->host_lock);
		vport->fc_flag &= ~FC_VFI_REGISTERED;
		spin_unlock_irq(shost->host_lock);
		phba->fc_topology_changed = 0;
	}

	rc = memcmp(&vport->fc_portname, &sp->portName,
		    sizeof(vport->fc_portname));

	if (rc >= 0) {
		/* This side will initiate the PLOGI */
		spin_lock_irq(shost->host_lock);
		vport->fc_flag |= FC_PT2PT_PLOGI;
		spin_unlock_irq(shost->host_lock);

		/*
		 * N_Port ID cannot be 0, set our Id to LocalID
		 * the other side will be RemoteID.
		 */

		/* not equal */
		if (rc)
			vport->fc_myDID = PT2PT_LocalID;

		/* Decrement ndlp reference count indicating that ndlp can be
		 * safely released when other references to it are done.
		 */
		lpfc_nlp_put(ndlp);

		ndlp = lpfc_findnode_did(vport, PT2PT_RemoteID);
		if (!ndlp) {
			/*
			 * Cannot find existing Fabric ndlp, so allocate a
			 * new one
			 */
			ndlp = lpfc_nlp_init(vport, PT2PT_RemoteID);
			if (!ndlp)
				goto fail;
		} else if (!NLP_CHK_NODE_ACT(ndlp)) {
			ndlp = lpfc_enable_node(vport, ndlp,
						NLP_STE_UNUSED_NODE);
			if(!ndlp)
				goto fail;
		}

		memcpy(&ndlp->nlp_portname, &sp->portName,
		       sizeof(struct lpfc_name));
		memcpy(&ndlp->nlp_nodename, &sp->nodeName,
		       sizeof(struct lpfc_name));
		/* Set state will put ndlp onto node list if not already done */
		lpfc_nlp_set_state(vport, ndlp, NLP_STE_NPR_NODE);
		spin_lock_irq(shost->host_lock);
		ndlp->nlp_flag |= NLP_NPR_2B_DISC;
		spin_unlock_irq(shost->host_lock);

		mbox = mempool_alloc(phba->mbox_mem_pool, GFP_KERNEL);
		if (!mbox)
			goto fail;

		lpfc_config_link(phba, mbox);

		mbox->mbox_cmpl = lpfc_mbx_cmpl_local_config_link;
		mbox->vport = vport;
		rc = lpfc_sli_issue_mbox(phba, mbox, MBX_NOWAIT);
		if (rc == MBX_NOT_FINISHED) {
			mempool_free(mbox, phba->mbox_mem_pool);
			goto fail;
		}
	} else {
		/* This side will wait for the PLOGI, decrement ndlp reference
		 * count indicating that ndlp can be released when other
		 * references to it are done.
		 */
		lpfc_nlp_put(ndlp);

		/* Start discovery - this should just do CLEAR_LA */
		lpfc_disc_start(vport);
	}

	return 0;
fail:
	return -ENXIO;
}

/**
 * lpfc_cmpl_els_flogi - Completion callback function for flogi
 * @phba: pointer to lpfc hba data structure.
 * @cmdiocb: pointer to lpfc command iocb data structure.
 * @rspiocb: pointer to lpfc response iocb data structure.
 *
 * This routine is the top-level completion callback function for issuing
 * a Fabric Login (FLOGI) command. If the response IOCB reported error,
 * the lpfc_els_retry() routine shall be invoked to retry the FLOGI. If
 * retry has been made (either immediately or delayed with lpfc_els_retry()
 * returning 1), the command IOCB will be released and function returned.
 * If the retry attempt has been given up (possibly reach the maximum
 * number of retries), one additional decrement of ndlp reference shall be
 * invoked before going out after releasing the command IOCB. This will
 * actually release the remote node (Note, lpfc_els_free_iocb() will also
 * invoke one decrement of ndlp reference count). If no error reported in
 * the IOCB status, the command Port ID field is used to determine whether
 * this is a point-to-point topology or a fabric topology: if the Port ID
 * field is assigned, it is a fabric topology; otherwise, it is a
 * point-to-point topology. The routine lpfc_cmpl_els_flogi_fabric() or
 * lpfc_cmpl_els_flogi_nport() shall be invoked accordingly to handle the
 * specific topology completion conditions.
 **/
static void
lpfc_cmpl_els_flogi(struct lpfc_hba *phba, struct lpfc_iocbq *cmdiocb,
		    struct lpfc_iocbq *rspiocb)
{
	struct lpfc_vport *vport = cmdiocb->vport;
	struct Scsi_Host  *shost = lpfc_shost_from_vport(vport);
	IOCB_t *irsp = &rspiocb->iocb;
	struct lpfc_nodelist *ndlp = cmdiocb->context1;
	struct lpfc_dmabuf *pcmd = cmdiocb->context2, *prsp;
	struct serv_parm *sp;
	uint16_t fcf_index;
	int rc;

	/* Check to see if link went down during discovery */
	if (lpfc_els_chk_latt(vport)) {
		/* One additional decrement on node reference count to
		 * trigger the release of the node
		 */
		lpfc_nlp_put(ndlp);
		goto out;
	}

	lpfc_debugfs_disc_trc(vport, LPFC_DISC_TRC_ELS_CMD,
		"FLOGI cmpl:      status:x%x/x%x state:x%x",
		irsp->ulpStatus, irsp->un.ulpWord[4],
		vport->port_state);

	if (irsp->ulpStatus) {
		/*
		 * In case of FIP mode, perform roundrobin FCF failover
		 * due to new FCF discovery
		 */
		if ((phba->hba_flag & HBA_FIP_SUPPORT) &&
		    (phba->fcf.fcf_flag & FCF_DISCOVERY)) {
			if (phba->link_state < LPFC_LINK_UP)
				goto stop_rr_fcf_flogi;
			if ((phba->fcoe_cvl_eventtag_attn ==
			     phba->fcoe_cvl_eventtag) &&
			    (irsp->ulpStatus == IOSTAT_LOCAL_REJECT) &&
			    ((irsp->un.ulpWord[4] & IOERR_PARAM_MASK) ==
			    IOERR_SLI_ABORTED))
				goto stop_rr_fcf_flogi;
			else
				phba->fcoe_cvl_eventtag_attn =
					phba->fcoe_cvl_eventtag;
			lpfc_printf_log(phba, KERN_WARNING, LOG_FIP | LOG_ELS,
					"2611 FLOGI failed on FCF (x%x), "
					"status:x%x/x%x, tmo:x%x, perform "
					"roundrobin FCF failover\n",
					phba->fcf.current_rec.fcf_indx,
					irsp->ulpStatus, irsp->un.ulpWord[4],
					irsp->ulpTimeout);
			lpfc_sli4_set_fcf_flogi_fail(phba,
					phba->fcf.current_rec.fcf_indx);
			fcf_index = lpfc_sli4_fcf_rr_next_index_get(phba);
			rc = lpfc_sli4_fcf_rr_next_proc(vport, fcf_index);
			if (rc)
				goto out;
		}

stop_rr_fcf_flogi:
		/* FLOGI failure */
		if (!(irsp->ulpStatus == IOSTAT_LOCAL_REJECT &&
		      ((irsp->un.ulpWord[4] & IOERR_PARAM_MASK) ==
					IOERR_LOOP_OPEN_FAILURE)))
			lpfc_printf_vlog(vport, KERN_ERR, LOG_TRACE_EVENT,
					 "2858 FLOGI failure Status:x%x/x%x TMO"
					 ":x%x Data x%x x%x\n",
					 irsp->ulpStatus, irsp->un.ulpWord[4],
					 irsp->ulpTimeout, phba->hba_flag,
					 phba->fcf.fcf_flag);

		/* Check for retry */
		if (lpfc_els_retry(phba, cmdiocb, rspiocb))
			goto out;

		lpfc_printf_vlog(vport, KERN_WARNING, LOG_TRACE_EVENT,
				 "0150 FLOGI failure Status:x%x/x%x "
				 "xri x%x TMO:x%x\n",
				 irsp->ulpStatus, irsp->un.ulpWord[4],
				 cmdiocb->sli4_xritag, irsp->ulpTimeout);

		/* If this is not a loop open failure, bail out */
		if (!(irsp->ulpStatus == IOSTAT_LOCAL_REJECT &&
		      ((irsp->un.ulpWord[4] & IOERR_PARAM_MASK) ==
					IOERR_LOOP_OPEN_FAILURE)))
			goto flogifail;

		/* FLOGI failed, so there is no fabric */
		spin_lock_irq(shost->host_lock);
		vport->fc_flag &= ~(FC_FABRIC | FC_PUBLIC_LOOP);
		spin_unlock_irq(shost->host_lock);

		/* If private loop, then allow max outstanding els to be
		 * LPFC_MAX_DISC_THREADS (32). Scanning in the case of no
		 * alpa map would take too long otherwise.
		 */
		if (phba->alpa_map[0] == 0)
			vport->cfg_discovery_threads = LPFC_MAX_DISC_THREADS;
		if ((phba->sli_rev == LPFC_SLI_REV4) &&
		    (!(vport->fc_flag & FC_VFI_REGISTERED) ||
		     (vport->fc_prevDID != vport->fc_myDID) ||
			phba->fc_topology_changed)) {
			if (vport->fc_flag & FC_VFI_REGISTERED) {
				if (phba->fc_topology_changed) {
					lpfc_unregister_fcf_prep(phba);
					spin_lock_irq(shost->host_lock);
					vport->fc_flag &= ~FC_VFI_REGISTERED;
					spin_unlock_irq(shost->host_lock);
					phba->fc_topology_changed = 0;
				} else {
					lpfc_sli4_unreg_all_rpis(vport);
				}
			}

			/* Do not register VFI if the driver aborted FLOGI */
			if (!lpfc_error_lost_link(irsp))
				lpfc_issue_reg_vfi(vport);
			lpfc_nlp_put(ndlp);
			goto out;
		}
		goto flogifail;
	}
	spin_lock_irq(shost->host_lock);
	vport->fc_flag &= ~FC_VPORT_CVL_RCVD;
	vport->fc_flag &= ~FC_VPORT_LOGO_RCVD;
	spin_unlock_irq(shost->host_lock);

	/*
	 * The FLogI succeeded.  Sync the data for the CPU before
	 * accessing it.
	 */
	prsp = list_get_first(&pcmd->list, struct lpfc_dmabuf, list);
	if (!prsp)
		goto out;
	sp = prsp->virt + sizeof(uint32_t);

	/* FLOGI completes successfully */
	lpfc_printf_vlog(vport, KERN_INFO, LOG_ELS,
			 "0101 FLOGI completes successfully, I/O tag:x%x, "
			 "xri x%x Data: x%x x%x x%x x%x x%x %x\n",
			 cmdiocb->iotag, cmdiocb->sli4_xritag,
			 irsp->un.ulpWord[4], sp->cmn.e_d_tov,
			 sp->cmn.w2.r_a_tov, sp->cmn.edtovResolution,
			 vport->port_state, vport->fc_flag);

	if (vport->port_state == LPFC_FLOGI) {
		/*
		 * If Common Service Parameters indicate Nport
		 * we are point to point, if Fport we are Fabric.
		 */
		if (sp->cmn.fPort)
			rc = lpfc_cmpl_els_flogi_fabric(vport, ndlp, sp, irsp);
		else if (!(phba->hba_flag & HBA_FCOE_MODE))
			rc = lpfc_cmpl_els_flogi_nport(vport, ndlp, sp);
		else {
			lpfc_printf_vlog(vport, KERN_ERR, LOG_TRACE_EVENT,
				"2831 FLOGI response with cleared Fabric "
				"bit fcf_index 0x%x "
				"Switch Name %02x%02x%02x%02x%02x%02x%02x%02x "
				"Fabric Name "
				"%02x%02x%02x%02x%02x%02x%02x%02x\n",
				phba->fcf.current_rec.fcf_indx,
				phba->fcf.current_rec.switch_name[0],
				phba->fcf.current_rec.switch_name[1],
				phba->fcf.current_rec.switch_name[2],
				phba->fcf.current_rec.switch_name[3],
				phba->fcf.current_rec.switch_name[4],
				phba->fcf.current_rec.switch_name[5],
				phba->fcf.current_rec.switch_name[6],
				phba->fcf.current_rec.switch_name[7],
				phba->fcf.current_rec.fabric_name[0],
				phba->fcf.current_rec.fabric_name[1],
				phba->fcf.current_rec.fabric_name[2],
				phba->fcf.current_rec.fabric_name[3],
				phba->fcf.current_rec.fabric_name[4],
				phba->fcf.current_rec.fabric_name[5],
				phba->fcf.current_rec.fabric_name[6],
				phba->fcf.current_rec.fabric_name[7]);
			lpfc_nlp_put(ndlp);
			spin_lock_irq(&phba->hbalock);
			phba->fcf.fcf_flag &= ~FCF_DISCOVERY;
			phba->hba_flag &= ~(FCF_RR_INPROG | HBA_DEVLOSS_TMO);
			spin_unlock_irq(&phba->hbalock);
			phba->fcf.fcf_redisc_attempted = 0; /* reset */
			goto out;
		}
		if (!rc) {
			/* Mark the FCF discovery process done */
			if (phba->hba_flag & HBA_FIP_SUPPORT)
				lpfc_printf_vlog(vport, KERN_INFO, LOG_FIP |
						LOG_ELS,
						"2769 FLOGI to FCF (x%x) "
						"completed successfully\n",
						phba->fcf.current_rec.fcf_indx);
			spin_lock_irq(&phba->hbalock);
			phba->fcf.fcf_flag &= ~FCF_DISCOVERY;
			phba->hba_flag &= ~(FCF_RR_INPROG | HBA_DEVLOSS_TMO);
			spin_unlock_irq(&phba->hbalock);
			phba->fcf.fcf_redisc_attempted = 0; /* reset */
			goto out;
		}
	}

flogifail:
	spin_lock_irq(&phba->hbalock);
	phba->fcf.fcf_flag &= ~FCF_DISCOVERY;
	spin_unlock_irq(&phba->hbalock);

	lpfc_nlp_put(ndlp);

	if (!lpfc_error_lost_link(irsp)) {
		/* FLOGI failed, so just use loop map to make discovery list */
		lpfc_disc_list_loopmap(vport);

		/* Start discovery */
		lpfc_disc_start(vport);
	} else if (((irsp->ulpStatus != IOSTAT_LOCAL_REJECT) ||
			(((irsp->un.ulpWord[4] & IOERR_PARAM_MASK) !=
			 IOERR_SLI_ABORTED) &&
			((irsp->un.ulpWord[4] & IOERR_PARAM_MASK) !=
			 IOERR_SLI_DOWN))) &&
			(phba->link_state != LPFC_CLEAR_LA)) {
		/* If FLOGI failed enable link interrupt. */
		lpfc_issue_clear_la(phba, vport);
	}
out:
	lpfc_els_free_iocb(phba, cmdiocb);
}

/**
 * lpfc_cmpl_els_link_down - Completion callback function for ELS command
 *                           aborted during a link down
 * @phba: pointer to lpfc hba data structure.
 * @cmdiocb: pointer to lpfc command iocb data structure.
 * @rspiocb: pointer to lpfc response iocb data structure.
 *
 */
static void
lpfc_cmpl_els_link_down(struct lpfc_hba *phba, struct lpfc_iocbq *cmdiocb,
			struct lpfc_iocbq *rspiocb)
{
	IOCB_t *irsp;
	uint32_t *pcmd;
	uint32_t cmd;

	pcmd = (uint32_t *)(((struct lpfc_dmabuf *)cmdiocb->context2)->virt);
	cmd = *pcmd;
	irsp = &rspiocb->iocb;

	lpfc_printf_log(phba, KERN_INFO, LOG_ELS,
			"6445 ELS completes after LINK_DOWN: "
			" Status %x/%x cmd x%x flg x%x\n",
			irsp->ulpStatus, irsp->un.ulpWord[4], cmd,
			cmdiocb->iocb_flag);

	if (cmdiocb->iocb_flag & LPFC_IO_FABRIC) {
		cmdiocb->iocb_flag &= ~LPFC_IO_FABRIC;
		atomic_dec(&phba->fabric_iocb_count);
	}
	lpfc_els_free_iocb(phba, cmdiocb);
}

/**
 * lpfc_issue_els_flogi - Issue an flogi iocb command for a vport
 * @vport: pointer to a host virtual N_Port data structure.
 * @ndlp: pointer to a node-list data structure.
 * @retry: number of retries to the command IOCB.
 *
 * This routine issues a Fabric Login (FLOGI) Request ELS command
 * for a @vport. The initiator service parameters are put into the payload
 * of the FLOGI Request IOCB and the top-level callback function pointer
 * to lpfc_cmpl_els_flogi() routine is put to the IOCB completion callback
 * function field. The lpfc_issue_fabric_iocb routine is invoked to send
 * out FLOGI ELS command with one outstanding fabric IOCB at a time.
 *
 * Note that, in lpfc_prep_els_iocb() routine, the reference count of ndlp
 * will be incremented by 1 for holding the ndlp and the reference to ndlp
 * will be stored into the context1 field of the IOCB for the completion
 * callback function to the FLOGI ELS command.
 *
 * Return code
 *   0 - successfully issued flogi iocb for @vport
 *   1 - failed to issue flogi iocb for @vport
 **/
static int
lpfc_issue_els_flogi(struct lpfc_vport *vport, struct lpfc_nodelist *ndlp,
		     uint8_t retry)
{
	struct lpfc_hba  *phba = vport->phba;
	struct serv_parm *sp;
	IOCB_t *icmd;
	struct lpfc_iocbq *elsiocb;
	struct lpfc_iocbq defer_flogi_acc;
	uint8_t *pcmd;
	uint16_t cmdsize;
	uint32_t tmo, did;
	int rc;

	cmdsize = (sizeof(uint32_t) + sizeof(struct serv_parm));
	elsiocb = lpfc_prep_els_iocb(vport, 1, cmdsize, retry, ndlp,
				     ndlp->nlp_DID, ELS_CMD_FLOGI);

	if (!elsiocb)
		return 1;

	icmd = &elsiocb->iocb;
	pcmd = (uint8_t *) (((struct lpfc_dmabuf *) elsiocb->context2)->virt);

	/* For FLOGI request, remainder of payload is service parameters */
	*((uint32_t *) (pcmd)) = ELS_CMD_FLOGI;
	pcmd += sizeof(uint32_t);
	memcpy(pcmd, &vport->fc_sparam, sizeof(struct serv_parm));
	sp = (struct serv_parm *) pcmd;

	/* Setup CSPs accordingly for Fabric */
	sp->cmn.e_d_tov = 0;
	sp->cmn.w2.r_a_tov = 0;
	sp->cmn.virtual_fabric_support = 0;
	sp->cls1.classValid = 0;
	if (sp->cmn.fcphLow < FC_PH3)
		sp->cmn.fcphLow = FC_PH3;
	if (sp->cmn.fcphHigh < FC_PH3)
		sp->cmn.fcphHigh = FC_PH3;

	if  (phba->sli_rev == LPFC_SLI_REV4) {
		if (bf_get(lpfc_sli_intf_if_type, &phba->sli4_hba.sli_intf) ==
		    LPFC_SLI_INTF_IF_TYPE_0) {
			elsiocb->iocb.ulpCt_h = ((SLI4_CT_FCFI >> 1) & 1);
			elsiocb->iocb.ulpCt_l = (SLI4_CT_FCFI & 1);
			/* FLOGI needs to be 3 for WQE FCFI */
			/* Set the fcfi to the fcfi we registered with */
			elsiocb->iocb.ulpContext = phba->fcf.fcfi;
		}
		/* Can't do SLI4 class2 without support sequence coalescing */
		sp->cls2.classValid = 0;
		sp->cls2.seqDelivery = 0;
	} else {
		/* Historical, setting sequential-delivery bit for SLI3 */
		sp->cls2.seqDelivery = (sp->cls2.classValid) ? 1 : 0;
		sp->cls3.seqDelivery = (sp->cls3.classValid) ? 1 : 0;
		if (phba->sli3_options & LPFC_SLI3_NPIV_ENABLED) {
			sp->cmn.request_multiple_Nport = 1;
			/* For FLOGI, Let FLOGI rsp set the NPortID for VPI 0 */
			icmd->ulpCt_h = 1;
			icmd->ulpCt_l = 0;
		} else
			sp->cmn.request_multiple_Nport = 0;
	}

	if (phba->fc_topology != LPFC_TOPOLOGY_LOOP) {
		icmd->un.elsreq64.myID = 0;
		icmd->un.elsreq64.fl = 1;
	}

	tmo = phba->fc_ratov;
	phba->fc_ratov = LPFC_DISC_FLOGI_TMO;
	lpfc_set_disctmo(vport);
	phba->fc_ratov = tmo;

	phba->fc_stat.elsXmitFLOGI++;
	elsiocb->iocb_cmpl = lpfc_cmpl_els_flogi;

	lpfc_debugfs_disc_trc(vport, LPFC_DISC_TRC_ELS_CMD,
		"Issue FLOGI:     opt:x%x",
		phba->sli3_options, 0, 0);

	rc = lpfc_issue_fabric_iocb(phba, elsiocb);

	phba->hba_flag |= HBA_FLOGI_ISSUED;

	/* Check for a deferred FLOGI ACC condition */
	if (phba->defer_flogi_acc_flag) {
		did = vport->fc_myDID;
		vport->fc_myDID = Fabric_DID;

		memset(&defer_flogi_acc, 0, sizeof(struct lpfc_iocbq));

		defer_flogi_acc.iocb.ulpContext = phba->defer_flogi_acc_rx_id;
		defer_flogi_acc.iocb.unsli3.rcvsli3.ox_id =
						phba->defer_flogi_acc_ox_id;

		lpfc_printf_vlog(vport, KERN_INFO, LOG_ELS,
				 "3354 Xmit deferred FLOGI ACC: rx_id: x%x,"
				 " ox_id: x%x, hba_flag x%x\n",
				 phba->defer_flogi_acc_rx_id,
				 phba->defer_flogi_acc_ox_id, phba->hba_flag);

		/* Send deferred FLOGI ACC */
		lpfc_els_rsp_acc(vport, ELS_CMD_FLOGI, &defer_flogi_acc,
				 ndlp, NULL);

		phba->defer_flogi_acc_flag = false;

		vport->fc_myDID = did;
	}

	if (rc == IOCB_ERROR) {
		lpfc_els_free_iocb(phba, elsiocb);
		return 1;
	}
	return 0;
}

/**
 * lpfc_els_abort_flogi - Abort all outstanding flogi iocbs
 * @phba: pointer to lpfc hba data structure.
 *
 * This routine aborts all the outstanding Fabric Login (FLOGI) IOCBs
 * with a @phba. This routine walks all the outstanding IOCBs on the txcmplq
 * list and issues an abort IOCB commond on each outstanding IOCB that
 * contains a active Fabric_DID ndlp. Note that this function is to issue
 * the abort IOCB command on all the outstanding IOCBs, thus when this
 * function returns, it does not guarantee all the IOCBs are actually aborted.
 *
 * Return code
 *   0 - Successfully issued abort iocb on all outstanding flogis (Always 0)
 **/
int
lpfc_els_abort_flogi(struct lpfc_hba *phba)
{
	struct lpfc_sli_ring *pring;
	struct lpfc_iocbq *iocb, *next_iocb;
	struct lpfc_nodelist *ndlp;
	IOCB_t *icmd;

	/* Abort outstanding I/O on NPort <nlp_DID> */
	lpfc_printf_log(phba, KERN_INFO, LOG_DISCOVERY,
			"0201 Abort outstanding I/O on NPort x%x\n",
			Fabric_DID);

	pring = lpfc_phba_elsring(phba);
	if (unlikely(!pring))
		return -EIO;

	/*
	 * Check the txcmplq for an iocb that matches the nport the driver is
	 * searching for.
	 */
	spin_lock_irq(&phba->hbalock);
	list_for_each_entry_safe(iocb, next_iocb, &pring->txcmplq, list) {
		icmd = &iocb->iocb;
		if (icmd->ulpCommand == CMD_ELS_REQUEST64_CR) {
			ndlp = (struct lpfc_nodelist *)(iocb->context1);
			if (ndlp && NLP_CHK_NODE_ACT(ndlp) &&
			    (ndlp->nlp_DID == Fabric_DID))
				lpfc_sli_issue_abort_iotag(phba, pring, iocb);
		}
	}
	spin_unlock_irq(&phba->hbalock);

	return 0;
}

/**
 * lpfc_initial_flogi - Issue an initial fabric login for a vport
 * @vport: pointer to a host virtual N_Port data structure.
 *
 * This routine issues an initial Fabric Login (FLOGI) for the @vport
 * specified. It first searches the ndlp with the Fabric_DID (0xfffffe) from
 * the @vport's ndlp list. If no such ndlp found, it will create an ndlp and
 * put it into the @vport's ndlp list. If an inactive ndlp found on the list,
 * it will just be enabled and made active. The lpfc_issue_els_flogi() routine
 * is then invoked with the @vport and the ndlp to perform the FLOGI for the
 * @vport.
 *
 * Return code
 *   0 - failed to issue initial flogi for @vport
 *   1 - successfully issued initial flogi for @vport
 **/
int
lpfc_initial_flogi(struct lpfc_vport *vport)
{
	struct lpfc_nodelist *ndlp;

	vport->port_state = LPFC_FLOGI;
	lpfc_set_disctmo(vport);

	/* First look for the Fabric ndlp */
	ndlp = lpfc_findnode_did(vport, Fabric_DID);
	if (!ndlp) {
		/* Cannot find existing Fabric ndlp, so allocate a new one */
		ndlp = lpfc_nlp_init(vport, Fabric_DID);
		if (!ndlp)
			return 0;
		/* Set the node type */
		ndlp->nlp_type |= NLP_FABRIC;
		/* Put ndlp onto node list */
		lpfc_enqueue_node(vport, ndlp);
	} else if (!NLP_CHK_NODE_ACT(ndlp)) {
		/* re-setup ndlp without removing from node list */
		ndlp = lpfc_enable_node(vport, ndlp, NLP_STE_UNUSED_NODE);
		if (!ndlp)
			return 0;
	}

	if (lpfc_issue_els_flogi(vport, ndlp, 0)) {
		/* This decrement of reference count to node shall kick off
		 * the release of the node.
		 */
		lpfc_nlp_put(ndlp);
		return 0;
	}
	return 1;
}

/**
 * lpfc_initial_fdisc - Issue an initial fabric discovery for a vport
 * @vport: pointer to a host virtual N_Port data structure.
 *
 * This routine issues an initial Fabric Discover (FDISC) for the @vport
 * specified. It first searches the ndlp with the Fabric_DID (0xfffffe) from
 * the @vport's ndlp list. If no such ndlp found, it will create an ndlp and
 * put it into the @vport's ndlp list. If an inactive ndlp found on the list,
 * it will just be enabled and made active. The lpfc_issue_els_fdisc() routine
 * is then invoked with the @vport and the ndlp to perform the FDISC for the
 * @vport.
 *
 * Return code
 *   0 - failed to issue initial fdisc for @vport
 *   1 - successfully issued initial fdisc for @vport
 **/
int
lpfc_initial_fdisc(struct lpfc_vport *vport)
{
	struct lpfc_nodelist *ndlp;

	/* First look for the Fabric ndlp */
	ndlp = lpfc_findnode_did(vport, Fabric_DID);
	if (!ndlp) {
		/* Cannot find existing Fabric ndlp, so allocate a new one */
		ndlp = lpfc_nlp_init(vport, Fabric_DID);
		if (!ndlp)
			return 0;
		/* Put ndlp onto node list */
		lpfc_enqueue_node(vport, ndlp);
	} else if (!NLP_CHK_NODE_ACT(ndlp)) {
		/* re-setup ndlp without removing from node list */
		ndlp = lpfc_enable_node(vport, ndlp, NLP_STE_UNUSED_NODE);
		if (!ndlp)
			return 0;
	}

	if (lpfc_issue_els_fdisc(vport, ndlp, 0)) {
		/* decrement node reference count to trigger the release of
		 * the node.
		 */
		lpfc_nlp_put(ndlp);
		return 0;
	}
	return 1;
}

/**
 * lpfc_more_plogi - Check and issue remaining plogis for a vport
 * @vport: pointer to a host virtual N_Port data structure.
 *
 * This routine checks whether there are more remaining Port Logins
 * (PLOGI) to be issued for the @vport. If so, it will invoke the routine
 * lpfc_els_disc_plogi() to go through the Node Port Recovery (NPR) nodes
 * to issue ELS PLOGIs up to the configured discover threads with the
 * @vport (@vport->cfg_discovery_threads). The function also decrement
 * the @vport's num_disc_node by 1 if it is not already 0.
 **/
void
lpfc_more_plogi(struct lpfc_vport *vport)
{
	if (vport->num_disc_nodes)
		vport->num_disc_nodes--;

	/* Continue discovery with <num_disc_nodes> PLOGIs to go */
	lpfc_printf_vlog(vport, KERN_INFO, LOG_DISCOVERY,
			 "0232 Continue discovery with %d PLOGIs to go "
			 "Data: x%x x%x x%x\n",
			 vport->num_disc_nodes, vport->fc_plogi_cnt,
			 vport->fc_flag, vport->port_state);
	/* Check to see if there are more PLOGIs to be sent */
	if (vport->fc_flag & FC_NLP_MORE)
		/* go thru NPR nodes and issue any remaining ELS PLOGIs */
		lpfc_els_disc_plogi(vport);

	return;
}

/**
 * lpfc_plogi_confirm_nport - Confirm pologi wwpn matches stored ndlp
 * @phba: pointer to lpfc hba data structure.
 * @prsp: pointer to response IOCB payload.
 * @ndlp: pointer to a node-list data structure.
 *
 * This routine checks and indicates whether the WWPN of an N_Port, retrieved
 * from a PLOGI, matches the WWPN that is stored in the @ndlp for that N_POrt.
 * The following cases are considered N_Port confirmed:
 * 1) The N_Port is a Fabric ndlp; 2) The @ndlp is on vport list and matches
 * the WWPN of the N_Port logged into; 3) The @ndlp is not on vport list but
 * it does not have WWPN assigned either. If the WWPN is confirmed, the
 * pointer to the @ndlp will be returned. If the WWPN is not confirmed:
 * 1) if there is a node on vport list other than the @ndlp with the same
 * WWPN of the N_Port PLOGI logged into, the lpfc_unreg_rpi() will be invoked
 * on that node to release the RPI associated with the node; 2) if there is
 * no node found on vport list with the same WWPN of the N_Port PLOGI logged
 * into, a new node shall be allocated (or activated). In either case, the
 * parameters of the @ndlp shall be copied to the new_ndlp, the @ndlp shall
 * be released and the new_ndlp shall be put on to the vport node list and
 * its pointer returned as the confirmed node.
 *
 * Note that before the @ndlp got "released", the keepDID from not-matching
 * or inactive "new_ndlp" on the vport node list is assigned to the nlp_DID
 * of the @ndlp. This is because the release of @ndlp is actually to put it
 * into an inactive state on the vport node list and the vport node list
 * management algorithm does not allow two node with a same DID.
 *
 * Return code
 *   pointer to the PLOGI N_Port @ndlp
 **/
static struct lpfc_nodelist *
lpfc_plogi_confirm_nport(struct lpfc_hba *phba, uint32_t *prsp,
			 struct lpfc_nodelist *ndlp)
{
	struct lpfc_vport *vport = ndlp->vport;
	struct Scsi_Host *shost = lpfc_shost_from_vport(vport);
	struct lpfc_nodelist *new_ndlp;
	struct lpfc_rport_data *rdata;
	struct fc_rport *rport;
	struct serv_parm *sp;
	uint8_t  name[sizeof(struct lpfc_name)];
	uint32_t rc, keepDID = 0, keep_nlp_flag = 0;
	uint32_t keep_new_nlp_flag = 0;
	uint16_t keep_nlp_state;
	u32 keep_nlp_fc4_type = 0;
	struct lpfc_nvme_rport *keep_nrport = NULL;
	int  put_node;
	int  put_rport;
	unsigned long *active_rrqs_xri_bitmap = NULL;

	/* Fabric nodes can have the same WWPN so we don't bother searching
	 * by WWPN.  Just return the ndlp that was given to us.
	 */
	if (ndlp->nlp_type & NLP_FABRIC)
		return ndlp;

	sp = (struct serv_parm *) ((uint8_t *) prsp + sizeof(uint32_t));
	memset(name, 0, sizeof(struct lpfc_name));

	/* Now we find out if the NPort we are logging into, matches the WWPN
	 * we have for that ndlp. If not, we have some work to do.
	 */
	new_ndlp = lpfc_findnode_wwpn(vport, &sp->portName);

	/* return immediately if the WWPN matches ndlp */
	if (new_ndlp == ndlp && NLP_CHK_NODE_ACT(new_ndlp))
		return ndlp;

	if (phba->sli_rev == LPFC_SLI_REV4) {
		active_rrqs_xri_bitmap = mempool_alloc(phba->active_rrq_pool,
						       GFP_KERNEL);
		if (active_rrqs_xri_bitmap)
			memset(active_rrqs_xri_bitmap, 0,
			       phba->cfg_rrq_xri_bitmap_sz);
	}

	lpfc_printf_vlog(vport, KERN_INFO, LOG_ELS | LOG_NODE,
			 "3178 PLOGI confirm: ndlp x%x x%x x%x: "
			 "new_ndlp x%x x%x x%x\n",
			 ndlp->nlp_DID, ndlp->nlp_flag,  ndlp->nlp_fc4_type,
			 (new_ndlp ? new_ndlp->nlp_DID : 0),
			 (new_ndlp ? new_ndlp->nlp_flag : 0),
			 (new_ndlp ? new_ndlp->nlp_fc4_type : 0));

	if (!new_ndlp) {
		rc = memcmp(&ndlp->nlp_portname, name,
			    sizeof(struct lpfc_name));
		if (!rc) {
			if (active_rrqs_xri_bitmap)
				mempool_free(active_rrqs_xri_bitmap,
					     phba->active_rrq_pool);
			return ndlp;
		}
		new_ndlp = lpfc_nlp_init(vport, ndlp->nlp_DID);
		if (!new_ndlp) {
			if (active_rrqs_xri_bitmap)
				mempool_free(active_rrqs_xri_bitmap,
					     phba->active_rrq_pool);
			return ndlp;
		}
	} else if (!NLP_CHK_NODE_ACT(new_ndlp)) {
		rc = memcmp(&ndlp->nlp_portname, name,
			    sizeof(struct lpfc_name));
		if (!rc) {
			if (active_rrqs_xri_bitmap)
				mempool_free(active_rrqs_xri_bitmap,
					     phba->active_rrq_pool);
			return ndlp;
		}
		new_ndlp = lpfc_enable_node(vport, new_ndlp,
						NLP_STE_UNUSED_NODE);
		if (!new_ndlp) {
			if (active_rrqs_xri_bitmap)
				mempool_free(active_rrqs_xri_bitmap,
					     phba->active_rrq_pool);
			return ndlp;
		}
		keepDID = new_ndlp->nlp_DID;
		if ((phba->sli_rev == LPFC_SLI_REV4) && active_rrqs_xri_bitmap)
			memcpy(active_rrqs_xri_bitmap,
			       new_ndlp->active_rrqs_xri_bitmap,
			       phba->cfg_rrq_xri_bitmap_sz);
	} else {
		keepDID = new_ndlp->nlp_DID;
		if (phba->sli_rev == LPFC_SLI_REV4 &&
		    active_rrqs_xri_bitmap)
			memcpy(active_rrqs_xri_bitmap,
			       new_ndlp->active_rrqs_xri_bitmap,
			       phba->cfg_rrq_xri_bitmap_sz);
	}

	/* At this point in this routine, we know new_ndlp will be
	 * returned. however, any previous GID_FTs that were done
	 * would have updated nlp_fc4_type in ndlp, so we must ensure
	 * new_ndlp has the right value.
	 */
	if (vport->fc_flag & FC_FABRIC) {
		keep_nlp_fc4_type = new_ndlp->nlp_fc4_type;
		new_ndlp->nlp_fc4_type = ndlp->nlp_fc4_type;
	}

	lpfc_unreg_rpi(vport, new_ndlp);
	new_ndlp->nlp_DID = ndlp->nlp_DID;
	new_ndlp->nlp_prev_state = ndlp->nlp_prev_state;
	if (phba->sli_rev == LPFC_SLI_REV4)
		memcpy(new_ndlp->active_rrqs_xri_bitmap,
		       ndlp->active_rrqs_xri_bitmap,
		       phba->cfg_rrq_xri_bitmap_sz);

	spin_lock_irq(shost->host_lock);
	keep_new_nlp_flag = new_ndlp->nlp_flag;
	keep_nlp_flag = ndlp->nlp_flag;
	new_ndlp->nlp_flag = ndlp->nlp_flag;

	/* if new_ndlp had NLP_UNREG_INP set, keep it */
	if (keep_new_nlp_flag & NLP_UNREG_INP)
		new_ndlp->nlp_flag |= NLP_UNREG_INP;
	else
		new_ndlp->nlp_flag &= ~NLP_UNREG_INP;

	/* if new_ndlp had NLP_RPI_REGISTERED set, keep it */
	if (keep_new_nlp_flag & NLP_RPI_REGISTERED)
		new_ndlp->nlp_flag |= NLP_RPI_REGISTERED;
	else
		new_ndlp->nlp_flag &= ~NLP_RPI_REGISTERED;

	ndlp->nlp_flag = keep_new_nlp_flag;

	/* if ndlp had NLP_UNREG_INP set, keep it */
	if (keep_nlp_flag & NLP_UNREG_INP)
		ndlp->nlp_flag |= NLP_UNREG_INP;
	else
		ndlp->nlp_flag &= ~NLP_UNREG_INP;

	/* if ndlp had NLP_RPI_REGISTERED set, keep it */
	if (keep_nlp_flag & NLP_RPI_REGISTERED)
		ndlp->nlp_flag |= NLP_RPI_REGISTERED;
	else
		ndlp->nlp_flag &= ~NLP_RPI_REGISTERED;

	spin_unlock_irq(shost->host_lock);

	/* Set nlp_states accordingly */
	keep_nlp_state = new_ndlp->nlp_state;
	lpfc_nlp_set_state(vport, new_ndlp, ndlp->nlp_state);

	/* interchange the nvme remoteport structs */
	keep_nrport = new_ndlp->nrport;
	new_ndlp->nrport = ndlp->nrport;

	/* Move this back to NPR state */
	if (memcmp(&ndlp->nlp_portname, name, sizeof(struct lpfc_name)) == 0) {
		/* The new_ndlp is replacing ndlp totally, so we need
		 * to put ndlp on UNUSED list and try to free it.
		 */
		lpfc_printf_vlog(vport, KERN_INFO, LOG_ELS,
			 "3179 PLOGI confirm NEW: %x %x\n",
			 new_ndlp->nlp_DID, keepDID);

		/* Fix up the rport accordingly */
		rport =  ndlp->rport;
		if (rport) {
			rdata = rport->dd_data;
			if (rdata->pnode == ndlp) {
				/* break the link before dropping the ref */
				ndlp->rport = NULL;
				lpfc_nlp_put(ndlp);
				rdata->pnode = lpfc_nlp_get(new_ndlp);
				new_ndlp->rport = rport;
			}
			new_ndlp->nlp_type = ndlp->nlp_type;
		}

		/* Fix up the nvme rport */
		if (ndlp->nrport) {
			ndlp->nrport = NULL;
			lpfc_nlp_put(ndlp);
		}

		/* We shall actually free the ndlp with both nlp_DID and
		 * nlp_portname fields equals 0 to avoid any ndlp on the
		 * nodelist never to be used.
		 */
		if (ndlp->nlp_DID == 0) {
			spin_lock_irq(&phba->ndlp_lock);
			NLP_SET_FREE_REQ(ndlp);
			spin_unlock_irq(&phba->ndlp_lock);
		}

		/* Two ndlps cannot have the same did on the nodelist.
		 * Note: for this case, ndlp has a NULL WWPN so setting
		 * the nlp_fc4_type isn't required.
		 */
		ndlp->nlp_DID = keepDID;
		lpfc_nlp_set_state(vport, ndlp, keep_nlp_state);
		if (phba->sli_rev == LPFC_SLI_REV4 &&
		    active_rrqs_xri_bitmap)
			memcpy(ndlp->active_rrqs_xri_bitmap,
			       active_rrqs_xri_bitmap,
			       phba->cfg_rrq_xri_bitmap_sz);

		if (!NLP_CHK_NODE_ACT(ndlp))
			lpfc_drop_node(vport, ndlp);
	}
	else {
		lpfc_printf_vlog(vport, KERN_INFO, LOG_ELS,
			 "3180 PLOGI confirm SWAP: %x %x\n",
			 new_ndlp->nlp_DID, keepDID);

		lpfc_unreg_rpi(vport, ndlp);

		/* Two ndlps cannot have the same did and the fc4
		 * type must be transferred because the ndlp is in
		 * flight.
		 */
		ndlp->nlp_DID = keepDID;
		ndlp->nlp_fc4_type = keep_nlp_fc4_type;

		if (phba->sli_rev == LPFC_SLI_REV4 &&
		    active_rrqs_xri_bitmap)
			memcpy(ndlp->active_rrqs_xri_bitmap,
			       active_rrqs_xri_bitmap,
			       phba->cfg_rrq_xri_bitmap_sz);

		/* Since we are switching over to the new_ndlp,
		 * reset the old ndlp state
		 */
		if ((ndlp->nlp_state == NLP_STE_UNMAPPED_NODE) ||
		    (ndlp->nlp_state == NLP_STE_MAPPED_NODE))
			keep_nlp_state = NLP_STE_NPR_NODE;
		lpfc_nlp_set_state(vport, ndlp, keep_nlp_state);

		/* Previous ndlp no longer active with nvme host transport.
		 * Remove reference from earlier registration unless the
		 * nvme host took care of it.
		 */
		if (ndlp->nrport)
			lpfc_nlp_put(ndlp);
		ndlp->nrport = keep_nrport;

		/* Fix up the rport accordingly */
		rport = ndlp->rport;
		if (rport) {
			rdata = rport->dd_data;
			put_node = rdata->pnode != NULL;
			put_rport = ndlp->rport != NULL;
			rdata->pnode = NULL;
			ndlp->rport = NULL;
			if (put_node)
				lpfc_nlp_put(ndlp);
			if (put_rport)
				put_device(&rport->dev);
		}
	}
	if (phba->sli_rev == LPFC_SLI_REV4 &&
	    active_rrqs_xri_bitmap)
		mempool_free(active_rrqs_xri_bitmap,
			     phba->active_rrq_pool);

	lpfc_printf_vlog(vport, KERN_INFO, LOG_ELS | LOG_NODE,
			 "3173 PLOGI confirm exit: new_ndlp x%x x%x x%x\n",
			 new_ndlp->nlp_DID, new_ndlp->nlp_flag,
			 new_ndlp->nlp_fc4_type);

	return new_ndlp;
}

/**
 * lpfc_end_rscn - Check and handle more rscn for a vport
 * @vport: pointer to a host virtual N_Port data structure.
 *
 * This routine checks whether more Registration State Change
 * Notifications (RSCNs) came in while the discovery state machine was in
 * the FC_RSCN_MODE. If so, the lpfc_els_handle_rscn() routine will be
 * invoked to handle the additional RSCNs for the @vport. Otherwise, the
 * FC_RSCN_MODE bit will be cleared with the @vport to mark as the end of
 * handling the RSCNs.
 **/
void
lpfc_end_rscn(struct lpfc_vport *vport)
{
	struct Scsi_Host *shost = lpfc_shost_from_vport(vport);

	if (vport->fc_flag & FC_RSCN_MODE) {
		/*
		 * Check to see if more RSCNs came in while we were
		 * processing this one.
		 */
		if (vport->fc_rscn_id_cnt ||
		    (vport->fc_flag & FC_RSCN_DISCOVERY) != 0)
			lpfc_els_handle_rscn(vport);
		else {
			spin_lock_irq(shost->host_lock);
			vport->fc_flag &= ~FC_RSCN_MODE;
			spin_unlock_irq(shost->host_lock);
		}
	}
}

/**
 * lpfc_cmpl_els_rrq - Completion handled for els RRQs.
 * @phba: pointer to lpfc hba data structure.
 * @cmdiocb: pointer to lpfc command iocb data structure.
 * @rspiocb: pointer to lpfc response iocb data structure.
 *
 * This routine will call the clear rrq function to free the rrq and
 * clear the xri's bit in the ndlp's xri_bitmap. If the ndlp does not
 * exist then the clear_rrq is still called because the rrq needs to
 * be freed.
 **/

static void
lpfc_cmpl_els_rrq(struct lpfc_hba *phba, struct lpfc_iocbq *cmdiocb,
		    struct lpfc_iocbq *rspiocb)
{
	struct lpfc_vport *vport = cmdiocb->vport;
	IOCB_t *irsp;
	struct lpfc_nodelist *ndlp;
	struct lpfc_node_rrq *rrq;

	/* we pass cmdiocb to state machine which needs rspiocb as well */
	rrq = cmdiocb->context_un.rrq;
	cmdiocb->context_un.rsp_iocb = rspiocb;

	irsp = &rspiocb->iocb;
	lpfc_debugfs_disc_trc(vport, LPFC_DISC_TRC_ELS_CMD,
		"RRQ cmpl:      status:x%x/x%x did:x%x",
		irsp->ulpStatus, irsp->un.ulpWord[4],
		irsp->un.elsreq64.remoteID);

	ndlp = lpfc_findnode_did(vport, irsp->un.elsreq64.remoteID);
	if (!ndlp || !NLP_CHK_NODE_ACT(ndlp) || ndlp != rrq->ndlp) {
		lpfc_printf_vlog(vport, KERN_ERR, LOG_TRACE_EVENT,
				 "2882 RRQ completes to NPort x%x "
				 "with no ndlp. Data: x%x x%x x%x\n",
				 irsp->un.elsreq64.remoteID,
				 irsp->ulpStatus, irsp->un.ulpWord[4],
				 irsp->ulpIoTag);
		goto out;
	}

	/* rrq completes to NPort <nlp_DID> */
	lpfc_printf_vlog(vport, KERN_INFO, LOG_ELS,
			 "2880 RRQ completes to NPort x%x "
			 "Data: x%x x%x x%x x%x x%x\n",
			 ndlp->nlp_DID, irsp->ulpStatus, irsp->un.ulpWord[4],
			 irsp->ulpTimeout, rrq->xritag, rrq->rxid);

	if (irsp->ulpStatus) {
		/* Check for retry */
		/* RRQ failed Don't print the vport to vport rjts */
		if (irsp->ulpStatus != IOSTAT_LS_RJT ||
			(((irsp->un.ulpWord[4]) >> 16 != LSRJT_INVALID_CMD) &&
			((irsp->un.ulpWord[4]) >> 16 != LSRJT_UNABLE_TPC)) ||
			(phba)->pport->cfg_log_verbose & LOG_ELS)
			lpfc_printf_vlog(vport, KERN_ERR, LOG_TRACE_EVENT,
					 "2881 RRQ failure DID:%06X Status:"
					 "x%x/x%x\n",
					 ndlp->nlp_DID, irsp->ulpStatus,
					 irsp->un.ulpWord[4]);
	}
out:
	if (rrq)
		lpfc_clr_rrq_active(phba, rrq->xritag, rrq);
	lpfc_els_free_iocb(phba, cmdiocb);
	return;
}
/**
 * lpfc_cmpl_els_plogi - Completion callback function for plogi
 * @phba: pointer to lpfc hba data structure.
 * @cmdiocb: pointer to lpfc command iocb data structure.
 * @rspiocb: pointer to lpfc response iocb data structure.
 *
 * This routine is the completion callback function for issuing the Port
 * Login (PLOGI) command. For PLOGI completion, there must be an active
 * ndlp on the vport node list that matches the remote node ID from the
 * PLOGI response IOCB. If such ndlp does not exist, the PLOGI is simply
 * ignored and command IOCB released. The PLOGI response IOCB status is
 * checked for error conditons. If there is error status reported, PLOGI
 * retry shall be attempted by invoking the lpfc_els_retry() routine.
 * Otherwise, the lpfc_plogi_confirm_nport() routine shall be invoked on
 * the ndlp and the NLP_EVT_CMPL_PLOGI state to the Discover State Machine
 * (DSM) is set for this PLOGI completion. Finally, it checks whether
 * there are additional N_Port nodes with the vport that need to perform
 * PLOGI. If so, the lpfc_more_plogi() routine is invoked to issue addition
 * PLOGIs.
 **/
static void
lpfc_cmpl_els_plogi(struct lpfc_hba *phba, struct lpfc_iocbq *cmdiocb,
		    struct lpfc_iocbq *rspiocb)
{
	struct lpfc_vport *vport = cmdiocb->vport;
	struct Scsi_Host  *shost = lpfc_shost_from_vport(vport);
	IOCB_t *irsp;
	struct lpfc_nodelist *ndlp;
	struct lpfc_dmabuf *prsp;
	int disc;

	/* we pass cmdiocb to state machine which needs rspiocb as well */
	cmdiocb->context_un.rsp_iocb = rspiocb;

	irsp = &rspiocb->iocb;
	lpfc_debugfs_disc_trc(vport, LPFC_DISC_TRC_ELS_CMD,
		"PLOGI cmpl:      status:x%x/x%x did:x%x",
		irsp->ulpStatus, irsp->un.ulpWord[4],
		irsp->un.elsreq64.remoteID);

	ndlp = lpfc_findnode_did(vport, irsp->un.elsreq64.remoteID);
	if (!ndlp || !NLP_CHK_NODE_ACT(ndlp)) {
		lpfc_printf_vlog(vport, KERN_ERR, LOG_TRACE_EVENT,
				 "0136 PLOGI completes to NPort x%x "
				 "with no ndlp. Data: x%x x%x x%x\n",
				 irsp->un.elsreq64.remoteID,
				 irsp->ulpStatus, irsp->un.ulpWord[4],
				 irsp->ulpIoTag);
		goto out;
	}

	/* Since ndlp can be freed in the disc state machine, note if this node
	 * is being used during discovery.
	 */
	spin_lock_irq(shost->host_lock);
	disc = (ndlp->nlp_flag & NLP_NPR_2B_DISC);
	ndlp->nlp_flag &= ~NLP_NPR_2B_DISC;
	spin_unlock_irq(shost->host_lock);

	/* PLOGI completes to NPort <nlp_DID> */
	lpfc_printf_vlog(vport, KERN_INFO, LOG_ELS,
			 "0102 PLOGI completes to NPort x%06x "
			 "Data: x%x x%x x%x x%x x%x\n",
			 ndlp->nlp_DID, ndlp->nlp_fc4_type,
			 irsp->ulpStatus, irsp->un.ulpWord[4],
			 disc, vport->num_disc_nodes);

	/* Check to see if link went down during discovery */
	if (lpfc_els_chk_latt(vport)) {
		spin_lock_irq(shost->host_lock);
		ndlp->nlp_flag |= NLP_NPR_2B_DISC;
		spin_unlock_irq(shost->host_lock);
		goto out;
	}

	if (irsp->ulpStatus) {
		/* Check for retry */
		if (lpfc_els_retry(phba, cmdiocb, rspiocb)) {
			/* ELS command is being retried */
			if (disc) {
				spin_lock_irq(shost->host_lock);
				ndlp->nlp_flag |= NLP_NPR_2B_DISC;
				spin_unlock_irq(shost->host_lock);
			}
			goto out;
		}
		/* PLOGI failed Don't print the vport to vport rjts */
		if (irsp->ulpStatus != IOSTAT_LS_RJT ||
			(((irsp->un.ulpWord[4]) >> 16 != LSRJT_INVALID_CMD) &&
			((irsp->un.ulpWord[4]) >> 16 != LSRJT_UNABLE_TPC)) ||
			(phba)->pport->cfg_log_verbose & LOG_ELS)
			lpfc_printf_vlog(vport, KERN_ERR, LOG_TRACE_EVENT,
				 "2753 PLOGI failure DID:%06X Status:x%x/x%x\n",
				 ndlp->nlp_DID, irsp->ulpStatus,
				 irsp->un.ulpWord[4]);
		/* Do not call DSM for lpfc_els_abort'ed ELS cmds */
		if (!lpfc_error_lost_link(irsp))
			lpfc_disc_state_machine(vport, ndlp, cmdiocb,
						NLP_EVT_CMPL_PLOGI);
	} else {
		/* Good status, call state machine */
		prsp = list_entry(((struct lpfc_dmabuf *)
				   cmdiocb->context2)->list.next,
				  struct lpfc_dmabuf, list);
		ndlp = lpfc_plogi_confirm_nport(phba, prsp->virt, ndlp);
		lpfc_disc_state_machine(vport, ndlp, cmdiocb,
					     NLP_EVT_CMPL_PLOGI);
	}

	if (disc && vport->num_disc_nodes) {
		/* Check to see if there are more PLOGIs to be sent */
		lpfc_more_plogi(vport);

		if (vport->num_disc_nodes == 0) {
			spin_lock_irq(shost->host_lock);
			vport->fc_flag &= ~FC_NDISC_ACTIVE;
			spin_unlock_irq(shost->host_lock);

			lpfc_can_disctmo(vport);
			lpfc_end_rscn(vport);
		}
	}

out:
	lpfc_els_free_iocb(phba, cmdiocb);
	return;
}

/**
 * lpfc_issue_els_plogi - Issue an plogi iocb command for a vport
 * @vport: pointer to a host virtual N_Port data structure.
 * @did: destination port identifier.
 * @retry: number of retries to the command IOCB.
 *
 * This routine issues a Port Login (PLOGI) command to a remote N_Port
 * (with the @did) for a @vport. Before issuing a PLOGI to a remote N_Port,
 * the ndlp with the remote N_Port DID must exist on the @vport's ndlp list.
 * This routine constructs the proper feilds of the PLOGI IOCB and invokes
 * the lpfc_sli_issue_iocb() routine to send out PLOGI ELS command.
 *
 * Note that, in lpfc_prep_els_iocb() routine, the reference count of ndlp
 * will be incremented by 1 for holding the ndlp and the reference to ndlp
 * will be stored into the context1 field of the IOCB for the completion
 * callback function to the PLOGI ELS command.
 *
 * Return code
 *   0 - Successfully issued a plogi for @vport
 *   1 - failed to issue a plogi for @vport
 **/
int
lpfc_issue_els_plogi(struct lpfc_vport *vport, uint32_t did, uint8_t retry)
{
	struct lpfc_hba  *phba = vport->phba;
	struct Scsi_Host *shost;
	struct serv_parm *sp;
	struct lpfc_nodelist *ndlp;
	struct lpfc_iocbq *elsiocb;
	uint8_t *pcmd;
	uint16_t cmdsize;
	int ret;

	ndlp = lpfc_findnode_did(vport, did);

	if (ndlp) {
		/* Defer the processing of the issue PLOGI until after the
		 * outstanding UNREG_RPI mbox command completes, unless we
		 * are going offline. This logic does not apply for Fabric DIDs
		 */
		if ((ndlp->nlp_flag & NLP_UNREG_INP) &&
		    ((ndlp->nlp_DID & Fabric_DID_MASK) != Fabric_DID_MASK) &&
		    !(vport->fc_flag & FC_OFFLINE_MODE)) {
			lpfc_printf_vlog(vport, KERN_INFO, LOG_DISCOVERY,
					 "4110 Issue PLOGI x%x deferred "
					 "on NPort x%x rpi x%x Data: x%px\n",
					 ndlp->nlp_defer_did, ndlp->nlp_DID,
					 ndlp->nlp_rpi, ndlp);

			/* We can only defer 1st PLOGI */
			if (ndlp->nlp_defer_did == NLP_EVT_NOTHING_PENDING)
				ndlp->nlp_defer_did = did;
			return 0;
		}
		if (!NLP_CHK_NODE_ACT(ndlp))
			ndlp = NULL;
	}

	/* If ndlp is not NULL, we will bump the reference count on it */
	cmdsize = (sizeof(uint32_t) + sizeof(struct serv_parm));
	elsiocb = lpfc_prep_els_iocb(vport, 1, cmdsize, retry, ndlp, did,
				     ELS_CMD_PLOGI);
	if (!elsiocb)
		return 1;

	shost = lpfc_shost_from_vport(vport);
	spin_lock_irq(shost->host_lock);
	ndlp->nlp_flag &= ~NLP_FCP_PRLI_RJT;
	spin_unlock_irq(shost->host_lock);

	pcmd = (uint8_t *) (((struct lpfc_dmabuf *) elsiocb->context2)->virt);

	/* For PLOGI request, remainder of payload is service parameters */
	*((uint32_t *) (pcmd)) = ELS_CMD_PLOGI;
	pcmd += sizeof(uint32_t);
	memcpy(pcmd, &vport->fc_sparam, sizeof(struct serv_parm));
	sp = (struct serv_parm *) pcmd;

	/*
	 * If we are a N-port connected to a Fabric, fix-up paramm's so logins
	 * to device on remote loops work.
	 */
	if ((vport->fc_flag & FC_FABRIC) && !(vport->fc_flag & FC_PUBLIC_LOOP))
		sp->cmn.altBbCredit = 1;

	if (sp->cmn.fcphLow < FC_PH_4_3)
		sp->cmn.fcphLow = FC_PH_4_3;

	if (sp->cmn.fcphHigh < FC_PH3)
		sp->cmn.fcphHigh = FC_PH3;

	sp->cmn.valid_vendor_ver_level = 0;
	memset(sp->un.vendorVersion, 0, sizeof(sp->un.vendorVersion));
	sp->cmn.bbRcvSizeMsb &= 0xF;

	lpfc_debugfs_disc_trc(vport, LPFC_DISC_TRC_ELS_CMD,
		"Issue PLOGI:     did:x%x",
		did, 0, 0);

	/* If our firmware supports this feature, convey that
	 * information to the target using the vendor specific field.
	 */
	if (phba->sli.sli_flag & LPFC_SLI_SUPPRESS_RSP) {
		sp->cmn.valid_vendor_ver_level = 1;
		sp->un.vv.vid = cpu_to_be32(LPFC_VV_EMLX_ID);
		sp->un.vv.flags = cpu_to_be32(LPFC_VV_SUPPRESS_RSP);
	}

	phba->fc_stat.elsXmitPLOGI++;
	elsiocb->iocb_cmpl = lpfc_cmpl_els_plogi;
	ret = lpfc_sli_issue_iocb(phba, LPFC_ELS_RING, elsiocb, 0);

	if (ret == IOCB_ERROR) {
		lpfc_els_free_iocb(phba, elsiocb);
		return 1;
	}
	return 0;
}

/**
 * lpfc_cmpl_els_prli - Completion callback function for prli
 * @phba: pointer to lpfc hba data structure.
 * @cmdiocb: pointer to lpfc command iocb data structure.
 * @rspiocb: pointer to lpfc response iocb data structure.
 *
 * This routine is the completion callback function for a Process Login
 * (PRLI) ELS command. The PRLI response IOCB status is checked for error
 * status. If there is error status reported, PRLI retry shall be attempted
 * by invoking the lpfc_els_retry() routine. Otherwise, the state
 * NLP_EVT_CMPL_PRLI is sent to the Discover State Machine (DSM) for this
 * ndlp to mark the PRLI completion.
 **/
static void
lpfc_cmpl_els_prli(struct lpfc_hba *phba, struct lpfc_iocbq *cmdiocb,
		   struct lpfc_iocbq *rspiocb)
{
	struct lpfc_vport *vport = cmdiocb->vport;
	struct Scsi_Host  *shost = lpfc_shost_from_vport(vport);
	IOCB_t *irsp;
	struct lpfc_nodelist *ndlp;
	char *mode;
	u32 loglevel;

	/* we pass cmdiocb to state machine which needs rspiocb as well */
	cmdiocb->context_un.rsp_iocb = rspiocb;

	irsp = &(rspiocb->iocb);
	ndlp = (struct lpfc_nodelist *) cmdiocb->context1;
	spin_lock_irq(shost->host_lock);
	ndlp->nlp_flag &= ~NLP_PRLI_SND;

	/* Driver supports multiple FC4 types.  Counters matter. */
	vport->fc_prli_sent--;
	ndlp->fc4_prli_sent--;
	spin_unlock_irq(shost->host_lock);

	lpfc_debugfs_disc_trc(vport, LPFC_DISC_TRC_ELS_CMD,
		"PRLI cmpl:       status:x%x/x%x did:x%x",
		irsp->ulpStatus, irsp->un.ulpWord[4],
		ndlp->nlp_DID);

	/* PRLI completes to NPort <nlp_DID> */
	lpfc_printf_vlog(vport, KERN_INFO, LOG_ELS,
			 "0103 PRLI completes to NPort x%06x "
			 "Data: x%x x%x x%x x%x\n",
			 ndlp->nlp_DID, irsp->ulpStatus, irsp->un.ulpWord[4],
			 vport->num_disc_nodes, ndlp->fc4_prli_sent);

	/* Check to see if link went down during discovery */
	if (lpfc_els_chk_latt(vport))
		goto out;

	if (irsp->ulpStatus) {
		/* Check for retry */
		if (lpfc_els_retry(phba, cmdiocb, rspiocb)) {
			/* ELS command is being retried */
			goto out;
		}

		/* If we don't send GFT_ID to Fabric, a PRLI error
		 * could be expected.
		 */
		if ((vport->fc_flag & FC_FABRIC) ||
		    (vport->cfg_enable_fc4_type != LPFC_ENABLE_BOTH)) {
			mode = KERN_ERR;
			loglevel =  LOG_TRACE_EVENT;
		} else {
			mode = KERN_INFO;
			loglevel =  LOG_ELS;
		}

		/* PRLI failed */
		lpfc_printf_vlog(vport, mode, loglevel,
				 "2754 PRLI failure DID:%06X Status:x%x/x%x, "
				 "data: x%x\n",
				 ndlp->nlp_DID, irsp->ulpStatus,
				 irsp->un.ulpWord[4], ndlp->fc4_prli_sent);

		/* Do not call DSM for lpfc_els_abort'ed ELS cmds */
		if (lpfc_error_lost_link(irsp))
			goto out;
		else
			lpfc_disc_state_machine(vport, ndlp, cmdiocb,
						NLP_EVT_CMPL_PRLI);
	} else {
		/* Good status, call state machine.  However, if another
		 * PRLI is outstanding, don't call the state machine
		 * because final disposition to Mapped or Unmapped is
		 * completed there.
		 */
		lpfc_disc_state_machine(vport, ndlp, cmdiocb,
					NLP_EVT_CMPL_PRLI);
	}

out:
	lpfc_els_free_iocb(phba, cmdiocb);
	return;
}

/**
 * lpfc_issue_els_prli - Issue a prli iocb command for a vport
 * @vport: pointer to a host virtual N_Port data structure.
 * @ndlp: pointer to a node-list data structure.
 * @retry: number of retries to the command IOCB.
 *
 * This routine issues a Process Login (PRLI) ELS command for the
 * @vport. The PRLI service parameters are set up in the payload of the
 * PRLI Request command and the pointer to lpfc_cmpl_els_prli() routine
 * is put to the IOCB completion callback func field before invoking the
 * routine lpfc_sli_issue_iocb() to send out PRLI command.
 *
 * Note that, in lpfc_prep_els_iocb() routine, the reference count of ndlp
 * will be incremented by 1 for holding the ndlp and the reference to ndlp
 * will be stored into the context1 field of the IOCB for the completion
 * callback function to the PRLI ELS command.
 *
 * Return code
 *   0 - successfully issued prli iocb command for @vport
 *   1 - failed to issue prli iocb command for @vport
 **/
int
lpfc_issue_els_prli(struct lpfc_vport *vport, struct lpfc_nodelist *ndlp,
		    uint8_t retry)
{
	struct Scsi_Host *shost = lpfc_shost_from_vport(vport);
	struct lpfc_hba *phba = vport->phba;
	PRLI *npr;
	struct lpfc_nvme_prli *npr_nvme;
	struct lpfc_iocbq *elsiocb;
	uint8_t *pcmd;
	uint16_t cmdsize;
	u32 local_nlp_type, elscmd;

	/*
	 * If we are in RSCN mode, the FC4 types supported from a
	 * previous GFT_ID command may not be accurate. So, if we
	 * are a NVME Initiator, always look for the possibility of
	 * the remote NPort beng a NVME Target.
	 */
	if (phba->sli_rev == LPFC_SLI_REV4 &&
	    vport->fc_flag & FC_RSCN_MODE &&
	    vport->nvmei_support)
		ndlp->nlp_fc4_type |= NLP_FC4_NVME;
	local_nlp_type = ndlp->nlp_fc4_type;

	/* This routine will issue 1 or 2 PRLIs, so zero all the ndlp
	 * fields here before any of them can complete.
	 */
	ndlp->nlp_type &= ~(NLP_FCP_TARGET | NLP_FCP_INITIATOR);
	ndlp->nlp_type &= ~(NLP_NVME_TARGET | NLP_NVME_INITIATOR);
	ndlp->nlp_fcp_info &= ~NLP_FCP_2_DEVICE;
	ndlp->nlp_flag &= ~(NLP_FIRSTBURST | NLP_NPR_2B_DISC);
	ndlp->nvme_fb_size = 0;

 send_next_prli:
	if (local_nlp_type & NLP_FC4_FCP) {
		/* Payload is 4 + 16 = 20 x14 bytes. */
		cmdsize = (sizeof(uint32_t) + sizeof(PRLI));
		elscmd = ELS_CMD_PRLI;
	} else if (local_nlp_type & NLP_FC4_NVME) {
		/* Payload is 4 + 20 = 24 x18 bytes. */
		cmdsize = (sizeof(uint32_t) + sizeof(struct lpfc_nvme_prli));
		elscmd = ELS_CMD_NVMEPRLI;
	} else {
		lpfc_printf_vlog(vport, KERN_INFO, LOG_DISCOVERY,
				 "3083 Unknown FC_TYPE x%x ndlp x%06x\n",
				 ndlp->nlp_fc4_type, ndlp->nlp_DID);
		return 1;
	}

	/* SLI3 ports don't support NVME.  If this rport is a strict NVME
	 * FC4 type, implicitly LOGO.
	 */
	if (phba->sli_rev == LPFC_SLI_REV3 &&
	    ndlp->nlp_fc4_type == NLP_FC4_NVME) {
		lpfc_printf_vlog(vport, KERN_INFO, LOG_DISCOVERY,
				 "3088 Rport fc4 type 0x%x not supported by SLI3 adapter\n",
				 ndlp->nlp_type);
		lpfc_disc_state_machine(vport, ndlp, NULL, NLP_EVT_DEVICE_RM);
		return 1;
	}

	elsiocb = lpfc_prep_els_iocb(vport, 1, cmdsize, retry, ndlp,
				     ndlp->nlp_DID, elscmd);
	if (!elsiocb)
		return 1;

	pcmd = (uint8_t *) (((struct lpfc_dmabuf *) elsiocb->context2)->virt);

	/* For PRLI request, remainder of payload is service parameters */
	memset(pcmd, 0, cmdsize);

	if (local_nlp_type & NLP_FC4_FCP) {
		/* Remainder of payload is FCP PRLI parameter page.
		 * Note: this data structure is defined as
		 * BE/LE in the structure definition so no
		 * byte swap call is made.
		 */
		*((uint32_t *)(pcmd)) = ELS_CMD_PRLI;
		pcmd += sizeof(uint32_t);
		npr = (PRLI *)pcmd;

		/*
		 * If our firmware version is 3.20 or later,
		 * set the following bits for FC-TAPE support.
		 */
		if (phba->vpd.rev.feaLevelHigh >= 0x02) {
			npr->ConfmComplAllowed = 1;
			npr->Retry = 1;
			npr->TaskRetryIdReq = 1;
		}
		npr->estabImagePair = 1;
		npr->readXferRdyDis = 1;
		if (vport->cfg_first_burst_size)
			npr->writeXferRdyDis = 1;

		/* For FCP support */
		npr->prliType = PRLI_FCP_TYPE;
		npr->initiatorFunc = 1;
		elsiocb->iocb_flag |= LPFC_PRLI_FCP_REQ;

		/* Remove FCP type - processed. */
		local_nlp_type &= ~NLP_FC4_FCP;
	} else if (local_nlp_type & NLP_FC4_NVME) {
		/* Remainder of payload is NVME PRLI parameter page.
		 * This data structure is the newer definition that
		 * uses bf macros so a byte swap is required.
		 */
		*((uint32_t *)(pcmd)) = ELS_CMD_NVMEPRLI;
		pcmd += sizeof(uint32_t);
		npr_nvme = (struct lpfc_nvme_prli *)pcmd;
		bf_set(prli_type_code, npr_nvme, PRLI_NVME_TYPE);
		bf_set(prli_estabImagePair, npr_nvme, 0);  /* Should be 0 */
		if (phba->nsler) {
			bf_set(prli_nsler, npr_nvme, 1);
			bf_set(prli_conf, npr_nvme, 1);
		}

		/* Only initiators request first burst. */
		if ((phba->cfg_nvme_enable_fb) &&
		    !phba->nvmet_support)
			bf_set(prli_fba, npr_nvme, 1);

		if (phba->nvmet_support) {
			bf_set(prli_tgt, npr_nvme, 1);
			bf_set(prli_disc, npr_nvme, 1);
		} else {
			bf_set(prli_init, npr_nvme, 1);
			bf_set(prli_conf, npr_nvme, 1);
		}

		npr_nvme->word1 = cpu_to_be32(npr_nvme->word1);
		npr_nvme->word4 = cpu_to_be32(npr_nvme->word4);
		elsiocb->iocb_flag |= LPFC_PRLI_NVME_REQ;

		/* Remove NVME type - processed. */
		local_nlp_type &= ~NLP_FC4_NVME;
	}

	lpfc_debugfs_disc_trc(vport, LPFC_DISC_TRC_ELS_CMD,
		"Issue PRLI:      did:x%x",
		ndlp->nlp_DID, 0, 0);

	phba->fc_stat.elsXmitPRLI++;
	elsiocb->iocb_cmpl = lpfc_cmpl_els_prli;
	spin_lock_irq(shost->host_lock);
	ndlp->nlp_flag |= NLP_PRLI_SND;

	/* The vport counters are used for lpfc_scan_finished, but
	 * the ndlp is used to track outstanding PRLIs for different
	 * FC4 types.
	 */
	vport->fc_prli_sent++;
	ndlp->fc4_prli_sent++;
	spin_unlock_irq(shost->host_lock);
	if (lpfc_sli_issue_iocb(phba, LPFC_ELS_RING, elsiocb, 0) ==
	    IOCB_ERROR) {
		spin_lock_irq(shost->host_lock);
		ndlp->nlp_flag &= ~NLP_PRLI_SND;
		spin_unlock_irq(shost->host_lock);
		lpfc_els_free_iocb(phba, elsiocb);
		return 1;
	}


	/* The driver supports 2 FC4 types.  Make sure
	 * a PRLI is issued for all types before exiting.
	 */
	if (phba->sli_rev == LPFC_SLI_REV4 &&
	    local_nlp_type & (NLP_FC4_FCP | NLP_FC4_NVME))
		goto send_next_prli;

	return 0;
}

/**
 * lpfc_rscn_disc - Perform rscn discovery for a vport
 * @vport: pointer to a host virtual N_Port data structure.
 *
 * This routine performs Registration State Change Notification (RSCN)
 * discovery for a @vport. If the @vport's node port recovery count is not
 * zero, it will invoke the lpfc_els_disc_plogi() to perform PLOGI for all
 * the nodes that need recovery. If none of the PLOGI were needed through
 * the lpfc_els_disc_plogi() routine, the lpfc_end_rscn() routine shall be
 * invoked to check and handle possible more RSCN came in during the period
 * of processing the current ones.
 **/
static void
lpfc_rscn_disc(struct lpfc_vport *vport)
{
	lpfc_can_disctmo(vport);

	/* RSCN discovery */
	/* go thru NPR nodes and issue ELS PLOGIs */
	if (vport->fc_npr_cnt)
		if (lpfc_els_disc_plogi(vport))
			return;

	lpfc_end_rscn(vport);
}

/**
 * lpfc_adisc_done - Complete the adisc phase of discovery
 * @vport: pointer to lpfc_vport hba data structure that finished all ADISCs.
 *
 * This function is called when the final ADISC is completed during discovery.
 * This function handles clearing link attention or issuing reg_vpi depending
 * on whether npiv is enabled. This function also kicks off the PLOGI phase of
 * discovery.
 * This function is called with no locks held.
 **/
static void
lpfc_adisc_done(struct lpfc_vport *vport)
{
	struct Scsi_Host   *shost = lpfc_shost_from_vport(vport);
	struct lpfc_hba   *phba = vport->phba;

	/*
	 * For NPIV, cmpl_reg_vpi will set port_state to READY,
	 * and continue discovery.
	 */
	if ((phba->sli3_options & LPFC_SLI3_NPIV_ENABLED) &&
	    !(vport->fc_flag & FC_RSCN_MODE) &&
	    (phba->sli_rev < LPFC_SLI_REV4)) {
		/* The ADISCs are complete.  Doesn't matter if they
		 * succeeded or failed because the ADISC completion
		 * routine guarantees to call the state machine and
		 * the RPI is either unregistered (failed ADISC response)
		 * or the RPI is still valid and the node is marked
		 * mapped for a target.  The exchanges should be in the
		 * correct state. This code is specific to SLI3.
		 */
		lpfc_issue_clear_la(phba, vport);
		lpfc_issue_reg_vpi(phba, vport);
		return;
	}
	/*
	* For SLI2, we need to set port_state to READY
	* and continue discovery.
	*/
	if (vport->port_state < LPFC_VPORT_READY) {
		/* If we get here, there is nothing to ADISC */
		lpfc_issue_clear_la(phba, vport);
		if (!(vport->fc_flag & FC_ABORT_DISCOVERY)) {
			vport->num_disc_nodes = 0;
			/* go thru NPR list, issue ELS PLOGIs */
			if (vport->fc_npr_cnt)
				lpfc_els_disc_plogi(vport);
			if (!vport->num_disc_nodes) {
				spin_lock_irq(shost->host_lock);
				vport->fc_flag &= ~FC_NDISC_ACTIVE;
				spin_unlock_irq(shost->host_lock);
				lpfc_can_disctmo(vport);
				lpfc_end_rscn(vport);
			}
		}
		vport->port_state = LPFC_VPORT_READY;
	} else
		lpfc_rscn_disc(vport);
}

/**
 * lpfc_more_adisc - Issue more adisc as needed
 * @vport: pointer to a host virtual N_Port data structure.
 *
 * This routine determines whether there are more ndlps on a @vport
 * node list need to have Address Discover (ADISC) issued. If so, it will
 * invoke the lpfc_els_disc_adisc() routine to issue ADISC on the @vport's
 * remaining nodes which need to have ADISC sent.
 **/
void
lpfc_more_adisc(struct lpfc_vport *vport)
{
	if (vport->num_disc_nodes)
		vport->num_disc_nodes--;
	/* Continue discovery with <num_disc_nodes> ADISCs to go */
	lpfc_printf_vlog(vport, KERN_INFO, LOG_DISCOVERY,
			 "0210 Continue discovery with %d ADISCs to go "
			 "Data: x%x x%x x%x\n",
			 vport->num_disc_nodes, vport->fc_adisc_cnt,
			 vport->fc_flag, vport->port_state);
	/* Check to see if there are more ADISCs to be sent */
	if (vport->fc_flag & FC_NLP_MORE) {
		lpfc_set_disctmo(vport);
		/* go thru NPR nodes and issue any remaining ELS ADISCs */
		lpfc_els_disc_adisc(vport);
	}
	if (!vport->num_disc_nodes)
		lpfc_adisc_done(vport);
	return;
}

/**
 * lpfc_cmpl_els_adisc - Completion callback function for adisc
 * @phba: pointer to lpfc hba data structure.
 * @cmdiocb: pointer to lpfc command iocb data structure.
 * @rspiocb: pointer to lpfc response iocb data structure.
 *
 * This routine is the completion function for issuing the Address Discover
 * (ADISC) command. It first checks to see whether link went down during
 * the discovery process. If so, the node will be marked as node port
 * recovery for issuing discover IOCB by the link attention handler and
 * exit. Otherwise, the response status is checked. If error was reported
 * in the response status, the ADISC command shall be retried by invoking
 * the lpfc_els_retry() routine. Otherwise, if no error was reported in
 * the response status, the state machine is invoked to set transition
 * with respect to NLP_EVT_CMPL_ADISC event.
 **/
static void
lpfc_cmpl_els_adisc(struct lpfc_hba *phba, struct lpfc_iocbq *cmdiocb,
		    struct lpfc_iocbq *rspiocb)
{
	struct lpfc_vport *vport = cmdiocb->vport;
	struct Scsi_Host  *shost = lpfc_shost_from_vport(vport);
	IOCB_t *irsp;
	struct lpfc_nodelist *ndlp;
	int  disc;

	/* we pass cmdiocb to state machine which needs rspiocb as well */
	cmdiocb->context_un.rsp_iocb = rspiocb;

	irsp = &(rspiocb->iocb);
	ndlp = (struct lpfc_nodelist *) cmdiocb->context1;

	lpfc_debugfs_disc_trc(vport, LPFC_DISC_TRC_ELS_CMD,
		"ADISC cmpl:      status:x%x/x%x did:x%x",
		irsp->ulpStatus, irsp->un.ulpWord[4],
		ndlp->nlp_DID);

	/* Since ndlp can be freed in the disc state machine, note if this node
	 * is being used during discovery.
	 */
	spin_lock_irq(shost->host_lock);
	disc = (ndlp->nlp_flag & NLP_NPR_2B_DISC);
	ndlp->nlp_flag &= ~(NLP_ADISC_SND | NLP_NPR_2B_DISC);
	spin_unlock_irq(shost->host_lock);
	/* ADISC completes to NPort <nlp_DID> */
	lpfc_printf_vlog(vport, KERN_INFO, LOG_ELS,
			 "0104 ADISC completes to NPort x%x "
			 "Data: x%x x%x x%x x%x x%x\n",
			 ndlp->nlp_DID, irsp->ulpStatus, irsp->un.ulpWord[4],
			 irsp->ulpTimeout, disc, vport->num_disc_nodes);
	/* Check to see if link went down during discovery */
	if (lpfc_els_chk_latt(vport)) {
		spin_lock_irq(shost->host_lock);
		ndlp->nlp_flag |= NLP_NPR_2B_DISC;
		spin_unlock_irq(shost->host_lock);
		goto out;
	}

	if (irsp->ulpStatus) {
		/* Check for retry */
		if (lpfc_els_retry(phba, cmdiocb, rspiocb)) {
			/* ELS command is being retried */
			if (disc) {
				spin_lock_irq(shost->host_lock);
				ndlp->nlp_flag |= NLP_NPR_2B_DISC;
				spin_unlock_irq(shost->host_lock);
				lpfc_set_disctmo(vport);
			}
			goto out;
		}
		/* ADISC failed */
		lpfc_printf_vlog(vport, KERN_ERR, LOG_TRACE_EVENT,
				 "2755 ADISC failure DID:%06X Status:x%x/x%x\n",
				 ndlp->nlp_DID, irsp->ulpStatus,
				 irsp->un.ulpWord[4]);
		/* Do not call DSM for lpfc_els_abort'ed ELS cmds */
		if (!lpfc_error_lost_link(irsp))
			lpfc_disc_state_machine(vport, ndlp, cmdiocb,
						NLP_EVT_CMPL_ADISC);
	} else
		/* Good status, call state machine */
		lpfc_disc_state_machine(vport, ndlp, cmdiocb,
					NLP_EVT_CMPL_ADISC);

	/* Check to see if there are more ADISCs to be sent */
	if (disc && vport->num_disc_nodes)
		lpfc_more_adisc(vport);
out:
	lpfc_els_free_iocb(phba, cmdiocb);
	return;
}

/**
 * lpfc_issue_els_adisc - Issue an address discover iocb to an node on a vport
 * @vport: pointer to a virtual N_Port data structure.
 * @ndlp: pointer to a node-list data structure.
 * @retry: number of retries to the command IOCB.
 *
 * This routine issues an Address Discover (ADISC) for an @ndlp on a
 * @vport. It prepares the payload of the ADISC ELS command, updates the
 * and states of the ndlp, and invokes the lpfc_sli_issue_iocb() routine
 * to issue the ADISC ELS command.
 *
 * Note that, in lpfc_prep_els_iocb() routine, the reference count of ndlp
 * will be incremented by 1 for holding the ndlp and the reference to ndlp
 * will be stored into the context1 field of the IOCB for the completion
 * callback function to the ADISC ELS command.
 *
 * Return code
 *   0 - successfully issued adisc
 *   1 - failed to issue adisc
 **/
int
lpfc_issue_els_adisc(struct lpfc_vport *vport, struct lpfc_nodelist *ndlp,
		     uint8_t retry)
{
	struct Scsi_Host *shost = lpfc_shost_from_vport(vport);
	struct lpfc_hba  *phba = vport->phba;
	ADISC *ap;
	struct lpfc_iocbq *elsiocb;
	uint8_t *pcmd;
	uint16_t cmdsize;

	cmdsize = (sizeof(uint32_t) + sizeof(ADISC));
	elsiocb = lpfc_prep_els_iocb(vport, 1, cmdsize, retry, ndlp,
				     ndlp->nlp_DID, ELS_CMD_ADISC);
	if (!elsiocb)
		return 1;

	pcmd = (uint8_t *) (((struct lpfc_dmabuf *) elsiocb->context2)->virt);

	/* For ADISC request, remainder of payload is service parameters */
	*((uint32_t *) (pcmd)) = ELS_CMD_ADISC;
	pcmd += sizeof(uint32_t);

	/* Fill in ADISC payload */
	ap = (ADISC *) pcmd;
	ap->hardAL_PA = phba->fc_pref_ALPA;
	memcpy(&ap->portName, &vport->fc_portname, sizeof(struct lpfc_name));
	memcpy(&ap->nodeName, &vport->fc_nodename, sizeof(struct lpfc_name));
	ap->DID = be32_to_cpu(vport->fc_myDID);

	lpfc_debugfs_disc_trc(vport, LPFC_DISC_TRC_ELS_CMD,
		"Issue ADISC:     did:x%x",
		ndlp->nlp_DID, 0, 0);

	phba->fc_stat.elsXmitADISC++;
	elsiocb->iocb_cmpl = lpfc_cmpl_els_adisc;
	spin_lock_irq(shost->host_lock);
	ndlp->nlp_flag |= NLP_ADISC_SND;
	spin_unlock_irq(shost->host_lock);
	if (lpfc_sli_issue_iocb(phba, LPFC_ELS_RING, elsiocb, 0) ==
	    IOCB_ERROR) {
		spin_lock_irq(shost->host_lock);
		ndlp->nlp_flag &= ~NLP_ADISC_SND;
		spin_unlock_irq(shost->host_lock);
		lpfc_els_free_iocb(phba, elsiocb);
		return 1;
	}
	return 0;
}

/**
 * lpfc_cmpl_els_logo - Completion callback function for logo
 * @phba: pointer to lpfc hba data structure.
 * @cmdiocb: pointer to lpfc command iocb data structure.
 * @rspiocb: pointer to lpfc response iocb data structure.
 *
 * This routine is the completion function for issuing the ELS Logout (LOGO)
 * command. If no error status was reported from the LOGO response, the
 * state machine of the associated ndlp shall be invoked for transition with
 * respect to NLP_EVT_CMPL_LOGO event. Otherwise, if error status was reported,
 * the lpfc_els_retry() routine will be invoked to retry the LOGO command.
 **/
static void
lpfc_cmpl_els_logo(struct lpfc_hba *phba, struct lpfc_iocbq *cmdiocb,
		   struct lpfc_iocbq *rspiocb)
{
	struct lpfc_nodelist *ndlp = (struct lpfc_nodelist *) cmdiocb->context1;
	struct lpfc_vport *vport = ndlp->vport;
	struct Scsi_Host  *shost = lpfc_shost_from_vport(vport);
	IOCB_t *irsp;
	struct lpfcMboxq *mbox;
	unsigned long flags;
	uint32_t skip_recovery = 0;

	/* we pass cmdiocb to state machine which needs rspiocb as well */
	cmdiocb->context_un.rsp_iocb = rspiocb;

	irsp = &(rspiocb->iocb);
	spin_lock_irq(shost->host_lock);
	ndlp->nlp_flag &= ~NLP_LOGO_SND;
	spin_unlock_irq(shost->host_lock);

	lpfc_debugfs_disc_trc(vport, LPFC_DISC_TRC_ELS_CMD,
		"LOGO cmpl:       status:x%x/x%x did:x%x",
		irsp->ulpStatus, irsp->un.ulpWord[4],
		ndlp->nlp_DID);

	/* LOGO completes to NPort <nlp_DID> */
	lpfc_printf_vlog(vport, KERN_INFO, LOG_ELS,
			 "0105 LOGO completes to NPort x%x "
			 "Data: x%x x%x x%x x%x\n",
			 ndlp->nlp_DID, irsp->ulpStatus, irsp->un.ulpWord[4],
			 irsp->ulpTimeout, vport->num_disc_nodes);

	if (lpfc_els_chk_latt(vport)) {
		skip_recovery = 1;
		goto out;
	}

	/* Check to see if link went down during discovery */
	if (ndlp->nlp_flag & NLP_TARGET_REMOVE) {
	        /* NLP_EVT_DEVICE_RM should unregister the RPI
		 * which should abort all outstanding IOs.
		 */
		lpfc_disc_state_machine(vport, ndlp, cmdiocb,
					NLP_EVT_DEVICE_RM);
		skip_recovery = 1;
		goto out;
	}

	/* The LOGO will not be retried on failure.  A LOGO was
	 * issued to the remote rport and a ACC or RJT or no Answer are
	 * all acceptable.  Note the failure and move forward with
	 * discovery.  The PLOGI will retry.
	 */
	if (irsp->ulpStatus) {
		/* LOGO failed */
		lpfc_printf_vlog(vport, KERN_ERR, LOG_TRACE_EVENT,
				 "2756 LOGO failure, No Retry DID:%06X Status:x%x/x%x\n",
				 ndlp->nlp_DID, irsp->ulpStatus,
				 irsp->un.ulpWord[4]);
		/* Do not call DSM for lpfc_els_abort'ed ELS cmds */
		if (lpfc_error_lost_link(irsp)) {
			skip_recovery = 1;
			goto out;
		}
	}

	/* Call state machine. This will unregister the rpi if needed. */
	lpfc_disc_state_machine(vport, ndlp, cmdiocb, NLP_EVT_CMPL_LOGO);

out:
	lpfc_els_free_iocb(phba, cmdiocb);
	/* If we are in pt2pt mode, we could rcv new S_ID on PLOGI */
	if ((vport->fc_flag & FC_PT2PT) &&
		!(vport->fc_flag & FC_PT2PT_PLOGI)) {
		phba->pport->fc_myDID = 0;

		if ((vport->cfg_enable_fc4_type == LPFC_ENABLE_BOTH) ||
		    (vport->cfg_enable_fc4_type == LPFC_ENABLE_NVME)) {
			if (phba->nvmet_support)
				lpfc_nvmet_update_targetport(phba);
			else
				lpfc_nvme_update_localport(phba->pport);
		}

		mbox = mempool_alloc(phba->mbox_mem_pool, GFP_KERNEL);
		if (mbox) {
			lpfc_config_link(phba, mbox);
			mbox->mbox_cmpl = lpfc_sli_def_mbox_cmpl;
			mbox->vport = vport;
			if (lpfc_sli_issue_mbox(phba, mbox, MBX_NOWAIT) ==
				MBX_NOT_FINISHED) {
				mempool_free(mbox, phba->mbox_mem_pool);
				skip_recovery = 1;
			}
		}
	}

	/*
	 * If the node is a target, the handling attempts to recover the port.
	 * For any other port type, the rpi is unregistered as an implicit
	 * LOGO.
	 */
	if (ndlp->nlp_type & (NLP_FCP_TARGET | NLP_NVME_TARGET) &&
	    skip_recovery == 0) {
		lpfc_cancel_retry_delay_tmo(vport, ndlp);
		spin_lock_irqsave(shost->host_lock, flags);
		ndlp->nlp_flag |= NLP_NPR_2B_DISC;
		spin_unlock_irqrestore(shost->host_lock, flags);

		lpfc_printf_vlog(vport, KERN_INFO, LOG_ELS,
				 "3187 LOGO completes to NPort x%x: Start "
				 "Recovery Data: x%x x%x x%x x%x\n",
				 ndlp->nlp_DID, irsp->ulpStatus,
				 irsp->un.ulpWord[4], irsp->ulpTimeout,
				 vport->num_disc_nodes);
		lpfc_disc_start(vport);
	}
	return;
}

/**
 * lpfc_issue_els_logo - Issue a logo to an node on a vport
 * @vport: pointer to a virtual N_Port data structure.
 * @ndlp: pointer to a node-list data structure.
 * @retry: number of retries to the command IOCB.
 *
 * This routine constructs and issues an ELS Logout (LOGO) iocb command
 * to a remote node, referred by an @ndlp on a @vport. It constructs the
 * payload of the IOCB, properly sets up the @ndlp state, and invokes the
 * lpfc_sli_issue_iocb() routine to send out the LOGO ELS command.
 *
 * Note that, in lpfc_prep_els_iocb() routine, the reference count of ndlp
 * will be incremented by 1 for holding the ndlp and the reference to ndlp
 * will be stored into the context1 field of the IOCB for the completion
 * callback function to the LOGO ELS command.
 *
 * Callers of this routine are expected to unregister the RPI first
 *
 * Return code
 *   0 - successfully issued logo
 *   1 - failed to issue logo
 **/
int
lpfc_issue_els_logo(struct lpfc_vport *vport, struct lpfc_nodelist *ndlp,
		    uint8_t retry)
{
	struct Scsi_Host *shost = lpfc_shost_from_vport(vport);
	struct lpfc_hba  *phba = vport->phba;
	struct lpfc_iocbq *elsiocb;
	uint8_t *pcmd;
	uint16_t cmdsize;
	int rc;

	spin_lock_irq(shost->host_lock);
	if (ndlp->nlp_flag & NLP_LOGO_SND) {
		spin_unlock_irq(shost->host_lock);
		return 0;
	}
	spin_unlock_irq(shost->host_lock);

	cmdsize = (2 * sizeof(uint32_t)) + sizeof(struct lpfc_name);
	elsiocb = lpfc_prep_els_iocb(vport, 1, cmdsize, retry, ndlp,
				     ndlp->nlp_DID, ELS_CMD_LOGO);
	if (!elsiocb)
		return 1;

	pcmd = (uint8_t *) (((struct lpfc_dmabuf *) elsiocb->context2)->virt);
	*((uint32_t *) (pcmd)) = ELS_CMD_LOGO;
	pcmd += sizeof(uint32_t);

	/* Fill in LOGO payload */
	*((uint32_t *) (pcmd)) = be32_to_cpu(vport->fc_myDID);
	pcmd += sizeof(uint32_t);
	memcpy(pcmd, &vport->fc_portname, sizeof(struct lpfc_name));

	lpfc_debugfs_disc_trc(vport, LPFC_DISC_TRC_ELS_CMD,
		"Issue LOGO:      did:x%x",
		ndlp->nlp_DID, 0, 0);

	phba->fc_stat.elsXmitLOGO++;
	elsiocb->iocb_cmpl = lpfc_cmpl_els_logo;
	spin_lock_irq(shost->host_lock);
	ndlp->nlp_flag |= NLP_LOGO_SND;
	ndlp->nlp_flag &= ~NLP_ISSUE_LOGO;
	spin_unlock_irq(shost->host_lock);
	rc = lpfc_sli_issue_iocb(phba, LPFC_ELS_RING, elsiocb, 0);
	if (rc == IOCB_ERROR) {
		spin_lock_irq(shost->host_lock);
		ndlp->nlp_flag &= ~NLP_LOGO_SND;
		spin_unlock_irq(shost->host_lock);
		lpfc_els_free_iocb(phba, elsiocb);
		return 1;
	}

	spin_lock_irq(shost->host_lock);
	ndlp->nlp_prev_state = ndlp->nlp_state;
	spin_unlock_irq(shost->host_lock);
	lpfc_nlp_set_state(vport, ndlp, NLP_STE_LOGO_ISSUE);
	return 0;
}

/**
 * lpfc_cmpl_els_cmd - Completion callback function for generic els command
 * @phba: pointer to lpfc hba data structure.
 * @cmdiocb: pointer to lpfc command iocb data structure.
 * @rspiocb: pointer to lpfc response iocb data structure.
 *
 * This routine is a generic completion callback function for ELS commands.
 * Specifically, it is the callback function which does not need to perform
 * any command specific operations. It is currently used by the ELS command
 * issuing routines for RSCN, lpfc_issue_els_rscn, and the ELS Fibre Channel
 * Address Resolution Protocol Response (FARPR) routine, lpfc_issue_els_farpr().
 * Other than certain debug loggings, this callback function simply invokes the
 * lpfc_els_chk_latt() routine to check whether link went down during the
 * discovery process.
 **/
static void
lpfc_cmpl_els_cmd(struct lpfc_hba *phba, struct lpfc_iocbq *cmdiocb,
		  struct lpfc_iocbq *rspiocb)
{
	struct lpfc_vport *vport = cmdiocb->vport;
	IOCB_t *irsp;

	irsp = &rspiocb->iocb;

	lpfc_debugfs_disc_trc(vport, LPFC_DISC_TRC_ELS_CMD,
			      "ELS cmd cmpl:    status:x%x/x%x did:x%x",
			      irsp->ulpStatus, irsp->un.ulpWord[4],
			      irsp->un.elsreq64.remoteID);

	/* ELS cmd tag <ulpIoTag> completes */
	lpfc_printf_vlog(vport, KERN_INFO, LOG_ELS,
			 "0106 ELS cmd tag x%x completes Data: x%x x%x x%x\n",
			 irsp->ulpIoTag, irsp->ulpStatus,
			 irsp->un.ulpWord[4], irsp->ulpTimeout);

	/* Check to see if link went down during discovery */
	lpfc_els_chk_latt(vport);
	lpfc_els_free_iocb(phba, cmdiocb);
}

/**
 * lpfc_cmpl_els_disc_cmd - Completion callback function for Discovery ELS cmd
 * @phba: pointer to lpfc hba data structure.
 * @cmdiocb: pointer to lpfc command iocb data structure.
 * @rspiocb: pointer to lpfc response iocb data structure.
 *
 * This routine is a generic completion callback function for Discovery ELS cmd.
 * Currently used by the ELS command issuing routines for the ELS State Change
 * Request (SCR), lpfc_issue_els_scr() and the ELS RDF, lpfc_issue_els_rdf().
 * These commands will be retried once only for ELS timeout errors.
 **/
static void
lpfc_cmpl_els_disc_cmd(struct lpfc_hba *phba, struct lpfc_iocbq *cmdiocb,
		       struct lpfc_iocbq *rspiocb)
{
	struct lpfc_vport *vport = cmdiocb->vport;
	IOCB_t *irsp;
	struct lpfc_els_rdf_rsp *prdf;
	struct lpfc_dmabuf *pcmd, *prsp;
	u32 *pdata;
	u32 cmd;

	irsp = &rspiocb->iocb;

	lpfc_debugfs_disc_trc(vport, LPFC_DISC_TRC_ELS_CMD,
		"ELS cmd cmpl:    status:x%x/x%x did:x%x",
		irsp->ulpStatus, irsp->un.ulpWord[4],
		irsp->un.elsreq64.remoteID);
	/* ELS cmd tag <ulpIoTag> completes */
	lpfc_printf_vlog(vport, KERN_INFO, LOG_ELS,
			 "0217 ELS cmd tag x%x completes Data: x%x x%x x%x "
			 "x%x\n",
			 irsp->ulpIoTag, irsp->ulpStatus,
			 irsp->un.ulpWord[4], irsp->ulpTimeout,
			 cmdiocb->retry);

	pcmd = (struct lpfc_dmabuf *)cmdiocb->context2;
	if (!pcmd)
		goto out;

	pdata = (u32 *)pcmd->virt;
	if (!pdata)
		goto out;
	cmd = *pdata;

	/* Only 1 retry for ELS Timeout only */
	if (irsp->ulpStatus == IOSTAT_LOCAL_REJECT &&
	    ((irsp->un.ulpWord[4] & IOERR_PARAM_MASK) ==
	    IOERR_SEQUENCE_TIMEOUT)) {
		cmdiocb->retry++;
		if (cmdiocb->retry <= 1) {
			switch (cmd) {
			case ELS_CMD_SCR:
				lpfc_issue_els_scr(vport, cmdiocb->retry);
				break;
			case ELS_CMD_RDF:
				cmdiocb->context1 = NULL; /* save ndlp refcnt */
				lpfc_issue_els_rdf(vport, cmdiocb->retry);
				break;
			}
			goto out;
		}
		phba->fc_stat.elsRetryExceeded++;
	}
	if (irsp->ulpStatus) {
		/* ELS discovery cmd completes with error */
		lpfc_printf_vlog(vport, KERN_WARNING, LOG_ELS,
				 "4203 ELS cmd x%x error: x%x x%X\n", cmd,
				 irsp->ulpStatus, irsp->un.ulpWord[4]);
		goto out;
	}

	/* The RDF response doesn't have any impact on the running driver
	 * but the notification descriptors are dumped here for support.
	 */
	if (cmd == ELS_CMD_RDF) {
		int i;

		prsp = list_get_first(&pcmd->list, struct lpfc_dmabuf, list);
		if (!prsp)
			goto out;

		prdf = (struct lpfc_els_rdf_rsp *)prsp->virt;
		if (!prdf)
			goto out;

		for (i = 0; i < ELS_RDF_REG_TAG_CNT &&
			    i < be32_to_cpu(prdf->reg_d1.reg_desc.count); i++)
			lpfc_printf_vlog(vport, KERN_INFO, LOG_ELS,
				 "4677 Fabric RDF Notification Grant Data: "
				 "0x%08x\n",
				 be32_to_cpu(
					prdf->reg_d1.desc_tags[i]));
	}

out:
	/* Check to see if link went down during discovery */
	lpfc_els_chk_latt(vport);
	lpfc_els_free_iocb(phba, cmdiocb);
	return;
}

/**
 * lpfc_issue_els_scr - Issue a scr to an node on a vport
 * @vport: pointer to a host virtual N_Port data structure.
 * @retry: retry counter for the command IOCB.
 *
 * This routine issues a State Change Request (SCR) to a fabric node
 * on a @vport. The remote node is Fabric Controller (0xfffffd). It
 * first search the @vport node list to find the matching ndlp. If no such
 * ndlp is found, a new ndlp shall be created for this (SCR) purpose. An
 * IOCB is allocated, payload prepared, and the lpfc_sli_issue_iocb()
 * routine is invoked to send the SCR IOCB.
 *
 * Note that, in lpfc_prep_els_iocb() routine, the reference count of ndlp
 * will be incremented by 1 for holding the ndlp and the reference to ndlp
 * will be stored into the context1 field of the IOCB for the completion
 * callback function to the SCR ELS command.
 *
 * Return code
 *   0 - Successfully issued scr command
 *   1 - Failed to issue scr command
 **/
int
lpfc_issue_els_scr(struct lpfc_vport *vport, uint8_t retry)
{
	struct lpfc_hba  *phba = vport->phba;
	struct lpfc_iocbq *elsiocb;
	uint8_t *pcmd;
	uint16_t cmdsize;
	struct lpfc_nodelist *ndlp;

	cmdsize = (sizeof(uint32_t) + sizeof(SCR));

	ndlp = lpfc_findnode_did(vport, Fabric_Cntl_DID);
	if (!ndlp) {
		ndlp = lpfc_nlp_init(vport, Fabric_Cntl_DID);
		if (!ndlp)
			return 1;
		lpfc_enqueue_node(vport, ndlp);
	} else if (!NLP_CHK_NODE_ACT(ndlp)) {
		ndlp = lpfc_enable_node(vport, ndlp, NLP_STE_UNUSED_NODE);
		if (!ndlp)
			return 1;
	}

	elsiocb = lpfc_prep_els_iocb(vport, 1, cmdsize, retry, ndlp,
				     ndlp->nlp_DID, ELS_CMD_SCR);

	if (!elsiocb) {
		/* This will trigger the release of the node just
		 * allocated
		 */
		lpfc_nlp_put(ndlp);
		return 1;
	}

	pcmd = (uint8_t *) (((struct lpfc_dmabuf *) elsiocb->context2)->virt);

	*((uint32_t *) (pcmd)) = ELS_CMD_SCR;
	pcmd += sizeof(uint32_t);

	/* For SCR, remainder of payload is SCR parameter page */
	memset(pcmd, 0, sizeof(SCR));
	((SCR *) pcmd)->Function = SCR_FUNC_FULL;

	lpfc_debugfs_disc_trc(vport, LPFC_DISC_TRC_ELS_CMD,
		"Issue SCR:       did:x%x",
		ndlp->nlp_DID, 0, 0);

	phba->fc_stat.elsXmitSCR++;
	elsiocb->iocb_cmpl = lpfc_cmpl_els_disc_cmd;
	if (lpfc_sli_issue_iocb(phba, LPFC_ELS_RING, elsiocb, 0) ==
	    IOCB_ERROR) {
		/* The additional lpfc_nlp_put will cause the following
		 * lpfc_els_free_iocb routine to trigger the rlease of
		 * the node.
		 */
		lpfc_nlp_put(ndlp);
		lpfc_els_free_iocb(phba, elsiocb);
		return 1;
	}
	/* This will cause the callback-function lpfc_cmpl_els_cmd to
	 * trigger the release of node.
	 */
	if (!(vport->fc_flag & FC_PT2PT))
		lpfc_nlp_put(ndlp);
	return 0;
}

/**
 * lpfc_issue_els_rscn - Issue an RSCN to the Fabric Controller (Fabric)
 *   or the other nport (pt2pt).
 * @vport: pointer to a host virtual N_Port data structure.
 * @retry: number of retries to the command IOCB.
 *
 * This routine issues a RSCN to the Fabric Controller (DID 0xFFFFFD)
 *  when connected to a fabric, or to the remote port when connected
 *  in point-to-point mode. When sent to the Fabric Controller, it will
 *  replay the RSCN to registered recipients.
 *
 * Note that, in lpfc_prep_els_iocb() routine, the reference count of ndlp
 * will be incremented by 1 for holding the ndlp and the reference to ndlp
 * will be stored into the context1 field of the IOCB for the completion
 * callback function to the RSCN ELS command.
 *
 * Return code
 *   0 - Successfully issued RSCN command
 *   1 - Failed to issue RSCN command
 **/
int
lpfc_issue_els_rscn(struct lpfc_vport *vport, uint8_t retry)
{
	struct lpfc_hba *phba = vport->phba;
	struct lpfc_iocbq *elsiocb;
	struct lpfc_nodelist *ndlp;
	struct {
		struct fc_els_rscn rscn;
		struct fc_els_rscn_page portid;
	} *event;
	uint32_t nportid;
	uint16_t cmdsize = sizeof(*event);

	/* Not supported for private loop */
	if (phba->fc_topology == LPFC_TOPOLOGY_LOOP &&
	    !(vport->fc_flag & FC_PUBLIC_LOOP))
		return 1;

	if (vport->fc_flag & FC_PT2PT) {
		/* find any mapped nport - that would be the other nport */
		ndlp = lpfc_findnode_mapped(vport);
		if (!ndlp)
			return 1;
	} else {
		nportid = FC_FID_FCTRL;
		/* find the fabric controller node */
		ndlp = lpfc_findnode_did(vport, nportid);
		if (!ndlp) {
			/* if one didn't exist, make one */
			ndlp = lpfc_nlp_init(vport, nportid);
			if (!ndlp)
				return 1;
			lpfc_enqueue_node(vport, ndlp);
		} else if (!NLP_CHK_NODE_ACT(ndlp)) {
			ndlp = lpfc_enable_node(vport, ndlp,
						NLP_STE_UNUSED_NODE);
			if (!ndlp)
				return 1;
		}
	}

	elsiocb = lpfc_prep_els_iocb(vport, 1, cmdsize, retry, ndlp,
				     ndlp->nlp_DID, ELS_CMD_RSCN_XMT);

	if (!elsiocb) {
		/* This will trigger the release of the node just
		 * allocated
		 */
		lpfc_nlp_put(ndlp);
		return 1;
	}

	event = ((struct lpfc_dmabuf *)elsiocb->context2)->virt;

	event->rscn.rscn_cmd = ELS_RSCN;
	event->rscn.rscn_page_len = sizeof(struct fc_els_rscn_page);
	event->rscn.rscn_plen = cpu_to_be16(cmdsize);

	nportid = vport->fc_myDID;
	/* appears that page flags must be 0 for fabric to broadcast RSCN */
	event->portid.rscn_page_flags = 0;
	event->portid.rscn_fid[0] = (nportid & 0x00FF0000) >> 16;
	event->portid.rscn_fid[1] = (nportid & 0x0000FF00) >> 8;
	event->portid.rscn_fid[2] = nportid & 0x000000FF;

	lpfc_debugfs_disc_trc(vport, LPFC_DISC_TRC_ELS_CMD,
			      "Issue RSCN:       did:x%x",
			      ndlp->nlp_DID, 0, 0);

	phba->fc_stat.elsXmitRSCN++;
	elsiocb->iocb_cmpl = lpfc_cmpl_els_cmd;
	if (lpfc_sli_issue_iocb(phba, LPFC_ELS_RING, elsiocb, 0) ==
	    IOCB_ERROR) {
		/* The additional lpfc_nlp_put will cause the following
		 * lpfc_els_free_iocb routine to trigger the rlease of
		 * the node.
		 */
		lpfc_nlp_put(ndlp);
		lpfc_els_free_iocb(phba, elsiocb);
		return 1;
	}
	/* This will cause the callback-function lpfc_cmpl_els_cmd to
	 * trigger the release of node.
	 */
	if (!(vport->fc_flag & FC_PT2PT))
		lpfc_nlp_put(ndlp);

	return 0;
}

/**
 * lpfc_issue_els_farpr - Issue a farp to an node on a vport
 * @vport: pointer to a host virtual N_Port data structure.
 * @nportid: N_Port identifier to the remote node.
 * @retry: number of retries to the command IOCB.
 *
 * This routine issues a Fibre Channel Address Resolution Response
 * (FARPR) to a node on a vport. The remote node N_Port identifier (@nportid)
 * is passed into the function. It first search the @vport node list to find
 * the matching ndlp. If no such ndlp is found, a new ndlp shall be created
 * for this (FARPR) purpose. An IOCB is allocated, payload prepared, and the
 * lpfc_sli_issue_iocb() routine is invoked to send the FARPR ELS command.
 *
 * Note that, in lpfc_prep_els_iocb() routine, the reference count of ndlp
 * will be incremented by 1 for holding the ndlp and the reference to ndlp
 * will be stored into the context1 field of the IOCB for the completion
 * callback function to the PARPR ELS command.
 *
 * Return code
 *   0 - Successfully issued farpr command
 *   1 - Failed to issue farpr command
 **/
static int
lpfc_issue_els_farpr(struct lpfc_vport *vport, uint32_t nportid, uint8_t retry)
{
	struct lpfc_hba  *phba = vport->phba;
	struct lpfc_iocbq *elsiocb;
	FARP *fp;
	uint8_t *pcmd;
	uint32_t *lp;
	uint16_t cmdsize;
	struct lpfc_nodelist *ondlp;
	struct lpfc_nodelist *ndlp;

	cmdsize = (sizeof(uint32_t) + sizeof(FARP));

	ndlp = lpfc_findnode_did(vport, nportid);
	if (!ndlp) {
		ndlp = lpfc_nlp_init(vport, nportid);
		if (!ndlp)
			return 1;
		lpfc_enqueue_node(vport, ndlp);
	} else if (!NLP_CHK_NODE_ACT(ndlp)) {
		ndlp = lpfc_enable_node(vport, ndlp, NLP_STE_UNUSED_NODE);
		if (!ndlp)
			return 1;
	}

	elsiocb = lpfc_prep_els_iocb(vport, 1, cmdsize, retry, ndlp,
				     ndlp->nlp_DID, ELS_CMD_RNID);
	if (!elsiocb) {
		/* This will trigger the release of the node just
		 * allocated
		 */
		lpfc_nlp_put(ndlp);
		return 1;
	}

	pcmd = (uint8_t *) (((struct lpfc_dmabuf *) elsiocb->context2)->virt);

	*((uint32_t *) (pcmd)) = ELS_CMD_FARPR;
	pcmd += sizeof(uint32_t);

	/* Fill in FARPR payload */
	fp = (FARP *) (pcmd);
	memset(fp, 0, sizeof(FARP));
	lp = (uint32_t *) pcmd;
	*lp++ = be32_to_cpu(nportid);
	*lp++ = be32_to_cpu(vport->fc_myDID);
	fp->Rflags = 0;
	fp->Mflags = (FARP_MATCH_PORT | FARP_MATCH_NODE);

	memcpy(&fp->RportName, &vport->fc_portname, sizeof(struct lpfc_name));
	memcpy(&fp->RnodeName, &vport->fc_nodename, sizeof(struct lpfc_name));
	ondlp = lpfc_findnode_did(vport, nportid);
	if (ondlp && NLP_CHK_NODE_ACT(ondlp)) {
		memcpy(&fp->OportName, &ondlp->nlp_portname,
		       sizeof(struct lpfc_name));
		memcpy(&fp->OnodeName, &ondlp->nlp_nodename,
		       sizeof(struct lpfc_name));
	}

	lpfc_debugfs_disc_trc(vport, LPFC_DISC_TRC_ELS_CMD,
		"Issue FARPR:     did:x%x",
		ndlp->nlp_DID, 0, 0);

	phba->fc_stat.elsXmitFARPR++;
	elsiocb->iocb_cmpl = lpfc_cmpl_els_cmd;
	if (lpfc_sli_issue_iocb(phba, LPFC_ELS_RING, elsiocb, 0) ==
	    IOCB_ERROR) {
		/* The additional lpfc_nlp_put will cause the following
		 * lpfc_els_free_iocb routine to trigger the release of
		 * the node.
		 */
		lpfc_nlp_put(ndlp);
		lpfc_els_free_iocb(phba, elsiocb);
		return 1;
	}
	/* This will cause the callback-function lpfc_cmpl_els_cmd to
	 * trigger the release of the node.
	 */
	/* Don't release reference count as RDF is likely outstanding */
	return 0;
}

/**
 * lpfc_issue_els_rdf - Register for diagnostic functions from the fabric.
 * @vport: pointer to a host virtual N_Port data structure.
 * @retry: retry counter for the command IOCB.
 *
 * This routine issues an ELS RDF to the Fabric Controller to register
 * for diagnostic functions.
 *
 * Note that, in lpfc_prep_els_iocb() routine, the reference count of ndlp
 * will be incremented by 1 for holding the ndlp and the reference to ndlp
 * will be stored into the context1 field of the IOCB for the completion
 * callback function to the RDF ELS command.
 *
 * Return code
 *   0 - Successfully issued rdf command
 *   1 - Failed to issue rdf command
 **/
int
lpfc_issue_els_rdf(struct lpfc_vport *vport, uint8_t retry)
{
	struct lpfc_hba *phba = vport->phba;
	struct lpfc_iocbq *elsiocb;
	struct lpfc_els_rdf_req *prdf;
	struct lpfc_nodelist *ndlp;
	uint16_t cmdsize;

	cmdsize = sizeof(*prdf);

	ndlp = lpfc_findnode_did(vport, Fabric_Cntl_DID);
	if (!ndlp) {
		ndlp = lpfc_nlp_init(vport, Fabric_Cntl_DID);
		if (!ndlp)
			return -ENODEV;
		lpfc_enqueue_node(vport, ndlp);
	} else if (!NLP_CHK_NODE_ACT(ndlp)) {
		ndlp = lpfc_enable_node(vport, ndlp, NLP_STE_UNUSED_NODE);
		if (!ndlp)
			return -ENODEV;
	}

	/* RDF ELS is not required on an NPIV VN_Port.  */
	if (vport->port_type == LPFC_NPIV_PORT) {
		lpfc_nlp_put(ndlp);
		return -EACCES;
	}

	elsiocb = lpfc_prep_els_iocb(vport, 1, cmdsize, retry, ndlp,
				     ndlp->nlp_DID, ELS_CMD_RDF);
	if (!elsiocb) {
		/* This will trigger the release of the node just
		 * allocated
		 */
		lpfc_nlp_put(ndlp);
		return -ENOMEM;
	}

	/* Configure the payload for the supported FPIN events. */
	prdf = (struct lpfc_els_rdf_req *)
		(((struct lpfc_dmabuf *)elsiocb->context2)->virt);
	memset(prdf, 0, cmdsize);
	prdf->rdf.fpin_cmd = ELS_RDF;
	prdf->rdf.desc_len = cpu_to_be32(sizeof(struct lpfc_els_rdf_req) -
					 sizeof(struct fc_els_rdf));
	prdf->reg_d1.reg_desc.desc_tag = cpu_to_be32(ELS_DTAG_FPIN_REGISTER);
	prdf->reg_d1.reg_desc.desc_len = cpu_to_be32(
				FC_TLV_DESC_LENGTH_FROM_SZ(prdf->reg_d1));
	prdf->reg_d1.reg_desc.count = cpu_to_be32(ELS_RDF_REG_TAG_CNT);
	prdf->reg_d1.desc_tags[0] = cpu_to_be32(ELS_DTAG_LNK_INTEGRITY);
	prdf->reg_d1.desc_tags[1] = cpu_to_be32(ELS_DTAG_DELIVERY);
	prdf->reg_d1.desc_tags[2] = cpu_to_be32(ELS_DTAG_PEER_CONGEST);
	prdf->reg_d1.desc_tags[3] = cpu_to_be32(ELS_DTAG_CONGESTION);

	lpfc_debugfs_disc_trc(vport, LPFC_DISC_TRC_ELS_CMD,
			      "Issue RDF:       did:x%x",
			      ndlp->nlp_DID, 0, 0);

	lpfc_printf_vlog(vport, KERN_INFO, LOG_ELS,
			 "6444 Xmit RDF to remote NPORT x%x\n",
			 ndlp->nlp_DID);

	elsiocb->iocb_cmpl = lpfc_cmpl_els_disc_cmd;
	if (lpfc_sli_issue_iocb(phba, LPFC_ELS_RING, elsiocb, 0) ==
	    IOCB_ERROR) {
		/* The additional lpfc_nlp_put will cause the following
		 * lpfc_els_free_iocb routine to trigger the rlease of
		 * the node.
		 */
		lpfc_nlp_put(ndlp);
		lpfc_els_free_iocb(phba, elsiocb);
		return -EIO;
	}

	/* An RDF was issued - this put ensures the ndlp is cleaned up
	 * when the RDF completes.
	 */
	lpfc_nlp_put(ndlp);
	return 0;
}

/**
 * lpfc_cancel_retry_delay_tmo - Cancel the timer with delayed iocb-cmd retry
 * @vport: pointer to a host virtual N_Port data structure.
 * @nlp: pointer to a node-list data structure.
 *
 * This routine cancels the timer with a delayed IOCB-command retry for
 * a @vport's @ndlp. It stops the timer for the delayed function retrial and
 * removes the ELS retry event if it presents. In addition, if the
 * NLP_NPR_2B_DISC bit is set in the @nlp's nlp_flag bitmap, ADISC IOCB
 * commands are sent for the @vport's nodes that require issuing discovery
 * ADISC.
 **/
void
lpfc_cancel_retry_delay_tmo(struct lpfc_vport *vport, struct lpfc_nodelist *nlp)
{
	struct Scsi_Host *shost = lpfc_shost_from_vport(vport);
	struct lpfc_work_evt *evtp;

	if (!(nlp->nlp_flag & NLP_DELAY_TMO))
		return;
	spin_lock_irq(shost->host_lock);
	nlp->nlp_flag &= ~NLP_DELAY_TMO;
	spin_unlock_irq(shost->host_lock);
	del_timer_sync(&nlp->nlp_delayfunc);
	nlp->nlp_last_elscmd = 0;
	if (!list_empty(&nlp->els_retry_evt.evt_listp)) {
		list_del_init(&nlp->els_retry_evt.evt_listp);
		/* Decrement nlp reference count held for the delayed retry */
		evtp = &nlp->els_retry_evt;
		lpfc_nlp_put((struct lpfc_nodelist *)evtp->evt_arg1);
	}
	if (nlp->nlp_flag & NLP_NPR_2B_DISC) {
		spin_lock_irq(shost->host_lock);
		nlp->nlp_flag &= ~NLP_NPR_2B_DISC;
		spin_unlock_irq(shost->host_lock);
		if (vport->num_disc_nodes) {
			if (vport->port_state < LPFC_VPORT_READY) {
				/* Check if there are more ADISCs to be sent */
				lpfc_more_adisc(vport);
			} else {
				/* Check if there are more PLOGIs to be sent */
				lpfc_more_plogi(vport);
				if (vport->num_disc_nodes == 0) {
					spin_lock_irq(shost->host_lock);
					vport->fc_flag &= ~FC_NDISC_ACTIVE;
					spin_unlock_irq(shost->host_lock);
					lpfc_can_disctmo(vport);
					lpfc_end_rscn(vport);
				}
			}
		}
	}
	return;
}

/**
 * lpfc_els_retry_delay - Timer function with a ndlp delayed function timer
 * @t: pointer to the timer function associated data (ndlp).
 *
 * This routine is invoked by the ndlp delayed-function timer to check
 * whether there is any pending ELS retry event(s) with the node. If not, it
 * simply returns. Otherwise, if there is at least one ELS delayed event, it
 * adds the delayed events to the HBA work list and invokes the
 * lpfc_worker_wake_up() routine to wake up worker thread to process the
 * event. Note that lpfc_nlp_get() is called before posting the event to
 * the work list to hold reference count of ndlp so that it guarantees the
 * reference to ndlp will still be available when the worker thread gets
 * to the event associated with the ndlp.
 **/
void
lpfc_els_retry_delay(struct timer_list *t)
{
	struct lpfc_nodelist *ndlp = from_timer(ndlp, t, nlp_delayfunc);
	struct lpfc_vport *vport = ndlp->vport;
	struct lpfc_hba   *phba = vport->phba;
	unsigned long flags;
	struct lpfc_work_evt  *evtp = &ndlp->els_retry_evt;

	spin_lock_irqsave(&phba->hbalock, flags);
	if (!list_empty(&evtp->evt_listp)) {
		spin_unlock_irqrestore(&phba->hbalock, flags);
		return;
	}

	/* We need to hold the node by incrementing the reference
	 * count until the queued work is done
	 */
	evtp->evt_arg1  = lpfc_nlp_get(ndlp);
	if (evtp->evt_arg1) {
		evtp->evt = LPFC_EVT_ELS_RETRY;
		list_add_tail(&evtp->evt_listp, &phba->work_list);
		lpfc_worker_wake_up(phba);
	}
	spin_unlock_irqrestore(&phba->hbalock, flags);
	return;
}

/**
 * lpfc_els_retry_delay_handler - Work thread handler for ndlp delayed function
 * @ndlp: pointer to a node-list data structure.
 *
 * This routine is the worker-thread handler for processing the @ndlp delayed
 * event(s), posted by the lpfc_els_retry_delay() routine. It simply retrieves
 * the last ELS command from the associated ndlp and invokes the proper ELS
 * function according to the delayed ELS command to retry the command.
 **/
void
lpfc_els_retry_delay_handler(struct lpfc_nodelist *ndlp)
{
	struct lpfc_vport *vport = ndlp->vport;
	struct Scsi_Host  *shost = lpfc_shost_from_vport(vport);
	uint32_t cmd, retry;

	spin_lock_irq(shost->host_lock);
	cmd = ndlp->nlp_last_elscmd;
	ndlp->nlp_last_elscmd = 0;

	if (!(ndlp->nlp_flag & NLP_DELAY_TMO)) {
		spin_unlock_irq(shost->host_lock);
		return;
	}

	ndlp->nlp_flag &= ~NLP_DELAY_TMO;
	spin_unlock_irq(shost->host_lock);
	/*
	 * If a discovery event readded nlp_delayfunc after timer
	 * firing and before processing the timer, cancel the
	 * nlp_delayfunc.
	 */
	del_timer_sync(&ndlp->nlp_delayfunc);
	retry = ndlp->nlp_retry;
	ndlp->nlp_retry = 0;

	switch (cmd) {
	case ELS_CMD_FLOGI:
		lpfc_issue_els_flogi(vport, ndlp, retry);
		break;
	case ELS_CMD_PLOGI:
		if (!lpfc_issue_els_plogi(vport, ndlp->nlp_DID, retry)) {
			ndlp->nlp_prev_state = ndlp->nlp_state;
			lpfc_nlp_set_state(vport, ndlp, NLP_STE_PLOGI_ISSUE);
		}
		break;
	case ELS_CMD_ADISC:
		if (!lpfc_issue_els_adisc(vport, ndlp, retry)) {
			ndlp->nlp_prev_state = ndlp->nlp_state;
			lpfc_nlp_set_state(vport, ndlp, NLP_STE_ADISC_ISSUE);
		}
		break;
	case ELS_CMD_PRLI:
	case ELS_CMD_NVMEPRLI:
		if (!lpfc_issue_els_prli(vport, ndlp, retry)) {
			ndlp->nlp_prev_state = ndlp->nlp_state;
			lpfc_nlp_set_state(vport, ndlp, NLP_STE_PRLI_ISSUE);
		}
		break;
	case ELS_CMD_LOGO:
		if (!lpfc_issue_els_logo(vport, ndlp, retry)) {
			ndlp->nlp_prev_state = ndlp->nlp_state;
			lpfc_nlp_set_state(vport, ndlp, NLP_STE_LOGO_ISSUE);
		}
		break;
	case ELS_CMD_FDISC:
		if (!(vport->fc_flag & FC_VPORT_NEEDS_INIT_VPI))
			lpfc_issue_els_fdisc(vport, ndlp, retry);
		break;
	}
	return;
}

/**
 * lpfc_link_reset - Issue link reset
 * @vport: pointer to a virtual N_Port data structure.
 *
 * This routine performs link reset by sending INIT_LINK mailbox command.
 * For SLI-3 adapter, link attention interrupt is enabled before issuing
 * INIT_LINK mailbox command.
 *
 * Return code
 *   0 - Link reset initiated successfully
 *   1 - Failed to initiate link reset
 **/
int
lpfc_link_reset(struct lpfc_vport *vport)
{
	struct lpfc_hba *phba = vport->phba;
	LPFC_MBOXQ_t *mbox;
	uint32_t control;
	int rc;

	lpfc_printf_vlog(vport, KERN_ERR, LOG_ELS,
			 "2851 Attempt link reset\n");
	mbox = mempool_alloc(phba->mbox_mem_pool, GFP_KERNEL);
	if (!mbox) {
		lpfc_printf_log(phba, KERN_ERR, LOG_TRACE_EVENT,
				"2852 Failed to allocate mbox memory");
		return 1;
	}

	/* Enable Link attention interrupts */
	if (phba->sli_rev <= LPFC_SLI_REV3) {
		spin_lock_irq(&phba->hbalock);
		phba->sli.sli_flag |= LPFC_PROCESS_LA;
		control = readl(phba->HCregaddr);
		control |= HC_LAINT_ENA;
		writel(control, phba->HCregaddr);
		readl(phba->HCregaddr); /* flush */
		spin_unlock_irq(&phba->hbalock);
	}

	lpfc_init_link(phba, mbox, phba->cfg_topology,
		       phba->cfg_link_speed);
	mbox->mbox_cmpl = lpfc_sli_def_mbox_cmpl;
	mbox->vport = vport;
	rc = lpfc_sli_issue_mbox(phba, mbox, MBX_NOWAIT);
	if ((rc != MBX_BUSY) && (rc != MBX_SUCCESS)) {
		lpfc_printf_log(phba, KERN_ERR, LOG_TRACE_EVENT,
				"2853 Failed to issue INIT_LINK "
				"mbox command, rc:x%x\n", rc);
		mempool_free(mbox, phba->mbox_mem_pool);
		return 1;
	}

	return 0;
}

/**
 * lpfc_els_retry - Make retry decision on an els command iocb
 * @phba: pointer to lpfc hba data structure.
 * @cmdiocb: pointer to lpfc command iocb data structure.
 * @rspiocb: pointer to lpfc response iocb data structure.
 *
 * This routine makes a retry decision on an ELS command IOCB, which has
 * failed. The following ELS IOCBs use this function for retrying the command
 * when previously issued command responsed with error status: FLOGI, PLOGI,
 * PRLI, ADISC, LOGO, and FDISC. Based on the ELS command type and the
 * returned error status, it makes the decision whether a retry shall be
 * issued for the command, and whether a retry shall be made immediately or
 * delayed. In the former case, the corresponding ELS command issuing-function
 * is called to retry the command. In the later case, the ELS command shall
 * be posted to the ndlp delayed event and delayed function timer set to the
 * ndlp for the delayed command issusing.
 *
 * Return code
 *   0 - No retry of els command is made
 *   1 - Immediate or delayed retry of els command is made
 **/
static int
lpfc_els_retry(struct lpfc_hba *phba, struct lpfc_iocbq *cmdiocb,
	       struct lpfc_iocbq *rspiocb)
{
	struct lpfc_vport *vport = cmdiocb->vport;
	struct Scsi_Host  *shost = lpfc_shost_from_vport(vport);
	IOCB_t *irsp = &rspiocb->iocb;
	struct lpfc_nodelist *ndlp = (struct lpfc_nodelist *) cmdiocb->context1;
	struct lpfc_dmabuf *pcmd = (struct lpfc_dmabuf *) cmdiocb->context2;
	uint32_t *elscmd;
	struct ls_rjt stat;
	int retry = 0, maxretry = lpfc_max_els_tries, delay = 0;
	int logerr = 0;
	uint32_t cmd = 0;
	uint32_t did;
	int link_reset = 0, rc;


	/* Note: context2 may be 0 for internal driver abort
	 * of delays ELS command.
	 */

	if (pcmd && pcmd->virt) {
		elscmd = (uint32_t *) (pcmd->virt);
		cmd = *elscmd++;
	}

	if (ndlp && NLP_CHK_NODE_ACT(ndlp))
		did = ndlp->nlp_DID;
	else {
		/* We should only hit this case for retrying PLOGI */
		did = irsp->un.elsreq64.remoteID;
		ndlp = lpfc_findnode_did(vport, did);
		if ((!ndlp || !NLP_CHK_NODE_ACT(ndlp))
		    && (cmd != ELS_CMD_PLOGI))
			return 1;
	}

	lpfc_debugfs_disc_trc(vport, LPFC_DISC_TRC_ELS_CMD,
		"Retry ELS:       wd7:x%x wd4:x%x did:x%x",
		*(((uint32_t *) irsp) + 7), irsp->un.ulpWord[4], ndlp->nlp_DID);

	switch (irsp->ulpStatus) {
	case IOSTAT_FCP_RSP_ERROR:
		break;
	case IOSTAT_REMOTE_STOP:
		if (phba->sli_rev == LPFC_SLI_REV4) {
			/* This IO was aborted by the target, we don't
			 * know the rxid and because we did not send the
			 * ABTS we cannot generate and RRQ.
			 */
			lpfc_set_rrq_active(phba, ndlp,
					 cmdiocb->sli4_lxritag, 0, 0);
		}
		break;
	case IOSTAT_LOCAL_REJECT:
		switch ((irsp->un.ulpWord[4] & IOERR_PARAM_MASK)) {
		case IOERR_LOOP_OPEN_FAILURE:
			if (cmd == ELS_CMD_FLOGI) {
				if (PCI_DEVICE_ID_HORNET ==
					phba->pcidev->device) {
					phba->fc_topology = LPFC_TOPOLOGY_LOOP;
					phba->pport->fc_myDID = 0;
					phba->alpa_map[0] = 0;
					phba->alpa_map[1] = 0;
				}
			}
			if (cmd == ELS_CMD_PLOGI && cmdiocb->retry == 0)
				delay = 1000;
			retry = 1;
			break;

		case IOERR_ILLEGAL_COMMAND:
			lpfc_printf_vlog(vport, KERN_ERR, LOG_TRACE_EVENT,
					 "0124 Retry illegal cmd x%x "
					 "retry:x%x delay:x%x\n",
					 cmd, cmdiocb->retry, delay);
			retry = 1;
			/* All command's retry policy */
			maxretry = 8;
			if (cmdiocb->retry > 2)
				delay = 1000;
			break;

		case IOERR_NO_RESOURCES:
			logerr = 1; /* HBA out of resources */
			retry = 1;
			if (cmdiocb->retry > 100)
				delay = 100;
			maxretry = 250;
			break;

		case IOERR_ILLEGAL_FRAME:
			delay = 100;
			retry = 1;
			break;

		case IOERR_INVALID_RPI:
			if (cmd == ELS_CMD_PLOGI &&
			    did == NameServer_DID) {
				/* Continue forever if plogi to */
				/* the nameserver fails */
				maxretry = 0;
				delay = 100;
			}
			retry = 1;
			break;

		case IOERR_SEQUENCE_TIMEOUT:
			if (cmd == ELS_CMD_PLOGI &&
			    did == NameServer_DID &&
			    (cmdiocb->retry + 1) == maxretry) {
				/* Reset the Link */
				link_reset = 1;
				break;
			}
			retry = 1;
			delay = 100;
			break;
		}
		break;

	case IOSTAT_NPORT_RJT:
	case IOSTAT_FABRIC_RJT:
		if (irsp->un.ulpWord[4] & RJT_UNAVAIL_TEMP) {
			retry = 1;
			break;
		}
		break;

	case IOSTAT_NPORT_BSY:
	case IOSTAT_FABRIC_BSY:
		logerr = 1; /* Fabric / Remote NPort out of resources */
		retry = 1;
		break;

	case IOSTAT_LS_RJT:
		stat.un.lsRjtError = be32_to_cpu(irsp->un.ulpWord[4]);
		/* Added for Vendor specifc support
		 * Just keep retrying for these Rsn / Exp codes
		 */
		switch (stat.un.b.lsRjtRsnCode) {
		case LSRJT_UNABLE_TPC:
			/* The driver has a VALID PLOGI but the rport has
			 * rejected the PRLI - can't do it now.  Delay
			 * for 1 second and try again.
			 *
			 * However, if explanation is REQ_UNSUPPORTED there's
			 * no point to retry PRLI.
			 */
			if ((cmd == ELS_CMD_PRLI || cmd == ELS_CMD_NVMEPRLI) &&
			    stat.un.b.lsRjtRsnCodeExp !=
			    LSEXP_REQ_UNSUPPORTED) {
				delay = 1000;
				maxretry = lpfc_max_els_tries + 1;
				retry = 1;
				break;
			}

			/* Legacy bug fix code for targets with PLOGI delays. */
			if (stat.un.b.lsRjtRsnCodeExp ==
			    LSEXP_CMD_IN_PROGRESS) {
				if (cmd == ELS_CMD_PLOGI) {
					delay = 1000;
					maxretry = 48;
				}
				retry = 1;
				break;
			}
			if (stat.un.b.lsRjtRsnCodeExp ==
			    LSEXP_CANT_GIVE_DATA) {
				if (cmd == ELS_CMD_PLOGI) {
					delay = 1000;
					maxretry = 48;
				}
				retry = 1;
				break;
			}
			if (cmd == ELS_CMD_PLOGI) {
				delay = 1000;
				maxretry = lpfc_max_els_tries + 1;
				retry = 1;
				break;
			}
			if ((phba->sli3_options & LPFC_SLI3_NPIV_ENABLED) &&
			  (cmd == ELS_CMD_FDISC) &&
			  (stat.un.b.lsRjtRsnCodeExp == LSEXP_OUT_OF_RESOURCE)){
				lpfc_printf_vlog(vport, KERN_ERR,
						 LOG_TRACE_EVENT,
						 "0125 FDISC Failed (x%x). "
						 "Fabric out of resources\n",
						 stat.un.lsRjtError);
				lpfc_vport_set_state(vport,
						     FC_VPORT_NO_FABRIC_RSCS);
			}
			break;

		case LSRJT_LOGICAL_BSY:
			if ((cmd == ELS_CMD_PLOGI) ||
			    (cmd == ELS_CMD_PRLI) ||
			    (cmd == ELS_CMD_NVMEPRLI)) {
				delay = 1000;
				maxretry = 48;
			} else if (cmd == ELS_CMD_FDISC) {
				/* FDISC retry policy */
				maxretry = 48;
				if (cmdiocb->retry >= 32)
					delay = 1000;
			}
			retry = 1;
			break;

		case LSRJT_LOGICAL_ERR:
			/* There are some cases where switches return this
			 * error when they are not ready and should be returning
			 * Logical Busy. We should delay every time.
			 */
			if (cmd == ELS_CMD_FDISC &&
			    stat.un.b.lsRjtRsnCodeExp == LSEXP_PORT_LOGIN_REQ) {
				maxretry = 3;
				delay = 1000;
				retry = 1;
			} else if (cmd == ELS_CMD_FLOGI &&
				   stat.un.b.lsRjtRsnCodeExp ==
						LSEXP_NOTHING_MORE) {
				vport->fc_sparam.cmn.bbRcvSizeMsb &= 0xf;
				retry = 1;
				lpfc_printf_vlog(vport, KERN_ERR,
						 LOG_TRACE_EVENT,
						 "0820 FLOGI Failed (x%x). "
						 "BBCredit Not Supported\n",
						 stat.un.lsRjtError);
			}
			break;

		case LSRJT_PROTOCOL_ERR:
			if ((phba->sli3_options & LPFC_SLI3_NPIV_ENABLED) &&
			  (cmd == ELS_CMD_FDISC) &&
			  ((stat.un.b.lsRjtRsnCodeExp == LSEXP_INVALID_PNAME) ||
			  (stat.un.b.lsRjtRsnCodeExp == LSEXP_INVALID_NPORT_ID))
			  ) {
				lpfc_printf_vlog(vport, KERN_ERR,
						 LOG_TRACE_EVENT,
						 "0122 FDISC Failed (x%x). "
						 "Fabric Detected Bad WWN\n",
						 stat.un.lsRjtError);
				lpfc_vport_set_state(vport,
						     FC_VPORT_FABRIC_REJ_WWN);
			}
			break;
		case LSRJT_VENDOR_UNIQUE:
			if ((stat.un.b.vendorUnique == 0x45) &&
			    (cmd == ELS_CMD_FLOGI)) {
				goto out_retry;
			}
			break;
<<<<<<< HEAD
=======
		case LSRJT_CMD_UNSUPPORTED:
			/* lpfc nvmet returns this type of LS_RJT when it
			 * receives an FCP PRLI because lpfc nvmet only
			 * support NVME.  ELS request is terminated for FCP4
			 * on this rport.
			 */
			if (stat.un.b.lsRjtRsnCodeExp ==
			    LSEXP_REQ_UNSUPPORTED && cmd == ELS_CMD_PRLI) {
				spin_lock_irq(shost->host_lock);
				ndlp->nlp_flag |= NLP_FCP_PRLI_RJT;
				spin_unlock_irq(shost->host_lock);
				retry = 0;
				goto out_retry;
			}
			break;
>>>>>>> 24b8d41d
		}
		break;

	case IOSTAT_INTERMED_RSP:
	case IOSTAT_BA_RJT:
		break;

	default:
		break;
	}

	if (link_reset) {
		rc = lpfc_link_reset(vport);
		if (rc) {
			/* Do not give up. Retry PLOGI one more time and attempt
			 * link reset if PLOGI fails again.
			 */
			retry = 1;
			delay = 100;
			goto out_retry;
		}
		return 1;
	}

	if (did == FDMI_DID)
		retry = 1;

	if ((cmd == ELS_CMD_FLOGI) &&
	    (phba->fc_topology != LPFC_TOPOLOGY_LOOP) &&
	    !lpfc_error_lost_link(irsp)) {
		/* FLOGI retry policy */
		retry = 1;
		/* retry FLOGI forever */
		if (phba->link_flag != LS_LOOPBACK_MODE)
			maxretry = 0;
		else
			maxretry = 2;

		if (cmdiocb->retry >= 100)
			delay = 5000;
		else if (cmdiocb->retry >= 32)
			delay = 1000;
	} else if ((cmd == ELS_CMD_FDISC) && !lpfc_error_lost_link(irsp)) {
		/* retry FDISCs every second up to devloss */
		retry = 1;
		maxretry = vport->cfg_devloss_tmo;
		delay = 1000;
	}

	cmdiocb->retry++;
	if (maxretry && (cmdiocb->retry >= maxretry)) {
		phba->fc_stat.elsRetryExceeded++;
		retry = 0;
	}

	if ((vport->load_flag & FC_UNLOADING) != 0)
		retry = 0;

out_retry:
	if (retry) {
		if ((cmd == ELS_CMD_PLOGI) || (cmd == ELS_CMD_FDISC)) {
			/* Stop retrying PLOGI and FDISC if in FCF discovery */
			if (phba->fcf.fcf_flag & FCF_DISCOVERY) {
				lpfc_printf_vlog(vport, KERN_INFO, LOG_ELS,
						 "2849 Stop retry ELS command "
						 "x%x to remote NPORT x%x, "
						 "Data: x%x x%x\n", cmd, did,
						 cmdiocb->retry, delay);
				return 0;
			}
		}

		/* Retry ELS command <elsCmd> to remote NPORT <did> */
		lpfc_printf_vlog(vport, KERN_INFO, LOG_ELS,
				 "0107 Retry ELS command x%x to remote "
				 "NPORT x%x Data: x%x x%x\n",
				 cmd, did, cmdiocb->retry, delay);

		if (((cmd == ELS_CMD_PLOGI) || (cmd == ELS_CMD_ADISC)) &&
			((irsp->ulpStatus != IOSTAT_LOCAL_REJECT) ||
			((irsp->un.ulpWord[4] & IOERR_PARAM_MASK) !=
			IOERR_NO_RESOURCES))) {
			/* Don't reset timer for no resources */

			/* If discovery / RSCN timer is running, reset it */
			if (timer_pending(&vport->fc_disctmo) ||
			    (vport->fc_flag & FC_RSCN_MODE))
				lpfc_set_disctmo(vport);
		}

		phba->fc_stat.elsXmitRetry++;
		if (ndlp && NLP_CHK_NODE_ACT(ndlp) && delay) {
			phba->fc_stat.elsDelayRetry++;
			ndlp->nlp_retry = cmdiocb->retry;

			/* delay is specified in milliseconds */
			mod_timer(&ndlp->nlp_delayfunc,
				jiffies + msecs_to_jiffies(delay));
			spin_lock_irq(shost->host_lock);
			ndlp->nlp_flag |= NLP_DELAY_TMO;
			spin_unlock_irq(shost->host_lock);

			ndlp->nlp_prev_state = ndlp->nlp_state;
			if ((cmd == ELS_CMD_PRLI) ||
			    (cmd == ELS_CMD_NVMEPRLI))
				lpfc_nlp_set_state(vport, ndlp,
					NLP_STE_PRLI_ISSUE);
			else
				lpfc_nlp_set_state(vport, ndlp,
					NLP_STE_NPR_NODE);
			ndlp->nlp_last_elscmd = cmd;

			return 1;
		}
		switch (cmd) {
		case ELS_CMD_FLOGI:
			lpfc_issue_els_flogi(vport, ndlp, cmdiocb->retry);
			return 1;
		case ELS_CMD_FDISC:
			lpfc_issue_els_fdisc(vport, ndlp, cmdiocb->retry);
			return 1;
		case ELS_CMD_PLOGI:
			if (ndlp && NLP_CHK_NODE_ACT(ndlp)) {
				ndlp->nlp_prev_state = ndlp->nlp_state;
				lpfc_nlp_set_state(vport, ndlp,
						   NLP_STE_PLOGI_ISSUE);
			}
			lpfc_issue_els_plogi(vport, did, cmdiocb->retry);
			return 1;
		case ELS_CMD_ADISC:
			ndlp->nlp_prev_state = ndlp->nlp_state;
			lpfc_nlp_set_state(vport, ndlp, NLP_STE_ADISC_ISSUE);
			lpfc_issue_els_adisc(vport, ndlp, cmdiocb->retry);
			return 1;
		case ELS_CMD_PRLI:
		case ELS_CMD_NVMEPRLI:
			ndlp->nlp_prev_state = ndlp->nlp_state;
			lpfc_nlp_set_state(vport, ndlp, NLP_STE_PRLI_ISSUE);
			lpfc_issue_els_prli(vport, ndlp, cmdiocb->retry);
			return 1;
		case ELS_CMD_LOGO:
			ndlp->nlp_prev_state = ndlp->nlp_state;
			lpfc_nlp_set_state(vport, ndlp, NLP_STE_LOGO_ISSUE);
			lpfc_issue_els_logo(vport, ndlp, cmdiocb->retry);
			return 1;
		}
	}
	/* No retry ELS command <elsCmd> to remote NPORT <did> */
	if (logerr) {
		lpfc_printf_vlog(vport, KERN_ERR, LOG_TRACE_EVENT,
			 "0137 No retry ELS command x%x to remote "
			 "NPORT x%x: Out of Resources: Error:x%x/%x\n",
			 cmd, did, irsp->ulpStatus,
			 irsp->un.ulpWord[4]);
	}
	else {
		lpfc_printf_vlog(vport, KERN_INFO, LOG_ELS,
			 "0108 No retry ELS command x%x to remote "
			 "NPORT x%x Retried:%d Error:x%x/%x\n",
			 cmd, did, cmdiocb->retry, irsp->ulpStatus,
			 irsp->un.ulpWord[4]);
	}
	return 0;
}

/**
 * lpfc_els_free_data - Free lpfc dma buffer and data structure with an iocb
 * @phba: pointer to lpfc hba data structure.
 * @buf_ptr1: pointer to the lpfc DMA buffer data structure.
 *
 * This routine releases the lpfc DMA (Direct Memory Access) buffer(s)
 * associated with a command IOCB back to the lpfc DMA buffer pool. It first
 * checks to see whether there is a lpfc DMA buffer associated with the
 * response of the command IOCB. If so, it will be released before releasing
 * the lpfc DMA buffer associated with the IOCB itself.
 *
 * Return code
 *   0 - Successfully released lpfc DMA buffer (currently, always return 0)
 **/
static int
lpfc_els_free_data(struct lpfc_hba *phba, struct lpfc_dmabuf *buf_ptr1)
{
	struct lpfc_dmabuf *buf_ptr;

	/* Free the response before processing the command. */
	if (!list_empty(&buf_ptr1->list)) {
		list_remove_head(&buf_ptr1->list, buf_ptr,
				 struct lpfc_dmabuf,
				 list);
		lpfc_mbuf_free(phba, buf_ptr->virt, buf_ptr->phys);
		kfree(buf_ptr);
	}
	lpfc_mbuf_free(phba, buf_ptr1->virt, buf_ptr1->phys);
	kfree(buf_ptr1);
	return 0;
}

/**
 * lpfc_els_free_bpl - Free lpfc dma buffer and data structure with bpl
 * @phba: pointer to lpfc hba data structure.
 * @buf_ptr: pointer to the lpfc dma buffer data structure.
 *
 * This routine releases the lpfc Direct Memory Access (DMA) buffer
 * associated with a Buffer Pointer List (BPL) back to the lpfc DMA buffer
 * pool.
 *
 * Return code
 *   0 - Successfully released lpfc DMA buffer (currently, always return 0)
 **/
static int
lpfc_els_free_bpl(struct lpfc_hba *phba, struct lpfc_dmabuf *buf_ptr)
{
	lpfc_mbuf_free(phba, buf_ptr->virt, buf_ptr->phys);
	kfree(buf_ptr);
	return 0;
}

/**
 * lpfc_els_free_iocb - Free a command iocb and its associated resources
 * @phba: pointer to lpfc hba data structure.
 * @elsiocb: pointer to lpfc els command iocb data structure.
 *
 * This routine frees a command IOCB and its associated resources. The
 * command IOCB data structure contains the reference to various associated
 * resources, these fields must be set to NULL if the associated reference
 * not present:
 *   context1 - reference to ndlp
 *   context2 - reference to cmd
 *   context2->next - reference to rsp
 *   context3 - reference to bpl
 *
 * It first properly decrements the reference count held on ndlp for the
 * IOCB completion callback function. If LPFC_DELAY_MEM_FREE flag is not
 * set, it invokes the lpfc_els_free_data() routine to release the Direct
 * Memory Access (DMA) buffers associated with the IOCB. Otherwise, it
 * adds the DMA buffer the @phba data structure for the delayed release.
 * If reference to the Buffer Pointer List (BPL) is present, the
 * lpfc_els_free_bpl() routine is invoked to release the DMA memory
 * associated with BPL. Finally, the lpfc_sli_release_iocbq() routine is
 * invoked to release the IOCB data structure back to @phba IOCBQ list.
 *
 * Return code
 *   0 - Success (currently, always return 0)
 **/
int
lpfc_els_free_iocb(struct lpfc_hba *phba, struct lpfc_iocbq *elsiocb)
{
	struct lpfc_dmabuf *buf_ptr, *buf_ptr1;
	struct lpfc_nodelist *ndlp;

	ndlp = (struct lpfc_nodelist *)elsiocb->context1;
	if (ndlp) {
		if (ndlp->nlp_flag & NLP_DEFER_RM) {
			lpfc_nlp_put(ndlp);

			/* If the ndlp is not being used by another discovery
			 * thread, free it.
			 */
			if (!lpfc_nlp_not_used(ndlp)) {
				/* If ndlp is being used by another discovery
				 * thread, just clear NLP_DEFER_RM
				 */
				ndlp->nlp_flag &= ~NLP_DEFER_RM;
			}
		}
		else
			lpfc_nlp_put(ndlp);
		elsiocb->context1 = NULL;
	}
	/* context2  = cmd,  context2->next = rsp, context3 = bpl */
	if (elsiocb->context2) {
		if (elsiocb->iocb_flag & LPFC_DELAY_MEM_FREE) {
			/* Firmware could still be in progress of DMAing
			 * payload, so don't free data buffer till after
			 * a hbeat.
			 */
			elsiocb->iocb_flag &= ~LPFC_DELAY_MEM_FREE;
			buf_ptr = elsiocb->context2;
			elsiocb->context2 = NULL;
			if (buf_ptr) {
				buf_ptr1 = NULL;
				spin_lock_irq(&phba->hbalock);
				if (!list_empty(&buf_ptr->list)) {
					list_remove_head(&buf_ptr->list,
						buf_ptr1, struct lpfc_dmabuf,
						list);
					INIT_LIST_HEAD(&buf_ptr1->list);
					list_add_tail(&buf_ptr1->list,
						&phba->elsbuf);
					phba->elsbuf_cnt++;
				}
				INIT_LIST_HEAD(&buf_ptr->list);
				list_add_tail(&buf_ptr->list, &phba->elsbuf);
				phba->elsbuf_cnt++;
				spin_unlock_irq(&phba->hbalock);
			}
		} else {
			buf_ptr1 = (struct lpfc_dmabuf *) elsiocb->context2;
			lpfc_els_free_data(phba, buf_ptr1);
			elsiocb->context2 = NULL;
		}
	}

	if (elsiocb->context3) {
		buf_ptr = (struct lpfc_dmabuf *) elsiocb->context3;
		lpfc_els_free_bpl(phba, buf_ptr);
		elsiocb->context3 = NULL;
	}
	lpfc_sli_release_iocbq(phba, elsiocb);
	return 0;
}

/**
 * lpfc_cmpl_els_logo_acc - Completion callback function to logo acc response
 * @phba: pointer to lpfc hba data structure.
 * @cmdiocb: pointer to lpfc command iocb data structure.
 * @rspiocb: pointer to lpfc response iocb data structure.
 *
 * This routine is the completion callback function to the Logout (LOGO)
 * Accept (ACC) Response ELS command. This routine is invoked to indicate
 * the completion of the LOGO process. It invokes the lpfc_nlp_not_used() to
 * release the ndlp if it has the last reference remaining (reference count
 * is 1). If succeeded (meaning ndlp released), it sets the IOCB context1
 * field to NULL to inform the following lpfc_els_free_iocb() routine no
 * ndlp reference count needs to be decremented. Otherwise, the ndlp
 * reference use-count shall be decremented by the lpfc_els_free_iocb()
 * routine. Finally, the lpfc_els_free_iocb() is invoked to release the
 * IOCB data structure.
 **/
static void
lpfc_cmpl_els_logo_acc(struct lpfc_hba *phba, struct lpfc_iocbq *cmdiocb,
		       struct lpfc_iocbq *rspiocb)
{
	struct lpfc_nodelist *ndlp = (struct lpfc_nodelist *) cmdiocb->context1;
	struct lpfc_vport *vport = cmdiocb->vport;
	IOCB_t *irsp;

	irsp = &rspiocb->iocb;
	lpfc_debugfs_disc_trc(vport, LPFC_DISC_TRC_ELS_RSP,
		"ACC LOGO cmpl:   status:x%x/x%x did:x%x",
		irsp->ulpStatus, irsp->un.ulpWord[4], ndlp->nlp_DID);
	/* ACC to LOGO completes to NPort <nlp_DID> */
	lpfc_printf_vlog(vport, KERN_INFO, LOG_ELS,
			 "0109 ACC to LOGO completes to NPort x%x "
			 "Data: x%x x%x x%x\n",
			 ndlp->nlp_DID, ndlp->nlp_flag, ndlp->nlp_state,
			 ndlp->nlp_rpi);

	if (ndlp->nlp_state == NLP_STE_NPR_NODE) {
		/* NPort Recovery mode or node is just allocated */
		if (!lpfc_nlp_not_used(ndlp)) {
			/* If the ndlp is being used by another discovery
			 * thread, just unregister the RPI.
			 */
			lpfc_unreg_rpi(vport, ndlp);
		} else {
			/* Indicate the node has already released, should
			 * not reference to it from within lpfc_els_free_iocb.
			 */
			cmdiocb->context1 = NULL;
		}
	}

	/*
	 * The driver received a LOGO from the rport and has ACK'd it.
	 * At this point, the driver is done so release the IOCB
	 */
	lpfc_els_free_iocb(phba, cmdiocb);
}

/**
 * lpfc_mbx_cmpl_dflt_rpi - Completion callbk func for unreg dflt rpi mbox cmd
 * @phba: pointer to lpfc hba data structure.
 * @pmb: pointer to the driver internal queue element for mailbox command.
 *
 * This routine is the completion callback function for unregister default
 * RPI (Remote Port Index) mailbox command to the @phba. It simply releases
 * the associated lpfc Direct Memory Access (DMA) buffer back to the pool and
 * decrements the ndlp reference count held for this completion callback
 * function. After that, it invokes the lpfc_nlp_not_used() to check
 * whether there is only one reference left on the ndlp. If so, it will
 * perform one more decrement and trigger the release of the ndlp.
 **/
void
lpfc_mbx_cmpl_dflt_rpi(struct lpfc_hba *phba, LPFC_MBOXQ_t *pmb)
{
	struct lpfc_dmabuf *mp = (struct lpfc_dmabuf *)(pmb->ctx_buf);
	struct lpfc_nodelist *ndlp = (struct lpfc_nodelist *)pmb->ctx_ndlp;

	pmb->ctx_buf = NULL;
	pmb->ctx_ndlp = NULL;

	lpfc_mbuf_free(phba, mp->virt, mp->phys);
	kfree(mp);
	mempool_free(pmb, phba->mbox_mem_pool);
	if (ndlp) {
		lpfc_printf_vlog(ndlp->vport, KERN_INFO, LOG_NODE,
				 "0006 rpi%x DID:%x flg:%x %d map:%x x%px\n",
				 ndlp->nlp_rpi, ndlp->nlp_DID, ndlp->nlp_flag,
				 kref_read(&ndlp->kref),
				 ndlp->nlp_usg_map, ndlp);
		if (NLP_CHK_NODE_ACT(ndlp)) {
			lpfc_nlp_put(ndlp);
			/* This is the end of the default RPI cleanup logic for
			 * this ndlp. If no other discovery threads are using
			 * this ndlp, free all resources associated with it.
			 */
			lpfc_nlp_not_used(ndlp);
		} else {
			lpfc_drop_node(ndlp->vport, ndlp);
		}
	}

	return;
}

/**
 * lpfc_cmpl_els_rsp - Completion callback function for els response iocb cmd
 * @phba: pointer to lpfc hba data structure.
 * @cmdiocb: pointer to lpfc command iocb data structure.
 * @rspiocb: pointer to lpfc response iocb data structure.
 *
 * This routine is the completion callback function for ELS Response IOCB
 * command. In normal case, this callback function just properly sets the
 * nlp_flag bitmap in the ndlp data structure, if the mbox command reference
 * field in the command IOCB is not NULL, the referred mailbox command will
 * be send out, and then invokes the lpfc_els_free_iocb() routine to release
 * the IOCB. Under error conditions, such as when a LS_RJT is returned or a
 * link down event occurred during the discovery, the lpfc_nlp_not_used()
 * routine shall be invoked trying to release the ndlp if no other threads
 * are currently referring it.
 **/
static void
lpfc_cmpl_els_rsp(struct lpfc_hba *phba, struct lpfc_iocbq *cmdiocb,
		  struct lpfc_iocbq *rspiocb)
{
	struct lpfc_nodelist *ndlp = (struct lpfc_nodelist *) cmdiocb->context1;
	struct lpfc_vport *vport = ndlp ? ndlp->vport : NULL;
	struct Scsi_Host  *shost = vport ? lpfc_shost_from_vport(vport) : NULL;
	IOCB_t  *irsp;
	uint8_t *pcmd;
	LPFC_MBOXQ_t *mbox = NULL;
	struct lpfc_dmabuf *mp = NULL;
	uint32_t ls_rjt = 0;

	irsp = &rspiocb->iocb;

	if (!vport) {
		lpfc_printf_log(phba, KERN_ERR, LOG_TRACE_EVENT,
				"3177 ELS response failed\n");
		goto out;
	}
	if (cmdiocb->context_un.mbox)
		mbox = cmdiocb->context_un.mbox;

	/* First determine if this is a LS_RJT cmpl. Note, this callback
	 * function can have cmdiocb->contest1 (ndlp) field set to NULL.
	 */
	pcmd = (uint8_t *) (((struct lpfc_dmabuf *) cmdiocb->context2)->virt);
	if (ndlp && NLP_CHK_NODE_ACT(ndlp) &&
	    (*((uint32_t *) (pcmd)) == ELS_CMD_LS_RJT)) {
		/* A LS_RJT associated with Default RPI cleanup has its own
		 * separate code path.
		 */
		if (!(ndlp->nlp_flag & NLP_RM_DFLT_RPI))
			ls_rjt = 1;
	}

	/* Check to see if link went down during discovery */
	if (!ndlp || !NLP_CHK_NODE_ACT(ndlp) || lpfc_els_chk_latt(vport)) {
		if (mbox) {
			mp = (struct lpfc_dmabuf *)mbox->ctx_buf;
			if (mp) {
				lpfc_mbuf_free(phba, mp->virt, mp->phys);
				kfree(mp);
			}
			mempool_free(mbox, phba->mbox_mem_pool);
		}
		if (ndlp && NLP_CHK_NODE_ACT(ndlp) &&
		    (ndlp->nlp_flag & NLP_RM_DFLT_RPI))
			if (lpfc_nlp_not_used(ndlp)) {
				ndlp = NULL;
				/* Indicate the node has already released,
				 * should not reference to it from within
				 * the routine lpfc_els_free_iocb.
				 */
				cmdiocb->context1 = NULL;
			}
		goto out;
	}

	lpfc_debugfs_disc_trc(vport, LPFC_DISC_TRC_ELS_RSP,
		"ELS rsp cmpl:    status:x%x/x%x did:x%x",
		irsp->ulpStatus, irsp->un.ulpWord[4],
		cmdiocb->iocb.un.elsreq64.remoteID);
	/* ELS response tag <ulpIoTag> completes */
	lpfc_printf_vlog(vport, KERN_INFO, LOG_ELS,
			 "0110 ELS response tag x%x completes "
			 "Data: x%x x%x x%x x%x x%x x%x x%x\n",
			 cmdiocb->iocb.ulpIoTag, rspiocb->iocb.ulpStatus,
			 rspiocb->iocb.un.ulpWord[4], rspiocb->iocb.ulpTimeout,
			 ndlp->nlp_DID, ndlp->nlp_flag, ndlp->nlp_state,
			 ndlp->nlp_rpi);
	if (mbox) {
		if ((rspiocb->iocb.ulpStatus == 0)
		    && (ndlp->nlp_flag & NLP_ACC_REGLOGIN)) {
			if (!lpfc_unreg_rpi(vport, ndlp) &&
			    (!(vport->fc_flag & FC_PT2PT)) &&
			    (ndlp->nlp_state ==  NLP_STE_PLOGI_ISSUE ||
			     ndlp->nlp_state == NLP_STE_REG_LOGIN_ISSUE)) {
				lpfc_printf_vlog(vport, KERN_INFO,
					LOG_DISCOVERY,
					"0314 PLOGI recov DID x%x "
					"Data: x%x x%x x%x\n",
					ndlp->nlp_DID, ndlp->nlp_state,
					ndlp->nlp_rpi, ndlp->nlp_flag);
				mp = mbox->ctx_buf;
				if (mp) {
					lpfc_mbuf_free(phba, mp->virt,
						       mp->phys);
					kfree(mp);
				}
				mempool_free(mbox, phba->mbox_mem_pool);
				goto out;
			}

			/* Increment reference count to ndlp to hold the
			 * reference to ndlp for the callback function.
			 */
			mbox->ctx_ndlp = lpfc_nlp_get(ndlp);
			mbox->vport = vport;
			if (ndlp->nlp_flag & NLP_RM_DFLT_RPI) {
				mbox->mbox_flag |= LPFC_MBX_IMED_UNREG;
				mbox->mbox_cmpl = lpfc_mbx_cmpl_dflt_rpi;
			}
			else {
				mbox->mbox_cmpl = lpfc_mbx_cmpl_reg_login;
				ndlp->nlp_prev_state = ndlp->nlp_state;
				lpfc_nlp_set_state(vport, ndlp,
					   NLP_STE_REG_LOGIN_ISSUE);
			}

			ndlp->nlp_flag |= NLP_REG_LOGIN_SEND;
			if (lpfc_sli_issue_mbox(phba, mbox, MBX_NOWAIT)
			    != MBX_NOT_FINISHED)
				goto out;

			/* Decrement the ndlp reference count we
			 * set for this failed mailbox command.
			 */
			lpfc_nlp_put(ndlp);
			ndlp->nlp_flag &= ~NLP_REG_LOGIN_SEND;

			/* ELS rsp: Cannot issue reg_login for <NPortid> */
			lpfc_printf_vlog(vport, KERN_ERR, LOG_TRACE_EVENT,
				"0138 ELS rsp: Cannot issue reg_login for x%x "
				"Data: x%x x%x x%x\n",
				ndlp->nlp_DID, ndlp->nlp_flag, ndlp->nlp_state,
				ndlp->nlp_rpi);

			if (lpfc_nlp_not_used(ndlp)) {
				ndlp = NULL;
				/* Indicate node has already been released,
				 * should not reference to it from within
				 * the routine lpfc_els_free_iocb.
				 */
				cmdiocb->context1 = NULL;
			}
		} else {
			/* Do not drop node for lpfc_els_abort'ed ELS cmds */
			if (!lpfc_error_lost_link(irsp) &&
			    ndlp->nlp_flag & NLP_ACC_REGLOGIN) {
				if (lpfc_nlp_not_used(ndlp)) {
					ndlp = NULL;
					/* Indicate node has already been
					 * released, should not reference
					 * to it from within the routine
					 * lpfc_els_free_iocb.
					 */
					cmdiocb->context1 = NULL;
				}
			}
		}
		mp = (struct lpfc_dmabuf *)mbox->ctx_buf;
		if (mp) {
			lpfc_mbuf_free(phba, mp->virt, mp->phys);
			kfree(mp);
		}
		mempool_free(mbox, phba->mbox_mem_pool);
	}
out:
	if (ndlp && NLP_CHK_NODE_ACT(ndlp) && shost) {
		spin_lock_irq(shost->host_lock);
		if (mbox)
			ndlp->nlp_flag &= ~NLP_ACC_REGLOGIN;
		ndlp->nlp_flag &= ~NLP_RM_DFLT_RPI;
		spin_unlock_irq(shost->host_lock);

		/* If the node is not being used by another discovery thread,
		 * and we are sending a reject, we are done with it.
		 * Release driver reference count here and free associated
		 * resources.
		 */
		if (ls_rjt)
			if (lpfc_nlp_not_used(ndlp))
				/* Indicate node has already been released,
				 * should not reference to it from within
				 * the routine lpfc_els_free_iocb.
				 */
				cmdiocb->context1 = NULL;

	}

	lpfc_els_free_iocb(phba, cmdiocb);
	return;
}

/**
 * lpfc_els_rsp_acc - Prepare and issue an acc response iocb command
 * @vport: pointer to a host virtual N_Port data structure.
 * @flag: the els command code to be accepted.
 * @oldiocb: pointer to the original lpfc command iocb data structure.
 * @ndlp: pointer to a node-list data structure.
 * @mbox: pointer to the driver internal queue element for mailbox command.
 *
 * This routine prepares and issues an Accept (ACC) response IOCB
 * command. It uses the @flag to properly set up the IOCB field for the
 * specific ACC response command to be issued and invokes the
 * lpfc_sli_issue_iocb() routine to send out ACC response IOCB. If a
 * @mbox pointer is passed in, it will be put into the context_un.mbox
 * field of the IOCB for the completion callback function to issue the
 * mailbox command to the HBA later when callback is invoked.
 *
 * Note that, in lpfc_prep_els_iocb() routine, the reference count of ndlp
 * will be incremented by 1 for holding the ndlp and the reference to ndlp
 * will be stored into the context1 field of the IOCB for the completion
 * callback function to the corresponding response ELS IOCB command.
 *
 * Return code
 *   0 - Successfully issued acc response
 *   1 - Failed to issue acc response
 **/
int
lpfc_els_rsp_acc(struct lpfc_vport *vport, uint32_t flag,
		 struct lpfc_iocbq *oldiocb, struct lpfc_nodelist *ndlp,
		 LPFC_MBOXQ_t *mbox)
{
	struct Scsi_Host *shost = lpfc_shost_from_vport(vport);
	struct lpfc_hba  *phba = vport->phba;
	IOCB_t *icmd;
	IOCB_t *oldcmd;
	struct lpfc_iocbq *elsiocb;
	uint8_t *pcmd;
	struct serv_parm *sp;
	uint16_t cmdsize;
	int rc;
	ELS_PKT *els_pkt_ptr;

	oldcmd = &oldiocb->iocb;

	switch (flag) {
	case ELS_CMD_ACC:
		cmdsize = sizeof(uint32_t);
		elsiocb = lpfc_prep_els_iocb(vport, 0, cmdsize, oldiocb->retry,
					     ndlp, ndlp->nlp_DID, ELS_CMD_ACC);
		if (!elsiocb) {
			spin_lock_irq(shost->host_lock);
			ndlp->nlp_flag &= ~NLP_LOGO_ACC;
			spin_unlock_irq(shost->host_lock);
			return 1;
		}

		icmd = &elsiocb->iocb;
		icmd->ulpContext = oldcmd->ulpContext;	/* Xri / rx_id */
		icmd->unsli3.rcvsli3.ox_id = oldcmd->unsli3.rcvsli3.ox_id;
		pcmd = (((struct lpfc_dmabuf *) elsiocb->context2)->virt);
		*((uint32_t *) (pcmd)) = ELS_CMD_ACC;
		pcmd += sizeof(uint32_t);

		lpfc_debugfs_disc_trc(vport, LPFC_DISC_TRC_ELS_RSP,
			"Issue ACC:       did:x%x flg:x%x",
			ndlp->nlp_DID, ndlp->nlp_flag, 0);
		break;
	case ELS_CMD_FLOGI:
	case ELS_CMD_PLOGI:
		cmdsize = (sizeof(struct serv_parm) + sizeof(uint32_t));
		elsiocb = lpfc_prep_els_iocb(vport, 0, cmdsize, oldiocb->retry,
					     ndlp, ndlp->nlp_DID, ELS_CMD_ACC);
		if (!elsiocb)
			return 1;

		icmd = &elsiocb->iocb;
		icmd->ulpContext = oldcmd->ulpContext;	/* Xri / rx_id */
		icmd->unsli3.rcvsli3.ox_id = oldcmd->unsli3.rcvsli3.ox_id;
		pcmd = (((struct lpfc_dmabuf *) elsiocb->context2)->virt);

		if (mbox)
			elsiocb->context_un.mbox = mbox;

		*((uint32_t *) (pcmd)) = ELS_CMD_ACC;
		pcmd += sizeof(uint32_t);
		sp = (struct serv_parm *)pcmd;

		if (flag == ELS_CMD_FLOGI) {
			/* Copy the received service parameters back */
			memcpy(sp, &phba->fc_fabparam,
			       sizeof(struct serv_parm));

			/* Clear the F_Port bit */
			sp->cmn.fPort = 0;

			/* Mark all class service parameters as invalid */
			sp->cls1.classValid = 0;
			sp->cls2.classValid = 0;
			sp->cls3.classValid = 0;
			sp->cls4.classValid = 0;

			/* Copy our worldwide names */
			memcpy(&sp->portName, &vport->fc_sparam.portName,
			       sizeof(struct lpfc_name));
			memcpy(&sp->nodeName, &vport->fc_sparam.nodeName,
			       sizeof(struct lpfc_name));
		} else {
			memcpy(pcmd, &vport->fc_sparam,
			       sizeof(struct serv_parm));

			sp->cmn.valid_vendor_ver_level = 0;
			memset(sp->un.vendorVersion, 0,
			       sizeof(sp->un.vendorVersion));
			sp->cmn.bbRcvSizeMsb &= 0xF;

			/* If our firmware supports this feature, convey that
			 * info to the target using the vendor specific field.
			 */
			if (phba->sli.sli_flag & LPFC_SLI_SUPPRESS_RSP) {
				sp->cmn.valid_vendor_ver_level = 1;
				sp->un.vv.vid = cpu_to_be32(LPFC_VV_EMLX_ID);
				sp->un.vv.flags =
					cpu_to_be32(LPFC_VV_SUPPRESS_RSP);
			}
		}

		lpfc_debugfs_disc_trc(vport, LPFC_DISC_TRC_ELS_RSP,
			"Issue ACC FLOGI/PLOGI: did:x%x flg:x%x",
			ndlp->nlp_DID, ndlp->nlp_flag, 0);
		break;
	case ELS_CMD_PRLO:
		cmdsize = sizeof(uint32_t) + sizeof(PRLO);
		elsiocb = lpfc_prep_els_iocb(vport, 0, cmdsize, oldiocb->retry,
					     ndlp, ndlp->nlp_DID, ELS_CMD_PRLO);
		if (!elsiocb)
			return 1;

		icmd = &elsiocb->iocb;
		icmd->ulpContext = oldcmd->ulpContext;	/* Xri / rx_id */
		icmd->unsli3.rcvsli3.ox_id = oldcmd->unsli3.rcvsli3.ox_id;
		pcmd = (((struct lpfc_dmabuf *) elsiocb->context2)->virt);

		memcpy(pcmd, ((struct lpfc_dmabuf *) oldiocb->context2)->virt,
		       sizeof(uint32_t) + sizeof(PRLO));
		*((uint32_t *) (pcmd)) = ELS_CMD_PRLO_ACC;
		els_pkt_ptr = (ELS_PKT *) pcmd;
		els_pkt_ptr->un.prlo.acceptRspCode = PRLO_REQ_EXECUTED;

		lpfc_debugfs_disc_trc(vport, LPFC_DISC_TRC_ELS_RSP,
			"Issue ACC PRLO:  did:x%x flg:x%x",
			ndlp->nlp_DID, ndlp->nlp_flag, 0);
		break;
	default:
		return 1;
	}
	if (ndlp->nlp_flag & NLP_LOGO_ACC) {
		spin_lock_irq(shost->host_lock);
		if (!(ndlp->nlp_flag & NLP_RPI_REGISTERED ||
			ndlp->nlp_flag & NLP_REG_LOGIN_SEND))
			ndlp->nlp_flag &= ~NLP_LOGO_ACC;
		spin_unlock_irq(shost->host_lock);
		elsiocb->iocb_cmpl = lpfc_cmpl_els_logo_acc;
	} else {
		elsiocb->iocb_cmpl = lpfc_cmpl_els_rsp;
	}

	phba->fc_stat.elsXmitACC++;
	rc = lpfc_sli_issue_iocb(phba, LPFC_ELS_RING, elsiocb, 0);
	if (rc == IOCB_ERROR) {
		lpfc_els_free_iocb(phba, elsiocb);
		return 1;
	}
	return 0;
}

/**
 * lpfc_els_rsp_reject - Propare and issue a rjt response iocb command
 * @vport: pointer to a virtual N_Port data structure.
 * @rejectError: reject response to issue
 * @oldiocb: pointer to the original lpfc command iocb data structure.
 * @ndlp: pointer to a node-list data structure.
 * @mbox: pointer to the driver internal queue element for mailbox command.
 *
 * This routine prepares and issue an Reject (RJT) response IOCB
 * command. If a @mbox pointer is passed in, it will be put into the
 * context_un.mbox field of the IOCB for the completion callback function
 * to issue to the HBA later.
 *
 * Note that, in lpfc_prep_els_iocb() routine, the reference count of ndlp
 * will be incremented by 1 for holding the ndlp and the reference to ndlp
 * will be stored into the context1 field of the IOCB for the completion
 * callback function to the reject response ELS IOCB command.
 *
 * Return code
 *   0 - Successfully issued reject response
 *   1 - Failed to issue reject response
 **/
int
lpfc_els_rsp_reject(struct lpfc_vport *vport, uint32_t rejectError,
		    struct lpfc_iocbq *oldiocb, struct lpfc_nodelist *ndlp,
		    LPFC_MBOXQ_t *mbox)
{
	struct lpfc_hba  *phba = vport->phba;
	IOCB_t *icmd;
	IOCB_t *oldcmd;
	struct lpfc_iocbq *elsiocb;
	uint8_t *pcmd;
	uint16_t cmdsize;
	int rc;

	cmdsize = 2 * sizeof(uint32_t);
	elsiocb = lpfc_prep_els_iocb(vport, 0, cmdsize, oldiocb->retry, ndlp,
				     ndlp->nlp_DID, ELS_CMD_LS_RJT);
	if (!elsiocb)
		return 1;

	icmd = &elsiocb->iocb;
	oldcmd = &oldiocb->iocb;
	icmd->ulpContext = oldcmd->ulpContext;	/* Xri / rx_id */
	icmd->unsli3.rcvsli3.ox_id = oldcmd->unsli3.rcvsli3.ox_id;
	pcmd = (uint8_t *) (((struct lpfc_dmabuf *) elsiocb->context2)->virt);

	*((uint32_t *) (pcmd)) = ELS_CMD_LS_RJT;
	pcmd += sizeof(uint32_t);
	*((uint32_t *) (pcmd)) = rejectError;

	if (mbox)
		elsiocb->context_un.mbox = mbox;

	/* Xmit ELS RJT <err> response tag <ulpIoTag> */
	lpfc_printf_vlog(vport, KERN_INFO, LOG_ELS,
			 "0129 Xmit ELS RJT x%x response tag x%x "
			 "xri x%x, did x%x, nlp_flag x%x, nlp_state x%x, "
			 "rpi x%x\n",
			 rejectError, elsiocb->iotag,
			 elsiocb->iocb.ulpContext, ndlp->nlp_DID,
			 ndlp->nlp_flag, ndlp->nlp_state, ndlp->nlp_rpi);
	lpfc_debugfs_disc_trc(vport, LPFC_DISC_TRC_ELS_RSP,
		"Issue LS_RJT:    did:x%x flg:x%x err:x%x",
		ndlp->nlp_DID, ndlp->nlp_flag, rejectError);

	phba->fc_stat.elsXmitLSRJT++;
	elsiocb->iocb_cmpl = lpfc_cmpl_els_rsp;
	rc = lpfc_sli_issue_iocb(phba, LPFC_ELS_RING, elsiocb, 0);

	if (rc == IOCB_ERROR) {
		lpfc_els_free_iocb(phba, elsiocb);
		return 1;
	}
	return 0;
}

/**
 * lpfc_els_rsp_adisc_acc - Prepare and issue acc response to adisc iocb cmd
 * @vport: pointer to a virtual N_Port data structure.
 * @oldiocb: pointer to the original lpfc command iocb data structure.
 * @ndlp: pointer to a node-list data structure.
 *
 * This routine prepares and issues an Accept (ACC) response to Address
 * Discover (ADISC) ELS command. It simply prepares the payload of the IOCB
 * and invokes the lpfc_sli_issue_iocb() routine to send out the command.
 *
 * Note that, in lpfc_prep_els_iocb() routine, the reference count of ndlp
 * will be incremented by 1 for holding the ndlp and the reference to ndlp
 * will be stored into the context1 field of the IOCB for the completion
 * callback function to the ADISC Accept response ELS IOCB command.
 *
 * Return code
 *   0 - Successfully issued acc adisc response
 *   1 - Failed to issue adisc acc response
 **/
int
lpfc_els_rsp_adisc_acc(struct lpfc_vport *vport, struct lpfc_iocbq *oldiocb,
		       struct lpfc_nodelist *ndlp)
{
	struct lpfc_hba  *phba = vport->phba;
	ADISC *ap;
	IOCB_t *icmd, *oldcmd;
	struct lpfc_iocbq *elsiocb;
	uint8_t *pcmd;
	uint16_t cmdsize;
	int rc;

	cmdsize = sizeof(uint32_t) + sizeof(ADISC);
	elsiocb = lpfc_prep_els_iocb(vport, 0, cmdsize, oldiocb->retry, ndlp,
				     ndlp->nlp_DID, ELS_CMD_ACC);
	if (!elsiocb)
		return 1;

	icmd = &elsiocb->iocb;
	oldcmd = &oldiocb->iocb;
	icmd->ulpContext = oldcmd->ulpContext;	/* Xri / rx_id */
	icmd->unsli3.rcvsli3.ox_id = oldcmd->unsli3.rcvsli3.ox_id;

	/* Xmit ADISC ACC response tag <ulpIoTag> */
	lpfc_printf_vlog(vport, KERN_INFO, LOG_ELS,
			 "0130 Xmit ADISC ACC response iotag x%x xri: "
			 "x%x, did x%x, nlp_flag x%x, nlp_state x%x rpi x%x\n",
			 elsiocb->iotag, elsiocb->iocb.ulpContext,
			 ndlp->nlp_DID, ndlp->nlp_flag, ndlp->nlp_state,
			 ndlp->nlp_rpi);
	pcmd = (uint8_t *) (((struct lpfc_dmabuf *) elsiocb->context2)->virt);

	*((uint32_t *) (pcmd)) = ELS_CMD_ACC;
	pcmd += sizeof(uint32_t);

	ap = (ADISC *) (pcmd);
	ap->hardAL_PA = phba->fc_pref_ALPA;
	memcpy(&ap->portName, &vport->fc_portname, sizeof(struct lpfc_name));
	memcpy(&ap->nodeName, &vport->fc_nodename, sizeof(struct lpfc_name));
	ap->DID = be32_to_cpu(vport->fc_myDID);

	lpfc_debugfs_disc_trc(vport, LPFC_DISC_TRC_ELS_RSP,
		"Issue ACC ADISC: did:x%x flg:x%x",
		ndlp->nlp_DID, ndlp->nlp_flag, 0);

	phba->fc_stat.elsXmitACC++;
	elsiocb->iocb_cmpl = lpfc_cmpl_els_rsp;
	rc = lpfc_sli_issue_iocb(phba, LPFC_ELS_RING, elsiocb, 0);
	if (rc == IOCB_ERROR) {
		lpfc_els_free_iocb(phba, elsiocb);
		return 1;
	}

	/* Xmit ELS ACC response tag <ulpIoTag> */
	lpfc_printf_vlog(vport, KERN_INFO, LOG_ELS,
			 "0128 Xmit ELS ACC response Status: x%x, IoTag: x%x, "
			 "XRI: x%x, DID: x%x, nlp_flag: x%x nlp_state: x%x "
			 "RPI: x%x, fc_flag x%x\n",
			 rc, elsiocb->iotag, elsiocb->sli4_xritag,
			 ndlp->nlp_DID, ndlp->nlp_flag, ndlp->nlp_state,
			 ndlp->nlp_rpi, vport->fc_flag);
	return 0;
}

/**
 * lpfc_els_rsp_prli_acc - Prepare and issue acc response to prli iocb cmd
 * @vport: pointer to a virtual N_Port data structure.
 * @oldiocb: pointer to the original lpfc command iocb data structure.
 * @ndlp: pointer to a node-list data structure.
 *
 * This routine prepares and issues an Accept (ACC) response to Process
 * Login (PRLI) ELS command. It simply prepares the payload of the IOCB
 * and invokes the lpfc_sli_issue_iocb() routine to send out the command.
 *
 * Note that, in lpfc_prep_els_iocb() routine, the reference count of ndlp
 * will be incremented by 1 for holding the ndlp and the reference to ndlp
 * will be stored into the context1 field of the IOCB for the completion
 * callback function to the PRLI Accept response ELS IOCB command.
 *
 * Return code
 *   0 - Successfully issued acc prli response
 *   1 - Failed to issue acc prli response
 **/
int
lpfc_els_rsp_prli_acc(struct lpfc_vport *vport, struct lpfc_iocbq *oldiocb,
		      struct lpfc_nodelist *ndlp)
{
	struct lpfc_hba  *phba = vport->phba;
	PRLI *npr;
	struct lpfc_nvme_prli *npr_nvme;
	lpfc_vpd_t *vpd;
	IOCB_t *icmd;
	IOCB_t *oldcmd;
	struct lpfc_iocbq *elsiocb;
	uint8_t *pcmd;
	uint16_t cmdsize;
	uint32_t prli_fc4_req, *req_payload;
	struct lpfc_dmabuf *req_buf;
	int rc;
	u32 elsrspcmd;

	/* Need the incoming PRLI payload to determine if the ACC is for an
	 * FC4 or NVME PRLI type.  The PRLI type is at word 1.
	 */
	req_buf = (struct lpfc_dmabuf *)oldiocb->context2;
	req_payload = (((uint32_t *)req_buf->virt) + 1);

	/* PRLI type payload is at byte 3 for FCP or NVME. */
	prli_fc4_req = be32_to_cpu(*req_payload);
	prli_fc4_req = (prli_fc4_req >> 24) & 0xff;
	lpfc_printf_vlog(vport, KERN_INFO, LOG_ELS,
			 "6127 PRLI_ACC:  Req Type x%x, Word1 x%08x\n",
			 prli_fc4_req, *((uint32_t *)req_payload));

	if (prli_fc4_req == PRLI_FCP_TYPE) {
		cmdsize = sizeof(uint32_t) + sizeof(PRLI);
		elsrspcmd = (ELS_CMD_ACC | (ELS_CMD_PRLI & ~ELS_RSP_MASK));
	} else if (prli_fc4_req & PRLI_NVME_TYPE) {
		cmdsize = sizeof(uint32_t) + sizeof(struct lpfc_nvme_prli);
		elsrspcmd = (ELS_CMD_ACC | (ELS_CMD_NVMEPRLI & ~ELS_RSP_MASK));
	} else {
		return 1;
	}

	elsiocb = lpfc_prep_els_iocb(vport, 0, cmdsize, oldiocb->retry, ndlp,
		ndlp->nlp_DID, elsrspcmd);
	if (!elsiocb)
		return 1;

	icmd = &elsiocb->iocb;
	oldcmd = &oldiocb->iocb;
	icmd->ulpContext = oldcmd->ulpContext;	/* Xri / rx_id */
	icmd->unsli3.rcvsli3.ox_id = oldcmd->unsli3.rcvsli3.ox_id;

	/* Xmit PRLI ACC response tag <ulpIoTag> */
	lpfc_printf_vlog(vport, KERN_INFO, LOG_ELS,
			 "0131 Xmit PRLI ACC response tag x%x xri x%x, "
			 "did x%x, nlp_flag x%x, nlp_state x%x, rpi x%x\n",
			 elsiocb->iotag, elsiocb->iocb.ulpContext,
			 ndlp->nlp_DID, ndlp->nlp_flag, ndlp->nlp_state,
			 ndlp->nlp_rpi);
	pcmd = (uint8_t *) (((struct lpfc_dmabuf *) elsiocb->context2)->virt);
	memset(pcmd, 0, cmdsize);

	*((uint32_t *)(pcmd)) = elsrspcmd;
	pcmd += sizeof(uint32_t);

	/* For PRLI, remainder of payload is PRLI parameter page */
	vpd = &phba->vpd;

	if (prli_fc4_req == PRLI_FCP_TYPE) {
		/*
		 * If the remote port is a target and our firmware version
		 * is 3.20 or later, set the following bits for FC-TAPE
		 * support.
		 */
		npr = (PRLI *) pcmd;
		if ((ndlp->nlp_type & NLP_FCP_TARGET) &&
		    (vpd->rev.feaLevelHigh >= 0x02)) {
			npr->ConfmComplAllowed = 1;
			npr->Retry = 1;
			npr->TaskRetryIdReq = 1;
		}
		npr->acceptRspCode = PRLI_REQ_EXECUTED;
		npr->estabImagePair = 1;
		npr->readXferRdyDis = 1;
		npr->ConfmComplAllowed = 1;
		npr->prliType = PRLI_FCP_TYPE;
		npr->initiatorFunc = 1;
	} else if (prli_fc4_req & PRLI_NVME_TYPE) {
		/* Respond with an NVME PRLI Type */
		npr_nvme = (struct lpfc_nvme_prli *) pcmd;
		bf_set(prli_type_code, npr_nvme, PRLI_NVME_TYPE);
		bf_set(prli_estabImagePair, npr_nvme, 0);  /* Should be 0 */
		bf_set(prli_acc_rsp_code, npr_nvme, PRLI_REQ_EXECUTED);
		if (phba->nvmet_support) {
			bf_set(prli_tgt, npr_nvme, 1);
			bf_set(prli_disc, npr_nvme, 1);
			if (phba->cfg_nvme_enable_fb) {
				bf_set(prli_fba, npr_nvme, 1);

				/* TBD.  Target mode needs to post buffers
				 * that support the configured first burst
				 * byte size.
				 */
				bf_set(prli_fb_sz, npr_nvme,
				       phba->cfg_nvmet_fb_size);
			}
		} else {
			bf_set(prli_init, npr_nvme, 1);
		}

		lpfc_printf_vlog(vport, KERN_INFO, LOG_NVME_DISC,
				 "6015 NVME issue PRLI ACC word1 x%08x "
				 "word4 x%08x word5 x%08x flag x%x, "
				 "fcp_info x%x nlp_type x%x\n",
				 npr_nvme->word1, npr_nvme->word4,
				 npr_nvme->word5, ndlp->nlp_flag,
				 ndlp->nlp_fcp_info, ndlp->nlp_type);
		npr_nvme->word1 = cpu_to_be32(npr_nvme->word1);
		npr_nvme->word4 = cpu_to_be32(npr_nvme->word4);
		npr_nvme->word5 = cpu_to_be32(npr_nvme->word5);
	} else
		lpfc_printf_vlog(vport, KERN_INFO, LOG_DISCOVERY,
				 "6128 Unknown FC_TYPE x%x x%x ndlp x%06x\n",
				 prli_fc4_req, ndlp->nlp_fc4_type,
				 ndlp->nlp_DID);

	lpfc_debugfs_disc_trc(vport, LPFC_DISC_TRC_ELS_RSP,
		"Issue ACC PRLI:  did:x%x flg:x%x",
		ndlp->nlp_DID, ndlp->nlp_flag, 0);

	phba->fc_stat.elsXmitACC++;
	elsiocb->iocb_cmpl = lpfc_cmpl_els_rsp;

	rc = lpfc_sli_issue_iocb(phba, LPFC_ELS_RING, elsiocb, 0);
	if (rc == IOCB_ERROR) {
		lpfc_els_free_iocb(phba, elsiocb);
		return 1;
	}
	return 0;
}

/**
 * lpfc_els_rsp_rnid_acc - Issue rnid acc response iocb command
 * @vport: pointer to a virtual N_Port data structure.
 * @format: rnid command format.
 * @oldiocb: pointer to the original lpfc command iocb data structure.
 * @ndlp: pointer to a node-list data structure.
 *
 * This routine issues a Request Node Identification Data (RNID) Accept
 * (ACC) response. It constructs the RNID ACC response command according to
 * the proper @format and then calls the lpfc_sli_issue_iocb() routine to
 * issue the response. Note that this command does not need to hold the ndlp
 * reference count for the callback. So, the ndlp reference count taken by
 * the lpfc_prep_els_iocb() routine is put back and the context1 field of
 * IOCB is set to NULL to indicate to the lpfc_els_free_iocb() routine that
 * there is no ndlp reference available.
 *
 * Note that, in lpfc_prep_els_iocb() routine, the reference count of ndlp
 * will be incremented by 1 for holding the ndlp and the reference to ndlp
 * will be stored into the context1 field of the IOCB for the completion
 * callback function. However, for the RNID Accept Response ELS command,
 * this is undone later by this routine after the IOCB is allocated.
 *
 * Return code
 *   0 - Successfully issued acc rnid response
 *   1 - Failed to issue acc rnid response
 **/
static int
lpfc_els_rsp_rnid_acc(struct lpfc_vport *vport, uint8_t format,
		      struct lpfc_iocbq *oldiocb, struct lpfc_nodelist *ndlp)
{
	struct lpfc_hba  *phba = vport->phba;
	RNID *rn;
	IOCB_t *icmd, *oldcmd;
	struct lpfc_iocbq *elsiocb;
	uint8_t *pcmd;
	uint16_t cmdsize;
	int rc;

	cmdsize = sizeof(uint32_t) + sizeof(uint32_t)
					+ (2 * sizeof(struct lpfc_name));
	if (format)
		cmdsize += sizeof(RNID_TOP_DISC);

	elsiocb = lpfc_prep_els_iocb(vport, 0, cmdsize, oldiocb->retry, ndlp,
				     ndlp->nlp_DID, ELS_CMD_ACC);
	if (!elsiocb)
		return 1;

	icmd = &elsiocb->iocb;
	oldcmd = &oldiocb->iocb;
	icmd->ulpContext = oldcmd->ulpContext;	/* Xri / rx_id */
	icmd->unsli3.rcvsli3.ox_id = oldcmd->unsli3.rcvsli3.ox_id;

	/* Xmit RNID ACC response tag <ulpIoTag> */
	lpfc_printf_vlog(vport, KERN_INFO, LOG_ELS,
			 "0132 Xmit RNID ACC response tag x%x xri x%x\n",
			 elsiocb->iotag, elsiocb->iocb.ulpContext);
	pcmd = (uint8_t *) (((struct lpfc_dmabuf *) elsiocb->context2)->virt);
	*((uint32_t *) (pcmd)) = ELS_CMD_ACC;
	pcmd += sizeof(uint32_t);

	memset(pcmd, 0, sizeof(RNID));
	rn = (RNID *) (pcmd);
	rn->Format = format;
	rn->CommonLen = (2 * sizeof(struct lpfc_name));
	memcpy(&rn->portName, &vport->fc_portname, sizeof(struct lpfc_name));
	memcpy(&rn->nodeName, &vport->fc_nodename, sizeof(struct lpfc_name));
	switch (format) {
	case 0:
		rn->SpecificLen = 0;
		break;
	case RNID_TOPOLOGY_DISC:
		rn->SpecificLen = sizeof(RNID_TOP_DISC);
		memcpy(&rn->un.topologyDisc.portName,
		       &vport->fc_portname, sizeof(struct lpfc_name));
		rn->un.topologyDisc.unitType = RNID_HBA;
		rn->un.topologyDisc.physPort = 0;
		rn->un.topologyDisc.attachedNodes = 0;
		break;
	default:
		rn->CommonLen = 0;
		rn->SpecificLen = 0;
		break;
	}

	lpfc_debugfs_disc_trc(vport, LPFC_DISC_TRC_ELS_RSP,
		"Issue ACC RNID:  did:x%x flg:x%x",
		ndlp->nlp_DID, ndlp->nlp_flag, 0);

	phba->fc_stat.elsXmitACC++;
	elsiocb->iocb_cmpl = lpfc_cmpl_els_rsp;

	rc = lpfc_sli_issue_iocb(phba, LPFC_ELS_RING, elsiocb, 0);
	if (rc == IOCB_ERROR) {
		lpfc_els_free_iocb(phba, elsiocb);
		return 1;
	}
	return 0;
}

/**
 * lpfc_els_clear_rrq - Clear the rq that this rrq describes.
 * @vport: pointer to a virtual N_Port data structure.
 * @iocb: pointer to the lpfc command iocb data structure.
 * @ndlp: pointer to a node-list data structure.
 *
 * Return
 **/
static void
lpfc_els_clear_rrq(struct lpfc_vport *vport,
		   struct lpfc_iocbq *iocb, struct lpfc_nodelist *ndlp)
{
	struct lpfc_hba  *phba = vport->phba;
	uint8_t *pcmd;
	struct RRQ *rrq;
	uint16_t rxid;
	uint16_t xri;
	struct lpfc_node_rrq *prrq;


	pcmd = (uint8_t *) (((struct lpfc_dmabuf *) iocb->context2)->virt);
	pcmd += sizeof(uint32_t);
	rrq = (struct RRQ *)pcmd;
	rrq->rrq_exchg = be32_to_cpu(rrq->rrq_exchg);
	rxid = bf_get(rrq_rxid, rrq);

	lpfc_printf_vlog(vport, KERN_INFO, LOG_ELS,
			"2883 Clear RRQ for SID:x%x OXID:x%x RXID:x%x"
			" x%x x%x\n",
			be32_to_cpu(bf_get(rrq_did, rrq)),
			bf_get(rrq_oxid, rrq),
			rxid,
			iocb->iotag, iocb->iocb.ulpContext);

	lpfc_debugfs_disc_trc(vport, LPFC_DISC_TRC_ELS_RSP,
		"Clear RRQ:  did:x%x flg:x%x exchg:x%.08x",
		ndlp->nlp_DID, ndlp->nlp_flag, rrq->rrq_exchg);
	if (vport->fc_myDID == be32_to_cpu(bf_get(rrq_did, rrq)))
		xri = bf_get(rrq_oxid, rrq);
	else
		xri = rxid;
	prrq = lpfc_get_active_rrq(vport, xri, ndlp->nlp_DID);
	if (prrq)
		lpfc_clr_rrq_active(phba, xri, prrq);
	return;
}

/**
 * lpfc_els_rsp_echo_acc - Issue echo acc response
 * @vport: pointer to a virtual N_Port data structure.
 * @data: pointer to echo data to return in the accept.
 * @oldiocb: pointer to the original lpfc command iocb data structure.
 * @ndlp: pointer to a node-list data structure.
 *
 * Return code
 *   0 - Successfully issued acc echo response
 *   1 - Failed to issue acc echo response
 **/
static int
lpfc_els_rsp_echo_acc(struct lpfc_vport *vport, uint8_t *data,
		      struct lpfc_iocbq *oldiocb, struct lpfc_nodelist *ndlp)
{
	struct lpfc_hba  *phba = vport->phba;
	struct lpfc_iocbq *elsiocb;
	uint8_t *pcmd;
	uint16_t cmdsize;
	int rc;

	cmdsize = oldiocb->iocb.unsli3.rcvsli3.acc_len;

	/* The accumulated length can exceed the BPL_SIZE.  For
	 * now, use this as the limit
	 */
	if (cmdsize > LPFC_BPL_SIZE)
		cmdsize = LPFC_BPL_SIZE;
	elsiocb = lpfc_prep_els_iocb(vport, 0, cmdsize, oldiocb->retry, ndlp,
				     ndlp->nlp_DID, ELS_CMD_ACC);
	if (!elsiocb)
		return 1;

	elsiocb->iocb.ulpContext = oldiocb->iocb.ulpContext;  /* Xri / rx_id */
	elsiocb->iocb.unsli3.rcvsli3.ox_id = oldiocb->iocb.unsli3.rcvsli3.ox_id;

	/* Xmit ECHO ACC response tag <ulpIoTag> */
	lpfc_printf_vlog(vport, KERN_INFO, LOG_ELS,
			 "2876 Xmit ECHO ACC response tag x%x xri x%x\n",
			 elsiocb->iotag, elsiocb->iocb.ulpContext);
	pcmd = (uint8_t *) (((struct lpfc_dmabuf *) elsiocb->context2)->virt);
	*((uint32_t *) (pcmd)) = ELS_CMD_ACC;
	pcmd += sizeof(uint32_t);
	memcpy(pcmd, data, cmdsize - sizeof(uint32_t));

	lpfc_debugfs_disc_trc(vport, LPFC_DISC_TRC_ELS_RSP,
		"Issue ACC ECHO:  did:x%x flg:x%x",
		ndlp->nlp_DID, ndlp->nlp_flag, 0);

	phba->fc_stat.elsXmitACC++;
	elsiocb->iocb_cmpl = lpfc_cmpl_els_rsp;

	rc = lpfc_sli_issue_iocb(phba, LPFC_ELS_RING, elsiocb, 0);
	if (rc == IOCB_ERROR) {
		lpfc_els_free_iocb(phba, elsiocb);
		return 1;
	}
	return 0;
}

/**
 * lpfc_els_disc_adisc - Issue remaining adisc iocbs to npr nodes of a vport
 * @vport: pointer to a host virtual N_Port data structure.
 *
 * This routine issues Address Discover (ADISC) ELS commands to those
 * N_Ports which are in node port recovery state and ADISC has not been issued
 * for the @vport. Each time an ELS ADISC IOCB is issued by invoking the
 * lpfc_issue_els_adisc() routine, the per @vport number of discover count
 * (num_disc_nodes) shall be incremented. If the num_disc_nodes reaches a
 * pre-configured threshold (cfg_discovery_threads), the @vport fc_flag will
 * be marked with FC_NLP_MORE bit and the process of issuing remaining ADISC
 * IOCBs quit for later pick up. On the other hand, after walking through
 * all the ndlps with the @vport and there is none ADISC IOCB issued, the
 * @vport fc_flag shall be cleared with FC_NLP_MORE bit indicating there is
 * no more ADISC need to be sent.
 *
 * Return code
 *    The number of N_Ports with adisc issued.
 **/
int
lpfc_els_disc_adisc(struct lpfc_vport *vport)
{
	struct Scsi_Host *shost = lpfc_shost_from_vport(vport);
	struct lpfc_nodelist *ndlp, *next_ndlp;
	int sentadisc = 0;

	/* go thru NPR nodes and issue any remaining ELS ADISCs */
	list_for_each_entry_safe(ndlp, next_ndlp, &vport->fc_nodes, nlp_listp) {
		if (!NLP_CHK_NODE_ACT(ndlp))
			continue;
		if (ndlp->nlp_state == NLP_STE_NPR_NODE &&
		    (ndlp->nlp_flag & NLP_NPR_2B_DISC) != 0 &&
		    (ndlp->nlp_flag & NLP_NPR_ADISC) != 0) {
			spin_lock_irq(shost->host_lock);
			ndlp->nlp_flag &= ~NLP_NPR_ADISC;
			spin_unlock_irq(shost->host_lock);
			ndlp->nlp_prev_state = ndlp->nlp_state;
			lpfc_nlp_set_state(vport, ndlp, NLP_STE_ADISC_ISSUE);
			lpfc_issue_els_adisc(vport, ndlp, 0);
			sentadisc++;
			vport->num_disc_nodes++;
			if (vport->num_disc_nodes >=
			    vport->cfg_discovery_threads) {
				spin_lock_irq(shost->host_lock);
				vport->fc_flag |= FC_NLP_MORE;
				spin_unlock_irq(shost->host_lock);
				break;
			}
		}
	}
	if (sentadisc == 0) {
		spin_lock_irq(shost->host_lock);
		vport->fc_flag &= ~FC_NLP_MORE;
		spin_unlock_irq(shost->host_lock);
	}
	return sentadisc;
}

/**
 * lpfc_els_disc_plogi - Issue plogi for all npr nodes of a vport before adisc
 * @vport: pointer to a host virtual N_Port data structure.
 *
 * This routine issues Port Login (PLOGI) ELS commands to all the N_Ports
 * which are in node port recovery state, with a @vport. Each time an ELS
 * ADISC PLOGI IOCB is issued by invoking the lpfc_issue_els_plogi() routine,
 * the per @vport number of discover count (num_disc_nodes) shall be
 * incremented. If the num_disc_nodes reaches a pre-configured threshold
 * (cfg_discovery_threads), the @vport fc_flag will be marked with FC_NLP_MORE
 * bit set and quit the process of issuing remaining ADISC PLOGIN IOCBs for
 * later pick up. On the other hand, after walking through all the ndlps with
 * the @vport and there is none ADISC PLOGI IOCB issued, the @vport fc_flag
 * shall be cleared with the FC_NLP_MORE bit indicating there is no more ADISC
 * PLOGI need to be sent.
 *
 * Return code
 *   The number of N_Ports with plogi issued.
 **/
int
lpfc_els_disc_plogi(struct lpfc_vport *vport)
{
	struct Scsi_Host *shost = lpfc_shost_from_vport(vport);
	struct lpfc_nodelist *ndlp, *next_ndlp;
	int sentplogi = 0;

	/* go thru NPR nodes and issue any remaining ELS PLOGIs */
	list_for_each_entry_safe(ndlp, next_ndlp, &vport->fc_nodes, nlp_listp) {
		if (!NLP_CHK_NODE_ACT(ndlp))
			continue;
		if (ndlp->nlp_state == NLP_STE_NPR_NODE &&
				(ndlp->nlp_flag & NLP_NPR_2B_DISC) != 0 &&
				(ndlp->nlp_flag & NLP_DELAY_TMO) == 0 &&
				(ndlp->nlp_flag & NLP_NPR_ADISC) == 0) {
			ndlp->nlp_prev_state = ndlp->nlp_state;
			lpfc_nlp_set_state(vport, ndlp, NLP_STE_PLOGI_ISSUE);
			lpfc_issue_els_plogi(vport, ndlp->nlp_DID, 0);
			sentplogi++;
			vport->num_disc_nodes++;
			if (vport->num_disc_nodes >=
					vport->cfg_discovery_threads) {
				spin_lock_irq(shost->host_lock);
				vport->fc_flag |= FC_NLP_MORE;
				spin_unlock_irq(shost->host_lock);
				break;
			}
		}
	}

	lpfc_printf_vlog(vport, KERN_INFO, LOG_DISCOVERY,
			 "6452 Discover PLOGI %d flag x%x\n",
			 sentplogi, vport->fc_flag);

	if (sentplogi) {
		lpfc_set_disctmo(vport);
	}
	else {
		spin_lock_irq(shost->host_lock);
		vport->fc_flag &= ~FC_NLP_MORE;
		spin_unlock_irq(shost->host_lock);
	}
	return sentplogi;
}

static uint32_t
lpfc_rdp_res_link_service(struct fc_rdp_link_service_desc *desc,
		uint32_t word0)
{

	desc->tag = cpu_to_be32(RDP_LINK_SERVICE_DESC_TAG);
	desc->payload.els_req = word0;
	desc->length = cpu_to_be32(sizeof(desc->payload));

	return sizeof(struct fc_rdp_link_service_desc);
}

static uint32_t
lpfc_rdp_res_sfp_desc(struct fc_rdp_sfp_desc *desc,
		uint8_t *page_a0, uint8_t *page_a2)
{
	uint16_t wavelength;
	uint16_t temperature;
	uint16_t rx_power;
	uint16_t tx_bias;
	uint16_t tx_power;
	uint16_t vcc;
	uint16_t flag = 0;
	struct sff_trasnceiver_codes_byte4 *trasn_code_byte4;
	struct sff_trasnceiver_codes_byte5 *trasn_code_byte5;

	desc->tag = cpu_to_be32(RDP_SFP_DESC_TAG);

	trasn_code_byte4 = (struct sff_trasnceiver_codes_byte4 *)
			&page_a0[SSF_TRANSCEIVER_CODE_B4];
	trasn_code_byte5 = (struct sff_trasnceiver_codes_byte5 *)
			&page_a0[SSF_TRANSCEIVER_CODE_B5];

	if ((trasn_code_byte4->fc_sw_laser) ||
	    (trasn_code_byte5->fc_sw_laser_sl) ||
	    (trasn_code_byte5->fc_sw_laser_sn)) {  /* check if its short WL */
		flag |= (SFP_FLAG_PT_SWLASER << SFP_FLAG_PT_SHIFT);
	} else if (trasn_code_byte4->fc_lw_laser) {
		wavelength = (page_a0[SSF_WAVELENGTH_B1] << 8) |
			page_a0[SSF_WAVELENGTH_B0];
		if (wavelength == SFP_WAVELENGTH_LC1310)
			flag |= SFP_FLAG_PT_LWLASER_LC1310 << SFP_FLAG_PT_SHIFT;
		if (wavelength == SFP_WAVELENGTH_LL1550)
			flag |= SFP_FLAG_PT_LWLASER_LL1550 << SFP_FLAG_PT_SHIFT;
	}
	/* check if its SFP+ */
	flag |= ((page_a0[SSF_IDENTIFIER] == SFF_PG0_IDENT_SFP) ?
			SFP_FLAG_CT_SFP_PLUS : SFP_FLAG_CT_UNKNOWN)
					<< SFP_FLAG_CT_SHIFT;

	/* check if its OPTICAL */
	flag |= ((page_a0[SSF_CONNECTOR] == SFF_PG0_CONNECTOR_LC) ?
			SFP_FLAG_IS_OPTICAL_PORT : 0)
					<< SFP_FLAG_IS_OPTICAL_SHIFT;

	temperature = (page_a2[SFF_TEMPERATURE_B1] << 8 |
		page_a2[SFF_TEMPERATURE_B0]);
	vcc = (page_a2[SFF_VCC_B1] << 8 |
		page_a2[SFF_VCC_B0]);
	tx_power = (page_a2[SFF_TXPOWER_B1] << 8 |
		page_a2[SFF_TXPOWER_B0]);
	tx_bias = (page_a2[SFF_TX_BIAS_CURRENT_B1] << 8 |
		page_a2[SFF_TX_BIAS_CURRENT_B0]);
	rx_power = (page_a2[SFF_RXPOWER_B1] << 8 |
		page_a2[SFF_RXPOWER_B0]);
	desc->sfp_info.temperature = cpu_to_be16(temperature);
	desc->sfp_info.rx_power = cpu_to_be16(rx_power);
	desc->sfp_info.tx_bias = cpu_to_be16(tx_bias);
	desc->sfp_info.tx_power = cpu_to_be16(tx_power);
	desc->sfp_info.vcc = cpu_to_be16(vcc);

	desc->sfp_info.flags = cpu_to_be16(flag);
	desc->length = cpu_to_be32(sizeof(desc->sfp_info));

	return sizeof(struct fc_rdp_sfp_desc);
}

static uint32_t
lpfc_rdp_res_link_error(struct fc_rdp_link_error_status_desc *desc,
		READ_LNK_VAR *stat)
{
	uint32_t type;

	desc->tag = cpu_to_be32(RDP_LINK_ERROR_STATUS_DESC_TAG);

	type = VN_PT_PHY_PF_PORT << VN_PT_PHY_SHIFT;

	desc->info.port_type = cpu_to_be32(type);

	desc->info.link_status.link_failure_cnt =
		cpu_to_be32(stat->linkFailureCnt);
	desc->info.link_status.loss_of_synch_cnt =
		cpu_to_be32(stat->lossSyncCnt);
	desc->info.link_status.loss_of_signal_cnt =
		cpu_to_be32(stat->lossSignalCnt);
	desc->info.link_status.primitive_seq_proto_err =
		cpu_to_be32(stat->primSeqErrCnt);
	desc->info.link_status.invalid_trans_word =
		cpu_to_be32(stat->invalidXmitWord);
	desc->info.link_status.invalid_crc_cnt = cpu_to_be32(stat->crcCnt);

	desc->length = cpu_to_be32(sizeof(desc->info));

	return sizeof(struct fc_rdp_link_error_status_desc);
}

static uint32_t
lpfc_rdp_res_bbc_desc(struct fc_rdp_bbc_desc *desc, READ_LNK_VAR *stat,
		      struct lpfc_vport *vport)
{
	uint32_t bbCredit;

	desc->tag = cpu_to_be32(RDP_BBC_DESC_TAG);

	bbCredit = vport->fc_sparam.cmn.bbCreditLsb |
			(vport->fc_sparam.cmn.bbCreditMsb << 8);
	desc->bbc_info.port_bbc = cpu_to_be32(bbCredit);
	if (vport->phba->fc_topology != LPFC_TOPOLOGY_LOOP) {
		bbCredit = vport->phba->fc_fabparam.cmn.bbCreditLsb |
			(vport->phba->fc_fabparam.cmn.bbCreditMsb << 8);
		desc->bbc_info.attached_port_bbc = cpu_to_be32(bbCredit);
	} else {
		desc->bbc_info.attached_port_bbc = 0;
	}

	desc->bbc_info.rtt = 0;
	desc->length = cpu_to_be32(sizeof(desc->bbc_info));

	return sizeof(struct fc_rdp_bbc_desc);
}

static uint32_t
lpfc_rdp_res_oed_temp_desc(struct lpfc_hba *phba,
			   struct fc_rdp_oed_sfp_desc *desc, uint8_t *page_a2)
{
	uint32_t flags = 0;

	desc->tag = cpu_to_be32(RDP_OED_DESC_TAG);

	desc->oed_info.hi_alarm = page_a2[SSF_TEMP_HIGH_ALARM];
	desc->oed_info.lo_alarm = page_a2[SSF_TEMP_LOW_ALARM];
	desc->oed_info.hi_warning = page_a2[SSF_TEMP_HIGH_WARNING];
	desc->oed_info.lo_warning = page_a2[SSF_TEMP_LOW_WARNING];

	if (phba->sfp_alarm & LPFC_TRANSGRESSION_HIGH_TEMPERATURE)
		flags |= RDP_OET_HIGH_ALARM;
	if (phba->sfp_alarm & LPFC_TRANSGRESSION_LOW_TEMPERATURE)
		flags |= RDP_OET_LOW_ALARM;
	if (phba->sfp_warning & LPFC_TRANSGRESSION_HIGH_TEMPERATURE)
		flags |= RDP_OET_HIGH_WARNING;
	if (phba->sfp_warning & LPFC_TRANSGRESSION_LOW_TEMPERATURE)
		flags |= RDP_OET_LOW_WARNING;

	flags |= ((0xf & RDP_OED_TEMPERATURE) << RDP_OED_TYPE_SHIFT);
	desc->oed_info.function_flags = cpu_to_be32(flags);
	desc->length = cpu_to_be32(sizeof(desc->oed_info));
	return sizeof(struct fc_rdp_oed_sfp_desc);
}

static uint32_t
lpfc_rdp_res_oed_voltage_desc(struct lpfc_hba *phba,
			      struct fc_rdp_oed_sfp_desc *desc,
			      uint8_t *page_a2)
{
	uint32_t flags = 0;

	desc->tag = cpu_to_be32(RDP_OED_DESC_TAG);

	desc->oed_info.hi_alarm = page_a2[SSF_VOLTAGE_HIGH_ALARM];
	desc->oed_info.lo_alarm = page_a2[SSF_VOLTAGE_LOW_ALARM];
	desc->oed_info.hi_warning = page_a2[SSF_VOLTAGE_HIGH_WARNING];
	desc->oed_info.lo_warning = page_a2[SSF_VOLTAGE_LOW_WARNING];

	if (phba->sfp_alarm & LPFC_TRANSGRESSION_HIGH_VOLTAGE)
		flags |= RDP_OET_HIGH_ALARM;
	if (phba->sfp_alarm & LPFC_TRANSGRESSION_LOW_VOLTAGE)
		flags |= RDP_OET_LOW_ALARM;
	if (phba->sfp_warning & LPFC_TRANSGRESSION_HIGH_VOLTAGE)
		flags |= RDP_OET_HIGH_WARNING;
	if (phba->sfp_warning & LPFC_TRANSGRESSION_LOW_VOLTAGE)
		flags |= RDP_OET_LOW_WARNING;

	flags |= ((0xf & RDP_OED_VOLTAGE) << RDP_OED_TYPE_SHIFT);
	desc->oed_info.function_flags = cpu_to_be32(flags);
	desc->length = cpu_to_be32(sizeof(desc->oed_info));
	return sizeof(struct fc_rdp_oed_sfp_desc);
}

static uint32_t
lpfc_rdp_res_oed_txbias_desc(struct lpfc_hba *phba,
			     struct fc_rdp_oed_sfp_desc *desc,
			     uint8_t *page_a2)
{
	uint32_t flags = 0;

	desc->tag = cpu_to_be32(RDP_OED_DESC_TAG);

	desc->oed_info.hi_alarm = page_a2[SSF_BIAS_HIGH_ALARM];
	desc->oed_info.lo_alarm = page_a2[SSF_BIAS_LOW_ALARM];
	desc->oed_info.hi_warning = page_a2[SSF_BIAS_HIGH_WARNING];
	desc->oed_info.lo_warning = page_a2[SSF_BIAS_LOW_WARNING];

	if (phba->sfp_alarm & LPFC_TRANSGRESSION_HIGH_TXBIAS)
		flags |= RDP_OET_HIGH_ALARM;
	if (phba->sfp_alarm & LPFC_TRANSGRESSION_LOW_TXBIAS)
		flags |= RDP_OET_LOW_ALARM;
	if (phba->sfp_warning & LPFC_TRANSGRESSION_HIGH_TXBIAS)
		flags |= RDP_OET_HIGH_WARNING;
	if (phba->sfp_warning & LPFC_TRANSGRESSION_LOW_TXBIAS)
		flags |= RDP_OET_LOW_WARNING;

	flags |= ((0xf & RDP_OED_TXBIAS) << RDP_OED_TYPE_SHIFT);
	desc->oed_info.function_flags = cpu_to_be32(flags);
	desc->length = cpu_to_be32(sizeof(desc->oed_info));
	return sizeof(struct fc_rdp_oed_sfp_desc);
}

static uint32_t
lpfc_rdp_res_oed_txpower_desc(struct lpfc_hba *phba,
			      struct fc_rdp_oed_sfp_desc *desc,
			      uint8_t *page_a2)
{
	uint32_t flags = 0;

	desc->tag = cpu_to_be32(RDP_OED_DESC_TAG);

	desc->oed_info.hi_alarm = page_a2[SSF_TXPOWER_HIGH_ALARM];
	desc->oed_info.lo_alarm = page_a2[SSF_TXPOWER_LOW_ALARM];
	desc->oed_info.hi_warning = page_a2[SSF_TXPOWER_HIGH_WARNING];
	desc->oed_info.lo_warning = page_a2[SSF_TXPOWER_LOW_WARNING];

	if (phba->sfp_alarm & LPFC_TRANSGRESSION_HIGH_TXPOWER)
		flags |= RDP_OET_HIGH_ALARM;
	if (phba->sfp_alarm & LPFC_TRANSGRESSION_LOW_TXPOWER)
		flags |= RDP_OET_LOW_ALARM;
	if (phba->sfp_warning & LPFC_TRANSGRESSION_HIGH_TXPOWER)
		flags |= RDP_OET_HIGH_WARNING;
	if (phba->sfp_warning & LPFC_TRANSGRESSION_LOW_TXPOWER)
		flags |= RDP_OET_LOW_WARNING;

	flags |= ((0xf & RDP_OED_TXPOWER) << RDP_OED_TYPE_SHIFT);
	desc->oed_info.function_flags = cpu_to_be32(flags);
	desc->length = cpu_to_be32(sizeof(desc->oed_info));
	return sizeof(struct fc_rdp_oed_sfp_desc);
}


static uint32_t
lpfc_rdp_res_oed_rxpower_desc(struct lpfc_hba *phba,
			      struct fc_rdp_oed_sfp_desc *desc,
			      uint8_t *page_a2)
{
	uint32_t flags = 0;

	desc->tag = cpu_to_be32(RDP_OED_DESC_TAG);

	desc->oed_info.hi_alarm = page_a2[SSF_RXPOWER_HIGH_ALARM];
	desc->oed_info.lo_alarm = page_a2[SSF_RXPOWER_LOW_ALARM];
	desc->oed_info.hi_warning = page_a2[SSF_RXPOWER_HIGH_WARNING];
	desc->oed_info.lo_warning = page_a2[SSF_RXPOWER_LOW_WARNING];

	if (phba->sfp_alarm & LPFC_TRANSGRESSION_HIGH_RXPOWER)
		flags |= RDP_OET_HIGH_ALARM;
	if (phba->sfp_alarm & LPFC_TRANSGRESSION_LOW_RXPOWER)
		flags |= RDP_OET_LOW_ALARM;
	if (phba->sfp_warning & LPFC_TRANSGRESSION_HIGH_RXPOWER)
		flags |= RDP_OET_HIGH_WARNING;
	if (phba->sfp_warning & LPFC_TRANSGRESSION_LOW_RXPOWER)
		flags |= RDP_OET_LOW_WARNING;

	flags |= ((0xf & RDP_OED_RXPOWER) << RDP_OED_TYPE_SHIFT);
	desc->oed_info.function_flags = cpu_to_be32(flags);
	desc->length = cpu_to_be32(sizeof(desc->oed_info));
	return sizeof(struct fc_rdp_oed_sfp_desc);
}

static uint32_t
lpfc_rdp_res_opd_desc(struct fc_rdp_opd_sfp_desc *desc,
		      uint8_t *page_a0, struct lpfc_vport *vport)
{
	desc->tag = cpu_to_be32(RDP_OPD_DESC_TAG);
	memcpy(desc->opd_info.vendor_name, &page_a0[SSF_VENDOR_NAME], 16);
	memcpy(desc->opd_info.model_number, &page_a0[SSF_VENDOR_PN], 16);
	memcpy(desc->opd_info.serial_number, &page_a0[SSF_VENDOR_SN], 16);
<<<<<<< HEAD
	memcpy(desc->opd_info.revision, &page_a0[SSF_VENDOR_REV], 2);
=======
	memcpy(desc->opd_info.revision, &page_a0[SSF_VENDOR_REV], 4);
>>>>>>> 24b8d41d
	memcpy(desc->opd_info.date, &page_a0[SSF_DATE_CODE], 8);
	desc->length = cpu_to_be32(sizeof(desc->opd_info));
	return sizeof(struct fc_rdp_opd_sfp_desc);
}

static uint32_t
lpfc_rdp_res_fec_desc(struct fc_fec_rdp_desc *desc, READ_LNK_VAR *stat)
{
	if (bf_get(lpfc_read_link_stat_gec2, stat) == 0)
		return 0;
	desc->tag = cpu_to_be32(RDP_FEC_DESC_TAG);

	desc->info.CorrectedBlocks =
		cpu_to_be32(stat->fecCorrBlkCount);
	desc->info.UncorrectableBlocks =
		cpu_to_be32(stat->fecUncorrBlkCount);

	desc->length = cpu_to_be32(sizeof(desc->info));

	return sizeof(struct fc_fec_rdp_desc);
}

static uint32_t
lpfc_rdp_res_speed(struct fc_rdp_port_speed_desc *desc, struct lpfc_hba *phba)
{
	uint16_t rdp_cap = 0;
	uint16_t rdp_speed;

	desc->tag = cpu_to_be32(RDP_PORT_SPEED_DESC_TAG);

	switch (phba->fc_linkspeed) {
	case LPFC_LINK_SPEED_1GHZ:
		rdp_speed = RDP_PS_1GB;
		break;
	case LPFC_LINK_SPEED_2GHZ:
		rdp_speed = RDP_PS_2GB;
		break;
	case LPFC_LINK_SPEED_4GHZ:
		rdp_speed = RDP_PS_4GB;
		break;
	case LPFC_LINK_SPEED_8GHZ:
		rdp_speed = RDP_PS_8GB;
		break;
	case LPFC_LINK_SPEED_10GHZ:
		rdp_speed = RDP_PS_10GB;
		break;
	case LPFC_LINK_SPEED_16GHZ:
		rdp_speed = RDP_PS_16GB;
		break;
	case LPFC_LINK_SPEED_32GHZ:
		rdp_speed = RDP_PS_32GB;
		break;
	case LPFC_LINK_SPEED_64GHZ:
		rdp_speed = RDP_PS_64GB;
		break;
	default:
		rdp_speed = RDP_PS_UNKNOWN;
		break;
	}

	desc->info.port_speed.speed = cpu_to_be16(rdp_speed);

	if (phba->lmt & LMT_128Gb)
		rdp_cap |= RDP_PS_128GB;
	if (phba->lmt & LMT_64Gb)
		rdp_cap |= RDP_PS_64GB;
	if (phba->lmt & LMT_32Gb)
		rdp_cap |= RDP_PS_32GB;
	if (phba->lmt & LMT_16Gb)
		rdp_cap |= RDP_PS_16GB;
	if (phba->lmt & LMT_10Gb)
		rdp_cap |= RDP_PS_10GB;
	if (phba->lmt & LMT_8Gb)
		rdp_cap |= RDP_PS_8GB;
	if (phba->lmt & LMT_4Gb)
		rdp_cap |= RDP_PS_4GB;
	if (phba->lmt & LMT_2Gb)
		rdp_cap |= RDP_PS_2GB;
	if (phba->lmt & LMT_1Gb)
		rdp_cap |= RDP_PS_1GB;

	if (rdp_cap == 0)
		rdp_cap = RDP_CAP_UNKNOWN;
	if (phba->cfg_link_speed != LPFC_USER_LINK_SPEED_AUTO)
		rdp_cap |= RDP_CAP_USER_CONFIGURED;

	desc->info.port_speed.capabilities = cpu_to_be16(rdp_cap);
	desc->length = cpu_to_be32(sizeof(desc->info));
	return sizeof(struct fc_rdp_port_speed_desc);
}

static uint32_t
lpfc_rdp_res_diag_port_names(struct fc_rdp_port_name_desc *desc,
		struct lpfc_vport *vport)
{

	desc->tag = cpu_to_be32(RDP_PORT_NAMES_DESC_TAG);

	memcpy(desc->port_names.wwnn, &vport->fc_nodename,
			sizeof(desc->port_names.wwnn));

	memcpy(desc->port_names.wwpn, &vport->fc_portname,
			sizeof(desc->port_names.wwpn));

	desc->length = cpu_to_be32(sizeof(desc->port_names));
	return sizeof(struct fc_rdp_port_name_desc);
}

static uint32_t
lpfc_rdp_res_attach_port_names(struct fc_rdp_port_name_desc *desc,
		struct lpfc_vport *vport, struct lpfc_nodelist *ndlp)
{

	desc->tag = cpu_to_be32(RDP_PORT_NAMES_DESC_TAG);
	if (vport->fc_flag & FC_FABRIC) {
		memcpy(desc->port_names.wwnn, &vport->fabric_nodename,
		       sizeof(desc->port_names.wwnn));

		memcpy(desc->port_names.wwpn, &vport->fabric_portname,
		       sizeof(desc->port_names.wwpn));
	} else {  /* Point to Point */
		memcpy(desc->port_names.wwnn, &ndlp->nlp_nodename,
		       sizeof(desc->port_names.wwnn));

		memcpy(desc->port_names.wwpn, &ndlp->nlp_portname,
		       sizeof(desc->port_names.wwpn));
	}

	desc->length = cpu_to_be32(sizeof(desc->port_names));
	return sizeof(struct fc_rdp_port_name_desc);
}

static void
lpfc_els_rdp_cmpl(struct lpfc_hba *phba, struct lpfc_rdp_context *rdp_context,
		int status)
{
	struct lpfc_nodelist *ndlp = rdp_context->ndlp;
	struct lpfc_vport *vport = ndlp->vport;
	struct lpfc_iocbq *elsiocb;
	struct ulp_bde64 *bpl;
	IOCB_t *icmd;
	uint8_t *pcmd;
	struct ls_rjt *stat;
	struct fc_rdp_res_frame *rdp_res;
	uint32_t cmdsize, len;
	uint16_t *flag_ptr;
	int rc;

	if (status != SUCCESS)
		goto error;

	/* This will change once we know the true size of the RDP payload */
	cmdsize = sizeof(struct fc_rdp_res_frame);

	elsiocb = lpfc_prep_els_iocb(vport, 0, cmdsize,
			lpfc_max_els_tries, rdp_context->ndlp,
			rdp_context->ndlp->nlp_DID, ELS_CMD_ACC);
	lpfc_nlp_put(ndlp);
	if (!elsiocb)
		goto free_rdp_context;

	icmd = &elsiocb->iocb;
	icmd->ulpContext = rdp_context->rx_id;
	icmd->unsli3.rcvsli3.ox_id = rdp_context->ox_id;

	lpfc_printf_vlog(vport, KERN_INFO, LOG_ELS,
			"2171 Xmit RDP response tag x%x xri x%x, "
			"did x%x, nlp_flag x%x, nlp_state x%x, rpi x%x",
			elsiocb->iotag, elsiocb->iocb.ulpContext,
			ndlp->nlp_DID, ndlp->nlp_flag, ndlp->nlp_state,
			ndlp->nlp_rpi);
	rdp_res = (struct fc_rdp_res_frame *)
		(((struct lpfc_dmabuf *) elsiocb->context2)->virt);
	pcmd = (uint8_t *) (((struct lpfc_dmabuf *) elsiocb->context2)->virt);
	memset(pcmd, 0, sizeof(struct fc_rdp_res_frame));
	*((uint32_t *) (pcmd)) = ELS_CMD_ACC;

	/* Update Alarm and Warning */
	flag_ptr = (uint16_t *)(rdp_context->page_a2 + SSF_ALARM_FLAGS);
	phba->sfp_alarm |= *flag_ptr;
	flag_ptr = (uint16_t *)(rdp_context->page_a2 + SSF_WARNING_FLAGS);
	phba->sfp_warning |= *flag_ptr;

	/* For RDP payload */
	len = 8;
	len += lpfc_rdp_res_link_service((struct fc_rdp_link_service_desc *)
					 (len + pcmd), ELS_CMD_RDP);

	len += lpfc_rdp_res_sfp_desc((struct fc_rdp_sfp_desc *)(len + pcmd),
			rdp_context->page_a0, rdp_context->page_a2);
	len += lpfc_rdp_res_speed((struct fc_rdp_port_speed_desc *)(len + pcmd),
				  phba);
	len += lpfc_rdp_res_link_error((struct fc_rdp_link_error_status_desc *)
				       (len + pcmd), &rdp_context->link_stat);
	len += lpfc_rdp_res_diag_port_names((struct fc_rdp_port_name_desc *)
<<<<<<< HEAD
					     (len + pcmd), phba);
=======
					     (len + pcmd), vport);
>>>>>>> 24b8d41d
	len += lpfc_rdp_res_attach_port_names((struct fc_rdp_port_name_desc *)
					(len + pcmd), vport, ndlp);
	len += lpfc_rdp_res_fec_desc((struct fc_fec_rdp_desc *)(len + pcmd),
			&rdp_context->link_stat);
<<<<<<< HEAD
	/* Check if nport is logged, BZ190632 */
	if (!(ndlp->nlp_flag & NLP_RPI_REGISTERED))
		goto lpfc_skip_descriptor;

=======
>>>>>>> 24b8d41d
	len += lpfc_rdp_res_bbc_desc((struct fc_rdp_bbc_desc *)(len + pcmd),
				     &rdp_context->link_stat, vport);
	len += lpfc_rdp_res_oed_temp_desc(phba,
				(struct fc_rdp_oed_sfp_desc *)(len + pcmd),
				rdp_context->page_a2);
	len += lpfc_rdp_res_oed_voltage_desc(phba,
				(struct fc_rdp_oed_sfp_desc *)(len + pcmd),
				rdp_context->page_a2);
	len += lpfc_rdp_res_oed_txbias_desc(phba,
				(struct fc_rdp_oed_sfp_desc *)(len + pcmd),
				rdp_context->page_a2);
	len += lpfc_rdp_res_oed_txpower_desc(phba,
				(struct fc_rdp_oed_sfp_desc *)(len + pcmd),
				rdp_context->page_a2);
	len += lpfc_rdp_res_oed_rxpower_desc(phba,
				(struct fc_rdp_oed_sfp_desc *)(len + pcmd),
				rdp_context->page_a2);
	len += lpfc_rdp_res_opd_desc((struct fc_rdp_opd_sfp_desc *)(len + pcmd),
				     rdp_context->page_a0, vport);

<<<<<<< HEAD
lpfc_skip_descriptor:
=======
>>>>>>> 24b8d41d
	rdp_res->length = cpu_to_be32(len - 8);
	elsiocb->iocb_cmpl = lpfc_cmpl_els_rsp;

	/* Now that we know the true size of the payload, update the BPL */
	bpl = (struct ulp_bde64 *)
		(((struct lpfc_dmabuf *)(elsiocb->context3))->virt);
	bpl->tus.f.bdeSize = len;
	bpl->tus.f.bdeFlags = 0;
	bpl->tus.w = le32_to_cpu(bpl->tus.w);

	phba->fc_stat.elsXmitACC++;
	rc = lpfc_sli_issue_iocb(phba, LPFC_ELS_RING, elsiocb, 0);
	if (rc == IOCB_ERROR)
		lpfc_els_free_iocb(phba, elsiocb);

	kfree(rdp_context);

	return;
error:
	cmdsize = 2 * sizeof(uint32_t);
	elsiocb = lpfc_prep_els_iocb(vport, 0, cmdsize, lpfc_max_els_tries,
			ndlp, ndlp->nlp_DID, ELS_CMD_LS_RJT);
	lpfc_nlp_put(ndlp);
	if (!elsiocb)
		goto free_rdp_context;

	icmd = &elsiocb->iocb;
	icmd->ulpContext = rdp_context->rx_id;
	icmd->unsli3.rcvsli3.ox_id = rdp_context->ox_id;
	pcmd = (uint8_t *) (((struct lpfc_dmabuf *) elsiocb->context2)->virt);

	*((uint32_t *) (pcmd)) = ELS_CMD_LS_RJT;
	stat = (struct ls_rjt *)(pcmd + sizeof(uint32_t));
	stat->un.b.lsRjtRsnCode = LSRJT_UNABLE_TPC;

	phba->fc_stat.elsXmitLSRJT++;
	elsiocb->iocb_cmpl = lpfc_cmpl_els_rsp;
	rc = lpfc_sli_issue_iocb(phba, LPFC_ELS_RING, elsiocb, 0);

	if (rc == IOCB_ERROR)
		lpfc_els_free_iocb(phba, elsiocb);
free_rdp_context:
	kfree(rdp_context);
}

static int
lpfc_get_rdp_info(struct lpfc_hba *phba, struct lpfc_rdp_context *rdp_context)
{
	LPFC_MBOXQ_t *mbox = NULL;
	int rc;

	mbox = mempool_alloc(phba->mbox_mem_pool, GFP_KERNEL);
	if (!mbox) {
		lpfc_printf_log(phba, KERN_WARNING, LOG_MBOX | LOG_ELS,
				"7105 failed to allocate mailbox memory");
		return 1;
	}

	if (lpfc_sli4_dump_page_a0(phba, mbox))
		goto prep_mbox_fail;
	mbox->vport = rdp_context->ndlp->vport;
	mbox->mbox_cmpl = lpfc_mbx_cmpl_rdp_page_a0;
	mbox->ctx_ndlp = (struct lpfc_rdp_context *)rdp_context;
	rc = lpfc_sli_issue_mbox(phba, mbox, MBX_NOWAIT);
	if (rc == MBX_NOT_FINISHED)
		goto issue_mbox_fail;

	return 0;

prep_mbox_fail:
issue_mbox_fail:
	mempool_free(mbox, phba->mbox_mem_pool);
	return 1;
}

/*
 * lpfc_els_rcv_rdp - Process an unsolicited RDP ELS.
 * @vport: pointer to a host virtual N_Port data structure.
 * @cmdiocb: pointer to lpfc command iocb data structure.
 * @ndlp: pointer to a node-list data structure.
 *
 * This routine processes an unsolicited RDP(Read Diagnostic Parameters)
 * IOCB. First, the payload of the unsolicited RDP is checked.
 * Then it will (1) send MBX_DUMP_MEMORY, Embedded DMP_LMSD sub command TYPE-3
 * for Page A0, (2) send MBX_DUMP_MEMORY, DMP_LMSD for Page A2,
 * (3) send MBX_READ_LNK_STAT to get link stat, (4) Call lpfc_els_rdp_cmpl
 * gather all data and send RDP response.
 *
 * Return code
 *   0 - Sent the acc response
 *   1 - Sent the reject response.
 */
static int
lpfc_els_rcv_rdp(struct lpfc_vport *vport, struct lpfc_iocbq *cmdiocb,
		struct lpfc_nodelist *ndlp)
{
	struct lpfc_hba *phba = vport->phba;
	struct lpfc_dmabuf *pcmd;
	uint8_t rjt_err, rjt_expl = LSEXP_NOTHING_MORE;
	struct fc_rdp_req_frame *rdp_req;
	struct lpfc_rdp_context *rdp_context;
	IOCB_t *cmd = NULL;
	struct ls_rjt stat;

	if (phba->sli_rev < LPFC_SLI_REV4 ||
	    bf_get(lpfc_sli_intf_if_type, &phba->sli4_hba.sli_intf) <
						LPFC_SLI_INTF_IF_TYPE_2) {
		rjt_err = LSRJT_UNABLE_TPC;
		rjt_expl = LSEXP_REQ_UNSUPPORTED;
		goto error;
	}

	if (phba->sli_rev < LPFC_SLI_REV4 || (phba->hba_flag & HBA_FCOE_MODE)) {
		rjt_err = LSRJT_UNABLE_TPC;
		rjt_expl = LSEXP_REQ_UNSUPPORTED;
		goto error;
	}

	pcmd = (struct lpfc_dmabuf *) cmdiocb->context2;
	rdp_req = (struct fc_rdp_req_frame *) pcmd->virt;

	lpfc_printf_vlog(vport, KERN_INFO, LOG_ELS,
			 "2422 ELS RDP Request "
			 "dec len %d tag x%x port_id %d len %d\n",
			 be32_to_cpu(rdp_req->rdp_des_length),
			 be32_to_cpu(rdp_req->nport_id_desc.tag),
			 be32_to_cpu(rdp_req->nport_id_desc.nport_id),
			 be32_to_cpu(rdp_req->nport_id_desc.length));

	if (!(ndlp->nlp_flag & NLP_RPI_REGISTERED) &&
	    !phba->cfg_enable_SmartSAN) {
		rjt_err = LSRJT_UNABLE_TPC;
		rjt_expl = LSEXP_PORT_LOGIN_REQ;
		goto error;
	}
	if (sizeof(struct fc_rdp_nport_desc) !=
			be32_to_cpu(rdp_req->rdp_des_length))
		goto rjt_logerr;
	if (RDP_N_PORT_DESC_TAG != be32_to_cpu(rdp_req->nport_id_desc.tag))
		goto rjt_logerr;
	if (RDP_NPORT_ID_SIZE !=
			be32_to_cpu(rdp_req->nport_id_desc.length))
		goto rjt_logerr;
	rdp_context = kzalloc(sizeof(struct lpfc_rdp_context), GFP_KERNEL);
	if (!rdp_context) {
		rjt_err = LSRJT_UNABLE_TPC;
		goto error;
	}

	cmd = &cmdiocb->iocb;
	rdp_context->ndlp = lpfc_nlp_get(ndlp);
	rdp_context->ox_id = cmd->unsli3.rcvsli3.ox_id;
	rdp_context->rx_id = cmd->ulpContext;
	rdp_context->cmpl = lpfc_els_rdp_cmpl;
	if (lpfc_get_rdp_info(phba, rdp_context)) {
		lpfc_printf_vlog(ndlp->vport, KERN_WARNING, LOG_ELS,
				 "2423 Unable to send mailbox");
		kfree(rdp_context);
		rjt_err = LSRJT_UNABLE_TPC;
		lpfc_nlp_put(ndlp);
		goto error;
	}

	return 0;

rjt_logerr:
	rjt_err = LSRJT_LOGICAL_ERR;

error:
	memset(&stat, 0, sizeof(stat));
	stat.un.b.lsRjtRsnCode = rjt_err;
	stat.un.b.lsRjtRsnCodeExp = rjt_expl;
	lpfc_els_rsp_reject(vport, stat.un.lsRjtError, cmdiocb, ndlp, NULL);
	return 1;
}


static void
lpfc_els_lcb_rsp(struct lpfc_hba *phba, LPFC_MBOXQ_t *pmb)
{
	MAILBOX_t *mb;
	IOCB_t *icmd;
	uint8_t *pcmd;
	struct lpfc_iocbq *elsiocb;
	struct lpfc_nodelist *ndlp;
	struct ls_rjt *stat;
	union lpfc_sli4_cfg_shdr *shdr;
	struct lpfc_lcb_context *lcb_context;
	struct fc_lcb_res_frame *lcb_res;
	uint32_t cmdsize, shdr_status, shdr_add_status;
	int rc;

	mb = &pmb->u.mb;
	lcb_context = (struct lpfc_lcb_context *)pmb->ctx_ndlp;
	ndlp = lcb_context->ndlp;
	pmb->ctx_ndlp = NULL;
	pmb->ctx_buf = NULL;

	shdr = (union lpfc_sli4_cfg_shdr *)
			&pmb->u.mqe.un.beacon_config.header.cfg_shdr;
	shdr_status = bf_get(lpfc_mbox_hdr_status, &shdr->response);
	shdr_add_status = bf_get(lpfc_mbox_hdr_add_status, &shdr->response);

	lpfc_printf_log(phba, KERN_INFO, LOG_MBOX,
				"0194 SET_BEACON_CONFIG mailbox "
				"completed with status x%x add_status x%x,"
				" mbx status x%x\n",
				shdr_status, shdr_add_status, mb->mbxStatus);

	if ((mb->mbxStatus != MBX_SUCCESS) || shdr_status ||
	    (shdr_add_status == ADD_STATUS_OPERATION_ALREADY_ACTIVE) ||
	    (shdr_add_status == ADD_STATUS_INVALID_REQUEST)) {
		mempool_free(pmb, phba->mbox_mem_pool);
		goto error;
	}

	mempool_free(pmb, phba->mbox_mem_pool);
	cmdsize = sizeof(struct fc_lcb_res_frame);
	elsiocb = lpfc_prep_els_iocb(phba->pport, 0, cmdsize,
			lpfc_max_els_tries, ndlp,
			ndlp->nlp_DID, ELS_CMD_ACC);

	/* Decrement the ndlp reference count from previous mbox command */
	lpfc_nlp_put(ndlp);

	if (!elsiocb)
		goto free_lcb_context;

	lcb_res = (struct fc_lcb_res_frame *)
		(((struct lpfc_dmabuf *)elsiocb->context2)->virt);

	memset(lcb_res, 0, sizeof(struct fc_lcb_res_frame));
	icmd = &elsiocb->iocb;
	icmd->ulpContext = lcb_context->rx_id;
	icmd->unsli3.rcvsli3.ox_id = lcb_context->ox_id;

	pcmd = (uint8_t *)(((struct lpfc_dmabuf *)elsiocb->context2)->virt);
	*((uint32_t *)(pcmd)) = ELS_CMD_ACC;
	lcb_res->lcb_sub_command = lcb_context->sub_command;
	lcb_res->lcb_type = lcb_context->type;
	lcb_res->capability = lcb_context->capability;
	lcb_res->lcb_frequency = lcb_context->frequency;
	lcb_res->lcb_duration = lcb_context->duration;
	elsiocb->iocb_cmpl = lpfc_cmpl_els_rsp;
	phba->fc_stat.elsXmitACC++;
	rc = lpfc_sli_issue_iocb(phba, LPFC_ELS_RING, elsiocb, 0);
	if (rc == IOCB_ERROR)
		lpfc_els_free_iocb(phba, elsiocb);

	kfree(lcb_context);
	return;

error:
	cmdsize = sizeof(struct fc_lcb_res_frame);
	elsiocb = lpfc_prep_els_iocb(phba->pport, 0, cmdsize,
			lpfc_max_els_tries, ndlp,
			ndlp->nlp_DID, ELS_CMD_LS_RJT);
	lpfc_nlp_put(ndlp);
	if (!elsiocb)
		goto free_lcb_context;

	icmd = &elsiocb->iocb;
	icmd->ulpContext = lcb_context->rx_id;
	icmd->unsli3.rcvsli3.ox_id = lcb_context->ox_id;
	pcmd = (uint8_t *)(((struct lpfc_dmabuf *)elsiocb->context2)->virt);

	*((uint32_t *)(pcmd)) = ELS_CMD_LS_RJT;
	stat = (struct ls_rjt *)(pcmd + sizeof(uint32_t));
	stat->un.b.lsRjtRsnCode = LSRJT_UNABLE_TPC;

	if (shdr_add_status == ADD_STATUS_OPERATION_ALREADY_ACTIVE)
		stat->un.b.lsRjtRsnCodeExp = LSEXP_CMD_IN_PROGRESS;

	elsiocb->iocb_cmpl = lpfc_cmpl_els_rsp;
	phba->fc_stat.elsXmitLSRJT++;
	rc = lpfc_sli_issue_iocb(phba, LPFC_ELS_RING, elsiocb, 0);
	if (rc == IOCB_ERROR)
		lpfc_els_free_iocb(phba, elsiocb);
free_lcb_context:
	kfree(lcb_context);
}

static int
lpfc_sli4_set_beacon(struct lpfc_vport *vport,
		     struct lpfc_lcb_context *lcb_context,
		     uint32_t beacon_state)
{
	struct lpfc_hba *phba = vport->phba;
	union lpfc_sli4_cfg_shdr *cfg_shdr;
	LPFC_MBOXQ_t *mbox = NULL;
	uint32_t len;
	int rc;

	mbox = mempool_alloc(phba->mbox_mem_pool, GFP_KERNEL);
	if (!mbox)
		return 1;

	cfg_shdr = &mbox->u.mqe.un.sli4_config.header.cfg_shdr;
	len = sizeof(struct lpfc_mbx_set_beacon_config) -
		sizeof(struct lpfc_sli4_cfg_mhdr);
	lpfc_sli4_config(phba, mbox, LPFC_MBOX_SUBSYSTEM_COMMON,
			 LPFC_MBOX_OPCODE_SET_BEACON_CONFIG, len,
			 LPFC_SLI4_MBX_EMBED);
	mbox->ctx_ndlp = (void *)lcb_context;
	mbox->vport = phba->pport;
	mbox->mbox_cmpl = lpfc_els_lcb_rsp;
	bf_set(lpfc_mbx_set_beacon_port_num, &mbox->u.mqe.un.beacon_config,
	       phba->sli4_hba.physical_port);
	bf_set(lpfc_mbx_set_beacon_state, &mbox->u.mqe.un.beacon_config,
	       beacon_state);
	mbox->u.mqe.un.beacon_config.word5 = 0;		/* Reserved */

	/*
	 *	Check bv1s bit before issuing the mailbox
	 *	if bv1s == 1, LCB V1 supported
	 *	else, LCB V0 supported
	 */

	if (phba->sli4_hba.pc_sli4_params.bv1s) {
		/* COMMON_SET_BEACON_CONFIG_V1 */
		cfg_shdr->request.word9 = BEACON_VERSION_V1;
		lcb_context->capability |= LCB_CAPABILITY_DURATION;
		bf_set(lpfc_mbx_set_beacon_port_type,
		       &mbox->u.mqe.un.beacon_config, 0);
		bf_set(lpfc_mbx_set_beacon_duration_v1,
		       &mbox->u.mqe.un.beacon_config,
		       be16_to_cpu(lcb_context->duration));
	} else {
		/* COMMON_SET_BEACON_CONFIG_V0 */
		if (be16_to_cpu(lcb_context->duration) != 0) {
			mempool_free(mbox, phba->mbox_mem_pool);
			return 1;
		}
		cfg_shdr->request.word9 = BEACON_VERSION_V0;
		lcb_context->capability &=  ~(LCB_CAPABILITY_DURATION);
		bf_set(lpfc_mbx_set_beacon_state,
		       &mbox->u.mqe.un.beacon_config, beacon_state);
		bf_set(lpfc_mbx_set_beacon_port_type,
		       &mbox->u.mqe.un.beacon_config, 1);
		bf_set(lpfc_mbx_set_beacon_duration,
		       &mbox->u.mqe.un.beacon_config,
		       be16_to_cpu(lcb_context->duration));
	}

	rc = lpfc_sli_issue_mbox(phba, mbox, MBX_NOWAIT);
	if (rc == MBX_NOT_FINISHED) {
		mempool_free(mbox, phba->mbox_mem_pool);
		return 1;
	}

	return 0;
}


/**
 * lpfc_els_rcv_lcb - Process an unsolicited LCB
 * @vport: pointer to a host virtual N_Port data structure.
 * @cmdiocb: pointer to lpfc command iocb data structure.
 * @ndlp: pointer to a node-list data structure.
 *
 * This routine processes an unsolicited LCB(LINK CABLE BEACON) IOCB.
 * First, the payload of the unsolicited LCB is checked.
 * Then based on Subcommand beacon will either turn on or off.
 *
 * Return code
 * 0 - Sent the acc response
 * 1 - Sent the reject response.
 **/
static int
lpfc_els_rcv_lcb(struct lpfc_vport *vport, struct lpfc_iocbq *cmdiocb,
		 struct lpfc_nodelist *ndlp)
{
	struct lpfc_hba *phba = vport->phba;
	struct lpfc_dmabuf *pcmd;
	uint8_t *lp;
	struct fc_lcb_request_frame *beacon;
	struct lpfc_lcb_context *lcb_context;
	uint8_t state, rjt_err;
	struct ls_rjt stat;

	pcmd = (struct lpfc_dmabuf *)cmdiocb->context2;
	lp = (uint8_t *)pcmd->virt;
	beacon = (struct fc_lcb_request_frame *)pcmd->virt;

	lpfc_printf_vlog(vport, KERN_INFO, LOG_ELS,
			"0192 ELS LCB Data x%x x%x x%x x%x sub x%x "
			"type x%x frequency %x duration x%x\n",
			lp[0], lp[1], lp[2],
			beacon->lcb_command,
			beacon->lcb_sub_command,
			beacon->lcb_type,
			beacon->lcb_frequency,
			be16_to_cpu(beacon->lcb_duration));

	if (beacon->lcb_sub_command != LPFC_LCB_ON &&
	    beacon->lcb_sub_command != LPFC_LCB_OFF) {
		rjt_err = LSRJT_CMD_UNSUPPORTED;
		goto rjt;
	}

	if (phba->sli_rev < LPFC_SLI_REV4  ||
	    phba->hba_flag & HBA_FCOE_MODE ||
	    (bf_get(lpfc_sli_intf_if_type, &phba->sli4_hba.sli_intf) <
	    LPFC_SLI_INTF_IF_TYPE_2)) {
		rjt_err = LSRJT_CMD_UNSUPPORTED;
		goto rjt;
	}

	lcb_context = kmalloc(sizeof(*lcb_context), GFP_KERNEL);
	if (!lcb_context) {
		rjt_err = LSRJT_UNABLE_TPC;
		goto rjt;
	}

	state = (beacon->lcb_sub_command == LPFC_LCB_ON) ? 1 : 0;
	lcb_context->sub_command = beacon->lcb_sub_command;
	lcb_context->capability	= 0;
	lcb_context->type = beacon->lcb_type;
	lcb_context->frequency = beacon->lcb_frequency;
	lcb_context->duration = beacon->lcb_duration;
	lcb_context->ox_id = cmdiocb->iocb.unsli3.rcvsli3.ox_id;
	lcb_context->rx_id = cmdiocb->iocb.ulpContext;
	lcb_context->ndlp = lpfc_nlp_get(ndlp);
	if (lpfc_sli4_set_beacon(vport, lcb_context, state)) {
		lpfc_printf_vlog(ndlp->vport, KERN_ERR, LOG_TRACE_EVENT,
				 "0193 failed to send mail box");
		kfree(lcb_context);
		lpfc_nlp_put(ndlp);
		rjt_err = LSRJT_UNABLE_TPC;
		goto rjt;
	}
	return 0;
rjt:
	memset(&stat, 0, sizeof(stat));
	stat.un.b.lsRjtRsnCode = rjt_err;
	lpfc_els_rsp_reject(vport, stat.un.lsRjtError, cmdiocb, ndlp, NULL);
	return 1;
}


/**
 * lpfc_els_flush_rscn - Clean up any rscn activities with a vport
 * @vport: pointer to a host virtual N_Port data structure.
 *
 * This routine cleans up any Registration State Change Notification
 * (RSCN) activity with a @vport. Note that the fc_rscn_flush flag of the
 * @vport together with the host_lock is used to prevent multiple thread
 * trying to access the RSCN array on a same @vport at the same time.
 **/
void
lpfc_els_flush_rscn(struct lpfc_vport *vport)
{
	struct Scsi_Host *shost = lpfc_shost_from_vport(vport);
	struct lpfc_hba  *phba = vport->phba;
	int i;

	spin_lock_irq(shost->host_lock);
	if (vport->fc_rscn_flush) {
		/* Another thread is walking fc_rscn_id_list on this vport */
		spin_unlock_irq(shost->host_lock);
		return;
	}
	/* Indicate we are walking lpfc_els_flush_rscn on this vport */
	vport->fc_rscn_flush = 1;
	spin_unlock_irq(shost->host_lock);

	for (i = 0; i < vport->fc_rscn_id_cnt; i++) {
		lpfc_in_buf_free(phba, vport->fc_rscn_id_list[i]);
		vport->fc_rscn_id_list[i] = NULL;
	}
	spin_lock_irq(shost->host_lock);
	vport->fc_rscn_id_cnt = 0;
	vport->fc_flag &= ~(FC_RSCN_MODE | FC_RSCN_DISCOVERY);
	spin_unlock_irq(shost->host_lock);
	lpfc_can_disctmo(vport);
	/* Indicate we are done walking this fc_rscn_id_list */
	vport->fc_rscn_flush = 0;
}

/**
 * lpfc_rscn_payload_check - Check whether there is a pending rscn to a did
 * @vport: pointer to a host virtual N_Port data structure.
 * @did: remote destination port identifier.
 *
 * This routine checks whether there is any pending Registration State
 * Configuration Notification (RSCN) to a @did on @vport.
 *
 * Return code
 *   None zero - The @did matched with a pending rscn
 *   0 - not able to match @did with a pending rscn
 **/
int
lpfc_rscn_payload_check(struct lpfc_vport *vport, uint32_t did)
{
	D_ID ns_did;
	D_ID rscn_did;
	uint32_t *lp;
	uint32_t payload_len, i;
	struct Scsi_Host *shost = lpfc_shost_from_vport(vport);

	ns_did.un.word = did;

	/* Never match fabric nodes for RSCNs */
	if ((did & Fabric_DID_MASK) == Fabric_DID_MASK)
		return 0;

	/* If we are doing a FULL RSCN rediscovery, match everything */
	if (vport->fc_flag & FC_RSCN_DISCOVERY)
		return did;

	spin_lock_irq(shost->host_lock);
	if (vport->fc_rscn_flush) {
		/* Another thread is walking fc_rscn_id_list on this vport */
		spin_unlock_irq(shost->host_lock);
		return 0;
	}
	/* Indicate we are walking fc_rscn_id_list on this vport */
	vport->fc_rscn_flush = 1;
	spin_unlock_irq(shost->host_lock);
	for (i = 0; i < vport->fc_rscn_id_cnt; i++) {
		lp = vport->fc_rscn_id_list[i]->virt;
		payload_len = be32_to_cpu(*lp++ & ~ELS_CMD_MASK);
		payload_len -= sizeof(uint32_t);	/* take off word 0 */
		while (payload_len) {
			rscn_did.un.word = be32_to_cpu(*lp++);
			payload_len -= sizeof(uint32_t);
			switch (rscn_did.un.b.resv & RSCN_ADDRESS_FORMAT_MASK) {
			case RSCN_ADDRESS_FORMAT_PORT:
				if ((ns_did.un.b.domain == rscn_did.un.b.domain)
				    && (ns_did.un.b.area == rscn_did.un.b.area)
				    && (ns_did.un.b.id == rscn_did.un.b.id))
					goto return_did_out;
				break;
			case RSCN_ADDRESS_FORMAT_AREA:
				if ((ns_did.un.b.domain == rscn_did.un.b.domain)
				    && (ns_did.un.b.area == rscn_did.un.b.area))
					goto return_did_out;
				break;
			case RSCN_ADDRESS_FORMAT_DOMAIN:
				if (ns_did.un.b.domain == rscn_did.un.b.domain)
					goto return_did_out;
				break;
			case RSCN_ADDRESS_FORMAT_FABRIC:
				goto return_did_out;
			}
		}
	}
	/* Indicate we are done with walking fc_rscn_id_list on this vport */
	vport->fc_rscn_flush = 0;
	return 0;
return_did_out:
	/* Indicate we are done with walking fc_rscn_id_list on this vport */
	vport->fc_rscn_flush = 0;
	return did;
}

/**
 * lpfc_rscn_recovery_check - Send recovery event to vport nodes matching rscn
 * @vport: pointer to a host virtual N_Port data structure.
 *
 * This routine sends recovery (NLP_EVT_DEVICE_RECOVERY) event to the
 * state machine for a @vport's nodes that are with pending RSCN (Registration
 * State Change Notification).
 *
 * Return code
 *   0 - Successful (currently alway return 0)
 **/
static int
lpfc_rscn_recovery_check(struct lpfc_vport *vport)
{
	struct lpfc_nodelist *ndlp = NULL;

	/* Move all affected nodes by pending RSCNs to NPR state. */
	list_for_each_entry(ndlp, &vport->fc_nodes, nlp_listp) {
		if (!NLP_CHK_NODE_ACT(ndlp) ||
		    (ndlp->nlp_state == NLP_STE_UNUSED_NODE) ||
		    !lpfc_rscn_payload_check(vport, ndlp->nlp_DID))
			continue;

		/* NVME Target mode does not do RSCN Recovery. */
		if (vport->phba->nvmet_support)
			continue;

		/* If we are in the process of doing discovery on this
		 * NPort, let it continue on its own.
		 */
		switch (ndlp->nlp_state) {
		case  NLP_STE_PLOGI_ISSUE:
		case  NLP_STE_ADISC_ISSUE:
		case  NLP_STE_REG_LOGIN_ISSUE:
		case  NLP_STE_PRLI_ISSUE:
		case  NLP_STE_LOGO_ISSUE:
			continue;
		}

		/* Check to see if we need to NVME rescan this target
		 * remoteport.
		 */
		if (ndlp->nlp_fc4_type & NLP_FC4_NVME &&
		    ndlp->nlp_type & (NLP_NVME_TARGET | NLP_NVME_DISCOVERY))
			lpfc_nvme_rescan_port(vport, ndlp);

		lpfc_disc_state_machine(vport, ndlp, NULL,
					NLP_EVT_DEVICE_RECOVERY);
		lpfc_cancel_retry_delay_tmo(vport, ndlp);
	}
	return 0;
}

/**
 * lpfc_send_rscn_event - Send an RSCN event to management application
 * @vport: pointer to a host virtual N_Port data structure.
 * @cmdiocb: pointer to lpfc command iocb data structure.
 *
 * lpfc_send_rscn_event sends an RSCN netlink event to management
 * applications.
 */
static void
lpfc_send_rscn_event(struct lpfc_vport *vport,
		struct lpfc_iocbq *cmdiocb)
{
	struct lpfc_dmabuf *pcmd;
	struct Scsi_Host *shost = lpfc_shost_from_vport(vport);
	uint32_t *payload_ptr;
	uint32_t payload_len;
	struct lpfc_rscn_event_header *rscn_event_data;

	pcmd = (struct lpfc_dmabuf *) cmdiocb->context2;
	payload_ptr = (uint32_t *) pcmd->virt;
	payload_len = be32_to_cpu(*payload_ptr & ~ELS_CMD_MASK);

	rscn_event_data = kmalloc(sizeof(struct lpfc_rscn_event_header) +
		payload_len, GFP_KERNEL);
	if (!rscn_event_data) {
		lpfc_printf_vlog(vport, KERN_ERR, LOG_TRACE_EVENT,
			"0147 Failed to allocate memory for RSCN event\n");
		return;
	}
	rscn_event_data->event_type = FC_REG_RSCN_EVENT;
	rscn_event_data->payload_length = payload_len;
	memcpy(rscn_event_data->rscn_payload, payload_ptr,
		payload_len);

	fc_host_post_vendor_event(shost,
		fc_get_event_number(),
		sizeof(struct lpfc_rscn_event_header) + payload_len,
		(char *)rscn_event_data,
		LPFC_NL_VENDOR_ID);

	kfree(rscn_event_data);
}

/**
 * lpfc_els_rcv_rscn - Process an unsolicited rscn iocb
 * @vport: pointer to a host virtual N_Port data structure.
 * @cmdiocb: pointer to lpfc command iocb data structure.
 * @ndlp: pointer to a node-list data structure.
 *
 * This routine processes an unsolicited RSCN (Registration State Change
 * Notification) IOCB. First, the payload of the unsolicited RSCN is walked
 * to invoke fc_host_post_event() routine to the FC transport layer. If the
 * discover state machine is about to begin discovery, it just accepts the
 * RSCN and the discovery process will satisfy the RSCN. If this RSCN only
 * contains N_Port IDs for other vports on this HBA, it just accepts the
 * RSCN and ignore processing it. If the state machine is in the recovery
 * state, the fc_rscn_id_list of this @vport is walked and the
 * lpfc_rscn_recovery_check() routine is invoked to send recovery event for
 * all nodes that match RSCN payload. Otherwise, the lpfc_els_handle_rscn()
 * routine is invoked to handle the RSCN event.
 *
 * Return code
 *   0 - Just sent the acc response
 *   1 - Sent the acc response and waited for name server completion
 **/
static int
lpfc_els_rcv_rscn(struct lpfc_vport *vport, struct lpfc_iocbq *cmdiocb,
		  struct lpfc_nodelist *ndlp)
{
	struct Scsi_Host *shost = lpfc_shost_from_vport(vport);
	struct lpfc_hba  *phba = vport->phba;
	struct lpfc_dmabuf *pcmd;
	uint32_t *lp, *datap;
	uint32_t payload_len, length, nportid, *cmd;
	int rscn_cnt;
	int rscn_id = 0, hba_id = 0;
	int i, tmo;

	pcmd = (struct lpfc_dmabuf *) cmdiocb->context2;
	lp = (uint32_t *) pcmd->virt;

	payload_len = be32_to_cpu(*lp++ & ~ELS_CMD_MASK);
	payload_len -= sizeof(uint32_t);	/* take off word 0 */
	/* RSCN received */
	lpfc_printf_vlog(vport, KERN_INFO, LOG_DISCOVERY,
			 "0214 RSCN received Data: x%x x%x x%x x%x\n",
			 vport->fc_flag, payload_len, *lp,
			 vport->fc_rscn_id_cnt);

	/* Send an RSCN event to the management application */
	lpfc_send_rscn_event(vport, cmdiocb);

	for (i = 0; i < payload_len/sizeof(uint32_t); i++)
		fc_host_post_event(shost, fc_get_event_number(),
			FCH_EVT_RSCN, lp[i]);

	/* Check if RSCN is coming from a direct-connected remote NPort */
	if (vport->fc_flag & FC_PT2PT) {
		/* If so, just ACC it, no other action needed for now */
		lpfc_printf_vlog(vport, KERN_INFO, LOG_ELS,
				 "2024 pt2pt RSCN %08x Data: x%x x%x\n",
				 *lp, vport->fc_flag, payload_len);
		lpfc_els_rsp_acc(vport, ELS_CMD_ACC, cmdiocb, ndlp, NULL);

		/* Check to see if we need to NVME rescan this target
		 * remoteport.
		 */
		if (ndlp->nlp_fc4_type & NLP_FC4_NVME &&
		    ndlp->nlp_type & (NLP_NVME_TARGET | NLP_NVME_DISCOVERY))
			lpfc_nvme_rescan_port(vport, ndlp);
		return 0;
	}

	/* If we are about to begin discovery, just ACC the RSCN.
	 * Discovery processing will satisfy it.
	 */
	if (vport->port_state <= LPFC_NS_QRY) {
		lpfc_debugfs_disc_trc(vport, LPFC_DISC_TRC_ELS_UNSOL,
			"RCV RSCN ignore: did:x%x/ste:x%x flg:x%x",
			ndlp->nlp_DID, vport->port_state, ndlp->nlp_flag);

		lpfc_els_rsp_acc(vport, ELS_CMD_ACC, cmdiocb, ndlp, NULL);
		return 0;
	}

	/* If this RSCN just contains NPortIDs for other vports on this HBA,
	 * just ACC and ignore it.
	 */
	if ((phba->sli3_options & LPFC_SLI3_NPIV_ENABLED) &&
		!(vport->cfg_peer_port_login)) {
		i = payload_len;
		datap = lp;
		while (i > 0) {
			nportid = *datap++;
			nportid = ((be32_to_cpu(nportid)) & Mask_DID);
			i -= sizeof(uint32_t);
			rscn_id++;
			if (lpfc_find_vport_by_did(phba, nportid))
				hba_id++;
		}
		if (rscn_id == hba_id) {
			/* ALL NPortIDs in RSCN are on HBA */
			lpfc_printf_vlog(vport, KERN_INFO, LOG_DISCOVERY,
					 "0219 Ignore RSCN "
					 "Data: x%x x%x x%x x%x\n",
					 vport->fc_flag, payload_len,
					 *lp, vport->fc_rscn_id_cnt);
			lpfc_debugfs_disc_trc(vport, LPFC_DISC_TRC_ELS_UNSOL,
				"RCV RSCN vport:  did:x%x/ste:x%x flg:x%x",
				ndlp->nlp_DID, vport->port_state,
				ndlp->nlp_flag);

			lpfc_els_rsp_acc(vport, ELS_CMD_ACC, cmdiocb,
				ndlp, NULL);
			return 0;
		}
	}

	spin_lock_irq(shost->host_lock);
	if (vport->fc_rscn_flush) {
		/* Another thread is walking fc_rscn_id_list on this vport */
		vport->fc_flag |= FC_RSCN_DISCOVERY;
		spin_unlock_irq(shost->host_lock);
		/* Send back ACC */
		lpfc_els_rsp_acc(vport, ELS_CMD_ACC, cmdiocb, ndlp, NULL);
		return 0;
	}
	/* Indicate we are walking fc_rscn_id_list on this vport */
	vport->fc_rscn_flush = 1;
	spin_unlock_irq(shost->host_lock);
	/* Get the array count after successfully have the token */
	rscn_cnt = vport->fc_rscn_id_cnt;
	/* If we are already processing an RSCN, save the received
	 * RSCN payload buffer, cmdiocb->context2 to process later.
	 */
	if (vport->fc_flag & (FC_RSCN_MODE | FC_NDISC_ACTIVE)) {
		lpfc_debugfs_disc_trc(vport, LPFC_DISC_TRC_ELS_UNSOL,
			"RCV RSCN defer:  did:x%x/ste:x%x flg:x%x",
			ndlp->nlp_DID, vport->port_state, ndlp->nlp_flag);

		spin_lock_irq(shost->host_lock);
		vport->fc_flag |= FC_RSCN_DEFERRED;

		/* Restart disctmo if its already running */
		if (vport->fc_flag & FC_DISC_TMO) {
			tmo = ((phba->fc_ratov * 3) + 3);
			mod_timer(&vport->fc_disctmo,
				  jiffies + msecs_to_jiffies(1000 * tmo));
		}
		if ((rscn_cnt < FC_MAX_HOLD_RSCN) &&
		    !(vport->fc_flag & FC_RSCN_DISCOVERY)) {
			vport->fc_flag |= FC_RSCN_MODE;
			spin_unlock_irq(shost->host_lock);
			if (rscn_cnt) {
				cmd = vport->fc_rscn_id_list[rscn_cnt-1]->virt;
				length = be32_to_cpu(*cmd & ~ELS_CMD_MASK);
			}
			if ((rscn_cnt) &&
			    (payload_len + length <= LPFC_BPL_SIZE)) {
				*cmd &= ELS_CMD_MASK;
				*cmd |= cpu_to_be32(payload_len + length);
				memcpy(((uint8_t *)cmd) + length, lp,
				       payload_len);
			} else {
				vport->fc_rscn_id_list[rscn_cnt] = pcmd;
				vport->fc_rscn_id_cnt++;
				/* If we zero, cmdiocb->context2, the calling
				 * routine will not try to free it.
				 */
				cmdiocb->context2 = NULL;
			}
			/* Deferred RSCN */
			lpfc_printf_vlog(vport, KERN_INFO, LOG_DISCOVERY,
					 "0235 Deferred RSCN "
					 "Data: x%x x%x x%x\n",
					 vport->fc_rscn_id_cnt, vport->fc_flag,
					 vport->port_state);
		} else {
			vport->fc_flag |= FC_RSCN_DISCOVERY;
			spin_unlock_irq(shost->host_lock);
			/* ReDiscovery RSCN */
			lpfc_printf_vlog(vport, KERN_INFO, LOG_DISCOVERY,
					 "0234 ReDiscovery RSCN "
					 "Data: x%x x%x x%x\n",
					 vport->fc_rscn_id_cnt, vport->fc_flag,
					 vport->port_state);
		}
		/* Indicate we are done walking fc_rscn_id_list on this vport */
		vport->fc_rscn_flush = 0;
		/* Send back ACC */
		lpfc_els_rsp_acc(vport, ELS_CMD_ACC, cmdiocb, ndlp, NULL);
		/* send RECOVERY event for ALL nodes that match RSCN payload */
		lpfc_rscn_recovery_check(vport);
		return 0;
	}
	lpfc_debugfs_disc_trc(vport, LPFC_DISC_TRC_ELS_UNSOL,
		"RCV RSCN:        did:x%x/ste:x%x flg:x%x",
		ndlp->nlp_DID, vport->port_state, ndlp->nlp_flag);

	spin_lock_irq(shost->host_lock);
	vport->fc_flag |= FC_RSCN_MODE;
	spin_unlock_irq(shost->host_lock);
	vport->fc_rscn_id_list[vport->fc_rscn_id_cnt++] = pcmd;
	/* Indicate we are done walking fc_rscn_id_list on this vport */
	vport->fc_rscn_flush = 0;
	/*
	 * If we zero, cmdiocb->context2, the calling routine will
	 * not try to free it.
	 */
	cmdiocb->context2 = NULL;
	lpfc_set_disctmo(vport);
	/* Send back ACC */
	lpfc_els_rsp_acc(vport, ELS_CMD_ACC, cmdiocb, ndlp, NULL);
	/* send RECOVERY event for ALL nodes that match RSCN payload */
	lpfc_rscn_recovery_check(vport);
	return lpfc_els_handle_rscn(vport);
}

/**
 * lpfc_els_handle_rscn - Handle rscn for a vport
 * @vport: pointer to a host virtual N_Port data structure.
 *
 * This routine handles the Registration State Configuration Notification
 * (RSCN) for a @vport. If login to NameServer does not exist, a new ndlp shall
 * be created and a Port Login (PLOGI) to the NameServer is issued. Otherwise,
 * if the ndlp to NameServer exists, a Common Transport (CT) command to the
 * NameServer shall be issued. If CT command to the NameServer fails to be
 * issued, the lpfc_els_flush_rscn() routine shall be invoked to clean up any
 * RSCN activities with the @vport.
 *
 * Return code
 *   0 - Cleaned up rscn on the @vport
 *   1 - Wait for plogi to name server before proceed
 **/
int
lpfc_els_handle_rscn(struct lpfc_vport *vport)
{
	struct lpfc_nodelist *ndlp;
	struct lpfc_hba  *phba = vport->phba;

	/* Ignore RSCN if the port is being torn down. */
	if (vport->load_flag & FC_UNLOADING) {
		lpfc_els_flush_rscn(vport);
		return 0;
	}

	/* Start timer for RSCN processing */
	lpfc_set_disctmo(vport);

	/* RSCN processed */
	lpfc_printf_vlog(vport, KERN_INFO, LOG_DISCOVERY,
			 "0215 RSCN processed Data: x%x x%x x%x x%x x%x x%x\n",
			 vport->fc_flag, 0, vport->fc_rscn_id_cnt,
			 vport->port_state, vport->num_disc_nodes,
			 vport->gidft_inp);

	/* To process RSCN, first compare RSCN data with NameServer */
	vport->fc_ns_retry = 0;
	vport->num_disc_nodes = 0;

	ndlp = lpfc_findnode_did(vport, NameServer_DID);
	if (ndlp && NLP_CHK_NODE_ACT(ndlp)
	    && ndlp->nlp_state == NLP_STE_UNMAPPED_NODE) {
		/* Good ndlp, issue CT Request to NameServer.  Need to
		 * know how many gidfts were issued.  If none, then just
		 * flush the RSCN.  Otherwise, the outstanding requests
		 * need to complete.
		 */
		if (phba->cfg_ns_query == LPFC_NS_QUERY_GID_FT) {
			if (lpfc_issue_gidft(vport) > 0)
				return 1;
		} else if (phba->cfg_ns_query == LPFC_NS_QUERY_GID_PT) {
			if (lpfc_issue_gidpt(vport) > 0)
				return 1;
		} else {
			return 1;
		}
	} else {
		/* Nameserver login in question.  Revalidate. */
		if (ndlp) {
			ndlp = lpfc_enable_node(vport, ndlp,
						NLP_STE_PLOGI_ISSUE);
			if (!ndlp) {
				lpfc_els_flush_rscn(vport);
				return 0;
			}
			ndlp->nlp_prev_state = NLP_STE_UNUSED_NODE;
		} else {
			ndlp = lpfc_nlp_init(vport, NameServer_DID);
			if (!ndlp) {
				lpfc_els_flush_rscn(vport);
				return 0;
			}
			ndlp->nlp_prev_state = ndlp->nlp_state;
			lpfc_nlp_set_state(vport, ndlp, NLP_STE_PLOGI_ISSUE);
		}
		ndlp->nlp_type |= NLP_FABRIC;
		lpfc_issue_els_plogi(vport, NameServer_DID, 0);
		/* Wait for NameServer login cmpl before we can
		 * continue
		 */
		return 1;
	}

	lpfc_els_flush_rscn(vport);
	return 0;
}

/**
 * lpfc_els_rcv_flogi - Process an unsolicited flogi iocb
 * @vport: pointer to a host virtual N_Port data structure.
 * @cmdiocb: pointer to lpfc command iocb data structure.
 * @ndlp: pointer to a node-list data structure.
 *
 * This routine processes Fabric Login (FLOGI) IOCB received as an ELS
 * unsolicited event. An unsolicited FLOGI can be received in a point-to-
 * point topology. As an unsolicited FLOGI should not be received in a loop
 * mode, any unsolicited FLOGI received in loop mode shall be ignored. The
 * lpfc_check_sparm() routine is invoked to check the parameters in the
 * unsolicited FLOGI. If parameters validation failed, the routine
 * lpfc_els_rsp_reject() shall be called with reject reason code set to
 * LSEXP_SPARM_OPTIONS to reject the FLOGI. Otherwise, the Port WWN in the
 * FLOGI shall be compared with the Port WWN of the @vport to determine who
 * will initiate PLOGI. The higher lexicographical value party shall has
 * higher priority (as the winning port) and will initiate PLOGI and
 * communicate Port_IDs (Addresses) for both nodes in PLOGI. The result
 * of this will be marked in the @vport fc_flag field with FC_PT2PT_PLOGI
 * and then the lpfc_els_rsp_acc() routine is invoked to accept the FLOGI.
 *
 * Return code
 *   0 - Successfully processed the unsolicited flogi
 *   1 - Failed to process the unsolicited flogi
 **/
static int
lpfc_els_rcv_flogi(struct lpfc_vport *vport, struct lpfc_iocbq *cmdiocb,
		   struct lpfc_nodelist *ndlp)
{
	struct Scsi_Host *shost = lpfc_shost_from_vport(vport);
	struct lpfc_hba  *phba = vport->phba;
	struct lpfc_dmabuf *pcmd = (struct lpfc_dmabuf *) cmdiocb->context2;
	uint32_t *lp = (uint32_t *) pcmd->virt;
	IOCB_t *icmd = &cmdiocb->iocb;
	struct serv_parm *sp;
	LPFC_MBOXQ_t *mbox;
	uint32_t cmd, did;
	int rc;
	uint32_t fc_flag = 0;
	uint32_t port_state = 0;

	cmd = *lp++;
	sp = (struct serv_parm *) lp;

	/* FLOGI received */

	lpfc_set_disctmo(vport);

	if (phba->fc_topology == LPFC_TOPOLOGY_LOOP) {
		/* We should never receive a FLOGI in loop mode, ignore it */
		did = icmd->un.elsreq64.remoteID;

		/* An FLOGI ELS command <elsCmd> was received from DID <did> in
		   Loop Mode */
		lpfc_printf_vlog(vport, KERN_ERR, LOG_TRACE_EVENT,
				 "0113 An FLOGI ELS command x%x was "
				 "received from DID x%x in Loop Mode\n",
				 cmd, did);
		return 1;
	}

	(void) lpfc_check_sparm(vport, ndlp, sp, CLASS3, 1);

	/*
	 * If our portname is greater than the remote portname,
	 * then we initiate Nport login.
	 */

	rc = memcmp(&vport->fc_portname, &sp->portName,
		    sizeof(struct lpfc_name));

	if (!rc) {
		if (phba->sli_rev < LPFC_SLI_REV4) {
			mbox = mempool_alloc(phba->mbox_mem_pool,
					     GFP_KERNEL);
			if (!mbox)
				return 1;
			lpfc_linkdown(phba);
			lpfc_init_link(phba, mbox,
				       phba->cfg_topology,
				       phba->cfg_link_speed);
			mbox->u.mb.un.varInitLnk.lipsr_AL_PA = 0;
			mbox->mbox_cmpl = lpfc_sli_def_mbox_cmpl;
			mbox->vport = vport;
			rc = lpfc_sli_issue_mbox(phba, mbox,
						 MBX_NOWAIT);
			lpfc_set_loopback_flag(phba);
			if (rc == MBX_NOT_FINISHED)
				mempool_free(mbox, phba->mbox_mem_pool);
			return 1;
		}

		/* abort the flogi coming back to ourselves
		 * due to external loopback on the port.
		 */
		lpfc_els_abort_flogi(phba);
		return 0;

	} else if (rc > 0) {	/* greater than */
		spin_lock_irq(shost->host_lock);
		vport->fc_flag |= FC_PT2PT_PLOGI;
		spin_unlock_irq(shost->host_lock);

		/* If we have the high WWPN we can assign our own
		 * myDID; otherwise, we have to WAIT for a PLOGI
		 * from the remote NPort to find out what it
		 * will be.
		 */
		vport->fc_myDID = PT2PT_LocalID;
	} else {
		vport->fc_myDID = PT2PT_RemoteID;
	}

	/*
	 * The vport state should go to LPFC_FLOGI only
	 * AFTER we issue a FLOGI, not receive one.
	 */
	spin_lock_irq(shost->host_lock);
	fc_flag = vport->fc_flag;
	port_state = vport->port_state;
	vport->fc_flag |= FC_PT2PT;
	vport->fc_flag &= ~(FC_FABRIC | FC_PUBLIC_LOOP);

	/* Acking an unsol FLOGI.  Count 1 for link bounce
	 * work-around.
	 */
	vport->rcv_flogi_cnt++;
	spin_unlock_irq(shost->host_lock);
	lpfc_printf_vlog(vport, KERN_INFO, LOG_ELS,
			 "3311 Rcv Flogi PS x%x new PS x%x "
			 "fc_flag x%x new fc_flag x%x\n",
			 port_state, vport->port_state,
			 fc_flag, vport->fc_flag);

	/*
	 * We temporarily set fc_myDID to make it look like we are
	 * a Fabric. This is done just so we end up with the right
	 * did / sid on the FLOGI ACC rsp.
	 */
	did = vport->fc_myDID;
	vport->fc_myDID = Fabric_DID;

	memcpy(&phba->fc_fabparam, sp, sizeof(struct serv_parm));

	/* Defer ACC response until AFTER we issue a FLOGI */
	if (!(phba->hba_flag & HBA_FLOGI_ISSUED)) {
		phba->defer_flogi_acc_rx_id = cmdiocb->iocb.ulpContext;
		phba->defer_flogi_acc_ox_id =
					cmdiocb->iocb.unsli3.rcvsli3.ox_id;

		vport->fc_myDID = did;

		lpfc_printf_vlog(vport, KERN_INFO, LOG_ELS,
				 "3344 Deferring FLOGI ACC: rx_id: x%x,"
				 " ox_id: x%x, hba_flag x%x\n",
				 phba->defer_flogi_acc_rx_id,
				 phba->defer_flogi_acc_ox_id, phba->hba_flag);

		phba->defer_flogi_acc_flag = true;

		return 0;
	}

	/* Send back ACC */
	lpfc_els_rsp_acc(vport, ELS_CMD_FLOGI, cmdiocb, ndlp, NULL);

	/* Now lets put fc_myDID back to what its supposed to be */
	vport->fc_myDID = did;

	return 0;
}

/**
 * lpfc_els_rcv_rnid - Process an unsolicited rnid iocb
 * @vport: pointer to a host virtual N_Port data structure.
 * @cmdiocb: pointer to lpfc command iocb data structure.
 * @ndlp: pointer to a node-list data structure.
 *
 * This routine processes Request Node Identification Data (RNID) IOCB
 * received as an ELS unsolicited event. Only when the RNID specified format
 * 0x0 or 0xDF (Topology Discovery Specific Node Identification Data)
 * present, this routine will invoke the lpfc_els_rsp_rnid_acc() routine to
 * Accept (ACC) the RNID ELS command. All the other RNID formats are
 * rejected by invoking the lpfc_els_rsp_reject() routine.
 *
 * Return code
 *   0 - Successfully processed rnid iocb (currently always return 0)
 **/
static int
lpfc_els_rcv_rnid(struct lpfc_vport *vport, struct lpfc_iocbq *cmdiocb,
		  struct lpfc_nodelist *ndlp)
{
	struct lpfc_dmabuf *pcmd;
	uint32_t *lp;
	RNID *rn;
	struct ls_rjt stat;

	pcmd = (struct lpfc_dmabuf *) cmdiocb->context2;
	lp = (uint32_t *) pcmd->virt;

	lp++;
	rn = (RNID *) lp;

	/* RNID received */

	switch (rn->Format) {
	case 0:
	case RNID_TOPOLOGY_DISC:
		/* Send back ACC */
		lpfc_els_rsp_rnid_acc(vport, rn->Format, cmdiocb, ndlp);
		break;
	default:
		/* Reject this request because format not supported */
		stat.un.b.lsRjtRsvd0 = 0;
		stat.un.b.lsRjtRsnCode = LSRJT_UNABLE_TPC;
		stat.un.b.lsRjtRsnCodeExp = LSEXP_CANT_GIVE_DATA;
		stat.un.b.vendorUnique = 0;
		lpfc_els_rsp_reject(vport, stat.un.lsRjtError, cmdiocb, ndlp,
			NULL);
	}
	return 0;
}

/**
 * lpfc_els_rcv_echo - Process an unsolicited echo iocb
 * @vport: pointer to a host virtual N_Port data structure.
 * @cmdiocb: pointer to lpfc command iocb data structure.
 * @ndlp: pointer to a node-list data structure.
 *
 * Return code
 *   0 - Successfully processed echo iocb (currently always return 0)
 **/
static int
lpfc_els_rcv_echo(struct lpfc_vport *vport, struct lpfc_iocbq *cmdiocb,
		  struct lpfc_nodelist *ndlp)
{
	uint8_t *pcmd;

	pcmd = (uint8_t *) (((struct lpfc_dmabuf *) cmdiocb->context2)->virt);

	/* skip over first word of echo command to find echo data */
	pcmd += sizeof(uint32_t);

	lpfc_els_rsp_echo_acc(vport, pcmd, cmdiocb, ndlp);
	return 0;
}

/**
 * lpfc_els_rcv_lirr - Process an unsolicited lirr iocb
 * @vport: pointer to a host virtual N_Port data structure.
 * @cmdiocb: pointer to lpfc command iocb data structure.
 * @ndlp: pointer to a node-list data structure.
 *
 * This routine processes a Link Incident Report Registration(LIRR) IOCB
 * received as an ELS unsolicited event. Currently, this function just invokes
 * the lpfc_els_rsp_reject() routine to reject the LIRR IOCB unconditionally.
 *
 * Return code
 *   0 - Successfully processed lirr iocb (currently always return 0)
 **/
static int
lpfc_els_rcv_lirr(struct lpfc_vport *vport, struct lpfc_iocbq *cmdiocb,
		  struct lpfc_nodelist *ndlp)
{
	struct ls_rjt stat;

	/* For now, unconditionally reject this command */
	stat.un.b.lsRjtRsvd0 = 0;
	stat.un.b.lsRjtRsnCode = LSRJT_UNABLE_TPC;
	stat.un.b.lsRjtRsnCodeExp = LSEXP_CANT_GIVE_DATA;
	stat.un.b.vendorUnique = 0;
	lpfc_els_rsp_reject(vport, stat.un.lsRjtError, cmdiocb, ndlp, NULL);
	return 0;
}

/**
 * lpfc_els_rcv_rrq - Process an unsolicited rrq iocb
 * @vport: pointer to a host virtual N_Port data structure.
 * @cmdiocb: pointer to lpfc command iocb data structure.
 * @ndlp: pointer to a node-list data structure.
 *
 * This routine processes a Reinstate Recovery Qualifier (RRQ) IOCB
 * received as an ELS unsolicited event. A request to RRQ shall only
 * be accepted if the Originator Nx_Port N_Port_ID or the Responder
 * Nx_Port N_Port_ID of the target Exchange is the same as the
 * N_Port_ID of the Nx_Port that makes the request. If the RRQ is
 * not accepted, an LS_RJT with reason code "Unable to perform
 * command request" and reason code explanation "Invalid Originator
 * S_ID" shall be returned. For now, we just unconditionally accept
 * RRQ from the target.
 **/
static void
lpfc_els_rcv_rrq(struct lpfc_vport *vport, struct lpfc_iocbq *cmdiocb,
		 struct lpfc_nodelist *ndlp)
{
	lpfc_els_rsp_acc(vport, ELS_CMD_ACC, cmdiocb, ndlp, NULL);
	if (vport->phba->sli_rev == LPFC_SLI_REV4)
		lpfc_els_clear_rrq(vport, cmdiocb, ndlp);
}

/**
 * lpfc_els_rsp_rls_acc - Completion callbk func for MBX_READ_LNK_STAT mbox cmd
 * @phba: pointer to lpfc hba data structure.
 * @pmb: pointer to the driver internal queue element for mailbox command.
 *
 * This routine is the completion callback function for the MBX_READ_LNK_STAT
 * mailbox command. This callback function is to actually send the Accept
 * (ACC) response to a Read Port Status (RPS) unsolicited IOCB event. It
 * collects the link statistics from the completion of the MBX_READ_LNK_STAT
 * mailbox command, constructs the RPS response with the link statistics
 * collected, and then invokes the lpfc_sli_issue_iocb() routine to send ACC
 * response to the RPS.
 *
 * Note that, in lpfc_prep_els_iocb() routine, the reference count of ndlp
 * will be incremented by 1 for holding the ndlp and the reference to ndlp
 * will be stored into the context1 field of the IOCB for the completion
 * callback function to the RPS Accept Response ELS IOCB command.
 *
 **/
static void
lpfc_els_rsp_rls_acc(struct lpfc_hba *phba, LPFC_MBOXQ_t *pmb)
{
	MAILBOX_t *mb;
	IOCB_t *icmd;
	struct RLS_RSP *rls_rsp;
	uint8_t *pcmd;
	struct lpfc_iocbq *elsiocb;
	struct lpfc_nodelist *ndlp;
	uint16_t oxid;
	uint16_t rxid;
	uint32_t cmdsize;

	mb = &pmb->u.mb;

	ndlp = (struct lpfc_nodelist *)pmb->ctx_ndlp;
	rxid = (uint16_t)((unsigned long)(pmb->ctx_buf) & 0xffff);
	oxid = (uint16_t)(((unsigned long)(pmb->ctx_buf) >> 16) & 0xffff);
	pmb->ctx_buf = NULL;
	pmb->ctx_ndlp = NULL;

	if (mb->mbxStatus) {
		mempool_free(pmb, phba->mbox_mem_pool);
		return;
	}

	cmdsize = sizeof(struct RLS_RSP) + sizeof(uint32_t);
	elsiocb = lpfc_prep_els_iocb(phba->pport, 0, cmdsize,
				     lpfc_max_els_tries, ndlp,
				     ndlp->nlp_DID, ELS_CMD_ACC);

	/* Decrement the ndlp reference count from previous mbox command */
	lpfc_nlp_put(ndlp);

	if (!elsiocb) {
		mempool_free(pmb, phba->mbox_mem_pool);
		return;
	}

	icmd = &elsiocb->iocb;
	icmd->ulpContext = rxid;
	icmd->unsli3.rcvsli3.ox_id = oxid;

	pcmd = (uint8_t *) (((struct lpfc_dmabuf *) elsiocb->context2)->virt);
	*((uint32_t *) (pcmd)) = ELS_CMD_ACC;
	pcmd += sizeof(uint32_t); /* Skip past command */
	rls_rsp = (struct RLS_RSP *)pcmd;

	rls_rsp->linkFailureCnt = cpu_to_be32(mb->un.varRdLnk.linkFailureCnt);
	rls_rsp->lossSyncCnt = cpu_to_be32(mb->un.varRdLnk.lossSyncCnt);
	rls_rsp->lossSignalCnt = cpu_to_be32(mb->un.varRdLnk.lossSignalCnt);
	rls_rsp->primSeqErrCnt = cpu_to_be32(mb->un.varRdLnk.primSeqErrCnt);
	rls_rsp->invalidXmitWord = cpu_to_be32(mb->un.varRdLnk.invalidXmitWord);
	rls_rsp->crcCnt = cpu_to_be32(mb->un.varRdLnk.crcCnt);
	mempool_free(pmb, phba->mbox_mem_pool);
	/* Xmit ELS RLS ACC response tag <ulpIoTag> */
	lpfc_printf_vlog(ndlp->vport, KERN_INFO, LOG_ELS,
			 "2874 Xmit ELS RLS ACC response tag x%x xri x%x, "
			 "did x%x, nlp_flag x%x, nlp_state x%x, rpi x%x\n",
			 elsiocb->iotag, elsiocb->iocb.ulpContext,
			 ndlp->nlp_DID, ndlp->nlp_flag, ndlp->nlp_state,
			 ndlp->nlp_rpi);
	elsiocb->iocb_cmpl = lpfc_cmpl_els_rsp;
	phba->fc_stat.elsXmitACC++;
	if (lpfc_sli_issue_iocb(phba, LPFC_ELS_RING, elsiocb, 0) == IOCB_ERROR)
		lpfc_els_free_iocb(phba, elsiocb);
}

/**
 * lpfc_els_rcv_rls - Process an unsolicited rls iocb
 * @vport: pointer to a host virtual N_Port data structure.
 * @cmdiocb: pointer to lpfc command iocb data structure.
 * @ndlp: pointer to a node-list data structure.
 *
 * This routine processes Read Link Status (RLS) IOCB received as an
 * ELS unsolicited event. It first checks the remote port state. If the
 * remote port is not in NLP_STE_UNMAPPED_NODE state or NLP_STE_MAPPED_NODE
 * state, it invokes the lpfc_els_rsl_reject() routine to send the reject
 * response. Otherwise, it issue the MBX_READ_LNK_STAT mailbox command
 * for reading the HBA link statistics. It is for the callback function,
 * lpfc_els_rsp_rls_acc(), set to the MBX_READ_LNK_STAT mailbox command
 * to actually sending out RPL Accept (ACC) response.
 *
 * Return codes
 *   0 - Successfully processed rls iocb (currently always return 0)
 **/
static int
lpfc_els_rcv_rls(struct lpfc_vport *vport, struct lpfc_iocbq *cmdiocb,
		 struct lpfc_nodelist *ndlp)
{
	struct lpfc_hba *phba = vport->phba;
	LPFC_MBOXQ_t *mbox;
	struct ls_rjt stat;

	if ((ndlp->nlp_state != NLP_STE_UNMAPPED_NODE) &&
	    (ndlp->nlp_state != NLP_STE_MAPPED_NODE))
		/* reject the unsolicited RLS request and done with it */
		goto reject_out;

	mbox = mempool_alloc(phba->mbox_mem_pool, GFP_ATOMIC);
	if (mbox) {
		lpfc_read_lnk_stat(phba, mbox);
		mbox->ctx_buf = (void *)((unsigned long)
			((cmdiocb->iocb.unsli3.rcvsli3.ox_id << 16) |
			cmdiocb->iocb.ulpContext)); /* rx_id */
		mbox->ctx_ndlp = lpfc_nlp_get(ndlp);
		mbox->vport = vport;
		mbox->mbox_cmpl = lpfc_els_rsp_rls_acc;
		if (lpfc_sli_issue_mbox(phba, mbox, MBX_NOWAIT)
			!= MBX_NOT_FINISHED)
			/* Mbox completion will send ELS Response */
			return 0;
		/* Decrement reference count used for the failed mbox
		 * command.
		 */
		lpfc_nlp_put(ndlp);
		mempool_free(mbox, phba->mbox_mem_pool);
	}
reject_out:
	/* issue rejection response */
	stat.un.b.lsRjtRsvd0 = 0;
	stat.un.b.lsRjtRsnCode = LSRJT_UNABLE_TPC;
	stat.un.b.lsRjtRsnCodeExp = LSEXP_CANT_GIVE_DATA;
	stat.un.b.vendorUnique = 0;
	lpfc_els_rsp_reject(vport, stat.un.lsRjtError, cmdiocb, ndlp, NULL);
	return 0;
}

/**
 * lpfc_els_rcv_rtv - Process an unsolicited rtv iocb
 * @vport: pointer to a host virtual N_Port data structure.
 * @cmdiocb: pointer to lpfc command iocb data structure.
 * @ndlp: pointer to a node-list data structure.
 *
 * This routine processes Read Timout Value (RTV) IOCB received as an
 * ELS unsolicited event. It first checks the remote port state. If the
 * remote port is not in NLP_STE_UNMAPPED_NODE state or NLP_STE_MAPPED_NODE
 * state, it invokes the lpfc_els_rsl_reject() routine to send the reject
 * response. Otherwise, it sends the Accept(ACC) response to a Read Timeout
 * Value (RTV) unsolicited IOCB event.
 *
 * Note that, in lpfc_prep_els_iocb() routine, the reference count of ndlp
 * will be incremented by 1 for holding the ndlp and the reference to ndlp
 * will be stored into the context1 field of the IOCB for the completion
 * callback function to the RTV Accept Response ELS IOCB command.
 *
 * Return codes
 *   0 - Successfully processed rtv iocb (currently always return 0)
 **/
static int
lpfc_els_rcv_rtv(struct lpfc_vport *vport, struct lpfc_iocbq *cmdiocb,
		 struct lpfc_nodelist *ndlp)
{
	struct lpfc_hba *phba = vport->phba;
	struct ls_rjt stat;
	struct RTV_RSP *rtv_rsp;
	uint8_t *pcmd;
	struct lpfc_iocbq *elsiocb;
	uint32_t cmdsize;


	if ((ndlp->nlp_state != NLP_STE_UNMAPPED_NODE) &&
	    (ndlp->nlp_state != NLP_STE_MAPPED_NODE))
		/* reject the unsolicited RTV request and done with it */
		goto reject_out;

	cmdsize = sizeof(struct RTV_RSP) + sizeof(uint32_t);
	elsiocb = lpfc_prep_els_iocb(phba->pport, 0, cmdsize,
				     lpfc_max_els_tries, ndlp,
				     ndlp->nlp_DID, ELS_CMD_ACC);

	if (!elsiocb)
		return 1;

	pcmd = (uint8_t *) (((struct lpfc_dmabuf *) elsiocb->context2)->virt);
	*((uint32_t *) (pcmd)) = ELS_CMD_ACC;
	pcmd += sizeof(uint32_t); /* Skip past command */

	/* use the command's xri in the response */
	elsiocb->iocb.ulpContext = cmdiocb->iocb.ulpContext;  /* Xri / rx_id */
	elsiocb->iocb.unsli3.rcvsli3.ox_id = cmdiocb->iocb.unsli3.rcvsli3.ox_id;

	rtv_rsp = (struct RTV_RSP *)pcmd;

	/* populate RTV payload */
	rtv_rsp->ratov = cpu_to_be32(phba->fc_ratov * 1000); /* report msecs */
	rtv_rsp->edtov = cpu_to_be32(phba->fc_edtov);
	bf_set(qtov_edtovres, rtv_rsp, phba->fc_edtovResol ? 1 : 0);
	bf_set(qtov_rttov, rtv_rsp, 0); /* Field is for FC ONLY */
	rtv_rsp->qtov = cpu_to_be32(rtv_rsp->qtov);

	/* Xmit ELS RLS ACC response tag <ulpIoTag> */
	lpfc_printf_vlog(ndlp->vport, KERN_INFO, LOG_ELS,
			 "2875 Xmit ELS RTV ACC response tag x%x xri x%x, "
			 "did x%x, nlp_flag x%x, nlp_state x%x, rpi x%x, "
			 "Data: x%x x%x x%x\n",
			 elsiocb->iotag, elsiocb->iocb.ulpContext,
			 ndlp->nlp_DID, ndlp->nlp_flag, ndlp->nlp_state,
			 ndlp->nlp_rpi,
			rtv_rsp->ratov, rtv_rsp->edtov, rtv_rsp->qtov);
	elsiocb->iocb_cmpl = lpfc_cmpl_els_rsp;
	phba->fc_stat.elsXmitACC++;
	if (lpfc_sli_issue_iocb(phba, LPFC_ELS_RING, elsiocb, 0) == IOCB_ERROR)
		lpfc_els_free_iocb(phba, elsiocb);
	return 0;

reject_out:
	/* issue rejection response */
	stat.un.b.lsRjtRsvd0 = 0;
	stat.un.b.lsRjtRsnCode = LSRJT_UNABLE_TPC;
	stat.un.b.lsRjtRsnCodeExp = LSEXP_CANT_GIVE_DATA;
	stat.un.b.vendorUnique = 0;
	lpfc_els_rsp_reject(vport, stat.un.lsRjtError, cmdiocb, ndlp, NULL);
	return 0;
}

/* lpfc_issue_els_rrq - Process an unsolicited rrq iocb
 * @vport: pointer to a host virtual N_Port data structure.
 * @ndlp: pointer to a node-list data structure.
 * @did: DID of the target.
 * @rrq: Pointer to the rrq struct.
 *
 * Build a ELS RRQ command and send it to the target. If the issue_iocb is
 * Successful the the completion handler will clear the RRQ.
 *
 * Return codes
 *   0 - Successfully sent rrq els iocb.
 *   1 - Failed to send rrq els iocb.
 **/
static int
lpfc_issue_els_rrq(struct lpfc_vport *vport, struct lpfc_nodelist *ndlp,
			uint32_t did, struct lpfc_node_rrq *rrq)
{
	struct lpfc_hba  *phba = vport->phba;
	struct RRQ *els_rrq;
	struct lpfc_iocbq *elsiocb;
	uint8_t *pcmd;
	uint16_t cmdsize;
	int ret;


	if (ndlp != rrq->ndlp)
		ndlp = rrq->ndlp;
	if (!ndlp || !NLP_CHK_NODE_ACT(ndlp))
		return 1;

	/* If ndlp is not NULL, we will bump the reference count on it */
	cmdsize = (sizeof(uint32_t) + sizeof(struct RRQ));
	elsiocb = lpfc_prep_els_iocb(vport, 1, cmdsize, 0, ndlp, did,
				     ELS_CMD_RRQ);
	if (!elsiocb)
		return 1;

	pcmd = (uint8_t *) (((struct lpfc_dmabuf *) elsiocb->context2)->virt);

	/* For RRQ request, remainder of payload is Exchange IDs */
	*((uint32_t *) (pcmd)) = ELS_CMD_RRQ;
	pcmd += sizeof(uint32_t);
	els_rrq = (struct RRQ *) pcmd;

	bf_set(rrq_oxid, els_rrq, phba->sli4_hba.xri_ids[rrq->xritag]);
	bf_set(rrq_rxid, els_rrq, rrq->rxid);
	bf_set(rrq_did, els_rrq, vport->fc_myDID);
	els_rrq->rrq = cpu_to_be32(els_rrq->rrq);
	els_rrq->rrq_exchg = cpu_to_be32(els_rrq->rrq_exchg);


	lpfc_debugfs_disc_trc(vport, LPFC_DISC_TRC_ELS_CMD,
		"Issue RRQ:     did:x%x",
		did, rrq->xritag, rrq->rxid);
	elsiocb->context_un.rrq = rrq;
	elsiocb->iocb_cmpl = lpfc_cmpl_els_rrq;
	ret = lpfc_sli_issue_iocb(phba, LPFC_ELS_RING, elsiocb, 0);

	if (ret == IOCB_ERROR) {
		lpfc_els_free_iocb(phba, elsiocb);
		return 1;
	}
	return 0;
}

/**
 * lpfc_send_rrq - Sends ELS RRQ if needed.
 * @phba: pointer to lpfc hba data structure.
 * @rrq: pointer to the active rrq.
 *
 * This routine will call the lpfc_issue_els_rrq if the rrq is
 * still active for the xri. If this function returns a failure then
 * the caller needs to clean up the RRQ by calling lpfc_clr_active_rrq.
 *
 * Returns 0 Success.
 *         1 Failure.
 **/
int
lpfc_send_rrq(struct lpfc_hba *phba, struct lpfc_node_rrq *rrq)
{
	struct lpfc_nodelist *ndlp = lpfc_findnode_did(rrq->vport,
						       rrq->nlp_DID);
	if (!ndlp)
		return 1;

	if (lpfc_test_rrq_active(phba, ndlp, rrq->xritag))
		return lpfc_issue_els_rrq(rrq->vport, ndlp,
					 rrq->nlp_DID, rrq);
	else
		return 1;
}

/**
 * lpfc_els_rsp_rpl_acc - Issue an accept rpl els command
 * @vport: pointer to a host virtual N_Port data structure.
 * @cmdsize: size of the ELS command.
 * @oldiocb: pointer to the original lpfc command iocb data structure.
 * @ndlp: pointer to a node-list data structure.
 *
 * This routine issuees an Accept (ACC) Read Port List (RPL) ELS command.
 * It is to be called by the lpfc_els_rcv_rpl() routine to accept the RPL.
 *
 * Note that, in lpfc_prep_els_iocb() routine, the reference count of ndlp
 * will be incremented by 1 for holding the ndlp and the reference to ndlp
 * will be stored into the context1 field of the IOCB for the completion
 * callback function to the RPL Accept Response ELS command.
 *
 * Return code
 *   0 - Successfully issued ACC RPL ELS command
 *   1 - Failed to issue ACC RPL ELS command
 **/
static int
lpfc_els_rsp_rpl_acc(struct lpfc_vport *vport, uint16_t cmdsize,
		     struct lpfc_iocbq *oldiocb, struct lpfc_nodelist *ndlp)
{
	struct lpfc_hba *phba = vport->phba;
	IOCB_t *icmd, *oldcmd;
	RPL_RSP rpl_rsp;
	struct lpfc_iocbq *elsiocb;
	uint8_t *pcmd;

	elsiocb = lpfc_prep_els_iocb(vport, 0, cmdsize, oldiocb->retry, ndlp,
				     ndlp->nlp_DID, ELS_CMD_ACC);

	if (!elsiocb)
		return 1;

	icmd = &elsiocb->iocb;
	oldcmd = &oldiocb->iocb;
	icmd->ulpContext = oldcmd->ulpContext;	/* Xri / rx_id */
	icmd->unsli3.rcvsli3.ox_id = oldcmd->unsli3.rcvsli3.ox_id;

	pcmd = (((struct lpfc_dmabuf *) elsiocb->context2)->virt);
	*((uint32_t *) (pcmd)) = ELS_CMD_ACC;
	pcmd += sizeof(uint16_t);
	*((uint16_t *)(pcmd)) = be16_to_cpu(cmdsize);
	pcmd += sizeof(uint16_t);

	/* Setup the RPL ACC payload */
	rpl_rsp.listLen = be32_to_cpu(1);
	rpl_rsp.index = 0;
	rpl_rsp.port_num_blk.portNum = 0;
	rpl_rsp.port_num_blk.portID = be32_to_cpu(vport->fc_myDID);
	memcpy(&rpl_rsp.port_num_blk.portName, &vport->fc_portname,
	    sizeof(struct lpfc_name));
	memcpy(pcmd, &rpl_rsp, cmdsize - sizeof(uint32_t));
	/* Xmit ELS RPL ACC response tag <ulpIoTag> */
	lpfc_printf_vlog(vport, KERN_INFO, LOG_ELS,
			 "0120 Xmit ELS RPL ACC response tag x%x "
			 "xri x%x, did x%x, nlp_flag x%x, nlp_state x%x, "
			 "rpi x%x\n",
			 elsiocb->iotag, elsiocb->iocb.ulpContext,
			 ndlp->nlp_DID, ndlp->nlp_flag, ndlp->nlp_state,
			 ndlp->nlp_rpi);
	elsiocb->iocb_cmpl = lpfc_cmpl_els_rsp;
	phba->fc_stat.elsXmitACC++;
	if (lpfc_sli_issue_iocb(phba, LPFC_ELS_RING, elsiocb, 0) ==
	    IOCB_ERROR) {
		lpfc_els_free_iocb(phba, elsiocb);
		return 1;
	}
	return 0;
}

/**
 * lpfc_els_rcv_rpl - Process an unsolicited rpl iocb
 * @vport: pointer to a host virtual N_Port data structure.
 * @cmdiocb: pointer to lpfc command iocb data structure.
 * @ndlp: pointer to a node-list data structure.
 *
 * This routine processes Read Port List (RPL) IOCB received as an ELS
 * unsolicited event. It first checks the remote port state. If the remote
 * port is not in NLP_STE_UNMAPPED_NODE and NLP_STE_MAPPED_NODE states, it
 * invokes the lpfc_els_rsp_reject() routine to send reject response.
 * Otherwise, this routine then invokes the lpfc_els_rsp_rpl_acc() routine
 * to accept the RPL.
 *
 * Return code
 *   0 - Successfully processed rpl iocb (currently always return 0)
 **/
static int
lpfc_els_rcv_rpl(struct lpfc_vport *vport, struct lpfc_iocbq *cmdiocb,
		 struct lpfc_nodelist *ndlp)
{
	struct lpfc_dmabuf *pcmd;
	uint32_t *lp;
	uint32_t maxsize;
	uint16_t cmdsize;
	RPL *rpl;
	struct ls_rjt stat;

	if ((ndlp->nlp_state != NLP_STE_UNMAPPED_NODE) &&
	    (ndlp->nlp_state != NLP_STE_MAPPED_NODE)) {
		/* issue rejection response */
		stat.un.b.lsRjtRsvd0 = 0;
		stat.un.b.lsRjtRsnCode = LSRJT_UNABLE_TPC;
		stat.un.b.lsRjtRsnCodeExp = LSEXP_CANT_GIVE_DATA;
		stat.un.b.vendorUnique = 0;
		lpfc_els_rsp_reject(vport, stat.un.lsRjtError, cmdiocb, ndlp,
			NULL);
		/* rejected the unsolicited RPL request and done with it */
		return 0;
	}

	pcmd = (struct lpfc_dmabuf *) cmdiocb->context2;
	lp = (uint32_t *) pcmd->virt;
	rpl = (RPL *) (lp + 1);
	maxsize = be32_to_cpu(rpl->maxsize);

	/* We support only one port */
	if ((rpl->index == 0) &&
	    ((maxsize == 0) ||
	     ((maxsize * sizeof(uint32_t)) >= sizeof(RPL_RSP)))) {
		cmdsize = sizeof(uint32_t) + sizeof(RPL_RSP);
	} else {
		cmdsize = sizeof(uint32_t) + maxsize * sizeof(uint32_t);
	}
	lpfc_els_rsp_rpl_acc(vport, cmdsize, cmdiocb, ndlp);

	return 0;
}

/**
 * lpfc_els_rcv_farp - Process an unsolicited farp request els command
 * @vport: pointer to a virtual N_Port data structure.
 * @cmdiocb: pointer to lpfc command iocb data structure.
 * @ndlp: pointer to a node-list data structure.
 *
 * This routine processes Fibre Channel Address Resolution Protocol
 * (FARP) Request IOCB received as an ELS unsolicited event. Currently,
 * the lpfc driver only supports matching on WWPN or WWNN for FARP. As such,
 * FARP_MATCH_PORT flag and FARP_MATCH_NODE flag are checked against the
 * Match Flag in the FARP request IOCB: if FARP_MATCH_PORT flag is set, the
 * remote PortName is compared against the FC PortName stored in the @vport
 * data structure; if FARP_MATCH_NODE flag is set, the remote NodeName is
 * compared against the FC NodeName stored in the @vport data structure.
 * If any of these matches and the FARP_REQUEST_FARPR flag is set in the
 * FARP request IOCB Response Flag, the lpfc_issue_els_farpr() routine is
 * invoked to send out FARP Response to the remote node. Before sending the
 * FARP Response, however, the FARP_REQUEST_PLOGI flag is check in the FARP
 * request IOCB Response Flag and, if it is set, the lpfc_issue_els_plogi()
 * routine is invoked to log into the remote port first.
 *
 * Return code
 *   0 - Either the FARP Match Mode not supported or successfully processed
 **/
static int
lpfc_els_rcv_farp(struct lpfc_vport *vport, struct lpfc_iocbq *cmdiocb,
		  struct lpfc_nodelist *ndlp)
{
	struct lpfc_dmabuf *pcmd;
	uint32_t *lp;
	IOCB_t *icmd;
	FARP *fp;
	uint32_t cnt, did;

	icmd = &cmdiocb->iocb;
	did = icmd->un.elsreq64.remoteID;
	pcmd = (struct lpfc_dmabuf *) cmdiocb->context2;
	lp = (uint32_t *) pcmd->virt;

	lp++;
	fp = (FARP *) lp;
	/* FARP-REQ received from DID <did> */
	lpfc_printf_vlog(vport, KERN_INFO, LOG_ELS,
			 "0601 FARP-REQ received from DID x%x\n", did);
	/* We will only support match on WWPN or WWNN */
	if (fp->Mflags & ~(FARP_MATCH_NODE | FARP_MATCH_PORT)) {
		return 0;
	}

	cnt = 0;
	/* If this FARP command is searching for my portname */
	if (fp->Mflags & FARP_MATCH_PORT) {
		if (memcmp(&fp->RportName, &vport->fc_portname,
			   sizeof(struct lpfc_name)) == 0)
			cnt = 1;
	}

	/* If this FARP command is searching for my nodename */
	if (fp->Mflags & FARP_MATCH_NODE) {
		if (memcmp(&fp->RnodeName, &vport->fc_nodename,
			   sizeof(struct lpfc_name)) == 0)
			cnt = 1;
	}

	if (cnt) {
		if ((ndlp->nlp_state == NLP_STE_UNMAPPED_NODE) ||
		   (ndlp->nlp_state == NLP_STE_MAPPED_NODE)) {
			/* Log back into the node before sending the FARP. */
			if (fp->Rflags & FARP_REQUEST_PLOGI) {
				ndlp->nlp_prev_state = ndlp->nlp_state;
				lpfc_nlp_set_state(vport, ndlp,
						   NLP_STE_PLOGI_ISSUE);
				lpfc_issue_els_plogi(vport, ndlp->nlp_DID, 0);
			}

			/* Send a FARP response to that node */
			if (fp->Rflags & FARP_REQUEST_FARPR)
				lpfc_issue_els_farpr(vport, did, 0);
		}
	}
	return 0;
}

/**
 * lpfc_els_rcv_farpr - Process an unsolicited farp response iocb
 * @vport: pointer to a host virtual N_Port data structure.
 * @cmdiocb: pointer to lpfc command iocb data structure.
 * @ndlp: pointer to a node-list data structure.
 *
 * This routine processes Fibre Channel Address Resolution Protocol
 * Response (FARPR) IOCB received as an ELS unsolicited event. It simply
 * invokes the lpfc_els_rsp_acc() routine to the remote node to accept
 * the FARP response request.
 *
 * Return code
 *   0 - Successfully processed FARPR IOCB (currently always return 0)
 **/
static int
lpfc_els_rcv_farpr(struct lpfc_vport *vport, struct lpfc_iocbq *cmdiocb,
		   struct lpfc_nodelist  *ndlp)
{
	struct lpfc_dmabuf *pcmd;
	uint32_t *lp;
	IOCB_t *icmd;
	uint32_t did;

	icmd = &cmdiocb->iocb;
	did = icmd->un.elsreq64.remoteID;
	pcmd = (struct lpfc_dmabuf *) cmdiocb->context2;
	lp = (uint32_t *) pcmd->virt;

	lp++;
	/* FARP-RSP received from DID <did> */
	lpfc_printf_vlog(vport, KERN_INFO, LOG_ELS,
			 "0600 FARP-RSP received from DID x%x\n", did);
	/* ACCEPT the Farp resp request */
	lpfc_els_rsp_acc(vport, ELS_CMD_ACC, cmdiocb, ndlp, NULL);

	return 0;
}

/**
 * lpfc_els_rcv_fan - Process an unsolicited fan iocb command
 * @vport: pointer to a host virtual N_Port data structure.
 * @cmdiocb: pointer to lpfc command iocb data structure.
 * @fan_ndlp: pointer to a node-list data structure.
 *
 * This routine processes a Fabric Address Notification (FAN) IOCB
 * command received as an ELS unsolicited event. The FAN ELS command will
 * only be processed on a physical port (i.e., the @vport represents the
 * physical port). The fabric NodeName and PortName from the FAN IOCB are
 * compared against those in the phba data structure. If any of those is
 * different, the lpfc_initial_flogi() routine is invoked to initialize
 * Fabric Login (FLOGI) to the fabric to start the discover over. Otherwise,
 * if both of those are identical, the lpfc_issue_fabric_reglogin() routine
 * is invoked to register login to the fabric.
 *
 * Return code
 *   0 - Successfully processed fan iocb (currently always return 0).
 **/
static int
lpfc_els_rcv_fan(struct lpfc_vport *vport, struct lpfc_iocbq *cmdiocb,
		 struct lpfc_nodelist *fan_ndlp)
{
	struct lpfc_hba *phba = vport->phba;
	uint32_t *lp;
	FAN *fp;

	lpfc_printf_vlog(vport, KERN_INFO, LOG_ELS, "0265 FAN received\n");
	lp = (uint32_t *)((struct lpfc_dmabuf *)cmdiocb->context2)->virt;
	fp = (FAN *) ++lp;
	/* FAN received; Fan does not have a reply sequence */
	if ((vport == phba->pport) &&
	    (vport->port_state == LPFC_LOCAL_CFG_LINK)) {
		if ((memcmp(&phba->fc_fabparam.nodeName, &fp->FnodeName,
			    sizeof(struct lpfc_name))) ||
		    (memcmp(&phba->fc_fabparam.portName, &fp->FportName,
			    sizeof(struct lpfc_name)))) {
			/* This port has switched fabrics. FLOGI is required */
			lpfc_issue_init_vfi(vport);
		} else {
			/* FAN verified - skip FLOGI */
			vport->fc_myDID = vport->fc_prevDID;
			if (phba->sli_rev < LPFC_SLI_REV4)
				lpfc_issue_fabric_reglogin(vport);
			else {
				lpfc_printf_vlog(vport, KERN_INFO, LOG_ELS,
					"3138 Need register VFI: (x%x/%x)\n",
					vport->fc_prevDID, vport->fc_myDID);
				lpfc_issue_reg_vfi(vport);
			}
		}
	}
	return 0;
}

/**
 * lpfc_els_timeout - Handler funciton to the els timer
 * @t: timer context used to obtain the vport.
 *
 * This routine is invoked by the ELS timer after timeout. It posts the ELS
 * timer timeout event by setting the WORKER_ELS_TMO bit to the work port
 * event bitmap and then invokes the lpfc_worker_wake_up() routine to wake
 * up the worker thread. It is for the worker thread to invoke the routine
 * lpfc_els_timeout_handler() to work on the posted event WORKER_ELS_TMO.
 **/
void
lpfc_els_timeout(struct timer_list *t)
{
	struct lpfc_vport *vport = from_timer(vport, t, els_tmofunc);
	struct lpfc_hba   *phba = vport->phba;
	uint32_t tmo_posted;
	unsigned long iflag;

	spin_lock_irqsave(&vport->work_port_lock, iflag);
	tmo_posted = vport->work_port_events & WORKER_ELS_TMO;
	if ((!tmo_posted) && (!(vport->load_flag & FC_UNLOADING)))
		vport->work_port_events |= WORKER_ELS_TMO;
	spin_unlock_irqrestore(&vport->work_port_lock, iflag);

	if ((!tmo_posted) && (!(vport->load_flag & FC_UNLOADING)))
		lpfc_worker_wake_up(phba);
	return;
}


/**
 * lpfc_els_timeout_handler - Process an els timeout event
 * @vport: pointer to a virtual N_Port data structure.
 *
 * This routine is the actual handler function that processes an ELS timeout
 * event. It walks the ELS ring to get and abort all the IOCBs (except the
 * ABORT/CLOSE/FARP/FARPR/FDISC), which are associated with the @vport by
 * invoking the lpfc_sli_issue_abort_iotag() routine.
 **/
void
lpfc_els_timeout_handler(struct lpfc_vport *vport)
{
	struct lpfc_hba  *phba = vport->phba;
	struct lpfc_sli_ring *pring;
	struct lpfc_iocbq *tmp_iocb, *piocb;
	IOCB_t *cmd = NULL;
	struct lpfc_dmabuf *pcmd;
	uint32_t els_command = 0;
	uint32_t timeout;
	uint32_t remote_ID = 0xffffffff;
	LIST_HEAD(abort_list);


	timeout = (uint32_t)(phba->fc_ratov << 1);

	pring = lpfc_phba_elsring(phba);
	if (unlikely(!pring))
		return;

	if (phba->pport->load_flag & FC_UNLOADING)
		return;

	spin_lock_irq(&phba->hbalock);
	if (phba->sli_rev == LPFC_SLI_REV4)
		spin_lock(&pring->ring_lock);

	list_for_each_entry_safe(piocb, tmp_iocb, &pring->txcmplq, list) {
		cmd = &piocb->iocb;

		if ((piocb->iocb_flag & LPFC_IO_LIBDFC) != 0 ||
		    piocb->iocb.ulpCommand == CMD_ABORT_XRI_CN ||
		    piocb->iocb.ulpCommand == CMD_CLOSE_XRI_CN)
			continue;

		if (piocb->vport != vport)
			continue;

		pcmd = (struct lpfc_dmabuf *) piocb->context2;
		if (pcmd)
			els_command = *(uint32_t *) (pcmd->virt);

		if (els_command == ELS_CMD_FARP ||
		    els_command == ELS_CMD_FARPR ||
		    els_command == ELS_CMD_FDISC)
			continue;

		if (piocb->drvrTimeout > 0) {
			if (piocb->drvrTimeout >= timeout)
				piocb->drvrTimeout -= timeout;
			else
				piocb->drvrTimeout = 0;
			continue;
		}

		remote_ID = 0xffffffff;
		if (cmd->ulpCommand != CMD_GEN_REQUEST64_CR)
			remote_ID = cmd->un.elsreq64.remoteID;
		else {
			struct lpfc_nodelist *ndlp;
			ndlp = __lpfc_findnode_rpi(vport, cmd->ulpContext);
			if (ndlp && NLP_CHK_NODE_ACT(ndlp))
				remote_ID = ndlp->nlp_DID;
		}
		list_add_tail(&piocb->dlist, &abort_list);
	}
	if (phba->sli_rev == LPFC_SLI_REV4)
		spin_unlock(&pring->ring_lock);
	spin_unlock_irq(&phba->hbalock);

	list_for_each_entry_safe(piocb, tmp_iocb, &abort_list, dlist) {
		cmd = &piocb->iocb;
		lpfc_printf_vlog(vport, KERN_ERR, LOG_TRACE_EVENT,
			 "0127 ELS timeout Data: x%x x%x x%x "
			 "x%x\n", els_command,
			 remote_ID, cmd->ulpCommand, cmd->ulpIoTag);
		spin_lock_irq(&phba->hbalock);
		list_del_init(&piocb->dlist);
		lpfc_sli_issue_abort_iotag(phba, pring, piocb);
		spin_unlock_irq(&phba->hbalock);
	}

	if (!list_empty(&pring->txcmplq))
		if (!(phba->pport->load_flag & FC_UNLOADING))
			mod_timer(&vport->els_tmofunc,
				  jiffies + msecs_to_jiffies(1000 * timeout));
}

/**
 * lpfc_els_flush_cmd - Clean up the outstanding els commands to a vport
 * @vport: pointer to a host virtual N_Port data structure.
 *
 * This routine is used to clean up all the outstanding ELS commands on a
 * @vport. It first aborts the @vport by invoking lpfc_fabric_abort_vport()
 * routine. After that, it walks the ELS transmit queue to remove all the
 * IOCBs with the @vport other than the QUE_RING and ABORT/CLOSE IOCBs. For
 * the IOCBs with a non-NULL completion callback function, the callback
 * function will be invoked with the status set to IOSTAT_LOCAL_REJECT and
 * un.ulpWord[4] set to IOERR_SLI_ABORTED. For IOCBs with a NULL completion
 * callback function, the IOCB will simply be released. Finally, it walks
 * the ELS transmit completion queue to issue an abort IOCB to any transmit
 * completion queue IOCB that is associated with the @vport and is not
 * an IOCB from libdfc (i.e., the management plane IOCBs that are not
 * part of the discovery state machine) out to HBA by invoking the
 * lpfc_sli_issue_abort_iotag() routine. Note that this function issues the
 * abort IOCB to any transmit completion queueed IOCB, it does not guarantee
 * the IOCBs are aborted when this function returns.
 **/
void
lpfc_els_flush_cmd(struct lpfc_vport *vport)
{
	LIST_HEAD(abort_list);
	struct lpfc_hba  *phba = vport->phba;
	struct lpfc_sli_ring *pring;
	struct lpfc_iocbq *tmp_iocb, *piocb;
	IOCB_t *cmd = NULL;
	unsigned long iflags = 0;

	lpfc_fabric_abort_vport(vport);

	/*
	 * For SLI3, only the hbalock is required.  But SLI4 needs to coordinate
	 * with the ring insert operation.  Because lpfc_sli_issue_abort_iotag
	 * ultimately grabs the ring_lock, the driver must splice the list into
	 * a working list and release the locks before calling the abort.
	 */
	spin_lock_irqsave(&phba->hbalock, iflags);
	pring = lpfc_phba_elsring(phba);

	/* Bail out if we've no ELS wq, like in PCI error recovery case. */
	if (unlikely(!pring)) {
		spin_unlock_irqrestore(&phba->hbalock, iflags);
		return;
	}

	if (phba->sli_rev == LPFC_SLI_REV4)
		spin_lock(&pring->ring_lock);

	/* First we need to issue aborts to outstanding cmds on txcmpl */
	list_for_each_entry_safe(piocb, tmp_iocb, &pring->txcmplq, list) {
		if (piocb->iocb_flag & LPFC_IO_LIBDFC)
			continue;

		if (piocb->vport != vport)
			continue;

		if (piocb->iocb_flag & LPFC_DRIVER_ABORTED)
			continue;

		/* On the ELS ring we can have ELS_REQUESTs or
		 * GEN_REQUESTs waiting for a response.
		 */
		cmd = &piocb->iocb;
		if (cmd->ulpCommand == CMD_ELS_REQUEST64_CR) {
			list_add_tail(&piocb->dlist, &abort_list);

			/* If the link is down when flushing ELS commands
			 * the firmware will not complete them till after
			 * the link comes back up. This may confuse
			 * discovery for the new link up, so we need to
			 * change the compl routine to just clean up the iocb
			 * and avoid any retry logic.
			 */
			if (phba->link_state == LPFC_LINK_DOWN)
				piocb->iocb_cmpl = lpfc_cmpl_els_link_down;
		}
		if (cmd->ulpCommand == CMD_GEN_REQUEST64_CR)
			list_add_tail(&piocb->dlist, &abort_list);
	}

	if (phba->sli_rev == LPFC_SLI_REV4)
		spin_unlock(&pring->ring_lock);
	spin_unlock_irqrestore(&phba->hbalock, iflags);

	/* Abort each txcmpl iocb on aborted list and remove the dlist links. */
	list_for_each_entry_safe(piocb, tmp_iocb, &abort_list, dlist) {
		spin_lock_irqsave(&phba->hbalock, iflags);
		list_del_init(&piocb->dlist);
		lpfc_sli_issue_abort_iotag(phba, pring, piocb);
		spin_unlock_irqrestore(&phba->hbalock, iflags);
	}
	if (!list_empty(&abort_list))
		lpfc_printf_vlog(vport, KERN_ERR, LOG_TRACE_EVENT,
				 "3387 abort list for txq not empty\n");
	INIT_LIST_HEAD(&abort_list);

	spin_lock_irqsave(&phba->hbalock, iflags);
	if (phba->sli_rev == LPFC_SLI_REV4)
		spin_lock(&pring->ring_lock);

	/* No need to abort the txq list,
	 * just queue them up for lpfc_sli_cancel_iocbs
	 */
	list_for_each_entry_safe(piocb, tmp_iocb, &pring->txq, list) {
		cmd = &piocb->iocb;

		if (piocb->iocb_flag & LPFC_IO_LIBDFC) {
			continue;
		}

		/* Do not flush out the QUE_RING and ABORT/CLOSE iocbs */
		if (cmd->ulpCommand == CMD_QUE_RING_BUF_CN ||
		    cmd->ulpCommand == CMD_QUE_RING_BUF64_CN ||
		    cmd->ulpCommand == CMD_CLOSE_XRI_CN ||
		    cmd->ulpCommand == CMD_ABORT_XRI_CN)
			continue;

		if (piocb->vport != vport)
			continue;

		list_del_init(&piocb->list);
		list_add_tail(&piocb->list, &abort_list);
	}

	/* The same holds true for any FLOGI/FDISC on the fabric_iocb_list */
	if (vport == phba->pport) {
		list_for_each_entry_safe(piocb, tmp_iocb,
					 &phba->fabric_iocb_list, list) {
			cmd = &piocb->iocb;
			list_del_init(&piocb->list);
			list_add_tail(&piocb->list, &abort_list);
		}
	}

	if (phba->sli_rev == LPFC_SLI_REV4)
		spin_unlock(&pring->ring_lock);
	spin_unlock_irqrestore(&phba->hbalock, iflags);

	/* Cancel all the IOCBs from the completions list */
	lpfc_sli_cancel_iocbs(phba, &abort_list,
			      IOSTAT_LOCAL_REJECT, IOERR_SLI_ABORTED);

	return;
}

/**
 * lpfc_els_flush_all_cmd - Clean up all the outstanding els commands to a HBA
 * @phba: pointer to lpfc hba data structure.
 *
 * This routine is used to clean up all the outstanding ELS commands on a
 * @phba. It first aborts the @phba by invoking the lpfc_fabric_abort_hba()
 * routine. After that, it walks the ELS transmit queue to remove all the
 * IOCBs to the @phba other than the QUE_RING and ABORT/CLOSE IOCBs. For
 * the IOCBs with the completion callback function associated, the callback
 * function will be invoked with the status set to IOSTAT_LOCAL_REJECT and
 * un.ulpWord[4] set to IOERR_SLI_ABORTED. For IOCBs without the completion
 * callback function associated, the IOCB will simply be released. Finally,
 * it walks the ELS transmit completion queue to issue an abort IOCB to any
 * transmit completion queue IOCB that is not an IOCB from libdfc (i.e., the
 * management plane IOCBs that are not part of the discovery state machine)
 * out to HBA by invoking the lpfc_sli_issue_abort_iotag() routine.
 **/
void
lpfc_els_flush_all_cmd(struct lpfc_hba  *phba)
{
	struct lpfc_vport *vport;

	spin_lock_irq(&phba->port_list_lock);
	list_for_each_entry(vport, &phba->port_list, listentry)
		lpfc_els_flush_cmd(vport);
	spin_unlock_irq(&phba->port_list_lock);

	return;
}

/**
 * lpfc_send_els_failure_event - Posts an ELS command failure event
 * @phba: Pointer to hba context object.
 * @cmdiocbp: Pointer to command iocb which reported error.
 * @rspiocbp: Pointer to response iocb which reported error.
 *
 * This function sends an event when there is an ELS command
 * failure.
 **/
void
lpfc_send_els_failure_event(struct lpfc_hba *phba,
			struct lpfc_iocbq *cmdiocbp,
			struct lpfc_iocbq *rspiocbp)
{
	struct lpfc_vport *vport = cmdiocbp->vport;
	struct Scsi_Host *shost = lpfc_shost_from_vport(vport);
	struct lpfc_lsrjt_event lsrjt_event;
	struct lpfc_fabric_event_header fabric_event;
	struct ls_rjt stat;
	struct lpfc_nodelist *ndlp;
	uint32_t *pcmd;

	ndlp = cmdiocbp->context1;
	if (!ndlp || !NLP_CHK_NODE_ACT(ndlp))
		return;

	if (rspiocbp->iocb.ulpStatus == IOSTAT_LS_RJT) {
		lsrjt_event.header.event_type = FC_REG_ELS_EVENT;
		lsrjt_event.header.subcategory = LPFC_EVENT_LSRJT_RCV;
		memcpy(lsrjt_event.header.wwpn, &ndlp->nlp_portname,
			sizeof(struct lpfc_name));
		memcpy(lsrjt_event.header.wwnn, &ndlp->nlp_nodename,
			sizeof(struct lpfc_name));
		pcmd = (uint32_t *) (((struct lpfc_dmabuf *)
			cmdiocbp->context2)->virt);
		lsrjt_event.command = (pcmd != NULL) ? *pcmd : 0;
		stat.un.lsRjtError = be32_to_cpu(rspiocbp->iocb.un.ulpWord[4]);
		lsrjt_event.reason_code = stat.un.b.lsRjtRsnCode;
		lsrjt_event.explanation = stat.un.b.lsRjtRsnCodeExp;
		fc_host_post_vendor_event(shost,
			fc_get_event_number(),
			sizeof(lsrjt_event),
			(char *)&lsrjt_event,
			LPFC_NL_VENDOR_ID);
		return;
	}
	if ((rspiocbp->iocb.ulpStatus == IOSTAT_NPORT_BSY) ||
		(rspiocbp->iocb.ulpStatus == IOSTAT_FABRIC_BSY)) {
		fabric_event.event_type = FC_REG_FABRIC_EVENT;
		if (rspiocbp->iocb.ulpStatus == IOSTAT_NPORT_BSY)
			fabric_event.subcategory = LPFC_EVENT_PORT_BUSY;
		else
			fabric_event.subcategory = LPFC_EVENT_FABRIC_BUSY;
		memcpy(fabric_event.wwpn, &ndlp->nlp_portname,
			sizeof(struct lpfc_name));
		memcpy(fabric_event.wwnn, &ndlp->nlp_nodename,
			sizeof(struct lpfc_name));
		fc_host_post_vendor_event(shost,
			fc_get_event_number(),
			sizeof(fabric_event),
			(char *)&fabric_event,
			LPFC_NL_VENDOR_ID);
		return;
	}

}

/**
 * lpfc_send_els_event - Posts unsolicited els event
 * @vport: Pointer to vport object.
 * @ndlp: Pointer FC node object.
 * @payload: ELS command code type.
 *
 * This function posts an event when there is an incoming
 * unsolicited ELS command.
 **/
static void
lpfc_send_els_event(struct lpfc_vport *vport,
		    struct lpfc_nodelist *ndlp,
		    uint32_t *payload)
{
	struct lpfc_els_event_header *els_data = NULL;
	struct lpfc_logo_event *logo_data = NULL;
	struct Scsi_Host *shost = lpfc_shost_from_vport(vport);

	if (*payload == ELS_CMD_LOGO) {
		logo_data = kmalloc(sizeof(struct lpfc_logo_event), GFP_KERNEL);
		if (!logo_data) {
			lpfc_printf_vlog(vport, KERN_ERR, LOG_TRACE_EVENT,
				"0148 Failed to allocate memory "
				"for LOGO event\n");
			return;
		}
		els_data = &logo_data->header;
	} else {
		els_data = kmalloc(sizeof(struct lpfc_els_event_header),
			GFP_KERNEL);
		if (!els_data) {
			lpfc_printf_vlog(vport, KERN_ERR, LOG_TRACE_EVENT,
				"0149 Failed to allocate memory "
				"for ELS event\n");
			return;
		}
	}
	els_data->event_type = FC_REG_ELS_EVENT;
	switch (*payload) {
	case ELS_CMD_PLOGI:
		els_data->subcategory = LPFC_EVENT_PLOGI_RCV;
		break;
	case ELS_CMD_PRLO:
		els_data->subcategory = LPFC_EVENT_PRLO_RCV;
		break;
	case ELS_CMD_ADISC:
		els_data->subcategory = LPFC_EVENT_ADISC_RCV;
		break;
	case ELS_CMD_LOGO:
		els_data->subcategory = LPFC_EVENT_LOGO_RCV;
		/* Copy the WWPN in the LOGO payload */
		memcpy(logo_data->logo_wwpn, &payload[2],
			sizeof(struct lpfc_name));
		break;
	default:
		kfree(els_data);
		return;
	}
	memcpy(els_data->wwpn, &ndlp->nlp_portname, sizeof(struct lpfc_name));
	memcpy(els_data->wwnn, &ndlp->nlp_nodename, sizeof(struct lpfc_name));
	if (*payload == ELS_CMD_LOGO) {
		fc_host_post_vendor_event(shost,
			fc_get_event_number(),
			sizeof(struct lpfc_logo_event),
			(char *)logo_data,
			LPFC_NL_VENDOR_ID);
		kfree(logo_data);
	} else {
		fc_host_post_vendor_event(shost,
			fc_get_event_number(),
			sizeof(struct lpfc_els_event_header),
			(char *)els_data,
			LPFC_NL_VENDOR_ID);
		kfree(els_data);
	}

	return;
}


DECLARE_ENUM2STR_LOOKUP(lpfc_get_tlv_dtag_nm, fc_ls_tlv_dtag,
			FC_LS_TLV_DTAG_INIT);

DECLARE_ENUM2STR_LOOKUP(lpfc_get_fpin_li_event_nm, fc_fpin_li_event_types,
			FC_FPIN_LI_EVT_TYPES_INIT);

/**
 * lpfc_els_rcv_fpin_li - Process an FPIN Link Integrity Event.
 * @vport: Pointer to vport object.
 * @tlv:  Pointer to the Link Integrity Notification Descriptor.
 *
 * This function processes a link integrity FPIN event by
 * logging a message
 **/
static void
lpfc_els_rcv_fpin_li(struct lpfc_vport *vport, struct fc_tlv_desc *tlv)
{
	struct fc_fn_li_desc *li = (struct fc_fn_li_desc *)tlv;
	const char *li_evt_str;
	u32 li_evt;

	li_evt = be16_to_cpu(li->event_type);
	li_evt_str = lpfc_get_fpin_li_event_nm(li_evt);

	lpfc_printf_vlog(vport, KERN_INFO, LOG_ELS,
			 "4680 FPIN Link Integrity %s (x%x) "
			 "Detecting PN x%016llx Attached PN x%016llx "
			 "Duration %d mSecs Count %d Port Cnt %d\n",
			 li_evt_str, li_evt,
			 be64_to_cpu(li->detecting_wwpn),
			 be64_to_cpu(li->attached_wwpn),
			 be32_to_cpu(li->event_threshold),
			 be32_to_cpu(li->event_count),
			 be32_to_cpu(li->pname_count));
}

static void
lpfc_els_rcv_fpin(struct lpfc_vport *vport, struct fc_els_fpin *fpin,
		  u32 fpin_length)
{
	struct fc_tlv_desc *tlv;
	const char *dtag_nm;
	uint32_t desc_cnt = 0, bytes_remain;
	u32 dtag;

	/* FPINs handled only if we are in the right discovery state */
	if (vport->port_state < LPFC_DISC_AUTH)
		return;

	/* make sure there is the full fpin header */
	if (fpin_length < sizeof(struct fc_els_fpin))
		return;

	tlv = (struct fc_tlv_desc *)&fpin->fpin_desc[0];
	bytes_remain = fpin_length - offsetof(struct fc_els_fpin, fpin_desc);
	bytes_remain = min_t(u32, bytes_remain, be32_to_cpu(fpin->desc_len));

	/* process each descriptor */
	while (bytes_remain >= FC_TLV_DESC_HDR_SZ &&
	       bytes_remain >= FC_TLV_DESC_SZ_FROM_LENGTH(tlv)) {

		dtag = be32_to_cpu(tlv->desc_tag);
		switch (dtag) {
		case ELS_DTAG_LNK_INTEGRITY:
			lpfc_els_rcv_fpin_li(vport, tlv);
			break;
		default:
			dtag_nm = lpfc_get_tlv_dtag_nm(dtag);
			lpfc_printf_vlog(vport, KERN_ERR, LOG_TRACE_EVENT,
					 "4678  skipped FPIN descriptor[%d]: "
					 "tag x%x (%s)\n",
					 desc_cnt, dtag, dtag_nm);
			break;
		}

		desc_cnt++;
		bytes_remain -= FC_TLV_DESC_SZ_FROM_LENGTH(tlv);
		tlv = fc_tlv_next_desc(tlv);
	}

	fc_host_fpin_rcv(lpfc_shost_from_vport(vport), fpin_length,
			 (char *)fpin);
}

/**
 * lpfc_els_unsol_buffer - Process an unsolicited event data buffer
 * @phba: pointer to lpfc hba data structure.
 * @pring: pointer to a SLI ring.
 * @vport: pointer to a host virtual N_Port data structure.
 * @elsiocb: pointer to lpfc els command iocb data structure.
 *
 * This routine is used for processing the IOCB associated with a unsolicited
 * event. It first determines whether there is an existing ndlp that matches
 * the DID from the unsolicited IOCB. If not, it will create a new one with
 * the DID from the unsolicited IOCB. The ELS command from the unsolicited
 * IOCB is then used to invoke the proper routine and to set up proper state
 * of the discovery state machine.
 **/
static void
lpfc_els_unsol_buffer(struct lpfc_hba *phba, struct lpfc_sli_ring *pring,
		      struct lpfc_vport *vport, struct lpfc_iocbq *elsiocb)
{
	struct Scsi_Host  *shost;
	struct lpfc_nodelist *ndlp;
	struct ls_rjt stat;
	uint32_t *payload, payload_len;
	uint32_t cmd, did, newnode;
	uint8_t rjt_exp, rjt_err = 0, init_link = 0;
	IOCB_t *icmd = &elsiocb->iocb;
	LPFC_MBOXQ_t *mbox;

	if (!vport || !(elsiocb->context2))
		goto dropit;

	newnode = 0;
	payload = ((struct lpfc_dmabuf *)elsiocb->context2)->virt;
	payload_len = elsiocb->iocb.unsli3.rcvsli3.acc_len;
	cmd = *payload;
	if ((phba->sli3_options & LPFC_SLI3_HBQ_ENABLED) == 0)
		lpfc_post_buffer(phba, pring, 1);

	did = icmd->un.rcvels.remoteID;
	if (icmd->ulpStatus) {
		lpfc_debugfs_disc_trc(vport, LPFC_DISC_TRC_ELS_UNSOL,
			"RCV Unsol ELS:  status:x%x/x%x did:x%x",
			icmd->ulpStatus, icmd->un.ulpWord[4], did);
		goto dropit;
	}

	/* Check to see if link went down during discovery */
	if (lpfc_els_chk_latt(vport))
		goto dropit;

	/* Ignore traffic received during vport shutdown. */
	if (vport->load_flag & FC_UNLOADING)
		goto dropit;

	/* If NPort discovery is delayed drop incoming ELS */
	if ((vport->fc_flag & FC_DISC_DELAYED) &&
			(cmd != ELS_CMD_PLOGI))
		goto dropit;

	ndlp = lpfc_findnode_did(vport, did);
	if (!ndlp) {
		/* Cannot find existing Fabric ndlp, so allocate a new one */
		ndlp = lpfc_nlp_init(vport, did);
		if (!ndlp)
			goto dropit;
		lpfc_nlp_set_state(vport, ndlp, NLP_STE_NPR_NODE);
		newnode = 1;
		if ((did & Fabric_DID_MASK) == Fabric_DID_MASK)
			ndlp->nlp_type |= NLP_FABRIC;
	} else if (!NLP_CHK_NODE_ACT(ndlp)) {
		ndlp = lpfc_enable_node(vport, ndlp,
					NLP_STE_UNUSED_NODE);
		if (!ndlp)
			goto dropit;
		lpfc_nlp_set_state(vport, ndlp, NLP_STE_NPR_NODE);
		newnode = 1;
		if ((did & Fabric_DID_MASK) == Fabric_DID_MASK)
			ndlp->nlp_type |= NLP_FABRIC;
	} else if (ndlp->nlp_state == NLP_STE_UNUSED_NODE) {
		/* This is similar to the new node path */
		ndlp = lpfc_nlp_get(ndlp);
		if (!ndlp)
			goto dropit;
		lpfc_nlp_set_state(vport, ndlp, NLP_STE_NPR_NODE);
		newnode = 1;
	}

	phba->fc_stat.elsRcvFrame++;

	/*
	 * Do not process any unsolicited ELS commands
	 * if the ndlp is in DEV_LOSS
	 */
	shost = lpfc_shost_from_vport(vport);
	spin_lock_irq(shost->host_lock);
	if (ndlp->nlp_flag & NLP_IN_DEV_LOSS) {
		spin_unlock_irq(shost->host_lock);
		if (newnode)
			lpfc_nlp_put(ndlp);
		goto dropit;
	}
	spin_unlock_irq(shost->host_lock);

	elsiocb->context1 = lpfc_nlp_get(ndlp);
	elsiocb->vport = vport;

	if ((cmd & ELS_CMD_MASK) == ELS_CMD_RSCN) {
		cmd &= ELS_CMD_MASK;
	}
	/* ELS command <elsCmd> received from NPORT <did> */
	lpfc_printf_vlog(vport, KERN_INFO, LOG_ELS,
			 "0112 ELS command x%x received from NPORT x%x "
			 "Data: x%x x%x x%x x%x\n",
			cmd, did, vport->port_state, vport->fc_flag,
			vport->fc_myDID, vport->fc_prevDID);

	/* reject till our FLOGI completes or PLOGI assigned DID via PT2PT */
	if ((vport->port_state < LPFC_FABRIC_CFG_LINK) &&
	    (cmd != ELS_CMD_FLOGI) &&
	    !((cmd == ELS_CMD_PLOGI) && (vport->fc_flag & FC_PT2PT))) {
		rjt_err = LSRJT_LOGICAL_BSY;
		rjt_exp = LSEXP_NOTHING_MORE;
		goto lsrjt;
	}

	switch (cmd) {
	case ELS_CMD_PLOGI:
		lpfc_debugfs_disc_trc(vport, LPFC_DISC_TRC_ELS_UNSOL,
			"RCV PLOGI:       did:x%x/ste:x%x flg:x%x",
			did, vport->port_state, ndlp->nlp_flag);

		phba->fc_stat.elsRcvPLOGI++;
		ndlp = lpfc_plogi_confirm_nport(phba, payload, ndlp);
		if (phba->sli_rev == LPFC_SLI_REV4 &&
		    (phba->pport->fc_flag & FC_PT2PT)) {
			vport->fc_prevDID = vport->fc_myDID;
			/* Our DID needs to be updated before registering
			 * the vfi. This is done in lpfc_rcv_plogi but
			 * that is called after the reg_vfi.
			 */
			vport->fc_myDID = elsiocb->iocb.un.rcvels.parmRo;
			lpfc_printf_vlog(vport, KERN_INFO, LOG_ELS,
					 "3312 Remote port assigned DID x%x "
					 "%x\n", vport->fc_myDID,
					 vport->fc_prevDID);
		}

		lpfc_send_els_event(vport, ndlp, payload);

		/* If Nport discovery is delayed, reject PLOGIs */
		if (vport->fc_flag & FC_DISC_DELAYED) {
			rjt_err = LSRJT_UNABLE_TPC;
			rjt_exp = LSEXP_NOTHING_MORE;
			break;
		}

		if (vport->port_state < LPFC_DISC_AUTH) {
			if (!(phba->pport->fc_flag & FC_PT2PT) ||
				(phba->pport->fc_flag & FC_PT2PT_PLOGI)) {
				rjt_err = LSRJT_UNABLE_TPC;
				rjt_exp = LSEXP_NOTHING_MORE;
				break;
			}
		}

		spin_lock_irq(shost->host_lock);
		ndlp->nlp_flag &= ~NLP_TARGET_REMOVE;
		spin_unlock_irq(shost->host_lock);

		lpfc_disc_state_machine(vport, ndlp, elsiocb,
					NLP_EVT_RCV_PLOGI);

		break;
	case ELS_CMD_FLOGI:
		lpfc_debugfs_disc_trc(vport, LPFC_DISC_TRC_ELS_UNSOL,
			"RCV FLOGI:       did:x%x/ste:x%x flg:x%x",
			did, vport->port_state, ndlp->nlp_flag);

		phba->fc_stat.elsRcvFLOGI++;

		/* If the driver believes fabric discovery is done and is ready,
		 * bounce the link.  There is some descrepancy.
		 */
		if (vport->port_state >= LPFC_LOCAL_CFG_LINK &&
		    vport->fc_flag & FC_PT2PT &&
		    vport->rcv_flogi_cnt >= 1) {
			rjt_err = LSRJT_LOGICAL_BSY;
			rjt_exp = LSEXP_NOTHING_MORE;
			init_link++;
			goto lsrjt;
		}

		lpfc_els_rcv_flogi(vport, elsiocb, ndlp);
		if (newnode)
			lpfc_nlp_put(ndlp);
		break;
	case ELS_CMD_LOGO:
		lpfc_debugfs_disc_trc(vport, LPFC_DISC_TRC_ELS_UNSOL,
			"RCV LOGO:        did:x%x/ste:x%x flg:x%x",
			did, vport->port_state, ndlp->nlp_flag);

		phba->fc_stat.elsRcvLOGO++;
		lpfc_send_els_event(vport, ndlp, payload);
		if (vport->port_state < LPFC_DISC_AUTH) {
			rjt_err = LSRJT_UNABLE_TPC;
			rjt_exp = LSEXP_NOTHING_MORE;
			break;
		}
		lpfc_disc_state_machine(vport, ndlp, elsiocb, NLP_EVT_RCV_LOGO);
		break;
	case ELS_CMD_PRLO:
		lpfc_debugfs_disc_trc(vport, LPFC_DISC_TRC_ELS_UNSOL,
			"RCV PRLO:        did:x%x/ste:x%x flg:x%x",
			did, vport->port_state, ndlp->nlp_flag);

		phba->fc_stat.elsRcvPRLO++;
		lpfc_send_els_event(vport, ndlp, payload);
		if (vport->port_state < LPFC_DISC_AUTH) {
			rjt_err = LSRJT_UNABLE_TPC;
			rjt_exp = LSEXP_NOTHING_MORE;
			break;
		}
		lpfc_disc_state_machine(vport, ndlp, elsiocb, NLP_EVT_RCV_PRLO);
		break;
	case ELS_CMD_LCB:
		phba->fc_stat.elsRcvLCB++;
		lpfc_els_rcv_lcb(vport, elsiocb, ndlp);
		break;
	case ELS_CMD_RDP:
		phba->fc_stat.elsRcvRDP++;
		lpfc_els_rcv_rdp(vport, elsiocb, ndlp);
		break;
	case ELS_CMD_RSCN:
		phba->fc_stat.elsRcvRSCN++;
		lpfc_els_rcv_rscn(vport, elsiocb, ndlp);
		if (newnode)
			lpfc_nlp_put(ndlp);
		break;
	case ELS_CMD_ADISC:
		lpfc_debugfs_disc_trc(vport, LPFC_DISC_TRC_ELS_UNSOL,
			"RCV ADISC:       did:x%x/ste:x%x flg:x%x",
			did, vport->port_state, ndlp->nlp_flag);

		lpfc_send_els_event(vport, ndlp, payload);
		phba->fc_stat.elsRcvADISC++;
		if (vport->port_state < LPFC_DISC_AUTH) {
			rjt_err = LSRJT_UNABLE_TPC;
			rjt_exp = LSEXP_NOTHING_MORE;
			break;
		}
		lpfc_disc_state_machine(vport, ndlp, elsiocb,
					NLP_EVT_RCV_ADISC);
		break;
	case ELS_CMD_PDISC:
		lpfc_debugfs_disc_trc(vport, LPFC_DISC_TRC_ELS_UNSOL,
			"RCV PDISC:       did:x%x/ste:x%x flg:x%x",
			did, vport->port_state, ndlp->nlp_flag);

		phba->fc_stat.elsRcvPDISC++;
		if (vport->port_state < LPFC_DISC_AUTH) {
			rjt_err = LSRJT_UNABLE_TPC;
			rjt_exp = LSEXP_NOTHING_MORE;
			break;
		}
		lpfc_disc_state_machine(vport, ndlp, elsiocb,
					NLP_EVT_RCV_PDISC);
		break;
	case ELS_CMD_FARPR:
		lpfc_debugfs_disc_trc(vport, LPFC_DISC_TRC_ELS_UNSOL,
			"RCV FARPR:       did:x%x/ste:x%x flg:x%x",
			did, vport->port_state, ndlp->nlp_flag);

		phba->fc_stat.elsRcvFARPR++;
		lpfc_els_rcv_farpr(vport, elsiocb, ndlp);
		break;
	case ELS_CMD_FARP:
		lpfc_debugfs_disc_trc(vport, LPFC_DISC_TRC_ELS_UNSOL,
			"RCV FARP:        did:x%x/ste:x%x flg:x%x",
			did, vport->port_state, ndlp->nlp_flag);

		phba->fc_stat.elsRcvFARP++;
		lpfc_els_rcv_farp(vport, elsiocb, ndlp);
		break;
	case ELS_CMD_FAN:
		lpfc_debugfs_disc_trc(vport, LPFC_DISC_TRC_ELS_UNSOL,
			"RCV FAN:         did:x%x/ste:x%x flg:x%x",
			did, vport->port_state, ndlp->nlp_flag);

		phba->fc_stat.elsRcvFAN++;
		lpfc_els_rcv_fan(vport, elsiocb, ndlp);
		break;
	case ELS_CMD_PRLI:
	case ELS_CMD_NVMEPRLI:
		lpfc_debugfs_disc_trc(vport, LPFC_DISC_TRC_ELS_UNSOL,
			"RCV PRLI:        did:x%x/ste:x%x flg:x%x",
			did, vport->port_state, ndlp->nlp_flag);

		phba->fc_stat.elsRcvPRLI++;
		if ((vport->port_state < LPFC_DISC_AUTH) &&
		    (vport->fc_flag & FC_FABRIC)) {
			rjt_err = LSRJT_UNABLE_TPC;
			rjt_exp = LSEXP_NOTHING_MORE;
			break;
		}
		lpfc_disc_state_machine(vport, ndlp, elsiocb, NLP_EVT_RCV_PRLI);
		break;
	case ELS_CMD_LIRR:
		lpfc_debugfs_disc_trc(vport, LPFC_DISC_TRC_ELS_UNSOL,
			"RCV LIRR:        did:x%x/ste:x%x flg:x%x",
			did, vport->port_state, ndlp->nlp_flag);

		phba->fc_stat.elsRcvLIRR++;
		lpfc_els_rcv_lirr(vport, elsiocb, ndlp);
		if (newnode)
			lpfc_nlp_put(ndlp);
		break;
	case ELS_CMD_RLS:
		lpfc_debugfs_disc_trc(vport, LPFC_DISC_TRC_ELS_UNSOL,
			"RCV RLS:         did:x%x/ste:x%x flg:x%x",
			did, vport->port_state, ndlp->nlp_flag);

		phba->fc_stat.elsRcvRLS++;
		lpfc_els_rcv_rls(vport, elsiocb, ndlp);
		if (newnode)
			lpfc_nlp_put(ndlp);
		break;
	case ELS_CMD_RPL:
		lpfc_debugfs_disc_trc(vport, LPFC_DISC_TRC_ELS_UNSOL,
			"RCV RPL:         did:x%x/ste:x%x flg:x%x",
			did, vport->port_state, ndlp->nlp_flag);

		phba->fc_stat.elsRcvRPL++;
		lpfc_els_rcv_rpl(vport, elsiocb, ndlp);
		if (newnode)
			lpfc_nlp_put(ndlp);
		break;
	case ELS_CMD_RNID:
		lpfc_debugfs_disc_trc(vport, LPFC_DISC_TRC_ELS_UNSOL,
			"RCV RNID:        did:x%x/ste:x%x flg:x%x",
			did, vport->port_state, ndlp->nlp_flag);

		phba->fc_stat.elsRcvRNID++;
		lpfc_els_rcv_rnid(vport, elsiocb, ndlp);
		if (newnode)
			lpfc_nlp_put(ndlp);
		break;
	case ELS_CMD_RTV:
		lpfc_debugfs_disc_trc(vport, LPFC_DISC_TRC_ELS_UNSOL,
			"RCV RTV:        did:x%x/ste:x%x flg:x%x",
			did, vport->port_state, ndlp->nlp_flag);
		phba->fc_stat.elsRcvRTV++;
		lpfc_els_rcv_rtv(vport, elsiocb, ndlp);
		if (newnode)
			lpfc_nlp_put(ndlp);
		break;
	case ELS_CMD_RRQ:
		lpfc_debugfs_disc_trc(vport, LPFC_DISC_TRC_ELS_UNSOL,
			"RCV RRQ:         did:x%x/ste:x%x flg:x%x",
			did, vport->port_state, ndlp->nlp_flag);

		phba->fc_stat.elsRcvRRQ++;
		lpfc_els_rcv_rrq(vport, elsiocb, ndlp);
		if (newnode)
			lpfc_nlp_put(ndlp);
		break;
	case ELS_CMD_ECHO:
		lpfc_debugfs_disc_trc(vport, LPFC_DISC_TRC_ELS_UNSOL,
			"RCV ECHO:        did:x%x/ste:x%x flg:x%x",
			did, vport->port_state, ndlp->nlp_flag);

		phba->fc_stat.elsRcvECHO++;
		lpfc_els_rcv_echo(vport, elsiocb, ndlp);
		if (newnode)
			lpfc_nlp_put(ndlp);
		break;
	case ELS_CMD_REC:
		/* receive this due to exchange closed */
		rjt_err = LSRJT_UNABLE_TPC;
		rjt_exp = LSEXP_INVALID_OX_RX;
		break;
	case ELS_CMD_FPIN:
		lpfc_debugfs_disc_trc(vport, LPFC_DISC_TRC_ELS_UNSOL,
				      "RCV FPIN:       did:x%x/ste:x%x flg:x%x",
				      did, vport->port_state, ndlp->nlp_flag);

		lpfc_els_rcv_fpin(vport, (struct fc_els_fpin *)payload,
				  payload_len);

		/* There are no replies, so no rjt codes */
		break;
	default:
		lpfc_debugfs_disc_trc(vport, LPFC_DISC_TRC_ELS_UNSOL,
			"RCV ELS cmd:     cmd:x%x did:x%x/ste:x%x",
			cmd, did, vport->port_state);

		/* Unsupported ELS command, reject */
		rjt_err = LSRJT_CMD_UNSUPPORTED;
		rjt_exp = LSEXP_NOTHING_MORE;

		/* Unknown ELS command <elsCmd> received from NPORT <did> */
		lpfc_printf_vlog(vport, KERN_ERR, LOG_TRACE_EVENT,
				 "0115 Unknown ELS command x%x "
				 "received from NPORT x%x\n", cmd, did);
		if (newnode)
			lpfc_nlp_put(ndlp);
		break;
	}

lsrjt:
	/* check if need to LS_RJT received ELS cmd */
	if (rjt_err) {
		memset(&stat, 0, sizeof(stat));
		stat.un.b.lsRjtRsnCode = rjt_err;
		stat.un.b.lsRjtRsnCodeExp = rjt_exp;
		lpfc_els_rsp_reject(vport, stat.un.lsRjtError, elsiocb, ndlp,
			NULL);
	}

	lpfc_nlp_put(elsiocb->context1);
	elsiocb->context1 = NULL;

	/* Special case.  Driver received an unsolicited command that
	 * unsupportable given the driver's current state.  Reset the
	 * link and start over.
	 */
	if (init_link) {
		mbox = mempool_alloc(phba->mbox_mem_pool, GFP_KERNEL);
		if (!mbox)
			return;
		lpfc_linkdown(phba);
		lpfc_init_link(phba, mbox,
			       phba->cfg_topology,
			       phba->cfg_link_speed);
		mbox->u.mb.un.varInitLnk.lipsr_AL_PA = 0;
		mbox->mbox_cmpl = lpfc_sli_def_mbox_cmpl;
		mbox->vport = vport;
		if (lpfc_sli_issue_mbox(phba, mbox, MBX_NOWAIT) ==
		    MBX_NOT_FINISHED)
			mempool_free(mbox, phba->mbox_mem_pool);
	}

	return;

dropit:
	if (vport && !(vport->load_flag & FC_UNLOADING))
		lpfc_printf_vlog(vport, KERN_ERR, LOG_TRACE_EVENT,
			"0111 Dropping received ELS cmd "
			"Data: x%x x%x x%x\n",
			icmd->ulpStatus, icmd->un.ulpWord[4], icmd->ulpTimeout);
	phba->fc_stat.elsRcvDrop++;
}

/**
 * lpfc_els_unsol_event - Process an unsolicited event from an els sli ring
 * @phba: pointer to lpfc hba data structure.
 * @pring: pointer to a SLI ring.
 * @elsiocb: pointer to lpfc els iocb data structure.
 *
 * This routine is used to process an unsolicited event received from a SLI
 * (Service Level Interface) ring. The actual processing of the data buffer
 * associated with the unsolicited event is done by invoking the routine
 * lpfc_els_unsol_buffer() after properly set up the iocb buffer from the
 * SLI ring on which the unsolicited event was received.
 **/
void
lpfc_els_unsol_event(struct lpfc_hba *phba, struct lpfc_sli_ring *pring,
		     struct lpfc_iocbq *elsiocb)
{
	struct lpfc_vport *vport = phba->pport;
	IOCB_t *icmd = &elsiocb->iocb;
	dma_addr_t paddr;
	struct lpfc_dmabuf *bdeBuf1 = elsiocb->context2;
	struct lpfc_dmabuf *bdeBuf2 = elsiocb->context3;

	elsiocb->context1 = NULL;
	elsiocb->context2 = NULL;
	elsiocb->context3 = NULL;

	if (icmd->ulpStatus == IOSTAT_NEED_BUFFER) {
		lpfc_sli_hbqbuf_add_hbqs(phba, LPFC_ELS_HBQ);
	} else if (icmd->ulpStatus == IOSTAT_LOCAL_REJECT &&
		   (icmd->un.ulpWord[4] & IOERR_PARAM_MASK) ==
		   IOERR_RCV_BUFFER_WAITING) {
		phba->fc_stat.NoRcvBuf++;
		/* Not enough posted buffers; Try posting more buffers */
		if (!(phba->sli3_options & LPFC_SLI3_HBQ_ENABLED))
			lpfc_post_buffer(phba, pring, 0);
		return;
	}

	if ((phba->sli3_options & LPFC_SLI3_NPIV_ENABLED) &&
	    (icmd->ulpCommand == CMD_IOCB_RCV_ELS64_CX ||
	     icmd->ulpCommand == CMD_IOCB_RCV_SEQ64_CX)) {
		if (icmd->unsli3.rcvsli3.vpi == 0xffff)
			vport = phba->pport;
		else
			vport = lpfc_find_vport_by_vpid(phba,
						icmd->unsli3.rcvsli3.vpi);
	}

	/* If there are no BDEs associated
	 * with this IOCB, there is nothing to do.
	 */
	if (icmd->ulpBdeCount == 0)
		return;

	/* type of ELS cmd is first 32bit word
	 * in packet
	 */
	if (phba->sli3_options & LPFC_SLI3_HBQ_ENABLED) {
		elsiocb->context2 = bdeBuf1;
	} else {
		paddr = getPaddr(icmd->un.cont64[0].addrHigh,
				 icmd->un.cont64[0].addrLow);
		elsiocb->context2 = lpfc_sli_ringpostbuf_get(phba, pring,
							     paddr);
	}

	lpfc_els_unsol_buffer(phba, pring, vport, elsiocb);
	/*
	 * The different unsolicited event handlers would tell us
	 * if they are done with "mp" by setting context2 to NULL.
	 */
	if (elsiocb->context2) {
		lpfc_in_buf_free(phba, (struct lpfc_dmabuf *)elsiocb->context2);
		elsiocb->context2 = NULL;
	}

	/* RCV_ELS64_CX provide for 2 BDEs - process 2nd if included */
	if ((phba->sli3_options & LPFC_SLI3_HBQ_ENABLED) &&
	    icmd->ulpBdeCount == 2) {
		elsiocb->context2 = bdeBuf2;
		lpfc_els_unsol_buffer(phba, pring, vport, elsiocb);
		/* free mp if we are done with it */
		if (elsiocb->context2) {
			lpfc_in_buf_free(phba, elsiocb->context2);
			elsiocb->context2 = NULL;
		}
	}
}

static void
lpfc_start_fdmi(struct lpfc_vport *vport)
{
	struct lpfc_nodelist *ndlp;

	/* If this is the first time, allocate an ndlp and initialize
	 * it. Otherwise, make sure the node is enabled and then do the
	 * login.
	 */
	ndlp = lpfc_findnode_did(vport, FDMI_DID);
	if (!ndlp) {
		ndlp = lpfc_nlp_init(vport, FDMI_DID);
		if (ndlp) {
			ndlp->nlp_type |= NLP_FABRIC;
		} else {
			return;
		}
	}
	if (!NLP_CHK_NODE_ACT(ndlp))
		ndlp = lpfc_enable_node(vport, ndlp, NLP_STE_NPR_NODE);

	if (ndlp) {
		lpfc_nlp_set_state(vport, ndlp, NLP_STE_PLOGI_ISSUE);
		lpfc_issue_els_plogi(vport, ndlp->nlp_DID, 0);
	}
}

/**
 * lpfc_do_scr_ns_plogi - Issue a plogi to the name server for scr
 * @phba: pointer to lpfc hba data structure.
 * @vport: pointer to a virtual N_Port data structure.
 *
 * This routine issues a Port Login (PLOGI) to the Name Server with
 * State Change Request (SCR) for a @vport. This routine will create an
 * ndlp for the Name Server associated to the @vport if such node does
 * not already exist. The PLOGI to Name Server is issued by invoking the
 * lpfc_issue_els_plogi() routine. If Fabric-Device Management Interface
 * (FDMI) is configured to the @vport, a FDMI node will be created and
 * the PLOGI to FDMI is issued by invoking lpfc_issue_els_plogi() routine.
 **/
void
lpfc_do_scr_ns_plogi(struct lpfc_hba *phba, struct lpfc_vport *vport)
{
	struct lpfc_nodelist *ndlp;
	struct Scsi_Host *shost = lpfc_shost_from_vport(vport);

	/*
	 * If lpfc_delay_discovery parameter is set and the clean address
	 * bit is cleared and fc fabric parameters chenged, delay FC NPort
	 * discovery.
	 */
	spin_lock_irq(shost->host_lock);
	if (vport->fc_flag & FC_DISC_DELAYED) {
		spin_unlock_irq(shost->host_lock);
		lpfc_printf_log(phba, KERN_ERR, LOG_TRACE_EVENT,
				"3334 Delay fc port discovery for %d seconds\n",
				phba->fc_ratov);
		mod_timer(&vport->delayed_disc_tmo,
			jiffies + msecs_to_jiffies(1000 * phba->fc_ratov));
		return;
	}
	spin_unlock_irq(shost->host_lock);

	ndlp = lpfc_findnode_did(vport, NameServer_DID);
	if (!ndlp) {
		ndlp = lpfc_nlp_init(vport, NameServer_DID);
		if (!ndlp) {
			if (phba->fc_topology == LPFC_TOPOLOGY_LOOP) {
				lpfc_disc_start(vport);
				return;
			}
			lpfc_vport_set_state(vport, FC_VPORT_FAILED);
			lpfc_printf_vlog(vport, KERN_ERR, LOG_TRACE_EVENT,
					 "0251 NameServer login: no memory\n");
			return;
		}
	} else if (!NLP_CHK_NODE_ACT(ndlp)) {
		ndlp = lpfc_enable_node(vport, ndlp, NLP_STE_UNUSED_NODE);
		if (!ndlp) {
			if (phba->fc_topology == LPFC_TOPOLOGY_LOOP) {
				lpfc_disc_start(vport);
				return;
			}
			lpfc_vport_set_state(vport, FC_VPORT_FAILED);
			lpfc_printf_vlog(vport, KERN_ERR, LOG_TRACE_EVENT,
					"0348 NameServer login: node freed\n");
			return;
		}
	}
	ndlp->nlp_type |= NLP_FABRIC;

	lpfc_nlp_set_state(vport, ndlp, NLP_STE_PLOGI_ISSUE);

	if (lpfc_issue_els_plogi(vport, ndlp->nlp_DID, 0)) {
		lpfc_vport_set_state(vport, FC_VPORT_FAILED);
		lpfc_printf_vlog(vport, KERN_ERR, LOG_TRACE_EVENT,
				 "0252 Cannot issue NameServer login\n");
		return;
	}

	if ((phba->cfg_enable_SmartSAN ||
	     (phba->cfg_fdmi_on == LPFC_FDMI_SUPPORT)) &&
	     (vport->load_flag & FC_ALLOW_FDMI))
		lpfc_start_fdmi(vport);
}

/**
 * lpfc_cmpl_reg_new_vport - Completion callback function to register new vport
 * @phba: pointer to lpfc hba data structure.
 * @pmb: pointer to the driver internal queue element for mailbox command.
 *
 * This routine is the completion callback function to register new vport
 * mailbox command. If the new vport mailbox command completes successfully,
 * the fabric registration login shall be performed on physical port (the
 * new vport created is actually a physical port, with VPI 0) or the port
 * login to Name Server for State Change Request (SCR) will be performed
 * on virtual port (real virtual port, with VPI greater than 0).
 **/
static void
lpfc_cmpl_reg_new_vport(struct lpfc_hba *phba, LPFC_MBOXQ_t *pmb)
{
	struct lpfc_vport *vport = pmb->vport;
	struct Scsi_Host  *shost = lpfc_shost_from_vport(vport);
	struct lpfc_nodelist *ndlp = (struct lpfc_nodelist *)pmb->ctx_ndlp;
	MAILBOX_t *mb = &pmb->u.mb;
	int rc;

	spin_lock_irq(shost->host_lock);
	vport->fc_flag &= ~FC_VPORT_NEEDS_REG_VPI;
	spin_unlock_irq(shost->host_lock);

	if (mb->mbxStatus) {
		lpfc_printf_vlog(vport, KERN_ERR, LOG_TRACE_EVENT,
				"0915 Register VPI failed : Status: x%x"
				" upd bit: x%x \n", mb->mbxStatus,
				 mb->un.varRegVpi.upd);
		if (phba->sli_rev == LPFC_SLI_REV4 &&
			mb->un.varRegVpi.upd)
			goto mbox_err_exit ;

		switch (mb->mbxStatus) {
		case 0x11:	/* unsupported feature */
		case 0x9603:	/* max_vpi exceeded */
		case 0x9602:	/* Link event since CLEAR_LA */
			/* giving up on vport registration */
			lpfc_vport_set_state(vport, FC_VPORT_FAILED);
			spin_lock_irq(shost->host_lock);
			vport->fc_flag &= ~(FC_FABRIC | FC_PUBLIC_LOOP);
			spin_unlock_irq(shost->host_lock);
			lpfc_can_disctmo(vport);
			break;
		/* If reg_vpi fail with invalid VPI status, re-init VPI */
		case 0x20:
			spin_lock_irq(shost->host_lock);
			vport->fc_flag |= FC_VPORT_NEEDS_REG_VPI;
			spin_unlock_irq(shost->host_lock);
			lpfc_init_vpi(phba, pmb, vport->vpi);
			pmb->vport = vport;
			pmb->mbox_cmpl = lpfc_init_vpi_cmpl;
			rc = lpfc_sli_issue_mbox(phba, pmb,
				MBX_NOWAIT);
			if (rc == MBX_NOT_FINISHED) {
				lpfc_printf_vlog(vport, KERN_ERR,
						 LOG_TRACE_EVENT,
					"2732 Failed to issue INIT_VPI"
					" mailbox command\n");
			} else {
				lpfc_nlp_put(ndlp);
				return;
			}
			fallthrough;
		default:
			/* Try to recover from this error */
			if (phba->sli_rev == LPFC_SLI_REV4)
				lpfc_sli4_unreg_all_rpis(vport);
			lpfc_mbx_unreg_vpi(vport);
			spin_lock_irq(shost->host_lock);
			vport->fc_flag |= FC_VPORT_NEEDS_REG_VPI;
			spin_unlock_irq(shost->host_lock);
			if (mb->mbxStatus == MBX_NOT_FINISHED)
				break;
			if ((vport->port_type == LPFC_PHYSICAL_PORT) &&
			    !(vport->fc_flag & FC_LOGO_RCVD_DID_CHNG)) {
				if (phba->sli_rev == LPFC_SLI_REV4)
					lpfc_issue_init_vfi(vport);
				else
					lpfc_initial_flogi(vport);
			} else {
				lpfc_initial_fdisc(vport);
			}
			break;
		}
	} else {
		spin_lock_irq(shost->host_lock);
		vport->vpi_state |= LPFC_VPI_REGISTERED;
		spin_unlock_irq(shost->host_lock);
		if (vport == phba->pport) {
			if (phba->sli_rev < LPFC_SLI_REV4)
				lpfc_issue_fabric_reglogin(vport);
			else {
				/*
				 * If the physical port is instantiated using
				 * FDISC, do not start vport discovery.
				 */
				if (vport->port_state != LPFC_FDISC)
					lpfc_start_fdiscs(phba);
				lpfc_do_scr_ns_plogi(phba, vport);
			}
		} else
			lpfc_do_scr_ns_plogi(phba, vport);
	}
mbox_err_exit:
	/* Now, we decrement the ndlp reference count held for this
	 * callback function
	 */
	lpfc_nlp_put(ndlp);

	mempool_free(pmb, phba->mbox_mem_pool);
	return;
}

/**
 * lpfc_register_new_vport - Register a new vport with a HBA
 * @phba: pointer to lpfc hba data structure.
 * @vport: pointer to a host virtual N_Port data structure.
 * @ndlp: pointer to a node-list data structure.
 *
 * This routine registers the @vport as a new virtual port with a HBA.
 * It is done through a registering vpi mailbox command.
 **/
void
lpfc_register_new_vport(struct lpfc_hba *phba, struct lpfc_vport *vport,
			struct lpfc_nodelist *ndlp)
{
	struct Scsi_Host *shost = lpfc_shost_from_vport(vport);
	LPFC_MBOXQ_t *mbox;

	mbox = mempool_alloc(phba->mbox_mem_pool, GFP_KERNEL);
	if (mbox) {
		lpfc_reg_vpi(vport, mbox);
		mbox->vport = vport;
		mbox->ctx_ndlp = lpfc_nlp_get(ndlp);
		mbox->mbox_cmpl = lpfc_cmpl_reg_new_vport;
		if (lpfc_sli_issue_mbox(phba, mbox, MBX_NOWAIT)
		    == MBX_NOT_FINISHED) {
			/* mailbox command not success, decrement ndlp
			 * reference count for this command
			 */
			lpfc_nlp_put(ndlp);
			mempool_free(mbox, phba->mbox_mem_pool);

			lpfc_printf_vlog(vport, KERN_ERR, LOG_TRACE_EVENT,
				"0253 Register VPI: Can't send mbox\n");
			goto mbox_err_exit;
		}
	} else {
		lpfc_printf_vlog(vport, KERN_ERR, LOG_TRACE_EVENT,
				 "0254 Register VPI: no memory\n");
		goto mbox_err_exit;
	}
	return;

mbox_err_exit:
	lpfc_vport_set_state(vport, FC_VPORT_FAILED);
	spin_lock_irq(shost->host_lock);
	vport->fc_flag &= ~FC_VPORT_NEEDS_REG_VPI;
	spin_unlock_irq(shost->host_lock);
	return;
}

/**
 * lpfc_cancel_all_vport_retry_delay_timer - Cancel all vport retry delay timer
 * @phba: pointer to lpfc hba data structure.
 *
 * This routine cancels the retry delay timers to all the vports.
 **/
void
lpfc_cancel_all_vport_retry_delay_timer(struct lpfc_hba *phba)
{
	struct lpfc_vport **vports;
	struct lpfc_nodelist *ndlp;
	uint32_t link_state;
	int i;

	/* Treat this failure as linkdown for all vports */
	link_state = phba->link_state;
	lpfc_linkdown(phba);
	phba->link_state = link_state;

	vports = lpfc_create_vport_work_array(phba);

	if (vports) {
		for (i = 0; i <= phba->max_vports && vports[i] != NULL; i++) {
			ndlp = lpfc_findnode_did(vports[i], Fabric_DID);
			if (ndlp)
				lpfc_cancel_retry_delay_tmo(vports[i], ndlp);
			lpfc_els_flush_cmd(vports[i]);
		}
		lpfc_destroy_vport_work_array(phba, vports);
	}
}

/**
 * lpfc_retry_pport_discovery - Start timer to retry FLOGI.
 * @phba: pointer to lpfc hba data structure.
 *
 * This routine abort all pending discovery commands and
 * start a timer to retry FLOGI for the physical port
 * discovery.
 **/
void
lpfc_retry_pport_discovery(struct lpfc_hba *phba)
{
	struct lpfc_nodelist *ndlp;
	struct Scsi_Host  *shost;

	/* Cancel the all vports retry delay retry timers */
	lpfc_cancel_all_vport_retry_delay_timer(phba);

	/* If fabric require FLOGI, then re-instantiate physical login */
	ndlp = lpfc_findnode_did(phba->pport, Fabric_DID);
	if (!ndlp)
		return;

	shost = lpfc_shost_from_vport(phba->pport);
	mod_timer(&ndlp->nlp_delayfunc, jiffies + msecs_to_jiffies(1000));
	spin_lock_irq(shost->host_lock);
	ndlp->nlp_flag |= NLP_DELAY_TMO;
	spin_unlock_irq(shost->host_lock);
	ndlp->nlp_last_elscmd = ELS_CMD_FLOGI;
	phba->pport->port_state = LPFC_FLOGI;
	return;
}

/**
 * lpfc_fabric_login_reqd - Check if FLOGI required.
 * @phba: pointer to lpfc hba data structure.
 * @cmdiocb: pointer to FDISC command iocb.
 * @rspiocb: pointer to FDISC response iocb.
 *
 * This routine checks if a FLOGI is reguired for FDISC
 * to succeed.
 **/
static int
lpfc_fabric_login_reqd(struct lpfc_hba *phba,
		struct lpfc_iocbq *cmdiocb,
		struct lpfc_iocbq *rspiocb)
{

	if ((rspiocb->iocb.ulpStatus != IOSTAT_FABRIC_RJT) ||
		(rspiocb->iocb.un.ulpWord[4] != RJT_LOGIN_REQUIRED))
		return 0;
	else
		return 1;
}

/**
 * lpfc_cmpl_els_fdisc - Completion function for fdisc iocb command
 * @phba: pointer to lpfc hba data structure.
 * @cmdiocb: pointer to lpfc command iocb data structure.
 * @rspiocb: pointer to lpfc response iocb data structure.
 *
 * This routine is the completion callback function to a Fabric Discover
 * (FDISC) ELS command. Since all the FDISC ELS commands are issued
 * single threaded, each FDISC completion callback function will reset
 * the discovery timer for all vports such that the timers will not get
 * unnecessary timeout. The function checks the FDISC IOCB status. If error
 * detected, the vport will be set to FC_VPORT_FAILED state. Otherwise,the
 * vport will set to FC_VPORT_ACTIVE state. It then checks whether the DID
 * assigned to the vport has been changed with the completion of the FDISC
 * command. If so, both RPI (Remote Port Index) and VPI (Virtual Port Index)
 * are unregistered from the HBA, and then the lpfc_register_new_vport()
 * routine is invoked to register new vport with the HBA. Otherwise, the
 * lpfc_do_scr_ns_plogi() routine is invoked to issue a PLOGI to the Name
 * Server for State Change Request (SCR).
 **/
static void
lpfc_cmpl_els_fdisc(struct lpfc_hba *phba, struct lpfc_iocbq *cmdiocb,
		    struct lpfc_iocbq *rspiocb)
{
	struct lpfc_vport *vport = cmdiocb->vport;
	struct Scsi_Host  *shost = lpfc_shost_from_vport(vport);
	struct lpfc_nodelist *ndlp = (struct lpfc_nodelist *) cmdiocb->context1;
	struct lpfc_nodelist *np;
	struct lpfc_nodelist *next_np;
	IOCB_t *irsp = &rspiocb->iocb;
	struct lpfc_iocbq *piocb;
	struct lpfc_dmabuf *pcmd = cmdiocb->context2, *prsp;
	struct serv_parm *sp;
	uint8_t fabric_param_changed;

	lpfc_printf_vlog(vport, KERN_INFO, LOG_ELS,
			 "0123 FDISC completes. x%x/x%x prevDID: x%x\n",
			 irsp->ulpStatus, irsp->un.ulpWord[4],
			 vport->fc_prevDID);
	/* Since all FDISCs are being single threaded, we
	 * must reset the discovery timer for ALL vports
	 * waiting to send FDISC when one completes.
	 */
	list_for_each_entry(piocb, &phba->fabric_iocb_list, list) {
		lpfc_set_disctmo(piocb->vport);
	}

	lpfc_debugfs_disc_trc(vport, LPFC_DISC_TRC_ELS_CMD,
		"FDISC cmpl:      status:x%x/x%x prevdid:x%x",
		irsp->ulpStatus, irsp->un.ulpWord[4], vport->fc_prevDID);

	if (irsp->ulpStatus) {

		if (lpfc_fabric_login_reqd(phba, cmdiocb, rspiocb)) {
			lpfc_retry_pport_discovery(phba);
			goto out;
		}

		/* Check for retry */
		if (lpfc_els_retry(phba, cmdiocb, rspiocb))
			goto out;
		/* FDISC failed */
		lpfc_printf_vlog(vport, KERN_ERR, LOG_TRACE_EVENT,
				 "0126 FDISC failed. (x%x/x%x)\n",
				 irsp->ulpStatus, irsp->un.ulpWord[4]);
		goto fdisc_failed;
	}
	spin_lock_irq(shost->host_lock);
	vport->fc_flag &= ~FC_VPORT_CVL_RCVD;
	vport->fc_flag &= ~FC_VPORT_LOGO_RCVD;
	vport->fc_flag |= FC_FABRIC;
	if (vport->phba->fc_topology == LPFC_TOPOLOGY_LOOP)
		vport->fc_flag |=  FC_PUBLIC_LOOP;
	spin_unlock_irq(shost->host_lock);

	vport->fc_myDID = irsp->un.ulpWord[4] & Mask_DID;
	lpfc_vport_set_state(vport, FC_VPORT_ACTIVE);
	prsp = list_get_first(&pcmd->list, struct lpfc_dmabuf, list);
	if (!prsp)
		goto out;
	sp = prsp->virt + sizeof(uint32_t);
	fabric_param_changed = lpfc_check_clean_addr_bit(vport, sp);
	memcpy(&vport->fabric_portname, &sp->portName,
		sizeof(struct lpfc_name));
	memcpy(&vport->fabric_nodename, &sp->nodeName,
		sizeof(struct lpfc_name));
	if (fabric_param_changed &&
		!(vport->fc_flag & FC_VPORT_NEEDS_REG_VPI)) {
		/* If our NportID changed, we need to ensure all
		 * remaining NPORTs get unreg_login'ed so we can
		 * issue unreg_vpi.
		 */
		list_for_each_entry_safe(np, next_np,
			&vport->fc_nodes, nlp_listp) {
			if (!NLP_CHK_NODE_ACT(ndlp) ||
			    (np->nlp_state != NLP_STE_NPR_NODE) ||
			    !(np->nlp_flag & NLP_NPR_ADISC))
				continue;
			spin_lock_irq(shost->host_lock);
			np->nlp_flag &= ~NLP_NPR_ADISC;
			spin_unlock_irq(shost->host_lock);
			lpfc_unreg_rpi(vport, np);
		}
		lpfc_cleanup_pending_mbox(vport);

		if (phba->sli_rev == LPFC_SLI_REV4)
			lpfc_sli4_unreg_all_rpis(vport);

		lpfc_mbx_unreg_vpi(vport);
		spin_lock_irq(shost->host_lock);
		vport->fc_flag |= FC_VPORT_NEEDS_REG_VPI;
		if (phba->sli_rev == LPFC_SLI_REV4)
			vport->fc_flag |= FC_VPORT_NEEDS_INIT_VPI;
		else
			vport->fc_flag |= FC_LOGO_RCVD_DID_CHNG;
		spin_unlock_irq(shost->host_lock);
	} else if ((phba->sli_rev == LPFC_SLI_REV4) &&
		!(vport->fc_flag & FC_VPORT_NEEDS_REG_VPI)) {
		/*
		 * Driver needs to re-reg VPI in order for f/w
		 * to update the MAC address.
		 */
		lpfc_register_new_vport(phba, vport, ndlp);
		goto out;
	}

	if (vport->fc_flag & FC_VPORT_NEEDS_INIT_VPI)
		lpfc_issue_init_vpi(vport);
	else if (vport->fc_flag & FC_VPORT_NEEDS_REG_VPI)
		lpfc_register_new_vport(phba, vport, ndlp);
	else
		lpfc_do_scr_ns_plogi(phba, vport);
	goto out;
fdisc_failed:
	if (vport->fc_vport &&
	    (vport->fc_vport->vport_state != FC_VPORT_NO_FABRIC_RSCS))
		lpfc_vport_set_state(vport, FC_VPORT_FAILED);
	/* Cancel discovery timer */
	lpfc_can_disctmo(vport);
	lpfc_nlp_put(ndlp);
out:
	lpfc_els_free_iocb(phba, cmdiocb);
}

/**
 * lpfc_issue_els_fdisc - Issue a fdisc iocb command
 * @vport: pointer to a virtual N_Port data structure.
 * @ndlp: pointer to a node-list data structure.
 * @retry: number of retries to the command IOCB.
 *
 * This routine prepares and issues a Fabric Discover (FDISC) IOCB to
 * a remote node (@ndlp) off a @vport. It uses the lpfc_issue_fabric_iocb()
 * routine to issue the IOCB, which makes sure only one outstanding fabric
 * IOCB will be sent off HBA at any given time.
 *
 * Note that, in lpfc_prep_els_iocb() routine, the reference count of ndlp
 * will be incremented by 1 for holding the ndlp and the reference to ndlp
 * will be stored into the context1 field of the IOCB for the completion
 * callback function to the FDISC ELS command.
 *
 * Return code
 *   0 - Successfully issued fdisc iocb command
 *   1 - Failed to issue fdisc iocb command
 **/
static int
lpfc_issue_els_fdisc(struct lpfc_vport *vport, struct lpfc_nodelist *ndlp,
		     uint8_t retry)
{
	struct lpfc_hba *phba = vport->phba;
	IOCB_t *icmd;
	struct lpfc_iocbq *elsiocb;
	struct serv_parm *sp;
	uint8_t *pcmd;
	uint16_t cmdsize;
	int did = ndlp->nlp_DID;
	int rc;

	vport->port_state = LPFC_FDISC;
	vport->fc_myDID = 0;
	cmdsize = (sizeof(uint32_t) + sizeof(struct serv_parm));
	elsiocb = lpfc_prep_els_iocb(vport, 1, cmdsize, retry, ndlp, did,
				     ELS_CMD_FDISC);
	if (!elsiocb) {
		lpfc_vport_set_state(vport, FC_VPORT_FAILED);
		lpfc_printf_vlog(vport, KERN_ERR, LOG_TRACE_EVENT,
				 "0255 Issue FDISC: no IOCB\n");
		return 1;
	}

	icmd = &elsiocb->iocb;
	icmd->un.elsreq64.myID = 0;
	icmd->un.elsreq64.fl = 1;

	/*
	 * SLI3 ports require a different context type value than SLI4.
	 * Catch SLI3 ports here and override the prep.
	 */
	if (phba->sli_rev == LPFC_SLI_REV3) {
		icmd->ulpCt_h = 1;
		icmd->ulpCt_l = 0;
	}

	pcmd = (uint8_t *) (((struct lpfc_dmabuf *) elsiocb->context2)->virt);
	*((uint32_t *) (pcmd)) = ELS_CMD_FDISC;
	pcmd += sizeof(uint32_t); /* CSP Word 1 */
	memcpy(pcmd, &vport->phba->pport->fc_sparam, sizeof(struct serv_parm));
	sp = (struct serv_parm *) pcmd;
	/* Setup CSPs accordingly for Fabric */
	sp->cmn.e_d_tov = 0;
	sp->cmn.w2.r_a_tov = 0;
	sp->cmn.virtual_fabric_support = 0;
	sp->cls1.classValid = 0;
	sp->cls2.seqDelivery = 1;
	sp->cls3.seqDelivery = 1;

	pcmd += sizeof(uint32_t); /* CSP Word 2 */
	pcmd += sizeof(uint32_t); /* CSP Word 3 */
	pcmd += sizeof(uint32_t); /* CSP Word 4 */
	pcmd += sizeof(uint32_t); /* Port Name */
	memcpy(pcmd, &vport->fc_portname, 8);
	pcmd += sizeof(uint32_t); /* Node Name */
	pcmd += sizeof(uint32_t); /* Node Name */
	memcpy(pcmd, &vport->fc_nodename, 8);
	sp->cmn.valid_vendor_ver_level = 0;
	memset(sp->un.vendorVersion, 0, sizeof(sp->un.vendorVersion));
	lpfc_set_disctmo(vport);

	phba->fc_stat.elsXmitFDISC++;
	elsiocb->iocb_cmpl = lpfc_cmpl_els_fdisc;

	lpfc_debugfs_disc_trc(vport, LPFC_DISC_TRC_ELS_CMD,
		"Issue FDISC:     did:x%x",
		did, 0, 0);

	rc = lpfc_issue_fabric_iocb(phba, elsiocb);
	if (rc == IOCB_ERROR) {
		lpfc_els_free_iocb(phba, elsiocb);
		lpfc_vport_set_state(vport, FC_VPORT_FAILED);
		lpfc_printf_vlog(vport, KERN_ERR, LOG_TRACE_EVENT,
				 "0256 Issue FDISC: Cannot send IOCB\n");
		return 1;
	}
	lpfc_vport_set_state(vport, FC_VPORT_INITIALIZING);
	return 0;
}

/**
 * lpfc_cmpl_els_npiv_logo - Completion function with vport logo
 * @phba: pointer to lpfc hba data structure.
 * @cmdiocb: pointer to lpfc command iocb data structure.
 * @rspiocb: pointer to lpfc response iocb data structure.
 *
 * This routine is the completion callback function to the issuing of a LOGO
 * ELS command off a vport. It frees the command IOCB and then decrement the
 * reference count held on ndlp for this completion function, indicating that
 * the reference to the ndlp is no long needed. Note that the
 * lpfc_els_free_iocb() routine decrements the ndlp reference held for this
 * callback function and an additional explicit ndlp reference decrementation
 * will trigger the actual release of the ndlp.
 **/
static void
lpfc_cmpl_els_npiv_logo(struct lpfc_hba *phba, struct lpfc_iocbq *cmdiocb,
			struct lpfc_iocbq *rspiocb)
{
	struct lpfc_vport *vport = cmdiocb->vport;
	IOCB_t *irsp;
	struct lpfc_nodelist *ndlp;
	struct Scsi_Host *shost = lpfc_shost_from_vport(vport);

	ndlp = (struct lpfc_nodelist *)cmdiocb->context1;
	irsp = &rspiocb->iocb;
	lpfc_debugfs_disc_trc(vport, LPFC_DISC_TRC_ELS_CMD,
		"LOGO npiv cmpl:  status:x%x/x%x did:x%x",
		irsp->ulpStatus, irsp->un.ulpWord[4], irsp->un.rcvels.remoteID);

	lpfc_els_free_iocb(phba, cmdiocb);
	vport->unreg_vpi_cmpl = VPORT_ERROR;

	/* Trigger the release of the ndlp after logo */
	lpfc_nlp_put(ndlp);

	/* NPIV LOGO completes to NPort <nlp_DID> */
	lpfc_printf_vlog(vport, KERN_INFO, LOG_ELS,
			 "2928 NPIV LOGO completes to NPort x%x "
			 "Data: x%x x%x x%x x%x\n",
			 ndlp->nlp_DID, irsp->ulpStatus, irsp->un.ulpWord[4],
			 irsp->ulpTimeout, vport->num_disc_nodes);

	if (irsp->ulpStatus == IOSTAT_SUCCESS) {
		spin_lock_irq(shost->host_lock);
		vport->fc_flag &= ~FC_NDISC_ACTIVE;
		vport->fc_flag &= ~FC_FABRIC;
		spin_unlock_irq(shost->host_lock);
		lpfc_can_disctmo(vport);
	}
}

/**
 * lpfc_issue_els_npiv_logo - Issue a logo off a vport
 * @vport: pointer to a virtual N_Port data structure.
 * @ndlp: pointer to a node-list data structure.
 *
 * This routine issues a LOGO ELS command to an @ndlp off a @vport.
 *
 * Note that, in lpfc_prep_els_iocb() routine, the reference count of ndlp
 * will be incremented by 1 for holding the ndlp and the reference to ndlp
 * will be stored into the context1 field of the IOCB for the completion
 * callback function to the LOGO ELS command.
 *
 * Return codes
 *   0 - Successfully issued logo off the @vport
 *   1 - Failed to issue logo off the @vport
 **/
int
lpfc_issue_els_npiv_logo(struct lpfc_vport *vport, struct lpfc_nodelist *ndlp)
{
	struct Scsi_Host *shost = lpfc_shost_from_vport(vport);
	struct lpfc_hba  *phba = vport->phba;
	struct lpfc_iocbq *elsiocb;
	uint8_t *pcmd;
	uint16_t cmdsize;

	cmdsize = 2 * sizeof(uint32_t) + sizeof(struct lpfc_name);
	elsiocb = lpfc_prep_els_iocb(vport, 1, cmdsize, 0, ndlp, ndlp->nlp_DID,
				     ELS_CMD_LOGO);
	if (!elsiocb)
		return 1;

	pcmd = (uint8_t *) (((struct lpfc_dmabuf *) elsiocb->context2)->virt);
	*((uint32_t *) (pcmd)) = ELS_CMD_LOGO;
	pcmd += sizeof(uint32_t);

	/* Fill in LOGO payload */
	*((uint32_t *) (pcmd)) = be32_to_cpu(vport->fc_myDID);
	pcmd += sizeof(uint32_t);
	memcpy(pcmd, &vport->fc_portname, sizeof(struct lpfc_name));

	lpfc_debugfs_disc_trc(vport, LPFC_DISC_TRC_ELS_CMD,
		"Issue LOGO npiv  did:x%x flg:x%x",
		ndlp->nlp_DID, ndlp->nlp_flag, 0);

	elsiocb->iocb_cmpl = lpfc_cmpl_els_npiv_logo;
	spin_lock_irq(shost->host_lock);
	ndlp->nlp_flag |= NLP_LOGO_SND;
	spin_unlock_irq(shost->host_lock);
	if (lpfc_sli_issue_iocb(phba, LPFC_ELS_RING, elsiocb, 0) ==
	    IOCB_ERROR) {
		spin_lock_irq(shost->host_lock);
		ndlp->nlp_flag &= ~NLP_LOGO_SND;
		spin_unlock_irq(shost->host_lock);
		lpfc_els_free_iocb(phba, elsiocb);
		return 1;
	}
	return 0;
}

/**
 * lpfc_fabric_block_timeout - Handler function to the fabric block timer
 * @t: timer context used to obtain the lpfc hba.
 *
 * This routine is invoked by the fabric iocb block timer after
 * timeout. It posts the fabric iocb block timeout event by setting the
 * WORKER_FABRIC_BLOCK_TMO bit to work port event bitmap and then invokes
 * lpfc_worker_wake_up() routine to wake up the worker thread. It is for
 * the worker thread to invoke the lpfc_unblock_fabric_iocbs() on the
 * posted event WORKER_FABRIC_BLOCK_TMO.
 **/
void
lpfc_fabric_block_timeout(struct timer_list *t)
{
	struct lpfc_hba  *phba = from_timer(phba, t, fabric_block_timer);
	unsigned long iflags;
	uint32_t tmo_posted;

	spin_lock_irqsave(&phba->pport->work_port_lock, iflags);
	tmo_posted = phba->pport->work_port_events & WORKER_FABRIC_BLOCK_TMO;
	if (!tmo_posted)
		phba->pport->work_port_events |= WORKER_FABRIC_BLOCK_TMO;
	spin_unlock_irqrestore(&phba->pport->work_port_lock, iflags);

	if (!tmo_posted)
		lpfc_worker_wake_up(phba);
	return;
}

/**
 * lpfc_resume_fabric_iocbs - Issue a fabric iocb from driver internal list
 * @phba: pointer to lpfc hba data structure.
 *
 * This routine issues one fabric iocb from the driver internal list to
 * the HBA. It first checks whether it's ready to issue one fabric iocb to
 * the HBA (whether there is no outstanding fabric iocb). If so, it shall
 * remove one pending fabric iocb from the driver internal list and invokes
 * lpfc_sli_issue_iocb() routine to send the fabric iocb to the HBA.
 **/
static void
lpfc_resume_fabric_iocbs(struct lpfc_hba *phba)
{
	struct lpfc_iocbq *iocb;
	unsigned long iflags;
	int ret;
	IOCB_t *cmd;

repeat:
	iocb = NULL;
	spin_lock_irqsave(&phba->hbalock, iflags);
	/* Post any pending iocb to the SLI layer */
	if (atomic_read(&phba->fabric_iocb_count) == 0) {
		list_remove_head(&phba->fabric_iocb_list, iocb, typeof(*iocb),
				 list);
		if (iocb)
			/* Increment fabric iocb count to hold the position */
			atomic_inc(&phba->fabric_iocb_count);
	}
	spin_unlock_irqrestore(&phba->hbalock, iflags);
	if (iocb) {
		iocb->fabric_iocb_cmpl = iocb->iocb_cmpl;
		iocb->iocb_cmpl = lpfc_cmpl_fabric_iocb;
		iocb->iocb_flag |= LPFC_IO_FABRIC;

		lpfc_debugfs_disc_trc(iocb->vport, LPFC_DISC_TRC_ELS_CMD,
			"Fabric sched1:   ste:x%x",
			iocb->vport->port_state, 0, 0);

		ret = lpfc_sli_issue_iocb(phba, LPFC_ELS_RING, iocb, 0);

		if (ret == IOCB_ERROR) {
			iocb->iocb_cmpl = iocb->fabric_iocb_cmpl;
			iocb->fabric_iocb_cmpl = NULL;
			iocb->iocb_flag &= ~LPFC_IO_FABRIC;
			cmd = &iocb->iocb;
			cmd->ulpStatus = IOSTAT_LOCAL_REJECT;
			cmd->un.ulpWord[4] = IOERR_SLI_ABORTED;
			iocb->iocb_cmpl(phba, iocb, iocb);

			atomic_dec(&phba->fabric_iocb_count);
			goto repeat;
		}
	}

	return;
}

/**
 * lpfc_unblock_fabric_iocbs - Unblock issuing fabric iocb command
 * @phba: pointer to lpfc hba data structure.
 *
 * This routine unblocks the  issuing fabric iocb command. The function
 * will clear the fabric iocb block bit and then invoke the routine
 * lpfc_resume_fabric_iocbs() to issue one of the pending fabric iocb
 * from the driver internal fabric iocb list.
 **/
void
lpfc_unblock_fabric_iocbs(struct lpfc_hba *phba)
{
	clear_bit(FABRIC_COMANDS_BLOCKED, &phba->bit_flags);

	lpfc_resume_fabric_iocbs(phba);
	return;
}

/**
 * lpfc_block_fabric_iocbs - Block issuing fabric iocb command
 * @phba: pointer to lpfc hba data structure.
 *
 * This routine blocks the issuing fabric iocb for a specified amount of
 * time (currently 100 ms). This is done by set the fabric iocb block bit
 * and set up a timeout timer for 100ms. When the block bit is set, no more
 * fabric iocb will be issued out of the HBA.
 **/
static void
lpfc_block_fabric_iocbs(struct lpfc_hba *phba)
{
	int blocked;

	blocked = test_and_set_bit(FABRIC_COMANDS_BLOCKED, &phba->bit_flags);
	/* Start a timer to unblock fabric iocbs after 100ms */
	if (!blocked)
		mod_timer(&phba->fabric_block_timer,
			  jiffies + msecs_to_jiffies(100));

	return;
}

/**
 * lpfc_cmpl_fabric_iocb - Completion callback function for fabric iocb
 * @phba: pointer to lpfc hba data structure.
 * @cmdiocb: pointer to lpfc command iocb data structure.
 * @rspiocb: pointer to lpfc response iocb data structure.
 *
 * This routine is the callback function that is put to the fabric iocb's
 * callback function pointer (iocb->iocb_cmpl). The original iocb's callback
 * function pointer has been stored in iocb->fabric_iocb_cmpl. This callback
 * function first restores and invokes the original iocb's callback function
 * and then invokes the lpfc_resume_fabric_iocbs() routine to issue the next
 * fabric bound iocb from the driver internal fabric iocb list onto the wire.
 **/
static void
lpfc_cmpl_fabric_iocb(struct lpfc_hba *phba, struct lpfc_iocbq *cmdiocb,
	struct lpfc_iocbq *rspiocb)
{
	struct ls_rjt stat;

	BUG_ON((cmdiocb->iocb_flag & LPFC_IO_FABRIC) != LPFC_IO_FABRIC);

	switch (rspiocb->iocb.ulpStatus) {
		case IOSTAT_NPORT_RJT:
		case IOSTAT_FABRIC_RJT:
			if (rspiocb->iocb.un.ulpWord[4] & RJT_UNAVAIL_TEMP) {
				lpfc_block_fabric_iocbs(phba);
			}
			break;

		case IOSTAT_NPORT_BSY:
		case IOSTAT_FABRIC_BSY:
			lpfc_block_fabric_iocbs(phba);
			break;

		case IOSTAT_LS_RJT:
			stat.un.lsRjtError =
				be32_to_cpu(rspiocb->iocb.un.ulpWord[4]);
			if ((stat.un.b.lsRjtRsnCode == LSRJT_UNABLE_TPC) ||
				(stat.un.b.lsRjtRsnCode == LSRJT_LOGICAL_BSY))
				lpfc_block_fabric_iocbs(phba);
			break;
	}

	BUG_ON(atomic_read(&phba->fabric_iocb_count) == 0);

	cmdiocb->iocb_cmpl = cmdiocb->fabric_iocb_cmpl;
	cmdiocb->fabric_iocb_cmpl = NULL;
	cmdiocb->iocb_flag &= ~LPFC_IO_FABRIC;
	cmdiocb->iocb_cmpl(phba, cmdiocb, rspiocb);

	atomic_dec(&phba->fabric_iocb_count);
	if (!test_bit(FABRIC_COMANDS_BLOCKED, &phba->bit_flags)) {
		/* Post any pending iocbs to HBA */
		lpfc_resume_fabric_iocbs(phba);
	}
}

/**
 * lpfc_issue_fabric_iocb - Issue a fabric iocb command
 * @phba: pointer to lpfc hba data structure.
 * @iocb: pointer to lpfc command iocb data structure.
 *
 * This routine is used as the top-level API for issuing a fabric iocb command
 * such as FLOGI and FDISC. To accommodate certain switch fabric, this driver
 * function makes sure that only one fabric bound iocb will be outstanding at
 * any given time. As such, this function will first check to see whether there
 * is already an outstanding fabric iocb on the wire. If so, it will put the
 * newly issued iocb onto the driver internal fabric iocb list, waiting to be
 * issued later. Otherwise, it will issue the iocb on the wire and update the
 * fabric iocb count it indicate that there is one fabric iocb on the wire.
 *
 * Note, this implementation has a potential sending out fabric IOCBs out of
 * order. The problem is caused by the construction of the "ready" boolen does
 * not include the condition that the internal fabric IOCB list is empty. As
 * such, it is possible a fabric IOCB issued by this routine might be "jump"
 * ahead of the fabric IOCBs in the internal list.
 *
 * Return code
 *   IOCB_SUCCESS - either fabric iocb put on the list or issued successfully
 *   IOCB_ERROR - failed to issue fabric iocb
 **/
static int
lpfc_issue_fabric_iocb(struct lpfc_hba *phba, struct lpfc_iocbq *iocb)
{
	unsigned long iflags;
	int ready;
	int ret;

	BUG_ON(atomic_read(&phba->fabric_iocb_count) > 1);

	spin_lock_irqsave(&phba->hbalock, iflags);
	ready = atomic_read(&phba->fabric_iocb_count) == 0 &&
		!test_bit(FABRIC_COMANDS_BLOCKED, &phba->bit_flags);

	if (ready)
		/* Increment fabric iocb count to hold the position */
		atomic_inc(&phba->fabric_iocb_count);
	spin_unlock_irqrestore(&phba->hbalock, iflags);
	if (ready) {
		iocb->fabric_iocb_cmpl = iocb->iocb_cmpl;
		iocb->iocb_cmpl = lpfc_cmpl_fabric_iocb;
		iocb->iocb_flag |= LPFC_IO_FABRIC;

		lpfc_debugfs_disc_trc(iocb->vport, LPFC_DISC_TRC_ELS_CMD,
			"Fabric sched2:   ste:x%x",
			iocb->vport->port_state, 0, 0);

		ret = lpfc_sli_issue_iocb(phba, LPFC_ELS_RING, iocb, 0);

		if (ret == IOCB_ERROR) {
			iocb->iocb_cmpl = iocb->fabric_iocb_cmpl;
			iocb->fabric_iocb_cmpl = NULL;
			iocb->iocb_flag &= ~LPFC_IO_FABRIC;
			atomic_dec(&phba->fabric_iocb_count);
		}
	} else {
		spin_lock_irqsave(&phba->hbalock, iflags);
		list_add_tail(&iocb->list, &phba->fabric_iocb_list);
		spin_unlock_irqrestore(&phba->hbalock, iflags);
		ret = IOCB_SUCCESS;
	}
	return ret;
}

/**
 * lpfc_fabric_abort_vport - Abort a vport's iocbs from driver fabric iocb list
 * @vport: pointer to a virtual N_Port data structure.
 *
 * This routine aborts all the IOCBs associated with a @vport from the
 * driver internal fabric IOCB list. The list contains fabric IOCBs to be
 * issued to the ELS IOCB ring. This abort function walks the fabric IOCB
 * list, removes each IOCB associated with the @vport off the list, set the
 * status feild to IOSTAT_LOCAL_REJECT, and invokes the callback function
 * associated with the IOCB.
 **/
static void lpfc_fabric_abort_vport(struct lpfc_vport *vport)
{
	LIST_HEAD(completions);
	struct lpfc_hba  *phba = vport->phba;
	struct lpfc_iocbq *tmp_iocb, *piocb;

	spin_lock_irq(&phba->hbalock);
	list_for_each_entry_safe(piocb, tmp_iocb, &phba->fabric_iocb_list,
				 list) {

		if (piocb->vport != vport)
			continue;

		list_move_tail(&piocb->list, &completions);
	}
	spin_unlock_irq(&phba->hbalock);

	/* Cancel all the IOCBs from the completions list */
	lpfc_sli_cancel_iocbs(phba, &completions, IOSTAT_LOCAL_REJECT,
			      IOERR_SLI_ABORTED);
}

/**
 * lpfc_fabric_abort_nport - Abort a ndlp's iocbs from driver fabric iocb list
 * @ndlp: pointer to a node-list data structure.
 *
 * This routine aborts all the IOCBs associated with an @ndlp from the
 * driver internal fabric IOCB list. The list contains fabric IOCBs to be
 * issued to the ELS IOCB ring. This abort function walks the fabric IOCB
 * list, removes each IOCB associated with the @ndlp off the list, set the
 * status feild to IOSTAT_LOCAL_REJECT, and invokes the callback function
 * associated with the IOCB.
 **/
void lpfc_fabric_abort_nport(struct lpfc_nodelist *ndlp)
{
	LIST_HEAD(completions);
	struct lpfc_hba  *phba = ndlp->phba;
	struct lpfc_iocbq *tmp_iocb, *piocb;
	struct lpfc_sli_ring *pring;

	pring = lpfc_phba_elsring(phba);

	if (unlikely(!pring))
		return;

	spin_lock_irq(&phba->hbalock);
	list_for_each_entry_safe(piocb, tmp_iocb, &phba->fabric_iocb_list,
				 list) {
		if ((lpfc_check_sli_ndlp(phba, pring, piocb, ndlp))) {

			list_move_tail(&piocb->list, &completions);
		}
	}
	spin_unlock_irq(&phba->hbalock);

	/* Cancel all the IOCBs from the completions list */
	lpfc_sli_cancel_iocbs(phba, &completions, IOSTAT_LOCAL_REJECT,
			      IOERR_SLI_ABORTED);
}

/**
 * lpfc_fabric_abort_hba - Abort all iocbs on driver fabric iocb list
 * @phba: pointer to lpfc hba data structure.
 *
 * This routine aborts all the IOCBs currently on the driver internal
 * fabric IOCB list. The list contains fabric IOCBs to be issued to the ELS
 * IOCB ring. This function takes the entire IOCB list off the fabric IOCB
 * list, removes IOCBs off the list, set the status feild to
 * IOSTAT_LOCAL_REJECT, and invokes the callback function associated with
 * the IOCB.
 **/
void lpfc_fabric_abort_hba(struct lpfc_hba *phba)
{
	LIST_HEAD(completions);

	spin_lock_irq(&phba->hbalock);
	list_splice_init(&phba->fabric_iocb_list, &completions);
	spin_unlock_irq(&phba->hbalock);

	/* Cancel all the IOCBs from the completions list */
	lpfc_sli_cancel_iocbs(phba, &completions, IOSTAT_LOCAL_REJECT,
			      IOERR_SLI_ABORTED);
}

/**
 * lpfc_sli4_vport_delete_els_xri_aborted -Remove all ndlp references for vport
 * @vport: pointer to lpfc vport data structure.
 *
 * This routine is invoked by the vport cleanup for deletions and the cleanup
 * for an ndlp on removal.
 **/
void
lpfc_sli4_vport_delete_els_xri_aborted(struct lpfc_vport *vport)
{
	struct lpfc_hba *phba = vport->phba;
	struct lpfc_sglq *sglq_entry = NULL, *sglq_next = NULL;
	unsigned long iflag = 0;

	spin_lock_irqsave(&phba->hbalock, iflag);
	spin_lock(&phba->sli4_hba.sgl_list_lock);
	list_for_each_entry_safe(sglq_entry, sglq_next,
			&phba->sli4_hba.lpfc_abts_els_sgl_list, list) {
		if (sglq_entry->ndlp && sglq_entry->ndlp->vport == vport)
			sglq_entry->ndlp = NULL;
	}
	spin_unlock(&phba->sli4_hba.sgl_list_lock);
	spin_unlock_irqrestore(&phba->hbalock, iflag);
	return;
}

/**
 * lpfc_sli4_els_xri_aborted - Slow-path process of els xri abort
 * @phba: pointer to lpfc hba data structure.
 * @axri: pointer to the els xri abort wcqe structure.
 *
 * This routine is invoked by the worker thread to process a SLI4 slow-path
 * ELS aborted xri.
 **/
void
lpfc_sli4_els_xri_aborted(struct lpfc_hba *phba,
			  struct sli4_wcqe_xri_aborted *axri)
{
	uint16_t xri = bf_get(lpfc_wcqe_xa_xri, axri);
	uint16_t rxid = bf_get(lpfc_wcqe_xa_remote_xid, axri);
	uint16_t lxri = 0;

	struct lpfc_sglq *sglq_entry = NULL, *sglq_next = NULL;
	unsigned long iflag = 0;
	struct lpfc_nodelist *ndlp;
	struct lpfc_sli_ring *pring;

	pring = lpfc_phba_elsring(phba);

	spin_lock_irqsave(&phba->hbalock, iflag);
	spin_lock(&phba->sli4_hba.sgl_list_lock);
	list_for_each_entry_safe(sglq_entry, sglq_next,
			&phba->sli4_hba.lpfc_abts_els_sgl_list, list) {
		if (sglq_entry->sli4_xritag == xri) {
			list_del(&sglq_entry->list);
			ndlp = sglq_entry->ndlp;
			sglq_entry->ndlp = NULL;
			list_add_tail(&sglq_entry->list,
				&phba->sli4_hba.lpfc_els_sgl_list);
			sglq_entry->state = SGL_FREED;
			spin_unlock(&phba->sli4_hba.sgl_list_lock);
			spin_unlock_irqrestore(&phba->hbalock, iflag);
			lpfc_set_rrq_active(phba, ndlp,
				sglq_entry->sli4_lxritag,
				rxid, 1);

			/* Check if TXQ queue needs to be serviced */
			if (pring && !list_empty(&pring->txq))
				lpfc_worker_wake_up(phba);
			return;
		}
	}
	spin_unlock(&phba->sli4_hba.sgl_list_lock);
	lxri = lpfc_sli4_xri_inrange(phba, xri);
	if (lxri == NO_XRI) {
		spin_unlock_irqrestore(&phba->hbalock, iflag);
		return;
	}
	spin_lock(&phba->sli4_hba.sgl_list_lock);
	sglq_entry = __lpfc_get_active_sglq(phba, lxri);
	if (!sglq_entry || (sglq_entry->sli4_xritag != xri)) {
		spin_unlock(&phba->sli4_hba.sgl_list_lock);
		spin_unlock_irqrestore(&phba->hbalock, iflag);
		return;
	}
	sglq_entry->state = SGL_XRI_ABORTED;
	spin_unlock(&phba->sli4_hba.sgl_list_lock);
	spin_unlock_irqrestore(&phba->hbalock, iflag);
	return;
}

/* lpfc_sli_abts_recover_port - Recover a port that failed a BLS_ABORT req.
 * @vport: pointer to virtual port object.
 * @ndlp: nodelist pointer for the impacted node.
 *
 * The driver calls this routine in response to an SLI4 XRI ABORT CQE
 * or an SLI3 ASYNC_STATUS_CN event from the port.  For either event,
 * the driver is required to send a LOGO to the remote node before it
 * attempts to recover its login to the remote node.
 */
void
lpfc_sli_abts_recover_port(struct lpfc_vport *vport,
			   struct lpfc_nodelist *ndlp)
{
	struct Scsi_Host *shost;
	struct lpfc_hba *phba;
	unsigned long flags = 0;

	shost = lpfc_shost_from_vport(vport);
	phba = vport->phba;
	if (ndlp->nlp_state != NLP_STE_MAPPED_NODE) {
		lpfc_printf_log(phba, KERN_INFO,
				LOG_SLI, "3093 No rport recovery needed. "
				"rport in state 0x%x\n", ndlp->nlp_state);
		return;
	}
	lpfc_printf_log(phba, KERN_ERR, LOG_TRACE_EVENT,
			"3094 Start rport recovery on shost id 0x%x "
			"fc_id 0x%06x vpi 0x%x rpi 0x%x state 0x%x "
			"flags 0x%x\n",
			shost->host_no, ndlp->nlp_DID,
			vport->vpi, ndlp->nlp_rpi, ndlp->nlp_state,
			ndlp->nlp_flag);
	/*
	 * The rport is not responding.  Remove the FCP-2 flag to prevent
	 * an ADISC in the follow-up recovery code.
	 */
	spin_lock_irqsave(shost->host_lock, flags);
	ndlp->nlp_fcp_info &= ~NLP_FCP_2_DEVICE;
	ndlp->nlp_flag |= NLP_ISSUE_LOGO;
	spin_unlock_irqrestore(shost->host_lock, flags);
	lpfc_unreg_rpi(vport, ndlp);
}
<|MERGE_RESOLUTION|>--- conflicted
+++ resolved
@@ -1,11 +1,8 @@
 /*******************************************************************
  * This file is part of the Emulex Linux Device Driver for         *
  * Fibre Channel Host Bus Adapters.                                *
-<<<<<<< HEAD
-=======
  * Copyright (C) 2017-2020 Broadcom. All Rights Reserved. The term *
  * “Broadcom” refers to Broadcom Inc. and/or its subsidiaries.     *
->>>>>>> 24b8d41d
  * Copyright (C) 2004-2016 Emulex.  All rights reserved.           *
  * EMULEX and SLI are trademarks of Emulex.                        *
  * www.broadcom.com                                                *
@@ -4054,8 +4051,6 @@
 				goto out_retry;
 			}
 			break;
-<<<<<<< HEAD
-=======
 		case LSRJT_CMD_UNSUPPORTED:
 			/* lpfc nvmet returns this type of LS_RJT when it
 			 * receives an FCP PRLI because lpfc nvmet only
@@ -4071,7 +4066,6 @@
 				goto out_retry;
 			}
 			break;
->>>>>>> 24b8d41d
 		}
 		break;
 
@@ -5795,11 +5789,7 @@
 	memcpy(desc->opd_info.vendor_name, &page_a0[SSF_VENDOR_NAME], 16);
 	memcpy(desc->opd_info.model_number, &page_a0[SSF_VENDOR_PN], 16);
 	memcpy(desc->opd_info.serial_number, &page_a0[SSF_VENDOR_SN], 16);
-<<<<<<< HEAD
-	memcpy(desc->opd_info.revision, &page_a0[SSF_VENDOR_REV], 2);
-=======
 	memcpy(desc->opd_info.revision, &page_a0[SSF_VENDOR_REV], 4);
->>>>>>> 24b8d41d
 	memcpy(desc->opd_info.date, &page_a0[SSF_DATE_CODE], 8);
 	desc->length = cpu_to_be32(sizeof(desc->opd_info));
 	return sizeof(struct fc_rdp_opd_sfp_desc);
@@ -5995,22 +5985,11 @@
 	len += lpfc_rdp_res_link_error((struct fc_rdp_link_error_status_desc *)
 				       (len + pcmd), &rdp_context->link_stat);
 	len += lpfc_rdp_res_diag_port_names((struct fc_rdp_port_name_desc *)
-<<<<<<< HEAD
-					     (len + pcmd), phba);
-=======
 					     (len + pcmd), vport);
->>>>>>> 24b8d41d
 	len += lpfc_rdp_res_attach_port_names((struct fc_rdp_port_name_desc *)
 					(len + pcmd), vport, ndlp);
 	len += lpfc_rdp_res_fec_desc((struct fc_fec_rdp_desc *)(len + pcmd),
 			&rdp_context->link_stat);
-<<<<<<< HEAD
-	/* Check if nport is logged, BZ190632 */
-	if (!(ndlp->nlp_flag & NLP_RPI_REGISTERED))
-		goto lpfc_skip_descriptor;
-
-=======
->>>>>>> 24b8d41d
 	len += lpfc_rdp_res_bbc_desc((struct fc_rdp_bbc_desc *)(len + pcmd),
 				     &rdp_context->link_stat, vport);
 	len += lpfc_rdp_res_oed_temp_desc(phba,
@@ -6031,10 +6010,6 @@
 	len += lpfc_rdp_res_opd_desc((struct fc_rdp_opd_sfp_desc *)(len + pcmd),
 				     rdp_context->page_a0, vport);
 
-<<<<<<< HEAD
-lpfc_skip_descriptor:
-=======
->>>>>>> 24b8d41d
 	rdp_res->length = cpu_to_be32(len - 8);
 	elsiocb->iocb_cmpl = lpfc_cmpl_els_rsp;
 
@@ -6164,12 +6139,6 @@
 			 be32_to_cpu(rdp_req->nport_id_desc.nport_id),
 			 be32_to_cpu(rdp_req->nport_id_desc.length));
 
-	if (!(ndlp->nlp_flag & NLP_RPI_REGISTERED) &&
-	    !phba->cfg_enable_SmartSAN) {
-		rjt_err = LSRJT_UNABLE_TPC;
-		rjt_expl = LSEXP_PORT_LOGIN_REQ;
-		goto error;
-	}
 	if (sizeof(struct fc_rdp_nport_desc) !=
 			be32_to_cpu(rdp_req->rdp_des_length))
 		goto rjt_logerr;
