--- conflicted
+++ resolved
@@ -1,11 +1,8 @@
 /*******************************************************************
  * This file is part of the Emulex Linux Device Driver for         *
  * Fibre Channel Host Bus Adapters.                                *
-<<<<<<< HEAD
-=======
  * Copyright (C) 2017-2019 Broadcom. All Rights Reserved. The term *
  * “Broadcom” refers to Broadcom Inc. and/or its subsidiaries.     *
->>>>>>> 24b8d41d
  * Copyright (C) 2004-2016 Emulex.  All rights reserved.           *
  * EMULEX and SLI are trademarks of Emulex.                        *
  * www.broadcom.com                                                *
@@ -72,11 +69,7 @@
 	union lpfc_wqe128 wqe;	/* SLI-4 */
 	IOCB_t iocb;		/* SLI-3 */
 
-<<<<<<< HEAD
-	IOCB_t iocb;		/* IOCB cmd */
-=======
 	uint8_t rsvd2;
->>>>>>> 24b8d41d
 	uint8_t priority;	/* OAS priority */
 	uint8_t retry;		/* retry counter for IOCB cmd - if needed */
 	uint32_t iocb_flag;
