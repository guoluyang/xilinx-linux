<<<<<<< HEAD
/**
 * Copyright (C) 2005 - 2016 Broadcom
 * All rights reserved.
 *
 * This program is free software; you can redistribute it and/or
 * modify it under the terms of the GNU General Public License version 2
 * as published by the Free Software Foundation.  The full GNU General
 * Public License is included in this distribution in the file called COPYING.
 *
 * Contact Information:
 * linux-drivers@broadcom.com
 *
 * Emulex
 * 3333 Susan Street
 * Costa Mesa, CA 92626
=======
/* SPDX-License-Identifier: GPL-2.0-only */
/*
 * Copyright 2017 Broadcom. All Rights Reserved.
 * The term "Broadcom" refers to Broadcom Limited and/or its subsidiaries.
 *
 * Contact Information:
 * linux-drivers@broadcom.com
>>>>>>> 24b8d41d
 */

#ifndef BEISCSI_CMDS_H
#define BEISCSI_CMDS_H

/**
 * The driver sends configuration and managements command requests to the
 * firmware in the BE. These requests are communicated to the processor
 * using Work Request Blocks (WRBs) submitted to the MCC-WRB ring or via one
 * WRB inside a MAILBOX.
 * The commands are serviced by the ARM processor in the OneConnect's MPU.
 */
struct be_sge {
	__le32 pa_lo;
	__le32 pa_hi;
	__le32 len;
};

struct be_mcc_wrb {
	u32 emb_sgecnt_special;	/* dword 0 */
	/* bits 0 - embedded    */
	/* bits 1 - 2 reserved	*/
	/* bits 3 - 7 sge count	*/
	/* bits 8 - 23 reserved	*/
	/* bits 24 - 31 special	*/
#define MCC_WRB_EMBEDDED_MASK 1
#define MCC_WRB_SGE_CNT_SHIFT 3
#define MCC_WRB_SGE_CNT_MASK 0x1F
	u32 payload_length;	/* dword 1 */
	u32 tag0;		/* dword 2 */
	u32 tag1;		/* dword 3 */
	u32 rsvd;		/* dword 4 */
	union {
#define EMBED_MBX_MAX_PAYLOAD_SIZE  220
		u8 embedded_payload[236];	/* used by embedded cmds */
		struct be_sge sgl[19];	/* used by non-embedded cmds */
	} payload;
};

#define CQE_FLAGS_VALID_MASK (1 << 31)
#define CQE_FLAGS_ASYNC_MASK (1 << 30)
#define CQE_FLAGS_COMPLETED_MASK	(1 << 28)
#define CQE_FLAGS_CONSUMED_MASK		(1 << 27)

/* Completion Status */
#define MCC_STATUS_SUCCESS 0x0
#define MCC_STATUS_FAILED 0x1
#define MCC_STATUS_ILLEGAL_REQUEST 0x2
#define MCC_STATUS_ILLEGAL_FIELD 0x3
#define MCC_STATUS_INSUFFICIENT_BUFFER 0x4
#define MCC_STATUS_INVALID_LENGTH 0x74

#define CQE_STATUS_COMPL_MASK	0xFFFF
#define CQE_STATUS_COMPL_SHIFT	0		/* bits 0 - 15 */
#define CQE_STATUS_EXTD_MASK	0xFFFF
#define CQE_STATUS_EXTD_SHIFT	16		/* bits 31 - 16 */
#define CQE_STATUS_ADDL_MASK	0xFF00
#define CQE_STATUS_ADDL_SHIFT	8
#define CQE_STATUS_MASK		0xFF
#define CQE_STATUS_WRB_MASK	0xFF0000
#define CQE_STATUS_WRB_SHIFT	16

#define BEISCSI_HOST_MBX_TIMEOUT (110 * 1000)
#define BEISCSI_FW_MBX_TIMEOUT	100

/* MBOX Command VER */
#define MBX_CMD_VER1	0x01
#define MBX_CMD_VER2	0x02

struct be_mcc_compl {
	u32 status;		/* dword 0 */
	u32 tag0;		/* dword 1 */
	u32 tag1;		/* dword 2 */
	u32 flags;		/* dword 3 */
};

/********* Mailbox door bell *************/
/**
 * Used for driver communication with the FW.
 * The software must write this register twice to post any command. First,
 * it writes the register with hi=1 and the upper bits of the physical address
 * for the MAILBOX structure. Software must poll the ready bit until this
 * is acknowledged. Then, sotware writes the register with hi=0 with the lower
 * bits in the address. It must poll the ready bit until the command is
 * complete. Upon completion, the MAILBOX will contain a valid completion
 * queue entry.
 */
#define MPU_MAILBOX_DB_OFFSET	0x160
#define MPU_MAILBOX_DB_RDY_MASK	0x1	/* bit 0 */
#define MPU_MAILBOX_DB_HI_MASK	0x2	/* bit 1 */

/********** MPU semphore: used for SH & BE ******************/
#define SLIPORT_SOFTRESET_OFFSET		0x5c	/* CSR BAR offset */
#define SLIPORT_SEMAPHORE_OFFSET_BEx		0xac	/* CSR BAR offset */
#define SLIPORT_SEMAPHORE_OFFSET_SH		0x94	/* PCI-CFG offset */
#define POST_STAGE_MASK				0x0000FFFF
#define POST_ERROR_BIT				0x80000000
#define POST_ERR_RECOVERY_CODE_MASK		0xF000

/* Soft Reset register masks */
#define SLIPORT_SOFTRESET_SR_MASK		0x00000080	/* SR bit */

/* MPU semphore POST stage values */
#define POST_STAGE_AWAITING_HOST_RDY	0x1 /* FW awaiting goahead from host */
#define POST_STAGE_HOST_RDY		0x2 /* Host has given go-ahed to FW */
#define POST_STAGE_BE_RESET		0x3 /* Host wants to reset chip */
#define POST_STAGE_ARMFW_RDY		0xC000 /* FW is done with POST */
#define POST_STAGE_RECOVERABLE_ERR	0xE000 /* Recoverable err detected */

/********** MCC door bell ************/
#define DB_MCCQ_OFFSET 0x140
#define DB_MCCQ_RING_ID_MASK 0xFFFF		/* bits 0 - 15 */
/* Number of entries posted */
#define DB_MCCQ_NUM_POSTED_SHIFT 16		/* bits 16 - 29 */

/**
 * When the async bit of mcc_compl is set, the last 4 bytes of
 * mcc_compl is interpreted as follows:
 */
#define ASYNC_TRAILER_EVENT_CODE_SHIFT	8	/* bits 8 - 15 */
#define ASYNC_TRAILER_EVENT_CODE_MASK	0xFF
#define ASYNC_EVENT_CODE_LINK_STATE	0x1
#define ASYNC_EVENT_CODE_ISCSI		0x4
#define ASYNC_EVENT_CODE_SLI		0x11

#define ASYNC_TRAILER_EVENT_TYPE_SHIFT	16	/* bits 16 - 23 */
#define ASYNC_TRAILER_EVENT_TYPE_MASK	0xFF

/* iSCSI events */
#define ASYNC_EVENT_NEW_ISCSI_TGT_DISC	0x4
#define ASYNC_EVENT_NEW_ISCSI_CONN	0x5
#define ASYNC_EVENT_NEW_TCP_CONN	0x7

/* SLI events */
#define ASYNC_SLI_EVENT_TYPE_MISCONFIGURED	0x9
#define ASYNC_SLI_LINK_EFFECT_VALID(le)		(le & 0x80)
#define ASYNC_SLI_LINK_EFFECT_SEV(le)		((le >> 1)  & 0x03)
#define ASYNC_SLI_LINK_EFFECT_STATE(le)		(le & 0x01)

struct be_async_event_trailer {
	u32 code;
};

enum {
	ASYNC_EVENT_LINK_DOWN = 0x0,
	ASYNC_EVENT_LINK_UP = 0x1,
};

/**
 * When the event code of an async trailer is link-state, the mcc_compl
 * must be interpreted as follows
 */
struct be_async_event_link_state {
	u8 physical_port;
	u8 port_link_status;
/**
 * ASYNC_EVENT_LINK_DOWN		0x0
 * ASYNC_EVENT_LINK_UP			0x1
 * ASYNC_EVENT_LINK_LOGICAL_DOWN	0x2
 * ASYNC_EVENT_LINK_LOGICAL_UP		0x3
 */
#define BE_ASYNC_LINK_UP_MASK		0x01
	u8 port_duplex;
	u8 port_speed;
/* BE2ISCSI_LINK_SPEED_ZERO	0x00 - no link */
#define BE2ISCSI_LINK_SPEED_10MBPS	0x01
#define BE2ISCSI_LINK_SPEED_100MBPS	0x02
#define BE2ISCSI_LINK_SPEED_1GBPS	0x03
#define BE2ISCSI_LINK_SPEED_10GBPS	0x04
#define BE2ISCSI_LINK_SPEED_25GBPS	0x06
#define BE2ISCSI_LINK_SPEED_40GBPS	0x07
	u8 port_fault;
	u8 event_reason;
	u16 qos_link_speed;
	u32 event_tag;
	struct be_async_event_trailer trailer;
} __packed;

/**
 * When async-trailer is SLI event, mcc_compl is interpreted as
 */
struct be_async_event_sli {
	u32 event_data1;
	u32 event_data2;
	u32 reserved;
	u32 trailer;
} __packed;

struct be_mcc_mailbox {
	struct be_mcc_wrb wrb;
	struct be_mcc_compl compl;
};

/* Type of subsystems supported by FW */
#define CMD_SUBSYSTEM_COMMON    0x1
#define CMD_SUBSYSTEM_ISCSI     0x2
#define CMD_SUBSYSTEM_ETH       0x3
#define CMD_SUBSYSTEM_ISCSI_INI 0x6
#define CMD_COMMON_TCP_UPLOAD   0x1

/**
 * List of common opcodes subsystem  CMD_SUBSYSTEM_COMMON
 * These opcodes are unique for each subsystem defined above
 */
#define OPCODE_COMMON_CQ_CREATE				12
#define OPCODE_COMMON_EQ_CREATE				13
#define OPCODE_COMMON_MCC_CREATE			21
#define OPCODE_COMMON_MCC_CREATE_EXT			90
#define OPCODE_COMMON_ADD_TEMPLATE_HEADER_BUFFERS	24
#define OPCODE_COMMON_REMOVE_TEMPLATE_HEADER_BUFFERS	25
#define OPCODE_COMMON_GET_CNTL_ATTRIBUTES		32
#define OPCODE_COMMON_GET_FW_VERSION			35
#define OPCODE_COMMON_MODIFY_EQ_DELAY			41
#define OPCODE_COMMON_FIRMWARE_CONFIG			42
#define OPCODE_COMMON_MCC_DESTROY			53
#define OPCODE_COMMON_CQ_DESTROY			54
#define OPCODE_COMMON_EQ_DESTROY			55
#define OPCODE_COMMON_QUERY_FIRMWARE_CONFIG		58
#define OPCODE_COMMON_FUNCTION_RESET			61
#define OPCODE_COMMON_GET_PORT_NAME			77
<<<<<<< HEAD
=======
#define OPCODE_COMMON_SET_HOST_DATA			93
>>>>>>> 24b8d41d
#define OPCODE_COMMON_SET_FEATURES			191

/**
 * LIST of opcodes that are common between Initiator and Target
 * used by CMD_SUBSYSTEM_ISCSI
 * These opcodes are unique for each subsystem defined above
 */
#define OPCODE_COMMON_ISCSI_CFG_POST_SGL_PAGES		2
#define OPCODE_COMMON_ISCSI_CFG_REMOVE_SGL_PAGES        3
#define OPCODE_COMMON_ISCSI_NTWK_GET_NIC_CONFIG		7
#define OPCODE_COMMON_ISCSI_NTWK_SET_VLAN		14
#define OPCODE_COMMON_ISCSI_NTWK_CONFIG_STATELESS_IP_ADDR	17
#define OPCODE_COMMON_ISCSI_NTWK_REL_STATELESS_IP_ADDR	18
#define OPCODE_COMMON_ISCSI_NTWK_MODIFY_IP_ADDR		21
#define OPCODE_COMMON_ISCSI_NTWK_GET_DEFAULT_GATEWAY	22
#define OPCODE_COMMON_ISCSI_NTWK_MODIFY_DEFAULT_GATEWAY 23
#define OPCODE_COMMON_ISCSI_NTWK_GET_ALL_IF_ID		24
#define OPCODE_COMMON_ISCSI_NTWK_GET_IF_INFO		25
#define OPCODE_COMMON_ISCSI_SET_FRAGNUM_BITS_FOR_SGL_CRA 61
#define OPCODE_COMMON_ISCSI_DEFQ_CREATE                 64
#define OPCODE_COMMON_ISCSI_DEFQ_DESTROY		65
#define OPCODE_COMMON_ISCSI_WRBQ_CREATE			66
#define OPCODE_COMMON_ISCSI_WRBQ_DESTROY		67

struct be_cmd_req_hdr {
	u8 opcode;		/* dword 0 */
	u8 subsystem;		/* dword 0 */
	u8 port_number;		/* dword 0 */
	u8 domain;		/* dword 0 */
	u32 timeout;		/* dword 1 */
	u32 request_length;	/* dword 2 */
	u8 version;		/* dword 3 */
	u8 rsvd0[3];		/* dword 3 */
};

struct be_cmd_resp_hdr {
	u32 info;		/* dword 0 */
	u32 status;		/* dword 1 */
	u32 response_length;	/* dword 2 */
	u32 actual_resp_len;	/* dword 3 */
};

struct phys_addr {
	u32 lo;
	u32 hi;
};

struct virt_addr {
	u32 lo;
	u32 hi;
};
/**************************
 * BE Command definitions *
 **************************/

/**
 * Pseudo amap definition in which each bit of the actual structure is defined
 * as a byte - used to calculate offset/shift/mask of each field
 */
struct amap_eq_context {
	u8 cidx[13];		/* dword 0 */
	u8 rsvd0[3];		/* dword 0 */
	u8 epidx[13];		/* dword 0 */
	u8 valid;		/* dword 0 */
	u8 rsvd1;		/* dword 0 */
	u8 size;		/* dword 0 */
	u8 pidx[13];		/* dword 1 */
	u8 rsvd2[3];		/* dword 1 */
	u8 pd[10];		/* dword 1 */
	u8 count[3];		/* dword 1 */
	u8 solevent;		/* dword 1 */
	u8 stalled;		/* dword 1 */
	u8 armed;		/* dword 1 */
	u8 rsvd3[4];		/* dword 2 */
	u8 func[8];		/* dword 2 */
	u8 rsvd4;		/* dword 2 */
	u8 delaymult[10];	/* dword 2 */
	u8 rsvd5[2];		/* dword 2 */
	u8 phase[2];		/* dword 2 */
	u8 nodelay;		/* dword 2 */
	u8 rsvd6[4];		/* dword 2 */
	u8 rsvd7[32];		/* dword 3 */
} __packed;

struct be_cmd_req_eq_create {
	struct be_cmd_req_hdr hdr;	/* dw[4] */
	u16 num_pages;		/* sword */
	u16 rsvd0;		/* sword */
	u8 context[sizeof(struct amap_eq_context) / 8];	/* dw[4] */
	struct phys_addr pages[8];
} __packed;

struct be_cmd_resp_eq_create {
	struct be_cmd_resp_hdr resp_hdr;
	u16 eq_id;		/* sword */
	u16 rsvd0;		/* sword */
} __packed;

struct be_set_eqd {
	u32 eq_id;
	u32 phase;
	u32 delay_multiplier;
} __packed;

struct mgmt_chap_format {
	u32 flags;
	u8  intr_chap_name[256];
	u8  intr_secret[16];
	u8  target_chap_name[256];
	u8  target_secret[16];
	u16 intr_chap_name_length;
	u16 intr_secret_length;
	u16 target_chap_name_length;
	u16 target_secret_length;
} __packed;

struct mgmt_auth_method_format {
	u8	auth_method_type;
	u8	padding[3];
	struct	mgmt_chap_format chap;
} __packed;

struct be_cmd_req_logout_fw_sess {
	struct be_cmd_req_hdr hdr;	/* dw[4] */
	uint32_t session_handle;
} __packed;

struct be_cmd_resp_logout_fw_sess {
	struct be_cmd_resp_hdr hdr;	/* dw[4] */
	uint32_t session_status;
#define BE_SESS_STATUS_CLOSE		0x20
} __packed;

struct mgmt_conn_login_options {
	u8 flags;
	u8 header_digest;
	u8 data_digest;
	u8 rsvd0;
	u32 max_recv_datasegment_len_ini;
	u32 max_recv_datasegment_len_tgt;
	u32 tcp_mss;
	u32 tcp_window_size;
	struct	mgmt_auth_method_format auth_data;
} __packed;

struct ip_addr_format {
	u16 size_of_structure;
	u8 reserved;
	u8 ip_type;
#define BEISCSI_IP_TYPE_V4		0x1
#define BEISCSI_IP_TYPE_STATIC_V4	0x3
#define BEISCSI_IP_TYPE_DHCP_V4		0x5
/* type v4 values < type v6 values */
#define BEISCSI_IP_TYPE_V6		0x10
#define BEISCSI_IP_TYPE_ROUTABLE_V6	0x30
#define BEISCSI_IP_TYPE_LINK_LOCAL_V6	0x50
#define BEISCSI_IP_TYPE_AUTO_V6		0x90
	u8 addr[16];
	u32 rsvd0;
} __packed;

struct mgmt_conn_info {
	u32	connection_handle;
	u32	connection_status;
	u16	src_port;
	u16	dest_port;
	u16	dest_port_redirected;
	u16	cid;
	u32	estimated_throughput;
	struct	ip_addr_format	src_ipaddr;
	struct	ip_addr_format	dest_ipaddr;
	struct	ip_addr_format	dest_ipaddr_redirected;
	struct	mgmt_conn_login_options	negotiated_login_options;
} __packed;

struct mgmt_session_login_options {
	u8	flags;
	u8	error_recovery_level;
	u16	rsvd0;
	u32	first_burst_length;
	u32	max_burst_length;
	u16	max_connections;
	u16	max_outstanding_r2t;
	u16	default_time2wait;
	u16	default_time2retain;
} __packed;

struct mgmt_session_info {
	u32	session_handle;
	u32	status;
	u8	isid[6];
	u16	tsih;
	u32	session_flags;
	u16	conn_count;
	u16	pad;
	u8	target_name[224];
	u8	initiator_iscsiname[224];
	struct	mgmt_session_login_options negotiated_login_options;
	struct	mgmt_conn_info	conn_list[1];
} __packed;

struct be_cmd_get_session_req {
	struct be_cmd_req_hdr hdr;
	u32 session_handle;
} __packed;

struct be_cmd_get_session_resp {
	struct be_cmd_resp_hdr hdr;
	struct mgmt_session_info session_info;
} __packed;

struct mac_addr {
	u16 size_of_structure;
	u8 addr[ETH_ALEN];
} __packed;

struct be_cmd_get_boot_target_req {
	struct be_cmd_req_hdr hdr;
} __packed;

struct be_cmd_get_boot_target_resp {
	struct be_cmd_resp_hdr hdr;
	u32 boot_session_count;
	u32 boot_session_handle;
/**
 * FW returns 0xffffffff if it couldn't establish connection with
 * configured boot target.
 */
#define BE_BOOT_INVALID_SHANDLE	0xffffffff
};

struct be_cmd_reopen_session_req {
	struct be_cmd_req_hdr hdr;
#define BE_REOPEN_ALL_SESSIONS  0x00
#define BE_REOPEN_BOOT_SESSIONS 0x01
#define BE_REOPEN_A_SESSION     0x02
	u16 reopen_type;
	u16 rsvd;
	u32 session_handle;
} __packed;

struct be_cmd_reopen_session_resp {
	struct be_cmd_resp_hdr hdr;
	u32 rsvd;
	u32 session_handle;
} __packed;


struct be_cmd_mac_query_req {
	struct be_cmd_req_hdr hdr;
	u8 type;
	u8 permanent;
	u16 if_id;
} __packed;

struct be_cmd_get_mac_resp {
	struct be_cmd_resp_hdr hdr;
	struct mac_addr mac;
};

struct be_ip_addr_subnet_format {
	u16 size_of_structure;
	u8 ip_type;
	u8 ipv6_prefix_length;
	u8 addr[16];
	u8 subnet_mask[16];
	u32 rsvd0;
} __packed;

struct be_cmd_get_if_info_req {
	struct be_cmd_req_hdr hdr;
	u32 interface_hndl;
	u32 ip_type;
} __packed;

struct be_cmd_get_if_info_resp {
	struct be_cmd_req_hdr hdr;
	u32 interface_hndl;
	u32 vlan_priority;
	u32 ip_addr_count;
	u32 dhcp_state;
	struct be_ip_addr_subnet_format ip_addr;
} __packed;

struct be_ip_addr_record {
	u32 action;
	u32 interface_hndl;
	struct be_ip_addr_subnet_format ip_addr;
	u32 status;
} __packed;

struct be_ip_addr_record_params {
	u32 record_entry_count;
	struct be_ip_addr_record ip_record;
} __packed;

struct be_cmd_set_ip_addr_req {
	struct be_cmd_req_hdr hdr;
	struct be_ip_addr_record_params ip_params;
} __packed;


struct be_cmd_set_dhcp_req {
	struct be_cmd_req_hdr hdr;
	u32 interface_hndl;
	u32 ip_type;
	u32 flags;
	u32 retry_count;
} __packed;

struct be_cmd_rel_dhcp_req {
	struct be_cmd_req_hdr hdr;
	u32 interface_hndl;
	u32 ip_type;
} __packed;

struct be_cmd_set_def_gateway_req {
	struct be_cmd_req_hdr hdr;
	u32 action;
	struct ip_addr_format ip_addr;
} __packed;

struct be_cmd_get_def_gateway_req {
	struct be_cmd_req_hdr hdr;
	u32 ip_type;
} __packed;

struct be_cmd_get_def_gateway_resp {
	struct be_cmd_req_hdr hdr;
	struct ip_addr_format ip_addr;
} __packed;

#define BEISCSI_VLAN_DISABLE	0xFFFF
struct be_cmd_set_vlan_req {
	struct be_cmd_req_hdr hdr;
	u32 interface_hndl;
	u32 vlan_priority;
} __packed;
/******************** Create CQ ***************************/
/**
 * Pseudo amap definition in which each bit of the actual structure is defined
 * as a byte - used to calculate offset/shift/mask of each field
 */
struct amap_cq_context {
	u8 cidx[11];		/* dword 0 */
	u8 rsvd0;		/* dword 0 */
	u8 coalescwm[2];	/* dword 0 */
	u8 nodelay;		/* dword 0 */
	u8 epidx[11];		/* dword 0 */
	u8 rsvd1;		/* dword 0 */
	u8 count[2];		/* dword 0 */
	u8 valid;		/* dword 0 */
	u8 solevent;		/* dword 0 */
	u8 eventable;		/* dword 0 */
	u8 pidx[11];		/* dword 1 */
	u8 rsvd2;		/* dword 1 */
	u8 pd[10];		/* dword 1 */
	u8 eqid[8];		/* dword 1 */
	u8 stalled;		/* dword 1 */
	u8 armed;		/* dword 1 */
	u8 rsvd3[4];		/* dword 2 */
	u8 func[8];		/* dword 2 */
	u8 rsvd4[20];		/* dword 2 */
	u8 rsvd5[32];		/* dword 3 */
} __packed;

struct amap_cq_context_v2 {
	u8 rsvd0[12];   /* dword 0 */
	u8 coalescwm[2];    /* dword 0 */
	u8 nodelay;     /* dword 0 */
	u8 rsvd1[12];   /* dword 0 */
	u8 count[2];    /* dword 0 */
	u8 valid;       /* dword 0 */
	u8 rsvd2;       /* dword 0 */
	u8 eventable;   /* dword 0 */
	u8 eqid[16];    /* dword 1 */
	u8 rsvd3[15];   /* dword 1 */
	u8 armed;       /* dword 1 */
	u8 cqecount[16];/* dword 2 */
	u8 rsvd4[16];   /* dword 2 */
	u8 rsvd5[32];   /* dword 3 */
};

struct be_cmd_req_cq_create {
	struct be_cmd_req_hdr hdr;
	u16 num_pages;
	u8 page_size;
	u8 rsvd0;
	u8 context[sizeof(struct amap_cq_context) / 8];
	struct phys_addr pages[4];
} __packed;

struct be_cmd_resp_cq_create {
	struct be_cmd_resp_hdr hdr;
	u16 cq_id;
	u16 rsvd0;
} __packed;

/******************** Create MCCQ ***************************/
/**
 * Pseudo amap definition in which each bit of the actual structure is defined
 * as a byte - used to calculate offset/shift/mask of each field
 */
struct amap_mcc_context {
	u8 con_index[14];
	u8 rsvd0[2];
	u8 ring_size[4];
	u8 fetch_wrb;
	u8 fetch_r2t;
	u8 cq_id[10];
	u8 prod_index[14];
	u8 fid[8];
	u8 pdid[9];
	u8 valid;
	u8 rsvd1[32];
	u8 rsvd2[32];
} __packed;

struct be_cmd_req_mcc_create_ext {
	struct be_cmd_req_hdr hdr;
	u16 num_pages;
	u16 rsvd0;
	u32 async_evt_bitmap;
	u8 context[sizeof(struct amap_mcc_context) / 8];
	struct phys_addr pages[8];
} __packed;

struct be_cmd_resp_mcc_create {
	struct be_cmd_resp_hdr hdr;
	u16 id;
	u16 rsvd0;
} __packed;

/******************** Q Destroy  ***************************/
/* Type of Queue to be destroyed */
enum {
	QTYPE_EQ = 1,
	QTYPE_CQ,
	QTYPE_MCCQ,
	QTYPE_WRBQ,
	QTYPE_DPDUQ,
	QTYPE_SGL
};

struct be_cmd_req_q_destroy {
	struct be_cmd_req_hdr hdr;
	u16 id;
	u16 bypass_flush;	/* valid only for rx q destroy */
} __packed;

struct macaddr {
	u8 byte[ETH_ALEN];
};

struct be_cmd_req_mcast_mac_config {
	struct be_cmd_req_hdr hdr;
	u16 num_mac;
	u8 promiscuous;
	u8 interface_id;
	struct macaddr mac[32];
} __packed;

static inline void *embedded_payload(struct be_mcc_wrb *wrb)
{
	return wrb->payload.embedded_payload;
}

static inline struct be_sge *nonembedded_sgl(struct be_mcc_wrb *wrb)
{
	return &wrb->payload.sgl[0];
}

/******************** Modify EQ Delay *******************/
struct be_cmd_req_modify_eq_delay {
	struct be_cmd_req_hdr hdr;
	__le32 num_eq;
	struct {
		__le32 eq_id;
		__le32 phase;
		__le32 delay_multiplier;
	} delay[MAX_CPUS];
} __packed;

/******************** Get MAC ADDR *******************/

struct be_cmd_get_nic_conf_resp {
	struct be_cmd_resp_hdr hdr;
	u32 nic_port_count;
	u32 speed;
	u32 max_speed;
	u32 link_state;
	u32 max_frame_size;
	u16 size_of_structure;
	u8 mac_address[ETH_ALEN];
} __packed;

/******************** Get HBA NAME *******************/

struct be_cmd_hba_name {
	struct be_cmd_req_hdr hdr;
	u16 flags;
	u16 rsvd0;
	u8 initiator_name[ISCSI_NAME_LEN];
#define BE_INI_ALIAS_LEN 32
	u8 initiator_alias[BE_INI_ALIAS_LEN];
} __packed;

<<<<<<< HEAD
=======
/******************** COMMON SET HOST DATA *******************/
#define BE_CMD_SET_HOST_PARAM_ID	0x2
#define BE_CMD_MAX_DRV_VERSION		0x30
struct be_sethost_req {
	u32 param_id;
	u32 param_len;
	u32 param_data[32];
};

struct be_sethost_resp {
	u32 rsvd0;
};

struct be_cmd_set_host_data {
	union {
		struct be_cmd_req_hdr req_hdr;
		struct be_cmd_resp_hdr resp_hdr;
	} h;
	union {
		struct be_sethost_req req;
		struct be_sethost_resp resp;
	} param;
} __packed;

>>>>>>> 24b8d41d
/******************** COMMON SET Features *******************/
#define BE_CMD_SET_FEATURE_UER	0x10
#define BE_CMD_UER_SUPP_BIT	0x1
struct be_uer_req {
	u32 uer;
	u32 rsvd;
};

struct be_uer_resp {
	u32 uer;
	u16 ue2rp;
	u16 ue2sr;
};

struct be_cmd_set_features {
	union {
		struct be_cmd_req_hdr req_hdr;
		struct be_cmd_resp_hdr resp_hdr;
	} h;
	u32 feature;
	u32 param_len;
	union {
		struct be_uer_req req;
		struct be_uer_resp resp;
		u32 rsvd[2];
	} param;
} __packed;

int beiscsi_cmd_function_reset(struct beiscsi_hba *phba);

int beiscsi_cmd_special_wrb(struct be_ctrl_info *ctrl, u32 load);

int beiscsi_check_fw_rdy(struct beiscsi_hba *phba);

int beiscsi_init_sliport(struct beiscsi_hba *phba);

int beiscsi_cmd_iscsi_cleanup(struct beiscsi_hba *phba, unsigned short ulp_num);

int beiscsi_detect_ue(struct beiscsi_hba *phba);

int beiscsi_detect_tpe(struct beiscsi_hba *phba);

int beiscsi_cmd_eq_create(struct be_ctrl_info *ctrl,
			  struct be_queue_info *eq, int eq_delay);

int beiscsi_cmd_cq_create(struct be_ctrl_info *ctrl,
			  struct be_queue_info *cq, struct be_queue_info *eq,
			  bool sol_evts, bool no_delay,
			  int num_cqe_dma_coalesce);

int beiscsi_cmd_q_destroy(struct be_ctrl_info *ctrl, struct be_queue_info *q,
			  int type);
int beiscsi_cmd_mccq_create(struct beiscsi_hba *phba,
			struct be_queue_info *mccq,
			struct be_queue_info *cq);

<<<<<<< HEAD
unsigned int be_cmd_get_initname(struct beiscsi_hba *phba);

=======
>>>>>>> 24b8d41d
void free_mcc_wrb(struct be_ctrl_info *ctrl, unsigned int tag);

int beiscsi_modify_eq_delay(struct beiscsi_hba *phba, struct be_set_eqd *,
			    int num);
int beiscsi_mccq_compl_wait(struct beiscsi_hba *phba,
			    unsigned int tag,
			    struct be_mcc_wrb **wrb,
			    struct be_dma_mem *mbx_cmd_mem);
int __beiscsi_mcc_compl_status(struct beiscsi_hba *phba,
			       unsigned int tag,
			       struct be_mcc_wrb **wrb,
			       struct be_dma_mem *mbx_cmd_mem);
struct be_mcc_wrb *wrb_from_mbox(struct be_dma_mem *mbox_mem);
void be_mcc_notify(struct beiscsi_hba *phba, unsigned int tag);
struct be_mcc_wrb *alloc_mcc_wrb(struct beiscsi_hba *phba,
				 unsigned int *ref_tag);
void beiscsi_process_async_event(struct beiscsi_hba *phba,
				struct be_mcc_compl *compl);
int beiscsi_process_mcc_compl(struct be_ctrl_info *ctrl,
			      struct be_mcc_compl *compl);

int be_cmd_create_default_pdu_queue(struct be_ctrl_info *ctrl,
				    struct be_queue_info *cq,
				    struct be_queue_info *dq, int length,
				    int entry_size, uint8_t is_header,
				    uint8_t ulp_num);

int be_cmd_iscsi_post_template_hdr(struct be_ctrl_info *ctrl,
				    struct be_dma_mem *q_mem);

int be_cmd_iscsi_remove_template_hdr(struct be_ctrl_info *ctrl);

int be_cmd_iscsi_post_sgl_pages(struct be_ctrl_info *ctrl,
				struct be_dma_mem *q_mem, u32 page_offset,
				u32 num_pages);

int be_cmd_wrbq_create(struct be_ctrl_info *ctrl, struct be_dma_mem *q_mem,
		       struct be_queue_info *wrbq,
		       struct hwi_wrb_context *pwrb_context,
		       uint8_t ulp_num);

/* Configuration Functions */
int be_cmd_set_vlan(struct beiscsi_hba *phba, uint16_t vlan_tag);

int beiscsi_check_supported_fw(struct be_ctrl_info *ctrl,
			       struct beiscsi_hba *phba);

int beiscsi_get_fw_config(struct be_ctrl_info *ctrl, struct beiscsi_hba *phba);

int beiscsi_get_port_name(struct be_ctrl_info *ctrl, struct beiscsi_hba *phba);

int beiscsi_set_uer_feature(struct beiscsi_hba *phba);
<<<<<<< HEAD
=======
int beiscsi_set_host_data(struct beiscsi_hba *phba);
>>>>>>> 24b8d41d

struct be_default_pdu_context {
	u32 dw[4];
} __packed;

struct amap_be_default_pdu_context {
	u8 dbuf_cindex[13];	/* dword 0 */
	u8 rsvd0[3];		/* dword 0 */
	u8 ring_size[4];	/* dword 0 */
	u8 ring_state[4];	/* dword 0 */
	u8 rsvd1[8];		/* dword 0 */
	u8 dbuf_pindex[13];	/* dword 1 */
	u8 rsvd2;		/* dword 1 */
	u8 pci_func_id[8];	/* dword 1 */
	u8 rx_pdid[9];		/* dword 1 */
	u8 rx_pdid_valid;	/* dword 1 */
	u8 default_buffer_size[16];	/* dword 2 */
	u8 cq_id_recv[10];	/* dword 2 */
	u8 rx_pdid_not_valid;	/* dword 2 */
	u8 rsvd3[5];		/* dword 2 */
	u8 rsvd4[32];		/* dword 3 */
} __packed;

struct amap_default_pdu_context_ext {
	u8 rsvd0[16];   /* dword 0 */
	u8 ring_size[4];    /* dword 0 */
	u8 rsvd1[12];   /* dword 0 */
	u8 rsvd2[22];   /* dword 1 */
	u8 rx_pdid[9];  /* dword 1 */
	u8 rx_pdid_valid;   /* dword 1 */
	u8 default_buffer_size[16]; /* dword 2 */
	u8 cq_id_recv[16];  /* dword 2 */
	u8 rsvd3[32];   /* dword 3 */
} __packed;

struct be_defq_create_req {
	struct be_cmd_req_hdr hdr;
	u16 num_pages;
	u8 ulp_num;
#define BEISCSI_DUAL_ULP_AWARE_BIT	0	/* Byte 3 - Bit 0 */
#define BEISCSI_BIND_Q_TO_ULP_BIT	1	/* Byte 3 - Bit 1 */
	u8 dua_feature;
	struct be_default_pdu_context context;
	struct phys_addr pages[8];
} __packed;

struct be_defq_create_resp {
	struct be_cmd_req_hdr hdr;
	u16 id;
	u8 rsvd0;
	u8 ulp_num;
	u32 doorbell_offset;
	u16 register_set;
	u16 doorbell_format;
} __packed;

struct be_post_template_pages_req {
	struct be_cmd_req_hdr hdr;
	u16 num_pages;
#define BEISCSI_TEMPLATE_HDR_TYPE_ISCSI	0x1
	u16 type;
	struct phys_addr scratch_pa;
	struct virt_addr scratch_va;
	struct virt_addr pages_va;
	struct phys_addr pages[16];
} __packed;

struct be_remove_template_pages_req {
	struct be_cmd_req_hdr hdr;
	u16 type;
	u16 rsvd0;
} __packed;

struct be_post_sgl_pages_req {
	struct be_cmd_req_hdr hdr;
	u16 num_pages;
	u16 page_offset;
	u32 rsvd0;
	struct phys_addr pages[26];
	u32 rsvd1;
} __packed;

struct be_wrbq_create_req {
	struct be_cmd_req_hdr hdr;
	u16 num_pages;
	u8 ulp_num;
	u8 dua_feature;
	struct phys_addr pages[8];
} __packed;

struct be_wrbq_create_resp {
	struct be_cmd_resp_hdr resp_hdr;
	u16 cid;
	u8 rsvd0;
	u8 ulp_num;
	u32 doorbell_offset;
	u16 register_set;
	u16 doorbell_format;
} __packed;

#define SOL_CID_MASK		0x0000FFC0
#define SOL_CODE_MASK		0x0000003F
#define SOL_WRB_INDEX_MASK	0x00FF0000
#define SOL_CMD_WND_MASK	0xFF000000
#define SOL_RES_CNT_MASK	0x7FFFFFFF
#define SOL_EXP_CMD_SN_MASK	0xFFFFFFFF
#define SOL_HW_STS_MASK		0x000000FF
#define SOL_STS_MASK		0x0000FF00
#define SOL_RESP_MASK		0x00FF0000
#define SOL_FLAGS_MASK		0x7F000000
#define SOL_S_MASK		0x80000000

struct sol_cqe {
	u32 dw[4];
};

struct amap_sol_cqe {
	u8 hw_sts[8];		/* dword 0 */
	u8 i_sts[8];		/* dword 0 */
	u8 i_resp[8];		/* dword 0 */
	u8 i_flags[7];		/* dword 0 */
	u8 s;			/* dword 0 */
	u8 i_exp_cmd_sn[32];	/* dword 1 */
	u8 code[6];		/* dword 2 */
	u8 cid[10];		/* dword 2 */
	u8 wrb_index[8];	/* dword 2 */
	u8 i_cmd_wnd[8];	/* dword 2 */
	u8 i_res_cnt[31];	/* dword 3 */
	u8 valid;		/* dword 3 */
} __packed;

#define SOL_ICD_INDEX_MASK	0x0003FFC0
struct amap_sol_cqe_ring {
	u8 hw_sts[8];		/* dword 0 */
	u8 i_sts[8];		/* dword 0 */
	u8 i_resp[8];		/* dword 0 */
	u8 i_flags[7];		/* dword 0 */
	u8 s;			/* dword 0 */
	u8 i_exp_cmd_sn[32];	/* dword 1 */
	u8 code[6];		/* dword 2 */
	u8 icd_index[12];	/* dword 2 */
	u8 rsvd[6];		/* dword 2 */
	u8 i_cmd_wnd[8];	/* dword 2 */
	u8 i_res_cnt[31];	/* dword 3 */
	u8 valid;		/* dword 3 */
} __packed;

struct amap_sol_cqe_v2 {
	u8 hw_sts[8];   /* dword 0 */
	u8 i_sts[8];    /* dword 0 */
	u8 wrb_index[16];   /* dword 0 */
	u8 i_exp_cmd_sn[32];    /* dword 1 */
	u8 code[6]; /* dword 2 */
	u8 cmd_cmpl;    /* dword 2 */
	u8 rsvd0;   /* dword 2 */
	u8 i_cmd_wnd[8];    /* dword 2 */
	u8 cid[13]; /* dword 2 */
	u8 u;   /* dword 2 */
	u8 o;   /* dword 2 */
	u8 s;   /* dword 2 */
	u8 i_res_cnt[31];   /* dword 3 */
	u8 valid;   /* dword 3 */
} __packed;

struct common_sol_cqe {
	u32 exp_cmdsn;
	u32 res_cnt;
	u16 wrb_index;
	u16 cid;
	u8 hw_sts;
	u8 cmd_wnd;
	u8 res_flag; /* the s feild of structure */
	u8 i_resp; /* for skh if cmd_complete is set then i_sts is response */
	u8 i_flags; /* for skh or the u and o feilds */
	u8 i_sts; /* for skh if cmd_complete is not-set then i_sts is status */
};

/*** iSCSI ack/driver message completions ***/
struct amap_it_dmsg_cqe {
	u8 ack_num[32]; /* DWORD 0 */
	u8 pdu_bytes_rcvd[32];  /* DWORD 1 */
	u8 code[6]; /* DWORD 2 */
	u8 cid[10]; /* DWORD 2 */
	u8 wrb_idx[8];  /* DWORD 2 */
	u8 rsvd0[8];    /* DWORD 2*/
	u8 rsvd1[31];   /* DWORD 3*/
	u8 valid;   /* DWORD 3 */
} __packed;

struct amap_it_dmsg_cqe_v2 {
	u8 ack_num[32]; /* DWORD 0 */
	u8 pdu_bytes_rcvd[32];  /* DWORD 1 */
	u8 code[6]; /* DWORD 2 */
	u8 rsvd0[10];   /* DWORD 2 */
	u8 wrb_idx[16]; /* DWORD 2 */
	u8 rsvd1[16];   /* DWORD 3 */
	u8 cid[13]; /* DWORD 3 */
	u8 rsvd2[2];    /* DWORD 3 */
	u8 valid;   /* DWORD 3 */
} __packed;


/**
 * Post WRB Queue Doorbell Register used by the host Storage
 * stack to notify the
 * controller of a posted Work Request Block
 */
#define DB_WRB_POST_CID_MASK		0xFFFF	/* bits 0 - 16 */
#define DB_DEF_PDU_WRB_INDEX_MASK	0xFF	/* bits 0 - 9 */

#define DB_DEF_PDU_WRB_INDEX_SHIFT	16
#define DB_DEF_PDU_NUM_POSTED_SHIFT	24

struct fragnum_bits_for_sgl_cra_in {
	struct be_cmd_req_hdr hdr;
	u32 num_bits;
} __packed;

struct iscsi_cleanup_req {
	struct be_cmd_req_hdr hdr;
	u16 chute;
	u8 hdr_ring_id;
	u8 data_ring_id;
} __packed;

struct iscsi_cleanup_req_v1 {
	struct be_cmd_req_hdr hdr;
	u16 chute;
	u16 rsvd1;
	u16 hdr_ring_id;
	u16 rsvd2;
	u16 data_ring_id;
	u16 rsvd3;
} __packed;

struct eq_delay {
	u32 eq_id;
	u32 phase;
	u32 delay_multiplier;
} __packed;

struct be_eq_delay_params_in {
	struct be_cmd_req_hdr hdr;
	u32 num_eq;
	struct eq_delay delay[8];
} __packed;

struct tcp_connect_and_offload_in {
	struct be_cmd_req_hdr hdr;
	struct ip_addr_format ip_address;
	u16 tcp_port;
	u16 cid;
	u16 cq_id;
	u16 defq_id;
	struct phys_addr dataout_template_pa;
	u16 hdr_ring_id;
	u16 data_ring_id;
	u8 do_offload;
	u8 rsvd0[3];
} __packed;

struct tcp_connect_and_offload_in_v1 {
	struct be_cmd_req_hdr hdr;
	struct ip_addr_format ip_address;
	u16 tcp_port;
	u16 cid;
	u16 cq_id;
	u16 defq_id;
	struct phys_addr dataout_template_pa;
	u16 hdr_ring_id;
	u16 data_ring_id;
	u8 do_offload;
	u8 ifd_state;
	u8 rsvd0[2];
	u16 tcp_window_size;
	u8 tcp_window_scale_count;
	u8 rsvd1;
	u32 tcp_mss:24;
	u8 rsvd2;
} __packed;

struct tcp_connect_and_offload_out {
	struct be_cmd_resp_hdr hdr;
	u32 connection_handle;
	u16 cid;
	u16 rsvd0;

} __packed;

#define DB_DEF_PDU_RING_ID_MASK	0x3FFF	/* bits 0 - 13 */
#define DB_DEF_PDU_CQPROC_MASK		0x3FFF	/* bits 16 - 29 */
#define DB_DEF_PDU_REARM_SHIFT		14
#define DB_DEF_PDU_EVENT_SHIFT		15
#define DB_DEF_PDU_CQPROC_SHIFT		16

struct be_invalidate_connection_params_in {
	struct be_cmd_req_hdr hdr;
	u32 session_handle;
	u16 cid;
	u16 unused;
#define BE_CLEANUP_TYPE_INVALIDATE	0x8001
#define BE_CLEANUP_TYPE_ISSUE_TCP_RST	0x8002
	u16 cleanup_type;
	u16 save_cfg;
} __packed;

struct be_invalidate_connection_params_out {
	u32 session_handle;
	u16 cid;
	u16 unused;
} __packed;

union be_invalidate_connection_params {
	struct be_invalidate_connection_params_in req;
	struct be_invalidate_connection_params_out resp;
} __packed;

struct be_tcp_upload_params_in {
	struct be_cmd_req_hdr hdr;
	u16 id;
#define BE_UPLOAD_TYPE_GRACEFUL		1
/* abortive upload with reset */
#define BE_UPLOAD_TYPE_ABORT_RESET	2
/* abortive upload without reset */
#define BE_UPLOAD_TYPE_ABORT		3
/* abortive upload with reset, sequence number by driver */
#define BE_UPLOAD_TYPE_ABORT_WITH_SEQ	4
	u16 upload_type;
	u32 reset_seq;
} __packed;

struct be_tcp_upload_params_out {
	u32 dw[32];
} __packed;

union be_tcp_upload_params {
	struct be_tcp_upload_params_in request;
	struct be_tcp_upload_params_out response;
} __packed;

struct be_ulp_fw_cfg {
#define BEISCSI_ULP_ISCSI_INI_MODE	0x10
	u32 ulp_mode;
	u32 etx_base;
	u32 etx_count;
	u32 sq_base;
	u32 sq_count;
	u32 rq_base;
	u32 rq_count;
	u32 dq_base;
	u32 dq_count;
	u32 lro_base;
	u32 lro_count;
	u32 icd_base;
	u32 icd_count;
};

struct be_ulp_chain_icd {
	u32 chain_base;
	u32 chain_count;
};

struct be_fw_cfg {
	struct be_cmd_req_hdr hdr;
	u32 be_config_number;
	u32 asic_revision;
	u32 phys_port;
#define BEISCSI_FUNC_ISCSI_INI_MODE	0x10
#define BEISCSI_FUNC_DUA_MODE	0x800
	u32 function_mode;
	struct be_ulp_fw_cfg ulp[2];
	u32 function_caps;
	u32 cqid_base;
	u32 cqid_count;
	u32 eqid_base;
	u32 eqid_count;
	struct be_ulp_chain_icd chain_icd[2];
} __packed;

struct be_cmd_get_all_if_id_req {
	struct be_cmd_req_hdr hdr;
	u32 if_count;
	u32 if_hndl_list[1];
} __packed;

struct be_cmd_get_port_name {
	union {
		struct be_cmd_req_hdr req_hdr;
		struct be_cmd_resp_hdr resp_hdr;
	} h;
	union {
		struct {
			u32 reserved;
		} req;
		struct {
			u32 port_names;
		} resp;
	} p;
} __packed;

#define ISCSI_OPCODE_SCSI_DATA_OUT		5
#define OPCODE_COMMON_NTWK_LINK_STATUS_QUERY 5
#define OPCODE_COMMON_MODIFY_EQ_DELAY		41
#define OPCODE_COMMON_ISCSI_CLEANUP		59
#define	OPCODE_COMMON_TCP_UPLOAD		56
#define OPCODE_COMMON_ISCSI_TCP_CONNECT_AND_OFFLOAD 70
#define OPCODE_COMMON_ISCSI_ERROR_RECOVERY_INVALIDATE_COMMANDS 1
#define OPCODE_ISCSI_INI_CFG_GET_HBA_NAME	6
#define OPCODE_ISCSI_INI_CFG_SET_HBA_NAME	7
#define OPCODE_ISCSI_INI_SESSION_GET_A_SESSION  14
#define OPCODE_ISCSI_INI_SESSION_LOGOUT_TARGET	 24
#define OPCODE_ISCSI_INI_DRIVER_REOPEN_ALL_SESSIONS 36
#define OPCODE_ISCSI_INI_DRIVER_OFFLOAD_SESSION 41
#define OPCODE_ISCSI_INI_DRIVER_INVALIDATE_CONNECTION 42
#define OPCODE_ISCSI_INI_BOOT_GET_BOOT_TARGET	52
#define OPCODE_COMMON_WRITE_FLASH		96
#define OPCODE_COMMON_READ_FLASH		97

#define CMD_ISCSI_COMMAND_INVALIDATE		1

#define INI_WR_CMD			1	/* Initiator write command */
#define INI_TMF_CMD			2	/* Initiator TMF command */
#define INI_NOPOUT_CMD			3	/* Initiator; Send a NOP-OUT */
#define INI_RD_CMD			5	/* Initiator requesting to send
						 * a read command
						 */
#define TGT_CTX_UPDT_CMD		7	/* Target context update */
#define TGT_DM_CMD			11	/* Indicates that the bhs
						 * prepared by driver should not
						 * be touched.
						 */

/* Returns the number of items in the field array. */
#define BE_NUMBER_OF_FIELD(_type_, _field_)	\
	(sizeof_field(_type_, _field_)/sizeof((((_type_ *)0)->_field_[0])))\

/**
 * Different types of iSCSI completions to host driver for both initiator
 * and taget mode
 * of operation.
 */
#define SOL_CMD_COMPLETE		1	/* Solicited command completed
						 * normally
						 */
#define SOL_CMD_KILLED_DATA_DIGEST_ERR  2	/* Solicited command got
						 * invalidated internally due
						 * to Data Digest error
						 */
#define CXN_KILLED_PDU_SIZE_EXCEEDS_DSL 3	/* Connection got invalidated
						 * internally
						 * due to a received PDU
						 * size > DSL
						 */
#define CXN_KILLED_BURST_LEN_MISMATCH   4	/* Connection got invalidated
						 * internally due ti received
						 * PDU sequence size >
						 * FBL/MBL.
						 */
#define CXN_KILLED_AHS_RCVD		5	/* Connection got invalidated
						 * internally due to a received
						 * PDU Hdr that has
						 * AHS */
#define CXN_KILLED_HDR_DIGEST_ERR	6	/* Connection got invalidated
						 * internally due to Hdr Digest
						 * error
						 */
#define CXN_KILLED_UNKNOWN_HDR		7	/* Connection got invalidated
						 *  internally
						 * due to a bad opcode in the
						 * pdu hdr
						 */
#define CXN_KILLED_STALE_ITT_TTT_RCVD	8	/* Connection got invalidated
						 * internally due to a received
						 * ITT/TTT that does not belong
						 * to this Connection
						 */
#define CXN_KILLED_INVALID_ITT_TTT_RCVD 9	/* Connection got invalidated
						 * internally due to received
						 * ITT/TTT value > Max
						 * Supported ITTs/TTTs
						 */
#define CXN_KILLED_RST_RCVD		10	/* Connection got invalidated
						 * internally due to an
						 * incoming TCP RST
						 */
#define CXN_KILLED_TIMED_OUT		11	/* Connection got invalidated
						 * internally due to timeout on
						 * tcp segment 12 retransmit
						 * attempts failed
						 */
#define CXN_KILLED_RST_SENT		12	/* Connection got invalidated
						 * internally due to TCP RST
						 * sent by the Tx side
						 */
#define CXN_KILLED_FIN_RCVD		13	/* Connection got invalidated
						 * internally due to an
						 * incoming TCP FIN.
						 */
#define CXN_KILLED_BAD_UNSOL_PDU_RCVD	14	/* Connection got invalidated
						 * internally due to bad
						 * unsolicited PDU Unsolicited
						 * PDUs are PDUs with
						 * ITT=0xffffffff
						 */
#define CXN_KILLED_BAD_WRB_INDEX_ERROR	15	/* Connection got invalidated
						 * internally due to bad WRB
						 * index.
						 */
#define CXN_KILLED_OVER_RUN_RESIDUAL	16	/* Command got invalidated
						 * internally due to received
						 * command has residual
						 * over run bytes.
						 */
#define CXN_KILLED_UNDER_RUN_RESIDUAL	17	/* Command got invalidated
						 * internally due to received
						 * command has residual under
						 * run bytes.
						 */
#define CMD_KILLED_INVALID_STATSN_RCVD	18	/* Command got invalidated
						 * internally due to a received
						 * PDU has an invalid StatusSN
						 */
#define CMD_KILLED_INVALID_R2T_RCVD	19	/* Command got invalidated
						 * internally due to a received
						 * an R2T with some invalid
						 * fields in it
						 */
#define CMD_CXN_KILLED_LUN_INVALID	20	/* Command got invalidated
						 * internally due to received
						 * PDU has an invalid LUN.
						 */
#define CMD_CXN_KILLED_ICD_INVALID	21	/* Command got invalidated
						 * internally due to the
						 * corresponding ICD not in a
						 * valid state
						 */
#define CMD_CXN_KILLED_ITT_INVALID	22	/* Command got invalidated due
						 *  to received PDU has an
						 *  invalid ITT.
						 */
#define CMD_CXN_KILLED_SEQ_OUTOFORDER	23	/* Command got invalidated due
						 * to received sequence buffer
						 * offset is out of order.
						 */
#define CMD_CXN_KILLED_INVALID_DATASN_RCVD 24	/* Command got invalidated
						 * internally due to a
						 * received PDU has an invalid
						 * DataSN
						 */
#define CXN_INVALIDATE_NOTIFY		25	/* Connection invalidation
						 * completion notify.
						 */
#define CXN_INVALIDATE_INDEX_NOTIFY	26	/* Connection invalidation
						 * completion
						 * with data PDU index.
						 */
#define CMD_INVALIDATED_NOTIFY		27	/* Command invalidation
						 * completionnotifify.
						 */
#define UNSOL_HDR_NOTIFY		28	/* Unsolicited header notify.*/
#define UNSOL_DATA_NOTIFY		29	/* Unsolicited data notify.*/
#define UNSOL_DATA_DIGEST_ERROR_NOTIFY	30	/* Unsolicited data digest
						 * error notify.
						 */
#define DRIVERMSG_NOTIFY		31	/* TCP acknowledge based
						 * notification.
						 */
#define CXN_KILLED_CMND_DATA_NOT_ON_SAME_CONN 32 /* Connection got invalidated
						  * internally due to command
						  * and data are not on same
						  * connection.
						  */
#define SOL_CMD_KILLED_DIF_ERR		33	/* Solicited command got
						 *  invalidated internally due
						 *  to DIF error
						 */
#define CXN_KILLED_SYN_RCVD		34	/* Connection got invalidated
						 * internally due to incoming
						 * TCP SYN
						 */
#define CXN_KILLED_IMM_DATA_RCVD	35	/* Connection got invalidated
						 * internally due to an
						 * incoming Unsolicited PDU
						 * that has immediate data on
						 * the cxn
						 */

<<<<<<< HEAD
void be_wrb_hdr_prepare(struct be_mcc_wrb *wrb, int payload_len,
			bool embedded, u8 sge_cnt);

void be_cmd_hdr_prepare(struct be_cmd_req_hdr *req_hdr,
			u8 subsystem, u8 opcode, int cmd_len);
=======
void be_wrb_hdr_prepare(struct be_mcc_wrb *wrb, u32 payload_len,
			bool embedded, u8 sge_cnt);

void be_cmd_hdr_prepare(struct be_cmd_req_hdr *req_hdr,
			u8 subsystem, u8 opcode, u32 cmd_len);
>>>>>>> 24b8d41d
#endif /* !BEISCSI_CMDS_H */<|MERGE_RESOLUTION|>--- conflicted
+++ resolved
@@ -1,20 +1,3 @@
-<<<<<<< HEAD
-/**
- * Copyright (C) 2005 - 2016 Broadcom
- * All rights reserved.
- *
- * This program is free software; you can redistribute it and/or
- * modify it under the terms of the GNU General Public License version 2
- * as published by the Free Software Foundation.  The full GNU General
- * Public License is included in this distribution in the file called COPYING.
- *
- * Contact Information:
- * linux-drivers@broadcom.com
- *
- * Emulex
- * 3333 Susan Street
- * Costa Mesa, CA 92626
-=======
 /* SPDX-License-Identifier: GPL-2.0-only */
 /*
  * Copyright 2017 Broadcom. All Rights Reserved.
@@ -22,7 +5,6 @@
  *
  * Contact Information:
  * linux-drivers@broadcom.com
->>>>>>> 24b8d41d
  */
 
 #ifndef BEISCSI_CMDS_H
@@ -243,10 +225,7 @@
 #define OPCODE_COMMON_QUERY_FIRMWARE_CONFIG		58
 #define OPCODE_COMMON_FUNCTION_RESET			61
 #define OPCODE_COMMON_GET_PORT_NAME			77
-<<<<<<< HEAD
-=======
 #define OPCODE_COMMON_SET_HOST_DATA			93
->>>>>>> 24b8d41d
 #define OPCODE_COMMON_SET_FEATURES			191
 
 /**
@@ -754,8 +733,6 @@
 	u8 initiator_alias[BE_INI_ALIAS_LEN];
 } __packed;
 
-<<<<<<< HEAD
-=======
 /******************** COMMON SET HOST DATA *******************/
 #define BE_CMD_SET_HOST_PARAM_ID	0x2
 #define BE_CMD_MAX_DRV_VERSION		0x30
@@ -780,7 +757,6 @@
 	} param;
 } __packed;
 
->>>>>>> 24b8d41d
 /******************** COMMON SET Features *******************/
 #define BE_CMD_SET_FEATURE_UER	0x10
 #define BE_CMD_UER_SUPP_BIT	0x1
@@ -837,11 +813,6 @@
 			struct be_queue_info *mccq,
 			struct be_queue_info *cq);
 
-<<<<<<< HEAD
-unsigned int be_cmd_get_initname(struct beiscsi_hba *phba);
-
-=======
->>>>>>> 24b8d41d
 void free_mcc_wrb(struct be_ctrl_info *ctrl, unsigned int tag);
 
 int beiscsi_modify_eq_delay(struct beiscsi_hba *phba, struct be_set_eqd *,
@@ -894,10 +865,7 @@
 int beiscsi_get_port_name(struct be_ctrl_info *ctrl, struct beiscsi_hba *phba);
 
 int beiscsi_set_uer_feature(struct beiscsi_hba *phba);
-<<<<<<< HEAD
-=======
 int beiscsi_set_host_data(struct beiscsi_hba *phba);
->>>>>>> 24b8d41d
 
 struct be_default_pdu_context {
 	u32 dw[4];
@@ -1485,17 +1453,9 @@
 						 * the cxn
 						 */
 
-<<<<<<< HEAD
-void be_wrb_hdr_prepare(struct be_mcc_wrb *wrb, int payload_len,
-			bool embedded, u8 sge_cnt);
-
-void be_cmd_hdr_prepare(struct be_cmd_req_hdr *req_hdr,
-			u8 subsystem, u8 opcode, int cmd_len);
-=======
 void be_wrb_hdr_prepare(struct be_mcc_wrb *wrb, u32 payload_len,
 			bool embedded, u8 sge_cnt);
 
 void be_cmd_hdr_prepare(struct be_cmd_req_hdr *req_hdr,
 			u8 subsystem, u8 opcode, u32 cmd_len);
->>>>>>> 24b8d41d
 #endif /* !BEISCSI_CMDS_H */