<<<<<<< HEAD
/**
 * Copyright (C) 2005 - 2016 Broadcom
 * All rights reserved.
 *
 * This program is free software; you can redistribute it and/or
 * modify it under the terms of the GNU General Public License version 2
 * as published by the Free Software Foundation.  The full GNU General
 * Public License is included in this distribution in the file called COPYING.
 *
 * Written by: Jayamohan Kallickal (jayamohan.kallickal@broadcom.com)
 *
 * Contact Information:
 * linux-drivers@broadcom.com
 *
 * Emulex
 * 3333 Susan Street
 * Costa Mesa, CA 92626
=======
/* SPDX-License-Identifier: GPL-2.0-only */
/*
 * Copyright 2017 Broadcom. All Rights Reserved.
 * The term "Broadcom" refers to Broadcom Limited and/or its subsidiaries.
 *
 * Contact Information:
 * linux-drivers@broadcom.com
>>>>>>> 24b8d41d
 */

#ifndef _BEISCSI_MGMT_
#define _BEISCSI_MGMT_

#include <scsi/scsi_bsg_iscsi.h>
#include "be_iscsi.h"
#include "be_main.h"

#define IP_ACTION_ADD	0x01
#define IP_ACTION_DEL	0x02

#define IP_V6_LEN	16
#define IP_V4_LEN	4

/* UE Status and Mask register */
#define PCICFG_UE_STATUS_LOW            0xA0
#define PCICFG_UE_STATUS_HIGH           0xA4
#define PCICFG_UE_STATUS_MASK_LOW       0xA8
#define PCICFG_UE_STATUS_MASK_HI        0xAC

<<<<<<< HEAD
/**
 * Pseudo amap definition in which each bit of the actual structure is defined
 * as a byte: used to calculate offset/shift/mask of each field
 */
struct amap_mcc_sge {
	u8 pa_lo[32];		/* dword 0 */
	u8 pa_hi[32];		/* dword 1 */
	u8 length[32];		/* DWORD 2 */
} __packed;

/**
 * Pseudo amap definition in which each bit of the actual structure is defined
 * as a byte: used to calculate offset/shift/mask of each field
 */
struct amap_mcc_wrb_payload {
	union {
		struct amap_mcc_sge sgl[19];
		u8 embedded[59 * 32];	/* DWORDS 57 to 115 */
	} u;
} __packed;

/**
 * Pseudo amap definition in which each bit of the actual structure is defined
 * as a byte: used to calculate offset/shift/mask of each field
 */
struct amap_mcc_wrb {
	u8 embedded;		/* DWORD 0 */
	u8 rsvd0[2];		/* DWORD 0 */
	u8 sge_count[5];	/* DWORD 0 */
	u8 rsvd1[16];		/* DWORD 0 */
	u8 special[8];		/* DWORD 0 */
	u8 payload_length[32];
	u8 tag[64];		/* DWORD 2 */
	u8 rsvd2[32];		/* DWORD 4 */
	struct amap_mcc_wrb_payload payload;
};

struct mcc_sge {
	u32 pa_lo;		/* dword 0 */
	u32 pa_hi;		/* dword 1 */
	u32 length;		/* DWORD 2 */
} __packed;

struct mcc_wrb_payload {
	union {
		struct mcc_sge sgl[19];
		u32 embedded[59];	/* DWORDS 57 to 115 */
	} u;
} __packed;

#define MCC_WRB_EMBEDDED_MASK                0x00000001

struct mcc_wrb {
	u32 dw[0];		/* DWORD 0 */
	u32 payload_length;
	u32 tag[2];		/* DWORD 2 */
	u32 rsvd2[1];		/* DWORD 4 */
	struct mcc_wrb_payload payload;
};

=======
>>>>>>> 24b8d41d
int mgmt_open_connection(struct beiscsi_hba *phba,
			 struct sockaddr *dst_addr,
			 struct beiscsi_endpoint *beiscsi_ep,
			 struct be_dma_mem *nonemb_cmd);

unsigned int mgmt_vendor_specific_fw_cmd(struct be_ctrl_info *ctrl,
					 struct beiscsi_hba *phba,
					 struct bsg_job *job,
					 struct be_dma_mem *nonemb_cmd);

#define BE_INVLDT_CMD_TBL_SZ	128
struct invldt_cmd_tbl {
	unsigned short icd;
	unsigned short cid;
} __packed;

struct invldt_cmds_params_in {
	struct be_cmd_req_hdr hdr;
	unsigned int ref_handle;
	unsigned int icd_count;
	struct invldt_cmd_tbl table[BE_INVLDT_CMD_TBL_SZ];
	unsigned short cleanup_type;
	unsigned short unused;
} __packed;

struct invldt_cmds_params_out {
	struct be_cmd_resp_hdr hdr;
	unsigned int ref_handle;
	unsigned int icd_count;
	unsigned int icd_status[BE_INVLDT_CMD_TBL_SZ];
} __packed;

union be_invldt_cmds_params {
	struct invldt_cmds_params_in request;
	struct invldt_cmds_params_out response;
} __packed;

struct mgmt_hba_attributes {
	u8 flashrom_version_string[BEISCSI_VER_STRLEN];
	u8 manufacturer_name[BEISCSI_VER_STRLEN];
	u32 supported_modes;
	u8 seeprom_version_lo;
	u8 seeprom_version_hi;
	u8 rsvd0[2];
	u32 fw_cmd_data_struct_version;
	u32 ep_fw_data_struct_version;
	u8 ncsi_version_string[12];
	u32 default_extended_timeout;
	u8 controller_model_number[BEISCSI_VER_STRLEN];
	u8 controller_description[64];
	u8 controller_serial_number[BEISCSI_VER_STRLEN];
	u8 ip_version_string[BEISCSI_VER_STRLEN];
	u8 firmware_version_string[BEISCSI_VER_STRLEN];
	u8 bios_version_string[BEISCSI_VER_STRLEN];
	u8 redboot_version_string[BEISCSI_VER_STRLEN];
	u8 driver_version_string[BEISCSI_VER_STRLEN];
	u8 fw_on_flash_version_string[BEISCSI_VER_STRLEN];
	u32 functionalities_supported;
	u16 max_cdblength;
	u8 asic_revision;
	u8 generational_guid[16];
	u8 hba_port_count;
	u16 default_link_down_timeout;
	u8 iscsi_ver_min_max;
	u8 multifunction_device;
	u8 cache_valid;
	u8 hba_status;
	u8 max_domains_supported;
	u8 phy_port;
	u32 firmware_post_status;
	u32 hba_mtu[8];
	u8 iscsi_features;
	u8 asic_generation;
	u8 future_u8[2];
	u32 future_u32[3];
} __packed;

struct mgmt_controller_attributes {
	struct mgmt_hba_attributes hba_attribs;
	u16 pci_vendor_id;
	u16 pci_device_id;
	u16 pci_sub_vendor_id;
	u16 pci_sub_system_id;
	u8 pci_bus_number;
	u8 pci_device_number;
	u8 pci_function_number;
	u8 interface_type;
	u64 unique_identifier;
	u8 netfilters;
	u8 rsvd0[3];
	u32 future_u32[4];
} __packed;

struct be_mgmt_controller_attributes {
	struct be_cmd_req_hdr hdr;
	struct mgmt_controller_attributes params;
} __packed;

struct be_mgmt_controller_attributes_resp {
	struct be_cmd_resp_hdr hdr;
	struct mgmt_controller_attributes params;
} __packed;

struct be_bsg_vendor_cmd {
	struct be_cmd_req_hdr hdr;
	unsigned short region;
	unsigned short offset;
	unsigned short sector;
} __packed;

/* configuration management */

#define GET_MGMT_CONTROLLER_WS(phba)    (phba->pmgmt_ws)

#define ISCSI_GET_PDU_TEMPLATE_ADDRESS(pc, pa) {\
	pa->lo = phba->init_mem[ISCSI_MEM_GLOBAL_HEADER].mem_array[0].\
					bus_address.u.a32.address_lo;  \
	pa->hi = phba->init_mem[ISCSI_MEM_GLOBAL_HEADER].mem_array[0].\
					bus_address.u.a32.address_hi;  \
}

#define BEISCSI_WRITE_FLASH 0
#define BEISCSI_READ_FLASH 1

struct beiscsi_endpoint {
	struct beiscsi_hba *phba;
	struct beiscsi_conn *conn;
	struct iscsi_endpoint *openiscsi_ep;
	unsigned short ip_type;
	char dst6_addr[ISCSI_ADDRESS_BUF_LEN];
	unsigned long dst_addr;
	unsigned short ep_cid;
	unsigned int fw_handle;
	u16 dst_tcpport;
	u16 cid_vld;
};

<<<<<<< HEAD
unsigned int mgmt_invalidate_connection(struct beiscsi_hba *phba,
					 struct beiscsi_endpoint *beiscsi_ep,
					 unsigned short cid,
					 unsigned short issue_reset,
					 unsigned short savecfg_flag);
=======
int beiscsi_mgmt_invalidate_icds(struct beiscsi_hba *phba,
				 struct invldt_cmd_tbl *inv_tbl,
				 unsigned int nents);

int beiscsi_get_initiator_name(struct beiscsi_hba *phba, char *name, bool cfg);
>>>>>>> 24b8d41d

int beiscsi_if_en_dhcp(struct beiscsi_hba *phba, u32 ip_type);

int beiscsi_if_en_static(struct beiscsi_hba *phba, u32 ip_type,
			 u8 *ip, u8 *subnet);

int beiscsi_if_set_gw(struct beiscsi_hba *phba, u32 ip_type, u8 *gw);

int beiscsi_if_get_gw(struct beiscsi_hba *phba, u32 ip_type,
		      struct be_cmd_get_def_gateway_resp *resp);

int mgmt_get_nic_conf(struct beiscsi_hba *phba,
		      struct be_cmd_get_nic_conf_resp *mac);

int beiscsi_if_get_info(struct beiscsi_hba *phba, int ip_type,
			struct be_cmd_get_if_info_resp **if_info);
<<<<<<< HEAD

unsigned int beiscsi_if_get_handle(struct beiscsi_hba *phba);

int beiscsi_if_set_vlan(struct beiscsi_hba *phba, uint16_t vlan_tag);

unsigned int beiscsi_boot_logout_sess(struct beiscsi_hba *phba);

unsigned int beiscsi_boot_reopen_sess(struct beiscsi_hba *phba);

unsigned int beiscsi_boot_get_sinfo(struct beiscsi_hba *phba);

unsigned int __beiscsi_boot_get_shandle(struct beiscsi_hba *phba, int async);

=======

unsigned int beiscsi_if_get_handle(struct beiscsi_hba *phba);

int beiscsi_if_set_vlan(struct beiscsi_hba *phba, uint16_t vlan_tag);

unsigned int beiscsi_boot_logout_sess(struct beiscsi_hba *phba);

unsigned int beiscsi_boot_reopen_sess(struct beiscsi_hba *phba);

unsigned int beiscsi_boot_get_sinfo(struct beiscsi_hba *phba);

unsigned int __beiscsi_boot_get_shandle(struct beiscsi_hba *phba, int async);

>>>>>>> 24b8d41d
int beiscsi_boot_get_shandle(struct beiscsi_hba *phba, unsigned int *s_handle);

ssize_t beiscsi_drvr_ver_disp(struct device *dev,
			       struct device_attribute *attr, char *buf);

ssize_t beiscsi_fw_ver_disp(struct device *dev,
			     struct device_attribute *attr, char *buf);

ssize_t beiscsi_active_session_disp(struct device *dev,
				     struct device_attribute *attr, char *buf);

ssize_t beiscsi_adap_family_disp(struct device *dev,
				  struct device_attribute *attr, char *buf);


ssize_t beiscsi_free_session_disp(struct device *dev,
				   struct device_attribute *attr, char *buf);

ssize_t beiscsi_phys_port_disp(struct device *dev,
				struct device_attribute *attr, char *buf);

void beiscsi_offload_cxn_v0(struct beiscsi_offload_params *params,
			     struct wrb_handle *pwrb_handle,
			     struct be_mem_descriptor *mem_descr,
			     struct hwi_wrb_context *pwrb_context);

void beiscsi_offload_cxn_v2(struct beiscsi_offload_params *params,
			     struct wrb_handle *pwrb_handle,
			     struct hwi_wrb_context *pwrb_context);

<<<<<<< HEAD
=======
unsigned int beiscsi_invalidate_cxn(struct beiscsi_hba *phba,
				    struct beiscsi_endpoint *beiscsi_ep);

unsigned int beiscsi_upload_cxn(struct beiscsi_hba *phba,
				struct beiscsi_endpoint *beiscsi_ep);

>>>>>>> 24b8d41d
int be_cmd_modify_eq_delay(struct beiscsi_hba *phba,
			 struct be_set_eqd *, int num);

int beiscsi_logout_fw_sess(struct beiscsi_hba *phba,
			    uint32_t fw_sess_handle);

#endif<|MERGE_RESOLUTION|>--- conflicted
+++ resolved
@@ -1,22 +1,3 @@
-<<<<<<< HEAD
-/**
- * Copyright (C) 2005 - 2016 Broadcom
- * All rights reserved.
- *
- * This program is free software; you can redistribute it and/or
- * modify it under the terms of the GNU General Public License version 2
- * as published by the Free Software Foundation.  The full GNU General
- * Public License is included in this distribution in the file called COPYING.
- *
- * Written by: Jayamohan Kallickal (jayamohan.kallickal@broadcom.com)
- *
- * Contact Information:
- * linux-drivers@broadcom.com
- *
- * Emulex
- * 3333 Susan Street
- * Costa Mesa, CA 92626
-=======
 /* SPDX-License-Identifier: GPL-2.0-only */
 /*
  * Copyright 2017 Broadcom. All Rights Reserved.
@@ -24,7 +5,6 @@
  *
  * Contact Information:
  * linux-drivers@broadcom.com
->>>>>>> 24b8d41d
  */
 
 #ifndef _BEISCSI_MGMT_
@@ -46,69 +26,6 @@
 #define PCICFG_UE_STATUS_MASK_LOW       0xA8
 #define PCICFG_UE_STATUS_MASK_HI        0xAC
 
-<<<<<<< HEAD
-/**
- * Pseudo amap definition in which each bit of the actual structure is defined
- * as a byte: used to calculate offset/shift/mask of each field
- */
-struct amap_mcc_sge {
-	u8 pa_lo[32];		/* dword 0 */
-	u8 pa_hi[32];		/* dword 1 */
-	u8 length[32];		/* DWORD 2 */
-} __packed;
-
-/**
- * Pseudo amap definition in which each bit of the actual structure is defined
- * as a byte: used to calculate offset/shift/mask of each field
- */
-struct amap_mcc_wrb_payload {
-	union {
-		struct amap_mcc_sge sgl[19];
-		u8 embedded[59 * 32];	/* DWORDS 57 to 115 */
-	} u;
-} __packed;
-
-/**
- * Pseudo amap definition in which each bit of the actual structure is defined
- * as a byte: used to calculate offset/shift/mask of each field
- */
-struct amap_mcc_wrb {
-	u8 embedded;		/* DWORD 0 */
-	u8 rsvd0[2];		/* DWORD 0 */
-	u8 sge_count[5];	/* DWORD 0 */
-	u8 rsvd1[16];		/* DWORD 0 */
-	u8 special[8];		/* DWORD 0 */
-	u8 payload_length[32];
-	u8 tag[64];		/* DWORD 2 */
-	u8 rsvd2[32];		/* DWORD 4 */
-	struct amap_mcc_wrb_payload payload;
-};
-
-struct mcc_sge {
-	u32 pa_lo;		/* dword 0 */
-	u32 pa_hi;		/* dword 1 */
-	u32 length;		/* DWORD 2 */
-} __packed;
-
-struct mcc_wrb_payload {
-	union {
-		struct mcc_sge sgl[19];
-		u32 embedded[59];	/* DWORDS 57 to 115 */
-	} u;
-} __packed;
-
-#define MCC_WRB_EMBEDDED_MASK                0x00000001
-
-struct mcc_wrb {
-	u32 dw[0];		/* DWORD 0 */
-	u32 payload_length;
-	u32 tag[2];		/* DWORD 2 */
-	u32 rsvd2[1];		/* DWORD 4 */
-	struct mcc_wrb_payload payload;
-};
-
-=======
->>>>>>> 24b8d41d
 int mgmt_open_connection(struct beiscsi_hba *phba,
 			 struct sockaddr *dst_addr,
 			 struct beiscsi_endpoint *beiscsi_ep,
@@ -246,19 +163,11 @@
 	u16 cid_vld;
 };
 
-<<<<<<< HEAD
-unsigned int mgmt_invalidate_connection(struct beiscsi_hba *phba,
-					 struct beiscsi_endpoint *beiscsi_ep,
-					 unsigned short cid,
-					 unsigned short issue_reset,
-					 unsigned short savecfg_flag);
-=======
 int beiscsi_mgmt_invalidate_icds(struct beiscsi_hba *phba,
 				 struct invldt_cmd_tbl *inv_tbl,
 				 unsigned int nents);
 
 int beiscsi_get_initiator_name(struct beiscsi_hba *phba, char *name, bool cfg);
->>>>>>> 24b8d41d
 
 int beiscsi_if_en_dhcp(struct beiscsi_hba *phba, u32 ip_type);
 
@@ -275,7 +184,6 @@
 
 int beiscsi_if_get_info(struct beiscsi_hba *phba, int ip_type,
 			struct be_cmd_get_if_info_resp **if_info);
-<<<<<<< HEAD
 
 unsigned int beiscsi_if_get_handle(struct beiscsi_hba *phba);
 
@@ -289,21 +197,6 @@
 
 unsigned int __beiscsi_boot_get_shandle(struct beiscsi_hba *phba, int async);
 
-=======
-
-unsigned int beiscsi_if_get_handle(struct beiscsi_hba *phba);
-
-int beiscsi_if_set_vlan(struct beiscsi_hba *phba, uint16_t vlan_tag);
-
-unsigned int beiscsi_boot_logout_sess(struct beiscsi_hba *phba);
-
-unsigned int beiscsi_boot_reopen_sess(struct beiscsi_hba *phba);
-
-unsigned int beiscsi_boot_get_sinfo(struct beiscsi_hba *phba);
-
-unsigned int __beiscsi_boot_get_shandle(struct beiscsi_hba *phba, int async);
-
->>>>>>> 24b8d41d
 int beiscsi_boot_get_shandle(struct beiscsi_hba *phba, unsigned int *s_handle);
 
 ssize_t beiscsi_drvr_ver_disp(struct device *dev,
@@ -334,15 +227,12 @@
 			     struct wrb_handle *pwrb_handle,
 			     struct hwi_wrb_context *pwrb_context);
 
-<<<<<<< HEAD
-=======
 unsigned int beiscsi_invalidate_cxn(struct beiscsi_hba *phba,
 				    struct beiscsi_endpoint *beiscsi_ep);
 
 unsigned int beiscsi_upload_cxn(struct beiscsi_hba *phba,
 				struct beiscsi_endpoint *beiscsi_ep);
 
->>>>>>> 24b8d41d
 int be_cmd_modify_eq_delay(struct beiscsi_hba *phba,
 			 struct be_set_eqd *, int num);
 
