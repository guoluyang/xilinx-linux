<<<<<<< HEAD
/**
 * Copyright (C) 2005 - 2016 Broadcom
 * All rights reserved.
 *
 * This program is free software; you can redistribute it and/or
 * modify it under the terms of the GNU General Public License version 2
 * as published by the Free Software Foundation.  The full GNU General
 * Public License is included in this distribution in the file called COPYING.
 *
 * Written by: Jayamohan Kallickal (jayamohan.kallickal@broadcom.com)
 *
 * Contact Information:
 * linux-drivers@broadcom.com
 *
 * Emulex
 * 3333 Susan Street
 * Costa Mesa, CA 92626
=======
// SPDX-License-Identifier: GPL-2.0-only
/*
 * This file is part of the Emulex Linux Device Driver for Enterprise iSCSI
 * Host Bus Adapters. Refer to the README file included with this package
 * for driver version and adapter compatibility.
 *
 * Copyright (c) 2018 Broadcom. All Rights Reserved.
 * The term "Broadcom" refers to Broadcom Inc. and/or its subsidiaries.
 *
 * Contact Information:
 * linux-drivers@broadcom.com
>>>>>>> 24b8d41d
 */

#include <scsi/libiscsi.h>
#include <scsi/scsi_transport_iscsi.h>
#include <scsi/scsi_transport.h>
#include <scsi/scsi_cmnd.h>
#include <scsi/scsi_device.h>
#include <scsi/scsi_host.h>
#include <scsi/scsi_netlink.h>
#include <net/netlink.h>
#include <scsi/scsi.h>

#include "be_iscsi.h"

extern struct iscsi_transport beiscsi_iscsi_transport;

/**
 * beiscsi_session_create - creates a new iscsi session
 * @ep: pointer to iscsi ep
 * @cmds_max: max commands supported
 * @qdepth: max queue depth supported
 * @initial_cmdsn: initial iscsi CMDSN
 */
struct iscsi_cls_session *beiscsi_session_create(struct iscsi_endpoint *ep,
						 u16 cmds_max,
						 u16 qdepth,
						 u32 initial_cmdsn)
{
	struct Scsi_Host *shost;
	struct beiscsi_endpoint *beiscsi_ep;
	struct iscsi_cls_session *cls_session;
	struct beiscsi_hba *phba;
	struct iscsi_session *sess;
	struct beiscsi_session *beiscsi_sess;
	struct beiscsi_io_task *io_task;


	if (!ep) {
		pr_err("beiscsi_session_create: invalid ep\n");
		return NULL;
	}
	beiscsi_ep = ep->dd_data;
	phba = beiscsi_ep->phba;

	if (!beiscsi_hba_is_online(phba)) {
		beiscsi_log(phba, KERN_INFO, BEISCSI_LOG_CONFIG,
			    "BS_%d : HBA in error 0x%lx\n", phba->state);
		return NULL;
	}

	beiscsi_log(phba, KERN_INFO, BEISCSI_LOG_CONFIG,
		    "BS_%d : In beiscsi_session_create\n");
	if (cmds_max > beiscsi_ep->phba->params.wrbs_per_cxn) {
		beiscsi_log(phba, KERN_ERR, BEISCSI_LOG_CONFIG,
			    "BS_%d : Cannot handle %d cmds."
			    "Max cmds per session supported is %d. Using %d."
			    "\n", cmds_max,
			    beiscsi_ep->phba->params.wrbs_per_cxn,
			    beiscsi_ep->phba->params.wrbs_per_cxn);

		cmds_max = beiscsi_ep->phba->params.wrbs_per_cxn;
	}

	shost = phba->shost;
	cls_session = iscsi_session_setup(&beiscsi_iscsi_transport,
					  shost, cmds_max,
					  sizeof(*beiscsi_sess),
					  sizeof(*io_task),
					  initial_cmdsn, ISCSI_MAX_TARGET);
	if (!cls_session)
		return NULL;
	sess = cls_session->dd_data;
	beiscsi_sess = sess->dd_data;
	beiscsi_sess->bhs_pool =  dma_pool_create("beiscsi_bhs_pool",
						   &phba->pcidev->dev,
						   sizeof(struct be_cmd_bhs),
						   64, 0);
	if (!beiscsi_sess->bhs_pool)
		goto destroy_sess;

	return cls_session;
destroy_sess:
	iscsi_session_teardown(cls_session);
	return NULL;
}

/**
 * beiscsi_session_destroy - destroys iscsi session
 * @cls_session:	pointer to iscsi cls session
 *
 * Destroys iSCSI session instance and releases
 * resources allocated for it.
 */
void beiscsi_session_destroy(struct iscsi_cls_session *cls_session)
{
	struct iscsi_session *sess = cls_session->dd_data;
	struct beiscsi_session *beiscsi_sess = sess->dd_data;

	printk(KERN_INFO "In beiscsi_session_destroy\n");
	dma_pool_destroy(beiscsi_sess->bhs_pool);
	iscsi_session_teardown(cls_session);
}

/**
 * beiscsi_session_fail(): Closing session with appropriate error
 * @cls_session: ptr to session
 **/
void beiscsi_session_fail(struct iscsi_cls_session *cls_session)
{
	iscsi_session_failure(cls_session->dd_data, ISCSI_ERR_CONN_FAILED);
}


/**
 * beiscsi_conn_create - create an instance of iscsi connection
 * @cls_session: ptr to iscsi_cls_session
 * @cid: iscsi cid
 */
struct iscsi_cls_conn *
beiscsi_conn_create(struct iscsi_cls_session *cls_session, u32 cid)
{
	struct beiscsi_hba *phba;
	struct Scsi_Host *shost;
	struct iscsi_cls_conn *cls_conn;
	struct beiscsi_conn *beiscsi_conn;
	struct iscsi_conn *conn;
	struct iscsi_session *sess;
	struct beiscsi_session *beiscsi_sess;

	shost = iscsi_session_to_shost(cls_session);
	phba = iscsi_host_priv(shost);

	beiscsi_log(phba, KERN_INFO, BEISCSI_LOG_CONFIG,
		    "BS_%d : In beiscsi_conn_create ,cid"
		    "from iscsi layer=%d\n", cid);

	cls_conn = iscsi_conn_setup(cls_session, sizeof(*beiscsi_conn), cid);
	if (!cls_conn)
		return NULL;

	conn = cls_conn->dd_data;
	beiscsi_conn = conn->dd_data;
	beiscsi_conn->ep = NULL;
	beiscsi_conn->phba = phba;
	beiscsi_conn->conn = conn;
	sess = cls_session->dd_data;
	beiscsi_sess = sess->dd_data;
	beiscsi_conn->beiscsi_sess = beiscsi_sess;
	return cls_conn;
}

/**
 * beiscsi_conn_bind - Binds iscsi session/connection with TCP connection
 * @cls_session: pointer to iscsi cls session
 * @cls_conn: pointer to iscsi cls conn
 * @transport_fd: EP handle(64 bit)
 * @is_leading: indicate if this is the session leading connection (MCS)
 *
 * This function binds the TCP Conn with iSCSI Connection and Session.
 */
int beiscsi_conn_bind(struct iscsi_cls_session *cls_session,
		      struct iscsi_cls_conn *cls_conn,
		      u64 transport_fd, int is_leading)
{
	struct iscsi_conn *conn = cls_conn->dd_data;
	struct beiscsi_conn *beiscsi_conn = conn->dd_data;
	struct Scsi_Host *shost = iscsi_session_to_shost(cls_session);
	struct beiscsi_hba *phba = iscsi_host_priv(shost);
	struct hwi_controller *phwi_ctrlr = phba->phwi_ctrlr;
	struct hwi_wrb_context *pwrb_context;
	struct beiscsi_endpoint *beiscsi_ep;
	struct iscsi_endpoint *ep;
	uint16_t cri_index;

	ep = iscsi_lookup_endpoint(transport_fd);
	if (!ep)
		return -EINVAL;

	beiscsi_ep = ep->dd_data;

	if (iscsi_conn_bind(cls_session, cls_conn, is_leading))
		return -EINVAL;

	if (beiscsi_ep->phba != phba) {
		beiscsi_log(phba, KERN_ERR, BEISCSI_LOG_CONFIG,
			    "BS_%d : beiscsi_ep->hba=%p not equal to phba=%p\n",
			    beiscsi_ep->phba, phba);

		return -EEXIST;
	}
	cri_index = BE_GET_CRI_FROM_CID(beiscsi_ep->ep_cid);
	if (phba->conn_table[cri_index]) {
		if (beiscsi_conn != phba->conn_table[cri_index] ||
		    beiscsi_ep != phba->conn_table[cri_index]->ep) {
			__beiscsi_log(phba, KERN_ERR,
				      "BS_%d : conn_table not empty at %u: cid %u conn %p:%p\n",
				      cri_index,
				      beiscsi_ep->ep_cid,
				      beiscsi_conn,
				      phba->conn_table[cri_index]);
			return -EINVAL;
		}
	}

	beiscsi_conn->beiscsi_conn_cid = beiscsi_ep->ep_cid;
	beiscsi_conn->ep = beiscsi_ep;
	beiscsi_ep->conn = beiscsi_conn;
	/**
	 * Each connection is associated with a WRBQ kept in wrb_context.
	 * Store doorbell offset for transmit path.
	 */
	pwrb_context = &phwi_ctrlr->wrb_context[cri_index];
	beiscsi_conn->doorbell_offset = pwrb_context->doorbell_offset;
	beiscsi_log(phba, KERN_INFO, BEISCSI_LOG_CONFIG,
		    "BS_%d : cid %d phba->conn_table[%u]=%p\n",
		    beiscsi_ep->ep_cid, cri_index, beiscsi_conn);
	phba->conn_table[cri_index] = beiscsi_conn;
	return 0;
}

static int beiscsi_iface_create_ipv4(struct beiscsi_hba *phba)
{
	if (phba->ipv4_iface)
		return 0;

	phba->ipv4_iface = iscsi_create_iface(phba->shost,
					      &beiscsi_iscsi_transport,
					      ISCSI_IFACE_TYPE_IPV4,
					      0, 0);
	if (!phba->ipv4_iface) {
		beiscsi_log(phba, KERN_ERR, BEISCSI_LOG_CONFIG,
			    "BS_%d : Could not "
			    "create default IPv4 address.\n");
		return -ENODEV;
	}

	return 0;
}

static int beiscsi_iface_create_ipv6(struct beiscsi_hba *phba)
{
	if (phba->ipv6_iface)
		return 0;

	phba->ipv6_iface = iscsi_create_iface(phba->shost,
					      &beiscsi_iscsi_transport,
					      ISCSI_IFACE_TYPE_IPV6,
					      0, 0);
	if (!phba->ipv6_iface) {
		beiscsi_log(phba, KERN_ERR, BEISCSI_LOG_CONFIG,
			    "BS_%d : Could not "
			    "create default IPv6 address.\n");
		return -ENODEV;
	}

	return 0;
}

void beiscsi_iface_create_default(struct beiscsi_hba *phba)
{
	struct be_cmd_get_if_info_resp *if_info;

	if (!beiscsi_if_get_info(phba, BEISCSI_IP_TYPE_V4, &if_info)) {
		beiscsi_iface_create_ipv4(phba);
		kfree(if_info);
	}

	if (!beiscsi_if_get_info(phba, BEISCSI_IP_TYPE_V6, &if_info)) {
		beiscsi_iface_create_ipv6(phba);
		kfree(if_info);
	}
}

void beiscsi_iface_destroy_default(struct beiscsi_hba *phba)
{
	if (phba->ipv6_iface) {
		iscsi_destroy_iface(phba->ipv6_iface);
		phba->ipv6_iface = NULL;
	}
	if (phba->ipv4_iface) {
		iscsi_destroy_iface(phba->ipv4_iface);
		phba->ipv4_iface = NULL;
	}
}

/**
 * beiscsi_set_vlan_tag()- Set the VLAN TAG
 * @shost: Scsi Host for the driver instance
 * @iface_param: Interface paramters
 *
 * Set the VLAN TAG for the adapter or disable
 * the VLAN config
 *
 * returns
 *	Success: 0
 *	Failure: Non-Zero Value
 **/
static int
beiscsi_iface_config_vlan(struct Scsi_Host *shost,
			  struct iscsi_iface_param_info *iface_param)
{
	struct beiscsi_hba *phba = iscsi_host_priv(shost);
	int ret = -EPERM;

	switch (iface_param->param) {
	case ISCSI_NET_PARAM_VLAN_ENABLED:
		ret = 0;
		if (iface_param->value[0] != ISCSI_VLAN_ENABLE)
			ret = beiscsi_if_set_vlan(phba, BEISCSI_VLAN_DISABLE);
		break;
	case ISCSI_NET_PARAM_VLAN_TAG:
		ret = beiscsi_if_set_vlan(phba,
					  *((uint16_t *)iface_param->value));
		break;
	}
	return ret;
}


static int
beiscsi_iface_config_ipv4(struct Scsi_Host *shost,
			  struct iscsi_iface_param_info *info,
			  void *data, uint32_t dt_len)
{
	struct beiscsi_hba *phba = iscsi_host_priv(shost);
	u8 *ip = NULL, *subnet = NULL, *gw;
	struct nlattr *nla;
	int ret = -EPERM;

	/* Check the param */
	switch (info->param) {
	case ISCSI_NET_PARAM_IFACE_ENABLE:
		if (info->value[0] == ISCSI_IFACE_ENABLE)
			ret = beiscsi_iface_create_ipv4(phba);
		else {
			iscsi_destroy_iface(phba->ipv4_iface);
			phba->ipv4_iface = NULL;
		}
		break;
	case ISCSI_NET_PARAM_IPV4_GW:
		gw = info->value;
		ret = beiscsi_if_set_gw(phba, BEISCSI_IP_TYPE_V4, gw);
		break;
	case ISCSI_NET_PARAM_IPV4_BOOTPROTO:
		if (info->value[0] == ISCSI_BOOTPROTO_DHCP)
			ret = beiscsi_if_en_dhcp(phba, BEISCSI_IP_TYPE_V4);
		else if (info->value[0] == ISCSI_BOOTPROTO_STATIC)
			/* release DHCP IP address */
			ret = beiscsi_if_en_static(phba, BEISCSI_IP_TYPE_V4,
						   NULL, NULL);
		else
			beiscsi_log(phba, KERN_ERR, BEISCSI_LOG_CONFIG,
				    "BS_%d : Invalid BOOTPROTO: %d\n",
				    info->value[0]);
		break;
	case ISCSI_NET_PARAM_IPV4_ADDR:
		ip = info->value;
		nla = nla_find(data, dt_len, ISCSI_NET_PARAM_IPV4_SUBNET);
		if (nla) {
			info = nla_data(nla);
			subnet = info->value;
		}
		ret = beiscsi_if_en_static(phba, BEISCSI_IP_TYPE_V4,
					   ip, subnet);
		break;
	case ISCSI_NET_PARAM_IPV4_SUBNET:
		/*
		 * OPCODE_COMMON_ISCSI_NTWK_MODIFY_IP_ADDR ioctl needs IP
		 * and subnet both. Find IP to be applied for this subnet.
		 */
		subnet = info->value;
		nla = nla_find(data, dt_len, ISCSI_NET_PARAM_IPV4_ADDR);
		if (nla) {
			info = nla_data(nla);
			ip = info->value;
		}
		ret = beiscsi_if_en_static(phba, BEISCSI_IP_TYPE_V4,
					   ip, subnet);
		break;
	}

	return ret;
}

static int
beiscsi_iface_config_ipv6(struct Scsi_Host *shost,
			  struct iscsi_iface_param_info *iface_param,
			  void *data, uint32_t dt_len)
{
	struct beiscsi_hba *phba = iscsi_host_priv(shost);
	int ret = -EPERM;

	switch (iface_param->param) {
	case ISCSI_NET_PARAM_IFACE_ENABLE:
		if (iface_param->value[0] == ISCSI_IFACE_ENABLE)
			ret = beiscsi_iface_create_ipv6(phba);
		else {
			iscsi_destroy_iface(phba->ipv6_iface);
			phba->ipv6_iface = NULL;
		}
		break;
	case ISCSI_NET_PARAM_IPV6_ADDR:
		ret = beiscsi_if_en_static(phba, BEISCSI_IP_TYPE_V6,
					   iface_param->value, NULL);
		break;
	}

	return ret;
}

int beiscsi_iface_set_param(struct Scsi_Host *shost,
			    void *data, uint32_t dt_len)
{
	struct iscsi_iface_param_info *iface_param = NULL;
	struct beiscsi_hba *phba = iscsi_host_priv(shost);
	struct nlattr *attrib;
	uint32_t rm_len = dt_len;
	int ret;

	if (!beiscsi_hba_is_online(phba)) {
		beiscsi_log(phba, KERN_INFO, BEISCSI_LOG_CONFIG,
			    "BS_%d : HBA in error 0x%lx\n", phba->state);
		return -EBUSY;
	}

	/* update interface_handle */
	ret = beiscsi_if_get_handle(phba);
	if (ret) {
		beiscsi_log(phba, KERN_ERR, BEISCSI_LOG_CONFIG,
			    "BS_%d : Getting Interface Handle Failed\n");
		return ret;
	}

	nla_for_each_attr(attrib, data, dt_len, rm_len) {
		iface_param = nla_data(attrib);

		if (iface_param->param_type != ISCSI_NET_PARAM)
			continue;

		/*
		 * BE2ISCSI only supports 1 interface
		 */
		if (iface_param->iface_num) {
			beiscsi_log(phba, KERN_ERR, BEISCSI_LOG_CONFIG,
				    "BS_%d : Invalid iface_num %d."
				    "Only iface_num 0 is supported.\n",
				    iface_param->iface_num);

			return -EINVAL;
		}

		beiscsi_log(phba, KERN_INFO, BEISCSI_LOG_CONFIG,
			    "BS_%d : %s.0 set param %d",
			    (iface_param->iface_type == ISCSI_IFACE_TYPE_IPV4) ?
			    "ipv4" : "ipv6", iface_param->param);

		ret = -EPERM;
		switch (iface_param->param) {
		case ISCSI_NET_PARAM_VLAN_ENABLED:
		case ISCSI_NET_PARAM_VLAN_TAG:
			ret = beiscsi_iface_config_vlan(shost, iface_param);
			break;
		default:
			switch (iface_param->iface_type) {
			case ISCSI_IFACE_TYPE_IPV4:
				ret = beiscsi_iface_config_ipv4(shost,
								iface_param,
								data, dt_len);
				break;
			case ISCSI_IFACE_TYPE_IPV6:
				ret = beiscsi_iface_config_ipv6(shost,
								iface_param,
								data, dt_len);
				break;
			}
		}

		if (ret == -EPERM) {
			__beiscsi_log(phba, KERN_ERR,
				      "BS_%d : %s.0 set param %d not permitted",
				      (iface_param->iface_type ==
				       ISCSI_IFACE_TYPE_IPV4) ? "ipv4" : "ipv6",
				      iface_param->param);
			ret = 0;
		}
		if (ret)
			break;
	}

	return ret;
}

static int __beiscsi_iface_get_param(struct beiscsi_hba *phba,
				     struct iscsi_iface *iface,
				     int param, char *buf)
{
	struct be_cmd_get_if_info_resp *if_info;
	int len, ip_type = BEISCSI_IP_TYPE_V4;

	if (iface->iface_type == ISCSI_IFACE_TYPE_IPV6)
		ip_type = BEISCSI_IP_TYPE_V6;

	len = beiscsi_if_get_info(phba, ip_type, &if_info);
	if (len)
		return len;

	switch (param) {
	case ISCSI_NET_PARAM_IPV4_ADDR:
		len = sprintf(buf, "%pI4\n", if_info->ip_addr.addr);
		break;
	case ISCSI_NET_PARAM_IPV6_ADDR:
		len = sprintf(buf, "%pI6\n", if_info->ip_addr.addr);
		break;
	case ISCSI_NET_PARAM_IPV4_BOOTPROTO:
		if (!if_info->dhcp_state)
			len = sprintf(buf, "static\n");
		else
			len = sprintf(buf, "dhcp\n");
		break;
	case ISCSI_NET_PARAM_IPV4_SUBNET:
		len = sprintf(buf, "%pI4\n", if_info->ip_addr.subnet_mask);
		break;
	case ISCSI_NET_PARAM_VLAN_ENABLED:
		len = sprintf(buf, "%s\n",
			      (if_info->vlan_priority == BEISCSI_VLAN_DISABLE) ?
			      "disable" : "enable");
		break;
	case ISCSI_NET_PARAM_VLAN_ID:
		if (if_info->vlan_priority == BEISCSI_VLAN_DISABLE)
			len = -EINVAL;
		else
			len = sprintf(buf, "%d\n",
				      (if_info->vlan_priority &
				       ISCSI_MAX_VLAN_ID));
		break;
	case ISCSI_NET_PARAM_VLAN_PRIORITY:
		if (if_info->vlan_priority == BEISCSI_VLAN_DISABLE)
			len = -EINVAL;
		else
			len = sprintf(buf, "%d\n",
				      ((if_info->vlan_priority >> 13) &
				       ISCSI_MAX_VLAN_PRIORITY));
		break;
	default:
		WARN_ON(1);
	}

	kfree(if_info);
	return len;
}

int beiscsi_iface_get_param(struct iscsi_iface *iface,
			    enum iscsi_param_type param_type,
			    int param, char *buf)
{
	struct Scsi_Host *shost = iscsi_iface_to_shost(iface);
	struct beiscsi_hba *phba = iscsi_host_priv(shost);
	struct be_cmd_get_def_gateway_resp gateway;
	int len = -EPERM;

	if (param_type != ISCSI_NET_PARAM)
		return 0;
	if (!beiscsi_hba_is_online(phba)) {
		beiscsi_log(phba, KERN_INFO, BEISCSI_LOG_CONFIG,
			    "BS_%d : HBA in error 0x%lx\n", phba->state);
		return -EBUSY;
	}

	switch (param) {
	case ISCSI_NET_PARAM_IPV4_ADDR:
	case ISCSI_NET_PARAM_IPV4_SUBNET:
	case ISCSI_NET_PARAM_IPV4_BOOTPROTO:
	case ISCSI_NET_PARAM_IPV6_ADDR:
	case ISCSI_NET_PARAM_VLAN_ENABLED:
	case ISCSI_NET_PARAM_VLAN_ID:
	case ISCSI_NET_PARAM_VLAN_PRIORITY:
		len = __beiscsi_iface_get_param(phba, iface, param, buf);
		break;
	case ISCSI_NET_PARAM_IFACE_ENABLE:
		if (iface->iface_type == ISCSI_IFACE_TYPE_IPV4)
			len = sprintf(buf, "%s\n",
				      phba->ipv4_iface ? "enable" : "disable");
		else if (iface->iface_type == ISCSI_IFACE_TYPE_IPV6)
			len = sprintf(buf, "%s\n",
				      phba->ipv6_iface ? "enable" : "disable");
		break;
	case ISCSI_NET_PARAM_IPV4_GW:
		memset(&gateway, 0, sizeof(gateway));
		len = beiscsi_if_get_gw(phba, BEISCSI_IP_TYPE_V4, &gateway);
		if (!len)
			len = sprintf(buf, "%pI4\n", &gateway.ip_addr.addr);
		break;
	}

	return len;
}

/**
 * beiscsi_ep_get_param - get the iscsi parameter
 * @ep: pointer to iscsi ep
 * @param: parameter type identifier
 * @buf: buffer pointer
 *
 * returns iscsi parameter
 */
int beiscsi_ep_get_param(struct iscsi_endpoint *ep,
			   enum iscsi_param param, char *buf)
{
	struct beiscsi_endpoint *beiscsi_ep = ep->dd_data;
	int len;

	beiscsi_log(beiscsi_ep->phba, KERN_INFO,
		    BEISCSI_LOG_CONFIG,
		    "BS_%d : In beiscsi_ep_get_param,"
		    " param= %d\n", param);

	switch (param) {
	case ISCSI_PARAM_CONN_PORT:
		len = sprintf(buf, "%hu\n", beiscsi_ep->dst_tcpport);
		break;
	case ISCSI_PARAM_CONN_ADDRESS:
		if (beiscsi_ep->ip_type == BEISCSI_IP_TYPE_V4)
			len = sprintf(buf, "%pI4\n", &beiscsi_ep->dst_addr);
		else
			len = sprintf(buf, "%pI6\n", &beiscsi_ep->dst6_addr);
		break;
	default:
		len = -EPERM;
	}
	return len;
}

int beiscsi_set_param(struct iscsi_cls_conn *cls_conn,
		      enum iscsi_param param, char *buf, int buflen)
{
	struct iscsi_conn *conn = cls_conn->dd_data;
	struct iscsi_session *session = conn->session;
	struct beiscsi_hba *phba = NULL;
	int ret;

	phba = ((struct beiscsi_conn *)conn->dd_data)->phba;
	beiscsi_log(phba, KERN_INFO, BEISCSI_LOG_CONFIG,
		    "BS_%d : In beiscsi_conn_set_param,"
		    " param= %d\n", param);

	ret = iscsi_set_param(cls_conn, param, buf, buflen);
	if (ret)
		return ret;
	/*
	 * If userspace tried to set the value to higher than we can
	 * support override here.
	 */
	switch (param) {
	case ISCSI_PARAM_FIRST_BURST:
		if (session->first_burst > 8192)
			session->first_burst = 8192;
		break;
	case ISCSI_PARAM_MAX_RECV_DLENGTH:
		if (conn->max_recv_dlength > 65536)
			conn->max_recv_dlength = 65536;
		break;
	case ISCSI_PARAM_MAX_BURST:
		if (session->max_burst > 262144)
			session->max_burst = 262144;
		break;
	case ISCSI_PARAM_MAX_XMIT_DLENGTH:
		if (conn->max_xmit_dlength > 65536)
			conn->max_xmit_dlength = 65536;
		fallthrough;
	default:
		return 0;
	}

	return 0;
}

/**
 * beiscsi_get_port_state - Get the Port State
 * @shost : pointer to scsi_host structure
 *
 */
static void beiscsi_get_port_state(struct Scsi_Host *shost)
{
	struct beiscsi_hba *phba = iscsi_host_priv(shost);
	struct iscsi_cls_host *ihost = shost->shost_data;

	ihost->port_state = test_bit(BEISCSI_HBA_LINK_UP, &phba->state) ?
		ISCSI_PORT_STATE_UP : ISCSI_PORT_STATE_DOWN;
}

/**
 * beiscsi_get_port_speed  - Get the Port Speed from Adapter
 * @shost : pointer to scsi_host structure
 *
 */
static void beiscsi_get_port_speed(struct Scsi_Host *shost)
{
	struct beiscsi_hba *phba = iscsi_host_priv(shost);
	struct iscsi_cls_host *ihost = shost->shost_data;

	switch (phba->port_speed) {
	case BE2ISCSI_LINK_SPEED_10MBPS:
		ihost->port_speed = ISCSI_PORT_SPEED_10MBPS;
		break;
	case BE2ISCSI_LINK_SPEED_100MBPS:
		ihost->port_speed = ISCSI_PORT_SPEED_100MBPS;
		break;
	case BE2ISCSI_LINK_SPEED_1GBPS:
		ihost->port_speed = ISCSI_PORT_SPEED_1GBPS;
		break;
	case BE2ISCSI_LINK_SPEED_10GBPS:
		ihost->port_speed = ISCSI_PORT_SPEED_10GBPS;
		break;
	case BE2ISCSI_LINK_SPEED_25GBPS:
		ihost->port_speed = ISCSI_PORT_SPEED_25GBPS;
		break;
	case BE2ISCSI_LINK_SPEED_40GBPS:
		ihost->port_speed = ISCSI_PORT_SPEED_40GBPS;
		break;
	default:
		ihost->port_speed = ISCSI_PORT_SPEED_UNKNOWN;
	}
}

/**
 * beiscsi_get_host_param - get the iscsi parameter
 * @shost: pointer to scsi_host structure
 * @param: parameter type identifier
 * @buf: buffer pointer
 *
 */
int beiscsi_get_host_param(struct Scsi_Host *shost,
			   enum iscsi_host_param param, char *buf)
{
	struct beiscsi_hba *phba = iscsi_host_priv(shost);
	int status = 0;

	if (!beiscsi_hba_is_online(phba)) {
		beiscsi_log(phba, KERN_INFO, BEISCSI_LOG_CONFIG,
			    "BS_%d : HBA in error 0x%lx\n", phba->state);
<<<<<<< HEAD
		return -EBUSY;
=======
		return 0;
>>>>>>> 24b8d41d
	}
	beiscsi_log(phba, KERN_INFO, BEISCSI_LOG_CONFIG,
		    "BS_%d : In beiscsi_get_host_param, param = %d\n", param);

	switch (param) {
	case ISCSI_HOST_PARAM_HWADDRESS:
		status = beiscsi_get_macaddr(buf, phba);
		if (status < 0) {
			beiscsi_log(phba, KERN_ERR, BEISCSI_LOG_CONFIG,
				    "BS_%d : beiscsi_get_macaddr Failed\n");
			return 0;
		}
		break;
	case ISCSI_HOST_PARAM_INITIATOR_NAME:
		/* try fetching user configured name first */
		status = beiscsi_get_initiator_name(phba, buf, true);
		if (status < 0) {
			status = beiscsi_get_initiator_name(phba, buf, false);
			if (status < 0) {
				beiscsi_log(phba, KERN_ERR, BEISCSI_LOG_CONFIG,
					    "BS_%d : Retrieving Initiator Name Failed\n");
				status = 0;
			}
		}
		break;
	case ISCSI_HOST_PARAM_PORT_STATE:
		beiscsi_get_port_state(shost);
		status = sprintf(buf, "%s\n", iscsi_get_port_state_name(shost));
		break;
	case ISCSI_HOST_PARAM_PORT_SPEED:
		beiscsi_get_port_speed(shost);
		status = sprintf(buf, "%s\n", iscsi_get_port_speed_name(shost));
		break;
	default:
		return iscsi_host_get_param(shost, param, buf);
	}
	return status;
}

int beiscsi_get_macaddr(char *buf, struct beiscsi_hba *phba)
{
	struct be_cmd_get_nic_conf_resp resp;
	int rc;

	if (phba->mac_addr_set)
		return sysfs_format_mac(buf, phba->mac_address, ETH_ALEN);

	memset(&resp, 0, sizeof(resp));
	rc = mgmt_get_nic_conf(phba, &resp);
	if (rc)
		return rc;

	phba->mac_addr_set = true;
	memcpy(phba->mac_address, resp.mac_address, ETH_ALEN);
	return sysfs_format_mac(buf, phba->mac_address, ETH_ALEN);
}

/**
 * beiscsi_conn_get_stats - get the iscsi stats
 * @cls_conn: pointer to iscsi cls conn
 * @stats: pointer to iscsi_stats structure
 *
 * returns iscsi stats
 */
void beiscsi_conn_get_stats(struct iscsi_cls_conn *cls_conn,
			    struct iscsi_stats *stats)
{
	struct iscsi_conn *conn = cls_conn->dd_data;
	struct beiscsi_hba *phba = NULL;

	phba = ((struct beiscsi_conn *)conn->dd_data)->phba;
	beiscsi_log(phba, KERN_INFO, BEISCSI_LOG_CONFIG,
		    "BS_%d : In beiscsi_conn_get_stats\n");

	stats->txdata_octets = conn->txdata_octets;
	stats->rxdata_octets = conn->rxdata_octets;
	stats->dataout_pdus = conn->dataout_pdus_cnt;
	stats->scsirsp_pdus = conn->scsirsp_pdus_cnt;
	stats->scsicmd_pdus = conn->scsicmd_pdus_cnt;
	stats->datain_pdus = conn->datain_pdus_cnt;
	stats->tmfrsp_pdus = conn->tmfrsp_pdus_cnt;
	stats->tmfcmd_pdus = conn->tmfcmd_pdus_cnt;
	stats->r2t_pdus = conn->r2t_pdus_cnt;
	stats->digest_err = 0;
	stats->timeout_err = 0;
	stats->custom_length = 1;
	strcpy(stats->custom[0].desc, "eh_abort_cnt");
	stats->custom[0].value = conn->eh_abort_cnt;
}

/**
 * beiscsi_set_params_for_offld - get the parameters for offload
 * @beiscsi_conn: pointer to beiscsi_conn
 * @params: pointer to offload_params structure
 */
static void  beiscsi_set_params_for_offld(struct beiscsi_conn *beiscsi_conn,
					  struct beiscsi_offload_params *params)
{
	struct iscsi_conn *conn = beiscsi_conn->conn;
	struct iscsi_session *session = conn->session;

	AMAP_SET_BITS(struct amap_beiscsi_offload_params, max_burst_length,
		      params, session->max_burst);
	AMAP_SET_BITS(struct amap_beiscsi_offload_params,
		      max_send_data_segment_length, params,
		      conn->max_xmit_dlength);
	AMAP_SET_BITS(struct amap_beiscsi_offload_params, first_burst_length,
		      params, session->first_burst);
	AMAP_SET_BITS(struct amap_beiscsi_offload_params, erl, params,
		      session->erl);
	AMAP_SET_BITS(struct amap_beiscsi_offload_params, dde, params,
		      conn->datadgst_en);
	AMAP_SET_BITS(struct amap_beiscsi_offload_params, hde, params,
		      conn->hdrdgst_en);
	AMAP_SET_BITS(struct amap_beiscsi_offload_params, ir2t, params,
		      session->initial_r2t_en);
	AMAP_SET_BITS(struct amap_beiscsi_offload_params, imd, params,
		      session->imm_data_en);
	AMAP_SET_BITS(struct amap_beiscsi_offload_params,
		      data_seq_inorder, params,
		      session->dataseq_inorder_en);
	AMAP_SET_BITS(struct amap_beiscsi_offload_params,
		      pdu_seq_inorder, params,
		      session->pdu_inorder_en);
	AMAP_SET_BITS(struct amap_beiscsi_offload_params, max_r2t, params,
		      session->max_r2t);
	AMAP_SET_BITS(struct amap_beiscsi_offload_params, exp_statsn, params,
		      (conn->exp_statsn - 1));
	AMAP_SET_BITS(struct amap_beiscsi_offload_params,
		      max_recv_data_segment_length, params,
		      conn->max_recv_dlength);

}

/**
 * beiscsi_conn_start - offload of session to chip
 * @cls_conn: pointer to beiscsi_conn
 */
int beiscsi_conn_start(struct iscsi_cls_conn *cls_conn)
{
	struct iscsi_conn *conn = cls_conn->dd_data;
	struct beiscsi_conn *beiscsi_conn = conn->dd_data;
	struct beiscsi_endpoint *beiscsi_ep;
	struct beiscsi_offload_params params;
	struct beiscsi_hba *phba;

	phba = ((struct beiscsi_conn *)conn->dd_data)->phba;

	if (!beiscsi_hba_is_online(phba)) {
		beiscsi_log(phba, KERN_INFO, BEISCSI_LOG_CONFIG,
			    "BS_%d : HBA in error 0x%lx\n", phba->state);
		return -EBUSY;
	}
	beiscsi_log(beiscsi_conn->phba, KERN_INFO, BEISCSI_LOG_CONFIG,
		    "BS_%d : In beiscsi_conn_start\n");

	memset(&params, 0, sizeof(struct beiscsi_offload_params));
	beiscsi_ep = beiscsi_conn->ep;
	if (!beiscsi_ep)
		beiscsi_log(beiscsi_conn->phba, KERN_ERR,
			    BEISCSI_LOG_CONFIG,
			    "BS_%d : In beiscsi_conn_start , no beiscsi_ep\n");

	beiscsi_conn->login_in_progress = 0;
	beiscsi_set_params_for_offld(beiscsi_conn, &params);
	beiscsi_offload_connection(beiscsi_conn, &params);
	iscsi_conn_start(cls_conn);
	return 0;
}

/**
 * beiscsi_get_cid - Allocate a cid
 * @phba: The phba instance
 */
static int beiscsi_get_cid(struct beiscsi_hba *phba)
{
	uint16_t cid_avlbl_ulp0, cid_avlbl_ulp1;
	unsigned short cid, cid_from_ulp;
	struct ulp_cid_info *cid_info;

	/* Find the ULP which has more CID available */
	cid_avlbl_ulp0 = (phba->cid_array_info[BEISCSI_ULP0]) ?
			  BEISCSI_ULP0_AVLBL_CID(phba) : 0;
	cid_avlbl_ulp1 = (phba->cid_array_info[BEISCSI_ULP1]) ?
			  BEISCSI_ULP1_AVLBL_CID(phba) : 0;
	cid_from_ulp = (cid_avlbl_ulp0 > cid_avlbl_ulp1) ?
			BEISCSI_ULP0 : BEISCSI_ULP1;
	/**
	 * If iSCSI protocol is loaded only on ULP 0, and when cid_avlbl_ulp
	 * is ZERO for both, ULP 1 is returned.
	 * Check if ULP is loaded before getting new CID.
	 */
	if (!test_bit(cid_from_ulp, (void *)&phba->fw_config.ulp_supported))
		return BE_INVALID_CID;

	cid_info = phba->cid_array_info[cid_from_ulp];
	cid = cid_info->cid_array[cid_info->cid_alloc];
	if (!cid_info->avlbl_cids || cid == BE_INVALID_CID) {
		__beiscsi_log(phba, KERN_ERR,
				"BS_%d : failed to get cid: available %u:%u\n",
				cid_info->avlbl_cids, cid_info->cid_free);
		return BE_INVALID_CID;
	}
	/* empty the slot */
	cid_info->cid_array[cid_info->cid_alloc++] = BE_INVALID_CID;
	if (cid_info->cid_alloc == BEISCSI_GET_CID_COUNT(phba, cid_from_ulp))
		cid_info->cid_alloc = 0;
	cid_info->avlbl_cids--;
	return cid;
}

/**
 * beiscsi_put_cid - Free the cid
 * @phba: The phba for which the cid is being freed
 * @cid: The cid to free
 */
static void beiscsi_put_cid(struct beiscsi_hba *phba, unsigned short cid)
{
	uint16_t cri_index = BE_GET_CRI_FROM_CID(cid);
	struct hwi_wrb_context *pwrb_context;
	struct hwi_controller *phwi_ctrlr;
	struct ulp_cid_info *cid_info;
	uint16_t cid_post_ulp;

	phwi_ctrlr = phba->phwi_ctrlr;
	pwrb_context = &phwi_ctrlr->wrb_context[cri_index];
	cid_post_ulp = pwrb_context->ulp_num;

	cid_info = phba->cid_array_info[cid_post_ulp];
	/* fill only in empty slot */
	if (cid_info->cid_array[cid_info->cid_free] != BE_INVALID_CID) {
		__beiscsi_log(phba, KERN_ERR,
			      "BS_%d : failed to put cid %u: available %u:%u\n",
			      cid, cid_info->avlbl_cids, cid_info->cid_free);
		return;
	}
	cid_info->cid_array[cid_info->cid_free++] = cid;
	if (cid_info->cid_free == BEISCSI_GET_CID_COUNT(phba, cid_post_ulp))
		cid_info->cid_free = 0;
	cid_info->avlbl_cids++;
}

/**
 * beiscsi_free_ep - free endpoint
 * @beiscsi_ep: pointer to device endpoint struct
 */
static void beiscsi_free_ep(struct beiscsi_endpoint *beiscsi_ep)
{
	struct beiscsi_hba *phba = beiscsi_ep->phba;
	struct beiscsi_conn *beiscsi_conn;

	beiscsi_put_cid(phba, beiscsi_ep->ep_cid);
	beiscsi_ep->phba = NULL;
	/* clear this to track freeing in beiscsi_ep_disconnect */
	phba->ep_array[BE_GET_CRI_FROM_CID(beiscsi_ep->ep_cid)] = NULL;

	/**
	 * Check if any connection resource allocated by driver
	 * is to be freed.This case occurs when target redirection
	 * or connection retry is done.
	 **/
	if (!beiscsi_ep->conn)
		return;

	beiscsi_conn = beiscsi_ep->conn;
	/**
	 * Break ep->conn link here so that completions after
	 * this are ignored.
	 */
	beiscsi_ep->conn = NULL;
	if (beiscsi_conn->login_in_progress) {
		beiscsi_free_mgmt_task_handles(beiscsi_conn,
					       beiscsi_conn->task);
		beiscsi_conn->login_in_progress = 0;
	}
}

/**
 * beiscsi_open_conn - Ask FW to open a TCP connection
 * @ep: pointer to device endpoint struct
 * @src_addr: The source IP address
 * @dst_addr: The Destination  IP address
 * @non_blocking: blocking or non-blocking call
 *
 * Asks the FW to open a TCP connection
 */
static int beiscsi_open_conn(struct iscsi_endpoint *ep,
			     struct sockaddr *src_addr,
			     struct sockaddr *dst_addr, int non_blocking)
{
	struct beiscsi_endpoint *beiscsi_ep = ep->dd_data;
	struct beiscsi_hba *phba = beiscsi_ep->phba;
	struct tcp_connect_and_offload_out *ptcpcnct_out;
	struct be_dma_mem nonemb_cmd;
	unsigned int tag, req_memsize;
	int ret = -ENOMEM;

	beiscsi_log(phba, KERN_INFO, BEISCSI_LOG_CONFIG,
		    "BS_%d : In beiscsi_open_conn\n");

	beiscsi_ep->ep_cid = beiscsi_get_cid(phba);
	if (beiscsi_ep->ep_cid == BE_INVALID_CID) {
		beiscsi_log(phba, KERN_ERR, BEISCSI_LOG_CONFIG,
			    "BS_%d : No free cid available\n");
		return ret;
	}

	beiscsi_log(phba, KERN_INFO, BEISCSI_LOG_CONFIG,
		    "BS_%d : In beiscsi_open_conn, ep_cid=%d\n",
		    beiscsi_ep->ep_cid);

	phba->ep_array[BE_GET_CRI_FROM_CID
		       (beiscsi_ep->ep_cid)] = ep;

	beiscsi_ep->cid_vld = 0;

	if (is_chip_be2_be3r(phba))
		req_memsize = sizeof(struct tcp_connect_and_offload_in);
	else
		req_memsize = sizeof(struct tcp_connect_and_offload_in_v1);

	nonemb_cmd.va = dma_alloc_coherent(&phba->ctrl.pdev->dev,
				req_memsize,
				&nonemb_cmd.dma, GFP_KERNEL);
	if (nonemb_cmd.va == NULL) {

		beiscsi_log(phba, KERN_ERR, BEISCSI_LOG_CONFIG,
			    "BS_%d : Failed to allocate memory for"
			    " mgmt_open_connection\n");

		beiscsi_free_ep(beiscsi_ep);
		return -ENOMEM;
	}
	nonemb_cmd.size = req_memsize;
	memset(nonemb_cmd.va, 0, nonemb_cmd.size);
	tag = mgmt_open_connection(phba, dst_addr, beiscsi_ep, &nonemb_cmd);
	if (!tag) {
		beiscsi_log(phba, KERN_ERR, BEISCSI_LOG_CONFIG,
			    "BS_%d : mgmt_open_connection Failed for cid=%d\n",
			    beiscsi_ep->ep_cid);

		dma_free_coherent(&phba->ctrl.pdev->dev, nonemb_cmd.size,
				    nonemb_cmd.va, nonemb_cmd.dma);
		beiscsi_free_ep(beiscsi_ep);
		return -EAGAIN;
	}

	ret = beiscsi_mccq_compl_wait(phba, tag, NULL, &nonemb_cmd);
	if (ret) {
		beiscsi_log(phba, KERN_ERR,
			    BEISCSI_LOG_CONFIG | BEISCSI_LOG_MBOX,
			    "BS_%d : mgmt_open_connection Failed");

		if (ret != -EBUSY)
			dma_free_coherent(&phba->ctrl.pdev->dev,
					nonemb_cmd.size, nonemb_cmd.va,
					nonemb_cmd.dma);

		beiscsi_free_ep(beiscsi_ep);
		return ret;
	}

	ptcpcnct_out = (struct tcp_connect_and_offload_out *)nonemb_cmd.va;
	beiscsi_ep = ep->dd_data;
	beiscsi_ep->fw_handle = ptcpcnct_out->connection_handle;
	beiscsi_ep->cid_vld = 1;
	beiscsi_log(phba, KERN_INFO, BEISCSI_LOG_CONFIG,
		    "BS_%d : mgmt_open_connection Success\n");

	dma_free_coherent(&phba->ctrl.pdev->dev, nonemb_cmd.size,
			    nonemb_cmd.va, nonemb_cmd.dma);
	return 0;
}

/**
 * beiscsi_ep_connect - Ask chip to create TCP Conn
 * @shost: Pointer to scsi_host structure
 * @dst_addr: The IP address of Target
 * @non_blocking: blocking or non-blocking call
 *
 * This routines first asks chip to create a connection and then allocates an EP
 */
struct iscsi_endpoint *
beiscsi_ep_connect(struct Scsi_Host *shost, struct sockaddr *dst_addr,
		   int non_blocking)
{
	struct beiscsi_hba *phba;
	struct beiscsi_endpoint *beiscsi_ep;
	struct iscsi_endpoint *ep;
	int ret;

	if (!shost) {
		ret = -ENXIO;
		pr_err("beiscsi_ep_connect shost is NULL\n");
		return ERR_PTR(ret);
	}

	phba = iscsi_host_priv(shost);
	if (!beiscsi_hba_is_online(phba)) {
		ret = -EIO;
		beiscsi_log(phba, KERN_INFO, BEISCSI_LOG_CONFIG,
			    "BS_%d : HBA in error 0x%lx\n", phba->state);
		return ERR_PTR(ret);
	}
	if (!test_bit(BEISCSI_HBA_LINK_UP, &phba->state)) {
		ret = -EBUSY;
		beiscsi_log(phba, KERN_WARNING, BEISCSI_LOG_CONFIG,
			    "BS_%d : The Adapter Port state is Down!!!\n");
		return ERR_PTR(ret);
	}

	ep = iscsi_create_endpoint(sizeof(struct beiscsi_endpoint));
	if (!ep) {
		ret = -ENOMEM;
		return ERR_PTR(ret);
	}

	beiscsi_ep = ep->dd_data;
	beiscsi_ep->phba = phba;
	beiscsi_ep->openiscsi_ep = ep;
	ret = beiscsi_open_conn(ep, NULL, dst_addr, non_blocking);
	if (ret) {
		beiscsi_log(phba, KERN_ERR, BEISCSI_LOG_CONFIG,
			    "BS_%d : Failed in beiscsi_open_conn\n");
		goto free_ep;
	}

	return ep;

free_ep:
	iscsi_destroy_endpoint(ep);
	return ERR_PTR(ret);
}

/**
 * beiscsi_ep_poll - Poll to see if connection is established
 * @ep:	endpoint to be used
 * @timeout_ms: timeout specified in millisecs
 *
 * Poll to see if TCP connection established
 */
int beiscsi_ep_poll(struct iscsi_endpoint *ep, int timeout_ms)
{
	struct beiscsi_endpoint *beiscsi_ep = ep->dd_data;

	beiscsi_log(beiscsi_ep->phba, KERN_INFO, BEISCSI_LOG_CONFIG,
		    "BS_%d : In  beiscsi_ep_poll\n");

	if (beiscsi_ep->cid_vld == 1)
		return 1;
	else
		return 0;
}

/**
 * beiscsi_flush_cq()- Flush the CQ created.
 * @phba: ptr device priv structure.
 *
 * Before the connection resource are freed flush
 * all the CQ enteries
 **/
static void beiscsi_flush_cq(struct beiscsi_hba *phba)
{
	uint16_t i;
	struct be_eq_obj *pbe_eq;
	struct hwi_controller *phwi_ctrlr;
	struct hwi_context_memory *phwi_context;

	phwi_ctrlr = phba->phwi_ctrlr;
	phwi_context = phwi_ctrlr->phwi_ctxt;

	for (i = 0; i < phba->num_cpus; i++) {
		pbe_eq = &phwi_context->be_eq[i];
		irq_poll_disable(&pbe_eq->iopoll);
		beiscsi_process_cq(pbe_eq, BE2_MAX_NUM_CQ_PROC);
		irq_poll_enable(&pbe_eq->iopoll);
	}
}

/**
 * beiscsi_conn_close - Invalidate and upload connection
 * @beiscsi_ep: pointer to device endpoint struct
 *
 * Returns 0 on success,  -1 on failure.
 */
static int beiscsi_conn_close(struct beiscsi_endpoint *beiscsi_ep)
{
	struct beiscsi_hba *phba = beiscsi_ep->phba;
	unsigned int tag, attempts;
	int ret;

	/**
	 * Without successfully invalidating and uploading connection
	 * driver can't reuse the CID so attempt more than once.
	 */
	attempts = 0;
	while (attempts++ < 3) {
		tag = beiscsi_invalidate_cxn(phba, beiscsi_ep);
		if (tag) {
			ret = beiscsi_mccq_compl_wait(phba, tag, NULL, NULL);
			if (!ret)
				break;
			beiscsi_log(phba, KERN_INFO, BEISCSI_LOG_CONFIG,
				    "BS_%d : invalidate conn failed cid %d\n",
				    beiscsi_ep->ep_cid);
		}
	}

	/* wait for all completions to arrive, then process them */
	msleep(250);
	/* flush CQ entries */
	beiscsi_flush_cq(phba);

	if (attempts > 3)
		return -1;

	attempts = 0;
	while (attempts++ < 3) {
		tag = beiscsi_upload_cxn(phba, beiscsi_ep);
		if (tag) {
			ret = beiscsi_mccq_compl_wait(phba, tag, NULL, NULL);
			if (!ret)
				break;
			beiscsi_log(phba, KERN_INFO, BEISCSI_LOG_CONFIG,
				    "BS_%d : upload conn failed cid %d\n",
				    beiscsi_ep->ep_cid);
		}
	}
	if (attempts > 3)
		return -1;

	return 0;
}

/**
 * beiscsi_ep_disconnect - Tears down the TCP connection
 * @ep:	endpoint to be used
 *
 * Tears down the TCP connection
 */
void beiscsi_ep_disconnect(struct iscsi_endpoint *ep)
{
	struct beiscsi_endpoint *beiscsi_ep;
	struct beiscsi_conn *beiscsi_conn;
	struct beiscsi_hba *phba;
	uint16_t cri_index;

	beiscsi_ep = ep->dd_data;
	phba = beiscsi_ep->phba;
	beiscsi_log(phba, KERN_INFO, BEISCSI_LOG_CONFIG,
		    "BS_%d : In beiscsi_ep_disconnect for ep_cid = %u\n",
		    beiscsi_ep->ep_cid);

	cri_index = BE_GET_CRI_FROM_CID(beiscsi_ep->ep_cid);
	if (!phba->ep_array[cri_index]) {
		__beiscsi_log(phba, KERN_ERR,
			      "BS_%d : ep_array at %u cid %u empty\n",
			      cri_index,
			      beiscsi_ep->ep_cid);
		return;
	}

	if (beiscsi_ep->conn) {
		beiscsi_conn = beiscsi_ep->conn;
		iscsi_suspend_queue(beiscsi_conn->conn);
<<<<<<< HEAD
		mgmt_invalidate_flag = ~BEISCSI_NO_RST_ISSUE;
		tcp_upload_flag = CONNECTION_UPLOAD_GRACEFUL;
	} else {
		mgmt_invalidate_flag = BEISCSI_NO_RST_ISSUE;
		tcp_upload_flag = CONNECTION_UPLOAD_ABORT;
	}

	if (!beiscsi_hba_is_online(phba)) {
		beiscsi_log(phba, KERN_INFO, BEISCSI_LOG_CONFIG,
			    "BS_%d : HBA in error 0x%lx\n", phba->state);
		goto free_ep;
=======
>>>>>>> 24b8d41d
	}

	if (!beiscsi_hba_is_online(phba)) {
		beiscsi_log(phba, KERN_INFO, BEISCSI_LOG_CONFIG,
			    "BS_%d : HBA in error 0x%lx\n", phba->state);
	} else {
		/**
		 * Make CID available even if close fails.
		 * If not freed, FW might fail open using the CID.
		 */
		if (beiscsi_conn_close(beiscsi_ep) < 0)
			__beiscsi_log(phba, KERN_ERR,
				      "BS_%d : close conn failed cid %d\n",
				      beiscsi_ep->ep_cid);
	}

	beiscsi_free_ep(beiscsi_ep);
	if (!phba->conn_table[cri_index])
		__beiscsi_log(phba, KERN_ERR,
			      "BS_%d : conn_table empty at %u: cid %u\n",
			      cri_index, beiscsi_ep->ep_cid);
	phba->conn_table[cri_index] = NULL;
	iscsi_destroy_endpoint(beiscsi_ep->openiscsi_ep);
}

umode_t beiscsi_attr_is_visible(int param_type, int param)
{
	switch (param_type) {
	case ISCSI_NET_PARAM:
		switch (param) {
		case ISCSI_NET_PARAM_IFACE_ENABLE:
		case ISCSI_NET_PARAM_IPV4_ADDR:
		case ISCSI_NET_PARAM_IPV4_SUBNET:
		case ISCSI_NET_PARAM_IPV4_BOOTPROTO:
		case ISCSI_NET_PARAM_IPV4_GW:
		case ISCSI_NET_PARAM_IPV6_ADDR:
		case ISCSI_NET_PARAM_VLAN_ID:
		case ISCSI_NET_PARAM_VLAN_PRIORITY:
		case ISCSI_NET_PARAM_VLAN_ENABLED:
			return S_IRUGO;
		default:
			return 0;
		}
	case ISCSI_HOST_PARAM:
		switch (param) {
		case ISCSI_HOST_PARAM_HWADDRESS:
		case ISCSI_HOST_PARAM_INITIATOR_NAME:
		case ISCSI_HOST_PARAM_PORT_STATE:
		case ISCSI_HOST_PARAM_PORT_SPEED:
			return S_IRUGO;
		default:
			return 0;
		}
	case ISCSI_PARAM:
		switch (param) {
		case ISCSI_PARAM_MAX_RECV_DLENGTH:
		case ISCSI_PARAM_MAX_XMIT_DLENGTH:
		case ISCSI_PARAM_HDRDGST_EN:
		case ISCSI_PARAM_DATADGST_EN:
		case ISCSI_PARAM_CONN_ADDRESS:
		case ISCSI_PARAM_CONN_PORT:
		case ISCSI_PARAM_EXP_STATSN:
		case ISCSI_PARAM_PERSISTENT_ADDRESS:
		case ISCSI_PARAM_PERSISTENT_PORT:
		case ISCSI_PARAM_PING_TMO:
		case ISCSI_PARAM_RECV_TMO:
		case ISCSI_PARAM_INITIAL_R2T_EN:
		case ISCSI_PARAM_MAX_R2T:
		case ISCSI_PARAM_IMM_DATA_EN:
		case ISCSI_PARAM_FIRST_BURST:
		case ISCSI_PARAM_MAX_BURST:
		case ISCSI_PARAM_PDU_INORDER_EN:
		case ISCSI_PARAM_DATASEQ_INORDER_EN:
		case ISCSI_PARAM_ERL:
		case ISCSI_PARAM_TARGET_NAME:
		case ISCSI_PARAM_TPGT:
		case ISCSI_PARAM_USERNAME:
		case ISCSI_PARAM_PASSWORD:
		case ISCSI_PARAM_USERNAME_IN:
		case ISCSI_PARAM_PASSWORD_IN:
		case ISCSI_PARAM_FAST_ABORT:
		case ISCSI_PARAM_ABORT_TMO:
		case ISCSI_PARAM_LU_RESET_TMO:
		case ISCSI_PARAM_IFACE_NAME:
		case ISCSI_PARAM_INITIATOR_NAME:
			return S_IRUGO;
		default:
			return 0;
		}
	}

	return 0;
}<|MERGE_RESOLUTION|>--- conflicted
+++ resolved
@@ -1,22 +1,3 @@
-<<<<<<< HEAD
-/**
- * Copyright (C) 2005 - 2016 Broadcom
- * All rights reserved.
- *
- * This program is free software; you can redistribute it and/or
- * modify it under the terms of the GNU General Public License version 2
- * as published by the Free Software Foundation.  The full GNU General
- * Public License is included in this distribution in the file called COPYING.
- *
- * Written by: Jayamohan Kallickal (jayamohan.kallickal@broadcom.com)
- *
- * Contact Information:
- * linux-drivers@broadcom.com
- *
- * Emulex
- * 3333 Susan Street
- * Costa Mesa, CA 92626
-=======
 // SPDX-License-Identifier: GPL-2.0-only
 /*
  * This file is part of the Emulex Linux Device Driver for Enterprise iSCSI
@@ -28,7 +9,6 @@
  *
  * Contact Information:
  * linux-drivers@broadcom.com
->>>>>>> 24b8d41d
  */
 
 #include <scsi/libiscsi.h>
@@ -769,11 +749,7 @@
 	if (!beiscsi_hba_is_online(phba)) {
 		beiscsi_log(phba, KERN_INFO, BEISCSI_LOG_CONFIG,
 			    "BS_%d : HBA in error 0x%lx\n", phba->state);
-<<<<<<< HEAD
-		return -EBUSY;
-=======
 		return 0;
->>>>>>> 24b8d41d
 	}
 	beiscsi_log(phba, KERN_INFO, BEISCSI_LOG_CONFIG,
 		    "BS_%d : In beiscsi_get_host_param, param = %d\n", param);
@@ -1339,20 +1315,6 @@
 	if (beiscsi_ep->conn) {
 		beiscsi_conn = beiscsi_ep->conn;
 		iscsi_suspend_queue(beiscsi_conn->conn);
-<<<<<<< HEAD
-		mgmt_invalidate_flag = ~BEISCSI_NO_RST_ISSUE;
-		tcp_upload_flag = CONNECTION_UPLOAD_GRACEFUL;
-	} else {
-		mgmt_invalidate_flag = BEISCSI_NO_RST_ISSUE;
-		tcp_upload_flag = CONNECTION_UPLOAD_ABORT;
-	}
-
-	if (!beiscsi_hba_is_online(phba)) {
-		beiscsi_log(phba, KERN_INFO, BEISCSI_LOG_CONFIG,
-			    "BS_%d : HBA in error 0x%lx\n", phba->state);
-		goto free_ep;
-=======
->>>>>>> 24b8d41d
 	}
 
 	if (!beiscsi_hba_is_online(phba)) {
