--- conflicted
+++ resolved
@@ -1,20 +1,11 @@
-<<<<<<< HEAD
-/**
- * Copyright (C) 2005 - 2016 Broadcom
- * All rights reserved.
-=======
 /*
  * This file is part of the Emulex Linux Device Driver for Enterprise iSCSI
  * Host Bus Adapters. Refer to the README file included with this package
  * for driver version and adapter compatibility.
->>>>>>> 24b8d41d
  *
  * Copyright (c) 2018 Broadcom. All Rights Reserved.
  * The term “Broadcom” refers to Broadcom Inc. and/or its subsidiaries.
  *
-<<<<<<< HEAD
- * Written by: Jayamohan Kallickal (jayamohan.kallickal@broadcom.com)
-=======
  * This program is free software; you can redistribute it and/or modify it
  * under the terms of version 2 of the GNU General Public License as published
  * by the Free Software Foundation.
@@ -26,7 +17,6 @@
  * DISCLAIMERS ARE HELD TO BE LEGALLY INVALID.
  * See the GNU General Public License for more details, a copy of which
  * can be found in the file COPYING included with this package.
->>>>>>> 24b8d41d
  *
  * Contact Information:
  * linux-drivers@broadcom.com
@@ -40,46 +30,6 @@
 #include "be_iscsi.h"
 #include "be_main.h"
 
-<<<<<<< HEAD
-int beiscsi_modify_eq_delay(struct beiscsi_hba *phba,
-			    struct be_set_eqd *set_eqd,
-			    int num)
-{
-	struct be_ctrl_info *ctrl = &phba->ctrl;
-	struct be_mcc_wrb *wrb;
-	struct be_cmd_req_modify_eq_delay *req;
-	unsigned int tag;
-	int i;
-
-	mutex_lock(&ctrl->mbox_lock);
-	wrb = alloc_mcc_wrb(phba, &tag);
-	if (!wrb) {
-		mutex_unlock(&ctrl->mbox_lock);
-		return 0;
-	}
-
-	req = embedded_payload(wrb);
-	be_wrb_hdr_prepare(wrb, sizeof(*req), true, 0);
-	be_cmd_hdr_prepare(&req->hdr, CMD_SUBSYSTEM_COMMON,
-			   OPCODE_COMMON_MODIFY_EQ_DELAY, sizeof(*req));
-
-	req->num_eq = cpu_to_le32(num);
-	for (i = 0; i < num; i++) {
-		req->delay[i].eq_id = cpu_to_le32(set_eqd[i].eq_id);
-		req->delay[i].phase = 0;
-		req->delay[i].delay_multiplier =
-				cpu_to_le32(set_eqd[i].delay_multiplier);
-	}
-
-	/* ignore the completion of this mbox command */
-	set_bit(MCC_TAG_STATE_IGNORE, &ctrl->ptag_state[tag].tag_state);
-	be_mcc_notify(phba, tag);
-	mutex_unlock(&ctrl->mbox_lock);
-	return tag;
-}
-
-=======
->>>>>>> 24b8d41d
 unsigned int mgmt_vendor_specific_fw_cmd(struct be_ctrl_info *ctrl,
 					 struct beiscsi_hba *phba,
 					 struct bsg_job *job,
@@ -145,114 +95,6 @@
 	return tag;
 }
 
-<<<<<<< HEAD
-unsigned int  mgmt_invalidate_icds(struct beiscsi_hba *phba,
-				struct invalidate_command_table *inv_tbl,
-				unsigned int num_invalidate, unsigned int cid,
-				struct be_dma_mem *nonemb_cmd)
-
-{
-	struct be_ctrl_info *ctrl = &phba->ctrl;
-	struct be_mcc_wrb *wrb;
-	struct be_sge *sge;
-	struct invalidate_commands_params_in *req;
-	unsigned int i, tag;
-
-	mutex_lock(&ctrl->mbox_lock);
-	wrb = alloc_mcc_wrb(phba, &tag);
-	if (!wrb) {
-		mutex_unlock(&ctrl->mbox_lock);
-		return 0;
-	}
-
-	req = nonemb_cmd->va;
-	memset(req, 0, sizeof(*req));
-	sge = nonembedded_sgl(wrb);
-
-	be_wrb_hdr_prepare(wrb, sizeof(*req), false, 1);
-	be_cmd_hdr_prepare(&req->hdr, CMD_SUBSYSTEM_ISCSI,
-			OPCODE_COMMON_ISCSI_ERROR_RECOVERY_INVALIDATE_COMMANDS,
-			sizeof(*req));
-	req->ref_handle = 0;
-	req->cleanup_type = CMD_ISCSI_COMMAND_INVALIDATE;
-	for (i = 0; i < num_invalidate; i++) {
-		req->table[i].icd = inv_tbl->icd;
-		req->table[i].cid = inv_tbl->cid;
-		req->icd_count++;
-		inv_tbl++;
-	}
-	sge->pa_hi = cpu_to_le32(upper_32_bits(nonemb_cmd->dma));
-	sge->pa_lo = cpu_to_le32(nonemb_cmd->dma & 0xFFFFFFFF);
-	sge->len = cpu_to_le32(nonemb_cmd->size);
-
-	be_mcc_notify(phba, tag);
-	mutex_unlock(&ctrl->mbox_lock);
-	return tag;
-}
-
-unsigned int mgmt_invalidate_connection(struct beiscsi_hba *phba,
-					 struct beiscsi_endpoint *beiscsi_ep,
-					 unsigned short cid,
-					 unsigned short issue_reset,
-					 unsigned short savecfg_flag)
-{
-	struct be_ctrl_info *ctrl = &phba->ctrl;
-	struct be_mcc_wrb *wrb;
-	struct iscsi_invalidate_connection_params_in *req;
-	unsigned int tag = 0;
-
-	mutex_lock(&ctrl->mbox_lock);
-	wrb = alloc_mcc_wrb(phba, &tag);
-	if (!wrb) {
-		mutex_unlock(&ctrl->mbox_lock);
-		return 0;
-	}
-
-	req = embedded_payload(wrb);
-	be_wrb_hdr_prepare(wrb, sizeof(*req), true, 0);
-	be_cmd_hdr_prepare(&req->hdr, CMD_SUBSYSTEM_ISCSI_INI,
-			   OPCODE_ISCSI_INI_DRIVER_INVALIDATE_CONNECTION,
-			   sizeof(*req));
-	req->session_handle = beiscsi_ep->fw_handle;
-	req->cid = cid;
-	if (issue_reset)
-		req->cleanup_type = CMD_ISCSI_CONNECTION_ISSUE_TCP_RST;
-	else
-		req->cleanup_type = CMD_ISCSI_CONNECTION_INVALIDATE;
-	req->save_cfg = savecfg_flag;
-	be_mcc_notify(phba, tag);
-	mutex_unlock(&ctrl->mbox_lock);
-	return tag;
-}
-
-unsigned int mgmt_upload_connection(struct beiscsi_hba *phba,
-				unsigned short cid, unsigned int upload_flag)
-{
-	struct be_ctrl_info *ctrl = &phba->ctrl;
-	struct be_mcc_wrb *wrb;
-	struct tcp_upload_params_in *req;
-	unsigned int tag;
-
-	mutex_lock(&ctrl->mbox_lock);
-	wrb = alloc_mcc_wrb(phba, &tag);
-	if (!wrb) {
-		mutex_unlock(&ctrl->mbox_lock);
-		return 0;
-	}
-
-	req = embedded_payload(wrb);
-	be_wrb_hdr_prepare(wrb, sizeof(*req), true, 0);
-	be_cmd_hdr_prepare(&req->hdr, CMD_COMMON_TCP_UPLOAD,
-			   OPCODE_COMMON_TCP_UPLOAD, sizeof(*req));
-	req->id = (unsigned short)cid;
-	req->upload_type = (unsigned char)upload_flag;
-	be_mcc_notify(phba, tag);
-	mutex_unlock(&ctrl->mbox_lock);
-	return tag;
-}
-
-=======
->>>>>>> 24b8d41d
 /**
  * mgmt_open_connection()- Establish a TCP CXN
  * @phba: driver priv structure
@@ -540,19 +382,6 @@
 	return rc;
 }
 
-<<<<<<< HEAD
-/*
- * mgmt_exec_nonemb_cmd()- Execute Non Embedded MBX Cmd
- * @phba: Driver priv structure
- * @nonemb_cmd: Address of the MBX command issued
- * @resp_buf: Buffer to copy the MBX cmd response
- * @resp_buf_len: respone lenght to be copied
- *
- **/
-static int mgmt_exec_nonemb_cmd(struct beiscsi_hba *phba,
-				struct be_dma_mem *nonemb_cmd, void *resp_buf,
-				int resp_buf_len)
-=======
 unsigned int beiscsi_if_get_handle(struct beiscsi_hba *phba)
 {
 	struct be_ctrl_info *ctrl = &phba->ctrl;
@@ -593,7 +422,6 @@
 }
 
 static inline bool beiscsi_if_zero_ip(u8 *ip, u32 ip_type)
->>>>>>> 24b8d41d
 {
 	u32 len;
 
@@ -658,73 +486,6 @@
 int beiscsi_if_get_gw(struct beiscsi_hba *phba, u32 ip_type,
 		      struct be_cmd_get_def_gateway_resp *resp)
 {
-<<<<<<< HEAD
-	cmd->va = pci_zalloc_consistent(phba->ctrl.pdev, size, &cmd->dma);
-	if (!cmd->va) {
-		beiscsi_log(phba, KERN_ERR, BEISCSI_LOG_CONFIG,
-			    "BG_%d : Failed to allocate memory for if info\n");
-		return -ENOMEM;
-	}
-	cmd->size = size;
-	be_cmd_hdr_prepare(cmd->va, CMD_SUBSYSTEM_ISCSI, iscsi_cmd, size);
-	beiscsi_log(phba, KERN_INFO, BEISCSI_LOG_CONFIG,
-		    "BG_%d : subsystem iSCSI cmd %d size %d\n",
-		    iscsi_cmd, size);
-	return 0;
-}
-
-unsigned int beiscsi_if_get_handle(struct beiscsi_hba *phba)
-{
-	struct be_ctrl_info *ctrl = &phba->ctrl;
-	struct be_mcc_wrb *wrb;
-	struct be_cmd_get_all_if_id_req *req;
-	struct be_cmd_get_all_if_id_req *pbe_allid;
-	unsigned int tag;
-	int status = 0;
-
-	if (mutex_lock_interruptible(&ctrl->mbox_lock))
-		return -EINTR;
-	wrb = alloc_mcc_wrb(phba, &tag);
-	if (!wrb) {
-		mutex_unlock(&ctrl->mbox_lock);
-		return -ENOMEM;
-	}
-
-	req = embedded_payload(wrb);
-	be_wrb_hdr_prepare(wrb, sizeof(*req), true, 0);
-	be_cmd_hdr_prepare(&req->hdr, CMD_SUBSYSTEM_ISCSI,
-			   OPCODE_COMMON_ISCSI_NTWK_GET_ALL_IF_ID,
-			   sizeof(*req));
-	be_mcc_notify(phba, tag);
-	mutex_unlock(&ctrl->mbox_lock);
-
-	status = beiscsi_mccq_compl_wait(phba, tag, &wrb, NULL);
-	if (status) {
-		beiscsi_log(phba, KERN_WARNING, BEISCSI_LOG_CONFIG,
-			    "BG_%d : %s failed: %d\n", __func__, status);
-		return -EBUSY;
-	}
-
-	pbe_allid = embedded_payload(wrb);
-	/* we now support only one interface per function */
-	phba->interface_handle = pbe_allid->if_hndl_list[0];
-
-	return status;
-}
-
-static inline bool beiscsi_if_zero_ip(u8 *ip, u32 ip_type)
-{
-	u32 len;
-
-	len = (ip_type < BEISCSI_IP_TYPE_V6) ? IP_V4_LEN : IP_V6_LEN;
-	while (len && !ip[len - 1])
-		len--;
-	return (len == 0);
-}
-
-static int beiscsi_if_mod_gw(struct beiscsi_hba *phba,
-			     u32 action, u32 ip_type, u8 *gw)
-=======
 	struct be_cmd_get_def_gateway_req *req;
 	struct be_dma_mem nonemb_cmd;
 	int rc;
@@ -782,127 +543,15 @@
 static int
 beiscsi_if_set_ip(struct beiscsi_hba *phba, u8 *ip,
 		  u8 *subnet, u32 ip_type)
->>>>>>> 24b8d41d
-{
-	struct be_cmd_set_ip_addr_req *req;
-	struct be_dma_mem nonemb_cmd;
-<<<<<<< HEAD
-	int rt_val;
-
-	rt_val = mgmt_alloc_cmd_data(phba, &nonemb_cmd,
-				OPCODE_COMMON_ISCSI_NTWK_MODIFY_DEFAULT_GATEWAY,
-				sizeof(*req));
-	if (rt_val)
-		return rt_val;
-
-	req = nonemb_cmd.va;
-	req->action = action;
-	req->ip_addr.ip_type = ip_type;
-	memcpy(req->ip_addr.addr, gw,
-	       (ip_type < BEISCSI_IP_TYPE_V6) ? IP_V4_LEN : IP_V6_LEN);
-	return mgmt_exec_nonemb_cmd(phba, &nonemb_cmd, NULL, 0);
-}
-
-int beiscsi_if_set_gw(struct beiscsi_hba *phba, u32 ip_type, u8 *gw)
-{
-	struct be_cmd_get_def_gateway_resp gw_resp;
-	int rt_val;
-
-	memset(&gw_resp, 0, sizeof(gw_resp));
-	rt_val = beiscsi_if_get_gw(phba, ip_type, &gw_resp);
-	if (rt_val) {
-		beiscsi_log(phba, KERN_WARNING, BEISCSI_LOG_CONFIG,
-			    "BG_%d : Failed to Get Gateway Addr\n");
-		return rt_val;
-	}
-
-	if (!beiscsi_if_zero_ip(gw_resp.ip_addr.addr, ip_type)) {
-		rt_val = beiscsi_if_mod_gw(phba, IP_ACTION_DEL, ip_type,
-					   gw_resp.ip_addr.addr);
-		if (rt_val) {
-			beiscsi_log(phba, KERN_WARNING, BEISCSI_LOG_CONFIG,
-				    "BG_%d : Failed to clear Gateway Addr Set\n");
-			return rt_val;
-		}
-	}
-
-	rt_val = beiscsi_if_mod_gw(phba, IP_ACTION_ADD, ip_type, gw);
-	if (rt_val)
-		beiscsi_log(phba, KERN_WARNING, BEISCSI_LOG_CONFIG,
-			    "BG_%d : Failed to Set Gateway Addr\n");
-
-	return rt_val;
-}
-
-int beiscsi_if_get_gw(struct beiscsi_hba *phba, u32 ip_type,
-		      struct be_cmd_get_def_gateway_resp *resp)
-{
-	struct be_cmd_get_def_gateway_req *req;
-	struct be_dma_mem nonemb_cmd;
-	int rc;
-
-	rc = mgmt_alloc_cmd_data(phba, &nonemb_cmd,
-				 OPCODE_COMMON_ISCSI_NTWK_GET_DEFAULT_GATEWAY,
-				 sizeof(*resp));
-	if (rc)
-		return rc;
-
-	req = nonemb_cmd.va;
-	req->ip_type = ip_type;
-
-	return mgmt_exec_nonemb_cmd(phba, &nonemb_cmd, resp,
-				    sizeof(*resp));
-}
-
-static int
-beiscsi_if_clr_ip(struct beiscsi_hba *phba,
-		  struct be_cmd_get_if_info_resp *if_info)
-{
-	struct be_cmd_set_ip_addr_req *req;
-	struct be_dma_mem nonemb_cmd;
-	int rc;
-
-	rc = mgmt_alloc_cmd_data(phba, &nonemb_cmd,
-				 OPCODE_COMMON_ISCSI_NTWK_MODIFY_IP_ADDR,
-				 sizeof(*req));
-	if (rc)
-		return rc;
-
-	req = nonemb_cmd.va;
-	req->ip_params.record_entry_count = 1;
-	req->ip_params.ip_record.action = IP_ACTION_DEL;
-	req->ip_params.ip_record.interface_hndl =
-		phba->interface_handle;
-	req->ip_params.ip_record.ip_addr.size_of_structure =
-		sizeof(struct be_ip_addr_subnet_format);
-	req->ip_params.ip_record.ip_addr.ip_type = if_info->ip_addr.ip_type;
-	memcpy(req->ip_params.ip_record.ip_addr.addr,
-	       if_info->ip_addr.addr,
-	       sizeof(if_info->ip_addr.addr));
-	memcpy(req->ip_params.ip_record.ip_addr.subnet_mask,
-	       if_info->ip_addr.subnet_mask,
-	       sizeof(if_info->ip_addr.subnet_mask));
-	rc = mgmt_exec_nonemb_cmd(phba, &nonemb_cmd, NULL, 0);
-	if (rc < 0 || req->ip_params.ip_record.status) {
-		beiscsi_log(phba, KERN_INFO, BEISCSI_LOG_CONFIG,
-			    "BG_%d : failed to clear IP: rc %d status %d\n",
-			    rc, req->ip_params.ip_record.status);
-	}
-	return rc;
-}
-
-static int
-beiscsi_if_set_ip(struct beiscsi_hba *phba, u8 *ip,
-		  u8 *subnet, u32 ip_type)
 {
 	struct be_cmd_set_ip_addr_req *req;
 	struct be_dma_mem nonemb_cmd;
 	uint32_t ip_len;
 	int rc;
 
-	rc = mgmt_alloc_cmd_data(phba, &nonemb_cmd,
-				 OPCODE_COMMON_ISCSI_NTWK_MODIFY_IP_ADDR,
-				 sizeof(*req));
+	rc = beiscsi_prep_nemb_cmd(phba, &nonemb_cmd, CMD_SUBSYSTEM_ISCSI,
+			OPCODE_COMMON_ISCSI_NTWK_MODIFY_IP_ADDR,
+			sizeof(*req));
 	if (rc)
 		return rc;
 
@@ -920,59 +569,6 @@
 		memcpy(req->ip_params.ip_record.ip_addr.subnet_mask,
 		       subnet, ip_len);
 
-	rc = mgmt_exec_nonemb_cmd(phba, &nonemb_cmd, NULL, 0);
-	/**
-	 * In some cases, host needs to look into individual record status
-	 * even though FW reported success for that IOCTL.
-	 */
-	if (rc < 0 || req->ip_params.ip_record.status) {
-		__beiscsi_log(phba, KERN_ERR,
-			    "BG_%d : failed to set IP: rc %d status %d\n",
-			    rc, req->ip_params.ip_record.status);
-		if (req->ip_params.ip_record.status)
-			rc = -EINVAL;
-	}
-	return rc;
-}
-
-int beiscsi_if_en_static(struct beiscsi_hba *phba, u32 ip_type,
-			 u8 *ip, u8 *subnet)
-{
-	struct be_cmd_get_if_info_resp *if_info;
-	struct be_cmd_rel_dhcp_req *reldhcp;
-	struct be_dma_mem nonemb_cmd;
-	int rc;
-
-	rc = beiscsi_if_get_info(phba, ip_type, &if_info);
-	if (rc)
-		return rc;
-
-	if (if_info->dhcp_state) {
-		rc = mgmt_alloc_cmd_data(phba, &nonemb_cmd,
-=======
-	uint32_t ip_len;
-	int rc;
-
-	rc = beiscsi_prep_nemb_cmd(phba, &nonemb_cmd, CMD_SUBSYSTEM_ISCSI,
-			OPCODE_COMMON_ISCSI_NTWK_MODIFY_IP_ADDR,
-			sizeof(*req));
-	if (rc)
-		return rc;
-
-	req = nonemb_cmd.va;
-	req->ip_params.record_entry_count = 1;
-	req->ip_params.ip_record.action = IP_ACTION_ADD;
-	req->ip_params.ip_record.interface_hndl =
-		phba->interface_handle;
-	req->ip_params.ip_record.ip_addr.size_of_structure =
-		sizeof(struct be_ip_addr_subnet_format);
-	req->ip_params.ip_record.ip_addr.ip_type = ip_type;
-	ip_len = (ip_type < BEISCSI_IP_TYPE_V6) ? IP_V4_LEN : IP_V6_LEN;
-	memcpy(req->ip_params.ip_record.ip_addr.addr, ip, ip_len);
-	if (subnet)
-		memcpy(req->ip_params.ip_record.ip_addr.subnet_mask,
-		       subnet, ip_len);
-
 	rc = beiscsi_exec_nemb_cmd(phba, &nonemb_cmd, NULL, NULL, 0);
 	/**
 	 * In some cases, host needs to look into individual record status
@@ -1003,7 +599,6 @@
 	if (if_info->dhcp_state) {
 		rc = beiscsi_prep_nemb_cmd(phba, &nonemb_cmd,
 				CMD_SUBSYSTEM_ISCSI,
->>>>>>> 24b8d41d
 				OPCODE_COMMON_ISCSI_NTWK_REL_STATELESS_IP_ADDR,
 				sizeof(*reldhcp));
 		if (rc)
@@ -1012,11 +607,7 @@
 		reldhcp = nonemb_cmd.va;
 		reldhcp->interface_hndl = phba->interface_handle;
 		reldhcp->ip_type = ip_type;
-<<<<<<< HEAD
-		rc = mgmt_exec_nonemb_cmd(phba, &nonemb_cmd, NULL, 0);
-=======
 		rc = beiscsi_exec_nemb_cmd(phba, &nonemb_cmd, NULL, NULL, 0);
->>>>>>> 24b8d41d
 		if (rc < 0) {
 			beiscsi_log(phba, KERN_WARNING, BEISCSI_LOG_CONFIG,
 				    "BG_%d : failed to release existing DHCP: %d\n",
@@ -1086,11 +677,7 @@
 		}
 	}
 
-<<<<<<< HEAD
-	rc = mgmt_alloc_cmd_data(phba, &nonemb_cmd,
-=======
 	rc = beiscsi_prep_nemb_cmd(phba, &nonemb_cmd, CMD_SUBSYSTEM_ISCSI,
->>>>>>> 24b8d41d
 			OPCODE_COMMON_ISCSI_NTWK_CONFIG_STATELESS_IP_ADDR,
 			sizeof(*dhcpreq));
 	if (rc)
@@ -1101,11 +688,7 @@
 	dhcpreq->retry_count = 1;
 	dhcpreq->interface_hndl = phba->interface_handle;
 	dhcpreq->ip_type = ip_type;
-<<<<<<< HEAD
-	rc = mgmt_exec_nonemb_cmd(phba, &nonemb_cmd, NULL, 0);
-=======
 	rc = beiscsi_exec_nemb_cmd(phba, &nonemb_cmd, NULL, NULL, 0);
->>>>>>> 24b8d41d
 
 exit:
 	kfree(if_info);
@@ -1403,118 +986,23 @@
 	return tag;
 }
 
-<<<<<<< HEAD
-static void beiscsi_boot_process_compl(struct beiscsi_hba *phba,
-				       unsigned int tag)
-{
-	struct be_cmd_get_boot_target_resp *boot_resp;
-	struct be_cmd_resp_logout_fw_sess *logo_resp;
-	struct be_cmd_get_session_resp *sess_resp;
-	struct be_mcc_wrb *wrb;
-	struct boot_struct *bs;
-	int boot_work, status;
-
-	if (!test_bit(BEISCSI_HBA_BOOT_WORK, &phba->state)) {
-		__beiscsi_log(phba, KERN_ERR,
-			      "BG_%d : %s no boot work %lx\n",
-			      __func__, phba->state);
-		return;
-	}
-
-	if (phba->boot_struct.tag != tag) {
-		__beiscsi_log(phba, KERN_ERR,
-			      "BG_%d : %s tag mismatch %d:%d\n",
-			      __func__, tag, phba->boot_struct.tag);
-		return;
-	}
-	bs = &phba->boot_struct;
-	boot_work = 1;
-	status = 0;
-	switch (bs->action) {
-	case BEISCSI_BOOT_REOPEN_SESS:
-		status = __beiscsi_mcc_compl_status(phba, tag, NULL, NULL);
-		if (!status)
-			bs->action = BEISCSI_BOOT_GET_SHANDLE;
-		else
-			bs->retry--;
-		break;
-	case BEISCSI_BOOT_GET_SHANDLE:
-		status = __beiscsi_mcc_compl_status(phba, tag, &wrb, NULL);
-		if (!status) {
-			boot_resp = embedded_payload(wrb);
-			bs->s_handle = boot_resp->boot_session_handle;
-		}
-		if (bs->s_handle == BE_BOOT_INVALID_SHANDLE) {
-			bs->action = BEISCSI_BOOT_REOPEN_SESS;
-			bs->retry--;
-		} else {
-			bs->action = BEISCSI_BOOT_GET_SINFO;
-		}
-		break;
-	case BEISCSI_BOOT_GET_SINFO:
-		status = __beiscsi_mcc_compl_status(phba, tag, NULL,
-						    &bs->nonemb_cmd);
-		if (!status) {
-			sess_resp = bs->nonemb_cmd.va;
-			memcpy(&bs->boot_sess, &sess_resp->session_info,
-			       sizeof(struct mgmt_session_info));
-			bs->action = BEISCSI_BOOT_LOGOUT_SESS;
-		} else {
-			__beiscsi_log(phba, KERN_ERR,
-				      "BG_%d : get boot session info error : 0x%x\n",
-				      status);
-			boot_work = 0;
-		}
-		pci_free_consistent(phba->ctrl.pdev, bs->nonemb_cmd.size,
-				    bs->nonemb_cmd.va, bs->nonemb_cmd.dma);
-		bs->nonemb_cmd.va = NULL;
-		break;
-	case BEISCSI_BOOT_LOGOUT_SESS:
-		status = __beiscsi_mcc_compl_status(phba, tag, &wrb, NULL);
-		if (!status) {
-			logo_resp = embedded_payload(wrb);
-			if (logo_resp->session_status != BE_SESS_STATUS_CLOSE) {
-				__beiscsi_log(phba, KERN_ERR,
-					      "BG_%d : FW boot session logout error : 0x%x\n",
-					      logo_resp->session_status);
-			}
-		}
-		/* continue to create boot_kset even if logout failed? */
-		bs->action = BEISCSI_BOOT_CREATE_KSET;
-		break;
-	default:
-		break;
-	}
-
-	/* clear the tag so no other completion matches this tag */
-	bs->tag = 0;
-	if (!bs->retry) {
-		boot_work = 0;
-		__beiscsi_log(phba, KERN_ERR,
-			      "BG_%d : failed to setup boot target: status %d action %d\n",
-			      status, bs->action);
-	}
-	if (!boot_work) {
-		/* wait for next event to start boot_work */
-		clear_bit(BEISCSI_HBA_BOOT_WORK, &phba->state);
-		return;
-	}
-	schedule_work(&phba->boot_work);
-}
 
 /**
- * beiscsi_boot_logout_sess()- Logout from boot FW session
- * @phba: Device priv structure instance
- *
+ * beiscsi_boot_get_sinfo()- Get boot session info
+ * @phba: device priv structure instance
+ *
+ * Fetches the boot_struct.s_handle info from FW.
  * return
  *	the TAG used for MBOX Command
  *
- */
-unsigned int beiscsi_boot_logout_sess(struct beiscsi_hba *phba)
+ **/
+unsigned int beiscsi_boot_get_sinfo(struct beiscsi_hba *phba)
 {
 	struct be_ctrl_info *ctrl = &phba->ctrl;
+	struct be_cmd_get_session_req *req;
+	struct be_dma_mem *nonemb_cmd;
 	struct be_mcc_wrb *wrb;
-	struct be_cmd_req_logout_fw_sess *req;
+	struct be_sge *sge;
 	unsigned int tag;
 
 	mutex_lock(&ctrl->mbox_lock);
@@ -1524,99 +1012,6 @@
 		return 0;
 	}
 
-	req = embedded_payload(wrb);
-	be_wrb_hdr_prepare(wrb, sizeof(*req), true, 0);
-	be_cmd_hdr_prepare(&req->hdr, CMD_SUBSYSTEM_ISCSI_INI,
-			   OPCODE_ISCSI_INI_SESSION_LOGOUT_TARGET,
-			   sizeof(struct be_cmd_req_logout_fw_sess));
-	/* Use the session handle copied into boot_sess */
-	req->session_handle = phba->boot_struct.boot_sess.session_handle;
-
-	phba->boot_struct.tag = tag;
-	set_bit(MCC_TAG_STATE_ASYNC, &ctrl->ptag_state[tag].tag_state);
-	ctrl->ptag_state[tag].cbfn = beiscsi_boot_process_compl;
-
-	be_mcc_notify(phba, tag);
-	mutex_unlock(&ctrl->mbox_lock);
-
-	return tag;
-}
-/**
- * beiscsi_boot_reopen_sess()- Reopen boot session
- * @phba: Device priv structure instance
-=======
-
-/**
- * beiscsi_boot_get_sinfo()- Get boot session info
- * @phba: device priv structure instance
->>>>>>> 24b8d41d
- *
- * Fetches the boot_struct.s_handle info from FW.
- * return
- *	the TAG used for MBOX Command
- *
- **/
-<<<<<<< HEAD
-unsigned int beiscsi_boot_reopen_sess(struct beiscsi_hba *phba)
-{
-	struct be_ctrl_info *ctrl = &phba->ctrl;
-	struct be_mcc_wrb *wrb;
-	struct be_cmd_reopen_session_req *req;
-=======
-unsigned int beiscsi_boot_get_sinfo(struct beiscsi_hba *phba)
-{
-	struct be_ctrl_info *ctrl = &phba->ctrl;
-	struct be_cmd_get_session_req *req;
-	struct be_dma_mem *nonemb_cmd;
-	struct be_mcc_wrb *wrb;
-	struct be_sge *sge;
->>>>>>> 24b8d41d
-	unsigned int tag;
-
-	mutex_lock(&ctrl->mbox_lock);
-	wrb = alloc_mcc_wrb(phba, &tag);
-	if (!wrb) {
-		mutex_unlock(&ctrl->mbox_lock);
-		return 0;
-	}
-
-<<<<<<< HEAD
-	req = embedded_payload(wrb);
-	be_wrb_hdr_prepare(wrb, sizeof(*req), true, 0);
-	be_cmd_hdr_prepare(&req->hdr, CMD_SUBSYSTEM_ISCSI_INI,
-			   OPCODE_ISCSI_INI_DRIVER_REOPEN_ALL_SESSIONS,
-			   sizeof(struct be_cmd_reopen_session_resp));
-	req->reopen_type = BE_REOPEN_BOOT_SESSIONS;
-	req->session_handle = BE_BOOT_INVALID_SHANDLE;
-
-	phba->boot_struct.tag = tag;
-	set_bit(MCC_TAG_STATE_ASYNC, &ctrl->ptag_state[tag].tag_state);
-	ctrl->ptag_state[tag].cbfn = beiscsi_boot_process_compl;
-
-	be_mcc_notify(phba, tag);
-	mutex_unlock(&ctrl->mbox_lock);
-	return tag;
-}
-
-
-/**
- * beiscsi_boot_get_sinfo()- Get boot session info
- * @phba: device priv structure instance
- *
- * Fetches the boot_struct.s_handle info from FW.
- * return
- *	the TAG used for MBOX Command
- *
- **/
-unsigned int beiscsi_boot_get_sinfo(struct beiscsi_hba *phba)
-{
-	struct be_ctrl_info *ctrl = &phba->ctrl;
-	struct be_cmd_get_session_resp *resp;
-	struct be_cmd_get_session_req *req;
-	struct be_dma_mem *nonemb_cmd;
-	struct be_mcc_wrb *wrb;
-	struct be_sge *sge;
-=======
 	nonemb_cmd = &phba->boot_struct.nonemb_cmd;
 	nonemb_cmd->size = sizeof(struct be_cmd_get_session_resp);
 	nonemb_cmd->va = dma_alloc_coherent(&phba->ctrl.pdev->dev,
@@ -1654,7 +1049,6 @@
 	struct be_ctrl_info *ctrl = &phba->ctrl;
 	struct be_mcc_wrb *wrb;
 	struct be_cmd_get_boot_target_req *req;
->>>>>>> 24b8d41d
 	unsigned int tag;
 
 	mutex_lock(&ctrl->mbox_lock);
@@ -1664,60 +1058,11 @@
 		return 0;
 	}
 
-<<<<<<< HEAD
-	nonemb_cmd = &phba->boot_struct.nonemb_cmd;
-	nonemb_cmd->size = sizeof(*resp);
-	nonemb_cmd->va = pci_alloc_consistent(phba->ctrl.pdev,
-					      nonemb_cmd->size,
-					      &nonemb_cmd->dma);
-	if (!nonemb_cmd->va) {
-		mutex_unlock(&ctrl->mbox_lock);
-		return 0;
-	}
-
-	req = nonemb_cmd->va;
-	memset(req, 0, sizeof(*req));
-	sge = nonembedded_sgl(wrb);
-	be_wrb_hdr_prepare(wrb, sizeof(*req), false, 1);
-	be_cmd_hdr_prepare(&req->hdr, CMD_SUBSYSTEM_ISCSI_INI,
-			   OPCODE_ISCSI_INI_SESSION_GET_A_SESSION,
-			   sizeof(*resp));
-	req->session_handle = phba->boot_struct.s_handle;
-	sge->pa_hi = cpu_to_le32(upper_32_bits(nonemb_cmd->dma));
-	sge->pa_lo = cpu_to_le32(nonemb_cmd->dma & 0xFFFFFFFF);
-	sge->len = cpu_to_le32(nonemb_cmd->size);
-
-	phba->boot_struct.tag = tag;
-	set_bit(MCC_TAG_STATE_ASYNC, &ctrl->ptag_state[tag].tag_state);
-	ctrl->ptag_state[tag].cbfn = beiscsi_boot_process_compl;
-
-	be_mcc_notify(phba, tag);
-	mutex_unlock(&ctrl->mbox_lock);
-	return tag;
-}
-
-unsigned int __beiscsi_boot_get_shandle(struct beiscsi_hba *phba, int async)
-{
-	struct be_ctrl_info *ctrl = &phba->ctrl;
-	struct be_mcc_wrb *wrb;
-	struct be_cmd_get_boot_target_req *req;
-	unsigned int tag;
-
-	mutex_lock(&ctrl->mbox_lock);
-	wrb = alloc_mcc_wrb(phba, &tag);
-	if (!wrb) {
-		mutex_unlock(&ctrl->mbox_lock);
-		return 0;
-	}
-
-=======
->>>>>>> 24b8d41d
 	req = embedded_payload(wrb);
 	be_wrb_hdr_prepare(wrb, sizeof(*req), true, 0);
 	be_cmd_hdr_prepare(&req->hdr, CMD_SUBSYSTEM_ISCSI_INI,
 			   OPCODE_ISCSI_INI_BOOT_GET_BOOT_TARGET,
 			   sizeof(struct be_cmd_get_boot_target_resp));
-<<<<<<< HEAD
 
 	if (async) {
 		phba->boot_struct.tag = tag;
@@ -1725,15 +1070,6 @@
 		ctrl->ptag_state[tag].cbfn = beiscsi_boot_process_compl;
 	}
 
-=======
-
-	if (async) {
-		phba->boot_struct.tag = tag;
-		set_bit(MCC_TAG_STATE_ASYNC, &ctrl->ptag_state[tag].tag_state);
-		ctrl->ptag_state[tag].cbfn = beiscsi_boot_process_compl;
-	}
-
->>>>>>> 24b8d41d
 	be_mcc_notify(phba, tag);
 	mutex_unlock(&ctrl->mbox_lock);
 	return tag;
@@ -2091,8 +1427,6 @@
 		      pwrb,
 		     (params->dw[offsetof(struct amap_beiscsi_offload_params,
 		      exp_statsn) / 32] + 1));
-<<<<<<< HEAD
-=======
 }
 
 unsigned int beiscsi_invalidate_cxn(struct beiscsi_hba *phba,
@@ -2220,5 +1554,4 @@
 		dma_free_coherent(&phba->ctrl.pdev->dev, nonemb_cmd.size,
 				    nonemb_cmd.va, nonemb_cmd.dma);
 	return rc;
->>>>>>> 24b8d41d
 }