--- conflicted
+++ resolved
@@ -1,20 +1,3 @@
-<<<<<<< HEAD
-/**
- * Copyright (C) 2005 - 2016 Broadcom
- * All rights reserved.
- *
- * This program is free software; you can redistribute it and/or
- * modify it under the terms of the GNU General Public License version 2
- * as published by the Free Software Foundation.  The full GNU General
- * Public License is included in this distribution in the file called COPYING.
- *
- * Contact Information:
- * linux-drivers@broadcom.com
- *
- * Emulex
- * 3333 Susan Street
- * Costa Mesa, CA 92626
-=======
 /* SPDX-License-Identifier: GPL-2.0-only */
 /*
  * Copyright 2017 Broadcom. All Rights Reserved.
@@ -22,7 +5,6 @@
  *
  * Contact Information:
  * linux-drivers@broadcom.com
->>>>>>> 24b8d41d
  */
 
 #ifndef BEISCSI_H
@@ -94,22 +76,12 @@
 /*ISCSI */
 
 struct be_aic_obj {		/* Adaptive interrupt coalescing (AIC) info */
-<<<<<<< HEAD
-	bool enable;
-	u32 min_eqd;		/* in usecs */
-	u32 max_eqd;		/* in usecs */
-	u32 prev_eqd;		/* in usecs */
-	u32 et_eqd;		/* configured val when aic is off */
-	ulong jiffies;
-	u64 eq_prev;		/* Used to calculate eqe */
-=======
 	unsigned long jiffies;
 	u32 eq_prev;		/* Used to calculate eqe */
 	u32 prev_eqd;
 #define BEISCSI_EQ_DELAY_MIN	0
 #define BEISCSI_EQ_DELAY_DEF	32
 #define BEISCSI_EQ_DELAY_MAX	128
->>>>>>> 24b8d41d
 };
 
 struct be_eq_obj {
