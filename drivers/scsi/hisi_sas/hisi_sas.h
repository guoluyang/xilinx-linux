--- conflicted
+++ resolved
@@ -28,11 +28,6 @@
 #include <scsi/sas_ata.h>
 #include <scsi/libsas.h>
 
-<<<<<<< HEAD
-#define DRV_VERSION "v1.6"
-
-=======
->>>>>>> 24b8d41d
 #define HISI_SAS_MAX_PHYS	9
 #define HISI_SAS_MAX_QUEUES	32
 #define HISI_SAS_QUEUE_SLOTS	4096
@@ -106,11 +101,6 @@
 enum dev_status {
 	HISI_SAS_DEV_INIT,
 	HISI_SAS_DEV_NORMAL,
-};
-
-enum {
-	HISI_SAS_INT_ABT_CMD = 0,
-	HISI_SAS_INT_ABT_DEV = 1,
 };
 
 enum {
@@ -194,24 +184,16 @@
 
 struct hisi_sas_cq {
 	struct hisi_hba *hisi_hba;
-<<<<<<< HEAD
-	int	rd_point;
-	int	id;
-=======
 	const struct cpumask *irq_mask;
 	int	rd_point;
 	int	id;
 	int	irq_no;
->>>>>>> 24b8d41d
 };
 
 struct hisi_sas_dq {
 	struct hisi_hba *hisi_hba;
-<<<<<<< HEAD
-=======
 	struct list_head list;
 	spinlock_t lock;
->>>>>>> 24b8d41d
 	int	wr_point;
 	int	id;
 };
@@ -332,18 +314,6 @@
 	int (*hw_init)(struct hisi_hba *hisi_hba);
 	void (*setup_itct)(struct hisi_hba *hisi_hba,
 			   struct hisi_sas_device *device);
-<<<<<<< HEAD
-	int (*slot_index_alloc)(struct hisi_hba *hisi_hba, int *slot_idx,
-				struct domain_device *device);
-	struct hisi_sas_device *(*alloc_dev)(struct domain_device *device);
-	void (*sl_notify)(struct hisi_hba *hisi_hba, int phy_no);
-	int (*get_free_slot)(struct hisi_hba *hisi_hba, int *q, int *s);
-	void (*start_delivery)(struct hisi_hba *hisi_hba);
-	int (*prep_ssp)(struct hisi_hba *hisi_hba,
-			struct hisi_sas_slot *slot, int is_tmf,
-			struct hisi_sas_tmf_task *tmf);
-	int (*prep_smp)(struct hisi_hba *hisi_hba,
-=======
 	int (*slot_index_alloc)(struct hisi_hba *hisi_hba,
 				struct domain_device *device);
 	struct hisi_sas_device *(*alloc_dev)(struct domain_device *device);
@@ -352,24 +322,14 @@
 	void (*prep_ssp)(struct hisi_hba *hisi_hba,
 			struct hisi_sas_slot *slot);
 	void (*prep_smp)(struct hisi_hba *hisi_hba,
->>>>>>> 24b8d41d
 			struct hisi_sas_slot *slot);
 	void (*prep_stp)(struct hisi_hba *hisi_hba,
 			struct hisi_sas_slot *slot);
-<<<<<<< HEAD
-	int (*prep_abort)(struct hisi_hba *hisi_hba,
-			  struct hisi_sas_slot *slot,
-			  int device_id, int abort_flag, int tag_to_abort);
-	int (*slot_complete)(struct hisi_hba *hisi_hba,
-			     struct hisi_sas_slot *slot, int abort);
-	void (*phy_enable)(struct hisi_hba *hisi_hba, int phy_no);
-=======
 	void (*prep_abort)(struct hisi_hba *hisi_hba,
 			  struct hisi_sas_slot *slot,
 			  int device_id, int abort_flag, int tag_to_abort);
 	void (*phys_init)(struct hisi_hba *hisi_hba);
 	void (*phy_start)(struct hisi_hba *hisi_hba, int phy_no);
->>>>>>> 24b8d41d
 	void (*phy_disable)(struct hisi_hba *hisi_hba, int phy_no);
 	void (*phy_hard_reset)(struct hisi_hba *hisi_hba, int phy_no);
 	void (*get_events)(struct hisi_hba *hisi_hba, int phy_no);
@@ -628,11 +588,7 @@
 	u8	atapi_cdb[ATAPI_CDB_LEN];
 };
 
-<<<<<<< HEAD
-#define HISI_SAS_SGE_PAGE_CNT SG_CHUNK_SIZE
-=======
 #define HISI_SAS_SGE_PAGE_CNT (124)
->>>>>>> 24b8d41d
 struct hisi_sas_sge_page {
 	struct hisi_sas_sge sge[HISI_SAS_SGE_PAGE_CNT];
 }  __aligned(16);
