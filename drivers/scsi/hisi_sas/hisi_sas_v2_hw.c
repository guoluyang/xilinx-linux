// SPDX-License-Identifier: GPL-2.0-or-later
/*
 * Copyright (c) 2016 Linaro Ltd.
 * Copyright (c) 2016 Hisilicon Limited.
 */

#include "hisi_sas.h"
#define DRV_NAME "hisi_sas_v2_hw"

/* global registers need init*/
#define DLVRY_QUEUE_ENABLE		0x0
#define IOST_BASE_ADDR_LO		0x8
#define IOST_BASE_ADDR_HI		0xc
#define ITCT_BASE_ADDR_LO		0x10
#define ITCT_BASE_ADDR_HI		0x14
#define IO_BROKEN_MSG_ADDR_LO		0x18
#define IO_BROKEN_MSG_ADDR_HI		0x1c
#define PHY_CONTEXT			0x20
#define PHY_STATE			0x24
#define PHY_PORT_NUM_MA			0x28
#define PORT_STATE			0x2c
#define PORT_STATE_PHY8_PORT_NUM_OFF	16
#define PORT_STATE_PHY8_PORT_NUM_MSK	(0xf << PORT_STATE_PHY8_PORT_NUM_OFF)
#define PORT_STATE_PHY8_CONN_RATE_OFF	20
#define PORT_STATE_PHY8_CONN_RATE_MSK	(0xf << PORT_STATE_PHY8_CONN_RATE_OFF)
#define PHY_CONN_RATE			0x30
#define HGC_TRANS_TASK_CNT_LIMIT	0x38
#define AXI_AHB_CLK_CFG			0x3c
#define ITCT_CLR			0x44
#define ITCT_CLR_EN_OFF			16
#define ITCT_CLR_EN_MSK			(0x1 << ITCT_CLR_EN_OFF)
#define ITCT_DEV_OFF			0
#define ITCT_DEV_MSK			(0x7ff << ITCT_DEV_OFF)
#define AXI_USER1			0x48
#define AXI_USER2			0x4c
#define IO_SATA_BROKEN_MSG_ADDR_LO	0x58
#define IO_SATA_BROKEN_MSG_ADDR_HI	0x5c
#define SATA_INITI_D2H_STORE_ADDR_LO	0x60
#define SATA_INITI_D2H_STORE_ADDR_HI	0x64
#define HGC_SAS_TX_OPEN_FAIL_RETRY_CTRL	0x84
#define HGC_SAS_TXFAIL_RETRY_CTRL	0x88
#define HGC_GET_ITV_TIME		0x90
#define DEVICE_MSG_WORK_MODE		0x94
#define OPENA_WT_CONTI_TIME		0x9c
#define I_T_NEXUS_LOSS_TIME		0xa0
#define MAX_CON_TIME_LIMIT_TIME		0xa4
#define BUS_INACTIVE_LIMIT_TIME		0xa8
#define REJECT_TO_OPEN_LIMIT_TIME	0xac
#define CFG_AGING_TIME			0xbc
#define HGC_DFX_CFG2			0xc0
#define HGC_IOMB_PROC1_STATUS	0x104
#define CFG_1US_TIMER_TRSH		0xcc
#define HGC_LM_DFX_STATUS2		0x128
#define HGC_LM_DFX_STATUS2_IOSTLIST_OFF		0
#define HGC_LM_DFX_STATUS2_IOSTLIST_MSK	(0xfff << \
					 HGC_LM_DFX_STATUS2_IOSTLIST_OFF)
#define HGC_LM_DFX_STATUS2_ITCTLIST_OFF		12
#define HGC_LM_DFX_STATUS2_ITCTLIST_MSK	(0x7ff << \
					 HGC_LM_DFX_STATUS2_ITCTLIST_OFF)
#define HGC_CQE_ECC_ADDR		0x13c
#define HGC_CQE_ECC_1B_ADDR_OFF	0
#define HGC_CQE_ECC_1B_ADDR_MSK	(0x3f << HGC_CQE_ECC_1B_ADDR_OFF)
#define HGC_CQE_ECC_MB_ADDR_OFF	8
#define HGC_CQE_ECC_MB_ADDR_MSK (0x3f << HGC_CQE_ECC_MB_ADDR_OFF)
#define HGC_IOST_ECC_ADDR		0x140
#define HGC_IOST_ECC_1B_ADDR_OFF	0
#define HGC_IOST_ECC_1B_ADDR_MSK	(0x3ff << HGC_IOST_ECC_1B_ADDR_OFF)
#define HGC_IOST_ECC_MB_ADDR_OFF	16
#define HGC_IOST_ECC_MB_ADDR_MSK	(0x3ff << HGC_IOST_ECC_MB_ADDR_OFF)
#define HGC_DQE_ECC_ADDR		0x144
#define HGC_DQE_ECC_1B_ADDR_OFF	0
#define HGC_DQE_ECC_1B_ADDR_MSK	(0xfff << HGC_DQE_ECC_1B_ADDR_OFF)
#define HGC_DQE_ECC_MB_ADDR_OFF	16
#define HGC_DQE_ECC_MB_ADDR_MSK (0xfff << HGC_DQE_ECC_MB_ADDR_OFF)
#define HGC_INVLD_DQE_INFO		0x148
#define HGC_INVLD_DQE_INFO_FB_CH0_OFF	9
#define HGC_INVLD_DQE_INFO_FB_CH0_MSK	(0x1 << HGC_INVLD_DQE_INFO_FB_CH0_OFF)
#define HGC_INVLD_DQE_INFO_FB_CH3_OFF	18
#define HGC_ITCT_ECC_ADDR		0x150
#define HGC_ITCT_ECC_1B_ADDR_OFF		0
#define HGC_ITCT_ECC_1B_ADDR_MSK		(0x3ff << \
						 HGC_ITCT_ECC_1B_ADDR_OFF)
#define HGC_ITCT_ECC_MB_ADDR_OFF		16
#define HGC_ITCT_ECC_MB_ADDR_MSK		(0x3ff << \
						 HGC_ITCT_ECC_MB_ADDR_OFF)
#define HGC_AXI_FIFO_ERR_INFO	0x154
#define AXI_ERR_INFO_OFF		0
#define AXI_ERR_INFO_MSK		(0xff << AXI_ERR_INFO_OFF)
#define FIFO_ERR_INFO_OFF		8
#define FIFO_ERR_INFO_MSK		(0xff << FIFO_ERR_INFO_OFF)
#define INT_COAL_EN			0x19c
#define OQ_INT_COAL_TIME		0x1a0
#define OQ_INT_COAL_CNT			0x1a4
#define ENT_INT_COAL_TIME		0x1a8
#define ENT_INT_COAL_CNT		0x1ac
#define OQ_INT_SRC			0x1b0
#define OQ_INT_SRC_MSK			0x1b4
#define ENT_INT_SRC1			0x1b8
#define ENT_INT_SRC1_D2H_FIS_CH0_OFF	0
#define ENT_INT_SRC1_D2H_FIS_CH0_MSK	(0x1 << ENT_INT_SRC1_D2H_FIS_CH0_OFF)
#define ENT_INT_SRC1_D2H_FIS_CH1_OFF	8
#define ENT_INT_SRC1_D2H_FIS_CH1_MSK	(0x1 << ENT_INT_SRC1_D2H_FIS_CH1_OFF)
#define ENT_INT_SRC2			0x1bc
#define ENT_INT_SRC3			0x1c0
#define ENT_INT_SRC3_WP_DEPTH_OFF		8
#define ENT_INT_SRC3_IPTT_SLOT_NOMATCH_OFF	9
#define ENT_INT_SRC3_RP_DEPTH_OFF		10
#define ENT_INT_SRC3_AXI_OFF			11
#define ENT_INT_SRC3_FIFO_OFF			12
#define ENT_INT_SRC3_LM_OFF				14
#define ENT_INT_SRC3_ITC_INT_OFF	15
#define ENT_INT_SRC3_ITC_INT_MSK	(0x1 << ENT_INT_SRC3_ITC_INT_OFF)
#define ENT_INT_SRC3_ABT_OFF		16
#define ENT_INT_SRC_MSK1		0x1c4
#define ENT_INT_SRC_MSK2		0x1c8
#define ENT_INT_SRC_MSK3		0x1cc
#define ENT_INT_SRC_MSK3_ENT95_MSK_OFF	31
#define ENT_INT_SRC_MSK3_ENT95_MSK_MSK	(0x1 << ENT_INT_SRC_MSK3_ENT95_MSK_OFF)
#define SAS_ECC_INTR			0x1e8
#define SAS_ECC_INTR_DQE_ECC_1B_OFF		0
#define SAS_ECC_INTR_DQE_ECC_MB_OFF		1
#define SAS_ECC_INTR_IOST_ECC_1B_OFF	2
#define SAS_ECC_INTR_IOST_ECC_MB_OFF	3
#define SAS_ECC_INTR_ITCT_ECC_MB_OFF	4
#define SAS_ECC_INTR_ITCT_ECC_1B_OFF	5
#define SAS_ECC_INTR_IOSTLIST_ECC_MB_OFF	6
#define SAS_ECC_INTR_IOSTLIST_ECC_1B_OFF	7
#define SAS_ECC_INTR_ITCTLIST_ECC_1B_OFF	8
#define SAS_ECC_INTR_ITCTLIST_ECC_MB_OFF	9
#define SAS_ECC_INTR_CQE_ECC_1B_OFF		10
#define SAS_ECC_INTR_CQE_ECC_MB_OFF		11
#define SAS_ECC_INTR_NCQ_MEM0_ECC_MB_OFF	12
#define SAS_ECC_INTR_NCQ_MEM0_ECC_1B_OFF	13
#define SAS_ECC_INTR_NCQ_MEM1_ECC_MB_OFF	14
#define SAS_ECC_INTR_NCQ_MEM1_ECC_1B_OFF	15
#define SAS_ECC_INTR_NCQ_MEM2_ECC_MB_OFF	16
#define SAS_ECC_INTR_NCQ_MEM2_ECC_1B_OFF	17
#define SAS_ECC_INTR_NCQ_MEM3_ECC_MB_OFF	18
#define SAS_ECC_INTR_NCQ_MEM3_ECC_1B_OFF	19
#define SAS_ECC_INTR_MSK		0x1ec
#define HGC_ERR_STAT_EN			0x238
#define CQE_SEND_CNT			0x248
#define DLVRY_Q_0_BASE_ADDR_LO		0x260
#define DLVRY_Q_0_BASE_ADDR_HI		0x264
#define DLVRY_Q_0_DEPTH			0x268
#define DLVRY_Q_0_WR_PTR		0x26c
#define DLVRY_Q_0_RD_PTR		0x270
#define HYPER_STREAM_ID_EN_CFG		0xc80
#define OQ0_INT_SRC_MSK			0xc90
#define COMPL_Q_0_BASE_ADDR_LO		0x4e0
#define COMPL_Q_0_BASE_ADDR_HI		0x4e4
#define COMPL_Q_0_DEPTH			0x4e8
#define COMPL_Q_0_WR_PTR		0x4ec
#define COMPL_Q_0_RD_PTR		0x4f0
#define HGC_RXM_DFX_STATUS14	0xae8
#define HGC_RXM_DFX_STATUS14_MEM0_OFF		0
#define HGC_RXM_DFX_STATUS14_MEM0_MSK		(0x1ff << \
						 HGC_RXM_DFX_STATUS14_MEM0_OFF)
#define HGC_RXM_DFX_STATUS14_MEM1_OFF		9
#define HGC_RXM_DFX_STATUS14_MEM1_MSK		(0x1ff << \
						 HGC_RXM_DFX_STATUS14_MEM1_OFF)
#define HGC_RXM_DFX_STATUS14_MEM2_OFF		18
#define HGC_RXM_DFX_STATUS14_MEM2_MSK		(0x1ff << \
						 HGC_RXM_DFX_STATUS14_MEM2_OFF)
#define HGC_RXM_DFX_STATUS15	0xaec
#define HGC_RXM_DFX_STATUS15_MEM3_OFF		0
#define HGC_RXM_DFX_STATUS15_MEM3_MSK		(0x1ff << \
						 HGC_RXM_DFX_STATUS15_MEM3_OFF)
/* phy registers need init */
#define PORT_BASE			(0x2000)

#define PHY_CFG				(PORT_BASE + 0x0)
#define HARD_PHY_LINKRATE		(PORT_BASE + 0x4)
#define PHY_CFG_ENA_OFF			0
#define PHY_CFG_ENA_MSK			(0x1 << PHY_CFG_ENA_OFF)
#define PHY_CFG_DC_OPT_OFF		2
#define PHY_CFG_DC_OPT_MSK		(0x1 << PHY_CFG_DC_OPT_OFF)
#define PROG_PHY_LINK_RATE		(PORT_BASE + 0x8)
#define PROG_PHY_LINK_RATE_MAX_OFF	0
#define PROG_PHY_LINK_RATE_MAX_MSK	(0xff << PROG_PHY_LINK_RATE_MAX_OFF)
#define PHY_CTRL			(PORT_BASE + 0x14)
#define PHY_CTRL_RESET_OFF		0
#define PHY_CTRL_RESET_MSK		(0x1 << PHY_CTRL_RESET_OFF)
#define SAS_PHY_CTRL			(PORT_BASE + 0x20)
#define SL_CFG				(PORT_BASE + 0x84)
#define PHY_PCN				(PORT_BASE + 0x44)
#define SL_TOUT_CFG			(PORT_BASE + 0x8c)
#define SL_CONTROL			(PORT_BASE + 0x94)
#define SL_CONTROL_NOTIFY_EN_OFF	0
#define SL_CONTROL_NOTIFY_EN_MSK	(0x1 << SL_CONTROL_NOTIFY_EN_OFF)
#define SL_CONTROL_CTA_OFF		17
#define SL_CONTROL_CTA_MSK		(0x1 << SL_CONTROL_CTA_OFF)
<<<<<<< HEAD
=======
#define RX_PRIMS_STATUS			(PORT_BASE + 0x98)
#define RX_BCAST_CHG_OFF		1
#define RX_BCAST_CHG_MSK		(0x1 << RX_BCAST_CHG_OFF)
>>>>>>> 24b8d41d
#define TX_ID_DWORD0			(PORT_BASE + 0x9c)
#define TX_ID_DWORD1			(PORT_BASE + 0xa0)
#define TX_ID_DWORD2			(PORT_BASE + 0xa4)
#define TX_ID_DWORD3			(PORT_BASE + 0xa8)
#define TX_ID_DWORD4			(PORT_BASE + 0xaC)
#define TX_ID_DWORD5			(PORT_BASE + 0xb0)
#define TX_ID_DWORD6			(PORT_BASE + 0xb4)
#define TXID_AUTO			(PORT_BASE + 0xb8)
#define TXID_AUTO_CT3_OFF		1
#define TXID_AUTO_CT3_MSK		(0x1 << TXID_AUTO_CT3_OFF)
<<<<<<< HEAD
=======
#define TXID_AUTO_CTB_OFF		11
#define TXID_AUTO_CTB_MSK		(0x1 << TXID_AUTO_CTB_OFF)
#define TX_HARDRST_OFF			2
#define TX_HARDRST_MSK			(0x1 << TX_HARDRST_OFF)
>>>>>>> 24b8d41d
#define RX_IDAF_DWORD0			(PORT_BASE + 0xc4)
#define RX_IDAF_DWORD1			(PORT_BASE + 0xc8)
#define RX_IDAF_DWORD2			(PORT_BASE + 0xcc)
#define RX_IDAF_DWORD3			(PORT_BASE + 0xd0)
#define RX_IDAF_DWORD4			(PORT_BASE + 0xd4)
#define RX_IDAF_DWORD5			(PORT_BASE + 0xd8)
#define RX_IDAF_DWORD6			(PORT_BASE + 0xdc)
#define RXOP_CHECK_CFG_H		(PORT_BASE + 0xfc)
#define CON_CONTROL			(PORT_BASE + 0x118)
#define CON_CONTROL_CFG_OPEN_ACC_STP_OFF	0
#define CON_CONTROL_CFG_OPEN_ACC_STP_MSK	\
		(0x01 << CON_CONTROL_CFG_OPEN_ACC_STP_OFF)
#define DONE_RECEIVED_TIME		(PORT_BASE + 0x11c)
#define CHL_INT0			(PORT_BASE + 0x1b4)
#define CHL_INT0_HOTPLUG_TOUT_OFF	0
#define CHL_INT0_HOTPLUG_TOUT_MSK	(0x1 << CHL_INT0_HOTPLUG_TOUT_OFF)
#define CHL_INT0_SL_RX_BCST_ACK_OFF	1
#define CHL_INT0_SL_RX_BCST_ACK_MSK	(0x1 << CHL_INT0_SL_RX_BCST_ACK_OFF)
#define CHL_INT0_SL_PHY_ENABLE_OFF	2
#define CHL_INT0_SL_PHY_ENABLE_MSK	(0x1 << CHL_INT0_SL_PHY_ENABLE_OFF)
#define CHL_INT0_NOT_RDY_OFF		4
#define CHL_INT0_NOT_RDY_MSK		(0x1 << CHL_INT0_NOT_RDY_OFF)
#define CHL_INT0_PHY_RDY_OFF		5
#define CHL_INT0_PHY_RDY_MSK		(0x1 << CHL_INT0_PHY_RDY_OFF)
#define CHL_INT1			(PORT_BASE + 0x1b8)
#define CHL_INT1_DMAC_TX_ECC_ERR_OFF	15
#define CHL_INT1_DMAC_TX_ECC_ERR_MSK	(0x1 << CHL_INT1_DMAC_TX_ECC_ERR_OFF)
#define CHL_INT1_DMAC_RX_ECC_ERR_OFF	17
#define CHL_INT1_DMAC_RX_ECC_ERR_MSK	(0x1 << CHL_INT1_DMAC_RX_ECC_ERR_OFF)
#define CHL_INT1_DMAC_TX_AXI_WR_ERR_OFF	19
#define CHL_INT1_DMAC_TX_AXI_RD_ERR_OFF	20
#define CHL_INT1_DMAC_RX_AXI_WR_ERR_OFF	21
#define CHL_INT1_DMAC_RX_AXI_RD_ERR_OFF	22
#define CHL_INT2			(PORT_BASE + 0x1bc)
#define CHL_INT2_SL_IDAF_TOUT_CONF_OFF	0
#define CHL_INT0_MSK			(PORT_BASE + 0x1c0)
#define CHL_INT1_MSK			(PORT_BASE + 0x1c4)
#define CHL_INT2_MSK			(PORT_BASE + 0x1c8)
#define CHL_INT_COAL_EN			(PORT_BASE + 0x1d0)
#define DMA_TX_DFX0				(PORT_BASE + 0x200)
#define DMA_TX_DFX1				(PORT_BASE + 0x204)
#define DMA_TX_DFX1_IPTT_OFF		0
#define DMA_TX_DFX1_IPTT_MSK		(0xffff << DMA_TX_DFX1_IPTT_OFF)
#define DMA_TX_FIFO_DFX0		(PORT_BASE + 0x240)
#define PORT_DFX0				(PORT_BASE + 0x258)
#define LINK_DFX2					(PORT_BASE + 0X264)
#define LINK_DFX2_RCVR_HOLD_STS_OFF	9
#define LINK_DFX2_RCVR_HOLD_STS_MSK	(0x1 << LINK_DFX2_RCVR_HOLD_STS_OFF)
#define LINK_DFX2_SEND_HOLD_STS_OFF	10
#define LINK_DFX2_SEND_HOLD_STS_MSK	(0x1 << LINK_DFX2_SEND_HOLD_STS_OFF)
#define SAS_ERR_CNT4_REG		(PORT_BASE + 0x290)
#define SAS_ERR_CNT6_REG		(PORT_BASE + 0x298)
#define PHY_CTRL_RDY_MSK		(PORT_BASE + 0x2b0)
#define PHYCTRL_NOT_RDY_MSK		(PORT_BASE + 0x2b4)
#define PHYCTRL_DWS_RESET_MSK		(PORT_BASE + 0x2b8)
#define PHYCTRL_PHY_ENA_MSK		(PORT_BASE + 0x2bc)
#define SL_RX_BCAST_CHK_MSK		(PORT_BASE + 0x2c0)
#define PHYCTRL_OOB_RESTART_MSK		(PORT_BASE + 0x2c4)
#define DMA_TX_STATUS			(PORT_BASE + 0x2d0)
#define DMA_TX_STATUS_BUSY_OFF		0
#define DMA_TX_STATUS_BUSY_MSK		(0x1 << DMA_TX_STATUS_BUSY_OFF)
#define DMA_RX_STATUS			(PORT_BASE + 0x2e8)
#define DMA_RX_STATUS_BUSY_OFF		0
#define DMA_RX_STATUS_BUSY_MSK		(0x1 << DMA_RX_STATUS_BUSY_OFF)

#define AXI_CFG				(0x5100)
#define AM_CFG_MAX_TRANS		(0x5010)
#define AM_CFG_SINGLE_PORT_MAX_TRANS	(0x5014)

#define AXI_MASTER_CFG_BASE		(0x5000)
#define AM_CTRL_GLOBAL			(0x0)
#define AM_CURR_TRANS_RETURN	(0x150)

/* HW dma structures */
/* Delivery queue header */
/* dw0 */
#define CMD_HDR_ABORT_FLAG_OFF		0
#define CMD_HDR_ABORT_FLAG_MSK		(0x3 << CMD_HDR_ABORT_FLAG_OFF)
#define CMD_HDR_ABORT_DEVICE_TYPE_OFF	2
#define CMD_HDR_ABORT_DEVICE_TYPE_MSK	(0x1 << CMD_HDR_ABORT_DEVICE_TYPE_OFF)
#define CMD_HDR_RESP_REPORT_OFF		5
#define CMD_HDR_RESP_REPORT_MSK		(0x1 << CMD_HDR_RESP_REPORT_OFF)
#define CMD_HDR_TLR_CTRL_OFF		6
#define CMD_HDR_TLR_CTRL_MSK		(0x3 << CMD_HDR_TLR_CTRL_OFF)
#define CMD_HDR_PHY_ID_OFF		8
#define CMD_HDR_PHY_ID_MSK		(0x1ff << CMD_HDR_PHY_ID_OFF)
#define CMD_HDR_FORCE_PHY_OFF		17
#define CMD_HDR_FORCE_PHY_MSK		(0x1 << CMD_HDR_FORCE_PHY_OFF)
#define CMD_HDR_PORT_OFF		18
#define CMD_HDR_PORT_MSK		(0xf << CMD_HDR_PORT_OFF)
#define CMD_HDR_PRIORITY_OFF		27
#define CMD_HDR_PRIORITY_MSK		(0x1 << CMD_HDR_PRIORITY_OFF)
#define CMD_HDR_CMD_OFF			29
#define CMD_HDR_CMD_MSK			(0x7 << CMD_HDR_CMD_OFF)
/* dw1 */
#define CMD_HDR_DIR_OFF			5
#define CMD_HDR_DIR_MSK			(0x3 << CMD_HDR_DIR_OFF)
#define CMD_HDR_RESET_OFF		7
#define CMD_HDR_RESET_MSK		(0x1 << CMD_HDR_RESET_OFF)
#define CMD_HDR_VDTL_OFF		10
#define CMD_HDR_VDTL_MSK		(0x1 << CMD_HDR_VDTL_OFF)
#define CMD_HDR_FRAME_TYPE_OFF		11
#define CMD_HDR_FRAME_TYPE_MSK		(0x1f << CMD_HDR_FRAME_TYPE_OFF)
#define CMD_HDR_DEV_ID_OFF		16
#define CMD_HDR_DEV_ID_MSK		(0xffff << CMD_HDR_DEV_ID_OFF)
/* dw2 */
#define CMD_HDR_CFL_OFF			0
#define CMD_HDR_CFL_MSK			(0x1ff << CMD_HDR_CFL_OFF)
#define CMD_HDR_NCQ_TAG_OFF		10
#define CMD_HDR_NCQ_TAG_MSK		(0x1f << CMD_HDR_NCQ_TAG_OFF)
#define CMD_HDR_MRFL_OFF		15
#define CMD_HDR_MRFL_MSK		(0x1ff << CMD_HDR_MRFL_OFF)
#define CMD_HDR_SG_MOD_OFF		24
#define CMD_HDR_SG_MOD_MSK		(0x3 << CMD_HDR_SG_MOD_OFF)
#define CMD_HDR_FIRST_BURST_OFF		26
#define CMD_HDR_FIRST_BURST_MSK		(0x1 << CMD_HDR_SG_MOD_OFF)
/* dw3 */
#define CMD_HDR_IPTT_OFF		0
#define CMD_HDR_IPTT_MSK		(0xffff << CMD_HDR_IPTT_OFF)
/* dw6 */
#define CMD_HDR_DIF_SGL_LEN_OFF		0
#define CMD_HDR_DIF_SGL_LEN_MSK		(0xffff << CMD_HDR_DIF_SGL_LEN_OFF)
#define CMD_HDR_DATA_SGL_LEN_OFF	16
#define CMD_HDR_DATA_SGL_LEN_MSK	(0xffff << CMD_HDR_DATA_SGL_LEN_OFF)
#define CMD_HDR_ABORT_IPTT_OFF		16
#define CMD_HDR_ABORT_IPTT_MSK		(0xffff << CMD_HDR_ABORT_IPTT_OFF)

/* Completion header */
/* dw0 */
#define CMPLT_HDR_ERR_PHASE_OFF	2
#define CMPLT_HDR_ERR_PHASE_MSK	(0xff << CMPLT_HDR_ERR_PHASE_OFF)
#define CMPLT_HDR_RSPNS_XFRD_OFF	10
#define CMPLT_HDR_RSPNS_XFRD_MSK	(0x1 << CMPLT_HDR_RSPNS_XFRD_OFF)
#define CMPLT_HDR_ERX_OFF		12
#define CMPLT_HDR_ERX_MSK		(0x1 << CMPLT_HDR_ERX_OFF)
#define CMPLT_HDR_ABORT_STAT_OFF	13
#define CMPLT_HDR_ABORT_STAT_MSK	(0x7 << CMPLT_HDR_ABORT_STAT_OFF)
/* abort_stat */
#define STAT_IO_NOT_VALID		0x1
#define STAT_IO_NO_DEVICE		0x2
#define STAT_IO_COMPLETE		0x3
#define STAT_IO_ABORTED			0x4
/* dw1 */
#define CMPLT_HDR_IPTT_OFF		0
#define CMPLT_HDR_IPTT_MSK		(0xffff << CMPLT_HDR_IPTT_OFF)
#define CMPLT_HDR_DEV_ID_OFF		16
#define CMPLT_HDR_DEV_ID_MSK		(0xffff << CMPLT_HDR_DEV_ID_OFF)

/* ITCT header */
/* qw0 */
#define ITCT_HDR_DEV_TYPE_OFF		0
#define ITCT_HDR_DEV_TYPE_MSK		(0x3 << ITCT_HDR_DEV_TYPE_OFF)
#define ITCT_HDR_VALID_OFF		2
#define ITCT_HDR_VALID_MSK		(0x1 << ITCT_HDR_VALID_OFF)
#define ITCT_HDR_MCR_OFF		5
#define ITCT_HDR_MCR_MSK		(0xf << ITCT_HDR_MCR_OFF)
#define ITCT_HDR_VLN_OFF		9
#define ITCT_HDR_VLN_MSK		(0xf << ITCT_HDR_VLN_OFF)
#define ITCT_HDR_SMP_TIMEOUT_OFF	16
#define ITCT_HDR_SMP_TIMEOUT_8US	1
#define ITCT_HDR_SMP_TIMEOUT		(ITCT_HDR_SMP_TIMEOUT_8US * \
					 250) /* 2ms */
#define ITCT_HDR_AWT_CONTINUE_OFF	25
#define ITCT_HDR_PORT_ID_OFF		28
#define ITCT_HDR_PORT_ID_MSK		(0xf << ITCT_HDR_PORT_ID_OFF)
/* qw2 */
#define ITCT_HDR_INLT_OFF		0
#define ITCT_HDR_INLT_MSK		(0xffffULL << ITCT_HDR_INLT_OFF)
#define ITCT_HDR_BITLT_OFF		16
#define ITCT_HDR_BITLT_MSK		(0xffffULL << ITCT_HDR_BITLT_OFF)
#define ITCT_HDR_MCTLT_OFF		32
#define ITCT_HDR_MCTLT_MSK		(0xffffULL << ITCT_HDR_MCTLT_OFF)
#define ITCT_HDR_RTOLT_OFF		48
#define ITCT_HDR_RTOLT_MSK		(0xffffULL << ITCT_HDR_RTOLT_OFF)

#define HISI_SAS_FATAL_INT_NR	2

struct hisi_sas_complete_v2_hdr {
	__le32 dw0;
	__le32 dw1;
	__le32 act;
	__le32 dw3;
};

struct hisi_sas_err_record_v2 {
	/* dw0 */
	__le32 trans_tx_fail_type;

	/* dw1 */
	__le32 trans_rx_fail_type;

	/* dw2 */
	__le16 dma_tx_err_type;
	__le16 sipc_rx_err_type;

	/* dw3 */
	__le32 dma_rx_err_type;
};

struct signal_attenuation_s {
	u32 de_emphasis;
	u32 preshoot;
	u32 boost;
};

struct sig_atten_lu_s {
	const struct signal_attenuation_s *att;
	u32 sas_phy_ctrl;
};

static const struct hisi_sas_hw_error one_bit_ecc_errors[] = {
	{
		.irq_msk = BIT(SAS_ECC_INTR_DQE_ECC_1B_OFF),
		.msk = HGC_DQE_ECC_1B_ADDR_MSK,
		.shift = HGC_DQE_ECC_1B_ADDR_OFF,
		.msg = "hgc_dqe_ecc1b_intr",
		.reg = HGC_DQE_ECC_ADDR,
	},
	{
		.irq_msk = BIT(SAS_ECC_INTR_IOST_ECC_1B_OFF),
		.msk = HGC_IOST_ECC_1B_ADDR_MSK,
		.shift = HGC_IOST_ECC_1B_ADDR_OFF,
		.msg = "hgc_iost_ecc1b_intr",
		.reg = HGC_IOST_ECC_ADDR,
	},
	{
		.irq_msk = BIT(SAS_ECC_INTR_ITCT_ECC_1B_OFF),
		.msk = HGC_ITCT_ECC_1B_ADDR_MSK,
		.shift = HGC_ITCT_ECC_1B_ADDR_OFF,
		.msg = "hgc_itct_ecc1b_intr",
		.reg = HGC_ITCT_ECC_ADDR,
	},
	{
		.irq_msk = BIT(SAS_ECC_INTR_IOSTLIST_ECC_1B_OFF),
		.msk = HGC_LM_DFX_STATUS2_IOSTLIST_MSK,
		.shift = HGC_LM_DFX_STATUS2_IOSTLIST_OFF,
		.msg = "hgc_iostl_ecc1b_intr",
		.reg = HGC_LM_DFX_STATUS2,
	},
	{
		.irq_msk = BIT(SAS_ECC_INTR_ITCTLIST_ECC_1B_OFF),
		.msk = HGC_LM_DFX_STATUS2_ITCTLIST_MSK,
		.shift = HGC_LM_DFX_STATUS2_ITCTLIST_OFF,
		.msg = "hgc_itctl_ecc1b_intr",
		.reg = HGC_LM_DFX_STATUS2,
	},
	{
		.irq_msk = BIT(SAS_ECC_INTR_CQE_ECC_1B_OFF),
		.msk = HGC_CQE_ECC_1B_ADDR_MSK,
		.shift = HGC_CQE_ECC_1B_ADDR_OFF,
		.msg = "hgc_cqe_ecc1b_intr",
		.reg = HGC_CQE_ECC_ADDR,
	},
	{
		.irq_msk = BIT(SAS_ECC_INTR_NCQ_MEM0_ECC_1B_OFF),
		.msk = HGC_RXM_DFX_STATUS14_MEM0_MSK,
		.shift = HGC_RXM_DFX_STATUS14_MEM0_OFF,
		.msg = "rxm_mem0_ecc1b_intr",
		.reg = HGC_RXM_DFX_STATUS14,
	},
	{
		.irq_msk = BIT(SAS_ECC_INTR_NCQ_MEM1_ECC_1B_OFF),
		.msk = HGC_RXM_DFX_STATUS14_MEM1_MSK,
		.shift = HGC_RXM_DFX_STATUS14_MEM1_OFF,
		.msg = "rxm_mem1_ecc1b_intr",
		.reg = HGC_RXM_DFX_STATUS14,
	},
	{
		.irq_msk = BIT(SAS_ECC_INTR_NCQ_MEM2_ECC_1B_OFF),
		.msk = HGC_RXM_DFX_STATUS14_MEM2_MSK,
		.shift = HGC_RXM_DFX_STATUS14_MEM2_OFF,
		.msg = "rxm_mem2_ecc1b_intr",
		.reg = HGC_RXM_DFX_STATUS14,
	},
	{
		.irq_msk = BIT(SAS_ECC_INTR_NCQ_MEM3_ECC_1B_OFF),
		.msk = HGC_RXM_DFX_STATUS15_MEM3_MSK,
		.shift = HGC_RXM_DFX_STATUS15_MEM3_OFF,
		.msg = "rxm_mem3_ecc1b_intr",
		.reg = HGC_RXM_DFX_STATUS15,
	},
};

static const struct hisi_sas_hw_error multi_bit_ecc_errors[] = {
	{
		.irq_msk = BIT(SAS_ECC_INTR_DQE_ECC_MB_OFF),
		.msk = HGC_DQE_ECC_MB_ADDR_MSK,
		.shift = HGC_DQE_ECC_MB_ADDR_OFF,
		.msg = "hgc_dqe_eccbad_intr",
		.reg = HGC_DQE_ECC_ADDR,
	},
	{
		.irq_msk = BIT(SAS_ECC_INTR_IOST_ECC_MB_OFF),
		.msk = HGC_IOST_ECC_MB_ADDR_MSK,
		.shift = HGC_IOST_ECC_MB_ADDR_OFF,
		.msg = "hgc_iost_eccbad_intr",
		.reg = HGC_IOST_ECC_ADDR,
	},
	{
		.irq_msk = BIT(SAS_ECC_INTR_ITCT_ECC_MB_OFF),
		.msk = HGC_ITCT_ECC_MB_ADDR_MSK,
		.shift = HGC_ITCT_ECC_MB_ADDR_OFF,
		.msg = "hgc_itct_eccbad_intr",
		.reg = HGC_ITCT_ECC_ADDR,
	},
	{
		.irq_msk = BIT(SAS_ECC_INTR_IOSTLIST_ECC_MB_OFF),
		.msk = HGC_LM_DFX_STATUS2_IOSTLIST_MSK,
		.shift = HGC_LM_DFX_STATUS2_IOSTLIST_OFF,
		.msg = "hgc_iostl_eccbad_intr",
		.reg = HGC_LM_DFX_STATUS2,
	},
	{
		.irq_msk = BIT(SAS_ECC_INTR_ITCTLIST_ECC_MB_OFF),
		.msk = HGC_LM_DFX_STATUS2_ITCTLIST_MSK,
		.shift = HGC_LM_DFX_STATUS2_ITCTLIST_OFF,
		.msg = "hgc_itctl_eccbad_intr",
		.reg = HGC_LM_DFX_STATUS2,
	},
	{
		.irq_msk = BIT(SAS_ECC_INTR_CQE_ECC_MB_OFF),
		.msk = HGC_CQE_ECC_MB_ADDR_MSK,
		.shift = HGC_CQE_ECC_MB_ADDR_OFF,
		.msg = "hgc_cqe_eccbad_intr",
		.reg = HGC_CQE_ECC_ADDR,
	},
	{
		.irq_msk = BIT(SAS_ECC_INTR_NCQ_MEM0_ECC_MB_OFF),
		.msk = HGC_RXM_DFX_STATUS14_MEM0_MSK,
		.shift = HGC_RXM_DFX_STATUS14_MEM0_OFF,
		.msg = "rxm_mem0_eccbad_intr",
		.reg = HGC_RXM_DFX_STATUS14,
	},
	{
		.irq_msk = BIT(SAS_ECC_INTR_NCQ_MEM1_ECC_MB_OFF),
		.msk = HGC_RXM_DFX_STATUS14_MEM1_MSK,
		.shift = HGC_RXM_DFX_STATUS14_MEM1_OFF,
		.msg = "rxm_mem1_eccbad_intr",
		.reg = HGC_RXM_DFX_STATUS14,
	},
	{
		.irq_msk = BIT(SAS_ECC_INTR_NCQ_MEM2_ECC_MB_OFF),
		.msk = HGC_RXM_DFX_STATUS14_MEM2_MSK,
		.shift = HGC_RXM_DFX_STATUS14_MEM2_OFF,
		.msg = "rxm_mem2_eccbad_intr",
		.reg = HGC_RXM_DFX_STATUS14,
	},
	{
		.irq_msk = BIT(SAS_ECC_INTR_NCQ_MEM3_ECC_MB_OFF),
		.msk = HGC_RXM_DFX_STATUS15_MEM3_MSK,
		.shift = HGC_RXM_DFX_STATUS15_MEM3_OFF,
		.msg = "rxm_mem3_eccbad_intr",
		.reg = HGC_RXM_DFX_STATUS15,
	},
};

enum {
	HISI_SAS_PHY_PHY_UPDOWN,
	HISI_SAS_PHY_CHNL_INT,
	HISI_SAS_PHY_INT_NR
};

enum {
	TRANS_TX_FAIL_BASE = 0x0, /* dw0 */
	TRANS_RX_FAIL_BASE = 0x20, /* dw1 */
	DMA_TX_ERR_BASE = 0x40, /* dw2 bit 15-0 */
	SIPC_RX_ERR_BASE = 0x50, /* dw2 bit 31-16*/
	DMA_RX_ERR_BASE = 0x60, /* dw3 */

	/* trans tx*/
	TRANS_TX_OPEN_FAIL_WITH_IT_NEXUS_LOSS = TRANS_TX_FAIL_BASE, /* 0x0 */
	TRANS_TX_ERR_PHY_NOT_ENABLE, /* 0x1 */
	TRANS_TX_OPEN_CNX_ERR_WRONG_DESTINATION, /* 0x2 */
	TRANS_TX_OPEN_CNX_ERR_ZONE_VIOLATION, /* 0x3 */
	TRANS_TX_OPEN_CNX_ERR_BY_OTHER, /* 0x4 */
	RESERVED0, /* 0x5 */
	TRANS_TX_OPEN_CNX_ERR_AIP_TIMEOUT, /* 0x6 */
	TRANS_TX_OPEN_CNX_ERR_STP_RESOURCES_BUSY, /* 0x7 */
	TRANS_TX_OPEN_CNX_ERR_PROTOCOL_NOT_SUPPORTED, /* 0x8 */
	TRANS_TX_OPEN_CNX_ERR_CONNECTION_RATE_NOT_SUPPORTED, /* 0x9 */
	TRANS_TX_OPEN_CNX_ERR_BAD_DESTINATION, /* 0xa */
	TRANS_TX_OPEN_CNX_ERR_BREAK_RCVD, /* 0xb */
	TRANS_TX_OPEN_CNX_ERR_LOW_PHY_POWER, /* 0xc */
	TRANS_TX_OPEN_CNX_ERR_PATHWAY_BLOCKED, /* 0xd */
	TRANS_TX_OPEN_CNX_ERR_OPEN_TIMEOUT, /* 0xe */
	TRANS_TX_OPEN_CNX_ERR_NO_DESTINATION, /* 0xf */
	TRANS_TX_OPEN_RETRY_ERR_THRESHOLD_REACHED, /* 0x10 */
	TRANS_TX_ERR_FRAME_TXED, /* 0x11 */
	TRANS_TX_ERR_WITH_BREAK_TIMEOUT, /* 0x12 */
	TRANS_TX_ERR_WITH_BREAK_REQUEST, /* 0x13 */
	TRANS_TX_ERR_WITH_BREAK_RECEVIED, /* 0x14 */
	TRANS_TX_ERR_WITH_CLOSE_TIMEOUT, /* 0x15 */
	TRANS_TX_ERR_WITH_CLOSE_NORMAL, /* 0x16 for ssp*/
	TRANS_TX_ERR_WITH_CLOSE_PHYDISALE, /* 0x17 */
	TRANS_TX_ERR_WITH_CLOSE_DWS_TIMEOUT, /* 0x18 */
	TRANS_TX_ERR_WITH_CLOSE_COMINIT, /* 0x19 */
	TRANS_TX_ERR_WITH_NAK_RECEVIED, /* 0x1a for ssp*/
	TRANS_TX_ERR_WITH_ACK_NAK_TIMEOUT, /* 0x1b for ssp*/
	/*IO_TX_ERR_WITH_R_ERR_RECEVIED, [> 0x1b for sata/stp<] */
	TRANS_TX_ERR_WITH_CREDIT_TIMEOUT, /* 0x1c for ssp */
	/*IO_RX_ERR_WITH_SATA_DEVICE_LOST 0x1c for sata/stp */
	TRANS_TX_ERR_WITH_IPTT_CONFLICT, /* 0x1d for ssp/smp */
	TRANS_TX_ERR_WITH_OPEN_BY_DES_OR_OTHERS, /* 0x1e */
	/*IO_TX_ERR_WITH_SYNC_RXD, [> 0x1e <] for sata/stp */
	TRANS_TX_ERR_WITH_WAIT_RECV_TIMEOUT, /* 0x1f for sata/stp */

	/* trans rx */
	TRANS_RX_ERR_WITH_RXFRAME_CRC_ERR = TRANS_RX_FAIL_BASE, /* 0x20 */
	TRANS_RX_ERR_WITH_RXFIS_8B10B_DISP_ERR, /* 0x21 for sata/stp */
	TRANS_RX_ERR_WITH_RXFRAME_HAVE_ERRPRM, /* 0x22 for ssp/smp */
	/*IO_ERR_WITH_RXFIS_8B10B_CODE_ERR, [> 0x22 <] for sata/stp */
	TRANS_RX_ERR_WITH_RXFIS_DECODE_ERROR, /* 0x23 for sata/stp */
	TRANS_RX_ERR_WITH_RXFIS_CRC_ERR, /* 0x24 for sata/stp */
	TRANS_RX_ERR_WITH_RXFRAME_LENGTH_OVERRUN, /* 0x25 for smp */
	/*IO_ERR_WITH_RXFIS_TX SYNCP, [> 0x25 <] for sata/stp */
	TRANS_RX_ERR_WITH_RXFIS_RX_SYNCP, /* 0x26 for sata/stp*/
	TRANS_RX_ERR_WITH_LINK_BUF_OVERRUN, /* 0x27 */
	TRANS_RX_ERR_WITH_BREAK_TIMEOUT, /* 0x28 */
	TRANS_RX_ERR_WITH_BREAK_REQUEST, /* 0x29 */
	TRANS_RX_ERR_WITH_BREAK_RECEVIED, /* 0x2a */
	RESERVED1, /* 0x2b */
	TRANS_RX_ERR_WITH_CLOSE_NORMAL, /* 0x2c */
	TRANS_RX_ERR_WITH_CLOSE_PHY_DISABLE, /* 0x2d */
	TRANS_RX_ERR_WITH_CLOSE_DWS_TIMEOUT, /* 0x2e */
	TRANS_RX_ERR_WITH_CLOSE_COMINIT, /* 0x2f */
	TRANS_RX_ERR_WITH_DATA_LEN0, /* 0x30 for ssp/smp */
	TRANS_RX_ERR_WITH_BAD_HASH, /* 0x31 for ssp */
	/*IO_RX_ERR_WITH_FIS_TOO_SHORT, [> 0x31 <] for sata/stp */
	TRANS_RX_XRDY_WLEN_ZERO_ERR, /* 0x32 for ssp*/
	/*IO_RX_ERR_WITH_FIS_TOO_LONG, [> 0x32 <] for sata/stp */
	TRANS_RX_SSP_FRM_LEN_ERR, /* 0x33 for ssp */
	/*IO_RX_ERR_WITH_SATA_DEVICE_LOST, [> 0x33 <] for sata */
	RESERVED2, /* 0x34 */
	RESERVED3, /* 0x35 */
	RESERVED4, /* 0x36 */
	RESERVED5, /* 0x37 */
	TRANS_RX_ERR_WITH_BAD_FRM_TYPE, /* 0x38 */
	TRANS_RX_SMP_FRM_LEN_ERR, /* 0x39 */
	TRANS_RX_SMP_RESP_TIMEOUT_ERR, /* 0x3a */
	RESERVED6, /* 0x3b */
	RESERVED7, /* 0x3c */
	RESERVED8, /* 0x3d */
	RESERVED9, /* 0x3e */
	TRANS_RX_R_ERR, /* 0x3f */

	/* dma tx */
	DMA_TX_DIF_CRC_ERR = DMA_TX_ERR_BASE, /* 0x40 */
	DMA_TX_DIF_APP_ERR, /* 0x41 */
	DMA_TX_DIF_RPP_ERR, /* 0x42 */
	DMA_TX_DATA_SGL_OVERFLOW, /* 0x43 */
	DMA_TX_DIF_SGL_OVERFLOW, /* 0x44 */
	DMA_TX_UNEXP_XFER_ERR, /* 0x45 */
	DMA_TX_UNEXP_RETRANS_ERR, /* 0x46 */
	DMA_TX_XFER_LEN_OVERFLOW, /* 0x47 */
	DMA_TX_XFER_OFFSET_ERR, /* 0x48 */
	DMA_TX_RAM_ECC_ERR, /* 0x49 */
	DMA_TX_DIF_LEN_ALIGN_ERR, /* 0x4a */
	DMA_TX_MAX_ERR_CODE,

	/* sipc rx */
	SIPC_RX_FIS_STATUS_ERR_BIT_VLD = SIPC_RX_ERR_BASE, /* 0x50 */
	SIPC_RX_PIO_WRSETUP_STATUS_DRQ_ERR, /* 0x51 */
	SIPC_RX_FIS_STATUS_BSY_BIT_ERR, /* 0x52 */
	SIPC_RX_WRSETUP_LEN_ODD_ERR, /* 0x53 */
	SIPC_RX_WRSETUP_LEN_ZERO_ERR, /* 0x54 */
	SIPC_RX_WRDATA_LEN_NOT_MATCH_ERR, /* 0x55 */
	SIPC_RX_NCQ_WRSETUP_OFFSET_ERR, /* 0x56 */
	SIPC_RX_NCQ_WRSETUP_AUTO_ACTIVE_ERR, /* 0x57 */
	SIPC_RX_SATA_UNEXP_FIS_ERR, /* 0x58 */
	SIPC_RX_WRSETUP_ESTATUS_ERR, /* 0x59 */
	SIPC_RX_DATA_UNDERFLOW_ERR, /* 0x5a */
	SIPC_RX_MAX_ERR_CODE,

	/* dma rx */
	DMA_RX_DIF_CRC_ERR = DMA_RX_ERR_BASE, /* 0x60 */
	DMA_RX_DIF_APP_ERR, /* 0x61 */
	DMA_RX_DIF_RPP_ERR, /* 0x62 */
	DMA_RX_DATA_SGL_OVERFLOW, /* 0x63 */
	DMA_RX_DIF_SGL_OVERFLOW, /* 0x64 */
	DMA_RX_DATA_LEN_OVERFLOW, /* 0x65 */
	DMA_RX_DATA_LEN_UNDERFLOW, /* 0x66 */
	DMA_RX_DATA_OFFSET_ERR, /* 0x67 */
	RESERVED10, /* 0x68 */
	DMA_RX_SATA_FRAME_TYPE_ERR, /* 0x69 */
	DMA_RX_RESP_BUF_OVERFLOW, /* 0x6a */
	DMA_RX_UNEXP_RETRANS_RESP_ERR, /* 0x6b */
	DMA_RX_UNEXP_NORM_RESP_ERR, /* 0x6c */
	DMA_RX_UNEXP_RDFRAME_ERR, /* 0x6d */
	DMA_RX_PIO_DATA_LEN_ERR, /* 0x6e */
	DMA_RX_RDSETUP_STATUS_ERR, /* 0x6f */
	DMA_RX_RDSETUP_STATUS_DRQ_ERR, /* 0x70 */
	DMA_RX_RDSETUP_STATUS_BSY_ERR, /* 0x71 */
	DMA_RX_RDSETUP_LEN_ODD_ERR, /* 0x72 */
	DMA_RX_RDSETUP_LEN_ZERO_ERR, /* 0x73 */
	DMA_RX_RDSETUP_LEN_OVER_ERR, /* 0x74 */
	DMA_RX_RDSETUP_OFFSET_ERR, /* 0x75 */
	DMA_RX_RDSETUP_ACTIVE_ERR, /* 0x76 */
	DMA_RX_RDSETUP_ESTATUS_ERR, /* 0x77 */
	DMA_RX_RAM_ECC_ERR, /* 0x78 */
	DMA_RX_UNKNOWN_FRM_ERR, /* 0x79 */
	DMA_RX_MAX_ERR_CODE,
};

#define HISI_SAS_COMMAND_ENTRIES_V2_HW 4096
#define HISI_MAX_SATA_SUPPORT_V2_HW	(HISI_SAS_COMMAND_ENTRIES_V2_HW/64 - 1)

#define DIR_NO_DATA 0
#define DIR_TO_INI 1
#define DIR_TO_DEVICE 2
#define DIR_RESERVED 3

#define ERR_ON_TX_PHASE(err_phase) (err_phase == 0x2 || \
		err_phase == 0x4 || err_phase == 0x8 ||\
		err_phase == 0x6 || err_phase == 0xa)
#define ERR_ON_RX_PHASE(err_phase) (err_phase == 0x10 || \
		err_phase == 0x20 || err_phase == 0x40)

static void link_timeout_disable_link(struct timer_list *t);

static u32 hisi_sas_read32(struct hisi_hba *hisi_hba, u32 off)
{
	void __iomem *regs = hisi_hba->regs + off;

	return readl(regs);
}

static u32 hisi_sas_read32_relaxed(struct hisi_hba *hisi_hba, u32 off)
{
	void __iomem *regs = hisi_hba->regs + off;

	return readl_relaxed(regs);
}

static void hisi_sas_write32(struct hisi_hba *hisi_hba, u32 off, u32 val)
{
	void __iomem *regs = hisi_hba->regs + off;

	writel(val, regs);
}

static void hisi_sas_phy_write32(struct hisi_hba *hisi_hba, int phy_no,
				 u32 off, u32 val)
{
	void __iomem *regs = hisi_hba->regs + (0x400 * phy_no) + off;

	writel(val, regs);
}

static u32 hisi_sas_phy_read32(struct hisi_hba *hisi_hba,
				      int phy_no, u32 off)
{
	void __iomem *regs = hisi_hba->regs + (0x400 * phy_no) + off;

	return readl(regs);
}

/* This function needs to be protected from pre-emption. */
static int
<<<<<<< HEAD
slot_index_alloc_quirk_v2_hw(struct hisi_hba *hisi_hba, int *slot_idx,
		       struct domain_device *device)
{
	unsigned int index = 0;
	void *bitmap = hisi_hba->slot_index_tags;
	int sata_dev = dev_is_sata(device);

	while (1) {
		index = find_next_zero_bit(bitmap, hisi_hba->slot_index_count,
					   index);
		if (index >= hisi_hba->slot_index_count)
			return -SAS_QUEUE_FULL;
		/*
		 * SAS IPTT bit0 should be 1
		 */
		if (sata_dev || (index & 1))
			break;
		index++;
	}

	set_bit(index, bitmap);
	*slot_idx = index;
	return 0;
}

=======
slot_index_alloc_quirk_v2_hw(struct hisi_hba *hisi_hba,
			     struct domain_device *device)
{
	int sata_dev = dev_is_sata(device);
	void *bitmap = hisi_hba->slot_index_tags;
	struct hisi_sas_device *sas_dev = device->lldd_dev;
	int sata_idx = sas_dev->sata_idx;
	int start, end;

	if (!sata_dev) {
		/*
		 * STP link SoC bug workaround: index starts from 1.
		 * additionally, we can only allocate odd IPTT(1~4095)
		 * for SAS/SMP device.
		 */
		start = 1;
		end = hisi_hba->slot_index_count;
	} else {
		if (sata_idx >= HISI_MAX_SATA_SUPPORT_V2_HW)
			return -EINVAL;

		/*
		 * For SATA device: allocate even IPTT in this interval
		 * [64*(sata_idx+1), 64*(sata_idx+2)], then each SATA device
		 * own 32 IPTTs. IPTT 0 shall not be used duing to STP link
		 * SoC bug workaround. So we ignore the first 32 even IPTTs.
		 */
		start = 64 * (sata_idx + 1);
		end = 64 * (sata_idx + 2);
	}

	spin_lock(&hisi_hba->lock);
	while (1) {
		start = find_next_zero_bit(bitmap,
					hisi_hba->slot_index_count, start);
		if (start >= end) {
			spin_unlock(&hisi_hba->lock);
			return -SAS_QUEUE_FULL;
		}
		/*
		  * SAS IPTT bit0 should be 1, and SATA IPTT bit0 should be 0.
		  */
		if (sata_dev ^ (start & 1))
			break;
		start++;
	}

	set_bit(start, bitmap);
	spin_unlock(&hisi_hba->lock);
	return start;
}

static bool sata_index_alloc_v2_hw(struct hisi_hba *hisi_hba, int *idx)
{
	unsigned int index;
	struct device *dev = hisi_hba->dev;
	void *bitmap = hisi_hba->sata_dev_bitmap;

	index = find_first_zero_bit(bitmap, HISI_MAX_SATA_SUPPORT_V2_HW);
	if (index >= HISI_MAX_SATA_SUPPORT_V2_HW) {
		dev_warn(dev, "alloc sata index failed, index=%d\n", index);
		return false;
	}

	set_bit(index, bitmap);
	*idx = index;
	return true;
}


>>>>>>> 24b8d41d
static struct
hisi_sas_device *alloc_dev_quirk_v2_hw(struct domain_device *device)
{
	struct hisi_hba *hisi_hba = device->port->ha->lldd_ha;
	struct hisi_sas_device *sas_dev = NULL;
	int i, sata_dev = dev_is_sata(device);
<<<<<<< HEAD

	spin_lock(&hisi_hba->lock);
=======
	int sata_idx = -1;

	spin_lock(&hisi_hba->lock);

	if (sata_dev)
		if (!sata_index_alloc_v2_hw(hisi_hba, &sata_idx))
			goto out;

>>>>>>> 24b8d41d
	for (i = 0; i < HISI_SAS_MAX_DEVICES; i++) {
		/*
		 * SATA device id bit0 should be 0
		 */
		if (sata_dev && (i & 1))
			continue;
		if (hisi_hba->devices[i].dev_type == SAS_PHY_UNUSED) {
<<<<<<< HEAD
			hisi_hba->devices[i].device_id = i;
			sas_dev = &hisi_hba->devices[i];
			sas_dev->dev_status = HISI_SAS_DEV_NORMAL;
			sas_dev->dev_type = device->dev_type;
			sas_dev->hisi_hba = hisi_hba;
			sas_dev->sas_device = device;
			break;
		}
	}
=======
			int queue = i % hisi_hba->queue_count;
			struct hisi_sas_dq *dq = &hisi_hba->dq[queue];

			hisi_hba->devices[i].device_id = i;
			sas_dev = &hisi_hba->devices[i];
			sas_dev->dev_status = HISI_SAS_DEV_INIT;
			sas_dev->dev_type = device->dev_type;
			sas_dev->hisi_hba = hisi_hba;
			sas_dev->sas_device = device;
			sas_dev->sata_idx = sata_idx;
			sas_dev->dq = dq;
			spin_lock_init(&sas_dev->lock);
			INIT_LIST_HEAD(&hisi_hba->devices[i].list);
			break;
		}
	}

out:
>>>>>>> 24b8d41d
	spin_unlock(&hisi_hba->lock);

	return sas_dev;
}

static void config_phy_opt_mode_v2_hw(struct hisi_hba *hisi_hba, int phy_no)
{
	u32 cfg = hisi_sas_phy_read32(hisi_hba, phy_no, PHY_CFG);

	cfg &= ~PHY_CFG_DC_OPT_MSK;
	cfg |= 1 << PHY_CFG_DC_OPT_OFF;
	hisi_sas_phy_write32(hisi_hba, phy_no, PHY_CFG, cfg);
}

static void config_id_frame_v2_hw(struct hisi_hba *hisi_hba, int phy_no)
{
	struct sas_identify_frame identify_frame;
	u32 *identify_buffer;

	memset(&identify_frame, 0, sizeof(identify_frame));
	identify_frame.dev_type = SAS_END_DEVICE;
	identify_frame.frame_type = 0;
	identify_frame._un1 = 1;
	identify_frame.initiator_bits = SAS_PROTOCOL_ALL;
	identify_frame.target_bits = SAS_PROTOCOL_NONE;
	memcpy(&identify_frame._un4_11[0], hisi_hba->sas_addr, SAS_ADDR_SIZE);
	memcpy(&identify_frame.sas_addr[0], hisi_hba->sas_addr,	SAS_ADDR_SIZE);
	identify_frame.phy_id = phy_no;
	identify_buffer = (u32 *)(&identify_frame);

	hisi_sas_phy_write32(hisi_hba, phy_no, TX_ID_DWORD0,
			__swab32(identify_buffer[0]));
	hisi_sas_phy_write32(hisi_hba, phy_no, TX_ID_DWORD1,
			__swab32(identify_buffer[1]));
	hisi_sas_phy_write32(hisi_hba, phy_no, TX_ID_DWORD2,
			__swab32(identify_buffer[2]));
	hisi_sas_phy_write32(hisi_hba, phy_no, TX_ID_DWORD3,
			__swab32(identify_buffer[3]));
	hisi_sas_phy_write32(hisi_hba, phy_no, TX_ID_DWORD4,
			__swab32(identify_buffer[4]));
	hisi_sas_phy_write32(hisi_hba, phy_no, TX_ID_DWORD5,
			__swab32(identify_buffer[5]));
}

static void setup_itct_v2_hw(struct hisi_hba *hisi_hba,
			     struct hisi_sas_device *sas_dev)
{
	struct domain_device *device = sas_dev->sas_device;
	struct device *dev = hisi_hba->dev;
	u64 qw0, device_id = sas_dev->device_id;
	struct hisi_sas_itct *itct = &hisi_hba->itct[device_id];
	struct domain_device *parent_dev = device->parent;
	struct asd_sas_port *sas_port = device->port;
	struct hisi_sas_port *port = to_hisi_sas_port(sas_port);
	u64 sas_addr;

	memset(itct, 0, sizeof(*itct));

	/* qw0 */
	qw0 = 0;
	switch (sas_dev->dev_type) {
	case SAS_END_DEVICE:
	case SAS_EDGE_EXPANDER_DEVICE:
	case SAS_FANOUT_EXPANDER_DEVICE:
		qw0 = HISI_SAS_DEV_TYPE_SSP << ITCT_HDR_DEV_TYPE_OFF;
		break;
	case SAS_SATA_DEV:
	case SAS_SATA_PENDING:
<<<<<<< HEAD
		if (parent_dev && DEV_IS_EXPANDER(parent_dev->dev_type))
=======
		if (parent_dev && dev_is_expander(parent_dev->dev_type))
>>>>>>> 24b8d41d
			qw0 = HISI_SAS_DEV_TYPE_STP << ITCT_HDR_DEV_TYPE_OFF;
		else
			qw0 = HISI_SAS_DEV_TYPE_SATA << ITCT_HDR_DEV_TYPE_OFF;
		break;
	default:
		dev_warn(dev, "setup itct: unsupported dev type (%d)\n",
			 sas_dev->dev_type);
	}

	qw0 |= ((1 << ITCT_HDR_VALID_OFF) |
		(device->linkrate << ITCT_HDR_MCR_OFF) |
		(1 << ITCT_HDR_VLN_OFF) |
		(ITCT_HDR_SMP_TIMEOUT << ITCT_HDR_SMP_TIMEOUT_OFF) |
		(1 << ITCT_HDR_AWT_CONTINUE_OFF) |
		(port->id << ITCT_HDR_PORT_ID_OFF));
	itct->qw0 = cpu_to_le64(qw0);

	/* qw1 */
	memcpy(&sas_addr, device->sas_addr, SAS_ADDR_SIZE);
	itct->sas_addr = cpu_to_le64(__swab64(sas_addr));

	/* qw2 */
	if (!dev_is_sata(device))
<<<<<<< HEAD
		itct->qw2 = cpu_to_le64((500ULL << ITCT_HDR_INLT_OFF) |
=======
		itct->qw2 = cpu_to_le64((5000ULL << ITCT_HDR_INLT_OFF) |
>>>>>>> 24b8d41d
					(0x1ULL << ITCT_HDR_BITLT_OFF) |
					(0x32ULL << ITCT_HDR_MCTLT_OFF) |
					(0x1ULL << ITCT_HDR_RTOLT_OFF));
}

static int clear_itct_v2_hw(struct hisi_hba *hisi_hba,
			    struct hisi_sas_device *sas_dev)
{
	DECLARE_COMPLETION_ONSTACK(completion);
	u64 dev_id = sas_dev->device_id;
	struct hisi_sas_itct *itct = &hisi_hba->itct[dev_id];
	u32 reg_val = hisi_sas_read32(hisi_hba, ENT_INT_SRC3);
	struct device *dev = hisi_hba->dev;
	int i;

	sas_dev->completion = &completion;

	/* clear the itct interrupt state */
	if (ENT_INT_SRC3_ITC_INT_MSK & reg_val)
		hisi_sas_write32(hisi_hba, ENT_INT_SRC3,
				 ENT_INT_SRC3_ITC_INT_MSK);

	/* need to set register twice to clear ITCT for v2 hw */
	for (i = 0; i < 2; i++) {
		reg_val = ITCT_CLR_EN_MSK | (dev_id & ITCT_DEV_MSK);
		hisi_sas_write32(hisi_hba, ITCT_CLR, reg_val);
		if (!wait_for_completion_timeout(sas_dev->completion,
						 CLEAR_ITCT_TIMEOUT * HZ)) {
			dev_warn(dev, "failed to clear ITCT\n");
			return -ETIMEDOUT;
		}

		memset(itct, 0, sizeof(struct hisi_sas_itct));
	}
	return 0;
}

static void free_device_v2_hw(struct hisi_sas_device *sas_dev)
{
	struct hisi_hba *hisi_hba = sas_dev->hisi_hba;

	/* SoC bug workaround */
	if (dev_is_sata(sas_dev->sas_device))
		clear_bit(sas_dev->sata_idx, hisi_hba->sata_dev_bitmap);
}

static int reset_hw_v2_hw(struct hisi_hba *hisi_hba)
{
	int i, reset_val;
	u32 val;
	unsigned long end_time;
	struct device *dev = hisi_hba->dev;

	/* The mask needs to be set depending on the number of phys */
	if (hisi_hba->n_phy == 9)
		reset_val = 0x1fffff;
	else
		reset_val = 0x7ffff;

	hisi_sas_write32(hisi_hba, DLVRY_QUEUE_ENABLE, 0);

	/* Disable all of the PHYs */
	for (i = 0; i < hisi_hba->n_phy; i++) {
		u32 phy_cfg = hisi_sas_phy_read32(hisi_hba, i, PHY_CFG);

		phy_cfg &= ~PHY_CTRL_RESET_MSK;
		hisi_sas_phy_write32(hisi_hba, i, PHY_CFG, phy_cfg);
	}
	udelay(50);

	/* Ensure DMA tx & rx idle */
	for (i = 0; i < hisi_hba->n_phy; i++) {
		u32 dma_tx_status, dma_rx_status;

		end_time = jiffies + msecs_to_jiffies(1000);

		while (1) {
			dma_tx_status = hisi_sas_phy_read32(hisi_hba, i,
							    DMA_TX_STATUS);
			dma_rx_status = hisi_sas_phy_read32(hisi_hba, i,
							    DMA_RX_STATUS);

			if (!(dma_tx_status & DMA_TX_STATUS_BUSY_MSK) &&
				!(dma_rx_status & DMA_RX_STATUS_BUSY_MSK))
				break;

			msleep(20);
			if (time_after(jiffies, end_time))
				return -EIO;
		}
	}

	/* Ensure axi bus idle */
	end_time = jiffies + msecs_to_jiffies(1000);
	while (1) {
		u32 axi_status =
			hisi_sas_read32(hisi_hba, AXI_CFG);

		if (axi_status == 0)
			break;

		msleep(20);
		if (time_after(jiffies, end_time))
			return -EIO;
	}

	if (ACPI_HANDLE(dev)) {
		acpi_status s;

		s = acpi_evaluate_object(ACPI_HANDLE(dev), "_RST", NULL, NULL);
		if (ACPI_FAILURE(s)) {
			dev_err(dev, "Reset failed\n");
			return -EIO;
		}
	} else if (hisi_hba->ctrl) {
		/* reset and disable clock*/
		regmap_write(hisi_hba->ctrl, hisi_hba->ctrl_reset_reg,
				reset_val);
		regmap_write(hisi_hba->ctrl, hisi_hba->ctrl_clock_ena_reg + 4,
				reset_val);
		msleep(1);
		regmap_read(hisi_hba->ctrl, hisi_hba->ctrl_reset_sts_reg, &val);
		if (reset_val != (val & reset_val)) {
			dev_err(dev, "SAS reset fail.\n");
			return -EIO;
		}

		/* De-reset and enable clock*/
		regmap_write(hisi_hba->ctrl, hisi_hba->ctrl_reset_reg + 4,
				reset_val);
		regmap_write(hisi_hba->ctrl, hisi_hba->ctrl_clock_ena_reg,
				reset_val);
		msleep(1);
		regmap_read(hisi_hba->ctrl, hisi_hba->ctrl_reset_sts_reg,
				&val);
		if (val & reset_val) {
			dev_err(dev, "SAS de-reset fail.\n");
			return -EIO;
		}
<<<<<<< HEAD
	} else
		dev_warn(dev, "no reset method\n");
=======
	} else {
		dev_err(dev, "no reset method\n");
		return -EINVAL;
	}
>>>>>>> 24b8d41d

	return 0;
}

/* This function needs to be called after resetting SAS controller. */
static void phys_reject_stp_links_v2_hw(struct hisi_hba *hisi_hba)
{
	u32 cfg;
	int phy_no;

	hisi_hba->reject_stp_links_msk = (1 << hisi_hba->n_phy) - 1;
	for (phy_no = 0; phy_no < hisi_hba->n_phy; phy_no++) {
		cfg = hisi_sas_phy_read32(hisi_hba, phy_no, CON_CONTROL);
		if (!(cfg & CON_CONTROL_CFG_OPEN_ACC_STP_MSK))
			continue;

		cfg &= ~CON_CONTROL_CFG_OPEN_ACC_STP_MSK;
		hisi_sas_phy_write32(hisi_hba, phy_no, CON_CONTROL, cfg);
	}
}

static void phys_try_accept_stp_links_v2_hw(struct hisi_hba *hisi_hba)
{
	int phy_no;
	u32 dma_tx_dfx1;

	for (phy_no = 0; phy_no < hisi_hba->n_phy; phy_no++) {
		if (!(hisi_hba->reject_stp_links_msk & BIT(phy_no)))
			continue;

		dma_tx_dfx1 = hisi_sas_phy_read32(hisi_hba, phy_no,
						DMA_TX_DFX1);
		if (dma_tx_dfx1 & DMA_TX_DFX1_IPTT_MSK) {
			u32 cfg = hisi_sas_phy_read32(hisi_hba,
				phy_no, CON_CONTROL);

			cfg |= CON_CONTROL_CFG_OPEN_ACC_STP_MSK;
			hisi_sas_phy_write32(hisi_hba, phy_no,
				CON_CONTROL, cfg);
			clear_bit(phy_no, &hisi_hba->reject_stp_links_msk);
		}
	}
}

static const struct signal_attenuation_s x6000 = {9200, 0, 10476};
static const struct sig_atten_lu_s sig_atten_lu[] = {
	{ &x6000, 0x3016a68 },
};

static void init_reg_v2_hw(struct hisi_hba *hisi_hba)
{
<<<<<<< HEAD
	struct device *dev = &hisi_hba->pdev->dev;
=======
	struct device *dev = hisi_hba->dev;
	u32 sas_phy_ctrl = 0x30b9908;
	u32 signal[3];
>>>>>>> 24b8d41d
	int i;

	/* Global registers init */

	/* Deal with am-max-transmissions quirk */
	if (device_property_present(dev, "hip06-sas-v2-quirk-amt")) {
		hisi_sas_write32(hisi_hba, AM_CFG_MAX_TRANS, 0x2020);
		hisi_sas_write32(hisi_hba, AM_CFG_SINGLE_PORT_MAX_TRANS,
				 0x2020);
	} /* Else, use defaults -> do nothing */

	hisi_sas_write32(hisi_hba, DLVRY_QUEUE_ENABLE,
			 (u32)((1ULL << hisi_hba->queue_count) - 1));
	hisi_sas_write32(hisi_hba, AXI_USER1, 0xc0000000);
	hisi_sas_write32(hisi_hba, AXI_USER2, 0x10000);
	hisi_sas_write32(hisi_hba, HGC_SAS_TXFAIL_RETRY_CTRL, 0x0);
	hisi_sas_write32(hisi_hba, HGC_SAS_TX_OPEN_FAIL_RETRY_CTRL, 0x7FF);
	hisi_sas_write32(hisi_hba, OPENA_WT_CONTI_TIME, 0x1);
	hisi_sas_write32(hisi_hba, I_T_NEXUS_LOSS_TIME, 0x1F4);
	hisi_sas_write32(hisi_hba, MAX_CON_TIME_LIMIT_TIME, 0x32);
	hisi_sas_write32(hisi_hba, BUS_INACTIVE_LIMIT_TIME, 0x1);
	hisi_sas_write32(hisi_hba, CFG_AGING_TIME, 0x1);
	hisi_sas_write32(hisi_hba, HGC_ERR_STAT_EN, 0x1);
	hisi_sas_write32(hisi_hba, HGC_GET_ITV_TIME, 0x1);
	hisi_sas_write32(hisi_hba, INT_COAL_EN, 0xc);
	hisi_sas_write32(hisi_hba, OQ_INT_COAL_TIME, 0x60);
	hisi_sas_write32(hisi_hba, OQ_INT_COAL_CNT, 0x3);
	hisi_sas_write32(hisi_hba, ENT_INT_COAL_TIME, 0x1);
	hisi_sas_write32(hisi_hba, ENT_INT_COAL_CNT, 0x1);
	hisi_sas_write32(hisi_hba, OQ_INT_SRC, 0x0);
	hisi_sas_write32(hisi_hba, ENT_INT_SRC1, 0xffffffff);
	hisi_sas_write32(hisi_hba, ENT_INT_SRC2, 0xffffffff);
	hisi_sas_write32(hisi_hba, ENT_INT_SRC3, 0xffffffff);
	hisi_sas_write32(hisi_hba, ENT_INT_SRC_MSK1, 0x7efefefe);
	hisi_sas_write32(hisi_hba, ENT_INT_SRC_MSK2, 0x7efefefe);
	hisi_sas_write32(hisi_hba, ENT_INT_SRC_MSK3, 0x7ffe20fe);
	hisi_sas_write32(hisi_hba, SAS_ECC_INTR_MSK, 0xfff00c30);
	for (i = 0; i < hisi_hba->queue_count; i++)
		hisi_sas_write32(hisi_hba, OQ0_INT_SRC_MSK + 0x4 * i, 0);

	hisi_sas_write32(hisi_hba, AXI_AHB_CLK_CFG, 1);
	hisi_sas_write32(hisi_hba, HYPER_STREAM_ID_EN_CFG, 1);

	/* Get sas_phy_ctrl value to deal with TX FFE issue. */
	if (!device_property_read_u32_array(dev, "hisilicon,signal-attenuation",
					    signal, ARRAY_SIZE(signal))) {
		for (i = 0; i < ARRAY_SIZE(sig_atten_lu); i++) {
			const struct sig_atten_lu_s *lookup = &sig_atten_lu[i];
			const struct signal_attenuation_s *att = lookup->att;

			if ((signal[0] == att->de_emphasis) &&
			    (signal[1] == att->preshoot) &&
			    (signal[2] == att->boost)) {
				sas_phy_ctrl = lookup->sas_phy_ctrl;
				break;
			}
		}

		if (i == ARRAY_SIZE(sig_atten_lu))
			dev_warn(dev, "unknown signal attenuation values, using default PHY ctrl config\n");
	}

	for (i = 0; i < hisi_hba->n_phy; i++) {
		struct hisi_sas_phy *phy = &hisi_hba->phy[i];
		struct asd_sas_phy *sas_phy = &phy->sas_phy;
		u32 prog_phy_link_rate = 0x800;

		if (!sas_phy->phy || (sas_phy->phy->maximum_linkrate <
				SAS_LINK_RATE_1_5_GBPS)) {
			prog_phy_link_rate = 0x855;
		} else {
			enum sas_linkrate max = sas_phy->phy->maximum_linkrate;

			prog_phy_link_rate =
				hisi_sas_get_prog_phy_linkrate_mask(max) |
				0x800;
		}
		hisi_sas_phy_write32(hisi_hba, i, PROG_PHY_LINK_RATE,
			prog_phy_link_rate);
		hisi_sas_phy_write32(hisi_hba, i, SAS_PHY_CTRL, sas_phy_ctrl);
		hisi_sas_phy_write32(hisi_hba, i, SL_TOUT_CFG, 0x7d7d7d7d);
		hisi_sas_phy_write32(hisi_hba, i, SL_CONTROL, 0x0);
		hisi_sas_phy_write32(hisi_hba, i, TXID_AUTO, 0x2);
<<<<<<< HEAD
		hisi_sas_phy_write32(hisi_hba, i, DONE_RECEIVED_TIME, 0x10);
=======
		hisi_sas_phy_write32(hisi_hba, i, DONE_RECEIVED_TIME, 0x8);
>>>>>>> 24b8d41d
		hisi_sas_phy_write32(hisi_hba, i, CHL_INT0, 0xffffffff);
		hisi_sas_phy_write32(hisi_hba, i, CHL_INT1, 0xffffffff);
		hisi_sas_phy_write32(hisi_hba, i, CHL_INT2, 0xfff87fff);
		hisi_sas_phy_write32(hisi_hba, i, RXOP_CHECK_CFG_H, 0x1000);
		hisi_sas_phy_write32(hisi_hba, i, CHL_INT1_MSK, 0xff857fff);
		hisi_sas_phy_write32(hisi_hba, i, CHL_INT2_MSK, 0x8ffffbfe);
		hisi_sas_phy_write32(hisi_hba, i, SL_CFG, 0x13f801fc);
		hisi_sas_phy_write32(hisi_hba, i, PHY_CTRL_RDY_MSK, 0x0);
		hisi_sas_phy_write32(hisi_hba, i, PHYCTRL_NOT_RDY_MSK, 0x0);
		hisi_sas_phy_write32(hisi_hba, i, PHYCTRL_DWS_RESET_MSK, 0x0);
		hisi_sas_phy_write32(hisi_hba, i, PHYCTRL_PHY_ENA_MSK, 0x0);
		hisi_sas_phy_write32(hisi_hba, i, SL_RX_BCAST_CHK_MSK, 0x0);
		hisi_sas_phy_write32(hisi_hba, i, CHL_INT_COAL_EN, 0x0);
		hisi_sas_phy_write32(hisi_hba, i, PHYCTRL_OOB_RESTART_MSK, 0x0);
		if (hisi_hba->refclk_frequency_mhz == 66)
			hisi_sas_phy_write32(hisi_hba, i, PHY_CTRL, 0x199B694);
		/* else, do nothing -> leave it how you found it */
	}

	for (i = 0; i < hisi_hba->queue_count; i++) {
		/* Delivery queue */
		hisi_sas_write32(hisi_hba,
				 DLVRY_Q_0_BASE_ADDR_HI + (i * 0x14),
				 upper_32_bits(hisi_hba->cmd_hdr_dma[i]));

		hisi_sas_write32(hisi_hba, DLVRY_Q_0_BASE_ADDR_LO + (i * 0x14),
				 lower_32_bits(hisi_hba->cmd_hdr_dma[i]));

		hisi_sas_write32(hisi_hba, DLVRY_Q_0_DEPTH + (i * 0x14),
				 HISI_SAS_QUEUE_SLOTS);

		/* Completion queue */
		hisi_sas_write32(hisi_hba, COMPL_Q_0_BASE_ADDR_HI + (i * 0x14),
				 upper_32_bits(hisi_hba->complete_hdr_dma[i]));

		hisi_sas_write32(hisi_hba, COMPL_Q_0_BASE_ADDR_LO + (i * 0x14),
				 lower_32_bits(hisi_hba->complete_hdr_dma[i]));

		hisi_sas_write32(hisi_hba, COMPL_Q_0_DEPTH + (i * 0x14),
				 HISI_SAS_QUEUE_SLOTS);
	}

	/* itct */
	hisi_sas_write32(hisi_hba, ITCT_BASE_ADDR_LO,
			 lower_32_bits(hisi_hba->itct_dma));

	hisi_sas_write32(hisi_hba, ITCT_BASE_ADDR_HI,
			 upper_32_bits(hisi_hba->itct_dma));

	/* iost */
	hisi_sas_write32(hisi_hba, IOST_BASE_ADDR_LO,
			 lower_32_bits(hisi_hba->iost_dma));

	hisi_sas_write32(hisi_hba, IOST_BASE_ADDR_HI,
			 upper_32_bits(hisi_hba->iost_dma));

	/* breakpoint */
	hisi_sas_write32(hisi_hba, IO_BROKEN_MSG_ADDR_LO,
			 lower_32_bits(hisi_hba->breakpoint_dma));

	hisi_sas_write32(hisi_hba, IO_BROKEN_MSG_ADDR_HI,
			 upper_32_bits(hisi_hba->breakpoint_dma));

	/* SATA broken msg */
	hisi_sas_write32(hisi_hba, IO_SATA_BROKEN_MSG_ADDR_LO,
			 lower_32_bits(hisi_hba->sata_breakpoint_dma));

	hisi_sas_write32(hisi_hba, IO_SATA_BROKEN_MSG_ADDR_HI,
			 upper_32_bits(hisi_hba->sata_breakpoint_dma));

	/* SATA initial fis */
	hisi_sas_write32(hisi_hba, SATA_INITI_D2H_STORE_ADDR_LO,
			 lower_32_bits(hisi_hba->initial_fis_dma));

	hisi_sas_write32(hisi_hba, SATA_INITI_D2H_STORE_ADDR_HI,
			 upper_32_bits(hisi_hba->initial_fis_dma));
}

static void link_timeout_enable_link(struct timer_list *t)
{
	struct hisi_hba *hisi_hba = from_timer(hisi_hba, t, timer);
	int i, reg_val;

	for (i = 0; i < hisi_hba->n_phy; i++) {
		if (hisi_hba->reject_stp_links_msk & BIT(i))
			continue;

		reg_val = hisi_sas_phy_read32(hisi_hba, i, CON_CONTROL);
		if (!(reg_val & BIT(0))) {
			hisi_sas_phy_write32(hisi_hba, i,
					CON_CONTROL, 0x7);
			break;
		}
	}

	hisi_hba->timer.function = link_timeout_disable_link;
	mod_timer(&hisi_hba->timer, jiffies + msecs_to_jiffies(900));
}

static void link_timeout_disable_link(struct timer_list *t)
{
	struct hisi_hba *hisi_hba = from_timer(hisi_hba, t, timer);
	int i, reg_val;

	reg_val = hisi_sas_read32(hisi_hba, PHY_STATE);
	for (i = 0; i < hisi_hba->n_phy && reg_val; i++) {
		if (hisi_hba->reject_stp_links_msk & BIT(i))
			continue;

		if (reg_val & BIT(i)) {
			hisi_sas_phy_write32(hisi_hba, i,
					CON_CONTROL, 0x6);
			break;
		}
	}

	hisi_hba->timer.function = link_timeout_enable_link;
	mod_timer(&hisi_hba->timer, jiffies + msecs_to_jiffies(100));
}

static void set_link_timer_quirk(struct hisi_hba *hisi_hba)
{
	hisi_hba->timer.function = link_timeout_disable_link;
	hisi_hba->timer.expires = jiffies + msecs_to_jiffies(1000);
	add_timer(&hisi_hba->timer);
}

static int hw_init_v2_hw(struct hisi_hba *hisi_hba)
{
	struct device *dev = hisi_hba->dev;
	int rc;

	rc = reset_hw_v2_hw(hisi_hba);
	if (rc) {
		dev_err(dev, "hisi_sas_reset_hw failed, rc=%d\n", rc);
		return rc;
	}

	msleep(100);
	init_reg_v2_hw(hisi_hba);

	return 0;
}

static void enable_phy_v2_hw(struct hisi_hba *hisi_hba, int phy_no)
{
	u32 cfg = hisi_sas_phy_read32(hisi_hba, phy_no, PHY_CFG);

	cfg |= PHY_CFG_ENA_MSK;
	hisi_sas_phy_write32(hisi_hba, phy_no, PHY_CFG, cfg);
}

static bool is_sata_phy_v2_hw(struct hisi_hba *hisi_hba, int phy_no)
{
	u32 context;

	context = hisi_sas_read32(hisi_hba, PHY_CONTEXT);
	if (context & (1 << phy_no))
		return true;

	return false;
}

static bool tx_fifo_is_empty_v2_hw(struct hisi_hba *hisi_hba, int phy_no)
{
	u32 dfx_val;

	dfx_val = hisi_sas_phy_read32(hisi_hba, phy_no, DMA_TX_DFX1);

	if (dfx_val & BIT(16))
		return false;

	return true;
}

static bool axi_bus_is_idle_v2_hw(struct hisi_hba *hisi_hba, int phy_no)
{
	int i, max_loop = 1000;
	struct device *dev = hisi_hba->dev;
	u32 status, axi_status, dfx_val, dfx_tx_val;

	for (i = 0; i < max_loop; i++) {
		status = hisi_sas_read32_relaxed(hisi_hba,
			AXI_MASTER_CFG_BASE + AM_CURR_TRANS_RETURN);

		axi_status = hisi_sas_read32(hisi_hba, AXI_CFG);
		dfx_val = hisi_sas_phy_read32(hisi_hba, phy_no, DMA_TX_DFX1);
		dfx_tx_val = hisi_sas_phy_read32(hisi_hba,
			phy_no, DMA_TX_FIFO_DFX0);

		if ((status == 0x3) && (axi_status == 0x0) &&
		    (dfx_val & BIT(20)) && (dfx_tx_val & BIT(10)))
			return true;
		udelay(10);
	}
	dev_err(dev, "bus is not idle phy%d, axi150:0x%x axi100:0x%x port204:0x%x port240:0x%x\n",
			phy_no, status, axi_status,
			dfx_val, dfx_tx_val);
	return false;
}

static bool wait_io_done_v2_hw(struct hisi_hba *hisi_hba, int phy_no)
{
	int i, max_loop = 1000;
	struct device *dev = hisi_hba->dev;
	u32 status, tx_dfx0;

	for (i = 0; i < max_loop; i++) {
		status = hisi_sas_phy_read32(hisi_hba, phy_no, LINK_DFX2);
		status = (status & 0x3fc0) >> 6;

		if (status != 0x1)
			return true;

		tx_dfx0 = hisi_sas_phy_read32(hisi_hba, phy_no, DMA_TX_DFX0);
		if ((tx_dfx0 & 0x1ff) == 0x2)
			return true;
		udelay(10);
	}
	dev_err(dev, "IO not done phy%d, port264:0x%x port200:0x%x\n",
			phy_no, status, tx_dfx0);
	return false;
}

static bool allowed_disable_phy_v2_hw(struct hisi_hba *hisi_hba, int phy_no)
{
	if (tx_fifo_is_empty_v2_hw(hisi_hba, phy_no))
		return true;

	if (!axi_bus_is_idle_v2_hw(hisi_hba, phy_no))
		return false;

	if (!wait_io_done_v2_hw(hisi_hba, phy_no))
		return false;

	return true;
}


static void disable_phy_v2_hw(struct hisi_hba *hisi_hba, int phy_no)
{
	u32 cfg, axi_val, dfx0_val, txid_auto;
	struct device *dev = hisi_hba->dev;

	/* Close axi bus. */
	axi_val = hisi_sas_read32(hisi_hba, AXI_MASTER_CFG_BASE +
				AM_CTRL_GLOBAL);
	axi_val |= 0x1;
	hisi_sas_write32(hisi_hba, AXI_MASTER_CFG_BASE +
		AM_CTRL_GLOBAL, axi_val);

	if (is_sata_phy_v2_hw(hisi_hba, phy_no)) {
		if (allowed_disable_phy_v2_hw(hisi_hba, phy_no))
			goto do_disable;

		/* Reset host controller. */
		queue_work(hisi_hba->wq, &hisi_hba->rst_work);
		return;
	}

	dfx0_val = hisi_sas_phy_read32(hisi_hba, phy_no, PORT_DFX0);
	dfx0_val = (dfx0_val & 0x1fc0) >> 6;
	if (dfx0_val != 0x4)
		goto do_disable;

	if (!tx_fifo_is_empty_v2_hw(hisi_hba, phy_no)) {
		dev_warn(dev, "phy%d, wait tx fifo need send break\n",
			phy_no);
		txid_auto = hisi_sas_phy_read32(hisi_hba, phy_no,
					TXID_AUTO);
		txid_auto |= TXID_AUTO_CTB_MSK;
		hisi_sas_phy_write32(hisi_hba, phy_no, TXID_AUTO,
					txid_auto);
	}

do_disable:
	cfg = hisi_sas_phy_read32(hisi_hba, phy_no, PHY_CFG);
	cfg &= ~PHY_CFG_ENA_MSK;
	hisi_sas_phy_write32(hisi_hba, phy_no, PHY_CFG, cfg);

	/* Open axi bus. */
	axi_val &= ~0x1;
	hisi_sas_write32(hisi_hba, AXI_MASTER_CFG_BASE +
		AM_CTRL_GLOBAL, axi_val);
}

static void start_phy_v2_hw(struct hisi_hba *hisi_hba, int phy_no)
{
	config_id_frame_v2_hw(hisi_hba, phy_no);
	config_phy_opt_mode_v2_hw(hisi_hba, phy_no);
	enable_phy_v2_hw(hisi_hba, phy_no);
}

static void phy_hard_reset_v2_hw(struct hisi_hba *hisi_hba, int phy_no)
{
	struct hisi_sas_phy *phy = &hisi_hba->phy[phy_no];
	u32 txid_auto;

	hisi_sas_phy_enable(hisi_hba, phy_no, 0);
	if (phy->identify.device_type == SAS_END_DEVICE) {
		txid_auto = hisi_sas_phy_read32(hisi_hba, phy_no, TXID_AUTO);
		hisi_sas_phy_write32(hisi_hba, phy_no, TXID_AUTO,
					txid_auto | TX_HARDRST_MSK);
	}
	msleep(100);
	hisi_sas_phy_enable(hisi_hba, phy_no, 1);
}

static void phy_get_events_v2_hw(struct hisi_hba *hisi_hba, int phy_no)
{
	struct hisi_sas_phy *phy = &hisi_hba->phy[phy_no];
	struct asd_sas_phy *sas_phy = &phy->sas_phy;
	struct sas_phy *sphy = sas_phy->phy;
	u32 err4_reg_val, err6_reg_val;

	/* loss dword syn, phy reset problem */
	err4_reg_val = hisi_sas_phy_read32(hisi_hba, phy_no, SAS_ERR_CNT4_REG);

	/* disparity err, invalid dword */
	err6_reg_val = hisi_sas_phy_read32(hisi_hba, phy_no, SAS_ERR_CNT6_REG);

	sphy->loss_of_dword_sync_count += (err4_reg_val >> 16) & 0xFFFF;
	sphy->phy_reset_problem_count += err4_reg_val & 0xFFFF;
	sphy->invalid_dword_count += (err6_reg_val & 0xFF0000) >> 16;
	sphy->running_disparity_error_count += err6_reg_val & 0xFF;
}

static void phys_init_v2_hw(struct hisi_hba *hisi_hba)
{
<<<<<<< HEAD
	struct timer_list *timer = &hisi_hba->timer;

	setup_timer(timer, start_phys_v2_hw, (unsigned long)hisi_hba);
	mod_timer(timer, jiffies + HZ);
=======
	int i;

	for (i = 0; i < hisi_hba->n_phy; i++) {
		struct hisi_sas_phy *phy = &hisi_hba->phy[i];
		struct asd_sas_phy *sas_phy = &phy->sas_phy;

		if (!sas_phy->phy->enabled)
			continue;

		hisi_sas_phy_enable(hisi_hba, i, 1);
	}
>>>>>>> 24b8d41d
}

static void sl_notify_ssp_v2_hw(struct hisi_hba *hisi_hba, int phy_no)
{
	u32 sl_control;

	sl_control = hisi_sas_phy_read32(hisi_hba, phy_no, SL_CONTROL);
	sl_control |= SL_CONTROL_NOTIFY_EN_MSK;
	hisi_sas_phy_write32(hisi_hba, phy_no, SL_CONTROL, sl_control);
	msleep(1);
	sl_control = hisi_sas_phy_read32(hisi_hba, phy_no, SL_CONTROL);
	sl_control &= ~SL_CONTROL_NOTIFY_EN_MSK;
	hisi_sas_phy_write32(hisi_hba, phy_no, SL_CONTROL, sl_control);
}

static enum sas_linkrate phy_get_max_linkrate_v2_hw(void)
{
	return SAS_LINK_RATE_12_0_GBPS;
}

static void phy_set_linkrate_v2_hw(struct hisi_hba *hisi_hba, int phy_no,
		struct sas_phy_linkrates *r)
{
	enum sas_linkrate max = r->maximum_linkrate;
	u32 prog_phy_link_rate = 0x800;

	prog_phy_link_rate |= hisi_sas_get_prog_phy_linkrate_mask(max);
	hisi_sas_phy_write32(hisi_hba, phy_no, PROG_PHY_LINK_RATE,
			     prog_phy_link_rate);
}

static int get_wideport_bitmap_v2_hw(struct hisi_hba *hisi_hba, int port_id)
{
	int i, bitmap = 0;
	u32 phy_port_num_ma = hisi_sas_read32(hisi_hba, PHY_PORT_NUM_MA);
	u32 phy_state = hisi_sas_read32(hisi_hba, PHY_STATE);

	for (i = 0; i < (hisi_hba->n_phy < 9 ? hisi_hba->n_phy : 8); i++)
		if (phy_state & 1 << i)
			if (((phy_port_num_ma >> (i * 4)) & 0xf) == port_id)
				bitmap |= 1 << i;

	if (hisi_hba->n_phy == 9) {
		u32 port_state = hisi_sas_read32(hisi_hba, PORT_STATE);

		if (phy_state & 1 << 8)
			if (((port_state & PORT_STATE_PHY8_PORT_NUM_MSK) >>
			     PORT_STATE_PHY8_PORT_NUM_OFF) == port_id)
				bitmap |= 1 << 9;
	}

	return bitmap;
}

/* DQ lock must be taken here */
static void start_delivery_v2_hw(struct hisi_sas_dq *dq)
{
<<<<<<< HEAD
	struct device *dev = &hisi_hba->pdev->dev;
	struct hisi_sas_dq *dq;
	u32 r, w;
	int queue = hisi_hba->queue;

	while (1) {
		dq = &hisi_hba->dq[queue];
		w = dq->wr_point;
		r = hisi_sas_read32_relaxed(hisi_hba,
					    DLVRY_Q_0_RD_PTR + (queue * 0x14));
		if (r == (w+1) % HISI_SAS_QUEUE_SLOTS) {
			queue = (queue + 1) % hisi_hba->queue_count;
			if (queue == hisi_hba->queue) {
				dev_warn(dev, "could not find free slot\n");
				return -EAGAIN;
			}
			continue;
		}
		break;
=======
	struct hisi_hba *hisi_hba = dq->hisi_hba;
	struct hisi_sas_slot *s, *s1, *s2 = NULL;
	int dlvry_queue = dq->id;
	int wp;

	list_for_each_entry_safe(s, s1, &dq->list, delivery) {
		if (!s->ready)
			break;
		s2 = s;
		list_del(&s->delivery);
>>>>>>> 24b8d41d
	}

<<<<<<< HEAD
static void start_delivery_v2_hw(struct hisi_hba *hisi_hba)
{
	int dlvry_queue = hisi_hba->slot_prep->dlvry_queue;
	int dlvry_queue_slot = hisi_hba->slot_prep->dlvry_queue_slot;
	struct hisi_sas_dq *dq = &hisi_hba->dq[dlvry_queue];

	dq->wr_point = ++dlvry_queue_slot % HISI_SAS_QUEUE_SLOTS;
	hisi_sas_write32(hisi_hba, DLVRY_Q_0_WR_PTR + (dlvry_queue * 0x14),
			 dq->wr_point);
=======
	if (!s2)
		return;

	/*
	 * Ensure that memories for slots built on other CPUs is observed.
	 */
	smp_rmb();
	wp = (s2->dlvry_queue_slot + 1) % HISI_SAS_QUEUE_SLOTS;

	hisi_sas_write32(hisi_hba, DLVRY_Q_0_WR_PTR + (dlvry_queue * 0x14), wp);
>>>>>>> 24b8d41d
}

static void prep_prd_sge_v2_hw(struct hisi_hba *hisi_hba,
			      struct hisi_sas_slot *slot,
			      struct hisi_sas_cmd_hdr *hdr,
			      struct scatterlist *scatter,
			      int n_elem)
{
	struct hisi_sas_sge_page *sge_page = hisi_sas_sge_addr_mem(slot);
	struct scatterlist *sg;
	int i;

	for_each_sg(scatter, sg, n_elem, i) {
		struct hisi_sas_sge *entry = &sge_page->sge[i];

		entry->addr = cpu_to_le64(sg_dma_address(sg));
		entry->page_ctrl_0 = entry->page_ctrl_1 = 0;
		entry->data_len = cpu_to_le32(sg_dma_len(sg));
		entry->data_off = 0;
	}

	hdr->prd_table_addr = cpu_to_le64(hisi_sas_sge_addr_dma(slot));

	hdr->sg_len = cpu_to_le32(n_elem << CMD_HDR_DATA_SGL_LEN_OFF);
}

static void prep_smp_v2_hw(struct hisi_hba *hisi_hba,
			  struct hisi_sas_slot *slot)
{
	struct sas_task *task = slot->task;
	struct hisi_sas_cmd_hdr *hdr = slot->cmd_hdr;
	struct domain_device *device = task->dev;
	struct hisi_sas_port *port = slot->port;
	struct scatterlist *sg_req;
	struct hisi_sas_device *sas_dev = device->lldd_dev;
	dma_addr_t req_dma_addr;
	unsigned int req_len;

	/* req */
	sg_req = &task->smp_task.smp_req;
	req_dma_addr = sg_dma_address(sg_req);
	req_len = sg_dma_len(&task->smp_task.smp_req);

	/* create header */
	/* dw0 */
	hdr->dw0 = cpu_to_le32((port->id << CMD_HDR_PORT_OFF) |
			       (1 << CMD_HDR_PRIORITY_OFF) | /* high pri */
			       (2 << CMD_HDR_CMD_OFF)); /* smp */

	/* map itct entry */
	hdr->dw1 = cpu_to_le32((sas_dev->device_id << CMD_HDR_DEV_ID_OFF) |
			       (1 << CMD_HDR_FRAME_TYPE_OFF) |
			       (DIR_NO_DATA << CMD_HDR_DIR_OFF));

	/* dw2 */
	hdr->dw2 = cpu_to_le32((((req_len - 4) / 4) << CMD_HDR_CFL_OFF) |
			       (HISI_SAS_MAX_SMP_RESP_SZ / 4 <<
			       CMD_HDR_MRFL_OFF));

	hdr->transfer_tags = cpu_to_le32(slot->idx << CMD_HDR_IPTT_OFF);

	hdr->cmd_table_addr = cpu_to_le64(req_dma_addr);
	hdr->sts_buffer_addr = cpu_to_le64(hisi_sas_status_buf_addr_dma(slot));
}

static void prep_ssp_v2_hw(struct hisi_hba *hisi_hba,
			  struct hisi_sas_slot *slot)
{
	struct sas_task *task = slot->task;
	struct hisi_sas_cmd_hdr *hdr = slot->cmd_hdr;
	struct domain_device *device = task->dev;
	struct hisi_sas_device *sas_dev = device->lldd_dev;
	struct hisi_sas_port *port = slot->port;
	struct sas_ssp_task *ssp_task = &task->ssp_task;
	struct scsi_cmnd *scsi_cmnd = ssp_task->cmd;
	struct hisi_sas_tmf_task *tmf = slot->tmf;
	int has_data = 0, priority = !!tmf;
	u8 *buf_cmd;
	u32 dw1 = 0, dw2 = 0;

	hdr->dw0 = cpu_to_le32((1 << CMD_HDR_RESP_REPORT_OFF) |
			       (2 << CMD_HDR_TLR_CTRL_OFF) |
			       (port->id << CMD_HDR_PORT_OFF) |
			       (priority << CMD_HDR_PRIORITY_OFF) |
			       (1 << CMD_HDR_CMD_OFF)); /* ssp */

	dw1 = 1 << CMD_HDR_VDTL_OFF;
	if (tmf) {
		dw1 |= 2 << CMD_HDR_FRAME_TYPE_OFF;
		dw1 |= DIR_NO_DATA << CMD_HDR_DIR_OFF;
	} else {
		dw1 |= 1 << CMD_HDR_FRAME_TYPE_OFF;
		switch (scsi_cmnd->sc_data_direction) {
		case DMA_TO_DEVICE:
			has_data = 1;
			dw1 |= DIR_TO_DEVICE << CMD_HDR_DIR_OFF;
			break;
		case DMA_FROM_DEVICE:
			has_data = 1;
			dw1 |= DIR_TO_INI << CMD_HDR_DIR_OFF;
			break;
		default:
			dw1 &= ~CMD_HDR_DIR_MSK;
		}
	}

	/* map itct entry */
	dw1 |= sas_dev->device_id << CMD_HDR_DEV_ID_OFF;
	hdr->dw1 = cpu_to_le32(dw1);

	dw2 = (((sizeof(struct ssp_command_iu) + sizeof(struct ssp_frame_hdr)
	      + 3) / 4) << CMD_HDR_CFL_OFF) |
	      ((HISI_SAS_MAX_SSP_RESP_SZ / 4) << CMD_HDR_MRFL_OFF) |
	      (2 << CMD_HDR_SG_MOD_OFF);
	hdr->dw2 = cpu_to_le32(dw2);

	hdr->transfer_tags = cpu_to_le32(slot->idx);

	if (has_data)
		prep_prd_sge_v2_hw(hisi_hba, slot, hdr, task->scatter,
					slot->n_elem);

	hdr->data_transfer_len = cpu_to_le32(task->total_xfer_len);
	hdr->cmd_table_addr = cpu_to_le64(hisi_sas_cmd_hdr_addr_dma(slot));
	hdr->sts_buffer_addr = cpu_to_le64(hisi_sas_status_buf_addr_dma(slot));

	buf_cmd = hisi_sas_cmd_hdr_addr_mem(slot) +
		sizeof(struct ssp_frame_hdr);

	memcpy(buf_cmd, &task->ssp_task.LUN, 8);
	if (!tmf) {
		buf_cmd[9] = task->ssp_task.task_attr |
				(task->ssp_task.task_prio << 3);
		memcpy(buf_cmd + 12, task->ssp_task.cmd->cmnd,
				task->ssp_task.cmd->cmd_len);
	} else {
		buf_cmd[10] = tmf->tmf;
		switch (tmf->tmf) {
		case TMF_ABORT_TASK:
		case TMF_QUERY_TASK:
			buf_cmd[12] =
				(tmf->tag_of_task_to_be_managed >> 8) & 0xff;
			buf_cmd[13] =
				tmf->tag_of_task_to_be_managed & 0xff;
			break;
		default:
			break;
		}
	}
}

#define TRANS_TX_ERR	0
#define TRANS_RX_ERR	1
#define DMA_TX_ERR		2
#define SIPC_RX_ERR		3
#define DMA_RX_ERR		4

#define DMA_TX_ERR_OFF	0
#define DMA_TX_ERR_MSK	(0xffff << DMA_TX_ERR_OFF)
#define SIPC_RX_ERR_OFF	16
#define SIPC_RX_ERR_MSK (0xffff << SIPC_RX_ERR_OFF)

static int parse_trans_tx_err_code_v2_hw(u32 err_msk)
{
	static const u8 trans_tx_err_code_prio[] = {
		TRANS_TX_OPEN_FAIL_WITH_IT_NEXUS_LOSS,
		TRANS_TX_ERR_PHY_NOT_ENABLE,
		TRANS_TX_OPEN_CNX_ERR_WRONG_DESTINATION,
		TRANS_TX_OPEN_CNX_ERR_ZONE_VIOLATION,
		TRANS_TX_OPEN_CNX_ERR_BY_OTHER,
		RESERVED0,
		TRANS_TX_OPEN_CNX_ERR_AIP_TIMEOUT,
		TRANS_TX_OPEN_CNX_ERR_STP_RESOURCES_BUSY,
		TRANS_TX_OPEN_CNX_ERR_PROTOCOL_NOT_SUPPORTED,
		TRANS_TX_OPEN_CNX_ERR_CONNECTION_RATE_NOT_SUPPORTED,
		TRANS_TX_OPEN_CNX_ERR_BAD_DESTINATION,
		TRANS_TX_OPEN_CNX_ERR_BREAK_RCVD,
		TRANS_TX_OPEN_CNX_ERR_LOW_PHY_POWER,
		TRANS_TX_OPEN_CNX_ERR_PATHWAY_BLOCKED,
		TRANS_TX_OPEN_CNX_ERR_OPEN_TIMEOUT,
		TRANS_TX_OPEN_CNX_ERR_NO_DESTINATION,
		TRANS_TX_OPEN_RETRY_ERR_THRESHOLD_REACHED,
		TRANS_TX_ERR_WITH_CLOSE_PHYDISALE,
		TRANS_TX_ERR_WITH_CLOSE_DWS_TIMEOUT,
		TRANS_TX_ERR_WITH_CLOSE_COMINIT,
		TRANS_TX_ERR_WITH_BREAK_TIMEOUT,
		TRANS_TX_ERR_WITH_BREAK_REQUEST,
		TRANS_TX_ERR_WITH_BREAK_RECEVIED,
		TRANS_TX_ERR_WITH_CLOSE_TIMEOUT,
		TRANS_TX_ERR_WITH_CLOSE_NORMAL,
		TRANS_TX_ERR_WITH_NAK_RECEVIED,
		TRANS_TX_ERR_WITH_ACK_NAK_TIMEOUT,
		TRANS_TX_ERR_WITH_CREDIT_TIMEOUT,
		TRANS_TX_ERR_WITH_IPTT_CONFLICT,
		TRANS_TX_ERR_WITH_OPEN_BY_DES_OR_OTHERS,
		TRANS_TX_ERR_WITH_WAIT_RECV_TIMEOUT,
	};
	int index, i;

	for (i = 0; i < ARRAY_SIZE(trans_tx_err_code_prio); i++) {
		index = trans_tx_err_code_prio[i] - TRANS_TX_FAIL_BASE;
		if (err_msk & (1 << index))
			return trans_tx_err_code_prio[i];
	}
	return -1;
}

static int parse_trans_rx_err_code_v2_hw(u32 err_msk)
{
	static const u8 trans_rx_err_code_prio[] = {
		TRANS_RX_ERR_WITH_RXFRAME_CRC_ERR,
		TRANS_RX_ERR_WITH_RXFIS_8B10B_DISP_ERR,
		TRANS_RX_ERR_WITH_RXFRAME_HAVE_ERRPRM,
		TRANS_RX_ERR_WITH_RXFIS_DECODE_ERROR,
		TRANS_RX_ERR_WITH_RXFIS_CRC_ERR,
		TRANS_RX_ERR_WITH_RXFRAME_LENGTH_OVERRUN,
		TRANS_RX_ERR_WITH_RXFIS_RX_SYNCP,
		TRANS_RX_ERR_WITH_LINK_BUF_OVERRUN,
		TRANS_RX_ERR_WITH_CLOSE_PHY_DISABLE,
		TRANS_RX_ERR_WITH_CLOSE_DWS_TIMEOUT,
		TRANS_RX_ERR_WITH_CLOSE_COMINIT,
		TRANS_RX_ERR_WITH_BREAK_TIMEOUT,
		TRANS_RX_ERR_WITH_BREAK_REQUEST,
		TRANS_RX_ERR_WITH_BREAK_RECEVIED,
		RESERVED1,
		TRANS_RX_ERR_WITH_CLOSE_NORMAL,
		TRANS_RX_ERR_WITH_DATA_LEN0,
		TRANS_RX_ERR_WITH_BAD_HASH,
		TRANS_RX_XRDY_WLEN_ZERO_ERR,
		TRANS_RX_SSP_FRM_LEN_ERR,
		RESERVED2,
		RESERVED3,
		RESERVED4,
		RESERVED5,
		TRANS_RX_ERR_WITH_BAD_FRM_TYPE,
		TRANS_RX_SMP_FRM_LEN_ERR,
		TRANS_RX_SMP_RESP_TIMEOUT_ERR,
		RESERVED6,
		RESERVED7,
		RESERVED8,
		RESERVED9,
		TRANS_RX_R_ERR,
	};
	int index, i;

	for (i = 0; i < ARRAY_SIZE(trans_rx_err_code_prio); i++) {
		index = trans_rx_err_code_prio[i] - TRANS_RX_FAIL_BASE;
		if (err_msk & (1 << index))
			return trans_rx_err_code_prio[i];
	}
	return -1;
}

static int parse_dma_tx_err_code_v2_hw(u32 err_msk)
{
	static const u8 dma_tx_err_code_prio[] = {
		DMA_TX_UNEXP_XFER_ERR,
		DMA_TX_UNEXP_RETRANS_ERR,
		DMA_TX_XFER_LEN_OVERFLOW,
		DMA_TX_XFER_OFFSET_ERR,
		DMA_TX_RAM_ECC_ERR,
		DMA_TX_DIF_LEN_ALIGN_ERR,
		DMA_TX_DIF_CRC_ERR,
		DMA_TX_DIF_APP_ERR,
		DMA_TX_DIF_RPP_ERR,
		DMA_TX_DATA_SGL_OVERFLOW,
		DMA_TX_DIF_SGL_OVERFLOW,
	};
	int index, i;

	for (i = 0; i < ARRAY_SIZE(dma_tx_err_code_prio); i++) {
		index = dma_tx_err_code_prio[i] - DMA_TX_ERR_BASE;
		err_msk = err_msk & DMA_TX_ERR_MSK;
		if (err_msk & (1 << index))
			return dma_tx_err_code_prio[i];
	}
	return -1;
}

static int parse_sipc_rx_err_code_v2_hw(u32 err_msk)
{
	static const u8 sipc_rx_err_code_prio[] = {
		SIPC_RX_FIS_STATUS_ERR_BIT_VLD,
		SIPC_RX_PIO_WRSETUP_STATUS_DRQ_ERR,
		SIPC_RX_FIS_STATUS_BSY_BIT_ERR,
		SIPC_RX_WRSETUP_LEN_ODD_ERR,
		SIPC_RX_WRSETUP_LEN_ZERO_ERR,
		SIPC_RX_WRDATA_LEN_NOT_MATCH_ERR,
		SIPC_RX_NCQ_WRSETUP_OFFSET_ERR,
		SIPC_RX_NCQ_WRSETUP_AUTO_ACTIVE_ERR,
		SIPC_RX_SATA_UNEXP_FIS_ERR,
		SIPC_RX_WRSETUP_ESTATUS_ERR,
		SIPC_RX_DATA_UNDERFLOW_ERR,
	};
	int index, i;

	for (i = 0; i < ARRAY_SIZE(sipc_rx_err_code_prio); i++) {
		index = sipc_rx_err_code_prio[i] - SIPC_RX_ERR_BASE;
		err_msk = err_msk & SIPC_RX_ERR_MSK;
		if (err_msk & (1 << (index + 0x10)))
			return sipc_rx_err_code_prio[i];
	}
	return -1;
}

static int parse_dma_rx_err_code_v2_hw(u32 err_msk)
{
	static const u8 dma_rx_err_code_prio[] = {
		DMA_RX_UNKNOWN_FRM_ERR,
		DMA_RX_DATA_LEN_OVERFLOW,
		DMA_RX_DATA_LEN_UNDERFLOW,
		DMA_RX_DATA_OFFSET_ERR,
		RESERVED10,
		DMA_RX_SATA_FRAME_TYPE_ERR,
		DMA_RX_RESP_BUF_OVERFLOW,
		DMA_RX_UNEXP_RETRANS_RESP_ERR,
		DMA_RX_UNEXP_NORM_RESP_ERR,
		DMA_RX_UNEXP_RDFRAME_ERR,
		DMA_RX_PIO_DATA_LEN_ERR,
		DMA_RX_RDSETUP_STATUS_ERR,
		DMA_RX_RDSETUP_STATUS_DRQ_ERR,
		DMA_RX_RDSETUP_STATUS_BSY_ERR,
		DMA_RX_RDSETUP_LEN_ODD_ERR,
		DMA_RX_RDSETUP_LEN_ZERO_ERR,
		DMA_RX_RDSETUP_LEN_OVER_ERR,
		DMA_RX_RDSETUP_OFFSET_ERR,
		DMA_RX_RDSETUP_ACTIVE_ERR,
		DMA_RX_RDSETUP_ESTATUS_ERR,
		DMA_RX_RAM_ECC_ERR,
		DMA_RX_DIF_CRC_ERR,
		DMA_RX_DIF_APP_ERR,
		DMA_RX_DIF_RPP_ERR,
		DMA_RX_DATA_SGL_OVERFLOW,
		DMA_RX_DIF_SGL_OVERFLOW,
	};
	int index, i;

	for (i = 0; i < ARRAY_SIZE(dma_rx_err_code_prio); i++) {
		index = dma_rx_err_code_prio[i] - DMA_RX_ERR_BASE;
		if (err_msk & (1 << index))
			return dma_rx_err_code_prio[i];
	}
	return -1;
}

/* by default, task resp is complete */
static void slot_err_v2_hw(struct hisi_hba *hisi_hba,
			   struct sas_task *task,
			   struct hisi_sas_slot *slot,
			   int err_phase)
{
	struct task_status_struct *ts = &task->task_status;
	struct hisi_sas_err_record_v2 *err_record =
			hisi_sas_status_buf_addr_mem(slot);
	u32 trans_tx_fail_type = le32_to_cpu(err_record->trans_tx_fail_type);
	u32 trans_rx_fail_type = le32_to_cpu(err_record->trans_rx_fail_type);
	u16 dma_tx_err_type = le16_to_cpu(err_record->dma_tx_err_type);
	u16 sipc_rx_err_type = le16_to_cpu(err_record->sipc_rx_err_type);
	u32 dma_rx_err_type = le32_to_cpu(err_record->dma_rx_err_type);
	int error = -1;

	if (err_phase == 1) {
		/* error in TX phase, the priority of error is: DW2 > DW0 */
		error = parse_dma_tx_err_code_v2_hw(dma_tx_err_type);
		if (error == -1)
			error = parse_trans_tx_err_code_v2_hw(
					trans_tx_fail_type);
	} else if (err_phase == 2) {
		/* error in RX phase, the priority is: DW1 > DW3 > DW2 */
		error = parse_trans_rx_err_code_v2_hw(trans_rx_fail_type);
		if (error == -1) {
			error = parse_dma_rx_err_code_v2_hw(
					dma_rx_err_type);
			if (error == -1)
				error = parse_sipc_rx_err_code_v2_hw(
						sipc_rx_err_type);
		}
	}

	switch (task->task_proto) {
	case SAS_PROTOCOL_SSP:
	{
		switch (error) {
		case TRANS_TX_OPEN_CNX_ERR_NO_DESTINATION:
		{
			ts->stat = SAS_OPEN_REJECT;
			ts->open_rej_reason = SAS_OREJ_NO_DEST;
			break;
		}
		case TRANS_TX_OPEN_CNX_ERR_PROTOCOL_NOT_SUPPORTED:
		{
			ts->stat = SAS_OPEN_REJECT;
			ts->open_rej_reason = SAS_OREJ_EPROTO;
			break;
		}
		case TRANS_TX_OPEN_CNX_ERR_CONNECTION_RATE_NOT_SUPPORTED:
		{
			ts->stat = SAS_OPEN_REJECT;
			ts->open_rej_reason = SAS_OREJ_CONN_RATE;
			break;
		}
		case TRANS_TX_OPEN_CNX_ERR_BAD_DESTINATION:
		{
			ts->stat = SAS_OPEN_REJECT;
			ts->open_rej_reason = SAS_OREJ_BAD_DEST;
			break;
		}
		case TRANS_TX_OPEN_CNX_ERR_WRONG_DESTINATION:
		{
			ts->stat = SAS_OPEN_REJECT;
			ts->open_rej_reason = SAS_OREJ_WRONG_DEST;
			break;
		}
		case DMA_RX_UNEXP_NORM_RESP_ERR:
		case TRANS_TX_OPEN_CNX_ERR_ZONE_VIOLATION:
		case DMA_RX_RESP_BUF_OVERFLOW:
		{
			ts->stat = SAS_OPEN_REJECT;
			ts->open_rej_reason = SAS_OREJ_UNKNOWN;
			break;
		}
		case TRANS_TX_OPEN_CNX_ERR_LOW_PHY_POWER:
		{
			/* not sure */
			ts->stat = SAS_DEV_NO_RESPONSE;
			break;
		}
		case DMA_RX_DATA_LEN_OVERFLOW:
		{
			ts->stat = SAS_DATA_OVERRUN;
			ts->residual = 0;
			break;
		}
		case DMA_RX_DATA_LEN_UNDERFLOW:
		{
			ts->residual = trans_tx_fail_type;
			ts->stat = SAS_DATA_UNDERRUN;
			break;
		}
		case TRANS_TX_OPEN_FAIL_WITH_IT_NEXUS_LOSS:
		case TRANS_TX_ERR_PHY_NOT_ENABLE:
		case TRANS_TX_OPEN_CNX_ERR_BY_OTHER:
		case TRANS_TX_OPEN_CNX_ERR_AIP_TIMEOUT:
		case TRANS_TX_OPEN_CNX_ERR_BREAK_RCVD:
		case TRANS_TX_OPEN_CNX_ERR_PATHWAY_BLOCKED:
		case TRANS_TX_OPEN_CNX_ERR_OPEN_TIMEOUT:
		case TRANS_TX_OPEN_RETRY_ERR_THRESHOLD_REACHED:
		case TRANS_TX_ERR_WITH_BREAK_TIMEOUT:
		case TRANS_TX_ERR_WITH_BREAK_REQUEST:
		case TRANS_TX_ERR_WITH_BREAK_RECEVIED:
		case TRANS_TX_ERR_WITH_CLOSE_TIMEOUT:
		case TRANS_TX_ERR_WITH_CLOSE_NORMAL:
		case TRANS_TX_ERR_WITH_CLOSE_PHYDISALE:
		case TRANS_TX_ERR_WITH_CLOSE_DWS_TIMEOUT:
		case TRANS_TX_ERR_WITH_CLOSE_COMINIT:
		case TRANS_TX_ERR_WITH_NAK_RECEVIED:
		case TRANS_TX_ERR_WITH_ACK_NAK_TIMEOUT:
		case TRANS_TX_ERR_WITH_CREDIT_TIMEOUT:
		case TRANS_TX_ERR_WITH_IPTT_CONFLICT:
		case TRANS_RX_ERR_WITH_RXFRAME_CRC_ERR:
		case TRANS_RX_ERR_WITH_RXFIS_8B10B_DISP_ERR:
		case TRANS_RX_ERR_WITH_RXFRAME_HAVE_ERRPRM:
		case TRANS_RX_ERR_WITH_LINK_BUF_OVERRUN:
		case TRANS_RX_ERR_WITH_BREAK_TIMEOUT:
		case TRANS_RX_ERR_WITH_BREAK_REQUEST:
		case TRANS_RX_ERR_WITH_BREAK_RECEVIED:
		case TRANS_RX_ERR_WITH_CLOSE_NORMAL:
		case TRANS_RX_ERR_WITH_CLOSE_DWS_TIMEOUT:
		case TRANS_RX_ERR_WITH_CLOSE_COMINIT:
		case TRANS_TX_ERR_FRAME_TXED:
		case TRANS_RX_ERR_WITH_CLOSE_PHY_DISABLE:
		case TRANS_RX_ERR_WITH_DATA_LEN0:
		case TRANS_RX_ERR_WITH_BAD_HASH:
		case TRANS_RX_XRDY_WLEN_ZERO_ERR:
		case TRANS_RX_SSP_FRM_LEN_ERR:
		case TRANS_RX_ERR_WITH_BAD_FRM_TYPE:
		case DMA_TX_DATA_SGL_OVERFLOW:
		case DMA_TX_UNEXP_XFER_ERR:
		case DMA_TX_UNEXP_RETRANS_ERR:
		case DMA_TX_XFER_LEN_OVERFLOW:
		case DMA_TX_XFER_OFFSET_ERR:
		case SIPC_RX_DATA_UNDERFLOW_ERR:
		case DMA_RX_DATA_SGL_OVERFLOW:
		case DMA_RX_DATA_OFFSET_ERR:
		case DMA_RX_RDSETUP_LEN_ODD_ERR:
		case DMA_RX_RDSETUP_LEN_ZERO_ERR:
		case DMA_RX_RDSETUP_LEN_OVER_ERR:
		case DMA_RX_SATA_FRAME_TYPE_ERR:
		case DMA_RX_UNKNOWN_FRM_ERR:
		{
			/* This will request a retry */
			ts->stat = SAS_QUEUE_FULL;
			slot->abort = 1;
			break;
		}
		default:
			break;
		}
	}
		break;
	case SAS_PROTOCOL_SMP:
		ts->stat = SAM_STAT_CHECK_CONDITION;
		break;

	case SAS_PROTOCOL_SATA:
	case SAS_PROTOCOL_STP:
	case SAS_PROTOCOL_SATA | SAS_PROTOCOL_STP:
	{
		switch (error) {
		case TRANS_TX_OPEN_CNX_ERR_NO_DESTINATION:
		{
			ts->stat = SAS_OPEN_REJECT;
			ts->open_rej_reason = SAS_OREJ_NO_DEST;
			break;
		}
		case TRANS_TX_OPEN_CNX_ERR_LOW_PHY_POWER:
		{
			ts->resp = SAS_TASK_UNDELIVERED;
			ts->stat = SAS_DEV_NO_RESPONSE;
			break;
		}
		case TRANS_TX_OPEN_CNX_ERR_PROTOCOL_NOT_SUPPORTED:
		{
			ts->stat = SAS_OPEN_REJECT;
			ts->open_rej_reason = SAS_OREJ_EPROTO;
			break;
		}
		case TRANS_TX_OPEN_CNX_ERR_CONNECTION_RATE_NOT_SUPPORTED:
		{
			ts->stat = SAS_OPEN_REJECT;
			ts->open_rej_reason = SAS_OREJ_CONN_RATE;
			break;
		}
		case TRANS_TX_OPEN_CNX_ERR_BAD_DESTINATION:
		{
			ts->stat = SAS_OPEN_REJECT;
			ts->open_rej_reason = SAS_OREJ_CONN_RATE;
			break;
		}
		case TRANS_TX_OPEN_CNX_ERR_WRONG_DESTINATION:
		{
			ts->stat = SAS_OPEN_REJECT;
			ts->open_rej_reason = SAS_OREJ_WRONG_DEST;
			break;
		}
		case DMA_RX_RESP_BUF_OVERFLOW:
		case DMA_RX_UNEXP_NORM_RESP_ERR:
		case TRANS_TX_OPEN_CNX_ERR_ZONE_VIOLATION:
		{
			ts->stat = SAS_OPEN_REJECT;
			ts->open_rej_reason = SAS_OREJ_UNKNOWN;
			break;
		}
		case DMA_RX_DATA_LEN_OVERFLOW:
		{
			ts->stat = SAS_DATA_OVERRUN;
			ts->residual = 0;
			break;
		}
		case DMA_RX_DATA_LEN_UNDERFLOW:
		{
			ts->residual = trans_tx_fail_type;
			ts->stat = SAS_DATA_UNDERRUN;
			break;
		}
		case TRANS_TX_OPEN_FAIL_WITH_IT_NEXUS_LOSS:
		case TRANS_TX_ERR_PHY_NOT_ENABLE:
		case TRANS_TX_OPEN_CNX_ERR_BY_OTHER:
		case TRANS_TX_OPEN_CNX_ERR_AIP_TIMEOUT:
		case TRANS_TX_OPEN_CNX_ERR_BREAK_RCVD:
		case TRANS_TX_OPEN_CNX_ERR_PATHWAY_BLOCKED:
		case TRANS_TX_OPEN_CNX_ERR_OPEN_TIMEOUT:
		case TRANS_TX_OPEN_RETRY_ERR_THRESHOLD_REACHED:
		case TRANS_TX_ERR_WITH_BREAK_TIMEOUT:
		case TRANS_TX_ERR_WITH_BREAK_REQUEST:
		case TRANS_TX_ERR_WITH_BREAK_RECEVIED:
		case TRANS_TX_ERR_WITH_CLOSE_TIMEOUT:
		case TRANS_TX_ERR_WITH_CLOSE_NORMAL:
		case TRANS_TX_ERR_WITH_CLOSE_PHYDISALE:
		case TRANS_TX_ERR_WITH_CLOSE_DWS_TIMEOUT:
		case TRANS_TX_ERR_WITH_CLOSE_COMINIT:
		case TRANS_TX_ERR_WITH_ACK_NAK_TIMEOUT:
		case TRANS_TX_ERR_WITH_CREDIT_TIMEOUT:
		case TRANS_TX_ERR_WITH_OPEN_BY_DES_OR_OTHERS:
		case TRANS_TX_ERR_WITH_WAIT_RECV_TIMEOUT:
		case TRANS_RX_ERR_WITH_RXFRAME_HAVE_ERRPRM:
		case TRANS_RX_ERR_WITH_RXFIS_8B10B_DISP_ERR:
		case TRANS_RX_ERR_WITH_RXFIS_DECODE_ERROR:
		case TRANS_RX_ERR_WITH_RXFIS_CRC_ERR:
		case TRANS_RX_ERR_WITH_RXFRAME_LENGTH_OVERRUN:
		case TRANS_RX_ERR_WITH_RXFIS_RX_SYNCP:
		case TRANS_RX_ERR_WITH_LINK_BUF_OVERRUN:
		case TRANS_RX_ERR_WITH_BREAK_TIMEOUT:
		case TRANS_RX_ERR_WITH_BREAK_REQUEST:
		case TRANS_RX_ERR_WITH_BREAK_RECEVIED:
		case TRANS_RX_ERR_WITH_CLOSE_NORMAL:
		case TRANS_RX_ERR_WITH_CLOSE_PHY_DISABLE:
		case TRANS_RX_ERR_WITH_CLOSE_DWS_TIMEOUT:
		case TRANS_RX_ERR_WITH_CLOSE_COMINIT:
		case TRANS_RX_ERR_WITH_DATA_LEN0:
		case TRANS_RX_ERR_WITH_BAD_HASH:
		case TRANS_RX_XRDY_WLEN_ZERO_ERR:
		case TRANS_RX_ERR_WITH_BAD_FRM_TYPE:
		case DMA_TX_DATA_SGL_OVERFLOW:
		case DMA_TX_UNEXP_XFER_ERR:
		case DMA_TX_UNEXP_RETRANS_ERR:
		case DMA_TX_XFER_LEN_OVERFLOW:
		case DMA_TX_XFER_OFFSET_ERR:
		case SIPC_RX_FIS_STATUS_ERR_BIT_VLD:
		case SIPC_RX_PIO_WRSETUP_STATUS_DRQ_ERR:
		case SIPC_RX_FIS_STATUS_BSY_BIT_ERR:
		case SIPC_RX_WRSETUP_LEN_ODD_ERR:
		case SIPC_RX_WRSETUP_LEN_ZERO_ERR:
		case SIPC_RX_WRDATA_LEN_NOT_MATCH_ERR:
		case SIPC_RX_SATA_UNEXP_FIS_ERR:
		case DMA_RX_DATA_SGL_OVERFLOW:
		case DMA_RX_DATA_OFFSET_ERR:
		case DMA_RX_SATA_FRAME_TYPE_ERR:
		case DMA_RX_UNEXP_RDFRAME_ERR:
		case DMA_RX_PIO_DATA_LEN_ERR:
		case DMA_RX_RDSETUP_STATUS_ERR:
		case DMA_RX_RDSETUP_STATUS_DRQ_ERR:
		case DMA_RX_RDSETUP_STATUS_BSY_ERR:
		case DMA_RX_RDSETUP_LEN_ODD_ERR:
		case DMA_RX_RDSETUP_LEN_ZERO_ERR:
		case DMA_RX_RDSETUP_LEN_OVER_ERR:
		case DMA_RX_RDSETUP_OFFSET_ERR:
		case DMA_RX_RDSETUP_ACTIVE_ERR:
		case DMA_RX_RDSETUP_ESTATUS_ERR:
		case DMA_RX_UNKNOWN_FRM_ERR:
		case TRANS_RX_SSP_FRM_LEN_ERR:
		case TRANS_TX_OPEN_CNX_ERR_STP_RESOURCES_BUSY:
		{
			slot->abort = 1;
			ts->stat = SAS_PHY_DOWN;
			break;
		}
		default:
		{
			ts->stat = SAS_PROTO_RESPONSE;
			break;
		}
		}
		hisi_sas_sata_done(task, slot);
	}
		break;
	default:
		break;
	}
}

static void slot_complete_v2_hw(struct hisi_hba *hisi_hba,
				struct hisi_sas_slot *slot)
{
	struct sas_task *task = slot->task;
	struct hisi_sas_device *sas_dev;
	struct device *dev = hisi_hba->dev;
	struct task_status_struct *ts;
	struct domain_device *device;
	struct sas_ha_struct *ha;
	struct hisi_sas_complete_v2_hdr *complete_queue =
			hisi_hba->complete_hdr[slot->cmplt_queue];
	struct hisi_sas_complete_v2_hdr *complete_hdr =
			&complete_queue[slot->cmplt_queue_slot];
	unsigned long flags;
	bool is_internal = slot->is_internal;
	u32 dw0;

	if (unlikely(!task || !task->lldd_task || !task->dev))
		return;

	ts = &task->task_status;
	device = task->dev;
	ha = device->port->ha;
	sas_dev = device->lldd_dev;

	spin_lock_irqsave(&task->task_state_lock, flags);
	task->task_state_flags &=
		~(SAS_TASK_STATE_PENDING | SAS_TASK_AT_INITIATOR);
	spin_unlock_irqrestore(&task->task_state_lock, flags);

	memset(ts, 0, sizeof(*ts));
	ts->resp = SAS_TASK_COMPLETE;

	if (unlikely(!sas_dev)) {
		dev_dbg(dev, "slot complete: port has no device\n");
		ts->stat = SAS_PHY_DOWN;
		goto out;
	}

	/* Use SAS+TMF status codes */
<<<<<<< HEAD
	switch ((complete_hdr->dw0 & CMPLT_HDR_ABORT_STAT_MSK)
			>> CMPLT_HDR_ABORT_STAT_OFF) {
=======
	dw0 = le32_to_cpu(complete_hdr->dw0);
	switch ((dw0 & CMPLT_HDR_ABORT_STAT_MSK) >>
		CMPLT_HDR_ABORT_STAT_OFF) {
>>>>>>> 24b8d41d
	case STAT_IO_ABORTED:
		/* this io has been aborted by abort command */
		ts->stat = SAS_ABORTED_TASK;
		goto out;
	case STAT_IO_COMPLETE:
		/* internal abort command complete */
<<<<<<< HEAD
		ts->stat = TMF_RESP_FUNC_COMPLETE;
		goto out;
	case STAT_IO_NO_DEVICE:
		ts->stat = TMF_RESP_FUNC_COMPLETE;
=======
		ts->stat = TMF_RESP_FUNC_SUCC;
		del_timer(&slot->internal_abort_timer);
		goto out;
	case STAT_IO_NO_DEVICE:
		ts->stat = TMF_RESP_FUNC_COMPLETE;
		del_timer(&slot->internal_abort_timer);
>>>>>>> 24b8d41d
		goto out;
	case STAT_IO_NOT_VALID:
		/* abort single io, controller don't find
		 * the io need to abort
		 */
		ts->stat = TMF_RESP_FUNC_FAILED;
<<<<<<< HEAD
=======
		del_timer(&slot->internal_abort_timer);
>>>>>>> 24b8d41d
		goto out;
	default:
		break;
	}

<<<<<<< HEAD
	if ((complete_hdr->dw0 & CMPLT_HDR_ERX_MSK) &&
		(!(complete_hdr->dw0 & CMPLT_HDR_RSPNS_XFRD_MSK))) {
=======
	if ((dw0 & CMPLT_HDR_ERX_MSK) && (!(dw0 & CMPLT_HDR_RSPNS_XFRD_MSK))) {
		u32 err_phase = (dw0 & CMPLT_HDR_ERR_PHASE_MSK)
				>> CMPLT_HDR_ERR_PHASE_OFF;
		u32 *error_info = hisi_sas_status_buf_addr_mem(slot);

		/* Analyse error happens on which phase TX or RX */
		if (ERR_ON_TX_PHASE(err_phase))
			slot_err_v2_hw(hisi_hba, task, slot, 1);
		else if (ERR_ON_RX_PHASE(err_phase))
			slot_err_v2_hw(hisi_hba, task, slot, 2);

		if (ts->stat != SAS_DATA_UNDERRUN)
			dev_info(dev, "erroneous completion iptt=%d task=%pK dev id=%d CQ hdr: 0x%x 0x%x 0x%x 0x%x Error info: 0x%x 0x%x 0x%x 0x%x\n",
				 slot->idx, task, sas_dev->device_id,
				 complete_hdr->dw0, complete_hdr->dw1,
				 complete_hdr->act, complete_hdr->dw3,
				 error_info[0], error_info[1],
				 error_info[2], error_info[3]);
>>>>>>> 24b8d41d

		if (unlikely(slot->abort)) {
			sas_task_abort(task);
			return;
		}
		goto out;
	}

	switch (task->task_proto) {
	case SAS_PROTOCOL_SSP:
	{
		struct hisi_sas_status_buffer *status_buffer =
				hisi_sas_status_buf_addr_mem(slot);
		struct ssp_response_iu *iu = (struct ssp_response_iu *)
				&status_buffer->iu[0];

		sas_ssp_task_response(dev, task, iu);
		break;
	}
	case SAS_PROTOCOL_SMP:
	{
		struct scatterlist *sg_resp = &task->smp_task.smp_resp;
		void *to = page_address(sg_page(sg_resp));

		ts->stat = SAM_STAT_GOOD;

		dma_unmap_sg(dev, &task->smp_task.smp_req, 1,
			     DMA_TO_DEVICE);
		memcpy(to + sg_resp->offset,
		       hisi_sas_status_buf_addr_mem(slot) +
		       sizeof(struct hisi_sas_err_record),
		       sg_resp->length);
		break;
	}
	case SAS_PROTOCOL_SATA:
	case SAS_PROTOCOL_STP:
	case SAS_PROTOCOL_SATA | SAS_PROTOCOL_STP:
	{
		ts->stat = SAM_STAT_GOOD;
		hisi_sas_sata_done(task, slot);
		break;
	}
	default:
		ts->stat = SAM_STAT_CHECK_CONDITION;
		break;
	}

	if (!slot->port->port_attached) {
		dev_warn(dev, "slot complete: port %d has removed\n",
			slot->port->sas_port.id);
		ts->stat = SAS_PHY_DOWN;
	}

out:
<<<<<<< HEAD
	if (sas_dev && sas_dev->running_req)
		sas_dev->running_req--;

	hisi_sas_slot_task_free(hisi_hba, task, slot);
	sts = ts->stat;

	if (task->task_done)
		task->task_done(task);

	return sts;
}

static u8 get_ata_protocol(u8 cmd, int direction)
{
	switch (cmd) {
	case ATA_CMD_FPDMA_WRITE:
	case ATA_CMD_FPDMA_READ:
	case ATA_CMD_FPDMA_RECV:
	case ATA_CMD_FPDMA_SEND:
	case ATA_CMD_NCQ_NON_DATA:
	return SATA_PROTOCOL_FPDMA;

	case ATA_CMD_ID_ATA:
	case ATA_CMD_PMP_READ:
	case ATA_CMD_READ_LOG_EXT:
	case ATA_CMD_PIO_READ:
	case ATA_CMD_PIO_READ_EXT:
	case ATA_CMD_PMP_WRITE:
	case ATA_CMD_WRITE_LOG_EXT:
	case ATA_CMD_PIO_WRITE:
	case ATA_CMD_PIO_WRITE_EXT:
	return SATA_PROTOCOL_PIO;

	case ATA_CMD_READ:
	case ATA_CMD_READ_EXT:
	case ATA_CMD_READ_LOG_DMA_EXT:
	case ATA_CMD_WRITE:
	case ATA_CMD_WRITE_EXT:
	case ATA_CMD_WRITE_QUEUED:
	case ATA_CMD_WRITE_LOG_DMA_EXT:
	return SATA_PROTOCOL_DMA;

	case ATA_CMD_DOWNLOAD_MICRO:
	case ATA_CMD_DEV_RESET:
	case ATA_CMD_CHK_POWER:
	case ATA_CMD_FLUSH:
	case ATA_CMD_FLUSH_EXT:
	case ATA_CMD_VERIFY:
	case ATA_CMD_VERIFY_EXT:
	case ATA_CMD_SET_FEATURES:
	case ATA_CMD_STANDBY:
	case ATA_CMD_STANDBYNOW1:
	return SATA_PROTOCOL_NONDATA;
	default:
		if (direction == DMA_NONE)
			return SATA_PROTOCOL_NONDATA;
		return SATA_PROTOCOL_PIO;
=======
	spin_lock_irqsave(&task->task_state_lock, flags);
	if (task->task_state_flags & SAS_TASK_STATE_ABORTED) {
		spin_unlock_irqrestore(&task->task_state_lock, flags);
		dev_info(dev, "slot complete: task(%pK) aborted\n", task);
		return;
>>>>>>> 24b8d41d
	}
	task->task_state_flags |= SAS_TASK_STATE_DONE;
	spin_unlock_irqrestore(&task->task_state_lock, flags);
	hisi_sas_slot_task_free(hisi_hba, task, slot);

	if (!is_internal && (task->task_proto != SAS_PROTOCOL_SMP)) {
		spin_lock_irqsave(&device->done_lock, flags);
		if (test_bit(SAS_HA_FROZEN, &ha->state)) {
			spin_unlock_irqrestore(&device->done_lock, flags);
			dev_info(dev, "slot complete: task(%pK) ignored\n",
				 task);
			return;
		}
		spin_unlock_irqrestore(&device->done_lock, flags);
	}

	if (task->task_done)
		task->task_done(task);
}

static void prep_ata_v2_hw(struct hisi_hba *hisi_hba,
			  struct hisi_sas_slot *slot)
{
	struct sas_task *task = slot->task;
	struct domain_device *device = task->dev;
	struct domain_device *parent_dev = device->parent;
	struct hisi_sas_device *sas_dev = device->lldd_dev;
	struct hisi_sas_cmd_hdr *hdr = slot->cmd_hdr;
	struct asd_sas_port *sas_port = device->port;
	struct hisi_sas_port *port = to_hisi_sas_port(sas_port);
	struct hisi_sas_tmf_task *tmf = slot->tmf;
	u8 *buf_cmd;
	int has_data = 0, hdr_tag = 0;
	u32 dw0, dw1 = 0, dw2 = 0;

	/* create header */
	/* dw0 */
	dw0 = port->id << CMD_HDR_PORT_OFF;
	if (parent_dev && dev_is_expander(parent_dev->dev_type))
		dw0 |= 3 << CMD_HDR_CMD_OFF;
	else
		dw0 |= 4 << CMD_HDR_CMD_OFF;

	if (tmf && tmf->force_phy) {
		dw0 |= CMD_HDR_FORCE_PHY_MSK;
		dw0 |= (1 << tmf->phy_id) << CMD_HDR_PHY_ID_OFF;
	}

	hdr->dw0 = cpu_to_le32(dw0);

	/* dw1 */
	switch (task->data_dir) {
	case DMA_TO_DEVICE:
		has_data = 1;
		dw1 |= DIR_TO_DEVICE << CMD_HDR_DIR_OFF;
		break;
	case DMA_FROM_DEVICE:
		has_data = 1;
		dw1 |= DIR_TO_INI << CMD_HDR_DIR_OFF;
		break;
	default:
		dw1 &= ~CMD_HDR_DIR_MSK;
	}

	if ((task->ata_task.fis.command == ATA_CMD_DEV_RESET) &&
			(task->ata_task.fis.control & ATA_SRST))
		dw1 |= 1 << CMD_HDR_RESET_OFF;

	dw1 |= (hisi_sas_get_ata_protocol(
		&task->ata_task.fis, task->data_dir))
		<< CMD_HDR_FRAME_TYPE_OFF;
	dw1 |= sas_dev->device_id << CMD_HDR_DEV_ID_OFF;
	hdr->dw1 = cpu_to_le32(dw1);

	/* dw2 */
	if (task->ata_task.use_ncq) {
		struct ata_queued_cmd *qc = task->uldd_task;

		hdr_tag = qc->tag;
		task->ata_task.fis.sector_count |= (u8) (hdr_tag << 3);
		dw2 |= hdr_tag << CMD_HDR_NCQ_TAG_OFF;
	}

	dw2 |= (HISI_SAS_MAX_STP_RESP_SZ / 4) << CMD_HDR_CFL_OFF |
			2 << CMD_HDR_SG_MOD_OFF;
	hdr->dw2 = cpu_to_le32(dw2);

	/* dw3 */
	hdr->transfer_tags = cpu_to_le32(slot->idx);

	if (has_data)
		prep_prd_sge_v2_hw(hisi_hba, slot, hdr, task->scatter,
					slot->n_elem);

	hdr->data_transfer_len = cpu_to_le32(task->total_xfer_len);
	hdr->cmd_table_addr = cpu_to_le64(hisi_sas_cmd_hdr_addr_dma(slot));
	hdr->sts_buffer_addr = cpu_to_le64(hisi_sas_status_buf_addr_dma(slot));

	buf_cmd = hisi_sas_cmd_hdr_addr_mem(slot);

	if (likely(!task->ata_task.device_control_reg_update))
		task->ata_task.fis.flags |= 0x80; /* C=1: update ATA cmd reg */
	/* fill in command FIS */
	memcpy(buf_cmd, &task->ata_task.fis, sizeof(struct host_to_dev_fis));
}

static void hisi_sas_internal_abort_quirk_timeout(struct timer_list *t)
{
	struct hisi_sas_slot *slot = from_timer(slot, t, internal_abort_timer);
	struct hisi_sas_port *port = slot->port;
	struct asd_sas_port *asd_sas_port;
	struct asd_sas_phy *sas_phy;

	if (!port)
		return;

	asd_sas_port = &port->sas_port;

	/* Kick the hardware - send break command */
	list_for_each_entry(sas_phy, &asd_sas_port->phy_list, port_phy_el) {
		struct hisi_sas_phy *phy = sas_phy->lldd_phy;
		struct hisi_hba *hisi_hba = phy->hisi_hba;
		int phy_no = sas_phy->id;
		u32 link_dfx2;

		link_dfx2 = hisi_sas_phy_read32(hisi_hba, phy_no, LINK_DFX2);
		if ((link_dfx2 == LINK_DFX2_RCVR_HOLD_STS_MSK) ||
		    (link_dfx2 & LINK_DFX2_SEND_HOLD_STS_MSK)) {
			u32 txid_auto;

			txid_auto = hisi_sas_phy_read32(hisi_hba, phy_no,
							TXID_AUTO);
			txid_auto |= TXID_AUTO_CTB_MSK;
			hisi_sas_phy_write32(hisi_hba, phy_no, TXID_AUTO,
					     txid_auto);
			return;
		}
	}
}

static void prep_abort_v2_hw(struct hisi_hba *hisi_hba,
		struct hisi_sas_slot *slot,
		int device_id, int abort_flag, int tag_to_abort)
{
	struct sas_task *task = slot->task;
	struct domain_device *dev = task->dev;
	struct hisi_sas_cmd_hdr *hdr = slot->cmd_hdr;
	struct hisi_sas_port *port = slot->port;
	struct timer_list *timer = &slot->internal_abort_timer;

	/* setup the quirk timer */
	timer_setup(timer, hisi_sas_internal_abort_quirk_timeout, 0);
	/* Set the timeout to 10ms less than internal abort timeout */
	mod_timer(timer, jiffies + msecs_to_jiffies(100));

	/* dw0 */
	hdr->dw0 = cpu_to_le32((5 << CMD_HDR_CMD_OFF) | /*abort*/
			       (port->id << CMD_HDR_PORT_OFF) |
			       (dev_is_sata(dev) <<
				CMD_HDR_ABORT_DEVICE_TYPE_OFF) |
			       (abort_flag << CMD_HDR_ABORT_FLAG_OFF));

	/* dw1 */
	hdr->dw1 = cpu_to_le32(device_id << CMD_HDR_DEV_ID_OFF);

	/* dw7 */
	hdr->dw7 = cpu_to_le32(tag_to_abort << CMD_HDR_ABORT_IPTT_OFF);
	hdr->transfer_tags = cpu_to_le32(slot->idx);
}

static int prep_abort_v2_hw(struct hisi_hba *hisi_hba,
		struct hisi_sas_slot *slot,
		int device_id, int abort_flag, int tag_to_abort)
{
	struct sas_task *task = slot->task;
	struct domain_device *dev = task->dev;
	struct hisi_sas_cmd_hdr *hdr = slot->cmd_hdr;
	struct hisi_sas_port *port = slot->port;

	/* dw0 */
	hdr->dw0 = cpu_to_le32((5 << CMD_HDR_CMD_OFF) | /*abort*/
			       (port->id << CMD_HDR_PORT_OFF) |
			       ((dev_is_sata(dev) ? 1:0) <<
				CMD_HDR_ABORT_DEVICE_TYPE_OFF) |
			       (abort_flag << CMD_HDR_ABORT_FLAG_OFF));

	/* dw1 */
	hdr->dw1 = cpu_to_le32(device_id << CMD_HDR_DEV_ID_OFF);

	/* dw7 */
	hdr->dw7 = cpu_to_le32(tag_to_abort << CMD_HDR_ABORT_IPTT_OFF);
	hdr->transfer_tags = cpu_to_le32(slot->idx);

	return 0;
}

static int phy_up_v2_hw(int phy_no, struct hisi_hba *hisi_hba)
{
	int i, res = IRQ_HANDLED;
	u32 port_id, link_rate;
	struct hisi_sas_phy *phy = &hisi_hba->phy[phy_no];
	struct asd_sas_phy *sas_phy = &phy->sas_phy;
	struct device *dev = hisi_hba->dev;
	u32 *frame_rcvd = (u32 *)sas_phy->frame_rcvd;
	struct sas_identify_frame *id = (struct sas_identify_frame *)frame_rcvd;
	unsigned long flags;

	hisi_sas_phy_write32(hisi_hba, phy_no, PHYCTRL_PHY_ENA_MSK, 1);

	if (is_sata_phy_v2_hw(hisi_hba, phy_no))
		goto end;

	del_timer(&phy->timer);

	if (phy_no == 8) {
		u32 port_state = hisi_sas_read32(hisi_hba, PORT_STATE);

		port_id = (port_state & PORT_STATE_PHY8_PORT_NUM_MSK) >>
			  PORT_STATE_PHY8_PORT_NUM_OFF;
		link_rate = (port_state & PORT_STATE_PHY8_CONN_RATE_MSK) >>
			    PORT_STATE_PHY8_CONN_RATE_OFF;
	} else {
		port_id = hisi_sas_read32(hisi_hba, PHY_PORT_NUM_MA);
		port_id = (port_id >> (4 * phy_no)) & 0xf;
		link_rate = hisi_sas_read32(hisi_hba, PHY_CONN_RATE);
		link_rate = (link_rate >> (phy_no * 4)) & 0xf;
	}

	if (port_id == 0xf) {
		dev_err(dev, "phyup: phy%d invalid portid\n", phy_no);
		res = IRQ_NONE;
		goto end;
	}

	for (i = 0; i < 6; i++) {
		u32 idaf = hisi_sas_phy_read32(hisi_hba, phy_no,
					       RX_IDAF_DWORD0 + (i * 4));
		frame_rcvd[i] = __swab32(idaf);
	}

	sas_phy->linkrate = link_rate;
	sas_phy->oob_mode = SAS_OOB_MODE;
	memcpy(sas_phy->attached_sas_addr, &id->sas_addr, SAS_ADDR_SIZE);
	dev_info(dev, "phyup: phy%d link_rate=%d\n", phy_no, link_rate);
	phy->port_id = port_id;
	phy->phy_type &= ~(PORT_TYPE_SAS | PORT_TYPE_SATA);
	phy->phy_type |= PORT_TYPE_SAS;
	phy->phy_attached = 1;
	phy->identify.device_type = id->dev_type;
	phy->frame_rcvd_size =	sizeof(struct sas_identify_frame);
	if (phy->identify.device_type == SAS_END_DEVICE)
		phy->identify.target_port_protocols =
			SAS_PROTOCOL_SSP;
	else if (phy->identify.device_type != SAS_PHY_UNUSED) {
		phy->identify.target_port_protocols =
			SAS_PROTOCOL_SMP;
		if (!timer_pending(&hisi_hba->timer))
			set_link_timer_quirk(hisi_hba);
	}
	hisi_sas_notify_phy_event(phy, HISI_PHYE_PHY_UP);
	spin_lock_irqsave(&phy->lock, flags);
	if (phy->reset_completion) {
		phy->in_reset = 0;
		complete(phy->reset_completion);
	}
	spin_unlock_irqrestore(&phy->lock, flags);

end:
	hisi_sas_phy_write32(hisi_hba, phy_no, CHL_INT0,
			     CHL_INT0_SL_PHY_ENABLE_MSK);
	hisi_sas_phy_write32(hisi_hba, phy_no, PHYCTRL_PHY_ENA_MSK, 0);

	return res;
}

static bool check_any_wideports_v2_hw(struct hisi_hba *hisi_hba)
{
	u32 port_state;

	port_state = hisi_sas_read32(hisi_hba, PORT_STATE);
	if (port_state & 0x1ff)
		return true;

	return false;
}

static int phy_down_v2_hw(int phy_no, struct hisi_hba *hisi_hba)
{
<<<<<<< HEAD
	int res = 0;
	u32 phy_state, sl_ctrl, txid_auto;
=======
	u32 phy_state, sl_ctrl, txid_auto;
	struct hisi_sas_phy *phy = &hisi_hba->phy[phy_no];
	struct hisi_sas_port *port = phy->port;
	struct device *dev = hisi_hba->dev;
>>>>>>> 24b8d41d

	del_timer(&phy->timer);
	hisi_sas_phy_write32(hisi_hba, phy_no, PHYCTRL_NOT_RDY_MSK, 1);

	phy_state = hisi_sas_read32(hisi_hba, PHY_STATE);
<<<<<<< HEAD
=======
	dev_info(dev, "phydown: phy%d phy_state=0x%x\n", phy_no, phy_state);
>>>>>>> 24b8d41d
	hisi_sas_phy_down(hisi_hba, phy_no, (phy_state & 1 << phy_no) ? 1 : 0);

	sl_ctrl = hisi_sas_phy_read32(hisi_hba, phy_no, SL_CONTROL);
	hisi_sas_phy_write32(hisi_hba, phy_no, SL_CONTROL,
			     sl_ctrl & ~SL_CONTROL_CTA_MSK);
<<<<<<< HEAD
=======
	if (port && !get_wideport_bitmap_v2_hw(hisi_hba, port->id))
		if (!check_any_wideports_v2_hw(hisi_hba) &&
				timer_pending(&hisi_hba->timer))
			del_timer(&hisi_hba->timer);
>>>>>>> 24b8d41d

	txid_auto = hisi_sas_phy_read32(hisi_hba, phy_no, TXID_AUTO);
	hisi_sas_phy_write32(hisi_hba, phy_no, TXID_AUTO,
			     txid_auto | TXID_AUTO_CT3_MSK);

	hisi_sas_phy_write32(hisi_hba, phy_no, CHL_INT0, CHL_INT0_NOT_RDY_MSK);
	hisi_sas_phy_write32(hisi_hba, phy_no, PHYCTRL_NOT_RDY_MSK, 0);

	return IRQ_HANDLED;
}

static irqreturn_t int_phy_updown_v2_hw(int irq_no, void *p)
{
	struct hisi_hba *hisi_hba = p;
	u32 irq_msk;
	int phy_no = 0;
	irqreturn_t res = IRQ_NONE;

	irq_msk = (hisi_sas_read32(hisi_hba, HGC_INVLD_DQE_INFO)
		   >> HGC_INVLD_DQE_INFO_FB_CH0_OFF) & 0x1ff;
	while (irq_msk) {
		if (irq_msk  & 1) {
			u32 reg_value = hisi_sas_phy_read32(hisi_hba, phy_no,
					    CHL_INT0);

			switch (reg_value & (CHL_INT0_NOT_RDY_MSK |
					CHL_INT0_SL_PHY_ENABLE_MSK)) {

			case CHL_INT0_SL_PHY_ENABLE_MSK:
				/* phy up */
				if (phy_up_v2_hw(phy_no, hisi_hba) ==
				    IRQ_HANDLED)
					res = IRQ_HANDLED;
				break;

			case CHL_INT0_NOT_RDY_MSK:
				/* phy down */
				if (phy_down_v2_hw(phy_no, hisi_hba) ==
				    IRQ_HANDLED)
					res = IRQ_HANDLED;
				break;

			case (CHL_INT0_NOT_RDY_MSK |
					CHL_INT0_SL_PHY_ENABLE_MSK):
				reg_value = hisi_sas_read32(hisi_hba,
						PHY_STATE);
				if (reg_value & BIT(phy_no)) {
					/* phy up */
					if (phy_up_v2_hw(phy_no, hisi_hba) ==
					    IRQ_HANDLED)
						res = IRQ_HANDLED;
				} else {
					/* phy down */
					if (phy_down_v2_hw(phy_no, hisi_hba) ==
					    IRQ_HANDLED)
						res = IRQ_HANDLED;
				}
				break;

			default:
				break;
			}

		}
		irq_msk >>= 1;
		phy_no++;
	}

	return res;
}

static void phy_bcast_v2_hw(int phy_no, struct hisi_hba *hisi_hba)
{
	struct hisi_sas_phy *phy = &hisi_hba->phy[phy_no];
	struct asd_sas_phy *sas_phy = &phy->sas_phy;
	struct sas_ha_struct *sas_ha = &hisi_hba->sha;
<<<<<<< HEAD

	hisi_sas_phy_write32(hisi_hba, phy_no, SL_RX_BCAST_CHK_MSK, 1);
	sas_ha->notify_port_event(sas_phy, PORTE_BROADCAST_RCVD);
=======
	u32 bcast_status;

	hisi_sas_phy_write32(hisi_hba, phy_no, SL_RX_BCAST_CHK_MSK, 1);
	bcast_status = hisi_sas_phy_read32(hisi_hba, phy_no, RX_PRIMS_STATUS);
	if ((bcast_status & RX_BCAST_CHG_MSK) &&
	    !test_bit(HISI_SAS_RESET_BIT, &hisi_hba->flags))
		sas_ha->notify_port_event(sas_phy, PORTE_BROADCAST_RCVD);
>>>>>>> 24b8d41d
	hisi_sas_phy_write32(hisi_hba, phy_no, CHL_INT0,
			     CHL_INT0_SL_RX_BCST_ACK_MSK);
	hisi_sas_phy_write32(hisi_hba, phy_no, SL_RX_BCAST_CHK_MSK, 0);
}

static const struct hisi_sas_hw_error port_ecc_axi_error[] = {
	{
		.irq_msk = BIT(CHL_INT1_DMAC_TX_ECC_ERR_OFF),
		.msg = "dmac_tx_ecc_bad_err",
	},
	{
		.irq_msk = BIT(CHL_INT1_DMAC_RX_ECC_ERR_OFF),
		.msg = "dmac_rx_ecc_bad_err",
	},
	{
		.irq_msk = BIT(CHL_INT1_DMAC_TX_AXI_WR_ERR_OFF),
		.msg = "dma_tx_axi_wr_err",
	},
	{
		.irq_msk = BIT(CHL_INT1_DMAC_TX_AXI_RD_ERR_OFF),
		.msg = "dma_tx_axi_rd_err",
	},
	{
		.irq_msk = BIT(CHL_INT1_DMAC_RX_AXI_WR_ERR_OFF),
		.msg = "dma_rx_axi_wr_err",
	},
	{
		.irq_msk = BIT(CHL_INT1_DMAC_RX_AXI_RD_ERR_OFF),
		.msg = "dma_rx_axi_rd_err",
	},
};

static irqreturn_t int_chnl_int_v2_hw(int irq_no, void *p)
{
	struct hisi_hba *hisi_hba = p;
	struct device *dev = hisi_hba->dev;
	u32 ent_msk, ent_tmp, irq_msk;
	int phy_no = 0;

	ent_msk = hisi_sas_read32(hisi_hba, ENT_INT_SRC_MSK3);
	ent_tmp = ent_msk;
	ent_msk |= ENT_INT_SRC_MSK3_ENT95_MSK_MSK;
	hisi_sas_write32(hisi_hba, ENT_INT_SRC_MSK3, ent_msk);

	irq_msk = (hisi_sas_read32(hisi_hba, HGC_INVLD_DQE_INFO) >>
			HGC_INVLD_DQE_INFO_FB_CH3_OFF) & 0x1ff;

	while (irq_msk) {
		u32 irq_value0 = hisi_sas_phy_read32(hisi_hba, phy_no,
						     CHL_INT0);
		u32 irq_value1 = hisi_sas_phy_read32(hisi_hba, phy_no,
						     CHL_INT1);
		u32 irq_value2 = hisi_sas_phy_read32(hisi_hba, phy_no,
						     CHL_INT2);

		if ((irq_msk & (1 << phy_no)) && irq_value1) {
			int i;

			for (i = 0; i < ARRAY_SIZE(port_ecc_axi_error); i++) {
				const struct hisi_sas_hw_error *error =
						&port_ecc_axi_error[i];

				if (!(irq_value1 & error->irq_msk))
					continue;

				dev_warn(dev, "%s error (phy%d 0x%x) found!\n",
					error->msg, phy_no, irq_value1);
				queue_work(hisi_hba->wq, &hisi_hba->rst_work);
			}

			hisi_sas_phy_write32(hisi_hba, phy_no,
					     CHL_INT1, irq_value1);
		}

		if ((irq_msk & (1 << phy_no)) && irq_value2) {
			struct hisi_sas_phy *phy = &hisi_hba->phy[phy_no];

			if (irq_value2 & BIT(CHL_INT2_SL_IDAF_TOUT_CONF_OFF)) {
				dev_warn(dev, "phy%d identify timeout\n",
					 phy_no);
				hisi_sas_notify_phy_event(phy,
						HISI_PHYE_LINK_RESET);
			}

			hisi_sas_phy_write32(hisi_hba, phy_no,
						 CHL_INT2, irq_value2);
		}

		if ((irq_msk & (1 << phy_no)) && irq_value0) {
			if (irq_value0 & CHL_INT0_SL_RX_BCST_ACK_MSK)
				phy_bcast_v2_hw(phy_no, hisi_hba);

			if (irq_value0 & CHL_INT0_PHY_RDY_MSK)
				hisi_sas_phy_oob_ready(hisi_hba, phy_no);

			hisi_sas_phy_write32(hisi_hba, phy_no,
					CHL_INT0, irq_value0
					& (~CHL_INT0_HOTPLUG_TOUT_MSK)
					& (~CHL_INT0_SL_PHY_ENABLE_MSK)
					& (~CHL_INT0_NOT_RDY_MSK));
		}
		irq_msk &= ~(1 << phy_no);
		phy_no++;
	}

	hisi_sas_write32(hisi_hba, ENT_INT_SRC_MSK3, ent_tmp);

	return IRQ_HANDLED;
}

static void
one_bit_ecc_error_process_v2_hw(struct hisi_hba *hisi_hba, u32 irq_value)
{
	struct device *dev = hisi_hba->dev;
	const struct hisi_sas_hw_error *ecc_error;
	u32 val;
	int i;

	for (i = 0; i < ARRAY_SIZE(one_bit_ecc_errors); i++) {
		ecc_error = &one_bit_ecc_errors[i];
		if (irq_value & ecc_error->irq_msk) {
			val = hisi_sas_read32(hisi_hba, ecc_error->reg);
			val &= ecc_error->msk;
			val >>= ecc_error->shift;
			dev_warn(dev, "%s found: mem addr is 0x%08X\n",
				 ecc_error->msg, val);
		}
	}
}

static void multi_bit_ecc_error_process_v2_hw(struct hisi_hba *hisi_hba,
		u32 irq_value)
{
	struct device *dev = hisi_hba->dev;
	const struct hisi_sas_hw_error *ecc_error;
	u32 val;
	int i;

	for (i = 0; i < ARRAY_SIZE(multi_bit_ecc_errors); i++) {
		ecc_error = &multi_bit_ecc_errors[i];
		if (irq_value & ecc_error->irq_msk) {
			val = hisi_sas_read32(hisi_hba, ecc_error->reg);
			val &= ecc_error->msk;
			val >>= ecc_error->shift;
			dev_err(dev, "%s (0x%x) found: mem addr is 0x%08X\n",
				ecc_error->msg, irq_value, val);
			queue_work(hisi_hba->wq, &hisi_hba->rst_work);
		}
	}

	return;
}

static irqreturn_t fatal_ecc_int_v2_hw(int irq_no, void *p)
{
	struct hisi_hba *hisi_hba = p;
	u32 irq_value, irq_msk;

	irq_msk = hisi_sas_read32(hisi_hba, SAS_ECC_INTR_MSK);
	hisi_sas_write32(hisi_hba, SAS_ECC_INTR_MSK, irq_msk | 0xffffffff);

	irq_value = hisi_sas_read32(hisi_hba, SAS_ECC_INTR);
	if (irq_value) {
		one_bit_ecc_error_process_v2_hw(hisi_hba, irq_value);
		multi_bit_ecc_error_process_v2_hw(hisi_hba, irq_value);
	}

	hisi_sas_write32(hisi_hba, SAS_ECC_INTR, irq_value);
	hisi_sas_write32(hisi_hba, SAS_ECC_INTR_MSK, irq_msk);

	return IRQ_HANDLED;
}

static const struct hisi_sas_hw_error axi_error[] = {
	{ .msk = BIT(0), .msg = "IOST_AXI_W_ERR" },
	{ .msk = BIT(1), .msg = "IOST_AXI_R_ERR" },
	{ .msk = BIT(2), .msg = "ITCT_AXI_W_ERR" },
	{ .msk = BIT(3), .msg = "ITCT_AXI_R_ERR" },
	{ .msk = BIT(4), .msg = "SATA_AXI_W_ERR" },
	{ .msk = BIT(5), .msg = "SATA_AXI_R_ERR" },
	{ .msk = BIT(6), .msg = "DQE_AXI_R_ERR" },
	{ .msk = BIT(7), .msg = "CQE_AXI_W_ERR" },
	{}
};

static const struct hisi_sas_hw_error fifo_error[] = {
	{ .msk = BIT(8),  .msg = "CQE_WINFO_FIFO" },
	{ .msk = BIT(9),  .msg = "CQE_MSG_FIFIO" },
	{ .msk = BIT(10), .msg = "GETDQE_FIFO" },
	{ .msk = BIT(11), .msg = "CMDP_FIFO" },
	{ .msk = BIT(12), .msg = "AWTCTRL_FIFO" },
	{}
};

static const struct hisi_sas_hw_error fatal_axi_errors[] = {
	{
		.irq_msk = BIT(ENT_INT_SRC3_WP_DEPTH_OFF),
		.msg = "write pointer and depth",
	},
	{
		.irq_msk = BIT(ENT_INT_SRC3_IPTT_SLOT_NOMATCH_OFF),
		.msg = "iptt no match slot",
	},
	{
		.irq_msk = BIT(ENT_INT_SRC3_RP_DEPTH_OFF),
		.msg = "read pointer and depth",
	},
	{
		.irq_msk = BIT(ENT_INT_SRC3_AXI_OFF),
		.reg = HGC_AXI_FIFO_ERR_INFO,
		.sub = axi_error,
	},
	{
		.irq_msk = BIT(ENT_INT_SRC3_FIFO_OFF),
		.reg = HGC_AXI_FIFO_ERR_INFO,
		.sub = fifo_error,
	},
	{
		.irq_msk = BIT(ENT_INT_SRC3_LM_OFF),
		.msg = "LM add/fetch list",
	},
	{
		.irq_msk = BIT(ENT_INT_SRC3_ABT_OFF),
		.msg = "SAS_HGC_ABT fetch LM list",
	},
};

static irqreturn_t fatal_axi_int_v2_hw(int irq_no, void *p)
{
	struct hisi_hba *hisi_hba = p;
	u32 irq_value, irq_msk, err_value;
	struct device *dev = hisi_hba->dev;
	const struct hisi_sas_hw_error *axi_error;
	int i;

	irq_msk = hisi_sas_read32(hisi_hba, ENT_INT_SRC_MSK3);
	hisi_sas_write32(hisi_hba, ENT_INT_SRC_MSK3, irq_msk | 0xfffffffe);

	irq_value = hisi_sas_read32(hisi_hba, ENT_INT_SRC3);

	for (i = 0; i < ARRAY_SIZE(fatal_axi_errors); i++) {
		axi_error = &fatal_axi_errors[i];
		if (!(irq_value & axi_error->irq_msk))
			continue;

		hisi_sas_write32(hisi_hba, ENT_INT_SRC3,
				 1 << axi_error->shift);
		if (axi_error->sub) {
			const struct hisi_sas_hw_error *sub = axi_error->sub;

			err_value = hisi_sas_read32(hisi_hba, axi_error->reg);
			for (; sub->msk || sub->msg; sub++) {
				if (!(err_value & sub->msk))
					continue;
				dev_err(dev, "%s (0x%x) found!\n",
					sub->msg, irq_value);
				queue_work(hisi_hba->wq, &hisi_hba->rst_work);
			}
		} else {
			dev_err(dev, "%s (0x%x) found!\n",
				axi_error->msg, irq_value);
			queue_work(hisi_hba->wq, &hisi_hba->rst_work);
		}
	}

	if (irq_value & BIT(ENT_INT_SRC3_ITC_INT_OFF)) {
		u32 reg_val = hisi_sas_read32(hisi_hba, ITCT_CLR);
		u32 dev_id = reg_val & ITCT_DEV_MSK;
		struct hisi_sas_device *sas_dev = &hisi_hba->devices[dev_id];

		hisi_sas_write32(hisi_hba, ITCT_CLR, 0);
		dev_dbg(dev, "clear ITCT ok\n");
		complete(sas_dev->completion);
	}

	hisi_sas_write32(hisi_hba, ENT_INT_SRC3, irq_value);
	hisi_sas_write32(hisi_hba, ENT_INT_SRC_MSK3, irq_msk);

	return IRQ_HANDLED;
}

static irqreturn_t  cq_thread_v2_hw(int irq_no, void *p)
{
	struct hisi_sas_cq *cq = p;
	struct hisi_hba *hisi_hba = cq->hisi_hba;
	struct hisi_sas_slot *slot;
	struct hisi_sas_itct *itct;
	struct hisi_sas_complete_v2_hdr *complete_queue;
<<<<<<< HEAD
	u32 irq_value, rd_point = cq->rd_point, wr_point, dev_id;
=======
	u32 rd_point = cq->rd_point, wr_point, dev_id;
>>>>>>> 24b8d41d
	int queue = cq->id;

	if (unlikely(hisi_hba->reject_stp_links_msk))
		phys_try_accept_stp_links_v2_hw(hisi_hba);

	complete_queue = hisi_hba->complete_hdr[queue];

	wr_point = hisi_sas_read32(hisi_hba, COMPL_Q_0_WR_PTR +
				   (0x14 * queue));

	while (rd_point != wr_point) {
		struct hisi_sas_complete_v2_hdr *complete_hdr;
		int iptt;

		complete_hdr = &complete_queue[rd_point];

		/* Check for NCQ completion */
		if (complete_hdr->act) {
			u32 act_tmp = le32_to_cpu(complete_hdr->act);
			int ncq_tag_count = ffs(act_tmp);
			u32 dw1 = le32_to_cpu(complete_hdr->dw1);

			dev_id = (dw1 & CMPLT_HDR_DEV_ID_MSK) >>
				 CMPLT_HDR_DEV_ID_OFF;
			itct = &hisi_hba->itct[dev_id];

			/* The NCQ tags are held in the itct header */
			while (ncq_tag_count) {
				__le64 *_ncq_tag = &itct->qw4_15[0], __ncq_tag;
				u64 ncq_tag;

				ncq_tag_count--;
				__ncq_tag = _ncq_tag[ncq_tag_count / 5];
				ncq_tag = le64_to_cpu(__ncq_tag);
				iptt = (ncq_tag >> (ncq_tag_count % 5) * 12) &
				       0xfff;

				slot = &hisi_hba->slot_info[iptt];
				slot->cmplt_queue_slot = rd_point;
				slot->cmplt_queue = queue;
				slot_complete_v2_hw(hisi_hba, slot);

				act_tmp &= ~(1 << ncq_tag_count);
				ncq_tag_count = ffs(act_tmp);
			}
		} else {
			u32 dw1 = le32_to_cpu(complete_hdr->dw1);

			iptt = dw1 & CMPLT_HDR_IPTT_MSK;
			slot = &hisi_hba->slot_info[iptt];
			slot->cmplt_queue_slot = rd_point;
			slot->cmplt_queue = queue;
			slot_complete_v2_hw(hisi_hba, slot);
		}

		if (++rd_point >= HISI_SAS_QUEUE_SLOTS)
			rd_point = 0;
	}

	/* update rd_point */
	cq->rd_point = rd_point;
	hisi_sas_write32(hisi_hba, COMPL_Q_0_RD_PTR + (0x14 * queue), rd_point);

	return IRQ_HANDLED;
}

static irqreturn_t cq_interrupt_v2_hw(int irq_no, void *p)
{
	struct hisi_sas_cq *cq = p;
	struct hisi_hba *hisi_hba = cq->hisi_hba;
	int queue = cq->id;

	hisi_sas_write32(hisi_hba, OQ_INT_SRC, 1 << queue);

	return IRQ_WAKE_THREAD;
}

static irqreturn_t sata_int_v2_hw(int irq_no, void *p)
{
	struct hisi_sas_phy *phy = p;
	struct hisi_hba *hisi_hba = phy->hisi_hba;
	struct asd_sas_phy *sas_phy = &phy->sas_phy;
	struct device *dev = hisi_hba->dev;
	struct	hisi_sas_initial_fis *initial_fis;
	struct dev_to_host_fis *fis;
	u32 ent_tmp, ent_msk, ent_int, port_id, link_rate, hard_phy_linkrate;
	irqreturn_t res = IRQ_HANDLED;
	u8 attached_sas_addr[SAS_ADDR_SIZE] = {0};
<<<<<<< HEAD
	int phy_no, offset;
=======
	unsigned long flags;
	int phy_no, offset;

	del_timer(&phy->timer);
>>>>>>> 24b8d41d

	phy_no = sas_phy->id;
	initial_fis = &hisi_hba->initial_fis[phy_no];
	fis = &initial_fis->fis;

	offset = 4 * (phy_no / 4);
	ent_msk = hisi_sas_read32(hisi_hba, ENT_INT_SRC_MSK1 + offset);
	hisi_sas_write32(hisi_hba, ENT_INT_SRC_MSK1 + offset,
			 ent_msk | 1 << ((phy_no % 4) * 8));

	ent_int = hisi_sas_read32(hisi_hba, ENT_INT_SRC1 + offset);
	ent_tmp = ent_int & (1 << (ENT_INT_SRC1_D2H_FIS_CH1_OFF *
			     (phy_no % 4)));
	ent_int >>= ENT_INT_SRC1_D2H_FIS_CH1_OFF * (phy_no % 4);
	if ((ent_int & ENT_INT_SRC1_D2H_FIS_CH0_MSK) == 0) {
		dev_warn(dev, "sata int: phy%d did not receive FIS\n", phy_no);
<<<<<<< HEAD
=======
		res = IRQ_NONE;
		goto end;
	}

	/* check ERR bit of Status Register */
	if (fis->status & ATA_ERR) {
		dev_warn(dev, "sata int: phy%d FIS status: 0x%x\n", phy_no,
			 fis->status);
		hisi_sas_notify_phy_event(phy, HISI_PHYE_LINK_RESET);
>>>>>>> 24b8d41d
		res = IRQ_NONE;
		goto end;
	}

	if (unlikely(phy_no == 8)) {
		u32 port_state = hisi_sas_read32(hisi_hba, PORT_STATE);

		port_id = (port_state & PORT_STATE_PHY8_PORT_NUM_MSK) >>
			  PORT_STATE_PHY8_PORT_NUM_OFF;
		link_rate = (port_state & PORT_STATE_PHY8_CONN_RATE_MSK) >>
			    PORT_STATE_PHY8_CONN_RATE_OFF;
	} else {
		port_id = hisi_sas_read32(hisi_hba, PHY_PORT_NUM_MA);
		port_id = (port_id >> (4 * phy_no)) & 0xf;
		link_rate = hisi_sas_read32(hisi_hba, PHY_CONN_RATE);
		link_rate = (link_rate >> (phy_no * 4)) & 0xf;
	}

	if (port_id == 0xf) {
		dev_err(dev, "sata int: phy%d invalid portid\n", phy_no);
		res = IRQ_NONE;
		goto end;
	}

	sas_phy->linkrate = link_rate;
	hard_phy_linkrate = hisi_sas_phy_read32(hisi_hba, phy_no,
						HARD_PHY_LINKRATE);
	phy->maximum_linkrate = hard_phy_linkrate & 0xf;
	phy->minimum_linkrate = (hard_phy_linkrate >> 4) & 0xf;

	sas_phy->oob_mode = SATA_OOB_MODE;
	/* Make up some unique SAS address */
	attached_sas_addr[0] = 0x50;
	attached_sas_addr[6] = hisi_hba->shost->host_no;
	attached_sas_addr[7] = phy_no;
	memcpy(sas_phy->attached_sas_addr, attached_sas_addr, SAS_ADDR_SIZE);
	memcpy(sas_phy->frame_rcvd, fis, sizeof(struct dev_to_host_fis));
	dev_info(dev, "sata int phyup: phy%d link_rate=%d\n", phy_no, link_rate);
	phy->phy_type &= ~(PORT_TYPE_SAS | PORT_TYPE_SATA);
	phy->port_id = port_id;
	phy->phy_type |= PORT_TYPE_SATA;
	phy->phy_attached = 1;
	phy->identify.device_type = SAS_SATA_DEV;
	phy->frame_rcvd_size = sizeof(struct dev_to_host_fis);
	phy->identify.target_port_protocols = SAS_PROTOCOL_SATA;
	hisi_sas_notify_phy_event(phy, HISI_PHYE_PHY_UP);

	spin_lock_irqsave(&phy->lock, flags);
	if (phy->reset_completion) {
		phy->in_reset = 0;
		complete(phy->reset_completion);
	}
	spin_unlock_irqrestore(&phy->lock, flags);
end:
	hisi_sas_write32(hisi_hba, ENT_INT_SRC1 + offset, ent_tmp);
	hisi_sas_write32(hisi_hba, ENT_INT_SRC_MSK1 + offset, ent_msk);

	return res;
}

static irq_handler_t phy_interrupts[HISI_SAS_PHY_INT_NR] = {
	int_phy_updown_v2_hw,
	int_chnl_int_v2_hw,
};

static irq_handler_t fatal_interrupts[HISI_SAS_FATAL_INT_NR] = {
	fatal_ecc_int_v2_hw,
	fatal_axi_int_v2_hw
};

/*
 * There is a limitation in the hip06 chipset that we need
 * to map in all mbigen interrupts, even if they are not used.
 */
static int interrupt_init_v2_hw(struct hisi_hba *hisi_hba)
{
	struct platform_device *pdev = hisi_hba->platform_dev;
	struct device *dev = &pdev->dev;
	int irq, rc = 0, irq_map[128];
	int i, phy_no, fatal_no, queue_no;

	for (i = 0; i < 128; i++)
		irq_map[i] = platform_get_irq(pdev, i);

	for (i = 0; i < HISI_SAS_PHY_INT_NR; i++) {
		irq = irq_map[i + 1]; /* Phy up/down is irq1 */
		rc = devm_request_irq(dev, irq, phy_interrupts[i], 0,
				      DRV_NAME " phy", hisi_hba);
		if (rc) {
			dev_err(dev, "irq init: could not request phy interrupt %d, rc=%d\n",
				irq, rc);
			rc = -ENOENT;
			goto err_out;
		}
	}

	for (phy_no = 0; phy_no < hisi_hba->n_phy; phy_no++) {
		struct hisi_sas_phy *phy = &hisi_hba->phy[phy_no];

		irq = irq_map[phy_no + 72];
		rc = devm_request_irq(dev, irq, sata_int_v2_hw, 0,
				      DRV_NAME " sata", phy);
		if (rc) {
			dev_err(dev, "irq init: could not request sata interrupt %d, rc=%d\n",
				irq, rc);
			rc = -ENOENT;
			goto err_out;
		}
	}

	for (fatal_no = 0; fatal_no < HISI_SAS_FATAL_INT_NR; fatal_no++) {
		irq = irq_map[fatal_no + 81];
		rc = devm_request_irq(dev, irq, fatal_interrupts[fatal_no], 0,
				      DRV_NAME " fatal", hisi_hba);
		if (rc) {
			dev_err(dev, "irq init: could not request fatal interrupt %d, rc=%d\n",
				irq, rc);
			rc = -ENOENT;
			goto err_out;
		}
	}

	for (queue_no = 0; queue_no < hisi_hba->queue_count; queue_no++) {
		struct hisi_sas_cq *cq = &hisi_hba->cq[queue_no];

		cq->irq_no = irq_map[queue_no + 96];
		rc = devm_request_threaded_irq(dev, cq->irq_no,
					       cq_interrupt_v2_hw,
					       cq_thread_v2_hw, IRQF_ONESHOT,
					       DRV_NAME " cq", cq);
		if (rc) {
			dev_err(dev, "irq init: could not request cq interrupt %d, rc=%d\n",
				irq, rc);
			rc = -ENOENT;
			goto err_out;
		}
	}

	hisi_hba->cq_nvecs = hisi_hba->queue_count;

err_out:
	return rc;
}

static int hisi_sas_v2_init(struct hisi_hba *hisi_hba)
{
	int rc;

	memset(hisi_hba->sata_dev_bitmap, 0, sizeof(hisi_hba->sata_dev_bitmap));

	rc = hw_init_v2_hw(hisi_hba);
	if (rc)
		return rc;

	rc = interrupt_init_v2_hw(hisi_hba);
	if (rc)
		return rc;

	return 0;
}

static void interrupt_disable_v2_hw(struct hisi_hba *hisi_hba)
{
	struct platform_device *pdev = hisi_hba->platform_dev;
	int i;

	for (i = 0; i < hisi_hba->queue_count; i++)
		hisi_sas_write32(hisi_hba, OQ0_INT_SRC_MSK + 0x4 * i, 0x1);

	hisi_sas_write32(hisi_hba, ENT_INT_SRC_MSK1, 0xffffffff);
	hisi_sas_write32(hisi_hba, ENT_INT_SRC_MSK2, 0xffffffff);
	hisi_sas_write32(hisi_hba, ENT_INT_SRC_MSK3, 0xffffffff);
	hisi_sas_write32(hisi_hba, SAS_ECC_INTR_MSK, 0xffffffff);

	for (i = 0; i < hisi_hba->n_phy; i++) {
		hisi_sas_phy_write32(hisi_hba, i, CHL_INT1_MSK, 0xffffffff);
		hisi_sas_phy_write32(hisi_hba, i, CHL_INT2_MSK, 0xffffffff);
	}

	for (i = 0; i < 128; i++)
		synchronize_irq(platform_get_irq(pdev, i));
}


static u32 get_phys_state_v2_hw(struct hisi_hba *hisi_hba)
{
	return hisi_sas_read32(hisi_hba, PHY_STATE);
}

static int soft_reset_v2_hw(struct hisi_hba *hisi_hba)
{
	struct device *dev = hisi_hba->dev;
	int rc, cnt;

	interrupt_disable_v2_hw(hisi_hba);
	hisi_sas_write32(hisi_hba, DLVRY_QUEUE_ENABLE, 0x0);

	hisi_sas_stop_phys(hisi_hba);

	mdelay(10);

	hisi_sas_write32(hisi_hba, AXI_MASTER_CFG_BASE + AM_CTRL_GLOBAL, 0x1);

	/* wait until bus idle */
	cnt = 0;
	while (1) {
		u32 status = hisi_sas_read32_relaxed(hisi_hba,
				AXI_MASTER_CFG_BASE + AM_CURR_TRANS_RETURN);

		if (status == 0x3)
			break;

		udelay(10);
		if (cnt++ > 10) {
			dev_err(dev, "wait axi bus state to idle timeout!\n");
			return -1;
		}
	}

	hisi_sas_init_mem(hisi_hba);

	rc = hw_init_v2_hw(hisi_hba);
	if (rc)
		return rc;

	phys_reject_stp_links_v2_hw(hisi_hba);

	return 0;
}

static int write_gpio_v2_hw(struct hisi_hba *hisi_hba, u8 reg_type,
			u8 reg_index, u8 reg_count, u8 *write_data)
{
	struct device *dev = hisi_hba->dev;
	int phy_no, count;

	if (!hisi_hba->sgpio_regs)
		return -EOPNOTSUPP;

	switch (reg_type) {
	case SAS_GPIO_REG_TX:
		count = reg_count * 4;
		count = min(count, hisi_hba->n_phy);

		for (phy_no = 0; phy_no < count; phy_no++) {
			/*
			 * GPIO_TX[n] register has the highest numbered drive
			 * of the four in the first byte and the lowest
			 * numbered drive in the fourth byte.
			 * See SFF-8485 Rev. 0.7 Table 24.
			 */
			void __iomem  *reg_addr = hisi_hba->sgpio_regs +
					reg_index * 4 + phy_no;
			int data_idx = phy_no + 3 - (phy_no % 4) * 2;

			writeb(write_data[data_idx], reg_addr);
		}

		break;
	default:
		dev_err(dev, "write gpio: unsupported or bad reg type %d\n",
			reg_type);
		return -EINVAL;
	}

	return 0;
}

static void wait_cmds_complete_timeout_v2_hw(struct hisi_hba *hisi_hba,
					     int delay_ms, int timeout_ms)
{
	struct device *dev = hisi_hba->dev;
	int entries, entries_old = 0, time;

	for (time = 0; time < timeout_ms; time += delay_ms) {
		entries = hisi_sas_read32(hisi_hba, CQE_SEND_CNT);
		if (entries == entries_old)
			break;

		entries_old = entries;
		msleep(delay_ms);
	}

	if (time >= timeout_ms) {
		dev_dbg(dev, "Wait commands complete timeout!\n");
		return;
	}

	dev_dbg(dev, "wait commands complete %dms\n", time);

}

static struct device_attribute *host_attrs_v2_hw[] = {
	&dev_attr_phy_event_threshold,
	NULL
};

static struct scsi_host_template sht_v2_hw = {
	.name			= DRV_NAME,
	.proc_name		= DRV_NAME,
	.module			= THIS_MODULE,
	.queuecommand		= sas_queuecommand,
	.dma_need_drain		= ata_scsi_dma_need_drain,
	.target_alloc		= sas_target_alloc,
	.slave_configure	= hisi_sas_slave_configure,
	.scan_finished		= hisi_sas_scan_finished,
	.scan_start		= hisi_sas_scan_start,
	.change_queue_depth	= sas_change_queue_depth,
	.bios_param		= sas_bios_param,
	.this_id		= -1,
	.sg_tablesize		= HISI_SAS_SGE_PAGE_CNT,
	.max_sectors		= SCSI_DEFAULT_MAX_SECTORS,
	.eh_device_reset_handler = sas_eh_device_reset_handler,
	.eh_target_reset_handler = sas_eh_target_reset_handler,
	.target_destroy		= sas_target_destroy,
	.ioctl			= sas_ioctl,
#ifdef CONFIG_COMPAT
	.compat_ioctl		= sas_ioctl,
#endif
	.shost_attrs		= host_attrs_v2_hw,
	.host_reset		= hisi_sas_host_reset,
};

static const struct hisi_sas_hw hisi_sas_v2_hw = {
	.hw_init = hisi_sas_v2_init,
	.setup_itct = setup_itct_v2_hw,
	.slot_index_alloc = slot_index_alloc_quirk_v2_hw,
	.alloc_dev = alloc_dev_quirk_v2_hw,
<<<<<<< HEAD
	.sl_notify = sl_notify_v2_hw,
=======
	.sl_notify_ssp = sl_notify_ssp_v2_hw,
>>>>>>> 24b8d41d
	.get_wideport_bitmap = get_wideport_bitmap_v2_hw,
	.clear_itct = clear_itct_v2_hw,
	.free_device = free_device_v2_hw,
	.prep_smp = prep_smp_v2_hw,
	.prep_ssp = prep_ssp_v2_hw,
	.prep_stp = prep_ata_v2_hw,
	.prep_abort = prep_abort_v2_hw,
<<<<<<< HEAD
	.get_free_slot = get_free_slot_v2_hw,
=======
>>>>>>> 24b8d41d
	.start_delivery = start_delivery_v2_hw,
	.phys_init = phys_init_v2_hw,
	.phy_start = start_phy_v2_hw,
	.phy_disable = disable_phy_v2_hw,
	.phy_hard_reset = phy_hard_reset_v2_hw,
	.get_events = phy_get_events_v2_hw,
	.phy_set_linkrate = phy_set_linkrate_v2_hw,
	.phy_get_max_linkrate = phy_get_max_linkrate_v2_hw,
	.complete_hdr_size = sizeof(struct hisi_sas_complete_v2_hdr),
	.soft_reset = soft_reset_v2_hw,
	.get_phys_state = get_phys_state_v2_hw,
	.write_gpio = write_gpio_v2_hw,
	.wait_cmds_complete_timeout = wait_cmds_complete_timeout_v2_hw,
	.sht = &sht_v2_hw,
};

static int hisi_sas_v2_probe(struct platform_device *pdev)
{
	/*
	 * Check if we should defer the probe before we probe the
	 * upper layer, as it's hard to defer later on.
	 */
	int ret = platform_get_irq(pdev, 0);

	if (ret < 0) {
		if (ret != -EPROBE_DEFER)
			dev_err(&pdev->dev, "cannot obtain irq\n");
		return ret;
	}

	return hisi_sas_probe(pdev, &hisi_sas_v2_hw);
}

static int hisi_sas_v2_remove(struct platform_device *pdev)
{
	return hisi_sas_remove(pdev);
}

static const struct of_device_id sas_v2_of_match[] = {
	{ .compatible = "hisilicon,hip06-sas-v2",},
	{ .compatible = "hisilicon,hip07-sas-v2",},
	{},
};
MODULE_DEVICE_TABLE(of, sas_v2_of_match);

static const struct acpi_device_id sas_v2_acpi_match[] = {
	{ "HISI0162", 0 },
	{ }
};

MODULE_DEVICE_TABLE(acpi, sas_v2_acpi_match);

static struct platform_driver hisi_sas_v2_driver = {
	.probe = hisi_sas_v2_probe,
	.remove = hisi_sas_v2_remove,
	.driver = {
		.name = DRV_NAME,
		.of_match_table = sas_v2_of_match,
		.acpi_match_table = ACPI_PTR(sas_v2_acpi_match),
	},
};

module_platform_driver(hisi_sas_v2_driver);

MODULE_LICENSE("GPL");
MODULE_AUTHOR("John Garry <john.garry@huawei.com>");
MODULE_DESCRIPTION("HISILICON SAS controller v2 hw driver");
MODULE_ALIAS("platform:" DRV_NAME);<|MERGE_RESOLUTION|>--- conflicted
+++ resolved
@@ -190,12 +190,9 @@
 #define SL_CONTROL_NOTIFY_EN_MSK	(0x1 << SL_CONTROL_NOTIFY_EN_OFF)
 #define SL_CONTROL_CTA_OFF		17
 #define SL_CONTROL_CTA_MSK		(0x1 << SL_CONTROL_CTA_OFF)
-<<<<<<< HEAD
-=======
 #define RX_PRIMS_STATUS			(PORT_BASE + 0x98)
 #define RX_BCAST_CHG_OFF		1
 #define RX_BCAST_CHG_MSK		(0x1 << RX_BCAST_CHG_OFF)
->>>>>>> 24b8d41d
 #define TX_ID_DWORD0			(PORT_BASE + 0x9c)
 #define TX_ID_DWORD1			(PORT_BASE + 0xa0)
 #define TX_ID_DWORD2			(PORT_BASE + 0xa4)
@@ -206,13 +203,10 @@
 #define TXID_AUTO			(PORT_BASE + 0xb8)
 #define TXID_AUTO_CT3_OFF		1
 #define TXID_AUTO_CT3_MSK		(0x1 << TXID_AUTO_CT3_OFF)
-<<<<<<< HEAD
-=======
 #define TXID_AUTO_CTB_OFF		11
 #define TXID_AUTO_CTB_MSK		(0x1 << TXID_AUTO_CTB_OFF)
 #define TX_HARDRST_OFF			2
 #define TX_HARDRST_MSK			(0x1 << TX_HARDRST_OFF)
->>>>>>> 24b8d41d
 #define RX_IDAF_DWORD0			(PORT_BASE + 0xc4)
 #define RX_IDAF_DWORD1			(PORT_BASE + 0xc8)
 #define RX_IDAF_DWORD2			(PORT_BASE + 0xcc)
@@ -771,33 +765,6 @@
 
 /* This function needs to be protected from pre-emption. */
 static int
-<<<<<<< HEAD
-slot_index_alloc_quirk_v2_hw(struct hisi_hba *hisi_hba, int *slot_idx,
-		       struct domain_device *device)
-{
-	unsigned int index = 0;
-	void *bitmap = hisi_hba->slot_index_tags;
-	int sata_dev = dev_is_sata(device);
-
-	while (1) {
-		index = find_next_zero_bit(bitmap, hisi_hba->slot_index_count,
-					   index);
-		if (index >= hisi_hba->slot_index_count)
-			return -SAS_QUEUE_FULL;
-		/*
-		 * SAS IPTT bit0 should be 1
-		 */
-		if (sata_dev || (index & 1))
-			break;
-		index++;
-	}
-
-	set_bit(index, bitmap);
-	*slot_idx = index;
-	return 0;
-}
-
-=======
 slot_index_alloc_quirk_v2_hw(struct hisi_hba *hisi_hba,
 			     struct domain_device *device)
 {
@@ -868,17 +835,12 @@
 }
 
 
->>>>>>> 24b8d41d
 static struct
 hisi_sas_device *alloc_dev_quirk_v2_hw(struct domain_device *device)
 {
 	struct hisi_hba *hisi_hba = device->port->ha->lldd_ha;
 	struct hisi_sas_device *sas_dev = NULL;
 	int i, sata_dev = dev_is_sata(device);
-<<<<<<< HEAD
-
-	spin_lock(&hisi_hba->lock);
-=======
 	int sata_idx = -1;
 
 	spin_lock(&hisi_hba->lock);
@@ -887,7 +849,6 @@
 		if (!sata_index_alloc_v2_hw(hisi_hba, &sata_idx))
 			goto out;
 
->>>>>>> 24b8d41d
 	for (i = 0; i < HISI_SAS_MAX_DEVICES; i++) {
 		/*
 		 * SATA device id bit0 should be 0
@@ -895,17 +856,6 @@
 		if (sata_dev && (i & 1))
 			continue;
 		if (hisi_hba->devices[i].dev_type == SAS_PHY_UNUSED) {
-<<<<<<< HEAD
-			hisi_hba->devices[i].device_id = i;
-			sas_dev = &hisi_hba->devices[i];
-			sas_dev->dev_status = HISI_SAS_DEV_NORMAL;
-			sas_dev->dev_type = device->dev_type;
-			sas_dev->hisi_hba = hisi_hba;
-			sas_dev->sas_device = device;
-			break;
-		}
-	}
-=======
 			int queue = i % hisi_hba->queue_count;
 			struct hisi_sas_dq *dq = &hisi_hba->dq[queue];
 
@@ -924,7 +874,6 @@
 	}
 
 out:
->>>>>>> 24b8d41d
 	spin_unlock(&hisi_hba->lock);
 
 	return sas_dev;
@@ -993,11 +942,7 @@
 		break;
 	case SAS_SATA_DEV:
 	case SAS_SATA_PENDING:
-<<<<<<< HEAD
-		if (parent_dev && DEV_IS_EXPANDER(parent_dev->dev_type))
-=======
 		if (parent_dev && dev_is_expander(parent_dev->dev_type))
->>>>>>> 24b8d41d
 			qw0 = HISI_SAS_DEV_TYPE_STP << ITCT_HDR_DEV_TYPE_OFF;
 		else
 			qw0 = HISI_SAS_DEV_TYPE_SATA << ITCT_HDR_DEV_TYPE_OFF;
@@ -1021,11 +966,7 @@
 
 	/* qw2 */
 	if (!dev_is_sata(device))
-<<<<<<< HEAD
-		itct->qw2 = cpu_to_le64((500ULL << ITCT_HDR_INLT_OFF) |
-=======
 		itct->qw2 = cpu_to_le64((5000ULL << ITCT_HDR_INLT_OFF) |
->>>>>>> 24b8d41d
 					(0x1ULL << ITCT_HDR_BITLT_OFF) |
 					(0x32ULL << ITCT_HDR_MCTLT_OFF) |
 					(0x1ULL << ITCT_HDR_RTOLT_OFF));
@@ -1165,15 +1106,10 @@
 			dev_err(dev, "SAS de-reset fail.\n");
 			return -EIO;
 		}
-<<<<<<< HEAD
-	} else
-		dev_warn(dev, "no reset method\n");
-=======
 	} else {
 		dev_err(dev, "no reset method\n");
 		return -EINVAL;
 	}
->>>>>>> 24b8d41d
 
 	return 0;
 }
@@ -1225,13 +1161,9 @@
 
 static void init_reg_v2_hw(struct hisi_hba *hisi_hba)
 {
-<<<<<<< HEAD
-	struct device *dev = &hisi_hba->pdev->dev;
-=======
 	struct device *dev = hisi_hba->dev;
 	u32 sas_phy_ctrl = 0x30b9908;
 	u32 signal[3];
->>>>>>> 24b8d41d
 	int i;
 
 	/* Global registers init */
@@ -1315,11 +1247,7 @@
 		hisi_sas_phy_write32(hisi_hba, i, SL_TOUT_CFG, 0x7d7d7d7d);
 		hisi_sas_phy_write32(hisi_hba, i, SL_CONTROL, 0x0);
 		hisi_sas_phy_write32(hisi_hba, i, TXID_AUTO, 0x2);
-<<<<<<< HEAD
-		hisi_sas_phy_write32(hisi_hba, i, DONE_RECEIVED_TIME, 0x10);
-=======
 		hisi_sas_phy_write32(hisi_hba, i, DONE_RECEIVED_TIME, 0x8);
->>>>>>> 24b8d41d
 		hisi_sas_phy_write32(hisi_hba, i, CHL_INT0, 0xffffffff);
 		hisi_sas_phy_write32(hisi_hba, i, CHL_INT1, 0xffffffff);
 		hisi_sas_phy_write32(hisi_hba, i, CHL_INT2, 0xfff87fff);
@@ -1649,12 +1577,6 @@
 
 static void phys_init_v2_hw(struct hisi_hba *hisi_hba)
 {
-<<<<<<< HEAD
-	struct timer_list *timer = &hisi_hba->timer;
-
-	setup_timer(timer, start_phys_v2_hw, (unsigned long)hisi_hba);
-	mod_timer(timer, jiffies + HZ);
-=======
 	int i;
 
 	for (i = 0; i < hisi_hba->n_phy; i++) {
@@ -1666,7 +1588,6 @@
 
 		hisi_sas_phy_enable(hisi_hba, i, 1);
 	}
->>>>>>> 24b8d41d
 }
 
 static void sl_notify_ssp_v2_hw(struct hisi_hba *hisi_hba, int phy_no)
@@ -1724,27 +1645,6 @@
 /* DQ lock must be taken here */
 static void start_delivery_v2_hw(struct hisi_sas_dq *dq)
 {
-<<<<<<< HEAD
-	struct device *dev = &hisi_hba->pdev->dev;
-	struct hisi_sas_dq *dq;
-	u32 r, w;
-	int queue = hisi_hba->queue;
-
-	while (1) {
-		dq = &hisi_hba->dq[queue];
-		w = dq->wr_point;
-		r = hisi_sas_read32_relaxed(hisi_hba,
-					    DLVRY_Q_0_RD_PTR + (queue * 0x14));
-		if (r == (w+1) % HISI_SAS_QUEUE_SLOTS) {
-			queue = (queue + 1) % hisi_hba->queue_count;
-			if (queue == hisi_hba->queue) {
-				dev_warn(dev, "could not find free slot\n");
-				return -EAGAIN;
-			}
-			continue;
-		}
-		break;
-=======
 	struct hisi_hba *hisi_hba = dq->hisi_hba;
 	struct hisi_sas_slot *s, *s1, *s2 = NULL;
 	int dlvry_queue = dq->id;
@@ -1755,20 +1655,8 @@
 			break;
 		s2 = s;
 		list_del(&s->delivery);
->>>>>>> 24b8d41d
-	}
-
-<<<<<<< HEAD
-static void start_delivery_v2_hw(struct hisi_hba *hisi_hba)
-{
-	int dlvry_queue = hisi_hba->slot_prep->dlvry_queue;
-	int dlvry_queue_slot = hisi_hba->slot_prep->dlvry_queue_slot;
-	struct hisi_sas_dq *dq = &hisi_hba->dq[dlvry_queue];
-
-	dq->wr_point = ++dlvry_queue_slot % HISI_SAS_QUEUE_SLOTS;
-	hisi_sas_write32(hisi_hba, DLVRY_Q_0_WR_PTR + (dlvry_queue * 0x14),
-			 dq->wr_point);
-=======
+	}
+
 	if (!s2)
 		return;
 
@@ -1779,7 +1667,6 @@
 	wp = (s2->dlvry_queue_slot + 1) % HISI_SAS_QUEUE_SLOTS;
 
 	hisi_sas_write32(hisi_hba, DLVRY_Q_0_WR_PTR + (dlvry_queue * 0x14), wp);
->>>>>>> 24b8d41d
 }
 
 static void prep_prd_sge_v2_hw(struct hisi_hba *hisi_hba,
@@ -2471,52 +2358,33 @@
 	}
 
 	/* Use SAS+TMF status codes */
-<<<<<<< HEAD
-	switch ((complete_hdr->dw0 & CMPLT_HDR_ABORT_STAT_MSK)
-			>> CMPLT_HDR_ABORT_STAT_OFF) {
-=======
 	dw0 = le32_to_cpu(complete_hdr->dw0);
 	switch ((dw0 & CMPLT_HDR_ABORT_STAT_MSK) >>
 		CMPLT_HDR_ABORT_STAT_OFF) {
->>>>>>> 24b8d41d
 	case STAT_IO_ABORTED:
 		/* this io has been aborted by abort command */
 		ts->stat = SAS_ABORTED_TASK;
 		goto out;
 	case STAT_IO_COMPLETE:
 		/* internal abort command complete */
-<<<<<<< HEAD
-		ts->stat = TMF_RESP_FUNC_COMPLETE;
-		goto out;
-	case STAT_IO_NO_DEVICE:
-		ts->stat = TMF_RESP_FUNC_COMPLETE;
-=======
 		ts->stat = TMF_RESP_FUNC_SUCC;
 		del_timer(&slot->internal_abort_timer);
 		goto out;
 	case STAT_IO_NO_DEVICE:
 		ts->stat = TMF_RESP_FUNC_COMPLETE;
 		del_timer(&slot->internal_abort_timer);
->>>>>>> 24b8d41d
 		goto out;
 	case STAT_IO_NOT_VALID:
 		/* abort single io, controller don't find
 		 * the io need to abort
 		 */
 		ts->stat = TMF_RESP_FUNC_FAILED;
-<<<<<<< HEAD
-=======
 		del_timer(&slot->internal_abort_timer);
->>>>>>> 24b8d41d
 		goto out;
 	default:
 		break;
 	}
 
-<<<<<<< HEAD
-	if ((complete_hdr->dw0 & CMPLT_HDR_ERX_MSK) &&
-		(!(complete_hdr->dw0 & CMPLT_HDR_RSPNS_XFRD_MSK))) {
-=======
 	if ((dw0 & CMPLT_HDR_ERX_MSK) && (!(dw0 & CMPLT_HDR_RSPNS_XFRD_MSK))) {
 		u32 err_phase = (dw0 & CMPLT_HDR_ERR_PHASE_MSK)
 				>> CMPLT_HDR_ERR_PHASE_OFF;
@@ -2535,7 +2403,6 @@
 				 complete_hdr->act, complete_hdr->dw3,
 				 error_info[0], error_info[1],
 				 error_info[2], error_info[3]);
->>>>>>> 24b8d41d
 
 		if (unlikely(slot->abort)) {
 			sas_task_abort(task);
@@ -2590,71 +2457,11 @@
 	}
 
 out:
-<<<<<<< HEAD
-	if (sas_dev && sas_dev->running_req)
-		sas_dev->running_req--;
-
-	hisi_sas_slot_task_free(hisi_hba, task, slot);
-	sts = ts->stat;
-
-	if (task->task_done)
-		task->task_done(task);
-
-	return sts;
-}
-
-static u8 get_ata_protocol(u8 cmd, int direction)
-{
-	switch (cmd) {
-	case ATA_CMD_FPDMA_WRITE:
-	case ATA_CMD_FPDMA_READ:
-	case ATA_CMD_FPDMA_RECV:
-	case ATA_CMD_FPDMA_SEND:
-	case ATA_CMD_NCQ_NON_DATA:
-	return SATA_PROTOCOL_FPDMA;
-
-	case ATA_CMD_ID_ATA:
-	case ATA_CMD_PMP_READ:
-	case ATA_CMD_READ_LOG_EXT:
-	case ATA_CMD_PIO_READ:
-	case ATA_CMD_PIO_READ_EXT:
-	case ATA_CMD_PMP_WRITE:
-	case ATA_CMD_WRITE_LOG_EXT:
-	case ATA_CMD_PIO_WRITE:
-	case ATA_CMD_PIO_WRITE_EXT:
-	return SATA_PROTOCOL_PIO;
-
-	case ATA_CMD_READ:
-	case ATA_CMD_READ_EXT:
-	case ATA_CMD_READ_LOG_DMA_EXT:
-	case ATA_CMD_WRITE:
-	case ATA_CMD_WRITE_EXT:
-	case ATA_CMD_WRITE_QUEUED:
-	case ATA_CMD_WRITE_LOG_DMA_EXT:
-	return SATA_PROTOCOL_DMA;
-
-	case ATA_CMD_DOWNLOAD_MICRO:
-	case ATA_CMD_DEV_RESET:
-	case ATA_CMD_CHK_POWER:
-	case ATA_CMD_FLUSH:
-	case ATA_CMD_FLUSH_EXT:
-	case ATA_CMD_VERIFY:
-	case ATA_CMD_VERIFY_EXT:
-	case ATA_CMD_SET_FEATURES:
-	case ATA_CMD_STANDBY:
-	case ATA_CMD_STANDBYNOW1:
-	return SATA_PROTOCOL_NONDATA;
-	default:
-		if (direction == DMA_NONE)
-			return SATA_PROTOCOL_NONDATA;
-		return SATA_PROTOCOL_PIO;
-=======
 	spin_lock_irqsave(&task->task_state_lock, flags);
 	if (task->task_state_flags & SAS_TASK_STATE_ABORTED) {
 		spin_unlock_irqrestore(&task->task_state_lock, flags);
 		dev_info(dev, "slot complete: task(%pK) aborted\n", task);
 		return;
->>>>>>> 24b8d41d
 	}
 	task->task_state_flags |= SAS_TASK_STATE_DONE;
 	spin_unlock_irqrestore(&task->task_state_lock, flags);
@@ -2823,32 +2630,6 @@
 	/* dw7 */
 	hdr->dw7 = cpu_to_le32(tag_to_abort << CMD_HDR_ABORT_IPTT_OFF);
 	hdr->transfer_tags = cpu_to_le32(slot->idx);
-}
-
-static int prep_abort_v2_hw(struct hisi_hba *hisi_hba,
-		struct hisi_sas_slot *slot,
-		int device_id, int abort_flag, int tag_to_abort)
-{
-	struct sas_task *task = slot->task;
-	struct domain_device *dev = task->dev;
-	struct hisi_sas_cmd_hdr *hdr = slot->cmd_hdr;
-	struct hisi_sas_port *port = slot->port;
-
-	/* dw0 */
-	hdr->dw0 = cpu_to_le32((5 << CMD_HDR_CMD_OFF) | /*abort*/
-			       (port->id << CMD_HDR_PORT_OFF) |
-			       ((dev_is_sata(dev) ? 1:0) <<
-				CMD_HDR_ABORT_DEVICE_TYPE_OFF) |
-			       (abort_flag << CMD_HDR_ABORT_FLAG_OFF));
-
-	/* dw1 */
-	hdr->dw1 = cpu_to_le32(device_id << CMD_HDR_DEV_ID_OFF);
-
-	/* dw7 */
-	hdr->dw7 = cpu_to_le32(tag_to_abort << CMD_HDR_ABORT_IPTT_OFF);
-	hdr->transfer_tags = cpu_to_le32(slot->idx);
-
-	return 0;
 }
 
 static int phy_up_v2_hw(int phy_no, struct hisi_hba *hisi_hba)
@@ -2943,36 +2724,25 @@
 
 static int phy_down_v2_hw(int phy_no, struct hisi_hba *hisi_hba)
 {
-<<<<<<< HEAD
-	int res = 0;
-	u32 phy_state, sl_ctrl, txid_auto;
-=======
 	u32 phy_state, sl_ctrl, txid_auto;
 	struct hisi_sas_phy *phy = &hisi_hba->phy[phy_no];
 	struct hisi_sas_port *port = phy->port;
 	struct device *dev = hisi_hba->dev;
->>>>>>> 24b8d41d
 
 	del_timer(&phy->timer);
 	hisi_sas_phy_write32(hisi_hba, phy_no, PHYCTRL_NOT_RDY_MSK, 1);
 
 	phy_state = hisi_sas_read32(hisi_hba, PHY_STATE);
-<<<<<<< HEAD
-=======
 	dev_info(dev, "phydown: phy%d phy_state=0x%x\n", phy_no, phy_state);
->>>>>>> 24b8d41d
 	hisi_sas_phy_down(hisi_hba, phy_no, (phy_state & 1 << phy_no) ? 1 : 0);
 
 	sl_ctrl = hisi_sas_phy_read32(hisi_hba, phy_no, SL_CONTROL);
 	hisi_sas_phy_write32(hisi_hba, phy_no, SL_CONTROL,
 			     sl_ctrl & ~SL_CONTROL_CTA_MSK);
-<<<<<<< HEAD
-=======
 	if (port && !get_wideport_bitmap_v2_hw(hisi_hba, port->id))
 		if (!check_any_wideports_v2_hw(hisi_hba) &&
 				timer_pending(&hisi_hba->timer))
 			del_timer(&hisi_hba->timer);
->>>>>>> 24b8d41d
 
 	txid_auto = hisi_sas_phy_read32(hisi_hba, phy_no, TXID_AUTO);
 	hisi_sas_phy_write32(hisi_hba, phy_no, TXID_AUTO,
@@ -3049,11 +2819,6 @@
 	struct hisi_sas_phy *phy = &hisi_hba->phy[phy_no];
 	struct asd_sas_phy *sas_phy = &phy->sas_phy;
 	struct sas_ha_struct *sas_ha = &hisi_hba->sha;
-<<<<<<< HEAD
-
-	hisi_sas_phy_write32(hisi_hba, phy_no, SL_RX_BCAST_CHK_MSK, 1);
-	sas_ha->notify_port_event(sas_phy, PORTE_BROADCAST_RCVD);
-=======
 	u32 bcast_status;
 
 	hisi_sas_phy_write32(hisi_hba, phy_no, SL_RX_BCAST_CHK_MSK, 1);
@@ -3061,7 +2826,6 @@
 	if ((bcast_status & RX_BCAST_CHG_MSK) &&
 	    !test_bit(HISI_SAS_RESET_BIT, &hisi_hba->flags))
 		sas_ha->notify_port_event(sas_phy, PORTE_BROADCAST_RCVD);
->>>>>>> 24b8d41d
 	hisi_sas_phy_write32(hisi_hba, phy_no, CHL_INT0,
 			     CHL_INT0_SL_RX_BCST_ACK_MSK);
 	hisi_sas_phy_write32(hisi_hba, phy_no, SL_RX_BCAST_CHK_MSK, 0);
@@ -3350,11 +3114,7 @@
 	struct hisi_sas_slot *slot;
 	struct hisi_sas_itct *itct;
 	struct hisi_sas_complete_v2_hdr *complete_queue;
-<<<<<<< HEAD
-	u32 irq_value, rd_point = cq->rd_point, wr_point, dev_id;
-=======
 	u32 rd_point = cq->rd_point, wr_point, dev_id;
->>>>>>> 24b8d41d
 	int queue = cq->id;
 
 	if (unlikely(hisi_hba->reject_stp_links_msk))
@@ -3443,14 +3203,10 @@
 	u32 ent_tmp, ent_msk, ent_int, port_id, link_rate, hard_phy_linkrate;
 	irqreturn_t res = IRQ_HANDLED;
 	u8 attached_sas_addr[SAS_ADDR_SIZE] = {0};
-<<<<<<< HEAD
-	int phy_no, offset;
-=======
 	unsigned long flags;
 	int phy_no, offset;
 
 	del_timer(&phy->timer);
->>>>>>> 24b8d41d
 
 	phy_no = sas_phy->id;
 	initial_fis = &hisi_hba->initial_fis[phy_no];
@@ -3467,8 +3223,6 @@
 	ent_int >>= ENT_INT_SRC1_D2H_FIS_CH1_OFF * (phy_no % 4);
 	if ((ent_int & ENT_INT_SRC1_D2H_FIS_CH0_MSK) == 0) {
 		dev_warn(dev, "sata int: phy%d did not receive FIS\n", phy_no);
-<<<<<<< HEAD
-=======
 		res = IRQ_NONE;
 		goto end;
 	}
@@ -3478,7 +3232,6 @@
 		dev_warn(dev, "sata int: phy%d FIS status: 0x%x\n", phy_no,
 			 fis->status);
 		hisi_sas_notify_phy_event(phy, HISI_PHYE_LINK_RESET);
->>>>>>> 24b8d41d
 		res = IRQ_NONE;
 		goto end;
 	}
@@ -3807,11 +3560,7 @@
 	.setup_itct = setup_itct_v2_hw,
 	.slot_index_alloc = slot_index_alloc_quirk_v2_hw,
 	.alloc_dev = alloc_dev_quirk_v2_hw,
-<<<<<<< HEAD
-	.sl_notify = sl_notify_v2_hw,
-=======
 	.sl_notify_ssp = sl_notify_ssp_v2_hw,
->>>>>>> 24b8d41d
 	.get_wideport_bitmap = get_wideport_bitmap_v2_hw,
 	.clear_itct = clear_itct_v2_hw,
 	.free_device = free_device_v2_hw,
@@ -3819,10 +3568,6 @@
 	.prep_ssp = prep_ssp_v2_hw,
 	.prep_stp = prep_ata_v2_hw,
 	.prep_abort = prep_abort_v2_hw,
-<<<<<<< HEAD
-	.get_free_slot = get_free_slot_v2_hw,
-=======
->>>>>>> 24b8d41d
 	.start_delivery = start_delivery_v2_hw,
 	.phys_init = phys_init_v2_hw,
 	.phy_start = start_phy_v2_hw,
