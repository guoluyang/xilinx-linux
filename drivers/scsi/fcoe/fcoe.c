// SPDX-License-Identifier: GPL-2.0-only
/*
 * Copyright(c) 2007 - 2009 Intel Corporation. All rights reserved.
 *
 * Maintained at www.Open-FCoE.org
 */

#include <linux/module.h>
#include <linux/spinlock.h>
#include <linux/netdevice.h>
#include <linux/etherdevice.h>
#include <linux/ethtool.h>
#include <linux/if_ether.h>
#include <linux/if_vlan.h>
#include <linux/crc32.h>
#include <linux/slab.h>
#include <linux/cpu.h>
#include <linux/fs.h>
#include <linux/sysfs.h>
#include <linux/ctype.h>
#include <linux/workqueue.h>
#include <net/dcbnl.h>
#include <net/dcbevent.h>
#include <scsi/scsi_tcq.h>
#include <scsi/scsicam.h>
#include <scsi/scsi_transport.h>
#include <scsi/scsi_transport_fc.h>
#include <net/rtnetlink.h>

#include <scsi/fc/fc_encaps.h>
#include <scsi/fc/fc_fip.h>
#include <scsi/fc/fc_fcoe.h>

#include <scsi/libfc.h>
#include <scsi/fc_frame.h>
#include <scsi/libfcoe.h>

#include "fcoe.h"

MODULE_AUTHOR("Open-FCoE.org");
MODULE_DESCRIPTION("FCoE");
MODULE_LICENSE("GPL v2");

/* Performance tuning parameters for fcoe */
static unsigned int fcoe_ddp_min = 4096;
module_param_named(ddp_min, fcoe_ddp_min, uint, S_IRUGO | S_IWUSR);
MODULE_PARM_DESC(ddp_min, "Minimum I/O size in bytes for "	\
		 "Direct Data Placement (DDP).");

unsigned int fcoe_debug_logging;
module_param_named(debug_logging, fcoe_debug_logging, int, S_IRUGO|S_IWUSR);
MODULE_PARM_DESC(debug_logging, "a bit mask of logging levels");

static unsigned int fcoe_e_d_tov = 2 * 1000;
module_param_named(e_d_tov, fcoe_e_d_tov, int, S_IRUGO|S_IWUSR);
MODULE_PARM_DESC(e_d_tov, "E_D_TOV in ms, default 2000");

static unsigned int fcoe_r_a_tov = 2 * 2 * 1000;
module_param_named(r_a_tov, fcoe_r_a_tov, int, S_IRUGO|S_IWUSR);
MODULE_PARM_DESC(r_a_tov, "R_A_TOV in ms, default 4000");

static DEFINE_MUTEX(fcoe_config_mutex);

static struct workqueue_struct *fcoe_wq;

/* fcoe host list */
/* must only by accessed under the RTNL mutex */
static LIST_HEAD(fcoe_hostlist);
static DEFINE_PER_CPU(struct fcoe_percpu_s, fcoe_percpu);

/* Function Prototypes */
static int fcoe_reset(struct Scsi_Host *);
static int fcoe_xmit(struct fc_lport *, struct fc_frame *);
static int fcoe_rcv(struct sk_buff *, struct net_device *,
		    struct packet_type *, struct net_device *);
static void fcoe_percpu_clean(struct fc_lport *);
static int fcoe_link_ok(struct fc_lport *);

static struct fc_lport *fcoe_hostlist_lookup(const struct net_device *);
static int fcoe_hostlist_add(const struct fc_lport *);
static void fcoe_hostlist_del(const struct fc_lport *);

static int fcoe_device_notification(struct notifier_block *, ulong, void *);
static void fcoe_dev_setup(void);
static void fcoe_dev_cleanup(void);
static struct fcoe_interface
*fcoe_hostlist_lookup_port(const struct net_device *);

static int fcoe_fip_recv(struct sk_buff *, struct net_device *,
			 struct packet_type *, struct net_device *);
static int fcoe_fip_vlan_recv(struct sk_buff *, struct net_device *,
			      struct packet_type *, struct net_device *);

static void fcoe_fip_send(struct fcoe_ctlr *, struct sk_buff *);
static void fcoe_update_src_mac(struct fc_lport *, u8 *);
static u8 *fcoe_get_src_mac(struct fc_lport *);
static void fcoe_destroy_work(struct work_struct *);

static int fcoe_ddp_setup(struct fc_lport *, u16, struct scatterlist *,
			  unsigned int);
static int fcoe_ddp_done(struct fc_lport *, u16);
static int fcoe_ddp_target(struct fc_lport *, u16, struct scatterlist *,
			   unsigned int);
static int fcoe_dcb_app_notification(struct notifier_block *notifier,
				     ulong event, void *ptr);

static bool fcoe_match(struct net_device *netdev);
static int fcoe_create(struct net_device *netdev, enum fip_mode fip_mode);
static int fcoe_destroy(struct net_device *netdev);
static int fcoe_enable(struct net_device *netdev);
static int fcoe_disable(struct net_device *netdev);

/* fcoe_syfs control interface handlers */
static int fcoe_ctlr_alloc(struct net_device *netdev);
static int fcoe_ctlr_enabled(struct fcoe_ctlr_device *cdev);
static void fcoe_ctlr_mode(struct fcoe_ctlr_device *ctlr_dev);

static struct fc_seq *fcoe_elsct_send(struct fc_lport *,
				      u32 did, struct fc_frame *,
				      unsigned int op,
				      void (*resp)(struct fc_seq *,
						   struct fc_frame *,
						   void *),
				      void *, u32 timeout);
static void fcoe_recv_frame(struct sk_buff *skb);

/* notification function for packets from net device */
static struct notifier_block fcoe_notifier = {
	.notifier_call = fcoe_device_notification,
};

/* notification function for DCB events */
static struct notifier_block dcb_notifier = {
	.notifier_call = fcoe_dcb_app_notification,
};

static struct scsi_transport_template *fcoe_nport_scsi_transport;
static struct scsi_transport_template *fcoe_vport_scsi_transport;

static int fcoe_vport_destroy(struct fc_vport *);
static int fcoe_vport_create(struct fc_vport *, bool disabled);
static int fcoe_vport_disable(struct fc_vport *, bool disable);
static void fcoe_set_vport_symbolic_name(struct fc_vport *);
static void fcoe_set_port_id(struct fc_lport *, u32, struct fc_frame *);
static void fcoe_fcf_get_vlan_id(struct fcoe_fcf_device *);
static void fcoe_vport_remove(struct fc_lport *);


static struct fcoe_sysfs_function_template fcoe_sysfs_templ = {
	.set_fcoe_ctlr_mode = fcoe_ctlr_mode,
	.set_fcoe_ctlr_enabled = fcoe_ctlr_enabled,
	.get_fcoe_ctlr_link_fail = fcoe_ctlr_get_lesb,
	.get_fcoe_ctlr_vlink_fail = fcoe_ctlr_get_lesb,
	.get_fcoe_ctlr_miss_fka = fcoe_ctlr_get_lesb,
	.get_fcoe_ctlr_symb_err = fcoe_ctlr_get_lesb,
	.get_fcoe_ctlr_err_block = fcoe_ctlr_get_lesb,
	.get_fcoe_ctlr_fcs_error = fcoe_ctlr_get_lesb,

	.get_fcoe_fcf_selected = fcoe_fcf_get_selected,
	.get_fcoe_fcf_vlan_id = fcoe_fcf_get_vlan_id,
};

static struct libfc_function_template fcoe_libfc_fcn_templ = {
	.frame_send = fcoe_xmit,
	.ddp_setup = fcoe_ddp_setup,
	.ddp_done = fcoe_ddp_done,
	.ddp_target = fcoe_ddp_target,
	.elsct_send = fcoe_elsct_send,
	.get_lesb = fcoe_get_lesb,
	.lport_set_port_id = fcoe_set_port_id,
};

static struct fc_function_template fcoe_nport_fc_functions = {
	.show_host_node_name = 1,
	.show_host_port_name = 1,
	.show_host_supported_classes = 1,
	.show_host_supported_fc4s = 1,
	.show_host_active_fc4s = 1,
	.show_host_maxframe_size = 1,
	.show_host_serial_number = 1,
	.show_host_manufacturer = 1,
	.show_host_model = 1,
	.show_host_model_description = 1,
	.show_host_hardware_version = 1,
	.show_host_driver_version = 1,
	.show_host_firmware_version = 1,
	.show_host_optionrom_version = 1,

	.show_host_port_id = 1,
	.show_host_supported_speeds = 1,
	.get_host_speed = fc_get_host_speed,
	.show_host_speed = 1,
	.show_host_port_type = 1,
	.get_host_port_state = fc_get_host_port_state,
	.show_host_port_state = 1,
	.show_host_symbolic_name = 1,

	.dd_fcrport_size = sizeof(struct fc_rport_libfc_priv),
	.show_rport_maxframe_size = 1,
	.show_rport_supported_classes = 1,

	.show_host_fabric_name = 1,
	.show_starget_node_name = 1,
	.show_starget_port_name = 1,
	.show_starget_port_id = 1,
	.set_rport_dev_loss_tmo = fc_set_rport_loss_tmo,
	.show_rport_dev_loss_tmo = 1,
	.get_fc_host_stats = fc_get_host_stats,
	.issue_fc_host_lip = fcoe_reset,

	.terminate_rport_io = fc_rport_terminate_io,

	.vport_create = fcoe_vport_create,
	.vport_delete = fcoe_vport_destroy,
	.vport_disable = fcoe_vport_disable,
	.set_vport_symbolic_name = fcoe_set_vport_symbolic_name,

	.bsg_request = fc_lport_bsg_request,
};

static struct fc_function_template fcoe_vport_fc_functions = {
	.show_host_node_name = 1,
	.show_host_port_name = 1,
	.show_host_supported_classes = 1,
	.show_host_supported_fc4s = 1,
	.show_host_active_fc4s = 1,
	.show_host_maxframe_size = 1,
	.show_host_serial_number = 1,
	.show_host_manufacturer = 1,
	.show_host_model = 1,
	.show_host_model_description = 1,
	.show_host_hardware_version = 1,
	.show_host_driver_version = 1,
	.show_host_firmware_version = 1,
	.show_host_optionrom_version = 1,

	.show_host_port_id = 1,
	.show_host_supported_speeds = 1,
	.get_host_speed = fc_get_host_speed,
	.show_host_speed = 1,
	.show_host_port_type = 1,
	.get_host_port_state = fc_get_host_port_state,
	.show_host_port_state = 1,
	.show_host_symbolic_name = 1,

	.dd_fcrport_size = sizeof(struct fc_rport_libfc_priv),
	.show_rport_maxframe_size = 1,
	.show_rport_supported_classes = 1,

	.show_host_fabric_name = 1,
	.show_starget_node_name = 1,
	.show_starget_port_name = 1,
	.show_starget_port_id = 1,
	.set_rport_dev_loss_tmo = fc_set_rport_loss_tmo,
	.show_rport_dev_loss_tmo = 1,
	.get_fc_host_stats = fc_get_host_stats,
	.issue_fc_host_lip = fcoe_reset,

	.terminate_rport_io = fc_rport_terminate_io,

	.bsg_request = fc_lport_bsg_request,
};

static struct scsi_host_template fcoe_shost_template = {
	.module = THIS_MODULE,
	.name = "FCoE Driver",
	.proc_name = FCOE_NAME,
	.queuecommand = fc_queuecommand,
	.eh_timed_out = fc_eh_timed_out,
	.eh_abort_handler = fc_eh_abort,
	.eh_device_reset_handler = fc_eh_device_reset,
	.eh_host_reset_handler = fc_eh_host_reset,
	.slave_alloc = fc_slave_alloc,
	.change_queue_depth = scsi_change_queue_depth,
	.this_id = -1,
	.cmd_per_lun = 3,
	.can_queue = FCOE_MAX_OUTSTANDING_COMMANDS,
	.sg_tablesize = SG_ALL,
	.max_sectors = 0xffff,
	.track_queue_depth = 1,
};

/**
 * fcoe_interface_setup() - Setup a FCoE interface
 * @fcoe:   The new FCoE interface
 * @netdev: The net device that the fcoe interface is on
 *
 * Returns : 0 for success
 * Locking: must be called with the RTNL mutex held
 */
static int fcoe_interface_setup(struct fcoe_interface *fcoe,
				struct net_device *netdev)
{
	struct fcoe_ctlr *fip = fcoe_to_ctlr(fcoe);
	struct netdev_hw_addr *ha;
	struct net_device *real_dev;
	u8 flogi_maddr[ETH_ALEN];
	const struct net_device_ops *ops;

	fcoe->netdev = netdev;

	/* Let LLD initialize for FCoE */
	ops = netdev->netdev_ops;
	if (ops->ndo_fcoe_enable) {
		if (ops->ndo_fcoe_enable(netdev))
			FCOE_NETDEV_DBG(netdev, "Failed to enable FCoE"
					" specific feature for LLD.\n");
	}

	/* Do not support for bonding device */
	if (netdev->priv_flags & IFF_BONDING && netdev->flags & IFF_MASTER) {
		FCOE_NETDEV_DBG(netdev, "Bonded interfaces not supported\n");
		return -EOPNOTSUPP;
	}

	/* look for SAN MAC address, if multiple SAN MACs exist, only
	 * use the first one for SPMA */
	real_dev = is_vlan_dev(netdev) ? vlan_dev_real_dev(netdev) : netdev;
	fcoe->realdev = real_dev;
	rcu_read_lock();
	for_each_dev_addr(real_dev, ha) {
		if ((ha->type == NETDEV_HW_ADDR_T_SAN) &&
		    (is_valid_ether_addr(ha->addr))) {
			memcpy(fip->ctl_src_addr, ha->addr, ETH_ALEN);
			fip->spma = 1;
			break;
		}
	}
	rcu_read_unlock();

	/* setup Source Mac Address */
	if (!fip->spma)
		memcpy(fip->ctl_src_addr, netdev->dev_addr, netdev->addr_len);

	/*
	 * Add FCoE MAC address as second unicast MAC address
	 * or enter promiscuous mode if not capable of listening
	 * for multiple unicast MACs.
	 */
	memcpy(flogi_maddr, (u8[6]) FC_FCOE_FLOGI_MAC, ETH_ALEN);
	dev_uc_add(netdev, flogi_maddr);
	if (fip->spma)
		dev_uc_add(netdev, fip->ctl_src_addr);
	if (fip->mode == FIP_MODE_VN2VN) {
		dev_mc_add(netdev, FIP_ALL_VN2VN_MACS);
		dev_mc_add(netdev, FIP_ALL_P2P_MACS);
	} else
		dev_mc_add(netdev, FIP_ALL_ENODE_MACS);

	/*
	 * setup the receive function from ethernet driver
	 * on the ethertype for the given device
	 */
	fcoe->fcoe_packet_type.func = fcoe_rcv;
	fcoe->fcoe_packet_type.type = htons(ETH_P_FCOE);
	fcoe->fcoe_packet_type.dev = netdev;
	dev_add_pack(&fcoe->fcoe_packet_type);

	fcoe->fip_packet_type.func = fcoe_fip_recv;
	fcoe->fip_packet_type.type = htons(ETH_P_FIP);
	fcoe->fip_packet_type.dev = netdev;
	dev_add_pack(&fcoe->fip_packet_type);

	if (netdev != real_dev) {
		fcoe->fip_vlan_packet_type.func = fcoe_fip_vlan_recv;
		fcoe->fip_vlan_packet_type.type = htons(ETH_P_FIP);
		fcoe->fip_vlan_packet_type.dev = real_dev;
		dev_add_pack(&fcoe->fip_vlan_packet_type);
	}
	return 0;
}

/**
 * fcoe_interface_create() - Create a FCoE interface on a net device
 * @netdev: The net device to create the FCoE interface on
 * @fip_mode: The mode to use for FIP
 *
 * Returns: pointer to a struct fcoe_interface or NULL on error
 */
static struct fcoe_interface *fcoe_interface_create(struct net_device *netdev,
						    enum fip_mode fip_mode)
{
	struct fcoe_ctlr_device *ctlr_dev;
	struct fcoe_ctlr *ctlr;
	struct fcoe_interface *fcoe;
	int size;
	int err;

	if (!try_module_get(THIS_MODULE)) {
		FCOE_NETDEV_DBG(netdev,
				"Could not get a reference to the module\n");
		fcoe = ERR_PTR(-EBUSY);
		goto out;
	}

	size = sizeof(struct fcoe_ctlr) + sizeof(struct fcoe_interface);
	ctlr_dev = fcoe_ctlr_device_add(&netdev->dev, &fcoe_sysfs_templ,
					size);
	if (!ctlr_dev) {
		FCOE_DBG("Failed to add fcoe_ctlr_device\n");
		fcoe = ERR_PTR(-ENOMEM);
		goto out_putmod;
	}

	ctlr = fcoe_ctlr_device_priv(ctlr_dev);
	ctlr->cdev = ctlr_dev;
	fcoe = fcoe_ctlr_priv(ctlr);

	dev_hold(netdev);

	/*
	 * Initialize FIP.
	 */
	fcoe_ctlr_init(ctlr, fip_mode);
	ctlr->send = fcoe_fip_send;
	ctlr->update_mac = fcoe_update_src_mac;
	ctlr->get_src_addr = fcoe_get_src_mac;

	err = fcoe_interface_setup(fcoe, netdev);
	if (err) {
		fcoe_ctlr_destroy(ctlr);
		fcoe_ctlr_device_delete(ctlr_dev);
		dev_put(netdev);
		fcoe = ERR_PTR(err);
		goto out_putmod;
	}

	goto out;

out_putmod:
	module_put(THIS_MODULE);
out:
	return fcoe;
}

/**
 * fcoe_interface_remove() - remove FCoE interface from netdev
 * @fcoe: The FCoE interface to be cleaned up
 *
 * Caller must be holding the RTNL mutex
 */
static void fcoe_interface_remove(struct fcoe_interface *fcoe)
{
	struct net_device *netdev = fcoe->netdev;
	struct fcoe_ctlr *fip = fcoe_to_ctlr(fcoe);
	u8 flogi_maddr[ETH_ALEN];
	const struct net_device_ops *ops;

	/*
	 * Don't listen for Ethernet packets anymore.
	 * synchronize_net() ensures that the packet handlers are not running
	 * on another CPU. dev_remove_pack() would do that, this calls the
	 * unsyncronized version __dev_remove_pack() to avoid multiple delays.
	 */
	__dev_remove_pack(&fcoe->fcoe_packet_type);
	__dev_remove_pack(&fcoe->fip_packet_type);
	if (netdev != fcoe->realdev)
		__dev_remove_pack(&fcoe->fip_vlan_packet_type);
	synchronize_net();

	/* Delete secondary MAC addresses */
	memcpy(flogi_maddr, (u8[6]) FC_FCOE_FLOGI_MAC, ETH_ALEN);
	dev_uc_del(netdev, flogi_maddr);
	if (fip->spma)
		dev_uc_del(netdev, fip->ctl_src_addr);
	if (fip->mode == FIP_MODE_VN2VN) {
		dev_mc_del(netdev, FIP_ALL_VN2VN_MACS);
		dev_mc_del(netdev, FIP_ALL_P2P_MACS);
	} else
		dev_mc_del(netdev, FIP_ALL_ENODE_MACS);

	/* Tell the LLD we are done w/ FCoE */
	ops = netdev->netdev_ops;
	if (ops->ndo_fcoe_disable) {
		if (ops->ndo_fcoe_disable(netdev))
			FCOE_NETDEV_DBG(netdev, "Failed to disable FCoE"
					" specific feature for LLD.\n");
	}
	fcoe->removed = 1;
}


/**
 * fcoe_interface_cleanup() - Clean up a FCoE interface
 * @fcoe: The FCoE interface to be cleaned up
 */
static void fcoe_interface_cleanup(struct fcoe_interface *fcoe)
{
	struct net_device *netdev = fcoe->netdev;
	struct fcoe_ctlr *fip = fcoe_to_ctlr(fcoe);

	/* Release the self-reference taken during fcoe_interface_create() */
	/* tear-down the FCoE controller */
	fcoe_ctlr_destroy(fip);
	scsi_host_put(fip->lp->host);
	dev_put(netdev);
	module_put(THIS_MODULE);
}

/**
 * fcoe_fip_recv() - Handler for received FIP frames
 * @skb:      The receive skb
 * @netdev:   The associated net device
 * @ptype:    The packet_type structure which was used to register this handler
 * @orig_dev: The original net_device the skb was received on.
 *	      (in case dev is a bond)
 *
 * Returns: 0 for success
 */
static int fcoe_fip_recv(struct sk_buff *skb, struct net_device *netdev,
			 struct packet_type *ptype,
			 struct net_device *orig_dev)
{
	struct fcoe_interface *fcoe;
	struct fcoe_ctlr *ctlr;

	fcoe = container_of(ptype, struct fcoe_interface, fip_packet_type);
	ctlr = fcoe_to_ctlr(fcoe);
	fcoe_ctlr_recv(ctlr, skb);
	return 0;
}

/**
 * fcoe_fip_vlan_recv() - Handler for received FIP VLAN discovery frames
 * @skb:      The receive skb
 * @netdev:   The associated net device
 * @ptype:    The packet_type structure which was used to register this handler
<<<<<<< HEAD
 * @orig_dev: The original net_device the the skb was received on.
=======
 * @orig_dev: The original net_device the skb was received on.
>>>>>>> 24b8d41d
 *	      (in case dev is a bond)
 *
 * Returns: 0 for success
 */
static int fcoe_fip_vlan_recv(struct sk_buff *skb, struct net_device *netdev,
			      struct packet_type *ptype,
			      struct net_device *orig_dev)
{
	struct fcoe_interface *fcoe;
	struct fcoe_ctlr *ctlr;

	fcoe = container_of(ptype, struct fcoe_interface, fip_vlan_packet_type);
	ctlr = fcoe_to_ctlr(fcoe);
	fcoe_ctlr_recv(ctlr, skb);
	return 0;
}

/**
 * fcoe_port_send() - Send an Ethernet-encapsulated FIP/FCoE frame
 * @port: The FCoE port
 * @skb: The FIP/FCoE packet to be sent
 */
static void fcoe_port_send(struct fcoe_port *port, struct sk_buff *skb)
{
	if (port->fcoe_pending_queue.qlen)
		fcoe_check_wait_queue(port->lport, skb);
	else if (fcoe_start_io(skb))
		fcoe_check_wait_queue(port->lport, skb);
}

/**
 * fcoe_fip_send() - Send an Ethernet-encapsulated FIP frame
 * @fip: The FCoE controller
 * @skb: The FIP packet to be sent
 */
static void fcoe_fip_send(struct fcoe_ctlr *fip, struct sk_buff *skb)
{
	struct fcoe_interface *fcoe = fcoe_from_ctlr(fip);
	struct fip_frame {
		struct ethhdr eth;
		struct fip_header fip;
	} __packed *frame;

	/*
	 * Use default VLAN for FIP VLAN discovery protocol
	 */
	frame = (struct fip_frame *)skb->data;
<<<<<<< HEAD
	if (frame->fip.fip_op == ntohs(FIP_OP_VLAN) &&
=======
	if (ntohs(frame->eth.h_proto) == ETH_P_FIP &&
	    ntohs(frame->fip.fip_op) == FIP_OP_VLAN &&
>>>>>>> 24b8d41d
	    fcoe->realdev != fcoe->netdev)
		skb->dev = fcoe->realdev;
	else
		skb->dev = fcoe->netdev;
	fcoe_port_send(lport_priv(fip->lp), skb);
}

/**
 * fcoe_update_src_mac() - Update the Ethernet MAC filters
 * @lport: The local port to update the source MAC on
 * @addr:  Unicast MAC address to add
 *
 * Remove any previously-set unicast MAC filter.
 * Add secondary FCoE MAC address filter for our OUI.
 */
static void fcoe_update_src_mac(struct fc_lport *lport, u8 *addr)
{
	struct fcoe_port *port = lport_priv(lport);
	struct fcoe_interface *fcoe = port->priv;

	if (!is_zero_ether_addr(port->data_src_addr))
		dev_uc_del(fcoe->netdev, port->data_src_addr);
	if (!is_zero_ether_addr(addr))
		dev_uc_add(fcoe->netdev, addr);
	memcpy(port->data_src_addr, addr, ETH_ALEN);
}

/**
 * fcoe_get_src_mac() - return the Ethernet source address for an lport
 * @lport: libfc lport
 */
static u8 *fcoe_get_src_mac(struct fc_lport *lport)
{
	struct fcoe_port *port = lport_priv(lport);

	return port->data_src_addr;
}

/**
 * fcoe_lport_config() - Set up a local port
 * @lport: The local port to be setup
 *
 * Returns: 0 for success
 */
static int fcoe_lport_config(struct fc_lport *lport)
{
	lport->link_up = 0;
	lport->qfull = 0;
	lport->max_retry_count = 3;
	lport->max_rport_retry_count = 3;
	lport->e_d_tov = fcoe_e_d_tov;
	lport->r_a_tov = fcoe_r_a_tov;
	lport->service_params = (FCP_SPPF_INIT_FCN | FCP_SPPF_RD_XRDY_DIS |
				 FCP_SPPF_RETRY | FCP_SPPF_CONF_COMPL);
	lport->does_npiv = 1;

	fc_lport_init_stats(lport);

	/* lport fc_lport related configuration */
	fc_lport_config(lport);

	/* offload related configuration */
	lport->crc_offload = 0;
	lport->seq_offload = 0;
	lport->lro_enabled = 0;
	lport->lro_xid = 0;
	lport->lso_max = 0;

	return 0;
}

/*
 * fcoe_netdev_features_change - Updates the lport's offload flags based
 * on the LLD netdev's FCoE feature flags
 */
static void fcoe_netdev_features_change(struct fc_lport *lport,
					struct net_device *netdev)
{
	mutex_lock(&lport->lp_mutex);

	if (netdev->features & NETIF_F_SG)
		lport->sg_supp = 1;
	else
		lport->sg_supp = 0;

	if (netdev->features & NETIF_F_FCOE_CRC) {
		lport->crc_offload = 1;
		FCOE_NETDEV_DBG(netdev, "Supports FCCRC offload\n");
	} else {
		lport->crc_offload = 0;
	}

	if (netdev->features & NETIF_F_FSO) {
		lport->seq_offload = 1;
		lport->lso_max = netdev->gso_max_size;
		FCOE_NETDEV_DBG(netdev, "Supports LSO for max len 0x%x\n",
				lport->lso_max);
	} else {
		lport->seq_offload = 0;
		lport->lso_max = 0;
	}

	if (netdev->fcoe_ddp_xid) {
		lport->lro_enabled = 1;
		lport->lro_xid = netdev->fcoe_ddp_xid;
		FCOE_NETDEV_DBG(netdev, "Supports LRO for max xid 0x%x\n",
				lport->lro_xid);
	} else {
		lport->lro_enabled = 0;
		lport->lro_xid = 0;
	}

	mutex_unlock(&lport->lp_mutex);
}

/**
 * fcoe_netdev_config() - Set up net devive for SW FCoE
 * @lport:  The local port that is associated with the net device
 * @netdev: The associated net device
 *
 * Must be called after fcoe_lport_config() as it will use local port mutex
 *
 * Returns: 0 for success
 */
static int fcoe_netdev_config(struct fc_lport *lport, struct net_device *netdev)
{
	u32 mfs;
	u64 wwnn, wwpn;
	struct fcoe_interface *fcoe;
	struct fcoe_ctlr *ctlr;
	struct fcoe_port *port;

	/* Setup lport private data to point to fcoe softc */
	port = lport_priv(lport);
	fcoe = port->priv;
	ctlr = fcoe_to_ctlr(fcoe);

	/* Figure out the VLAN ID, if any */
<<<<<<< HEAD
	if (netdev->priv_flags & IFF_802_1Q_VLAN)
=======
	if (is_vlan_dev(netdev))
>>>>>>> 24b8d41d
		lport->vlan = vlan_dev_vlan_id(netdev);
	else
		lport->vlan = 0;

	/*
	 * Determine max frame size based on underlying device and optional
	 * user-configured limit.  If the MFS is too low, fcoe_link_ok()
	 * will return 0, so do this first.
	 */
	mfs = netdev->mtu;
	if (netdev->features & NETIF_F_FCOE_MTU) {
		mfs = FCOE_MTU;
		FCOE_NETDEV_DBG(netdev, "Supports FCOE_MTU of %d bytes\n", mfs);
	}
	mfs -= (sizeof(struct fcoe_hdr) + sizeof(struct fcoe_crc_eof));
	if (fc_set_mfs(lport, mfs))
		return -EINVAL;

	/* offload features support */
	fcoe_netdev_features_change(lport, netdev);

	skb_queue_head_init(&port->fcoe_pending_queue);
	port->fcoe_pending_queue_active = 0;
	timer_setup(&port->timer, fcoe_queue_timer, 0);

	fcoe_link_speed_update(lport);

	if (!lport->vport) {
		if (fcoe_get_wwn(netdev, &wwnn, NETDEV_FCOE_WWNN))
			wwnn = fcoe_wwn_from_mac(ctlr->ctl_src_addr, 1, 0);
		fc_set_wwnn(lport, wwnn);
		if (fcoe_get_wwn(netdev, &wwpn, NETDEV_FCOE_WWPN))
			wwpn = fcoe_wwn_from_mac(ctlr->ctl_src_addr,
						 2, 0);
		fc_set_wwpn(lport, wwpn);
	}

	return 0;
}

/**
 * fcoe_shost_config() - Set up the SCSI host associated with a local port
 * @lport: The local port
 * @dev:   The device associated with the SCSI host
 *
 * Must be called after fcoe_lport_config() and fcoe_netdev_config()
 *
 * Returns: 0 for success
 */
static int fcoe_shost_config(struct fc_lport *lport, struct device *dev)
{
	int rc = 0;

	/* lport scsi host config */
	lport->host->max_lun = FCOE_MAX_LUN;
	lport->host->max_id = FCOE_MAX_FCP_TARGET;
	lport->host->max_channel = 0;
	lport->host->max_cmd_len = FCOE_MAX_CMD_LEN;

	if (lport->vport)
		lport->host->transportt = fcoe_vport_scsi_transport;
	else
		lport->host->transportt = fcoe_nport_scsi_transport;

	/* add the new host to the SCSI-ml */
	rc = scsi_add_host(lport->host, dev);
	if (rc) {
		FCOE_NETDEV_DBG(fcoe_netdev(lport), "fcoe_shost_config: "
				"error on scsi_add_host\n");
		return rc;
	}

	if (!lport->vport)
		fc_host_max_npiv_vports(lport->host) = USHRT_MAX;

	snprintf(fc_host_symbolic_name(lport->host), FC_SYMBOLIC_NAME_SIZE,
		 "%s v%s over %s", FCOE_NAME, FCOE_VERSION,
		 fcoe_netdev(lport)->name);

	return 0;
}


/**
 * fcoe_fdmi_info() - Get FDMI related info from net devive for SW FCoE
 * @lport:  The local port that is associated with the net device
 * @netdev: The associated net device
 *
 * Must be called after fcoe_shost_config() as it will use local port mutex
 *
 */
static void fcoe_fdmi_info(struct fc_lport *lport, struct net_device *netdev)
{
	struct fcoe_interface *fcoe;
	struct fcoe_port *port;
	struct net_device *realdev;
	int rc;

	port = lport_priv(lport);
	fcoe = port->priv;
	realdev = fcoe->realdev;

	/* No FDMI state m/c for NPIV ports */
	if (lport->vport)
		return;

	if (realdev->netdev_ops->ndo_fcoe_get_hbainfo) {
		struct netdev_fcoe_hbainfo *fdmi;
		fdmi = kzalloc(sizeof(*fdmi), GFP_KERNEL);
		if (!fdmi)
			return;

		rc = realdev->netdev_ops->ndo_fcoe_get_hbainfo(realdev,
							       fdmi);
		if (rc) {
			printk(KERN_INFO "fcoe: Failed to retrieve FDMI "
					"information from netdev.\n");
			return;
		}

		snprintf(fc_host_serial_number(lport->host),
			 FC_SERIAL_NUMBER_SIZE,
			 "%s",
			 fdmi->serial_number);
		snprintf(fc_host_manufacturer(lport->host),
			 FC_SERIAL_NUMBER_SIZE,
			 "%s",
			 fdmi->manufacturer);
		snprintf(fc_host_model(lport->host),
			 FC_SYMBOLIC_NAME_SIZE,
			 "%s",
			 fdmi->model);
		snprintf(fc_host_model_description(lport->host),
			 FC_SYMBOLIC_NAME_SIZE,
			 "%s",
			 fdmi->model_description);
		snprintf(fc_host_hardware_version(lport->host),
			 FC_VERSION_STRING_SIZE,
			 "%s",
			 fdmi->hardware_version);
		snprintf(fc_host_driver_version(lport->host),
			 FC_VERSION_STRING_SIZE,
			 "%s",
			 fdmi->driver_version);
		snprintf(fc_host_optionrom_version(lport->host),
			 FC_VERSION_STRING_SIZE,
			 "%s",
			 fdmi->optionrom_version);
		snprintf(fc_host_firmware_version(lport->host),
			 FC_VERSION_STRING_SIZE,
			 "%s",
			 fdmi->firmware_version);

		/* Enable FDMI lport states */
		lport->fdmi_enabled = 1;
		kfree(fdmi);
	} else {
		lport->fdmi_enabled = 0;
		printk(KERN_INFO "fcoe: No FDMI support.\n");
	}
}

/**
 * fcoe_oem_match() - The match routine for the offloaded exchange manager
 * @fp: The I/O frame
 *
 * This routine will be associated with an exchange manager (EM). When
 * the libfc exchange handling code is looking for an EM to use it will
 * call this routine and pass it the frame that it wishes to send. This
 * routine will return True if the associated EM is to be used and False
 * if the echange code should continue looking for an EM.
 *
 * The offload EM that this routine is associated with will handle any
 * packets that are for SCSI read requests.
 *
 * This has been enhanced to work when FCoE stack is operating in target
 * mode.
 *
 * Returns: True for read types I/O, otherwise returns false.
 */
static bool fcoe_oem_match(struct fc_frame *fp)
{
	struct fc_frame_header *fh = fc_frame_header_get(fp);
	struct fcp_cmnd *fcp;

	if (fc_fcp_is_read(fr_fsp(fp)) &&
	    (fr_fsp(fp)->data_len > fcoe_ddp_min))
		return true;
	else if ((fr_fsp(fp) == NULL) &&
		 (fh->fh_r_ctl == FC_RCTL_DD_UNSOL_CMD) &&
		 (ntohs(fh->fh_rx_id) == FC_XID_UNKNOWN)) {
		fcp = fc_frame_payload_get(fp, sizeof(*fcp));
		if ((fcp->fc_flags & FCP_CFL_WRDATA) &&
		    (ntohl(fcp->fc_dl) > fcoe_ddp_min))
			return true;
	}
	return false;
}

/**
 * fcoe_em_config() - Allocate and configure an exchange manager
 * @lport: The local port that the new EM will be associated with
 *
 * Returns: 0 on success
 */
static inline int fcoe_em_config(struct fc_lport *lport)
{
	struct fcoe_port *port = lport_priv(lport);
	struct fcoe_interface *fcoe = port->priv;
	struct fcoe_interface *oldfcoe = NULL;
	struct net_device *old_real_dev, *cur_real_dev;
	u16 min_xid = FCOE_MIN_XID;
	u16 max_xid = FCOE_MAX_XID;

	/*
	 * Check if need to allocate an em instance for
	 * offload exchange ids to be shared across all VN_PORTs/lport.
	 */
	if (!lport->lro_enabled || !lport->lro_xid ||
	    (lport->lro_xid >= max_xid)) {
		lport->lro_xid = 0;
		goto skip_oem;
	}

	/*
	 * Reuse existing offload em instance in case
	 * it is already allocated on real eth device
	 */
	if (is_vlan_dev(fcoe->netdev))
		cur_real_dev = vlan_dev_real_dev(fcoe->netdev);
	else
		cur_real_dev = fcoe->netdev;

	list_for_each_entry(oldfcoe, &fcoe_hostlist, list) {
		if (is_vlan_dev(oldfcoe->netdev))
			old_real_dev = vlan_dev_real_dev(oldfcoe->netdev);
		else
			old_real_dev = oldfcoe->netdev;

		if (cur_real_dev == old_real_dev) {
			fcoe->oem = oldfcoe->oem;
			break;
		}
	}

	if (fcoe->oem) {
		if (!fc_exch_mgr_add(lport, fcoe->oem, fcoe_oem_match)) {
			printk(KERN_ERR "fcoe_em_config: failed to add "
			       "offload em:%p on interface:%s\n",
			       fcoe->oem, fcoe->netdev->name);
			return -ENOMEM;
		}
	} else {
		fcoe->oem = fc_exch_mgr_alloc(lport, FC_CLASS_3,
					      FCOE_MIN_XID, lport->lro_xid,
					      fcoe_oem_match);
		if (!fcoe->oem) {
			printk(KERN_ERR "fcoe_em_config: failed to allocate "
			       "em for offload exches on interface:%s\n",
			       fcoe->netdev->name);
			return -ENOMEM;
		}
	}

	/*
	 * Exclude offload EM xid range from next EM xid range.
	 */
	min_xid += lport->lro_xid + 1;

skip_oem:
	if (!fc_exch_mgr_alloc(lport, FC_CLASS_3, min_xid, max_xid, NULL)) {
		printk(KERN_ERR "fcoe_em_config: failed to "
		       "allocate em on interface %s\n", fcoe->netdev->name);
		return -ENOMEM;
	}

	return 0;
}

/**
 * fcoe_if_destroy() - Tear down a SW FCoE instance
 * @lport: The local port to be destroyed
 *
 * Locking: Must be called with the RTNL mutex held.
 *
 */
static void fcoe_if_destroy(struct fc_lport *lport)
{
	struct fcoe_port *port = lport_priv(lport);
	struct fcoe_interface *fcoe = port->priv;
	struct net_device *netdev = fcoe->netdev;

	FCOE_NETDEV_DBG(netdev, "Destroying interface\n");

	/* Logout of the fabric */
	fc_fabric_logoff(lport);

	/* Cleanup the fc_lport */
	fc_lport_destroy(lport);

	/* Stop the transmit retry timer */
	del_timer_sync(&port->timer);

	/* Free existing transmit skbs */
	fcoe_clean_pending_queue(lport);

	if (!is_zero_ether_addr(port->data_src_addr))
		dev_uc_del(netdev, port->data_src_addr);
	if (lport->vport)
		synchronize_net();
	else
		fcoe_interface_remove(fcoe);

	/* Free queued packets for the per-CPU receive threads */
	fcoe_percpu_clean(lport);

	/* Detach from the scsi-ml */
	fc_remove_host(lport->host);
	scsi_remove_host(lport->host);

	/* Destroy lport scsi_priv */
	fc_fcp_destroy(lport);

	/* There are no more rports or I/O, free the EM */
	fc_exch_mgr_free(lport);

	/* Free memory used by statistical counters */
	fc_lport_free_stats(lport);

	/*
	 * Release the Scsi_Host for vport but hold on to
	 * master lport until it fcoe interface fully cleaned-up.
	 */
	if (lport->vport)
		scsi_host_put(lport->host);
}

/**
 * fcoe_ddp_setup() - Call a LLD's ddp_setup through the net device
 * @lport: The local port to setup DDP for
 * @xid:   The exchange ID for this DDP transfer
 * @sgl:   The scatterlist describing this transfer
 * @sgc:   The number of sg items
 *
 * Returns: 0 if the DDP context was not configured
 */
static int fcoe_ddp_setup(struct fc_lport *lport, u16 xid,
			  struct scatterlist *sgl, unsigned int sgc)
{
	struct net_device *netdev = fcoe_netdev(lport);

	if (netdev->netdev_ops->ndo_fcoe_ddp_setup)
		return netdev->netdev_ops->ndo_fcoe_ddp_setup(netdev,
							      xid, sgl,
							      sgc);

	return 0;
}

/**
 * fcoe_ddp_target() - Call a LLD's ddp_target through the net device
 * @lport: The local port to setup DDP for
 * @xid:   The exchange ID for this DDP transfer
 * @sgl:   The scatterlist describing this transfer
 * @sgc:   The number of sg items
 *
 * Returns: 0 if the DDP context was not configured
 */
static int fcoe_ddp_target(struct fc_lport *lport, u16 xid,
			   struct scatterlist *sgl, unsigned int sgc)
{
	struct net_device *netdev = fcoe_netdev(lport);

	if (netdev->netdev_ops->ndo_fcoe_ddp_target)
		return netdev->netdev_ops->ndo_fcoe_ddp_target(netdev, xid,
							       sgl, sgc);

	return 0;
}


/**
 * fcoe_ddp_done() - Call a LLD's ddp_done through the net device
 * @lport: The local port to complete DDP on
 * @xid:   The exchange ID for this DDP transfer
 *
 * Returns: the length of data that have been completed by DDP
 */
static int fcoe_ddp_done(struct fc_lport *lport, u16 xid)
{
	struct net_device *netdev = fcoe_netdev(lport);

	if (netdev->netdev_ops->ndo_fcoe_ddp_done)
		return netdev->netdev_ops->ndo_fcoe_ddp_done(netdev, xid);
	return 0;
}

/**
 * fcoe_if_create() - Create a FCoE instance on an interface
 * @fcoe:   The FCoE interface to create a local port on
 * @parent: The device pointer to be the parent in sysfs for the SCSI host
 * @npiv:   Indicates if the port is a vport or not
 *
 * Creates a fc_lport instance and a Scsi_Host instance and configure them.
 *
 * Returns: The allocated fc_lport or an error pointer
 */
static struct fc_lport *fcoe_if_create(struct fcoe_interface *fcoe,
				       struct device *parent, int npiv)
{
	struct fcoe_ctlr *ctlr = fcoe_to_ctlr(fcoe);
	struct net_device *netdev = fcoe->netdev;
	struct fc_lport *lport, *n_port;
	struct fcoe_port *port;
	struct Scsi_Host *shost;
	int rc;
	/*
	 * parent is only a vport if npiv is 1,
	 * but we'll only use vport in that case so go ahead and set it
	 */
	struct fc_vport *vport = dev_to_vport(parent);

	FCOE_NETDEV_DBG(netdev, "Create Interface\n");

	if (!npiv)
		lport = libfc_host_alloc(&fcoe_shost_template, sizeof(*port));
	else
		lport = libfc_vport_create(vport, sizeof(*port));

	if (!lport) {
		FCOE_NETDEV_DBG(netdev, "Could not allocate host structure\n");
		rc = -ENOMEM;
		goto out;
	}
	port = lport_priv(lport);
	port->lport = lport;
	port->priv = fcoe;
	port->get_netdev = fcoe_netdev;
	port->max_queue_depth = FCOE_MAX_QUEUE_DEPTH;
	port->min_queue_depth = FCOE_MIN_QUEUE_DEPTH;
	INIT_WORK(&port->destroy_work, fcoe_destroy_work);

	/*
	 * Need to add the lport to the hostlist
	 * so we catch NETDEV_CHANGE events.
	 */
	fcoe_hostlist_add(lport);

	/* configure a fc_lport including the exchange manager */
	rc = fcoe_lport_config(lport);
	if (rc) {
		FCOE_NETDEV_DBG(netdev, "Could not configure lport for the "
				"interface\n");
		goto out_host_put;
	}

	if (npiv) {
		FCOE_NETDEV_DBG(netdev, "Setting vport names, "
				"%16.16llx %16.16llx\n",
				vport->node_name, vport->port_name);
		fc_set_wwnn(lport, vport->node_name);
		fc_set_wwpn(lport, vport->port_name);
	}

	/* configure lport network properties */
	rc = fcoe_netdev_config(lport, netdev);
	if (rc) {
		FCOE_NETDEV_DBG(netdev, "Could not configure netdev for the "
				"interface\n");
		goto out_lp_destroy;
	}

	/* configure lport scsi host properties */
	rc = fcoe_shost_config(lport, parent);
	if (rc) {
		FCOE_NETDEV_DBG(netdev, "Could not configure shost for the "
				"interface\n");
		goto out_lp_destroy;
	}

	/* Initialize the library */
	rc = fcoe_libfc_config(lport, ctlr, &fcoe_libfc_fcn_templ, 1);
	if (rc) {
		FCOE_NETDEV_DBG(netdev, "Could not configure libfc for the "
				"interface\n");
		goto out_lp_destroy;
	}

	/* Initialized FDMI information */
	fcoe_fdmi_info(lport, netdev);

	/*
	 * fcoe_em_alloc() and fcoe_hostlist_add() both
	 * need to be atomic with respect to other changes to the
	 * hostlist since fcoe_em_alloc() looks for an existing EM
	 * instance on host list updated by fcoe_hostlist_add().
	 *
	 * This is currently handled through the fcoe_config_mutex
	 * begin held.
	 */
	if (!npiv)
		/* lport exch manager allocation */
		rc = fcoe_em_config(lport);
	else {
		shost = vport_to_shost(vport);
		n_port = shost_priv(shost);
		rc = fc_exch_mgr_list_clone(n_port, lport);
	}

	if (rc) {
		FCOE_NETDEV_DBG(netdev, "Could not configure the EM\n");
		goto out_lp_destroy;
	}

	return lport;

out_lp_destroy:
	fc_exch_mgr_free(lport);
out_host_put:
	fcoe_hostlist_del(lport);
	scsi_host_put(lport->host);
out:
	return ERR_PTR(rc);
}

/**
 * fcoe_if_init() - Initialization routine for fcoe.ko
 *
 * Attaches the SW FCoE transport to the FC transport
 *
 * Returns: 0 on success
 */
static int __init fcoe_if_init(void)
{
	/* attach to scsi transport */
	fcoe_nport_scsi_transport =
		fc_attach_transport(&fcoe_nport_fc_functions);
	if (!fcoe_nport_scsi_transport)
		goto err;

	fcoe_vport_scsi_transport =
		fc_attach_transport(&fcoe_vport_fc_functions);
	if (!fcoe_vport_scsi_transport)
		goto err_vport;

	return 0;

err_vport:
	fc_release_transport(fcoe_nport_scsi_transport);
err:
	printk(KERN_ERR "fcoe: Failed to attach to the FC transport\n");
	return -ENODEV;
}

/**
 * fcoe_if_exit() - Tear down fcoe.ko
 *
 * Detaches the SW FCoE transport from the FC transport
 *
 * Returns: 0 on success
 */
static int __exit fcoe_if_exit(void)
{
	fc_release_transport(fcoe_nport_scsi_transport);
	fc_release_transport(fcoe_vport_scsi_transport);
	fcoe_nport_scsi_transport = NULL;
	fcoe_vport_scsi_transport = NULL;
	return 0;
}

static void fcoe_thread_cleanup_local(unsigned int cpu)
{
	struct page *crc_eof;
	struct fcoe_percpu_s *p;

	p = per_cpu_ptr(&fcoe_percpu, cpu);
	spin_lock_bh(&p->fcoe_rx_list.lock);
	crc_eof = p->crc_eof_page;
	p->crc_eof_page = NULL;
	p->crc_eof_offset = 0;
	spin_unlock_bh(&p->fcoe_rx_list.lock);

	if (crc_eof)
		put_page(crc_eof);
	flush_work(&p->work);
}

/**
 * fcoe_select_cpu() - Selects CPU to handle post-processing of incoming
 *			command.
 *
 * This routine selects next CPU based on cpumask to distribute
 * incoming requests in round robin.
 *
 * Returns: int CPU number
 */
static inline unsigned int fcoe_select_cpu(void)
{
	static unsigned int selected_cpu;

	selected_cpu = cpumask_next(selected_cpu, cpu_online_mask);
	if (selected_cpu >= nr_cpu_ids)
		selected_cpu = cpumask_first(cpu_online_mask);

	return selected_cpu;
}

/**
 * fcoe_rcv() - Receive packets from a net device
 * @skb:    The received packet
 * @netdev: The net device that the packet was received on
 * @ptype:  The packet type context
 * @olddev: The last device net device
 *
 * This routine is called by NET_RX_SOFTIRQ. It receives a packet, builds a
 * FC frame and passes the frame to libfc.
 *
 * Returns: 0 for success
 */
static int fcoe_rcv(struct sk_buff *skb, struct net_device *netdev,
	     struct packet_type *ptype, struct net_device *olddev)
{
	struct fc_lport *lport;
	struct fcoe_rcv_info *fr;
	struct fcoe_ctlr *ctlr;
	struct fcoe_interface *fcoe;
	struct fc_frame_header *fh;
	struct fcoe_percpu_s *fps;
	struct ethhdr *eh;
	unsigned int cpu;

	fcoe = container_of(ptype, struct fcoe_interface, fcoe_packet_type);
	ctlr = fcoe_to_ctlr(fcoe);
	lport = ctlr->lp;
	if (unlikely(!lport)) {
		FCOE_NETDEV_DBG(netdev, "Cannot find hba structure\n");
		goto err2;
	}
	if (!lport->link_up)
		goto err2;

	FCOE_NETDEV_DBG(netdev,
			"skb_info: len:%d data_len:%d head:%p data:%p tail:%p end:%p sum:%d dev:%s\n",
			skb->len, skb->data_len, skb->head, skb->data,
			skb_tail_pointer(skb), skb_end_pointer(skb),
			skb->csum, skb->dev ? skb->dev->name : "<NULL>");


	skb = skb_share_check(skb, GFP_ATOMIC);

	if (skb == NULL)
		return NET_RX_DROP;

	eh = eth_hdr(skb);

	if (is_fip_mode(ctlr) &&
	    !ether_addr_equal(eh->h_source, ctlr->dest_addr)) {
		FCOE_NETDEV_DBG(netdev, "wrong source mac address:%pM\n",
				eh->h_source);
		goto err;
	}

	/*
	 * Check for minimum frame length, and make sure required FCoE
	 * and FC headers are pulled into the linear data area.
	 */
	if (unlikely((skb->len < FCOE_MIN_FRAME) ||
		     !pskb_may_pull(skb, FCOE_HEADER_LEN)))
		goto err;

	skb_set_transport_header(skb, sizeof(struct fcoe_hdr));
	fh = (struct fc_frame_header *) skb_transport_header(skb);

	if (ntoh24(&eh->h_dest[3]) != ntoh24(fh->fh_d_id)) {
		FCOE_NETDEV_DBG(netdev, "FC frame d_id mismatch with MAC:%pM\n",
				eh->h_dest);
		goto err;
	}

	fr = fcoe_dev_from_skb(skb);
	fr->fr_dev = lport;

	/*
	 * In case the incoming frame's exchange is originated from
	 * the initiator, then received frame's exchange id is ANDed
	 * with fc_cpu_mask bits to get the same cpu on which exchange
	 * was originated, otherwise select cpu using rx exchange id
	 * or fcoe_select_cpu().
	 */
	if (ntoh24(fh->fh_f_ctl) & FC_FC_EX_CTX)
		cpu = ntohs(fh->fh_ox_id) & fc_cpu_mask;
	else {
		if (ntohs(fh->fh_rx_id) == FC_XID_UNKNOWN)
			cpu = fcoe_select_cpu();
		else
			cpu = ntohs(fh->fh_rx_id) & fc_cpu_mask;
	}

	if (cpu >= nr_cpu_ids)
		goto err;

	fps = &per_cpu(fcoe_percpu, cpu);
	spin_lock(&fps->fcoe_rx_list.lock);
	/*
	 * We now have a valid CPU that we're targeting for
	 * this skb. We also have this receive thread locked,
	 * so we're free to queue skbs into it's queue.
	 */

	/*
	 * Note: We used to have a set of conditions under which we would
	 * call fcoe_recv_frame directly, rather than queuing to the rx list
	 * as it could save a few cycles, but doing so is prohibited, as
	 * fcoe_recv_frame has several paths that may sleep, which is forbidden
	 * in softirq context.
	 */
	__skb_queue_tail(&fps->fcoe_rx_list, skb);
	schedule_work_on(cpu, &fps->work);
	spin_unlock(&fps->fcoe_rx_list.lock);

	return NET_RX_SUCCESS;
err:
	per_cpu_ptr(lport->stats, get_cpu())->ErrorFrames++;
	put_cpu();
err2:
	kfree_skb(skb);
	return NET_RX_DROP;
}

/**
 * fcoe_alloc_paged_crc_eof() - Allocate a page to be used for the trailer CRC
 * @skb:  The packet to be transmitted
 * @tlen: The total length of the trailer
 *
 * Returns: 0 for success
 */
static int fcoe_alloc_paged_crc_eof(struct sk_buff *skb, int tlen)
{
	struct fcoe_percpu_s *fps;
	int rc;

	fps = &get_cpu_var(fcoe_percpu);
	rc = fcoe_get_paged_crc_eof(skb, tlen, fps);
	put_cpu_var(fcoe_percpu);

	return rc;
}

/**
 * fcoe_xmit() - Transmit a FCoE frame
 * @lport: The local port that the frame is to be transmitted for
 * @fp:	   The frame to be transmitted
 *
 * Return: 0 for success
 */
static int fcoe_xmit(struct fc_lport *lport, struct fc_frame *fp)
{
	int wlen;
	u32 crc;
	struct ethhdr *eh;
	struct fcoe_crc_eof *cp;
	struct sk_buff *skb;
	struct fc_stats *stats;
	struct fc_frame_header *fh;
	unsigned int hlen;		/* header length implies the version */
	unsigned int tlen;		/* trailer length */
	unsigned int elen;		/* eth header, may include vlan */
	struct fcoe_port *port = lport_priv(lport);
	struct fcoe_interface *fcoe = port->priv;
	struct fcoe_ctlr *ctlr = fcoe_to_ctlr(fcoe);
	u8 sof, eof;
	struct fcoe_hdr *hp;

	WARN_ON((fr_len(fp) % sizeof(u32)) != 0);

	fh = fc_frame_header_get(fp);
	skb = fp_skb(fp);
	wlen = skb->len / FCOE_WORD_TO_BYTE;

	if (!lport->link_up) {
		kfree_skb(skb);
		return 0;
	}

	if (unlikely(fh->fh_type == FC_TYPE_ELS) &&
	    fcoe_ctlr_els_send(ctlr, lport, skb))
		return 0;

	sof = fr_sof(fp);
	eof = fr_eof(fp);

	elen = sizeof(struct ethhdr);
	hlen = sizeof(struct fcoe_hdr);
	tlen = sizeof(struct fcoe_crc_eof);
	wlen = (skb->len - tlen + sizeof(crc)) / FCOE_WORD_TO_BYTE;

	/* crc offload */
	if (likely(lport->crc_offload)) {
		skb->ip_summed = CHECKSUM_PARTIAL;
		skb->csum_start = skb_headroom(skb);
		skb->csum_offset = skb->len;
		crc = 0;
	} else {
		skb->ip_summed = CHECKSUM_NONE;
		crc = fcoe_fc_crc(fp);
	}

	/* copy port crc and eof to the skb buff */
	if (skb_is_nonlinear(skb)) {
		skb_frag_t *frag;
		if (fcoe_alloc_paged_crc_eof(skb, tlen)) {
			kfree_skb(skb);
			return -ENOMEM;
		}
		frag = &skb_shinfo(skb)->frags[skb_shinfo(skb)->nr_frags - 1];
		cp = kmap_atomic(skb_frag_page(frag)) + skb_frag_off(frag);
	} else {
		cp = skb_put(skb, tlen);
	}

	memset(cp, 0, sizeof(*cp));
	cp->fcoe_eof = eof;
	cp->fcoe_crc32 = cpu_to_le32(~crc);

	if (skb_is_nonlinear(skb)) {
		kunmap_atomic(cp);
		cp = NULL;
	}

	/* adjust skb network/transport offsets to match mac/fcoe/port */
	skb_push(skb, elen + hlen);
	skb_reset_mac_header(skb);
	skb_reset_network_header(skb);
	skb->mac_len = elen;
	skb->protocol = htons(ETH_P_FCOE);
	skb->priority = fcoe->priority;

	if (is_vlan_dev(fcoe->netdev) &&
	    fcoe->realdev->features & NETIF_F_HW_VLAN_CTAG_TX) {
		/* must set skb->dev before calling vlan_put_tag */
		skb->dev = fcoe->realdev;
		__vlan_hwaccel_put_tag(skb, htons(ETH_P_8021Q),
				       vlan_dev_vlan_id(fcoe->netdev));
	} else
		skb->dev = fcoe->netdev;

	/* fill up mac and fcoe headers */
	eh = eth_hdr(skb);
	eh->h_proto = htons(ETH_P_FCOE);
	memcpy(eh->h_dest, ctlr->dest_addr, ETH_ALEN);
	if (ctlr->map_dest)
		memcpy(eh->h_dest + 3, fh->fh_d_id, 3);

	if (unlikely(ctlr->flogi_oxid != FC_XID_UNKNOWN))
		memcpy(eh->h_source, ctlr->ctl_src_addr, ETH_ALEN);
	else
		memcpy(eh->h_source, port->data_src_addr, ETH_ALEN);

	hp = (struct fcoe_hdr *)(eh + 1);
	memset(hp, 0, sizeof(*hp));
	if (FC_FCOE_VER)
		FC_FCOE_ENCAPS_VER(hp, FC_FCOE_VER);
	hp->fcoe_sof = sof;

	/* fcoe lso, mss is in max_payload which is non-zero for FCP data */
	if (lport->seq_offload && fr_max_payload(fp)) {
		skb_shinfo(skb)->gso_type = SKB_GSO_FCOE;
		skb_shinfo(skb)->gso_size = fr_max_payload(fp);
	} else {
		skb_shinfo(skb)->gso_type = 0;
		skb_shinfo(skb)->gso_size = 0;
	}
	/* update tx stats: regardless if LLD fails */
	stats = per_cpu_ptr(lport->stats, get_cpu());
	stats->TxFrames++;
	stats->TxWords += wlen;
	put_cpu();

	/* send down to lld */
	fr_dev(fp) = lport;
	fcoe_port_send(port, skb);
	return 0;
}

/**
 * fcoe_filter_frames() - filter out bad fcoe frames, i.e. bad CRC
 * @lport: The local port the frame was received on
 * @fp:	   The received frame
 *
 * Return: 0 on passing filtering checks
 */
static inline int fcoe_filter_frames(struct fc_lport *lport,
				     struct fc_frame *fp)
{
	struct fcoe_ctlr *ctlr;
	struct fcoe_interface *fcoe;
	struct fc_frame_header *fh;
	struct sk_buff *skb = (struct sk_buff *)fp;
	struct fc_stats *stats;

	/*
	 * We only check CRC if no offload is available and if it is
	 * it's solicited data, in which case, the FCP layer would
	 * check it during the copy.
	 */
	if (lport->crc_offload && skb->ip_summed == CHECKSUM_UNNECESSARY)
		fr_flags(fp) &= ~FCPHF_CRC_UNCHECKED;
	else
		fr_flags(fp) |= FCPHF_CRC_UNCHECKED;

	fh = fc_frame_header_get(fp);
	if (fh->fh_r_ctl == FC_RCTL_DD_SOL_DATA && fh->fh_type == FC_TYPE_FCP)
		return 0;

	fcoe = ((struct fcoe_port *)lport_priv(lport))->priv;
	ctlr = fcoe_to_ctlr(fcoe);
	if (is_fip_mode(ctlr) && fc_frame_payload_op(fp) == ELS_LOGO &&
	    ntoh24(fh->fh_s_id) == FC_FID_FLOGI) {
		FCOE_DBG("fcoe: dropping FCoE lport LOGO in fip mode\n");
		return -EINVAL;
	}

	if (!(fr_flags(fp) & FCPHF_CRC_UNCHECKED) ||
	    le32_to_cpu(fr_crc(fp)) == ~crc32(~0, skb->data, skb->len)) {
		fr_flags(fp) &= ~FCPHF_CRC_UNCHECKED;
		return 0;
	}

	stats = per_cpu_ptr(lport->stats, get_cpu());
	stats->InvalidCRCCount++;
	if (stats->InvalidCRCCount < 5)
		printk(KERN_WARNING "fcoe: dropping frame with CRC error\n");
	put_cpu();
	return -EINVAL;
}

/**
 * fcoe_recv_frame() - process a single received frame
 * @skb: frame to process
 */
static void fcoe_recv_frame(struct sk_buff *skb)
{
	u32 fr_len;
	struct fc_lport *lport;
	struct fcoe_rcv_info *fr;
	struct fc_stats *stats;
	struct fcoe_crc_eof crc_eof;
	struct fc_frame *fp;
	struct fcoe_hdr *hp;

	fr = fcoe_dev_from_skb(skb);
	lport = fr->fr_dev;
	if (unlikely(!lport)) {
		FCOE_NETDEV_DBG(skb->dev, "NULL lport in skb\n");
		kfree_skb(skb);
		return;
	}

	FCOE_NETDEV_DBG(skb->dev,
			"skb_info: len:%d data_len:%d head:%p data:%p tail:%p end:%p sum:%d dev:%s\n",
			skb->len, skb->data_len,
			skb->head, skb->data, skb_tail_pointer(skb),
			skb_end_pointer(skb), skb->csum,
			skb->dev ? skb->dev->name : "<NULL>");

	skb_linearize(skb); /* check for skb_is_nonlinear is within skb_linearize */

	/*
	 * Frame length checks and setting up the header pointers
	 * was done in fcoe_rcv already.
	 */
	hp = (struct fcoe_hdr *) skb_network_header(skb);

	stats = per_cpu_ptr(lport->stats, get_cpu());
	if (unlikely(FC_FCOE_DECAPS_VER(hp) != FC_FCOE_VER)) {
		if (stats->ErrorFrames < 5)
			printk(KERN_WARNING "fcoe: FCoE version "
			       "mismatch: The frame has "
			       "version %x, but the "
			       "initiator supports version "
			       "%x\n", FC_FCOE_DECAPS_VER(hp),
			       FC_FCOE_VER);
		goto drop;
	}

	skb_pull(skb, sizeof(struct fcoe_hdr));
	fr_len = skb->len - sizeof(struct fcoe_crc_eof);

	stats->RxFrames++;
	stats->RxWords += fr_len / FCOE_WORD_TO_BYTE;

	fp = (struct fc_frame *)skb;
	fc_frame_init(fp);
	fr_dev(fp) = lport;
	fr_sof(fp) = hp->fcoe_sof;

	/* Copy out the CRC and EOF trailer for access */
	if (skb_copy_bits(skb, fr_len, &crc_eof, sizeof(crc_eof)))
		goto drop;
	fr_eof(fp) = crc_eof.fcoe_eof;
	fr_crc(fp) = crc_eof.fcoe_crc32;
	if (pskb_trim(skb, fr_len))
		goto drop;

	if (!fcoe_filter_frames(lport, fp)) {
		put_cpu();
		fc_exch_recv(lport, fp);
		return;
	}
drop:
	stats->ErrorFrames++;
	put_cpu();
	kfree_skb(skb);
}

/**
 * fcoe_receive_work() - The per-CPU worker
 * @work: The work struct
 *
 */
static void fcoe_receive_work(struct work_struct *work)
{
	struct fcoe_percpu_s *p;
	struct sk_buff *skb;
	struct sk_buff_head tmp;

	p = container_of(work, struct fcoe_percpu_s, work);
	skb_queue_head_init(&tmp);

	spin_lock_bh(&p->fcoe_rx_list.lock);
	skb_queue_splice_init(&p->fcoe_rx_list, &tmp);
	spin_unlock_bh(&p->fcoe_rx_list.lock);

	if (!skb_queue_len(&tmp))
		return;

	while ((skb = __skb_dequeue(&tmp)))
		fcoe_recv_frame(skb);
}

/**
 * fcoe_dev_setup() - Setup the link change notification interface
 */
static void fcoe_dev_setup(void)
{
	register_dcbevent_notifier(&dcb_notifier);
	register_netdevice_notifier(&fcoe_notifier);
}

/**
 * fcoe_dev_cleanup() - Cleanup the link change notification interface
 */
static void fcoe_dev_cleanup(void)
{
	unregister_dcbevent_notifier(&dcb_notifier);
	unregister_netdevice_notifier(&fcoe_notifier);
}

static struct fcoe_interface *
fcoe_hostlist_lookup_realdev_port(struct net_device *netdev)
{
	struct fcoe_interface *fcoe;
	struct net_device *real_dev;

	list_for_each_entry(fcoe, &fcoe_hostlist, list) {
		if (is_vlan_dev(fcoe->netdev))
			real_dev = vlan_dev_real_dev(fcoe->netdev);
		else
			real_dev = fcoe->netdev;

		if (netdev == real_dev)
			return fcoe;
	}
	return NULL;
}

static int fcoe_dcb_app_notification(struct notifier_block *notifier,
				     ulong event, void *ptr)
{
	struct dcb_app_type *entry = ptr;
	struct fcoe_ctlr *ctlr;
	struct fcoe_interface *fcoe;
	struct net_device *netdev;
	int prio;

	if (entry->app.selector != DCB_APP_IDTYPE_ETHTYPE)
		return NOTIFY_OK;

	netdev = dev_get_by_index(&init_net, entry->ifindex);
	if (!netdev)
		return NOTIFY_OK;

	fcoe = fcoe_hostlist_lookup_realdev_port(netdev);
	dev_put(netdev);
	if (!fcoe)
		return NOTIFY_OK;

	ctlr = fcoe_to_ctlr(fcoe);

	if (entry->dcbx & DCB_CAP_DCBX_VER_CEE)
		prio = ffs(entry->app.priority) - 1;
	else
		prio = entry->app.priority;

	if (prio < 0)
		return NOTIFY_OK;

	if (entry->app.protocol == ETH_P_FIP ||
	    entry->app.protocol == ETH_P_FCOE)
		ctlr->priority = prio;

	if (entry->app.protocol == ETH_P_FCOE)
		fcoe->priority = prio;

	return NOTIFY_OK;
}

/**
 * fcoe_device_notification() - Handler for net device events
 * @notifier: The context of the notification
 * @event:    The type of event
 * @ptr:      The net device that the event was on
 *
 * This function is called by the Ethernet driver in case of link change event.
 *
 * Returns: 0 for success
 */
static int fcoe_device_notification(struct notifier_block *notifier,
				    ulong event, void *ptr)
{
	struct fcoe_ctlr_device *cdev;
	struct fc_lport *lport = NULL;
	struct net_device *netdev = netdev_notifier_info_to_dev(ptr);
	struct fcoe_ctlr *ctlr;
	struct fcoe_interface *fcoe;
	struct fc_stats *stats;
	u32 link_possible = 1;
	u32 mfs;
	int rc = NOTIFY_OK;

	list_for_each_entry(fcoe, &fcoe_hostlist, list) {
		if (fcoe->netdev == netdev) {
			ctlr = fcoe_to_ctlr(fcoe);
			lport = ctlr->lp;
			break;
		}
	}
	if (!lport) {
		rc = NOTIFY_DONE;
		goto out;
	}

	switch (event) {
	case NETDEV_DOWN:
	case NETDEV_GOING_DOWN:
		link_possible = 0;
		break;
	case NETDEV_UP:
	case NETDEV_CHANGE:
		break;
	case NETDEV_CHANGEMTU:
		if (netdev->features & NETIF_F_FCOE_MTU)
			break;
		mfs = netdev->mtu - (sizeof(struct fcoe_hdr) +
				     sizeof(struct fcoe_crc_eof));
		if (mfs >= FC_MIN_MAX_FRAME)
			fc_set_mfs(lport, mfs);
		break;
	case NETDEV_REGISTER:
		break;
	case NETDEV_UNREGISTER:
		list_del(&fcoe->list);
		fcoe_vport_remove(lport);
		mutex_lock(&fcoe_config_mutex);
		fcoe_if_destroy(lport);
		if (!fcoe->removed)
			fcoe_interface_remove(fcoe);
		fcoe_interface_cleanup(fcoe);
		mutex_unlock(&fcoe_config_mutex);
		fcoe_ctlr_device_delete(fcoe_ctlr_to_ctlr_dev(ctlr));
		goto out;
		break;
	case NETDEV_FEAT_CHANGE:
		fcoe_netdev_features_change(lport, netdev);
		break;
	default:
		FCOE_NETDEV_DBG(netdev, "Unknown event %ld "
				"from netdev netlink\n", event);
	}

	fcoe_link_speed_update(lport);

	cdev = fcoe_ctlr_to_ctlr_dev(ctlr);

	if (link_possible && !fcoe_link_ok(lport)) {
		switch (cdev->enabled) {
		case FCOE_CTLR_DISABLED:
			pr_info("Link up while interface is disabled.\n");
			break;
		case FCOE_CTLR_ENABLED:
		case FCOE_CTLR_UNUSED:
			fcoe_ctlr_link_up(ctlr);
		}
	} else if (fcoe_ctlr_link_down(ctlr)) {
		switch (cdev->enabled) {
		case FCOE_CTLR_DISABLED:
			pr_info("Link down while interface is disabled.\n");
			break;
		case FCOE_CTLR_ENABLED:
		case FCOE_CTLR_UNUSED:
			stats = per_cpu_ptr(lport->stats, get_cpu());
			stats->LinkFailureCount++;
			put_cpu();
			fcoe_clean_pending_queue(lport);
		}
	}
out:
	return rc;
}

/**
 * fcoe_disable() - Disables a FCoE interface
 * @netdev  : The net_device object the Ethernet interface to create on
 *
 * Called from fcoe transport.
 *
 * Returns: 0 for success
 *
 * Deprecated: use fcoe_ctlr_enabled()
 */
static int fcoe_disable(struct net_device *netdev)
{
	struct fcoe_ctlr *ctlr;
	struct fcoe_interface *fcoe;
	int rc = 0;

	mutex_lock(&fcoe_config_mutex);

	rtnl_lock();
	fcoe = fcoe_hostlist_lookup_port(netdev);
	rtnl_unlock();

	if (fcoe) {
		ctlr = fcoe_to_ctlr(fcoe);
		fcoe_ctlr_link_down(ctlr);
		fcoe_clean_pending_queue(ctlr->lp);
	} else
		rc = -ENODEV;

	mutex_unlock(&fcoe_config_mutex);
	return rc;
}

/**
 * fcoe_enable() - Enables a FCoE interface
 * @netdev  : The net_device object the Ethernet interface to create on
 *
 * Called from fcoe transport.
 *
 * Returns: 0 for success
 */
static int fcoe_enable(struct net_device *netdev)
{
	struct fcoe_ctlr *ctlr;
	struct fcoe_interface *fcoe;
	int rc = 0;

	mutex_lock(&fcoe_config_mutex);
	rtnl_lock();
	fcoe = fcoe_hostlist_lookup_port(netdev);
	rtnl_unlock();

	if (!fcoe) {
		rc = -ENODEV;
		goto out;
	}

	ctlr = fcoe_to_ctlr(fcoe);

	if (!fcoe_link_ok(ctlr->lp))
		fcoe_ctlr_link_up(ctlr);

out:
	mutex_unlock(&fcoe_config_mutex);
	return rc;
}

/**
 * fcoe_ctlr_enabled() - Enable or disable an FCoE Controller
 * @cdev: The FCoE Controller that is being enabled or disabled
 *
 * fcoe_sysfs will ensure that the state of 'enabled' has
 * changed, so no checking is necessary here. This routine simply
 * calls fcoe_enable or fcoe_disable, both of which are deprecated.
 * When those routines are removed the functionality can be merged
 * here.
 */
static int fcoe_ctlr_enabled(struct fcoe_ctlr_device *cdev)
{
	struct fcoe_ctlr *ctlr = fcoe_ctlr_device_priv(cdev);
	struct fc_lport *lport = ctlr->lp;
	struct net_device *netdev = fcoe_netdev(lport);

	switch (cdev->enabled) {
	case FCOE_CTLR_ENABLED:
		return fcoe_enable(netdev);
	case FCOE_CTLR_DISABLED:
		return fcoe_disable(netdev);
	case FCOE_CTLR_UNUSED:
	default:
		return -ENOTSUPP;
	};
}

/**
 * fcoe_ctlr_mode() - Switch FIP mode
<<<<<<< HEAD
 * @cdev: The FCoE Controller that is being modified
=======
 * @ctlr_dev: The FCoE Controller that is being modified
>>>>>>> 24b8d41d
 *
 * When the FIP mode has been changed we need to update
 * the multicast addresses to ensure we get the correct
 * frames.
 */
static void fcoe_ctlr_mode(struct fcoe_ctlr_device *ctlr_dev)
{
	struct fcoe_ctlr *ctlr = fcoe_ctlr_device_priv(ctlr_dev);
	struct fcoe_interface *fcoe = fcoe_ctlr_priv(ctlr);

	if (ctlr_dev->mode == FIP_CONN_TYPE_VN2VN &&
	    ctlr->mode != FIP_MODE_VN2VN) {
		dev_mc_del(fcoe->netdev, FIP_ALL_ENODE_MACS);
		dev_mc_add(fcoe->netdev, FIP_ALL_VN2VN_MACS);
		dev_mc_add(fcoe->netdev, FIP_ALL_P2P_MACS);
	} else if (ctlr->mode != FIP_MODE_FABRIC) {
		dev_mc_del(fcoe->netdev, FIP_ALL_VN2VN_MACS);
		dev_mc_del(fcoe->netdev, FIP_ALL_P2P_MACS);
		dev_mc_add(fcoe->netdev, FIP_ALL_ENODE_MACS);
	}
	fcoe_ctlr_set_fip_mode(ctlr_dev);
}

/**
 * fcoe_destroy() - Destroy a FCoE interface
 * @netdev  : The net_device object the Ethernet interface to create on
 *
 * Called from fcoe transport
 *
 * Returns: 0 for success
 */
static int fcoe_destroy(struct net_device *netdev)
{
	struct fcoe_ctlr *ctlr;
	struct fcoe_interface *fcoe;
	struct fc_lport *lport;
	struct fcoe_port *port;
	int rc = 0;

	mutex_lock(&fcoe_config_mutex);
	rtnl_lock();
	fcoe = fcoe_hostlist_lookup_port(netdev);
	if (!fcoe) {
		rc = -ENODEV;
		goto out_nodev;
	}
	ctlr = fcoe_to_ctlr(fcoe);
	lport = ctlr->lp;
	port = lport_priv(lport);
	list_del(&fcoe->list);
	queue_work(fcoe_wq, &port->destroy_work);
out_nodev:
	rtnl_unlock();
	mutex_unlock(&fcoe_config_mutex);
	return rc;
}

/**
 * fcoe_destroy_work() - Destroy a FCoE port in a deferred work context
 * @work: Handle to the FCoE port to be destroyed
 */
static void fcoe_destroy_work(struct work_struct *work)
{
	struct fcoe_ctlr_device *cdev;
	struct fcoe_ctlr *ctlr;
	struct fcoe_port *port;
	struct fcoe_interface *fcoe;

	port = container_of(work, struct fcoe_port, destroy_work);

	fcoe_vport_remove(port->lport);

	mutex_lock(&fcoe_config_mutex);

	fcoe = port->priv;
	ctlr = fcoe_to_ctlr(fcoe);
	cdev = fcoe_ctlr_to_ctlr_dev(ctlr);

	rtnl_lock();
	fcoe_if_destroy(port->lport);
	if (!fcoe->removed)
		fcoe_interface_remove(fcoe);
	rtnl_unlock();
	fcoe_interface_cleanup(fcoe);

	mutex_unlock(&fcoe_config_mutex);

	fcoe_ctlr_device_delete(cdev);
}

/**
 * fcoe_match() - Check if the FCoE is supported on the given netdevice
 * @netdev  : The net_device object the Ethernet interface to create on
 *
 * Called from fcoe transport.
 *
 * Returns: always returns true as this is the default FCoE transport,
 * i.e., support all netdevs.
 */
static bool fcoe_match(struct net_device *netdev)
{
	return true;
}

/**
 * fcoe_dcb_create() - Initialize DCB attributes and hooks
 * @fcoe:   The new FCoE interface
 */
static void fcoe_dcb_create(struct fcoe_interface *fcoe)
{
	int ctlr_prio = TC_PRIO_BESTEFFORT;
	int fcoe_prio = TC_PRIO_INTERACTIVE;
	struct fcoe_ctlr *ctlr = fcoe_to_ctlr(fcoe);
#ifdef CONFIG_DCB
	int dcbx;
	u8 fup, up;
	struct net_device *netdev = fcoe->realdev;
	struct dcb_app app = {
				.priority = 0,
				.protocol = ETH_P_FCOE
			     };

	/* setup DCB priority attributes. */
	if (netdev && netdev->dcbnl_ops && netdev->dcbnl_ops->getdcbx) {
		dcbx = netdev->dcbnl_ops->getdcbx(netdev);

		if (dcbx & DCB_CAP_DCBX_VER_IEEE) {
			app.selector = IEEE_8021QAZ_APP_SEL_ETHERTYPE;
			up = dcb_ieee_getapp_mask(netdev, &app);
			app.protocol = ETH_P_FIP;
			fup = dcb_ieee_getapp_mask(netdev, &app);
		} else {
			app.selector = DCB_APP_IDTYPE_ETHTYPE;
			up = dcb_getapp(netdev, &app);
			app.protocol = ETH_P_FIP;
			fup = dcb_getapp(netdev, &app);
		}

		fcoe_prio = ffs(up) ? ffs(up) - 1 : 0;
		ctlr_prio = ffs(fup) ? ffs(fup) - 1 : fcoe_prio;
	}
#endif
	fcoe->priority = fcoe_prio;
	ctlr->priority = ctlr_prio;
}

enum fcoe_create_link_state {
	FCOE_CREATE_LINK_DOWN,
	FCOE_CREATE_LINK_UP,
};

/**
 * _fcoe_create() - (internal) Create a fcoe interface
 * @netdev  :   The net_device object the Ethernet interface to create on
 * @fip_mode:   The FIP mode for this creation
 * @link_state: The ctlr link state on creation
 *
 * Called from either the libfcoe 'create' module parameter
 * via fcoe_create or from fcoe_syfs's ctlr_create file.
 *
 * libfcoe's 'create' module parameter is deprecated so some
 * consolidation of code can be done when that interface is
 * removed.
 */
static int _fcoe_create(struct net_device *netdev, enum fip_mode fip_mode,
			enum fcoe_create_link_state link_state)
{
	int rc = 0;
	struct fcoe_ctlr_device *ctlr_dev;
	struct fcoe_ctlr *ctlr;
	struct fcoe_interface *fcoe;
	struct fc_lport *lport;

	mutex_lock(&fcoe_config_mutex);
	rtnl_lock();

	/* look for existing lport */
	if (fcoe_hostlist_lookup(netdev)) {
		rc = -EEXIST;
		goto out_nodev;
	}

	fcoe = fcoe_interface_create(netdev, fip_mode);
	if (IS_ERR(fcoe)) {
		rc = PTR_ERR(fcoe);
		goto out_nodev;
	}

	ctlr = fcoe_to_ctlr(fcoe);
	ctlr_dev = fcoe_ctlr_to_ctlr_dev(ctlr);
	lport = fcoe_if_create(fcoe, &ctlr_dev->dev, 0);
	if (IS_ERR(lport)) {
		printk(KERN_ERR "fcoe: Failed to create interface (%s)\n",
		       netdev->name);
		rc = -EIO;
		if (!fcoe->removed)
			fcoe_interface_remove(fcoe);
		rtnl_unlock();
		fcoe_interface_cleanup(fcoe);
		mutex_unlock(&fcoe_config_mutex);
		fcoe_ctlr_device_delete(ctlr_dev);
		return rc;
	}

	/* Make this the "master" N_Port */
	ctlr->lp = lport;

	/* setup DCB priority attributes. */
	fcoe_dcb_create(fcoe);

	/* start FIP Discovery and FLOGI */
	lport->boot_time = jiffies;
	fc_fabric_login(lport);

	/*
	 * If the fcoe_ctlr_device is to be set to DISABLED
	 * it must be done after the lport is added to the
	 * hostlist, but before the rtnl_lock is released.
	 * This is because the rtnl_lock protects the
	 * hostlist that fcoe_device_notification uses. If
	 * the FCoE Controller is intended to be created
	 * DISABLED then 'enabled' needs to be considered
	 * handling link events. 'enabled' must be set
	 * before the lport can be found in the hostlist
	 * when a link up event is received.
	 */
	if (link_state == FCOE_CREATE_LINK_UP)
		ctlr_dev->enabled = FCOE_CTLR_ENABLED;
	else
		ctlr_dev->enabled = FCOE_CTLR_DISABLED;

	if (link_state == FCOE_CREATE_LINK_UP &&
	    !fcoe_link_ok(lport)) {
		rtnl_unlock();
		fcoe_ctlr_link_up(ctlr);
		mutex_unlock(&fcoe_config_mutex);
		return rc;
	}

out_nodev:
	rtnl_unlock();
	mutex_unlock(&fcoe_config_mutex);

	return rc;
}

/**
 * fcoe_create() - Create a fcoe interface
 * @netdev  : The net_device object the Ethernet interface to create on
 * @fip_mode: The FIP mode for this creation
 *
 * Called from fcoe transport
 *
 * Returns: 0 for success
 */
static int fcoe_create(struct net_device *netdev, enum fip_mode fip_mode)
{
	return _fcoe_create(netdev, fip_mode, FCOE_CREATE_LINK_UP);
}

/**
 * fcoe_ctlr_alloc() - Allocate a fcoe interface from fcoe_sysfs
 * @netdev: The net_device to be used by the allocated FCoE Controller
 *
 * This routine is called from fcoe_sysfs. It will start the fcoe_ctlr
 * in a link_down state. The allows the user an opportunity to configure
 * the FCoE Controller from sysfs before enabling the FCoE Controller.
 *
 * Creating in with this routine starts the FCoE Controller in Fabric
 * mode. The user can change to VN2VN or another mode before enabling.
 */
static int fcoe_ctlr_alloc(struct net_device *netdev)
{
	return _fcoe_create(netdev, FIP_MODE_FABRIC,
			    FCOE_CREATE_LINK_DOWN);
}

/**
 * fcoe_link_ok() - Check if the link is OK for a local port
 * @lport: The local port to check link on
 *
 * Returns: 0 if link is UP and OK, -1 if not
 *
 */
static int fcoe_link_ok(struct fc_lport *lport)
{
	struct net_device *netdev = fcoe_netdev(lport);

	if (netif_oper_up(netdev))
		return 0;
	return -1;
}

/**
 * fcoe_percpu_clean() - Clear all pending skbs for an local port
 * @lport: The local port whose skbs are to be cleared
 *
 * Must be called with fcoe_create_mutex held to single-thread completion.
 *
 * This flushes the pending skbs by flush the work item for each CPU. The work
 * item on each possible CPU is flushed because we may have used the per-CPU
 * struct of an offline CPU.
 */
static void fcoe_percpu_clean(struct fc_lport *lport)
{
	struct fcoe_percpu_s *pp;
	unsigned int cpu;

	for_each_possible_cpu(cpu) {
		pp = &per_cpu(fcoe_percpu, cpu);

		flush_work(&pp->work);
	}
}

/**
 * fcoe_reset() - Reset a local port
 * @shost: The SCSI host associated with the local port to be reset
 *
 * Returns: Always 0 (return value required by FC transport template)
 */
static int fcoe_reset(struct Scsi_Host *shost)
{
	struct fc_lport *lport = shost_priv(shost);
	struct fcoe_port *port = lport_priv(lport);
	struct fcoe_interface *fcoe = port->priv;
	struct fcoe_ctlr *ctlr = fcoe_to_ctlr(fcoe);
	struct fcoe_ctlr_device *cdev = fcoe_ctlr_to_ctlr_dev(ctlr);

	fcoe_ctlr_link_down(ctlr);
	fcoe_clean_pending_queue(ctlr->lp);

	if (cdev->enabled != FCOE_CTLR_DISABLED &&
	    !fcoe_link_ok(ctlr->lp))
		fcoe_ctlr_link_up(ctlr);
	return 0;
}

/**
 * fcoe_hostlist_lookup_port() - Find the FCoE interface associated with a net device
 * @netdev: The net device used as a key
 *
 * Locking: Must be called with the RNL mutex held.
 *
 * Returns: NULL or the FCoE interface
 */
static struct fcoe_interface *
fcoe_hostlist_lookup_port(const struct net_device *netdev)
{
	struct fcoe_interface *fcoe;

	list_for_each_entry(fcoe, &fcoe_hostlist, list) {
		if (fcoe->netdev == netdev)
			return fcoe;
	}
	return NULL;
}

/**
 * fcoe_hostlist_lookup() - Find the local port associated with a
 *			    given net device
 * @netdev: The netdevice used as a key
 *
 * Locking: Must be called with the RTNL mutex held
 *
 * Returns: NULL or the local port
 */
static struct fc_lport *fcoe_hostlist_lookup(const struct net_device *netdev)
{
	struct fcoe_ctlr *ctlr;
	struct fcoe_interface *fcoe;

	fcoe = fcoe_hostlist_lookup_port(netdev);
	ctlr = fcoe_to_ctlr(fcoe);
	return (fcoe) ? ctlr->lp : NULL;
}

/**
 * fcoe_hostlist_add() - Add the FCoE interface identified by a local
 *			 port to the hostlist
 * @lport: The local port that identifies the FCoE interface to be added
 *
 * Locking: must be called with the RTNL mutex held
 *
 * Returns: 0 for success
 */
static int fcoe_hostlist_add(const struct fc_lport *lport)
{
	struct fcoe_interface *fcoe;
	struct fcoe_port *port;

	fcoe = fcoe_hostlist_lookup_port(fcoe_netdev(lport));
	if (!fcoe) {
		port = lport_priv(lport);
		fcoe = port->priv;
		list_add_tail(&fcoe->list, &fcoe_hostlist);
	}
	return 0;
}

/**
 * fcoe_hostlist_del() - Remove the FCoE interface identified by a local
 *			 port to the hostlist
 * @lport: The local port that identifies the FCoE interface to be added
 *
 * Locking: must be called with the RTNL mutex held
 *
 */
static void fcoe_hostlist_del(const struct fc_lport *lport)
{
	struct fcoe_interface *fcoe;
	struct fcoe_port *port;

	port = lport_priv(lport);
	fcoe = port->priv;
	list_del(&fcoe->list);
	return;
}

static struct fcoe_transport fcoe_sw_transport = {
	.name = {FCOE_TRANSPORT_DEFAULT},
	.attached = false,
	.list = LIST_HEAD_INIT(fcoe_sw_transport.list),
	.match = fcoe_match,
	.alloc = fcoe_ctlr_alloc,
	.create = fcoe_create,
	.destroy = fcoe_destroy,
	.enable = fcoe_enable,
	.disable = fcoe_disable,
};

/**
 * fcoe_init() - Initialize fcoe.ko
 *
 * Returns: 0 on success, or a negative value on failure
 */
static int __init fcoe_init(void)
{
	struct fcoe_percpu_s *p;
	unsigned int cpu;
	int rc = 0;

	fcoe_wq = alloc_workqueue("fcoe", 0, 0);
	if (!fcoe_wq)
		return -ENOMEM;

	/* register as a fcoe transport */
	rc = fcoe_transport_attach(&fcoe_sw_transport);
	if (rc) {
		printk(KERN_ERR "failed to register an fcoe transport, check "
			"if libfcoe is loaded\n");
		goto out_destroy;
	}

	mutex_lock(&fcoe_config_mutex);

	for_each_possible_cpu(cpu) {
		p = per_cpu_ptr(&fcoe_percpu, cpu);
		INIT_WORK(&p->work, fcoe_receive_work);
		skb_queue_head_init(&p->fcoe_rx_list);
	}

	/* Setup link change notification */
	fcoe_dev_setup();

	rc = fcoe_if_init();
	if (rc)
		goto out_free;

	mutex_unlock(&fcoe_config_mutex);
	return 0;

out_free:
	mutex_unlock(&fcoe_config_mutex);
out_destroy:
	destroy_workqueue(fcoe_wq);
	return rc;
}
module_init(fcoe_init);

/**
 * fcoe_exit() - Clean up fcoe.ko
 *
 * Returns: 0 on success or a  negative value on failure
 */
static void __exit fcoe_exit(void)
{
	struct fcoe_interface *fcoe, *tmp;
	struct fcoe_ctlr *ctlr;
	struct fcoe_port *port;
	unsigned int cpu;

	mutex_lock(&fcoe_config_mutex);

	fcoe_dev_cleanup();

	/* releases the associated fcoe hosts */
	rtnl_lock();
	list_for_each_entry_safe(fcoe, tmp, &fcoe_hostlist, list) {
		ctlr = fcoe_to_ctlr(fcoe);
		port = lport_priv(ctlr->lp);
		fcoe_hostlist_del(port->lport);
		queue_work(fcoe_wq, &port->destroy_work);
	}
	rtnl_unlock();

	for_each_possible_cpu(cpu)
		fcoe_thread_cleanup_local(cpu);

	mutex_unlock(&fcoe_config_mutex);

	/*
	 * destroy_work's may be chained but destroy_workqueue()
	 * can take care of them. Just kill the fcoe_wq.
	 */
	destroy_workqueue(fcoe_wq);

	/*
	 * Detaching from the scsi transport must happen after all
	 * destroys are done on the fcoe_wq. destroy_workqueue will
	 * enusre the fcoe_wq is flushed.
	 */
	fcoe_if_exit();

	/* detach from fcoe transport */
	fcoe_transport_detach(&fcoe_sw_transport);
}
module_exit(fcoe_exit);

/**
 * fcoe_flogi_resp() - FCoE specific FLOGI and FDISC response handler
 * @seq: active sequence in the FLOGI or FDISC exchange
 * @fp: response frame, or error encoded in a pointer (timeout)
 * @arg: pointer to the fcoe_ctlr structure
 *
 * This handles MAC address management for FCoE, then passes control on to
 * the libfc FLOGI response handler.
 */
static void fcoe_flogi_resp(struct fc_seq *seq, struct fc_frame *fp, void *arg)
{
	struct fcoe_ctlr *fip = arg;
	struct fc_exch *exch = fc_seq_exch(seq);
	struct fc_lport *lport = exch->lp;
	u8 *mac;

	if (IS_ERR(fp))
		goto done;

	mac = fr_cb(fp)->granted_mac;
	/* pre-FIP */
	if (is_zero_ether_addr(mac))
		fcoe_ctlr_recv_flogi(fip, lport, fp);
	if (!is_zero_ether_addr(mac))
		fcoe_update_src_mac(lport, mac);
done:
	fc_lport_flogi_resp(seq, fp, lport);
}

/**
 * fcoe_logo_resp() - FCoE specific LOGO response handler
 * @seq: active sequence in the LOGO exchange
 * @fp: response frame, or error encoded in a pointer (timeout)
 * @arg: pointer to the fcoe_ctlr structure
 *
 * This handles MAC address management for FCoE, then passes control on to
 * the libfc LOGO response handler.
 */
static void fcoe_logo_resp(struct fc_seq *seq, struct fc_frame *fp, void *arg)
{
	struct fc_lport *lport = arg;
	static u8 zero_mac[ETH_ALEN] = { 0 };

	if (!IS_ERR(fp))
		fcoe_update_src_mac(lport, zero_mac);
	fc_lport_logo_resp(seq, fp, lport);
}

/*
 * fcoe_elsct_send - FCoE specific ELS handler
 *
 * This does special case handling of FIP encapsualted ELS exchanges for FCoE,
 * using FCoE specific response handlers and passing the FIP controller as
 * the argument (the lport is still available from the exchange).
 *
 * Most of the work here is just handed off to the libfc routine.
 */
static struct fc_seq *fcoe_elsct_send(struct fc_lport *lport, u32 did,
				      struct fc_frame *fp, unsigned int op,
				      void (*resp)(struct fc_seq *,
						   struct fc_frame *,
						   void *),
				      void *arg, u32 timeout)
{
	struct fcoe_port *port = lport_priv(lport);
	struct fcoe_interface *fcoe = port->priv;
	struct fcoe_ctlr *fip = fcoe_to_ctlr(fcoe);
	struct fc_frame_header *fh = fc_frame_header_get(fp);

	switch (op) {
	case ELS_FLOGI:
	case ELS_FDISC:
		if (lport->point_to_multipoint)
			break;
		return fc_elsct_send(lport, did, fp, op, fcoe_flogi_resp,
				     fip, timeout);
	case ELS_LOGO:
		/* only hook onto fabric logouts, not port logouts */
		if (ntoh24(fh->fh_d_id) != FC_FID_FLOGI)
			break;
		return fc_elsct_send(lport, did, fp, op, fcoe_logo_resp,
				     lport, timeout);
	}
	return fc_elsct_send(lport, did, fp, op, resp, arg, timeout);
}

/**
 * fcoe_vport_create() - create an fc_host/scsi_host for a vport
 * @vport: fc_vport object to create a new fc_host for
 * @disabled: start the new fc_host in a disabled state by default?
 *
 * Returns: 0 for success
 */
static int fcoe_vport_create(struct fc_vport *vport, bool disabled)
{
	struct Scsi_Host *shost = vport_to_shost(vport);
	struct fc_lport *n_port = shost_priv(shost);
	struct fcoe_port *port = lport_priv(n_port);
	struct fcoe_interface *fcoe = port->priv;
	struct net_device *netdev = fcoe->netdev;
	struct fc_lport *vn_port;
	int rc;
	char buf[32];

	rc = fcoe_validate_vport_create(vport);
	if (rc) {
		fcoe_wwn_to_str(vport->port_name, buf, sizeof(buf));
		printk(KERN_ERR "fcoe: Failed to create vport, "
			"WWPN (0x%s) already exists\n",
			buf);
		return rc;
	}

	mutex_lock(&fcoe_config_mutex);
	rtnl_lock();
	vn_port = fcoe_if_create(fcoe, &vport->dev, 1);
	rtnl_unlock();
	mutex_unlock(&fcoe_config_mutex);

	if (IS_ERR(vn_port)) {
		printk(KERN_ERR "fcoe: fcoe_vport_create(%s) failed\n",
		       netdev->name);
		return -EIO;
	}

	if (disabled) {
		fc_vport_set_state(vport, FC_VPORT_DISABLED);
	} else {
		vn_port->boot_time = jiffies;
		fc_fabric_login(vn_port);
		fc_vport_setlink(vn_port);
	}
	return 0;
}

/**
 * fcoe_vport_destroy() - destroy the fc_host/scsi_host for a vport
 * @vport: fc_vport object that is being destroyed
 *
 * Returns: 0 for success
 */
static int fcoe_vport_destroy(struct fc_vport *vport)
{
	struct Scsi_Host *shost = vport_to_shost(vport);
	struct fc_lport *n_port = shost_priv(shost);
	struct fc_lport *vn_port = vport->dd_data;

	mutex_lock(&n_port->lp_mutex);
	list_del(&vn_port->list);
	mutex_unlock(&n_port->lp_mutex);

	mutex_lock(&fcoe_config_mutex);
	rtnl_lock();
	fcoe_if_destroy(vn_port);
	rtnl_unlock();
	mutex_unlock(&fcoe_config_mutex);

	return 0;
}

/**
 * fcoe_vport_remove() - remove attached vports
 * @lport: lport for which the vports should be removed
 */
static void fcoe_vport_remove(struct fc_lport *lport)
{
	struct Scsi_Host *shost;
	struct fc_host_attrs *fc_host;
	unsigned long flags;
	struct fc_vport *vport;
	struct fc_vport *next_vport;

	shost = lport->host;
	fc_host = shost_to_fc_host(shost);

	/* Loop through all the vports and mark them for deletion */
	spin_lock_irqsave(shost->host_lock, flags);
	list_for_each_entry_safe(vport, next_vport, &fc_host->vports, peers) {
		if (vport->flags & (FC_VPORT_DEL | FC_VPORT_CREATING)) {
			continue;
		} else {
			vport->flags |= FC_VPORT_DELETING;
			queue_work(fc_host_work_q(shost),
				   &vport->vport_delete_work);
		}
	}
	spin_unlock_irqrestore(shost->host_lock, flags);

	flush_workqueue(fc_host_work_q(shost));
}

/**
 * fcoe_vport_disable() - change vport state
 * @vport: vport to bring online/offline
 * @disable: should the vport be disabled?
 */
static int fcoe_vport_disable(struct fc_vport *vport, bool disable)
{
	struct fc_lport *lport = vport->dd_data;

	if (disable) {
		fc_vport_set_state(vport, FC_VPORT_DISABLED);
		fc_fabric_logoff(lport);
	} else {
		lport->boot_time = jiffies;
		fc_fabric_login(lport);
		fc_vport_setlink(lport);
	}

	return 0;
}

/**
 * fcoe_vport_set_symbolic_name() - append vport string to symbolic name
 * @vport: fc_vport with a new symbolic name string
 *
 * After generating a new symbolic name string, a new RSPN_ID request is
 * sent to the name server.  There is no response handler, so if it fails
 * for some reason it will not be retried.
 */
static void fcoe_set_vport_symbolic_name(struct fc_vport *vport)
{
	struct fc_lport *lport = vport->dd_data;
	struct fc_frame *fp;
	size_t len;

	snprintf(fc_host_symbolic_name(lport->host), FC_SYMBOLIC_NAME_SIZE,
		 "%s v%s over %s : %s", FCOE_NAME, FCOE_VERSION,
		 fcoe_netdev(lport)->name, vport->symbolic_name);

	if (lport->state != LPORT_ST_READY)
		return;

	len = strnlen(fc_host_symbolic_name(lport->host), 255);
	fp = fc_frame_alloc(lport,
			    sizeof(struct fc_ct_hdr) +
			    sizeof(struct fc_ns_rspn) + len);
	if (!fp)
		return;
	lport->tt.elsct_send(lport, FC_FID_DIR_SERV, fp, FC_NS_RSPN_ID,
			     NULL, NULL, 3 * lport->r_a_tov);
}

static void fcoe_fcf_get_vlan_id(struct fcoe_fcf_device *fcf_dev)
{
	struct fcoe_ctlr_device *ctlr_dev =
		fcoe_fcf_dev_to_ctlr_dev(fcf_dev);
	struct fcoe_ctlr *ctlr = fcoe_ctlr_device_priv(ctlr_dev);
	struct fcoe_interface *fcoe = fcoe_ctlr_priv(ctlr);

	fcf_dev->vlan_id = vlan_dev_vlan_id(fcoe->netdev);
}

/**
 * fcoe_set_port_id() - Callback from libfc when Port_ID is set.
 * @lport: the local port
 * @port_id: the port ID
 * @fp: the received frame, if any, that caused the port_id to be set.
 *
 * This routine handles the case where we received a FLOGI and are
 * entering point-to-point mode.  We need to call fcoe_ctlr_recv_flogi()
 * so it can set the non-mapped mode and gateway address.
 *
 * The FLOGI LS_ACC is handled by fcoe_flogi_resp().
 */
static void fcoe_set_port_id(struct fc_lport *lport,
			     u32 port_id, struct fc_frame *fp)
{
	struct fcoe_port *port = lport_priv(lport);
	struct fcoe_interface *fcoe = port->priv;
	struct fcoe_ctlr *ctlr = fcoe_to_ctlr(fcoe);

	if (fp && fc_frame_payload_op(fp) == ELS_FLOGI)
		fcoe_ctlr_recv_flogi(ctlr, lport, fp);
}<|MERGE_RESOLUTION|>--- conflicted
+++ resolved
@@ -145,7 +145,6 @@
 static void fcoe_fcf_get_vlan_id(struct fcoe_fcf_device *);
 static void fcoe_vport_remove(struct fc_lport *);
 
-
 static struct fcoe_sysfs_function_template fcoe_sysfs_templ = {
 	.set_fcoe_ctlr_mode = fcoe_ctlr_mode,
 	.set_fcoe_ctlr_enabled = fcoe_ctlr_enabled,
@@ -525,11 +524,7 @@
  * @skb:      The receive skb
  * @netdev:   The associated net device
  * @ptype:    The packet_type structure which was used to register this handler
-<<<<<<< HEAD
- * @orig_dev: The original net_device the the skb was received on.
-=======
  * @orig_dev: The original net_device the skb was received on.
->>>>>>> 24b8d41d
  *	      (in case dev is a bond)
  *
  * Returns: 0 for success
@@ -577,12 +572,8 @@
 	 * Use default VLAN for FIP VLAN discovery protocol
 	 */
 	frame = (struct fip_frame *)skb->data;
-<<<<<<< HEAD
-	if (frame->fip.fip_op == ntohs(FIP_OP_VLAN) &&
-=======
 	if (ntohs(frame->eth.h_proto) == ETH_P_FIP &&
 	    ntohs(frame->fip.fip_op) == FIP_OP_VLAN &&
->>>>>>> 24b8d41d
 	    fcoe->realdev != fcoe->netdev)
 		skb->dev = fcoe->realdev;
 	else
@@ -721,11 +712,7 @@
 	ctlr = fcoe_to_ctlr(fcoe);
 
 	/* Figure out the VLAN ID, if any */
-<<<<<<< HEAD
-	if (netdev->priv_flags & IFF_802_1Q_VLAN)
-=======
 	if (is_vlan_dev(netdev))
->>>>>>> 24b8d41d
 		lport->vlan = vlan_dev_vlan_id(netdev);
 	else
 		lport->vlan = 0;
@@ -2042,11 +2029,7 @@
 
 /**
  * fcoe_ctlr_mode() - Switch FIP mode
-<<<<<<< HEAD
- * @cdev: The FCoE Controller that is being modified
-=======
  * @ctlr_dev: The FCoE Controller that is being modified
->>>>>>> 24b8d41d
  *
  * When the FIP mode has been changed we need to update
  * the multicast addresses to ensure we get the correct
