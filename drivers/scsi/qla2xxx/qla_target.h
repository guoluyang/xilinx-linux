/* SPDX-License-Identifier: GPL-2.0-or-later */
/*
 *  Copyright (C) 2004 - 2010 Vladislav Bolkhovitin <vst@vlnb.net>
 *  Copyright (C) 2004 - 2005 Leonid Stoljar
 *  Copyright (C) 2006 Nathaniel Clark <nate@misrule.us>
 *  Copyright (C) 2007 - 2010 ID7 Ltd.
 *
 *  Forward port and refactoring to modern qla2xxx and target/configfs
 *
 *  Copyright (C) 2010-2011 Nicholas A. Bellinger <nab@kernel.org>
 *
 *  Additional file for the target driver support.
 */
/*
 * This is the global def file that is useful for including from the
 * target portion.
 */

#ifndef __QLA_TARGET_H
#define __QLA_TARGET_H

#include "qla_def.h"
#include "qla_dsd.h"

/*
 * Must be changed on any change in any initiator visible interfaces or
 * data in the target add-on
 */
#define QLA2XXX_TARGET_MAGIC	269

/*
 * Must be changed on any change in any target visible interfaces or
 * data in the initiator
 */
#define QLA2XXX_INITIATOR_MAGIC   57222

#define QLA2XXX_INI_MODE_STR_EXCLUSIVE	"exclusive"
#define QLA2XXX_INI_MODE_STR_DISABLED	"disabled"
#define QLA2XXX_INI_MODE_STR_ENABLED	"enabled"
#define QLA2XXX_INI_MODE_STR_DUAL		"dual"

#define QLA2XXX_INI_MODE_EXCLUSIVE	0
#define QLA2XXX_INI_MODE_DISABLED	1
#define QLA2XXX_INI_MODE_ENABLED	2
#define QLA2XXX_INI_MODE_DUAL	3

#define QLA2XXX_COMMAND_COUNT_INIT	250
#define QLA2XXX_IMMED_NOTIFY_COUNT_INIT 250

/*
 * Used to mark which completion handles (for RIO Status's) are for CTIO's
 * vs. regular (non-target) info. This is checked for in
 * qla2x00_process_response_queue() to see if a handle coming back in a
 * multi-complete should come to the tgt driver or be handled there by qla2xxx
 */
#define CTIO_COMPLETION_HANDLE_MARK	BIT_29
#if (CTIO_COMPLETION_HANDLE_MARK <= DEFAULT_OUTSTANDING_COMMANDS)
#error "CTIO_COMPLETION_HANDLE_MARK not larger than "
	"DEFAULT_OUTSTANDING_COMMANDS"
#endif
#define HANDLE_IS_CTIO_COMP(h) (h & CTIO_COMPLETION_HANDLE_MARK)

/* Used to mark CTIO as intermediate */
#define CTIO_INTERMEDIATE_HANDLE_MARK	BIT_30
#define QLA_TGT_NULL_HANDLE	0

#define QLA_TGT_HANDLE_MASK  0xF0000000
#define QLA_QPID_HANDLE_MASK 0x00FF0000 /* qpair id mask */
#define QLA_CMD_HANDLE_MASK  0x0000FFFF
#define QLA_TGT_SKIP_HANDLE	(0xFFFFFFFF & ~QLA_TGT_HANDLE_MASK)

#define QLA_QPID_HANDLE_SHIFT 16
#define GET_QID(_h) ((_h & QLA_QPID_HANDLE_MASK) >> QLA_QPID_HANDLE_SHIFT)


#ifndef OF_SS_MODE_0
/*
 * ISP target entries - Flags bit definitions.
 */
#define OF_SS_MODE_0        0
#define OF_SS_MODE_1        1
#define OF_SS_MODE_2        2
#define OF_SS_MODE_3        3

#define OF_EXPL_CONF        BIT_5       /* Explicit Confirmation Requested */
#define OF_DATA_IN          BIT_6       /* Data in to initiator */
					/*  (data from target to initiator) */
#define OF_DATA_OUT         BIT_7       /* Data out from initiator */
					/*  (data from initiator to target) */
#define OF_NO_DATA          (BIT_7 | BIT_6)
#define OF_INC_RC           BIT_8       /* Increment command resource count */
#define OF_FAST_POST        BIT_9       /* Enable mailbox fast posting. */
#define OF_CONF_REQ         BIT_13      /* Confirmation Requested */
#define OF_TERM_EXCH        BIT_14      /* Terminate exchange */
#define OF_SSTS             BIT_15      /* Send SCSI status */
#endif

#ifndef QLA_TGT_DATASEGS_PER_CMD32
#define QLA_TGT_DATASEGS_PER_CMD32	3
#define QLA_TGT_DATASEGS_PER_CONT32	7
#define QLA_TGT_MAX_SG32(ql) \
	(((ql) > 0) ? (QLA_TGT_DATASEGS_PER_CMD32 + \
		QLA_TGT_DATASEGS_PER_CONT32*((ql) - 1)) : 0)

#define QLA_TGT_DATASEGS_PER_CMD64	2
#define QLA_TGT_DATASEGS_PER_CONT64	5
#define QLA_TGT_MAX_SG64(ql) \
	(((ql) > 0) ? (QLA_TGT_DATASEGS_PER_CMD64 + \
		QLA_TGT_DATASEGS_PER_CONT64*((ql) - 1)) : 0)
#endif

#ifndef QLA_TGT_DATASEGS_PER_CMD_24XX
#define QLA_TGT_DATASEGS_PER_CMD_24XX	1
#define QLA_TGT_DATASEGS_PER_CONT_24XX	5
#define QLA_TGT_MAX_SG_24XX(ql) \
	(min(1270, ((ql) > 0) ? (QLA_TGT_DATASEGS_PER_CMD_24XX + \
		QLA_TGT_DATASEGS_PER_CONT_24XX*((ql) - 1)) : 0))
#endif
#endif

#define GET_TARGET_ID(ha, iocb) ((HAS_EXTENDED_IDS(ha))			\
			 ? le16_to_cpu((iocb)->u.isp2x.target.extended)	\
			 : (uint16_t)(iocb)->u.isp2x.target.id.standard)

#ifndef NOTIFY_ACK_TYPE
#define NOTIFY_ACK_TYPE 0x0E	  /* Notify acknowledge entry. */
/*
 * ISP queue -	notify acknowledge entry structure definition.
 *		This is sent to the ISP from the target driver.
 */
struct nack_to_isp {
	uint8_t	 entry_type;		    /* Entry type. */
	uint8_t	 entry_count;		    /* Entry count. */
	uint8_t	 sys_define;		    /* System defined. */
	uint8_t	 entry_status;		    /* Entry Status. */
	union {
		struct {
			__le32	sys_define_2; /* System defined. */
			target_id_t target;
			uint8_t	 target_id;
			uint8_t	 reserved_1;
			__le16	flags;
			__le16	resp_code;
			__le16	status;
			__le16	task_flags;
			__le16	seq_id;
			__le16	srr_rx_id;
			__le32	srr_rel_offs;
			__le16	srr_ui;
			__le16	srr_flags;
			__le16	srr_reject_code;
			uint8_t  srr_reject_vendor_uniq;
			uint8_t  srr_reject_code_expl;
			uint8_t  reserved_2[24];
		} isp2x;
		struct {
			uint32_t handle;
			__le16	nport_handle;
			uint16_t reserved_1;
			__le16	flags;
			__le16	srr_rx_id;
			__le16	status;
			uint8_t  status_subcode;
			uint8_t  fw_handle;
			__le32	exchange_address;
			__le32	srr_rel_offs;
			__le16	srr_ui;
			__le16	srr_flags;
			uint8_t  reserved_4[19];
			uint8_t  vp_index;
			uint8_t  srr_reject_vendor_uniq;
			uint8_t  srr_reject_code_expl;
			uint8_t  srr_reject_code;
			uint8_t  reserved_5[5];
		} isp24;
	} u;
	uint8_t  reserved[2];
	__le16	ox_id;
} __packed;
#define NOTIFY_ACK_FLAGS_TERMINATE	BIT_3
#define NOTIFY_ACK_SRR_FLAGS_ACCEPT	0
#define NOTIFY_ACK_SRR_FLAGS_REJECT	1

#define NOTIFY_ACK_SRR_REJECT_REASON_UNABLE_TO_PERFORM	0x9

#define NOTIFY_ACK_SRR_FLAGS_REJECT_EXPL_NO_EXPL		0
#define NOTIFY_ACK_SRR_FLAGS_REJECT_EXPL_UNABLE_TO_SUPPLY_DATA	0x2a

#define NOTIFY_ACK_SUCCESS      0x01
#endif

#ifndef ACCEPT_TGT_IO_TYPE
#define ACCEPT_TGT_IO_TYPE 0x16 /* Accept target I/O entry. */
#endif

#ifndef CONTINUE_TGT_IO_TYPE
#define CONTINUE_TGT_IO_TYPE 0x17
/*
 * ISP queue -	Continue Target I/O (CTIO) entry for status mode 0 structure.
 *		This structure is sent to the ISP 2xxx from target driver.
 */
struct ctio_to_2xxx {
	uint8_t	 entry_type;		/* Entry type. */
	uint8_t	 entry_count;		/* Entry count. */
	uint8_t	 sys_define;		/* System defined. */
	uint8_t	 entry_status;		/* Entry Status. */
	uint32_t handle;		/* System defined handle */
	target_id_t target;
	__le16	rx_id;
	__le16	flags;
	__le16	status;
	__le16	timeout;		/* 0 = 30 seconds, 0xFFFF = disable */
	__le16	dseg_count;		/* Data segment count. */
	__le32	relative_offset;
	__le32	residual;
	__le16	reserved_1[3];
	__le16	scsi_status;
	__le32	transfer_length;
	struct dsd32 dsd[3];
} __packed;
#define ATIO_PATH_INVALID       0x07
#define ATIO_CANT_PROV_CAP      0x16
#define ATIO_CDB_VALID          0x3D

#define ATIO_EXEC_READ          BIT_1
#define ATIO_EXEC_WRITE         BIT_0
#endif

#ifndef CTIO_A64_TYPE
#define CTIO_A64_TYPE 0x1F
#define CTIO_SUCCESS			0x01
#define CTIO_ABORTED			0x02
#define CTIO_INVALID_RX_ID		0x08
#define CTIO_TIMEOUT			0x0B
#define CTIO_DIF_ERROR			0x0C     /* DIF error detected  */
#define CTIO_LIP_RESET			0x0E
#define CTIO_TARGET_RESET		0x17
#define CTIO_PORT_UNAVAILABLE		0x28
#define CTIO_PORT_LOGGED_OUT		0x29
#define CTIO_PORT_CONF_CHANGED		0x2A
#define CTIO_SRR_RECEIVED		0x45
#endif

#ifndef CTIO_RET_TYPE
#define CTIO_RET_TYPE	0x17		/* CTIO return entry */
#define ATIO_TYPE7 0x06 /* Accept target I/O entry for 24xx */

struct fcp_hdr {
	uint8_t  r_ctl;
	be_id_t  d_id;
	uint8_t  cs_ctl;
	be_id_t  s_id;
	uint8_t  type;
	uint8_t  f_ctl[3];
	uint8_t  seq_id;
	uint8_t  df_ctl;
	uint16_t seq_cnt;
	__be16   ox_id;
	uint16_t rx_id;
	__le32	parameter;
};

struct fcp_hdr_le {
	le_id_t  d_id;
	uint8_t  r_ctl;
	le_id_t  s_id;
	uint8_t  cs_ctl;
	uint8_t  f_ctl[3];
	uint8_t  type;
	__le16	seq_cnt;
	uint8_t  df_ctl;
	uint8_t  seq_id;
	__le16	rx_id;
	__le16	ox_id;
	__le32	parameter;
};

#define F_CTL_EXCH_CONTEXT_RESP	BIT_23
#define F_CTL_SEQ_CONTEXT_RESIP	BIT_22
#define F_CTL_LAST_SEQ		BIT_20
#define F_CTL_END_SEQ		BIT_19
#define F_CTL_SEQ_INITIATIVE	BIT_16

#define R_CTL_BASIC_LINK_SERV	0x80
#define R_CTL_B_ACC		0x4
#define R_CTL_B_RJT		0x5

struct atio7_fcp_cmnd {
	uint64_t lun;
	uint8_t  cmnd_ref;
	uint8_t  task_attr:3;
	uint8_t  reserved:5;
	uint8_t  task_mgmt_flags;
#define FCP_CMND_TASK_MGMT_CLEAR_ACA		6
#define FCP_CMND_TASK_MGMT_TARGET_RESET		5
#define FCP_CMND_TASK_MGMT_LU_RESET		4
#define FCP_CMND_TASK_MGMT_CLEAR_TASK_SET	2
#define FCP_CMND_TASK_MGMT_ABORT_TASK_SET	1
	uint8_t  wrdata:1;
	uint8_t  rddata:1;
	uint8_t  add_cdb_len:6;
	uint8_t  cdb[16];
	/*
	 * add_cdb is optional and can absent from struct atio7_fcp_cmnd. Size 4
	 * only to make sizeof(struct atio7_fcp_cmnd) be as expected by
	 * BUILD_BUG_ON in qlt_init().
	 */
	uint8_t  add_cdb[4];
	/* __le32	data_length; */
} __packed;

/*
 * ISP queue -	Accept Target I/O (ATIO) type entry IOCB structure.
 *		This is sent from the ISP to the target driver.
 */
struct atio_from_isp {
	union {
		struct {
			__le16	entry_hdr;
			uint8_t  sys_define;   /* System defined. */
			uint8_t  entry_status; /* Entry Status.   */
			__le32	sys_define_2; /* System defined. */
			target_id_t target;
			__le16	rx_id;
			__le16	flags;
			__le16	status;
			uint8_t  command_ref;
			uint8_t  task_codes;
			uint8_t  task_flags;
			uint8_t  execution_codes;
			uint8_t  cdb[MAX_CMDSZ];
			__le32	data_length;
			__le16	lun;
			uint8_t  initiator_port_name[WWN_SIZE]; /* on qla23xx */
			__le16	reserved_32[6];
			__le16	ox_id;
		} isp2x;
		struct {
			__le16	entry_hdr;
			uint8_t  fcp_cmnd_len_low;
			uint8_t  fcp_cmnd_len_high:4;
			uint8_t  attr:4;
			__le32	exchange_addr;
#define ATIO_EXCHANGE_ADDRESS_UNKNOWN	0xFFFFFFFF
			struct fcp_hdr fcp_hdr;
			struct atio7_fcp_cmnd fcp_cmnd;
		} isp24;
		struct {
			uint8_t  entry_type;	/* Entry type. */
			uint8_t  entry_count;	/* Entry count. */
			__le16	 attr_n_length;
#define FCP_CMD_LENGTH_MASK 0x0fff
#define FCP_CMD_LENGTH_MIN  0x38
			uint8_t  data[56];
			__le32	signature;
#define ATIO_PROCESSED 0xDEADDEAD		/* Signature */
		} raw;
	} u;
} __packed;

static inline int fcpcmd_is_corrupted(struct atio *atio)
{
	if (atio->entry_type == ATIO_TYPE7 &&
	    ((le16_to_cpu(atio->attr_n_length) & FCP_CMD_LENGTH_MASK) <
	     FCP_CMD_LENGTH_MIN))
		return 1;
	else
		return 0;
}

/* adjust corrupted atio so we won't trip over the same entry again. */
static inline void adjust_corrupted_atio(struct atio_from_isp *atio)
{
	atio->u.raw.attr_n_length = cpu_to_le16(FCP_CMD_LENGTH_MIN);
	atio->u.isp24.fcp_cmnd.add_cdb_len = 0;
}

static inline int get_datalen_for_atio(struct atio_from_isp *atio)
{
	int len = atio->u.isp24.fcp_cmnd.add_cdb_len;

	return get_unaligned_be32(&atio->u.isp24.fcp_cmnd.add_cdb[len * 4]);
}

#define CTIO_TYPE7 0x12 /* Continue target I/O entry (for 24xx) */

/*
 * ISP queue -	Continue Target I/O (ATIO) type 7 entry (for 24xx) structure.
 *		This structure is sent to the ISP 24xx from the target driver.
 */

struct ctio7_to_24xx {
	uint8_t	 entry_type;		    /* Entry type. */
	uint8_t	 entry_count;		    /* Entry count. */
	uint8_t	 sys_define;		    /* System defined. */
	uint8_t	 entry_status;		    /* Entry Status. */
	uint32_t handle;		    /* System defined handle */
	__le16	nport_handle;
#define CTIO7_NHANDLE_UNRECOGNIZED	0xFFFF
	__le16	timeout;
	__le16	dseg_count;		    /* Data segment count. */
	uint8_t  vp_index;
	uint8_t  add_flags;
	le_id_t  initiator_id;
	uint8_t  reserved;
	__le32	exchange_addr;
	union {
		struct {
			__le16	reserved1;
			__le16 flags;
			__le32	residual;
			__le16 ox_id;
			__le16	scsi_status;
			__le32	relative_offset;
			__le32	reserved2;
			__le32	transfer_length;
			__le32	reserved3;
			struct dsd64 dsd;
		} status0;
		struct {
			__le16	sense_length;
			__le16 flags;
			__le32	residual;
			__le16 ox_id;
			__le16	scsi_status;
			__le16	response_len;
			__le16	reserved;
			uint8_t sense_data[24];
		} status1;
	} u;
} __packed;

/*
 * ISP queue - CTIO type 7 from ISP 24xx to target driver
 * returned entry structure.
 */
struct ctio7_from_24xx {
	uint8_t	 entry_type;		    /* Entry type. */
	uint8_t	 entry_count;		    /* Entry count. */
	uint8_t	 sys_define;		    /* System defined. */
	uint8_t	 entry_status;		    /* Entry Status. */
	uint32_t handle;		    /* System defined handle */
	__le16	status;
	__le16	timeout;
	__le16	dseg_count;		    /* Data segment count. */
	uint8_t  vp_index;
	uint8_t  reserved1[5];
	__le32	exchange_address;
	__le16	reserved2;
	__le16	flags;
	__le32	residual;
	__le16	ox_id;
	__le16	reserved3;
	__le32	relative_offset;
	uint8_t  reserved4[24];
} __packed;

/* CTIO7 flags values */
#define CTIO7_FLAGS_SEND_STATUS		BIT_15
#define CTIO7_FLAGS_TERMINATE		BIT_14
#define CTIO7_FLAGS_CONFORM_REQ		BIT_13
#define CTIO7_FLAGS_DONT_RET_CTIO	BIT_8
#define CTIO7_FLAGS_STATUS_MODE_0	0
#define CTIO7_FLAGS_STATUS_MODE_1	BIT_6
#define CTIO7_FLAGS_STATUS_MODE_2	BIT_7
#define CTIO7_FLAGS_EXPLICIT_CONFORM	BIT_5
#define CTIO7_FLAGS_CONFIRM_SATISF	BIT_4
#define CTIO7_FLAGS_DSD_PTR		BIT_2
#define CTIO7_FLAGS_DATA_IN		BIT_1 /* data to initiator */
#define CTIO7_FLAGS_DATA_OUT		BIT_0 /* data from initiator */

#define ELS_PLOGI			0x3
#define ELS_FLOGI			0x4
#define ELS_LOGO			0x5
#define ELS_PRLI			0x20
#define ELS_PRLO			0x21
#define ELS_TPRLO			0x24
#define ELS_PDISC			0x50
#define ELS_ADISC			0x52

/*
 *CTIO Type CRC_2 IOCB
 */
struct ctio_crc2_to_fw {
	uint8_t entry_type;		/* Entry type. */
#define CTIO_CRC2 0x7A
	uint8_t entry_count;		/* Entry count. */
	uint8_t sys_define;		/* System defined. */
	uint8_t entry_status;		/* Entry Status. */

	uint32_t handle;		/* System handle. */
	__le16	nport_handle;		/* N_PORT handle. */
	__le16 timeout;		/* Command timeout. */

	__le16	dseg_count;		/* Data segment count. */
	uint8_t  vp_index;
	uint8_t  add_flags;		/* additional flags */
#define CTIO_CRC2_AF_DIF_DSD_ENA BIT_3

	le_id_t  initiator_id;		/* initiator ID */
	uint8_t  reserved1;
	__le32	exchange_addr;		/* rcv exchange address */
	__le16	reserved2;
	__le16 flags;			/* refer to CTIO7 flags values */
	__le32	residual;
	__le16 ox_id;
	__le16	scsi_status;
	__le32 relative_offset;
	__le32	reserved5;
	__le32 transfer_length;		/* total fc transfer length */
	__le32	reserved6;
	__le64	 crc_context_address __packed; /* Data segment address. */
	__le16	crc_context_len;	/* Data segment length. */
	__le16	reserved_1;		/* MUST be set to 0. */
};

/* CTIO Type CRC_x Status IOCB */
struct ctio_crc_from_fw {
	uint8_t entry_type;		/* Entry type. */
	uint8_t entry_count;		/* Entry count. */
	uint8_t sys_define;		/* System defined. */
	uint8_t entry_status;		/* Entry Status. */

	uint32_t handle;		/* System handle. */
	__le16	status;
	__le16	timeout;		/* Command timeout. */
	__le16	dseg_count;		/* Data segment count. */
	__le32	reserved1;
	__le16	state_flags;
#define CTIO_CRC_SF_DIF_CHOPPED BIT_4

	__le32	exchange_address;	/* rcv exchange address */
	__le16	reserved2;
	__le16	flags;
	__le32	resid_xfer_length;
	__le16	ox_id;
	uint8_t  reserved3[12];
	__le16	runt_guard;		/* reported runt blk guard */
	uint8_t  actual_dif[8];
	uint8_t  expected_dif[8];
} __packed;

/*
 * ISP queue - ABTS received/response entries structure definition for 24xx.
 */
#define ABTS_RECV_24XX		0x54 /* ABTS received (for 24xx) */
#define ABTS_RESP_24XX		0x55 /* ABTS responce (for 24xx) */

/*
 * ISP queue -	ABTS received IOCB entry structure definition for 24xx.
 *		The ABTS BLS received from the wire is sent to the
 *		target driver by the ISP 24xx.
 *		The IOCB is placed on the response queue.
 */
struct abts_recv_from_24xx {
	uint8_t	 entry_type;		    /* Entry type. */
	uint8_t	 entry_count;		    /* Entry count. */
	uint8_t	 sys_define;		    /* System defined. */
	uint8_t	 entry_status;		    /* Entry Status. */
	uint8_t  reserved_1[6];
	__le16	nport_handle;
	uint8_t  reserved_2[2];
	uint8_t  vp_index;
	uint8_t  reserved_3:4;
	uint8_t  sof_type:4;
	__le32	exchange_address;
	struct fcp_hdr_le fcp_hdr_le;
	uint8_t  reserved_4[16];
	__le32	exchange_addr_to_abort;
} __packed;

#define ABTS_PARAM_ABORT_SEQ		BIT_0

struct ba_acc_le {
	__le16	reserved;
	uint8_t  seq_id_last;
	uint8_t  seq_id_valid;
#define SEQ_ID_VALID	0x80
#define SEQ_ID_INVALID	0x00
	__le16	rx_id;
	__le16	ox_id;
	__le16	high_seq_cnt;
	__le16	low_seq_cnt;
} __packed;

struct ba_rjt_le {
	uint8_t vendor_uniq;
	uint8_t reason_expl;
	uint8_t reason_code;
#define BA_RJT_REASON_CODE_INVALID_COMMAND	0x1
#define BA_RJT_REASON_CODE_UNABLE_TO_PERFORM	0x9
	uint8_t reserved;
} __packed;

/*
 * ISP queue -	ABTS Response IOCB entry structure definition for 24xx.
 *		The ABTS response to the ABTS received is sent by the
 *		target driver to the ISP 24xx.
 *		The IOCB is placed on the request queue.
 */
struct abts_resp_to_24xx {
	uint8_t	 entry_type;		    /* Entry type. */
	uint8_t	 entry_count;		    /* Entry count. */
	uint8_t	 sys_define;		    /* System defined. */
	uint8_t	 entry_status;		    /* Entry Status. */
	uint32_t handle;
	__le16	reserved_1;
	__le16	nport_handle;
	__le16	control_flags;
#define ABTS_CONTR_FLG_TERM_EXCHG	BIT_0
	uint8_t  vp_index;
	uint8_t  reserved_3:4;
	uint8_t  sof_type:4;
	__le32	exchange_address;
	struct fcp_hdr_le fcp_hdr_le;
	union {
		struct ba_acc_le ba_acct;
		struct ba_rjt_le ba_rjt;
	} __packed payload;
	__le32	reserved_4;
	__le32	exchange_addr_to_abort;
} __packed;

/*
 * ISP queue -	ABTS Response IOCB from ISP24xx Firmware entry structure.
 *		The ABTS response with completion status to the ABTS response
 *		(sent by the target driver to the ISP 24xx) is sent by the
 *		ISP24xx firmware to the target driver.
 *		The IOCB is placed on the response queue.
 */
struct abts_resp_from_24xx_fw {
	uint8_t	 entry_type;		    /* Entry type. */
	uint8_t	 entry_count;		    /* Entry count. */
	uint8_t	 sys_define;		    /* System defined. */
	uint8_t	 entry_status;		    /* Entry Status. */
	uint32_t handle;
	__le16	compl_status;
#define ABTS_RESP_COMPL_SUCCESS		0
#define ABTS_RESP_COMPL_SUBCODE_ERROR	0x31
	__le16	nport_handle;
	__le16	reserved_1;
	uint8_t  reserved_2;
	uint8_t  reserved_3:4;
	uint8_t  sof_type:4;
	__le32	exchange_address;
	struct fcp_hdr_le fcp_hdr_le;
	uint8_t reserved_4[8];
	__le32	error_subcode1;
#define ABTS_RESP_SUBCODE_ERR_ABORTED_EXCH_NOT_TERM	0x1E
	__le32	error_subcode2;
	__le32	exchange_addr_to_abort;
} __packed;

/********************************************************************\
 * Type Definitions used by initiator & target halves
\********************************************************************/

struct qla_tgt_mgmt_cmd;
struct fc_port;
struct qla_tgt_cmd;

/*
 * This structure provides a template of function calls that the
 * target driver (from within qla_target.c) can issue to the
 * target module (tcm_qla2xxx).
 */
struct qla_tgt_func_tmpl {
	struct qla_tgt_cmd *(*find_cmd_by_tag)(struct fc_port *, uint64_t);
	int (*handle_cmd)(struct scsi_qla_host *, struct qla_tgt_cmd *,
			unsigned char *, uint32_t, int, int, int);
	void (*handle_data)(struct qla_tgt_cmd *);
	int (*handle_tmr)(struct qla_tgt_mgmt_cmd *, u64, uint16_t,
			uint32_t);
	struct qla_tgt_cmd *(*get_cmd)(struct fc_port *);
	void (*rel_cmd)(struct qla_tgt_cmd *);
	void (*free_cmd)(struct qla_tgt_cmd *);
	void (*free_mcmd)(struct qla_tgt_mgmt_cmd *);
	void (*free_session)(struct fc_port *);

	int (*check_initiator_node_acl)(struct scsi_qla_host *, unsigned char *,
					struct fc_port *);
	void (*update_sess)(struct fc_port *, port_id_t, uint16_t, bool);
	struct fc_port *(*find_sess_by_loop_id)(struct scsi_qla_host *,
						const uint16_t);
<<<<<<< HEAD
	struct qla_tgt_sess *(*find_sess_by_s_id)(struct scsi_qla_host *,
						const uint8_t *);
	void (*clear_nacl_from_fcport_map)(struct qla_tgt_sess *);
	void (*shutdown_sess)(struct qla_tgt_sess *);
=======
	struct fc_port *(*find_sess_by_s_id)(struct scsi_qla_host *,
					     const be_id_t);
	void (*clear_nacl_from_fcport_map)(struct fc_port *);
	void (*put_sess)(struct fc_port *);
	void (*shutdown_sess)(struct fc_port *);
	int (*get_dif_tags)(struct qla_tgt_cmd *cmd, uint16_t *pfw_prot_opts);
	int (*chk_dif_tags)(uint32_t tag);
	void (*add_target)(struct scsi_qla_host *);
	void (*remove_target)(struct scsi_qla_host *);
>>>>>>> 24b8d41d
};

int qla2x00_wait_for_hba_online(struct scsi_qla_host *);

#include <target/target_core_base.h>

#define QLA_TGT_TIMEOUT			10	/* in seconds */

#define QLA_TGT_MAX_HW_PENDING_TIME	60 /* in seconds */

/* Immediate notify status constants */
#define IMM_NTFY_LIP_RESET          0x000E
#define IMM_NTFY_LIP_LINK_REINIT    0x000F
#define IMM_NTFY_IOCB_OVERFLOW      0x0016
#define IMM_NTFY_ABORT_TASK         0x0020
#define IMM_NTFY_PORT_LOGOUT        0x0029
#define IMM_NTFY_PORT_CONFIG        0x002A
#define IMM_NTFY_GLBL_TPRLO         0x002D
#define IMM_NTFY_GLBL_LOGO          0x002E
#define IMM_NTFY_RESOURCE           0x0034
#define IMM_NTFY_MSG_RX             0x0036
#define IMM_NTFY_SRR                0x0045
#define IMM_NTFY_ELS                0x0046

/* Immediate notify task flags */
#define IMM_NTFY_TASK_MGMT_SHIFT    8

#define QLA_TGT_CLEAR_ACA               0x40
#define QLA_TGT_TARGET_RESET            0x20
#define QLA_TGT_LUN_RESET               0x10
#define QLA_TGT_CLEAR_TS                0x04
#define QLA_TGT_ABORT_TS                0x02
#define QLA_TGT_ABORT_ALL_SESS          0xFFFF
#define QLA_TGT_ABORT_ALL               0xFFFE
#define QLA_TGT_NEXUS_LOSS_SESS         0xFFFD
#define QLA_TGT_NEXUS_LOSS              0xFFFC
#define QLA_TGT_ABTS			0xFFFB
#define QLA_TGT_2G_ABORT_TASK		0xFFFA

/* Notify Acknowledge flags */
#define NOTIFY_ACK_RES_COUNT        BIT_8
#define NOTIFY_ACK_CLEAR_LIP_RESET  BIT_5
#define NOTIFY_ACK_TM_RESP_CODE_VALID BIT_4

/* Command's states */
#define QLA_TGT_STATE_NEW		0 /* New command + target processing */
#define QLA_TGT_STATE_NEED_DATA		1 /* target needs data to continue */
#define QLA_TGT_STATE_DATA_IN		2 /* Data arrived + target processing */
#define QLA_TGT_STATE_PROCESSED		3 /* target done processing */

/* ATIO task_codes field */
#define ATIO_SIMPLE_QUEUE           0
#define ATIO_HEAD_OF_QUEUE          1
#define ATIO_ORDERED_QUEUE          2
#define ATIO_ACA_QUEUE              4
#define ATIO_UNTAGGED               5

/* TM failed response codes, see FCP (9.4.11 FCP_RSP_INFO) */
#define	FC_TM_SUCCESS               0
#define	FC_TM_BAD_FCP_DATA          1
#define	FC_TM_BAD_CMD               2
#define	FC_TM_FCP_DATA_MISMATCH     3
#define	FC_TM_REJECT                4
#define FC_TM_FAILED                5

#define QLA_TGT_SENSE_VALID(sense)  ((sense != NULL) && \
				(((const uint8_t *)(sense))[0] & 0x70) == 0x70)

struct qla_port_24xx_data {
	uint8_t port_name[WWN_SIZE];
	uint16_t loop_id;
	uint16_t reserved;
};

struct qla_qpair_hint {
	struct list_head hint_elem;
	struct qla_qpair *qpair;
	u16 cpuid;
	uint8_t cmd_cnt;
};

struct qla_tgt {
	struct scsi_qla_host *vha;
	struct qla_hw_data *ha;
	struct btree_head64 lun_qpair_map;
	struct qla_qpair_hint *qphints;
	/*
	 * To sync between IRQ handlers and qlt_target_release(). Needed,
	 * because req_pkt() can drop/reaquire HW lock inside. Protected by
	 * HW lock.
	 */
	int atio_irq_cmd_count;

	int sg_tablesize;

	/* Target's flags, serialized by pha->hardware_lock */
	unsigned int link_reinit_iocb_pending:1;

	/*
	 * Protected by tgt_mutex AND hardware_lock for writing and tgt_mutex
	 * OR hardware_lock for reading.
	 */
	int tgt_stop; /* the target mode driver is being stopped */
	int tgt_stopped; /* the target mode driver has been stopped */

	/* Count of sessions refering qla_tgt. Protected by hardware_lock. */
	int sess_count;

	/* Protected by hardware_lock */
	struct list_head del_sess_list;

	spinlock_t sess_work_lock;
	struct list_head sess_works_list;
	struct work_struct sess_work;

	struct imm_ntfy_from_isp link_reinit_iocb;
	wait_queue_head_t waitQ;
	int notify_ack_expected;
	int abts_resp_expected;
	int modify_lun_expected;
	atomic_t tgt_global_resets_count;
	struct list_head tgt_list_entry;
};

struct qla_tgt_sess_op {
	struct scsi_qla_host *vha;
	uint32_t chip_reset;
	struct atio_from_isp atio;
	struct work_struct work;
	struct list_head cmd_list;
	bool aborted;
	struct rsp_que *rsp;
};

enum trace_flags {
	TRC_NEW_CMD = BIT_0,
	TRC_DO_WORK = BIT_1,
	TRC_DO_WORK_ERR = BIT_2,
	TRC_XFR_RDY = BIT_3,
	TRC_XMIT_DATA = BIT_4,
	TRC_XMIT_STATUS = BIT_5,
	TRC_SRR_RSP =  BIT_6,
	TRC_SRR_XRDY = BIT_7,
	TRC_SRR_TERM = BIT_8,
	TRC_SRR_CTIO = BIT_9,
	TRC_FLUSH = BIT_10,
	TRC_CTIO_ERR = BIT_11,
	TRC_CTIO_DONE = BIT_12,
	TRC_CTIO_ABORTED =  BIT_13,
	TRC_CTIO_STRANGE = BIT_14,
	TRC_CMD_DONE = BIT_15,
	TRC_CMD_CHK_STOP = BIT_16,
	TRC_CMD_FREE = BIT_17,
	TRC_DATA_IN = BIT_18,
	TRC_ABORT = BIT_19,
	TRC_DIF_ERR = BIT_20,
};

<<<<<<< HEAD
typedef enum {
	QLT_PLOGI_LINK_SAME_WWN,
	QLT_PLOGI_LINK_CONFLICT,
	QLT_PLOGI_LINK_MAX
} qlt_plogi_link_t;

typedef struct {
	struct list_head		list;
	struct imm_ntfy_from_isp	iocb;
	port_id_t			id;
	int				ref_count;
} qlt_plogi_ack_t;

/*
 * Equivilant to IT Nexus (Initiator-Target)
 */
struct qla_tgt_sess {
	uint16_t loop_id;
	port_id_t s_id;

	unsigned int conf_compl_supported:1;
	unsigned int deleted:2;
	unsigned int local:1;
	unsigned int logout_on_delete:1;
	unsigned int keep_nport_handle:1;
	unsigned int send_els_logo:1;

	unsigned char logout_completed;

	int generation;

	struct se_session *se_sess;
	struct kref sess_kref;
	struct scsi_qla_host *vha;
	struct qla_tgt *tgt;

	struct list_head sess_list_entry;
	unsigned long expires;
	struct list_head del_list_entry;

	uint8_t port_name[WWN_SIZE];
	struct work_struct free_work;

	qlt_plogi_ack_t *plogi_link[QLT_PLOGI_LINK_MAX];
};

typedef enum {
=======
struct qla_tgt_cmd {
>>>>>>> 24b8d41d
	/*
	 * Do not move cmd_type field. it needs to line up with srb->cmd_type
	 */
	uint8_t cmd_type;
	uint8_t pad[7];
	struct se_cmd se_cmd;
	struct fc_port *sess;
	struct qla_qpair *qpair;
	uint32_t reset_count;
	int state;
	struct work_struct work;
	/* Sense buffer that will be mapped into outgoing status */
	unsigned char sense_buffer[TRANSPORT_SENSE_BUFFER];

	spinlock_t cmd_lock;
	/* to save extra sess dereferences */
	unsigned int conf_compl_supported:1;
	unsigned int sg_mapped:1;
	unsigned int free_sg:1;
	unsigned int write_data_transferred:1;
	unsigned int q_full:1;
	unsigned int term_exchg:1;
	unsigned int cmd_sent_to_fw:1;
	unsigned int cmd_in_wq:1;

	/*
	 * This variable may be set from outside the LIO and I/O completion
	 * callback functions. Do not declare this member variable as a
	 * bitfield to avoid a read-modify-write operation when this variable
	 * is set.
	 */
	unsigned int aborted;

	struct scatterlist *sg;	/* cmd data buffer SG vector */
	int sg_cnt;		/* SG segments count */
	int bufflen;		/* cmd buffer length */
	int offset;
	u64 unpacked_lun;
	enum dma_data_direction dma_data_direction;

	uint16_t ctio_flags;
	uint16_t vp_idx;
	uint16_t loop_id;	/* to save extra sess dereferences */
	struct qla_tgt *tgt;	/* to save extra sess dereferences */
	struct scsi_qla_host *vha;
	struct list_head cmd_list;

	struct atio_from_isp atio;

	uint8_t ctx_dsd_alloced;

	/* T10-DIF */
#define DIF_ERR_NONE 0
#define DIF_ERR_GRD 1
#define DIF_ERR_REF 2
#define DIF_ERR_APP 3
	int8_t dif_err_code;
	struct scatterlist *prot_sg;
	uint32_t prot_sg_cnt;
	uint32_t blk_sz, num_blks;
	uint8_t scsi_status, sense_key, asc, ascq;

	struct crc_context *ctx;
	const uint8_t	*cdb;
	uint64_t	lba;
	uint16_t	a_guard, e_guard, a_app_tag, e_app_tag;
	uint32_t	a_ref_tag, e_ref_tag;
#define DIF_BUNDL_DMA_VALID 1
	uint16_t prot_flags;

	uint64_t jiffies_at_alloc;
	uint64_t jiffies_at_free;

	enum trace_flags trc_flags;
};

struct qla_tgt_sess_work_param {
	struct list_head sess_works_list_entry;

#define QLA_TGT_SESS_WORK_ABORT	1
#define QLA_TGT_SESS_WORK_TM	2
	int type;

	union {
		struct abts_recv_from_24xx abts;
		struct imm_ntfy_from_isp tm_iocb;
		struct atio_from_isp tm_iocb2;
	};
};

struct qla_tgt_mgmt_cmd {
	uint8_t cmd_type;
	uint8_t pad[3];
	uint16_t tmr_func;
	uint8_t fc_tm_rsp;
	uint8_t abort_io_attr;
	struct fc_port *sess;
	struct qla_qpair *qpair;
	struct scsi_qla_host *vha;
	struct se_cmd se_cmd;
	struct work_struct free_work;
	unsigned int flags;
#define QLA24XX_MGMT_SEND_NACK	BIT_0
#define QLA24XX_MGMT_ABORT_IO_ATTR_VALID BIT_1
	uint32_t reset_count;
	struct work_struct work;
	uint64_t unpacked_lun;
	union {
		struct atio_from_isp atio;
		struct imm_ntfy_from_isp imm_ntfy;
		struct abts_recv_from_24xx abts;
	} __packed orig_iocb;
};

struct qla_tgt_prm {
	struct qla_tgt_cmd *cmd;
	struct qla_tgt *tgt;
	void *pkt;
	struct scatterlist *sg;	/* cmd data buffer SG vector */
	unsigned char *sense_buffer;
	int seg_cnt;
	int req_cnt;
	uint16_t rq_result;
	int sense_buffer_len;
	int residual;
	int add_status_pkt;
	/* dif */
	struct scatterlist *prot_sg;
	uint16_t prot_seg_cnt;
	uint16_t tot_dsds;
};

/* Check for Switch reserved address */
#define IS_SW_RESV_ADDR(_s_id) \
	((_s_id.b.domain == 0xff) && ((_s_id.b.area & 0xf0) == 0xf0))

#define QLA_TGT_XMIT_DATA		1
#define QLA_TGT_XMIT_STATUS		2
#define QLA_TGT_XMIT_ALL		(QLA_TGT_XMIT_STATUS|QLA_TGT_XMIT_DATA)


extern struct qla_tgt_data qla_target;

/*
 * Function prototypes for qla_target.c logic used by qla2xxx LLD code.
 */
extern int qlt_add_target(struct qla_hw_data *, struct scsi_qla_host *);
extern int qlt_remove_target(struct qla_hw_data *, struct scsi_qla_host *);
extern int qlt_lport_register(void *, u64, u64, u64,
			int (*callback)(struct scsi_qla_host *, void *, u64, u64));
extern void qlt_lport_deregister(struct scsi_qla_host *);
<<<<<<< HEAD
void qlt_put_sess(struct qla_tgt_sess *sess);
=======
extern void qlt_unreg_sess(struct fc_port *);
>>>>>>> 24b8d41d
extern void qlt_fc_port_added(struct scsi_qla_host *, fc_port_t *);
extern void qlt_fc_port_deleted(struct scsi_qla_host *, fc_port_t *, int);
extern int __init qlt_init(void);
extern void qlt_exit(void);
extern void qlt_update_vp_map(struct scsi_qla_host *, int);
extern void qlt_free_session_done(struct work_struct *);
/*
 * This macro is used during early initializations when host->active_mode
 * is not set. Right now, ha value is ignored.
 */
#define QLA_TGT_MODE_ENABLED() (ql2x_ini_mode != QLA2XXX_INI_MODE_ENABLED)

extern int ql2x_ini_mode;

static inline bool qla_tgt_mode_enabled(struct scsi_qla_host *ha)
{
	return ha->host->active_mode == MODE_TARGET;
}

static inline bool qla_ini_mode_enabled(struct scsi_qla_host *ha)
{
	return ha->host->active_mode == MODE_INITIATOR;
}

static inline bool qla_dual_mode_enabled(struct scsi_qla_host *ha)
{
	return (ha->host->active_mode == MODE_DUAL);
}

static inline uint32_t sid_to_key(const be_id_t s_id)
{
	return s_id.domain << 16 |
		s_id.area << 8 |
		s_id.al_pa;
}

/*
 * Exported symbols from qla_target.c LLD logic used by qla2xxx code..
 */
extern void qlt_response_pkt_all_vps(struct scsi_qla_host *, struct rsp_que *,
	response_t *);
extern int qlt_rdy_to_xfer(struct qla_tgt_cmd *);
extern int qlt_xmit_response(struct qla_tgt_cmd *, int, uint8_t);
extern int qlt_abort_cmd(struct qla_tgt_cmd *);
extern void qlt_xmit_tm_rsp(struct qla_tgt_mgmt_cmd *);
extern void qlt_free_mcmd(struct qla_tgt_mgmt_cmd *);
extern void qlt_free_cmd(struct qla_tgt_cmd *cmd);
extern void qlt_async_event(uint16_t, struct scsi_qla_host *, uint16_t *);
extern void qlt_enable_vha(struct scsi_qla_host *);
extern void qlt_vport_create(struct scsi_qla_host *, struct qla_hw_data *);
extern u8 qlt_rff_id(struct scsi_qla_host *);
extern void qlt_init_atio_q_entries(struct scsi_qla_host *);
extern void qlt_24xx_process_atio_queue(struct scsi_qla_host *, uint8_t);
extern void qlt_24xx_config_rings(struct scsi_qla_host *);
extern void qlt_24xx_config_nvram_stage1(struct scsi_qla_host *,
	struct nvram_24xx *);
extern void qlt_24xx_config_nvram_stage2(struct scsi_qla_host *,
	struct init_cb_24xx *);
extern void qlt_81xx_config_nvram_stage2(struct scsi_qla_host *,
	struct init_cb_81xx *);
extern void qlt_81xx_config_nvram_stage1(struct scsi_qla_host *,
	struct nvram_81xx *);
extern int qlt_24xx_process_response_error(struct scsi_qla_host *,
	struct sts_entry_24xx *);
extern void qlt_modify_vp_config(struct scsi_qla_host *,
	struct vp_config_entry_24xx *);
extern void qlt_probe_one_stage1(struct scsi_qla_host *, struct qla_hw_data *);
extern int qlt_mem_alloc(struct qla_hw_data *);
extern void qlt_mem_free(struct qla_hw_data *);
extern int qlt_stop_phase1(struct qla_tgt *);
extern void qlt_stop_phase2(struct qla_tgt *);
extern irqreturn_t qla83xx_msix_atio_q(int, void *);
extern void qlt_83xx_iospace_config(struct qla_hw_data *);
extern int qlt_free_qfull_cmds(struct qla_qpair *);
extern void qlt_logo_completion_handler(fc_port_t *, int);
extern void qlt_do_generation_tick(struct scsi_qla_host *, int *);

void qlt_send_resp_ctio(struct qla_qpair *, struct qla_tgt_cmd *, uint8_t,
    uint8_t, uint8_t, uint8_t);

#endif /* __QLA_TARGET_H */<|MERGE_RESOLUTION|>--- conflicted
+++ resolved
@@ -682,12 +682,6 @@
 	void (*update_sess)(struct fc_port *, port_id_t, uint16_t, bool);
 	struct fc_port *(*find_sess_by_loop_id)(struct scsi_qla_host *,
 						const uint16_t);
-<<<<<<< HEAD
-	struct qla_tgt_sess *(*find_sess_by_s_id)(struct scsi_qla_host *,
-						const uint8_t *);
-	void (*clear_nacl_from_fcport_map)(struct qla_tgt_sess *);
-	void (*shutdown_sess)(struct qla_tgt_sess *);
-=======
 	struct fc_port *(*find_sess_by_s_id)(struct scsi_qla_host *,
 					     const be_id_t);
 	void (*clear_nacl_from_fcport_map)(struct fc_port *);
@@ -697,7 +691,6 @@
 	int (*chk_dif_tags)(uint32_t tag);
 	void (*add_target)(struct scsi_qla_host *);
 	void (*remove_target)(struct scsi_qla_host *);
->>>>>>> 24b8d41d
 };
 
 int qla2x00_wait_for_hba_online(struct scsi_qla_host *);
@@ -856,57 +849,7 @@
 	TRC_DIF_ERR = BIT_20,
 };
 
-<<<<<<< HEAD
-typedef enum {
-	QLT_PLOGI_LINK_SAME_WWN,
-	QLT_PLOGI_LINK_CONFLICT,
-	QLT_PLOGI_LINK_MAX
-} qlt_plogi_link_t;
-
-typedef struct {
-	struct list_head		list;
-	struct imm_ntfy_from_isp	iocb;
-	port_id_t			id;
-	int				ref_count;
-} qlt_plogi_ack_t;
-
-/*
- * Equivilant to IT Nexus (Initiator-Target)
- */
-struct qla_tgt_sess {
-	uint16_t loop_id;
-	port_id_t s_id;
-
-	unsigned int conf_compl_supported:1;
-	unsigned int deleted:2;
-	unsigned int local:1;
-	unsigned int logout_on_delete:1;
-	unsigned int keep_nport_handle:1;
-	unsigned int send_els_logo:1;
-
-	unsigned char logout_completed;
-
-	int generation;
-
-	struct se_session *se_sess;
-	struct kref sess_kref;
-	struct scsi_qla_host *vha;
-	struct qla_tgt *tgt;
-
-	struct list_head sess_list_entry;
-	unsigned long expires;
-	struct list_head del_list_entry;
-
-	uint8_t port_name[WWN_SIZE];
-	struct work_struct free_work;
-
-	qlt_plogi_ack_t *plogi_link[QLT_PLOGI_LINK_MAX];
-};
-
-typedef enum {
-=======
 struct qla_tgt_cmd {
->>>>>>> 24b8d41d
 	/*
 	 * Do not move cmd_type field. it needs to line up with srb->cmd_type
 	 */
@@ -1058,11 +1001,7 @@
 extern int qlt_lport_register(void *, u64, u64, u64,
 			int (*callback)(struct scsi_qla_host *, void *, u64, u64));
 extern void qlt_lport_deregister(struct scsi_qla_host *);
-<<<<<<< HEAD
-void qlt_put_sess(struct qla_tgt_sess *sess);
-=======
 extern void qlt_unreg_sess(struct fc_port *);
->>>>>>> 24b8d41d
 extern void qlt_fc_port_added(struct scsi_qla_host *, fc_port_t *);
 extern void qlt_fc_port_deleted(struct scsi_qla_host *, fc_port_t *, int);
 extern int __init qlt_init(void);
