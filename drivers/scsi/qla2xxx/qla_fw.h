/* SPDX-License-Identifier: GPL-2.0-only */
/*
 * QLogic Fibre Channel HBA Driver
 * Copyright (c)  2003-2014 QLogic Corporation
 */
#ifndef __QLA_FW_H
#define __QLA_FW_H

#include <linux/nvme.h>
#include <linux/nvme-fc.h>

#include "qla_dsd.h"

#define MBS_CHECKSUM_ERROR	0x4010
#define MBS_INVALID_PRODUCT_KEY	0x4020

/*
 * Firmware Options.
 */
#define FO1_ENABLE_PUREX	BIT_10
#define FO1_DISABLE_LED_CTRL	BIT_6
#define FO1_ENABLE_8016		BIT_0
#define FO2_ENABLE_SEL_CLASS2	BIT_5
#define FO3_NO_ABTS_ON_LINKDOWN	BIT_14
#define FO3_HOLD_STS_IOCB	BIT_12

/*
 * Port Database structure definition for ISP 24xx.
 */
#define PDO_FORCE_ADISC		BIT_1
#define PDO_FORCE_PLOGI		BIT_0

struct buffer_credit_24xx {
	u32 parameter[28];
};

#define	PORT_DATABASE_24XX_SIZE		64
struct port_database_24xx {
	uint16_t flags;
#define PDF_TASK_RETRY_ID	BIT_14
#define PDF_FC_TAPE		BIT_7
#define PDF_ACK0_CAPABLE	BIT_6
#define PDF_FCP2_CONF		BIT_5
#define PDF_CLASS_2		BIT_4
#define PDF_HARD_ADDR		BIT_1

	/*
	 * for NVMe, the login_state field has been
	 * split into nibbles.
	 * The lower nibble is for FCP.
	 * The upper nibble is for NVMe.
	 */
	uint8_t current_login_state;
	uint8_t last_login_state;
#define PDS_PLOGI_PENDING	0x03
#define PDS_PLOGI_COMPLETE	0x04
#define PDS_PRLI_PENDING	0x05
#define PDS_PRLI_COMPLETE	0x06
#define PDS_PORT_UNAVAILABLE	0x07
#define PDS_PRLO_PENDING	0x09
#define PDS_LOGO_PENDING	0x11
#define PDS_PRLI2_PENDING	0x12

	uint8_t hard_address[3];
	uint8_t reserved_1;

	uint8_t port_id[3];
	uint8_t sequence_id;

	uint16_t port_timer;

	uint16_t nport_handle;			/* N_PORT handle. */

	uint16_t receive_data_size;
	uint16_t reserved_2;

	uint8_t prli_svc_param_word_0[2];	/* Big endian */
						/* Bits 15-0 of word 0 */
	uint8_t prli_svc_param_word_3[2];	/* Big endian */
						/* Bits 15-0 of word 3 */

	uint8_t port_name[WWN_SIZE];
	uint8_t node_name[WWN_SIZE];

	uint8_t reserved_3[4];
	uint16_t prli_nvme_svc_param_word_0;	/* Bits 15-0 of word 0 */
	uint16_t prli_nvme_svc_param_word_3;	/* Bits 15-0 of word 3 */
	uint16_t nvme_first_burst_size;
	uint8_t reserved_4[14];
};

/*
 * MB 75h returns a list of DB entries similar to port_database_24xx(64B).
 * However, in this case it returns 1st 40 bytes.
 */
struct get_name_list_extended {
	__le16 flags;
	u8 current_login_state;
	u8 last_login_state;
	u8 hard_address[3];
	u8 reserved_1;
	u8 port_id[3];
	u8 sequence_id;
	__le16 port_timer;
	__le16 nport_handle;			/* N_PORT handle. */
	__le16 receive_data_size;
	__le16 reserved_2;

	/* PRLI SVC Param are Big endian */
	u8 prli_svc_param_word_0[2]; /* Bits 15-0 of word 0 */
	u8 prli_svc_param_word_3[2]; /* Bits 15-0 of word 3 */
	u8 port_name[WWN_SIZE];
	u8 node_name[WWN_SIZE];
};

/* MB 75h: This is the short version of the database */
struct get_name_list {
	u8 port_node_name[WWN_SIZE]; /* B7 most sig, B0 least sig */
	__le16 nport_handle;
	u8 reserved;
};

struct vp_database_24xx {
	uint16_t vp_status;
	uint8_t  options;
	uint8_t  id;
	uint8_t  port_name[WWN_SIZE];
	uint8_t  node_name[WWN_SIZE];
	uint16_t port_id_low;
	uint16_t port_id_high;
};

struct nvram_24xx {
	/* NVRAM header. */
	uint8_t id[4];
	__le16	nvram_version;
	uint16_t reserved_0;

	/* Firmware Initialization Control Block. */
	__le16	version;
	uint16_t reserved_1;
	__le16	frame_payload_size;
	__le16	execution_throttle;
	__le16	exchange_count;
	__le16	hard_address;

	uint8_t port_name[WWN_SIZE];
	uint8_t node_name[WWN_SIZE];

	__le16	login_retry_count;
	__le16	link_down_on_nos;
	__le16	interrupt_delay_timer;
	__le16	login_timeout;

	__le32	firmware_options_1;
	__le32	firmware_options_2;
	__le32	firmware_options_3;

	/* Offset 56. */

	/*
	 * BIT 0     = Control Enable
	 * BIT 1-15  =
	 *
	 * BIT 0-7   = Reserved
	 * BIT 8-10  = Output Swing 1G
	 * BIT 11-13 = Output Emphasis 1G
	 * BIT 14-15 = Reserved
	 *
	 * BIT 0-7   = Reserved
	 * BIT 8-10  = Output Swing 2G
	 * BIT 11-13 = Output Emphasis 2G
	 * BIT 14-15 = Reserved
	 *
	 * BIT 0-7   = Reserved
	 * BIT 8-10  = Output Swing 4G
	 * BIT 11-13 = Output Emphasis 4G
	 * BIT 14-15 = Reserved
	 */
	__le16	seriallink_options[4];

	uint16_t reserved_2[16];

	/* Offset 96. */
	uint16_t reserved_3[16];

	/* PCIe table entries. */
	uint16_t reserved_4[16];

	/* Offset 160. */
	uint16_t reserved_5[16];

	/* Offset 192. */
	uint16_t reserved_6[16];

	/* Offset 224. */
	uint16_t reserved_7[16];

	/*
	 * BIT 0  = Enable spinup delay
	 * BIT 1  = Disable BIOS
	 * BIT 2  = Enable Memory Map BIOS
	 * BIT 3  = Enable Selectable Boot
	 * BIT 4  = Disable RISC code load
	 * BIT 5  = Disable Serdes
	 * BIT 6  =
	 * BIT 7  =
	 *
	 * BIT 8  =
	 * BIT 9  =
	 * BIT 10 = Enable lip full login
	 * BIT 11 = Enable target reset
	 * BIT 12 =
	 * BIT 13 =
	 * BIT 14 =
	 * BIT 15 = Enable alternate WWN
	 *
	 * BIT 16-31 =
	 */
	__le32	host_p;

	uint8_t alternate_port_name[WWN_SIZE];
	uint8_t alternate_node_name[WWN_SIZE];

	uint8_t boot_port_name[WWN_SIZE];
	__le16	boot_lun_number;
	uint16_t reserved_8;

	uint8_t alt1_boot_port_name[WWN_SIZE];
	__le16	alt1_boot_lun_number;
	uint16_t reserved_9;

	uint8_t alt2_boot_port_name[WWN_SIZE];
	__le16	alt2_boot_lun_number;
	uint16_t reserved_10;

	uint8_t alt3_boot_port_name[WWN_SIZE];
	__le16	alt3_boot_lun_number;
	uint16_t reserved_11;

	/*
	 * BIT 0 = Selective Login
	 * BIT 1 = Alt-Boot Enable
	 * BIT 2 = Reserved
	 * BIT 3 = Boot Order List
	 * BIT 4 = Reserved
	 * BIT 5 = Selective LUN
	 * BIT 6 = Reserved
	 * BIT 7-31 =
	 */
	__le32	efi_parameters;

	uint8_t reset_delay;
	uint8_t reserved_12;
	uint16_t reserved_13;

	__le16	boot_id_number;
	uint16_t reserved_14;

	__le16	max_luns_per_target;
	uint16_t reserved_15;

	__le16	port_down_retry_count;
	__le16	link_down_timeout;

	/* FCode parameters. */
	__le16	fcode_parameter;

	uint16_t reserved_16[3];

	/* Offset 352. */
	uint8_t prev_drv_ver_major;
	uint8_t prev_drv_ver_submajob;
	uint8_t prev_drv_ver_minor;
	uint8_t prev_drv_ver_subminor;

	__le16	prev_bios_ver_major;
	__le16	prev_bios_ver_minor;

	__le16	prev_efi_ver_major;
	__le16	prev_efi_ver_minor;

	__le16	prev_fw_ver_major;
	uint8_t prev_fw_ver_minor;
	uint8_t prev_fw_ver_subminor;

	uint16_t reserved_17[8];

	/* Offset 384. */
	uint16_t reserved_18[16];

	/* Offset 416. */
	uint16_t reserved_19[16];

	/* Offset 448. */
	uint16_t reserved_20[16];

	/* Offset 480. */
	uint8_t model_name[16];

	uint16_t reserved_21[2];

	/* Offset 500. */
	/* HW Parameter Block. */
	uint16_t pcie_table_sig;
	uint16_t pcie_table_offset;

	uint16_t subsystem_vendor_id;
	uint16_t subsystem_device_id;

	__le32	checksum;
};

/*
 * ISP Initialization Control Block.
 * Little endian except where noted.
 */
#define	ICB_VERSION 1
struct init_cb_24xx {
	__le16	version;
	uint16_t reserved_1;

	__le16	frame_payload_size;
	__le16	execution_throttle;
	__le16	exchange_count;

	__le16	hard_address;

	uint8_t port_name[WWN_SIZE];		/* Big endian. */
	uint8_t node_name[WWN_SIZE];		/* Big endian. */

	__le16	response_q_inpointer;
	__le16	request_q_outpointer;

	__le16	login_retry_count;

	__le16	prio_request_q_outpointer;

	__le16	response_q_length;
	__le16	request_q_length;

	__le16	link_down_on_nos;		/* Milliseconds. */

	__le16	prio_request_q_length;

	__le64	 request_q_address __packed;
	__le64	 response_q_address __packed;
	__le64	 prio_request_q_address __packed;

	__le16	msix;
	__le16	msix_atio;
	uint8_t reserved_2[4];

	__le16	atio_q_inpointer;
	__le16	atio_q_length;
	__le64	atio_q_address __packed;

	__le16	interrupt_delay_timer;		/* 100us increments. */
	__le16	login_timeout;

	/*
	 * BIT 0  = Enable Hard Loop Id
	 * BIT 1  = Enable Fairness
	 * BIT 2  = Enable Full-Duplex
	 * BIT 3  = Reserved
	 * BIT 4  = Enable Target Mode
	 * BIT 5  = Disable Initiator Mode
	 * BIT 6  = Acquire FA-WWN
	 * BIT 7  = Enable D-port Diagnostics
	 *
	 * BIT 8  = Reserved
	 * BIT 9  = Non Participating LIP
	 * BIT 10 = Descending Loop ID Search
	 * BIT 11 = Acquire Loop ID in LIPA
	 * BIT 12 = Reserved
	 * BIT 13 = Full Login after LIP
	 * BIT 14 = Node Name Option
	 * BIT 15-31 = Reserved
	 */
	__le32	firmware_options_1;

	/*
	 * BIT 0  = Operation Mode bit 0
	 * BIT 1  = Operation Mode bit 1
	 * BIT 2  = Operation Mode bit 2
	 * BIT 3  = Operation Mode bit 3
	 * BIT 4  = Connection Options bit 0
	 * BIT 5  = Connection Options bit 1
	 * BIT 6  = Connection Options bit 2
	 * BIT 7  = Enable Non part on LIHA failure
	 *
	 * BIT 8  = Enable Class 2
	 * BIT 9  = Enable ACK0
	 * BIT 10 = Reserved
	 * BIT 11 = Enable FC-SP Security
	 * BIT 12 = FC Tape Enable
	 * BIT 13 = Reserved
	 * BIT 14 = Enable Target PRLI Control
	 * BIT 15-31 = Reserved
	 */
	__le32	firmware_options_2;

	/*
	 * BIT 0  = Reserved
	 * BIT 1  = Soft ID only
	 * BIT 2  = Reserved
	 * BIT 3  = Reserved
	 * BIT 4  = FCP RSP Payload bit 0
	 * BIT 5  = FCP RSP Payload bit 1
	 * BIT 6  = Enable Receive Out-of-Order data frame handling
	 * BIT 7  = Disable Automatic PLOGI on Local Loop
	 *
	 * BIT 8  = Reserved
	 * BIT 9  = Enable Out-of-Order FCP_XFER_RDY relative offset handling
	 * BIT 10 = Reserved
	 * BIT 11 = Reserved
	 * BIT 12 = Reserved
	 * BIT 13 = Data Rate bit 0
	 * BIT 14 = Data Rate bit 1
	 * BIT 15 = Data Rate bit 2
	 * BIT 16 = Enable 75 ohm Termination Select
	 * BIT 17-28 = Reserved
	 * BIT 29 = Enable response queue 0 in index shadowing
	 * BIT 30 = Enable request queue 0 out index shadowing
	 * BIT 31 = Reserved
	 */
	__le32	firmware_options_3;
	__le16	 qos;
	__le16	 rid;
	uint8_t  reserved_3[20];
};

/*
 * ISP queue - command entry structure definition.
 */
#define COMMAND_BIDIRECTIONAL 0x75
struct cmd_bidir {
	uint8_t entry_type;		/* Entry type. */
	uint8_t entry_count;		/* Entry count. */
	uint8_t sys_define;		/* System defined */
	uint8_t entry_status;		/* Entry status. */

	uint32_t handle;		/* System handle. */

	__le16	nport_handle;		/* N_PORT handle. */

	__le16	timeout;		/* Command timeout. */

	__le16	wr_dseg_count;		/* Write Data segment count. */
	__le16	rd_dseg_count;		/* Read Data segment count. */

	struct scsi_lun lun;		/* FCP LUN (BE). */

	__le16	control_flags;		/* Control flags. */
#define BD_WRAP_BACK			BIT_3
#define BD_READ_DATA			BIT_1
#define BD_WRITE_DATA			BIT_0

	__le16	fcp_cmnd_dseg_len;		/* Data segment length. */
	__le64	 fcp_cmnd_dseg_address __packed;/* Data segment address. */

	uint16_t reserved[2];			/* Reserved */

	__le32	rd_byte_count;			/* Total Byte count Read. */
	__le32	wr_byte_count;			/* Total Byte count write. */

	uint8_t port_id[3];			/* PortID of destination port.*/
	uint8_t vp_index;

	struct dsd64 fcp_dsd;
};

#define COMMAND_TYPE_6	0x48		/* Command Type 6 entry */
struct cmd_type_6 {
	uint8_t entry_type;		/* Entry type. */
	uint8_t entry_count;		/* Entry count. */
	uint8_t sys_define;		/* System defined. */
	uint8_t entry_status;		/* Entry Status. */

	uint32_t handle;		/* System handle. */

	__le16	nport_handle;		/* N_PORT handle. */
	__le16	timeout;		/* Command timeout. */

	__le16	dseg_count;		/* Data segment count. */

	__le16	fcp_rsp_dsd_len;	/* FCP_RSP DSD length. */

	struct scsi_lun lun;		/* FCP LUN (BE). */

	__le16	control_flags;		/* Control flags. */
#define CF_DIF_SEG_DESCR_ENABLE		BIT_3
#define CF_DATA_SEG_DESCR_ENABLE	BIT_2
#define CF_READ_DATA			BIT_1
#define CF_WRITE_DATA			BIT_0

	__le16	fcp_cmnd_dseg_len;	/* Data segment length. */
					/* Data segment address. */
	__le64	 fcp_cmnd_dseg_address __packed;
					/* Data segment address. */
	__le64	 fcp_rsp_dseg_address __packed;

	__le32	byte_count;		/* Total byte count. */

	uint8_t port_id[3];		/* PortID of destination port. */
	uint8_t vp_index;

	struct dsd64 fcp_dsd;
};

#define COMMAND_TYPE_7	0x18		/* Command Type 7 entry */
struct cmd_type_7 {
	uint8_t entry_type;		/* Entry type. */
	uint8_t entry_count;		/* Entry count. */
	uint8_t sys_define;		/* System defined. */
	uint8_t entry_status;		/* Entry Status. */

	uint32_t handle;		/* System handle. */

	__le16	nport_handle;		/* N_PORT handle. */
	__le16	timeout;		/* Command timeout. */
#define FW_MAX_TIMEOUT		0x1999

	__le16	dseg_count;		/* Data segment count. */
	uint16_t reserved_1;

	struct scsi_lun lun;		/* FCP LUN (BE). */

	__le16	task_mgmt_flags;	/* Task management flags. */
#define TMF_CLEAR_ACA		BIT_14
#define TMF_TARGET_RESET	BIT_13
#define TMF_LUN_RESET		BIT_12
#define TMF_CLEAR_TASK_SET	BIT_10
#define TMF_ABORT_TASK_SET	BIT_9
#define TMF_DSD_LIST_ENABLE	BIT_2
#define TMF_READ_DATA		BIT_1
#define TMF_WRITE_DATA		BIT_0

	uint8_t task;
#define TSK_SIMPLE		0
#define TSK_HEAD_OF_QUEUE	1
#define TSK_ORDERED		2
#define TSK_ACA			4
#define TSK_UNTAGGED		5

	uint8_t crn;

	uint8_t fcp_cdb[MAX_CMDSZ]; 	/* SCSI command words. */
	__le32	byte_count;		/* Total byte count. */

	uint8_t port_id[3];		/* PortID of destination port. */
	uint8_t vp_index;

	struct dsd64 dsd;
};

#define COMMAND_TYPE_CRC_2	0x6A	/* Command Type CRC_2 (Type 6)
					 * (T10-DIF) */
struct cmd_type_crc_2 {
	uint8_t entry_type;		/* Entry type. */
	uint8_t entry_count;		/* Entry count. */
	uint8_t sys_define;		/* System defined. */
	uint8_t entry_status;		/* Entry Status. */

	uint32_t handle;		/* System handle. */

	__le16	nport_handle;		/* N_PORT handle. */
	__le16	timeout;		/* Command timeout. */

	__le16	dseg_count;		/* Data segment count. */

	__le16	fcp_rsp_dseg_len;	/* FCP_RSP DSD length. */

	struct scsi_lun lun;		/* FCP LUN (BE). */

	__le16	control_flags;		/* Control flags. */

	__le16	fcp_cmnd_dseg_len;	/* Data segment length. */
	__le64	 fcp_cmnd_dseg_address __packed;
					/* Data segment address. */
	__le64	 fcp_rsp_dseg_address __packed;

	__le32	byte_count;		/* Total byte count. */

	uint8_t port_id[3];		/* PortID of destination port. */
	uint8_t vp_index;

	__le64	 crc_context_address __packed;	/* Data segment address. */
	__le16	crc_context_len;		/* Data segment length. */
	uint16_t reserved_1;			/* MUST be set to 0. */
};


/*
 * ISP queue - status entry structure definition.
 */
#define	STATUS_TYPE	0x03		/* Status entry. */
struct sts_entry_24xx {
	uint8_t entry_type;		/* Entry type. */
	uint8_t entry_count;		/* Entry count. */
	uint8_t sys_define;		/* System defined. */
	uint8_t entry_status;		/* Entry Status. */

	uint32_t handle;		/* System handle. */

	__le16	comp_status;		/* Completion status. */
	__le16	ox_id;			/* OX_ID used by the firmware. */

	__le32	residual_len;		/* FW calc residual transfer length. */

	union {
		__le16 reserved_1;
		__le16	nvme_rsp_pyld_len;
	};

	__le16	state_flags;		/* State flags. */
#define SF_TRANSFERRED_DATA	BIT_11
#define SF_NVME_ERSP            BIT_6
#define SF_FCP_RSP_DMA		BIT_0

	__le16	status_qualifier;
	__le16	scsi_status;		/* SCSI status. */
#define SS_CONFIRMATION_REQ		BIT_12

	__le32	rsp_residual_count;	/* FCP RSP residual count. */

	__le32	sense_len;		/* FCP SENSE length. */

	union {
		struct {
			__le32	rsp_data_len;	/* FCP response data length  */
			uint8_t data[28];	/* FCP rsp/sense information */
		};
		struct nvme_fc_ersp_iu nvme_ersp;
		uint8_t nvme_ersp_data[32];
	};

	/*
	 * If DIF Error is set in comp_status, these additional fields are
	 * defined:
	 *
	 * !!! NOTE: Firmware sends expected/actual DIF data in big endian
	 * format; but all of the "data" field gets swab32-d in the beginning
	 * of qla2x00_status_entry().
	 *
	 * &data[10] : uint8_t report_runt_bg[2];	- computed guard
	 * &data[12] : uint8_t actual_dif[8];		- DIF Data received
	 * &data[20] : uint8_t expected_dif[8];		- DIF Data computed
	*/
};


/*
 * Status entry completion status
 */
#define CS_DATA_REASSEMBLY_ERROR 0x11	/* Data Reassembly Error.. */
#define CS_ABTS_BY_TARGET	0x13	/* Target send ABTS to abort IOCB. */
#define CS_FW_RESOURCE		0x2C	/* Firmware Resource Unavailable. */
#define CS_TASK_MGMT_OVERRUN	0x30	/* Task management overrun (8+). */
#define CS_ABORT_BY_TARGET	0x47	/* Abort By Target. */

/*
 * ISP queue - marker entry structure definition.
 */
#define MARKER_TYPE	0x04		/* Marker entry. */
struct mrk_entry_24xx {
	uint8_t entry_type;		/* Entry type. */
	uint8_t entry_count;		/* Entry count. */
	uint8_t handle_count;		/* Handle count. */
	uint8_t entry_status;		/* Entry Status. */

	uint32_t handle;		/* System handle. */

	__le16	nport_handle;		/* N_PORT handle. */

	uint8_t modifier;		/* Modifier (7-0). */
#define MK_SYNC_ID_LUN	0		/* Synchronize ID/LUN */
#define MK_SYNC_ID	1		/* Synchronize ID */
#define MK_SYNC_ALL	2		/* Synchronize all ID/LUN */
	uint8_t reserved_1;

	uint8_t reserved_2;
	uint8_t vp_index;

	uint16_t reserved_3;

	uint8_t lun[8];			/* FCP LUN (BE). */
	uint8_t reserved_4[40];
};

/*
 * ISP queue - CT Pass-Through entry structure definition.
 */
#define CT_IOCB_TYPE		0x29	/* CT Pass-Through IOCB entry */
struct ct_entry_24xx {
	uint8_t entry_type;		/* Entry type. */
	uint8_t entry_count;		/* Entry count. */
	uint8_t sys_define;		/* System Defined. */
	uint8_t entry_status;		/* Entry Status. */

	uint32_t handle;		/* System handle. */

	__le16	comp_status;		/* Completion status. */

	__le16	nport_handle;		/* N_PORT handle. */

	__le16	cmd_dsd_count;

	uint8_t vp_index;
	uint8_t reserved_1;

	__le16	timeout;		/* Command timeout. */
	uint16_t reserved_2;

	__le16	rsp_dsd_count;

	uint8_t reserved_3[10];

	__le32	rsp_byte_count;
	__le32	cmd_byte_count;

	struct dsd64 dsd[2];
};

#define PURX_ELS_HEADER_SIZE	0x18

/*
 * ISP queue - PUREX IOCB entry structure definition
 */
#define PUREX_IOCB_TYPE		0x51	/* CT Pass Through IOCB entry */
struct purex_entry_24xx {
	uint8_t entry_type;		/* Entry type. */
	uint8_t entry_count;		/* Entry count. */
	uint8_t sys_define;		/* System defined. */
	uint8_t entry_status;		/* Entry Status. */

	__le16	reserved1;
	uint8_t vp_idx;
	uint8_t reserved2;

	__le16	status_flags;
	__le16	nport_handle;

	__le16	frame_size;
	__le16	trunc_frame_size;

	__le32	rx_xchg_addr;

	uint8_t d_id[3];
	uint8_t r_ctl;

	uint8_t s_id[3];
	uint8_t cs_ctl;

	uint8_t f_ctl[3];
	uint8_t type;

	__le16	seq_cnt;
	uint8_t df_ctl;
	uint8_t seq_id;

	__le16	rx_id;
	__le16	ox_id;
	__le32	param;

	uint8_t els_frame_payload[20];
};

/*
 * ISP queue - ELS Pass-Through entry structure definition.
 */
#define ELS_IOCB_TYPE		0x53	/* ELS Pass-Through IOCB entry */
struct els_entry_24xx {
	uint8_t entry_type;		/* Entry type. */
	uint8_t entry_count;		/* Entry count. */
	uint8_t sys_define;		/* System Defined. */
	uint8_t entry_status;		/* Entry Status. */

	uint32_t handle;		/* System handle. */

	__le16	comp_status;		/* response only */
	__le16	nport_handle;

	__le16	tx_dsd_count;

	uint8_t vp_index;
	uint8_t sof_type;
#define EST_SOFI3		(1 << 4)
#define EST_SOFI2		(3 << 4)

	__le32	rx_xchg_address;	/* Receive exchange address. */
	__le16	rx_dsd_count;

	uint8_t opcode;
	uint8_t reserved_2;

	uint8_t d_id[3];
	uint8_t s_id[3];

	__le16	control_flags;		/* Control flags. */
#define ECF_PAYLOAD_DESCR_MASK	(BIT_15|BIT_14|BIT_13)
#define EPD_ELS_COMMAND		(0 << 13)
#define EPD_ELS_ACC		(1 << 13)
#define EPD_ELS_RJT		(2 << 13)
#define EPD_RX_XCHG		(3 << 13)
#define ECF_CLR_PASSTHRU_PEND	BIT_12
#define ECF_INCL_FRAME_HDR	BIT_11

	union {
		struct {
			__le32	 rx_byte_count;
			__le32	 tx_byte_count;

			__le64	 tx_address __packed;	/* DSD 0 address. */
			__le32	 tx_len;		/* DSD 0 length. */

			__le64	 rx_address __packed;	/* DSD 1 address. */
			__le32	 rx_len;		/* DSD 1 length. */
		};
		struct {
			__le32	total_byte_count;
			__le32	error_subcode_1;
			__le32	error_subcode_2;
			__le32	error_subcode_3;
		};
	};
};

struct els_sts_entry_24xx {
	uint8_t entry_type;		/* Entry type. */
	uint8_t entry_count;		/* Entry count. */
	uint8_t sys_define;		/* System Defined. */
	uint8_t entry_status;		/* Entry Status. */

	__le32	handle;		/* System handle. */

	__le16	comp_status;

	__le16	nport_handle;		/* N_PORT handle. */

	__le16	reserved_1;

	uint8_t vp_index;
	uint8_t sof_type;

	__le32	rx_xchg_address;	/* Receive exchange address. */
	__le16	reserved_2;

	uint8_t opcode;
	uint8_t reserved_3;

	uint8_t d_id[3];
	uint8_t s_id[3];

	__le16	control_flags;		/* Control flags. */
	__le32	total_byte_count;
	__le32	error_subcode_1;
	__le32	error_subcode_2;
	__le32	error_subcode_3;

	__le32	reserved_4[4];
};
/*
 * ISP queue - Mailbox Command entry structure definition.
 */
#define MBX_IOCB_TYPE	0x39
struct mbx_entry_24xx {
	uint8_t entry_type;		/* Entry type. */
	uint8_t entry_count;		/* Entry count. */
	uint8_t handle_count;		/* Handle count. */
	uint8_t entry_status;		/* Entry Status. */

	uint32_t handle;		/* System handle. */

	uint16_t mbx[28];
};


#define LOGINOUT_PORT_IOCB_TYPE	0x52	/* Login/Logout Port entry. */
struct logio_entry_24xx {
	uint8_t entry_type;		/* Entry type. */
	uint8_t entry_count;		/* Entry count. */
	uint8_t sys_define;		/* System defined. */
	uint8_t entry_status;		/* Entry Status. */

	uint32_t handle;		/* System handle. */

	__le16	comp_status;		/* Completion status. */
#define CS_LOGIO_ERROR		0x31	/* Login/Logout IOCB error. */

	__le16	nport_handle;		/* N_PORT handle. */

	__le16	control_flags;		/* Control flags. */
					/* Modifiers. */
#define LCF_INCLUDE_SNS		BIT_10	/* Include SNS (FFFFFC) during LOGO. */
#define LCF_FCP2_OVERRIDE	BIT_9	/* Set/Reset word 3 of PRLI. */
#define LCF_CLASS_2		BIT_8	/* Enable class 2 during PLOGI. */
#define LCF_FREE_NPORT		BIT_7	/* Release NPORT handle after LOGO. */
#define LCF_EXPL_LOGO		BIT_6	/* Perform an explicit LOGO. */
#define LCF_NVME_PRLI		BIT_6   /* Perform NVME FC4 PRLI */
#define LCF_SKIP_PRLI		BIT_5	/* Skip PRLI after PLOGI. */
#define LCF_IMPL_LOGO_ALL	BIT_5	/* Implicit LOGO to all ports. */
#define LCF_COND_PLOGI		BIT_4	/* PLOGI only if not logged-in. */
#define LCF_IMPL_LOGO		BIT_4	/* Perform an implicit LOGO. */
#define LCF_IMPL_PRLO		BIT_4	/* Perform an implicit PRLO. */
					/* Commands. */
#define LCF_COMMAND_PLOGI	0x00	/* PLOGI. */
#define LCF_COMMAND_PRLI	0x01	/* PRLI. */
#define LCF_COMMAND_PDISC	0x02	/* PDISC. */
#define LCF_COMMAND_ADISC	0x03	/* ADISC. */
#define LCF_COMMAND_LOGO	0x08	/* LOGO. */
#define LCF_COMMAND_PRLO	0x09	/* PRLO. */
#define LCF_COMMAND_TPRLO	0x0A	/* TPRLO. */

	uint8_t vp_index;
	uint8_t reserved_1;

	uint8_t port_id[3];		/* PortID of destination port. */

	uint8_t rsp_size;		/* Response size in 32bit words. */

	__le32	io_parameter[11];	/* General I/O parameters. */
#define LSC_SCODE_NOLINK	0x01
#define LSC_SCODE_NOIOCB	0x02
#define LSC_SCODE_NOXCB		0x03
#define LSC_SCODE_CMD_FAILED	0x04
#define LSC_SCODE_NOFABRIC	0x05
#define LSC_SCODE_FW_NOT_READY	0x07
#define LSC_SCODE_NOT_LOGGED_IN	0x09
#define LSC_SCODE_NOPCB		0x0A

#define LSC_SCODE_ELS_REJECT	0x18
#define LSC_SCODE_CMD_PARAM_ERR	0x19
#define LSC_SCODE_PORTID_USED	0x1A
#define LSC_SCODE_NPORT_USED	0x1B
#define LSC_SCODE_NONPORT	0x1C
#define LSC_SCODE_LOGGED_IN	0x1D
#define LSC_SCODE_NOFLOGI_ACC	0x1F
};

#define TSK_MGMT_IOCB_TYPE	0x14
struct tsk_mgmt_entry {
	uint8_t entry_type;		/* Entry type. */
	uint8_t entry_count;		/* Entry count. */
	uint8_t handle_count;		/* Handle count. */
	uint8_t entry_status;		/* Entry Status. */

	uint32_t handle;		/* System handle. */

	__le16	nport_handle;		/* N_PORT handle. */

	uint16_t reserved_1;

	__le16	delay;			/* Activity delay in seconds. */

	__le16	timeout;		/* Command timeout. */

	struct scsi_lun lun;		/* FCP LUN (BE). */

	__le32	control_flags;		/* Control Flags. */
#define TCF_NOTMCMD_TO_TARGET	BIT_31
#define TCF_LUN_RESET		BIT_4
#define TCF_ABORT_TASK_SET	BIT_3
#define TCF_CLEAR_TASK_SET	BIT_2
#define TCF_TARGET_RESET	BIT_1
#define TCF_CLEAR_ACA		BIT_0

	uint8_t reserved_2[20];

	uint8_t port_id[3];		/* PortID of destination port. */
	uint8_t vp_index;

	uint8_t reserved_3[12];
};

#define ABORT_IOCB_TYPE	0x33
struct abort_entry_24xx {
	uint8_t entry_type;		/* Entry type. */
	uint8_t entry_count;		/* Entry count. */
	uint8_t handle_count;		/* Handle count. */
	uint8_t entry_status;		/* Entry Status. */

	uint32_t handle;		/* System handle. */

	__le16	nport_handle;		/* N_PORT handle. */
					/* or Completion status. */

	__le16	options;		/* Options. */
#define AOF_NO_ABTS		BIT_0	/* Do not send any ABTS. */

	uint32_t handle_to_abort;	/* System handle to abort. */

	__le16	req_que_no;
	uint8_t reserved_1[30];

	uint8_t port_id[3];		/* PortID of destination port. */
	uint8_t vp_index;

	uint8_t reserved_2[12];
};

#define ABTS_RCV_TYPE		0x54
#define ABTS_RSP_TYPE		0x55
struct abts_entry_24xx {
	uint8_t entry_type;
	uint8_t entry_count;
	uint8_t handle_count;
	uint8_t entry_status;

	__le32	handle;		/* type 0x55 only */

	__le16	comp_status;		/* type 0x55 only */
	__le16	nport_handle;		/* type 0x54 only */

	__le16	control_flags;		/* type 0x55 only */
	uint8_t vp_idx;
	uint8_t sof_type;		/* sof_type is upper nibble */

	__le32	rx_xch_addr;

	uint8_t d_id[3];
	uint8_t r_ctl;

	uint8_t s_id[3];
	uint8_t cs_ctl;

	uint8_t f_ctl[3];
	uint8_t type;

	__le16	seq_cnt;
	uint8_t df_ctl;
	uint8_t seq_id;

	__le16	rx_id;
	__le16	ox_id;

	__le32	param;

	union {
		struct {
			__le32	subcode3;
			__le32	rsvd;
			__le32	subcode1;
			__le32	subcode2;
		} error;
		struct {
			__le16	rsrvd1;
			uint8_t last_seq_id;
			uint8_t seq_id_valid;
			__le16	aborted_rx_id;
			__le16	aborted_ox_id;
			__le16	high_seq_cnt;
			__le16	low_seq_cnt;
		} ba_acc;
		struct {
			uint8_t vendor_unique;
			uint8_t explanation;
			uint8_t reason;
		} ba_rjt;
	} payload;

	__le32	rx_xch_addr_to_abort;
} __packed;

/* ABTS payload explanation values */
#define BA_RJT_EXP_NO_ADDITIONAL	0
#define BA_RJT_EXP_INV_OX_RX_ID		3
#define BA_RJT_EXP_SEQ_ABORTED		5

/* ABTS payload reason values */
#define BA_RJT_RSN_INV_CMD_CODE		1
#define BA_RJT_RSN_LOGICAL_ERROR	3
#define BA_RJT_RSN_LOGICAL_BUSY		5
#define BA_RJT_RSN_PROTOCOL_ERROR	7
#define BA_RJT_RSN_UNABLE_TO_PERFORM	9
#define BA_RJT_RSN_VENDOR_SPECIFIC	0xff

/* FC_F values */
#define FC_TYPE_BLD		0x000		/* Basic link data */
#define FC_F_CTL_RSP_CNTXT	0x800000	/* Responder of exchange */
#define FC_F_CTL_LAST_SEQ	0x100000	/* Last sequence */
#define FC_F_CTL_END_SEQ	0x80000		/* Last sequence */
#define FC_F_CTL_SEQ_INIT	0x010000	/* Sequence initiative */
#define FC_ROUTING_BLD		0x80		/* Basic link data frame */
#define FC_R_CTL_BLD_BA_ACC	0x04		/* BA_ACC (basic accept) */

/*
 * ISP I/O Register Set structure definitions.
 */
struct device_reg_24xx {
	__le32	flash_addr;		/* Flash/NVRAM BIOS address. */
#define FARX_DATA_FLAG	BIT_31
#define FARX_ACCESS_FLASH_CONF	0x7FFD0000
#define FARX_ACCESS_FLASH_DATA	0x7FF00000
#define FARX_ACCESS_NVRAM_CONF	0x7FFF0000
#define FARX_ACCESS_NVRAM_DATA	0x7FFE0000

#define FA_NVRAM_FUNC0_ADDR	0x80
#define FA_NVRAM_FUNC1_ADDR	0x180

#define FA_NVRAM_VPD_SIZE	0x200
#define FA_NVRAM_VPD0_ADDR	0x00
#define FA_NVRAM_VPD1_ADDR	0x100

#define FA_BOOT_CODE_ADDR	0x00000
					/*
					 * RISC code begins at offset 512KB
					 * within flash. Consisting of two
					 * contiguous RISC code segments.
					 */
#define FA_RISC_CODE_ADDR	0x20000
#define FA_RISC_CODE_SEGMENTS	2

#define FA_FLASH_DESCR_ADDR_24	0x11000
#define FA_FLASH_LAYOUT_ADDR_24	0x11400
#define FA_NPIV_CONF0_ADDR_24	0x16000
#define FA_NPIV_CONF1_ADDR_24	0x17000

#define FA_FW_AREA_ADDR		0x40000
#define FA_VPD_NVRAM_ADDR	0x48000
#define FA_FEATURE_ADDR		0x4C000
#define FA_FLASH_DESCR_ADDR	0x50000
#define FA_FLASH_LAYOUT_ADDR	0x50400
#define FA_HW_EVENT0_ADDR	0x54000
#define FA_HW_EVENT1_ADDR	0x54400
#define FA_HW_EVENT_SIZE	0x200
#define FA_HW_EVENT_ENTRY_SIZE	4
#define FA_NPIV_CONF0_ADDR	0x5C000
#define FA_NPIV_CONF1_ADDR	0x5D000
#define FA_FCP_PRIO0_ADDR	0x10000
#define FA_FCP_PRIO1_ADDR	0x12000

/*
 * Flash Error Log Event Codes.
 */
#define HW_EVENT_RESET_ERR	0xF00B
#define HW_EVENT_ISP_ERR	0xF020
#define HW_EVENT_PARITY_ERR	0xF022
#define HW_EVENT_NVRAM_CHKSUM_ERR	0xF023
#define HW_EVENT_FLASH_FW_ERR	0xF024

	__le32	flash_data;		/* Flash/NVRAM BIOS data. */

	__le32	ctrl_status;		/* Control/Status. */
#define CSRX_FLASH_ACCESS_ERROR	BIT_18	/* Flash/NVRAM Access Error. */
#define CSRX_DMA_ACTIVE		BIT_17	/* DMA Active status. */
#define CSRX_DMA_SHUTDOWN	BIT_16	/* DMA Shutdown control status. */
#define CSRX_FUNCTION		BIT_15	/* Function number. */
					/* PCI-X Bus Mode. */
#define CSRX_PCIX_BUS_MODE_MASK	(BIT_11|BIT_10|BIT_9|BIT_8)
#define PBM_PCI_33MHZ		(0 << 8)
#define PBM_PCIX_M1_66MHZ	(1 << 8)
#define PBM_PCIX_M1_100MHZ	(2 << 8)
#define PBM_PCIX_M1_133MHZ	(3 << 8)
#define PBM_PCIX_M2_66MHZ	(5 << 8)
#define PBM_PCIX_M2_100MHZ	(6 << 8)
#define PBM_PCIX_M2_133MHZ	(7 << 8)
#define PBM_PCI_66MHZ		(8 << 8)
					/* Max Write Burst byte count. */
#define CSRX_MAX_WRT_BURST_MASK	(BIT_5|BIT_4)
#define MWB_512_BYTES		(0 << 4)
#define MWB_1024_BYTES		(1 << 4)
#define MWB_2048_BYTES		(2 << 4)
#define MWB_4096_BYTES		(3 << 4)

#define CSRX_64BIT_SLOT		BIT_2	/* PCI 64-Bit Bus Slot. */
#define CSRX_FLASH_ENABLE	BIT_1	/* Flash BIOS Read/Write enable. */
#define CSRX_ISP_SOFT_RESET	BIT_0	/* ISP soft reset. */

	__le32	ictrl;			/* Interrupt control. */
#define ICRX_EN_RISC_INT	BIT_3	/* Enable RISC interrupts on PCI. */

	__le32	istatus;		/* Interrupt status. */
#define ISRX_RISC_INT		BIT_3	/* RISC interrupt. */

	__le32	unused_1[2];		/* Gap. */

					/* Request Queue. */
	__le32	req_q_in;		/*  In-Pointer. */
	__le32	req_q_out;		/*  Out-Pointer. */
					/* Response Queue. */
	__le32	rsp_q_in;		/*  In-Pointer. */
	__le32	rsp_q_out;		/*  Out-Pointer. */
					/* Priority Request Queue. */
	__le32	preq_q_in;		/*  In-Pointer. */
	__le32	preq_q_out;		/*  Out-Pointer. */

	__le32	unused_2[2];		/* Gap. */

					/* ATIO Queue. */
	__le32	atio_q_in;		/*  In-Pointer. */
	__le32	atio_q_out;		/*  Out-Pointer. */

	__le32	host_status;
#define HSRX_RISC_INT		BIT_15	/* RISC to Host interrupt. */
#define HSRX_RISC_PAUSED	BIT_8	/* RISC Paused. */

	__le32	hccr;			/* Host command & control register. */
					/* HCCR statuses. */
#define HCCRX_HOST_INT		BIT_6	/* Host to RISC interrupt bit. */
#define HCCRX_RISC_RESET	BIT_5	/* RISC Reset mode bit. */
					/* HCCR commands. */
					/* NOOP. */
#define HCCRX_NOOP		0x00000000
					/* Set RISC Reset. */
#define HCCRX_SET_RISC_RESET	0x10000000
					/* Clear RISC Reset. */
#define HCCRX_CLR_RISC_RESET	0x20000000
					/* Set RISC Pause. */
#define HCCRX_SET_RISC_PAUSE	0x30000000
					/* Releases RISC Pause. */
#define HCCRX_REL_RISC_PAUSE	0x40000000
					/* Set HOST to RISC interrupt. */
#define HCCRX_SET_HOST_INT	0x50000000
					/* Clear HOST to RISC interrupt. */
#define HCCRX_CLR_HOST_INT	0x60000000
					/* Clear RISC to PCI interrupt. */
#define HCCRX_CLR_RISC_INT	0xA0000000

	__le32	gpiod;			/* GPIO Data register. */

					/* LED update mask. */
#define GPDX_LED_UPDATE_MASK	(BIT_20|BIT_19|BIT_18)
					/* Data update mask. */
#define GPDX_DATA_UPDATE_MASK	(BIT_17|BIT_16)
					/* Data update mask. */
#define GPDX_DATA_UPDATE_2_MASK	(BIT_28|BIT_27|BIT_26|BIT_17|BIT_16)
					/* LED control mask. */
#define GPDX_LED_COLOR_MASK	(BIT_4|BIT_3|BIT_2)
					/* LED bit values. Color names as
					 * referenced in fw spec.
					 */
#define GPDX_LED_YELLOW_ON	BIT_2
#define GPDX_LED_GREEN_ON	BIT_3
#define GPDX_LED_AMBER_ON	BIT_4
					/* Data in/out. */
#define GPDX_DATA_INOUT		(BIT_1|BIT_0)

	__le32	gpioe;			/* GPIO Enable register. */
					/* Enable update mask. */
#define GPEX_ENABLE_UPDATE_MASK	(BIT_17|BIT_16)
					/* Enable update mask. */
#define GPEX_ENABLE_UPDATE_2_MASK (BIT_28|BIT_27|BIT_26|BIT_17|BIT_16)
					/* Enable. */
#define GPEX_ENABLE		(BIT_1|BIT_0)

	__le32	iobase_addr;		/* I/O Bus Base Address register. */

	__le32	unused_3[10];		/* Gap. */

	__le16	mailbox0;
	__le16	mailbox1;
	__le16	mailbox2;
	__le16	mailbox3;
	__le16	mailbox4;
	__le16	mailbox5;
	__le16	mailbox6;
	__le16	mailbox7;
	__le16	mailbox8;
	__le16	mailbox9;
	__le16	mailbox10;
	__le16	mailbox11;
	__le16	mailbox12;
	__le16	mailbox13;
	__le16	mailbox14;
	__le16	mailbox15;
	__le16	mailbox16;
	__le16	mailbox17;
	__le16	mailbox18;
	__le16	mailbox19;
	__le16	mailbox20;
	__le16	mailbox21;
	__le16	mailbox22;
	__le16	mailbox23;
	__le16	mailbox24;
	__le16	mailbox25;
	__le16	mailbox26;
	__le16	mailbox27;
	__le16	mailbox28;
	__le16	mailbox29;
	__le16	mailbox30;
	__le16	mailbox31;

	__le32	iobase_window;
	__le32	iobase_c4;
	__le32	iobase_c8;
	__le32	unused_4_1[6];		/* Gap. */
	__le32	iobase_q;
	__le32	unused_5[2];		/* Gap. */
	__le32	iobase_select;
	__le32	unused_6[2];		/* Gap. */
	__le32	iobase_sdata;
};
/* RISC-RISC semaphore register PCI offet */
#define RISC_REGISTER_BASE_OFFSET	0x7010
#define RISC_REGISTER_WINDOW_OFFSET	0x6

/* RISC-RISC semaphore/flag register (risc address 0x7016) */

#define RISC_SEMAPHORE		0x1UL
#define RISC_SEMAPHORE_WE	(RISC_SEMAPHORE << 16)
#define RISC_SEMAPHORE_CLR	(RISC_SEMAPHORE_WE | 0x0UL)
#define RISC_SEMAPHORE_SET	(RISC_SEMAPHORE_WE | RISC_SEMAPHORE)

#define RISC_SEMAPHORE_FORCE		0x8000UL
#define RISC_SEMAPHORE_FORCE_WE		(RISC_SEMAPHORE_FORCE << 16)
#define RISC_SEMAPHORE_FORCE_CLR	(RISC_SEMAPHORE_FORCE_WE | 0x0UL)
#define RISC_SEMAPHORE_FORCE_SET	\
		(RISC_SEMAPHORE_FORCE_WE | RISC_SEMAPHORE_FORCE)

/* RISC semaphore timeouts (ms) */
#define TIMEOUT_SEMAPHORE		2500
#define TIMEOUT_SEMAPHORE_FORCE		2000
#define TIMEOUT_TOTAL_ELAPSED		4500

/* Trace Control *************************************************************/

#define TC_AEN_DISABLE		0

#define TC_EFT_ENABLE		4
#define TC_EFT_DISABLE		5

#define TC_FCE_ENABLE		8
#define TC_FCE_OPTIONS		0
#define TC_FCE_DEFAULT_RX_SIZE	2112
#define TC_FCE_DEFAULT_TX_SIZE	2112
#define TC_FCE_DISABLE		9
#define TC_FCE_DISABLE_TRACE	BIT_0

/* MID Support ***************************************************************/

#define MIN_MULTI_ID_FABRIC	64	/* Must be power-of-2. */
#define MAX_MULTI_ID_FABRIC	256	/* ... */

struct mid_conf_entry_24xx {
	uint16_t reserved_1;

	/*
	 * BIT 0  = Enable Hard Loop Id
	 * BIT 1  = Acquire Loop ID in LIPA
	 * BIT 2  = ID not Acquired
	 * BIT 3  = Enable VP
	 * BIT 4  = Enable Initiator Mode
	 * BIT 5  = Disable Target Mode
	 * BIT 6-7 = Reserved
	 */
	uint8_t options;

	uint8_t hard_address;

	uint8_t port_name[WWN_SIZE];
	uint8_t node_name[WWN_SIZE];
};

struct mid_init_cb_24xx {
	struct init_cb_24xx init_cb;

	__le16	count;
	__le16	options;

	struct mid_conf_entry_24xx entries[MAX_MULTI_ID_FABRIC];
};


struct mid_db_entry_24xx {
	uint16_t status;
#define MDBS_NON_PARTIC		BIT_3
#define MDBS_ID_ACQUIRED	BIT_1
#define MDBS_ENABLED		BIT_0

	uint8_t options;
	uint8_t hard_address;

	uint8_t port_name[WWN_SIZE];
	uint8_t node_name[WWN_SIZE];

	uint8_t port_id[3];
	uint8_t reserved_1;
};

/*
 * Virtual Port Control IOCB
 */
#define VP_CTRL_IOCB_TYPE	0x30	/* Virtual Port Control entry. */
struct vp_ctrl_entry_24xx {
	uint8_t entry_type;		/* Entry type. */
	uint8_t entry_count;		/* Entry count. */
	uint8_t sys_define;		/* System defined. */
	uint8_t entry_status;		/* Entry Status. */

	uint32_t handle;		/* System handle. */

	__le16	vp_idx_failed;

	__le16	comp_status;		/* Completion status. */
#define CS_VCE_IOCB_ERROR       0x01    /* Error processing IOCB */
#define CS_VCE_ACQ_ID_ERROR	0x02	/* Error while acquireing ID. */
#define CS_VCE_BUSY		0x05	/* Firmware not ready to accept cmd. */

	__le16	command;
#define VCE_COMMAND_ENABLE_VPS	0x00	/* Enable VPs. */
#define VCE_COMMAND_DISABLE_VPS	0x08	/* Disable VPs. */
#define VCE_COMMAND_DISABLE_VPS_REINIT	0x09 /* Disable VPs and reinit link. */
#define VCE_COMMAND_DISABLE_VPS_LOGO	0x0a /* Disable VPs and LOGO ports. */
#define VCE_COMMAND_DISABLE_VPS_LOGO_ALL        0x0b /* Disable VPs and LOGO ports. */

	__le16	vp_count;

	uint8_t vp_idx_map[16];
	__le16	flags;
	__le16	id;
	uint16_t reserved_4;
	__le16	hopct;
	uint8_t reserved_5[24];
};

/*
 * Modify Virtual Port Configuration IOCB
 */
#define VP_CONFIG_IOCB_TYPE	0x31	/* Virtual Port Config entry. */
struct vp_config_entry_24xx {
	uint8_t entry_type;		/* Entry type. */
	uint8_t entry_count;		/* Entry count. */
	uint8_t handle_count;
	uint8_t entry_status;		/* Entry Status. */

	uint32_t handle;		/* System handle. */

	__le16	flags;
#define CS_VF_BIND_VPORTS_TO_VF         BIT_0
#define CS_VF_SET_QOS_OF_VPORTS         BIT_1
#define CS_VF_SET_HOPS_OF_VPORTS        BIT_2

	__le16	comp_status;		/* Completion status. */
#define CS_VCT_STS_ERROR	0x01	/* Specified VPs were not disabled. */
#define CS_VCT_CNT_ERROR	0x02	/* Invalid VP count. */
#define CS_VCT_ERROR		0x03	/* Unknown error. */
#define CS_VCT_IDX_ERROR	0x02	/* Invalid VP index. */
#define CS_VCT_BUSY		0x05	/* Firmware not ready to accept cmd. */

	uint8_t command;
#define VCT_COMMAND_MOD_VPS     0x00    /* Modify VP configurations. */
#define VCT_COMMAND_MOD_ENABLE_VPS 0x01 /* Modify configuration & enable VPs. */

	uint8_t vp_count;

	uint8_t vp_index1;
	uint8_t vp_index2;

	uint8_t options_idx1;
	uint8_t hard_address_idx1;
	uint16_t reserved_vp1;
	uint8_t port_name_idx1[WWN_SIZE];
	uint8_t node_name_idx1[WWN_SIZE];

	uint8_t options_idx2;
	uint8_t hard_address_idx2;
	uint16_t reserved_vp2;
	uint8_t port_name_idx2[WWN_SIZE];
	uint8_t node_name_idx2[WWN_SIZE];
	__le16	id;
	uint16_t reserved_4;
	__le16	hopct;
	uint8_t reserved_5[2];
};

#define VP_RPT_ID_IOCB_TYPE	0x32	/* Report ID Acquisition entry. */
enum VP_STATUS {
	VP_STAT_COMPL,
	VP_STAT_FAIL,
	VP_STAT_ID_CHG,
	VP_STAT_SNS_TO,				/* timeout */
	VP_STAT_SNS_RJT,
	VP_STAT_SCR_TO,				/* timeout */
	VP_STAT_SCR_RJT,
};

enum VP_FLAGS {
	VP_FLAGS_CON_FLOOP = 1,
	VP_FLAGS_CON_P2P = 2,
	VP_FLAGS_CON_FABRIC = 3,
	VP_FLAGS_NAME_VALID = BIT_5,
};

struct vp_rpt_id_entry_24xx {
	uint8_t entry_type;		/* Entry type. */
	uint8_t entry_count;		/* Entry count. */
	uint8_t sys_define;		/* System defined. */
	uint8_t entry_status;		/* Entry Status. */
	__le32 resv1;
	uint8_t vp_acquired;
	uint8_t vp_setup;
	uint8_t vp_idx;		/* Format 0=reserved */
	uint8_t vp_status;	/* Format 0=reserved */

	uint8_t port_id[3];
	uint8_t format;
<<<<<<< HEAD

	uint8_t vp_idx_map[16];

	uint8_t reserved_4[24];
	uint16_t bbcr;
	uint8_t reserved_5[6];
=======
	union {
		struct _f0 {
			/* format 0 loop */
			uint8_t vp_idx_map[16];
			uint8_t reserved_4[32];
		} f0;
		struct _f1 {
			/* format 1 fabric */
			uint8_t vpstat1_subcode; /* vp_status=1 subcode */
			uint8_t flags;
#define TOPO_MASK  0xE
#define TOPO_FL    0x2
#define TOPO_N2N   0x4
#define TOPO_F     0x6

			uint16_t fip_flags;
			uint8_t rsv2[12];

			uint8_t ls_rjt_vendor;
			uint8_t ls_rjt_explanation;
			uint8_t ls_rjt_reason;
			uint8_t rsv3[5];

			uint8_t port_name[8];
			uint8_t node_name[8];
			uint16_t bbcr;
			uint8_t reserved_5[6];
		} f1;
		struct _f2 { /* format 2: N2N direct connect */
			uint8_t vpstat1_subcode;
			uint8_t flags;
			uint16_t fip_flags;
			uint8_t rsv2[12];

			uint8_t ls_rjt_vendor;
			uint8_t ls_rjt_explanation;
			uint8_t ls_rjt_reason;
			uint8_t rsv3[5];

			uint8_t port_name[8];
			uint8_t node_name[8];
			uint16_t bbcr;
			uint8_t reserved_5[2];
			uint8_t remote_nport_id[4];
		} f2;
	} u;
>>>>>>> 24b8d41d
};

#define VF_EVFP_IOCB_TYPE       0x26    /* Exchange Virtual Fabric Parameters entry. */
struct vf_evfp_entry_24xx {
        uint8_t entry_type;             /* Entry type. */
        uint8_t entry_count;            /* Entry count. */
        uint8_t sys_define;             /* System defined. */
        uint8_t entry_status;           /* Entry Status. */

        uint32_t handle;                /* System handle. */
        __le16	comp_status;           /* Completion status. */
        __le16	timeout;               /* timeout */
        __le16	adim_tagging_mode;

        __le16	vfport_id;
        uint32_t exch_addr;

        __le16	nport_handle;          /* N_PORT handle. */
        __le16	control_flags;
        uint32_t io_parameter_0;
        uint32_t io_parameter_1;
	__le64	 tx_address __packed;	/* Data segment 0 address. */
        uint32_t tx_len;                /* Data segment 0 length. */
	__le64	 rx_address __packed;	/* Data segment 1 address. */
        uint32_t rx_len;                /* Data segment 1 length. */
};

/* END MID Support ***********************************************************/

/* Flash Description Table ***************************************************/

struct qla_fdt_layout {
	uint8_t sig[4];
	__le16	version;
	__le16	len;
	__le16	checksum;
	uint8_t unused1[2];
	uint8_t model[16];
	__le16	man_id;
	__le16	id;
	uint8_t flags;
	uint8_t erase_cmd;
	uint8_t alt_erase_cmd;
	uint8_t wrt_enable_cmd;
	uint8_t wrt_enable_bits;
	uint8_t wrt_sts_reg_cmd;
	uint8_t unprotect_sec_cmd;
	uint8_t read_man_id_cmd;
	__le32 block_size;
	__le32 alt_block_size;
	__le32 flash_size;
	__le32 wrt_enable_data;
	uint8_t read_id_addr_len;
	uint8_t wrt_disable_bits;
	uint8_t read_dev_id_len;
	uint8_t chip_erase_cmd;
	__le16	read_timeout;
	uint8_t protect_sec_cmd;
	uint8_t unused2[65];
};

/* Flash Layout Table ********************************************************/

struct qla_flt_location {
	uint8_t sig[4];
	__le16	start_lo;
	__le16	start_hi;
	uint8_t version;
	uint8_t unused[5];
	__le16	checksum;
};

#define FLT_REG_FW		0x01
#define FLT_REG_BOOT_CODE	0x07
#define FLT_REG_VPD_0		0x14
#define FLT_REG_NVRAM_0		0x15
#define FLT_REG_VPD_1		0x16
#define FLT_REG_NVRAM_1		0x17
#define FLT_REG_VPD_2		0xD4
#define FLT_REG_NVRAM_2		0xD5
#define FLT_REG_VPD_3		0xD6
#define FLT_REG_NVRAM_3		0xD7
#define FLT_REG_FDT		0x1a
#define FLT_REG_FLT		0x1c
#define FLT_REG_HW_EVENT_0	0x1d
#define FLT_REG_HW_EVENT_1	0x1f
#define FLT_REG_NPIV_CONF_0	0x29
#define FLT_REG_NPIV_CONF_1	0x2a
#define FLT_REG_GOLD_FW		0x2f
#define FLT_REG_FCP_PRIO_0	0x87
#define FLT_REG_FCP_PRIO_1	0x88
#define FLT_REG_CNA_FW		0x97
#define FLT_REG_BOOT_CODE_8044	0xA2
#define FLT_REG_FCOE_FW		0xA4
#define FLT_REG_FCOE_NVRAM_0	0xAA
#define FLT_REG_FCOE_NVRAM_1	0xAC

/* 27xx */
#define FLT_REG_IMG_PRI_27XX	0x95
#define FLT_REG_IMG_SEC_27XX	0x96
#define FLT_REG_FW_SEC_27XX	0x02
#define FLT_REG_BOOTLOAD_SEC_27XX	0x9
#define FLT_REG_VPD_SEC_27XX_0	0x50
#define FLT_REG_VPD_SEC_27XX_1	0x52
#define FLT_REG_VPD_SEC_27XX_2	0xD8
#define FLT_REG_VPD_SEC_27XX_3	0xDA

/* 28xx */
#define FLT_REG_AUX_IMG_PRI_28XX	0x125
#define FLT_REG_AUX_IMG_SEC_28XX	0x126
#define FLT_REG_VPD_SEC_28XX_0		0x10C
#define FLT_REG_VPD_SEC_28XX_1		0x10E
#define FLT_REG_VPD_SEC_28XX_2		0x110
#define FLT_REG_VPD_SEC_28XX_3		0x112
#define FLT_REG_NVRAM_SEC_28XX_0	0x10D
#define FLT_REG_NVRAM_SEC_28XX_1	0x10F
#define FLT_REG_NVRAM_SEC_28XX_2	0x111
#define FLT_REG_NVRAM_SEC_28XX_3	0x113
#define FLT_REG_MPI_PRI_28XX		0xD3
#define FLT_REG_MPI_SEC_28XX		0xF0
#define FLT_REG_PEP_PRI_28XX		0xD1
#define FLT_REG_PEP_SEC_28XX		0xF1

struct qla_flt_region {
	__le16	code;
	uint8_t attribute;
	uint8_t reserved;
	__le32 size;
	__le32 start;
	__le32 end;
};

struct qla_flt_header {
	__le16	version;
	__le16	length;
	__le16	checksum;
	__le16	unused;
	struct qla_flt_region region[0];
};

#define FLT_REGION_SIZE		16
#define FLT_MAX_REGIONS		0xFF
#define FLT_REGIONS_SIZE	(FLT_REGION_SIZE * FLT_MAX_REGIONS)

/* Flash NPIV Configuration Table ********************************************/

struct qla_npiv_header {
	uint8_t sig[2];
	__le16	version;
	__le16	entries;
	__le16	unused[4];
	__le16	checksum;
};

struct qla_npiv_entry {
	__le16	flags;
	__le16	vf_id;
	uint8_t q_qos;
	uint8_t f_qos;
	__le16	unused1;
	uint8_t port_name[WWN_SIZE];
	uint8_t node_name[WWN_SIZE];
};

/* 84XX Support **************************************************************/

#define MBA_ISP84XX_ALERT	0x800f  /* Alert Notification. */
#define A84_PANIC_RECOVERY	0x1
#define A84_OP_LOGIN_COMPLETE	0x2
#define A84_DIAG_LOGIN_COMPLETE	0x3
#define A84_GOLD_LOGIN_COMPLETE	0x4

#define MBC_ISP84XX_RESET	0x3a    /* Reset. */

#define FSTATE_REMOTE_FC_DOWN	BIT_0
#define FSTATE_NSL_LINK_DOWN	BIT_1
#define FSTATE_IS_DIAG_FW	BIT_2
#define FSTATE_LOGGED_IN	BIT_3
#define FSTATE_WAITING_FOR_VERIFY	BIT_4

#define VERIFY_CHIP_IOCB_TYPE	0x1B
struct verify_chip_entry_84xx {
	uint8_t entry_type;
	uint8_t entry_count;
	uint8_t sys_defined;
	uint8_t entry_status;

	uint32_t handle;

	__le16	options;
#define VCO_DONT_UPDATE_FW	BIT_0
#define VCO_FORCE_UPDATE	BIT_1
#define VCO_DONT_RESET_UPDATE	BIT_2
#define VCO_DIAG_FW		BIT_3
#define VCO_END_OF_DATA		BIT_14
#define VCO_ENABLE_DSD		BIT_15

	__le16	reserved_1;

	__le16	data_seg_cnt;
	__le16	reserved_2[3];

	__le32	fw_ver;
	__le32	exchange_address;

	__le32 reserved_3[3];
	__le32	fw_size;
	__le32	fw_seq_size;
	__le32	relative_offset;

	struct dsd64 dsd;
};

struct verify_chip_rsp_84xx {
	uint8_t entry_type;
	uint8_t entry_count;
	uint8_t sys_defined;
	uint8_t entry_status;

	uint32_t handle;

	__le16	comp_status;
#define CS_VCS_CHIP_FAILURE	0x3
#define CS_VCS_BAD_EXCHANGE	0x8
#define CS_VCS_SEQ_COMPLETEi	0x40

	__le16	failure_code;
#define VFC_CHECKSUM_ERROR	0x1
#define VFC_INVALID_LEN		0x2
#define VFC_ALREADY_IN_PROGRESS	0x8

	__le16	reserved_1[4];

	__le32	fw_ver;
	__le32	exchange_address;

	__le32 reserved_2[6];
};

#define ACCESS_CHIP_IOCB_TYPE	0x2B
struct access_chip_84xx {
	uint8_t entry_type;
	uint8_t entry_count;
	uint8_t sys_defined;
	uint8_t entry_status;

	uint32_t handle;

	__le16	options;
#define ACO_DUMP_MEMORY		0x0
#define ACO_LOAD_MEMORY		0x1
#define ACO_CHANGE_CONFIG_PARAM	0x2
#define ACO_REQUEST_INFO	0x3

	__le16	reserved1;

	__le16	dseg_count;
	__le16	reserved2[3];

	__le32	parameter1;
	__le32	parameter2;
	__le32	parameter3;

	__le32	reserved3[3];
	__le32	total_byte_cnt;
	__le32	reserved4;

	struct dsd64 dsd;
};

struct access_chip_rsp_84xx {
	uint8_t entry_type;
	uint8_t entry_count;
	uint8_t sys_defined;
	uint8_t entry_status;

	uint32_t handle;

	__le16	comp_status;
	__le16	failure_code;
	__le32	residual_count;

	__le32	reserved[12];
};

/* 81XX Support **************************************************************/

#define MBA_DCBX_START		0x8016
#define MBA_DCBX_COMPLETE	0x8030
#define MBA_FCF_CONF_ERR	0x8031
#define MBA_DCBX_PARAM_UPDATE	0x8032
#define MBA_IDC_COMPLETE	0x8100
#define MBA_IDC_NOTIFY		0x8101
#define MBA_IDC_TIME_EXT	0x8102

#define MBC_IDC_ACK		0x101
#define MBC_RESTART_MPI_FW	0x3d
#define MBC_FLASH_ACCESS_CTRL	0x3e	/* Control flash access. */
#define MBC_GET_XGMAC_STATS	0x7a
#define MBC_GET_DCBX_PARAMS	0x51

/*
 * ISP83xx mailbox commands
 */
#define MBC_WRITE_REMOTE_REG		0x0001 /* Write remote register */
#define MBC_READ_REMOTE_REG		0x0009 /* Read remote register */
#define MBC_RESTART_NIC_FIRMWARE	0x003d /* Restart NIC firmware */
#define MBC_SET_ACCESS_CONTROL		0x003e /* Access control command */

/* Flash access control option field bit definitions */
#define FAC_OPT_FORCE_SEMAPHORE		BIT_15
#define FAC_OPT_REQUESTOR_ID		BIT_14
#define FAC_OPT_CMD_SUBCODE		0xff

/* Flash access control command subcodes */
#define FAC_OPT_CMD_WRITE_PROTECT	0x00
#define FAC_OPT_CMD_WRITE_ENABLE	0x01
#define FAC_OPT_CMD_ERASE_SECTOR	0x02
#define FAC_OPT_CMD_LOCK_SEMAPHORE	0x03
#define FAC_OPT_CMD_UNLOCK_SEMAPHORE	0x04
#define FAC_OPT_CMD_GET_SECTOR_SIZE	0x05

/* enhanced features bit definitions */
#define NEF_LR_DIST_ENABLE	BIT_0

/* LR Distance bit positions */
#define LR_DIST_NV_POS		2
#define LR_DIST_NV_MASK		0xf
#define LR_DIST_FW_POS		12

/* FAC semaphore defines */
#define FAC_SEMAPHORE_UNLOCK    0
#define FAC_SEMAPHORE_LOCK      1

struct nvram_81xx {
	/* NVRAM header. */
	uint8_t id[4];
	__le16	nvram_version;
	__le16	reserved_0;

	/* Firmware Initialization Control Block. */
	__le16	version;
	__le16	reserved_1;
	__le16	frame_payload_size;
	__le16	execution_throttle;
	__le16	exchange_count;
	__le16	reserved_2;

	uint8_t port_name[WWN_SIZE];
	uint8_t node_name[WWN_SIZE];

	__le16	login_retry_count;
	__le16	reserved_3;
	__le16	interrupt_delay_timer;
	__le16	login_timeout;

	__le32	firmware_options_1;
	__le32	firmware_options_2;
	__le32	firmware_options_3;

	__le16	reserved_4[4];

	/* Offset 64. */
	uint8_t enode_mac[6];
	__le16	reserved_5[5];

	/* Offset 80. */
	__le16	reserved_6[24];

	/* Offset 128. */
	__le16	ex_version;
	uint8_t prio_fcf_matching_flags;
	uint8_t reserved_6_1[3];
	__le16	pri_fcf_vlan_id;
	uint8_t pri_fcf_fabric_name[8];
	__le16	reserved_6_2[7];
	uint8_t spma_mac_addr[6];
	__le16	reserved_6_3[14];

	/* Offset 192. */
	uint8_t min_supported_speed;
	uint8_t reserved_7_0;
	__le16	reserved_7[31];

	/*
	 * BIT 0  = Enable spinup delay
	 * BIT 1  = Disable BIOS
	 * BIT 2  = Enable Memory Map BIOS
	 * BIT 3  = Enable Selectable Boot
	 * BIT 4  = Disable RISC code load
	 * BIT 5  = Disable Serdes
	 * BIT 6  = Opt boot mode
	 * BIT 7  = Interrupt enable
	 *
	 * BIT 8  = EV Control enable
	 * BIT 9  = Enable lip reset
	 * BIT 10 = Enable lip full login
	 * BIT 11 = Enable target reset
	 * BIT 12 = Stop firmware
	 * BIT 13 = Enable nodename option
	 * BIT 14 = Default WWPN valid
	 * BIT 15 = Enable alternate WWN
	 *
	 * BIT 16 = CLP LUN string
	 * BIT 17 = CLP Target string
	 * BIT 18 = CLP BIOS enable string
	 * BIT 19 = CLP Serdes string
	 * BIT 20 = CLP WWPN string
	 * BIT 21 = CLP WWNN string
	 * BIT 22 =
	 * BIT 23 =
	 * BIT 24 = Keep WWPN
	 * BIT 25 = Temp WWPN
	 * BIT 26-31 =
	 */
	__le32	host_p;

	uint8_t alternate_port_name[WWN_SIZE];
	uint8_t alternate_node_name[WWN_SIZE];

	uint8_t boot_port_name[WWN_SIZE];
	__le16	boot_lun_number;
	__le16	reserved_8;

	uint8_t alt1_boot_port_name[WWN_SIZE];
	__le16	alt1_boot_lun_number;
	__le16	reserved_9;

	uint8_t alt2_boot_port_name[WWN_SIZE];
	__le16	alt2_boot_lun_number;
	__le16	reserved_10;

	uint8_t alt3_boot_port_name[WWN_SIZE];
	__le16	alt3_boot_lun_number;
	__le16	reserved_11;

	/*
	 * BIT 0 = Selective Login
	 * BIT 1 = Alt-Boot Enable
	 * BIT 2 = Reserved
	 * BIT 3 = Boot Order List
	 * BIT 4 = Reserved
	 * BIT 5 = Selective LUN
	 * BIT 6 = Reserved
	 * BIT 7-31 =
	 */
	__le32	efi_parameters;

	uint8_t reset_delay;
	uint8_t reserved_12;
	__le16	reserved_13;

	__le16	boot_id_number;
	__le16	reserved_14;

	__le16	max_luns_per_target;
	__le16	reserved_15;

	__le16	port_down_retry_count;
	__le16	link_down_timeout;

	/* FCode parameters. */
	__le16	fcode_parameter;

	__le16	reserved_16[3];

	/* Offset 352. */
	uint8_t reserved_17[4];
	__le16	reserved_18[5];
	uint8_t reserved_19[2];
	__le16	reserved_20[8];

	/* Offset 384. */
	uint8_t reserved_21[16];
	__le16	reserved_22[3];

	/* Offset 406 (0x196) Enhanced Features
	 * BIT 0    = Extended BB credits for LR
	 * BIT 1    = Virtual Fabric Enable
	 * BIT 2-5  = Distance Support if BIT 0 is on
	 * BIT 6    = Prefer FCP
	 * BIT 7    = SCM Disabled if BIT is set (1)
	 * BIT 8-15 = Unused
	 */
	uint16_t enhanced_features;

	uint16_t reserved_24[4];

	/* Offset 416. */
	__le16	reserved_25[32];

	/* Offset 480. */
	uint8_t model_name[16];

	/* Offset 496. */
	__le16	feature_mask_l;
	__le16	feature_mask_h;
	__le16	reserved_26[2];

	__le16	subsystem_vendor_id;
	__le16	subsystem_device_id;

	__le32	checksum;
};

/*
 * ISP Initialization Control Block.
 * Little endian except where noted.
 */
#define	ICB_VERSION 1
struct init_cb_81xx {
	__le16	version;
	__le16	reserved_1;

	__le16	frame_payload_size;
	__le16	execution_throttle;
	__le16	exchange_count;

	__le16	reserved_2;

	uint8_t port_name[WWN_SIZE];		/* Big endian. */
	uint8_t node_name[WWN_SIZE];		/* Big endian. */

	__le16	response_q_inpointer;
	__le16	request_q_outpointer;

	__le16	login_retry_count;

	__le16	prio_request_q_outpointer;

	__le16	response_q_length;
	__le16	request_q_length;

	__le16	reserved_3;

	__le16	prio_request_q_length;

	__le64	 request_q_address __packed;
	__le64	 response_q_address __packed;
	__le64	 prio_request_q_address __packed;

	uint8_t reserved_4[8];

	__le16	atio_q_inpointer;
	__le16	atio_q_length;
	__le64	 atio_q_address __packed;

	__le16	interrupt_delay_timer;		/* 100us increments. */
	__le16	login_timeout;

	/*
	 * BIT 0-3 = Reserved
	 * BIT 4  = Enable Target Mode
	 * BIT 5  = Disable Initiator Mode
	 * BIT 6  = Reserved
	 * BIT 7  = Reserved
	 *
	 * BIT 8-13 = Reserved
	 * BIT 14 = Node Name Option
	 * BIT 15-31 = Reserved
	 */
	__le32	firmware_options_1;

	/*
	 * BIT 0  = Operation Mode bit 0
	 * BIT 1  = Operation Mode bit 1
	 * BIT 2  = Operation Mode bit 2
	 * BIT 3  = Operation Mode bit 3
	 * BIT 4-7 = Reserved
	 *
	 * BIT 8  = Enable Class 2
	 * BIT 9  = Enable ACK0
	 * BIT 10 = Reserved
	 * BIT 11 = Enable FC-SP Security
	 * BIT 12 = FC Tape Enable
	 * BIT 13 = Reserved
	 * BIT 14 = Enable Target PRLI Control
	 * BIT 15-31 = Reserved
	 */
	__le32	firmware_options_2;

	/*
	 * BIT 0-3 = Reserved
	 * BIT 4  = FCP RSP Payload bit 0
	 * BIT 5  = FCP RSP Payload bit 1
	 * BIT 6  = Enable Receive Out-of-Order data frame handling
	 * BIT 7  = Reserved
	 *
	 * BIT 8  = Reserved
	 * BIT 9  = Enable Out-of-Order FCP_XFER_RDY relative offset handling
	 * BIT 10-16 = Reserved
	 * BIT 17 = Enable multiple FCFs
	 * BIT 18-20 = MAC addressing mode
	 * BIT 21-25 = Ethernet data rate
	 * BIT 26 = Enable ethernet header rx IOCB for ATIO q
	 * BIT 27 = Enable ethernet header rx IOCB for response q
	 * BIT 28 = SPMA selection bit 0
	 * BIT 28 = SPMA selection bit 1
	 * BIT 30-31 = Reserved
	 */
	__le32	firmware_options_3;

	uint8_t  reserved_5[8];

	uint8_t enode_mac[6];

	uint8_t reserved_6[10];
};

struct mid_init_cb_81xx {
	struct init_cb_81xx init_cb;

	uint16_t count;
	uint16_t options;

	struct mid_conf_entry_24xx entries[MAX_MULTI_ID_FABRIC];
};

struct ex_init_cb_81xx {
	uint16_t ex_version;
	uint8_t prio_fcf_matching_flags;
	uint8_t reserved_1[3];
	uint16_t pri_fcf_vlan_id;
	uint8_t pri_fcf_fabric_name[8];
	uint16_t reserved_2[7];
	uint8_t spma_mac_addr[6];
	uint16_t reserved_3[14];
};

#define FARX_ACCESS_FLASH_CONF_81XX	0x7FFD0000
#define FARX_ACCESS_FLASH_DATA_81XX	0x7F800000
#define FARX_ACCESS_FLASH_CONF_28XX	0x7FFD0000
#define FARX_ACCESS_FLASH_DATA_28XX	0x7F7D0000

/* FCP priority config defines *************************************/
/* operations */
#define QLFC_FCP_PRIO_DISABLE           0x0
#define QLFC_FCP_PRIO_ENABLE            0x1
#define QLFC_FCP_PRIO_GET_CONFIG        0x2
#define QLFC_FCP_PRIO_SET_CONFIG        0x3

struct qla_fcp_prio_entry {
	uint16_t flags;         /* Describes parameter(s) in FCP        */
	/* priority entry that are valid        */
#define FCP_PRIO_ENTRY_VALID            0x1
#define FCP_PRIO_ENTRY_TAG_VALID        0x2
#define FCP_PRIO_ENTRY_SPID_VALID       0x4
#define FCP_PRIO_ENTRY_DPID_VALID       0x8
#define FCP_PRIO_ENTRY_LUNB_VALID       0x10
#define FCP_PRIO_ENTRY_LUNE_VALID       0x20
#define FCP_PRIO_ENTRY_SWWN_VALID       0x40
#define FCP_PRIO_ENTRY_DWWN_VALID       0x80
	uint8_t  tag;           /* Priority value                   */
	uint8_t  reserved;      /* Reserved for future use          */
	uint32_t src_pid;       /* Src port id. high order byte     */
				/* unused; -1 (wild card)           */
	uint32_t dst_pid;       /* Src port id. high order byte     */
	/* unused; -1 (wild card)           */
	uint16_t lun_beg;       /* 1st lun num of lun range.        */
				/* -1 (wild card)                   */
	uint16_t lun_end;       /* 2nd lun num of lun range.        */
				/* -1 (wild card)                   */
	uint8_t  src_wwpn[8];   /* Source WWPN: -1 (wild card)      */
	uint8_t  dst_wwpn[8];   /* Destination WWPN: -1 (wild card) */
};

struct qla_fcp_prio_cfg {
	uint8_t  signature[4];  /* "HQOS" signature of config data  */
	uint16_t version;       /* 1: Initial version               */
	uint16_t length;        /* config data size in num bytes    */
	uint16_t checksum;      /* config data bytes checksum       */
	uint16_t num_entries;   /* Number of entries                */
	uint16_t size_of_entry; /* Size of each entry in num bytes  */
	uint8_t  attributes;    /* enable/disable, persistence      */
#define FCP_PRIO_ATTR_DISABLE   0x0
#define FCP_PRIO_ATTR_ENABLE    0x1
#define FCP_PRIO_ATTR_PERSIST   0x2
	uint8_t  reserved;      /* Reserved for future use          */
#define FCP_PRIO_CFG_HDR_SIZE   offsetof(struct qla_fcp_prio_cfg, entry)
	struct qla_fcp_prio_entry entry[1023]; /* fcp priority entries  */
	uint8_t  reserved2[16];
};

#define FCP_PRIO_CFG_SIZE       (32*1024) /* fcp prio data per port*/

/* 25XX Support ****************************************************/
#define FA_FCP_PRIO0_ADDR_25	0x3C000
#define FA_FCP_PRIO1_ADDR_25	0x3E000

/* 81XX Flash locations -- occupies second 2MB region. */
#define FA_BOOT_CODE_ADDR_81	0x80000
#define FA_RISC_CODE_ADDR_81	0xA0000
#define FA_FW_AREA_ADDR_81	0xC0000
#define FA_VPD_NVRAM_ADDR_81	0xD0000
#define FA_VPD0_ADDR_81		0xD0000
#define FA_VPD1_ADDR_81		0xD0400
#define FA_NVRAM0_ADDR_81	0xD0080
#define FA_NVRAM1_ADDR_81	0xD0180
#define FA_FEATURE_ADDR_81	0xD4000
#define FA_FLASH_DESCR_ADDR_81	0xD8000
#define FA_FLASH_LAYOUT_ADDR_81	0xD8400
#define FA_HW_EVENT0_ADDR_81	0xDC000
#define FA_HW_EVENT1_ADDR_81	0xDC400
#define FA_NPIV_CONF0_ADDR_81	0xD1000
#define FA_NPIV_CONF1_ADDR_81	0xD2000

/* 83XX Flash locations -- occupies second 8MB region. */
#define FA_FLASH_LAYOUT_ADDR_83	(0x3F1000/4)
#define FA_FLASH_LAYOUT_ADDR_28	(0x11000/4)

#define NVRAM_DUAL_FCP_NVME_FLAG_OFFSET	0x196

#endif<|MERGE_RESOLUTION|>--- conflicted
+++ resolved
@@ -1495,14 +1495,6 @@
 
 	uint8_t port_id[3];
 	uint8_t format;
-<<<<<<< HEAD
-
-	uint8_t vp_idx_map[16];
-
-	uint8_t reserved_4[24];
-	uint16_t bbcr;
-	uint8_t reserved_5[6];
-=======
 	union {
 		struct _f0 {
 			/* format 0 loop */
@@ -1549,7 +1541,6 @@
 			uint8_t remote_nport_id[4];
 		} f2;
 	} u;
->>>>>>> 24b8d41d
 };
 
 #define VF_EVFP_IOCB_TYPE       0x26    /* Exchange Virtual Fabric Parameters entry. */
