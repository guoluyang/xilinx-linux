--- conflicted
+++ resolved
@@ -1878,18 +1878,6 @@
 				sizeof(phost_info->nodename));
 			if (!strcmp(phost_info->nodename, "(none)"))
 				ha->mr.host_info_resend = true;
-<<<<<<< HEAD
-			strncpy(phost_info->release,
-			    p_sysid->release, RELEASE_LENGTH);
-			strncpy(phost_info->version,
-			    p_sysid->version, VERSION_LENGTH);
-			strncpy(phost_info->machine,
-			    p_sysid->machine, MACHINE_LENGTH);
-			strncpy(phost_info->domainname,
-			    p_sysid->domainname, DOMNAME_LENGTH);
-			strncpy(phost_info->hostdriver,
-			    QLA2XXX_VERSION, VERSION_LENGTH);
-=======
 			strlcpy(phost_info->release, p_sysid->release,
 				sizeof(phost_info->release));
 			strlcpy(phost_info->version, p_sysid->version,
@@ -1900,7 +1888,6 @@
 				sizeof(phost_info->domainname));
 			strlcpy(phost_info->hostdriver, QLA2XXX_VERSION,
 				sizeof(phost_info->hostdriver));
->>>>>>> 24b8d41d
 			preg_hsi->utc = (uint64_t)ktime_get_real_seconds();
 			ql_dbg(ql_dbg_init, vha, 0x0149,
 			    "ISP%04X: Host registration with firmware\n",
