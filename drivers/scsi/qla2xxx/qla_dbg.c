// SPDX-License-Identifier: GPL-2.0-only
/*
 * QLogic Fibre Channel HBA Driver
 * Copyright (c)  2003-2014 QLogic Corporation
 */

/*
 * Table for showing the current message id in use for particular level
 * Change this table for addition of log/debug messages.
 * ----------------------------------------------------------------------
 * |             Level            |   Last Value Used  |     Holes	|
 * ----------------------------------------------------------------------
<<<<<<< HEAD
 * | Module Init and Probe        |       0x0191       | 0x0146         |
 * |                              |                    | 0x015b-0x0160	|
 * |                              |                    | 0x016e		|
 * | Mailbox commands             |       0x1199       | 0x1193		|
 * | Device Discovery             |       0x2004       | 0x2016		|
 * |                              |                    | 0x2011-0x2012, |
 * |                              |                    | 0x2099-0x20a4  |
=======
 * | Module Init and Probe        |       0x0199       |                |
 * | Mailbox commands             |       0x1206       | 0x11a5-0x11ff	|
 * | Device Discovery             |       0x2134       | 0x210e-0x2116  |
 * |				  | 		       | 0x211a         |
 * |                              |                    | 0x211c-0x2128  |
 * |                              |                    | 0x212c-0x2134  |
>>>>>>> 24b8d41d
 * | Queue Command and IO tracing |       0x3074       | 0x300b         |
 * |                              |                    | 0x3027-0x3028  |
 * |                              |                    | 0x303d-0x3041  |
 * |                              |                    | 0x302d,0x3033  |
 * |                              |                    | 0x3036,0x3038  |
 * |                              |                    | 0x303a		|
 * | DPC Thread                   |       0x4023       | 0x4002,0x4013  |
<<<<<<< HEAD
 * | Async Events                 |       0x5090       | 0x502b-0x502f  |
 * |				  | 		       | 0x5047         |
 * |                              |                    | 0x5084,0x5075	|
 * |                              |                    | 0x503d,0x5044  |
 * |                              |                    | 0x505f		|
=======
 * | Async Events                 |       0x509c       |                |
>>>>>>> 24b8d41d
 * | Timer Routines               |       0x6012       |                |
 * | User Space Interactions      |       0x70e3       | 0x7018,0x702e  |
 * |				  |		       | 0x7020,0x7024  |
 * |                              |                    | 0x7039,0x7045  |
 * |                              |                    | 0x7073-0x7075  |
 * |                              |                    | 0x70a5-0x70a6  |
 * |                              |                    | 0x70a8,0x70ab  |
 * |                              |                    | 0x70ad-0x70ae  |
 * |                              |                    | 0x70d0-0x70d6	|
 * |                              |                    | 0x70d7-0x70db  |
<<<<<<< HEAD
 * | Task Management              |       0x8042       | 0x8000,0x800b  |
=======
 * | Task Management              |       0x8042       | 0x8000         |
>>>>>>> 24b8d41d
 * |                              |                    | 0x8019         |
 * |                              |                    | 0x8025,0x8026  |
 * |                              |                    | 0x8031,0x8032  |
 * |                              |                    | 0x8039,0x803c  |
 * | AER/EEH                      |       0x9011       |		|
 * | Virtual Port                 |       0xa007       |		|
 * | ISP82XX Specific             |       0xb157       | 0xb002,0xb024  |
 * |                              |                    | 0xb09e,0xb0ae  |
 * |				  |		       | 0xb0c3,0xb0c6  |
 * |                              |                    | 0xb0e0-0xb0ef  |
 * |                              |                    | 0xb085,0xb0dc  |
 * |                              |                    | 0xb107,0xb108  |
 * |                              |                    | 0xb111,0xb11e  |
 * |                              |                    | 0xb12c,0xb12d  |
 * |                              |                    | 0xb13a,0xb142  |
 * |                              |                    | 0xb13c-0xb140  |
 * |                              |                    | 0xb149		|
 * | MultiQ                       |       0xc010       |		|
 * | Misc                         |       0xd303       | 0xd031-0xd0ff	|
 * |                              |                    | 0xd101-0xd1fe	|
 * |                              |                    | 0xd214-0xd2fe	|
 * | Target Mode		  |	  0xe081       |		|
 * | Target Mode Management	  |	  0xf09b       | 0xf002		|
 * |                              |                    | 0xf046-0xf049  |
 * | Target Mode Task Management  |	  0x1000d      |		|
 * ----------------------------------------------------------------------
 */

#include "qla_def.h"

#include <linux/delay.h>
#define CREATE_TRACE_POINTS
#include <trace/events/qla.h>

static uint32_t ql_dbg_offset = 0x800;

static inline void
qla2xxx_prep_dump(struct qla_hw_data *ha, struct qla2xxx_fw_dump *fw_dump)
{
	fw_dump->fw_major_version = htonl(ha->fw_major_version);
	fw_dump->fw_minor_version = htonl(ha->fw_minor_version);
	fw_dump->fw_subminor_version = htonl(ha->fw_subminor_version);
	fw_dump->fw_attributes = htonl(ha->fw_attributes);

	fw_dump->vendor = htonl(ha->pdev->vendor);
	fw_dump->device = htonl(ha->pdev->device);
	fw_dump->subsystem_vendor = htonl(ha->pdev->subsystem_vendor);
	fw_dump->subsystem_device = htonl(ha->pdev->subsystem_device);
}

static inline void *
qla2xxx_copy_queues(struct qla_hw_data *ha, void *ptr)
{
	struct req_que *req = ha->req_q_map[0];
	struct rsp_que *rsp = ha->rsp_q_map[0];
	/* Request queue. */
	memcpy(ptr, req->ring, req->length *
	    sizeof(request_t));

	/* Response queue. */
	ptr += req->length * sizeof(request_t);
	memcpy(ptr, rsp->ring, rsp->length  *
	    sizeof(response_t));

	return ptr + (rsp->length * sizeof(response_t));
}

int
qla27xx_dump_mpi_ram(struct qla_hw_data *ha, uint32_t addr, uint32_t *ram,
	uint32_t ram_dwords, void **nxt)
{
	struct device_reg_24xx __iomem *reg = &ha->iobase->isp24;
	dma_addr_t dump_dma = ha->gid_list_dma;
	uint32_t *chunk = (uint32_t *)ha->gid_list;
	uint32_t dwords = qla2x00_gid_list_size(ha) / 4;
	uint32_t stat;
	ulong i, j, timer = 6000000;
	int rval = QLA_FUNCTION_FAILED;

	clear_bit(MBX_INTERRUPT, &ha->mbx_cmd_flags);
	for (i = 0; i < ram_dwords; i += dwords, addr += dwords) {
		if (i + dwords > ram_dwords)
			dwords = ram_dwords - i;

		wrt_reg_word(&reg->mailbox0, MBC_LOAD_DUMP_MPI_RAM);
		wrt_reg_word(&reg->mailbox1, LSW(addr));
		wrt_reg_word(&reg->mailbox8, MSW(addr));

		wrt_reg_word(&reg->mailbox2, MSW(LSD(dump_dma)));
		wrt_reg_word(&reg->mailbox3, LSW(LSD(dump_dma)));
		wrt_reg_word(&reg->mailbox6, MSW(MSD(dump_dma)));
		wrt_reg_word(&reg->mailbox7, LSW(MSD(dump_dma)));

		wrt_reg_word(&reg->mailbox4, MSW(dwords));
		wrt_reg_word(&reg->mailbox5, LSW(dwords));

		wrt_reg_word(&reg->mailbox9, 0);
		wrt_reg_dword(&reg->hccr, HCCRX_SET_HOST_INT);

		ha->flags.mbox_int = 0;
		while (timer--) {
			udelay(5);

			stat = rd_reg_dword(&reg->host_status);
			/* Check for pending interrupts. */
			if (!(stat & HSRX_RISC_INT))
				continue;

			stat &= 0xff;
			if (stat != 0x1 && stat != 0x2 &&
			    stat != 0x10 && stat != 0x11) {

				/* Clear this intr; it wasn't a mailbox intr */
				wrt_reg_dword(&reg->hccr, HCCRX_CLR_RISC_INT);
				rd_reg_dword(&reg->hccr);
				continue;
			}

			set_bit(MBX_INTERRUPT, &ha->mbx_cmd_flags);
			rval = rd_reg_word(&reg->mailbox0) & MBS_MASK;
			wrt_reg_dword(&reg->hccr, HCCRX_CLR_RISC_INT);
			rd_reg_dword(&reg->hccr);
			break;
		}
		ha->flags.mbox_int = 1;
		*nxt = ram + i;

		if (!test_and_clear_bit(MBX_INTERRUPT, &ha->mbx_cmd_flags)) {
			/* no interrupt, timed out*/
			return rval;
		}
		if (rval) {
			/* error completion status */
			return rval;
		}
		for (j = 0; j < dwords; j++) {
			ram[i + j] =
			    (IS_QLA27XX(ha) || IS_QLA28XX(ha)) ?
			    chunk[j] : swab32(chunk[j]);
		}
	}

	*nxt = ram + i;
	return QLA_SUCCESS;
}

int
qla24xx_dump_ram(struct qla_hw_data *ha, uint32_t addr, __be32 *ram,
		 uint32_t ram_dwords, void **nxt)
{
	int rval = QLA_FUNCTION_FAILED;
	struct device_reg_24xx __iomem *reg = &ha->iobase->isp24;
	dma_addr_t dump_dma = ha->gid_list_dma;
	uint32_t *chunk = (uint32_t *)ha->gid_list;
	uint32_t dwords = qla2x00_gid_list_size(ha) / 4;
	uint32_t stat;
	ulong i, j, timer = 6000000;

	clear_bit(MBX_INTERRUPT, &ha->mbx_cmd_flags);

	for (i = 0; i < ram_dwords; i += dwords, addr += dwords) {
		if (i + dwords > ram_dwords)
			dwords = ram_dwords - i;

		wrt_reg_word(&reg->mailbox0, MBC_DUMP_RISC_RAM_EXTENDED);
		wrt_reg_word(&reg->mailbox1, LSW(addr));
		wrt_reg_word(&reg->mailbox8, MSW(addr));

		wrt_reg_word(&reg->mailbox2, MSW(LSD(dump_dma)));
		wrt_reg_word(&reg->mailbox3, LSW(LSD(dump_dma)));
		wrt_reg_word(&reg->mailbox6, MSW(MSD(dump_dma)));
		wrt_reg_word(&reg->mailbox7, LSW(MSD(dump_dma)));

		wrt_reg_word(&reg->mailbox4, MSW(dwords));
		wrt_reg_word(&reg->mailbox5, LSW(dwords));
		wrt_reg_dword(&reg->hccr, HCCRX_SET_HOST_INT);

		ha->flags.mbox_int = 0;
		while (timer--) {
			udelay(5);
			stat = rd_reg_dword(&reg->host_status);

			/* Check for pending interrupts. */
			if (!(stat & HSRX_RISC_INT))
				continue;

			stat &= 0xff;
			if (stat != 0x1 && stat != 0x2 &&
			    stat != 0x10 && stat != 0x11) {
				wrt_reg_dword(&reg->hccr, HCCRX_CLR_RISC_INT);
				rd_reg_dword(&reg->hccr);
				continue;
			}

			set_bit(MBX_INTERRUPT, &ha->mbx_cmd_flags);
			rval = rd_reg_word(&reg->mailbox0) & MBS_MASK;
			wrt_reg_dword(&reg->hccr, HCCRX_CLR_RISC_INT);
			rd_reg_dword(&reg->hccr);
			break;
		}
		ha->flags.mbox_int = 1;
		*nxt = ram + i;

		if (!test_and_clear_bit(MBX_INTERRUPT, &ha->mbx_cmd_flags)) {
			/* no interrupt, timed out*/
			return rval;
		}
		if (rval) {
			/* error completion status */
			return rval;
		}
		for (j = 0; j < dwords; j++) {
			ram[i + j] = (__force __be32)
				((IS_QLA27XX(ha) || IS_QLA28XX(ha)) ?
				 chunk[j] : swab32(chunk[j]));
		}
	}

	*nxt = ram + i;
	return QLA_SUCCESS;
}

static int
qla24xx_dump_memory(struct qla_hw_data *ha, __be32 *code_ram,
		    uint32_t cram_size, void **nxt)
{
	int rval;

	/* Code RAM. */
	rval = qla24xx_dump_ram(ha, 0x20000, code_ram, cram_size / 4, nxt);
	if (rval != QLA_SUCCESS)
		return rval;

	set_bit(RISC_SRAM_DUMP_CMPL, &ha->fw_dump_cap_flags);

	/* External Memory. */
	rval = qla24xx_dump_ram(ha, 0x100000, *nxt,
	    ha->fw_memory_size - 0x100000 + 1, nxt);
	if (rval == QLA_SUCCESS)
		set_bit(RISC_EXT_MEM_DUMP_CMPL, &ha->fw_dump_cap_flags);

	return rval;
}

static __be32 *
qla24xx_read_window(struct device_reg_24xx __iomem *reg, uint32_t iobase,
		    uint32_t count, __be32 *buf)
{
	__le32 __iomem *dmp_reg;

	wrt_reg_dword(&reg->iobase_addr, iobase);
	dmp_reg = &reg->iobase_window;
	for ( ; count--; dmp_reg++)
		*buf++ = htonl(rd_reg_dword(dmp_reg));

	return buf;
}

void
qla24xx_pause_risc(struct device_reg_24xx __iomem *reg, struct qla_hw_data *ha)
{
	wrt_reg_dword(&reg->hccr, HCCRX_SET_RISC_PAUSE);

	/* 100 usec delay is sufficient enough for hardware to pause RISC */
	udelay(100);
	if (rd_reg_dword(&reg->host_status) & HSRX_RISC_PAUSED)
		set_bit(RISC_PAUSE_CMPL, &ha->fw_dump_cap_flags);
}

int
qla24xx_soft_reset(struct qla_hw_data *ha)
{
	int rval = QLA_SUCCESS;
	uint32_t cnt;
	uint16_t wd;
	struct device_reg_24xx __iomem *reg = &ha->iobase->isp24;

	/*
	 * Reset RISC. The delay is dependent on system architecture.
	 * Driver can proceed with the reset sequence after waiting
	 * for a timeout period.
	 */
	wrt_reg_dword(&reg->ctrl_status, CSRX_DMA_SHUTDOWN|MWB_4096_BYTES);
	for (cnt = 0; cnt < 30000; cnt++) {
		if ((rd_reg_dword(&reg->ctrl_status) & CSRX_DMA_ACTIVE) == 0)
			break;

		udelay(10);
	}
	if (!(rd_reg_dword(&reg->ctrl_status) & CSRX_DMA_ACTIVE))
		set_bit(DMA_SHUTDOWN_CMPL, &ha->fw_dump_cap_flags);

	wrt_reg_dword(&reg->ctrl_status,
	    CSRX_ISP_SOFT_RESET|CSRX_DMA_SHUTDOWN|MWB_4096_BYTES);
	pci_read_config_word(ha->pdev, PCI_COMMAND, &wd);

	udelay(100);

	/* Wait for soft-reset to complete. */
	for (cnt = 0; cnt < 30000; cnt++) {
		if ((rd_reg_dword(&reg->ctrl_status) &
		    CSRX_ISP_SOFT_RESET) == 0)
			break;

		udelay(10);
	}
	if (!(rd_reg_dword(&reg->ctrl_status) & CSRX_ISP_SOFT_RESET))
		set_bit(ISP_RESET_CMPL, &ha->fw_dump_cap_flags);

	wrt_reg_dword(&reg->hccr, HCCRX_CLR_RISC_RESET);
	rd_reg_dword(&reg->hccr);             /* PCI Posting. */

	for (cnt = 10000; rd_reg_word(&reg->mailbox0) != 0 &&
	    rval == QLA_SUCCESS; cnt--) {
		if (cnt)
			udelay(10);
		else
			rval = QLA_FUNCTION_TIMEOUT;
	}
	if (rval == QLA_SUCCESS)
		set_bit(RISC_RDY_AFT_RESET, &ha->fw_dump_cap_flags);

	return rval;
}

static int
qla2xxx_dump_ram(struct qla_hw_data *ha, uint32_t addr, __be16 *ram,
    uint32_t ram_words, void **nxt)
{
	int rval;
	uint32_t cnt, stat, timer, words, idx;
	uint16_t mb0;
	struct device_reg_2xxx __iomem *reg = &ha->iobase->isp;
	dma_addr_t dump_dma = ha->gid_list_dma;
	__le16 *dump = (__force __le16 *)ha->gid_list;

	rval = QLA_SUCCESS;
	mb0 = 0;

	WRT_MAILBOX_REG(ha, reg, 0, MBC_DUMP_RISC_RAM_EXTENDED);
	clear_bit(MBX_INTERRUPT, &ha->mbx_cmd_flags);

	words = qla2x00_gid_list_size(ha) / 2;
	for (cnt = 0; cnt < ram_words && rval == QLA_SUCCESS;
	    cnt += words, addr += words) {
		if (cnt + words > ram_words)
			words = ram_words - cnt;

		WRT_MAILBOX_REG(ha, reg, 1, LSW(addr));
		WRT_MAILBOX_REG(ha, reg, 8, MSW(addr));

		WRT_MAILBOX_REG(ha, reg, 2, MSW(dump_dma));
		WRT_MAILBOX_REG(ha, reg, 3, LSW(dump_dma));
		WRT_MAILBOX_REG(ha, reg, 6, MSW(MSD(dump_dma)));
		WRT_MAILBOX_REG(ha, reg, 7, LSW(MSD(dump_dma)));

		WRT_MAILBOX_REG(ha, reg, 4, words);
		wrt_reg_word(&reg->hccr, HCCR_SET_HOST_INT);

		for (timer = 6000000; timer; timer--) {
			/* Check for pending interrupts. */
			stat = rd_reg_dword(&reg->u.isp2300.host_status);
			if (stat & HSR_RISC_INT) {
				stat &= 0xff;

				if (stat == 0x1 || stat == 0x2) {
					set_bit(MBX_INTERRUPT,
					    &ha->mbx_cmd_flags);

					mb0 = RD_MAILBOX_REG(ha, reg, 0);

					/* Release mailbox registers. */
					wrt_reg_word(&reg->semaphore, 0);
					wrt_reg_word(&reg->hccr,
					    HCCR_CLR_RISC_INT);
					rd_reg_word(&reg->hccr);
					break;
				} else if (stat == 0x10 || stat == 0x11) {
					set_bit(MBX_INTERRUPT,
					    &ha->mbx_cmd_flags);

					mb0 = RD_MAILBOX_REG(ha, reg, 0);

					wrt_reg_word(&reg->hccr,
					    HCCR_CLR_RISC_INT);
					rd_reg_word(&reg->hccr);
					break;
				}

				/* clear this intr; it wasn't a mailbox intr */
				wrt_reg_word(&reg->hccr, HCCR_CLR_RISC_INT);
				rd_reg_word(&reg->hccr);
			}
			udelay(5);
		}

		if (test_and_clear_bit(MBX_INTERRUPT, &ha->mbx_cmd_flags)) {
			rval = mb0 & MBS_MASK;
			for (idx = 0; idx < words; idx++)
				ram[cnt + idx] =
					cpu_to_be16(le16_to_cpu(dump[idx]));
		} else {
			rval = QLA_FUNCTION_FAILED;
		}
	}

	*nxt = rval == QLA_SUCCESS ? &ram[cnt] : NULL;
	return rval;
}

static inline void
qla2xxx_read_window(struct device_reg_2xxx __iomem *reg, uint32_t count,
		    __be16 *buf)
{
	__le16 __iomem *dmp_reg = &reg->u.isp2300.fb_cmd;

	for ( ; count--; dmp_reg++)
		*buf++ = htons(rd_reg_word(dmp_reg));
}

static inline void *
qla24xx_copy_eft(struct qla_hw_data *ha, void *ptr)
{
	if (!ha->eft)
		return ptr;

	memcpy(ptr, ha->eft, ntohl(ha->fw_dump->eft_size));
	return ptr + ntohl(ha->fw_dump->eft_size);
}

static inline void *
qla25xx_copy_fce(struct qla_hw_data *ha, void *ptr, __be32 **last_chain)
{
	uint32_t cnt;
	__be32 *iter_reg;
	struct qla2xxx_fce_chain *fcec = ptr;

	if (!ha->fce)
		return ptr;

	*last_chain = &fcec->type;
	fcec->type = htonl(DUMP_CHAIN_FCE);
	fcec->chain_size = htonl(sizeof(struct qla2xxx_fce_chain) +
	    fce_calc_size(ha->fce_bufs));
	fcec->size = htonl(fce_calc_size(ha->fce_bufs));
	fcec->addr_l = htonl(LSD(ha->fce_dma));
	fcec->addr_h = htonl(MSD(ha->fce_dma));

	iter_reg = fcec->eregs;
	for (cnt = 0; cnt < 8; cnt++)
		*iter_reg++ = htonl(ha->fce_mb[cnt]);

	memcpy(iter_reg, ha->fce, ntohl(fcec->size));

	return (char *)iter_reg + ntohl(fcec->size);
}

static inline void *
qla25xx_copy_exlogin(struct qla_hw_data *ha, void *ptr, __be32 **last_chain)
{
	struct qla2xxx_offld_chain *c = ptr;

	if (!ha->exlogin_buf)
		return ptr;

	*last_chain = &c->type;

	c->type = cpu_to_be32(DUMP_CHAIN_EXLOGIN);
	c->chain_size = cpu_to_be32(sizeof(struct qla2xxx_offld_chain) +
	    ha->exlogin_size);
	c->size = cpu_to_be32(ha->exlogin_size);
	c->addr = cpu_to_be64(ha->exlogin_buf_dma);

	ptr += sizeof(struct qla2xxx_offld_chain);
	memcpy(ptr, ha->exlogin_buf, ha->exlogin_size);

	return (char *)ptr + be32_to_cpu(c->size);
}

static inline void *
qla81xx_copy_exchoffld(struct qla_hw_data *ha, void *ptr, __be32 **last_chain)
{
	struct qla2xxx_offld_chain *c = ptr;

	if (!ha->exchoffld_buf)
		return ptr;

	*last_chain = &c->type;

	c->type = cpu_to_be32(DUMP_CHAIN_EXCHG);
	c->chain_size = cpu_to_be32(sizeof(struct qla2xxx_offld_chain) +
	    ha->exchoffld_size);
	c->size = cpu_to_be32(ha->exchoffld_size);
	c->addr = cpu_to_be64(ha->exchoffld_buf_dma);

	ptr += sizeof(struct qla2xxx_offld_chain);
	memcpy(ptr, ha->exchoffld_buf, ha->exchoffld_size);

	return (char *)ptr + be32_to_cpu(c->size);
}

static inline void *
qla2xxx_copy_atioqueues(struct qla_hw_data *ha, void *ptr,
			__be32 **last_chain)
{
	struct qla2xxx_mqueue_chain *q;
	struct qla2xxx_mqueue_header *qh;
	uint32_t num_queues;
	int que;
	struct {
		int length;
		void *ring;
	} aq, *aqp;

	if (!ha->tgt.atio_ring)
		return ptr;

	num_queues = 1;
	aqp = &aq;
	aqp->length = ha->tgt.atio_q_length;
	aqp->ring = ha->tgt.atio_ring;

	for (que = 0; que < num_queues; que++) {
		/* aqp = ha->atio_q_map[que]; */
		q = ptr;
		*last_chain = &q->type;
		q->type = htonl(DUMP_CHAIN_QUEUE);
		q->chain_size = htonl(
		    sizeof(struct qla2xxx_mqueue_chain) +
		    sizeof(struct qla2xxx_mqueue_header) +
		    (aqp->length * sizeof(request_t)));
		ptr += sizeof(struct qla2xxx_mqueue_chain);

		/* Add header. */
		qh = ptr;
		qh->queue = htonl(TYPE_ATIO_QUEUE);
		qh->number = htonl(que);
		qh->size = htonl(aqp->length * sizeof(request_t));
		ptr += sizeof(struct qla2xxx_mqueue_header);

		/* Add data. */
		memcpy(ptr, aqp->ring, aqp->length * sizeof(request_t));

		ptr += aqp->length * sizeof(request_t);
	}

	return ptr;
}

static inline void *
qla25xx_copy_mqueues(struct qla_hw_data *ha, void *ptr, __be32 **last_chain)
{
	struct qla2xxx_mqueue_chain *q;
	struct qla2xxx_mqueue_header *qh;
	struct req_que *req;
	struct rsp_que *rsp;
	int que;

	if (!ha->mqenable)
		return ptr;

	/* Request queues */
	for (que = 1; que < ha->max_req_queues; que++) {
		req = ha->req_q_map[que];
		if (!req)
			break;

		/* Add chain. */
		q = ptr;
		*last_chain = &q->type;
		q->type = htonl(DUMP_CHAIN_QUEUE);
		q->chain_size = htonl(
		    sizeof(struct qla2xxx_mqueue_chain) +
		    sizeof(struct qla2xxx_mqueue_header) +
		    (req->length * sizeof(request_t)));
		ptr += sizeof(struct qla2xxx_mqueue_chain);

		/* Add header. */
		qh = ptr;
		qh->queue = htonl(TYPE_REQUEST_QUEUE);
		qh->number = htonl(que);
		qh->size = htonl(req->length * sizeof(request_t));
		ptr += sizeof(struct qla2xxx_mqueue_header);

		/* Add data. */
		memcpy(ptr, req->ring, req->length * sizeof(request_t));
		ptr += req->length * sizeof(request_t);
	}

	/* Response queues */
	for (que = 1; que < ha->max_rsp_queues; que++) {
		rsp = ha->rsp_q_map[que];
		if (!rsp)
			break;

		/* Add chain. */
		q = ptr;
		*last_chain = &q->type;
		q->type = htonl(DUMP_CHAIN_QUEUE);
		q->chain_size = htonl(
		    sizeof(struct qla2xxx_mqueue_chain) +
		    sizeof(struct qla2xxx_mqueue_header) +
		    (rsp->length * sizeof(response_t)));
		ptr += sizeof(struct qla2xxx_mqueue_chain);

		/* Add header. */
		qh = ptr;
		qh->queue = htonl(TYPE_RESPONSE_QUEUE);
		qh->number = htonl(que);
		qh->size = htonl(rsp->length * sizeof(response_t));
		ptr += sizeof(struct qla2xxx_mqueue_header);

		/* Add data. */
		memcpy(ptr, rsp->ring, rsp->length * sizeof(response_t));
		ptr += rsp->length * sizeof(response_t);
	}

	return ptr;
}

static inline void *
qla25xx_copy_mq(struct qla_hw_data *ha, void *ptr, __be32 **last_chain)
{
	uint32_t cnt, que_idx;
	uint8_t que_cnt;
	struct qla2xxx_mq_chain *mq = ptr;
	device_reg_t *reg;

	if (!ha->mqenable || IS_QLA83XX(ha) || IS_QLA27XX(ha) ||
	    IS_QLA28XX(ha))
		return ptr;

	mq = ptr;
	*last_chain = &mq->type;
	mq->type = htonl(DUMP_CHAIN_MQ);
	mq->chain_size = htonl(sizeof(struct qla2xxx_mq_chain));

	que_cnt = ha->max_req_queues > ha->max_rsp_queues ?
		ha->max_req_queues : ha->max_rsp_queues;
	mq->count = htonl(que_cnt);
	for (cnt = 0; cnt < que_cnt; cnt++) {
		reg = ISP_QUE_REG(ha, cnt);
		que_idx = cnt * 4;
		mq->qregs[que_idx] =
		    htonl(rd_reg_dword(&reg->isp25mq.req_q_in));
		mq->qregs[que_idx+1] =
		    htonl(rd_reg_dword(&reg->isp25mq.req_q_out));
		mq->qregs[que_idx+2] =
		    htonl(rd_reg_dword(&reg->isp25mq.rsp_q_in));
		mq->qregs[que_idx+3] =
		    htonl(rd_reg_dword(&reg->isp25mq.rsp_q_out));
	}

	return ptr + sizeof(struct qla2xxx_mq_chain);
}

void
qla2xxx_dump_post_process(scsi_qla_host_t *vha, int rval)
{
	struct qla_hw_data *ha = vha->hw;

	if (rval != QLA_SUCCESS) {
		ql_log(ql_log_warn, vha, 0xd000,
		    "Failed to dump firmware (%x), dump status flags (0x%lx).\n",
		    rval, ha->fw_dump_cap_flags);
		ha->fw_dumped = false;
	} else {
		ql_log(ql_log_info, vha, 0xd001,
		    "Firmware dump saved to temp buffer (%ld/%p), dump status flags (0x%lx).\n",
		    vha->host_no, ha->fw_dump, ha->fw_dump_cap_flags);
		ha->fw_dumped = true;
		qla2x00_post_uevent_work(vha, QLA_UEVENT_CODE_FW_DUMP);
	}
}

void qla2xxx_dump_fw(scsi_qla_host_t *vha)
{
	unsigned long flags;

	spin_lock_irqsave(&vha->hw->hardware_lock, flags);
	vha->hw->isp_ops->fw_dump(vha);
	spin_unlock_irqrestore(&vha->hw->hardware_lock, flags);
}

/**
 * qla2300_fw_dump() - Dumps binary data from the 2300 firmware.
 * @vha: HA context
 */
void
qla2300_fw_dump(scsi_qla_host_t *vha)
{
	int		rval;
	uint32_t	cnt;
	struct qla_hw_data *ha = vha->hw;
	struct device_reg_2xxx __iomem *reg = &ha->iobase->isp;
	__le16 __iomem *dmp_reg;
	struct qla2300_fw_dump	*fw;
	void		*nxt;
	struct scsi_qla_host *base_vha = pci_get_drvdata(ha->pdev);

	lockdep_assert_held(&ha->hardware_lock);

	if (!ha->fw_dump) {
		ql_log(ql_log_warn, vha, 0xd002,
		    "No buffer available for dump.\n");
		return;
	}

	if (ha->fw_dumped) {
		ql_log(ql_log_warn, vha, 0xd003,
		    "Firmware has been previously dumped (%p) "
		    "-- ignoring request.\n",
		    ha->fw_dump);
		return;
	}
	fw = &ha->fw_dump->isp.isp23;
	qla2xxx_prep_dump(ha, ha->fw_dump);

	rval = QLA_SUCCESS;
	fw->hccr = htons(rd_reg_word(&reg->hccr));

	/* Pause RISC. */
	wrt_reg_word(&reg->hccr, HCCR_PAUSE_RISC);
	if (IS_QLA2300(ha)) {
		for (cnt = 30000;
		    (rd_reg_word(&reg->hccr) & HCCR_RISC_PAUSE) == 0 &&
			rval == QLA_SUCCESS; cnt--) {
			if (cnt)
				udelay(100);
			else
				rval = QLA_FUNCTION_TIMEOUT;
		}
	} else {
		rd_reg_word(&reg->hccr);		/* PCI Posting. */
		udelay(10);
	}

	if (rval == QLA_SUCCESS) {
		dmp_reg = &reg->flash_address;
		for (cnt = 0; cnt < ARRAY_SIZE(fw->pbiu_reg); cnt++, dmp_reg++)
			fw->pbiu_reg[cnt] = htons(rd_reg_word(dmp_reg));

		dmp_reg = &reg->u.isp2300.req_q_in;
		for (cnt = 0; cnt < ARRAY_SIZE(fw->risc_host_reg);
		    cnt++, dmp_reg++)
			fw->risc_host_reg[cnt] = htons(rd_reg_word(dmp_reg));

		dmp_reg = &reg->u.isp2300.mailbox0;
		for (cnt = 0; cnt < ARRAY_SIZE(fw->mailbox_reg);
		    cnt++, dmp_reg++)
			fw->mailbox_reg[cnt] = htons(rd_reg_word(dmp_reg));

		wrt_reg_word(&reg->ctrl_status, 0x40);
		qla2xxx_read_window(reg, 32, fw->resp_dma_reg);

		wrt_reg_word(&reg->ctrl_status, 0x50);
		qla2xxx_read_window(reg, 48, fw->dma_reg);

		wrt_reg_word(&reg->ctrl_status, 0x00);
		dmp_reg = &reg->risc_hw;
		for (cnt = 0; cnt < ARRAY_SIZE(fw->risc_hdw_reg);
		    cnt++, dmp_reg++)
			fw->risc_hdw_reg[cnt] = htons(rd_reg_word(dmp_reg));

		wrt_reg_word(&reg->pcr, 0x2000);
		qla2xxx_read_window(reg, 16, fw->risc_gp0_reg);

		wrt_reg_word(&reg->pcr, 0x2200);
		qla2xxx_read_window(reg, 16, fw->risc_gp1_reg);

		wrt_reg_word(&reg->pcr, 0x2400);
		qla2xxx_read_window(reg, 16, fw->risc_gp2_reg);

		wrt_reg_word(&reg->pcr, 0x2600);
		qla2xxx_read_window(reg, 16, fw->risc_gp3_reg);

		wrt_reg_word(&reg->pcr, 0x2800);
		qla2xxx_read_window(reg, 16, fw->risc_gp4_reg);

		wrt_reg_word(&reg->pcr, 0x2A00);
		qla2xxx_read_window(reg, 16, fw->risc_gp5_reg);

		wrt_reg_word(&reg->pcr, 0x2C00);
		qla2xxx_read_window(reg, 16, fw->risc_gp6_reg);

		wrt_reg_word(&reg->pcr, 0x2E00);
		qla2xxx_read_window(reg, 16, fw->risc_gp7_reg);

		wrt_reg_word(&reg->ctrl_status, 0x10);
		qla2xxx_read_window(reg, 64, fw->frame_buf_hdw_reg);

		wrt_reg_word(&reg->ctrl_status, 0x20);
		qla2xxx_read_window(reg, 64, fw->fpm_b0_reg);

		wrt_reg_word(&reg->ctrl_status, 0x30);
		qla2xxx_read_window(reg, 64, fw->fpm_b1_reg);

		/* Reset RISC. */
		wrt_reg_word(&reg->ctrl_status, CSR_ISP_SOFT_RESET);
		for (cnt = 0; cnt < 30000; cnt++) {
			if ((rd_reg_word(&reg->ctrl_status) &
			    CSR_ISP_SOFT_RESET) == 0)
				break;

			udelay(10);
		}
	}

	if (!IS_QLA2300(ha)) {
		for (cnt = 30000; RD_MAILBOX_REG(ha, reg, 0) != 0 &&
		    rval == QLA_SUCCESS; cnt--) {
			if (cnt)
				udelay(100);
			else
				rval = QLA_FUNCTION_TIMEOUT;
		}
	}

	/* Get RISC SRAM. */
	if (rval == QLA_SUCCESS)
		rval = qla2xxx_dump_ram(ha, 0x800, fw->risc_ram,
					ARRAY_SIZE(fw->risc_ram), &nxt);

	/* Get stack SRAM. */
	if (rval == QLA_SUCCESS)
		rval = qla2xxx_dump_ram(ha, 0x10000, fw->stack_ram,
					ARRAY_SIZE(fw->stack_ram), &nxt);

	/* Get data SRAM. */
	if (rval == QLA_SUCCESS)
		rval = qla2xxx_dump_ram(ha, 0x11000, fw->data_ram,
		    ha->fw_memory_size - 0x11000 + 1, &nxt);

	if (rval == QLA_SUCCESS)
		qla2xxx_copy_queues(ha, nxt);

	qla2xxx_dump_post_process(base_vha, rval);
}

/**
 * qla2100_fw_dump() - Dumps binary data from the 2100/2200 firmware.
 * @vha: HA context
 */
void
qla2100_fw_dump(scsi_qla_host_t *vha)
{
	int		rval;
	uint32_t	cnt, timer;
	uint16_t	risc_address = 0;
	uint16_t	mb0 = 0, mb2 = 0;
	struct qla_hw_data *ha = vha->hw;
	struct device_reg_2xxx __iomem *reg = &ha->iobase->isp;
	__le16 __iomem *dmp_reg;
	struct qla2100_fw_dump	*fw;
	struct scsi_qla_host *base_vha = pci_get_drvdata(ha->pdev);

	lockdep_assert_held(&ha->hardware_lock);

	if (!ha->fw_dump) {
		ql_log(ql_log_warn, vha, 0xd004,
		    "No buffer available for dump.\n");
		return;
	}

	if (ha->fw_dumped) {
		ql_log(ql_log_warn, vha, 0xd005,
		    "Firmware has been previously dumped (%p) "
		    "-- ignoring request.\n",
		    ha->fw_dump);
		return;
	}
	fw = &ha->fw_dump->isp.isp21;
	qla2xxx_prep_dump(ha, ha->fw_dump);

	rval = QLA_SUCCESS;
	fw->hccr = htons(rd_reg_word(&reg->hccr));

	/* Pause RISC. */
	wrt_reg_word(&reg->hccr, HCCR_PAUSE_RISC);
	for (cnt = 30000; (rd_reg_word(&reg->hccr) & HCCR_RISC_PAUSE) == 0 &&
	    rval == QLA_SUCCESS; cnt--) {
		if (cnt)
			udelay(100);
		else
			rval = QLA_FUNCTION_TIMEOUT;
	}
	if (rval == QLA_SUCCESS) {
		dmp_reg = &reg->flash_address;
		for (cnt = 0; cnt < ARRAY_SIZE(fw->pbiu_reg); cnt++, dmp_reg++)
			fw->pbiu_reg[cnt] = htons(rd_reg_word(dmp_reg));

		dmp_reg = &reg->u.isp2100.mailbox0;
		for (cnt = 0; cnt < ha->mbx_count; cnt++, dmp_reg++) {
			if (cnt == 8)
				dmp_reg = &reg->u_end.isp2200.mailbox8;

			fw->mailbox_reg[cnt] = htons(rd_reg_word(dmp_reg));
		}

		dmp_reg = &reg->u.isp2100.unused_2[0];
		for (cnt = 0; cnt < ARRAY_SIZE(fw->dma_reg); cnt++, dmp_reg++)
			fw->dma_reg[cnt] = htons(rd_reg_word(dmp_reg));

		wrt_reg_word(&reg->ctrl_status, 0x00);
		dmp_reg = &reg->risc_hw;
		for (cnt = 0; cnt < ARRAY_SIZE(fw->risc_hdw_reg); cnt++, dmp_reg++)
			fw->risc_hdw_reg[cnt] = htons(rd_reg_word(dmp_reg));

		wrt_reg_word(&reg->pcr, 0x2000);
		qla2xxx_read_window(reg, 16, fw->risc_gp0_reg);

		wrt_reg_word(&reg->pcr, 0x2100);
		qla2xxx_read_window(reg, 16, fw->risc_gp1_reg);

		wrt_reg_word(&reg->pcr, 0x2200);
		qla2xxx_read_window(reg, 16, fw->risc_gp2_reg);

		wrt_reg_word(&reg->pcr, 0x2300);
		qla2xxx_read_window(reg, 16, fw->risc_gp3_reg);

		wrt_reg_word(&reg->pcr, 0x2400);
		qla2xxx_read_window(reg, 16, fw->risc_gp4_reg);

		wrt_reg_word(&reg->pcr, 0x2500);
		qla2xxx_read_window(reg, 16, fw->risc_gp5_reg);

		wrt_reg_word(&reg->pcr, 0x2600);
		qla2xxx_read_window(reg, 16, fw->risc_gp6_reg);

		wrt_reg_word(&reg->pcr, 0x2700);
		qla2xxx_read_window(reg, 16, fw->risc_gp7_reg);

		wrt_reg_word(&reg->ctrl_status, 0x10);
		qla2xxx_read_window(reg, 16, fw->frame_buf_hdw_reg);

		wrt_reg_word(&reg->ctrl_status, 0x20);
		qla2xxx_read_window(reg, 64, fw->fpm_b0_reg);

		wrt_reg_word(&reg->ctrl_status, 0x30);
		qla2xxx_read_window(reg, 64, fw->fpm_b1_reg);

		/* Reset the ISP. */
		wrt_reg_word(&reg->ctrl_status, CSR_ISP_SOFT_RESET);
	}

	for (cnt = 30000; RD_MAILBOX_REG(ha, reg, 0) != 0 &&
	    rval == QLA_SUCCESS; cnt--) {
		if (cnt)
			udelay(100);
		else
			rval = QLA_FUNCTION_TIMEOUT;
	}

	/* Pause RISC. */
	if (rval == QLA_SUCCESS && (IS_QLA2200(ha) || (IS_QLA2100(ha) &&
	    (rd_reg_word(&reg->mctr) & (BIT_1 | BIT_0)) != 0))) {

		wrt_reg_word(&reg->hccr, HCCR_PAUSE_RISC);
		for (cnt = 30000;
		    (rd_reg_word(&reg->hccr) & HCCR_RISC_PAUSE) == 0 &&
		    rval == QLA_SUCCESS; cnt--) {
			if (cnt)
				udelay(100);
			else
				rval = QLA_FUNCTION_TIMEOUT;
		}
		if (rval == QLA_SUCCESS) {
			/* Set memory configuration and timing. */
			if (IS_QLA2100(ha))
				wrt_reg_word(&reg->mctr, 0xf1);
			else
				wrt_reg_word(&reg->mctr, 0xf2);
			rd_reg_word(&reg->mctr);	/* PCI Posting. */

			/* Release RISC. */
			wrt_reg_word(&reg->hccr, HCCR_RELEASE_RISC);
		}
	}

	if (rval == QLA_SUCCESS) {
		/* Get RISC SRAM. */
		risc_address = 0x1000;
 		WRT_MAILBOX_REG(ha, reg, 0, MBC_READ_RAM_WORD);
		clear_bit(MBX_INTERRUPT, &ha->mbx_cmd_flags);
	}
	for (cnt = 0; cnt < ARRAY_SIZE(fw->risc_ram) && rval == QLA_SUCCESS;
	    cnt++, risc_address++) {
 		WRT_MAILBOX_REG(ha, reg, 1, risc_address);
		wrt_reg_word(&reg->hccr, HCCR_SET_HOST_INT);

		for (timer = 6000000; timer != 0; timer--) {
			/* Check for pending interrupts. */
			if (rd_reg_word(&reg->istatus) & ISR_RISC_INT) {
				if (rd_reg_word(&reg->semaphore) & BIT_0) {
					set_bit(MBX_INTERRUPT,
					    &ha->mbx_cmd_flags);

					mb0 = RD_MAILBOX_REG(ha, reg, 0);
					mb2 = RD_MAILBOX_REG(ha, reg, 2);

					wrt_reg_word(&reg->semaphore, 0);
					wrt_reg_word(&reg->hccr,
					    HCCR_CLR_RISC_INT);
					rd_reg_word(&reg->hccr);
					break;
				}
				wrt_reg_word(&reg->hccr, HCCR_CLR_RISC_INT);
				rd_reg_word(&reg->hccr);
			}
			udelay(5);
		}

		if (test_and_clear_bit(MBX_INTERRUPT, &ha->mbx_cmd_flags)) {
			rval = mb0 & MBS_MASK;
			fw->risc_ram[cnt] = htons(mb2);
		} else {
			rval = QLA_FUNCTION_FAILED;
		}
	}

	if (rval == QLA_SUCCESS)
		qla2xxx_copy_queues(ha, &fw->queue_dump[0]);

	qla2xxx_dump_post_process(base_vha, rval);
}

void
qla24xx_fw_dump(scsi_qla_host_t *vha)
{
	int		rval;
	uint32_t	cnt;
	struct qla_hw_data *ha = vha->hw;
	struct device_reg_24xx __iomem *reg = &ha->iobase->isp24;
	__le32 __iomem *dmp_reg;
	__be32		*iter_reg;
	__le16 __iomem *mbx_reg;
	struct qla24xx_fw_dump *fw;
	void		*nxt;
	void		*nxt_chain;
	__be32		*last_chain = NULL;
	struct scsi_qla_host *base_vha = pci_get_drvdata(ha->pdev);

	lockdep_assert_held(&ha->hardware_lock);

	if (IS_P3P_TYPE(ha))
		return;

	ha->fw_dump_cap_flags = 0;

	if (!ha->fw_dump) {
		ql_log(ql_log_warn, vha, 0xd006,
		    "No buffer available for dump.\n");
		return;
	}

	if (ha->fw_dumped) {
		ql_log(ql_log_warn, vha, 0xd007,
		    "Firmware has been previously dumped (%p) "
		    "-- ignoring request.\n",
		    ha->fw_dump);
		return;
	}
	QLA_FW_STOPPED(ha);
	fw = &ha->fw_dump->isp.isp24;
	qla2xxx_prep_dump(ha, ha->fw_dump);

	fw->host_status = htonl(rd_reg_dword(&reg->host_status));

	/*
	 * Pause RISC. No need to track timeout, as resetting the chip
	 * is the right approach incase of pause timeout
	 */
	qla24xx_pause_risc(reg, ha);

	/* Host interface registers. */
	dmp_reg = &reg->flash_addr;
	for (cnt = 0; cnt < ARRAY_SIZE(fw->host_reg); cnt++, dmp_reg++)
		fw->host_reg[cnt] = htonl(rd_reg_dword(dmp_reg));

	/* Disable interrupts. */
	wrt_reg_dword(&reg->ictrl, 0);
	rd_reg_dword(&reg->ictrl);

	/* Shadow registers. */
	wrt_reg_dword(&reg->iobase_addr, 0x0F70);
	rd_reg_dword(&reg->iobase_addr);
	wrt_reg_dword(&reg->iobase_select, 0xB0000000);
	fw->shadow_reg[0] = htonl(rd_reg_dword(&reg->iobase_sdata));

	wrt_reg_dword(&reg->iobase_select, 0xB0100000);
	fw->shadow_reg[1] = htonl(rd_reg_dword(&reg->iobase_sdata));

	wrt_reg_dword(&reg->iobase_select, 0xB0200000);
	fw->shadow_reg[2] = htonl(rd_reg_dword(&reg->iobase_sdata));

	wrt_reg_dword(&reg->iobase_select, 0xB0300000);
	fw->shadow_reg[3] = htonl(rd_reg_dword(&reg->iobase_sdata));

	wrt_reg_dword(&reg->iobase_select, 0xB0400000);
	fw->shadow_reg[4] = htonl(rd_reg_dword(&reg->iobase_sdata));

	wrt_reg_dword(&reg->iobase_select, 0xB0500000);
	fw->shadow_reg[5] = htonl(rd_reg_dword(&reg->iobase_sdata));

	wrt_reg_dword(&reg->iobase_select, 0xB0600000);
	fw->shadow_reg[6] = htonl(rd_reg_dword(&reg->iobase_sdata));

	/* Mailbox registers. */
	mbx_reg = &reg->mailbox0;
	for (cnt = 0; cnt < ARRAY_SIZE(fw->mailbox_reg); cnt++, mbx_reg++)
		fw->mailbox_reg[cnt] = htons(rd_reg_word(mbx_reg));

	/* Transfer sequence registers. */
	iter_reg = fw->xseq_gp_reg;
	iter_reg = qla24xx_read_window(reg, 0xBF00, 16, iter_reg);
	iter_reg = qla24xx_read_window(reg, 0xBF10, 16, iter_reg);
	iter_reg = qla24xx_read_window(reg, 0xBF20, 16, iter_reg);
	iter_reg = qla24xx_read_window(reg, 0xBF30, 16, iter_reg);
	iter_reg = qla24xx_read_window(reg, 0xBF40, 16, iter_reg);
	iter_reg = qla24xx_read_window(reg, 0xBF50, 16, iter_reg);
	iter_reg = qla24xx_read_window(reg, 0xBF60, 16, iter_reg);
	qla24xx_read_window(reg, 0xBF70, 16, iter_reg);

	qla24xx_read_window(reg, 0xBFE0, 16, fw->xseq_0_reg);
	qla24xx_read_window(reg, 0xBFF0, 16, fw->xseq_1_reg);

	/* Receive sequence registers. */
	iter_reg = fw->rseq_gp_reg;
	iter_reg = qla24xx_read_window(reg, 0xFF00, 16, iter_reg);
	iter_reg = qla24xx_read_window(reg, 0xFF10, 16, iter_reg);
	iter_reg = qla24xx_read_window(reg, 0xFF20, 16, iter_reg);
	iter_reg = qla24xx_read_window(reg, 0xFF30, 16, iter_reg);
	iter_reg = qla24xx_read_window(reg, 0xFF40, 16, iter_reg);
	iter_reg = qla24xx_read_window(reg, 0xFF50, 16, iter_reg);
	iter_reg = qla24xx_read_window(reg, 0xFF60, 16, iter_reg);
	qla24xx_read_window(reg, 0xFF70, 16, iter_reg);

	qla24xx_read_window(reg, 0xFFD0, 16, fw->rseq_0_reg);
	qla24xx_read_window(reg, 0xFFE0, 16, fw->rseq_1_reg);
	qla24xx_read_window(reg, 0xFFF0, 16, fw->rseq_2_reg);

	/* Command DMA registers. */
	qla24xx_read_window(reg, 0x7100, 16, fw->cmd_dma_reg);

	/* Queues. */
	iter_reg = fw->req0_dma_reg;
	iter_reg = qla24xx_read_window(reg, 0x7200, 8, iter_reg);
	dmp_reg = &reg->iobase_q;
	for (cnt = 0; cnt < 7; cnt++, dmp_reg++)
		*iter_reg++ = htonl(rd_reg_dword(dmp_reg));

	iter_reg = fw->resp0_dma_reg;
	iter_reg = qla24xx_read_window(reg, 0x7300, 8, iter_reg);
	dmp_reg = &reg->iobase_q;
	for (cnt = 0; cnt < 7; cnt++, dmp_reg++)
		*iter_reg++ = htonl(rd_reg_dword(dmp_reg));

	iter_reg = fw->req1_dma_reg;
	iter_reg = qla24xx_read_window(reg, 0x7400, 8, iter_reg);
	dmp_reg = &reg->iobase_q;
	for (cnt = 0; cnt < 7; cnt++, dmp_reg++)
		*iter_reg++ = htonl(rd_reg_dword(dmp_reg));

	/* Transmit DMA registers. */
	iter_reg = fw->xmt0_dma_reg;
	iter_reg = qla24xx_read_window(reg, 0x7600, 16, iter_reg);
	qla24xx_read_window(reg, 0x7610, 16, iter_reg);

	iter_reg = fw->xmt1_dma_reg;
	iter_reg = qla24xx_read_window(reg, 0x7620, 16, iter_reg);
	qla24xx_read_window(reg, 0x7630, 16, iter_reg);

	iter_reg = fw->xmt2_dma_reg;
	iter_reg = qla24xx_read_window(reg, 0x7640, 16, iter_reg);
	qla24xx_read_window(reg, 0x7650, 16, iter_reg);

	iter_reg = fw->xmt3_dma_reg;
	iter_reg = qla24xx_read_window(reg, 0x7660, 16, iter_reg);
	qla24xx_read_window(reg, 0x7670, 16, iter_reg);

	iter_reg = fw->xmt4_dma_reg;
	iter_reg = qla24xx_read_window(reg, 0x7680, 16, iter_reg);
	qla24xx_read_window(reg, 0x7690, 16, iter_reg);

	qla24xx_read_window(reg, 0x76A0, 16, fw->xmt_data_dma_reg);

	/* Receive DMA registers. */
	iter_reg = fw->rcvt0_data_dma_reg;
	iter_reg = qla24xx_read_window(reg, 0x7700, 16, iter_reg);
	qla24xx_read_window(reg, 0x7710, 16, iter_reg);

	iter_reg = fw->rcvt1_data_dma_reg;
	iter_reg = qla24xx_read_window(reg, 0x7720, 16, iter_reg);
	qla24xx_read_window(reg, 0x7730, 16, iter_reg);

	/* RISC registers. */
	iter_reg = fw->risc_gp_reg;
	iter_reg = qla24xx_read_window(reg, 0x0F00, 16, iter_reg);
	iter_reg = qla24xx_read_window(reg, 0x0F10, 16, iter_reg);
	iter_reg = qla24xx_read_window(reg, 0x0F20, 16, iter_reg);
	iter_reg = qla24xx_read_window(reg, 0x0F30, 16, iter_reg);
	iter_reg = qla24xx_read_window(reg, 0x0F40, 16, iter_reg);
	iter_reg = qla24xx_read_window(reg, 0x0F50, 16, iter_reg);
	iter_reg = qla24xx_read_window(reg, 0x0F60, 16, iter_reg);
	qla24xx_read_window(reg, 0x0F70, 16, iter_reg);

	/* Local memory controller registers. */
	iter_reg = fw->lmc_reg;
	iter_reg = qla24xx_read_window(reg, 0x3000, 16, iter_reg);
	iter_reg = qla24xx_read_window(reg, 0x3010, 16, iter_reg);
	iter_reg = qla24xx_read_window(reg, 0x3020, 16, iter_reg);
	iter_reg = qla24xx_read_window(reg, 0x3030, 16, iter_reg);
	iter_reg = qla24xx_read_window(reg, 0x3040, 16, iter_reg);
	iter_reg = qla24xx_read_window(reg, 0x3050, 16, iter_reg);
	qla24xx_read_window(reg, 0x3060, 16, iter_reg);

	/* Fibre Protocol Module registers. */
	iter_reg = fw->fpm_hdw_reg;
	iter_reg = qla24xx_read_window(reg, 0x4000, 16, iter_reg);
	iter_reg = qla24xx_read_window(reg, 0x4010, 16, iter_reg);
	iter_reg = qla24xx_read_window(reg, 0x4020, 16, iter_reg);
	iter_reg = qla24xx_read_window(reg, 0x4030, 16, iter_reg);
	iter_reg = qla24xx_read_window(reg, 0x4040, 16, iter_reg);
	iter_reg = qla24xx_read_window(reg, 0x4050, 16, iter_reg);
	iter_reg = qla24xx_read_window(reg, 0x4060, 16, iter_reg);
	iter_reg = qla24xx_read_window(reg, 0x4070, 16, iter_reg);
	iter_reg = qla24xx_read_window(reg, 0x4080, 16, iter_reg);
	iter_reg = qla24xx_read_window(reg, 0x4090, 16, iter_reg);
	iter_reg = qla24xx_read_window(reg, 0x40A0, 16, iter_reg);
	qla24xx_read_window(reg, 0x40B0, 16, iter_reg);

	/* Frame Buffer registers. */
	iter_reg = fw->fb_hdw_reg;
	iter_reg = qla24xx_read_window(reg, 0x6000, 16, iter_reg);
	iter_reg = qla24xx_read_window(reg, 0x6010, 16, iter_reg);
	iter_reg = qla24xx_read_window(reg, 0x6020, 16, iter_reg);
	iter_reg = qla24xx_read_window(reg, 0x6030, 16, iter_reg);
	iter_reg = qla24xx_read_window(reg, 0x6040, 16, iter_reg);
	iter_reg = qla24xx_read_window(reg, 0x6100, 16, iter_reg);
	iter_reg = qla24xx_read_window(reg, 0x6130, 16, iter_reg);
	iter_reg = qla24xx_read_window(reg, 0x6150, 16, iter_reg);
	iter_reg = qla24xx_read_window(reg, 0x6170, 16, iter_reg);
	iter_reg = qla24xx_read_window(reg, 0x6190, 16, iter_reg);
	qla24xx_read_window(reg, 0x61B0, 16, iter_reg);

	rval = qla24xx_soft_reset(ha);
	if (rval != QLA_SUCCESS)
		goto qla24xx_fw_dump_failed_0;

	rval = qla24xx_dump_memory(ha, fw->code_ram, sizeof(fw->code_ram),
	    &nxt);
	if (rval != QLA_SUCCESS)
		goto qla24xx_fw_dump_failed_0;

	nxt = qla2xxx_copy_queues(ha, nxt);

	qla24xx_copy_eft(ha, nxt);

	nxt_chain = (void *)ha->fw_dump + ha->chain_offset;
	nxt_chain = qla2xxx_copy_atioqueues(ha, nxt_chain, &last_chain);
	if (last_chain) {
		ha->fw_dump->version |= htonl(DUMP_CHAIN_VARIANT);
		*last_chain |= htonl(DUMP_CHAIN_LAST);
	}

	/* Adjust valid length. */
	ha->fw_dump_len = (nxt_chain - (void *)ha->fw_dump);

qla24xx_fw_dump_failed_0:
	qla2xxx_dump_post_process(base_vha, rval);
}

void
qla25xx_fw_dump(scsi_qla_host_t *vha)
{
	int		rval;
	uint32_t	cnt;
	struct qla_hw_data *ha = vha->hw;
	struct device_reg_24xx __iomem *reg = &ha->iobase->isp24;
	__le32 __iomem *dmp_reg;
	__be32		*iter_reg;
	__le16 __iomem *mbx_reg;
	struct qla25xx_fw_dump *fw;
	void		*nxt, *nxt_chain;
	__be32		*last_chain = NULL;
	struct scsi_qla_host *base_vha = pci_get_drvdata(ha->pdev);

	lockdep_assert_held(&ha->hardware_lock);

	ha->fw_dump_cap_flags = 0;

	if (!ha->fw_dump) {
		ql_log(ql_log_warn, vha, 0xd008,
		    "No buffer available for dump.\n");
		return;
	}

	if (ha->fw_dumped) {
		ql_log(ql_log_warn, vha, 0xd009,
		    "Firmware has been previously dumped (%p) "
		    "-- ignoring request.\n",
		    ha->fw_dump);
		return;
	}
	QLA_FW_STOPPED(ha);
	fw = &ha->fw_dump->isp.isp25;
	qla2xxx_prep_dump(ha, ha->fw_dump);
	ha->fw_dump->version = htonl(2);

	fw->host_status = htonl(rd_reg_dword(&reg->host_status));

	/*
	 * Pause RISC. No need to track timeout, as resetting the chip
	 * is the right approach incase of pause timeout
	 */
	qla24xx_pause_risc(reg, ha);

	/* Host/Risc registers. */
	iter_reg = fw->host_risc_reg;
	iter_reg = qla24xx_read_window(reg, 0x7000, 16, iter_reg);
	qla24xx_read_window(reg, 0x7010, 16, iter_reg);

	/* PCIe registers. */
	wrt_reg_dword(&reg->iobase_addr, 0x7C00);
	rd_reg_dword(&reg->iobase_addr);
	wrt_reg_dword(&reg->iobase_window, 0x01);
	dmp_reg = &reg->iobase_c4;
	fw->pcie_regs[0] = htonl(rd_reg_dword(dmp_reg));
	dmp_reg++;
	fw->pcie_regs[1] = htonl(rd_reg_dword(dmp_reg));
	dmp_reg++;
	fw->pcie_regs[2] = htonl(rd_reg_dword(dmp_reg));
	fw->pcie_regs[3] = htonl(rd_reg_dword(&reg->iobase_window));

	wrt_reg_dword(&reg->iobase_window, 0x00);
	rd_reg_dword(&reg->iobase_window);

	/* Host interface registers. */
	dmp_reg = &reg->flash_addr;
	for (cnt = 0; cnt < ARRAY_SIZE(fw->host_reg); cnt++, dmp_reg++)
		fw->host_reg[cnt] = htonl(rd_reg_dword(dmp_reg));

	/* Disable interrupts. */
	wrt_reg_dword(&reg->ictrl, 0);
	rd_reg_dword(&reg->ictrl);

	/* Shadow registers. */
	wrt_reg_dword(&reg->iobase_addr, 0x0F70);
	rd_reg_dword(&reg->iobase_addr);
	wrt_reg_dword(&reg->iobase_select, 0xB0000000);
	fw->shadow_reg[0] = htonl(rd_reg_dword(&reg->iobase_sdata));

	wrt_reg_dword(&reg->iobase_select, 0xB0100000);
	fw->shadow_reg[1] = htonl(rd_reg_dword(&reg->iobase_sdata));

	wrt_reg_dword(&reg->iobase_select, 0xB0200000);
	fw->shadow_reg[2] = htonl(rd_reg_dword(&reg->iobase_sdata));

	wrt_reg_dword(&reg->iobase_select, 0xB0300000);
	fw->shadow_reg[3] = htonl(rd_reg_dword(&reg->iobase_sdata));

	wrt_reg_dword(&reg->iobase_select, 0xB0400000);
	fw->shadow_reg[4] = htonl(rd_reg_dword(&reg->iobase_sdata));

	wrt_reg_dword(&reg->iobase_select, 0xB0500000);
	fw->shadow_reg[5] = htonl(rd_reg_dword(&reg->iobase_sdata));

	wrt_reg_dword(&reg->iobase_select, 0xB0600000);
	fw->shadow_reg[6] = htonl(rd_reg_dword(&reg->iobase_sdata));

	wrt_reg_dword(&reg->iobase_select, 0xB0700000);
	fw->shadow_reg[7] = htonl(rd_reg_dword(&reg->iobase_sdata));

	wrt_reg_dword(&reg->iobase_select, 0xB0800000);
	fw->shadow_reg[8] = htonl(rd_reg_dword(&reg->iobase_sdata));

	wrt_reg_dword(&reg->iobase_select, 0xB0900000);
	fw->shadow_reg[9] = htonl(rd_reg_dword(&reg->iobase_sdata));

	wrt_reg_dword(&reg->iobase_select, 0xB0A00000);
	fw->shadow_reg[10] = htonl(rd_reg_dword(&reg->iobase_sdata));

	/* RISC I/O register. */
	wrt_reg_dword(&reg->iobase_addr, 0x0010);
	fw->risc_io_reg = htonl(rd_reg_dword(&reg->iobase_window));

	/* Mailbox registers. */
	mbx_reg = &reg->mailbox0;
	for (cnt = 0; cnt < ARRAY_SIZE(fw->mailbox_reg); cnt++, mbx_reg++)
		fw->mailbox_reg[cnt] = htons(rd_reg_word(mbx_reg));

	/* Transfer sequence registers. */
	iter_reg = fw->xseq_gp_reg;
	iter_reg = qla24xx_read_window(reg, 0xBF00, 16, iter_reg);
	iter_reg = qla24xx_read_window(reg, 0xBF10, 16, iter_reg);
	iter_reg = qla24xx_read_window(reg, 0xBF20, 16, iter_reg);
	iter_reg = qla24xx_read_window(reg, 0xBF30, 16, iter_reg);
	iter_reg = qla24xx_read_window(reg, 0xBF40, 16, iter_reg);
	iter_reg = qla24xx_read_window(reg, 0xBF50, 16, iter_reg);
	iter_reg = qla24xx_read_window(reg, 0xBF60, 16, iter_reg);
	qla24xx_read_window(reg, 0xBF70, 16, iter_reg);

	iter_reg = fw->xseq_0_reg;
	iter_reg = qla24xx_read_window(reg, 0xBFC0, 16, iter_reg);
	iter_reg = qla24xx_read_window(reg, 0xBFD0, 16, iter_reg);
	qla24xx_read_window(reg, 0xBFE0, 16, iter_reg);

	qla24xx_read_window(reg, 0xBFF0, 16, fw->xseq_1_reg);

	/* Receive sequence registers. */
	iter_reg = fw->rseq_gp_reg;
	iter_reg = qla24xx_read_window(reg, 0xFF00, 16, iter_reg);
	iter_reg = qla24xx_read_window(reg, 0xFF10, 16, iter_reg);
	iter_reg = qla24xx_read_window(reg, 0xFF20, 16, iter_reg);
	iter_reg = qla24xx_read_window(reg, 0xFF30, 16, iter_reg);
	iter_reg = qla24xx_read_window(reg, 0xFF40, 16, iter_reg);
	iter_reg = qla24xx_read_window(reg, 0xFF50, 16, iter_reg);
	iter_reg = qla24xx_read_window(reg, 0xFF60, 16, iter_reg);
	qla24xx_read_window(reg, 0xFF70, 16, iter_reg);

	iter_reg = fw->rseq_0_reg;
	iter_reg = qla24xx_read_window(reg, 0xFFC0, 16, iter_reg);
	qla24xx_read_window(reg, 0xFFD0, 16, iter_reg);

	qla24xx_read_window(reg, 0xFFE0, 16, fw->rseq_1_reg);
	qla24xx_read_window(reg, 0xFFF0, 16, fw->rseq_2_reg);

	/* Auxiliary sequence registers. */
	iter_reg = fw->aseq_gp_reg;
	iter_reg = qla24xx_read_window(reg, 0xB000, 16, iter_reg);
	iter_reg = qla24xx_read_window(reg, 0xB010, 16, iter_reg);
	iter_reg = qla24xx_read_window(reg, 0xB020, 16, iter_reg);
	iter_reg = qla24xx_read_window(reg, 0xB030, 16, iter_reg);
	iter_reg = qla24xx_read_window(reg, 0xB040, 16, iter_reg);
	iter_reg = qla24xx_read_window(reg, 0xB050, 16, iter_reg);
	iter_reg = qla24xx_read_window(reg, 0xB060, 16, iter_reg);
	qla24xx_read_window(reg, 0xB070, 16, iter_reg);

	iter_reg = fw->aseq_0_reg;
	iter_reg = qla24xx_read_window(reg, 0xB0C0, 16, iter_reg);
	qla24xx_read_window(reg, 0xB0D0, 16, iter_reg);

	qla24xx_read_window(reg, 0xB0E0, 16, fw->aseq_1_reg);
	qla24xx_read_window(reg, 0xB0F0, 16, fw->aseq_2_reg);

	/* Command DMA registers. */
	qla24xx_read_window(reg, 0x7100, 16, fw->cmd_dma_reg);

	/* Queues. */
	iter_reg = fw->req0_dma_reg;
	iter_reg = qla24xx_read_window(reg, 0x7200, 8, iter_reg);
	dmp_reg = &reg->iobase_q;
	for (cnt = 0; cnt < 7; cnt++, dmp_reg++)
		*iter_reg++ = htonl(rd_reg_dword(dmp_reg));

	iter_reg = fw->resp0_dma_reg;
	iter_reg = qla24xx_read_window(reg, 0x7300, 8, iter_reg);
	dmp_reg = &reg->iobase_q;
	for (cnt = 0; cnt < 7; cnt++, dmp_reg++)
		*iter_reg++ = htonl(rd_reg_dword(dmp_reg));

	iter_reg = fw->req1_dma_reg;
	iter_reg = qla24xx_read_window(reg, 0x7400, 8, iter_reg);
	dmp_reg = &reg->iobase_q;
	for (cnt = 0; cnt < 7; cnt++, dmp_reg++)
		*iter_reg++ = htonl(rd_reg_dword(dmp_reg));

	/* Transmit DMA registers. */
	iter_reg = fw->xmt0_dma_reg;
	iter_reg = qla24xx_read_window(reg, 0x7600, 16, iter_reg);
	qla24xx_read_window(reg, 0x7610, 16, iter_reg);

	iter_reg = fw->xmt1_dma_reg;
	iter_reg = qla24xx_read_window(reg, 0x7620, 16, iter_reg);
	qla24xx_read_window(reg, 0x7630, 16, iter_reg);

	iter_reg = fw->xmt2_dma_reg;
	iter_reg = qla24xx_read_window(reg, 0x7640, 16, iter_reg);
	qla24xx_read_window(reg, 0x7650, 16, iter_reg);

	iter_reg = fw->xmt3_dma_reg;
	iter_reg = qla24xx_read_window(reg, 0x7660, 16, iter_reg);
	qla24xx_read_window(reg, 0x7670, 16, iter_reg);

	iter_reg = fw->xmt4_dma_reg;
	iter_reg = qla24xx_read_window(reg, 0x7680, 16, iter_reg);
	qla24xx_read_window(reg, 0x7690, 16, iter_reg);

	qla24xx_read_window(reg, 0x76A0, 16, fw->xmt_data_dma_reg);

	/* Receive DMA registers. */
	iter_reg = fw->rcvt0_data_dma_reg;
	iter_reg = qla24xx_read_window(reg, 0x7700, 16, iter_reg);
	qla24xx_read_window(reg, 0x7710, 16, iter_reg);

	iter_reg = fw->rcvt1_data_dma_reg;
	iter_reg = qla24xx_read_window(reg, 0x7720, 16, iter_reg);
	qla24xx_read_window(reg, 0x7730, 16, iter_reg);

	/* RISC registers. */
	iter_reg = fw->risc_gp_reg;
	iter_reg = qla24xx_read_window(reg, 0x0F00, 16, iter_reg);
	iter_reg = qla24xx_read_window(reg, 0x0F10, 16, iter_reg);
	iter_reg = qla24xx_read_window(reg, 0x0F20, 16, iter_reg);
	iter_reg = qla24xx_read_window(reg, 0x0F30, 16, iter_reg);
	iter_reg = qla24xx_read_window(reg, 0x0F40, 16, iter_reg);
	iter_reg = qla24xx_read_window(reg, 0x0F50, 16, iter_reg);
	iter_reg = qla24xx_read_window(reg, 0x0F60, 16, iter_reg);
	qla24xx_read_window(reg, 0x0F70, 16, iter_reg);

	/* Local memory controller registers. */
	iter_reg = fw->lmc_reg;
	iter_reg = qla24xx_read_window(reg, 0x3000, 16, iter_reg);
	iter_reg = qla24xx_read_window(reg, 0x3010, 16, iter_reg);
	iter_reg = qla24xx_read_window(reg, 0x3020, 16, iter_reg);
	iter_reg = qla24xx_read_window(reg, 0x3030, 16, iter_reg);
	iter_reg = qla24xx_read_window(reg, 0x3040, 16, iter_reg);
	iter_reg = qla24xx_read_window(reg, 0x3050, 16, iter_reg);
	iter_reg = qla24xx_read_window(reg, 0x3060, 16, iter_reg);
	qla24xx_read_window(reg, 0x3070, 16, iter_reg);

	/* Fibre Protocol Module registers. */
	iter_reg = fw->fpm_hdw_reg;
	iter_reg = qla24xx_read_window(reg, 0x4000, 16, iter_reg);
	iter_reg = qla24xx_read_window(reg, 0x4010, 16, iter_reg);
	iter_reg = qla24xx_read_window(reg, 0x4020, 16, iter_reg);
	iter_reg = qla24xx_read_window(reg, 0x4030, 16, iter_reg);
	iter_reg = qla24xx_read_window(reg, 0x4040, 16, iter_reg);
	iter_reg = qla24xx_read_window(reg, 0x4050, 16, iter_reg);
	iter_reg = qla24xx_read_window(reg, 0x4060, 16, iter_reg);
	iter_reg = qla24xx_read_window(reg, 0x4070, 16, iter_reg);
	iter_reg = qla24xx_read_window(reg, 0x4080, 16, iter_reg);
	iter_reg = qla24xx_read_window(reg, 0x4090, 16, iter_reg);
	iter_reg = qla24xx_read_window(reg, 0x40A0, 16, iter_reg);
	qla24xx_read_window(reg, 0x40B0, 16, iter_reg);

	/* Frame Buffer registers. */
	iter_reg = fw->fb_hdw_reg;
	iter_reg = qla24xx_read_window(reg, 0x6000, 16, iter_reg);
	iter_reg = qla24xx_read_window(reg, 0x6010, 16, iter_reg);
	iter_reg = qla24xx_read_window(reg, 0x6020, 16, iter_reg);
	iter_reg = qla24xx_read_window(reg, 0x6030, 16, iter_reg);
	iter_reg = qla24xx_read_window(reg, 0x6040, 16, iter_reg);
	iter_reg = qla24xx_read_window(reg, 0x6100, 16, iter_reg);
	iter_reg = qla24xx_read_window(reg, 0x6130, 16, iter_reg);
	iter_reg = qla24xx_read_window(reg, 0x6150, 16, iter_reg);
	iter_reg = qla24xx_read_window(reg, 0x6170, 16, iter_reg);
	iter_reg = qla24xx_read_window(reg, 0x6190, 16, iter_reg);
	iter_reg = qla24xx_read_window(reg, 0x61B0, 16, iter_reg);
	qla24xx_read_window(reg, 0x6F00, 16, iter_reg);

	/* Multi queue registers */
	nxt_chain = qla25xx_copy_mq(ha, (void *)ha->fw_dump + ha->chain_offset,
	    &last_chain);

	rval = qla24xx_soft_reset(ha);
	if (rval != QLA_SUCCESS)
		goto qla25xx_fw_dump_failed_0;

	rval = qla24xx_dump_memory(ha, fw->code_ram, sizeof(fw->code_ram),
	    &nxt);
	if (rval != QLA_SUCCESS)
		goto qla25xx_fw_dump_failed_0;

	nxt = qla2xxx_copy_queues(ha, nxt);

	qla24xx_copy_eft(ha, nxt);

	/* Chain entries -- started with MQ. */
	nxt_chain = qla25xx_copy_fce(ha, nxt_chain, &last_chain);
	nxt_chain = qla25xx_copy_mqueues(ha, nxt_chain, &last_chain);
	nxt_chain = qla2xxx_copy_atioqueues(ha, nxt_chain, &last_chain);
	nxt_chain = qla25xx_copy_exlogin(ha, nxt_chain, &last_chain);
	if (last_chain) {
		ha->fw_dump->version |= htonl(DUMP_CHAIN_VARIANT);
		*last_chain |= htonl(DUMP_CHAIN_LAST);
	}

	/* Adjust valid length. */
	ha->fw_dump_len = (nxt_chain - (void *)ha->fw_dump);

qla25xx_fw_dump_failed_0:
	qla2xxx_dump_post_process(base_vha, rval);
}

void
qla81xx_fw_dump(scsi_qla_host_t *vha)
{
	int		rval;
	uint32_t	cnt;
	struct qla_hw_data *ha = vha->hw;
	struct device_reg_24xx __iomem *reg = &ha->iobase->isp24;
	__le32 __iomem *dmp_reg;
	__be32		*iter_reg;
	__le16 __iomem *mbx_reg;
	struct qla81xx_fw_dump *fw;
	void		*nxt, *nxt_chain;
	__be32		*last_chain = NULL;
	struct scsi_qla_host *base_vha = pci_get_drvdata(ha->pdev);

	lockdep_assert_held(&ha->hardware_lock);

	ha->fw_dump_cap_flags = 0;

	if (!ha->fw_dump) {
		ql_log(ql_log_warn, vha, 0xd00a,
		    "No buffer available for dump.\n");
		return;
	}

	if (ha->fw_dumped) {
		ql_log(ql_log_warn, vha, 0xd00b,
		    "Firmware has been previously dumped (%p) "
		    "-- ignoring request.\n",
		    ha->fw_dump);
		return;
	}
	fw = &ha->fw_dump->isp.isp81;
	qla2xxx_prep_dump(ha, ha->fw_dump);

	fw->host_status = htonl(rd_reg_dword(&reg->host_status));

	/*
	 * Pause RISC. No need to track timeout, as resetting the chip
	 * is the right approach incase of pause timeout
	 */
	qla24xx_pause_risc(reg, ha);

	/* Host/Risc registers. */
	iter_reg = fw->host_risc_reg;
	iter_reg = qla24xx_read_window(reg, 0x7000, 16, iter_reg);
	qla24xx_read_window(reg, 0x7010, 16, iter_reg);

	/* PCIe registers. */
	wrt_reg_dword(&reg->iobase_addr, 0x7C00);
	rd_reg_dword(&reg->iobase_addr);
	wrt_reg_dword(&reg->iobase_window, 0x01);
	dmp_reg = &reg->iobase_c4;
	fw->pcie_regs[0] = htonl(rd_reg_dword(dmp_reg));
	dmp_reg++;
	fw->pcie_regs[1] = htonl(rd_reg_dword(dmp_reg));
	dmp_reg++;
	fw->pcie_regs[2] = htonl(rd_reg_dword(dmp_reg));
	fw->pcie_regs[3] = htonl(rd_reg_dword(&reg->iobase_window));

	wrt_reg_dword(&reg->iobase_window, 0x00);
	rd_reg_dword(&reg->iobase_window);

	/* Host interface registers. */
	dmp_reg = &reg->flash_addr;
	for (cnt = 0; cnt < ARRAY_SIZE(fw->host_reg); cnt++, dmp_reg++)
		fw->host_reg[cnt] = htonl(rd_reg_dword(dmp_reg));

	/* Disable interrupts. */
	wrt_reg_dword(&reg->ictrl, 0);
	rd_reg_dword(&reg->ictrl);

	/* Shadow registers. */
	wrt_reg_dword(&reg->iobase_addr, 0x0F70);
	rd_reg_dword(&reg->iobase_addr);
	wrt_reg_dword(&reg->iobase_select, 0xB0000000);
	fw->shadow_reg[0] = htonl(rd_reg_dword(&reg->iobase_sdata));

	wrt_reg_dword(&reg->iobase_select, 0xB0100000);
	fw->shadow_reg[1] = htonl(rd_reg_dword(&reg->iobase_sdata));

	wrt_reg_dword(&reg->iobase_select, 0xB0200000);
	fw->shadow_reg[2] = htonl(rd_reg_dword(&reg->iobase_sdata));

	wrt_reg_dword(&reg->iobase_select, 0xB0300000);
	fw->shadow_reg[3] = htonl(rd_reg_dword(&reg->iobase_sdata));

	wrt_reg_dword(&reg->iobase_select, 0xB0400000);
	fw->shadow_reg[4] = htonl(rd_reg_dword(&reg->iobase_sdata));

	wrt_reg_dword(&reg->iobase_select, 0xB0500000);
	fw->shadow_reg[5] = htonl(rd_reg_dword(&reg->iobase_sdata));

	wrt_reg_dword(&reg->iobase_select, 0xB0600000);
	fw->shadow_reg[6] = htonl(rd_reg_dword(&reg->iobase_sdata));

	wrt_reg_dword(&reg->iobase_select, 0xB0700000);
	fw->shadow_reg[7] = htonl(rd_reg_dword(&reg->iobase_sdata));

	wrt_reg_dword(&reg->iobase_select, 0xB0800000);
	fw->shadow_reg[8] = htonl(rd_reg_dword(&reg->iobase_sdata));

	wrt_reg_dword(&reg->iobase_select, 0xB0900000);
	fw->shadow_reg[9] = htonl(rd_reg_dword(&reg->iobase_sdata));

	wrt_reg_dword(&reg->iobase_select, 0xB0A00000);
	fw->shadow_reg[10] = htonl(rd_reg_dword(&reg->iobase_sdata));

	/* RISC I/O register. */
	wrt_reg_dword(&reg->iobase_addr, 0x0010);
	fw->risc_io_reg = htonl(rd_reg_dword(&reg->iobase_window));

	/* Mailbox registers. */
	mbx_reg = &reg->mailbox0;
	for (cnt = 0; cnt < ARRAY_SIZE(fw->mailbox_reg); cnt++, mbx_reg++)
		fw->mailbox_reg[cnt] = htons(rd_reg_word(mbx_reg));

	/* Transfer sequence registers. */
	iter_reg = fw->xseq_gp_reg;
	iter_reg = qla24xx_read_window(reg, 0xBF00, 16, iter_reg);
	iter_reg = qla24xx_read_window(reg, 0xBF10, 16, iter_reg);
	iter_reg = qla24xx_read_window(reg, 0xBF20, 16, iter_reg);
	iter_reg = qla24xx_read_window(reg, 0xBF30, 16, iter_reg);
	iter_reg = qla24xx_read_window(reg, 0xBF40, 16, iter_reg);
	iter_reg = qla24xx_read_window(reg, 0xBF50, 16, iter_reg);
	iter_reg = qla24xx_read_window(reg, 0xBF60, 16, iter_reg);
	qla24xx_read_window(reg, 0xBF70, 16, iter_reg);

	iter_reg = fw->xseq_0_reg;
	iter_reg = qla24xx_read_window(reg, 0xBFC0, 16, iter_reg);
	iter_reg = qla24xx_read_window(reg, 0xBFD0, 16, iter_reg);
	qla24xx_read_window(reg, 0xBFE0, 16, iter_reg);

	qla24xx_read_window(reg, 0xBFF0, 16, fw->xseq_1_reg);

	/* Receive sequence registers. */
	iter_reg = fw->rseq_gp_reg;
	iter_reg = qla24xx_read_window(reg, 0xFF00, 16, iter_reg);
	iter_reg = qla24xx_read_window(reg, 0xFF10, 16, iter_reg);
	iter_reg = qla24xx_read_window(reg, 0xFF20, 16, iter_reg);
	iter_reg = qla24xx_read_window(reg, 0xFF30, 16, iter_reg);
	iter_reg = qla24xx_read_window(reg, 0xFF40, 16, iter_reg);
	iter_reg = qla24xx_read_window(reg, 0xFF50, 16, iter_reg);
	iter_reg = qla24xx_read_window(reg, 0xFF60, 16, iter_reg);
	qla24xx_read_window(reg, 0xFF70, 16, iter_reg);

	iter_reg = fw->rseq_0_reg;
	iter_reg = qla24xx_read_window(reg, 0xFFC0, 16, iter_reg);
	qla24xx_read_window(reg, 0xFFD0, 16, iter_reg);

	qla24xx_read_window(reg, 0xFFE0, 16, fw->rseq_1_reg);
	qla24xx_read_window(reg, 0xFFF0, 16, fw->rseq_2_reg);

	/* Auxiliary sequence registers. */
	iter_reg = fw->aseq_gp_reg;
	iter_reg = qla24xx_read_window(reg, 0xB000, 16, iter_reg);
	iter_reg = qla24xx_read_window(reg, 0xB010, 16, iter_reg);
	iter_reg = qla24xx_read_window(reg, 0xB020, 16, iter_reg);
	iter_reg = qla24xx_read_window(reg, 0xB030, 16, iter_reg);
	iter_reg = qla24xx_read_window(reg, 0xB040, 16, iter_reg);
	iter_reg = qla24xx_read_window(reg, 0xB050, 16, iter_reg);
	iter_reg = qla24xx_read_window(reg, 0xB060, 16, iter_reg);
	qla24xx_read_window(reg, 0xB070, 16, iter_reg);

	iter_reg = fw->aseq_0_reg;
	iter_reg = qla24xx_read_window(reg, 0xB0C0, 16, iter_reg);
	qla24xx_read_window(reg, 0xB0D0, 16, iter_reg);

	qla24xx_read_window(reg, 0xB0E0, 16, fw->aseq_1_reg);
	qla24xx_read_window(reg, 0xB0F0, 16, fw->aseq_2_reg);

	/* Command DMA registers. */
	qla24xx_read_window(reg, 0x7100, 16, fw->cmd_dma_reg);

	/* Queues. */
	iter_reg = fw->req0_dma_reg;
	iter_reg = qla24xx_read_window(reg, 0x7200, 8, iter_reg);
	dmp_reg = &reg->iobase_q;
	for (cnt = 0; cnt < 7; cnt++, dmp_reg++)
		*iter_reg++ = htonl(rd_reg_dword(dmp_reg));

	iter_reg = fw->resp0_dma_reg;
	iter_reg = qla24xx_read_window(reg, 0x7300, 8, iter_reg);
	dmp_reg = &reg->iobase_q;
	for (cnt = 0; cnt < 7; cnt++, dmp_reg++)
		*iter_reg++ = htonl(rd_reg_dword(dmp_reg));

	iter_reg = fw->req1_dma_reg;
	iter_reg = qla24xx_read_window(reg, 0x7400, 8, iter_reg);
	dmp_reg = &reg->iobase_q;
	for (cnt = 0; cnt < 7; cnt++, dmp_reg++)
		*iter_reg++ = htonl(rd_reg_dword(dmp_reg));

	/* Transmit DMA registers. */
	iter_reg = fw->xmt0_dma_reg;
	iter_reg = qla24xx_read_window(reg, 0x7600, 16, iter_reg);
	qla24xx_read_window(reg, 0x7610, 16, iter_reg);

	iter_reg = fw->xmt1_dma_reg;
	iter_reg = qla24xx_read_window(reg, 0x7620, 16, iter_reg);
	qla24xx_read_window(reg, 0x7630, 16, iter_reg);

	iter_reg = fw->xmt2_dma_reg;
	iter_reg = qla24xx_read_window(reg, 0x7640, 16, iter_reg);
	qla24xx_read_window(reg, 0x7650, 16, iter_reg);

	iter_reg = fw->xmt3_dma_reg;
	iter_reg = qla24xx_read_window(reg, 0x7660, 16, iter_reg);
	qla24xx_read_window(reg, 0x7670, 16, iter_reg);

	iter_reg = fw->xmt4_dma_reg;
	iter_reg = qla24xx_read_window(reg, 0x7680, 16, iter_reg);
	qla24xx_read_window(reg, 0x7690, 16, iter_reg);

	qla24xx_read_window(reg, 0x76A0, 16, fw->xmt_data_dma_reg);

	/* Receive DMA registers. */
	iter_reg = fw->rcvt0_data_dma_reg;
	iter_reg = qla24xx_read_window(reg, 0x7700, 16, iter_reg);
	qla24xx_read_window(reg, 0x7710, 16, iter_reg);

	iter_reg = fw->rcvt1_data_dma_reg;
	iter_reg = qla24xx_read_window(reg, 0x7720, 16, iter_reg);
	qla24xx_read_window(reg, 0x7730, 16, iter_reg);

	/* RISC registers. */
	iter_reg = fw->risc_gp_reg;
	iter_reg = qla24xx_read_window(reg, 0x0F00, 16, iter_reg);
	iter_reg = qla24xx_read_window(reg, 0x0F10, 16, iter_reg);
	iter_reg = qla24xx_read_window(reg, 0x0F20, 16, iter_reg);
	iter_reg = qla24xx_read_window(reg, 0x0F30, 16, iter_reg);
	iter_reg = qla24xx_read_window(reg, 0x0F40, 16, iter_reg);
	iter_reg = qla24xx_read_window(reg, 0x0F50, 16, iter_reg);
	iter_reg = qla24xx_read_window(reg, 0x0F60, 16, iter_reg);
	qla24xx_read_window(reg, 0x0F70, 16, iter_reg);

	/* Local memory controller registers. */
	iter_reg = fw->lmc_reg;
	iter_reg = qla24xx_read_window(reg, 0x3000, 16, iter_reg);
	iter_reg = qla24xx_read_window(reg, 0x3010, 16, iter_reg);
	iter_reg = qla24xx_read_window(reg, 0x3020, 16, iter_reg);
	iter_reg = qla24xx_read_window(reg, 0x3030, 16, iter_reg);
	iter_reg = qla24xx_read_window(reg, 0x3040, 16, iter_reg);
	iter_reg = qla24xx_read_window(reg, 0x3050, 16, iter_reg);
	iter_reg = qla24xx_read_window(reg, 0x3060, 16, iter_reg);
	qla24xx_read_window(reg, 0x3070, 16, iter_reg);

	/* Fibre Protocol Module registers. */
	iter_reg = fw->fpm_hdw_reg;
	iter_reg = qla24xx_read_window(reg, 0x4000, 16, iter_reg);
	iter_reg = qla24xx_read_window(reg, 0x4010, 16, iter_reg);
	iter_reg = qla24xx_read_window(reg, 0x4020, 16, iter_reg);
	iter_reg = qla24xx_read_window(reg, 0x4030, 16, iter_reg);
	iter_reg = qla24xx_read_window(reg, 0x4040, 16, iter_reg);
	iter_reg = qla24xx_read_window(reg, 0x4050, 16, iter_reg);
	iter_reg = qla24xx_read_window(reg, 0x4060, 16, iter_reg);
	iter_reg = qla24xx_read_window(reg, 0x4070, 16, iter_reg);
	iter_reg = qla24xx_read_window(reg, 0x4080, 16, iter_reg);
	iter_reg = qla24xx_read_window(reg, 0x4090, 16, iter_reg);
	iter_reg = qla24xx_read_window(reg, 0x40A0, 16, iter_reg);
	iter_reg = qla24xx_read_window(reg, 0x40B0, 16, iter_reg);
	iter_reg = qla24xx_read_window(reg, 0x40C0, 16, iter_reg);
	qla24xx_read_window(reg, 0x40D0, 16, iter_reg);

	/* Frame Buffer registers. */
	iter_reg = fw->fb_hdw_reg;
	iter_reg = qla24xx_read_window(reg, 0x6000, 16, iter_reg);
	iter_reg = qla24xx_read_window(reg, 0x6010, 16, iter_reg);
	iter_reg = qla24xx_read_window(reg, 0x6020, 16, iter_reg);
	iter_reg = qla24xx_read_window(reg, 0x6030, 16, iter_reg);
	iter_reg = qla24xx_read_window(reg, 0x6040, 16, iter_reg);
	iter_reg = qla24xx_read_window(reg, 0x6100, 16, iter_reg);
	iter_reg = qla24xx_read_window(reg, 0x6130, 16, iter_reg);
	iter_reg = qla24xx_read_window(reg, 0x6150, 16, iter_reg);
	iter_reg = qla24xx_read_window(reg, 0x6170, 16, iter_reg);
	iter_reg = qla24xx_read_window(reg, 0x6190, 16, iter_reg);
	iter_reg = qla24xx_read_window(reg, 0x61B0, 16, iter_reg);
	iter_reg = qla24xx_read_window(reg, 0x61C0, 16, iter_reg);
	qla24xx_read_window(reg, 0x6F00, 16, iter_reg);

	/* Multi queue registers */
	nxt_chain = qla25xx_copy_mq(ha, (void *)ha->fw_dump + ha->chain_offset,
	    &last_chain);

	rval = qla24xx_soft_reset(ha);
	if (rval != QLA_SUCCESS)
		goto qla81xx_fw_dump_failed_0;

	rval = qla24xx_dump_memory(ha, fw->code_ram, sizeof(fw->code_ram),
	    &nxt);
	if (rval != QLA_SUCCESS)
		goto qla81xx_fw_dump_failed_0;

	nxt = qla2xxx_copy_queues(ha, nxt);

	qla24xx_copy_eft(ha, nxt);

	/* Chain entries -- started with MQ. */
	nxt_chain = qla25xx_copy_fce(ha, nxt_chain, &last_chain);
	nxt_chain = qla25xx_copy_mqueues(ha, nxt_chain, &last_chain);
	nxt_chain = qla2xxx_copy_atioqueues(ha, nxt_chain, &last_chain);
	nxt_chain = qla25xx_copy_exlogin(ha, nxt_chain, &last_chain);
	nxt_chain = qla81xx_copy_exchoffld(ha, nxt_chain, &last_chain);
	if (last_chain) {
		ha->fw_dump->version |= htonl(DUMP_CHAIN_VARIANT);
		*last_chain |= htonl(DUMP_CHAIN_LAST);
	}

	/* Adjust valid length. */
	ha->fw_dump_len = (nxt_chain - (void *)ha->fw_dump);

qla81xx_fw_dump_failed_0:
	qla2xxx_dump_post_process(base_vha, rval);
}

void
qla83xx_fw_dump(scsi_qla_host_t *vha)
{
	int		rval;
	uint32_t	cnt;
	struct qla_hw_data *ha = vha->hw;
	struct device_reg_24xx __iomem *reg = &ha->iobase->isp24;
	__le32 __iomem *dmp_reg;
	__be32		*iter_reg;
	__le16 __iomem *mbx_reg;
	struct qla83xx_fw_dump *fw;
	void		*nxt, *nxt_chain;
	__be32		*last_chain = NULL;
	struct scsi_qla_host *base_vha = pci_get_drvdata(ha->pdev);

	lockdep_assert_held(&ha->hardware_lock);

	ha->fw_dump_cap_flags = 0;

	if (!ha->fw_dump) {
		ql_log(ql_log_warn, vha, 0xd00c,
		    "No buffer available for dump!!!\n");
		return;
	}

	if (ha->fw_dumped) {
		ql_log(ql_log_warn, vha, 0xd00d,
		    "Firmware has been previously dumped (%p) -- ignoring "
		    "request...\n", ha->fw_dump);
		return;
	}
	QLA_FW_STOPPED(ha);
	fw = &ha->fw_dump->isp.isp83;
	qla2xxx_prep_dump(ha, ha->fw_dump);

	fw->host_status = htonl(rd_reg_dword(&reg->host_status));

	/*
	 * Pause RISC. No need to track timeout, as resetting the chip
	 * is the right approach incase of pause timeout
	 */
	qla24xx_pause_risc(reg, ha);

	wrt_reg_dword(&reg->iobase_addr, 0x6000);
	dmp_reg = &reg->iobase_window;
	rd_reg_dword(dmp_reg);
	wrt_reg_dword(dmp_reg, 0);

	dmp_reg = &reg->unused_4_1[0];
	rd_reg_dword(dmp_reg);
	wrt_reg_dword(dmp_reg, 0);

	wrt_reg_dword(&reg->iobase_addr, 0x6010);
	dmp_reg = &reg->unused_4_1[2];
	rd_reg_dword(dmp_reg);
	wrt_reg_dword(dmp_reg, 0);

	/* select PCR and disable ecc checking and correction */
	wrt_reg_dword(&reg->iobase_addr, 0x0F70);
	rd_reg_dword(&reg->iobase_addr);
	wrt_reg_dword(&reg->iobase_select, 0x60000000);	/* write to F0h = PCR */

	/* Host/Risc registers. */
	iter_reg = fw->host_risc_reg;
	iter_reg = qla24xx_read_window(reg, 0x7000, 16, iter_reg);
	iter_reg = qla24xx_read_window(reg, 0x7010, 16, iter_reg);
	qla24xx_read_window(reg, 0x7040, 16, iter_reg);

	/* PCIe registers. */
	wrt_reg_dword(&reg->iobase_addr, 0x7C00);
	rd_reg_dword(&reg->iobase_addr);
	wrt_reg_dword(&reg->iobase_window, 0x01);
	dmp_reg = &reg->iobase_c4;
	fw->pcie_regs[0] = htonl(rd_reg_dword(dmp_reg));
	dmp_reg++;
	fw->pcie_regs[1] = htonl(rd_reg_dword(dmp_reg));
	dmp_reg++;
	fw->pcie_regs[2] = htonl(rd_reg_dword(dmp_reg));
	fw->pcie_regs[3] = htonl(rd_reg_dword(&reg->iobase_window));

	wrt_reg_dword(&reg->iobase_window, 0x00);
	rd_reg_dword(&reg->iobase_window);

	/* Host interface registers. */
	dmp_reg = &reg->flash_addr;
	for (cnt = 0; cnt < ARRAY_SIZE(fw->host_reg); cnt++, dmp_reg++)
		fw->host_reg[cnt] = htonl(rd_reg_dword(dmp_reg));

	/* Disable interrupts. */
	wrt_reg_dword(&reg->ictrl, 0);
	rd_reg_dword(&reg->ictrl);

	/* Shadow registers. */
	wrt_reg_dword(&reg->iobase_addr, 0x0F70);
	rd_reg_dword(&reg->iobase_addr);
	wrt_reg_dword(&reg->iobase_select, 0xB0000000);
	fw->shadow_reg[0] = htonl(rd_reg_dword(&reg->iobase_sdata));

	wrt_reg_dword(&reg->iobase_select, 0xB0100000);
	fw->shadow_reg[1] = htonl(rd_reg_dword(&reg->iobase_sdata));

	wrt_reg_dword(&reg->iobase_select, 0xB0200000);
	fw->shadow_reg[2] = htonl(rd_reg_dword(&reg->iobase_sdata));

	wrt_reg_dword(&reg->iobase_select, 0xB0300000);
	fw->shadow_reg[3] = htonl(rd_reg_dword(&reg->iobase_sdata));

	wrt_reg_dword(&reg->iobase_select, 0xB0400000);
	fw->shadow_reg[4] = htonl(rd_reg_dword(&reg->iobase_sdata));

	wrt_reg_dword(&reg->iobase_select, 0xB0500000);
	fw->shadow_reg[5] = htonl(rd_reg_dword(&reg->iobase_sdata));

	wrt_reg_dword(&reg->iobase_select, 0xB0600000);
	fw->shadow_reg[6] = htonl(rd_reg_dword(&reg->iobase_sdata));

	wrt_reg_dword(&reg->iobase_select, 0xB0700000);
	fw->shadow_reg[7] = htonl(rd_reg_dword(&reg->iobase_sdata));

	wrt_reg_dword(&reg->iobase_select, 0xB0800000);
	fw->shadow_reg[8] = htonl(rd_reg_dword(&reg->iobase_sdata));

	wrt_reg_dword(&reg->iobase_select, 0xB0900000);
	fw->shadow_reg[9] = htonl(rd_reg_dword(&reg->iobase_sdata));

	wrt_reg_dword(&reg->iobase_select, 0xB0A00000);
	fw->shadow_reg[10] = htonl(rd_reg_dword(&reg->iobase_sdata));

	/* RISC I/O register. */
	wrt_reg_dword(&reg->iobase_addr, 0x0010);
	fw->risc_io_reg = htonl(rd_reg_dword(&reg->iobase_window));

	/* Mailbox registers. */
	mbx_reg = &reg->mailbox0;
	for (cnt = 0; cnt < ARRAY_SIZE(fw->mailbox_reg); cnt++, mbx_reg++)
		fw->mailbox_reg[cnt] = htons(rd_reg_word(mbx_reg));

	/* Transfer sequence registers. */
	iter_reg = fw->xseq_gp_reg;
	iter_reg = qla24xx_read_window(reg, 0xBE00, 16, iter_reg);
	iter_reg = qla24xx_read_window(reg, 0xBE10, 16, iter_reg);
	iter_reg = qla24xx_read_window(reg, 0xBE20, 16, iter_reg);
	iter_reg = qla24xx_read_window(reg, 0xBE30, 16, iter_reg);
	iter_reg = qla24xx_read_window(reg, 0xBE40, 16, iter_reg);
	iter_reg = qla24xx_read_window(reg, 0xBE50, 16, iter_reg);
	iter_reg = qla24xx_read_window(reg, 0xBE60, 16, iter_reg);
	iter_reg = qla24xx_read_window(reg, 0xBE70, 16, iter_reg);
	iter_reg = qla24xx_read_window(reg, 0xBF00, 16, iter_reg);
	iter_reg = qla24xx_read_window(reg, 0xBF10, 16, iter_reg);
	iter_reg = qla24xx_read_window(reg, 0xBF20, 16, iter_reg);
	iter_reg = qla24xx_read_window(reg, 0xBF30, 16, iter_reg);
	iter_reg = qla24xx_read_window(reg, 0xBF40, 16, iter_reg);
	iter_reg = qla24xx_read_window(reg, 0xBF50, 16, iter_reg);
	iter_reg = qla24xx_read_window(reg, 0xBF60, 16, iter_reg);
	qla24xx_read_window(reg, 0xBF70, 16, iter_reg);

	iter_reg = fw->xseq_0_reg;
	iter_reg = qla24xx_read_window(reg, 0xBFC0, 16, iter_reg);
	iter_reg = qla24xx_read_window(reg, 0xBFD0, 16, iter_reg);
	qla24xx_read_window(reg, 0xBFE0, 16, iter_reg);

	qla24xx_read_window(reg, 0xBFF0, 16, fw->xseq_1_reg);

	qla24xx_read_window(reg, 0xBEF0, 16, fw->xseq_2_reg);

	/* Receive sequence registers. */
	iter_reg = fw->rseq_gp_reg;
	iter_reg = qla24xx_read_window(reg, 0xFE00, 16, iter_reg);
	iter_reg = qla24xx_read_window(reg, 0xFE10, 16, iter_reg);
	iter_reg = qla24xx_read_window(reg, 0xFE20, 16, iter_reg);
	iter_reg = qla24xx_read_window(reg, 0xFE30, 16, iter_reg);
	iter_reg = qla24xx_read_window(reg, 0xFE40, 16, iter_reg);
	iter_reg = qla24xx_read_window(reg, 0xFE50, 16, iter_reg);
	iter_reg = qla24xx_read_window(reg, 0xFE60, 16, iter_reg);
	iter_reg = qla24xx_read_window(reg, 0xFE70, 16, iter_reg);
	iter_reg = qla24xx_read_window(reg, 0xFF00, 16, iter_reg);
	iter_reg = qla24xx_read_window(reg, 0xFF10, 16, iter_reg);
	iter_reg = qla24xx_read_window(reg, 0xFF20, 16, iter_reg);
	iter_reg = qla24xx_read_window(reg, 0xFF30, 16, iter_reg);
	iter_reg = qla24xx_read_window(reg, 0xFF40, 16, iter_reg);
	iter_reg = qla24xx_read_window(reg, 0xFF50, 16, iter_reg);
	iter_reg = qla24xx_read_window(reg, 0xFF60, 16, iter_reg);
	qla24xx_read_window(reg, 0xFF70, 16, iter_reg);

	iter_reg = fw->rseq_0_reg;
	iter_reg = qla24xx_read_window(reg, 0xFFC0, 16, iter_reg);
	qla24xx_read_window(reg, 0xFFD0, 16, iter_reg);

	qla24xx_read_window(reg, 0xFFE0, 16, fw->rseq_1_reg);
	qla24xx_read_window(reg, 0xFFF0, 16, fw->rseq_2_reg);
	qla24xx_read_window(reg, 0xFEF0, 16, fw->rseq_3_reg);

	/* Auxiliary sequence registers. */
	iter_reg = fw->aseq_gp_reg;
	iter_reg = qla24xx_read_window(reg, 0xB000, 16, iter_reg);
	iter_reg = qla24xx_read_window(reg, 0xB010, 16, iter_reg);
	iter_reg = qla24xx_read_window(reg, 0xB020, 16, iter_reg);
	iter_reg = qla24xx_read_window(reg, 0xB030, 16, iter_reg);
	iter_reg = qla24xx_read_window(reg, 0xB040, 16, iter_reg);
	iter_reg = qla24xx_read_window(reg, 0xB050, 16, iter_reg);
	iter_reg = qla24xx_read_window(reg, 0xB060, 16, iter_reg);
	iter_reg = qla24xx_read_window(reg, 0xB070, 16, iter_reg);
	iter_reg = qla24xx_read_window(reg, 0xB100, 16, iter_reg);
	iter_reg = qla24xx_read_window(reg, 0xB110, 16, iter_reg);
	iter_reg = qla24xx_read_window(reg, 0xB120, 16, iter_reg);
	iter_reg = qla24xx_read_window(reg, 0xB130, 16, iter_reg);
	iter_reg = qla24xx_read_window(reg, 0xB140, 16, iter_reg);
	iter_reg = qla24xx_read_window(reg, 0xB150, 16, iter_reg);
	iter_reg = qla24xx_read_window(reg, 0xB160, 16, iter_reg);
	qla24xx_read_window(reg, 0xB170, 16, iter_reg);

	iter_reg = fw->aseq_0_reg;
	iter_reg = qla24xx_read_window(reg, 0xB0C0, 16, iter_reg);
	qla24xx_read_window(reg, 0xB0D0, 16, iter_reg);

	qla24xx_read_window(reg, 0xB0E0, 16, fw->aseq_1_reg);
	qla24xx_read_window(reg, 0xB0F0, 16, fw->aseq_2_reg);
	qla24xx_read_window(reg, 0xB1F0, 16, fw->aseq_3_reg);

	/* Command DMA registers. */
	iter_reg = fw->cmd_dma_reg;
	iter_reg = qla24xx_read_window(reg, 0x7100, 16, iter_reg);
	iter_reg = qla24xx_read_window(reg, 0x7120, 16, iter_reg);
	iter_reg = qla24xx_read_window(reg, 0x7130, 16, iter_reg);
	qla24xx_read_window(reg, 0x71F0, 16, iter_reg);

	/* Queues. */
	iter_reg = fw->req0_dma_reg;
	iter_reg = qla24xx_read_window(reg, 0x7200, 8, iter_reg);
	dmp_reg = &reg->iobase_q;
	for (cnt = 0; cnt < 7; cnt++, dmp_reg++)
		*iter_reg++ = htonl(rd_reg_dword(dmp_reg));

	iter_reg = fw->resp0_dma_reg;
	iter_reg = qla24xx_read_window(reg, 0x7300, 8, iter_reg);
	dmp_reg = &reg->iobase_q;
	for (cnt = 0; cnt < 7; cnt++, dmp_reg++)
		*iter_reg++ = htonl(rd_reg_dword(dmp_reg));

	iter_reg = fw->req1_dma_reg;
	iter_reg = qla24xx_read_window(reg, 0x7400, 8, iter_reg);
	dmp_reg = &reg->iobase_q;
	for (cnt = 0; cnt < 7; cnt++, dmp_reg++)
		*iter_reg++ = htonl(rd_reg_dword(dmp_reg));

	/* Transmit DMA registers. */
	iter_reg = fw->xmt0_dma_reg;
	iter_reg = qla24xx_read_window(reg, 0x7600, 16, iter_reg);
	qla24xx_read_window(reg, 0x7610, 16, iter_reg);

	iter_reg = fw->xmt1_dma_reg;
	iter_reg = qla24xx_read_window(reg, 0x7620, 16, iter_reg);
	qla24xx_read_window(reg, 0x7630, 16, iter_reg);

	iter_reg = fw->xmt2_dma_reg;
	iter_reg = qla24xx_read_window(reg, 0x7640, 16, iter_reg);
	qla24xx_read_window(reg, 0x7650, 16, iter_reg);

	iter_reg = fw->xmt3_dma_reg;
	iter_reg = qla24xx_read_window(reg, 0x7660, 16, iter_reg);
	qla24xx_read_window(reg, 0x7670, 16, iter_reg);

	iter_reg = fw->xmt4_dma_reg;
	iter_reg = qla24xx_read_window(reg, 0x7680, 16, iter_reg);
	qla24xx_read_window(reg, 0x7690, 16, iter_reg);

	qla24xx_read_window(reg, 0x76A0, 16, fw->xmt_data_dma_reg);

	/* Receive DMA registers. */
	iter_reg = fw->rcvt0_data_dma_reg;
	iter_reg = qla24xx_read_window(reg, 0x7700, 16, iter_reg);
	qla24xx_read_window(reg, 0x7710, 16, iter_reg);

	iter_reg = fw->rcvt1_data_dma_reg;
	iter_reg = qla24xx_read_window(reg, 0x7720, 16, iter_reg);
	qla24xx_read_window(reg, 0x7730, 16, iter_reg);

	/* RISC registers. */
	iter_reg = fw->risc_gp_reg;
	iter_reg = qla24xx_read_window(reg, 0x0F00, 16, iter_reg);
	iter_reg = qla24xx_read_window(reg, 0x0F10, 16, iter_reg);
	iter_reg = qla24xx_read_window(reg, 0x0F20, 16, iter_reg);
	iter_reg = qla24xx_read_window(reg, 0x0F30, 16, iter_reg);
	iter_reg = qla24xx_read_window(reg, 0x0F40, 16, iter_reg);
	iter_reg = qla24xx_read_window(reg, 0x0F50, 16, iter_reg);
	iter_reg = qla24xx_read_window(reg, 0x0F60, 16, iter_reg);
	qla24xx_read_window(reg, 0x0F70, 16, iter_reg);

	/* Local memory controller registers. */
	iter_reg = fw->lmc_reg;
	iter_reg = qla24xx_read_window(reg, 0x3000, 16, iter_reg);
	iter_reg = qla24xx_read_window(reg, 0x3010, 16, iter_reg);
	iter_reg = qla24xx_read_window(reg, 0x3020, 16, iter_reg);
	iter_reg = qla24xx_read_window(reg, 0x3030, 16, iter_reg);
	iter_reg = qla24xx_read_window(reg, 0x3040, 16, iter_reg);
	iter_reg = qla24xx_read_window(reg, 0x3050, 16, iter_reg);
	iter_reg = qla24xx_read_window(reg, 0x3060, 16, iter_reg);
	qla24xx_read_window(reg, 0x3070, 16, iter_reg);

	/* Fibre Protocol Module registers. */
	iter_reg = fw->fpm_hdw_reg;
	iter_reg = qla24xx_read_window(reg, 0x4000, 16, iter_reg);
	iter_reg = qla24xx_read_window(reg, 0x4010, 16, iter_reg);
	iter_reg = qla24xx_read_window(reg, 0x4020, 16, iter_reg);
	iter_reg = qla24xx_read_window(reg, 0x4030, 16, iter_reg);
	iter_reg = qla24xx_read_window(reg, 0x4040, 16, iter_reg);
	iter_reg = qla24xx_read_window(reg, 0x4050, 16, iter_reg);
	iter_reg = qla24xx_read_window(reg, 0x4060, 16, iter_reg);
	iter_reg = qla24xx_read_window(reg, 0x4070, 16, iter_reg);
	iter_reg = qla24xx_read_window(reg, 0x4080, 16, iter_reg);
	iter_reg = qla24xx_read_window(reg, 0x4090, 16, iter_reg);
	iter_reg = qla24xx_read_window(reg, 0x40A0, 16, iter_reg);
	iter_reg = qla24xx_read_window(reg, 0x40B0, 16, iter_reg);
	iter_reg = qla24xx_read_window(reg, 0x40C0, 16, iter_reg);
	iter_reg = qla24xx_read_window(reg, 0x40D0, 16, iter_reg);
	iter_reg = qla24xx_read_window(reg, 0x40E0, 16, iter_reg);
	qla24xx_read_window(reg, 0x40F0, 16, iter_reg);

	/* RQ0 Array registers. */
	iter_reg = fw->rq0_array_reg;
	iter_reg = qla24xx_read_window(reg, 0x5C00, 16, iter_reg);
	iter_reg = qla24xx_read_window(reg, 0x5C10, 16, iter_reg);
	iter_reg = qla24xx_read_window(reg, 0x5C20, 16, iter_reg);
	iter_reg = qla24xx_read_window(reg, 0x5C30, 16, iter_reg);
	iter_reg = qla24xx_read_window(reg, 0x5C40, 16, iter_reg);
	iter_reg = qla24xx_read_window(reg, 0x5C50, 16, iter_reg);
	iter_reg = qla24xx_read_window(reg, 0x5C60, 16, iter_reg);
	iter_reg = qla24xx_read_window(reg, 0x5C70, 16, iter_reg);
	iter_reg = qla24xx_read_window(reg, 0x5C80, 16, iter_reg);
	iter_reg = qla24xx_read_window(reg, 0x5C90, 16, iter_reg);
	iter_reg = qla24xx_read_window(reg, 0x5CA0, 16, iter_reg);
	iter_reg = qla24xx_read_window(reg, 0x5CB0, 16, iter_reg);
	iter_reg = qla24xx_read_window(reg, 0x5CC0, 16, iter_reg);
	iter_reg = qla24xx_read_window(reg, 0x5CD0, 16, iter_reg);
	iter_reg = qla24xx_read_window(reg, 0x5CE0, 16, iter_reg);
	qla24xx_read_window(reg, 0x5CF0, 16, iter_reg);

	/* RQ1 Array registers. */
	iter_reg = fw->rq1_array_reg;
	iter_reg = qla24xx_read_window(reg, 0x5D00, 16, iter_reg);
	iter_reg = qla24xx_read_window(reg, 0x5D10, 16, iter_reg);
	iter_reg = qla24xx_read_window(reg, 0x5D20, 16, iter_reg);
	iter_reg = qla24xx_read_window(reg, 0x5D30, 16, iter_reg);
	iter_reg = qla24xx_read_window(reg, 0x5D40, 16, iter_reg);
	iter_reg = qla24xx_read_window(reg, 0x5D50, 16, iter_reg);
	iter_reg = qla24xx_read_window(reg, 0x5D60, 16, iter_reg);
	iter_reg = qla24xx_read_window(reg, 0x5D70, 16, iter_reg);
	iter_reg = qla24xx_read_window(reg, 0x5D80, 16, iter_reg);
	iter_reg = qla24xx_read_window(reg, 0x5D90, 16, iter_reg);
	iter_reg = qla24xx_read_window(reg, 0x5DA0, 16, iter_reg);
	iter_reg = qla24xx_read_window(reg, 0x5DB0, 16, iter_reg);
	iter_reg = qla24xx_read_window(reg, 0x5DC0, 16, iter_reg);
	iter_reg = qla24xx_read_window(reg, 0x5DD0, 16, iter_reg);
	iter_reg = qla24xx_read_window(reg, 0x5DE0, 16, iter_reg);
	qla24xx_read_window(reg, 0x5DF0, 16, iter_reg);

	/* RP0 Array registers. */
	iter_reg = fw->rp0_array_reg;
	iter_reg = qla24xx_read_window(reg, 0x5E00, 16, iter_reg);
	iter_reg = qla24xx_read_window(reg, 0x5E10, 16, iter_reg);
	iter_reg = qla24xx_read_window(reg, 0x5E20, 16, iter_reg);
	iter_reg = qla24xx_read_window(reg, 0x5E30, 16, iter_reg);
	iter_reg = qla24xx_read_window(reg, 0x5E40, 16, iter_reg);
	iter_reg = qla24xx_read_window(reg, 0x5E50, 16, iter_reg);
	iter_reg = qla24xx_read_window(reg, 0x5E60, 16, iter_reg);
	iter_reg = qla24xx_read_window(reg, 0x5E70, 16, iter_reg);
	iter_reg = qla24xx_read_window(reg, 0x5E80, 16, iter_reg);
	iter_reg = qla24xx_read_window(reg, 0x5E90, 16, iter_reg);
	iter_reg = qla24xx_read_window(reg, 0x5EA0, 16, iter_reg);
	iter_reg = qla24xx_read_window(reg, 0x5EB0, 16, iter_reg);
	iter_reg = qla24xx_read_window(reg, 0x5EC0, 16, iter_reg);
	iter_reg = qla24xx_read_window(reg, 0x5ED0, 16, iter_reg);
	iter_reg = qla24xx_read_window(reg, 0x5EE0, 16, iter_reg);
	qla24xx_read_window(reg, 0x5EF0, 16, iter_reg);

	/* RP1 Array registers. */
	iter_reg = fw->rp1_array_reg;
	iter_reg = qla24xx_read_window(reg, 0x5F00, 16, iter_reg);
	iter_reg = qla24xx_read_window(reg, 0x5F10, 16, iter_reg);
	iter_reg = qla24xx_read_window(reg, 0x5F20, 16, iter_reg);
	iter_reg = qla24xx_read_window(reg, 0x5F30, 16, iter_reg);
	iter_reg = qla24xx_read_window(reg, 0x5F40, 16, iter_reg);
	iter_reg = qla24xx_read_window(reg, 0x5F50, 16, iter_reg);
	iter_reg = qla24xx_read_window(reg, 0x5F60, 16, iter_reg);
	iter_reg = qla24xx_read_window(reg, 0x5F70, 16, iter_reg);
	iter_reg = qla24xx_read_window(reg, 0x5F80, 16, iter_reg);
	iter_reg = qla24xx_read_window(reg, 0x5F90, 16, iter_reg);
	iter_reg = qla24xx_read_window(reg, 0x5FA0, 16, iter_reg);
	iter_reg = qla24xx_read_window(reg, 0x5FB0, 16, iter_reg);
	iter_reg = qla24xx_read_window(reg, 0x5FC0, 16, iter_reg);
	iter_reg = qla24xx_read_window(reg, 0x5FD0, 16, iter_reg);
	iter_reg = qla24xx_read_window(reg, 0x5FE0, 16, iter_reg);
	qla24xx_read_window(reg, 0x5FF0, 16, iter_reg);

	iter_reg = fw->at0_array_reg;
	iter_reg = qla24xx_read_window(reg, 0x7080, 16, iter_reg);
	iter_reg = qla24xx_read_window(reg, 0x7090, 16, iter_reg);
	iter_reg = qla24xx_read_window(reg, 0x70A0, 16, iter_reg);
	iter_reg = qla24xx_read_window(reg, 0x70B0, 16, iter_reg);
	iter_reg = qla24xx_read_window(reg, 0x70C0, 16, iter_reg);
	iter_reg = qla24xx_read_window(reg, 0x70D0, 16, iter_reg);
	iter_reg = qla24xx_read_window(reg, 0x70E0, 16, iter_reg);
	qla24xx_read_window(reg, 0x70F0, 16, iter_reg);

	/* I/O Queue Control registers. */
	qla24xx_read_window(reg, 0x7800, 16, fw->queue_control_reg);

	/* Frame Buffer registers. */
	iter_reg = fw->fb_hdw_reg;
	iter_reg = qla24xx_read_window(reg, 0x6000, 16, iter_reg);
	iter_reg = qla24xx_read_window(reg, 0x6010, 16, iter_reg);
	iter_reg = qla24xx_read_window(reg, 0x6020, 16, iter_reg);
	iter_reg = qla24xx_read_window(reg, 0x6030, 16, iter_reg);
	iter_reg = qla24xx_read_window(reg, 0x6040, 16, iter_reg);
	iter_reg = qla24xx_read_window(reg, 0x6060, 16, iter_reg);
	iter_reg = qla24xx_read_window(reg, 0x6070, 16, iter_reg);
	iter_reg = qla24xx_read_window(reg, 0x6100, 16, iter_reg);
	iter_reg = qla24xx_read_window(reg, 0x6130, 16, iter_reg);
	iter_reg = qla24xx_read_window(reg, 0x6150, 16, iter_reg);
	iter_reg = qla24xx_read_window(reg, 0x6170, 16, iter_reg);
	iter_reg = qla24xx_read_window(reg, 0x6190, 16, iter_reg);
	iter_reg = qla24xx_read_window(reg, 0x61B0, 16, iter_reg);
	iter_reg = qla24xx_read_window(reg, 0x61C0, 16, iter_reg);
	iter_reg = qla24xx_read_window(reg, 0x6530, 16, iter_reg);
	iter_reg = qla24xx_read_window(reg, 0x6540, 16, iter_reg);
	iter_reg = qla24xx_read_window(reg, 0x6550, 16, iter_reg);
	iter_reg = qla24xx_read_window(reg, 0x6560, 16, iter_reg);
	iter_reg = qla24xx_read_window(reg, 0x6570, 16, iter_reg);
	iter_reg = qla24xx_read_window(reg, 0x6580, 16, iter_reg);
	iter_reg = qla24xx_read_window(reg, 0x6590, 16, iter_reg);
	iter_reg = qla24xx_read_window(reg, 0x65A0, 16, iter_reg);
	iter_reg = qla24xx_read_window(reg, 0x65B0, 16, iter_reg);
	iter_reg = qla24xx_read_window(reg, 0x65C0, 16, iter_reg);
	iter_reg = qla24xx_read_window(reg, 0x65D0, 16, iter_reg);
	iter_reg = qla24xx_read_window(reg, 0x65E0, 16, iter_reg);
	qla24xx_read_window(reg, 0x6F00, 16, iter_reg);

	/* Multi queue registers */
	nxt_chain = qla25xx_copy_mq(ha, (void *)ha->fw_dump + ha->chain_offset,
	    &last_chain);

	rval = qla24xx_soft_reset(ha);
	if (rval != QLA_SUCCESS) {
		ql_log(ql_log_warn, vha, 0xd00e,
		    "SOFT RESET FAILED, forcing continuation of dump!!!\n");
		rval = QLA_SUCCESS;

		ql_log(ql_log_warn, vha, 0xd00f, "try a bigger hammer!!!\n");

		wrt_reg_dword(&reg->hccr, HCCRX_SET_RISC_RESET);
		rd_reg_dword(&reg->hccr);

		wrt_reg_dword(&reg->hccr, HCCRX_REL_RISC_PAUSE);
		rd_reg_dword(&reg->hccr);

		wrt_reg_dword(&reg->hccr, HCCRX_CLR_RISC_RESET);
		rd_reg_dword(&reg->hccr);

		for (cnt = 30000; cnt && (rd_reg_word(&reg->mailbox0)); cnt--)
			udelay(5);

		if (!cnt) {
			nxt = fw->code_ram;
			nxt += sizeof(fw->code_ram);
			nxt += (ha->fw_memory_size - 0x100000 + 1);
			goto copy_queue;
		} else {
			set_bit(RISC_RDY_AFT_RESET, &ha->fw_dump_cap_flags);
			ql_log(ql_log_warn, vha, 0xd010,
			    "bigger hammer success?\n");
		}
	}

	rval = qla24xx_dump_memory(ha, fw->code_ram, sizeof(fw->code_ram),
	    &nxt);
	if (rval != QLA_SUCCESS)
		goto qla83xx_fw_dump_failed_0;

copy_queue:
	nxt = qla2xxx_copy_queues(ha, nxt);

	qla24xx_copy_eft(ha, nxt);

	/* Chain entries -- started with MQ. */
	nxt_chain = qla25xx_copy_fce(ha, nxt_chain, &last_chain);
	nxt_chain = qla25xx_copy_mqueues(ha, nxt_chain, &last_chain);
	nxt_chain = qla2xxx_copy_atioqueues(ha, nxt_chain, &last_chain);
	nxt_chain = qla25xx_copy_exlogin(ha, nxt_chain, &last_chain);
	nxt_chain = qla81xx_copy_exchoffld(ha, nxt_chain, &last_chain);
	if (last_chain) {
		ha->fw_dump->version |= htonl(DUMP_CHAIN_VARIANT);
		*last_chain |= htonl(DUMP_CHAIN_LAST);
	}

	/* Adjust valid length. */
	ha->fw_dump_len = (nxt_chain - (void *)ha->fw_dump);

qla83xx_fw_dump_failed_0:
	qla2xxx_dump_post_process(base_vha, rval);
}

/****************************************************************************/
/*                         Driver Debug Functions.                          */
/****************************************************************************/

/* Write the debug message prefix into @pbuf. */
static void ql_dbg_prefix(char *pbuf, int pbuf_size,
			  const scsi_qla_host_t *vha, uint msg_id)
{
	if (vha) {
		const struct pci_dev *pdev = vha->hw->pdev;

		/* <module-name> [<dev-name>]-<msg-id>:<host>: */
		snprintf(pbuf, pbuf_size, "%s [%s]-%04x:%lu: ", QL_MSGHDR,
			 dev_name(&(pdev->dev)), msg_id, vha->host_no);
	} else {
		/* <module-name> [<dev-name>]-<msg-id>: : */
		snprintf(pbuf, pbuf_size, "%s [%s]-%04x: : ", QL_MSGHDR,
			 "0000:00:00.0", msg_id);
	}
}

/*
 * This function is for formatting and logging debug information.
 * It is to be used when vha is available. It formats the message
 * and logs it to the messages file.
 * parameters:
 * level: The level of the debug messages to be printed.
 *        If ql2xextended_error_logging value is correctly set,
 *        this message will appear in the messages file.
 * vha:   Pointer to the scsi_qla_host_t.
 * id:    This is a unique identifier for the level. It identifies the
 *        part of the code from where the message originated.
 * msg:   The message to be displayed.
 */
void
ql_dbg(uint level, scsi_qla_host_t *vha, uint id, const char *fmt, ...)
{
	va_list va;
	struct va_format vaf;
	char pbuf[64];

	va_start(va, fmt);

	vaf.fmt = fmt;
	vaf.va = &va;

	ql_dbg_prefix(pbuf, ARRAY_SIZE(pbuf), vha, id);

	if (!ql_mask_match(level))
		trace_ql_dbg_log(pbuf, &vaf);
	else
		pr_warn("%s%pV", pbuf, &vaf);

	va_end(va);

}

/*
 * This function is for formatting and logging debug information.
 * It is to be used when vha is not available and pci is available,
 * i.e., before host allocation. It formats the message and logs it
 * to the messages file.
 * parameters:
 * level: The level of the debug messages to be printed.
 *        If ql2xextended_error_logging value is correctly set,
 *        this message will appear in the messages file.
 * pdev:  Pointer to the struct pci_dev.
 * id:    This is a unique id for the level. It identifies the part
 *        of the code from where the message originated.
 * msg:   The message to be displayed.
 */
void
ql_dbg_pci(uint level, struct pci_dev *pdev, uint id, const char *fmt, ...)
{
	va_list va;
	struct va_format vaf;
	char pbuf[128];

	if (pdev == NULL)
		return;
	if (!ql_mask_match(level))
		return;

	va_start(va, fmt);

	vaf.fmt = fmt;
	vaf.va = &va;

	ql_dbg_prefix(pbuf, ARRAY_SIZE(pbuf), NULL, id + ql_dbg_offset);
	pr_warn("%s%pV", pbuf, &vaf);

	va_end(va);
}

/*
 * This function is for formatting and logging log messages.
 * It is to be used when vha is available. It formats the message
 * and logs it to the messages file. All the messages will be logged
 * irrespective of value of ql2xextended_error_logging.
 * parameters:
 * level: The level of the log messages to be printed in the
 *        messages file.
 * vha:   Pointer to the scsi_qla_host_t
 * id:    This is a unique id for the level. It identifies the
 *        part of the code from where the message originated.
 * msg:   The message to be displayed.
 */
void
ql_log(uint level, scsi_qla_host_t *vha, uint id, const char *fmt, ...)
{
	va_list va;
	struct va_format vaf;
	char pbuf[128];

	if (level > ql_errlev)
		return;

	ql_dbg_prefix(pbuf, ARRAY_SIZE(pbuf), vha, id);

	va_start(va, fmt);

	vaf.fmt = fmt;
	vaf.va = &va;

	switch (level) {
	case ql_log_fatal: /* FATAL LOG */
		pr_crit("%s%pV", pbuf, &vaf);
		break;
	case ql_log_warn:
		pr_err("%s%pV", pbuf, &vaf);
		break;
	case ql_log_info:
		pr_warn("%s%pV", pbuf, &vaf);
		break;
	default:
		pr_info("%s%pV", pbuf, &vaf);
		break;
	}

	va_end(va);
}

/*
 * This function is for formatting and logging log messages.
 * It is to be used when vha is not available and pci is available,
 * i.e., before host allocation. It formats the message and logs
 * it to the messages file. All the messages are logged irrespective
 * of the value of ql2xextended_error_logging.
 * parameters:
 * level: The level of the log messages to be printed in the
 *        messages file.
 * pdev:  Pointer to the struct pci_dev.
 * id:    This is a unique id for the level. It identifies the
 *        part of the code from where the message originated.
 * msg:   The message to be displayed.
 */
void
ql_log_pci(uint level, struct pci_dev *pdev, uint id, const char *fmt, ...)
{
	va_list va;
	struct va_format vaf;
	char pbuf[128];

	if (pdev == NULL)
		return;
	if (level > ql_errlev)
		return;

	ql_dbg_prefix(pbuf, ARRAY_SIZE(pbuf), NULL, id);

	va_start(va, fmt);

	vaf.fmt = fmt;
	vaf.va = &va;

	switch (level) {
	case ql_log_fatal: /* FATAL LOG */
		pr_crit("%s%pV", pbuf, &vaf);
		break;
	case ql_log_warn:
		pr_err("%s%pV", pbuf, &vaf);
		break;
	case ql_log_info:
		pr_warn("%s%pV", pbuf, &vaf);
		break;
	default:
		pr_info("%s%pV", pbuf, &vaf);
		break;
	}

	va_end(va);
}

void
ql_dump_regs(uint level, scsi_qla_host_t *vha, uint id)
{
	int i;
	struct qla_hw_data *ha = vha->hw;
	struct device_reg_2xxx __iomem *reg = &ha->iobase->isp;
	struct device_reg_24xx __iomem *reg24 = &ha->iobase->isp24;
	struct device_reg_82xx __iomem *reg82 = &ha->iobase->isp82;
	__le16 __iomem *mbx_reg;

	if (!ql_mask_match(level))
		return;

	if (IS_P3P_TYPE(ha))
		mbx_reg = &reg82->mailbox_in[0];
	else if (IS_FWI2_CAPABLE(ha))
		mbx_reg = &reg24->mailbox0;
	else
		mbx_reg = MAILBOX_REG(ha, reg, 0);

	ql_dbg(level, vha, id, "Mailbox registers:\n");
	for (i = 0; i < 6; i++, mbx_reg++)
		ql_dbg(level, vha, id,
		    "mbox[%d] %#04x\n", i, rd_reg_word(mbx_reg));
}

void
<<<<<<< HEAD
ql_dump_buffer(uint32_t level, scsi_qla_host_t *vha, int32_t id,
	uint8_t *buf, uint size)
=======
ql_dump_buffer(uint level, scsi_qla_host_t *vha, uint id, const void *buf,
	       uint size)
>>>>>>> 24b8d41d
{
	uint cnt;

	if (!ql_mask_match(level))
		return;

	ql_dbg(level, vha, id,
	    "%-+5d  0  1  2  3  4  5  6  7  8  9  A  B  C  D  E  F\n", size);
	ql_dbg(level, vha, id,
	    "----- -----------------------------------------------\n");
<<<<<<< HEAD
	for (cnt = 0; cnt < size; cnt++, buf++) {
		if (cnt % 16 == 0)
			ql_dbg(level, vha, id, "%04x:", cnt & ~0xFU);
		printk(" %02x", *buf);
		if (cnt % 16 == 15)
			printk("\n");
	}
	if (cnt % 16 != 0)
		printk("\n");
=======
	for (cnt = 0; cnt < size; cnt += 16) {
		ql_dbg(level, vha, id, "%04x: ", cnt);
		print_hex_dump(KERN_CONT, "", DUMP_PREFIX_NONE, 16, 1,
			       buf + cnt, min(16U, size - cnt), false);
	}
}

/*
 * This function is for formatting and logging log messages.
 * It is to be used when vha is available. It formats the message
 * and logs it to the messages file. All the messages will be logged
 * irrespective of value of ql2xextended_error_logging.
 * parameters:
 * level: The level of the log messages to be printed in the
 *        messages file.
 * vha:   Pointer to the scsi_qla_host_t
 * id:    This is a unique id for the level. It identifies the
 *        part of the code from where the message originated.
 * msg:   The message to be displayed.
 */
void
ql_log_qp(uint32_t level, struct qla_qpair *qpair, int32_t id,
    const char *fmt, ...)
{
	va_list va;
	struct va_format vaf;
	char pbuf[128];

	if (level > ql_errlev)
		return;

	ql_dbg_prefix(pbuf, ARRAY_SIZE(pbuf), qpair ? qpair->vha : NULL, id);

	va_start(va, fmt);

	vaf.fmt = fmt;
	vaf.va = &va;

	switch (level) {
	case ql_log_fatal: /* FATAL LOG */
		pr_crit("%s%pV", pbuf, &vaf);
		break;
	case ql_log_warn:
		pr_err("%s%pV", pbuf, &vaf);
		break;
	case ql_log_info:
		pr_warn("%s%pV", pbuf, &vaf);
		break;
	default:
		pr_info("%s%pV", pbuf, &vaf);
		break;
	}

	va_end(va);
}

/*
 * This function is for formatting and logging debug information.
 * It is to be used when vha is available. It formats the message
 * and logs it to the messages file.
 * parameters:
 * level: The level of the debug messages to be printed.
 *        If ql2xextended_error_logging value is correctly set,
 *        this message will appear in the messages file.
 * vha:   Pointer to the scsi_qla_host_t.
 * id:    This is a unique identifier for the level. It identifies the
 *        part of the code from where the message originated.
 * msg:   The message to be displayed.
 */
void
ql_dbg_qp(uint32_t level, struct qla_qpair *qpair, int32_t id,
    const char *fmt, ...)
{
	va_list va;
	struct va_format vaf;
	char pbuf[128];

	if (!ql_mask_match(level))
		return;

	va_start(va, fmt);

	vaf.fmt = fmt;
	vaf.va = &va;

	ql_dbg_prefix(pbuf, ARRAY_SIZE(pbuf), qpair ? qpair->vha : NULL,
		      id + ql_dbg_offset);
	pr_warn("%s%pV", pbuf, &vaf);

	va_end(va);

>>>>>>> 24b8d41d
}<|MERGE_RESOLUTION|>--- conflicted
+++ resolved
@@ -10,22 +10,12 @@
  * ----------------------------------------------------------------------
  * |             Level            |   Last Value Used  |     Holes	|
  * ----------------------------------------------------------------------
-<<<<<<< HEAD
- * | Module Init and Probe        |       0x0191       | 0x0146         |
- * |                              |                    | 0x015b-0x0160	|
- * |                              |                    | 0x016e		|
- * | Mailbox commands             |       0x1199       | 0x1193		|
- * | Device Discovery             |       0x2004       | 0x2016		|
- * |                              |                    | 0x2011-0x2012, |
- * |                              |                    | 0x2099-0x20a4  |
-=======
  * | Module Init and Probe        |       0x0199       |                |
  * | Mailbox commands             |       0x1206       | 0x11a5-0x11ff	|
  * | Device Discovery             |       0x2134       | 0x210e-0x2116  |
  * |				  | 		       | 0x211a         |
  * |                              |                    | 0x211c-0x2128  |
  * |                              |                    | 0x212c-0x2134  |
->>>>>>> 24b8d41d
  * | Queue Command and IO tracing |       0x3074       | 0x300b         |
  * |                              |                    | 0x3027-0x3028  |
  * |                              |                    | 0x303d-0x3041  |
@@ -33,15 +23,7 @@
  * |                              |                    | 0x3036,0x3038  |
  * |                              |                    | 0x303a		|
  * | DPC Thread                   |       0x4023       | 0x4002,0x4013  |
-<<<<<<< HEAD
- * | Async Events                 |       0x5090       | 0x502b-0x502f  |
- * |				  | 		       | 0x5047         |
- * |                              |                    | 0x5084,0x5075	|
- * |                              |                    | 0x503d,0x5044  |
- * |                              |                    | 0x505f		|
-=======
  * | Async Events                 |       0x509c       |                |
->>>>>>> 24b8d41d
  * | Timer Routines               |       0x6012       |                |
  * | User Space Interactions      |       0x70e3       | 0x7018,0x702e  |
  * |				  |		       | 0x7020,0x7024  |
@@ -52,11 +34,7 @@
  * |                              |                    | 0x70ad-0x70ae  |
  * |                              |                    | 0x70d0-0x70d6	|
  * |                              |                    | 0x70d7-0x70db  |
-<<<<<<< HEAD
- * | Task Management              |       0x8042       | 0x8000,0x800b  |
-=======
  * | Task Management              |       0x8042       | 0x8000         |
->>>>>>> 24b8d41d
  * |                              |                    | 0x8019         |
  * |                              |                    | 0x8025,0x8026  |
  * |                              |                    | 0x8031,0x8032  |
@@ -2678,13 +2656,8 @@
 }
 
 void
-<<<<<<< HEAD
-ql_dump_buffer(uint32_t level, scsi_qla_host_t *vha, int32_t id,
-	uint8_t *buf, uint size)
-=======
 ql_dump_buffer(uint level, scsi_qla_host_t *vha, uint id, const void *buf,
 	       uint size)
->>>>>>> 24b8d41d
 {
 	uint cnt;
 
@@ -2695,17 +2668,6 @@
 	    "%-+5d  0  1  2  3  4  5  6  7  8  9  A  B  C  D  E  F\n", size);
 	ql_dbg(level, vha, id,
 	    "----- -----------------------------------------------\n");
-<<<<<<< HEAD
-	for (cnt = 0; cnt < size; cnt++, buf++) {
-		if (cnt % 16 == 0)
-			ql_dbg(level, vha, id, "%04x:", cnt & ~0xFU);
-		printk(" %02x", *buf);
-		if (cnt % 16 == 15)
-			printk("\n");
-	}
-	if (cnt % 16 != 0)
-		printk("\n");
-=======
 	for (cnt = 0; cnt < size; cnt += 16) {
 		ql_dbg(level, vha, id, "%04x: ", cnt);
 		print_hex_dump(KERN_CONT, "", DUMP_PREFIX_NONE, 16, 1,
@@ -2797,5 +2759,4 @@
 
 	va_end(va);
 
->>>>>>> 24b8d41d
 }