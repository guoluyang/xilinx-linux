--- conflicted
+++ resolved
@@ -6,11 +6,7 @@
 /*
  * Driver version
  */
-<<<<<<< HEAD
-#define QLA2XXX_VERSION      "8.07.00.38-k"
-=======
 #define QLA2XXX_VERSION      "10.02.00.103-k"
->>>>>>> 24b8d41d
 
 #define QLA_DRIVER_MAJOR_VER	10
 #define QLA_DRIVER_MINOR_VER	2
