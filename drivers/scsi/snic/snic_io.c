/*
 * Copyright 2014 Cisco Systems, Inc.  All rights reserved.
 *
 * This program is free software; you may redistribute it and/or modify
 * it under the terms of the GNU General Public License as published by
 * the Free Software Foundation; version 2 of the License.
 *
 * THE SOFTWARE IS PROVIDED "AS IS", WITHOUT WARRANTY OF ANY KIND,
 * EXPRESS OR IMPLIED, INCLUDING BUT NOT LIMITED TO THE WARRANTIES OF
 * MERCHANTABILITY, FITNESS FOR A PARTICULAR PURPOSE AND
 * NONINFRINGEMENT. IN NO EVENT SHALL THE AUTHORS OR COPYRIGHT HOLDERS
 * BE LIABLE FOR ANY CLAIM, DAMAGES OR OTHER LIABILITY, WHETHER IN AN
 * ACTION OF CONTRACT, TORT OR OTHERWISE, ARISING FROM, OUT OF OR IN
 * CONNECTION WITH THE SOFTWARE OR THE USE OR OTHER DEALINGS IN THE
 * SOFTWARE.
 */

#include <linux/errno.h>
#include <linux/pci.h>
#include <linux/slab.h>

#include <linux/interrupt.h>
#include <linux/workqueue.h>
#include <linux/spinlock.h>
#include <linux/mempool.h>
#include <scsi/scsi_tcq.h>

#include "snic_io.h"
#include "snic.h"
#include "cq_enet_desc.h"
#include "snic_fwint.h"

static void
snic_wq_cmpl_frame_send(struct vnic_wq *wq,
			    struct cq_desc *cq_desc,
			    struct vnic_wq_buf *buf,
			    void *opaque)
{
	struct snic *snic = svnic_dev_priv(wq->vdev);

	SNIC_BUG_ON(buf->os_buf == NULL);

	if (snic_log_level & SNIC_DESC_LOGGING)
		SNIC_HOST_INFO(snic->shost,
			       "Ack received for snic_host_req %p.\n",
			       buf->os_buf);

	SNIC_TRC(snic->shost->host_no, 0, 0,
		 ((ulong)(buf->os_buf) - sizeof(struct snic_req_info)), 0, 0,
		 0);

	buf->os_buf = NULL;
}

static int
snic_wq_cmpl_handler_cont(struct vnic_dev *vdev,
			  struct cq_desc *cq_desc,
			  u8 type,
			  u16 q_num,
			  u16 cmpl_idx,
			  void *opaque)
{
	struct snic *snic = svnic_dev_priv(vdev);
	unsigned long flags;

	SNIC_BUG_ON(q_num != 0);

	spin_lock_irqsave(&snic->wq_lock[q_num], flags);
	svnic_wq_service(&snic->wq[q_num],
			 cq_desc,
			 cmpl_idx,
			 snic_wq_cmpl_frame_send,
			 NULL);
	spin_unlock_irqrestore(&snic->wq_lock[q_num], flags);

	return 0;
} /* end of snic_cmpl_handler_cont */

int
snic_wq_cmpl_handler(struct snic *snic, int work_to_do)
{
	unsigned int work_done = 0;
	unsigned int i;

	snic->s_stats.misc.last_ack_time = jiffies;
	for (i = 0; i < snic->wq_count; i++) {
		work_done += svnic_cq_service(&snic->cq[i],
					      work_to_do,
					      snic_wq_cmpl_handler_cont,
					      NULL);
	}

	return work_done;
} /* end of snic_wq_cmpl_handler */

void
snic_free_wq_buf(struct vnic_wq *wq, struct vnic_wq_buf *buf)
{

	struct snic_host_req *req = buf->os_buf;
	struct snic *snic = svnic_dev_priv(wq->vdev);
	struct snic_req_info *rqi = NULL;
	unsigned long flags;

	dma_unmap_single(&snic->pdev->dev, buf->dma_addr, buf->len,
			 DMA_TO_DEVICE);

	rqi = req_to_rqi(req);
	spin_lock_irqsave(&snic->spl_cmd_lock, flags);
	if (list_empty(&rqi->list)) {
		spin_unlock_irqrestore(&snic->spl_cmd_lock, flags);
		goto end;
	}

	SNIC_BUG_ON(rqi->list.next == NULL); /* if not added to spl_cmd_list */
	list_del_init(&rqi->list);
	spin_unlock_irqrestore(&snic->spl_cmd_lock, flags);

	if (rqi->sge_va) {
		snic_pci_unmap_rsp_buf(snic, rqi);
		kfree((void *)rqi->sge_va);
		rqi->sge_va = 0;
	}
	snic_req_free(snic, rqi);
	SNIC_HOST_INFO(snic->shost, "snic_free_wq_buf .. freed.\n");

end:
	return;
}

/* Criteria to select work queue in multi queue mode */
static int
snic_select_wq(struct snic *snic)
{
	/* No multi queue support for now */
	BUILD_BUG_ON(SNIC_WQ_MAX > 1);

	return 0;
}

static int
snic_wqdesc_avail(struct snic *snic, int q_num, int req_type)
{
	int nr_wqdesc = snic->config.wq_enet_desc_count;

	if (q_num > 0) {
		/*
		 * Multi Queue case, additional care is required.
		 * Per WQ active requests need to be maintained.
		 */
		SNIC_HOST_INFO(snic->shost, "desc_avail: Multi Queue case.\n");
		SNIC_BUG_ON(q_num > 0);

		return -1;
	}

	nr_wqdesc -= atomic64_read(&snic->s_stats.fw.actv_reqs);

	return ((req_type == SNIC_REQ_HBA_RESET) ? nr_wqdesc : nr_wqdesc - 1);
}

int
snic_queue_wq_desc(struct snic *snic, void *os_buf, u16 len)
{
	dma_addr_t pa = 0;
	unsigned long flags;
	struct snic_fw_stats *fwstats = &snic->s_stats.fw;
	struct snic_host_req *req = (struct snic_host_req *) os_buf;
	long act_reqs;
	long desc_avail = 0;
	int q_num = 0;

	snic_print_desc(__func__, os_buf, len);

	/* Map request buffer */
	pa = dma_map_single(&snic->pdev->dev, os_buf, len, DMA_TO_DEVICE);
	if (dma_mapping_error(&snic->pdev->dev, pa)) {
		SNIC_HOST_ERR(snic->shost, "qdesc: PCI DMA Mapping Fail.\n");

		return -ENOMEM;
	}

	req->req_pa = (ulong)pa;

	q_num = snic_select_wq(snic);

	spin_lock_irqsave(&snic->wq_lock[q_num], flags);
	desc_avail = snic_wqdesc_avail(snic, q_num, req->hdr.type);
	if (desc_avail <= 0) {
<<<<<<< HEAD
		pci_unmap_single(snic->pdev, pa, len, PCI_DMA_TODEVICE);
=======
		dma_unmap_single(&snic->pdev->dev, pa, len, DMA_TO_DEVICE);
>>>>>>> 24b8d41d
		req->req_pa = 0;
		spin_unlock_irqrestore(&snic->wq_lock[q_num], flags);
		atomic64_inc(&snic->s_stats.misc.wq_alloc_fail);
		SNIC_DBG("host = %d, WQ is Full\n", snic->shost->host_no);

		return -ENOMEM;
	}

	snic_queue_wq_eth_desc(&snic->wq[q_num], os_buf, pa, len, 0, 0, 1);
	/*
	 * Update stats
	 * note: when multi queue enabled, fw actv_reqs should be per queue.
	 */
	act_reqs = atomic64_inc_return(&fwstats->actv_reqs);
	spin_unlock_irqrestore(&snic->wq_lock[q_num], flags);

	if (act_reqs > atomic64_read(&fwstats->max_actv_reqs))
		atomic64_set(&fwstats->max_actv_reqs, act_reqs);

	return 0;
} /* end of snic_queue_wq_desc() */

/*
 * snic_handle_untagged_req: Adds snic specific requests to spl_cmd_list.
 * Purpose : Used during driver unload to clean up the requests.
 */
void
snic_handle_untagged_req(struct snic *snic, struct snic_req_info *rqi)
{
	unsigned long flags;

	INIT_LIST_HEAD(&rqi->list);

	spin_lock_irqsave(&snic->spl_cmd_lock, flags);
	list_add_tail(&rqi->list, &snic->spl_cmd_list);
	spin_unlock_irqrestore(&snic->spl_cmd_lock, flags);
}

/*
 * snic_req_init:
 * Allocates snic_req_info + snic_host_req + sgl data, and initializes.
 */
struct snic_req_info *
snic_req_init(struct snic *snic, int sg_cnt)
{
	u8 typ;
	struct snic_req_info *rqi = NULL;

	typ = (sg_cnt <= SNIC_REQ_CACHE_DFLT_SGL) ?
		SNIC_REQ_CACHE_DFLT_SGL : SNIC_REQ_CACHE_MAX_SGL;

	rqi = mempool_alloc(snic->req_pool[typ], GFP_ATOMIC);
	if (!rqi) {
		atomic64_inc(&snic->s_stats.io.alloc_fail);
		SNIC_HOST_ERR(snic->shost,
			      "Failed to allocate memory from snic req pool id = %d\n",
			      typ);
		return rqi;
	}

	memset(rqi, 0, sizeof(*rqi));
	rqi->rq_pool_type = typ;
	rqi->start_time = jiffies;
	rqi->req = (struct snic_host_req *) (rqi + 1);
	rqi->req_len = sizeof(struct snic_host_req);
	rqi->snic = snic;

	rqi->req = (struct snic_host_req *)(rqi + 1);

	if (sg_cnt == 0)
		goto end;

	rqi->req_len += (sg_cnt * sizeof(struct snic_sg_desc));

	if (sg_cnt > atomic64_read(&snic->s_stats.io.max_sgl))
		atomic64_set(&snic->s_stats.io.max_sgl, sg_cnt);

	SNIC_BUG_ON(sg_cnt > SNIC_MAX_SG_DESC_CNT);
	atomic64_inc(&snic->s_stats.io.sgl_cnt[sg_cnt - 1]);

end:
	memset(rqi->req, 0, rqi->req_len);

	/* pre initialization of init_ctx to support req_to_rqi */
	rqi->req->hdr.init_ctx = (ulong) rqi;

	SNIC_SCSI_DBG(snic->shost, "Req_alloc:rqi = %p allocatd.\n", rqi);

	return rqi;
} /* end of snic_req_init */

/*
 * snic_abort_req_init : Inits abort request.
 */
struct snic_host_req *
snic_abort_req_init(struct snic *snic, struct snic_req_info *rqi)
{
	struct snic_host_req *req = NULL;

	SNIC_BUG_ON(!rqi);

	/* If abort to be issued second time, then reuse */
	if (rqi->abort_req)
		return rqi->abort_req;


	req = mempool_alloc(snic->req_pool[SNIC_REQ_TM_CACHE], GFP_ATOMIC);
	if (!req) {
		SNIC_HOST_ERR(snic->shost, "abts:Failed to alloc tm req.\n");
		WARN_ON_ONCE(1);

		return NULL;
	}

	rqi->abort_req = req;
	memset(req, 0, sizeof(struct snic_host_req));
	/* pre initialization of init_ctx to support req_to_rqi */
	req->hdr.init_ctx = (ulong) rqi;

	return req;
} /* end of snic_abort_req_init */

/*
 * snic_dr_req_init : Inits device reset req
 */
struct snic_host_req *
snic_dr_req_init(struct snic *snic, struct snic_req_info *rqi)
{
	struct snic_host_req *req = NULL;

	SNIC_BUG_ON(!rqi);

	req = mempool_alloc(snic->req_pool[SNIC_REQ_TM_CACHE], GFP_ATOMIC);
	if (!req) {
		SNIC_HOST_ERR(snic->shost, "dr:Failed to alloc tm req.\n");
		WARN_ON_ONCE(1);

		return NULL;
	}

	SNIC_BUG_ON(rqi->dr_req != NULL);
	rqi->dr_req = req;
	memset(req, 0, sizeof(struct snic_host_req));
	/* pre initialization of init_ctx to support req_to_rqi */
	req->hdr.init_ctx = (ulong) rqi;

	return req;
} /* end of snic_dr_req_init */

/* frees snic_req_info and snic_host_req */
void
snic_req_free(struct snic *snic, struct snic_req_info *rqi)
{
	SNIC_BUG_ON(rqi->req == rqi->abort_req);
	SNIC_BUG_ON(rqi->req == rqi->dr_req);
	SNIC_BUG_ON(rqi->sge_va != 0);

	SNIC_SCSI_DBG(snic->shost,
		      "Req_free:rqi %p:ioreq %p:abt %p:dr %p\n",
		      rqi, rqi->req, rqi->abort_req, rqi->dr_req);

	if (rqi->abort_req) {
		if (rqi->abort_req->req_pa)
<<<<<<< HEAD
			pci_unmap_single(snic->pdev,
					 rqi->abort_req->req_pa,
					 sizeof(struct snic_host_req),
					 PCI_DMA_TODEVICE);
=======
			dma_unmap_single(&snic->pdev->dev,
					 rqi->abort_req->req_pa,
					 sizeof(struct snic_host_req),
					 DMA_TO_DEVICE);
>>>>>>> 24b8d41d

		mempool_free(rqi->abort_req, snic->req_pool[SNIC_REQ_TM_CACHE]);
	}

	if (rqi->dr_req) {
		if (rqi->dr_req->req_pa)
<<<<<<< HEAD
			pci_unmap_single(snic->pdev,
					 rqi->dr_req->req_pa,
					 sizeof(struct snic_host_req),
					 PCI_DMA_TODEVICE);
=======
			dma_unmap_single(&snic->pdev->dev,
					 rqi->dr_req->req_pa,
					 sizeof(struct snic_host_req),
					 DMA_TO_DEVICE);
>>>>>>> 24b8d41d

		mempool_free(rqi->dr_req, snic->req_pool[SNIC_REQ_TM_CACHE]);
	}

	if (rqi->req->req_pa)
<<<<<<< HEAD
		pci_unmap_single(snic->pdev,
				 rqi->req->req_pa,
				 rqi->req_len,
				 PCI_DMA_TODEVICE);
=======
		dma_unmap_single(&snic->pdev->dev,
				 rqi->req->req_pa,
				 rqi->req_len,
				 DMA_TO_DEVICE);
>>>>>>> 24b8d41d

	mempool_free(rqi, snic->req_pool[rqi->rq_pool_type]);
}

void
snic_pci_unmap_rsp_buf(struct snic *snic, struct snic_req_info *rqi)
{
	struct snic_sg_desc *sgd;

	sgd = req_to_sgl(rqi_to_req(rqi));
	SNIC_BUG_ON(sgd[0].addr == 0);
	dma_unmap_single(&snic->pdev->dev,
			 le64_to_cpu(sgd[0].addr),
			 le32_to_cpu(sgd[0].len),
			 DMA_FROM_DEVICE);
}

/*
 * snic_free_all_untagged_reqs: Walks through untagged reqs and frees them.
 */
void
snic_free_all_untagged_reqs(struct snic *snic)
{
	struct snic_req_info *rqi;
	struct list_head *cur, *nxt;
	unsigned long flags;

	spin_lock_irqsave(&snic->spl_cmd_lock, flags);
	list_for_each_safe(cur, nxt, &snic->spl_cmd_list) {
		rqi = list_entry(cur, struct snic_req_info, list);
		list_del_init(&rqi->list);
		if (rqi->sge_va) {
			snic_pci_unmap_rsp_buf(snic, rqi);
			kfree((void *)rqi->sge_va);
			rqi->sge_va = 0;
		}

		snic_req_free(snic, rqi);
	}
	spin_unlock_irqrestore(&snic->spl_cmd_lock, flags);
}

/*
 * snic_release_untagged_req : Unlinks the untagged req and frees it.
 */
void
snic_release_untagged_req(struct snic *snic, struct snic_req_info *rqi)
{
	unsigned long flags;

	spin_lock_irqsave(&snic->snic_lock, flags);
	if (snic->in_remove) {
		spin_unlock_irqrestore(&snic->snic_lock, flags);
		goto end;
	}
	spin_unlock_irqrestore(&snic->snic_lock, flags);

	spin_lock_irqsave(&snic->spl_cmd_lock, flags);
	if (list_empty(&rqi->list)) {
		spin_unlock_irqrestore(&snic->spl_cmd_lock, flags);
		goto end;
	}
	list_del_init(&rqi->list);
	spin_unlock_irqrestore(&snic->spl_cmd_lock, flags);
	snic_req_free(snic, rqi);

end:
	return;
}

/* dump buf in hex fmt */
void
snic_hex_dump(char *pfx, char *data, int len)
{
	SNIC_INFO("%s Dumping Data of Len = %d\n", pfx, len);
	print_hex_dump_bytes(pfx, DUMP_PREFIX_NONE, data, len);
}

#define	LINE_BUFSZ	128	/* for snic_print_desc fn */
static void
snic_dump_desc(const char *fn, char *os_buf, int len)
{
	struct snic_host_req *req = (struct snic_host_req *) os_buf;
	struct snic_fw_req *fwreq = (struct snic_fw_req *) os_buf;
	struct snic_req_info *rqi = NULL;
	char line[LINE_BUFSZ] = { '\0' };
	char *cmd_str = NULL;

	if (req->hdr.type >= SNIC_RSP_REPORT_TGTS_CMPL)
		rqi = (struct snic_req_info *) fwreq->hdr.init_ctx;
	else
		rqi = (struct snic_req_info *) req->hdr.init_ctx;

	SNIC_BUG_ON(rqi == NULL || rqi->req == NULL);
	switch (req->hdr.type) {
	case SNIC_REQ_REPORT_TGTS:
		cmd_str = "report-tgt : ";
		snprintf(line, LINE_BUFSZ, "SNIC_REQ_REPORT_TGTS :");
		break;

	case SNIC_REQ_ICMND:
		cmd_str = "icmnd : ";
		snprintf(line, LINE_BUFSZ, "SNIC_REQ_ICMND : 0x%x :",
			 req->u.icmnd.cdb[0]);
		break;

	case SNIC_REQ_ITMF:
		cmd_str = "itmf : ";
		snprintf(line, LINE_BUFSZ, "SNIC_REQ_ITMF :");
		break;

	case SNIC_REQ_HBA_RESET:
		cmd_str = "hba reset :";
		snprintf(line, LINE_BUFSZ, "SNIC_REQ_HBA_RESET :");
		break;

	case SNIC_REQ_EXCH_VER:
		cmd_str = "exch ver : ";
		snprintf(line, LINE_BUFSZ, "SNIC_REQ_EXCH_VER :");
		break;

	case SNIC_REQ_TGT_INFO:
		cmd_str = "tgt info : ";
		break;

	case SNIC_RSP_REPORT_TGTS_CMPL:
		cmd_str = "report tgt cmpl : ";
		snprintf(line, LINE_BUFSZ, "SNIC_RSP_REPORT_TGTS_CMPL :");
		break;

	case SNIC_RSP_ICMND_CMPL:
		cmd_str = "icmnd_cmpl : ";
		snprintf(line, LINE_BUFSZ, "SNIC_RSP_ICMND_CMPL : 0x%x :",
			 rqi->req->u.icmnd.cdb[0]);
		break;

	case SNIC_RSP_ITMF_CMPL:
		cmd_str = "itmf_cmpl : ";
		snprintf(line, LINE_BUFSZ, "SNIC_RSP_ITMF_CMPL :");
		break;

	case SNIC_RSP_HBA_RESET_CMPL:
		cmd_str = "hba_reset_cmpl : ";
		snprintf(line, LINE_BUFSZ, "SNIC_RSP_HBA_RESET_CMPL :");
		break;

	case SNIC_RSP_EXCH_VER_CMPL:
		cmd_str = "exch_ver_cmpl : ";
		snprintf(line, LINE_BUFSZ, "SNIC_RSP_EXCH_VER_CMPL :");
		break;

	case SNIC_MSG_ACK:
		cmd_str = "msg ack : ";
		snprintf(line, LINE_BUFSZ, "SNIC_MSG_ACK :");
		break;

	case SNIC_MSG_ASYNC_EVNOTIFY:
		cmd_str = "async notify : ";
		snprintf(line, LINE_BUFSZ, "SNIC_MSG_ASYNC_EVNOTIFY :");
		break;

	default:
		cmd_str = "unknown : ";
		SNIC_BUG_ON(1);
		break;
	}

	SNIC_INFO("%s:%s >>cmndid=%x:sg_cnt = %x:status = %x:ctx = %lx.\n",
		  fn, line, req->hdr.cmnd_id, req->hdr.sg_cnt, req->hdr.status,
		  req->hdr.init_ctx);

	/* Enable it, to dump byte stream */
	if (snic_log_level & 0x20)
		snic_hex_dump(cmd_str, os_buf, len);
} /* end of __snic_print_desc */

void
snic_print_desc(const char *fn, char *os_buf, int len)
{
	if (snic_log_level & SNIC_DESC_LOGGING)
		snic_dump_desc(fn, os_buf, len);
}

void
snic_calc_io_process_time(struct snic *snic, struct snic_req_info *rqi)
{
	u64 duration;

	duration = jiffies - rqi->start_time;

	if (duration > atomic64_read(&snic->s_stats.io.max_time))
		atomic64_set(&snic->s_stats.io.max_time, duration);
}<|MERGE_RESOLUTION|>--- conflicted
+++ resolved
@@ -187,11 +187,7 @@
 	spin_lock_irqsave(&snic->wq_lock[q_num], flags);
 	desc_avail = snic_wqdesc_avail(snic, q_num, req->hdr.type);
 	if (desc_avail <= 0) {
-<<<<<<< HEAD
-		pci_unmap_single(snic->pdev, pa, len, PCI_DMA_TODEVICE);
-=======
 		dma_unmap_single(&snic->pdev->dev, pa, len, DMA_TO_DEVICE);
->>>>>>> 24b8d41d
 		req->req_pa = 0;
 		spin_unlock_irqrestore(&snic->wq_lock[q_num], flags);
 		atomic64_inc(&snic->s_stats.misc.wq_alloc_fail);
@@ -355,50 +351,29 @@
 
 	if (rqi->abort_req) {
 		if (rqi->abort_req->req_pa)
-<<<<<<< HEAD
-			pci_unmap_single(snic->pdev,
-					 rqi->abort_req->req_pa,
-					 sizeof(struct snic_host_req),
-					 PCI_DMA_TODEVICE);
-=======
 			dma_unmap_single(&snic->pdev->dev,
 					 rqi->abort_req->req_pa,
 					 sizeof(struct snic_host_req),
 					 DMA_TO_DEVICE);
->>>>>>> 24b8d41d
 
 		mempool_free(rqi->abort_req, snic->req_pool[SNIC_REQ_TM_CACHE]);
 	}
 
 	if (rqi->dr_req) {
 		if (rqi->dr_req->req_pa)
-<<<<<<< HEAD
-			pci_unmap_single(snic->pdev,
-					 rqi->dr_req->req_pa,
-					 sizeof(struct snic_host_req),
-					 PCI_DMA_TODEVICE);
-=======
 			dma_unmap_single(&snic->pdev->dev,
 					 rqi->dr_req->req_pa,
 					 sizeof(struct snic_host_req),
 					 DMA_TO_DEVICE);
->>>>>>> 24b8d41d
 
 		mempool_free(rqi->dr_req, snic->req_pool[SNIC_REQ_TM_CACHE]);
 	}
 
 	if (rqi->req->req_pa)
-<<<<<<< HEAD
-		pci_unmap_single(snic->pdev,
-				 rqi->req->req_pa,
-				 rqi->req_len,
-				 PCI_DMA_TODEVICE);
-=======
 		dma_unmap_single(&snic->pdev->dev,
 				 rqi->req->req_pa,
 				 rqi->req_len,
 				 DMA_TO_DEVICE);
->>>>>>> 24b8d41d
 
 	mempool_free(rqi, snic->req_pool[rqi->rq_pool_type]);
 }
