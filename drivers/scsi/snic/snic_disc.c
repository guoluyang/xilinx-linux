--- conflicted
+++ resolved
@@ -111,13 +111,8 @@
 
 	SNIC_BUG_ON((((unsigned long)buf) % SNIC_SG_DESC_ALIGN) != 0);
 
-<<<<<<< HEAD
-	pa = pci_map_single(snic->pdev, buf, buf_len, PCI_DMA_FROMDEVICE);
-	if (pci_dma_mapping_error(snic->pdev, pa)) {
-=======
 	pa = dma_map_single(&snic->pdev->dev, buf, buf_len, DMA_FROM_DEVICE);
 	if (dma_mapping_error(&snic->pdev->dev, pa)) {
->>>>>>> 24b8d41d
 		SNIC_HOST_ERR(snic->shost,
 			      "Rpt-tgt rspbuf %p: PCI DMA Mapping Failed\n",
 			      buf);
