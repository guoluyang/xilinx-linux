--- conflicted
+++ resolved
@@ -544,11 +544,7 @@
  * @wait: ?
  *
  */
-<<<<<<< HEAD
-static unsigned int
-=======
 static __poll_t
->>>>>>> 24b8d41d
 _ctl_poll(struct file *filep, poll_table *wait)
 {
 	struct MPT3SAS_ADAPTER *ioc;
@@ -665,12 +661,8 @@
 {
 	MPI2RequestHeader_t *mpi_request = NULL, *request;
 	MPI2DefaultReply_t *mpi_reply;
-<<<<<<< HEAD
-	u32 ioc_state;
-=======
 	Mpi26NVMeEncapsulatedRequest_t *nvme_encap_request = NULL;
 	struct _pcie_device *pcie_device = NULL;
->>>>>>> 24b8d41d
 	u16 smid;
 	unsigned long timeout;
 	u8 issue_reset;
@@ -1110,11 +1102,6 @@
 			ioc_info(ioc, "issue target reset: handle = (0x%04x)\n",
 				 le16_to_cpu(mpi_request->FunctionDependent1));
 			mpt3sas_halt_firmware(ioc);
-<<<<<<< HEAD
-			mpt3sas_scsih_issue_locked_tm(ioc,
-			    le16_to_cpu(mpi_request->FunctionDependent1), 0, 0,
-			    0, MPI2_SCSITASKMGMT_TASKTYPE_TARGET_RESET, 0, 30);
-=======
 			pcie_device = mpt3sas_get_pdev_by_handle(ioc,
 				le16_to_cpu(mpi_request->FunctionDependent1));
 			if (pcie_device && (!ioc->tm_custom_handling) &&
@@ -1132,7 +1119,6 @@
 				  0, 0, 0,
 				  MPI2_SCSITASKMGMT_TASKTYPE_TARGET_RESET, 0,
 				  0, 30, MPI2_SCSITASKMGMT_MSGFLAGS_LINK_RESET);
->>>>>>> 24b8d41d
 		} else
 			mpt3sas_base_hard_reset_handler(ioc, FORCE_BIG_HAMMER);
 	}
@@ -1347,13 +1333,8 @@
 				 __func__));
 
 	retval = mpt3sas_base_hard_reset_handler(ioc, FORCE_BIG_HAMMER);
-<<<<<<< HEAD
-	pr_info(MPT3SAS_FMT "host reset: %s\n",
-	    ioc->name, ((!retval) ? "SUCCESS" : "FAILED"));
-=======
 	ioc_info(ioc,
 	    "Ioctl: host reset: %s\n", ((!retval) ? "SUCCESS" : "FAILED"));
->>>>>>> 24b8d41d
 	return 0;
 }
 
@@ -1756,11 +1737,7 @@
 			cpu_to_le32(ioc->product_specific[buffer_type][i]);
 
 	init_completion(&ioc->ctl_cmds.done);
-<<<<<<< HEAD
-	mpt3sas_base_put_smid_default(ioc, smid);
-=======
 	ioc->put_smid_default(ioc, smid);
->>>>>>> 24b8d41d
 	wait_for_completion_timeout(&ioc->ctl_cmds.done,
 	    MPT3_IOCTL_DEFAULT_TIMEOUT*HZ);
 
@@ -2139,10 +2116,7 @@
 	u16 ioc_status;
 	u32 ioc_state;
 	int rc;
-<<<<<<< HEAD
-=======
 	u8 reset_needed = 0;
->>>>>>> 24b8d41d
 
 	dctlprintk(ioc, ioc_info(ioc, "%s\n",
 				 __func__));
@@ -2188,11 +2162,7 @@
 	mpi_request->VP_ID = 0;
 
 	init_completion(&ioc->ctl_cmds.done);
-<<<<<<< HEAD
-	mpt3sas_base_put_smid_default(ioc, smid);
-=======
 	ioc->put_smid_default(ioc, smid);
->>>>>>> 24b8d41d
 	wait_for_completion_timeout(&ioc->ctl_cmds.done,
 	    MPT3_IOCTL_DEFAULT_TIMEOUT*HZ);
 
@@ -2453,11 +2423,7 @@
 	mpi_request->VP_ID = 0;
 
 	init_completion(&ioc->ctl_cmds.done);
-<<<<<<< HEAD
-	mpt3sas_base_put_smid_default(ioc, smid);
-=======
 	ioc->put_smid_default(ioc, smid);
->>>>>>> 24b8d41d
 	wait_for_completion_timeout(&ioc->ctl_cmds.done,
 	    MPT3_IOCTL_DEFAULT_TIMEOUT*HZ);
 
