--- conflicted
+++ resolved
@@ -7,11 +7,7 @@
  *         Title:  MPI Configuration messages and pages
  * Creation Date:  November 10, 2006
  *
-<<<<<<< HEAD
- *   mpi2_cnfg.h Version:  02.00.35
-=======
  *    mpi2_cnfg.h Version:  02.00.47
->>>>>>> 24b8d41d
  *
  * NOTE: Names (typedefs, defines, etc.) beginning with an MPI25 or Mpi25
  *       prefix are for use only on MPI v2.5 products, and must not be used
@@ -194,8 +190,6 @@
  *                     MPI2_CONFIG_PAGE_BIOS_1.
  * 08-25-15  02.00.34  Bumped Header Version.
  * 12-18-15  02.00.35  Added SATADeviceWaitTime to SAS IO Unit Page 4.
-<<<<<<< HEAD
-=======
  * 01-21-16  02.00.36  Added/modified MPI2_MFGPAGE_DEVID_SAS defines.
  *                     Added Link field to PCIe Link Pages
  *                     Added EnclosureLevel and ConnectorName to PCIe
@@ -249,7 +243,6 @@
  * 08-28-18  02.00.46  Added NVMs Write Cache flag to IOUnitPage1
  *                     Added DMDReport Delay Time defines to
  *                     PCIeIOUnitPage1
->>>>>>> 24b8d41d
  * --------------------------------------------------------------------------
  * 08-02-18  02.00.44  Added Slotx2, Slotx4 to ManPage 7.
  * 08-15-18  02.00.45  Added ProductSpecific field at end of IOC Page 1
