/* SPDX-License-Identifier: GPL-2.0 */
/*
 * Copyright 2000-2020 Broadcom Inc. All rights reserved.
 *
 *
 *          Name:  mpi2_ioc.h
 *         Title:  MPI IOC, Port, Event, FW Download, and FW Upload messages
 * Creation Date:  October 11, 2006
 *
<<<<<<< HEAD
 * mpi2_ioc.h Version:  02.00.27
=======
 * mpi2_ioc.h Version:  02.00.37
>>>>>>> 24b8d41d
 *
 * NOTE: Names (typedefs, defines, etc.) beginning with an MPI25 or Mpi25
 *       prefix are for use only on MPI v2.5 products, and must not be used
 *       with MPI v2.0 products. Unless otherwise noted, names beginning with
 *       MPI2 or Mpi2 are for use with both MPI v2.0 and MPI v2.5 products.
 *
 * Version History
 * ---------------
 *
 * Date      Version   Description
 * --------  --------  ------------------------------------------------------
 * 04-30-07  02.00.00  Corresponds to Fusion-MPT MPI Specification Rev A.
 * 06-04-07  02.00.01  In IOCFacts Reply structure, renamed MaxDevices to
 *                     MaxTargets.
 *                     Added TotalImageSize field to FWDownload Request.
 *                     Added reserved words to FWUpload Request.
 * 06-26-07  02.00.02  Added IR Configuration Change List Event.
 * 08-31-07  02.00.03  Removed SystemReplyQueueDepth field from the IOCInit
 *                     request and replaced it with
 *                     ReplyDescriptorPostQueueDepth and ReplyFreeQueueDepth.
 *                     Replaced the MinReplyQueueDepth field of the IOCFacts
 *                     reply with MaxReplyDescriptorPostQueueDepth.
 *                     Added MPI2_RDPQ_DEPTH_MIN define to specify the minimum
 *                     depth for the Reply Descriptor Post Queue.
 *                     Added SASAddress field to Initiator Device Table
 *                     Overflow Event data.
 * 10-31-07  02.00.04  Added ReasonCode MPI2_EVENT_SAS_INIT_RC_NOT_RESPONDING
 *                     for SAS Initiator Device Status Change Event data.
 *                     Modified Reason Code defines for SAS Topology Change
 *                     List Event data, including adding a bit for PHY Vacant
 *                     status, and adding a mask for the Reason Code.
 *                     Added define for
 *                     MPI2_EVENT_SAS_TOPO_ES_DELAY_NOT_RESPONDING.
 *                     Added define for MPI2_EXT_IMAGE_TYPE_MEGARAID.
 * 12-18-07  02.00.05  Added Boot Status defines for the IOCExceptions field of
 *                     the IOCFacts Reply.
 *                     Removed MPI2_IOCFACTS_CAPABILITY_EXTENDED_BUFFER define.
 *                     Moved MPI2_VERSION_UNION to mpi2.h.
 *                     Changed MPI2_EVENT_NOTIFICATION_REQUEST to use masks
 *                     instead of enables, and added SASBroadcastPrimitiveMasks
 *                     field.
 *                     Added Log Entry Added Event and related structure.
 * 02-29-08  02.00.06  Added define MPI2_IOCFACTS_CAPABILITY_INTEGRATED_RAID.
 *                     Removed define MPI2_IOCFACTS_PROTOCOL_SMP_TARGET.
 *                     Added MaxVolumes and MaxPersistentEntries fields to
 *                     IOCFacts reply.
 *                     Added ProtocalFlags and IOCCapabilities fields to
 *                     MPI2_FW_IMAGE_HEADER.
 *                     Removed MPI2_PORTENABLE_FLAGS_ENABLE_SINGLE_PORT.
 * 03-03-08  02.00.07  Fixed MPI2_FW_IMAGE_HEADER by changing Reserved26 to
 *                     a U16 (from a U32).
 *                     Removed extra 's' from EventMasks name.
 * 06-27-08  02.00.08  Fixed an offset in a comment.
 * 10-02-08  02.00.09  Removed SystemReplyFrameSize from MPI2_IOC_INIT_REQUEST.
 *                     Removed CurReplyFrameSize from MPI2_IOC_FACTS_REPLY and
 *                     renamed MinReplyFrameSize to ReplyFrameSize.
 *                     Added MPI2_IOCFACTS_EXCEPT_IR_FOREIGN_CONFIG_MAX.
 *                     Added two new RAIDOperation values for Integrated RAID
 *                     Operations Status Event data.
 *                     Added four new IR Configuration Change List Event data
 *                     ReasonCode values.
 *                     Added two new ReasonCode defines for SAS Device Status
 *                     Change Event data.
 *                     Added three new DiscoveryStatus bits for the SAS
 *                     Discovery event data.
 *                     Added Multiplexing Status Change bit to the PhyStatus
 *                     field of the SAS Topology Change List event data.
 *                     Removed define for MPI2_INIT_IMAGE_BOOTFLAGS_XMEMCOPY.
 *                     BootFlags are now product-specific.
 *                     Added defines for the indivdual signature bytes
 *                     for MPI2_INIT_IMAGE_FOOTER.
 * 01-19-09  02.00.10  Added MPI2_IOCFACTS_CAPABILITY_EVENT_REPLAY define.
 *                     Added MPI2_EVENT_SAS_DISC_DS_DOWNSTREAM_INITIATOR
 *                     define.
 *                     Added MPI2_EVENT_SAS_DEV_STAT_RC_SATA_INIT_FAILURE
 *                     define.
 *                     Removed MPI2_EVENT_SAS_DISC_DS_SATA_INIT_FAILURE define.
 * 05-06-09  02.00.11  Added MPI2_IOCFACTS_CAPABILITY_RAID_ACCELERATOR define.
 *                     Added MPI2_IOCFACTS_CAPABILITY_MSI_X_INDEX define.
 *                     Added two new reason codes for SAS Device Status Change
 *                     Event.
 *                     Added new event: SAS PHY Counter.
 * 07-30-09  02.00.12  Added GPIO Interrupt event define and structure.
 *                     Added MPI2_IOCFACTS_CAPABILITY_EXTENDED_BUFFER define.
 *                     Added new product id family for 2208.
 * 10-28-09  02.00.13  Added HostMSIxVectors field to MPI2_IOC_INIT_REQUEST.
 *                     Added MaxMSIxVectors field to MPI2_IOC_FACTS_REPLY.
 *                     Added MinDevHandle field to MPI2_IOC_FACTS_REPLY.
 *                     Added MPI2_IOCFACTS_CAPABILITY_HOST_BASED_DISCOVERY.
 *                     Added MPI2_EVENT_HOST_BASED_DISCOVERY_PHY define.
 *                     Added MPI2_EVENT_SAS_TOPO_ES_NO_EXPANDER define.
 *                     Added Host Based Discovery Phy Event data.
 *                     Added defines for ProductID Product field
 *                     (MPI2_FW_HEADER_PID_).
 *                     Modified values for SAS ProductID Family
 *                     (MPI2_FW_HEADER_PID_FAMILY_).
 * 02-10-10  02.00.14  Added SAS Quiesce Event structure and defines.
 *                     Added PowerManagementControl Request structures and
 *                     defines.
 * 05-12-10  02.00.15  Marked Task Set Full Event as obsolete.
 *                     Added MPI2_EVENT_SAS_TOPO_LR_UNSUPPORTED_PHY define.
 * 11-10-10  02.00.16  Added MPI2_FW_DOWNLOAD_ITYPE_MIN_PRODUCT_SPECIFIC.
 * 02-23-11  02.00.17  Added SAS NOTIFY Primitive event, and added
 *                     SASNotifyPrimitiveMasks field to
 *                     MPI2_EVENT_NOTIFICATION_REQUEST.
 *                     Added Temperature Threshold Event.
 *                     Added Host Message Event.
 *                     Added Send Host Message request and reply.
 * 05-25-11  02.00.18  For Extended Image Header, added
 *                     MPI2_EXT_IMAGE_TYPE_MIN_PRODUCT_SPECIFIC and
 *                     MPI2_EXT_IMAGE_TYPE_MAX_PRODUCT_SPECIFIC defines.
 *                     Deprecated MPI2_EXT_IMAGE_TYPE_MAX define.
 * 08-24-11  02.00.19  Added PhysicalPort field to
 *                     MPI2_EVENT_DATA_SAS_DEVICE_STATUS_CHANGE structure.
 *                     Marked MPI2_PM_CONTROL_FEATURE_PCIE_LINK as obsolete.
 * 11-18-11  02.00.20  Incorporating additions for MPI v2.5.
 * 03-29-12  02.00.21  Added a product specific range to event values.
 * 07-26-12  02.00.22  Added MPI2_IOCFACTS_EXCEPT_PARTIAL_MEMORY_FAILURE.
 *                     Added ElapsedSeconds field to
 *                     MPI2_EVENT_DATA_IR_OPERATION_STATUS.
 * 08-19-13  02.00.23  For IOCInit, added MPI2_IOCINIT_MSGFLAG_RDPQ_ARRAY_MODE
 *			and MPI2_IOC_INIT_RDPQ_ARRAY_ENTRY.
 *			Added MPI2_IOCFACTS_CAPABILITY_RDPQ_ARRAY_CAPABLE.
 *			Added MPI2_FW_DOWNLOAD_ITYPE_PUBLIC_KEY.
 *			Added Encrypted Hash Extended Image.
 * 12-05-13  02.00.24  Added MPI25_HASH_IMAGE_TYPE_BIOS.
 * 11-18-14  02.00.25  Updated copyright information.
 * 03-16-15  02.00.26  Updated for MPI v2.6.
 *		       Added MPI2_EVENT_ACTIVE_CABLE_EXCEPTION and
 *		       MPI26_EVENT_DATA_ACTIVE_CABLE_EXCEPT.
 *                     Added MPI26_FW_HEADER_PID_FAMILY_3324_SAS and
 *                     MPI26_FW_HEADER_PID_FAMILY_3516_SAS.
 *                     Added MPI26_CTRL_OP_SHUTDOWN.
<<<<<<< HEAD
 * 08-25-15  02.00.27  Added IC ARCH Class based signature defines
=======
 * 08-25-15  02.00.27  Added IC ARCH Class based signature defines.
 *                     Added MPI26_EVENT_PCIE_ENUM_ES_RESOURCES_EXHAUSTED event.
 *                     Added ConigurationFlags field to IOCInit message to
 *                     support NVMe SGL format control.
 *                     Added PCIe SRIOV support.
 * 02-17-16   02.00.28 Added SAS 4 22.5 gbs speed support.
 *                     Added PCIe 4 16.0 GT/sec speec support.
 *                     Removed AHCI support.
 *                     Removed SOP support.
 * 07-01-16   02.00.29 Added Archclass for 4008 product.
 *                     Added IOCException MPI2_IOCFACTS_EXCEPT_PCIE_DISABLED
 * 08-23-16   02.00.30 Added new defines for the ImageType field of FWDownload
 *                     Request Message.
 *                     Added new defines for the ImageType field of FWUpload
 *                     Request Message.
 *                     Added new values for the RegionType field in the Layout
 *                     Data sections of the FLASH Layout Extended Image Data.
 *                     Added new defines for the ReasonCode field of
 *                     Active Cable Exception Event.
 *                     Added MPI2_EVENT_ENCL_DEVICE_STATUS_CHANGE and
 *                     MPI26_EVENT_DATA_ENCL_DEV_STATUS_CHANGE.
 * 11-23-16   02.00.31 Added MPI2_EVENT_SAS_DEVICE_DISCOVERY_ERROR and
 *                     MPI25_EVENT_DATA_SAS_DEVICE_DISCOVERY_ERROR.
 * 02-02-17   02.00.32 Added MPI2_FW_DOWNLOAD_ITYPE_CBB_BACKUP.
 *                     Added MPI25_EVENT_DATA_ACTIVE_CABLE_EXCEPT and related
 *                     defines for the ReasonCode field.
 * 06-13-17   02.00.33 Added MPI2_FW_DOWNLOAD_ITYPE_CPLD.
 * 09-29-17   02.00.34 Added MPI26_EVENT_PCIDEV_STAT_RC_PCIE_HOT_RESET_FAILED
 *                     to the ReasonCode field in PCIe Device Status Change
 *                     Event Data.
 * 07-22-18   02.00.35 Added FW_DOWNLOAD_ITYPE_CPLD and _PSOC.
 *                     Moved FW image definitions ionto new mpi2_image,h
 * 08-14-18   02.00.36 Fixed definition of MPI2_FW_DOWNLOAD_ITYPE_PSOC (0x16)
 * 09-07-18   02.00.37 Added MPI26_EVENT_PCIE_TOPO_PI_16_LANES
 * 10-02-19   02.00.38 Added MPI26_IOCINIT_CFGFLAGS_COREDUMP_ENABLE
 *                     Added MPI26_IOCFACTS_CAPABILITY_COREDUMP_ENABLED
 *                     Added MPI2_FW_DOWNLOAD_ITYPE_COREDUMP
 *                     Added MPI2_FW_UPLOAD_ITYPE_COREDUMP
>>>>>>> 24b8d41d
 * --------------------------------------------------------------------------
 */

#ifndef MPI2_IOC_H
#define MPI2_IOC_H

/*****************************************************************************
*
*              IOC Messages
*
*****************************************************************************/

/****************************************************************************
* IOCInit message
****************************************************************************/

/*IOCInit Request message */
typedef struct _MPI2_IOC_INIT_REQUEST {
	U8 WhoInit;		/*0x00 */
	U8 Reserved1;		/*0x01 */
	U8 ChainOffset;		/*0x02 */
	U8 Function;		/*0x03 */
	U16 Reserved2;		/*0x04 */
	U8 Reserved3;		/*0x06 */
	U8 MsgFlags;		/*0x07 */
	U8 VP_ID;		/*0x08 */
	U8 VF_ID;		/*0x09 */
	U16 Reserved4;		/*0x0A */
	U16 MsgVersion;		/*0x0C */
	U16 HeaderVersion;	/*0x0E */
	U32 Reserved5;		/*0x10 */
	U16 ConfigurationFlags;	/* 0x14 */
	U8 HostPageSize;	/*0x16 */
	U8 HostMSIxVectors;	/*0x17 */
	U16 Reserved8;		/*0x18 */
	U16 SystemRequestFrameSize;	/*0x1A */
	U16 ReplyDescriptorPostQueueDepth;	/*0x1C */
	U16 ReplyFreeQueueDepth;	/*0x1E */
	U32 SenseBufferAddressHigh;	/*0x20 */
	U32 SystemReplyAddressHigh;	/*0x24 */
	U64 SystemRequestFrameBaseAddress;	/*0x28 */
	U64 ReplyDescriptorPostQueueAddress;	/*0x30 */
	U64 ReplyFreeQueueAddress;	/*0x38 */
	U64 TimeStamp;		/*0x40 */
} MPI2_IOC_INIT_REQUEST, *PTR_MPI2_IOC_INIT_REQUEST,
	Mpi2IOCInitRequest_t, *pMpi2IOCInitRequest_t;

/*WhoInit values */
#define MPI2_WHOINIT_NOT_INITIALIZED            (0x00)
#define MPI2_WHOINIT_SYSTEM_BIOS                (0x01)
#define MPI2_WHOINIT_ROM_BIOS                   (0x02)
#define MPI2_WHOINIT_PCI_PEER                   (0x03)
#define MPI2_WHOINIT_HOST_DRIVER                (0x04)
#define MPI2_WHOINIT_MANUFACTURER               (0x05)

/* MsgFlags */
#define MPI2_IOCINIT_MSGFLAG_RDPQ_ARRAY_MODE    (0x01)


/*MsgVersion */
#define MPI2_IOCINIT_MSGVERSION_MAJOR_MASK      (0xFF00)
#define MPI2_IOCINIT_MSGVERSION_MAJOR_SHIFT     (8)
#define MPI2_IOCINIT_MSGVERSION_MINOR_MASK      (0x00FF)
#define MPI2_IOCINIT_MSGVERSION_MINOR_SHIFT     (0)

/*HeaderVersion */
#define MPI2_IOCINIT_HDRVERSION_UNIT_MASK       (0xFF00)
#define MPI2_IOCINIT_HDRVERSION_UNIT_SHIFT      (8)
#define MPI2_IOCINIT_HDRVERSION_DEV_MASK        (0x00FF)
#define MPI2_IOCINIT_HDRVERSION_DEV_SHIFT       (0)

/*ConfigurationFlags */
#define MPI26_IOCINIT_CFGFLAGS_NVME_SGL_FORMAT  (0x0001)
#define MPI26_IOCINIT_CFGFLAGS_COREDUMP_ENABLE  (0x0002)

/*minimum depth for a Reply Descriptor Post Queue */
#define MPI2_RDPQ_DEPTH_MIN                     (16)

/* Reply Descriptor Post Queue Array Entry */
typedef struct _MPI2_IOC_INIT_RDPQ_ARRAY_ENTRY {
	U64                 RDPQBaseAddress;                    /* 0x00 */
	U32                 Reserved1;                          /* 0x08 */
	U32                 Reserved2;                          /* 0x0C */
} MPI2_IOC_INIT_RDPQ_ARRAY_ENTRY,
*PTR_MPI2_IOC_INIT_RDPQ_ARRAY_ENTRY,
Mpi2IOCInitRDPQArrayEntry, *pMpi2IOCInitRDPQArrayEntry;


/*IOCInit Reply message */
typedef struct _MPI2_IOC_INIT_REPLY {
	U8 WhoInit;		/*0x00 */
	U8 Reserved1;		/*0x01 */
	U8 MsgLength;		/*0x02 */
	U8 Function;		/*0x03 */
	U16 Reserved2;		/*0x04 */
	U8 Reserved3;		/*0x06 */
	U8 MsgFlags;		/*0x07 */
	U8 VP_ID;		/*0x08 */
	U8 VF_ID;		/*0x09 */
	U16 Reserved4;		/*0x0A */
	U16 Reserved5;		/*0x0C */
	U16 IOCStatus;		/*0x0E */
	U32 IOCLogInfo;		/*0x10 */
} MPI2_IOC_INIT_REPLY, *PTR_MPI2_IOC_INIT_REPLY,
	Mpi2IOCInitReply_t, *pMpi2IOCInitReply_t;

/****************************************************************************
* IOCFacts message
****************************************************************************/

/*IOCFacts Request message */
typedef struct _MPI2_IOC_FACTS_REQUEST {
	U16 Reserved1;		/*0x00 */
	U8 ChainOffset;		/*0x02 */
	U8 Function;		/*0x03 */
	U16 Reserved2;		/*0x04 */
	U8 Reserved3;		/*0x06 */
	U8 MsgFlags;		/*0x07 */
	U8 VP_ID;		/*0x08 */
	U8 VF_ID;		/*0x09 */
	U16 Reserved4;		/*0x0A */
} MPI2_IOC_FACTS_REQUEST, *PTR_MPI2_IOC_FACTS_REQUEST,
	Mpi2IOCFactsRequest_t, *pMpi2IOCFactsRequest_t;

/*IOCFacts Reply message */
typedef struct _MPI2_IOC_FACTS_REPLY {
	U16 MsgVersion;		/*0x00 */
	U8 MsgLength;		/*0x02 */
	U8 Function;		/*0x03 */
	U16 HeaderVersion;	/*0x04 */
	U8 IOCNumber;		/*0x06 */
	U8 MsgFlags;		/*0x07 */
	U8 VP_ID;		/*0x08 */
	U8 VF_ID;		/*0x09 */
	U16 Reserved1;		/*0x0A */
	U16 IOCExceptions;	/*0x0C */
	U16 IOCStatus;		/*0x0E */
	U32 IOCLogInfo;		/*0x10 */
	U8 MaxChainDepth;	/*0x14 */
	U8 WhoInit;		/*0x15 */
	U8 NumberOfPorts;	/*0x16 */
	U8 MaxMSIxVectors;	/*0x17 */
	U16 RequestCredit;	/*0x18 */
	U16 ProductID;		/*0x1A */
	U32 IOCCapabilities;	/*0x1C */
	MPI2_VERSION_UNION FWVersion;	/*0x20 */
	U16 IOCRequestFrameSize;	/*0x24 */
	U16 IOCMaxChainSegmentSize;	/*0x26 */
	U16 MaxInitiators;	/*0x28 */
	U16 MaxTargets;		/*0x2A */
	U16 MaxSasExpanders;	/*0x2C */
	U16 MaxEnclosures;	/*0x2E */
	U16 ProtocolFlags;	/*0x30 */
	U16 HighPriorityCredit;	/*0x32 */
	U16 MaxReplyDescriptorPostQueueDepth;	/*0x34 */
	U8 ReplyFrameSize;	/*0x36 */
	U8 MaxVolumes;		/*0x37 */
	U16 MaxDevHandle;	/*0x38 */
	U16 MaxPersistentEntries;	/*0x3A */
	U16 MinDevHandle;	/*0x3C */
	U8 CurrentHostPageSize;	/* 0x3E */
	U8 Reserved4;		/* 0x3F */
	U8 SGEModifierMask;	/*0x40 */
	U8 SGEModifierValue;	/*0x41 */
	U8 SGEModifierShift;	/*0x42 */
	U8 Reserved5;		/*0x43 */
} MPI2_IOC_FACTS_REPLY, *PTR_MPI2_IOC_FACTS_REPLY,
	Mpi2IOCFactsReply_t, *pMpi2IOCFactsReply_t;

/*MsgVersion */
#define MPI2_IOCFACTS_MSGVERSION_MAJOR_MASK             (0xFF00)
#define MPI2_IOCFACTS_MSGVERSION_MAJOR_SHIFT            (8)
#define MPI2_IOCFACTS_MSGVERSION_MINOR_MASK             (0x00FF)
#define MPI2_IOCFACTS_MSGVERSION_MINOR_SHIFT            (0)

/*HeaderVersion */
#define MPI2_IOCFACTS_HDRVERSION_UNIT_MASK              (0xFF00)
#define MPI2_IOCFACTS_HDRVERSION_UNIT_SHIFT             (8)
#define MPI2_IOCFACTS_HDRVERSION_DEV_MASK               (0x00FF)
#define MPI2_IOCFACTS_HDRVERSION_DEV_SHIFT              (0)

/*IOCExceptions */
#define MPI2_IOCFACTS_EXCEPT_PCIE_DISABLED              (0x0400)
#define MPI2_IOCFACTS_EXCEPT_PARTIAL_MEMORY_FAILURE     (0x0200)
#define MPI2_IOCFACTS_EXCEPT_IR_FOREIGN_CONFIG_MAX      (0x0100)

#define MPI2_IOCFACTS_EXCEPT_BOOTSTAT_MASK              (0x00E0)
#define MPI2_IOCFACTS_EXCEPT_BOOTSTAT_GOOD              (0x0000)
#define MPI2_IOCFACTS_EXCEPT_BOOTSTAT_BACKUP            (0x0020)
#define MPI2_IOCFACTS_EXCEPT_BOOTSTAT_RESTORED          (0x0040)
#define MPI2_IOCFACTS_EXCEPT_BOOTSTAT_CORRUPT_BACKUP    (0x0060)

#define MPI2_IOCFACTS_EXCEPT_METADATA_UNSUPPORTED       (0x0010)
#define MPI2_IOCFACTS_EXCEPT_MANUFACT_CHECKSUM_FAIL     (0x0008)
#define MPI2_IOCFACTS_EXCEPT_FW_CHECKSUM_FAIL           (0x0004)
#define MPI2_IOCFACTS_EXCEPT_RAID_CONFIG_INVALID        (0x0002)
#define MPI2_IOCFACTS_EXCEPT_CONFIG_CHECKSUM_FAIL       (0x0001)

/*defines for WhoInit field are after the IOCInit Request */

/*ProductID field uses MPI2_FW_HEADER_PID_ */

/*IOCCapabilities */
#define MPI26_IOCFACTS_CAPABILITY_COREDUMP_ENABLED      (0x00200000)
#define MPI26_IOCFACTS_CAPABILITY_PCIE_SRIOV            (0x00100000)
#define MPI26_IOCFACTS_CAPABILITY_ATOMIC_REQ            (0x00080000)
#define MPI2_IOCFACTS_CAPABILITY_RDPQ_ARRAY_CAPABLE     (0x00040000)
#define MPI25_IOCFACTS_CAPABILITY_FAST_PATH_CAPABLE     (0x00020000)
#define MPI2_IOCFACTS_CAPABILITY_HOST_BASED_DISCOVERY   (0x00010000)
#define MPI2_IOCFACTS_CAPABILITY_MSI_X_INDEX            (0x00008000)
#define MPI2_IOCFACTS_CAPABILITY_RAID_ACCELERATOR       (0x00004000)
#define MPI2_IOCFACTS_CAPABILITY_EVENT_REPLAY           (0x00002000)
#define MPI2_IOCFACTS_CAPABILITY_INTEGRATED_RAID        (0x00001000)
#define MPI2_IOCFACTS_CAPABILITY_TLR                    (0x00000800)
#define MPI2_IOCFACTS_CAPABILITY_MULTICAST              (0x00000100)
#define MPI2_IOCFACTS_CAPABILITY_BIDIRECTIONAL_TARGET   (0x00000080)
#define MPI2_IOCFACTS_CAPABILITY_EEDP                   (0x00000040)
#define MPI2_IOCFACTS_CAPABILITY_EXTENDED_BUFFER        (0x00000020)
#define MPI2_IOCFACTS_CAPABILITY_SNAPSHOT_BUFFER        (0x00000010)
#define MPI2_IOCFACTS_CAPABILITY_DIAG_TRACE_BUFFER      (0x00000008)
#define MPI2_IOCFACTS_CAPABILITY_TASK_SET_FULL_HANDLING (0x00000004)

/*ProtocolFlags */
#define MPI2_IOCFACTS_PROTOCOL_NVME_DEVICES             (0x0008)
#define MPI2_IOCFACTS_PROTOCOL_SCSI_INITIATOR           (0x0002)
#define MPI2_IOCFACTS_PROTOCOL_SCSI_TARGET              (0x0001)

/****************************************************************************
* PortFacts message
****************************************************************************/

/*PortFacts Request message */
typedef struct _MPI2_PORT_FACTS_REQUEST {
	U16 Reserved1;		/*0x00 */
	U8 ChainOffset;		/*0x02 */
	U8 Function;		/*0x03 */
	U16 Reserved2;		/*0x04 */
	U8 PortNumber;		/*0x06 */
	U8 MsgFlags;		/*0x07 */
	U8 VP_ID;		/*0x08 */
	U8 VF_ID;		/*0x09 */
	U16 Reserved3;		/*0x0A */
} MPI2_PORT_FACTS_REQUEST, *PTR_MPI2_PORT_FACTS_REQUEST,
	Mpi2PortFactsRequest_t, *pMpi2PortFactsRequest_t;

/*PortFacts Reply message */
typedef struct _MPI2_PORT_FACTS_REPLY {
	U16 Reserved1;		/*0x00 */
	U8 MsgLength;		/*0x02 */
	U8 Function;		/*0x03 */
	U16 Reserved2;		/*0x04 */
	U8 PortNumber;		/*0x06 */
	U8 MsgFlags;		/*0x07 */
	U8 VP_ID;		/*0x08 */
	U8 VF_ID;		/*0x09 */
	U16 Reserved3;		/*0x0A */
	U16 Reserved4;		/*0x0C */
	U16 IOCStatus;		/*0x0E */
	U32 IOCLogInfo;		/*0x10 */
	U8 Reserved5;		/*0x14 */
	U8 PortType;		/*0x15 */
	U16 Reserved6;		/*0x16 */
	U16 MaxPostedCmdBuffers;	/*0x18 */
	U16 Reserved7;		/*0x1A */
} MPI2_PORT_FACTS_REPLY, *PTR_MPI2_PORT_FACTS_REPLY,
	Mpi2PortFactsReply_t, *pMpi2PortFactsReply_t;

/*PortType values */
#define MPI2_PORTFACTS_PORTTYPE_INACTIVE            (0x00)
#define MPI2_PORTFACTS_PORTTYPE_FC                  (0x10)
#define MPI2_PORTFACTS_PORTTYPE_ISCSI               (0x20)
#define MPI2_PORTFACTS_PORTTYPE_SAS_PHYSICAL        (0x30)
#define MPI2_PORTFACTS_PORTTYPE_SAS_VIRTUAL         (0x31)
#define MPI2_PORTFACTS_PORTTYPE_TRI_MODE            (0x40)


/****************************************************************************
* PortEnable message
****************************************************************************/

/*PortEnable Request message */
typedef struct _MPI2_PORT_ENABLE_REQUEST {
	U16 Reserved1;		/*0x00 */
	U8 ChainOffset;		/*0x02 */
	U8 Function;		/*0x03 */
	U8 Reserved2;		/*0x04 */
	U8 PortFlags;		/*0x05 */
	U8 Reserved3;		/*0x06 */
	U8 MsgFlags;		/*0x07 */
	U8 VP_ID;		/*0x08 */
	U8 VF_ID;		/*0x09 */
	U16 Reserved4;		/*0x0A */
} MPI2_PORT_ENABLE_REQUEST, *PTR_MPI2_PORT_ENABLE_REQUEST,
	Mpi2PortEnableRequest_t, *pMpi2PortEnableRequest_t;

/*PortEnable Reply message */
typedef struct _MPI2_PORT_ENABLE_REPLY {
	U16 Reserved1;		/*0x00 */
	U8 MsgLength;		/*0x02 */
	U8 Function;		/*0x03 */
	U8 Reserved2;		/*0x04 */
	U8 PortFlags;		/*0x05 */
	U8 Reserved3;		/*0x06 */
	U8 MsgFlags;		/*0x07 */
	U8 VP_ID;		/*0x08 */
	U8 VF_ID;		/*0x09 */
	U16 Reserved4;		/*0x0A */
	U16 Reserved5;		/*0x0C */
	U16 IOCStatus;		/*0x0E */
	U32 IOCLogInfo;		/*0x10 */
} MPI2_PORT_ENABLE_REPLY, *PTR_MPI2_PORT_ENABLE_REPLY,
	Mpi2PortEnableReply_t, *pMpi2PortEnableReply_t;

/****************************************************************************
* EventNotification message
****************************************************************************/

/*EventNotification Request message */
#define MPI2_EVENT_NOTIFY_EVENTMASK_WORDS           (4)

typedef struct _MPI2_EVENT_NOTIFICATION_REQUEST {
	U16 Reserved1;		/*0x00 */
	U8 ChainOffset;		/*0x02 */
	U8 Function;		/*0x03 */
	U16 Reserved2;		/*0x04 */
	U8 Reserved3;		/*0x06 */
	U8 MsgFlags;		/*0x07 */
	U8 VP_ID;		/*0x08 */
	U8 VF_ID;		/*0x09 */
	U16 Reserved4;		/*0x0A */
	U32 Reserved5;		/*0x0C */
	U32 Reserved6;		/*0x10 */
	U32 EventMasks[MPI2_EVENT_NOTIFY_EVENTMASK_WORDS];	/*0x14 */
	U16 SASBroadcastPrimitiveMasks;	/*0x24 */
	U16 SASNotifyPrimitiveMasks;	/*0x26 */
	U32 Reserved8;		/*0x28 */
} MPI2_EVENT_NOTIFICATION_REQUEST,
	*PTR_MPI2_EVENT_NOTIFICATION_REQUEST,
	Mpi2EventNotificationRequest_t,
	*pMpi2EventNotificationRequest_t;

/*EventNotification Reply message */
typedef struct _MPI2_EVENT_NOTIFICATION_REPLY {
	U16 EventDataLength;	/*0x00 */
	U8 MsgLength;		/*0x02 */
	U8 Function;		/*0x03 */
	U16 Reserved1;		/*0x04 */
	U8 AckRequired;		/*0x06 */
	U8 MsgFlags;		/*0x07 */
	U8 VP_ID;		/*0x08 */
	U8 VF_ID;		/*0x09 */
	U16 Reserved2;		/*0x0A */
	U16 Reserved3;		/*0x0C */
	U16 IOCStatus;		/*0x0E */
	U32 IOCLogInfo;		/*0x10 */
	U16 Event;		/*0x14 */
	U16 Reserved4;		/*0x16 */
	U32 EventContext;	/*0x18 */
	U32 EventData[1];	/*0x1C */
} MPI2_EVENT_NOTIFICATION_REPLY, *PTR_MPI2_EVENT_NOTIFICATION_REPLY,
	Mpi2EventNotificationReply_t,
	*pMpi2EventNotificationReply_t;

/*AckRequired */
#define MPI2_EVENT_NOTIFICATION_ACK_NOT_REQUIRED    (0x00)
#define MPI2_EVENT_NOTIFICATION_ACK_REQUIRED        (0x01)

/*Event */
#define MPI2_EVENT_LOG_DATA                         (0x0001)
#define MPI2_EVENT_STATE_CHANGE                     (0x0002)
#define MPI2_EVENT_HARD_RESET_RECEIVED              (0x0005)
#define MPI2_EVENT_EVENT_CHANGE                     (0x000A)
#define MPI2_EVENT_TASK_SET_FULL                    (0x000E)	/*obsolete */
#define MPI2_EVENT_SAS_DEVICE_STATUS_CHANGE         (0x000F)
#define MPI2_EVENT_IR_OPERATION_STATUS              (0x0014)
#define MPI2_EVENT_SAS_DISCOVERY                    (0x0016)
#define MPI2_EVENT_SAS_BROADCAST_PRIMITIVE          (0x0017)
#define MPI2_EVENT_SAS_INIT_DEVICE_STATUS_CHANGE    (0x0018)
#define MPI2_EVENT_SAS_INIT_TABLE_OVERFLOW          (0x0019)
#define MPI2_EVENT_SAS_TOPOLOGY_CHANGE_LIST         (0x001C)
#define MPI2_EVENT_SAS_ENCL_DEVICE_STATUS_CHANGE    (0x001D)
#define MPI2_EVENT_ENCL_DEVICE_STATUS_CHANGE        (0x001D)
#define MPI2_EVENT_IR_VOLUME                        (0x001E)
#define MPI2_EVENT_IR_PHYSICAL_DISK                 (0x001F)
#define MPI2_EVENT_IR_CONFIGURATION_CHANGE_LIST     (0x0020)
#define MPI2_EVENT_LOG_ENTRY_ADDED                  (0x0021)
#define MPI2_EVENT_SAS_PHY_COUNTER                  (0x0022)
#define MPI2_EVENT_GPIO_INTERRUPT                   (0x0023)
#define MPI2_EVENT_HOST_BASED_DISCOVERY_PHY         (0x0024)
#define MPI2_EVENT_SAS_QUIESCE                      (0x0025)
#define MPI2_EVENT_SAS_NOTIFY_PRIMITIVE             (0x0026)
#define MPI2_EVENT_TEMP_THRESHOLD                   (0x0027)
#define MPI2_EVENT_HOST_MESSAGE                     (0x0028)
#define MPI2_EVENT_POWER_PERFORMANCE_CHANGE         (0x0029)
<<<<<<< HEAD
#define MPI2_EVENT_ACTIVE_CABLE_EXCEPTION           (0x0034)
=======
#define MPI2_EVENT_PCIE_DEVICE_STATUS_CHANGE        (0x0030)
#define MPI2_EVENT_PCIE_ENUMERATION                 (0x0031)
#define MPI2_EVENT_PCIE_TOPOLOGY_CHANGE_LIST        (0x0032)
#define MPI2_EVENT_PCIE_LINK_COUNTER                (0x0033)
#define MPI2_EVENT_ACTIVE_CABLE_EXCEPTION           (0x0034)
#define MPI2_EVENT_SAS_DEVICE_DISCOVERY_ERROR       (0x0035)
>>>>>>> 24b8d41d
#define MPI2_EVENT_MIN_PRODUCT_SPECIFIC             (0x006E)
#define MPI2_EVENT_MAX_PRODUCT_SPECIFIC             (0x007F)

/*Log Entry Added Event data */

/*the following structure matches MPI2_LOG_0_ENTRY in mpi2_cnfg.h */
#define MPI2_EVENT_DATA_LOG_DATA_LENGTH             (0x1C)

typedef struct _MPI2_EVENT_DATA_LOG_ENTRY_ADDED {
	U64 TimeStamp;		/*0x00 */
	U32 Reserved1;		/*0x08 */
	U16 LogSequence;	/*0x0C */
	U16 LogEntryQualifier;	/*0x0E */
	U8 VP_ID;		/*0x10 */
	U8 VF_ID;		/*0x11 */
	U16 Reserved2;		/*0x12 */
	U8 LogData[MPI2_EVENT_DATA_LOG_DATA_LENGTH];	/*0x14 */
} MPI2_EVENT_DATA_LOG_ENTRY_ADDED,
	*PTR_MPI2_EVENT_DATA_LOG_ENTRY_ADDED,
	Mpi2EventDataLogEntryAdded_t,
	*pMpi2EventDataLogEntryAdded_t;

/*GPIO Interrupt Event data */

typedef struct _MPI2_EVENT_DATA_GPIO_INTERRUPT {
	U8 GPIONum;		/*0x00 */
	U8 Reserved1;		/*0x01 */
	U16 Reserved2;		/*0x02 */
} MPI2_EVENT_DATA_GPIO_INTERRUPT,
	*PTR_MPI2_EVENT_DATA_GPIO_INTERRUPT,
	Mpi2EventDataGpioInterrupt_t,
	*pMpi2EventDataGpioInterrupt_t;

/*Temperature Threshold Event data */

typedef struct _MPI2_EVENT_DATA_TEMPERATURE {
	U16 Status;		/*0x00 */
	U8 SensorNum;		/*0x02 */
	U8 Reserved1;		/*0x03 */
	U16 CurrentTemperature;	/*0x04 */
	U16 Reserved2;		/*0x06 */
	U32 Reserved3;		/*0x08 */
	U32 Reserved4;		/*0x0C */
} MPI2_EVENT_DATA_TEMPERATURE,
	*PTR_MPI2_EVENT_DATA_TEMPERATURE,
	Mpi2EventDataTemperature_t, *pMpi2EventDataTemperature_t;

/*Temperature Threshold Event data Status bits */
#define MPI2_EVENT_TEMPERATURE3_EXCEEDED            (0x0008)
#define MPI2_EVENT_TEMPERATURE2_EXCEEDED            (0x0004)
#define MPI2_EVENT_TEMPERATURE1_EXCEEDED            (0x0002)
#define MPI2_EVENT_TEMPERATURE0_EXCEEDED            (0x0001)

/*Host Message Event data */

typedef struct _MPI2_EVENT_DATA_HOST_MESSAGE {
	U8 SourceVF_ID;		/*0x00 */
	U8 Reserved1;		/*0x01 */
	U16 Reserved2;		/*0x02 */
	U32 Reserved3;		/*0x04 */
	U32 HostData[1];	/*0x08 */
} MPI2_EVENT_DATA_HOST_MESSAGE, *PTR_MPI2_EVENT_DATA_HOST_MESSAGE,
	Mpi2EventDataHostMessage_t, *pMpi2EventDataHostMessage_t;

/*Power Performance Change Event data */

typedef struct _MPI2_EVENT_DATA_POWER_PERF_CHANGE {
	U8 CurrentPowerMode;	/*0x00 */
	U8 PreviousPowerMode;	/*0x01 */
	U16 Reserved1;		/*0x02 */
} MPI2_EVENT_DATA_POWER_PERF_CHANGE,
	*PTR_MPI2_EVENT_DATA_POWER_PERF_CHANGE,
	Mpi2EventDataPowerPerfChange_t,
	*pMpi2EventDataPowerPerfChange_t;

/*defines for CurrentPowerMode and PreviousPowerMode fields */
#define MPI2_EVENT_PM_INIT_MASK              (0xC0)
#define MPI2_EVENT_PM_INIT_UNAVAILABLE       (0x00)
#define MPI2_EVENT_PM_INIT_HOST              (0x40)
#define MPI2_EVENT_PM_INIT_IO_UNIT           (0x80)
#define MPI2_EVENT_PM_INIT_PCIE_DPA          (0xC0)

#define MPI2_EVENT_PM_MODE_MASK              (0x07)
#define MPI2_EVENT_PM_MODE_UNAVAILABLE       (0x00)
#define MPI2_EVENT_PM_MODE_UNKNOWN           (0x01)
#define MPI2_EVENT_PM_MODE_FULL_POWER        (0x04)
#define MPI2_EVENT_PM_MODE_REDUCED_POWER     (0x05)
#define MPI2_EVENT_PM_MODE_STANDBY           (0x06)

/* Active Cable Exception Event data */

typedef struct _MPI26_EVENT_DATA_ACTIVE_CABLE_EXCEPT {
	U32         ActiveCablePowerRequirement;        /* 0x00 */
	U8          ReasonCode;                         /* 0x04 */
	U8          ReceptacleID;                       /* 0x05 */
	U16         Reserved1;                          /* 0x06 */
<<<<<<< HEAD
} MPI26_EVENT_DATA_ACTIVE_CABLE_EXCEPT,
=======
} MPI25_EVENT_DATA_ACTIVE_CABLE_EXCEPT,
	*PTR_MPI25_EVENT_DATA_ACTIVE_CABLE_EXCEPT,
	Mpi25EventDataActiveCableExcept_t,
	*pMpi25EventDataActiveCableExcept_t,
	MPI26_EVENT_DATA_ACTIVE_CABLE_EXCEPT,
>>>>>>> 24b8d41d
	*PTR_MPI26_EVENT_DATA_ACTIVE_CABLE_EXCEPT,
	Mpi26EventDataActiveCableExcept_t,
	*pMpi26EventDataActiveCableExcept_t;

<<<<<<< HEAD
/* defines for ReasonCode field */
#define MPI26_EVENT_ACTIVE_CABLE_INSUFFICIENT_POWER     (0x00)
=======
/*MPI2.5 defines for the ReasonCode field */
#define MPI25_EVENT_ACTIVE_CABLE_INSUFFICIENT_POWER     (0x00)
#define MPI25_EVENT_ACTIVE_CABLE_PRESENT                (0x01)
#define MPI25_EVENT_ACTIVE_CABLE_DEGRADED               (0x02)

/* defines for ReasonCode field */
#define MPI26_EVENT_ACTIVE_CABLE_INSUFFICIENT_POWER     (0x00)
#define MPI26_EVENT_ACTIVE_CABLE_PRESENT                (0x01)
#define MPI26_EVENT_ACTIVE_CABLE_DEGRADED               (0x02)
>>>>>>> 24b8d41d

/*Hard Reset Received Event data */

typedef struct _MPI2_EVENT_DATA_HARD_RESET_RECEIVED {
	U8 Reserved1;		/*0x00 */
	U8 Port;		/*0x01 */
	U16 Reserved2;		/*0x02 */
} MPI2_EVENT_DATA_HARD_RESET_RECEIVED,
	*PTR_MPI2_EVENT_DATA_HARD_RESET_RECEIVED,
	Mpi2EventDataHardResetReceived_t,
	*pMpi2EventDataHardResetReceived_t;

/*Task Set Full Event data */
/*  this event is obsolete */

typedef struct _MPI2_EVENT_DATA_TASK_SET_FULL {
	U16 DevHandle;		/*0x00 */
	U16 CurrentDepth;	/*0x02 */
} MPI2_EVENT_DATA_TASK_SET_FULL, *PTR_MPI2_EVENT_DATA_TASK_SET_FULL,
	Mpi2EventDataTaskSetFull_t, *pMpi2EventDataTaskSetFull_t;

/*SAS Device Status Change Event data */

typedef struct _MPI2_EVENT_DATA_SAS_DEVICE_STATUS_CHANGE {
	U16 TaskTag;		/*0x00 */
	U8 ReasonCode;		/*0x02 */
	U8 PhysicalPort;	/*0x03 */
	U8 ASC;			/*0x04 */
	U8 ASCQ;		/*0x05 */
	U16 DevHandle;		/*0x06 */
	U32 Reserved2;		/*0x08 */
	U64 SASAddress;		/*0x0C */
	U8 LUN[8];		/*0x14 */
} MPI2_EVENT_DATA_SAS_DEVICE_STATUS_CHANGE,
	*PTR_MPI2_EVENT_DATA_SAS_DEVICE_STATUS_CHANGE,
	Mpi2EventDataSasDeviceStatusChange_t,
	*pMpi2EventDataSasDeviceStatusChange_t;

/*SAS Device Status Change Event data ReasonCode values */
#define MPI2_EVENT_SAS_DEV_STAT_RC_SMART_DATA                           (0x05)
#define MPI2_EVENT_SAS_DEV_STAT_RC_UNSUPPORTED                          (0x07)
#define MPI2_EVENT_SAS_DEV_STAT_RC_INTERNAL_DEVICE_RESET                (0x08)
#define MPI2_EVENT_SAS_DEV_STAT_RC_TASK_ABORT_INTERNAL                  (0x09)
#define MPI2_EVENT_SAS_DEV_STAT_RC_ABORT_TASK_SET_INTERNAL              (0x0A)
#define MPI2_EVENT_SAS_DEV_STAT_RC_CLEAR_TASK_SET_INTERNAL              (0x0B)
#define MPI2_EVENT_SAS_DEV_STAT_RC_QUERY_TASK_INTERNAL                  (0x0C)
#define MPI2_EVENT_SAS_DEV_STAT_RC_ASYNC_NOTIFICATION                   (0x0D)
#define MPI2_EVENT_SAS_DEV_STAT_RC_CMP_INTERNAL_DEV_RESET               (0x0E)
#define MPI2_EVENT_SAS_DEV_STAT_RC_CMP_TASK_ABORT_INTERNAL              (0x0F)
#define MPI2_EVENT_SAS_DEV_STAT_RC_SATA_INIT_FAILURE                    (0x10)
#define MPI2_EVENT_SAS_DEV_STAT_RC_EXPANDER_REDUCED_FUNCTIONALITY       (0x11)
#define MPI2_EVENT_SAS_DEV_STAT_RC_CMP_EXPANDER_REDUCED_FUNCTIONALITY   (0x12)

/*Integrated RAID Operation Status Event data */

typedef struct _MPI2_EVENT_DATA_IR_OPERATION_STATUS {
	U16 VolDevHandle;	/*0x00 */
	U16 Reserved1;		/*0x02 */
	U8 RAIDOperation;	/*0x04 */
	U8 PercentComplete;	/*0x05 */
	U16 Reserved2;		/*0x06 */
	U32 ElapsedSeconds;	/*0x08 */
} MPI2_EVENT_DATA_IR_OPERATION_STATUS,
	*PTR_MPI2_EVENT_DATA_IR_OPERATION_STATUS,
	Mpi2EventDataIrOperationStatus_t,
	*pMpi2EventDataIrOperationStatus_t;

/*Integrated RAID Operation Status Event data RAIDOperation values */
#define MPI2_EVENT_IR_RAIDOP_RESYNC                     (0x00)
#define MPI2_EVENT_IR_RAIDOP_ONLINE_CAP_EXPANSION       (0x01)
#define MPI2_EVENT_IR_RAIDOP_CONSISTENCY_CHECK          (0x02)
#define MPI2_EVENT_IR_RAIDOP_BACKGROUND_INIT            (0x03)
#define MPI2_EVENT_IR_RAIDOP_MAKE_DATA_CONSISTENT       (0x04)

/*Integrated RAID Volume Event data */

typedef struct _MPI2_EVENT_DATA_IR_VOLUME {
	U16 VolDevHandle;	/*0x00 */
	U8 ReasonCode;		/*0x02 */
	U8 Reserved1;		/*0x03 */
	U32 NewValue;		/*0x04 */
	U32 PreviousValue;	/*0x08 */
} MPI2_EVENT_DATA_IR_VOLUME, *PTR_MPI2_EVENT_DATA_IR_VOLUME,
	Mpi2EventDataIrVolume_t, *pMpi2EventDataIrVolume_t;

/*Integrated RAID Volume Event data ReasonCode values */
#define MPI2_EVENT_IR_VOLUME_RC_SETTINGS_CHANGED        (0x01)
#define MPI2_EVENT_IR_VOLUME_RC_STATUS_FLAGS_CHANGED    (0x02)
#define MPI2_EVENT_IR_VOLUME_RC_STATE_CHANGED           (0x03)

/*Integrated RAID Physical Disk Event data */

typedef struct _MPI2_EVENT_DATA_IR_PHYSICAL_DISK {
	U16 Reserved1;		/*0x00 */
	U8 ReasonCode;		/*0x02 */
	U8 PhysDiskNum;		/*0x03 */
	U16 PhysDiskDevHandle;	/*0x04 */
	U16 Reserved2;		/*0x06 */
	U16 Slot;		/*0x08 */
	U16 EnclosureHandle;	/*0x0A */
	U32 NewValue;		/*0x0C */
	U32 PreviousValue;	/*0x10 */
} MPI2_EVENT_DATA_IR_PHYSICAL_DISK,
	*PTR_MPI2_EVENT_DATA_IR_PHYSICAL_DISK,
	Mpi2EventDataIrPhysicalDisk_t,
	*pMpi2EventDataIrPhysicalDisk_t;

/*Integrated RAID Physical Disk Event data ReasonCode values */
#define MPI2_EVENT_IR_PHYSDISK_RC_SETTINGS_CHANGED      (0x01)
#define MPI2_EVENT_IR_PHYSDISK_RC_STATUS_FLAGS_CHANGED  (0x02)
#define MPI2_EVENT_IR_PHYSDISK_RC_STATE_CHANGED         (0x03)

/*Integrated RAID Configuration Change List Event data */

/*
 *Host code (drivers, BIOS, utilities, etc.) should leave this define set to
 *one and check NumElements at runtime.
 */
#ifndef MPI2_EVENT_IR_CONFIG_ELEMENT_COUNT
#define MPI2_EVENT_IR_CONFIG_ELEMENT_COUNT          (1)
#endif

typedef struct _MPI2_EVENT_IR_CONFIG_ELEMENT {
	U16 ElementFlags;	/*0x00 */
	U16 VolDevHandle;	/*0x02 */
	U8 ReasonCode;		/*0x04 */
	U8 PhysDiskNum;		/*0x05 */
	U16 PhysDiskDevHandle;	/*0x06 */
} MPI2_EVENT_IR_CONFIG_ELEMENT, *PTR_MPI2_EVENT_IR_CONFIG_ELEMENT,
	Mpi2EventIrConfigElement_t, *pMpi2EventIrConfigElement_t;

/*IR Configuration Change List Event data ElementFlags values */
#define MPI2_EVENT_IR_CHANGE_EFLAGS_ELEMENT_TYPE_MASK   (0x000F)
#define MPI2_EVENT_IR_CHANGE_EFLAGS_VOLUME_ELEMENT      (0x0000)
#define MPI2_EVENT_IR_CHANGE_EFLAGS_VOLPHYSDISK_ELEMENT (0x0001)
#define MPI2_EVENT_IR_CHANGE_EFLAGS_HOTSPARE_ELEMENT    (0x0002)

/*IR Configuration Change List Event data ReasonCode values */
#define MPI2_EVENT_IR_CHANGE_RC_ADDED                   (0x01)
#define MPI2_EVENT_IR_CHANGE_RC_REMOVED                 (0x02)
#define MPI2_EVENT_IR_CHANGE_RC_NO_CHANGE               (0x03)
#define MPI2_EVENT_IR_CHANGE_RC_HIDE                    (0x04)
#define MPI2_EVENT_IR_CHANGE_RC_UNHIDE                  (0x05)
#define MPI2_EVENT_IR_CHANGE_RC_VOLUME_CREATED          (0x06)
#define MPI2_EVENT_IR_CHANGE_RC_VOLUME_DELETED          (0x07)
#define MPI2_EVENT_IR_CHANGE_RC_PD_CREATED              (0x08)
#define MPI2_EVENT_IR_CHANGE_RC_PD_DELETED              (0x09)

typedef struct _MPI2_EVENT_DATA_IR_CONFIG_CHANGE_LIST {
	U8 NumElements;		/*0x00 */
	U8 Reserved1;		/*0x01 */
	U8 Reserved2;		/*0x02 */
	U8 ConfigNum;		/*0x03 */
	U32 Flags;		/*0x04 */
	MPI2_EVENT_IR_CONFIG_ELEMENT
		ConfigElement[MPI2_EVENT_IR_CONFIG_ELEMENT_COUNT];/*0x08 */
} MPI2_EVENT_DATA_IR_CONFIG_CHANGE_LIST,
	*PTR_MPI2_EVENT_DATA_IR_CONFIG_CHANGE_LIST,
	Mpi2EventDataIrConfigChangeList_t,
	*pMpi2EventDataIrConfigChangeList_t;

/*IR Configuration Change List Event data Flags values */
#define MPI2_EVENT_IR_CHANGE_FLAGS_FOREIGN_CONFIG   (0x00000001)

/*SAS Discovery Event data */

typedef struct _MPI2_EVENT_DATA_SAS_DISCOVERY {
	U8 Flags;		/*0x00 */
	U8 ReasonCode;		/*0x01 */
	U8 PhysicalPort;	/*0x02 */
	U8 Reserved1;		/*0x03 */
	U32 DiscoveryStatus;	/*0x04 */
} MPI2_EVENT_DATA_SAS_DISCOVERY,
	*PTR_MPI2_EVENT_DATA_SAS_DISCOVERY,
	Mpi2EventDataSasDiscovery_t, *pMpi2EventDataSasDiscovery_t;

/*SAS Discovery Event data Flags values */
#define MPI2_EVENT_SAS_DISC_DEVICE_CHANGE                   (0x02)
#define MPI2_EVENT_SAS_DISC_IN_PROGRESS                     (0x01)

/*SAS Discovery Event data ReasonCode values */
#define MPI2_EVENT_SAS_DISC_RC_STARTED                      (0x01)
#define MPI2_EVENT_SAS_DISC_RC_COMPLETED                    (0x02)

/*SAS Discovery Event data DiscoveryStatus values */
#define MPI2_EVENT_SAS_DISC_DS_MAX_ENCLOSURES_EXCEED            (0x80000000)
#define MPI2_EVENT_SAS_DISC_DS_MAX_EXPANDERS_EXCEED             (0x40000000)
#define MPI2_EVENT_SAS_DISC_DS_MAX_DEVICES_EXCEED               (0x20000000)
#define MPI2_EVENT_SAS_DISC_DS_MAX_TOPO_PHYS_EXCEED             (0x10000000)
#define MPI2_EVENT_SAS_DISC_DS_DOWNSTREAM_INITIATOR             (0x08000000)
#define MPI2_EVENT_SAS_DISC_DS_MULTI_SUBTRACTIVE_SUBTRACTIVE    (0x00008000)
#define MPI2_EVENT_SAS_DISC_DS_EXP_MULTI_SUBTRACTIVE            (0x00004000)
#define MPI2_EVENT_SAS_DISC_DS_MULTI_PORT_DOMAIN                (0x00002000)
#define MPI2_EVENT_SAS_DISC_DS_TABLE_TO_SUBTRACTIVE_LINK        (0x00001000)
#define MPI2_EVENT_SAS_DISC_DS_UNSUPPORTED_DEVICE               (0x00000800)
#define MPI2_EVENT_SAS_DISC_DS_TABLE_LINK                       (0x00000400)
#define MPI2_EVENT_SAS_DISC_DS_SUBTRACTIVE_LINK                 (0x00000200)
#define MPI2_EVENT_SAS_DISC_DS_SMP_CRC_ERROR                    (0x00000100)
#define MPI2_EVENT_SAS_DISC_DS_SMP_FUNCTION_FAILED              (0x00000080)
#define MPI2_EVENT_SAS_DISC_DS_INDEX_NOT_EXIST                  (0x00000040)
#define MPI2_EVENT_SAS_DISC_DS_OUT_ROUTE_ENTRIES                (0x00000020)
#define MPI2_EVENT_SAS_DISC_DS_SMP_TIMEOUT                      (0x00000010)
#define MPI2_EVENT_SAS_DISC_DS_MULTIPLE_PORTS                   (0x00000004)
#define MPI2_EVENT_SAS_DISC_DS_UNADDRESSABLE_DEVICE             (0x00000002)
#define MPI2_EVENT_SAS_DISC_DS_LOOP_DETECTED                    (0x00000001)

/*SAS Broadcast Primitive Event data */

typedef struct _MPI2_EVENT_DATA_SAS_BROADCAST_PRIMITIVE {
	U8 PhyNum;		/*0x00 */
	U8 Port;		/*0x01 */
	U8 PortWidth;		/*0x02 */
	U8 Primitive;		/*0x03 */
} MPI2_EVENT_DATA_SAS_BROADCAST_PRIMITIVE,
	*PTR_MPI2_EVENT_DATA_SAS_BROADCAST_PRIMITIVE,
	Mpi2EventDataSasBroadcastPrimitive_t,
	*pMpi2EventDataSasBroadcastPrimitive_t;

/*defines for the Primitive field */
#define MPI2_EVENT_PRIMITIVE_CHANGE                         (0x01)
#define MPI2_EVENT_PRIMITIVE_SES                            (0x02)
#define MPI2_EVENT_PRIMITIVE_EXPANDER                       (0x03)
#define MPI2_EVENT_PRIMITIVE_ASYNCHRONOUS_EVENT             (0x04)
#define MPI2_EVENT_PRIMITIVE_RESERVED3                      (0x05)
#define MPI2_EVENT_PRIMITIVE_RESERVED4                      (0x06)
#define MPI2_EVENT_PRIMITIVE_CHANGE0_RESERVED               (0x07)
#define MPI2_EVENT_PRIMITIVE_CHANGE1_RESERVED               (0x08)

/*SAS Notify Primitive Event data */

typedef struct _MPI2_EVENT_DATA_SAS_NOTIFY_PRIMITIVE {
	U8 PhyNum;		/*0x00 */
	U8 Port;		/*0x01 */
	U8 Reserved1;		/*0x02 */
	U8 Primitive;		/*0x03 */
} MPI2_EVENT_DATA_SAS_NOTIFY_PRIMITIVE,
	*PTR_MPI2_EVENT_DATA_SAS_NOTIFY_PRIMITIVE,
	Mpi2EventDataSasNotifyPrimitive_t,
	*pMpi2EventDataSasNotifyPrimitive_t;

/*defines for the Primitive field */
#define MPI2_EVENT_NOTIFY_ENABLE_SPINUP                     (0x01)
#define MPI2_EVENT_NOTIFY_POWER_LOSS_EXPECTED               (0x02)
#define MPI2_EVENT_NOTIFY_RESERVED1                         (0x03)
#define MPI2_EVENT_NOTIFY_RESERVED2                         (0x04)

/*SAS Initiator Device Status Change Event data */

typedef struct _MPI2_EVENT_DATA_SAS_INIT_DEV_STATUS_CHANGE {
	U8 ReasonCode;		/*0x00 */
	U8 PhysicalPort;	/*0x01 */
	U16 DevHandle;		/*0x02 */
	U64 SASAddress;		/*0x04 */
} MPI2_EVENT_DATA_SAS_INIT_DEV_STATUS_CHANGE,
	*PTR_MPI2_EVENT_DATA_SAS_INIT_DEV_STATUS_CHANGE,
	Mpi2EventDataSasInitDevStatusChange_t,
	*pMpi2EventDataSasInitDevStatusChange_t;

/*SAS Initiator Device Status Change event ReasonCode values */
#define MPI2_EVENT_SAS_INIT_RC_ADDED                (0x01)
#define MPI2_EVENT_SAS_INIT_RC_NOT_RESPONDING       (0x02)

/*SAS Initiator Device Table Overflow Event data */

typedef struct _MPI2_EVENT_DATA_SAS_INIT_TABLE_OVERFLOW {
	U16 MaxInit;		/*0x00 */
	U16 CurrentInit;	/*0x02 */
	U64 SASAddress;		/*0x04 */
} MPI2_EVENT_DATA_SAS_INIT_TABLE_OVERFLOW,
	*PTR_MPI2_EVENT_DATA_SAS_INIT_TABLE_OVERFLOW,
	Mpi2EventDataSasInitTableOverflow_t,
	*pMpi2EventDataSasInitTableOverflow_t;

/*SAS Topology Change List Event data */

/*
 *Host code (drivers, BIOS, utilities, etc.) should leave this define set to
 *one and check NumEntries at runtime.
 */
#ifndef MPI2_EVENT_SAS_TOPO_PHY_COUNT
#define MPI2_EVENT_SAS_TOPO_PHY_COUNT           (1)
#endif

typedef struct _MPI2_EVENT_SAS_TOPO_PHY_ENTRY {
	U16 AttachedDevHandle;	/*0x00 */
	U8 LinkRate;		/*0x02 */
	U8 PhyStatus;		/*0x03 */
} MPI2_EVENT_SAS_TOPO_PHY_ENTRY, *PTR_MPI2_EVENT_SAS_TOPO_PHY_ENTRY,
	Mpi2EventSasTopoPhyEntry_t, *pMpi2EventSasTopoPhyEntry_t;

typedef struct _MPI2_EVENT_DATA_SAS_TOPOLOGY_CHANGE_LIST {
	U16 EnclosureHandle;	/*0x00 */
	U16 ExpanderDevHandle;	/*0x02 */
	U8 NumPhys;		/*0x04 */
	U8 Reserved1;		/*0x05 */
	U16 Reserved2;		/*0x06 */
	U8 NumEntries;		/*0x08 */
	U8 StartPhyNum;		/*0x09 */
	U8 ExpStatus;		/*0x0A */
	U8 PhysicalPort;	/*0x0B */
	MPI2_EVENT_SAS_TOPO_PHY_ENTRY
	PHY[MPI2_EVENT_SAS_TOPO_PHY_COUNT];	/*0x0C */
} MPI2_EVENT_DATA_SAS_TOPOLOGY_CHANGE_LIST,
	*PTR_MPI2_EVENT_DATA_SAS_TOPOLOGY_CHANGE_LIST,
	Mpi2EventDataSasTopologyChangeList_t,
	*pMpi2EventDataSasTopologyChangeList_t;

/*values for the ExpStatus field */
#define MPI2_EVENT_SAS_TOPO_ES_NO_EXPANDER                  (0x00)
#define MPI2_EVENT_SAS_TOPO_ES_ADDED                        (0x01)
#define MPI2_EVENT_SAS_TOPO_ES_NOT_RESPONDING               (0x02)
#define MPI2_EVENT_SAS_TOPO_ES_RESPONDING                   (0x03)
#define MPI2_EVENT_SAS_TOPO_ES_DELAY_NOT_RESPONDING         (0x04)

/*defines for the LinkRate field */
#define MPI2_EVENT_SAS_TOPO_LR_CURRENT_MASK                 (0xF0)
#define MPI2_EVENT_SAS_TOPO_LR_CURRENT_SHIFT                (4)
#define MPI2_EVENT_SAS_TOPO_LR_PREV_MASK                    (0x0F)
#define MPI2_EVENT_SAS_TOPO_LR_PREV_SHIFT                   (0)

#define MPI2_EVENT_SAS_TOPO_LR_UNKNOWN_LINK_RATE            (0x00)
#define MPI2_EVENT_SAS_TOPO_LR_PHY_DISABLED                 (0x01)
#define MPI2_EVENT_SAS_TOPO_LR_NEGOTIATION_FAILED           (0x02)
#define MPI2_EVENT_SAS_TOPO_LR_SATA_OOB_COMPLETE            (0x03)
#define MPI2_EVENT_SAS_TOPO_LR_PORT_SELECTOR                (0x04)
#define MPI2_EVENT_SAS_TOPO_LR_SMP_RESET_IN_PROGRESS        (0x05)
#define MPI2_EVENT_SAS_TOPO_LR_UNSUPPORTED_PHY              (0x06)
#define MPI2_EVENT_SAS_TOPO_LR_RATE_1_5                     (0x08)
#define MPI2_EVENT_SAS_TOPO_LR_RATE_3_0                     (0x09)
#define MPI2_EVENT_SAS_TOPO_LR_RATE_6_0                     (0x0A)
#define MPI25_EVENT_SAS_TOPO_LR_RATE_12_0                   (0x0B)
#define MPI26_EVENT_SAS_TOPO_LR_RATE_22_5                   (0x0C)

/*values for the PhyStatus field */
#define MPI2_EVENT_SAS_TOPO_PHYSTATUS_VACANT                (0x80)
#define MPI2_EVENT_SAS_TOPO_PS_MULTIPLEX_CHANGE             (0x10)
/*values for the PhyStatus ReasonCode sub-field */
#define MPI2_EVENT_SAS_TOPO_RC_MASK                         (0x0F)
#define MPI2_EVENT_SAS_TOPO_RC_TARG_ADDED                   (0x01)
#define MPI2_EVENT_SAS_TOPO_RC_TARG_NOT_RESPONDING          (0x02)
#define MPI2_EVENT_SAS_TOPO_RC_PHY_CHANGED                  (0x03)
#define MPI2_EVENT_SAS_TOPO_RC_NO_CHANGE                    (0x04)
#define MPI2_EVENT_SAS_TOPO_RC_DELAY_NOT_RESPONDING         (0x05)

/*SAS Enclosure Device Status Change Event data */

typedef struct _MPI2_EVENT_DATA_SAS_ENCL_DEV_STATUS_CHANGE {
	U16 EnclosureHandle;	/*0x00 */
	U8 ReasonCode;		/*0x02 */
	U8 PhysicalPort;	/*0x03 */
	U64 EnclosureLogicalID;	/*0x04 */
	U16 NumSlots;		/*0x0C */
	U16 StartSlot;		/*0x0E */
	U32 PhyBits;		/*0x10 */
} MPI2_EVENT_DATA_SAS_ENCL_DEV_STATUS_CHANGE,
	*PTR_MPI2_EVENT_DATA_SAS_ENCL_DEV_STATUS_CHANGE,
	Mpi2EventDataSasEnclDevStatusChange_t,
	*pMpi2EventDataSasEnclDevStatusChange_t,
	MPI26_EVENT_DATA_ENCL_DEV_STATUS_CHANGE,
	*PTR_MPI26_EVENT_DATA_ENCL_DEV_STATUS_CHANGE,
	Mpi26EventDataEnclDevStatusChange_t,
	*pMpi26EventDataEnclDevStatusChange_t;

/*SAS Enclosure Device Status Change event ReasonCode values */
#define MPI2_EVENT_SAS_ENCL_RC_ADDED                (0x01)
#define MPI2_EVENT_SAS_ENCL_RC_NOT_RESPONDING       (0x02)

/*Enclosure Device Status Change event ReasonCode values */
#define MPI26_EVENT_ENCL_RC_ADDED                   (0x01)
#define MPI26_EVENT_ENCL_RC_NOT_RESPONDING          (0x02)


typedef struct _MPI25_EVENT_DATA_SAS_DEVICE_DISCOVERY_ERROR {
	U16	DevHandle;                  /*0x00 */
	U8	ReasonCode;                 /*0x02 */
	U8	PhysicalPort;               /*0x03 */
	U32	Reserved1[2];               /*0x04 */
	U64	SASAddress;                 /*0x0C */
	U32	Reserved2[2];               /*0x14 */
} MPI25_EVENT_DATA_SAS_DEVICE_DISCOVERY_ERROR,
	*PTR_MPI25_EVENT_DATA_SAS_DEVICE_DISCOVERY_ERROR,
	Mpi25EventDataSasDeviceDiscoveryError_t,
	*pMpi25EventDataSasDeviceDiscoveryError_t;

/*SAS Device Discovery Error Event data ReasonCode values */
#define MPI25_EVENT_SAS_DISC_ERR_SMP_FAILED         (0x01)
#define MPI25_EVENT_SAS_DISC_ERR_SMP_TIMEOUT        (0x02)

/*SAS PHY Counter Event data */

typedef struct _MPI2_EVENT_DATA_SAS_PHY_COUNTER {
	U64 TimeStamp;		/*0x00 */
	U32 Reserved1;		/*0x08 */
	U8 PhyEventCode;	/*0x0C */
	U8 PhyNum;		/*0x0D */
	U16 Reserved2;		/*0x0E */
	U32 PhyEventInfo;	/*0x10 */
	U8 CounterType;		/*0x14 */
	U8 ThresholdWindow;	/*0x15 */
	U8 TimeUnits;		/*0x16 */
	U8 Reserved3;		/*0x17 */
	U32 EventThreshold;	/*0x18 */
	U16 ThresholdFlags;	/*0x1C */
	U16 Reserved4;		/*0x1E */
} MPI2_EVENT_DATA_SAS_PHY_COUNTER,
	*PTR_MPI2_EVENT_DATA_SAS_PHY_COUNTER,
	Mpi2EventDataSasPhyCounter_t,
	*pMpi2EventDataSasPhyCounter_t;

/*use MPI2_SASPHY3_EVENT_CODE_ values from mpi2_cnfg.h
 *for the PhyEventCode field */

/*use MPI2_SASPHY3_COUNTER_TYPE_ values from mpi2_cnfg.h
 *for the CounterType field */

/*use MPI2_SASPHY3_TIME_UNITS_ values from mpi2_cnfg.h
 *for the TimeUnits field */

/*use MPI2_SASPHY3_TFLAGS_ values from mpi2_cnfg.h
 *for the ThresholdFlags field */

/*SAS Quiesce Event data */

typedef struct _MPI2_EVENT_DATA_SAS_QUIESCE {
	U8 ReasonCode;		/*0x00 */
	U8 Reserved1;		/*0x01 */
	U16 Reserved2;		/*0x02 */
	U32 Reserved3;		/*0x04 */
} MPI2_EVENT_DATA_SAS_QUIESCE,
	*PTR_MPI2_EVENT_DATA_SAS_QUIESCE,
	Mpi2EventDataSasQuiesce_t, *pMpi2EventDataSasQuiesce_t;

/*SAS Quiesce Event data ReasonCode values */
#define MPI2_EVENT_SAS_QUIESCE_RC_STARTED                   (0x01)
#define MPI2_EVENT_SAS_QUIESCE_RC_COMPLETED                 (0x02)

/*Host Based Discovery Phy Event data */

typedef struct _MPI2_EVENT_HBD_PHY_SAS {
	U8 Flags;		/*0x00 */
	U8 NegotiatedLinkRate;	/*0x01 */
	U8 PhyNum;		/*0x02 */
	U8 PhysicalPort;	/*0x03 */
	U32 Reserved1;		/*0x04 */
	U8 InitialFrame[28];	/*0x08 */
} MPI2_EVENT_HBD_PHY_SAS, *PTR_MPI2_EVENT_HBD_PHY_SAS,
	Mpi2EventHbdPhySas_t, *pMpi2EventHbdPhySas_t;

/*values for the Flags field */
#define MPI2_EVENT_HBD_SAS_FLAGS_FRAME_VALID        (0x02)
#define MPI2_EVENT_HBD_SAS_FLAGS_SATA_FRAME         (0x01)

/*use MPI2_SAS_NEG_LINK_RATE_ defines from mpi2_cnfg.h
 *for the NegotiatedLinkRate field */

typedef union _MPI2_EVENT_HBD_DESCRIPTOR {
	MPI2_EVENT_HBD_PHY_SAS Sas;
} MPI2_EVENT_HBD_DESCRIPTOR, *PTR_MPI2_EVENT_HBD_DESCRIPTOR,
	Mpi2EventHbdDescriptor_t, *pMpi2EventHbdDescriptor_t;

typedef struct _MPI2_EVENT_DATA_HBD_PHY {
	U8 DescriptorType;	/*0x00 */
	U8 Reserved1;		/*0x01 */
	U16 Reserved2;		/*0x02 */
	U32 Reserved3;		/*0x04 */
	MPI2_EVENT_HBD_DESCRIPTOR Descriptor;	/*0x08 */
} MPI2_EVENT_DATA_HBD_PHY, *PTR_MPI2_EVENT_DATA_HBD_PHY,
	Mpi2EventDataHbdPhy_t,
	*pMpi2EventDataMpi2EventDataHbdPhy_t;

/*values for the DescriptorType field */
#define MPI2_EVENT_HBD_DT_SAS               (0x01)


/*PCIe Device Status Change Event data (MPI v2.6 and later) */

typedef struct _MPI26_EVENT_DATA_PCIE_DEVICE_STATUS_CHANGE {
	U16	TaskTag;                        /*0x00 */
	U8	ReasonCode;                     /*0x02 */
	U8	PhysicalPort;                   /*0x03 */
	U8	ASC;                            /*0x04 */
	U8	ASCQ;                           /*0x05 */
	U16	DevHandle;                      /*0x06 */
	U32	Reserved2;                      /*0x08 */
	U64	WWID;                           /*0x0C */
	U8	LUN[8];                         /*0x14 */
} MPI26_EVENT_DATA_PCIE_DEVICE_STATUS_CHANGE,
	*PTR_MPI26_EVENT_DATA_PCIE_DEVICE_STATUS_CHANGE,
	Mpi26EventDataPCIeDeviceStatusChange_t,
	*pMpi26EventDataPCIeDeviceStatusChange_t;

/*PCIe Device Status Change Event data ReasonCode values */
#define MPI26_EVENT_PCIDEV_STAT_RC_SMART_DATA                           (0x05)
#define MPI26_EVENT_PCIDEV_STAT_RC_UNSUPPORTED                          (0x07)
#define MPI26_EVENT_PCIDEV_STAT_RC_INTERNAL_DEVICE_RESET                (0x08)
#define MPI26_EVENT_PCIDEV_STAT_RC_TASK_ABORT_INTERNAL                  (0x09)
#define MPI26_EVENT_PCIDEV_STAT_RC_ABORT_TASK_SET_INTERNAL              (0x0A)
#define MPI26_EVENT_PCIDEV_STAT_RC_CLEAR_TASK_SET_INTERNAL              (0x0B)
#define MPI26_EVENT_PCIDEV_STAT_RC_QUERY_TASK_INTERNAL                  (0x0C)
#define MPI26_EVENT_PCIDEV_STAT_RC_ASYNC_NOTIFICATION                   (0x0D)
#define MPI26_EVENT_PCIDEV_STAT_RC_CMP_INTERNAL_DEV_RESET               (0x0E)
#define MPI26_EVENT_PCIDEV_STAT_RC_CMP_TASK_ABORT_INTERNAL              (0x0F)
#define MPI26_EVENT_PCIDEV_STAT_RC_DEV_INIT_FAILURE                     (0x10)
#define MPI26_EVENT_PCIDEV_STAT_RC_PCIE_HOT_RESET_FAILED                (0x11)


/*PCIe Enumeration Event data (MPI v2.6 and later) */

typedef struct _MPI26_EVENT_DATA_PCIE_ENUMERATION {
	U8	Flags;                      /*0x00 */
	U8	ReasonCode;                 /*0x01 */
	U8	PhysicalPort;               /*0x02 */
	U8	Reserved1;                  /*0x03 */
	U32	EnumerationStatus;          /*0x04 */
} MPI26_EVENT_DATA_PCIE_ENUMERATION,
	*PTR_MPI26_EVENT_DATA_PCIE_ENUMERATION,
	Mpi26EventDataPCIeEnumeration_t,
	*pMpi26EventDataPCIeEnumeration_t;

/*PCIe Enumeration Event data Flags values */
#define MPI26_EVENT_PCIE_ENUM_DEVICE_CHANGE                 (0x02)
#define MPI26_EVENT_PCIE_ENUM_IN_PROGRESS                   (0x01)

/*PCIe Enumeration Event data ReasonCode values */
#define MPI26_EVENT_PCIE_ENUM_RC_STARTED                    (0x01)
#define MPI26_EVENT_PCIE_ENUM_RC_COMPLETED                  (0x02)

/*PCIe Enumeration Event data EnumerationStatus values */
#define MPI26_EVENT_PCIE_ENUM_ES_MAX_SWITCHES_EXCEED            (0x40000000)
#define MPI26_EVENT_PCIE_ENUM_ES_MAX_DEVICES_EXCEED             (0x20000000)
#define MPI26_EVENT_PCIE_ENUM_ES_RESOURCES_EXHAUSTED            (0x10000000)


/*PCIe Topology Change List Event data (MPI v2.6 and later) */

/*
 *Host code (drivers, BIOS, utilities, etc.) should leave this define set to
 *one and check NumEntries at runtime.
 */
#ifndef MPI26_EVENT_PCIE_TOPO_PORT_COUNT
#define MPI26_EVENT_PCIE_TOPO_PORT_COUNT        (1)
#endif

typedef struct _MPI26_EVENT_PCIE_TOPO_PORT_ENTRY {
	U16	AttachedDevHandle;      /*0x00 */
	U8	PortStatus;             /*0x02 */
	U8	Reserved1;              /*0x03 */
	U8	CurrentPortInfo;        /*0x04 */
	U8	Reserved2;              /*0x05 */
	U8	PreviousPortInfo;       /*0x06 */
	U8	Reserved3;              /*0x07 */
} MPI26_EVENT_PCIE_TOPO_PORT_ENTRY,
	*PTR_MPI26_EVENT_PCIE_TOPO_PORT_ENTRY,
	Mpi26EventPCIeTopoPortEntry_t,
	*pMpi26EventPCIeTopoPortEntry_t;

/*PCIe Topology Change List Event data PortStatus values */
#define MPI26_EVENT_PCIE_TOPO_PS_DEV_ADDED                  (0x01)
#define MPI26_EVENT_PCIE_TOPO_PS_NOT_RESPONDING             (0x02)
#define MPI26_EVENT_PCIE_TOPO_PS_PORT_CHANGED               (0x03)
#define MPI26_EVENT_PCIE_TOPO_PS_NO_CHANGE                  (0x04)
#define MPI26_EVENT_PCIE_TOPO_PS_DELAY_NOT_RESPONDING       (0x05)

/*PCIe Topology Change List Event data defines for CurrentPortInfo and
 *PreviousPortInfo
 */
#define MPI26_EVENT_PCIE_TOPO_PI_LANE_MASK                  (0xF0)
#define MPI26_EVENT_PCIE_TOPO_PI_LANES_UNKNOWN              (0x00)
#define MPI26_EVENT_PCIE_TOPO_PI_1_LANE                     (0x10)
#define MPI26_EVENT_PCIE_TOPO_PI_2_LANES                    (0x20)
#define MPI26_EVENT_PCIE_TOPO_PI_4_LANES                    (0x30)
#define MPI26_EVENT_PCIE_TOPO_PI_8_LANES                    (0x40)
#define MPI26_EVENT_PCIE_TOPO_PI_16_LANES                   (0x50)

#define MPI26_EVENT_PCIE_TOPO_PI_RATE_MASK                  (0x0F)
#define MPI26_EVENT_PCIE_TOPO_PI_RATE_UNKNOWN               (0x00)
#define MPI26_EVENT_PCIE_TOPO_PI_RATE_DISABLED              (0x01)
#define MPI26_EVENT_PCIE_TOPO_PI_RATE_2_5                   (0x02)
#define MPI26_EVENT_PCIE_TOPO_PI_RATE_5_0                   (0x03)
#define MPI26_EVENT_PCIE_TOPO_PI_RATE_8_0                   (0x04)
#define MPI26_EVENT_PCIE_TOPO_PI_RATE_16_0                  (0x05)

typedef struct _MPI26_EVENT_DATA_PCIE_TOPOLOGY_CHANGE_LIST {
	U16	EnclosureHandle;        /*0x00 */
	U16	SwitchDevHandle;        /*0x02 */
	U8	NumPorts;               /*0x04 */
	U8	Reserved1;              /*0x05 */
	U16	Reserved2;              /*0x06 */
	U8	NumEntries;             /*0x08 */
	U8	StartPortNum;           /*0x09 */
	U8	SwitchStatus;           /*0x0A */
	U8	PhysicalPort;           /*0x0B */
	MPI26_EVENT_PCIE_TOPO_PORT_ENTRY
		PortEntry[MPI26_EVENT_PCIE_TOPO_PORT_COUNT]; /*0x0C */
} MPI26_EVENT_DATA_PCIE_TOPOLOGY_CHANGE_LIST,
	*PTR_MPI26_EVENT_DATA_PCIE_TOPOLOGY_CHANGE_LIST,
	Mpi26EventDataPCIeTopologyChangeList_t,
	*pMpi26EventDataPCIeTopologyChangeList_t;

/*PCIe Topology Change List Event data SwitchStatus values */
#define MPI26_EVENT_PCIE_TOPO_SS_NO_PCIE_SWITCH             (0x00)
#define MPI26_EVENT_PCIE_TOPO_SS_ADDED                      (0x01)
#define MPI26_EVENT_PCIE_TOPO_SS_NOT_RESPONDING             (0x02)
#define MPI26_EVENT_PCIE_TOPO_SS_RESPONDING                 (0x03)
#define MPI26_EVENT_PCIE_TOPO_SS_DELAY_NOT_RESPONDING       (0x04)

/*PCIe Link Counter Event data (MPI v2.6 and later) */

typedef struct _MPI26_EVENT_DATA_PCIE_LINK_COUNTER {
	U64	TimeStamp;          /*0x00 */
	U32	Reserved1;          /*0x08 */
	U8	LinkEventCode;      /*0x0C */
	U8	LinkNum;            /*0x0D */
	U16	Reserved2;          /*0x0E */
	U32	LinkEventInfo;      /*0x10 */
	U8	CounterType;        /*0x14 */
	U8	ThresholdWindow;    /*0x15 */
	U8	TimeUnits;          /*0x16 */
	U8	Reserved3;          /*0x17 */
	U32	EventThreshold;     /*0x18 */
	U16	ThresholdFlags;     /*0x1C */
	U16	Reserved4;          /*0x1E */
} MPI26_EVENT_DATA_PCIE_LINK_COUNTER,
	*PTR_MPI26_EVENT_DATA_PCIE_LINK_COUNTER,
	Mpi26EventDataPcieLinkCounter_t, *pMpi26EventDataPcieLinkCounter_t;


/*use MPI26_PCIELINK3_EVTCODE_ values from mpi2_cnfg.h for the LinkEventCode
 *field
 */

/*use MPI26_PCIELINK3_COUNTER_TYPE_ values from mpi2_cnfg.h for the CounterType
 *field
 */

/*use MPI26_PCIELINK3_TIME_UNITS_ values from mpi2_cnfg.h for the TimeUnits
 *field
 */

/*use MPI26_PCIELINK3_TFLAGS_ values from mpi2_cnfg.h for the ThresholdFlags
 *field
 */

/****************************************************************************
* EventAck message
****************************************************************************/

/*EventAck Request message */
typedef struct _MPI2_EVENT_ACK_REQUEST {
	U16 Reserved1;		/*0x00 */
	U8 ChainOffset;		/*0x02 */
	U8 Function;		/*0x03 */
	U16 Reserved2;		/*0x04 */
	U8 Reserved3;		/*0x06 */
	U8 MsgFlags;		/*0x07 */
	U8 VP_ID;		/*0x08 */
	U8 VF_ID;		/*0x09 */
	U16 Reserved4;		/*0x0A */
	U16 Event;		/*0x0C */
	U16 Reserved5;		/*0x0E */
	U32 EventContext;	/*0x10 */
} MPI2_EVENT_ACK_REQUEST, *PTR_MPI2_EVENT_ACK_REQUEST,
	Mpi2EventAckRequest_t, *pMpi2EventAckRequest_t;

/*EventAck Reply message */
typedef struct _MPI2_EVENT_ACK_REPLY {
	U16 Reserved1;		/*0x00 */
	U8 MsgLength;		/*0x02 */
	U8 Function;		/*0x03 */
	U16 Reserved2;		/*0x04 */
	U8 Reserved3;		/*0x06 */
	U8 MsgFlags;		/*0x07 */
	U8 VP_ID;		/*0x08 */
	U8 VF_ID;		/*0x09 */
	U16 Reserved4;		/*0x0A */
	U16 Reserved5;		/*0x0C */
	U16 IOCStatus;		/*0x0E */
	U32 IOCLogInfo;		/*0x10 */
} MPI2_EVENT_ACK_REPLY, *PTR_MPI2_EVENT_ACK_REPLY,
	Mpi2EventAckReply_t, *pMpi2EventAckReply_t;

/****************************************************************************
* SendHostMessage message
****************************************************************************/

/*SendHostMessage Request message */
typedef struct _MPI2_SEND_HOST_MESSAGE_REQUEST {
	U16 HostDataLength;	/*0x00 */
	U8 ChainOffset;		/*0x02 */
	U8 Function;		/*0x03 */
	U16 Reserved1;		/*0x04 */
	U8 Reserved2;		/*0x06 */
	U8 MsgFlags;		/*0x07 */
	U8 VP_ID;		/*0x08 */
	U8 VF_ID;		/*0x09 */
	U16 Reserved3;		/*0x0A */
	U8 Reserved4;		/*0x0C */
	U8 DestVF_ID;		/*0x0D */
	U16 Reserved5;		/*0x0E */
	U32 Reserved6;		/*0x10 */
	U32 Reserved7;		/*0x14 */
	U32 Reserved8;		/*0x18 */
	U32 Reserved9;		/*0x1C */
	U32 Reserved10;		/*0x20 */
	U32 HostData[1];	/*0x24 */
} MPI2_SEND_HOST_MESSAGE_REQUEST,
	*PTR_MPI2_SEND_HOST_MESSAGE_REQUEST,
	Mpi2SendHostMessageRequest_t,
	*pMpi2SendHostMessageRequest_t;

/*SendHostMessage Reply message */
typedef struct _MPI2_SEND_HOST_MESSAGE_REPLY {
	U16 HostDataLength;	/*0x00 */
	U8 MsgLength;		/*0x02 */
	U8 Function;		/*0x03 */
	U16 Reserved1;		/*0x04 */
	U8 Reserved2;		/*0x06 */
	U8 MsgFlags;		/*0x07 */
	U8 VP_ID;		/*0x08 */
	U8 VF_ID;		/*0x09 */
	U16 Reserved3;		/*0x0A */
	U16 Reserved4;		/*0x0C */
	U16 IOCStatus;		/*0x0E */
	U32 IOCLogInfo;		/*0x10 */
} MPI2_SEND_HOST_MESSAGE_REPLY, *PTR_MPI2_SEND_HOST_MESSAGE_REPLY,
	Mpi2SendHostMessageReply_t, *pMpi2SendHostMessageReply_t;

/****************************************************************************
* FWDownload message
****************************************************************************/

/*MPI v2.0 FWDownload Request message */
typedef struct _MPI2_FW_DOWNLOAD_REQUEST {
	U8 ImageType;		/*0x00 */
	U8 Reserved1;		/*0x01 */
	U8 ChainOffset;		/*0x02 */
	U8 Function;		/*0x03 */
	U16 Reserved2;		/*0x04 */
	U8 Reserved3;		/*0x06 */
	U8 MsgFlags;		/*0x07 */
	U8 VP_ID;		/*0x08 */
	U8 VF_ID;		/*0x09 */
	U16 Reserved4;		/*0x0A */
	U32 TotalImageSize;	/*0x0C */
	U32 Reserved5;		/*0x10 */
	MPI2_MPI_SGE_UNION SGL;	/*0x14 */
} MPI2_FW_DOWNLOAD_REQUEST, *PTR_MPI2_FW_DOWNLOAD_REQUEST,
	Mpi2FWDownloadRequest, *pMpi2FWDownloadRequest;

#define MPI2_FW_DOWNLOAD_MSGFLGS_LAST_SEGMENT   (0x01)

#define MPI2_FW_DOWNLOAD_ITYPE_FW                   (0x01)
#define MPI2_FW_DOWNLOAD_ITYPE_BIOS                 (0x02)
#define MPI2_FW_DOWNLOAD_ITYPE_MANUFACTURING        (0x06)
#define MPI2_FW_DOWNLOAD_ITYPE_CONFIG_1             (0x07)
#define MPI2_FW_DOWNLOAD_ITYPE_CONFIG_2             (0x08)
#define MPI2_FW_DOWNLOAD_ITYPE_MEGARAID             (0x09)
#define MPI2_FW_DOWNLOAD_ITYPE_COMPLETE             (0x0A)
#define MPI2_FW_DOWNLOAD_ITYPE_COMMON_BOOT_BLOCK    (0x0B)
#define MPI2_FW_DOWNLOAD_ITYPE_PUBLIC_KEY           (0x0C)
#define MPI2_FW_DOWNLOAD_ITYPE_CBB_BACKUP           (0x0D)
#define MPI2_FW_DOWNLOAD_ITYPE_SBR                  (0x0E)
#define MPI2_FW_DOWNLOAD_ITYPE_SBR_BACKUP           (0x0F)
#define MPI2_FW_DOWNLOAD_ITYPE_HIIM                 (0x10)
#define MPI2_FW_DOWNLOAD_ITYPE_HIIA                 (0x11)
#define MPI2_FW_DOWNLOAD_ITYPE_CTLR                 (0x12)
#define MPI2_FW_DOWNLOAD_ITYPE_IMR_FIRMWARE         (0x13)
#define MPI2_FW_DOWNLOAD_ITYPE_MR_NVDATA            (0x14)
/*MPI v2.6 and newer */
#define MPI2_FW_DOWNLOAD_ITYPE_CPLD                 (0x15)
#define MPI2_FW_DOWNLOAD_ITYPE_PSOC                 (0x16)
#define MPI2_FW_DOWNLOAD_ITYPE_COREDUMP             (0x17)
#define MPI2_FW_DOWNLOAD_ITYPE_MIN_PRODUCT_SPECIFIC (0xF0)

/*MPI v2.0 FWDownload TransactionContext Element */
typedef struct _MPI2_FW_DOWNLOAD_TCSGE {
	U8 Reserved1;		/*0x00 */
	U8 ContextSize;		/*0x01 */
	U8 DetailsLength;	/*0x02 */
	U8 Flags;		/*0x03 */
	U32 Reserved2;		/*0x04 */
	U32 ImageOffset;	/*0x08 */
	U32 ImageSize;		/*0x0C */
} MPI2_FW_DOWNLOAD_TCSGE, *PTR_MPI2_FW_DOWNLOAD_TCSGE,
	Mpi2FWDownloadTCSGE_t, *pMpi2FWDownloadTCSGE_t;

/*MPI v2.5 FWDownload Request message */
typedef struct _MPI25_FW_DOWNLOAD_REQUEST {
	U8 ImageType;		/*0x00 */
	U8 Reserved1;		/*0x01 */
	U8 ChainOffset;		/*0x02 */
	U8 Function;		/*0x03 */
	U16 Reserved2;		/*0x04 */
	U8 Reserved3;		/*0x06 */
	U8 MsgFlags;		/*0x07 */
	U8 VP_ID;		/*0x08 */
	U8 VF_ID;		/*0x09 */
	U16 Reserved4;		/*0x0A */
	U32 TotalImageSize;	/*0x0C */
	U32 Reserved5;		/*0x10 */
	U32 Reserved6;		/*0x14 */
	U32 ImageOffset;	/*0x18 */
	U32 ImageSize;		/*0x1C */
	MPI25_SGE_IO_UNION SGL;	/*0x20 */
} MPI25_FW_DOWNLOAD_REQUEST, *PTR_MPI25_FW_DOWNLOAD_REQUEST,
	Mpi25FWDownloadRequest, *pMpi25FWDownloadRequest;

/*FWDownload Reply message */
typedef struct _MPI2_FW_DOWNLOAD_REPLY {
	U8 ImageType;		/*0x00 */
	U8 Reserved1;		/*0x01 */
	U8 MsgLength;		/*0x02 */
	U8 Function;		/*0x03 */
	U16 Reserved2;		/*0x04 */
	U8 Reserved3;		/*0x06 */
	U8 MsgFlags;		/*0x07 */
	U8 VP_ID;		/*0x08 */
	U8 VF_ID;		/*0x09 */
	U16 Reserved4;		/*0x0A */
	U16 Reserved5;		/*0x0C */
	U16 IOCStatus;		/*0x0E */
	U32 IOCLogInfo;		/*0x10 */
} MPI2_FW_DOWNLOAD_REPLY, *PTR_MPI2_FW_DOWNLOAD_REPLY,
	Mpi2FWDownloadReply_t, *pMpi2FWDownloadReply_t;

/****************************************************************************
* FWUpload message
****************************************************************************/

/*MPI v2.0 FWUpload Request message */
typedef struct _MPI2_FW_UPLOAD_REQUEST {
	U8 ImageType;		/*0x00 */
	U8 Reserved1;		/*0x01 */
	U8 ChainOffset;		/*0x02 */
	U8 Function;		/*0x03 */
	U16 Reserved2;		/*0x04 */
	U8 Reserved3;		/*0x06 */
	U8 MsgFlags;		/*0x07 */
	U8 VP_ID;		/*0x08 */
	U8 VF_ID;		/*0x09 */
	U16 Reserved4;		/*0x0A */
	U32 Reserved5;		/*0x0C */
	U32 Reserved6;		/*0x10 */
	MPI2_MPI_SGE_UNION SGL;	/*0x14 */
} MPI2_FW_UPLOAD_REQUEST, *PTR_MPI2_FW_UPLOAD_REQUEST,
	Mpi2FWUploadRequest_t, *pMpi2FWUploadRequest_t;

#define MPI2_FW_UPLOAD_ITYPE_FW_CURRENT         (0x00)
#define MPI2_FW_UPLOAD_ITYPE_FW_FLASH           (0x01)
#define MPI2_FW_UPLOAD_ITYPE_BIOS_FLASH         (0x02)
#define MPI2_FW_UPLOAD_ITYPE_FW_BACKUP          (0x05)
#define MPI2_FW_UPLOAD_ITYPE_MANUFACTURING      (0x06)
#define MPI2_FW_UPLOAD_ITYPE_CONFIG_1           (0x07)
#define MPI2_FW_UPLOAD_ITYPE_CONFIG_2           (0x08)
#define MPI2_FW_UPLOAD_ITYPE_MEGARAID           (0x09)
#define MPI2_FW_UPLOAD_ITYPE_COMPLETE           (0x0A)
#define MPI2_FW_UPLOAD_ITYPE_COMMON_BOOT_BLOCK  (0x0B)
#define MPI2_FW_UPLOAD_ITYPE_CBB_BACKUP         (0x0D)
#define MPI2_FW_UPLOAD_ITYPE_SBR                (0x0E)
#define MPI2_FW_UPLOAD_ITYPE_SBR_BACKUP         (0x0F)
#define MPI2_FW_UPLOAD_ITYPE_HIIM               (0x10)
#define MPI2_FW_UPLOAD_ITYPE_HIIA               (0x11)
#define MPI2_FW_UPLOAD_ITYPE_CTLR               (0x12)
#define MPI2_FW_UPLOAD_ITYPE_IMR_FIRMWARE       (0x13)
#define MPI2_FW_UPLOAD_ITYPE_MR_NVDATA          (0x14)


/*MPI v2.0 FWUpload TransactionContext Element */
typedef struct _MPI2_FW_UPLOAD_TCSGE {
	U8 Reserved1;		/*0x00 */
	U8 ContextSize;		/*0x01 */
	U8 DetailsLength;	/*0x02 */
	U8 Flags;		/*0x03 */
	U32 Reserved2;		/*0x04 */
	U32 ImageOffset;	/*0x08 */
	U32 ImageSize;		/*0x0C */
} MPI2_FW_UPLOAD_TCSGE, *PTR_MPI2_FW_UPLOAD_TCSGE,
	Mpi2FWUploadTCSGE_t, *pMpi2FWUploadTCSGE_t;

/*MPI v2.5 FWUpload Request message */
typedef struct _MPI25_FW_UPLOAD_REQUEST {
	U8 ImageType;		/*0x00 */
	U8 Reserved1;		/*0x01 */
	U8 ChainOffset;		/*0x02 */
	U8 Function;		/*0x03 */
	U16 Reserved2;		/*0x04 */
	U8 Reserved3;		/*0x06 */
	U8 MsgFlags;		/*0x07 */
	U8 VP_ID;		/*0x08 */
	U8 VF_ID;		/*0x09 */
	U16 Reserved4;		/*0x0A */
	U32 Reserved5;		/*0x0C */
	U32 Reserved6;		/*0x10 */
	U32 Reserved7;		/*0x14 */
	U32 ImageOffset;	/*0x18 */
	U32 ImageSize;		/*0x1C */
	MPI25_SGE_IO_UNION SGL;	/*0x20 */
} MPI25_FW_UPLOAD_REQUEST, *PTR_MPI25_FW_UPLOAD_REQUEST,
	Mpi25FWUploadRequest_t, *pMpi25FWUploadRequest_t;

/*FWUpload Reply message */
typedef struct _MPI2_FW_UPLOAD_REPLY {
	U8 ImageType;		/*0x00 */
	U8 Reserved1;		/*0x01 */
	U8 MsgLength;		/*0x02 */
	U8 Function;		/*0x03 */
	U16 Reserved2;		/*0x04 */
	U8 Reserved3;		/*0x06 */
	U8 MsgFlags;		/*0x07 */
	U8 VP_ID;		/*0x08 */
	U8 VF_ID;		/*0x09 */
	U16 Reserved4;		/*0x0A */
	U16 Reserved5;		/*0x0C */
	U16 IOCStatus;		/*0x0E */
	U32 IOCLogInfo;		/*0x10 */
	U32 ActualImageSize;	/*0x14 */
} MPI2_FW_UPLOAD_REPLY, *PTR_MPI2_FW_UPLOAD_REPLY,
	Mpi2FWUploadReply_t, *pMPi2FWUploadReply_t;

<<<<<<< HEAD
/*FW Image Header */
typedef struct _MPI2_FW_IMAGE_HEADER {
	U32 Signature;		/*0x00 */
	U32 Signature0;		/*0x04 */
	U32 Signature1;		/*0x08 */
	U32 Signature2;		/*0x0C */
	MPI2_VERSION_UNION MPIVersion;	/*0x10 */
	MPI2_VERSION_UNION FWVersion;	/*0x14 */
	MPI2_VERSION_UNION NVDATAVersion;	/*0x18 */
	MPI2_VERSION_UNION PackageVersion;	/*0x1C */
	U16 VendorID;		/*0x20 */
	U16 ProductID;		/*0x22 */
	U16 ProtocolFlags;	/*0x24 */
	U16 Reserved26;		/*0x26 */
	U32 IOCCapabilities;	/*0x28 */
	U32 ImageSize;		/*0x2C */
	U32 NextImageHeaderOffset;	/*0x30 */
	U32 Checksum;		/*0x34 */
	U32 Reserved38;		/*0x38 */
	U32 Reserved3C;		/*0x3C */
	U32 Reserved40;		/*0x40 */
	U32 Reserved44;		/*0x44 */
	U32 Reserved48;		/*0x48 */
	U32 Reserved4C;		/*0x4C */
	U32 Reserved50;		/*0x50 */
	U32 Reserved54;		/*0x54 */
	U32 Reserved58;		/*0x58 */
	U32 Reserved5C;		/*0x5C */
	U32 BootFlags;		/*0x60 */
	U32 FirmwareVersionNameWhat;	/*0x64 */
	U8 FirmwareVersionName[32];	/*0x68 */
	U32 VendorNameWhat;	/*0x88 */
	U8 VendorName[32];	/*0x8C */
	U32 PackageNameWhat;	/*0x88 */
	U8 PackageName[32];	/*0x8C */
	U32 ReservedD0;		/*0xD0 */
	U32 ReservedD4;		/*0xD4 */
	U32 ReservedD8;		/*0xD8 */
	U32 ReservedDC;		/*0xDC */
	U32 ReservedE0;		/*0xE0 */
	U32 ReservedE4;		/*0xE4 */
	U32 ReservedE8;		/*0xE8 */
	U32 ReservedEC;		/*0xEC */
	U32 ReservedF0;		/*0xF0 */
	U32 ReservedF4;		/*0xF4 */
	U32 ReservedF8;		/*0xF8 */
	U32 ReservedFC;		/*0xFC */
} MPI2_FW_IMAGE_HEADER, *PTR_MPI2_FW_IMAGE_HEADER,
	Mpi2FWImageHeader_t, *pMpi2FWImageHeader_t;

/*Signature field */
#define MPI2_FW_HEADER_SIGNATURE_OFFSET         (0x00)
#define MPI2_FW_HEADER_SIGNATURE_MASK           (0xFF000000)
#define MPI2_FW_HEADER_SIGNATURE                (0xEA000000)
#define MPI26_FW_HEADER_SIGNATURE               (0xEB000000)

/*Signature0 field */
#define MPI2_FW_HEADER_SIGNATURE0_OFFSET        (0x04)
#define MPI2_FW_HEADER_SIGNATURE0               (0x5AFAA55A)
/* Last byte is defined by architecture */
#define MPI26_FW_HEADER_SIGNATURE0_BASE         (0x5AEAA500)
#define MPI26_FW_HEADER_SIGNATURE0_ARC_0        (0x5A)
#define MPI26_FW_HEADER_SIGNATURE0_ARC_1        (0x00)
#define MPI26_FW_HEADER_SIGNATURE0_ARC_2        (0x01)
/* legacy (0x5AEAA55A) */
#define MPI26_FW_HEADER_SIGNATURE0 \
	(MPI26_FW_HEADER_SIGNATURE0_BASE+MPI26_FW_HEADER_SIGNATURE0_ARC_0)
#define MPI26_FW_HEADER_SIGNATURE0_3516 \
	(MPI26_FW_HEADER_SIGNATURE0_BASE+MPI26_FW_HEADER_SIGNATURE0_ARC_1)

/*Signature1 field */
#define MPI2_FW_HEADER_SIGNATURE1_OFFSET        (0x08)
#define MPI2_FW_HEADER_SIGNATURE1               (0xA55AFAA5)
#define MPI26_FW_HEADER_SIGNATURE1              (0xA55AEAA5)

/*Signature2 field */
#define MPI2_FW_HEADER_SIGNATURE2_OFFSET        (0x0C)
#define MPI2_FW_HEADER_SIGNATURE2               (0x5AA55AFA)
#define MPI26_FW_HEADER_SIGNATURE2              (0x5AA55AEA)

/*defines for using the ProductID field */
#define MPI2_FW_HEADER_PID_TYPE_MASK            (0xF000)
#define MPI2_FW_HEADER_PID_TYPE_SAS             (0x2000)

#define MPI2_FW_HEADER_PID_PROD_MASK                    (0x0F00)
#define MPI2_FW_HEADER_PID_PROD_A                       (0x0000)
#define MPI2_FW_HEADER_PID_PROD_TARGET_INITIATOR_SCSI   (0x0200)
#define MPI2_FW_HEADER_PID_PROD_IR_SCSI                 (0x0700)

#define MPI2_FW_HEADER_PID_FAMILY_MASK          (0x00FF)
/*SAS ProductID Family bits */
#define MPI2_FW_HEADER_PID_FAMILY_2108_SAS      (0x0013)
#define MPI2_FW_HEADER_PID_FAMILY_2208_SAS      (0x0014)
#define MPI25_FW_HEADER_PID_FAMILY_3108_SAS     (0x0021)
#define MPI26_FW_HEADER_PID_FAMILY_3324_SAS     (0x0028)
#define MPI26_FW_HEADER_PID_FAMILY_3516_SAS     (0x0031)

/*use MPI2_IOCFACTS_PROTOCOL_ defines for ProtocolFlags field */

/*use MPI2_IOCFACTS_CAPABILITY_ defines for IOCCapabilities field */

#define MPI2_FW_HEADER_IMAGESIZE_OFFSET         (0x2C)
#define MPI2_FW_HEADER_NEXTIMAGE_OFFSET         (0x30)
#define MPI26_FW_HEADER_BOOTFLAGS_OFFSET        (0x60)
#define MPI2_FW_HEADER_VERNMHWAT_OFFSET         (0x64)

#define MPI2_FW_HEADER_WHAT_SIGNATURE           (0x29232840)

#define MPI2_FW_HEADER_SIZE                     (0x100)

/*Extended Image Header */
typedef struct _MPI2_EXT_IMAGE_HEADER {
	U8 ImageType;		/*0x00 */
	U8 Reserved1;		/*0x01 */
	U16 Reserved2;		/*0x02 */
	U32 Checksum;		/*0x04 */
	U32 ImageSize;		/*0x08 */
	U32 NextImageHeaderOffset;	/*0x0C */
	U32 PackageVersion;	/*0x10 */
	U32 Reserved3;		/*0x14 */
	U32 Reserved4;		/*0x18 */
	U32 Reserved5;		/*0x1C */
	U8 IdentifyString[32];	/*0x20 */
} MPI2_EXT_IMAGE_HEADER, *PTR_MPI2_EXT_IMAGE_HEADER,
	Mpi2ExtImageHeader_t, *pMpi2ExtImageHeader_t;

/*useful offsets */
#define MPI2_EXT_IMAGE_IMAGETYPE_OFFSET         (0x00)
#define MPI2_EXT_IMAGE_IMAGESIZE_OFFSET         (0x08)
#define MPI2_EXT_IMAGE_NEXTIMAGE_OFFSET         (0x0C)

#define MPI2_EXT_IMAGE_HEADER_SIZE              (0x40)

/*defines for the ImageType field */
#define MPI2_EXT_IMAGE_TYPE_UNSPECIFIED             (0x00)
#define MPI2_EXT_IMAGE_TYPE_FW                      (0x01)
#define MPI2_EXT_IMAGE_TYPE_NVDATA                  (0x03)
#define MPI2_EXT_IMAGE_TYPE_BOOTLOADER              (0x04)
#define MPI2_EXT_IMAGE_TYPE_INITIALIZATION          (0x05)
#define MPI2_EXT_IMAGE_TYPE_FLASH_LAYOUT            (0x06)
#define MPI2_EXT_IMAGE_TYPE_SUPPORTED_DEVICES       (0x07)
#define MPI2_EXT_IMAGE_TYPE_MEGARAID                (0x08)
#define MPI2_EXT_IMAGE_TYPE_ENCRYPTED_HASH          (0x09)
#define MPI2_EXT_IMAGE_TYPE_MIN_PRODUCT_SPECIFIC    (0x80)
#define MPI2_EXT_IMAGE_TYPE_MAX_PRODUCT_SPECIFIC    (0xFF)

#define MPI2_EXT_IMAGE_TYPE_MAX (MPI2_EXT_IMAGE_TYPE_MAX_PRODUCT_SPECIFIC)

/*FLASH Layout Extended Image Data */

/*
 *Host code (drivers, BIOS, utilities, etc.) should leave this define set to
 *one and check RegionsPerLayout at runtime.
 */
#ifndef MPI2_FLASH_NUMBER_OF_REGIONS
#define MPI2_FLASH_NUMBER_OF_REGIONS        (1)
#endif

/*
 *Host code (drivers, BIOS, utilities, etc.) should leave this define set to
 *one and check NumberOfLayouts at runtime.
 */
#ifndef MPI2_FLASH_NUMBER_OF_LAYOUTS
#define MPI2_FLASH_NUMBER_OF_LAYOUTS        (1)
#endif

typedef struct _MPI2_FLASH_REGION {
	U8 RegionType;		/*0x00 */
	U8 Reserved1;		/*0x01 */
	U16 Reserved2;		/*0x02 */
	U32 RegionOffset;	/*0x04 */
	U32 RegionSize;		/*0x08 */
	U32 Reserved3;		/*0x0C */
} MPI2_FLASH_REGION, *PTR_MPI2_FLASH_REGION,
	Mpi2FlashRegion_t, *pMpi2FlashRegion_t;

typedef struct _MPI2_FLASH_LAYOUT {
	U32 FlashSize;		/*0x00 */
	U32 Reserved1;		/*0x04 */
	U32 Reserved2;		/*0x08 */
	U32 Reserved3;		/*0x0C */
	MPI2_FLASH_REGION Region[MPI2_FLASH_NUMBER_OF_REGIONS];	/*0x10 */
} MPI2_FLASH_LAYOUT, *PTR_MPI2_FLASH_LAYOUT,
	Mpi2FlashLayout_t, *pMpi2FlashLayout_t;

typedef struct _MPI2_FLASH_LAYOUT_DATA {
	U8 ImageRevision;	/*0x00 */
	U8 Reserved1;		/*0x01 */
	U8 SizeOfRegion;	/*0x02 */
	U8 Reserved2;		/*0x03 */
	U16 NumberOfLayouts;	/*0x04 */
	U16 RegionsPerLayout;	/*0x06 */
	U16 MinimumSectorAlignment;	/*0x08 */
	U16 Reserved3;		/*0x0A */
	U32 Reserved4;		/*0x0C */
	MPI2_FLASH_LAYOUT Layout[MPI2_FLASH_NUMBER_OF_LAYOUTS];	/*0x10 */
} MPI2_FLASH_LAYOUT_DATA, *PTR_MPI2_FLASH_LAYOUT_DATA,
	Mpi2FlashLayoutData_t, *pMpi2FlashLayoutData_t;

/*defines for the RegionType field */
#define MPI2_FLASH_REGION_UNUSED                (0x00)
#define MPI2_FLASH_REGION_FIRMWARE              (0x01)
#define MPI2_FLASH_REGION_BIOS                  (0x02)
#define MPI2_FLASH_REGION_NVDATA                (0x03)
#define MPI2_FLASH_REGION_FIRMWARE_BACKUP       (0x05)
#define MPI2_FLASH_REGION_MFG_INFORMATION       (0x06)
#define MPI2_FLASH_REGION_CONFIG_1              (0x07)
#define MPI2_FLASH_REGION_CONFIG_2              (0x08)
#define MPI2_FLASH_REGION_MEGARAID              (0x09)
#define MPI2_FLASH_REGION_COMMON_BOOT_BLOCK     (0x0A)
#define MPI2_FLASH_REGION_INIT (MPI2_FLASH_REGION_COMMON_BOOT_BLOCK)
#define MPI2_FLASH_REGION_CBB_BACKUP            (0x0D)

/*ImageRevision */
#define MPI2_FLASH_LAYOUT_IMAGE_REVISION        (0x00)

/*Supported Devices Extended Image Data */

/*
 *Host code (drivers, BIOS, utilities, etc.) should leave this define set to
 *one and check NumberOfDevices at runtime.
 */
#ifndef MPI2_SUPPORTED_DEVICES_IMAGE_NUM_DEVICES
#define MPI2_SUPPORTED_DEVICES_IMAGE_NUM_DEVICES    (1)
#endif

typedef struct _MPI2_SUPPORTED_DEVICE {
	U16 DeviceID;		/*0x00 */
	U16 VendorID;		/*0x02 */
	U16 DeviceIDMask;	/*0x04 */
	U16 Reserved1;		/*0x06 */
	U8 LowPCIRev;		/*0x08 */
	U8 HighPCIRev;		/*0x09 */
	U16 Reserved2;		/*0x0A */
	U32 Reserved3;		/*0x0C */
} MPI2_SUPPORTED_DEVICE, *PTR_MPI2_SUPPORTED_DEVICE,
	Mpi2SupportedDevice_t, *pMpi2SupportedDevice_t;

typedef struct _MPI2_SUPPORTED_DEVICES_DATA {
	U8 ImageRevision;	/*0x00 */
	U8 Reserved1;		/*0x01 */
	U8 NumberOfDevices;	/*0x02 */
	U8 Reserved2;		/*0x03 */
	U32 Reserved3;		/*0x04 */
	MPI2_SUPPORTED_DEVICE
	SupportedDevice[MPI2_SUPPORTED_DEVICES_IMAGE_NUM_DEVICES];/*0x08 */
} MPI2_SUPPORTED_DEVICES_DATA, *PTR_MPI2_SUPPORTED_DEVICES_DATA,
	Mpi2SupportedDevicesData_t, *pMpi2SupportedDevicesData_t;

/*ImageRevision */
#define MPI2_SUPPORTED_DEVICES_IMAGE_REVISION   (0x00)

/*Init Extended Image Data */

typedef struct _MPI2_INIT_IMAGE_FOOTER {
	U32 BootFlags;		/*0x00 */
	U32 ImageSize;		/*0x04 */
	U32 Signature0;		/*0x08 */
	U32 Signature1;		/*0x0C */
	U32 Signature2;		/*0x10 */
	U32 ResetVector;	/*0x14 */
} MPI2_INIT_IMAGE_FOOTER, *PTR_MPI2_INIT_IMAGE_FOOTER,
	Mpi2InitImageFooter_t, *pMpi2InitImageFooter_t;

/*defines for the BootFlags field */
#define MPI2_INIT_IMAGE_BOOTFLAGS_OFFSET        (0x00)

/*defines for the ImageSize field */
#define MPI2_INIT_IMAGE_IMAGESIZE_OFFSET        (0x04)

/*defines for the Signature0 field */
#define MPI2_INIT_IMAGE_SIGNATURE0_OFFSET       (0x08)
#define MPI2_INIT_IMAGE_SIGNATURE0              (0x5AA55AEA)

/*defines for the Signature1 field */
#define MPI2_INIT_IMAGE_SIGNATURE1_OFFSET       (0x0C)
#define MPI2_INIT_IMAGE_SIGNATURE1              (0xA55AEAA5)

/*defines for the Signature2 field */
#define MPI2_INIT_IMAGE_SIGNATURE2_OFFSET       (0x10)
#define MPI2_INIT_IMAGE_SIGNATURE2              (0x5AEAA55A)

/*Signature fields as individual bytes */
#define MPI2_INIT_IMAGE_SIGNATURE_BYTE_0        (0xEA)
#define MPI2_INIT_IMAGE_SIGNATURE_BYTE_1        (0x5A)
#define MPI2_INIT_IMAGE_SIGNATURE_BYTE_2        (0xA5)
#define MPI2_INIT_IMAGE_SIGNATURE_BYTE_3        (0x5A)

#define MPI2_INIT_IMAGE_SIGNATURE_BYTE_4        (0xA5)
#define MPI2_INIT_IMAGE_SIGNATURE_BYTE_5        (0xEA)
#define MPI2_INIT_IMAGE_SIGNATURE_BYTE_6        (0x5A)
#define MPI2_INIT_IMAGE_SIGNATURE_BYTE_7        (0xA5)

#define MPI2_INIT_IMAGE_SIGNATURE_BYTE_8        (0x5A)
#define MPI2_INIT_IMAGE_SIGNATURE_BYTE_9        (0xA5)
#define MPI2_INIT_IMAGE_SIGNATURE_BYTE_A        (0xEA)
#define MPI2_INIT_IMAGE_SIGNATURE_BYTE_B        (0x5A)

/*defines for the ResetVector field */
#define MPI2_INIT_IMAGE_RESETVECTOR_OFFSET      (0x14)


/* Encrypted Hash Extended Image Data */

typedef struct _MPI25_ENCRYPTED_HASH_ENTRY {
	U8		HashImageType;		/* 0x00 */
	U8		HashAlgorithm;		/* 0x01 */
	U8		EncryptionAlgorithm;	/* 0x02 */
	U8		Reserved1;		/* 0x03 */
	U32		Reserved2;		/* 0x04 */
	U32		EncryptedHash[1];	/* 0x08 */ /* variable length */
} MPI25_ENCRYPTED_HASH_ENTRY, *PTR_MPI25_ENCRYPTED_HASH_ENTRY,
Mpi25EncryptedHashEntry_t, *pMpi25EncryptedHashEntry_t;

/* values for HashImageType */
#define MPI25_HASH_IMAGE_TYPE_UNUSED		(0x00)
#define MPI25_HASH_IMAGE_TYPE_FIRMWARE		(0x01)
#define MPI25_HASH_IMAGE_TYPE_BIOS              (0x02)

/* values for HashAlgorithm */
#define MPI25_HASH_ALGORITHM_UNUSED		(0x00)
#define MPI25_HASH_ALGORITHM_SHA256		(0x01)

/* values for EncryptionAlgorithm */
#define MPI25_ENCRYPTION_ALG_UNUSED		(0x00)
#define MPI25_ENCRYPTION_ALG_RSA256		(0x01)

typedef struct _MPI25_ENCRYPTED_HASH_DATA {
	U8				ImageVersion;		/* 0x00 */
	U8				NumHash;		/* 0x01 */
	U16				Reserved1;		/* 0x02 */
	U32				Reserved2;		/* 0x04 */
	MPI25_ENCRYPTED_HASH_ENTRY	EncryptedHashEntry[1];  /* 0x08 */
} MPI25_ENCRYPTED_HASH_DATA, *PTR_MPI25_ENCRYPTED_HASH_DATA,
Mpi25EncryptedHashData_t, *pMpi25EncryptedHashData_t;

=======
>>>>>>> 24b8d41d

/****************************************************************************
* PowerManagementControl message
****************************************************************************/

/*PowerManagementControl Request message */
typedef struct _MPI2_PWR_MGMT_CONTROL_REQUEST {
	U8 Feature;		/*0x00 */
	U8 Reserved1;		/*0x01 */
	U8 ChainOffset;		/*0x02 */
	U8 Function;		/*0x03 */
	U16 Reserved2;		/*0x04 */
	U8 Reserved3;		/*0x06 */
	U8 MsgFlags;		/*0x07 */
	U8 VP_ID;		/*0x08 */
	U8 VF_ID;		/*0x09 */
	U16 Reserved4;		/*0x0A */
	U8 Parameter1;		/*0x0C */
	U8 Parameter2;		/*0x0D */
	U8 Parameter3;		/*0x0E */
	U8 Parameter4;		/*0x0F */
	U32 Reserved5;		/*0x10 */
	U32 Reserved6;		/*0x14 */
} MPI2_PWR_MGMT_CONTROL_REQUEST, *PTR_MPI2_PWR_MGMT_CONTROL_REQUEST,
	Mpi2PwrMgmtControlRequest_t, *pMpi2PwrMgmtControlRequest_t;

/*defines for the Feature field */
#define MPI2_PM_CONTROL_FEATURE_DA_PHY_POWER_COND       (0x01)
#define MPI2_PM_CONTROL_FEATURE_PORT_WIDTH_MODULATION   (0x02)
#define MPI2_PM_CONTROL_FEATURE_PCIE_LINK               (0x03)	/*obsolete */
#define MPI2_PM_CONTROL_FEATURE_IOC_SPEED               (0x04)
#define MPI2_PM_CONTROL_FEATURE_GLOBAL_PWR_MGMT_MODE    (0x05)
#define MPI2_PM_CONTROL_FEATURE_MIN_PRODUCT_SPECIFIC    (0x80)
#define MPI2_PM_CONTROL_FEATURE_MAX_PRODUCT_SPECIFIC    (0xFF)

/*parameter usage for the MPI2_PM_CONTROL_FEATURE_DA_PHY_POWER_COND Feature */
/*Parameter1 contains a PHY number */
/*Parameter2 indicates power condition action using these defines */
#define MPI2_PM_CONTROL_PARAM2_PARTIAL                  (0x01)
#define MPI2_PM_CONTROL_PARAM2_SLUMBER                  (0x02)
#define MPI2_PM_CONTROL_PARAM2_EXIT_PWR_MGMT            (0x03)
/*Parameter3 and Parameter4 are reserved */

/*parameter usage for the MPI2_PM_CONTROL_FEATURE_PORT_WIDTH_MODULATION
 * Feature */
/*Parameter1 contains SAS port width modulation group number */
/*Parameter2 indicates IOC action using these defines */
#define MPI2_PM_CONTROL_PARAM2_REQUEST_OWNERSHIP        (0x01)
#define MPI2_PM_CONTROL_PARAM2_CHANGE_MODULATION        (0x02)
#define MPI2_PM_CONTROL_PARAM2_RELINQUISH_OWNERSHIP     (0x03)
/*Parameter3 indicates desired modulation level using these defines */
#define MPI2_PM_CONTROL_PARAM3_25_PERCENT               (0x00)
#define MPI2_PM_CONTROL_PARAM3_50_PERCENT               (0x01)
#define MPI2_PM_CONTROL_PARAM3_75_PERCENT               (0x02)
#define MPI2_PM_CONTROL_PARAM3_100_PERCENT              (0x03)
/*Parameter4 is reserved */

/*this next set (_PCIE_LINK) is obsolete */
/*parameter usage for the MPI2_PM_CONTROL_FEATURE_PCIE_LINK Feature */
/*Parameter1 indicates desired PCIe link speed using these defines */
#define MPI2_PM_CONTROL_PARAM1_PCIE_2_5_GBPS            (0x00)	/*obsolete */
#define MPI2_PM_CONTROL_PARAM1_PCIE_5_0_GBPS            (0x01)	/*obsolete */
#define MPI2_PM_CONTROL_PARAM1_PCIE_8_0_GBPS            (0x02)	/*obsolete */
/*Parameter2 indicates desired PCIe link width using these defines */
#define MPI2_PM_CONTROL_PARAM2_WIDTH_X1                 (0x01)	/*obsolete */
#define MPI2_PM_CONTROL_PARAM2_WIDTH_X2                 (0x02)	/*obsolete */
#define MPI2_PM_CONTROL_PARAM2_WIDTH_X4                 (0x04)	/*obsolete */
#define MPI2_PM_CONTROL_PARAM2_WIDTH_X8                 (0x08)	/*obsolete */
/*Parameter3 and Parameter4 are reserved */

/*parameter usage for the MPI2_PM_CONTROL_FEATURE_IOC_SPEED Feature */
/*Parameter1 indicates desired IOC hardware clock speed using these defines */
#define MPI2_PM_CONTROL_PARAM1_FULL_IOC_SPEED           (0x01)
#define MPI2_PM_CONTROL_PARAM1_HALF_IOC_SPEED           (0x02)
#define MPI2_PM_CONTROL_PARAM1_QUARTER_IOC_SPEED        (0x04)
#define MPI2_PM_CONTROL_PARAM1_EIGHTH_IOC_SPEED         (0x08)
/*Parameter2, Parameter3, and Parameter4 are reserved */

/*parameter usage for the MPI2_PM_CONTROL_FEATURE_GLOBAL_PWR_MGMT_MODE Feature*/
/*Parameter1 indicates host action regarding global power management mode */
#define MPI2_PM_CONTROL_PARAM1_TAKE_CONTROL             (0x01)
#define MPI2_PM_CONTROL_PARAM1_CHANGE_GLOBAL_MODE       (0x02)
#define MPI2_PM_CONTROL_PARAM1_RELEASE_CONTROL          (0x03)
/*Parameter2 indicates the requested global power management mode */
#define MPI2_PM_CONTROL_PARAM2_FULL_PWR_PERF            (0x01)
#define MPI2_PM_CONTROL_PARAM2_REDUCED_PWR_PERF         (0x08)
#define MPI2_PM_CONTROL_PARAM2_STANDBY                  (0x40)
/*Parameter3 and Parameter4 are reserved */

/*PowerManagementControl Reply message */
typedef struct _MPI2_PWR_MGMT_CONTROL_REPLY {
	U8 Feature;		/*0x00 */
	U8 Reserved1;		/*0x01 */
	U8 MsgLength;		/*0x02 */
	U8 Function;		/*0x03 */
	U16 Reserved2;		/*0x04 */
	U8 Reserved3;		/*0x06 */
	U8 MsgFlags;		/*0x07 */
	U8 VP_ID;		/*0x08 */
	U8 VF_ID;		/*0x09 */
	U16 Reserved4;		/*0x0A */
	U16 Reserved5;		/*0x0C */
	U16 IOCStatus;		/*0x0E */
	U32 IOCLogInfo;		/*0x10 */
} MPI2_PWR_MGMT_CONTROL_REPLY, *PTR_MPI2_PWR_MGMT_CONTROL_REPLY,
	Mpi2PwrMgmtControlReply_t, *pMpi2PwrMgmtControlReply_t;

/****************************************************************************
*  IO Unit Control messages (MPI v2.6 and later only.)
****************************************************************************/

/* IO Unit Control Request Message */
typedef struct _MPI26_IOUNIT_CONTROL_REQUEST {
	U8                      Operation;          /* 0x00 */
	U8                      Reserved1;          /* 0x01 */
	U8                      ChainOffset;        /* 0x02 */
	U8                      Function;           /* 0x03 */
	U16                     DevHandle;          /* 0x04 */
	U8                      IOCParameter;       /* 0x06 */
	U8                      MsgFlags;           /* 0x07 */
	U8                      VP_ID;              /* 0x08 */
	U8                      VF_ID;              /* 0x09 */
	U16                     Reserved3;          /* 0x0A */
	U16                     Reserved4;          /* 0x0C */
	U8                      PhyNum;             /* 0x0E */
	U8                      PrimFlags;          /* 0x0F */
	U32                     Primitive;          /* 0x10 */
	U8                      LookupMethod;       /* 0x14 */
	U8                      Reserved5;          /* 0x15 */
	U16                     SlotNumber;         /* 0x16 */
	U64                     LookupAddress;      /* 0x18 */
	U32                     IOCParameterValue;  /* 0x20 */
	U32                     Reserved7;          /* 0x24 */
	U32                     Reserved8;          /* 0x28 */
} MPI26_IOUNIT_CONTROL_REQUEST,
	*PTR_MPI26_IOUNIT_CONTROL_REQUEST,
	Mpi26IoUnitControlRequest_t,
	*pMpi26IoUnitControlRequest_t;

/* values for the Operation field */
#define MPI26_CTRL_OP_CLEAR_ALL_PERSISTENT              (0x02)
#define MPI26_CTRL_OP_SAS_PHY_LINK_RESET                (0x06)
#define MPI26_CTRL_OP_SAS_PHY_HARD_RESET                (0x07)
#define MPI26_CTRL_OP_PHY_CLEAR_ERROR_LOG               (0x08)
#define MPI26_CTRL_OP_LINK_CLEAR_ERROR_LOG              (0x09)
#define MPI26_CTRL_OP_SAS_SEND_PRIMITIVE                (0x0A)
#define MPI26_CTRL_OP_FORCE_FULL_DISCOVERY              (0x0B)
#define MPI26_CTRL_OP_REMOVE_DEVICE                     (0x0D)
#define MPI26_CTRL_OP_LOOKUP_MAPPING                    (0x0E)
#define MPI26_CTRL_OP_SET_IOC_PARAMETER                 (0x0F)
#define MPI26_CTRL_OP_ENABLE_FP_DEVICE                  (0x10)
#define MPI26_CTRL_OP_DISABLE_FP_DEVICE                 (0x11)
#define MPI26_CTRL_OP_ENABLE_FP_ALL                     (0x12)
#define MPI26_CTRL_OP_DISABLE_FP_ALL                    (0x13)
#define MPI26_CTRL_OP_DEV_ENABLE_NCQ                    (0x14)
#define MPI26_CTRL_OP_DEV_DISABLE_NCQ                   (0x15)
#define MPI26_CTRL_OP_SHUTDOWN                          (0x16)
#define MPI26_CTRL_OP_DEV_ENABLE_PERSIST_CONNECTION     (0x17)
#define MPI26_CTRL_OP_DEV_DISABLE_PERSIST_CONNECTION    (0x18)
#define MPI26_CTRL_OP_DEV_CLOSE_PERSIST_CONNECTION      (0x19)
#define MPI26_CTRL_OP_ENABLE_NVME_SGL_FORMAT            (0x1A)
#define MPI26_CTRL_OP_DISABLE_NVME_SGL_FORMAT           (0x1B)
#define MPI26_CTRL_OP_PRODUCT_SPECIFIC_MIN              (0x80)

/* values for the PrimFlags field */
#define MPI26_CTRL_PRIMFLAGS_SINGLE                     (0x08)
#define MPI26_CTRL_PRIMFLAGS_TRIPLE                     (0x02)
#define MPI26_CTRL_PRIMFLAGS_REDUNDANT                  (0x01)

/* values for the LookupMethod field */
#define MPI26_CTRL_LOOKUP_METHOD_WWID_ADDRESS           (0x01)
#define MPI26_CTRL_LOOKUP_METHOD_ENCLOSURE_SLOT         (0x02)
#define MPI26_CTRL_LOOKUP_METHOD_SAS_DEVICE_NAME        (0x03)


/* IO Unit Control Reply Message */
typedef struct _MPI26_IOUNIT_CONTROL_REPLY {
	U8                      Operation;          /* 0x00 */
	U8                      Reserved1;          /* 0x01 */
	U8                      MsgLength;          /* 0x02 */
	U8                      Function;           /* 0x03 */
	U16                     DevHandle;          /* 0x04 */
	U8                      IOCParameter;       /* 0x06 */
	U8                      MsgFlags;           /* 0x07 */
	U8                      VP_ID;              /* 0x08 */
	U8                      VF_ID;              /* 0x09 */
	U16                     Reserved3;          /* 0x0A */
	U16                     Reserved4;          /* 0x0C */
	U16                     IOCStatus;          /* 0x0E */
	U32                     IOCLogInfo;         /* 0x10 */
} MPI26_IOUNIT_CONTROL_REPLY,
	*PTR_MPI26_IOUNIT_CONTROL_REPLY,
	Mpi26IoUnitControlReply_t,
	*pMpi26IoUnitControlReply_t;


#endif<|MERGE_RESOLUTION|>--- conflicted
+++ resolved
@@ -7,11 +7,7 @@
  *         Title:  MPI IOC, Port, Event, FW Download, and FW Upload messages
  * Creation Date:  October 11, 2006
  *
-<<<<<<< HEAD
- * mpi2_ioc.h Version:  02.00.27
-=======
  * mpi2_ioc.h Version:  02.00.37
->>>>>>> 24b8d41d
  *
  * NOTE: Names (typedefs, defines, etc.) beginning with an MPI25 or Mpi25
  *       prefix are for use only on MPI v2.5 products, and must not be used
@@ -145,9 +141,6 @@
  *                     Added MPI26_FW_HEADER_PID_FAMILY_3324_SAS and
  *                     MPI26_FW_HEADER_PID_FAMILY_3516_SAS.
  *                     Added MPI26_CTRL_OP_SHUTDOWN.
-<<<<<<< HEAD
- * 08-25-15  02.00.27  Added IC ARCH Class based signature defines
-=======
  * 08-25-15  02.00.27  Added IC ARCH Class based signature defines.
  *                     Added MPI26_EVENT_PCIE_ENUM_ES_RESOURCES_EXHAUSTED event.
  *                     Added ConigurationFlags field to IOCInit message to
@@ -186,7 +179,6 @@
  *                     Added MPI26_IOCFACTS_CAPABILITY_COREDUMP_ENABLED
  *                     Added MPI2_FW_DOWNLOAD_ITYPE_COREDUMP
  *                     Added MPI2_FW_UPLOAD_ITYPE_COREDUMP
->>>>>>> 24b8d41d
  * --------------------------------------------------------------------------
  */
 
@@ -581,16 +573,12 @@
 #define MPI2_EVENT_TEMP_THRESHOLD                   (0x0027)
 #define MPI2_EVENT_HOST_MESSAGE                     (0x0028)
 #define MPI2_EVENT_POWER_PERFORMANCE_CHANGE         (0x0029)
-<<<<<<< HEAD
-#define MPI2_EVENT_ACTIVE_CABLE_EXCEPTION           (0x0034)
-=======
 #define MPI2_EVENT_PCIE_DEVICE_STATUS_CHANGE        (0x0030)
 #define MPI2_EVENT_PCIE_ENUMERATION                 (0x0031)
 #define MPI2_EVENT_PCIE_TOPOLOGY_CHANGE_LIST        (0x0032)
 #define MPI2_EVENT_PCIE_LINK_COUNTER                (0x0033)
 #define MPI2_EVENT_ACTIVE_CABLE_EXCEPTION           (0x0034)
 #define MPI2_EVENT_SAS_DEVICE_DISCOVERY_ERROR       (0x0035)
->>>>>>> 24b8d41d
 #define MPI2_EVENT_MIN_PRODUCT_SPECIFIC             (0x006E)
 #define MPI2_EVENT_MAX_PRODUCT_SPECIFIC             (0x007F)
 
@@ -687,23 +675,15 @@
 	U8          ReasonCode;                         /* 0x04 */
 	U8          ReceptacleID;                       /* 0x05 */
 	U16         Reserved1;                          /* 0x06 */
-<<<<<<< HEAD
-} MPI26_EVENT_DATA_ACTIVE_CABLE_EXCEPT,
-=======
 } MPI25_EVENT_DATA_ACTIVE_CABLE_EXCEPT,
 	*PTR_MPI25_EVENT_DATA_ACTIVE_CABLE_EXCEPT,
 	Mpi25EventDataActiveCableExcept_t,
 	*pMpi25EventDataActiveCableExcept_t,
 	MPI26_EVENT_DATA_ACTIVE_CABLE_EXCEPT,
->>>>>>> 24b8d41d
 	*PTR_MPI26_EVENT_DATA_ACTIVE_CABLE_EXCEPT,
 	Mpi26EventDataActiveCableExcept_t,
 	*pMpi26EventDataActiveCableExcept_t;
 
-<<<<<<< HEAD
-/* defines for ReasonCode field */
-#define MPI26_EVENT_ACTIVE_CABLE_INSUFFICIENT_POWER     (0x00)
-=======
 /*MPI2.5 defines for the ReasonCode field */
 #define MPI25_EVENT_ACTIVE_CABLE_INSUFFICIENT_POWER     (0x00)
 #define MPI25_EVENT_ACTIVE_CABLE_PRESENT                (0x01)
@@ -713,7 +693,6 @@
 #define MPI26_EVENT_ACTIVE_CABLE_INSUFFICIENT_POWER     (0x00)
 #define MPI26_EVENT_ACTIVE_CABLE_PRESENT                (0x01)
 #define MPI26_EVENT_ACTIVE_CABLE_DEGRADED               (0x02)
->>>>>>> 24b8d41d
 
 /*Hard Reset Received Event data */
 
@@ -1633,345 +1612,6 @@
 } MPI2_FW_UPLOAD_REPLY, *PTR_MPI2_FW_UPLOAD_REPLY,
 	Mpi2FWUploadReply_t, *pMPi2FWUploadReply_t;
 
-<<<<<<< HEAD
-/*FW Image Header */
-typedef struct _MPI2_FW_IMAGE_HEADER {
-	U32 Signature;		/*0x00 */
-	U32 Signature0;		/*0x04 */
-	U32 Signature1;		/*0x08 */
-	U32 Signature2;		/*0x0C */
-	MPI2_VERSION_UNION MPIVersion;	/*0x10 */
-	MPI2_VERSION_UNION FWVersion;	/*0x14 */
-	MPI2_VERSION_UNION NVDATAVersion;	/*0x18 */
-	MPI2_VERSION_UNION PackageVersion;	/*0x1C */
-	U16 VendorID;		/*0x20 */
-	U16 ProductID;		/*0x22 */
-	U16 ProtocolFlags;	/*0x24 */
-	U16 Reserved26;		/*0x26 */
-	U32 IOCCapabilities;	/*0x28 */
-	U32 ImageSize;		/*0x2C */
-	U32 NextImageHeaderOffset;	/*0x30 */
-	U32 Checksum;		/*0x34 */
-	U32 Reserved38;		/*0x38 */
-	U32 Reserved3C;		/*0x3C */
-	U32 Reserved40;		/*0x40 */
-	U32 Reserved44;		/*0x44 */
-	U32 Reserved48;		/*0x48 */
-	U32 Reserved4C;		/*0x4C */
-	U32 Reserved50;		/*0x50 */
-	U32 Reserved54;		/*0x54 */
-	U32 Reserved58;		/*0x58 */
-	U32 Reserved5C;		/*0x5C */
-	U32 BootFlags;		/*0x60 */
-	U32 FirmwareVersionNameWhat;	/*0x64 */
-	U8 FirmwareVersionName[32];	/*0x68 */
-	U32 VendorNameWhat;	/*0x88 */
-	U8 VendorName[32];	/*0x8C */
-	U32 PackageNameWhat;	/*0x88 */
-	U8 PackageName[32];	/*0x8C */
-	U32 ReservedD0;		/*0xD0 */
-	U32 ReservedD4;		/*0xD4 */
-	U32 ReservedD8;		/*0xD8 */
-	U32 ReservedDC;		/*0xDC */
-	U32 ReservedE0;		/*0xE0 */
-	U32 ReservedE4;		/*0xE4 */
-	U32 ReservedE8;		/*0xE8 */
-	U32 ReservedEC;		/*0xEC */
-	U32 ReservedF0;		/*0xF0 */
-	U32 ReservedF4;		/*0xF4 */
-	U32 ReservedF8;		/*0xF8 */
-	U32 ReservedFC;		/*0xFC */
-} MPI2_FW_IMAGE_HEADER, *PTR_MPI2_FW_IMAGE_HEADER,
-	Mpi2FWImageHeader_t, *pMpi2FWImageHeader_t;
-
-/*Signature field */
-#define MPI2_FW_HEADER_SIGNATURE_OFFSET         (0x00)
-#define MPI2_FW_HEADER_SIGNATURE_MASK           (0xFF000000)
-#define MPI2_FW_HEADER_SIGNATURE                (0xEA000000)
-#define MPI26_FW_HEADER_SIGNATURE               (0xEB000000)
-
-/*Signature0 field */
-#define MPI2_FW_HEADER_SIGNATURE0_OFFSET        (0x04)
-#define MPI2_FW_HEADER_SIGNATURE0               (0x5AFAA55A)
-/* Last byte is defined by architecture */
-#define MPI26_FW_HEADER_SIGNATURE0_BASE         (0x5AEAA500)
-#define MPI26_FW_HEADER_SIGNATURE0_ARC_0        (0x5A)
-#define MPI26_FW_HEADER_SIGNATURE0_ARC_1        (0x00)
-#define MPI26_FW_HEADER_SIGNATURE0_ARC_2        (0x01)
-/* legacy (0x5AEAA55A) */
-#define MPI26_FW_HEADER_SIGNATURE0 \
-	(MPI26_FW_HEADER_SIGNATURE0_BASE+MPI26_FW_HEADER_SIGNATURE0_ARC_0)
-#define MPI26_FW_HEADER_SIGNATURE0_3516 \
-	(MPI26_FW_HEADER_SIGNATURE0_BASE+MPI26_FW_HEADER_SIGNATURE0_ARC_1)
-
-/*Signature1 field */
-#define MPI2_FW_HEADER_SIGNATURE1_OFFSET        (0x08)
-#define MPI2_FW_HEADER_SIGNATURE1               (0xA55AFAA5)
-#define MPI26_FW_HEADER_SIGNATURE1              (0xA55AEAA5)
-
-/*Signature2 field */
-#define MPI2_FW_HEADER_SIGNATURE2_OFFSET        (0x0C)
-#define MPI2_FW_HEADER_SIGNATURE2               (0x5AA55AFA)
-#define MPI26_FW_HEADER_SIGNATURE2              (0x5AA55AEA)
-
-/*defines for using the ProductID field */
-#define MPI2_FW_HEADER_PID_TYPE_MASK            (0xF000)
-#define MPI2_FW_HEADER_PID_TYPE_SAS             (0x2000)
-
-#define MPI2_FW_HEADER_PID_PROD_MASK                    (0x0F00)
-#define MPI2_FW_HEADER_PID_PROD_A                       (0x0000)
-#define MPI2_FW_HEADER_PID_PROD_TARGET_INITIATOR_SCSI   (0x0200)
-#define MPI2_FW_HEADER_PID_PROD_IR_SCSI                 (0x0700)
-
-#define MPI2_FW_HEADER_PID_FAMILY_MASK          (0x00FF)
-/*SAS ProductID Family bits */
-#define MPI2_FW_HEADER_PID_FAMILY_2108_SAS      (0x0013)
-#define MPI2_FW_HEADER_PID_FAMILY_2208_SAS      (0x0014)
-#define MPI25_FW_HEADER_PID_FAMILY_3108_SAS     (0x0021)
-#define MPI26_FW_HEADER_PID_FAMILY_3324_SAS     (0x0028)
-#define MPI26_FW_HEADER_PID_FAMILY_3516_SAS     (0x0031)
-
-/*use MPI2_IOCFACTS_PROTOCOL_ defines for ProtocolFlags field */
-
-/*use MPI2_IOCFACTS_CAPABILITY_ defines for IOCCapabilities field */
-
-#define MPI2_FW_HEADER_IMAGESIZE_OFFSET         (0x2C)
-#define MPI2_FW_HEADER_NEXTIMAGE_OFFSET         (0x30)
-#define MPI26_FW_HEADER_BOOTFLAGS_OFFSET        (0x60)
-#define MPI2_FW_HEADER_VERNMHWAT_OFFSET         (0x64)
-
-#define MPI2_FW_HEADER_WHAT_SIGNATURE           (0x29232840)
-
-#define MPI2_FW_HEADER_SIZE                     (0x100)
-
-/*Extended Image Header */
-typedef struct _MPI2_EXT_IMAGE_HEADER {
-	U8 ImageType;		/*0x00 */
-	U8 Reserved1;		/*0x01 */
-	U16 Reserved2;		/*0x02 */
-	U32 Checksum;		/*0x04 */
-	U32 ImageSize;		/*0x08 */
-	U32 NextImageHeaderOffset;	/*0x0C */
-	U32 PackageVersion;	/*0x10 */
-	U32 Reserved3;		/*0x14 */
-	U32 Reserved4;		/*0x18 */
-	U32 Reserved5;		/*0x1C */
-	U8 IdentifyString[32];	/*0x20 */
-} MPI2_EXT_IMAGE_HEADER, *PTR_MPI2_EXT_IMAGE_HEADER,
-	Mpi2ExtImageHeader_t, *pMpi2ExtImageHeader_t;
-
-/*useful offsets */
-#define MPI2_EXT_IMAGE_IMAGETYPE_OFFSET         (0x00)
-#define MPI2_EXT_IMAGE_IMAGESIZE_OFFSET         (0x08)
-#define MPI2_EXT_IMAGE_NEXTIMAGE_OFFSET         (0x0C)
-
-#define MPI2_EXT_IMAGE_HEADER_SIZE              (0x40)
-
-/*defines for the ImageType field */
-#define MPI2_EXT_IMAGE_TYPE_UNSPECIFIED             (0x00)
-#define MPI2_EXT_IMAGE_TYPE_FW                      (0x01)
-#define MPI2_EXT_IMAGE_TYPE_NVDATA                  (0x03)
-#define MPI2_EXT_IMAGE_TYPE_BOOTLOADER              (0x04)
-#define MPI2_EXT_IMAGE_TYPE_INITIALIZATION          (0x05)
-#define MPI2_EXT_IMAGE_TYPE_FLASH_LAYOUT            (0x06)
-#define MPI2_EXT_IMAGE_TYPE_SUPPORTED_DEVICES       (0x07)
-#define MPI2_EXT_IMAGE_TYPE_MEGARAID                (0x08)
-#define MPI2_EXT_IMAGE_TYPE_ENCRYPTED_HASH          (0x09)
-#define MPI2_EXT_IMAGE_TYPE_MIN_PRODUCT_SPECIFIC    (0x80)
-#define MPI2_EXT_IMAGE_TYPE_MAX_PRODUCT_SPECIFIC    (0xFF)
-
-#define MPI2_EXT_IMAGE_TYPE_MAX (MPI2_EXT_IMAGE_TYPE_MAX_PRODUCT_SPECIFIC)
-
-/*FLASH Layout Extended Image Data */
-
-/*
- *Host code (drivers, BIOS, utilities, etc.) should leave this define set to
- *one and check RegionsPerLayout at runtime.
- */
-#ifndef MPI2_FLASH_NUMBER_OF_REGIONS
-#define MPI2_FLASH_NUMBER_OF_REGIONS        (1)
-#endif
-
-/*
- *Host code (drivers, BIOS, utilities, etc.) should leave this define set to
- *one and check NumberOfLayouts at runtime.
- */
-#ifndef MPI2_FLASH_NUMBER_OF_LAYOUTS
-#define MPI2_FLASH_NUMBER_OF_LAYOUTS        (1)
-#endif
-
-typedef struct _MPI2_FLASH_REGION {
-	U8 RegionType;		/*0x00 */
-	U8 Reserved1;		/*0x01 */
-	U16 Reserved2;		/*0x02 */
-	U32 RegionOffset;	/*0x04 */
-	U32 RegionSize;		/*0x08 */
-	U32 Reserved3;		/*0x0C */
-} MPI2_FLASH_REGION, *PTR_MPI2_FLASH_REGION,
-	Mpi2FlashRegion_t, *pMpi2FlashRegion_t;
-
-typedef struct _MPI2_FLASH_LAYOUT {
-	U32 FlashSize;		/*0x00 */
-	U32 Reserved1;		/*0x04 */
-	U32 Reserved2;		/*0x08 */
-	U32 Reserved3;		/*0x0C */
-	MPI2_FLASH_REGION Region[MPI2_FLASH_NUMBER_OF_REGIONS];	/*0x10 */
-} MPI2_FLASH_LAYOUT, *PTR_MPI2_FLASH_LAYOUT,
-	Mpi2FlashLayout_t, *pMpi2FlashLayout_t;
-
-typedef struct _MPI2_FLASH_LAYOUT_DATA {
-	U8 ImageRevision;	/*0x00 */
-	U8 Reserved1;		/*0x01 */
-	U8 SizeOfRegion;	/*0x02 */
-	U8 Reserved2;		/*0x03 */
-	U16 NumberOfLayouts;	/*0x04 */
-	U16 RegionsPerLayout;	/*0x06 */
-	U16 MinimumSectorAlignment;	/*0x08 */
-	U16 Reserved3;		/*0x0A */
-	U32 Reserved4;		/*0x0C */
-	MPI2_FLASH_LAYOUT Layout[MPI2_FLASH_NUMBER_OF_LAYOUTS];	/*0x10 */
-} MPI2_FLASH_LAYOUT_DATA, *PTR_MPI2_FLASH_LAYOUT_DATA,
-	Mpi2FlashLayoutData_t, *pMpi2FlashLayoutData_t;
-
-/*defines for the RegionType field */
-#define MPI2_FLASH_REGION_UNUSED                (0x00)
-#define MPI2_FLASH_REGION_FIRMWARE              (0x01)
-#define MPI2_FLASH_REGION_BIOS                  (0x02)
-#define MPI2_FLASH_REGION_NVDATA                (0x03)
-#define MPI2_FLASH_REGION_FIRMWARE_BACKUP       (0x05)
-#define MPI2_FLASH_REGION_MFG_INFORMATION       (0x06)
-#define MPI2_FLASH_REGION_CONFIG_1              (0x07)
-#define MPI2_FLASH_REGION_CONFIG_2              (0x08)
-#define MPI2_FLASH_REGION_MEGARAID              (0x09)
-#define MPI2_FLASH_REGION_COMMON_BOOT_BLOCK     (0x0A)
-#define MPI2_FLASH_REGION_INIT (MPI2_FLASH_REGION_COMMON_BOOT_BLOCK)
-#define MPI2_FLASH_REGION_CBB_BACKUP            (0x0D)
-
-/*ImageRevision */
-#define MPI2_FLASH_LAYOUT_IMAGE_REVISION        (0x00)
-
-/*Supported Devices Extended Image Data */
-
-/*
- *Host code (drivers, BIOS, utilities, etc.) should leave this define set to
- *one and check NumberOfDevices at runtime.
- */
-#ifndef MPI2_SUPPORTED_DEVICES_IMAGE_NUM_DEVICES
-#define MPI2_SUPPORTED_DEVICES_IMAGE_NUM_DEVICES    (1)
-#endif
-
-typedef struct _MPI2_SUPPORTED_DEVICE {
-	U16 DeviceID;		/*0x00 */
-	U16 VendorID;		/*0x02 */
-	U16 DeviceIDMask;	/*0x04 */
-	U16 Reserved1;		/*0x06 */
-	U8 LowPCIRev;		/*0x08 */
-	U8 HighPCIRev;		/*0x09 */
-	U16 Reserved2;		/*0x0A */
-	U32 Reserved3;		/*0x0C */
-} MPI2_SUPPORTED_DEVICE, *PTR_MPI2_SUPPORTED_DEVICE,
-	Mpi2SupportedDevice_t, *pMpi2SupportedDevice_t;
-
-typedef struct _MPI2_SUPPORTED_DEVICES_DATA {
-	U8 ImageRevision;	/*0x00 */
-	U8 Reserved1;		/*0x01 */
-	U8 NumberOfDevices;	/*0x02 */
-	U8 Reserved2;		/*0x03 */
-	U32 Reserved3;		/*0x04 */
-	MPI2_SUPPORTED_DEVICE
-	SupportedDevice[MPI2_SUPPORTED_DEVICES_IMAGE_NUM_DEVICES];/*0x08 */
-} MPI2_SUPPORTED_DEVICES_DATA, *PTR_MPI2_SUPPORTED_DEVICES_DATA,
-	Mpi2SupportedDevicesData_t, *pMpi2SupportedDevicesData_t;
-
-/*ImageRevision */
-#define MPI2_SUPPORTED_DEVICES_IMAGE_REVISION   (0x00)
-
-/*Init Extended Image Data */
-
-typedef struct _MPI2_INIT_IMAGE_FOOTER {
-	U32 BootFlags;		/*0x00 */
-	U32 ImageSize;		/*0x04 */
-	U32 Signature0;		/*0x08 */
-	U32 Signature1;		/*0x0C */
-	U32 Signature2;		/*0x10 */
-	U32 ResetVector;	/*0x14 */
-} MPI2_INIT_IMAGE_FOOTER, *PTR_MPI2_INIT_IMAGE_FOOTER,
-	Mpi2InitImageFooter_t, *pMpi2InitImageFooter_t;
-
-/*defines for the BootFlags field */
-#define MPI2_INIT_IMAGE_BOOTFLAGS_OFFSET        (0x00)
-
-/*defines for the ImageSize field */
-#define MPI2_INIT_IMAGE_IMAGESIZE_OFFSET        (0x04)
-
-/*defines for the Signature0 field */
-#define MPI2_INIT_IMAGE_SIGNATURE0_OFFSET       (0x08)
-#define MPI2_INIT_IMAGE_SIGNATURE0              (0x5AA55AEA)
-
-/*defines for the Signature1 field */
-#define MPI2_INIT_IMAGE_SIGNATURE1_OFFSET       (0x0C)
-#define MPI2_INIT_IMAGE_SIGNATURE1              (0xA55AEAA5)
-
-/*defines for the Signature2 field */
-#define MPI2_INIT_IMAGE_SIGNATURE2_OFFSET       (0x10)
-#define MPI2_INIT_IMAGE_SIGNATURE2              (0x5AEAA55A)
-
-/*Signature fields as individual bytes */
-#define MPI2_INIT_IMAGE_SIGNATURE_BYTE_0        (0xEA)
-#define MPI2_INIT_IMAGE_SIGNATURE_BYTE_1        (0x5A)
-#define MPI2_INIT_IMAGE_SIGNATURE_BYTE_2        (0xA5)
-#define MPI2_INIT_IMAGE_SIGNATURE_BYTE_3        (0x5A)
-
-#define MPI2_INIT_IMAGE_SIGNATURE_BYTE_4        (0xA5)
-#define MPI2_INIT_IMAGE_SIGNATURE_BYTE_5        (0xEA)
-#define MPI2_INIT_IMAGE_SIGNATURE_BYTE_6        (0x5A)
-#define MPI2_INIT_IMAGE_SIGNATURE_BYTE_7        (0xA5)
-
-#define MPI2_INIT_IMAGE_SIGNATURE_BYTE_8        (0x5A)
-#define MPI2_INIT_IMAGE_SIGNATURE_BYTE_9        (0xA5)
-#define MPI2_INIT_IMAGE_SIGNATURE_BYTE_A        (0xEA)
-#define MPI2_INIT_IMAGE_SIGNATURE_BYTE_B        (0x5A)
-
-/*defines for the ResetVector field */
-#define MPI2_INIT_IMAGE_RESETVECTOR_OFFSET      (0x14)
-
-
-/* Encrypted Hash Extended Image Data */
-
-typedef struct _MPI25_ENCRYPTED_HASH_ENTRY {
-	U8		HashImageType;		/* 0x00 */
-	U8		HashAlgorithm;		/* 0x01 */
-	U8		EncryptionAlgorithm;	/* 0x02 */
-	U8		Reserved1;		/* 0x03 */
-	U32		Reserved2;		/* 0x04 */
-	U32		EncryptedHash[1];	/* 0x08 */ /* variable length */
-} MPI25_ENCRYPTED_HASH_ENTRY, *PTR_MPI25_ENCRYPTED_HASH_ENTRY,
-Mpi25EncryptedHashEntry_t, *pMpi25EncryptedHashEntry_t;
-
-/* values for HashImageType */
-#define MPI25_HASH_IMAGE_TYPE_UNUSED		(0x00)
-#define MPI25_HASH_IMAGE_TYPE_FIRMWARE		(0x01)
-#define MPI25_HASH_IMAGE_TYPE_BIOS              (0x02)
-
-/* values for HashAlgorithm */
-#define MPI25_HASH_ALGORITHM_UNUSED		(0x00)
-#define MPI25_HASH_ALGORITHM_SHA256		(0x01)
-
-/* values for EncryptionAlgorithm */
-#define MPI25_ENCRYPTION_ALG_UNUSED		(0x00)
-#define MPI25_ENCRYPTION_ALG_RSA256		(0x01)
-
-typedef struct _MPI25_ENCRYPTED_HASH_DATA {
-	U8				ImageVersion;		/* 0x00 */
-	U8				NumHash;		/* 0x01 */
-	U16				Reserved1;		/* 0x02 */
-	U32				Reserved2;		/* 0x04 */
-	MPI25_ENCRYPTED_HASH_ENTRY	EncryptedHashEntry[1];  /* 0x08 */
-} MPI25_ENCRYPTED_HASH_DATA, *PTR_MPI25_ENCRYPTED_HASH_DATA,
-Mpi25EncryptedHashData_t, *pMpi25EncryptedHashData_t;
-
-=======
->>>>>>> 24b8d41d
 
 /****************************************************************************
 * PowerManagementControl message
