--- conflicted
+++ resolved
@@ -7,11 +7,7 @@
  *         Title:  MPI SCSI initiator mode messages and structures
  * Creation Date:  June 23, 2006
  *
-<<<<<<< HEAD
- * mpi2_init.h Version:  02.00.20
-=======
  * mpi2_init.h Version:  02.00.21
->>>>>>> 24b8d41d
  *
  * NOTE: Names (typedefs, defines, etc.) beginning with an MPI25 or Mpi25
  *       prefix are for use only on MPI v2.5 products, and must not be used
@@ -59,11 +55,8 @@
  * 08-26-15  02.00.18  Added SCSITASKMGMT_MSGFLAGS for Target Reset.
  * 12-18-15  02.00.19  Added EEDPObservedValue added to SCSI IO Reply message.
  * 01-04-16  02.00.20  Modified EEDP reported values in SCSI IO Reply message.
-<<<<<<< HEAD
-=======
  * 01-21-16  02.00.21  Modified MPI26_SCSITASKMGMT_MSGFLAGS_PCIE* defines to
  *                     be unique within first 32 characters.
->>>>>>> 24b8d41d
  * --------------------------------------------------------------------------
  */
 
