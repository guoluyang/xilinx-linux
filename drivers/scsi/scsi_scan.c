// SPDX-License-Identifier: GPL-2.0
/*
 * scsi_scan.c
 *
 * Copyright (C) 2000 Eric Youngdale,
 * Copyright (C) 2002 Patrick Mansfield
 *
 * The general scanning/probing algorithm is as follows, exceptions are
 * made to it depending on device specific flags, compilation options, and
 * global variable (boot or module load time) settings.
 *
 * A specific LUN is scanned via an INQUIRY command; if the LUN has a
 * device attached, a scsi_device is allocated and setup for it.
 *
 * For every id of every channel on the given host:
 *
 * 	Scan LUN 0; if the target responds to LUN 0 (even if there is no
 * 	device or storage attached to LUN 0):
 *
 * 		If LUN 0 has a device attached, allocate and setup a
 * 		scsi_device for it.
 *
 * 		If target is SCSI-3 or up, issue a REPORT LUN, and scan
 * 		all of the LUNs returned by the REPORT LUN; else,
 * 		sequentially scan LUNs up until some maximum is reached,
 * 		or a LUN is seen that cannot have a device attached to it.
 */

#include <linux/module.h>
#include <linux/moduleparam.h>
#include <linux/init.h>
#include <linux/blkdev.h>
#include <linux/delay.h>
#include <linux/kthread.h>
#include <linux/spinlock.h>
#include <linux/async.h>
#include <linux/slab.h>
#include <asm/unaligned.h>

#include <scsi/scsi.h>
#include <scsi/scsi_cmnd.h>
#include <scsi/scsi_device.h>
#include <scsi/scsi_driver.h>
#include <scsi/scsi_devinfo.h>
#include <scsi/scsi_host.h>
#include <scsi/scsi_transport.h>
#include <scsi/scsi_dh.h>
#include <scsi/scsi_eh.h>

#include "scsi_priv.h"
#include "scsi_logging.h"

#define ALLOC_FAILURE_MSG	KERN_ERR "%s: Allocation failure during" \
	" SCSI scanning, some SCSI devices might not be configured\n"

/*
 * Default timeout
 */
#define SCSI_TIMEOUT (2*HZ)
#define SCSI_REPORT_LUNS_TIMEOUT (30*HZ)

/*
 * Prefix values for the SCSI id's (stored in sysfs name field)
 */
#define SCSI_UID_SER_NUM 'S'
#define SCSI_UID_UNKNOWN 'Z'

/*
 * Return values of some of the scanning functions.
 *
 * SCSI_SCAN_NO_RESPONSE: no valid response received from the target, this
 * includes allocation or general failures preventing IO from being sent.
 *
 * SCSI_SCAN_TARGET_PRESENT: target responded, but no device is available
 * on the given LUN.
 *
 * SCSI_SCAN_LUN_PRESENT: target responded, and a device is available on a
 * given LUN.
 */
#define SCSI_SCAN_NO_RESPONSE		0
#define SCSI_SCAN_TARGET_PRESENT	1
#define SCSI_SCAN_LUN_PRESENT		2

static const char *scsi_null_device_strs = "nullnullnullnull";

#define MAX_SCSI_LUNS	512

static u64 max_scsi_luns = MAX_SCSI_LUNS;

module_param_named(max_luns, max_scsi_luns, ullong, S_IRUGO|S_IWUSR);
MODULE_PARM_DESC(max_luns,
		 "last scsi LUN (should be between 1 and 2^64-1)");

#ifdef CONFIG_SCSI_SCAN_ASYNC
#define SCSI_SCAN_TYPE_DEFAULT "async"
#else
#define SCSI_SCAN_TYPE_DEFAULT "sync"
#endif

char scsi_scan_type[7] = SCSI_SCAN_TYPE_DEFAULT;

module_param_string(scan, scsi_scan_type, sizeof(scsi_scan_type),
		    S_IRUGO|S_IWUSR);
MODULE_PARM_DESC(scan, "sync, async, manual, or none. "
		 "Setting to 'manual' disables automatic scanning, but allows "
		 "for manual device scan via the 'scan' sysfs attribute.");

static unsigned int scsi_inq_timeout = SCSI_TIMEOUT/HZ + 18;

module_param_named(inq_timeout, scsi_inq_timeout, uint, S_IRUGO|S_IWUSR);
MODULE_PARM_DESC(inq_timeout, 
		 "Timeout (in seconds) waiting for devices to answer INQUIRY."
		 " Default is 20. Some devices may need more; most need less.");

/* This lock protects only this list */
static DEFINE_SPINLOCK(async_scan_lock);
static LIST_HEAD(scanning_hosts);

struct async_scan_data {
	struct list_head list;
	struct Scsi_Host *shost;
	struct completion prev_finished;
};

/**
 * scsi_complete_async_scans - Wait for asynchronous scans to complete
 *
 * When this function returns, any host which started scanning before
 * this function was called will have finished its scan.  Hosts which
 * started scanning after this function was called may or may not have
 * finished.
 */
int scsi_complete_async_scans(void)
{
	struct async_scan_data *data;

	do {
		if (list_empty(&scanning_hosts))
			return 0;
		/* If we can't get memory immediately, that's OK.  Just
		 * sleep a little.  Even if we never get memory, the async
		 * scans will finish eventually.
		 */
		data = kmalloc(sizeof(*data), GFP_KERNEL);
		if (!data)
			msleep(1);
	} while (!data);

	data->shost = NULL;
	init_completion(&data->prev_finished);

	spin_lock(&async_scan_lock);
	/* Check that there's still somebody else on the list */
	if (list_empty(&scanning_hosts))
		goto done;
	list_add_tail(&data->list, &scanning_hosts);
	spin_unlock(&async_scan_lock);

	printk(KERN_INFO "scsi: waiting for bus probes to complete ...\n");
	wait_for_completion(&data->prev_finished);

	spin_lock(&async_scan_lock);
	list_del(&data->list);
	if (!list_empty(&scanning_hosts)) {
		struct async_scan_data *next = list_entry(scanning_hosts.next,
				struct async_scan_data, list);
		complete(&next->prev_finished);
	}
 done:
	spin_unlock(&async_scan_lock);

	kfree(data);
	return 0;
}

/**
 * scsi_unlock_floptical - unlock device via a special MODE SENSE command
 * @sdev:	scsi device to send command to
 * @result:	area to store the result of the MODE SENSE
 *
 * Description:
 *     Send a vendor specific MODE SENSE (not a MODE SELECT) command.
 *     Called for BLIST_KEY devices.
 **/
static void scsi_unlock_floptical(struct scsi_device *sdev,
				  unsigned char *result)
{
	unsigned char scsi_cmd[MAX_COMMAND_SIZE];

	sdev_printk(KERN_NOTICE, sdev, "unlocking floptical drive\n");
	scsi_cmd[0] = MODE_SENSE;
	scsi_cmd[1] = 0;
	scsi_cmd[2] = 0x2e;
	scsi_cmd[3] = 0;
	scsi_cmd[4] = 0x2a;     /* size */
	scsi_cmd[5] = 0;
	scsi_execute_req(sdev, scsi_cmd, DMA_FROM_DEVICE, result, 0x2a, NULL,
			 SCSI_TIMEOUT, 3, NULL);
}

/**
 * scsi_alloc_sdev - allocate and setup a scsi_Device
 * @starget: which target to allocate a &scsi_device for
 * @lun: which lun
 * @hostdata: usually NULL and set by ->slave_alloc instead
 *
 * Description:
 *     Allocate, initialize for io, and return a pointer to a scsi_Device.
 *     Stores the @shost, @channel, @id, and @lun in the scsi_Device, and
 *     adds scsi_Device to the appropriate list.
 *
 * Return value:
 *     scsi_Device pointer, or NULL on failure.
 **/
static struct scsi_device *scsi_alloc_sdev(struct scsi_target *starget,
					   u64 lun, void *hostdata)
{
	struct scsi_device *sdev;
	int display_failure_msg = 1, ret;
	struct Scsi_Host *shost = dev_to_shost(starget->dev.parent);

	sdev = kzalloc(sizeof(*sdev) + shost->transportt->device_size,
		       GFP_KERNEL);
	if (!sdev)
		goto out;

	sdev->vendor = scsi_null_device_strs;
	sdev->model = scsi_null_device_strs;
	sdev->rev = scsi_null_device_strs;
	sdev->host = shost;
	sdev->queue_ramp_up_period = SCSI_DEFAULT_RAMP_UP_PERIOD;
	sdev->id = starget->id;
	sdev->lun = lun;
	sdev->channel = starget->channel;
	mutex_init(&sdev->state_mutex);
	sdev->sdev_state = SDEV_CREATED;
	INIT_LIST_HEAD(&sdev->siblings);
	INIT_LIST_HEAD(&sdev->same_target_siblings);
	INIT_LIST_HEAD(&sdev->starved_entry);
	INIT_LIST_HEAD(&sdev->event_list);
	spin_lock_init(&sdev->list_lock);
	mutex_init(&sdev->inquiry_mutex);
	INIT_WORK(&sdev->event_work, scsi_evt_thread);
	INIT_WORK(&sdev->requeue_work, scsi_requeue_run_queue);

	sdev->sdev_gendev.parent = get_device(&starget->dev);
	sdev->sdev_target = starget;

	/* usually NULL and set by ->slave_alloc instead */
	sdev->hostdata = hostdata;

	/* if the device needs this changing, it may do so in the
	 * slave_configure function */
	sdev->max_device_blocked = SCSI_DEFAULT_DEVICE_BLOCKED;

	/*
	 * Some low level driver could use device->type
	 */
	sdev->type = -1;

	/*
	 * Assume that the device will have handshaking problems,
	 * and then fix this field later if it turns out it
	 * doesn't
	 */
	sdev->borken = 1;

	sdev->request_queue = scsi_mq_alloc_queue(sdev);
	if (!sdev->request_queue) {
		/* release fn is set up in scsi_sysfs_device_initialise, so
		 * have to free and put manually here */
		put_device(&starget->dev);
		kfree(sdev);
		goto out;
	}
	WARN_ON_ONCE(!blk_get_queue(sdev->request_queue));
	sdev->request_queue->queuedata = sdev;

	scsi_change_queue_depth(sdev, sdev->host->cmd_per_lun ?
					sdev->host->cmd_per_lun : 1);

	scsi_sysfs_device_initialize(sdev);

	if (shost->hostt->slave_alloc) {
		ret = shost->hostt->slave_alloc(sdev);
		if (ret) {
			/*
			 * if LLDD reports slave not present, don't clutter
			 * console with alloc failure messages
			 */
			if (ret == -ENXIO)
				display_failure_msg = 0;
			goto out_device_destroy;
		}
	}

	return sdev;

out_device_destroy:
	__scsi_remove_device(sdev);
out:
	if (display_failure_msg)
		printk(ALLOC_FAILURE_MSG, __func__);
	return NULL;
}

static void scsi_target_destroy(struct scsi_target *starget)
{
	struct device *dev = &starget->dev;
	struct Scsi_Host *shost = dev_to_shost(dev->parent);
	unsigned long flags;

	BUG_ON(starget->state == STARGET_DEL);
	starget->state = STARGET_DEL;
	transport_destroy_device(dev);
	spin_lock_irqsave(shost->host_lock, flags);
	if (shost->hostt->target_destroy)
		shost->hostt->target_destroy(starget);
	list_del_init(&starget->siblings);
	spin_unlock_irqrestore(shost->host_lock, flags);
	put_device(dev);
}

static void scsi_target_dev_release(struct device *dev)
{
	struct device *parent = dev->parent;
	struct scsi_target *starget = to_scsi_target(dev);

	kfree(starget);
	put_device(parent);
}

static struct device_type scsi_target_type = {
	.name =		"scsi_target",
	.release =	scsi_target_dev_release,
};

int scsi_is_target_device(const struct device *dev)
{
	return dev->type == &scsi_target_type;
}
EXPORT_SYMBOL(scsi_is_target_device);

static struct scsi_target *__scsi_find_target(struct device *parent,
					      int channel, uint id)
{
	struct scsi_target *starget, *found_starget = NULL;
	struct Scsi_Host *shost = dev_to_shost(parent);
	/*
	 * Search for an existing target for this sdev.
	 */
	list_for_each_entry(starget, &shost->__targets, siblings) {
		if (starget->id == id &&
		    starget->channel == channel) {
			found_starget = starget;
			break;
		}
	}
	if (found_starget)
		get_device(&found_starget->dev);

	return found_starget;
}

/**
 * scsi_target_reap_ref_release - remove target from visibility
 * @kref: the reap_ref in the target being released
 *
 * Called on last put of reap_ref, which is the indication that no device
 * under this target is visible anymore, so render the target invisible in
 * sysfs.  Note: we have to be in user context here because the target reaps
 * should be done in places where the scsi device visibility is being removed.
 */
static void scsi_target_reap_ref_release(struct kref *kref)
{
	struct scsi_target *starget
		= container_of(kref, struct scsi_target, reap_ref);

	/*
	 * if we get here and the target is still in a CREATED state that
	 * means it was allocated but never made visible (because a scan
	 * turned up no LUNs), so don't call device_del() on it.
	 */
	if ((starget->state != STARGET_CREATED) &&
	    (starget->state != STARGET_CREATED_REMOVE)) {
		transport_remove_device(&starget->dev);
		device_del(&starget->dev);
	}
	scsi_target_destroy(starget);
}

static void scsi_target_reap_ref_put(struct scsi_target *starget)
{
	kref_put(&starget->reap_ref, scsi_target_reap_ref_release);
}

/**
 * scsi_alloc_target - allocate a new or find an existing target
 * @parent:	parent of the target (need not be a scsi host)
 * @channel:	target channel number (zero if no channels)
 * @id:		target id number
 *
 * Return an existing target if one exists, provided it hasn't already
 * gone into STARGET_DEL state, otherwise allocate a new target.
 *
 * The target is returned with an incremented reference, so the caller
 * is responsible for both reaping and doing a last put
 */
static struct scsi_target *scsi_alloc_target(struct device *parent,
					     int channel, uint id)
{
	struct Scsi_Host *shost = dev_to_shost(parent);
	struct device *dev = NULL;
	unsigned long flags;
	const int size = sizeof(struct scsi_target)
		+ shost->transportt->target_size;
	struct scsi_target *starget;
	struct scsi_target *found_target;
	int error, ref_got;

	starget = kzalloc(size, GFP_KERNEL);
	if (!starget) {
		printk(KERN_ERR "%s: allocation failure\n", __func__);
		return NULL;
	}
	dev = &starget->dev;
	device_initialize(dev);
	kref_init(&starget->reap_ref);
	dev->parent = get_device(parent);
	dev_set_name(dev, "target%d:%d:%d", shost->host_no, channel, id);
	dev->bus = &scsi_bus_type;
	dev->type = &scsi_target_type;
	starget->id = id;
	starget->channel = channel;
	starget->can_queue = 0;
	INIT_LIST_HEAD(&starget->siblings);
	INIT_LIST_HEAD(&starget->devices);
	starget->state = STARGET_CREATED;
	starget->scsi_level = SCSI_2;
	starget->max_target_blocked = SCSI_DEFAULT_TARGET_BLOCKED;
 retry:
	spin_lock_irqsave(shost->host_lock, flags);

	found_target = __scsi_find_target(parent, channel, id);
	if (found_target)
		goto found;

	list_add_tail(&starget->siblings, &shost->__targets);
	spin_unlock_irqrestore(shost->host_lock, flags);
	/* allocate and add */
	transport_setup_device(dev);
	if (shost->hostt->target_alloc) {
		error = shost->hostt->target_alloc(starget);

		if(error) {
			dev_printk(KERN_ERR, dev, "target allocation failed, error %d\n", error);
			/* don't want scsi_target_reap to do the final
			 * put because it will be under the host lock */
			scsi_target_destroy(starget);
			return NULL;
		}
	}
	get_device(dev);

	return starget;

 found:
	/*
	 * release routine already fired if kref is zero, so if we can still
	 * take the reference, the target must be alive.  If we can't, it must
	 * be dying and we need to wait for a new target
	 */
	ref_got = kref_get_unless_zero(&found_target->reap_ref);

	spin_unlock_irqrestore(shost->host_lock, flags);
	if (ref_got) {
		put_device(dev);
		return found_target;
	}
	/*
	 * Unfortunately, we found a dying target; need to wait until it's
	 * dead before we can get a new one.  There is an anomaly here.  We
	 * *should* call scsi_target_reap() to balance the kref_get() of the
	 * reap_ref above.  However, since the target being released, it's
	 * already invisible and the reap_ref is irrelevant.  If we call
	 * scsi_target_reap() we might spuriously do another device_del() on
	 * an already invisible target.
	 */
	put_device(&found_target->dev);
	/*
	 * length of time is irrelevant here, we just want to yield the CPU
	 * for a tick to avoid busy waiting for the target to die.
	 */
	msleep(1);
	goto retry;
}

/**
 * scsi_target_reap - check to see if target is in use and destroy if not
 * @starget: target to be checked
 *
 * This is used after removing a LUN or doing a last put of the target
 * it checks atomically that nothing is using the target and removes
 * it if so.
 */
void scsi_target_reap(struct scsi_target *starget)
{
	/*
	 * serious problem if this triggers: STARGET_DEL is only set in the if
	 * the reap_ref drops to zero, so we're trying to do another final put
	 * on an already released kref
	 */
	BUG_ON(starget->state == STARGET_DEL);
	scsi_target_reap_ref_put(starget);
}

/**
 * scsi_sanitize_inquiry_string - remove non-graphical chars from an
 *                                INQUIRY result string
 * @s: INQUIRY result string to sanitize
 * @len: length of the string
 *
 * Description:
 *	The SCSI spec says that INQUIRY vendor, product, and revision
 *	strings must consist entirely of graphic ASCII characters,
 *	padded on the right with spaces.  Since not all devices obey
 *	this rule, we will replace non-graphic or non-ASCII characters
 *	with spaces.  Exception: a NUL character is interpreted as a
 *	string terminator, so all the following characters are set to
 *	spaces.
 **/
void scsi_sanitize_inquiry_string(unsigned char *s, int len)
{
	int terminated = 0;

	for (; len > 0; (--len, ++s)) {
		if (*s == 0)
			terminated = 1;
		if (terminated || *s < 0x20 || *s > 0x7e)
			*s = ' ';
	}
}
EXPORT_SYMBOL(scsi_sanitize_inquiry_string);

/**
 * scsi_probe_lun - probe a single LUN using a SCSI INQUIRY
 * @sdev:	scsi_device to probe
 * @inq_result:	area to store the INQUIRY result
 * @result_len: len of inq_result
 * @bflags:	store any bflags found here
 *
 * Description:
 *     Probe the lun associated with @req using a standard SCSI INQUIRY;
 *
 *     If the INQUIRY is successful, zero is returned and the
 *     INQUIRY data is in @inq_result; the scsi_level and INQUIRY length
 *     are copied to the scsi_device any flags value is stored in *@bflags.
 **/
static int scsi_probe_lun(struct scsi_device *sdev, unsigned char *inq_result,
			  int result_len, blist_flags_t *bflags)
{
	unsigned char scsi_cmd[MAX_COMMAND_SIZE];
	int first_inquiry_len, try_inquiry_len, next_inquiry_len;
	int response_len = 0;
	int pass, count, result;
	struct scsi_sense_hdr sshdr;

	*bflags = 0;

	/* Perform up to 3 passes.  The first pass uses a conservative
	 * transfer length of 36 unless sdev->inquiry_len specifies a
	 * different value. */
	first_inquiry_len = sdev->inquiry_len ? sdev->inquiry_len : 36;
	try_inquiry_len = first_inquiry_len;
	pass = 1;

 next_pass:
	SCSI_LOG_SCAN_BUS(3, sdev_printk(KERN_INFO, sdev,
				"scsi scan: INQUIRY pass %d length %d\n",
				pass, try_inquiry_len));

	/* Each pass gets up to three chances to ignore Unit Attention */
	for (count = 0; count < 3; ++count) {
		int resid;

		memset(scsi_cmd, 0, 6);
		scsi_cmd[0] = INQUIRY;
		scsi_cmd[4] = (unsigned char) try_inquiry_len;

		memset(inq_result, 0, try_inquiry_len);

		result = scsi_execute_req(sdev,  scsi_cmd, DMA_FROM_DEVICE,
					  inq_result, try_inquiry_len, &sshdr,
					  HZ / 2 + HZ * scsi_inq_timeout, 3,
					  &resid);

		SCSI_LOG_SCAN_BUS(3, sdev_printk(KERN_INFO, sdev,
				"scsi scan: INQUIRY %s with code 0x%x\n",
				result ? "failed" : "successful", result));

		if (result) {
			/*
			 * not-ready to ready transition [asc/ascq=0x28/0x0]
			 * or power-on, reset [asc/ascq=0x29/0x0], continue.
			 * INQUIRY should not yield UNIT_ATTENTION
			 * but many buggy devices do so anyway. 
			 */
			if (driver_byte(result) == DRIVER_SENSE &&
			    scsi_sense_valid(&sshdr)) {
				if ((sshdr.sense_key == UNIT_ATTENTION) &&
				    ((sshdr.asc == 0x28) ||
				     (sshdr.asc == 0x29)) &&
				    (sshdr.ascq == 0))
					continue;
			}
		} else {
			/*
			 * if nothing was transferred, we try
			 * again. It's a workaround for some USB
			 * devices.
			 */
			if (resid == try_inquiry_len)
				continue;
		}
		break;
	}

	if (result == 0) {
		scsi_sanitize_inquiry_string(&inq_result[8], 8);
		scsi_sanitize_inquiry_string(&inq_result[16], 16);
		scsi_sanitize_inquiry_string(&inq_result[32], 4);

		response_len = inq_result[4] + 5;
		if (response_len > 255)
			response_len = first_inquiry_len;	/* sanity */

		/*
		 * Get any flags for this device.
		 *
		 * XXX add a bflags to scsi_device, and replace the
		 * corresponding bit fields in scsi_device, so bflags
		 * need not be passed as an argument.
		 */
		*bflags = scsi_get_device_flags(sdev, &inq_result[8],
				&inq_result[16]);

		/* When the first pass succeeds we gain information about
		 * what larger transfer lengths might work. */
		if (pass == 1) {
			if (BLIST_INQUIRY_36 & *bflags)
				next_inquiry_len = 36;
			else if (sdev->inquiry_len)
				next_inquiry_len = sdev->inquiry_len;
			else
				next_inquiry_len = response_len;

			/* If more data is available perform the second pass */
			if (next_inquiry_len > try_inquiry_len) {
				try_inquiry_len = next_inquiry_len;
				pass = 2;
				goto next_pass;
			}
		}

	} else if (pass == 2) {
		sdev_printk(KERN_INFO, sdev,
			    "scsi scan: %d byte inquiry failed.  "
			    "Consider BLIST_INQUIRY_36 for this device\n",
			    try_inquiry_len);

		/* If this pass failed, the third pass goes back and transfers
		 * the same amount as we successfully got in the first pass. */
		try_inquiry_len = first_inquiry_len;
		pass = 3;
		goto next_pass;
	}

	/* If the last transfer attempt got an error, assume the
	 * peripheral doesn't exist or is dead. */
	if (result)
		return -EIO;

	/* Don't report any more data than the device says is valid */
	sdev->inquiry_len = min(try_inquiry_len, response_len);

	/*
	 * XXX Abort if the response length is less than 36? If less than
	 * 32, the lookup of the device flags (above) could be invalid,
	 * and it would be possible to take an incorrect action - we do
	 * not want to hang because of a short INQUIRY. On the flip side,
	 * if the device is spun down or becoming ready (and so it gives a
	 * short INQUIRY), an abort here prevents any further use of the
	 * device, including spin up.
	 *
	 * On the whole, the best approach seems to be to assume the first
	 * 36 bytes are valid no matter what the device says.  That's
	 * better than copying < 36 bytes to the inquiry-result buffer
	 * and displaying garbage for the Vendor, Product, or Revision
	 * strings.
	 */
	if (sdev->inquiry_len < 36) {
		if (!sdev->host->short_inquiry) {
			shost_printk(KERN_INFO, sdev->host,
				    "scsi scan: INQUIRY result too short (%d),"
				    " using 36\n", sdev->inquiry_len);
			sdev->host->short_inquiry = 1;
		}
		sdev->inquiry_len = 36;
	}

	/*
	 * Related to the above issue:
	 *
	 * XXX Devices (disk or all?) should be sent a TEST UNIT READY,
	 * and if not ready, sent a START_STOP to start (maybe spin up) and
	 * then send the INQUIRY again, since the INQUIRY can change after
	 * a device is initialized.
	 *
	 * Ideally, start a device if explicitly asked to do so.  This
	 * assumes that a device is spun up on power on, spun down on
	 * request, and then spun up on request.
	 */

	/*
	 * The scanning code needs to know the scsi_level, even if no
	 * device is attached at LUN 0 (SCSI_SCAN_TARGET_PRESENT) so
	 * non-zero LUNs can be scanned.
	 */
	sdev->scsi_level = inq_result[2] & 0x07;
	if (sdev->scsi_level >= 2 ||
	    (sdev->scsi_level == 1 && (inq_result[3] & 0x0f) == 1))
		sdev->scsi_level++;
	sdev->sdev_target->scsi_level = sdev->scsi_level;

	/*
	 * If SCSI-2 or lower, and if the transport requires it,
	 * store the LUN value in CDB[1].
	 */
	sdev->lun_in_cdb = 0;
	if (sdev->scsi_level <= SCSI_2 &&
	    sdev->scsi_level != SCSI_UNKNOWN &&
	    !sdev->host->no_scsi2_lun_in_cdb)
		sdev->lun_in_cdb = 1;

	return 0;
}

/**
 * scsi_add_lun - allocate and fully initialze a scsi_device
 * @sdev:	holds information to be stored in the new scsi_device
 * @inq_result:	holds the result of a previous INQUIRY to the LUN
 * @bflags:	black/white list flag
 * @async:	1 if this device is being scanned asynchronously
 *
 * Description:
 *     Initialize the scsi_device @sdev.  Optionally set fields based
 *     on values in *@bflags.
 *
 * Return:
 *     SCSI_SCAN_NO_RESPONSE: could not allocate or setup a scsi_device
 *     SCSI_SCAN_LUN_PRESENT: a new scsi_device was allocated and initialized
 **/
static int scsi_add_lun(struct scsi_device *sdev, unsigned char *inq_result,
		blist_flags_t *bflags, int async)
{
	int ret;

	/*
	 * XXX do not save the inquiry, since it can change underneath us,
	 * save just vendor/model/rev.
	 *
	 * Rather than save it and have an ioctl that retrieves the saved
	 * value, have an ioctl that executes the same INQUIRY code used
	 * in scsi_probe_lun, let user level programs doing INQUIRY
	 * scanning run at their own risk, or supply a user level program
	 * that can correctly scan.
	 */

	/*
	 * Copy at least 36 bytes of INQUIRY data, so that we don't
	 * dereference unallocated memory when accessing the Vendor,
	 * Product, and Revision strings.  Badly behaved devices may set
	 * the INQUIRY Additional Length byte to a small value, indicating
	 * these strings are invalid, but often they contain plausible data
	 * nonetheless.  It doesn't matter if the device sent < 36 bytes
	 * total, since scsi_probe_lun() initializes inq_result with 0s.
	 */
	sdev->inquiry = kmemdup(inq_result,
				max_t(size_t, sdev->inquiry_len, 36),
				GFP_KERNEL);
	if (sdev->inquiry == NULL)
		return SCSI_SCAN_NO_RESPONSE;

	sdev->vendor = (char *) (sdev->inquiry + 8);
	sdev->model = (char *) (sdev->inquiry + 16);
	sdev->rev = (char *) (sdev->inquiry + 32);

	if (strncmp(sdev->vendor, "ATA     ", 8) == 0) {
		/*
		 * sata emulation layer device.  This is a hack to work around
		 * the SATL power management specifications which state that
		 * when the SATL detects the device has gone into standby
		 * mode, it shall respond with NOT READY.
		 */
		sdev->allow_restart = 1;
	}

	if (*bflags & BLIST_ISROM) {
		sdev->type = TYPE_ROM;
		sdev->removable = 1;
	} else {
		sdev->type = (inq_result[0] & 0x1f);
		sdev->removable = (inq_result[1] & 0x80) >> 7;

		/*
		 * some devices may respond with wrong type for
		 * well-known logical units. Force well-known type
		 * to enumerate them correctly.
		 */
		if (scsi_is_wlun(sdev->lun) && sdev->type != TYPE_WLUN) {
			sdev_printk(KERN_WARNING, sdev,
				"%s: correcting incorrect peripheral device type 0x%x for W-LUN 0x%16xhN\n",
				__func__, sdev->type, (unsigned int)sdev->lun);
			sdev->type = TYPE_WLUN;
		}

	}

	if (sdev->type == TYPE_RBC || sdev->type == TYPE_ROM) {
		/* RBC and MMC devices can return SCSI-3 compliance and yet
		 * still not support REPORT LUNS, so make them act as
		 * BLIST_NOREPORTLUN unless BLIST_REPORTLUN2 is
		 * specifically set */
		if ((*bflags & BLIST_REPORTLUN2) == 0)
			*bflags |= BLIST_NOREPORTLUN;
	}

	/*
	 * For a peripheral qualifier (PQ) value of 1 (001b), the SCSI
	 * spec says: The device server is capable of supporting the
	 * specified peripheral device type on this logical unit. However,
	 * the physical device is not currently connected to this logical
	 * unit.
	 *
	 * The above is vague, as it implies that we could treat 001 and
	 * 011 the same. Stay compatible with previous code, and create a
	 * scsi_device for a PQ of 1
	 *
	 * Don't set the device offline here; rather let the upper
	 * level drivers eval the PQ to decide whether they should
	 * attach. So remove ((inq_result[0] >> 5) & 7) == 1 check.
	 */ 

	sdev->inq_periph_qual = (inq_result[0] >> 5) & 7;
	sdev->lockable = sdev->removable;
	sdev->soft_reset = (inq_result[7] & 1) && ((inq_result[3] & 7) == 2);

	if (sdev->scsi_level >= SCSI_3 ||
			(sdev->inquiry_len > 56 && inq_result[56] & 0x04))
		sdev->ppr = 1;
	if (inq_result[7] & 0x60)
		sdev->wdtr = 1;
	if (inq_result[7] & 0x10)
		sdev->sdtr = 1;

	sdev_printk(KERN_NOTICE, sdev, "%s %.8s %.16s %.4s PQ: %d "
			"ANSI: %d%s\n", scsi_device_type(sdev->type),
			sdev->vendor, sdev->model, sdev->rev,
			sdev->inq_periph_qual, inq_result[2] & 0x07,
			(inq_result[3] & 0x0f) == 1 ? " CCS" : "");

	if ((sdev->scsi_level >= SCSI_2) && (inq_result[7] & 2) &&
	    !(*bflags & BLIST_NOTQ)) {
		sdev->tagged_supported = 1;
		sdev->simple_tags = 1;
	}

	/*
	 * Some devices (Texel CD ROM drives) have handshaking problems
	 * when used with the Seagate controllers. borken is initialized
	 * to 1, and then set it to 0 here.
	 */
	if ((*bflags & BLIST_BORKEN) == 0)
		sdev->borken = 0;

	if (*bflags & BLIST_NO_ULD_ATTACH)
		sdev->no_uld_attach = 1;

	/*
	 * Apparently some really broken devices (contrary to the SCSI
	 * standards) need to be selected without asserting ATN
	 */
	if (*bflags & BLIST_SELECT_NO_ATN)
		sdev->select_no_atn = 1;

	/*
	 * Maximum 512 sector transfer length
	 * broken RA4x00 Compaq Disk Array
	 */
	if (*bflags & BLIST_MAX_512)
		blk_queue_max_hw_sectors(sdev->request_queue, 512);
	/*
	 * Max 1024 sector transfer length for targets that report incorrect
	 * max/optimal lengths and relied on the old block layer safe default
	 */
	else if (*bflags & BLIST_MAX_1024)
		blk_queue_max_hw_sectors(sdev->request_queue, 1024);

	/*
	 * Some devices may not want to have a start command automatically
	 * issued when a device is added.
	 */
	if (*bflags & BLIST_NOSTARTONADD)
		sdev->no_start_on_add = 1;

	if (*bflags & BLIST_SINGLELUN)
		scsi_target(sdev)->single_lun = 1;

	sdev->use_10_for_rw = 1;

	/* some devices don't like REPORT SUPPORTED OPERATION CODES
	 * and will simply timeout causing sd_mod init to take a very
	 * very long time */
	if (*bflags & BLIST_NO_RSOC)
		sdev->no_report_opcodes = 1;

	/* set the device running here so that slave configure
	 * may do I/O */
	mutex_lock(&sdev->state_mutex);
	ret = scsi_device_set_state(sdev, SDEV_RUNNING);
	if (ret)
		ret = scsi_device_set_state(sdev, SDEV_BLOCK);
	mutex_unlock(&sdev->state_mutex);

	if (ret) {
		sdev_printk(KERN_ERR, sdev,
			    "in wrong state %s to complete scan\n",
			    scsi_device_state_name(sdev->sdev_state));
		return SCSI_SCAN_NO_RESPONSE;
	}

	if (*bflags & BLIST_NOT_LOCKABLE)
		sdev->lockable = 0;

	if (*bflags & BLIST_RETRY_HWERROR)
		sdev->retry_hwerror = 1;

	if (*bflags & BLIST_NO_DIF)
		sdev->no_dif = 1;

	if (*bflags & BLIST_UNMAP_LIMIT_WS)
		sdev->unmap_limit_for_ws = 1;

	sdev->eh_timeout = SCSI_DEFAULT_EH_TIMEOUT;

	if (*bflags & BLIST_TRY_VPD_PAGES)
		sdev->try_vpd_pages = 1;
	else if (*bflags & BLIST_SKIP_VPD_PAGES)
		sdev->skip_vpd_pages = 1;

	transport_configure_device(&sdev->sdev_gendev);

	if (sdev->host->hostt->slave_configure) {
		ret = sdev->host->hostt->slave_configure(sdev);
		if (ret) {
			/*
			 * if LLDD reports slave not present, don't clutter
			 * console with alloc failure messages
			 */
			if (ret != -ENXIO) {
				sdev_printk(KERN_ERR, sdev,
					"failed to configure device\n");
			}
			return SCSI_SCAN_NO_RESPONSE;
		}
	}

	if (sdev->scsi_level >= SCSI_3)
		scsi_attach_vpd(sdev);

	sdev->max_queue_depth = sdev->queue_depth;
	sdev->sdev_bflags = *bflags;

	/*
	 * Ok, the device is now all set up, we can
	 * register it and tell the rest of the kernel
	 * about it.
	 */
	if (!async && scsi_sysfs_add_sdev(sdev) != 0)
		return SCSI_SCAN_NO_RESPONSE;

	return SCSI_SCAN_LUN_PRESENT;
}

#ifdef CONFIG_SCSI_LOGGING
/** 
 * scsi_inq_str - print INQUIRY data from min to max index, strip trailing whitespace
 * @buf:   Output buffer with at least end-first+1 bytes of space
 * @inq:   Inquiry buffer (input)
 * @first: Offset of string into inq
 * @end:   Index after last character in inq
 */
static unsigned char *scsi_inq_str(unsigned char *buf, unsigned char *inq,
				   unsigned first, unsigned end)
{
	unsigned term = 0, idx;

	for (idx = 0; idx + first < end && idx + first < inq[4] + 5; idx++) {
		if (inq[idx+first] > ' ') {
			buf[idx] = inq[idx+first];
			term = idx+1;
		} else {
			buf[idx] = ' ';
		}
	}
	buf[term] = 0;
	return buf;
}
#endif

/**
 * scsi_probe_and_add_lun - probe a LUN, if a LUN is found add it
 * @starget:	pointer to target device structure
 * @lun:	LUN of target device
 * @bflagsp:	store bflags here if not NULL
 * @sdevp:	probe the LUN corresponding to this scsi_device
 * @rescan:     if not equal to SCSI_SCAN_INITIAL skip some code only
 *              needed on first scan
 * @hostdata:	passed to scsi_alloc_sdev()
 *
 * Description:
 *     Call scsi_probe_lun, if a LUN with an attached device is found,
 *     allocate and set it up by calling scsi_add_lun.
 *
 * Return:
 *
 *   - SCSI_SCAN_NO_RESPONSE: could not allocate or setup a scsi_device
 *   - SCSI_SCAN_TARGET_PRESENT: target responded, but no device is
 *         attached at the LUN
 *   - SCSI_SCAN_LUN_PRESENT: a new scsi_device was allocated and initialized
 **/
static int scsi_probe_and_add_lun(struct scsi_target *starget,
<<<<<<< HEAD
				  u64 lun, int *bflagsp,
=======
				  u64 lun, blist_flags_t *bflagsp,
>>>>>>> 24b8d41d
				  struct scsi_device **sdevp,
				  enum scsi_scan_mode rescan,
				  void *hostdata)
{
	struct scsi_device *sdev;
	unsigned char *result;
	blist_flags_t bflags;
	int res = SCSI_SCAN_NO_RESPONSE, result_len = 256;
	struct Scsi_Host *shost = dev_to_shost(starget->dev.parent);

	/*
	 * The rescan flag is used as an optimization, the first scan of a
	 * host adapter calls into here with rescan == 0.
	 */
	sdev = scsi_device_lookup_by_target(starget, lun);
	if (sdev) {
		if (rescan != SCSI_SCAN_INITIAL || !scsi_device_created(sdev)) {
			SCSI_LOG_SCAN_BUS(3, sdev_printk(KERN_INFO, sdev,
				"scsi scan: device exists on %s\n",
				dev_name(&sdev->sdev_gendev)));
			if (sdevp)
				*sdevp = sdev;
			else
				scsi_device_put(sdev);

			if (bflagsp)
				*bflagsp = scsi_get_device_flags(sdev,
								 sdev->vendor,
								 sdev->model);
			return SCSI_SCAN_LUN_PRESENT;
		}
		scsi_device_put(sdev);
	} else
		sdev = scsi_alloc_sdev(starget, lun, hostdata);
	if (!sdev)
		goto out;

	result = kmalloc(result_len, GFP_KERNEL |
			((shost->unchecked_isa_dma) ? __GFP_DMA : 0));
	if (!result)
		goto out_free_sdev;

	if (scsi_probe_lun(sdev, result, result_len, &bflags))
		goto out_free_result;

	if (bflagsp)
		*bflagsp = bflags;
	/*
	 * result contains valid SCSI INQUIRY data.
	 */
	if ((result[0] >> 5) == 3) {
		/*
		 * For a Peripheral qualifier 3 (011b), the SCSI
		 * spec says: The device server is not capable of
		 * supporting a physical device on this logical
		 * unit.
		 *
		 * For disks, this implies that there is no
		 * logical disk configured at sdev->lun, but there
		 * is a target id responding.
		 */
		SCSI_LOG_SCAN_BUS(2, sdev_printk(KERN_INFO, sdev, "scsi scan:"
				   " peripheral qualifier of 3, device not"
				   " added\n"))
		if (lun == 0) {
			SCSI_LOG_SCAN_BUS(1, {
				unsigned char vend[9];
				unsigned char mod[17];

				sdev_printk(KERN_INFO, sdev,
					"scsi scan: consider passing scsi_mod."
					"dev_flags=%s:%s:0x240 or 0x1000240\n",
					scsi_inq_str(vend, result, 8, 16),
					scsi_inq_str(mod, result, 16, 32));
			});

		}

		res = SCSI_SCAN_TARGET_PRESENT;
		goto out_free_result;
	}

	/*
	 * Some targets may set slight variations of PQ and PDT to signal
	 * that no LUN is present, so don't add sdev in these cases.
	 * Two specific examples are:
	 * 1) NetApp targets: return PQ=1, PDT=0x1f
	 * 2) IBM/2145 targets: return PQ=1, PDT=0
	 * 3) USB UFI: returns PDT=0x1f, with the PQ bits being "reserved"
	 *    in the UFI 1.0 spec (we cannot rely on reserved bits).
	 *
	 * References:
	 * 1) SCSI SPC-3, pp. 145-146
	 * PQ=1: "A peripheral device having the specified peripheral
	 * device type is not connected to this logical unit. However, the
	 * device server is capable of supporting the specified peripheral
	 * device type on this logical unit."
	 * PDT=0x1f: "Unknown or no device type"
	 * 2) USB UFI 1.0, p. 20
	 * PDT=00h Direct-access device (floppy)
	 * PDT=1Fh none (no FDD connected to the requested logical unit)
	 */
	if (((result[0] >> 5) == 1 ||
	    (starget->pdt_1f_for_no_lun && (result[0] & 0x1f) == 0x1f)) &&
	    !scsi_is_wlun(lun)) {
		SCSI_LOG_SCAN_BUS(3, sdev_printk(KERN_INFO, sdev,
					"scsi scan: peripheral device type"
					" of 31, no device added\n"));
		res = SCSI_SCAN_TARGET_PRESENT;
		goto out_free_result;
	}

	res = scsi_add_lun(sdev, result, &bflags, shost->async_scan);
	if (res == SCSI_SCAN_LUN_PRESENT) {
		if (bflags & BLIST_KEY) {
			sdev->lockable = 0;
			scsi_unlock_floptical(sdev, result);
		}
	}

 out_free_result:
	kfree(result);
 out_free_sdev:
	if (res == SCSI_SCAN_LUN_PRESENT) {
		if (sdevp) {
			if (scsi_device_get(sdev) == 0) {
				*sdevp = sdev;
			} else {
				__scsi_remove_device(sdev);
				res = SCSI_SCAN_NO_RESPONSE;
			}
		}
	} else
		__scsi_remove_device(sdev);
 out:
	return res;
}

/**
 * scsi_sequential_lun_scan - sequentially scan a SCSI target
 * @starget:	pointer to target structure to scan
 * @bflags:	black/white list flag for LUN 0
 * @scsi_level: Which version of the standard does this device adhere to
 * @rescan:     passed to scsi_probe_add_lun()
 *
 * Description:
 *     Generally, scan from LUN 1 (LUN 0 is assumed to already have been
 *     scanned) to some maximum lun until a LUN is found with no device
 *     attached. Use the bflags to figure out any oddities.
 *
 *     Modifies sdevscan->lun.
 **/
static void scsi_sequential_lun_scan(struct scsi_target *starget,
<<<<<<< HEAD
				     int bflags, int scsi_level,
=======
				     blist_flags_t bflags, int scsi_level,
>>>>>>> 24b8d41d
				     enum scsi_scan_mode rescan)
{
	uint max_dev_lun;
	u64 sparse_lun, lun;
	struct Scsi_Host *shost = dev_to_shost(starget->dev.parent);

	SCSI_LOG_SCAN_BUS(3, starget_printk(KERN_INFO, starget,
		"scsi scan: Sequential scan\n"));

	max_dev_lun = min(max_scsi_luns, shost->max_lun);
	/*
	 * If this device is known to support sparse multiple units,
	 * override the other settings, and scan all of them. Normally,
	 * SCSI-3 devices should be scanned via the REPORT LUNS.
	 */
	if (bflags & BLIST_SPARSELUN) {
		max_dev_lun = shost->max_lun;
		sparse_lun = 1;
	} else
		sparse_lun = 0;

	/*
	 * If less than SCSI_1_CCS, and no special lun scanning, stop
	 * scanning; this matches 2.4 behaviour, but could just be a bug
	 * (to continue scanning a SCSI_1_CCS device).
	 *
	 * This test is broken.  We might not have any device on lun0 for
	 * a sparselun device, and if that's the case then how would we
	 * know the real scsi_level, eh?  It might make sense to just not
	 * scan any SCSI_1 device for non-0 luns, but that check would best
	 * go into scsi_alloc_sdev() and just have it return null when asked
	 * to alloc an sdev for lun > 0 on an already found SCSI_1 device.
	 *
	if ((sdevscan->scsi_level < SCSI_1_CCS) &&
	    ((bflags & (BLIST_FORCELUN | BLIST_SPARSELUN | BLIST_MAX5LUN))
	     == 0))
		return;
	 */
	/*
	 * If this device is known to support multiple units, override
	 * the other settings, and scan all of them.
	 */
	if (bflags & BLIST_FORCELUN)
		max_dev_lun = shost->max_lun;
	/*
	 * REGAL CDC-4X: avoid hang after LUN 4
	 */
	if (bflags & BLIST_MAX5LUN)
		max_dev_lun = min(5U, max_dev_lun);
	/*
	 * Do not scan SCSI-2 or lower device past LUN 7, unless
	 * BLIST_LARGELUN.
	 */
	if (scsi_level < SCSI_3 && !(bflags & BLIST_LARGELUN))
		max_dev_lun = min(8U, max_dev_lun);
	else
		max_dev_lun = min(256U, max_dev_lun);

	/*
	 * We have already scanned LUN 0, so start at LUN 1. Keep scanning
	 * until we reach the max, or no LUN is found and we are not
	 * sparse_lun.
	 */
	for (lun = 1; lun < max_dev_lun; ++lun)
		if ((scsi_probe_and_add_lun(starget, lun, NULL, NULL, rescan,
					    NULL) != SCSI_SCAN_LUN_PRESENT) &&
		    !sparse_lun)
			return;
}

/**
 * scsi_report_lun_scan - Scan using SCSI REPORT LUN results
 * @starget: which target
 * @bflags: Zero or a mix of BLIST_NOLUN, BLIST_REPORTLUN2, or BLIST_NOREPORTLUN
 * @rescan: nonzero if we can skip code only needed on first scan
 *
 * Description:
 *   Fast scanning for modern (SCSI-3) devices by sending a REPORT LUN command.
 *   Scan the resulting list of LUNs by calling scsi_probe_and_add_lun.
 *
 *   If BLINK_REPORTLUN2 is set, scan a target that supports more than 8
 *   LUNs even if it's older than SCSI-3.
 *   If BLIST_NOREPORTLUN is set, return 1 always.
 *   If BLIST_NOLUN is set, return 0 always.
 *   If starget->no_report_luns is set, return 1 always.
 *
 * Return:
 *     0: scan completed (or no memory, so further scanning is futile)
 *     1: could not scan with REPORT LUN
 **/
<<<<<<< HEAD
static int scsi_report_lun_scan(struct scsi_target *starget, int bflags,
=======
static int scsi_report_lun_scan(struct scsi_target *starget, blist_flags_t bflags,
>>>>>>> 24b8d41d
				enum scsi_scan_mode rescan)
{
	unsigned char scsi_cmd[MAX_COMMAND_SIZE];
	unsigned int length;
	u64 lun;
	unsigned int num_luns;
	unsigned int retries;
	int result;
	struct scsi_lun *lunp, *lun_data;
	struct scsi_sense_hdr sshdr;
	struct scsi_device *sdev;
	struct Scsi_Host *shost = dev_to_shost(&starget->dev);
	int ret = 0;

	/*
	 * Only support SCSI-3 and up devices if BLIST_NOREPORTLUN is not set.
	 * Also allow SCSI-2 if BLIST_REPORTLUN2 is set and host adapter does
	 * support more than 8 LUNs.
	 * Don't attempt if the target doesn't support REPORT LUNS.
	 */
	if (bflags & BLIST_NOREPORTLUN)
		return 1;
	if (starget->scsi_level < SCSI_2 &&
	    starget->scsi_level != SCSI_UNKNOWN)
		return 1;
	if (starget->scsi_level < SCSI_3 &&
	    (!(bflags & BLIST_REPORTLUN2) || shost->max_lun <= 8))
		return 1;
	if (bflags & BLIST_NOLUN)
		return 0;
	if (starget->no_report_luns)
		return 1;

	if (!(sdev = scsi_device_lookup_by_target(starget, 0))) {
		sdev = scsi_alloc_sdev(starget, 0, NULL);
		if (!sdev)
			return 0;
		if (scsi_device_get(sdev)) {
			__scsi_remove_device(sdev);
			return 0;
		}
	}

	/*
	 * Allocate enough to hold the header (the same size as one scsi_lun)
	 * plus the number of luns we are requesting.  511 was the default
	 * value of the now removed max_report_luns parameter.
	 */
	length = (511 + 1) * sizeof(struct scsi_lun);
retry:
	lun_data = kmalloc(length, GFP_KERNEL |
			   (sdev->host->unchecked_isa_dma ? __GFP_DMA : 0));
	if (!lun_data) {
		printk(ALLOC_FAILURE_MSG, __func__);
		goto out;
	}

	scsi_cmd[0] = REPORT_LUNS;

	/*
	 * bytes 1 - 5: reserved, set to zero.
	 */
	memset(&scsi_cmd[1], 0, 5);

	/*
	 * bytes 6 - 9: length of the command.
	 */
	put_unaligned_be32(length, &scsi_cmd[6]);

	scsi_cmd[10] = 0;	/* reserved */
	scsi_cmd[11] = 0;	/* control */

	/*
	 * We can get a UNIT ATTENTION, for example a power on/reset, so
	 * retry a few times (like sd.c does for TEST UNIT READY).
	 * Experience shows some combinations of adapter/devices get at
	 * least two power on/resets.
	 *
	 * Illegal requests (for devices that do not support REPORT LUNS)
	 * should come through as a check condition, and will not generate
	 * a retry.
	 */
	for (retries = 0; retries < 3; retries++) {
		SCSI_LOG_SCAN_BUS(3, sdev_printk (KERN_INFO, sdev,
				"scsi scan: Sending REPORT LUNS to (try %d)\n",
				retries));

		result = scsi_execute_req(sdev, scsi_cmd, DMA_FROM_DEVICE,
					  lun_data, length, &sshdr,
					  SCSI_REPORT_LUNS_TIMEOUT, 3, NULL);

		SCSI_LOG_SCAN_BUS(3, sdev_printk (KERN_INFO, sdev,
				"scsi scan: REPORT LUNS"
				" %s (try %d) result 0x%x\n",
				result ?  "failed" : "successful",
				retries, result));
		if (result == 0)
			break;
		else if (scsi_sense_valid(&sshdr)) {
			if (sshdr.sense_key != UNIT_ATTENTION)
				break;
		}
	}

	if (result) {
		/*
		 * The device probably does not support a REPORT LUN command
		 */
		ret = 1;
		goto out_err;
	}

	/*
	 * Get the length from the first four bytes of lun_data.
	 */
	if (get_unaligned_be32(lun_data->scsi_lun) +
	    sizeof(struct scsi_lun) > length) {
		length = get_unaligned_be32(lun_data->scsi_lun) +
			 sizeof(struct scsi_lun);
		kfree(lun_data);
		goto retry;
	}
	length = get_unaligned_be32(lun_data->scsi_lun);

	num_luns = (length / sizeof(struct scsi_lun));

	SCSI_LOG_SCAN_BUS(3, sdev_printk (KERN_INFO, sdev,
		"scsi scan: REPORT LUN scan\n"));

	/*
	 * Scan the luns in lun_data. The entry at offset 0 is really
	 * the header, so start at 1 and go up to and including num_luns.
	 */
	for (lunp = &lun_data[1]; lunp <= &lun_data[num_luns]; lunp++) {
		lun = scsilun_to_int(lunp);

		if (lun > sdev->host->max_lun) {
			sdev_printk(KERN_WARNING, sdev,
				    "lun%llu has a LUN larger than"
				    " allowed by the host adapter\n", lun);
		} else {
			int res;

			res = scsi_probe_and_add_lun(starget,
				lun, NULL, NULL, rescan, NULL);
			if (res == SCSI_SCAN_NO_RESPONSE) {
				/*
				 * Got some results, but now none, abort.
				 */
				sdev_printk(KERN_ERR, sdev,
					"Unexpected response"
					" from lun %llu while scanning, scan"
					" aborted\n", (unsigned long long)lun);
				break;
			}
		}
	}

 out_err:
	kfree(lun_data);
 out:
	if (scsi_device_created(sdev))
		/*
		 * the sdev we used didn't appear in the report luns scan
		 */
		__scsi_remove_device(sdev);
	scsi_device_put(sdev);
	return ret;
}

struct scsi_device *__scsi_add_device(struct Scsi_Host *shost, uint channel,
				      uint id, u64 lun, void *hostdata)
{
	struct scsi_device *sdev = ERR_PTR(-ENODEV);
	struct device *parent = &shost->shost_gendev;
	struct scsi_target *starget;

	if (strncmp(scsi_scan_type, "none", 4) == 0)
		return ERR_PTR(-ENODEV);

	starget = scsi_alloc_target(parent, channel, id);
	if (!starget)
		return ERR_PTR(-ENOMEM);
	scsi_autopm_get_target(starget);

	mutex_lock(&shost->scan_mutex);
	if (!shost->async_scan)
		scsi_complete_async_scans();

	if (scsi_host_scan_allowed(shost) && scsi_autopm_get_host(shost) == 0) {
		scsi_probe_and_add_lun(starget, lun, NULL, &sdev, 1, hostdata);
		scsi_autopm_put_host(shost);
	}
	mutex_unlock(&shost->scan_mutex);
	scsi_autopm_put_target(starget);
	/*
	 * paired with scsi_alloc_target().  Target will be destroyed unless
	 * scsi_probe_and_add_lun made an underlying device visible
	 */
	scsi_target_reap(starget);
	put_device(&starget->dev);

	return sdev;
}
EXPORT_SYMBOL(__scsi_add_device);

int scsi_add_device(struct Scsi_Host *host, uint channel,
		    uint target, u64 lun)
{
	struct scsi_device *sdev = 
		__scsi_add_device(host, channel, target, lun, NULL);
	if (IS_ERR(sdev))
		return PTR_ERR(sdev);

	scsi_device_put(sdev);
	return 0;
}
EXPORT_SYMBOL(scsi_add_device);

void scsi_rescan_device(struct device *dev)
{
	struct scsi_device *sdev = to_scsi_device(dev);

	device_lock(dev);

	scsi_attach_vpd(sdev);

	if (sdev->handler && sdev->handler->rescan)
		sdev->handler->rescan(sdev);

	if (dev->driver && try_module_get(dev->driver->owner)) {
		struct scsi_driver *drv = to_scsi_driver(dev->driver);

		if (drv->rescan)
			drv->rescan(dev);
		module_put(dev->driver->owner);
	}
	device_unlock(dev);
}
EXPORT_SYMBOL(scsi_rescan_device);

static void __scsi_scan_target(struct device *parent, unsigned int channel,
		unsigned int id, u64 lun, enum scsi_scan_mode rescan)
{
	struct Scsi_Host *shost = dev_to_shost(parent);
	blist_flags_t bflags = 0;
	int res;
	struct scsi_target *starget;

	if (shost->this_id == id)
		/*
		 * Don't scan the host adapter
		 */
		return;

	starget = scsi_alloc_target(parent, channel, id);
	if (!starget)
		return;
	scsi_autopm_get_target(starget);

	if (lun != SCAN_WILD_CARD) {
		/*
		 * Scan for a specific host/chan/id/lun.
		 */
		scsi_probe_and_add_lun(starget, lun, NULL, NULL, rescan, NULL);
		goto out_reap;
	}

	/*
	 * Scan LUN 0, if there is some response, scan further. Ideally, we
	 * would not configure LUN 0 until all LUNs are scanned.
	 */
	res = scsi_probe_and_add_lun(starget, 0, &bflags, NULL, rescan, NULL);
	if (res == SCSI_SCAN_LUN_PRESENT || res == SCSI_SCAN_TARGET_PRESENT) {
		if (scsi_report_lun_scan(starget, bflags, rescan) != 0)
			/*
			 * The REPORT LUN did not scan the target,
			 * do a sequential scan.
			 */
			scsi_sequential_lun_scan(starget, bflags,
						 starget->scsi_level, rescan);
	}

 out_reap:
	scsi_autopm_put_target(starget);
	/*
	 * paired with scsi_alloc_target(): determine if the target has
	 * any children at all and if not, nuke it
	 */
	scsi_target_reap(starget);

	put_device(&starget->dev);
}

/**
 * scsi_scan_target - scan a target id, possibly including all LUNs on the target.
 * @parent:	host to scan
 * @channel:	channel to scan
 * @id:		target id to scan
 * @lun:	Specific LUN to scan or SCAN_WILD_CARD
 * @rescan:	passed to LUN scanning routines; SCSI_SCAN_INITIAL for
 *              no rescan, SCSI_SCAN_RESCAN to rescan existing LUNs,
 *              and SCSI_SCAN_MANUAL to force scanning even if
 *              'scan=manual' is set.
 *
 * Description:
 *     Scan the target id on @parent, @channel, and @id. Scan at least LUN 0,
 *     and possibly all LUNs on the target id.
 *
 *     First try a REPORT LUN scan, if that does not scan the target, do a
 *     sequential scan of LUNs on the target id.
 **/
void scsi_scan_target(struct device *parent, unsigned int channel,
		      unsigned int id, u64 lun, enum scsi_scan_mode rescan)
{
	struct Scsi_Host *shost = dev_to_shost(parent);

	if (strncmp(scsi_scan_type, "none", 4) == 0)
		return;

	if (rescan != SCSI_SCAN_MANUAL &&
	    strncmp(scsi_scan_type, "manual", 6) == 0)
		return;

	mutex_lock(&shost->scan_mutex);
	if (!shost->async_scan)
		scsi_complete_async_scans();

	if (scsi_host_scan_allowed(shost) && scsi_autopm_get_host(shost) == 0) {
		__scsi_scan_target(parent, channel, id, lun, rescan);
		scsi_autopm_put_host(shost);
	}
	mutex_unlock(&shost->scan_mutex);
}
EXPORT_SYMBOL(scsi_scan_target);

static void scsi_scan_channel(struct Scsi_Host *shost, unsigned int channel,
			      unsigned int id, u64 lun,
			      enum scsi_scan_mode rescan)
{
	uint order_id;

	if (id == SCAN_WILD_CARD)
		for (id = 0; id < shost->max_id; ++id) {
			/*
			 * XXX adapter drivers when possible (FCP, iSCSI)
			 * could modify max_id to match the current max,
			 * not the absolute max.
			 *
			 * XXX add a shost id iterator, so for example,
			 * the FC ID can be the same as a target id
			 * without a huge overhead of sparse id's.
			 */
			if (shost->reverse_ordering)
				/*
				 * Scan from high to low id.
				 */
				order_id = shost->max_id - id - 1;
			else
				order_id = id;
			__scsi_scan_target(&shost->shost_gendev, channel,
					order_id, lun, rescan);
		}
	else
		__scsi_scan_target(&shost->shost_gendev, channel,
				id, lun, rescan);
}

int scsi_scan_host_selected(struct Scsi_Host *shost, unsigned int channel,
			    unsigned int id, u64 lun,
			    enum scsi_scan_mode rescan)
{
	SCSI_LOG_SCAN_BUS(3, shost_printk (KERN_INFO, shost,
		"%s: <%u:%u:%llu>\n",
		__func__, channel, id, lun));

	if (((channel != SCAN_WILD_CARD) && (channel > shost->max_channel)) ||
	    ((id != SCAN_WILD_CARD) && (id >= shost->max_id)) ||
	    ((lun != SCAN_WILD_CARD) && (lun >= shost->max_lun)))
		return -EINVAL;

	mutex_lock(&shost->scan_mutex);
	if (!shost->async_scan)
		scsi_complete_async_scans();

	if (scsi_host_scan_allowed(shost) && scsi_autopm_get_host(shost) == 0) {
		if (channel == SCAN_WILD_CARD)
			for (channel = 0; channel <= shost->max_channel;
			     channel++)
				scsi_scan_channel(shost, channel, id, lun,
						  rescan);
		else
			scsi_scan_channel(shost, channel, id, lun, rescan);
		scsi_autopm_put_host(shost);
	}
	mutex_unlock(&shost->scan_mutex);

	return 0;
}

static void scsi_sysfs_add_devices(struct Scsi_Host *shost)
{
	struct scsi_device *sdev;
	shost_for_each_device(sdev, shost) {
		/* target removed before the device could be added */
		if (sdev->sdev_state == SDEV_DEL)
			continue;
		/* If device is already visible, skip adding it to sysfs */
		if (sdev->is_visible)
			continue;
		if (!scsi_host_scan_allowed(shost) ||
		    scsi_sysfs_add_sdev(sdev) != 0)
			__scsi_remove_device(sdev);
	}
}

/**
 * scsi_prep_async_scan - prepare for an async scan
 * @shost: the host which will be scanned
 * Returns: a cookie to be passed to scsi_finish_async_scan()
 *
 * Tells the midlayer this host is going to do an asynchronous scan.
 * It reserves the host's position in the scanning list and ensures
 * that other asynchronous scans started after this one won't affect the
 * ordering of the discovered devices.
 */
static struct async_scan_data *scsi_prep_async_scan(struct Scsi_Host *shost)
{
	struct async_scan_data *data = NULL;
	unsigned long flags;

	if (strncmp(scsi_scan_type, "sync", 4) == 0)
		return NULL;

	mutex_lock(&shost->scan_mutex);
	if (shost->async_scan) {
		shost_printk(KERN_DEBUG, shost, "%s called twice\n", __func__);
		goto err;
	}

	data = kmalloc(sizeof(*data), GFP_KERNEL);
	if (!data)
		goto err;
	data->shost = scsi_host_get(shost);
	if (!data->shost)
		goto err;
	init_completion(&data->prev_finished);

	spin_lock_irqsave(shost->host_lock, flags);
	shost->async_scan = 1;
	spin_unlock_irqrestore(shost->host_lock, flags);
	mutex_unlock(&shost->scan_mutex);

	spin_lock(&async_scan_lock);
	if (list_empty(&scanning_hosts))
		complete(&data->prev_finished);
	list_add_tail(&data->list, &scanning_hosts);
	spin_unlock(&async_scan_lock);

	return data;

 err:
	mutex_unlock(&shost->scan_mutex);
	kfree(data);
	return NULL;
}

/**
 * scsi_finish_async_scan - asynchronous scan has finished
 * @data: cookie returned from earlier call to scsi_prep_async_scan()
 *
 * All the devices currently attached to this host have been found.
 * This function announces all the devices it has found to the rest
 * of the system.
 */
static void scsi_finish_async_scan(struct async_scan_data *data)
{
	struct Scsi_Host *shost;
	unsigned long flags;

	if (!data)
		return;

	shost = data->shost;

	mutex_lock(&shost->scan_mutex);

	if (!shost->async_scan) {
		shost_printk(KERN_INFO, shost, "%s called twice\n", __func__);
		dump_stack();
		mutex_unlock(&shost->scan_mutex);
		return;
	}

	wait_for_completion(&data->prev_finished);

	scsi_sysfs_add_devices(shost);

	spin_lock_irqsave(shost->host_lock, flags);
	shost->async_scan = 0;
	spin_unlock_irqrestore(shost->host_lock, flags);

	mutex_unlock(&shost->scan_mutex);

	spin_lock(&async_scan_lock);
	list_del(&data->list);
	if (!list_empty(&scanning_hosts)) {
		struct async_scan_data *next = list_entry(scanning_hosts.next,
				struct async_scan_data, list);
		complete(&next->prev_finished);
	}
	spin_unlock(&async_scan_lock);

	scsi_autopm_put_host(shost);
	scsi_host_put(shost);
	kfree(data);
}

static void do_scsi_scan_host(struct Scsi_Host *shost)
{
	if (shost->hostt->scan_finished) {
		unsigned long start = jiffies;
		if (shost->hostt->scan_start)
			shost->hostt->scan_start(shost);

		while (!shost->hostt->scan_finished(shost, jiffies - start))
			msleep(10);
	} else {
		scsi_scan_host_selected(shost, SCAN_WILD_CARD, SCAN_WILD_CARD,
				SCAN_WILD_CARD, 0);
	}
}

static void do_scan_async(void *_data, async_cookie_t c)
{
	struct async_scan_data *data = _data;
	struct Scsi_Host *shost = data->shost;

	do_scsi_scan_host(shost);
	scsi_finish_async_scan(data);
}

/**
 * scsi_scan_host - scan the given adapter
 * @shost:	adapter to scan
 **/
void scsi_scan_host(struct Scsi_Host *shost)
{
	struct async_scan_data *data;

	if (strncmp(scsi_scan_type, "none", 4) == 0 ||
	    strncmp(scsi_scan_type, "manual", 6) == 0)
		return;
	if (scsi_autopm_get_host(shost) < 0)
		return;

	data = scsi_prep_async_scan(shost);
	if (!data) {
		do_scsi_scan_host(shost);
		scsi_autopm_put_host(shost);
		return;
	}

	/* register with the async subsystem so wait_for_device_probe()
	 * will flush this work
	 */
	async_schedule(do_scan_async, data);

	/* scsi_autopm_put_host(shost) is called in scsi_finish_async_scan() */
}
EXPORT_SYMBOL(scsi_scan_host);

void scsi_forget_host(struct Scsi_Host *shost)
{
	struct scsi_device *sdev;
	unsigned long flags;

 restart:
	spin_lock_irqsave(shost->host_lock, flags);
	list_for_each_entry(sdev, &shost->__devices, siblings) {
		if (sdev->sdev_state == SDEV_DEL)
			continue;
		spin_unlock_irqrestore(shost->host_lock, flags);
		__scsi_remove_device(sdev);
		goto restart;
	}
	spin_unlock_irqrestore(shost->host_lock, flags);
}

/**
 * scsi_get_host_dev - Create a scsi_device that points to the host adapter itself
 * @shost: Host that needs a scsi_device
 *
 * Lock status: None assumed.
 *
 * Returns:     The scsi_device or NULL
 *
 * Notes:
 *	Attach a single scsi_device to the Scsi_Host - this should
 *	be made to look like a "pseudo-device" that points to the
 *	HA itself.
 *
 *	Note - this device is not accessible from any high-level
 *	drivers (including generics), which is probably not
 *	optimal.  We can add hooks later to attach.
 */
struct scsi_device *scsi_get_host_dev(struct Scsi_Host *shost)
{
	struct scsi_device *sdev = NULL;
	struct scsi_target *starget;

	mutex_lock(&shost->scan_mutex);
	if (!scsi_host_scan_allowed(shost))
		goto out;
	starget = scsi_alloc_target(&shost->shost_gendev, 0, shost->this_id);
	if (!starget)
		goto out;

	sdev = scsi_alloc_sdev(starget, 0, NULL);
	if (sdev)
		sdev->borken = 0;
	else
		scsi_target_reap(starget);
	put_device(&starget->dev);
 out:
	mutex_unlock(&shost->scan_mutex);
	return sdev;
}
EXPORT_SYMBOL(scsi_get_host_dev);

/**
 * scsi_free_host_dev - Free a scsi_device that points to the host adapter itself
 * @sdev: Host device to be freed
 *
 * Lock status: None assumed.
 *
 * Returns:     Nothing
 */
void scsi_free_host_dev(struct scsi_device *sdev)
{
	BUG_ON(sdev->id != sdev->host->this_id);

	__scsi_remove_device(sdev);
}
EXPORT_SYMBOL(scsi_free_host_dev);
<|MERGE_RESOLUTION|>--- conflicted
+++ resolved
@@ -1040,11 +1040,7 @@
  *   - SCSI_SCAN_LUN_PRESENT: a new scsi_device was allocated and initialized
  **/
 static int scsi_probe_and_add_lun(struct scsi_target *starget,
-<<<<<<< HEAD
-				  u64 lun, int *bflagsp,
-=======
 				  u64 lun, blist_flags_t *bflagsp,
->>>>>>> 24b8d41d
 				  struct scsi_device **sdevp,
 				  enum scsi_scan_mode rescan,
 				  void *hostdata)
@@ -1198,11 +1194,7 @@
  *     Modifies sdevscan->lun.
  **/
 static void scsi_sequential_lun_scan(struct scsi_target *starget,
-<<<<<<< HEAD
-				     int bflags, int scsi_level,
-=======
 				     blist_flags_t bflags, int scsi_level,
->>>>>>> 24b8d41d
 				     enum scsi_scan_mode rescan)
 {
 	uint max_dev_lun;
@@ -1293,11 +1285,7 @@
  *     0: scan completed (or no memory, so further scanning is futile)
  *     1: could not scan with REPORT LUN
  **/
-<<<<<<< HEAD
-static int scsi_report_lun_scan(struct scsi_target *starget, int bflags,
-=======
 static int scsi_report_lun_scan(struct scsi_target *starget, blist_flags_t bflags,
->>>>>>> 24b8d41d
 				enum scsi_scan_mode rescan)
 {
 	unsigned char scsi_cmd[MAX_COMMAND_SIZE];
