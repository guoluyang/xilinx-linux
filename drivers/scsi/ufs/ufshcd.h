--- conflicted
+++ resolved
@@ -287,11 +287,8 @@
  * @resume: called during host controller PM callback
  * @dbg_register_dump: used to dump controller debug information
  * @phy_initialization: used to initialize phys
-<<<<<<< HEAD
-=======
  * @device_reset: called to issue a reset pulse on the UFS device
  * @program_key: program or evict an inline encryption key
->>>>>>> 24b8d41d
  */
 struct ufs_hba_variant_ops {
 	const char *name;
@@ -321,15 +318,12 @@
 	int     (*resume)(struct ufs_hba *, enum ufs_pm_op);
 	void	(*dbg_register_dump)(struct ufs_hba *hba);
 	int	(*phy_initialization)(struct ufs_hba *);
-<<<<<<< HEAD
-=======
 	void	(*device_reset)(struct ufs_hba *hba);
 	void	(*config_scaling_param)(struct ufs_hba *hba,
 					struct devfreq_dev_profile *profile,
 					void *data);
 	int	(*program_key)(struct ufs_hba *hba,
 			       const union ufs_crypto_cfg_entry *cfg, int slot);
->>>>>>> 24b8d41d
 };
 
 /* clock gating state  */
@@ -835,8 +829,6 @@
 #else
 return true;
 #endif
-<<<<<<< HEAD
-=======
 }
 
 static inline bool ufshcd_is_auto_hibern8_supported(struct ufs_hba *hba)
@@ -853,7 +845,6 @@
 static inline bool ufshcd_is_wb_allowed(struct ufs_hba *hba)
 {
 	return hba->caps & UFSHCD_CAP_WB_EN;
->>>>>>> 24b8d41d
 }
 
 #define ufshcd_writel(hba, val, reg)	\
