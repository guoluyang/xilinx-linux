--- conflicted
+++ resolved
@@ -51,22 +51,10 @@
 #define NCR5380_abort                   sun3scsi_abort
 #define NCR5380_info                    sun3scsi_info
 
-<<<<<<< HEAD
-#define NCR5380_dma_recv_setup(instance, data, count) (count)
-#define NCR5380_dma_send_setup(instance, data, count) (count)
-#define NCR5380_dma_residual(instance) \
-        sun3scsi_dma_residual(instance)
-#define NCR5380_dma_xfer_len(instance, cmd, phase) \
-        sun3scsi_dma_xfer_len(cmd->SCp.this_residual, cmd)
-
-#define NCR5380_acquire_dma_irq(instance)    (1)
-#define NCR5380_release_dma_irq(instance)
-=======
 #define NCR5380_dma_xfer_len            sun3scsi_dma_xfer_len
 #define NCR5380_dma_recv_setup          sun3scsi_dma_count
 #define NCR5380_dma_send_setup          sun3scsi_dma_count
 #define NCR5380_dma_residual            sun3scsi_dma_residual
->>>>>>> 24b8d41d
 
 #include "NCR5380.h"
 
@@ -343,19 +331,12 @@
 	return last_residual;
 }
 
-<<<<<<< HEAD
-static inline unsigned long sun3scsi_dma_xfer_len(unsigned long wanted_len,
-                                                  struct scsi_cmnd *cmd)
-{
-	if (wanted_len < DMA_MIN_SIZE || cmd->request->cmd_type != REQ_TYPE_FS)
-=======
 static int sun3scsi_dma_xfer_len(struct NCR5380_hostdata *hostdata,
                                  struct scsi_cmnd *cmd)
 {
 	int wanted_len = cmd->SCp.this_residual;
 
 	if (wanted_len < DMA_MIN_SIZE || blk_rq_is_passthrough(cmd->request))
->>>>>>> 24b8d41d
 		return 0;
 
 	return wanted_len;
@@ -604,13 +585,10 @@
 
 	instance->irq = irq->start;
 
-<<<<<<< HEAD
-=======
 	hostdata = shost_priv(instance);
 	hostdata->base = mem->start;
 	hostdata->io = ioaddr;
 
->>>>>>> 24b8d41d
 	error = NCR5380_init(instance, host_flags);
 	if (error)
 		goto fail_init;
