--- conflicted
+++ resolved
@@ -238,13 +238,10 @@
 	{"NETAPP", "Universal Xport", "*", BLIST_NO_ULD_ATTACH},
 	{"LSI", "Universal Xport", "*", BLIST_NO_ULD_ATTACH},
 	{"ENGENIO", "Universal Xport", "*", BLIST_NO_ULD_ATTACH},
-<<<<<<< HEAD
-=======
 	{"LENOVO", "Universal Xport", "*", BLIST_NO_ULD_ATTACH},
 	{"FUJITSU", "Universal Xport", "*", BLIST_NO_ULD_ATTACH},
 	{"SanDisk", "Cruzer Blade", NULL, BLIST_TRY_VPD_PAGES |
 		BLIST_INQUIRY_36},
->>>>>>> 24b8d41d
 	{"SMSC", "USB 2 HS-CF", NULL, BLIST_SPARSELUN | BLIST_INQUIRY_36},
 	{"SONY", "CD-ROM CDU-8001", NULL, BLIST_BORKEN},
 	{"SONY", "TSL", NULL, BLIST_FORCELUN},		/* DDS3 & DDS4 autoloaders */
@@ -458,15 +455,6 @@
 			/*
 			 * vendor strings must be an exact match
 			 */
-<<<<<<< HEAD
-			if (memcmp(devinfo->vendor, vskip, vmax) ||
-					(vmax < sizeof(devinfo->vendor) &&
-						devinfo->vendor[vmax]))
-				continue;
-			if (memcmp(devinfo->model, mskip, mmax) ||
-					(mmax < sizeof(devinfo->model) &&
-						devinfo->model[mmax]))
-=======
 			if (vmax != strnlen(devinfo->vendor,
 					    sizeof(devinfo->vendor)) ||
 			    memcmp(devinfo->vendor, vskip, vmax))
@@ -478,7 +466,6 @@
 			 */
 			mlen = strnlen(devinfo->model, sizeof(devinfo->model));
 			if (mmax < mlen || memcmp(devinfo->model, mskip, mlen))
->>>>>>> 24b8d41d
 				continue;
 			return devinfo;
 		} else {
