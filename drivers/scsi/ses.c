// SPDX-License-Identifier: GPL-2.0-only
/*
 * SCSI Enclosure Services
 *
 * Copyright (C) 2008 James Bottomley <James.Bottomley@HansenPartnership.com>
 */

#include <linux/slab.h>
#include <linux/module.h>
#include <linux/kernel.h>
#include <linux/enclosure.h>
#include <asm/unaligned.h>

#include <scsi/scsi.h>
#include <scsi/scsi_cmnd.h>
#include <scsi/scsi_dbg.h>
#include <scsi/scsi_device.h>
#include <scsi/scsi_driver.h>
#include <scsi/scsi_host.h>

#include <scsi/scsi_transport_sas.h>

struct ses_device {
	unsigned char *page1;
	unsigned char *page1_types;
	unsigned char *page2;
	unsigned char *page10;
	short page1_len;
	short page1_num_types;
	short page2_len;
	short page10_len;
};

struct ses_component {
	u64 addr;
};

static bool ses_page2_supported(struct enclosure_device *edev)
{
	struct ses_device *ses_dev = edev->scratch;

	return (ses_dev->page2 != NULL);
}

static int ses_probe(struct device *dev)
{
	struct scsi_device *sdev = to_scsi_device(dev);
	int err = -ENODEV;

	if (sdev->type != TYPE_ENCLOSURE)
		goto out;

	err = 0;
	sdev_printk(KERN_NOTICE, sdev, "Attached Enclosure device\n");

 out:
	return err;
}

#define SES_TIMEOUT (30 * HZ)
#define SES_RETRIES 3

static void init_device_slot_control(unsigned char *dest_desc,
				     struct enclosure_component *ecomp,
				     unsigned char *status)
{
	memcpy(dest_desc, status, 4);
	dest_desc[0] = 0;
	/* only clear byte 1 for ENCLOSURE_COMPONENT_DEVICE */
	if (ecomp->type == ENCLOSURE_COMPONENT_DEVICE)
		dest_desc[1] = 0;
	dest_desc[2] &= 0xde;
	dest_desc[3] &= 0x3c;
}


static int ses_recv_diag(struct scsi_device *sdev, int page_code,
			 void *buf, int bufflen)
{
	int ret;
	unsigned char cmd[] = {
		RECEIVE_DIAGNOSTIC,
		1,		/* Set PCV bit */
		page_code,
		bufflen >> 8,
		bufflen & 0xff,
		0
	};
	unsigned char recv_page_code;

	ret =  scsi_execute_req(sdev, cmd, DMA_FROM_DEVICE, buf, bufflen,
				NULL, SES_TIMEOUT, SES_RETRIES, NULL);
	if (unlikely(ret))
		return ret;

	recv_page_code = ((unsigned char *)buf)[0];

	if (likely(recv_page_code == page_code))
		return ret;

	/* successful diagnostic but wrong page code.  This happens to some
	 * USB devices, just print a message and pretend there was an error */

	sdev_printk(KERN_ERR, sdev,
		    "Wrong diagnostic page; asked for %d got %u\n",
		    page_code, recv_page_code);

	return -EINVAL;
}

static int ses_send_diag(struct scsi_device *sdev, int page_code,
			 void *buf, int bufflen)
{
	u32 result;

	unsigned char cmd[] = {
		SEND_DIAGNOSTIC,
		0x10,		/* Set PF bit */
		0,
		bufflen >> 8,
		bufflen & 0xff,
		0
	};

	result = scsi_execute_req(sdev, cmd, DMA_TO_DEVICE, buf, bufflen,
				  NULL, SES_TIMEOUT, SES_RETRIES, NULL);
	if (result)
		sdev_printk(KERN_ERR, sdev, "SEND DIAGNOSTIC result: %8x\n",
			    result);
	return result;
}

static int ses_set_page2_descriptor(struct enclosure_device *edev,
				      struct enclosure_component *ecomp,
				      unsigned char *desc)
{
	int i, j, count = 0, descriptor = ecomp->number;
	struct scsi_device *sdev = to_scsi_device(edev->edev.parent);
	struct ses_device *ses_dev = edev->scratch;
	unsigned char *type_ptr = ses_dev->page1_types;
	unsigned char *desc_ptr = ses_dev->page2 + 8;

	/* Clear everything */
	memset(desc_ptr, 0, ses_dev->page2_len - 8);
	for (i = 0; i < ses_dev->page1_num_types; i++, type_ptr += 4) {
		for (j = 0; j < type_ptr[1]; j++) {
			desc_ptr += 4;
			if (type_ptr[0] != ENCLOSURE_COMPONENT_DEVICE &&
			    type_ptr[0] != ENCLOSURE_COMPONENT_ARRAY_DEVICE)
				continue;
			if (count++ == descriptor) {
				memcpy(desc_ptr, desc, 4);
				/* set select */
				desc_ptr[0] |= 0x80;
				/* clear reserved, just in case */
				desc_ptr[0] &= 0xf0;
			}
		}
	}

	return ses_send_diag(sdev, 2, ses_dev->page2, ses_dev->page2_len);
}

static unsigned char *ses_get_page2_descriptor(struct enclosure_device *edev,
				      struct enclosure_component *ecomp)
{
	int i, j, count = 0, descriptor = ecomp->number;
	struct scsi_device *sdev = to_scsi_device(edev->edev.parent);
	struct ses_device *ses_dev = edev->scratch;
	unsigned char *type_ptr = ses_dev->page1_types;
	unsigned char *desc_ptr = ses_dev->page2 + 8;

	if (ses_recv_diag(sdev, 2, ses_dev->page2, ses_dev->page2_len) < 0)
		return NULL;

	for (i = 0; i < ses_dev->page1_num_types; i++, type_ptr += 4) {
		for (j = 0; j < type_ptr[1]; j++) {
			desc_ptr += 4;
			if (type_ptr[0] != ENCLOSURE_COMPONENT_DEVICE &&
			    type_ptr[0] != ENCLOSURE_COMPONENT_ARRAY_DEVICE)
				continue;
			if (count++ == descriptor)
				return desc_ptr;
		}
	}
	return NULL;
}

/* For device slot and array device slot elements, byte 3 bit 6
 * is "fault sensed" while byte 3 bit 5 is "fault reqstd". As this
 * code stands these bits are shifted 4 positions right so in
 * sysfs they will appear as bits 2 and 1 respectively. Strange. */
static void ses_get_fault(struct enclosure_device *edev,
			  struct enclosure_component *ecomp)
{
	unsigned char *desc;

	if (!ses_page2_supported(edev)) {
		ecomp->fault = 0;
		return;
	}
	desc = ses_get_page2_descriptor(edev, ecomp);
	if (desc)
		ecomp->fault = (desc[3] & 0x60) >> 4;
}

static int ses_set_fault(struct enclosure_device *edev,
			  struct enclosure_component *ecomp,
			 enum enclosure_component_setting val)
{
	unsigned char desc[4];
	unsigned char *desc_ptr;

	if (!ses_page2_supported(edev))
		return -EINVAL;

	desc_ptr = ses_get_page2_descriptor(edev, ecomp);

	if (!desc_ptr)
		return -EIO;

	init_device_slot_control(desc, ecomp, desc_ptr);

	switch (val) {
	case ENCLOSURE_SETTING_DISABLED:
		desc[3] &= 0xdf;
		break;
	case ENCLOSURE_SETTING_ENABLED:
		desc[3] |= 0x20;
		break;
	default:
		/* SES doesn't do the SGPIO blink settings */
		return -EINVAL;
	}

	return ses_set_page2_descriptor(edev, ecomp, desc);
}

static void ses_get_status(struct enclosure_device *edev,
			   struct enclosure_component *ecomp)
{
	unsigned char *desc;

	if (!ses_page2_supported(edev)) {
		ecomp->status = 0;
		return;
	}
	desc = ses_get_page2_descriptor(edev, ecomp);
	if (desc)
		ecomp->status = (desc[0] & 0x0f);
}

static void ses_get_locate(struct enclosure_device *edev,
			   struct enclosure_component *ecomp)
{
	unsigned char *desc;

	if (!ses_page2_supported(edev)) {
		ecomp->locate = 0;
		return;
	}
	desc = ses_get_page2_descriptor(edev, ecomp);
	if (desc)
		ecomp->locate = (desc[2] & 0x02) ? 1 : 0;
}

static int ses_set_locate(struct enclosure_device *edev,
			  struct enclosure_component *ecomp,
			  enum enclosure_component_setting val)
{
	unsigned char desc[4];
	unsigned char *desc_ptr;

	if (!ses_page2_supported(edev))
		return -EINVAL;

	desc_ptr = ses_get_page2_descriptor(edev, ecomp);

	if (!desc_ptr)
		return -EIO;

	init_device_slot_control(desc, ecomp, desc_ptr);

	switch (val) {
	case ENCLOSURE_SETTING_DISABLED:
		desc[2] &= 0xfd;
		break;
	case ENCLOSURE_SETTING_ENABLED:
		desc[2] |= 0x02;
		break;
	default:
		/* SES doesn't do the SGPIO blink settings */
		return -EINVAL;
	}
	return ses_set_page2_descriptor(edev, ecomp, desc);
}

static int ses_set_active(struct enclosure_device *edev,
			  struct enclosure_component *ecomp,
			  enum enclosure_component_setting val)
{
	unsigned char desc[4];
	unsigned char *desc_ptr;

	if (!ses_page2_supported(edev))
		return -EINVAL;

	desc_ptr = ses_get_page2_descriptor(edev, ecomp);

	if (!desc_ptr)
		return -EIO;

	init_device_slot_control(desc, ecomp, desc_ptr);

	switch (val) {
	case ENCLOSURE_SETTING_DISABLED:
		desc[2] &= 0x7f;
		ecomp->active = 0;
		break;
	case ENCLOSURE_SETTING_ENABLED:
		desc[2] |= 0x80;
		ecomp->active = 1;
		break;
	default:
		/* SES doesn't do the SGPIO blink settings */
		return -EINVAL;
	}
	return ses_set_page2_descriptor(edev, ecomp, desc);
}

static int ses_show_id(struct enclosure_device *edev, char *buf)
{
	struct ses_device *ses_dev = edev->scratch;
	unsigned long long id = get_unaligned_be64(ses_dev->page1+8+4);

	return sprintf(buf, "%#llx\n", id);
}

static void ses_get_power_status(struct enclosure_device *edev,
				 struct enclosure_component *ecomp)
{
	unsigned char *desc;

	if (!ses_page2_supported(edev)) {
		ecomp->power_status = 0;
		return;
	}

	desc = ses_get_page2_descriptor(edev, ecomp);
	if (desc)
		ecomp->power_status = (desc[3] & 0x10) ? 0 : 1;
}

static int ses_set_power_status(struct enclosure_device *edev,
				struct enclosure_component *ecomp,
				int val)
{
	unsigned char desc[4];
	unsigned char *desc_ptr;

	if (!ses_page2_supported(edev))
		return -EINVAL;

	desc_ptr = ses_get_page2_descriptor(edev, ecomp);

	if (!desc_ptr)
		return -EIO;

	init_device_slot_control(desc, ecomp, desc_ptr);

	switch (val) {
	/* power = 1 is device_off = 0 and vice versa */
	case 0:
		desc[3] |= 0x10;
		break;
	case 1:
		desc[3] &= 0xef;
		break;
	default:
		return -EINVAL;
	}
	ecomp->power_status = val;
	return ses_set_page2_descriptor(edev, ecomp, desc);
}

static struct enclosure_component_callbacks ses_enclosure_callbacks = {
	.get_fault		= ses_get_fault,
	.set_fault		= ses_set_fault,
	.get_status		= ses_get_status,
	.get_locate		= ses_get_locate,
	.set_locate		= ses_set_locate,
	.get_power_status	= ses_get_power_status,
	.set_power_status	= ses_set_power_status,
	.set_active		= ses_set_active,
	.show_id		= ses_show_id,
};

struct ses_host_edev {
	struct Scsi_Host *shost;
	struct enclosure_device *edev;
};

#if 0
int ses_match_host(struct enclosure_device *edev, void *data)
{
	struct ses_host_edev *sed = data;
	struct scsi_device *sdev;

	if (!scsi_is_sdev_device(edev->edev.parent))
		return 0;

	sdev = to_scsi_device(edev->edev.parent);

	if (sdev->host != sed->shost)
		return 0;

	sed->edev = edev;
	return 1;
}
#endif  /*  0  */

static void ses_process_descriptor(struct enclosure_component *ecomp,
				   unsigned char *desc)
{
	int eip = desc[0] & 0x10;
	int invalid = desc[0] & 0x80;
	enum scsi_protocol proto = desc[0] & 0x0f;
	u64 addr = 0;
	int slot = -1;
	struct ses_component *scomp = ecomp->scratch;
	unsigned char *d;

	if (invalid)
		return;

	switch (proto) {
	case SCSI_PROTOCOL_FCP:
		if (eip) {
			d = desc + 4;
			slot = d[3];
		}
		break;
	case SCSI_PROTOCOL_SAS:
		if (eip) {
			d = desc + 4;
			slot = d[3];
			d = desc + 8;
		} else
			d = desc + 4;
		/* only take the phy0 addr */
		addr = (u64)d[12] << 56 |
			(u64)d[13] << 48 |
			(u64)d[14] << 40 |
			(u64)d[15] << 32 |
			(u64)d[16] << 24 |
			(u64)d[17] << 16 |
			(u64)d[18] << 8 |
			(u64)d[19];
		break;
	default:
		/* FIXME: Need to add more protocols than just SAS */
		break;
	}
	ecomp->slot = slot;
	scomp->addr = addr;
}

struct efd {
	u64 addr;
	struct device *dev;
};

static int ses_enclosure_find_by_addr(struct enclosure_device *edev,
				      void *data)
{
	struct efd *efd = data;
	int i;
	struct ses_component *scomp;

	if (!edev->component[0].scratch)
		return 0;

	for (i = 0; i < edev->components; i++) {
		scomp = edev->component[i].scratch;
		if (scomp->addr != efd->addr)
			continue;

		if (enclosure_add_device(edev, i, efd->dev) == 0)
			kobject_uevent(&efd->dev->kobj, KOBJ_CHANGE);
		return 1;
	}
	return 0;
}

#define INIT_ALLOC_SIZE 32

static void ses_enclosure_data_process(struct enclosure_device *edev,
				       struct scsi_device *sdev,
				       int create)
{
	u32 result;
	unsigned char *buf = NULL, *type_ptr, *desc_ptr, *addl_desc_ptr = NULL;
	int i, j, page7_len, len, components;
	struct ses_device *ses_dev = edev->scratch;
	int types = ses_dev->page1_num_types;
	unsigned char *hdr_buf = kzalloc(INIT_ALLOC_SIZE, GFP_KERNEL);

	if (!hdr_buf)
		goto simple_populate;

	/* re-read page 10 */
	if (ses_dev->page10)
		ses_recv_diag(sdev, 10, ses_dev->page10, ses_dev->page10_len);
	/* Page 7 for the descriptors is optional */
	result = ses_recv_diag(sdev, 7, hdr_buf, INIT_ALLOC_SIZE);
	if (result)
		goto simple_populate;

	page7_len = len = (hdr_buf[2] << 8) + hdr_buf[3] + 4;
	/* add 1 for trailing '\0' we'll use */
	buf = kzalloc(len + 1, GFP_KERNEL);
	if (!buf)
		goto simple_populate;
	result = ses_recv_diag(sdev, 7, buf, len);
	if (result) {
 simple_populate:
		kfree(buf);
		buf = NULL;
		desc_ptr = NULL;
		len = 0;
		page7_len = 0;
	} else {
		desc_ptr = buf + 8;
		len = (desc_ptr[2] << 8) + desc_ptr[3];
		/* skip past overall descriptor */
		desc_ptr += len + 4;
	}
	if (ses_dev->page10)
		addl_desc_ptr = ses_dev->page10 + 8;
	type_ptr = ses_dev->page1_types;
	components = 0;
	for (i = 0; i < types; i++, type_ptr += 4) {
		for (j = 0; j < type_ptr[1]; j++) {
			char *name = NULL;
			struct enclosure_component *ecomp;

			if (desc_ptr) {
				if (desc_ptr >= buf + page7_len) {
					desc_ptr = NULL;
				} else {
					len = (desc_ptr[2] << 8) + desc_ptr[3];
					desc_ptr += 4;
					/* Add trailing zero - pushes into
					 * reserved space */
					desc_ptr[len] = '\0';
					name = desc_ptr;
				}
			}
			if (type_ptr[0] == ENCLOSURE_COMPONENT_DEVICE ||
			    type_ptr[0] == ENCLOSURE_COMPONENT_ARRAY_DEVICE) {

				if (create)
					ecomp =	enclosure_component_alloc(
						edev,
						components++,
						type_ptr[0],
						name);
				else
					ecomp = &edev->component[components++];

				if (!IS_ERR(ecomp)) {
					if (addl_desc_ptr)
						ses_process_descriptor(
							ecomp,
							addl_desc_ptr);
					if (create)
						enclosure_component_register(
							ecomp);
				}
			}
			if (desc_ptr)
				desc_ptr += len;

			if (addl_desc_ptr &&
			    /* only find additional descriptions for specific devices */
			    (type_ptr[0] == ENCLOSURE_COMPONENT_DEVICE ||
			     type_ptr[0] == ENCLOSURE_COMPONENT_ARRAY_DEVICE ||
			     type_ptr[0] == ENCLOSURE_COMPONENT_SAS_EXPANDER ||
			     /* these elements are optional */
			     type_ptr[0] == ENCLOSURE_COMPONENT_SCSI_TARGET_PORT ||
			     type_ptr[0] == ENCLOSURE_COMPONENT_SCSI_INITIATOR_PORT ||
			     type_ptr[0] == ENCLOSURE_COMPONENT_CONTROLLER_ELECTRONICS))
				addl_desc_ptr += addl_desc_ptr[1] + 2;

		}
	}
	kfree(buf);
	kfree(hdr_buf);
}

static void ses_match_to_enclosure(struct enclosure_device *edev,
				   struct scsi_device *sdev,
				   int refresh)
{
	struct scsi_device *edev_sdev = to_scsi_device(edev->edev.parent);
	struct efd efd = {
		.addr = 0,
	};

	if (refresh)
		ses_enclosure_data_process(edev, edev_sdev, 0);

<<<<<<< HEAD
	if (scsi_is_sas_rphy(&sdev->sdev_gendev))
=======
	if (scsi_is_sas_rphy(sdev->sdev_target->dev.parent))
>>>>>>> 24b8d41d
		efd.addr = sas_get_address(sdev);

	if (efd.addr) {
		efd.dev = &sdev->sdev_gendev;

		enclosure_for_each_device(ses_enclosure_find_by_addr, &efd);
	}
}

static int ses_intf_add(struct device *cdev,
			struct class_interface *intf)
{
	struct scsi_device *sdev = to_scsi_device(cdev->parent);
	struct scsi_device *tmp_sdev;
	unsigned char *buf = NULL, *hdr_buf, *type_ptr, page;
	struct ses_device *ses_dev;
	u32 result;
	int i, types, len, components = 0;
	int err = -ENOMEM;
	int num_enclosures;
	struct enclosure_device *edev;
	struct ses_component *scomp = NULL;

	if (!scsi_device_enclosure(sdev)) {
		/* not an enclosure, but might be in one */
		struct enclosure_device *prev = NULL;

		while ((edev = enclosure_find(&sdev->host->shost_gendev, prev)) != NULL) {
			ses_match_to_enclosure(edev, sdev, 1);
			prev = edev;
		}
		return -ENODEV;
	}

	/* TYPE_ENCLOSURE prints a message in probe */
	if (sdev->type != TYPE_ENCLOSURE)
		sdev_printk(KERN_NOTICE, sdev, "Embedded Enclosure Device\n");

	ses_dev = kzalloc(sizeof(*ses_dev), GFP_KERNEL);
	hdr_buf = kzalloc(INIT_ALLOC_SIZE, GFP_KERNEL);
	if (!hdr_buf || !ses_dev)
		goto err_init_free;

	page = 1;
	result = ses_recv_diag(sdev, page, hdr_buf, INIT_ALLOC_SIZE);
	if (result)
		goto recv_failed;

	len = (hdr_buf[2] << 8) + hdr_buf[3] + 4;
	buf = kzalloc(len, GFP_KERNEL);
	if (!buf)
		goto err_free;

	result = ses_recv_diag(sdev, page, buf, len);
	if (result)
		goto recv_failed;

	types = 0;

	/* we always have one main enclosure and the rest are referred
	 * to as secondary subenclosures */
	num_enclosures = buf[1] + 1;

	/* begin at the enclosure descriptor */
	type_ptr = buf + 8;
	/* skip all the enclosure descriptors */
	for (i = 0; i < num_enclosures && type_ptr < buf + len; i++) {
		types += type_ptr[2];
		type_ptr += type_ptr[3] + 4;
	}

	ses_dev->page1_types = type_ptr;
	ses_dev->page1_num_types = types;

	for (i = 0; i < types && type_ptr < buf + len; i++, type_ptr += 4) {
		if (type_ptr[0] == ENCLOSURE_COMPONENT_DEVICE ||
		    type_ptr[0] == ENCLOSURE_COMPONENT_ARRAY_DEVICE)
			components += type_ptr[1];
	}
	ses_dev->page1 = buf;
	ses_dev->page1_len = len;
	buf = NULL;

	page = 2;
	result = ses_recv_diag(sdev, page, hdr_buf, INIT_ALLOC_SIZE);
	if (result)
		goto page2_not_supported;

	len = (hdr_buf[2] << 8) + hdr_buf[3] + 4;
	buf = kzalloc(len, GFP_KERNEL);
	if (!buf)
		goto err_free;

	/* make sure getting page 2 actually works */
	result = ses_recv_diag(sdev, 2, buf, len);
	if (result)
		goto recv_failed;
	ses_dev->page2 = buf;
	ses_dev->page2_len = len;
	buf = NULL;

	/* The additional information page --- allows us
	 * to match up the devices */
	page = 10;
	result = ses_recv_diag(sdev, page, hdr_buf, INIT_ALLOC_SIZE);
	if (!result) {

		len = (hdr_buf[2] << 8) + hdr_buf[3] + 4;
		buf = kzalloc(len, GFP_KERNEL);
		if (!buf)
			goto err_free;

		result = ses_recv_diag(sdev, page, buf, len);
		if (result)
			goto recv_failed;
		ses_dev->page10 = buf;
		ses_dev->page10_len = len;
		buf = NULL;
	}
page2_not_supported:
	scomp = kcalloc(components, sizeof(struct ses_component), GFP_KERNEL);
	if (!scomp)
		goto err_free;

	edev = enclosure_register(cdev->parent, dev_name(&sdev->sdev_gendev),
				  components, &ses_enclosure_callbacks);
	if (IS_ERR(edev)) {
		err = PTR_ERR(edev);
		goto err_free;
	}

	kfree(hdr_buf);

	edev->scratch = ses_dev;
	for (i = 0; i < components; i++)
		edev->component[i].scratch = scomp + i;

	ses_enclosure_data_process(edev, sdev, 1);

	/* see if there are any devices matching before
	 * we found the enclosure */
	shost_for_each_device(tmp_sdev, sdev->host) {
		if (tmp_sdev->lun != 0 || scsi_device_enclosure(tmp_sdev))
			continue;
		ses_match_to_enclosure(edev, tmp_sdev, 0);
	}

	return 0;

 recv_failed:
	sdev_printk(KERN_ERR, sdev, "Failed to get diagnostic page 0x%x\n",
		    page);
	err = -ENODEV;
 err_free:
	kfree(buf);
	kfree(scomp);
	kfree(ses_dev->page10);
	kfree(ses_dev->page2);
	kfree(ses_dev->page1);
 err_init_free:
	kfree(ses_dev);
	kfree(hdr_buf);
	sdev_printk(KERN_ERR, sdev, "Failed to bind enclosure %d\n", err);
	return err;
}

static int ses_remove(struct device *dev)
{
	return 0;
}

static void ses_intf_remove_component(struct scsi_device *sdev)
{
	struct enclosure_device *edev, *prev = NULL;

	while ((edev = enclosure_find(&sdev->host->shost_gendev, prev)) != NULL) {
		prev = edev;
		if (!enclosure_remove_device(edev, &sdev->sdev_gendev))
			break;
	}
	if (edev)
		put_device(&edev->edev);
}

static void ses_intf_remove_enclosure(struct scsi_device *sdev)
{
	struct enclosure_device *edev;
	struct ses_device *ses_dev;

	/*  exact match to this enclosure */
	edev = enclosure_find(&sdev->sdev_gendev, NULL);
	if (!edev)
		return;

	enclosure_unregister(edev);

	ses_dev = edev->scratch;
	edev->scratch = NULL;

	kfree(ses_dev->page10);
	kfree(ses_dev->page1);
	kfree(ses_dev->page2);
	kfree(ses_dev);

	kfree(edev->component[0].scratch);

	put_device(&edev->edev);
}

static void ses_intf_remove(struct device *cdev,
			    struct class_interface *intf)
{
	struct scsi_device *sdev = to_scsi_device(cdev->parent);

	if (!scsi_device_enclosure(sdev))
		ses_intf_remove_component(sdev);
	else
		ses_intf_remove_enclosure(sdev);
}

static struct class_interface ses_interface = {
	.add_dev	= ses_intf_add,
	.remove_dev	= ses_intf_remove,
};

static struct scsi_driver ses_template = {
	.gendrv = {
		.name		= "ses",
		.owner		= THIS_MODULE,
		.probe		= ses_probe,
		.remove		= ses_remove,
	},
};

static int __init ses_init(void)
{
	int err;

	err = scsi_register_interface(&ses_interface);
	if (err)
		return err;

	err = scsi_register_driver(&ses_template.gendrv);
	if (err)
		goto out_unreg;

	return 0;

 out_unreg:
	scsi_unregister_interface(&ses_interface);
	return err;
}

static void __exit ses_exit(void)
{
	scsi_unregister_driver(&ses_template.gendrv);
	scsi_unregister_interface(&ses_interface);
}

module_init(ses_init);
module_exit(ses_exit);

MODULE_ALIAS_SCSI_DEVICE(TYPE_ENCLOSURE);

MODULE_AUTHOR("James Bottomley");
MODULE_DESCRIPTION("SCSI Enclosure Services (ses) driver");
MODULE_LICENSE("GPL v2");<|MERGE_RESOLUTION|>--- conflicted
+++ resolved
@@ -610,11 +610,7 @@
 	if (refresh)
 		ses_enclosure_data_process(edev, edev_sdev, 0);
 
-<<<<<<< HEAD
-	if (scsi_is_sas_rphy(&sdev->sdev_gendev))
-=======
 	if (scsi_is_sas_rphy(sdev->sdev_target->dev.parent))
->>>>>>> 24b8d41d
 		efd.addr = sas_get_address(sdev);
 
 	if (efd.addr) {
@@ -809,8 +805,6 @@
 	if (!edev)
 		return;
 
-	enclosure_unregister(edev);
-
 	ses_dev = edev->scratch;
 	edev->scratch = NULL;
 
@@ -822,6 +816,7 @@
 	kfree(edev->component[0].scratch);
 
 	put_device(&edev->edev);
+	enclosure_unregister(edev);
 }
 
 static void ses_intf_remove(struct device *cdev,
