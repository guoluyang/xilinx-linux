--- conflicted
+++ resolved
@@ -121,12 +121,8 @@
 		"cdev 0x%p, p# %u.\n", cdev, cdev->nports);
 	cxgbi_hbas_remove(cdev);
 	cxgbi_device_portmap_cleanup(cdev);
-<<<<<<< HEAD
-	cxgbi_ppm_release(cdev->cdev2ppm(cdev));
-=======
 	if (cdev->cdev2ppm)
 		cxgbi_ppm_release(cdev->cdev2ppm(cdev));
->>>>>>> 24b8d41d
 	if (cdev->pmap.max_connect)
 		kvfree(cdev->pmap.port_csk);
 	kfree(cdev);
@@ -1155,20 +1151,6 @@
 	/* Caution: for protection sdb, sdb->length is invalid */
 }
 
-<<<<<<< HEAD
-static inline void
-scmd_get_params(struct scsi_cmnd *sc, struct scatterlist **sgl,
-		unsigned int *sgcnt, unsigned int *dlen,
-		unsigned int prot)
-{
-	struct scsi_data_buffer *sdb = prot ? scsi_prot(sc) : scsi_out(sc);
-
-	*sgl = sdb->table.sgl;
-	*sgcnt = sdb->table.nents;
-	*dlen = sdb->length;
-	/* Caution: for protection sdb, sdb->length is invalid */
-}
-
 void cxgbi_ddp_set_one_ppod(struct cxgbi_pagepod *ppod,
 			    struct cxgbi_task_tag_info *ttinfo,
 			    struct scatterlist **sg_pp, unsigned int *sg_off)
@@ -1186,25 +1168,6 @@
 		len = sg_dma_len(sg);
 	}
 
-=======
-void cxgbi_ddp_set_one_ppod(struct cxgbi_pagepod *ppod,
-			    struct cxgbi_task_tag_info *ttinfo,
-			    struct scatterlist **sg_pp, unsigned int *sg_off)
-{
-	struct scatterlist *sg = sg_pp ? *sg_pp : NULL;
-	unsigned int offset = sg_off ? *sg_off : 0;
-	dma_addr_t addr = 0UL;
-	unsigned int len = 0;
-	int i;
-
-	memcpy(ppod, &ttinfo->hdr, sizeof(struct cxgbi_pagepod_hdr));
-
-	if (sg) {
-		addr = sg_dma_address(sg);
-		len = sg_dma_len(sg);
-	}
-
->>>>>>> 24b8d41d
 	for (i = 0; i < PPOD_PAGES_MAX; i++) {
 		if (sg) {
 			ppod->addr[i] = cpu_to_be64(addr + offset);
@@ -1242,27 +1205,6 @@
 	ppod->addr[i] = sg ? cpu_to_be64(addr + offset) : 0ULL;
 }
 EXPORT_SYMBOL_GPL(cxgbi_ddp_set_one_ppod);
-<<<<<<< HEAD
-
-/*
- * APIs interacting with open-iscsi libraries
- */
-
-static unsigned char padding[4];
-
-void cxgbi_ddp_ppm_setup(void **ppm_pp, struct cxgbi_device *cdev,
-			 struct cxgbi_tag_format *tformat, unsigned int ppmax,
-			 unsigned int llimit, unsigned int start,
-			 unsigned int rsvd_factor)
-{
-	int err = cxgbi_ppm_init(ppm_pp, cdev->ports[0], cdev->pdev,
-				cdev->lldev, tformat, ppmax, llimit, start,
-				rsvd_factor);
-
-	if (err >= 0) {
-		struct cxgbi_ppm *ppm = (struct cxgbi_ppm *)(*ppm_pp);
-
-=======
 
 /*
  * APIs interacting with open-iscsi libraries
@@ -1281,7 +1223,6 @@
 	if (err >= 0) {
 		struct cxgbi_ppm *ppm = (struct cxgbi_ppm *)(*ppm_pp);
 
->>>>>>> 24b8d41d
 		if (ppm->ppmax < 1024 ||
 		    ppm->tformat.pgsz_idx_dflt >= DDP_PGIDX_MAX)
 			cdev->flags |= CXGBI_FLAG_DDP_OFF;
@@ -1289,33 +1230,20 @@
 	} else {
 		cdev->flags |= CXGBI_FLAG_DDP_OFF;
 	}
-<<<<<<< HEAD
+
+	return err;
 }
 EXPORT_SYMBOL_GPL(cxgbi_ddp_ppm_setup);
 
-=======
-
-	return err;
-}
-EXPORT_SYMBOL_GPL(cxgbi_ddp_ppm_setup);
-
->>>>>>> 24b8d41d
 static int cxgbi_ddp_sgl_check(struct scatterlist *sgl, int nents)
 {
 	int i;
 	int last_sgidx = nents - 1;
 	struct scatterlist *sg = sgl;
-<<<<<<< HEAD
 
 	for (i = 0; i < nents; i++, sg = sg_next(sg)) {
 		unsigned int len = sg->length + sg->offset;
 
-=======
-
-	for (i = 0; i < nents; i++, sg = sg_next(sg)) {
-		unsigned int len = sg->length + sg->offset;
-
->>>>>>> 24b8d41d
 		if ((sg->offset & 0x3) || (i && sg->offset) ||
 		    ((i != last_sgidx) && len != PAGE_SIZE)) {
 			log_debug(1 << CXGBI_DBG_DDP,
@@ -1432,12 +1360,7 @@
 	log_debug(1 << CXGBI_DBG_DDP,
 		  "cdev 0x%p, task 0x%p, release tag 0x%x.\n",
 		  cdev, task, tag);
-<<<<<<< HEAD
-	if (sc &&
-	    (scsi_bidi_cmnd(sc) || sc->sc_data_direction == DMA_FROM_DEVICE) &&
-=======
 	if (sc && sc->sc_data_direction == DMA_FROM_DEVICE &&
->>>>>>> 24b8d41d
 	    cxgbi_ppm_is_ddp_tag(ppm, tag)) {
 		struct cxgbi_task_data *tdata = iscsi_task_cxgbi_data(task);
 		struct cxgbi_task_tag_info *ttinfo = &tdata->ttinfo;
@@ -1469,13 +1392,7 @@
 	u32 tag = 0;
 	int err = -EINVAL;
 
-<<<<<<< HEAD
-	if (sc &&
-	    (scsi_bidi_cmnd(sc) || sc->sc_data_direction == DMA_FROM_DEVICE)
-	) {
-=======
 	if (sc && sc->sc_data_direction == DMA_FROM_DEVICE) {
->>>>>>> 24b8d41d
 		struct cxgbi_task_data *tdata = iscsi_task_cxgbi_data(task);
 		struct cxgbi_task_tag_info *ttinfo = &tdata->ttinfo;
 
@@ -2448,16 +2365,10 @@
 	struct iscsi_tcp_task *tcp_task = task->dd_data;
 	struct cxgbi_task_data *tdata = iscsi_task_cxgbi_data(task);
 	struct cxgbi_task_tag_info *ttinfo = &tdata->ttinfo;
-<<<<<<< HEAD
-	struct sk_buff *skb = tdata->skb;
-	struct cxgbi_sock *csk = NULL;
-	unsigned int datalen;
-=======
 	struct sk_buff *skb;
 	struct cxgbi_sock *csk = NULL;
 	u32 pdulen = 0;
 	u32 datalen;
->>>>>>> 24b8d41d
 	int err;
 
 	if (!tcp_task || (tcp_task->dd_data != tdata)) {
@@ -2476,23 +2387,15 @@
 
 	if (cconn && cconn->cep)
 		csk = cconn->cep->csk;
-<<<<<<< HEAD
-=======
-
->>>>>>> 24b8d41d
+
 	if (!csk) {
 		log_debug(1 << CXGBI_DBG_ISCSI | 1 << CXGBI_DBG_PDU_TX,
 			  "task 0x%p, csk gone.\n", task);
 		return -EPIPE;
 	}
 
-<<<<<<< HEAD
-	datalen = skb->data_len;
-	tdata->skb = NULL;
-=======
 	tdata->skb = NULL;
 	datalen = skb->data_len;
->>>>>>> 24b8d41d
 
 	/* write ppod first if using ofldq to write ppod */
 	if (ttinfo->flags & CXGBI_PPOD_INFO_FLAG_VALID) {
@@ -2505,14 +2408,10 @@
 			/* continue. Let fl get the data */
 	}
 
-<<<<<<< HEAD
-	err = cxgbi_sock_send_pdus(cconn->cep->csk, skb);
-=======
 	if (!task->sc)
 		memcpy(skb->data, task->hdr, SKB_TX_ISCSI_PDU_HEADER_MAX);
 
 	err = cxgbi_sock_send_skb(csk, skb);
->>>>>>> 24b8d41d
 	if (err > 0) {
 		pdulen += err;
 
@@ -2585,22 +2484,16 @@
 		task, tdata->skb, task->hdr_itt);
 
 	tcp_task->dd_data = NULL;
-<<<<<<< HEAD
-=======
 
 	if (!task->sc)
 		kfree(task->hdr);
 	task->hdr = NULL;
 
->>>>>>> 24b8d41d
 	/*  never reached the xmit task callout */
 	if (tdata->skb) {
 		__kfree_skb(tdata->skb);
-<<<<<<< HEAD
-=======
 		tdata->skb = NULL;
 	}
->>>>>>> 24b8d41d
 
 	task_release_itt(task, task->hdr_itt);
 	memset(tdata, 0, sizeof(*tdata));
@@ -2795,11 +2688,7 @@
 
 	ppm = csk->cdev->cdev2ppm(csk->cdev);
 	err = csk->cdev->csk_ddp_setup_pgidx(csk, csk->tid,
-<<<<<<< HEAD
-					     ppm->tformat.pgsz_idx_dflt, 0);
-=======
 					     ppm->tformat.pgsz_idx_dflt);
->>>>>>> 24b8d41d
 	if (err < 0)
 		return err;
 
@@ -3184,8 +3073,6 @@
 static int __init libcxgbi_init_module(void)
 {
 	pr_info("%s", version);
-<<<<<<< HEAD
-=======
 
 	BUILD_BUG_ON(sizeof_field(struct sk_buff, cb) <
 		     sizeof(struct cxgbi_skb_cb));
@@ -3193,7 +3080,6 @@
 	if (!rsvd_page)
 		return -ENOMEM;
 
->>>>>>> 24b8d41d
 	return 0;
 }
 
