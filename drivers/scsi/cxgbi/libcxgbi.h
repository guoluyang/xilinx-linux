/*
 * libcxgbi.h: Chelsio common library for T3/T4 iSCSI driver.
 *
 * Copyright (c) 2010-2015 Chelsio Communications, Inc.
 *
 * This program is free software; you can redistribute it and/or modify
 * it under the terms of the GNU General Public License as published by
 * the Free Software Foundation.
 *
 * Written by: Karen Xie (kxie@chelsio.com)
 * Written by: Rakesh Ranjan (rranjan@chelsio.com)
 */

#ifndef	__LIBCXGBI_H__
#define	__LIBCXGBI_H__

#include <linux/kernel.h>
#include <linux/errno.h>
#include <linux/types.h>
#include <linux/debugfs.h>
#include <linux/list.h>
#include <linux/netdevice.h>
#include <linux/if_vlan.h>
#include <linux/scatterlist.h>
#include <linux/skbuff.h>
#include <linux/vmalloc.h>
#include <linux/version.h>
#include <scsi/scsi_device.h>
#include <scsi/libiscsi_tcp.h>

#include <libcxgb_ppm.h>

enum cxgbi_dbg_flag {
	CXGBI_DBG_ISCSI,
	CXGBI_DBG_DDP,
	CXGBI_DBG_TOE,
	CXGBI_DBG_SOCK,

	CXGBI_DBG_PDU_TX,
	CXGBI_DBG_PDU_RX,
	CXGBI_DBG_DEV,
};

#define log_debug(level, fmt, ...)	\
	do {	\
		if (dbg_level & (level)) \
			pr_info(fmt, ##__VA_ARGS__); \
	} while (0)

#define pr_info_ipaddr(fmt_trail,					\
			addr1, addr2, args_trail...)			\
do {									\
	if (!((1 << CXGBI_DBG_SOCK) & dbg_level))			\
		break;							\
	pr_info("%pISpc - %pISpc, " fmt_trail,				\
		addr1, addr2, args_trail);				\
} while (0)

/* max. connections per adapter */
#define CXGBI_MAX_CONN		16384

/* always allocate rooms for AHS */
#define SKB_TX_ISCSI_PDU_HEADER_MAX	\
	(sizeof(struct iscsi_hdr) + ISCSI_MAX_AHS_SIZE)

#define	ISCSI_PDU_NONPAYLOAD_LEN	312 /* bhs(48) + ahs(256) + digest(8)*/

/*
 * align pdu size to multiple of 512 for better performance
 */
#define cxgbi_align_pdu_size(n) do { n = (n) & (~511); } while (0)

#define ULP2_MODE_ISCSI		2

#define ULP2_MAX_PKT_SIZE	16224
#define ULP2_MAX_PDU_PAYLOAD	\
	(ULP2_MAX_PKT_SIZE - ISCSI_PDU_NONPAYLOAD_LEN)

#define CXGBI_ULP2_MAX_ISO_PAYLOAD	65535

#define CXGBI_MAX_ISO_DATA_IN_SKB	\
	min_t(u32, MAX_SKB_FRAGS << PAGE_SHIFT, CXGBI_ULP2_MAX_ISO_PAYLOAD)

#define cxgbi_is_iso_config(csk)	((csk)->cdev->skb_iso_txhdr)
#define cxgbi_is_iso_disabled(csk)	((csk)->disable_iso)

/*
 * For iscsi connections HW may inserts digest bytes into the pdu. Those digest
 * bytes are not sent by the host but are part of the TCP payload and therefore
 * consume TCP sequence space.
 */
static const unsigned int ulp2_extra_len[] = { 0, 4, 4, 8 };
static inline unsigned int cxgbi_ulp_extra_len(int submode)
{
	return ulp2_extra_len[submode & 3];
}

#define CPL_RX_DDP_STATUS_DDP_SHIFT	16 /* ddp'able */
#define CPL_RX_DDP_STATUS_PAD_SHIFT	19 /* pad error */
#define CPL_RX_DDP_STATUS_HCRC_SHIFT	20 /* hcrc error */
#define CPL_RX_DDP_STATUS_DCRC_SHIFT	21 /* dcrc error */

/*
 * sge_opaque_hdr -
 * Opaque version of structure the SGE stores at skb->head of TX_DATA packets
 * and for which we must reserve space.
 */
struct sge_opaque_hdr {
	void *dev;
	dma_addr_t addr[MAX_SKB_FRAGS + 1];
};

struct cxgbi_sock {
	struct cxgbi_device *cdev;

	int tid;
	int atid;
	unsigned long flags;
	unsigned int mtu;
	unsigned short rss_qid;
	unsigned short txq_idx;
	unsigned short advmss;
	unsigned int tx_chan;
	unsigned int rx_chan;
	unsigned int mss_idx;
	unsigned int smac_idx;
	unsigned char port_id;
	int wr_max_cred;
	int wr_cred;
	int wr_una_cred;
#ifdef CONFIG_CHELSIO_T4_DCB
	u8 dcb_priority;
#endif
	unsigned char hcrc_len;
	unsigned char dcrc_len;

	void *l2t;
	struct sk_buff *wr_pending_head;
	struct sk_buff *wr_pending_tail;
	struct sk_buff *cpl_close;
	struct sk_buff *cpl_abort_req;
	struct sk_buff *cpl_abort_rpl;
	struct sk_buff *skb_ulp_lhdr;
	spinlock_t lock;
	struct kref refcnt;
	unsigned int state;
	unsigned int csk_family;
	union {
		struct sockaddr_in saddr;
		struct sockaddr_in6 saddr6;
	};
	union {
		struct sockaddr_in daddr;
		struct sockaddr_in6 daddr6;
	};
	struct dst_entry *dst;
	struct sk_buff_head receive_queue;
	struct sk_buff_head write_queue;
	struct timer_list retry_timer;
	struct completion cmpl;
	int err;
	rwlock_t callback_lock;
	void *user_data;

	u32 rcv_nxt;
	u32 copied_seq;
	u32 rcv_wup;
	u32 snd_nxt;
	u32 snd_una;
	u32 write_seq;
	u32 snd_win;
	u32 rcv_win;

	bool disable_iso;
	u32 no_tx_credits;
	unsigned long prev_iso_ts;
};

/*
 * connection states
 */
enum cxgbi_sock_states{
	CTP_CLOSED,
	CTP_CONNECTING,
	CTP_ACTIVE_OPEN,
	CTP_ESTABLISHED,
	CTP_ACTIVE_CLOSE,
	CTP_PASSIVE_CLOSE,
	CTP_CLOSE_WAIT_1,
	CTP_CLOSE_WAIT_2,
	CTP_ABORTING,
};

/*
 * Connection flags -- many to track some close related events.
 */
enum cxgbi_sock_flags {
	CTPF_ABORT_RPL_RCVD,	/*received one ABORT_RPL_RSS message */
	CTPF_ABORT_REQ_RCVD,	/*received one ABORT_REQ_RSS message */
	CTPF_ABORT_RPL_PENDING,	/* expecting an abort reply */
	CTPF_TX_DATA_SENT,	/* already sent a TX_DATA WR */
	CTPF_ACTIVE_CLOSE_NEEDED,/* need to be closed */
	CTPF_HAS_ATID,		/* reserved atid */
	CTPF_HAS_TID,		/* reserved hw tid */
	CTPF_OFFLOAD_DOWN,	/* offload function off */
	CTPF_LOGOUT_RSP_RCVD,   /* received logout response */
};

struct cxgbi_skb_rx_cb {
	__u32 ddigest;
	__u32 pdulen;
};

struct cxgbi_skb_tx_cb {
	void *handle;
	void *arp_err_handler;
	struct sk_buff *wr_next;
	u16 iscsi_hdr_len;
	u8 ulp_mode;
};

enum cxgbi_skcb_flags {
	SKCBF_TX_NEED_HDR,	/* packet needs a header */
	SKCBF_TX_MEM_WRITE,     /* memory write */
	SKCBF_TX_FLAG_COMPL,    /* wr completion flag */
	SKCBF_RX_COALESCED,	/* received whole pdu */
	SKCBF_RX_HDR,		/* received pdu header */
	SKCBF_RX_DATA,		/* received pdu payload */
	SKCBF_RX_STATUS,	/* received ddp status */
	SKCBF_RX_ISCSI_COMPL,   /* received iscsi completion */
	SKCBF_RX_DATA_DDPD,	/* pdu payload ddp'd */
	SKCBF_RX_HCRC_ERR,	/* header digest error */
	SKCBF_RX_DCRC_ERR,	/* data digest error */
	SKCBF_RX_PAD_ERR,	/* padding byte error */
	SKCBF_TX_ISO,		/* iso cpl in tx skb */
};

struct cxgbi_skb_cb {
	union {
		struct cxgbi_skb_rx_cb rx;
		struct cxgbi_skb_tx_cb tx;
	};
	unsigned long flags;
	unsigned int seq;
};

#define CXGBI_SKB_CB(skb)	((struct cxgbi_skb_cb *)&((skb)->cb[0]))
#define cxgbi_skcb_flags(skb)		(CXGBI_SKB_CB(skb)->flags)
#define cxgbi_skcb_tcp_seq(skb)		(CXGBI_SKB_CB(skb)->seq)
#define cxgbi_skcb_rx_ddigest(skb)	(CXGBI_SKB_CB(skb)->rx.ddigest)
#define cxgbi_skcb_rx_pdulen(skb)	(CXGBI_SKB_CB(skb)->rx.pdulen)
#define cxgbi_skcb_tx_wr_next(skb)	(CXGBI_SKB_CB(skb)->tx.wr_next)
#define cxgbi_skcb_tx_iscsi_hdrlen(skb)	(CXGBI_SKB_CB(skb)->tx.iscsi_hdr_len)
#define cxgbi_skcb_tx_ulp_mode(skb)	(CXGBI_SKB_CB(skb)->tx.ulp_mode)

static inline void cxgbi_skcb_set_flag(struct sk_buff *skb,
					enum cxgbi_skcb_flags flag)
{
	__set_bit(flag, &(cxgbi_skcb_flags(skb)));
}

static inline void cxgbi_skcb_clear_flag(struct sk_buff *skb,
					enum cxgbi_skcb_flags flag)
{
	__clear_bit(flag, &(cxgbi_skcb_flags(skb)));
}

static inline int cxgbi_skcb_test_flag(const struct sk_buff *skb,
				       enum cxgbi_skcb_flags flag)
{
	return test_bit(flag, &(cxgbi_skcb_flags(skb)));
}

static inline void cxgbi_sock_set_flag(struct cxgbi_sock *csk,
					enum cxgbi_sock_flags flag)
{
	__set_bit(flag, &csk->flags);
	log_debug(1 << CXGBI_DBG_SOCK,
		"csk 0x%p,%u,0x%lx, bit %d.\n",
		csk, csk->state, csk->flags, flag);
}

static inline void cxgbi_sock_clear_flag(struct cxgbi_sock *csk,
					enum cxgbi_sock_flags flag)
{
	__clear_bit(flag, &csk->flags);
	log_debug(1 << CXGBI_DBG_SOCK,
		"csk 0x%p,%u,0x%lx, bit %d.\n",
		csk, csk->state, csk->flags, flag);
}

static inline int cxgbi_sock_flag(struct cxgbi_sock *csk,
				enum cxgbi_sock_flags flag)
{
	if (csk == NULL)
		return 0;
	return test_bit(flag, &csk->flags);
}

static inline void cxgbi_sock_set_state(struct cxgbi_sock *csk, int state)
{
	log_debug(1 << CXGBI_DBG_SOCK,
		"csk 0x%p,%u,0x%lx, state -> %u.\n",
		csk, csk->state, csk->flags, state);
	csk->state = state;
}

static inline void cxgbi_sock_free(struct kref *kref)
{
	struct cxgbi_sock *csk = container_of(kref,
						struct cxgbi_sock,
						refcnt);
	if (csk) {
		log_debug(1 << CXGBI_DBG_SOCK,
			"free csk 0x%p, state %u, flags 0x%lx\n",
			csk, csk->state, csk->flags);
		kfree(csk);
	}
}

static inline void __cxgbi_sock_put(const char *fn, struct cxgbi_sock *csk)
{
	log_debug(1 << CXGBI_DBG_SOCK,
		"%s, put csk 0x%p, ref %u-1.\n",
		fn, csk, kref_read(&csk->refcnt));
	kref_put(&csk->refcnt, cxgbi_sock_free);
}
#define cxgbi_sock_put(csk)	__cxgbi_sock_put(__func__, csk)

static inline void __cxgbi_sock_get(const char *fn, struct cxgbi_sock *csk)
{
	log_debug(1 << CXGBI_DBG_SOCK,
		"%s, get csk 0x%p, ref %u+1.\n",
		fn, csk, kref_read(&csk->refcnt));
	kref_get(&csk->refcnt);
}
#define cxgbi_sock_get(csk)	__cxgbi_sock_get(__func__, csk)

static inline int cxgbi_sock_is_closing(struct cxgbi_sock *csk)
{
	return csk->state >= CTP_ACTIVE_CLOSE;
}

static inline int cxgbi_sock_is_established(struct cxgbi_sock *csk)
{
	return csk->state == CTP_ESTABLISHED;
}

static inline void cxgbi_sock_purge_write_queue(struct cxgbi_sock *csk)
{
	struct sk_buff *skb;

	while ((skb = __skb_dequeue(&csk->write_queue)))
		__kfree_skb(skb);
}

static inline unsigned int cxgbi_sock_compute_wscale(unsigned int win)
{
	unsigned int wscale = 0;

	while (wscale < 14 && (65535 << wscale) < win)
		wscale++;
	return wscale;
}

static inline struct sk_buff *alloc_wr(int wrlen, int dlen, gfp_t gfp)
{
	struct sk_buff *skb = alloc_skb(wrlen + dlen, gfp);

	if (skb) {
		__skb_put(skb, wrlen);
		memset(skb->head, 0, wrlen + dlen);
	} else
		pr_info("alloc cpl wr skb %u+%u, OOM.\n", wrlen, dlen);
	return skb;
}


/*
 * The number of WRs needed for an skb depends on the number of fragments
 * in the skb and whether it has any payload in its main body.  This maps the
 * length of the gather list represented by an skb into the # of necessary WRs.
 * The extra two fragments are for iscsi bhs and payload padding.
 */
#define SKB_WR_LIST_SIZE	 (MAX_SKB_FRAGS + 2)

static inline void cxgbi_sock_reset_wr_list(struct cxgbi_sock *csk)
{
	csk->wr_pending_head = csk->wr_pending_tail = NULL;
}

static inline void cxgbi_sock_enqueue_wr(struct cxgbi_sock *csk,
					  struct sk_buff *skb)
{
	cxgbi_skcb_tx_wr_next(skb) = NULL;
	/*
	 * We want to take an extra reference since both us and the driver
	 * need to free the packet before it's really freed.
	 */
	skb_get(skb);

	if (!csk->wr_pending_head)
		csk->wr_pending_head = skb;
	else
		cxgbi_skcb_tx_wr_next(csk->wr_pending_tail) = skb;
	csk->wr_pending_tail = skb;
}

static inline int cxgbi_sock_count_pending_wrs(const struct cxgbi_sock *csk)
{
	int n = 0;
	const struct sk_buff *skb = csk->wr_pending_head;

	while (skb) {
		n += skb->csum;
		skb = cxgbi_skcb_tx_wr_next(skb);
	}
	return n;
}

static inline struct sk_buff *cxgbi_sock_peek_wr(const struct cxgbi_sock *csk)
{
	return csk->wr_pending_head;
}

static inline struct sk_buff *cxgbi_sock_dequeue_wr(struct cxgbi_sock *csk)
{
	struct sk_buff *skb = csk->wr_pending_head;

	if (likely(skb)) {
		csk->wr_pending_head = cxgbi_skcb_tx_wr_next(skb);
		cxgbi_skcb_tx_wr_next(skb) = NULL;
	}
	return skb;
}

void cxgbi_sock_check_wr_invariants(const struct cxgbi_sock *);
void cxgbi_sock_purge_wr_queue(struct cxgbi_sock *);
void cxgbi_sock_skb_entail(struct cxgbi_sock *, struct sk_buff *);
void cxgbi_sock_fail_act_open(struct cxgbi_sock *, int);
void cxgbi_sock_act_open_req_arp_failure(void *, struct sk_buff *);
void cxgbi_sock_closed(struct cxgbi_sock *);
void cxgbi_sock_established(struct cxgbi_sock *, unsigned int, unsigned int);
void cxgbi_sock_rcv_abort_rpl(struct cxgbi_sock *);
void cxgbi_sock_rcv_peer_close(struct cxgbi_sock *);
void cxgbi_sock_rcv_close_conn_rpl(struct cxgbi_sock *, u32);
void cxgbi_sock_rcv_wr_ack(struct cxgbi_sock *, unsigned int, unsigned int,
				int);
unsigned int cxgbi_sock_select_mss(struct cxgbi_sock *, unsigned int);
void cxgbi_sock_free_cpl_skbs(struct cxgbi_sock *);

struct cxgbi_hba {
	struct net_device *ndev;
	struct net_device *vdev;	/* vlan dev */
	struct Scsi_Host *shost;
	struct cxgbi_device *cdev;
	__be32 ipv4addr;
	unsigned char port_id;
};

struct cxgbi_ports_map {
	unsigned int max_connect;
	unsigned int used;
	unsigned short sport_base;
	spinlock_t lock;
	unsigned int next;
	struct cxgbi_sock **port_csk;
};

#define CXGBI_FLAG_DEV_T3		0x1
#define CXGBI_FLAG_DEV_T4		0x2
#define CXGBI_FLAG_ADAPTER_RESET	0x4
#define CXGBI_FLAG_IPV4_SET		0x10
#define CXGBI_FLAG_USE_PPOD_OFLDQ       0x40
#define CXGBI_FLAG_DDP_OFF		0x100
<<<<<<< HEAD
=======
#define CXGBI_FLAG_DEV_ISO_OFF		0x400
>>>>>>> 24b8d41d

struct cxgbi_device {
	struct list_head list_head;
	struct list_head rcu_node;
	unsigned int flags;
	struct net_device **ports;
	void *lldev;
	struct cxgbi_hba **hbas;
	const unsigned short *mtus;
	unsigned char nmtus;
	unsigned char nports;
	struct pci_dev *pdev;
	struct dentry *debugfs_root;
	struct iscsi_transport *itp;
	struct module *owner;

	unsigned int pfvf;
	unsigned int rx_credit_thres;
	unsigned int skb_tx_rsvd;
	u32 skb_iso_txhdr;
	unsigned int skb_rx_extra;	/* for msg coalesced mode */
	unsigned int tx_max_size;
	unsigned int rx_max_size;
	unsigned int rxq_idx_cntr;
	struct cxgbi_ports_map pmap;

	void (*dev_ddp_cleanup)(struct cxgbi_device *);
	struct cxgbi_ppm* (*cdev2ppm)(struct cxgbi_device *);
	int (*csk_ddp_set_map)(struct cxgbi_ppm *, struct cxgbi_sock *,
			       struct cxgbi_task_tag_info *);
	void (*csk_ddp_clear_map)(struct cxgbi_device *cdev,
				  struct cxgbi_ppm *,
				  struct cxgbi_task_tag_info *);
	int (*csk_ddp_setup_digest)(struct cxgbi_sock *,
				    unsigned int, int, int);
	int (*csk_ddp_setup_pgidx)(struct cxgbi_sock *,
				   unsigned int, int);

	void (*csk_release_offload_resources)(struct cxgbi_sock *);
	int (*csk_rx_pdu_ready)(struct cxgbi_sock *, struct sk_buff *);
	u32 (*csk_send_rx_credits)(struct cxgbi_sock *, u32);
	int (*csk_push_tx_frames)(struct cxgbi_sock *, int);
	void (*csk_send_abort_req)(struct cxgbi_sock *);
	void (*csk_send_close_req)(struct cxgbi_sock *);
	int (*csk_alloc_cpls)(struct cxgbi_sock *);
	int (*csk_init_act_open)(struct cxgbi_sock *);

	void *dd_data;
};
#define cxgbi_cdev_priv(cdev)	((cdev)->dd_data)

struct cxgbi_conn {
	struct cxgbi_endpoint *cep;
	struct iscsi_conn *iconn;
	struct cxgbi_hba *chba;
	u32 task_idx_bits;
	unsigned int ddp_full;
	unsigned int ddp_tag_full;
};

struct cxgbi_endpoint {
	struct cxgbi_conn *cconn;
	struct cxgbi_hba *chba;
	struct cxgbi_sock *csk;
};

struct cxgbi_task_data {
#define CXGBI_TASK_SGL_CHECKED	0x1
#define CXGBI_TASK_SGL_COPY	0x2
	u8 flags;
	unsigned short nr_frags;
	struct page_frag frags[MAX_SKB_FRAGS];
	struct sk_buff *skb;
	unsigned int dlen;
	unsigned int offset;
	unsigned int count;
	unsigned int sgoffset;
<<<<<<< HEAD
=======
	u32 total_count;
	u32 total_offset;
	u32 max_xmit_dlength;
>>>>>>> 24b8d41d
	struct cxgbi_task_tag_info ttinfo;
};
#define iscsi_task_cxgbi_data(task) \
	((task)->dd_data + sizeof(struct iscsi_tcp_task))

<<<<<<< HEAD
static inline void *cxgbi_alloc_big_mem(unsigned int size,
					gfp_t gfp)
{
	void *p = kzalloc(size, gfp | __GFP_NOWARN);

	if (!p)
		p = vzalloc(size);

	return p;
}

static inline void cxgbi_free_big_mem(void *addr)
{
	kvfree(addr);
}
=======
struct cxgbi_iso_info {
#define CXGBI_ISO_INFO_FSLICE		0x1
#define CXGBI_ISO_INFO_LSLICE		0x2
#define CXGBI_ISO_INFO_IMM_ENABLE	0x4
	u8 flags;
	u8 op;
	u8 ahs;
	u8 num_pdu;
	u32 mpdu;
	u32 burst_size;
	u32 len;
	u32 segment_offset;
	u32 datasn_offset;
	u32 buffer_offset;
};
>>>>>>> 24b8d41d

static inline void cxgbi_set_iscsi_ipv4(struct cxgbi_hba *chba, __be32 ipaddr)
{
	if (chba->cdev->flags & CXGBI_FLAG_IPV4_SET)
		chba->ipv4addr = ipaddr;
	else
		pr_info("set iscsi ipv4 NOT supported, using %s ipv4.\n",
			chba->ndev->name);
}

struct cxgbi_device *cxgbi_device_register(unsigned int, unsigned int);
void cxgbi_device_unregister(struct cxgbi_device *);
void cxgbi_device_unregister_all(unsigned int flag);
struct cxgbi_device *cxgbi_device_find_by_lldev(void *);
struct cxgbi_device *cxgbi_device_find_by_netdev(struct net_device *, int *);
struct cxgbi_device *cxgbi_device_find_by_netdev_rcu(struct net_device *,
						     int *);
int cxgbi_hbas_add(struct cxgbi_device *, u64, unsigned int,
			struct scsi_host_template *,
			struct scsi_transport_template *);
void cxgbi_hbas_remove(struct cxgbi_device *);

int cxgbi_device_portmap_create(struct cxgbi_device *cdev, unsigned int base,
			unsigned int max_conn);
void cxgbi_device_portmap_cleanup(struct cxgbi_device *cdev);

void cxgbi_conn_tx_open(struct cxgbi_sock *);
void cxgbi_conn_pdu_ready(struct cxgbi_sock *);
int cxgbi_conn_alloc_pdu(struct iscsi_task *, u8);
int cxgbi_conn_init_pdu(struct iscsi_task *, unsigned int , unsigned int);
int cxgbi_conn_xmit_pdu(struct iscsi_task *);

void cxgbi_cleanup_task(struct iscsi_task *task);

umode_t cxgbi_attr_is_visible(int param_type, int param);
void cxgbi_get_conn_stats(struct iscsi_cls_conn *, struct iscsi_stats *);
int cxgbi_set_conn_param(struct iscsi_cls_conn *,
			enum iscsi_param, char *, int);
int cxgbi_get_ep_param(struct iscsi_endpoint *ep, enum iscsi_param, char *);
struct iscsi_cls_conn *cxgbi_create_conn(struct iscsi_cls_session *, u32);
int cxgbi_bind_conn(struct iscsi_cls_session *,
			struct iscsi_cls_conn *, u64, int);
void cxgbi_destroy_session(struct iscsi_cls_session *);
struct iscsi_cls_session *cxgbi_create_session(struct iscsi_endpoint *,
			u16, u16, u32);
int cxgbi_set_host_param(struct Scsi_Host *,
			enum iscsi_host_param, char *, int);
int cxgbi_get_host_param(struct Scsi_Host *, enum iscsi_host_param, char *);
struct iscsi_endpoint *cxgbi_ep_connect(struct Scsi_Host *,
			struct sockaddr *, int);
int cxgbi_ep_poll(struct iscsi_endpoint *, int);
void cxgbi_ep_disconnect(struct iscsi_endpoint *);

int cxgbi_iscsi_init(struct iscsi_transport *,
			struct scsi_transport_template **);
void cxgbi_iscsi_cleanup(struct iscsi_transport *,
			struct scsi_transport_template **);
void cxgbi_parse_pdu_itt(struct iscsi_conn *, itt_t, int *, int *);
int cxgbi_ddp_init(struct cxgbi_device *, unsigned int, unsigned int,
			unsigned int, unsigned int);
int cxgbi_ddp_cleanup(struct cxgbi_device *);
void cxgbi_ddp_page_size_factor(int *);
void cxgbi_ddp_set_one_ppod(struct cxgbi_pagepod *,
			    struct cxgbi_task_tag_info *,
			    struct scatterlist **sg_pp, unsigned int *sg_off);
<<<<<<< HEAD
void cxgbi_ddp_ppm_setup(void **ppm_pp, struct cxgbi_device *,
			 struct cxgbi_tag_format *, unsigned int ppmax,
			 unsigned int llimit, unsigned int start,
			 unsigned int rsvd_factor);
=======
int cxgbi_ddp_ppm_setup(void **ppm_pp, struct cxgbi_device *cdev,
			struct cxgbi_tag_format *tformat,
			unsigned int iscsi_size, unsigned int llimit,
			unsigned int start, unsigned int rsvd_factor,
			unsigned int edram_start, unsigned int edram_size);
>>>>>>> 24b8d41d
#endif	/*__LIBCXGBI_H__*/<|MERGE_RESOLUTION|>--- conflicted
+++ resolved
@@ -473,10 +473,7 @@
 #define CXGBI_FLAG_IPV4_SET		0x10
 #define CXGBI_FLAG_USE_PPOD_OFLDQ       0x40
 #define CXGBI_FLAG_DDP_OFF		0x100
-<<<<<<< HEAD
-=======
 #define CXGBI_FLAG_DEV_ISO_OFF		0x400
->>>>>>> 24b8d41d
 
 struct cxgbi_device {
 	struct list_head list_head;
@@ -554,34 +551,14 @@
 	unsigned int offset;
 	unsigned int count;
 	unsigned int sgoffset;
-<<<<<<< HEAD
-=======
 	u32 total_count;
 	u32 total_offset;
 	u32 max_xmit_dlength;
->>>>>>> 24b8d41d
 	struct cxgbi_task_tag_info ttinfo;
 };
 #define iscsi_task_cxgbi_data(task) \
 	((task)->dd_data + sizeof(struct iscsi_tcp_task))
 
-<<<<<<< HEAD
-static inline void *cxgbi_alloc_big_mem(unsigned int size,
-					gfp_t gfp)
-{
-	void *p = kzalloc(size, gfp | __GFP_NOWARN);
-
-	if (!p)
-		p = vzalloc(size);
-
-	return p;
-}
-
-static inline void cxgbi_free_big_mem(void *addr)
-{
-	kvfree(addr);
-}
-=======
 struct cxgbi_iso_info {
 #define CXGBI_ISO_INFO_FSLICE		0x1
 #define CXGBI_ISO_INFO_LSLICE		0x2
@@ -597,7 +574,6 @@
 	u32 datasn_offset;
 	u32 buffer_offset;
 };
->>>>>>> 24b8d41d
 
 static inline void cxgbi_set_iscsi_ipv4(struct cxgbi_hba *chba, __be32 ipaddr)
 {
@@ -663,16 +639,9 @@
 void cxgbi_ddp_set_one_ppod(struct cxgbi_pagepod *,
 			    struct cxgbi_task_tag_info *,
 			    struct scatterlist **sg_pp, unsigned int *sg_off);
-<<<<<<< HEAD
-void cxgbi_ddp_ppm_setup(void **ppm_pp, struct cxgbi_device *,
-			 struct cxgbi_tag_format *, unsigned int ppmax,
-			 unsigned int llimit, unsigned int start,
-			 unsigned int rsvd_factor);
-=======
 int cxgbi_ddp_ppm_setup(void **ppm_pp, struct cxgbi_device *cdev,
 			struct cxgbi_tag_format *tformat,
 			unsigned int iscsi_size, unsigned int llimit,
 			unsigned int start, unsigned int rsvd_factor,
 			unsigned int edram_start, unsigned int edram_size);
->>>>>>> 24b8d41d
 #endif	/*__LIBCXGBI_H__*/