# SPDX-License-Identifier: GPL-2.0
#
# For a description of the syntax of this configuration file,
# see Documentation/kbuild/kconfig-language.rst.
#
# Auxiliary display drivers configuration.
#

menuconfig AUXDISPLAY
	bool "Auxiliary Display support"
	help
	  Say Y here to get to see options for auxiliary display drivers.
	  This option alone does not add any kernel code.

	  If you say N, all options in this submenu will be skipped and disabled.

if AUXDISPLAY

config HD44780
	tristate "HD44780 Character LCD support"
	depends on GPIOLIB || COMPILE_TEST
	select CHARLCD
	help
	  Enable support for Character LCDs using a HD44780 controller.
	  The LCD is accessible through the /dev/lcd char device (10, 156).
	  This code can either be compiled as a module, or linked into the
	  kernel and started at boot.
	  If you don't understand what all this is about, say N.

config KS0108
	tristate "KS0108 LCD Controller"
	depends on PARPORT_PC
	default n
	help
	  If you have a LCD controlled by one or more KS0108
	  controllers, say Y. You will need also another more specific
	  driver for your LCD.

	  Depends on Parallel Port support. If you say Y at
	  parport, you will be able to compile this as a module (M)
	  and built-in as well (Y).

	  To compile this as a module, choose M here:
	  the module will be called ks0108.

	  If unsure, say N.

config KS0108_PORT
	hex "Parallel port where the LCD is connected"
	depends on KS0108
	default 0x378
	help
	  The address of the parallel port where the LCD is connected.

	  The first  standard parallel port address is 0x378.
	  The second standard parallel port address is 0x278.
	  The third  standard parallel port address is 0x3BC.

	  You can specify a different address if you need.

	  If you don't know what I'm talking about, load the parport module,
	  and execute "dmesg" or "cat /proc/ioports". You can see there how
	  many parallel ports are present and which address each one has.

	  Usually you only need to use 0x378.

	  If you compile this as a module, you can still override this
	  using the module parameters.

config KS0108_DELAY
	int "Delay between each control writing (microseconds)"
	depends on KS0108
	default "2"
	help
	  Amount of time the ks0108 should wait between each control write
	  to the parallel port.

	  If your LCD seems to miss random writings, increment this.

	  If you don't know what I'm talking about, ignore it.

	  If you compile this as a module, you can still override this
	  value using the module parameters.

config CFAG12864B
	tristate "CFAG12864B LCD"
	depends on X86
	depends on FB
	depends on KS0108
	select FB_SYS_FILLRECT
	select FB_SYS_COPYAREA
	select FB_SYS_IMAGEBLIT
	select FB_SYS_FOPS
	default n
	help
	  If you have a Crystalfontz 128x64 2-color LCD, cfag12864b Series,
	  say Y. You also need the ks0108 LCD Controller driver.

	  For help about how to wire your LCD to the parallel port,
	  check Documentation/admin-guide/auxdisplay/cfag12864b.rst

	  Depends on the x86 arch and the framebuffer support.

	  The LCD framebuffer driver can be attached to a console.
	  It will work fine. However, you can't attach it to the fbdev driver
	  of the xorg server.

	  To compile this as a module, choose M here:
	  the modules will be called cfag12864b and cfag12864bfb.

	  If unsure, say N.

config CFAG12864B_RATE
	int "Refresh rate (hertz)"
	depends on CFAG12864B
	default "20"
	help
	  Refresh rate of the LCD.

	  As the LCD is not memory mapped, the driver has to make the work by
	  software. This means you should be careful setting this value higher.
	  If your CPUs are really slow or you feel the system is slowed down,
	  decrease the value.

	  Be careful modifying this value to a very high value:
	  You can freeze the computer, or the LCD maybe can't draw as fast as you
	  are requesting.

	  If you don't know what I'm talking about, ignore it.

	  If you compile this as a module, you can still override this
	  value using the module parameters.

config IMG_ASCII_LCD
	tristate "Imagination Technologies ASCII LCD Display"
<<<<<<< HEAD
	default y if MIPS_MALTA || MIPS_SEAD3
	select SYSCON
=======
	depends on HAS_IOMEM
	default y if MIPS_MALTA
	select MFD_SYSCON
>>>>>>> 24b8d41d
	help
	  Enable this to support the simple ASCII LCD displays found on
	  development boards such as the MIPS Boston, MIPS Malta & MIPS SEAD3
	  from Imagination Technologies.

<<<<<<< HEAD
endif # AUXDISPLAY
=======
config HT16K33
	tristate "Holtek Ht16K33 LED controller with keyscan"
	depends on FB && OF && I2C && INPUT
	select FB_SYS_FOPS
	select FB_SYS_FILLRECT
	select FB_SYS_COPYAREA
	select FB_SYS_IMAGEBLIT
	select INPUT_MATRIXKMAP
	select FB_BACKLIGHT
	help
	  Say yes here to add support for Holtek HT16K33, RAM mapping 16*8
	  LED controller driver with keyscan.

config ARM_CHARLCD
	bool "ARM Ltd. Character LCD Driver"
	depends on PLAT_VERSATILE
	help
	  This is a driver for the character LCD found on the ARM Ltd.
	  Versatile and RealView Platform Baseboards. It doesn't do
	  very much more than display the text "ARM Linux" on the first
	  line and the Linux version on the second line, but that's
	  still useful.

menuconfig PARPORT_PANEL
	tristate "Parallel port LCD/Keypad Panel support"
	depends on PARPORT
	select CHARLCD
	help
	  Say Y here if you have an HD44780 or KS-0074 LCD connected to your
	  parallel port. This driver also features 4 and 6-key keypads. The LCD
	  is accessible through the /dev/lcd char device (10, 156), and the
	  keypad through /dev/keypad (10, 185). This code can either be
	  compiled as a module, or linked into the kernel and started at boot.
	  If you don't understand what all this is about, say N.

if PARPORT_PANEL

config PANEL_PARPORT
	int "Default parallel port number (0=LPT1)"
	range 0 255
	default "0"
	help
	  This is the index of the parallel port the panel is connected to. One
	  driver instance only supports one parallel port, so if your keypad
	  and LCD are connected to two separate ports, you have to start two
	  modules with different arguments. Numbering starts with '0' for LPT1,
	  and so on.

config PANEL_PROFILE
	int "Default panel profile (0-5, 0=custom)"
	range 0 5
	default "5"
	help
	  To ease configuration, the driver supports different configuration
	  profiles for past and recent wirings. These profiles can also be
	  used to define an approximative configuration, completed by a few
	  other options. Here are the profiles :

	    0 = custom (see further)
	    1 = 2x16 parallel LCD, old keypad
	    2 = 2x16 serial LCD (KS-0074), new keypad
	    3 = 2x16 parallel LCD (Hantronix), no keypad
	    4 = 2x16 parallel LCD (Nexcom NSA1045) with Nexcom's keypad
	    5 = 2x40 parallel LCD (old one), with old keypad

	  Custom configurations allow you to define how your display is
	  wired to the parallel port, and how it works. This is only intended
	  for experts.

config PANEL_KEYPAD
	depends on PANEL_PROFILE="0"
	int "Keypad type (0=none, 1=old 6 keys, 2=new 6 keys, 3=Nexcom 4 keys)"
	range 0 3
	default 0
	help
	  This enables and configures a keypad connected to the parallel port.
	  The keys will be read from character device 10,185. Valid values are :

	    0 : do not enable this driver
	    1 : old 6 keys keypad
	    2 : new 6 keys keypad, as used on the server at www.ant-computing.com
	    3 : Nexcom NSA1045's 4 keys keypad

	  New profiles can be described in the driver source. The driver also
	  supports simultaneous keys pressed when the keypad supports them.

config PANEL_LCD
	depends on PANEL_PROFILE="0"
	int "LCD type (0=none, 1=custom, 2=old //, 3=ks0074, 4=hantronix, 5=Nexcom)"
	range 0 5
	default 0
	help
	   This enables and configures an LCD connected to the parallel port.
	   The driver includes an interpreter for escape codes starting with
	   '\e[L' which are specific to the LCD, and a few ANSI codes. The
	   driver will be registered as character device 10,156, usually
	   under the name '/dev/lcd'. There are a total of 6 supported types :

	     0 : do not enable the driver
	     1 : custom configuration and wiring (see further)
	     2 : 2x16 & 2x40 parallel LCD (old wiring)
	     3 : 2x16 serial LCD (KS-0074 based)
	     4 : 2x16 parallel LCD (Hantronix wiring)
	     5 : 2x16 parallel LCD (Nexcom wiring)

	   When type '1' is specified, other options will appear to configure
	   more precise aspects (wiring, dimensions, protocol, ...). Please note
	   that those values changed from the 2.4 driver for better consistency.

config PANEL_LCD_HEIGHT
	depends on PANEL_PROFILE="0" && PANEL_LCD="1"
	int "Number of lines on the LCD (1-2)"
	range 1 2
	default 2
	help
	  This is the number of visible character lines on the LCD in custom profile.
	  It can either be 1 or 2.

config PANEL_LCD_WIDTH
	depends on PANEL_PROFILE="0" && PANEL_LCD="1"
	int "Number of characters per line on the LCD (1-40)"
	range 1 40
	default 40
	help
	  This is the number of characters per line on the LCD in custom profile.
	  Common values are 16,20,24,40.

config PANEL_LCD_BWIDTH
	depends on PANEL_PROFILE="0" && PANEL_LCD="1"
	int "Internal LCD line width (1-40, 40 by default)"
	range 1 40
	default 40
	help
	  Most LCDs use a standard controller which supports hardware lines of 40
	  characters, although sometimes only 16, 20 or 24 of them are really wired
	  to the terminal. This results in some non-visible but addressable characters,
	  and is the case for most parallel LCDs. Other LCDs, and some serial ones,
	  however, use the same line width internally as what is visible. The KS0074
	  for example, uses 16 characters per line for 16 visible characters per line.

	  This option lets you configure the value used by your LCD in 'custom' profile.
	  If you don't know, put '40' here.

config PANEL_LCD_HWIDTH
	depends on PANEL_PROFILE="0" && PANEL_LCD="1"
	int "Hardware LCD line width (1-64, 64 by default)"
	range 1 64
	default 64
	help
	  Most LCDs use a single address bit to differentiate line 0 and line 1. Since
	  some of them need to be able to address 40 chars with the lower bits, they
	  often use the immediately superior power of 2, which is 64, to address the
	  next line.

	  If you don't know what your LCD uses, in doubt let 16 here for a 2x16, and
	  64 here for a 2x40.

config PANEL_LCD_CHARSET
	depends on PANEL_PROFILE="0" && PANEL_LCD="1"
	int "LCD character set (0=normal, 1=KS0074)"
	range 0 1
	default 0
	help
	  Some controllers such as the KS0074 use a somewhat strange character set
	  where many symbols are at unusual places. The driver knows how to map
	  'standard' ASCII characters to the character sets used by these controllers.
	  Valid values are :

	     0 : normal (untranslated) character set
	     1 : KS0074 character set

	  If you don't know, use the normal one (0).

config PANEL_LCD_PROTO
	depends on PANEL_PROFILE="0" && PANEL_LCD="1"
	int "LCD communication mode (0=parallel 8 bits, 1=serial)"
	range 0 1
	default 0
	help
	  This driver now supports any serial or parallel LCD wired to a parallel
	  port. But before assigning signals, the driver needs to know if it will
	  be driving a serial LCD or a parallel one. Serial LCDs only use 2 wires
	  (SDA/SCL), while parallel ones use 2 or 3 wires for the control signals
	  (E, RS, sometimes RW), and 4 or 8 for the data. Use 0 here for a 8 bits
	  parallel LCD, and 1 for a serial LCD.

config PANEL_LCD_PIN_E
	depends on PANEL_PROFILE="0" && PANEL_LCD="1" && PANEL_LCD_PROTO="0"
	int "Parallel port pin number & polarity connected to the LCD E signal (-17...17) "
	range -17 17
	default 14
	help
	  This describes the number of the parallel port pin to which the LCD 'E'
	  signal has been connected. It can be :

	          0 : no connection (eg: connected to ground)
	      1..17 : directly connected to any of these pins on the DB25 plug
	    -1..-17 : connected to the same pin through an inverter (eg: transistor).

	  Default for the 'E' pin in custom profile is '14' (AUTOFEED).

config PANEL_LCD_PIN_RS
	depends on PANEL_PROFILE="0" && PANEL_LCD="1" && PANEL_LCD_PROTO="0"
	int "Parallel port pin number & polarity connected to the LCD RS signal (-17...17) "
	range -17 17
	default 17
	help
	  This describes the number of the parallel port pin to which the LCD 'RS'
	  signal has been connected. It can be :

	          0 : no connection (eg: connected to ground)
	      1..17 : directly connected to any of these pins on the DB25 plug
	    -1..-17 : connected to the same pin through an inverter (eg: transistor).

	  Default for the 'RS' pin in custom profile is '17' (SELECT IN).

config PANEL_LCD_PIN_RW
	depends on PANEL_PROFILE="0" && PANEL_LCD="1" && PANEL_LCD_PROTO="0"
	int "Parallel port pin number & polarity connected to the LCD RW signal (-17...17) "
	range -17 17
	default 16
	help
	  This describes the number of the parallel port pin to which the LCD 'RW'
	  signal has been connected. It can be :

	          0 : no connection (eg: connected to ground)
	      1..17 : directly connected to any of these pins on the DB25 plug
	    -1..-17 : connected to the same pin through an inverter (eg: transistor).

	  Default for the 'RW' pin in custom profile is '16' (INIT).

config PANEL_LCD_PIN_SCL
	depends on PANEL_PROFILE="0" && PANEL_LCD="1" && PANEL_LCD_PROTO!="0"
	int "Parallel port pin number & polarity connected to the LCD SCL signal (-17...17) "
	range -17 17
	default 1
	help
	  This describes the number of the parallel port pin to which the serial
	  LCD 'SCL' signal has been connected. It can be :

	          0 : no connection (eg: connected to ground)
	      1..17 : directly connected to any of these pins on the DB25 plug
	    -1..-17 : connected to the same pin through an inverter (eg: transistor).

	  Default for the 'SCL' pin in custom profile is '1' (STROBE).

config PANEL_LCD_PIN_SDA
	depends on PANEL_PROFILE="0" && PANEL_LCD="1" && PANEL_LCD_PROTO!="0"
	int "Parallel port pin number & polarity connected to the LCD SDA signal (-17...17) "
	range -17 17
	default 2
	help
	  This describes the number of the parallel port pin to which the serial
	  LCD 'SDA' signal has been connected. It can be :

	          0 : no connection (eg: connected to ground)
	      1..17 : directly connected to any of these pins on the DB25 plug
	    -1..-17 : connected to the same pin through an inverter (eg: transistor).

	  Default for the 'SDA' pin in custom profile is '2' (D0).

config PANEL_LCD_PIN_BL
	depends on PANEL_PROFILE="0" && PANEL_LCD="1"
	int "Parallel port pin number & polarity connected to the LCD backlight signal (-17...17) "
	range -17 17
	default 0
	help
	  This describes the number of the parallel port pin to which the LCD 'BL' signal
	  has been connected. It can be :

	          0 : no connection (eg: connected to ground)
	      1..17 : directly connected to any of these pins on the DB25 plug
	    -1..-17 : connected to the same pin through an inverter (eg: transistor).

	  Default for the 'BL' pin in custom profile is '0' (uncontrolled).

endif # PARPORT_PANEL

config PANEL_CHANGE_MESSAGE
	bool "Change LCD initialization message ?"
	depends on CHARLCD
	default "n"
	help
	  This allows you to replace the boot message indicating the kernel version
	  and the driver version with a custom message. This is useful on appliances
	  where a simple 'Starting system' message can be enough to stop a customer
	  from worrying.

	  If you say 'Y' here, you'll be able to choose a message yourself. Otherwise,
	  say 'N' and keep the default message with the version.

config PANEL_BOOT_MESSAGE
	depends on PANEL_CHANGE_MESSAGE="y"
	string "New initialization message"
	default ""
	help
	  This allows you to replace the boot message indicating the kernel version
	  and the driver version with a custom message. This is useful on appliances
	  where a simple 'Starting system' message can be enough to stop a customer
	  from worrying.

	  An empty message will only clear the display at driver init time. Any other
	  printf()-formatted message is valid with newline and escape codes.

choice
	prompt "Backlight initial state"
	default CHARLCD_BL_FLASH
	help
	  Select the initial backlight state on boot or module load.

	  Previously, there was no option for this: the backlight flashed
	  briefly on init. Now you can also turn it off/on.

	config CHARLCD_BL_OFF
		bool "Off"
		help
		  Backlight is initially turned off

	config CHARLCD_BL_ON
		bool "On"
		help
		  Backlight is initially turned on

	config CHARLCD_BL_FLASH
		bool "Flash"
		help
		  Backlight is flashed briefly on init

endchoice

endif # AUXDISPLAY

config PANEL
	tristate "Parallel port LCD/Keypad Panel support (OLD OPTION)"
	depends on PARPORT
	select AUXDISPLAY
	select PARPORT_PANEL

config CHARLCD
	tristate "Character LCD core support" if COMPILE_TEST
>>>>>>> 24b8d41d
<|MERGE_RESOLUTION|>--- conflicted
+++ resolved
@@ -133,22 +133,14 @@
 
 config IMG_ASCII_LCD
 	tristate "Imagination Technologies ASCII LCD Display"
-<<<<<<< HEAD
-	default y if MIPS_MALTA || MIPS_SEAD3
-	select SYSCON
-=======
 	depends on HAS_IOMEM
 	default y if MIPS_MALTA
 	select MFD_SYSCON
->>>>>>> 24b8d41d
 	help
 	  Enable this to support the simple ASCII LCD displays found on
 	  development boards such as the MIPS Boston, MIPS Malta & MIPS SEAD3
 	  from Imagination Technologies.
 
-<<<<<<< HEAD
-endif # AUXDISPLAY
-=======
 config HT16K33
 	tristate "Holtek Ht16K33 LED controller with keyscan"
 	depends on FB && OF && I2C && INPUT
@@ -488,5 +480,4 @@
 	select PARPORT_PANEL
 
 config CHARLCD
-	tristate "Character LCD core support" if COMPILE_TEST
->>>>>>> 24b8d41d
+	tristate "Character LCD core support" if COMPILE_TEST