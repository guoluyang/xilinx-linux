--- conflicted
+++ resolved
@@ -19,10 +19,6 @@
 #include <linux/io.h>
 #include <linux/gpio/driver.h>
 #include <linux/of_device.h>
-<<<<<<< HEAD
-#include <linux/of_irq.h>
-=======
->>>>>>> 24b8d41d
 #include <linux/init.h>
 #include <linux/irqdomain.h>
 #include <linux/irqchip/chained_irq.h>
@@ -311,8 +307,6 @@
 	return 0;
 }
 
-<<<<<<< HEAD
-=======
 static int bcm_kona_gpio_set_config(struct gpio_chip *chip, unsigned gpio,
 				    unsigned long config)
 {
@@ -325,7 +319,6 @@
 	return bcm_kona_gpio_set_debounce(chip, gpio, debounce);
 }
 
->>>>>>> 24b8d41d
 static const struct gpio_chip template_chip = {
 	.label = "bcm-kona-gpio",
 	.owner = THIS_MODULE,
