// SPDX-License-Identifier: GPL-2.0
/*
 * Copyright (C) 2003-2015 Broadcom Corporation
 * All Rights Reserved
 */

#include <linux/gpio/driver.h>
#include <linux/platform_device.h>
#include <linux/of_device.h>
#include <linux/module.h>
#include <linux/irq.h>
#include <linux/interrupt.h>
#include <linux/irqchip/chained_irq.h>
#include <linux/acpi.h>

/*
 * XLP GPIO has multiple 32 bit registers for each feature where each register
 * controls 32 pins. So, pins up to 64 require 2 32-bit registers and up to 96
 * require 3 32-bit registers for each feature.
 * Here we only define offset of the first register for each feature. Offset of
 * the registers for pins greater than 32 can be calculated as following(Use
 * GPIO_INT_STAT as example):
 *
 * offset = (gpio / XLP_GPIO_REGSZ) * 4;
 * reg_addr = addr + offset;
 *
 * where addr is base address of the that feature register and gpio is the pin.
 */
#define GPIO_OUTPUT_EN		0x00
#define GPIO_PADDRV		0x08
#define GPIO_INT_EN00		0x18
#define GPIO_INT_EN10		0x20
#define GPIO_INT_EN20		0x28
#define GPIO_INT_EN30		0x30
#define GPIO_INT_POL		0x38
#define GPIO_INT_TYPE		0x40
#define GPIO_INT_STAT		0x48

#define GPIO_9XX_BYTESWAP	0X00
#define GPIO_9XX_CTRL		0X04
#define GPIO_9XX_OUTPUT_EN	0x14
#define GPIO_9XX_PADDRV		0x24
/*
 * Only for 4 interrupt enable reg are defined for now,
 * total reg available are 12.
 */
#define GPIO_9XX_INT_EN00	0x44
#define GPIO_9XX_INT_EN10	0x54
#define GPIO_9XX_INT_EN20	0x64
#define GPIO_9XX_INT_EN30	0x74
#define GPIO_9XX_INT_POL	0x104
#define GPIO_9XX_INT_TYPE	0x114
#define GPIO_9XX_INT_STAT	0x124

#define GPIO_3XX_INT_EN00	0x18
#define GPIO_3XX_INT_EN10	0x20
#define GPIO_3XX_INT_EN20	0x28
#define GPIO_3XX_INT_EN30	0x30
#define GPIO_3XX_INT_POL	0x78
#define GPIO_3XX_INT_TYPE	0x80
#define GPIO_3XX_INT_STAT	0x88

/* Interrupt type register mask */
#define XLP_GPIO_IRQ_TYPE_LVL	0x0
#define XLP_GPIO_IRQ_TYPE_EDGE	0x1

/* Interrupt polarity register mask */
#define XLP_GPIO_IRQ_POL_HIGH	0x0
#define XLP_GPIO_IRQ_POL_LOW	0x1

#define XLP_GPIO_REGSZ		32
#define XLP_GPIO_IRQ_BASE	768
#define XLP_MAX_NR_GPIO		96

/* XLP variants supported by this driver */
enum {
	XLP_GPIO_VARIANT_XLP832 = 1,
	XLP_GPIO_VARIANT_XLP316,
	XLP_GPIO_VARIANT_XLP208,
	XLP_GPIO_VARIANT_XLP980,
	XLP_GPIO_VARIANT_XLP532,
	GPIO_VARIANT_VULCAN
};

struct xlp_gpio_priv {
	struct gpio_chip chip;
	DECLARE_BITMAP(gpio_enabled_mask, XLP_MAX_NR_GPIO);
	void __iomem *gpio_intr_en;	/* pointer to first intr enable reg */
	void __iomem *gpio_intr_stat;	/* pointer to first intr status reg */
	void __iomem *gpio_intr_type;	/* pointer to first intr type reg */
	void __iomem *gpio_intr_pol;	/* pointer to first intr polarity reg */
	void __iomem *gpio_out_en;	/* pointer to first output enable reg */
	void __iomem *gpio_paddrv;	/* pointer to first pad drive reg */
	spinlock_t lock;
};

static int xlp_gpio_get_reg(void __iomem *addr, unsigned gpio)
{
	u32 pos, regset;

	pos = gpio % XLP_GPIO_REGSZ;
	regset = (gpio / XLP_GPIO_REGSZ) * 4;
	return !!(readl(addr + regset) & BIT(pos));
}

static void xlp_gpio_set_reg(void __iomem *addr, unsigned gpio, int state)
{
	u32 value, pos, regset;

	pos = gpio % XLP_GPIO_REGSZ;
	regset = (gpio / XLP_GPIO_REGSZ) * 4;
	value = readl(addr + regset);

	if (state)
		value |= BIT(pos);
	else
		value &= ~BIT(pos);

	writel(value, addr + regset);
}

static void xlp_gpio_irq_disable(struct irq_data *d)
{
	struct gpio_chip *gc  = irq_data_get_irq_chip_data(d);
	struct xlp_gpio_priv *priv = gpiochip_get_data(gc);
	unsigned long flags;

	spin_lock_irqsave(&priv->lock, flags);
	xlp_gpio_set_reg(priv->gpio_intr_en, d->hwirq, 0x0);
	__clear_bit(d->hwirq, priv->gpio_enabled_mask);
	spin_unlock_irqrestore(&priv->lock, flags);
}

static void xlp_gpio_irq_mask_ack(struct irq_data *d)
{
	struct gpio_chip *gc  = irq_data_get_irq_chip_data(d);
	struct xlp_gpio_priv *priv = gpiochip_get_data(gc);
	unsigned long flags;

	spin_lock_irqsave(&priv->lock, flags);
	xlp_gpio_set_reg(priv->gpio_intr_en, d->hwirq, 0x0);
	xlp_gpio_set_reg(priv->gpio_intr_stat, d->hwirq, 0x1);
	__clear_bit(d->hwirq, priv->gpio_enabled_mask);
	spin_unlock_irqrestore(&priv->lock, flags);
}

static void xlp_gpio_irq_unmask(struct irq_data *d)
{
	struct gpio_chip *gc  = irq_data_get_irq_chip_data(d);
	struct xlp_gpio_priv *priv = gpiochip_get_data(gc);
	unsigned long flags;

	spin_lock_irqsave(&priv->lock, flags);
	xlp_gpio_set_reg(priv->gpio_intr_en, d->hwirq, 0x1);
	__set_bit(d->hwirq, priv->gpio_enabled_mask);
	spin_unlock_irqrestore(&priv->lock, flags);
}

static int xlp_gpio_set_irq_type(struct irq_data *d, unsigned int type)
{
	struct gpio_chip *gc  = irq_data_get_irq_chip_data(d);
	struct xlp_gpio_priv *priv = gpiochip_get_data(gc);
	int pol, irq_type;

	switch (type) {
	case IRQ_TYPE_EDGE_RISING:
		irq_type = XLP_GPIO_IRQ_TYPE_EDGE;
		pol = XLP_GPIO_IRQ_POL_HIGH;
		break;
	case IRQ_TYPE_EDGE_FALLING:
		irq_type = XLP_GPIO_IRQ_TYPE_EDGE;
		pol = XLP_GPIO_IRQ_POL_LOW;
		break;
	case IRQ_TYPE_LEVEL_HIGH:
		irq_type = XLP_GPIO_IRQ_TYPE_LVL;
		pol = XLP_GPIO_IRQ_POL_HIGH;
		break;
	case IRQ_TYPE_LEVEL_LOW:
		irq_type = XLP_GPIO_IRQ_TYPE_LVL;
		pol = XLP_GPIO_IRQ_POL_LOW;
		break;
	default:
		return -EINVAL;
	}

	xlp_gpio_set_reg(priv->gpio_intr_type, d->hwirq, irq_type);
	xlp_gpio_set_reg(priv->gpio_intr_pol, d->hwirq, pol);

	return 0;
}

static struct irq_chip xlp_gpio_irq_chip = {
	.name		= "XLP-GPIO",
	.irq_mask_ack	= xlp_gpio_irq_mask_ack,
	.irq_disable	= xlp_gpio_irq_disable,
	.irq_set_type	= xlp_gpio_set_irq_type,
	.irq_unmask	= xlp_gpio_irq_unmask,
	.flags		= IRQCHIP_ONESHOT_SAFE,
};

static void xlp_gpio_generic_handler(struct irq_desc *desc)
{
	struct xlp_gpio_priv *priv = irq_desc_get_handler_data(desc);
	struct irq_chip *irqchip = irq_desc_get_chip(desc);
	int gpio, regoff;
	u32 gpio_stat;

	regoff = -1;
	gpio_stat = 0;

	chained_irq_enter(irqchip, desc);
	for_each_set_bit(gpio, priv->gpio_enabled_mask, XLP_MAX_NR_GPIO) {
		if (regoff != gpio / XLP_GPIO_REGSZ) {
			regoff = gpio / XLP_GPIO_REGSZ;
			gpio_stat = readl(priv->gpio_intr_stat + regoff * 4);
		}

		if (gpio_stat & BIT(gpio % XLP_GPIO_REGSZ))
			generic_handle_irq(irq_find_mapping(
						priv->chip.irq.domain, gpio));
	}
	chained_irq_exit(irqchip, desc);
}

static int xlp_gpio_dir_output(struct gpio_chip *gc, unsigned gpio, int state)
{
	struct xlp_gpio_priv *priv = gpiochip_get_data(gc);

	BUG_ON(gpio >= gc->ngpio);
	xlp_gpio_set_reg(priv->gpio_out_en, gpio, 0x1);

	return 0;
}

static int xlp_gpio_dir_input(struct gpio_chip *gc, unsigned gpio)
{
	struct xlp_gpio_priv *priv = gpiochip_get_data(gc);

	BUG_ON(gpio >= gc->ngpio);
	xlp_gpio_set_reg(priv->gpio_out_en, gpio, 0x0);

	return 0;
}

static int xlp_gpio_get(struct gpio_chip *gc, unsigned gpio)
{
	struct xlp_gpio_priv *priv = gpiochip_get_data(gc);

	BUG_ON(gpio >= gc->ngpio);
	return xlp_gpio_get_reg(priv->gpio_paddrv, gpio);
}

static void xlp_gpio_set(struct gpio_chip *gc, unsigned gpio, int state)
{
	struct xlp_gpio_priv *priv = gpiochip_get_data(gc);

	BUG_ON(gpio >= gc->ngpio);
	xlp_gpio_set_reg(priv->gpio_paddrv, gpio, state);
}

static const struct of_device_id xlp_gpio_of_ids[] = {
	{
		.compatible = "netlogic,xlp832-gpio",
		.data	    = (void *)XLP_GPIO_VARIANT_XLP832,
	},
	{
		.compatible = "netlogic,xlp316-gpio",
		.data	    = (void *)XLP_GPIO_VARIANT_XLP316,
	},
	{
		.compatible = "netlogic,xlp208-gpio",
		.data	    = (void *)XLP_GPIO_VARIANT_XLP208,
	},
	{
		.compatible = "netlogic,xlp980-gpio",
		.data	    = (void *)XLP_GPIO_VARIANT_XLP980,
	},
	{
		.compatible = "netlogic,xlp532-gpio",
		.data	    = (void *)XLP_GPIO_VARIANT_XLP532,
	},
	{
		.compatible = "brcm,vulcan-gpio",
		.data	    = (void *)GPIO_VARIANT_VULCAN,
	},
	{ /* sentinel */ },
};
MODULE_DEVICE_TABLE(of, xlp_gpio_of_ids);

static int xlp_gpio_probe(struct platform_device *pdev)
{
	struct gpio_chip *gc;
	struct gpio_irq_chip *girq;
	struct xlp_gpio_priv *priv;
	void __iomem *gpio_base;
	int irq_base, irq, err;
	int ngpio;
	u32 soc_type;

	priv = devm_kzalloc(&pdev->dev,	sizeof(*priv), GFP_KERNEL);
	if (!priv)
		return -ENOMEM;

	gpio_base = devm_platform_ioremap_resource(pdev, 0);
	if (IS_ERR(gpio_base))
		return PTR_ERR(gpio_base);

	irq = platform_get_irq(pdev, 0);
	if (irq < 0)
		return irq;

	if (pdev->dev.of_node) {
<<<<<<< HEAD
		const struct of_device_id *of_id;

		of_id = of_match_device(xlp_gpio_of_ids, &pdev->dev);
		if (!of_id) {
			dev_err(&pdev->dev, "Unable to match OF ID\n");
			return -ENODEV;
		}
		soc_type = (uintptr_t) of_id->data;
	} else {
		const struct acpi_device_id *acpi_id;

=======
		soc_type = (uintptr_t)of_device_get_match_data(&pdev->dev);
	} else {
		const struct acpi_device_id *acpi_id;

>>>>>>> 24b8d41d
		acpi_id = acpi_match_device(pdev->dev.driver->acpi_match_table,
						&pdev->dev);
		if (!acpi_id || !acpi_id->driver_data) {
			dev_err(&pdev->dev, "Unable to match ACPI ID\n");
			return -ENODEV;
		}
		soc_type = (uintptr_t) acpi_id->driver_data;
	}

	switch (soc_type) {
	case XLP_GPIO_VARIANT_XLP832:
		priv->gpio_out_en = gpio_base + GPIO_OUTPUT_EN;
		priv->gpio_paddrv = gpio_base + GPIO_PADDRV;
		priv->gpio_intr_stat = gpio_base + GPIO_INT_STAT;
		priv->gpio_intr_type = gpio_base + GPIO_INT_TYPE;
		priv->gpio_intr_pol = gpio_base + GPIO_INT_POL;
		priv->gpio_intr_en = gpio_base + GPIO_INT_EN00;
		ngpio = 41;
		break;
	case XLP_GPIO_VARIANT_XLP208:
	case XLP_GPIO_VARIANT_XLP316:
		priv->gpio_out_en = gpio_base + GPIO_OUTPUT_EN;
		priv->gpio_paddrv = gpio_base + GPIO_PADDRV;
		priv->gpio_intr_stat = gpio_base + GPIO_3XX_INT_STAT;
		priv->gpio_intr_type = gpio_base + GPIO_3XX_INT_TYPE;
		priv->gpio_intr_pol = gpio_base + GPIO_3XX_INT_POL;
		priv->gpio_intr_en = gpio_base + GPIO_3XX_INT_EN00;

		ngpio = (soc_type == XLP_GPIO_VARIANT_XLP208) ? 42 : 57;
		break;
	case XLP_GPIO_VARIANT_XLP980:
	case XLP_GPIO_VARIANT_XLP532:
	case GPIO_VARIANT_VULCAN:
		priv->gpio_out_en = gpio_base + GPIO_9XX_OUTPUT_EN;
		priv->gpio_paddrv = gpio_base + GPIO_9XX_PADDRV;
		priv->gpio_intr_stat = gpio_base + GPIO_9XX_INT_STAT;
		priv->gpio_intr_type = gpio_base + GPIO_9XX_INT_TYPE;
		priv->gpio_intr_pol = gpio_base + GPIO_9XX_INT_POL;
		priv->gpio_intr_en = gpio_base + GPIO_9XX_INT_EN00;

		if (soc_type == XLP_GPIO_VARIANT_XLP980)
			ngpio = 66;
		else if (soc_type == XLP_GPIO_VARIANT_XLP532)
			ngpio = 67;
		else
			ngpio = 70;
		break;
	default:
		dev_err(&pdev->dev, "Unknown Processor type!\n");
		return -ENODEV;
	}

	bitmap_zero(priv->gpio_enabled_mask, XLP_MAX_NR_GPIO);

	gc = &priv->chip;

	gc->owner = THIS_MODULE;
	gc->label = dev_name(&pdev->dev);
	gc->base = 0;
	gc->parent = &pdev->dev;
	gc->ngpio = ngpio;
	gc->of_node = pdev->dev.of_node;
	gc->direction_output = xlp_gpio_dir_output;
	gc->direction_input = xlp_gpio_dir_input;
	gc->set = xlp_gpio_set;
	gc->get = xlp_gpio_get;

	spin_lock_init(&priv->lock);

	/* XLP(MIPS) has fixed range for GPIO IRQs, Vulcan(ARM64) does not */
	if (soc_type != GPIO_VARIANT_VULCAN) {
<<<<<<< HEAD
		irq_base = irq_alloc_descs(-1, XLP_GPIO_IRQ_BASE, gc->ngpio, 0);
=======
		irq_base = devm_irq_alloc_descs(&pdev->dev, -1,
						XLP_GPIO_IRQ_BASE,
						gc->ngpio, 0);
>>>>>>> 24b8d41d
		if (irq_base < 0) {
			dev_err(&pdev->dev, "Failed to allocate IRQ numbers\n");
			return irq_base;
		}
	} else {
		irq_base = 0;
	}

	girq = &gc->irq;
	girq->chip = &xlp_gpio_irq_chip;
	girq->parent_handler = xlp_gpio_generic_handler;
	girq->num_parents = 1;
	girq->parents = devm_kcalloc(&pdev->dev, 1,
				     sizeof(*girq->parents),
				     GFP_KERNEL);
	if (!girq->parents)
		return -ENOMEM;
	girq->parents[0] = irq;
	girq->first = irq_base;
	girq->default_type = IRQ_TYPE_NONE;
	girq->handler = handle_level_irq;

	err = gpiochip_add_data(gc, priv);
	if (err < 0)
		return err;

	dev_info(&pdev->dev, "registered %d GPIOs\n", gc->ngpio);

	return 0;
}

#ifdef CONFIG_ACPI
static const struct acpi_device_id xlp_gpio_acpi_match[] = {
	{ "BRCM9006", GPIO_VARIANT_VULCAN },
<<<<<<< HEAD
=======
	{ "CAV9006",  GPIO_VARIANT_VULCAN },
>>>>>>> 24b8d41d
	{},
};
MODULE_DEVICE_TABLE(acpi, xlp_gpio_acpi_match);
#endif

static struct platform_driver xlp_gpio_driver = {
	.driver		= {
		.name	= "xlp-gpio",
		.of_match_table = xlp_gpio_of_ids,
		.acpi_match_table = ACPI_PTR(xlp_gpio_acpi_match),
	},
	.probe		= xlp_gpio_probe,
};
module_platform_driver(xlp_gpio_driver);

MODULE_AUTHOR("Kamlakant Patel <kamlakant.patel@broadcom.com>");
MODULE_AUTHOR("Ganesan Ramalingam <ganesanr@broadcom.com>");
MODULE_DESCRIPTION("Netlogic XLP GPIO Driver");
MODULE_LICENSE("GPL v2");<|MERGE_RESOLUTION|>--- conflicted
+++ resolved
@@ -310,24 +310,10 @@
 		return irq;
 
 	if (pdev->dev.of_node) {
-<<<<<<< HEAD
-		const struct of_device_id *of_id;
-
-		of_id = of_match_device(xlp_gpio_of_ids, &pdev->dev);
-		if (!of_id) {
-			dev_err(&pdev->dev, "Unable to match OF ID\n");
-			return -ENODEV;
-		}
-		soc_type = (uintptr_t) of_id->data;
-	} else {
-		const struct acpi_device_id *acpi_id;
-
-=======
 		soc_type = (uintptr_t)of_device_get_match_data(&pdev->dev);
 	} else {
 		const struct acpi_device_id *acpi_id;
 
->>>>>>> 24b8d41d
 		acpi_id = acpi_match_device(pdev->dev.driver->acpi_match_table,
 						&pdev->dev);
 		if (!acpi_id || !acpi_id->driver_data) {
@@ -399,13 +385,9 @@
 
 	/* XLP(MIPS) has fixed range for GPIO IRQs, Vulcan(ARM64) does not */
 	if (soc_type != GPIO_VARIANT_VULCAN) {
-<<<<<<< HEAD
-		irq_base = irq_alloc_descs(-1, XLP_GPIO_IRQ_BASE, gc->ngpio, 0);
-=======
 		irq_base = devm_irq_alloc_descs(&pdev->dev, -1,
 						XLP_GPIO_IRQ_BASE,
 						gc->ngpio, 0);
->>>>>>> 24b8d41d
 		if (irq_base < 0) {
 			dev_err(&pdev->dev, "Failed to allocate IRQ numbers\n");
 			return irq_base;
@@ -440,10 +422,7 @@
 #ifdef CONFIG_ACPI
 static const struct acpi_device_id xlp_gpio_acpi_match[] = {
 	{ "BRCM9006", GPIO_VARIANT_VULCAN },
-<<<<<<< HEAD
-=======
 	{ "CAV9006",  GPIO_VARIANT_VULCAN },
->>>>>>> 24b8d41d
 	{},
 };
 MODULE_DEVICE_TABLE(acpi, xlp_gpio_acpi_match);
