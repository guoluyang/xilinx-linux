// SPDX-License-Identifier: GPL-2.0-only
/*
 * Copyright (C) 2008, 2009 Provigent Ltd.
 *
 * Author: Baruch Siach <baruch@tkos.co.il>
<<<<<<< HEAD
 *
 * This program is free software; you can redistribute it and/or modify
 * it under the terms of the GNU General Public License version 2 as
 * published by the Free Software Foundation.
=======
>>>>>>> 24b8d41d
 *
 * Driver for the ARM PrimeCell(tm) General Purpose Input/Output (PL061)
 *
 * Data sheet: ARM DDI 0190B, September 2000
 */
#include <linux/spinlock.h>
#include <linux/errno.h>
#include <linux/init.h>
#include <linux/io.h>
#include <linux/ioport.h>
#include <linux/interrupt.h>
#include <linux/irq.h>
#include <linux/irqchip/chained_irq.h>
#include <linux/module.h>
#include <linux/bitops.h>
#include <linux/gpio/driver.h>
#include <linux/device.h>
#include <linux/amba/bus.h>
#include <linux/slab.h>
#include <linux/pinctrl/consumer.h>
#include <linux/pm.h>

#define GPIODIR 0x400
#define GPIOIS  0x404
#define GPIOIBE 0x408
#define GPIOIEV 0x40C
#define GPIOIE  0x410
#define GPIORIS 0x414
#define GPIOMIS 0x418
#define GPIOIC  0x41C

#define PL061_GPIO_NR	8

#ifdef CONFIG_PM
struct pl061_context_save_regs {
	u8 gpio_data;
	u8 gpio_dir;
	u8 gpio_is;
	u8 gpio_ibe;
	u8 gpio_iev;
	u8 gpio_ie;
};
#endif

struct pl061 {
	raw_spinlock_t		lock;

	void __iomem		*base;
	struct gpio_chip	gc;
	struct irq_chip		irq_chip;
	int			parent_irq;

#ifdef CONFIG_PM
	struct pl061_context_save_regs csave_regs;
#endif
};

static int pl061_get_direction(struct gpio_chip *gc, unsigned offset)
{
<<<<<<< HEAD
	struct pl061_gpio *chip = gpiochip_get_data(gc);

	return !(readb(chip->base + GPIODIR) & BIT(offset));
=======
	struct pl061 *pl061 = gpiochip_get_data(gc);

	if (readb(pl061->base + GPIODIR) & BIT(offset))
		return GPIO_LINE_DIRECTION_OUT;

	return GPIO_LINE_DIRECTION_IN;
>>>>>>> 24b8d41d
}

static int pl061_direction_input(struct gpio_chip *gc, unsigned offset)
{
	struct pl061 *pl061 = gpiochip_get_data(gc);
	unsigned long flags;
	unsigned char gpiodir;

<<<<<<< HEAD
	spin_lock_irqsave(&chip->lock, flags);
	gpiodir = readb(chip->base + GPIODIR);
=======
	raw_spin_lock_irqsave(&pl061->lock, flags);
	gpiodir = readb(pl061->base + GPIODIR);
>>>>>>> 24b8d41d
	gpiodir &= ~(BIT(offset));
	writeb(gpiodir, pl061->base + GPIODIR);
	raw_spin_unlock_irqrestore(&pl061->lock, flags);

	return 0;
}

static int pl061_direction_output(struct gpio_chip *gc, unsigned offset,
		int value)
{
	struct pl061 *pl061 = gpiochip_get_data(gc);
	unsigned long flags;
	unsigned char gpiodir;

<<<<<<< HEAD
	spin_lock_irqsave(&chip->lock, flags);
	writeb(!!value << offset, chip->base + (BIT(offset + 2)));
	gpiodir = readb(chip->base + GPIODIR);
=======
	raw_spin_lock_irqsave(&pl061->lock, flags);
	writeb(!!value << offset, pl061->base + (BIT(offset + 2)));
	gpiodir = readb(pl061->base + GPIODIR);
>>>>>>> 24b8d41d
	gpiodir |= BIT(offset);
	writeb(gpiodir, pl061->base + GPIODIR);

	/*
	 * gpio value is set again, because pl061 doesn't allow to set value of
	 * a gpio pin before configuring it in OUT mode.
	 */
	writeb(!!value << offset, pl061->base + (BIT(offset + 2)));
	raw_spin_unlock_irqrestore(&pl061->lock, flags);

	return 0;
}

static int pl061_get_value(struct gpio_chip *gc, unsigned offset)
{
	struct pl061 *pl061 = gpiochip_get_data(gc);

	return !!readb(pl061->base + (BIT(offset + 2)));
}

static void pl061_set_value(struct gpio_chip *gc, unsigned offset, int value)
{
	struct pl061 *pl061 = gpiochip_get_data(gc);

	writeb(!!value << offset, pl061->base + (BIT(offset + 2)));
}

static int pl061_irq_type(struct irq_data *d, unsigned trigger)
{
	struct gpio_chip *gc = irq_data_get_irq_chip_data(d);
	struct pl061 *pl061 = gpiochip_get_data(gc);
	int offset = irqd_to_hwirq(d);
	unsigned long flags;
	u8 gpiois, gpioibe, gpioiev;
	u8 bit = BIT(offset);

	if (offset < 0 || offset >= PL061_GPIO_NR)
		return -EINVAL;

	if ((trigger & (IRQ_TYPE_LEVEL_HIGH | IRQ_TYPE_LEVEL_LOW)) &&
	    (trigger & (IRQ_TYPE_EDGE_RISING | IRQ_TYPE_EDGE_FALLING)))
	{
		dev_err(gc->parent,
			"trying to configure line %d for both level and edge "
			"detection, choose one!\n",
			offset);
		return -EINVAL;
	}


	raw_spin_lock_irqsave(&pl061->lock, flags);

	gpioiev = readb(pl061->base + GPIOIEV);
	gpiois = readb(pl061->base + GPIOIS);
	gpioibe = readb(pl061->base + GPIOIBE);

	if (trigger & (IRQ_TYPE_LEVEL_HIGH | IRQ_TYPE_LEVEL_LOW)) {
		bool polarity = trigger & IRQ_TYPE_LEVEL_HIGH;

		/* Disable edge detection */
		gpioibe &= ~bit;
		/* Enable level detection */
		gpiois |= bit;
		/* Select polarity */
		if (polarity)
			gpioiev |= bit;
		else
			gpioiev &= ~bit;
		irq_set_handler_locked(d, handle_level_irq);
		dev_dbg(gc->parent, "line %d: IRQ on %s level\n",
			offset,
			polarity ? "HIGH" : "LOW");
	} else if ((trigger & IRQ_TYPE_EDGE_BOTH) == IRQ_TYPE_EDGE_BOTH) {
		/* Disable level detection */
		gpiois &= ~bit;
		/* Select both edges, setting this makes GPIOEV be ignored */
		gpioibe |= bit;
		irq_set_handler_locked(d, handle_edge_irq);
		dev_dbg(gc->parent, "line %d: IRQ on both edges\n", offset);
	} else if ((trigger & IRQ_TYPE_EDGE_RISING) ||
		   (trigger & IRQ_TYPE_EDGE_FALLING)) {
		bool rising = trigger & IRQ_TYPE_EDGE_RISING;

		/* Disable level detection */
		gpiois &= ~bit;
		/* Clear detection on both edges */
		gpioibe &= ~bit;
		/* Select edge */
		if (rising)
			gpioiev |= bit;
		else
			gpioiev &= ~bit;
		irq_set_handler_locked(d, handle_edge_irq);
		dev_dbg(gc->parent, "line %d: IRQ on %s edge\n",
			offset,
			rising ? "RISING" : "FALLING");
	} else {
		/* No trigger: disable everything */
		gpiois &= ~bit;
		gpioibe &= ~bit;
		gpioiev &= ~bit;
		irq_set_handler_locked(d, handle_bad_irq);
		dev_warn(gc->parent, "no trigger selected for line %d\n",
			 offset);
	}

	writeb(gpiois, pl061->base + GPIOIS);
	writeb(gpioibe, pl061->base + GPIOIBE);
	writeb(gpioiev, pl061->base + GPIOIEV);

	raw_spin_unlock_irqrestore(&pl061->lock, flags);

	return 0;
}

static void pl061_irq_handler(struct irq_desc *desc)
{
	unsigned long pending;
	int offset;
	struct gpio_chip *gc = irq_desc_get_handler_data(desc);
	struct pl061 *pl061 = gpiochip_get_data(gc);
	struct irq_chip *irqchip = irq_desc_get_chip(desc);

	chained_irq_enter(irqchip, desc);

	pending = readb(pl061->base + GPIOMIS);
	if (pending) {
		for_each_set_bit(offset, &pending, PL061_GPIO_NR)
			generic_handle_irq(irq_find_mapping(gc->irq.domain,
							    offset));
	}

	chained_irq_exit(irqchip, desc);
}

static void pl061_irq_mask(struct irq_data *d)
{
	struct gpio_chip *gc = irq_data_get_irq_chip_data(d);
	struct pl061 *pl061 = gpiochip_get_data(gc);
	u8 mask = BIT(irqd_to_hwirq(d) % PL061_GPIO_NR);
	u8 gpioie;

	raw_spin_lock(&pl061->lock);
	gpioie = readb(pl061->base + GPIOIE) & ~mask;
	writeb(gpioie, pl061->base + GPIOIE);
	raw_spin_unlock(&pl061->lock);
}

static void pl061_irq_unmask(struct irq_data *d)
{
	struct gpio_chip *gc = irq_data_get_irq_chip_data(d);
	struct pl061 *pl061 = gpiochip_get_data(gc);
	u8 mask = BIT(irqd_to_hwirq(d) % PL061_GPIO_NR);
	u8 gpioie;

	raw_spin_lock(&pl061->lock);
	gpioie = readb(pl061->base + GPIOIE) | mask;
	writeb(gpioie, pl061->base + GPIOIE);
	raw_spin_unlock(&pl061->lock);
}

/**
 * pl061_irq_ack() - ACK an edge IRQ
 * @d: IRQ data for this IRQ
 *
 * This gets called from the edge IRQ handler to ACK the edge IRQ
 * in the GPIOIC (interrupt-clear) register. For level IRQs this is
 * not needed: these go away when the level signal goes away.
 */
static void pl061_irq_ack(struct irq_data *d)
{
	struct gpio_chip *gc = irq_data_get_irq_chip_data(d);
	struct pl061 *pl061 = gpiochip_get_data(gc);
	u8 mask = BIT(irqd_to_hwirq(d) % PL061_GPIO_NR);

	raw_spin_lock(&pl061->lock);
	writeb(mask, pl061->base + GPIOIC);
	raw_spin_unlock(&pl061->lock);
}

static int pl061_irq_set_wake(struct irq_data *d, unsigned int state)
{
	struct gpio_chip *gc = irq_data_get_irq_chip_data(d);
	struct pl061 *pl061 = gpiochip_get_data(gc);

	return irq_set_irq_wake(pl061->parent_irq, state);
}

static int pl061_probe(struct amba_device *adev, const struct amba_id *id)
{
	struct device *dev = &adev->dev;
	struct pl061 *pl061;
	struct gpio_irq_chip *girq;
	int ret, irq;

	pl061 = devm_kzalloc(dev, sizeof(*pl061), GFP_KERNEL);
	if (pl061 == NULL)
		return -ENOMEM;

<<<<<<< HEAD
	if (pdata) {
		chip->gc.base = pdata->gpio_base;
		irq_base = pdata->irq_base;
		if (irq_base <= 0) {
			dev_err(&adev->dev, "invalid IRQ base in pdata\n");
			return -ENODEV;
		}
	} else {
		chip->gc.base = -1;
		irq_base = 0;
	}

	chip->base = devm_ioremap_resource(dev, &adev->res);
	if (IS_ERR(chip->base))
		return PTR_ERR(chip->base);

	spin_lock_init(&chip->lock);
	if (of_property_read_bool(dev->of_node, "gpio-ranges")) {
		chip->gc.request = gpiochip_generic_request;
		chip->gc.free = gpiochip_generic_free;
	}

	chip->gc.get_direction = pl061_get_direction;
	chip->gc.direction_input = pl061_direction_input;
	chip->gc.direction_output = pl061_direction_output;
	chip->gc.get = pl061_get_value;
	chip->gc.set = pl061_set_value;
	chip->gc.ngpio = PL061_GPIO_NR;
	chip->gc.label = dev_name(dev);
	chip->gc.parent = dev;
	chip->gc.owner = THIS_MODULE;

	ret = gpiochip_add_data(&chip->gc, chip);
	if (ret)
		return ret;
=======
	pl061->base = devm_ioremap_resource(dev, &adev->res);
	if (IS_ERR(pl061->base))
		return PTR_ERR(pl061->base);

	raw_spin_lock_init(&pl061->lock);
	pl061->gc.request = gpiochip_generic_request;
	pl061->gc.free = gpiochip_generic_free;
	pl061->gc.base = -1;
	pl061->gc.get_direction = pl061_get_direction;
	pl061->gc.direction_input = pl061_direction_input;
	pl061->gc.direction_output = pl061_direction_output;
	pl061->gc.get = pl061_get_value;
	pl061->gc.set = pl061_set_value;
	pl061->gc.ngpio = PL061_GPIO_NR;
	pl061->gc.label = dev_name(dev);
	pl061->gc.parent = dev;
	pl061->gc.owner = THIS_MODULE;
>>>>>>> 24b8d41d

	/*
	 * irq_chip support
	 */
	pl061->irq_chip.name = dev_name(dev);
	pl061->irq_chip.irq_ack	= pl061_irq_ack;
	pl061->irq_chip.irq_mask = pl061_irq_mask;
	pl061->irq_chip.irq_unmask = pl061_irq_unmask;
	pl061->irq_chip.irq_set_type = pl061_irq_type;
	pl061->irq_chip.irq_set_wake = pl061_irq_set_wake;

	writeb(0, pl061->base + GPIOIE); /* disable irqs */
	irq = adev->irq[0];
	if (!irq)
		dev_warn(&adev->dev, "IRQ support disabled\n");
	pl061->parent_irq = irq;

	girq = &pl061->gc.irq;
	girq->chip = &pl061->irq_chip;
	girq->parent_handler = pl061_irq_handler;
	girq->num_parents = 1;
	girq->parents = devm_kcalloc(dev, 1, sizeof(*girq->parents),
				     GFP_KERNEL);
	if (!girq->parents)
		return -ENOMEM;
	girq->parents[0] = irq;
	girq->default_type = IRQ_TYPE_NONE;
	girq->handler = handle_bad_irq;

	ret = devm_gpiochip_add_data(dev, &pl061->gc, pl061);
	if (ret)
		return ret;

	amba_set_drvdata(adev, pl061);
	dev_info(dev, "PL061 GPIO chip registered\n");

	return 0;
}

#ifdef CONFIG_PM
static int pl061_suspend(struct device *dev)
{
	struct pl061 *pl061 = dev_get_drvdata(dev);
	int offset;

	pl061->csave_regs.gpio_data = 0;
	pl061->csave_regs.gpio_dir = readb(pl061->base + GPIODIR);
	pl061->csave_regs.gpio_is = readb(pl061->base + GPIOIS);
	pl061->csave_regs.gpio_ibe = readb(pl061->base + GPIOIBE);
	pl061->csave_regs.gpio_iev = readb(pl061->base + GPIOIEV);
	pl061->csave_regs.gpio_ie = readb(pl061->base + GPIOIE);

	for (offset = 0; offset < PL061_GPIO_NR; offset++) {
		if (pl061->csave_regs.gpio_dir & (BIT(offset)))
			pl061->csave_regs.gpio_data |=
				pl061_get_value(&pl061->gc, offset) << offset;
	}

	return 0;
}

static int pl061_resume(struct device *dev)
{
	struct pl061 *pl061 = dev_get_drvdata(dev);
	int offset;

	for (offset = 0; offset < PL061_GPIO_NR; offset++) {
		if (pl061->csave_regs.gpio_dir & (BIT(offset)))
			pl061_direction_output(&pl061->gc, offset,
					pl061->csave_regs.gpio_data &
					(BIT(offset)));
		else
			pl061_direction_input(&pl061->gc, offset);
	}

	writeb(pl061->csave_regs.gpio_is, pl061->base + GPIOIS);
	writeb(pl061->csave_regs.gpio_ibe, pl061->base + GPIOIBE);
	writeb(pl061->csave_regs.gpio_iev, pl061->base + GPIOIEV);
	writeb(pl061->csave_regs.gpio_ie, pl061->base + GPIOIE);

	return 0;
}

static const struct dev_pm_ops pl061_dev_pm_ops = {
	.suspend = pl061_suspend,
	.resume = pl061_resume,
	.freeze = pl061_suspend,
	.restore = pl061_resume,
};
#endif

static const struct amba_id pl061_ids[] = {
	{
		.id	= 0x00041061,
		.mask	= 0x000fffff,
	},
	{ 0, 0 },
};
<<<<<<< HEAD
=======
MODULE_DEVICE_TABLE(amba, pl061_ids);
>>>>>>> 24b8d41d

static struct amba_driver pl061_gpio_driver = {
	.drv = {
		.name	= "pl061_gpio",
#ifdef CONFIG_PM
		.pm	= &pl061_dev_pm_ops,
#endif
	},
	.id_table	= pl061_ids,
	.probe		= pl061_probe,
};
module_amba_driver(pl061_gpio_driver);

<<<<<<< HEAD
static int __init pl061_gpio_init(void)
{
	return amba_driver_register(&pl061_gpio_driver);
}
device_initcall(pl061_gpio_init);
=======
MODULE_LICENSE("GPL v2");
>>>>>>> 24b8d41d
<|MERGE_RESOLUTION|>--- conflicted
+++ resolved
@@ -3,13 +3,6 @@
  * Copyright (C) 2008, 2009 Provigent Ltd.
  *
  * Author: Baruch Siach <baruch@tkos.co.il>
-<<<<<<< HEAD
- *
- * This program is free software; you can redistribute it and/or modify
- * it under the terms of the GNU General Public License version 2 as
- * published by the Free Software Foundation.
-=======
->>>>>>> 24b8d41d
  *
  * Driver for the ARM PrimeCell(tm) General Purpose Input/Output (PL061)
  *
@@ -69,18 +62,12 @@
 
 static int pl061_get_direction(struct gpio_chip *gc, unsigned offset)
 {
-<<<<<<< HEAD
-	struct pl061_gpio *chip = gpiochip_get_data(gc);
-
-	return !(readb(chip->base + GPIODIR) & BIT(offset));
-=======
 	struct pl061 *pl061 = gpiochip_get_data(gc);
 
 	if (readb(pl061->base + GPIODIR) & BIT(offset))
 		return GPIO_LINE_DIRECTION_OUT;
 
 	return GPIO_LINE_DIRECTION_IN;
->>>>>>> 24b8d41d
 }
 
 static int pl061_direction_input(struct gpio_chip *gc, unsigned offset)
@@ -89,13 +76,8 @@
 	unsigned long flags;
 	unsigned char gpiodir;
 
-<<<<<<< HEAD
-	spin_lock_irqsave(&chip->lock, flags);
-	gpiodir = readb(chip->base + GPIODIR);
-=======
 	raw_spin_lock_irqsave(&pl061->lock, flags);
 	gpiodir = readb(pl061->base + GPIODIR);
->>>>>>> 24b8d41d
 	gpiodir &= ~(BIT(offset));
 	writeb(gpiodir, pl061->base + GPIODIR);
 	raw_spin_unlock_irqrestore(&pl061->lock, flags);
@@ -110,15 +92,9 @@
 	unsigned long flags;
 	unsigned char gpiodir;
 
-<<<<<<< HEAD
-	spin_lock_irqsave(&chip->lock, flags);
-	writeb(!!value << offset, chip->base + (BIT(offset + 2)));
-	gpiodir = readb(chip->base + GPIODIR);
-=======
 	raw_spin_lock_irqsave(&pl061->lock, flags);
 	writeb(!!value << offset, pl061->base + (BIT(offset + 2)));
 	gpiodir = readb(pl061->base + GPIODIR);
->>>>>>> 24b8d41d
 	gpiodir |= BIT(offset);
 	writeb(gpiodir, pl061->base + GPIODIR);
 
@@ -318,43 +294,6 @@
 	if (pl061 == NULL)
 		return -ENOMEM;
 
-<<<<<<< HEAD
-	if (pdata) {
-		chip->gc.base = pdata->gpio_base;
-		irq_base = pdata->irq_base;
-		if (irq_base <= 0) {
-			dev_err(&adev->dev, "invalid IRQ base in pdata\n");
-			return -ENODEV;
-		}
-	} else {
-		chip->gc.base = -1;
-		irq_base = 0;
-	}
-
-	chip->base = devm_ioremap_resource(dev, &adev->res);
-	if (IS_ERR(chip->base))
-		return PTR_ERR(chip->base);
-
-	spin_lock_init(&chip->lock);
-	if (of_property_read_bool(dev->of_node, "gpio-ranges")) {
-		chip->gc.request = gpiochip_generic_request;
-		chip->gc.free = gpiochip_generic_free;
-	}
-
-	chip->gc.get_direction = pl061_get_direction;
-	chip->gc.direction_input = pl061_direction_input;
-	chip->gc.direction_output = pl061_direction_output;
-	chip->gc.get = pl061_get_value;
-	chip->gc.set = pl061_set_value;
-	chip->gc.ngpio = PL061_GPIO_NR;
-	chip->gc.label = dev_name(dev);
-	chip->gc.parent = dev;
-	chip->gc.owner = THIS_MODULE;
-
-	ret = gpiochip_add_data(&chip->gc, chip);
-	if (ret)
-		return ret;
-=======
 	pl061->base = devm_ioremap_resource(dev, &adev->res);
 	if (IS_ERR(pl061->base))
 		return PTR_ERR(pl061->base);
@@ -372,7 +311,6 @@
 	pl061->gc.label = dev_name(dev);
 	pl061->gc.parent = dev;
 	pl061->gc.owner = THIS_MODULE;
->>>>>>> 24b8d41d
 
 	/*
 	 * irq_chip support
@@ -471,10 +409,7 @@
 	},
 	{ 0, 0 },
 };
-<<<<<<< HEAD
-=======
 MODULE_DEVICE_TABLE(amba, pl061_ids);
->>>>>>> 24b8d41d
 
 static struct amba_driver pl061_gpio_driver = {
 	.drv = {
@@ -488,12 +423,4 @@
 };
 module_amba_driver(pl061_gpio_driver);
 
-<<<<<<< HEAD
-static int __init pl061_gpio_init(void)
-{
-	return amba_driver_register(&pl061_gpio_driver);
-}
-device_initcall(pl061_gpio_init);
-=======
-MODULE_LICENSE("GPL v2");
->>>>>>> 24b8d41d
+MODULE_LICENSE("GPL v2");