// SPDX-License-Identifier: GPL-2.0-only
/*
 * ZTE ZX296702 GPIO driver
 *
 * Author: Jun Nie <jun.nie@linaro.org>
<<<<<<< HEAD
 *
 * Copyright (C) 2015 Linaro Ltd.
=======
>>>>>>> 24b8d41d
 *
 * Copyright (C) 2015 Linaro Ltd.
 */
#include <linux/bitops.h>
#include <linux/device.h>
#include <linux/errno.h>
#include <linux/gpio/driver.h>
#include <linux/irqchip/chained_irq.h>
#include <linux/init.h>
#include <linux/of.h>
#include <linux/pinctrl/consumer.h>
#include <linux/platform_device.h>
#include <linux/pm.h>
#include <linux/slab.h>
#include <linux/spinlock.h>

#define ZX_GPIO_DIR	0x00
#define ZX_GPIO_IVE	0x04
#define ZX_GPIO_IV	0x08
#define ZX_GPIO_IEP	0x0C
#define ZX_GPIO_IEN	0x10
#define ZX_GPIO_DI	0x14
#define ZX_GPIO_DO1	0x18
#define ZX_GPIO_DO0	0x1C
#define ZX_GPIO_DO	0x20

#define ZX_GPIO_IM	0x28
#define ZX_GPIO_IE	0x2C

#define ZX_GPIO_MIS	0x30
#define ZX_GPIO_IC	0x34

#define ZX_GPIO_NR	16

struct zx_gpio {
	raw_spinlock_t		lock;

	void __iomem		*base;
	struct gpio_chip	gc;
};

static int zx_direction_input(struct gpio_chip *gc, unsigned offset)
{
	struct zx_gpio *chip = gpiochip_get_data(gc);
	unsigned long flags;
	u16 gpiodir;

	if (offset >= gc->ngpio)
		return -EINVAL;

	raw_spin_lock_irqsave(&chip->lock, flags);
	gpiodir = readw_relaxed(chip->base + ZX_GPIO_DIR);
	gpiodir &= ~BIT(offset);
	writew_relaxed(gpiodir, chip->base + ZX_GPIO_DIR);
	raw_spin_unlock_irqrestore(&chip->lock, flags);

	return 0;
}

static int zx_direction_output(struct gpio_chip *gc, unsigned offset,
		int value)
{
	struct zx_gpio *chip = gpiochip_get_data(gc);
	unsigned long flags;
	u16 gpiodir;

	if (offset >= gc->ngpio)
		return -EINVAL;

	raw_spin_lock_irqsave(&chip->lock, flags);
	gpiodir = readw_relaxed(chip->base + ZX_GPIO_DIR);
	gpiodir |= BIT(offset);
	writew_relaxed(gpiodir, chip->base + ZX_GPIO_DIR);

	if (value)
		writew_relaxed(BIT(offset), chip->base + ZX_GPIO_DO1);
	else
		writew_relaxed(BIT(offset), chip->base + ZX_GPIO_DO0);
	raw_spin_unlock_irqrestore(&chip->lock, flags);

	return 0;
}

static int zx_get_value(struct gpio_chip *gc, unsigned offset)
{
	struct zx_gpio *chip = gpiochip_get_data(gc);

	return !!(readw_relaxed(chip->base + ZX_GPIO_DI) & BIT(offset));
}

static void zx_set_value(struct gpio_chip *gc, unsigned offset, int value)
{
	struct zx_gpio *chip = gpiochip_get_data(gc);

	if (value)
		writew_relaxed(BIT(offset), chip->base + ZX_GPIO_DO1);
	else
		writew_relaxed(BIT(offset), chip->base + ZX_GPIO_DO0);
}

static int zx_irq_type(struct irq_data *d, unsigned trigger)
{
	struct gpio_chip *gc = irq_data_get_irq_chip_data(d);
	struct zx_gpio *chip = gpiochip_get_data(gc);
	int offset = irqd_to_hwirq(d);
	unsigned long flags;
	u16 gpiois, gpioi_epos, gpioi_eneg, gpioiev;
	u16 bit = BIT(offset);

	if (offset < 0 || offset >= ZX_GPIO_NR)
		return -EINVAL;

	raw_spin_lock_irqsave(&chip->lock, flags);

	gpioiev = readw_relaxed(chip->base + ZX_GPIO_IV);
	gpiois = readw_relaxed(chip->base + ZX_GPIO_IVE);
	gpioi_epos = readw_relaxed(chip->base + ZX_GPIO_IEP);
	gpioi_eneg = readw_relaxed(chip->base + ZX_GPIO_IEN);

	if (trigger & (IRQ_TYPE_LEVEL_HIGH | IRQ_TYPE_LEVEL_LOW)) {
		gpiois |= bit;
		if (trigger & IRQ_TYPE_LEVEL_HIGH)
			gpioiev |= bit;
		else
			gpioiev &= ~bit;
	} else
		gpiois &= ~bit;

	if ((trigger & IRQ_TYPE_EDGE_BOTH) == IRQ_TYPE_EDGE_BOTH) {
		gpioi_epos |= bit;
		gpioi_eneg |= bit;
	} else {
		if (trigger & IRQ_TYPE_EDGE_RISING) {
			gpioi_epos |= bit;
			gpioi_eneg &= ~bit;
		} else if (trigger & IRQ_TYPE_EDGE_FALLING) {
			gpioi_eneg |= bit;
			gpioi_epos &= ~bit;
		}
	}

	writew_relaxed(gpiois, chip->base + ZX_GPIO_IVE);
	writew_relaxed(gpioi_epos, chip->base + ZX_GPIO_IEP);
	writew_relaxed(gpioi_eneg, chip->base + ZX_GPIO_IEN);
	writew_relaxed(gpioiev, chip->base + ZX_GPIO_IV);
	raw_spin_unlock_irqrestore(&chip->lock, flags);

	return 0;
}

static void zx_irq_handler(struct irq_desc *desc)
{
	unsigned long pending;
	int offset;
	struct gpio_chip *gc = irq_desc_get_handler_data(desc);
	struct zx_gpio *chip = gpiochip_get_data(gc);
	struct irq_chip *irqchip = irq_desc_get_chip(desc);

	chained_irq_enter(irqchip, desc);

	pending = readw_relaxed(chip->base + ZX_GPIO_MIS);
	writew_relaxed(pending, chip->base + ZX_GPIO_IC);
	if (pending) {
		for_each_set_bit(offset, &pending, ZX_GPIO_NR)
			generic_handle_irq(irq_find_mapping(gc->irq.domain,
							    offset));
	}

	chained_irq_exit(irqchip, desc);
}

static void zx_irq_mask(struct irq_data *d)
{
	struct gpio_chip *gc = irq_data_get_irq_chip_data(d);
	struct zx_gpio *chip = gpiochip_get_data(gc);
	u16 mask = BIT(irqd_to_hwirq(d) % ZX_GPIO_NR);
	u16 gpioie;

	raw_spin_lock(&chip->lock);
	gpioie = readw_relaxed(chip->base + ZX_GPIO_IM) | mask;
	writew_relaxed(gpioie, chip->base + ZX_GPIO_IM);
	gpioie = readw_relaxed(chip->base + ZX_GPIO_IE) & ~mask;
	writew_relaxed(gpioie, chip->base + ZX_GPIO_IE);
	raw_spin_unlock(&chip->lock);
}

static void zx_irq_unmask(struct irq_data *d)
{
	struct gpio_chip *gc = irq_data_get_irq_chip_data(d);
	struct zx_gpio *chip = gpiochip_get_data(gc);
	u16 mask = BIT(irqd_to_hwirq(d) % ZX_GPIO_NR);
	u16 gpioie;

	raw_spin_lock(&chip->lock);
	gpioie = readw_relaxed(chip->base + ZX_GPIO_IM) & ~mask;
	writew_relaxed(gpioie, chip->base + ZX_GPIO_IM);
	gpioie = readw_relaxed(chip->base + ZX_GPIO_IE) | mask;
	writew_relaxed(gpioie, chip->base + ZX_GPIO_IE);
	raw_spin_unlock(&chip->lock);
}

static struct irq_chip zx_irqchip = {
	.name		= "zx-gpio",
	.irq_mask	= zx_irq_mask,
	.irq_unmask	= zx_irq_unmask,
	.irq_set_type	= zx_irq_type,
};

static int zx_gpio_probe(struct platform_device *pdev)
{
	struct device *dev = &pdev->dev;
	struct zx_gpio *chip;
	struct gpio_irq_chip *girq;
	int irq, id, ret;

	chip = devm_kzalloc(dev, sizeof(*chip), GFP_KERNEL);
	if (!chip)
		return -ENOMEM;

	chip->base = devm_platform_ioremap_resource(pdev, 0);
	if (IS_ERR(chip->base))
		return PTR_ERR(chip->base);

	id = of_alias_get_id(dev->of_node, "gpio");

	raw_spin_lock_init(&chip->lock);
	chip->gc.request = gpiochip_generic_request;
	chip->gc.free = gpiochip_generic_free;
	chip->gc.direction_input = zx_direction_input;
	chip->gc.direction_output = zx_direction_output;
	chip->gc.get = zx_get_value;
	chip->gc.set = zx_set_value;
	chip->gc.base = ZX_GPIO_NR * id;
	chip->gc.ngpio = ZX_GPIO_NR;
	chip->gc.label = dev_name(dev);
	chip->gc.parent = dev;
	chip->gc.owner = THIS_MODULE;

	/*
	 * irq_chip support
	 */
	writew_relaxed(0xffff, chip->base + ZX_GPIO_IM);
	writew_relaxed(0, chip->base + ZX_GPIO_IE);
	irq = platform_get_irq(pdev, 0);
	if (irq < 0)
		return irq;
	girq = &chip->gc.irq;
	girq->chip = &zx_irqchip;
	girq->parent_handler = zx_irq_handler;
	girq->num_parents = 1;
	girq->parents = devm_kcalloc(&pdev->dev, 1,
				     sizeof(*girq->parents),
				     GFP_KERNEL);
	if (!girq->parents)
		return -ENOMEM;
	girq->parents[0] = irq;
	girq->default_type = IRQ_TYPE_NONE;
	girq->handler = handle_simple_irq;

	ret = gpiochip_add_data(&chip->gc, chip);
	if (ret)
		return ret;

	platform_set_drvdata(pdev, chip);
	dev_info(dev, "ZX GPIO chip registered\n");

	return 0;
}

static const struct of_device_id zx_gpio_match[] = {
	{
		.compatible = "zte,zx296702-gpio",
	},
	{ },
};

static struct platform_driver zx_gpio_driver = {
	.probe		= zx_gpio_probe,
	.driver = {
		.name	= "zx_gpio",
		.of_match_table = of_match_ptr(zx_gpio_match),
	},
};
builtin_platform_driver(zx_gpio_driver)<|MERGE_RESOLUTION|>--- conflicted
+++ resolved
@@ -3,11 +3,6 @@
  * ZTE ZX296702 GPIO driver
  *
  * Author: Jun Nie <jun.nie@linaro.org>
-<<<<<<< HEAD
- *
- * Copyright (C) 2015 Linaro Ltd.
-=======
->>>>>>> 24b8d41d
  *
  * Copyright (C) 2015 Linaro Ltd.
  */
