// SPDX-License-Identifier: GPL-2.0-or-later
/*
 * Xilinx Zynq GPIO device driver
 *
 * Copyright (C) 2009 - 2014 Xilinx, Inc.
 */

#include <linux/bitops.h>
#include <linux/clk.h>
#include <linux/gpio.h>
#include <linux/gpio/driver.h>
#include <linux/init.h>
#include <linux/interrupt.h>
#include <linux/spinlock.h>
#include <linux/io.h>
#include <linux/module.h>
#include <linux/platform_device.h>
#include <linux/pm_runtime.h>
#include <linux/of.h>

#include "gpiolib.h"

#define DRIVER_NAME "zynq-gpio"

/* Maximum banks */
#define ZYNQ_GPIO_MAX_BANK	4
#define ZYNQMP_GPIO_MAX_BANK	6
#define VERSAL_GPIO_MAX_BANK	4
#define PMC_GPIO_MAX_BANK	5
#define VERSAL_UNUSED_BANKS	2

#define ZYNQ_GPIO_BANK0_NGPIO	32
#define ZYNQ_GPIO_BANK1_NGPIO	22
#define ZYNQ_GPIO_BANK2_NGPIO	32
#define ZYNQ_GPIO_BANK3_NGPIO	32

#define ZYNQMP_GPIO_BANK0_NGPIO 26
#define ZYNQMP_GPIO_BANK1_NGPIO 26
#define ZYNQMP_GPIO_BANK2_NGPIO 26
#define ZYNQMP_GPIO_BANK3_NGPIO 32
#define ZYNQMP_GPIO_BANK4_NGPIO 32
#define ZYNQMP_GPIO_BANK5_NGPIO 32

#define	ZYNQ_GPIO_NR_GPIOS	118
#define	ZYNQMP_GPIO_NR_GPIOS	174

#define ZYNQ_GPIO_BANK0_PIN_MIN(str)	0
#define ZYNQ_GPIO_BANK0_PIN_MAX(str)	(ZYNQ_GPIO_BANK0_PIN_MIN(str) + \
					ZYNQ##str##_GPIO_BANK0_NGPIO - 1)
#define ZYNQ_GPIO_BANK1_PIN_MIN(str)	(ZYNQ_GPIO_BANK0_PIN_MAX(str) + 1)
#define ZYNQ_GPIO_BANK1_PIN_MAX(str)	(ZYNQ_GPIO_BANK1_PIN_MIN(str) + \
					ZYNQ##str##_GPIO_BANK1_NGPIO - 1)
#define ZYNQ_GPIO_BANK2_PIN_MIN(str)	(ZYNQ_GPIO_BANK1_PIN_MAX(str) + 1)
#define ZYNQ_GPIO_BANK2_PIN_MAX(str)	(ZYNQ_GPIO_BANK2_PIN_MIN(str) + \
					ZYNQ##str##_GPIO_BANK2_NGPIO - 1)
#define ZYNQ_GPIO_BANK3_PIN_MIN(str)	(ZYNQ_GPIO_BANK2_PIN_MAX(str) + 1)
#define ZYNQ_GPIO_BANK3_PIN_MAX(str)	(ZYNQ_GPIO_BANK3_PIN_MIN(str) + \
					ZYNQ##str##_GPIO_BANK3_NGPIO - 1)
#define ZYNQ_GPIO_BANK4_PIN_MIN(str)	(ZYNQ_GPIO_BANK3_PIN_MAX(str) + 1)
#define ZYNQ_GPIO_BANK4_PIN_MAX(str)	(ZYNQ_GPIO_BANK4_PIN_MIN(str) + \
					ZYNQ##str##_GPIO_BANK4_NGPIO - 1)
#define ZYNQ_GPIO_BANK5_PIN_MIN(str)	(ZYNQ_GPIO_BANK4_PIN_MAX(str) + 1)
#define ZYNQ_GPIO_BANK5_PIN_MAX(str)	(ZYNQ_GPIO_BANK5_PIN_MIN(str) + \
					ZYNQ##str##_GPIO_BANK5_NGPIO - 1)

/* Register offsets for the GPIO device */
/* LSW Mask & Data -WO */
#define ZYNQ_GPIO_DATA_LSW_OFFSET(BANK)	(0x000 + (8 * BANK))
/* MSW Mask & Data -WO */
#define ZYNQ_GPIO_DATA_MSW_OFFSET(BANK)	(0x004 + (8 * BANK))
/* Data Register-RW */
#define ZYNQ_GPIO_DATA_OFFSET(BANK)	(0x040 + (4 * BANK))
#define ZYNQ_GPIO_DATA_RO_OFFSET(BANK)	(0x060 + (4 * BANK))
/* Direction mode reg-RW */
#define ZYNQ_GPIO_DIRM_OFFSET(BANK)	(0x204 + (0x40 * BANK))
/* Output enable reg-RW */
#define ZYNQ_GPIO_OUTEN_OFFSET(BANK)	(0x208 + (0x40 * BANK))
/* Interrupt mask reg-RO */
#define ZYNQ_GPIO_INTMASK_OFFSET(BANK)	(0x20C + (0x40 * BANK))
/* Interrupt enable reg-WO */
#define ZYNQ_GPIO_INTEN_OFFSET(BANK)	(0x210 + (0x40 * BANK))
/* Interrupt disable reg-WO */
#define ZYNQ_GPIO_INTDIS_OFFSET(BANK)	(0x214 + (0x40 * BANK))
/* Interrupt status reg-RO */
#define ZYNQ_GPIO_INTSTS_OFFSET(BANK)	(0x218 + (0x40 * BANK))
/* Interrupt type reg-RW */
#define ZYNQ_GPIO_INTTYPE_OFFSET(BANK)	(0x21C + (0x40 * BANK))
/* Interrupt polarity reg-RW */
#define ZYNQ_GPIO_INTPOL_OFFSET(BANK)	(0x220 + (0x40 * BANK))
/* Interrupt on any, reg-RW */
#define ZYNQ_GPIO_INTANY_OFFSET(BANK)	(0x224 + (0x40 * BANK))

/* Disable all interrupts mask */
#define ZYNQ_GPIO_IXR_DISABLE_ALL	0xFFFFFFFF

/* Mid pin number of a bank */
#define ZYNQ_GPIO_MID_PIN_NUM 16

/* GPIO upper 16 bit mask */
#define ZYNQ_GPIO_UPPER_MASK 0xFFFF0000

<<<<<<< HEAD
/* For GPIO quirks */
#define ZYNQ_GPIO_QUIRK_FOO	BIT(0)
=======
/* set to differentiate zynq from zynqmp, 0=zynqmp, 1=zynq */
#define ZYNQ_GPIO_QUIRK_IS_ZYNQ	BIT(0)
#define GPIO_QUIRK_DATA_RO_BUG	BIT(1)
#define GPIO_QUIRK_VERSAL	BIT(2)
>>>>>>> 24b8d41d

struct gpio_regs {
	u32 datamsw[ZYNQMP_GPIO_MAX_BANK];
	u32 datalsw[ZYNQMP_GPIO_MAX_BANK];
	u32 dirm[ZYNQMP_GPIO_MAX_BANK];
	u32 outen[ZYNQMP_GPIO_MAX_BANK];
	u32 int_en[ZYNQMP_GPIO_MAX_BANK];
	u32 int_dis[ZYNQMP_GPIO_MAX_BANK];
	u32 int_type[ZYNQMP_GPIO_MAX_BANK];
	u32 int_polarity[ZYNQMP_GPIO_MAX_BANK];
	u32 int_any[ZYNQMP_GPIO_MAX_BANK];
};
<<<<<<< HEAD
=======

>>>>>>> 24b8d41d
/**
 * struct zynq_gpio - gpio device private data structure
 * @chip:	instance of the gpio_chip
 * @base_addr:	base address of the GPIO device
 * @clk:	clock resource for this controller
 * @irq:	interrupt for the GPIO device
 * @p_data:	pointer to platform data
 * @context:	context registers
<<<<<<< HEAD
=======
 * @dirlock:	lock used for direction in/out synchronization
>>>>>>> 24b8d41d
 */
struct zynq_gpio {
	struct gpio_chip chip;
	void __iomem *base_addr;
	struct clk *clk;
	int irq;
	const struct zynq_platform_data *p_data;
	struct gpio_regs context;
<<<<<<< HEAD
=======
	spinlock_t dirlock; /* lock */
>>>>>>> 24b8d41d
};

/**
 * struct zynq_platform_data -  zynq gpio platform data structure
 * @label:	string to store in gpio->label
 * @quirks:	Flags is used to identify the platform
 * @ngpio:	max number of gpio pins
 * @max_bank:	maximum number of gpio banks
 * @bank_min:	this array represents bank's min pin
 * @bank_max:	this array represents bank's max pin
 */
struct zynq_platform_data {
	const char *label;
	u32 quirks;
	u16 ngpio;
	int max_bank;
	int bank_min[ZYNQMP_GPIO_MAX_BANK];
	int bank_max[ZYNQMP_GPIO_MAX_BANK];
};

static struct irq_chip zynq_gpio_level_irqchip;
static struct irq_chip zynq_gpio_edge_irqchip;

/**
 * zynq_gpio_is_zynq - test if HW is zynq or zynqmp
 * @gpio:	Pointer to driver data struct
 *
 * Return: 0 if zynqmp, 1 if zynq.
 */
static int zynq_gpio_is_zynq(struct zynq_gpio *gpio)
{
	return !!(gpio->p_data->quirks & ZYNQ_GPIO_QUIRK_IS_ZYNQ);
}

/**
 * gpio_data_ro_bug - test if HW bug exists or not
 * @gpio:       Pointer to driver data struct
 *
 * Return: 0 if bug doesnot exist, 1 if bug exists.
 */
static int gpio_data_ro_bug(struct zynq_gpio *gpio)
{
	return !!(gpio->p_data->quirks & GPIO_QUIRK_DATA_RO_BUG);
}

/**
 * zynq_gpio_get_bank_pin - Get the bank number and pin number within that bank
 * for a given pin in the GPIO device
 * @pin_num:	gpio pin number within the device
 * @bank_num:	an output parameter used to return the bank number of the gpio
 *		pin
 * @bank_pin_num: an output parameter used to return pin number within a bank
 *		  for the given gpio pin
 * @gpio:	gpio device data structure
 *
 * Returns the bank number and pin offset within the bank.
 */
static inline void zynq_gpio_get_bank_pin(unsigned int pin_num,
					  unsigned int *bank_num,
					  unsigned int *bank_pin_num,
					  struct zynq_gpio *gpio)
{
	int bank;

	for (bank = 0; bank < gpio->p_data->max_bank; bank++) {
		if ((pin_num >= gpio->p_data->bank_min[bank]) &&
		    (pin_num <= gpio->p_data->bank_max[bank])) {
			*bank_num = bank;
			*bank_pin_num = pin_num -
					gpio->p_data->bank_min[bank];
			return;
		}
		if (gpio->p_data->quirks & GPIO_QUIRK_VERSAL)
			bank = bank + VERSAL_UNUSED_BANKS;
	}

	/* default */
	WARN(true, "invalid GPIO pin number: %u", pin_num);
	*bank_num = 0;
	*bank_pin_num = 0;
}

/**
 * zynq_gpio_get_value - Get the state of the specified pin of GPIO device
 * @chip:	gpio_chip instance to be worked on
 * @pin:	gpio pin number within the device
 *
 * This function reads the state of the specified pin of the GPIO device.
 *
 * Return: 0 if the pin is low, 1 if pin is high.
 */
static int zynq_gpio_get_value(struct gpio_chip *chip, unsigned int pin)
{
	u32 data;
	unsigned int bank_num, bank_pin_num;
	struct zynq_gpio *gpio = gpiochip_get_data(chip);

	zynq_gpio_get_bank_pin(pin, &bank_num, &bank_pin_num, gpio);

	if (gpio_data_ro_bug(gpio)) {
		if (zynq_gpio_is_zynq(gpio)) {
			if (bank_num <= 1) {
				data = readl_relaxed(gpio->base_addr +
					ZYNQ_GPIO_DATA_RO_OFFSET(bank_num));
			} else {
				data = readl_relaxed(gpio->base_addr +
					ZYNQ_GPIO_DATA_OFFSET(bank_num));
			}
		} else {
			if (bank_num <= 2) {
				data = readl_relaxed(gpio->base_addr +
					ZYNQ_GPIO_DATA_RO_OFFSET(bank_num));
			} else {
				data = readl_relaxed(gpio->base_addr +
					ZYNQ_GPIO_DATA_OFFSET(bank_num));
			}
		}
	} else {
		data = readl_relaxed(gpio->base_addr +
			ZYNQ_GPIO_DATA_RO_OFFSET(bank_num));
	}
	return (data >> bank_pin_num) & 1;
}

/**
 * zynq_gpio_set_value - Modify the state of the pin with specified value
 * @chip:	gpio_chip instance to be worked on
 * @pin:	gpio pin number within the device
 * @state:	value used to modify the state of the specified pin
 *
 * This function calculates the register offset (i.e to lower 16 bits or
 * upper 16 bits) based on the given pin number and sets the state of a
 * gpio pin to the specified value. The state is either 0 or non-zero.
 */
static void zynq_gpio_set_value(struct gpio_chip *chip, unsigned int pin,
				int state)
{
	unsigned int reg_offset, bank_num, bank_pin_num;
	struct zynq_gpio *gpio = gpiochip_get_data(chip);

	zynq_gpio_get_bank_pin(pin, &bank_num, &bank_pin_num, gpio);

	if (bank_pin_num >= ZYNQ_GPIO_MID_PIN_NUM) {
		/* only 16 data bits in bit maskable reg */
		bank_pin_num -= ZYNQ_GPIO_MID_PIN_NUM;
		reg_offset = ZYNQ_GPIO_DATA_MSW_OFFSET(bank_num);
	} else {
		reg_offset = ZYNQ_GPIO_DATA_LSW_OFFSET(bank_num);
	}

	/*
	 * get the 32 bit value to be written to the mask/data register where
	 * the upper 16 bits is the mask and lower 16 bits is the data
	 */
	state = !!state;
	state = ~(1 << (bank_pin_num + ZYNQ_GPIO_MID_PIN_NUM)) &
		((state << bank_pin_num) | ZYNQ_GPIO_UPPER_MASK);

	writel_relaxed(state, gpio->base_addr + reg_offset);
}

/**
 * zynq_gpio_dir_in - Set the direction of the specified GPIO pin as input
 * @chip:	gpio_chip instance to be worked on
 * @pin:	gpio pin number within the device
 *
 * This function uses the read-modify-write sequence to set the direction of
 * the gpio pin as input.
 *
 * Return: 0 always
 */
static int zynq_gpio_dir_in(struct gpio_chip *chip, unsigned int pin)
{
	u32 reg;
	bool is_zynq_gpio;
	unsigned int bank_num, bank_pin_num;
	unsigned long flags;
	struct zynq_gpio *gpio = gpiochip_get_data(chip);

	is_zynq_gpio = gpio->p_data->quirks & ZYNQ_GPIO_QUIRK_FOO;
	zynq_gpio_get_bank_pin(pin, &bank_num, &bank_pin_num, gpio);

	/*
	 * On zynq bank 0 pins 7 and 8 are special and cannot be used
	 * as inputs.
	 */
<<<<<<< HEAD
	if (is_zynq_gpio && bank_num == 0 &&
		(bank_pin_num == 7 || bank_pin_num == 8))
=======
	if (zynq_gpio_is_zynq(gpio) && bank_num == 0 &&
	    (bank_pin_num == 7 || bank_pin_num == 8))
>>>>>>> 24b8d41d
		return -EINVAL;

	/* clear the bit in direction mode reg to set the pin as input */
	spin_lock_irqsave(&gpio->dirlock, flags);
	reg = readl_relaxed(gpio->base_addr + ZYNQ_GPIO_DIRM_OFFSET(bank_num));
	reg &= ~BIT(bank_pin_num);
	writel_relaxed(reg, gpio->base_addr + ZYNQ_GPIO_DIRM_OFFSET(bank_num));
	spin_unlock_irqrestore(&gpio->dirlock, flags);

	return 0;
}

/**
 * zynq_gpio_dir_out - Set the direction of the specified GPIO pin as output
 * @chip:	gpio_chip instance to be worked on
 * @pin:	gpio pin number within the device
 * @state:	value to be written to specified pin
 *
 * This function sets the direction of specified GPIO pin as output, configures
 * the Output Enable register for the pin and uses zynq_gpio_set to set
 * the state of the pin to the value specified.
 *
 * Return: 0 always
 */
static int zynq_gpio_dir_out(struct gpio_chip *chip, unsigned int pin,
			     int state)
{
	u32 reg;
	unsigned int bank_num, bank_pin_num;
	unsigned long flags;
	struct zynq_gpio *gpio = gpiochip_get_data(chip);

	zynq_gpio_get_bank_pin(pin, &bank_num, &bank_pin_num, gpio);

	/* set the GPIO pin as output */
	spin_lock_irqsave(&gpio->dirlock, flags);
	reg = readl_relaxed(gpio->base_addr + ZYNQ_GPIO_DIRM_OFFSET(bank_num));
	reg |= BIT(bank_pin_num);
	writel_relaxed(reg, gpio->base_addr + ZYNQ_GPIO_DIRM_OFFSET(bank_num));

	/* configure the output enable reg for the pin */
	reg = readl_relaxed(gpio->base_addr + ZYNQ_GPIO_OUTEN_OFFSET(bank_num));
	reg |= BIT(bank_pin_num);
	writel_relaxed(reg, gpio->base_addr + ZYNQ_GPIO_OUTEN_OFFSET(bank_num));
	spin_unlock_irqrestore(&gpio->dirlock, flags);

	/* set the state of the pin */
	zynq_gpio_set_value(chip, pin, state);
	return 0;
}

/**
 * zynq_gpio_get_direction - Read the direction of the specified GPIO pin
 * @chip:	gpio_chip instance to be worked on
 * @pin:	gpio pin number within the device
 *
 * This function returns the direction of the specified GPIO.
 *
 * Return: GPIO_LINE_DIRECTION_OUT or GPIO_LINE_DIRECTION_IN
 */
static int zynq_gpio_get_direction(struct gpio_chip *chip, unsigned int pin)
{
	u32 reg;
	unsigned int bank_num, bank_pin_num;
	struct zynq_gpio *gpio = gpiochip_get_data(chip);

	zynq_gpio_get_bank_pin(pin, &bank_num, &bank_pin_num, gpio);

	reg = readl_relaxed(gpio->base_addr + ZYNQ_GPIO_DIRM_OFFSET(bank_num));

	if (reg & BIT(bank_pin_num))
		return GPIO_LINE_DIRECTION_OUT;

	return GPIO_LINE_DIRECTION_IN;
}

/**
 * zynq_gpio_irq_mask - Disable the interrupts for a gpio pin
 * @irq_data:	per irq and chip data passed down to chip functions
 *
 * This function calculates gpio pin number from irq number and sets the
 * bit in the Interrupt Disable register of the corresponding bank to disable
 * interrupts for that pin.
 */
static void zynq_gpio_irq_mask(struct irq_data *irq_data)
{
	unsigned int device_pin_num, bank_num, bank_pin_num;
	struct zynq_gpio *gpio =
		gpiochip_get_data(irq_data_get_irq_chip_data(irq_data));

	device_pin_num = irq_data->hwirq;
	zynq_gpio_get_bank_pin(device_pin_num, &bank_num, &bank_pin_num, gpio);
	writel_relaxed(BIT(bank_pin_num),
		       gpio->base_addr + ZYNQ_GPIO_INTDIS_OFFSET(bank_num));
}

/**
 * zynq_gpio_irq_unmask - Enable the interrupts for a gpio pin
 * @irq_data:	irq data containing irq number of gpio pin for the interrupt
 *		to enable
 *
 * This function calculates the gpio pin number from irq number and sets the
 * bit in the Interrupt Enable register of the corresponding bank to enable
 * interrupts for that pin.
 */
static void zynq_gpio_irq_unmask(struct irq_data *irq_data)
{
	unsigned int device_pin_num, bank_num, bank_pin_num;
	struct zynq_gpio *gpio =
		gpiochip_get_data(irq_data_get_irq_chip_data(irq_data));

	device_pin_num = irq_data->hwirq;
	zynq_gpio_get_bank_pin(device_pin_num, &bank_num, &bank_pin_num, gpio);
	writel_relaxed(BIT(bank_pin_num),
		       gpio->base_addr + ZYNQ_GPIO_INTEN_OFFSET(bank_num));
}

/**
 * zynq_gpio_irq_ack - Acknowledge the interrupt of a gpio pin
 * @irq_data:	irq data containing irq number of gpio pin for the interrupt
 *		to ack
 *
 * This function calculates gpio pin number from irq number and sets the bit
 * in the Interrupt Status Register of the corresponding bank, to ACK the irq.
 */
static void zynq_gpio_irq_ack(struct irq_data *irq_data)
{
	unsigned int device_pin_num, bank_num, bank_pin_num;
	struct zynq_gpio *gpio =
		gpiochip_get_data(irq_data_get_irq_chip_data(irq_data));

	device_pin_num = irq_data->hwirq;
	zynq_gpio_get_bank_pin(device_pin_num, &bank_num, &bank_pin_num, gpio);
	writel_relaxed(BIT(bank_pin_num),
		       gpio->base_addr + ZYNQ_GPIO_INTSTS_OFFSET(bank_num));
}

/**
 * zynq_gpio_irq_enable - Enable the interrupts for a gpio pin
 * @irq_data:	irq data containing irq number of gpio pin for the interrupt
 *		to enable
 *
 * Clears the INTSTS bit and unmasks the given interrupt.
 */
static void zynq_gpio_irq_enable(struct irq_data *irq_data)
{
	/*
	 * The Zynq GPIO controller does not disable interrupt detection when
	 * the interrupt is masked and only disables the propagation of the
	 * interrupt. This means when the controller detects an interrupt
	 * condition while the interrupt is logically disabled it will propagate
	 * that interrupt event once the interrupt is enabled. This will cause
	 * the interrupt consumer to see spurious interrupts to prevent this
	 * first make sure that the interrupt is not asserted and then enable
	 * it.
	 */
	zynq_gpio_irq_ack(irq_data);
	zynq_gpio_irq_unmask(irq_data);
}

/**
 * zynq_gpio_set_irq_type - Set the irq type for a gpio pin
 * @irq_data:	irq data containing irq number of gpio pin
 * @type:	interrupt type that is to be set for the gpio pin
 *
 * This function gets the gpio pin number and its bank from the gpio pin number
 * and configures the INT_TYPE, INT_POLARITY and INT_ANY registers.
 *
 * Return: 0, negative error otherwise.
 * TYPE-EDGE_RISING,  INT_TYPE - 1, INT_POLARITY - 1,  INT_ANY - 0;
 * TYPE-EDGE_FALLING, INT_TYPE - 1, INT_POLARITY - 0,  INT_ANY - 0;
 * TYPE-EDGE_BOTH,    INT_TYPE - 1, INT_POLARITY - NA, INT_ANY - 1;
 * TYPE-LEVEL_HIGH,   INT_TYPE - 0, INT_POLARITY - 1,  INT_ANY - NA;
 * TYPE-LEVEL_LOW,    INT_TYPE - 0, INT_POLARITY - 0,  INT_ANY - NA
 */
static int zynq_gpio_set_irq_type(struct irq_data *irq_data, unsigned int type)
{
	u32 int_type, int_pol, int_any;
	unsigned int device_pin_num, bank_num, bank_pin_num;
	struct zynq_gpio *gpio =
		gpiochip_get_data(irq_data_get_irq_chip_data(irq_data));

	device_pin_num = irq_data->hwirq;
	zynq_gpio_get_bank_pin(device_pin_num, &bank_num, &bank_pin_num, gpio);

	int_type = readl_relaxed(gpio->base_addr +
				 ZYNQ_GPIO_INTTYPE_OFFSET(bank_num));
	int_pol = readl_relaxed(gpio->base_addr +
				ZYNQ_GPIO_INTPOL_OFFSET(bank_num));
	int_any = readl_relaxed(gpio->base_addr +
				ZYNQ_GPIO_INTANY_OFFSET(bank_num));

	/*
	 * based on the type requested, configure the INT_TYPE, INT_POLARITY
	 * and INT_ANY registers
	 */
	switch (type) {
	case IRQ_TYPE_EDGE_RISING:
		int_type |= BIT(bank_pin_num);
		int_pol |= BIT(bank_pin_num);
		int_any &= ~BIT(bank_pin_num);
		break;
	case IRQ_TYPE_EDGE_FALLING:
		int_type |= BIT(bank_pin_num);
		int_pol &= ~BIT(bank_pin_num);
		int_any &= ~BIT(bank_pin_num);
		break;
	case IRQ_TYPE_EDGE_BOTH:
		int_type |= BIT(bank_pin_num);
		int_any |= BIT(bank_pin_num);
		break;
	case IRQ_TYPE_LEVEL_HIGH:
		int_type &= ~BIT(bank_pin_num);
		int_pol |= BIT(bank_pin_num);
		break;
	case IRQ_TYPE_LEVEL_LOW:
		int_type &= ~BIT(bank_pin_num);
		int_pol &= ~BIT(bank_pin_num);
		break;
	default:
		return -EINVAL;
	}

	writel_relaxed(int_type,
		       gpio->base_addr + ZYNQ_GPIO_INTTYPE_OFFSET(bank_num));
	writel_relaxed(int_pol,
		       gpio->base_addr + ZYNQ_GPIO_INTPOL_OFFSET(bank_num));
	writel_relaxed(int_any,
		       gpio->base_addr + ZYNQ_GPIO_INTANY_OFFSET(bank_num));

	if (type & IRQ_TYPE_LEVEL_MASK)
		irq_set_chip_handler_name_locked(irq_data,
						 &zynq_gpio_level_irqchip,
						 handle_fasteoi_irq, NULL);
	else
		irq_set_chip_handler_name_locked(irq_data,
						 &zynq_gpio_edge_irqchip,
						 handle_level_irq, NULL);

	return 0;
}

static int zynq_gpio_set_wake(struct irq_data *data, unsigned int on)
{
	struct zynq_gpio *gpio =
		gpiochip_get_data(irq_data_get_irq_chip_data(data));

	irq_set_irq_wake(gpio->irq, on);

	return 0;
}

<<<<<<< HEAD
static int zynq_gpio_irq_request_resources(struct irq_data *d)
=======
static int zynq_gpio_irq_reqres(struct irq_data *d)
>>>>>>> 24b8d41d
{
	struct gpio_chip *chip = irq_data_get_irq_chip_data(d);
	int ret;

<<<<<<< HEAD
	if (!try_module_get(chip->gpiodev->owner))
		return -ENODEV;

	ret = pm_runtime_get_sync(chip->parent);
	if (ret < 0) {
		module_put(chip->gpiodev->owner);
		return ret;
	}

	if (gpiochip_lock_as_irq(chip, d->hwirq)) {
		chip_err(chip, "unable to lock HW IRQ %lu for IRQ\n", d->hwirq);
		pm_runtime_put(chip->parent);
		module_put(chip->gpiodev->owner);
		return -EINVAL;
	}
	return 0;
}

static void zynq_gpio_irq_release_resources(struct irq_data *d)
{
	struct gpio_chip *chip = irq_data_get_irq_chip_data(d);

	gpiochip_unlock_as_irq(chip, d->hwirq);
	pm_runtime_put(chip->parent);
	module_put(chip->gpiodev->owner);
=======
	ret = pm_runtime_resume_and_get(chip->parent);
	if (ret < 0)
		return ret;

	return gpiochip_reqres_irq(chip, d->hwirq);
}

static void zynq_gpio_irq_relres(struct irq_data *d)
{
	struct gpio_chip *chip = irq_data_get_irq_chip_data(d);

	gpiochip_relres_irq(chip, d->hwirq);
	pm_runtime_put(chip->parent);
>>>>>>> 24b8d41d
}

/* irq chip descriptor */
static struct irq_chip zynq_gpio_level_irqchip = {
	.name		= DRIVER_NAME,
	.irq_enable	= zynq_gpio_irq_enable,
	.irq_eoi	= zynq_gpio_irq_ack,
	.irq_mask	= zynq_gpio_irq_mask,
	.irq_unmask	= zynq_gpio_irq_unmask,
	.irq_set_type	= zynq_gpio_set_irq_type,
	.irq_set_wake	= zynq_gpio_set_wake,
<<<<<<< HEAD
	.irq_request_resources = zynq_gpio_irq_request_resources,
	.irq_release_resources = zynq_gpio_irq_release_resources,
=======
	.irq_request_resources = zynq_gpio_irq_reqres,
	.irq_release_resources = zynq_gpio_irq_relres,
>>>>>>> 24b8d41d
	.flags		= IRQCHIP_EOI_THREADED | IRQCHIP_EOI_IF_HANDLED |
			  IRQCHIP_MASK_ON_SUSPEND,
};

static struct irq_chip zynq_gpio_edge_irqchip = {
	.name		= DRIVER_NAME,
	.irq_enable	= zynq_gpio_irq_enable,
	.irq_ack	= zynq_gpio_irq_ack,
	.irq_mask	= zynq_gpio_irq_mask,
	.irq_unmask	= zynq_gpio_irq_unmask,
	.irq_set_type	= zynq_gpio_set_irq_type,
	.irq_set_wake	= zynq_gpio_set_wake,
<<<<<<< HEAD
	.irq_request_resources = zynq_gpio_irq_request_resources,
	.irq_release_resources = zynq_gpio_irq_release_resources,
=======
	.irq_request_resources = zynq_gpio_irq_reqres,
	.irq_release_resources = zynq_gpio_irq_relres,
>>>>>>> 24b8d41d
	.flags		= IRQCHIP_MASK_ON_SUSPEND,
};

static void zynq_gpio_handle_bank_irq(struct zynq_gpio *gpio,
				      unsigned int bank_num,
				      unsigned long pending)
{
	unsigned int bank_offset = gpio->p_data->bank_min[bank_num];
	struct irq_domain *irqdomain = gpio->chip.irq.domain;
	int offset;

	if (!pending)
		return;

	for_each_set_bit(offset, &pending, 32) {
		unsigned int gpio_irq;

		gpio_irq = irq_find_mapping(irqdomain, offset + bank_offset);
		generic_handle_irq(gpio_irq);
	}
}

/**
 * zynq_gpio_irqhandler - IRQ handler for the gpio banks of a gpio device
 * @desc:	irq descriptor instance of the 'irq'
 *
 * This function reads the Interrupt Status Register of each bank to get the
 * gpio pin number which has triggered an interrupt. It then acks the triggered
 * interrupt and calls the pin specific handler set by the higher layer
 * application for that pin.
 * Note: A bug is reported if no handler is set for the gpio pin.
 */
static void zynq_gpio_irqhandler(struct irq_desc *desc)
{
	u32 int_sts, int_enb;
	unsigned int bank_num;
	struct zynq_gpio *gpio =
		gpiochip_get_data(irq_desc_get_handler_data(desc));
	struct irq_chip *irqchip = irq_desc_get_chip(desc);

	chained_irq_enter(irqchip, desc);

	for (bank_num = 0; bank_num < gpio->p_data->max_bank; bank_num++) {
		int_sts = readl_relaxed(gpio->base_addr +
					ZYNQ_GPIO_INTSTS_OFFSET(bank_num));
		int_enb = readl_relaxed(gpio->base_addr +
					ZYNQ_GPIO_INTMASK_OFFSET(bank_num));
		zynq_gpio_handle_bank_irq(gpio, bank_num, int_sts & ~int_enb);
		if (gpio->p_data->quirks & GPIO_QUIRK_VERSAL)
			bank_num = bank_num + VERSAL_UNUSED_BANKS;
	}

	chained_irq_exit(irqchip, desc);
}

static void zynq_gpio_save_context(struct zynq_gpio *gpio)
{
	unsigned int bank_num;

	for (bank_num = 0; bank_num < gpio->p_data->max_bank; bank_num++) {
		gpio->context.datalsw[bank_num] =
				readl_relaxed(gpio->base_addr +
				ZYNQ_GPIO_DATA_LSW_OFFSET(bank_num));
		gpio->context.datamsw[bank_num] =
				readl_relaxed(gpio->base_addr +
				ZYNQ_GPIO_DATA_MSW_OFFSET(bank_num));
		gpio->context.dirm[bank_num] = readl_relaxed(gpio->base_addr +
				ZYNQ_GPIO_DIRM_OFFSET(bank_num));
		gpio->context.int_en[bank_num] = readl_relaxed(gpio->base_addr +
				ZYNQ_GPIO_INTMASK_OFFSET(bank_num));
		gpio->context.int_type[bank_num] =
				readl_relaxed(gpio->base_addr +
				ZYNQ_GPIO_INTTYPE_OFFSET(bank_num));
		gpio->context.int_polarity[bank_num] =
				readl_relaxed(gpio->base_addr +
				ZYNQ_GPIO_INTPOL_OFFSET(bank_num));
		gpio->context.int_any[bank_num] =
				readl_relaxed(gpio->base_addr +
				ZYNQ_GPIO_INTANY_OFFSET(bank_num));
<<<<<<< HEAD
=======
		if (gpio->p_data->quirks & GPIO_QUIRK_VERSAL)
			bank_num = bank_num + VERSAL_UNUSED_BANKS;
>>>>>>> 24b8d41d
	}
}

static void zynq_gpio_restore_context(struct zynq_gpio *gpio)
{
	unsigned int bank_num;

	for (bank_num = 0; bank_num < gpio->p_data->max_bank; bank_num++) {
<<<<<<< HEAD
=======
		writel_relaxed(ZYNQ_GPIO_IXR_DISABLE_ALL, gpio->base_addr +
				ZYNQ_GPIO_INTDIS_OFFSET(bank_num));
>>>>>>> 24b8d41d
		writel_relaxed(gpio->context.datalsw[bank_num],
			       gpio->base_addr +
			       ZYNQ_GPIO_DATA_LSW_OFFSET(bank_num));
		writel_relaxed(gpio->context.datamsw[bank_num],
			       gpio->base_addr +
			       ZYNQ_GPIO_DATA_MSW_OFFSET(bank_num));
		writel_relaxed(gpio->context.dirm[bank_num],
			       gpio->base_addr +
			       ZYNQ_GPIO_DIRM_OFFSET(bank_num));
<<<<<<< HEAD
		writel_relaxed(gpio->context.int_en[bank_num],
			       gpio->base_addr +
			       ZYNQ_GPIO_INTEN_OFFSET(bank_num));
=======
>>>>>>> 24b8d41d
		writel_relaxed(gpio->context.int_type[bank_num],
			       gpio->base_addr +
			       ZYNQ_GPIO_INTTYPE_OFFSET(bank_num));
		writel_relaxed(gpio->context.int_polarity[bank_num],
			       gpio->base_addr +
			       ZYNQ_GPIO_INTPOL_OFFSET(bank_num));
		writel_relaxed(gpio->context.int_any[bank_num],
			       gpio->base_addr +
			       ZYNQ_GPIO_INTANY_OFFSET(bank_num));
<<<<<<< HEAD
	}
}
static int __maybe_unused zynq_gpio_suspend(struct device *dev)
{
	struct platform_device *pdev = to_platform_device(dev);
	int irq = platform_get_irq(pdev, 0);
	struct irq_data *data = irq_get_irq_data(irq);
	struct zynq_gpio *gpio = platform_get_drvdata(pdev);

=======
		writel_relaxed(~(gpio->context.int_en[bank_num]),
			       gpio->base_addr +
			       ZYNQ_GPIO_INTEN_OFFSET(bank_num));
		if (gpio->p_data->quirks & GPIO_QUIRK_VERSAL)
			bank_num = bank_num + VERSAL_UNUSED_BANKS;
	}
}

static int __maybe_unused zynq_gpio_suspend(struct device *dev)
{
	struct zynq_gpio *gpio = dev_get_drvdata(dev);
	struct irq_data *data = irq_get_irq_data(gpio->irq);

	if (!data) {
		dev_err(dev, "irq_get_irq_data() failed\n");
		return -EINVAL;
	}

	if (!device_may_wakeup(dev))
		disable_irq(gpio->irq);

>>>>>>> 24b8d41d
	if (!irqd_is_wakeup_set(data)) {
		zynq_gpio_save_context(gpio);
		return pm_runtime_force_suspend(dev);
	}

	return 0;
}

static int __maybe_unused zynq_gpio_resume(struct device *dev)
{
<<<<<<< HEAD
	struct platform_device *pdev = to_platform_device(dev);
	int irq = platform_get_irq(pdev, 0);
	struct irq_data *data = irq_get_irq_data(irq);
	struct zynq_gpio *gpio = platform_get_drvdata(pdev);
	int ret;

=======
	struct zynq_gpio *gpio = dev_get_drvdata(dev);
	struct irq_data *data = irq_get_irq_data(gpio->irq);
	int ret;

	if (!data) {
		dev_err(dev, "irq_get_irq_data() failed\n");
		return -EINVAL;
	}

	if (!device_may_wakeup(dev))
		enable_irq(gpio->irq);

>>>>>>> 24b8d41d
	if (!irqd_is_wakeup_set(data)) {
		ret = pm_runtime_force_resume(dev);
		zynq_gpio_restore_context(gpio);
		return ret;
	}

	return 0;
}

static int __maybe_unused zynq_gpio_runtime_suspend(struct device *dev)
{
	struct zynq_gpio *gpio = dev_get_drvdata(dev);

	clk_disable_unprepare(gpio->clk);

	return 0;
}

static int __maybe_unused zynq_gpio_runtime_resume(struct device *dev)
{
	struct zynq_gpio *gpio = dev_get_drvdata(dev);

	return clk_prepare_enable(gpio->clk);
}

static int zynq_gpio_request(struct gpio_chip *chip, unsigned int offset)
{
	int ret;

	ret = pm_runtime_get_sync(chip->parent);

	/*
	 * If the device is already active pm_runtime_get() will return 1 on
	 * success, but gpio_request still needs to return 0.
	 */
	return ret < 0 ? ret : 0;
}

static void zynq_gpio_free(struct gpio_chip *chip, unsigned int offset)
{
	pm_runtime_put(chip->parent);
}

static const struct dev_pm_ops zynq_gpio_dev_pm_ops = {
	SET_SYSTEM_SLEEP_PM_OPS(zynq_gpio_suspend, zynq_gpio_resume)
	SET_RUNTIME_PM_OPS(zynq_gpio_runtime_suspend,
			   zynq_gpio_runtime_resume, NULL)
};

static const struct zynq_platform_data versal_gpio_def = {
	.label = "versal_gpio",
	.quirks = GPIO_QUIRK_VERSAL,
	.ngpio = 58,
	.max_bank = VERSAL_GPIO_MAX_BANK,
	.bank_min[0] = 0,
	.bank_max[0] = 25, /* 0 to 25 are connected to MIOs (26 pins) */
	.bank_min[3] = 26,
	.bank_max[3] = 57, /* Bank 3 is connected to FMIOs (32 pins) */
};

static const struct zynq_platform_data pmc_gpio_def = {
	.label = "pmc_gpio",
	.ngpio = 116,
	.max_bank = PMC_GPIO_MAX_BANK,
	.bank_min[0] = 0,
	.bank_max[0] = 25, /* 0 to 25 are connected to MIOs (26 pins) */
	.bank_min[1] = 26,
	.bank_max[1] = 51, /* Bank 1 are connected to MIOs (26 pins) */
	.bank_min[3] = 52,
	.bank_max[3] = 83, /* Bank 3 is connected to EMIOs (32 pins) */
	.bank_min[4] = 84,
	.bank_max[4] = 115, /* Bank 4 is connected to EMIOs (32 pins) */
};

static const struct zynq_platform_data zynqmp_gpio_def = {
	.label = "zynqmp_gpio",
	.quirks = GPIO_QUIRK_DATA_RO_BUG,
	.ngpio = ZYNQMP_GPIO_NR_GPIOS,
	.max_bank = ZYNQMP_GPIO_MAX_BANK,
	.bank_min[0] = ZYNQ_GPIO_BANK0_PIN_MIN(MP),
	.bank_max[0] = ZYNQ_GPIO_BANK0_PIN_MAX(MP),
	.bank_min[1] = ZYNQ_GPIO_BANK1_PIN_MIN(MP),
	.bank_max[1] = ZYNQ_GPIO_BANK1_PIN_MAX(MP),
	.bank_min[2] = ZYNQ_GPIO_BANK2_PIN_MIN(MP),
	.bank_max[2] = ZYNQ_GPIO_BANK2_PIN_MAX(MP),
	.bank_min[3] = ZYNQ_GPIO_BANK3_PIN_MIN(MP),
	.bank_max[3] = ZYNQ_GPIO_BANK3_PIN_MAX(MP),
	.bank_min[4] = ZYNQ_GPIO_BANK4_PIN_MIN(MP),
	.bank_max[4] = ZYNQ_GPIO_BANK4_PIN_MAX(MP),
	.bank_min[5] = ZYNQ_GPIO_BANK5_PIN_MIN(MP),
	.bank_max[5] = ZYNQ_GPIO_BANK5_PIN_MAX(MP),
};

static const struct zynq_platform_data zynq_gpio_def = {
	.label = "zynq_gpio",
<<<<<<< HEAD
	.quirks = ZYNQ_GPIO_QUIRK_FOO,
=======
	.quirks = ZYNQ_GPIO_QUIRK_IS_ZYNQ | GPIO_QUIRK_DATA_RO_BUG,
>>>>>>> 24b8d41d
	.ngpio = ZYNQ_GPIO_NR_GPIOS,
	.max_bank = ZYNQ_GPIO_MAX_BANK,
	.bank_min[0] = ZYNQ_GPIO_BANK0_PIN_MIN(),
	.bank_max[0] = ZYNQ_GPIO_BANK0_PIN_MAX(),
	.bank_min[1] = ZYNQ_GPIO_BANK1_PIN_MIN(),
	.bank_max[1] = ZYNQ_GPIO_BANK1_PIN_MAX(),
	.bank_min[2] = ZYNQ_GPIO_BANK2_PIN_MIN(),
	.bank_max[2] = ZYNQ_GPIO_BANK2_PIN_MAX(),
	.bank_min[3] = ZYNQ_GPIO_BANK3_PIN_MIN(),
	.bank_max[3] = ZYNQ_GPIO_BANK3_PIN_MAX(),
};

static const struct of_device_id zynq_gpio_of_match[] = {
	{ .compatible = "xlnx,zynq-gpio-1.0", .data = &zynq_gpio_def },
	{ .compatible = "xlnx,zynqmp-gpio-1.0", .data = &zynqmp_gpio_def },
	{ .compatible = "xlnx,versal-gpio-1.0", .data = &versal_gpio_def },
	{ .compatible = "xlnx,pmc-gpio-1.0", .data = &pmc_gpio_def },
	{ /* end of table */ }
};
MODULE_DEVICE_TABLE(of, zynq_gpio_of_match);

/**
 * zynq_gpio_probe - Initialization method for a zynq_gpio device
 * @pdev:	platform device instance
 *
 * This function allocates memory resources for the gpio device and registers
 * all the banks of the device. It will also set up interrupts for the gpio
 * pins.
 * Note: Interrupts are disabled for all the banks during initialization.
 *
 * Return: 0 on success, negative error otherwise.
 */
static int zynq_gpio_probe(struct platform_device *pdev)
{
	int ret, bank_num;
	struct zynq_gpio *gpio;
	struct gpio_chip *chip;
	struct gpio_irq_chip *girq;
	const struct of_device_id *match;

	gpio = devm_kzalloc(&pdev->dev, sizeof(*gpio), GFP_KERNEL);
	if (!gpio)
		return -ENOMEM;

	match = of_match_node(zynq_gpio_of_match, pdev->dev.of_node);
	if (!match) {
		dev_err(&pdev->dev, "of_match_node() failed\n");
		return -EINVAL;
	}
	gpio->p_data = match->data;
	platform_set_drvdata(pdev, gpio);

	gpio->base_addr = devm_platform_ioremap_resource(pdev, 0);
	if (IS_ERR(gpio->base_addr))
		return PTR_ERR(gpio->base_addr);

	gpio->irq = platform_get_irq(pdev, 0);
	if (gpio->irq < 0)
		return gpio->irq;

	/* configure the gpio chip */
	chip = &gpio->chip;
	chip->label = gpio->p_data->label;
	chip->owner = THIS_MODULE;
	chip->parent = &pdev->dev;
	chip->get = zynq_gpio_get_value;
	chip->set = zynq_gpio_set_value;
	chip->request = zynq_gpio_request;
	chip->free = zynq_gpio_free;
	chip->direction_input = zynq_gpio_dir_in;
	chip->direction_output = zynq_gpio_dir_out;
	chip->get_direction = zynq_gpio_get_direction;
	chip->base = of_alias_get_id(pdev->dev.of_node, "gpio");
	chip->ngpio = gpio->p_data->ngpio;

	/* Retrieve GPIO clock */
	gpio->clk = devm_clk_get(&pdev->dev, NULL);
	if (IS_ERR(gpio->clk))
		return dev_err_probe(&pdev->dev, PTR_ERR(gpio->clk), "input clock not found.\n");

	ret = clk_prepare_enable(gpio->clk);
	if (ret) {
		dev_err(&pdev->dev, "Unable to enable clock.\n");
		return ret;
	}
	ret = clk_prepare_enable(gpio->clk);
	if (ret) {
		dev_err(&pdev->dev, "Unable to enable clock.\n");
		return ret;
	}

<<<<<<< HEAD
=======
	spin_lock_init(&gpio->dirlock);

>>>>>>> 24b8d41d
	pm_runtime_set_active(&pdev->dev);
	pm_runtime_enable(&pdev->dev);
	ret = pm_runtime_resume_and_get(&pdev->dev);
	if (ret < 0)
		goto err_pm_dis;
<<<<<<< HEAD

	/* report a bug if gpio chip registration fails */
	ret = gpiochip_add_data(chip, gpio);
	if (ret) {
		dev_err(&pdev->dev, "Failed to add gpio chip\n");
		goto err_pm_put;
	}
=======
>>>>>>> 24b8d41d

	/* disable interrupts for all banks */
	for (bank_num = 0; bank_num < gpio->p_data->max_bank; bank_num++) {
		writel_relaxed(ZYNQ_GPIO_IXR_DISABLE_ALL, gpio->base_addr +
			       ZYNQ_GPIO_INTDIS_OFFSET(bank_num));
		if (gpio->p_data->quirks & GPIO_QUIRK_VERSAL)
			bank_num = bank_num + VERSAL_UNUSED_BANKS;
	}

	/* Set up the GPIO irqchip */
	girq = &chip->irq;
	girq->chip = &zynq_gpio_edge_irqchip;
	girq->parent_handler = zynq_gpio_irqhandler;
	girq->num_parents = 1;
	girq->parents = devm_kcalloc(&pdev->dev, 1,
				     sizeof(*girq->parents),
				     GFP_KERNEL);
	if (!girq->parents) {
		ret = -ENOMEM;
		goto err_pm_put;
	}
	girq->parents[0] = gpio->irq;
	girq->default_type = IRQ_TYPE_NONE;
	girq->handler = handle_level_irq;

	/* report a bug if gpio chip registration fails */
	ret = gpiochip_add_data(chip, gpio);
	if (ret) {
		dev_err(&pdev->dev, "Failed to add gpio chip\n");
		goto err_pm_put;
	}

	irq_set_status_flags(gpio->irq, IRQ_DISABLE_UNLAZY);
	device_init_wakeup(&pdev->dev, 1);
	pm_runtime_put(&pdev->dev);

	/* XXX: this is a workaround to force the GPIO controller clock to stay
	 * enabled, otherwise register writes are ignored. */
	pm_runtime_get_sync(chip->parent);

	return 0;

err_pm_put:
	pm_runtime_put(&pdev->dev);
err_pm_dis:
	pm_runtime_disable(&pdev->dev);
	clk_disable_unprepare(gpio->clk);

	return ret;
}

/**
 * zynq_gpio_remove - Driver removal function
 * @pdev:	platform device instance
 *
 * Return: 0 always
 */
static int zynq_gpio_remove(struct platform_device *pdev)
{
	struct zynq_gpio *gpio = platform_get_drvdata(pdev);
	int ret;

	ret = pm_runtime_get_sync(&pdev->dev);
	if (ret < 0)
		dev_warn(&pdev->dev, "pm_runtime_get_sync() Failed\n");
	gpiochip_remove(&gpio->chip);
	clk_disable_unprepare(gpio->clk);
	device_set_wakeup_capable(&pdev->dev, 0);
	pm_runtime_disable(&pdev->dev);
	return 0;
}

static struct platform_driver zynq_gpio_driver = {
	.driver	= {
		.name = DRIVER_NAME,
		.pm = &zynq_gpio_dev_pm_ops,
		.of_match_table = zynq_gpio_of_match,
	},
	.probe = zynq_gpio_probe,
	.remove = zynq_gpio_remove,
};

module_platform_driver(zynq_gpio_driver);

MODULE_AUTHOR("Xilinx Inc.");
MODULE_DESCRIPTION("Zynq GPIO driver");
MODULE_LICENSE("GPL");<|MERGE_RESOLUTION|>--- conflicted
+++ resolved
@@ -7,7 +7,6 @@
 
 #include <linux/bitops.h>
 #include <linux/clk.h>
-#include <linux/gpio.h>
 #include <linux/gpio/driver.h>
 #include <linux/init.h>
 #include <linux/interrupt.h>
@@ -17,8 +16,6 @@
 #include <linux/platform_device.h>
 #include <linux/pm_runtime.h>
 #include <linux/of.h>
-
-#include "gpiolib.h"
 
 #define DRIVER_NAME "zynq-gpio"
 
@@ -99,15 +96,10 @@
 /* GPIO upper 16 bit mask */
 #define ZYNQ_GPIO_UPPER_MASK 0xFFFF0000
 
-<<<<<<< HEAD
-/* For GPIO quirks */
-#define ZYNQ_GPIO_QUIRK_FOO	BIT(0)
-=======
 /* set to differentiate zynq from zynqmp, 0=zynqmp, 1=zynq */
 #define ZYNQ_GPIO_QUIRK_IS_ZYNQ	BIT(0)
 #define GPIO_QUIRK_DATA_RO_BUG	BIT(1)
 #define GPIO_QUIRK_VERSAL	BIT(2)
->>>>>>> 24b8d41d
 
 struct gpio_regs {
 	u32 datamsw[ZYNQMP_GPIO_MAX_BANK];
@@ -120,10 +112,7 @@
 	u32 int_polarity[ZYNQMP_GPIO_MAX_BANK];
 	u32 int_any[ZYNQMP_GPIO_MAX_BANK];
 };
-<<<<<<< HEAD
-=======
-
->>>>>>> 24b8d41d
+
 /**
  * struct zynq_gpio - gpio device private data structure
  * @chip:	instance of the gpio_chip
@@ -132,10 +121,7 @@
  * @irq:	interrupt for the GPIO device
  * @p_data:	pointer to platform data
  * @context:	context registers
-<<<<<<< HEAD
-=======
  * @dirlock:	lock used for direction in/out synchronization
->>>>>>> 24b8d41d
  */
 struct zynq_gpio {
 	struct gpio_chip chip;
@@ -144,10 +130,7 @@
 	int irq;
 	const struct zynq_platform_data *p_data;
 	struct gpio_regs context;
-<<<<<<< HEAD
-=======
 	spinlock_t dirlock; /* lock */
->>>>>>> 24b8d41d
 };
 
 /**
@@ -322,25 +305,18 @@
 static int zynq_gpio_dir_in(struct gpio_chip *chip, unsigned int pin)
 {
 	u32 reg;
-	bool is_zynq_gpio;
 	unsigned int bank_num, bank_pin_num;
 	unsigned long flags;
 	struct zynq_gpio *gpio = gpiochip_get_data(chip);
 
-	is_zynq_gpio = gpio->p_data->quirks & ZYNQ_GPIO_QUIRK_FOO;
 	zynq_gpio_get_bank_pin(pin, &bank_num, &bank_pin_num, gpio);
 
 	/*
 	 * On zynq bank 0 pins 7 and 8 are special and cannot be used
 	 * as inputs.
 	 */
-<<<<<<< HEAD
-	if (is_zynq_gpio && bank_num == 0 &&
-		(bank_pin_num == 7 || bank_pin_num == 8))
-=======
 	if (zynq_gpio_is_zynq(gpio) && bank_num == 0 &&
 	    (bank_pin_num == 7 || bank_pin_num == 8))
->>>>>>> 24b8d41d
 		return -EINVAL;
 
 	/* clear the bit in direction mode reg to set the pin as input */
@@ -593,42 +569,11 @@
 	return 0;
 }
 
-<<<<<<< HEAD
-static int zynq_gpio_irq_request_resources(struct irq_data *d)
-=======
 static int zynq_gpio_irq_reqres(struct irq_data *d)
->>>>>>> 24b8d41d
 {
 	struct gpio_chip *chip = irq_data_get_irq_chip_data(d);
 	int ret;
 
-<<<<<<< HEAD
-	if (!try_module_get(chip->gpiodev->owner))
-		return -ENODEV;
-
-	ret = pm_runtime_get_sync(chip->parent);
-	if (ret < 0) {
-		module_put(chip->gpiodev->owner);
-		return ret;
-	}
-
-	if (gpiochip_lock_as_irq(chip, d->hwirq)) {
-		chip_err(chip, "unable to lock HW IRQ %lu for IRQ\n", d->hwirq);
-		pm_runtime_put(chip->parent);
-		module_put(chip->gpiodev->owner);
-		return -EINVAL;
-	}
-	return 0;
-}
-
-static void zynq_gpio_irq_release_resources(struct irq_data *d)
-{
-	struct gpio_chip *chip = irq_data_get_irq_chip_data(d);
-
-	gpiochip_unlock_as_irq(chip, d->hwirq);
-	pm_runtime_put(chip->parent);
-	module_put(chip->gpiodev->owner);
-=======
 	ret = pm_runtime_resume_and_get(chip->parent);
 	if (ret < 0)
 		return ret;
@@ -642,7 +587,6 @@
 
 	gpiochip_relres_irq(chip, d->hwirq);
 	pm_runtime_put(chip->parent);
->>>>>>> 24b8d41d
 }
 
 /* irq chip descriptor */
@@ -654,13 +598,8 @@
 	.irq_unmask	= zynq_gpio_irq_unmask,
 	.irq_set_type	= zynq_gpio_set_irq_type,
 	.irq_set_wake	= zynq_gpio_set_wake,
-<<<<<<< HEAD
-	.irq_request_resources = zynq_gpio_irq_request_resources,
-	.irq_release_resources = zynq_gpio_irq_release_resources,
-=======
 	.irq_request_resources = zynq_gpio_irq_reqres,
 	.irq_release_resources = zynq_gpio_irq_relres,
->>>>>>> 24b8d41d
 	.flags		= IRQCHIP_EOI_THREADED | IRQCHIP_EOI_IF_HANDLED |
 			  IRQCHIP_MASK_ON_SUSPEND,
 };
@@ -673,13 +612,8 @@
 	.irq_unmask	= zynq_gpio_irq_unmask,
 	.irq_set_type	= zynq_gpio_set_irq_type,
 	.irq_set_wake	= zynq_gpio_set_wake,
-<<<<<<< HEAD
-	.irq_request_resources = zynq_gpio_irq_request_resources,
-	.irq_release_resources = zynq_gpio_irq_release_resources,
-=======
 	.irq_request_resources = zynq_gpio_irq_reqres,
 	.irq_release_resources = zynq_gpio_irq_relres,
->>>>>>> 24b8d41d
 	.flags		= IRQCHIP_MASK_ON_SUSPEND,
 };
 
@@ -759,11 +693,8 @@
 		gpio->context.int_any[bank_num] =
 				readl_relaxed(gpio->base_addr +
 				ZYNQ_GPIO_INTANY_OFFSET(bank_num));
-<<<<<<< HEAD
-=======
 		if (gpio->p_data->quirks & GPIO_QUIRK_VERSAL)
 			bank_num = bank_num + VERSAL_UNUSED_BANKS;
->>>>>>> 24b8d41d
 	}
 }
 
@@ -772,11 +703,8 @@
 	unsigned int bank_num;
 
 	for (bank_num = 0; bank_num < gpio->p_data->max_bank; bank_num++) {
-<<<<<<< HEAD
-=======
 		writel_relaxed(ZYNQ_GPIO_IXR_DISABLE_ALL, gpio->base_addr +
 				ZYNQ_GPIO_INTDIS_OFFSET(bank_num));
->>>>>>> 24b8d41d
 		writel_relaxed(gpio->context.datalsw[bank_num],
 			       gpio->base_addr +
 			       ZYNQ_GPIO_DATA_LSW_OFFSET(bank_num));
@@ -786,12 +714,6 @@
 		writel_relaxed(gpio->context.dirm[bank_num],
 			       gpio->base_addr +
 			       ZYNQ_GPIO_DIRM_OFFSET(bank_num));
-<<<<<<< HEAD
-		writel_relaxed(gpio->context.int_en[bank_num],
-			       gpio->base_addr +
-			       ZYNQ_GPIO_INTEN_OFFSET(bank_num));
-=======
->>>>>>> 24b8d41d
 		writel_relaxed(gpio->context.int_type[bank_num],
 			       gpio->base_addr +
 			       ZYNQ_GPIO_INTTYPE_OFFSET(bank_num));
@@ -801,17 +723,6 @@
 		writel_relaxed(gpio->context.int_any[bank_num],
 			       gpio->base_addr +
 			       ZYNQ_GPIO_INTANY_OFFSET(bank_num));
-<<<<<<< HEAD
-	}
-}
-static int __maybe_unused zynq_gpio_suspend(struct device *dev)
-{
-	struct platform_device *pdev = to_platform_device(dev);
-	int irq = platform_get_irq(pdev, 0);
-	struct irq_data *data = irq_get_irq_data(irq);
-	struct zynq_gpio *gpio = platform_get_drvdata(pdev);
-
-=======
 		writel_relaxed(~(gpio->context.int_en[bank_num]),
 			       gpio->base_addr +
 			       ZYNQ_GPIO_INTEN_OFFSET(bank_num));
@@ -833,7 +744,6 @@
 	if (!device_may_wakeup(dev))
 		disable_irq(gpio->irq);
 
->>>>>>> 24b8d41d
 	if (!irqd_is_wakeup_set(data)) {
 		zynq_gpio_save_context(gpio);
 		return pm_runtime_force_suspend(dev);
@@ -844,14 +754,6 @@
 
 static int __maybe_unused zynq_gpio_resume(struct device *dev)
 {
-<<<<<<< HEAD
-	struct platform_device *pdev = to_platform_device(dev);
-	int irq = platform_get_irq(pdev, 0);
-	struct irq_data *data = irq_get_irq_data(irq);
-	struct zynq_gpio *gpio = platform_get_drvdata(pdev);
-	int ret;
-
-=======
 	struct zynq_gpio *gpio = dev_get_drvdata(dev);
 	struct irq_data *data = irq_get_irq_data(gpio->irq);
 	int ret;
@@ -864,7 +766,6 @@
 	if (!device_may_wakeup(dev))
 		enable_irq(gpio->irq);
 
->>>>>>> 24b8d41d
 	if (!irqd_is_wakeup_set(data)) {
 		ret = pm_runtime_force_resume(dev);
 		zynq_gpio_restore_context(gpio);
@@ -960,11 +861,7 @@
 
 static const struct zynq_platform_data zynq_gpio_def = {
 	.label = "zynq_gpio",
-<<<<<<< HEAD
-	.quirks = ZYNQ_GPIO_QUIRK_FOO,
-=======
 	.quirks = ZYNQ_GPIO_QUIRK_IS_ZYNQ | GPIO_QUIRK_DATA_RO_BUG,
->>>>>>> 24b8d41d
 	.ngpio = ZYNQ_GPIO_NR_GPIOS,
 	.max_bank = ZYNQ_GPIO_MAX_BANK,
 	.bank_min[0] = ZYNQ_GPIO_BANK0_PIN_MIN(),
@@ -1050,32 +947,14 @@
 		dev_err(&pdev->dev, "Unable to enable clock.\n");
 		return ret;
 	}
-	ret = clk_prepare_enable(gpio->clk);
-	if (ret) {
-		dev_err(&pdev->dev, "Unable to enable clock.\n");
-		return ret;
-	}
-
-<<<<<<< HEAD
-=======
+
 	spin_lock_init(&gpio->dirlock);
 
->>>>>>> 24b8d41d
 	pm_runtime_set_active(&pdev->dev);
 	pm_runtime_enable(&pdev->dev);
 	ret = pm_runtime_resume_and_get(&pdev->dev);
 	if (ret < 0)
 		goto err_pm_dis;
-<<<<<<< HEAD
-
-	/* report a bug if gpio chip registration fails */
-	ret = gpiochip_add_data(chip, gpio);
-	if (ret) {
-		dev_err(&pdev->dev, "Failed to add gpio chip\n");
-		goto err_pm_put;
-	}
-=======
->>>>>>> 24b8d41d
 
 	/* disable interrupts for all banks */
 	for (bank_num = 0; bank_num < gpio->p_data->max_bank; bank_num++) {
