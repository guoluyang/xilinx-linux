// SPDX-License-Identifier: GPL-2.0-only
/**
 * Copyright (C) 2006 Juergen Beisert, Pengutronix
 * Copyright (C) 2008 Guennadi Liakhovetski, Pengutronix
 * Copyright (C) 2009 Wolfram Sang, Pengutronix
 *
 * The Maxim MAX7300/1 device is an I2C/SPI driven GPIO expander. There are
 * 28 GPIOs. 8 of them can trigger an interrupt. See datasheet for more
 * details
 * Note:
 * - DIN must be stable at the rising edge of clock.
 * - when writing:
 *   - always clock in 16 clocks at once
 *   - at DIN: D15 first, D0 last
 *   - D0..D7 = databyte, D8..D14 = commandbyte
 *   - D15 = low -> write command
 * - when reading
 *   - always clock in 16 clocks at once
 *   - at DIN: D15 first, D0 last
 *   - D0..D7 = dummy, D8..D14 = register address
 *   - D15 = high -> read command
 *   - raise CS and assert it again
 *   - always clock in 16 clocks at once
 *   - at DOUT: D15 first, D0 last
 *   - D0..D7 contains the data from the first cycle
 *
 * The driver exports a standard gpiochip interface
 */

#include <linux/module.h>
#include <linux/init.h>
#include <linux/platform_device.h>
#include <linux/mutex.h>
#include <linux/spi/max7301.h>
#include <linux/gpio/driver.h>
#include <linux/slab.h>

/*
 * Pin configurations, see MAX7301 datasheet page 6
 */
#define PIN_CONFIG_MASK 0x03
#define PIN_CONFIG_IN_PULLUP 0x03
#define PIN_CONFIG_IN_WO_PULLUP 0x02
#define PIN_CONFIG_OUT 0x01

#define PIN_NUMBER 28

static int max7301_direction_input(struct gpio_chip *chip, unsigned offset)
{
	struct max7301 *ts = container_of(chip, struct max7301, chip);
	u8 *config;
	u8 offset_bits, pin_config;
	int ret;

	/* First 4 pins are unused in the controller */
	offset += 4;
	offset_bits = (offset & 3) << 1;

	config = &ts->port_config[offset >> 2];

	if (ts->input_pullup_active & BIT(offset))
		pin_config = PIN_CONFIG_IN_PULLUP;
	else
		pin_config = PIN_CONFIG_IN_WO_PULLUP;

	mutex_lock(&ts->lock);

	*config = (*config & ~(PIN_CONFIG_MASK << offset_bits))
			   | (pin_config << offset_bits);

	ret = ts->write(ts->dev, 0x08 + (offset >> 2), *config);

	mutex_unlock(&ts->lock);

	return ret;
}

static int __max7301_set(struct max7301 *ts, unsigned offset, int value)
{
	if (value) {
		ts->out_level |= 1 << offset;
		return ts->write(ts->dev, 0x20 + offset, 0x01);
	} else {
		ts->out_level &= ~(1 << offset);
		return ts->write(ts->dev, 0x20 + offset, 0x00);
	}
}

static int max7301_direction_output(struct gpio_chip *chip, unsigned offset,
				    int value)
{
	struct max7301 *ts = container_of(chip, struct max7301, chip);
	u8 *config;
	u8 offset_bits;
	int ret;

	/* First 4 pins are unused in the controller */
	offset += 4;
	offset_bits = (offset & 3) << 1;

	config = &ts->port_config[offset >> 2];

	mutex_lock(&ts->lock);

	*config = (*config & ~(PIN_CONFIG_MASK << offset_bits))
			   | (PIN_CONFIG_OUT << offset_bits);

	ret = __max7301_set(ts, offset, value);

	if (!ret)
		ret = ts->write(ts->dev, 0x08 + (offset >> 2), *config);

	mutex_unlock(&ts->lock);

	return ret;
}

static int max7301_get(struct gpio_chip *chip, unsigned offset)
{
	struct max7301 *ts = gpiochip_get_data(chip);
	int config, level = -EINVAL;

	/* First 4 pins are unused in the controller */
	offset += 4;

	mutex_lock(&ts->lock);

	config = (ts->port_config[offset >> 2] >> ((offset & 3) << 1))
			& PIN_CONFIG_MASK;

	switch (config) {
	case PIN_CONFIG_OUT:
		/* Output: return cached level */
		level =  !!(ts->out_level & (1 << offset));
		break;
	case PIN_CONFIG_IN_WO_PULLUP:
	case PIN_CONFIG_IN_PULLUP:
		/* Input: read out */
		level = ts->read(ts->dev, 0x20 + offset) & 0x01;
	}
	mutex_unlock(&ts->lock);

	return level;
}

static void max7301_set(struct gpio_chip *chip, unsigned offset, int value)
{
	struct max7301 *ts = gpiochip_get_data(chip);

	/* First 4 pins are unused in the controller */
	offset += 4;

	mutex_lock(&ts->lock);

	__max7301_set(ts, offset, value);

	mutex_unlock(&ts->lock);
}

int __max730x_probe(struct max7301 *ts)
{
	struct device *dev = ts->dev;
	struct max7301_platform_data *pdata;
	int i, ret;

	pdata = dev_get_platdata(dev);

	mutex_init(&ts->lock);
	dev_set_drvdata(dev, ts);

	/* Power up the chip and disable IRQ output */
	ts->write(dev, 0x04, 0x01);

	if (pdata) {
		ts->input_pullup_active = pdata->input_pullup_active;
		ts->chip.base = pdata->base;
	} else {
		ts->chip.base = -1;
	}
	ts->chip.label = dev->driver->name;

	ts->chip.direction_input = max7301_direction_input;
	ts->chip.get = max7301_get;
	ts->chip.direction_output = max7301_direction_output;
	ts->chip.set = max7301_set;

	ts->chip.ngpio = PIN_NUMBER;
	ts->chip.can_sleep = true;
	ts->chip.parent = dev;
	ts->chip.owner = THIS_MODULE;

	ret = gpiochip_add_data(&ts->chip, ts);
	if (ret)
		goto exit_destroy;

	/*
	 * initialize pullups according to platform data and cache the
	 * register values for later use.
	 */
	for (i = 1; i < 8; i++) {
		int j;
		/*
		 * initialize port_config with "0xAA", which means
		 * input with internal pullup disabled. This is needed
		 * to avoid writing zeros (in the inner for loop),
		 * which is not allowed according to the datasheet.
		 */
		ts->port_config[i] = 0xAA;
		for (j = 0; j < 4; j++) {
			int offset = (i - 1) * 4 + j;
			ret = max7301_direction_input(&ts->chip, offset);
			if (ret)
				goto exit_destroy;
		}
	}

<<<<<<< HEAD
	return ret;
=======
	ret = gpiochip_add_data(&ts->chip, ts);
	if (!ret)
		return ret;
>>>>>>> 24b8d41d

exit_destroy:
	mutex_destroy(&ts->lock);
	return ret;
}
EXPORT_SYMBOL_GPL(__max730x_probe);

int __max730x_remove(struct device *dev)
{
	struct max7301 *ts = dev_get_drvdata(dev);

	if (ts == NULL)
		return -ENODEV;

	/* Power down the chip and disable IRQ output */
	ts->write(dev, 0x04, 0x00);
	gpiochip_remove(&ts->chip);
	mutex_destroy(&ts->lock);
	return 0;
}
EXPORT_SYMBOL_GPL(__max730x_remove);

MODULE_AUTHOR("Juergen Beisert, Wolfram Sang");
MODULE_LICENSE("GPL v2");
MODULE_DESCRIPTION("MAX730x GPIO-Expanders, generic parts");<|MERGE_RESOLUTION|>--- conflicted
+++ resolved
@@ -189,10 +189,6 @@
 	ts->chip.parent = dev;
 	ts->chip.owner = THIS_MODULE;
 
-	ret = gpiochip_add_data(&ts->chip, ts);
-	if (ret)
-		goto exit_destroy;
-
 	/*
 	 * initialize pullups according to platform data and cache the
 	 * register values for later use.
@@ -214,13 +210,9 @@
 		}
 	}
 
-<<<<<<< HEAD
-	return ret;
-=======
 	ret = gpiochip_add_data(&ts->chip, ts);
 	if (!ret)
 		return ret;
->>>>>>> 24b8d41d
 
 exit_destroy:
 	mutex_destroy(&ts->lock);
