// SPDX-License-Identifier: GPL-2.0-only
/*
 * Xilinx gpio driver for xps/axi_gpio IP.
 *
 * Copyright 2008 - 2013 Xilinx, Inc.
 */

#include <linux/bitops.h>
#include <linux/init.h>
#include <linux/errno.h>
#include <linux/module.h>
#include <linux/of_device.h>
#include <linux/of_irq.h>
#include <linux/of_platform.h>
<<<<<<< HEAD
#include <linux/of_gpio.h>
#include <linux/interrupt.h>
#include <linux/io.h>
#include <linux/irq.h>
#include <linux/irqchip/chained_irq.h>
#include <linux/irqdomain.h>
#include <linux/gpio.h>
=======
#include <linux/io.h>
#include <linux/gpio/driver.h>
>>>>>>> 24b8d41d
#include <linux/slab.h>
#include <linux/pm_runtime.h>
#include <linux/clk.h>

/* Register Offset Definitions */
#define XGPIO_DATA_OFFSET	0x0 /* Data register */
#define XGPIO_TRI_OFFSET	0x4 /* I/O direction register */
#define XGPIO_GIER_OFFSET	0x11c /* Global Interrupt Enable */
#define XGPIO_GIER_IE		BIT(31)

#define XGPIO_IPISR_OFFSET	0x120 /* IP Interrupt Status */
#define XGPIO_IPIER_OFFSET	0x128 /* IP Interrupt Enable */

#define XGPIO_CHANNEL_OFFSET	0x8

/* Read/Write access to the GPIO registers */
#if defined(CONFIG_ARCH_ZYNQ) || defined(CONFIG_ARM64)
# define xgpio_readreg(offset)		readl(offset)
# define xgpio_writereg(offset, val)	writel(val, offset)
#else
# define xgpio_readreg(offset)		__raw_readl(offset)
# define xgpio_writereg(offset, val)	__raw_writel(val, offset)
#endif

/**
 * struct xgpio_instance - Stores information about GPIO device
<<<<<<< HEAD
 * @mmchip: OF GPIO chip for memory mapped banks
=======
 * @gc: GPIO chip
 * @regs: register block
 * @gpio_width: GPIO width for every channel
>>>>>>> 24b8d41d
 * @gpio_state: GPIO state shadow register
 * @gpio_dir: GPIO direction shadow register
 * @offset: GPIO channel offset
 * @irq_base: GPIO channel irq base address
 * @irq_enable: GPIO irq enable/disable bitfield
 * @gpio_lock: Lock used for synchronization
 * @irq_domain: irq_domain of the controller
 * @clk: clock resource for this driver
 */
struct xgpio_instance {
<<<<<<< HEAD
	struct of_mm_gpio_chip mmchip;
	u32 gpio_state;
	u32 gpio_dir;
	u32 offset;
	int irq_base;
	u32 irq_enable;
	spinlock_t gpio_lock;
	struct irq_domain *irq_domain;
	struct clk *clk;
=======
	struct gpio_chip gc;
	void __iomem *regs;
	unsigned int gpio_width[2];
	u32 gpio_state[2];
	u32 gpio_dir[2];
	spinlock_t gpio_lock[2];
>>>>>>> 24b8d41d
};

/**
 * xgpio_get - Read the specified signal of the GPIO device.
 * @gc:     Pointer to gpio_chip device structure.
 * @gpio:   GPIO signal number.
 *
 * This function reads the specified signal of the GPIO device.
 *
 * Return:
 * 0 if direction of GPIO signals is set as input otherwise it
 * returns negative error value.
 */
static int xgpio_get(struct gpio_chip *gc, unsigned int gpio)
{
<<<<<<< HEAD
	struct of_mm_gpio_chip *mm_gc = to_of_mm_gpio_chip(gc);
	struct xgpio_instance *chip =
	    container_of(mm_gc, struct xgpio_instance, mmchip);

	void __iomem *regs = mm_gc->regs + chip->offset;
=======
	struct xgpio_instance *chip = gpiochip_get_data(gc);
	u32 val;

	val = xgpio_readreg(chip->regs + XGPIO_DATA_OFFSET +
			    xgpio_regoffset(chip, gpio));
>>>>>>> 24b8d41d

	return !!(xgpio_readreg(regs + XGPIO_DATA_OFFSET) & BIT(gpio));
}

/**
 * xgpio_set - Write the specified signal of the GPIO device.
 * @gc:     Pointer to gpio_chip device structure.
 * @gpio:   GPIO signal number.
 * @val:    Value to be written to specified signal.
 *
 * This function writes the specified value in to the specified signal of the
 * GPIO device.
 */
static void xgpio_set(struct gpio_chip *gc, unsigned int gpio, int val)
{
	unsigned long flags;
<<<<<<< HEAD
	struct of_mm_gpio_chip *mm_gc = to_of_mm_gpio_chip(gc);
	struct xgpio_instance *chip =
	    container_of(mm_gc, struct xgpio_instance, mmchip);
	void __iomem *regs = mm_gc->regs;
=======
	struct xgpio_instance *chip = gpiochip_get_data(gc);
	int index =  xgpio_index(chip, gpio);
	int offset =  xgpio_offset(chip, gpio);
>>>>>>> 24b8d41d

	spin_lock_irqsave(&chip->gpio_lock, flags);

	/* Write to GPIO signal and set its direction to output */
	if (val)
		chip->gpio_state |= BIT(gpio);
	else
		chip->gpio_state &= ~BIT(gpio);

	xgpio_writereg(regs + chip->offset + XGPIO_DATA_OFFSET,
							 chip->gpio_state);

	spin_unlock_irqrestore(&chip->gpio_lock, flags);
}

/**
 * xgpio_set_multiple - Write the specified signals of the GPIO device.
 * @gc:     Pointer to gpio_chip device structure.
 * @mask:   Mask of the GPIOS to modify.
 * @bits:   Value to be wrote on each GPIO
 *
 * This function writes the specified values into the specified signals of the
 * GPIO devices.
 */
static void xgpio_set_multiple(struct gpio_chip *gc, unsigned long *mask,
			       unsigned long *bits)
{
	unsigned long flags;
	struct of_mm_gpio_chip *mm_gc = to_of_mm_gpio_chip(gc);
	struct xgpio_instance *chip =
	    container_of(mm_gc, struct xgpio_instance, mmchip);
	void __iomem *regs = mm_gc->regs;
	int i;

	spin_lock_irqsave(&chip->gpio_lock, flags);

	/* Write to GPIO signals */
	for (i = 0; i < gc->ngpio; i++) {
		if (*mask == 0)
			break;
		if (__test_and_clear_bit(i, mask)) {
			if (test_bit(i, bits))
				chip->gpio_state |= BIT(i);
			else
				chip->gpio_state &= ~BIT(i);
		}
	}

<<<<<<< HEAD
	xgpio_writereg(regs + chip->offset + XGPIO_DATA_OFFSET,
		       chip->gpio_state);
=======
	xgpio_writereg(chip->regs + XGPIO_DATA_OFFSET +
		       xgpio_regoffset(chip, gpio), chip->gpio_state[index]);
>>>>>>> 24b8d41d

	spin_unlock_irqrestore(&chip->gpio_lock, flags);
}

/**
 * xgpio_set_multiple - Write the specified signals of the GPIO device.
 * @gc:     Pointer to gpio_chip device structure.
 * @mask:   Mask of the GPIOS to modify.
 * @bits:   Value to be wrote on each GPIO
 *
 * This function writes the specified values into the specified signals of the
 * GPIO devices.
 */
static void xgpio_set_multiple(struct gpio_chip *gc, unsigned long *mask,
			       unsigned long *bits)
{
	unsigned long flags;
	struct xgpio_instance *chip = gpiochip_get_data(gc);
	int index = xgpio_index(chip, 0);
	int offset, i;

	spin_lock_irqsave(&chip->gpio_lock[index], flags);

	/* Write to GPIO signals */
	for (i = 0; i < gc->ngpio; i++) {
		if (index != xgpio_index(chip, i)) {
			xgpio_writereg(chip->regs + XGPIO_DATA_OFFSET +
				       xgpio_regoffset(chip, i - 1),
				       chip->gpio_state[index]);
			spin_unlock_irqrestore(&chip->gpio_lock[index], flags);
			index = xgpio_index(chip, i);
			spin_lock_irqsave(&chip->gpio_lock[index], flags);
		}
		if (__test_and_clear_bit(i, mask)) {
			offset = xgpio_offset(chip, i);
			if (test_bit(i, bits))
				chip->gpio_state[index] |= BIT(offset);
			else
				chip->gpio_state[index] &= ~BIT(offset);
		}
	}

	xgpio_writereg(chip->regs + XGPIO_DATA_OFFSET +
		       xgpio_regoffset(chip, i), chip->gpio_state[index]);

	spin_unlock_irqrestore(&chip->gpio_lock[index], flags);
}

/**
 * xgpio_dir_in - Set the direction of the specified GPIO signal as input.
 * @gc:     Pointer to gpio_chip device structure.
 * @gpio:   GPIO signal number.
 *
 * This function sets the direction of specified GPIO signal as input.
 *
 * Return:
 * 0 - if direction of GPIO signals is set as input
 * otherwise it returns negative error value.
 */
static int xgpio_dir_in(struct gpio_chip *gc, unsigned int gpio)
{
	unsigned long flags;
<<<<<<< HEAD
	struct of_mm_gpio_chip *mm_gc = to_of_mm_gpio_chip(gc);
	struct xgpio_instance *chip =
	    container_of(mm_gc, struct xgpio_instance, mmchip);
	void __iomem *regs = mm_gc->regs;
=======
	struct xgpio_instance *chip = gpiochip_get_data(gc);
	int index =  xgpio_index(chip, gpio);
	int offset =  xgpio_offset(chip, gpio);
>>>>>>> 24b8d41d

	spin_lock_irqsave(&chip->gpio_lock, flags);

	/* Set the GPIO bit in shadow register and set direction as input */
<<<<<<< HEAD
	chip->gpio_dir |= BIT(gpio);
	xgpio_writereg(regs + chip->offset + XGPIO_TRI_OFFSET, chip->gpio_dir);
=======
	chip->gpio_dir[index] |= BIT(offset);
	xgpio_writereg(chip->regs + XGPIO_TRI_OFFSET +
		       xgpio_regoffset(chip, gpio), chip->gpio_dir[index]);
>>>>>>> 24b8d41d

	spin_unlock_irqrestore(&chip->gpio_lock, flags);

	return 0;
}

/**
 * xgpio_dir_out - Set the direction of the specified GPIO signal as output.
 * @gc:     Pointer to gpio_chip device structure.
 * @gpio:   GPIO signal number.
 * @val:    Value to be written to specified signal.
 *
 * This function sets the direction of specified GPIO signal as output.
 *
 * Return:
 * If all GPIO signals of GPIO chip is configured as input then it returns
 * error otherwise it returns 0.
 */
static int xgpio_dir_out(struct gpio_chip *gc, unsigned int gpio, int val)
{
	unsigned long flags;
<<<<<<< HEAD
	struct of_mm_gpio_chip *mm_gc = to_of_mm_gpio_chip(gc);
	struct xgpio_instance *chip =
	    container_of(mm_gc, struct xgpio_instance, mmchip);
	void __iomem *regs = mm_gc->regs;
=======
	struct xgpio_instance *chip = gpiochip_get_data(gc);
	int index =  xgpio_index(chip, gpio);
	int offset =  xgpio_offset(chip, gpio);
>>>>>>> 24b8d41d

	spin_lock_irqsave(&chip->gpio_lock, flags);

	/* Write state of GPIO signal */
	if (val)
		chip->gpio_state |= BIT(gpio);
	else
<<<<<<< HEAD
		chip->gpio_state &= ~BIT(gpio);
	xgpio_writereg(regs + chip->offset + XGPIO_DATA_OFFSET,
		       chip->gpio_state);

	/* Clear the GPIO bit in shadow register and set direction as output */
	chip->gpio_dir &= ~BIT(gpio);
	xgpio_writereg(regs + chip->offset + XGPIO_TRI_OFFSET, chip->gpio_dir);
=======
		chip->gpio_state[index] &= ~BIT(offset);
	xgpio_writereg(chip->regs + XGPIO_DATA_OFFSET +
			xgpio_regoffset(chip, gpio), chip->gpio_state[index]);

	/* Clear the GPIO bit in shadow register and set direction as output */
	chip->gpio_dir[index] &= ~BIT(offset);
	xgpio_writereg(chip->regs + XGPIO_TRI_OFFSET +
			xgpio_regoffset(chip, gpio), chip->gpio_dir[index]);
>>>>>>> 24b8d41d

	spin_unlock_irqrestore(&chip->gpio_lock, flags);

	return 0;
}

/**
 * xgpio_save_regs - Set initial values of GPIO pins
 * @chip: Pointer to GPIO instance
 */
static void xgpio_save_regs(struct xgpio_instance *chip)
{
<<<<<<< HEAD
	struct xgpio_instance *chip =
	    container_of(mm_gc, struct xgpio_instance, mmchip);

	xgpio_writereg(mm_gc->regs + chip->offset + XGPIO_DATA_OFFSET,
							chip->gpio_state);
	xgpio_writereg(mm_gc->regs + chip->offset + XGPIO_TRI_OFFSET,
							 chip->gpio_dir);
}

/**
 * xgpio_xlate - Translate gpio_spec to the GPIO number and flags
 * @gc: Pointer to gpio_chip device structure.
 * @gpiospec:  gpio specifier as found in the device tree
 * @flags: A flags pointer based on binding
 *
 * Return:
 * irq number otherwise -EINVAL
 */
static int xgpio_xlate(struct gpio_chip *gc,
		       const struct of_phandle_args *gpiospec, u32 *flags)
{
	struct of_mm_gpio_chip *mm_gc = to_of_mm_gpio_chip(gc);
	struct xgpio_instance *chip = container_of(mm_gc, struct xgpio_instance,
						   mmchip);

	if (gpiospec->args[1] == chip->offset)
		return gpiospec->args[0];

	return -EINVAL;
}

/**
 * xgpio_irq_mask - Write the specified signal of the GPIO device.
 * @irq_data: per irq and chip data passed down to chip functions
 */
static void xgpio_irq_mask(struct irq_data *irq_data)
{
	unsigned long flags;
	struct xgpio_instance *chip = irq_data_get_irq_chip_data(irq_data);
	struct of_mm_gpio_chip *mm_gc = &chip->mmchip;
	u32 offset = irq_data->irq - chip->irq_base;
	u32 temp;

	pr_debug("%s: Disable %d irq, irq_enable_mask 0x%x\n",
		__func__, offset, chip->irq_enable);

	spin_lock_irqsave(&chip->gpio_lock, flags);

	chip->irq_enable &= ~BIT(offset);
=======
	xgpio_writereg(chip->regs + XGPIO_DATA_OFFSET,	chip->gpio_state[0]);
	xgpio_writereg(chip->regs + XGPIO_TRI_OFFSET, chip->gpio_dir[0]);
>>>>>>> 24b8d41d

	if (!chip->irq_enable) {
		/* Enable per channel interrupt */
		temp = xgpio_readreg(mm_gc->regs + XGPIO_IPIER_OFFSET);
		temp &= chip->offset / XGPIO_CHANNEL_OFFSET + 1;
		xgpio_writereg(mm_gc->regs + XGPIO_IPIER_OFFSET, temp);

<<<<<<< HEAD
		/* Disable global interrupt if channel interrupts are unused */
		temp = xgpio_readreg(mm_gc->regs + XGPIO_IPIER_OFFSET);
		if (!temp)
			xgpio_writereg(mm_gc->regs + XGPIO_GIER_OFFSET,
				       ~XGPIO_GIER_IE);

	}
	spin_unlock_irqrestore(&chip->gpio_lock, flags);
}

/**
 * xgpio_irq_unmask - Write the specified signal of the GPIO device.
 * @irq_data: per irq and chip data passed down to chip functions
 */
static void xgpio_irq_unmask(struct irq_data *irq_data)
{
	unsigned long flags;
	struct xgpio_instance *chip = irq_data_get_irq_chip_data(irq_data);
	struct of_mm_gpio_chip *mm_gc = &chip->mmchip;
	u32 offset = irq_data->irq - chip->irq_base;
	u32 temp;

	pr_debug("%s: Enable %d irq, irq_enable_mask 0x%x\n",
		__func__, offset, chip->irq_enable);

	/* Setup pin as input */
	xgpio_dir_in(&mm_gc->gc, offset);

	spin_lock_irqsave(&chip->gpio_lock, flags);

	chip->irq_enable |= BIT(offset);

	if (chip->irq_enable) {

		/* Enable per channel interrupt */
		temp = xgpio_readreg(mm_gc->regs + XGPIO_IPIER_OFFSET);
		temp |= chip->offset / XGPIO_CHANNEL_OFFSET + 1;
		xgpio_writereg(mm_gc->regs + XGPIO_IPIER_OFFSET, temp);

		/* Enable global interrupts */
		xgpio_writereg(mm_gc->regs + XGPIO_GIER_OFFSET, XGPIO_GIER_IE);
	}

	spin_unlock_irqrestore(&chip->gpio_lock, flags);
}

/**
 * xgpio_set_irq_type - Write the specified signal of the GPIO device.
 * @irq_data: Per irq and chip data passed down to chip functions
 * @type: Interrupt type that is to be set for the gpio pin
 *
 * Return:
 * 0 if interrupt type is supported otherwise otherwise -EINVAL
 */
static int xgpio_set_irq_type(struct irq_data *irq_data, unsigned int type)
{
	/* Only rising edge case is supported now */
	if (type == IRQ_TYPE_EDGE_RISING)
		return 0;

	return -EINVAL;
}

/* irq chip descriptor */
static struct irq_chip xgpio_irqchip = {
	.name		= "xgpio",
	.irq_mask	= xgpio_irq_mask,
	.irq_unmask	= xgpio_irq_unmask,
	.irq_set_type	= xgpio_set_irq_type,
};

/**
 * xgpio_to_irq - Find out gpio to Linux irq mapping
 * @gc: Pointer to gpio_chip device structure.
 * @offset: Gpio pin offset
 *
 * Return:
 * irq number otherwise -EINVAL
 */
static int xgpio_to_irq(struct gpio_chip *gc, unsigned offset)
{
	struct of_mm_gpio_chip *mm_gc = to_of_mm_gpio_chip(gc);
	struct xgpio_instance *chip = container_of(mm_gc, struct xgpio_instance,
						   mmchip);

	return irq_find_mapping(chip->irq_domain, offset);
}

/**
 * xgpio_irqhandler - Gpio interrupt service routine
 * @irq: gpio irq number
 * @desc: Pointer to interrupt description
 */
static void xgpio_irqhandler(struct irq_desc *desc)
{
	unsigned int irq = irq_desc_get_irq(desc);

	struct xgpio_instance *chip = (struct xgpio_instance *)
						irq_get_handler_data(irq);
	struct of_mm_gpio_chip *mm_gc = &chip->mmchip;
	struct irq_chip *irqchip = irq_desc_get_chip(desc);
	int offset;
	unsigned long val;

	chained_irq_enter(irqchip, desc);

	val = xgpio_readreg(mm_gc->regs + chip->offset);
	/* Only rising edge is supported */
	val &= chip->irq_enable;

	for_each_set_bit(offset, &val, chip->mmchip.gc.ngpio) {
		generic_handle_irq(chip->irq_base + offset);
	}

	xgpio_writereg(mm_gc->regs + XGPIO_IPISR_OFFSET,
		       chip->offset / XGPIO_CHANNEL_OFFSET + 1);

	chained_irq_exit(irqchip, desc);
=======
	xgpio_writereg(chip->regs + XGPIO_DATA_OFFSET + XGPIO_CHANNEL_OFFSET,
		       chip->gpio_state[1]);
	xgpio_writereg(chip->regs + XGPIO_TRI_OFFSET + XGPIO_CHANNEL_OFFSET,
		       chip->gpio_dir[1]);
>>>>>>> 24b8d41d
}

static struct lock_class_key gpio_lock_class;

/**
 * xgpio_irq_setup - Allocate irq for gpio and setup appropriate functions
 * @np: Device node of the GPIO chip
 * @chip: Pointer to private gpio channel structure
 *
 * Return:
 * 0 if success, otherwise -1
 */
static int xgpio_irq_setup(struct device_node *np, struct xgpio_instance *chip)
{
	u32 pin_num;
	struct resource res;

	int ret = of_irq_to_resource(np, 0, &res);
	if (!ret) {
		pr_info("GPIO IRQ not connected\n");
		return 0;
	}

	chip->mmchip.gc.to_irq = xgpio_to_irq;

	chip->irq_base = irq_alloc_descs(-1, 0, chip->mmchip.gc.ngpio, 0);
	if (chip->irq_base < 0) {
		pr_err("Couldn't allocate IRQ numbers\n");
		return -1;
	}
	chip->irq_domain = irq_domain_add_legacy(np, chip->mmchip.gc.ngpio,
						 chip->irq_base, 0,
						 &irq_domain_simple_ops, NULL);

	/*
	 * set the irq chip, handler and irq chip data for callbacks for
	 * each pin
	 */
	for (pin_num = 0; pin_num < chip->mmchip.gc.ngpio; pin_num++) {
		u32 gpio_irq = irq_find_mapping(chip->irq_domain, pin_num);
		irq_set_lockdep_class(gpio_irq, &gpio_lock_class);
		pr_debug("IRQ Base: %d, Pin %d = IRQ %d\n",
			chip->irq_base,	pin_num, gpio_irq);
		irq_set_chip_and_handler(gpio_irq, &xgpio_irqchip,
					 handle_simple_irq);
		irq_set_chip_data(gpio_irq, (void *)chip);
	}
	irq_set_handler_data(res.start, (void *)chip);
	irq_set_chained_handler(res.start, xgpio_irqhandler);

	return 0;
}

static int xgpio_request(struct gpio_chip *chip, unsigned int offset)
{
	int ret = pm_runtime_get_sync(chip->parent);

	/*
	 * If the device is already active pm_runtime_get() will return 1 on
	 * success, but gpio_request still needs to return 0.
	 */
	return ret < 0 ? ret : 0;
}

static void xgpio_free(struct gpio_chip *chip, unsigned int offset)
{
	pm_runtime_put(chip->parent);
}

static int __maybe_unused xgpio_suspend(struct device *dev)
{
	struct platform_device *pdev = to_platform_device(dev);
	int irq;
	struct irq_data *data;

	irq = platform_get_irq(pdev, 0);
	if (irq <= 0) {
		dev_dbg(dev, "failed to get IRQ\n");
		return 0;
	}

	data = irq_get_irq_data(irq);
	if (!irqd_is_wakeup_set(data))
		return pm_runtime_force_suspend(dev);

	return 0;
}

static int __maybe_unused xgpio_resume(struct device *dev)
{
	struct platform_device *pdev = to_platform_device(dev);
	int irq;
	struct irq_data *data;


	irq = platform_get_irq(pdev, 0);
	if (irq <= 0) {
		dev_dbg(dev, "failed to get IRQ\n");
		return 0;
	}

	data = irq_get_irq_data(irq);
	if (!irqd_is_wakeup_set(data))
		return pm_runtime_force_resume(dev);

	return 0;
}

static int __maybe_unused xgpio_runtime_suspend(struct device *dev)
{
	struct platform_device *pdev = to_platform_device(dev);
	struct xgpio_instance *gpio = platform_get_drvdata(pdev);

	clk_disable(gpio->clk);

	return 0;
}

static int __maybe_unused xgpio_runtime_resume(struct device *dev)
{
	struct platform_device *pdev = to_platform_device(dev);
	struct xgpio_instance *gpio = platform_get_drvdata(pdev);

	return clk_enable(gpio->clk);
}

static const struct dev_pm_ops xgpio_dev_pm_ops = {
	SET_SYSTEM_SLEEP_PM_OPS(xgpio_suspend, xgpio_resume)
	SET_RUNTIME_PM_OPS(xgpio_runtime_suspend,
			xgpio_runtime_resume, NULL)
};

/**
 * xgpio_of_probe - Probe method for the GPIO device.
 * @np: pointer to device tree node
 *
 * This function probes the GPIO device in the device tree. It initializes the
 * driver data structure.
 *
 * Return:
 * It returns 0, if the driver is bound to the GPIO device, or
 * a negative value if there is an error.
 */
static int xgpio_of_probe(struct platform_device *pdev)
{
	struct device_node *np = pdev->dev.of_node;
	struct xgpio_instance *chip;
	int status = 0;
	const u32 *tree_info;
	u32 ngpio;

	chip = devm_kzalloc(&pdev->dev, sizeof(*chip), GFP_KERNEL);
	if (!chip)
		return -ENOMEM;

	/* Update GPIO state shadow register with default value */
	of_property_read_u32(np, "xlnx,dout-default", &chip->gpio_state);

	/* By default, all pins are inputs */
	chip->gpio_dir = 0xFFFFFFFF;

	/* Update GPIO direction shadow register with default value */
	of_property_read_u32(np, "xlnx,tri-default", &chip->gpio_dir);

	/*
	 * Check device node and parent device node for device width
	 * and assume default width of 32
	 */
	if (of_property_read_u32(np, "xlnx,gpio-width", &ngpio))
		ngpio = 32;
	chip->mmchip.gc.ngpio = (u16)ngpio;

	spin_lock_init(&chip->gpio_lock);

	chip->mmchip.gc.parent = &pdev->dev;
	chip->mmchip.gc.owner = THIS_MODULE;
	chip->mmchip.gc.of_xlate = xgpio_xlate;
	chip->mmchip.gc.of_gpio_n_cells = 2;
	chip->mmchip.gc.direction_input = xgpio_dir_in;
	chip->mmchip.gc.direction_output = xgpio_dir_out;
	chip->mmchip.gc.get = xgpio_get;
	chip->mmchip.gc.set = xgpio_set;
	chip->mmchip.gc.request = xgpio_request;
	chip->mmchip.gc.free = xgpio_free;
	chip->mmchip.gc.set_multiple = xgpio_set_multiple;

	chip->mmchip.save_regs = xgpio_save_regs;

	platform_set_drvdata(pdev, chip);

	chip->clk = devm_clk_get(&pdev->dev, "axi_clk");
	if (IS_ERR(chip->clk)) {
		if (PTR_ERR(chip->clk) != -ENOENT) {
			dev_err(&pdev->dev, "Input clock not found\n");
			return PTR_ERR(chip->clk);
		}

		/*
		 * Clock framework support is optional, continue on
		 * anyways if we don't find a matching clock.
		 */
		chip->clk = NULL;
	}

<<<<<<< HEAD
	status = clk_prepare(chip->clk);
	if (status < 0) {
		dev_err(&pdev->dev, "Failed to preapre clk\n");
		return status;
	}

	pm_runtime_enable(&pdev->dev);
	status = pm_runtime_get_sync(&pdev->dev);
	if (status < 0)
		goto err_unprepare_clk;

	/* Call the OF gpio helper to setup and register the GPIO device */
	status = of_mm_gpiochip_add(np, &chip->mmchip);
	if (status) {
		pr_err("%s: error in probe function with status %d\n",
		       np->full_name, status);
		goto err_pm_put;
=======
	chip->gc.base = -1;
	chip->gc.ngpio = chip->gpio_width[0] + chip->gpio_width[1];
	chip->gc.parent = &pdev->dev;
	chip->gc.direction_input = xgpio_dir_in;
	chip->gc.direction_output = xgpio_dir_out;
	chip->gc.get = xgpio_get;
	chip->gc.set = xgpio_set;
	chip->gc.set_multiple = xgpio_set_multiple;

	chip->gc.label = dev_name(&pdev->dev);

	chip->regs = devm_platform_ioremap_resource(pdev, 0);
	if (IS_ERR(chip->regs)) {
		dev_err(&pdev->dev, "failed to ioremap memory resource\n");
		return PTR_ERR(chip->regs);
	}

	xgpio_save_regs(chip);

	status = devm_gpiochip_add_data(&pdev->dev, &chip->gc, chip);
	if (status) {
		dev_err(&pdev->dev, "failed to add GPIO chip\n");
		return status;
>>>>>>> 24b8d41d
	}

	status = xgpio_irq_setup(np, chip);
	if (status) {
		pr_err("%s: GPIO IRQ initialization failed %d\n",
		       np->full_name, status);
		goto err_pm_put;
	}

	pr_info("XGpio: %s: registered, base is %d\n", np->full_name,
							chip->mmchip.gc.base);

	tree_info = of_get_property(np, "xlnx,is-dual", NULL);
	if (tree_info && be32_to_cpup(tree_info)) {
		chip = devm_kzalloc(&pdev->dev, sizeof(*chip), GFP_KERNEL);
		if (!chip)
			return -ENOMEM;

		/* Add dual channel offset */
		chip->offset = XGPIO_CHANNEL_OFFSET;

		/* Update GPIO state shadow register with default value */
		of_property_read_u32(np, "xlnx,dout-default-2",
				     &chip->gpio_state);

		/* By default, all pins are inputs */
		chip->gpio_dir = 0xFFFFFFFF;

		/* Update GPIO direction shadow register with default value */
		of_property_read_u32(np, "xlnx,tri-default-2", &chip->gpio_dir);

		/*
		 * Check device node and parent device node for device width
		 * and assume default width of 32
		 */
		if (of_property_read_u32(np, "xlnx,gpio2-width", &ngpio))
			ngpio = 32;
		chip->mmchip.gc.ngpio = (u16)ngpio;

		spin_lock_init(&chip->gpio_lock);

		chip->mmchip.gc.parent = &pdev->dev;
		chip->mmchip.gc.owner = THIS_MODULE;
		chip->mmchip.gc.of_xlate = xgpio_xlate;
		chip->mmchip.gc.of_gpio_n_cells = 2;
		chip->mmchip.gc.direction_input = xgpio_dir_in;
		chip->mmchip.gc.direction_output = xgpio_dir_out;
		chip->mmchip.gc.get = xgpio_get;
		chip->mmchip.gc.set = xgpio_set;
		chip->mmchip.gc.request = xgpio_request;
		chip->mmchip.gc.free = xgpio_free;
		chip->mmchip.gc.set_multiple = xgpio_set_multiple;

		chip->mmchip.save_regs = xgpio_save_regs;

		status = xgpio_irq_setup(np, chip);
		if (status) {
			pr_err("%s: GPIO IRQ initialization failed %d\n",
			      np->full_name, status);
			goto err_pm_put;
		}

		/* Call the OF gpio helper to setup and register the GPIO dev */
		status = of_mm_gpiochip_add(np, &chip->mmchip);
		if (status) {
			pr_err("%s: error in probe function with status %d\n",
			       np->full_name, status);
			goto err_pm_put;
		}
		pr_info("XGpio: %s: dual channel registered, base is %d\n",
					np->full_name, chip->mmchip.gc.base);
	}

	pm_runtime_put(&pdev->dev);
	return 0;

err_pm_put:
	pm_runtime_put(&pdev->dev);
err_unprepare_clk:
	pm_runtime_disable(&pdev->dev);
	clk_unprepare(chip->clk);
	return status;
}

static const struct of_device_id xgpio_of_match[] = {
	{ .compatible = "xlnx,xps-gpio-1.00.a", },
	{ /* end of list */ },
};
MODULE_DEVICE_TABLE(of, xgpio_of_match);

<<<<<<< HEAD
static struct platform_driver xilinx_gpio_driver = {
	.probe = xgpio_of_probe,
	.remove = xgpio_remove,
	.driver = {
		.name = "xilinx-gpio",
		.of_match_table = xgpio_of_match,
		.pm = &xgpio_dev_pm_ops,
=======
static struct platform_driver xgpio_plat_driver = {
	.probe		= xgpio_probe,
	.driver		= {
			.name = "gpio-xilinx",
			.of_match_table	= xgpio_of_match,
>>>>>>> 24b8d41d
	},
};

static int __init xgpio_init(void)
{
	return platform_driver_register(&xilinx_gpio_driver);
}

/* Make sure we get initialized before anyone else tries to use us */
subsys_initcall(xgpio_init);

static void __exit xgpio_exit(void)
{
	platform_driver_unregister(&xilinx_gpio_driver);
}
module_exit(xgpio_exit);

MODULE_AUTHOR("Xilinx, Inc.");
MODULE_DESCRIPTION("Xilinx GPIO driver");
MODULE_LICENSE("GPL");<|MERGE_RESOLUTION|>--- conflicted
+++ resolved
@@ -12,21 +12,9 @@
 #include <linux/of_device.h>
 #include <linux/of_irq.h>
 #include <linux/of_platform.h>
-<<<<<<< HEAD
-#include <linux/of_gpio.h>
-#include <linux/interrupt.h>
-#include <linux/io.h>
-#include <linux/irq.h>
-#include <linux/irqchip/chained_irq.h>
-#include <linux/irqdomain.h>
-#include <linux/gpio.h>
-=======
 #include <linux/io.h>
 #include <linux/gpio/driver.h>
->>>>>>> 24b8d41d
 #include <linux/slab.h>
-#include <linux/pm_runtime.h>
-#include <linux/clk.h>
 
 /* Register Offset Definitions */
 #define XGPIO_DATA_OFFSET	0x0 /* Data register */
@@ -50,41 +38,23 @@
 
 /**
  * struct xgpio_instance - Stores information about GPIO device
-<<<<<<< HEAD
- * @mmchip: OF GPIO chip for memory mapped banks
-=======
  * @gc: GPIO chip
  * @regs: register block
  * @gpio_width: GPIO width for every channel
->>>>>>> 24b8d41d
  * @gpio_state: GPIO state shadow register
  * @gpio_dir: GPIO direction shadow register
  * @offset: GPIO channel offset
  * @irq_base: GPIO channel irq base address
  * @irq_enable: GPIO irq enable/disable bitfield
  * @gpio_lock: Lock used for synchronization
- * @irq_domain: irq_domain of the controller
- * @clk: clock resource for this driver
  */
 struct xgpio_instance {
-<<<<<<< HEAD
-	struct of_mm_gpio_chip mmchip;
-	u32 gpio_state;
-	u32 gpio_dir;
-	u32 offset;
-	int irq_base;
-	u32 irq_enable;
-	spinlock_t gpio_lock;
-	struct irq_domain *irq_domain;
-	struct clk *clk;
-=======
 	struct gpio_chip gc;
 	void __iomem *regs;
 	unsigned int gpio_width[2];
 	u32 gpio_state[2];
 	u32 gpio_dir[2];
 	spinlock_t gpio_lock[2];
->>>>>>> 24b8d41d
 };
 
 /**
@@ -100,19 +70,11 @@
  */
 static int xgpio_get(struct gpio_chip *gc, unsigned int gpio)
 {
-<<<<<<< HEAD
-	struct of_mm_gpio_chip *mm_gc = to_of_mm_gpio_chip(gc);
-	struct xgpio_instance *chip =
-	    container_of(mm_gc, struct xgpio_instance, mmchip);
-
-	void __iomem *regs = mm_gc->regs + chip->offset;
-=======
 	struct xgpio_instance *chip = gpiochip_get_data(gc);
 	u32 val;
 
 	val = xgpio_readreg(chip->regs + XGPIO_DATA_OFFSET +
 			    xgpio_regoffset(chip, gpio));
->>>>>>> 24b8d41d
 
 	return !!(xgpio_readreg(regs + XGPIO_DATA_OFFSET) & BIT(gpio));
 }
@@ -129,16 +91,9 @@
 static void xgpio_set(struct gpio_chip *gc, unsigned int gpio, int val)
 {
 	unsigned long flags;
-<<<<<<< HEAD
-	struct of_mm_gpio_chip *mm_gc = to_of_mm_gpio_chip(gc);
-	struct xgpio_instance *chip =
-	    container_of(mm_gc, struct xgpio_instance, mmchip);
-	void __iomem *regs = mm_gc->regs;
-=======
 	struct xgpio_instance *chip = gpiochip_get_data(gc);
 	int index =  xgpio_index(chip, gpio);
 	int offset =  xgpio_offset(chip, gpio);
->>>>>>> 24b8d41d
 
 	spin_lock_irqsave(&chip->gpio_lock, flags);
 
@@ -148,8 +103,8 @@
 	else
 		chip->gpio_state &= ~BIT(gpio);
 
-	xgpio_writereg(regs + chip->offset + XGPIO_DATA_OFFSET,
-							 chip->gpio_state);
+	xgpio_writereg(chip->regs + XGPIO_DATA_OFFSET +
+		       xgpio_regoffset(chip, gpio), chip->gpio_state[index]);
 
 	spin_unlock_irqrestore(&chip->gpio_lock, flags);
 }
@@ -167,55 +122,11 @@
 			       unsigned long *bits)
 {
 	unsigned long flags;
-	struct of_mm_gpio_chip *mm_gc = to_of_mm_gpio_chip(gc);
-	struct xgpio_instance *chip =
-	    container_of(mm_gc, struct xgpio_instance, mmchip);
-	void __iomem *regs = mm_gc->regs;
-	int i;
-
-	spin_lock_irqsave(&chip->gpio_lock, flags);
-
-	/* Write to GPIO signals */
-	for (i = 0; i < gc->ngpio; i++) {
-		if (*mask == 0)
-			break;
-		if (__test_and_clear_bit(i, mask)) {
-			if (test_bit(i, bits))
-				chip->gpio_state |= BIT(i);
-			else
-				chip->gpio_state &= ~BIT(i);
-		}
-	}
-
-<<<<<<< HEAD
-	xgpio_writereg(regs + chip->offset + XGPIO_DATA_OFFSET,
-		       chip->gpio_state);
-=======
-	xgpio_writereg(chip->regs + XGPIO_DATA_OFFSET +
-		       xgpio_regoffset(chip, gpio), chip->gpio_state[index]);
->>>>>>> 24b8d41d
-
-	spin_unlock_irqrestore(&chip->gpio_lock, flags);
-}
-
-/**
- * xgpio_set_multiple - Write the specified signals of the GPIO device.
- * @gc:     Pointer to gpio_chip device structure.
- * @mask:   Mask of the GPIOS to modify.
- * @bits:   Value to be wrote on each GPIO
- *
- * This function writes the specified values into the specified signals of the
- * GPIO devices.
- */
-static void xgpio_set_multiple(struct gpio_chip *gc, unsigned long *mask,
-			       unsigned long *bits)
-{
-	unsigned long flags;
 	struct xgpio_instance *chip = gpiochip_get_data(gc);
 	int index = xgpio_index(chip, 0);
 	int offset, i;
 
-	spin_lock_irqsave(&chip->gpio_lock[index], flags);
+	spin_lock_irqsave(&chip->gpio_lock, flags);
 
 	/* Write to GPIO signals */
 	for (i = 0; i < gc->ngpio; i++) {
@@ -230,16 +141,16 @@
 		if (__test_and_clear_bit(i, mask)) {
 			offset = xgpio_offset(chip, i);
 			if (test_bit(i, bits))
-				chip->gpio_state[index] |= BIT(offset);
+				chip->gpio_state |= BIT(i);
 			else
-				chip->gpio_state[index] &= ~BIT(offset);
+				chip->gpio_state &= ~BIT(i);
 		}
 	}
 
 	xgpio_writereg(chip->regs + XGPIO_DATA_OFFSET +
 		       xgpio_regoffset(chip, i), chip->gpio_state[index]);
 
-	spin_unlock_irqrestore(&chip->gpio_lock[index], flags);
+	spin_unlock_irqrestore(&chip->gpio_lock, flags);
 }
 
 /**
@@ -256,28 +167,16 @@
 static int xgpio_dir_in(struct gpio_chip *gc, unsigned int gpio)
 {
 	unsigned long flags;
-<<<<<<< HEAD
-	struct of_mm_gpio_chip *mm_gc = to_of_mm_gpio_chip(gc);
-	struct xgpio_instance *chip =
-	    container_of(mm_gc, struct xgpio_instance, mmchip);
-	void __iomem *regs = mm_gc->regs;
-=======
 	struct xgpio_instance *chip = gpiochip_get_data(gc);
 	int index =  xgpio_index(chip, gpio);
 	int offset =  xgpio_offset(chip, gpio);
->>>>>>> 24b8d41d
 
 	spin_lock_irqsave(&chip->gpio_lock, flags);
 
 	/* Set the GPIO bit in shadow register and set direction as input */
-<<<<<<< HEAD
-	chip->gpio_dir |= BIT(gpio);
-	xgpio_writereg(regs + chip->offset + XGPIO_TRI_OFFSET, chip->gpio_dir);
-=======
 	chip->gpio_dir[index] |= BIT(offset);
 	xgpio_writereg(chip->regs + XGPIO_TRI_OFFSET +
 		       xgpio_regoffset(chip, gpio), chip->gpio_dir[index]);
->>>>>>> 24b8d41d
 
 	spin_unlock_irqrestore(&chip->gpio_lock, flags);
 
@@ -299,16 +198,9 @@
 static int xgpio_dir_out(struct gpio_chip *gc, unsigned int gpio, int val)
 {
 	unsigned long flags;
-<<<<<<< HEAD
-	struct of_mm_gpio_chip *mm_gc = to_of_mm_gpio_chip(gc);
-	struct xgpio_instance *chip =
-	    container_of(mm_gc, struct xgpio_instance, mmchip);
-	void __iomem *regs = mm_gc->regs;
-=======
 	struct xgpio_instance *chip = gpiochip_get_data(gc);
 	int index =  xgpio_index(chip, gpio);
 	int offset =  xgpio_offset(chip, gpio);
->>>>>>> 24b8d41d
 
 	spin_lock_irqsave(&chip->gpio_lock, flags);
 
@@ -316,15 +208,6 @@
 	if (val)
 		chip->gpio_state |= BIT(gpio);
 	else
-<<<<<<< HEAD
-		chip->gpio_state &= ~BIT(gpio);
-	xgpio_writereg(regs + chip->offset + XGPIO_DATA_OFFSET,
-		       chip->gpio_state);
-
-	/* Clear the GPIO bit in shadow register and set direction as output */
-	chip->gpio_dir &= ~BIT(gpio);
-	xgpio_writereg(regs + chip->offset + XGPIO_TRI_OFFSET, chip->gpio_dir);
-=======
 		chip->gpio_state[index] &= ~BIT(offset);
 	xgpio_writereg(chip->regs + XGPIO_DATA_OFFSET +
 			xgpio_regoffset(chip, gpio), chip->gpio_state[index]);
@@ -333,7 +216,6 @@
 	chip->gpio_dir[index] &= ~BIT(offset);
 	xgpio_writereg(chip->regs + XGPIO_TRI_OFFSET +
 			xgpio_regoffset(chip, gpio), chip->gpio_dir[index]);
->>>>>>> 24b8d41d
 
 	spin_unlock_irqrestore(&chip->gpio_lock, flags);
 
@@ -346,127 +228,8 @@
  */
 static void xgpio_save_regs(struct xgpio_instance *chip)
 {
-<<<<<<< HEAD
-	struct xgpio_instance *chip =
-	    container_of(mm_gc, struct xgpio_instance, mmchip);
-
-	xgpio_writereg(mm_gc->regs + chip->offset + XGPIO_DATA_OFFSET,
-							chip->gpio_state);
-	xgpio_writereg(mm_gc->regs + chip->offset + XGPIO_TRI_OFFSET,
-							 chip->gpio_dir);
-}
-
-/**
- * xgpio_xlate - Translate gpio_spec to the GPIO number and flags
- * @gc: Pointer to gpio_chip device structure.
- * @gpiospec:  gpio specifier as found in the device tree
- * @flags: A flags pointer based on binding
- *
- * Return:
- * irq number otherwise -EINVAL
- */
-static int xgpio_xlate(struct gpio_chip *gc,
-		       const struct of_phandle_args *gpiospec, u32 *flags)
-{
-	struct of_mm_gpio_chip *mm_gc = to_of_mm_gpio_chip(gc);
-	struct xgpio_instance *chip = container_of(mm_gc, struct xgpio_instance,
-						   mmchip);
-
-	if (gpiospec->args[1] == chip->offset)
-		return gpiospec->args[0];
-
-	return -EINVAL;
-}
-
-/**
- * xgpio_irq_mask - Write the specified signal of the GPIO device.
- * @irq_data: per irq and chip data passed down to chip functions
- */
-static void xgpio_irq_mask(struct irq_data *irq_data)
-{
-	unsigned long flags;
-	struct xgpio_instance *chip = irq_data_get_irq_chip_data(irq_data);
-	struct of_mm_gpio_chip *mm_gc = &chip->mmchip;
-	u32 offset = irq_data->irq - chip->irq_base;
-	u32 temp;
-
-	pr_debug("%s: Disable %d irq, irq_enable_mask 0x%x\n",
-		__func__, offset, chip->irq_enable);
-
-	spin_lock_irqsave(&chip->gpio_lock, flags);
-
-	chip->irq_enable &= ~BIT(offset);
-=======
 	xgpio_writereg(chip->regs + XGPIO_DATA_OFFSET,	chip->gpio_state[0]);
 	xgpio_writereg(chip->regs + XGPIO_TRI_OFFSET, chip->gpio_dir[0]);
->>>>>>> 24b8d41d
-
-	if (!chip->irq_enable) {
-		/* Enable per channel interrupt */
-		temp = xgpio_readreg(mm_gc->regs + XGPIO_IPIER_OFFSET);
-		temp &= chip->offset / XGPIO_CHANNEL_OFFSET + 1;
-		xgpio_writereg(mm_gc->regs + XGPIO_IPIER_OFFSET, temp);
-
-<<<<<<< HEAD
-		/* Disable global interrupt if channel interrupts are unused */
-		temp = xgpio_readreg(mm_gc->regs + XGPIO_IPIER_OFFSET);
-		if (!temp)
-			xgpio_writereg(mm_gc->regs + XGPIO_GIER_OFFSET,
-				       ~XGPIO_GIER_IE);
-
-	}
-	spin_unlock_irqrestore(&chip->gpio_lock, flags);
-}
-
-/**
- * xgpio_irq_unmask - Write the specified signal of the GPIO device.
- * @irq_data: per irq and chip data passed down to chip functions
- */
-static void xgpio_irq_unmask(struct irq_data *irq_data)
-{
-	unsigned long flags;
-	struct xgpio_instance *chip = irq_data_get_irq_chip_data(irq_data);
-	struct of_mm_gpio_chip *mm_gc = &chip->mmchip;
-	u32 offset = irq_data->irq - chip->irq_base;
-	u32 temp;
-
-	pr_debug("%s: Enable %d irq, irq_enable_mask 0x%x\n",
-		__func__, offset, chip->irq_enable);
-
-	/* Setup pin as input */
-	xgpio_dir_in(&mm_gc->gc, offset);
-
-	spin_lock_irqsave(&chip->gpio_lock, flags);
-
-	chip->irq_enable |= BIT(offset);
-
-	if (chip->irq_enable) {
-
-		/* Enable per channel interrupt */
-		temp = xgpio_readreg(mm_gc->regs + XGPIO_IPIER_OFFSET);
-		temp |= chip->offset / XGPIO_CHANNEL_OFFSET + 1;
-		xgpio_writereg(mm_gc->regs + XGPIO_IPIER_OFFSET, temp);
-
-		/* Enable global interrupts */
-		xgpio_writereg(mm_gc->regs + XGPIO_GIER_OFFSET, XGPIO_GIER_IE);
-	}
-
-	spin_unlock_irqrestore(&chip->gpio_lock, flags);
-}
-
-/**
- * xgpio_set_irq_type - Write the specified signal of the GPIO device.
- * @irq_data: Per irq and chip data passed down to chip functions
- * @type: Interrupt type that is to be set for the gpio pin
- *
- * Return:
- * 0 if interrupt type is supported otherwise otherwise -EINVAL
- */
-static int xgpio_set_irq_type(struct irq_data *irq_data, unsigned int type)
-{
-	/* Only rising edge case is supported now */
-	if (type == IRQ_TYPE_EDGE_RISING)
-		return 0;
 
 	return -EINVAL;
 }
@@ -493,176 +256,11 @@
 	struct xgpio_instance *chip = container_of(mm_gc, struct xgpio_instance,
 						   mmchip);
 
-	return irq_find_mapping(chip->irq_domain, offset);
-}
-
-/**
- * xgpio_irqhandler - Gpio interrupt service routine
- * @irq: gpio irq number
- * @desc: Pointer to interrupt description
- */
-static void xgpio_irqhandler(struct irq_desc *desc)
-{
-	unsigned int irq = irq_desc_get_irq(desc);
-
-	struct xgpio_instance *chip = (struct xgpio_instance *)
-						irq_get_handler_data(irq);
-	struct of_mm_gpio_chip *mm_gc = &chip->mmchip;
-	struct irq_chip *irqchip = irq_desc_get_chip(desc);
-	int offset;
-	unsigned long val;
-
-	chained_irq_enter(irqchip, desc);
-
-	val = xgpio_readreg(mm_gc->regs + chip->offset);
-	/* Only rising edge is supported */
-	val &= chip->irq_enable;
-
-	for_each_set_bit(offset, &val, chip->mmchip.gc.ngpio) {
-		generic_handle_irq(chip->irq_base + offset);
-	}
-
-	xgpio_writereg(mm_gc->regs + XGPIO_IPISR_OFFSET,
-		       chip->offset / XGPIO_CHANNEL_OFFSET + 1);
-
-	chained_irq_exit(irqchip, desc);
-=======
 	xgpio_writereg(chip->regs + XGPIO_DATA_OFFSET + XGPIO_CHANNEL_OFFSET,
 		       chip->gpio_state[1]);
 	xgpio_writereg(chip->regs + XGPIO_TRI_OFFSET + XGPIO_CHANNEL_OFFSET,
 		       chip->gpio_dir[1]);
->>>>>>> 24b8d41d
-}
-
-static struct lock_class_key gpio_lock_class;
-
-/**
- * xgpio_irq_setup - Allocate irq for gpio and setup appropriate functions
- * @np: Device node of the GPIO chip
- * @chip: Pointer to private gpio channel structure
- *
- * Return:
- * 0 if success, otherwise -1
- */
-static int xgpio_irq_setup(struct device_node *np, struct xgpio_instance *chip)
-{
-	u32 pin_num;
-	struct resource res;
-
-	int ret = of_irq_to_resource(np, 0, &res);
-	if (!ret) {
-		pr_info("GPIO IRQ not connected\n");
-		return 0;
-	}
-
-	chip->mmchip.gc.to_irq = xgpio_to_irq;
-
-	chip->irq_base = irq_alloc_descs(-1, 0, chip->mmchip.gc.ngpio, 0);
-	if (chip->irq_base < 0) {
-		pr_err("Couldn't allocate IRQ numbers\n");
-		return -1;
-	}
-	chip->irq_domain = irq_domain_add_legacy(np, chip->mmchip.gc.ngpio,
-						 chip->irq_base, 0,
-						 &irq_domain_simple_ops, NULL);
-
-	/*
-	 * set the irq chip, handler and irq chip data for callbacks for
-	 * each pin
-	 */
-	for (pin_num = 0; pin_num < chip->mmchip.gc.ngpio; pin_num++) {
-		u32 gpio_irq = irq_find_mapping(chip->irq_domain, pin_num);
-		irq_set_lockdep_class(gpio_irq, &gpio_lock_class);
-		pr_debug("IRQ Base: %d, Pin %d = IRQ %d\n",
-			chip->irq_base,	pin_num, gpio_irq);
-		irq_set_chip_and_handler(gpio_irq, &xgpio_irqchip,
-					 handle_simple_irq);
-		irq_set_chip_data(gpio_irq, (void *)chip);
-	}
-	irq_set_handler_data(res.start, (void *)chip);
-	irq_set_chained_handler(res.start, xgpio_irqhandler);
-
-	return 0;
-}
-
-static int xgpio_request(struct gpio_chip *chip, unsigned int offset)
-{
-	int ret = pm_runtime_get_sync(chip->parent);
-
-	/*
-	 * If the device is already active pm_runtime_get() will return 1 on
-	 * success, but gpio_request still needs to return 0.
-	 */
-	return ret < 0 ? ret : 0;
-}
-
-static void xgpio_free(struct gpio_chip *chip, unsigned int offset)
-{
-	pm_runtime_put(chip->parent);
-}
-
-static int __maybe_unused xgpio_suspend(struct device *dev)
-{
-	struct platform_device *pdev = to_platform_device(dev);
-	int irq;
-	struct irq_data *data;
-
-	irq = platform_get_irq(pdev, 0);
-	if (irq <= 0) {
-		dev_dbg(dev, "failed to get IRQ\n");
-		return 0;
-	}
-
-	data = irq_get_irq_data(irq);
-	if (!irqd_is_wakeup_set(data))
-		return pm_runtime_force_suspend(dev);
-
-	return 0;
-}
-
-static int __maybe_unused xgpio_resume(struct device *dev)
-{
-	struct platform_device *pdev = to_platform_device(dev);
-	int irq;
-	struct irq_data *data;
-
-
-	irq = platform_get_irq(pdev, 0);
-	if (irq <= 0) {
-		dev_dbg(dev, "failed to get IRQ\n");
-		return 0;
-	}
-
-	data = irq_get_irq_data(irq);
-	if (!irqd_is_wakeup_set(data))
-		return pm_runtime_force_resume(dev);
-
-	return 0;
-}
-
-static int __maybe_unused xgpio_runtime_suspend(struct device *dev)
-{
-	struct platform_device *pdev = to_platform_device(dev);
-	struct xgpio_instance *gpio = platform_get_drvdata(pdev);
-
-	clk_disable(gpio->clk);
-
-	return 0;
-}
-
-static int __maybe_unused xgpio_runtime_resume(struct device *dev)
-{
-	struct platform_device *pdev = to_platform_device(dev);
-	struct xgpio_instance *gpio = platform_get_drvdata(pdev);
-
-	return clk_enable(gpio->clk);
-}
-
-static const struct dev_pm_ops xgpio_dev_pm_ops = {
-	SET_SYSTEM_SLEEP_PM_OPS(xgpio_suspend, xgpio_resume)
-	SET_RUNTIME_PM_OPS(xgpio_runtime_suspend,
-			xgpio_runtime_resume, NULL)
-};
+}
 
 /**
  * xgpio_of_probe - Probe method for the GPIO device.
@@ -722,12 +320,15 @@
 
 	platform_set_drvdata(pdev, chip);
 
-	chip->clk = devm_clk_get(&pdev->dev, "axi_clk");
-	if (IS_ERR(chip->clk)) {
-		if (PTR_ERR(chip->clk) != -ENOENT) {
-			dev_err(&pdev->dev, "Input clock not found\n");
-			return PTR_ERR(chip->clk);
-		}
+	if (is_dual) {
+		/* Update GPIO state shadow register with default value */
+		of_property_read_u32(np, "xlnx,dout-default-2",
+				     &chip->gpio_state[1]);
+
+		/* Update GPIO direction shadow register with default value */
+		if (of_property_read_u32(np, "xlnx,tri-default-2",
+					 &chip->gpio_dir[1]))
+			chip->gpio_dir[1] = 0xFFFFFFFF;
 
 		/*
 		 * Clock framework support is optional, continue on
@@ -736,25 +337,12 @@
 		chip->clk = NULL;
 	}
 
-<<<<<<< HEAD
 	status = clk_prepare(chip->clk);
 	if (status < 0) {
 		dev_err(&pdev->dev, "Failed to preapre clk\n");
 		return status;
 	}
 
-	pm_runtime_enable(&pdev->dev);
-	status = pm_runtime_get_sync(&pdev->dev);
-	if (status < 0)
-		goto err_unprepare_clk;
-
-	/* Call the OF gpio helper to setup and register the GPIO device */
-	status = of_mm_gpiochip_add(np, &chip->mmchip);
-	if (status) {
-		pr_err("%s: error in probe function with status %d\n",
-		       np->full_name, status);
-		goto err_pm_put;
-=======
 	chip->gc.base = -1;
 	chip->gc.ngpio = chip->gpio_width[0] + chip->gpio_width[1];
 	chip->gc.parent = &pdev->dev;
@@ -778,89 +366,9 @@
 	if (status) {
 		dev_err(&pdev->dev, "failed to add GPIO chip\n");
 		return status;
->>>>>>> 24b8d41d
 	}
 
-	status = xgpio_irq_setup(np, chip);
-	if (status) {
-		pr_err("%s: GPIO IRQ initialization failed %d\n",
-		       np->full_name, status);
-		goto err_pm_put;
-	}
-
-	pr_info("XGpio: %s: registered, base is %d\n", np->full_name,
-							chip->mmchip.gc.base);
-
-	tree_info = of_get_property(np, "xlnx,is-dual", NULL);
-	if (tree_info && be32_to_cpup(tree_info)) {
-		chip = devm_kzalloc(&pdev->dev, sizeof(*chip), GFP_KERNEL);
-		if (!chip)
-			return -ENOMEM;
-
-		/* Add dual channel offset */
-		chip->offset = XGPIO_CHANNEL_OFFSET;
-
-		/* Update GPIO state shadow register with default value */
-		of_property_read_u32(np, "xlnx,dout-default-2",
-				     &chip->gpio_state);
-
-		/* By default, all pins are inputs */
-		chip->gpio_dir = 0xFFFFFFFF;
-
-		/* Update GPIO direction shadow register with default value */
-		of_property_read_u32(np, "xlnx,tri-default-2", &chip->gpio_dir);
-
-		/*
-		 * Check device node and parent device node for device width
-		 * and assume default width of 32
-		 */
-		if (of_property_read_u32(np, "xlnx,gpio2-width", &ngpio))
-			ngpio = 32;
-		chip->mmchip.gc.ngpio = (u16)ngpio;
-
-		spin_lock_init(&chip->gpio_lock);
-
-		chip->mmchip.gc.parent = &pdev->dev;
-		chip->mmchip.gc.owner = THIS_MODULE;
-		chip->mmchip.gc.of_xlate = xgpio_xlate;
-		chip->mmchip.gc.of_gpio_n_cells = 2;
-		chip->mmchip.gc.direction_input = xgpio_dir_in;
-		chip->mmchip.gc.direction_output = xgpio_dir_out;
-		chip->mmchip.gc.get = xgpio_get;
-		chip->mmchip.gc.set = xgpio_set;
-		chip->mmchip.gc.request = xgpio_request;
-		chip->mmchip.gc.free = xgpio_free;
-		chip->mmchip.gc.set_multiple = xgpio_set_multiple;
-
-		chip->mmchip.save_regs = xgpio_save_regs;
-
-		status = xgpio_irq_setup(np, chip);
-		if (status) {
-			pr_err("%s: GPIO IRQ initialization failed %d\n",
-			      np->full_name, status);
-			goto err_pm_put;
-		}
-
-		/* Call the OF gpio helper to setup and register the GPIO dev */
-		status = of_mm_gpiochip_add(np, &chip->mmchip);
-		if (status) {
-			pr_err("%s: error in probe function with status %d\n",
-			       np->full_name, status);
-			goto err_pm_put;
-		}
-		pr_info("XGpio: %s: dual channel registered, base is %d\n",
-					np->full_name, chip->mmchip.gc.base);
-	}
-
-	pm_runtime_put(&pdev->dev);
 	return 0;
-
-err_pm_put:
-	pm_runtime_put(&pdev->dev);
-err_unprepare_clk:
-	pm_runtime_disable(&pdev->dev);
-	clk_unprepare(chip->clk);
-	return status;
 }
 
 static const struct of_device_id xgpio_of_match[] = {
@@ -869,21 +377,11 @@
 };
 MODULE_DEVICE_TABLE(of, xgpio_of_match);
 
-<<<<<<< HEAD
-static struct platform_driver xilinx_gpio_driver = {
-	.probe = xgpio_of_probe,
-	.remove = xgpio_remove,
-	.driver = {
-		.name = "xilinx-gpio",
-		.of_match_table = xgpio_of_match,
-		.pm = &xgpio_dev_pm_ops,
-=======
 static struct platform_driver xgpio_plat_driver = {
 	.probe		= xgpio_probe,
 	.driver		= {
 			.name = "gpio-xilinx",
 			.of_match_table	= xgpio_of_match,
->>>>>>> 24b8d41d
 	},
 };
 
@@ -897,7 +395,7 @@
 
 static void __exit xgpio_exit(void)
 {
-	platform_driver_unregister(&xilinx_gpio_driver);
+	platform_driver_unregister(&xgpio_plat_driver);
 }
 module_exit(xgpio_exit);
 
