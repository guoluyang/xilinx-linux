// SPDX-License-Identifier: GPL-2.0-only
/*
 * Copyright (C) ST-Ericsson SA 2010
 *
 * Author: Rabin Vincent <rabin.vincent@stericsson.com> for ST-Ericsson
 */

#include <linux/init.h>
#include <linux/platform_device.h>
#include <linux/slab.h>
#include <linux/gpio/driver.h>
#include <linux/interrupt.h>
#include <linux/of.h>
#include <linux/mfd/stmpe.h>
#include <linux/seq_file.h>
#include <linux/bitops.h>

/*
 * These registers are modified under the irq bus lock and cached to avoid
 * unnecessary writes in bus_sync_unlock.
 */
enum { REG_RE, REG_FE, REG_IE };

enum { LSB, CSB, MSB };

#define CACHE_NR_REGS	3
/* No variant has more than 24 GPIOs */
#define CACHE_NR_BANKS	(24 / 8)

struct stmpe_gpio {
	struct gpio_chip chip;
	struct stmpe *stmpe;
	struct device *dev;
	struct mutex irq_lock;
	u32 norequest_mask;
	/* Caches of interrupt control registers for bus_lock */
	u8 regs[CACHE_NR_REGS][CACHE_NR_BANKS];
	u8 oldregs[CACHE_NR_REGS][CACHE_NR_BANKS];
};

static int stmpe_gpio_get(struct gpio_chip *chip, unsigned offset)
{
	struct stmpe_gpio *stmpe_gpio = gpiochip_get_data(chip);
	struct stmpe *stmpe = stmpe_gpio->stmpe;
	u8 reg = stmpe->regs[STMPE_IDX_GPMR_LSB + (offset / 8)];
	u8 mask = BIT(offset % 8);
	int ret;

	ret = stmpe_reg_read(stmpe, reg);
	if (ret < 0)
		return ret;

	return !!(ret & mask);
}

static void stmpe_gpio_set(struct gpio_chip *chip, unsigned offset, int val)
{
	struct stmpe_gpio *stmpe_gpio = gpiochip_get_data(chip);
	struct stmpe *stmpe = stmpe_gpio->stmpe;
	int which = val ? STMPE_IDX_GPSR_LSB : STMPE_IDX_GPCR_LSB;
	u8 reg = stmpe->regs[which + (offset / 8)];
	u8 mask = BIT(offset % 8);

	/*
	 * Some variants have single register for gpio set/clear functionality.
	 * For them we need to write 0 to clear and 1 to set.
	 */
	if (stmpe->regs[STMPE_IDX_GPSR_LSB] == stmpe->regs[STMPE_IDX_GPCR_LSB])
		stmpe_set_bits(stmpe, reg, mask, val ? mask : 0);
	else
		stmpe_reg_write(stmpe, reg, mask);
}

static int stmpe_gpio_get_direction(struct gpio_chip *chip,
				    unsigned offset)
{
	struct stmpe_gpio *stmpe_gpio = gpiochip_get_data(chip);
	struct stmpe *stmpe = stmpe_gpio->stmpe;
	u8 reg = stmpe->regs[STMPE_IDX_GPDR_LSB] - (offset / 8);
	u8 mask = BIT(offset % 8);
	int ret;

	ret = stmpe_reg_read(stmpe, reg);
	if (ret < 0)
		return ret;

<<<<<<< HEAD
	return !(ret & mask);
=======
	if (ret & mask)
		return GPIO_LINE_DIRECTION_OUT;

	return GPIO_LINE_DIRECTION_IN;
>>>>>>> 24b8d41d
}

static int stmpe_gpio_direction_output(struct gpio_chip *chip,
					 unsigned offset, int val)
{
	struct stmpe_gpio *stmpe_gpio = gpiochip_get_data(chip);
	struct stmpe *stmpe = stmpe_gpio->stmpe;
	u8 reg = stmpe->regs[STMPE_IDX_GPDR_LSB + (offset / 8)];
	u8 mask = BIT(offset % 8);

	stmpe_gpio_set(chip, offset, val);

	return stmpe_set_bits(stmpe, reg, mask, mask);
}

static int stmpe_gpio_direction_input(struct gpio_chip *chip,
					unsigned offset)
{
	struct stmpe_gpio *stmpe_gpio = gpiochip_get_data(chip);
	struct stmpe *stmpe = stmpe_gpio->stmpe;
	u8 reg = stmpe->regs[STMPE_IDX_GPDR_LSB + (offset / 8)];
	u8 mask = BIT(offset % 8);

	return stmpe_set_bits(stmpe, reg, mask, 0);
}

static int stmpe_gpio_request(struct gpio_chip *chip, unsigned offset)
{
	struct stmpe_gpio *stmpe_gpio = gpiochip_get_data(chip);
	struct stmpe *stmpe = stmpe_gpio->stmpe;

	if (stmpe_gpio->norequest_mask & BIT(offset))
		return -EINVAL;

	return stmpe_set_altfunc(stmpe, BIT(offset), STMPE_BLOCK_GPIO);
}

static const struct gpio_chip template_chip = {
	.label			= "stmpe",
	.owner			= THIS_MODULE,
	.get_direction		= stmpe_gpio_get_direction,
	.direction_input	= stmpe_gpio_direction_input,
	.get			= stmpe_gpio_get,
	.direction_output	= stmpe_gpio_direction_output,
	.set			= stmpe_gpio_set,
	.request		= stmpe_gpio_request,
	.can_sleep		= true,
};

static int stmpe_gpio_irq_set_type(struct irq_data *d, unsigned int type)
{
	struct gpio_chip *gc = irq_data_get_irq_chip_data(d);
	struct stmpe_gpio *stmpe_gpio = gpiochip_get_data(gc);
	int offset = d->hwirq;
	int regoffset = offset / 8;
	int mask = BIT(offset % 8);

	if (type & IRQ_TYPE_LEVEL_LOW || type & IRQ_TYPE_LEVEL_HIGH)
		return -EINVAL;

	/* STMPE801 and STMPE 1600 don't have RE and FE registers */
	if (stmpe_gpio->stmpe->partnum == STMPE801 ||
	    stmpe_gpio->stmpe->partnum == STMPE1600)
		return 0;

	if (type & IRQ_TYPE_EDGE_RISING)
		stmpe_gpio->regs[REG_RE][regoffset] |= mask;
	else
		stmpe_gpio->regs[REG_RE][regoffset] &= ~mask;

	if (type & IRQ_TYPE_EDGE_FALLING)
		stmpe_gpio->regs[REG_FE][regoffset] |= mask;
	else
		stmpe_gpio->regs[REG_FE][regoffset] &= ~mask;

	return 0;
}

static void stmpe_gpio_irq_lock(struct irq_data *d)
{
	struct gpio_chip *gc = irq_data_get_irq_chip_data(d);
	struct stmpe_gpio *stmpe_gpio = gpiochip_get_data(gc);

	mutex_lock(&stmpe_gpio->irq_lock);
}

static void stmpe_gpio_irq_sync_unlock(struct irq_data *d)
{
	struct gpio_chip *gc = irq_data_get_irq_chip_data(d);
	struct stmpe_gpio *stmpe_gpio = gpiochip_get_data(gc);
	struct stmpe *stmpe = stmpe_gpio->stmpe;
	int num_banks = DIV_ROUND_UP(stmpe->num_gpios, 8);
	static const u8 regmap[CACHE_NR_REGS][CACHE_NR_BANKS] = {
		[REG_RE][LSB] = STMPE_IDX_GPRER_LSB,
		[REG_RE][CSB] = STMPE_IDX_GPRER_CSB,
		[REG_RE][MSB] = STMPE_IDX_GPRER_MSB,
		[REG_FE][LSB] = STMPE_IDX_GPFER_LSB,
		[REG_FE][CSB] = STMPE_IDX_GPFER_CSB,
		[REG_FE][MSB] = STMPE_IDX_GPFER_MSB,
		[REG_IE][LSB] = STMPE_IDX_IEGPIOR_LSB,
		[REG_IE][CSB] = STMPE_IDX_IEGPIOR_CSB,
		[REG_IE][MSB] = STMPE_IDX_IEGPIOR_MSB,
	};
	int i, j;

	/*
	 * STMPE1600: to be able to get IRQ from pins,
	 * a read must be done on GPMR register, or a write in
	 * GPSR or GPCR registers
	 */
	if (stmpe->partnum == STMPE1600) {
		stmpe_reg_read(stmpe, stmpe->regs[STMPE_IDX_GPMR_LSB]);
		stmpe_reg_read(stmpe, stmpe->regs[STMPE_IDX_GPMR_CSB]);
	}

	for (i = 0; i < CACHE_NR_REGS; i++) {
		/* STMPE801 and STMPE1600 don't have RE and FE registers */
		if ((stmpe->partnum == STMPE801 ||
		     stmpe->partnum == STMPE1600) &&
		     (i != REG_IE))
			continue;

		for (j = 0; j < num_banks; j++) {
			u8 old = stmpe_gpio->oldregs[i][j];
			u8 new = stmpe_gpio->regs[i][j];

			if (new == old)
				continue;

			stmpe_gpio->oldregs[i][j] = new;
			stmpe_reg_write(stmpe, stmpe->regs[regmap[i][j]], new);
		}
	}

	mutex_unlock(&stmpe_gpio->irq_lock);
}

static void stmpe_gpio_irq_mask(struct irq_data *d)
{
	struct gpio_chip *gc = irq_data_get_irq_chip_data(d);
	struct stmpe_gpio *stmpe_gpio = gpiochip_get_data(gc);
	int offset = d->hwirq;
	int regoffset = offset / 8;
	int mask = BIT(offset % 8);

	stmpe_gpio->regs[REG_IE][regoffset] &= ~mask;
}

static void stmpe_gpio_irq_unmask(struct irq_data *d)
{
	struct gpio_chip *gc = irq_data_get_irq_chip_data(d);
	struct stmpe_gpio *stmpe_gpio = gpiochip_get_data(gc);
	struct stmpe *stmpe = stmpe_gpio->stmpe;
	int offset = d->hwirq;
	int regoffset = offset / 8;
	int mask = BIT(offset % 8);

	stmpe_gpio->regs[REG_IE][regoffset] |= mask;

	/*
	 * STMPE1600 workaround: to be able to get IRQ from pins,
	 * a read must be done on GPMR register, or a write in
	 * GPSR or GPCR registers
	 */
	if (stmpe->partnum == STMPE1600)
		stmpe_reg_read(stmpe,
			       stmpe->regs[STMPE_IDX_GPMR_LSB + regoffset]);
}

static void stmpe_dbg_show_one(struct seq_file *s,
			       struct gpio_chip *gc,
			       unsigned offset, unsigned gpio)
{
	struct stmpe_gpio *stmpe_gpio = gpiochip_get_data(gc);
	struct stmpe *stmpe = stmpe_gpio->stmpe;
	const char *label = gpiochip_is_requested(gc, offset);
	bool val = !!stmpe_gpio_get(gc, offset);
	u8 bank = offset / 8;
	u8 dir_reg = stmpe->regs[STMPE_IDX_GPDR_LSB + bank];
	u8 mask = BIT(offset % 8);
	int ret;
	u8 dir;

	ret = stmpe_reg_read(stmpe, dir_reg);
	if (ret < 0)
		return;
	dir = !!(ret & mask);

	if (dir) {
		seq_printf(s, " gpio-%-3d (%-20.20s) out %s",
			   gpio, label ?: "(none)",
			   val ? "hi" : "lo");
	} else {
		u8 edge_det_reg;
		u8 rise_reg;
		u8 fall_reg;
		u8 irqen_reg;

<<<<<<< HEAD
		char *edge_det_values[] = {"edge-inactive",
					   "edge-asserted",
					   "not-supported"};
		char *rise_values[] = {"no-rising-edge-detection",
				       "rising-edge-detection",
				       "not-supported"};
		char *fall_values[] = {"no-falling-edge-detection",
				       "falling-edge-detection",
				       "not-supported"};
=======
		static const char * const edge_det_values[] = {
			"edge-inactive",
			"edge-asserted",
			"not-supported"
		};
		static const char * const rise_values[] = {
			"no-rising-edge-detection",
			"rising-edge-detection",
			"not-supported"
		};
		static const char * const fall_values[] = {
			"no-falling-edge-detection",
			"falling-edge-detection",
			"not-supported"
		};
>>>>>>> 24b8d41d
		#define NOT_SUPPORTED_IDX 2
		u8 edge_det = NOT_SUPPORTED_IDX;
		u8 rise = NOT_SUPPORTED_IDX;
		u8 fall = NOT_SUPPORTED_IDX;
		bool irqen;

		switch (stmpe->partnum) {
		case STMPE610:
		case STMPE811:
		case STMPE1601:
		case STMPE2401:
		case STMPE2403:
			edge_det_reg = stmpe->regs[STMPE_IDX_GPEDR_LSB + bank];
			ret = stmpe_reg_read(stmpe, edge_det_reg);
			if (ret < 0)
				return;
			edge_det = !!(ret & mask);
<<<<<<< HEAD

=======
			fallthrough;
>>>>>>> 24b8d41d
		case STMPE1801:
			rise_reg = stmpe->regs[STMPE_IDX_GPRER_LSB + bank];
			fall_reg = stmpe->regs[STMPE_IDX_GPFER_LSB + bank];

			ret = stmpe_reg_read(stmpe, rise_reg);
			if (ret < 0)
				return;
			rise = !!(ret & mask);
			ret = stmpe_reg_read(stmpe, fall_reg);
			if (ret < 0)
				return;
			fall = !!(ret & mask);
<<<<<<< HEAD

=======
			fallthrough;
>>>>>>> 24b8d41d
		case STMPE801:
		case STMPE1600:
			irqen_reg = stmpe->regs[STMPE_IDX_IEGPIOR_LSB + bank];
			break;

		default:
			return;
		}

		ret = stmpe_reg_read(stmpe, irqen_reg);
		if (ret < 0)
			return;
		irqen = !!(ret & mask);

		seq_printf(s, " gpio-%-3d (%-20.20s) in  %s %13s %13s %25s %25s",
			   gpio, label ?: "(none)",
			   val ? "hi" : "lo",
			   edge_det_values[edge_det],
			   irqen ? "IRQ-enabled" : "IRQ-disabled",
			   rise_values[rise],
			   fall_values[fall]);
	}
}

static void stmpe_dbg_show(struct seq_file *s, struct gpio_chip *gc)
{
	unsigned i;
	unsigned gpio = gc->base;

	for (i = 0; i < gc->ngpio; i++, gpio++) {
		stmpe_dbg_show_one(s, gc, i, gpio);
		seq_putc(s, '\n');
	}
}

static struct irq_chip stmpe_gpio_irq_chip = {
	.name			= "stmpe-gpio",
	.irq_bus_lock		= stmpe_gpio_irq_lock,
	.irq_bus_sync_unlock	= stmpe_gpio_irq_sync_unlock,
	.irq_mask		= stmpe_gpio_irq_mask,
	.irq_unmask		= stmpe_gpio_irq_unmask,
	.irq_set_type		= stmpe_gpio_irq_set_type,
};

#define MAX_GPIOS 24

static irqreturn_t stmpe_gpio_irq(int irq, void *dev)
{
	struct stmpe_gpio *stmpe_gpio = dev;
	struct stmpe *stmpe = stmpe_gpio->stmpe;
	u8 statmsbreg;
	int num_banks = DIV_ROUND_UP(stmpe->num_gpios, 8);
	u8 status[DIV_ROUND_UP(MAX_GPIOS, 8)];
	int ret;
	int i;

	/*
	 * the stmpe_block_read() call below, imposes to set statmsbreg
	 * with the register located at the lowest address. As STMPE1600
	 * variant is the only one which respect registers address's order
	 * (LSB regs located at lowest address than MSB ones) whereas all
	 * the others have a registers layout with MSB located before the
	 * LSB regs.
	 */
	if (stmpe->partnum == STMPE1600)
		statmsbreg = stmpe->regs[STMPE_IDX_ISGPIOR_LSB];
	else
		statmsbreg = stmpe->regs[STMPE_IDX_ISGPIOR_MSB];

	ret = stmpe_block_read(stmpe, statmsbreg, num_banks, status);
	if (ret < 0)
		return IRQ_NONE;

	for (i = 0; i < num_banks; i++) {
		int bank = (stmpe_gpio->stmpe->partnum == STMPE1600) ? i :
			   num_banks - i - 1;
		unsigned int enabled = stmpe_gpio->regs[REG_IE][bank];
		unsigned int stat = status[i];

		stat &= enabled;
		if (!stat)
			continue;

		while (stat) {
			int bit = __ffs(stat);
			int line = bank * 8 + bit;
			int child_irq = irq_find_mapping(stmpe_gpio->chip.irq.domain,
							 line);

			handle_nested_irq(child_irq);
			stat &= ~BIT(bit);
		}

		/*
		 * interrupt status register write has no effect on
		 * 801/1801/1600, bits are cleared when read.
		 * Edge detect register is not present on 801/1600/1801
		 */
		if (stmpe->partnum != STMPE801 && stmpe->partnum != STMPE1600 &&
		    stmpe->partnum != STMPE1801) {
			stmpe_reg_write(stmpe, statmsbreg + i, status[i]);
			stmpe_reg_write(stmpe,
<<<<<<< HEAD
					stmpe->regs[STMPE_IDX_GPEDR_LSB + i],
=======
					stmpe->regs[STMPE_IDX_GPEDR_MSB] + i,
>>>>>>> 24b8d41d
					status[i]);
		}
	}

	return IRQ_HANDLED;
}

static void stmpe_init_irq_valid_mask(struct gpio_chip *gc,
				      unsigned long *valid_mask,
				      unsigned int ngpios)
{
	struct stmpe_gpio *stmpe_gpio = gpiochip_get_data(gc);
	int i;

	if (!stmpe_gpio->norequest_mask)
		return;

	/* Forbid unused lines to be mapped as IRQs */
	for (i = 0; i < sizeof(u32); i++) {
		if (stmpe_gpio->norequest_mask & BIT(i))
			clear_bit(i, valid_mask);
	}
}

static int stmpe_gpio_probe(struct platform_device *pdev)
{
	struct stmpe *stmpe = dev_get_drvdata(pdev->dev.parent);
	struct device_node *np = pdev->dev.of_node;
	struct stmpe_gpio *stmpe_gpio;
	int ret, irq;

	if (stmpe->num_gpios > MAX_GPIOS) {
		dev_err(&pdev->dev, "Need to increase maximum GPIO number\n");
		return -EINVAL;
	}

	stmpe_gpio = kzalloc(sizeof(*stmpe_gpio), GFP_KERNEL);
	if (!stmpe_gpio)
		return -ENOMEM;

	mutex_init(&stmpe_gpio->irq_lock);

	stmpe_gpio->dev = &pdev->dev;
	stmpe_gpio->stmpe = stmpe;
	stmpe_gpio->chip = template_chip;
	stmpe_gpio->chip.ngpio = stmpe->num_gpios;
	stmpe_gpio->chip.parent = &pdev->dev;
	stmpe_gpio->chip.of_node = np;
	stmpe_gpio->chip.base = -1;
	/*
	 * REVISIT: this makes sure the valid mask gets allocated and
	 * filled in when adding the gpio_chip, but the rest of the
	 * gpio_irqchip is still filled in using the old method
	 * in gpiochip_irqchip_add_nested() so clean this up once we
	 * get the gpio_irqchip to initialize while adding the
	 * gpio_chip also for threaded irqchips.
	 */
	stmpe_gpio->chip.irq.init_valid_mask = stmpe_init_irq_valid_mask;

	if (IS_ENABLED(CONFIG_DEBUG_FS))
                stmpe_gpio->chip.dbg_show = stmpe_dbg_show;

	of_property_read_u32(np, "st,norequest-mask",
			&stmpe_gpio->norequest_mask);
	if (stmpe_gpio->norequest_mask)
		stmpe_gpio->chip.irq_need_valid_mask = true;

	irq = platform_get_irq(pdev, 0);
	if (irq < 0)
		dev_info(&pdev->dev,
			"device configured in no-irq mode: "
			"irqs are not available\n");

	ret = stmpe_enable(stmpe, STMPE_BLOCK_GPIO);
	if (ret)
		goto out_free;

	if (irq > 0) {
		struct gpio_irq_chip *girq;

		ret = devm_request_threaded_irq(&pdev->dev, irq, NULL,
				stmpe_gpio_irq, IRQF_ONESHOT,
				"stmpe-gpio", stmpe_gpio);
		if (ret) {
			dev_err(&pdev->dev, "unable to get irq: %d\n", ret);
			goto out_disable;
		}
<<<<<<< HEAD
		if (stmpe_gpio->norequest_mask) {
			int i;

			/* Forbid unused lines to be mapped as IRQs */
			for (i = 0; i < sizeof(u32); i++)
				if (stmpe_gpio->norequest_mask & BIT(i))
					clear_bit(i, stmpe_gpio->chip.irq_valid_mask);
		}
		ret =  gpiochip_irqchip_add(&stmpe_gpio->chip,
					    &stmpe_gpio_irq_chip,
					    0,
					    handle_simple_irq,
					    IRQ_TYPE_NONE);
		if (ret) {
			dev_err(&pdev->dev,
				"could not connect irqchip to gpiochip\n");
			goto out_disable;
		}
=======
>>>>>>> 24b8d41d

		girq = &stmpe_gpio->chip.irq;
		girq->chip = &stmpe_gpio_irq_chip;
		/* This will let us handle the parent IRQ in the driver */
		girq->parent_handler = NULL;
		girq->num_parents = 0;
		girq->parents = NULL;
		girq->default_type = IRQ_TYPE_NONE;
		girq->handler = handle_simple_irq;
		girq->threaded = true;
	}

	ret = gpiochip_add_data(&stmpe_gpio->chip, stmpe_gpio);
	if (ret) {
		dev_err(&pdev->dev, "unable to add gpiochip: %d\n", ret);
		goto out_disable;
	}

	platform_set_drvdata(pdev, stmpe_gpio);

	return 0;

out_disable:
	stmpe_disable(stmpe, STMPE_BLOCK_GPIO);
	gpiochip_remove(&stmpe_gpio->chip);
out_free:
	kfree(stmpe_gpio);
	return ret;
}

static struct platform_driver stmpe_gpio_driver = {
	.driver = {
		.suppress_bind_attrs	= true,
		.name			= "stmpe-gpio",
	},
	.probe		= stmpe_gpio_probe,
};

static int __init stmpe_gpio_init(void)
{
	return platform_driver_register(&stmpe_gpio_driver);
}
subsys_initcall(stmpe_gpio_init);<|MERGE_RESOLUTION|>--- conflicted
+++ resolved
@@ -84,14 +84,10 @@
 	if (ret < 0)
 		return ret;
 
-<<<<<<< HEAD
-	return !(ret & mask);
-=======
 	if (ret & mask)
 		return GPIO_LINE_DIRECTION_OUT;
 
 	return GPIO_LINE_DIRECTION_IN;
->>>>>>> 24b8d41d
 }
 
 static int stmpe_gpio_direction_output(struct gpio_chip *chip,
@@ -244,21 +240,11 @@
 {
 	struct gpio_chip *gc = irq_data_get_irq_chip_data(d);
 	struct stmpe_gpio *stmpe_gpio = gpiochip_get_data(gc);
-	struct stmpe *stmpe = stmpe_gpio->stmpe;
 	int offset = d->hwirq;
 	int regoffset = offset / 8;
 	int mask = BIT(offset % 8);
 
 	stmpe_gpio->regs[REG_IE][regoffset] |= mask;
-
-	/*
-	 * STMPE1600 workaround: to be able to get IRQ from pins,
-	 * a read must be done on GPMR register, or a write in
-	 * GPSR or GPCR registers
-	 */
-	if (stmpe->partnum == STMPE1600)
-		stmpe_reg_read(stmpe,
-			       stmpe->regs[STMPE_IDX_GPMR_LSB + regoffset]);
 }
 
 static void stmpe_dbg_show_one(struct seq_file *s,
@@ -290,17 +276,6 @@
 		u8 fall_reg;
 		u8 irqen_reg;
 
-<<<<<<< HEAD
-		char *edge_det_values[] = {"edge-inactive",
-					   "edge-asserted",
-					   "not-supported"};
-		char *rise_values[] = {"no-rising-edge-detection",
-				       "rising-edge-detection",
-				       "not-supported"};
-		char *fall_values[] = {"no-falling-edge-detection",
-				       "falling-edge-detection",
-				       "not-supported"};
-=======
 		static const char * const edge_det_values[] = {
 			"edge-inactive",
 			"edge-asserted",
@@ -316,7 +291,6 @@
 			"falling-edge-detection",
 			"not-supported"
 		};
->>>>>>> 24b8d41d
 		#define NOT_SUPPORTED_IDX 2
 		u8 edge_det = NOT_SUPPORTED_IDX;
 		u8 rise = NOT_SUPPORTED_IDX;
@@ -334,11 +308,7 @@
 			if (ret < 0)
 				return;
 			edge_det = !!(ret & mask);
-<<<<<<< HEAD
-
-=======
 			fallthrough;
->>>>>>> 24b8d41d
 		case STMPE1801:
 			rise_reg = stmpe->regs[STMPE_IDX_GPRER_LSB + bank];
 			fall_reg = stmpe->regs[STMPE_IDX_GPFER_LSB + bank];
@@ -351,11 +321,7 @@
 			if (ret < 0)
 				return;
 			fall = !!(ret & mask);
-<<<<<<< HEAD
-
-=======
 			fallthrough;
->>>>>>> 24b8d41d
 		case STMPE801:
 		case STMPE1600:
 			irqen_reg = stmpe->regs[STMPE_IDX_IEGPIOR_LSB + bank];
@@ -458,11 +424,7 @@
 		    stmpe->partnum != STMPE1801) {
 			stmpe_reg_write(stmpe, statmsbreg + i, status[i]);
 			stmpe_reg_write(stmpe,
-<<<<<<< HEAD
-					stmpe->regs[STMPE_IDX_GPEDR_LSB + i],
-=======
 					stmpe->regs[STMPE_IDX_GPEDR_MSB] + i,
->>>>>>> 24b8d41d
 					status[i]);
 		}
 	}
@@ -527,8 +489,6 @@
 
 	of_property_read_u32(np, "st,norequest-mask",
 			&stmpe_gpio->norequest_mask);
-	if (stmpe_gpio->norequest_mask)
-		stmpe_gpio->chip.irq_need_valid_mask = true;
 
 	irq = platform_get_irq(pdev, 0);
 	if (irq < 0)
@@ -550,27 +510,6 @@
 			dev_err(&pdev->dev, "unable to get irq: %d\n", ret);
 			goto out_disable;
 		}
-<<<<<<< HEAD
-		if (stmpe_gpio->norequest_mask) {
-			int i;
-
-			/* Forbid unused lines to be mapped as IRQs */
-			for (i = 0; i < sizeof(u32); i++)
-				if (stmpe_gpio->norequest_mask & BIT(i))
-					clear_bit(i, stmpe_gpio->chip.irq_valid_mask);
-		}
-		ret =  gpiochip_irqchip_add(&stmpe_gpio->chip,
-					    &stmpe_gpio_irq_chip,
-					    0,
-					    handle_simple_irq,
-					    IRQ_TYPE_NONE);
-		if (ret) {
-			dev_err(&pdev->dev,
-				"could not connect irqchip to gpiochip\n");
-			goto out_disable;
-		}
-=======
->>>>>>> 24b8d41d
 
 		girq = &stmpe_gpio->chip.irq;
 		girq->chip = &stmpe_gpio_irq_chip;
