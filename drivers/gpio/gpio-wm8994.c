// SPDX-License-Identifier: GPL-2.0+
/*
 * gpiolib support for Wolfson WM8994
 *
 * Copyright 2009 Wolfson Microelectronics PLC.
 *
 * Author: Mark Brown <broonie@opensource.wolfsonmicro.com>
 *
 */

#include <linux/kernel.h>
#include <linux/slab.h>
#include <linux/module.h>
#include <linux/gpio/driver.h>
#include <linux/mfd/core.h>
#include <linux/platform_device.h>
#include <linux/seq_file.h>
#include <linux/regmap.h>

#include <linux/mfd/wm8994/core.h>
#include <linux/mfd/wm8994/pdata.h>
#include <linux/mfd/wm8994/gpio.h>
#include <linux/mfd/wm8994/registers.h>

struct wm8994_gpio {
	struct wm8994 *wm8994;
	struct gpio_chip gpio_chip;
};

static int wm8994_gpio_request(struct gpio_chip *chip, unsigned offset)
{
	struct wm8994_gpio *wm8994_gpio = gpiochip_get_data(chip);
	struct wm8994 *wm8994 = wm8994_gpio->wm8994;

	switch (wm8994->type) {
	case WM8958:
		switch (offset) {
		case 1:
		case 2:
		case 3:
		case 4:
		case 6:
			return -EINVAL;
		}
		break;
	default:
		break;
	}

	return 0;
}

static int wm8994_gpio_direction_in(struct gpio_chip *chip, unsigned offset)
{
	struct wm8994_gpio *wm8994_gpio = gpiochip_get_data(chip);
	struct wm8994 *wm8994 = wm8994_gpio->wm8994;

	return wm8994_set_bits(wm8994, WM8994_GPIO_1 + offset,
			       WM8994_GPN_DIR, WM8994_GPN_DIR);
}

static int wm8994_gpio_get(struct gpio_chip *chip, unsigned offset)
{
	struct wm8994_gpio *wm8994_gpio = gpiochip_get_data(chip);
	struct wm8994 *wm8994 = wm8994_gpio->wm8994;
	int ret;

	ret = wm8994_reg_read(wm8994, WM8994_GPIO_1 + offset);
	if (ret < 0)
		return ret;

	if (ret & WM8994_GPN_LVL)
		return 1;
	else
		return 0;
}

static int wm8994_gpio_direction_out(struct gpio_chip *chip,
				     unsigned offset, int value)
{
	struct wm8994_gpio *wm8994_gpio = gpiochip_get_data(chip);
	struct wm8994 *wm8994 = wm8994_gpio->wm8994;

	if (value)
		value = WM8994_GPN_LVL;

	return wm8994_set_bits(wm8994, WM8994_GPIO_1 + offset,
			       WM8994_GPN_DIR | WM8994_GPN_LVL, value);
}

static void wm8994_gpio_set(struct gpio_chip *chip, unsigned offset, int value)
{
	struct wm8994_gpio *wm8994_gpio = gpiochip_get_data(chip);
	struct wm8994 *wm8994 = wm8994_gpio->wm8994;

	if (value)
		value = WM8994_GPN_LVL;

	wm8994_set_bits(wm8994, WM8994_GPIO_1 + offset, WM8994_GPN_LVL, value);
}

<<<<<<< HEAD
static int wm8994_gpio_set_single_ended(struct gpio_chip *chip,
					unsigned int offset,
					enum single_ended_mode mode)
=======
static int wm8994_gpio_set_config(struct gpio_chip *chip, unsigned int offset,
				  unsigned long config)
>>>>>>> 24b8d41d
{
	struct wm8994_gpio *wm8994_gpio = gpiochip_get_data(chip);
	struct wm8994 *wm8994 = wm8994_gpio->wm8994;

<<<<<<< HEAD
	switch (mode) {
	case LINE_MODE_OPEN_DRAIN:
		return wm8994_set_bits(wm8994, WM8994_GPIO_1 + offset,
				       WM8994_GPN_OP_CFG_MASK,
				       WM8994_GPN_OP_CFG);
	case LINE_MODE_PUSH_PULL:
=======
	switch (pinconf_to_config_param(config)) {
	case PIN_CONFIG_DRIVE_OPEN_DRAIN:
		return wm8994_set_bits(wm8994, WM8994_GPIO_1 + offset,
				       WM8994_GPN_OP_CFG_MASK,
				       WM8994_GPN_OP_CFG);
	case PIN_CONFIG_DRIVE_PUSH_PULL:
>>>>>>> 24b8d41d
		return wm8994_set_bits(wm8994, WM8994_GPIO_1 + offset,
				       WM8994_GPN_OP_CFG_MASK, 0);
	default:
		break;
	}

	return -ENOTSUPP;
}

static int wm8994_gpio_to_irq(struct gpio_chip *chip, unsigned offset)
{
	struct wm8994_gpio *wm8994_gpio = gpiochip_get_data(chip);
	struct wm8994 *wm8994 = wm8994_gpio->wm8994;

	return regmap_irq_get_virq(wm8994->irq_data, offset);
}


#ifdef CONFIG_DEBUG_FS
static const char *wm8994_gpio_fn(u16 fn)
{
	switch (fn) {
	case WM8994_GP_FN_PIN_SPECIFIC:
		return "pin-specific";
	case WM8994_GP_FN_GPIO:
		return "GPIO";
	case WM8994_GP_FN_SDOUT:
		return "SDOUT";
	case WM8994_GP_FN_IRQ:
		return "IRQ";
	case WM8994_GP_FN_TEMPERATURE:
		return "Temperature";
	case WM8994_GP_FN_MICBIAS1_DET:
		return "MICBIAS1 detect";
	case WM8994_GP_FN_MICBIAS1_SHORT:
		return "MICBIAS1 short";
	case WM8994_GP_FN_MICBIAS2_DET:
		return "MICBIAS2 detect";
	case WM8994_GP_FN_MICBIAS2_SHORT:
		return "MICBIAS2 short";
	case WM8994_GP_FN_FLL1_LOCK:
		return "FLL1 lock";
	case WM8994_GP_FN_FLL2_LOCK:
		return "FLL2 lock";
	case WM8994_GP_FN_SRC1_LOCK:
		return "SRC1 lock";
	case WM8994_GP_FN_SRC2_LOCK:
		return "SRC2 lock";
	case WM8994_GP_FN_DRC1_ACT:
		return "DRC1 activity";
	case WM8994_GP_FN_DRC2_ACT:
		return "DRC2 activity";
	case WM8994_GP_FN_DRC3_ACT:
		return "DRC3 activity";
	case WM8994_GP_FN_WSEQ_STATUS:
		return "Write sequencer";
	case WM8994_GP_FN_FIFO_ERROR:
		return "FIFO error";
	case WM8994_GP_FN_OPCLK:
		return "OPCLK";
	case WM8994_GP_FN_THW:
		return "Thermal warning";
	case WM8994_GP_FN_DCS_DONE:
		return "DC servo";
	case WM8994_GP_FN_FLL1_OUT:
		return "FLL1 output";
	case WM8994_GP_FN_FLL2_OUT:
		return "FLL1 output";
	default:
		return "Unknown";
	}
}

static void wm8994_gpio_dbg_show(struct seq_file *s, struct gpio_chip *chip)
{
	struct wm8994_gpio *wm8994_gpio = gpiochip_get_data(chip);
	struct wm8994 *wm8994 = wm8994_gpio->wm8994;
	int i;

	for (i = 0; i < chip->ngpio; i++) {
		int gpio = i + chip->base;
		int reg;
		const char *label;

		/* We report the GPIO even if it's not requested since
		 * we're also reporting things like alternate
		 * functions which apply even when the GPIO is not in
		 * use as a GPIO.
		 */
		label = gpiochip_is_requested(chip, i);
		if (!label)
			label = "Unrequested";

		seq_printf(s, " gpio-%-3d (%-20.20s) ", gpio, label);

		reg = wm8994_reg_read(wm8994, WM8994_GPIO_1 + i);
		if (reg < 0) {
			dev_err(wm8994->dev,
				"GPIO control %d read failed: %d\n",
				gpio, reg);
			seq_printf(s, "\n");
			continue;
		}

		if (reg & WM8994_GPN_DIR)
			seq_printf(s, "in ");
		else
			seq_printf(s, "out ");

		if (reg & WM8994_GPN_PU)
			seq_printf(s, "pull up ");

		if (reg & WM8994_GPN_PD)
			seq_printf(s, "pull down ");

		if (reg & WM8994_GPN_POL)
			seq_printf(s, "inverted ");
		else
			seq_printf(s, "noninverted ");

		if (reg & WM8994_GPN_OP_CFG)
			seq_printf(s, "open drain ");
		else
			seq_printf(s, "push-pull ");

		seq_printf(s, "%s (%x)\n",
			   wm8994_gpio_fn(reg & WM8994_GPN_FN_MASK), reg);
	}
}
#else
#define wm8994_gpio_dbg_show NULL
#endif

static const struct gpio_chip template_chip = {
	.label			= "wm8994",
	.owner			= THIS_MODULE,
	.request		= wm8994_gpio_request,
	.direction_input	= wm8994_gpio_direction_in,
	.get			= wm8994_gpio_get,
	.direction_output	= wm8994_gpio_direction_out,
	.set			= wm8994_gpio_set,
<<<<<<< HEAD
	.set_single_ended	= wm8994_gpio_set_single_ended,
=======
	.set_config		= wm8994_gpio_set_config,
>>>>>>> 24b8d41d
	.to_irq			= wm8994_gpio_to_irq,
	.dbg_show		= wm8994_gpio_dbg_show,
	.can_sleep		= true,
};

static int wm8994_gpio_probe(struct platform_device *pdev)
{
	struct wm8994 *wm8994 = dev_get_drvdata(pdev->dev.parent);
	struct wm8994_pdata *pdata = dev_get_platdata(wm8994->dev);
	struct wm8994_gpio *wm8994_gpio;
	int ret;

	wm8994_gpio = devm_kzalloc(&pdev->dev, sizeof(*wm8994_gpio),
				   GFP_KERNEL);
	if (wm8994_gpio == NULL)
		return -ENOMEM;

	wm8994_gpio->wm8994 = wm8994;
	wm8994_gpio->gpio_chip = template_chip;
	wm8994_gpio->gpio_chip.ngpio = WM8994_GPIO_MAX;
	wm8994_gpio->gpio_chip.parent = &pdev->dev;
	if (pdata && pdata->gpio_base)
		wm8994_gpio->gpio_chip.base = pdata->gpio_base;
	else
		wm8994_gpio->gpio_chip.base = -1;

	ret = devm_gpiochip_add_data(&pdev->dev, &wm8994_gpio->gpio_chip,
				     wm8994_gpio);
	if (ret < 0) {
		dev_err(&pdev->dev, "Could not register gpiochip, %d\n",
			ret);
		return ret;
	}

	platform_set_drvdata(pdev, wm8994_gpio);

	return ret;
}

static struct platform_driver wm8994_gpio_driver = {
	.driver.name	= "wm8994-gpio",
	.probe		= wm8994_gpio_probe,
};

static int __init wm8994_gpio_init(void)
{
	return platform_driver_register(&wm8994_gpio_driver);
}
subsys_initcall(wm8994_gpio_init);

static void __exit wm8994_gpio_exit(void)
{
	platform_driver_unregister(&wm8994_gpio_driver);
}
module_exit(wm8994_gpio_exit);

MODULE_AUTHOR("Mark Brown <broonie@opensource.wolfsonmicro.com>");
MODULE_DESCRIPTION("GPIO interface for WM8994");
MODULE_LICENSE("GPL");
MODULE_ALIAS("platform:wm8994-gpio");<|MERGE_RESOLUTION|>--- conflicted
+++ resolved
@@ -99,33 +99,18 @@
 	wm8994_set_bits(wm8994, WM8994_GPIO_1 + offset, WM8994_GPN_LVL, value);
 }
 
-<<<<<<< HEAD
-static int wm8994_gpio_set_single_ended(struct gpio_chip *chip,
-					unsigned int offset,
-					enum single_ended_mode mode)
-=======
 static int wm8994_gpio_set_config(struct gpio_chip *chip, unsigned int offset,
 				  unsigned long config)
->>>>>>> 24b8d41d
-{
-	struct wm8994_gpio *wm8994_gpio = gpiochip_get_data(chip);
-	struct wm8994 *wm8994 = wm8994_gpio->wm8994;
-
-<<<<<<< HEAD
-	switch (mode) {
-	case LINE_MODE_OPEN_DRAIN:
-		return wm8994_set_bits(wm8994, WM8994_GPIO_1 + offset,
-				       WM8994_GPN_OP_CFG_MASK,
-				       WM8994_GPN_OP_CFG);
-	case LINE_MODE_PUSH_PULL:
-=======
+{
+	struct wm8994_gpio *wm8994_gpio = gpiochip_get_data(chip);
+	struct wm8994 *wm8994 = wm8994_gpio->wm8994;
+
 	switch (pinconf_to_config_param(config)) {
 	case PIN_CONFIG_DRIVE_OPEN_DRAIN:
 		return wm8994_set_bits(wm8994, WM8994_GPIO_1 + offset,
 				       WM8994_GPN_OP_CFG_MASK,
 				       WM8994_GPN_OP_CFG);
 	case PIN_CONFIG_DRIVE_PUSH_PULL:
->>>>>>> 24b8d41d
 		return wm8994_set_bits(wm8994, WM8994_GPIO_1 + offset,
 				       WM8994_GPN_OP_CFG_MASK, 0);
 	default:
@@ -267,11 +252,7 @@
 	.get			= wm8994_gpio_get,
 	.direction_output	= wm8994_gpio_direction_out,
 	.set			= wm8994_gpio_set,
-<<<<<<< HEAD
-	.set_single_ended	= wm8994_gpio_set_single_ended,
-=======
 	.set_config		= wm8994_gpio_set_config,
->>>>>>> 24b8d41d
 	.to_irq			= wm8994_gpio_to_irq,
 	.dbg_show		= wm8994_gpio_dbg_show,
 	.can_sleep		= true,
