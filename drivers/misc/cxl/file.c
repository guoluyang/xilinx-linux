// SPDX-License-Identifier: GPL-2.0-or-later
/*
 * Copyright 2014 IBM Corp.
 */

#include <linux/spinlock.h>
#include <linux/module.h>
#include <linux/export.h>
#include <linux/kernel.h>
#include <linux/bitmap.h>
#include <linux/sched/signal.h>
#include <linux/poll.h>
#include <linux/pid.h>
#include <linux/fs.h>
#include <linux/mm.h>
#include <linux/slab.h>
#include <linux/sched/mm.h>
#include <linux/mmu_context.h>
#include <asm/cputable.h>
#include <asm/current.h>
#include <asm/copro.h>

#include "cxl.h"
#include "trace.h"

#define CXL_NUM_MINORS 256 /* Total to reserve */

#define CXL_AFU_MINOR_D(afu) (CXL_CARD_MINOR(afu->adapter) + 1 + (3 * afu->slice))
#define CXL_AFU_MINOR_M(afu) (CXL_AFU_MINOR_D(afu) + 1)
#define CXL_AFU_MINOR_S(afu) (CXL_AFU_MINOR_D(afu) + 2)
#define CXL_AFU_MKDEV_D(afu) MKDEV(MAJOR(cxl_dev), CXL_AFU_MINOR_D(afu))
#define CXL_AFU_MKDEV_M(afu) MKDEV(MAJOR(cxl_dev), CXL_AFU_MINOR_M(afu))
#define CXL_AFU_MKDEV_S(afu) MKDEV(MAJOR(cxl_dev), CXL_AFU_MINOR_S(afu))

#define CXL_DEVT_AFU(dev) ((MINOR(dev) % CXL_DEV_MINORS - 1) / 3)

#define CXL_DEVT_IS_CARD(dev) (MINOR(dev) % CXL_DEV_MINORS == 0)

static dev_t cxl_dev;

static struct class *cxl_class;

static int __afu_open(struct inode *inode, struct file *file, bool master)
{
	struct cxl *adapter;
	struct cxl_afu *afu;
	struct cxl_context *ctx;
	int adapter_num = CXL_DEVT_ADAPTER(inode->i_rdev);
	int slice = CXL_DEVT_AFU(inode->i_rdev);
	int rc = -ENODEV;

	pr_devel("afu_open afu%i.%i\n", slice, adapter_num);

	if (!(adapter = get_cxl_adapter(adapter_num)))
		return -ENODEV;

	if (slice > adapter->slices)
		goto err_put_adapter;

	spin_lock(&adapter->afu_list_lock);
	if (!(afu = adapter->afu[slice])) {
		spin_unlock(&adapter->afu_list_lock);
		goto err_put_adapter;
	}

	/*
	 * taking a ref to the afu so that it doesn't go away
	 * for rest of the function. This ref is released before
	 * we return.
	 */
	cxl_afu_get(afu);
	spin_unlock(&adapter->afu_list_lock);

	if (!afu->current_mode)
		goto err_put_afu;

	if (!cxl_ops->link_ok(adapter, afu)) {
		rc = -EIO;
		goto err_put_afu;
	}

	if (!(ctx = cxl_context_alloc())) {
		rc = -ENOMEM;
		goto err_put_afu;
	}

	rc = cxl_context_init(ctx, afu, master);
	if (rc)
		goto err_put_afu;

	cxl_context_set_mapping(ctx, inode->i_mapping);

	pr_devel("afu_open pe: %i\n", ctx->pe);
	file->private_data = ctx;

	/* indicate success */
	rc = 0;

err_put_afu:
	/* release the ref taken earlier */
	cxl_afu_put(afu);
err_put_adapter:
	put_device(&adapter->dev);
	return rc;
}

int afu_open(struct inode *inode, struct file *file)
{
	return __afu_open(inode, file, false);
}

static int afu_master_open(struct inode *inode, struct file *file)
{
	return __afu_open(inode, file, true);
}

int afu_release(struct inode *inode, struct file *file)
{
	struct cxl_context *ctx = file->private_data;

	pr_devel("%s: closing cxl file descriptor. pe: %i\n",
		 __func__, ctx->pe);
	cxl_context_detach(ctx);


	/*
	 * Delete the context's mapping pointer, unless it's created by the
	 * kernel API, in which case leave it so it can be freed by reclaim_ctx()
	 */
	if (!ctx->kernelapi) {
		mutex_lock(&ctx->mapping_lock);
		ctx->mapping = NULL;
		mutex_unlock(&ctx->mapping_lock);
	}

	/*
	 * At this this point all bottom halfs have finished and we should be
	 * getting no more IRQs from the hardware for this context.  Once it's
	 * removed from the IDR (and RCU synchronised) it's safe to free the
	 * sstp and context.
	 */
	cxl_context_free(ctx);

	return 0;
}

static long afu_ioctl_start_work(struct cxl_context *ctx,
				 struct cxl_ioctl_start_work __user *uwork)
{
	struct cxl_ioctl_start_work work;
	u64 amr = 0;
	int rc;

	pr_devel("%s: pe: %i\n", __func__, ctx->pe);

	/* Do this outside the status_mutex to avoid a circular dependency with
	 * the locking in cxl_mmap_fault() */
	if (copy_from_user(&work, uwork, sizeof(work)))
		return -EFAULT;

	mutex_lock(&ctx->status_mutex);
	if (ctx->status != OPENED) {
		rc = -EIO;
		goto out;
	}

	/*
	 * if any of the reserved fields are set or any of the unused
	 * flags are set it's invalid
	 */
	if (work.reserved1 || work.reserved2 || work.reserved3 ||
	    work.reserved4 || work.reserved5 ||
	    (work.flags & ~CXL_START_WORK_ALL)) {
		rc = -EINVAL;
		goto out;
	}

	if (!(work.flags & CXL_START_WORK_NUM_IRQS))
		work.num_interrupts = ctx->afu->pp_irqs;
	else if ((work.num_interrupts < ctx->afu->pp_irqs) ||
		 (work.num_interrupts > ctx->afu->irqs_max)) {
		rc =  -EINVAL;
		goto out;
	}

	if ((rc = afu_register_irqs(ctx, work.num_interrupts)))
		goto out;

	if (work.flags & CXL_START_WORK_AMR)
		amr = work.amr & mfspr(SPRN_UAMOR);

	if (work.flags & CXL_START_WORK_TID)
		ctx->assign_tidr = true;

	ctx->mmio_err_ff = !!(work.flags & CXL_START_WORK_ERR_FF);

	/*
	 * Increment the mapped context count for adapter. This also checks
	 * if adapter_context_lock is taken.
	 */
	rc = cxl_adapter_context_get(ctx->afu->adapter);
	if (rc) {
		afu_release_irqs(ctx, ctx);
		goto out;
	}

	/*
	 * We grab the PID here and not in the file open to allow for the case
	 * where a process (master, some daemon, etc) has opened the chardev on
	 * behalf of another process, so the AFU's mm gets bound to the process
	 * that performs this ioctl and not the process that opened the file.
	 * Also we grab the PID of the group leader so that if the task that
	 * has performed the attach operation exits the mm context of the
	 * process is still accessible.
	 */
	ctx->pid = get_task_pid(current, PIDTYPE_PID);

	/* acquire a reference to the task's mm */
	ctx->mm = get_task_mm(current);

	/* ensure this mm_struct can't be freed */
	cxl_context_mm_count_get(ctx);

	if (ctx->mm) {
		/* decrement the use count from above */
		mmput(ctx->mm);
		/* make TLBIs for this context global */
		mm_context_add_copro(ctx->mm);
	}

	/*
	 * Increment driver use count. Enables global TLBIs for hash
	 * and callbacks to handle the segment table
	 */
	cxl_ctx_get();

	/*
	 * A barrier is needed to make sure all TLBIs are global
	 * before we attach and the context starts being used by the
	 * adapter.
	 *
	 * Needed after mm_context_add_copro() for radix and
	 * cxl_ctx_get() for hash/p8.
	 *
	 * The barrier should really be mb(), since it involves a
	 * device. However, it's only useful when we have local
	 * vs. global TLBIs, i.e SMP=y. So keep smp_mb().
	 */
	smp_mb();


	trace_cxl_attach(ctx, work.work_element_descriptor, work.num_interrupts, amr);

	if ((rc = cxl_ops->attach_process(ctx, false, work.work_element_descriptor,
							amr))) {
		afu_release_irqs(ctx, ctx);
		cxl_adapter_context_put(ctx->afu->adapter);
<<<<<<< HEAD
		put_pid(ctx->glpid);
		put_pid(ctx->pid);
		ctx->glpid = ctx->pid = NULL;
=======
		put_pid(ctx->pid);
		ctx->pid = NULL;
		cxl_ctx_put();
		cxl_context_mm_count_put(ctx);
		if (ctx->mm)
			mm_context_remove_copro(ctx->mm);
>>>>>>> 24b8d41d
		goto out;
	}

	rc = 0;
	if (work.flags & CXL_START_WORK_TID) {
		work.tid = ctx->tidr;
		if (copy_to_user(uwork, &work, sizeof(work)))
			rc = -EFAULT;
	}

	ctx->status = STARTED;

out:
	mutex_unlock(&ctx->status_mutex);
	return rc;
}

static long afu_ioctl_process_element(struct cxl_context *ctx,
				      int __user *upe)
{
	pr_devel("%s: pe: %i\n", __func__, ctx->pe);

	if (copy_to_user(upe, &ctx->external_pe, sizeof(__u32)))
		return -EFAULT;

	return 0;
}

static long afu_ioctl_get_afu_id(struct cxl_context *ctx,
				 struct cxl_afu_id __user *upafuid)
{
	struct cxl_afu_id afuid = { 0 };

	afuid.card_id = ctx->afu->adapter->adapter_num;
	afuid.afu_offset = ctx->afu->slice;
	afuid.afu_mode = ctx->afu->current_mode;

	/* set the flag bit in case the afu is a slave */
	if (ctx->afu->current_mode == CXL_MODE_DIRECTED && !ctx->master)
		afuid.flags |= CXL_AFUID_FLAG_SLAVE;

	if (copy_to_user(upafuid, &afuid, sizeof(afuid)))
		return -EFAULT;

	return 0;
}

long afu_ioctl(struct file *file, unsigned int cmd, unsigned long arg)
{
	struct cxl_context *ctx = file->private_data;

	if (ctx->status == CLOSED)
		return -EIO;

	if (!cxl_ops->link_ok(ctx->afu->adapter, ctx->afu))
		return -EIO;

	pr_devel("afu_ioctl\n");
	switch (cmd) {
	case CXL_IOCTL_START_WORK:
		return afu_ioctl_start_work(ctx, (struct cxl_ioctl_start_work __user *)arg);
	case CXL_IOCTL_GET_PROCESS_ELEMENT:
		return afu_ioctl_process_element(ctx, (__u32 __user *)arg);
	case CXL_IOCTL_GET_AFU_ID:
		return afu_ioctl_get_afu_id(ctx, (struct cxl_afu_id __user *)
					    arg);
	}
	return -EINVAL;
}

static long afu_compat_ioctl(struct file *file, unsigned int cmd,
			     unsigned long arg)
{
	return afu_ioctl(file, cmd, arg);
}

int afu_mmap(struct file *file, struct vm_area_struct *vm)
{
	struct cxl_context *ctx = file->private_data;

	/* AFU must be started before we can MMIO */
	if (ctx->status != STARTED)
		return -EIO;

	if (!cxl_ops->link_ok(ctx->afu->adapter, ctx->afu))
		return -EIO;

	return cxl_context_iomap(ctx, vm);
}

static inline bool ctx_event_pending(struct cxl_context *ctx)
{
	if (ctx->pending_irq || ctx->pending_fault || ctx->pending_afu_err)
		return true;

	if (ctx->afu_driver_ops && atomic_read(&ctx->afu_driver_events))
		return true;

	return false;
}

<<<<<<< HEAD
unsigned int afu_poll(struct file *file, struct poll_table_struct *poll)
=======
__poll_t afu_poll(struct file *file, struct poll_table_struct *poll)
>>>>>>> 24b8d41d
{
	struct cxl_context *ctx = file->private_data;
	__poll_t mask = 0;
	unsigned long flags;


	poll_wait(file, &ctx->wq, poll);

	pr_devel("afu_poll wait done pe: %i\n", ctx->pe);

	spin_lock_irqsave(&ctx->lock, flags);
	if (ctx_event_pending(ctx))
<<<<<<< HEAD
		mask |= POLLIN | POLLRDNORM;
=======
		mask |= EPOLLIN | EPOLLRDNORM;
>>>>>>> 24b8d41d
	else if (ctx->status == CLOSED)
		/* Only error on closed when there are no futher events pending
		 */
		mask |= EPOLLERR;
	spin_unlock_irqrestore(&ctx->lock, flags);

	pr_devel("afu_poll pe: %i returning %#x\n", ctx->pe, mask);

	return mask;
}

static ssize_t afu_driver_event_copy(struct cxl_context *ctx,
				     char __user *buf,
				     struct cxl_event *event,
				     struct cxl_event_afu_driver_reserved *pl)
{
	/* Check event */
	if (!pl) {
		ctx->afu_driver_ops->event_delivered(ctx, pl, -EINVAL);
		return -EFAULT;
	}

	/* Check event size */
	event->header.size += pl->data_size;
	if (event->header.size > CXL_READ_MIN_SIZE) {
		ctx->afu_driver_ops->event_delivered(ctx, pl, -EINVAL);
		return -EFAULT;
	}

	/* Copy event header */
	if (copy_to_user(buf, event, sizeof(struct cxl_event_header))) {
		ctx->afu_driver_ops->event_delivered(ctx, pl, -EFAULT);
		return -EFAULT;
	}

	/* Copy event data */
	buf += sizeof(struct cxl_event_header);
	if (copy_to_user(buf, &pl->data, pl->data_size)) {
		ctx->afu_driver_ops->event_delivered(ctx, pl, -EFAULT);
		return -EFAULT;
	}

	ctx->afu_driver_ops->event_delivered(ctx, pl, 0); /* Success */
	return event->header.size;
}

ssize_t afu_read(struct file *file, char __user *buf, size_t count,
			loff_t *off)
{
	struct cxl_context *ctx = file->private_data;
	struct cxl_event_afu_driver_reserved *pl = NULL;
	struct cxl_event event;
	unsigned long flags;
	int rc;
	DEFINE_WAIT(wait);

	if (!cxl_ops->link_ok(ctx->afu->adapter, ctx->afu))
		return -EIO;

	if (count < CXL_READ_MIN_SIZE)
		return -EINVAL;

	spin_lock_irqsave(&ctx->lock, flags);

	for (;;) {
		prepare_to_wait(&ctx->wq, &wait, TASK_INTERRUPTIBLE);
		if (ctx_event_pending(ctx) || (ctx->status == CLOSED))
			break;

		if (!cxl_ops->link_ok(ctx->afu->adapter, ctx->afu)) {
			rc = -EIO;
			goto out;
		}

		if (file->f_flags & O_NONBLOCK) {
			rc = -EAGAIN;
			goto out;
		}

		if (signal_pending(current)) {
			rc = -ERESTARTSYS;
			goto out;
		}

		spin_unlock_irqrestore(&ctx->lock, flags);
		pr_devel("afu_read going to sleep...\n");
		schedule();
		pr_devel("afu_read woken up\n");
		spin_lock_irqsave(&ctx->lock, flags);
	}

	finish_wait(&ctx->wq, &wait);

	memset(&event, 0, sizeof(event));
	event.header.process_element = ctx->pe;
	event.header.size = sizeof(struct cxl_event_header);
	if (ctx->afu_driver_ops && atomic_read(&ctx->afu_driver_events)) {
		pr_devel("afu_read delivering AFU driver specific event\n");
		pl = ctx->afu_driver_ops->fetch_event(ctx);
		atomic_dec(&ctx->afu_driver_events);
		event.header.type = CXL_EVENT_AFU_DRIVER;
	} else if (ctx->pending_irq) {
		pr_devel("afu_read delivering AFU interrupt\n");
		event.header.size += sizeof(struct cxl_event_afu_interrupt);
		event.header.type = CXL_EVENT_AFU_INTERRUPT;
		event.irq.irq = find_first_bit(ctx->irq_bitmap, ctx->irq_count) + 1;
		clear_bit(event.irq.irq - 1, ctx->irq_bitmap);
		if (bitmap_empty(ctx->irq_bitmap, ctx->irq_count))
			ctx->pending_irq = false;
	} else if (ctx->pending_fault) {
		pr_devel("afu_read delivering data storage fault\n");
		event.header.size += sizeof(struct cxl_event_data_storage);
		event.header.type = CXL_EVENT_DATA_STORAGE;
		event.fault.addr = ctx->fault_addr;
		event.fault.dsisr = ctx->fault_dsisr;
		ctx->pending_fault = false;
	} else if (ctx->pending_afu_err) {
		pr_devel("afu_read delivering afu error\n");
		event.header.size += sizeof(struct cxl_event_afu_error);
		event.header.type = CXL_EVENT_AFU_ERROR;
		event.afu_error.error = ctx->afu_err;
		ctx->pending_afu_err = false;
	} else if (ctx->status == CLOSED) {
		pr_devel("afu_read fatal error\n");
		spin_unlock_irqrestore(&ctx->lock, flags);
		return -EIO;
	} else
		WARN(1, "afu_read must be buggy\n");

	spin_unlock_irqrestore(&ctx->lock, flags);

	if (event.header.type == CXL_EVENT_AFU_DRIVER)
		return afu_driver_event_copy(ctx, buf, &event, pl);

	if (copy_to_user(buf, &event, event.header.size))
		return -EFAULT;
	return event.header.size;

out:
	finish_wait(&ctx->wq, &wait);
	spin_unlock_irqrestore(&ctx->lock, flags);
	return rc;
}

/* 
 * Note: if this is updated, we need to update api.c to patch the new ones in
 * too
 */
const struct file_operations afu_fops = {
	.owner		= THIS_MODULE,
	.open           = afu_open,
	.poll		= afu_poll,
	.read		= afu_read,
	.release        = afu_release,
	.unlocked_ioctl = afu_ioctl,
	.compat_ioctl   = afu_compat_ioctl,
	.mmap           = afu_mmap,
};

static const struct file_operations afu_master_fops = {
	.owner		= THIS_MODULE,
	.open           = afu_master_open,
	.poll		= afu_poll,
	.read		= afu_read,
	.release        = afu_release,
	.unlocked_ioctl = afu_ioctl,
	.compat_ioctl   = afu_compat_ioctl,
	.mmap           = afu_mmap,
};


static char *cxl_devnode(struct device *dev, umode_t *mode)
{
	if (cpu_has_feature(CPU_FTR_HVMODE) &&
	    CXL_DEVT_IS_CARD(dev->devt)) {
		/*
		 * These minor numbers will eventually be used to program the
		 * PSL and AFUs once we have dynamic reprogramming support
		 */
		return NULL;
	}
	return kasprintf(GFP_KERNEL, "cxl/%s", dev_name(dev));
}

extern struct class *cxl_class;

static int cxl_add_chardev(struct cxl_afu *afu, dev_t devt, struct cdev *cdev,
			   struct device **chardev, char *postfix, char *desc,
			   const struct file_operations *fops)
{
	struct device *dev;
	int rc;

	cdev_init(cdev, fops);
	if ((rc = cdev_add(cdev, devt, 1))) {
		dev_err(&afu->dev, "Unable to add %s chardev: %i\n", desc, rc);
		return rc;
	}

	dev = device_create(cxl_class, &afu->dev, devt, afu,
			"afu%i.%i%s", afu->adapter->adapter_num, afu->slice, postfix);
	if (IS_ERR(dev)) {
		dev_err(&afu->dev, "Unable to create %s chardev in sysfs: %i\n", desc, rc);
		rc = PTR_ERR(dev);
		goto err;
	}

	*chardev = dev;

	return 0;
err:
	cdev_del(cdev);
	return rc;
}

int cxl_chardev_d_afu_add(struct cxl_afu *afu)
{
	return cxl_add_chardev(afu, CXL_AFU_MKDEV_D(afu), &afu->afu_cdev_d,
			       &afu->chardev_d, "d", "dedicated",
			       &afu_master_fops); /* Uses master fops */
}

int cxl_chardev_m_afu_add(struct cxl_afu *afu)
{
	return cxl_add_chardev(afu, CXL_AFU_MKDEV_M(afu), &afu->afu_cdev_m,
			       &afu->chardev_m, "m", "master",
			       &afu_master_fops);
}

int cxl_chardev_s_afu_add(struct cxl_afu *afu)
{
	return cxl_add_chardev(afu, CXL_AFU_MKDEV_S(afu), &afu->afu_cdev_s,
			       &afu->chardev_s, "s", "shared",
			       &afu_fops);
}

void cxl_chardev_afu_remove(struct cxl_afu *afu)
{
	if (afu->chardev_d) {
		cdev_del(&afu->afu_cdev_d);
		device_unregister(afu->chardev_d);
		afu->chardev_d = NULL;
	}
	if (afu->chardev_m) {
		cdev_del(&afu->afu_cdev_m);
		device_unregister(afu->chardev_m);
		afu->chardev_m = NULL;
	}
	if (afu->chardev_s) {
		cdev_del(&afu->afu_cdev_s);
		device_unregister(afu->chardev_s);
		afu->chardev_s = NULL;
	}
}

int cxl_register_afu(struct cxl_afu *afu)
{
	afu->dev.class = cxl_class;

	return device_register(&afu->dev);
}

int cxl_register_adapter(struct cxl *adapter)
{
	adapter->dev.class = cxl_class;

	/*
	 * Future: When we support dynamically reprogramming the PSL & AFU we
	 * will expose the interface to do that via a chardev:
	 * adapter->dev.devt = CXL_CARD_MKDEV(adapter);
	 */

	return device_register(&adapter->dev);
}

dev_t cxl_get_dev(void)
{
	return cxl_dev;
}

int __init cxl_file_init(void)
{
	int rc;

	/*
	 * If these change we really need to update API.  Either change some
	 * flags or update API version number CXL_API_VERSION.
	 */
	BUILD_BUG_ON(CXL_API_VERSION != 3);
	BUILD_BUG_ON(sizeof(struct cxl_ioctl_start_work) != 64);
	BUILD_BUG_ON(sizeof(struct cxl_event_header) != 8);
	BUILD_BUG_ON(sizeof(struct cxl_event_afu_interrupt) != 8);
	BUILD_BUG_ON(sizeof(struct cxl_event_data_storage) != 32);
	BUILD_BUG_ON(sizeof(struct cxl_event_afu_error) != 16);

	if ((rc = alloc_chrdev_region(&cxl_dev, 0, CXL_NUM_MINORS, "cxl"))) {
		pr_err("Unable to allocate CXL major number: %i\n", rc);
		return rc;
	}

	pr_devel("CXL device allocated, MAJOR %i\n", MAJOR(cxl_dev));

	cxl_class = class_create(THIS_MODULE, "cxl");
	if (IS_ERR(cxl_class)) {
		pr_err("Unable to create CXL class\n");
		rc = PTR_ERR(cxl_class);
		goto err;
	}
	cxl_class->devnode = cxl_devnode;

	return 0;

err:
	unregister_chrdev_region(cxl_dev, CXL_NUM_MINORS);
	return rc;
}

void cxl_file_exit(void)
{
	unregister_chrdev_region(cxl_dev, CXL_NUM_MINORS);
	class_destroy(cxl_class);
}<|MERGE_RESOLUTION|>--- conflicted
+++ resolved
@@ -248,25 +248,18 @@
 	 */
 	smp_mb();
 
-
 	trace_cxl_attach(ctx, work.work_element_descriptor, work.num_interrupts, amr);
 
 	if ((rc = cxl_ops->attach_process(ctx, false, work.work_element_descriptor,
 							amr))) {
 		afu_release_irqs(ctx, ctx);
 		cxl_adapter_context_put(ctx->afu->adapter);
-<<<<<<< HEAD
-		put_pid(ctx->glpid);
-		put_pid(ctx->pid);
-		ctx->glpid = ctx->pid = NULL;
-=======
 		put_pid(ctx->pid);
 		ctx->pid = NULL;
 		cxl_ctx_put();
 		cxl_context_mm_count_put(ctx);
 		if (ctx->mm)
 			mm_context_remove_copro(ctx->mm);
->>>>>>> 24b8d41d
 		goto out;
 	}
 
@@ -368,11 +361,7 @@
 	return false;
 }
 
-<<<<<<< HEAD
-unsigned int afu_poll(struct file *file, struct poll_table_struct *poll)
-=======
 __poll_t afu_poll(struct file *file, struct poll_table_struct *poll)
->>>>>>> 24b8d41d
 {
 	struct cxl_context *ctx = file->private_data;
 	__poll_t mask = 0;
@@ -385,11 +374,7 @@
 
 	spin_lock_irqsave(&ctx->lock, flags);
 	if (ctx_event_pending(ctx))
-<<<<<<< HEAD
-		mask |= POLLIN | POLLRDNORM;
-=======
 		mask |= EPOLLIN | EPOLLRDNORM;
->>>>>>> 24b8d41d
 	else if (ctx->status == CLOSED)
 		/* Only error on closed when there are no futher events pending
 		 */
