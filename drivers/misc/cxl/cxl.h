/* SPDX-License-Identifier: GPL-2.0-or-later */
/*
 * Copyright 2014 IBM Corp.
 */

#ifndef _CXL_H_
#define _CXL_H_

#include <linux/interrupt.h>
#include <linux/semaphore.h>
#include <linux/device.h>
#include <linux/types.h>
#include <linux/cdev.h>
#include <linux/pid.h>
#include <linux/io.h>
#include <linux/pci.h>
#include <linux/fs.h>
#include <asm/cputable.h>
#include <asm/mmu.h>
#include <asm/reg.h>
#include <misc/cxl-base.h>

#include <misc/cxl.h>
#include <uapi/misc/cxl.h>

extern uint cxl_verbose;

#define CXL_TIMEOUT 5

/*
 * Bump version each time a user API change is made, whether it is
 * backwards compatible ot not.
 */
#define CXL_API_VERSION 3
#define CXL_API_VERSION_COMPATIBLE 1

/*
 * Opaque types to avoid accidentally passing registers for the wrong MMIO
 *
 * At the end of the day, I'm not married to using typedef here, but it might
 * (and has!) help avoid bugs like mixing up CXL_PSL_CtxTime and
 * CXL_PSL_CtxTime_An, or calling cxl_p1n_write instead of cxl_p1_write.
 *
 * I'm quite happy if these are changed back to #defines before upstreaming, it
 * should be little more than a regexp search+replace operation in this file.
 */
typedef struct {
	const int x;
} cxl_p1_reg_t;
typedef struct {
	const int x;
} cxl_p1n_reg_t;
typedef struct {
	const int x;
} cxl_p2n_reg_t;
#define cxl_reg_off(reg) \
	(reg.x)

/* Memory maps. Ref CXL Appendix A */

/* PSL Privilege 1 Memory Map */
/* Configuration and Control area - CAIA 1&2 */
static const cxl_p1_reg_t CXL_PSL_CtxTime = {0x0000};
static const cxl_p1_reg_t CXL_PSL_ErrIVTE = {0x0008};
static const cxl_p1_reg_t CXL_PSL_KEY1    = {0x0010};
static const cxl_p1_reg_t CXL_PSL_KEY2    = {0x0018};
static const cxl_p1_reg_t CXL_PSL_Control = {0x0020};
/* Downloading */
static const cxl_p1_reg_t CXL_PSL_DLCNTL  = {0x0060};
static const cxl_p1_reg_t CXL_PSL_DLADDR  = {0x0068};

/* PSL Lookaside Buffer Management Area - CAIA 1 */
static const cxl_p1_reg_t CXL_PSL_LBISEL  = {0x0080};
static const cxl_p1_reg_t CXL_PSL_SLBIE   = {0x0088};
static const cxl_p1_reg_t CXL_PSL_SLBIA   = {0x0090};
static const cxl_p1_reg_t CXL_PSL_TLBIE   = {0x00A0};
static const cxl_p1_reg_t CXL_PSL_TLBIA   = {0x00A8};
static const cxl_p1_reg_t CXL_PSL_AFUSEL  = {0x00B0};

/* 0x00C0:7EFF Implementation dependent area */
<<<<<<< HEAD
/* PSL registers */
=======
/* PSL registers - CAIA 1 */
>>>>>>> 24b8d41d
static const cxl_p1_reg_t CXL_PSL_FIR1      = {0x0100};
static const cxl_p1_reg_t CXL_PSL_FIR2      = {0x0108};
static const cxl_p1_reg_t CXL_PSL_Timebase  = {0x0110};
static const cxl_p1_reg_t CXL_PSL_VERSION   = {0x0118};
static const cxl_p1_reg_t CXL_PSL_RESLCKTO  = {0x0128};
static const cxl_p1_reg_t CXL_PSL_TB_CTLSTAT = {0x0140};
static const cxl_p1_reg_t CXL_PSL_FIR_CNTL  = {0x0148};
static const cxl_p1_reg_t CXL_PSL_DSNDCTL   = {0x0150};
static const cxl_p1_reg_t CXL_PSL_SNWRALLOC = {0x0158};
static const cxl_p1_reg_t CXL_PSL_TRACE     = {0x0170};
<<<<<<< HEAD
/* XSL registers (Mellanox CX4) */
static const cxl_p1_reg_t CXL_XSL_Timebase  = {0x0100};
static const cxl_p1_reg_t CXL_XSL_TB_CTLSTAT = {0x0108};
static const cxl_p1_reg_t CXL_XSL_FEC       = {0x0158};
static const cxl_p1_reg_t CXL_XSL_DSNCTL    = {0x0168};
=======
/* PSL registers - CAIA 2 */
static const cxl_p1_reg_t CXL_PSL9_CONTROL  = {0x0020};
static const cxl_p1_reg_t CXL_XSL9_INV      = {0x0110};
static const cxl_p1_reg_t CXL_XSL9_DBG      = {0x0130};
static const cxl_p1_reg_t CXL_XSL9_DEF      = {0x0140};
static const cxl_p1_reg_t CXL_XSL9_DSNCTL   = {0x0168};
static const cxl_p1_reg_t CXL_PSL9_FIR1     = {0x0300};
static const cxl_p1_reg_t CXL_PSL9_FIR_MASK = {0x0308};
static const cxl_p1_reg_t CXL_PSL9_Timebase = {0x0310};
static const cxl_p1_reg_t CXL_PSL9_DEBUG    = {0x0320};
static const cxl_p1_reg_t CXL_PSL9_FIR_CNTL = {0x0348};
static const cxl_p1_reg_t CXL_PSL9_DSNDCTL  = {0x0350};
static const cxl_p1_reg_t CXL_PSL9_TB_CTLSTAT = {0x0340};
static const cxl_p1_reg_t CXL_PSL9_TRACECFG = {0x0368};
static const cxl_p1_reg_t CXL_PSL9_APCDEDALLOC = {0x0378};
static const cxl_p1_reg_t CXL_PSL9_APCDEDTYPE = {0x0380};
static const cxl_p1_reg_t CXL_PSL9_TNR_ADDR = {0x0388};
static const cxl_p1_reg_t CXL_PSL9_CTCCFG = {0x0390};
static const cxl_p1_reg_t CXL_PSL9_GP_CT = {0x0398};
static const cxl_p1_reg_t CXL_XSL9_IERAT = {0x0588};
static const cxl_p1_reg_t CXL_XSL9_ILPP  = {0x0590};

>>>>>>> 24b8d41d
/* 0x7F00:7FFF Reserved PCIe MSI-X Pending Bit Array area */
/* 0x8000:FFFF Reserved PCIe MSI-X Table Area */

/* PSL Slice Privilege 1 Memory Map */
/* Configuration Area - CAIA 1&2 */
static const cxl_p1n_reg_t CXL_PSL_SR_An          = {0x00};
static const cxl_p1n_reg_t CXL_PSL_LPID_An        = {0x08};
static const cxl_p1n_reg_t CXL_PSL_AMBAR_An       = {0x10};
static const cxl_p1n_reg_t CXL_PSL_SPOffset_An    = {0x18};
static const cxl_p1n_reg_t CXL_PSL_ID_An          = {0x20};
static const cxl_p1n_reg_t CXL_PSL_SERR_An        = {0x28};
/* Memory Management and Lookaside Buffer Management - CAIA 1*/
static const cxl_p1n_reg_t CXL_PSL_SDR_An         = {0x30};
/* Memory Management and Lookaside Buffer Management - CAIA 1&2 */
static const cxl_p1n_reg_t CXL_PSL_AMOR_An        = {0x38};
/* Pointer Area - CAIA 1&2 */
static const cxl_p1n_reg_t CXL_HAURP_An           = {0x80};
static const cxl_p1n_reg_t CXL_PSL_SPAP_An        = {0x88};
static const cxl_p1n_reg_t CXL_PSL_LLCMD_An       = {0x90};
/* Control Area - CAIA 1&2 */
static const cxl_p1n_reg_t CXL_PSL_SCNTL_An       = {0xA0};
static const cxl_p1n_reg_t CXL_PSL_CtxTime_An     = {0xA8};
static const cxl_p1n_reg_t CXL_PSL_IVTE_Offset_An = {0xB0};
static const cxl_p1n_reg_t CXL_PSL_IVTE_Limit_An  = {0xB8};
/* 0xC0:FF Implementation Dependent Area - CAIA 1&2 */
static const cxl_p1n_reg_t CXL_PSL_FIR_SLICE_An   = {0xC0};
static const cxl_p1n_reg_t CXL_AFU_DEBUG_An       = {0xC8};
/* 0xC0:FF Implementation Dependent Area - CAIA 1 */
static const cxl_p1n_reg_t CXL_PSL_APCALLOC_A     = {0xD0};
static const cxl_p1n_reg_t CXL_PSL_COALLOC_A      = {0xD8};
static const cxl_p1n_reg_t CXL_PSL_RXCTL_A        = {0xE0};
static const cxl_p1n_reg_t CXL_PSL_SLICE_TRACE    = {0xE8};

/* PSL Slice Privilege 2 Memory Map */
/* Configuration and Control Area - CAIA 1&2 */
static const cxl_p2n_reg_t CXL_PSL_PID_TID_An = {0x000};
static const cxl_p2n_reg_t CXL_CSRP_An        = {0x008};
/* Configuration and Control Area - CAIA 1 */
static const cxl_p2n_reg_t CXL_AURP0_An       = {0x010};
static const cxl_p2n_reg_t CXL_AURP1_An       = {0x018};
static const cxl_p2n_reg_t CXL_SSTP0_An       = {0x020};
static const cxl_p2n_reg_t CXL_SSTP1_An       = {0x028};
/* Configuration and Control Area - CAIA 1 */
static const cxl_p2n_reg_t CXL_PSL_AMR_An     = {0x030};
/* Segment Lookaside Buffer Management - CAIA 1 */
static const cxl_p2n_reg_t CXL_SLBIE_An       = {0x040};
static const cxl_p2n_reg_t CXL_SLBIA_An       = {0x048};
static const cxl_p2n_reg_t CXL_SLBI_Select_An = {0x050};
/* Interrupt Registers - CAIA 1&2 */
static const cxl_p2n_reg_t CXL_PSL_DSISR_An   = {0x060};
static const cxl_p2n_reg_t CXL_PSL_DAR_An     = {0x068};
static const cxl_p2n_reg_t CXL_PSL_DSR_An     = {0x070};
static const cxl_p2n_reg_t CXL_PSL_TFC_An     = {0x078};
static const cxl_p2n_reg_t CXL_PSL_PEHandle_An = {0x080};
static const cxl_p2n_reg_t CXL_PSL_ErrStat_An = {0x088};
/* AFU Registers - CAIA 1&2 */
static const cxl_p2n_reg_t CXL_AFU_Cntl_An    = {0x090};
static const cxl_p2n_reg_t CXL_AFU_ERR_An     = {0x098};
/* Work Element Descriptor - CAIA 1&2 */
static const cxl_p2n_reg_t CXL_PSL_WED_An     = {0x0A0};
/* 0x0C0:FFF Implementation Dependent Area */

#define CXL_PSL_SPAP_Addr 0x0ffffffffffff000ULL
#define CXL_PSL_SPAP_Size 0x0000000000000ff0ULL
#define CXL_PSL_SPAP_Size_Shift 4
#define CXL_PSL_SPAP_V    0x0000000000000001ULL

/****** CXL_PSL_Control ****************************************************/
#define CXL_PSL_Control_tb              (0x1ull << (63-63))
#define CXL_PSL_Control_Fr              (0x1ull << (63-31))
#define CXL_PSL_Control_Fs_MASK         (0x3ull << (63-29))
#define CXL_PSL_Control_Fs_Complete     (0x3ull << (63-29))

/****** CXL_PSL_DLCNTL *****************************************************/
#define CXL_PSL_DLCNTL_D (0x1ull << (63-28))
#define CXL_PSL_DLCNTL_C (0x1ull << (63-29))
#define CXL_PSL_DLCNTL_E (0x1ull << (63-30))
#define CXL_PSL_DLCNTL_S (0x1ull << (63-31))
#define CXL_PSL_DLCNTL_CE (CXL_PSL_DLCNTL_C | CXL_PSL_DLCNTL_E)
#define CXL_PSL_DLCNTL_DCES (CXL_PSL_DLCNTL_D | CXL_PSL_DLCNTL_CE | CXL_PSL_DLCNTL_S)

/****** CXL_PSL_SR_An ******************************************************/
#define CXL_PSL_SR_An_SF  MSR_SF            /* 64bit */
#define CXL_PSL_SR_An_TA  (1ull << (63-1))  /* Tags active,   GA1: 0 */
#define CXL_PSL_SR_An_HV  MSR_HV            /* Hypervisor,    GA1: 0 */
#define CXL_PSL_SR_An_XLAT_hpt (0ull << (63-6))/* Hashed page table (HPT) mode */
#define CXL_PSL_SR_An_XLAT_roh (2ull << (63-6))/* Radix on HPT mode */
#define CXL_PSL_SR_An_XLAT_ror (3ull << (63-6))/* Radix on Radix mode */
#define CXL_PSL_SR_An_BOT (1ull << (63-10)) /* Use the in-memory segment table */
#define CXL_PSL_SR_An_PR  MSR_PR            /* Problem state, GA1: 1 */
#define CXL_PSL_SR_An_ISL (1ull << (63-53)) /* Ignore Segment Large Page */
#define CXL_PSL_SR_An_TC  (1ull << (63-54)) /* Page Table secondary hash */
#define CXL_PSL_SR_An_US  (1ull << (63-56)) /* User state,    GA1: X */
#define CXL_PSL_SR_An_SC  (1ull << (63-58)) /* Segment Table secondary hash */
#define CXL_PSL_SR_An_R   MSR_DR            /* Relocate,      GA1: 1 */
#define CXL_PSL_SR_An_MP  (1ull << (63-62)) /* Master Process */
#define CXL_PSL_SR_An_LE  (1ull << (63-63)) /* Little Endian */

/****** CXL_PSL_ID_An ****************************************************/
#define CXL_PSL_ID_An_F	(1ull << (63-31))
#define CXL_PSL_ID_An_L	(1ull << (63-30))

/****** CXL_PSL_SERR_An ****************************************************/
#define CXL_PSL_SERR_An_afuto	(1ull << (63-0))
#define CXL_PSL_SERR_An_afudis	(1ull << (63-1))
#define CXL_PSL_SERR_An_afuov	(1ull << (63-2))
#define CXL_PSL_SERR_An_badsrc	(1ull << (63-3))
#define CXL_PSL_SERR_An_badctx	(1ull << (63-4))
#define CXL_PSL_SERR_An_llcmdis	(1ull << (63-5))
#define CXL_PSL_SERR_An_llcmdto	(1ull << (63-6))
#define CXL_PSL_SERR_An_afupar	(1ull << (63-7))
#define CXL_PSL_SERR_An_afudup	(1ull << (63-8))
<<<<<<< HEAD
=======
#define CXL_PSL_SERR_An_IRQS	( \
	CXL_PSL_SERR_An_afuto | CXL_PSL_SERR_An_afudis | CXL_PSL_SERR_An_afuov | \
	CXL_PSL_SERR_An_badsrc | CXL_PSL_SERR_An_badctx | CXL_PSL_SERR_An_llcmdis | \
	CXL_PSL_SERR_An_llcmdto | CXL_PSL_SERR_An_afupar | CXL_PSL_SERR_An_afudup)
#define CXL_PSL_SERR_An_afuto_mask	(1ull << (63-32))
#define CXL_PSL_SERR_An_afudis_mask	(1ull << (63-33))
#define CXL_PSL_SERR_An_afuov_mask	(1ull << (63-34))
#define CXL_PSL_SERR_An_badsrc_mask	(1ull << (63-35))
#define CXL_PSL_SERR_An_badctx_mask	(1ull << (63-36))
#define CXL_PSL_SERR_An_llcmdis_mask	(1ull << (63-37))
#define CXL_PSL_SERR_An_llcmdto_mask	(1ull << (63-38))
#define CXL_PSL_SERR_An_afupar_mask	(1ull << (63-39))
#define CXL_PSL_SERR_An_afudup_mask	(1ull << (63-40))
#define CXL_PSL_SERR_An_IRQ_MASKS	( \
	CXL_PSL_SERR_An_afuto_mask | CXL_PSL_SERR_An_afudis_mask | CXL_PSL_SERR_An_afuov_mask | \
	CXL_PSL_SERR_An_badsrc_mask | CXL_PSL_SERR_An_badctx_mask | CXL_PSL_SERR_An_llcmdis_mask | \
	CXL_PSL_SERR_An_llcmdto_mask | CXL_PSL_SERR_An_afupar_mask | CXL_PSL_SERR_An_afudup_mask)

>>>>>>> 24b8d41d
#define CXL_PSL_SERR_An_AE	(1ull << (63-30))

/****** CXL_PSL_SCNTL_An ****************************************************/
#define CXL_PSL_SCNTL_An_CR          (0x1ull << (63-15))
/* Programming Modes: */
#define CXL_PSL_SCNTL_An_PM_MASK     (0xffffull << (63-31))
#define CXL_PSL_SCNTL_An_PM_Shared   (0x0000ull << (63-31))
#define CXL_PSL_SCNTL_An_PM_OS       (0x0001ull << (63-31))
#define CXL_PSL_SCNTL_An_PM_Process  (0x0002ull << (63-31))
#define CXL_PSL_SCNTL_An_PM_AFU      (0x0004ull << (63-31))
#define CXL_PSL_SCNTL_An_PM_AFU_PBT  (0x0104ull << (63-31))
/* Purge Status (ro) */
#define CXL_PSL_SCNTL_An_Ps_MASK     (0x3ull << (63-39))
#define CXL_PSL_SCNTL_An_Ps_Pending  (0x1ull << (63-39))
#define CXL_PSL_SCNTL_An_Ps_Complete (0x3ull << (63-39))
/* Purge */
#define CXL_PSL_SCNTL_An_Pc          (0x1ull << (63-48))
/* Suspend Status (ro) */
#define CXL_PSL_SCNTL_An_Ss_MASK     (0x3ull << (63-55))
#define CXL_PSL_SCNTL_An_Ss_Pending  (0x1ull << (63-55))
#define CXL_PSL_SCNTL_An_Ss_Complete (0x3ull << (63-55))
/* Suspend Control */
#define CXL_PSL_SCNTL_An_Sc          (0x1ull << (63-63))

/* AFU Slice Enable Status (ro) */
#define CXL_AFU_Cntl_An_ES_MASK     (0x7ull << (63-2))
#define CXL_AFU_Cntl_An_ES_Disabled (0x0ull << (63-2))
#define CXL_AFU_Cntl_An_ES_Enabled  (0x4ull << (63-2))
/* AFU Slice Enable */
#define CXL_AFU_Cntl_An_E           (0x1ull << (63-3))
/* AFU Slice Reset status (ro) */
#define CXL_AFU_Cntl_An_RS_MASK     (0x3ull << (63-5))
#define CXL_AFU_Cntl_An_RS_Pending  (0x1ull << (63-5))
#define CXL_AFU_Cntl_An_RS_Complete (0x2ull << (63-5))
/* AFU Slice Reset */
#define CXL_AFU_Cntl_An_RA          (0x1ull << (63-7))

/****** CXL_SSTP0/1_An ******************************************************/
/* These top bits are for the segment that CONTAINS the segment table */
#define CXL_SSTP0_An_B_SHIFT    SLB_VSID_SSIZE_SHIFT
#define CXL_SSTP0_An_KS             (1ull << (63-2))
#define CXL_SSTP0_An_KP             (1ull << (63-3))
#define CXL_SSTP0_An_N              (1ull << (63-4))
#define CXL_SSTP0_An_L              (1ull << (63-5))
#define CXL_SSTP0_An_C              (1ull << (63-6))
#define CXL_SSTP0_An_TA             (1ull << (63-7))
#define CXL_SSTP0_An_LP_SHIFT                (63-9)  /* 2 Bits */
/* And finally, the virtual address & size of the segment table: */
#define CXL_SSTP0_An_SegTableSize_SHIFT      (63-31) /* 12 Bits */
#define CXL_SSTP0_An_SegTableSize_MASK \
	(((1ull << 12) - 1) << CXL_SSTP0_An_SegTableSize_SHIFT)
#define CXL_SSTP0_An_STVA_U_MASK   ((1ull << (63-49))-1)
#define CXL_SSTP1_An_STVA_L_MASK (~((1ull << (63-55))-1))
#define CXL_SSTP1_An_V              (1ull << (63-63))

/****** CXL_PSL_SLBIE_[An] - CAIA 1 **************************************************/
/* write: */
#define CXL_SLBIE_C        PPC_BIT(36)         /* Class */
#define CXL_SLBIE_SS       PPC_BITMASK(37, 38) /* Segment Size */
#define CXL_SLBIE_SS_SHIFT PPC_BITLSHIFT(38)
#define CXL_SLBIE_TA       PPC_BIT(38)         /* Tags Active */
/* read: */
#define CXL_SLBIE_MAX      PPC_BITMASK(24, 31)
#define CXL_SLBIE_PENDING  PPC_BITMASK(56, 63)

/****** Common to all CXL_TLBIA/SLBIA_[An] - CAIA 1 **********************************/
#define CXL_TLB_SLB_P          (1ull) /* Pending (read) */

/****** Common to all CXL_TLB/SLB_IA/IE_[An] registers - CAIA 1 **********************/
#define CXL_TLB_SLB_IQ_ALL     (0ull) /* Inv qualifier */
#define CXL_TLB_SLB_IQ_LPID    (1ull) /* Inv qualifier */
#define CXL_TLB_SLB_IQ_LPIDPID (3ull) /* Inv qualifier */

/****** CXL_PSL_AFUSEL ******************************************************/
#define CXL_PSL_AFUSEL_A (1ull << (63-55)) /* Adapter wide invalidates affect all AFUs */

/****** CXL_PSL_DSISR_An - CAIA 1 ****************************************************/
#define CXL_PSL_DSISR_An_DS (1ull << (63-0))  /* Segment not found */
#define CXL_PSL_DSISR_An_DM (1ull << (63-1))  /* PTE not found (See also: M) or protection fault */
#define CXL_PSL_DSISR_An_ST (1ull << (63-2))  /* Segment Table PTE not found */
#define CXL_PSL_DSISR_An_UR (1ull << (63-3))  /* AURP PTE not found */
#define CXL_PSL_DSISR_TRANS (CXL_PSL_DSISR_An_DS | CXL_PSL_DSISR_An_DM | CXL_PSL_DSISR_An_ST | CXL_PSL_DSISR_An_UR)
#define CXL_PSL_DSISR_An_PE (1ull << (63-4))  /* PSL Error (implementation specific) */
#define CXL_PSL_DSISR_An_AE (1ull << (63-5))  /* AFU Error */
#define CXL_PSL_DSISR_An_OC (1ull << (63-6))  /* OS Context Warning */
#define CXL_PSL_DSISR_PENDING (CXL_PSL_DSISR_TRANS | CXL_PSL_DSISR_An_PE | CXL_PSL_DSISR_An_AE | CXL_PSL_DSISR_An_OC)
/* NOTE: Bits 32:63 are undefined if DSISR[DS] = 1 */
#define CXL_PSL_DSISR_An_M  DSISR_NOHPTE      /* PTE not found */
#define CXL_PSL_DSISR_An_P  DSISR_PROTFAULT   /* Storage protection violation */
#define CXL_PSL_DSISR_An_A  (1ull << (63-37)) /* AFU lock access to write through or cache inhibited storage */
#define CXL_PSL_DSISR_An_S  DSISR_ISSTORE     /* Access was afu_wr or afu_zero */
#define CXL_PSL_DSISR_An_K  DSISR_KEYFAULT    /* Access not permitted by virtual page class key protection */

/****** CXL_PSL_DSISR_An - CAIA 2 ****************************************************/
#define CXL_PSL9_DSISR_An_TF (1ull << (63-3))  /* Translation fault */
#define CXL_PSL9_DSISR_An_PE (1ull << (63-4))  /* PSL Error (implementation specific) */
#define CXL_PSL9_DSISR_An_AE (1ull << (63-5))  /* AFU Error */
#define CXL_PSL9_DSISR_An_OC (1ull << (63-6))  /* OS Context Warning */
#define CXL_PSL9_DSISR_An_S (1ull << (63-38))  /* TF for a write operation */
#define CXL_PSL9_DSISR_PENDING (CXL_PSL9_DSISR_An_TF | CXL_PSL9_DSISR_An_PE | CXL_PSL9_DSISR_An_AE | CXL_PSL9_DSISR_An_OC)
/*
 * NOTE: Bits 56:63 (Checkout Response Status) are valid when DSISR_An[TF] = 1
 * Status (0:7) Encoding
 */
#define CXL_PSL9_DSISR_An_CO_MASK 0x00000000000000ffULL
#define CXL_PSL9_DSISR_An_SF      0x0000000000000080ULL  /* Segment Fault                        0b10000000 */
#define CXL_PSL9_DSISR_An_PF_SLR  0x0000000000000088ULL  /* PTE not found (Single Level Radix)   0b10001000 */
#define CXL_PSL9_DSISR_An_PF_RGC  0x000000000000008CULL  /* PTE not found (Radix Guest (child))  0b10001100 */
#define CXL_PSL9_DSISR_An_PF_RGP  0x0000000000000090ULL  /* PTE not found (Radix Guest (parent)) 0b10010000 */
#define CXL_PSL9_DSISR_An_PF_HRH  0x0000000000000094ULL  /* PTE not found (HPT/Radix Host)       0b10010100 */
#define CXL_PSL9_DSISR_An_PF_STEG 0x000000000000009CULL  /* PTE not found (STEG VA)              0b10011100 */
#define CXL_PSL9_DSISR_An_URTCH   0x00000000000000B4ULL  /* Unsupported Radix Tree Configuration 0b10110100 */

/****** CXL_PSL_TFC_An ******************************************************/
#define CXL_PSL_TFC_An_A  (1ull << (63-28)) /* Acknowledge non-translation fault */
#define CXL_PSL_TFC_An_C  (1ull << (63-29)) /* Continue (abort transaction) */
#define CXL_PSL_TFC_An_AE (1ull << (63-30)) /* Restart PSL with address error */
#define CXL_PSL_TFC_An_R  (1ull << (63-31)) /* Restart PSL transaction */

/****** CXL_PSL_DEBUG *****************************************************/
#define CXL_PSL_DEBUG_CDC  (1ull << (63-27)) /* Coherent Data cache support */

/****** CXL_XSL9_IERAT_ERAT - CAIA 2 **********************************/
#define CXL_XSL9_IERAT_MLPID    (1ull << (63-0))  /* Match LPID */
#define CXL_XSL9_IERAT_MPID     (1ull << (63-1))  /* Match PID */
#define CXL_XSL9_IERAT_PRS      (1ull << (63-4))  /* PRS bit for Radix invalidations */
#define CXL_XSL9_IERAT_INVR     (1ull << (63-3))  /* Invalidate Radix */
#define CXL_XSL9_IERAT_IALL     (1ull << (63-8))  /* Invalidate All */
#define CXL_XSL9_IERAT_IINPROG  (1ull << (63-63)) /* Invalidate in progress */

/* cxl_process_element->software_status */
#define CXL_PE_SOFTWARE_STATE_V (1ul << (31 -  0)) /* Valid */
#define CXL_PE_SOFTWARE_STATE_C (1ul << (31 - 29)) /* Complete */
#define CXL_PE_SOFTWARE_STATE_S (1ul << (31 - 30)) /* Suspend */
#define CXL_PE_SOFTWARE_STATE_T (1ul << (31 - 31)) /* Terminate */

/****** CXL_PSL_RXCTL_An (Implementation Specific) **************************
 * Controls AFU Hang Pulse, which sets the timeout for the AFU to respond to
 * the PSL for any response (except MMIO). Timeouts will occur between 1x to 2x
 * of the hang pulse frequency.
 */
#define CXL_PSL_RXCTL_AFUHP_4S      0x7000000000000000ULL

/* SPA->sw_command_status */
#define CXL_SPA_SW_CMD_MASK         0xffff000000000000ULL
#define CXL_SPA_SW_CMD_TERMINATE    0x0001000000000000ULL
#define CXL_SPA_SW_CMD_REMOVE       0x0002000000000000ULL
#define CXL_SPA_SW_CMD_SUSPEND      0x0003000000000000ULL
#define CXL_SPA_SW_CMD_RESUME       0x0004000000000000ULL
#define CXL_SPA_SW_CMD_ADD          0x0005000000000000ULL
#define CXL_SPA_SW_CMD_UPDATE       0x0006000000000000ULL
#define CXL_SPA_SW_STATE_MASK       0x0000ffff00000000ULL
#define CXL_SPA_SW_STATE_TERMINATED 0x0000000100000000ULL
#define CXL_SPA_SW_STATE_REMOVED    0x0000000200000000ULL
#define CXL_SPA_SW_STATE_SUSPENDED  0x0000000300000000ULL
#define CXL_SPA_SW_STATE_RESUMED    0x0000000400000000ULL
#define CXL_SPA_SW_STATE_ADDED      0x0000000500000000ULL
#define CXL_SPA_SW_STATE_UPDATED    0x0000000600000000ULL
#define CXL_SPA_SW_PSL_ID_MASK      0x00000000ffff0000ULL
#define CXL_SPA_SW_LINK_MASK        0x000000000000ffffULL

#define CXL_MAX_SLICES 4
#define MAX_AFU_MMIO_REGS 3

#define CXL_MODE_TIME_SLICED 0x4
#define CXL_SUPPORTED_MODES (CXL_MODE_DEDICATED | CXL_MODE_DIRECTED)

#define CXL_DEV_MINORS 13   /* 1 control + 4 AFUs * 3 (dedicated/master/shared) */
#define CXL_CARD_MINOR(adapter) (adapter->adapter_num * CXL_DEV_MINORS)
#define CXL_DEVT_ADAPTER(dev) (MINOR(dev) / CXL_DEV_MINORS)

#define CXL_PSL9_TRACEID_MAX 0xAU
#define CXL_PSL9_TRACESTATE_FIN 0x3U

enum cxl_context_status {
	CLOSED,
	OPENED,
	STARTED
};

enum prefault_modes {
	CXL_PREFAULT_NONE,
	CXL_PREFAULT_WED,
	CXL_PREFAULT_ALL,
};

enum cxl_attrs {
	CXL_ADAPTER_ATTRS,
	CXL_AFU_MASTER_ATTRS,
	CXL_AFU_ATTRS,
};

struct cxl_sste {
	__be64 esid_data;
	__be64 vsid_data;
};

#define to_cxl_adapter(d) container_of(d, struct cxl, dev)
#define to_cxl_afu(d) container_of(d, struct cxl_afu, dev)

struct cxl_afu_native {
	void __iomem *p1n_mmio;
	void __iomem *afu_desc_mmio;
	irq_hw_number_t psl_hwirq;
	unsigned int psl_virq;
	struct mutex spa_mutex;
	/*
	 * Only the first part of the SPA is used for the process element
	 * linked list. The only other part that software needs to worry about
	 * is sw_command_status, which we store a separate pointer to.
	 * Everything else in the SPA is only used by hardware
	 */
	struct cxl_process_element *spa;
	__be64 *sw_command_status;
	unsigned int spa_size;
	int spa_order;
	int spa_max_procs;
	u64 pp_offset;
};

struct cxl_afu_guest {
	struct cxl_afu *parent;
	u64 handle;
	phys_addr_t p2n_phys;
	u64 p2n_size;
	int max_ints;
	bool handle_err;
	struct delayed_work work_err;
	int previous_state;
};

struct cxl_afu {
	struct cxl_afu_native *native;
	struct cxl_afu_guest *guest;
	irq_hw_number_t serr_hwirq;
	unsigned int serr_virq;
	char *psl_irq_name;
	char *err_irq_name;
	void __iomem *p2n_mmio;
	phys_addr_t psn_phys;
	u64 pp_size;

	struct cxl *adapter;
	struct device dev;
	struct cdev afu_cdev_s, afu_cdev_m, afu_cdev_d;
	struct device *chardev_s, *chardev_m, *chardev_d;
	struct idr contexts_idr;
	struct dentry *debugfs;
	struct mutex contexts_lock;
	spinlock_t afu_cntl_lock;

	/* -1: AFU deconfigured/locked, >= 0: number of readers */
	atomic_t configured_state;

	/* AFU error buffer fields and bin attribute for sysfs */
	u64 eb_len, eb_offset;
	struct bin_attribute attr_eb;

	/* pointer to the vphb */
	struct pci_controller *phb;

	int pp_irqs;
	int irqs_max;
	int num_procs;
	int max_procs_virtualised;
	int slice;
	int modes_supported;
	int current_mode;
	int crs_num;
	u64 crs_len;
	u64 crs_offset;
	struct list_head crs;
	enum prefault_modes prefault_mode;
	bool psa;
	bool pp_psa;
	bool enabled;
};


struct cxl_irq_name {
	struct list_head list;
	char *name;
};

struct irq_avail {
	irq_hw_number_t offset;
	irq_hw_number_t range;
	unsigned long   *bitmap;
};

/*
 * This is a cxl context.  If the PSL is in dedicated mode, there will be one
 * of these per AFU.  If in AFU directed there can be lots of these.
 */
struct cxl_context {
	struct cxl_afu *afu;

	/* Problem state MMIO */
	phys_addr_t psn_phys;
	u64 psn_size;

	/* Used to unmap any mmaps when force detaching */
	struct address_space *mapping;
	struct mutex mapping_lock;
	struct page *ff_page;
	bool mmio_err_ff;
	bool kernelapi;

	spinlock_t sste_lock; /* Protects segment table entries */
	struct cxl_sste *sstp;
	u64 sstp0, sstp1;
	unsigned int sst_size, sst_lru;

	wait_queue_head_t wq;
	/* use mm context associated with this pid for ds faults */
	struct pid *pid;
	spinlock_t lock; /* Protects pending_irq_mask, pending_fault and fault_addr */
	/* Only used in PR mode */
	u64 process_token;

	/* driver private data */
	void *priv;

	unsigned long *irq_bitmap; /* Accessed from IRQ context */
	struct cxl_irq_ranges irqs;
	struct list_head irq_names;
	u64 fault_addr;
	u64 fault_dsisr;
	u64 afu_err;

	/*
	 * This status and it's lock pretects start and detach context
	 * from racing.  It also prevents detach from racing with
	 * itself
	 */
	enum cxl_context_status status;
	struct mutex status_mutex;


	/* XXX: Is it possible to need multiple work items at once? */
	struct work_struct fault_work;
	u64 dsisr;
	u64 dar;

	struct cxl_process_element *elem;

	/*
	 * pe is the process element handle, assigned by this driver when the
	 * context is initialized.
	 *
	 * external_pe is the PE shown outside of cxl.
	 * On bare-metal, pe=external_pe, because we decide what the handle is.
	 * In a guest, we only find out about the pe used by pHyp when the
	 * context is attached, and that's the value we want to report outside
	 * of cxl.
	 */
	int pe;
	int external_pe;

	u32 irq_count;
	bool pe_inserted;
	bool master;
	bool kernel;
	bool real_mode;
	bool pending_irq;
	bool pending_fault;
	bool pending_afu_err;

	/* Used by AFU drivers for driver specific event delivery */
	struct cxl_afu_driver_ops *afu_driver_ops;
	atomic_t afu_driver_events;

	struct rcu_head rcu;

<<<<<<< HEAD
	/*
	 * Only used when more interrupts are allocated via
	 * pci_enable_msix_range than are supported in the default context, to
	 * use additional contexts to overcome the limitation. i.e. Mellanox
	 * CX4 only:
	 */
	struct list_head extra_irq_contexts;
};

struct cxl_service_layer_ops {
	int (*adapter_regs_init)(struct cxl *adapter, struct pci_dev *dev);
	int (*afu_regs_init)(struct cxl_afu *afu);
	int (*register_serr_irq)(struct cxl_afu *afu);
	void (*release_serr_irq)(struct cxl_afu *afu);
	void (*debugfs_add_adapter_sl_regs)(struct cxl *adapter, struct dentry *dir);
	void (*debugfs_add_afu_sl_regs)(struct cxl_afu *afu, struct dentry *dir);
=======
	struct mm_struct *mm;

	u16 tidr;
	bool assign_tidr;
};

struct cxl_irq_info;

struct cxl_service_layer_ops {
	int (*adapter_regs_init)(struct cxl *adapter, struct pci_dev *dev);
	int (*invalidate_all)(struct cxl *adapter);
	int (*afu_regs_init)(struct cxl_afu *afu);
	int (*sanitise_afu_regs)(struct cxl_afu *afu);
	int (*register_serr_irq)(struct cxl_afu *afu);
	void (*release_serr_irq)(struct cxl_afu *afu);
	irqreturn_t (*handle_interrupt)(int irq, struct cxl_context *ctx, struct cxl_irq_info *irq_info);
	irqreturn_t (*fail_irq)(struct cxl_afu *afu, struct cxl_irq_info *irq_info);
	int (*activate_dedicated_process)(struct cxl_afu *afu);
	int (*attach_afu_directed)(struct cxl_context *ctx, u64 wed, u64 amr);
	int (*attach_dedicated_process)(struct cxl_context *ctx, u64 wed, u64 amr);
	void (*update_dedicated_ivtes)(struct cxl_context *ctx);
	void (*debugfs_add_adapter_regs)(struct cxl *adapter, struct dentry *dir);
	void (*debugfs_add_afu_regs)(struct cxl_afu *afu, struct dentry *dir);
>>>>>>> 24b8d41d
	void (*psl_irq_dump_registers)(struct cxl_context *ctx);
	void (*err_irq_dump_registers)(struct cxl *adapter);
	void (*debugfs_stop_trace)(struct cxl *adapter);
	void (*write_timebase_ctrl)(struct cxl *adapter);
	u64 (*timebase_read)(struct cxl *adapter);
	int capi_mode;
	bool needs_reset_before_disable;
};

struct cxl_native {
	u64 afu_desc_off;
	u64 afu_desc_size;
	void __iomem *p1_mmio;
	void __iomem *p2_mmio;
	irq_hw_number_t err_hwirq;
	unsigned int err_virq;
	u64 ps_off;
<<<<<<< HEAD
=======
	bool no_data_cache; /* set if no data cache on the card */
>>>>>>> 24b8d41d
	const struct cxl_service_layer_ops *sl_ops;
};

struct cxl_guest {
	struct platform_device *pdev;
	int irq_nranges;
	struct cdev cdev;
	irq_hw_number_t irq_base_offset;
	struct irq_avail *irq_avail;
	spinlock_t irq_alloc_lock;
	u64 handle;
	char *status;
	u16 vendor;
	u16 device;
	u16 subsystem_vendor;
	u16 subsystem;
};

struct cxl {
	struct cxl_native *native;
	struct cxl_guest *guest;
	spinlock_t afu_list_lock;
	struct cxl_afu *afu[CXL_MAX_SLICES];
	struct device dev;
	struct dentry *trace;
	struct dentry *psl_err_chk;
	struct dentry *debugfs;
	char *irq_name;
	struct bin_attribute cxl_attr;
	int adapter_num;
	int user_irqs;
	int min_pe;
	u64 ps_size;
	u16 psl_rev;
	u16 base_image;
	u8 vsec_status;
	u8 caia_major;
	u8 caia_minor;
	u8 slices;
	bool user_image_loaded;
	bool perst_loads_image;
	bool perst_select_user;
	bool perst_same_image;
	bool psl_timebase_synced;
<<<<<<< HEAD
=======
	bool tunneled_ops_supported;
>>>>>>> 24b8d41d

	/*
	 * number of contexts mapped on to this card. Possible values are:
	 * >0: Number of contexts mapped and new one can be mapped.
	 *  0: No active contexts and new ones can be mapped.
	 * -1: No contexts mapped and new ones cannot be mapped.
	 */
	atomic_t contexts_num;
};

int cxl_pci_alloc_one_irq(struct cxl *adapter);
void cxl_pci_release_one_irq(struct cxl *adapter, int hwirq);
int cxl_pci_alloc_irq_ranges(struct cxl_irq_ranges *irqs, struct cxl *adapter, unsigned int num);
void cxl_pci_release_irq_ranges(struct cxl_irq_ranges *irqs, struct cxl *adapter);
int cxl_pci_setup_irq(struct cxl *adapter, unsigned int hwirq, unsigned int virq);
int cxl_update_image_control(struct cxl *adapter);
int cxl_pci_reset(struct cxl *adapter);
void cxl_pci_release_afu(struct device *dev);
ssize_t cxl_pci_read_adapter_vpd(struct cxl *adapter, void *buf, size_t len);

/* common == phyp + powernv - CAIA 1&2 */
struct cxl_process_element_common {
	__be32 tid;
	__be32 pid;
	__be64 csrp;
	union {
		struct {
			__be64 aurp0;
			__be64 aurp1;
			__be64 sstp0;
			__be64 sstp1;
		} psl8;  /* CAIA 1 */
		struct {
			u8     reserved2[8];
			u8     reserved3[8];
			u8     reserved4[8];
			u8     reserved5[8];
		} psl9;  /* CAIA 2 */
	} u;
	__be64 amr;
	u8     reserved6[4];
	__be64 wed;
} __packed;

/* just powernv - CAIA 1&2 */
struct cxl_process_element {
	__be64 sr;
	__be64 SPOffset;
	union {
		__be64 sdr;          /* CAIA 1 */
		u8     reserved1[8]; /* CAIA 2 */
	} u;
	__be64 haurp;
	__be32 ctxtime;
	__be16 ivte_offsets[4];
	__be16 ivte_ranges[4];
	__be32 lpid;
	struct cxl_process_element_common common;
	__be32 software_state;
} __packed;

static inline bool cxl_adapter_link_ok(struct cxl *cxl, struct cxl_afu *afu)
{
	struct pci_dev *pdev;

	if (cpu_has_feature(CPU_FTR_HVMODE)) {
		pdev = to_pci_dev(cxl->dev.parent);
		return !pci_channel_offline(pdev);
	}
	return true;
}

static inline void __iomem *_cxl_p1_addr(struct cxl *cxl, cxl_p1_reg_t reg)
{
	WARN_ON(!cpu_has_feature(CPU_FTR_HVMODE));
	return cxl->native->p1_mmio + cxl_reg_off(reg);
}

static inline void cxl_p1_write(struct cxl *cxl, cxl_p1_reg_t reg, u64 val)
{
	if (likely(cxl_adapter_link_ok(cxl, NULL)))
		out_be64(_cxl_p1_addr(cxl, reg), val);
}

static inline u64 cxl_p1_read(struct cxl *cxl, cxl_p1_reg_t reg)
{
	if (likely(cxl_adapter_link_ok(cxl, NULL)))
		return in_be64(_cxl_p1_addr(cxl, reg));
	else
		return ~0ULL;
}

static inline void __iomem *_cxl_p1n_addr(struct cxl_afu *afu, cxl_p1n_reg_t reg)
{
	WARN_ON(!cpu_has_feature(CPU_FTR_HVMODE));
	return afu->native->p1n_mmio + cxl_reg_off(reg);
}

static inline void cxl_p1n_write(struct cxl_afu *afu, cxl_p1n_reg_t reg, u64 val)
{
	if (likely(cxl_adapter_link_ok(afu->adapter, afu)))
		out_be64(_cxl_p1n_addr(afu, reg), val);
}

static inline u64 cxl_p1n_read(struct cxl_afu *afu, cxl_p1n_reg_t reg)
{
	if (likely(cxl_adapter_link_ok(afu->adapter, afu)))
		return in_be64(_cxl_p1n_addr(afu, reg));
	else
		return ~0ULL;
}

static inline void __iomem *_cxl_p2n_addr(struct cxl_afu *afu, cxl_p2n_reg_t reg)
{
	return afu->p2n_mmio + cxl_reg_off(reg);
}

static inline void cxl_p2n_write(struct cxl_afu *afu, cxl_p2n_reg_t reg, u64 val)
{
	if (likely(cxl_adapter_link_ok(afu->adapter, afu)))
		out_be64(_cxl_p2n_addr(afu, reg), val);
}

static inline u64 cxl_p2n_read(struct cxl_afu *afu, cxl_p2n_reg_t reg)
{
	if (likely(cxl_adapter_link_ok(afu->adapter, afu)))
		return in_be64(_cxl_p2n_addr(afu, reg));
	else
		return ~0ULL;
}

static inline bool cxl_is_power8(void)
{
	if ((pvr_version_is(PVR_POWER8E)) ||
	    (pvr_version_is(PVR_POWER8NVL)) ||
	    (pvr_version_is(PVR_POWER8)))
		return true;
	return false;
}

static inline bool cxl_is_power9(void)
{
	if (pvr_version_is(PVR_POWER9))
		return true;
	return false;
}

ssize_t cxl_pci_afu_read_err_buffer(struct cxl_afu *afu, char *buf,
				loff_t off, size_t count);

/* Internal functions wrapped in cxl_base to allow PHB to call them */
bool _cxl_pci_associate_default_context(struct pci_dev *dev, struct cxl_afu *afu);
void _cxl_pci_disable_device(struct pci_dev *dev);
int _cxl_next_msi_hwirq(struct pci_dev *pdev, struct cxl_context **ctx, int *afu_irq);
int _cxl_cx4_setup_msi_irqs(struct pci_dev *pdev, int nvec, int type);
void _cxl_cx4_teardown_msi_irqs(struct pci_dev *pdev);

struct cxl_calls {
	void (*cxl_slbia)(struct mm_struct *mm);
	bool (*cxl_pci_associate_default_context)(struct pci_dev *dev, struct cxl_afu *afu);
	void (*cxl_pci_disable_device)(struct pci_dev *dev);
	int (*cxl_next_msi_hwirq)(struct pci_dev *pdev, struct cxl_context **ctx, int *afu_irq);
	int (*cxl_cx4_setup_msi_irqs)(struct pci_dev *pdev, int nvec, int type);
	void (*cxl_cx4_teardown_msi_irqs)(struct pci_dev *pdev);

	struct module *owner;
};
int register_cxl_calls(struct cxl_calls *calls);
void unregister_cxl_calls(struct cxl_calls *calls);
int cxl_update_properties(struct device_node *dn, struct property *new_prop);

void cxl_remove_adapter_nr(struct cxl *adapter);

void cxl_release_spa(struct cxl_afu *afu);

dev_t cxl_get_dev(void);
int cxl_file_init(void);
void cxl_file_exit(void);
int cxl_register_adapter(struct cxl *adapter);
int cxl_register_afu(struct cxl_afu *afu);
int cxl_chardev_d_afu_add(struct cxl_afu *afu);
int cxl_chardev_m_afu_add(struct cxl_afu *afu);
int cxl_chardev_s_afu_add(struct cxl_afu *afu);
void cxl_chardev_afu_remove(struct cxl_afu *afu);

void cxl_context_detach_all(struct cxl_afu *afu);
void cxl_context_free(struct cxl_context *ctx);
void cxl_context_detach(struct cxl_context *ctx);

int cxl_sysfs_adapter_add(struct cxl *adapter);
void cxl_sysfs_adapter_remove(struct cxl *adapter);
int cxl_sysfs_afu_add(struct cxl_afu *afu);
void cxl_sysfs_afu_remove(struct cxl_afu *afu);
int cxl_sysfs_afu_m_add(struct cxl_afu *afu);
void cxl_sysfs_afu_m_remove(struct cxl_afu *afu);

struct cxl *cxl_alloc_adapter(void);
struct cxl_afu *cxl_alloc_afu(struct cxl *adapter, int slice);
int cxl_afu_select_best_mode(struct cxl_afu *afu);

int cxl_native_register_psl_irq(struct cxl_afu *afu);
void cxl_native_release_psl_irq(struct cxl_afu *afu);
int cxl_native_register_psl_err_irq(struct cxl *adapter);
void cxl_native_release_psl_err_irq(struct cxl *adapter);
int cxl_native_register_serr_irq(struct cxl_afu *afu);
void cxl_native_release_serr_irq(struct cxl_afu *afu);
int afu_register_irqs(struct cxl_context *ctx, u32 count);
void afu_release_irqs(struct cxl_context *ctx, void *cookie);
void afu_irq_name_free(struct cxl_context *ctx);

int cxl_attach_afu_directed_psl9(struct cxl_context *ctx, u64 wed, u64 amr);
int cxl_attach_afu_directed_psl8(struct cxl_context *ctx, u64 wed, u64 amr);
int cxl_activate_dedicated_process_psl9(struct cxl_afu *afu);
int cxl_activate_dedicated_process_psl8(struct cxl_afu *afu);
int cxl_attach_dedicated_process_psl9(struct cxl_context *ctx, u64 wed, u64 amr);
int cxl_attach_dedicated_process_psl8(struct cxl_context *ctx, u64 wed, u64 amr);
void cxl_update_dedicated_ivtes_psl9(struct cxl_context *ctx);
void cxl_update_dedicated_ivtes_psl8(struct cxl_context *ctx);

#ifdef CONFIG_DEBUG_FS

void cxl_debugfs_init(void);
void cxl_debugfs_exit(void);
void cxl_debugfs_adapter_add(struct cxl *adapter);
void cxl_debugfs_adapter_remove(struct cxl *adapter);
void cxl_debugfs_afu_add(struct cxl_afu *afu);
void cxl_debugfs_afu_remove(struct cxl_afu *afu);
void cxl_debugfs_add_adapter_regs_psl9(struct cxl *adapter, struct dentry *dir);
void cxl_debugfs_add_adapter_regs_psl8(struct cxl *adapter, struct dentry *dir);
void cxl_debugfs_add_afu_regs_psl9(struct cxl_afu *afu, struct dentry *dir);
void cxl_debugfs_add_afu_regs_psl8(struct cxl_afu *afu, struct dentry *dir);

#else /* CONFIG_DEBUG_FS */

static inline void __init cxl_debugfs_init(void)
{
}

static inline void cxl_debugfs_exit(void)
{
}

static inline void cxl_debugfs_adapter_add(struct cxl *adapter)
{
}

static inline void cxl_debugfs_adapter_remove(struct cxl *adapter)
{
}

static inline void cxl_debugfs_afu_add(struct cxl_afu *afu)
{
}

static inline void cxl_debugfs_afu_remove(struct cxl_afu *afu)
{
}

static inline void cxl_debugfs_add_adapter_regs_psl9(struct cxl *adapter,
						    struct dentry *dir)
{
}

static inline void cxl_debugfs_add_adapter_regs_psl8(struct cxl *adapter,
						    struct dentry *dir)
{
}

static inline void cxl_debugfs_add_afu_regs_psl9(struct cxl_afu *afu, struct dentry *dir)
{
}

static inline void cxl_debugfs_add_afu_regs_psl8(struct cxl_afu *afu, struct dentry *dir)
{
}

#endif /* CONFIG_DEBUG_FS */

void cxl_handle_fault(struct work_struct *work);
void cxl_prefault(struct cxl_context *ctx, u64 wed);
int cxl_handle_mm_fault(struct mm_struct *mm, u64 dsisr, u64 dar);

struct cxl *get_cxl_adapter(int num);
int cxl_alloc_sst(struct cxl_context *ctx);
void cxl_dump_debug_buffer(void *addr, size_t size);

void init_cxl_native(void);

struct cxl_context *cxl_context_alloc(void);
int cxl_context_init(struct cxl_context *ctx, struct cxl_afu *afu, bool master);
void cxl_context_set_mapping(struct cxl_context *ctx,
			struct address_space *mapping);
void cxl_context_free(struct cxl_context *ctx);
int cxl_context_iomap(struct cxl_context *ctx, struct vm_area_struct *vma);
unsigned int cxl_map_irq(struct cxl *adapter, irq_hw_number_t hwirq,
			 irq_handler_t handler, void *cookie, const char *name);
void cxl_unmap_irq(unsigned int virq, void *cookie);
int __detach_context(struct cxl_context *ctx);

/*
 * This must match the layout of the H_COLLECT_CA_INT_INFO retbuf defined
 * in PAPR.
 * Field pid_tid is now 'reserved' because it's no more used on bare-metal.
 * On a guest environment, PSL_PID_An is located on the upper 32 bits and
 * PSL_TID_An register in the lower 32 bits.
 */
struct cxl_irq_info {
	u64 dsisr;
	u64 dar;
	u64 dsr;
	u64 reserved;
	u64 afu_err;
	u64 errstat;
	u64 proc_handle;
	u64 padding[2]; /* to match the expected retbuf size for plpar_hcall9 */
};

void cxl_assign_psn_space(struct cxl_context *ctx);
int cxl_invalidate_all_psl9(struct cxl *adapter);
int cxl_invalidate_all_psl8(struct cxl *adapter);
irqreturn_t cxl_irq_psl9(int irq, struct cxl_context *ctx, struct cxl_irq_info *irq_info);
irqreturn_t cxl_irq_psl8(int irq, struct cxl_context *ctx, struct cxl_irq_info *irq_info);
irqreturn_t cxl_fail_irq_psl(struct cxl_afu *afu, struct cxl_irq_info *irq_info);
int cxl_register_one_irq(struct cxl *adapter, irq_handler_t handler,
			void *cookie, irq_hw_number_t *dest_hwirq,
			unsigned int *dest_virq, const char *name);

int cxl_check_error(struct cxl_afu *afu);
int cxl_afu_slbia(struct cxl_afu *afu);
<<<<<<< HEAD
int cxl_tlb_slb_invalidate(struct cxl *adapter);
int cxl_data_cache_flush(struct cxl *adapter);
int cxl_afu_disable(struct cxl_afu *afu);
int cxl_psl_purge(struct cxl_afu *afu);

void cxl_debugfs_add_adapter_psl_regs(struct cxl *adapter, struct dentry *dir);
void cxl_debugfs_add_adapter_xsl_regs(struct cxl *adapter, struct dentry *dir);
void cxl_debugfs_add_afu_psl_regs(struct cxl_afu *afu, struct dentry *dir);
void cxl_native_psl_irq_dump_regs(struct cxl_context *ctx);
void cxl_native_err_irq_dump_regs(struct cxl *adapter);
void cxl_stop_trace(struct cxl *cxl);
=======
int cxl_data_cache_flush(struct cxl *adapter);
int cxl_afu_disable(struct cxl_afu *afu);
int cxl_psl_purge(struct cxl_afu *afu);
int cxl_calc_capp_routing(struct pci_dev *dev, u64 *chipid,
			  u32 *phb_index, u64 *capp_unit_id);
int cxl_slot_is_switched(struct pci_dev *dev);
int cxl_get_xsl9_dsnctl(struct pci_dev *dev, u64 capp_unit_id, u64 *reg);
u64 cxl_calculate_sr(bool master, bool kernel, bool real_mode, bool p9);

void cxl_native_irq_dump_regs_psl9(struct cxl_context *ctx);
void cxl_native_irq_dump_regs_psl8(struct cxl_context *ctx);
void cxl_native_err_irq_dump_regs_psl8(struct cxl *adapter);
void cxl_native_err_irq_dump_regs_psl9(struct cxl *adapter);
>>>>>>> 24b8d41d
int cxl_pci_vphb_add(struct cxl_afu *afu);
void cxl_pci_vphb_remove(struct cxl_afu *afu);
void cxl_release_mapping(struct cxl_context *ctx);

extern struct pci_driver cxl_pci_driver;
extern struct platform_driver cxl_of_driver;
int afu_allocate_irqs(struct cxl_context *ctx, u32 count);

int afu_open(struct inode *inode, struct file *file);
int afu_release(struct inode *inode, struct file *file);
long afu_ioctl(struct file *file, unsigned int cmd, unsigned long arg);
int afu_mmap(struct file *file, struct vm_area_struct *vm);
__poll_t afu_poll(struct file *file, struct poll_table_struct *poll);
ssize_t afu_read(struct file *file, char __user *buf, size_t count, loff_t *off);
extern const struct file_operations afu_fops;

struct cxl *cxl_guest_init_adapter(struct device_node *np, struct platform_device *dev);
void cxl_guest_remove_adapter(struct cxl *adapter);
int cxl_of_read_adapter_handle(struct cxl *adapter, struct device_node *np);
int cxl_of_read_adapter_properties(struct cxl *adapter, struct device_node *np);
ssize_t cxl_guest_read_adapter_vpd(struct cxl *adapter, void *buf, size_t len);
ssize_t cxl_guest_read_afu_vpd(struct cxl_afu *afu, void *buf, size_t len);
int cxl_guest_init_afu(struct cxl *adapter, int slice, struct device_node *afu_np);
void cxl_guest_remove_afu(struct cxl_afu *afu);
int cxl_of_read_afu_handle(struct cxl_afu *afu, struct device_node *afu_np);
int cxl_of_read_afu_properties(struct cxl_afu *afu, struct device_node *afu_np);
int cxl_guest_add_chardev(struct cxl *adapter);
void cxl_guest_remove_chardev(struct cxl *adapter);
void cxl_guest_reload_module(struct cxl *adapter);
int cxl_of_probe(struct platform_device *pdev);

struct cxl_backend_ops {
	struct module *module;
	int (*adapter_reset)(struct cxl *adapter);
	int (*alloc_one_irq)(struct cxl *adapter);
	void (*release_one_irq)(struct cxl *adapter, int hwirq);
	int (*alloc_irq_ranges)(struct cxl_irq_ranges *irqs,
				struct cxl *adapter, unsigned int num);
	void (*release_irq_ranges)(struct cxl_irq_ranges *irqs,
				struct cxl *adapter);
	int (*setup_irq)(struct cxl *adapter, unsigned int hwirq,
			unsigned int virq);
	irqreturn_t (*handle_psl_slice_error)(struct cxl_context *ctx,
					u64 dsisr, u64 errstat);
	irqreturn_t (*psl_interrupt)(int irq, void *data);
	int (*ack_irq)(struct cxl_context *ctx, u64 tfc, u64 psl_reset_mask);
	void (*irq_wait)(struct cxl_context *ctx);
	int (*attach_process)(struct cxl_context *ctx, bool kernel,
			u64 wed, u64 amr);
	int (*detach_process)(struct cxl_context *ctx);
	void (*update_ivtes)(struct cxl_context *ctx);
	bool (*support_attributes)(const char *attr_name, enum cxl_attrs type);
	bool (*link_ok)(struct cxl *cxl, struct cxl_afu *afu);
	void (*release_afu)(struct device *dev);
	ssize_t (*afu_read_err_buffer)(struct cxl_afu *afu, char *buf,
				loff_t off, size_t count);
	int (*afu_check_and_enable)(struct cxl_afu *afu);
	int (*afu_activate_mode)(struct cxl_afu *afu, int mode);
	int (*afu_deactivate_mode)(struct cxl_afu *afu, int mode);
	int (*afu_reset)(struct cxl_afu *afu);
	int (*afu_cr_read8)(struct cxl_afu *afu, int cr_idx, u64 offset, u8 *val);
	int (*afu_cr_read16)(struct cxl_afu *afu, int cr_idx, u64 offset, u16 *val);
	int (*afu_cr_read32)(struct cxl_afu *afu, int cr_idx, u64 offset, u32 *val);
	int (*afu_cr_read64)(struct cxl_afu *afu, int cr_idx, u64 offset, u64 *val);
	int (*afu_cr_write8)(struct cxl_afu *afu, int cr_idx, u64 offset, u8 val);
	int (*afu_cr_write16)(struct cxl_afu *afu, int cr_idx, u64 offset, u16 val);
	int (*afu_cr_write32)(struct cxl_afu *afu, int cr_idx, u64 offset, u32 val);
	ssize_t (*read_adapter_vpd)(struct cxl *adapter, void *buf, size_t count);
};
extern const struct cxl_backend_ops cxl_native_ops;
extern const struct cxl_backend_ops cxl_guest_ops;
extern const struct cxl_backend_ops *cxl_ops;

/* check if the given pci_dev is on the the cxl vphb bus */
bool cxl_pci_is_vphb_device(struct pci_dev *dev);

/* decode AFU error bits in the PSL register PSL_SERR_An */
void cxl_afu_decode_psl_serr(struct cxl_afu *afu, u64 serr);

/*
 * Increments the number of attached contexts on an adapter.
 * In case an adapter_context_lock is taken the return -EBUSY.
 */
int cxl_adapter_context_get(struct cxl *adapter);

/* Decrements the number of attached contexts on an adapter */
void cxl_adapter_context_put(struct cxl *adapter);

/* If no active contexts then prevents contexts from being attached */
int cxl_adapter_context_lock(struct cxl *adapter);

/* Unlock the contexts-lock if taken. Warn and force unlock otherwise */
void cxl_adapter_context_unlock(struct cxl *adapter);

<<<<<<< HEAD
=======
/* Increases the reference count to "struct mm_struct" */
void cxl_context_mm_count_get(struct cxl_context *ctx);

/* Decrements the reference count to "struct mm_struct" */
void cxl_context_mm_count_put(struct cxl_context *ctx);

>>>>>>> 24b8d41d
#endif<|MERGE_RESOLUTION|>--- conflicted
+++ resolved
@@ -78,11 +78,7 @@
 static const cxl_p1_reg_t CXL_PSL_AFUSEL  = {0x00B0};
 
 /* 0x00C0:7EFF Implementation dependent area */
-<<<<<<< HEAD
-/* PSL registers */
-=======
 /* PSL registers - CAIA 1 */
->>>>>>> 24b8d41d
 static const cxl_p1_reg_t CXL_PSL_FIR1      = {0x0100};
 static const cxl_p1_reg_t CXL_PSL_FIR2      = {0x0108};
 static const cxl_p1_reg_t CXL_PSL_Timebase  = {0x0110};
@@ -93,13 +89,6 @@
 static const cxl_p1_reg_t CXL_PSL_DSNDCTL   = {0x0150};
 static const cxl_p1_reg_t CXL_PSL_SNWRALLOC = {0x0158};
 static const cxl_p1_reg_t CXL_PSL_TRACE     = {0x0170};
-<<<<<<< HEAD
-/* XSL registers (Mellanox CX4) */
-static const cxl_p1_reg_t CXL_XSL_Timebase  = {0x0100};
-static const cxl_p1_reg_t CXL_XSL_TB_CTLSTAT = {0x0108};
-static const cxl_p1_reg_t CXL_XSL_FEC       = {0x0158};
-static const cxl_p1_reg_t CXL_XSL_DSNCTL    = {0x0168};
-=======
 /* PSL registers - CAIA 2 */
 static const cxl_p1_reg_t CXL_PSL9_CONTROL  = {0x0020};
 static const cxl_p1_reg_t CXL_XSL9_INV      = {0x0110};
@@ -122,7 +111,6 @@
 static const cxl_p1_reg_t CXL_XSL9_IERAT = {0x0588};
 static const cxl_p1_reg_t CXL_XSL9_ILPP  = {0x0590};
 
->>>>>>> 24b8d41d
 /* 0x7F00:7FFF Reserved PCIe MSI-X Pending Bit Array area */
 /* 0x8000:FFFF Reserved PCIe MSI-X Table Area */
 
@@ -235,8 +223,6 @@
 #define CXL_PSL_SERR_An_llcmdto	(1ull << (63-6))
 #define CXL_PSL_SERR_An_afupar	(1ull << (63-7))
 #define CXL_PSL_SERR_An_afudup	(1ull << (63-8))
-<<<<<<< HEAD
-=======
 #define CXL_PSL_SERR_An_IRQS	( \
 	CXL_PSL_SERR_An_afuto | CXL_PSL_SERR_An_afudis | CXL_PSL_SERR_An_afuov | \
 	CXL_PSL_SERR_An_badsrc | CXL_PSL_SERR_An_badctx | CXL_PSL_SERR_An_llcmdis | \
@@ -255,7 +241,6 @@
 	CXL_PSL_SERR_An_badsrc_mask | CXL_PSL_SERR_An_badctx_mask | CXL_PSL_SERR_An_llcmdis_mask | \
 	CXL_PSL_SERR_An_llcmdto_mask | CXL_PSL_SERR_An_afupar_mask | CXL_PSL_SERR_An_afudup_mask)
 
->>>>>>> 24b8d41d
 #define CXL_PSL_SERR_An_AE	(1ull << (63-30))
 
 /****** CXL_PSL_SCNTL_An ****************************************************/
@@ -619,7 +604,6 @@
 	bool pe_inserted;
 	bool master;
 	bool kernel;
-	bool real_mode;
 	bool pending_irq;
 	bool pending_fault;
 	bool pending_afu_err;
@@ -630,24 +614,6 @@
 
 	struct rcu_head rcu;
 
-<<<<<<< HEAD
-	/*
-	 * Only used when more interrupts are allocated via
-	 * pci_enable_msix_range than are supported in the default context, to
-	 * use additional contexts to overcome the limitation. i.e. Mellanox
-	 * CX4 only:
-	 */
-	struct list_head extra_irq_contexts;
-};
-
-struct cxl_service_layer_ops {
-	int (*adapter_regs_init)(struct cxl *adapter, struct pci_dev *dev);
-	int (*afu_regs_init)(struct cxl_afu *afu);
-	int (*register_serr_irq)(struct cxl_afu *afu);
-	void (*release_serr_irq)(struct cxl_afu *afu);
-	void (*debugfs_add_adapter_sl_regs)(struct cxl *adapter, struct dentry *dir);
-	void (*debugfs_add_afu_sl_regs)(struct cxl_afu *afu, struct dentry *dir);
-=======
 	struct mm_struct *mm;
 
 	u16 tidr;
@@ -671,7 +637,6 @@
 	void (*update_dedicated_ivtes)(struct cxl_context *ctx);
 	void (*debugfs_add_adapter_regs)(struct cxl *adapter, struct dentry *dir);
 	void (*debugfs_add_afu_regs)(struct cxl_afu *afu, struct dentry *dir);
->>>>>>> 24b8d41d
 	void (*psl_irq_dump_registers)(struct cxl_context *ctx);
 	void (*err_irq_dump_registers)(struct cxl *adapter);
 	void (*debugfs_stop_trace)(struct cxl *adapter);
@@ -689,10 +654,7 @@
 	irq_hw_number_t err_hwirq;
 	unsigned int err_virq;
 	u64 ps_off;
-<<<<<<< HEAD
-=======
 	bool no_data_cache; /* set if no data cache on the card */
->>>>>>> 24b8d41d
 	const struct cxl_service_layer_ops *sl_ops;
 };
 
@@ -724,7 +686,6 @@
 	struct bin_attribute cxl_attr;
 	int adapter_num;
 	int user_irqs;
-	int min_pe;
 	u64 ps_size;
 	u16 psl_rev;
 	u16 base_image;
@@ -737,10 +698,7 @@
 	bool perst_select_user;
 	bool perst_same_image;
 	bool psl_timebase_synced;
-<<<<<<< HEAD
-=======
 	bool tunneled_ops_supported;
->>>>>>> 24b8d41d
 
 	/*
 	 * number of contexts mapped on to this card. Possible values are:
@@ -891,21 +849,9 @@
 ssize_t cxl_pci_afu_read_err_buffer(struct cxl_afu *afu, char *buf,
 				loff_t off, size_t count);
 
-/* Internal functions wrapped in cxl_base to allow PHB to call them */
-bool _cxl_pci_associate_default_context(struct pci_dev *dev, struct cxl_afu *afu);
-void _cxl_pci_disable_device(struct pci_dev *dev);
-int _cxl_next_msi_hwirq(struct pci_dev *pdev, struct cxl_context **ctx, int *afu_irq);
-int _cxl_cx4_setup_msi_irqs(struct pci_dev *pdev, int nvec, int type);
-void _cxl_cx4_teardown_msi_irqs(struct pci_dev *pdev);
 
 struct cxl_calls {
 	void (*cxl_slbia)(struct mm_struct *mm);
-	bool (*cxl_pci_associate_default_context)(struct pci_dev *dev, struct cxl_afu *afu);
-	void (*cxl_pci_disable_device)(struct pci_dev *dev);
-	int (*cxl_next_msi_hwirq)(struct pci_dev *pdev, struct cxl_context **ctx, int *afu_irq);
-	int (*cxl_cx4_setup_msi_irqs)(struct pci_dev *pdev, int nvec, int type);
-	void (*cxl_cx4_teardown_msi_irqs)(struct pci_dev *pdev);
-
 	struct module *owner;
 };
 int register_cxl_calls(struct cxl_calls *calls);
@@ -1070,19 +1016,6 @@
 
 int cxl_check_error(struct cxl_afu *afu);
 int cxl_afu_slbia(struct cxl_afu *afu);
-<<<<<<< HEAD
-int cxl_tlb_slb_invalidate(struct cxl *adapter);
-int cxl_data_cache_flush(struct cxl *adapter);
-int cxl_afu_disable(struct cxl_afu *afu);
-int cxl_psl_purge(struct cxl_afu *afu);
-
-void cxl_debugfs_add_adapter_psl_regs(struct cxl *adapter, struct dentry *dir);
-void cxl_debugfs_add_adapter_xsl_regs(struct cxl *adapter, struct dentry *dir);
-void cxl_debugfs_add_afu_psl_regs(struct cxl_afu *afu, struct dentry *dir);
-void cxl_native_psl_irq_dump_regs(struct cxl_context *ctx);
-void cxl_native_err_irq_dump_regs(struct cxl *adapter);
-void cxl_stop_trace(struct cxl *cxl);
-=======
 int cxl_data_cache_flush(struct cxl *adapter);
 int cxl_afu_disable(struct cxl_afu *afu);
 int cxl_psl_purge(struct cxl_afu *afu);
@@ -1096,7 +1029,6 @@
 void cxl_native_irq_dump_regs_psl8(struct cxl_context *ctx);
 void cxl_native_err_irq_dump_regs_psl8(struct cxl *adapter);
 void cxl_native_err_irq_dump_regs_psl9(struct cxl *adapter);
->>>>>>> 24b8d41d
 int cxl_pci_vphb_add(struct cxl_afu *afu);
 void cxl_pci_vphb_remove(struct cxl_afu *afu);
 void cxl_release_mapping(struct cxl_context *ctx);
@@ -1191,13 +1123,10 @@
 /* Unlock the contexts-lock if taken. Warn and force unlock otherwise */
 void cxl_adapter_context_unlock(struct cxl *adapter);
 
-<<<<<<< HEAD
-=======
 /* Increases the reference count to "struct mm_struct" */
 void cxl_context_mm_count_get(struct cxl_context *ctx);
 
 /* Decrements the reference count to "struct mm_struct" */
 void cxl_context_mm_count_put(struct cxl_context *ctx);
 
->>>>>>> 24b8d41d
 #endif