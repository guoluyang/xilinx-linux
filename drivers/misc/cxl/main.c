--- conflicted
+++ resolved
@@ -101,11 +101,6 @@
 
 static struct cxl_calls cxl_calls = {
 	.cxl_slbia = cxl_slbia_core,
-	.cxl_pci_associate_default_context = _cxl_pci_associate_default_context,
-	.cxl_pci_disable_device = _cxl_pci_disable_device,
-	.cxl_next_msi_hwirq = _cxl_next_msi_hwirq,
-	.cxl_cx4_setup_msi_irqs = _cxl_cx4_setup_msi_irqs,
-	.cxl_cx4_teardown_msi_irqs = _cxl_cx4_teardown_msi_irqs,
 	.owner = THIS_MODULE,
 };
 
@@ -284,11 +279,7 @@
 	int rc;
 
 	rc = atomic_inc_unless_negative(&adapter->contexts_num);
-<<<<<<< HEAD
-	return rc >= 0 ? 0 : -EBUSY;
-=======
 	return rc ? 0 : -EBUSY;
->>>>>>> 24b8d41d
 }
 
 void cxl_adapter_context_put(struct cxl *adapter)
