// SPDX-License-Identifier: GPL-2.0-or-later
/*
 * Copyright 2014 IBM Corp.
 */

#include <linux/spinlock.h>
#include <linux/sched.h>
#include <linux/sched/clock.h>
#include <linux/slab.h>
#include <linux/mutex.h>
#include <linux/mm.h>
#include <linux/uaccess.h>
#include <linux/delay.h>
#include <asm/synch.h>
#include <asm/switch_to.h>
#include <misc/cxl-base.h>

#include "cxl.h"
#include "trace.h"

static int afu_control(struct cxl_afu *afu, u64 command, u64 clear,
		       u64 result, u64 mask, bool enabled)
{
	u64 AFU_Cntl;
	unsigned long timeout = jiffies + (HZ * CXL_TIMEOUT);
	int rc = 0;

	spin_lock(&afu->afu_cntl_lock);
	pr_devel("AFU command starting: %llx\n", command);

	trace_cxl_afu_ctrl(afu, command);

	AFU_Cntl = cxl_p2n_read(afu, CXL_AFU_Cntl_An);
	cxl_p2n_write(afu, CXL_AFU_Cntl_An, (AFU_Cntl & ~clear) | command);

	AFU_Cntl = cxl_p2n_read(afu, CXL_AFU_Cntl_An);
	while ((AFU_Cntl & mask) != result) {
		if (time_after_eq(jiffies, timeout)) {
			dev_warn(&afu->dev, "WARNING: AFU control timed out!\n");
			rc = -EBUSY;
			goto out;
		}

		if (!cxl_ops->link_ok(afu->adapter, afu)) {
			afu->enabled = enabled;
			rc = -EIO;
			goto out;
		}

		pr_devel_ratelimited("AFU control... (0x%016llx)\n",
				     AFU_Cntl | command);
		cpu_relax();
		AFU_Cntl = cxl_p2n_read(afu, CXL_AFU_Cntl_An);
<<<<<<< HEAD
	};
=======
	}
>>>>>>> 24b8d41d

	if (AFU_Cntl & CXL_AFU_Cntl_An_RA) {
		/*
		 * Workaround for a bug in the XSL used in the Mellanox CX4
		 * that fails to clear the RA bit after an AFU reset,
		 * preventing subsequent AFU resets from working.
		 */
		cxl_p2n_write(afu, CXL_AFU_Cntl_An, AFU_Cntl & ~CXL_AFU_Cntl_An_RA);
	}

	pr_devel("AFU command complete: %llx\n", command);
	afu->enabled = enabled;
out:
	trace_cxl_afu_ctrl_done(afu, command, rc);
	spin_unlock(&afu->afu_cntl_lock);

	return rc;
}

static int afu_enable(struct cxl_afu *afu)
{
	pr_devel("AFU enable request\n");

	return afu_control(afu, CXL_AFU_Cntl_An_E, 0,
			   CXL_AFU_Cntl_An_ES_Enabled,
			   CXL_AFU_Cntl_An_ES_MASK, true);
}

int cxl_afu_disable(struct cxl_afu *afu)
{
	pr_devel("AFU disable request\n");

	return afu_control(afu, 0, CXL_AFU_Cntl_An_E,
			   CXL_AFU_Cntl_An_ES_Disabled,
			   CXL_AFU_Cntl_An_ES_MASK, false);
}

/* This will disable as well as reset */
static int native_afu_reset(struct cxl_afu *afu)
{
	int rc;
	u64 serr;

	pr_devel("AFU reset request\n");

<<<<<<< HEAD
	return afu_control(afu, CXL_AFU_Cntl_An_RA, 0,
=======
	rc = afu_control(afu, CXL_AFU_Cntl_An_RA, 0,
>>>>>>> 24b8d41d
			   CXL_AFU_Cntl_An_RS_Complete | CXL_AFU_Cntl_An_ES_Disabled,
			   CXL_AFU_Cntl_An_RS_MASK | CXL_AFU_Cntl_An_ES_MASK,
			   false);

	/*
	 * Re-enable any masked interrupts when the AFU is not
	 * activated to avoid side effects after attaching a process
	 * in dedicated mode.
	 */
	if (afu->current_mode == 0) {
		serr = cxl_p1n_read(afu, CXL_PSL_SERR_An);
		serr &= ~CXL_PSL_SERR_An_IRQ_MASKS;
		cxl_p1n_write(afu, CXL_PSL_SERR_An, serr);
	}

	return rc;
}

static int native_afu_check_and_enable(struct cxl_afu *afu)
{
	if (!cxl_ops->link_ok(afu->adapter, afu)) {
		WARN(1, "Refusing to enable afu while link down!\n");
		return -EIO;
	}
	if (afu->enabled)
		return 0;
	return afu_enable(afu);
}

int cxl_psl_purge(struct cxl_afu *afu)
{
	u64 PSL_CNTL = cxl_p1n_read(afu, CXL_PSL_SCNTL_An);
	u64 AFU_Cntl = cxl_p2n_read(afu, CXL_AFU_Cntl_An);
	u64 dsisr, dar;
	u64 start, end;
	u64 trans_fault = 0x0ULL;
	unsigned long timeout = jiffies + (HZ * CXL_TIMEOUT);
	int rc = 0;

	trace_cxl_psl_ctrl(afu, CXL_PSL_SCNTL_An_Pc);

	pr_devel("PSL purge request\n");

	if (cxl_is_power8())
		trans_fault = CXL_PSL_DSISR_TRANS;
	if (cxl_is_power9())
		trans_fault = CXL_PSL9_DSISR_An_TF;

	if (!cxl_ops->link_ok(afu->adapter, afu)) {
		dev_warn(&afu->dev, "PSL Purge called with link down, ignoring\n");
		rc = -EIO;
		goto out;
	}

	if ((AFU_Cntl & CXL_AFU_Cntl_An_ES_MASK) != CXL_AFU_Cntl_An_ES_Disabled) {
		WARN(1, "psl_purge request while AFU not disabled!\n");
		cxl_afu_disable(afu);
	}

	cxl_p1n_write(afu, CXL_PSL_SCNTL_An,
		       PSL_CNTL | CXL_PSL_SCNTL_An_Pc);
	start = local_clock();
	PSL_CNTL = cxl_p1n_read(afu, CXL_PSL_SCNTL_An);
	while ((PSL_CNTL &  CXL_PSL_SCNTL_An_Ps_MASK)
			== CXL_PSL_SCNTL_An_Ps_Pending) {
		if (time_after_eq(jiffies, timeout)) {
			dev_warn(&afu->dev, "WARNING: PSL Purge timed out!\n");
			rc = -EBUSY;
			goto out;
		}
		if (!cxl_ops->link_ok(afu->adapter, afu)) {
			rc = -EIO;
			goto out;
		}

		dsisr = cxl_p2n_read(afu, CXL_PSL_DSISR_An);
		pr_devel_ratelimited("PSL purging... PSL_CNTL: 0x%016llx  PSL_DSISR: 0x%016llx\n",
				     PSL_CNTL, dsisr);

		if (dsisr & trans_fault) {
			dar = cxl_p2n_read(afu, CXL_PSL_DAR_An);
			dev_notice(&afu->dev, "PSL purge terminating pending translation, DSISR: 0x%016llx, DAR: 0x%016llx\n",
				   dsisr, dar);
			cxl_p2n_write(afu, CXL_PSL_TFC_An, CXL_PSL_TFC_An_AE);
		} else if (dsisr) {
			dev_notice(&afu->dev, "PSL purge acknowledging pending non-translation fault, DSISR: 0x%016llx\n",
				   dsisr);
			cxl_p2n_write(afu, CXL_PSL_TFC_An, CXL_PSL_TFC_An_A);
		} else {
			cpu_relax();
		}
		PSL_CNTL = cxl_p1n_read(afu, CXL_PSL_SCNTL_An);
	}
	end = local_clock();
	pr_devel("PSL purged in %lld ns\n", end - start);

	cxl_p1n_write(afu, CXL_PSL_SCNTL_An,
		       PSL_CNTL & ~CXL_PSL_SCNTL_An_Pc);
out:
	trace_cxl_psl_ctrl_done(afu, CXL_PSL_SCNTL_An_Pc, rc);
	return rc;
}

static int spa_max_procs(int spa_size)
{
	/*
	 * From the CAIA:
	 *    end_of_SPA_area = SPA_Base + ((n+4) * 128) + (( ((n*8) + 127) >> 7) * 128) + 255
	 * Most of that junk is really just an overly-complicated way of saying
	 * the last 256 bytes are __aligned(128), so it's really:
	 *    end_of_SPA_area = end_of_PSL_queue_area + __aligned(128) 255
	 * and
	 *    end_of_PSL_queue_area = SPA_Base + ((n+4) * 128) + (n*8) - 1
	 * so
	 *    sizeof(SPA) = ((n+4) * 128) + (n*8) + __aligned(128) 256
	 * Ignore the alignment (which is safe in this case as long as we are
	 * careful with our rounding) and solve for n:
	 */
	return ((spa_size / 8) - 96) / 17;
}

static int cxl_alloc_spa(struct cxl_afu *afu, int mode)
{
	unsigned spa_size;

	/* Work out how many pages to allocate */
	afu->native->spa_order = -1;
	do {
		afu->native->spa_order++;
		spa_size = (1 << afu->native->spa_order) * PAGE_SIZE;

		if (spa_size > 0x100000) {
			dev_warn(&afu->dev, "num_of_processes too large for the SPA, limiting to %i (0x%x)\n",
					afu->native->spa_max_procs, afu->native->spa_size);
<<<<<<< HEAD
			afu->num_procs = afu->native->spa_max_procs;
=======
			if (mode != CXL_MODE_DEDICATED)
				afu->num_procs = afu->native->spa_max_procs;
>>>>>>> 24b8d41d
			break;
		}

		afu->native->spa_size = spa_size;
		afu->native->spa_max_procs = spa_max_procs(afu->native->spa_size);
	} while (afu->native->spa_max_procs < afu->num_procs);

	if (!(afu->native->spa = (struct cxl_process_element *)
	      __get_free_pages(GFP_KERNEL | __GFP_ZERO, afu->native->spa_order))) {
		pr_err("cxl_alloc_spa: Unable to allocate scheduled process area\n");
		return -ENOMEM;
	}
	pr_devel("spa pages: %i afu->spa_max_procs: %i   afu->num_procs: %i\n",
		 1<<afu->native->spa_order, afu->native->spa_max_procs, afu->num_procs);

	return 0;
}

static void attach_spa(struct cxl_afu *afu)
{
	u64 spap;

	afu->native->sw_command_status = (__be64 *)((char *)afu->native->spa +
					    ((afu->native->spa_max_procs + 3) * 128));

	spap = virt_to_phys(afu->native->spa) & CXL_PSL_SPAP_Addr;
	spap |= ((afu->native->spa_size >> (12 - CXL_PSL_SPAP_Size_Shift)) - 1) & CXL_PSL_SPAP_Size;
	spap |= CXL_PSL_SPAP_V;
	pr_devel("cxl: SPA allocated at 0x%p. Max processes: %i, sw_command_status: 0x%p CXL_PSL_SPAP_An=0x%016llx\n",
		afu->native->spa, afu->native->spa_max_procs,
		afu->native->sw_command_status, spap);
	cxl_p1n_write(afu, CXL_PSL_SPAP_An, spap);
}

static inline void detach_spa(struct cxl_afu *afu)
{
	cxl_p1n_write(afu, CXL_PSL_SPAP_An, 0);
}

void cxl_release_spa(struct cxl_afu *afu)
{
	if (afu->native->spa) {
		free_pages((unsigned long) afu->native->spa,
			afu->native->spa_order);
		afu->native->spa = NULL;
	}
}

/*
 * Invalidation of all ERAT entries is no longer required by CAIA2. Use
 * only for debug.
 */
int cxl_invalidate_all_psl9(struct cxl *adapter)
{
	unsigned long timeout = jiffies + (HZ * CXL_TIMEOUT);
	u64 ierat;

	pr_devel("CXL adapter - invalidation of all ERAT entries\n");

	/* Invalidates all ERAT entries for Radix or HPT */
	ierat = CXL_XSL9_IERAT_IALL;
	if (radix_enabled())
		ierat |= CXL_XSL9_IERAT_INVR;
	cxl_p1_write(adapter, CXL_XSL9_IERAT, ierat);

	while (cxl_p1_read(adapter, CXL_XSL9_IERAT) & CXL_XSL9_IERAT_IINPROG) {
		if (time_after_eq(jiffies, timeout)) {
			dev_warn(&adapter->dev,
			"WARNING: CXL adapter invalidation of all ERAT entries timed out!\n");
			return -EBUSY;
		}
		if (!cxl_ops->link_ok(adapter, NULL))
			return -EIO;
		cpu_relax();
	}
	return 0;
}

int cxl_invalidate_all_psl8(struct cxl *adapter)
{
	unsigned long timeout = jiffies + (HZ * CXL_TIMEOUT);

	pr_devel("CXL adapter wide TLBIA & SLBIA\n");

	cxl_p1_write(adapter, CXL_PSL_AFUSEL, CXL_PSL_AFUSEL_A);

	cxl_p1_write(adapter, CXL_PSL_TLBIA, CXL_TLB_SLB_IQ_ALL);
	while (cxl_p1_read(adapter, CXL_PSL_TLBIA) & CXL_TLB_SLB_P) {
		if (time_after_eq(jiffies, timeout)) {
			dev_warn(&adapter->dev, "WARNING: CXL adapter wide TLBIA timed out!\n");
			return -EBUSY;
		}
		if (!cxl_ops->link_ok(adapter, NULL))
			return -EIO;
		cpu_relax();
	}

	cxl_p1_write(adapter, CXL_PSL_SLBIA, CXL_TLB_SLB_IQ_ALL);
	while (cxl_p1_read(adapter, CXL_PSL_SLBIA) & CXL_TLB_SLB_P) {
		if (time_after_eq(jiffies, timeout)) {
			dev_warn(&adapter->dev, "WARNING: CXL adapter wide SLBIA timed out!\n");
			return -EBUSY;
		}
		if (!cxl_ops->link_ok(adapter, NULL))
			return -EIO;
		cpu_relax();
	}
	return 0;
}

int cxl_data_cache_flush(struct cxl *adapter)
{
	u64 reg;
	unsigned long timeout = jiffies + (HZ * CXL_TIMEOUT);

<<<<<<< HEAD
	pr_devel("Flushing data cache\n");

=======
	/*
	 * Do a datacache flush only if datacache is available.
	 * In case of PSL9D datacache absent hence flush operation.
	 * would timeout.
	 */
	if (adapter->native->no_data_cache) {
		pr_devel("No PSL data cache. Ignoring cache flush req.\n");
		return 0;
	}

	pr_devel("Flushing data cache\n");
>>>>>>> 24b8d41d
	reg = cxl_p1_read(adapter, CXL_PSL_Control);
	reg |= CXL_PSL_Control_Fr;
	cxl_p1_write(adapter, CXL_PSL_Control, reg);

	reg = cxl_p1_read(adapter, CXL_PSL_Control);
	while ((reg & CXL_PSL_Control_Fs_MASK) != CXL_PSL_Control_Fs_Complete) {
		if (time_after_eq(jiffies, timeout)) {
			dev_warn(&adapter->dev, "WARNING: cache flush timed out!\n");
			return -EBUSY;
		}

		if (!cxl_ops->link_ok(adapter, NULL)) {
			dev_warn(&adapter->dev, "WARNING: link down when flushing cache\n");
			return -EIO;
		}
		cpu_relax();
		reg = cxl_p1_read(adapter, CXL_PSL_Control);
	}

	reg &= ~CXL_PSL_Control_Fr;
	cxl_p1_write(adapter, CXL_PSL_Control, reg);
	return 0;
}

static int cxl_write_sstp(struct cxl_afu *afu, u64 sstp0, u64 sstp1)
{
	int rc;

	/* 1. Disable SSTP by writing 0 to SSTP1[V] */
	cxl_p2n_write(afu, CXL_SSTP1_An, 0);

	/* 2. Invalidate all SLB entries */
	if ((rc = cxl_afu_slbia(afu)))
		return rc;

	/* 3. Set SSTP0_An */
	cxl_p2n_write(afu, CXL_SSTP0_An, sstp0);

	/* 4. Set SSTP1_An */
	cxl_p2n_write(afu, CXL_SSTP1_An, sstp1);

	return 0;
}

/* Using per slice version may improve performance here. (ie. SLBIA_An) */
static void slb_invalid(struct cxl_context *ctx)
{
	struct cxl *adapter = ctx->afu->adapter;
	u64 slbia;

	WARN_ON(!mutex_is_locked(&ctx->afu->native->spa_mutex));

	cxl_p1_write(adapter, CXL_PSL_LBISEL,
			((u64)be32_to_cpu(ctx->elem->common.pid) << 32) |
			be32_to_cpu(ctx->elem->lpid));
	cxl_p1_write(adapter, CXL_PSL_SLBIA, CXL_TLB_SLB_IQ_LPIDPID);

	while (1) {
		if (!cxl_ops->link_ok(adapter, NULL))
			break;
		slbia = cxl_p1_read(adapter, CXL_PSL_SLBIA);
		if (!(slbia & CXL_TLB_SLB_P))
			break;
		cpu_relax();
	}
}

static int do_process_element_cmd(struct cxl_context *ctx,
				  u64 cmd, u64 pe_state)
{
	u64 state;
	unsigned long timeout = jiffies + (HZ * CXL_TIMEOUT);
	int rc = 0;

	trace_cxl_llcmd(ctx, cmd);

	WARN_ON(!ctx->afu->enabled);

	ctx->elem->software_state = cpu_to_be32(pe_state);
	smp_wmb();
	*(ctx->afu->native->sw_command_status) = cpu_to_be64(cmd | 0 | ctx->pe);
	smp_mb();
	cxl_p1n_write(ctx->afu, CXL_PSL_LLCMD_An, cmd | ctx->pe);
	while (1) {
		if (time_after_eq(jiffies, timeout)) {
			dev_warn(&ctx->afu->dev, "WARNING: Process Element Command timed out!\n");
			rc = -EBUSY;
			goto out;
		}
		if (!cxl_ops->link_ok(ctx->afu->adapter, ctx->afu)) {
			dev_warn(&ctx->afu->dev, "WARNING: Device link down, aborting Process Element Command!\n");
			rc = -EIO;
			goto out;
		}
		state = be64_to_cpup(ctx->afu->native->sw_command_status);
		if (state == ~0ULL) {
			pr_err("cxl: Error adding process element to AFU\n");
			rc = -1;
			goto out;
		}
		if ((state & (CXL_SPA_SW_CMD_MASK | CXL_SPA_SW_STATE_MASK  | CXL_SPA_SW_LINK_MASK)) ==
		    (cmd | (cmd >> 16) | ctx->pe))
			break;
		/*
		 * The command won't finish in the PSL if there are
		 * outstanding DSIs.  Hence we need to yield here in
		 * case there are outstanding DSIs that we need to
		 * service.  Tuning possiblity: we could wait for a
		 * while before sched
		 */
		schedule();

	}
out:
	trace_cxl_llcmd_done(ctx, cmd, rc);
	return rc;
}

static int add_process_element(struct cxl_context *ctx)
{
	int rc = 0;

	mutex_lock(&ctx->afu->native->spa_mutex);
	pr_devel("%s Adding pe: %i started\n", __func__, ctx->pe);
	if (!(rc = do_process_element_cmd(ctx, CXL_SPA_SW_CMD_ADD, CXL_PE_SOFTWARE_STATE_V)))
		ctx->pe_inserted = true;
	pr_devel("%s Adding pe: %i finished\n", __func__, ctx->pe);
	mutex_unlock(&ctx->afu->native->spa_mutex);
	return rc;
}

static int terminate_process_element(struct cxl_context *ctx)
{
	int rc = 0;

	/* fast path terminate if it's already invalid */
	if (!(ctx->elem->software_state & cpu_to_be32(CXL_PE_SOFTWARE_STATE_V)))
		return rc;

	mutex_lock(&ctx->afu->native->spa_mutex);
	pr_devel("%s Terminate pe: %i started\n", __func__, ctx->pe);
	/* We could be asked to terminate when the hw is down. That
	 * should always succeed: it's not running if the hw has gone
	 * away and is being reset.
	 */
	if (cxl_ops->link_ok(ctx->afu->adapter, ctx->afu))
		rc = do_process_element_cmd(ctx, CXL_SPA_SW_CMD_TERMINATE,
					    CXL_PE_SOFTWARE_STATE_V | CXL_PE_SOFTWARE_STATE_T);
	ctx->elem->software_state = 0;	/* Remove Valid bit */
	pr_devel("%s Terminate pe: %i finished\n", __func__, ctx->pe);
	mutex_unlock(&ctx->afu->native->spa_mutex);
	return rc;
}

static int remove_process_element(struct cxl_context *ctx)
{
	int rc = 0;

	mutex_lock(&ctx->afu->native->spa_mutex);
	pr_devel("%s Remove pe: %i started\n", __func__, ctx->pe);

	/* We could be asked to remove when the hw is down. Again, if
	 * the hw is down, the PE is gone, so we succeed.
	 */
	if (cxl_ops->link_ok(ctx->afu->adapter, ctx->afu))
		rc = do_process_element_cmd(ctx, CXL_SPA_SW_CMD_REMOVE, 0);

	if (!rc)
		ctx->pe_inserted = false;
	if (cxl_is_power8())
		slb_invalid(ctx);
	pr_devel("%s Remove pe: %i finished\n", __func__, ctx->pe);
	mutex_unlock(&ctx->afu->native->spa_mutex);

	return rc;
}

void cxl_assign_psn_space(struct cxl_context *ctx)
{
	if (!ctx->afu->pp_size || ctx->master) {
		ctx->psn_phys = ctx->afu->psn_phys;
		ctx->psn_size = ctx->afu->adapter->ps_size;
	} else {
		ctx->psn_phys = ctx->afu->psn_phys +
			(ctx->afu->native->pp_offset + ctx->afu->pp_size * ctx->pe);
		ctx->psn_size = ctx->afu->pp_size;
	}
}

static int activate_afu_directed(struct cxl_afu *afu)
{
	int rc;

	dev_info(&afu->dev, "Activating AFU directed mode\n");

	afu->num_procs = afu->max_procs_virtualised;
	if (afu->native->spa == NULL) {
		if (cxl_alloc_spa(afu, CXL_MODE_DIRECTED))
			return -ENOMEM;
	}
	attach_spa(afu);

	cxl_p1n_write(afu, CXL_PSL_SCNTL_An, CXL_PSL_SCNTL_An_PM_AFU);
	if (cxl_is_power8())
		cxl_p1n_write(afu, CXL_PSL_AMOR_An, 0xFFFFFFFFFFFFFFFFULL);
	cxl_p1n_write(afu, CXL_PSL_ID_An, CXL_PSL_ID_An_F | CXL_PSL_ID_An_L);

	afu->current_mode = CXL_MODE_DIRECTED;

	if ((rc = cxl_chardev_m_afu_add(afu)))
		return rc;

	if ((rc = cxl_sysfs_afu_m_add(afu)))
		goto err;

	if ((rc = cxl_chardev_s_afu_add(afu)))
		goto err1;

	return 0;
err1:
	cxl_sysfs_afu_m_remove(afu);
err:
	cxl_chardev_afu_remove(afu);
	return rc;
}

#ifdef CONFIG_CPU_LITTLE_ENDIAN
#define set_endian(sr) ((sr) |= CXL_PSL_SR_An_LE)
#else
#define set_endian(sr) ((sr) &= ~(CXL_PSL_SR_An_LE))
#endif

u64 cxl_calculate_sr(bool master, bool kernel, bool real_mode, bool p9)
{
	u64 sr = 0;

	set_endian(sr);
	if (master)
		sr |= CXL_PSL_SR_An_MP;
	if (mfspr(SPRN_LPCR) & LPCR_TC)
		sr |= CXL_PSL_SR_An_TC;
<<<<<<< HEAD
	if (ctx->kernel) {
		if (!ctx->real_mode)
=======

	if (kernel) {
		if (!real_mode)
>>>>>>> 24b8d41d
			sr |= CXL_PSL_SR_An_R;
		sr |= (mfmsr() & MSR_SF) | CXL_PSL_SR_An_HV;
	} else {
		sr |= CXL_PSL_SR_An_PR | CXL_PSL_SR_An_R;
		if (radix_enabled())
			sr |= CXL_PSL_SR_An_HV;
		else
			sr &= ~(CXL_PSL_SR_An_HV);
		if (!test_tsk_thread_flag(current, TIF_32BIT))
			sr |= CXL_PSL_SR_An_SF;
	}
	if (p9) {
		if (radix_enabled())
			sr |= CXL_PSL_SR_An_XLAT_ror;
		else
			sr |= CXL_PSL_SR_An_XLAT_hpt;
	}
	return sr;
}

<<<<<<< HEAD
=======
static u64 calculate_sr(struct cxl_context *ctx)
{
	return cxl_calculate_sr(ctx->master, ctx->kernel, false,
				cxl_is_power9());
}

>>>>>>> 24b8d41d
static void update_ivtes_directed(struct cxl_context *ctx)
{
	bool need_update = (ctx->status == STARTED);
	int r;

	if (need_update) {
		WARN_ON(terminate_process_element(ctx));
		WARN_ON(remove_process_element(ctx));
	}

	for (r = 0; r < CXL_IRQ_RANGES; r++) {
		ctx->elem->ivte_offsets[r] = cpu_to_be16(ctx->irqs.offset[r]);
		ctx->elem->ivte_ranges[r] = cpu_to_be16(ctx->irqs.range[r]);
	}

	/*
	 * Theoretically we could use the update llcmd, instead of a
	 * terminate/remove/add (or if an atomic update was required we could
	 * do a suspend/update/resume), however it seems there might be issues
	 * with the update llcmd on some cards (including those using an XSL on
	 * an ASIC) so for now it's safest to go with the commands that are
	 * known to work. In the future if we come across a situation where the
	 * card may be performing transactions using the same PE while we are
	 * doing this update we might need to revisit this.
	 */
	if (need_update)
		WARN_ON(add_process_element(ctx));
}

<<<<<<< HEAD
static int attach_afu_directed(struct cxl_context *ctx, u64 wed, u64 amr)
{
	u32 pid;
	int result;
=======
static int process_element_entry_psl9(struct cxl_context *ctx, u64 wed, u64 amr)
{
	u32 pid;
	int rc;
>>>>>>> 24b8d41d

	cxl_assign_psn_space(ctx);

	ctx->elem->ctxtime = 0; /* disable */
	ctx->elem->lpid = cpu_to_be32(mfspr(SPRN_LPID));
	ctx->elem->haurp = 0; /* disable */

	if (ctx->kernel)
		pid = 0;
	else {
		if (ctx->mm == NULL) {
			pr_devel("%s: unable to get mm for pe=%d pid=%i\n",
				__func__, ctx->pe, pid_nr(ctx->pid));
			return -EINVAL;
		}
		pid = ctx->mm->context.id;
	}

	/* Assign a unique TIDR (thread id) for the current thread */
	if (!(ctx->tidr) && (ctx->assign_tidr)) {
		rc = set_thread_tidr(current);
		if (rc)
			return -ENODEV;
		ctx->tidr = current->thread.tidr;
		pr_devel("%s: current tidr: %d\n", __func__, ctx->tidr);
	}

	ctx->elem->common.tid = cpu_to_be32(ctx->tidr);
	ctx->elem->common.pid = cpu_to_be32(pid);

	ctx->elem->sr = cpu_to_be64(calculate_sr(ctx));

	ctx->elem->common.csrp = 0; /* disable */

	cxl_prefault(ctx, wed);

	/*
	 * Ensure we have the multiplexed PSL interrupt set up to take faults
	 * for kernel contexts that may not have allocated any AFU IRQs at all:
	 */
	if (ctx->irqs.range[0] == 0) {
		ctx->irqs.offset[0] = ctx->afu->native->psl_hwirq;
		ctx->irqs.range[0] = 1;
	}

	ctx->elem->common.amr = cpu_to_be64(amr);
	ctx->elem->common.wed = cpu_to_be64(wed);

	return 0;
}

int cxl_attach_afu_directed_psl9(struct cxl_context *ctx, u64 wed, u64 amr)
{
	int result;

	/* fill the process element entry */
	result = process_element_entry_psl9(ctx, wed, amr);
	if (result)
		return result;

	update_ivtes_directed(ctx);

	/* first guy needs to enable */
	result = cxl_ops->afu_check_and_enable(ctx->afu);
	if (result)
		return result;

	return add_process_element(ctx);
}

int cxl_attach_afu_directed_psl8(struct cxl_context *ctx, u64 wed, u64 amr)
{
	u32 pid;
	int result;

	cxl_assign_psn_space(ctx);

	ctx->elem->ctxtime = 0; /* disable */
	ctx->elem->lpid = cpu_to_be32(mfspr(SPRN_LPID));
	ctx->elem->haurp = 0; /* disable */
	ctx->elem->u.sdr = cpu_to_be64(mfspr(SPRN_SDR1));

	pid = current->pid;
	if (ctx->kernel)
		pid = 0;
	ctx->elem->common.tid = 0;
	ctx->elem->common.pid = cpu_to_be32(pid);

	ctx->elem->sr = cpu_to_be64(calculate_sr(ctx));

	ctx->elem->common.csrp = 0; /* disable */
	ctx->elem->common.u.psl8.aurp0 = 0; /* disable */
	ctx->elem->common.u.psl8.aurp1 = 0; /* disable */

	cxl_prefault(ctx, wed);

	ctx->elem->common.u.psl8.sstp0 = cpu_to_be64(ctx->sstp0);
	ctx->elem->common.u.psl8.sstp1 = cpu_to_be64(ctx->sstp1);

	/*
	 * Ensure we have the multiplexed PSL interrupt set up to take faults
	 * for kernel contexts that may not have allocated any AFU IRQs at all:
	 */
	if (ctx->irqs.range[0] == 0) {
		ctx->irqs.offset[0] = ctx->afu->native->psl_hwirq;
		ctx->irqs.range[0] = 1;
	}

	update_ivtes_directed(ctx);

	ctx->elem->common.amr = cpu_to_be64(amr);
	ctx->elem->common.wed = cpu_to_be64(wed);

	/* first guy needs to enable */
	if ((result = cxl_ops->afu_check_and_enable(ctx->afu)))
		return result;

	return add_process_element(ctx);
}

static int deactivate_afu_directed(struct cxl_afu *afu)
{
	dev_info(&afu->dev, "Deactivating AFU directed mode\n");

	afu->current_mode = 0;
	afu->num_procs = 0;

	cxl_sysfs_afu_m_remove(afu);
	cxl_chardev_afu_remove(afu);

	/*
	 * The CAIA section 2.2.1 indicates that the procedure for starting and
	 * stopping an AFU in AFU directed mode is AFU specific, which is not
	 * ideal since this code is generic and with one exception has no
	 * knowledge of the AFU. This is in contrast to the procedure for
	 * disabling a dedicated process AFU, which is documented to just
	 * require a reset. The architecture does indicate that both an AFU
	 * reset and an AFU disable should result in the AFU being disabled and
	 * we do both followed by a PSL purge for safety.
	 *
	 * Notably we used to have some issues with the disable sequence on PSL
	 * cards, which is why we ended up using this heavy weight procedure in
	 * the first place, however a bug was discovered that had rendered the
	 * disable operation ineffective, so it is conceivable that was the
	 * sole explanation for those difficulties. Careful regression testing
	 * is recommended if anyone attempts to remove or reorder these
	 * operations.
	 *
	 * The XSL on the Mellanox CX4 behaves a little differently from the
	 * PSL based cards and will time out an AFU reset if the AFU is still
	 * enabled. That card is special in that we do have a means to identify
	 * it from this code, so in that case we skip the reset and just use a
	 * disable/purge to avoid the timeout and corresponding noise in the
	 * kernel log.
	 */
	if (afu->adapter->native->sl_ops->needs_reset_before_disable)
		cxl_ops->afu_reset(afu);
	cxl_afu_disable(afu);
	cxl_psl_purge(afu);

	return 0;
}

int cxl_activate_dedicated_process_psl9(struct cxl_afu *afu)
{
	dev_info(&afu->dev, "Activating dedicated process mode\n");

	/*
	 * If XSL is set to dedicated mode (Set in PSL_SCNTL reg), the
	 * XSL and AFU are programmed to work with a single context.
	 * The context information should be configured in the SPA area
	 * index 0 (so PSL_SPAP must be configured before enabling the
	 * AFU).
	 */
	afu->num_procs = 1;
	if (afu->native->spa == NULL) {
		if (cxl_alloc_spa(afu, CXL_MODE_DEDICATED))
			return -ENOMEM;
	}
	attach_spa(afu);

	cxl_p1n_write(afu, CXL_PSL_SCNTL_An, CXL_PSL_SCNTL_An_PM_Process);
	cxl_p1n_write(afu, CXL_PSL_ID_An, CXL_PSL_ID_An_F | CXL_PSL_ID_An_L);

	afu->current_mode = CXL_MODE_DEDICATED;

	return cxl_chardev_d_afu_add(afu);
}

int cxl_activate_dedicated_process_psl8(struct cxl_afu *afu)
{
	dev_info(&afu->dev, "Activating dedicated process mode\n");

	cxl_p1n_write(afu, CXL_PSL_SCNTL_An, CXL_PSL_SCNTL_An_PM_Process);

	cxl_p1n_write(afu, CXL_PSL_CtxTime_An, 0); /* disable */
	cxl_p1n_write(afu, CXL_PSL_SPAP_An, 0);    /* disable */
	cxl_p1n_write(afu, CXL_PSL_AMOR_An, 0xFFFFFFFFFFFFFFFFULL);
	cxl_p1n_write(afu, CXL_PSL_LPID_An, mfspr(SPRN_LPID));
	cxl_p1n_write(afu, CXL_HAURP_An, 0);       /* disable */
	cxl_p1n_write(afu, CXL_PSL_SDR_An, mfspr(SPRN_SDR1));

	cxl_p2n_write(afu, CXL_CSRP_An, 0);        /* disable */
	cxl_p2n_write(afu, CXL_AURP0_An, 0);       /* disable */
	cxl_p2n_write(afu, CXL_AURP1_An, 0);       /* disable */

	afu->current_mode = CXL_MODE_DEDICATED;
	afu->num_procs = 1;

	return cxl_chardev_d_afu_add(afu);
}

<<<<<<< HEAD
static void update_ivtes_dedicated(struct cxl_context *ctx)
=======
void cxl_update_dedicated_ivtes_psl9(struct cxl_context *ctx)
{
	int r;

	for (r = 0; r < CXL_IRQ_RANGES; r++) {
		ctx->elem->ivte_offsets[r] = cpu_to_be16(ctx->irqs.offset[r]);
		ctx->elem->ivte_ranges[r] = cpu_to_be16(ctx->irqs.range[r]);
	}
}

void cxl_update_dedicated_ivtes_psl8(struct cxl_context *ctx)
>>>>>>> 24b8d41d
{
	struct cxl_afu *afu = ctx->afu;

	cxl_p1n_write(afu, CXL_PSL_IVTE_Offset_An,
		       (((u64)ctx->irqs.offset[0] & 0xffff) << 48) |
		       (((u64)ctx->irqs.offset[1] & 0xffff) << 32) |
		       (((u64)ctx->irqs.offset[2] & 0xffff) << 16) |
			((u64)ctx->irqs.offset[3] & 0xffff));
	cxl_p1n_write(afu, CXL_PSL_IVTE_Limit_An, (u64)
		       (((u64)ctx->irqs.range[0] & 0xffff) << 48) |
		       (((u64)ctx->irqs.range[1] & 0xffff) << 32) |
		       (((u64)ctx->irqs.range[2] & 0xffff) << 16) |
			((u64)ctx->irqs.range[3] & 0xffff));
}

<<<<<<< HEAD
static int attach_dedicated(struct cxl_context *ctx, u64 wed, u64 amr)
=======
int cxl_attach_dedicated_process_psl9(struct cxl_context *ctx, u64 wed, u64 amr)
{
	struct cxl_afu *afu = ctx->afu;
	int result;

	/* fill the process element entry */
	result = process_element_entry_psl9(ctx, wed, amr);
	if (result)
		return result;

	if (ctx->afu->adapter->native->sl_ops->update_dedicated_ivtes)
		afu->adapter->native->sl_ops->update_dedicated_ivtes(ctx);

	ctx->elem->software_state = cpu_to_be32(CXL_PE_SOFTWARE_STATE_V);
	/*
	 * Ideally we should do a wmb() here to make sure the changes to the
	 * PE are visible to the card before we call afu_enable.
	 * On ppc64 though all mmios are preceded by a 'sync' instruction hence
	 * we dont dont need one here.
	 */

	result = cxl_ops->afu_reset(afu);
	if (result)
		return result;

	return afu_enable(afu);
}

int cxl_attach_dedicated_process_psl8(struct cxl_context *ctx, u64 wed, u64 amr)
>>>>>>> 24b8d41d
{
	struct cxl_afu *afu = ctx->afu;
	u64 pid;
	int rc;

	pid = (u64)current->pid << 32;
	if (ctx->kernel)
		pid = 0;
	cxl_p2n_write(afu, CXL_PSL_PID_TID_An, pid);

	cxl_p1n_write(afu, CXL_PSL_SR_An, calculate_sr(ctx));

	if ((rc = cxl_write_sstp(afu, ctx->sstp0, ctx->sstp1)))
		return rc;

	cxl_prefault(ctx, wed);

<<<<<<< HEAD
	update_ivtes_dedicated(ctx);
=======
	if (ctx->afu->adapter->native->sl_ops->update_dedicated_ivtes)
		afu->adapter->native->sl_ops->update_dedicated_ivtes(ctx);
>>>>>>> 24b8d41d

	cxl_p2n_write(afu, CXL_PSL_AMR_An, amr);

	/* master only context for dedicated */
	cxl_assign_psn_space(ctx);

	if ((rc = cxl_ops->afu_reset(afu)))
		return rc;

	cxl_p2n_write(afu, CXL_PSL_WED_An, wed);

	return afu_enable(afu);
}

static int deactivate_dedicated_process(struct cxl_afu *afu)
{
	dev_info(&afu->dev, "Deactivating dedicated process mode\n");

	afu->current_mode = 0;
	afu->num_procs = 0;

	cxl_chardev_afu_remove(afu);

	return 0;
}

static int native_afu_deactivate_mode(struct cxl_afu *afu, int mode)
{
	if (mode == CXL_MODE_DIRECTED)
		return deactivate_afu_directed(afu);
	if (mode == CXL_MODE_DEDICATED)
		return deactivate_dedicated_process(afu);
	return 0;
}

static int native_afu_activate_mode(struct cxl_afu *afu, int mode)
{
	if (!mode)
		return 0;
	if (!(mode & afu->modes_supported))
		return -EINVAL;

	if (!cxl_ops->link_ok(afu->adapter, afu)) {
		WARN(1, "Device link is down, refusing to activate!\n");
		return -EIO;
	}

	if (mode == CXL_MODE_DIRECTED)
		return activate_afu_directed(afu);
	if ((mode == CXL_MODE_DEDICATED) &&
	    (afu->adapter->native->sl_ops->activate_dedicated_process))
		return afu->adapter->native->sl_ops->activate_dedicated_process(afu);

	return -EINVAL;
}

static int native_attach_process(struct cxl_context *ctx, bool kernel,
				u64 wed, u64 amr)
{
	if (!cxl_ops->link_ok(ctx->afu->adapter, ctx->afu)) {
		WARN(1, "Device link is down, refusing to attach process!\n");
		return -EIO;
	}

	ctx->kernel = kernel;
	if ((ctx->afu->current_mode == CXL_MODE_DIRECTED) &&
	    (ctx->afu->adapter->native->sl_ops->attach_afu_directed))
		return ctx->afu->adapter->native->sl_ops->attach_afu_directed(ctx, wed, amr);

	if ((ctx->afu->current_mode == CXL_MODE_DEDICATED) &&
	    (ctx->afu->adapter->native->sl_ops->attach_dedicated_process))
		return ctx->afu->adapter->native->sl_ops->attach_dedicated_process(ctx, wed, amr);

	return -EINVAL;
}

static inline int detach_process_native_dedicated(struct cxl_context *ctx)
{
	/*
	 * The CAIA section 2.1.1 indicates that we need to do an AFU reset to
	 * stop the AFU in dedicated mode (we therefore do not make that
	 * optional like we do in the afu directed path). It does not indicate
	 * that we need to do an explicit disable (which should occur
	 * implicitly as part of the reset) or purge, but we do these as well
	 * to be on the safe side.
	 *
	 * Notably we used to have some issues with the disable sequence
	 * (before the sequence was spelled out in the architecture) which is
	 * why we were so heavy weight in the first place, however a bug was
	 * discovered that had rendered the disable operation ineffective, so
	 * it is conceivable that was the sole explanation for those
	 * difficulties. Point is, we should be careful and do some regression
	 * testing if we ever attempt to remove any part of this procedure.
	 */
	cxl_ops->afu_reset(ctx->afu);
	cxl_afu_disable(ctx->afu);
	cxl_psl_purge(ctx->afu);
	return 0;
}

static void native_update_ivtes(struct cxl_context *ctx)
{
	if (ctx->afu->current_mode == CXL_MODE_DIRECTED)
		return update_ivtes_directed(ctx);
<<<<<<< HEAD
	if (ctx->afu->current_mode == CXL_MODE_DEDICATED)
		return update_ivtes_dedicated(ctx);
=======
	if ((ctx->afu->current_mode == CXL_MODE_DEDICATED) &&
	    (ctx->afu->adapter->native->sl_ops->update_dedicated_ivtes))
		return ctx->afu->adapter->native->sl_ops->update_dedicated_ivtes(ctx);
>>>>>>> 24b8d41d
	WARN(1, "native_update_ivtes: Bad mode\n");
}

static inline int detach_process_native_afu_directed(struct cxl_context *ctx)
{
	if (!ctx->pe_inserted)
		return 0;
	if (terminate_process_element(ctx))
		return -1;
	if (remove_process_element(ctx))
		return -1;

	return 0;
}

static int native_detach_process(struct cxl_context *ctx)
{
	trace_cxl_detach(ctx);

	if (ctx->afu->current_mode == CXL_MODE_DEDICATED)
		return detach_process_native_dedicated(ctx);

	return detach_process_native_afu_directed(ctx);
}

static int native_get_irq_info(struct cxl_afu *afu, struct cxl_irq_info *info)
{
	/* If the adapter has gone away, we can't get any meaningful
	 * information.
	 */
	if (!cxl_ops->link_ok(afu->adapter, afu))
		return -EIO;

	info->dsisr = cxl_p2n_read(afu, CXL_PSL_DSISR_An);
	info->dar = cxl_p2n_read(afu, CXL_PSL_DAR_An);
	if (cxl_is_power8())
		info->dsr = cxl_p2n_read(afu, CXL_PSL_DSR_An);
	info->afu_err = cxl_p2n_read(afu, CXL_AFU_ERR_An);
	info->errstat = cxl_p2n_read(afu, CXL_PSL_ErrStat_An);
	info->proc_handle = 0;

	return 0;
}

<<<<<<< HEAD
void cxl_native_psl_irq_dump_regs(struct cxl_context *ctx)
=======
void cxl_native_irq_dump_regs_psl9(struct cxl_context *ctx)
{
	u64 fir1, serr;

	fir1 = cxl_p1_read(ctx->afu->adapter, CXL_PSL9_FIR1);

	dev_crit(&ctx->afu->dev, "PSL_FIR1: 0x%016llx\n", fir1);
	if (ctx->afu->adapter->native->sl_ops->register_serr_irq) {
		serr = cxl_p1n_read(ctx->afu, CXL_PSL_SERR_An);
		cxl_afu_decode_psl_serr(ctx->afu, serr);
	}
}

void cxl_native_irq_dump_regs_psl8(struct cxl_context *ctx)
>>>>>>> 24b8d41d
{
	u64 fir1, fir2, fir_slice, serr, afu_debug;

	fir1 = cxl_p1_read(ctx->afu->adapter, CXL_PSL_FIR1);
	fir2 = cxl_p1_read(ctx->afu->adapter, CXL_PSL_FIR2);
	fir_slice = cxl_p1n_read(ctx->afu, CXL_PSL_FIR_SLICE_An);
	afu_debug = cxl_p1n_read(ctx->afu, CXL_AFU_DEBUG_An);

	dev_crit(&ctx->afu->dev, "PSL_FIR1: 0x%016llx\n", fir1);
	dev_crit(&ctx->afu->dev, "PSL_FIR2: 0x%016llx\n", fir2);
	if (ctx->afu->adapter->native->sl_ops->register_serr_irq) {
		serr = cxl_p1n_read(ctx->afu, CXL_PSL_SERR_An);
		cxl_afu_decode_psl_serr(ctx->afu, serr);
	}
	dev_crit(&ctx->afu->dev, "PSL_FIR_SLICE_An: 0x%016llx\n", fir_slice);
	dev_crit(&ctx->afu->dev, "CXL_PSL_AFU_DEBUG_An: 0x%016llx\n", afu_debug);
}

static irqreturn_t native_handle_psl_slice_error(struct cxl_context *ctx,
						u64 dsisr, u64 errstat)
{
<<<<<<< HEAD

	dev_crit(&ctx->afu->dev, "PSL ERROR STATUS: 0x%016llx\n", errstat);

=======

	dev_crit(&ctx->afu->dev, "PSL ERROR STATUS: 0x%016llx\n", errstat);

>>>>>>> 24b8d41d
	if (ctx->afu->adapter->native->sl_ops->psl_irq_dump_registers)
		ctx->afu->adapter->native->sl_ops->psl_irq_dump_registers(ctx);

	if (ctx->afu->adapter->native->sl_ops->debugfs_stop_trace) {
		dev_crit(&ctx->afu->dev, "STOPPING CXL TRACE\n");
		ctx->afu->adapter->native->sl_ops->debugfs_stop_trace(ctx->afu->adapter);
	}

	return cxl_ops->ack_irq(ctx, 0, errstat);
}

static bool cxl_is_translation_fault(struct cxl_afu *afu, u64 dsisr)
{
	if ((cxl_is_power8()) && (dsisr & CXL_PSL_DSISR_TRANS))
		return true;

	if ((cxl_is_power9()) && (dsisr & CXL_PSL9_DSISR_An_TF))
		return true;

	return false;
}

irqreturn_t cxl_fail_irq_psl(struct cxl_afu *afu, struct cxl_irq_info *irq_info)
{
	if (cxl_is_translation_fault(afu, irq_info->dsisr))
		cxl_p2n_write(afu, CXL_PSL_TFC_An, CXL_PSL_TFC_An_AE);
	else
		cxl_p2n_write(afu, CXL_PSL_TFC_An, CXL_PSL_TFC_An_A);

	return IRQ_HANDLED;
}

static irqreturn_t native_irq_multiplexed(int irq, void *data)
{
	struct cxl_afu *afu = data;
	struct cxl_context *ctx;
	struct cxl_irq_info irq_info;
	u64 phreg = cxl_p2n_read(afu, CXL_PSL_PEHandle_An);
	int ph, ret = IRQ_HANDLED, res;

	/* check if eeh kicked in while the interrupt was in flight */
	if (unlikely(phreg == ~0ULL)) {
		dev_warn(&afu->dev,
			 "Ignoring slice interrupt(%d) due to fenced card",
			 irq);
		return IRQ_HANDLED;
	}
	/* Mask the pe-handle from register value */
	ph = phreg & 0xffff;
	if ((res = native_get_irq_info(afu, &irq_info))) {
		WARN(1, "Unable to get CXL IRQ Info: %i\n", res);
		if (afu->adapter->native->sl_ops->fail_irq)
			return afu->adapter->native->sl_ops->fail_irq(afu, &irq_info);
		return ret;
	}

	rcu_read_lock();
	ctx = idr_find(&afu->contexts_idr, ph);
	if (ctx) {
		if (afu->adapter->native->sl_ops->handle_interrupt)
			ret = afu->adapter->native->sl_ops->handle_interrupt(irq, ctx, &irq_info);
		rcu_read_unlock();
		return ret;
	}
	rcu_read_unlock();

	WARN(1, "Unable to demultiplex CXL PSL IRQ for PE %i DSISR %016llx DAR"
		" %016llx\n(Possible AFU HW issue - was a term/remove acked"
		" with outstanding transactions?)\n", ph, irq_info.dsisr,
		irq_info.dar);
	if (afu->adapter->native->sl_ops->fail_irq)
		ret = afu->adapter->native->sl_ops->fail_irq(afu, &irq_info);
	return ret;
}

static void native_irq_wait(struct cxl_context *ctx)
{
	u64 dsisr;
	int timeout = 1000;
	int ph;

	/*
	 * Wait until no further interrupts are presented by the PSL
	 * for this context.
	 */
	while (timeout--) {
		ph = cxl_p2n_read(ctx->afu, CXL_PSL_PEHandle_An) & 0xffff;
		if (ph != ctx->pe)
			return;
		dsisr = cxl_p2n_read(ctx->afu, CXL_PSL_DSISR_An);
		if (cxl_is_power8() &&
		   ((dsisr & CXL_PSL_DSISR_PENDING) == 0))
			return;
		if (cxl_is_power9() &&
		   ((dsisr & CXL_PSL9_DSISR_PENDING) == 0))
			return;
		/*
		 * We are waiting for the workqueue to process our
		 * irq, so need to let that run here.
		 */
		msleep(1);
	}

	dev_warn(&ctx->afu->dev, "WARNING: waiting on DSI for PE %i"
		 " DSISR %016llx!\n", ph, dsisr);
	return;
}

static irqreturn_t native_slice_irq_err(int irq, void *data)
{
	struct cxl_afu *afu = data;
<<<<<<< HEAD
	u64 fir_slice, errstat, serr, afu_debug, afu_error, dsisr;
=======
	u64 errstat, serr, afu_error, dsisr;
	u64 fir_slice, afu_debug, irq_mask;
>>>>>>> 24b8d41d

	/*
	 * slice err interrupt is only used with full PSL (no XSL)
	 */
	serr = cxl_p1n_read(afu, CXL_PSL_SERR_An);
	errstat = cxl_p2n_read(afu, CXL_PSL_ErrStat_An);
<<<<<<< HEAD
	afu_debug = cxl_p1n_read(afu, CXL_AFU_DEBUG_An);
	afu_error = cxl_p2n_read(afu, CXL_AFU_ERR_An);
	dsisr = cxl_p2n_read(afu, CXL_PSL_DSISR_An);
	cxl_afu_decode_psl_serr(afu, serr);
	dev_crit(&afu->dev, "PSL_FIR_SLICE_An: 0x%016llx\n", fir_slice);
	dev_crit(&afu->dev, "CXL_PSL_ErrStat_An: 0x%016llx\n", errstat);
	dev_crit(&afu->dev, "CXL_PSL_AFU_DEBUG_An: 0x%016llx\n", afu_debug);
=======
	afu_error = cxl_p2n_read(afu, CXL_AFU_ERR_An);
	dsisr = cxl_p2n_read(afu, CXL_PSL_DSISR_An);
	cxl_afu_decode_psl_serr(afu, serr);

	if (cxl_is_power8()) {
		fir_slice = cxl_p1n_read(afu, CXL_PSL_FIR_SLICE_An);
		afu_debug = cxl_p1n_read(afu, CXL_AFU_DEBUG_An);
		dev_crit(&afu->dev, "PSL_FIR_SLICE_An: 0x%016llx\n", fir_slice);
		dev_crit(&afu->dev, "CXL_PSL_AFU_DEBUG_An: 0x%016llx\n", afu_debug);
	}
	dev_crit(&afu->dev, "CXL_PSL_ErrStat_An: 0x%016llx\n", errstat);
>>>>>>> 24b8d41d
	dev_crit(&afu->dev, "AFU_ERR_An: 0x%.16llx\n", afu_error);
	dev_crit(&afu->dev, "PSL_DSISR_An: 0x%.16llx\n", dsisr);

	/* mask off the IRQ so it won't retrigger until the AFU is reset */
	irq_mask = (serr & CXL_PSL_SERR_An_IRQS) >> 32;
	serr |= irq_mask;
	cxl_p1n_write(afu, CXL_PSL_SERR_An, serr);
	dev_info(&afu->dev, "Further such interrupts will be masked until the AFU is reset\n");

	return IRQ_HANDLED;
}

<<<<<<< HEAD
void cxl_native_err_irq_dump_regs(struct cxl *adapter)
=======
void cxl_native_err_irq_dump_regs_psl9(struct cxl *adapter)
{
	u64 fir1;

	fir1 = cxl_p1_read(adapter, CXL_PSL9_FIR1);
	dev_crit(&adapter->dev, "PSL_FIR: 0x%016llx\n", fir1);
}

void cxl_native_err_irq_dump_regs_psl8(struct cxl *adapter)
>>>>>>> 24b8d41d
{
	u64 fir1, fir2;

	fir1 = cxl_p1_read(adapter, CXL_PSL_FIR1);
	fir2 = cxl_p1_read(adapter, CXL_PSL_FIR2);
<<<<<<< HEAD

	dev_crit(&adapter->dev, "PSL_FIR1: 0x%016llx\nPSL_FIR2: 0x%016llx\n", fir1, fir2);
=======
	dev_crit(&adapter->dev,
		 "PSL_FIR1: 0x%016llx\nPSL_FIR2: 0x%016llx\n",
		 fir1, fir2);
>>>>>>> 24b8d41d
}

static irqreturn_t native_irq_err(int irq, void *data)
{
	struct cxl *adapter = data;
	u64 err_ivte;

	WARN(1, "CXL ERROR interrupt %i\n", irq);

	err_ivte = cxl_p1_read(adapter, CXL_PSL_ErrIVTE);
	dev_crit(&adapter->dev, "PSL_ErrIVTE: 0x%016llx\n", err_ivte);

	if (adapter->native->sl_ops->debugfs_stop_trace) {
		dev_crit(&adapter->dev, "STOPPING CXL TRACE\n");
		adapter->native->sl_ops->debugfs_stop_trace(adapter);
	}

	if (adapter->native->sl_ops->err_irq_dump_registers)
		adapter->native->sl_ops->err_irq_dump_registers(adapter);

	return IRQ_HANDLED;
}

int cxl_native_register_psl_err_irq(struct cxl *adapter)
{
	int rc;

	adapter->irq_name = kasprintf(GFP_KERNEL, "cxl-%s-err",
				      dev_name(&adapter->dev));
	if (!adapter->irq_name)
		return -ENOMEM;

	if ((rc = cxl_register_one_irq(adapter, native_irq_err, adapter,
				       &adapter->native->err_hwirq,
				       &adapter->native->err_virq,
				       adapter->irq_name))) {
		kfree(adapter->irq_name);
		adapter->irq_name = NULL;
		return rc;
	}

	cxl_p1_write(adapter, CXL_PSL_ErrIVTE, adapter->native->err_hwirq & 0xffff);

	return 0;
}

void cxl_native_release_psl_err_irq(struct cxl *adapter)
{
	if (adapter->native->err_virq == 0 ||
	    adapter->native->err_virq !=
	    irq_find_mapping(NULL, adapter->native->err_hwirq))
		return;

	cxl_p1_write(adapter, CXL_PSL_ErrIVTE, 0x0000000000000000);
	cxl_unmap_irq(adapter->native->err_virq, adapter);
	cxl_ops->release_one_irq(adapter, adapter->native->err_hwirq);
	kfree(adapter->irq_name);
	adapter->native->err_virq = 0;
}

int cxl_native_register_serr_irq(struct cxl_afu *afu)
{
	u64 serr;
	int rc;

	afu->err_irq_name = kasprintf(GFP_KERNEL, "cxl-%s-err",
				      dev_name(&afu->dev));
	if (!afu->err_irq_name)
		return -ENOMEM;

	if ((rc = cxl_register_one_irq(afu->adapter, native_slice_irq_err, afu,
				       &afu->serr_hwirq,
				       &afu->serr_virq, afu->err_irq_name))) {
		kfree(afu->err_irq_name);
		afu->err_irq_name = NULL;
		return rc;
	}

	serr = cxl_p1n_read(afu, CXL_PSL_SERR_An);
	if (cxl_is_power8())
		serr = (serr & 0x00ffffffffff0000ULL) | (afu->serr_hwirq & 0xffff);
	if (cxl_is_power9()) {
		/*
		 * By default, all errors are masked. So don't set all masks.
		 * Slice errors will be transfered.
		 */
		serr = (serr & ~0xff0000007fffffffULL) | (afu->serr_hwirq & 0xffff);
	}
	cxl_p1n_write(afu, CXL_PSL_SERR_An, serr);

	return 0;
}

void cxl_native_release_serr_irq(struct cxl_afu *afu)
{
	if (afu->serr_virq == 0 ||
	    afu->serr_virq != irq_find_mapping(NULL, afu->serr_hwirq))
		return;

	cxl_p1n_write(afu, CXL_PSL_SERR_An, 0x0000000000000000);
	cxl_unmap_irq(afu->serr_virq, afu);
	cxl_ops->release_one_irq(afu->adapter, afu->serr_hwirq);
	kfree(afu->err_irq_name);
	afu->serr_virq = 0;
}

int cxl_native_register_psl_irq(struct cxl_afu *afu)
{
	int rc;

	afu->psl_irq_name = kasprintf(GFP_KERNEL, "cxl-%s",
				      dev_name(&afu->dev));
	if (!afu->psl_irq_name)
		return -ENOMEM;

	if ((rc = cxl_register_one_irq(afu->adapter, native_irq_multiplexed,
				    afu, &afu->native->psl_hwirq, &afu->native->psl_virq,
				    afu->psl_irq_name))) {
		kfree(afu->psl_irq_name);
		afu->psl_irq_name = NULL;
	}
	return rc;
}

void cxl_native_release_psl_irq(struct cxl_afu *afu)
{
	if (afu->native->psl_virq == 0 ||
	    afu->native->psl_virq !=
	    irq_find_mapping(NULL, afu->native->psl_hwirq))
		return;

	cxl_unmap_irq(afu->native->psl_virq, afu);
	cxl_ops->release_one_irq(afu->adapter, afu->native->psl_hwirq);
	kfree(afu->psl_irq_name);
	afu->native->psl_virq = 0;
}

static void recover_psl_err(struct cxl_afu *afu, u64 errstat)
{
	u64 dsisr;

	pr_devel("RECOVERING FROM PSL ERROR... (0x%016llx)\n", errstat);

	/* Clear PSL_DSISR[PE] */
	dsisr = cxl_p2n_read(afu, CXL_PSL_DSISR_An);
	cxl_p2n_write(afu, CXL_PSL_DSISR_An, dsisr & ~CXL_PSL_DSISR_An_PE);

	/* Write 1s to clear error status bits */
	cxl_p2n_write(afu, CXL_PSL_ErrStat_An, errstat);
}

static int native_ack_irq(struct cxl_context *ctx, u64 tfc, u64 psl_reset_mask)
{
	trace_cxl_psl_irq_ack(ctx, tfc);
	if (tfc)
		cxl_p2n_write(ctx->afu, CXL_PSL_TFC_An, tfc);
	if (psl_reset_mask)
		recover_psl_err(ctx->afu, psl_reset_mask);

	return 0;
}

int cxl_check_error(struct cxl_afu *afu)
{
	return (cxl_p1n_read(afu, CXL_PSL_SCNTL_An) == ~0ULL);
}

static bool native_support_attributes(const char *attr_name,
				      enum cxl_attrs type)
{
	return true;
}

static int native_afu_cr_read64(struct cxl_afu *afu, int cr, u64 off, u64 *out)
{
	if (unlikely(!cxl_ops->link_ok(afu->adapter, afu)))
		return -EIO;
	if (unlikely(off >= afu->crs_len))
		return -ERANGE;
	*out = in_le64(afu->native->afu_desc_mmio + afu->crs_offset +
		(cr * afu->crs_len) + off);
	return 0;
}

static int native_afu_cr_read32(struct cxl_afu *afu, int cr, u64 off, u32 *out)
{
	if (unlikely(!cxl_ops->link_ok(afu->adapter, afu)))
		return -EIO;
	if (unlikely(off >= afu->crs_len))
		return -ERANGE;
	*out = in_le32(afu->native->afu_desc_mmio + afu->crs_offset +
		(cr * afu->crs_len) + off);
	return 0;
}

static int native_afu_cr_read16(struct cxl_afu *afu, int cr, u64 off, u16 *out)
{
	u64 aligned_off = off & ~0x3L;
	u32 val;
	int rc;

	rc = native_afu_cr_read32(afu, cr, aligned_off, &val);
	if (!rc)
		*out = (val >> ((off & 0x3) * 8)) & 0xffff;
	return rc;
}

static int native_afu_cr_read8(struct cxl_afu *afu, int cr, u64 off, u8 *out)
{
	u64 aligned_off = off & ~0x3L;
	u32 val;
	int rc;

	rc = native_afu_cr_read32(afu, cr, aligned_off, &val);
	if (!rc)
		*out = (val >> ((off & 0x3) * 8)) & 0xff;
	return rc;
}

static int native_afu_cr_write32(struct cxl_afu *afu, int cr, u64 off, u32 in)
{
	if (unlikely(!cxl_ops->link_ok(afu->adapter, afu)))
		return -EIO;
	if (unlikely(off >= afu->crs_len))
		return -ERANGE;
	out_le32(afu->native->afu_desc_mmio + afu->crs_offset +
		(cr * afu->crs_len) + off, in);
	return 0;
}

static int native_afu_cr_write16(struct cxl_afu *afu, int cr, u64 off, u16 in)
{
	u64 aligned_off = off & ~0x3L;
	u32 val32, mask, shift;
	int rc;

	rc = native_afu_cr_read32(afu, cr, aligned_off, &val32);
	if (rc)
		return rc;
	shift = (off & 0x3) * 8;
	WARN_ON(shift == 24);
	mask = 0xffff << shift;
	val32 = (val32 & ~mask) | (in << shift);

	rc = native_afu_cr_write32(afu, cr, aligned_off, val32);
	return rc;
}

static int native_afu_cr_write8(struct cxl_afu *afu, int cr, u64 off, u8 in)
{
	u64 aligned_off = off & ~0x3L;
	u32 val32, mask, shift;
	int rc;

	rc = native_afu_cr_read32(afu, cr, aligned_off, &val32);
	if (rc)
		return rc;
	shift = (off & 0x3) * 8;
	mask = 0xff << shift;
	val32 = (val32 & ~mask) | (in << shift);

	rc = native_afu_cr_write32(afu, cr, aligned_off, val32);
	return rc;
}

const struct cxl_backend_ops cxl_native_ops = {
	.module = THIS_MODULE,
	.adapter_reset = cxl_pci_reset,
	.alloc_one_irq = cxl_pci_alloc_one_irq,
	.release_one_irq = cxl_pci_release_one_irq,
	.alloc_irq_ranges = cxl_pci_alloc_irq_ranges,
	.release_irq_ranges = cxl_pci_release_irq_ranges,
	.setup_irq = cxl_pci_setup_irq,
	.handle_psl_slice_error = native_handle_psl_slice_error,
	.psl_interrupt = NULL,
	.ack_irq = native_ack_irq,
	.irq_wait = native_irq_wait,
	.attach_process = native_attach_process,
	.detach_process = native_detach_process,
	.update_ivtes = native_update_ivtes,
	.support_attributes = native_support_attributes,
	.link_ok = cxl_adapter_link_ok,
	.release_afu = cxl_pci_release_afu,
	.afu_read_err_buffer = cxl_pci_afu_read_err_buffer,
	.afu_check_and_enable = native_afu_check_and_enable,
	.afu_activate_mode = native_afu_activate_mode,
	.afu_deactivate_mode = native_afu_deactivate_mode,
	.afu_reset = native_afu_reset,
	.afu_cr_read8 = native_afu_cr_read8,
	.afu_cr_read16 = native_afu_cr_read16,
	.afu_cr_read32 = native_afu_cr_read32,
	.afu_cr_read64 = native_afu_cr_read64,
	.afu_cr_write8 = native_afu_cr_write8,
	.afu_cr_write16 = native_afu_cr_write16,
	.afu_cr_write32 = native_afu_cr_write32,
	.read_adapter_vpd = cxl_pci_read_adapter_vpd,
};<|MERGE_RESOLUTION|>--- conflicted
+++ resolved
@@ -51,11 +51,7 @@
 				     AFU_Cntl | command);
 		cpu_relax();
 		AFU_Cntl = cxl_p2n_read(afu, CXL_AFU_Cntl_An);
-<<<<<<< HEAD
-	};
-=======
-	}
->>>>>>> 24b8d41d
+	}
 
 	if (AFU_Cntl & CXL_AFU_Cntl_An_RA) {
 		/*
@@ -101,11 +97,7 @@
 
 	pr_devel("AFU reset request\n");
 
-<<<<<<< HEAD
-	return afu_control(afu, CXL_AFU_Cntl_An_RA, 0,
-=======
 	rc = afu_control(afu, CXL_AFU_Cntl_An_RA, 0,
->>>>>>> 24b8d41d
 			   CXL_AFU_Cntl_An_RS_Complete | CXL_AFU_Cntl_An_ES_Disabled,
 			   CXL_AFU_Cntl_An_RS_MASK | CXL_AFU_Cntl_An_ES_MASK,
 			   false);
@@ -240,12 +232,8 @@
 		if (spa_size > 0x100000) {
 			dev_warn(&afu->dev, "num_of_processes too large for the SPA, limiting to %i (0x%x)\n",
 					afu->native->spa_max_procs, afu->native->spa_size);
-<<<<<<< HEAD
-			afu->num_procs = afu->native->spa_max_procs;
-=======
 			if (mode != CXL_MODE_DEDICATED)
 				afu->num_procs = afu->native->spa_max_procs;
->>>>>>> 24b8d41d
 			break;
 		}
 
@@ -361,10 +349,6 @@
 	u64 reg;
 	unsigned long timeout = jiffies + (HZ * CXL_TIMEOUT);
 
-<<<<<<< HEAD
-	pr_devel("Flushing data cache\n");
-
-=======
 	/*
 	 * Do a datacache flush only if datacache is available.
 	 * In case of PSL9D datacache absent hence flush operation.
@@ -376,7 +360,6 @@
 	}
 
 	pr_devel("Flushing data cache\n");
->>>>>>> 24b8d41d
 	reg = cxl_p1_read(adapter, CXL_PSL_Control);
 	reg |= CXL_PSL_Control_Fr;
 	cxl_p1_write(adapter, CXL_PSL_Control, reg);
@@ -618,14 +601,9 @@
 		sr |= CXL_PSL_SR_An_MP;
 	if (mfspr(SPRN_LPCR) & LPCR_TC)
 		sr |= CXL_PSL_SR_An_TC;
-<<<<<<< HEAD
-	if (ctx->kernel) {
-		if (!ctx->real_mode)
-=======
 
 	if (kernel) {
 		if (!real_mode)
->>>>>>> 24b8d41d
 			sr |= CXL_PSL_SR_An_R;
 		sr |= (mfmsr() & MSR_SF) | CXL_PSL_SR_An_HV;
 	} else {
@@ -646,15 +624,12 @@
 	return sr;
 }
 
-<<<<<<< HEAD
-=======
 static u64 calculate_sr(struct cxl_context *ctx)
 {
 	return cxl_calculate_sr(ctx->master, ctx->kernel, false,
 				cxl_is_power9());
 }
 
->>>>>>> 24b8d41d
 static void update_ivtes_directed(struct cxl_context *ctx)
 {
 	bool need_update = (ctx->status == STARTED);
@@ -684,17 +659,10 @@
 		WARN_ON(add_process_element(ctx));
 }
 
-<<<<<<< HEAD
-static int attach_afu_directed(struct cxl_context *ctx, u64 wed, u64 amr)
-{
-	u32 pid;
-	int result;
-=======
 static int process_element_entry_psl9(struct cxl_context *ctx, u64 wed, u64 amr)
 {
 	u32 pid;
 	int rc;
->>>>>>> 24b8d41d
 
 	cxl_assign_psn_space(ctx);
 
@@ -907,9 +875,6 @@
 	return cxl_chardev_d_afu_add(afu);
 }
 
-<<<<<<< HEAD
-static void update_ivtes_dedicated(struct cxl_context *ctx)
-=======
 void cxl_update_dedicated_ivtes_psl9(struct cxl_context *ctx)
 {
 	int r;
@@ -921,7 +886,6 @@
 }
 
 void cxl_update_dedicated_ivtes_psl8(struct cxl_context *ctx)
->>>>>>> 24b8d41d
 {
 	struct cxl_afu *afu = ctx->afu;
 
@@ -937,9 +901,6 @@
 			((u64)ctx->irqs.range[3] & 0xffff));
 }
 
-<<<<<<< HEAD
-static int attach_dedicated(struct cxl_context *ctx, u64 wed, u64 amr)
-=======
 int cxl_attach_dedicated_process_psl9(struct cxl_context *ctx, u64 wed, u64 amr)
 {
 	struct cxl_afu *afu = ctx->afu;
@@ -969,7 +930,6 @@
 }
 
 int cxl_attach_dedicated_process_psl8(struct cxl_context *ctx, u64 wed, u64 amr)
->>>>>>> 24b8d41d
 {
 	struct cxl_afu *afu = ctx->afu;
 	u64 pid;
@@ -987,12 +947,8 @@
 
 	cxl_prefault(ctx, wed);
 
-<<<<<<< HEAD
-	update_ivtes_dedicated(ctx);
-=======
 	if (ctx->afu->adapter->native->sl_ops->update_dedicated_ivtes)
 		afu->adapter->native->sl_ops->update_dedicated_ivtes(ctx);
->>>>>>> 24b8d41d
 
 	cxl_p2n_write(afu, CXL_PSL_AMR_An, amr);
 
@@ -1097,14 +1053,9 @@
 {
 	if (ctx->afu->current_mode == CXL_MODE_DIRECTED)
 		return update_ivtes_directed(ctx);
-<<<<<<< HEAD
-	if (ctx->afu->current_mode == CXL_MODE_DEDICATED)
-		return update_ivtes_dedicated(ctx);
-=======
 	if ((ctx->afu->current_mode == CXL_MODE_DEDICATED) &&
 	    (ctx->afu->adapter->native->sl_ops->update_dedicated_ivtes))
 		return ctx->afu->adapter->native->sl_ops->update_dedicated_ivtes(ctx);
->>>>>>> 24b8d41d
 	WARN(1, "native_update_ivtes: Bad mode\n");
 }
 
@@ -1149,9 +1100,6 @@
 	return 0;
 }
 
-<<<<<<< HEAD
-void cxl_native_psl_irq_dump_regs(struct cxl_context *ctx)
-=======
 void cxl_native_irq_dump_regs_psl9(struct cxl_context *ctx)
 {
 	u64 fir1, serr;
@@ -1166,7 +1114,6 @@
 }
 
 void cxl_native_irq_dump_regs_psl8(struct cxl_context *ctx)
->>>>>>> 24b8d41d
 {
 	u64 fir1, fir2, fir_slice, serr, afu_debug;
 
@@ -1188,15 +1135,9 @@
 static irqreturn_t native_handle_psl_slice_error(struct cxl_context *ctx,
 						u64 dsisr, u64 errstat)
 {
-<<<<<<< HEAD
 
 	dev_crit(&ctx->afu->dev, "PSL ERROR STATUS: 0x%016llx\n", errstat);
 
-=======
-
-	dev_crit(&ctx->afu->dev, "PSL ERROR STATUS: 0x%016llx\n", errstat);
-
->>>>>>> 24b8d41d
 	if (ctx->afu->adapter->native->sl_ops->psl_irq_dump_registers)
 		ctx->afu->adapter->native->sl_ops->psl_irq_dump_registers(ctx);
 
@@ -1308,27 +1249,14 @@
 static irqreturn_t native_slice_irq_err(int irq, void *data)
 {
 	struct cxl_afu *afu = data;
-<<<<<<< HEAD
-	u64 fir_slice, errstat, serr, afu_debug, afu_error, dsisr;
-=======
 	u64 errstat, serr, afu_error, dsisr;
 	u64 fir_slice, afu_debug, irq_mask;
->>>>>>> 24b8d41d
 
 	/*
 	 * slice err interrupt is only used with full PSL (no XSL)
 	 */
 	serr = cxl_p1n_read(afu, CXL_PSL_SERR_An);
 	errstat = cxl_p2n_read(afu, CXL_PSL_ErrStat_An);
-<<<<<<< HEAD
-	afu_debug = cxl_p1n_read(afu, CXL_AFU_DEBUG_An);
-	afu_error = cxl_p2n_read(afu, CXL_AFU_ERR_An);
-	dsisr = cxl_p2n_read(afu, CXL_PSL_DSISR_An);
-	cxl_afu_decode_psl_serr(afu, serr);
-	dev_crit(&afu->dev, "PSL_FIR_SLICE_An: 0x%016llx\n", fir_slice);
-	dev_crit(&afu->dev, "CXL_PSL_ErrStat_An: 0x%016llx\n", errstat);
-	dev_crit(&afu->dev, "CXL_PSL_AFU_DEBUG_An: 0x%016llx\n", afu_debug);
-=======
 	afu_error = cxl_p2n_read(afu, CXL_AFU_ERR_An);
 	dsisr = cxl_p2n_read(afu, CXL_PSL_DSISR_An);
 	cxl_afu_decode_psl_serr(afu, serr);
@@ -1340,7 +1268,6 @@
 		dev_crit(&afu->dev, "CXL_PSL_AFU_DEBUG_An: 0x%016llx\n", afu_debug);
 	}
 	dev_crit(&afu->dev, "CXL_PSL_ErrStat_An: 0x%016llx\n", errstat);
->>>>>>> 24b8d41d
 	dev_crit(&afu->dev, "AFU_ERR_An: 0x%.16llx\n", afu_error);
 	dev_crit(&afu->dev, "PSL_DSISR_An: 0x%.16llx\n", dsisr);
 
@@ -1353,9 +1280,6 @@
 	return IRQ_HANDLED;
 }
 
-<<<<<<< HEAD
-void cxl_native_err_irq_dump_regs(struct cxl *adapter)
-=======
 void cxl_native_err_irq_dump_regs_psl9(struct cxl *adapter)
 {
 	u64 fir1;
@@ -1365,20 +1289,14 @@
 }
 
 void cxl_native_err_irq_dump_regs_psl8(struct cxl *adapter)
->>>>>>> 24b8d41d
 {
 	u64 fir1, fir2;
 
 	fir1 = cxl_p1_read(adapter, CXL_PSL_FIR1);
 	fir2 = cxl_p1_read(adapter, CXL_PSL_FIR2);
-<<<<<<< HEAD
-
-	dev_crit(&adapter->dev, "PSL_FIR1: 0x%016llx\nPSL_FIR2: 0x%016llx\n", fir1, fir2);
-=======
 	dev_crit(&adapter->dev,
 		 "PSL_FIR1: 0x%016llx\nPSL_FIR2: 0x%016llx\n",
 		 fir1, fir2);
->>>>>>> 24b8d41d
 }
 
 static irqreturn_t native_irq_err(int irq, void *data)
