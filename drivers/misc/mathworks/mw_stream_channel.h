/*
 * MathWorks Streaming Channel
 *
 * Copyright 2016 The MathWorks, Inc
 *
 * Licensed under the GPL-2.
 */

#ifndef _MW_STREAM_CHANNEL_H_
#define _MW_STREAM_CHANNEL_H_

#include <linux/dmaengine.h>
#include <linux/interrupt.h>
#include <linux/errno.h>

#include "mathworks_ipcore.h"
#include "mwadma_ioctl.h"  /* IOCTL */

enum DESCRIPTOR_STATUS {
    BD_UNALLOC = -1,
    BD_ALLOC = 0,
    BD_MAPPED,
    BD_ISSUED,
    BD_PROCESS,
    BD_PROCESSED,
    BD_MAX_DESCRIPTOR_STATUS
};


#define ERR_RING_OVERFLOW 0x1

enum mwadma_chan_status {
    ready = 0x0,      /* default state on init and reset */
    running = 0x1,
    waiting = 0x2    /* waiting on data for tx */
};

enum mwadma_buffer_block_state {
<<<<<<< HEAD
    MWDMA_ACTIVE = 0x1, 
    MWDMA_PENDING = 0x2,
    MWDMA_READY = 0x3 
=======
    MWDMA_ACTIVE = 0x1,
    MWDMA_PENDING = 0x2,
    MWDMA_READY = 0x3
>>>>>>> 24b8d41d
};

// BLOCK
struct mwadma_slist {
    struct list_head    list;
    struct list_head    userid;
    dma_addr_t		phys;
    size_t		length;
    struct dma_async_tx_descriptor  *desc;
    dma_cookie_t                    cookie;
    unsigned int                    buffer_index;
    enum mwadma_buffer_block_state state;
    struct mwadma_chan             *qchan;
};

/* structure contains common parmaters for rx/tx.
 * Not all params are sensible for both
 */
struct mwadma_chan;

struct mwadma_dev {
    struct fasync_struct 	*asyncq;
    struct mathworks_ipcore_dev *mw_ipcore_dev;
    /* Transmit & Receive Channels */
    struct mwadma_chan      *rx;
    struct mwadma_chan      *tx;
    unsigned int 	    channel_offset;
};
// QUEUE
struct mwadma_chan {
    struct device		dev;
    struct mwadma_dev 		*mwdev;
    struct kernfs_node	        *irq_kn;
    spinlock_t                  slock;
    struct mutex                lock;
    struct dma_chan             *chan;
    int	                        chan_id;
    size_t                      offset;
    enum dma_ctrl_flags         flags;
    enum dma_transfer_direction direction;
    dma_async_tx_callback       callback;
    char                        *buf;
    dma_addr_t                  phys;
    enum mwadma_chan_status     status;
    unsigned long               length;
    unsigned long               transfer_count;
    long                        transfer_queued;
    struct mwadma_slist         *scatter;
    struct mwadma_slist         *curr;
    struct mwadma_slist         *completed;
    struct mwadma_slist         *prev;
    struct completion		dma_complete;
    struct tasklet_struct       tasklet;
    unsigned int                next_index;
    unsigned int                error;
    ktime_t                     start;
    ktime_t                     stop;
    unsigned int                ring_total;
    unsigned int                bd_bytes;
    struct mwadma_slist         **blocks;
};


/*********************************************************
* API functions
*********************************************************/
#if defined(CONFIG_MWIPCORE_DMA_STREAMING) || defined(CONFIG_MWIPCORE_DMA_STREAMING_MODULE)
extern struct mathworks_ip_ops* mw_stream_channel_get_ops(void);
extern int mw_stream_channels_probe(struct mathworks_ipcore_dev		*mw_ipcore_dev);
#else
static inline struct mathworks_ip_ops* mw_stream_channel_get_ops(void) {
	return NULL;
}
static inline int mw_stream_channels_probe(struct mathworks_ipcore_dev	*mw_ipcore_dev) {
	return -ENODEV;
}
#endif

#endif /* _MW_STREAM_CHANNEL_H_ */<|MERGE_RESOLUTION|>--- conflicted
+++ resolved
@@ -36,15 +36,9 @@
 };
 
 enum mwadma_buffer_block_state {
-<<<<<<< HEAD
-    MWDMA_ACTIVE = 0x1, 
-    MWDMA_PENDING = 0x2,
-    MWDMA_READY = 0x3 
-=======
     MWDMA_ACTIVE = 0x1,
     MWDMA_PENDING = 0x2,
     MWDMA_READY = 0x3
->>>>>>> 24b8d41d
 };
 
 // BLOCK
