// SPDX-License-Identifier: GPL-2.0
/*
 * Copyright (c) 2003-2020, Intel Corporation. All rights reserved.
 * Intel Management Engine Interface (Intel MEI) Linux driver
 */

#include <linux/sched/signal.h>
#include <linux/wait.h>
#include <linux/delay.h>
#include <linux/slab.h>
#include <linux/pm_runtime.h>

#include <linux/mei.h>

#include "mei_dev.h"
#include "hbm.h"
#include "client.h"

/**
 * mei_me_cl_init - initialize me client
 *
 * @me_cl: me client
 */
void mei_me_cl_init(struct mei_me_client *me_cl)
{
	INIT_LIST_HEAD(&me_cl->list);
	kref_init(&me_cl->refcnt);
}

/**
 * mei_me_cl_get - increases me client refcount
 *
 * @me_cl: me client
 *
 * Locking: called under "dev->device_lock" lock
 *
 * Return: me client or NULL
 */
struct mei_me_client *mei_me_cl_get(struct mei_me_client *me_cl)
{
	if (me_cl && kref_get_unless_zero(&me_cl->refcnt))
		return me_cl;

	return NULL;
}

/**
 * mei_me_cl_release - free me client
 *
 * Locking: called under "dev->device_lock" lock
 *
 * @ref: me_client refcount
 */
static void mei_me_cl_release(struct kref *ref)
{
	struct mei_me_client *me_cl =
		container_of(ref, struct mei_me_client, refcnt);

	kfree(me_cl);
}

/**
 * mei_me_cl_put - decrease me client refcount and free client if necessary
 *
 * Locking: called under "dev->device_lock" lock
 *
 * @me_cl: me client
 */
void mei_me_cl_put(struct mei_me_client *me_cl)
{
	if (me_cl)
		kref_put(&me_cl->refcnt, mei_me_cl_release);
}

/**
 * __mei_me_cl_del  - delete me client from the list and decrease
 *     reference counter
 *
 * @dev: mei device
 * @me_cl: me client
 *
 * Locking: dev->me_clients_rwsem
 */
static void __mei_me_cl_del(struct mei_device *dev, struct mei_me_client *me_cl)
{
	if (!me_cl)
		return;

	list_del_init(&me_cl->list);
	mei_me_cl_put(me_cl);
}

/**
 * mei_me_cl_del - delete me client from the list and decrease
 *     reference counter
 *
 * @dev: mei device
 * @me_cl: me client
 */
void mei_me_cl_del(struct mei_device *dev, struct mei_me_client *me_cl)
{
	down_write(&dev->me_clients_rwsem);
	__mei_me_cl_del(dev, me_cl);
	up_write(&dev->me_clients_rwsem);
}

/**
 * mei_me_cl_add - add me client to the list
 *
 * @dev: mei device
 * @me_cl: me client
 */
void mei_me_cl_add(struct mei_device *dev, struct mei_me_client *me_cl)
{
	down_write(&dev->me_clients_rwsem);
	list_add(&me_cl->list, &dev->me_clients);
	up_write(&dev->me_clients_rwsem);
}

/**
 * __mei_me_cl_by_uuid - locate me client by uuid
 *	increases ref count
 *
 * @dev: mei device
 * @uuid: me client uuid
 *
 * Return: me client or NULL if not found
 *
 * Locking: dev->me_clients_rwsem
 */
static struct mei_me_client *__mei_me_cl_by_uuid(struct mei_device *dev,
					const uuid_le *uuid)
{
	struct mei_me_client *me_cl;
	const uuid_le *pn;

	WARN_ON(!rwsem_is_locked(&dev->me_clients_rwsem));

	list_for_each_entry(me_cl, &dev->me_clients, list) {
		pn = &me_cl->props.protocol_name;
		if (uuid_le_cmp(*uuid, *pn) == 0)
			return mei_me_cl_get(me_cl);
	}

	return NULL;
}

/**
 * mei_me_cl_by_uuid - locate me client by uuid
 *	increases ref count
 *
 * @dev: mei device
 * @uuid: me client uuid
 *
 * Return: me client or NULL if not found
 *
 * Locking: dev->me_clients_rwsem
 */
struct mei_me_client *mei_me_cl_by_uuid(struct mei_device *dev,
					const uuid_le *uuid)
{
	struct mei_me_client *me_cl;

	down_read(&dev->me_clients_rwsem);
	me_cl = __mei_me_cl_by_uuid(dev, uuid);
	up_read(&dev->me_clients_rwsem);

	return me_cl;
}

/**
 * mei_me_cl_by_id - locate me client by client id
 *	increases ref count
 *
 * @dev: the device structure
 * @client_id: me client id
 *
 * Return: me client or NULL if not found
 *
 * Locking: dev->me_clients_rwsem
 */
struct mei_me_client *mei_me_cl_by_id(struct mei_device *dev, u8 client_id)
{

	struct mei_me_client *__me_cl, *me_cl = NULL;

	down_read(&dev->me_clients_rwsem);
	list_for_each_entry(__me_cl, &dev->me_clients, list) {
		if (__me_cl->client_id == client_id) {
			me_cl = mei_me_cl_get(__me_cl);
			break;
		}
	}
	up_read(&dev->me_clients_rwsem);

	return me_cl;
}

/**
 * __mei_me_cl_by_uuid_id - locate me client by client id and uuid
 *	increases ref count
 *
 * @dev: the device structure
 * @uuid: me client uuid
 * @client_id: me client id
 *
 * Return: me client or null if not found
 *
 * Locking: dev->me_clients_rwsem
 */
static struct mei_me_client *__mei_me_cl_by_uuid_id(struct mei_device *dev,
					   const uuid_le *uuid, u8 client_id)
{
	struct mei_me_client *me_cl;
	const uuid_le *pn;

	WARN_ON(!rwsem_is_locked(&dev->me_clients_rwsem));

	list_for_each_entry(me_cl, &dev->me_clients, list) {
		pn = &me_cl->props.protocol_name;
		if (uuid_le_cmp(*uuid, *pn) == 0 &&
		    me_cl->client_id == client_id)
			return mei_me_cl_get(me_cl);
	}

	return NULL;
}


/**
 * mei_me_cl_by_uuid_id - locate me client by client id and uuid
 *	increases ref count
 *
 * @dev: the device structure
 * @uuid: me client uuid
 * @client_id: me client id
 *
 * Return: me client or null if not found
 */
struct mei_me_client *mei_me_cl_by_uuid_id(struct mei_device *dev,
					   const uuid_le *uuid, u8 client_id)
{
	struct mei_me_client *me_cl;

	down_read(&dev->me_clients_rwsem);
	me_cl = __mei_me_cl_by_uuid_id(dev, uuid, client_id);
	up_read(&dev->me_clients_rwsem);

	return me_cl;
}

/**
 * mei_me_cl_rm_by_uuid - remove all me clients matching uuid
 *
 * @dev: the device structure
 * @uuid: me client uuid
 *
 * Locking: called under "dev->device_lock" lock
 */
void mei_me_cl_rm_by_uuid(struct mei_device *dev, const uuid_le *uuid)
{
	struct mei_me_client *me_cl;

	dev_dbg(dev->dev, "remove %pUl\n", uuid);

	down_write(&dev->me_clients_rwsem);
	me_cl = __mei_me_cl_by_uuid(dev, uuid);
	__mei_me_cl_del(dev, me_cl);
	mei_me_cl_put(me_cl);
	up_write(&dev->me_clients_rwsem);
}

/**
 * mei_me_cl_rm_by_uuid_id - remove all me clients matching client id
 *
 * @dev: the device structure
 * @uuid: me client uuid
 * @id: me client id
 *
 * Locking: called under "dev->device_lock" lock
 */
void mei_me_cl_rm_by_uuid_id(struct mei_device *dev, const uuid_le *uuid, u8 id)
{
	struct mei_me_client *me_cl;

	dev_dbg(dev->dev, "remove %pUl %d\n", uuid, id);

	down_write(&dev->me_clients_rwsem);
	me_cl = __mei_me_cl_by_uuid_id(dev, uuid, id);
	__mei_me_cl_del(dev, me_cl);
	mei_me_cl_put(me_cl);
	up_write(&dev->me_clients_rwsem);
}

/**
 * mei_me_cl_rm_all - remove all me clients
 *
 * @dev: the device structure
 *
 * Locking: called under "dev->device_lock" lock
 */
void mei_me_cl_rm_all(struct mei_device *dev)
{
	struct mei_me_client *me_cl, *next;

	down_write(&dev->me_clients_rwsem);
	list_for_each_entry_safe(me_cl, next, &dev->me_clients, list)
		__mei_me_cl_del(dev, me_cl);
	up_write(&dev->me_clients_rwsem);
}

/**
 * mei_io_cb_free - free mei_cb_private related memory
 *
 * @cb: mei callback struct
 */
void mei_io_cb_free(struct mei_cl_cb *cb)
{
	if (cb == NULL)
		return;

	list_del(&cb->list);
	kfree(cb->buf.data);
	kfree(cb);
}

/**
 * mei_tx_cb_queue - queue tx callback
 *
 * Locking: called under "dev->device_lock" lock
 *
 * @cb: mei callback struct
 * @head: an instance of list to queue on
 */
static inline void mei_tx_cb_enqueue(struct mei_cl_cb *cb,
				     struct list_head *head)
{
	list_add_tail(&cb->list, head);
	cb->cl->tx_cb_queued++;
}

/**
 * mei_tx_cb_dequeue - dequeue tx callback
 *
 * Locking: called under "dev->device_lock" lock
 *
 * @cb: mei callback struct to dequeue and free
 */
static inline void mei_tx_cb_dequeue(struct mei_cl_cb *cb)
{
	if (!WARN_ON(cb->cl->tx_cb_queued == 0))
		cb->cl->tx_cb_queued--;

	mei_io_cb_free(cb);
}

/**
 * mei_cl_set_read_by_fp - set pending_read flag to vtag struct for given fp
 *
 * Locking: called under "dev->device_lock" lock
 *
 * @cl: mei client
 * @fp: pointer to file structure
 */
static void mei_cl_set_read_by_fp(const struct mei_cl *cl,
				  const struct file *fp)
{
	struct mei_cl_vtag *cl_vtag;

	list_for_each_entry(cl_vtag, &cl->vtag_map, list) {
		if (cl_vtag->fp == fp) {
			cl_vtag->pending_read = true;
			return;
		}
	}
}

/**
 * mei_io_cb_init - allocate and initialize io callback
 *
 * @cl: mei client
 * @type: operation type
 * @fp: pointer to file structure
 *
 * Return: mei_cl_cb pointer or NULL;
 */
static struct mei_cl_cb *mei_io_cb_init(struct mei_cl *cl,
					enum mei_cb_file_ops type,
					const struct file *fp)
{
	struct mei_cl_cb *cb;

	cb = kzalloc(sizeof(*cb), GFP_KERNEL);
	if (!cb)
		return NULL;

	INIT_LIST_HEAD(&cb->list);
	cb->fp = fp;
	cb->cl = cl;
	cb->buf_idx = 0;
	cb->fop_type = type;
	cb->vtag = 0;

	return cb;
}

/**
 * mei_io_list_flush_cl - removes cbs belonging to the cl.
 *
 * @head:  an instance of our list structure
 * @cl:    host client
 */
static void mei_io_list_flush_cl(struct list_head *head,
				 const struct mei_cl *cl)
{
	struct mei_cl_cb *cb, *next;

	list_for_each_entry_safe(cb, next, head, list) {
		if (cl == cb->cl) {
			list_del_init(&cb->list);
			if (cb->fop_type == MEI_FOP_READ)
				mei_io_cb_free(cb);
		}
	}
}

/**
 * mei_io_tx_list_free_cl - removes cb belonging to the cl and free them
 *
 * @head: An instance of our list structure
 * @cl: host client
 * @fp: file pointer (matching cb file object), may be NULL
 */
static void mei_io_tx_list_free_cl(struct list_head *head,
				   const struct mei_cl *cl,
				   const struct file *fp)
{
	struct mei_cl_cb *cb, *next;

	list_for_each_entry_safe(cb, next, head, list) {
		if (cl == cb->cl && (!fp || fp == cb->fp))
			mei_tx_cb_dequeue(cb);
	}
}

/**
 * mei_io_list_free_fp - free cb from a list that matches file pointer
 *
 * @head: io list
 * @fp: file pointer (matching cb file object), may be NULL
 */
static void mei_io_list_free_fp(struct list_head *head, const struct file *fp)
{
	struct mei_cl_cb *cb, *next;

	list_for_each_entry_safe(cb, next, head, list)
		if (!fp || fp == cb->fp)
			mei_io_cb_free(cb);
}

/**
<<<<<<< HEAD
 * mei_cl_alloc_cb - a convenient wrapper for allocating read cb
 *
 * @cl: host client
 * @length: size of the buffer
 * @type: operation type
 * @fp: associated file pointer (might be NULL)
 *
 * Return: cb on success and NULL on failure
 */
struct mei_cl_cb *mei_cl_alloc_cb(struct mei_cl *cl, size_t length,
				  enum mei_cb_file_ops fop_type,
				  const struct file *fp)
{
	struct mei_cl_cb *cb;

	cb = mei_io_cb_init(cl, fop_type, fp);
	if (!cb)
		return NULL;

	if (length == 0)
		return cb;

	cb->buf.data = kmalloc(length, GFP_KERNEL);
	if (!cb->buf.data) {
		mei_io_cb_free(cb);
		return NULL;
	}
	cb->buf.size = length;

	return cb;
=======
 * mei_cl_free_pending - free pending cb
 *
 * @cl: host client
 */
static void mei_cl_free_pending(struct mei_cl *cl)
{
	struct mei_cl_cb *cb;

	cb = list_first_entry_or_null(&cl->rd_pending, struct mei_cl_cb, list);
	mei_io_cb_free(cb);
>>>>>>> 24b8d41d
}

/**
 * mei_cl_enqueue_ctrl_wr_cb - a convenient wrapper for allocating
 *     and enqueuing of the control commands cb
 *
 * @cl: host client
 * @length: size of the buffer
 * @fop_type: operation type
 * @fp: associated file pointer (might be NULL)
 *
 * Return: cb on success and NULL on failure
 * Locking: called under "dev->device_lock" lock
 */
<<<<<<< HEAD
struct mei_cl_cb *mei_cl_enqueue_ctrl_wr_cb(struct mei_cl *cl, size_t length,
					    enum mei_cb_file_ops fop_type,
					    const struct file *fp)
{
	struct mei_cl_cb *cb;

	/* for RX always allocate at least client's mtu */
	if (length)
		length = max_t(size_t, length, mei_cl_mtu(cl));

	cb = mei_cl_alloc_cb(cl, length, fop_type, fp);
	if (!cb)
		return NULL;

	list_add_tail(&cb->list, &cl->dev->ctrl_wr_list.list);
=======
struct mei_cl_cb *mei_cl_alloc_cb(struct mei_cl *cl, size_t length,
				  enum mei_cb_file_ops fop_type,
				  const struct file *fp)
{
	struct mei_cl_cb *cb;

	cb = mei_io_cb_init(cl, fop_type, fp);
	if (!cb)
		return NULL;

	if (length == 0)
		return cb;

	cb->buf.data = kmalloc(roundup(length, MEI_SLOT_SIZE), GFP_KERNEL);
	if (!cb->buf.data) {
		mei_io_cb_free(cb);
		return NULL;
	}
	cb->buf.size = length;

>>>>>>> 24b8d41d
	return cb;
}

/**
 * mei_cl_enqueue_ctrl_wr_cb - a convenient wrapper for allocating
 *     and enqueuing of the control commands cb
 *
 * @cl: host client
 * @length: size of the buffer
 * @fop_type: operation type
 * @fp: associated file pointer (might be NULL)
 *
 * Return: cb on success and NULL on failure
 * Locking: called under "dev->device_lock" lock
 */
struct mei_cl_cb *mei_cl_enqueue_ctrl_wr_cb(struct mei_cl *cl, size_t length,
					    enum mei_cb_file_ops fop_type,
					    const struct file *fp)
{
	struct mei_cl_cb *cb;

	/* for RX always allocate at least client's mtu */
	if (length)
		length = max_t(size_t, length, mei_cl_mtu(cl));

	cb = mei_cl_alloc_cb(cl, length, fop_type, fp);
	if (!cb)
		return NULL;

	list_add_tail(&cb->list, &cl->dev->ctrl_wr_list);
	return cb;
}

/**
 * mei_cl_read_cb - find this cl's callback in the read list
 *     for a specific file
 *
 * @cl: host client
 * @fp: file pointer (matching cb file object), may be NULL
 *
 * Return: cb on success, NULL if cb is not found
 */
struct mei_cl_cb *mei_cl_read_cb(struct mei_cl *cl, const struct file *fp)
{
	struct mei_cl_cb *cb;
	struct mei_cl_cb *ret_cb = NULL;

	spin_lock(&cl->rd_completed_lock);
	list_for_each_entry(cb, &cl->rd_completed, list)
		if (!fp || fp == cb->fp) {
			ret_cb = cb;
			break;
		}
	spin_unlock(&cl->rd_completed_lock);
	return ret_cb;
}

/**
 * mei_cl_flush_queues - flushes queue lists belonging to cl.
 *
 * @cl: host client
 * @fp: file pointer (matching cb file object), may be NULL
 *
 * Return: 0 on success, -EINVAL if cl or cl->dev is NULL.
 */
int mei_cl_flush_queues(struct mei_cl *cl, const struct file *fp)
{
	struct mei_device *dev;

	if (WARN_ON(!cl || !cl->dev))
		return -EINVAL;

	dev = cl->dev;

	cl_dbg(dev, cl, "remove list entry belonging to cl\n");
	mei_io_tx_list_free_cl(&cl->dev->write_list, cl, fp);
	mei_io_tx_list_free_cl(&cl->dev->write_waiting_list, cl, fp);
	/* free pending and control cb only in final flush */
	if (!fp) {
		mei_io_list_flush_cl(&cl->dev->ctrl_wr_list, cl);
		mei_io_list_flush_cl(&cl->dev->ctrl_rd_list, cl);
		mei_cl_free_pending(cl);
	}
	spin_lock(&cl->rd_completed_lock);
	mei_io_list_free_fp(&cl->rd_completed, fp);
	spin_unlock(&cl->rd_completed_lock);

	return 0;
}

/**
 * mei_cl_init - initializes cl.
 *
 * @cl: host client to be initialized
 * @dev: mei device
 */
static void mei_cl_init(struct mei_cl *cl, struct mei_device *dev)
{
	memset(cl, 0, sizeof(*cl));
	init_waitqueue_head(&cl->wait);
	init_waitqueue_head(&cl->rx_wait);
	init_waitqueue_head(&cl->tx_wait);
	init_waitqueue_head(&cl->ev_wait);
	INIT_LIST_HEAD(&cl->vtag_map);
	spin_lock_init(&cl->rd_completed_lock);
	INIT_LIST_HEAD(&cl->rd_completed);
	INIT_LIST_HEAD(&cl->rd_pending);
	INIT_LIST_HEAD(&cl->link);
	cl->writing_state = MEI_IDLE;
	cl->state = MEI_FILE_UNINITIALIZED;
	cl->dev = dev;
}

/**
 * mei_cl_allocate - allocates cl  structure and sets it up.
 *
 * @dev: mei device
 * Return:  The allocated file or NULL on failure
 */
struct mei_cl *mei_cl_allocate(struct mei_device *dev)
{
	struct mei_cl *cl;

	cl = kmalloc(sizeof(*cl), GFP_KERNEL);
	if (!cl)
		return NULL;

	mei_cl_init(cl, dev);

	return cl;
}

/**
 * mei_cl_link - allocate host id in the host map
 *
 * @cl: host client
 *
 * Return: 0 on success
 *	-EINVAL on incorrect values
 *	-EMFILE if open count exceeded.
 */
int mei_cl_link(struct mei_cl *cl)
{
	struct mei_device *dev;
	int id;

	if (WARN_ON(!cl || !cl->dev))
		return -EINVAL;

	dev = cl->dev;

	id = find_first_zero_bit(dev->host_clients_map, MEI_CLIENTS_MAX);
	if (id >= MEI_CLIENTS_MAX) {
		dev_err(dev->dev, "id exceeded %d", MEI_CLIENTS_MAX);
		return -EMFILE;
	}

	if (dev->open_handle_count >= MEI_MAX_OPEN_HANDLE_COUNT) {
		dev_err(dev->dev, "open_handle_count exceeded %d",
			MEI_MAX_OPEN_HANDLE_COUNT);
		return -EMFILE;
	}

	dev->open_handle_count++;

	cl->host_client_id = id;
	list_add_tail(&cl->link, &dev->file_list);

	set_bit(id, dev->host_clients_map);

	cl->state = MEI_FILE_INITIALIZING;

	cl_dbg(dev, cl, "link cl\n");
	return 0;
}

/**
 * mei_cl_unlink - remove host client from the list
 *
 * @cl: host client
 *
 * Return: always 0
 */
int mei_cl_unlink(struct mei_cl *cl)
{
	struct mei_device *dev;

	/* don't shout on error exit path */
	if (!cl)
		return 0;

	if (WARN_ON(!cl->dev))
		return 0;

	dev = cl->dev;

	cl_dbg(dev, cl, "unlink client");

	if (dev->open_handle_count > 0)
		dev->open_handle_count--;

	/* never clear the 0 bit */
	if (cl->host_client_id)
		clear_bit(cl->host_client_id, dev->host_clients_map);

	list_del_init(&cl->link);

	cl->state = MEI_FILE_UNINITIALIZED;
	cl->writing_state = MEI_IDLE;

	WARN_ON(!list_empty(&cl->rd_completed) ||
		!list_empty(&cl->rd_pending) ||
		!list_empty(&cl->link));

	return 0;
}

void mei_host_client_init(struct mei_device *dev)
{
	mei_set_devstate(dev, MEI_DEV_ENABLED);
	dev->reset_count = 0;

	schedule_work(&dev->bus_rescan_work);

	pm_runtime_mark_last_busy(dev->dev);
	dev_dbg(dev->dev, "rpm: autosuspend\n");
	pm_request_autosuspend(dev->dev);
}

/**
 * mei_hbuf_acquire - try to acquire host buffer
 *
 * @dev: the device structure
 * Return: true if host buffer was acquired
 */
bool mei_hbuf_acquire(struct mei_device *dev)
{
	if (mei_pg_state(dev) == MEI_PG_ON ||
	    mei_pg_in_transition(dev)) {
		dev_dbg(dev->dev, "device is in pg\n");
		return false;
	}

	if (!dev->hbuf_is_ready) {
		dev_dbg(dev->dev, "hbuf is not ready\n");
		return false;
	}

	dev->hbuf_is_ready = false;

	return true;
}

/**
 * mei_cl_wake_all - wake up readers, writers and event waiters so
 *                 they can be interrupted
 *
 * @cl: host client
 */
static void mei_cl_wake_all(struct mei_cl *cl)
{
	struct mei_device *dev = cl->dev;

	/* synchronized under device mutex */
	if (waitqueue_active(&cl->rx_wait)) {
		cl_dbg(dev, cl, "Waking up reading client!\n");
		wake_up_interruptible(&cl->rx_wait);
	}
	/* synchronized under device mutex */
	if (waitqueue_active(&cl->tx_wait)) {
		cl_dbg(dev, cl, "Waking up writing client!\n");
		wake_up_interruptible(&cl->tx_wait);
	}
	/* synchronized under device mutex */
	if (waitqueue_active(&cl->ev_wait)) {
		cl_dbg(dev, cl, "Waking up waiting for event clients!\n");
		wake_up_interruptible(&cl->ev_wait);
	}
	/* synchronized under device mutex */
	if (waitqueue_active(&cl->wait)) {
		cl_dbg(dev, cl, "Waking up ctrl write clients!\n");
		wake_up(&cl->wait);
	}
}

/**
 * mei_cl_set_disconnected - set disconnected state and clear
 *   associated states and resources
 *
 * @cl: host client
 */
static void mei_cl_set_disconnected(struct mei_cl *cl)
{
	struct mei_device *dev = cl->dev;

	if (cl->state == MEI_FILE_DISCONNECTED ||
	    cl->state <= MEI_FILE_INITIALIZING)
		return;

	cl->state = MEI_FILE_DISCONNECTED;
	mei_io_tx_list_free_cl(&dev->write_list, cl, NULL);
	mei_io_tx_list_free_cl(&dev->write_waiting_list, cl, NULL);
	mei_io_list_flush_cl(&dev->ctrl_rd_list, cl);
	mei_io_list_flush_cl(&dev->ctrl_wr_list, cl);
	mei_cl_wake_all(cl);
	cl->rx_flow_ctrl_creds = 0;
	cl->tx_flow_ctrl_creds = 0;
	cl->timer_count = 0;

	if (!cl->me_cl)
		return;

	if (!WARN_ON(cl->me_cl->connect_count == 0))
		cl->me_cl->connect_count--;

	if (cl->me_cl->connect_count == 0)
		cl->me_cl->tx_flow_ctrl_creds = 0;

	mei_me_cl_put(cl->me_cl);
	cl->me_cl = NULL;
}

static int mei_cl_set_connecting(struct mei_cl *cl, struct mei_me_client *me_cl)
{
	if (!mei_me_cl_get(me_cl))
		return -ENOENT;

	/* only one connection is allowed for fixed address clients */
	if (me_cl->props.fixed_address) {
		if (me_cl->connect_count) {
			mei_me_cl_put(me_cl);
			return -EBUSY;
		}
	}

	cl->me_cl = me_cl;
	cl->state = MEI_FILE_CONNECTING;
	cl->me_cl->connect_count++;

	return 0;
}

/*
 * mei_cl_send_disconnect - send disconnect request
 *
 * @cl: host client
 * @cb: callback block
 *
 * Return: 0, OK; otherwise, error.
 */
static int mei_cl_send_disconnect(struct mei_cl *cl, struct mei_cl_cb *cb)
{
	struct mei_device *dev;
	int ret;

	dev = cl->dev;

	ret = mei_hbm_cl_disconnect_req(dev, cl);
	cl->status = ret;
	if (ret) {
		cl->state = MEI_FILE_DISCONNECT_REPLY;
		return ret;
	}

	list_move_tail(&cb->list, &dev->ctrl_rd_list);
	cl->timer_count = MEI_CONNECT_TIMEOUT;
	mei_schedule_stall_timer(dev);

	return 0;
}

/**
 * mei_cl_irq_disconnect - processes close related operation from
 *	interrupt thread context - send disconnect request
 *
 * @cl: client
 * @cb: callback block.
 * @cmpl_list: complete list.
 *
 * Return: 0, OK; otherwise, error.
 */
int mei_cl_irq_disconnect(struct mei_cl *cl, struct mei_cl_cb *cb,
			  struct list_head *cmpl_list)
{
	struct mei_device *dev = cl->dev;
	u32 msg_slots;
	int slots;
	int ret;

	msg_slots = mei_hbm2slots(sizeof(struct hbm_client_connect_request));
	slots = mei_hbuf_empty_slots(dev);
	if (slots < 0)
		return -EOVERFLOW;

	if ((u32)slots < msg_slots)
		return -EMSGSIZE;

	ret = mei_cl_send_disconnect(cl, cb);
	if (ret)
		list_move_tail(&cb->list, cmpl_list);

	return ret;
}

/**
 * __mei_cl_disconnect - disconnect host client from the me one
 *     internal function runtime pm has to be already acquired
 *
 * @cl: host client
 *
 * Return: 0 on success, <0 on failure.
 */
static int __mei_cl_disconnect(struct mei_cl *cl)
{
	struct mei_device *dev;
	struct mei_cl_cb *cb;
	int rets;

	dev = cl->dev;

	cl->state = MEI_FILE_DISCONNECTING;

	cb = mei_cl_enqueue_ctrl_wr_cb(cl, 0, MEI_FOP_DISCONNECT, NULL);
	if (!cb) {
		rets = -ENOMEM;
		goto out;
	}

	if (mei_hbuf_acquire(dev)) {
		rets = mei_cl_send_disconnect(cl, cb);
		if (rets) {
			cl_err(dev, cl, "failed to disconnect.\n");
			goto out;
		}
	}

	mutex_unlock(&dev->device_lock);
	wait_event_timeout(cl->wait,
			   cl->state == MEI_FILE_DISCONNECT_REPLY ||
			   cl->state == MEI_FILE_DISCONNECTED,
			   mei_secs_to_jiffies(MEI_CL_CONNECT_TIMEOUT));
	mutex_lock(&dev->device_lock);

	rets = cl->status;
	if (cl->state != MEI_FILE_DISCONNECT_REPLY &&
	    cl->state != MEI_FILE_DISCONNECTED) {
		cl_dbg(dev, cl, "timeout on disconnect from FW client.\n");
		rets = -ETIME;
	}

out:
	/* we disconnect also on error */
	mei_cl_set_disconnected(cl);
	if (!rets)
		cl_dbg(dev, cl, "successfully disconnected from FW client.\n");

	mei_io_cb_free(cb);
	return rets;
}

/**
 * mei_cl_disconnect - disconnect host client from the me one
 *
 * @cl: host client
 *
 * Locking: called under "dev->device_lock" lock
 *
 * Return: 0 on success, <0 on failure.
 */
int mei_cl_disconnect(struct mei_cl *cl)
{
	struct mei_device *dev;
	int rets;

	if (WARN_ON(!cl || !cl->dev))
		return -ENODEV;

	dev = cl->dev;

	cl_dbg(dev, cl, "disconnecting");

	if (!mei_cl_is_connected(cl))
		return 0;

	if (mei_cl_is_fixed_address(cl)) {
		mei_cl_set_disconnected(cl);
		return 0;
	}

	if (dev->dev_state == MEI_DEV_POWER_DOWN) {
		cl_dbg(dev, cl, "Device is powering down, don't bother with disconnection\n");
		mei_cl_set_disconnected(cl);
		return 0;
	}

	rets = pm_runtime_get(dev->dev);
	if (rets < 0 && rets != -EINPROGRESS) {
		pm_runtime_put_noidle(dev->dev);
		cl_err(dev, cl, "rpm: get failed %d\n", rets);
		return rets;
	}

	rets = __mei_cl_disconnect(cl);

	cl_dbg(dev, cl, "rpm: autosuspend\n");
	pm_runtime_mark_last_busy(dev->dev);
	pm_runtime_put_autosuspend(dev->dev);

	return rets;
}


/**
 * mei_cl_is_other_connecting - checks if other
 *    client with the same me client id is connecting
 *
 * @cl: private data of the file object
 *
 * Return: true if other client is connected, false - otherwise.
 */
static bool mei_cl_is_other_connecting(struct mei_cl *cl)
{
	struct mei_device *dev;
	struct mei_cl_cb *cb;

	dev = cl->dev;

	list_for_each_entry(cb, &dev->ctrl_rd_list, list) {
		if (cb->fop_type == MEI_FOP_CONNECT &&
		    mei_cl_me_id(cl) == mei_cl_me_id(cb->cl))
			return true;
	}

	return false;
}

/**
 * mei_cl_send_connect - send connect request
 *
 * @cl: host client
 * @cb: callback block
 *
 * Return: 0, OK; otherwise, error.
 */
static int mei_cl_send_connect(struct mei_cl *cl, struct mei_cl_cb *cb)
{
	struct mei_device *dev;
	int ret;

	dev = cl->dev;

	ret = mei_hbm_cl_connect_req(dev, cl);
	cl->status = ret;
	if (ret) {
		cl->state = MEI_FILE_DISCONNECT_REPLY;
		return ret;
	}

	list_move_tail(&cb->list, &dev->ctrl_rd_list);
	cl->timer_count = MEI_CONNECT_TIMEOUT;
	mei_schedule_stall_timer(dev);
	return 0;
}

/**
 * mei_cl_irq_connect - send connect request in irq_thread context
 *
 * @cl: host client
 * @cb: callback block
 * @cmpl_list: complete list
 *
 * Return: 0, OK; otherwise, error.
 */
int mei_cl_irq_connect(struct mei_cl *cl, struct mei_cl_cb *cb,
		       struct list_head *cmpl_list)
{
	struct mei_device *dev = cl->dev;
	u32 msg_slots;
	int slots;
	int rets;

	if (mei_cl_is_other_connecting(cl))
		return 0;

	msg_slots = mei_hbm2slots(sizeof(struct hbm_client_connect_request));
	slots = mei_hbuf_empty_slots(dev);
	if (slots < 0)
		return -EOVERFLOW;

	if ((u32)slots < msg_slots)
		return -EMSGSIZE;

	rets = mei_cl_send_connect(cl, cb);
	if (rets)
		list_move_tail(&cb->list, cmpl_list);

	return rets;
}

/**
 * mei_cl_connect - connect host client to the me one
 *
 * @cl: host client
 * @me_cl: me client
 * @fp: pointer to file structure
 *
 * Locking: called under "dev->device_lock" lock
 *
 * Return: 0 on success, <0 on failure.
 */
int mei_cl_connect(struct mei_cl *cl, struct mei_me_client *me_cl,
		   const struct file *fp)
{
	struct mei_device *dev;
	struct mei_cl_cb *cb;
	int rets;

	if (WARN_ON(!cl || !cl->dev || !me_cl))
		return -ENODEV;

	dev = cl->dev;

	rets = mei_cl_set_connecting(cl, me_cl);
	if (rets)
		goto nortpm;

	if (mei_cl_is_fixed_address(cl)) {
		cl->state = MEI_FILE_CONNECTED;
		rets = 0;
		goto nortpm;
	}

	rets = pm_runtime_get(dev->dev);
	if (rets < 0 && rets != -EINPROGRESS) {
		pm_runtime_put_noidle(dev->dev);
		cl_err(dev, cl, "rpm: get failed %d\n", rets);
		goto nortpm;
	}

	cb = mei_cl_enqueue_ctrl_wr_cb(cl, 0, MEI_FOP_CONNECT, fp);
	if (!cb) {
		rets = -ENOMEM;
		goto out;
	}

	/* run hbuf acquire last so we don't have to undo */
	if (!mei_cl_is_other_connecting(cl) && mei_hbuf_acquire(dev)) {
		rets = mei_cl_send_connect(cl, cb);
		if (rets)
			goto out;
	}

	mutex_unlock(&dev->device_lock);
	wait_event_timeout(cl->wait,
			(cl->state == MEI_FILE_CONNECTED ||
			 cl->state == MEI_FILE_DISCONNECTED ||
			 cl->state == MEI_FILE_DISCONNECT_REQUIRED ||
			 cl->state == MEI_FILE_DISCONNECT_REPLY),
			mei_secs_to_jiffies(MEI_CL_CONNECT_TIMEOUT));
	mutex_lock(&dev->device_lock);

	if (!mei_cl_is_connected(cl)) {
		if (cl->state == MEI_FILE_DISCONNECT_REQUIRED) {
			mei_io_list_flush_cl(&dev->ctrl_rd_list, cl);
			mei_io_list_flush_cl(&dev->ctrl_wr_list, cl);
			 /* ignore disconnect return valuue;
			  * in case of failure reset will be invoked
			  */
			__mei_cl_disconnect(cl);
			rets = -EFAULT;
			goto out;
		}

		/* timeout or something went really wrong */
		if (!cl->status)
			cl->status = -EFAULT;
	}

	rets = cl->status;
out:
	cl_dbg(dev, cl, "rpm: autosuspend\n");
	pm_runtime_mark_last_busy(dev->dev);
	pm_runtime_put_autosuspend(dev->dev);

	mei_io_cb_free(cb);

nortpm:
	if (!mei_cl_is_connected(cl))
		mei_cl_set_disconnected(cl);

	return rets;
}

/**
 * mei_cl_alloc_linked - allocate and link host client
 *
 * @dev: the device structure
 *
 * Return: cl on success ERR_PTR on failure
 */
struct mei_cl *mei_cl_alloc_linked(struct mei_device *dev)
{
	struct mei_cl *cl;
	int ret;

	cl = mei_cl_allocate(dev);
	if (!cl) {
		ret = -ENOMEM;
		goto err;
	}

	ret = mei_cl_link(cl);
	if (ret)
		goto err;

	return cl;
err:
	kfree(cl);
	return ERR_PTR(ret);
}

/**
 * mei_cl_tx_flow_ctrl_creds - checks flow_control credits for cl.
 *
 * @cl: host client
 *
 * Return: 1 if tx_flow_ctrl_creds >0, 0 - otherwise.
 */
static int mei_cl_tx_flow_ctrl_creds(struct mei_cl *cl)
{
	if (WARN_ON(!cl || !cl->me_cl))
		return -EINVAL;

	if (cl->tx_flow_ctrl_creds > 0)
		return 1;

	if (mei_cl_is_fixed_address(cl))
		return 1;

	if (mei_cl_is_single_recv_buf(cl)) {
		if (cl->me_cl->tx_flow_ctrl_creds > 0)
			return 1;
	}
	return 0;
}

/**
 * mei_cl_tx_flow_ctrl_creds_reduce - reduces transmit flow control credits
 *   for a client
 *
 * @cl: host client
 *
 * Return:
 *	0 on success
 *	-EINVAL when ctrl credits are <= 0
 */
static int mei_cl_tx_flow_ctrl_creds_reduce(struct mei_cl *cl)
{
	if (WARN_ON(!cl || !cl->me_cl))
		return -EINVAL;

	if (mei_cl_is_fixed_address(cl))
		return 0;

	if (mei_cl_is_single_recv_buf(cl)) {
		if (WARN_ON(cl->me_cl->tx_flow_ctrl_creds <= 0))
			return -EINVAL;
		cl->me_cl->tx_flow_ctrl_creds--;
	} else {
		if (WARN_ON(cl->tx_flow_ctrl_creds <= 0))
			return -EINVAL;
		cl->tx_flow_ctrl_creds--;
	}
	return 0;
}

/**
 * mei_cl_vtag_alloc - allocate and fill the vtag structure
 *
 * @fp: pointer to file structure
 * @vtag: vm tag
 *
 * Return:
 * * Pointer to allocated struct - on success
 * * ERR_PTR(-ENOMEM) on memory allocation failure
 */
struct mei_cl_vtag *mei_cl_vtag_alloc(struct file *fp, u8 vtag)
{
	struct mei_cl_vtag *cl_vtag;

	cl_vtag = kzalloc(sizeof(*cl_vtag), GFP_KERNEL);
	if (!cl_vtag)
		return ERR_PTR(-ENOMEM);

	INIT_LIST_HEAD(&cl_vtag->list);
	cl_vtag->vtag = vtag;
	cl_vtag->fp = fp;

	return cl_vtag;
}

/**
 * mei_cl_fp_by_vtag - obtain the file pointer by vtag
 *
 * @cl: host client
 * @vtag: vm tag
 *
 * Return:
 * * A file pointer - on success
 * * ERR_PTR(-ENOENT) if vtag is not found in the client vtag list
 */
const struct file *mei_cl_fp_by_vtag(const struct mei_cl *cl, u8 vtag)
{
	struct mei_cl_vtag *vtag_l;

	list_for_each_entry(vtag_l, &cl->vtag_map, list)
		if (vtag_l->vtag == vtag)
			return vtag_l->fp;

	return ERR_PTR(-ENOENT);
}

/**
 * mei_cl_reset_read_by_vtag - reset pending_read flag by given vtag
 *
 * @cl: host client
 * @vtag: vm tag
 */
static void mei_cl_reset_read_by_vtag(const struct mei_cl *cl, u8 vtag)
{
	struct mei_cl_vtag *vtag_l;

	list_for_each_entry(vtag_l, &cl->vtag_map, list) {
		if (vtag_l->vtag == vtag) {
			vtag_l->pending_read = false;
			break;
		}
	}
}

/**
 * mei_cl_read_vtag_add_fc - add flow control for next pending reader
 *                           in the vtag list
 *
 * @cl: host client
 */
static void mei_cl_read_vtag_add_fc(struct mei_cl *cl)
{
	struct mei_cl_vtag *cl_vtag;

	list_for_each_entry(cl_vtag, &cl->vtag_map, list) {
		if (cl_vtag->pending_read) {
			if (mei_cl_enqueue_ctrl_wr_cb(cl,
						      mei_cl_mtu(cl),
						      MEI_FOP_READ,
						      cl_vtag->fp))
				cl->rx_flow_ctrl_creds++;
			break;
		}
	}
}

/**
 * mei_cl_vt_support_check - check if client support vtags
 *
 * @cl: host client
 *
 * Return:
 * * 0 - supported, or not connected at all
 * * -EOPNOTSUPP - vtags are not supported by client
 */
int mei_cl_vt_support_check(const struct mei_cl *cl)
{
	struct mei_device *dev = cl->dev;

	if (!dev->hbm_f_vt_supported)
		return -EOPNOTSUPP;

	if (!cl->me_cl)
		return 0;

	return cl->me_cl->props.vt_supported ? 0 : -EOPNOTSUPP;
}

/**
 * mei_cl_add_rd_completed - add read completed callback to list with lock
 *                           and vtag check
 *
 * @cl: host client
 * @cb: callback block
 *
 */
void mei_cl_add_rd_completed(struct mei_cl *cl, struct mei_cl_cb *cb)
{
	const struct file *fp;

	if (!mei_cl_vt_support_check(cl)) {
		fp = mei_cl_fp_by_vtag(cl, cb->vtag);
		if (IS_ERR(fp)) {
			/* client already disconnected, discarding */
			mei_io_cb_free(cb);
			return;
		}
		cb->fp = fp;
		mei_cl_reset_read_by_vtag(cl, cb->vtag);
		mei_cl_read_vtag_add_fc(cl);
	}

	spin_lock(&cl->rd_completed_lock);
	list_add_tail(&cb->list, &cl->rd_completed);
	spin_unlock(&cl->rd_completed_lock);
}

/**
 * mei_cl_del_rd_completed - free read completed callback with lock
 *
 * @cl: host client
 * @cb: callback block
 *
 */
void mei_cl_del_rd_completed(struct mei_cl *cl, struct mei_cl_cb *cb)
{
	spin_lock(&cl->rd_completed_lock);
	mei_io_cb_free(cb);
	spin_unlock(&cl->rd_completed_lock);
}

/**
 *  mei_cl_notify_fop2req - convert fop to proper request
 *
 * @fop: client notification start response command
 *
 * Return:  MEI_HBM_NOTIFICATION_START/STOP
 */
u8 mei_cl_notify_fop2req(enum mei_cb_file_ops fop)
{
	if (fop == MEI_FOP_NOTIFY_START)
		return MEI_HBM_NOTIFICATION_START;
	else
		return MEI_HBM_NOTIFICATION_STOP;
}

/**
 *  mei_cl_notify_req2fop - convert notification request top file operation type
 *
 * @req: hbm notification request type
 *
 * Return:  MEI_FOP_NOTIFY_START/STOP
 */
enum mei_cb_file_ops mei_cl_notify_req2fop(u8 req)
{
	if (req == MEI_HBM_NOTIFICATION_START)
		return MEI_FOP_NOTIFY_START;
	else
		return MEI_FOP_NOTIFY_STOP;
}

/**
 * mei_cl_irq_notify - send notification request in irq_thread context
 *
 * @cl: client
 * @cb: callback block.
 * @cmpl_list: complete list.
 *
 * Return: 0 on such and error otherwise.
 */
int mei_cl_irq_notify(struct mei_cl *cl, struct mei_cl_cb *cb,
		      struct list_head *cmpl_list)
{
	struct mei_device *dev = cl->dev;
	u32 msg_slots;
	int slots;
	int ret;
	bool request;

	msg_slots = mei_hbm2slots(sizeof(struct hbm_client_connect_request));
	slots = mei_hbuf_empty_slots(dev);
	if (slots < 0)
		return -EOVERFLOW;

	if ((u32)slots < msg_slots)
		return -EMSGSIZE;

	request = mei_cl_notify_fop2req(cb->fop_type);
	ret = mei_hbm_cl_notify_req(dev, cl, request);
	if (ret) {
		cl->status = ret;
		list_move_tail(&cb->list, cmpl_list);
		return ret;
	}

	list_move_tail(&cb->list, &dev->ctrl_rd_list);
	return 0;
}

/**
 * mei_cl_notify_request - send notification stop/start request
 *
 * @cl: host client
 * @fp: associate request with file
 * @request: 1 for start or 0 for stop
 *
 * Locking: called under "dev->device_lock" lock
 *
 * Return: 0 on such and error otherwise.
 */
int mei_cl_notify_request(struct mei_cl *cl,
			  const struct file *fp, u8 request)
{
	struct mei_device *dev;
	struct mei_cl_cb *cb;
	enum mei_cb_file_ops fop_type;
	int rets;

	if (WARN_ON(!cl || !cl->dev))
		return -ENODEV;

	dev = cl->dev;

	if (!dev->hbm_f_ev_supported) {
		cl_dbg(dev, cl, "notifications not supported\n");
		return -EOPNOTSUPP;
	}

	if (!mei_cl_is_connected(cl))
		return -ENODEV;

	rets = pm_runtime_get(dev->dev);
	if (rets < 0 && rets != -EINPROGRESS) {
		pm_runtime_put_noidle(dev->dev);
		cl_err(dev, cl, "rpm: get failed %d\n", rets);
		return rets;
	}

	fop_type = mei_cl_notify_req2fop(request);
	cb = mei_cl_enqueue_ctrl_wr_cb(cl, 0, fop_type, fp);
	if (!cb) {
		rets = -ENOMEM;
		goto out;
	}

	if (mei_hbuf_acquire(dev)) {
		if (mei_hbm_cl_notify_req(dev, cl, request)) {
			rets = -ENODEV;
			goto out;
		}
<<<<<<< HEAD
		list_move_tail(&cb->list, &dev->ctrl_rd_list.list);
=======
		list_move_tail(&cb->list, &dev->ctrl_rd_list);
>>>>>>> 24b8d41d
	}

	mutex_unlock(&dev->device_lock);
	wait_event_timeout(cl->wait,
<<<<<<< HEAD
			   cl->notify_en == request || !mei_cl_is_connected(cl),
=======
			   cl->notify_en == request ||
			   cl->status ||
			   !mei_cl_is_connected(cl),
>>>>>>> 24b8d41d
			   mei_secs_to_jiffies(MEI_CL_CONNECT_TIMEOUT));
	mutex_lock(&dev->device_lock);

	if (cl->notify_en != request && !cl->status)
		cl->status = -EFAULT;

	rets = cl->status;

out:
	cl_dbg(dev, cl, "rpm: autosuspend\n");
	pm_runtime_mark_last_busy(dev->dev);
	pm_runtime_put_autosuspend(dev->dev);

	mei_io_cb_free(cb);
	return rets;
}

/**
 * mei_cl_notify - raise notification
 *
 * @cl: host client
 *
 * Locking: called under "dev->device_lock" lock
 */
void mei_cl_notify(struct mei_cl *cl)
{
	struct mei_device *dev;

	if (!cl || !cl->dev)
		return;

	dev = cl->dev;

	if (!cl->notify_en)
		return;

	cl_dbg(dev, cl, "notify event");
	cl->notify_ev = true;
	if (!mei_cl_bus_notify_event(cl))
		wake_up_interruptible(&cl->ev_wait);

	if (cl->ev_async)
		kill_fasync(&cl->ev_async, SIGIO, POLL_PRI);

}

/**
 * mei_cl_notify_get - get or wait for notification event
 *
 * @cl: host client
 * @block: this request is blocking
 * @notify_ev: true if notification event was received
 *
 * Locking: called under "dev->device_lock" lock
 *
 * Return: 0 on such and error otherwise.
 */
int mei_cl_notify_get(struct mei_cl *cl, bool block, bool *notify_ev)
{
	struct mei_device *dev;
	int rets;

	*notify_ev = false;

	if (WARN_ON(!cl || !cl->dev))
		return -ENODEV;

	dev = cl->dev;

	if (!dev->hbm_f_ev_supported) {
		cl_dbg(dev, cl, "notifications not supported\n");
		return -EOPNOTSUPP;
	}

	if (!mei_cl_is_connected(cl))
		return -ENODEV;

	if (cl->notify_ev)
		goto out;

	if (!block)
		return -EAGAIN;

	mutex_unlock(&dev->device_lock);
	rets = wait_event_interruptible(cl->ev_wait, cl->notify_ev);
	mutex_lock(&dev->device_lock);

	if (rets < 0)
		return rets;

out:
	*notify_ev = cl->notify_ev;
	cl->notify_ev = false;
	return 0;
}

/**
 * mei_cl_read_start - the start read client message function.
 *
 * @cl: host client
 * @length: number of bytes to read
 * @fp: pointer to file structure
 *
 * Return: 0 on success, <0 on failure.
 */
int mei_cl_read_start(struct mei_cl *cl, size_t length, const struct file *fp)
{
	struct mei_device *dev;
	struct mei_cl_cb *cb;
	int rets;

	if (WARN_ON(!cl || !cl->dev))
		return -ENODEV;

	dev = cl->dev;

	if (!mei_cl_is_connected(cl))
		return -ENODEV;

	if (!mei_me_cl_is_active(cl->me_cl)) {
		cl_err(dev, cl, "no such me client\n");
		return  -ENOTTY;
	}

<<<<<<< HEAD
	if (mei_cl_is_fixed_address(cl) || cl == &dev->iamthif_cl)
		return 0;

	/* HW currently supports only one pending read */
	if (cl->rx_flow_ctrl_creds)
		return -EBUSY;
=======
	if (mei_cl_is_fixed_address(cl))
		return 0;

	/* HW currently supports only one pending read */
	if (cl->rx_flow_ctrl_creds) {
		mei_cl_set_read_by_fp(cl, fp);
		return -EBUSY;
	}
>>>>>>> 24b8d41d

	cb = mei_cl_enqueue_ctrl_wr_cb(cl, length, MEI_FOP_READ, fp);
	if (!cb)
		return -ENOMEM;

<<<<<<< HEAD
=======
	mei_cl_set_read_by_fp(cl, fp);

>>>>>>> 24b8d41d
	rets = pm_runtime_get(dev->dev);
	if (rets < 0 && rets != -EINPROGRESS) {
		pm_runtime_put_noidle(dev->dev);
		cl_err(dev, cl, "rpm: get failed %d\n", rets);
		goto nortpm;
	}

	rets = 0;
	if (mei_hbuf_acquire(dev)) {
		rets = mei_hbm_cl_flow_control_req(dev, cl);
		if (rets < 0)
			goto out;

		list_move_tail(&cb->list, &cl->rd_pending);
	}
	cl->rx_flow_ctrl_creds++;

out:
	cl_dbg(dev, cl, "rpm: autosuspend\n");
	pm_runtime_mark_last_busy(dev->dev);
	pm_runtime_put_autosuspend(dev->dev);
nortpm:
	if (rets)
		mei_io_cb_free(cb);

	return rets;
}

static inline u8 mei_ext_hdr_set_vtag(struct mei_ext_hdr *ext, u8 vtag)
{
	ext->type = MEI_EXT_HDR_VTAG;
	ext->ext_payload[0] = vtag;
	ext->length = mei_data2slots(sizeof(*ext));
	return ext->length;
}

/**
 * mei_msg_hdr_init - allocate and initialize mei message header
 *
 * @cb: message callback structure
 *
 * Return: a pointer to initialized header
 */
static struct mei_msg_hdr *mei_msg_hdr_init(const struct mei_cl_cb *cb)
{
	size_t hdr_len;
	struct mei_ext_meta_hdr *meta;
	struct mei_ext_hdr *ext;
	struct mei_msg_hdr *mei_hdr;
	bool is_ext, is_vtag;

	if (!cb)
		return ERR_PTR(-EINVAL);

	/* Extended header for vtag is attached only on the first fragment */
	is_vtag = (cb->vtag && cb->buf_idx == 0);
	is_ext = is_vtag;

	/* Compute extended header size */
	hdr_len = sizeof(*mei_hdr);

	if (!is_ext)
		goto setup_hdr;

	hdr_len += sizeof(*meta);
	if (is_vtag)
		hdr_len += sizeof(*ext);

setup_hdr:
	mei_hdr = kzalloc(hdr_len, GFP_KERNEL);
	if (!mei_hdr)
		return ERR_PTR(-ENOMEM);

	mei_hdr->host_addr = mei_cl_host_addr(cb->cl);
	mei_hdr->me_addr = mei_cl_me_id(cb->cl);
	mei_hdr->internal = cb->internal;
	mei_hdr->extended = is_ext;

	if (!is_ext)
		goto out;

	meta = (struct mei_ext_meta_hdr *)mei_hdr->extension;
	if (is_vtag) {
		meta->count++;
		meta->size += mei_ext_hdr_set_vtag(meta->hdrs, cb->vtag);
	}
out:
	mei_hdr->length = hdr_len - sizeof(*mei_hdr);
	return mei_hdr;
}

/**
 * mei_cl_irq_write - write a message to device
 *	from the interrupt thread context
 *
 * @cl: client
 * @cb: callback block.
 * @cmpl_list: complete list.
 *
 * Return: 0, OK; otherwise error.
 */
int mei_cl_irq_write(struct mei_cl *cl, struct mei_cl_cb *cb,
		     struct list_head *cmpl_list)
{
	struct mei_device *dev;
	struct mei_msg_data *buf;
	struct mei_msg_hdr *mei_hdr = NULL;
	size_t hdr_len;
	size_t hbuf_len, dr_len;
	size_t buf_len;
	size_t data_len;
	int hbuf_slots;
	u32 dr_slots;
	u32 dma_len;
	int rets;
	bool first_chunk;
	const void *data;

	if (WARN_ON(!cl || !cl->dev))
		return -ENODEV;

	dev = cl->dev;

	buf = &cb->buf;

	first_chunk = cb->buf_idx == 0;

	rets = first_chunk ? mei_cl_tx_flow_ctrl_creds(cl) : 1;
	if (rets < 0)
		goto err;

	if (rets == 0) {
		cl_dbg(dev, cl, "No flow control credentials: not sending.\n");
		return 0;
	}

	buf_len = buf->size - cb->buf_idx;
	data = buf->data + cb->buf_idx;
	hbuf_slots = mei_hbuf_empty_slots(dev);
	if (hbuf_slots < 0) {
		rets = -EOVERFLOW;
		goto err;
	}

	hbuf_len = mei_slots2data(hbuf_slots) & MEI_MSG_MAX_LEN_MASK;
	dr_slots = mei_dma_ring_empty_slots(dev);
	dr_len = mei_slots2data(dr_slots);

	mei_hdr = mei_msg_hdr_init(cb);
	if (IS_ERR(mei_hdr)) {
		rets = PTR_ERR(mei_hdr);
		mei_hdr = NULL;
		goto err;
	}

	cl_dbg(dev, cl, "Extended Header %d vtag = %d\n",
	       mei_hdr->extended, cb->vtag);

	hdr_len = sizeof(*mei_hdr) + mei_hdr->length;

	/**
	 * Split the message only if we can write the whole host buffer
	 * otherwise wait for next time the host buffer is empty.
	 */
	if (hdr_len + buf_len <= hbuf_len) {
		data_len = buf_len;
		mei_hdr->msg_complete = 1;
	} else if (dr_slots && hbuf_len >= hdr_len + sizeof(dma_len)) {
		mei_hdr->dma_ring = 1;
		if (buf_len > dr_len)
			buf_len = dr_len;
		else
			mei_hdr->msg_complete = 1;

		data_len = sizeof(dma_len);
		dma_len = buf_len;
		data = &dma_len;
	} else if ((u32)hbuf_slots == mei_hbuf_depth(dev)) {
		buf_len = hbuf_len - hdr_len;
		data_len = buf_len;
	} else {
		kfree(mei_hdr);
		return 0;
	}
	mei_hdr->length += data_len;

	if (mei_hdr->dma_ring)
		mei_dma_ring_write(dev, buf->data + cb->buf_idx, buf_len);
	rets = mei_write_message(dev, mei_hdr, hdr_len, data, data_len);

	if (rets)
		goto err;

	cl->status = 0;
	cl->writing_state = MEI_WRITING;
	cb->buf_idx += buf_len;

	if (first_chunk) {
<<<<<<< HEAD
		if (mei_cl_tx_flow_ctrl_creds_reduce(cl))
			return -EIO;
=======
		if (mei_cl_tx_flow_ctrl_creds_reduce(cl)) {
			rets = -EIO;
			goto err;
		}
>>>>>>> 24b8d41d
	}

	if (mei_hdr->msg_complete)
		list_move_tail(&cb->list, &dev->write_waiting_list);

	kfree(mei_hdr);
	return 0;

err:
	kfree(mei_hdr);
	cl->status = rets;
	list_move_tail(&cb->list, cmpl_list);
	return rets;
}

/**
 * mei_cl_write - submit a write cb to mei device
 *	assumes device_lock is locked
 *
 * @cl: host client
 * @cb: write callback with filled data
 *
 * Return: number of bytes sent on success, <0 on failure.
 */
ssize_t mei_cl_write(struct mei_cl *cl, struct mei_cl_cb *cb)
{
	struct mei_device *dev;
	struct mei_msg_data *buf;
	struct mei_msg_hdr *mei_hdr = NULL;
	size_t hdr_len;
	size_t hbuf_len, dr_len;
	size_t buf_len;
	size_t data_len;
	int hbuf_slots;
	u32 dr_slots;
	u32 dma_len;
	ssize_t rets;
	bool blocking;
	const void *data;

	if (WARN_ON(!cl || !cl->dev))
		return -ENODEV;

	if (WARN_ON(!cb))
		return -EINVAL;

	dev = cl->dev;

	buf = &cb->buf;
	buf_len = buf->size;

	cl_dbg(dev, cl, "buf_len=%zd\n", buf_len);

	blocking = cb->blocking;
	data = buf->data;

	rets = pm_runtime_get(dev->dev);
	if (rets < 0 && rets != -EINPROGRESS) {
		pm_runtime_put_noidle(dev->dev);
		cl_err(dev, cl, "rpm: get failed %zd\n", rets);
		goto free;
	}

	cb->buf_idx = 0;
	cl->writing_state = MEI_IDLE;


	rets = mei_cl_tx_flow_ctrl_creds(cl);
	if (rets < 0)
		goto err;

	mei_hdr = mei_msg_hdr_init(cb);
	if (IS_ERR(mei_hdr)) {
		rets = -PTR_ERR(mei_hdr);
		mei_hdr = NULL;
		goto err;
	}

	cl_dbg(dev, cl, "Extended Header %d vtag = %d\n",
	       mei_hdr->extended, cb->vtag);

	hdr_len = sizeof(*mei_hdr) + mei_hdr->length;

	if (rets == 0) {
		cl_dbg(dev, cl, "No flow control credentials: not sending.\n");
		rets = buf_len;
		goto out;
	}

	if (!mei_hbuf_acquire(dev)) {
		cl_dbg(dev, cl, "Cannot acquire the host buffer: not sending.\n");
		rets = buf_len;
		goto out;
	}

	hbuf_slots = mei_hbuf_empty_slots(dev);
	if (hbuf_slots < 0) {
		rets = -EOVERFLOW;
		goto out;
	}

	hbuf_len = mei_slots2data(hbuf_slots) & MEI_MSG_MAX_LEN_MASK;
	dr_slots = mei_dma_ring_empty_slots(dev);
	dr_len =  mei_slots2data(dr_slots);

	if (hdr_len + buf_len <= hbuf_len) {
		data_len = buf_len;
		mei_hdr->msg_complete = 1;
	} else if (dr_slots && hbuf_len >= hdr_len + sizeof(dma_len)) {
		mei_hdr->dma_ring = 1;
		if (buf_len > dr_len)
			buf_len = dr_len;
		else
			mei_hdr->msg_complete = 1;

		data_len = sizeof(dma_len);
		dma_len = buf_len;
		data = &dma_len;
	} else {
		buf_len = hbuf_len - hdr_len;
		data_len = buf_len;
	}

	mei_hdr->length += data_len;

	if (mei_hdr->dma_ring)
		mei_dma_ring_write(dev, buf->data, buf_len);
	rets = mei_write_message(dev, mei_hdr, hdr_len, data, data_len);

	if (rets)
		goto err;

	rets = mei_cl_tx_flow_ctrl_creds_reduce(cl);
	if (rets)
		goto err;

	cl->writing_state = MEI_WRITING;
	cb->buf_idx = buf_len;
	/* restore return value */
	buf_len = buf->size;

out:
	if (mei_hdr->msg_complete)
		mei_tx_cb_enqueue(cb, &dev->write_waiting_list);
	else
		mei_tx_cb_enqueue(cb, &dev->write_list);

	cb = NULL;
	if (blocking && cl->writing_state != MEI_WRITE_COMPLETE) {

		mutex_unlock(&dev->device_lock);
		rets = wait_event_interruptible(cl->tx_wait,
				cl->writing_state == MEI_WRITE_COMPLETE ||
				(!mei_cl_is_connected(cl)));
		mutex_lock(&dev->device_lock);
		/* wait_event_interruptible returns -ERESTARTSYS */
		if (rets) {
			if (signal_pending(current))
				rets = -EINTR;
			goto err;
		}
		if (cl->writing_state != MEI_WRITE_COMPLETE) {
			rets = -EFAULT;
			goto err;
		}
	}

	rets = buf_len;
err:
	cl_dbg(dev, cl, "rpm: autosuspend\n");
	pm_runtime_mark_last_busy(dev->dev);
	pm_runtime_put_autosuspend(dev->dev);
free:
	mei_io_cb_free(cb);

	kfree(mei_hdr);

	return rets;
}

/**
 * mei_cl_complete - processes completed operation for a client
 *
 * @cl: private data of the file object.
 * @cb: callback block.
 */
void mei_cl_complete(struct mei_cl *cl, struct mei_cl_cb *cb)
{
	struct mei_device *dev = cl->dev;

	switch (cb->fop_type) {
	case MEI_FOP_WRITE:
		mei_tx_cb_dequeue(cb);
		cl->writing_state = MEI_WRITE_COMPLETE;
		if (waitqueue_active(&cl->tx_wait)) {
			wake_up_interruptible(&cl->tx_wait);
		} else {
			pm_runtime_mark_last_busy(dev->dev);
			pm_request_autosuspend(dev->dev);
		}
		break;

	case MEI_FOP_READ:
<<<<<<< HEAD
		list_add_tail(&cb->list, &cl->rd_completed);
=======
		mei_cl_add_rd_completed(cl, cb);
>>>>>>> 24b8d41d
		if (!mei_cl_is_fixed_address(cl) &&
		    !WARN_ON(!cl->rx_flow_ctrl_creds))
			cl->rx_flow_ctrl_creds--;
		if (!mei_cl_bus_rx_event(cl))
			wake_up_interruptible(&cl->rx_wait);
		break;

	case MEI_FOP_CONNECT:
	case MEI_FOP_DISCONNECT:
	case MEI_FOP_NOTIFY_STOP:
	case MEI_FOP_NOTIFY_START:
		if (waitqueue_active(&cl->wait))
			wake_up(&cl->wait);

		break;
	case MEI_FOP_DISCONNECT_RSP:
		mei_io_cb_free(cb);
		mei_cl_set_disconnected(cl);
		break;
	default:
		BUG_ON(0);
	}
}


/**
 * mei_cl_all_disconnect - disconnect forcefully all connected clients
 *
 * @dev: mei device
 */
void mei_cl_all_disconnect(struct mei_device *dev)
{
	struct mei_cl *cl;

	list_for_each_entry(cl, &dev->file_list, link)
		mei_cl_set_disconnected(cl);
}<|MERGE_RESOLUTION|>--- conflicted
+++ resolved
@@ -459,38 +459,6 @@
 }
 
 /**
-<<<<<<< HEAD
- * mei_cl_alloc_cb - a convenient wrapper for allocating read cb
- *
- * @cl: host client
- * @length: size of the buffer
- * @type: operation type
- * @fp: associated file pointer (might be NULL)
- *
- * Return: cb on success and NULL on failure
- */
-struct mei_cl_cb *mei_cl_alloc_cb(struct mei_cl *cl, size_t length,
-				  enum mei_cb_file_ops fop_type,
-				  const struct file *fp)
-{
-	struct mei_cl_cb *cb;
-
-	cb = mei_io_cb_init(cl, fop_type, fp);
-	if (!cb)
-		return NULL;
-
-	if (length == 0)
-		return cb;
-
-	cb->buf.data = kmalloc(length, GFP_KERNEL);
-	if (!cb->buf.data) {
-		mei_io_cb_free(cb);
-		return NULL;
-	}
-	cb->buf.size = length;
-
-	return cb;
-=======
  * mei_cl_free_pending - free pending cb
  *
  * @cl: host client
@@ -501,12 +469,10 @@
 
 	cb = list_first_entry_or_null(&cl->rd_pending, struct mei_cl_cb, list);
 	mei_io_cb_free(cb);
->>>>>>> 24b8d41d
-}
-
-/**
- * mei_cl_enqueue_ctrl_wr_cb - a convenient wrapper for allocating
- *     and enqueuing of the control commands cb
+}
+
+/**
+ * mei_cl_alloc_cb - a convenient wrapper for allocating read cb
  *
  * @cl: host client
  * @length: size of the buffer
@@ -514,25 +480,7 @@
  * @fp: associated file pointer (might be NULL)
  *
  * Return: cb on success and NULL on failure
- * Locking: called under "dev->device_lock" lock
- */
-<<<<<<< HEAD
-struct mei_cl_cb *mei_cl_enqueue_ctrl_wr_cb(struct mei_cl *cl, size_t length,
-					    enum mei_cb_file_ops fop_type,
-					    const struct file *fp)
-{
-	struct mei_cl_cb *cb;
-
-	/* for RX always allocate at least client's mtu */
-	if (length)
-		length = max_t(size_t, length, mei_cl_mtu(cl));
-
-	cb = mei_cl_alloc_cb(cl, length, fop_type, fp);
-	if (!cb)
-		return NULL;
-
-	list_add_tail(&cb->list, &cl->dev->ctrl_wr_list.list);
-=======
+ */
 struct mei_cl_cb *mei_cl_alloc_cb(struct mei_cl *cl, size_t length,
 				  enum mei_cb_file_ops fop_type,
 				  const struct file *fp)
@@ -553,7 +501,6 @@
 	}
 	cb->buf.size = length;
 
->>>>>>> 24b8d41d
 	return cb;
 }
 
@@ -1600,22 +1547,14 @@
 			rets = -ENODEV;
 			goto out;
 		}
-<<<<<<< HEAD
-		list_move_tail(&cb->list, &dev->ctrl_rd_list.list);
-=======
 		list_move_tail(&cb->list, &dev->ctrl_rd_list);
->>>>>>> 24b8d41d
 	}
 
 	mutex_unlock(&dev->device_lock);
 	wait_event_timeout(cl->wait,
-<<<<<<< HEAD
-			   cl->notify_en == request || !mei_cl_is_connected(cl),
-=======
 			   cl->notify_en == request ||
 			   cl->status ||
 			   !mei_cl_is_connected(cl),
->>>>>>> 24b8d41d
 			   mei_secs_to_jiffies(MEI_CL_CONNECT_TIMEOUT));
 	mutex_lock(&dev->device_lock);
 
@@ -1740,14 +1679,6 @@
 		return  -ENOTTY;
 	}
 
-<<<<<<< HEAD
-	if (mei_cl_is_fixed_address(cl) || cl == &dev->iamthif_cl)
-		return 0;
-
-	/* HW currently supports only one pending read */
-	if (cl->rx_flow_ctrl_creds)
-		return -EBUSY;
-=======
 	if (mei_cl_is_fixed_address(cl))
 		return 0;
 
@@ -1756,17 +1687,13 @@
 		mei_cl_set_read_by_fp(cl, fp);
 		return -EBUSY;
 	}
->>>>>>> 24b8d41d
 
 	cb = mei_cl_enqueue_ctrl_wr_cb(cl, length, MEI_FOP_READ, fp);
 	if (!cb)
 		return -ENOMEM;
 
-<<<<<<< HEAD
-=======
 	mei_cl_set_read_by_fp(cl, fp);
 
->>>>>>> 24b8d41d
 	rets = pm_runtime_get(dev->dev);
 	if (rets < 0 && rets != -EINPROGRESS) {
 		pm_runtime_put_noidle(dev->dev);
@@ -1965,15 +1892,10 @@
 	cb->buf_idx += buf_len;
 
 	if (first_chunk) {
-<<<<<<< HEAD
-		if (mei_cl_tx_flow_ctrl_creds_reduce(cl))
-			return -EIO;
-=======
 		if (mei_cl_tx_flow_ctrl_creds_reduce(cl)) {
 			rets = -EIO;
 			goto err;
 		}
->>>>>>> 24b8d41d
 	}
 
 	if (mei_hdr->msg_complete)
@@ -2177,11 +2099,7 @@
 		break;
 
 	case MEI_FOP_READ:
-<<<<<<< HEAD
-		list_add_tail(&cb->list, &cl->rd_completed);
-=======
 		mei_cl_add_rd_completed(cl, cb);
->>>>>>> 24b8d41d
 		if (!mei_cl_is_fixed_address(cl) &&
 		    !WARN_ON(!cl->rx_flow_ctrl_creds))
 			cl->rx_flow_ctrl_creds--;
