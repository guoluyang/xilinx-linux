--- conflicted
+++ resolved
@@ -131,18 +131,9 @@
 
 static inline void mei_hbm_hdr(struct mei_msg_hdr *mei_hdr, size_t length)
 {
-<<<<<<< HEAD
-	hdr->host_addr = 0;
-	hdr->me_addr = 0;
-	hdr->length = length;
-	hdr->msg_complete = 1;
-	hdr->reserved = 0;
-	hdr->internal = 0;
-=======
 	memset(mei_hdr, 0, sizeof(*mei_hdr));
 	mei_hdr->length = length;
 	mei_hdr->msg_complete = 1;
->>>>>>> 24b8d41d
 }
 
 /**
@@ -176,25 +167,15 @@
  *
  * Return: 0 on success, <0 on failure.
  */
-<<<<<<< HEAD
-static inline
-int mei_hbm_cl_write(struct mei_device *dev, struct mei_cl *cl,
-		     u8 hbm_cmd, u8 *buf, size_t len)
-=======
 static inline int mei_hbm_cl_write(struct mei_device *dev, struct mei_cl *cl,
 				   u8 hbm_cmd, void *buf, size_t len)
->>>>>>> 24b8d41d
 {
 	struct mei_msg_hdr mei_hdr;
 
 	mei_hbm_hdr(&mei_hdr, len);
 	mei_hbm_cl_hdr(cl, hbm_cmd, buf, len);
 
-<<<<<<< HEAD
-	return mei_write_message(dev, &mei_hdr, buf);
-=======
 	return mei_hbm_write_message(dev, &mei_hdr, buf);
->>>>>>> 24b8d41d
 }
 
 /**
@@ -272,28 +253,11 @@
 int mei_hbm_start_req(struct mei_device *dev)
 {
 	struct mei_msg_hdr mei_hdr;
-<<<<<<< HEAD
-	struct hbm_host_version_request start_req;
-	const size_t len = sizeof(struct hbm_host_version_request);
-=======
 	struct hbm_host_version_request req;
->>>>>>> 24b8d41d
 	int ret;
 
 	mei_hbm_reset(dev);
 
-<<<<<<< HEAD
-	mei_hbm_hdr(&mei_hdr, len);
-
-	/* host start message */
-	memset(&start_req, 0, len);
-	start_req.hbm_cmd = HOST_START_REQ_CMD;
-	start_req.host_version.major_version = HBM_MAJOR_VERSION;
-	start_req.host_version.minor_version = HBM_MINOR_VERSION;
-
-	dev->hbm_state = MEI_HBM_IDLE;
-	ret = mei_write_message(dev, &mei_hdr, &start_req);
-=======
 	mei_hbm_hdr(&mei_hdr, sizeof(req));
 
 	/* host start message */
@@ -304,7 +268,6 @@
 
 	dev->hbm_state = MEI_HBM_IDLE;
 	ret = mei_hbm_write_message(dev, &mei_hdr, &req);
->>>>>>> 24b8d41d
 	if (ret) {
 		dev_err(dev->dev, "version message write failed: ret = %d\n",
 			ret);
@@ -314,8 +277,6 @@
 	dev->hbm_state = MEI_HBM_STARTING;
 	dev->init_clients_timer = MEI_CLIENTS_INIT_TIMEOUT;
 	mei_schedule_stall_timer(dev);
-<<<<<<< HEAD
-=======
 	return 0;
 }
 
@@ -390,7 +351,6 @@
 	dev->hbm_state = MEI_HBM_CAP_SETUP;
 	dev->init_clients_timer = MEI_CLIENTS_INIT_TIMEOUT;
 	mei_schedule_stall_timer(dev);
->>>>>>> 24b8d41d
 	return 0;
 }
 
@@ -404,23 +364,6 @@
 static int mei_hbm_enum_clients_req(struct mei_device *dev)
 {
 	struct mei_msg_hdr mei_hdr;
-<<<<<<< HEAD
-	struct hbm_host_enum_request enum_req;
-	const size_t len = sizeof(struct hbm_host_enum_request);
-	int ret;
-
-	/* enumerate clients */
-	mei_hbm_hdr(&mei_hdr, len);
-
-	memset(&enum_req, 0, len);
-	enum_req.hbm_cmd = HOST_ENUM_REQ_CMD;
-	enum_req.flags |= dev->hbm_f_dc_supported ?
-			  MEI_HBM_ENUM_F_ALLOW_ADD : 0;
-	enum_req.flags |= dev->hbm_f_ie_supported ?
-			  MEI_HBM_ENUM_F_IMMEDIATE_ENUM : 0;
-
-	ret = mei_write_message(dev, &mei_hdr, &enum_req);
-=======
 	struct hbm_host_enum_request req;
 	int ret;
 
@@ -434,7 +377,6 @@
 			  MEI_HBM_ENUM_F_IMMEDIATE_ENUM : 0;
 
 	ret = mei_hbm_write_message(dev, &mei_hdr, &req);
->>>>>>> 24b8d41d
 	if (ret) {
 		dev_err(dev->dev, "enumeration request write failed: ret = %d.\n",
 			ret);
@@ -491,32 +433,18 @@
 {
 	struct mei_msg_hdr mei_hdr;
 	struct hbm_add_client_response resp;
-<<<<<<< HEAD
-	const size_t len = sizeof(struct hbm_add_client_response);
-=======
->>>>>>> 24b8d41d
 	int ret;
 
 	dev_dbg(dev->dev, "adding client response\n");
 
-<<<<<<< HEAD
-	mei_hbm_hdr(&mei_hdr, len);
-
-	memset(&resp, 0, sizeof(struct hbm_add_client_response));
-=======
 	mei_hbm_hdr(&mei_hdr, sizeof(resp));
 
 	memset(&resp, 0, sizeof(resp));
->>>>>>> 24b8d41d
 	resp.hbm_cmd = MEI_HBM_ADD_CLIENT_RES_CMD;
 	resp.me_addr = addr;
 	resp.status  = status;
 
-<<<<<<< HEAD
-	ret = mei_write_message(dev, &mei_hdr, &resp);
-=======
 	ret = mei_hbm_write_message(dev, &mei_hdr, &resp);
->>>>>>> 24b8d41d
 	if (ret)
 		dev_err(dev->dev, "add client response write failed: ret = %d\n",
 			ret);
@@ -565,17 +493,6 @@
 
 	struct mei_msg_hdr mei_hdr;
 	struct hbm_notification_request req;
-<<<<<<< HEAD
-	const size_t len = sizeof(struct hbm_notification_request);
-	int ret;
-
-	mei_hbm_hdr(&mei_hdr, len);
-	mei_hbm_cl_hdr(cl, MEI_HBM_NOTIFY_REQ_CMD, &req, len);
-
-	req.start = start;
-
-	ret = mei_write_message(dev, &mei_hdr, &req);
-=======
 	int ret;
 
 	mei_hbm_hdr(&mei_hdr, sizeof(req));
@@ -584,7 +501,6 @@
 	req.start = start;
 
 	ret = mei_hbm_write_message(dev, &mei_hdr, &req);
->>>>>>> 24b8d41d
 	if (ret)
 		dev_err(dev->dev, "notify request failed: ret = %d\n", ret);
 
@@ -687,12 +603,7 @@
 static int mei_hbm_prop_req(struct mei_device *dev, unsigned long start_idx)
 {
 	struct mei_msg_hdr mei_hdr;
-<<<<<<< HEAD
-	struct hbm_props_request prop_req;
-	const size_t len = sizeof(struct hbm_props_request);
-=======
 	struct hbm_props_request req;
->>>>>>> 24b8d41d
 	unsigned long addr;
 	int ret;
 
@@ -705,16 +616,6 @@
 		return 0;
 	}
 
-<<<<<<< HEAD
-	mei_hbm_hdr(&mei_hdr, len);
-
-	memset(&prop_req, 0, sizeof(struct hbm_props_request));
-
-	prop_req.hbm_cmd = HOST_CLIENT_PROPERTIES_REQ_CMD;
-	prop_req.me_addr = addr;
-
-	ret = mei_write_message(dev, &mei_hdr, &prop_req);
-=======
 	mei_hbm_hdr(&mei_hdr, sizeof(req));
 
 	memset(&req, 0, sizeof(req));
@@ -723,7 +624,6 @@
 	req.me_addr = addr;
 
 	ret = mei_hbm_write_message(dev, &mei_hdr, &req);
->>>>>>> 24b8d41d
 	if (ret) {
 		dev_err(dev->dev, "properties request write failed: ret = %d\n",
 			ret);
@@ -749,30 +649,17 @@
 {
 	struct mei_msg_hdr mei_hdr;
 	struct hbm_power_gate req;
-<<<<<<< HEAD
-	const size_t len = sizeof(struct hbm_power_gate);
-=======
->>>>>>> 24b8d41d
 	int ret;
 
 	if (!dev->hbm_f_pg_supported)
 		return -EOPNOTSUPP;
 
-<<<<<<< HEAD
-	mei_hbm_hdr(&mei_hdr, len);
-
-	memset(&req, 0, len);
-	req.hbm_cmd = pg_cmd;
-
-	ret = mei_write_message(dev, &mei_hdr, &req);
-=======
 	mei_hbm_hdr(&mei_hdr, sizeof(req));
 
 	memset(&req, 0, sizeof(req));
 	req.hbm_cmd = pg_cmd;
 
 	ret = mei_hbm_write_message(dev, &mei_hdr, &req);
->>>>>>> 24b8d41d
 	if (ret)
 		dev_err(dev->dev, "power gate command write failed.\n");
 	return ret;
@@ -790,17 +677,6 @@
 {
 	struct mei_msg_hdr mei_hdr;
 	struct hbm_host_stop_request req;
-<<<<<<< HEAD
-	const size_t len = sizeof(struct hbm_host_stop_request);
-
-	mei_hbm_hdr(&mei_hdr, len);
-
-	memset(&req, 0, len);
-	req.hbm_cmd = HOST_STOP_REQ_CMD;
-	req.reason = DRIVER_STOP_REQUEST;
-
-	return mei_write_message(dev, &mei_hdr, &req);
-=======
 
 	mei_hbm_hdr(&mei_hdr, sizeof(req));
 
@@ -809,7 +685,6 @@
 	req.reason = DRIVER_STOP_REQUEST;
 
 	return mei_hbm_write_message(dev, &mei_hdr, &req);
->>>>>>> 24b8d41d
 }
 
 /**
@@ -822,19 +697,11 @@
  */
 int mei_hbm_cl_flow_control_req(struct mei_device *dev, struct mei_cl *cl)
 {
-<<<<<<< HEAD
-	const size_t len = sizeof(struct hbm_flow_control);
-	u8 buf[len];
-
-	cl_dbg(dev, cl, "sending flow control\n");
-	return mei_hbm_cl_write(dev, cl, MEI_FLOW_CONTROL_CMD, buf, len);
-=======
 	struct hbm_flow_control req;
 
 	cl_dbg(dev, cl, "sending flow control\n");
 	return mei_hbm_cl_write(dev, cl, MEI_FLOW_CONTROL_CMD,
 				&req, sizeof(req));
->>>>>>> 24b8d41d
 }
 
 /**
@@ -908,17 +775,10 @@
  */
 int mei_hbm_cl_disconnect_req(struct mei_device *dev, struct mei_cl *cl)
 {
-<<<<<<< HEAD
-	const size_t len = sizeof(struct hbm_client_connect_request);
-	u8 buf[len];
-
-	return mei_hbm_cl_write(dev, cl, CLIENT_DISCONNECT_REQ_CMD, buf, len);
-=======
 	struct hbm_client_connect_request req;
 
 	return mei_hbm_cl_write(dev, cl, CLIENT_DISCONNECT_REQ_CMD,
 				&req, sizeof(req));
->>>>>>> 24b8d41d
 }
 
 /**
@@ -931,17 +791,10 @@
  */
 int mei_hbm_cl_disconnect_rsp(struct mei_device *dev, struct mei_cl *cl)
 {
-<<<<<<< HEAD
-	const size_t len = sizeof(struct hbm_client_connect_response);
-	u8 buf[len];
-
-	return mei_hbm_cl_write(dev, cl, CLIENT_DISCONNECT_RES_CMD, buf, len);
-=======
 	struct hbm_client_connect_response resp;
 
 	return mei_hbm_cl_write(dev, cl, CLIENT_DISCONNECT_RES_CMD,
 				&resp, sizeof(resp));
->>>>>>> 24b8d41d
 }
 
 /**
@@ -975,17 +828,10 @@
  */
 int mei_hbm_cl_connect_req(struct mei_device *dev, struct mei_cl *cl)
 {
-<<<<<<< HEAD
-	const size_t len = sizeof(struct hbm_client_connect_request);
-	u8 buf[len];
-
-	return mei_hbm_cl_write(dev, cl, CLIENT_CONNECT_REQ_CMD, buf, len);
-=======
 	struct hbm_client_connect_request req;
 
 	return mei_hbm_cl_write(dev, cl, CLIENT_CONNECT_REQ_CMD,
 				&req, sizeof(req));
->>>>>>> 24b8d41d
 }
 
 /**
@@ -1484,11 +1330,6 @@
 			mei_hbm_me_cl_add(dev, props_res);
 		}
 
-<<<<<<< HEAD
-		mei_hbm_me_cl_add(dev, props_res);
-
-=======
->>>>>>> 24b8d41d
 		/* request property for the next client */
 		if (mei_hbm_prop_req(dev, props_res->me_addr + 1))
 			return -EIO;
