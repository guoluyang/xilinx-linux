--- conflicted
+++ resolved
@@ -63,12 +63,8 @@
  * @hdr: message header
  * @discard_len: the length of the message to discard (excluding header)
  */
-<<<<<<< HEAD
-void mei_irq_discard_msg(struct mei_device *dev, struct mei_msg_hdr *hdr)
-=======
 static void mei_irq_discard_msg(struct mei_device *dev, struct mei_msg_hdr *hdr,
 				size_t discard_len)
->>>>>>> 24b8d41d
 {
 	if (hdr->dma_ring) {
 		mei_dma_ring_read(dev, NULL,
@@ -101,10 +97,7 @@
 {
 	struct mei_device *dev = cl->dev;
 	struct mei_cl_cb *cb;
-<<<<<<< HEAD
-=======
-
->>>>>>> 24b8d41d
+
 	size_t buf_sz;
 	u32 length;
 	int ext_len;
@@ -126,8 +119,6 @@
 		if (!cb)
 			goto discard;
 		list_add_tail(&cb->list, &cl->rd_pending);
-<<<<<<< HEAD
-=======
 	}
 
 	if (mei_hdr->extended) {
@@ -164,24 +155,16 @@
 			goto discard;
 		}
 		cb->vtag = vtag->ext_payload[0];
->>>>>>> 24b8d41d
 	}
 
 	if (!mei_cl_is_connected(cl)) {
 		cl_dbg(dev, cl, "not connected\n");
-<<<<<<< HEAD
-		list_move_tail(&cb->list, &complete_list->list);
 		cb->status = -ENODEV;
 		goto discard;
 	}
-=======
-		cb->status = -ENODEV;
-		goto discard;
-	}
 
 	if (mei_hdr->dma_ring)
 		length = mei_hdr->extension[mei_data2slots(ext_len)];
->>>>>>> 24b8d41d
 
 	buf_sz = length + cb->buf_idx;
 	/* catch for integer overflow */
@@ -194,20 +177,11 @@
 
 	if (cb->buf.size < buf_sz) {
 		cl_dbg(dev, cl, "message overflow. size %zu len %d idx %zu\n",
-<<<<<<< HEAD
-			cb->buf.size, mei_hdr->length, cb->buf_idx);
-
-		list_move_tail(&cb->list, &complete_list->list);
-=======
 			cb->buf.size, length, cb->buf_idx);
->>>>>>> 24b8d41d
 		cb->status = -EMSGSIZE;
 		goto discard;
 	}
 
-<<<<<<< HEAD
-	mei_read_slots(dev, cb->buf.data + cb->buf_idx, mei_hdr->length);
-=======
 	if (mei_hdr->dma_ring) {
 		mei_dma_ring_read(dev, cb->buf.data + cb->buf_idx, length);
 		/*  for DMA read 0 length to generate interrupt to the device */
@@ -215,7 +189,6 @@
 	} else {
 		mei_read_slots(dev, cb->buf.data + cb->buf_idx, length);
 	}
->>>>>>> 24b8d41d
 
 	cb->buf_idx += length;
 
@@ -230,13 +203,9 @@
 	return 0;
 
 discard:
-<<<<<<< HEAD
-	mei_irq_discard_msg(dev, mei_hdr);
-=======
 	if (cb)
 		list_move_tail(&cb->list, cmpl_list);
 	mei_irq_discard_msg(dev, mei_hdr, length);
->>>>>>> 24b8d41d
 	return 0;
 }
 
@@ -266,11 +235,7 @@
 		return -EMSGSIZE;
 
 	ret = mei_hbm_cl_disconnect_rsp(dev, cl);
-<<<<<<< HEAD
-	list_move_tail(&cb->list, &cmpl_list->list);
-=======
 	list_move_tail(&cb->list, cmpl_list);
->>>>>>> 24b8d41d
 
 	return ret;
 }
@@ -296,11 +261,7 @@
 	if (!list_empty(&cl->rd_pending))
 		return 0;
 
-<<<<<<< HEAD
-	msg_slots = mei_data2slots(sizeof(struct hbm_flow_control));
-=======
 	msg_slots = mei_hbm2slots(sizeof(struct hbm_flow_control));
->>>>>>> 24b8d41d
 	slots = mei_hbuf_empty_slots(dev);
 	if (slots < 0)
 		return -EOVERFLOW;
@@ -651,24 +612,7 @@
 				goto out;
 			}
 			reschedule_timer = true;
-<<<<<<< HEAD
-		}
-	}
-
-	if (!mei_cl_is_connected(&dev->iamthif_cl))
-		goto out;
-
-	if (dev->iamthif_stall_timer) {
-		if (--dev->iamthif_stall_timer == 0) {
-			dev_err(dev->dev, "timer: amthif  hanged.\n");
-			mei_reset(dev);
-
-			mei_amthif_run_next_cmd(dev);
-			goto out;
-=======
->>>>>>> 24b8d41d
-		}
-		reschedule_timer = true;
+		}
 	}
 
 out:
