// SPDX-License-Identifier: GPL-2.0
/*
 * Copyright (c) 2003-2020, Intel Corporation. All rights reserved.
 * Intel Management Engine Interface (Intel MEI) Linux driver
 */

#include <linux/module.h>
#include <linux/moduleparam.h>
#include <linux/kernel.h>
#include <linux/device.h>
#include <linux/slab.h>
#include <linux/fs.h>
#include <linux/errno.h>
#include <linux/types.h>
#include <linux/fcntl.h>
#include <linux/poll.h>
#include <linux/init.h>
#include <linux/ioctl.h>
#include <linux/cdev.h>
#include <linux/sched/signal.h>
#include <linux/uuid.h>
#include <linux/compat.h>
#include <linux/jiffies.h>
#include <linux/interrupt.h>

#include <linux/mei.h>

#include "mei_dev.h"
#include "client.h"

static struct class *mei_class;
static dev_t mei_devt;
#define MEI_MAX_DEVS  MINORMASK
static DEFINE_MUTEX(mei_minor_lock);
static DEFINE_IDR(mei_idr);

/**
 * mei_open - the open function
 *
 * @inode: pointer to inode structure
 * @file: pointer to file structure
 *
 * Return: 0 on success, <0 on error
 */
static int mei_open(struct inode *inode, struct file *file)
{
	struct mei_device *dev;
	struct mei_cl *cl;

	int err;

	dev = container_of(inode->i_cdev, struct mei_device, cdev);
	if (!dev)
		return -ENODEV;

	mutex_lock(&dev->device_lock);

	if (dev->dev_state != MEI_DEV_ENABLED) {
		dev_dbg(dev->dev, "dev_state != MEI_ENABLED  dev_state = %s\n",
		    mei_dev_state_str(dev->dev_state));
		err = -ENODEV;
		goto err_unlock;
	}

	cl = mei_cl_alloc_linked(dev);
	if (IS_ERR(cl)) {
		err = PTR_ERR(cl);
		goto err_unlock;
	}

	cl->fp = file;
	file->private_data = cl;

	mutex_unlock(&dev->device_lock);

	return nonseekable_open(inode, file);

err_unlock:
	mutex_unlock(&dev->device_lock);
	return err;
}

/**
 * mei_cl_vtag_remove_by_fp - remove vtag that corresponds to fp from list
 *
 * @cl: host client
 * @fp: pointer to file structure
 *
 */
static void mei_cl_vtag_remove_by_fp(const struct mei_cl *cl,
				     const struct file *fp)
{
	struct mei_cl_vtag *vtag_l, *next;

	list_for_each_entry_safe(vtag_l, next, &cl->vtag_map, list) {
		if (vtag_l->fp == fp) {
			list_del(&vtag_l->list);
			kfree(vtag_l);
			return;
		}
	}
}

/**
 * mei_release - the release function
 *
 * @inode: pointer to inode structure
 * @file: pointer to file structure
 *
 * Return: 0 on success, <0 on error
 */
static int mei_release(struct inode *inode, struct file *file)
{
	struct mei_cl *cl = file->private_data;
	struct mei_device *dev;
	int rets;

	if (WARN_ON(!cl || !cl->dev))
		return -ENODEV;

	dev = cl->dev;

	mutex_lock(&dev->device_lock);

	mei_cl_vtag_remove_by_fp(cl, file);

	if (!list_empty(&cl->vtag_map)) {
		cl_dbg(dev, cl, "not the last vtag\n");
		mei_cl_flush_queues(cl, file);
		rets = 0;
		goto out;
	}

	rets = mei_cl_disconnect(cl);
	/*
	 * Check again: This is necessary since disconnect releases the lock
	 * and another client can connect in the meantime.
	 */
	if (!list_empty(&cl->vtag_map)) {
		cl_dbg(dev, cl, "not the last vtag after disconnect\n");
		mei_cl_flush_queues(cl, file);
		goto out;
	}

	mei_cl_flush_queues(cl, NULL);
	cl_dbg(dev, cl, "removing\n");

	mei_cl_unlink(cl);
	kfree(cl);

out:
	file->private_data = NULL;

	mutex_unlock(&dev->device_lock);
	return rets;
}


/**
 * mei_read - the read function.
 *
 * @file: pointer to file structure
 * @ubuf: pointer to user buffer
 * @length: buffer length
 * @offset: data offset in buffer
 *
 * Return: >=0 data length on success , <0 on error
 */
static ssize_t mei_read(struct file *file, char __user *ubuf,
			size_t length, loff_t *offset)
{
	struct mei_cl *cl = file->private_data;
	struct mei_device *dev;
	struct mei_cl_cb *cb = NULL;
	bool nonblock = !!(file->f_flags & O_NONBLOCK);
<<<<<<< HEAD
	int rets;
=======
	ssize_t rets;
>>>>>>> 24b8d41d

	if (WARN_ON(!cl || !cl->dev))
		return -ENODEV;

	dev = cl->dev;


	mutex_lock(&dev->device_lock);
	if (dev->dev_state != MEI_DEV_ENABLED) {
		rets = -ENODEV;
		goto out;
	}

	if (length == 0) {
		rets = 0;
		goto out;
	}

	if (ubuf == NULL) {
		rets = -EMSGSIZE;
		goto out;
	}

	cb = mei_cl_read_cb(cl, file);
	if (cb)
		goto copy_buffer;

	if (*offset > 0)
		*offset = 0;

	rets = mei_cl_read_start(cl, length, file);
	if (rets && rets != -EBUSY) {
<<<<<<< HEAD
		cl_dbg(dev, cl, "mei start read failure status = %d\n", rets);
=======
		cl_dbg(dev, cl, "mei start read failure status = %zd\n", rets);
>>>>>>> 24b8d41d
		goto out;
	}

	if (nonblock) {
		rets = -EAGAIN;
		goto out;
	}
<<<<<<< HEAD

	if (rets == -EBUSY &&
	    !mei_cl_enqueue_ctrl_wr_cb(cl, length, MEI_FOP_READ, file)) {
		rets = -ENOMEM;
		goto out;
	}

	do {
		mutex_unlock(&dev->device_lock);

		if (wait_event_interruptible(cl->rx_wait,
					     (!list_empty(&cl->rd_completed)) ||
					     (!mei_cl_is_connected(cl)))) {
=======
>>>>>>> 24b8d41d

	mutex_unlock(&dev->device_lock);
	if (wait_event_interruptible(cl->rx_wait,
				     mei_cl_read_cb(cl, file) ||
				     !mei_cl_is_connected(cl))) {
		if (signal_pending(current))
			return -EINTR;
		return -ERESTARTSYS;
	}
	mutex_lock(&dev->device_lock);

<<<<<<< HEAD
		mutex_lock(&dev->device_lock);
		if (!mei_cl_is_connected(cl)) {
			rets = -ENODEV;
			goto out;
		}
=======
	if (!mei_cl_is_connected(cl)) {
		rets = -ENODEV;
		goto out;
	}
>>>>>>> 24b8d41d

		cb = mei_cl_read_cb(cl, file);
	} while (!cb);

copy_buffer:
	/* now copy the data to user space */
	if (cb->status) {
		rets = cb->status;
		cl_dbg(dev, cl, "read operation failed %zd\n", rets);
		goto free;
	}

	cl_dbg(dev, cl, "buf.size = %zu buf.idx = %zu offset = %lld\n",
	       cb->buf.size, cb->buf_idx, *offset);
	if (*offset >= cb->buf_idx) {
		rets = 0;
		goto free;
	}

	/* length is being truncated to PAGE_SIZE,
	 * however buf_idx may point beyond that */
	length = min_t(size_t, length, cb->buf_idx - *offset);

	if (copy_to_user(ubuf, cb->buf.data + *offset, length)) {
		dev_dbg(dev->dev, "failed to copy data to userland\n");
		rets = -EFAULT;
		goto free;
	}

	rets = length;
	*offset += length;
	/* not all data was read, keep the cb */
	if (*offset < cb->buf_idx)
		goto out;

free:
	mei_cl_del_rd_completed(cl, cb);
	*offset = 0;

out:
	cl_dbg(dev, cl, "end mei read rets = %zd\n", rets);
	mutex_unlock(&dev->device_lock);
	return rets;
}

/**
 * mei_cl_vtag_by_fp - obtain the vtag by file pointer
 *
 * @cl: host client
 * @fp: pointer to file structure
 *
 * Return: vtag value on success, otherwise 0
 */
static u8 mei_cl_vtag_by_fp(const struct mei_cl *cl, const struct file *fp)
{
	struct mei_cl_vtag *cl_vtag;

	if (!fp)
		return 0;

	list_for_each_entry(cl_vtag, &cl->vtag_map, list)
		if (cl_vtag->fp == fp)
			return cl_vtag->vtag;
	return 0;
}

/**
 * mei_write - the write function.
 *
 * @file: pointer to file structure
 * @ubuf: pointer to user buffer
 * @length: buffer length
 * @offset: data offset in buffer
 *
 * Return: >=0 data length on success , <0 on error
 */
static ssize_t mei_write(struct file *file, const char __user *ubuf,
			 size_t length, loff_t *offset)
{
	struct mei_cl *cl = file->private_data;
	struct mei_cl_cb *cb;
	struct mei_device *dev;
	ssize_t rets;

	if (WARN_ON(!cl || !cl->dev))
		return -ENODEV;

	dev = cl->dev;

	mutex_lock(&dev->device_lock);

	if (dev->dev_state != MEI_DEV_ENABLED) {
		rets = -ENODEV;
		goto out;
	}

	if (!mei_cl_is_connected(cl)) {
		cl_err(dev, cl, "is not connected");
		rets = -ENODEV;
		goto out;
	}

	if (!mei_me_cl_is_active(cl->me_cl)) {
		rets = -ENOTTY;
		goto out;
	}

	if (length > mei_cl_mtu(cl)) {
		rets = -EFBIG;
		goto out;
	}

	if (length == 0) {
		rets = 0;
		goto out;
	}

	while (cl->tx_cb_queued >= dev->tx_queue_limit) {
		if (file->f_flags & O_NONBLOCK) {
			rets = -EAGAIN;
			goto out;
		}
		mutex_unlock(&dev->device_lock);
		rets = wait_event_interruptible(cl->tx_wait,
				cl->writing_state == MEI_WRITE_COMPLETE ||
				(!mei_cl_is_connected(cl)));
		mutex_lock(&dev->device_lock);
		if (rets) {
			if (signal_pending(current))
				rets = -EINTR;
			goto out;
		}
		if (!mei_cl_is_connected(cl)) {
			rets = -ENODEV;
			goto out;
		}
	}

	cb = mei_cl_alloc_cb(cl, length, MEI_FOP_WRITE, file);
	if (!cb) {
		rets = -ENOMEM;
		goto out;
	}
	cb->vtag = mei_cl_vtag_by_fp(cl, file);

	rets = copy_from_user(cb->buf.data, ubuf, length);
	if (rets) {
		dev_dbg(dev->dev, "failed to copy data from userland\n");
		rets = -EFAULT;
		mei_io_cb_free(cb);
		goto out;
	}

	rets = mei_cl_write(cl, cb);
out:
	mutex_unlock(&dev->device_lock);
	return rets;
}

/**
 * mei_ioctl_connect_client - the connect to fw client IOCTL function
 *
 * @file: private data of the file object
 * @in_client_uuid: requested UUID for connection
 * @client: IOCTL connect data, output parameters
 *
 * Locking: called under "dev->device_lock" lock
 *
 * Return: 0 on success, <0 on failure.
 */
static int mei_ioctl_connect_client(struct file *file,
				    const uuid_le *in_client_uuid,
				    struct mei_client *client)
{
	struct mei_device *dev;
	struct mei_me_client *me_cl;
	struct mei_cl *cl;
	int rets;

	cl = file->private_data;
	dev = cl->dev;

	if (cl->state != MEI_FILE_INITIALIZING &&
	    cl->state != MEI_FILE_DISCONNECTED)
		return  -EBUSY;

	/* find ME client we're trying to connect to */
	me_cl = mei_me_cl_by_uuid(dev, in_client_uuid);
	if (!me_cl) {
		dev_dbg(dev->dev, "Cannot connect to FW Client UUID = %pUl\n",
			in_client_uuid);
		rets = -ENOTTY;
		goto end;
	}

	if (me_cl->props.fixed_address) {
		bool forbidden = dev->override_fixed_address ?
			 !dev->allow_fixed_address : !dev->hbm_f_fa_supported;
		if (forbidden) {
			dev_dbg(dev->dev, "Connection forbidden to FW Client UUID = %pUl\n",
				in_client_uuid);
			rets = -ENOTTY;
			goto end;
		}
	}

	dev_dbg(dev->dev, "Connect to FW Client ID = %d\n",
			me_cl->client_id);
	dev_dbg(dev->dev, "FW Client - Protocol Version = %d\n",
			me_cl->props.protocol_version);
	dev_dbg(dev->dev, "FW Client - Max Msg Len = %d\n",
			me_cl->props.max_msg_length);

	/* prepare the output buffer */
	client->max_msg_length = me_cl->props.max_msg_length;
	client->protocol_version = me_cl->props.protocol_version;
	dev_dbg(dev->dev, "Can connect?\n");

	rets = mei_cl_connect(cl, me_cl, file);

end:
	mei_me_cl_put(me_cl);
	return rets;
}

/**
 * mei_vt_support_check - check if client support vtags
 *
 * Locking: called under "dev->device_lock" lock
 *
 * @dev: mei_device
 * @uuid: client UUID
 *
 * Return:
 *	0 - supported
 *	-ENOTTY - no such client
 *	-EOPNOTSUPP - vtags are not supported by client
 */
static int mei_vt_support_check(struct mei_device *dev, const uuid_le *uuid)
{
	struct mei_me_client *me_cl;
	int ret;

	if (!dev->hbm_f_vt_supported)
		return -EOPNOTSUPP;

	me_cl = mei_me_cl_by_uuid(dev, uuid);
	if (!me_cl) {
		dev_dbg(dev->dev, "Cannot connect to FW Client UUID = %pUl\n",
			uuid);
		return -ENOTTY;
	}
	ret = me_cl->props.vt_supported ? 0 : -EOPNOTSUPP;
	mei_me_cl_put(me_cl);

	return ret;
}

/**
 * mei_ioctl_connect_vtag - connect to fw client with vtag IOCTL function
 *
 * @file: private data of the file object
 * @in_client_uuid: requested UUID for connection
 * @client: IOCTL connect data, output parameters
 * @vtag: vm tag
 *
 * Locking: called under "dev->device_lock" lock
 *
 * Return: 0 on success, <0 on failure.
 */
static int mei_ioctl_connect_vtag(struct file *file,
				  const uuid_le *in_client_uuid,
				  struct mei_client *client,
				  u8 vtag)
{
	struct mei_device *dev;
	struct mei_cl *cl;
	struct mei_cl *pos;
	struct mei_cl_vtag *cl_vtag;

	cl = file->private_data;
	dev = cl->dev;

	dev_dbg(dev->dev, "FW Client %pUl vtag %d\n", in_client_uuid, vtag);

	switch (cl->state) {
	case MEI_FILE_DISCONNECTED:
		if (mei_cl_vtag_by_fp(cl, file) != vtag) {
			dev_err(dev->dev, "reconnect with different vtag\n");
			return -EINVAL;
		}
		break;
	case MEI_FILE_INITIALIZING:
		/* malicious connect from another thread may push vtag */
		if (!IS_ERR(mei_cl_fp_by_vtag(cl, vtag))) {
			dev_err(dev->dev, "vtag already filled\n");
			return -EINVAL;
		}

		list_for_each_entry(pos, &dev->file_list, link) {
			if (pos == cl)
				continue;
			if (!pos->me_cl)
				continue;

			/* only search for same UUID */
			if (uuid_le_cmp(*mei_cl_uuid(pos), *in_client_uuid))
				continue;

			/* if tag already exist try another fp */
			if (!IS_ERR(mei_cl_fp_by_vtag(pos, vtag)))
				continue;

			/* replace cl with acquired one */
			dev_dbg(dev->dev, "replacing with existing cl\n");
			mei_cl_unlink(cl);
			kfree(cl);
			file->private_data = pos;
			cl = pos;
			break;
		}

		cl_vtag = mei_cl_vtag_alloc(file, vtag);
		if (IS_ERR(cl_vtag))
			return -ENOMEM;

		list_add_tail(&cl_vtag->list, &cl->vtag_map);
		break;
	default:
		return -EBUSY;
	}

	while (cl->state != MEI_FILE_INITIALIZING &&
	       cl->state != MEI_FILE_DISCONNECTED &&
	       cl->state != MEI_FILE_CONNECTED) {
		mutex_unlock(&dev->device_lock);
		wait_event_timeout(cl->wait,
				   (cl->state == MEI_FILE_CONNECTED ||
				    cl->state == MEI_FILE_DISCONNECTED ||
				    cl->state == MEI_FILE_DISCONNECT_REQUIRED ||
				    cl->state == MEI_FILE_DISCONNECT_REPLY),
				   mei_secs_to_jiffies(MEI_CL_CONNECT_TIMEOUT));
		mutex_lock(&dev->device_lock);
	}

	if (!mei_cl_is_connected(cl))
		return mei_ioctl_connect_client(file, in_client_uuid, client);

	client->max_msg_length = cl->me_cl->props.max_msg_length;
	client->protocol_version = cl->me_cl->props.protocol_version;

	return 0;
}

/**
 * mei_ioctl_client_notify_request -
 *     propagate event notification request to client
 *
 * @file: pointer to file structure
 * @request: 0 - disable, 1 - enable
 *
 * Return: 0 on success , <0 on error
 */
static int mei_ioctl_client_notify_request(const struct file *file, u32 request)
{
	struct mei_cl *cl = file->private_data;

	if (request != MEI_HBM_NOTIFICATION_START &&
	    request != MEI_HBM_NOTIFICATION_STOP)
		return -EINVAL;

	return mei_cl_notify_request(cl, file, (u8)request);
}

/**
 * mei_ioctl_client_notify_get -  wait for notification request
 *
 * @file: pointer to file structure
 * @notify_get: 0 - disable, 1 - enable
 *
 * Return: 0 on success , <0 on error
 */
static int mei_ioctl_client_notify_get(const struct file *file, u32 *notify_get)
{
	struct mei_cl *cl = file->private_data;
	bool notify_ev;
	bool block = (file->f_flags & O_NONBLOCK) == 0;
	int rets;

	rets = mei_cl_notify_get(cl, block, &notify_ev);
	if (rets)
		return rets;

	*notify_get = notify_ev ? 1 : 0;
	return 0;
}

/**
 * mei_ioctl - the IOCTL function
 *
 * @file: pointer to file structure
 * @cmd: ioctl command
 * @data: pointer to mei message structure
 *
 * Return: 0 on success , <0 on error
 */
static long mei_ioctl(struct file *file, unsigned int cmd, unsigned long data)
{
	struct mei_device *dev;
	struct mei_cl *cl = file->private_data;
	struct mei_connect_client_data conn;
	struct mei_connect_client_data_vtag conn_vtag;
	const uuid_le *cl_uuid;
	struct mei_client *props;
	u8 vtag;
	u32 notify_get, notify_req;
	int rets;


	if (WARN_ON(!cl || !cl->dev))
		return -ENODEV;

	dev = cl->dev;

	dev_dbg(dev->dev, "IOCTL cmd = 0x%x", cmd);

	mutex_lock(&dev->device_lock);
	if (dev->dev_state != MEI_DEV_ENABLED) {
		rets = -ENODEV;
		goto out;
	}

	switch (cmd) {
	case IOCTL_MEI_CONNECT_CLIENT:
		dev_dbg(dev->dev, ": IOCTL_MEI_CONNECT_CLIENT.\n");
		if (copy_from_user(&conn, (char __user *)data, sizeof(conn))) {
			dev_dbg(dev->dev, "failed to copy data from userland\n");
			rets = -EFAULT;
			goto out;
		}
		cl_uuid = &conn.in_client_uuid;
		props = &conn.out_client_properties;
		vtag = 0;

		rets = mei_vt_support_check(dev, cl_uuid);
		if (rets == -ENOTTY)
			goto out;
		if (!rets)
			rets = mei_ioctl_connect_vtag(file, cl_uuid, props,
						      vtag);
		else
			rets = mei_ioctl_connect_client(file, cl_uuid, props);
		if (rets)
			goto out;

		/* if all is ok, copying the data back to user. */
		if (copy_to_user((char __user *)data, &conn, sizeof(conn))) {
			dev_dbg(dev->dev, "failed to copy data to userland\n");
			rets = -EFAULT;
			goto out;
		}

		break;

	case IOCTL_MEI_CONNECT_CLIENT_VTAG:
		dev_dbg(dev->dev, "IOCTL_MEI_CONNECT_CLIENT_VTAG\n");
		if (copy_from_user(&conn_vtag, (char __user *)data,
				   sizeof(conn_vtag))) {
			dev_dbg(dev->dev, "failed to copy data from userland\n");
			rets = -EFAULT;
			goto out;
		}

		cl_uuid = &conn_vtag.connect.in_client_uuid;
		props = &conn_vtag.out_client_properties;
		vtag = conn_vtag.connect.vtag;

		rets = mei_vt_support_check(dev, cl_uuid);
		if (rets == -EOPNOTSUPP)
			dev_dbg(dev->dev, "FW Client %pUl does not support vtags\n",
				cl_uuid);
		if (rets)
			goto out;

		if (!vtag) {
			dev_dbg(dev->dev, "vtag can't be zero\n");
			rets = -EINVAL;
			goto out;
		}

		rets = mei_ioctl_connect_vtag(file, cl_uuid, props, vtag);
		if (rets)
			goto out;

		/* if all is ok, copying the data back to user. */
		if (copy_to_user((char __user *)data, &conn_vtag,
				 sizeof(conn_vtag))) {
			dev_dbg(dev->dev, "failed to copy data to userland\n");
			rets = -EFAULT;
			goto out;
		}

		break;

	case IOCTL_MEI_NOTIFY_SET:
		dev_dbg(dev->dev, ": IOCTL_MEI_NOTIFY_SET.\n");
		if (copy_from_user(&notify_req,
				   (char __user *)data, sizeof(notify_req))) {
			dev_dbg(dev->dev, "failed to copy data from userland\n");
			rets = -EFAULT;
			goto out;
		}
		rets = mei_ioctl_client_notify_request(file, notify_req);
		break;

	case IOCTL_MEI_NOTIFY_GET:
		dev_dbg(dev->dev, ": IOCTL_MEI_NOTIFY_GET.\n");
		rets = mei_ioctl_client_notify_get(file, &notify_get);
		if (rets)
			goto out;

		dev_dbg(dev->dev, "copy connect data to user\n");
		if (copy_to_user((char __user *)data,
				&notify_get, sizeof(notify_get))) {
			dev_dbg(dev->dev, "failed to copy data to userland\n");
			rets = -EFAULT;
			goto out;

		}
		break;

	default:
		rets = -ENOIOCTLCMD;
	}

out:
	mutex_unlock(&dev->device_lock);
	return rets;
}

/**
 * mei_poll - the poll function
 *
 * @file: pointer to file structure
 * @wait: pointer to poll_table structure
 *
 * Return: poll mask
 */
static __poll_t mei_poll(struct file *file, poll_table *wait)
{
	__poll_t req_events = poll_requested_events(wait);
	struct mei_cl *cl = file->private_data;
	struct mei_device *dev;
	__poll_t mask = 0;
	bool notify_en;

	if (WARN_ON(!cl || !cl->dev))
		return EPOLLERR;

	dev = cl->dev;

	mutex_lock(&dev->device_lock);

	notify_en = cl->notify_en && (req_events & EPOLLPRI);

	if (dev->dev_state != MEI_DEV_ENABLED ||
	    !mei_cl_is_connected(cl)) {
<<<<<<< HEAD
		mask = POLLERR;
=======
		mask = EPOLLERR;
>>>>>>> 24b8d41d
		goto out;
	}

	if (notify_en) {
		poll_wait(file, &cl->ev_wait, wait);
		if (cl->notify_ev)
			mask |= EPOLLPRI;
	}

<<<<<<< HEAD
	if (cl == &dev->iamthif_cl) {
		mask |= mei_amthif_poll(file, wait);
		goto out;
	}

	if (req_events & (POLLIN | POLLRDNORM)) {
=======
	if (req_events & (EPOLLIN | EPOLLRDNORM)) {
>>>>>>> 24b8d41d
		poll_wait(file, &cl->rx_wait, wait);

		if (mei_cl_read_cb(cl, file))
			mask |= EPOLLIN | EPOLLRDNORM;
		else
			mei_cl_read_start(cl, mei_cl_mtu(cl), file);
<<<<<<< HEAD
=======
	}

	if (req_events & (EPOLLOUT | EPOLLWRNORM)) {
		poll_wait(file, &cl->tx_wait, wait);
		if (cl->tx_cb_queued < dev->tx_queue_limit)
			mask |= EPOLLOUT | EPOLLWRNORM;
>>>>>>> 24b8d41d
	}

out:
	mutex_unlock(&dev->device_lock);
	return mask;
}

/**
 * mei_cl_is_write_queued - check if the client has pending writes.
 *
 * @cl: writing host client
 *
 * Return: true if client is writing, false otherwise.
 */
static bool mei_cl_is_write_queued(struct mei_cl *cl)
{
	struct mei_device *dev = cl->dev;
	struct mei_cl_cb *cb;

	list_for_each_entry(cb, &dev->write_list, list)
		if (cb->cl == cl)
			return true;
	list_for_each_entry(cb, &dev->write_waiting_list, list)
		if (cb->cl == cl)
			return true;
	return false;
}

/**
 * mei_fsync - the fsync handler
 *
 * @fp:       pointer to file structure
 * @start:    unused
 * @end:      unused
 * @datasync: unused
 *
 * Return: 0 on success, -ENODEV if client is not connected
 */
static int mei_fsync(struct file *fp, loff_t start, loff_t end, int datasync)
{
	struct mei_cl *cl = fp->private_data;
	struct mei_device *dev;
	int rets;

	if (WARN_ON(!cl || !cl->dev))
		return -ENODEV;

	dev = cl->dev;

	mutex_lock(&dev->device_lock);

	if (dev->dev_state != MEI_DEV_ENABLED || !mei_cl_is_connected(cl)) {
		rets = -ENODEV;
		goto out;
	}

	while (mei_cl_is_write_queued(cl)) {
		mutex_unlock(&dev->device_lock);
		rets = wait_event_interruptible(cl->tx_wait,
				cl->writing_state == MEI_WRITE_COMPLETE ||
				!mei_cl_is_connected(cl));
		mutex_lock(&dev->device_lock);
		if (rets) {
			if (signal_pending(current))
				rets = -EINTR;
			goto out;
		}
		if (!mei_cl_is_connected(cl)) {
			rets = -ENODEV;
			goto out;
		}
	}
	rets = 0;
out:
	mutex_unlock(&dev->device_lock);
	return rets;
}

/**
 * mei_fasync - asynchronous io support
 *
 * @fd: file descriptor
 * @file: pointer to file structure
 * @band: band bitmap
 *
 * Return: negative on error,
 *         0 if it did no changes,
 *         and positive a process was added or deleted
 */
static int mei_fasync(int fd, struct file *file, int band)
{

	struct mei_cl *cl = file->private_data;

	if (!mei_cl_is_connected(cl))
		return -ENODEV;

	return fasync_helper(fd, file, band, &cl->ev_async);
}

/**
 * trc_show - mei device trc attribute show method
 *
 * @device: device pointer
 * @attr: attribute pointer
 * @buf:  char out buffer
 *
 * Return: number of the bytes printed into buf or error
 */
static ssize_t trc_show(struct device *device,
			struct device_attribute *attr, char *buf)
{
	struct mei_device *dev = dev_get_drvdata(device);
	u32 trc;
	int ret;

	ret = mei_trc_status(dev, &trc);
	if (ret)
		return ret;
	return sprintf(buf, "%08X\n", trc);
}
static DEVICE_ATTR_RO(trc);

/**
 * fw_status_show - mei device fw_status attribute show method
 *
 * @device: device pointer
 * @attr: attribute pointer
 * @buf:  char out buffer
 *
 * Return: number of the bytes printed into buf or error
 */
static ssize_t fw_status_show(struct device *device,
		struct device_attribute *attr, char *buf)
{
	struct mei_device *dev = dev_get_drvdata(device);
	struct mei_fw_status fw_status;
	int err, i;
	ssize_t cnt = 0;

	mutex_lock(&dev->device_lock);
	err = mei_fw_status(dev, &fw_status);
	mutex_unlock(&dev->device_lock);
	if (err) {
		dev_err(device, "read fw_status error = %d\n", err);
		return err;
	}

	for (i = 0; i < fw_status.count; i++)
		cnt += scnprintf(buf + cnt, PAGE_SIZE - cnt, "%08X\n",
				fw_status.status[i]);
	return cnt;
}
static DEVICE_ATTR_RO(fw_status);

/**
 * hbm_ver_show - display HBM protocol version negotiated with FW
 *
 * @device: device pointer
 * @attr: attribute pointer
 * @buf:  char out buffer
 *
 * Return: number of the bytes printed into buf or error
 */
static ssize_t hbm_ver_show(struct device *device,
			    struct device_attribute *attr, char *buf)
{
	struct mei_device *dev = dev_get_drvdata(device);
	struct hbm_version ver;

	mutex_lock(&dev->device_lock);
	ver = dev->version;
	mutex_unlock(&dev->device_lock);

	return sprintf(buf, "%u.%u\n", ver.major_version, ver.minor_version);
}
static DEVICE_ATTR_RO(hbm_ver);

/**
 * hbm_ver_drv_show - display HBM protocol version advertised by driver
 *
 * @device: device pointer
 * @attr: attribute pointer
 * @buf:  char out buffer
 *
 * Return: number of the bytes printed into buf or error
 */
static ssize_t hbm_ver_drv_show(struct device *device,
				struct device_attribute *attr, char *buf)
{
	return sprintf(buf, "%u.%u\n", HBM_MAJOR_VERSION, HBM_MINOR_VERSION);
}
static DEVICE_ATTR_RO(hbm_ver_drv);

static ssize_t tx_queue_limit_show(struct device *device,
				   struct device_attribute *attr, char *buf)
{
	struct mei_device *dev = dev_get_drvdata(device);
	u8 size = 0;

	mutex_lock(&dev->device_lock);
	size = dev->tx_queue_limit;
	mutex_unlock(&dev->device_lock);

	return snprintf(buf, PAGE_SIZE, "%u\n", size);
}

static ssize_t tx_queue_limit_store(struct device *device,
				    struct device_attribute *attr,
				    const char *buf, size_t count)
{
	struct mei_device *dev = dev_get_drvdata(device);
	u8 limit;
	unsigned int inp;
	int err;

	err = kstrtouint(buf, 10, &inp);
	if (err)
		return err;
	if (inp > MEI_TX_QUEUE_LIMIT_MAX || inp < MEI_TX_QUEUE_LIMIT_MIN)
		return -EINVAL;
	limit = inp;

	mutex_lock(&dev->device_lock);
	dev->tx_queue_limit = limit;
	mutex_unlock(&dev->device_lock);

	return count;
}
static DEVICE_ATTR_RW(tx_queue_limit);

/**
 * fw_ver_show - display ME FW version
 *
 * @device: device pointer
 * @attr: attribute pointer
 * @buf:  char out buffer
 *
 * Return: number of the bytes printed into buf or error
 */
static ssize_t fw_ver_show(struct device *device,
			   struct device_attribute *attr, char *buf)
{
	struct mei_device *dev = dev_get_drvdata(device);
	struct mei_fw_version *ver;
	ssize_t cnt = 0;
	int i;

	ver = dev->fw_ver;

	for (i = 0; i < MEI_MAX_FW_VER_BLOCKS; i++)
		cnt += scnprintf(buf + cnt, PAGE_SIZE - cnt, "%u:%u.%u.%u.%u\n",
				 ver[i].platform, ver[i].major, ver[i].minor,
				 ver[i].hotfix, ver[i].buildno);
	return cnt;
}
static DEVICE_ATTR_RO(fw_ver);

/**
 * dev_state_show - display device state
 *
 * @device: device pointer
 * @attr: attribute pointer
 * @buf:  char out buffer
 *
 * Return: number of the bytes printed into buf or error
 */
static ssize_t dev_state_show(struct device *device,
			      struct device_attribute *attr, char *buf)
{
	struct mei_device *dev = dev_get_drvdata(device);
	enum mei_dev_state dev_state;

	mutex_lock(&dev->device_lock);
	dev_state = dev->dev_state;
	mutex_unlock(&dev->device_lock);

	return sprintf(buf, "%s", mei_dev_state_str(dev_state));
}
static DEVICE_ATTR_RO(dev_state);

/**
 * dev_set_devstate: set to new device state and notify sysfs file.
 *
 * @dev: mei_device
 * @state: new device state
 */
void mei_set_devstate(struct mei_device *dev, enum mei_dev_state state)
{
	struct device *clsdev;

	if (dev->dev_state == state)
		return;

	dev->dev_state = state;

	clsdev = class_find_device_by_devt(mei_class, dev->cdev.dev);
	if (clsdev) {
		sysfs_notify(&clsdev->kobj, NULL, "dev_state");
		put_device(clsdev);
	}
}

/**
 * kind_show - display device kind
 *
 * @device: device pointer
 * @attr: attribute pointer
 * @buf: char out buffer
 *
 * Return: number of the bytes printed into buf or error
 */
static ssize_t kind_show(struct device *device,
			 struct device_attribute *attr, char *buf)
{
	struct mei_device *dev = dev_get_drvdata(device);
	ssize_t ret;

	if (dev->kind)
		ret = sprintf(buf, "%s\n", dev->kind);
	else
		ret = sprintf(buf, "%s\n", "mei");

	return ret;
}
static DEVICE_ATTR_RO(kind);

static struct attribute *mei_attrs[] = {
	&dev_attr_fw_status.attr,
	&dev_attr_hbm_ver.attr,
	&dev_attr_hbm_ver_drv.attr,
	&dev_attr_tx_queue_limit.attr,
	&dev_attr_fw_ver.attr,
	&dev_attr_dev_state.attr,
	&dev_attr_trc.attr,
	&dev_attr_kind.attr,
	NULL
};
ATTRIBUTE_GROUPS(mei);

/*
 * file operations structure will be used for mei char device.
 */
static const struct file_operations mei_fops = {
	.owner = THIS_MODULE,
	.read = mei_read,
	.unlocked_ioctl = mei_ioctl,
	.compat_ioctl = compat_ptr_ioctl,
	.open = mei_open,
	.release = mei_release,
	.write = mei_write,
	.poll = mei_poll,
	.fsync = mei_fsync,
	.fasync = mei_fasync,
	.llseek = no_llseek
};

/**
 * mei_minor_get - obtain next free device minor number
 *
 * @dev:  device pointer
 *
 * Return: allocated minor, or -ENOSPC if no free minor left
 */
static int mei_minor_get(struct mei_device *dev)
{
	int ret;

	mutex_lock(&mei_minor_lock);
	ret = idr_alloc(&mei_idr, dev, 0, MEI_MAX_DEVS, GFP_KERNEL);
	if (ret >= 0)
		dev->minor = ret;
	else if (ret == -ENOSPC)
		dev_err(dev->dev, "too many mei devices\n");

	mutex_unlock(&mei_minor_lock);
	return ret;
}

/**
 * mei_minor_free - mark device minor number as free
 *
 * @dev:  device pointer
 */
static void mei_minor_free(struct mei_device *dev)
{
	mutex_lock(&mei_minor_lock);
	idr_remove(&mei_idr, dev->minor);
	mutex_unlock(&mei_minor_lock);
}

int mei_register(struct mei_device *dev, struct device *parent)
{
	struct device *clsdev; /* class device */
	int ret, devno;

	ret = mei_minor_get(dev);
	if (ret < 0)
		return ret;

	/* Fill in the data structures */
	devno = MKDEV(MAJOR(mei_devt), dev->minor);
	cdev_init(&dev->cdev, &mei_fops);
	dev->cdev.owner = parent->driver->owner;

	/* Add the device */
	ret = cdev_add(&dev->cdev, devno, 1);
	if (ret) {
		dev_err(parent, "unable to add device %d:%d\n",
			MAJOR(mei_devt), dev->minor);
		goto err_dev_add;
	}

	clsdev = device_create_with_groups(mei_class, parent, devno,
					   dev, mei_groups,
					   "mei%d", dev->minor);

	if (IS_ERR(clsdev)) {
		dev_err(parent, "unable to create device %d:%d\n",
			MAJOR(mei_devt), dev->minor);
		ret = PTR_ERR(clsdev);
		goto err_dev_create;
	}

	mei_dbgfs_register(dev, dev_name(clsdev));

	return 0;

err_dev_create:
	cdev_del(&dev->cdev);
err_dev_add:
	mei_minor_free(dev);
	return ret;
}
EXPORT_SYMBOL_GPL(mei_register);

void mei_deregister(struct mei_device *dev)
{
	int devno;

	devno = dev->cdev.dev;
	cdev_del(&dev->cdev);

	mei_dbgfs_deregister(dev);

	device_destroy(mei_class, devno);

	mei_minor_free(dev);
}
EXPORT_SYMBOL_GPL(mei_deregister);

static int __init mei_init(void)
{
	int ret;

	mei_class = class_create(THIS_MODULE, "mei");
	if (IS_ERR(mei_class)) {
		pr_err("couldn't create class\n");
		ret = PTR_ERR(mei_class);
		goto err;
	}

	ret = alloc_chrdev_region(&mei_devt, 0, MEI_MAX_DEVS, "mei");
	if (ret < 0) {
		pr_err("unable to allocate char dev region\n");
		goto err_class;
	}

	ret = mei_cl_bus_init();
	if (ret < 0) {
		pr_err("unable to initialize bus\n");
		goto err_chrdev;
	}

	return 0;

err_chrdev:
	unregister_chrdev_region(mei_devt, MEI_MAX_DEVS);
err_class:
	class_destroy(mei_class);
err:
	return ret;
}

static void __exit mei_exit(void)
{
	unregister_chrdev_region(mei_devt, MEI_MAX_DEVS);
	class_destroy(mei_class);
	mei_cl_bus_exit();
}

module_init(mei_init);
module_exit(mei_exit);

MODULE_AUTHOR("Intel Corporation");
MODULE_DESCRIPTION("Intel(R) Management Engine Interface");
MODULE_LICENSE("GPL v2");
<|MERGE_RESOLUTION|>--- conflicted
+++ resolved
@@ -173,11 +173,7 @@
 	struct mei_device *dev;
 	struct mei_cl_cb *cb = NULL;
 	bool nonblock = !!(file->f_flags & O_NONBLOCK);
-<<<<<<< HEAD
-	int rets;
-=======
 	ssize_t rets;
->>>>>>> 24b8d41d
 
 	if (WARN_ON(!cl || !cl->dev))
 		return -ENODEV;
@@ -210,11 +206,7 @@
 
 	rets = mei_cl_read_start(cl, length, file);
 	if (rets && rets != -EBUSY) {
-<<<<<<< HEAD
-		cl_dbg(dev, cl, "mei start read failure status = %d\n", rets);
-=======
 		cl_dbg(dev, cl, "mei start read failure status = %zd\n", rets);
->>>>>>> 24b8d41d
 		goto out;
 	}
 
@@ -222,22 +214,6 @@
 		rets = -EAGAIN;
 		goto out;
 	}
-<<<<<<< HEAD
-
-	if (rets == -EBUSY &&
-	    !mei_cl_enqueue_ctrl_wr_cb(cl, length, MEI_FOP_READ, file)) {
-		rets = -ENOMEM;
-		goto out;
-	}
-
-	do {
-		mutex_unlock(&dev->device_lock);
-
-		if (wait_event_interruptible(cl->rx_wait,
-					     (!list_empty(&cl->rd_completed)) ||
-					     (!mei_cl_is_connected(cl)))) {
-=======
->>>>>>> 24b8d41d
 
 	mutex_unlock(&dev->device_lock);
 	if (wait_event_interruptible(cl->rx_wait,
@@ -249,21 +225,16 @@
 	}
 	mutex_lock(&dev->device_lock);
 
-<<<<<<< HEAD
-		mutex_lock(&dev->device_lock);
-		if (!mei_cl_is_connected(cl)) {
-			rets = -ENODEV;
-			goto out;
-		}
-=======
 	if (!mei_cl_is_connected(cl)) {
 		rets = -ENODEV;
 		goto out;
 	}
->>>>>>> 24b8d41d
-
-		cb = mei_cl_read_cb(cl, file);
-	} while (!cb);
+
+	cb = mei_cl_read_cb(cl, file);
+	if (!cb) {
+		rets = 0;
+		goto out;
+	}
 
 copy_buffer:
 	/* now copy the data to user space */
@@ -828,11 +799,7 @@
 
 	if (dev->dev_state != MEI_DEV_ENABLED ||
 	    !mei_cl_is_connected(cl)) {
-<<<<<<< HEAD
-		mask = POLLERR;
-=======
 		mask = EPOLLERR;
->>>>>>> 24b8d41d
 		goto out;
 	}
 
@@ -842,31 +809,19 @@
 			mask |= EPOLLPRI;
 	}
 
-<<<<<<< HEAD
-	if (cl == &dev->iamthif_cl) {
-		mask |= mei_amthif_poll(file, wait);
-		goto out;
-	}
-
-	if (req_events & (POLLIN | POLLRDNORM)) {
-=======
 	if (req_events & (EPOLLIN | EPOLLRDNORM)) {
->>>>>>> 24b8d41d
 		poll_wait(file, &cl->rx_wait, wait);
 
 		if (mei_cl_read_cb(cl, file))
 			mask |= EPOLLIN | EPOLLRDNORM;
 		else
 			mei_cl_read_start(cl, mei_cl_mtu(cl), file);
-<<<<<<< HEAD
-=======
 	}
 
 	if (req_events & (EPOLLOUT | EPOLLWRNORM)) {
 		poll_wait(file, &cl->tx_wait, wait);
 		if (cl->tx_cb_queued < dev->tx_queue_limit)
 			mask |= EPOLLOUT | EPOLLWRNORM;
->>>>>>> 24b8d41d
 	}
 
 out:
