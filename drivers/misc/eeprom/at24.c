--- conflicted
+++ resolved
@@ -18,9 +18,6 @@
 #include <linux/module.h>
 #include <linux/mutex.h>
 #include <linux/nvmem-provider.h>
-<<<<<<< HEAD
-#include <linux/platform_data/at24.h>
-=======
 #include <linux/of_device.h>
 #include <linux/pm_runtime.h>
 #include <linux/property.h>
@@ -42,7 +39,6 @@
 #define AT24_FLAG_MAC		BIT(2)
 /* Does not auto-rollover reads to the next slave address. */
 #define AT24_FLAG_NO_RDROL	BIT(1)
->>>>>>> 24b8d41d
 
 /*
  * I2C EEPROMs from most vendors are inexpensive and mostly interchangeable.
@@ -77,14 +73,7 @@
 	struct regmap *regmap;
 };
 
-<<<<<<< HEAD
-	ssize_t (*read_func)(struct at24_data *, char *, unsigned int, size_t);
-	ssize_t (*write_func)(struct at24_data *,
-			      const char *, unsigned int, size_t);
-
-=======
 struct at24_data {
->>>>>>> 24b8d41d
 	/*
 	 * Lock protects against activities from other Linux tasks,
 	 * but not from changes by other I2C masters.
@@ -99,10 +88,6 @@
 	u16 page_size;
 	u8 flags;
 
-<<<<<<< HEAD
-	struct nvmem_config nvmem_config;
-=======
->>>>>>> 24b8d41d
 	struct nvmem_device *nvmem;
 	struct regulator *vcc_reg;
 	void (*read_post)(unsigned int off, char *buf, size_t count);
@@ -216,66 +201,7 @@
 /* identical to 24c08 ? */
 AT24_CHIP_DATA(at24_data_INT3499, 8192 / 8, 0);
 
-/*
- * Both reads and writes fail if the previous write didn't complete yet. This
- * macro loops a few times waiting at least long enough for one entire page
- * write to work while making sure that at least one iteration is run before
- * checking the break condition.
- *
- * It takes two parameters: a variable in which the future timeout in jiffies
- * will be stored and a temporary variable holding the time of the last
- * iteration of processing the request. Both should be unsigned integers
- * holding at least 32 bits.
- */
-#define loop_until_timeout(tout, op_time)				\
-	for (tout = jiffies + msecs_to_jiffies(write_timeout), op_time = 0; \
-	     op_time ? time_before(op_time, tout) : true;		\
-	     usleep_range(1000, 1500), op_time = jiffies)
-
 static const struct i2c_device_id at24_ids[] = {
-<<<<<<< HEAD
-	/* needs 8 addresses as A0-A2 are ignored */
-	{ "24c00",	AT24_DEVICE_MAGIC(128 / 8,	AT24_FLAG_TAKE8ADDR) },
-	/* old variants can't be handled with this generic entry! */
-	{ "24c01",	AT24_DEVICE_MAGIC(1024 / 8,	0) },
-	{ "24cs01",	AT24_DEVICE_MAGIC(16,
-				AT24_FLAG_SERIAL | AT24_FLAG_READONLY) },
-	{ "24c02",	AT24_DEVICE_MAGIC(2048 / 8,	0) },
-	{ "24cs02",	AT24_DEVICE_MAGIC(16,
-				AT24_FLAG_SERIAL | AT24_FLAG_READONLY) },
-	{ "24mac402",	AT24_DEVICE_MAGIC(48 / 8,
-				AT24_FLAG_MAC | AT24_FLAG_READONLY) },
-	{ "24mac602",	AT24_DEVICE_MAGIC(64 / 8,
-				AT24_FLAG_MAC | AT24_FLAG_READONLY) },
-	/* spd is a 24c02 in memory DIMMs */
-	{ "spd",	AT24_DEVICE_MAGIC(2048 / 8,
-				AT24_FLAG_READONLY | AT24_FLAG_IRUGO) },
-	{ "24c04",	AT24_DEVICE_MAGIC(4096 / 8,	0) },
-	{ "24cs04",	AT24_DEVICE_MAGIC(16,
-				AT24_FLAG_SERIAL | AT24_FLAG_READONLY) },
-	/* 24rf08 quirk is handled at i2c-core */
-	{ "24c08",	AT24_DEVICE_MAGIC(8192 / 8,	0) },
-	{ "24cs08",	AT24_DEVICE_MAGIC(16,
-				AT24_FLAG_SERIAL | AT24_FLAG_READONLY) },
-	{ "24c16",	AT24_DEVICE_MAGIC(16384 / 8,	0) },
-	{ "24cs16",	AT24_DEVICE_MAGIC(16,
-				AT24_FLAG_SERIAL | AT24_FLAG_READONLY) },
-	{ "24c32",	AT24_DEVICE_MAGIC(32768 / 8,	AT24_FLAG_ADDR16) },
-	{ "24cs32",	AT24_DEVICE_MAGIC(16,
-				AT24_FLAG_ADDR16 |
-				AT24_FLAG_SERIAL |
-				AT24_FLAG_READONLY) },
-	{ "24c64",	AT24_DEVICE_MAGIC(65536 / 8,	AT24_FLAG_ADDR16) },
-	{ "24cs64",	AT24_DEVICE_MAGIC(16,
-				AT24_FLAG_ADDR16 |
-				AT24_FLAG_SERIAL |
-				AT24_FLAG_READONLY) },
-	{ "24c128",	AT24_DEVICE_MAGIC(131072 / 8,	AT24_FLAG_ADDR16) },
-	{ "24c256",	AT24_DEVICE_MAGIC(262144 / 8,	AT24_FLAG_ADDR16) },
-	{ "24c512",	AT24_DEVICE_MAGIC(524288 / 8,	AT24_FLAG_ADDR16) },
-	{ "24c1024",	AT24_DEVICE_MAGIC(1048576 / 8,	AT24_FLAG_ADDR16) },
-	{ "at24", 0 },
-=======
 	{ "24c00",	(kernel_ulong_t)&at24_data_24c00 },
 	{ "24c01",	(kernel_ulong_t)&at24_data_24c01 },
 	{ "24cs01",	(kernel_ulong_t)&at24_data_24cs01 },
@@ -301,7 +227,6 @@
 	{ "24c1024",	(kernel_ulong_t)&at24_data_24c1024 },
 	{ "24c2048",    (kernel_ulong_t)&at24_data_24c2048 },
 	{ "at24",	0 },
->>>>>>> 24b8d41d
 	{ /* END OF LIST */ }
 };
 MODULE_DEVICE_TABLE(i2c, at24_ids);
@@ -349,24 +274,9 @@
  * Slave address and byte offset derive from the offset. Always
  * set the byte address; on a multi-master board, another master
  * may have changed the chip's "current" address pointer.
-<<<<<<< HEAD
- *
- * REVISIT some multi-address chips don't rollover page reads to
- * the next slave address, so we may need to truncate the count.
- * Those chips might need another quirk flag.
- *
- * If the real hardware used four adjacent 24c02 chips and that
- * were misconfigured as one 24c08, that would be a similar effect:
- * one "eeprom" file not four, but larger reads would fail when
- * they crossed certain pages.
- */
-static struct i2c_client *at24_translate_offset(struct at24_data *at24,
-						unsigned int *offset)
-=======
  */
 static struct at24_client *at24_translate_offset(struct at24_data *at24,
 						 unsigned int *offset)
->>>>>>> 24b8d41d
 {
 	unsigned int i;
 
@@ -381,169 +291,6 @@
 	return &at24->client[i];
 }
 
-<<<<<<< HEAD
-static ssize_t at24_eeprom_read_smbus(struct at24_data *at24, char *buf,
-				      unsigned int offset, size_t count)
-{
-	unsigned long timeout, read_time;
-	struct i2c_client *client;
-	int status;
-
-	client = at24_translate_offset(at24, &offset);
-
-	if (count > io_limit)
-		count = io_limit;
-
-	/* Smaller eeproms can work given some SMBus extension calls */
-	if (count > I2C_SMBUS_BLOCK_MAX)
-		count = I2C_SMBUS_BLOCK_MAX;
-
-	loop_until_timeout(timeout, read_time) {
-		status = i2c_smbus_read_i2c_block_data_or_emulated(client,
-								   offset,
-								   count, buf);
-
-		dev_dbg(&client->dev, "read %zu@%d --> %d (%ld)\n",
-				count, offset, status, jiffies);
-
-		if (status == count)
-			return count;
-	}
-
-	return -ETIMEDOUT;
-}
-
-static ssize_t at24_eeprom_read_i2c(struct at24_data *at24, char *buf,
-				    unsigned int offset, size_t count)
-{
-	unsigned long timeout, read_time;
-	struct i2c_client *client;
-	struct i2c_msg msg[2];
-	int status, i;
-	u8 msgbuf[2];
-
-	memset(msg, 0, sizeof(msg));
-	client = at24_translate_offset(at24, &offset);
-
-	if (count > io_limit)
-		count = io_limit;
-
-	/*
-	 * When we have a better choice than SMBus calls, use a combined I2C
-	 * message. Write address; then read up to io_limit data bytes. Note
-	 * that read page rollover helps us here (unlike writes). msgbuf is
-	 * u8 and will cast to our needs.
-	 */
-	i = 0;
-	if (at24->chip.flags & AT24_FLAG_ADDR16)
-		msgbuf[i++] = offset >> 8;
-	msgbuf[i++] = offset;
-
-	msg[0].addr = client->addr;
-	msg[0].buf = msgbuf;
-	msg[0].len = i;
-
-	msg[1].addr = client->addr;
-	msg[1].flags = I2C_M_RD;
-	msg[1].buf = buf;
-	msg[1].len = count;
-
-	loop_until_timeout(timeout, read_time) {
-		status = i2c_transfer(client->adapter, msg, 2);
-		if (status == 2)
-			status = count;
-
-		dev_dbg(&client->dev, "read %zu@%d --> %d (%ld)\n",
-				count, offset, status, jiffies);
-
-		if (status == count)
-			return count;
-	}
-
-	return -ETIMEDOUT;
-}
-
-static ssize_t at24_eeprom_read_serial(struct at24_data *at24, char *buf,
-				       unsigned int offset, size_t count)
-{
-	unsigned long timeout, read_time;
-	struct i2c_client *client;
-	struct i2c_msg msg[2];
-	u8 addrbuf[2];
-	int status;
-
-	client = at24_translate_offset(at24, &offset);
-
-	memset(msg, 0, sizeof(msg));
-	msg[0].addr = client->addr;
-	msg[0].buf = addrbuf;
-
-	/*
-	 * The address pointer of the device is shared between the regular
-	 * EEPROM array and the serial number block. The dummy write (part of
-	 * the sequential read protocol) ensures the address pointer is reset
-	 * to the desired position.
-	 */
-	if (at24->chip.flags & AT24_FLAG_ADDR16) {
-		/*
-		 * For 16 bit address pointers, the word address must contain
-		 * a '10' sequence in bits 11 and 10 regardless of the
-		 * intended position of the address pointer.
-		 */
-		addrbuf[0] = 0x08;
-		addrbuf[1] = offset;
-		msg[0].len = 2;
-	} else {
-		/*
-		 * Otherwise the word address must begin with a '10' sequence,
-		 * regardless of the intended address.
-		 */
-		addrbuf[0] = 0x80 + offset;
-		msg[0].len = 1;
-	}
-
-	msg[1].addr = client->addr;
-	msg[1].flags = I2C_M_RD;
-	msg[1].buf = buf;
-	msg[1].len = count;
-
-	loop_until_timeout(timeout, read_time) {
-		status = i2c_transfer(client->adapter, msg, 2);
-		if (status == 2)
-			return count;
-	}
-
-	return -ETIMEDOUT;
-}
-
-static ssize_t at24_eeprom_read_mac(struct at24_data *at24, char *buf,
-				    unsigned int offset, size_t count)
-{
-	unsigned long timeout, read_time;
-	struct i2c_client *client;
-	struct i2c_msg msg[2];
-	u8 addrbuf[2];
-	int status;
-
-	client = at24_translate_offset(at24, &offset);
-
-	memset(msg, 0, sizeof(msg));
-	msg[0].addr = client->addr;
-	msg[0].buf = addrbuf;
-	addrbuf[0] = 0x90 + offset;
-	msg[0].len = 1;
-	msg[1].addr = client->addr;
-	msg[1].flags = I2C_M_RD;
-	msg[1].buf = buf;
-	msg[1].len = count;
-
-	loop_until_timeout(timeout, read_time) {
-		status = i2c_transfer(client->adapter, msg, 2);
-		if (status == 2)
-			return count;
-	}
-
-=======
 static struct device *at24_base_client_dev(struct at24_data *at24)
 {
 	return &at24->client[0].client->dev;
@@ -607,7 +354,6 @@
 		usleep_range(1000, 1500);
 	} while (time_before(read_time, timeout));
 
->>>>>>> 24b8d41d
 	return -ETIMEDOUT;
 }
 
@@ -619,21 +365,12 @@
  * We only use page mode writes; the alternative is sloooow. These routines
  * write at most one page.
  */
-<<<<<<< HEAD
 
 static size_t at24_adjust_write_count(struct at24_data *at24,
 				      unsigned int offset, size_t count)
 {
-	unsigned next_page;
-
-=======
-
-static size_t at24_adjust_write_count(struct at24_data *at24,
-				      unsigned int offset, size_t count)
-{
 	unsigned int next_page;
 
->>>>>>> 24b8d41d
 	/* write_max is at most a page */
 	if (count > at24->write_max)
 		count = at24->write_max;
@@ -645,53 +382,6 @@
 
 	return count;
 }
-<<<<<<< HEAD
-
-static ssize_t at24_eeprom_write_smbus_block(struct at24_data *at24,
-					     const char *buf,
-					     unsigned int offset, size_t count)
-{
-	unsigned long timeout, write_time;
-	struct i2c_client *client;
-	ssize_t status = 0;
-
-	client = at24_translate_offset(at24, &offset);
-	count = at24_adjust_write_count(at24, offset, count);
-
-	loop_until_timeout(timeout, write_time) {
-		status = i2c_smbus_write_i2c_block_data(client,
-							offset, count, buf);
-		if (status == 0)
-			status = count;
-
-		dev_dbg(&client->dev, "write %zu@%d --> %zd (%ld)\n",
-				count, offset, status, jiffies);
-
-		if (status == count)
-			return count;
-	}
-
-	return -ETIMEDOUT;
-}
-
-static ssize_t at24_eeprom_write_smbus_byte(struct at24_data *at24,
-					    const char *buf,
-					    unsigned int offset, size_t count)
-{
-	unsigned long timeout, write_time;
-	struct i2c_client *client;
-	ssize_t status = 0;
-
-	client = at24_translate_offset(at24, &offset);
-
-	loop_until_timeout(timeout, write_time) {
-		status = i2c_smbus_write_byte_data(client, offset, buf[0]);
-		if (status == 0)
-			status = count;
-
-		dev_dbg(&client->dev, "write %zu@%d --> %zd (%ld)\n",
-				count, offset, status, jiffies);
-=======
 
 static ssize_t at24_regmap_write(struct at24_data *at24, const char *buf,
 				 unsigned int offset, size_t count)
@@ -714,68 +404,21 @@
 		 * to avoid a premature timeout in case of high CPU load.
 		 */
 		write_time = jiffies;
->>>>>>> 24b8d41d
 
 		ret = regmap_bulk_write(regmap, offset, buf, count);
 		dev_dbg(&client->dev, "write %zu@%d --> %d (%ld)\n",
 			count, offset, ret, jiffies);
 		if (!ret)
 			return count;
-	}
-
-	return -ETIMEDOUT;
-}
-
-static ssize_t at24_eeprom_write_i2c(struct at24_data *at24, const char *buf,
-				     unsigned int offset, size_t count)
-{
-	unsigned long timeout, write_time;
-	struct i2c_client *client;
-	struct i2c_msg msg;
-	ssize_t status = 0;
-	int i = 0;
-
-<<<<<<< HEAD
-	client = at24_translate_offset(at24, &offset);
-	count = at24_adjust_write_count(at24, offset, count);
-
-	msg.addr = client->addr;
-	msg.flags = 0;
-
-	/* msg.buf is u8 and casts will mask the values */
-	msg.buf = at24->writebuf;
-	if (at24->chip.flags & AT24_FLAG_ADDR16)
-		msg.buf[i++] = offset >> 8;
-
-	msg.buf[i++] = offset;
-	memcpy(&msg.buf[i], buf, count);
-	msg.len = i + count;
-
-	loop_until_timeout(timeout, write_time) {
-		status = i2c_transfer(client->adapter, &msg, 1);
-		if (status == 1)
-			status = count;
-
-		dev_dbg(&client->dev, "write %zu@%d --> %zd (%ld)\n",
-				count, offset, status, jiffies);
-
-		if (status == count)
-			return count;
-	}
-=======
+
 		usleep_range(1000, 1500);
 	} while (time_before(write_time, timeout));
->>>>>>> 24b8d41d
 
 	return -ETIMEDOUT;
 }
 
 static int at24_read(void *priv, unsigned int off, void *val, size_t count)
 {
-<<<<<<< HEAD
-	struct at24_data *at24 = priv;
-	char *buf = val;
-=======
 	struct at24_data *at24;
 	struct device *dev;
 	char *buf = val;
@@ -783,7 +426,6 @@
 
 	at24 = priv;
 	dev = at24_base_client_dev(at24);
->>>>>>> 24b8d41d
 
 	if (unlikely(!count))
 		return count;
@@ -803,19 +445,6 @@
 	 */
 	mutex_lock(&at24->lock);
 
-<<<<<<< HEAD
-	while (count) {
-		int	status;
-
-		status = at24->read_func(at24, buf, off, count);
-		if (status < 0) {
-			mutex_unlock(&at24->lock);
-			return status;
-		}
-		buf += status;
-		off += status;
-		count -= status;
-=======
 	for (i = 0; count; i += ret, count -= ret) {
 		ret = at24_regmap_read(at24, buf + i, off + i, count);
 		if (ret < 0) {
@@ -823,51 +452,10 @@
 			pm_runtime_put(dev);
 			return ret;
 		}
->>>>>>> 24b8d41d
 	}
 
 	mutex_unlock(&at24->lock);
 
-<<<<<<< HEAD
-	return 0;
-}
-
-static int at24_write(void *priv, unsigned int off, void *val, size_t count)
-{
-	struct at24_data *at24 = priv;
-	char *buf = val;
-
-	if (unlikely(!count))
-		return -EINVAL;
-
-	/*
-	 * Write data to chip, protecting against concurrent updates
-	 * from this host, but not from other I2C masters.
-	 */
-	mutex_lock(&at24->lock);
-
-	while (count) {
-		int status;
-
-		status = at24->write_func(at24, buf, off, count);
-		if (status < 0) {
-			mutex_unlock(&at24->lock);
-			return status;
-		}
-		buf += status;
-		off += status;
-		count -= status;
-	}
-
-	mutex_unlock(&at24->lock);
-
-	return 0;
-}
-
-#ifdef CONFIG_OF
-static void at24_get_ofdata(struct i2c_client *client,
-			    struct at24_platform_data *chip)
-=======
 	pm_runtime_put(dev);
 
 	if (unlikely(at24->read_post))
@@ -975,7 +563,6 @@
 }
 
 static unsigned int at24_get_offset_adj(u8 flags, unsigned int byte_len)
->>>>>>> 24b8d41d
 {
 	if (flags & AT24_FLAG_MAC) {
 		/* EUI-48 starts from 0x9a, EUI-64 from 0x98 */
@@ -997,14 +584,6 @@
 		return 0;
 	}
 }
-<<<<<<< HEAD
-#else
-static void at24_get_ofdata(struct i2c_client *client,
-			    struct at24_platform_data *chip)
-{ }
-#endif /* CONFIG_OF */
-=======
->>>>>>> 24b8d41d
 
 static int at24_probe(struct i2c_client *client)
 {
@@ -1016,16 +595,10 @@
 	bool i2c_fn_i2c, i2c_fn_block;
 	unsigned int i, num_addresses;
 	struct at24_data *at24;
-<<<<<<< HEAD
-	int err;
-	unsigned i, num_addresses;
-	u8 test_byte;
-=======
 	struct regmap *regmap;
 	bool writable;
 	u8 test_byte;
 	int err;
->>>>>>> 24b8d41d
 
 	i2c_fn_i2c = i2c_check_functionality(client->adapter, I2C_FUNC_I2C);
 	i2c_fn_block = i2c_check_functionality(client->adapter,
@@ -1079,38 +652,6 @@
 		dev_err(dev, "page_size must not be 0!\n");
 		return -EINVAL;
 	}
-<<<<<<< HEAD
-	if (!is_power_of_2(chip.page_size))
-		dev_warn(&client->dev,
-			"page_size looks suspicious (no power of 2)!\n");
-
-	/* Use I2C operations unless we're stuck with SMBus extensions. */
-	if (!i2c_check_functionality(client->adapter, I2C_FUNC_I2C)) {
-		if (chip.flags & AT24_FLAG_ADDR16)
-			return -EPFNOSUPPORT;
-
-		if (i2c_check_functionality(client->adapter,
-				I2C_FUNC_SMBUS_READ_I2C_BLOCK)) {
-			use_smbus = I2C_SMBUS_I2C_BLOCK_DATA;
-		} else if (i2c_check_functionality(client->adapter,
-				I2C_FUNC_SMBUS_READ_WORD_DATA)) {
-			use_smbus = I2C_SMBUS_WORD_DATA;
-		} else if (i2c_check_functionality(client->adapter,
-				I2C_FUNC_SMBUS_READ_BYTE_DATA)) {
-			use_smbus = I2C_SMBUS_BYTE_DATA;
-		} else {
-			return -EPFNOSUPPORT;
-		}
-
-		if (i2c_check_functionality(client->adapter,
-				I2C_FUNC_SMBUS_WRITE_I2C_BLOCK)) {
-			use_smbus_write = I2C_SMBUS_I2C_BLOCK_DATA;
-		} else if (i2c_check_functionality(client->adapter,
-				I2C_FUNC_SMBUS_WRITE_BYTE_DATA)) {
-			use_smbus_write = I2C_SMBUS_BYTE_DATA;
-			chip.page_size = 1;
-		}
-=======
 
 	if (!is_power_of_2(page_size))
 		dev_warn(dev, "page_size looks suspicious (no power of 2)!\n");
@@ -1128,7 +669,6 @@
 		dev_err(dev,
 			"invalid device data - cannot have both AT24_FLAG_SERIAL & AT24_FLAG_MAC.");
 		return -EINVAL;
->>>>>>> 24b8d41d
 	}
 
 	regmap_config.val_bits = 8;
@@ -1158,35 +698,7 @@
 	if (IS_ERR(at24->vcc_reg))
 		return PTR_ERR(at24->vcc_reg);
 
-<<<<<<< HEAD
-	if ((chip.flags & AT24_FLAG_SERIAL) && (chip.flags & AT24_FLAG_MAC)) {
-		dev_err(&client->dev,
-			"invalid device data - cannot have both AT24_FLAG_SERIAL & AT24_FLAG_MAC.");
-		return -EINVAL;
-	}
-
-	if (chip.flags & AT24_FLAG_SERIAL) {
-		at24->read_func = at24_eeprom_read_serial;
-	} else if (chip.flags & AT24_FLAG_MAC) {
-		at24->read_func = at24_eeprom_read_mac;
-	} else {
-		at24->read_func = at24->use_smbus ? at24_eeprom_read_smbus
-						  : at24_eeprom_read_i2c;
-	}
-
-	if (at24->use_smbus) {
-		if (at24->use_smbus_write == I2C_SMBUS_I2C_BLOCK_DATA)
-			at24->write_func = at24_eeprom_write_smbus_block;
-		else
-			at24->write_func = at24_eeprom_write_smbus_byte;
-	} else {
-		at24->write_func = at24_eeprom_write_i2c;
-	}
-
-	writable = !(chip.flags & AT24_FLAG_READONLY);
-=======
 	writable = !(flags & AT24_FLAG_READONLY);
->>>>>>> 24b8d41d
 	if (writable) {
 		at24->write_max = min_t(unsigned int,
 					page_size, at24_io_limit);
@@ -1201,33 +713,6 @@
 			return err;
 	}
 
-<<<<<<< HEAD
-	i2c_set_clientdata(client, at24);
-
-	/*
-	 * Perform a one-byte test read to verify that the
-	 * chip is functional.
-	 */
-	err = at24_read(at24, 0, &test_byte, 1);
-	if (err) {
-		err = -ENODEV;
-		goto err_clients;
-	}
-
-	at24->nvmem_config.name = dev_name(&client->dev);
-	at24->nvmem_config.dev = &client->dev;
-	at24->nvmem_config.read_only = !writable;
-	at24->nvmem_config.root_only = true;
-	at24->nvmem_config.owner = THIS_MODULE;
-	at24->nvmem_config.compat = true;
-	at24->nvmem_config.base_dev = &client->dev;
-	at24->nvmem_config.reg_read = at24_read;
-	at24->nvmem_config.reg_write = at24_write;
-	at24->nvmem_config.priv = at24;
-	at24->nvmem_config.stride = 4;
-	at24->nvmem_config.word_size = 1;
-	at24->nvmem_config.size = chip.byte_len;
-=======
 	/*
 	 * If the 'label' property is not present for the AT24 EEPROM,
 	 * then nvmem_config.id is initialised to NVMEM_DEVID_AUTO,
@@ -1262,7 +747,6 @@
 	nvmem_config.stride = 1;
 	nvmem_config.word_size = 1;
 	nvmem_config.size = byte_len;
->>>>>>> 24b8d41d
 
 	i2c_set_clientdata(client, at24);
 
@@ -1272,16 +756,6 @@
 		return err;
 	}
 
-<<<<<<< HEAD
-	dev_info(&client->dev, "%u byte %s EEPROM, %s, %u bytes/write\n",
-		chip.byte_len, client->name,
-		writable ? "writable" : "read-only", at24->write_max);
-	if (use_smbus == I2C_SMBUS_WORD_DATA ||
-	    use_smbus == I2C_SMBUS_BYTE_DATA) {
-		dev_notice(&client->dev, "Falling back to %s reads, "
-			   "performance will suffer\n", use_smbus ==
-			   I2C_SMBUS_WORD_DATA ? "word" : "byte");
-=======
 	/* enable runtime pm */
 	pm_runtime_set_active(dev);
 	pm_runtime_enable(dev);
@@ -1291,7 +765,6 @@
 		pm_runtime_disable(dev);
 		regulator_disable(at24->vcc_reg);
 		return PTR_ERR(at24->nvmem);
->>>>>>> 24b8d41d
 	}
 
 	/*
