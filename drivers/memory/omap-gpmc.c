--- conflicted
+++ resolved
@@ -18,11 +18,8 @@
 #include <linux/spinlock.h>
 #include <linux/io.h>
 #include <linux/gpio/driver.h>
-<<<<<<< HEAD
-=======
 #include <linux/gpio/consumer.h> /* GPIO descriptor enum */
 #include <linux/gpio/machine.h>
->>>>>>> 24b8d41d
 #include <linux/interrupt.h>
 #include <linux/irqdomain.h>
 #include <linux/platform_device.h>
@@ -246,12 +243,7 @@
 /* Define chip-selects as reserved by default until probe completes */
 static unsigned int gpmc_cs_num = GPMC_CS_NUM;
 static unsigned int gpmc_nr_waitpins;
-<<<<<<< HEAD
-static resource_size_t phys_base, mem_size;
-static unsigned gpmc_capability;
-=======
 static unsigned int gpmc_capability;
->>>>>>> 24b8d41d
 static void __iomem *gpmc_base;
 
 static struct clk *gpmc_l3_clk;
@@ -1087,13 +1079,9 @@
 {
 	int i;
 
-<<<<<<< HEAD
-	reg->gpmc_status = NULL;	/* deprecated */
-=======
 	if (cs >= gpmc_cs_num)
 		return NULL;
 
->>>>>>> 24b8d41d
 	reg->gpmc_nand_command = gpmc_base + GPMC_CS0_OFFSET +
 				GPMC_CS_NAND_COMMAND + GPMC_CS_SIZE * cs;
 	reg->gpmc_nand_address = gpmc_base + GPMC_CS0_OFFSET +
@@ -1126,44 +1114,6 @@
 					   i * GPMC_BCH_SIZE;
 	}
 
-<<<<<<< HEAD
-static bool gpmc_nand_writebuffer_empty(void)
-{
-	if (gpmc_read_reg(GPMC_STATUS) & GPMC_STATUS_EMPTYWRITEBUFFERSTATUS)
-		return true;
-
-	return false;
-}
-
-static struct gpmc_nand_ops nand_ops = {
-	.nand_writebuffer_empty = gpmc_nand_writebuffer_empty,
-};
-
-/**
- * gpmc_omap_get_nand_ops - Get the GPMC NAND interface
- * @regs: the GPMC NAND register map exclusive for NAND use.
- * @cs: GPMC chip select number on which the NAND sits. The
- *      register map returned will be specific to this chip select.
- *
- * Returns NULL on error e.g. invalid cs.
- */
-struct gpmc_nand_ops *gpmc_omap_get_nand_ops(struct gpmc_nand_regs *reg, int cs)
-{
-	if (cs >= gpmc_cs_num)
-		return NULL;
-
-	gpmc_update_nand_reg(reg, cs);
-
-	return &nand_ops;
-}
-EXPORT_SYMBOL_GPL(gpmc_omap_get_nand_ops);
-
-int gpmc_get_client_irq(unsigned irq_config)
-{
-	if (!gpmc_irq_domain) {
-		pr_warn("%s called before GPMC IRQ domain available\n",
-			__func__);
-=======
 	return &nand_ops;
 }
 EXPORT_SYMBOL_GPL(gpmc_omap_get_nand_ops);
@@ -1262,17 +1212,8 @@
 	info->burst_len = gpmc_s.burst_len;
 
 	if (!gpmc_s.sync_read && !gpmc_s.sync_write)
->>>>>>> 24b8d41d
 		return 0;
-	}
-
-<<<<<<< HEAD
-	/* we restrict this to NAND IRQs only */
-	if (irq_config >= GPMC_NR_NAND_IRQS)
-		return 0;
-
-	return irq_create_mapping(gpmc_irq_domain, irq_config);
-=======
+
 	gpmc_omap_onenand_calc_sync_timings(&gpmc_t, &gpmc_s, freq, latency);
 
 	ret = gpmc_cs_program_settings(cs, &gpmc_s);
@@ -1280,12 +1221,9 @@
 		return ret;
 
 	return gpmc_cs_set_timings(cs, &gpmc_t, &gpmc_s);
->>>>>>> 24b8d41d
 }
 EXPORT_SYMBOL_GPL(gpmc_omap_onenand_set_timings);
 
-<<<<<<< HEAD
-=======
 int gpmc_get_client_irq(unsigned int irq_config)
 {
 	if (!gpmc_irq_domain) {
@@ -1301,7 +1239,6 @@
 	return irq_create_mapping(gpmc_irq_domain, irq_config);
 }
 
->>>>>>> 24b8d41d
 static int gpmc_irq_endis(unsigned long hwirq, bool endis)
 {
 	u32 regval;
@@ -1376,7 +1313,6 @@
 {
 	/* can't set type for NAND IRQs */
 	if (d->hwirq < GPMC_NR_NAND_IRQS)
-<<<<<<< HEAD
 		return -EINVAL;
 
 	/* We can support either rising or falling edge at a time */
@@ -1387,18 +1323,6 @@
 	else
 		return -EINVAL;
 
-=======
-		return -EINVAL;
-
-	/* We can support either rising or falling edge at a time */
-	if (trigger == IRQ_TYPE_EDGE_FALLING)
-		gpmc_irq_edge_config(d->hwirq, false);
-	else if (trigger == IRQ_TYPE_EDGE_RISING)
-		gpmc_irq_edge_config(d->hwirq, true);
-	else
-		return -EINVAL;
-
->>>>>>> 24b8d41d
 	return 0;
 }
 
@@ -1959,8 +1883,6 @@
 	{ .compatible = "ti,am3352-gpmc" },	/* am335x devices */
 	{ }
 };
-<<<<<<< HEAD
-=======
 
 static void gpmc_cs_set_name(int cs, const char *name)
 {
@@ -2018,7 +1940,6 @@
 
 	return ret;
 }
->>>>>>> 24b8d41d
 
 /**
  * gpmc_read_settings_dt - read gpmc settings from device-tree
@@ -2135,46 +2056,6 @@
 		of_property_read_bool(np, "gpmc,time-para-granularity");
 }
 
-<<<<<<< HEAD
-#if IS_ENABLED(CONFIG_MTD_ONENAND)
-static int gpmc_probe_onenand_child(struct platform_device *pdev,
-				 struct device_node *child)
-{
-	u32 val;
-	struct omap_onenand_platform_data *gpmc_onenand_data;
-
-	if (of_property_read_u32(child, "reg", &val) < 0) {
-		dev_err(&pdev->dev, "%s has no 'reg' property\n",
-			child->full_name);
-		return -ENODEV;
-	}
-
-	gpmc_onenand_data = devm_kzalloc(&pdev->dev, sizeof(*gpmc_onenand_data),
-					 GFP_KERNEL);
-	if (!gpmc_onenand_data)
-		return -ENOMEM;
-
-	gpmc_onenand_data->cs = val;
-	gpmc_onenand_data->of_node = child;
-	gpmc_onenand_data->dma_channel = -1;
-
-	if (!of_property_read_u32(child, "dma-channel", &val))
-		gpmc_onenand_data->dma_channel = val;
-
-	gpmc_onenand_init(gpmc_onenand_data);
-
-	return 0;
-}
-#else
-static int gpmc_probe_onenand_child(struct platform_device *pdev,
-				    struct device_node *child)
-{
-	return 0;
-}
-#endif
-
-=======
->>>>>>> 24b8d41d
 /**
  * gpmc_probe_generic_child - configures the gpmc for a child device
  * @pdev:	pointer to gpmc platform device
@@ -2267,11 +2148,7 @@
 		goto err;
 	}
 
-<<<<<<< HEAD
-	if (of_node_cmp(child->name, "nand") == 0) {
-=======
 	if (of_node_name_eq(child, "nand")) {
->>>>>>> 24b8d41d
 		/* Warn about older DT blobs with no compatible property */
 		if (!of_property_read_bool(child, "compatible")) {
 			dev_warn(&pdev->dev,
@@ -2281,8 +2158,6 @@
 		}
 	}
 
-<<<<<<< HEAD
-=======
 	if (of_node_name_eq(child, "onenand")) {
 		/* Warn about older DT blobs with no compatible property */
 		if (!of_property_read_bool(child, "compatible")) {
@@ -2293,7 +2168,6 @@
 		}
 	}
 
->>>>>>> 24b8d41d
 	if (of_device_is_compatible(child, "ti,omap2-nand")) {
 		/* NAND specific setup */
 		val = 8;
@@ -2306,13 +2180,8 @@
 			gpmc_s.device_width = GPMC_DEVWIDTH_16BIT;
 			break;
 		default:
-<<<<<<< HEAD
-			dev_err(&pdev->dev, "%s: invalid 'nand-bus-width'\n",
-				child->name);
-=======
 			dev_err(&pdev->dev, "%pOFn: invalid 'nand-bus-width'\n",
 				child);
->>>>>>> 24b8d41d
 			ret = -EINVAL;
 			goto err;
 		}
@@ -2323,17 +2192,12 @@
 	} else {
 		ret = of_property_read_u32(child, "bank-width",
 					   &gpmc_s.device_width);
-<<<<<<< HEAD
-		if (ret < 0)
-			goto err;
-=======
 		if (ret < 0 && !gpmc_s.device_width) {
 			dev_err(&pdev->dev,
 				"%pOF has no 'gpmc,device-width' property\n",
 				child);
 			goto err;
 		}
->>>>>>> 24b8d41d
 	}
 
 	/* Reserve wait pin if it is required and valid */
@@ -2341,13 +2205,9 @@
 		unsigned int wait_pin = gpmc_s.wait_pin;
 
 		waitpin_desc = gpiochip_request_own_desc(&gpmc->gpio_chip,
-<<<<<<< HEAD
-							 wait_pin, "WAITPIN");
-=======
 							 wait_pin, "WAITPIN",
 							 GPIO_ACTIVE_HIGH,
 							 GPIOD_IN);
->>>>>>> 24b8d41d
 		if (IS_ERR(waitpin_desc)) {
 			dev_err(&pdev->dev, "invalid wait-pin: %d\n", wait_pin);
 			ret = PTR_ERR(waitpin_desc);
@@ -2363,13 +2223,8 @@
 
 	ret = gpmc_cs_set_timings(cs, &gpmc_t, &gpmc_s);
 	if (ret) {
-<<<<<<< HEAD
-		dev_err(&pdev->dev, "failed to set gpmc timings for: %s\n",
-			child->name);
-=======
 		dev_err(&pdev->dev, "failed to set gpmc timings for: %pOFn\n",
 			child);
->>>>>>> 24b8d41d
 		goto err_cs;
 	}
 
@@ -2440,38 +2295,17 @@
 
 	return 0;
 }
-<<<<<<< HEAD
 
 static void gpmc_probe_dt_children(struct platform_device *pdev)
 {
 	int ret;
 	struct device_node *child;
 
-	for_each_available_child_of_node(pdev->dev.of_node, child) {
-=======
->>>>>>> 24b8d41d
-
-static void gpmc_probe_dt_children(struct platform_device *pdev)
-{
-	int ret;
-	struct device_node *child;
-
-<<<<<<< HEAD
-		if (of_node_cmp(child->name, "onenand") == 0)
-			ret = gpmc_probe_onenand_child(pdev, child);
-		else
-			ret = gpmc_probe_generic_child(pdev, child);
-
-		if (ret) {
-			dev_err(&pdev->dev, "failed to probe DT child '%s': %d\n",
-				child->name, ret);
-=======
 	for_each_available_child_of_node(pdev->dev.of_node, child) {
 		ret = gpmc_probe_generic_child(pdev, child);
 		if (ret) {
 			dev_err(&pdev->dev, "failed to probe DT child '%pOFn': %d\n",
 				child, ret);
->>>>>>> 24b8d41d
 		}
 	}
 }
