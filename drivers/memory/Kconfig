# SPDX-License-Identifier: GPL-2.0-only
#
# Memory devices
#

menuconfig MEMORY
	bool "Memory Controller drivers"
	help
	  This option allows to enable specific memory controller drivers,
	  useful mostly on embedded systems.  These could be controllers
	  for DRAM (SDR, DDR), ROM, SRAM and others.  The drivers features
	  vary from memory tuning and frequency scaling to enabling
	  access to attached peripherals through memory bus.

if MEMORY

config DDR
	bool
	help
	  Data from JEDEC specs for DDR SDRAM memories,
	  particularly the AC timing parameters and addressing
	  information. This data is useful for drivers handling
	  DDR SDRAM controllers.

config ARM_PL172_MPMC
	tristate "ARM PL172 MPMC driver"
	depends on ARM_AMBA && OF
	help
	  This selects the ARM PrimeCell PL172 MultiPort Memory Controller.
	  If you have an embedded system with an AMBA bus and a PL172
	  controller, say Y or M here.

config ATMEL_SDRAMC
	bool "Atmel (Multi-port DDR-)SDRAM Controller"
	default y if ARCH_AT91
	depends on ARCH_AT91 || COMPILE_TEST
	depends on OF
	help
	  This driver is for Atmel SDRAM Controller or Atmel Multi-port
	  DDR-SDRAM Controller available on Atmel AT91SAM9 and SAMA5 SoCs.
	  Starting with the at91sam9g45, this controller supports SDR, DDR and
	  LP-DDR memories.

config ATMEL_EBI
	bool "Atmel EBI driver"
<<<<<<< HEAD
	default y
	depends on ARCH_AT91 && OF
	select MFD_SYSCON
=======
	default y if ARCH_AT91
	depends on ARCH_AT91 || COMPILE_TEST
	depends on OF
	select MFD_SYSCON
	select MFD_ATMEL_SMC
>>>>>>> 24b8d41d
	help
	  Driver for Atmel EBI controller.
	  Used to configure the EBI (external bus interface) when the device-
	  tree is used. This bus supports NANDs, external ethernet controller,
	  SRAMs, ATA devices, etc.

<<<<<<< HEAD
=======
config BRCMSTB_DPFE
	bool "Broadcom STB DPFE driver" if COMPILE_TEST
	default y if ARCH_BRCMSTB
	depends on ARCH_BRCMSTB || COMPILE_TEST
	help
	  This driver provides access to the DPFE interface of Broadcom
	  STB SoCs. The firmware running on the DCPU inside the DDR PHY can
	  provide current information about the system's RAM, for instance
	  the DRAM refresh rate. This can be used as an indirect indicator
	  for the DRAM's temperature. Slower refresh rate means cooler RAM,
	  higher refresh rate means hotter RAM.

config BT1_L2_CTL
	bool "Baikal-T1 CM2 L2-RAM Cache Control Block"
	depends on MIPS_BAIKAL_T1 || COMPILE_TEST
	select MFD_SYSCON
	help
	  Baikal-T1 CPU is based on the MIPS P5600 Warrior IP-core. The CPU
	  resides Coherency Manager v2 with embedded 1MB L2-cache. It's
	  possible to tune the L2 cache performance up by setting the data,
	  tags and way-select latencies of RAM access. This driver provides a
	  dt properties-based and sysfs interface for it.

>>>>>>> 24b8d41d
config TI_AEMIF
	tristate "Texas Instruments AEMIF driver"
	depends on ARCH_DAVINCI || ARCH_KEYSTONE || COMPILE_TEST
	depends on OF
	help
	  This driver is for the AEMIF module available in Texas Instruments
	  SoCs. AEMIF stands for Asynchronous External Memory Interface and
	  is intended to provide a glue-less interface to a variety of
	  asynchronuous memory devices like ASRAM, NOR and NAND memory. A total
	  of 256M bytes of any of these memories can be accessed at a given
	  time via four chip selects with 64M byte access per chip select.

config TI_EMIF
	tristate "Texas Instruments EMIF driver"
	depends on ARCH_OMAP2PLUS || COMPILE_TEST
	select DDR
	help
	  This driver is for the EMIF module available in Texas Instruments
	  SoCs. EMIF is an SDRAM controller that, based on its revision,
	  supports one or more of DDR2, DDR3, and LPDDR2 SDRAM protocols.
	  This driver takes care of only LPDDR2 memories presently. The
	  functions of the driver includes re-configuring AC timing
	  parameters and other settings during frequency, voltage and
	  temperature changes

config OMAP_GPMC
<<<<<<< HEAD
	bool
=======
	bool "Texas Instruments OMAP SoC GPMC driver" if COMPILE_TEST
	depends on OF_ADDRESS
>>>>>>> 24b8d41d
	select GPIOLIB
	help
	  This driver is for the General Purpose Memory Controller (GPMC)
	  present on Texas Instruments SoCs (e.g. OMAP2+). GPMC allows
	  interfacing to a variety of asynchronous as well as synchronous
	  memory drives like NOR, NAND, OneNAND, SRAM.

config OMAP_GPMC_DEBUG
	bool "Enable GPMC debug output and skip reset of GPMC during init"
	depends on OMAP_GPMC
	help
	  Enables verbose debugging mostly to decode the bootloader provided
	  timings. To preserve the bootloader provided timings, the reset
	  of GPMC is skipped during init. Enable this during development to
	  configure devices connected to the GPMC bus.

	  NOTE: In addition to matching the register setup with the bootloader
	  you also need to match the GPMC FCLK frequency used by the
	  bootloader or else the GPMC timings won't be identical with the
	  bootloader timings.

config TI_EMIF_SRAM
	tristate "Texas Instruments EMIF SRAM driver"
	depends on SOC_AM33XX || SOC_AM43XX || (ARM && COMPILE_TEST)
	depends on SRAM
	help
	  This driver is for the EMIF module available on Texas Instruments
	  AM33XX and AM43XX SoCs and is required for PM. Certain parts of
	  the EMIF PM code must run from on-chip SRAM late in the suspend
	  sequence so this driver provides several relocatable PM functions
	  for the SoC PM code to use.

config MVEBU_DEVBUS
	bool "Marvell EBU Device Bus Controller"
	default y if PLAT_ORION
	depends on PLAT_ORION || COMPILE_TEST
	depends on OF
	help
	  This driver is for the Device Bus controller available in some
	  Marvell EBU SoCs such as Discovery (mv78xx0), Orion (88f5xxx) and
	  Armada 370 and Armada XP. This controller allows to handle flash
	  devices such as NOR, NAND, SRAM, and FPGA.

config FSL_CORENET_CF
	tristate "Freescale CoreNet Error Reporting"
	depends on FSL_SOC_BOOKE || COMPILE_TEST
	help
	  Say Y for reporting of errors from the Freescale CoreNet
	  Coherency Fabric.  Errors reported include accesses to
	  physical addresses that mapped by no local access window
	  (LAW) or an invalid LAW, as well as bad cache state that
	  represents a coherency violation.

config FSL_IFC
<<<<<<< HEAD
	bool
	depends on FSL_SOC || ARCH_LAYERSCAPE

config PL35X_SMC
	bool "ARM PL35X Static Memory Controller(SMC) driver"
	default y
	depends on ARM
	help
	  This driver is for the ARM PL351/PL353 Static Memory
	  Controller(SMC) module.
=======
	bool "Freescale IFC driver" if COMPILE_TEST
	depends on FSL_SOC || ARCH_LAYERSCAPE || SOC_LS1021A || COMPILE_TEST
	depends on HAS_IOMEM
>>>>>>> 24b8d41d

config JZ4780_NEMC
	bool "Ingenic JZ4780 SoC NEMC driver"
	depends on MIPS || COMPILE_TEST
	depends on HAS_IOMEM && OF
	help
	  This driver is for the NAND/External Memory Controller (NEMC) in
	  the Ingenic JZ4780. This controller is used to handle external
	  memory devices such as NAND and SRAM.

config MTK_SMI
	bool "Mediatek SoC Memory Controller driver" if COMPILE_TEST
	depends on ARCH_MEDIATEK || COMPILE_TEST
	help
	  This driver is for the Memory Controller module in MediaTek SoCs,
	  mainly help enable/disable iommu and control the power domain and
	  clocks for each local arbiter.

<<<<<<< HEAD
=======
config DA8XX_DDRCTL
	bool "Texas Instruments da8xx DDR2/mDDR driver"
	depends on ARCH_DAVINCI_DA8XX || COMPILE_TEST
	help
	  This driver is for the DDR2/mDDR Memory Controller present on
	  Texas Instruments da8xx SoCs. It's used to tweak various memory
	  controller configuration options.

config PL353_SMC
	tristate "ARM PL35X Static Memory Controller(SMC) driver"
	default y if ARM
	depends on ARM
	depends on ARM_AMBA || COMPILE_TEST
	help
	  This driver is for the ARM PL351/PL353 Static Memory
	  Controller(SMC) module.

config RENESAS_RPCIF
	tristate "Renesas RPC-IF driver"
	depends on ARCH_RENESAS || COMPILE_TEST
	select REGMAP_MMIO
	help
	  This supports Renesas R-Car Gen3 RPC-IF which provides either SPI
	  host or HyperFlash. You'll have to select individual components
	  under the corresponding menu.

config STM32_FMC2_EBI
	tristate "Support for FMC2 External Bus Interface on STM32MP SoCs"
	depends on MACH_STM32MP157 || COMPILE_TEST
	select MFD_SYSCON
	help
	  Select this option to enable the STM32 FMC2 External Bus Interface
	  controller. This driver configures the transactions with external
	  devices (like SRAM, ethernet adapters, FPGAs, LCD displays, ...) on
	  SOCs containing the FMC2 External Bus Interface.

>>>>>>> 24b8d41d
source "drivers/memory/samsung/Kconfig"
source "drivers/memory/tegra/Kconfig"

endif<|MERGE_RESOLUTION|>--- conflicted
+++ resolved
@@ -43,25 +43,17 @@
 
 config ATMEL_EBI
 	bool "Atmel EBI driver"
-<<<<<<< HEAD
-	default y
-	depends on ARCH_AT91 && OF
-	select MFD_SYSCON
-=======
 	default y if ARCH_AT91
 	depends on ARCH_AT91 || COMPILE_TEST
 	depends on OF
 	select MFD_SYSCON
 	select MFD_ATMEL_SMC
->>>>>>> 24b8d41d
 	help
 	  Driver for Atmel EBI controller.
 	  Used to configure the EBI (external bus interface) when the device-
 	  tree is used. This bus supports NANDs, external ethernet controller,
 	  SRAMs, ATA devices, etc.
 
-<<<<<<< HEAD
-=======
 config BRCMSTB_DPFE
 	bool "Broadcom STB DPFE driver" if COMPILE_TEST
 	default y if ARCH_BRCMSTB
@@ -85,7 +77,6 @@
 	  tags and way-select latencies of RAM access. This driver provides a
 	  dt properties-based and sysfs interface for it.
 
->>>>>>> 24b8d41d
 config TI_AEMIF
 	tristate "Texas Instruments AEMIF driver"
 	depends on ARCH_DAVINCI || ARCH_KEYSTONE || COMPILE_TEST
@@ -112,12 +103,8 @@
 	  temperature changes
 
 config OMAP_GPMC
-<<<<<<< HEAD
-	bool
-=======
 	bool "Texas Instruments OMAP SoC GPMC driver" if COMPILE_TEST
 	depends on OF_ADDRESS
->>>>>>> 24b8d41d
 	select GPIOLIB
 	help
 	  This driver is for the General Purpose Memory Controller (GPMC)
@@ -172,22 +159,9 @@
 	  represents a coherency violation.
 
 config FSL_IFC
-<<<<<<< HEAD
-	bool
-	depends on FSL_SOC || ARCH_LAYERSCAPE
-
-config PL35X_SMC
-	bool "ARM PL35X Static Memory Controller(SMC) driver"
-	default y
-	depends on ARM
-	help
-	  This driver is for the ARM PL351/PL353 Static Memory
-	  Controller(SMC) module.
-=======
 	bool "Freescale IFC driver" if COMPILE_TEST
 	depends on FSL_SOC || ARCH_LAYERSCAPE || SOC_LS1021A || COMPILE_TEST
 	depends on HAS_IOMEM
->>>>>>> 24b8d41d
 
 config JZ4780_NEMC
 	bool "Ingenic JZ4780 SoC NEMC driver"
@@ -206,8 +180,6 @@
 	  mainly help enable/disable iommu and control the power domain and
 	  clocks for each local arbiter.
 
-<<<<<<< HEAD
-=======
 config DA8XX_DDRCTL
 	bool "Texas Instruments da8xx DDR2/mDDR driver"
 	depends on ARCH_DAVINCI_DA8XX || COMPILE_TEST
@@ -244,7 +216,6 @@
 	  devices (like SRAM, ethernet adapters, FPGAs, LCD displays, ...) on
 	  SOCs containing the FMC2 External Bus Interface.
 
->>>>>>> 24b8d41d
 source "drivers/memory/samsung/Kconfig"
 source "drivers/memory/tegra/Kconfig"
 
