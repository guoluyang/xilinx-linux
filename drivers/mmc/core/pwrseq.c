--- conflicted
+++ resolved
@@ -92,7 +92,6 @@
 		host->pwrseq = NULL;
 	}
 }
-<<<<<<< HEAD
 
 int mmc_pwrseq_register(struct mmc_pwrseq *pwrseq)
 {
@@ -107,22 +106,6 @@
 }
 EXPORT_SYMBOL_GPL(mmc_pwrseq_register);
 
-=======
-
-int mmc_pwrseq_register(struct mmc_pwrseq *pwrseq)
-{
-	if (!pwrseq || !pwrseq->ops || !pwrseq->dev)
-		return -EINVAL;
-
-	mutex_lock(&pwrseq_list_mutex);
-	list_add(&pwrseq->pwrseq_node, &pwrseq_list);
-	mutex_unlock(&pwrseq_list_mutex);
-
-	return 0;
-}
-EXPORT_SYMBOL_GPL(mmc_pwrseq_register);
-
->>>>>>> 24b8d41d
 void mmc_pwrseq_unregister(struct mmc_pwrseq *pwrseq)
 {
 	if (pwrseq) {
