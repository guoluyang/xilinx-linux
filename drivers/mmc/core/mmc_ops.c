--- conflicted
+++ resolved
@@ -562,18 +562,9 @@
 {
 	struct mmc_host *host = card->host;
 	int err;
-<<<<<<< HEAD
-	struct mmc_command cmd = {0};
-	unsigned long timeout;
-	u32 status = 0;
-	bool use_r1b_resp = use_busy_signal;
-	bool expired = false;
-	bool busy = false;
-=======
 	struct mmc_command cmd = {};
 	bool use_r1b_resp = true;
 	unsigned char old_timing = host->ios.timing;
->>>>>>> 24b8d41d
 
 	mmc_retune_hold(host);
 
@@ -616,51 +607,6 @@
 		mmc_host_is_spi(host))
 		goto out_tim;
 
-<<<<<<< HEAD
-	/* Must check status to be sure of no errors. */
-	timeout = jiffies + msecs_to_jiffies(timeout_ms) + 1;
-	do {
-		/*
-		 * Due to the possibility of being preempted after
-		 * sending the status command, check the expiration
-		 * time first.
-		 */
-		expired = time_after(jiffies, timeout);
-		if (send_status) {
-			err = __mmc_send_status(card, &status, ignore_crc);
-			if (err)
-				goto out;
-		}
-		if ((host->caps & MMC_CAP_WAIT_WHILE_BUSY) && use_r1b_resp)
-			break;
-		if (host->ops->card_busy) {
-			if (!host->ops->card_busy(host))
-				break;
-			busy = true;
-		}
-		if (mmc_host_is_spi(host))
-			break;
-
-		/*
-		 * We are not allowed to issue a status command and the host
-		 * does'nt support MMC_CAP_WAIT_WHILE_BUSY, then we can only
-		 * rely on waiting for the stated timeout to be sufficient.
-		 */
-		if (!send_status && !host->ops->card_busy) {
-			mmc_delay(timeout_ms);
-			goto out;
-		}
-
-		/* Timeout if the device never leaves the program state. */
-		if (expired &&
-		    (R1_CURRENT_STATE(status) == R1_STATE_PRG || busy)) {
-			pr_err("%s: Card stuck in programming state! %s\n",
-				mmc_hostname(host), __func__);
-			err = -ETIMEDOUT;
-			goto out;
-		}
-	} while (R1_CURRENT_STATE(status) == R1_STATE_PRG || busy);
-=======
 	/* Let's try to poll to find out when the command is completed. */
 	err = __mmc_poll_for_busy(card, timeout_ms, send_status, retry_crc_err,
 				  MMC_BUSY_CMD6);
@@ -671,7 +617,6 @@
 	/* Switch to new timing before check switch status. */
 	if (timing)
 		mmc_set_timing(host, timing);
->>>>>>> 24b8d41d
 
 	if (send_status) {
 		err = mmc_switch_status(card, true);
