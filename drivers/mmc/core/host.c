--- conflicted
+++ resolved
@@ -33,22 +33,12 @@
 #define cls_dev_to_mmc_host(d)	container_of(d, struct mmc_host, class_dev)
 
 static DEFINE_IDA(mmc_host_ida);
-<<<<<<< HEAD
-static DEFINE_SPINLOCK(mmc_host_lock);
-=======
->>>>>>> 24b8d41d
 
 static void mmc_host_classdev_release(struct device *dev)
 {
 	struct mmc_host *host = cls_dev_to_mmc_host(dev);
-<<<<<<< HEAD
-	spin_lock(&mmc_host_lock);
-	ida_remove(&mmc_host_ida, host->index);
-	spin_unlock(&mmc_host_lock);
-=======
 	wakeup_source_unregister(host->ws);
 	ida_simple_remove(&mmc_host_ida, host->index);
->>>>>>> 24b8d41d
 	kfree(host);
 }
 
@@ -308,16 +298,6 @@
 		host->caps2 |= MMC_CAP2_HS400_1_8V | MMC_CAP2_HS200_1_8V_SDR;
 	if (device_property_read_bool(dev, "mmc-hs400-1_2v"))
 		host->caps2 |= MMC_CAP2_HS400_1_2V | MMC_CAP2_HS200_1_2V_SDR;
-<<<<<<< HEAD
-	if (of_property_read_bool(np, "mmc-hs400-enhanced-strobe"))
-		host->caps2 |= MMC_CAP2_HS400_ES;
-	if (of_property_read_bool(np, "no-sdio"))
-		host->caps2 |= MMC_CAP2_NO_SDIO;
-	if (of_property_read_bool(np, "no-sd"))
-		host->caps2 |= MMC_CAP2_NO_SD;
-	if (of_property_read_bool(np, "no-mmc"))
-		host->caps2 |= MMC_CAP2_NO_MMC;
-=======
 	if (device_property_read_bool(dev, "mmc-hs400-enhanced-strobe"))
 		host->caps2 |= MMC_CAP2_HS400_ES;
 	if (device_property_read_bool(dev, "no-sdio"))
@@ -335,7 +315,6 @@
 			dev_err(host->parent,
 				"can't use fixed driver type, media is removable\n");
 	}
->>>>>>> 24b8d41d
 
 	host->dsr_req = !device_property_read_u32(dev, "dsr", &host->dsr);
 	if (host->dsr_req && (host->dsr & ~0xffff)) {
@@ -431,21 +410,6 @@
 	/* scanning will be enabled when we're ready */
 	host->rescan_disable = 1;
 
-<<<<<<< HEAD
-again:
-	if (!ida_pre_get(&mmc_host_ida, GFP_KERNEL)) {
-		kfree(host);
-		return NULL;
-	}
-
-	spin_lock(&mmc_host_lock);
-	err = ida_get_new(&mmc_host_ida, &host->index);
-	spin_unlock(&mmc_host_lock);
-
-	if (err == -EAGAIN) {
-		goto again;
-	} else if (err) {
-=======
 	alias_id = of_alias_get_id(dev->of_node, "mmc");
 	if (alias_id >= 0) {
 		min_idx = alias_id;
@@ -457,7 +421,6 @@
 
 	err = ida_simple_get(&mmc_host_ida, min_idx, max_idx, GFP_KERNEL);
 	if (err < 0) {
->>>>>>> 24b8d41d
 		kfree(host);
 		return NULL;
 	}
