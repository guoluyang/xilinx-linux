// SPDX-License-Identifier: GPL-2.0-only
/*
 * Copyright (C) 2015, Samsung Electronics Co., Ltd.
 *
 * Author: Marek Szyprowski <m.szyprowski@samsung.com>
 *
 * Simple eMMC hardware reset provider
 */
#include <linux/delay.h>
#include <linux/kernel.h>
#include <linux/init.h>
#include <linux/platform_device.h>
#include <linux/module.h>
#include <linux/slab.h>
#include <linux/device.h>
#include <linux/err.h>
#include <linux/gpio/consumer.h>
#include <linux/reboot.h>

#include <linux/mmc/host.h>

#include "pwrseq.h"

struct mmc_pwrseq_emmc {
	struct mmc_pwrseq pwrseq;
	struct notifier_block reset_nb;
	struct gpio_desc *reset_gpio;
};

#define to_pwrseq_emmc(p) container_of(p, struct mmc_pwrseq_emmc, pwrseq)
<<<<<<< HEAD

static void __mmc_pwrseq_emmc_reset(struct mmc_pwrseq_emmc *pwrseq)
{
	gpiod_set_value(pwrseq->reset_gpio, 1);
	udelay(1);
	gpiod_set_value(pwrseq->reset_gpio, 0);
	udelay(200);
}
=======
>>>>>>> 24b8d41d

static void mmc_pwrseq_emmc_reset(struct mmc_host *host)
{
	struct mmc_pwrseq_emmc *pwrseq =  to_pwrseq_emmc(host->pwrseq);

<<<<<<< HEAD
	__mmc_pwrseq_emmc_reset(pwrseq);
=======
	gpiod_set_value_cansleep(pwrseq->reset_gpio, 1);
	udelay(1);
	gpiod_set_value_cansleep(pwrseq->reset_gpio, 0);
	udelay(200);
>>>>>>> 24b8d41d
}

static int mmc_pwrseq_emmc_reset_nb(struct notifier_block *this,
				    unsigned long mode, void *cmd)
{
	struct mmc_pwrseq_emmc *pwrseq = container_of(this,
					struct mmc_pwrseq_emmc, reset_nb);
	gpiod_set_value(pwrseq->reset_gpio, 1);
	udelay(1);
	gpiod_set_value(pwrseq->reset_gpio, 0);
	udelay(200);

	return NOTIFY_DONE;
}

static const struct mmc_pwrseq_ops mmc_pwrseq_emmc_ops = {
<<<<<<< HEAD
	.post_power_on = mmc_pwrseq_emmc_reset,
=======
	.reset = mmc_pwrseq_emmc_reset,
>>>>>>> 24b8d41d
};

static int mmc_pwrseq_emmc_probe(struct platform_device *pdev)
{
	struct mmc_pwrseq_emmc *pwrseq;
	struct device *dev = &pdev->dev;

	pwrseq = devm_kzalloc(dev, sizeof(*pwrseq), GFP_KERNEL);
	if (!pwrseq)
		return -ENOMEM;

	pwrseq->reset_gpio = devm_gpiod_get(dev, "reset", GPIOD_OUT_LOW);
	if (IS_ERR(pwrseq->reset_gpio))
		return PTR_ERR(pwrseq->reset_gpio);
<<<<<<< HEAD
=======

	if (!gpiod_cansleep(pwrseq->reset_gpio)) {
		/*
		 * register reset handler to ensure emmc reset also from
		 * emergency_reboot(), priority 255 is the highest priority
		 * so it will be executed before any system reboot handler.
		 */
		pwrseq->reset_nb.notifier_call = mmc_pwrseq_emmc_reset_nb;
		pwrseq->reset_nb.priority = 255;
		register_restart_handler(&pwrseq->reset_nb);
	} else {
		dev_notice(dev, "EMMC reset pin tied to a sleepy GPIO driver; reset on emergency-reboot disabled\n");
	}
>>>>>>> 24b8d41d

	pwrseq->pwrseq.ops = &mmc_pwrseq_emmc_ops;
	pwrseq->pwrseq.dev = dev;
	pwrseq->pwrseq.owner = THIS_MODULE;
	platform_set_drvdata(pdev, pwrseq);

	return mmc_pwrseq_register(&pwrseq->pwrseq);
}

static int mmc_pwrseq_emmc_remove(struct platform_device *pdev)
{
	struct mmc_pwrseq_emmc *pwrseq = platform_get_drvdata(pdev);

	unregister_restart_handler(&pwrseq->reset_nb);
	mmc_pwrseq_unregister(&pwrseq->pwrseq);

	return 0;
}

static const struct of_device_id mmc_pwrseq_emmc_of_match[] = {
	{ .compatible = "mmc-pwrseq-emmc",},
	{/* sentinel */},
};

MODULE_DEVICE_TABLE(of, mmc_pwrseq_emmc_of_match);

static struct platform_driver mmc_pwrseq_emmc_driver = {
	.probe = mmc_pwrseq_emmc_probe,
	.remove = mmc_pwrseq_emmc_remove,
	.driver = {
		.name = "pwrseq_emmc",
		.of_match_table = mmc_pwrseq_emmc_of_match,
	},
};

module_platform_driver(mmc_pwrseq_emmc_driver);
MODULE_LICENSE("GPL v2");<|MERGE_RESOLUTION|>--- conflicted
+++ resolved
@@ -28,30 +28,15 @@
 };
 
 #define to_pwrseq_emmc(p) container_of(p, struct mmc_pwrseq_emmc, pwrseq)
-<<<<<<< HEAD
-
-static void __mmc_pwrseq_emmc_reset(struct mmc_pwrseq_emmc *pwrseq)
-{
-	gpiod_set_value(pwrseq->reset_gpio, 1);
-	udelay(1);
-	gpiod_set_value(pwrseq->reset_gpio, 0);
-	udelay(200);
-}
-=======
->>>>>>> 24b8d41d
 
 static void mmc_pwrseq_emmc_reset(struct mmc_host *host)
 {
 	struct mmc_pwrseq_emmc *pwrseq =  to_pwrseq_emmc(host->pwrseq);
 
-<<<<<<< HEAD
-	__mmc_pwrseq_emmc_reset(pwrseq);
-=======
 	gpiod_set_value_cansleep(pwrseq->reset_gpio, 1);
 	udelay(1);
 	gpiod_set_value_cansleep(pwrseq->reset_gpio, 0);
 	udelay(200);
->>>>>>> 24b8d41d
 }
 
 static int mmc_pwrseq_emmc_reset_nb(struct notifier_block *this,
@@ -68,11 +53,7 @@
 }
 
 static const struct mmc_pwrseq_ops mmc_pwrseq_emmc_ops = {
-<<<<<<< HEAD
-	.post_power_on = mmc_pwrseq_emmc_reset,
-=======
 	.reset = mmc_pwrseq_emmc_reset,
->>>>>>> 24b8d41d
 };
 
 static int mmc_pwrseq_emmc_probe(struct platform_device *pdev)
@@ -87,8 +68,6 @@
 	pwrseq->reset_gpio = devm_gpiod_get(dev, "reset", GPIOD_OUT_LOW);
 	if (IS_ERR(pwrseq->reset_gpio))
 		return PTR_ERR(pwrseq->reset_gpio);
-<<<<<<< HEAD
-=======
 
 	if (!gpiod_cansleep(pwrseq->reset_gpio)) {
 		/*
@@ -102,7 +81,6 @@
 	} else {
 		dev_notice(dev, "EMMC reset pin tied to a sleepy GPIO driver; reset on emergency-reboot disabled\n");
 	}
->>>>>>> 24b8d41d
 
 	pwrseq->pwrseq.ops = &mmc_pwrseq_emmc_ops;
 	pwrseq->pwrseq.dev = dev;
