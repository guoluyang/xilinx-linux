# SPDX-License-Identifier: GPL-2.0-only
#
# MMC core configuration
#
config PWRSEQ_EMMC
	tristate "HW reset support for eMMC"
	default y
	depends on OF
	help
	  This selects Hardware reset support aka pwrseq-emmc for eMMC
	  devices. By default this option is set to y.

	  This driver can also be built as a module. If so, the module
	  will be called pwrseq_emmc.

<<<<<<< HEAD
=======
config PWRSEQ_SD8787
	tristate "HW reset support for SD8787 BT + Wifi module"
	depends on OF && (MWIFIEX || BT_MRVL_SDIO || LIBERTAS_SDIO)
	help
	  This selects hardware reset support for the SD8787 BT + Wifi
	  module. By default this option is set to n.

	  This driver can also be built as a module. If so, the module
	  will be called pwrseq_sd8787.

>>>>>>> 24b8d41d
config PWRSEQ_SIMPLE
	tristate "Simple HW reset support for MMC"
	default y
	depends on OF
	help
	  This selects simple hardware reset support aka pwrseq-simple for MMC
	  devices. By default this option is set to y.

	  This driver can also be built as a module. If so, the module
<<<<<<< HEAD
	  will be called pwrseq_simple.
=======
	  will be called pwrseq_simple.

config MMC_BLOCK
	tristate "MMC block device driver"
	depends on BLOCK
	default y
	help
	  Say Y here to enable the MMC block device driver support.
	  This provides a block device driver, which you can use to
	  mount the filesystem. Almost everyone wishing MMC support
	  should say Y or M here.

config MMC_BLOCK_MINORS
	int "Number of minors per block device"
	depends on MMC_BLOCK
	range 4 256
	default 8
	help
	  Number of minors per block device. One is needed for every
	  partition on the disk (plus one for the whole disk).

	  Number of total MMC minors available is 256, so your number
	  of supported block devices will be limited to 256 divided
	  by this number.

	  Default is 8 to be backwards compatible with previous
	  hardwired device numbering.

	  If unsure, say 8 here.

config SDIO_UART
	tristate "SDIO UART/GPS class support"
	depends on TTY
	help
	  SDIO function driver for SDIO cards that implements the UART
	  class, as well as the GPS class which appears like a UART.

config MMC_TEST
	tristate "MMC host test driver"
	help
	  Development driver that performs a series of reads and writes
	  to a memory card in order to expose certain well known bugs
	  in host controllers. The tests are executed by writing to the
	  "test" file in debugfs under each card. Note that whatever is
	  on your card will be overwritten by these tests.

	  This driver is only of interest to those developing or
	  testing a host driver. Most people should say N here.
>>>>>>> 24b8d41d
<|MERGE_RESOLUTION|>--- conflicted
+++ resolved
@@ -13,8 +13,6 @@
 	  This driver can also be built as a module. If so, the module
 	  will be called pwrseq_emmc.
 
-<<<<<<< HEAD
-=======
 config PWRSEQ_SD8787
 	tristate "HW reset support for SD8787 BT + Wifi module"
 	depends on OF && (MWIFIEX || BT_MRVL_SDIO || LIBERTAS_SDIO)
@@ -25,7 +23,6 @@
 	  This driver can also be built as a module. If so, the module
 	  will be called pwrseq_sd8787.
 
->>>>>>> 24b8d41d
 config PWRSEQ_SIMPLE
 	tristate "Simple HW reset support for MMC"
 	default y
@@ -35,9 +32,6 @@
 	  devices. By default this option is set to y.
 
 	  This driver can also be built as a module. If so, the module
-<<<<<<< HEAD
-	  will be called pwrseq_simple.
-=======
 	  will be called pwrseq_simple.
 
 config MMC_BLOCK
@@ -86,4 +80,3 @@
 
 	  This driver is only of interest to those developing or
 	  testing a host driver. Most people should say N here.
->>>>>>> 24b8d41d
