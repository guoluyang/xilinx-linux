// SPDX-License-Identifier: GPL-2.0-or-later
/*
 * Exynos Specific Extensions for Synopsys DW Multimedia Card Interface driver
 *
 * Copyright (C) 2012, Samsung Electronics Co., Ltd.
 */

#include <linux/module.h>
#include <linux/platform_device.h>
#include <linux/clk.h>
#include <linux/mmc/host.h>
#include <linux/mmc/mmc.h>
#include <linux/of.h>
#include <linux/of_gpio.h>
#include <linux/pm_runtime.h>
#include <linux/slab.h>

#include "dw_mmc.h"
#include "dw_mmc-pltfm.h"
#include "dw_mmc-exynos.h"

/* Variations in Exynos specific dw-mshc controller */
enum dw_mci_exynos_type {
	DW_MCI_TYPE_EXYNOS4210,
	DW_MCI_TYPE_EXYNOS4412,
	DW_MCI_TYPE_EXYNOS5250,
	DW_MCI_TYPE_EXYNOS5420,
	DW_MCI_TYPE_EXYNOS5420_SMU,
	DW_MCI_TYPE_EXYNOS7,
	DW_MCI_TYPE_EXYNOS7_SMU,
};

/* Exynos implementation specific driver private data */
struct dw_mci_exynos_priv_data {
	enum dw_mci_exynos_type		ctrl_type;
	u8				ciu_div;
	u32				sdr_timing;
	u32				ddr_timing;
	u32				hs400_timing;
	u32				tuned_sample;
	u32				cur_speed;
	u32				dqs_delay;
	u32				saved_dqs_en;
	u32				saved_strobe_ctrl;
};

static struct dw_mci_exynos_compatible {
	char				*compatible;
	enum dw_mci_exynos_type		ctrl_type;
} exynos_compat[] = {
	{
		.compatible	= "samsung,exynos4210-dw-mshc",
		.ctrl_type	= DW_MCI_TYPE_EXYNOS4210,
	}, {
		.compatible	= "samsung,exynos4412-dw-mshc",
		.ctrl_type	= DW_MCI_TYPE_EXYNOS4412,
	}, {
		.compatible	= "samsung,exynos5250-dw-mshc",
		.ctrl_type	= DW_MCI_TYPE_EXYNOS5250,
	}, {
		.compatible	= "samsung,exynos5420-dw-mshc",
		.ctrl_type	= DW_MCI_TYPE_EXYNOS5420,
	}, {
		.compatible	= "samsung,exynos5420-dw-mshc-smu",
		.ctrl_type	= DW_MCI_TYPE_EXYNOS5420_SMU,
	}, {
		.compatible	= "samsung,exynos7-dw-mshc",
		.ctrl_type	= DW_MCI_TYPE_EXYNOS7,
	}, {
		.compatible	= "samsung,exynos7-dw-mshc-smu",
		.ctrl_type	= DW_MCI_TYPE_EXYNOS7_SMU,
	},
};

static inline u8 dw_mci_exynos_get_ciu_div(struct dw_mci *host)
{
	struct dw_mci_exynos_priv_data *priv = host->priv;

	if (priv->ctrl_type == DW_MCI_TYPE_EXYNOS4412)
		return EXYNOS4412_FIXED_CIU_CLK_DIV;
	else if (priv->ctrl_type == DW_MCI_TYPE_EXYNOS4210)
		return EXYNOS4210_FIXED_CIU_CLK_DIV;
	else if (priv->ctrl_type == DW_MCI_TYPE_EXYNOS7 ||
			priv->ctrl_type == DW_MCI_TYPE_EXYNOS7_SMU)
		return SDMMC_CLKSEL_GET_DIV(mci_readl(host, CLKSEL64)) + 1;
	else
		return SDMMC_CLKSEL_GET_DIV(mci_readl(host, CLKSEL)) + 1;
}

static void dw_mci_exynos_config_smu(struct dw_mci *host)
{
	struct dw_mci_exynos_priv_data *priv = host->priv;

	/*
	 * If Exynos is provided the Security management,
	 * set for non-ecryption mode at this time.
	 */
	if (priv->ctrl_type == DW_MCI_TYPE_EXYNOS5420_SMU ||
		priv->ctrl_type == DW_MCI_TYPE_EXYNOS7_SMU) {
		mci_writel(host, MPSBEGIN0, 0);
		mci_writel(host, MPSEND0, SDMMC_ENDING_SEC_NR_MAX);
		mci_writel(host, MPSCTRL0, SDMMC_MPSCTRL_SECURE_WRITE_BIT |
			   SDMMC_MPSCTRL_NON_SECURE_READ_BIT |
			   SDMMC_MPSCTRL_VALID |
			   SDMMC_MPSCTRL_NON_SECURE_WRITE_BIT);
	}
}

static int dw_mci_exynos_priv_init(struct dw_mci *host)
{
	struct dw_mci_exynos_priv_data *priv = host->priv;

	dw_mci_exynos_config_smu(host);

	if (priv->ctrl_type >= DW_MCI_TYPE_EXYNOS5420) {
		priv->saved_strobe_ctrl = mci_readl(host, HS400_DLINE_CTRL);
		priv->saved_dqs_en = mci_readl(host, HS400_DQS_EN);
		priv->saved_dqs_en |= AXI_NON_BLOCKING_WR;
		mci_writel(host, HS400_DQS_EN, priv->saved_dqs_en);
		if (!priv->dqs_delay)
			priv->dqs_delay =
				DQS_CTRL_GET_RD_DELAY(priv->saved_strobe_ctrl);
	}

	host->bus_hz /= (priv->ciu_div + 1);

	return 0;
}

static void dw_mci_exynos_set_clksel_timing(struct dw_mci *host, u32 timing)
{
	struct dw_mci_exynos_priv_data *priv = host->priv;
	u32 clksel;

	if (priv->ctrl_type == DW_MCI_TYPE_EXYNOS7 ||
		priv->ctrl_type == DW_MCI_TYPE_EXYNOS7_SMU)
		clksel = mci_readl(host, CLKSEL64);
	else
		clksel = mci_readl(host, CLKSEL);

	clksel = (clksel & ~SDMMC_CLKSEL_TIMING_MASK) | timing;

	if (priv->ctrl_type == DW_MCI_TYPE_EXYNOS7 ||
		priv->ctrl_type == DW_MCI_TYPE_EXYNOS7_SMU)
		mci_writel(host, CLKSEL64, clksel);
	else
		mci_writel(host, CLKSEL, clksel);

	/*
	 * Exynos4412 and Exynos5250 extends the use of CMD register with the
	 * use of bit 29 (which is reserved on standard MSHC controllers) for
	 * optionally bypassing the HOLD register for command and data. The
	 * HOLD register should be bypassed in case there is no phase shift
	 * applied on CMD/DATA that is sent to the card.
	 */
<<<<<<< HEAD
	if (!SDMMC_CLKSEL_GET_DRV_WD3(clksel) && host->cur_slot)
		set_bit(DW_MMC_CARD_NO_USE_HOLD, &host->cur_slot->flags);
=======
	if (!SDMMC_CLKSEL_GET_DRV_WD3(clksel) && host->slot)
		set_bit(DW_MMC_CARD_NO_USE_HOLD, &host->slot->flags);
>>>>>>> 24b8d41d
}

#ifdef CONFIG_PM
static int dw_mci_exynos_runtime_resume(struct device *dev)
{
	struct dw_mci *host = dev_get_drvdata(dev);
	int ret;

	ret = dw_mci_runtime_resume(dev);
	if (ret)
		return ret;

	dw_mci_exynos_config_smu(host);

	return ret;
}
#endif /* CONFIG_PM */

#ifdef CONFIG_PM_SLEEP
/**
 * dw_mci_exynos_suspend_noirq - Exynos-specific suspend code
 * @dev: Device to suspend (this device)
 *
 * This ensures that device will be in runtime active state in
 * dw_mci_exynos_resume_noirq after calling pm_runtime_force_resume()
 */
static int dw_mci_exynos_suspend_noirq(struct device *dev)
{
<<<<<<< HEAD
	struct dw_mci *host = dev_get_drvdata(dev);

	dw_mci_exynos_config_smu(host);
	return dw_mci_resume(host);
=======
	pm_runtime_get_noresume(dev);
	return pm_runtime_force_suspend(dev);
>>>>>>> 24b8d41d
}

/**
 * dw_mci_exynos_resume_noirq - Exynos-specific resume code
 * @dev: Device to resume (this device)
 *
 * On exynos5420 there is a silicon errata that will sometimes leave the
 * WAKEUP_INT bit in the CLKSEL register asserted.  This bit is 1 to indicate
 * that it fired and we can clear it by writing a 1 back.  Clear it to prevent
 * interrupts from going off constantly.
 *
 * We run this code on all exynos variants because it doesn't hurt.
 */
static int dw_mci_exynos_resume_noirq(struct device *dev)
{
	struct dw_mci *host = dev_get_drvdata(dev);
	struct dw_mci_exynos_priv_data *priv = host->priv;
	u32 clksel;
	int ret;

	ret = pm_runtime_force_resume(dev);
	if (ret)
		return ret;

	if (priv->ctrl_type == DW_MCI_TYPE_EXYNOS7 ||
		priv->ctrl_type == DW_MCI_TYPE_EXYNOS7_SMU)
		clksel = mci_readl(host, CLKSEL64);
	else
		clksel = mci_readl(host, CLKSEL);

	if (clksel & SDMMC_CLKSEL_WAKEUP_INT) {
		if (priv->ctrl_type == DW_MCI_TYPE_EXYNOS7 ||
			priv->ctrl_type == DW_MCI_TYPE_EXYNOS7_SMU)
			mci_writel(host, CLKSEL64, clksel);
		else
			mci_writel(host, CLKSEL, clksel);
	}

	pm_runtime_put(dev);

	return 0;
}
#endif /* CONFIG_PM_SLEEP */

static void dw_mci_exynos_config_hs400(struct dw_mci *host, u32 timing)
{
	struct dw_mci_exynos_priv_data *priv = host->priv;
	u32 dqs, strobe;

	/*
	 * Not supported to configure register
	 * related to HS400
	 */
	if (priv->ctrl_type < DW_MCI_TYPE_EXYNOS5420) {
		if (timing == MMC_TIMING_MMC_HS400)
			dev_warn(host->dev,
				 "cannot configure HS400, unsupported chipset\n");
		return;
	}

	dqs = priv->saved_dqs_en;
	strobe = priv->saved_strobe_ctrl;

	if (timing == MMC_TIMING_MMC_HS400) {
		dqs |= DATA_STROBE_EN;
		strobe = DQS_CTRL_RD_DELAY(strobe, priv->dqs_delay);
	} else if (timing == MMC_TIMING_UHS_SDR104) {
		dqs &= 0xffffff00;
	} else {
		dqs &= ~DATA_STROBE_EN;
	}

	mci_writel(host, HS400_DQS_EN, dqs);
	mci_writel(host, HS400_DLINE_CTRL, strobe);
}

static void dw_mci_exynos_adjust_clock(struct dw_mci *host, unsigned int wanted)
{
	struct dw_mci_exynos_priv_data *priv = host->priv;
	unsigned long actual;
	u8 div;
	int ret;
	/*
	 * Don't care if wanted clock is zero or
	 * ciu clock is unavailable
	 */
	if (!wanted || IS_ERR(host->ciu_clk))
		return;

	/* Guaranteed minimum frequency for cclkin */
	if (wanted < EXYNOS_CCLKIN_MIN)
		wanted = EXYNOS_CCLKIN_MIN;

	if (wanted == priv->cur_speed)
		return;

	div = dw_mci_exynos_get_ciu_div(host);
	ret = clk_set_rate(host->ciu_clk, wanted * div);
	if (ret)
		dev_warn(host->dev,
			"failed to set clk-rate %u error: %d\n",
			wanted * div, ret);
	actual = clk_get_rate(host->ciu_clk);
	host->bus_hz = actual / div;
	priv->cur_speed = wanted;
	host->current_speed = 0;
}

static void dw_mci_exynos_set_ios(struct dw_mci *host, struct mmc_ios *ios)
{
	struct dw_mci_exynos_priv_data *priv = host->priv;
	unsigned int wanted = ios->clock;
	u32 timing = ios->timing, clksel;

	switch (timing) {
	case MMC_TIMING_MMC_HS400:
		/* Update tuned sample timing */
		clksel = SDMMC_CLKSEL_UP_SAMPLE(
				priv->hs400_timing, priv->tuned_sample);
		wanted <<= 1;
		break;
	case MMC_TIMING_MMC_DDR52:
		clksel = priv->ddr_timing;
		/* Should be double rate for DDR mode */
		if (ios->bus_width == MMC_BUS_WIDTH_8)
			wanted <<= 1;
		break;
	case MMC_TIMING_UHS_SDR104:
	case MMC_TIMING_UHS_SDR50:
		clksel = (priv->sdr_timing & 0xfff8ffff) |
			(priv->ciu_div << 16);
		break;
	case MMC_TIMING_UHS_DDR50:
		clksel = (priv->ddr_timing & 0xfff8ffff) |
			(priv->ciu_div << 16);
		break;
	default:
		clksel = priv->sdr_timing;
	}

	/* Set clock timing for the requested speed mode*/
	dw_mci_exynos_set_clksel_timing(host, clksel);

	/* Configure setting for HS400 */
	dw_mci_exynos_config_hs400(host, timing);

	/* Configure clock rate */
	dw_mci_exynos_adjust_clock(host, wanted);
}

static int dw_mci_exynos_parse_dt(struct dw_mci *host)
{
	struct dw_mci_exynos_priv_data *priv;
	struct device_node *np = host->dev->of_node;
	u32 timing[2];
	u32 div = 0;
	int idx;
	int ret;

	priv = devm_kzalloc(host->dev, sizeof(*priv), GFP_KERNEL);
	if (!priv)
		return -ENOMEM;

	for (idx = 0; idx < ARRAY_SIZE(exynos_compat); idx++) {
		if (of_device_is_compatible(np, exynos_compat[idx].compatible))
			priv->ctrl_type = exynos_compat[idx].ctrl_type;
	}

	if (priv->ctrl_type == DW_MCI_TYPE_EXYNOS4412)
		priv->ciu_div = EXYNOS4412_FIXED_CIU_CLK_DIV - 1;
	else if (priv->ctrl_type == DW_MCI_TYPE_EXYNOS4210)
		priv->ciu_div = EXYNOS4210_FIXED_CIU_CLK_DIV - 1;
	else {
		of_property_read_u32(np, "samsung,dw-mshc-ciu-div", &div);
		priv->ciu_div = div;
	}

	ret = of_property_read_u32_array(np,
			"samsung,dw-mshc-sdr-timing", timing, 2);
	if (ret)
		return ret;

	priv->sdr_timing = SDMMC_CLKSEL_TIMING(timing[0], timing[1], div);

	ret = of_property_read_u32_array(np,
			"samsung,dw-mshc-ddr-timing", timing, 2);
	if (ret)
		return ret;

	priv->ddr_timing = SDMMC_CLKSEL_TIMING(timing[0], timing[1], div);

	ret = of_property_read_u32_array(np,
			"samsung,dw-mshc-hs400-timing", timing, 2);
	if (!ret && of_property_read_u32(np,
				"samsung,read-strobe-delay", &priv->dqs_delay))
		dev_dbg(host->dev,
			"read-strobe-delay is not found, assuming usage of default value\n");

	priv->hs400_timing = SDMMC_CLKSEL_TIMING(timing[0], timing[1],
						HS400_FIXED_CIU_CLK_DIV);
	host->priv = priv;
	return 0;
}

static inline u8 dw_mci_exynos_get_clksmpl(struct dw_mci *host)
{
	struct dw_mci_exynos_priv_data *priv = host->priv;

	if (priv->ctrl_type == DW_MCI_TYPE_EXYNOS7 ||
		priv->ctrl_type == DW_MCI_TYPE_EXYNOS7_SMU)
		return SDMMC_CLKSEL_CCLK_SAMPLE(mci_readl(host, CLKSEL64));
	else
		return SDMMC_CLKSEL_CCLK_SAMPLE(mci_readl(host, CLKSEL));
}

static inline void dw_mci_exynos_set_clksmpl(struct dw_mci *host, u8 sample)
{
	u32 clksel;
	struct dw_mci_exynos_priv_data *priv = host->priv;

	if (priv->ctrl_type == DW_MCI_TYPE_EXYNOS7 ||
		priv->ctrl_type == DW_MCI_TYPE_EXYNOS7_SMU)
		clksel = mci_readl(host, CLKSEL64);
	else
		clksel = mci_readl(host, CLKSEL);
	clksel = SDMMC_CLKSEL_UP_SAMPLE(clksel, sample);
	if (priv->ctrl_type == DW_MCI_TYPE_EXYNOS7 ||
		priv->ctrl_type == DW_MCI_TYPE_EXYNOS7_SMU)
		mci_writel(host, CLKSEL64, clksel);
	else
		mci_writel(host, CLKSEL, clksel);
}

static inline u8 dw_mci_exynos_move_next_clksmpl(struct dw_mci *host)
{
	struct dw_mci_exynos_priv_data *priv = host->priv;
	u32 clksel;
	u8 sample;

	if (priv->ctrl_type == DW_MCI_TYPE_EXYNOS7 ||
		priv->ctrl_type == DW_MCI_TYPE_EXYNOS7_SMU)
		clksel = mci_readl(host, CLKSEL64);
	else
		clksel = mci_readl(host, CLKSEL);

	sample = (clksel + 1) & 0x7;
	clksel = SDMMC_CLKSEL_UP_SAMPLE(clksel, sample);

	if (priv->ctrl_type == DW_MCI_TYPE_EXYNOS7 ||
		priv->ctrl_type == DW_MCI_TYPE_EXYNOS7_SMU)
		mci_writel(host, CLKSEL64, clksel);
	else
		mci_writel(host, CLKSEL, clksel);

	return sample;
}

static s8 dw_mci_exynos_get_best_clksmpl(u8 candiates)
{
	const u8 iter = 8;
	u8 __c;
	s8 i, loc = -1;

	for (i = 0; i < iter; i++) {
		__c = ror8(candiates, i);
		if ((__c & 0xc7) == 0xc7) {
			loc = i;
			goto out;
		}
	}

	for (i = 0; i < iter; i++) {
		__c = ror8(candiates, i);
		if ((__c & 0x83) == 0x83) {
			loc = i;
			goto out;
		}
	}

out:
	return loc;
}

static int dw_mci_exynos_execute_tuning(struct dw_mci_slot *slot, u32 opcode)
{
	struct dw_mci *host = slot->host;
	struct dw_mci_exynos_priv_data *priv = host->priv;
	struct mmc_host *mmc = slot->mmc;
	u8 start_smpl, smpl, candiates = 0;
	s8 found;
	int ret = 0;

	start_smpl = dw_mci_exynos_get_clksmpl(host);

	do {
		mci_writel(host, TMOUT, ~0);
		smpl = dw_mci_exynos_move_next_clksmpl(host);

		if (!mmc_send_tuning(mmc, opcode, NULL))
			candiates |= (1 << smpl);

	} while (start_smpl != smpl);

	found = dw_mci_exynos_get_best_clksmpl(candiates);
	if (found >= 0) {
		dw_mci_exynos_set_clksmpl(host, found);
		priv->tuned_sample = found;
	} else {
		ret = -EIO;
	}

	return ret;
}

static int dw_mci_exynos_prepare_hs400_tuning(struct dw_mci *host,
					struct mmc_ios *ios)
{
	struct dw_mci_exynos_priv_data *priv = host->priv;

	dw_mci_exynos_set_clksel_timing(host, priv->hs400_timing);
	dw_mci_exynos_adjust_clock(host, (ios->clock) << 1);

	return 0;
}

/* Common capabilities of Exynos4/Exynos5 SoC */
static unsigned long exynos_dwmmc_caps[4] = {
	MMC_CAP_1_8V_DDR | MMC_CAP_8_BIT_DATA | MMC_CAP_CMD23,
	MMC_CAP_CMD23,
	MMC_CAP_CMD23,
	MMC_CAP_CMD23,
};

static const struct dw_mci_drv_data exynos_drv_data = {
	.caps			= exynos_dwmmc_caps,
	.num_caps		= ARRAY_SIZE(exynos_dwmmc_caps),
	.init			= dw_mci_exynos_priv_init,
	.set_ios		= dw_mci_exynos_set_ios,
	.parse_dt		= dw_mci_exynos_parse_dt,
	.execute_tuning		= dw_mci_exynos_execute_tuning,
	.prepare_hs400_tuning	= dw_mci_exynos_prepare_hs400_tuning,
};

static const struct of_device_id dw_mci_exynos_match[] = {
	{ .compatible = "samsung,exynos4412-dw-mshc",
			.data = &exynos_drv_data, },
	{ .compatible = "samsung,exynos5250-dw-mshc",
			.data = &exynos_drv_data, },
	{ .compatible = "samsung,exynos5420-dw-mshc",
			.data = &exynos_drv_data, },
	{ .compatible = "samsung,exynos5420-dw-mshc-smu",
			.data = &exynos_drv_data, },
	{ .compatible = "samsung,exynos7-dw-mshc",
			.data = &exynos_drv_data, },
	{ .compatible = "samsung,exynos7-dw-mshc-smu",
			.data = &exynos_drv_data, },
	{},
};
MODULE_DEVICE_TABLE(of, dw_mci_exynos_match);

static int dw_mci_exynos_probe(struct platform_device *pdev)
{
	const struct dw_mci_drv_data *drv_data;
	const struct of_device_id *match;
	int ret;

	match = of_match_node(dw_mci_exynos_match, pdev->dev.of_node);
	drv_data = match->data;

	pm_runtime_get_noresume(&pdev->dev);
	pm_runtime_set_active(&pdev->dev);
	pm_runtime_enable(&pdev->dev);

	ret = dw_mci_pltfm_register(pdev, drv_data);
	if (ret) {
		pm_runtime_disable(&pdev->dev);
		pm_runtime_set_suspended(&pdev->dev);
		pm_runtime_put_noidle(&pdev->dev);

		return ret;
	}

	return 0;
}

static int dw_mci_exynos_remove(struct platform_device *pdev)
{
	pm_runtime_disable(&pdev->dev);
	pm_runtime_set_suspended(&pdev->dev);
	pm_runtime_put_noidle(&pdev->dev);

	return dw_mci_pltfm_remove(pdev);
}

static const struct dev_pm_ops dw_mci_exynos_pmops = {
	SET_NOIRQ_SYSTEM_SLEEP_PM_OPS(dw_mci_exynos_suspend_noirq,
				      dw_mci_exynos_resume_noirq)
	SET_RUNTIME_PM_OPS(dw_mci_runtime_suspend,
			   dw_mci_exynos_runtime_resume,
			   NULL)
};

static struct platform_driver dw_mci_exynos_pltfm_driver = {
	.probe		= dw_mci_exynos_probe,
	.remove		= dw_mci_exynos_remove,
	.driver		= {
		.name		= "dwmmc_exynos",
		.probe_type	= PROBE_PREFER_ASYNCHRONOUS,
		.of_match_table	= dw_mci_exynos_match,
		.pm		= &dw_mci_exynos_pmops,
	},
};

module_platform_driver(dw_mci_exynos_pltfm_driver);

MODULE_DESCRIPTION("Samsung Specific DW-MSHC Driver Extension");
MODULE_AUTHOR("Thomas Abraham <thomas.ab@samsung.com");
MODULE_LICENSE("GPL v2");
MODULE_ALIAS("platform:dwmmc_exynos");<|MERGE_RESOLUTION|>--- conflicted
+++ resolved
@@ -153,13 +153,8 @@
 	 * HOLD register should be bypassed in case there is no phase shift
 	 * applied on CMD/DATA that is sent to the card.
 	 */
-<<<<<<< HEAD
-	if (!SDMMC_CLKSEL_GET_DRV_WD3(clksel) && host->cur_slot)
-		set_bit(DW_MMC_CARD_NO_USE_HOLD, &host->cur_slot->flags);
-=======
 	if (!SDMMC_CLKSEL_GET_DRV_WD3(clksel) && host->slot)
 		set_bit(DW_MMC_CARD_NO_USE_HOLD, &host->slot->flags);
->>>>>>> 24b8d41d
 }
 
 #ifdef CONFIG_PM
@@ -188,15 +183,8 @@
  */
 static int dw_mci_exynos_suspend_noirq(struct device *dev)
 {
-<<<<<<< HEAD
-	struct dw_mci *host = dev_get_drvdata(dev);
-
-	dw_mci_exynos_config_smu(host);
-	return dw_mci_resume(host);
-=======
 	pm_runtime_get_noresume(dev);
 	return pm_runtime_force_suspend(dev);
->>>>>>> 24b8d41d
 }
 
 /**
