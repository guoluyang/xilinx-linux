--- conflicted
+++ resolved
@@ -141,10 +141,6 @@
 #ifdef CONFIG_PM_SLEEP
 	int			(*suspend) (struct sdhci_pci_chip *);
 	int			(*resume) (struct sdhci_pci_chip *);
-<<<<<<< HEAD
-
-	const struct sdhci_ops	*ops;
-=======
 #endif
 #ifdef CONFIG_PM
 	int			(*runtime_suspend) (struct sdhci_pci_chip *);
@@ -153,7 +149,6 @@
 
 	const struct sdhci_ops	*ops;
 	size_t			priv_size;
->>>>>>> 24b8d41d
 };
 
 struct sdhci_pci_slot {
