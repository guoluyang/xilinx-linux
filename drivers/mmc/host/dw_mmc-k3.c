--- conflicted
+++ resolved
@@ -64,8 +64,6 @@
 	0
 };
 
-<<<<<<< HEAD
-=======
 struct hs_timing {
 	u32 drv_phase;
 	u32 smpl_dly;
@@ -101,7 +99,6 @@
 	}
 };
 
->>>>>>> 24b8d41d
 static void dw_mci_k3_set_ios(struct dw_mci *host, struct mmc_ios *ios)
 {
 	int ret;
@@ -209,10 +206,7 @@
 
 static const struct dw_mci_drv_data hi6220_data = {
 	.caps			= dw_mci_hi6220_caps,
-<<<<<<< HEAD
-=======
 	.num_caps		= ARRAY_SIZE(dw_mci_hi6220_caps),
->>>>>>> 24b8d41d
 	.switch_voltage		= dw_mci_hi6220_switch_voltage,
 	.set_ios		= dw_mci_hi6220_set_ios,
 	.parse_dt		= dw_mci_hi6220_parse_dt,
