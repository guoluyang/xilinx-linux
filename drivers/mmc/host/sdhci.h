/* SPDX-License-Identifier: GPL-2.0-or-later */
/*
 *  linux/drivers/mmc/host/sdhci.h - Secure Digital Host Controller Interface driver
 *
 * Header file for Host Controller registers and I/O accessors.
 *
 *  Copyright (C) 2005-2008 Pierre Ossman, All Rights Reserved.
 */
#ifndef __SDHCI_HW_H
#define __SDHCI_HW_H

#include <linux/bits.h>
#include <linux/scatterlist.h>
#include <linux/compiler.h>
#include <linux/types.h>
#include <linux/io.h>
#include <linux/leds.h>
#include <linux/interrupt.h>

#include <linux/mmc/host.h>

/*
 * Controller registers
 */

#define SDHCI_DMA_ADDRESS	0x00
#define SDHCI_ARGUMENT2		SDHCI_DMA_ADDRESS
#define SDHCI_32BIT_BLK_CNT	SDHCI_DMA_ADDRESS

#define SDHCI_BLOCK_SIZE	0x04
#define  SDHCI_MAKE_BLKSZ(dma, blksz) (((dma & 0x7) << 12) | (blksz & 0xFFF))

#define SDHCI_BLOCK_COUNT	0x06

#define SDHCI_ARGUMENT		0x08

#define SDHCI_TRANSFER_MODE	0x0C
#define  SDHCI_TRNS_DMA		0x01
#define  SDHCI_TRNS_BLK_CNT_EN	0x02
#define  SDHCI_TRNS_AUTO_CMD12	0x04
#define  SDHCI_TRNS_AUTO_CMD23	0x08
#define  SDHCI_TRNS_AUTO_SEL	0x0C
#define  SDHCI_TRNS_READ	0x10
#define  SDHCI_TRNS_MULTI	0x20

#define SDHCI_COMMAND		0x0E
#define  SDHCI_CMD_RESP_MASK	0x03
#define  SDHCI_CMD_CRC		0x08
#define  SDHCI_CMD_INDEX	0x10
#define  SDHCI_CMD_DATA		0x20
#define  SDHCI_CMD_ABORTCMD	0xC0

#define  SDHCI_CMD_RESP_NONE	0x00
#define  SDHCI_CMD_RESP_LONG	0x01
#define  SDHCI_CMD_RESP_SHORT	0x02
#define  SDHCI_CMD_RESP_SHORT_BUSY 0x03

#define SDHCI_MAKE_CMD(c, f) (((c & 0xff) << 8) | (f & 0xff))
#define SDHCI_GET_CMD(c) ((c>>8) & 0x3f)

#define SDHCI_RESPONSE		0x10

#define SDHCI_BUFFER		0x20

#define SDHCI_PRESENT_STATE	0x24
#define  SDHCI_CMD_INHIBIT	0x00000001
#define  SDHCI_DATA_INHIBIT	0x00000002
#define  SDHCI_DOING_WRITE	0x00000100
#define  SDHCI_DOING_READ	0x00000200
#define  SDHCI_SPACE_AVAILABLE	0x00000400
#define  SDHCI_DATA_AVAILABLE	0x00000800
#define  SDHCI_CARD_PRESENT	0x00010000
#define   SDHCI_CARD_PRES_SHIFT	16
#define  SDHCI_CD_STABLE	0x00020000
#define  SDHCI_CD_LVL		0x00040000
#define   SDHCI_CD_LVL_SHIFT	18
#define  SDHCI_WRITE_PROTECT	0x00080000
#define  SDHCI_DATA_LVL_MASK	0x00F00000
#define   SDHCI_DATA_LVL_SHIFT	20
#define   SDHCI_DATA_0_LVL_MASK	0x00100000
#define  SDHCI_CMD_LVL		0x01000000

#define SDHCI_HOST_CONTROL	0x28
#define  SDHCI_CTRL_LED		0x01
#define  SDHCI_CTRL_4BITBUS	0x02
#define  SDHCI_CTRL_HISPD	0x04
#define  SDHCI_CTRL_DMA_MASK	0x18
#define   SDHCI_CTRL_SDMA	0x00
#define   SDHCI_CTRL_ADMA1	0x08
#define   SDHCI_CTRL_ADMA32	0x10
#define   SDHCI_CTRL_ADMA64	0x18
<<<<<<< HEAD
#define   SDHCI_CTRL_8BITBUS	0x20
=======
#define   SDHCI_CTRL_ADMA3	0x18
#define  SDHCI_CTRL_8BITBUS	0x20
>>>>>>> 24b8d41d
#define  SDHCI_CTRL_CDTEST_INS	0x40
#define  SDHCI_CTRL_CDTEST_EN	0x80

#define SDHCI_POWER_CONTROL	0x29
#define  SDHCI_POWER_ON		0x01
#define  SDHCI_POWER_180	0x0A
#define  SDHCI_POWER_300	0x0C
#define  SDHCI_POWER_330	0x0E

#define SDHCI_BLOCK_GAP_CONTROL	0x2A

#define SDHCI_WAKE_UP_CONTROL	0x2B
#define  SDHCI_WAKE_ON_INT	0x01
#define  SDHCI_WAKE_ON_INSERT	0x02
#define  SDHCI_WAKE_ON_REMOVE	0x04

#define SDHCI_CLOCK_CONTROL	0x2C
#define  SDHCI_DIVIDER_SHIFT	8
#define  SDHCI_DIVIDER_HI_SHIFT	6
#define  SDHCI_DIV_MASK	0xFF
#define  SDHCI_DIV_MASK_LEN	8
#define  SDHCI_DIV_HI_MASK	0x300
#define  SDHCI_PROG_CLOCK_MODE	0x0020
#define  SDHCI_CLOCK_CARD_EN	0x0004
#define  SDHCI_CLOCK_PLL_EN	0x0008
#define  SDHCI_CLOCK_INT_STABLE	0x0002
#define  SDHCI_CLOCK_INT_EN	0x0001

#define SDHCI_TIMEOUT_CONTROL	0x2E

#define SDHCI_SOFTWARE_RESET	0x2F
#define  SDHCI_RESET_ALL	0x01
#define  SDHCI_RESET_CMD	0x02
#define  SDHCI_RESET_DATA	0x04

#define SDHCI_INT_STATUS	0x30
#define SDHCI_INT_ENABLE	0x34
#define SDHCI_SIGNAL_ENABLE	0x38
#define  SDHCI_INT_RESPONSE	0x00000001
#define  SDHCI_INT_DATA_END	0x00000002
#define  SDHCI_INT_BLK_GAP	0x00000004
#define  SDHCI_INT_DMA_END	0x00000008
#define  SDHCI_INT_SPACE_AVAIL	0x00000010
#define  SDHCI_INT_DATA_AVAIL	0x00000020
#define  SDHCI_INT_CARD_INSERT	0x00000040
#define  SDHCI_INT_CARD_REMOVE	0x00000080
#define  SDHCI_INT_CARD_INT	0x00000100
#define  SDHCI_INT_RETUNE	0x00001000
<<<<<<< HEAD
=======
#define  SDHCI_INT_CQE		0x00004000
>>>>>>> 24b8d41d
#define  SDHCI_INT_ERROR	0x00008000
#define  SDHCI_INT_TIMEOUT	0x00010000
#define  SDHCI_INT_CRC		0x00020000
#define  SDHCI_INT_END_BIT	0x00040000
#define  SDHCI_INT_INDEX	0x00080000
#define  SDHCI_INT_DATA_TIMEOUT	0x00100000
#define  SDHCI_INT_DATA_CRC	0x00200000
#define  SDHCI_INT_DATA_END_BIT	0x00400000
#define  SDHCI_INT_BUS_POWER	0x00800000
#define  SDHCI_INT_AUTO_CMD_ERR	0x01000000
#define  SDHCI_INT_ADMA_ERROR	0x02000000

#define  SDHCI_INT_NORMAL_MASK	0x00007FFF
#define  SDHCI_INT_ERROR_MASK	0xFFFF8000

#define  SDHCI_INT_CMD_MASK	(SDHCI_INT_RESPONSE | SDHCI_INT_TIMEOUT | \
		SDHCI_INT_CRC | SDHCI_INT_END_BIT | SDHCI_INT_INDEX | \
		SDHCI_INT_AUTO_CMD_ERR)
#define  SDHCI_INT_DATA_MASK	(SDHCI_INT_DATA_END | SDHCI_INT_DMA_END | \
		SDHCI_INT_DATA_AVAIL | SDHCI_INT_SPACE_AVAIL | \
		SDHCI_INT_DATA_TIMEOUT | SDHCI_INT_DATA_CRC | \
		SDHCI_INT_DATA_END_BIT | SDHCI_INT_ADMA_ERROR | \
		SDHCI_INT_BLK_GAP)
#define SDHCI_INT_ALL_MASK	((unsigned int)-1)

#define SDHCI_CQE_INT_ERR_MASK ( \
	SDHCI_INT_ADMA_ERROR | SDHCI_INT_BUS_POWER | SDHCI_INT_DATA_END_BIT | \
	SDHCI_INT_DATA_CRC | SDHCI_INT_DATA_TIMEOUT | SDHCI_INT_INDEX | \
	SDHCI_INT_END_BIT | SDHCI_INT_CRC | SDHCI_INT_TIMEOUT)

#define SDHCI_CQE_INT_MASK (SDHCI_CQE_INT_ERR_MASK | SDHCI_INT_CQE)

#define SDHCI_AUTO_CMD_STATUS	0x3C
#define  SDHCI_AUTO_CMD_TIMEOUT	0x00000002
#define  SDHCI_AUTO_CMD_CRC	0x00000004
#define  SDHCI_AUTO_CMD_END_BIT	0x00000008
#define  SDHCI_AUTO_CMD_INDEX	0x00000010

#define SDHCI_HOST_CONTROL2		0x3E
#define  SDHCI_CTRL_UHS_MASK		0x0007
#define   SDHCI_CTRL_UHS_SDR12		0x0000
#define   SDHCI_CTRL_UHS_SDR25		0x0001
#define   SDHCI_CTRL_UHS_SDR50		0x0002
#define   SDHCI_CTRL_UHS_SDR104		0x0003
#define   SDHCI_CTRL_UHS_DDR50		0x0004
#define   SDHCI_CTRL_HS400		0x0005 /* Non-standard */
#define  SDHCI_CTRL_VDD_180		0x0008
#define  SDHCI_CTRL_DRV_TYPE_MASK	0x0030
#define   SDHCI_CTRL_DRV_TYPE_B		0x0000
#define   SDHCI_CTRL_DRV_TYPE_A		0x0010
#define   SDHCI_CTRL_DRV_TYPE_C		0x0020
#define   SDHCI_CTRL_DRV_TYPE_D		0x0030
#define  SDHCI_CTRL_EXEC_TUNING		0x0040
#define  SDHCI_CTRL_TUNED_CLK		0x0080
#define  SDHCI_CMD23_ENABLE		0x0800
#define  SDHCI_CTRL_V4_MODE		0x1000
#define  SDHCI_CTRL_64BIT_ADDR		0x2000
#define  SDHCI_CTRL_PRESET_VAL_ENABLE	0x8000

#define SDHCI_CAPABILITIES	0x40
#define  SDHCI_TIMEOUT_CLK_MASK		GENMASK(5, 0)
#define  SDHCI_TIMEOUT_CLK_UNIT	0x00000080
#define  SDHCI_CLOCK_BASE_MASK		GENMASK(13, 8)
#define  SDHCI_CLOCK_V3_BASE_MASK	GENMASK(15, 8)
#define  SDHCI_MAX_BLOCK_MASK	0x00030000
#define  SDHCI_MAX_BLOCK_SHIFT  16
#define  SDHCI_CAN_DO_8BIT	0x00040000
#define  SDHCI_CAN_DO_ADMA2	0x00080000
#define  SDHCI_CAN_DO_ADMA1	0x00100000
#define  SDHCI_CAN_DO_HISPD	0x00200000
#define  SDHCI_CAN_DO_SDMA	0x00400000
#define  SDHCI_CAN_DO_SUSPEND	0x00800000
#define  SDHCI_CAN_VDD_330	0x01000000
#define  SDHCI_CAN_VDD_300	0x02000000
#define  SDHCI_CAN_VDD_180	0x04000000
#define  SDHCI_CAN_64BIT_V4	0x08000000
#define  SDHCI_CAN_64BIT	0x10000000

#define SDHCI_CAPABILITIES_1	0x44
#define  SDHCI_SUPPORT_SDR50	0x00000001
#define  SDHCI_SUPPORT_SDR104	0x00000002
#define  SDHCI_SUPPORT_DDR50	0x00000004
#define  SDHCI_DRIVER_TYPE_A	0x00000010
#define  SDHCI_DRIVER_TYPE_C	0x00000020
#define  SDHCI_DRIVER_TYPE_D	0x00000040
#define  SDHCI_RETUNING_TIMER_COUNT_MASK	GENMASK(11, 8)
#define  SDHCI_USE_SDR50_TUNING			0x00002000
#define  SDHCI_RETUNING_MODE_MASK		GENMASK(15, 14)
#define  SDHCI_CLOCK_MUL_MASK			GENMASK(23, 16)
#define  SDHCI_CAN_DO_ADMA3	0x08000000
#define  SDHCI_SUPPORT_HS400	0x80000000 /* Non-standard */

#define SDHCI_MAX_CURRENT		0x48
#define  SDHCI_MAX_CURRENT_LIMIT	GENMASK(7, 0)
#define  SDHCI_MAX_CURRENT_330_MASK	GENMASK(7, 0)
#define  SDHCI_MAX_CURRENT_300_MASK	GENMASK(15, 8)
#define  SDHCI_MAX_CURRENT_180_MASK	GENMASK(23, 16)
#define   SDHCI_MAX_CURRENT_MULTIPLIER	4

/* 4C-4F reserved for more max current */

#define SDHCI_SET_ACMD12_ERROR	0x50
#define SDHCI_SET_INT_ERROR	0x52

#define SDHCI_ADMA_ERROR	0x54

/* 55-57 reserved */

#define SDHCI_ADMA_ADDRESS	0x58
#define SDHCI_ADMA_ADDRESS_HI	0x5C

/* 60-FB reserved */

#define SDHCI_PRESET_FOR_SDR12 0x66
#define SDHCI_PRESET_FOR_SDR25 0x68
#define SDHCI_PRESET_FOR_SDR50 0x6A
#define SDHCI_PRESET_FOR_SDR104        0x6C
#define SDHCI_PRESET_FOR_DDR50 0x6E
#define SDHCI_PRESET_FOR_HS400 0x74 /* Non-standard */
#define SDHCI_PRESET_DRV_MASK		GENMASK(15, 14)
#define SDHCI_PRESET_CLKGEN_SEL		BIT(10)
#define SDHCI_PRESET_SDCLK_FREQ_MASK	GENMASK(9, 0)

#define SDHCI_SLOT_INT_STATUS	0xFC

#define SDHCI_HOST_VERSION	0xFE
#define  SDHCI_VENDOR_VER_MASK	0xFF00
#define  SDHCI_VENDOR_VER_SHIFT	8
#define  SDHCI_SPEC_VER_MASK	0x00FF
#define  SDHCI_SPEC_VER_SHIFT	0
#define   SDHCI_SPEC_100	0
#define   SDHCI_SPEC_200	1
#define   SDHCI_SPEC_300	2
#define   SDHCI_SPEC_400	3
#define   SDHCI_SPEC_410	4
#define   SDHCI_SPEC_420	5

/*
 * End of controller registers.
 */

#define SDHCI_MAX_DIV_SPEC_200	256
#define SDHCI_MAX_DIV_SPEC_300	2046

/*
 * Host SDMA buffer boundary. Valid values from 4K to 512K in powers of 2.
 */
#define SDHCI_DEFAULT_BOUNDARY_SIZE  (512 * 1024)
#define SDHCI_DEFAULT_BOUNDARY_ARG   (ilog2(SDHCI_DEFAULT_BOUNDARY_SIZE) - 12)

/* ADMA2 32-bit DMA descriptor size */
#define SDHCI_ADMA2_32_DESC_SZ	8

/* ADMA2 32-bit descriptor */
struct sdhci_adma2_32_desc {
	__le16	cmd;
	__le16	len;
	__le32	addr;
}  __packed __aligned(4);

/* ADMA2 data alignment */
#define SDHCI_ADMA2_ALIGN	4
#define SDHCI_ADMA2_MASK	(SDHCI_ADMA2_ALIGN - 1)

/*
 * ADMA2 descriptor alignment.  Some controllers (e.g. Intel) require 8 byte
 * alignment for the descriptor table even in 32-bit DMA mode.  Memory
 * allocation is at least 8 byte aligned anyway, so just stipulate 8 always.
 */
#define SDHCI_ADMA2_DESC_ALIGN	8

/*
 * ADMA2 64-bit DMA descriptor size
 * According to SD Host Controller spec v4.10, there are two kinds of
 * descriptors for 64-bit addressing mode: 96-bit Descriptor and 128-bit
 * Descriptor, if Host Version 4 Enable is set in the Host Control 2
 * register, 128-bit Descriptor will be selected.
 */
#define SDHCI_ADMA2_64_DESC_SZ(host)	((host)->v4_mode ? 16 : 12)

/*
 * ADMA2 64-bit descriptor. Note 12-byte descriptor can't always be 8-byte
 * aligned.
 */
struct sdhci_adma2_64_desc {
	__le16	cmd;
	__le16	len;
	__le32	addr_lo;
	__le32	addr_hi;
}  __packed __aligned(4);

#define ADMA2_TRAN_VALID	0x21
#define ADMA2_NOP_END_VALID	0x3
#define ADMA2_END		0x2

/*
 * Maximum segments assuming a 512KiB maximum requisition size and a minimum
 * 4KiB page size.
 */
#define SDHCI_MAX_SEGS		128

/* Allow for a a command request and a data request at the same time */
#define SDHCI_MAX_MRQS		2

<<<<<<< HEAD
=======
/*
 * 48bit command and 136 bit response in 100KHz clock could take upto 2.48ms.
 * However since the start time of the command, the time between
 * command and response, and the time between response and start of data is
 * not known, set the command transfer time to 10ms.
 */
#define MMC_CMD_TRANSFER_TIME	(10 * NSEC_PER_MSEC) /* max 10 ms */

>>>>>>> 24b8d41d
enum sdhci_cookie {
	COOKIE_UNMAPPED,
	COOKIE_PRE_MAPPED,	/* mapped by sdhci_pre_req() */
	COOKIE_MAPPED,		/* mapped by sdhci_prepare_data() */
};

struct sdhci_host {
	/* Data set by hardware interface driver */
	const char *hw_name;	/* Hardware bus name */

	unsigned int quirks;	/* Deviations from spec. */

/* Controller doesn't honor resets unless we touch the clock register */
#define SDHCI_QUIRK_CLOCK_BEFORE_RESET			(1<<0)
/* Controller has bad caps bits, but really supports DMA */
#define SDHCI_QUIRK_FORCE_DMA				(1<<1)
/* Controller doesn't like to be reset when there is no card inserted. */
#define SDHCI_QUIRK_NO_CARD_NO_RESET			(1<<2)
/* Controller doesn't like clearing the power reg before a change */
#define SDHCI_QUIRK_SINGLE_POWER_WRITE			(1<<3)
/* Controller has flaky internal state so reset it on each ios change */
#define SDHCI_QUIRK_RESET_CMD_DATA_ON_IOS		(1<<4)
/* Controller has an unusable DMA engine */
#define SDHCI_QUIRK_BROKEN_DMA				(1<<5)
/* Controller has an unusable ADMA engine */
#define SDHCI_QUIRK_BROKEN_ADMA				(1<<6)
/* Controller can only DMA from 32-bit aligned addresses */
#define SDHCI_QUIRK_32BIT_DMA_ADDR			(1<<7)
/* Controller can only DMA chunk sizes that are a multiple of 32 bits */
#define SDHCI_QUIRK_32BIT_DMA_SIZE			(1<<8)
/* Controller can only ADMA chunks that are a multiple of 32 bits */
#define SDHCI_QUIRK_32BIT_ADMA_SIZE			(1<<9)
/* Controller needs to be reset after each request to stay stable */
#define SDHCI_QUIRK_RESET_AFTER_REQUEST			(1<<10)
/* Controller needs voltage and power writes to happen separately */
#define SDHCI_QUIRK_NO_SIMULT_VDD_AND_POWER		(1<<11)
/* Controller provides an incorrect timeout value for transfers */
#define SDHCI_QUIRK_BROKEN_TIMEOUT_VAL			(1<<12)
/* Controller has an issue with buffer bits for small transfers */
#define SDHCI_QUIRK_BROKEN_SMALL_PIO			(1<<13)
/* Controller does not provide transfer-complete interrupt when not busy */
#define SDHCI_QUIRK_NO_BUSY_IRQ				(1<<14)
/* Controller has unreliable card detection */
#define SDHCI_QUIRK_BROKEN_CARD_DETECTION		(1<<15)
/* Controller reports inverted write-protect state */
#define SDHCI_QUIRK_INVERTED_WRITE_PROTECT		(1<<16)
/* Controller has unusable command queue engine */
#define SDHCI_QUIRK_BROKEN_CQE				(1<<17)
/* Controller does not like fast PIO transfers */
#define SDHCI_QUIRK_PIO_NEEDS_DELAY			(1<<18)
/* Controller does not have a LED */
#define SDHCI_QUIRK_NO_LED				(1<<19)
/* Controller has to be forced to use block size of 2048 bytes */
#define SDHCI_QUIRK_FORCE_BLK_SZ_2048			(1<<20)
/* Controller cannot do multi-block transfers */
#define SDHCI_QUIRK_NO_MULTIBLOCK			(1<<21)
/* Controller can only handle 1-bit data transfers */
#define SDHCI_QUIRK_FORCE_1_BIT_DATA			(1<<22)
/* Controller needs 10ms delay between applying power and clock */
#define SDHCI_QUIRK_DELAY_AFTER_POWER			(1<<23)
/* Controller uses SDCLK instead of TMCLK for data timeouts */
#define SDHCI_QUIRK_DATA_TIMEOUT_USES_SDCLK		(1<<24)
/* Controller reports wrong base clock capability */
#define SDHCI_QUIRK_CAP_CLOCK_BASE_BROKEN		(1<<25)
/* Controller cannot support End Attribute in NOP ADMA descriptor */
#define SDHCI_QUIRK_NO_ENDATTR_IN_NOPDESC		(1<<26)
/* Controller is missing device caps. Use caps provided by host */
#define SDHCI_QUIRK_MISSING_CAPS			(1<<27)
/* Controller uses Auto CMD12 command to stop the transfer */
#define SDHCI_QUIRK_MULTIBLOCK_READ_ACMD12		(1<<28)
/* Controller doesn't have HISPD bit field in HI-SPEED SD card */
#define SDHCI_QUIRK_NO_HISPD_BIT			(1<<29)
/* Controller treats ADMA descriptors with length 0000h incorrectly */
#define SDHCI_QUIRK_BROKEN_ADMA_ZEROLEN_DESC		(1<<30)
/* The read-only detection via SDHCI_PRESENT_STATE register is unstable */
#define SDHCI_QUIRK_UNSTABLE_RO_DETECT			(1<<31)

	unsigned int quirks2;	/* More deviations from spec. */

#define SDHCI_QUIRK2_HOST_OFF_CARD_ON			(1<<0)
#define SDHCI_QUIRK2_HOST_NO_CMD23			(1<<1)
/* The system physically doesn't support 1.8v, even if the host does */
#define SDHCI_QUIRK2_NO_1_8_V				(1<<2)
#define SDHCI_QUIRK2_PRESET_VALUE_BROKEN		(1<<3)
#define SDHCI_QUIRK2_CARD_ON_NEEDS_BUS_ON		(1<<4)
/* Controller has a non-standard host control register */
#define SDHCI_QUIRK2_BROKEN_HOST_CONTROL		(1<<5)
/* Controller does not support HS200 */
#define SDHCI_QUIRK2_BROKEN_HS200			(1<<6)
/* Controller does not support DDR50 */
#define SDHCI_QUIRK2_BROKEN_DDR50			(1<<7)
/* Stop command (CMD12) can set Transfer Complete when not using MMC_RSP_BUSY */
#define SDHCI_QUIRK2_STOP_WITH_TC			(1<<8)
/* Controller does not support 64-bit DMA */
#define SDHCI_QUIRK2_BROKEN_64_BIT_DMA			(1<<9)
/* need clear transfer mode register before send cmd */
#define SDHCI_QUIRK2_CLEAR_TRANSFERMODE_REG_BEFORE_CMD	(1<<10)
/* Capability register bit-63 indicates HS400 support */
#define SDHCI_QUIRK2_CAPS_BIT63_FOR_HS400		(1<<11)
/* forced tuned clock */
#define SDHCI_QUIRK2_TUNING_WORK_AROUND			(1<<12)
/* disable the block count for single block transactions */
#define SDHCI_QUIRK2_SUPPORT_SINGLE			(1<<13)
/* Controller broken with using ACMD23 */
#define SDHCI_QUIRK2_ACMD23_BROKEN			(1<<14)
/* Broken Clock divider zero in controller */
#define SDHCI_QUIRK2_CLOCK_DIV_ZERO_BROKEN		(1<<15)
<<<<<<< HEAD
/* Broken Clock between 19MHz-25MHz */
#define SDHCI_QUIRK2_CLOCK_STANDARD_25_BROKEN		(1<<16)
=======
/* Controller has CRC in 136 bit Command Response */
#define SDHCI_QUIRK2_RSP_136_HAS_CRC			(1<<16)
/*
 * Disable HW timeout if the requested timeout is more than the maximum
 * obtainable timeout.
 */
#define SDHCI_QUIRK2_DISABLE_HW_TIMEOUT			(1<<17)
/*
 * 32-bit block count may not support eMMC where upper bits of CMD23 are used
 * for other purposes.  Consequently we support 16-bit block count by default.
 * Otherwise, SDHCI_QUIRK2_USE_32BIT_BLK_CNT can be selected to use 32-bit
 * block count.
 */
#define SDHCI_QUIRK2_USE_32BIT_BLK_CNT			(1<<18)
>>>>>>> 24b8d41d

	int irq;		/* Device IRQ */
	void __iomem *ioaddr;	/* Mapped address */
	phys_addr_t mapbase;	/* physical address base */
	char *bounce_buffer;	/* For packing SDMA reads/writes */
	dma_addr_t bounce_addr;
	unsigned int bounce_buffer_size;

	const struct sdhci_ops *ops;	/* Low level hw interface */

	/* Internal data */
	struct mmc_host *mmc;	/* MMC structure */
	struct mmc_host_ops mmc_host_ops;	/* MMC host ops */
	u64 dma_mask;		/* custom DMA mask */

#if IS_ENABLED(CONFIG_LEDS_CLASS)
	struct led_classdev led;	/* LED control */
	char led_name[32];
#endif

	spinlock_t lock;	/* Mutex */

	int flags;		/* Host attributes */
#define SDHCI_USE_SDMA		(1<<0)	/* Host is SDMA capable */
#define SDHCI_USE_ADMA		(1<<1)	/* Host is ADMA capable */
#define SDHCI_REQ_USE_DMA	(1<<2)	/* Use DMA for this req. */
#define SDHCI_DEVICE_DEAD	(1<<3)	/* Device unresponsive */
#define SDHCI_SDR50_NEEDS_TUNING (1<<4)	/* SDR50 needs tuning */
#define SDHCI_AUTO_CMD12	(1<<6)	/* Auto CMD12 support */
#define SDHCI_AUTO_CMD23	(1<<7)	/* Auto CMD23 support */
#define SDHCI_PV_ENABLED	(1<<8)	/* Preset value enabled */
<<<<<<< HEAD
#define SDHCI_SDIO_IRQ_ENABLED	(1<<9)	/* SDIO irq enabled */
=======
>>>>>>> 24b8d41d
#define SDHCI_USE_64_BIT_DMA	(1<<12)	/* Use 64-bit DMA */
#define SDHCI_HS400_TUNING	(1<<13)	/* Tuning for HS400 */
#define SDHCI_SIGNALING_330	(1<<14)	/* Host is capable of 3.3V signaling */
#define SDHCI_SIGNALING_180	(1<<15)	/* Host is capable of 1.8V signaling */
#define SDHCI_SIGNALING_120	(1<<16)	/* Host is capable of 1.2V signaling */

	unsigned int version;	/* SDHCI spec. version */

	unsigned int max_clk;	/* Max possible freq (MHz) */
	unsigned int timeout_clk;	/* Timeout freq (KHz) */
	unsigned int clk_mul;	/* Clock Muliplier value */

	unsigned int clock;	/* Current clock (MHz) */
	u8 pwr;			/* Current voltage */

	bool runtime_suspended;	/* Host is runtime suspended */
	bool bus_on;		/* Bus power prevents runtime suspend */
	bool preset_enabled;	/* Preset is enabled */
	bool pending_reset;	/* Cmd/data reset is pending */
<<<<<<< HEAD
=======
	bool irq_wake_enabled;	/* IRQ wakeup is enabled */
	bool v4_mode;		/* Host Version 4 Enable */
	bool use_external_dma;	/* Host selects to use external DMA */
	bool always_defer_done;	/* Always defer to complete requests */
>>>>>>> 24b8d41d

	struct mmc_request *mrqs_done[SDHCI_MAX_MRQS];	/* Requests done */
	struct mmc_command *cmd;	/* Current command */
	struct mmc_command *data_cmd;	/* Current data command */
<<<<<<< HEAD
=======
	struct mmc_command *deferred_cmd;	/* Deferred command */
>>>>>>> 24b8d41d
	struct mmc_data *data;	/* Current data request */
	unsigned int data_early:1;	/* Data finished before cmd */

	struct sg_mapping_iter sg_miter;	/* SG state for PIO */
	unsigned int blocks;	/* remaining PIO blocks */

	int sg_count;		/* Mapped sg entries */

	void *adma_table;	/* ADMA descriptor table */
	void *align_buffer;	/* Bounce buffer */

	size_t adma_table_sz;	/* ADMA descriptor table size */
	size_t align_buffer_sz;	/* Bounce buffer size */

	dma_addr_t adma_addr;	/* Mapped ADMA descr. table */
	dma_addr_t align_addr;	/* Mapped bounce buffer */

	unsigned int desc_sz;	/* ADMA current descriptor size */
	unsigned int alloc_desc_sz;	/* ADMA descr. max size host supports */

	struct workqueue_struct *complete_wq;	/* Request completion wq */
	struct work_struct	complete_work;	/* Request completion work */

	struct timer_list timer;	/* Timer for timeouts */
	struct timer_list data_timer;	/* Timer for data timeouts */

<<<<<<< HEAD
=======
#if IS_ENABLED(CONFIG_MMC_SDHCI_EXTERNAL_DMA)
	struct dma_chan *rx_chan;
	struct dma_chan *tx_chan;
#endif

>>>>>>> 24b8d41d
	u32 caps;		/* CAPABILITY_0 */
	u32 caps1;		/* CAPABILITY_1 */
	bool read_caps;		/* Capability flags have been read */

	bool sdhci_core_to_disable_vqmmc;  /* sdhci core can disable vqmmc */
	unsigned int            ocr_avail_sdio;	/* OCR bit masks */
	unsigned int            ocr_avail_sd;
	unsigned int            ocr_avail_mmc;
	u32 ocr_mask;		/* available voltages */

	unsigned		timing;		/* Current timing */

	u32			thread_isr;

	/* cached registers */
	u32			ier;

	bool			cqe_on;		/* CQE is operating */
	u32			cqe_ier;	/* CQE interrupt mask */
	u32			cqe_err_ier;	/* CQE error interrupt mask */

	wait_queue_head_t	buf_ready_int;	/* Waitqueue for Buffer Read Ready interrupt */
	unsigned int		tuning_done;	/* Condition flag set when CMD19 succeeds */

	unsigned int		tuning_count;	/* Timer count for re-tuning */
	unsigned int		tuning_mode;	/* Re-tuning mode supported by host */
	unsigned int		tuning_err;	/* Error code for re-tuning */
#define SDHCI_TUNING_MODE_1	0
#define SDHCI_TUNING_MODE_2	1
#define SDHCI_TUNING_MODE_3	2
<<<<<<< HEAD
=======
	/* Delay (ms) between tuning commands */
	int			tuning_delay;
	int			tuning_loop_count;
>>>>>>> 24b8d41d

	/* Host SDMA buffer boundary. */
	u32			sdma_boundary;

	/* Host ADMA table count */
	u32			adma_table_cnt;

	u64			data_timeout;

	unsigned long private[] ____cacheline_aligned;
};

struct sdhci_ops {
#ifdef CONFIG_MMC_SDHCI_IO_ACCESSORS
	u32		(*read_l)(struct sdhci_host *host, int reg);
	u16		(*read_w)(struct sdhci_host *host, int reg);
	u8		(*read_b)(struct sdhci_host *host, int reg);
	void		(*write_l)(struct sdhci_host *host, u32 val, int reg);
	void		(*write_w)(struct sdhci_host *host, u16 val, int reg);
	void		(*write_b)(struct sdhci_host *host, u8 val, int reg);
#endif

	void	(*set_clock)(struct sdhci_host *host, unsigned int clock);
	void	(*set_power)(struct sdhci_host *host, unsigned char mode,
			     unsigned short vdd);

	u32		(*irq)(struct sdhci_host *host, u32 intmask);

	int		(*set_dma_mask)(struct sdhci_host *host);
	int		(*enable_dma)(struct sdhci_host *host);
	unsigned int	(*get_max_clock)(struct sdhci_host *host);
	unsigned int	(*get_min_clock)(struct sdhci_host *host);
	/* get_timeout_clock should return clk rate in unit of Hz */
	unsigned int	(*get_timeout_clock)(struct sdhci_host *host);
	unsigned int	(*get_max_timeout_count)(struct sdhci_host *host);
	void		(*set_timeout)(struct sdhci_host *host,
				       struct mmc_command *cmd);
	void		(*set_bus_width)(struct sdhci_host *host, int width);
	void (*platform_send_init_74_clocks)(struct sdhci_host *host,
					     u8 power_mode);
	unsigned int    (*get_ro)(struct sdhci_host *host);
	void		(*reset)(struct sdhci_host *host, u8 mask);
	int	(*platform_execute_tuning)(struct sdhci_host *host, u32 opcode);
	void	(*set_uhs_signaling)(struct sdhci_host *host, unsigned int uhs);
	void	(*hw_reset)(struct sdhci_host *host);
	void    (*adma_workaround)(struct sdhci_host *host, u32 intmask);
	void    (*card_event)(struct sdhci_host *host);
	void	(*voltage_switch)(struct sdhci_host *host);
<<<<<<< HEAD
	int	(*select_drive_strength)(struct sdhci_host *host,
					 struct mmc_card *card,
					 unsigned int max_dtr, int host_drv,
					 int card_drv, int *drv_type);
=======
	void	(*adma_write_desc)(struct sdhci_host *host, void **desc,
				   dma_addr_t addr, int len, unsigned int cmd);
	void	(*copy_to_bounce_buffer)(struct sdhci_host *host,
					 struct mmc_data *data,
					 unsigned int length);
	void	(*request_done)(struct sdhci_host *host,
				struct mmc_request *mrq);
	void    (*dump_vendor_regs)(struct sdhci_host *host);
>>>>>>> 24b8d41d
};

#ifdef CONFIG_MMC_SDHCI_IO_ACCESSORS

static inline void sdhci_writel(struct sdhci_host *host, u32 val, int reg)
{
	if (unlikely(host->ops->write_l))
		host->ops->write_l(host, val, reg);
	else
		writel(val, host->ioaddr + reg);
}

static inline void sdhci_writew(struct sdhci_host *host, u16 val, int reg)
{
	if (unlikely(host->ops->write_w))
		host->ops->write_w(host, val, reg);
	else
		writew(val, host->ioaddr + reg);
}

static inline void sdhci_writeb(struct sdhci_host *host, u8 val, int reg)
{
	if (unlikely(host->ops->write_b))
		host->ops->write_b(host, val, reg);
	else
		writeb(val, host->ioaddr + reg);
}

static inline u32 sdhci_readl(struct sdhci_host *host, int reg)
{
	if (unlikely(host->ops->read_l))
		return host->ops->read_l(host, reg);
	else
		return readl(host->ioaddr + reg);
}

static inline u16 sdhci_readw(struct sdhci_host *host, int reg)
{
	if (unlikely(host->ops->read_w))
		return host->ops->read_w(host, reg);
	else
		return readw(host->ioaddr + reg);
}

static inline u8 sdhci_readb(struct sdhci_host *host, int reg)
{
	if (unlikely(host->ops->read_b))
		return host->ops->read_b(host, reg);
	else
		return readb(host->ioaddr + reg);
}

#else

static inline void sdhci_writel(struct sdhci_host *host, u32 val, int reg)
{
	writel(val, host->ioaddr + reg);
}

static inline void sdhci_writew(struct sdhci_host *host, u16 val, int reg)
{
	writew(val, host->ioaddr + reg);
}

static inline void sdhci_writeb(struct sdhci_host *host, u8 val, int reg)
{
	writeb(val, host->ioaddr + reg);
}

static inline u32 sdhci_readl(struct sdhci_host *host, int reg)
{
	return readl(host->ioaddr + reg);
}

static inline u16 sdhci_readw(struct sdhci_host *host, int reg)
{
	return readw(host->ioaddr + reg);
}

static inline u8 sdhci_readb(struct sdhci_host *host, int reg)
{
	return readb(host->ioaddr + reg);
}

#endif /* CONFIG_MMC_SDHCI_IO_ACCESSORS */

struct sdhci_host *sdhci_alloc_host(struct device *dev, size_t priv_size);
void sdhci_free_host(struct sdhci_host *host);

static inline void *sdhci_priv(struct sdhci_host *host)
{
	return host->private;
}

<<<<<<< HEAD
extern void sdhci_card_detect(struct sdhci_host *host);
extern void __sdhci_read_caps(struct sdhci_host *host, u16 *ver, u32 *caps,
			      u32 *caps1);
extern int sdhci_setup_host(struct sdhci_host *host);
extern int __sdhci_add_host(struct sdhci_host *host);
extern int sdhci_add_host(struct sdhci_host *host);
extern void sdhci_remove_host(struct sdhci_host *host, int dead);
extern void sdhci_send_command(struct sdhci_host *host,
				struct mmc_command *cmd);

static inline void sdhci_read_caps(struct sdhci_host *host)
{
	__sdhci_read_caps(host, NULL, NULL, NULL);
}

static inline bool sdhci_sdio_irq_enabled(struct sdhci_host *host)
=======
void sdhci_card_detect(struct sdhci_host *host);
void __sdhci_read_caps(struct sdhci_host *host, const u16 *ver,
		       const u32 *caps, const u32 *caps1);
int sdhci_setup_host(struct sdhci_host *host);
void sdhci_cleanup_host(struct sdhci_host *host);
int __sdhci_add_host(struct sdhci_host *host);
int sdhci_add_host(struct sdhci_host *host);
void sdhci_remove_host(struct sdhci_host *host, int dead);

static inline void sdhci_read_caps(struct sdhci_host *host)
>>>>>>> 24b8d41d
{
	__sdhci_read_caps(host, NULL, NULL, NULL);
}

u16 sdhci_calc_clk(struct sdhci_host *host, unsigned int clock,
		   unsigned int *actual_clock);
void sdhci_set_clock(struct sdhci_host *host, unsigned int clock);
void sdhci_enable_clk(struct sdhci_host *host, u16 clk);
void sdhci_set_power(struct sdhci_host *host, unsigned char mode,
		     unsigned short vdd);
<<<<<<< HEAD
void sdhci_set_power_noreg(struct sdhci_host *host, unsigned char mode,
			   unsigned short vdd);
=======
void sdhci_set_power_and_bus_voltage(struct sdhci_host *host,
				     unsigned char mode,
				     unsigned short vdd);
void sdhci_set_power_noreg(struct sdhci_host *host, unsigned char mode,
			   unsigned short vdd);
void sdhci_request(struct mmc_host *mmc, struct mmc_request *mrq);
int sdhci_request_atomic(struct mmc_host *mmc, struct mmc_request *mrq);
>>>>>>> 24b8d41d
void sdhci_set_bus_width(struct sdhci_host *host, int width);
void sdhci_reset(struct sdhci_host *host, u8 mask);
void sdhci_set_uhs_signaling(struct sdhci_host *host, unsigned timing);
int sdhci_execute_tuning(struct mmc_host *mmc, u32 opcode);
void sdhci_set_ios(struct mmc_host *mmc, struct mmc_ios *ios);
int sdhci_start_signal_voltage_switch(struct mmc_host *mmc,
				      struct mmc_ios *ios);
void sdhci_enable_sdio_irq(struct mmc_host *mmc, int enable);
void sdhci_adma_write_desc(struct sdhci_host *host, void **desc,
			   dma_addr_t addr, int len, unsigned int cmd);

#ifdef CONFIG_PM
int sdhci_suspend_host(struct sdhci_host *host);
int sdhci_resume_host(struct sdhci_host *host);
int sdhci_runtime_suspend_host(struct sdhci_host *host);
int sdhci_runtime_resume_host(struct sdhci_host *host, int soft_reset);
#endif

void sdhci_cqe_enable(struct mmc_host *mmc);
void sdhci_cqe_disable(struct mmc_host *mmc, bool recovery);
bool sdhci_cqe_irq(struct sdhci_host *host, u32 intmask, int *cmd_error,
		   int *data_error);

void sdhci_dumpregs(struct sdhci_host *host);
void sdhci_enable_v4_mode(struct sdhci_host *host);

void sdhci_start_tuning(struct sdhci_host *host);
void sdhci_end_tuning(struct sdhci_host *host);
void sdhci_reset_tuning(struct sdhci_host *host);
void sdhci_send_tuning(struct sdhci_host *host, u32 opcode);
void sdhci_abort_tuning(struct sdhci_host *host, u32 opcode);
void sdhci_switch_external_dma(struct sdhci_host *host, bool en);
void sdhci_set_data_timeout_irq(struct sdhci_host *host, bool enable);
void __sdhci_set_timeout(struct sdhci_host *host, struct mmc_command *cmd);

#endif /* __SDHCI_HW_H */<|MERGE_RESOLUTION|>--- conflicted
+++ resolved
@@ -89,12 +89,8 @@
 #define   SDHCI_CTRL_ADMA1	0x08
 #define   SDHCI_CTRL_ADMA32	0x10
 #define   SDHCI_CTRL_ADMA64	0x18
-<<<<<<< HEAD
-#define   SDHCI_CTRL_8BITBUS	0x20
-=======
 #define   SDHCI_CTRL_ADMA3	0x18
 #define  SDHCI_CTRL_8BITBUS	0x20
->>>>>>> 24b8d41d
 #define  SDHCI_CTRL_CDTEST_INS	0x40
 #define  SDHCI_CTRL_CDTEST_EN	0x80
 
@@ -143,10 +139,7 @@
 #define  SDHCI_INT_CARD_REMOVE	0x00000080
 #define  SDHCI_INT_CARD_INT	0x00000100
 #define  SDHCI_INT_RETUNE	0x00001000
-<<<<<<< HEAD
-=======
 #define  SDHCI_INT_CQE		0x00004000
->>>>>>> 24b8d41d
 #define  SDHCI_INT_ERROR	0x00008000
 #define  SDHCI_INT_TIMEOUT	0x00010000
 #define  SDHCI_INT_CRC		0x00020000
@@ -351,8 +344,6 @@
 /* Allow for a a command request and a data request at the same time */
 #define SDHCI_MAX_MRQS		2
 
-<<<<<<< HEAD
-=======
 /*
  * 48bit command and 136 bit response in 100KHz clock could take upto 2.48ms.
  * However since the start time of the command, the time between
@@ -361,7 +352,6 @@
  */
 #define MMC_CMD_TRANSFER_TIME	(10 * NSEC_PER_MSEC) /* max 10 ms */
 
->>>>>>> 24b8d41d
 enum sdhci_cookie {
 	COOKIE_UNMAPPED,
 	COOKIE_PRE_MAPPED,	/* mapped by sdhci_pre_req() */
@@ -469,10 +459,6 @@
 #define SDHCI_QUIRK2_ACMD23_BROKEN			(1<<14)
 /* Broken Clock divider zero in controller */
 #define SDHCI_QUIRK2_CLOCK_DIV_ZERO_BROKEN		(1<<15)
-<<<<<<< HEAD
-/* Broken Clock between 19MHz-25MHz */
-#define SDHCI_QUIRK2_CLOCK_STANDARD_25_BROKEN		(1<<16)
-=======
 /* Controller has CRC in 136 bit Command Response */
 #define SDHCI_QUIRK2_RSP_136_HAS_CRC			(1<<16)
 /*
@@ -487,7 +473,6 @@
  * block count.
  */
 #define SDHCI_QUIRK2_USE_32BIT_BLK_CNT			(1<<18)
->>>>>>> 24b8d41d
 
 	int irq;		/* Device IRQ */
 	void __iomem *ioaddr;	/* Mapped address */
@@ -519,10 +504,6 @@
 #define SDHCI_AUTO_CMD12	(1<<6)	/* Auto CMD12 support */
 #define SDHCI_AUTO_CMD23	(1<<7)	/* Auto CMD23 support */
 #define SDHCI_PV_ENABLED	(1<<8)	/* Preset value enabled */
-<<<<<<< HEAD
-#define SDHCI_SDIO_IRQ_ENABLED	(1<<9)	/* SDIO irq enabled */
-=======
->>>>>>> 24b8d41d
 #define SDHCI_USE_64_BIT_DMA	(1<<12)	/* Use 64-bit DMA */
 #define SDHCI_HS400_TUNING	(1<<13)	/* Tuning for HS400 */
 #define SDHCI_SIGNALING_330	(1<<14)	/* Host is capable of 3.3V signaling */
@@ -542,21 +523,15 @@
 	bool bus_on;		/* Bus power prevents runtime suspend */
 	bool preset_enabled;	/* Preset is enabled */
 	bool pending_reset;	/* Cmd/data reset is pending */
-<<<<<<< HEAD
-=======
 	bool irq_wake_enabled;	/* IRQ wakeup is enabled */
 	bool v4_mode;		/* Host Version 4 Enable */
 	bool use_external_dma;	/* Host selects to use external DMA */
 	bool always_defer_done;	/* Always defer to complete requests */
->>>>>>> 24b8d41d
 
 	struct mmc_request *mrqs_done[SDHCI_MAX_MRQS];	/* Requests done */
 	struct mmc_command *cmd;	/* Current command */
 	struct mmc_command *data_cmd;	/* Current data command */
-<<<<<<< HEAD
-=======
 	struct mmc_command *deferred_cmd;	/* Deferred command */
->>>>>>> 24b8d41d
 	struct mmc_data *data;	/* Current data request */
 	unsigned int data_early:1;	/* Data finished before cmd */
 
@@ -583,14 +558,11 @@
 	struct timer_list timer;	/* Timer for timeouts */
 	struct timer_list data_timer;	/* Timer for data timeouts */
 
-<<<<<<< HEAD
-=======
 #if IS_ENABLED(CONFIG_MMC_SDHCI_EXTERNAL_DMA)
 	struct dma_chan *rx_chan;
 	struct dma_chan *tx_chan;
 #endif
 
->>>>>>> 24b8d41d
 	u32 caps;		/* CAPABILITY_0 */
 	u32 caps1;		/* CAPABILITY_1 */
 	bool read_caps;		/* Capability flags have been read */
@@ -621,12 +593,9 @@
 #define SDHCI_TUNING_MODE_1	0
 #define SDHCI_TUNING_MODE_2	1
 #define SDHCI_TUNING_MODE_3	2
-<<<<<<< HEAD
-=======
 	/* Delay (ms) between tuning commands */
 	int			tuning_delay;
 	int			tuning_loop_count;
->>>>>>> 24b8d41d
 
 	/* Host SDMA buffer boundary. */
 	u32			sdma_boundary;
@@ -675,12 +644,6 @@
 	void    (*adma_workaround)(struct sdhci_host *host, u32 intmask);
 	void    (*card_event)(struct sdhci_host *host);
 	void	(*voltage_switch)(struct sdhci_host *host);
-<<<<<<< HEAD
-	int	(*select_drive_strength)(struct sdhci_host *host,
-					 struct mmc_card *card,
-					 unsigned int max_dtr, int host_drv,
-					 int card_drv, int *drv_type);
-=======
 	void	(*adma_write_desc)(struct sdhci_host *host, void **desc,
 				   dma_addr_t addr, int len, unsigned int cmd);
 	void	(*copy_to_bounce_buffer)(struct sdhci_host *host,
@@ -689,7 +652,6 @@
 	void	(*request_done)(struct sdhci_host *host,
 				struct mmc_request *mrq);
 	void    (*dump_vendor_regs)(struct sdhci_host *host);
->>>>>>> 24b8d41d
 };
 
 #ifdef CONFIG_MMC_SDHCI_IO_ACCESSORS
@@ -784,24 +746,6 @@
 	return host->private;
 }
 
-<<<<<<< HEAD
-extern void sdhci_card_detect(struct sdhci_host *host);
-extern void __sdhci_read_caps(struct sdhci_host *host, u16 *ver, u32 *caps,
-			      u32 *caps1);
-extern int sdhci_setup_host(struct sdhci_host *host);
-extern int __sdhci_add_host(struct sdhci_host *host);
-extern int sdhci_add_host(struct sdhci_host *host);
-extern void sdhci_remove_host(struct sdhci_host *host, int dead);
-extern void sdhci_send_command(struct sdhci_host *host,
-				struct mmc_command *cmd);
-
-static inline void sdhci_read_caps(struct sdhci_host *host)
-{
-	__sdhci_read_caps(host, NULL, NULL, NULL);
-}
-
-static inline bool sdhci_sdio_irq_enabled(struct sdhci_host *host)
-=======
 void sdhci_card_detect(struct sdhci_host *host);
 void __sdhci_read_caps(struct sdhci_host *host, const u16 *ver,
 		       const u32 *caps, const u32 *caps1);
@@ -812,7 +756,6 @@
 void sdhci_remove_host(struct sdhci_host *host, int dead);
 
 static inline void sdhci_read_caps(struct sdhci_host *host)
->>>>>>> 24b8d41d
 {
 	__sdhci_read_caps(host, NULL, NULL, NULL);
 }
@@ -823,10 +766,6 @@
 void sdhci_enable_clk(struct sdhci_host *host, u16 clk);
 void sdhci_set_power(struct sdhci_host *host, unsigned char mode,
 		     unsigned short vdd);
-<<<<<<< HEAD
-void sdhci_set_power_noreg(struct sdhci_host *host, unsigned char mode,
-			   unsigned short vdd);
-=======
 void sdhci_set_power_and_bus_voltage(struct sdhci_host *host,
 				     unsigned char mode,
 				     unsigned short vdd);
@@ -834,7 +773,6 @@
 			   unsigned short vdd);
 void sdhci_request(struct mmc_host *mmc, struct mmc_request *mrq);
 int sdhci_request_atomic(struct mmc_host *mmc, struct mmc_request *mrq);
->>>>>>> 24b8d41d
 void sdhci_set_bus_width(struct sdhci_host *host, int width);
 void sdhci_reset(struct sdhci_host *host, u8 mask);
 void sdhci_set_uhs_signaling(struct sdhci_host *host, unsigned timing);
