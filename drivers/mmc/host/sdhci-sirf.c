// SPDX-License-Identifier: GPL-2.0-or-later
/*
 * SDHCI support for SiRF primaII and marco SoCs
 *
 * Copyright (c) 2011 Cambridge Silicon Radio Limited, a CSR plc group company.
 */

#include <linux/delay.h>
#include <linux/device.h>
#include <linux/mmc/host.h>
#include <linux/module.h>
#include <linux/of.h>
#include <linux/mmc/slot-gpio.h>
#include "sdhci-pltfm.h"

#define SDHCI_CLK_DELAY_SETTING 0x4C
#define SDHCI_SIRF_8BITBUS BIT(3)
#define SIRF_TUNING_COUNT 16384

static void sdhci_sirf_set_bus_width(struct sdhci_host *host, int width)
{
	u8 ctrl;

	ctrl = sdhci_readb(host, SDHCI_HOST_CONTROL);
	ctrl &= ~(SDHCI_CTRL_4BITBUS | SDHCI_SIRF_8BITBUS);

	/*
	 * CSR atlas7 and prima2 SD host version is not 3.0
	 * 8bit-width enable bit of CSR SD hosts is 3,
	 * while stardard hosts use bit 5
	 */
	if (width == MMC_BUS_WIDTH_8)
		ctrl |= SDHCI_SIRF_8BITBUS;
	else if (width == MMC_BUS_WIDTH_4)
		ctrl |= SDHCI_CTRL_4BITBUS;

	sdhci_writeb(host, ctrl, SDHCI_HOST_CONTROL);
}

static u32 sdhci_sirf_readl_le(struct sdhci_host *host, int reg)
{
	u32 val = readl(host->ioaddr + reg);

	if (unlikely((reg == SDHCI_CAPABILITIES_1) &&
			(host->mmc->caps & MMC_CAP_UHS_SDR50))) {
		/* fake CAP_1 register */
		val = SDHCI_SUPPORT_DDR50 |
			SDHCI_SUPPORT_SDR50 | SDHCI_USE_SDR50_TUNING;
	}

	if (unlikely(reg == SDHCI_SLOT_INT_STATUS)) {
		u32 prss = val;
		/* fake chips as V3.0 host conreoller */
		prss &= ~(0xFF << 16);
		val = prss | (SDHCI_SPEC_300 << 16);
	}
	return val;
}

static u16 sdhci_sirf_readw_le(struct sdhci_host *host, int reg)
{
	u16 ret = 0;

	ret = readw(host->ioaddr + reg);

	if (unlikely(reg == SDHCI_HOST_VERSION)) {
		ret = readw(host->ioaddr + SDHCI_HOST_VERSION);
		ret |= SDHCI_SPEC_300;
	}

	return ret;
}

static int sdhci_sirf_execute_tuning(struct sdhci_host *host, u32 opcode)
{
	int tuning_seq_cnt = 3;
	int phase;
	u8 tuned_phase_cnt = 0;
	int rc = 0, longest_range = 0;
	int start = -1, end = 0, tuning_value = -1, range = 0;
	u16 clock_setting;
	struct mmc_host *mmc = host->mmc;

	clock_setting = sdhci_readw(host, SDHCI_CLK_DELAY_SETTING);
	clock_setting &= ~0x3fff;

retry:
	phase = 0;
	tuned_phase_cnt = 0;
	do {
		sdhci_writel(host,
			clock_setting | phase,
			SDHCI_CLK_DELAY_SETTING);

		if (!mmc_send_tuning(mmc, opcode, NULL)) {
			/* Tuning is successful at this tuning point */
			tuned_phase_cnt++;
			dev_dbg(mmc_dev(mmc), "%s: Found good phase = %d\n",
				 mmc_hostname(mmc), phase);
			if (start == -1)
				start = phase;
			end = phase;
			range++;
			if (phase == (SIRF_TUNING_COUNT - 1)
				&& range > longest_range)
				tuning_value = (start + end) / 2;
		} else {
			dev_dbg(mmc_dev(mmc), "%s: Found bad phase = %d\n",
				 mmc_hostname(mmc), phase);
			if (range > longest_range) {
				tuning_value = (start + end) / 2;
				longest_range = range;
			}
			start = -1;
			end = range = 0;
		}
	} while (++phase < SIRF_TUNING_COUNT);

	if (tuned_phase_cnt && tuning_value > 0) {
		/*
		 * Finally set the selected phase in delay
		 * line hw block.
		 */
		phase = tuning_value;
		sdhci_writel(host,
			clock_setting | phase,
			SDHCI_CLK_DELAY_SETTING);

		dev_dbg(mmc_dev(mmc), "%s: Setting the tuning phase to %d\n",
			 mmc_hostname(mmc), phase);
	} else {
		if (--tuning_seq_cnt)
			goto retry;
		/* Tuning failed */
		dev_dbg(mmc_dev(mmc), "%s: No tuning point found\n",
		       mmc_hostname(mmc));
		rc = -EIO;
	}

	return rc;
}

static const struct sdhci_ops sdhci_sirf_ops = {
	.read_l = sdhci_sirf_readl_le,
	.read_w = sdhci_sirf_readw_le,
	.platform_execute_tuning = sdhci_sirf_execute_tuning,
	.set_clock = sdhci_set_clock,
	.get_max_clock	= sdhci_pltfm_clk_get_max_clock,
	.set_bus_width = sdhci_sirf_set_bus_width,
	.reset = sdhci_reset,
	.set_uhs_signaling = sdhci_set_uhs_signaling,
};

static const struct sdhci_pltfm_data sdhci_sirf_pdata = {
	.ops = &sdhci_sirf_ops,
	.quirks = SDHCI_QUIRK_BROKEN_TIMEOUT_VAL |
		SDHCI_QUIRK_DATA_TIMEOUT_USES_SDCLK |
		SDHCI_QUIRK_CAP_CLOCK_BASE_BROKEN |
		SDHCI_QUIRK_RESET_CMD_DATA_ON_IOS,
	.quirks2 = SDHCI_QUIRK2_PRESET_VALUE_BROKEN,
};

static int sdhci_sirf_probe(struct platform_device *pdev)
{
	struct sdhci_host *host;
	struct sdhci_pltfm_host *pltfm_host;
	struct clk *clk;
	int ret;

	clk = devm_clk_get(&pdev->dev, NULL);
	if (IS_ERR(clk)) {
		dev_err(&pdev->dev, "unable to get clock");
		return PTR_ERR(clk);
	}

	host = sdhci_pltfm_init(pdev, &sdhci_sirf_pdata, 0);
	if (IS_ERR(host))
		return PTR_ERR(host);

	pltfm_host = sdhci_priv(host);
	pltfm_host->clk = clk;

	sdhci_get_of_property(pdev);

	ret = clk_prepare_enable(pltfm_host->clk);
	if (ret)
		goto err_clk_prepare;

	ret = sdhci_add_host(host);
	if (ret)
		goto err_sdhci_add;

	/*
	 * We must request the IRQ after sdhci_add_host(), as the tasklet only
	 * gets setup in sdhci_add_host() and we oops.
	 */
	ret = mmc_gpiod_request_cd(host->mmc, "cd", 0, false, 0);
	if (ret == -EPROBE_DEFER)
		goto err_request_cd;
	if (!ret)
		mmc_gpiod_request_cd_irq(host->mmc);

	return 0;

err_request_cd:
	sdhci_remove_host(host, 0);
err_sdhci_add:
	clk_disable_unprepare(pltfm_host->clk);
err_clk_prepare:
	sdhci_pltfm_free(pdev);
	return ret;
}

<<<<<<< HEAD
#ifdef CONFIG_PM_SLEEP
static int sdhci_sirf_suspend(struct device *dev)
{
	struct sdhci_host *host = dev_get_drvdata(dev);
	struct sdhci_pltfm_host *pltfm_host = sdhci_priv(host);
	int ret;

	ret = sdhci_suspend_host(host);
	if (ret)
		return ret;

	clk_disable(pltfm_host->clk);

	return 0;
}

static int sdhci_sirf_resume(struct device *dev)
{
	struct sdhci_host *host = dev_get_drvdata(dev);
	struct sdhci_pltfm_host *pltfm_host = sdhci_priv(host);
	int ret;

	ret = clk_enable(pltfm_host->clk);
	if (ret) {
		dev_dbg(dev, "Resume: Error enabling clock\n");
		return ret;
	}

	return sdhci_resume_host(host);
}
#endif

static SIMPLE_DEV_PM_OPS(sdhci_sirf_pm_ops, sdhci_sirf_suspend, sdhci_sirf_resume);

=======
>>>>>>> 24b8d41d
static const struct of_device_id sdhci_sirf_of_match[] = {
	{ .compatible = "sirf,prima2-sdhc" },
	{ }
};
MODULE_DEVICE_TABLE(of, sdhci_sirf_of_match);

static struct platform_driver sdhci_sirf_driver = {
	.driver		= {
		.name	= "sdhci-sirf",
		.probe_type = PROBE_PREFER_ASYNCHRONOUS,
		.of_match_table = sdhci_sirf_of_match,
<<<<<<< HEAD
		.pm	= &sdhci_sirf_pm_ops,
=======
		.pm	= &sdhci_pltfm_pmops,
>>>>>>> 24b8d41d
	},
	.probe		= sdhci_sirf_probe,
	.remove		= sdhci_pltfm_unregister,
};

module_platform_driver(sdhci_sirf_driver);

MODULE_DESCRIPTION("SDHCI driver for SiRFprimaII/SiRFmarco");
MODULE_AUTHOR("Barry Song <21cnbao@gmail.com>");
MODULE_LICENSE("GPL v2");<|MERGE_RESOLUTION|>--- conflicted
+++ resolved
@@ -211,43 +211,6 @@
 	return ret;
 }
 
-<<<<<<< HEAD
-#ifdef CONFIG_PM_SLEEP
-static int sdhci_sirf_suspend(struct device *dev)
-{
-	struct sdhci_host *host = dev_get_drvdata(dev);
-	struct sdhci_pltfm_host *pltfm_host = sdhci_priv(host);
-	int ret;
-
-	ret = sdhci_suspend_host(host);
-	if (ret)
-		return ret;
-
-	clk_disable(pltfm_host->clk);
-
-	return 0;
-}
-
-static int sdhci_sirf_resume(struct device *dev)
-{
-	struct sdhci_host *host = dev_get_drvdata(dev);
-	struct sdhci_pltfm_host *pltfm_host = sdhci_priv(host);
-	int ret;
-
-	ret = clk_enable(pltfm_host->clk);
-	if (ret) {
-		dev_dbg(dev, "Resume: Error enabling clock\n");
-		return ret;
-	}
-
-	return sdhci_resume_host(host);
-}
-#endif
-
-static SIMPLE_DEV_PM_OPS(sdhci_sirf_pm_ops, sdhci_sirf_suspend, sdhci_sirf_resume);
-
-=======
->>>>>>> 24b8d41d
 static const struct of_device_id sdhci_sirf_of_match[] = {
 	{ .compatible = "sirf,prima2-sdhc" },
 	{ }
@@ -259,11 +222,7 @@
 		.name	= "sdhci-sirf",
 		.probe_type = PROBE_PREFER_ASYNCHRONOUS,
 		.of_match_table = sdhci_sirf_of_match,
-<<<<<<< HEAD
-		.pm	= &sdhci_sirf_pm_ops,
-=======
 		.pm	= &sdhci_pltfm_pmops,
->>>>>>> 24b8d41d
 	},
 	.probe		= sdhci_sirf_probe,
 	.remove		= sdhci_pltfm_unregister,
