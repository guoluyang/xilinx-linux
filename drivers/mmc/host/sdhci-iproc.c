/*
 * Copyright (C) 2014 Broadcom Corporation
 *
 * This program is free software; you can redistribute it and/or
 * modify it under the terms of the GNU General Public License as
 * published by the Free Software Foundation version 2.
 *
 * This program is distributed "as is" WITHOUT ANY WARRANTY of any
 * kind, whether express or implied; without even the implied warranty
 * of MERCHANTABILITY or FITNESS FOR A PARTICULAR PURPOSE.  See the
 * GNU General Public License for more details.
 */

/*
 * iProc SDHCI platform driver
 */

#include <linux/acpi.h>
#include <linux/delay.h>
#include <linux/module.h>
#include <linux/mmc/host.h>
#include <linux/of.h>
#include <linux/of_device.h>
#include "sdhci-pltfm.h"

struct sdhci_iproc_data {
	const struct sdhci_pltfm_data *pdata;
	u32 caps;
	u32 caps1;
	u32 mmc_caps;
};

struct sdhci_iproc_host {
	const struct sdhci_iproc_data *data;
	u32 shadow_cmd;
	u32 shadow_blk;
	bool is_cmd_shadowed;
	bool is_blk_shadowed;
};

#define REG_OFFSET_IN_BITS(reg) ((reg) << 3 & 0x18)

static inline u32 sdhci_iproc_readl(struct sdhci_host *host, int reg)
{
	u32 val = readl(host->ioaddr + reg);

	pr_debug("%s: readl [0x%02x] 0x%08x\n",
		 mmc_hostname(host->mmc), reg, val);
	return val;
}

static u16 sdhci_iproc_readw(struct sdhci_host *host, int reg)
{
	struct sdhci_pltfm_host *pltfm_host = sdhci_priv(host);
	struct sdhci_iproc_host *iproc_host = sdhci_pltfm_priv(pltfm_host);
	u32 val;
	u16 word;

	if ((reg == SDHCI_TRANSFER_MODE) && iproc_host->is_cmd_shadowed) {
		/* Get the saved transfer mode */
		val = iproc_host->shadow_cmd;
	} else if ((reg == SDHCI_BLOCK_SIZE || reg == SDHCI_BLOCK_COUNT) &&
		   iproc_host->is_blk_shadowed) {
		/* Get the saved block info */
		val = iproc_host->shadow_blk;
	} else {
		val = sdhci_iproc_readl(host, (reg & ~3));
	}
	word = val >> REG_OFFSET_IN_BITS(reg) & 0xffff;
	return word;
}

static u8 sdhci_iproc_readb(struct sdhci_host *host, int reg)
{
	u32 val = sdhci_iproc_readl(host, (reg & ~3));
	u8 byte = val >> REG_OFFSET_IN_BITS(reg) & 0xff;
	return byte;
}

static inline void sdhci_iproc_writel(struct sdhci_host *host, u32 val, int reg)
{
	pr_debug("%s: writel [0x%02x] 0x%08x\n",
		 mmc_hostname(host->mmc), reg, val);

	writel(val, host->ioaddr + reg);

	if (host->clock <= 400000) {
		/* Round up to micro-second four SD clock delay */
		if (host->clock)
			udelay((4 * 1000000 + host->clock - 1) / host->clock);
		else
			udelay(10);
	}
}

/*
 * The Arasan has a bugette whereby it may lose the content of successive
 * writes to the same register that are within two SD-card clock cycles of
 * each other (a clock domain crossing problem). The data
 * register does not have this problem, which is just as well - otherwise we'd
 * have to nobble the DMA engine too.
 *
 * This wouldn't be a problem with the code except that we can only write the
 * controller with 32-bit writes.  So two different 16-bit registers are
 * written back to back creates the problem.
 *
 * In reality, this only happens when SDHCI_BLOCK_SIZE and SDHCI_BLOCK_COUNT
 * are written followed by SDHCI_TRANSFER_MODE and SDHCI_COMMAND.
 * The BLOCK_SIZE and BLOCK_COUNT are meaningless until a command issued so
 * the work around can be further optimized. We can keep shadow values of
 * BLOCK_SIZE, BLOCK_COUNT, and TRANSFER_MODE until a COMMAND is issued.
 * Then, write the BLOCK_SIZE+BLOCK_COUNT in a single 32-bit write followed
 * by the TRANSFER+COMMAND in another 32-bit write.
 */
static void sdhci_iproc_writew(struct sdhci_host *host, u16 val, int reg)
{
	struct sdhci_pltfm_host *pltfm_host = sdhci_priv(host);
	struct sdhci_iproc_host *iproc_host = sdhci_pltfm_priv(pltfm_host);
	u32 word_shift = REG_OFFSET_IN_BITS(reg);
	u32 mask = 0xffff << word_shift;
	u32 oldval, newval;

	if (reg == SDHCI_COMMAND) {
		/* Write the block now as we are issuing a command */
		if (iproc_host->is_blk_shadowed) {
			sdhci_iproc_writel(host, iproc_host->shadow_blk,
				SDHCI_BLOCK_SIZE);
			iproc_host->is_blk_shadowed = false;
		}
		oldval = iproc_host->shadow_cmd;
		iproc_host->is_cmd_shadowed = false;
	} else if ((reg == SDHCI_BLOCK_SIZE || reg == SDHCI_BLOCK_COUNT) &&
		   iproc_host->is_blk_shadowed) {
		/* Block size and count are stored in shadow reg */
		oldval = iproc_host->shadow_blk;
	} else {
		/* Read reg, all other registers are not shadowed */
		oldval = sdhci_iproc_readl(host, (reg & ~3));
	}
	newval = (oldval & ~mask) | (val << word_shift);

	if (reg == SDHCI_TRANSFER_MODE) {
		/* Save the transfer mode until the command is issued */
		iproc_host->shadow_cmd = newval;
		iproc_host->is_cmd_shadowed = true;
	} else if (reg == SDHCI_BLOCK_SIZE || reg == SDHCI_BLOCK_COUNT) {
		/* Save the block info until the command is issued */
		iproc_host->shadow_blk = newval;
		iproc_host->is_blk_shadowed = true;
	} else {
		/* Command or other regular 32-bit write */
		sdhci_iproc_writel(host, newval, reg & ~3);
	}
}

static void sdhci_iproc_writeb(struct sdhci_host *host, u8 val, int reg)
{
	u32 oldval = sdhci_iproc_readl(host, (reg & ~3));
	u32 byte_shift = REG_OFFSET_IN_BITS(reg);
	u32 mask = 0xff << byte_shift;
	u32 newval = (oldval & ~mask) | (val << byte_shift);

	sdhci_iproc_writel(host, newval, reg & ~3);
}

static unsigned int sdhci_iproc_get_max_clock(struct sdhci_host *host)
{
	struct sdhci_pltfm_host *pltfm_host = sdhci_priv(host);

	if (pltfm_host->clk)
		return sdhci_pltfm_clk_get_max_clock(host);
	else
		return pltfm_host->clock;
}

static const struct sdhci_ops sdhci_iproc_ops = {
	.set_clock = sdhci_set_clock,
	.get_max_clock = sdhci_iproc_get_max_clock,
	.set_bus_width = sdhci_set_bus_width,
	.reset = sdhci_reset,
	.set_uhs_signaling = sdhci_set_uhs_signaling,
};

static const struct sdhci_ops sdhci_iproc_32only_ops = {
	.read_l = sdhci_iproc_readl,
	.read_w = sdhci_iproc_readw,
	.read_b = sdhci_iproc_readb,
	.write_l = sdhci_iproc_writel,
	.write_w = sdhci_iproc_writew,
	.write_b = sdhci_iproc_writeb,
	.set_clock = sdhci_set_clock,
	.get_max_clock = sdhci_iproc_get_max_clock,
	.set_bus_width = sdhci_set_bus_width,
	.reset = sdhci_reset,
	.set_uhs_signaling = sdhci_set_uhs_signaling,
};

static const struct sdhci_pltfm_data sdhci_iproc_cygnus_pltfm_data = {
	.quirks = SDHCI_QUIRK_DATA_TIMEOUT_USES_SDCLK |
		  SDHCI_QUIRK_NO_HISPD_BIT,
	.quirks2 = SDHCI_QUIRK2_ACMD23_BROKEN | SDHCI_QUIRK2_HOST_OFF_CARD_ON,
	.ops = &sdhci_iproc_32only_ops,
};

static const struct sdhci_iproc_data iproc_cygnus_data = {
	.pdata = &sdhci_iproc_cygnus_pltfm_data,
	.caps = ((0x1 << SDHCI_MAX_BLOCK_SHIFT)
			& SDHCI_MAX_BLOCK_MASK) |
		SDHCI_CAN_VDD_330 |
		SDHCI_CAN_VDD_180 |
		SDHCI_CAN_DO_SUSPEND |
		SDHCI_CAN_DO_HISPD |
		SDHCI_CAN_DO_ADMA2 |
		SDHCI_CAN_DO_SDMA,
	.caps1 = SDHCI_DRIVER_TYPE_C |
		 SDHCI_DRIVER_TYPE_D |
		 SDHCI_SUPPORT_DDR50,
	.mmc_caps = MMC_CAP_1_8V_DDR,
};

static const struct sdhci_pltfm_data sdhci_iproc_pltfm_data = {
	.quirks = SDHCI_QUIRK_DATA_TIMEOUT_USES_SDCLK |
		  SDHCI_QUIRK_MULTIBLOCK_READ_ACMD12 |
		  SDHCI_QUIRK_NO_HISPD_BIT,
	.quirks2 = SDHCI_QUIRK2_ACMD23_BROKEN,
	.ops = &sdhci_iproc_ops,
};

static const struct sdhci_iproc_data iproc_data = {
	.pdata = &sdhci_iproc_pltfm_data,
	.caps = ((0x1 << SDHCI_MAX_BLOCK_SHIFT)
			& SDHCI_MAX_BLOCK_MASK) |
		SDHCI_CAN_VDD_330 |
		SDHCI_CAN_VDD_180 |
		SDHCI_CAN_DO_SUSPEND |
		SDHCI_CAN_DO_HISPD |
		SDHCI_CAN_DO_ADMA2 |
		SDHCI_CAN_DO_SDMA,
	.caps1 = SDHCI_DRIVER_TYPE_C |
		 SDHCI_DRIVER_TYPE_D |
		 SDHCI_SUPPORT_DDR50,
<<<<<<< HEAD
	.mmc_caps = MMC_CAP_1_8V_DDR,
=======
>>>>>>> 24b8d41d
};

static const struct sdhci_pltfm_data sdhci_bcm2835_pltfm_data = {
	.quirks = SDHCI_QUIRK_BROKEN_CARD_DETECTION |
		  SDHCI_QUIRK_DATA_TIMEOUT_USES_SDCLK |
		  SDHCI_QUIRK_MISSING_CAPS |
		  SDHCI_QUIRK_NO_HISPD_BIT,
	.quirks2 = SDHCI_QUIRK2_PRESET_VALUE_BROKEN,
	.ops = &sdhci_iproc_32only_ops,
};

static const struct sdhci_iproc_data bcm2835_data = {
	.pdata = &sdhci_bcm2835_pltfm_data,
	.caps = ((0x1 << SDHCI_MAX_BLOCK_SHIFT)
			& SDHCI_MAX_BLOCK_MASK) |
		SDHCI_CAN_VDD_330 |
		SDHCI_CAN_DO_HISPD,
	.caps1 = SDHCI_DRIVER_TYPE_A |
		 SDHCI_DRIVER_TYPE_C,
	.mmc_caps = 0x00000000,
};

static const struct sdhci_ops sdhci_iproc_bcm2711_ops = {
	.read_l = sdhci_iproc_readl,
	.read_w = sdhci_iproc_readw,
	.read_b = sdhci_iproc_readb,
	.write_l = sdhci_iproc_writel,
	.write_w = sdhci_iproc_writew,
	.write_b = sdhci_iproc_writeb,
	.set_clock = sdhci_set_clock,
	.set_power = sdhci_set_power_and_bus_voltage,
	.get_max_clock = sdhci_iproc_get_max_clock,
	.set_bus_width = sdhci_set_bus_width,
	.reset = sdhci_reset,
	.set_uhs_signaling = sdhci_set_uhs_signaling,
};

static const struct sdhci_pltfm_data sdhci_bcm2711_pltfm_data = {
	.quirks = SDHCI_QUIRK_MULTIBLOCK_READ_ACMD12,
	.ops = &sdhci_iproc_bcm2711_ops,
};

static const struct sdhci_iproc_data bcm2711_data = {
	.pdata = &sdhci_bcm2711_pltfm_data,
	.mmc_caps = MMC_CAP_3_3V_DDR,
};

static const struct of_device_id sdhci_iproc_of_match[] = {
	{ .compatible = "brcm,bcm2835-sdhci", .data = &bcm2835_data },
	{ .compatible = "brcm,bcm2711-emmc2", .data = &bcm2711_data },
	{ .compatible = "brcm,sdhci-iproc-cygnus", .data = &iproc_cygnus_data},
	{ .compatible = "brcm,sdhci-iproc", .data = &iproc_data },
	{ }
};
MODULE_DEVICE_TABLE(of, sdhci_iproc_of_match);

#ifdef CONFIG_ACPI
static const struct acpi_device_id sdhci_iproc_acpi_ids[] = {
	{ .id = "BRCM5871", .driver_data = (kernel_ulong_t)&iproc_cygnus_data },
	{ .id = "BRCM5872", .driver_data = (kernel_ulong_t)&iproc_data },
	{ /* sentinel */ }
};
MODULE_DEVICE_TABLE(acpi, sdhci_iproc_acpi_ids);
#endif

static int sdhci_iproc_probe(struct platform_device *pdev)
{
	struct device *dev = &pdev->dev;
	const struct sdhci_iproc_data *iproc_data = NULL;
	struct sdhci_host *host;
	struct sdhci_iproc_host *iproc_host;
	struct sdhci_pltfm_host *pltfm_host;
	int ret;

	iproc_data = device_get_match_data(dev);
	if (!iproc_data)
		return -ENODEV;

	host = sdhci_pltfm_init(pdev, iproc_data->pdata, sizeof(*iproc_host));
	if (IS_ERR(host))
		return PTR_ERR(host);

	pltfm_host = sdhci_priv(host);
	iproc_host = sdhci_pltfm_priv(pltfm_host);

	iproc_host->data = iproc_data;

	ret = mmc_of_parse(host->mmc);
	if (ret)
		goto err;

	sdhci_get_property(pdev);

	host->mmc->caps |= iproc_host->data->mmc_caps;

	if (dev->of_node) {
		pltfm_host->clk = devm_clk_get(dev, NULL);
		if (IS_ERR(pltfm_host->clk)) {
			ret = PTR_ERR(pltfm_host->clk);
			goto err;
		}
		ret = clk_prepare_enable(pltfm_host->clk);
		if (ret) {
			dev_err(dev, "failed to enable host clk\n");
			goto err;
		}
	}

	if (iproc_host->data->pdata->quirks & SDHCI_QUIRK_MISSING_CAPS) {
		host->caps = iproc_host->data->caps;
		host->caps1 = iproc_host->data->caps1;
	}

	ret = sdhci_add_host(host);
	if (ret)
		goto err_clk;

	return 0;

err_clk:
	if (dev->of_node)
		clk_disable_unprepare(pltfm_host->clk);
err:
	sdhci_pltfm_free(pdev);
	return ret;
}

static struct platform_driver sdhci_iproc_driver = {
	.driver = {
		.name = "sdhci-iproc",
		.probe_type = PROBE_PREFER_ASYNCHRONOUS,
		.of_match_table = sdhci_iproc_of_match,
<<<<<<< HEAD
=======
		.acpi_match_table = ACPI_PTR(sdhci_iproc_acpi_ids),
>>>>>>> 24b8d41d
		.pm = &sdhci_pltfm_pmops,
	},
	.probe = sdhci_iproc_probe,
	.remove = sdhci_pltfm_unregister,
};
module_platform_driver(sdhci_iproc_driver);

MODULE_AUTHOR("Broadcom");
MODULE_DESCRIPTION("IPROC SDHCI driver");
MODULE_LICENSE("GPL v2");<|MERGE_RESOLUTION|>--- conflicted
+++ resolved
@@ -239,10 +239,6 @@
 	.caps1 = SDHCI_DRIVER_TYPE_C |
 		 SDHCI_DRIVER_TYPE_D |
 		 SDHCI_SUPPORT_DDR50,
-<<<<<<< HEAD
-	.mmc_caps = MMC_CAP_1_8V_DDR,
-=======
->>>>>>> 24b8d41d
 };
 
 static const struct sdhci_pltfm_data sdhci_bcm2835_pltfm_data = {
@@ -375,10 +371,7 @@
 		.name = "sdhci-iproc",
 		.probe_type = PROBE_PREFER_ASYNCHRONOUS,
 		.of_match_table = sdhci_iproc_of_match,
-<<<<<<< HEAD
-=======
 		.acpi_match_table = ACPI_PTR(sdhci_iproc_acpi_ids),
->>>>>>> 24b8d41d
 		.pm = &sdhci_pltfm_pmops,
 	},
 	.probe = sdhci_iproc_probe,
