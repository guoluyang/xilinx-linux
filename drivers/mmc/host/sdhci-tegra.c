// SPDX-License-Identifier: GPL-2.0-only
/*
 * Copyright (C) 2010 Google, Inc.
 */

#include <linux/delay.h>
#include <linux/dma-mapping.h>
#include <linux/err.h>
#include <linux/module.h>
#include <linux/init.h>
#include <linux/iopoll.h>
#include <linux/platform_device.h>
#include <linux/clk.h>
#include <linux/io.h>
#include <linux/of.h>
#include <linux/of_device.h>
#include <linux/pinctrl/consumer.h>
#include <linux/regulator/consumer.h>
#include <linux/reset.h>
#include <linux/mmc/card.h>
#include <linux/mmc/host.h>
#include <linux/mmc/mmc.h>
#include <linux/mmc/slot-gpio.h>
#include <linux/gpio/consumer.h>
#include <linux/ktime.h>

#include "sdhci-pltfm.h"
#include "cqhci.h"

/* Tegra SDHOST controller vendor register definitions */
#define SDHCI_TEGRA_VENDOR_CLOCK_CTRL			0x100
#define SDHCI_CLOCK_CTRL_TAP_MASK			0x00ff0000
#define SDHCI_CLOCK_CTRL_TAP_SHIFT			16
#define SDHCI_CLOCK_CTRL_TRIM_MASK			0x1f000000
#define SDHCI_CLOCK_CTRL_TRIM_SHIFT			24
#define SDHCI_CLOCK_CTRL_SDR50_TUNING_OVERRIDE		BIT(5)
#define SDHCI_CLOCK_CTRL_PADPIPE_CLKEN_OVERRIDE		BIT(3)
#define SDHCI_CLOCK_CTRL_SPI_MODE_CLKEN_OVERRIDE	BIT(2)

#define SDHCI_TEGRA_VENDOR_SYS_SW_CTRL			0x104
#define SDHCI_TEGRA_SYS_SW_CTRL_ENHANCED_STROBE		BIT(31)

#define SDHCI_TEGRA_VENDOR_CAP_OVERRIDES		0x10c
#define SDHCI_TEGRA_CAP_OVERRIDES_DQS_TRIM_MASK		0x00003f00
#define SDHCI_TEGRA_CAP_OVERRIDES_DQS_TRIM_SHIFT	8

#define SDHCI_TEGRA_VENDOR_MISC_CTRL			0x120
#define SDHCI_MISC_CTRL_ERASE_TIMEOUT_LIMIT		BIT(0)
#define SDHCI_MISC_CTRL_ENABLE_SDR104			0x8
#define SDHCI_MISC_CTRL_ENABLE_SDR50			0x10
#define SDHCI_MISC_CTRL_ENABLE_SDHCI_SPEC_300		0x20
#define SDHCI_MISC_CTRL_ENABLE_DDR50			0x200

#define SDHCI_TEGRA_VENDOR_DLLCAL_CFG			0x1b0
#define SDHCI_TEGRA_DLLCAL_CALIBRATE			BIT(31)

#define SDHCI_TEGRA_VENDOR_DLLCAL_STA			0x1bc
#define SDHCI_TEGRA_DLLCAL_STA_ACTIVE			BIT(31)

#define SDHCI_VNDR_TUN_CTRL0_0				0x1c0
#define SDHCI_VNDR_TUN_CTRL0_TUN_HW_TAP			0x20000
#define SDHCI_VNDR_TUN_CTRL0_START_TAP_VAL_MASK		0x03fc0000
#define SDHCI_VNDR_TUN_CTRL0_START_TAP_VAL_SHIFT	18
#define SDHCI_VNDR_TUN_CTRL0_MUL_M_MASK			0x00001fc0
#define SDHCI_VNDR_TUN_CTRL0_MUL_M_SHIFT		6
#define SDHCI_VNDR_TUN_CTRL0_TUN_ITER_MASK		0x000e000
#define SDHCI_VNDR_TUN_CTRL0_TUN_ITER_SHIFT		13
#define TRIES_128					2
#define TRIES_256					4
#define SDHCI_VNDR_TUN_CTRL0_TUN_WORD_SEL_MASK		0x7

#define SDHCI_TEGRA_VNDR_TUN_CTRL1_0			0x1c4
#define SDHCI_TEGRA_VNDR_TUN_STATUS0			0x1C8
#define SDHCI_TEGRA_VNDR_TUN_STATUS1			0x1CC
#define SDHCI_TEGRA_VNDR_TUN_STATUS1_TAP_MASK		0xFF
#define SDHCI_TEGRA_VNDR_TUN_STATUS1_END_TAP_SHIFT	0x8
#define TUNING_WORD_BIT_SIZE				32

#define SDHCI_TEGRA_AUTO_CAL_CONFIG			0x1e4
#define SDHCI_AUTO_CAL_START				BIT(31)
#define SDHCI_AUTO_CAL_ENABLE				BIT(29)
#define SDHCI_AUTO_CAL_PDPU_OFFSET_MASK			0x0000ffff

#define SDHCI_TEGRA_SDMEM_COMP_PADCTRL			0x1e0
#define SDHCI_TEGRA_SDMEM_COMP_PADCTRL_VREF_SEL_MASK	0x0000000f
#define SDHCI_TEGRA_SDMEM_COMP_PADCTRL_VREF_SEL_VAL	0x7
#define SDHCI_TEGRA_SDMEM_COMP_PADCTRL_E_INPUT_E_PWRD	BIT(31)
#define SDHCI_COMP_PADCTRL_DRVUPDN_OFFSET_MASK		0x07FFF000

#define SDHCI_TEGRA_AUTO_CAL_STATUS			0x1ec
#define SDHCI_TEGRA_AUTO_CAL_ACTIVE			BIT(31)

#define NVQUIRK_FORCE_SDHCI_SPEC_200			BIT(0)
#define NVQUIRK_ENABLE_BLOCK_GAP_DET			BIT(1)
#define NVQUIRK_ENABLE_SDHCI_SPEC_300			BIT(2)
#define NVQUIRK_ENABLE_SDR50				BIT(3)
#define NVQUIRK_ENABLE_SDR104				BIT(4)
#define NVQUIRK_ENABLE_DDR50				BIT(5)
/*
 * HAS_PADCALIB NVQUIRK is for SoC's supporting auto calibration of pads
 * drive strength.
 */
#define NVQUIRK_HAS_PADCALIB				BIT(6)
/*
 * NEEDS_PAD_CONTROL NVQUIRK is for SoC's having separate 3V3 and 1V8 pads.
 * 3V3/1V8 pad selection happens through pinctrl state selection depending
 * on the signaling mode.
 */
#define NVQUIRK_NEEDS_PAD_CONTROL			BIT(7)
#define NVQUIRK_DIS_CARD_CLK_CONFIG_TAP			BIT(8)
#define NVQUIRK_CQHCI_DCMD_R1B_CMD_TIMING		BIT(9)

/*
 * NVQUIRK_HAS_TMCLK is for SoC's having separate timeout clock for Tegra
 * SDMMC hardware data timeout.
 */
#define NVQUIRK_HAS_TMCLK				BIT(10)

/* SDMMC CQE Base Address for Tegra Host Ver 4.1 and Higher */
#define SDHCI_TEGRA_CQE_BASE_ADDR			0xF000

struct sdhci_tegra_soc_data {
	const struct sdhci_pltfm_data *pdata;
	u64 dma_mask;
	u32 nvquirks;
	u8 min_tap_delay;
	u8 max_tap_delay;
};

/* Magic pull up and pull down pad calibration offsets */
struct sdhci_tegra_autocal_offsets {
	u32 pull_up_3v3;
	u32 pull_down_3v3;
	u32 pull_up_3v3_timeout;
	u32 pull_down_3v3_timeout;
	u32 pull_up_1v8;
	u32 pull_down_1v8;
	u32 pull_up_1v8_timeout;
	u32 pull_down_1v8_timeout;
	u32 pull_up_sdr104;
	u32 pull_down_sdr104;
	u32 pull_up_hs400;
	u32 pull_down_hs400;
};

struct sdhci_tegra {
	const struct sdhci_tegra_soc_data *soc_data;
	struct gpio_desc *power_gpio;
	struct clk *tmclk;
	bool ddr_signaling;
	bool pad_calib_required;
	bool pad_control_available;

	struct reset_control *rst;
	struct pinctrl *pinctrl_sdmmc;
	struct pinctrl_state *pinctrl_state_3v3;
	struct pinctrl_state *pinctrl_state_1v8;
	struct pinctrl_state *pinctrl_state_3v3_drv;
	struct pinctrl_state *pinctrl_state_1v8_drv;

	struct sdhci_tegra_autocal_offsets autocal_offsets;
	ktime_t last_calib;

	u32 default_tap;
	u32 default_trim;
	u32 dqs_trim;
	bool enable_hwcq;
	unsigned long curr_clk_rate;
	u8 tuned_tap_delay;
};

static u16 tegra_sdhci_readw(struct sdhci_host *host, int reg)
{
	struct sdhci_pltfm_host *pltfm_host = sdhci_priv(host);
	struct sdhci_tegra *tegra_host = sdhci_pltfm_priv(pltfm_host);
	const struct sdhci_tegra_soc_data *soc_data = tegra_host->soc_data;

	if (unlikely((soc_data->nvquirks & NVQUIRK_FORCE_SDHCI_SPEC_200) &&
			(reg == SDHCI_HOST_VERSION))) {
		/* Erratum: Version register is invalid in HW. */
		return SDHCI_SPEC_200;
	}

	return readw(host->ioaddr + reg);
}

static void tegra_sdhci_writew(struct sdhci_host *host, u16 val, int reg)
{
	struct sdhci_pltfm_host *pltfm_host = sdhci_priv(host);

	switch (reg) {
	case SDHCI_TRANSFER_MODE:
		/*
		 * Postpone this write, we must do it together with a
		 * command write that is down below.
		 */
		pltfm_host->xfer_mode_shadow = val;
		return;
	case SDHCI_COMMAND:
		writel((val << 16) | pltfm_host->xfer_mode_shadow,
			host->ioaddr + SDHCI_TRANSFER_MODE);
		return;
	}

	writew(val, host->ioaddr + reg);
}

static void tegra_sdhci_writel(struct sdhci_host *host, u32 val, int reg)
{
	struct sdhci_pltfm_host *pltfm_host = sdhci_priv(host);
	struct sdhci_tegra *tegra_host = sdhci_pltfm_priv(pltfm_host);
	const struct sdhci_tegra_soc_data *soc_data = tegra_host->soc_data;

	/* Seems like we're getting spurious timeout and crc errors, so
	 * disable signalling of them. In case of real errors software
	 * timers should take care of eventually detecting them.
	 */
	if (unlikely(reg == SDHCI_SIGNAL_ENABLE))
		val &= ~(SDHCI_INT_TIMEOUT|SDHCI_INT_CRC);

	writel(val, host->ioaddr + reg);

	if (unlikely((soc_data->nvquirks & NVQUIRK_ENABLE_BLOCK_GAP_DET) &&
			(reg == SDHCI_INT_ENABLE))) {
		/* Erratum: Must enable block gap interrupt detection */
		u8 gap_ctrl = readb(host->ioaddr + SDHCI_BLOCK_GAP_CONTROL);
		if (val & SDHCI_INT_CARD_INT)
			gap_ctrl |= 0x8;
		else
			gap_ctrl &= ~0x8;
		writeb(gap_ctrl, host->ioaddr + SDHCI_BLOCK_GAP_CONTROL);
	}
}

static bool tegra_sdhci_configure_card_clk(struct sdhci_host *host, bool enable)
{
	bool status;
	u32 reg;

	reg = sdhci_readw(host, SDHCI_CLOCK_CONTROL);
	status = !!(reg & SDHCI_CLOCK_CARD_EN);

	if (status == enable)
		return status;

	if (enable)
		reg |= SDHCI_CLOCK_CARD_EN;
	else
		reg &= ~SDHCI_CLOCK_CARD_EN;

	sdhci_writew(host, reg, SDHCI_CLOCK_CONTROL);

	return status;
}

static void tegra210_sdhci_writew(struct sdhci_host *host, u16 val, int reg)
{
	bool is_tuning_cmd = 0;
	bool clk_enabled;
	u8 cmd;

	if (reg == SDHCI_COMMAND) {
		cmd = SDHCI_GET_CMD(val);
		is_tuning_cmd = cmd == MMC_SEND_TUNING_BLOCK ||
				cmd == MMC_SEND_TUNING_BLOCK_HS200;
	}

	if (is_tuning_cmd)
		clk_enabled = tegra_sdhci_configure_card_clk(host, 0);

	writew(val, host->ioaddr + reg);

	if (is_tuning_cmd) {
		udelay(1);
		sdhci_reset(host, SDHCI_RESET_CMD | SDHCI_RESET_DATA);
		tegra_sdhci_configure_card_clk(host, clk_enabled);
	}
}

static unsigned int tegra_sdhci_get_ro(struct sdhci_host *host)
{
	/*
	 * Write-enable shall be assumed if GPIO is missing in a board's
	 * device-tree because SDHCI's WRITE_PROTECT bit doesn't work on
	 * Tegra.
	 */
	return mmc_gpio_get_ro(host->mmc);
}

static bool tegra_sdhci_is_pad_and_regulator_valid(struct sdhci_host *host)
{
	struct sdhci_pltfm_host *pltfm_host = sdhci_priv(host);
	struct sdhci_tegra *tegra_host = sdhci_pltfm_priv(pltfm_host);
	int has_1v8, has_3v3;

	/*
	 * The SoCs which have NVQUIRK_NEEDS_PAD_CONTROL require software pad
	 * voltage configuration in order to perform voltage switching. This
	 * means that valid pinctrl info is required on SDHCI instances capable
	 * of performing voltage switching. Whether or not an SDHCI instance is
	 * capable of voltage switching is determined based on the regulator.
	 */

	if (!(tegra_host->soc_data->nvquirks & NVQUIRK_NEEDS_PAD_CONTROL))
		return true;

	if (IS_ERR(host->mmc->supply.vqmmc))
		return false;

	has_1v8 = regulator_is_supported_voltage(host->mmc->supply.vqmmc,
						 1700000, 1950000);

	has_3v3 = regulator_is_supported_voltage(host->mmc->supply.vqmmc,
						 2700000, 3600000);

	if (has_1v8 == 1 && has_3v3 == 1)
		return tegra_host->pad_control_available;

	/* Fixed voltage, no pad control required. */
	return true;
}

static void tegra_sdhci_set_tap(struct sdhci_host *host, unsigned int tap)
{
	struct sdhci_pltfm_host *pltfm_host = sdhci_priv(host);
	struct sdhci_tegra *tegra_host = sdhci_pltfm_priv(pltfm_host);
	const struct sdhci_tegra_soc_data *soc_data = tegra_host->soc_data;
	bool card_clk_enabled = false;
	u32 reg;

	/*
	 * Touching the tap values is a bit tricky on some SoC generations.
	 * The quirk enables a workaround for a glitch that sometimes occurs if
	 * the tap values are changed.
	 */

	if (soc_data->nvquirks & NVQUIRK_DIS_CARD_CLK_CONFIG_TAP)
		card_clk_enabled = tegra_sdhci_configure_card_clk(host, false);

	reg = sdhci_readl(host, SDHCI_TEGRA_VENDOR_CLOCK_CTRL);
	reg &= ~SDHCI_CLOCK_CTRL_TAP_MASK;
	reg |= tap << SDHCI_CLOCK_CTRL_TAP_SHIFT;
	sdhci_writel(host, reg, SDHCI_TEGRA_VENDOR_CLOCK_CTRL);

	if (soc_data->nvquirks & NVQUIRK_DIS_CARD_CLK_CONFIG_TAP &&
	    card_clk_enabled) {
		udelay(1);
		sdhci_reset(host, SDHCI_RESET_CMD | SDHCI_RESET_DATA);
		tegra_sdhci_configure_card_clk(host, card_clk_enabled);
	}
}

static void tegra_sdhci_hs400_enhanced_strobe(struct mmc_host *mmc,
					      struct mmc_ios *ios)
{
	struct sdhci_host *host = mmc_priv(mmc);
	u32 val;

	val = sdhci_readl(host, SDHCI_TEGRA_VENDOR_SYS_SW_CTRL);

	if (ios->enhanced_strobe)
		val |= SDHCI_TEGRA_SYS_SW_CTRL_ENHANCED_STROBE;
	else
		val &= ~SDHCI_TEGRA_SYS_SW_CTRL_ENHANCED_STROBE;

	sdhci_writel(host, val, SDHCI_TEGRA_VENDOR_SYS_SW_CTRL);

}

static void tegra_sdhci_reset(struct sdhci_host *host, u8 mask)
{
	struct sdhci_pltfm_host *pltfm_host = sdhci_priv(host);
	struct sdhci_tegra *tegra_host = sdhci_pltfm_priv(pltfm_host);
	const struct sdhci_tegra_soc_data *soc_data = tegra_host->soc_data;
	u32 misc_ctrl, clk_ctrl, pad_ctrl;

	sdhci_reset(host, mask);

	if (!(mask & SDHCI_RESET_ALL))
		return;

<<<<<<< HEAD
=======
	tegra_sdhci_set_tap(host, tegra_host->default_tap);

>>>>>>> 24b8d41d
	misc_ctrl = sdhci_readl(host, SDHCI_TEGRA_VENDOR_MISC_CTRL);
	clk_ctrl = sdhci_readl(host, SDHCI_TEGRA_VENDOR_CLOCK_CTRL);

	misc_ctrl &= ~(SDHCI_MISC_CTRL_ENABLE_SDHCI_SPEC_300 |
		       SDHCI_MISC_CTRL_ENABLE_SDR50 |
		       SDHCI_MISC_CTRL_ENABLE_DDR50 |
		       SDHCI_MISC_CTRL_ENABLE_SDR104);

<<<<<<< HEAD
	clk_ctrl &= ~SDHCI_CLOCK_CTRL_SPI_MODE_CLKEN_OVERRIDE;

	/*
	 * If the board does not define a regulator for the SDHCI
	 * IO voltage, then don't advertise support for UHS modes
	 * even if the device supports it because the IO voltage
	 * cannot be configured.
	 */
	if (!IS_ERR(host->mmc->supply.vqmmc)) {
=======
	clk_ctrl &= ~(SDHCI_CLOCK_CTRL_TRIM_MASK |
		      SDHCI_CLOCK_CTRL_SPI_MODE_CLKEN_OVERRIDE);

	if (tegra_sdhci_is_pad_and_regulator_valid(host)) {
>>>>>>> 24b8d41d
		/* Erratum: Enable SDHCI spec v3.00 support */
		if (soc_data->nvquirks & NVQUIRK_ENABLE_SDHCI_SPEC_300)
			misc_ctrl |= SDHCI_MISC_CTRL_ENABLE_SDHCI_SPEC_300;
		/* Advertise UHS modes as supported by host */
		if (soc_data->nvquirks & NVQUIRK_ENABLE_SDR50)
			misc_ctrl |= SDHCI_MISC_CTRL_ENABLE_SDR50;
		if (soc_data->nvquirks & NVQUIRK_ENABLE_DDR50)
			misc_ctrl |= SDHCI_MISC_CTRL_ENABLE_DDR50;
		if (soc_data->nvquirks & NVQUIRK_ENABLE_SDR104)
			misc_ctrl |= SDHCI_MISC_CTRL_ENABLE_SDR104;
<<<<<<< HEAD
		if (soc_data->nvquirks & SDHCI_MISC_CTRL_ENABLE_SDR50)
			clk_ctrl |= SDHCI_CLOCK_CTRL_SDR50_TUNING_OVERRIDE;
	}

=======
		if (soc_data->nvquirks & NVQUIRK_ENABLE_SDR50)
			clk_ctrl |= SDHCI_CLOCK_CTRL_SDR50_TUNING_OVERRIDE;
	}

	clk_ctrl |= tegra_host->default_trim << SDHCI_CLOCK_CTRL_TRIM_SHIFT;

>>>>>>> 24b8d41d
	sdhci_writel(host, misc_ctrl, SDHCI_TEGRA_VENDOR_MISC_CTRL);
	sdhci_writel(host, clk_ctrl, SDHCI_TEGRA_VENDOR_CLOCK_CTRL);

	if (soc_data->nvquirks & NVQUIRK_HAS_PADCALIB) {
		pad_ctrl = sdhci_readl(host, SDHCI_TEGRA_SDMEM_COMP_PADCTRL);
		pad_ctrl &= ~SDHCI_TEGRA_SDMEM_COMP_PADCTRL_VREF_SEL_MASK;
		pad_ctrl |= SDHCI_TEGRA_SDMEM_COMP_PADCTRL_VREF_SEL_VAL;
		sdhci_writel(host, pad_ctrl, SDHCI_TEGRA_SDMEM_COMP_PADCTRL);

		tegra_host->pad_calib_required = true;
	}

	tegra_host->ddr_signaling = false;
}

static void tegra_sdhci_configure_cal_pad(struct sdhci_host *host, bool enable)
{
	u32 val;

	/*
	 * Enable or disable the additional I/O pad used by the drive strength
	 * calibration process.
	 */
	val = sdhci_readl(host, SDHCI_TEGRA_SDMEM_COMP_PADCTRL);

	if (enable)
		val |= SDHCI_TEGRA_SDMEM_COMP_PADCTRL_E_INPUT_E_PWRD;
	else
		val &= ~SDHCI_TEGRA_SDMEM_COMP_PADCTRL_E_INPUT_E_PWRD;

	sdhci_writel(host, val, SDHCI_TEGRA_SDMEM_COMP_PADCTRL);

	if (enable)
		usleep_range(1, 2);
}

static void tegra_sdhci_set_pad_autocal_offset(struct sdhci_host *host,
					       u16 pdpu)
{
	u32 reg;

	reg = sdhci_readl(host, SDHCI_TEGRA_AUTO_CAL_CONFIG);
	reg &= ~SDHCI_AUTO_CAL_PDPU_OFFSET_MASK;
	reg |= pdpu;
	sdhci_writel(host, reg, SDHCI_TEGRA_AUTO_CAL_CONFIG);
}

static int tegra_sdhci_set_padctrl(struct sdhci_host *host, int voltage,
				   bool state_drvupdn)
{
	struct sdhci_pltfm_host *pltfm_host = sdhci_priv(host);
	struct sdhci_tegra *tegra_host = sdhci_pltfm_priv(pltfm_host);
	struct sdhci_tegra_autocal_offsets *offsets =
						&tegra_host->autocal_offsets;
	struct pinctrl_state *pinctrl_drvupdn = NULL;
	int ret = 0;
	u8 drvup = 0, drvdn = 0;
	u32 reg;

	if (!state_drvupdn) {
		/* PADS Drive Strength */
		if (voltage == MMC_SIGNAL_VOLTAGE_180) {
			if (tegra_host->pinctrl_state_1v8_drv) {
				pinctrl_drvupdn =
					tegra_host->pinctrl_state_1v8_drv;
			} else {
				drvup = offsets->pull_up_1v8_timeout;
				drvdn = offsets->pull_down_1v8_timeout;
			}
		} else {
			if (tegra_host->pinctrl_state_3v3_drv) {
				pinctrl_drvupdn =
					tegra_host->pinctrl_state_3v3_drv;
			} else {
				drvup = offsets->pull_up_3v3_timeout;
				drvdn = offsets->pull_down_3v3_timeout;
			}
		}

		if (pinctrl_drvupdn != NULL) {
			ret = pinctrl_select_state(tegra_host->pinctrl_sdmmc,
							pinctrl_drvupdn);
			if (ret < 0)
				dev_err(mmc_dev(host->mmc),
					"failed pads drvupdn, ret: %d\n", ret);
		} else if ((drvup) || (drvdn)) {
			reg = sdhci_readl(host,
					SDHCI_TEGRA_SDMEM_COMP_PADCTRL);
			reg &= ~SDHCI_COMP_PADCTRL_DRVUPDN_OFFSET_MASK;
			reg |= (drvup << 20) | (drvdn << 12);
			sdhci_writel(host, reg,
					SDHCI_TEGRA_SDMEM_COMP_PADCTRL);
		}

	} else {
		/* Dual Voltage PADS Voltage selection */
		if (!tegra_host->pad_control_available)
			return 0;

		if (voltage == MMC_SIGNAL_VOLTAGE_180) {
			ret = pinctrl_select_state(tegra_host->pinctrl_sdmmc,
						tegra_host->pinctrl_state_1v8);
			if (ret < 0)
				dev_err(mmc_dev(host->mmc),
					"setting 1.8V failed, ret: %d\n", ret);
		} else {
			ret = pinctrl_select_state(tegra_host->pinctrl_sdmmc,
						tegra_host->pinctrl_state_3v3);
			if (ret < 0)
				dev_err(mmc_dev(host->mmc),
					"setting 3.3V failed, ret: %d\n", ret);
		}
	}

	return ret;
}

static void tegra_sdhci_pad_autocalib(struct sdhci_host *host)
{
	struct sdhci_pltfm_host *pltfm_host = sdhci_priv(host);
	struct sdhci_tegra *tegra_host = sdhci_pltfm_priv(pltfm_host);
	struct sdhci_tegra_autocal_offsets offsets =
			tegra_host->autocal_offsets;
	struct mmc_ios *ios = &host->mmc->ios;
	bool card_clk_enabled;
	u16 pdpu;
	u32 reg;
	int ret;

	switch (ios->timing) {
	case MMC_TIMING_UHS_SDR104:
		pdpu = offsets.pull_down_sdr104 << 8 | offsets.pull_up_sdr104;
		break;
	case MMC_TIMING_MMC_HS400:
		pdpu = offsets.pull_down_hs400 << 8 | offsets.pull_up_hs400;
		break;
	default:
		if (ios->signal_voltage == MMC_SIGNAL_VOLTAGE_180)
			pdpu = offsets.pull_down_1v8 << 8 | offsets.pull_up_1v8;
		else
			pdpu = offsets.pull_down_3v3 << 8 | offsets.pull_up_3v3;
	}

	/* Set initial offset before auto-calibration */
	tegra_sdhci_set_pad_autocal_offset(host, pdpu);

	card_clk_enabled = tegra_sdhci_configure_card_clk(host, false);

	tegra_sdhci_configure_cal_pad(host, true);

	reg = sdhci_readl(host, SDHCI_TEGRA_AUTO_CAL_CONFIG);
	reg |= SDHCI_AUTO_CAL_ENABLE | SDHCI_AUTO_CAL_START;
	sdhci_writel(host, reg, SDHCI_TEGRA_AUTO_CAL_CONFIG);

	usleep_range(1, 2);
	/* 10 ms timeout */
	ret = readl_poll_timeout(host->ioaddr + SDHCI_TEGRA_AUTO_CAL_STATUS,
				 reg, !(reg & SDHCI_TEGRA_AUTO_CAL_ACTIVE),
				 1000, 10000);

	tegra_sdhci_configure_cal_pad(host, false);

	tegra_sdhci_configure_card_clk(host, card_clk_enabled);

	if (ret) {
		dev_err(mmc_dev(host->mmc), "Pad autocal timed out\n");

		/* Disable automatic cal and use fixed Drive Strengths */
		reg = sdhci_readl(host, SDHCI_TEGRA_AUTO_CAL_CONFIG);
		reg &= ~SDHCI_AUTO_CAL_ENABLE;
		sdhci_writel(host, reg, SDHCI_TEGRA_AUTO_CAL_CONFIG);

		ret = tegra_sdhci_set_padctrl(host, ios->signal_voltage, false);
		if (ret < 0)
			dev_err(mmc_dev(host->mmc),
				"Setting drive strengths failed: %d\n", ret);
	}
}

static void tegra_sdhci_parse_pad_autocal_dt(struct sdhci_host *host)
{
	struct sdhci_pltfm_host *pltfm_host = sdhci_priv(host);
	struct sdhci_tegra *tegra_host = sdhci_pltfm_priv(pltfm_host);
	struct sdhci_tegra_autocal_offsets *autocal =
			&tegra_host->autocal_offsets;
	int err;

	err = device_property_read_u32(host->mmc->parent,
			"nvidia,pad-autocal-pull-up-offset-3v3",
			&autocal->pull_up_3v3);
	if (err)
		autocal->pull_up_3v3 = 0;

	err = device_property_read_u32(host->mmc->parent,
			"nvidia,pad-autocal-pull-down-offset-3v3",
			&autocal->pull_down_3v3);
	if (err)
		autocal->pull_down_3v3 = 0;

	err = device_property_read_u32(host->mmc->parent,
			"nvidia,pad-autocal-pull-up-offset-1v8",
			&autocal->pull_up_1v8);
	if (err)
		autocal->pull_up_1v8 = 0;

	err = device_property_read_u32(host->mmc->parent,
			"nvidia,pad-autocal-pull-down-offset-1v8",
			&autocal->pull_down_1v8);
	if (err)
		autocal->pull_down_1v8 = 0;

	err = device_property_read_u32(host->mmc->parent,
			"nvidia,pad-autocal-pull-up-offset-sdr104",
			&autocal->pull_up_sdr104);
	if (err)
		autocal->pull_up_sdr104 = autocal->pull_up_1v8;

	err = device_property_read_u32(host->mmc->parent,
			"nvidia,pad-autocal-pull-down-offset-sdr104",
			&autocal->pull_down_sdr104);
	if (err)
		autocal->pull_down_sdr104 = autocal->pull_down_1v8;

	err = device_property_read_u32(host->mmc->parent,
			"nvidia,pad-autocal-pull-up-offset-hs400",
			&autocal->pull_up_hs400);
	if (err)
		autocal->pull_up_hs400 = autocal->pull_up_1v8;

	err = device_property_read_u32(host->mmc->parent,
			"nvidia,pad-autocal-pull-down-offset-hs400",
			&autocal->pull_down_hs400);
	if (err)
		autocal->pull_down_hs400 = autocal->pull_down_1v8;

	/*
	 * Different fail-safe drive strength values based on the signaling
	 * voltage are applicable for SoCs supporting 3V3 and 1V8 pad controls.
	 * So, avoid reading below device tree properties for SoCs that don't
	 * have NVQUIRK_NEEDS_PAD_CONTROL.
	 */
	if (!(tegra_host->soc_data->nvquirks & NVQUIRK_NEEDS_PAD_CONTROL))
		return;

	err = device_property_read_u32(host->mmc->parent,
			"nvidia,pad-autocal-pull-up-offset-3v3-timeout",
			&autocal->pull_up_3v3_timeout);
	if (err) {
		if (!IS_ERR(tegra_host->pinctrl_state_3v3) &&
			(tegra_host->pinctrl_state_3v3_drv == NULL))
			pr_warn("%s: Missing autocal timeout 3v3-pad drvs\n",
				mmc_hostname(host->mmc));
		autocal->pull_up_3v3_timeout = 0;
	}

	err = device_property_read_u32(host->mmc->parent,
			"nvidia,pad-autocal-pull-down-offset-3v3-timeout",
			&autocal->pull_down_3v3_timeout);
	if (err) {
		if (!IS_ERR(tegra_host->pinctrl_state_3v3) &&
			(tegra_host->pinctrl_state_3v3_drv == NULL))
			pr_warn("%s: Missing autocal timeout 3v3-pad drvs\n",
				mmc_hostname(host->mmc));
		autocal->pull_down_3v3_timeout = 0;
	}

	err = device_property_read_u32(host->mmc->parent,
			"nvidia,pad-autocal-pull-up-offset-1v8-timeout",
			&autocal->pull_up_1v8_timeout);
	if (err) {
		if (!IS_ERR(tegra_host->pinctrl_state_1v8) &&
			(tegra_host->pinctrl_state_1v8_drv == NULL))
			pr_warn("%s: Missing autocal timeout 1v8-pad drvs\n",
				mmc_hostname(host->mmc));
		autocal->pull_up_1v8_timeout = 0;
	}

	err = device_property_read_u32(host->mmc->parent,
			"nvidia,pad-autocal-pull-down-offset-1v8-timeout",
			&autocal->pull_down_1v8_timeout);
	if (err) {
		if (!IS_ERR(tegra_host->pinctrl_state_1v8) &&
			(tegra_host->pinctrl_state_1v8_drv == NULL))
			pr_warn("%s: Missing autocal timeout 1v8-pad drvs\n",
				mmc_hostname(host->mmc));
		autocal->pull_down_1v8_timeout = 0;
	}
}

static void tegra_sdhci_request(struct mmc_host *mmc, struct mmc_request *mrq)
{
	struct sdhci_host *host = mmc_priv(mmc);
	struct sdhci_pltfm_host *pltfm_host = sdhci_priv(host);
	struct sdhci_tegra *tegra_host = sdhci_pltfm_priv(pltfm_host);
	ktime_t since_calib = ktime_sub(ktime_get(), tegra_host->last_calib);

	/* 100 ms calibration interval is specified in the TRM */
	if (ktime_to_ms(since_calib) > 100) {
		tegra_sdhci_pad_autocalib(host);
		tegra_host->last_calib = ktime_get();
	}

	sdhci_request(mmc, mrq);
}

static void tegra_sdhci_parse_tap_and_trim(struct sdhci_host *host)
{
	struct sdhci_pltfm_host *pltfm_host = sdhci_priv(host);
	struct sdhci_tegra *tegra_host = sdhci_pltfm_priv(pltfm_host);
	int err;

	err = device_property_read_u32(host->mmc->parent, "nvidia,default-tap",
				       &tegra_host->default_tap);
	if (err)
		tegra_host->default_tap = 0;

	err = device_property_read_u32(host->mmc->parent, "nvidia,default-trim",
				       &tegra_host->default_trim);
	if (err)
		tegra_host->default_trim = 0;

	err = device_property_read_u32(host->mmc->parent, "nvidia,dqs-trim",
				       &tegra_host->dqs_trim);
	if (err)
		tegra_host->dqs_trim = 0x11;
}

static void tegra_sdhci_parse_dt(struct sdhci_host *host)
{
	struct sdhci_pltfm_host *pltfm_host = sdhci_priv(host);
	struct sdhci_tegra *tegra_host = sdhci_pltfm_priv(pltfm_host);

	if (device_property_read_bool(host->mmc->parent, "supports-cqe"))
		tegra_host->enable_hwcq = true;
	else
		tegra_host->enable_hwcq = false;

	tegra_sdhci_parse_pad_autocal_dt(host);
	tegra_sdhci_parse_tap_and_trim(host);
}

static void tegra_sdhci_set_clock(struct sdhci_host *host, unsigned int clock)
{
	struct sdhci_pltfm_host *pltfm_host = sdhci_priv(host);
	struct sdhci_tegra *tegra_host = sdhci_pltfm_priv(pltfm_host);
	unsigned long host_clk;

	if (!clock)
		return sdhci_set_clock(host, clock);

	/*
	 * In DDR50/52 modes the Tegra SDHCI controllers require the SDHCI
	 * divider to be configured to divided the host clock by two. The SDHCI
	 * clock divider is calculated as part of sdhci_set_clock() by
	 * sdhci_calc_clk(). The divider is calculated from host->max_clk and
	 * the requested clock rate.
	 *
	 * By setting the host->max_clk to clock * 2 the divider calculation
	 * will always result in the correct value for DDR50/52 modes,
	 * regardless of clock rate rounding, which may happen if the value
	 * from clk_get_rate() is used.
	 */
	host_clk = tegra_host->ddr_signaling ? clock * 2 : clock;
	clk_set_rate(pltfm_host->clk, host_clk);
	tegra_host->curr_clk_rate = host_clk;
	if (tegra_host->ddr_signaling)
		host->max_clk = host_clk;
	else
		host->max_clk = clk_get_rate(pltfm_host->clk);

	sdhci_set_clock(host, clock);

	if (tegra_host->pad_calib_required) {
		tegra_sdhci_pad_autocalib(host);
		tegra_host->pad_calib_required = false;
	}
}

static unsigned int tegra_sdhci_get_max_clock(struct sdhci_host *host)
{
	struct sdhci_pltfm_host *pltfm_host = sdhci_priv(host);

	return clk_round_rate(pltfm_host->clk, UINT_MAX);
}

static void tegra_sdhci_set_dqs_trim(struct sdhci_host *host, u8 trim)
{
	u32 val;

	val = sdhci_readl(host, SDHCI_TEGRA_VENDOR_CAP_OVERRIDES);
	val &= ~SDHCI_TEGRA_CAP_OVERRIDES_DQS_TRIM_MASK;
	val |= trim << SDHCI_TEGRA_CAP_OVERRIDES_DQS_TRIM_SHIFT;
	sdhci_writel(host, val, SDHCI_TEGRA_VENDOR_CAP_OVERRIDES);
}

static void tegra_sdhci_hs400_dll_cal(struct sdhci_host *host)
{
	u32 reg;
	int err;

	reg = sdhci_readl(host, SDHCI_TEGRA_VENDOR_DLLCAL_CFG);
	reg |= SDHCI_TEGRA_DLLCAL_CALIBRATE;
	sdhci_writel(host, reg, SDHCI_TEGRA_VENDOR_DLLCAL_CFG);

	/* 1 ms sleep, 5 ms timeout */
	err = readl_poll_timeout(host->ioaddr + SDHCI_TEGRA_VENDOR_DLLCAL_STA,
				 reg, !(reg & SDHCI_TEGRA_DLLCAL_STA_ACTIVE),
				 1000, 5000);
	if (err)
		dev_err(mmc_dev(host->mmc),
			"HS400 delay line calibration timed out\n");
}

static void tegra_sdhci_tap_correction(struct sdhci_host *host, u8 thd_up,
				       u8 thd_low, u8 fixed_tap)
{
	struct sdhci_pltfm_host *pltfm_host = sdhci_priv(host);
	struct sdhci_tegra *tegra_host = sdhci_pltfm_priv(pltfm_host);
	u32 val, tun_status;
	u8 word, bit, edge1, tap, window;
	bool tap_result;
	bool start_fail = false;
	bool start_pass = false;
	bool end_pass = false;
	bool first_fail = false;
	bool first_pass = false;
	u8 start_pass_tap = 0;
	u8 end_pass_tap = 0;
	u8 first_fail_tap = 0;
	u8 first_pass_tap = 0;
	u8 total_tuning_words = host->tuning_loop_count / TUNING_WORD_BIT_SIZE;

	/*
	 * Read auto-tuned results and extract good valid passing window by
	 * filtering out un-wanted bubble/partial/merged windows.
	 */
	for (word = 0; word < total_tuning_words; word++) {
		val = sdhci_readl(host, SDHCI_VNDR_TUN_CTRL0_0);
		val &= ~SDHCI_VNDR_TUN_CTRL0_TUN_WORD_SEL_MASK;
		val |= word;
		sdhci_writel(host, val, SDHCI_VNDR_TUN_CTRL0_0);
		tun_status = sdhci_readl(host, SDHCI_TEGRA_VNDR_TUN_STATUS0);
		bit = 0;
		while (bit < TUNING_WORD_BIT_SIZE) {
			tap = word * TUNING_WORD_BIT_SIZE + bit;
			tap_result = tun_status & (1 << bit);
			if (!tap_result && !start_fail) {
				start_fail = true;
				if (!first_fail) {
					first_fail_tap = tap;
					first_fail = true;
				}

			} else if (tap_result && start_fail && !start_pass) {
				start_pass_tap = tap;
				start_pass = true;
				if (!first_pass) {
					first_pass_tap = tap;
					first_pass = true;
				}

			} else if (!tap_result && start_fail && start_pass &&
				   !end_pass) {
				end_pass_tap = tap - 1;
				end_pass = true;
			} else if (tap_result && start_pass && start_fail &&
				   end_pass) {
				window = end_pass_tap - start_pass_tap;
				/* discard merged window and bubble window */
				if (window >= thd_up || window < thd_low) {
					start_pass_tap = tap;
					end_pass = false;
				} else {
					/* set tap at middle of valid window */
					tap = start_pass_tap + window / 2;
					tegra_host->tuned_tap_delay = tap;
					return;
				}
			}

			bit++;
		}
	}

	if (!first_fail) {
		WARN(1, "no edge detected, continue with hw tuned delay.\n");
	} else if (first_pass) {
		/* set tap location at fixed tap relative to the first edge */
		edge1 = first_fail_tap + (first_pass_tap - first_fail_tap) / 2;
		if (edge1 - 1 > fixed_tap)
			tegra_host->tuned_tap_delay = edge1 - fixed_tap;
		else
			tegra_host->tuned_tap_delay = edge1 + fixed_tap;
	}
}

static void tegra_sdhci_post_tuning(struct sdhci_host *host)
{
	struct sdhci_pltfm_host *pltfm_host = sdhci_priv(host);
	struct sdhci_tegra *tegra_host = sdhci_pltfm_priv(pltfm_host);
	const struct sdhci_tegra_soc_data *soc_data = tegra_host->soc_data;
	u32 avg_tap_dly, val, min_tap_dly, max_tap_dly;
	u8 fixed_tap, start_tap, end_tap, window_width;
	u8 thdupper, thdlower;
	u8 num_iter;
	u32 clk_rate_mhz, period_ps, bestcase, worstcase;

	/* retain HW tuned tap to use incase if no correction is needed */
	val = sdhci_readl(host, SDHCI_TEGRA_VENDOR_CLOCK_CTRL);
	tegra_host->tuned_tap_delay = (val & SDHCI_CLOCK_CTRL_TAP_MASK) >>
				      SDHCI_CLOCK_CTRL_TAP_SHIFT;
	if (soc_data->min_tap_delay && soc_data->max_tap_delay) {
		min_tap_dly = soc_data->min_tap_delay;
		max_tap_dly = soc_data->max_tap_delay;
		clk_rate_mhz = tegra_host->curr_clk_rate / USEC_PER_SEC;
		period_ps = USEC_PER_SEC / clk_rate_mhz;
		bestcase = period_ps / min_tap_dly;
		worstcase = period_ps / max_tap_dly;
		/*
		 * Upper and Lower bound thresholds used to detect merged and
		 * bubble windows
		 */
		thdupper = (2 * worstcase + bestcase) / 2;
		thdlower = worstcase / 4;
		/*
		 * fixed tap is used when HW tuning result contains single edge
		 * and tap is set at fixed tap delay relative to the first edge
		 */
		avg_tap_dly = (period_ps * 2) / (min_tap_dly + max_tap_dly);
		fixed_tap = avg_tap_dly / 2;

		val = sdhci_readl(host, SDHCI_TEGRA_VNDR_TUN_STATUS1);
		start_tap = val & SDHCI_TEGRA_VNDR_TUN_STATUS1_TAP_MASK;
		end_tap = (val >> SDHCI_TEGRA_VNDR_TUN_STATUS1_END_TAP_SHIFT) &
			  SDHCI_TEGRA_VNDR_TUN_STATUS1_TAP_MASK;
		window_width = end_tap - start_tap;
		num_iter = host->tuning_loop_count;
		/*
		 * partial window includes edges of the tuning range.
		 * merged window includes more taps so window width is higher
		 * than upper threshold.
		 */
		if (start_tap == 0 || (end_tap == (num_iter - 1)) ||
		    (end_tap == num_iter - 2) || window_width >= thdupper) {
			pr_debug("%s: Apply tuning correction\n",
				 mmc_hostname(host->mmc));
			tegra_sdhci_tap_correction(host, thdupper, thdlower,
						   fixed_tap);
		}
	}

	tegra_sdhci_set_tap(host, tegra_host->tuned_tap_delay);
}

static int tegra_sdhci_execute_hw_tuning(struct mmc_host *mmc, u32 opcode)
{
	struct sdhci_host *host = mmc_priv(mmc);
	int err;

	err = sdhci_execute_tuning(mmc, opcode);
	if (!err && !host->tuning_err)
		tegra_sdhci_post_tuning(host);

	return err;
}

static void tegra_sdhci_set_uhs_signaling(struct sdhci_host *host,
					  unsigned timing)
{
	struct sdhci_pltfm_host *pltfm_host = sdhci_priv(host);
	struct sdhci_tegra *tegra_host = sdhci_pltfm_priv(pltfm_host);
	bool set_default_tap = false;
	bool set_dqs_trim = false;
	bool do_hs400_dll_cal = false;
	u8 iter = TRIES_256;
	u32 val;

	tegra_host->ddr_signaling = false;
	switch (timing) {
	case MMC_TIMING_UHS_SDR50:
		break;
	case MMC_TIMING_UHS_SDR104:
	case MMC_TIMING_MMC_HS200:
		/* Don't set default tap on tunable modes. */
		iter = TRIES_128;
		break;
	case MMC_TIMING_MMC_HS400:
		set_dqs_trim = true;
		do_hs400_dll_cal = true;
		iter = TRIES_128;
		break;
	case MMC_TIMING_MMC_DDR52:
	case MMC_TIMING_UHS_DDR50:
		tegra_host->ddr_signaling = true;
		set_default_tap = true;
		break;
	default:
		set_default_tap = true;
		break;
	}

	val = sdhci_readl(host, SDHCI_VNDR_TUN_CTRL0_0);
	val &= ~(SDHCI_VNDR_TUN_CTRL0_TUN_ITER_MASK |
		 SDHCI_VNDR_TUN_CTRL0_START_TAP_VAL_MASK |
		 SDHCI_VNDR_TUN_CTRL0_MUL_M_MASK);
	val |= (iter << SDHCI_VNDR_TUN_CTRL0_TUN_ITER_SHIFT |
		0 << SDHCI_VNDR_TUN_CTRL0_START_TAP_VAL_SHIFT |
		1 << SDHCI_VNDR_TUN_CTRL0_MUL_M_SHIFT);
	sdhci_writel(host, val, SDHCI_VNDR_TUN_CTRL0_0);
	sdhci_writel(host, 0, SDHCI_TEGRA_VNDR_TUN_CTRL1_0);

	host->tuning_loop_count = (iter == TRIES_128) ? 128 : 256;

	sdhci_set_uhs_signaling(host, timing);

	tegra_sdhci_pad_autocalib(host);

	if (tegra_host->tuned_tap_delay && !set_default_tap)
		tegra_sdhci_set_tap(host, tegra_host->tuned_tap_delay);
	else
		tegra_sdhci_set_tap(host, tegra_host->default_tap);

	if (set_dqs_trim)
		tegra_sdhci_set_dqs_trim(host, tegra_host->dqs_trim);

	if (do_hs400_dll_cal)
		tegra_sdhci_hs400_dll_cal(host);
}

static int tegra_sdhci_execute_tuning(struct sdhci_host *host, u32 opcode)
{
	unsigned int min, max;

	/*
	 * Start search for minimum tap value at 10, as smaller values are
	 * may wrongly be reported as working but fail at higher speeds,
	 * according to the TRM.
	 */
	min = 10;
	while (min < 255) {
		tegra_sdhci_set_tap(host, min);
		if (!mmc_send_tuning(host->mmc, opcode, NULL))
			break;
		min++;
	}

	/* Find the maximum tap value that still passes. */
	max = min + 1;
	while (max < 255) {
		tegra_sdhci_set_tap(host, max);
		if (mmc_send_tuning(host->mmc, opcode, NULL)) {
			max--;
			break;
		}
		max++;
	}

	/* The TRM states the ideal tap value is at 75% in the passing range. */
	tegra_sdhci_set_tap(host, min + ((max - min) * 3 / 4));

	return mmc_send_tuning(host->mmc, opcode, NULL);
}

static int sdhci_tegra_start_signal_voltage_switch(struct mmc_host *mmc,
						   struct mmc_ios *ios)
{
	struct sdhci_host *host = mmc_priv(mmc);
	struct sdhci_pltfm_host *pltfm_host = sdhci_priv(host);
	struct sdhci_tegra *tegra_host = sdhci_pltfm_priv(pltfm_host);
	int ret = 0;

	if (ios->signal_voltage == MMC_SIGNAL_VOLTAGE_330) {
		ret = tegra_sdhci_set_padctrl(host, ios->signal_voltage, true);
		if (ret < 0)
			return ret;
		ret = sdhci_start_signal_voltage_switch(mmc, ios);
	} else if (ios->signal_voltage == MMC_SIGNAL_VOLTAGE_180) {
		ret = sdhci_start_signal_voltage_switch(mmc, ios);
		if (ret < 0)
			return ret;
		ret = tegra_sdhci_set_padctrl(host, ios->signal_voltage, true);
	}

	if (tegra_host->pad_calib_required)
		tegra_sdhci_pad_autocalib(host);

	return ret;
}

static int tegra_sdhci_init_pinctrl_info(struct device *dev,
					 struct sdhci_tegra *tegra_host)
{
	tegra_host->pinctrl_sdmmc = devm_pinctrl_get(dev);
	if (IS_ERR(tegra_host->pinctrl_sdmmc)) {
		dev_dbg(dev, "No pinctrl info, err: %ld\n",
			PTR_ERR(tegra_host->pinctrl_sdmmc));
		return -1;
	}

	tegra_host->pinctrl_state_1v8_drv = pinctrl_lookup_state(
				tegra_host->pinctrl_sdmmc, "sdmmc-1v8-drv");
	if (IS_ERR(tegra_host->pinctrl_state_1v8_drv)) {
		if (PTR_ERR(tegra_host->pinctrl_state_1v8_drv) == -ENODEV)
			tegra_host->pinctrl_state_1v8_drv = NULL;
	}

	tegra_host->pinctrl_state_3v3_drv = pinctrl_lookup_state(
				tegra_host->pinctrl_sdmmc, "sdmmc-3v3-drv");
	if (IS_ERR(tegra_host->pinctrl_state_3v3_drv)) {
		if (PTR_ERR(tegra_host->pinctrl_state_3v3_drv) == -ENODEV)
			tegra_host->pinctrl_state_3v3_drv = NULL;
	}

	tegra_host->pinctrl_state_3v3 =
		pinctrl_lookup_state(tegra_host->pinctrl_sdmmc, "sdmmc-3v3");
	if (IS_ERR(tegra_host->pinctrl_state_3v3)) {
		dev_warn(dev, "Missing 3.3V pad state, err: %ld\n",
			 PTR_ERR(tegra_host->pinctrl_state_3v3));
		return -1;
	}

	tegra_host->pinctrl_state_1v8 =
		pinctrl_lookup_state(tegra_host->pinctrl_sdmmc, "sdmmc-1v8");
	if (IS_ERR(tegra_host->pinctrl_state_1v8)) {
		dev_warn(dev, "Missing 1.8V pad state, err: %ld\n",
			 PTR_ERR(tegra_host->pinctrl_state_1v8));
		return -1;
	}

	tegra_host->pad_control_available = true;

	return 0;
}

static void tegra_sdhci_voltage_switch(struct sdhci_host *host)
{
	struct sdhci_pltfm_host *pltfm_host = sdhci_priv(host);
	struct sdhci_tegra *tegra_host = sdhci_pltfm_priv(pltfm_host);
	const struct sdhci_tegra_soc_data *soc_data = tegra_host->soc_data;

	if (soc_data->nvquirks & NVQUIRK_HAS_PADCALIB)
		tegra_host->pad_calib_required = true;
}

static void tegra_cqhci_writel(struct cqhci_host *cq_host, u32 val, int reg)
{
	struct mmc_host *mmc = cq_host->mmc;
	u8 ctrl;
	ktime_t timeout;
	bool timed_out;

	/*
	 * During CQE resume/unhalt, CQHCI driver unhalts CQE prior to
	 * cqhci_host_ops enable where SDHCI DMA and BLOCK_SIZE registers need
	 * to be re-configured.
	 * Tegra CQHCI/SDHCI prevents write access to block size register when
	 * CQE is unhalted. So handling CQE resume sequence here to configure
	 * SDHCI block registers prior to exiting CQE halt state.
	 */
	if (reg == CQHCI_CTL && !(val & CQHCI_HALT) &&
	    cqhci_readl(cq_host, CQHCI_CTL) & CQHCI_HALT) {
		sdhci_cqe_enable(mmc);
		writel(val, cq_host->mmio + reg);
		timeout = ktime_add_us(ktime_get(), 50);
		while (1) {
			timed_out = ktime_compare(ktime_get(), timeout) > 0;
			ctrl = cqhci_readl(cq_host, CQHCI_CTL);
			if (!(ctrl & CQHCI_HALT) || timed_out)
				break;
		}
		/*
		 * CQE usually resumes very quick, but incase if Tegra CQE
		 * doesn't resume retry unhalt.
		 */
		if (timed_out)
			writel(val, cq_host->mmio + reg);
	} else {
		writel(val, cq_host->mmio + reg);
	}
}

static void sdhci_tegra_update_dcmd_desc(struct mmc_host *mmc,
					 struct mmc_request *mrq, u64 *data)
{
	struct sdhci_pltfm_host *pltfm_host = sdhci_priv(mmc_priv(mmc));
	struct sdhci_tegra *tegra_host = sdhci_pltfm_priv(pltfm_host);
	const struct sdhci_tegra_soc_data *soc_data = tegra_host->soc_data;

	if (soc_data->nvquirks & NVQUIRK_CQHCI_DCMD_R1B_CMD_TIMING &&
	    mrq->cmd->flags & MMC_RSP_R1B)
		*data |= CQHCI_CMD_TIMING(1);
}

static void sdhci_tegra_cqe_enable(struct mmc_host *mmc)
{
	struct cqhci_host *cq_host = mmc->cqe_private;
	u32 val;

	/*
	 * Tegra CQHCI/SDMMC design prevents write access to sdhci block size
	 * register when CQE is enabled and unhalted.
	 * CQHCI driver enables CQE prior to activation, so disable CQE before
	 * programming block size in sdhci controller and enable it back.
	 */
	if (!cq_host->activated) {
		val = cqhci_readl(cq_host, CQHCI_CFG);
		if (val & CQHCI_ENABLE)
			cqhci_writel(cq_host, (val & ~CQHCI_ENABLE),
				     CQHCI_CFG);
		sdhci_cqe_enable(mmc);
		if (val & CQHCI_ENABLE)
			cqhci_writel(cq_host, val, CQHCI_CFG);
	}

	/*
	 * CMD CRC errors are seen sometimes with some eMMC devices when status
	 * command is sent during transfer of last data block which is the
	 * default case as send status command block counter (CBC) is 1.
	 * Recommended fix to set CBC to 0 allowing send status command only
	 * when data lines are idle.
	 */
	val = cqhci_readl(cq_host, CQHCI_SSC1);
	val &= ~CQHCI_SSC1_CBC_MASK;
	cqhci_writel(cq_host, val, CQHCI_SSC1);
}

static void sdhci_tegra_dumpregs(struct mmc_host *mmc)
{
	sdhci_dumpregs(mmc_priv(mmc));
}

static u32 sdhci_tegra_cqhci_irq(struct sdhci_host *host, u32 intmask)
{
	int cmd_error = 0;
	int data_error = 0;

	if (!sdhci_cqe_irq(host, intmask, &cmd_error, &data_error))
		return intmask;

	cqhci_irq(host->mmc, intmask, cmd_error, data_error);

	return 0;
}

static void tegra_sdhci_set_timeout(struct sdhci_host *host,
				    struct mmc_command *cmd)
{
	u32 val;

	/*
	 * HW busy detection timeout is based on programmed data timeout
	 * counter and maximum supported timeout is 11s which may not be
	 * enough for long operations like cache flush, sleep awake, erase.
	 *
	 * ERASE_TIMEOUT_LIMIT bit of VENDOR_MISC_CTRL register allows
	 * host controller to wait for busy state until the card is busy
	 * without HW timeout.
	 *
	 * So, use infinite busy wait mode for operations that may take
	 * more than maximum HW busy timeout of 11s otherwise use finite
	 * busy wait mode.
	 */
	val = sdhci_readl(host, SDHCI_TEGRA_VENDOR_MISC_CTRL);
	if (cmd && cmd->busy_timeout >= 11 * HZ)
		val |= SDHCI_MISC_CTRL_ERASE_TIMEOUT_LIMIT;
	else
		val &= ~SDHCI_MISC_CTRL_ERASE_TIMEOUT_LIMIT;
	sdhci_writel(host, val, SDHCI_TEGRA_VENDOR_MISC_CTRL);

	__sdhci_set_timeout(host, cmd);
}

static const struct cqhci_host_ops sdhci_tegra_cqhci_ops = {
	.write_l    = tegra_cqhci_writel,
	.enable	= sdhci_tegra_cqe_enable,
	.disable = sdhci_cqe_disable,
	.dumpregs = sdhci_tegra_dumpregs,
	.update_dcmd_desc = sdhci_tegra_update_dcmd_desc,
};

static int tegra_sdhci_set_dma_mask(struct sdhci_host *host)
{
	struct sdhci_pltfm_host *platform = sdhci_priv(host);
	struct sdhci_tegra *tegra = sdhci_pltfm_priv(platform);
	const struct sdhci_tegra_soc_data *soc = tegra->soc_data;
	struct device *dev = mmc_dev(host->mmc);

	if (soc->dma_mask)
		return dma_set_mask_and_coherent(dev, soc->dma_mask);

	return 0;
}

static const struct sdhci_ops tegra_sdhci_ops = {
	.get_ro     = tegra_sdhci_get_ro,
	.read_w     = tegra_sdhci_readw,
	.write_l    = tegra_sdhci_writel,
	.set_clock  = tegra_sdhci_set_clock,
	.set_dma_mask = tegra_sdhci_set_dma_mask,
	.set_bus_width = sdhci_set_bus_width,
	.reset      = tegra_sdhci_reset,
	.platform_execute_tuning = tegra_sdhci_execute_tuning,
	.set_uhs_signaling = tegra_sdhci_set_uhs_signaling,
	.voltage_switch = tegra_sdhci_voltage_switch,
	.get_max_clock = tegra_sdhci_get_max_clock,
};

static const struct sdhci_pltfm_data sdhci_tegra20_pdata = {
	.quirks = SDHCI_QUIRK_BROKEN_TIMEOUT_VAL |
		  SDHCI_QUIRK_SINGLE_POWER_WRITE |
		  SDHCI_QUIRK_NO_HISPD_BIT |
		  SDHCI_QUIRK_BROKEN_ADMA_ZEROLEN_DESC |
		  SDHCI_QUIRK_CAP_CLOCK_BASE_BROKEN,
	.ops  = &tegra_sdhci_ops,
};

static const struct sdhci_tegra_soc_data soc_data_tegra20 = {
	.pdata = &sdhci_tegra20_pdata,
	.dma_mask = DMA_BIT_MASK(32),
	.nvquirks = NVQUIRK_FORCE_SDHCI_SPEC_200 |
		    NVQUIRK_ENABLE_BLOCK_GAP_DET,
};

static const struct sdhci_pltfm_data sdhci_tegra30_pdata = {
	.quirks = SDHCI_QUIRK_BROKEN_TIMEOUT_VAL |
		  SDHCI_QUIRK_DATA_TIMEOUT_USES_SDCLK |
		  SDHCI_QUIRK_SINGLE_POWER_WRITE |
		  SDHCI_QUIRK_NO_HISPD_BIT |
		  SDHCI_QUIRK_BROKEN_ADMA_ZEROLEN_DESC |
		  SDHCI_QUIRK_CAP_CLOCK_BASE_BROKEN,
	.quirks2 = SDHCI_QUIRK2_PRESET_VALUE_BROKEN |
		   SDHCI_QUIRK2_BROKEN_HS200 |
		   /*
		    * Auto-CMD23 leads to "Got command interrupt 0x00010000 even
		    * though no command operation was in progress."
		    *
		    * The exact reason is unknown, as the same hardware seems
		    * to support Auto CMD23 on a downstream 3.1 kernel.
		    */
		   SDHCI_QUIRK2_ACMD23_BROKEN,
	.ops  = &tegra_sdhci_ops,
};

static const struct sdhci_tegra_soc_data soc_data_tegra30 = {
	.pdata = &sdhci_tegra30_pdata,
	.dma_mask = DMA_BIT_MASK(32),
	.nvquirks = NVQUIRK_ENABLE_SDHCI_SPEC_300 |
		    NVQUIRK_ENABLE_SDR50 |
		    NVQUIRK_ENABLE_SDR104 |
		    NVQUIRK_HAS_PADCALIB,
};

static const struct sdhci_ops tegra114_sdhci_ops = {
	.get_ro     = tegra_sdhci_get_ro,
	.read_w     = tegra_sdhci_readw,
	.write_w    = tegra_sdhci_writew,
	.write_l    = tegra_sdhci_writel,
	.set_clock  = tegra_sdhci_set_clock,
	.set_dma_mask = tegra_sdhci_set_dma_mask,
	.set_bus_width = sdhci_set_bus_width,
	.reset      = tegra_sdhci_reset,
	.platform_execute_tuning = tegra_sdhci_execute_tuning,
	.set_uhs_signaling = tegra_sdhci_set_uhs_signaling,
	.voltage_switch = tegra_sdhci_voltage_switch,
	.get_max_clock = tegra_sdhci_get_max_clock,
};

static const struct sdhci_pltfm_data sdhci_tegra114_pdata = {
	.quirks = SDHCI_QUIRK_BROKEN_TIMEOUT_VAL |
		  SDHCI_QUIRK_DATA_TIMEOUT_USES_SDCLK |
		  SDHCI_QUIRK_SINGLE_POWER_WRITE |
		  SDHCI_QUIRK_NO_HISPD_BIT |
		  SDHCI_QUIRK_BROKEN_ADMA_ZEROLEN_DESC |
		  SDHCI_QUIRK_CAP_CLOCK_BASE_BROKEN,
	.quirks2 = SDHCI_QUIRK2_PRESET_VALUE_BROKEN,
	.ops  = &tegra114_sdhci_ops,
};

static const struct sdhci_tegra_soc_data soc_data_tegra114 = {
	.pdata = &sdhci_tegra114_pdata,
	.dma_mask = DMA_BIT_MASK(32),
};

static const struct sdhci_pltfm_data sdhci_tegra124_pdata = {
<<<<<<< HEAD
	.quirks = SDHCI_QUIRK_BROKEN_TIMEOUT_VAL |
		  SDHCI_QUIRK_DATA_TIMEOUT_USES_SDCLK |
		  SDHCI_QUIRK_SINGLE_POWER_WRITE |
		  SDHCI_QUIRK_NO_HISPD_BIT |
		  SDHCI_QUIRK_BROKEN_ADMA_ZEROLEN_DESC |
		  SDHCI_QUIRK_CAP_CLOCK_BASE_BROKEN,
	.quirks2 = SDHCI_QUIRK2_PRESET_VALUE_BROKEN |
		   /*
		    * The TRM states that the SD/MMC controller found on
		    * Tegra124 can address 34 bits (the maximum supported by
		    * the Tegra memory controller), but tests show that DMA
		    * to or from above 4 GiB doesn't work. This is possibly
		    * caused by missing programming, though it's not obvious
		    * what sequence is required. Mark 64-bit DMA broken for
		    * now to fix this for existing users (e.g. Nyan boards).
		    */
		   SDHCI_QUIRK2_BROKEN_64_BIT_DMA,
	.ops  = &tegra114_sdhci_ops,
};

static const struct sdhci_tegra_soc_data soc_data_tegra124 = {
	.pdata = &sdhci_tegra124_pdata,
};

static const struct sdhci_pltfm_data sdhci_tegra210_pdata = {
=======
>>>>>>> 24b8d41d
	.quirks = SDHCI_QUIRK_BROKEN_TIMEOUT_VAL |
		  SDHCI_QUIRK_DATA_TIMEOUT_USES_SDCLK |
		  SDHCI_QUIRK_SINGLE_POWER_WRITE |
		  SDHCI_QUIRK_NO_HISPD_BIT |
		  SDHCI_QUIRK_BROKEN_ADMA_ZEROLEN_DESC |
		  SDHCI_QUIRK_CAP_CLOCK_BASE_BROKEN,
	.quirks2 = SDHCI_QUIRK2_PRESET_VALUE_BROKEN,
	.ops  = &tegra114_sdhci_ops,
};

static const struct sdhci_tegra_soc_data soc_data_tegra124 = {
	.pdata = &sdhci_tegra124_pdata,
	.dma_mask = DMA_BIT_MASK(34),
};

static const struct sdhci_ops tegra210_sdhci_ops = {
	.get_ro     = tegra_sdhci_get_ro,
	.read_w     = tegra_sdhci_readw,
	.write_w    = tegra210_sdhci_writew,
	.write_l    = tegra_sdhci_writel,
	.set_clock  = tegra_sdhci_set_clock,
	.set_dma_mask = tegra_sdhci_set_dma_mask,
	.set_bus_width = sdhci_set_bus_width,
	.reset      = tegra_sdhci_reset,
	.set_uhs_signaling = tegra_sdhci_set_uhs_signaling,
	.voltage_switch = tegra_sdhci_voltage_switch,
	.get_max_clock = tegra_sdhci_get_max_clock,
	.set_timeout = tegra_sdhci_set_timeout,
};

static const struct sdhci_pltfm_data sdhci_tegra210_pdata = {
	.quirks = SDHCI_QUIRK_BROKEN_TIMEOUT_VAL |
		  SDHCI_QUIRK_SINGLE_POWER_WRITE |
		  SDHCI_QUIRK_NO_HISPD_BIT |
		  SDHCI_QUIRK_BROKEN_ADMA_ZEROLEN_DESC |
		  SDHCI_QUIRK_CAP_CLOCK_BASE_BROKEN,
	.quirks2 = SDHCI_QUIRK2_PRESET_VALUE_BROKEN,
	.ops  = &tegra210_sdhci_ops,
};

static const struct sdhci_tegra_soc_data soc_data_tegra210 = {
	.pdata = &sdhci_tegra210_pdata,
	.dma_mask = DMA_BIT_MASK(34),
	.nvquirks = NVQUIRK_NEEDS_PAD_CONTROL |
		    NVQUIRK_HAS_PADCALIB |
		    NVQUIRK_DIS_CARD_CLK_CONFIG_TAP |
		    NVQUIRK_ENABLE_SDR50 |
		    NVQUIRK_ENABLE_SDR104 |
		    NVQUIRK_HAS_TMCLK,
	.min_tap_delay = 106,
	.max_tap_delay = 185,
};

static const struct sdhci_ops tegra186_sdhci_ops = {
	.get_ro     = tegra_sdhci_get_ro,
	.read_w     = tegra_sdhci_readw,
	.write_l    = tegra_sdhci_writel,
	.set_clock  = tegra_sdhci_set_clock,
	.set_dma_mask = tegra_sdhci_set_dma_mask,
	.set_bus_width = sdhci_set_bus_width,
	.reset      = tegra_sdhci_reset,
	.set_uhs_signaling = tegra_sdhci_set_uhs_signaling,
	.voltage_switch = tegra_sdhci_voltage_switch,
	.get_max_clock = tegra_sdhci_get_max_clock,
	.irq = sdhci_tegra_cqhci_irq,
	.set_timeout = tegra_sdhci_set_timeout,
};

static const struct sdhci_pltfm_data sdhci_tegra186_pdata = {
	.quirks = SDHCI_QUIRK_BROKEN_TIMEOUT_VAL |
		  SDHCI_QUIRK_SINGLE_POWER_WRITE |
		  SDHCI_QUIRK_NO_HISPD_BIT |
		  SDHCI_QUIRK_BROKEN_ADMA_ZEROLEN_DESC |
		  SDHCI_QUIRK_CAP_CLOCK_BASE_BROKEN,
	.quirks2 = SDHCI_QUIRK2_PRESET_VALUE_BROKEN,
	.ops  = &tegra186_sdhci_ops,
};

static const struct sdhci_tegra_soc_data soc_data_tegra186 = {
	.pdata = &sdhci_tegra186_pdata,
	.dma_mask = DMA_BIT_MASK(40),
	.nvquirks = NVQUIRK_NEEDS_PAD_CONTROL |
		    NVQUIRK_HAS_PADCALIB |
		    NVQUIRK_DIS_CARD_CLK_CONFIG_TAP |
		    NVQUIRK_ENABLE_SDR50 |
		    NVQUIRK_ENABLE_SDR104 |
		    NVQUIRK_HAS_TMCLK |
		    NVQUIRK_CQHCI_DCMD_R1B_CMD_TIMING,
	.min_tap_delay = 84,
	.max_tap_delay = 136,
};

static const struct sdhci_tegra_soc_data soc_data_tegra194 = {
	.pdata = &sdhci_tegra186_pdata,
	.dma_mask = DMA_BIT_MASK(39),
	.nvquirks = NVQUIRK_NEEDS_PAD_CONTROL |
		    NVQUIRK_HAS_PADCALIB |
		    NVQUIRK_DIS_CARD_CLK_CONFIG_TAP |
		    NVQUIRK_ENABLE_SDR50 |
		    NVQUIRK_ENABLE_SDR104 |
		    NVQUIRK_HAS_TMCLK,
	.min_tap_delay = 96,
	.max_tap_delay = 139,
};

static const struct of_device_id sdhci_tegra_dt_match[] = {
	{ .compatible = "nvidia,tegra194-sdhci", .data = &soc_data_tegra194 },
	{ .compatible = "nvidia,tegra186-sdhci", .data = &soc_data_tegra186 },
	{ .compatible = "nvidia,tegra210-sdhci", .data = &soc_data_tegra210 },
	{ .compatible = "nvidia,tegra124-sdhci", .data = &soc_data_tegra124 },
	{ .compatible = "nvidia,tegra114-sdhci", .data = &soc_data_tegra114 },
	{ .compatible = "nvidia,tegra30-sdhci", .data = &soc_data_tegra30 },
	{ .compatible = "nvidia,tegra20-sdhci", .data = &soc_data_tegra20 },
	{}
};
MODULE_DEVICE_TABLE(of, sdhci_tegra_dt_match);

static int sdhci_tegra_add_host(struct sdhci_host *host)
{
	struct sdhci_pltfm_host *pltfm_host = sdhci_priv(host);
	struct sdhci_tegra *tegra_host = sdhci_pltfm_priv(pltfm_host);
	struct cqhci_host *cq_host;
	bool dma64;
	int ret;

	if (!tegra_host->enable_hwcq)
		return sdhci_add_host(host);

	sdhci_enable_v4_mode(host);

	ret = sdhci_setup_host(host);
	if (ret)
		return ret;

	host->mmc->caps2 |= MMC_CAP2_CQE | MMC_CAP2_CQE_DCMD;

	cq_host = devm_kzalloc(host->mmc->parent,
				sizeof(*cq_host), GFP_KERNEL);
	if (!cq_host) {
		ret = -ENOMEM;
		goto cleanup;
	}

	cq_host->mmio = host->ioaddr + SDHCI_TEGRA_CQE_BASE_ADDR;
	cq_host->ops = &sdhci_tegra_cqhci_ops;

	dma64 = host->flags & SDHCI_USE_64_BIT_DMA;
	if (dma64)
		cq_host->caps |= CQHCI_TASK_DESC_SZ_128;

	ret = cqhci_init(cq_host, host->mmc, dma64);
	if (ret)
		goto cleanup;

	ret = __sdhci_add_host(host);
	if (ret)
		goto cleanup;

	return 0;

cleanup:
	sdhci_cleanup_host(host);
	return ret;
}

static int sdhci_tegra_probe(struct platform_device *pdev)
{
	const struct of_device_id *match;
	const struct sdhci_tegra_soc_data *soc_data;
	struct sdhci_host *host;
	struct sdhci_pltfm_host *pltfm_host;
	struct sdhci_tegra *tegra_host;
	struct clk *clk;
	int rc;

	match = of_match_device(sdhci_tegra_dt_match, &pdev->dev);
	if (!match)
		return -EINVAL;
	soc_data = match->data;

	host = sdhci_pltfm_init(pdev, soc_data->pdata, sizeof(*tegra_host));
	if (IS_ERR(host))
		return PTR_ERR(host);
	pltfm_host = sdhci_priv(host);

	tegra_host = sdhci_pltfm_priv(pltfm_host);
	tegra_host->ddr_signaling = false;
	tegra_host->pad_calib_required = false;
	tegra_host->pad_control_available = false;
	tegra_host->soc_data = soc_data;

	if (soc_data->nvquirks & NVQUIRK_NEEDS_PAD_CONTROL) {
		rc = tegra_sdhci_init_pinctrl_info(&pdev->dev, tegra_host);
		if (rc == 0)
			host->mmc_host_ops.start_signal_voltage_switch =
				sdhci_tegra_start_signal_voltage_switch;
	}

	/* Hook to periodically rerun pad calibration */
	if (soc_data->nvquirks & NVQUIRK_HAS_PADCALIB)
		host->mmc_host_ops.request = tegra_sdhci_request;

	host->mmc_host_ops.hs400_enhanced_strobe =
			tegra_sdhci_hs400_enhanced_strobe;

	if (!host->ops->platform_execute_tuning)
		host->mmc_host_ops.execute_tuning =
				tegra_sdhci_execute_hw_tuning;

	rc = mmc_of_parse(host->mmc);
	if (rc)
		goto err_parse_dt;

	if (tegra_host->soc_data->nvquirks & NVQUIRK_ENABLE_DDR50)
		host->mmc->caps |= MMC_CAP_1_8V_DDR;

	/* HW busy detection is supported, but R1B responses are required. */
	host->mmc->caps |= MMC_CAP_WAIT_WHILE_BUSY | MMC_CAP_NEED_RSP_BUSY;

	tegra_sdhci_parse_dt(host);

	tegra_host->power_gpio = devm_gpiod_get_optional(&pdev->dev, "power",
							 GPIOD_OUT_HIGH);
	if (IS_ERR(tegra_host->power_gpio)) {
		rc = PTR_ERR(tegra_host->power_gpio);
		goto err_power_req;
	}

	/*
	 * Tegra210 has a separate SDMMC_LEGACY_TM clock used for host
	 * timeout clock and SW can choose TMCLK or SDCLK for hardware
	 * data timeout through the bit USE_TMCLK_FOR_DATA_TIMEOUT of
	 * the register SDHCI_TEGRA_VENDOR_SYS_SW_CTRL.
	 *
	 * USE_TMCLK_FOR_DATA_TIMEOUT bit default is set to 1 and SDMMC uses
	 * 12Mhz TMCLK which is advertised in host capability register.
	 * With TMCLK of 12Mhz provides maximum data timeout period that can
	 * be achieved is 11s better than using SDCLK for data timeout.
	 *
	 * So, TMCLK is set to 12Mhz and kept enabled all the time on SoC's
	 * supporting separate TMCLK.
	 */

	if (soc_data->nvquirks & NVQUIRK_HAS_TMCLK) {
		clk = devm_clk_get(&pdev->dev, "tmclk");
		if (IS_ERR(clk)) {
			rc = PTR_ERR(clk);
			if (rc == -EPROBE_DEFER)
				goto err_power_req;

			dev_warn(&pdev->dev, "failed to get tmclk: %d\n", rc);
			clk = NULL;
		}

		clk_set_rate(clk, 12000000);
		rc = clk_prepare_enable(clk);
		if (rc) {
			dev_err(&pdev->dev,
				"failed to enable tmclk: %d\n", rc);
			goto err_power_req;
		}

		tegra_host->tmclk = clk;
	}

	clk = devm_clk_get(mmc_dev(host->mmc), NULL);
	if (IS_ERR(clk)) {
		rc = dev_err_probe(&pdev->dev, PTR_ERR(clk),
				   "failed to get clock\n");
		goto err_clk_get;
	}
	clk_prepare_enable(clk);
	pltfm_host->clk = clk;

	tegra_host->rst = devm_reset_control_get_exclusive(&pdev->dev,
							   "sdhci");
	if (IS_ERR(tegra_host->rst)) {
		rc = PTR_ERR(tegra_host->rst);
		dev_err(&pdev->dev, "failed to get reset control: %d\n", rc);
		goto err_rst_get;
	}

	rc = reset_control_assert(tegra_host->rst);
	if (rc)
		goto err_rst_get;

	usleep_range(2000, 4000);

	rc = reset_control_deassert(tegra_host->rst);
	if (rc)
		goto err_rst_get;

	usleep_range(2000, 4000);

	rc = sdhci_tegra_add_host(host);
	if (rc)
		goto err_add_host;

	return 0;

err_add_host:
	reset_control_assert(tegra_host->rst);
err_rst_get:
	clk_disable_unprepare(pltfm_host->clk);
err_clk_get:
	clk_disable_unprepare(tegra_host->tmclk);
err_power_req:
err_parse_dt:
	sdhci_pltfm_free(pdev);
	return rc;
}

static int sdhci_tegra_remove(struct platform_device *pdev)
{
	struct sdhci_host *host = platform_get_drvdata(pdev);
	struct sdhci_pltfm_host *pltfm_host = sdhci_priv(host);
	struct sdhci_tegra *tegra_host = sdhci_pltfm_priv(pltfm_host);

	sdhci_remove_host(host, 0);

	reset_control_assert(tegra_host->rst);
	usleep_range(2000, 4000);
	clk_disable_unprepare(pltfm_host->clk);
	clk_disable_unprepare(tegra_host->tmclk);

	sdhci_pltfm_free(pdev);

	return 0;
}

#ifdef CONFIG_PM_SLEEP
static int __maybe_unused sdhci_tegra_suspend(struct device *dev)
{
	struct sdhci_host *host = dev_get_drvdata(dev);
	struct sdhci_pltfm_host *pltfm_host = sdhci_priv(host);
	int ret;

	if (host->mmc->caps2 & MMC_CAP2_CQE) {
		ret = cqhci_suspend(host->mmc);
		if (ret)
			return ret;
	}

	ret = sdhci_suspend_host(host);
	if (ret) {
		cqhci_resume(host->mmc);
		return ret;
	}

	clk_disable_unprepare(pltfm_host->clk);
	return 0;
}

static int __maybe_unused sdhci_tegra_resume(struct device *dev)
{
	struct sdhci_host *host = dev_get_drvdata(dev);
	struct sdhci_pltfm_host *pltfm_host = sdhci_priv(host);
	int ret;

	ret = clk_prepare_enable(pltfm_host->clk);
	if (ret)
		return ret;

	ret = sdhci_resume_host(host);
	if (ret)
		goto disable_clk;

	if (host->mmc->caps2 & MMC_CAP2_CQE) {
		ret = cqhci_resume(host->mmc);
		if (ret)
			goto suspend_host;
	}

	return 0;

suspend_host:
	sdhci_suspend_host(host);
disable_clk:
	clk_disable_unprepare(pltfm_host->clk);
	return ret;
}
#endif

static SIMPLE_DEV_PM_OPS(sdhci_tegra_dev_pm_ops, sdhci_tegra_suspend,
			 sdhci_tegra_resume);

static struct platform_driver sdhci_tegra_driver = {
	.driver		= {
		.name	= "sdhci-tegra",
		.probe_type = PROBE_PREFER_ASYNCHRONOUS,
		.of_match_table = sdhci_tegra_dt_match,
<<<<<<< HEAD
		.pm	= &sdhci_pltfm_pmops,
=======
		.pm	= &sdhci_tegra_dev_pm_ops,
>>>>>>> 24b8d41d
	},
	.probe		= sdhci_tegra_probe,
	.remove		= sdhci_tegra_remove,
};

module_platform_driver(sdhci_tegra_driver);

MODULE_DESCRIPTION("SDHCI driver for Tegra");
MODULE_AUTHOR("Google, Inc.");
MODULE_LICENSE("GPL v2");<|MERGE_RESOLUTION|>--- conflicted
+++ resolved
@@ -379,11 +379,8 @@
 	if (!(mask & SDHCI_RESET_ALL))
 		return;
 
-<<<<<<< HEAD
-=======
 	tegra_sdhci_set_tap(host, tegra_host->default_tap);
 
->>>>>>> 24b8d41d
 	misc_ctrl = sdhci_readl(host, SDHCI_TEGRA_VENDOR_MISC_CTRL);
 	clk_ctrl = sdhci_readl(host, SDHCI_TEGRA_VENDOR_CLOCK_CTRL);
 
@@ -392,22 +389,10 @@
 		       SDHCI_MISC_CTRL_ENABLE_DDR50 |
 		       SDHCI_MISC_CTRL_ENABLE_SDR104);
 
-<<<<<<< HEAD
-	clk_ctrl &= ~SDHCI_CLOCK_CTRL_SPI_MODE_CLKEN_OVERRIDE;
-
-	/*
-	 * If the board does not define a regulator for the SDHCI
-	 * IO voltage, then don't advertise support for UHS modes
-	 * even if the device supports it because the IO voltage
-	 * cannot be configured.
-	 */
-	if (!IS_ERR(host->mmc->supply.vqmmc)) {
-=======
 	clk_ctrl &= ~(SDHCI_CLOCK_CTRL_TRIM_MASK |
 		      SDHCI_CLOCK_CTRL_SPI_MODE_CLKEN_OVERRIDE);
 
 	if (tegra_sdhci_is_pad_and_regulator_valid(host)) {
->>>>>>> 24b8d41d
 		/* Erratum: Enable SDHCI spec v3.00 support */
 		if (soc_data->nvquirks & NVQUIRK_ENABLE_SDHCI_SPEC_300)
 			misc_ctrl |= SDHCI_MISC_CTRL_ENABLE_SDHCI_SPEC_300;
@@ -418,19 +403,12 @@
 			misc_ctrl |= SDHCI_MISC_CTRL_ENABLE_DDR50;
 		if (soc_data->nvquirks & NVQUIRK_ENABLE_SDR104)
 			misc_ctrl |= SDHCI_MISC_CTRL_ENABLE_SDR104;
-<<<<<<< HEAD
-		if (soc_data->nvquirks & SDHCI_MISC_CTRL_ENABLE_SDR50)
-			clk_ctrl |= SDHCI_CLOCK_CTRL_SDR50_TUNING_OVERRIDE;
-	}
-
-=======
 		if (soc_data->nvquirks & NVQUIRK_ENABLE_SDR50)
 			clk_ctrl |= SDHCI_CLOCK_CTRL_SDR50_TUNING_OVERRIDE;
 	}
 
 	clk_ctrl |= tegra_host->default_trim << SDHCI_CLOCK_CTRL_TRIM_SHIFT;
 
->>>>>>> 24b8d41d
 	sdhci_writel(host, misc_ctrl, SDHCI_TEGRA_VENDOR_MISC_CTRL);
 	sdhci_writel(host, clk_ctrl, SDHCI_TEGRA_VENDOR_CLOCK_CTRL);
 
@@ -1415,34 +1393,6 @@
 };
 
 static const struct sdhci_pltfm_data sdhci_tegra124_pdata = {
-<<<<<<< HEAD
-	.quirks = SDHCI_QUIRK_BROKEN_TIMEOUT_VAL |
-		  SDHCI_QUIRK_DATA_TIMEOUT_USES_SDCLK |
-		  SDHCI_QUIRK_SINGLE_POWER_WRITE |
-		  SDHCI_QUIRK_NO_HISPD_BIT |
-		  SDHCI_QUIRK_BROKEN_ADMA_ZEROLEN_DESC |
-		  SDHCI_QUIRK_CAP_CLOCK_BASE_BROKEN,
-	.quirks2 = SDHCI_QUIRK2_PRESET_VALUE_BROKEN |
-		   /*
-		    * The TRM states that the SD/MMC controller found on
-		    * Tegra124 can address 34 bits (the maximum supported by
-		    * the Tegra memory controller), but tests show that DMA
-		    * to or from above 4 GiB doesn't work. This is possibly
-		    * caused by missing programming, though it's not obvious
-		    * what sequence is required. Mark 64-bit DMA broken for
-		    * now to fix this for existing users (e.g. Nyan boards).
-		    */
-		   SDHCI_QUIRK2_BROKEN_64_BIT_DMA,
-	.ops  = &tegra114_sdhci_ops,
-};
-
-static const struct sdhci_tegra_soc_data soc_data_tegra124 = {
-	.pdata = &sdhci_tegra124_pdata,
-};
-
-static const struct sdhci_pltfm_data sdhci_tegra210_pdata = {
-=======
->>>>>>> 24b8d41d
 	.quirks = SDHCI_QUIRK_BROKEN_TIMEOUT_VAL |
 		  SDHCI_QUIRK_DATA_TIMEOUT_USES_SDCLK |
 		  SDHCI_QUIRK_SINGLE_POWER_WRITE |
@@ -1834,11 +1784,7 @@
 		.name	= "sdhci-tegra",
 		.probe_type = PROBE_PREFER_ASYNCHRONOUS,
 		.of_match_table = sdhci_tegra_dt_match,
-<<<<<<< HEAD
-		.pm	= &sdhci_pltfm_pmops,
-=======
 		.pm	= &sdhci_tegra_dev_pm_ops,
->>>>>>> 24b8d41d
 	},
 	.probe		= sdhci_tegra_probe,
 	.remove		= sdhci_tegra_remove,
