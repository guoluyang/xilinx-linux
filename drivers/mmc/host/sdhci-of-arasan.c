// SPDX-License-Identifier: GPL-2.0-or-later
/*
 * Arasan Secure Digital Host Controller Interface.
 * Copyright (C) 2011 - 2012 Michal Simek <monstr@monstr.eu>
 * Copyright (c) 2012 Wind River Systems, Inc.
 * Copyright (C) 2013 Pengutronix e.K.
 * Copyright (C) 2013 Xilinx Inc.
 *
 * Based on sdhci-of-esdhc.c
 *
 * Copyright (c) 2007 Freescale Semiconductor, Inc.
 * Copyright (c) 2009 MontaVista Software, Inc.
 *
 * Authors: Xiaobo Xie <X.Xie@freescale.com>
 *	    Anton Vorontsov <avorontsov@ru.mvista.com>
 */

#include <linux/clk-provider.h>
#include <linux/mfd/syscon.h>
#include <linux/module.h>
#include <linux/delay.h>
#include <linux/of_device.h>
#include <linux/pm_runtime.h>
#include <linux/phy/phy.h>
<<<<<<< HEAD
#include <linux/mmc/mmc.h>
#include <linux/soc/xilinx/zynqmp/tap_delays.h>
#include <linux/pinctrl/consumer.h>
#include <linux/regmap.h>
=======
#include <linux/regmap.h>
#include <linux/of.h>
#include <linux/firmware/xlnx-zynqmp.h>

#include "cqhci.h"
>>>>>>> 24b8d41d
#include "sdhci-pltfm.h"
#include <linux/of.h>

<<<<<<< HEAD
#define SDHCI_ARASAN_CLK_CTRL_OFFSET	0x2c
#define SDHCI_ARASAN_VENDOR_REGISTER	0x78

#define VENDOR_ENHANCED_STROBE		BIT(0)
#define CLK_CTRL_TIMEOUT_SHIFT		16
#define CLK_CTRL_TIMEOUT_MASK		(0xf << CLK_CTRL_TIMEOUT_SHIFT)
#define CLK_CTRL_TIMEOUT_MIN_EXP	13
#define SD_CLK_25_MHZ				25000000
#define SD_CLK_19_MHZ				19000000
#define MAX_TUNING_LOOP 40

#define PHY_CLK_TOO_SLOW_HZ		400000

/*
 * On some SoCs the syscon area has a feature where the upper 16-bits of
 * each 32-bit register act as a write mask for the lower 16-bits.  This allows
 * atomic updates of the register without locking.  This macro is used on SoCs
 * that have that feature.
 */
#define HIWORD_UPDATE(val, mask, shift) \
		((val) << (shift) | (mask) << ((shift) + 16))

/**
 * struct sdhci_arasan_soc_ctl_field - Field used in sdhci_arasan_soc_ctl_map
 *
 * @reg:	Offset within the syscon of the register containing this field
 * @width:	Number of bits for this field
 * @shift:	Bit offset within @reg of this field (or -1 if not avail)
 */
struct sdhci_arasan_soc_ctl_field {
	u32 reg;
	u16 width;
	s16 shift;
};

/**
 * struct sdhci_arasan_soc_ctl_map - Map in syscon to corecfg registers
 *
 * It's up to the licensee of the Arsan IP block to make these available
 * somewhere if needed.  Presumably these will be scattered somewhere that's
 * accessible via the syscon API.
 *
 * @baseclkfreq:	Where to find corecfg_baseclkfreq
 * @clockmultiplier:	Where to find corecfg_clockmultiplier
 * @hiword_update:	If true, use HIWORD_UPDATE to access the syscon
 */
struct sdhci_arasan_soc_ctl_map {
	struct sdhci_arasan_soc_ctl_field	baseclkfreq;
	struct sdhci_arasan_soc_ctl_field	clockmultiplier;
	bool					hiword_update;
};

/**
 * struct sdhci_arasan_data
=======
#define SDHCI_ARASAN_VENDOR_REGISTER	0x78

#define SDHCI_ARASAN_ITAPDLY_REGISTER	0xF0F8
#define SDHCI_ARASAN_ITAPDLY_SEL_MASK	0xFF

#define SDHCI_ARASAN_OTAPDLY_REGISTER	0xF0FC
#define SDHCI_ARASAN_OTAPDLY_SEL_MASK	0x3F

#define SDHCI_ARASAN_CQE_BASE_ADDR	0x200
#define VENDOR_ENHANCED_STROBE		BIT(0)

#define PHY_CLK_TOO_SLOW_HZ		400000

#define SDHCI_ITAPDLY_CHGWIN		0x200
#define SDHCI_ITAPDLY_ENABLE		0x100
#define SDHCI_OTAPDLY_ENABLE		0x40

/* Default settings for ZynqMP Clock Phases */
#define ZYNQMP_ICLK_PHASE {0, 63, 63, 0, 63,  0,   0, 183, 54,  0, 0}
#define ZYNQMP_OCLK_PHASE {0, 72, 60, 0, 60, 72, 135, 48, 72, 135, 0}

#define VERSAL_ICLK_PHASE {0, 132, 132, 0, 132, 0, 0, 162, 90, 0, 0}
#define VERSAL_OCLK_PHASE {0,  60, 48, 0, 48, 72, 90, 36, 60, 90, 0}

/*
 * On some SoCs the syscon area has a feature where the upper 16-bits of
 * each 32-bit register act as a write mask for the lower 16-bits.  This allows
 * atomic updates of the register without locking.  This macro is used on SoCs
 * that have that feature.
 */
#define HIWORD_UPDATE(val, mask, shift) \
		((val) << (shift) | (mask) << ((shift) + 16))

/**
 * struct sdhci_arasan_soc_ctl_field - Field used in sdhci_arasan_soc_ctl_map
 *
 * @reg:	Offset within the syscon of the register containing this field
 * @width:	Number of bits for this field
 * @shift:	Bit offset within @reg of this field (or -1 if not avail)
 */
struct sdhci_arasan_soc_ctl_field {
	u32 reg;
	u16 width;
	s16 shift;
};

/**
 * struct sdhci_arasan_soc_ctl_map - Map in syscon to corecfg registers
 *
 * @baseclkfreq:	Where to find corecfg_baseclkfreq
 * @clockmultiplier:	Where to find corecfg_clockmultiplier
 * @support64b:		Where to find SUPPORT64B bit
 * @hiword_update:	If true, use HIWORD_UPDATE to access the syscon
 *
 * It's up to the licensee of the Arsan IP block to make these available
 * somewhere if needed.  Presumably these will be scattered somewhere that's
 * accessible via the syscon API.
 */
struct sdhci_arasan_soc_ctl_map {
	struct sdhci_arasan_soc_ctl_field	baseclkfreq;
	struct sdhci_arasan_soc_ctl_field	clockmultiplier;
	struct sdhci_arasan_soc_ctl_field	support64b;
	bool					hiword_update;
};

/**
 * struct sdhci_arasan_clk_ops - Clock Operations for Arasan SD controller
 *
 * @sdcardclk_ops:	The output clock related operations
 * @sampleclk_ops:	The sample clock related operations
 */
struct sdhci_arasan_clk_ops {
	const struct clk_ops *sdcardclk_ops;
	const struct clk_ops *sampleclk_ops;
};

/**
 * struct sdhci_arasan_clk_data - Arasan Controller Clock Data.
 *
 * @sdcardclk_hw:	Struct for the clock we might provide to a PHY.
 * @sdcardclk:		Pointer to normal 'struct clock' for sdcardclk_hw.
 * @sampleclk_hw:	Struct for the clock we might provide to a PHY.
 * @sampleclk:		Pointer to normal 'struct clock' for sampleclk_hw.
 * @clk_phase_in:	Array of Input Clock Phase Delays for all speed modes
 * @clk_phase_out:	Array of Output Clock Phase Delays for all speed modes
 * @set_clk_delays:	Function pointer for setting Clock Delays
 * @clk_of_data:	Platform specific runtime clock data storage pointer
 */
struct sdhci_arasan_clk_data {
	struct clk_hw	sdcardclk_hw;
	struct clk      *sdcardclk;
	struct clk_hw	sampleclk_hw;
	struct clk      *sampleclk;
	int		clk_phase_in[MMC_TIMING_MMC_HS400 + 1];
	int		clk_phase_out[MMC_TIMING_MMC_HS400 + 1];
	void		(*set_clk_delays)(struct sdhci_host *host);
	void		*clk_of_data;
};

/**
 * struct sdhci_arasan_data - Arasan Controller Data
 *
>>>>>>> 24b8d41d
 * @host:		Pointer to the main SDHCI host structure.
 * @clk_ahb:		Pointer to the AHB clock
 * @phy:		Pointer to the generic phy
 * @is_phy_on:		True if the PHY is on; false if not.
<<<<<<< HEAD
 * @sdcardclk_hw:	Struct for the clock we might provide to a PHY.
 * @sdcardclk:		Pointer to normal 'struct clock' for sdcardclk_hw.
 * @soc_ctl_base:	Pointer to regmap for syscon for soc_ctl registers.
 * @soc_ctl_map:	Map to get offsets into soc_ctl registers.
=======
 * @has_cqe:		True if controller has command queuing engine.
 * @clk_data:		Struct for the Arasan Controller Clock Data.
 * @clk_ops:		Struct for the Arasan Controller Clock Operations.
 * @soc_ctl_base:	Pointer to regmap for syscon for soc_ctl registers.
 * @soc_ctl_map:	Map to get offsets into soc_ctl registers.
 * @quirks:		Arasan deviations from spec.
>>>>>>> 24b8d41d
 */
struct sdhci_arasan_data {
	struct sdhci_host *host;
	struct clk	*clk_ahb;
	struct phy	*phy;
<<<<<<< HEAD
	u32 mio_bank;
	u32 device_id;
	bool		is_phy_on;

	struct clk_hw	sdcardclk_hw;
	struct clk      *sdcardclk;

	struct regmap	*soc_ctl_base;
	struct pinctrl *pinctrl;
	struct pinctrl_state *pins_default;
	const struct sdhci_arasan_soc_ctl_map *soc_ctl_map;
	unsigned int	quirks; /* Arasan deviations from spec */

/* Controller does not have CD wired and will not function normally without */
#define SDHCI_ARASAN_QUIRK_FORCE_CDTEST	BIT(0)
};

static const struct sdhci_arasan_soc_ctl_map rk3399_soc_ctl_map = {
	.baseclkfreq = { .reg = 0xf000, .width = 8, .shift = 8 },
	.clockmultiplier = { .reg = 0xf02c, .width = 8, .shift = 0},
	.hiword_update = true,
};

/**
 * sdhci_arasan_syscon_write - Write to a field in soc_ctl registers
 *
 * This function allows writing to fields in sdhci_arasan_soc_ctl_map.
 * Note that if a field is specified as not available (shift < 0) then
 * this function will silently return an error code.  It will be noisy
 * and print errors for any other (unexpected) errors.
 *
 * @host:	The sdhci_host
 * @fld:	The field to write to
 * @val:	The value to write
 */
static int sdhci_arasan_syscon_write(struct sdhci_host *host,
				   const struct sdhci_arasan_soc_ctl_field *fld,
				   u32 val)
{
	struct sdhci_pltfm_host *pltfm_host = sdhci_priv(host);
	struct sdhci_arasan_data *sdhci_arasan = sdhci_pltfm_priv(pltfm_host);
	struct regmap *soc_ctl_base = sdhci_arasan->soc_ctl_base;
	u32 reg = fld->reg;
	u16 width = fld->width;
	s16 shift = fld->shift;
	int ret;

	/*
	 * Silently return errors for shift < 0 so caller doesn't have
	 * to check for fields which are optional.  For fields that
	 * are required then caller needs to do something special
	 * anyway.
	 */
	if (shift < 0)
		return -EINVAL;

	if (sdhci_arasan->soc_ctl_map->hiword_update)
		ret = regmap_write(soc_ctl_base, reg,
				   HIWORD_UPDATE(val, GENMASK(width, 0),
						 shift));
	else
		ret = regmap_update_bits(soc_ctl_base, reg,
					 GENMASK(shift + width, shift),
					 val << shift);

	/* Yell about (unexpected) regmap errors */
	if (ret)
		pr_warn("%s: Regmap write fail: %d\n",
			 mmc_hostname(host->mmc), ret);

	return ret;
}

static unsigned int sdhci_arasan_get_timeout_clock(struct sdhci_host *host)
{
	u32 div;
	unsigned long freq;
	struct sdhci_pltfm_host *pltfm_host = sdhci_priv(host);
=======
	bool		is_phy_on;

	bool		has_cqe;
	struct sdhci_arasan_clk_data clk_data;
	const struct sdhci_arasan_clk_ops *clk_ops;

	struct regmap	*soc_ctl_base;
	const struct sdhci_arasan_soc_ctl_map *soc_ctl_map;
	unsigned int	quirks;

/* Controller does not have CD wired and will not function normally without */
#define SDHCI_ARASAN_QUIRK_FORCE_CDTEST	BIT(0)
/* Controller immediately reports SDHCI_CLOCK_INT_STABLE after enabling the
 * internal clock even when the clock isn't stable */
#define SDHCI_ARASAN_QUIRK_CLOCK_UNSTABLE BIT(1)
/*
 * Some of the Arasan variations might not have timing requirements
 * met at 25MHz for Default Speed mode, those controllers work at
 * 19MHz instead
 */
#define SDHCI_ARASAN_QUIRK_CLOCK_25_BROKEN BIT(2)
};

struct sdhci_arasan_of_data {
	const struct sdhci_arasan_soc_ctl_map *soc_ctl_map;
	const struct sdhci_pltfm_data *pdata;
	const struct sdhci_arasan_clk_ops *clk_ops;
};
>>>>>>> 24b8d41d

static const struct sdhci_arasan_soc_ctl_map rk3399_soc_ctl_map = {
	.baseclkfreq = { .reg = 0xf000, .width = 8, .shift = 8 },
	.clockmultiplier = { .reg = 0xf02c, .width = 8, .shift = 0},
	.hiword_update = true,
};

static const struct sdhci_arasan_soc_ctl_map intel_lgm_emmc_soc_ctl_map = {
	.baseclkfreq = { .reg = 0xa0, .width = 8, .shift = 2 },
	.clockmultiplier = { .reg = 0, .width = -1, .shift = -1 },
	.hiword_update = false,
};

static const struct sdhci_arasan_soc_ctl_map intel_lgm_sdxc_soc_ctl_map = {
	.baseclkfreq = { .reg = 0x80, .width = 8, .shift = 2 },
	.clockmultiplier = { .reg = 0, .width = -1, .shift = -1 },
	.hiword_update = false,
};

<<<<<<< HEAD
static void arasan_zynqmp_dll_reset(struct sdhci_host *host, u8 deviceid)
{
	u16 clk;
	unsigned long timeout;

	clk = sdhci_readw(host, SDHCI_CLOCK_CONTROL);
	clk &= ~(SDHCI_CLOCK_CARD_EN | SDHCI_CLOCK_INT_EN);
	sdhci_writew(host, clk, SDHCI_CLOCK_CONTROL);

	/* Issue DLL Reset */
	zynqmp_dll_reset(deviceid);

	clk = sdhci_readw(host, SDHCI_CLOCK_CONTROL);
	clk |= SDHCI_CLOCK_INT_EN;
	sdhci_writew(host, clk, SDHCI_CLOCK_CONTROL);

	/* Wait max 20 ms */
	timeout = 20;
	while (!((clk = sdhci_readw(host, SDHCI_CLOCK_CONTROL))
				& SDHCI_CLOCK_INT_STABLE)) {
		if (timeout == 0) {
			dev_err(mmc_dev(host->mmc),
				": Internal clock never stabilised.\n");
			return;
		}
		timeout--;
		mdelay(1);
	}

	clk |= SDHCI_CLOCK_CARD_EN;
	sdhci_writew(host, clk, SDHCI_CLOCK_CONTROL);
}

static int arasan_zynqmp_execute_tuning(struct sdhci_host *host, u32 opcode)
{
	struct sdhci_pltfm_host *pltfm_host = sdhci_priv(host);
	struct sdhci_arasan_data *sdhci_arasan = sdhci_pltfm_priv(pltfm_host);
	struct mmc_host *mmc = host->mmc;
	u16 ctrl;
	int tuning_loop_counter = MAX_TUNING_LOOP;
	int err = 0;
	unsigned long flags;
	unsigned int tuning_count = 0;

	spin_lock_irqsave(&host->lock, flags);

	if (host->tuning_mode == SDHCI_TUNING_MODE_1)
		tuning_count = host->tuning_count;

	ctrl = sdhci_readw(host, SDHCI_HOST_CONTROL2);
	ctrl |= SDHCI_CTRL_EXEC_TUNING;
	if (host->quirks2 & SDHCI_QUIRK2_TUNING_WORK_AROUND)
		ctrl |= SDHCI_CTRL_TUNED_CLK;
	sdhci_writew(host, ctrl, SDHCI_HOST_CONTROL2);

	mdelay(1);

	arasan_zynqmp_dll_reset(host, sdhci_arasan->device_id);

	/*
	 * As per the Host Controller spec v3.00, tuning command
	 * generates Buffer Read Ready interrupt, so enable that.
	 *
	 * Note: The spec clearly says that when tuning sequence
	 * is being performed, the controller does not generate
	 * interrupts other than Buffer Read Ready interrupt. But
	 * to make sure we don't hit a controller bug, we _only_
	 * enable Buffer Read Ready interrupt here.
	 */
	sdhci_writel(host, SDHCI_INT_DATA_AVAIL, SDHCI_INT_ENABLE);
	sdhci_writel(host, SDHCI_INT_DATA_AVAIL, SDHCI_SIGNAL_ENABLE);

	/*
	 * Issue CMD19 repeatedly till Execute Tuning is set to 0 or the number
	 * of loops reaches 40 times or a timeout of 150ms occurs.
	 */
	do {
		struct mmc_command cmd = {0};
		struct mmc_request mrq = {NULL};

		cmd.opcode = opcode;
		cmd.arg = 0;
		cmd.flags = MMC_RSP_R1 | MMC_CMD_ADTC;
		cmd.retries = 0;
		cmd.data = NULL;
		cmd.mrq = &mrq;
		cmd.error = 0;

		if (tuning_loop_counter-- == 0)
			break;

		mrq.cmd = &cmd;

		/*
		 * In response to CMD19, the card sends 64 bytes of tuning
		 * block to the Host Controller. So we set the block size
		 * to 64 here.
		 */
		if (cmd.opcode == MMC_SEND_TUNING_BLOCK_HS200) {
			if (mmc->ios.bus_width == MMC_BUS_WIDTH_8) {
				sdhci_writew(host, SDHCI_MAKE_BLKSZ(7, 128),
					     SDHCI_BLOCK_SIZE);
			} else if (mmc->ios.bus_width == MMC_BUS_WIDTH_4) {
				sdhci_writew(host, SDHCI_MAKE_BLKSZ(7, 64),
					     SDHCI_BLOCK_SIZE);
			}
		} else {
			sdhci_writew(host, SDHCI_MAKE_BLKSZ(7, 64),
				     SDHCI_BLOCK_SIZE);
		}

		/*
		 * The tuning block is sent by the card to the host controller.
		 * So we set the TRNS_READ bit in the Transfer Mode register.
		 * This also takes care of setting DMA Enable and Multi Block
		 * Select in the same register to 0.
		 */
		sdhci_writew(host, SDHCI_TRNS_READ, SDHCI_TRANSFER_MODE);

		sdhci_send_command(host, &cmd);

		host->cmd = NULL;

		spin_unlock_irqrestore(&host->lock, flags);
		/* Wait for Buffer Read Ready interrupt */
		wait_event_interruptible_timeout(host->buf_ready_int,
					(host->tuning_done == 1),
					msecs_to_jiffies(50));
		spin_lock_irqsave(&host->lock, flags);

		if (!host->tuning_done) {
			dev_warn(mmc_dev(host->mmc),
				 ": Timeout for Buffer Read Ready interrupt, back to fixed sampling clock\n");
			ctrl = sdhci_readw(host, SDHCI_HOST_CONTROL2);
			ctrl &= ~SDHCI_CTRL_TUNED_CLK;
			ctrl &= ~SDHCI_CTRL_EXEC_TUNING;
			sdhci_writew(host, ctrl, SDHCI_HOST_CONTROL2);

			err = -EIO;
			goto out;
		}

		host->tuning_done = 0;

		ctrl = sdhci_readw(host, SDHCI_HOST_CONTROL2);

		/* eMMC spec does not require a delay between tuning cycles */
		if (opcode == MMC_SEND_TUNING_BLOCK)
			mdelay(1);
	} while (ctrl & SDHCI_CTRL_EXEC_TUNING);

	/*
	 * The Host Driver has exhausted the maximum number of loops allowed,
	 * so use fixed sampling frequency.
	 */
	if (tuning_loop_counter < 0) {
		ctrl &= ~SDHCI_CTRL_TUNED_CLK;
		sdhci_writew(host, ctrl, SDHCI_HOST_CONTROL2);
	}
	if (!(ctrl & SDHCI_CTRL_TUNED_CLK)) {
		dev_warn(mmc_dev(host->mmc),
			 ": Tuning failed, back to fixed sampling clock\n");
		err = -EIO;
	} else {
		arasan_zynqmp_dll_reset(host, sdhci_arasan->device_id);
	}

out:
	/*
	 * In case tuning fails, host controllers which support
	 * re-tuning can try tuning again at a later time, when the
	 * re-tuning timer expires.  So for these controllers, we
	 * return 0. Since there might be other controllers who do not
	 * have this capability, we return error for them.
	 */
	if (tuning_count)
		err = 0;

	host->mmc->retune_period = err ? 0 : tuning_count;

	sdhci_writel(host, host->ier, SDHCI_INT_ENABLE);
	sdhci_writel(host, host->ier, SDHCI_SIGNAL_ENABLE);
	spin_unlock_irqrestore(&host->lock, flags);

	return err;
=======
static const struct sdhci_arasan_soc_ctl_map intel_keembay_soc_ctl_map = {
	.baseclkfreq = { .reg = 0x0, .width = 8, .shift = 14 },
	.clockmultiplier = { .reg = 0x4, .width = 8, .shift = 14 },
	.support64b = { .reg = 0x4, .width = 1, .shift = 24 },
	.hiword_update = false,
};

/**
 * sdhci_arasan_syscon_write - Write to a field in soc_ctl registers
 *
 * @host:	The sdhci_host
 * @fld:	The field to write to
 * @val:	The value to write
 *
 * This function allows writing to fields in sdhci_arasan_soc_ctl_map.
 * Note that if a field is specified as not available (shift < 0) then
 * this function will silently return an error code.  It will be noisy
 * and print errors for any other (unexpected) errors.
 *
 * Return: 0 on success and error value on error
 */
static int sdhci_arasan_syscon_write(struct sdhci_host *host,
				   const struct sdhci_arasan_soc_ctl_field *fld,
				   u32 val)
{
	struct sdhci_pltfm_host *pltfm_host = sdhci_priv(host);
	struct sdhci_arasan_data *sdhci_arasan = sdhci_pltfm_priv(pltfm_host);
	struct regmap *soc_ctl_base = sdhci_arasan->soc_ctl_base;
	u32 reg = fld->reg;
	u16 width = fld->width;
	s16 shift = fld->shift;
	int ret;

	/*
	 * Silently return errors for shift < 0 so caller doesn't have
	 * to check for fields which are optional.  For fields that
	 * are required then caller needs to do something special
	 * anyway.
	 */
	if (shift < 0)
		return -EINVAL;

	if (sdhci_arasan->soc_ctl_map->hiword_update)
		ret = regmap_write(soc_ctl_base, reg,
				   HIWORD_UPDATE(val, GENMASK(width, 0),
						 shift));
	else
		ret = regmap_update_bits(soc_ctl_base, reg,
					 GENMASK(shift + width, shift),
					 val << shift);

	/* Yell about (unexpected) regmap errors */
	if (ret)
		pr_warn("%s: Regmap write fail: %d\n",
			 mmc_hostname(host->mmc), ret);

	return ret;
>>>>>>> 24b8d41d
}

static void sdhci_arasan_set_clock(struct sdhci_host *host, unsigned int clock)
{
	struct sdhci_pltfm_host *pltfm_host = sdhci_priv(host);
	struct sdhci_arasan_data *sdhci_arasan = sdhci_pltfm_priv(pltfm_host);
	struct sdhci_arasan_clk_data *clk_data = &sdhci_arasan->clk_data;
	bool ctrl_phy = false;

	if (!IS_ERR(sdhci_arasan->phy)) {
		if (!sdhci_arasan->is_phy_on && clock <= PHY_CLK_TOO_SLOW_HZ) {
			/*
			 * If PHY off, set clock to max speed and power PHY on.
			 *
			 * Although PHY docs apparently suggest power cycling
			 * when changing the clock the PHY doesn't like to be
			 * powered on while at low speeds like those used in ID
			 * mode.  Even worse is powering the PHY on while the
			 * clock is off.
			 *
			 * To workaround the PHY limitations, the best we can
			 * do is to power it on at a faster speed and then slam
			 * through low speeds without power cycling.
			 */
			sdhci_set_clock(host, host->max_clk);
<<<<<<< HEAD
			spin_unlock_irq(&host->lock);
			phy_power_on(sdhci_arasan->phy);
			spin_lock_irq(&host->lock);
			sdhci_arasan->is_phy_on = true;

			/*
			 * We'll now fall through to the below case with
			 * ctrl_phy = false (so we won't turn off/on).  The
			 * sdhci_set_clock() will set the real clock.
			 */
		} else if (clock > PHY_CLK_TOO_SLOW_HZ) {
			/*
			 * At higher clock speeds the PHY is fine being power
			 * cycled and docs say you _should_ power cycle when
			 * changing clock speeds.
			 */
			ctrl_phy = true;
		}
	}

	if ((host->quirks2 & SDHCI_QUIRK2_CLOCK_STANDARD_25_BROKEN) &&
		(host->version >= SDHCI_SPEC_300)) {
		if (clock == SD_CLK_25_MHZ)
			clock = SD_CLK_19_MHZ;
		if ((host->timing != MMC_TIMING_LEGACY) &&
			(host->timing != MMC_TIMING_UHS_SDR12))
			arasan_zynqmp_set_tap_delay(sdhci_arasan->device_id,
						    host->timing,
						    sdhci_arasan->mio_bank);
	}

	if (ctrl_phy && sdhci_arasan->is_phy_on) {
		spin_unlock_irq(&host->lock);
		phy_power_off(sdhci_arasan->phy);
		spin_lock_irq(&host->lock);
		sdhci_arasan->is_phy_on = false;
=======
			if (phy_power_on(sdhci_arasan->phy)) {
				pr_err("%s: Cannot power on phy.\n",
				       mmc_hostname(host->mmc));
				return;
			}

			sdhci_arasan->is_phy_on = true;

			/*
			 * We'll now fall through to the below case with
			 * ctrl_phy = false (so we won't turn off/on).  The
			 * sdhci_set_clock() will set the real clock.
			 */
		} else if (clock > PHY_CLK_TOO_SLOW_HZ) {
			/*
			 * At higher clock speeds the PHY is fine being power
			 * cycled and docs say you _should_ power cycle when
			 * changing clock speeds.
			 */
			ctrl_phy = true;
		}
	}

	if (ctrl_phy && sdhci_arasan->is_phy_on) {
		phy_power_off(sdhci_arasan->phy);
		sdhci_arasan->is_phy_on = false;
	}

	if (sdhci_arasan->quirks & SDHCI_ARASAN_QUIRK_CLOCK_25_BROKEN) {
		/*
		 * Some of the Arasan variations might not have timing
		 * requirements met at 25MHz for Default Speed mode,
		 * those controllers work at 19MHz instead.
		 */
		if (clock == DEFAULT_SPEED_MAX_DTR)
			clock = (DEFAULT_SPEED_MAX_DTR * 19) / 25;
>>>>>>> 24b8d41d
	}

	/* Set the Input and Output Clock Phase Delays */
	if (clk_data->set_clk_delays)
		clk_data->set_clk_delays(host);

	sdhci_set_clock(host, clock);

	if (sdhci_arasan->quirks & SDHCI_ARASAN_QUIRK_CLOCK_UNSTABLE)
		/*
		 * Some controllers immediately report SDHCI_CLOCK_INT_STABLE
		 * after enabling the clock even though the clock is not
		 * stable. Trying to use a clock without waiting here results
		 * in EILSEQ while detecting some older/slower cards. The
		 * chosen delay is the maximum delay from sdhci_set_clock.
		 */
		msleep(20);

	if (ctrl_phy) {
<<<<<<< HEAD
		spin_unlock_irq(&host->lock);
		phy_power_on(sdhci_arasan->phy);
		spin_lock_irq(&host->lock);
		sdhci_arasan->is_phy_on = true;
=======
		if (phy_power_on(sdhci_arasan->phy)) {
			pr_err("%s: Cannot power on phy.\n",
			       mmc_hostname(host->mmc));
			return;
		}

		sdhci_arasan->is_phy_on = true;
	}
}

static void sdhci_arasan_hs400_enhanced_strobe(struct mmc_host *mmc,
					struct mmc_ios *ios)
{
	u32 vendor;
	struct sdhci_host *host = mmc_priv(mmc);

	vendor = sdhci_readl(host, SDHCI_ARASAN_VENDOR_REGISTER);
	if (ios->enhanced_strobe)
		vendor |= VENDOR_ENHANCED_STROBE;
	else
		vendor &= ~VENDOR_ENHANCED_STROBE;

	sdhci_writel(host, vendor, SDHCI_ARASAN_VENDOR_REGISTER);
}

static void sdhci_arasan_reset(struct sdhci_host *host, u8 mask)
{
	u8 ctrl;
	struct sdhci_pltfm_host *pltfm_host = sdhci_priv(host);
	struct sdhci_arasan_data *sdhci_arasan = sdhci_pltfm_priv(pltfm_host);

	sdhci_reset(host, mask);

	if (sdhci_arasan->quirks & SDHCI_ARASAN_QUIRK_FORCE_CDTEST) {
		ctrl = sdhci_readb(host, SDHCI_HOST_CONTROL);
		ctrl |= SDHCI_CTRL_CDTEST_INS | SDHCI_CTRL_CDTEST_EN;
		sdhci_writeb(host, ctrl, SDHCI_HOST_CONTROL);
	}
}

static int sdhci_arasan_voltage_switch(struct mmc_host *mmc,
				       struct mmc_ios *ios)
{
	switch (ios->signal_voltage) {
	case MMC_SIGNAL_VOLTAGE_180:
		/*
		 * Plese don't switch to 1V8 as arasan,5.1 doesn't
		 * actually refer to this setting to indicate the
		 * signal voltage and the state machine will be broken
		 * actually if we force to enable 1V8. That's something
		 * like broken quirk but we could work around here.
		 */
		return 0;
	case MMC_SIGNAL_VOLTAGE_330:
	case MMC_SIGNAL_VOLTAGE_120:
		/* We don't support 3V3 and 1V2 */
		break;
>>>>>>> 24b8d41d
	}

	return -EINVAL;
}

<<<<<<< HEAD
static void sdhci_arasan_hs400_enhanced_strobe(struct mmc_host *mmc,
					struct mmc_ios *ios)
{
	u32 vendor;
	struct sdhci_host *host = mmc_priv(mmc);

	vendor = readl(host->ioaddr + SDHCI_ARASAN_VENDOR_REGISTER);
	if (ios->enhanced_strobe)
		vendor |= VENDOR_ENHANCED_STROBE;
	else
		vendor &= ~VENDOR_ENHANCED_STROBE;

	writel(vendor, host->ioaddr + SDHCI_ARASAN_VENDOR_REGISTER);
}

static void sdhci_arasan_reset(struct sdhci_host *host, u8 mask)
{
	u8 ctrl;
	struct sdhci_pltfm_host *pltfm_host = sdhci_priv(host);
	struct sdhci_arasan_data *sdhci_arasan = sdhci_pltfm_priv(pltfm_host);

	sdhci_reset(host, mask);

	if (sdhci_arasan->quirks & SDHCI_ARASAN_QUIRK_FORCE_CDTEST) {
		ctrl = sdhci_readb(host, SDHCI_HOST_CONTROL);
		ctrl |= SDHCI_CTRL_CDTEST_INS | SDHCI_CTRL_CDTEST_EN;
		sdhci_writeb(host, ctrl, SDHCI_HOST_CONTROL);
	}
}

static int sdhci_arasan_voltage_switch(struct mmc_host *mmc,
				       struct mmc_ios *ios)
{
	switch (ios->signal_voltage) {
	case MMC_SIGNAL_VOLTAGE_180:
		/*
		 * Plese don't switch to 1V8 as arasan,5.1 doesn't
		 * actually refer to this setting to indicate the
		 * signal voltage and the state machine will be broken
		 * actually if we force to enable 1V8. That's something
		 * like broken quirk but we could work around here.
		 */
		return 0;
	case MMC_SIGNAL_VOLTAGE_330:
	case MMC_SIGNAL_VOLTAGE_120:
		/* We don't support 3V3 and 1V2 */
		break;
	}

	return -EINVAL;
}

static struct sdhci_ops sdhci_arasan_ops = {
=======
static const struct sdhci_ops sdhci_arasan_ops = {
>>>>>>> 24b8d41d
	.set_clock = sdhci_arasan_set_clock,
	.get_max_clock = sdhci_pltfm_clk_get_max_clock,
	.get_timeout_clock = sdhci_pltfm_clk_get_max_clock,
	.set_bus_width = sdhci_set_bus_width,
	.reset = sdhci_arasan_reset,
	.set_uhs_signaling = sdhci_set_uhs_signaling,
<<<<<<< HEAD
=======
	.set_power = sdhci_set_power_and_bus_voltage,
>>>>>>> 24b8d41d
};

static u32 sdhci_arasan_cqhci_irq(struct sdhci_host *host, u32 intmask)
{
	int cmd_error = 0;
	int data_error = 0;

	if (!sdhci_cqe_irq(host, intmask, &cmd_error, &data_error))
		return intmask;

	cqhci_irq(host->mmc, intmask, cmd_error, data_error);

	return 0;
}

static void sdhci_arasan_dumpregs(struct mmc_host *mmc)
{
	sdhci_dumpregs(mmc_priv(mmc));
}

static void sdhci_arasan_cqe_enable(struct mmc_host *mmc)
{
	struct sdhci_host *host = mmc_priv(mmc);
	u32 reg;

	reg = sdhci_readl(host, SDHCI_PRESENT_STATE);
	while (reg & SDHCI_DATA_AVAILABLE) {
		sdhci_readl(host, SDHCI_BUFFER);
		reg = sdhci_readl(host, SDHCI_PRESENT_STATE);
	}

	sdhci_cqe_enable(mmc);
}

static const struct cqhci_host_ops sdhci_arasan_cqhci_ops = {
	.enable         = sdhci_arasan_cqe_enable,
	.disable        = sdhci_cqe_disable,
	.dumpregs       = sdhci_arasan_dumpregs,
};

static const struct sdhci_ops sdhci_arasan_cqe_ops = {
	.set_clock = sdhci_arasan_set_clock,
	.get_max_clock = sdhci_pltfm_clk_get_max_clock,
	.get_timeout_clock = sdhci_pltfm_clk_get_max_clock,
	.set_bus_width = sdhci_set_bus_width,
	.reset = sdhci_arasan_reset,
	.set_uhs_signaling = sdhci_set_uhs_signaling,
	.set_power = sdhci_set_power_and_bus_voltage,
	.irq = sdhci_arasan_cqhci_irq,
};

static const struct sdhci_pltfm_data sdhci_arasan_cqe_pdata = {
	.ops = &sdhci_arasan_cqe_ops,
	.quirks = SDHCI_QUIRK_CAP_CLOCK_BASE_BROKEN,
	.quirks2 = SDHCI_QUIRK2_PRESET_VALUE_BROKEN |
			SDHCI_QUIRK2_CLOCK_DIV_ZERO_BROKEN,
};

#ifdef CONFIG_PM_SLEEP
/**
 * sdhci_arasan_suspend - Suspend method for the driver
 * @dev:	Address of the device structure
 *
 * Put the device in a low power state.
 *
 * Return: 0 on success and error value on error
 */
static int sdhci_arasan_suspend(struct device *dev)
{
	struct sdhci_host *host = dev_get_drvdata(dev);
	struct sdhci_pltfm_host *pltfm_host = sdhci_priv(host);
	struct sdhci_arasan_data *sdhci_arasan = sdhci_pltfm_priv(pltfm_host);
	int ret;

	if (host->tuning_mode != SDHCI_TUNING_MODE_3)
		mmc_retune_needed(host->mmc);

	if (sdhci_arasan->has_cqe) {
		ret = cqhci_suspend(host->mmc);
		if (ret)
			return ret;
	}

	ret = sdhci_suspend_host(host);
	if (ret)
		return ret;

	if (!IS_ERR(sdhci_arasan->phy) && sdhci_arasan->is_phy_on) {
		ret = phy_power_off(sdhci_arasan->phy);
		if (ret) {
			dev_err(dev, "Cannot power off phy.\n");
			if (sdhci_resume_host(host))
				dev_err(dev, "Cannot resume host.\n");

			return ret;
		}
		sdhci_arasan->is_phy_on = false;
	}

	clk_disable(pltfm_host->clk);
	clk_disable(sdhci_arasan->clk_ahb);

	return 0;
}

/**
 * sdhci_arasan_resume - Resume method for the driver
 * @dev:	Address of the device structure
 *
 * Resume operation after suspend
 *
 * Return: 0 on success and error value on error
 */
static int sdhci_arasan_resume(struct device *dev)
{
	struct sdhci_host *host = dev_get_drvdata(dev);
	struct sdhci_pltfm_host *pltfm_host = sdhci_priv(host);
	struct sdhci_arasan_data *sdhci_arasan = sdhci_pltfm_priv(pltfm_host);
	int ret;

	ret = clk_enable(sdhci_arasan->clk_ahb);
	if (ret) {
		dev_err(dev, "Cannot enable AHB clock.\n");
		return ret;
	}

	ret = clk_enable(pltfm_host->clk);
	if (ret) {
		dev_err(dev, "Cannot enable SD clock.\n");
		return ret;
	}

	if (!IS_ERR(sdhci_arasan->phy) && host->mmc->actual_clock) {
		ret = phy_power_on(sdhci_arasan->phy);
		if (ret) {
			dev_err(dev, "Cannot power on phy.\n");
			return ret;
		}
		sdhci_arasan->is_phy_on = true;
<<<<<<< HEAD
=======
	}

	ret = sdhci_resume_host(host);
	if (ret) {
		dev_err(dev, "Cannot resume host.\n");
		return ret;
>>>>>>> 24b8d41d
	}

	if (sdhci_arasan->has_cqe)
		return cqhci_resume(host->mmc);

	return 0;
}
#endif /* ! CONFIG_PM_SLEEP */

static SIMPLE_DEV_PM_OPS(sdhci_arasan_dev_pm_ops, sdhci_arasan_suspend,
			 sdhci_arasan_resume);

<<<<<<< HEAD
static const struct of_device_id sdhci_arasan_of_match[] = {
	/* SoC-specific compatible strings w/ soc_ctl_map */
	{
		.compatible = "rockchip,rk3399-sdhci-5.1",
		.data = &rk3399_soc_ctl_map,
	},

	/* Generic compatible below here */
	{ .compatible = "arasan,sdhci-8.9a" },
	{ .compatible = "arasan,sdhci-5.1" },
	{ .compatible = "arasan,sdhci-4.9a" },
	{ .compatible = "xlnx,zynqmp-8.9a" },

	{ /* sentinel */ }
};
MODULE_DEVICE_TABLE(of, sdhci_arasan_of_match);

/**
 * sdhci_arasan_sdcardclk_recalc_rate - Return the card clock rate
 *
 * Return the current actual rate of the SD card clock.  This can be used
 * to communicate with out PHY.
 *
 * @hw:			Pointer to the hardware clock structure.
 * @parent_rate		The parent rate (should be rate of clk_xin).
 * Returns the card clock rate.
 */
static unsigned long sdhci_arasan_sdcardclk_recalc_rate(struct clk_hw *hw,
						      unsigned long parent_rate)

{
	struct sdhci_arasan_data *sdhci_arasan =
		container_of(hw, struct sdhci_arasan_data, sdcardclk_hw);
=======
/**
 * sdhci_arasan_sdcardclk_recalc_rate - Return the card clock rate
 *
 * @hw:			Pointer to the hardware clock structure.
 * @parent_rate:		The parent rate (should be rate of clk_xin).
 *
 * Return the current actual rate of the SD card clock.  This can be used
 * to communicate with out PHY.
 *
 * Return: The card clock rate.
 */
static unsigned long sdhci_arasan_sdcardclk_recalc_rate(struct clk_hw *hw,
						      unsigned long parent_rate)
{
	struct sdhci_arasan_clk_data *clk_data =
		container_of(hw, struct sdhci_arasan_clk_data, sdcardclk_hw);
	struct sdhci_arasan_data *sdhci_arasan =
		container_of(clk_data, struct sdhci_arasan_data, clk_data);
>>>>>>> 24b8d41d
	struct sdhci_host *host = sdhci_arasan->host;

	return host->mmc->actual_clock;
}

static const struct clk_ops arasan_sdcardclk_ops = {
	.recalc_rate = sdhci_arasan_sdcardclk_recalc_rate,
};

/**
<<<<<<< HEAD
 * sdhci_arasan_update_clockmultiplier - Set corecfg_clockmultiplier
 *
=======
 * sdhci_arasan_sampleclk_recalc_rate - Return the sampling clock rate
 *
 * @hw:			Pointer to the hardware clock structure.
 * @parent_rate:		The parent rate (should be rate of clk_xin).
 *
 * Return the current actual rate of the sampling clock.  This can be used
 * to communicate with out PHY.
 *
 * Return: The sample clock rate.
 */
static unsigned long sdhci_arasan_sampleclk_recalc_rate(struct clk_hw *hw,
						      unsigned long parent_rate)
{
	struct sdhci_arasan_clk_data *clk_data =
		container_of(hw, struct sdhci_arasan_clk_data, sampleclk_hw);
	struct sdhci_arasan_data *sdhci_arasan =
		container_of(clk_data, struct sdhci_arasan_data, clk_data);
	struct sdhci_host *host = sdhci_arasan->host;

	return host->mmc->actual_clock;
}

static const struct clk_ops arasan_sampleclk_ops = {
	.recalc_rate = sdhci_arasan_sampleclk_recalc_rate,
};

/**
 * sdhci_zynqmp_sdcardclk_set_phase - Set the SD Output Clock Tap Delays
 *
 * @hw:			Pointer to the hardware clock structure.
 * @degrees:		The clock phase shift between 0 - 359.
 *
 * Set the SD Output Clock Tap Delays for Output path
 *
 * Return: 0 on success and error value on error
 */
static int sdhci_zynqmp_sdcardclk_set_phase(struct clk_hw *hw, int degrees)
{
	struct sdhci_arasan_clk_data *clk_data =
		container_of(hw, struct sdhci_arasan_clk_data, sdcardclk_hw);
	struct sdhci_arasan_data *sdhci_arasan =
		container_of(clk_data, struct sdhci_arasan_data, clk_data);
	struct sdhci_host *host = sdhci_arasan->host;
	const char *clk_name = clk_hw_get_name(hw);
	u32 node_id = !strcmp(clk_name, "clk_out_sd0") ? NODE_SD_0 : NODE_SD_1;
	u8 tap_delay, tap_max = 0;
	int ret;

	/* This is applicable for SDHCI_SPEC_300 and above */
	if (host->version < SDHCI_SPEC_300)
		return 0;

	switch (host->timing) {
	case MMC_TIMING_MMC_HS:
	case MMC_TIMING_SD_HS:
	case MMC_TIMING_UHS_SDR25:
	case MMC_TIMING_UHS_DDR50:
	case MMC_TIMING_MMC_DDR52:
		/* For 50MHz clock, 30 Taps are available */
		tap_max = 30;
		break;
	case MMC_TIMING_UHS_SDR50:
		/* For 100MHz clock, 15 Taps are available */
		tap_max = 15;
		break;
	case MMC_TIMING_UHS_SDR104:
	case MMC_TIMING_MMC_HS200:
		/* For 200MHz clock, 8 Taps are available */
		tap_max = 8;
	default:
		break;
	}

	tap_delay = (degrees * tap_max) / 360;

	/* Set the Clock Phase */
	ret = zynqmp_pm_set_sd_tapdelay(node_id, PM_TAPDELAY_OUTPUT, tap_delay);
	if (ret)
		pr_err("Error setting Output Tap Delay\n");

	/* Release DLL Reset */
	zynqmp_pm_sd_dll_reset(node_id, PM_DLL_RESET_RELEASE);

	return ret;
}

static const struct clk_ops zynqmp_sdcardclk_ops = {
	.recalc_rate = sdhci_arasan_sdcardclk_recalc_rate,
	.set_phase = sdhci_zynqmp_sdcardclk_set_phase,
};

/**
 * sdhci_zynqmp_sampleclk_set_phase - Set the SD Input Clock Tap Delays
 *
 * @hw:			Pointer to the hardware clock structure.
 * @degrees:		The clock phase shift between 0 - 359.
 *
 * Set the SD Input Clock Tap Delays for Input path
 *
 * Return: 0 on success and error value on error
 */
static int sdhci_zynqmp_sampleclk_set_phase(struct clk_hw *hw, int degrees)
{
	struct sdhci_arasan_clk_data *clk_data =
		container_of(hw, struct sdhci_arasan_clk_data, sampleclk_hw);
	struct sdhci_arasan_data *sdhci_arasan =
		container_of(clk_data, struct sdhci_arasan_data, clk_data);
	struct sdhci_host *host = sdhci_arasan->host;
	const char *clk_name = clk_hw_get_name(hw);
	u32 node_id = !strcmp(clk_name, "clk_in_sd0") ? NODE_SD_0 : NODE_SD_1;
	u8 tap_delay, tap_max = 0;
	int ret;

	/* This is applicable for SDHCI_SPEC_300 and above */
	if (host->version < SDHCI_SPEC_300)
		return 0;

	/* Assert DLL Reset */
	zynqmp_pm_sd_dll_reset(node_id, PM_DLL_RESET_ASSERT);

	switch (host->timing) {
	case MMC_TIMING_MMC_HS:
	case MMC_TIMING_SD_HS:
	case MMC_TIMING_UHS_SDR25:
	case MMC_TIMING_UHS_DDR50:
	case MMC_TIMING_MMC_DDR52:
		/* For 50MHz clock, 120 Taps are available */
		tap_max = 120;
		break;
	case MMC_TIMING_UHS_SDR50:
		/* For 100MHz clock, 60 Taps are available */
		tap_max = 60;
		break;
	case MMC_TIMING_UHS_SDR104:
	case MMC_TIMING_MMC_HS200:
		/* For 200MHz clock, 30 Taps are available */
		tap_max = 30;
	default:
		break;
	}

	tap_delay = (degrees * tap_max) / 360;

	/* Set the Clock Phase */
	ret = zynqmp_pm_set_sd_tapdelay(node_id, PM_TAPDELAY_INPUT, tap_delay);
	if (ret)
		pr_err("Error setting Input Tap Delay\n");

	return ret;
}

static const struct clk_ops zynqmp_sampleclk_ops = {
	.recalc_rate = sdhci_arasan_sampleclk_recalc_rate,
	.set_phase = sdhci_zynqmp_sampleclk_set_phase,
};

/**
 * sdhci_versal_sdcardclk_set_phase - Set the SD Output Clock Tap Delays
 *
 * @hw:			Pointer to the hardware clock structure.
 * @degrees:		The clock phase shift between 0 - 359.
 *
 * Set the SD Output Clock Tap Delays for Output path
 *
 * Return: 0 on success and error value on error
 */
static int sdhci_versal_sdcardclk_set_phase(struct clk_hw *hw, int degrees)
{
	struct sdhci_arasan_clk_data *clk_data =
		container_of(hw, struct sdhci_arasan_clk_data, sdcardclk_hw);
	struct sdhci_arasan_data *sdhci_arasan =
		container_of(clk_data, struct sdhci_arasan_data, clk_data);
	struct sdhci_host *host = sdhci_arasan->host;
	u8 tap_delay, tap_max = 0;

	/* This is applicable for SDHCI_SPEC_300 and above */
	if (host->version < SDHCI_SPEC_300)
		return 0;

	switch (host->timing) {
	case MMC_TIMING_MMC_HS:
	case MMC_TIMING_SD_HS:
	case MMC_TIMING_UHS_SDR25:
	case MMC_TIMING_UHS_DDR50:
	case MMC_TIMING_MMC_DDR52:
		/* For 50MHz clock, 30 Taps are available */
		tap_max = 30;
		break;
	case MMC_TIMING_UHS_SDR50:
		/* For 100MHz clock, 15 Taps are available */
		tap_max = 15;
		break;
	case MMC_TIMING_UHS_SDR104:
	case MMC_TIMING_MMC_HS200:
		/* For 200MHz clock, 8 Taps are available */
		tap_max = 8;
	default:
		break;
	}

	tap_delay = (degrees * tap_max) / 360;

	/* Set the Clock Phase */
	if (tap_delay) {
		u32 regval;

		regval = sdhci_readl(host, SDHCI_ARASAN_OTAPDLY_REGISTER);
		regval |= SDHCI_OTAPDLY_ENABLE;
		sdhci_writel(host, regval, SDHCI_ARASAN_OTAPDLY_REGISTER);
		regval &= ~SDHCI_ARASAN_OTAPDLY_SEL_MASK;
		regval |= tap_delay;
		sdhci_writel(host, regval, SDHCI_ARASAN_OTAPDLY_REGISTER);
	}

	return 0;
}

static const struct clk_ops versal_sdcardclk_ops = {
	.recalc_rate = sdhci_arasan_sdcardclk_recalc_rate,
	.set_phase = sdhci_versal_sdcardclk_set_phase,
};

/**
 * sdhci_versal_sampleclk_set_phase - Set the SD Input Clock Tap Delays
 *
 * @hw:			Pointer to the hardware clock structure.
 * @degrees:		The clock phase shift between 0 - 359.
 *
 * Set the SD Input Clock Tap Delays for Input path
 *
 * Return: 0 on success and error value on error
 */
static int sdhci_versal_sampleclk_set_phase(struct clk_hw *hw, int degrees)
{
	struct sdhci_arasan_clk_data *clk_data =
		container_of(hw, struct sdhci_arasan_clk_data, sampleclk_hw);
	struct sdhci_arasan_data *sdhci_arasan =
		container_of(clk_data, struct sdhci_arasan_data, clk_data);
	struct sdhci_host *host = sdhci_arasan->host;
	u8 tap_delay, tap_max = 0;

	/* This is applicable for SDHCI_SPEC_300 and above */
	if (host->version < SDHCI_SPEC_300)
		return 0;

	switch (host->timing) {
	case MMC_TIMING_MMC_HS:
	case MMC_TIMING_SD_HS:
	case MMC_TIMING_UHS_SDR25:
	case MMC_TIMING_UHS_DDR50:
	case MMC_TIMING_MMC_DDR52:
		/* For 50MHz clock, 120 Taps are available */
		tap_max = 120;
		break;
	case MMC_TIMING_UHS_SDR50:
		/* For 100MHz clock, 60 Taps are available */
		tap_max = 60;
		break;
	case MMC_TIMING_UHS_SDR104:
	case MMC_TIMING_MMC_HS200:
		/* For 200MHz clock, 30 Taps are available */
		tap_max = 30;
	default:
		break;
	}

	tap_delay = (degrees * tap_max) / 360;

	/* Set the Clock Phase */
	if (tap_delay) {
		u32 regval;

		regval = sdhci_readl(host, SDHCI_ARASAN_ITAPDLY_REGISTER);
		regval |= SDHCI_ITAPDLY_CHGWIN;
		sdhci_writel(host, regval, SDHCI_ARASAN_ITAPDLY_REGISTER);
		regval |= SDHCI_ITAPDLY_ENABLE;
		sdhci_writel(host, regval, SDHCI_ARASAN_ITAPDLY_REGISTER);
		regval &= ~SDHCI_ARASAN_ITAPDLY_SEL_MASK;
		regval |= tap_delay;
		sdhci_writel(host, regval, SDHCI_ARASAN_ITAPDLY_REGISTER);
		regval &= ~SDHCI_ITAPDLY_CHGWIN;
		sdhci_writel(host, regval, SDHCI_ARASAN_ITAPDLY_REGISTER);
	}

	return 0;
}

static const struct clk_ops versal_sampleclk_ops = {
	.recalc_rate = sdhci_arasan_sampleclk_recalc_rate,
	.set_phase = sdhci_versal_sampleclk_set_phase,
};

static void arasan_zynqmp_dll_reset(struct sdhci_host *host, u32 deviceid)
{
	u16 clk;

	clk = sdhci_readw(host, SDHCI_CLOCK_CONTROL);
	clk &= ~(SDHCI_CLOCK_CARD_EN | SDHCI_CLOCK_INT_EN);
	sdhci_writew(host, clk, SDHCI_CLOCK_CONTROL);

	/* Issue DLL Reset */
	zynqmp_pm_sd_dll_reset(deviceid, PM_DLL_RESET_PULSE);

	clk = sdhci_readw(host, SDHCI_CLOCK_CONTROL);

	sdhci_enable_clk(host, clk);
}

static int arasan_zynqmp_execute_tuning(struct mmc_host *mmc, u32 opcode)
{
	struct sdhci_host *host = mmc_priv(mmc);
	struct sdhci_pltfm_host *pltfm_host = sdhci_priv(host);
	struct sdhci_arasan_data *sdhci_arasan = sdhci_pltfm_priv(pltfm_host);
	struct clk_hw *hw = &sdhci_arasan->clk_data.sdcardclk_hw;
	const char *clk_name = clk_hw_get_name(hw);
	u32 device_id = !strcmp(clk_name, "clk_out_sd0") ? NODE_SD_0 :
							   NODE_SD_1;
	int err;

	/* ZynqMP SD controller does not perform auto tuning in DDR50 mode */
	if (mmc->ios.timing == MMC_TIMING_UHS_DDR50)
		return 0;

	arasan_zynqmp_dll_reset(host, device_id);

	err = sdhci_execute_tuning(mmc, opcode);
	if (err)
		return err;

	arasan_zynqmp_dll_reset(host, device_id);

	return 0;
}

/**
 * sdhci_arasan_update_clockmultiplier - Set corecfg_clockmultiplier
 *
 * @host:		The sdhci_host
 * @value:		The value to write
 *
>>>>>>> 24b8d41d
 * The corecfg_clockmultiplier is supposed to contain clock multiplier
 * value of programmable clock generator.
 *
 * NOTES:
 * - Many existing devices don't seem to do this and work fine.  To keep
 *   compatibility for old hardware where the device tree doesn't provide a
 *   register map, this function is a noop if a soc_ctl_map hasn't been provided
 *   for this platform.
 * - The value of corecfg_clockmultiplier should sync with that of corresponding
 *   value reading from sdhci_capability_register. So this function is called
 *   once at probe time and never called again.
<<<<<<< HEAD
 *
 * @host:		The sdhci_host
=======
>>>>>>> 24b8d41d
 */
static void sdhci_arasan_update_clockmultiplier(struct sdhci_host *host,
						u32 value)
{
	struct sdhci_pltfm_host *pltfm_host = sdhci_priv(host);
	struct sdhci_arasan_data *sdhci_arasan = sdhci_pltfm_priv(pltfm_host);
	const struct sdhci_arasan_soc_ctl_map *soc_ctl_map =
		sdhci_arasan->soc_ctl_map;

	/* Having a map is optional */
	if (!soc_ctl_map)
		return;

	/* If we have a map, we expect to have a syscon */
	if (!sdhci_arasan->soc_ctl_base) {
		pr_warn("%s: Have regmap, but no soc-ctl-syscon\n",
			mmc_hostname(host->mmc));
		return;
	}

	sdhci_arasan_syscon_write(host, &soc_ctl_map->clockmultiplier, value);
}

/**
 * sdhci_arasan_update_baseclkfreq - Set corecfg_baseclkfreq
 *
<<<<<<< HEAD
=======
 * @host:		The sdhci_host
 *
>>>>>>> 24b8d41d
 * The corecfg_baseclkfreq is supposed to contain the MHz of clk_xin.  This
 * function can be used to make that happen.
 *
 * NOTES:
 * - Many existing devices don't seem to do this and work fine.  To keep
 *   compatibility for old hardware where the device tree doesn't provide a
 *   register map, this function is a noop if a soc_ctl_map hasn't been provided
 *   for this platform.
 * - It's assumed that clk_xin is not dynamic and that we use the SDHCI divider
 *   to achieve lower clock rates.  That means that this function is called once
 *   at probe time and never called again.
<<<<<<< HEAD
 *
 * @host:		The sdhci_host
=======
>>>>>>> 24b8d41d
 */
static void sdhci_arasan_update_baseclkfreq(struct sdhci_host *host)
{
	struct sdhci_pltfm_host *pltfm_host = sdhci_priv(host);
	struct sdhci_arasan_data *sdhci_arasan = sdhci_pltfm_priv(pltfm_host);
	const struct sdhci_arasan_soc_ctl_map *soc_ctl_map =
		sdhci_arasan->soc_ctl_map;
<<<<<<< HEAD
	u32 mhz = DIV_ROUND_CLOSEST(clk_get_rate(pltfm_host->clk), 1000000);
=======
	u32 mhz = DIV_ROUND_CLOSEST_ULL(clk_get_rate(pltfm_host->clk), 1000000);
>>>>>>> 24b8d41d

	/* Having a map is optional */
	if (!soc_ctl_map)
		return;

	/* If we have a map, we expect to have a syscon */
	if (!sdhci_arasan->soc_ctl_base) {
		pr_warn("%s: Have regmap, but no soc-ctl-syscon\n",
			mmc_hostname(host->mmc));
		return;
	}

	sdhci_arasan_syscon_write(host, &soc_ctl_map->baseclkfreq, mhz);
}

<<<<<<< HEAD
/**
 * sdhci_arasan_register_sdclk - Register the sdclk for a PHY to use
 *
 * Some PHY devices need to know what the actual card clock is.  In order for
 * them to find out, we'll provide a clock through the common clock framework
 * for them to query.
 *
 * Note: without seriously re-architecting SDHCI's clock code and testing on
 * all platforms, there's no way to create a totally beautiful clock here
 * with all clock ops implemented.  Instead, we'll just create a clock that can
 * be queried and set the CLK_GET_RATE_NOCACHE attribute to tell common clock
 * framework that we're doing things behind its back.  This should be sufficient
 * to create nice clean device tree bindings and later (if needed) we can try
 * re-architecting SDHCI if we see some benefit to it.
=======
static void sdhci_arasan_set_clk_delays(struct sdhci_host *host)
{
	struct sdhci_pltfm_host *pltfm_host = sdhci_priv(host);
	struct sdhci_arasan_data *sdhci_arasan = sdhci_pltfm_priv(pltfm_host);
	struct sdhci_arasan_clk_data *clk_data = &sdhci_arasan->clk_data;

	clk_set_phase(clk_data->sampleclk,
		      clk_data->clk_phase_in[host->timing]);
	clk_set_phase(clk_data->sdcardclk,
		      clk_data->clk_phase_out[host->timing]);
}

static void arasan_dt_read_clk_phase(struct device *dev,
				     struct sdhci_arasan_clk_data *clk_data,
				     unsigned int timing, const char *prop)
{
	struct device_node *np = dev->of_node;

	u32 clk_phase[2] = {0};
	int ret;

	/*
	 * Read Tap Delay values from DT, if the DT does not contain the
	 * Tap Values then use the pre-defined values.
	 */
	ret = of_property_read_variable_u32_array(np, prop, &clk_phase[0],
						  2, 0);
	if (ret < 0) {
		dev_dbg(dev, "Using predefined clock phase for %s = %d %d\n",
			prop, clk_data->clk_phase_in[timing],
			clk_data->clk_phase_out[timing]);
		return;
	}

	/* The values read are Input and Output Clock Delays in order */
	clk_data->clk_phase_in[timing] = clk_phase[0];
	clk_data->clk_phase_out[timing] = clk_phase[1];
}

/**
 * arasan_dt_parse_clk_phases - Read Clock Delay values from DT
 *
 * @dev:		Pointer to our struct device.
 * @clk_data:		Pointer to the Clock Data structure
 *
 * Called at initialization to parse the values of Clock Delays.
 */
static void arasan_dt_parse_clk_phases(struct device *dev,
				       struct sdhci_arasan_clk_data *clk_data)
{
	u32 mio_bank = 0;
	int i;

	/*
	 * This has been kept as a pointer and is assigned a function here.
	 * So that different controller variants can assign their own handling
	 * function.
	 */
	clk_data->set_clk_delays = sdhci_arasan_set_clk_delays;

	if (of_device_is_compatible(dev->of_node, "xlnx,zynqmp-8.9a")) {
		u32 zynqmp_iclk_phase[MMC_TIMING_MMC_HS400 + 1] =
			ZYNQMP_ICLK_PHASE;
		u32 zynqmp_oclk_phase[MMC_TIMING_MMC_HS400 + 1] =
			ZYNQMP_OCLK_PHASE;

		of_property_read_u32(dev->of_node, "xlnx,mio-bank", &mio_bank);
		if (mio_bank == 2) {
			zynqmp_oclk_phase[MMC_TIMING_UHS_SDR104] = 90;
			zynqmp_oclk_phase[MMC_TIMING_MMC_HS200] = 90;
		}

		for (i = 0; i <= MMC_TIMING_MMC_HS400; i++) {
			clk_data->clk_phase_in[i] = zynqmp_iclk_phase[i];
			clk_data->clk_phase_out[i] = zynqmp_oclk_phase[i];
		}
	}

	if (of_device_is_compatible(dev->of_node, "xlnx,versal-8.9a")) {
		u32 versal_iclk_phase[MMC_TIMING_MMC_HS400 + 1] =
			VERSAL_ICLK_PHASE;
		u32 versal_oclk_phase[MMC_TIMING_MMC_HS400 + 1] =
			VERSAL_OCLK_PHASE;

		for (i = 0; i <= MMC_TIMING_MMC_HS400; i++) {
			clk_data->clk_phase_in[i] = versal_iclk_phase[i];
			clk_data->clk_phase_out[i] = versal_oclk_phase[i];
		}
	}

	arasan_dt_read_clk_phase(dev, clk_data, MMC_TIMING_LEGACY,
				 "clk-phase-legacy");
	arasan_dt_read_clk_phase(dev, clk_data, MMC_TIMING_MMC_HS,
				 "clk-phase-mmc-hs");
	arasan_dt_read_clk_phase(dev, clk_data, MMC_TIMING_SD_HS,
				 "clk-phase-sd-hs");
	arasan_dt_read_clk_phase(dev, clk_data, MMC_TIMING_UHS_SDR12,
				 "clk-phase-uhs-sdr12");
	arasan_dt_read_clk_phase(dev, clk_data, MMC_TIMING_UHS_SDR25,
				 "clk-phase-uhs-sdr25");
	arasan_dt_read_clk_phase(dev, clk_data, MMC_TIMING_UHS_SDR50,
				 "clk-phase-uhs-sdr50");
	arasan_dt_read_clk_phase(dev, clk_data, MMC_TIMING_UHS_SDR104,
				 "clk-phase-uhs-sdr104");
	arasan_dt_read_clk_phase(dev, clk_data, MMC_TIMING_UHS_DDR50,
				 "clk-phase-uhs-ddr50");
	arasan_dt_read_clk_phase(dev, clk_data, MMC_TIMING_MMC_DDR52,
				 "clk-phase-mmc-ddr52");
	arasan_dt_read_clk_phase(dev, clk_data, MMC_TIMING_MMC_HS200,
				 "clk-phase-mmc-hs200");
	arasan_dt_read_clk_phase(dev, clk_data, MMC_TIMING_MMC_HS400,
				 "clk-phase-mmc-hs400");
}

static const struct sdhci_pltfm_data sdhci_arasan_pdata = {
	.ops = &sdhci_arasan_ops,
	.quirks = SDHCI_QUIRK_CAP_CLOCK_BASE_BROKEN,
	.quirks2 = SDHCI_QUIRK2_PRESET_VALUE_BROKEN |
			SDHCI_QUIRK2_CLOCK_DIV_ZERO_BROKEN |
			SDHCI_QUIRK2_STOP_WITH_TC,
};

static const struct sdhci_arasan_clk_ops arasan_clk_ops = {
	.sdcardclk_ops = &arasan_sdcardclk_ops,
	.sampleclk_ops = &arasan_sampleclk_ops,
};

static struct sdhci_arasan_of_data sdhci_arasan_generic_data = {
	.pdata = &sdhci_arasan_pdata,
	.clk_ops = &arasan_clk_ops,
};

static const struct sdhci_pltfm_data sdhci_keembay_emmc_pdata = {
	.ops = &sdhci_arasan_cqe_ops,
	.quirks = SDHCI_QUIRK_CAP_CLOCK_BASE_BROKEN |
		SDHCI_QUIRK_NO_ENDATTR_IN_NOPDESC |
		SDHCI_QUIRK_NO_LED |
		SDHCI_QUIRK_32BIT_DMA_ADDR |
		SDHCI_QUIRK_32BIT_DMA_SIZE |
		SDHCI_QUIRK_32BIT_ADMA_SIZE,
	.quirks2 = SDHCI_QUIRK2_PRESET_VALUE_BROKEN |
		SDHCI_QUIRK2_CLOCK_DIV_ZERO_BROKEN |
		SDHCI_QUIRK2_CAPS_BIT63_FOR_HS400 |
		SDHCI_QUIRK2_STOP_WITH_TC |
		SDHCI_QUIRK2_BROKEN_64_BIT_DMA,
};

static const struct sdhci_pltfm_data sdhci_keembay_sd_pdata = {
	.ops = &sdhci_arasan_ops,
	.quirks = SDHCI_QUIRK_CAP_CLOCK_BASE_BROKEN |
		SDHCI_QUIRK_NO_ENDATTR_IN_NOPDESC |
		SDHCI_QUIRK_NO_LED |
		SDHCI_QUIRK_32BIT_DMA_ADDR |
		SDHCI_QUIRK_32BIT_DMA_SIZE |
		SDHCI_QUIRK_32BIT_ADMA_SIZE,
	.quirks2 = SDHCI_QUIRK2_PRESET_VALUE_BROKEN |
		SDHCI_QUIRK2_CLOCK_DIV_ZERO_BROKEN |
		SDHCI_QUIRK2_CARD_ON_NEEDS_BUS_ON |
		SDHCI_QUIRK2_STOP_WITH_TC |
		SDHCI_QUIRK2_BROKEN_64_BIT_DMA,
};

static const struct sdhci_pltfm_data sdhci_keembay_sdio_pdata = {
	.ops = &sdhci_arasan_ops,
	.quirks = SDHCI_QUIRK_CAP_CLOCK_BASE_BROKEN |
		SDHCI_QUIRK_NO_ENDATTR_IN_NOPDESC |
		SDHCI_QUIRK_NO_LED |
		SDHCI_QUIRK_32BIT_DMA_ADDR |
		SDHCI_QUIRK_32BIT_DMA_SIZE |
		SDHCI_QUIRK_32BIT_ADMA_SIZE,
	.quirks2 = SDHCI_QUIRK2_PRESET_VALUE_BROKEN |
		SDHCI_QUIRK2_CLOCK_DIV_ZERO_BROKEN |
		SDHCI_QUIRK2_HOST_OFF_CARD_ON |
		SDHCI_QUIRK2_BROKEN_64_BIT_DMA,
};

static struct sdhci_arasan_of_data sdhci_arasan_rk3399_data = {
	.soc_ctl_map = &rk3399_soc_ctl_map,
	.pdata = &sdhci_arasan_cqe_pdata,
	.clk_ops = &arasan_clk_ops,
};

static struct sdhci_arasan_of_data intel_lgm_emmc_data = {
	.soc_ctl_map = &intel_lgm_emmc_soc_ctl_map,
	.pdata = &sdhci_arasan_cqe_pdata,
	.clk_ops = &arasan_clk_ops,
};

static struct sdhci_arasan_of_data intel_lgm_sdxc_data = {
	.soc_ctl_map = &intel_lgm_sdxc_soc_ctl_map,
	.pdata = &sdhci_arasan_cqe_pdata,
	.clk_ops = &arasan_clk_ops,
};

static const struct sdhci_pltfm_data sdhci_arasan_zynqmp_pdata = {
	.ops = &sdhci_arasan_ops,
	.quirks2 = SDHCI_QUIRK2_PRESET_VALUE_BROKEN |
			SDHCI_QUIRK2_CLOCK_DIV_ZERO_BROKEN |
			SDHCI_QUIRK2_STOP_WITH_TC,
};

static const struct sdhci_arasan_clk_ops zynqmp_clk_ops = {
	.sdcardclk_ops = &zynqmp_sdcardclk_ops,
	.sampleclk_ops = &zynqmp_sampleclk_ops,
};

static struct sdhci_arasan_of_data sdhci_arasan_zynqmp_data = {
	.pdata = &sdhci_arasan_zynqmp_pdata,
	.clk_ops = &zynqmp_clk_ops,
};

static const struct sdhci_arasan_clk_ops versal_clk_ops = {
	.sdcardclk_ops = &versal_sdcardclk_ops,
	.sampleclk_ops = &versal_sampleclk_ops,
};

static struct sdhci_arasan_of_data sdhci_arasan_versal_data = {
	.pdata = &sdhci_arasan_zynqmp_pdata,
	.clk_ops = &versal_clk_ops,
};

static struct sdhci_arasan_of_data intel_keembay_emmc_data = {
	.soc_ctl_map = &intel_keembay_soc_ctl_map,
	.pdata = &sdhci_keembay_emmc_pdata,
	.clk_ops = &arasan_clk_ops,
};

static struct sdhci_arasan_of_data intel_keembay_sd_data = {
	.soc_ctl_map = &intel_keembay_soc_ctl_map,
	.pdata = &sdhci_keembay_sd_pdata,
	.clk_ops = &arasan_clk_ops,
};

static struct sdhci_arasan_of_data intel_keembay_sdio_data = {
	.soc_ctl_map = &intel_keembay_soc_ctl_map,
	.pdata = &sdhci_keembay_sdio_pdata,
	.clk_ops = &arasan_clk_ops,
};

static const struct of_device_id sdhci_arasan_of_match[] = {
	/* SoC-specific compatible strings w/ soc_ctl_map */
	{
		.compatible = "rockchip,rk3399-sdhci-5.1",
		.data = &sdhci_arasan_rk3399_data,
	},
	{
		.compatible = "intel,lgm-sdhci-5.1-emmc",
		.data = &intel_lgm_emmc_data,
	},
	{
		.compatible = "intel,lgm-sdhci-5.1-sdxc",
		.data = &intel_lgm_sdxc_data,
	},
	{
		.compatible = "intel,keembay-sdhci-5.1-emmc",
		.data = &intel_keembay_emmc_data,
	},
	{
		.compatible = "intel,keembay-sdhci-5.1-sd",
		.data = &intel_keembay_sd_data,
	},
	{
		.compatible = "intel,keembay-sdhci-5.1-sdio",
		.data = &intel_keembay_sdio_data,
	},
	/* Generic compatible below here */
	{
		.compatible = "arasan,sdhci-8.9a",
		.data = &sdhci_arasan_generic_data,
	},
	{
		.compatible = "arasan,sdhci-5.1",
		.data = &sdhci_arasan_generic_data,
	},
	{
		.compatible = "arasan,sdhci-4.9a",
		.data = &sdhci_arasan_generic_data,
	},
	{
		.compatible = "xlnx,zynqmp-8.9a",
		.data = &sdhci_arasan_zynqmp_data,
	},
	{
		.compatible = "xlnx,versal-8.9a",
		.data = &sdhci_arasan_versal_data,
	},
	{ /* sentinel */ }
};
MODULE_DEVICE_TABLE(of, sdhci_arasan_of_match);

/**
 * sdhci_arasan_register_sdcardclk - Register the sdcardclk for a PHY to use
>>>>>>> 24b8d41d
 *
 * @sdhci_arasan:	Our private data structure.
 * @clk_xin:		Pointer to the functional clock
 * @dev:		Pointer to our struct device.
<<<<<<< HEAD
 * Returns 0 on success and error value on error
 */
static int sdhci_arasan_register_sdclk(struct sdhci_arasan_data *sdhci_arasan,
				       struct clk *clk_xin,
				       struct device *dev)
{
=======
 *
 * Some PHY devices need to know what the actual card clock is.  In order for
 * them to find out, we'll provide a clock through the common clock framework
 * for them to query.
 *
 * Return: 0 on success and error value on error
 */
static int
sdhci_arasan_register_sdcardclk(struct sdhci_arasan_data *sdhci_arasan,
				struct clk *clk_xin,
				struct device *dev)
{
	struct sdhci_arasan_clk_data *clk_data = &sdhci_arasan->clk_data;
>>>>>>> 24b8d41d
	struct device_node *np = dev->of_node;
	struct clk_init_data sdcardclk_init;
	const char *parent_clk_name;
	int ret;

<<<<<<< HEAD
	/* Providing a clock to the PHY is optional; no error if missing */
	if (!of_find_property(np, "#clock-cells", NULL))
		return 0;

=======
>>>>>>> 24b8d41d
	ret = of_property_read_string_index(np, "clock-output-names", 0,
					    &sdcardclk_init.name);
	if (ret) {
		dev_err(dev, "DT has #clock-cells but no clock-output-names\n");
		return ret;
	}

	parent_clk_name = __clk_get_name(clk_xin);
	sdcardclk_init.parent_names = &parent_clk_name;
	sdcardclk_init.num_parents = 1;
	sdcardclk_init.flags = CLK_GET_RATE_NOCACHE;
<<<<<<< HEAD
	sdcardclk_init.ops = &arasan_sdcardclk_ops;

	sdhci_arasan->sdcardclk_hw.init = &sdcardclk_init;
	sdhci_arasan->sdcardclk =
		devm_clk_register(dev, &sdhci_arasan->sdcardclk_hw);
	sdhci_arasan->sdcardclk_hw.init = NULL;

	ret = of_clk_add_provider(np, of_clk_src_simple_get,
				  sdhci_arasan->sdcardclk);
	if (ret)
		dev_err(dev, "Failed to add clock provider\n");
=======
	sdcardclk_init.ops = sdhci_arasan->clk_ops->sdcardclk_ops;

	clk_data->sdcardclk_hw.init = &sdcardclk_init;
	clk_data->sdcardclk =
		devm_clk_register(dev, &clk_data->sdcardclk_hw);
	if (IS_ERR(clk_data->sdcardclk))
		return PTR_ERR(clk_data->sdcardclk);
	clk_data->sdcardclk_hw.init = NULL;

	ret = of_clk_add_provider(np, of_clk_src_simple_get,
				  clk_data->sdcardclk);
	if (ret)
		dev_err(dev, "Failed to add sdcard clock provider\n");

	return ret;
}

/**
 * sdhci_arasan_register_sampleclk - Register the sampleclk for a PHY to use
 *
 * @sdhci_arasan:	Our private data structure.
 * @clk_xin:		Pointer to the functional clock
 * @dev:		Pointer to our struct device.
 *
 * Some PHY devices need to know what the actual card clock is.  In order for
 * them to find out, we'll provide a clock through the common clock framework
 * for them to query.
 *
 * Return: 0 on success and error value on error
 */
static int
sdhci_arasan_register_sampleclk(struct sdhci_arasan_data *sdhci_arasan,
				struct clk *clk_xin,
				struct device *dev)
{
	struct sdhci_arasan_clk_data *clk_data = &sdhci_arasan->clk_data;
	struct device_node *np = dev->of_node;
	struct clk_init_data sampleclk_init;
	const char *parent_clk_name;
	int ret;

	ret = of_property_read_string_index(np, "clock-output-names", 1,
					    &sampleclk_init.name);
	if (ret) {
		dev_err(dev, "DT has #clock-cells but no clock-output-names\n");
		return ret;
	}

	parent_clk_name = __clk_get_name(clk_xin);
	sampleclk_init.parent_names = &parent_clk_name;
	sampleclk_init.num_parents = 1;
	sampleclk_init.flags = CLK_GET_RATE_NOCACHE;
	sampleclk_init.ops = sdhci_arasan->clk_ops->sampleclk_ops;

	clk_data->sampleclk_hw.init = &sampleclk_init;
	clk_data->sampleclk =
		devm_clk_register(dev, &clk_data->sampleclk_hw);
	if (IS_ERR(clk_data->sampleclk))
		return PTR_ERR(clk_data->sampleclk);
	clk_data->sampleclk_hw.init = NULL;

	ret = of_clk_add_provider(np, of_clk_src_simple_get,
				  clk_data->sampleclk);
	if (ret)
		dev_err(dev, "Failed to add sample clock provider\n");
>>>>>>> 24b8d41d

	return ret;
}

/**
 * sdhci_arasan_unregister_sdclk - Undoes sdhci_arasan_register_sdclk()
 *
<<<<<<< HEAD
 * Should be called any time we're exiting and sdhci_arasan_register_sdclk()
 * returned success.
 *
 * @dev:		Pointer to our struct device.
=======
 * @dev:		Pointer to our struct device.
 *
 * Should be called any time we're exiting and sdhci_arasan_register_sdclk()
 * returned success.
>>>>>>> 24b8d41d
 */
static void sdhci_arasan_unregister_sdclk(struct device *dev)
{
	struct device_node *np = dev->of_node;

	if (!of_find_property(np, "#clock-cells", NULL))
		return;

	of_clk_del_provider(dev->of_node);
}

<<<<<<< HEAD
=======
/**
 * sdhci_arasan_update_support64b - Set SUPPORT_64B (64-bit System Bus Support)
 *
 * This should be set based on the System Address Bus.
 * 0: the Core supports only 32-bit System Address Bus.
 * 1: the Core supports 64-bit System Address Bus.
 *
 * NOTES:
 * - For Keem Bay, it is required to clear this bit. Its default value is 1'b1.
 *   Keem Bay does not support 64-bit access.
 *
 * @host:		The sdhci_host
 * @value:		The value to write
 */
static void sdhci_arasan_update_support64b(struct sdhci_host *host, u32 value)
{
	struct sdhci_pltfm_host *pltfm_host = sdhci_priv(host);
	struct sdhci_arasan_data *sdhci_arasan = sdhci_pltfm_priv(pltfm_host);
	const struct sdhci_arasan_soc_ctl_map *soc_ctl_map =
		sdhci_arasan->soc_ctl_map;

	/* Having a map is optional */
	if (!soc_ctl_map)
		return;

	/* If we have a map, we expect to have a syscon */
	if (!sdhci_arasan->soc_ctl_base) {
		pr_warn("%s: Have regmap, but no soc-ctl-syscon\n",
			mmc_hostname(host->mmc));
		return;
	}

	sdhci_arasan_syscon_write(host, &soc_ctl_map->support64b, value);
}

/**
 * sdhci_arasan_register_sdclk - Register the sdcardclk for a PHY to use
 *
 * @sdhci_arasan:	Our private data structure.
 * @clk_xin:		Pointer to the functional clock
 * @dev:		Pointer to our struct device.
 *
 * Some PHY devices need to know what the actual card clock is.  In order for
 * them to find out, we'll provide a clock through the common clock framework
 * for them to query.
 *
 * Note: without seriously re-architecting SDHCI's clock code and testing on
 * all platforms, there's no way to create a totally beautiful clock here
 * with all clock ops implemented.  Instead, we'll just create a clock that can
 * be queried and set the CLK_GET_RATE_NOCACHE attribute to tell common clock
 * framework that we're doing things behind its back.  This should be sufficient
 * to create nice clean device tree bindings and later (if needed) we can try
 * re-architecting SDHCI if we see some benefit to it.
 *
 * Return: 0 on success and error value on error
 */
static int sdhci_arasan_register_sdclk(struct sdhci_arasan_data *sdhci_arasan,
				       struct clk *clk_xin,
				       struct device *dev)
{
	struct device_node *np = dev->of_node;
	u32 num_clks = 0;
	int ret;

	/* Providing a clock to the PHY is optional; no error if missing */
	if (of_property_read_u32(np, "#clock-cells", &num_clks) < 0)
		return 0;

	ret = sdhci_arasan_register_sdcardclk(sdhci_arasan, clk_xin, dev);
	if (ret)
		return ret;

	if (num_clks) {
		ret = sdhci_arasan_register_sampleclk(sdhci_arasan, clk_xin,
						      dev);
		if (ret) {
			sdhci_arasan_unregister_sdclk(dev);
			return ret;
		}
	}

	return 0;
}

static int sdhci_arasan_add_host(struct sdhci_arasan_data *sdhci_arasan)
{
	struct sdhci_host *host = sdhci_arasan->host;
	struct cqhci_host *cq_host;
	bool dma64;
	int ret;

	if (!sdhci_arasan->has_cqe)
		return sdhci_add_host(host);

	ret = sdhci_setup_host(host);
	if (ret)
		return ret;

	cq_host = devm_kzalloc(host->mmc->parent,
			       sizeof(*cq_host), GFP_KERNEL);
	if (!cq_host) {
		ret = -ENOMEM;
		goto cleanup;
	}

	cq_host->mmio = host->ioaddr + SDHCI_ARASAN_CQE_BASE_ADDR;
	cq_host->ops = &sdhci_arasan_cqhci_ops;

	dma64 = host->flags & SDHCI_USE_64_BIT_DMA;
	if (dma64)
		cq_host->caps |= CQHCI_TASK_DESC_SZ_128;

	ret = cqhci_init(cq_host, host->mmc, dma64);
	if (ret)
		goto cleanup;

	ret = __sdhci_add_host(host);
	if (ret)
		goto cleanup;

	return 0;

cleanup:
	sdhci_cleanup_host(host);
	return ret;
}

>>>>>>> 24b8d41d
static int sdhci_arasan_probe(struct platform_device *pdev)
{
	int ret;
	const struct of_device_id *match;
	struct device_node *node;
	struct clk *clk_xin;
	struct sdhci_host *host;
	struct sdhci_pltfm_host *pltfm_host;
	struct sdhci_arasan_data *sdhci_arasan;
	struct device_node *np = pdev->dev.of_node;
<<<<<<< HEAD
=======
	const struct sdhci_arasan_of_data *data;

	match = of_match_node(sdhci_arasan_of_match, pdev->dev.of_node);
	data = match->data;
	host = sdhci_pltfm_init(pdev, data->pdata, sizeof(*sdhci_arasan));
>>>>>>> 24b8d41d

	if (IS_ERR(host))
		return PTR_ERR(host);

	pltfm_host = sdhci_priv(host);
	sdhci_arasan = sdhci_pltfm_priv(pltfm_host);
	sdhci_arasan->host = host;

<<<<<<< HEAD
	match = of_match_node(sdhci_arasan_of_match, pdev->dev.of_node);
	sdhci_arasan->soc_ctl_map = match->data;
=======
	sdhci_arasan->soc_ctl_map = data->soc_ctl_map;
	sdhci_arasan->clk_ops = data->clk_ops;
>>>>>>> 24b8d41d

	node = of_parse_phandle(pdev->dev.of_node, "arasan,soc-ctl-syscon", 0);
	if (node) {
		sdhci_arasan->soc_ctl_base = syscon_node_to_regmap(node);
		of_node_put(node);

		if (IS_ERR(sdhci_arasan->soc_ctl_base)) {
<<<<<<< HEAD
			ret = PTR_ERR(sdhci_arasan->soc_ctl_base);
			if (ret != -EPROBE_DEFER)
				dev_err(&pdev->dev, "Can't get syscon: %d\n",
					ret);
=======
			ret = dev_err_probe(&pdev->dev,
					    PTR_ERR(sdhci_arasan->soc_ctl_base),
					    "Can't get syscon\n");
>>>>>>> 24b8d41d
			goto err_pltfm_free;
		}
	}

	sdhci_arasan->clk_ahb = devm_clk_get(&pdev->dev, "clk_ahb");
	if (IS_ERR(sdhci_arasan->clk_ahb)) {
		dev_err(&pdev->dev, "clk_ahb clock not found.\n");
		ret = PTR_ERR(sdhci_arasan->clk_ahb);
		goto err_pltfm_free;
	}

	clk_xin = devm_clk_get(&pdev->dev, "clk_xin");
	if (IS_ERR(clk_xin)) {
		dev_err(&pdev->dev, "clk_xin clock not found.\n");
		ret = PTR_ERR(clk_xin);
		goto err_pltfm_free;
	}

	ret = clk_prepare_enable(sdhci_arasan->clk_ahb);
	if (ret) {
		dev_err(&pdev->dev, "Unable to enable AHB clock.\n");
		goto err_pltfm_free;
	}

	ret = clk_prepare_enable(clk_xin);
	if (ret) {
		dev_err(&pdev->dev, "Unable to enable SD clock.\n");
		goto clk_dis_ahb;
	}

	sdhci_get_of_property(pdev);

	if (of_property_read_bool(np, "xlnx,fails-without-test-cd"))
		sdhci_arasan->quirks |= SDHCI_ARASAN_QUIRK_FORCE_CDTEST;

<<<<<<< HEAD
=======
	if (of_property_read_bool(np, "xlnx,int-clock-stable-broken"))
		sdhci_arasan->quirks |= SDHCI_ARASAN_QUIRK_CLOCK_UNSTABLE;

>>>>>>> 24b8d41d
	pltfm_host->clk = clk_xin;

	if (of_device_is_compatible(pdev->dev.of_node,
				    "rockchip,rk3399-sdhci-5.1"))
		sdhci_arasan_update_clockmultiplier(host, 0x0);

<<<<<<< HEAD
	sdhci_arasan_update_baseclkfreq(host);

	ret = sdhci_arasan_register_sdclk(sdhci_arasan, clk_xin, &pdev->dev);
	if (ret)
		goto clk_disable_all;

	ret = mmc_of_parse(host->mmc);
	if (ret) {
		dev_err(&pdev->dev, "parsing dt failed (%u)\n", ret);
		goto unreg_clk;
	}

	if (of_device_is_compatible(pdev->dev.of_node, "xlnx,zynqmp-8.9a") ||
		of_device_is_compatible(pdev->dev.of_node,
					"arasan,sdhci-8.9a")) {
		host->quirks |= SDHCI_QUIRK_MULTIBLOCK_READ_ACMD12;
		host->quirks2 |= SDHCI_QUIRK2_CLOCK_STANDARD_25_BROKEN;
		if (of_get_property(pdev->dev.of_node, "broken-adma2", NULL))
			host->quirks |= SDHCI_QUIRK_BROKEN_ADMA;
		if (of_device_is_compatible(pdev->dev.of_node,
					    "xlnx,zynqmp-8.9a")) {
			ret = of_property_read_u32(pdev->dev.of_node,
						   "xlnx,mio_bank",
						   &sdhci_arasan->mio_bank);
			if (ret < 0) {
				dev_err(&pdev->dev,
					"\"xlnx,mio_bank \" property is missing.\n");
				goto clk_disable_all;
			}
			ret = of_property_read_u32(pdev->dev.of_node,
						   "xlnx,device_id",
						   &sdhci_arasan->device_id);
			if (ret < 0) {
				dev_err(&pdev->dev,
					"\"xlnx,device_id \" property is missing.\n");
				goto clk_disable_all;
			}
			sdhci_arasan_ops.platform_execute_tuning =
				arasan_zynqmp_execute_tuning;
		}
	}

	sdhci_arasan->pinctrl = devm_pinctrl_get(&pdev->dev);
	if (!IS_ERR(sdhci_arasan->pinctrl)) {
		sdhci_arasan->pins_default = pinctrl_lookup_state(
							sdhci_arasan->pinctrl,
							PINCTRL_STATE_DEFAULT);
		if (IS_ERR(sdhci_arasan->pins_default)) {
			dev_err(&pdev->dev, "Missing default pinctrl config\n");
			return IS_ERR(sdhci_arasan->pins_default);
		}

		pinctrl_select_state(sdhci_arasan->pinctrl,
				     sdhci_arasan->pins_default);
=======
	if (of_device_is_compatible(np, "intel,keembay-sdhci-5.1-emmc") ||
	    of_device_is_compatible(np, "intel,keembay-sdhci-5.1-sd") ||
	    of_device_is_compatible(np, "intel,keembay-sdhci-5.1-sdio")) {
		sdhci_arasan_update_clockmultiplier(host, 0x0);
		sdhci_arasan_update_support64b(host, 0x0);

		host->mmc->caps |= MMC_CAP_WAIT_WHILE_BUSY;
	}

	sdhci_arasan_update_baseclkfreq(host);

	ret = sdhci_arasan_register_sdclk(sdhci_arasan, clk_xin, &pdev->dev);
	if (ret)
		goto clk_disable_all;

	if (of_device_is_compatible(np, "xlnx,zynqmp-8.9a")) {
		host->mmc_host_ops.execute_tuning =
			arasan_zynqmp_execute_tuning;

		sdhci_arasan->quirks |= SDHCI_ARASAN_QUIRK_CLOCK_25_BROKEN;
		host->quirks |= SDHCI_QUIRK_MULTIBLOCK_READ_ACMD12;
	}

	arasan_dt_parse_clk_phases(&pdev->dev, &sdhci_arasan->clk_data);

	ret = mmc_of_parse(host->mmc);
	if (ret) {
		if (ret != -EPROBE_DEFER)
			dev_err(&pdev->dev, "parsing dt failed (%d)\n", ret);
		goto unreg_clk;
>>>>>>> 24b8d41d
	}

	sdhci_arasan->phy = ERR_PTR(-ENODEV);
	if (of_device_is_compatible(pdev->dev.of_node,
				    "arasan,sdhci-5.1")) {
		sdhci_arasan->phy = devm_phy_get(&pdev->dev,
						 "phy_arasan");
		if (IS_ERR(sdhci_arasan->phy)) {
			ret = PTR_ERR(sdhci_arasan->phy);
			dev_err(&pdev->dev, "No phy for arasan,sdhci-5.1.\n");
			goto unreg_clk;
		}

		ret = phy_init(sdhci_arasan->phy);
		if (ret < 0) {
			dev_err(&pdev->dev, "phy_init err.\n");
			goto unreg_clk;
		}

		host->mmc_host_ops.hs400_enhanced_strobe =
					sdhci_arasan_hs400_enhanced_strobe;
		host->mmc_host_ops.start_signal_voltage_switch =
					sdhci_arasan_voltage_switch;
<<<<<<< HEAD
=======
		sdhci_arasan->has_cqe = true;
		host->mmc->caps2 |= MMC_CAP2_CQE;

		if (!of_property_read_bool(np, "disable-cqe-dcmd"))
			host->mmc->caps2 |= MMC_CAP2_CQE_DCMD;
>>>>>>> 24b8d41d
	}

	ret = sdhci_arasan_add_host(sdhci_arasan);
	if (ret)
		goto err_add_host;

	return 0;

err_add_host:
	if (!IS_ERR(sdhci_arasan->phy))
		phy_exit(sdhci_arasan->phy);
unreg_clk:
	sdhci_arasan_unregister_sdclk(&pdev->dev);
clk_disable_all:
	clk_disable_unprepare(clk_xin);
clk_dis_ahb:
	clk_disable_unprepare(sdhci_arasan->clk_ahb);
err_pltfm_free:
	sdhci_pltfm_free(pdev);
	return ret;
}

static int sdhci_arasan_remove(struct platform_device *pdev)
{
	int ret;
	struct sdhci_host *host = platform_get_drvdata(pdev);
	struct sdhci_pltfm_host *pltfm_host = sdhci_priv(host);
	struct sdhci_arasan_data *sdhci_arasan = sdhci_pltfm_priv(pltfm_host);
	struct clk *clk_ahb = sdhci_arasan->clk_ahb;

	if (!IS_ERR(sdhci_arasan->phy)) {
		if (sdhci_arasan->is_phy_on)
			phy_power_off(sdhci_arasan->phy);
		phy_exit(sdhci_arasan->phy);
	}

	sdhci_arasan_unregister_sdclk(&pdev->dev);

	ret = sdhci_pltfm_unregister(pdev);

	clk_disable_unprepare(clk_ahb);

	return ret;
}

static struct platform_driver sdhci_arasan_driver = {
	.driver = {
		.name = "sdhci-arasan",
		.probe_type = PROBE_PREFER_ASYNCHRONOUS,
		.of_match_table = sdhci_arasan_of_match,
		.pm = &sdhci_arasan_dev_pm_ops,
	},
	.probe = sdhci_arasan_probe,
	.remove = sdhci_arasan_remove,
};

module_platform_driver(sdhci_arasan_driver);

MODULE_DESCRIPTION("Driver for the Arasan SDHCI Controller");
MODULE_AUTHOR("Soeren Brinkmann <soren.brinkmann@xilinx.com>");
MODULE_LICENSE("GPL");<|MERGE_RESOLUTION|>--- conflicted
+++ resolved
@@ -18,81 +18,15 @@
 #include <linux/clk-provider.h>
 #include <linux/mfd/syscon.h>
 #include <linux/module.h>
-#include <linux/delay.h>
 #include <linux/of_device.h>
-#include <linux/pm_runtime.h>
 #include <linux/phy/phy.h>
-<<<<<<< HEAD
-#include <linux/mmc/mmc.h>
-#include <linux/soc/xilinx/zynqmp/tap_delays.h>
-#include <linux/pinctrl/consumer.h>
-#include <linux/regmap.h>
-=======
 #include <linux/regmap.h>
 #include <linux/of.h>
 #include <linux/firmware/xlnx-zynqmp.h>
 
 #include "cqhci.h"
->>>>>>> 24b8d41d
 #include "sdhci-pltfm.h"
-#include <linux/of.h>
-
-<<<<<<< HEAD
-#define SDHCI_ARASAN_CLK_CTRL_OFFSET	0x2c
-#define SDHCI_ARASAN_VENDOR_REGISTER	0x78
-
-#define VENDOR_ENHANCED_STROBE		BIT(0)
-#define CLK_CTRL_TIMEOUT_SHIFT		16
-#define CLK_CTRL_TIMEOUT_MASK		(0xf << CLK_CTRL_TIMEOUT_SHIFT)
-#define CLK_CTRL_TIMEOUT_MIN_EXP	13
-#define SD_CLK_25_MHZ				25000000
-#define SD_CLK_19_MHZ				19000000
-#define MAX_TUNING_LOOP 40
-
-#define PHY_CLK_TOO_SLOW_HZ		400000
-
-/*
- * On some SoCs the syscon area has a feature where the upper 16-bits of
- * each 32-bit register act as a write mask for the lower 16-bits.  This allows
- * atomic updates of the register without locking.  This macro is used on SoCs
- * that have that feature.
- */
-#define HIWORD_UPDATE(val, mask, shift) \
-		((val) << (shift) | (mask) << ((shift) + 16))
-
-/**
- * struct sdhci_arasan_soc_ctl_field - Field used in sdhci_arasan_soc_ctl_map
- *
- * @reg:	Offset within the syscon of the register containing this field
- * @width:	Number of bits for this field
- * @shift:	Bit offset within @reg of this field (or -1 if not avail)
- */
-struct sdhci_arasan_soc_ctl_field {
-	u32 reg;
-	u16 width;
-	s16 shift;
-};
-
-/**
- * struct sdhci_arasan_soc_ctl_map - Map in syscon to corecfg registers
- *
- * It's up to the licensee of the Arsan IP block to make these available
- * somewhere if needed.  Presumably these will be scattered somewhere that's
- * accessible via the syscon API.
- *
- * @baseclkfreq:	Where to find corecfg_baseclkfreq
- * @clockmultiplier:	Where to find corecfg_clockmultiplier
- * @hiword_update:	If true, use HIWORD_UPDATE to access the syscon
- */
-struct sdhci_arasan_soc_ctl_map {
-	struct sdhci_arasan_soc_ctl_field	baseclkfreq;
-	struct sdhci_arasan_soc_ctl_field	clockmultiplier;
-	bool					hiword_update;
-};
-
-/**
- * struct sdhci_arasan_data
-=======
+
 #define SDHCI_ARASAN_VENDOR_REGISTER	0x78
 
 #define SDHCI_ARASAN_ITAPDLY_REGISTER	0xF0F8
@@ -195,109 +129,21 @@
 /**
  * struct sdhci_arasan_data - Arasan Controller Data
  *
->>>>>>> 24b8d41d
  * @host:		Pointer to the main SDHCI host structure.
  * @clk_ahb:		Pointer to the AHB clock
  * @phy:		Pointer to the generic phy
  * @is_phy_on:		True if the PHY is on; false if not.
-<<<<<<< HEAD
- * @sdcardclk_hw:	Struct for the clock we might provide to a PHY.
- * @sdcardclk:		Pointer to normal 'struct clock' for sdcardclk_hw.
- * @soc_ctl_base:	Pointer to regmap for syscon for soc_ctl registers.
- * @soc_ctl_map:	Map to get offsets into soc_ctl registers.
-=======
  * @has_cqe:		True if controller has command queuing engine.
  * @clk_data:		Struct for the Arasan Controller Clock Data.
  * @clk_ops:		Struct for the Arasan Controller Clock Operations.
  * @soc_ctl_base:	Pointer to regmap for syscon for soc_ctl registers.
  * @soc_ctl_map:	Map to get offsets into soc_ctl registers.
  * @quirks:		Arasan deviations from spec.
->>>>>>> 24b8d41d
  */
 struct sdhci_arasan_data {
 	struct sdhci_host *host;
 	struct clk	*clk_ahb;
 	struct phy	*phy;
-<<<<<<< HEAD
-	u32 mio_bank;
-	u32 device_id;
-	bool		is_phy_on;
-
-	struct clk_hw	sdcardclk_hw;
-	struct clk      *sdcardclk;
-
-	struct regmap	*soc_ctl_base;
-	struct pinctrl *pinctrl;
-	struct pinctrl_state *pins_default;
-	const struct sdhci_arasan_soc_ctl_map *soc_ctl_map;
-	unsigned int	quirks; /* Arasan deviations from spec */
-
-/* Controller does not have CD wired and will not function normally without */
-#define SDHCI_ARASAN_QUIRK_FORCE_CDTEST	BIT(0)
-};
-
-static const struct sdhci_arasan_soc_ctl_map rk3399_soc_ctl_map = {
-	.baseclkfreq = { .reg = 0xf000, .width = 8, .shift = 8 },
-	.clockmultiplier = { .reg = 0xf02c, .width = 8, .shift = 0},
-	.hiword_update = true,
-};
-
-/**
- * sdhci_arasan_syscon_write - Write to a field in soc_ctl registers
- *
- * This function allows writing to fields in sdhci_arasan_soc_ctl_map.
- * Note that if a field is specified as not available (shift < 0) then
- * this function will silently return an error code.  It will be noisy
- * and print errors for any other (unexpected) errors.
- *
- * @host:	The sdhci_host
- * @fld:	The field to write to
- * @val:	The value to write
- */
-static int sdhci_arasan_syscon_write(struct sdhci_host *host,
-				   const struct sdhci_arasan_soc_ctl_field *fld,
-				   u32 val)
-{
-	struct sdhci_pltfm_host *pltfm_host = sdhci_priv(host);
-	struct sdhci_arasan_data *sdhci_arasan = sdhci_pltfm_priv(pltfm_host);
-	struct regmap *soc_ctl_base = sdhci_arasan->soc_ctl_base;
-	u32 reg = fld->reg;
-	u16 width = fld->width;
-	s16 shift = fld->shift;
-	int ret;
-
-	/*
-	 * Silently return errors for shift < 0 so caller doesn't have
-	 * to check for fields which are optional.  For fields that
-	 * are required then caller needs to do something special
-	 * anyway.
-	 */
-	if (shift < 0)
-		return -EINVAL;
-
-	if (sdhci_arasan->soc_ctl_map->hiword_update)
-		ret = regmap_write(soc_ctl_base, reg,
-				   HIWORD_UPDATE(val, GENMASK(width, 0),
-						 shift));
-	else
-		ret = regmap_update_bits(soc_ctl_base, reg,
-					 GENMASK(shift + width, shift),
-					 val << shift);
-
-	/* Yell about (unexpected) regmap errors */
-	if (ret)
-		pr_warn("%s: Regmap write fail: %d\n",
-			 mmc_hostname(host->mmc), ret);
-
-	return ret;
-}
-
-static unsigned int sdhci_arasan_get_timeout_clock(struct sdhci_host *host)
-{
-	u32 div;
-	unsigned long freq;
-	struct sdhci_pltfm_host *pltfm_host = sdhci_priv(host);
-=======
 	bool		is_phy_on;
 
 	bool		has_cqe;
@@ -326,7 +172,6 @@
 	const struct sdhci_pltfm_data *pdata;
 	const struct sdhci_arasan_clk_ops *clk_ops;
 };
->>>>>>> 24b8d41d
 
 static const struct sdhci_arasan_soc_ctl_map rk3399_soc_ctl_map = {
 	.baseclkfreq = { .reg = 0xf000, .width = 8, .shift = 8 },
@@ -346,193 +191,6 @@
 	.hiword_update = false,
 };
 
-<<<<<<< HEAD
-static void arasan_zynqmp_dll_reset(struct sdhci_host *host, u8 deviceid)
-{
-	u16 clk;
-	unsigned long timeout;
-
-	clk = sdhci_readw(host, SDHCI_CLOCK_CONTROL);
-	clk &= ~(SDHCI_CLOCK_CARD_EN | SDHCI_CLOCK_INT_EN);
-	sdhci_writew(host, clk, SDHCI_CLOCK_CONTROL);
-
-	/* Issue DLL Reset */
-	zynqmp_dll_reset(deviceid);
-
-	clk = sdhci_readw(host, SDHCI_CLOCK_CONTROL);
-	clk |= SDHCI_CLOCK_INT_EN;
-	sdhci_writew(host, clk, SDHCI_CLOCK_CONTROL);
-
-	/* Wait max 20 ms */
-	timeout = 20;
-	while (!((clk = sdhci_readw(host, SDHCI_CLOCK_CONTROL))
-				& SDHCI_CLOCK_INT_STABLE)) {
-		if (timeout == 0) {
-			dev_err(mmc_dev(host->mmc),
-				": Internal clock never stabilised.\n");
-			return;
-		}
-		timeout--;
-		mdelay(1);
-	}
-
-	clk |= SDHCI_CLOCK_CARD_EN;
-	sdhci_writew(host, clk, SDHCI_CLOCK_CONTROL);
-}
-
-static int arasan_zynqmp_execute_tuning(struct sdhci_host *host, u32 opcode)
-{
-	struct sdhci_pltfm_host *pltfm_host = sdhci_priv(host);
-	struct sdhci_arasan_data *sdhci_arasan = sdhci_pltfm_priv(pltfm_host);
-	struct mmc_host *mmc = host->mmc;
-	u16 ctrl;
-	int tuning_loop_counter = MAX_TUNING_LOOP;
-	int err = 0;
-	unsigned long flags;
-	unsigned int tuning_count = 0;
-
-	spin_lock_irqsave(&host->lock, flags);
-
-	if (host->tuning_mode == SDHCI_TUNING_MODE_1)
-		tuning_count = host->tuning_count;
-
-	ctrl = sdhci_readw(host, SDHCI_HOST_CONTROL2);
-	ctrl |= SDHCI_CTRL_EXEC_TUNING;
-	if (host->quirks2 & SDHCI_QUIRK2_TUNING_WORK_AROUND)
-		ctrl |= SDHCI_CTRL_TUNED_CLK;
-	sdhci_writew(host, ctrl, SDHCI_HOST_CONTROL2);
-
-	mdelay(1);
-
-	arasan_zynqmp_dll_reset(host, sdhci_arasan->device_id);
-
-	/*
-	 * As per the Host Controller spec v3.00, tuning command
-	 * generates Buffer Read Ready interrupt, so enable that.
-	 *
-	 * Note: The spec clearly says that when tuning sequence
-	 * is being performed, the controller does not generate
-	 * interrupts other than Buffer Read Ready interrupt. But
-	 * to make sure we don't hit a controller bug, we _only_
-	 * enable Buffer Read Ready interrupt here.
-	 */
-	sdhci_writel(host, SDHCI_INT_DATA_AVAIL, SDHCI_INT_ENABLE);
-	sdhci_writel(host, SDHCI_INT_DATA_AVAIL, SDHCI_SIGNAL_ENABLE);
-
-	/*
-	 * Issue CMD19 repeatedly till Execute Tuning is set to 0 or the number
-	 * of loops reaches 40 times or a timeout of 150ms occurs.
-	 */
-	do {
-		struct mmc_command cmd = {0};
-		struct mmc_request mrq = {NULL};
-
-		cmd.opcode = opcode;
-		cmd.arg = 0;
-		cmd.flags = MMC_RSP_R1 | MMC_CMD_ADTC;
-		cmd.retries = 0;
-		cmd.data = NULL;
-		cmd.mrq = &mrq;
-		cmd.error = 0;
-
-		if (tuning_loop_counter-- == 0)
-			break;
-
-		mrq.cmd = &cmd;
-
-		/*
-		 * In response to CMD19, the card sends 64 bytes of tuning
-		 * block to the Host Controller. So we set the block size
-		 * to 64 here.
-		 */
-		if (cmd.opcode == MMC_SEND_TUNING_BLOCK_HS200) {
-			if (mmc->ios.bus_width == MMC_BUS_WIDTH_8) {
-				sdhci_writew(host, SDHCI_MAKE_BLKSZ(7, 128),
-					     SDHCI_BLOCK_SIZE);
-			} else if (mmc->ios.bus_width == MMC_BUS_WIDTH_4) {
-				sdhci_writew(host, SDHCI_MAKE_BLKSZ(7, 64),
-					     SDHCI_BLOCK_SIZE);
-			}
-		} else {
-			sdhci_writew(host, SDHCI_MAKE_BLKSZ(7, 64),
-				     SDHCI_BLOCK_SIZE);
-		}
-
-		/*
-		 * The tuning block is sent by the card to the host controller.
-		 * So we set the TRNS_READ bit in the Transfer Mode register.
-		 * This also takes care of setting DMA Enable and Multi Block
-		 * Select in the same register to 0.
-		 */
-		sdhci_writew(host, SDHCI_TRNS_READ, SDHCI_TRANSFER_MODE);
-
-		sdhci_send_command(host, &cmd);
-
-		host->cmd = NULL;
-
-		spin_unlock_irqrestore(&host->lock, flags);
-		/* Wait for Buffer Read Ready interrupt */
-		wait_event_interruptible_timeout(host->buf_ready_int,
-					(host->tuning_done == 1),
-					msecs_to_jiffies(50));
-		spin_lock_irqsave(&host->lock, flags);
-
-		if (!host->tuning_done) {
-			dev_warn(mmc_dev(host->mmc),
-				 ": Timeout for Buffer Read Ready interrupt, back to fixed sampling clock\n");
-			ctrl = sdhci_readw(host, SDHCI_HOST_CONTROL2);
-			ctrl &= ~SDHCI_CTRL_TUNED_CLK;
-			ctrl &= ~SDHCI_CTRL_EXEC_TUNING;
-			sdhci_writew(host, ctrl, SDHCI_HOST_CONTROL2);
-
-			err = -EIO;
-			goto out;
-		}
-
-		host->tuning_done = 0;
-
-		ctrl = sdhci_readw(host, SDHCI_HOST_CONTROL2);
-
-		/* eMMC spec does not require a delay between tuning cycles */
-		if (opcode == MMC_SEND_TUNING_BLOCK)
-			mdelay(1);
-	} while (ctrl & SDHCI_CTRL_EXEC_TUNING);
-
-	/*
-	 * The Host Driver has exhausted the maximum number of loops allowed,
-	 * so use fixed sampling frequency.
-	 */
-	if (tuning_loop_counter < 0) {
-		ctrl &= ~SDHCI_CTRL_TUNED_CLK;
-		sdhci_writew(host, ctrl, SDHCI_HOST_CONTROL2);
-	}
-	if (!(ctrl & SDHCI_CTRL_TUNED_CLK)) {
-		dev_warn(mmc_dev(host->mmc),
-			 ": Tuning failed, back to fixed sampling clock\n");
-		err = -EIO;
-	} else {
-		arasan_zynqmp_dll_reset(host, sdhci_arasan->device_id);
-	}
-
-out:
-	/*
-	 * In case tuning fails, host controllers which support
-	 * re-tuning can try tuning again at a later time, when the
-	 * re-tuning timer expires.  So for these controllers, we
-	 * return 0. Since there might be other controllers who do not
-	 * have this capability, we return error for them.
-	 */
-	if (tuning_count)
-		err = 0;
-
-	host->mmc->retune_period = err ? 0 : tuning_count;
-
-	sdhci_writel(host, host->ier, SDHCI_INT_ENABLE);
-	sdhci_writel(host, host->ier, SDHCI_SIGNAL_ENABLE);
-	spin_unlock_irqrestore(&host->lock, flags);
-
-	return err;
-=======
 static const struct sdhci_arasan_soc_ctl_map intel_keembay_soc_ctl_map = {
 	.baseclkfreq = { .reg = 0x0, .width = 8, .shift = 14 },
 	.clockmultiplier = { .reg = 0x4, .width = 8, .shift = 14 },
@@ -590,7 +248,6 @@
 			 mmc_hostname(host->mmc), ret);
 
 	return ret;
->>>>>>> 24b8d41d
 }
 
 static void sdhci_arasan_set_clock(struct sdhci_host *host, unsigned int clock)
@@ -616,10 +273,12 @@
 			 * through low speeds without power cycling.
 			 */
 			sdhci_set_clock(host, host->max_clk);
-<<<<<<< HEAD
-			spin_unlock_irq(&host->lock);
-			phy_power_on(sdhci_arasan->phy);
-			spin_lock_irq(&host->lock);
+			if (phy_power_on(sdhci_arasan->phy)) {
+				pr_err("%s: Cannot power on phy.\n",
+				       mmc_hostname(host->mmc));
+				return;
+			}
+
 			sdhci_arasan->is_phy_on = true;
 
 			/*
@@ -637,46 +296,6 @@
 		}
 	}
 
-	if ((host->quirks2 & SDHCI_QUIRK2_CLOCK_STANDARD_25_BROKEN) &&
-		(host->version >= SDHCI_SPEC_300)) {
-		if (clock == SD_CLK_25_MHZ)
-			clock = SD_CLK_19_MHZ;
-		if ((host->timing != MMC_TIMING_LEGACY) &&
-			(host->timing != MMC_TIMING_UHS_SDR12))
-			arasan_zynqmp_set_tap_delay(sdhci_arasan->device_id,
-						    host->timing,
-						    sdhci_arasan->mio_bank);
-	}
-
-	if (ctrl_phy && sdhci_arasan->is_phy_on) {
-		spin_unlock_irq(&host->lock);
-		phy_power_off(sdhci_arasan->phy);
-		spin_lock_irq(&host->lock);
-		sdhci_arasan->is_phy_on = false;
-=======
-			if (phy_power_on(sdhci_arasan->phy)) {
-				pr_err("%s: Cannot power on phy.\n",
-				       mmc_hostname(host->mmc));
-				return;
-			}
-
-			sdhci_arasan->is_phy_on = true;
-
-			/*
-			 * We'll now fall through to the below case with
-			 * ctrl_phy = false (so we won't turn off/on).  The
-			 * sdhci_set_clock() will set the real clock.
-			 */
-		} else if (clock > PHY_CLK_TOO_SLOW_HZ) {
-			/*
-			 * At higher clock speeds the PHY is fine being power
-			 * cycled and docs say you _should_ power cycle when
-			 * changing clock speeds.
-			 */
-			ctrl_phy = true;
-		}
-	}
-
 	if (ctrl_phy && sdhci_arasan->is_phy_on) {
 		phy_power_off(sdhci_arasan->phy);
 		sdhci_arasan->is_phy_on = false;
@@ -690,7 +309,6 @@
 		 */
 		if (clock == DEFAULT_SPEED_MAX_DTR)
 			clock = (DEFAULT_SPEED_MAX_DTR * 19) / 25;
->>>>>>> 24b8d41d
 	}
 
 	/* Set the Input and Output Clock Phase Delays */
@@ -710,12 +328,6 @@
 		msleep(20);
 
 	if (ctrl_phy) {
-<<<<<<< HEAD
-		spin_unlock_irq(&host->lock);
-		phy_power_on(sdhci_arasan->phy);
-		spin_lock_irq(&host->lock);
-		sdhci_arasan->is_phy_on = true;
-=======
 		if (phy_power_on(sdhci_arasan->phy)) {
 			pr_err("%s: Cannot power on phy.\n",
 			       mmc_hostname(host->mmc));
@@ -773,79 +385,19 @@
 	case MMC_SIGNAL_VOLTAGE_120:
 		/* We don't support 3V3 and 1V2 */
 		break;
->>>>>>> 24b8d41d
 	}
 
 	return -EINVAL;
 }
 
-<<<<<<< HEAD
-static void sdhci_arasan_hs400_enhanced_strobe(struct mmc_host *mmc,
-					struct mmc_ios *ios)
-{
-	u32 vendor;
-	struct sdhci_host *host = mmc_priv(mmc);
-
-	vendor = readl(host->ioaddr + SDHCI_ARASAN_VENDOR_REGISTER);
-	if (ios->enhanced_strobe)
-		vendor |= VENDOR_ENHANCED_STROBE;
-	else
-		vendor &= ~VENDOR_ENHANCED_STROBE;
-
-	writel(vendor, host->ioaddr + SDHCI_ARASAN_VENDOR_REGISTER);
-}
-
-static void sdhci_arasan_reset(struct sdhci_host *host, u8 mask)
-{
-	u8 ctrl;
-	struct sdhci_pltfm_host *pltfm_host = sdhci_priv(host);
-	struct sdhci_arasan_data *sdhci_arasan = sdhci_pltfm_priv(pltfm_host);
-
-	sdhci_reset(host, mask);
-
-	if (sdhci_arasan->quirks & SDHCI_ARASAN_QUIRK_FORCE_CDTEST) {
-		ctrl = sdhci_readb(host, SDHCI_HOST_CONTROL);
-		ctrl |= SDHCI_CTRL_CDTEST_INS | SDHCI_CTRL_CDTEST_EN;
-		sdhci_writeb(host, ctrl, SDHCI_HOST_CONTROL);
-	}
-}
-
-static int sdhci_arasan_voltage_switch(struct mmc_host *mmc,
-				       struct mmc_ios *ios)
-{
-	switch (ios->signal_voltage) {
-	case MMC_SIGNAL_VOLTAGE_180:
-		/*
-		 * Plese don't switch to 1V8 as arasan,5.1 doesn't
-		 * actually refer to this setting to indicate the
-		 * signal voltage and the state machine will be broken
-		 * actually if we force to enable 1V8. That's something
-		 * like broken quirk but we could work around here.
-		 */
-		return 0;
-	case MMC_SIGNAL_VOLTAGE_330:
-	case MMC_SIGNAL_VOLTAGE_120:
-		/* We don't support 3V3 and 1V2 */
-		break;
-	}
-
-	return -EINVAL;
-}
-
-static struct sdhci_ops sdhci_arasan_ops = {
-=======
 static const struct sdhci_ops sdhci_arasan_ops = {
->>>>>>> 24b8d41d
 	.set_clock = sdhci_arasan_set_clock,
 	.get_max_clock = sdhci_pltfm_clk_get_max_clock,
 	.get_timeout_clock = sdhci_pltfm_clk_get_max_clock,
 	.set_bus_width = sdhci_set_bus_width,
 	.reset = sdhci_arasan_reset,
 	.set_uhs_signaling = sdhci_set_uhs_signaling,
-<<<<<<< HEAD
-=======
 	.set_power = sdhci_set_power_and_bus_voltage,
->>>>>>> 24b8d41d
 };
 
 static u32 sdhci_arasan_cqhci_irq(struct sdhci_host *host, u32 intmask)
@@ -985,15 +537,12 @@
 			return ret;
 		}
 		sdhci_arasan->is_phy_on = true;
-<<<<<<< HEAD
-=======
 	}
 
 	ret = sdhci_resume_host(host);
 	if (ret) {
 		dev_err(dev, "Cannot resume host.\n");
 		return ret;
->>>>>>> 24b8d41d
 	}
 
 	if (sdhci_arasan->has_cqe)
@@ -1006,41 +555,6 @@
 static SIMPLE_DEV_PM_OPS(sdhci_arasan_dev_pm_ops, sdhci_arasan_suspend,
 			 sdhci_arasan_resume);
 
-<<<<<<< HEAD
-static const struct of_device_id sdhci_arasan_of_match[] = {
-	/* SoC-specific compatible strings w/ soc_ctl_map */
-	{
-		.compatible = "rockchip,rk3399-sdhci-5.1",
-		.data = &rk3399_soc_ctl_map,
-	},
-
-	/* Generic compatible below here */
-	{ .compatible = "arasan,sdhci-8.9a" },
-	{ .compatible = "arasan,sdhci-5.1" },
-	{ .compatible = "arasan,sdhci-4.9a" },
-	{ .compatible = "xlnx,zynqmp-8.9a" },
-
-	{ /* sentinel */ }
-};
-MODULE_DEVICE_TABLE(of, sdhci_arasan_of_match);
-
-/**
- * sdhci_arasan_sdcardclk_recalc_rate - Return the card clock rate
- *
- * Return the current actual rate of the SD card clock.  This can be used
- * to communicate with out PHY.
- *
- * @hw:			Pointer to the hardware clock structure.
- * @parent_rate		The parent rate (should be rate of clk_xin).
- * Returns the card clock rate.
- */
-static unsigned long sdhci_arasan_sdcardclk_recalc_rate(struct clk_hw *hw,
-						      unsigned long parent_rate)
-
-{
-	struct sdhci_arasan_data *sdhci_arasan =
-		container_of(hw, struct sdhci_arasan_data, sdcardclk_hw);
-=======
 /**
  * sdhci_arasan_sdcardclk_recalc_rate - Return the card clock rate
  *
@@ -1059,7 +573,6 @@
 		container_of(hw, struct sdhci_arasan_clk_data, sdcardclk_hw);
 	struct sdhci_arasan_data *sdhci_arasan =
 		container_of(clk_data, struct sdhci_arasan_data, clk_data);
->>>>>>> 24b8d41d
 	struct sdhci_host *host = sdhci_arasan->host;
 
 	return host->mmc->actual_clock;
@@ -1070,10 +583,6 @@
 };
 
 /**
-<<<<<<< HEAD
- * sdhci_arasan_update_clockmultiplier - Set corecfg_clockmultiplier
- *
-=======
  * sdhci_arasan_sampleclk_recalc_rate - Return the sampling clock rate
  *
  * @hw:			Pointer to the hardware clock structure.
@@ -1414,7 +923,6 @@
  * @host:		The sdhci_host
  * @value:		The value to write
  *
->>>>>>> 24b8d41d
  * The corecfg_clockmultiplier is supposed to contain clock multiplier
  * value of programmable clock generator.
  *
@@ -1426,11 +934,6 @@
  * - The value of corecfg_clockmultiplier should sync with that of corresponding
  *   value reading from sdhci_capability_register. So this function is called
  *   once at probe time and never called again.
-<<<<<<< HEAD
- *
- * @host:		The sdhci_host
-=======
->>>>>>> 24b8d41d
  */
 static void sdhci_arasan_update_clockmultiplier(struct sdhci_host *host,
 						u32 value)
@@ -1457,11 +960,8 @@
 /**
  * sdhci_arasan_update_baseclkfreq - Set corecfg_baseclkfreq
  *
-<<<<<<< HEAD
-=======
  * @host:		The sdhci_host
  *
->>>>>>> 24b8d41d
  * The corecfg_baseclkfreq is supposed to contain the MHz of clk_xin.  This
  * function can be used to make that happen.
  *
@@ -1473,11 +973,6 @@
  * - It's assumed that clk_xin is not dynamic and that we use the SDHCI divider
  *   to achieve lower clock rates.  That means that this function is called once
  *   at probe time and never called again.
-<<<<<<< HEAD
- *
- * @host:		The sdhci_host
-=======
->>>>>>> 24b8d41d
  */
 static void sdhci_arasan_update_baseclkfreq(struct sdhci_host *host)
 {
@@ -1485,11 +980,7 @@
 	struct sdhci_arasan_data *sdhci_arasan = sdhci_pltfm_priv(pltfm_host);
 	const struct sdhci_arasan_soc_ctl_map *soc_ctl_map =
 		sdhci_arasan->soc_ctl_map;
-<<<<<<< HEAD
-	u32 mhz = DIV_ROUND_CLOSEST(clk_get_rate(pltfm_host->clk), 1000000);
-=======
 	u32 mhz = DIV_ROUND_CLOSEST_ULL(clk_get_rate(pltfm_host->clk), 1000000);
->>>>>>> 24b8d41d
 
 	/* Having a map is optional */
 	if (!soc_ctl_map)
@@ -1505,22 +996,6 @@
 	sdhci_arasan_syscon_write(host, &soc_ctl_map->baseclkfreq, mhz);
 }
 
-<<<<<<< HEAD
-/**
- * sdhci_arasan_register_sdclk - Register the sdclk for a PHY to use
- *
- * Some PHY devices need to know what the actual card clock is.  In order for
- * them to find out, we'll provide a clock through the common clock framework
- * for them to query.
- *
- * Note: without seriously re-architecting SDHCI's clock code and testing on
- * all platforms, there's no way to create a totally beautiful clock here
- * with all clock ops implemented.  Instead, we'll just create a clock that can
- * be queried and set the CLK_GET_RATE_NOCACHE attribute to tell common clock
- * framework that we're doing things behind its back.  This should be sufficient
- * to create nice clean device tree bindings and later (if needed) we can try
- * re-architecting SDHCI if we see some benefit to it.
-=======
 static void sdhci_arasan_set_clk_delays(struct sdhci_host *host)
 {
 	struct sdhci_pltfm_host *pltfm_host = sdhci_priv(host);
@@ -1813,19 +1288,10 @@
 
 /**
  * sdhci_arasan_register_sdcardclk - Register the sdcardclk for a PHY to use
->>>>>>> 24b8d41d
  *
  * @sdhci_arasan:	Our private data structure.
  * @clk_xin:		Pointer to the functional clock
  * @dev:		Pointer to our struct device.
-<<<<<<< HEAD
- * Returns 0 on success and error value on error
- */
-static int sdhci_arasan_register_sdclk(struct sdhci_arasan_data *sdhci_arasan,
-				       struct clk *clk_xin,
-				       struct device *dev)
-{
-=======
  *
  * Some PHY devices need to know what the actual card clock is.  In order for
  * them to find out, we'll provide a clock through the common clock framework
@@ -1839,19 +1305,11 @@
 				struct device *dev)
 {
 	struct sdhci_arasan_clk_data *clk_data = &sdhci_arasan->clk_data;
->>>>>>> 24b8d41d
 	struct device_node *np = dev->of_node;
 	struct clk_init_data sdcardclk_init;
 	const char *parent_clk_name;
 	int ret;
 
-<<<<<<< HEAD
-	/* Providing a clock to the PHY is optional; no error if missing */
-	if (!of_find_property(np, "#clock-cells", NULL))
-		return 0;
-
-=======
->>>>>>> 24b8d41d
 	ret = of_property_read_string_index(np, "clock-output-names", 0,
 					    &sdcardclk_init.name);
 	if (ret) {
@@ -1863,19 +1321,6 @@
 	sdcardclk_init.parent_names = &parent_clk_name;
 	sdcardclk_init.num_parents = 1;
 	sdcardclk_init.flags = CLK_GET_RATE_NOCACHE;
-<<<<<<< HEAD
-	sdcardclk_init.ops = &arasan_sdcardclk_ops;
-
-	sdhci_arasan->sdcardclk_hw.init = &sdcardclk_init;
-	sdhci_arasan->sdcardclk =
-		devm_clk_register(dev, &sdhci_arasan->sdcardclk_hw);
-	sdhci_arasan->sdcardclk_hw.init = NULL;
-
-	ret = of_clk_add_provider(np, of_clk_src_simple_get,
-				  sdhci_arasan->sdcardclk);
-	if (ret)
-		dev_err(dev, "Failed to add clock provider\n");
-=======
 	sdcardclk_init.ops = sdhci_arasan->clk_ops->sdcardclk_ops;
 
 	clk_data->sdcardclk_hw.init = &sdcardclk_init;
@@ -1941,7 +1386,6 @@
 				  clk_data->sampleclk);
 	if (ret)
 		dev_err(dev, "Failed to add sample clock provider\n");
->>>>>>> 24b8d41d
 
 	return ret;
 }
@@ -1949,17 +1393,10 @@
 /**
  * sdhci_arasan_unregister_sdclk - Undoes sdhci_arasan_register_sdclk()
  *
-<<<<<<< HEAD
+ * @dev:		Pointer to our struct device.
+ *
  * Should be called any time we're exiting and sdhci_arasan_register_sdclk()
  * returned success.
- *
- * @dev:		Pointer to our struct device.
-=======
- * @dev:		Pointer to our struct device.
- *
- * Should be called any time we're exiting and sdhci_arasan_register_sdclk()
- * returned success.
->>>>>>> 24b8d41d
  */
 static void sdhci_arasan_unregister_sdclk(struct device *dev)
 {
@@ -1971,8 +1408,6 @@
 	of_clk_del_provider(dev->of_node);
 }
 
-<<<<<<< HEAD
-=======
 /**
  * sdhci_arasan_update_support64b - Set SUPPORT_64B (64-bit System Bus Support)
  *
@@ -2100,7 +1535,6 @@
 	return ret;
 }
 
->>>>>>> 24b8d41d
 static int sdhci_arasan_probe(struct platform_device *pdev)
 {
 	int ret;
@@ -2111,14 +1545,11 @@
 	struct sdhci_pltfm_host *pltfm_host;
 	struct sdhci_arasan_data *sdhci_arasan;
 	struct device_node *np = pdev->dev.of_node;
-<<<<<<< HEAD
-=======
 	const struct sdhci_arasan_of_data *data;
 
 	match = of_match_node(sdhci_arasan_of_match, pdev->dev.of_node);
 	data = match->data;
 	host = sdhci_pltfm_init(pdev, data->pdata, sizeof(*sdhci_arasan));
->>>>>>> 24b8d41d
 
 	if (IS_ERR(host))
 		return PTR_ERR(host);
@@ -2127,13 +1558,8 @@
 	sdhci_arasan = sdhci_pltfm_priv(pltfm_host);
 	sdhci_arasan->host = host;
 
-<<<<<<< HEAD
-	match = of_match_node(sdhci_arasan_of_match, pdev->dev.of_node);
-	sdhci_arasan->soc_ctl_map = match->data;
-=======
 	sdhci_arasan->soc_ctl_map = data->soc_ctl_map;
 	sdhci_arasan->clk_ops = data->clk_ops;
->>>>>>> 24b8d41d
 
 	node = of_parse_phandle(pdev->dev.of_node, "arasan,soc-ctl-syscon", 0);
 	if (node) {
@@ -2141,16 +1567,9 @@
 		of_node_put(node);
 
 		if (IS_ERR(sdhci_arasan->soc_ctl_base)) {
-<<<<<<< HEAD
-			ret = PTR_ERR(sdhci_arasan->soc_ctl_base);
-			if (ret != -EPROBE_DEFER)
-				dev_err(&pdev->dev, "Can't get syscon: %d\n",
-					ret);
-=======
 			ret = dev_err_probe(&pdev->dev,
 					    PTR_ERR(sdhci_arasan->soc_ctl_base),
 					    "Can't get syscon\n");
->>>>>>> 24b8d41d
 			goto err_pltfm_free;
 		}
 	}
@@ -2186,74 +1605,15 @@
 	if (of_property_read_bool(np, "xlnx,fails-without-test-cd"))
 		sdhci_arasan->quirks |= SDHCI_ARASAN_QUIRK_FORCE_CDTEST;
 
-<<<<<<< HEAD
-=======
 	if (of_property_read_bool(np, "xlnx,int-clock-stable-broken"))
 		sdhci_arasan->quirks |= SDHCI_ARASAN_QUIRK_CLOCK_UNSTABLE;
 
->>>>>>> 24b8d41d
 	pltfm_host->clk = clk_xin;
 
 	if (of_device_is_compatible(pdev->dev.of_node,
 				    "rockchip,rk3399-sdhci-5.1"))
 		sdhci_arasan_update_clockmultiplier(host, 0x0);
 
-<<<<<<< HEAD
-	sdhci_arasan_update_baseclkfreq(host);
-
-	ret = sdhci_arasan_register_sdclk(sdhci_arasan, clk_xin, &pdev->dev);
-	if (ret)
-		goto clk_disable_all;
-
-	ret = mmc_of_parse(host->mmc);
-	if (ret) {
-		dev_err(&pdev->dev, "parsing dt failed (%u)\n", ret);
-		goto unreg_clk;
-	}
-
-	if (of_device_is_compatible(pdev->dev.of_node, "xlnx,zynqmp-8.9a") ||
-		of_device_is_compatible(pdev->dev.of_node,
-					"arasan,sdhci-8.9a")) {
-		host->quirks |= SDHCI_QUIRK_MULTIBLOCK_READ_ACMD12;
-		host->quirks2 |= SDHCI_QUIRK2_CLOCK_STANDARD_25_BROKEN;
-		if (of_get_property(pdev->dev.of_node, "broken-adma2", NULL))
-			host->quirks |= SDHCI_QUIRK_BROKEN_ADMA;
-		if (of_device_is_compatible(pdev->dev.of_node,
-					    "xlnx,zynqmp-8.9a")) {
-			ret = of_property_read_u32(pdev->dev.of_node,
-						   "xlnx,mio_bank",
-						   &sdhci_arasan->mio_bank);
-			if (ret < 0) {
-				dev_err(&pdev->dev,
-					"\"xlnx,mio_bank \" property is missing.\n");
-				goto clk_disable_all;
-			}
-			ret = of_property_read_u32(pdev->dev.of_node,
-						   "xlnx,device_id",
-						   &sdhci_arasan->device_id);
-			if (ret < 0) {
-				dev_err(&pdev->dev,
-					"\"xlnx,device_id \" property is missing.\n");
-				goto clk_disable_all;
-			}
-			sdhci_arasan_ops.platform_execute_tuning =
-				arasan_zynqmp_execute_tuning;
-		}
-	}
-
-	sdhci_arasan->pinctrl = devm_pinctrl_get(&pdev->dev);
-	if (!IS_ERR(sdhci_arasan->pinctrl)) {
-		sdhci_arasan->pins_default = pinctrl_lookup_state(
-							sdhci_arasan->pinctrl,
-							PINCTRL_STATE_DEFAULT);
-		if (IS_ERR(sdhci_arasan->pins_default)) {
-			dev_err(&pdev->dev, "Missing default pinctrl config\n");
-			return IS_ERR(sdhci_arasan->pins_default);
-		}
-
-		pinctrl_select_state(sdhci_arasan->pinctrl,
-				     sdhci_arasan->pins_default);
-=======
 	if (of_device_is_compatible(np, "intel,keembay-sdhci-5.1-emmc") ||
 	    of_device_is_compatible(np, "intel,keembay-sdhci-5.1-sd") ||
 	    of_device_is_compatible(np, "intel,keembay-sdhci-5.1-sdio")) {
@@ -2284,7 +1644,6 @@
 		if (ret != -EPROBE_DEFER)
 			dev_err(&pdev->dev, "parsing dt failed (%d)\n", ret);
 		goto unreg_clk;
->>>>>>> 24b8d41d
 	}
 
 	sdhci_arasan->phy = ERR_PTR(-ENODEV);
@@ -2308,14 +1667,11 @@
 					sdhci_arasan_hs400_enhanced_strobe;
 		host->mmc_host_ops.start_signal_voltage_switch =
 					sdhci_arasan_voltage_switch;
-<<<<<<< HEAD
-=======
 		sdhci_arasan->has_cqe = true;
 		host->mmc->caps2 |= MMC_CAP2_CQE;
 
 		if (!of_property_read_bool(np, "disable-cqe-dcmd"))
 			host->mmc->caps2 |= MMC_CAP2_CQE_DCMD;
->>>>>>> 24b8d41d
 	}
 
 	ret = sdhci_arasan_add_host(sdhci_arasan);
