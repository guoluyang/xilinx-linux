--- conflicted
+++ resolved
@@ -248,8 +248,6 @@
 
 	/* does the IP block support autocalibration? */
 	bool can_calibrate;
-<<<<<<< HEAD
-=======
 
 	/* Does DATA0 needs to be masked while the clock is updated */
 	bool mask_data0;
@@ -264,7 +262,6 @@
 
 	/* clock hardware can switch between old and new timing modes */
 	bool ccu_has_timings_switch;
->>>>>>> 24b8d41d
 };
 
 struct sunxi_mmc_host {
@@ -699,90 +696,9 @@
 }
 
 static int sunxi_mmc_calibrate(struct sunxi_mmc_host *host, int reg_off)
-<<<<<<< HEAD
-{
-	u32 reg = readl(host->reg_base + reg_off);
-	u32 delay;
-	unsigned long timeout;
-
+{
 	if (!host->cfg->can_calibrate)
 		return 0;
-
-	reg &= ~(SDXC_CAL_DL_MASK << SDXC_CAL_DL_SW_SHIFT);
-	reg &= ~SDXC_CAL_DL_SW_EN;
-
-	writel(reg | SDXC_CAL_START, host->reg_base + reg_off);
-
-	dev_dbg(mmc_dev(host->mmc), "calibration started\n");
-
-	timeout = jiffies + HZ * SDXC_CAL_TIMEOUT;
-
-	while (!((reg = readl(host->reg_base + reg_off)) & SDXC_CAL_DONE)) {
-		if (time_before(jiffies, timeout))
-			cpu_relax();
-		else {
-			reg &= ~SDXC_CAL_START;
-			writel(reg, host->reg_base + reg_off);
-
-			return -ETIMEDOUT;
-		}
-	}
-
-	delay = (reg >> SDXC_CAL_DL_SHIFT) & SDXC_CAL_DL_MASK;
-
-	reg &= ~SDXC_CAL_START;
-	reg |= (delay << SDXC_CAL_DL_SW_SHIFT) | SDXC_CAL_DL_SW_EN;
-
-	writel(reg, host->reg_base + reg_off);
-
-	dev_dbg(mmc_dev(host->mmc), "calibration ended, reg is 0x%x\n", reg);
-
-	return 0;
-}
-
-static int sunxi_mmc_clk_set_phase(struct sunxi_mmc_host *host,
-				   struct mmc_ios *ios, u32 rate)
-{
-	int index;
-
-	if (!host->cfg->clk_delays)
-		return 0;
-
-	/* determine delays */
-	if (rate <= 400000) {
-		index = SDXC_CLK_400K;
-	} else if (rate <= 25000000) {
-		index = SDXC_CLK_25M;
-	} else if (rate <= 52000000) {
-		if (ios->timing != MMC_TIMING_UHS_DDR50 &&
-		    ios->timing != MMC_TIMING_MMC_DDR52) {
-			index = SDXC_CLK_50M;
-		} else if (ios->bus_width == MMC_BUS_WIDTH_8) {
-			index = SDXC_CLK_50M_DDR_8BIT;
-		} else {
-			index = SDXC_CLK_50M_DDR;
-		}
-	} else {
-		return -EINVAL;
-	}
-
-	clk_set_phase(host->clk_sample, host->cfg->clk_delays[index].sample);
-	clk_set_phase(host->clk_output, host->cfg->clk_delays[index].output);
-
-	return 0;
-}
-
-static int sunxi_mmc_clk_set_rate(struct sunxi_mmc_host *host,
-				  struct mmc_ios *ios)
-{
-	long rate;
-	u32 rval, clock = ios->clock;
-	int ret;
-=======
-{
-	if (!host->cfg->can_calibrate)
-		return 0;
->>>>>>> 24b8d41d
 
 	/*
 	 * FIXME:
@@ -795,24 +711,6 @@
 	 */
 	writel(SDXC_CAL_DL_SW_EN, host->reg_base + reg_off);
 
-<<<<<<< HEAD
-	rate = clk_round_rate(host->clk_mmc, clock);
-	if (rate < 0) {
-		dev_err(mmc_dev(host->mmc), "error rounding clk to %d: %ld\n",
-			clock, rate);
-		return rate;
-	}
-	dev_dbg(mmc_dev(host->mmc), "setting clk to %d, rounded %ld\n",
-		clock, rate);
-
-	/* setting clock rate */
-	ret = clk_set_rate(host->clk_mmc, rate);
-	if (ret) {
-		dev_err(mmc_dev(host->mmc), "error setting clk to %ld: %d\n",
-			rate, ret);
-		return ret;
-	}
-=======
 	return 0;
 }
 
@@ -820,7 +718,6 @@
 				   struct mmc_ios *ios, u32 rate)
 {
 	int index;
->>>>>>> 24b8d41d
 
 	/* clk controller delays not used under new timings mode */
 	if (host->use_new_timings)
@@ -830,17 +727,6 @@
 	if (!host->cfg->clk_delays)
 		return 0;
 
-<<<<<<< HEAD
-	ret = sunxi_mmc_clk_set_phase(host, ios, rate);
-	if (ret)
-		return ret;
-
-	ret = sunxi_mmc_calibrate(host, SDXC_REG_SAMP_DL_REG);
-	if (ret)
-		return ret;
-
-	/* TODO: enable calibrate on sdc2 SDXC_REG_DS_DL_REG of A64 */
-=======
 	/* determine delays */
 	if (rate <= 400000) {
 		index = SDXC_CLK_400K;
@@ -862,7 +748,6 @@
 
 	clk_set_phase(host->clk_sample, host->cfg->clk_delays[index].sample);
 	clk_set_phase(host->clk_output, host->cfg->clk_delays[index].output);
->>>>>>> 24b8d41d
 
 	return 0;
 }
@@ -1219,11 +1104,7 @@
 	return !!(mmc_readl(host, REG_STAS) & SDXC_CARD_DATA_BUSY);
 }
 
-<<<<<<< HEAD
-static struct mmc_host_ops sunxi_mmc_ops = {
-=======
 static const struct mmc_host_ops sunxi_mmc_ops = {
->>>>>>> 24b8d41d
 	.request	 = sunxi_mmc_request,
 	.set_ios	 = sunxi_mmc_set_ios,
 	.get_ro		 = mmc_gpio_get_ro,
@@ -1256,7 +1137,6 @@
 	.clk_delays = NULL,
 	.can_calibrate = false,
 };
-<<<<<<< HEAD
 
 static const struct sunxi_mmc_cfg sun5i_a13_cfg = {
 	.idma_des_size_bits = 16,
@@ -1269,51 +1149,6 @@
 	.clk_delays = sunxi_mmc_clk_delays,
 	.can_calibrate = false,
 };
-
-static const struct sunxi_mmc_cfg sun9i_a80_cfg = {
-	.idma_des_size_bits = 16,
-	.clk_delays = sun9i_mmc_clk_delays,
-	.can_calibrate = false,
-};
-
-static const struct sunxi_mmc_cfg sun50i_a64_cfg = {
-	.idma_des_size_bits = 16,
-	.clk_delays = NULL,
-	.can_calibrate = true,
-};
-
-static const struct of_device_id sunxi_mmc_of_match[] = {
-	{ .compatible = "allwinner,sun4i-a10-mmc", .data = &sun4i_a10_cfg },
-	{ .compatible = "allwinner,sun5i-a13-mmc", .data = &sun5i_a13_cfg },
-	{ .compatible = "allwinner,sun7i-a20-mmc", .data = &sun7i_a20_cfg },
-	{ .compatible = "allwinner,sun9i-a80-mmc", .data = &sun9i_a80_cfg },
-	{ .compatible = "allwinner,sun50i-a64-mmc", .data = &sun50i_a64_cfg },
-	{ /* sentinel */ }
-};
-MODULE_DEVICE_TABLE(of, sunxi_mmc_of_match);
-
-static int sunxi_mmc_resource_request(struct sunxi_mmc_host *host,
-				      struct platform_device *pdev)
-{
-	int ret;
-
-	host->cfg = of_device_get_match_data(&pdev->dev);
-	if (!host->cfg)
-		return -EINVAL;
-=======
-
-static const struct sunxi_mmc_cfg sun5i_a13_cfg = {
-	.idma_des_size_bits = 16,
-	.clk_delays = NULL,
-	.can_calibrate = false,
-};
-
-static const struct sunxi_mmc_cfg sun7i_a20_cfg = {
-	.idma_des_size_bits = 16,
-	.clk_delays = sunxi_mmc_clk_delays,
-	.can_calibrate = false,
-};
->>>>>>> 24b8d41d
 
 static const struct sunxi_mmc_cfg sun8i_a83t_emmc_cfg = {
 	.idma_des_size_bits = 16,
@@ -1343,21 +1178,6 @@
 	.needs_new_timings = true,
 };
 
-<<<<<<< HEAD
-	if (host->cfg->clk_delays) {
-		host->clk_output = devm_clk_get(&pdev->dev, "output");
-		if (IS_ERR(host->clk_output)) {
-			dev_err(&pdev->dev, "Could not get output clock\n");
-			return PTR_ERR(host->clk_output);
-		}
-
-		host->clk_sample = devm_clk_get(&pdev->dev, "sample");
-		if (IS_ERR(host->clk_sample)) {
-			dev_err(&pdev->dev, "Could not get sample clock\n");
-			return PTR_ERR(host->clk_sample);
-		}
-	}
-=======
 static const struct of_device_id sunxi_mmc_of_match[] = {
 	{ .compatible = "allwinner,sun4i-a10-mmc", .data = &sun4i_a10_cfg },
 	{ .compatible = "allwinner,sun5i-a13-mmc", .data = &sun5i_a13_cfg },
@@ -1373,7 +1193,6 @@
 static int sunxi_mmc_enable(struct sunxi_mmc_host *host)
 {
 	int ret;
->>>>>>> 24b8d41d
 
 	if (!IS_ERR(host->reset)) {
 		ret = reset_control_reset(host->reset);
@@ -1575,12 +1394,6 @@
 	mmc->f_min		=   400000;
 	mmc->f_max		= 52000000;
 	mmc->caps	       |= MMC_CAP_MMC_HIGHSPEED | MMC_CAP_SD_HIGHSPEED |
-<<<<<<< HEAD
-				  MMC_CAP_ERASE | MMC_CAP_SDIO_IRQ;
-
-	if (host->cfg->clk_delays)
-		mmc->caps      |= MMC_CAP_1_8V_DDR;
-=======
 				  MMC_CAP_SDIO_IRQ;
 
 	/*
@@ -1594,7 +1407,6 @@
 	    !of_device_is_compatible(pdev->dev.of_node,
 				     "allwinner,sun50i-h5-emmc"))
 		mmc->caps      |= MMC_CAP_1_8V_DDR | MMC_CAP_3_3V_DDR;
->>>>>>> 24b8d41d
 
 	ret = mmc_of_parse(mmc);
 	if (ret)
@@ -1656,19 +1468,12 @@
 	return 0;
 }
 
-<<<<<<< HEAD
-	clk_disable_unprepare(host->clk_sample);
-	clk_disable_unprepare(host->clk_output);
-	clk_disable_unprepare(host->clk_mmc);
-	clk_disable_unprepare(host->clk_ahb);
-=======
 #ifdef CONFIG_PM
 static int sunxi_mmc_runtime_resume(struct device *dev)
 {
 	struct mmc_host	*mmc = dev_get_drvdata(dev);
 	struct sunxi_mmc_host *host = mmc_priv(mmc);
 	int ret;
->>>>>>> 24b8d41d
 
 	ret = sunxi_mmc_enable(host);
 	if (ret)
