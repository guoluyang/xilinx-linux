--- conflicted
+++ resolved
@@ -20,14 +20,6 @@
 if CPU_FREQ
 
 config CPU_FREQ_GOV_ATTR_SET
-<<<<<<< HEAD
-	bool
-
-config CPU_FREQ_GOV_COMMON
-	select CPU_FREQ_GOV_ATTR_SET
-	select IRQ_WORK
-=======
->>>>>>> 24b8d41d
 	bool
 
 config CPU_FREQ_GOV_COMMON
@@ -39,17 +31,6 @@
 	bool "CPU frequency transition statistics"
 	help
 	  Export CPU frequency statistics information through sysfs.
-<<<<<<< HEAD
-
-	  If in doubt, say N.
-
-config CPU_FREQ_STAT_DETAILS
-	bool "CPU frequency transition statistics details"
-	depends on CPU_FREQ_STAT
-	help
-	  Show detailed CPU frequency transition table in sysfs.
-=======
->>>>>>> 24b8d41d
 
 	  If in doubt, say N.
 
@@ -227,11 +208,6 @@
 config CPUFREQ_DT
 	tristate "Generic DT based cpufreq driver"
 	depends on HAVE_CLK && OF
-<<<<<<< HEAD
-	# if CPU_THERMAL is on and THERMAL=m, CPUFREQ_DT cannot be =y:
-	depends on !CPU_THERMAL || THERMAL
-=======
->>>>>>> 24b8d41d
 	select CPUFREQ_DT_PLATDEV
 	select PM_OPP
 	help
