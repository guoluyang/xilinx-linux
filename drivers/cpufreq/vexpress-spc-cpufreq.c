--- conflicted
+++ resolved
@@ -11,10 +11,7 @@
 
 #define pr_fmt(fmt) KBUILD_MODNAME ": " fmt
 
-<<<<<<< HEAD
-=======
 #include <linux/clk.h>
->>>>>>> 24b8d41d
 #include <linux/cpu.h>
 #include <linux/cpufreq.h>
 #include <linux/cpumask.h>
@@ -68,11 +65,6 @@
 	return topology_physical_package_id(cpu);
 }
 
-<<<<<<< HEAD
-static int ve_spc_init_opp_table(const struct cpumask *cpumask)
-{
-	struct device *cpu_dev = get_cpu_device(cpumask_first(cpumask));
-=======
 static inline int cpu_to_cluster(int cpu)
 {
 	return is_bL_switching_enabled() ?
@@ -333,7 +325,6 @@
 	if (freq_table[cluster])
 		return 0;
 
->>>>>>> 24b8d41d
 	/*
 	 * platform specific SPC code must initialise the opp table
 	 * so just check if the OPP count is non-zero
