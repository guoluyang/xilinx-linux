--- conflicted
+++ resolved
@@ -77,33 +77,12 @@
 	cpu = cbe_node_to_cpu(node);
 
 	pr_debug("cbe_handle_pmi: node: %d max_freq: %d\n", node, slow_mode);
-<<<<<<< HEAD
-}
-
-static int pmi_notifier(struct notifier_block *nb,
-				       unsigned long event, void *data)
-{
-	struct cpufreq_policy *policy = data;
-	struct cpufreq_frequency_table *cbe_freqs = policy->freq_table;
-	u8 node;
-
-	/* Should this really be called for CPUFREQ_ADJUST and CPUFREQ_NOTIFY
-	 * policy events?)
-	 */
-	if (event == CPUFREQ_START)
-		return 0;
-
-	node = cbe_cpu_to_node(policy->cpu);
-
-	pr_debug("got notified, event=%lu, node=%u\n", event, node);
-=======
 
 	policy = cpufreq_cpu_get(cpu);
 	if (!policy) {
 		pr_warn("cpufreq policy not found cpu%d\n", cpu);
 		return;
 	}
->>>>>>> 24b8d41d
 
 	req = policy->driver_data;
 
@@ -144,9 +123,6 @@
 
 	policy->driver_data = req;
 }
-<<<<<<< HEAD
-device_initcall(cbe_cpufreq_pmi_init);
-=======
 EXPORT_SYMBOL_GPL(cbe_cpufreq_pmi_policy_init);
 
 void cbe_cpufreq_pmi_policy_exit(struct cpufreq_policy *policy)
@@ -172,5 +148,4 @@
 	pmi_unregister_handler(&cbe_pmi_handler);
 	cbe_cpufreq_has_pmi = false;
 }
-EXPORT_SYMBOL_GPL(cbe_cpufreq_pmi_exit);
->>>>>>> 24b8d41d
+EXPORT_SYMBOL_GPL(cbe_cpufreq_pmi_exit);