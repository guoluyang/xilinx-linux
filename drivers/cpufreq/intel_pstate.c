--- conflicted
+++ resolved
@@ -32,40 +32,28 @@
 #include <asm/cpu_device_id.h>
 #include <asm/cpufeature.h>
 #include <asm/intel-family.h>
-<<<<<<< HEAD
-=======
 
 #define INTEL_PSTATE_SAMPLING_INTERVAL	(10 * NSEC_PER_MSEC)
 
 #define INTEL_CPUFREQ_TRANSITION_LATENCY	20000
 #define INTEL_CPUFREQ_TRANSITION_DELAY_HWP	5000
 #define INTEL_CPUFREQ_TRANSITION_DELAY		500
->>>>>>> 24b8d41d
 
 #ifdef CONFIG_ACPI
 #include <acpi/processor.h>
 #include <acpi/cppc_acpi.h>
 #endif
 
-#ifdef CONFIG_ACPI
-#include <acpi/processor.h>
-#endif
-
 #define FRAC_BITS 8
 #define int_tofp(X) ((int64_t)(X) << FRAC_BITS)
 #define fp_toint(X) ((X) >> FRAC_BITS)
 
-<<<<<<< HEAD
-#define EXT_BITS 6
-#define EXT_FRAC_BITS (EXT_BITS + FRAC_BITS)
-=======
 #define ONE_EIGHTH_FP ((int64_t)1 << (FRAC_BITS - 3))
 
 #define EXT_BITS 6
 #define EXT_FRAC_BITS (EXT_BITS + FRAC_BITS)
 #define fp_ext_toint(X) ((X) >> EXT_FRAC_BITS)
 #define int_ext_tofp(X) ((int64_t)(X) << EXT_FRAC_BITS)
->>>>>>> 24b8d41d
 
 static inline int32_t mul_fp(int32_t x, int32_t y)
 {
@@ -88,14 +76,11 @@
 	return ret;
 }
 
-<<<<<<< HEAD
-=======
 static inline int32_t percent_fp(int percent)
 {
 	return div_fp(percent, 100);
 }
 
->>>>>>> 24b8d41d
 static inline u64 mul_ext_fp(u64 x, u64 y)
 {
 	return (x * y) >> EXT_FRAC_BITS;
@@ -106,14 +91,11 @@
 	return div64_u64(x << EXT_FRAC_BITS, y);
 }
 
-<<<<<<< HEAD
-=======
 static inline int32_t percent_ext_fp(int percent)
 {
 	return div_ext_fp(percent, 100);
 }
 
->>>>>>> 24b8d41d
 /**
  * struct sample -	Store performance sample
  * @core_avg_perf:	Ratio of APERF/MPERF which is the actual average
@@ -227,10 +209,6 @@
  * @prev_cummulative_iowait: IO Wait time difference from last and
  *			current sample
  * @sample:		Storage for storing last Sample data
-<<<<<<< HEAD
- * @acpi_perf_data:	Stores ACPI perf information read from _PSS
- * @valid_pss_table:	Set to true for valid ACPI _PSS entries found
-=======
  * @min_perf_ratio:	Minimum capacity in terms of PERF or HWP ratios
  * @max_perf_ratio:	Maximum capacity in terms of PERF or HWP ratios
  * @acpi_perf_data:	Stores ACPI perf information read from _PSS
@@ -248,7 +226,6 @@
  * @sched_flags:	Store scheduler flags for possible cross CPU update
  * @hwp_boost_min:	Last HWP boosted min performance
  * @suspended:		Whether or not the driver has been suspended.
->>>>>>> 24b8d41d
  *
  * This structure stores per CPU instance data for all CPUs.
  */
@@ -270,18 +247,13 @@
 	u64	prev_tsc;
 	u64	prev_cummulative_iowait;
 	struct sample sample;
-<<<<<<< HEAD
-=======
 	int32_t	min_perf_ratio;
 	int32_t	max_perf_ratio;
->>>>>>> 24b8d41d
 #ifdef CONFIG_ACPI
 	struct acpi_processor_performance acpi_perf_data;
 	bool valid_pss_table;
 #endif
 	unsigned int iowait_boost;
-<<<<<<< HEAD
-=======
 	s16 epp_powersave;
 	s16 epp_policy;
 	s16 epp_default;
@@ -292,39 +264,11 @@
 	unsigned int sched_flags;
 	u32 hwp_boost_min;
 	bool suspended;
->>>>>>> 24b8d41d
 };
 
 static struct cpudata **all_cpu_data;
 
 /**
-<<<<<<< HEAD
- * struct pstate_adjust_policy - Stores static PID configuration data
- * @sample_rate_ms:	PID calculation sample rate in ms
- * @sample_rate_ns:	Sample rate calculation in ns
- * @deadband:		PID deadband
- * @setpoint:		PID Setpoint
- * @p_gain_pct:		PID proportional gain
- * @i_gain_pct:		PID integral gain
- * @d_gain_pct:		PID derivative gain
- * @boost_iowait:	Whether or not to use iowait boosting.
- *
- * Stores per CPU model static PID configuration data.
- */
-struct pstate_adjust_policy {
-	int sample_rate_ms;
-	s64 sample_rate_ns;
-	int deadband;
-	int setpoint;
-	int p_gain_pct;
-	int d_gain_pct;
-	int i_gain_pct;
-	bool boost_iowait;
-};
-
-/**
-=======
->>>>>>> 24b8d41d
  * struct pstate_funcs - Per CPU model specific callbacks
  * @get_max:		Callback to get maximum non turbo effective P state
  * @get_max_physical:	Callback to get maximum non turbo physical P state
@@ -356,13 +300,7 @@
 static bool per_cpu_limits __read_mostly;
 static bool hwp_boost __read_mostly;
 
-<<<<<<< HEAD
-static struct pstate_adjust_policy pid_params __read_mostly;
-static struct pstate_funcs pstate_funcs __read_mostly;
-static int hwp_active __read_mostly;
-=======
 static struct cpufreq_driver *intel_pstate_driver __read_mostly;
->>>>>>> 24b8d41d
 
 #ifdef CONFIG_ACPI
 static bool acpi_ppc;
@@ -381,128 +319,15 @@
 	    acpi_gbl_FADT.preferred_profile == PM_PERFORMANCE_SERVER)
 		return true;
 
-<<<<<<< HEAD
-#ifdef CONFIG_ACPI
+	return false;
+}
 
 static bool intel_pstate_get_ppc_enable_status(void)
 {
-	if (acpi_gbl_FADT.preferred_profile == PM_ENTERPRISE_SERVER ||
-	    acpi_gbl_FADT.preferred_profile == PM_PERFORMANCE_SERVER)
-		return true;
-
-	return acpi_ppc;
-}
-
-static void intel_pstate_init_acpi_perf_limits(struct cpufreq_policy *policy)
-{
-	struct cpudata *cpu;
-	int ret;
-	int i;
-
-	if (hwp_active)
-		return;
-
-	if (!intel_pstate_get_ppc_enable_status())
-		return;
-
-	cpu = all_cpu_data[policy->cpu];
-
-	ret = acpi_processor_register_performance(&cpu->acpi_perf_data,
-						  policy->cpu);
-	if (ret)
-		return;
-
-	/*
-	 * Check if the control value in _PSS is for PERF_CTL MSR, which should
-	 * guarantee that the states returned by it map to the states in our
-	 * list directly.
-	 */
-	if (cpu->acpi_perf_data.control_register.space_id !=
-						ACPI_ADR_SPACE_FIXED_HARDWARE)
-		goto err;
-
-	/*
-	 * If there is only one entry _PSS, simply ignore _PSS and continue as
-	 * usual without taking _PSS into account
-	 */
-	if (cpu->acpi_perf_data.state_count < 2)
-		goto err;
-
-	pr_debug("CPU%u - ACPI _PSS perf data\n", policy->cpu);
-	for (i = 0; i < cpu->acpi_perf_data.state_count; i++) {
-		pr_debug("     %cP%d: %u MHz, %u mW, 0x%x\n",
-			 (i == cpu->acpi_perf_data.state ? '*' : ' '), i,
-			 (u32) cpu->acpi_perf_data.states[i].core_frequency,
-			 (u32) cpu->acpi_perf_data.states[i].power,
-			 (u32) cpu->acpi_perf_data.states[i].control);
-	}
-
-	/*
-	 * The _PSS table doesn't contain whole turbo frequency range.
-	 * This just contains +1 MHZ above the max non turbo frequency,
-	 * with control value corresponding to max turbo ratio. But
-	 * when cpufreq set policy is called, it will call with this
-	 * max frequency, which will cause a reduced performance as
-	 * this driver uses real max turbo frequency as the max
-	 * frequency. So correct this frequency in _PSS table to
-	 * correct max turbo frequency based on the turbo state.
-	 * Also need to convert to MHz as _PSS freq is in MHz.
-	 */
-	if (!limits->turbo_disabled)
-		cpu->acpi_perf_data.states[0].core_frequency =
-					policy->cpuinfo.max_freq / 1000;
-	cpu->valid_pss_table = true;
-	pr_debug("_PPC limits will be enforced\n");
-
-	return;
-
- err:
-	cpu->valid_pss_table = false;
-	acpi_processor_unregister_performance(policy->cpu);
-}
-
-static void intel_pstate_exit_perf_limits(struct cpufreq_policy *policy)
-{
-	struct cpudata *cpu;
-
-	cpu = all_cpu_data[policy->cpu];
-	if (!cpu->valid_pss_table)
-		return;
-
-	acpi_processor_unregister_performance(policy->cpu);
-}
-
-#else
-static void intel_pstate_init_acpi_perf_limits(struct cpufreq_policy *policy)
-{
-}
-
-static void intel_pstate_exit_perf_limits(struct cpufreq_policy *policy)
-{
-}
-#endif
-
-static inline void pid_reset(struct _pid *pid, int setpoint, int busy,
-			     int deadband, int integral) {
-	pid->setpoint = int_tofp(setpoint);
-	pid->deadband  = int_tofp(deadband);
-	pid->integral  = int_tofp(integral);
-	pid->last_err  = int_tofp(setpoint) - int_tofp(busy);
-=======
-	return false;
->>>>>>> 24b8d41d
-}
-
-static bool intel_pstate_get_ppc_enable_status(void)
-{
-<<<<<<< HEAD
-	pid->p_gain = div_fp(percent, 100);
-=======
 	if (intel_pstate_acpi_pm_profile_server())
 		return true;
 
 	return acpi_ppc;
->>>>>>> 24b8d41d
 }
 
 #ifdef CONFIG_ACPI_CPPC_LIB
@@ -510,20 +335,13 @@
 /* The work item is needed to avoid CPU hotplug locking issues */
 static void intel_pstste_sched_itmt_work_fn(struct work_struct *work)
 {
-<<<<<<< HEAD
-	pid->i_gain = div_fp(percent, 100);
-=======
 	sched_set_itmt_support();
->>>>>>> 24b8d41d
 }
 
 static DECLARE_WORK(sched_itmt_work, intel_pstste_sched_itmt_work_fn);
 
 static void intel_pstate_set_itmt_prio(int cpu)
 {
-<<<<<<< HEAD
-	pid->d_gain = div_fp(percent, 100);
-=======
 	struct cppc_perf_caps cppc_perf;
 	static u32 max_highest_perf = 0, min_highest_perf = U32_MAX;
 	int ret;
@@ -556,7 +374,6 @@
 			schedule_work(&sched_itmt_work);
 		}
 	}
->>>>>>> 24b8d41d
 }
 
 static int intel_pstate_get_cppc_guranteed(int cpu)
@@ -696,25 +513,8 @@
 
 static int min_perf_pct_min(void)
 {
-<<<<<<< HEAD
-	int min, hw_min, max, hw_max, cpu, range, adj_range;
-	u64 value, cap;
-
-	for_each_cpu(cpu, cpumask) {
-		rdmsrl_on_cpu(cpu, MSR_HWP_CAPABILITIES, &cap);
-		hw_min = HWP_LOWEST_PERF(cap);
-		hw_max = HWP_HIGHEST_PERF(cap);
-		range = hw_max - hw_min;
-
-		rdmsrl_on_cpu(cpu, MSR_HWP_REQUEST, &value);
-		adj_range = limits->min_perf_pct * range / 100;
-		min = hw_min + adj_range;
-		value &= ~HWP_MIN_PERF(~0L);
-		value |= HWP_MIN_PERF(min);
-=======
 	struct cpudata *cpu = all_cpu_data[0];
 	int turbo_pstate = cpu->pstate.turbo_pstate;
->>>>>>> 24b8d41d
 
 	return turbo_pstate ?
 		(cpu->pstate.min_pstate * 100 / turbo_pstate) : 0;
@@ -838,24 +638,7 @@
 		index = (epp >> 2) + 1;
 	}
 
-<<<<<<< HEAD
-static ssize_t show_turbo_pct(struct kobject *kobj,
-				struct attribute *attr, char *buf)
-{
-	struct cpudata *cpu;
-	int total, no_turbo, turbo_pct;
-	uint32_t turbo_fp;
-
-	cpu = all_cpu_data[0];
-
-	total = cpu->pstate.turbo_pstate - cpu->pstate.min_pstate + 1;
-	no_turbo = cpu->pstate.max_pstate - cpu->pstate.min_pstate + 1;
-	turbo_fp = div_fp(no_turbo, total);
-	turbo_pct = 100 - fp_toint(mul_fp(turbo_fp, int_tofp(100)));
-	return sprintf(buf, "%u\n", turbo_pct);
-=======
 	return index;
->>>>>>> 24b8d41d
 }
 
 static int intel_pstate_set_epp(struct cpudata *cpu, u32 epp)
@@ -894,19 +677,11 @@
 	if (!pref_index)
 		epp = cpu_data->epp_default;
 
-<<<<<<< HEAD
-	update_turbo_state();
-	if (limits->turbo_disabled) {
-		pr_warn("Turbo disabled by BIOS or unavailable on processor\n");
-		return -EPERM;
-	}
-=======
 	if (boot_cpu_has(X86_FEATURE_HWP_EPP)) {
 		if (use_raw)
 			epp = raw_epp;
 		else if (epp == -EINVAL)
 			epp = epp_values[pref_index - 1];
->>>>>>> 24b8d41d
 
 		/*
 		 * To avoid confusion, refuse to set EPP to any values different
@@ -935,18 +710,7 @@
 	while (energy_perf_strings[i] != NULL)
 		ret += sprintf(&buf[ret], "%s ", energy_perf_strings[i++]);
 
-<<<<<<< HEAD
-	limits->max_sysfs_pct = clamp_t(int, input, 0 , 100);
-	limits->max_perf_pct = min(limits->max_policy_pct,
-				   limits->max_sysfs_pct);
-	limits->max_perf_pct = max(limits->min_policy_pct,
-				   limits->max_perf_pct);
-	limits->max_perf_pct = max(limits->min_perf_pct,
-				   limits->max_perf_pct);
-	limits->max_perf = div_fp(limits->max_perf_pct, 100);
-=======
 	ret += sprintf(&buf[ret], "\n");
->>>>>>> 24b8d41d
 
 	return ret;
 }
@@ -968,21 +732,10 @@
 	if (ret != 1)
 		return -EINVAL;
 
-<<<<<<< HEAD
-	limits->min_sysfs_pct = clamp_t(int, input, 0 , 100);
-	limits->min_perf_pct = max(limits->min_policy_pct,
-				   limits->min_sysfs_pct);
-	limits->min_perf_pct = min(limits->max_policy_pct,
-				   limits->min_perf_pct);
-	limits->min_perf_pct = min(limits->max_perf_pct,
-				   limits->min_perf_pct);
-	limits->min_perf = div_fp(limits->min_perf_pct, 100);
-=======
 	ret = match_string(energy_perf_strings, -1, str_preference);
 	if (ret < 0) {
 		if (!boot_cpu_has(X86_FEATURE_HWP_EPP))
 			return ret;
->>>>>>> 24b8d41d
 
 		ret = kstrtouint(buf, 10, &epp);
 		if (ret)
@@ -1035,14 +788,8 @@
 static ssize_t show_energy_performance_preference(
 				struct cpufreq_policy *policy, char *buf)
 {
-<<<<<<< HEAD
-	/* First disable HWP notification interrupt as we don't process them */
-	if (static_cpu_has(X86_FEATURE_HWP_NOTIFY))
-		wrmsrl_on_cpu(cpudata->cpu, MSR_HWP_INTERRUPT, 0x00);
-=======
 	struct cpudata *cpu_data = all_cpu_data[policy->cpu];
 	int preference, raw_epp;
->>>>>>> 24b8d41d
 
 	preference = intel_pstate_get_energy_pref_index(cpu_data, &raw_epp);
 	if (preference < 0)
@@ -1237,37 +984,6 @@
 
 	pr_debug("CPU %d resuming\n", cpu->cpu);
 
-<<<<<<< HEAD
-	err = rdmsrl_safe(MSR_TURBO_ACTIVATION_RATIO, &tar);
-	if (!err) {
-		/* Do some sanity checking for safety */
-		if (plat_info & 0x600000000) {
-			u64 tdp_ctrl;
-			u64 tdp_ratio;
-			int tdp_msr;
-
-			err = rdmsrl_safe(MSR_CONFIG_TDP_CONTROL, &tdp_ctrl);
-			if (err)
-				goto skip_tar;
-
-			tdp_msr = MSR_CONFIG_TDP_NOMINAL + (tdp_ctrl & 0x3);
-			err = rdmsrl_safe(tdp_msr, &tdp_ratio);
-			if (err)
-				goto skip_tar;
-
-			/* For level 1 and 2, bits[23:16] contain the ratio */
-			if (tdp_ctrl)
-				tdp_ratio >>= 16;
-
-			tdp_ratio &= 0xff; /* ratios are only 8 bits long */
-			if (tdp_ratio - 1 == tar) {
-				max_pstate = tar;
-				pr_debug("max_pstate=TAC %x\n", max_pstate);
-			} else {
-				goto skip_tar;
-			}
-		}
-=======
 	/* Only restore if the system default is changed */
 	if (power_ctl_ee_state == POWER_CTL_EE_ENABLE)
 		set_power_ctl_ee_state(true);
@@ -1281,7 +997,6 @@
 		intel_pstate_hwp_reenable(cpu);
 
 		mutex_unlock(&intel_pstate_limits_lock);
->>>>>>> 24b8d41d
 	}
 
 	cpu->suspended = false;
@@ -1293,17 +1008,8 @@
 {
 	int cpu;
 
-<<<<<<< HEAD
-	rdmsrl(MSR_TURBO_RATIO_LIMIT, value);
-	nont = core_get_max_pstate();
-	ret = (value) & 255;
-	if (ret <= nont)
-		ret = nont;
-	return ret;
-=======
 	for_each_possible_cpu(cpu)
 		cpufreq_update_policy(cpu);
->>>>>>> 24b8d41d
 }
 
 static void intel_pstate_update_max_freq(unsigned int cpu)
@@ -1364,122 +1070,6 @@
 	ret = intel_pstate_show_status(buf);
 	mutex_unlock(&intel_pstate_driver_lock);
 
-<<<<<<< HEAD
-	rdmsrl(MSR_TURBO_RATIO_LIMIT, value);
-	nont = core_get_max_pstate();
-	ret = (((value) >> 8) & 0xFF);
-	if (ret <= nont)
-		ret = nont;
-	return ret;
-}
-
-static struct cpu_defaults core_params = {
-	.pid_policy = {
-		.sample_rate_ms = 10,
-		.deadband = 0,
-		.setpoint = 97,
-		.p_gain_pct = 20,
-		.d_gain_pct = 0,
-		.i_gain_pct = 0,
-	},
-	.funcs = {
-		.get_max = core_get_max_pstate,
-		.get_max_physical = core_get_max_pstate_physical,
-		.get_min = core_get_min_pstate,
-		.get_turbo = core_get_turbo_pstate,
-		.get_scaling = core_get_scaling,
-		.get_val = core_get_val,
-		.get_target_pstate = get_target_pstate_use_performance,
-	},
-};
-
-static const struct cpu_defaults silvermont_params = {
-	.pid_policy = {
-		.sample_rate_ms = 10,
-		.deadband = 0,
-		.setpoint = 60,
-		.p_gain_pct = 14,
-		.d_gain_pct = 0,
-		.i_gain_pct = 4,
-		.boost_iowait = true,
-	},
-	.funcs = {
-		.get_max = atom_get_max_pstate,
-		.get_max_physical = atom_get_max_pstate,
-		.get_min = atom_get_min_pstate,
-		.get_turbo = atom_get_turbo_pstate,
-		.get_val = atom_get_val,
-		.get_scaling = silvermont_get_scaling,
-		.get_vid = atom_get_vid,
-		.get_target_pstate = get_target_pstate_use_cpu_load,
-	},
-};
-
-static const struct cpu_defaults airmont_params = {
-	.pid_policy = {
-		.sample_rate_ms = 10,
-		.deadband = 0,
-		.setpoint = 60,
-		.p_gain_pct = 14,
-		.d_gain_pct = 0,
-		.i_gain_pct = 4,
-		.boost_iowait = true,
-	},
-	.funcs = {
-		.get_max = atom_get_max_pstate,
-		.get_max_physical = atom_get_max_pstate,
-		.get_min = atom_get_min_pstate,
-		.get_turbo = atom_get_turbo_pstate,
-		.get_val = atom_get_val,
-		.get_scaling = airmont_get_scaling,
-		.get_vid = atom_get_vid,
-		.get_target_pstate = get_target_pstate_use_cpu_load,
-	},
-};
-
-static const struct cpu_defaults knl_params = {
-	.pid_policy = {
-		.sample_rate_ms = 10,
-		.deadband = 0,
-		.setpoint = 97,
-		.p_gain_pct = 20,
-		.d_gain_pct = 0,
-		.i_gain_pct = 0,
-	},
-	.funcs = {
-		.get_max = core_get_max_pstate,
-		.get_max_physical = core_get_max_pstate_physical,
-		.get_min = core_get_min_pstate,
-		.get_turbo = knl_get_turbo_pstate,
-		.get_scaling = core_get_scaling,
-		.get_val = core_get_val,
-		.get_target_pstate = get_target_pstate_use_performance,
-	},
-};
-
-static const struct cpu_defaults bxt_params = {
-	.pid_policy = {
-		.sample_rate_ms = 10,
-		.deadband = 0,
-		.setpoint = 60,
-		.p_gain_pct = 14,
-		.d_gain_pct = 0,
-		.i_gain_pct = 4,
-		.boost_iowait = true,
-	},
-	.funcs = {
-		.get_max = core_get_max_pstate,
-		.get_max_physical = core_get_max_pstate_physical,
-		.get_min = core_get_min_pstate,
-		.get_turbo = core_get_turbo_pstate,
-		.get_scaling = core_get_scaling,
-		.get_val = core_get_val,
-		.get_target_pstate = get_target_pstate_use_cpu_load,
-	},
-};
-
-static void intel_pstate_get_min_max(struct cpudata *cpu, int *min, int *max)
-=======
 	return ret;
 }
 
@@ -1498,7 +1088,6 @@
 
 static ssize_t show_turbo_pct(struct kobject *kobj,
 				struct kobj_attribute *attr, char *buf)
->>>>>>> 24b8d41d
 {
 	struct cpudata *cpu;
 	int total, no_turbo, turbo_pct;
@@ -1523,36 +1112,6 @@
 	return sprintf(buf, "%u\n", turbo_pct);
 }
 
-<<<<<<< HEAD
-static void intel_pstate_set_pstate(struct cpudata *cpu, int pstate)
-{
-	trace_cpu_frequency(pstate * cpu->pstate.scaling, cpu->cpu);
-	cpu->pstate.current_pstate = pstate;
-	/*
-	 * Generally, there is no guarantee that this code will always run on
-	 * the CPU being updated, so force the register update to run on the
-	 * right CPU.
-	 */
-	wrmsrl_on_cpu(cpu->cpu, MSR_IA32_PERF_CTL,
-		      pstate_funcs.get_val(cpu, pstate));
-}
-
-static void intel_pstate_set_min_pstate(struct cpudata *cpu)
-{
-	intel_pstate_set_pstate(cpu, cpu->pstate.min_pstate);
-}
-
-static void intel_pstate_max_within_limits(struct cpudata *cpu)
-{
-	int min_pstate, max_pstate;
-
-	update_turbo_state();
-	intel_pstate_get_min_max(cpu, &min_pstate, &max_pstate);
-	intel_pstate_set_pstate(cpu, max_pstate);
-}
-
-static void intel_pstate_get_cpu_pstates(struct cpudata *cpu)
-=======
 static ssize_t show_num_pstates(struct kobject *kobj,
 				struct kobj_attribute *attr, char *buf)
 {
@@ -1599,7 +1158,6 @@
 
 static ssize_t store_no_turbo(struct kobject *a, struct kobj_attribute *b,
 			      const char *buf, size_t count)
->>>>>>> 24b8d41d
 {
 	unsigned int input;
 	int ret;
@@ -1645,13 +1203,6 @@
 	return count;
 }
 
-<<<<<<< HEAD
-static inline void intel_pstate_calc_avg_perf(struct cpudata *cpu)
-{
-	struct sample *sample = &cpu->sample;
-
-	sample->core_avg_perf = div_ext_fp(sample->aperf, sample->mperf);
-=======
 static void update_qos_request(enum freq_qos_req_type type)
 {
 	int max_state, turbo_max, freq, i, perf_pct;
@@ -1689,7 +1240,6 @@
 		if (freq_qos_update_request(req, freq) < 0)
 			pr_warn("Failed to update freq constraint: CPU%d\n", i);
 	}
->>>>>>> 24b8d41d
 }
 
 static ssize_t store_max_perf_pct(struct kobject *a, struct kobj_attribute *b,
@@ -2836,59 +2386,13 @@
 
 static void intel_pstate_stop_cpu(struct cpufreq_policy *policy)
 {
-<<<<<<< HEAD
-	return mul_ext_fp(cpu->sample.core_avg_perf,
-			  cpu->pstate.max_pstate_physical * cpu->pstate.scaling);
-}
-
-static inline int32_t get_avg_pstate(struct cpudata *cpu)
-{
-	return mul_ext_fp(cpu->pstate.max_pstate_physical,
-			  cpu->sample.core_avg_perf);
-=======
 	pr_debug("CPU %d stopping\n", policy->cpu);
 
 	intel_pstate_clear_update_util_hook(policy->cpu);
->>>>>>> 24b8d41d
 }
 
 static int intel_pstate_cpu_exit(struct cpufreq_policy *policy)
 {
-<<<<<<< HEAD
-	struct sample *sample = &cpu->sample;
-	int32_t busy_frac, boost;
-	int target, avg_pstate;
-
-	busy_frac = div_fp(sample->mperf, sample->tsc);
-
-	boost = cpu->iowait_boost;
-	cpu->iowait_boost >>= 1;
-
-	if (busy_frac < boost)
-		busy_frac = boost;
-
-	sample->busy_scaled = busy_frac * 100;
-
-	target = limits->no_turbo || limits->turbo_disabled ?
-			cpu->pstate.max_pstate : cpu->pstate.turbo_pstate;
-	target += target >> 2;
-	target = mul_fp(target, busy_frac);
-	if (target < cpu->pstate.min_pstate)
-		target = cpu->pstate.min_pstate;
-
-	/*
-	 * If the average P-state during the previous cycle was higher than the
-	 * current target, add 50% of the difference to the target to reduce
-	 * possible performance oscillations and offset possible performance
-	 * loss related to moving the workload from one CPU to another within
-	 * a package/module.
-	 */
-	avg_pstate = get_avg_pstate(cpu);
-	if (avg_pstate > target)
-		target += (avg_pstate - target) >> 1;
-
-	return target;
-=======
 	pr_debug("CPU %d exiting\n", policy->cpu);
 
 	policy->fast_switch_possible = false;
@@ -2935,46 +2439,10 @@
 	policy->fast_switch_possible = true;
 
 	return 0;
->>>>>>> 24b8d41d
 }
 
 static int intel_pstate_cpu_init(struct cpufreq_policy *policy)
 {
-<<<<<<< HEAD
-	int32_t perf_scaled, max_pstate, current_pstate, sample_ratio;
-	u64 duration_ns;
-
-	/*
-	 * perf_scaled is the ratio of the average P-state during the last
-	 * sampling period to the P-state requested last time (in percent).
-	 *
-	 * That measures the system's response to the previous P-state
-	 * selection.
-	 */
-	max_pstate = cpu->pstate.max_pstate_physical;
-	current_pstate = cpu->pstate.current_pstate;
-	perf_scaled = mul_ext_fp(cpu->sample.core_avg_perf,
-			       div_fp(100 * max_pstate, current_pstate));
-
-	/*
-	 * Since our utilization update callback will not run unless we are
-	 * in C0, check if the actual elapsed time is significantly greater (3x)
-	 * than our sample interval.  If it is, then we were idle for a long
-	 * enough period of time to adjust our performance metric.
-	 */
-	duration_ns = cpu->sample.time - cpu->last_sample_time;
-	if ((s64)duration_ns > pid_params.sample_rate_ns * 3) {
-		sample_ratio = div_fp(pid_params.sample_rate_ns, duration_ns);
-		perf_scaled = mul_fp(perf_scaled, sample_ratio);
-	} else {
-		sample_ratio = div_fp(100 * cpu->sample.mperf, cpu->sample.tsc);
-		if (sample_ratio < int_tofp(1))
-			perf_scaled = 0;
-	}
-
-	cpu->sample.busy_scaled = perf_scaled;
-	return cpu->pstate.current_pstate - pid_calc(&cpu->pid, perf_scaled);
-=======
 	int ret = __intel_pstate_cpu_init(policy);
 
 	if (ret)
@@ -2993,7 +2461,6 @@
 	}
 
 	return 0;
->>>>>>> 24b8d41d
 }
 
 static struct cpufreq_driver intel_pstate = {
@@ -3015,21 +2482,10 @@
 {
 	struct cpudata *cpu = all_cpu_data[policy->cpu];
 
-<<<<<<< HEAD
-	intel_pstate_get_min_max(cpu, &min_perf, &max_perf);
-	pstate = clamp_t(int, pstate, min_perf, max_perf);
-	trace_cpu_frequency(pstate * cpu->pstate.scaling, cpu->cpu);
-	if (pstate == cpu->pstate.current_pstate)
-		return;
-
-	cpu->pstate.current_pstate = pstate;
-	wrmsrl(MSR_IA32_PERF_CTL, pstate_funcs.get_val(cpu, pstate));
-=======
 	intel_pstate_verify_cpu_policy(cpu, policy);
 	intel_pstate_update_perf_limits(cpu, policy->min, policy->max);
 
 	return 0;
->>>>>>> 24b8d41d
 }
 
 /* Use of trace in passive mode:
@@ -3052,29 +2508,16 @@
 {
 	struct sample *sample;
 
-<<<<<<< HEAD
-	from = cpu->pstate.current_pstate;
-
-	target_pstate = cpu->policy == CPUFREQ_POLICY_PERFORMANCE ?
-		cpu->pstate.turbo_pstate : pstate_funcs.get_target_pstate(cpu);
-=======
 	if (!trace_pstate_sample_enabled())
 		return;
->>>>>>> 24b8d41d
 
 	if (!intel_pstate_sample(cpu, ktime_get()))
 		return;
 
 	sample = &cpu->sample;
-<<<<<<< HEAD
-	trace_pstate_sample(mul_ext_fp(100, sample->core_avg_perf),
-		fp_toint(sample->busy_scaled),
-		from,
-=======
 	trace_pstate_sample(trace_type,
 		0,
 		old_pstate,
->>>>>>> 24b8d41d
 		cpu->pstate.current_pstate,
 		sample->mperf,
 		sample->aperf,
@@ -3083,37 +2526,6 @@
 		fp_toint(cpu->iowait_boost * 100));
 }
 
-<<<<<<< HEAD
-static void intel_pstate_update_util(struct update_util_data *data, u64 time,
-				     unsigned int flags)
-{
-	struct cpudata *cpu = container_of(data, struct cpudata, update_util);
-	u64 delta_ns;
-
-	if (pid_params.boost_iowait) {
-		if (flags & SCHED_CPUFREQ_IOWAIT) {
-			cpu->iowait_boost = int_tofp(1);
-		} else if (cpu->iowait_boost) {
-			/* Clear iowait_boost if the CPU may have been idle. */
-			delta_ns = time - cpu->last_update;
-			if (delta_ns > TICK_NSEC)
-				cpu->iowait_boost = 0;
-		}
-		cpu->last_update = time;
-	}
-
-	delta_ns = time - cpu->sample.time;
-	if ((s64)delta_ns >= pid_params.sample_rate_ns) {
-		bool sample_taken = intel_pstate_sample(cpu, time);
-
-		if (sample_taken) {
-			intel_pstate_calc_avg_perf(cpu);
-			if (!hwp_active)
-				intel_pstate_adjust_busy_pstate(cpu);
-		}
-	}
-}
-=======
 static void intel_cpufreq_adjust_hwp(struct cpudata *cpu, u32 target_pstate,
 				     bool strict, bool fast_switch)
 {
@@ -3128,42 +2540,10 @@
 	 */
 	value &= ~HWP_MAX_PERF(~0L);
 	value |= HWP_MAX_PERF(strict ? target_pstate : cpu->max_perf_ratio);
->>>>>>> 24b8d41d
 
 	if (value == prev)
 		return;
 
-<<<<<<< HEAD
-static const struct x86_cpu_id intel_pstate_cpu_ids[] = {
-	ICPU(INTEL_FAM6_SANDYBRIDGE, 		core_params),
-	ICPU(INTEL_FAM6_SANDYBRIDGE_X,		core_params),
-	ICPU(INTEL_FAM6_ATOM_SILVERMONT1,	silvermont_params),
-	ICPU(INTEL_FAM6_IVYBRIDGE,		core_params),
-	ICPU(INTEL_FAM6_HASWELL_CORE,		core_params),
-	ICPU(INTEL_FAM6_BROADWELL_CORE,		core_params),
-	ICPU(INTEL_FAM6_IVYBRIDGE_X,		core_params),
-	ICPU(INTEL_FAM6_HASWELL_X,		core_params),
-	ICPU(INTEL_FAM6_HASWELL_ULT,		core_params),
-	ICPU(INTEL_FAM6_HASWELL_GT3E,		core_params),
-	ICPU(INTEL_FAM6_BROADWELL_GT3E,		core_params),
-	ICPU(INTEL_FAM6_ATOM_AIRMONT,		airmont_params),
-	ICPU(INTEL_FAM6_SKYLAKE_MOBILE,		core_params),
-	ICPU(INTEL_FAM6_BROADWELL_X,		core_params),
-	ICPU(INTEL_FAM6_SKYLAKE_DESKTOP,	core_params),
-	ICPU(INTEL_FAM6_BROADWELL_XEON_D,	core_params),
-	ICPU(INTEL_FAM6_XEON_PHI_KNL,		knl_params),
-	ICPU(INTEL_FAM6_ATOM_GOLDMONT,		bxt_params),
-	{}
-};
-MODULE_DEVICE_TABLE(x86cpu, intel_pstate_cpu_ids);
-
-static const struct x86_cpu_id intel_pstate_cpu_oob_ids[] __initconst = {
-	ICPU(INTEL_FAM6_BROADWELL_XEON_D, core_params),
-	ICPU(INTEL_FAM6_BROADWELL_X, core_params),
-	ICPU(INTEL_FAM6_SKYLAKE_X, core_params),
-	{}
-};
-=======
 	WRITE_ONCE(cpu->hwp_req_cached, value);
 	if (fast_switch)
 		wrmsrl(MSR_HWP_REQUEST, value);
@@ -3181,7 +2561,6 @@
 		wrmsrl_on_cpu(cpu->cpu, MSR_IA32_PERF_CTL,
 			      pstate_funcs.get_val(cpu, target_pstate));
 }
->>>>>>> 24b8d41d
 
 static int intel_cpufreq_update_pstate(struct cpufreq_policy *policy,
 				       int target_pstate, bool fast_switch)
@@ -3234,13 +2613,9 @@
 
 	target_pstate = intel_cpufreq_update_pstate(policy, target_pstate, false);
 
-<<<<<<< HEAD
-	pr_debug("controlling: cpu %d\n", cpunum);
-=======
 	freqs.new = target_pstate * cpu->pstate.scaling;
 
 	cpufreq_freq_transition_end(policy, &freqs, false);
->>>>>>> 24b8d41d
 
 	return 0;
 }
@@ -3248,46 +2623,16 @@
 static unsigned int intel_cpufreq_fast_switch(struct cpufreq_policy *policy,
 					      unsigned int target_freq)
 {
-<<<<<<< HEAD
-	struct cpudata *cpu = all_cpu_data[cpu_num];
-
-	return cpu ? get_avg_frequency(cpu) : 0;
-}
-=======
 	struct cpudata *cpu = all_cpu_data[policy->cpu];
 	int target_pstate;
 
 	update_turbo_state();
->>>>>>> 24b8d41d
 
 	target_pstate = DIV_ROUND_UP(target_freq, cpu->pstate.scaling);
 
-<<<<<<< HEAD
-	if (cpu->update_util_set)
-		return;
-
-	/* Prevent intel_pstate_update_util() from using stale data. */
-	cpu->sample.time = 0;
-	cpufreq_add_update_util_hook(cpu_num, &cpu->update_util,
-				     intel_pstate_update_util);
-	cpu->update_util_set = true;
-}
-
-static void intel_pstate_clear_update_util_hook(unsigned int cpu)
-{
-	struct cpudata *cpu_data = all_cpu_data[cpu];
-
-	if (!cpu_data->update_util_set)
-		return;
-
-	cpufreq_remove_update_util_hook(cpu);
-	cpu_data->update_util_set = false;
-	synchronize_sched();
-=======
 	target_pstate = intel_cpufreq_update_pstate(policy, target_pstate, true);
 
 	return target_pstate * cpu->pstate.scaling;
->>>>>>> 24b8d41d
 }
 
 static int intel_cpufreq_cpu_init(struct cpufreq_policy *policy)
@@ -3297,38 +2642,6 @@
 	struct cpudata *cpu;
 	struct device *dev;
 
-<<<<<<< HEAD
-static int intel_pstate_set_policy(struct cpufreq_policy *policy)
-{
-	struct cpudata *cpu;
-
-	if (!policy->cpuinfo.max_freq)
-		return -ENODEV;
-
-	pr_debug("set_policy cpuinfo.max %u policy->max %u\n",
-		 policy->cpuinfo.max_freq, policy->max);
-
-	cpu = all_cpu_data[policy->cpu];
-	cpu->policy = policy->policy;
-
-	if (cpu->pstate.max_pstate_physical > cpu->pstate.max_pstate &&
-	    policy->max < policy->cpuinfo.max_freq &&
-	    policy->max > cpu->pstate.max_pstate * cpu->pstate.scaling) {
-		pr_debug("policy->max > max non turbo frequency\n");
-		policy->max = policy->cpuinfo.max_freq;
-	}
-
-	if (cpu->policy == CPUFREQ_POLICY_PERFORMANCE) {
-		limits = &performance_limits;
-		if (policy->max >= policy->cpuinfo.max_freq) {
-			pr_debug("set performance\n");
-			intel_pstate_set_performance_limits(limits);
-			goto out;
-		}
-	} else {
-		pr_debug("set powersave\n");
-		limits = &powersave_limits;
-=======
 	dev = get_cpu_device(policy->cpu);
 	if (!dev)
 		return -ENODEV;
@@ -3345,7 +2658,6 @@
 	if (!req) {
 		ret = -ENOMEM;
 		goto pstate_exit;
->>>>>>> 24b8d41d
 	}
 
 	cpu = all_cpu_data[policy->cpu];
@@ -3353,17 +2665,6 @@
 	if (hwp_active) {
 		u64 value;
 
-<<<<<<< HEAD
-	/* Normalize user input to [min_policy_pct, max_policy_pct] */
-	limits->min_perf_pct = max(limits->min_policy_pct,
-				   limits->min_sysfs_pct);
-	limits->min_perf_pct = min(limits->max_policy_pct,
-				   limits->min_perf_pct);
-	limits->max_perf_pct = min(limits->max_policy_pct,
-				   limits->max_sysfs_pct);
-	limits->max_perf_pct = max(limits->min_policy_pct,
-				   limits->max_perf_pct);
-=======
 		intel_pstate_get_hwp_max(policy->cpu, &turbo_max, &max_state);
 		policy->transition_delay_us = INTEL_CPUFREQ_TRANSITION_DELAY_HWP;
 		rdmsrl_on_cpu(cpu->cpu, MSR_HWP_REQUEST, &value);
@@ -3373,30 +2674,12 @@
 		turbo_max = cpu->pstate.turbo_pstate;
 		policy->transition_delay_us = INTEL_CPUFREQ_TRANSITION_DELAY;
 	}
->>>>>>> 24b8d41d
 
 	min_freq = DIV_ROUND_UP(turbo_max * global.min_perf_pct, 100);
 	min_freq *= cpu->pstate.scaling;
 	max_freq = DIV_ROUND_UP(turbo_max * global.max_perf_pct, 100);
 	max_freq *= cpu->pstate.scaling;
 
-<<<<<<< HEAD
-	limits->min_perf = div_fp(limits->min_perf_pct, 100);
-	limits->max_perf = div_fp(limits->max_perf_pct, 100);
-	limits->max_perf = round_up(limits->max_perf, FRAC_BITS);
-
- out:
-	if (cpu->policy == CPUFREQ_POLICY_PERFORMANCE) {
-		/*
-		 * NOHZ_FULL CPUs need this as the governor callback may not
-		 * be invoked on them.
-		 */
-		intel_pstate_clear_update_util_hook(policy->cpu);
-		intel_pstate_max_within_limits(cpu);
-	}
-
-	intel_pstate_set_update_util_hook(policy->cpu);
-=======
 	ret = freq_qos_add_request(&policy->constraints, req, FREQ_QOS_MIN,
 				   min_freq);
 	if (ret < 0) {
@@ -3410,7 +2693,6 @@
 		dev_err(dev, "Failed to add max-freq constraint (%d)\n", ret);
 		goto remove_min_req;
 	}
->>>>>>> 24b8d41d
 
 	policy->driver_data = req;
 
@@ -3454,11 +2736,7 @@
 	.name		= "intel_cpufreq",
 };
 
-<<<<<<< HEAD
-	pr_debug("CPU %d exiting\n", cpu_num);
-=======
 static struct cpufreq_driver *default_driver;
->>>>>>> 24b8d41d
 
 static void intel_pstate_driver_cleanup(void)
 {
@@ -3496,44 +2774,11 @@
 		return ret;
 	}
 
-<<<<<<< HEAD
-	/* cpuinfo and default policy values */
-	policy->cpuinfo.min_freq = cpu->pstate.min_pstate * cpu->pstate.scaling;
-	update_turbo_state();
-	policy->cpuinfo.max_freq = limits->turbo_disabled ?
-			cpu->pstate.max_pstate : cpu->pstate.turbo_pstate;
-	policy->cpuinfo.max_freq *= cpu->pstate.scaling;
-
-	intel_pstate_init_acpi_perf_limits(policy);
-	policy->cpuinfo.transition_latency = CPUFREQ_ETERNAL;
-	cpumask_set_cpu(policy->cpu, policy->cpus);
-=======
 	global.min_perf_pct = min_perf_pct_min();
->>>>>>> 24b8d41d
 
 	return 0;
 }
 
-<<<<<<< HEAD
-static int intel_pstate_cpu_exit(struct cpufreq_policy *policy)
-{
-	intel_pstate_exit_perf_limits(policy);
-
-	return 0;
-}
-
-static struct cpufreq_driver intel_pstate_driver = {
-	.flags		= CPUFREQ_CONST_LOOPS,
-	.verify		= intel_pstate_verify_policy,
-	.setpolicy	= intel_pstate_set_policy,
-	.resume		= intel_pstate_hwp_set_policy,
-	.get		= intel_pstate_get,
-	.init		= intel_pstate_cpu_init,
-	.exit		= intel_pstate_cpu_exit,
-	.stop_cpu	= intel_pstate_stop_cpu,
-	.name		= "intel_pstate",
-};
-=======
 static ssize_t intel_pstate_show_status(char *buf)
 {
 	if (!intel_pstate_driver)
@@ -3582,7 +2827,6 @@
 
 	return -EINVAL;
 }
->>>>>>> 24b8d41d
 
 static int no_load __initdata;
 static int no_hwp __initdata;
@@ -3599,20 +2843,6 @@
 	return 0;
 }
 
-<<<<<<< HEAD
-static void __init copy_pid_params(struct pstate_adjust_policy *policy)
-{
-	pid_params.sample_rate_ms = policy->sample_rate_ms;
-	pid_params.sample_rate_ns = pid_params.sample_rate_ms * NSEC_PER_MSEC;
-	pid_params.p_gain_pct = policy->p_gain_pct;
-	pid_params.i_gain_pct = policy->i_gain_pct;
-	pid_params.d_gain_pct = policy->d_gain_pct;
-	pid_params.deadband = policy->deadband;
-	pid_params.setpoint = policy->setpoint;
-}
-
-=======
->>>>>>> 24b8d41d
 static void __init copy_cpu_funcs(struct pstate_funcs *funcs)
 {
 	pstate_funcs.get_max   = funcs->get_max;
@@ -3696,27 +2926,6 @@
 };
 
 /* Hardware vendor-specific info that has its own power management modes */
-<<<<<<< HEAD
-static struct hw_vendor_info vendor_info[] __initdata = {
-	{1, "HP    ", "ProLiant", PSS},
-	{1, "ORACLE", "X4-2    ", PPC},
-	{1, "ORACLE", "X4-2L   ", PPC},
-	{1, "ORACLE", "X4-2B   ", PPC},
-	{1, "ORACLE", "X3-2    ", PPC},
-	{1, "ORACLE", "X3-2L   ", PPC},
-	{1, "ORACLE", "X3-2B   ", PPC},
-	{1, "ORACLE", "X4470M2 ", PPC},
-	{1, "ORACLE", "X4270M3 ", PPC},
-	{1, "ORACLE", "X4270M2 ", PPC},
-	{1, "ORACLE", "X4170M2 ", PPC},
-	{1, "ORACLE", "X4170 M3", PPC},
-	{1, "ORACLE", "X4275 M3", PPC},
-	{1, "ORACLE", "X6-2    ", PPC},
-	{1, "ORACLE", "Sudbury ", PPC},
-	{0, "", ""},
-};
-
-=======
 static struct acpi_platform_list plat_info[] __initdata = {
 	{"HP    ", "ProLiant", 0, ACPI_SIG_FADT, all_versions, NULL, PSS},
 	{"ORACLE", "X4-2    ", 0, ACPI_SIG_FADT, all_versions, NULL, PPC},
@@ -3738,7 +2947,6 @@
 
 #define BITMASK_OOB	(BIT(8) | BIT(18))
 
->>>>>>> 24b8d41d
 static bool __init intel_pstate_platform_pwr_mgmt_exists(void)
 {
 	const struct x86_cpu_id *id;
@@ -3871,10 +3079,6 @@
 
 	intel_pstate_sysfs_expose_params();
 
-<<<<<<< HEAD
-	if (hwp_active)
-		pr_info("HWP enabled\n");
-=======
 	mutex_lock(&intel_pstate_driver_lock);
 	rc = intel_pstate_register_driver(default_driver);
 	mutex_unlock(&intel_pstate_driver_lock);
@@ -3882,7 +3086,6 @@
 		intel_pstate_sysfs_remove();
 		return rc;
 	}
->>>>>>> 24b8d41d
 
 	if (hwp_active) {
 		const struct x86_cpu_id *id;
@@ -3920,11 +3123,8 @@
 		force_load = 1;
 	if (!strcmp(str, "hwp_only"))
 		hwp_only = 1;
-<<<<<<< HEAD
-=======
 	if (!strcmp(str, "per_cpu_perf_limits"))
 		per_cpu_limits = true;
->>>>>>> 24b8d41d
 
 #ifdef CONFIG_ACPI
 	if (!strcmp(str, "support_acpi_ppc"))
