// SPDX-License-Identifier: GPL-2.0-only
/*
 * drivers/cpufreq/cpufreq_governor.c
 *
 * CPUFREQ governors common code
 *
 * Copyright	(C) 2001 Russell King
 *		(C) 2003 Venkatesh Pallipadi <venkatesh.pallipadi@intel.com>.
 *		(C) 2003 Jun Nakajima <jun.nakajima@intel.com>
 *		(C) 2009 Alexander Clouter <alex@digriz.org.uk>
 *		(c) 2012 Viresh Kumar <viresh.kumar@linaro.org>
 */

#define pr_fmt(fmt) KBUILD_MODNAME ": " fmt

#include <linux/export.h>
#include <linux/kernel_stat.h>
#include <linux/slab.h>

#include "cpufreq_governor.h"

#define CPUFREQ_DBS_MIN_SAMPLING_INTERVAL	(2 * TICK_NSEC / NSEC_PER_USEC)

static DEFINE_PER_CPU(struct cpu_dbs_info, cpu_dbs);

static DEFINE_MUTEX(gov_dbs_data_mutex);

/* Common sysfs tunables */
/*
 * store_sampling_rate - update sampling rate effective immediately if needed.
 *
 * If new rate is smaller than the old, simply updating
 * dbs.sampling_rate might not be appropriate. For example, if the
 * original sampling_rate was 1 second and the requested new sampling rate is 10
 * ms because the user needs immediate reaction from ondemand governor, but not
 * sure if higher frequency will be required or not, then, the governor may
 * change the sampling rate too late; up to 1 second later. Thus, if we are
 * reducing the sampling rate, we need to make the new value effective
 * immediately.
 *
 * This must be called with dbs_data->mutex held, otherwise traversing
 * policy_dbs_list isn't safe.
 */
ssize_t store_sampling_rate(struct gov_attr_set *attr_set, const char *buf,
			    size_t count)
{
	struct dbs_data *dbs_data = to_dbs_data(attr_set);
	struct policy_dbs_info *policy_dbs;
	unsigned int sampling_interval;
	int ret;

	ret = sscanf(buf, "%u", &sampling_interval);
	if (ret != 1 || sampling_interval < CPUFREQ_DBS_MIN_SAMPLING_INTERVAL)
		return -EINVAL;

	dbs_data->sampling_rate = sampling_interval;

	/*
	 * We are operating under dbs_data->mutex and so the list and its
	 * entries can't be freed concurrently.
	 */
	list_for_each_entry(policy_dbs, &attr_set->policy_list, list) {
<<<<<<< HEAD
		mutex_lock(&policy_dbs->timer_mutex);
=======
		mutex_lock(&policy_dbs->update_mutex);
>>>>>>> 24b8d41d
		/*
		 * On 32-bit architectures this may race with the
		 * sample_delay_ns read in dbs_update_util_handler(), but that
		 * really doesn't matter.  If the read returns a value that's
		 * too big, the sample will be skipped, but the next invocation
		 * of dbs_update_util_handler() (when the update has been
		 * completed) will take a sample.
		 *
		 * If this runs in parallel with dbs_work_handler(), we may end
		 * up overwriting the sample_delay_ns value that it has just
		 * written, but it will be corrected next time a sample is
		 * taken, so it shouldn't be significant.
		 */
		gov_update_sample_delay(policy_dbs, 0);
		mutex_unlock(&policy_dbs->update_mutex);
	}

	return count;
}
EXPORT_SYMBOL_GPL(store_sampling_rate);

/**
 * gov_update_cpu_data - Update CPU load data.
 * @dbs_data: Top-level governor data pointer.
 *
 * Update CPU load data for all CPUs in the domain governed by @dbs_data
 * (that may be a single policy or a bunch of them if governor tunables are
 * system-wide).
 *
 * Call under the @dbs_data mutex.
 */
void gov_update_cpu_data(struct dbs_data *dbs_data)
{
	struct policy_dbs_info *policy_dbs;

	list_for_each_entry(policy_dbs, &dbs_data->attr_set.policy_list, list) {
		unsigned int j;

		for_each_cpu(j, policy_dbs->policy->cpus) {
			struct cpu_dbs_info *j_cdbs = &per_cpu(cpu_dbs, j);

			j_cdbs->prev_cpu_idle = get_cpu_idle_time(j, &j_cdbs->prev_update_time,
								  dbs_data->io_is_busy);
			if (dbs_data->ignore_nice_load)
				j_cdbs->prev_cpu_nice = kcpustat_field(&kcpustat_cpu(j), CPUTIME_NICE, j);
		}
	}
}
EXPORT_SYMBOL_GPL(gov_update_cpu_data);

unsigned int dbs_update(struct cpufreq_policy *policy)
{
	struct policy_dbs_info *policy_dbs = policy->governor_data;
	struct dbs_data *dbs_data = policy_dbs->dbs_data;
	unsigned int ignore_nice = dbs_data->ignore_nice_load;
	unsigned int max_load = 0, idle_periods = UINT_MAX;
	unsigned int sampling_rate, io_busy, j;

	/*
	 * Sometimes governors may use an additional multiplier to increase
	 * sample delays temporarily.  Apply that multiplier to sampling_rate
	 * so as to keep the wake-up-from-idle detection logic a bit
	 * conservative.
	 */
	sampling_rate = dbs_data->sampling_rate * policy_dbs->rate_mult;
	/*
	 * For the purpose of ondemand, waiting for disk IO is an indication
	 * that you're performance critical, and not that the system is actually
	 * idle, so do not add the iowait time to the CPU idle time then.
	 */
	io_busy = dbs_data->io_is_busy;

	/* Get Absolute Load */
	for_each_cpu(j, policy->cpus) {
		struct cpu_dbs_info *j_cdbs = &per_cpu(cpu_dbs, j);
		u64 update_time, cur_idle_time;
		unsigned int idle_time, time_elapsed;
		unsigned int load;

		cur_idle_time = get_cpu_idle_time(j, &update_time, io_busy);

		time_elapsed = update_time - j_cdbs->prev_update_time;
		j_cdbs->prev_update_time = update_time;

		idle_time = cur_idle_time - j_cdbs->prev_cpu_idle;
		j_cdbs->prev_cpu_idle = cur_idle_time;

		if (ignore_nice) {
			u64 cur_nice = kcpustat_field(&kcpustat_cpu(j), CPUTIME_NICE, j);

			idle_time += div_u64(cur_nice - j_cdbs->prev_cpu_nice, NSEC_PER_USEC);
			j_cdbs->prev_cpu_nice = cur_nice;
		}

		if (unlikely(!time_elapsed)) {
			/*
			 * That can only happen when this function is called
			 * twice in a row with a very short interval between the
			 * calls, so the previous load value can be used then.
			 */
			load = j_cdbs->prev_load;
<<<<<<< HEAD
		} else if (unlikely(time_elapsed > 2 * sampling_rate &&
=======
		} else if (unlikely((int)idle_time > 2 * sampling_rate &&
>>>>>>> 24b8d41d
				    j_cdbs->prev_load)) {
			/*
			 * If the CPU had gone completely idle and a task has
			 * just woken up on this CPU now, it would be unfair to
			 * calculate 'load' the usual way for this elapsed
			 * time-window, because it would show near-zero load,
			 * irrespective of how CPU intensive that task actually
			 * was. This is undesirable for latency-sensitive bursty
			 * workloads.
			 *
			 * To avoid this, reuse the 'load' from the previous
			 * time-window and give this task a chance to start with
			 * a reasonably high CPU frequency. However, that
			 * shouldn't be over-done, lest we get stuck at a high
			 * load (high frequency) for too long, even when the
			 * current system load has actually dropped down, so
			 * clear prev_load to guarantee that the load will be
			 * computed again next time.
			 *
<<<<<<< HEAD
			 * Detecting this situation is easy: the governor's
			 * utilization update handler would not have run during
			 * CPU-idle periods.  Hence, an unusually large
			 * 'time_elapsed' (as compared to the sampling rate)
=======
			 * Detecting this situation is easy: an unusually large
			 * 'idle_time' (as compared to the sampling rate)
>>>>>>> 24b8d41d
			 * indicates this scenario.
			 */
			load = j_cdbs->prev_load;
			j_cdbs->prev_load = 0;
		} else {
			if (time_elapsed >= idle_time) {
				load = 100 * (time_elapsed - idle_time) / time_elapsed;
			} else {
				/*
				 * That can happen if idle_time is returned by
				 * get_cpu_idle_time_jiffy().  In that case
				 * idle_time is roughly equal to the difference
				 * between time_elapsed and "busy time" obtained
				 * from CPU statistics.  Then, the "busy time"
				 * can end up being greater than time_elapsed
				 * (for example, if jiffies_64 and the CPU
				 * statistics are updated by different CPUs),
				 * so idle_time may in fact be negative.  That
				 * means, though, that the CPU was busy all
				 * the time (on the rough average) during the
				 * last sampling interval and 100 can be
				 * returned as the load.
				 */
				load = (int)idle_time < 0 ? 100 : 0;
			}
			j_cdbs->prev_load = load;
		}

<<<<<<< HEAD
		if (load > max_load)
			max_load = load;
	}
=======
		if (unlikely((int)idle_time > 2 * sampling_rate)) {
			unsigned int periods = idle_time / sampling_rate;

			if (periods < idle_periods)
				idle_periods = periods;
		}

		if (load > max_load)
			max_load = load;
	}

	policy_dbs->idle_periods = idle_periods;

>>>>>>> 24b8d41d
	return max_load;
}
EXPORT_SYMBOL_GPL(dbs_update);

static void dbs_work_handler(struct work_struct *work)
{
	struct policy_dbs_info *policy_dbs;
	struct cpufreq_policy *policy;
	struct dbs_governor *gov;

	policy_dbs = container_of(work, struct policy_dbs_info, work);
	policy = policy_dbs->policy;
	gov = dbs_governor_of(policy);

	/*
	 * Make sure cpufreq_governor_limits() isn't evaluating load or the
	 * ondemand governor isn't updating the sampling rate in parallel.
	 */
	mutex_lock(&policy_dbs->update_mutex);
	gov_update_sample_delay(policy_dbs, gov->gov_dbs_update(policy));
	mutex_unlock(&policy_dbs->update_mutex);

	/* Allow the utilization update handler to queue up more work. */
	atomic_set(&policy_dbs->work_count, 0);
	/*
	 * If the update below is reordered with respect to the sample delay
	 * modification, the utilization update handler may end up using a stale
	 * sample delay value.
	 */
	smp_wmb();
	policy_dbs->work_in_progress = false;
}

static void dbs_irq_work(struct irq_work *irq_work)
{
	struct policy_dbs_info *policy_dbs;

	policy_dbs = container_of(irq_work, struct policy_dbs_info, irq_work);
	schedule_work_on(smp_processor_id(), &policy_dbs->work);
}

static void dbs_update_util_handler(struct update_util_data *data, u64 time,
				    unsigned int flags)
{
	struct cpu_dbs_info *cdbs = container_of(data, struct cpu_dbs_info, update_util);
	struct policy_dbs_info *policy_dbs = cdbs->policy_dbs;
	u64 delta_ns, lst;

	if (!cpufreq_this_cpu_can_update(policy_dbs->policy))
		return;

	/*
	 * The work may not be allowed to be queued up right now.
	 * Possible reasons:
	 * - Work has already been queued up or is in progress.
	 * - It is too early (too little time from the previous sample).
	 */
	if (policy_dbs->work_in_progress)
		return;

	/*
	 * If the reads below are reordered before the check above, the value
	 * of sample_delay_ns used in the computation may be stale.
	 */
	smp_rmb();
	lst = READ_ONCE(policy_dbs->last_sample_time);
	delta_ns = time - lst;
	if ((s64)delta_ns < policy_dbs->sample_delay_ns)
		return;

	/*
	 * If the policy is not shared, the irq_work may be queued up right away
	 * at this point.  Otherwise, we need to ensure that only one of the
	 * CPUs sharing the policy will do that.
	 */
	if (policy_dbs->is_shared) {
		if (!atomic_add_unless(&policy_dbs->work_count, 1, 1))
			return;

		/*
		 * If another CPU updated last_sample_time in the meantime, we
		 * shouldn't be here, so clear the work counter and bail out.
		 */
		if (unlikely(lst != READ_ONCE(policy_dbs->last_sample_time))) {
			atomic_set(&policy_dbs->work_count, 0);
			return;
		}
	}

	policy_dbs->last_sample_time = time;
	policy_dbs->work_in_progress = true;
	irq_work_queue(&policy_dbs->irq_work);
}

static void gov_set_update_util(struct policy_dbs_info *policy_dbs,
				unsigned int delay_us)
{
	struct cpufreq_policy *policy = policy_dbs->policy;
	int cpu;

	gov_update_sample_delay(policy_dbs, delay_us);
	policy_dbs->last_sample_time = 0;

	for_each_cpu(cpu, policy->cpus) {
		struct cpu_dbs_info *cdbs = &per_cpu(cpu_dbs, cpu);

		cpufreq_add_update_util_hook(cpu, &cdbs->update_util,
					     dbs_update_util_handler);
	}
}

static inline void gov_clear_update_util(struct cpufreq_policy *policy)
{
	int i;

	for_each_cpu(i, policy->cpus)
		cpufreq_remove_update_util_hook(i);

<<<<<<< HEAD
	synchronize_sched();
=======
	synchronize_rcu();
>>>>>>> 24b8d41d
}

static struct policy_dbs_info *alloc_policy_dbs_info(struct cpufreq_policy *policy,
						     struct dbs_governor *gov)
{
	struct policy_dbs_info *policy_dbs;
	int j;

	/* Allocate memory for per-policy governor data. */
	policy_dbs = gov->alloc();
	if (!policy_dbs)
		return NULL;

	policy_dbs->policy = policy;
	mutex_init(&policy_dbs->update_mutex);
	atomic_set(&policy_dbs->work_count, 0);
	init_irq_work(&policy_dbs->irq_work, dbs_irq_work);
	INIT_WORK(&policy_dbs->work, dbs_work_handler);

	/* Set policy_dbs for all CPUs, online+offline */
	for_each_cpu(j, policy->related_cpus) {
		struct cpu_dbs_info *j_cdbs = &per_cpu(cpu_dbs, j);

		j_cdbs->policy_dbs = policy_dbs;
	}
	return policy_dbs;
}

static void free_policy_dbs_info(struct policy_dbs_info *policy_dbs,
				 struct dbs_governor *gov)
{
	int j;

	mutex_destroy(&policy_dbs->update_mutex);

	for_each_cpu(j, policy_dbs->policy->related_cpus) {
		struct cpu_dbs_info *j_cdbs = &per_cpu(cpu_dbs, j);

		j_cdbs->policy_dbs = NULL;
		j_cdbs->update_util.func = NULL;
	}
	gov->free(policy_dbs);
}

int cpufreq_dbs_governor_init(struct cpufreq_policy *policy)
{
	struct dbs_governor *gov = dbs_governor_of(policy);
	struct dbs_data *dbs_data;
	struct policy_dbs_info *policy_dbs;
	int ret = 0;

	/* State should be equivalent to EXIT */
	if (policy->governor_data)
		return -EBUSY;

	policy_dbs = alloc_policy_dbs_info(policy, gov);
	if (!policy_dbs)
		return -ENOMEM;

	/* Protect gov->gdbs_data against concurrent updates. */
	mutex_lock(&gov_dbs_data_mutex);

	dbs_data = gov->gdbs_data;
	if (dbs_data) {
		if (WARN_ON(have_governor_per_policy())) {
			ret = -EINVAL;
			goto free_policy_dbs_info;
		}
		policy_dbs->dbs_data = dbs_data;
		policy->governor_data = policy_dbs;

		gov_attr_set_get(&dbs_data->attr_set, &policy_dbs->list);
		goto out;
	}

	dbs_data = kzalloc(sizeof(*dbs_data), GFP_KERNEL);
	if (!dbs_data) {
		ret = -ENOMEM;
		goto free_policy_dbs_info;
	}

	gov_attr_set_init(&dbs_data->attr_set, &policy_dbs->list);

	ret = gov->init(dbs_data);
	if (ret)
		goto free_policy_dbs_info;

	/*
	 * The sampling interval should not be less than the transition latency
	 * of the CPU and it also cannot be too small for dbs_update() to work
	 * correctly.
	 */
	dbs_data->sampling_rate = max_t(unsigned int,
					CPUFREQ_DBS_MIN_SAMPLING_INTERVAL,
					cpufreq_policy_transition_delay_us(policy));

	if (!have_governor_per_policy())
		gov->gdbs_data = dbs_data;

	policy_dbs->dbs_data = dbs_data;
	policy->governor_data = policy_dbs;

	gov->kobj_type.sysfs_ops = &governor_sysfs_ops;
	ret = kobject_init_and_add(&dbs_data->attr_set.kobj, &gov->kobj_type,
				   get_governor_parent_kobj(policy),
				   "%s", gov->gov.name);
	if (!ret)
		goto out;

	/* Failure, so roll back. */
	pr_err("initialization failed (dbs_data kobject init error %d)\n", ret);
<<<<<<< HEAD
=======

	kobject_put(&dbs_data->attr_set.kobj);
>>>>>>> 24b8d41d

	policy->governor_data = NULL;

	if (!have_governor_per_policy())
		gov->gdbs_data = NULL;
	gov->exit(dbs_data);
	kfree(dbs_data);

free_policy_dbs_info:
	free_policy_dbs_info(policy_dbs, gov);

out:
	mutex_unlock(&gov_dbs_data_mutex);
	return ret;
}
EXPORT_SYMBOL_GPL(cpufreq_dbs_governor_init);

void cpufreq_dbs_governor_exit(struct cpufreq_policy *policy)
{
	struct dbs_governor *gov = dbs_governor_of(policy);
	struct policy_dbs_info *policy_dbs = policy->governor_data;
	struct dbs_data *dbs_data = policy_dbs->dbs_data;
	unsigned int count;

	/* Protect gov->gdbs_data against concurrent updates. */
	mutex_lock(&gov_dbs_data_mutex);

	count = gov_attr_set_put(&dbs_data->attr_set, &policy_dbs->list);

	policy->governor_data = NULL;

	if (!count) {
		if (!have_governor_per_policy())
			gov->gdbs_data = NULL;

		gov->exit(dbs_data);
		kfree(dbs_data);
	}

	free_policy_dbs_info(policy_dbs, gov);

	mutex_unlock(&gov_dbs_data_mutex);
}
EXPORT_SYMBOL_GPL(cpufreq_dbs_governor_exit);

int cpufreq_dbs_governor_start(struct cpufreq_policy *policy)
{
	struct dbs_governor *gov = dbs_governor_of(policy);
	struct policy_dbs_info *policy_dbs = policy->governor_data;
	struct dbs_data *dbs_data = policy_dbs->dbs_data;
	unsigned int sampling_rate, ignore_nice, j;
	unsigned int io_busy;

	if (!policy->cur)
		return -EINVAL;

	policy_dbs->is_shared = policy_is_shared(policy);
	policy_dbs->rate_mult = 1;

	sampling_rate = dbs_data->sampling_rate;
	ignore_nice = dbs_data->ignore_nice_load;
	io_busy = dbs_data->io_is_busy;

	for_each_cpu(j, policy->cpus) {
		struct cpu_dbs_info *j_cdbs = &per_cpu(cpu_dbs, j);

		j_cdbs->prev_cpu_idle = get_cpu_idle_time(j, &j_cdbs->prev_update_time, io_busy);
		/*
		 * Make the first invocation of dbs_update() compute the load.
		 */
		j_cdbs->prev_load = 0;

		if (ignore_nice)
			j_cdbs->prev_cpu_nice = kcpustat_field(&kcpustat_cpu(j), CPUTIME_NICE, j);
	}

	gov->start(policy);

	gov_set_update_util(policy_dbs, sampling_rate);
	return 0;
}
EXPORT_SYMBOL_GPL(cpufreq_dbs_governor_start);

void cpufreq_dbs_governor_stop(struct cpufreq_policy *policy)
{
	struct policy_dbs_info *policy_dbs = policy->governor_data;

	gov_clear_update_util(policy_dbs->policy);
	irq_work_sync(&policy_dbs->irq_work);
	cancel_work_sync(&policy_dbs->work);
	atomic_set(&policy_dbs->work_count, 0);
	policy_dbs->work_in_progress = false;
}
EXPORT_SYMBOL_GPL(cpufreq_dbs_governor_stop);

void cpufreq_dbs_governor_limits(struct cpufreq_policy *policy)
{
<<<<<<< HEAD
	struct policy_dbs_info *policy_dbs = policy->governor_data;

	mutex_lock(&policy_dbs->timer_mutex);
=======
	struct policy_dbs_info *policy_dbs;

	/* Protect gov->gdbs_data against cpufreq_dbs_governor_exit() */
	mutex_lock(&gov_dbs_data_mutex);
	policy_dbs = policy->governor_data;
	if (!policy_dbs)
		goto out;

	mutex_lock(&policy_dbs->update_mutex);
>>>>>>> 24b8d41d
	cpufreq_policy_apply_limits(policy);
	gov_update_sample_delay(policy_dbs, 0);
	mutex_unlock(&policy_dbs->update_mutex);

<<<<<<< HEAD
	mutex_unlock(&policy_dbs->timer_mutex);
=======
out:
	mutex_unlock(&gov_dbs_data_mutex);
>>>>>>> 24b8d41d
}
EXPORT_SYMBOL_GPL(cpufreq_dbs_governor_limits);<|MERGE_RESOLUTION|>--- conflicted
+++ resolved
@@ -60,11 +60,7 @@
 	 * entries can't be freed concurrently.
 	 */
 	list_for_each_entry(policy_dbs, &attr_set->policy_list, list) {
-<<<<<<< HEAD
-		mutex_lock(&policy_dbs->timer_mutex);
-=======
 		mutex_lock(&policy_dbs->update_mutex);
->>>>>>> 24b8d41d
 		/*
 		 * On 32-bit architectures this may race with the
 		 * sample_delay_ns read in dbs_update_util_handler(), but that
@@ -166,11 +162,7 @@
 			 * calls, so the previous load value can be used then.
 			 */
 			load = j_cdbs->prev_load;
-<<<<<<< HEAD
-		} else if (unlikely(time_elapsed > 2 * sampling_rate &&
-=======
 		} else if (unlikely((int)idle_time > 2 * sampling_rate &&
->>>>>>> 24b8d41d
 				    j_cdbs->prev_load)) {
 			/*
 			 * If the CPU had gone completely idle and a task has
@@ -190,15 +182,8 @@
 			 * clear prev_load to guarantee that the load will be
 			 * computed again next time.
 			 *
-<<<<<<< HEAD
-			 * Detecting this situation is easy: the governor's
-			 * utilization update handler would not have run during
-			 * CPU-idle periods.  Hence, an unusually large
-			 * 'time_elapsed' (as compared to the sampling rate)
-=======
 			 * Detecting this situation is easy: an unusually large
 			 * 'idle_time' (as compared to the sampling rate)
->>>>>>> 24b8d41d
 			 * indicates this scenario.
 			 */
 			load = j_cdbs->prev_load;
@@ -227,11 +212,6 @@
 			j_cdbs->prev_load = load;
 		}
 
-<<<<<<< HEAD
-		if (load > max_load)
-			max_load = load;
-	}
-=======
 		if (unlikely((int)idle_time > 2 * sampling_rate)) {
 			unsigned int periods = idle_time / sampling_rate;
 
@@ -245,7 +225,6 @@
 
 	policy_dbs->idle_periods = idle_periods;
 
->>>>>>> 24b8d41d
 	return max_load;
 }
 EXPORT_SYMBOL_GPL(dbs_update);
@@ -364,11 +343,7 @@
 	for_each_cpu(i, policy->cpus)
 		cpufreq_remove_update_util_hook(i);
 
-<<<<<<< HEAD
-	synchronize_sched();
-=======
 	synchronize_rcu();
->>>>>>> 24b8d41d
 }
 
 static struct policy_dbs_info *alloc_policy_dbs_info(struct cpufreq_policy *policy,
@@ -480,11 +455,8 @@
 
 	/* Failure, so roll back. */
 	pr_err("initialization failed (dbs_data kobject init error %d)\n", ret);
-<<<<<<< HEAD
-=======
 
 	kobject_put(&dbs_data->attr_set.kobj);
->>>>>>> 24b8d41d
 
 	policy->governor_data = NULL;
 
@@ -582,11 +554,6 @@
 
 void cpufreq_dbs_governor_limits(struct cpufreq_policy *policy)
 {
-<<<<<<< HEAD
-	struct policy_dbs_info *policy_dbs = policy->governor_data;
-
-	mutex_lock(&policy_dbs->timer_mutex);
-=======
 	struct policy_dbs_info *policy_dbs;
 
 	/* Protect gov->gdbs_data against cpufreq_dbs_governor_exit() */
@@ -596,16 +563,11 @@
 		goto out;
 
 	mutex_lock(&policy_dbs->update_mutex);
->>>>>>> 24b8d41d
 	cpufreq_policy_apply_limits(policy);
 	gov_update_sample_delay(policy_dbs, 0);
 	mutex_unlock(&policy_dbs->update_mutex);
 
-<<<<<<< HEAD
-	mutex_unlock(&policy_dbs->timer_mutex);
-=======
 out:
 	mutex_unlock(&gov_dbs_data_mutex);
->>>>>>> 24b8d41d
 }
 EXPORT_SYMBOL_GPL(cpufreq_dbs_governor_limits);