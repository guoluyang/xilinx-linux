// SPDX-License-Identifier: GPL-2.0-only
/*
 * Copyright (C) 2012 Freescale Semiconductor, Inc.
 *
 * Copyright (C) 2014 Linaro.
 * Viresh Kumar <viresh.kumar@linaro.org>
 */

#define pr_fmt(fmt)	KBUILD_MODNAME ": " fmt

#include <linux/clk.h>
#include <linux/cpu.h>
#include <linux/cpufreq.h>
#include <linux/cpumask.h>
#include <linux/err.h>
#include <linux/list.h>
#include <linux/module.h>
#include <linux/of.h>
#include <linux/pm_opp.h>
#include <linux/platform_device.h>
#include <linux/regulator/consumer.h>
#include <linux/slab.h>
#include <linux/thermal.h>

#include "cpufreq-dt.h"

struct private_data {
	struct list_head node;

	cpumask_var_t cpus;
	struct device *cpu_dev;
	struct opp_table *opp_table;
	struct opp_table *reg_opp_table;
	bool have_static_opps;
};

static LIST_HEAD(priv_list);

static struct freq_attr *cpufreq_dt_attr[] = {
	&cpufreq_freq_attr_scaling_available_freqs,
	NULL,   /* Extra space for boost-attr if required */
	NULL,
};

static struct private_data *cpufreq_dt_find_data(int cpu)
{
	struct private_data *priv;

	list_for_each_entry(priv, &priv_list, node) {
		if (cpumask_test_cpu(cpu, priv->cpus))
			return priv;
	}

	return NULL;
}

static int set_target(struct cpufreq_policy *policy, unsigned int index)
{
	struct private_data *priv = policy->driver_data;
	unsigned long freq = policy->freq_table[index].frequency;

	return dev_pm_opp_set_rate(priv->cpu_dev, freq * 1000);
}

/*
 * An earlier version of opp-v1 bindings used to name the regulator
 * "cpu0-supply", we still need to handle that for backwards compatibility.
 */
static const char *find_supply_name(struct device *dev)
{
	struct device_node *np;
	struct property *pp;
	int cpu = dev->id;
	const char *name = NULL;

	np = of_node_get(dev->of_node);

	/* This must be valid for sure */
	if (WARN_ON(!np))
		return NULL;

	/* Try "cpu0" for older DTs */
	if (!cpu) {
		pp = of_find_property(np, "cpu0-supply", NULL);
		if (pp) {
			name = "cpu0";
			goto node_put;
		}
	}

	pp = of_find_property(np, "cpu-supply", NULL);
	if (pp) {
		name = "cpu";
		goto node_put;
	}

	dev_dbg(dev, "no regulator for cpu%d\n", cpu);
node_put:
	of_node_put(np);
	return name;
}

static int cpufreq_init(struct cpufreq_policy *policy)
{
	struct cpufreq_frequency_table *freq_table;
	struct private_data *priv;
	struct device *cpu_dev;
	struct clk *cpu_clk;
	unsigned int transition_latency;
<<<<<<< HEAD
	bool fallback = false;
	const char *name;
=======
>>>>>>> 24b8d41d
	int ret;

	priv = cpufreq_dt_find_data(policy->cpu);
	if (!priv) {
		pr_err("failed to find data for cpu%d\n", policy->cpu);
		return -ENODEV;
	}

	cpu_dev = priv->cpu_dev;
	cpumask_copy(policy->cpus, priv->cpus);

	cpu_clk = clk_get(cpu_dev, NULL);
	if (IS_ERR(cpu_clk)) {
		ret = PTR_ERR(cpu_clk);
		dev_err(cpu_dev, "%s: failed to get clk: %d\n", __func__, ret);
		return ret;
	}

<<<<<<< HEAD
	/* Get OPP-sharing information from "operating-points-v2" bindings */
	ret = dev_pm_opp_of_get_sharing_cpus(cpu_dev, policy->cpus);
	if (ret) {
		if (ret != -ENOENT)
			goto out_put_clk;

		/*
		 * operating-points-v2 not supported, fallback to old method of
		 * finding shared-OPPs for backward compatibility if the
		 * platform hasn't set sharing CPUs.
		 */
		if (dev_pm_opp_get_sharing_cpus(cpu_dev, policy->cpus))
			fallback = true;
	}

	/*
	 * OPP layer will be taking care of regulators now, but it needs to know
	 * the name of the regulator first.
	 */
	name = find_supply_name(cpu_dev);
	if (name) {
		ret = dev_pm_opp_set_regulator(cpu_dev, name);
		if (ret) {
			dev_err(cpu_dev, "Failed to set regulator for cpu%d: %d\n",
				policy->cpu, ret);
			goto out_put_clk;
		}
	}

=======
>>>>>>> 24b8d41d
	/*
	 * Initialize OPP tables for all policy->cpus. They will be shared by
	 * all CPUs which have marked their CPUs shared with OPP bindings.
	 *
	 * For platforms not using operating-points-v2 bindings, we do this
	 * before updating policy->cpus. Otherwise, we will end up creating
	 * duplicate OPPs for policy->cpus.
	 *
	 * OPPs might be populated at runtime, don't check for error here
	 */
	if (!dev_pm_opp_of_cpumask_add_table(policy->cpus))
		priv->have_static_opps = true;

	/*
	 * But we need OPP table to function so if it is not there let's
	 * give platform code chance to provide it for us.
	 */
	ret = dev_pm_opp_get_opp_count(cpu_dev);
	if (ret <= 0) {
<<<<<<< HEAD
		dev_dbg(cpu_dev, "OPP table is not ready, deferring probe\n");
		ret = -EPROBE_DEFER;
		goto out_free_opp;
	}

	if (fallback) {
		cpumask_setall(policy->cpus);

		/*
		 * OPP tables are initialized only for policy->cpu, do it for
		 * others as well.
		 */
		ret = dev_pm_opp_set_sharing_cpus(cpu_dev, policy->cpus);
		if (ret)
			dev_err(cpu_dev, "%s: failed to mark OPPs as shared: %d\n",
				__func__, ret);
	}

	priv = kzalloc(sizeof(*priv), GFP_KERNEL);
	if (!priv) {
		ret = -ENOMEM;
=======
		dev_err(cpu_dev, "OPP table can't be empty\n");
		ret = -ENODEV;
>>>>>>> 24b8d41d
		goto out_free_opp;
	}

	ret = dev_pm_opp_init_cpufreq_table(cpu_dev, &freq_table);
	if (ret) {
		dev_err(cpu_dev, "failed to init cpufreq table: %d\n", ret);
		goto out_free_opp;
	}

	policy->driver_data = priv;
	policy->clk = cpu_clk;
	policy->freq_table = freq_table;

	policy->suspend_freq = dev_pm_opp_get_suspend_opp_freq(cpu_dev) / 1000;

	/* Support turbo/boost mode */
	if (policy_has_boost_freq(policy)) {
		/* This gets disabled by core on driver unregister */
		ret = cpufreq_enable_boost_support();
		if (ret)
			goto out_free_cpufreq_table;
		cpufreq_dt_attr[1] = &cpufreq_freq_attr_scaling_boost_freqs;
	}

	transition_latency = dev_pm_opp_get_max_transition_latency(cpu_dev);
	if (!transition_latency)
		transition_latency = CPUFREQ_ETERNAL;

	policy->cpuinfo.transition_latency = transition_latency;
	policy->dvfs_possible_from_any_cpu = true;

	dev_pm_opp_of_register_em(cpu_dev, policy->cpus);

	return 0;

out_free_cpufreq_table:
	dev_pm_opp_free_cpufreq_table(cpu_dev, &freq_table);
out_free_opp:
	if (priv->have_static_opps)
		dev_pm_opp_of_cpumask_remove_table(policy->cpus);
	clk_put(cpu_clk);

	return ret;
}

static int cpufreq_online(struct cpufreq_policy *policy)
{
	/* We did light-weight tear down earlier, nothing to do here */
	return 0;
}

static int cpufreq_offline(struct cpufreq_policy *policy)
{
	/*
	 * Preserve policy->driver_data and don't free resources on light-weight
	 * tear down.
	 */
	return 0;
}

static int cpufreq_exit(struct cpufreq_policy *policy)
{
	struct private_data *priv = policy->driver_data;

	dev_pm_opp_free_cpufreq_table(priv->cpu_dev, &policy->freq_table);
	if (priv->have_static_opps)
		dev_pm_opp_of_cpumask_remove_table(policy->related_cpus);
	clk_put(policy->clk);
	return 0;
}

static struct cpufreq_driver dt_cpufreq_driver = {
	.flags = CPUFREQ_STICKY | CPUFREQ_NEED_INITIAL_FREQ_CHECK |
		 CPUFREQ_IS_COOLING_DEV,
	.verify = cpufreq_generic_frequency_table_verify,
	.target_index = set_target,
	.get = cpufreq_generic_get,
	.init = cpufreq_init,
	.exit = cpufreq_exit,
	.online = cpufreq_online,
	.offline = cpufreq_offline,
	.name = "cpufreq-dt",
	.attr = cpufreq_dt_attr,
	.suspend = cpufreq_generic_suspend,
};

static int dt_cpufreq_early_init(struct device *dev, int cpu)
{
<<<<<<< HEAD
	struct cpufreq_dt_platform_data *data = dev_get_platdata(&pdev->dev);
=======
	struct private_data *priv;
	struct device *cpu_dev;
	const char *reg_name;
>>>>>>> 24b8d41d
	int ret;

	/* Check if this CPU is already covered by some other policy */
	if (cpufreq_dt_find_data(cpu))
		return 0;

	cpu_dev = get_cpu_device(cpu);
	if (!cpu_dev)
		return -EPROBE_DEFER;

	priv = devm_kzalloc(dev, sizeof(*priv), GFP_KERNEL);
	if (!priv)
		return -ENOMEM;

	if (!alloc_cpumask_var(&priv->cpus, GFP_KERNEL))
		return -ENOMEM;

	priv->cpu_dev = cpu_dev;

	/* Try to get OPP table early to ensure resources are available */
	priv->opp_table = dev_pm_opp_get_opp_table(cpu_dev);
	if (IS_ERR(priv->opp_table)) {
		ret = PTR_ERR(priv->opp_table);
		if (ret != -EPROBE_DEFER)
			dev_err(cpu_dev, "failed to get OPP table: %d\n", ret);
		goto free_cpumask;
	}

	/*
	 * OPP layer will be taking care of regulators now, but it needs to know
	 * the name of the regulator first.
	 */
	reg_name = find_supply_name(cpu_dev);
	if (reg_name) {
		priv->reg_opp_table = dev_pm_opp_set_regulators(cpu_dev,
								&reg_name, 1);
		if (IS_ERR(priv->reg_opp_table)) {
			ret = PTR_ERR(priv->reg_opp_table);
			if (ret != -EPROBE_DEFER)
				dev_err(cpu_dev, "failed to set regulators: %d\n",
					ret);
			goto put_table;
		}
	}

	/* Find OPP sharing information so we can fill pri->cpus here */
	/* Get OPP-sharing information from "operating-points-v2" bindings */
	ret = dev_pm_opp_of_get_sharing_cpus(cpu_dev, priv->cpus);
	if (ret) {
		if (ret != -ENOENT)
			goto put_reg;

		/*
		 * operating-points-v2 not supported, fallback to all CPUs share
		 * OPP for backward compatibility if the platform hasn't set
		 * sharing CPUs.
		 */
		if (dev_pm_opp_get_sharing_cpus(cpu_dev, priv->cpus)) {
			cpumask_setall(priv->cpus);

			/*
			 * OPP tables are initialized only for cpu, do it for
			 * others as well.
			 */
			ret = dev_pm_opp_set_sharing_cpus(cpu_dev, priv->cpus);
			if (ret)
				dev_err(cpu_dev, "%s: failed to mark OPPs as shared: %d\n",
					__func__, ret);
		}
	}

	list_add(&priv->node, &priv_list);
	return 0;

put_reg:
	if (priv->reg_opp_table)
		dev_pm_opp_put_regulators(priv->reg_opp_table);
put_table:
	dev_pm_opp_put_opp_table(priv->opp_table);
free_cpumask:
	free_cpumask_var(priv->cpus);
	return ret;
}

static void dt_cpufreq_release(void)
{
	struct private_data *priv, *tmp;

	list_for_each_entry_safe(priv, tmp, &priv_list, node) {
		if (priv->reg_opp_table)
			dev_pm_opp_put_regulators(priv->reg_opp_table);
		dev_pm_opp_put_opp_table(priv->opp_table);
		free_cpumask_var(priv->cpus);
		list_del(&priv->node);
	}
}

static int dt_cpufreq_probe(struct platform_device *pdev)
{
	struct cpufreq_dt_platform_data *data = dev_get_platdata(&pdev->dev);
	int ret, cpu;

<<<<<<< HEAD
	if (data && data->have_governor_per_policy)
		dt_cpufreq_driver.flags |= CPUFREQ_HAVE_GOVERNOR_PER_POLICY;
=======
	/* Request resources early so we can return in case of -EPROBE_DEFER */
	for_each_possible_cpu(cpu) {
		ret = dt_cpufreq_early_init(&pdev->dev, cpu);
		if (ret)
			goto err;
	}

	if (data) {
		if (data->have_governor_per_policy)
			dt_cpufreq_driver.flags |= CPUFREQ_HAVE_GOVERNOR_PER_POLICY;

		dt_cpufreq_driver.resume = data->resume;
		if (data->suspend)
			dt_cpufreq_driver.suspend = data->suspend;
		if (data->get_intermediate) {
			dt_cpufreq_driver.target_intermediate = data->target_intermediate;
			dt_cpufreq_driver.get_intermediate = data->get_intermediate;
		}
	}
>>>>>>> 24b8d41d

	ret = cpufreq_register_driver(&dt_cpufreq_driver);
	if (ret) {
		dev_err(&pdev->dev, "failed register driver: %d\n", ret);
		goto err;
	}

	return 0;
err:
	dt_cpufreq_release();
	return ret;
}

static int dt_cpufreq_remove(struct platform_device *pdev)
{
	cpufreq_unregister_driver(&dt_cpufreq_driver);
	dt_cpufreq_release();
	return 0;
}

static struct platform_driver dt_cpufreq_platdrv = {
	.driver = {
		.name	= "cpufreq-dt",
	},
	.probe		= dt_cpufreq_probe,
	.remove		= dt_cpufreq_remove,
};
module_platform_driver(dt_cpufreq_platdrv);

MODULE_ALIAS("platform:cpufreq-dt");
MODULE_AUTHOR("Viresh Kumar <viresh.kumar@linaro.org>");
MODULE_AUTHOR("Shawn Guo <shawn.guo@linaro.org>");
MODULE_DESCRIPTION("Generic cpufreq driver");
MODULE_LICENSE("GPL");<|MERGE_RESOLUTION|>--- conflicted
+++ resolved
@@ -107,11 +107,6 @@
 	struct device *cpu_dev;
 	struct clk *cpu_clk;
 	unsigned int transition_latency;
-<<<<<<< HEAD
-	bool fallback = false;
-	const char *name;
-=======
->>>>>>> 24b8d41d
 	int ret;
 
 	priv = cpufreq_dt_find_data(policy->cpu);
@@ -130,38 +125,6 @@
 		return ret;
 	}
 
-<<<<<<< HEAD
-	/* Get OPP-sharing information from "operating-points-v2" bindings */
-	ret = dev_pm_opp_of_get_sharing_cpus(cpu_dev, policy->cpus);
-	if (ret) {
-		if (ret != -ENOENT)
-			goto out_put_clk;
-
-		/*
-		 * operating-points-v2 not supported, fallback to old method of
-		 * finding shared-OPPs for backward compatibility if the
-		 * platform hasn't set sharing CPUs.
-		 */
-		if (dev_pm_opp_get_sharing_cpus(cpu_dev, policy->cpus))
-			fallback = true;
-	}
-
-	/*
-	 * OPP layer will be taking care of regulators now, but it needs to know
-	 * the name of the regulator first.
-	 */
-	name = find_supply_name(cpu_dev);
-	if (name) {
-		ret = dev_pm_opp_set_regulator(cpu_dev, name);
-		if (ret) {
-			dev_err(cpu_dev, "Failed to set regulator for cpu%d: %d\n",
-				policy->cpu, ret);
-			goto out_put_clk;
-		}
-	}
-
-=======
->>>>>>> 24b8d41d
 	/*
 	 * Initialize OPP tables for all policy->cpus. They will be shared by
 	 * all CPUs which have marked their CPUs shared with OPP bindings.
@@ -181,32 +144,8 @@
 	 */
 	ret = dev_pm_opp_get_opp_count(cpu_dev);
 	if (ret <= 0) {
-<<<<<<< HEAD
-		dev_dbg(cpu_dev, "OPP table is not ready, deferring probe\n");
-		ret = -EPROBE_DEFER;
-		goto out_free_opp;
-	}
-
-	if (fallback) {
-		cpumask_setall(policy->cpus);
-
-		/*
-		 * OPP tables are initialized only for policy->cpu, do it for
-		 * others as well.
-		 */
-		ret = dev_pm_opp_set_sharing_cpus(cpu_dev, policy->cpus);
-		if (ret)
-			dev_err(cpu_dev, "%s: failed to mark OPPs as shared: %d\n",
-				__func__, ret);
-	}
-
-	priv = kzalloc(sizeof(*priv), GFP_KERNEL);
-	if (!priv) {
-		ret = -ENOMEM;
-=======
 		dev_err(cpu_dev, "OPP table can't be empty\n");
 		ret = -ENODEV;
->>>>>>> 24b8d41d
 		goto out_free_opp;
 	}
 
@@ -295,13 +234,9 @@
 
 static int dt_cpufreq_early_init(struct device *dev, int cpu)
 {
-<<<<<<< HEAD
-	struct cpufreq_dt_platform_data *data = dev_get_platdata(&pdev->dev);
-=======
 	struct private_data *priv;
 	struct device *cpu_dev;
 	const char *reg_name;
->>>>>>> 24b8d41d
 	int ret;
 
 	/* Check if this CPU is already covered by some other policy */
@@ -404,10 +339,6 @@
 	struct cpufreq_dt_platform_data *data = dev_get_platdata(&pdev->dev);
 	int ret, cpu;
 
-<<<<<<< HEAD
-	if (data && data->have_governor_per_policy)
-		dt_cpufreq_driver.flags |= CPUFREQ_HAVE_GOVERNOR_PER_POLICY;
-=======
 	/* Request resources early so we can return in case of -EPROBE_DEFER */
 	for_each_possible_cpu(cpu) {
 		ret = dt_cpufreq_early_init(&pdev->dev, cpu);
@@ -427,7 +358,6 @@
 			dt_cpufreq_driver.get_intermediate = data->get_intermediate;
 		}
 	}
->>>>>>> 24b8d41d
 
 	ret = cpufreq_register_driver(&dt_cpufreq_driver);
 	if (ret) {
