--- conflicted
+++ resolved
@@ -16,10 +16,7 @@
 #include <linux/kernel.h>
 #include <linux/mfd/altera-sysmgr.h>
 #include <linux/mfd/syscon.h>
-<<<<<<< HEAD
-=======
 #include <linux/notifier.h>
->>>>>>> 24b8d41d
 #include <linux/of_address.h>
 #include <linux/of_irq.h>
 #include <linux/of_platform.h>
@@ -658,8 +655,6 @@
 	.llseek = generic_file_llseek,
 };
 
-<<<<<<< HEAD
-=======
 static ssize_t altr_edac_a10_device_trig2(struct file *file,
 					  const char __user *user_buf,
 					  size_t count, loff_t *ppos);
@@ -670,7 +665,6 @@
 	.llseek = generic_file_llseek,
 };
 
->>>>>>> 24b8d41d
 static void altr_create_edacdev_dbgfs(struct edac_device_ctl_info *edac_dci,
 				      const struct edac_device_prv_data *priv)
 {
@@ -966,16 +960,11 @@
 
 	/* Get the ECC Manager - parent of the device EDACs */
 	np_eccmgr = of_get_parent(np);
-<<<<<<< HEAD
-	ecc_mgr_map = syscon_regmap_lookup_by_phandle(np_eccmgr,
-						      "altr,sysmgr-syscon");
-=======
 
 	ecc_mgr_map =
 		altr_sysmgr_regmap_lookup_by_phandle(np_eccmgr,
 						     "altr,sysmgr-syscon");
 
->>>>>>> 24b8d41d
 	of_node_put(np_eccmgr);
 	if (IS_ERR(ecc_mgr_map)) {
 		edac_printk(KERN_ERR, EDAC_DEVICE,
@@ -1038,15 +1027,10 @@
 static int __init __maybe_unused altr_init_a10_ecc_device_type(char *compat)
 {
 	int irq;
-<<<<<<< HEAD
-	struct device_node *child, *np = of_find_compatible_node(NULL, NULL,
-					"altr,socfpga-a10-ecc-manager");
-=======
 	struct device_node *child, *np;
 
 	np = of_find_compatible_node(NULL, NULL,
 				     "altr,socfpga-a10-ecc-manager");
->>>>>>> 24b8d41d
 	if (!np) {
 		edac_printk(KERN_ERR, EDAC_DEVICE, "ECC Manager not found\n");
 		return -ENODEV;
@@ -1086,8 +1070,6 @@
 	return 0;
 }
 
-<<<<<<< HEAD
-=======
 /*********************** SDRAM EDAC Device Functions *********************/
 
 #ifdef CONFIG_EDAC_ALTERA_SDRAM
@@ -1106,7 +1088,6 @@
 };
 #endif /* CONFIG_EDAC_ALTERA_SDRAM */
 
->>>>>>> 24b8d41d
 /*********************** OCRAM EDAC Device Functions *********************/
 
 #ifdef CONFIG_EDAC_ALTERA_OCRAM
@@ -1160,10 +1141,6 @@
 	.inject_fops = &altr_edac_device_inject_fops,
 };
 
-<<<<<<< HEAD
-static const struct edac_device_prv_data a10_ocramecc_data = {
-	.setup = altr_check_ecc_deps,
-=======
 static int __maybe_unused
 altr_check_ocram_deps_init(struct altr_edac_device_dev *device)
 {
@@ -1189,7 +1166,6 @@
 
 static const struct edac_device_prv_data a10_ocramecc_data = {
 	.setup = altr_check_ocram_deps_init,
->>>>>>> 24b8d41d
 	.ce_clear_mask = ALTR_A10_ECC_SERRPENA,
 	.ue_clear_mask = ALTR_A10_ECC_DERRPENA,
 	.irq_status_mask = A10_SYSMGR_ECC_INTSTAT_OCRAM,
@@ -1199,11 +1175,7 @@
 	.ue_set_mask = ALTR_A10_ECC_TDERRA,
 	.set_err_ofst = ALTR_A10_ECC_INTTEST_OFST,
 	.ecc_irq_handler = altr_edac_a10_ecc_irq,
-<<<<<<< HEAD
-	.inject_fops = &altr_edac_a10_device_inject_fops,
-=======
 	.inject_fops = &altr_edac_a10_device_inject2_fops,
->>>>>>> 24b8d41d
 	/*
 	 * OCRAM panic on uncorrectable error because sleep/resume
 	 * functions and FPGA contents are stored in OCRAM. Prefer
@@ -1331,10 +1303,6 @@
 
 #ifdef CONFIG_EDAC_ALTERA_ETHERNET
 
-<<<<<<< HEAD
-static const struct edac_device_prv_data a10_enetecc_data = {
-	.setup = altr_check_ecc_deps,
-=======
 static int __init socfpga_init_ethernet_ecc(struct altr_edac_device_dev *dev)
 {
 	int ret;
@@ -1348,7 +1316,6 @@
 
 static const struct edac_device_prv_data a10_enetecc_data = {
 	.setup = socfpga_init_ethernet_ecc,
->>>>>>> 24b8d41d
 	.ce_clear_mask = ALTR_A10_ECC_SERRPENA,
 	.ue_clear_mask = ALTR_A10_ECC_DERRPENA,
 	.ecc_enable_mask = ALTR_A10_COMMON_ECC_EN_CTL,
@@ -1357,32 +1324,15 @@
 	.ue_set_mask = ALTR_A10_ECC_TDERRA,
 	.set_err_ofst = ALTR_A10_ECC_INTTEST_OFST,
 	.ecc_irq_handler = altr_edac_a10_ecc_irq,
-<<<<<<< HEAD
-	.inject_fops = &altr_edac_a10_device_inject_fops,
-};
-
-static int __init socfpga_init_ethernet_ecc(void)
-{
-	return altr_init_a10_ecc_device_type("altr,socfpga-eth-mac-ecc");
-}
-
-early_initcall(socfpga_init_ethernet_ecc);
-
-=======
 	.inject_fops = &altr_edac_a10_device_inject2_fops,
 };
 
->>>>>>> 24b8d41d
 #endif	/* CONFIG_EDAC_ALTERA_ETHERNET */
 
 /********************** NAND Device Functions **********************/
 
 #ifdef CONFIG_EDAC_ALTERA_NAND
 
-<<<<<<< HEAD
-static const struct edac_device_prv_data a10_nandecc_data = {
-	.setup = altr_check_ecc_deps,
-=======
 static int __init socfpga_init_nand_ecc(struct altr_edac_device_dev *device)
 {
 	int ret;
@@ -1396,7 +1346,6 @@
 
 static const struct edac_device_prv_data a10_nandecc_data = {
 	.setup = socfpga_init_nand_ecc,
->>>>>>> 24b8d41d
 	.ce_clear_mask = ALTR_A10_ECC_SERRPENA,
 	.ue_clear_mask = ALTR_A10_ECC_DERRPENA,
 	.ecc_enable_mask = ALTR_A10_COMMON_ECC_EN_CTL,
@@ -1408,26 +1357,12 @@
 	.inject_fops = &altr_edac_a10_device_inject_fops,
 };
 
-<<<<<<< HEAD
-static int __init socfpga_init_nand_ecc(void)
-{
-	return altr_init_a10_ecc_device_type("altr,socfpga-nand-ecc");
-}
-
-early_initcall(socfpga_init_nand_ecc);
-
-=======
->>>>>>> 24b8d41d
 #endif	/* CONFIG_EDAC_ALTERA_NAND */
 
 /********************** DMA Device Functions **********************/
 
 #ifdef CONFIG_EDAC_ALTERA_DMA
 
-<<<<<<< HEAD
-static const struct edac_device_prv_data a10_dmaecc_data = {
-	.setup = altr_check_ecc_deps,
-=======
 static int __init socfpga_init_dma_ecc(struct altr_edac_device_dev *device)
 {
 	int ret;
@@ -1441,7 +1376,6 @@
 
 static const struct edac_device_prv_data a10_dmaecc_data = {
 	.setup = socfpga_init_dma_ecc,
->>>>>>> 24b8d41d
 	.ce_clear_mask = ALTR_A10_ECC_SERRPENA,
 	.ue_clear_mask = ALTR_A10_ECC_DERRPENA,
 	.ecc_enable_mask = ALTR_A10_COMMON_ECC_EN_CTL,
@@ -1453,26 +1387,12 @@
 	.inject_fops = &altr_edac_a10_device_inject_fops,
 };
 
-<<<<<<< HEAD
-static int __init socfpga_init_dma_ecc(void)
-{
-	return altr_init_a10_ecc_device_type("altr,socfpga-dma-ecc");
-}
-
-early_initcall(socfpga_init_dma_ecc);
-
-=======
->>>>>>> 24b8d41d
 #endif	/* CONFIG_EDAC_ALTERA_DMA */
 
 /********************** USB Device Functions **********************/
 
 #ifdef CONFIG_EDAC_ALTERA_USB
 
-<<<<<<< HEAD
-static const struct edac_device_prv_data a10_usbecc_data = {
-	.setup = altr_check_ecc_deps,
-=======
 static int __init socfpga_init_usb_ecc(struct altr_edac_device_dev *device)
 {
 	int ret;
@@ -1486,7 +1406,6 @@
 
 static const struct edac_device_prv_data a10_usbecc_data = {
 	.setup = socfpga_init_usb_ecc,
->>>>>>> 24b8d41d
 	.ce_clear_mask = ALTR_A10_ECC_SERRPENA,
 	.ue_clear_mask = ALTR_A10_ECC_DERRPENA,
 	.ecc_enable_mask = ALTR_A10_COMMON_ECC_EN_CTL,
@@ -1495,32 +1414,15 @@
 	.ue_set_mask = ALTR_A10_ECC_TDERRA,
 	.set_err_ofst = ALTR_A10_ECC_INTTEST_OFST,
 	.ecc_irq_handler = altr_edac_a10_ecc_irq,
-<<<<<<< HEAD
-	.inject_fops = &altr_edac_a10_device_inject_fops,
-};
-
-static int __init socfpga_init_usb_ecc(void)
-{
-	return altr_init_a10_ecc_device_type("altr,socfpga-usb-ecc");
-}
-
-early_initcall(socfpga_init_usb_ecc);
-
-=======
 	.inject_fops = &altr_edac_a10_device_inject2_fops,
 };
 
->>>>>>> 24b8d41d
 #endif	/* CONFIG_EDAC_ALTERA_USB */
 
 /********************** QSPI Device Functions **********************/
 
 #ifdef CONFIG_EDAC_ALTERA_QSPI
 
-<<<<<<< HEAD
-static const struct edac_device_prv_data a10_qspiecc_data = {
-	.setup = altr_check_ecc_deps,
-=======
 static int __init socfpga_init_qspi_ecc(struct altr_edac_device_dev *device)
 {
 	int ret;
@@ -1534,7 +1436,6 @@
 
 static const struct edac_device_prv_data a10_qspiecc_data = {
 	.setup = socfpga_init_qspi_ecc,
->>>>>>> 24b8d41d
 	.ce_clear_mask = ALTR_A10_ECC_SERRPENA,
 	.ue_clear_mask = ALTR_A10_ECC_DERRPENA,
 	.ecc_enable_mask = ALTR_A10_COMMON_ECC_EN_CTL,
@@ -1546,16 +1447,6 @@
 	.inject_fops = &altr_edac_a10_device_inject_fops,
 };
 
-<<<<<<< HEAD
-static int __init socfpga_init_qspi_ecc(void)
-{
-	return altr_init_a10_ecc_device_type("altr,socfpga-qspi-ecc");
-}
-
-early_initcall(socfpga_init_qspi_ecc);
-
-=======
->>>>>>> 24b8d41d
 #endif	/* CONFIG_EDAC_ALTERA_QSPI */
 
 /********************* SDMMC Device Functions **********************/
@@ -1610,17 +1501,12 @@
 	dci->mod_name = ecc_name;
 	dci->dev_name = ecc_name;
 
-<<<<<<< HEAD
-	/* Update the IRQs for PortB */
-	altdev->sb_irq = irq_of_parse_and_map(np, 2);
-=======
 	/* Update the PortB IRQs - A10 has 4, S10 has 2, Index accordingly */
 #ifdef CONFIG_ARCH_STRATIX10
 	altdev->sb_irq = irq_of_parse_and_map(np, 1);
 #else
 	altdev->sb_irq = irq_of_parse_and_map(np, 2);
 #endif
->>>>>>> 24b8d41d
 	if (!altdev->sb_irq) {
 		edac_printk(KERN_ERR, EDAC_DEVICE, "Error PortB SBIRQ alloc\n");
 		rc = -ENODEV;
@@ -1635,8 +1521,6 @@
 		goto err_release_group_1;
 	}
 
-<<<<<<< HEAD
-=======
 #ifdef CONFIG_ARCH_STRATIX10
 	/* Use IRQ to determine SError origin instead of assigning IRQ */
 	rc = of_property_read_u32_index(np, "interrupts", 1, &altdev->db_irq);
@@ -1646,7 +1530,6 @@
 		goto err_release_group_1;
 	}
 #else
->>>>>>> 24b8d41d
 	altdev->db_irq = irq_of_parse_and_map(np, 3);
 	if (!altdev->db_irq) {
 		edac_printk(KERN_ERR, EDAC_DEVICE, "Error PortB DBIRQ alloc\n");
@@ -1661,10 +1544,7 @@
 		edac_printk(KERN_ERR, EDAC_DEVICE, "PortB DBERR IRQ error\n");
 		goto err_release_group_1;
 	}
-<<<<<<< HEAD
-=======
 #endif
->>>>>>> 24b8d41d
 
 	rc = edac_device_add_device(dci);
 	if (rc) {
@@ -1689,8 +1569,6 @@
 	return rc;
 }
 
-<<<<<<< HEAD
-=======
 static int __init socfpga_init_sdmmc_ecc(struct altr_edac_device_dev *device)
 {
 	int rc = -ENODEV;
@@ -1720,7 +1598,6 @@
 	return rc;
 }
 
->>>>>>> 24b8d41d
 static irqreturn_t altr_edac_a10_ecc_irq_portb(int irq, void *dev_id)
 {
 	struct altr_edac_device_dev *ad = dev_id;
@@ -1745,11 +1622,7 @@
 }
 
 static const struct edac_device_prv_data a10_sdmmcecca_data = {
-<<<<<<< HEAD
-	.setup = altr_portb_setup,
-=======
 	.setup = socfpga_init_sdmmc_ecc,
->>>>>>> 24b8d41d
 	.ce_clear_mask = ALTR_A10_ECC_SERRPENA,
 	.ue_clear_mask = ALTR_A10_ECC_DERRPENA,
 	.ecc_enable_mask = ALTR_A10_COMMON_ECC_EN_CTL,
@@ -1762,11 +1635,7 @@
 };
 
 static const struct edac_device_prv_data a10_sdmmceccb_data = {
-<<<<<<< HEAD
-	.setup = altr_portb_setup,
-=======
 	.setup = socfpga_init_sdmmc_ecc,
->>>>>>> 24b8d41d
 	.ce_clear_mask = ALTR_A10_ECC_SERRPENB,
 	.ue_clear_mask = ALTR_A10_ECC_DERRPENB,
 	.ecc_enable_mask = ALTR_A10_COMMON_ECC_EN_CTL,
@@ -1778,34 +1647,6 @@
 	.inject_fops = &altr_edac_a10_device_inject_fops,
 };
 
-<<<<<<< HEAD
-static int __init socfpga_init_sdmmc_ecc(void)
-{
-	int rc = -ENODEV;
-	struct device_node *child = of_find_compatible_node(NULL, NULL,
-						"altr,socfpga-sdmmc-ecc");
-	if (!child) {
-		edac_printk(KERN_WARNING, EDAC_DEVICE, "SDMMC node not found\n");
-		return -ENODEV;
-	}
-
-	if (!of_device_is_available(child))
-		goto exit;
-
-	if (validate_parent_available(child))
-		goto exit;
-
-	rc = altr_init_a10_ecc_block(child, ALTR_A10_SDMMC_IRQ_MASK,
-				     a10_sdmmcecca_data.ecc_enable_mask, 1);
-exit:
-	of_node_put(child);
-	return rc;
-}
-
-early_initcall(socfpga_init_sdmmc_ecc);
-
-=======
->>>>>>> 24b8d41d
 #endif	/* CONFIG_EDAC_ALTERA_SDMMC */
 
 /********************* Arria10 EDAC Device Functions *************************/
@@ -1836,12 +1677,9 @@
 #ifdef CONFIG_EDAC_ALTERA_SDMMC
 	{ .compatible = "altr,socfpga-sdmmc-ecc", .data = &a10_sdmmcecca_data },
 #endif
-<<<<<<< HEAD
-=======
 #ifdef CONFIG_EDAC_ALTERA_SDRAM
 	{ .compatible = "altr,sdram-edac-s10", .data = &s10_sdramecc_data },
 #endif
->>>>>>> 24b8d41d
 	{},
 };
 MODULE_DEVICE_TABLE(of, altr_edac_a10_device_of_match);
@@ -1872,8 +1710,6 @@
 		writel(priv->ue_set_mask, set_addr);
 	else
 		writel(priv->ce_set_mask, set_addr);
-<<<<<<< HEAD
-=======
 
 	/* Ensure the interrupt test bits are set */
 	wmb();
@@ -1938,7 +1774,6 @@
 		writel(ECC_XACT_KICK, drvdata->base + ECC_BLK_STARTACC_OFST);
 	}
 
->>>>>>> 24b8d41d
 	/* Ensure the interrupt test bits are set */
 	wmb();
 	local_irq_restore(flags);
@@ -1952,10 +1787,7 @@
 	struct altr_arria10_edac *edac = irq_desc_get_handler_data(desc);
 	struct irq_chip *chip = irq_desc_get_chip(desc);
 	int irq = irq_desc_get_irq(desc);
-<<<<<<< HEAD
-=======
 	unsigned long bits;
->>>>>>> 24b8d41d
 
 	dberr = (irq == edac->db_irq) ? 1 : 0;
 	sm_offset = dberr ? A10_SYSMGR_ECC_INTSTAT_DERR_OFST :
@@ -1965,12 +1797,8 @@
 
 	regmap_read(edac->ecc_mgr_map, sm_offset, &irq_status);
 
-<<<<<<< HEAD
-	for_each_set_bit(bit, (unsigned long *)&irq_status, 32) {
-=======
 	bits = irq_status;
 	for_each_set_bit(bit, &bits, 32) {
->>>>>>> 24b8d41d
 		irq = irq_linear_revmap(edac->domain, dberr * 32 + bit);
 		if (irq)
 			generic_handle_irq(irq);
@@ -1984,13 +1812,10 @@
 	struct device_node *parent;
 	int ret = 0;
 
-<<<<<<< HEAD
-=======
 	/* SDRAM must be present for Linux (implied parent) */
 	if (of_device_is_compatible(np, "altr,sdram-edac-s10"))
 		return 0;
 
->>>>>>> 24b8d41d
 	/* Ensure parent device is enabled if parent node exists */
 	parent = of_parse_phandle(np, "altr,ecc-parent", 0);
 	if (parent && !of_device_is_available(parent))
@@ -2000,8 +1825,6 @@
 	return ret;
 }
 
-<<<<<<< HEAD
-=======
 static int get_s10_sdram_edac_resource(struct device_node *np,
 				       struct resource *res)
 {
@@ -2018,7 +1841,6 @@
 	return ret;
 }
 
->>>>>>> 24b8d41d
 static int altr_edac_a10_device_add(struct altr_arria10_edac *edac,
 				    struct device_node *np)
 {
@@ -2046,15 +1868,11 @@
 	if (!devres_open_group(edac->dev, altr_edac_a10_device_add, GFP_KERNEL))
 		return -ENOMEM;
 
-<<<<<<< HEAD
-	rc = of_address_to_resource(np, 0, &res);
-=======
 	if (of_device_is_compatible(np, "altr,sdram-edac-s10"))
 		rc = get_s10_sdram_edac_resource(np, &res);
 	else
 		rc = of_address_to_resource(np, 0, &res);
 
->>>>>>> 24b8d41d
 	if (rc < 0) {
 		edac_printk(KERN_ERR, EDAC_DEVICE,
 			    "%s: no resource address\n", ecc_name);
@@ -2113,8 +1931,6 @@
 		goto err_release_group1;
 	}
 
-<<<<<<< HEAD
-=======
 #ifdef CONFIG_ARCH_STRATIX10
 	/* Use IRQ to determine SError origin instead of assigning IRQ */
 	rc = of_property_read_u32_index(np, "interrupts", 0, &altdev->db_irq);
@@ -2124,7 +1940,6 @@
 		goto err_release_group1;
 	}
 #else
->>>>>>> 24b8d41d
 	altdev->db_irq = irq_of_parse_and_map(np, 1);
 	if (!altdev->db_irq) {
 		edac_printk(KERN_ERR, EDAC_DEVICE, "Error allocating DBIRQ\n");
@@ -2138,10 +1953,7 @@
 		edac_printk(KERN_ERR, EDAC_DEVICE, "No DBERR IRQ resource\n");
 		goto err_release_group1;
 	}
-<<<<<<< HEAD
-=======
 #endif
->>>>>>> 24b8d41d
 
 	rc = edac_device_add_device(dci);
 	if (rc) {
@@ -2196,17 +2008,11 @@
 	return 0;
 }
 
-<<<<<<< HEAD
-static struct irq_domain_ops a10_eccmgr_ic_ops = {
-=======
 static const struct irq_domain_ops a10_eccmgr_ic_ops = {
->>>>>>> 24b8d41d
 	.map = a10_eccmgr_irqdomain_map,
 	.xlate = irq_domain_xlate_twocell,
 };
 
-<<<<<<< HEAD
-=======
 /************** Stratix 10 EDAC Double Bit Error Handler ************/
 #define to_a10edac(p, m) container_of(p, struct altr_arria10_edac, m)
 
@@ -2260,7 +2066,6 @@
 #endif
 
 /****************** Arria 10 EDAC Probe Function *********************/
->>>>>>> 24b8d41d
 static int altr_edac_a10_probe(struct platform_device *pdev)
 {
 	struct altr_arria10_edac *edac;
@@ -2274,15 +2079,10 @@
 	platform_set_drvdata(pdev, edac);
 	INIT_LIST_HEAD(&edac->a10_ecc_devices);
 
-<<<<<<< HEAD
-	edac->ecc_mgr_map = syscon_regmap_lookup_by_phandle(pdev->dev.of_node,
-							"altr,sysmgr-syscon");
-=======
 	edac->ecc_mgr_map =
 		altr_sysmgr_regmap_lookup_by_phandle(pdev->dev.of_node,
 						     "altr,sysmgr-syscon");
 
->>>>>>> 24b8d41d
 	if (IS_ERR(edac->ecc_mgr_map)) {
 		edac_printk(KERN_ERR, EDAC_DEVICE,
 			    "Unable to get syscon altr,sysmgr-syscon\n");
@@ -2309,8 +2109,6 @@
 					 altr_edac_a10_irq_handler,
 					 edac);
 
-<<<<<<< HEAD
-=======
 #ifdef CONFIG_ARCH_STRATIX10
 	{
 		int dberror, err_addr;
@@ -2336,51 +2134,28 @@
 		}
 	}
 #else
->>>>>>> 24b8d41d
 	edac->db_irq = platform_get_irq(pdev, 1);
 	if (edac->db_irq < 0) {
 		dev_err(&pdev->dev, "No DBERR IRQ resource\n");
 		return edac->db_irq;
 	}
 	irq_set_chained_handler_and_data(edac->db_irq,
-<<<<<<< HEAD
-					 altr_edac_a10_irq_handler,
-					 edac);
-=======
 					 altr_edac_a10_irq_handler, edac);
 #endif
->>>>>>> 24b8d41d
 
 	for_each_child_of_node(pdev->dev.of_node, child) {
 		if (!of_device_is_available(child))
 			continue;
 
-<<<<<<< HEAD
-		if (of_device_is_compatible(child, "altr,socfpga-a10-l2-ecc") || 
-		    of_device_is_compatible(child, "altr,socfpga-a10-ocram-ecc") ||
-		    of_device_is_compatible(child, "altr,socfpga-eth-mac-ecc") ||
-		    of_device_is_compatible(child, "altr,socfpga-nand-ecc") ||
-		    of_device_is_compatible(child, "altr,socfpga-dma-ecc") ||
-		    of_device_is_compatible(child, "altr,socfpga-usb-ecc") ||
-		    of_device_is_compatible(child, "altr,socfpga-qspi-ecc") ||
-		    of_device_is_compatible(child, "altr,socfpga-sdmmc-ecc"))
-
-			altr_edac_a10_device_add(edac, child);
-
-=======
 		if (of_match_node(altr_edac_a10_device_of_match, child))
 			altr_edac_a10_device_add(edac, child);
 
 #ifdef CONFIG_EDAC_ALTERA_SDRAM
->>>>>>> 24b8d41d
 		else if (of_device_is_compatible(child, "altr,sdram-edac-a10"))
 			of_platform_populate(pdev->dev.of_node,
 					     altr_sdram_ctrl_of_match,
 					     NULL, &pdev->dev);
-<<<<<<< HEAD
-=======
 #endif
->>>>>>> 24b8d41d
 	}
 
 	return 0;
@@ -2388,10 +2163,7 @@
 
 static const struct of_device_id altr_edac_a10_of_match[] = {
 	{ .compatible = "altr,socfpga-a10-ecc-manager" },
-<<<<<<< HEAD
-=======
 	{ .compatible = "altr,socfpga-s10-ecc-manager" },
->>>>>>> 24b8d41d
 	{},
 };
 MODULE_DEVICE_TABLE(of, altr_edac_a10_of_match);
