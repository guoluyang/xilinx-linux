/* SPDX-License-Identifier: GPL-2.0 */
/*
 * Copyright (C) 2017-2018, Intel Corporation
 * Copyright (C) 2015 Altera Corporation
 */

#ifndef _ALTERA_EDAC_H
#define _ALTERA_EDAC_H

#include <linux/arm-smccc.h>
#include <linux/edac.h>
#include <linux/types.h>

/* SDRAM Controller CtrlCfg Register */
#define CV_CTLCFG_OFST             0x00

/* SDRAM Controller CtrlCfg Register Bit Masks */
#define CV_CTLCFG_ECC_EN           0x400
#define CV_CTLCFG_ECC_CORR_EN      0x800
#define CV_CTLCFG_GEN_SB_ERR       0x2000
#define CV_CTLCFG_GEN_DB_ERR       0x4000

#define CV_CTLCFG_ECC_AUTO_EN     (CV_CTLCFG_ECC_EN)

/* SDRAM Controller Address Width Register */
#define CV_DRAMADDRW_OFST          0x2C

/* SDRAM Controller Address Widths Field Register */
#define DRAMADDRW_COLBIT_MASK      0x001F
#define DRAMADDRW_COLBIT_SHIFT     0
#define DRAMADDRW_ROWBIT_MASK      0x03E0
#define DRAMADDRW_ROWBIT_SHIFT     5
#define CV_DRAMADDRW_BANKBIT_MASK  0x1C00
#define CV_DRAMADDRW_BANKBIT_SHIFT 10
#define CV_DRAMADDRW_CSBIT_MASK    0xE000
#define CV_DRAMADDRW_CSBIT_SHIFT   13

/* SDRAM Controller Interface Data Width Register */
#define CV_DRAMIFWIDTH_OFST        0x30

/* SDRAM Controller Interface Data Width Defines */
#define CV_DRAMIFWIDTH_16B_ECC     24
#define CV_DRAMIFWIDTH_32B_ECC     40

/* SDRAM Controller DRAM Status Register */
#define CV_DRAMSTS_OFST            0x38

/* SDRAM Controller DRAM Status Register Bit Masks */
#define CV_DRAMSTS_SBEERR          0x04
#define CV_DRAMSTS_DBEERR          0x08
#define CV_DRAMSTS_CORR_DROP       0x10

/* SDRAM Controller DRAM IRQ Register */
#define CV_DRAMINTR_OFST           0x3C

/* SDRAM Controller DRAM IRQ Register Bit Masks */
#define CV_DRAMINTR_INTREN         0x01
#define CV_DRAMINTR_SBEMASK        0x02
#define CV_DRAMINTR_DBEMASK        0x04
#define CV_DRAMINTR_CORRDROPMASK   0x08
#define CV_DRAMINTR_INTRCLR        0x10

/* SDRAM Controller Single Bit Error Count Register */
#define CV_SBECOUNT_OFST           0x40

/* SDRAM Controller Double Bit Error Count Register */
#define CV_DBECOUNT_OFST           0x44

/* SDRAM Controller ECC Error Address Register */
#define CV_ERRADDR_OFST            0x48

/*-----------------------------------------*/

/* SDRAM Controller EccCtrl Register */
#define A10_ECCCTRL1_OFST          0x00

/* SDRAM Controller EccCtrl Register Bit Masks */
#define A10_ECCCTRL1_ECC_EN        0x001
#define A10_ECCCTRL1_CNT_RST       0x010
#define A10_ECCCTRL1_AWB_CNT_RST   0x100
#define A10_ECC_CNT_RESET_MASK     (A10_ECCCTRL1_CNT_RST | \
				    A10_ECCCTRL1_AWB_CNT_RST)

/* SDRAM Controller Address Width Register */
#define CV_DRAMADDRW               0xFFC2502C
#define A10_DRAMADDRW              0xFFCFA0A8
#define S10_DRAMADDRW              0xF80110E0

/* SDRAM Controller Address Widths Field Register */
#define DRAMADDRW_COLBIT_MASK      0x001F
#define DRAMADDRW_COLBIT_SHIFT     0
#define DRAMADDRW_ROWBIT_MASK      0x03E0
#define DRAMADDRW_ROWBIT_SHIFT     5
#define CV_DRAMADDRW_BANKBIT_MASK  0x1C00
#define CV_DRAMADDRW_BANKBIT_SHIFT 10
#define CV_DRAMADDRW_CSBIT_MASK    0xE000
#define CV_DRAMADDRW_CSBIT_SHIFT   13

#define A10_DRAMADDRW_BANKBIT_MASK  0x3C00
#define A10_DRAMADDRW_BANKBIT_SHIFT 10
#define A10_DRAMADDRW_GRPBIT_MASK   0xC000
#define A10_DRAMADDRW_GRPBIT_SHIFT  14
#define A10_DRAMADDRW_CSBIT_MASK    0x70000
#define A10_DRAMADDRW_CSBIT_SHIFT   16

/* SDRAM Controller Interface Data Width Register */
#define CV_DRAMIFWIDTH             0xFFC25030
#define A10_DRAMIFWIDTH            0xFFCFB008
#define S10_DRAMIFWIDTH            0xF8011008

/* SDRAM Controller Interface Data Width Defines */
#define CV_DRAMIFWIDTH_16B_ECC     24
#define CV_DRAMIFWIDTH_32B_ECC     40

#define A10_DRAMIFWIDTH_16B        0x0
#define A10_DRAMIFWIDTH_32B        0x1
#define A10_DRAMIFWIDTH_64B        0x2

/* SDRAM Controller DRAM IRQ Register */
#define A10_ERRINTEN_OFST          0x10

/* SDRAM Controller DRAM IRQ Register Bit Masks */
#define A10_ERRINTEN_SERRINTEN     0x01
#define A10_ERRINTEN_DERRINTEN     0x02
#define A10_ECC_IRQ_EN_MASK        (A10_ERRINTEN_SERRINTEN | \
				    A10_ERRINTEN_DERRINTEN)

/* SDRAM Interrupt Mode Register */
#define A10_INTMODE_OFST           0x1C
#define A10_INTMODE_SB_INT         1

/* SDRAM Controller Error Status Register */
#define A10_INTSTAT_OFST           0x20

/* SDRAM Controller Error Status Register Bit Masks */
#define A10_INTSTAT_SBEERR         0x01
#define A10_INTSTAT_DBEERR         0x02

/* SDRAM Controller ECC Error Address Register */
#define A10_DERRADDR_OFST          0x2C
#define A10_SERRADDR_OFST          0x30

/* SDRAM Controller ECC Diagnostic Register */
#define A10_DIAGINTTEST_OFST       0x24

#define A10_DIAGINT_TSERRA_MASK    0x0001
#define A10_DIAGINT_TDERRA_MASK    0x0100

#define A10_SBERR_IRQ              34
#define A10_DBERR_IRQ              32

/* SDRAM Single Bit Error Count Compare Set Register */
#define A10_SERRCNTREG_OFST        0x3C

#define A10_SYMAN_INTMASK_CLR      0xFFD06098
#define A10_INTMASK_CLR_OFST       0x10
#define A10_DDR0_IRQ_MASK          BIT(17)

struct altr_sdram_prv_data {
	int ecc_ctrl_offset;
	int ecc_ctl_en_mask;
	int ecc_cecnt_offset;
	int ecc_uecnt_offset;
	int ecc_stat_offset;
	int ecc_stat_ce_mask;
	int ecc_stat_ue_mask;
	int ecc_saddr_offset;
	int ecc_daddr_offset;
	int ecc_irq_en_offset;
	int ecc_irq_en_mask;
	int ecc_irq_clr_offset;
	int ecc_irq_clr_mask;
	int ecc_cnt_rst_offset;
	int ecc_cnt_rst_mask;
	struct edac_dev_sysfs_attribute *eccmgr_sysfs_attr;
	int ecc_enable_mask;
	int ce_set_mask;
	int ue_set_mask;
	int ce_ue_trgr_offset;
};

/* Altera SDRAM Memory Controller data */
struct altr_sdram_mc_data {
	struct regmap *mc_vbase;
	int sb_irq;
	int db_irq;
	const struct altr_sdram_prv_data *data;
};

/************************** EDAC Device Defines **************************/
/***** General Device Trigger Defines *****/
#define ALTR_UE_TRIGGER_CHAR            'U'   /* Trigger for UE */
#define ALTR_TRIGGER_READ_WRD_CNT       32    /* Line size x 4 */
#define ALTR_TRIG_OCRAM_BYTE_SIZE       128   /* Line size x 4 */
#define ALTR_TRIG_L2C_BYTE_SIZE         4096  /* Full Page */

/******* Cyclone5 and Arria5 Defines *******/
/* OCRAM ECC Management Group Defines */
#define ALTR_MAN_GRP_OCRAM_ECC_OFFSET   0x04
#define ALTR_OCR_ECC_REG_OFFSET         0x00
#define ALTR_OCR_ECC_EN                 BIT(0)
#define ALTR_OCR_ECC_INJS               BIT(1)
#define ALTR_OCR_ECC_INJD               BIT(2)
#define ALTR_OCR_ECC_SERR               BIT(3)
#define ALTR_OCR_ECC_DERR               BIT(4)

/* L2 ECC Management Group Defines */
#define ALTR_MAN_GRP_L2_ECC_OFFSET      0x00
#define ALTR_L2_ECC_REG_OFFSET          0x00
#define ALTR_L2_ECC_EN                  BIT(0)
#define ALTR_L2_ECC_INJS                BIT(1)
#define ALTR_L2_ECC_INJD                BIT(2)

/* Arria10 General ECC Block Module Defines */
#define ALTR_A10_ECC_CTRL_OFST          0x08
#define ALTR_A10_ECC_EN                 BIT(0)
#define ALTR_A10_ECC_INITA              BIT(16)
#define ALTR_A10_ECC_INITB              BIT(24)

#define ALTR_A10_ECC_INITSTAT_OFST      0x0C
#define ALTR_A10_ECC_INITCOMPLETEA      BIT(0)
#define ALTR_A10_ECC_INITCOMPLETEB      BIT(8)

#define ALTR_A10_ECC_ERRINTEN_OFST      0x10
#define ALTR_A10_ECC_ERRINTENS_OFST     0x14
#define ALTR_A10_ECC_ERRINTENR_OFST     0x18
#define ALTR_A10_ECC_SERRINTEN          BIT(0)

#define ALTR_A10_ECC_INTMODE_OFST       0x1C
#define ALTR_A10_ECC_INTMODE            BIT(0)

#define ALTR_A10_ECC_INTSTAT_OFST       0x20
#define ALTR_A10_ECC_SERRPENA           BIT(0)
#define ALTR_A10_ECC_DERRPENA           BIT(8)
#define ALTR_A10_ECC_ERRPENA_MASK       (ALTR_A10_ECC_SERRPENA | \
					 ALTR_A10_ECC_DERRPENA)
#define ALTR_A10_ECC_SERRPENB           BIT(16)
#define ALTR_A10_ECC_DERRPENB           BIT(24)
#define ALTR_A10_ECC_ERRPENB_MASK       (ALTR_A10_ECC_SERRPENB | \
					 ALTR_A10_ECC_DERRPENB)

#define ALTR_A10_ECC_INTTEST_OFST       0x24
#define ALTR_A10_ECC_TSERRA             BIT(0)
#define ALTR_A10_ECC_TDERRA             BIT(8)
#define ALTR_A10_ECC_TSERRB             BIT(16)
#define ALTR_A10_ECC_TDERRB             BIT(24)

/* ECC Manager Defines */
#define A10_SYSMGR_ECC_INTMASK_SET_OFST   0x94
#define A10_SYSMGR_ECC_INTMASK_CLR_OFST   0x98
#define A10_SYSMGR_ECC_INTMASK_OCRAM      BIT(1)

#define A10_SYSMGR_ECC_INTSTAT_SERR_OFST  0x9C
#define A10_SYSMGR_ECC_INTSTAT_DERR_OFST  0xA0
#define A10_SYSMGR_ECC_INTSTAT_L2         BIT(0)
#define A10_SYSMGR_ECC_INTSTAT_OCRAM      BIT(1)

#define A10_SYSGMR_MPU_CLEAR_L2_ECC_OFST  0xA8
#define A10_SYSGMR_MPU_CLEAR_L2_ECC_SB    BIT(15)
#define A10_SYSGMR_MPU_CLEAR_L2_ECC_MB    BIT(31)

/* Arria 10 L2 ECC Management Group Defines */
#define ALTR_A10_L2_ECC_CTL_OFST        0x0
#define ALTR_A10_L2_ECC_EN_CTL          BIT(0)

#define ALTR_A10_L2_ECC_STATUS          0xFFD060A4
#define ALTR_A10_L2_ECC_STAT_OFST       0xA4
#define ALTR_A10_L2_ECC_SERR_PEND       BIT(0)
#define ALTR_A10_L2_ECC_MERR_PEND       BIT(0)

#define ALTR_A10_L2_ECC_CLR_OFST        0x4
#define ALTR_A10_L2_ECC_SERR_CLR        BIT(15)
#define ALTR_A10_L2_ECC_MERR_CLR        BIT(31)

#define ALTR_A10_L2_ECC_INJ_OFST        ALTR_A10_L2_ECC_CTL_OFST
#define ALTR_A10_L2_ECC_CE_INJ_MASK     0x00000101
#define ALTR_A10_L2_ECC_UE_INJ_MASK     0x00010101

/* Arria 10 OCRAM ECC Management Group Defines */
#define ALTR_A10_OCRAM_ECC_EN_CTL       (BIT(1) | BIT(0))

/* Arria 10 Ethernet ECC Management Group Defines */
#define ALTR_A10_COMMON_ECC_EN_CTL      BIT(0)

/* Arria 10 SDMMC ECC Management Group Defines */
#define ALTR_A10_SDMMC_IRQ_MASK         (BIT(16) | BIT(15))

/* A10 ECC Controller memory initialization timeout */
#define ALTR_A10_ECC_INIT_WATCHDOG_10US      10000

<<<<<<< HEAD
=======
/************* Stratix10 Defines **************/
#define ALTR_S10_ECC_CTRL_SDRAM_OFST      0x00
#define ALTR_S10_ECC_EN                   BIT(0)

#define ALTR_S10_ECC_ERRINTEN_OFST        0x10
#define ALTR_S10_ECC_ERRINTENS_OFST       0x14
#define ALTR_S10_ECC_ERRINTENR_OFST       0x18
#define ALTR_S10_ECC_SERRINTEN            BIT(0)

#define ALTR_S10_ECC_INTMODE_OFST         0x1C
#define ALTR_S10_ECC_INTMODE              BIT(0)

#define ALTR_S10_ECC_INTSTAT_OFST         0x20
#define ALTR_S10_ECC_SERRPENA             BIT(0)
#define ALTR_S10_ECC_DERRPENA             BIT(8)
#define ALTR_S10_ECC_ERRPENA_MASK         (ALTR_S10_ECC_SERRPENA | \
					   ALTR_S10_ECC_DERRPENA)

#define ALTR_S10_ECC_INTTEST_OFST         0x24
#define ALTR_S10_ECC_TSERRA               BIT(0)
#define ALTR_S10_ECC_TDERRA               BIT(8)
#define ALTR_S10_ECC_TSERRB               BIT(16)
#define ALTR_S10_ECC_TDERRB               BIT(24)

#define ALTR_S10_DERR_ADDRA_OFST          0x2C

/* Stratix10 ECC Manager Defines */
#define S10_SYSMGR_ECC_INTMASK_CLR_OFST   0x98
#define S10_SYSMGR_ECC_INTSTAT_DERR_OFST  0xA0

/* Sticky registers for Uncorrected Errors */
#define S10_SYSMGR_UE_VAL_OFST            0x220
#define S10_SYSMGR_UE_ADDR_OFST           0x224

#define S10_DDR0_IRQ_MASK                 BIT(16)
#define S10_DBE_IRQ_MASK                  0x3FFFE

/* Define ECC Block Offsets for peripherals */
#define ECC_BLK_ADDRESS_OFST              0x40
#define ECC_BLK_RDATA0_OFST               0x44
#define ECC_BLK_RDATA1_OFST               0x48
#define ECC_BLK_RDATA2_OFST               0x4C
#define ECC_BLK_RDATA3_OFST               0x50
#define ECC_BLK_WDATA0_OFST               0x54
#define ECC_BLK_WDATA1_OFST               0x58
#define ECC_BLK_WDATA2_OFST               0x5C
#define ECC_BLK_WDATA3_OFST               0x60
#define ECC_BLK_RECC0_OFST                0x64
#define ECC_BLK_RECC1_OFST                0x68
#define ECC_BLK_WECC0_OFST                0x6C
#define ECC_BLK_WECC1_OFST                0x70
#define ECC_BLK_DBYTECTRL_OFST            0x74
#define ECC_BLK_ACCCTRL_OFST              0x78
#define ECC_BLK_STARTACC_OFST             0x7C

#define ECC_XACT_KICK                     0x10000
#define ECC_WORD_WRITE                    0xFF
#define ECC_WRITE_DOVR                    0x101
#define ECC_WRITE_EDOVR                   0x103
#define ECC_READ_EOVR                     0x2
#define ECC_READ_EDOVR                    0x3

>>>>>>> 24b8d41d
struct altr_edac_device_dev;

struct edac_device_prv_data {
	int (*setup)(struct altr_edac_device_dev *device);
	int ce_clear_mask;
	int ue_clear_mask;
	int irq_status_mask;
	void * (*alloc_mem)(size_t size, void **other);
	void (*free_mem)(void *p, size_t size, void *other);
	int ecc_enable_mask;
	int ecc_en_ofst;
	int ce_set_mask;
	int ue_set_mask;
	int set_err_ofst;
	irqreturn_t (*ecc_irq_handler)(int irq, void *dev_id);
	int trig_alloc_sz;
	const struct file_operations *inject_fops;
	bool panic;
};

struct altr_edac_device_dev {
	struct list_head next;
	void __iomem *base;
	int sb_irq;
	int db_irq;
	const struct edac_device_prv_data *data;
	struct dentry *debugfs_dir;
	char *edac_dev_name;
	struct altr_arria10_edac *edac;
	struct edac_device_ctl_info *edac_dev;
	struct device ddev;
	int edac_idx;
};

struct altr_arria10_edac {
	struct device		*dev;
	struct regmap		*ecc_mgr_map;
	int sb_irq;
	int db_irq;
	struct irq_domain	*domain;
	struct irq_chip		irq_chip;
	struct list_head	a10_ecc_devices;
<<<<<<< HEAD
=======
	struct notifier_block	panic_notifier;
>>>>>>> 24b8d41d
};

#endif	/* #ifndef _ALTERA_EDAC_H */<|MERGE_RESOLUTION|>--- conflicted
+++ resolved
@@ -288,8 +288,6 @@
 /* A10 ECC Controller memory initialization timeout */
 #define ALTR_A10_ECC_INIT_WATCHDOG_10US      10000
 
-<<<<<<< HEAD
-=======
 /************* Stratix10 Defines **************/
 #define ALTR_S10_ECC_CTRL_SDRAM_OFST      0x00
 #define ALTR_S10_ECC_EN                   BIT(0)
@@ -352,7 +350,6 @@
 #define ECC_READ_EOVR                     0x2
 #define ECC_READ_EDOVR                    0x3
 
->>>>>>> 24b8d41d
 struct altr_edac_device_dev;
 
 struct edac_device_prv_data {
@@ -395,10 +392,7 @@
 	struct irq_domain	*domain;
 	struct irq_chip		irq_chip;
 	struct list_head	a10_ecc_devices;
-<<<<<<< HEAD
-=======
 	struct notifier_block	panic_notifier;
->>>>>>> 24b8d41d
 };
 
 #endif	/* #ifndef _ALTERA_EDAC_H */