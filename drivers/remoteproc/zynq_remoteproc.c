// SPDX-License-Identifier: GPL-2.0
/*
 * Zynq Remote Processor driver
 *
 * Copyright (C) 2012 Michal Simek <monstr@monstr.eu>
 * Copyright (C) 2012 PetaLogix
 *
 * Based on origin OMAP Remote Processor driver
 *
 * Copyright (C) 2011 Texas Instruments, Inc.
 * Copyright (C) 2011 Google, Inc.
 */

#include <linux/kernel.h>
#include <linux/module.h>
#include <linux/err.h>
#include <linux/platform_device.h>
#include <linux/dma-mapping.h>
#include <linux/remoteproc.h>
#include <linux/interrupt.h>
#include <linux/irqdomain.h>
#include <linux/irq.h>
#include <linux/irqchip.h>
#include <linux/of_address.h>
#include <linux/of_irq.h>
#include <linux/of_reserved_mem.h>
#include <linux/smp.h>
#include <linux/irqchip/arm-gic.h>
#include <asm/outercache.h>
#include <linux/slab.h>
#include <linux/cpu.h>
#include <linux/genalloc.h>
<<<<<<< HEAD
=======
#include <../../arch/arm/mach-zynq/common.h>
>>>>>>> 24b8d41d

#include "remoteproc_internal.h"

#define MAX_NUM_VRINGS 2
#define NOTIFYID_ANY (-1)
/* Maximum on chip memories used by the driver*/
<<<<<<< HEAD
#define MAX_ON_CHIP_MEMS        32

extern int zynq_cpun_start(u32 address, int cpu);

/* Module parameter */
static char *firmware = "firmware";
=======
#define MAX_ON_CHIP_MEMS	32
#define REMOTE_SGI		0
#define HOST_SGI		1

static int vring_sgis[MAX_NUM_VRINGS] = { 14, 15 };
/* count number of SGIs passed via command line if applicable. */
static int n_vring_sgis = MAX_NUM_VRINGS;
>>>>>>> 24b8d41d

/* Structure for storing IRQs */
struct irq_list {
	int irq;
	struct list_head list;
};

/* Structure for IPIs */
struct ipi_info {
	u32 irq;
	u32 notifyid;
	bool pending;
};

<<<<<<< HEAD
/* On-chip memory pool element */
struct mem_pool_st {
	struct list_head node;
	struct gen_pool *pool;
	u32 pd_id;
};

/* Private data */
struct zynq_rproc_pdata {
	struct irq_list irqs;
	struct rproc *rproc;
	struct ipi_info ipis[MAX_NUM_VRINGS];
	struct list_head mem_pools;
	struct list_head mems;
	u32 mem_start;
	u32 mem_end;
=======
/**
 * struct zynq_mem_res - zynq memory resource for firmware memory
 * @res: memory resource
 * @node: list node
 */
struct zynq_mem_res {
	struct resource res;
	struct list_head node;
};

/**
 * struct zynq_rproc_data - zynq rproc private data
 * @irqs: inter processor soft IRQs
 * @ipi_desc: list of IRQ descriptors for each vring's IRQ.
 * @rproc: pointer to remoteproc instance
 * @ipis: interrupt processor interrupts statistics
 * @fw_mems: list of firmware memories
 */
struct zynq_rproc_pdata {
	int irqs[MAX_NUM_VRINGS];
	struct irq_desc *ipi_desc[MAX_NUM_VRINGS];
	struct rproc *rproc;
	struct ipi_info ipis[MAX_NUM_VRINGS];
	struct list_head fw_mems;
>>>>>>> 24b8d41d
};

static bool autoboot __read_mostly;

/* Store rproc for IPI handler */
static struct rproc *rproc;
static struct work_struct workqueue;

static irqreturn_t zynq_remoteproc_interrupt(int irq, void *dev_id)
{
	struct zynq_rproc_pdata *local = dev_id;

	dev_dbg(local->rproc->dev.parent, "KICK Linux because of pending message\n");
	schedule_work(&workqueue);

	return IRQ_HANDLED;
}

struct irqaction action = {
	.handler = zynq_remoteproc_interrupt,
};

static void handle_event(struct work_struct *work)
{
	struct zynq_rproc_pdata *local = rproc->priv;

<<<<<<< HEAD
	if (rproc_vq_interrupt(local->rproc, local->ipis[0].notifyid) ==
				IRQ_NONE)
		dev_dbg(rproc->dev.parent, "no message found in vqid 0\n");
=======
	rproc_vq_interrupt(local->rproc, local->ipis[0].notifyid);
>>>>>>> 24b8d41d
}

static void kick_pending_ipi(struct rproc *rproc)
{
<<<<<<< HEAD
	dev_dbg(rproc->dev.parent, "KICK Linux because of pending message\n");
	schedule_work(&workqueue);
=======
	struct zynq_rproc_pdata *local = rproc->priv;
	int i;

	for (i = 0; i < MAX_NUM_VRINGS; i++) {
		/* Send swirq to firmware */
		if (local->ipis[i].pending) {
			gic_send_sgi(1, local->irqs[HOST_SGI]);
			local->ipis[i].pending = false;
		}
	}
>>>>>>> 24b8d41d
}

static void kick_pending_ipi(struct rproc *rproc)
{
	struct zynq_rproc_pdata *local = rproc->priv;
	int i;

	for (i = 0; i < MAX_NUM_VRINGS; i++) {

		/* Send swirq to firmware */
		if (local->ipis[i].pending == true) {
			gic_raise_softirq(cpumask_of(1),
					local->ipis[i].irq);
			local->ipis[i].pending = false;
		}
	}
}

static int zynq_rproc_start(struct rproc *rproc)
{
	struct device *dev = rproc->dev.parent;
	int ret;

	dev_dbg(dev, "%s\n", __func__);
	INIT_WORK(&workqueue, handle_event);

<<<<<<< HEAD
	ret = cpu_down(1);
=======
	ret = remove_cpu(1);
>>>>>>> 24b8d41d
	/* EBUSY means CPU is already released */
	if (ret && (ret != -EBUSY)) {
		dev_err(dev, "Can't release cpu1\n");
		return ret;
	}

	ret = zynq_cpun_start(rproc->bootaddr, 1);
	/* Trigger pending kicks */
	kick_pending_ipi(rproc);

	return ret;
}

/* kick a firmware */
static void zynq_rproc_kick(struct rproc *rproc, int vqid)
{
	struct device *dev = rproc->dev.parent;
	struct zynq_rproc_pdata *local = rproc->priv;
	struct rproc_vdev *rvdev, *rvtmp;
<<<<<<< HEAD
	struct fw_rsc_vdev *rsc;
=======
>>>>>>> 24b8d41d
	int i;

	dev_dbg(dev, "KICK Firmware to start send messages vqid %d\n", vqid);

	list_for_each_entry_safe(rvdev, rvtmp, &rproc->rvdevs, node) {
<<<<<<< HEAD
		rsc = (void *)rproc->table_ptr + rvdev->rsc_offset;
=======
>>>>>>> 24b8d41d
		for (i = 0; i < MAX_NUM_VRINGS; i++) {
			struct rproc_vring *rvring = &rvdev->vring[i];

			/* Send swirq to firmware */
			if (rvring->notifyid == vqid) {
				local->ipis[i].notifyid = vqid;
				/* As we do not turn off CPU1 until start,
				 * we delay firmware kick
				 */
				if (rproc->state == RPROC_RUNNING)
<<<<<<< HEAD
					gic_raise_softirq(cpumask_of(1),
						local->ipis[i].irq);
=======
					gic_send_sgi(1,
						     local->irqs[REMOTE_SGI]);
>>>>>>> 24b8d41d
				else
					local->ipis[i].pending = true;
			}
		}
<<<<<<< HEAD

=======
>>>>>>> 24b8d41d
	}
}

/* power off the remote processor */
static int zynq_rproc_stop(struct rproc *rproc)
{
	int ret;
	struct device *dev = rproc->dev.parent;

	dev_dbg(rproc->dev.parent, "%s\n", __func__);

	/* Cpu can't be power on - for example in nosmp mode */
<<<<<<< HEAD
	ret = cpu_up(1);
=======
	ret = add_cpu(1);
>>>>>>> 24b8d41d
	if (ret)
		dev_err(dev, "Can't power on cpu1 %d\n", ret);

	return 0;
}

<<<<<<< HEAD
static void *zynq_rproc_da_to_va(struct rproc *rproc, u64 da, int len)
{
	struct rproc_mem_entry *mem;
	void *va = 0;
	struct zynq_rproc_pdata *local = rproc->priv;

	list_for_each_entry(mem, &local->mems, node) {
		int offset = da - mem->da;

		/* try next carveout if da is too small */
		if (offset < 0)
			continue;

		/* try next carveout if da is too large */
		if (offset + len > mem->len)
			continue;

		va = mem->va + offset;

		break;
	}
	return va;
=======
static int zynq_parse_fw(struct rproc *rproc, const struct firmware *fw)
{
	int num_mems, i, ret;
	struct device *dev = rproc->dev.parent;
	struct device_node *np = dev->of_node;
	struct rproc_mem_entry *mem;

	num_mems = of_count_phandle_with_args(np, "memory-region", NULL);
	if (num_mems <= 0)
		return 0;
	for (i = 0; i < num_mems; i++) {
		struct device_node *node;
		struct reserved_mem *rmem;

		node = of_parse_phandle(np, "memory-region", i);
		rmem = of_reserved_mem_lookup(node);
		if (!rmem) {
			dev_err(dev, "unable to acquire memory-region\n");
			return -EINVAL;
		}
		if (strstr(node->name, "vdev") &&
			strstr(node->name, "buffer")) {
			/* Register DMA region */
			mem = rproc_mem_entry_init(dev, NULL,
						   (dma_addr_t)rmem->base,
						   rmem->size, rmem->base,
						   NULL, NULL,
						   node->name);
			if (!mem) {
				dev_err(dev,
					"unable to initialize memory-region %s \n",
					node->name);
				return -ENOMEM;
			}
			rproc_add_carveout(rproc, mem);
		} else if (strstr(node->name, "vdev") &&
			   strstr(node->name, "vring")) {
			/* Register vring */
			mem = rproc_mem_entry_init(dev, NULL,
						   (dma_addr_t)rmem->base,
						   rmem->size, rmem->base,
						   NULL, NULL,
						   node->name);
			mem->va = devm_ioremap_wc(dev, rmem->base, rmem->size);
			if (!mem->va)
				return -ENOMEM;
			if (!mem) {
				dev_err(dev,
					"unable to initialize memory-region %s\n",
					node->name);
				return -ENOMEM;
			}
			rproc_add_carveout(rproc, mem);
		} else {
			mem = rproc_of_resm_mem_entry_init(dev, i,
							rmem->size,
							rmem->base,
							node->name);
			if (!mem) {
				dev_err(dev,
					"unable to initialize memory-region %s \n",
					node->name);
				return -ENOMEM;
			}
			mem->va = devm_ioremap_wc(dev, rmem->base, rmem->size);
			if (!mem->va)
				return -ENOMEM;

			rproc_add_carveout(rproc, mem);
		}
	}

	ret = rproc_elf_load_rsc_table(rproc, fw);
	if (ret == -EINVAL)
		ret = 0;
	return ret;
>>>>>>> 24b8d41d
}

static struct rproc_ops zynq_rproc_ops = {
	.start		= zynq_rproc_start,
	.stop		= zynq_rproc_stop,
	.load		= rproc_elf_load_segments,
	.parse_fw	= zynq_parse_fw,
	.find_loaded_rsc_table = rproc_elf_find_loaded_rsc_table,
	.get_boot_addr	= rproc_elf_get_boot_addr,
	.kick		= zynq_rproc_kick,
	.da_to_va	= zynq_rproc_da_to_va,
};

<<<<<<< HEAD
/* Just to detect bug if interrupt forwarding is broken */
static irqreturn_t zynq_remoteproc_interrupt(int irq, void *dev_id)
{
	struct device *dev = dev_id;

	dev_err(dev, "GIC IRQ %d is not forwarded correctly\n", irq);

	/*
	 *  MS: Calling this function doesn't need to be BUG
	 * especially for cases where firmware doesn't disable
	 * interrupts. In next probing can be som interrupts pending.
	 * The next scenario is for cases when you want to monitor
	 * non frequent interrupt through Linux kernel. Interrupt happen
	 * and it is forwarded to Linux which update own statistic
	 * in (/proc/interrupt) and forward it to firmware.
	 *
	 * gic_set_cpu(1, irq);	- setup cpu1 as destination cpu
	 * gic_raise_softirq(cpumask_of(1), irq); - forward irq to firmware
	 */

	gic_set_cpu(1, irq);
	return IRQ_HANDLED;
}

static void clear_irq(struct rproc *rproc)
{
	struct list_head *pos, *q;
	struct irq_list *tmp;
	struct zynq_rproc_pdata *local = rproc->priv;

	dev_info(rproc->dev.parent, "Deleting the irq_list\n");
	list_for_each_safe(pos, q, &local->irqs.list) {
		tmp = list_entry(pos, struct irq_list, list);
		free_irq(tmp->irq, rproc->dev.parent);
		gic_set_cpu(0, tmp->irq);
		list_del(pos);
		kfree(tmp);
	}
}

static int zynq_rproc_add_mems(struct zynq_rproc_pdata *pdata)
{
	struct mem_pool_st *mem_node;
	size_t mem_size;
	struct gen_pool *mem_pool;
	struct rproc_mem_entry *mem;
	dma_addr_t dma;
	void *va;
	struct device *dev = pdata->rproc->dev.parent;

	list_for_each_entry(mem_node, &pdata->mem_pools, node) {
		mem_pool = mem_node->pool;
		mem_size = gen_pool_size(mem_pool);
		mem  = devm_kzalloc(dev, sizeof(struct rproc_mem_entry),
				GFP_KERNEL);
		if (!mem)
			return -ENOMEM;

		va = gen_pool_dma_alloc(mem_pool, mem_size, &dma);
		if (!va) {
			dev_err(dev, "Failed to allocate dma carveout mem.\n");
			return -ENOMEM;
		}
		mem->priv = (void *)mem_pool;
		mem->va = va;
		mem->len = mem_size;
		mem->dma = dma;
		mem->da = dma;
		dev_dbg(dev, "%s: va = %p, da = 0x%x dma = 0x%x\n",
			__func__, va, mem->da, mem->dma);
		list_add_tail(&mem->node, &pdata->mems);
	}
	return 0;
}

=======
>>>>>>> 24b8d41d
static int zynq_remoteproc_probe(struct platform_device *pdev)
{
	int ret = 0;
	int i, virq;
	struct zynq_rproc_pdata *local;
<<<<<<< HEAD
	struct device_node *tmp_node;
	struct gen_pool *mem_pool = NULL;
	struct mem_pool_st *mem_node = NULL;
	char mem_name[16];
	int i;

	rproc = rproc_alloc(&pdev->dev, dev_name(&pdev->dev),
		&zynq_rproc_ops, firmware,
=======
	/*
	 * IRQ related structures are used for the following:
	 * for each SGI interrupt ensure its mapped by GIC IRQ domain
	 * and that each corresponding linux IRQ for the HW IRQ has
	 * a handler for when receiving an interrupt from the remote
	 * processor.
	 */
	struct irq_domain *domain;
	struct irq_desc *ipi_desc;
	struct irq_fwspec sgi_fwspec;
	struct device_node *interrupt_parent, *node = (&pdev->dev)->of_node;

	rproc = rproc_alloc(&pdev->dev, dev_name(&pdev->dev),
			    &zynq_rproc_ops, NULL,
>>>>>>> 24b8d41d
		sizeof(struct zynq_rproc_pdata));
	if (!rproc) {
		dev_err(&pdev->dev, "rproc allocation failed\n");
		ret = -ENOMEM;
		return ret;
	}
	local = rproc->priv;
	local->rproc = rproc;

	platform_set_drvdata(pdev, rproc);

	ret = dma_set_coherent_mask(&pdev->dev, DMA_BIT_MASK(32));
	if (ret) {
		dev_err(&pdev->dev, "dma_set_coherent_mask: %d\n", ret);
		goto dma_mask_fault;
	}

<<<<<<< HEAD
	/* Init list for IRQs - it can be long list */
	INIT_LIST_HEAD(&local->irqs.list);

	/* Alloc IRQ based on DTS to be sure that no other driver will use it */
	while (1) {
		int irq;

		irq = platform_get_irq(pdev, count++);
		if (irq == -ENXIO || irq == -EINVAL)
			break;
=======
	/* validate SGIs */
	if (n_vring_sgis != MAX_NUM_VRINGS) {
		dev_err(&pdev->dev, "invalid number of SGIs provided.\n");
		return -EINVAL;
	}
>>>>>>> 24b8d41d

	/* Find GIC controller to map SGIs. */
	interrupt_parent = of_irq_find_parent(node);
	if (!interrupt_parent) {
		dev_err(&pdev->dev, "invalid phandle for interrupt parent.\n");
		return -EINVAL;
	}

	/* Each SGI needs to be associated with GIC's IRQ domain. */
	domain = irq_find_host(interrupt_parent);

	/* Each mapping needs GIC domain when finding IRQ mapping. */
	sgi_fwspec.fwnode = domain->fwnode;

	/*
	 * When irq domain looks at mapping each arg is as follows:
	 * 1 args for: interrupt # (set later)
	 */
	sgi_fwspec.param_count = 1;

	/*
	 * For each SGI:
	 * Set HW IRQ.
	 * Get corresponding Linux IRQ.
	 * Associate a handler for remotproc driver.
	 * For the IRQ descriptor for each wire in handler for IRQ action.
	 *   (this comes into play when receiving HW IRQ)
	 * Save HW IRQ for later remoteproc handling.
	 */
	for (i = 0; i < MAX_NUM_VRINGS; i++) {
		/* Set SGI's hwirq */
		sgi_fwspec.param[0] = vring_sgis[i];
		virq = irq_create_fwspec_mapping(&sgi_fwspec);
		/*
		 * Request_percpu_irq is not used because Linux only runs on
		 * one CPU.
		 */
<<<<<<< HEAD
		gic_set_cpu(1, tmp->irq);
		list_add(&(tmp->list), &(local->irqs.list));
	}

	/* Allocate free IPI number */
	/* Read vring0 ipi number */
	ret = of_property_read_u32(pdev->dev.of_node, "vring0",
				&local->ipis[0].irq);
	if (ret < 0) {
		dev_err(&pdev->dev, "unable to read property");
		goto irq_fault;
	}

	ret = set_ipi_handler(local->ipis[0].irq, ipi_kick,
			"Firmware kick");
	if (ret) {
		dev_err(&pdev->dev, "IPI handler already registered\n");
		goto irq_fault;
	}

	/* Read vring1 ipi number */
	ret = of_property_read_u32(pdev->dev.of_node, "vring1",
				&local->ipis[1].irq);
	if (ret < 0) {
		dev_err(&pdev->dev, "unable to read property");
		goto ipi_fault;
	}

	/* Find on-chip memory */
	INIT_LIST_HEAD(&local->mem_pools);
	INIT_LIST_HEAD(&local->mems);
	for (i = 0; i < MAX_ON_CHIP_MEMS; i++) {
		sprintf(mem_name, "sram_%d", i);
		mem_pool = of_gen_pool_get(pdev->dev.of_node,
					mem_name, 0);
		if (mem_pool) {
			mem_node = devm_kzalloc(&pdev->dev,
					sizeof(struct mem_pool_st),
					GFP_KERNEL);
			if (!mem_node)
				goto ipi_fault;
			mem_node->pool = mem_pool;
			/* Get the memory node power domain id */
			tmp_node = of_parse_phandle(pdev->dev.of_node,
						mem_name, 0);
			if (tmp_node) {
				struct device_node *pd_node;

				pd_node = of_parse_phandle(tmp_node,
						"pd-handle", 0);
				if (pd_node)
					of_property_read_u32(pd_node,
						"pd-id", &mem_node->pd_id);
			}
			dev_dbg(&pdev->dev, "mem[%d] pd_id = %d.\n",
				i, mem_node->pd_id);
			list_add_tail(&mem_node->node, &local->mem_pools);
		}
	}
	ret = zynq_rproc_add_mems(local);
	if (ret) {
		dev_err(&pdev->dev, "rproc failed to add mems\n");
		goto ipi_fault;
	}

	ret = rproc_add(local->rproc);
	if (ret) {
		dev_err(&pdev->dev, "rproc registration failed\n");
		goto ipi_fault;
	}

	return 0;

ipi_fault:
	clear_ipi_handler(local->ipis[0].irq);

irq_fault:
	clear_irq(rproc);
=======
		ret = devm_request_irq(&pdev->dev, virq,
				       zynq_remoteproc_interrupt,
				       0, "vring0", local);
		/*
		 * The IPI descriptor relates Linux IRQ to HW IRQ and
		 * irqaction. The irqaction will point to the zynq_remoteproc_interrupt.
		 */
		ipi_desc = irq_to_desc(virq);
		ipi_desc->action = &action;
		irq_set_status_flags(virq, IRQ_HIDDEN);
		enable_percpu_irq(virq, 0);
		local->irqs[i] = vring_sgis[i];
	}

	rproc->auto_boot = autoboot;

	ret = rproc_add(local->rproc);
	if (ret) {
		dev_err(&pdev->dev, "rproc registration failed\n");
		goto dma_mask_fault;
	}

	return 0;
>>>>>>> 24b8d41d

dma_mask_fault:
	rproc_free(rproc);

	return ret;
}

static int zynq_remoteproc_remove(struct platform_device *pdev)
{
	struct rproc *rproc = platform_get_drvdata(pdev);
<<<<<<< HEAD
	struct zynq_rproc_pdata *local = rproc->priv;
	struct rproc_mem_entry *mem;
=======
>>>>>>> 24b8d41d

	dev_info(&pdev->dev, "%s\n", __func__);

	rproc_del(rproc);
<<<<<<< HEAD

	clear_ipi_handler(local->ipis[0].irq);
	clear_irq(rproc);

	list_for_each_entry(mem, &local->mems, node) {
		if (mem->priv)
			gen_pool_free((struct gen_pool *)mem->priv,
				      (unsigned long)mem->va, mem->len);
	}

=======

	of_reserved_mem_device_release(&pdev->dev);
>>>>>>> 24b8d41d
	rproc_free(rproc);

	return 0;
}

/* Match table for OF platform binding */
static const struct of_device_id zynq_remoteproc_match[] = {
	{ .compatible = "xlnx,zynq_remoteproc", },
	{ /* end of list */ },
};
MODULE_DEVICE_TABLE(of, zynq_remoteproc_match);

static struct platform_driver zynq_remoteproc_driver = {
	.probe = zynq_remoteproc_probe,
	.remove = zynq_remoteproc_remove,
	.driver = {
		.name = "zynq_remoteproc",
		.of_match_table = zynq_remoteproc_match,
	},
};
module_platform_driver(zynq_remoteproc_driver);

module_param_named(autoboot,  autoboot, bool, 0444);
MODULE_PARM_DESC(autoboot,
		 "enable | disable autoboot. (default: false)");
module_param_array(vring_sgis, int, &n_vring_sgis, 0);

MODULE_AUTHOR("Michal Simek <monstr@monstr.eu");
MODULE_LICENSE("GPL v2");
MODULE_DESCRIPTION("Zynq remote processor control driver");<|MERGE_RESOLUTION|>--- conflicted
+++ resolved
@@ -30,24 +30,13 @@
 #include <linux/slab.h>
 #include <linux/cpu.h>
 #include <linux/genalloc.h>
-<<<<<<< HEAD
-=======
 #include <../../arch/arm/mach-zynq/common.h>
->>>>>>> 24b8d41d
 
 #include "remoteproc_internal.h"
 
 #define MAX_NUM_VRINGS 2
 #define NOTIFYID_ANY (-1)
 /* Maximum on chip memories used by the driver*/
-<<<<<<< HEAD
-#define MAX_ON_CHIP_MEMS        32
-
-extern int zynq_cpun_start(u32 address, int cpu);
-
-/* Module parameter */
-static char *firmware = "firmware";
-=======
 #define MAX_ON_CHIP_MEMS	32
 #define REMOTE_SGI		0
 #define HOST_SGI		1
@@ -55,7 +44,6 @@
 static int vring_sgis[MAX_NUM_VRINGS] = { 14, 15 };
 /* count number of SGIs passed via command line if applicable. */
 static int n_vring_sgis = MAX_NUM_VRINGS;
->>>>>>> 24b8d41d
 
 /* Structure for storing IRQs */
 struct irq_list {
@@ -70,24 +58,6 @@
 	bool pending;
 };
 
-<<<<<<< HEAD
-/* On-chip memory pool element */
-struct mem_pool_st {
-	struct list_head node;
-	struct gen_pool *pool;
-	u32 pd_id;
-};
-
-/* Private data */
-struct zynq_rproc_pdata {
-	struct irq_list irqs;
-	struct rproc *rproc;
-	struct ipi_info ipis[MAX_NUM_VRINGS];
-	struct list_head mem_pools;
-	struct list_head mems;
-	u32 mem_start;
-	u32 mem_end;
-=======
 /**
  * struct zynq_mem_res - zynq memory resource for firmware memory
  * @res: memory resource
@@ -112,7 +82,6 @@
 	struct rproc *rproc;
 	struct ipi_info ipis[MAX_NUM_VRINGS];
 	struct list_head fw_mems;
->>>>>>> 24b8d41d
 };
 
 static bool autoboot __read_mostly;
@@ -139,21 +108,11 @@
 {
 	struct zynq_rproc_pdata *local = rproc->priv;
 
-<<<<<<< HEAD
-	if (rproc_vq_interrupt(local->rproc, local->ipis[0].notifyid) ==
-				IRQ_NONE)
-		dev_dbg(rproc->dev.parent, "no message found in vqid 0\n");
-=======
 	rproc_vq_interrupt(local->rproc, local->ipis[0].notifyid);
->>>>>>> 24b8d41d
 }
 
 static void kick_pending_ipi(struct rproc *rproc)
 {
-<<<<<<< HEAD
-	dev_dbg(rproc->dev.parent, "KICK Linux because of pending message\n");
-	schedule_work(&workqueue);
-=======
 	struct zynq_rproc_pdata *local = rproc->priv;
 	int i;
 
@@ -164,23 +123,6 @@
 			local->ipis[i].pending = false;
 		}
 	}
->>>>>>> 24b8d41d
-}
-
-static void kick_pending_ipi(struct rproc *rproc)
-{
-	struct zynq_rproc_pdata *local = rproc->priv;
-	int i;
-
-	for (i = 0; i < MAX_NUM_VRINGS; i++) {
-
-		/* Send swirq to firmware */
-		if (local->ipis[i].pending == true) {
-			gic_raise_softirq(cpumask_of(1),
-					local->ipis[i].irq);
-			local->ipis[i].pending = false;
-		}
-	}
 }
 
 static int zynq_rproc_start(struct rproc *rproc)
@@ -191,11 +133,7 @@
 	dev_dbg(dev, "%s\n", __func__);
 	INIT_WORK(&workqueue, handle_event);
 
-<<<<<<< HEAD
-	ret = cpu_down(1);
-=======
 	ret = remove_cpu(1);
->>>>>>> 24b8d41d
 	/* EBUSY means CPU is already released */
 	if (ret && (ret != -EBUSY)) {
 		dev_err(dev, "Can't release cpu1\n");
@@ -215,19 +153,11 @@
 	struct device *dev = rproc->dev.parent;
 	struct zynq_rproc_pdata *local = rproc->priv;
 	struct rproc_vdev *rvdev, *rvtmp;
-<<<<<<< HEAD
-	struct fw_rsc_vdev *rsc;
-=======
->>>>>>> 24b8d41d
 	int i;
 
 	dev_dbg(dev, "KICK Firmware to start send messages vqid %d\n", vqid);
 
 	list_for_each_entry_safe(rvdev, rvtmp, &rproc->rvdevs, node) {
-<<<<<<< HEAD
-		rsc = (void *)rproc->table_ptr + rvdev->rsc_offset;
-=======
->>>>>>> 24b8d41d
 		for (i = 0; i < MAX_NUM_VRINGS; i++) {
 			struct rproc_vring *rvring = &rvdev->vring[i];
 
@@ -238,21 +168,12 @@
 				 * we delay firmware kick
 				 */
 				if (rproc->state == RPROC_RUNNING)
-<<<<<<< HEAD
-					gic_raise_softirq(cpumask_of(1),
-						local->ipis[i].irq);
-=======
 					gic_send_sgi(1,
 						     local->irqs[REMOTE_SGI]);
->>>>>>> 24b8d41d
 				else
 					local->ipis[i].pending = true;
 			}
 		}
-<<<<<<< HEAD
-
-=======
->>>>>>> 24b8d41d
 	}
 }
 
@@ -265,41 +186,13 @@
 	dev_dbg(rproc->dev.parent, "%s\n", __func__);
 
 	/* Cpu can't be power on - for example in nosmp mode */
-<<<<<<< HEAD
-	ret = cpu_up(1);
-=======
 	ret = add_cpu(1);
->>>>>>> 24b8d41d
 	if (ret)
 		dev_err(dev, "Can't power on cpu1 %d\n", ret);
 
 	return 0;
 }
 
-<<<<<<< HEAD
-static void *zynq_rproc_da_to_va(struct rproc *rproc, u64 da, int len)
-{
-	struct rproc_mem_entry *mem;
-	void *va = 0;
-	struct zynq_rproc_pdata *local = rproc->priv;
-
-	list_for_each_entry(mem, &local->mems, node) {
-		int offset = da - mem->da;
-
-		/* try next carveout if da is too small */
-		if (offset < 0)
-			continue;
-
-		/* try next carveout if da is too large */
-		if (offset + len > mem->len)
-			continue;
-
-		va = mem->va + offset;
-
-		break;
-	}
-	return va;
-=======
 static int zynq_parse_fw(struct rproc *rproc, const struct firmware *fw)
 {
 	int num_mems, i, ret;
@@ -376,7 +269,6 @@
 	if (ret == -EINVAL)
 		ret = 0;
 	return ret;
->>>>>>> 24b8d41d
 }
 
 static struct rproc_ops zynq_rproc_ops = {
@@ -387,102 +279,13 @@
 	.find_loaded_rsc_table = rproc_elf_find_loaded_rsc_table,
 	.get_boot_addr	= rproc_elf_get_boot_addr,
 	.kick		= zynq_rproc_kick,
-	.da_to_va	= zynq_rproc_da_to_va,
-};
-
-<<<<<<< HEAD
-/* Just to detect bug if interrupt forwarding is broken */
-static irqreturn_t zynq_remoteproc_interrupt(int irq, void *dev_id)
-{
-	struct device *dev = dev_id;
-
-	dev_err(dev, "GIC IRQ %d is not forwarded correctly\n", irq);
-
-	/*
-	 *  MS: Calling this function doesn't need to be BUG
-	 * especially for cases where firmware doesn't disable
-	 * interrupts. In next probing can be som interrupts pending.
-	 * The next scenario is for cases when you want to monitor
-	 * non frequent interrupt through Linux kernel. Interrupt happen
-	 * and it is forwarded to Linux which update own statistic
-	 * in (/proc/interrupt) and forward it to firmware.
-	 *
-	 * gic_set_cpu(1, irq);	- setup cpu1 as destination cpu
-	 * gic_raise_softirq(cpumask_of(1), irq); - forward irq to firmware
-	 */
-
-	gic_set_cpu(1, irq);
-	return IRQ_HANDLED;
-}
-
-static void clear_irq(struct rproc *rproc)
-{
-	struct list_head *pos, *q;
-	struct irq_list *tmp;
-	struct zynq_rproc_pdata *local = rproc->priv;
-
-	dev_info(rproc->dev.parent, "Deleting the irq_list\n");
-	list_for_each_safe(pos, q, &local->irqs.list) {
-		tmp = list_entry(pos, struct irq_list, list);
-		free_irq(tmp->irq, rproc->dev.parent);
-		gic_set_cpu(0, tmp->irq);
-		list_del(pos);
-		kfree(tmp);
-	}
-}
-
-static int zynq_rproc_add_mems(struct zynq_rproc_pdata *pdata)
-{
-	struct mem_pool_st *mem_node;
-	size_t mem_size;
-	struct gen_pool *mem_pool;
-	struct rproc_mem_entry *mem;
-	dma_addr_t dma;
-	void *va;
-	struct device *dev = pdata->rproc->dev.parent;
-
-	list_for_each_entry(mem_node, &pdata->mem_pools, node) {
-		mem_pool = mem_node->pool;
-		mem_size = gen_pool_size(mem_pool);
-		mem  = devm_kzalloc(dev, sizeof(struct rproc_mem_entry),
-				GFP_KERNEL);
-		if (!mem)
-			return -ENOMEM;
-
-		va = gen_pool_dma_alloc(mem_pool, mem_size, &dma);
-		if (!va) {
-			dev_err(dev, "Failed to allocate dma carveout mem.\n");
-			return -ENOMEM;
-		}
-		mem->priv = (void *)mem_pool;
-		mem->va = va;
-		mem->len = mem_size;
-		mem->dma = dma;
-		mem->da = dma;
-		dev_dbg(dev, "%s: va = %p, da = 0x%x dma = 0x%x\n",
-			__func__, va, mem->da, mem->dma);
-		list_add_tail(&mem->node, &pdata->mems);
-	}
-	return 0;
-}
-
-=======
->>>>>>> 24b8d41d
+};
+
 static int zynq_remoteproc_probe(struct platform_device *pdev)
 {
 	int ret = 0;
 	int i, virq;
 	struct zynq_rproc_pdata *local;
-<<<<<<< HEAD
-	struct device_node *tmp_node;
-	struct gen_pool *mem_pool = NULL;
-	struct mem_pool_st *mem_node = NULL;
-	char mem_name[16];
-	int i;
-
-	rproc = rproc_alloc(&pdev->dev, dev_name(&pdev->dev),
-		&zynq_rproc_ops, firmware,
-=======
 	/*
 	 * IRQ related structures are used for the following:
 	 * for each SGI interrupt ensure its mapped by GIC IRQ domain
@@ -497,7 +300,6 @@
 
 	rproc = rproc_alloc(&pdev->dev, dev_name(&pdev->dev),
 			    &zynq_rproc_ops, NULL,
->>>>>>> 24b8d41d
 		sizeof(struct zynq_rproc_pdata));
 	if (!rproc) {
 		dev_err(&pdev->dev, "rproc allocation failed\n");
@@ -515,24 +317,11 @@
 		goto dma_mask_fault;
 	}
 
-<<<<<<< HEAD
-	/* Init list for IRQs - it can be long list */
-	INIT_LIST_HEAD(&local->irqs.list);
-
-	/* Alloc IRQ based on DTS to be sure that no other driver will use it */
-	while (1) {
-		int irq;
-
-		irq = platform_get_irq(pdev, count++);
-		if (irq == -ENXIO || irq == -EINVAL)
-			break;
-=======
 	/* validate SGIs */
 	if (n_vring_sgis != MAX_NUM_VRINGS) {
 		dev_err(&pdev->dev, "invalid number of SGIs provided.\n");
 		return -EINVAL;
 	}
->>>>>>> 24b8d41d
 
 	/* Find GIC controller to map SGIs. */
 	interrupt_parent = of_irq_find_parent(node);
@@ -570,86 +359,6 @@
 		 * Request_percpu_irq is not used because Linux only runs on
 		 * one CPU.
 		 */
-<<<<<<< HEAD
-		gic_set_cpu(1, tmp->irq);
-		list_add(&(tmp->list), &(local->irqs.list));
-	}
-
-	/* Allocate free IPI number */
-	/* Read vring0 ipi number */
-	ret = of_property_read_u32(pdev->dev.of_node, "vring0",
-				&local->ipis[0].irq);
-	if (ret < 0) {
-		dev_err(&pdev->dev, "unable to read property");
-		goto irq_fault;
-	}
-
-	ret = set_ipi_handler(local->ipis[0].irq, ipi_kick,
-			"Firmware kick");
-	if (ret) {
-		dev_err(&pdev->dev, "IPI handler already registered\n");
-		goto irq_fault;
-	}
-
-	/* Read vring1 ipi number */
-	ret = of_property_read_u32(pdev->dev.of_node, "vring1",
-				&local->ipis[1].irq);
-	if (ret < 0) {
-		dev_err(&pdev->dev, "unable to read property");
-		goto ipi_fault;
-	}
-
-	/* Find on-chip memory */
-	INIT_LIST_HEAD(&local->mem_pools);
-	INIT_LIST_HEAD(&local->mems);
-	for (i = 0; i < MAX_ON_CHIP_MEMS; i++) {
-		sprintf(mem_name, "sram_%d", i);
-		mem_pool = of_gen_pool_get(pdev->dev.of_node,
-					mem_name, 0);
-		if (mem_pool) {
-			mem_node = devm_kzalloc(&pdev->dev,
-					sizeof(struct mem_pool_st),
-					GFP_KERNEL);
-			if (!mem_node)
-				goto ipi_fault;
-			mem_node->pool = mem_pool;
-			/* Get the memory node power domain id */
-			tmp_node = of_parse_phandle(pdev->dev.of_node,
-						mem_name, 0);
-			if (tmp_node) {
-				struct device_node *pd_node;
-
-				pd_node = of_parse_phandle(tmp_node,
-						"pd-handle", 0);
-				if (pd_node)
-					of_property_read_u32(pd_node,
-						"pd-id", &mem_node->pd_id);
-			}
-			dev_dbg(&pdev->dev, "mem[%d] pd_id = %d.\n",
-				i, mem_node->pd_id);
-			list_add_tail(&mem_node->node, &local->mem_pools);
-		}
-	}
-	ret = zynq_rproc_add_mems(local);
-	if (ret) {
-		dev_err(&pdev->dev, "rproc failed to add mems\n");
-		goto ipi_fault;
-	}
-
-	ret = rproc_add(local->rproc);
-	if (ret) {
-		dev_err(&pdev->dev, "rproc registration failed\n");
-		goto ipi_fault;
-	}
-
-	return 0;
-
-ipi_fault:
-	clear_ipi_handler(local->ipis[0].irq);
-
-irq_fault:
-	clear_irq(rproc);
-=======
 		ret = devm_request_irq(&pdev->dev, virq,
 				       zynq_remoteproc_interrupt,
 				       0, "vring0", local);
@@ -673,7 +382,6 @@
 	}
 
 	return 0;
->>>>>>> 24b8d41d
 
 dma_mask_fault:
 	rproc_free(rproc);
@@ -684,30 +392,12 @@
 static int zynq_remoteproc_remove(struct platform_device *pdev)
 {
 	struct rproc *rproc = platform_get_drvdata(pdev);
-<<<<<<< HEAD
-	struct zynq_rproc_pdata *local = rproc->priv;
-	struct rproc_mem_entry *mem;
-=======
->>>>>>> 24b8d41d
 
 	dev_info(&pdev->dev, "%s\n", __func__);
 
 	rproc_del(rproc);
-<<<<<<< HEAD
-
-	clear_ipi_handler(local->ipis[0].irq);
-	clear_irq(rproc);
-
-	list_for_each_entry(mem, &local->mems, node) {
-		if (mem->priv)
-			gen_pool_free((struct gen_pool *)mem->priv,
-				      (unsigned long)mem->va, mem->len);
-	}
-
-=======
 
 	of_reserved_mem_device_release(&pdev->dev);
->>>>>>> 24b8d41d
 	rproc_free(rproc);
 
 	return 0;
