--- conflicted
+++ resolved
@@ -32,38 +32,6 @@
  * human readable configuration via debugfs. Always keep in sync with
  * enum rproc_coredump_mechanism
  */
-<<<<<<< HEAD
-static ssize_t rproc_trace_read(struct file *filp, char __user *userbuf,
-				size_t count, loff_t *ppos)
-{
-	struct rproc_mem_entry *trace = filp->private_data;
-	int len = strnlen(trace->va, trace->len);
-
-	return simple_read_from_buffer(userbuf, count, ppos, trace->va, len);
-}
-
-static const struct file_operations trace_rproc_ops = {
-	.read = rproc_trace_read,
-	.open = simple_open,
-	.llseek	= generic_file_llseek,
-};
-
-/*
- * A state-to-string lookup table, for exposing a human readable state
- * via debugfs. Always keep in sync with enum rproc_state
- */
-static const char * const rproc_state_string[] = {
-	"offline",
-	"suspended",
-	"running",
-	"crashed",
-	"invalid",
-};
-
-/* expose the state of the remote processor via debugfs */
-static ssize_t rproc_state_read(struct file *filp, char __user *userbuf,
-				size_t count, loff_t *ppos)
-=======
 static const char * const rproc_coredump_str[] = {
 	[RPROC_COREDUMP_DISABLED]	= "disabled",
 	[RPROC_COREDUMP_ENABLED]	= "enabled",
@@ -73,19 +41,13 @@
 /* Expose the current coredump configuration via debugfs */
 static ssize_t rproc_coredump_read(struct file *filp, char __user *userbuf,
 				   size_t count, loff_t *ppos)
->>>>>>> 24b8d41d
 {
 	struct rproc *rproc = filp->private_data;
 	char buf[20];
 	int len;
 
-<<<<<<< HEAD
-	i = scnprintf(buf, 30, "%.28s (%d)\n", rproc_state_string[state],
-		      rproc->state);
-=======
 	len = scnprintf(buf, sizeof(buf), "%s\n",
 			rproc_coredump_str[rproc->dump_conf]);
->>>>>>> 24b8d41d
 
 	return simple_read_from_buffer(userbuf, count, ppos, buf, len);
 }
@@ -422,11 +384,7 @@
 }
 
 struct dentry *rproc_create_trace_file(const char *name, struct rproc *rproc,
-<<<<<<< HEAD
-				       struct rproc_mem_entry *trace)
-=======
 				       struct rproc_debug_trace *trace)
->>>>>>> 24b8d41d
 {
 	struct dentry *tfile;
 
@@ -458,12 +416,6 @@
 
 	debugfs_create_file("name", 0400, rproc->dbg_dir,
 			    rproc, &rproc_name_ops);
-<<<<<<< HEAD
-	debugfs_create_file("state", 0400, rproc->dbg_dir,
-			    rproc, &rproc_state_ops);
-	debugfs_create_file("recovery", 0400, rproc->dbg_dir,
-			    rproc, &rproc_recovery_ops);
-=======
 	debugfs_create_file("recovery", 0600, rproc->dbg_dir,
 			    rproc, &rproc_recovery_ops);
 	debugfs_create_file("crash", 0200, rproc->dbg_dir,
@@ -474,7 +426,6 @@
 			    rproc, &rproc_carveouts_fops);
 	debugfs_create_file("coredump", 0600, rproc->dbg_dir,
 			    rproc, &rproc_coredump_fops);
->>>>>>> 24b8d41d
 }
 
 void __init rproc_init_debugfs(void)
