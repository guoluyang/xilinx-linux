// SPDX-License-Identifier: GPL-2.0
/*
 * Zynq R5 Remote Processor driver
 *
 * Based on origin OMAP and Zynq Remote Processor driver
 *
 */

#include <linux/firmware/xlnx-zynqmp.h>
#include <linux/interrupt.h>
#include <linux/kernel.h>
#include <linux/list.h>
#include <linux/mailbox_client.h>
#include <linux/mailbox/zynqmp-ipi-message.h>
#include <linux/module.h>
#include <linux/of_address.h>
#include <linux/of_platform.h>
#include <linux/of_reserved_mem.h>
#include <linux/platform_device.h>
#include <linux/remoteproc.h>
<<<<<<< HEAD
#include <linux/interrupt.h>
#include <linux/of_irq.h>
#include <linux/of_platform.h>
#include <linux/slab.h>
#include <linux/cpu.h>
#include <linux/delay.h>
#include <linux/list.h>
#include <linux/genalloc.h>
#include <linux/pfn.h>
#include <linux/idr.h>
#include <linux/soc/xilinx/zynqmp/pm.h>

#include "remoteproc_internal.h"

/* Register offset definitions for RPU. */
#define RPU_GLBL_CNTL_OFFSET	0x00000000 /* RPU control */

#define RPU_CFG_OFFSET	0x00000000 /* RPU configuration */

/* Boot memory bit. high for OCM, low for TCM */
#define VINITHI_BIT		BIT(2)
/* CPU halt bit, high: processor is running. low: processor is halt */
#define nCPUHALT_BIT		BIT(0)
/* RPU mode, high: split mode. low: lock step mode */
#define SLSPLIT_BIT		BIT(3)
/* Clamp mode. high: split mode. low: lock step mode */
#define SLCLAMP_BIT		BIT(4)
/* TCM mode. high: combine RPU TCMs. low: split TCM for RPU1 and RPU0 */
#define TCM_COMB_BIT		BIT(6)

/* IPI reg offsets */
#define TRIG_OFFSET		0x00000000
#define OBS_OFFSET		0x00000004
#define ISR_OFFSET		0x00000010
#define IMR_OFFSET		0x00000014
#define IER_OFFSET		0x00000018
#define IDR_OFFSET		0x0000001C
#define IPI_ALL_MASK		0x0F0F0301

#define MAX_INSTANCES		2 /* Support upto 2 RPU */

/* RPU IPI mask */
#define RPU_IPI_INIT_MASK	0x00000100
#define RPU_IPI_MASK(n)		(RPU_IPI_INIT_MASK << n)
#define RPU_0_IPI_MASK		RPU_IPI_MASK(0)
#define RPU_1_IPI_MASK		RPU_IPI_MASK(1)

/* PM proc states */
#define PM_PROC_STATE_ACTIVE 1u

/* Register access macros */
#define reg_read(base, reg) \
	readl(((void __iomem *)(base)) + (reg))
#define reg_write(base, reg, val) \
	writel((val), ((void __iomem *)(base)) + (reg))

#define DEFAULT_FIRMWARE_NAME	"rproc-rpu-fw"

/* Maximum on chip memories used by the driver*/
#define MAX_ON_CHIP_MEMS        32

static bool autoboot __read_mostly;

struct zynqmp_r5_rproc_pdata;
=======
#include <linux/skbuff.h>
#include <linux/sysfs.h>

#include "remoteproc_internal.h"

#define MAX_RPROCS	2 /* Support up to 2 RPU */
#define BANK_LIST_PROP	"sram"
#define DDR_LIST_PROP	"memory-region"

/* IPI buffer MAX length */
#define IPI_BUF_LEN_MAX	32U
/* RX mailbox client buffer max length */
#define RX_MBOX_CLIENT_BUF_MAX	(IPI_BUF_LEN_MAX + \
				 sizeof(struct zynqmp_ipi_message))
>>>>>>> 24b8d41d

/*
 * Map each Xilinx on-chip SRAM  Bank address to their own respective
 * pm_node_id.
 */
struct sram_addr_data {
	phys_addr_t addr;
	enum pm_node_id id;
};

#define NUM_SRAMS 8U
static const struct sram_addr_data zynqmp_banks[NUM_SRAMS] = {
	{0xfffc0000UL, NODE_OCM_BANK_0},
	{0xfffd0000UL, NODE_OCM_BANK_1},
	{0xfffe0000UL, NODE_OCM_BANK_2},
	{0xffff0000UL, NODE_OCM_BANK_3},
	{0xffe00000UL, NODE_TCM_0_A},
	{0xffe20000UL, NODE_TCM_0_B},
	{0xffe90000UL, NODE_TCM_1_A},
	{0xffeb0000UL, NODE_TCM_1_B},
};

<<<<<<< HEAD
/* Power domain id list element */
struct pd_id_st {
	struct list_head node;
	u32 id;
};

/* On-chip memory pool element */
struct mem_pool_st {
	struct list_head node;
	struct gen_pool *pool;
	struct list_head pd_ids;
};
=======
#define VERSAL_TCM(ID)	((ID) + 0x18317FFCU)
#define VERSAL_OCM(ID)	((ID) + 0x18313FFCU)
#define VERSAL_RPU_0	(NODE_RPU_0 + 0x1810FFFEU)
#define VERSAL_RPU_1	(VERSAL_RPU_0 + 1U)
>>>>>>> 24b8d41d

/**
 * struct zynqmp_r5_rproc - ZynqMP R5 core structure
 *
 * @rx_mc_buf: rx mailbox client buffer to save the rx message
 * @tx_mc: tx mailbox client
 * @rx_mc: rx mailbox client
 * @mbox_work: mbox_work for the RPU remoteproc
 * @tx_mc_skbs: socket buffers for tx mailbox client
 * @dev: device of RPU instance
 * @rproc: rproc handle
<<<<<<< HEAD
 * @fw_ops: local firmware operations
 * @defaulta_fw_ops: default rproc firmware operations
 * @workqueue: workqueue for the RPU remoteproc
 * @rpu_base: virt ptr to RPU control address registers
 * @ipi_base: virt ptr to IPI channel address registers for APU
 * @rpu_mode: RPU core configuration
 * @rpu_id: RPU CPU id
 * @rpu_pd_id: RPU CPU power domain id
 * @bootmem: RPU boot memory device used
 * @vring0: IRQ number used for vring0
 * @ipi_dest_mask: IPI destination mask for the IPI channel
=======
 * @tx_chan: tx mailbox channel
 * @rx_chan: rx mailbox channel
 * @pnode_id: RPU CPU power domain id
 * @elem: linked list item
 * @versal: flag that if on, denotes this driver is for Versal SoC.
>>>>>>> 24b8d41d
 */
struct zynqmp_r5_rproc {
	unsigned char rx_mc_buf[RX_MBOX_CLIENT_BUF_MAX];
	struct mbox_client tx_mc;
	struct mbox_client rx_mc;
	struct work_struct mbox_work;
	struct sk_buff_head tx_mc_skbs;
	struct device *dev;
	struct rproc *rproc;
<<<<<<< HEAD
	struct rproc_fw_ops fw_ops;
	const struct rproc_fw_ops *default_fw_ops;
	struct work_struct workqueue;
	void __iomem *rpu_base;
	void __iomem *rpu_glbl_base;
	void __iomem *ipi_base;
	enum rpu_core_conf rpu_mode;
	enum rpu_bootmem bootmem;
	struct list_head mem_pools;
	struct list_head mems;
	u32 ipi_dest_mask;
	u32 rpu_id;
	u32 rpu_pd_id;
	int vring0;
};

/**
 * r5_boot_addr_config - configure the boot address of R5
 * @pdata: platform data
=======
	struct mbox_chan *tx_chan;
	struct mbox_chan *rx_chan;
	u32 pnode_id;
	struct list_head elem;
	bool versal;
};

/*
 * r5_set_mode - set RPU operation mode
 * @z_rproc: Remote processor private data
 * @rpu_mode: mode specified by device tree to configure the RPU to
 *
 * set RPU operation mode
 *
 * Return: 0 for success, negative value for failure
 */
static int r5_set_mode(struct zynqmp_r5_rproc *z_rproc,
		       enum rpu_oper_mode rpu_mode)
{
	enum rpu_tcm_comb tcm_mode;
	enum rpu_oper_mode cur_rpu_mode;
	int ret;

	ret = zynqmp_pm_get_rpu_mode(z_rproc->pnode_id, &cur_rpu_mode);
	if (ret < 0)
		return ret;

	if (rpu_mode != cur_rpu_mode) {
		ret = zynqmp_pm_set_rpu_mode(z_rproc->pnode_id,
					     rpu_mode);
		if (ret < 0)
			return ret;
	}

	tcm_mode = (rpu_mode == PM_RPU_MODE_LOCKSTEP) ?
		    PM_RPU_TCM_COMB : PM_RPU_TCM_SPLIT;
	return zynqmp_pm_set_tcm_config(z_rproc->pnode_id, tcm_mode);
}

/*
 * zynqmp_r5_rproc_mem_release
 * @rproc: single R5 core's corresponding rproc instance
 * @mem: mem entry to unmap
 *
 * Unmap SRAM banks when powering down R5 core.
>>>>>>> 24b8d41d
 *
 * return 0 on success, otherwise non-zero value on failure
 */
static int sram_mem_release(struct rproc *rproc, struct rproc_mem_entry *mem)
{
<<<<<<< HEAD
	u32 tmp;
	u32 offset = RPU_CFG_OFFSET;

	pr_debug("%s: R5 ID: %d, boot_dev %d\n",
			 __func__, pdata->rpu_id, pdata->bootmem);

	tmp = reg_read(pdata->rpu_base, offset);
	if (pdata->bootmem == OCM)
		tmp |= VINITHI_BIT;
	else
		tmp &= ~VINITHI_BIT;
	reg_write(pdata->rpu_base, offset, tmp);
}

/**
 * r5_mode_config - configure R5 operation mode
 * @pdata: platform data
 *
 * configure R5 to split mode or lockstep mode
 * based on the platform data.
 */
static void r5_mode_config(struct zynqmp_r5_rproc_pdata *pdata)
{
	u32 tmp;

	pr_debug("%s: mode: %d\n", __func__, pdata->rpu_mode);
	tmp = reg_read(pdata->rpu_glbl_base, 0);
	if (pdata->rpu_mode == SPLIT) {
		tmp |= SLSPLIT_BIT;
		tmp &= ~TCM_COMB_BIT;
		tmp &= ~SLCLAMP_BIT;
	} else {
		tmp &= ~SLSPLIT_BIT;
		tmp |= TCM_COMB_BIT;
		tmp |= SLCLAMP_BIT;
	}
	reg_write(pdata->rpu_glbl_base, 0, tmp);
}

/*
 * r5_is_running - check if r5 is running
 * @pdata: platform data
 *
 * check if R5 is running
 * @retrun: true if r5 is running, false otherwise
 */
static bool r5_is_running(struct zynqmp_r5_rproc_pdata *pdata)
{
	u32 status, requirements, usage;

	pr_debug("%s: rpu id: %d\n", __func__, pdata->rpu_id);
	if (zynqmp_pm_get_node_status(pdata->rpu_pd_id,
		&status, &requirements, &usage)) {
		pr_err("Failed to get RPU node status.\n");
		return false;
	} else if (status != PM_PROC_STATE_ACTIVE) {
		pr_debug("RPU %d is not running.\n", pdata->rpu_id);
		return false;
	} else {
		pr_debug("RPU %d is running.\n", pdata->rpu_id);
		return true;
	}

	return false;
}

/**
 * r5_request_tcm - request access to TCM
 * @pdata: platform data
 *
 * Request access to TCM
 */
static int r5_request_tcm(struct zynqmp_r5_rproc_pdata *pdata)
{
	struct mem_pool_st *mem_node;

	r5_mode_config(pdata);

	list_for_each_entry(mem_node, &pdata->mem_pools, node) {
		struct pd_id_st *pd_id;

		list_for_each_entry(pd_id, &mem_node->pd_ids, node)
			zynqmp_pm_request_node(pd_id->id,
				ZYNQMP_PM_CAPABILITY_ACCESS,
				0, ZYNQMP_PM_REQUEST_ACK_BLOCKING);
	}
=======
	u32 pnode_id = (u64)mem->priv;

	iounmap(mem->va);
	return zynqmp_pm_release_node(pnode_id);
}

/*
 * zynqmp_r5_rproc_start
 * @rproc: single R5 core's corresponding rproc instance
 *
 * Start R5 Core from designated boot address.
 *
 * return 0 on success, otherwise non-zero value on failure
 */
static int zynqmp_r5_rproc_start(struct rproc *rproc)
{
	struct zynqmp_r5_rproc *z_rproc = rproc->priv;
	enum rpu_boot_mem bootmem;

	bootmem = (rproc->bootaddr & 0xF0000000) == 0xF0000000 ?
		  PM_RPU_BOOTMEM_HIVEC : PM_RPU_BOOTMEM_LOVEC;

	dev_dbg(rproc->dev.parent, "RPU boot from %s.",
		bootmem == PM_RPU_BOOTMEM_HIVEC ? "OCM" : "TCM");

	return zynqmp_pm_request_wake(z_rproc->pnode_id, 1,
				     bootmem, ZYNQMP_PM_REQUEST_ACK_NO);
}

/*
 * zynqmp_r5_rproc_stop
 * @rproc: single R5 core's corresponding rproc instance
 *
 * Power down  R5 Core.
 *
 * return 0 on success, otherwise non-zero value on failure
 */
static int zynqmp_r5_rproc_stop(struct rproc *rproc)
{
	struct zynqmp_r5_rproc *z_rproc = rproc->priv;

	return zynqmp_pm_force_pwrdwn(z_rproc->pnode_id,
				     ZYNQMP_PM_REQUEST_ACK_BLOCKING);
}

/*
 * zynqmp_r5_rproc_mem_alloc
 * @rproc: single R5 core's corresponding rproc instance
 * @mem: mem entry to map
 *
 * Callback to map va for memory-region's carveout.
 *
 * return 0 on success, otherwise non-zero value on failure
 */
static int zynqmp_r5_rproc_mem_alloc(struct rproc *rproc,
				     struct rproc_mem_entry *mem)
{
	void *va;

	va = ioremap_wc(mem->dma, mem->len);
	if (IS_ERR_OR_NULL(va))
		return -ENOMEM;

	mem->va = va;
>>>>>>> 24b8d41d

	return 0;
}

<<<<<<< HEAD
/**
 * r5_release_tcm - release TCM
 * @pdata: platform data
 *
 * Release TCM
 */

static void r5_release_tcm(struct zynqmp_r5_rproc_pdata *pdata)
{
	struct mem_pool_st *mem_node;

	list_for_each_entry(mem_node, &pdata->mem_pools, node) {
		struct pd_id_st *pd_id;

		list_for_each_entry(pd_id, &mem_node->pd_ids, node)
			zynqmp_pm_release_node(pd_id->id);
	}
}

/**
 * disable_ipi - disable IPI
 * @pdata: platform data
 *
 * Disable IPI interrupt
 */
static inline void disable_ipi(struct zynqmp_r5_rproc_pdata *pdata)
{
	/* Disable R5 IPI interrupt */
	reg_write(pdata->ipi_base, IDR_OFFSET, pdata->ipi_dest_mask);
}

/**
 * enable_ipi - enable IPI
 * @pdata: platform data
 *
 * Enable IPI interrupt
 */
static inline void enable_ipi(struct zynqmp_r5_rproc_pdata *pdata)
{
	/* Enable R5 IPI interrupt */
	reg_write(pdata->ipi_base, IER_OFFSET, pdata->ipi_dest_mask);
}

/**
 * event_notified_idr_cb - event notified idr callback
 * @id: idr id
 * @ptr: pointer to idr private data
 * @data: data passed to idr_for_each callback
 *
 * Pass notification to remtoeproc virtio
 */
static int event_notified_idr_cb(int id, void *ptr, void *data)
{
	struct rproc *rproc = data;
	(void)rproc_virtio_interrupt(rproc, id);
	return 0;
}

static void handle_event_notified(struct work_struct *work)
{
	struct rproc *rproc;
	struct zynqmp_r5_rproc_pdata *local = container_of(
				work, struct zynqmp_r5_rproc_pdata,
				workqueue);

	rproc = local->rproc;
	idr_for_each(&rproc->notifyids, event_notified_idr_cb, rproc);
}


static int zynqmp_r5_rproc_start(struct rproc *rproc)
{
	struct device *dev = rproc->dev.parent;
	struct zynqmp_r5_rproc_pdata *local = rproc->priv;

	dev_dbg(dev, "%s\n", __func__);

	/*
	 * Use memory barrier to make sure all write memory operations
	 * complemeted.
	 */
	wmb();
	/* Set up R5 */
	if ((rproc->bootaddr & 0xF0000000) == 0xF0000000)
		local->bootmem = OCM;
	else
		local->bootmem = TCM;
	dev_info(dev, "RPU boot from %s.",
		local->bootmem == OCM ? "OCM" : "TCM");

	r5_mode_config(local);
	zynqmp_pm_force_powerdown(local->rpu_pd_id,
		ZYNQMP_PM_REQUEST_ACK_BLOCKING);
	r5_boot_addr_config(local);
	/* Add delay before release from halt and reset */
	udelay(500);
	zynqmp_pm_request_wakeup(local->rpu_pd_id,
		1, local->bootmem,
		ZYNQMP_PM_REQUEST_ACK_NO);

	/* Make sure IPI is enabled */
	enable_ipi(local);

	return 0;
=======
/*
 * zynqmp_r5_rproc_mem_release
 * @rproc: single R5 core's corresponding rproc instance
 * @mem: mem entry to unmap
 *
 * Unmap memory-region carveout
 *
 * return 0 on success, otherwise non-zero value on failure
 */
static int zynqmp_r5_rproc_mem_release(struct rproc *rproc,
				       struct rproc_mem_entry *mem)
{
	iounmap(mem->va);
	return 0;
}

/*
 * parse_mem_regions
 * @rproc: single R5 core's corresponding rproc instance
 *
 * Construct rproc mem carveouts from carveout provided in
 * memory-region property
 *
 * return 0 on success, otherwise non-zero value on failure
 */
static int parse_mem_regions(struct rproc *rproc)
{
	int num_mems, i;
	struct zynqmp_r5_rproc *z_rproc = rproc->priv;
	struct device *dev = &rproc->dev;
	struct device_node *np = z_rproc->dev->of_node;
	struct rproc_mem_entry *mem;

	num_mems = of_count_phandle_with_args(np, DDR_LIST_PROP, NULL);
	if (num_mems <= 0)
		return 0;

	for (i = 0; i < num_mems; i++) {
		struct device_node *node;
		struct reserved_mem *rmem;

		node = of_parse_phandle(np, DDR_LIST_PROP, i);
		if (!node)
			return -EINVAL;

		rmem = of_reserved_mem_lookup(node);
		if (!rmem)
			return -EINVAL;

		if (strstr(node->name, "vdev0vring")) {
			int vring_id;
			char name[16];

			/*
			 * expecting form of "rpuXvdev0vringX as documented
			 * in xilinx remoteproc device tree binding
			 */
			if (strlen(node->name) < 15) {
				dev_err(dev, "%pOF is less than 14 chars",
					node);
				return -EINVAL;
			}

			/*
			 * can be 1 of multiple vring IDs per IPC channel
			 * e.g. 'vdev0vring0' and 'vdev0vring1'
			 */
			vring_id = node->name[14] - '0';
			snprintf(name, sizeof(name), "vdev0vring%d", vring_id);
			/* Register vring */
			mem = rproc_mem_entry_init(dev, NULL,
						   (dma_addr_t)rmem->base,
						   rmem->size, rmem->base,
						   zynqmp_r5_rproc_mem_alloc,
						   zynqmp_r5_rproc_mem_release,
						   name);
		} else {
			/* Register DMA region */
			int (*alloc)(struct rproc *r,
				     struct rproc_mem_entry *rme);
			int (*release)(struct rproc *r,
				       struct rproc_mem_entry *rme);
			char name[20];

			if (strstr(node->name, "vdev0buffer")) {
				alloc = NULL;
				release = NULL;
				strcpy(name, "vdev0buffer");
			} else {
				alloc = zynqmp_r5_rproc_mem_alloc;
				release = zynqmp_r5_rproc_mem_release;
				strcpy(name, node->name);
			}

			mem = rproc_mem_entry_init(dev, NULL,
						   (dma_addr_t)rmem->base,
						   rmem->size, rmem->base,
						   alloc, release, name);
		}
		if (!mem)
			return -ENOMEM;

		rproc_add_carveout(rproc, mem);
	}

	return 0;
}

/*
 * zynqmp_r5_pm_request_tcm
 * @addr: base address of mem provided in R5 core's sram property.
 * @versal: denote whether to use Versal or ZU+ platform IDs
 * @pnode_id: store platform ID here for later use
 *
 * Given sram base address, determine its corresponding Xilinx
 * Platform Management ID and then request access to this node
 * so that it can be power up.
 *
 * return 0 on success, otherwise non-zero value on failure
 */
static int zynqmp_r5_pm_request_sram(phys_addr_t addr, bool versal,
				     u32 *pnode_id)
{
	unsigned int i;

	for (i = 0; i < NUM_SRAMS; i++) {
		if (zynqmp_banks[i].addr == addr) {
			*pnode_id = zynqmp_banks[i].id;

			if (versal) {
				switch (addr) {
				case 0xffe00000UL:
				case 0xffe20000UL:
				case 0xffe90000UL:
				case 0xffeb0000UL:
					*pnode_id = VERSAL_TCM(zynqmp_banks[i].id);
					break;
				case 0xfffc0000UL:
				case 0xfffd0000UL:
				case 0xfffe0000UL:
				case 0xffff0000UL:
					*pnode_id = VERSAL_OCM(zynqmp_banks[i].id);
					break;
				default:
					return -EINVAL;
				}
			}

			return zynqmp_pm_request_node(*pnode_id,
						      ZYNQMP_PM_CAPABILITY_ACCESS,
						      0,
						      ZYNQMP_PM_REQUEST_ACK_BLOCKING);
		}
	}

	return -EINVAL;
}

/*
 * sram_mem_alloc
 * @rproc: single R5 core's corresponding rproc instance
 * @mem: mem entry to initialize the va and da fields of
 *
 * Given SRAM bank entry,
 * this callback will set device address for R5 running on TCM
 * and also setup virtual address for TCM bank remoteproc carveout
 *
 * return 0 on success, otherwise non-zero value on failure
 */
static int sram_mem_alloc(struct rproc *rproc, struct rproc_mem_entry *mem)
{
	void *va;
	struct device *dev = rproc->dev.parent;

	va = ioremap_wc(mem->dma, mem->len);
	if (IS_ERR_OR_NULL(va))
		return -ENOMEM;

	/* Update memory entry va */
	mem->va = va;

	va = devm_ioremap_wc(dev, mem->da, mem->len);
	if (!va)
		return -ENOMEM;
	/* Handle TCM translation for R5-relative addresses */
	if (mem->da >= 0xffe00000UL && mem->da <= 0xffeb0000UL) {
		/* As R5 is 32 bit, wipe out extra high bits */
		mem->da &= 0x000fffff;
		/*
		 * The R5s expect their TCM banks to be at address 0x0 and 0x2000,
		 * while on the Linux side they are at 0xffexxxxx. Zero out the high
		 * 12 bits of the address.
		 */

		/*
		 * TCM Banks 1A and 1B (0xffe90000 and 0xffeb0000) still
		 * need to be translated to 0x0 and 0x20000
		 */
		if (mem->da == 0x90000 || mem->da == 0xB0000)
			mem->da -= 0x90000;

		/* if translated TCM bank address is not valid report error */
		if (mem->da != 0x0 && mem->da != 0x20000) {
			dev_err(dev, "invalid TCM bank address: %x\n", mem->da);
			return -EINVAL;
		}
	}

	return 0;
}

/*
 * parse_tcm_banks()
 * @rproc: single R5 core's corresponding rproc instance
 *
 * Given R5 node in remoteproc instance
 * allocate remoteproc carveout for TCM memory
 * needed for firmware to be loaded
 *
 * return 0 on success, otherwise non-zero value on failure
 */
static int parse_tcm_banks(struct rproc *rproc)
{
	int i, num_banks;
	struct zynqmp_r5_rproc *z_rproc = rproc->priv;
	struct device *dev = &rproc->dev;
	struct device_node *r5_node = z_rproc->dev->of_node;

	/* go through TCM banks for r5 node */
	num_banks = of_count_phandle_with_args(r5_node, BANK_LIST_PROP, NULL);
	if (num_banks <= 0) {
		dev_err(dev, "need to specify TCM banks\n");
		return -EINVAL;
	}
	for (i = 0; i < num_banks; i++) {
		struct resource rsc;
		resource_size_t size;
		struct device_node *dt_node;
		struct rproc_mem_entry *mem;
		int ret;
		u32 pnode_id; /* zynqmp_pm* fn's expect u32 */

		dt_node = of_parse_phandle(r5_node, BANK_LIST_PROP, i);
		if (!dt_node)
			return -EINVAL;

		if (of_device_is_available(dt_node)) {
			ret = of_address_to_resource(dt_node, 0, &rsc);
			if (ret < 0)
				return ret;
			ret = zynqmp_r5_pm_request_sram(rsc.start,
							z_rproc->versal,
							&pnode_id);
			if (ret < 0)
				return ret;

			/* add carveout */
			size = resource_size(&rsc);
			mem = rproc_mem_entry_init(dev, NULL, rsc.start,
						   (int)size, rsc.start,
						   sram_mem_alloc,
						   sram_mem_release,
						   rsc.name);
			if (!mem)
				return -ENOMEM;

			mem->priv = (void *)(u64)pnode_id;
			rproc_add_carveout(rproc, mem);
		}
	}

	return 0;
}

/*
 * zynqmp_r5_parse_fw()
 * @rproc: single R5 core's corresponding rproc instance
 * @fw: ptr to firmware to be loaded onto r5 core
 *
 * When loading firmware, ensure the necessary carveouts are in remoteproc
 *
 * return 0 on success, otherwise non-zero value on failure
 */
static int zynqmp_r5_parse_fw(struct rproc *rproc, const struct firmware *fw)
{
	int ret;

	ret = parse_tcm_banks(rproc);
	if (ret)
		return ret;

	ret = parse_mem_regions(rproc);
	if (ret)
		return ret;

	ret = rproc_elf_load_rsc_table(rproc, fw);
	if (ret == -EINVAL) {
		/*
		 * resource table only required for IPC.
		 * if not present, this is not necessarily an error;
		 * for example, loading r5 hello world application
		 * so simply inform user and keep going.
		 */
		dev_info(&rproc->dev, "no resource table found.\n");
		ret = 0;
	}
	return ret;
>>>>>>> 24b8d41d
}

/*
 * zynqmp_r5_rproc_kick() - kick a firmware if mbox is provided
 * @rproc: r5 core's corresponding rproc structure
 * @vqid: virtqueue ID
 */
static void zynqmp_r5_rproc_kick(struct rproc *rproc, int vqid)
{
<<<<<<< HEAD
	struct device *dev = rproc->dev.parent;
	struct zynqmp_r5_rproc_pdata *local = rproc->priv;

	dev_dbg(dev, "KICK Firmware to start send messages vqid %d\n", vqid);

	/*
	 * Use memory barrier to make sure write memory operations
	 * completed.
	 */
	wmb();
	/*
	 * send irq to R5 firmware
	 * Currently vqid is not used because we only got one.
	 */
	reg_write(local->ipi_base, TRIG_OFFSET, local->ipi_dest_mask);
}
=======
	struct sk_buff *skb = NULL;
	unsigned int skb_len = 0;
	struct zynqmp_ipi_message *mb_msg = NULL;
	int ret = 0;
>>>>>>> 24b8d41d

	struct device *dev = rproc->dev.parent;
<<<<<<< HEAD
	struct zynqmp_r5_rproc_pdata *local = rproc->priv;
	struct rproc_mem_entry *mem, *nmem;

	dev_dbg(dev, "%s\n", __func__);

	disable_ipi(local);
	zynqmp_pm_force_powerdown(local->rpu_pd_id,
		ZYNQMP_PM_REQUEST_ACK_BLOCKING);

	/* After it reset was once asserted, TCM will be initialized
	 * before it can be read. E.g. remoteproc virtio will access
	 * TCM if vdev rsc entry is in TCM after RPU stop.
	 * The following is to initialize the TCM.
	 */
	list_for_each_entry_safe(mem, nmem, &local->mems, node) {
		if ((mem->dma & 0xFFF00000) == 0xFFE00000)
			memset(mem->va, 0, mem->len);
	}

	return 0;
=======
	struct zynqmp_r5_rproc *z_rproc = rproc->priv;

	if (of_property_read_bool(dev->of_node, "mboxes")) {
		skb_len = (unsigned int)(sizeof(vqid) + sizeof(mb_msg));
		skb = alloc_skb(skb_len, GFP_ATOMIC);
		if (!skb)
			return;

		mb_msg = (struct zynqmp_ipi_message *)skb_put(skb, skb_len);
		mb_msg->len = sizeof(vqid);
		memcpy(mb_msg->data, &vqid, sizeof(vqid));

		skb_queue_tail(&z_rproc->tx_mc_skbs, skb);
		ret = mbox_send_message(z_rproc->tx_chan, mb_msg);
		if (ret < 0) {
			dev_warn(dev, "Failed to kick remote.\n");
			skb_dequeue_tail(&z_rproc->tx_mc_skbs);
			kfree_skb(skb);
		}
	} else {
		(void)skb;
		(void)skb_len;
		(void)mb_msg;
		(void)ret;
		(void)vqid;
	}
>>>>>>> 24b8d41d
}

/* check if ZynqMP r5 is running */
static bool zynqmp_r5_rproc_is_running(struct rproc *rproc)
{
	struct device *dev = rproc->dev.parent;
	struct zynqmp_r5_rproc_pdata *local = rproc->priv;

	dev_dbg(dev, "%s\n", __func__);

	return r5_is_running(local);
}

static void *zynqmp_r5_rproc_da_to_va(struct rproc *rproc, u64 da, int len)
{
	struct rproc_mem_entry *mem;
	void *va = 0;
	struct zynqmp_r5_rproc_pdata *local = rproc->priv;

	list_for_each_entry(mem, &local->mems, node) {
		int offset = da - mem->da;

		/* try next carveout if da is too small */
		if (offset < 0)
			continue;

		/* try next carveout if da is too large */
		if (offset + len > mem->len)
			continue;

		va = mem->va + offset;

		break;
	}
	return va;
}

static struct rproc_ops zynqmp_r5_rproc_ops = {
	.start		= zynqmp_r5_rproc_start,
	.stop		= zynqmp_r5_rproc_stop,
<<<<<<< HEAD
	.is_running     = zynqmp_r5_rproc_is_running,
=======
	.load		= rproc_elf_load_segments,
	.parse_fw	= zynqmp_r5_parse_fw,
	.find_loaded_rsc_table = rproc_elf_find_loaded_rsc_table,
	.sanity_check	= rproc_elf_sanity_check,
	.get_boot_addr	= rproc_elf_get_boot_addr,
>>>>>>> 24b8d41d
	.kick		= zynqmp_r5_rproc_kick,
	.da_to_va       = zynqmp_r5_rproc_da_to_va,
};

<<<<<<< HEAD
static int zynqmp_r5_rproc_add_mems(struct zynqmp_r5_rproc_pdata *pdata)
{
	struct mem_pool_st *mem_node;
	size_t mem_size;
	struct gen_pool *mem_pool;
	struct rproc_mem_entry *mem;
	dma_addr_t dma;
	void *va;
	struct device *dev = pdata->rproc->dev.parent;

	list_for_each_entry(mem_node, &pdata->mem_pools, node) {
		mem_pool = mem_node->pool;
		mem_size = gen_pool_size(mem_pool);
		mem  = devm_kzalloc(dev, sizeof(struct rproc_mem_entry),
				GFP_KERNEL);
		if (!mem)
			return -ENOMEM;

		va = gen_pool_dma_alloc(mem_pool, mem_size, &dma);
		if (!va) {
			dev_err(dev, "Failed to allocate dma carveout mem.\n");
			return -ENOMEM;
		}
		mem->priv = (void *)mem_pool;
		mem->va = va;
		mem->len = mem_size;
		mem->dma = dma;
		/* TCM memory:
		 *   TCM_0: da 0 <-> global addr 0xFFE00000
		 *   TCM_1: da 0 <-> global addr 0xFFE90000
		 */
		if ((dma & 0xFFF00000) == 0xFFE00000) {
			mem->da = (dma & 0x000FFFFF);
			if ((dma & 0xFFF80000) == 0xFFE80000)
				mem->da -= 0x90000;
		} else {
			mem->da = dma;
		}
		dev_dbg(dev, "%s: va = %p, da = 0x%x dma = 0x%llx\n",
			__func__, va, mem->da, mem->dma);
		list_add_tail(&mem->node, &pdata->mems);
	}
	return 0;
}


/* Release R5 from reset and make it halted.
 * In case the firmware uses TCM, in order to load firmware to TCM,
 * will need to release R5 from reset and stay in halted state.
 */
static int zynqmp_r5_rproc_init(struct rproc *rproc)
{
	struct device *dev = rproc->dev.parent;
	struct zynqmp_r5_rproc_pdata *local = rproc->priv;
	int ret;

	dev_dbg(dev, "%s\n", __func__);

	ret = r5_request_tcm(local);
	if (ret)
		return ret;

	enable_ipi(local);
	return zynqmp_r5_rproc_add_mems(local);
=======
/**
 * event_notified_idr_cb() - event notified idr callback
 * @id: idr id
 * @ptr: pointer to idr private data
 * @data: data passed to idr_for_each callback
 *
 * Pass notification to remoteproc virtio
 *
 * Return: 0. having return is to satisfy the idr_for_each() function
 *          pointer input argument requirement.
 **/
static int event_notified_idr_cb(int id, void *ptr, void *data)
{
	struct rproc *rproc = data;

	(void)rproc_vq_interrupt(rproc, id);
	return 0;
>>>>>>> 24b8d41d
}

/**
 * handle_event_notified() - remoteproc notification work function
 * @work: pointer to the work structure
 *
 * It checks each registered remoteproc notify IDs.
 */
static void handle_event_notified(struct work_struct *work)
{
<<<<<<< HEAD
	struct device *dev = dev_id;
	struct platform_device *pdev = to_platform_device(dev);
	struct rproc *rproc = platform_get_drvdata(pdev);
	struct zynqmp_r5_rproc_pdata *local = rproc->priv;
	u32 ipi_reg;

	/* Check if there is a kick from R5 */
	ipi_reg = reg_read(local->ipi_base, ISR_OFFSET);
	if (!(ipi_reg & local->ipi_dest_mask))
		return IRQ_NONE;
=======
	struct rproc *rproc;
	struct zynqmp_r5_rproc *z_rproc;
>>>>>>> 24b8d41d

	z_rproc = container_of(work, struct zynqmp_r5_rproc, mbox_work);

	(void)mbox_send_message(z_rproc->rx_chan, NULL);
	rproc = z_rproc->rproc;
	/*
	 * We only use IPI for interrupt. The firmware side may or may
	 * not write the notifyid when it trigger IPI.
	 * And thus, we scan through all the registered notifyids.
	 */
	idr_for_each(&rproc->notifyids, event_notified_idr_cb, rproc);
}

<<<<<<< HEAD
/*
 * Empty RSC table
 */
static struct resource_table r5_rproc_default_rsc_table = {
	.ver = 1,
	.num = 0,
};

/* Redefine r5 resource table to allow empty resource table */
static struct resource_table *r5_rproc_find_rsc_table(
			struct rproc *rproc,
			const struct firmware *fw,
			int *tablesz)
{
	struct zynqmp_r5_rproc_pdata *local = rproc->priv;
	struct resource_table *rsc;

	rsc = local->default_fw_ops->find_rsc_table(rproc, fw, tablesz);
	if (!rsc) {
		*tablesz = sizeof(r5_rproc_default_rsc_table);
		return &r5_rproc_default_rsc_table;
	} else {
		return rsc;
	}
}

static int zynqmp_r5_remoteproc_probe(struct platform_device *pdev)
{
	const unsigned char *prop;
	struct resource *res;
	int ret = 0;
	struct zynqmp_r5_rproc_pdata *local;
	struct rproc *rproc;
	struct gen_pool *mem_pool = NULL;
	struct mem_pool_st *mem_node = NULL;
	char mem_name[16];
	int i;
	struct device_node *tmp_node;

	rproc = rproc_alloc(&pdev->dev, dev_name(&pdev->dev),
		&zynqmp_r5_rproc_ops, NULL,
		sizeof(struct zynqmp_r5_rproc_pdata));
	if (!rproc) {
		dev_err(&pdev->dev, "rproc allocation failed\n");
		return -ENOMEM;
	}
	local = rproc->priv;
	local->rproc = rproc;

	platform_set_drvdata(pdev, rproc);

	/* FIXME: it may need to extend to 64/48 bit */
	ret = dma_set_coherent_mask(&pdev->dev, DMA_BIT_MASK(32));
	if (ret) {
		dev_err(&pdev->dev, "dma_set_coherent_mask: %d\n", ret);
		goto rproc_fault;
	}

	/* Get the RPU power domain id */
	tmp_node = of_parse_phandle(pdev->dev.of_node, "pd-handle", 0);
	if (tmp_node) {
		of_property_read_u32(tmp_node, "pd-id", &local->rpu_pd_id);
	} else {
		dev_err(&pdev->dev, "No power domain ID is specified.\n");
		ret = -EINVAL;
		goto rproc_fault;
=======
/**
 * zynqmp_r5_mb_rx_cb() - Receive channel mailbox callback
 * @cl: mailbox client
 * @msg: message pointer
 *
 * It will schedule the R5 notification work.
 */
static void zynqmp_r5_mb_rx_cb(struct mbox_client *cl, void *msg)
{
	struct zynqmp_r5_rproc *z_rproc;

	z_rproc = container_of(cl, struct zynqmp_r5_rproc, rx_mc);
	if (msg) {
		struct zynqmp_ipi_message *ipi_msg, *buf_msg;
		size_t len;

		ipi_msg = (struct zynqmp_ipi_message *)msg;
		buf_msg = (struct zynqmp_ipi_message *)z_rproc->rx_mc_buf;
		len = (ipi_msg->len >= IPI_BUF_LEN_MAX) ?
		      IPI_BUF_LEN_MAX : ipi_msg->len;
		buf_msg->len = len;
		memcpy(buf_msg->data, ipi_msg->data, len);
	}
	schedule_work(&z_rproc->mbox_work);
}

/**
 * zynqmp_r5_mb_tx_done() - Request has been sent to the remote
 * @cl: mailbox client
 * @msg: pointer to the message which has been sent
 * @r: status of last TX - OK or error
 *
 * It will be called by the mailbox framework when the last TX has done.
 */
static void zynqmp_r5_mb_tx_done(struct mbox_client *cl, void *msg, int r)
{
	struct zynqmp_r5_rproc *z_rproc;
	struct sk_buff *skb;

	if (!msg)
		return;
	z_rproc = container_of(cl, struct zynqmp_r5_rproc, tx_mc);
	skb = skb_dequeue(&z_rproc->tx_mc_skbs);
	kfree_skb(skb);
}

/**
 * zynqmp_r5_setup_mbox() - Setup mailboxes
 *			    this is used for each individual R5 core
 *
 * @z_rproc: pointer to the ZynqMP R5 processor platform data
 * @node: pointer of the device node
 *
 * Function to setup mailboxes to talk to RPU.
 *
 * Return: 0 for success, negative value for failure.
 */
static int zynqmp_r5_setup_mbox(struct zynqmp_r5_rproc *z_rproc,
				struct device_node *node)
{
	struct mbox_client *mclient;

	/* Setup TX mailbox channel client */
	mclient = &z_rproc->tx_mc;
	mclient->rx_callback = NULL;
	mclient->tx_block = false;
	mclient->knows_txdone = false;
	mclient->tx_done = zynqmp_r5_mb_tx_done;
	mclient->dev = z_rproc->dev;

	/* Setup TX mailbox channel client */
	mclient = &z_rproc->rx_mc;
	mclient->dev = z_rproc->dev;
	mclient->rx_callback = zynqmp_r5_mb_rx_cb;
	mclient->tx_block = false;
	mclient->knows_txdone = false;

	INIT_WORK(&z_rproc->mbox_work, handle_event_notified);

	/* Request TX and RX channels */
	z_rproc->tx_chan = mbox_request_channel_byname(&z_rproc->tx_mc, "tx");
	if (IS_ERR(z_rproc->tx_chan)) {
		dev_err(z_rproc->dev, "failed to request mbox tx channel.\n");
		z_rproc->tx_chan = NULL;
		return -EINVAL;
>>>>>>> 24b8d41d
	}
	dev_dbg(&pdev->dev, "RPU[%d] pd_id = %d.\n",
		local->rpu_id, local->rpu_pd_id);

	z_rproc->rx_chan = mbox_request_channel_byname(&z_rproc->rx_mc, "rx");
	if (IS_ERR(z_rproc->rx_chan)) {
		dev_err(z_rproc->dev, "failed to request mbox rx channel.\n");
		z_rproc->rx_chan = NULL;
		return -EINVAL;
	}
	skb_queue_head_init(&z_rproc->tx_mc_skbs);

<<<<<<< HEAD
	dev_info(&pdev->dev, "RPU core_conf: %s\n", prop);
	if (!strcmp(prop, "split0")) {
		local->rpu_mode = SPLIT;
		local->rpu_id = 0;
		local->ipi_dest_mask = RPU_0_IPI_MASK;
	} else if (!strcmp(prop, "split1")) {
		local->rpu_mode = SPLIT;
		local->rpu_id = 1;
		local->ipi_dest_mask = RPU_1_IPI_MASK;
	} else if (!strcmp(prop, "lock-step")) {
		local->rpu_mode = LOCK_STEP;
		local->rpu_id = 0;
		local->ipi_dest_mask = RPU_0_IPI_MASK;
	} else {
		dev_err(&pdev->dev, "Invalid core_conf mode provided - %s , %d\n",
			prop, local->rpu_mode);
		ret = -EINVAL;
		goto rproc_fault;
	}

	res = platform_get_resource_byname(pdev, IORESOURCE_MEM,
		"rpu_base");
	local->rpu_base = devm_ioremap(&pdev->dev, res->start,
					resource_size(res));
	if (IS_ERR(local->rpu_base)) {
		dev_err(&pdev->dev, "Unable to map RPU I/O memory\n");
		ret = PTR_ERR(local->rpu_base);
		goto rproc_fault;
	}

	res = platform_get_resource_byname(pdev, IORESOURCE_MEM,
		"rpu_glbl_base");
	local->rpu_glbl_base = devm_ioremap(&pdev->dev, res->start,
					resource_size(res));
	if (IS_ERR(local->rpu_glbl_base)) {
		dev_err(&pdev->dev, "Unable to map RPU Global I/O memory\n");
		ret = PTR_ERR(local->rpu_glbl_base);
		goto rproc_fault;
	}

	res = platform_get_resource_byname(pdev, IORESOURCE_MEM, "ipi");
	local->ipi_base = devm_ioremap(&pdev->dev, res->start, resource_size(res));
	if (IS_ERR(local->ipi_base)) {
		pr_err("%s: Unable to map IPI\n", __func__);
		ret = PTR_ERR(local->ipi_base);
		goto rproc_fault;
	}

	/* Find on-chip memory */
	INIT_LIST_HEAD(&local->mem_pools);
	INIT_LIST_HEAD(&local->mems);
	for (i = 0; i < MAX_ON_CHIP_MEMS; i++) {
		sprintf(mem_name, "sram_%d", i);
		mem_pool = of_gen_pool_get(pdev->dev.of_node,
					mem_name, 0);
		if (mem_pool) {
			mem_node = devm_kzalloc(&pdev->dev,
					sizeof(struct mem_pool_st),
					GFP_KERNEL);
			if (!mem_node)
				goto rproc_fault;
			mem_node->pool = mem_pool;
			/* Get the memory node power domain id */
			tmp_node = of_parse_phandle(pdev->dev.of_node,
						mem_name, 0);
			if (tmp_node) {
				struct device_node *pd_node;
				struct pd_id_st *pd_id;
				int j;

				INIT_LIST_HEAD(&mem_node->pd_ids);
				for (j = 0; ; j++) {
					pd_node = of_parse_phandle(tmp_node,
						"pd-handle", j);
					if (!pd_node)
						break;
					pd_id = devm_kzalloc(&pdev->dev,
							sizeof(*pd_id),
							GFP_KERNEL);
					if (!pd_id) {
						ret = -ENOMEM;
						goto rproc_fault;
					}
					of_property_read_u32(pd_node,
						"pd-id", &pd_id->id);
					list_add_tail(&pd_id->node,
						&mem_node->pd_ids);
					dev_dbg(&pdev->dev,
						"mem[%d] pd_id = %d.\n",
						i, pd_id->id);
				}
			}
			list_add_tail(&mem_node->node, &local->mem_pools);
		}
	}

	/* Disable IPI before requesting IPI IRQ */
	disable_ipi(local);
	INIT_WORK(&local->workqueue, handle_event_notified);

	/* IPI IRQ */
	ret = platform_get_irq(pdev, 0);
	if (ret < 0) {
		dev_err(&pdev->dev, "unable to find IPI IRQ\n");
		goto rproc_fault;
	}
	local->vring0 = ret;
	ret = devm_request_irq(&pdev->dev, local->vring0,
		r5_remoteproc_interrupt, IRQF_SHARED, dev_name(&pdev->dev),
		&pdev->dev);
	if (ret) {
		dev_err(&pdev->dev, "IRQ %d already allocated\n",
			local->vring0);
		goto rproc_fault;
	}
	dev_dbg(&pdev->dev, "vring0 irq: %d\n", local->vring0);

	ret = zynqmp_r5_rproc_init(local->rproc);
	if (ret) {
		dev_err(&pdev->dev, "failed to init ZynqMP R5 rproc\n");
		goto rproc_fault;
	}

	rproc->auto_boot = autoboot;

	/* Set local firmware operations */
	memcpy(&local->fw_ops, rproc->fw_ops, sizeof(local->fw_ops));
	local->fw_ops.find_rsc_table = r5_rproc_find_rsc_table;
	local->default_fw_ops = rproc->fw_ops;
	rproc->fw_ops = &local->fw_ops;

	ret = rproc_add(local->rproc);
	if (ret) {
		dev_err(&pdev->dev, "rproc registration failed\n");
		goto rproc_fault;
	}
=======
	return 0;
}

/**
 * zynqmp_r5_probe() - Probes ZynqMP R5 processor device node
 *		       this is called for each individual R5 core to
 *		       set up mailbox, Xilinx platform manager unique ID,
 *		       add to rproc core
 *
 * @pdev: domain platform device for current R5 core
 * @node: pointer of the device node for current R5 core
 * @rpu_mode: mode to configure RPU, split or lockstep
 * @z_rproc: Xilinx specific remoteproc structure used later to link
 *           in to cluster of cores
 *
 * Return: 0 for success, negative value for failure.
 */
static int zynqmp_r5_probe(struct platform_device *pdev,
			   struct device_node *node,
			   enum rpu_oper_mode rpu_mode,
			   struct zynqmp_r5_rproc **z_rproc)
{
	int ret;
	struct device *dev = &pdev->dev;
	struct rproc *rproc_ptr;

	/* Allocate remoteproc instance */
	rproc_ptr = devm_rproc_alloc(dev, dev_name(dev), &zynqmp_r5_rproc_ops,
				     NULL, sizeof(struct zynqmp_r5_rproc));
	if (!rproc_ptr) {
		ret = -ENOMEM;
		goto error;
	}

	rproc_ptr->auto_boot = false;
	*z_rproc = rproc_ptr->priv;
	(*z_rproc)->rproc = rproc_ptr;
	(*z_rproc)->dev = dev;
	/* Set up DMA mask */
	ret = dma_set_coherent_mask(dev, DMA_BIT_MASK(32));
	if (ret)
		goto error;

	/* Get R5 power domain node */
	ret = of_property_read_u32(node, "power-domain", &(*z_rproc)->pnode_id);
	if (ret)
		goto error;

	if ((VERSAL_RPU_0 == (*z_rproc)->pnode_id) ||
	    (VERSAL_RPU_1 == (*z_rproc)->pnode_id))
		(*z_rproc)->versal = true;

	ret = r5_set_mode(*z_rproc, rpu_mode);
	if (ret)
		goto error;

	if (of_property_read_bool(node, "mboxes")) {
		ret = zynqmp_r5_setup_mbox(*z_rproc, node);
		if (ret)
			goto error;
	}

	/* Add R5 remoteproc */
	ret = devm_rproc_add(dev, rproc_ptr);
	if (ret)
		goto error;

	/*
	 * In Versal SoC, the Xilinx platform management firmware will power
	 * off the R5 cores if they are not requested. In this case, this call
	 * notifies Xilinx platform management firmware that the R5 core will
	 * be used and should be powered on.
	 *
	 * On ZynqMP platform this is not needed as the R5 cores are not
	 * powered off by default.
	 */
	if ((*z_rproc)->versal) {
		ret = zynqmp_pm_request_node((*z_rproc)->pnode_id,
					     ZYNQMP_PM_CAPABILITY_ACCESS, 0,
					     ZYNQMP_PM_REQUEST_ACK_BLOCKING);
		if (ret < 0)
			goto error;
	}

	return 0;
error:
	*z_rproc = NULL;
	return ret;
}

/*
 * zynqmp_r5_remoteproc_probe()
 *
 * @pdev: domain platform device for R5 cluster
 *
 * called when driver is probed, for each R5 core specified in DT,
 * setup as needed to do remoteproc-related operations
 *
 * Return: 0 for success, negative value for failure.
 */
static int zynqmp_r5_remoteproc_probe(struct platform_device *pdev)
{
	int ret, core_count;
	struct device *dev = &pdev->dev;
	struct device_node *nc;
	enum rpu_oper_mode rpu_mode = PM_RPU_MODE_LOCKSTEP;
	struct list_head *cluster; /* list to track each core's rproc */
	struct zynqmp_r5_rproc *z_rproc = NULL;
	struct platform_device *child_pdev;
	struct list_head *pos;

	ret = of_property_read_u32(dev->of_node, "xlnx,cluster-mode", &rpu_mode);
	if (ret < 0 || (rpu_mode != PM_RPU_MODE_LOCKSTEP &&
			rpu_mode != PM_RPU_MODE_SPLIT)) {
		dev_err(dev, "invalid format cluster mode: ret %d mode %x\n",
			ret, rpu_mode);
		return ret;
	}

	dev_dbg(dev, "RPU configuration: %s\n",
		rpu_mode == PM_RPU_MODE_LOCKSTEP ? "lockstep" : "split");

	/*
	 * if 2 RPUs provided but one is lockstep, then we have an
	 * invalid configuration.
	 */
>>>>>>> 24b8d41d

	core_count = of_get_available_child_count(dev->of_node);
	if ((rpu_mode == PM_RPU_MODE_LOCKSTEP && core_count != 1) ||
	    core_count > MAX_RPROCS)
		return -EINVAL;

<<<<<<< HEAD
rproc_fault:
	rproc_free(local->rproc);
=======
	cluster = devm_kzalloc(dev, sizeof(*cluster), GFP_KERNEL);
	if (!cluster)
		return -ENOMEM;
	INIT_LIST_HEAD(cluster);

	ret = devm_of_platform_populate(dev);
	if (ret) {
		dev_err(dev, "devm_of_platform_populate failed, ret = %d\n",
			ret);
		return ret;
	}
>>>>>>> 24b8d41d

	/* probe each individual r5 core's remoteproc-related info */
	for_each_available_child_of_node(dev->of_node, nc) {
		child_pdev = of_find_device_by_node(nc);
		if (!child_pdev) {
			dev_err(dev, "could not get R5 core platform device\n");
			ret = -ENODEV;
			goto out;
		}

		ret = zynqmp_r5_probe(child_pdev, nc, rpu_mode, &z_rproc);
		dev_dbg(dev, "%s to probe rpu %pOF\n",
			ret ? "Failed" : "Able",
			nc);
		if (!z_rproc)
			ret = -EINVAL;
		if (ret)
			goto out;
		list_add_tail(&z_rproc->elem, cluster);
	}
	/* wire in so each core can be cleaned up at driver remove */
	platform_set_drvdata(pdev, cluster);
	return 0;
out:
	/*
	 * undo core0 upon any failures on core1 in split-mode
	 *
	 * in zynqmp_r5_probe z_rproc is set to null
	 * and ret to non-zero value if error
	 */
	if (ret && !z_rproc && rpu_mode == PM_RPU_MODE_SPLIT &&
	    !list_empty(cluster)) {
		list_for_each(pos, cluster) {
			z_rproc = list_entry(pos, struct zynqmp_r5_rproc, elem);
			if (of_property_read_bool(z_rproc->dev->of_node, "mboxes")) {
				mbox_free_channel(z_rproc->tx_chan);
				mbox_free_channel(z_rproc->rx_chan);
			}
		}
	}
	return ret;
}

/*
 * zynqmp_r5_remoteproc_remove()
 *
 * @pdev: domain platform device for R5 cluster
 *
 * When the driver is unloaded, clean up the mailboxes for each
 * remoteproc that was initially probed.
 */
static int zynqmp_r5_remoteproc_remove(struct platform_device *pdev)
{
<<<<<<< HEAD
	struct rproc *rproc = platform_get_drvdata(pdev);
	struct zynqmp_r5_rproc_pdata *local = rproc->priv;
	struct rproc_mem_entry *mem;

	dev_info(&pdev->dev, "%s\n", __func__);

	rproc_del(rproc);

	list_for_each_entry(mem, &local->mems, node) {
		if (mem->priv)
			gen_pool_free((struct gen_pool *)mem->priv,
				      (unsigned long)mem->va, mem->len);
	}

	r5_release_tcm(local);

	rproc_free(rproc);

=======
	struct list_head *pos, *temp, *cluster = (struct list_head *)
						 platform_get_drvdata(pdev);
	struct zynqmp_r5_rproc *z_rproc = NULL;

	list_for_each_safe(pos, temp, cluster) {
		z_rproc = list_entry(pos, struct zynqmp_r5_rproc, elem);

		/*
		 * For Versal platform, the Xilinx platform management
		 * firmware needs to have a release call to match the
		 * corresponding reque in order to power down the core.
		 */
		if (z_rproc->versal)
			zynqmp_pm_release_node(z_rproc->pnode_id);

		if (of_property_read_bool(z_rproc->dev->of_node, "mboxes")) {
			mbox_free_channel(z_rproc->tx_chan);
			mbox_free_channel(z_rproc->rx_chan);
		}
		list_del(pos);
	}
>>>>>>> 24b8d41d
	return 0;
}

/* Match table for OF platform binding */
static const struct of_device_id zynqmp_r5_remoteproc_match[] = {
	{ .compatible = "xlnx,zynqmp-r5-remoteproc", },
	{ /* end of list */ },
};
MODULE_DEVICE_TABLE(of, zynqmp_r5_remoteproc_match);

static struct platform_driver zynqmp_r5_remoteproc_driver = {
	.probe = zynqmp_r5_remoteproc_probe,
	.remove = zynqmp_r5_remoteproc_remove,
	.driver = {
		.name = "zynqmp_r5_remoteproc",
		.of_match_table = zynqmp_r5_remoteproc_match,
	},
};
module_platform_driver(zynqmp_r5_remoteproc_driver);

<<<<<<< HEAD
module_param_named(autoboot,  autoboot, bool, 0444);
MODULE_PARM_DESC(autoboot,
	"enable | disable autoboot. (default: true)");

MODULE_AUTHOR("Jason Wu <j.wu@xilinx.com>");
MODULE_LICENSE("GPL v2");
MODULE_DESCRIPTION("ZynqMP R5 remote processor control driver");
=======
MODULE_AUTHOR("Ben Levinsky <ben.levinsky@xilinx.com>");
MODULE_LICENSE("GPL v2");
>>>>>>> 24b8d41d
<|MERGE_RESOLUTION|>--- conflicted
+++ resolved
@@ -18,72 +18,6 @@
 #include <linux/of_reserved_mem.h>
 #include <linux/platform_device.h>
 #include <linux/remoteproc.h>
-<<<<<<< HEAD
-#include <linux/interrupt.h>
-#include <linux/of_irq.h>
-#include <linux/of_platform.h>
-#include <linux/slab.h>
-#include <linux/cpu.h>
-#include <linux/delay.h>
-#include <linux/list.h>
-#include <linux/genalloc.h>
-#include <linux/pfn.h>
-#include <linux/idr.h>
-#include <linux/soc/xilinx/zynqmp/pm.h>
-
-#include "remoteproc_internal.h"
-
-/* Register offset definitions for RPU. */
-#define RPU_GLBL_CNTL_OFFSET	0x00000000 /* RPU control */
-
-#define RPU_CFG_OFFSET	0x00000000 /* RPU configuration */
-
-/* Boot memory bit. high for OCM, low for TCM */
-#define VINITHI_BIT		BIT(2)
-/* CPU halt bit, high: processor is running. low: processor is halt */
-#define nCPUHALT_BIT		BIT(0)
-/* RPU mode, high: split mode. low: lock step mode */
-#define SLSPLIT_BIT		BIT(3)
-/* Clamp mode. high: split mode. low: lock step mode */
-#define SLCLAMP_BIT		BIT(4)
-/* TCM mode. high: combine RPU TCMs. low: split TCM for RPU1 and RPU0 */
-#define TCM_COMB_BIT		BIT(6)
-
-/* IPI reg offsets */
-#define TRIG_OFFSET		0x00000000
-#define OBS_OFFSET		0x00000004
-#define ISR_OFFSET		0x00000010
-#define IMR_OFFSET		0x00000014
-#define IER_OFFSET		0x00000018
-#define IDR_OFFSET		0x0000001C
-#define IPI_ALL_MASK		0x0F0F0301
-
-#define MAX_INSTANCES		2 /* Support upto 2 RPU */
-
-/* RPU IPI mask */
-#define RPU_IPI_INIT_MASK	0x00000100
-#define RPU_IPI_MASK(n)		(RPU_IPI_INIT_MASK << n)
-#define RPU_0_IPI_MASK		RPU_IPI_MASK(0)
-#define RPU_1_IPI_MASK		RPU_IPI_MASK(1)
-
-/* PM proc states */
-#define PM_PROC_STATE_ACTIVE 1u
-
-/* Register access macros */
-#define reg_read(base, reg) \
-	readl(((void __iomem *)(base)) + (reg))
-#define reg_write(base, reg, val) \
-	writel((val), ((void __iomem *)(base)) + (reg))
-
-#define DEFAULT_FIRMWARE_NAME	"rproc-rpu-fw"
-
-/* Maximum on chip memories used by the driver*/
-#define MAX_ON_CHIP_MEMS        32
-
-static bool autoboot __read_mostly;
-
-struct zynqmp_r5_rproc_pdata;
-=======
 #include <linux/skbuff.h>
 #include <linux/sysfs.h>
 
@@ -98,7 +32,6 @@
 /* RX mailbox client buffer max length */
 #define RX_MBOX_CLIENT_BUF_MAX	(IPI_BUF_LEN_MAX + \
 				 sizeof(struct zynqmp_ipi_message))
->>>>>>> 24b8d41d
 
 /*
  * Map each Xilinx on-chip SRAM  Bank address to their own respective
@@ -121,25 +54,10 @@
 	{0xffeb0000UL, NODE_TCM_1_B},
 };
 
-<<<<<<< HEAD
-/* Power domain id list element */
-struct pd_id_st {
-	struct list_head node;
-	u32 id;
-};
-
-/* On-chip memory pool element */
-struct mem_pool_st {
-	struct list_head node;
-	struct gen_pool *pool;
-	struct list_head pd_ids;
-};
-=======
 #define VERSAL_TCM(ID)	((ID) + 0x18317FFCU)
 #define VERSAL_OCM(ID)	((ID) + 0x18313FFCU)
 #define VERSAL_RPU_0	(NODE_RPU_0 + 0x1810FFFEU)
 #define VERSAL_RPU_1	(VERSAL_RPU_0 + 1U)
->>>>>>> 24b8d41d
 
 /**
  * struct zynqmp_r5_rproc - ZynqMP R5 core structure
@@ -151,25 +69,11 @@
  * @tx_mc_skbs: socket buffers for tx mailbox client
  * @dev: device of RPU instance
  * @rproc: rproc handle
-<<<<<<< HEAD
- * @fw_ops: local firmware operations
- * @defaulta_fw_ops: default rproc firmware operations
- * @workqueue: workqueue for the RPU remoteproc
- * @rpu_base: virt ptr to RPU control address registers
- * @ipi_base: virt ptr to IPI channel address registers for APU
- * @rpu_mode: RPU core configuration
- * @rpu_id: RPU CPU id
- * @rpu_pd_id: RPU CPU power domain id
- * @bootmem: RPU boot memory device used
- * @vring0: IRQ number used for vring0
- * @ipi_dest_mask: IPI destination mask for the IPI channel
-=======
  * @tx_chan: tx mailbox channel
  * @rx_chan: rx mailbox channel
  * @pnode_id: RPU CPU power domain id
  * @elem: linked list item
  * @versal: flag that if on, denotes this driver is for Versal SoC.
->>>>>>> 24b8d41d
  */
 struct zynqmp_r5_rproc {
 	unsigned char rx_mc_buf[RX_MBOX_CLIENT_BUF_MAX];
@@ -179,27 +83,6 @@
 	struct sk_buff_head tx_mc_skbs;
 	struct device *dev;
 	struct rproc *rproc;
-<<<<<<< HEAD
-	struct rproc_fw_ops fw_ops;
-	const struct rproc_fw_ops *default_fw_ops;
-	struct work_struct workqueue;
-	void __iomem *rpu_base;
-	void __iomem *rpu_glbl_base;
-	void __iomem *ipi_base;
-	enum rpu_core_conf rpu_mode;
-	enum rpu_bootmem bootmem;
-	struct list_head mem_pools;
-	struct list_head mems;
-	u32 ipi_dest_mask;
-	u32 rpu_id;
-	u32 rpu_pd_id;
-	int vring0;
-};
-
-/**
- * r5_boot_addr_config - configure the boot address of R5
- * @pdata: platform data
-=======
 	struct mbox_chan *tx_chan;
 	struct mbox_chan *rx_chan;
 	u32 pnode_id;
@@ -245,100 +128,11 @@
  * @mem: mem entry to unmap
  *
  * Unmap SRAM banks when powering down R5 core.
->>>>>>> 24b8d41d
  *
  * return 0 on success, otherwise non-zero value on failure
  */
 static int sram_mem_release(struct rproc *rproc, struct rproc_mem_entry *mem)
 {
-<<<<<<< HEAD
-	u32 tmp;
-	u32 offset = RPU_CFG_OFFSET;
-
-	pr_debug("%s: R5 ID: %d, boot_dev %d\n",
-			 __func__, pdata->rpu_id, pdata->bootmem);
-
-	tmp = reg_read(pdata->rpu_base, offset);
-	if (pdata->bootmem == OCM)
-		tmp |= VINITHI_BIT;
-	else
-		tmp &= ~VINITHI_BIT;
-	reg_write(pdata->rpu_base, offset, tmp);
-}
-
-/**
- * r5_mode_config - configure R5 operation mode
- * @pdata: platform data
- *
- * configure R5 to split mode or lockstep mode
- * based on the platform data.
- */
-static void r5_mode_config(struct zynqmp_r5_rproc_pdata *pdata)
-{
-	u32 tmp;
-
-	pr_debug("%s: mode: %d\n", __func__, pdata->rpu_mode);
-	tmp = reg_read(pdata->rpu_glbl_base, 0);
-	if (pdata->rpu_mode == SPLIT) {
-		tmp |= SLSPLIT_BIT;
-		tmp &= ~TCM_COMB_BIT;
-		tmp &= ~SLCLAMP_BIT;
-	} else {
-		tmp &= ~SLSPLIT_BIT;
-		tmp |= TCM_COMB_BIT;
-		tmp |= SLCLAMP_BIT;
-	}
-	reg_write(pdata->rpu_glbl_base, 0, tmp);
-}
-
-/*
- * r5_is_running - check if r5 is running
- * @pdata: platform data
- *
- * check if R5 is running
- * @retrun: true if r5 is running, false otherwise
- */
-static bool r5_is_running(struct zynqmp_r5_rproc_pdata *pdata)
-{
-	u32 status, requirements, usage;
-
-	pr_debug("%s: rpu id: %d\n", __func__, pdata->rpu_id);
-	if (zynqmp_pm_get_node_status(pdata->rpu_pd_id,
-		&status, &requirements, &usage)) {
-		pr_err("Failed to get RPU node status.\n");
-		return false;
-	} else if (status != PM_PROC_STATE_ACTIVE) {
-		pr_debug("RPU %d is not running.\n", pdata->rpu_id);
-		return false;
-	} else {
-		pr_debug("RPU %d is running.\n", pdata->rpu_id);
-		return true;
-	}
-
-	return false;
-}
-
-/**
- * r5_request_tcm - request access to TCM
- * @pdata: platform data
- *
- * Request access to TCM
- */
-static int r5_request_tcm(struct zynqmp_r5_rproc_pdata *pdata)
-{
-	struct mem_pool_st *mem_node;
-
-	r5_mode_config(pdata);
-
-	list_for_each_entry(mem_node, &pdata->mem_pools, node) {
-		struct pd_id_st *pd_id;
-
-		list_for_each_entry(pd_id, &mem_node->pd_ids, node)
-			zynqmp_pm_request_node(pd_id->id,
-				ZYNQMP_PM_CAPABILITY_ACCESS,
-				0, ZYNQMP_PM_REQUEST_ACK_BLOCKING);
-	}
-=======
 	u32 pnode_id = (u64)mem->priv;
 
 	iounmap(mem->va);
@@ -403,117 +197,10 @@
 		return -ENOMEM;
 
 	mem->va = va;
->>>>>>> 24b8d41d
 
 	return 0;
 }
 
-<<<<<<< HEAD
-/**
- * r5_release_tcm - release TCM
- * @pdata: platform data
- *
- * Release TCM
- */
-
-static void r5_release_tcm(struct zynqmp_r5_rproc_pdata *pdata)
-{
-	struct mem_pool_st *mem_node;
-
-	list_for_each_entry(mem_node, &pdata->mem_pools, node) {
-		struct pd_id_st *pd_id;
-
-		list_for_each_entry(pd_id, &mem_node->pd_ids, node)
-			zynqmp_pm_release_node(pd_id->id);
-	}
-}
-
-/**
- * disable_ipi - disable IPI
- * @pdata: platform data
- *
- * Disable IPI interrupt
- */
-static inline void disable_ipi(struct zynqmp_r5_rproc_pdata *pdata)
-{
-	/* Disable R5 IPI interrupt */
-	reg_write(pdata->ipi_base, IDR_OFFSET, pdata->ipi_dest_mask);
-}
-
-/**
- * enable_ipi - enable IPI
- * @pdata: platform data
- *
- * Enable IPI interrupt
- */
-static inline void enable_ipi(struct zynqmp_r5_rproc_pdata *pdata)
-{
-	/* Enable R5 IPI interrupt */
-	reg_write(pdata->ipi_base, IER_OFFSET, pdata->ipi_dest_mask);
-}
-
-/**
- * event_notified_idr_cb - event notified idr callback
- * @id: idr id
- * @ptr: pointer to idr private data
- * @data: data passed to idr_for_each callback
- *
- * Pass notification to remtoeproc virtio
- */
-static int event_notified_idr_cb(int id, void *ptr, void *data)
-{
-	struct rproc *rproc = data;
-	(void)rproc_virtio_interrupt(rproc, id);
-	return 0;
-}
-
-static void handle_event_notified(struct work_struct *work)
-{
-	struct rproc *rproc;
-	struct zynqmp_r5_rproc_pdata *local = container_of(
-				work, struct zynqmp_r5_rproc_pdata,
-				workqueue);
-
-	rproc = local->rproc;
-	idr_for_each(&rproc->notifyids, event_notified_idr_cb, rproc);
-}
-
-
-static int zynqmp_r5_rproc_start(struct rproc *rproc)
-{
-	struct device *dev = rproc->dev.parent;
-	struct zynqmp_r5_rproc_pdata *local = rproc->priv;
-
-	dev_dbg(dev, "%s\n", __func__);
-
-	/*
-	 * Use memory barrier to make sure all write memory operations
-	 * complemeted.
-	 */
-	wmb();
-	/* Set up R5 */
-	if ((rproc->bootaddr & 0xF0000000) == 0xF0000000)
-		local->bootmem = OCM;
-	else
-		local->bootmem = TCM;
-	dev_info(dev, "RPU boot from %s.",
-		local->bootmem == OCM ? "OCM" : "TCM");
-
-	r5_mode_config(local);
-	zynqmp_pm_force_powerdown(local->rpu_pd_id,
-		ZYNQMP_PM_REQUEST_ACK_BLOCKING);
-	r5_boot_addr_config(local);
-	/* Add delay before release from halt and reset */
-	udelay(500);
-	zynqmp_pm_request_wakeup(local->rpu_pd_id,
-		1, local->bootmem,
-		ZYNQMP_PM_REQUEST_ACK_NO);
-
-	/* Make sure IPI is enabled */
-	enable_ipi(local);
-
-	return 0;
-=======
 /*
  * zynqmp_r5_rproc_mem_release
  * @rproc: single R5 core's corresponding rproc instance
@@ -821,7 +508,6 @@
 		ret = 0;
 	}
 	return ret;
->>>>>>> 24b8d41d
 }
 
 /*
@@ -831,53 +517,12 @@
  */
 static void zynqmp_r5_rproc_kick(struct rproc *rproc, int vqid)
 {
-<<<<<<< HEAD
-	struct device *dev = rproc->dev.parent;
-	struct zynqmp_r5_rproc_pdata *local = rproc->priv;
-
-	dev_dbg(dev, "KICK Firmware to start send messages vqid %d\n", vqid);
-
-	/*
-	 * Use memory barrier to make sure write memory operations
-	 * completed.
-	 */
-	wmb();
-	/*
-	 * send irq to R5 firmware
-	 * Currently vqid is not used because we only got one.
-	 */
-	reg_write(local->ipi_base, TRIG_OFFSET, local->ipi_dest_mask);
-}
-=======
 	struct sk_buff *skb = NULL;
 	unsigned int skb_len = 0;
 	struct zynqmp_ipi_message *mb_msg = NULL;
 	int ret = 0;
->>>>>>> 24b8d41d
 
 	struct device *dev = rproc->dev.parent;
-<<<<<<< HEAD
-	struct zynqmp_r5_rproc_pdata *local = rproc->priv;
-	struct rproc_mem_entry *mem, *nmem;
-
-	dev_dbg(dev, "%s\n", __func__);
-
-	disable_ipi(local);
-	zynqmp_pm_force_powerdown(local->rpu_pd_id,
-		ZYNQMP_PM_REQUEST_ACK_BLOCKING);
-
-	/* After it reset was once asserted, TCM will be initialized
-	 * before it can be read. E.g. remoteproc virtio will access
-	 * TCM if vdev rsc entry is in TCM after RPU stop.
-	 * The following is to initialize the TCM.
-	 */
-	list_for_each_entry_safe(mem, nmem, &local->mems, node) {
-		if ((mem->dma & 0xFFF00000) == 0xFFE00000)
-			memset(mem->va, 0, mem->len);
-	}
-
-	return 0;
-=======
 	struct zynqmp_r5_rproc *z_rproc = rproc->priv;
 
 	if (of_property_read_bool(dev->of_node, "mboxes")) {
@@ -904,126 +549,19 @@
 		(void)ret;
 		(void)vqid;
 	}
->>>>>>> 24b8d41d
-}
-
-/* check if ZynqMP r5 is running */
-static bool zynqmp_r5_rproc_is_running(struct rproc *rproc)
-{
-	struct device *dev = rproc->dev.parent;
-	struct zynqmp_r5_rproc_pdata *local = rproc->priv;
-
-	dev_dbg(dev, "%s\n", __func__);
-
-	return r5_is_running(local);
-}
-
-static void *zynqmp_r5_rproc_da_to_va(struct rproc *rproc, u64 da, int len)
-{
-	struct rproc_mem_entry *mem;
-	void *va = 0;
-	struct zynqmp_r5_rproc_pdata *local = rproc->priv;
-
-	list_for_each_entry(mem, &local->mems, node) {
-		int offset = da - mem->da;
-
-		/* try next carveout if da is too small */
-		if (offset < 0)
-			continue;
-
-		/* try next carveout if da is too large */
-		if (offset + len > mem->len)
-			continue;
-
-		va = mem->va + offset;
-
-		break;
-	}
-	return va;
 }
 
 static struct rproc_ops zynqmp_r5_rproc_ops = {
 	.start		= zynqmp_r5_rproc_start,
 	.stop		= zynqmp_r5_rproc_stop,
-<<<<<<< HEAD
-	.is_running     = zynqmp_r5_rproc_is_running,
-=======
 	.load		= rproc_elf_load_segments,
 	.parse_fw	= zynqmp_r5_parse_fw,
 	.find_loaded_rsc_table = rproc_elf_find_loaded_rsc_table,
 	.sanity_check	= rproc_elf_sanity_check,
 	.get_boot_addr	= rproc_elf_get_boot_addr,
->>>>>>> 24b8d41d
 	.kick		= zynqmp_r5_rproc_kick,
-	.da_to_va       = zynqmp_r5_rproc_da_to_va,
 };
 
-<<<<<<< HEAD
-static int zynqmp_r5_rproc_add_mems(struct zynqmp_r5_rproc_pdata *pdata)
-{
-	struct mem_pool_st *mem_node;
-	size_t mem_size;
-	struct gen_pool *mem_pool;
-	struct rproc_mem_entry *mem;
-	dma_addr_t dma;
-	void *va;
-	struct device *dev = pdata->rproc->dev.parent;
-
-	list_for_each_entry(mem_node, &pdata->mem_pools, node) {
-		mem_pool = mem_node->pool;
-		mem_size = gen_pool_size(mem_pool);
-		mem  = devm_kzalloc(dev, sizeof(struct rproc_mem_entry),
-				GFP_KERNEL);
-		if (!mem)
-			return -ENOMEM;
-
-		va = gen_pool_dma_alloc(mem_pool, mem_size, &dma);
-		if (!va) {
-			dev_err(dev, "Failed to allocate dma carveout mem.\n");
-			return -ENOMEM;
-		}
-		mem->priv = (void *)mem_pool;
-		mem->va = va;
-		mem->len = mem_size;
-		mem->dma = dma;
-		/* TCM memory:
-		 *   TCM_0: da 0 <-> global addr 0xFFE00000
-		 *   TCM_1: da 0 <-> global addr 0xFFE90000
-		 */
-		if ((dma & 0xFFF00000) == 0xFFE00000) {
-			mem->da = (dma & 0x000FFFFF);
-			if ((dma & 0xFFF80000) == 0xFFE80000)
-				mem->da -= 0x90000;
-		} else {
-			mem->da = dma;
-		}
-		dev_dbg(dev, "%s: va = %p, da = 0x%x dma = 0x%llx\n",
-			__func__, va, mem->da, mem->dma);
-		list_add_tail(&mem->node, &pdata->mems);
-	}
-	return 0;
-}
-
-
-/* Release R5 from reset and make it halted.
- * In case the firmware uses TCM, in order to load firmware to TCM,
- * will need to release R5 from reset and stay in halted state.
- */
-static int zynqmp_r5_rproc_init(struct rproc *rproc)
-{
-	struct device *dev = rproc->dev.parent;
-	struct zynqmp_r5_rproc_pdata *local = rproc->priv;
-	int ret;
-
-	dev_dbg(dev, "%s\n", __func__);
-
-	ret = r5_request_tcm(local);
-	if (ret)
-		return ret;
-
-	enable_ipi(local);
-	return zynqmp_r5_rproc_add_mems(local);
-=======
 /**
  * event_notified_idr_cb() - event notified idr callback
  * @id: idr id
@@ -1041,7 +579,6 @@
 
 	(void)rproc_vq_interrupt(rproc, id);
 	return 0;
->>>>>>> 24b8d41d
 }
 
 /**
@@ -1052,21 +589,8 @@
  */
 static void handle_event_notified(struct work_struct *work)
 {
-<<<<<<< HEAD
-	struct device *dev = dev_id;
-	struct platform_device *pdev = to_platform_device(dev);
-	struct rproc *rproc = platform_get_drvdata(pdev);
-	struct zynqmp_r5_rproc_pdata *local = rproc->priv;
-	u32 ipi_reg;
-
-	/* Check if there is a kick from R5 */
-	ipi_reg = reg_read(local->ipi_base, ISR_OFFSET);
-	if (!(ipi_reg & local->ipi_dest_mask))
-		return IRQ_NONE;
-=======
 	struct rproc *rproc;
 	struct zynqmp_r5_rproc *z_rproc;
->>>>>>> 24b8d41d
 
 	z_rproc = container_of(work, struct zynqmp_r5_rproc, mbox_work);
 
@@ -1080,74 +604,6 @@
 	idr_for_each(&rproc->notifyids, event_notified_idr_cb, rproc);
 }
 
-<<<<<<< HEAD
-/*
- * Empty RSC table
- */
-static struct resource_table r5_rproc_default_rsc_table = {
-	.ver = 1,
-	.num = 0,
-};
-
-/* Redefine r5 resource table to allow empty resource table */
-static struct resource_table *r5_rproc_find_rsc_table(
-			struct rproc *rproc,
-			const struct firmware *fw,
-			int *tablesz)
-{
-	struct zynqmp_r5_rproc_pdata *local = rproc->priv;
-	struct resource_table *rsc;
-
-	rsc = local->default_fw_ops->find_rsc_table(rproc, fw, tablesz);
-	if (!rsc) {
-		*tablesz = sizeof(r5_rproc_default_rsc_table);
-		return &r5_rproc_default_rsc_table;
-	} else {
-		return rsc;
-	}
-}
-
-static int zynqmp_r5_remoteproc_probe(struct platform_device *pdev)
-{
-	const unsigned char *prop;
-	struct resource *res;
-	int ret = 0;
-	struct zynqmp_r5_rproc_pdata *local;
-	struct rproc *rproc;
-	struct gen_pool *mem_pool = NULL;
-	struct mem_pool_st *mem_node = NULL;
-	char mem_name[16];
-	int i;
-	struct device_node *tmp_node;
-
-	rproc = rproc_alloc(&pdev->dev, dev_name(&pdev->dev),
-		&zynqmp_r5_rproc_ops, NULL,
-		sizeof(struct zynqmp_r5_rproc_pdata));
-	if (!rproc) {
-		dev_err(&pdev->dev, "rproc allocation failed\n");
-		return -ENOMEM;
-	}
-	local = rproc->priv;
-	local->rproc = rproc;
-
-	platform_set_drvdata(pdev, rproc);
-
-	/* FIXME: it may need to extend to 64/48 bit */
-	ret = dma_set_coherent_mask(&pdev->dev, DMA_BIT_MASK(32));
-	if (ret) {
-		dev_err(&pdev->dev, "dma_set_coherent_mask: %d\n", ret);
-		goto rproc_fault;
-	}
-
-	/* Get the RPU power domain id */
-	tmp_node = of_parse_phandle(pdev->dev.of_node, "pd-handle", 0);
-	if (tmp_node) {
-		of_property_read_u32(tmp_node, "pd-id", &local->rpu_pd_id);
-	} else {
-		dev_err(&pdev->dev, "No power domain ID is specified.\n");
-		ret = -EINVAL;
-		goto rproc_fault;
-=======
 /**
  * zynqmp_r5_mb_rx_cb() - Receive channel mailbox callback
  * @cl: mailbox client
@@ -1233,10 +689,7 @@
 		dev_err(z_rproc->dev, "failed to request mbox tx channel.\n");
 		z_rproc->tx_chan = NULL;
 		return -EINVAL;
->>>>>>> 24b8d41d
-	}
-	dev_dbg(&pdev->dev, "RPU[%d] pd_id = %d.\n",
-		local->rpu_id, local->rpu_pd_id);
+	}
 
 	z_rproc->rx_chan = mbox_request_channel_byname(&z_rproc->rx_mc, "rx");
 	if (IS_ERR(z_rproc->rx_chan)) {
@@ -1246,144 +699,6 @@
 	}
 	skb_queue_head_init(&z_rproc->tx_mc_skbs);
 
-<<<<<<< HEAD
-	dev_info(&pdev->dev, "RPU core_conf: %s\n", prop);
-	if (!strcmp(prop, "split0")) {
-		local->rpu_mode = SPLIT;
-		local->rpu_id = 0;
-		local->ipi_dest_mask = RPU_0_IPI_MASK;
-	} else if (!strcmp(prop, "split1")) {
-		local->rpu_mode = SPLIT;
-		local->rpu_id = 1;
-		local->ipi_dest_mask = RPU_1_IPI_MASK;
-	} else if (!strcmp(prop, "lock-step")) {
-		local->rpu_mode = LOCK_STEP;
-		local->rpu_id = 0;
-		local->ipi_dest_mask = RPU_0_IPI_MASK;
-	} else {
-		dev_err(&pdev->dev, "Invalid core_conf mode provided - %s , %d\n",
-			prop, local->rpu_mode);
-		ret = -EINVAL;
-		goto rproc_fault;
-	}
-
-	res = platform_get_resource_byname(pdev, IORESOURCE_MEM,
-		"rpu_base");
-	local->rpu_base = devm_ioremap(&pdev->dev, res->start,
-					resource_size(res));
-	if (IS_ERR(local->rpu_base)) {
-		dev_err(&pdev->dev, "Unable to map RPU I/O memory\n");
-		ret = PTR_ERR(local->rpu_base);
-		goto rproc_fault;
-	}
-
-	res = platform_get_resource_byname(pdev, IORESOURCE_MEM,
-		"rpu_glbl_base");
-	local->rpu_glbl_base = devm_ioremap(&pdev->dev, res->start,
-					resource_size(res));
-	if (IS_ERR(local->rpu_glbl_base)) {
-		dev_err(&pdev->dev, "Unable to map RPU Global I/O memory\n");
-		ret = PTR_ERR(local->rpu_glbl_base);
-		goto rproc_fault;
-	}
-
-	res = platform_get_resource_byname(pdev, IORESOURCE_MEM, "ipi");
-	local->ipi_base = devm_ioremap(&pdev->dev, res->start, resource_size(res));
-	if (IS_ERR(local->ipi_base)) {
-		pr_err("%s: Unable to map IPI\n", __func__);
-		ret = PTR_ERR(local->ipi_base);
-		goto rproc_fault;
-	}
-
-	/* Find on-chip memory */
-	INIT_LIST_HEAD(&local->mem_pools);
-	INIT_LIST_HEAD(&local->mems);
-	for (i = 0; i < MAX_ON_CHIP_MEMS; i++) {
-		sprintf(mem_name, "sram_%d", i);
-		mem_pool = of_gen_pool_get(pdev->dev.of_node,
-					mem_name, 0);
-		if (mem_pool) {
-			mem_node = devm_kzalloc(&pdev->dev,
-					sizeof(struct mem_pool_st),
-					GFP_KERNEL);
-			if (!mem_node)
-				goto rproc_fault;
-			mem_node->pool = mem_pool;
-			/* Get the memory node power domain id */
-			tmp_node = of_parse_phandle(pdev->dev.of_node,
-						mem_name, 0);
-			if (tmp_node) {
-				struct device_node *pd_node;
-				struct pd_id_st *pd_id;
-				int j;
-
-				INIT_LIST_HEAD(&mem_node->pd_ids);
-				for (j = 0; ; j++) {
-					pd_node = of_parse_phandle(tmp_node,
-						"pd-handle", j);
-					if (!pd_node)
-						break;
-					pd_id = devm_kzalloc(&pdev->dev,
-							sizeof(*pd_id),
-							GFP_KERNEL);
-					if (!pd_id) {
-						ret = -ENOMEM;
-						goto rproc_fault;
-					}
-					of_property_read_u32(pd_node,
-						"pd-id", &pd_id->id);
-					list_add_tail(&pd_id->node,
-						&mem_node->pd_ids);
-					dev_dbg(&pdev->dev,
-						"mem[%d] pd_id = %d.\n",
-						i, pd_id->id);
-				}
-			}
-			list_add_tail(&mem_node->node, &local->mem_pools);
-		}
-	}
-
-	/* Disable IPI before requesting IPI IRQ */
-	disable_ipi(local);
-	INIT_WORK(&local->workqueue, handle_event_notified);
-
-	/* IPI IRQ */
-	ret = platform_get_irq(pdev, 0);
-	if (ret < 0) {
-		dev_err(&pdev->dev, "unable to find IPI IRQ\n");
-		goto rproc_fault;
-	}
-	local->vring0 = ret;
-	ret = devm_request_irq(&pdev->dev, local->vring0,
-		r5_remoteproc_interrupt, IRQF_SHARED, dev_name(&pdev->dev),
-		&pdev->dev);
-	if (ret) {
-		dev_err(&pdev->dev, "IRQ %d already allocated\n",
-			local->vring0);
-		goto rproc_fault;
-	}
-	dev_dbg(&pdev->dev, "vring0 irq: %d\n", local->vring0);
-
-	ret = zynqmp_r5_rproc_init(local->rproc);
-	if (ret) {
-		dev_err(&pdev->dev, "failed to init ZynqMP R5 rproc\n");
-		goto rproc_fault;
-	}
-
-	rproc->auto_boot = autoboot;
-
-	/* Set local firmware operations */
-	memcpy(&local->fw_ops, rproc->fw_ops, sizeof(local->fw_ops));
-	local->fw_ops.find_rsc_table = r5_rproc_find_rsc_table;
-	local->default_fw_ops = rproc->fw_ops;
-	rproc->fw_ops = &local->fw_ops;
-
-	ret = rproc_add(local->rproc);
-	if (ret) {
-		dev_err(&pdev->dev, "rproc registration failed\n");
-		goto rproc_fault;
-	}
-=======
 	return 0;
 }
 
@@ -1510,17 +825,12 @@
 	 * if 2 RPUs provided but one is lockstep, then we have an
 	 * invalid configuration.
 	 */
->>>>>>> 24b8d41d
 
 	core_count = of_get_available_child_count(dev->of_node);
 	if ((rpu_mode == PM_RPU_MODE_LOCKSTEP && core_count != 1) ||
 	    core_count > MAX_RPROCS)
 		return -EINVAL;
 
-<<<<<<< HEAD
-rproc_fault:
-	rproc_free(local->rproc);
-=======
 	cluster = devm_kzalloc(dev, sizeof(*cluster), GFP_KERNEL);
 	if (!cluster)
 		return -ENOMEM;
@@ -1532,7 +842,6 @@
 			ret);
 		return ret;
 	}
->>>>>>> 24b8d41d
 
 	/* probe each individual r5 core's remoteproc-related info */
 	for_each_available_child_of_node(dev->of_node, nc) {
@@ -1586,26 +895,6 @@
  */
 static int zynqmp_r5_remoteproc_remove(struct platform_device *pdev)
 {
-<<<<<<< HEAD
-	struct rproc *rproc = platform_get_drvdata(pdev);
-	struct zynqmp_r5_rproc_pdata *local = rproc->priv;
-	struct rproc_mem_entry *mem;
-
-	dev_info(&pdev->dev, "%s\n", __func__);
-
-	rproc_del(rproc);
-
-	list_for_each_entry(mem, &local->mems, node) {
-		if (mem->priv)
-			gen_pool_free((struct gen_pool *)mem->priv,
-				      (unsigned long)mem->va, mem->len);
-	}
-
-	r5_release_tcm(local);
-
-	rproc_free(rproc);
-
-=======
 	struct list_head *pos, *temp, *cluster = (struct list_head *)
 						 platform_get_drvdata(pdev);
 	struct zynqmp_r5_rproc *z_rproc = NULL;
@@ -1627,7 +916,6 @@
 		}
 		list_del(pos);
 	}
->>>>>>> 24b8d41d
 	return 0;
 }
 
@@ -1648,15 +936,5 @@
 };
 module_platform_driver(zynqmp_r5_remoteproc_driver);
 
-<<<<<<< HEAD
-module_param_named(autoboot,  autoboot, bool, 0444);
-MODULE_PARM_DESC(autoboot,
-	"enable | disable autoboot. (default: true)");
-
-MODULE_AUTHOR("Jason Wu <j.wu@xilinx.com>");
-MODULE_LICENSE("GPL v2");
-MODULE_DESCRIPTION("ZynqMP R5 remote processor control driver");
-=======
 MODULE_AUTHOR("Ben Levinsky <ben.levinsky@xilinx.com>");
-MODULE_LICENSE("GPL v2");
->>>>>>> 24b8d41d
+MODULE_LICENSE("GPL v2");