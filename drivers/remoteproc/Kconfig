# SPDX-License-Identifier: GPL-2.0-only
menu "Remoteproc drivers"

config REMOTEPROC
	bool "Support for Remote Processor subsystem"
	depends on HAS_DMA
	select CRC32
	select FW_LOADER
	select VIRTIO
<<<<<<< HEAD
	select VIRTUALIZATION
	select CRYPTO
=======
	select WANT_DEV_COREDUMP
	help
	  Support for remote processors (such as DSP coprocessors). These
	  are mainly used on embedded systems.

if REMOTEPROC

config REMOTEPROC_CDEV
	bool "Remoteproc character device interface"
	help
	  Say y here to have a character device interface for the remoteproc
	  framework. Userspace can boot/shutdown remote processors through
	  this interface.

	  It's safe to say N if you don't want to use this interface.

config IMX_REMOTEPROC
	tristate "IMX6/7 remoteproc support"
	depends on ARCH_MXC
	help
	  Say y here to support iMX's remote processors (Cortex M4
	  on iMX7D) via the remote processor framework.

	  It's safe to say N here.

config INGENIC_VPU_RPROC
	tristate "Ingenic JZ47xx VPU remoteproc support"
	depends on MIPS || COMPILE_TEST
	help
	  Say y or m here to support the VPU in the JZ47xx SoCs from Ingenic.

	  This can be either built-in or a loadable module.
	  If unsure say N.

config MTK_SCP
	tristate "Mediatek SCP support"
	depends on ARCH_MEDIATEK || COMPILE_TEST
	select RPMSG_MTK_SCP
	help
	  Say y here to support Mediatek's System Companion Processor (SCP) via
	  the remote processor framework.

	  It's safe to say N here.
>>>>>>> 24b8d41d

config OMAP_REMOTEPROC
	tristate "OMAP remoteproc support"
	depends on ARCH_OMAP4 || SOC_OMAP5 || SOC_DRA7XX
	depends on OMAP_IOMMU
	select MAILBOX
	select OMAP2PLUS_MBOX
<<<<<<< HEAD
	select RPMSG_VIRTIO
=======
>>>>>>> 24b8d41d
	help
	  Say y here to support OMAP's remote processors (dual M3
	  and DSP on OMAP4) via the remote processor framework.

	  Currently only supported on OMAP4.

	  Usually you want to say Y here, in order to enable multimedia
	  use-cases to run on your platform (multimedia codecs are
	  offloaded to remote DSP processors using this framework).

	  It's safe to say N here if you're not interested in multimedia
	  offloading or just want a bare minimum kernel.

config OMAP_REMOTEPROC_WATCHDOG
	bool "OMAP remoteproc watchdog timer"
	depends on OMAP_REMOTEPROC
	default n
	help
	  Say Y here to enable watchdog timer for remote processors.

	  This option controls the watchdog functionality for the remote
	  processors in OMAP. Dedicated OMAP DMTimers are used by the remote
	  processors and triggers the timer interrupt upon a watchdog
	  detection.

config WKUP_M3_RPROC
	tristate "AMx3xx Wakeup M3 remoteproc support"
	depends on SOC_AM33XX || SOC_AM43XX
	help
	  Say y here to support Wakeup M3 remote processor on TI AM33xx
	  and AM43xx family of SoCs.

	  Required for Suspend-to-RAM on AM33xx and AM43xx SoCs. Also needed
	  for deep CPUIdle states on AM33xx SoCs. Allows for loading of the
	  firmware onto these remote processors.
	  If unsure say N.

config DA8XX_REMOTEPROC
	tristate "DA8xx/OMAP-L13x remoteproc support"
	depends on ARCH_DAVINCI_DA8XX
<<<<<<< HEAD
	select CMA if MMU
	select REMOTEPROC
	select RPMSG_VIRTIO
=======
	depends on DMA_CMA
>>>>>>> 24b8d41d
	help
	  Say y here to support DA8xx/OMAP-L13x remote processors via the
	  remote processor framework.

	  You want to say y here in order to enable AMP
	  use-cases to run on your platform (multimedia codecs are
	  offloaded to remote DSP processors using this framework).

	  This module controls the name of the firmware file that gets
	  loaded on the DSP.  This file must reside in the /lib/firmware
	  directory.  It can be specified via the module parameter
	  da8xx_fw_name=<filename>, and if not specified will default to
	  "rproc-dsp-fw".

	  It's safe to say n here if you're not interested in multimedia
	  offloading.

<<<<<<< HEAD
config QCOM_MDT_LOADER
	tristate

config QCOM_Q6V5_PIL
	tristate "Qualcomm Hexagon V5 Peripherial Image Loader"
	depends on OF && ARCH_QCOM
	depends on QCOM_SMEM
	select MFD_SYSCON
	select QCOM_MDT_LOADER
	select REMOTEPROC
	help
	  Say y here to support the Qualcomm Peripherial Image Loader for the
	  Hexagon V5 based remote processors.

config QCOM_WCNSS_IRIS
	tristate
	depends on OF && ARCH_QCOM
=======
config KEYSTONE_REMOTEPROC
	tristate "Keystone Remoteproc support"
	depends on ARCH_KEYSTONE
	help
	  Say Y here here to support Keystone remote processors (DSP)
	  via the remote processor framework.

	  It's safe to say N here if you're not interested in the Keystone
	  DSPs or just want to use a bare minimum kernel.

config QCOM_PIL_INFO
	tristate

config QCOM_RPROC_COMMON
	tristate

config QCOM_Q6V5_COMMON
	tristate
	depends on ARCH_QCOM
	depends on QCOM_SMEM

config QCOM_Q6V5_ADSP
	tristate "Qualcomm Technology Inc ADSP Peripheral Image Loader"
	depends on OF && ARCH_QCOM
	depends on QCOM_SMEM
	depends on RPMSG_QCOM_SMD || (COMPILE_TEST && RPMSG_QCOM_SMD=n)
	depends on RPMSG_QCOM_GLINK_SMEM || RPMSG_QCOM_GLINK_SMEM=n
	depends on QCOM_SYSMON || QCOM_SYSMON=n
	select MFD_SYSCON
	select QCOM_PIL_INFO
	select QCOM_MDT_LOADER
	select QCOM_Q6V5_COMMON
	select QCOM_RPROC_COMMON
	help
	  Say y here to support the Peripheral Image Loader
	  for the Qualcomm Technology Inc. ADSP remote processors.

config QCOM_Q6V5_MSS
	tristate "Qualcomm Hexagon V5 self-authenticating modem subsystem support"
	depends on OF && ARCH_QCOM
	depends on QCOM_SMEM
	depends on RPMSG_QCOM_SMD || (COMPILE_TEST && RPMSG_QCOM_SMD=n)
	depends on RPMSG_QCOM_GLINK_SMEM || RPMSG_QCOM_GLINK_SMEM=n
	depends on QCOM_SYSMON || QCOM_SYSMON=n
	select MFD_SYSCON
	select QCOM_MDT_LOADER
	select QCOM_PIL_INFO
	select QCOM_Q6V5_COMMON
	select QCOM_RPROC_COMMON
	select QCOM_SCM
	help
	  Say y here to support the Qualcomm self-authenticating modem
	  subsystem based on Hexagon V5.

config QCOM_Q6V5_PAS
	tristate "Qualcomm Hexagon v5 Peripheral Authentication Service support"
	depends on OF && ARCH_QCOM
	depends on QCOM_SMEM
	depends on RPMSG_QCOM_SMD || (COMPILE_TEST && RPMSG_QCOM_SMD=n)
	depends on RPMSG_QCOM_GLINK_SMEM || RPMSG_QCOM_GLINK_SMEM=n
	depends on QCOM_SYSMON || QCOM_SYSMON=n
	select MFD_SYSCON
	select QCOM_PIL_INFO
	select QCOM_MDT_LOADER
	select QCOM_Q6V5_COMMON
	select QCOM_RPROC_COMMON
	select QCOM_SCM
	help
	  Say y here to support the TrustZone based Peripherial Image Loader
	  for the Qualcomm Hexagon v5 based remote processors. This is commonly
	  used to control subsystems such as ADSP, Compute and Sensor.

config QCOM_Q6V5_WCSS
	tristate "Qualcomm Hexagon based WCSS Peripheral Image Loader"
	depends on OF && ARCH_QCOM
	depends on QCOM_SMEM
	depends on RPMSG_QCOM_SMD || (COMPILE_TEST && RPMSG_QCOM_SMD=n)
	depends on RPMSG_QCOM_GLINK_SMEM || RPMSG_QCOM_GLINK_SMEM=n
	depends on QCOM_SYSMON || QCOM_SYSMON=n
	select MFD_SYSCON
	select QCOM_MDT_LOADER
	select QCOM_PIL_INFO
	select QCOM_Q6V5_COMMON
	select QCOM_RPROC_COMMON
	select QCOM_SCM
	help
	  Say y here to support the Qualcomm Peripheral Image Loader for the
	  Hexagon V5 based WCSS remote processors.

config QCOM_SYSMON
	tristate "Qualcomm sysmon driver"
	depends on RPMSG
	depends on ARCH_QCOM
	depends on NET
	select QCOM_QMI_HELPERS
	help
	  The sysmon driver implements a sysmon QMI client and a handler for
	  the sys_mon SMD and GLINK channel, which are used for graceful
	  shutdown, retrieving failure information and propagating information
	  about other subsystems being shut down.

	  Say y here if your system runs firmware on any other subsystems, e.g.
	  modem or DSP.
>>>>>>> 24b8d41d

config QCOM_WCNSS_PIL
	tristate "Qualcomm WCNSS Peripheral Image Loader"
	depends on OF && ARCH_QCOM
<<<<<<< HEAD
	depends on QCOM_SMEM
	select QCOM_MDT_LOADER
	select QCOM_SCM
	select QCOM_WCNSS_IRIS
	select REMOTEPROC
=======
	depends on RPMSG_QCOM_SMD || (COMPILE_TEST && RPMSG_QCOM_SMD=n)
	depends on RPMSG_QCOM_GLINK_SMEM || RPMSG_QCOM_GLINK_SMEM=n
	depends on QCOM_SMEM
	depends on QCOM_SYSMON || QCOM_SYSMON=n
	select QCOM_MDT_LOADER
	select QCOM_PIL_INFO
	select QCOM_RPROC_COMMON
	select QCOM_SCM
>>>>>>> 24b8d41d
	help
	  Say y here to support the Peripheral Image Loader for the Qualcomm
	  Wireless Connectivity Subsystem.

config ST_REMOTEPROC
	tristate "ST remoteproc support"
	depends on ARCH_STI
	select MAILBOX
	select STI_MBOX
	help
	  Say y here to support ST's adjunct processors via the remote
	  processor framework.
	  This can be either built-in or a loadable module.

config ZYNQ_REMOTEPROC
	tristate "Support ZYNQ remoteproc"
<<<<<<< HEAD
	depends on ARCH_ZYNQ && SMP && !DEBUG_SG
	select REMOTEPROC
	select RPMSG_VIRTIO
	select HOTPLUG_CPU
=======
	depends on ARCH_ZYNQ && SMP && !DEBUG_SG && BL_SWITCHER
	select RPMSG_VIRTIO
>>>>>>> 24b8d41d
	select SRAM
	help
	  Say y here to support Xilinx ZynQ remote processors (the second
	  ARM CORTEX-A9 cpu) via the remote processor framework.

<<<<<<< HEAD
config MB_REMOTEPROC
	tristate "Support Microblaze remoteproc"
	depends on ARCH_ZYNQ && !DEBUG_SG
	select REMOTEPROC
	select RPMSG
=======
config ST_SLIM_REMOTEPROC
	tristate

config STM32_RPROC
	tristate "STM32 remoteproc support"
	depends on ARCH_STM32
	depends on REMOTEPROC
	select MAILBOX
	help
	  Say y here to support STM32 MCU processors via the
	  remote processor framework.

	  You want to say y here in order to enable AMP
	  use-cases to run on your platform (dedicated firmware could be
	  offloaded to remote MCU processors using this framework).

	  This can be either built-in or a loadable module.

config TI_K3_DSP_REMOTEPROC
	tristate "TI K3 DSP remoteproc support"
	depends on ARCH_K3
	select MAILBOX
	select OMAP2PLUS_MBOX
	help
	  Say m here to support TI's C66x and C71x DSP remote processor
	  subsystems on various TI K3 family of SoCs through the remote
	  processor framework.

	  It's safe to say N here if you're not interested in utilizing
	  the DSP slave processors.

config TI_K3_R5_REMOTEPROC
	tristate "TI K3 R5 remoteproc support"
	depends on ARCH_K3
	select MAILBOX
	select OMAP2PLUS_MBOX
>>>>>>> 24b8d41d
	help
	  Say m here to support TI's R5F remote processor subsystems
	  on various TI K3 family of SoCs through the remote processor
	  framework.

	  It's safe to say N here if you're not interested in utilizing
	  a slave processor.

config ZYNQMP_R5_REMOTEPROC
<<<<<<< HEAD
	tristate "ZynqMP_r5 remoteproc support"
	depends on ARM64
	select REMOTEPROC
	select RPMSG_VIRTIO
	select SRAM
=======
	tristate "ZynqMP R5 remoteproc support"
	depends on PM && ARCH_ZYNQMP
	select RPMSG_VIRTIO
	select ZYNQMP_IPI_MBOX
>>>>>>> 24b8d41d
	help
	  Say y or m here to support ZynqMP R5 remote processors via the remote
	  processor framework.
endif # REMOTEPROC

endmenu<|MERGE_RESOLUTION|>--- conflicted
+++ resolved
@@ -7,10 +7,6 @@
 	select CRC32
 	select FW_LOADER
 	select VIRTIO
-<<<<<<< HEAD
-	select VIRTUALIZATION
-	select CRYPTO
-=======
 	select WANT_DEV_COREDUMP
 	help
 	  Support for remote processors (such as DSP coprocessors). These
@@ -54,7 +50,6 @@
 	  the remote processor framework.
 
 	  It's safe to say N here.
->>>>>>> 24b8d41d
 
 config OMAP_REMOTEPROC
 	tristate "OMAP remoteproc support"
@@ -62,10 +57,6 @@
 	depends on OMAP_IOMMU
 	select MAILBOX
 	select OMAP2PLUS_MBOX
-<<<<<<< HEAD
-	select RPMSG_VIRTIO
-=======
->>>>>>> 24b8d41d
 	help
 	  Say y here to support OMAP's remote processors (dual M3
 	  and DSP on OMAP4) via the remote processor framework.
@@ -106,13 +97,7 @@
 config DA8XX_REMOTEPROC
 	tristate "DA8xx/OMAP-L13x remoteproc support"
 	depends on ARCH_DAVINCI_DA8XX
-<<<<<<< HEAD
-	select CMA if MMU
-	select REMOTEPROC
-	select RPMSG_VIRTIO
-=======
 	depends on DMA_CMA
->>>>>>> 24b8d41d
 	help
 	  Say y here to support DA8xx/OMAP-L13x remote processors via the
 	  remote processor framework.
@@ -130,25 +115,6 @@
 	  It's safe to say n here if you're not interested in multimedia
 	  offloading.
 
-<<<<<<< HEAD
-config QCOM_MDT_LOADER
-	tristate
-
-config QCOM_Q6V5_PIL
-	tristate "Qualcomm Hexagon V5 Peripherial Image Loader"
-	depends on OF && ARCH_QCOM
-	depends on QCOM_SMEM
-	select MFD_SYSCON
-	select QCOM_MDT_LOADER
-	select REMOTEPROC
-	help
-	  Say y here to support the Qualcomm Peripherial Image Loader for the
-	  Hexagon V5 based remote processors.
-
-config QCOM_WCNSS_IRIS
-	tristate
-	depends on OF && ARCH_QCOM
-=======
 config KEYSTONE_REMOTEPROC
 	tristate "Keystone Remoteproc support"
 	depends on ARCH_KEYSTONE
@@ -252,27 +218,18 @@
 
 	  Say y here if your system runs firmware on any other subsystems, e.g.
 	  modem or DSP.
->>>>>>> 24b8d41d
 
 config QCOM_WCNSS_PIL
 	tristate "Qualcomm WCNSS Peripheral Image Loader"
 	depends on OF && ARCH_QCOM
-<<<<<<< HEAD
-	depends on QCOM_SMEM
-	select QCOM_MDT_LOADER
+	depends on RPMSG_QCOM_SMD || (COMPILE_TEST && RPMSG_QCOM_SMD=n)
+	depends on RPMSG_QCOM_GLINK_SMEM || RPMSG_QCOM_GLINK_SMEM=n
+	depends on QCOM_SMEM
+	depends on QCOM_SYSMON || QCOM_SYSMON=n
+	select QCOM_MDT_LOADER
+	select QCOM_PIL_INFO
+	select QCOM_RPROC_COMMON
 	select QCOM_SCM
-	select QCOM_WCNSS_IRIS
-	select REMOTEPROC
-=======
-	depends on RPMSG_QCOM_SMD || (COMPILE_TEST && RPMSG_QCOM_SMD=n)
-	depends on RPMSG_QCOM_GLINK_SMEM || RPMSG_QCOM_GLINK_SMEM=n
-	depends on QCOM_SMEM
-	depends on QCOM_SYSMON || QCOM_SYSMON=n
-	select QCOM_MDT_LOADER
-	select QCOM_PIL_INFO
-	select QCOM_RPROC_COMMON
-	select QCOM_SCM
->>>>>>> 24b8d41d
 	help
 	  Say y here to support the Peripheral Image Loader for the Qualcomm
 	  Wireless Connectivity Subsystem.
@@ -289,27 +246,13 @@
 
 config ZYNQ_REMOTEPROC
 	tristate "Support ZYNQ remoteproc"
-<<<<<<< HEAD
-	depends on ARCH_ZYNQ && SMP && !DEBUG_SG
-	select REMOTEPROC
-	select RPMSG_VIRTIO
-	select HOTPLUG_CPU
-=======
 	depends on ARCH_ZYNQ && SMP && !DEBUG_SG && BL_SWITCHER
 	select RPMSG_VIRTIO
->>>>>>> 24b8d41d
 	select SRAM
 	help
 	  Say y here to support Xilinx ZynQ remote processors (the second
 	  ARM CORTEX-A9 cpu) via the remote processor framework.
 
-<<<<<<< HEAD
-config MB_REMOTEPROC
-	tristate "Support Microblaze remoteproc"
-	depends on ARCH_ZYNQ && !DEBUG_SG
-	select REMOTEPROC
-	select RPMSG
-=======
 config ST_SLIM_REMOTEPROC
 	tristate
 
@@ -346,7 +289,6 @@
 	depends on ARCH_K3
 	select MAILBOX
 	select OMAP2PLUS_MBOX
->>>>>>> 24b8d41d
 	help
 	  Say m here to support TI's R5F remote processor subsystems
 	  on various TI K3 family of SoCs through the remote processor
@@ -356,18 +298,10 @@
 	  a slave processor.
 
 config ZYNQMP_R5_REMOTEPROC
-<<<<<<< HEAD
-	tristate "ZynqMP_r5 remoteproc support"
-	depends on ARM64
-	select REMOTEPROC
-	select RPMSG_VIRTIO
-	select SRAM
-=======
 	tristate "ZynqMP R5 remoteproc support"
 	depends on PM && ARCH_ZYNQMP
 	select RPMSG_VIRTIO
 	select ZYNQMP_IPI_MBOX
->>>>>>> 24b8d41d
 	help
 	  Say y or m here to support ZynqMP R5 remote processors via the remote
 	  processor framework.
