--- conflicted
+++ resolved
@@ -12,14 +12,11 @@
 #include <linux/kref.h>
 #include <linux/blk-mq.h>
 #include <linux/lightnvm.h>
-<<<<<<< HEAD
-=======
 #include <linux/sed-opal.h>
 #include <linux/fault-inject.h>
 #include <linux/rcupdate.h>
 #include <linux/wait.h>
 #include <linux/t10-pi.h>
->>>>>>> 24b8d41d
 
 #include <trace/events/block.h>
 
@@ -52,11 +49,6 @@
 extern struct workqueue_struct *nvme_reset_wq;
 extern struct workqueue_struct *nvme_delete_wq;
 
-#define NVME_DEFAULT_KATO	5
-#define NVME_KATO_GRACE		10
-
-extern unsigned int nvme_max_retries;
-
 enum {
 	NVME_NS_LBA		= 0,
 	NVME_NS_LIGHTNVM	= 1,
@@ -151,17 +143,6 @@
 	 * Identification Descriptor list subcommand despite claiming
 	 * NVMe 1.3 compliance.
 	 */
-<<<<<<< HEAD
-	NVME_QUIRK_DISCARD_ZEROES		= (1 << 2),
-
-	/*
-	 * The controller needs a delay before starts checking the device
-	 * readiness, which is done by reading the NVME_CSTS_RDY bit.
-	 */
-	NVME_QUIRK_DELAY_BEFORE_CHK_RDY		= (1 << 3),
-};
-
-=======
 	NVME_QUIRK_NO_NS_DESC_LIST		= (1 << 15),
 };
 
@@ -200,16 +181,11 @@
 	return blk_mq_unique_tag_to_hwq(blk_mq_unique_tag(req)) + 1;
 }
 
->>>>>>> 24b8d41d
 /* The below value is the specific amount of delay needed before checking
  * readiness in case of the PCI_DEVICE(0x1c58, 0x0003), which needs the
  * NVME_QUIRK_DELAY_BEFORE_CHK_RDY quirk enabled. The value (in ms) was
  * found empirically.
  */
-<<<<<<< HEAD
-#define NVME_QUIRK_DELAY_AMOUNT		2000
-
-=======
 #define NVME_QUIRK_DELAY_AMOUNT		2300
 
 /*
@@ -231,24 +207,10 @@
  *				kill all inflight I/O as they have no chance to
  *				complete
  */
->>>>>>> 24b8d41d
 enum nvme_ctrl_state {
 	NVME_CTRL_NEW,
 	NVME_CTRL_LIVE,
 	NVME_CTRL_RESETTING,
-<<<<<<< HEAD
-	NVME_CTRL_RECONNECTING,
-	NVME_CTRL_DELETING,
-	NVME_CTRL_DEAD,
-};
-
-struct nvme_ctrl {
-	enum nvme_ctrl_state state;
-	spinlock_t lock;
-	const struct nvme_ctrl_ops *ops;
-	struct request_queue *admin_q;
-	struct request_queue *connect_q;
-=======
 	NVME_CTRL_CONNECTING,
 	NVME_CTRL_DELETING,
 	NVME_CTRL_DELETING_NOIO,
@@ -274,7 +236,6 @@
 	struct request_queue *admin_q;
 	struct request_queue *connect_q;
 	struct request_queue *fabrics_q;
->>>>>>> 24b8d41d
 	struct device *dev;
 	int instance;
 	int numa_node;
@@ -295,12 +256,6 @@
 	struct opal_dev *opal_dev;
 
 	char name[12];
-<<<<<<< HEAD
-	char serial[20];
-	char model[40];
-	char firmware_rev[8];
-=======
->>>>>>> 24b8d41d
 	u16 cntlid;
 
 	u32 ctrl_config;
@@ -326,17 +281,6 @@
 	u32 vs;
 	u32 sgls;
 	u16 kas;
-<<<<<<< HEAD
-	unsigned int kato;
-	bool subsystem;
-	unsigned long quirks;
-	struct work_struct scan_work;
-	struct work_struct async_event_work;
-	struct delayed_work ka_work;
-
-	/* Fabrics only */
-	u16 sqsize;
-=======
 	u8 npss;
 	u8 apsta;
 	u16 wctemp;
@@ -382,14 +326,10 @@
 	u16 hmmaxd;
 
 	/* Fabrics only */
->>>>>>> 24b8d41d
 	u32 ioccsz;
 	u32 iorcsz;
 	u16 icdoff;
 	u16 maxcmd;
-<<<<<<< HEAD
-	struct nvmf_ctrl_options *opts;
-=======
 	int nr_reconnects;
 	struct nvmf_ctrl_options *opts;
 
@@ -437,7 +377,6 @@
 	u8	nguid[16];
 	uuid_t	uuid;
 	u8	csi;
->>>>>>> 24b8d41d
 };
 
 /*
@@ -481,14 +420,11 @@
 	struct nvme_ctrl *ctrl;
 	struct request_queue *queue;
 	struct gendisk *disk;
-<<<<<<< HEAD
-=======
 #ifdef CONFIG_NVME_MULTIPATH
 	enum nvme_ana_state ana_state;
 	u32 ana_grpid;
 #endif
 	struct list_head siblings;
->>>>>>> 24b8d41d
 	struct nvm_dev *ndev;
 	struct kref kref;
 	struct nvme_ns_head *head;
@@ -498,13 +434,10 @@
 	u16 sgs;
 	u32 sws;
 	u8 pi_type;
-<<<<<<< HEAD
-=======
 #ifdef CONFIG_BLK_DEV_ZONED
 	u64 zsze;
 #endif
 	unsigned long features;
->>>>>>> 24b8d41d
 	unsigned long flags;
 #define NVME_NS_REMOVING	0
 #define NVME_NS_DEAD     	1
@@ -523,17 +456,6 @@
 struct nvme_ctrl_ops {
 	const char *name;
 	struct module *module;
-<<<<<<< HEAD
-	bool is_fabrics;
-	int (*reg_read32)(struct nvme_ctrl *ctrl, u32 off, u32 *val);
-	int (*reg_write32)(struct nvme_ctrl *ctrl, u32 off, u32 val);
-	int (*reg_read64)(struct nvme_ctrl *ctrl, u32 off, u64 *val);
-	int (*reset_ctrl)(struct nvme_ctrl *ctrl);
-	void (*free_ctrl)(struct nvme_ctrl *ctrl);
-	void (*submit_async_event)(struct nvme_ctrl *ctrl, int aer_idx);
-	int (*delete_ctrl)(struct nvme_ctrl *ctrl);
-	const char *(*get_subsysnqn)(struct nvme_ctrl *ctrl);
-=======
 	unsigned int flags;
 #define NVME_F_FABRICS			(1 << 0)
 #define NVME_F_METADATA_SUPPORTED	(1 << 1)
@@ -544,7 +466,6 @@
 	void (*free_ctrl)(struct nvme_ctrl *ctrl);
 	void (*submit_async_event)(struct nvme_ctrl *ctrl);
 	void (*delete_ctrl)(struct nvme_ctrl *ctrl);
->>>>>>> 24b8d41d
 	int (*get_address)(struct nvme_ctrl *ctrl, char *buf, int size);
 };
 
@@ -558,14 +479,11 @@
 					  const char *dev_name)
 {
 }
-<<<<<<< HEAD
-=======
 static inline void nvme_fault_inject_fini(struct nvme_fault_inject *fault_inj)
 {
 }
 static inline void nvme_should_fail(struct request *req) {}
 #endif
->>>>>>> 24b8d41d
 
 static inline int nvme_reset_subsystem(struct nvme_ctrl *ctrl)
 {
@@ -582,23 +500,6 @@
 	return sector >> (ns->lba_shift - SECTOR_SHIFT);
 }
 
-<<<<<<< HEAD
-static inline unsigned nvme_map_len(struct request *rq)
-{
-	if (req_op(rq) == REQ_OP_DISCARD)
-		return sizeof(struct nvme_dsm_range);
-	else
-		return blk_rq_bytes(rq);
-}
-
-static inline void nvme_cleanup_cmd(struct request *req)
-{
-	if (req_op(req) == REQ_OP_DISCARD)
-		kfree(req->completion_data);
-}
-
-static inline int nvme_error_status(u16 status)
-=======
 /*
  * Convert a device logical block number to a 512B sector number.
  */
@@ -659,25 +560,12 @@
 }
 
 static inline void nvme_put_ctrl(struct nvme_ctrl *ctrl)
->>>>>>> 24b8d41d
 {
 	put_device(ctrl->device);
 }
 
 static inline bool nvme_is_aen_req(u16 qid, __u16 command_id)
 {
-<<<<<<< HEAD
-	return !(status & NVME_SC_DNR || blk_noretry_request(req)) &&
-		(jiffies - req->start_time) < req->timeout &&
-		req->retries < nvme_max_retries;
-}
-
-void nvme_cancel_request(struct request *req, void *data, bool reserved);
-bool nvme_change_ctrl_state(struct nvme_ctrl *ctrl,
-		enum nvme_ctrl_state new_state);
-int nvme_disable_ctrl(struct nvme_ctrl *ctrl, u64 cap);
-int nvme_enable_ctrl(struct nvme_ctrl *ctrl, u64 cap);
-=======
 	return !qid && command_id >= NVME_AQ_BLK_MQ_DEPTH;
 }
 
@@ -688,7 +576,6 @@
 bool nvme_wait_reset(struct nvme_ctrl *ctrl);
 int nvme_disable_ctrl(struct nvme_ctrl *ctrl);
 int nvme_enable_ctrl(struct nvme_ctrl *ctrl);
->>>>>>> 24b8d41d
 int nvme_shutdown_ctrl(struct nvme_ctrl *ctrl);
 int nvme_init_ctrl(struct nvme_ctrl *ctrl, struct device *dev,
 		const struct nvme_ctrl_ops *ops, unsigned long quirks);
@@ -697,15 +584,6 @@
 void nvme_stop_ctrl(struct nvme_ctrl *ctrl);
 int nvme_init_identify(struct nvme_ctrl *ctrl);
 
-<<<<<<< HEAD
-void nvme_queue_scan(struct nvme_ctrl *ctrl);
-void nvme_remove_namespaces(struct nvme_ctrl *ctrl);
-
-#define NVME_NR_AERS	1
-void nvme_complete_async_event(struct nvme_ctrl *ctrl,
-		struct nvme_completion *cqe);
-void nvme_queue_async_events(struct nvme_ctrl *ctrl);
-=======
 void nvme_remove_namespaces(struct nvme_ctrl *ctrl);
 
 int nvme_sec_submit(void *data, u16 spsp, u8 secp, void *buffer, size_t len,
@@ -713,19 +591,10 @@
 
 void nvme_complete_async_event(struct nvme_ctrl *ctrl, __le16 status,
 		volatile union nvme_result *res);
->>>>>>> 24b8d41d
 
 void nvme_stop_queues(struct nvme_ctrl *ctrl);
 void nvme_start_queues(struct nvme_ctrl *ctrl);
 void nvme_kill_queues(struct nvme_ctrl *ctrl);
-<<<<<<< HEAD
-
-#define NVME_QID_ANY -1
-struct request *nvme_alloc_request(struct request_queue *q,
-		struct nvme_command *cmd, unsigned int flags, int qid);
-void nvme_requeue_req(struct request *req);
-int nvme_setup_cmd(struct nvme_ns *ns, struct request *req,
-=======
 void nvme_sync_queues(struct nvme_ctrl *ctrl);
 void nvme_sync_io_queues(struct nvme_ctrl *ctrl);
 void nvme_unfreeze(struct nvme_ctrl *ctrl);
@@ -738,33 +607,10 @@
 		struct nvme_command *cmd, blk_mq_req_flags_t flags, int qid);
 void nvme_cleanup_cmd(struct request *req);
 blk_status_t nvme_setup_cmd(struct nvme_ns *ns, struct request *req,
->>>>>>> 24b8d41d
 		struct nvme_command *cmd);
 int nvme_submit_sync_cmd(struct request_queue *q, struct nvme_command *cmd,
 		void *buf, unsigned bufflen);
 int __nvme_submit_sync_cmd(struct request_queue *q, struct nvme_command *cmd,
-<<<<<<< HEAD
-		struct nvme_completion *cqe, void *buffer, unsigned bufflen,
-		unsigned timeout, int qid, int at_head, int flags);
-int nvme_submit_user_cmd(struct request_queue *q, struct nvme_command *cmd,
-		void __user *ubuffer, unsigned bufflen, u32 *result,
-		unsigned timeout);
-int __nvme_submit_user_cmd(struct request_queue *q, struct nvme_command *cmd,
-		void __user *ubuffer, unsigned bufflen,
-		void __user *meta_buffer, unsigned meta_len, u32 meta_seed,
-		u32 *result, unsigned timeout);
-int nvme_identify_ctrl(struct nvme_ctrl *dev, struct nvme_id_ctrl **id);
-int nvme_identify_ns(struct nvme_ctrl *dev, unsigned nsid,
-		struct nvme_id_ns **id);
-int nvme_get_log_page(struct nvme_ctrl *dev, struct nvme_smart_log **log);
-int nvme_get_features(struct nvme_ctrl *dev, unsigned fid, unsigned nsid,
-		      void *buffer, size_t buflen, u32 *result);
-int nvme_set_features(struct nvme_ctrl *dev, unsigned fid, unsigned dword11,
-		      void *buffer, size_t buflen, u32 *result);
-int nvme_set_queue_count(struct nvme_ctrl *ctrl, int *count);
-void nvme_start_keep_alive(struct nvme_ctrl *ctrl);
-void nvme_stop_keep_alive(struct nvme_ctrl *ctrl);
-=======
 		union nvme_result *result, void *buffer, unsigned bufflen,
 		unsigned timeout, int qid, int at_head,
 		blk_mq_req_flags_t flags, bool poll);
@@ -795,7 +641,6 @@
 {
 	return ctrl->ana_log_buf != NULL;
 }
->>>>>>> 24b8d41d
 
 void nvme_mpath_unfreeze(struct nvme_subsystem *subsys);
 void nvme_mpath_wait_freeze(struct nvme_subsystem *subsys);
@@ -836,25 +681,6 @@
 extern struct device_attribute dev_attr_ana_state;
 extern struct device_attribute subsys_attr_iopolicy;
 
-<<<<<<< HEAD
-#ifdef CONFIG_NVM
-int nvme_nvm_ns_supported(struct nvme_ns *ns, struct nvme_id_ns *id);
-int nvme_nvm_register(struct nvme_ns *ns, char *disk_name, int node,
-		      const struct attribute_group *attrs);
-void nvme_nvm_unregister(struct nvme_ns *ns);
-
-static inline struct nvme_ns *nvme_get_ns_from_dev(struct device *dev)
-{
-	if (dev->type->devnode)
-		return dev_to_disk(dev)->private_data;
-
-	return (container_of(dev, struct nvm_dev, dev))->private_data;
-}
-#else
-static inline int nvme_nvm_register(struct nvme_ns *ns, char *disk_name,
-				    int node,
-				    const struct attribute_group *attrs)
-=======
 #else
 static inline bool nvme_ctrl_use_ana(struct nvme_ctrl *ctrl)
 {
@@ -878,7 +704,6 @@
 }
 static inline int nvme_mpath_alloc_disk(struct nvme_ctrl *ctrl,
 		struct nvme_ns_head *head)
->>>>>>> 24b8d41d
 {
 	return 0;
 }
@@ -934,15 +759,11 @@
 int nvme_report_zones(struct gendisk *disk, sector_t sector,
 		      unsigned int nr_zones, report_zones_cb cb, void *data);
 
-<<<<<<< HEAD
-static inline void nvme_nvm_unregister(struct nvme_ns *ns) {};
-=======
 blk_status_t nvme_setup_zone_mgmt_send(struct nvme_ns *ns, struct request *req,
 				       struct nvme_command *cmnd,
 				       enum nvme_zone_mgmt_action action);
 #else
 #define nvme_report_zones NULL
->>>>>>> 24b8d41d
 
 static inline blk_status_t nvme_setup_zone_mgmt_send(struct nvme_ns *ns,
 		struct request *req, struct nvme_command *cmnd,
@@ -970,18 +791,12 @@
 {
 	return 0;
 }
-<<<<<<< HEAD
-static inline struct nvme_ns *nvme_get_ns_from_dev(struct device *dev)
-{
-	return dev_to_disk(dev)->private_data;
-=======
 
 static inline void nvme_nvm_unregister(struct nvme_ns *ns) {};
 static inline int nvme_nvm_ioctl(struct nvme_ns *ns, unsigned int cmd,
 							unsigned long arg)
 {
 	return -ENOTTY;
->>>>>>> 24b8d41d
 }
 #endif /* CONFIG_NVM */
 
