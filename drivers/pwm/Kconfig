# SPDX-License-Identifier: GPL-2.0-only
menuconfig PWM
	bool "Pulse-Width Modulation (PWM) Support"
	help
	  Generic Pulse-Width Modulation (PWM) support.

	  In Pulse-Width Modulation, a variation of the width of pulses
	  in a rectangular pulse signal is used as a means to alter the
	  average power of the signal. Applications include efficient
	  power delivery and voltage regulation. In computer systems,
	  PWMs are commonly used to control fans or the brightness of
	  display backlights.

	  This framework provides a generic interface to PWM devices
	  within the Linux kernel. On the driver side it provides an API
	  to register and unregister a PWM chip, an abstraction of a PWM
	  controller, that supports one or more PWM devices. Client
	  drivers can request PWM devices and use the generic framework
	  to configure as well as enable and disable them.

	  This generic framework replaces the legacy PWM framework which
	  allows only a single driver implementing the required API. Not
	  all legacy implementations have been ported to the framework
	  yet. The framework provides an API that is backward compatible
	  with the legacy framework so that existing client drivers
	  continue to work as expected.

	  If unsure, say no.

if PWM

config PWM_SYSFS
	bool
	default y if SYSFS

config PWM_DEBUG
	bool "PWM lowlevel drivers additional checks and debug messages"
	depends on DEBUG_KERNEL
	help
	  This option enables some additional checks to help lowlevel driver
	  authors to get their callbacks implemented correctly.
	  It is expected to introduce some runtime overhead and diagnostic
	  output to the kernel log, so only enable while working on a driver.

config PWM_AB8500
	tristate "AB8500 PWM support"
	depends on AB8500_CORE && ARCH_U8500
	help
	  Generic PWM framework driver for Analog Baseband AB8500.

	  To compile this driver as a module, choose M here: the module
	  will be called pwm-ab8500.

config PWM_ATMEL
	tristate "Atmel PWM support"
	depends on OF
	depends on ARCH_AT91 || COMPILE_TEST
	help
	  Generic PWM framework driver for Atmel SoC.

	  To compile this driver as a module, choose M here: the module
	  will be called pwm-atmel.

config PWM_ATMEL_HLCDC_PWM
	tristate "Atmel HLCDC PWM support"
	depends on MFD_ATMEL_HLCDC
	depends on HAVE_CLK
	help
	  Generic PWM framework driver for the PWM output of the HLCDC
	  (Atmel High-end LCD Controller). This PWM output is mainly used
	  to control the LCD backlight.

	  To compile this driver as a module, choose M here: the module
	  will be called pwm-atmel-hlcdc.

config PWM_ATMEL_TCB
	tristate "Atmel TC Block PWM support"
	depends on ATMEL_TCLIB && OF
	help
	  Generic PWM framework driver for Atmel Timer Counter Block.

	  A Timer Counter Block provides 6 PWM devices grouped by 2.
	  Devices in a given group must have the same period.

	  To compile this driver as a module, choose M here: the module
	  will be called pwm-atmel-tcb.

<<<<<<< HEAD
config PWM_BCM_IPROC
	tristate "iProc PWM support"
	depends on ARCH_BCM_IPROC
=======
config PWM_AXI_PWMGEN
	tristate "Analog Devices AXI PWM generator"
	depends on HAS_IOMEM
	help
	  This enables support for the Analog Devices AXI PWM generator.

	  This is a single output configurable PWM generator with variable
	  pulse width and period.

	  To compile this driver as a module, choose M here: the module will be
	  called pwm-axi-pwm-gen.

config PWM_BCM_IPROC
	tristate "iProc PWM support"
	depends on ARCH_BCM_IPROC || COMPILE_TEST
	depends on COMMON_CLK
	default ARCH_BCM_IPROC
>>>>>>> 24b8d41d
	help
	  Generic PWM framework driver for Broadcom iProc PWM block. This
	  block is used in Broadcom iProc SoC's.

	  To compile this driver as a module, choose M here: the module
	  will be called pwm-bcm-iproc.

config PWM_BCM_KONA
	tristate "Kona PWM support"
	depends on ARCH_BCM_MOBILE || ARCH_BCM_CYGNUS || COMPILE_TEST
	depends on HAVE_CLK && HAS_IOMEM
	default ARCH_BCM_MOBILE || ARCH_BCM_CYGNUS
	help
	  Generic PWM framework driver for Broadcom Kona PWM block.

	  To compile this driver as a module, choose M here: the module
	  will be called pwm-bcm-kona.

config PWM_BCM2835
	tristate "BCM2835 PWM support"
	depends on ARCH_BCM2835 || ARCH_BRCMSTB || COMPILE_TEST
	help
	  PWM framework driver for BCM2835 controller (Raspberry Pi)

	  To compile this driver as a module, choose M here: the module
	  will be called pwm-bcm2835.

config PWM_BERLIN
	tristate "Marvell Berlin PWM support"
	depends on ARCH_BERLIN || COMPILE_TEST
	help
	  PWM framework driver for Marvell Berlin SoCs.

	  To compile this driver as a module, choose M here: the module
	  will be called pwm-berlin.

config PWM_BRCMSTB
	tristate "Broadcom STB PWM support"
	depends on ARCH_BRCMSTB || BMIPS_GENERIC || COMPILE_TEST
	help
	  Generic PWM framework driver for the Broadcom Set-top-Box
	  SoCs (BCM7xxx).

	  To compile this driver as a module, choose M Here: the module
	  will be called pwm-brcmstb.c.

config PWM_CLPS711X
	tristate "CLPS711X PWM support"
	depends on ARCH_CLPS711X || COMPILE_TEST
	depends on HAS_IOMEM
	help
	  Generic PWM framework driver for Cirrus Logic CLPS711X.

	  To compile this driver as a module, choose M here: the module
	  will be called pwm-clps711x.

config PWM_CRC
	bool "Intel Crystalcove (CRC) PWM support"
	depends on X86 && INTEL_SOC_PMIC
	help
	  Generic PWM framework driver for Crystalcove (CRC) PMIC based PWM
	  control.

config PWM_CROS_EC
	tristate "ChromeOS EC PWM driver"
<<<<<<< HEAD
	depends on MFD_CROS_EC
=======
	depends on CROS_EC
>>>>>>> 24b8d41d
	help
	  PWM driver for exposing a PWM attached to the ChromeOS Embedded
	  Controller.

config PWM_EP93XX
	tristate "Cirrus Logic EP93xx PWM support"
	depends on ARCH_EP93XX || COMPILE_TEST
	help
	  Generic PWM framework driver for Cirrus Logic EP93xx.

	  To compile this driver as a module, choose M here: the module
	  will be called pwm-ep93xx.

config PWM_FSL_FTM
	tristate "Freescale FlexTimer Module (FTM) PWM support"
	depends on HAS_IOMEM
	depends on OF
	select REGMAP_MMIO
	help
	  Generic FTM PWM framework driver for Freescale VF610 and
	  Layerscape LS-1 SoCs.

	  To compile this driver as a module, choose M here: the module
	  will be called pwm-fsl-ftm.

config PWM_HIBVT
	tristate "HiSilicon BVT PWM support"
	depends on ARCH_HISI || COMPILE_TEST
	help
	  Generic PWM framework driver for HiSilicon BVT SoCs.

	  To compile this driver as a module, choose M here: the module
	  will be called pwm-hibvt.

config PWM_IMG
	tristate "Imagination Technologies PWM driver"
	depends on HAS_IOMEM
	depends on MFD_SYSCON
	depends on COMMON_CLK
	depends on MIPS || COMPILE_TEST
	help
	  Generic PWM framework driver for Imagination Technologies
	  PWM block which supports 4 channels.

	  To compile this driver as a module, choose M here: the module
	  will be called pwm-img

config PWM_IMX1
	tristate "i.MX1 PWM support"
	depends on ARCH_MXC || COMPILE_TEST
	help
	  Generic PWM framework driver for i.MX1 and i.MX21

	  To compile this driver as a module, choose M here: the module
	  will be called pwm-imx1.

config PWM_IMX27
	tristate "i.MX27 PWM support"
	depends on ARCH_MXC || COMPILE_TEST
	help
	  Generic PWM framework driver for i.MX27 and later i.MX SoCs.

	  To compile this driver as a module, choose M here: the module
	  will be called pwm-imx27.

config PWM_IMX_TPM
	tristate "i.MX TPM PWM support"
	depends on ARCH_MXC || COMPILE_TEST
	depends on HAVE_CLK && HAS_IOMEM
	help
	  Generic PWM framework driver for i.MX7ULP TPM module, TPM's full
	  name is Low Power Timer/Pulse Width Modulation Module.

	  To compile this driver as a module, choose M here: the module
	  will be called pwm-imx-tpm.

config PWM_IQS620A
	tristate "Azoteq IQS620A PWM support"
	depends on MFD_IQS62X || COMPILE_TEST
	help
	  Generic PWM framework driver for the Azoteq IQS620A multi-function
	  sensor.

	  To compile this driver as a module, choose M here: the module will
	  be called pwm-iqs620a.

config PWM_JZ4740
	tristate "Ingenic JZ47xx PWM support"
	depends on MIPS
	depends on COMMON_CLK
	select MFD_SYSCON
	help
	  Generic PWM framework driver for Ingenic JZ47xx based
	  machines.

	  To compile this driver as a module, choose M here: the module
	  will be called pwm-jz4740.

config PWM_LP3943
	tristate "TI/National Semiconductor LP3943 PWM support"
	depends on MFD_LP3943
	help
	  Generic PWM framework driver for LP3943 which supports two PWM
	  channels.

	  To compile this driver as a module, choose M here: the module
	  will be called pwm-lp3943.

config PWM_LPC18XX_SCT
	tristate "LPC18xx/43xx PWM/SCT support"
	depends on ARCH_LPC18XX || COMPILE_TEST
	help
	  Generic PWM framework driver for NXP LPC18xx PWM/SCT which
	  supports 16 channels.
	  A maximum of 15 channels can be requested simultaneously and
	  must have the same period.

	  To compile this driver as a module, choose M here: the module
	  will be called pwm-lpc18xx-sct.

config PWM_LPC32XX
	tristate "LPC32XX PWM support"
	depends on ARCH_LPC32XX || COMPILE_TEST
	help
	  Generic PWM framework driver for LPC32XX. The LPC32XX SOC has two
	  PWM controllers.

	  To compile this driver as a module, choose M here: the module
	  will be called pwm-lpc32xx.

config PWM_LPSS
	tristate

config PWM_LPSS_PCI
	tristate "Intel LPSS PWM PCI driver"
	depends on X86 && PCI
	select PWM_LPSS
	help
	  The PCI driver for Intel Low Power Subsystem PWM controller.

	  To compile this driver as a module, choose M here: the module
	  will be called pwm-lpss-pci.

config PWM_LPSS_PLATFORM
	tristate "Intel LPSS PWM platform driver"
	depends on X86 && ACPI
	select PWM_LPSS
	help
	  The platform driver for Intel Low Power Subsystem PWM controller.

	  To compile this driver as a module, choose M here: the module
	  will be called pwm-lpss-platform.

config PWM_MESON
	tristate "Amlogic Meson PWM driver"
<<<<<<< HEAD
	depends on ARCH_MESON
=======
	depends on ARCH_MESON || COMPILE_TEST
	depends on COMMON_CLK
>>>>>>> 24b8d41d
	help
	  The platform driver for Amlogic Meson PWM controller.

	  To compile this driver as a module, choose M here: the module
	  will be called pwm-meson.

config PWM_MTK_DISP
	tristate "MediaTek display PWM driver"
	depends on ARCH_MEDIATEK || COMPILE_TEST
	depends on HAS_IOMEM
	help
	  Generic PWM framework driver for MediaTek disp-pwm device.
	  The PWM is used to control the backlight brightness for display.

	  To compile this driver as a module, choose M here: the module
	  will be called pwm-mtk-disp.

config PWM_MEDIATEK
	tristate "MediaTek PWM support"
	depends on ARCH_MEDIATEK || RALINK || COMPILE_TEST
	help
	  Generic PWM framework driver for Mediatek ARM SoC.

	  To compile this driver as a module, choose M here: the module
	  will be called pwm-mediatek.

config PWM_MXS
	tristate "Freescale MXS PWM support"
	depends on OF
	depends on ARCH_MXS || COMPILE_TEST
	select STMP_DEVICE
	help
	  Generic PWM framework driver for Freescale MXS.

	  To compile this driver as a module, choose M here: the module
	  will be called pwm-mxs.

config PWM_OMAP_DMTIMER
	tristate "OMAP Dual-Mode Timer PWM support"
	depends on OF
	depends on OMAP_DM_TIMER || COMPILE_TEST
	help
	  Generic PWM framework driver for OMAP Dual-Mode Timer PWM output

	  To compile this driver as a module, choose M here: the module
	  will be called pwm-omap-dmtimer

config PWM_PCA9685
	tristate "NXP PCA9685 PWM driver"
	depends on I2C
	select REGMAP_I2C
	help
	  Generic PWM framework driver for NXP PCA9685 LED controller.

	  To compile this driver as a module, choose M here: the module
	  will be called pwm-pca9685.

config PWM_PXA
	tristate "PXA PWM support"
	depends on ARCH_PXA || COMPILE_TEST
	help
	  Generic PWM framework driver for PXA.

	  To compile this driver as a module, choose M here: the module
	  will be called pwm-pxa.

config PWM_RCAR
	tristate "Renesas R-Car PWM support"
	depends on ARCH_RENESAS || COMPILE_TEST
	depends on HAS_IOMEM
	help
	  This driver exposes the PWM Timer controller found in Renesas
	  R-Car chips through the PWM API.

	  To compile this driver as a module, choose M here: the module
	  will be called pwm-rcar.

config PWM_RENESAS_TPU
	tristate "Renesas TPU PWM support"
	depends on ARCH_RENESAS || COMPILE_TEST
	depends on HAS_IOMEM
	help
	  This driver exposes the Timer Pulse Unit (TPU) PWM controller found
	  in Renesas chips through the PWM API.

	  To compile this driver as a module, choose M here: the module
	  will be called pwm-renesas-tpu.

config PWM_ROCKCHIP
	tristate "Rockchip PWM support"
	depends on ARCH_ROCKCHIP || COMPILE_TEST
	help
	  Generic PWM framework driver for the PWM controller found on
	  Rockchip SoCs.

config PWM_SAMSUNG
	tristate "Samsung PWM support"
	depends on PLAT_SAMSUNG || ARCH_S5PV210 || ARCH_EXYNOS || COMPILE_TEST
	help
	  Generic PWM framework driver for Samsung.

	  To compile this driver as a module, choose M here: the module
	  will be called pwm-samsung.

config PWM_SIFIVE
	tristate "SiFive PWM support"
	depends on OF
	depends on COMMON_CLK
	depends on RISCV || COMPILE_TEST
	help
	  Generic PWM framework driver for SiFive SoCs.

	  To compile this driver as a module, choose M here: the module
	  will be called pwm-sifive.

config PWM_SL28CPLD
	tristate "Kontron sl28cpld PWM support"
	depends on MFD_SL28CPLD || COMPILE_TEST
	help
	  Generic PWM framework driver for board management controller
	  found on the Kontron sl28 CPLD.

	  To compile this driver as a module, choose M here: the module
	  will be called pwm-sl28cpld.

config PWM_SPEAR
	tristate "STMicroelectronics SPEAr PWM support"
	depends on PLAT_SPEAR || COMPILE_TEST
	depends on OF
	help
	  Generic PWM framework driver for the PWM controller on ST
	  SPEAr SoCs.

	  To compile this driver as a module, choose M here: the module
	  will be called pwm-spear.

config PWM_SPRD
	tristate "Spreadtrum PWM support"
	depends on ARCH_SPRD || COMPILE_TEST
	depends on HAS_IOMEM
	help
	  Generic PWM framework driver for the PWM controller on
	  Spreadtrum SoCs.

	  To compile this driver as a module, choose M here: the module
	  will be called pwm-sprd.

config PWM_STI
	tristate "STiH4xx PWM support"
	depends on ARCH_STI || COMPILE_TEST
	depends on OF
	help
	  Generic PWM framework driver for STiH4xx SoCs.

	  To compile this driver as a module, choose M here: the module
	  will be called pwm-sti.

<<<<<<< HEAD
=======
config PWM_STM32
	tristate "STMicroelectronics STM32 PWM"
	depends on MFD_STM32_TIMERS || COMPILE_TEST
	help
	  Generic PWM framework driver for STM32 SoCs.

	  To compile this driver as a module, choose M here: the module
	  will be called pwm-stm32.

config PWM_STM32_LP
	tristate "STMicroelectronics STM32 PWM LP"
	depends on MFD_STM32_LPTIMER || COMPILE_TEST
	help
	  Generic PWM framework driver for STMicroelectronics STM32 SoCs
	  with Low-Power Timer (LPTIM).

	  To compile this driver as a module, choose M here: the module
	  will be called pwm-stm32-lp.

>>>>>>> 24b8d41d
config PWM_STMPE
	bool "STMPE expander PWM export"
	depends on MFD_STMPE
	help
	  This enables support for the PWMs found in the STMPE I/O
	  expanders.

config PWM_SUN4I
	tristate "Allwinner PWM support"
	depends on ARCH_SUNXI || COMPILE_TEST
	depends on HAS_IOMEM && COMMON_CLK
	help
	  Generic PWM framework driver for Allwinner SoCs.

	  To compile this driver as a module, choose M here: the module
	  will be called pwm-sun4i.

config PWM_TEGRA
	tristate "NVIDIA Tegra PWM support"
	depends on ARCH_TEGRA || COMPILE_TEST
	help
	  Generic PWM framework driver for the PWFM controller found on NVIDIA
	  Tegra SoCs.

	  To compile this driver as a module, choose M here: the module
	  will be called pwm-tegra.

config PWM_TIECAP
	tristate "ECAP PWM support"
	depends on ARCH_OMAP2PLUS || ARCH_DAVINCI_DA8XX || ARCH_KEYSTONE || ARCH_K3 || COMPILE_TEST
	help
	  PWM driver support for the ECAP APWM controller found on TI SOCs

	  To compile this driver as a module, choose M here: the module
	  will be called pwm-tiecap.

config PWM_TIEHRPWM
	tristate "EHRPWM PWM support"
	depends on ARCH_OMAP2PLUS || ARCH_DAVINCI_DA8XX || ARCH_K3 || COMPILE_TEST
	help
	  PWM driver support for the EHRPWM controller found on TI SOCs

	  To compile this driver as a module, choose M here: the module
	  will be called pwm-tiehrpwm.

config PWM_TWL
	tristate "TWL4030/6030 PWM support"
	depends on TWL4030_CORE
	help
	  Generic PWM framework driver for TWL4030/6030.

	  To compile this driver as a module, choose M here: the module
	  will be called pwm-twl.

config PWM_TWL_LED
	tristate "TWL4030/6030 PWM support for LED drivers"
	depends on TWL4030_CORE
	help
	  Generic PWM framework driver for TWL4030/6030 LED terminals.

	  To compile this driver as a module, choose M here: the module
	  will be called pwm-twl-led.

config PWM_VT8500
	tristate "vt8500 PWM support"
	depends on ARCH_VT8500 || COMPILE_TEST
	help
	  Generic PWM framework driver for vt8500.

	  To compile this driver as a module, choose M here: the module
	  will be called pwm-vt8500.

config PWM_ZX
	tristate "ZTE ZX PWM support"
	depends on ARCH_ZX || COMPILE_TEST
	help
	  Generic PWM framework driver for ZTE ZX family SoCs.

	  To compile this driver as a module, choose M here: the module
	  will be called pwm-zx.

endif<|MERGE_RESOLUTION|>--- conflicted
+++ resolved
@@ -85,11 +85,6 @@
 	  To compile this driver as a module, choose M here: the module
 	  will be called pwm-atmel-tcb.
 
-<<<<<<< HEAD
-config PWM_BCM_IPROC
-	tristate "iProc PWM support"
-	depends on ARCH_BCM_IPROC
-=======
 config PWM_AXI_PWMGEN
 	tristate "Analog Devices AXI PWM generator"
 	depends on HAS_IOMEM
@@ -107,7 +102,6 @@
 	depends on ARCH_BCM_IPROC || COMPILE_TEST
 	depends on COMMON_CLK
 	default ARCH_BCM_IPROC
->>>>>>> 24b8d41d
 	help
 	  Generic PWM framework driver for Broadcom iProc PWM block. This
 	  block is used in Broadcom iProc SoC's.
@@ -173,11 +167,7 @@
 
 config PWM_CROS_EC
 	tristate "ChromeOS EC PWM driver"
-<<<<<<< HEAD
-	depends on MFD_CROS_EC
-=======
 	depends on CROS_EC
->>>>>>> 24b8d41d
 	help
 	  PWM driver for exposing a PWM attached to the ChromeOS Embedded
 	  Controller.
@@ -333,12 +323,8 @@
 
 config PWM_MESON
 	tristate "Amlogic Meson PWM driver"
-<<<<<<< HEAD
-	depends on ARCH_MESON
-=======
 	depends on ARCH_MESON || COMPILE_TEST
 	depends on COMMON_CLK
->>>>>>> 24b8d41d
 	help
 	  The platform driver for Amlogic Meson PWM controller.
 
@@ -496,8 +482,6 @@
 	  To compile this driver as a module, choose M here: the module
 	  will be called pwm-sti.
 
-<<<<<<< HEAD
-=======
 config PWM_STM32
 	tristate "STMicroelectronics STM32 PWM"
 	depends on MFD_STM32_TIMERS || COMPILE_TEST
@@ -517,7 +501,6 @@
 	  To compile this driver as a module, choose M here: the module
 	  will be called pwm-stm32-lp.
 
->>>>>>> 24b8d41d
 config PWM_STMPE
 	bool "STMPE expander PWM export"
 	depends on MFD_STMPE
