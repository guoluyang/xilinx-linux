--- conflicted
+++ resolved
@@ -541,13 +541,8 @@
 	if (state->period == pwm->state.period &&
 	    state->duty_cycle == pwm->state.duty_cycle &&
 	    state->polarity == pwm->state.polarity &&
-<<<<<<< HEAD
-	    state->offset == pwm->state.offset &&
-	    state->enabled == pwm->state.enabled)
-=======
 	    state->enabled == pwm->state.enabled &&
 	    state->usage_power == pwm->state.usage_power)
->>>>>>> 0b70857c
 		return 0;
 
 	if (chip->ops->apply) {
