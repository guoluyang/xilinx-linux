--- conflicted
+++ resolved
@@ -195,17 +195,10 @@
 static int ecap_pwm_probe(struct platform_device *pdev)
 {
 	struct device_node *np = pdev->dev.of_node;
-<<<<<<< HEAD
-	int ret;
-	struct resource *r;
-	struct clk *clk;
-	struct ecap_pwm_chip *pc;
-=======
 	struct ecap_pwm_chip *pc;
 	struct resource *r;
 	struct clk *clk;
 	int ret;
->>>>>>> 24b8d41d
 
 	pc = devm_kzalloc(&pdev->dev, sizeof(*pc), GFP_KERNEL);
 	if (!pc)
