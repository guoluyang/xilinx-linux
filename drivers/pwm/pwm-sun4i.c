// SPDX-License-Identifier: GPL-2.0-only
/*
 * Driver for Allwinner sun4i Pulse Width Modulation Controller
 *
 * Copyright (C) 2014 Alexandre Belloni <alexandre.belloni@free-electrons.com>
 *
 * Limitations:
 * - When outputing the source clock directly, the PWM logic will be bypassed
 *   and the currently running period is not guaranteed to be completed
 */

#include <linux/bitops.h>
#include <linux/clk.h>
#include <linux/delay.h>
#include <linux/err.h>
#include <linux/io.h>
#include <linux/jiffies.h>
#include <linux/module.h>
#include <linux/of.h>
#include <linux/of_device.h>
#include <linux/platform_device.h>
#include <linux/pwm.h>
#include <linux/reset.h>
#include <linux/slab.h>
#include <linux/spinlock.h>
#include <linux/time.h>

#define PWM_CTRL_REG		0x0

#define PWM_CH_PRD_BASE		0x4
#define PWM_CH_PRD_OFFSET	0x4
#define PWM_CH_PRD(ch)		(PWM_CH_PRD_BASE + PWM_CH_PRD_OFFSET * (ch))

#define PWMCH_OFFSET		15
#define PWM_PRESCAL_MASK	GENMASK(3, 0)
#define PWM_PRESCAL_OFF		0
#define PWM_EN			BIT(4)
#define PWM_ACT_STATE		BIT(5)
#define PWM_CLK_GATING		BIT(6)
#define PWM_MODE		BIT(7)
#define PWM_PULSE		BIT(8)
#define PWM_BYPASS		BIT(9)

#define PWM_RDY_BASE		28
#define PWM_RDY_OFFSET		1
#define PWM_RDY(ch)		BIT(PWM_RDY_BASE + PWM_RDY_OFFSET * (ch))

#define PWM_PRD(prd)		(((prd) - 1) << 16)
#define PWM_PRD_MASK		GENMASK(15, 0)

#define PWM_DTY_MASK		GENMASK(15, 0)

#define PWM_REG_PRD(reg)	((((reg) >> 16) & PWM_PRD_MASK) + 1)
#define PWM_REG_DTY(reg)	((reg) & PWM_DTY_MASK)
#define PWM_REG_PRESCAL(reg, chan)	(((reg) >> ((chan) * PWMCH_OFFSET)) & PWM_PRESCAL_MASK)

#define BIT_CH(bit, chan)	((bit) << ((chan) * PWMCH_OFFSET))

static const u32 prescaler_table[] = {
	120,
	180,
	240,
	360,
	480,
	0,
	0,
	0,
	12000,
	24000,
	36000,
	48000,
	72000,
	0,
	0,
	0, /* Actually 1 but tested separately */
};

struct sun4i_pwm_data {
	bool has_prescaler_bypass;
	bool has_direct_mod_clk_output;
	unsigned int npwm;
};

struct sun4i_pwm_chip {
	struct pwm_chip chip;
	struct clk *bus_clk;
	struct clk *clk;
	struct reset_control *rst;
	void __iomem *base;
	spinlock_t ctrl_lock;
	const struct sun4i_pwm_data *data;
	unsigned long next_period[2];
};

static inline struct sun4i_pwm_chip *to_sun4i_pwm_chip(struct pwm_chip *chip)
{
	return container_of(chip, struct sun4i_pwm_chip, chip);
}

static inline u32 sun4i_pwm_readl(struct sun4i_pwm_chip *chip,
				  unsigned long offset)
{
	return readl(chip->base + offset);
}

static inline void sun4i_pwm_writel(struct sun4i_pwm_chip *chip,
				    u32 val, unsigned long offset)
{
	writel(val, chip->base + offset);
}

static void sun4i_pwm_get_state(struct pwm_chip *chip,
				struct pwm_device *pwm,
				struct pwm_state *state)
{
	struct sun4i_pwm_chip *sun4i_pwm = to_sun4i_pwm_chip(chip);
	u64 clk_rate, tmp;
	u32 val;
	unsigned int prescaler;

	clk_rate = clk_get_rate(sun4i_pwm->clk);

	val = sun4i_pwm_readl(sun4i_pwm, PWM_CTRL_REG);

	/*
	 * PWM chapter in H6 manual has a diagram which explains that if bypass
	 * bit is set, no other setting has any meaning. Even more, experiment
	 * proved that also enable bit is ignored in this case.
	 */
	if ((val & BIT_CH(PWM_BYPASS, pwm->hwpwm)) &&
	    sun4i_pwm->data->has_direct_mod_clk_output) {
		state->period = DIV_ROUND_UP_ULL(NSEC_PER_SEC, clk_rate);
		state->duty_cycle = DIV_ROUND_UP_ULL(state->period, 2);
		state->polarity = PWM_POLARITY_NORMAL;
		state->enabled = true;
		return;
	}

	if ((PWM_REG_PRESCAL(val, pwm->hwpwm) == PWM_PRESCAL_MASK) &&
	    sun4i_pwm->data->has_prescaler_bypass)
		prescaler = 1;
	else
		prescaler = prescaler_table[PWM_REG_PRESCAL(val, pwm->hwpwm)];

	if (prescaler == 0)
		return;

	if (val & BIT_CH(PWM_ACT_STATE, pwm->hwpwm))
		state->polarity = PWM_POLARITY_NORMAL;
	else
		state->polarity = PWM_POLARITY_INVERSED;

	if ((val & BIT_CH(PWM_CLK_GATING | PWM_EN, pwm->hwpwm)) ==
	    BIT_CH(PWM_CLK_GATING | PWM_EN, pwm->hwpwm))
		state->enabled = true;
	else
		state->enabled = false;

	val = sun4i_pwm_readl(sun4i_pwm, PWM_CH_PRD(pwm->hwpwm));

	tmp = (u64)prescaler * NSEC_PER_SEC * PWM_REG_DTY(val);
	state->duty_cycle = DIV_ROUND_CLOSEST_ULL(tmp, clk_rate);

	tmp = (u64)prescaler * NSEC_PER_SEC * PWM_REG_PRD(val);
	state->period = DIV_ROUND_CLOSEST_ULL(tmp, clk_rate);
}

static int sun4i_pwm_calculate(struct sun4i_pwm_chip *sun4i_pwm,
			       const struct pwm_state *state,
			       u32 *dty, u32 *prd, unsigned int *prsclr,
			       bool *bypass)
{
	u64 clk_rate, div = 0;
	unsigned int prescaler = 0;

	clk_rate = clk_get_rate(sun4i_pwm->clk);

	*bypass = sun4i_pwm->data->has_direct_mod_clk_output &&
		  state->enabled &&
		  (state->period * clk_rate >= NSEC_PER_SEC) &&
		  (state->period * clk_rate < 2 * NSEC_PER_SEC) &&
		  (state->duty_cycle * clk_rate * 2 >= NSEC_PER_SEC);

	/* Skip calculation of other parameters if we bypass them */
	if (*bypass)
		return 0;

	if (sun4i_pwm->data->has_prescaler_bypass) {
		/* First, test without any prescaler when available */
		prescaler = PWM_PRESCAL_MASK;
		/*
		 * When not using any prescaler, the clock period in nanoseconds
		 * is not an integer so round it half up instead of
		 * truncating to get less surprising values.
		 */
		div = clk_rate * state->period + NSEC_PER_SEC / 2;
		do_div(div, NSEC_PER_SEC);
		if (div - 1 > PWM_PRD_MASK)
			prescaler = 0;
	}

	if (prescaler == 0) {
		/* Go up from the first divider */
		for (prescaler = 0; prescaler < PWM_PRESCAL_MASK; prescaler++) {
			unsigned int pval = prescaler_table[prescaler];

			if (!pval)
				continue;

			div = clk_rate;
			do_div(div, pval);
			div = div * state->period;
			do_div(div, NSEC_PER_SEC);
			if (div - 1 <= PWM_PRD_MASK)
				break;
		}

		if (div - 1 > PWM_PRD_MASK)
			return -EINVAL;
	}

	*prd = div;
	div *= state->duty_cycle;
	do_div(div, state->period);
	*dty = div;
	*prsclr = prescaler;

	return 0;
}

static int sun4i_pwm_apply(struct pwm_chip *chip, struct pwm_device *pwm,
			   const struct pwm_state *state)
{
	struct sun4i_pwm_chip *sun4i_pwm = to_sun4i_pwm_chip(chip);
	struct pwm_state cstate;
	u32 ctrl, duty = 0, period = 0, val;
	int ret;
	unsigned int delay_us, prescaler = 0;
	unsigned long now;
	bool bypass;

	pwm_get_state(pwm, &cstate);

	if (!cstate.enabled) {
		ret = clk_prepare_enable(sun4i_pwm->clk);
		if (ret) {
			dev_err(chip->dev, "failed to enable PWM clock\n");
			return ret;
		}
	}

	ret = sun4i_pwm_calculate(sun4i_pwm, state, &duty, &period, &prescaler,
				  &bypass);
	if (ret) {
		dev_err(chip->dev, "period exceeds the maximum value\n");
		if (!cstate.enabled)
			clk_disable_unprepare(sun4i_pwm->clk);
		return ret;
	}

	spin_lock(&sun4i_pwm->ctrl_lock);
	ctrl = sun4i_pwm_readl(sun4i_pwm, PWM_CTRL_REG);

	if (sun4i_pwm->data->has_direct_mod_clk_output) {
		if (bypass) {
			ctrl |= BIT_CH(PWM_BYPASS, pwm->hwpwm);
			/* We can skip other parameter */
			sun4i_pwm_writel(sun4i_pwm, ctrl, PWM_CTRL_REG);
			spin_unlock(&sun4i_pwm->ctrl_lock);
			return 0;
		}

		ctrl &= ~BIT_CH(PWM_BYPASS, pwm->hwpwm);
	}

	if (PWM_REG_PRESCAL(ctrl, pwm->hwpwm) != prescaler) {
		/* Prescaler changed, the clock has to be gated */
		ctrl &= ~BIT_CH(PWM_CLK_GATING, pwm->hwpwm);
		sun4i_pwm_writel(sun4i_pwm, ctrl, PWM_CTRL_REG);

		ctrl &= ~BIT_CH(PWM_PRESCAL_MASK, pwm->hwpwm);
		ctrl |= BIT_CH(prescaler, pwm->hwpwm);
	}

	val = (duty & PWM_DTY_MASK) | PWM_PRD(period);
	sun4i_pwm_writel(sun4i_pwm, val, PWM_CH_PRD(pwm->hwpwm));
	sun4i_pwm->next_period[pwm->hwpwm] = jiffies +
		nsecs_to_jiffies(cstate.period + 1000);

	if (state->polarity != PWM_POLARITY_NORMAL)
		ctrl &= ~BIT_CH(PWM_ACT_STATE, pwm->hwpwm);
	else
		ctrl |= BIT_CH(PWM_ACT_STATE, pwm->hwpwm);

	ctrl |= BIT_CH(PWM_CLK_GATING, pwm->hwpwm);

	if (state->enabled) {
		ctrl |= BIT_CH(PWM_EN, pwm->hwpwm);
	} else {
		ctrl &= ~BIT_CH(PWM_EN, pwm->hwpwm);
		ctrl &= ~BIT_CH(PWM_CLK_GATING, pwm->hwpwm);
	}

	sun4i_pwm_writel(sun4i_pwm, ctrl, PWM_CTRL_REG);

	spin_unlock(&sun4i_pwm->ctrl_lock);

	if (state->enabled)
		return 0;

	/* We need a full period to elapse before disabling the channel. */
	now = jiffies;
	if (time_before(now, sun4i_pwm->next_period[pwm->hwpwm])) {
		delay_us = jiffies_to_usecs(sun4i_pwm->next_period[pwm->hwpwm] -
					   now);
		if ((delay_us / 500) > MAX_UDELAY_MS)
			msleep(delay_us / 1000 + 1);
		else
			usleep_range(delay_us, delay_us * 2);
	}

	spin_lock(&sun4i_pwm->ctrl_lock);
	ctrl = sun4i_pwm_readl(sun4i_pwm, PWM_CTRL_REG);
	ctrl &= ~BIT_CH(PWM_CLK_GATING, pwm->hwpwm);
	ctrl &= ~BIT_CH(PWM_EN, pwm->hwpwm);
	sun4i_pwm_writel(sun4i_pwm, ctrl, PWM_CTRL_REG);
	spin_unlock(&sun4i_pwm->ctrl_lock);

	clk_disable_unprepare(sun4i_pwm->clk);

	return 0;
}

static const struct pwm_ops sun4i_pwm_ops = {
	.apply = sun4i_pwm_apply,
	.get_state = sun4i_pwm_get_state,
	.owner = THIS_MODULE,
};

static const struct sun4i_pwm_data sun4i_pwm_dual_nobypass = {
	.has_prescaler_bypass = false,
	.npwm = 2,
};

static const struct sun4i_pwm_data sun4i_pwm_dual_bypass = {
	.has_prescaler_bypass = true,
	.npwm = 2,
};

static const struct sun4i_pwm_data sun4i_pwm_single_bypass = {
	.has_prescaler_bypass = true,
	.npwm = 1,
};

static const struct sun4i_pwm_data sun50i_a64_pwm_data = {
	.has_prescaler_bypass = true,
	.has_direct_mod_clk_output = true,
	.npwm = 1,
};

static const struct sun4i_pwm_data sun50i_h6_pwm_data = {
	.has_prescaler_bypass = true,
	.has_direct_mod_clk_output = true,
	.npwm = 2,
};

static const struct sun4i_pwm_data sun4i_pwm_data_h3 = {
	.has_prescaler_bypass = true,
	.has_rdy = true,
	.npwm = 1,
};

static const struct of_device_id sun4i_pwm_dt_ids[] = {
	{
		.compatible = "allwinner,sun4i-a10-pwm",
		.data = &sun4i_pwm_dual_nobypass,
	}, {
		.compatible = "allwinner,sun5i-a10s-pwm",
		.data = &sun4i_pwm_dual_bypass,
	}, {
		.compatible = "allwinner,sun5i-a13-pwm",
		.data = &sun4i_pwm_single_bypass,
	}, {
		.compatible = "allwinner,sun7i-a20-pwm",
		.data = &sun4i_pwm_dual_bypass,
	}, {
		.compatible = "allwinner,sun8i-h3-pwm",
		.data = &sun4i_pwm_single_bypass,
	}, {
		.compatible = "allwinner,sun50i-a64-pwm",
		.data = &sun50i_a64_pwm_data,
	}, {
		.compatible = "allwinner,sun50i-h6-pwm",
		.data = &sun50i_h6_pwm_data,
	}, {
		.compatible = "allwinner,sun8i-h3-pwm",
		.data = &sun4i_pwm_data_h3,
	}, {
		/* sentinel */
	},
};
MODULE_DEVICE_TABLE(of, sun4i_pwm_dt_ids);

static int sun4i_pwm_probe(struct platform_device *pdev)
{
	struct sun4i_pwm_chip *pwm;
	struct resource *res;
	int ret;

	pwm = devm_kzalloc(&pdev->dev, sizeof(*pwm), GFP_KERNEL);
	if (!pwm)
		return -ENOMEM;

	pwm->data = of_device_get_match_data(&pdev->dev);
	if (!pwm->data)
		return -ENODEV;

	res = platform_get_resource(pdev, IORESOURCE_MEM, 0);
	pwm->base = devm_ioremap_resource(&pdev->dev, res);
	if (IS_ERR(pwm->base))
		return PTR_ERR(pwm->base);

	/*
	 * All hardware variants need a source clock that is divided and
	 * then feeds the counter that defines the output wave form. In the
	 * device tree this clock is either unnamed or called "mod".
	 * Some variants (e.g. H6) need another clock to access the
	 * hardware registers; this is called "bus".
	 * So we request "mod" first (and ignore the corner case that a
	 * parent provides a "mod" clock while the right one would be the
	 * unnamed one of the PWM device) and if this is not found we fall
	 * back to the first clock of the PWM.
	 */
	pwm->clk = devm_clk_get_optional(&pdev->dev, "mod");
	if (IS_ERR(pwm->clk))
		return dev_err_probe(&pdev->dev, PTR_ERR(pwm->clk),
				     "get mod clock failed\n");

	if (!pwm->clk) {
		pwm->clk = devm_clk_get(&pdev->dev, NULL);
		if (IS_ERR(pwm->clk))
			return dev_err_probe(&pdev->dev, PTR_ERR(pwm->clk),
					     "get unnamed clock failed\n");
	}

	pwm->bus_clk = devm_clk_get_optional(&pdev->dev, "bus");
	if (IS_ERR(pwm->bus_clk))
		return dev_err_probe(&pdev->dev, PTR_ERR(pwm->bus_clk),
				     "get bus clock failed\n");

	pwm->rst = devm_reset_control_get_optional_shared(&pdev->dev, NULL);
	if (IS_ERR(pwm->rst))
		return dev_err_probe(&pdev->dev, PTR_ERR(pwm->rst),
				     "get reset failed\n");

	/* Deassert reset */
	ret = reset_control_deassert(pwm->rst);
	if (ret) {
		dev_err(&pdev->dev, "cannot deassert reset control: %pe\n",
			ERR_PTR(ret));
		return ret;
	}

	/*
	 * We're keeping the bus clock on for the sake of simplicity.
	 * Actually it only needs to be on for hardware register accesses.
	 */
	ret = clk_prepare_enable(pwm->bus_clk);
	if (ret) {
		dev_err(&pdev->dev, "cannot prepare and enable bus_clk %pe\n",
			ERR_PTR(ret));
		goto err_bus;
	}

	pwm->chip.dev = &pdev->dev;
	pwm->chip.ops = &sun4i_pwm_ops;
	pwm->chip.base = -1;
	pwm->chip.npwm = pwm->data->npwm;
	pwm->chip.of_xlate = of_pwm_xlate_with_flags;
	pwm->chip.of_pwm_n_cells = 3;

	spin_lock_init(&pwm->ctrl_lock);

	ret = pwmchip_add(&pwm->chip);
	if (ret < 0) {
		dev_err(&pdev->dev, "failed to add PWM chip: %d\n", ret);
		goto err_pwm_add;
	}

	platform_set_drvdata(pdev, pwm);

<<<<<<< HEAD
	ret = clk_prepare_enable(pwm->clk);
	if (ret) {
		dev_err(&pdev->dev, "failed to enable PWM clock\n");
		goto clk_error;
	}

	val = sun4i_pwm_readl(pwm, PWM_CTRL_REG);
	for (i = 0; i < pwm->chip.npwm; i++)
		if (!(val & BIT_CH(PWM_ACT_STATE, i)))
			pwm_set_polarity(&pwm->chip.pwms[i],
					 PWM_POLARITY_INVERSED);
	clk_disable_unprepare(pwm->clk);

=======
>>>>>>> 24b8d41d
	return 0;

err_pwm_add:
	clk_disable_unprepare(pwm->bus_clk);
err_bus:
	reset_control_assert(pwm->rst);

	return ret;
}

static int sun4i_pwm_remove(struct platform_device *pdev)
{
	struct sun4i_pwm_chip *pwm = platform_get_drvdata(pdev);
	int ret;

	ret = pwmchip_remove(&pwm->chip);
	if (ret)
		return ret;

	clk_disable_unprepare(pwm->bus_clk);
	reset_control_assert(pwm->rst);

	return 0;
}

static struct platform_driver sun4i_pwm_driver = {
	.driver = {
		.name = "sun4i-pwm",
		.of_match_table = sun4i_pwm_dt_ids,
	},
	.probe = sun4i_pwm_probe,
	.remove = sun4i_pwm_remove,
};
module_platform_driver(sun4i_pwm_driver);

MODULE_ALIAS("platform:sun4i-pwm");
MODULE_AUTHOR("Alexandre Belloni <alexandre.belloni@free-electrons.com>");
MODULE_DESCRIPTION("Allwinner sun4i PWM driver");
MODULE_LICENSE("GPL v2");<|MERGE_RESOLUTION|>--- conflicted
+++ resolved
@@ -364,12 +364,6 @@
 	.npwm = 2,
 };
 
-static const struct sun4i_pwm_data sun4i_pwm_data_h3 = {
-	.has_prescaler_bypass = true,
-	.has_rdy = true,
-	.npwm = 1,
-};
-
 static const struct of_device_id sun4i_pwm_dt_ids[] = {
 	{
 		.compatible = "allwinner,sun4i-a10-pwm",
@@ -392,9 +386,6 @@
 	}, {
 		.compatible = "allwinner,sun50i-h6-pwm",
 		.data = &sun50i_h6_pwm_data,
-	}, {
-		.compatible = "allwinner,sun8i-h3-pwm",
-		.data = &sun4i_pwm_data_h3,
 	}, {
 		/* sentinel */
 	},
@@ -489,22 +480,6 @@
 
 	platform_set_drvdata(pdev, pwm);
 
-<<<<<<< HEAD
-	ret = clk_prepare_enable(pwm->clk);
-	if (ret) {
-		dev_err(&pdev->dev, "failed to enable PWM clock\n");
-		goto clk_error;
-	}
-
-	val = sun4i_pwm_readl(pwm, PWM_CTRL_REG);
-	for (i = 0; i < pwm->chip.npwm; i++)
-		if (!(val & BIT_CH(PWM_ACT_STATE, i)))
-			pwm_set_polarity(&pwm->chip.pwms[i],
-					 PWM_POLARITY_INVERSED);
-	clk_disable_unprepare(pwm->clk);
-
-=======
->>>>>>> 24b8d41d
 	return 0;
 
 err_pwm_add:
