# SPDX-License-Identifier: GPL-2.0-only
#
# RapidIO switches configuration
#
config RAPIDIO_TSI57X
	tristate "IDT Tsi57x SRIO switches support"
	help
	  Includes support for IDT Tsi57x family of serial RapidIO switches.

config RAPIDIO_CPS_XX
	tristate "IDT CPS-xx SRIO switches support"
	help
	  Includes support for IDT CPS-16/12/10/8 serial RapidIO switches.

config RAPIDIO_TSI568
	tristate "Tsi568 SRIO switch support"
	default n
	help
	  Includes support for IDT Tsi568 serial RapidIO switch.

config RAPIDIO_CPS_GEN2
	tristate "IDT CPS Gen.2 SRIO switch support"
	default n
<<<<<<< HEAD
	---help---
=======
	help
>>>>>>> 24b8d41d
	  Includes support for ITD CPS Gen.2 serial RapidIO switches.

config RAPIDIO_RXS_GEN3
	tristate "IDT RXS Gen.3 SRIO switch support"
	default n
<<<<<<< HEAD
	---help---
=======
	help
>>>>>>> 24b8d41d
	  Includes support for ITD RXS Gen.3 serial RapidIO switches.<|MERGE_RESOLUTION|>--- conflicted
+++ resolved
@@ -21,19 +21,11 @@
 config RAPIDIO_CPS_GEN2
 	tristate "IDT CPS Gen.2 SRIO switch support"
 	default n
-<<<<<<< HEAD
-	---help---
-=======
 	help
->>>>>>> 24b8d41d
 	  Includes support for ITD CPS Gen.2 serial RapidIO switches.
 
 config RAPIDIO_RXS_GEN3
 	tristate "IDT RXS Gen.3 SRIO switch support"
 	default n
-<<<<<<< HEAD
-	---help---
-=======
 	help
->>>>>>> 24b8d41d
 	  Includes support for ITD RXS Gen.3 serial RapidIO switches.