--- conflicted
+++ resolved
@@ -86,11 +86,7 @@
 	  This option includes RapidIO channelized messaging driver which
 	  provides socket-like interface to allow sharing of single RapidIO
 	  messaging mailbox between multiple user-space applications.
-<<<<<<< HEAD
-	  See "Documentation/rapidio/rio_cm.txt" for driver description.
-=======
 	  See "Documentation/driver-api/rapidio/rio_cm.rst" for driver description.
->>>>>>> 24b8d41d
 
 config RAPIDIO_MPORT_CDEV
 	tristate "RapidIO /dev mport device driver"
