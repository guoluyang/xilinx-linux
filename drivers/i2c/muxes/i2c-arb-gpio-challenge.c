--- conflicted
+++ resolved
@@ -18,32 +18,16 @@
 /**
  * struct i2c_arbitrator_data - Driver data for I2C arbitrator
  *
-<<<<<<< HEAD
- * @our_gpio: GPIO we'll use to claim.
- * @our_gpio_release: 0 if active high; 1 if active low; AKA if the GPIO ==
- *   this then consider it released.
- * @their_gpio: GPIO that the other side will use to claim.
- * @their_gpio_release: 0 if active high; 1 if active low; AKA if the GPIO ==
- *   this then consider it released.
-=======
  * @our_gpio: GPIO descriptor we'll use to claim.
  * @their_gpio: GPIO descriptor that the other side will use to claim.
->>>>>>> 24b8d41d
  * @slew_delay_us: microseconds to wait for a GPIO to go high.
  * @wait_retry_us: we'll attempt another claim after this many microseconds.
  * @wait_free_us: we'll give up after this many microseconds.
  */
 
 struct i2c_arbitrator_data {
-<<<<<<< HEAD
-	int our_gpio;
-	int our_gpio_release;
-	int their_gpio;
-	int their_gpio_release;
-=======
 	struct gpio_desc *our_gpio;
 	struct gpio_desc *their_gpio;
->>>>>>> 24b8d41d
 	unsigned int slew_delay_us;
 	unsigned int wait_retry_us;
 	unsigned int wait_free_us;
@@ -134,30 +118,6 @@
 	if (!muxc)
 		return -ENOMEM;
 	arb = i2c_mux_priv(muxc);
-<<<<<<< HEAD
-
-	platform_set_drvdata(pdev, muxc);
-
-	/* Request GPIOs */
-	ret = of_get_named_gpio_flags(np, "our-claim-gpio", 0, &gpio_flags);
-	if (!gpio_is_valid(ret)) {
-		if (ret != -EPROBE_DEFER)
-			dev_err(dev, "Error getting our-claim-gpio\n");
-		return ret;
-	}
-	arb->our_gpio = ret;
-	arb->our_gpio_release = !!(gpio_flags & OF_GPIO_ACTIVE_LOW);
-	out_init = (gpio_flags & OF_GPIO_ACTIVE_LOW) ?
-		GPIOF_OUT_INIT_HIGH : GPIOF_OUT_INIT_LOW;
-	ret = devm_gpio_request_one(dev, arb->our_gpio, out_init,
-				    "our-claim-gpio");
-	if (ret) {
-		if (ret != -EPROBE_DEFER)
-			dev_err(dev, "Error requesting our-claim-gpio\n");
-		return ret;
-	}
-=======
->>>>>>> 24b8d41d
 
 	platform_set_drvdata(pdev, muxc);
 
@@ -208,15 +168,8 @@
 
 	/* Actually add the mux adapter */
 	ret = i2c_mux_add_adapter(muxc, 0, 0, 0);
-<<<<<<< HEAD
-	if (ret) {
-		dev_err(dev, "Failed to add adapter\n");
-		i2c_put_adapter(muxc->parent);
-	}
-=======
 	if (ret)
 		i2c_put_adapter(muxc->parent);
->>>>>>> 24b8d41d
 
 	return ret;
 }
