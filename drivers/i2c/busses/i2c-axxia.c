--- conflicted
+++ resolved
@@ -782,15 +782,6 @@
 		goto error_disable_clk;
 	}
 
-<<<<<<< HEAD
-	ret = clk_prepare_enable(idev->i2c_clk);
-	if (ret) {
-		dev_err(&pdev->dev, "failed to enable clock\n");
-		return ret;
-	}
-
-=======
->>>>>>> 24b8d41d
 	i2c_set_adapdata(&idev->adapter, idev);
 	strlcpy(idev->adapter.name, pdev->name, sizeof(idev->adapter.name));
 	idev->adapter.owner = THIS_MODULE;
@@ -803,15 +794,8 @@
 	platform_set_drvdata(pdev, idev);
 
 	ret = i2c_add_adapter(&idev->adapter);
-<<<<<<< HEAD
-	if (ret) {
-		clk_disable_unprepare(idev->i2c_clk);
-		return ret;
-	}
-=======
 	if (ret)
 		goto error_disable_clk;
->>>>>>> 24b8d41d
 
 	return 0;
 
