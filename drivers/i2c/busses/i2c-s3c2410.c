// SPDX-License-Identifier: GPL-2.0-or-later
/* linux/drivers/i2c/busses/i2c-s3c2410.c
 *
 * Copyright (C) 2004,2005,2009 Simtec Electronics
 *	Ben Dooks <ben@simtec.co.uk>
 *
 * S3C2410 I2C Controller
*/

#include <linux/kernel.h>
#include <linux/module.h>

#include <linux/i2c.h>
#include <linux/init.h>
#include <linux/time.h>
#include <linux/interrupt.h>
#include <linux/delay.h>
#include <linux/errno.h>
#include <linux/err.h>
#include <linux/platform_device.h>
#include <linux/pm_runtime.h>
#include <linux/clk.h>
#include <linux/cpufreq.h>
#include <linux/slab.h>
#include <linux/io.h>
#include <linux/of.h>
#include <linux/gpio/consumer.h>
#include <linux/pinctrl/consumer.h>
#include <linux/mfd/syscon.h>
#include <linux/regmap.h>

#include <asm/irq.h>

#include <linux/platform_data/i2c-s3c2410.h>

/* see s3c2410x user guide, v1.1, section 9 (p447) for more info */

#define S3C2410_IICCON			0x00
#define S3C2410_IICSTAT			0x04
#define S3C2410_IICADD			0x08
#define S3C2410_IICDS			0x0C
#define S3C2440_IICLC			0x10

#define S3C2410_IICCON_ACKEN		(1 << 7)
#define S3C2410_IICCON_TXDIV_16		(0 << 6)
#define S3C2410_IICCON_TXDIV_512	(1 << 6)
#define S3C2410_IICCON_IRQEN		(1 << 5)
#define S3C2410_IICCON_IRQPEND		(1 << 4)
#define S3C2410_IICCON_SCALE(x)		((x) & 0xf)
#define S3C2410_IICCON_SCALEMASK	(0xf)

#define S3C2410_IICSTAT_MASTER_RX	(2 << 6)
#define S3C2410_IICSTAT_MASTER_TX	(3 << 6)
#define S3C2410_IICSTAT_SLAVE_RX	(0 << 6)
#define S3C2410_IICSTAT_SLAVE_TX	(1 << 6)
#define S3C2410_IICSTAT_MODEMASK	(3 << 6)

#define S3C2410_IICSTAT_START		(1 << 5)
#define S3C2410_IICSTAT_BUSBUSY		(1 << 5)
#define S3C2410_IICSTAT_TXRXEN		(1 << 4)
#define S3C2410_IICSTAT_ARBITR		(1 << 3)
#define S3C2410_IICSTAT_ASSLAVE		(1 << 2)
#define S3C2410_IICSTAT_ADDR0		(1 << 1)
#define S3C2410_IICSTAT_LASTBIT		(1 << 0)

#define S3C2410_IICLC_SDA_DELAY0	(0 << 0)
#define S3C2410_IICLC_SDA_DELAY5	(1 << 0)
#define S3C2410_IICLC_SDA_DELAY10	(2 << 0)
#define S3C2410_IICLC_SDA_DELAY15	(3 << 0)
#define S3C2410_IICLC_SDA_DELAY_MASK	(3 << 0)

#define S3C2410_IICLC_FILTER_ON		(1 << 2)

/* Treat S3C2410 as baseline hardware, anything else is supported via quirks */
#define QUIRK_S3C2440		(1 << 0)
#define QUIRK_HDMIPHY		(1 << 1)
#define QUIRK_NO_GPIO		(1 << 2)
#define QUIRK_POLL		(1 << 3)

/* Max time to wait for bus to become idle after a xfer (in us) */
#define S3C2410_IDLE_TIMEOUT	5000

/* Exynos5 Sysreg offset */
#define EXYNOS5_SYS_I2C_CFG	0x0234

/* i2c controller state */
enum s3c24xx_i2c_state {
	STATE_IDLE,
	STATE_START,
	STATE_READ,
	STATE_WRITE,
	STATE_STOP
};

struct s3c24xx_i2c {
	wait_queue_head_t	wait;
	kernel_ulong_t		quirks;

	struct i2c_msg		*msg;
	unsigned int		msg_num;
	unsigned int		msg_idx;
	unsigned int		msg_ptr;

	unsigned int		tx_setup;
	unsigned int		irq;

	enum s3c24xx_i2c_state	state;
	unsigned long		clkrate;

	void __iomem		*regs;
	struct clk		*clk;
	struct device		*dev;
	struct i2c_adapter	adap;

	struct s3c2410_platform_i2c	*pdata;
	struct gpio_desc	*gpios[2];
	struct pinctrl          *pctrl;
#if defined(CONFIG_ARM_S3C24XX_CPUFREQ)
	struct notifier_block	freq_transition;
#endif
	struct regmap		*sysreg;
	unsigned int		sys_i2c_cfg;
};

static const struct platform_device_id s3c24xx_driver_ids[] = {
	{
		.name		= "s3c2410-i2c",
		.driver_data	= 0,
	}, {
		.name		= "s3c2440-i2c",
		.driver_data	= QUIRK_S3C2440,
	}, {
		.name		= "s3c2440-hdmiphy-i2c",
		.driver_data	= QUIRK_S3C2440 | QUIRK_HDMIPHY | QUIRK_NO_GPIO,
	}, { },
};
MODULE_DEVICE_TABLE(platform, s3c24xx_driver_ids);

static int i2c_s3c_irq_nextbyte(struct s3c24xx_i2c *i2c, unsigned long iicstat);

#ifdef CONFIG_OF
static const struct of_device_id s3c24xx_i2c_match[] = {
	{ .compatible = "samsung,s3c2410-i2c", .data = (void *)0 },
	{ .compatible = "samsung,s3c2440-i2c", .data = (void *)QUIRK_S3C2440 },
	{ .compatible = "samsung,s3c2440-hdmiphy-i2c",
	  .data = (void *)(QUIRK_S3C2440 | QUIRK_HDMIPHY | QUIRK_NO_GPIO) },
	{ .compatible = "samsung,exynos5-sata-phy-i2c",
	  .data = (void *)(QUIRK_S3C2440 | QUIRK_POLL | QUIRK_NO_GPIO) },
	{},
};
MODULE_DEVICE_TABLE(of, s3c24xx_i2c_match);
#endif

/*
 * Get controller type either from device tree or platform device variant.
 */
static inline kernel_ulong_t s3c24xx_get_device_quirks(struct platform_device *pdev)
{
	if (pdev->dev.of_node) {
		const struct of_device_id *match;

		match = of_match_node(s3c24xx_i2c_match, pdev->dev.of_node);
		return (kernel_ulong_t)match->data;
	}

	return platform_get_device_id(pdev)->driver_data;
}

/*
 * Complete the message and wake up the caller, using the given return code,
 * or zero to mean ok.
 */
static inline void s3c24xx_i2c_master_complete(struct s3c24xx_i2c *i2c, int ret)
{
	dev_dbg(i2c->dev, "master_complete %d\n", ret);

	i2c->msg_ptr = 0;
	i2c->msg = NULL;
	i2c->msg_idx++;
	i2c->msg_num = 0;
	if (ret)
		i2c->msg_idx = ret;

	if (!(i2c->quirks & QUIRK_POLL))
		wake_up(&i2c->wait);
}

static inline void s3c24xx_i2c_disable_ack(struct s3c24xx_i2c *i2c)
{
	unsigned long tmp;

	tmp = readl(i2c->regs + S3C2410_IICCON);
	writel(tmp & ~S3C2410_IICCON_ACKEN, i2c->regs + S3C2410_IICCON);
}

static inline void s3c24xx_i2c_enable_ack(struct s3c24xx_i2c *i2c)
{
	unsigned long tmp;

	tmp = readl(i2c->regs + S3C2410_IICCON);
	writel(tmp | S3C2410_IICCON_ACKEN, i2c->regs + S3C2410_IICCON);
}

/* irq enable/disable functions */
static inline void s3c24xx_i2c_disable_irq(struct s3c24xx_i2c *i2c)
{
	unsigned long tmp;

	tmp = readl(i2c->regs + S3C2410_IICCON);
	writel(tmp & ~S3C2410_IICCON_IRQEN, i2c->regs + S3C2410_IICCON);
}

static inline void s3c24xx_i2c_enable_irq(struct s3c24xx_i2c *i2c)
{
	unsigned long tmp;

	tmp = readl(i2c->regs + S3C2410_IICCON);
	writel(tmp | S3C2410_IICCON_IRQEN, i2c->regs + S3C2410_IICCON);
}

static bool is_ack(struct s3c24xx_i2c *i2c)
{
	int tries;

	for (tries = 50; tries; --tries) {
		if (readl(i2c->regs + S3C2410_IICCON)
			& S3C2410_IICCON_IRQPEND) {
			if (!(readl(i2c->regs + S3C2410_IICSTAT)
				& S3C2410_IICSTAT_LASTBIT))
				return true;
		}
		usleep_range(1000, 2000);
	}
	dev_err(i2c->dev, "ack was not received\n");
	return false;
}

/*
 * put the start of a message onto the bus
 */
static void s3c24xx_i2c_message_start(struct s3c24xx_i2c *i2c,
				      struct i2c_msg *msg)
{
	unsigned int addr = (msg->addr & 0x7f) << 1;
	unsigned long stat;
	unsigned long iiccon;

	stat = 0;
	stat |=  S3C2410_IICSTAT_TXRXEN;

	if (msg->flags & I2C_M_RD) {
		stat |= S3C2410_IICSTAT_MASTER_RX;
		addr |= 1;
	} else
		stat |= S3C2410_IICSTAT_MASTER_TX;

	if (msg->flags & I2C_M_REV_DIR_ADDR)
		addr ^= 1;

	/* todo - check for whether ack wanted or not */
	s3c24xx_i2c_enable_ack(i2c);

	iiccon = readl(i2c->regs + S3C2410_IICCON);
	writel(stat, i2c->regs + S3C2410_IICSTAT);

	dev_dbg(i2c->dev, "START: %08lx to IICSTAT, %02x to DS\n", stat, addr);
	writeb(addr, i2c->regs + S3C2410_IICDS);

	/*
	 * delay here to ensure the data byte has gotten onto the bus
	 * before the transaction is started
	 */
	ndelay(i2c->tx_setup);

	dev_dbg(i2c->dev, "iiccon, %08lx\n", iiccon);
	writel(iiccon, i2c->regs + S3C2410_IICCON);

	stat |= S3C2410_IICSTAT_START;
	writel(stat, i2c->regs + S3C2410_IICSTAT);

	if (i2c->quirks & QUIRK_POLL) {
		while ((i2c->msg_num != 0) && is_ack(i2c)) {
			i2c_s3c_irq_nextbyte(i2c, stat);
			stat = readl(i2c->regs + S3C2410_IICSTAT);

			if (stat & S3C2410_IICSTAT_ARBITR)
				dev_err(i2c->dev, "deal with arbitration loss\n");
		}
	}
}

static inline void s3c24xx_i2c_stop(struct s3c24xx_i2c *i2c, int ret)
{
	unsigned long iicstat = readl(i2c->regs + S3C2410_IICSTAT);

	dev_dbg(i2c->dev, "STOP\n");

	/*
	 * The datasheet says that the STOP sequence should be:
	 *  1) I2CSTAT.5 = 0	- Clear BUSY (or 'generate STOP')
	 *  2) I2CCON.4 = 0	- Clear IRQPEND
	 *  3) Wait until the stop condition takes effect.
	 *  4*) I2CSTAT.4 = 0	- Clear TXRXEN
	 *
	 * Where, step "4*" is only for buses with the "HDMIPHY" quirk.
	 *
	 * However, after much experimentation, it appears that:
	 * a) normal buses automatically clear BUSY and transition from
	 *    Master->Slave when they complete generating a STOP condition.
	 *    Therefore, step (3) can be done in doxfer() by polling I2CCON.4
	 *    after starting the STOP generation here.
	 * b) HDMIPHY bus does neither, so there is no way to do step 3.
	 *    There is no indication when this bus has finished generating
	 *    STOP.
	 *
	 * In fact, we have found that as soon as the IRQPEND bit is cleared in
	 * step 2, the HDMIPHY bus generates the STOP condition, and then
	 * immediately starts transferring another data byte, even though the
	 * bus is supposedly stopped.  This is presumably because the bus is
	 * still in "Master" mode, and its BUSY bit is still set.
	 *
	 * To avoid these extra post-STOP transactions on HDMI phy devices, we
	 * just disable Serial Output on the bus (I2CSTAT.4 = 0) directly,
	 * instead of first generating a proper STOP condition.  This should
	 * float SDA & SCK terminating the transfer.  Subsequent transfers
	 *  start with a proper START condition, and proceed normally.
	 *
	 * The HDMIPHY bus is an internal bus that always has exactly two
	 * devices, the host as Master and the HDMIPHY device as the slave.
	 * Skipping the STOP condition has been tested on this bus and works.
	 */
	if (i2c->quirks & QUIRK_HDMIPHY) {
		/* Stop driving the I2C pins */
		iicstat &= ~S3C2410_IICSTAT_TXRXEN;
	} else {
		/* stop the transfer */
		iicstat &= ~S3C2410_IICSTAT_START;
	}
	writel(iicstat, i2c->regs + S3C2410_IICSTAT);

	i2c->state = STATE_STOP;

	s3c24xx_i2c_master_complete(i2c, ret);
	s3c24xx_i2c_disable_irq(i2c);
}

/*
 * helper functions to determine the current state in the set of
 * messages we are sending
 */

/*
 * returns TRUE if the current message is the last in the set
 */
static inline int is_lastmsg(struct s3c24xx_i2c *i2c)
{
	return i2c->msg_idx >= (i2c->msg_num - 1);
}

/*
 * returns TRUE if we this is the last byte in the current message
 */
static inline int is_msglast(struct s3c24xx_i2c *i2c)
{
	/*
	 * msg->len is always 1 for the first byte of smbus block read.
	 * Actual length will be read from slave. More bytes will be
	 * read according to the length then.
	 */
	if (i2c->msg->flags & I2C_M_RECV_LEN && i2c->msg->len == 1)
		return 0;

	return i2c->msg_ptr == i2c->msg->len-1;
}

/*
 * returns TRUE if we reached the end of the current message
 */
static inline int is_msgend(struct s3c24xx_i2c *i2c)
{
	return i2c->msg_ptr >= i2c->msg->len;
}

/*
 * process an interrupt and work out what to do
 */
static int i2c_s3c_irq_nextbyte(struct s3c24xx_i2c *i2c, unsigned long iicstat)
{
	unsigned long tmp;
	unsigned char byte;
	int ret = 0;

	switch (i2c->state) {

	case STATE_IDLE:
		dev_err(i2c->dev, "%s: called in STATE_IDLE\n", __func__);
		goto out;

	case STATE_STOP:
		dev_err(i2c->dev, "%s: called in STATE_STOP\n", __func__);
		s3c24xx_i2c_disable_irq(i2c);
		goto out_ack;

	case STATE_START:
		/*
		 * last thing we did was send a start condition on the
		 * bus, or started a new i2c message
		 */
		if (iicstat & S3C2410_IICSTAT_LASTBIT &&
		    !(i2c->msg->flags & I2C_M_IGNORE_NAK)) {
			/* ack was not received... */
			dev_dbg(i2c->dev, "ack was not received\n");
			s3c24xx_i2c_stop(i2c, -ENXIO);
			goto out_ack;
		}

		if (i2c->msg->flags & I2C_M_RD)
			i2c->state = STATE_READ;
		else
			i2c->state = STATE_WRITE;

		/*
		 * Terminate the transfer if there is nothing to do
		 * as this is used by the i2c probe to find devices.
		 */
		if (is_lastmsg(i2c) && i2c->msg->len == 0) {
			s3c24xx_i2c_stop(i2c, 0);
			goto out_ack;
		}

		if (i2c->state == STATE_READ)
			goto prepare_read;

		/*
		 * fall through to the write state, as we will need to
		 * send a byte as well
		 */
<<<<<<< HEAD

=======
		fallthrough;
>>>>>>> 24b8d41d
	case STATE_WRITE:
		/*
		 * we are writing data to the device... check for the
		 * end of the message, and if so, work out what to do
		 */
		if (!(i2c->msg->flags & I2C_M_IGNORE_NAK)) {
			if (iicstat & S3C2410_IICSTAT_LASTBIT) {
				dev_dbg(i2c->dev, "WRITE: No Ack\n");

				s3c24xx_i2c_stop(i2c, -ECONNREFUSED);
				goto out_ack;
			}
		}

 retry_write:

		if (!is_msgend(i2c)) {
			byte = i2c->msg->buf[i2c->msg_ptr++];
			writeb(byte, i2c->regs + S3C2410_IICDS);

			/*
			 * delay after writing the byte to allow the
			 * data setup time on the bus, as writing the
			 * data to the register causes the first bit
			 * to appear on SDA, and SCL will change as
			 * soon as the interrupt is acknowledged
			 */
			ndelay(i2c->tx_setup);

		} else if (!is_lastmsg(i2c)) {
			/* we need to go to the next i2c message */

			dev_dbg(i2c->dev, "WRITE: Next Message\n");

			i2c->msg_ptr = 0;
			i2c->msg_idx++;
			i2c->msg++;

			/* check to see if we need to do another message */
			if (i2c->msg->flags & I2C_M_NOSTART) {

				if (i2c->msg->flags & I2C_M_RD) {
					/*
					 * cannot do this, the controller
					 * forces us to send a new START
					 * when we change direction
					 */
					s3c24xx_i2c_stop(i2c, -EINVAL);
				}

				goto retry_write;
			} else {
				/* send the new start */
				s3c24xx_i2c_message_start(i2c, i2c->msg);
				i2c->state = STATE_START;
			}

		} else {
			/* send stop */
			s3c24xx_i2c_stop(i2c, 0);
		}
		break;

	case STATE_READ:
		/*
		 * we have a byte of data in the data register, do
		 * something with it, and then work out whether we are
		 * going to do any more read/write
		 */
		byte = readb(i2c->regs + S3C2410_IICDS);
		i2c->msg->buf[i2c->msg_ptr++] = byte;

		/* Add actual length to read for smbus block read */
		if (i2c->msg->flags & I2C_M_RECV_LEN && i2c->msg->len == 1)
			i2c->msg->len += byte;
 prepare_read:
		if (is_msglast(i2c)) {
			/* last byte of buffer */

			if (is_lastmsg(i2c))
				s3c24xx_i2c_disable_ack(i2c);

		} else if (is_msgend(i2c)) {
			/*
			 * ok, we've read the entire buffer, see if there
			 * is anything else we need to do
			 */
			if (is_lastmsg(i2c)) {
				/* last message, send stop and complete */
				dev_dbg(i2c->dev, "READ: Send Stop\n");

				s3c24xx_i2c_stop(i2c, 0);
			} else {
				/* go to the next transfer */
				dev_dbg(i2c->dev, "READ: Next Transfer\n");

				i2c->msg_ptr = 0;
				i2c->msg_idx++;
				i2c->msg++;
			}
		}

		break;
	}

	/* acknowlegde the IRQ and get back on with the work */

 out_ack:
	tmp = readl(i2c->regs + S3C2410_IICCON);
	tmp &= ~S3C2410_IICCON_IRQPEND;
	writel(tmp, i2c->regs + S3C2410_IICCON);
 out:
	return ret;
}

/*
 * top level IRQ servicing routine
 */
static irqreturn_t s3c24xx_i2c_irq(int irqno, void *dev_id)
{
	struct s3c24xx_i2c *i2c = dev_id;
	unsigned long status;
	unsigned long tmp;

	status = readl(i2c->regs + S3C2410_IICSTAT);

	if (status & S3C2410_IICSTAT_ARBITR) {
		/* deal with arbitration loss */
		dev_err(i2c->dev, "deal with arbitration loss\n");
	}

	if (i2c->state == STATE_IDLE) {
		dev_dbg(i2c->dev, "IRQ: error i2c->state == IDLE\n");

		tmp = readl(i2c->regs + S3C2410_IICCON);
		tmp &= ~S3C2410_IICCON_IRQPEND;
		writel(tmp, i2c->regs +  S3C2410_IICCON);
		goto out;
	}

	/*
	 * pretty much this leaves us with the fact that we've
	 * transmitted or received whatever byte we last sent
	 */
	i2c_s3c_irq_nextbyte(i2c, status);

 out:
	return IRQ_HANDLED;
}

/*
 * Disable the bus so that we won't get any interrupts from now on, or try
 * to drive any lines. This is the default state when we don't have
 * anything to send/receive.
 *
 * If there is an event on the bus, or we have a pre-existing event at
 * kernel boot time, we may not notice the event and the I2C controller
 * will lock the bus with the I2C clock line low indefinitely.
 */
static inline void s3c24xx_i2c_disable_bus(struct s3c24xx_i2c *i2c)
{
	unsigned long tmp;

	/* Stop driving the I2C pins */
	tmp = readl(i2c->regs + S3C2410_IICSTAT);
	tmp &= ~S3C2410_IICSTAT_TXRXEN;
	writel(tmp, i2c->regs + S3C2410_IICSTAT);

	/* We don't expect any interrupts now, and don't want send acks */
	tmp = readl(i2c->regs + S3C2410_IICCON);
	tmp &= ~(S3C2410_IICCON_IRQEN | S3C2410_IICCON_IRQPEND |
		S3C2410_IICCON_ACKEN);
	writel(tmp, i2c->regs + S3C2410_IICCON);
}


/*
 * get the i2c bus for a master transaction
 */
static int s3c24xx_i2c_set_master(struct s3c24xx_i2c *i2c)
{
	unsigned long iicstat;
	int timeout = 400;

	while (timeout-- > 0) {
		iicstat = readl(i2c->regs + S3C2410_IICSTAT);

		if (!(iicstat & S3C2410_IICSTAT_BUSBUSY))
			return 0;

		msleep(1);
	}

	return -ETIMEDOUT;
}

/*
 * wait for the i2c bus to become idle.
 */
static void s3c24xx_i2c_wait_idle(struct s3c24xx_i2c *i2c)
{
	unsigned long iicstat;
	ktime_t start, now;
	unsigned long delay;
	int spins;

	/* ensure the stop has been through the bus */

	dev_dbg(i2c->dev, "waiting for bus idle\n");

	start = now = ktime_get();

	/*
	 * Most of the time, the bus is already idle within a few usec of the
	 * end of a transaction.  However, really slow i2c devices can stretch
	 * the clock, delaying STOP generation.
	 *
	 * On slower SoCs this typically happens within a very small number of
	 * instructions so busy wait briefly to avoid scheduling overhead.
	 */
	spins = 3;
	iicstat = readl(i2c->regs + S3C2410_IICSTAT);
	while ((iicstat & S3C2410_IICSTAT_START) && --spins) {
		cpu_relax();
		iicstat = readl(i2c->regs + S3C2410_IICSTAT);
	}

	/*
	 * If we do get an appreciable delay as a compromise between idle
	 * detection latency for the normal, fast case, and system load in the
	 * slow device case, use an exponential back off in the polling loop,
	 * up to 1/10th of the total timeout, then continue to poll at a
	 * constant rate up to the timeout.
	 */
	delay = 1;
	while ((iicstat & S3C2410_IICSTAT_START) &&
	       ktime_us_delta(now, start) < S3C2410_IDLE_TIMEOUT) {
		usleep_range(delay, 2 * delay);
		if (delay < S3C2410_IDLE_TIMEOUT / 10)
			delay <<= 1;
		now = ktime_get();
		iicstat = readl(i2c->regs + S3C2410_IICSTAT);
	}

	if (iicstat & S3C2410_IICSTAT_START)
		dev_warn(i2c->dev, "timeout waiting for bus idle\n");
}

/*
 * this starts an i2c transfer
 */
static int s3c24xx_i2c_doxfer(struct s3c24xx_i2c *i2c,
			      struct i2c_msg *msgs, int num)
{
	unsigned long timeout;
	int ret;

	ret = s3c24xx_i2c_set_master(i2c);
	if (ret != 0) {
		dev_err(i2c->dev, "cannot get bus (error %d)\n", ret);
		ret = -EAGAIN;
		goto out;
	}

	i2c->msg     = msgs;
	i2c->msg_num = num;
	i2c->msg_ptr = 0;
	i2c->msg_idx = 0;
	i2c->state   = STATE_START;

	s3c24xx_i2c_enable_irq(i2c);
	s3c24xx_i2c_message_start(i2c, msgs);

	if (i2c->quirks & QUIRK_POLL) {
		ret = i2c->msg_idx;

		if (ret != num)
			dev_dbg(i2c->dev, "incomplete xfer (%d)\n", ret);

		goto out;
	}

	timeout = wait_event_timeout(i2c->wait, i2c->msg_num == 0, HZ * 5);

	ret = i2c->msg_idx;

	/*
	 * Having these next two as dev_err() makes life very
	 * noisy when doing an i2cdetect
	 */
	if (timeout == 0)
		dev_dbg(i2c->dev, "timeout\n");
	else if (ret != num)
		dev_dbg(i2c->dev, "incomplete xfer (%d)\n", ret);

	/* For QUIRK_HDMIPHY, bus is already disabled */
	if (i2c->quirks & QUIRK_HDMIPHY)
		goto out;

	s3c24xx_i2c_wait_idle(i2c);

	s3c24xx_i2c_disable_bus(i2c);

 out:
	i2c->state = STATE_IDLE;

	return ret;
}

/*
 * first port of call from the i2c bus code when an message needs
 * transferring across the i2c bus.
 */
static int s3c24xx_i2c_xfer(struct i2c_adapter *adap,
			struct i2c_msg *msgs, int num)
{
	struct s3c24xx_i2c *i2c = (struct s3c24xx_i2c *)adap->algo_data;
	int retry;
	int ret;

	ret = clk_enable(i2c->clk);
	if (ret)
		return ret;

	for (retry = 0; retry < adap->retries; retry++) {

		ret = s3c24xx_i2c_doxfer(i2c, msgs, num);

		if (ret != -EAGAIN) {
			clk_disable(i2c->clk);
			return ret;
		}

		dev_dbg(i2c->dev, "Retrying transmission (%d)\n", retry);

		udelay(100);
	}

	clk_disable(i2c->clk);
	return -EREMOTEIO;
}

/* declare our i2c functionality */
static u32 s3c24xx_i2c_func(struct i2c_adapter *adap)
{
	return I2C_FUNC_I2C | I2C_FUNC_SMBUS_EMUL | I2C_FUNC_NOSTART |
		I2C_FUNC_PROTOCOL_MANGLING;
}

/* i2c bus registration info */
static const struct i2c_algorithm s3c24xx_i2c_algorithm = {
	.master_xfer		= s3c24xx_i2c_xfer,
	.functionality		= s3c24xx_i2c_func,
};

/*
 * return the divisor settings for a given frequency
 */
static int s3c24xx_i2c_calcdivisor(unsigned long clkin, unsigned int wanted,
				   unsigned int *div1, unsigned int *divs)
{
	unsigned int calc_divs = clkin / wanted;
	unsigned int calc_div1;

	if (calc_divs > (16*16))
		calc_div1 = 512;
	else
		calc_div1 = 16;

	calc_divs += calc_div1-1;
	calc_divs /= calc_div1;

	if (calc_divs == 0)
		calc_divs = 1;
	if (calc_divs > 17)
		calc_divs = 17;

	*divs = calc_divs;
	*div1 = calc_div1;

	return clkin / (calc_divs * calc_div1);
}

/*
 * work out a divisor for the user requested frequency setting,
 * either by the requested frequency, or scanning the acceptable
 * range of frequencies until something is found
 */
static int s3c24xx_i2c_clockrate(struct s3c24xx_i2c *i2c, unsigned int *got)
{
	struct s3c2410_platform_i2c *pdata = i2c->pdata;
	unsigned long clkin = clk_get_rate(i2c->clk);
	unsigned int divs, div1;
	unsigned long target_frequency;
	u32 iiccon;
	int freq;

	i2c->clkrate = clkin;
	clkin /= 1000;	/* clkin now in KHz */

	dev_dbg(i2c->dev, "pdata desired frequency %lu\n", pdata->frequency);

	target_frequency = pdata->frequency ?: I2C_MAX_STANDARD_MODE_FREQ;

	target_frequency /= 1000; /* Target frequency now in KHz */

	freq = s3c24xx_i2c_calcdivisor(clkin, target_frequency, &div1, &divs);

	if (freq > target_frequency) {
		dev_err(i2c->dev,
			"Unable to achieve desired frequency %luKHz."	\
			" Lowest achievable %dKHz\n", target_frequency, freq);
		return -EINVAL;
	}

	*got = freq;

	iiccon = readl(i2c->regs + S3C2410_IICCON);
	iiccon &= ~(S3C2410_IICCON_SCALEMASK | S3C2410_IICCON_TXDIV_512);
	iiccon |= (divs-1);

	if (div1 == 512)
		iiccon |= S3C2410_IICCON_TXDIV_512;

	if (i2c->quirks & QUIRK_POLL)
		iiccon |= S3C2410_IICCON_SCALE(2);

	writel(iiccon, i2c->regs + S3C2410_IICCON);

	if (i2c->quirks & QUIRK_S3C2440) {
		unsigned long sda_delay;

		if (pdata->sda_delay) {
			sda_delay = clkin * pdata->sda_delay;
			sda_delay = DIV_ROUND_UP(sda_delay, 1000000);
			sda_delay = DIV_ROUND_UP(sda_delay, 5);
			if (sda_delay > 3)
				sda_delay = 3;
			sda_delay |= S3C2410_IICLC_FILTER_ON;
		} else
			sda_delay = 0;

		dev_dbg(i2c->dev, "IICLC=%08lx\n", sda_delay);
		writel(sda_delay, i2c->regs + S3C2440_IICLC);
	}

	return 0;
}

#if defined(CONFIG_ARM_S3C24XX_CPUFREQ)

#define freq_to_i2c(_n) container_of(_n, struct s3c24xx_i2c, freq_transition)

static int s3c24xx_i2c_cpufreq_transition(struct notifier_block *nb,
					  unsigned long val, void *data)
{
	struct s3c24xx_i2c *i2c = freq_to_i2c(nb);
	unsigned int got;
	int delta_f;
	int ret;

	delta_f = clk_get_rate(i2c->clk) - i2c->clkrate;

	/* if we're post-change and the input clock has slowed down
	 * or at pre-change and the clock is about to speed up, then
	 * adjust our clock rate. <0 is slow, >0 speedup.
	 */

	if ((val == CPUFREQ_POSTCHANGE && delta_f < 0) ||
	    (val == CPUFREQ_PRECHANGE && delta_f > 0)) {
		i2c_lock_bus(&i2c->adap, I2C_LOCK_ROOT_ADAPTER);
		ret = s3c24xx_i2c_clockrate(i2c, &got);
		i2c_unlock_bus(&i2c->adap, I2C_LOCK_ROOT_ADAPTER);

		if (ret < 0)
			dev_err(i2c->dev, "cannot find frequency (%d)\n", ret);
		else
			dev_info(i2c->dev, "setting freq %d\n", got);
	}

	return 0;
}

static inline int s3c24xx_i2c_register_cpufreq(struct s3c24xx_i2c *i2c)
{
	i2c->freq_transition.notifier_call = s3c24xx_i2c_cpufreq_transition;

	return cpufreq_register_notifier(&i2c->freq_transition,
					 CPUFREQ_TRANSITION_NOTIFIER);
}

static inline void s3c24xx_i2c_deregister_cpufreq(struct s3c24xx_i2c *i2c)
{
	cpufreq_unregister_notifier(&i2c->freq_transition,
				    CPUFREQ_TRANSITION_NOTIFIER);
}

#else
static inline int s3c24xx_i2c_register_cpufreq(struct s3c24xx_i2c *i2c)
{
	return 0;
}

static inline void s3c24xx_i2c_deregister_cpufreq(struct s3c24xx_i2c *i2c)
{
}
#endif

#ifdef CONFIG_OF
static int s3c24xx_i2c_parse_dt_gpio(struct s3c24xx_i2c *i2c)
{
	int i;

	if (i2c->quirks & QUIRK_NO_GPIO)
		return 0;

<<<<<<< HEAD
	for (idx = 0; idx < 2; idx++) {
		gpio = of_get_gpio(i2c->dev->of_node, idx);
		if (!gpio_is_valid(gpio)) {
			dev_err(i2c->dev, "invalid gpio[%d]: %d\n", idx, gpio);
			goto free_gpio;
		}
		i2c->gpios[idx] = gpio;

		ret = gpio_request(gpio, "i2c-bus");
		if (ret) {
			dev_err(i2c->dev, "gpio [%d] request failed (%d)\n",
				gpio, ret);
			goto free_gpio;
=======
	for (i = 0; i < 2; i++) {
		i2c->gpios[i] = devm_gpiod_get_index(i2c->dev, NULL,
						     i, GPIOD_ASIS);
		if (IS_ERR(i2c->gpios[i])) {
			dev_err(i2c->dev, "i2c gpio invalid at index %d\n", i);
			return -EINVAL;
>>>>>>> 24b8d41d
		}
	}
	return 0;
}

#else
static int s3c24xx_i2c_parse_dt_gpio(struct s3c24xx_i2c *i2c)
{
	return 0;
}
#endif

/*
 * initialise the controller, set the IO lines and frequency
 */
static int s3c24xx_i2c_init(struct s3c24xx_i2c *i2c)
{
	struct s3c2410_platform_i2c *pdata;
	unsigned int freq;

	/* get the plafrom data */

	pdata = i2c->pdata;

	/* write slave address */

	writeb(pdata->slave_addr, i2c->regs + S3C2410_IICADD);

	dev_info(i2c->dev, "slave address 0x%02x\n", pdata->slave_addr);

	writel(0, i2c->regs + S3C2410_IICCON);
	writel(0, i2c->regs + S3C2410_IICSTAT);

	/* we need to work out the divisors for the clock... */

	if (s3c24xx_i2c_clockrate(i2c, &freq) != 0) {
		dev_err(i2c->dev, "cannot meet bus frequency required\n");
		return -EINVAL;
	}

	/* todo - check that the i2c lines aren't being dragged anywhere */

	dev_info(i2c->dev, "bus frequency set to %d KHz\n", freq);
	dev_dbg(i2c->dev, "S3C2410_IICCON=0x%02x\n",
		readl(i2c->regs + S3C2410_IICCON));

	return 0;
}

#ifdef CONFIG_OF
/*
 * Parse the device tree node and retreive the platform data.
 */
static void
s3c24xx_i2c_parse_dt(struct device_node *np, struct s3c24xx_i2c *i2c)
{
	struct s3c2410_platform_i2c *pdata = i2c->pdata;
	int id;

	if (!np)
		return;

	pdata->bus_num = -1; /* i2c bus number is dynamically assigned */
	of_property_read_u32(np, "samsung,i2c-sda-delay", &pdata->sda_delay);
	of_property_read_u32(np, "samsung,i2c-slave-addr", &pdata->slave_addr);
	of_property_read_u32(np, "samsung,i2c-max-bus-freq",
				(u32 *)&pdata->frequency);
	/*
	 * Exynos5's legacy i2c controller and new high speed i2c
	 * controller have muxed interrupt sources. By default the
	 * interrupts for 4-channel HS-I2C controller are enabled.
	 * If nodes for first four channels of legacy i2c controller
	 * are available then re-configure the interrupts via the
	 * system register.
	 */
	id = of_alias_get_id(np, "i2c");
	i2c->sysreg = syscon_regmap_lookup_by_phandle(np,
			"samsung,sysreg-phandle");
	if (IS_ERR(i2c->sysreg))
		return;

	regmap_update_bits(i2c->sysreg, EXYNOS5_SYS_I2C_CFG, BIT(id), 0);
}
#else
static void
s3c24xx_i2c_parse_dt(struct device_node *np, struct s3c24xx_i2c *i2c) { }
#endif

static int s3c24xx_i2c_probe(struct platform_device *pdev)
{
	struct s3c24xx_i2c *i2c;
	struct s3c2410_platform_i2c *pdata = NULL;
	struct resource *res;
	int ret;

	if (!pdev->dev.of_node) {
		pdata = dev_get_platdata(&pdev->dev);
		if (!pdata) {
			dev_err(&pdev->dev, "no platform data\n");
			return -EINVAL;
		}
	}

	i2c = devm_kzalloc(&pdev->dev, sizeof(struct s3c24xx_i2c), GFP_KERNEL);
	if (!i2c)
		return -ENOMEM;

	i2c->pdata = devm_kzalloc(&pdev->dev, sizeof(*pdata), GFP_KERNEL);
	if (!i2c->pdata)
		return -ENOMEM;

	i2c->quirks = s3c24xx_get_device_quirks(pdev);
	i2c->sysreg = ERR_PTR(-ENOENT);
	if (pdata)
		memcpy(i2c->pdata, pdata, sizeof(*pdata));
	else
		s3c24xx_i2c_parse_dt(pdev->dev.of_node, i2c);

	strlcpy(i2c->adap.name, "s3c2410-i2c", sizeof(i2c->adap.name));
	i2c->adap.owner = THIS_MODULE;
	i2c->adap.algo = &s3c24xx_i2c_algorithm;
	i2c->adap.retries = 2;
	i2c->adap.class = I2C_CLASS_DEPRECATED;
	i2c->tx_setup = 50;

	init_waitqueue_head(&i2c->wait);

	/* find the clock and enable it */
	i2c->dev = &pdev->dev;
	i2c->clk = devm_clk_get(&pdev->dev, "i2c");
	if (IS_ERR(i2c->clk)) {
		dev_err(&pdev->dev, "cannot get clock\n");
		return -ENOENT;
	}

	dev_dbg(&pdev->dev, "clock source %p\n", i2c->clk);

	/* map the registers */
	res = platform_get_resource(pdev, IORESOURCE_MEM, 0);
	i2c->regs = devm_ioremap_resource(&pdev->dev, res);

	if (IS_ERR(i2c->regs))
		return PTR_ERR(i2c->regs);

	dev_dbg(&pdev->dev, "registers %p (%p)\n",
		i2c->regs, res);

	/* setup info block for the i2c core */
	i2c->adap.algo_data = i2c;
	i2c->adap.dev.parent = &pdev->dev;
	i2c->pctrl = devm_pinctrl_get_select_default(i2c->dev);

	/* inititalise the i2c gpio lines */
	if (i2c->pdata->cfg_gpio)
		i2c->pdata->cfg_gpio(to_platform_device(i2c->dev));
	else if (IS_ERR(i2c->pctrl) && s3c24xx_i2c_parse_dt_gpio(i2c))
		return -EINVAL;

	/* initialise the i2c controller */
	ret = clk_prepare_enable(i2c->clk);
	if (ret) {
		dev_err(&pdev->dev, "I2C clock enable failed\n");
		return ret;
	}

	ret = s3c24xx_i2c_init(i2c);
	clk_disable(i2c->clk);
	if (ret != 0) {
		dev_err(&pdev->dev, "I2C controller init failed\n");
		clk_unprepare(i2c->clk);
		return ret;
	}

	/*
	 * find the IRQ for this unit (note, this relies on the init call to
	 * ensure no current IRQs pending
	 */
	if (!(i2c->quirks & QUIRK_POLL)) {
		i2c->irq = ret = platform_get_irq(pdev, 0);
		if (ret <= 0) {
			dev_err(&pdev->dev, "cannot find IRQ\n");
			clk_unprepare(i2c->clk);
			return ret;
		}

		ret = devm_request_irq(&pdev->dev, i2c->irq, s3c24xx_i2c_irq,
				       0, dev_name(&pdev->dev), i2c);
		if (ret != 0) {
			dev_err(&pdev->dev, "cannot claim IRQ %d\n", i2c->irq);
			clk_unprepare(i2c->clk);
			return ret;
		}
	}

	ret = s3c24xx_i2c_register_cpufreq(i2c);
	if (ret < 0) {
		dev_err(&pdev->dev, "failed to register cpufreq notifier\n");
		clk_unprepare(i2c->clk);
		return ret;
	}

	/*
	 * Note, previous versions of the driver used i2c_add_adapter()
	 * to add the bus at any number. We now pass the bus number via
	 * the platform data, so if unset it will now default to always
	 * being bus 0.
	 */
	i2c->adap.nr = i2c->pdata->bus_num;
	i2c->adap.dev.of_node = pdev->dev.of_node;

	platform_set_drvdata(pdev, i2c);

	pm_runtime_enable(&pdev->dev);

	ret = i2c_add_numbered_adapter(&i2c->adap);
	if (ret < 0) {
		pm_runtime_disable(&pdev->dev);
		s3c24xx_i2c_deregister_cpufreq(i2c);
		clk_unprepare(i2c->clk);
		return ret;
	}

	dev_info(&pdev->dev, "%s: S3C I2C adapter\n", dev_name(&i2c->adap.dev));
	return 0;
}

static int s3c24xx_i2c_remove(struct platform_device *pdev)
{
	struct s3c24xx_i2c *i2c = platform_get_drvdata(pdev);

	clk_unprepare(i2c->clk);

	pm_runtime_disable(&pdev->dev);

	s3c24xx_i2c_deregister_cpufreq(i2c);

	i2c_del_adapter(&i2c->adap);

	return 0;
}

#ifdef CONFIG_PM_SLEEP
static int s3c24xx_i2c_suspend_noirq(struct device *dev)
{
	struct s3c24xx_i2c *i2c = dev_get_drvdata(dev);

	i2c_mark_adapter_suspended(&i2c->adap);

	if (!IS_ERR(i2c->sysreg))
		regmap_read(i2c->sysreg, EXYNOS5_SYS_I2C_CFG, &i2c->sys_i2c_cfg);

	return 0;
}

static int s3c24xx_i2c_resume_noirq(struct device *dev)
{
	struct s3c24xx_i2c *i2c = dev_get_drvdata(dev);
	int ret;

	if (!IS_ERR(i2c->sysreg))
		regmap_write(i2c->sysreg, EXYNOS5_SYS_I2C_CFG, i2c->sys_i2c_cfg);

	ret = clk_enable(i2c->clk);
	if (ret)
		return ret;
	s3c24xx_i2c_init(i2c);
	clk_disable(i2c->clk);
	i2c_mark_adapter_resumed(&i2c->adap);

	return 0;
}
#endif

#ifdef CONFIG_PM
static const struct dev_pm_ops s3c24xx_i2c_dev_pm_ops = {
	SET_NOIRQ_SYSTEM_SLEEP_PM_OPS(s3c24xx_i2c_suspend_noirq,
				      s3c24xx_i2c_resume_noirq)
};

#define S3C24XX_DEV_PM_OPS (&s3c24xx_i2c_dev_pm_ops)
#else
#define S3C24XX_DEV_PM_OPS NULL
#endif

static struct platform_driver s3c24xx_i2c_driver = {
	.probe		= s3c24xx_i2c_probe,
	.remove		= s3c24xx_i2c_remove,
	.id_table	= s3c24xx_driver_ids,
	.driver		= {
		.name	= "s3c-i2c",
		.pm	= S3C24XX_DEV_PM_OPS,
		.of_match_table = of_match_ptr(s3c24xx_i2c_match),
	},
};

static int __init i2c_adap_s3c_init(void)
{
	return platform_driver_register(&s3c24xx_i2c_driver);
}
subsys_initcall(i2c_adap_s3c_init);

static void __exit i2c_adap_s3c_exit(void)
{
	platform_driver_unregister(&s3c24xx_i2c_driver);
}
module_exit(i2c_adap_s3c_exit);

MODULE_DESCRIPTION("S3C24XX I2C Bus driver");
MODULE_AUTHOR("Ben Dooks <ben@simtec.co.uk>");
MODULE_LICENSE("GPL");<|MERGE_RESOLUTION|>--- conflicted
+++ resolved
@@ -435,11 +435,7 @@
 		 * fall through to the write state, as we will need to
 		 * send a byte as well
 		 */
-<<<<<<< HEAD
-
-=======
 		fallthrough;
->>>>>>> 24b8d41d
 	case STATE_WRITE:
 		/*
 		 * we are writing data to the device... check for the
@@ -956,28 +952,12 @@
 	if (i2c->quirks & QUIRK_NO_GPIO)
 		return 0;
 
-<<<<<<< HEAD
-	for (idx = 0; idx < 2; idx++) {
-		gpio = of_get_gpio(i2c->dev->of_node, idx);
-		if (!gpio_is_valid(gpio)) {
-			dev_err(i2c->dev, "invalid gpio[%d]: %d\n", idx, gpio);
-			goto free_gpio;
-		}
-		i2c->gpios[idx] = gpio;
-
-		ret = gpio_request(gpio, "i2c-bus");
-		if (ret) {
-			dev_err(i2c->dev, "gpio [%d] request failed (%d)\n",
-				gpio, ret);
-			goto free_gpio;
-=======
 	for (i = 0; i < 2; i++) {
 		i2c->gpios[i] = devm_gpiod_get_index(i2c->dev, NULL,
 						     i, GPIOD_ASIS);
 		if (IS_ERR(i2c->gpios[i])) {
 			dev_err(i2c->dev, "i2c gpio invalid at index %d\n", i);
 			return -EINVAL;
->>>>>>> 24b8d41d
 		}
 	}
 	return 0;
