// SPDX-License-Identifier: GPL-2.0-or-later
/*
 * Synopsys DesignWare I2C adapter driver.
 *
 * Based on the TI DAVINCI I2C adapter driver.
 *
 * Copyright (C) 2006 Texas Instruments.
 * Copyright (C) 2007 MontaVista Software Inc.
 * Copyright (C) 2009 Provigent Ltd.
 */
#include <linux/acpi.h>
#include <linux/clk-provider.h>
#include <linux/clk.h>
#include <linux/delay.h>
#include <linux/dmi.h>
#include <linux/err.h>
#include <linux/errno.h>
#include <linux/i2c.h>
#include <linux/interrupt.h>
#include <linux/io.h>
#include <linux/kernel.h>
#include <linux/mfd/syscon.h>
#include <linux/module.h>
#include <linux/of.h>
#include <linux/platform_data/i2c-designware.h>
#include <linux/platform_device.h>
#include <linux/pm.h>
#include <linux/pm_runtime.h>
#include <linux/property.h>
#include <linux/regmap.h>
#include <linux/reset.h>
#include <linux/sched.h>
#include <linux/slab.h>
#include <linux/suspend.h>

#include "i2c-designware-core.h"

static u32 i2c_dw_get_clk_rate_khz(struct dw_i2c_dev *dev)
{
	return clk_get_rate(dev->clk)/1000;
}

#ifdef CONFIG_ACPI
static const struct acpi_device_id dw_i2c_acpi_match[] = {
	{ "INT33C2", 0 },
	{ "INT33C3", 0 },
	{ "INT3432", 0 },
	{ "INT3433", 0 },
	{ "80860F41", ACCESS_NO_IRQ_SUSPEND },
	{ "808622C1", ACCESS_NO_IRQ_SUSPEND },
	{ "AMD0010", ACCESS_INTR_MASK },
	{ "AMDI0010", ACCESS_INTR_MASK },
	{ "AMDI0510", 0 },
	{ "APMC0D0F", 0 },
	{ "HISI02A1", 0 },
	{ "HISI02A2", 0 },
	{ "HISI02A3", 0 },
	{ "HYGO0010", ACCESS_INTR_MASK },
	{ }
};
MODULE_DEVICE_TABLE(acpi, dw_i2c_acpi_match);
#endif

#ifdef CONFIG_OF
#define BT1_I2C_CTL			0x100
#define BT1_I2C_CTL_ADDR_MASK		GENMASK(7, 0)
#define BT1_I2C_CTL_WR			BIT(8)
#define BT1_I2C_CTL_GO			BIT(31)
#define BT1_I2C_DI			0x104
#define BT1_I2C_DO			0x108

static int bt1_i2c_read(void *context, unsigned int reg, unsigned int *val)
{
	struct dw_i2c_dev *dev = context;
	int ret;

	/*
	 * Note these methods shouldn't ever fail because the system controller
	 * registers are memory mapped. We check the return value just in case.
	 */
	ret = regmap_write(dev->sysmap, BT1_I2C_CTL,
			   BT1_I2C_CTL_GO | (reg & BT1_I2C_CTL_ADDR_MASK));
	if (ret)
		return ret;

	return regmap_read(dev->sysmap, BT1_I2C_DO, val);
}

static int bt1_i2c_write(void *context, unsigned int reg, unsigned int val)
{
	struct dw_i2c_dev *dev = context;
	int ret;

	ret = regmap_write(dev->sysmap, BT1_I2C_DI, val);
	if (ret)
		return ret;

	return regmap_write(dev->sysmap, BT1_I2C_CTL,
		BT1_I2C_CTL_GO | BT1_I2C_CTL_WR | (reg & BT1_I2C_CTL_ADDR_MASK));
}

static struct regmap_config bt1_i2c_cfg = {
	.reg_bits = 32,
	.val_bits = 32,
	.reg_stride = 4,
	.fast_io = true,
	.reg_read = bt1_i2c_read,
	.reg_write = bt1_i2c_write,
	.max_register = DW_IC_COMP_TYPE,
};

static int bt1_i2c_request_regs(struct dw_i2c_dev *dev)
{
	dev->sysmap = syscon_node_to_regmap(dev->dev->of_node->parent);
	if (IS_ERR(dev->sysmap))
		return PTR_ERR(dev->sysmap);

	dev->map = devm_regmap_init(dev->dev, NULL, dev, &bt1_i2c_cfg);
	return PTR_ERR_OR_ZERO(dev->map);
}

<<<<<<< HEAD
	/*
	 * Try to get SDA hold time and *CNT values from an ACPI method if
	 * it exists for both supported speed modes.
	 */
	dw_i2c_acpi_params(pdev, "SSCN", &dev->ss_hcnt, &dev->ss_lcnt, NULL);
	dw_i2c_acpi_params(pdev, "FMCN", &dev->fs_hcnt, &dev->fs_lcnt,
			   &dev->sda_hold_time);
	dw_i2c_acpi_params(pdev, "FPCN", &dev->fp_hcnt, &dev->fp_lcnt, NULL);
	dw_i2c_acpi_params(pdev, "HSCN", &dev->hs_hcnt, &dev->hs_lcnt, NULL);
=======
#define MSCC_ICPU_CFG_TWI_DELAY		0x0
#define MSCC_ICPU_CFG_TWI_DELAY_ENABLE	BIT(0)
#define MSCC_ICPU_CFG_TWI_SPIKE_FILTER	0x4
>>>>>>> 24b8d41d

static int mscc_twi_set_sda_hold_time(struct dw_i2c_dev *dev)
{
	writel((dev->sda_hold_time << 1) | MSCC_ICPU_CFG_TWI_DELAY_ENABLE,
	       dev->ext + MSCC_ICPU_CFG_TWI_DELAY);

	return 0;
}

static int dw_i2c_of_configure(struct platform_device *pdev)
{
	struct dw_i2c_dev *dev = platform_get_drvdata(pdev);

	switch (dev->flags & MODEL_MASK) {
	case MODEL_MSCC_OCELOT:
		dev->ext = devm_platform_ioremap_resource(pdev, 1);
		if (!IS_ERR(dev->ext))
			dev->set_sda_hold_time = mscc_twi_set_sda_hold_time;
		break;
	default:
		break;
	}

	return 0;
}

static const struct of_device_id dw_i2c_of_match[] = {
	{ .compatible = "snps,designware-i2c", },
	{ .compatible = "mscc,ocelot-i2c", .data = (void *)MODEL_MSCC_OCELOT },
	{ .compatible = "baikal,bt1-sys-i2c", .data = (void *)MODEL_BAIKAL_BT1 },
	{},
};
MODULE_DEVICE_TABLE(of, dw_i2c_of_match);
#else
static int bt1_i2c_request_regs(struct dw_i2c_dev *dev)
{
	return -ENODEV;
}

static inline int dw_i2c_of_configure(struct platform_device *pdev)
{
	return -ENODEV;
}
#endif

static void dw_i2c_plat_pm_cleanup(struct dw_i2c_dev *dev)
{
	pm_runtime_disable(dev->dev);

	if (dev->shared_with_punit)
		pm_runtime_put_noidle(dev->dev);
}

static int dw_i2c_plat_request_regs(struct dw_i2c_dev *dev)
{
	struct platform_device *pdev = to_platform_device(dev->dev);
	int ret;

	switch (dev->flags & MODEL_MASK) {
	case MODEL_BAIKAL_BT1:
		ret = bt1_i2c_request_regs(dev);
		break;
	default:
		dev->base = devm_platform_ioremap_resource(pdev, 0);
		ret = PTR_ERR_OR_ZERO(dev->base);
		break;
	}

	return ret;
}

static const struct dmi_system_id dw_i2c_hwmon_class_dmi[] = {
	{
		.ident = "Qtechnology QT5222",
		.matches = {
			DMI_MATCH(DMI_SYS_VENDOR, "Qtechnology"),
			DMI_MATCH(DMI_PRODUCT_NAME, "QT5222"),
		},
	},
	{ } /* terminate list */
};

static int dw_i2c_plat_probe(struct platform_device *pdev)
{
	struct dw_i2c_platform_data *pdata = dev_get_platdata(&pdev->dev);
	struct i2c_adapter *adap;
<<<<<<< HEAD
	struct resource *mem;
	int irq, r;
	u32 acpi_speed, ht = 0;
=======
	struct dw_i2c_dev *dev;
	struct i2c_timings *t;
	int irq, ret;
>>>>>>> 24b8d41d

	irq = platform_get_irq(pdev, 0);
	if (irq < 0)
		return irq;

	dev = devm_kzalloc(&pdev->dev, sizeof(struct dw_i2c_dev), GFP_KERNEL);
	if (!dev)
		return -ENOMEM;

	dev->flags = (uintptr_t)device_get_match_data(&pdev->dev);
	dev->dev = &pdev->dev;
	dev->irq = irq;
	platform_set_drvdata(pdev, dev);

<<<<<<< HEAD
	/* fast mode by default because of legacy reasons */
	dev->clk_freq = 400000;

	if (pdata) {
		dev->clk_freq = pdata->i2c_scl_freq;
	} else {
		device_property_read_u32(&pdev->dev, "i2c-sda-hold-time-ns",
					 &ht);
		device_property_read_u32(&pdev->dev, "i2c-sda-falling-time-ns",
					 &dev->sda_falling_time);
		device_property_read_u32(&pdev->dev, "i2c-scl-falling-time-ns",
					 &dev->scl_falling_time);
		device_property_read_u32(&pdev->dev, "clock-frequency",
					 &dev->clk_freq);
	}
=======
	ret = dw_i2c_plat_request_regs(dev);
	if (ret)
		return ret;

	dev->rst = devm_reset_control_get_optional_exclusive(&pdev->dev, NULL);
	if (IS_ERR(dev->rst))
		return PTR_ERR(dev->rst);

	reset_control_deassert(dev->rst);

	t = &dev->timings;
	if (pdata)
		t->bus_freq_hz = pdata->i2c_scl_freq;
	else
		i2c_parse_fw_timings(&pdev->dev, t, false);

	i2c_dw_adjust_bus_speed(dev);

	if (pdev->dev.of_node)
		dw_i2c_of_configure(pdev);
>>>>>>> 24b8d41d

	acpi_speed = i2c_acpi_find_bus_speed(&pdev->dev);
	if (acpi_speed)
		dev->clk_freq = acpi_speed;

	if (has_acpi_companion(&pdev->dev))
		i2c_dw_acpi_configure(&pdev->dev);

<<<<<<< HEAD
	/*
	 * Only standard mode at 100kHz, fast mode at 400kHz,
	 * fast mode plus at 1MHz and high speed mode at 3.4MHz are supported.
	 */
	if (dev->clk_freq != 100000 && dev->clk_freq != 400000
	    && dev->clk_freq != 1000000 && dev->clk_freq != 3400000) {
		dev_err(&pdev->dev,
			"Only 100kHz, 400kHz, 1MHz and 3.4MHz supported");
		return -EINVAL;
	}

	r = i2c_dw_eval_lock_support(dev);
	if (r)
		return r;

	dev->functionality =
		I2C_FUNC_I2C |
		I2C_FUNC_10BIT_ADDR |
		I2C_FUNC_SMBUS_BYTE |
		I2C_FUNC_SMBUS_BYTE_DATA |
		I2C_FUNC_SMBUS_WORD_DATA |
		I2C_FUNC_SMBUS_I2C_BLOCK;

	dev->master_cfg = DW_IC_CON_MASTER | DW_IC_CON_SLAVE_DISABLE |
			  DW_IC_CON_RESTART_EN;

	switch (dev->clk_freq) {
	case 100000:
		dev->master_cfg |= DW_IC_CON_SPEED_STD;
		break;
	case 3400000:
		dev->master_cfg |= DW_IC_CON_SPEED_HIGH;
		break;
	default:
		dev->master_cfg |= DW_IC_CON_SPEED_FAST;
	}
=======
	ret = i2c_dw_validate_speed(dev);
	if (ret)
		goto exit_reset;

	ret = i2c_dw_probe_lock_support(dev);
	if (ret)
		goto exit_reset;
>>>>>>> 24b8d41d

	i2c_dw_configure(dev);

	/* Optional interface clock */
	dev->pclk = devm_clk_get_optional(&pdev->dev, "pclk");
	if (IS_ERR(dev->pclk)) {
		ret = PTR_ERR(dev->pclk);
		goto exit_reset;
	}

	dev->clk = devm_clk_get(&pdev->dev, NULL);
	if (!i2c_dw_prepare_clk(dev, true)) {
		u64 clk_khz;

		dev->get_clk_rate_khz = i2c_dw_get_clk_rate_khz;
		clk_khz = dev->get_clk_rate_khz(dev);

		if (!dev->sda_hold_time && t->sda_hold_ns)
			dev->sda_hold_time =
				div_u64(clk_khz * t->sda_hold_ns + 500000, 1000000);
	}

	adap = &dev->adapter;
	adap->owner = THIS_MODULE;
	adap->class = dmi_check_system(dw_i2c_hwmon_class_dmi) ?
					I2C_CLASS_HWMON : I2C_CLASS_DEPRECATED;
	ACPI_COMPANION_SET(&adap->dev, ACPI_COMPANION(&pdev->dev));
	adap->dev.of_node = pdev->dev.of_node;
	adap->nr = -1;

	if (dev->flags & ACCESS_NO_IRQ_SUSPEND) {
		dev_pm_set_driver_flags(&pdev->dev,
					DPM_FLAG_SMART_PREPARE |
					DPM_FLAG_MAY_SKIP_RESUME);
	} else {
		dev_pm_set_driver_flags(&pdev->dev,
					DPM_FLAG_SMART_PREPARE |
					DPM_FLAG_SMART_SUSPEND |
					DPM_FLAG_MAY_SKIP_RESUME);
	}

	/* The code below assumes runtime PM to be disabled. */
	WARN_ON(pm_runtime_enabled(&pdev->dev));

	pm_runtime_set_autosuspend_delay(&pdev->dev, 1000);
	pm_runtime_use_autosuspend(&pdev->dev);
	pm_runtime_set_active(&pdev->dev);

	if (dev->shared_with_punit)
		pm_runtime_get_noresume(&pdev->dev);

	pm_runtime_enable(&pdev->dev);

	ret = i2c_dw_probe(dev);
	if (ret)
		goto exit_probe;

	return ret;

exit_probe:
	dw_i2c_plat_pm_cleanup(dev);
exit_reset:
	reset_control_assert(dev->rst);
	return ret;
}

static int dw_i2c_plat_remove(struct platform_device *pdev)
{
	struct dw_i2c_dev *dev = platform_get_drvdata(pdev);

	pm_runtime_get_sync(&pdev->dev);

	i2c_del_adapter(&dev->adapter);

	dev->disable(dev);

	pm_runtime_dont_use_autosuspend(&pdev->dev);
	pm_runtime_put_sync(&pdev->dev);
	dw_i2c_plat_pm_cleanup(dev);

	reset_control_assert(dev->rst);

	return 0;
}

#ifdef CONFIG_PM_SLEEP
static int dw_i2c_plat_prepare(struct device *dev)
{
	/*
	 * If the ACPI companion device object is present for this device, it
	 * may be accessed during suspend and resume of other devices via I2C
	 * operation regions, so tell the PM core and middle layers to avoid
	 * skipping system suspend/resume callbacks for it in that case.
	 */
	return !has_acpi_companion(dev);
}

static void dw_i2c_plat_complete(struct device *dev)
{
	/*
	 * The device can only be in runtime suspend at this point if it has not
	 * been resumed throughout the ending system suspend/resume cycle, so if
	 * the platform firmware might mess up with it, request the runtime PM
	 * framework to resume it.
	 */
	if (pm_runtime_suspended(dev) && pm_resume_via_firmware())
		pm_request_resume(dev);
}
#else
#define dw_i2c_plat_prepare	NULL
#define dw_i2c_plat_complete	NULL
#endif

#ifdef CONFIG_PM
static int dw_i2c_plat_suspend(struct device *dev)
{
	struct dw_i2c_dev *i_dev = dev_get_drvdata(dev);

	i_dev->suspended = true;

	if (i_dev->shared_with_punit)
		return 0;

	i_dev->disable(i_dev);
	i2c_dw_prepare_clk(i_dev, false);

	return 0;
}

static int dw_i2c_plat_resume(struct device *dev)
{
	struct dw_i2c_dev *i_dev = dev_get_drvdata(dev);

	if (!i_dev->shared_with_punit)
		i2c_dw_prepare_clk(i_dev, true);

	i_dev->init(i_dev);
	i_dev->suspended = false;

	return 0;
}

static const struct dev_pm_ops dw_i2c_dev_pm_ops = {
	.prepare = dw_i2c_plat_prepare,
	.complete = dw_i2c_plat_complete,
	SET_LATE_SYSTEM_SLEEP_PM_OPS(dw_i2c_plat_suspend, dw_i2c_plat_resume)
	SET_RUNTIME_PM_OPS(dw_i2c_plat_suspend, dw_i2c_plat_resume, NULL)
};

#define DW_I2C_DEV_PMOPS (&dw_i2c_dev_pm_ops)
#else
#define DW_I2C_DEV_PMOPS NULL
#endif

/* Work with hotplug and coldplug */
MODULE_ALIAS("platform:i2c_designware");

static struct platform_driver dw_i2c_driver = {
	.probe = dw_i2c_plat_probe,
	.remove = dw_i2c_plat_remove,
	.driver		= {
		.name	= "i2c_designware",
		.of_match_table = of_match_ptr(dw_i2c_of_match),
		.acpi_match_table = ACPI_PTR(dw_i2c_acpi_match),
		.pm	= DW_I2C_DEV_PMOPS,
	},
};

static int __init dw_i2c_init_driver(void)
{
	return platform_driver_register(&dw_i2c_driver);
}
subsys_initcall(dw_i2c_init_driver);

static void __exit dw_i2c_exit_driver(void)
{
	platform_driver_unregister(&dw_i2c_driver);
}
module_exit(dw_i2c_exit_driver);

MODULE_AUTHOR("Baruch Siach <baruch@tkos.co.il>");
MODULE_DESCRIPTION("Synopsys DesignWare I2C bus adapter");
MODULE_LICENSE("GPL");<|MERGE_RESOLUTION|>--- conflicted
+++ resolved
@@ -119,21 +119,9 @@
 	return PTR_ERR_OR_ZERO(dev->map);
 }
 
-<<<<<<< HEAD
-	/*
-	 * Try to get SDA hold time and *CNT values from an ACPI method if
-	 * it exists for both supported speed modes.
-	 */
-	dw_i2c_acpi_params(pdev, "SSCN", &dev->ss_hcnt, &dev->ss_lcnt, NULL);
-	dw_i2c_acpi_params(pdev, "FMCN", &dev->fs_hcnt, &dev->fs_lcnt,
-			   &dev->sda_hold_time);
-	dw_i2c_acpi_params(pdev, "FPCN", &dev->fp_hcnt, &dev->fp_lcnt, NULL);
-	dw_i2c_acpi_params(pdev, "HSCN", &dev->hs_hcnt, &dev->hs_lcnt, NULL);
-=======
 #define MSCC_ICPU_CFG_TWI_DELAY		0x0
 #define MSCC_ICPU_CFG_TWI_DELAY_ENABLE	BIT(0)
 #define MSCC_ICPU_CFG_TWI_SPIKE_FILTER	0x4
->>>>>>> 24b8d41d
 
 static int mscc_twi_set_sda_hold_time(struct dw_i2c_dev *dev)
 {
@@ -220,15 +208,9 @@
 {
 	struct dw_i2c_platform_data *pdata = dev_get_platdata(&pdev->dev);
 	struct i2c_adapter *adap;
-<<<<<<< HEAD
-	struct resource *mem;
-	int irq, r;
-	u32 acpi_speed, ht = 0;
-=======
 	struct dw_i2c_dev *dev;
 	struct i2c_timings *t;
 	int irq, ret;
->>>>>>> 24b8d41d
 
 	irq = platform_get_irq(pdev, 0);
 	if (irq < 0)
@@ -243,23 +225,6 @@
 	dev->irq = irq;
 	platform_set_drvdata(pdev, dev);
 
-<<<<<<< HEAD
-	/* fast mode by default because of legacy reasons */
-	dev->clk_freq = 400000;
-
-	if (pdata) {
-		dev->clk_freq = pdata->i2c_scl_freq;
-	} else {
-		device_property_read_u32(&pdev->dev, "i2c-sda-hold-time-ns",
-					 &ht);
-		device_property_read_u32(&pdev->dev, "i2c-sda-falling-time-ns",
-					 &dev->sda_falling_time);
-		device_property_read_u32(&pdev->dev, "i2c-scl-falling-time-ns",
-					 &dev->scl_falling_time);
-		device_property_read_u32(&pdev->dev, "clock-frequency",
-					 &dev->clk_freq);
-	}
-=======
 	ret = dw_i2c_plat_request_regs(dev);
 	if (ret)
 		return ret;
@@ -280,53 +245,10 @@
 
 	if (pdev->dev.of_node)
 		dw_i2c_of_configure(pdev);
->>>>>>> 24b8d41d
-
-	acpi_speed = i2c_acpi_find_bus_speed(&pdev->dev);
-	if (acpi_speed)
-		dev->clk_freq = acpi_speed;
 
 	if (has_acpi_companion(&pdev->dev))
 		i2c_dw_acpi_configure(&pdev->dev);
 
-<<<<<<< HEAD
-	/*
-	 * Only standard mode at 100kHz, fast mode at 400kHz,
-	 * fast mode plus at 1MHz and high speed mode at 3.4MHz are supported.
-	 */
-	if (dev->clk_freq != 100000 && dev->clk_freq != 400000
-	    && dev->clk_freq != 1000000 && dev->clk_freq != 3400000) {
-		dev_err(&pdev->dev,
-			"Only 100kHz, 400kHz, 1MHz and 3.4MHz supported");
-		return -EINVAL;
-	}
-
-	r = i2c_dw_eval_lock_support(dev);
-	if (r)
-		return r;
-
-	dev->functionality =
-		I2C_FUNC_I2C |
-		I2C_FUNC_10BIT_ADDR |
-		I2C_FUNC_SMBUS_BYTE |
-		I2C_FUNC_SMBUS_BYTE_DATA |
-		I2C_FUNC_SMBUS_WORD_DATA |
-		I2C_FUNC_SMBUS_I2C_BLOCK;
-
-	dev->master_cfg = DW_IC_CON_MASTER | DW_IC_CON_SLAVE_DISABLE |
-			  DW_IC_CON_RESTART_EN;
-
-	switch (dev->clk_freq) {
-	case 100000:
-		dev->master_cfg |= DW_IC_CON_SPEED_STD;
-		break;
-	case 3400000:
-		dev->master_cfg |= DW_IC_CON_SPEED_HIGH;
-		break;
-	default:
-		dev->master_cfg |= DW_IC_CON_SPEED_FAST;
-	}
-=======
 	ret = i2c_dw_validate_speed(dev);
 	if (ret)
 		goto exit_reset;
@@ -334,7 +256,6 @@
 	ret = i2c_dw_probe_lock_support(dev);
 	if (ret)
 		goto exit_reset;
->>>>>>> 24b8d41d
 
 	i2c_dw_configure(dev);
 
