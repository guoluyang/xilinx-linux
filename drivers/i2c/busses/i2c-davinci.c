--- conflicted
+++ resolved
@@ -878,12 +878,9 @@
 	r = i2c_add_numbered_adapter(adap);
 	if (r)
 		goto err_unuse_clocks;
-<<<<<<< HEAD
-=======
 
 	pm_runtime_mark_last_busy(dev->dev);
 	pm_runtime_put_autosuspend(dev->dev);
->>>>>>> 24b8d41d
 
 	return 0;
 
