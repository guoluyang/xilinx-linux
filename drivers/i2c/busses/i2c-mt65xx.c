// SPDX-License-Identifier: GPL-2.0-only
/*
 * Copyright (c) 2014 MediaTek Inc.
 * Author: Xudong Chen <xudong.chen@mediatek.com>
 */

#include <linux/clk.h>
#include <linux/completion.h>
#include <linux/delay.h>
#include <linux/device.h>
#include <linux/dma-mapping.h>
#include <linux/err.h>
#include <linux/errno.h>
#include <linux/i2c.h>
#include <linux/init.h>
#include <linux/interrupt.h>
#include <linux/io.h>
#include <linux/kernel.h>
#include <linux/mm.h>
#include <linux/module.h>
#include <linux/of_address.h>
#include <linux/of_device.h>
#include <linux/of_irq.h>
#include <linux/platform_device.h>
#include <linux/scatterlist.h>
#include <linux/sched.h>
#include <linux/slab.h>

#define I2C_RS_TRANSFER			(1 << 4)
#define I2C_ARB_LOST			(1 << 3)
#define I2C_HS_NACKERR			(1 << 2)
#define I2C_ACKERR			(1 << 1)
#define I2C_TRANSAC_COMP		(1 << 0)
#define I2C_TRANSAC_START		(1 << 0)
#define I2C_RS_MUL_CNFG			(1 << 15)
#define I2C_RS_MUL_TRIG			(1 << 14)
#define I2C_DCM_DISABLE			0x0000
#define I2C_IO_CONFIG_OPEN_DRAIN	0x0003
#define I2C_IO_CONFIG_PUSH_PULL		0x0000
#define I2C_SOFT_RST			0x0001
#define I2C_FIFO_ADDR_CLR		0x0001
#define I2C_DELAY_LEN			0x0002
#define I2C_TIME_CLR_VALUE		0x0000
#define I2C_TIME_DEFAULT_VALUE		0x0003
#define I2C_WRRD_TRANAC_VALUE		0x0002
#define I2C_RD_TRANAC_VALUE		0x0001
#define I2C_SCL_MIS_COMP_VALUE		0x0000

#define I2C_DMA_CON_TX			0x0000
#define I2C_DMA_CON_RX			0x0001
#define I2C_DMA_ASYNC_MODE		0x0004
#define I2C_DMA_SKIP_CONFIG		0x0010
#define I2C_DMA_DIR_CHANGE		0x0200
#define I2C_DMA_START_EN		0x0001
#define I2C_DMA_INT_FLAG_NONE		0x0000
#define I2C_DMA_CLR_FLAG		0x0000
#define I2C_DMA_HARD_RST		0x0002

#define MAX_SAMPLE_CNT_DIV		8
#define MAX_STEP_CNT_DIV		64
#define MAX_CLOCK_DIV			256
#define MAX_HS_STEP_CNT_DIV		8
#define I2C_STANDARD_MODE_BUFFER	(1000 / 2)
#define I2C_FAST_MODE_BUFFER		(300 / 2)
#define I2C_FAST_MODE_PLUS_BUFFER	(20 / 2)

#define I2C_CONTROL_RS                  (0x1 << 1)
#define I2C_CONTROL_DMA_EN              (0x1 << 2)
#define I2C_CONTROL_CLK_EXT_EN          (0x1 << 3)
#define I2C_CONTROL_DIR_CHANGE          (0x1 << 4)
#define I2C_CONTROL_ACKERR_DET_EN       (0x1 << 5)
#define I2C_CONTROL_TRANSFER_LEN_CHANGE (0x1 << 6)
#define I2C_CONTROL_DMAACK_EN           (0x1 << 8)
#define I2C_CONTROL_ASYNC_MODE          (0x1 << 9)
#define I2C_CONTROL_WRAPPER             (0x1 << 0)

#define I2C_DRV_NAME		"i2c-mt65xx"

enum DMA_REGS_OFFSET {
	OFFSET_INT_FLAG = 0x0,
	OFFSET_INT_EN = 0x04,
	OFFSET_EN = 0x08,
	OFFSET_RST = 0x0c,
	OFFSET_CON = 0x18,
	OFFSET_TX_MEM_ADDR = 0x1c,
	OFFSET_RX_MEM_ADDR = 0x20,
	OFFSET_TX_LEN = 0x24,
	OFFSET_RX_LEN = 0x28,
	OFFSET_TX_4G_MODE = 0x54,
	OFFSET_RX_4G_MODE = 0x58,
};

enum i2c_trans_st_rs {
	I2C_TRANS_STOP = 0,
	I2C_TRANS_REPEATED_START,
};

enum mtk_trans_op {
	I2C_MASTER_WR = 1,
	I2C_MASTER_RD,
	I2C_MASTER_WRRD,
};

enum I2C_REGS_OFFSET {
	OFFSET_DATA_PORT,
	OFFSET_SLAVE_ADDR,
	OFFSET_INTR_MASK,
	OFFSET_INTR_STAT,
	OFFSET_CONTROL,
	OFFSET_TRANSFER_LEN,
	OFFSET_TRANSAC_LEN,
	OFFSET_DELAY_LEN,
	OFFSET_TIMING,
	OFFSET_START,
	OFFSET_EXT_CONF,
	OFFSET_FIFO_STAT,
	OFFSET_FIFO_THRESH,
	OFFSET_FIFO_ADDR_CLR,
	OFFSET_IO_CONFIG,
	OFFSET_RSV_DEBUG,
	OFFSET_HS,
	OFFSET_SOFTRESET,
	OFFSET_DCM_EN,
	OFFSET_PATH_DIR,
	OFFSET_DEBUGSTAT,
	OFFSET_DEBUGCTRL,
	OFFSET_TRANSFER_LEN_AUX,
	OFFSET_CLOCK_DIV,
	OFFSET_LTIMING,
	OFFSET_SCL_HIGH_LOW_RATIO,
	OFFSET_HS_SCL_HIGH_LOW_RATIO,
	OFFSET_SCL_MIS_COMP_POINT,
	OFFSET_STA_STO_AC_TIMING,
	OFFSET_HS_STA_STO_AC_TIMING,
	OFFSET_SDA_TIMING,
};

static const u16 mt_i2c_regs_v1[] = {
	[OFFSET_DATA_PORT] = 0x0,
	[OFFSET_SLAVE_ADDR] = 0x4,
	[OFFSET_INTR_MASK] = 0x8,
	[OFFSET_INTR_STAT] = 0xc,
	[OFFSET_CONTROL] = 0x10,
	[OFFSET_TRANSFER_LEN] = 0x14,
	[OFFSET_TRANSAC_LEN] = 0x18,
	[OFFSET_DELAY_LEN] = 0x1c,
	[OFFSET_TIMING] = 0x20,
	[OFFSET_START] = 0x24,
	[OFFSET_EXT_CONF] = 0x28,
	[OFFSET_FIFO_STAT] = 0x30,
	[OFFSET_FIFO_THRESH] = 0x34,
	[OFFSET_FIFO_ADDR_CLR] = 0x38,
	[OFFSET_IO_CONFIG] = 0x40,
	[OFFSET_RSV_DEBUG] = 0x44,
	[OFFSET_HS] = 0x48,
	[OFFSET_SOFTRESET] = 0x50,
	[OFFSET_DCM_EN] = 0x54,
	[OFFSET_PATH_DIR] = 0x60,
	[OFFSET_DEBUGSTAT] = 0x64,
	[OFFSET_DEBUGCTRL] = 0x68,
	[OFFSET_TRANSFER_LEN_AUX] = 0x6c,
	[OFFSET_CLOCK_DIV] = 0x70,
	[OFFSET_SCL_HIGH_LOW_RATIO] = 0x74,
	[OFFSET_HS_SCL_HIGH_LOW_RATIO] = 0x78,
	[OFFSET_SCL_MIS_COMP_POINT] = 0x7C,
	[OFFSET_STA_STO_AC_TIMING] = 0x80,
	[OFFSET_HS_STA_STO_AC_TIMING] = 0x84,
	[OFFSET_SDA_TIMING] = 0x88,
};

static const u16 mt_i2c_regs_v2[] = {
	[OFFSET_DATA_PORT] = 0x0,
	[OFFSET_SLAVE_ADDR] = 0x4,
	[OFFSET_INTR_MASK] = 0x8,
	[OFFSET_INTR_STAT] = 0xc,
	[OFFSET_CONTROL] = 0x10,
	[OFFSET_TRANSFER_LEN] = 0x14,
	[OFFSET_TRANSAC_LEN] = 0x18,
	[OFFSET_DELAY_LEN] = 0x1c,
	[OFFSET_TIMING] = 0x20,
	[OFFSET_START] = 0x24,
	[OFFSET_EXT_CONF] = 0x28,
	[OFFSET_LTIMING] = 0x2c,
	[OFFSET_HS] = 0x30,
	[OFFSET_IO_CONFIG] = 0x34,
	[OFFSET_FIFO_ADDR_CLR] = 0x38,
	[OFFSET_SDA_TIMING] = 0x3c,
	[OFFSET_TRANSFER_LEN_AUX] = 0x44,
	[OFFSET_CLOCK_DIV] = 0x48,
	[OFFSET_SOFTRESET] = 0x50,
	[OFFSET_SCL_MIS_COMP_POINT] = 0x90,
	[OFFSET_DEBUGSTAT] = 0xe0,
	[OFFSET_DEBUGCTRL] = 0xe8,
	[OFFSET_FIFO_STAT] = 0xf4,
	[OFFSET_FIFO_THRESH] = 0xf8,
	[OFFSET_DCM_EN] = 0xf88,
};

struct mtk_i2c_compatible {
	const struct i2c_adapter_quirks *quirks;
	const u16 *regs;
	unsigned char pmic_i2c: 1;
	unsigned char dcm: 1;
	unsigned char auto_restart: 1;
	unsigned char aux_len_reg: 1;
	unsigned char timing_adjust: 1;
	unsigned char dma_sync: 1;
	unsigned char ltiming_adjust: 1;
	unsigned char apdma_sync: 1;
	unsigned char max_dma_support;
};

struct mtk_i2c_ac_timing {
	u16 htiming;
	u16 ltiming;
	u16 hs;
	u16 ext;
	u16 inter_clk_div;
	u16 scl_hl_ratio;
	u16 hs_scl_hl_ratio;
	u16 sta_stop;
	u16 hs_sta_stop;
	u16 sda_timing;
};

struct mtk_i2c {
	struct i2c_adapter adap;	/* i2c host adapter */
	struct device *dev;
	struct completion msg_complete;

	/* set in i2c probe */
	void __iomem *base;		/* i2c base addr */
	void __iomem *pdmabase;		/* dma base address*/
	struct clk *clk_main;		/* main clock for i2c bus */
	struct clk *clk_dma;		/* DMA clock for i2c via DMA */
	struct clk *clk_pmic;		/* PMIC clock for i2c from PMIC */
	struct clk *clk_arb;		/* Arbitrator clock for i2c */
	bool have_pmic;			/* can use i2c pins from PMIC */
	bool use_push_pull;		/* IO config push-pull mode */

	u16 irq_stat;			/* interrupt status */
	unsigned int clk_src_div;
	unsigned int speed_hz;		/* The speed in transfer */
	enum mtk_trans_op op;
	u16 timing_reg;
	u16 high_speed_reg;
	u16 ltiming_reg;
	unsigned char auto_restart;
	bool ignore_restart_irq;
	struct mtk_i2c_ac_timing ac_timing;
	const struct mtk_i2c_compatible *dev_comp;
};

/**
 * struct i2c_spec_values:
 * @min_low_ns: min LOW period of the SCL clock
 * @min_su_sta_ns: min set-up time for a repeated START condition
 * @max_hd_dat_ns: max data hold time
 * @min_su_dat_ns: min data set-up time
 */
struct i2c_spec_values {
	unsigned int min_low_ns;
	unsigned int min_su_sta_ns;
	unsigned int max_hd_dat_ns;
	unsigned int min_su_dat_ns;
};

static const struct i2c_spec_values standard_mode_spec = {
	.min_low_ns = 4700 + I2C_STANDARD_MODE_BUFFER,
	.min_su_sta_ns = 4700 + I2C_STANDARD_MODE_BUFFER,
	.max_hd_dat_ns = 3450 - I2C_STANDARD_MODE_BUFFER,
	.min_su_dat_ns = 250 + I2C_STANDARD_MODE_BUFFER,
};

static const struct i2c_spec_values fast_mode_spec = {
	.min_low_ns = 1300 + I2C_FAST_MODE_BUFFER,
	.min_su_sta_ns = 600 + I2C_FAST_MODE_BUFFER,
	.max_hd_dat_ns = 900 - I2C_FAST_MODE_BUFFER,
	.min_su_dat_ns = 100 + I2C_FAST_MODE_BUFFER,
};

static const struct i2c_spec_values fast_mode_plus_spec = {
	.min_low_ns = 500 + I2C_FAST_MODE_PLUS_BUFFER,
	.min_su_sta_ns = 260 + I2C_FAST_MODE_PLUS_BUFFER,
	.max_hd_dat_ns = 400 - I2C_FAST_MODE_PLUS_BUFFER,
	.min_su_dat_ns = 50 + I2C_FAST_MODE_PLUS_BUFFER,
};

static const struct i2c_adapter_quirks mt6577_i2c_quirks = {
	.flags = I2C_AQ_COMB_WRITE_THEN_READ,
	.max_num_msgs = 1,
	.max_write_len = 255,
	.max_read_len = 255,
	.max_comb_1st_msg_len = 255,
	.max_comb_2nd_msg_len = 31,
};

static const struct i2c_adapter_quirks mt7622_i2c_quirks = {
	.max_num_msgs = 255,
};

static const struct i2c_adapter_quirks mt8183_i2c_quirks = {
	.flags = I2C_AQ_NO_ZERO_LEN,
};

static const struct mtk_i2c_compatible mt2712_compat = {
	.regs = mt_i2c_regs_v1,
	.pmic_i2c = 0,
	.dcm = 1,
	.auto_restart = 1,
	.aux_len_reg = 1,
	.timing_adjust = 1,
	.dma_sync = 0,
	.ltiming_adjust = 0,
	.apdma_sync = 0,
	.max_dma_support = 33,
};

static const struct mtk_i2c_compatible mt6577_compat = {
	.quirks = &mt6577_i2c_quirks,
	.regs = mt_i2c_regs_v1,
	.pmic_i2c = 0,
	.dcm = 1,
	.auto_restart = 0,
	.aux_len_reg = 0,
	.timing_adjust = 0,
	.dma_sync = 0,
	.ltiming_adjust = 0,
	.apdma_sync = 0,
	.max_dma_support = 32,
};

static const struct mtk_i2c_compatible mt6589_compat = {
	.quirks = &mt6577_i2c_quirks,
	.regs = mt_i2c_regs_v1,
	.pmic_i2c = 1,
	.dcm = 0,
	.auto_restart = 0,
	.aux_len_reg = 0,
	.timing_adjust = 0,
	.dma_sync = 0,
	.ltiming_adjust = 0,
	.apdma_sync = 0,
	.max_dma_support = 32,
};

static const struct mtk_i2c_compatible mt7622_compat = {
	.quirks = &mt7622_i2c_quirks,
	.regs = mt_i2c_regs_v1,
	.pmic_i2c = 0,
	.dcm = 1,
	.auto_restart = 1,
	.aux_len_reg = 1,
	.timing_adjust = 0,
	.dma_sync = 0,
	.ltiming_adjust = 0,
	.apdma_sync = 0,
	.max_dma_support = 32,
};

static const struct mtk_i2c_compatible mt8173_compat = {
	.regs = mt_i2c_regs_v1,
	.pmic_i2c = 0,
	.dcm = 1,
	.auto_restart = 1,
	.aux_len_reg = 1,
	.timing_adjust = 0,
	.dma_sync = 0,
	.ltiming_adjust = 0,
	.apdma_sync = 0,
	.max_dma_support = 33,
};

static const struct mtk_i2c_compatible mt8183_compat = {
	.quirks = &mt8183_i2c_quirks,
	.regs = mt_i2c_regs_v2,
	.pmic_i2c = 0,
	.dcm = 0,
	.auto_restart = 1,
	.aux_len_reg = 1,
	.timing_adjust = 1,
	.dma_sync = 1,
	.ltiming_adjust = 1,
	.apdma_sync = 0,
	.max_dma_support = 33,
};

static const struct mtk_i2c_compatible mt8192_compat = {
	.quirks = &mt8183_i2c_quirks,
	.regs = mt_i2c_regs_v2,
	.pmic_i2c = 0,
	.dcm = 0,
	.auto_restart = 1,
	.aux_len_reg = 1,
	.timing_adjust = 1,
	.dma_sync = 1,
	.ltiming_adjust = 1,
	.apdma_sync = 1,
	.max_dma_support = 36,
};

static const struct of_device_id mtk_i2c_of_match[] = {
	{ .compatible = "mediatek,mt2712-i2c", .data = &mt2712_compat },
	{ .compatible = "mediatek,mt6577-i2c", .data = &mt6577_compat },
	{ .compatible = "mediatek,mt6589-i2c", .data = &mt6589_compat },
	{ .compatible = "mediatek,mt7622-i2c", .data = &mt7622_compat },
	{ .compatible = "mediatek,mt8173-i2c", .data = &mt8173_compat },
	{ .compatible = "mediatek,mt8183-i2c", .data = &mt8183_compat },
	{ .compatible = "mediatek,mt8192-i2c", .data = &mt8192_compat },
	{}
};
MODULE_DEVICE_TABLE(of, mtk_i2c_of_match);

static u16 mtk_i2c_readw(struct mtk_i2c *i2c, enum I2C_REGS_OFFSET reg)
{
	return readw(i2c->base + i2c->dev_comp->regs[reg]);
}

static void mtk_i2c_writew(struct mtk_i2c *i2c, u16 val,
			   enum I2C_REGS_OFFSET reg)
{
	writew(val, i2c->base + i2c->dev_comp->regs[reg]);
}

static int mtk_i2c_clock_enable(struct mtk_i2c *i2c)
{
	int ret;

	ret = clk_prepare_enable(i2c->clk_dma);
	if (ret)
		return ret;

	ret = clk_prepare_enable(i2c->clk_main);
	if (ret)
		goto err_main;

	if (i2c->have_pmic) {
		ret = clk_prepare_enable(i2c->clk_pmic);
		if (ret)
			goto err_pmic;
	}

	if (i2c->clk_arb) {
		ret = clk_prepare_enable(i2c->clk_arb);
		if (ret)
			goto err_arb;
	}

	return 0;

err_arb:
	if (i2c->have_pmic)
		clk_disable_unprepare(i2c->clk_pmic);
err_pmic:
	clk_disable_unprepare(i2c->clk_main);
err_main:
	clk_disable_unprepare(i2c->clk_dma);

	return ret;
}

static void mtk_i2c_clock_disable(struct mtk_i2c *i2c)
{
	if (i2c->clk_arb)
		clk_disable_unprepare(i2c->clk_arb);

	if (i2c->have_pmic)
		clk_disable_unprepare(i2c->clk_pmic);

	clk_disable_unprepare(i2c->clk_main);
	clk_disable_unprepare(i2c->clk_dma);
}

static void mtk_i2c_init_hw(struct mtk_i2c *i2c)
{
	u16 control_reg;

	writel(I2C_DMA_HARD_RST, i2c->pdmabase + OFFSET_RST);
	udelay(50);
	writel(I2C_DMA_CLR_FLAG, i2c->pdmabase + OFFSET_RST);

	mtk_i2c_writew(i2c, I2C_SOFT_RST, OFFSET_SOFTRESET);

	/* Set ioconfig */
	if (i2c->use_push_pull)
		mtk_i2c_writew(i2c, I2C_IO_CONFIG_PUSH_PULL, OFFSET_IO_CONFIG);
	else
		mtk_i2c_writew(i2c, I2C_IO_CONFIG_OPEN_DRAIN, OFFSET_IO_CONFIG);

	if (i2c->dev_comp->dcm)
		mtk_i2c_writew(i2c, I2C_DCM_DISABLE, OFFSET_DCM_EN);

	mtk_i2c_writew(i2c, i2c->timing_reg, OFFSET_TIMING);
	mtk_i2c_writew(i2c, i2c->high_speed_reg, OFFSET_HS);
	if (i2c->dev_comp->ltiming_adjust)
		mtk_i2c_writew(i2c, i2c->ltiming_reg, OFFSET_LTIMING);

	if (i2c->dev_comp->timing_adjust) {
		mtk_i2c_writew(i2c, i2c->ac_timing.ext, OFFSET_EXT_CONF);
		mtk_i2c_writew(i2c, i2c->ac_timing.inter_clk_div,
			       OFFSET_CLOCK_DIV);
		mtk_i2c_writew(i2c, I2C_SCL_MIS_COMP_VALUE,
			       OFFSET_SCL_MIS_COMP_POINT);
		mtk_i2c_writew(i2c, i2c->ac_timing.sda_timing,
			       OFFSET_SDA_TIMING);

		if (i2c->dev_comp->ltiming_adjust) {
			mtk_i2c_writew(i2c, i2c->ac_timing.htiming,
				       OFFSET_TIMING);
			mtk_i2c_writew(i2c, i2c->ac_timing.hs, OFFSET_HS);
			mtk_i2c_writew(i2c, i2c->ac_timing.ltiming,
				       OFFSET_LTIMING);
		} else {
			mtk_i2c_writew(i2c, i2c->ac_timing.scl_hl_ratio,
				       OFFSET_SCL_HIGH_LOW_RATIO);
			mtk_i2c_writew(i2c, i2c->ac_timing.hs_scl_hl_ratio,
				       OFFSET_HS_SCL_HIGH_LOW_RATIO);
			mtk_i2c_writew(i2c, i2c->ac_timing.sta_stop,
				       OFFSET_STA_STO_AC_TIMING);
			mtk_i2c_writew(i2c, i2c->ac_timing.hs_sta_stop,
				       OFFSET_HS_STA_STO_AC_TIMING);
		}
	}

	/* If use i2c pin from PMIC mt6397 side, need set PATH_DIR first */
	if (i2c->have_pmic)
		mtk_i2c_writew(i2c, I2C_CONTROL_WRAPPER, OFFSET_PATH_DIR);

	control_reg = I2C_CONTROL_ACKERR_DET_EN |
		      I2C_CONTROL_CLK_EXT_EN | I2C_CONTROL_DMA_EN;
	if (i2c->dev_comp->dma_sync)
		control_reg |= I2C_CONTROL_DMAACK_EN | I2C_CONTROL_ASYNC_MODE;

	mtk_i2c_writew(i2c, control_reg, OFFSET_CONTROL);
	mtk_i2c_writew(i2c, I2C_DELAY_LEN, OFFSET_DELAY_LEN);
}

static const struct i2c_spec_values *mtk_i2c_get_spec(unsigned int speed)
{
	if (speed <= I2C_MAX_STANDARD_MODE_FREQ)
		return &standard_mode_spec;
	else if (speed <= I2C_MAX_FAST_MODE_FREQ)
		return &fast_mode_spec;
	else
		return &fast_mode_plus_spec;
}

static int mtk_i2c_max_step_cnt(unsigned int target_speed)
{
	if (target_speed > I2C_MAX_FAST_MODE_FREQ)
		return MAX_HS_STEP_CNT_DIV;
	else
		return MAX_STEP_CNT_DIV;
}

/*
 * Check and Calculate i2c ac-timing
 *
 * Hardware design:
 * sample_ns = (1000000000 * (sample_cnt + 1)) / clk_src
 * xxx_cnt_div =  spec->min_xxx_ns / sample_ns
 *
 * Sample_ns is rounded down for xxx_cnt_div would be greater
 * than the smallest spec.
 * The sda_timing is chosen as the middle value between
 * the largest and smallest.
 */
static int mtk_i2c_check_ac_timing(struct mtk_i2c *i2c,
				   unsigned int clk_src,
				   unsigned int check_speed,
				   unsigned int step_cnt,
				   unsigned int sample_cnt)
{
	const struct i2c_spec_values *spec;
	unsigned int su_sta_cnt, low_cnt, high_cnt, max_step_cnt;
	unsigned int sda_max, sda_min, clk_ns, max_sta_cnt = 0x3f;
	unsigned int sample_ns = div_u64(1000000000ULL * (sample_cnt + 1),
					 clk_src);

	if (!i2c->dev_comp->timing_adjust)
		return 0;

	if (i2c->dev_comp->ltiming_adjust)
		max_sta_cnt = 0x100;

	spec = mtk_i2c_get_spec(check_speed);

	if (i2c->dev_comp->ltiming_adjust)
		clk_ns = 1000000000 / clk_src;
	else
		clk_ns = sample_ns / 2;

	su_sta_cnt = DIV_ROUND_UP(spec->min_su_sta_ns, clk_ns);
	if (su_sta_cnt > max_sta_cnt)
		return -1;

	low_cnt = DIV_ROUND_UP(spec->min_low_ns, sample_ns);
	max_step_cnt = mtk_i2c_max_step_cnt(check_speed);
	if ((2 * step_cnt) > low_cnt && low_cnt < max_step_cnt) {
		if (low_cnt > step_cnt) {
			high_cnt = 2 * step_cnt - low_cnt;
		} else {
			high_cnt = step_cnt;
			low_cnt = step_cnt;
		}
	} else {
		return -2;
	}

	sda_max = spec->max_hd_dat_ns / sample_ns;
	if (sda_max > low_cnt)
		sda_max = 0;

	sda_min = DIV_ROUND_UP(spec->min_su_dat_ns, sample_ns);
	if (sda_min < low_cnt)
		sda_min = 0;

	if (sda_min > sda_max)
		return -3;

	if (check_speed > I2C_MAX_FAST_MODE_FREQ) {
		if (i2c->dev_comp->ltiming_adjust) {
			i2c->ac_timing.hs = I2C_TIME_DEFAULT_VALUE |
				(sample_cnt << 12) | (high_cnt << 8);
			i2c->ac_timing.ltiming &= ~GENMASK(15, 9);
			i2c->ac_timing.ltiming |= (sample_cnt << 12) |
				(low_cnt << 9);
			i2c->ac_timing.ext &= ~GENMASK(7, 1);
			i2c->ac_timing.ext |= (su_sta_cnt << 1) | (1 << 0);
		} else {
			i2c->ac_timing.hs_scl_hl_ratio = (1 << 12) |
				(high_cnt << 6) | low_cnt;
			i2c->ac_timing.hs_sta_stop = (su_sta_cnt << 8) |
				su_sta_cnt;
		}
		i2c->ac_timing.sda_timing &= ~GENMASK(11, 6);
		i2c->ac_timing.sda_timing |= (1 << 12) |
			((sda_max + sda_min) / 2) << 6;
	} else {
		if (i2c->dev_comp->ltiming_adjust) {
			i2c->ac_timing.htiming = (sample_cnt << 8) | (high_cnt);
			i2c->ac_timing.ltiming = (sample_cnt << 6) | (low_cnt);
			i2c->ac_timing.ext = (su_sta_cnt << 8) | (1 << 0);
		} else {
			i2c->ac_timing.scl_hl_ratio = (1 << 12) |
				(high_cnt << 6) | low_cnt;
			i2c->ac_timing.sta_stop = (su_sta_cnt << 8) |
				su_sta_cnt;
		}

		i2c->ac_timing.sda_timing = (1 << 12) |
			(sda_max + sda_min) / 2;
	}

	return 0;
}

/*
 * Calculate i2c port speed
 *
 * Hardware design:
 * i2c_bus_freq = parent_clk / (clock_div * 2 * sample_cnt * step_cnt)
 * clock_div: fixed in hardware, but may be various in different SoCs
 *
 * The calculation want to pick the highest bus frequency that is still
 * less than or equal to i2c->speed_hz. The calculation try to get
 * sample_cnt and step_cn
 */
static int mtk_i2c_calculate_speed(struct mtk_i2c *i2c, unsigned int clk_src,
				   unsigned int target_speed,
				   unsigned int *timing_step_cnt,
				   unsigned int *timing_sample_cnt)
{
	unsigned int step_cnt;
	unsigned int sample_cnt;
	unsigned int max_step_cnt;
	unsigned int base_sample_cnt = MAX_SAMPLE_CNT_DIV;
	unsigned int base_step_cnt;
	unsigned int opt_div;
	unsigned int best_mul;
	unsigned int cnt_mul;
	int ret = -EINVAL;

	if (target_speed > I2C_MAX_HIGH_SPEED_MODE_FREQ)
		target_speed = I2C_MAX_HIGH_SPEED_MODE_FREQ;

	max_step_cnt = mtk_i2c_max_step_cnt(target_speed);
	base_step_cnt = max_step_cnt;
	/* Find the best combination */
	opt_div = DIV_ROUND_UP(clk_src >> 1, target_speed);
	best_mul = MAX_SAMPLE_CNT_DIV * max_step_cnt;

	/* Search for the best pair (sample_cnt, step_cnt) with
	 * 0 < sample_cnt < MAX_SAMPLE_CNT_DIV
	 * 0 < step_cnt < max_step_cnt
	 * sample_cnt * step_cnt >= opt_div
	 * optimizing for sample_cnt * step_cnt being minimal
	 */
	for (sample_cnt = 1; sample_cnt <= MAX_SAMPLE_CNT_DIV; sample_cnt++) {
		step_cnt = DIV_ROUND_UP(opt_div, sample_cnt);
		cnt_mul = step_cnt * sample_cnt;
		if (step_cnt > max_step_cnt)
			continue;

		if (cnt_mul < best_mul) {
			ret = mtk_i2c_check_ac_timing(i2c, clk_src,
				target_speed, step_cnt - 1, sample_cnt - 1);
			if (ret)
				continue;

			best_mul = cnt_mul;
			base_sample_cnt = sample_cnt;
			base_step_cnt = step_cnt;
			if (best_mul == opt_div)
				break;
		}
	}

	if (ret)
		return -EINVAL;

	sample_cnt = base_sample_cnt;
	step_cnt = base_step_cnt;

	if ((clk_src / (2 * sample_cnt * step_cnt)) > target_speed) {
		/* In this case, hardware can't support such
		 * low i2c_bus_freq
		 */
		dev_dbg(i2c->dev, "Unsupported speed (%uhz)\n",	target_speed);
		return -EINVAL;
	}

	*timing_step_cnt = step_cnt - 1;
	*timing_sample_cnt = sample_cnt - 1;

	return 0;
}

static int mtk_i2c_set_speed(struct mtk_i2c *i2c, unsigned int parent_clk)
{
	unsigned int clk_src;
	unsigned int step_cnt;
	unsigned int sample_cnt;
	unsigned int l_step_cnt;
	unsigned int l_sample_cnt;
	unsigned int target_speed;
	unsigned int clk_div;
	unsigned int max_clk_div;
	int ret;

	target_speed = i2c->speed_hz;
	parent_clk /= i2c->clk_src_div;

	if (i2c->dev_comp->timing_adjust)
		max_clk_div = MAX_CLOCK_DIV;
	else
		max_clk_div = 1;

	for (clk_div = 1; clk_div <= max_clk_div; clk_div++) {
		clk_src = parent_clk / clk_div;

		if (target_speed > I2C_MAX_FAST_MODE_PLUS_FREQ) {
			/* Set master code speed register */
			ret = mtk_i2c_calculate_speed(i2c, clk_src,
						      I2C_MAX_FAST_MODE_FREQ,
						      &l_step_cnt,
						      &l_sample_cnt);
			if (ret < 0)
				continue;

			i2c->timing_reg = (l_sample_cnt << 8) | l_step_cnt;

			/* Set the high speed mode register */
			ret = mtk_i2c_calculate_speed(i2c, clk_src,
						      target_speed, &step_cnt,
						      &sample_cnt);
			if (ret < 0)
				continue;

			i2c->high_speed_reg = I2C_TIME_DEFAULT_VALUE |
					(sample_cnt << 12) | (step_cnt << 8);

			if (i2c->dev_comp->ltiming_adjust)
				i2c->ltiming_reg =
					(l_sample_cnt << 6) | l_step_cnt |
					(sample_cnt << 12) | (step_cnt << 9);
		} else {
			ret = mtk_i2c_calculate_speed(i2c, clk_src,
						      target_speed, &l_step_cnt,
						      &l_sample_cnt);
			if (ret < 0)
				continue;

			i2c->timing_reg = (l_sample_cnt << 8) | l_step_cnt;

			/* Disable the high speed transaction */
			i2c->high_speed_reg = I2C_TIME_CLR_VALUE;

			if (i2c->dev_comp->ltiming_adjust)
				i2c->ltiming_reg =
					(l_sample_cnt << 6) | l_step_cnt;
		}

		break;
	}

	i2c->ac_timing.inter_clk_div = clk_div - 1;

	return 0;
}

static int mtk_i2c_do_transfer(struct mtk_i2c *i2c, struct i2c_msg *msgs,
			       int num, int left_num)
{
	u16 addr_reg;
	u16 start_reg;
	u16 control_reg;
	u16 restart_flag = 0;
	u16 dma_sync = 0;
	u32 reg_4g_mode;
	u8 *dma_rd_buf = NULL;
	u8 *dma_wr_buf = NULL;
	dma_addr_t rpaddr = 0;
	dma_addr_t wpaddr = 0;
	int ret;

	i2c->irq_stat = 0;

	if (i2c->auto_restart)
		restart_flag = I2C_RS_TRANSFER;

	reinit_completion(&i2c->msg_complete);

	control_reg = mtk_i2c_readw(i2c, OFFSET_CONTROL) &
			~(I2C_CONTROL_DIR_CHANGE | I2C_CONTROL_RS);
	if ((i2c->speed_hz > I2C_MAX_FAST_MODE_FREQ) || (left_num >= 1))
		control_reg |= I2C_CONTROL_RS;

	if (i2c->op == I2C_MASTER_WRRD)
		control_reg |= I2C_CONTROL_DIR_CHANGE | I2C_CONTROL_RS;

<<<<<<< HEAD
	writew(control_reg, i2c->base + OFFSET_CONTROL);

	/* set start condition */
	if (i2c->speed_hz <= 100000)
		writew(I2C_ST_START_CON, i2c->base + OFFSET_EXT_CONF);
	else
		writew(I2C_FS_START_CON, i2c->base + OFFSET_EXT_CONF);

	addr_reg = i2c_8bit_addr_from_msg(msgs);
	writew(addr_reg, i2c->base + OFFSET_SLAVE_ADDR);
=======
	mtk_i2c_writew(i2c, control_reg, OFFSET_CONTROL);

	addr_reg = i2c_8bit_addr_from_msg(msgs);
	mtk_i2c_writew(i2c, addr_reg, OFFSET_SLAVE_ADDR);
>>>>>>> 24b8d41d

	/* Clear interrupt status */
	mtk_i2c_writew(i2c, restart_flag | I2C_HS_NACKERR | I2C_ACKERR |
			    I2C_ARB_LOST | I2C_TRANSAC_COMP, OFFSET_INTR_STAT);

	mtk_i2c_writew(i2c, I2C_FIFO_ADDR_CLR, OFFSET_FIFO_ADDR_CLR);

	/* Enable interrupt */
	mtk_i2c_writew(i2c, restart_flag | I2C_HS_NACKERR | I2C_ACKERR |
			    I2C_ARB_LOST | I2C_TRANSAC_COMP, OFFSET_INTR_MASK);

	/* Set transfer and transaction len */
	if (i2c->op == I2C_MASTER_WRRD) {
		if (i2c->dev_comp->aux_len_reg) {
			mtk_i2c_writew(i2c, msgs->len, OFFSET_TRANSFER_LEN);
			mtk_i2c_writew(i2c, (msgs + 1)->len,
					    OFFSET_TRANSFER_LEN_AUX);
		} else {
			mtk_i2c_writew(i2c, msgs->len | ((msgs + 1)->len) << 8,
					    OFFSET_TRANSFER_LEN);
		}
		mtk_i2c_writew(i2c, I2C_WRRD_TRANAC_VALUE, OFFSET_TRANSAC_LEN);
	} else {
		mtk_i2c_writew(i2c, msgs->len, OFFSET_TRANSFER_LEN);
		mtk_i2c_writew(i2c, num, OFFSET_TRANSAC_LEN);
	}

	if (i2c->dev_comp->apdma_sync) {
		dma_sync = I2C_DMA_SKIP_CONFIG | I2C_DMA_ASYNC_MODE;
		if (i2c->op == I2C_MASTER_WRRD)
			dma_sync |= I2C_DMA_DIR_CHANGE;
	}

	/* Prepare buffer data to start transfer */
	if (i2c->op == I2C_MASTER_RD) {
		writel(I2C_DMA_INT_FLAG_NONE, i2c->pdmabase + OFFSET_INT_FLAG);
		writel(I2C_DMA_CON_RX | dma_sync, i2c->pdmabase + OFFSET_CON);

		dma_rd_buf = i2c_get_dma_safe_msg_buf(msgs, 1);
		if (!dma_rd_buf)
			return -ENOMEM;

		rpaddr = dma_map_single(i2c->dev, dma_rd_buf,
					msgs->len, DMA_FROM_DEVICE);
		if (dma_mapping_error(i2c->dev, rpaddr)) {
			i2c_put_dma_safe_msg_buf(dma_rd_buf, msgs, false);

			return -ENOMEM;
		}

		if (i2c->dev_comp->max_dma_support > 32) {
			reg_4g_mode = upper_32_bits(rpaddr);
			writel(reg_4g_mode, i2c->pdmabase + OFFSET_RX_4G_MODE);
		}

		writel((u32)rpaddr, i2c->pdmabase + OFFSET_RX_MEM_ADDR);
		writel(msgs->len, i2c->pdmabase + OFFSET_RX_LEN);
	} else if (i2c->op == I2C_MASTER_WR) {
		writel(I2C_DMA_INT_FLAG_NONE, i2c->pdmabase + OFFSET_INT_FLAG);
		writel(I2C_DMA_CON_TX | dma_sync, i2c->pdmabase + OFFSET_CON);

		dma_wr_buf = i2c_get_dma_safe_msg_buf(msgs, 1);
		if (!dma_wr_buf)
			return -ENOMEM;

		wpaddr = dma_map_single(i2c->dev, dma_wr_buf,
					msgs->len, DMA_TO_DEVICE);
		if (dma_mapping_error(i2c->dev, wpaddr)) {
			i2c_put_dma_safe_msg_buf(dma_wr_buf, msgs, false);

			return -ENOMEM;
		}

		if (i2c->dev_comp->max_dma_support > 32) {
			reg_4g_mode = upper_32_bits(wpaddr);
			writel(reg_4g_mode, i2c->pdmabase + OFFSET_TX_4G_MODE);
		}

		writel((u32)wpaddr, i2c->pdmabase + OFFSET_TX_MEM_ADDR);
		writel(msgs->len, i2c->pdmabase + OFFSET_TX_LEN);
	} else {
		writel(I2C_DMA_CLR_FLAG, i2c->pdmabase + OFFSET_INT_FLAG);
		writel(I2C_DMA_CLR_FLAG | dma_sync, i2c->pdmabase + OFFSET_CON);

		dma_wr_buf = i2c_get_dma_safe_msg_buf(msgs, 1);
		if (!dma_wr_buf)
			return -ENOMEM;

		wpaddr = dma_map_single(i2c->dev, dma_wr_buf,
					msgs->len, DMA_TO_DEVICE);
		if (dma_mapping_error(i2c->dev, wpaddr)) {
			i2c_put_dma_safe_msg_buf(dma_wr_buf, msgs, false);

			return -ENOMEM;
		}

		dma_rd_buf = i2c_get_dma_safe_msg_buf((msgs + 1), 1);
		if (!dma_rd_buf) {
			dma_unmap_single(i2c->dev, wpaddr,
					 msgs->len, DMA_TO_DEVICE);

			i2c_put_dma_safe_msg_buf(dma_wr_buf, msgs, false);

			return -ENOMEM;
		}

		rpaddr = dma_map_single(i2c->dev, dma_rd_buf,
					(msgs + 1)->len,
					DMA_FROM_DEVICE);
		if (dma_mapping_error(i2c->dev, rpaddr)) {
			dma_unmap_single(i2c->dev, wpaddr,
					 msgs->len, DMA_TO_DEVICE);

			i2c_put_dma_safe_msg_buf(dma_wr_buf, msgs, false);
			i2c_put_dma_safe_msg_buf(dma_rd_buf, (msgs + 1), false);

			return -ENOMEM;
		}

		if (i2c->dev_comp->max_dma_support > 32) {
			reg_4g_mode = upper_32_bits(wpaddr);
			writel(reg_4g_mode, i2c->pdmabase + OFFSET_TX_4G_MODE);

			reg_4g_mode = upper_32_bits(rpaddr);
			writel(reg_4g_mode, i2c->pdmabase + OFFSET_RX_4G_MODE);
		}

		writel((u32)wpaddr, i2c->pdmabase + OFFSET_TX_MEM_ADDR);
		writel((u32)rpaddr, i2c->pdmabase + OFFSET_RX_MEM_ADDR);
		writel(msgs->len, i2c->pdmabase + OFFSET_TX_LEN);
		writel((msgs + 1)->len, i2c->pdmabase + OFFSET_RX_LEN);
	}

	writel(I2C_DMA_START_EN, i2c->pdmabase + OFFSET_EN);

	if (!i2c->auto_restart) {
		start_reg = I2C_TRANSAC_START;
	} else {
		start_reg = I2C_TRANSAC_START | I2C_RS_MUL_TRIG;
		if (left_num >= 1)
			start_reg |= I2C_RS_MUL_CNFG;
	}
	mtk_i2c_writew(i2c, start_reg, OFFSET_START);

	ret = wait_for_completion_timeout(&i2c->msg_complete,
					  i2c->adap.timeout);

	/* Clear interrupt mask */
	mtk_i2c_writew(i2c, ~(restart_flag | I2C_HS_NACKERR | I2C_ACKERR |
			    I2C_ARB_LOST | I2C_TRANSAC_COMP), OFFSET_INTR_MASK);

	if (i2c->op == I2C_MASTER_WR) {
		dma_unmap_single(i2c->dev, wpaddr,
				 msgs->len, DMA_TO_DEVICE);

		i2c_put_dma_safe_msg_buf(dma_wr_buf, msgs, true);
	} else if (i2c->op == I2C_MASTER_RD) {
		dma_unmap_single(i2c->dev, rpaddr,
				 msgs->len, DMA_FROM_DEVICE);

		i2c_put_dma_safe_msg_buf(dma_rd_buf, msgs, true);
	} else {
		dma_unmap_single(i2c->dev, wpaddr, msgs->len,
				 DMA_TO_DEVICE);
		dma_unmap_single(i2c->dev, rpaddr, (msgs + 1)->len,
				 DMA_FROM_DEVICE);

		i2c_put_dma_safe_msg_buf(dma_wr_buf, msgs, true);
		i2c_put_dma_safe_msg_buf(dma_rd_buf, (msgs + 1), true);
	}

	if (ret == 0) {
		dev_dbg(i2c->dev, "addr: %x, transfer timeout\n", msgs->addr);
		mtk_i2c_init_hw(i2c);
		return -ETIMEDOUT;
	}

	if (i2c->irq_stat & (I2C_HS_NACKERR | I2C_ACKERR)) {
		dev_dbg(i2c->dev, "addr: %x, transfer ACK error\n", msgs->addr);
		mtk_i2c_init_hw(i2c);
		return -ENXIO;
	}

	return 0;
}

static int mtk_i2c_transfer(struct i2c_adapter *adap,
			    struct i2c_msg msgs[], int num)
{
	int ret;
	int left_num = num;
	struct mtk_i2c *i2c = i2c_get_adapdata(adap);

	ret = mtk_i2c_clock_enable(i2c);
	if (ret)
		return ret;

	i2c->auto_restart = i2c->dev_comp->auto_restart;

	/* checking if we can skip restart and optimize using WRRD mode */
	if (i2c->auto_restart && num == 2) {
		if (!(msgs[0].flags & I2C_M_RD) && (msgs[1].flags & I2C_M_RD) &&
		    msgs[0].addr == msgs[1].addr) {
			i2c->auto_restart = 0;
		}
	}

	if (i2c->auto_restart && num >= 2 && i2c->speed_hz > I2C_MAX_FAST_MODE_FREQ)
		/* ignore the first restart irq after the master code,
		 * otherwise the first transfer will be discarded.
		 */
		i2c->ignore_restart_irq = true;
	else
		i2c->ignore_restart_irq = false;

	while (left_num--) {
		if (!msgs->buf) {
			dev_dbg(i2c->dev, "data buffer is NULL.\n");
			ret = -EINVAL;
			goto err_exit;
		}

		if (msgs->flags & I2C_M_RD)
			i2c->op = I2C_MASTER_RD;
		else
			i2c->op = I2C_MASTER_WR;

		if (!i2c->auto_restart) {
			if (num > 1) {
				/* combined two messages into one transaction */
				i2c->op = I2C_MASTER_WRRD;
				left_num--;
			}
		}

		/* always use DMA mode. */
		ret = mtk_i2c_do_transfer(i2c, msgs, num, left_num);
		if (ret < 0)
			goto err_exit;

		msgs++;
	}
	/* the return value is number of executed messages */
	ret = num;

err_exit:
	mtk_i2c_clock_disable(i2c);
	return ret;
}

static irqreturn_t mtk_i2c_irq(int irqno, void *dev_id)
{
	struct mtk_i2c *i2c = dev_id;
	u16 restart_flag = 0;
	u16 intr_stat;

	if (i2c->auto_restart)
		restart_flag = I2C_RS_TRANSFER;

	intr_stat = mtk_i2c_readw(i2c, OFFSET_INTR_STAT);
	mtk_i2c_writew(i2c, intr_stat, OFFSET_INTR_STAT);

	/*
	 * when occurs ack error, i2c controller generate two interrupts
	 * first is the ack error interrupt, then the complete interrupt
	 * i2c->irq_stat need keep the two interrupt value.
	 */
	i2c->irq_stat |= intr_stat;

	if (i2c->ignore_restart_irq && (i2c->irq_stat & restart_flag)) {
		i2c->ignore_restart_irq = false;
		i2c->irq_stat = 0;
		mtk_i2c_writew(i2c, I2C_RS_MUL_CNFG | I2C_RS_MUL_TRIG |
				    I2C_TRANSAC_START, OFFSET_START);
	} else {
		if (i2c->irq_stat & (I2C_TRANSAC_COMP | restart_flag))
			complete(&i2c->msg_complete);
	}

	return IRQ_HANDLED;
}

static u32 mtk_i2c_functionality(struct i2c_adapter *adap)
{
	if (i2c_check_quirks(adap, I2C_AQ_NO_ZERO_LEN))
		return I2C_FUNC_I2C |
			(I2C_FUNC_SMBUS_EMUL & ~I2C_FUNC_SMBUS_QUICK);
	else
		return I2C_FUNC_I2C | I2C_FUNC_SMBUS_EMUL;
}

static const struct i2c_algorithm mtk_i2c_algorithm = {
	.master_xfer = mtk_i2c_transfer,
	.functionality = mtk_i2c_functionality,
};

static int mtk_i2c_parse_dt(struct device_node *np, struct mtk_i2c *i2c)
{
	int ret;

	ret = of_property_read_u32(np, "clock-frequency", &i2c->speed_hz);
	if (ret < 0)
		i2c->speed_hz = I2C_MAX_STANDARD_MODE_FREQ;

	ret = of_property_read_u32(np, "clock-div", &i2c->clk_src_div);
	if (ret < 0)
		return ret;

	if (i2c->clk_src_div == 0)
		return -EINVAL;

	i2c->have_pmic = of_property_read_bool(np, "mediatek,have-pmic");
	i2c->use_push_pull =
		of_property_read_bool(np, "mediatek,use-push-pull");

	return 0;
}

static int mtk_i2c_probe(struct platform_device *pdev)
{
	int ret = 0;
	struct mtk_i2c *i2c;
	struct clk *clk;
	struct resource *res;
	int irq;

	i2c = devm_kzalloc(&pdev->dev, sizeof(*i2c), GFP_KERNEL);
	if (!i2c)
		return -ENOMEM;

	res = platform_get_resource(pdev, IORESOURCE_MEM, 0);
	i2c->base = devm_ioremap_resource(&pdev->dev, res);
	if (IS_ERR(i2c->base))
		return PTR_ERR(i2c->base);

	res = platform_get_resource(pdev, IORESOURCE_MEM, 1);
	i2c->pdmabase = devm_ioremap_resource(&pdev->dev, res);
	if (IS_ERR(i2c->pdmabase))
		return PTR_ERR(i2c->pdmabase);

	irq = platform_get_irq(pdev, 0);
	if (irq <= 0)
		return irq;

	init_completion(&i2c->msg_complete);

	i2c->dev_comp = of_device_get_match_data(&pdev->dev);
	i2c->adap.dev.of_node = pdev->dev.of_node;
	i2c->dev = &pdev->dev;
	i2c->adap.dev.parent = &pdev->dev;
	i2c->adap.owner = THIS_MODULE;
	i2c->adap.algo = &mtk_i2c_algorithm;
	i2c->adap.quirks = i2c->dev_comp->quirks;
	i2c->adap.timeout = 2 * HZ;
	i2c->adap.retries = 1;

	ret = mtk_i2c_parse_dt(pdev->dev.of_node, i2c);
	if (ret)
		return -EINVAL;

	if (i2c->have_pmic && !i2c->dev_comp->pmic_i2c)
		return -EINVAL;

	i2c->clk_main = devm_clk_get(&pdev->dev, "main");
	if (IS_ERR(i2c->clk_main)) {
		dev_err(&pdev->dev, "cannot get main clock\n");
		return PTR_ERR(i2c->clk_main);
	}

	i2c->clk_dma = devm_clk_get(&pdev->dev, "dma");
	if (IS_ERR(i2c->clk_dma)) {
		dev_err(&pdev->dev, "cannot get dma clock\n");
		return PTR_ERR(i2c->clk_dma);
	}

	i2c->clk_arb = devm_clk_get(&pdev->dev, "arb");
	if (IS_ERR(i2c->clk_arb))
		i2c->clk_arb = NULL;

	clk = i2c->clk_main;
	if (i2c->have_pmic) {
		i2c->clk_pmic = devm_clk_get(&pdev->dev, "pmic");
		if (IS_ERR(i2c->clk_pmic)) {
			dev_err(&pdev->dev, "cannot get pmic clock\n");
			return PTR_ERR(i2c->clk_pmic);
		}
		clk = i2c->clk_pmic;
	}

	strlcpy(i2c->adap.name, I2C_DRV_NAME, sizeof(i2c->adap.name));

	ret = mtk_i2c_set_speed(i2c, clk_get_rate(clk));
	if (ret) {
		dev_err(&pdev->dev, "Failed to set the speed.\n");
		return -EINVAL;
	}

	if (i2c->dev_comp->max_dma_support > 32) {
		ret = dma_set_mask(&pdev->dev,
				DMA_BIT_MASK(i2c->dev_comp->max_dma_support));
		if (ret) {
			dev_err(&pdev->dev, "dma_set_mask return error.\n");
			return ret;
		}
	}

	ret = mtk_i2c_clock_enable(i2c);
	if (ret) {
		dev_err(&pdev->dev, "clock enable failed!\n");
		return ret;
	}
	mtk_i2c_init_hw(i2c);
	mtk_i2c_clock_disable(i2c);

	ret = devm_request_irq(&pdev->dev, irq, mtk_i2c_irq,
			       IRQF_TRIGGER_NONE, I2C_DRV_NAME, i2c);
	if (ret < 0) {
		dev_err(&pdev->dev,
			"Request I2C IRQ %d fail\n", irq);
		return ret;
	}

	i2c_set_adapdata(&i2c->adap, i2c);
	ret = i2c_add_adapter(&i2c->adap);
	if (ret)
		return ret;

	platform_set_drvdata(pdev, i2c);

	return 0;
}

static int mtk_i2c_remove(struct platform_device *pdev)
{
	struct mtk_i2c *i2c = platform_get_drvdata(pdev);

	i2c_del_adapter(&i2c->adap);

	return 0;
}

#ifdef CONFIG_PM_SLEEP
static int mtk_i2c_resume(struct device *dev)
{
	int ret;
	struct mtk_i2c *i2c = dev_get_drvdata(dev);

	ret = mtk_i2c_clock_enable(i2c);
	if (ret) {
		dev_err(dev, "clock enable failed!\n");
		return ret;
	}

	mtk_i2c_init_hw(i2c);

	mtk_i2c_clock_disable(i2c);

	return 0;
}
#endif

static const struct dev_pm_ops mtk_i2c_pm = {
	SET_SYSTEM_SLEEP_PM_OPS(NULL, mtk_i2c_resume)
};

static struct platform_driver mtk_i2c_driver = {
	.probe = mtk_i2c_probe,
	.remove = mtk_i2c_remove,
	.driver = {
		.name = I2C_DRV_NAME,
		.pm = &mtk_i2c_pm,
		.of_match_table = of_match_ptr(mtk_i2c_of_match),
	},
};

module_platform_driver(mtk_i2c_driver);

MODULE_LICENSE("GPL v2");
MODULE_DESCRIPTION("MediaTek I2C Bus Driver");
MODULE_AUTHOR("Xudong Chen <xudong.chen@mediatek.com>");<|MERGE_RESOLUTION|>--- conflicted
+++ resolved
@@ -839,23 +839,10 @@
 	if (i2c->op == I2C_MASTER_WRRD)
 		control_reg |= I2C_CONTROL_DIR_CHANGE | I2C_CONTROL_RS;
 
-<<<<<<< HEAD
-	writew(control_reg, i2c->base + OFFSET_CONTROL);
-
-	/* set start condition */
-	if (i2c->speed_hz <= 100000)
-		writew(I2C_ST_START_CON, i2c->base + OFFSET_EXT_CONF);
-	else
-		writew(I2C_FS_START_CON, i2c->base + OFFSET_EXT_CONF);
-
-	addr_reg = i2c_8bit_addr_from_msg(msgs);
-	writew(addr_reg, i2c->base + OFFSET_SLAVE_ADDR);
-=======
 	mtk_i2c_writew(i2c, control_reg, OFFSET_CONTROL);
 
 	addr_reg = i2c_8bit_addr_from_msg(msgs);
 	mtk_i2c_writew(i2c, addr_reg, OFFSET_SLAVE_ADDR);
->>>>>>> 24b8d41d
 
 	/* Clear interrupt status */
 	mtk_i2c_writew(i2c, restart_flag | I2C_HS_NACKERR | I2C_ACKERR |
