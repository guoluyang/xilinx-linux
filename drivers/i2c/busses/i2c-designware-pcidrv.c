// SPDX-License-Identifier: GPL-2.0-or-later
/*
 * Synopsys DesignWare I2C adapter driver (master only).
 *
 * Based on the TI DAVINCI I2C adapter driver.
 *
 * Copyright (C) 2006 Texas Instruments.
 * Copyright (C) 2007 MontaVista Software Inc.
 * Copyright (C) 2009 Provigent Ltd.
 * Copyright (C) 2011, 2015, 2016 Intel Corporation.
<<<<<<< HEAD
 *
 * ----------------------------------------------------------------------------
 *
 * This program is free software; you can redistribute it and/or modify
 * it under the terms of the GNU General Public License as published by
 * the Free Software Foundation; either version 2 of the License, or
 * (at your option) any later version.
 *
 * This program is distributed in the hope that it will be useful,
 * but WITHOUT ANY WARRANTY; without even the implied warranty of
 * MERCHANTABILITY or FITNESS FOR A PARTICULAR PURPOSE.  See the
 * GNU General Public License for more details.
 * ----------------------------------------------------------------------------
 *
 */

=======
 */
>>>>>>> 24b8d41d
#include <linux/acpi.h>
#include <linux/delay.h>
#include <linux/err.h>
#include <linux/errno.h>
#include <linux/i2c.h>
#include <linux/interrupt.h>
#include <linux/io.h>
#include <linux/kernel.h>
#include <linux/module.h>
#include <linux/pci.h>
#include <linux/pm_runtime.h>
#include <linux/sched.h>
#include <linux/slab.h>

#include "i2c-designware-core.h"

#define DRIVER_NAME "i2c-designware-pci"

enum dw_pci_ctl_id_t {
	medfield,
	merrifield,
	baytrail,
	cherrytrail,
	haswell,
	elkhartlake,
};

struct dw_scl_sda_cfg {
	u32 ss_hcnt;
	u32 fs_hcnt;
	u32 ss_lcnt;
	u32 fs_lcnt;
	u32 sda_hold;
};

struct dw_pci_controller {
	u32 bus_num;
	u32 flags;
	struct dw_scl_sda_cfg *scl_sda_cfg;
	int (*setup)(struct pci_dev *pdev, struct dw_pci_controller *c);
<<<<<<< HEAD
=======
	u32 (*get_clk_rate_khz)(struct dw_i2c_dev *dev);
>>>>>>> 24b8d41d
};

/* Merrifield HCNT/LCNT/SDA hold time */
static struct dw_scl_sda_cfg mrfld_config = {
	.ss_hcnt = 0x2f8,
	.fs_hcnt = 0x87,
	.ss_lcnt = 0x37b,
	.fs_lcnt = 0x10a,
};

/* Merrifield HCNT/LCNT/SDA hold time */
static struct dw_scl_sda_cfg mrfld_config = {
	.ss_hcnt = 0x2f8,
	.fs_hcnt = 0x87,
	.ss_lcnt = 0x37b,
	.fs_lcnt = 0x10a,
};

/* BayTrail HCNT/LCNT/SDA hold time */
static struct dw_scl_sda_cfg byt_config = {
	.ss_hcnt = 0x200,
	.fs_hcnt = 0x55,
	.ss_lcnt = 0x200,
	.fs_lcnt = 0x99,
	.sda_hold = 0x6,
};

/* Haswell HCNT/LCNT/SDA hold time */
static struct dw_scl_sda_cfg hsw_config = {
	.ss_hcnt = 0x01b0,
	.fs_hcnt = 0x48,
	.ss_lcnt = 0x01fb,
	.fs_lcnt = 0xa0,
	.sda_hold = 0x9,
};

<<<<<<< HEAD
static int mfld_setup(struct pci_dev *pdev, struct dw_pci_controller *c)
{
	switch (pdev->device) {
	case 0x0817:
		c->bus_cfg &= ~DW_IC_CON_SPEED_MASK;
		c->bus_cfg |= DW_IC_CON_SPEED_STD;
=======
static u32 mfld_get_clk_rate_khz(struct dw_i2c_dev *dev)
{
	return 25000;
}

static int mfld_setup(struct pci_dev *pdev, struct dw_pci_controller *c)
{
	struct dw_i2c_dev *dev = dev_get_drvdata(&pdev->dev);

	switch (pdev->device) {
	case 0x0817:
		dev->timings.bus_freq_hz = I2C_MAX_STANDARD_MODE_FREQ;
		fallthrough;
>>>>>>> 24b8d41d
	case 0x0818:
	case 0x0819:
		c->bus_num = pdev->device - 0x817 + 3;
		return 0;
	case 0x082C:
	case 0x082D:
	case 0x082E:
		c->bus_num = pdev->device - 0x82C + 0;
		return 0;
	}
	return -ENODEV;
}

static int mrfld_setup(struct pci_dev *pdev, struct dw_pci_controller *c)
{
	/*
<<<<<<< HEAD
	 * On Intel Merrifield the user visible i2c busses are enumerated
=======
	 * On Intel Merrifield the user visible i2c buses are enumerated
>>>>>>> 24b8d41d
	 * [1..7]. So, we add 1 to shift the default range. Besides that the
	 * first PCI slot provides 4 functions, that's why we have to add 0 to
	 * the first slot and 4 to the next one.
	 */
	switch (PCI_SLOT(pdev->devfn)) {
	case 8:
		c->bus_num = PCI_FUNC(pdev->devfn) + 0 + 1;
		return 0;
	case 9:
		c->bus_num = PCI_FUNC(pdev->devfn) + 4 + 1;
		return 0;
	}
	return -ENODEV;
}

<<<<<<< HEAD
static struct dw_pci_controller dw_pci_controllers[] = {
	[medfield] = {
		.bus_num = -1,
		.bus_cfg   = INTEL_MID_STD_CFG | DW_IC_CON_SPEED_FAST,
		.tx_fifo_depth = 32,
		.rx_fifo_depth = 32,
		.clk_khz      = 25000,
		.setup = mfld_setup,
	},
	[merrifield] = {
		.bus_num = -1,
		.bus_cfg = INTEL_MID_STD_CFG | DW_IC_CON_SPEED_FAST,
		.tx_fifo_depth = 64,
		.rx_fifo_depth = 64,
=======
static u32 ehl_get_clk_rate_khz(struct dw_i2c_dev *dev)
{
	return 100000;
}

static struct dw_pci_controller dw_pci_controllers[] = {
	[medfield] = {
		.bus_num = -1,
		.setup = mfld_setup,
		.get_clk_rate_khz = mfld_get_clk_rate_khz,
	},
	[merrifield] = {
		.bus_num = -1,
>>>>>>> 24b8d41d
		.scl_sda_cfg = &mrfld_config,
		.setup = mrfld_setup,
	},
	[baytrail] = {
		.bus_num = -1,
		.scl_sda_cfg = &byt_config,
	},
	[haswell] = {
		.bus_num = -1,
		.scl_sda_cfg = &hsw_config,
	},
	[cherrytrail] = {
		.bus_num = -1,
		.scl_sda_cfg = &byt_config,
	},
	[elkhartlake] = {
		.bus_num = -1,
		.get_clk_rate_khz = ehl_get_clk_rate_khz,
	},
};

#ifdef CONFIG_PM
static int i2c_dw_pci_suspend(struct device *dev)
{
	struct dw_i2c_dev *i_dev = dev_get_drvdata(dev);

	i_dev->suspended = true;
	i_dev->disable(i_dev);

	return 0;
}

static int i2c_dw_pci_resume(struct device *dev)
{
	struct dw_i2c_dev *i_dev = dev_get_drvdata(dev);
	int ret;

	ret = i_dev->init(i_dev);
	i_dev->suspended = false;

	return ret;
}
#endif

static UNIVERSAL_DEV_PM_OPS(i2c_dw_pm_ops, i2c_dw_pci_suspend,
			    i2c_dw_pci_resume, NULL);

static int i2c_dw_pci_probe(struct pci_dev *pdev,
			    const struct pci_device_id *id)
{
	struct dw_i2c_dev *dev;
	struct i2c_adapter *adap;
	int r;
	struct dw_pci_controller *controller;
	struct dw_scl_sda_cfg *cfg;

	if (id->driver_data >= ARRAY_SIZE(dw_pci_controllers)) {
		dev_err(&pdev->dev, "%s: invalid driver data %ld\n", __func__,
			id->driver_data);
		return -EINVAL;
	}

	controller = &dw_pci_controllers[id->driver_data];

	r = pcim_enable_device(pdev);
	if (r) {
		dev_err(&pdev->dev, "Failed to enable I2C PCI device (%d)\n",
			r);
		return r;
	}

	pci_set_master(pdev);

	r = pcim_iomap_regions(pdev, 1 << 0, pci_name(pdev));
	if (r) {
		dev_err(&pdev->dev, "I/O memory remapping failed\n");
		return r;
	}

	dev = devm_kzalloc(&pdev->dev, sizeof(struct dw_i2c_dev), GFP_KERNEL);
	if (!dev)
		return -ENOMEM;

	r = pci_alloc_irq_vectors(pdev, 1, 1, PCI_IRQ_ALL_TYPES);
	if (r < 0)
		return r;

	dev->get_clk_rate_khz = controller->get_clk_rate_khz;
	dev->timings.bus_freq_hz = I2C_MAX_FAST_MODE_FREQ;
	dev->base = pcim_iomap_table(pdev)[0];
	dev->dev = &pdev->dev;
<<<<<<< HEAD
	dev->irq = pdev->irq;

	if (controller->setup) {
		r = controller->setup(pdev, controller);
		if (r)
			return r;
	}

	dev->functionality = controller->functionality |
				DW_DEFAULT_FUNCTIONALITY;
=======
	dev->irq = pci_irq_vector(pdev, 0);
	dev->flags |= controller->flags;

	pci_set_drvdata(pdev, dev);

	if (controller->setup) {
		r = controller->setup(pdev, controller);
		if (r) {
			pci_free_irq_vectors(pdev);
			return r;
		}
	}

	i2c_dw_adjust_bus_speed(dev);

	if (has_acpi_companion(&pdev->dev))
		i2c_dw_acpi_configure(&pdev->dev);

	r = i2c_dw_validate_speed(dev);
	if (r) {
		pci_free_irq_vectors(pdev);
		return r;
	}

	i2c_dw_configure(dev);
>>>>>>> 24b8d41d

	if (controller->scl_sda_cfg) {
		cfg = controller->scl_sda_cfg;
		dev->ss_hcnt = cfg->ss_hcnt;
		dev->fs_hcnt = cfg->fs_hcnt;
		dev->ss_lcnt = cfg->ss_lcnt;
		dev->fs_lcnt = cfg->fs_lcnt;
		dev->sda_hold_time = cfg->sda_hold;
	}

	adap = &dev->adapter;
	adap->owner = THIS_MODULE;
	adap->class = 0;
	ACPI_COMPANION_SET(&adap->dev, ACPI_COMPANION(&pdev->dev));
	adap->nr = controller->bus_num;

	r = i2c_dw_probe(dev);
	if (r) {
		pci_free_irq_vectors(pdev);
		return r;
	}

	pm_runtime_set_autosuspend_delay(&pdev->dev, 1000);
	pm_runtime_use_autosuspend(&pdev->dev);
	pm_runtime_put_autosuspend(&pdev->dev);
	pm_runtime_allow(&pdev->dev);

	return 0;
}

static void i2c_dw_pci_remove(struct pci_dev *pdev)
{
	struct dw_i2c_dev *dev = pci_get_drvdata(pdev);

	dev->disable(dev);
	pm_runtime_forbid(&pdev->dev);
	pm_runtime_get_noresume(&pdev->dev);

	i2c_del_adapter(&dev->adapter);
	devm_free_irq(&pdev->dev, dev->irq, dev);
	pci_free_irq_vectors(pdev);
}

/* work with hotplug and coldplug */
MODULE_ALIAS("i2c_designware-pci");

static const struct pci_device_id i2_designware_pci_ids[] = {
	/* Medfield */
	{ PCI_VDEVICE(INTEL, 0x0817), medfield },
	{ PCI_VDEVICE(INTEL, 0x0818), medfield },
	{ PCI_VDEVICE(INTEL, 0x0819), medfield },
	{ PCI_VDEVICE(INTEL, 0x082C), medfield },
	{ PCI_VDEVICE(INTEL, 0x082D), medfield },
	{ PCI_VDEVICE(INTEL, 0x082E), medfield },
	/* Merrifield */
	{ PCI_VDEVICE(INTEL, 0x1195), merrifield },
	{ PCI_VDEVICE(INTEL, 0x1196), merrifield },
	/* Baytrail */
	{ PCI_VDEVICE(INTEL, 0x0F41), baytrail },
	{ PCI_VDEVICE(INTEL, 0x0F42), baytrail },
	{ PCI_VDEVICE(INTEL, 0x0F43), baytrail },
	{ PCI_VDEVICE(INTEL, 0x0F44), baytrail },
	{ PCI_VDEVICE(INTEL, 0x0F45), baytrail },
	{ PCI_VDEVICE(INTEL, 0x0F46), baytrail },
	{ PCI_VDEVICE(INTEL, 0x0F47), baytrail },
	/* Haswell */
	{ PCI_VDEVICE(INTEL, 0x9c61), haswell },
	{ PCI_VDEVICE(INTEL, 0x9c62), haswell },
	/* Braswell / Cherrytrail */
	{ PCI_VDEVICE(INTEL, 0x22C1), cherrytrail },
	{ PCI_VDEVICE(INTEL, 0x22C2), cherrytrail },
	{ PCI_VDEVICE(INTEL, 0x22C3), cherrytrail },
	{ PCI_VDEVICE(INTEL, 0x22C4), cherrytrail },
	{ PCI_VDEVICE(INTEL, 0x22C5), cherrytrail },
	{ PCI_VDEVICE(INTEL, 0x22C6), cherrytrail },
	{ PCI_VDEVICE(INTEL, 0x22C7), cherrytrail },
	/* Elkhart Lake (PSE I2C) */
	{ PCI_VDEVICE(INTEL, 0x4bb9), elkhartlake },
	{ PCI_VDEVICE(INTEL, 0x4bba), elkhartlake },
	{ PCI_VDEVICE(INTEL, 0x4bbb), elkhartlake },
	{ PCI_VDEVICE(INTEL, 0x4bbc), elkhartlake },
	{ PCI_VDEVICE(INTEL, 0x4bbd), elkhartlake },
	{ PCI_VDEVICE(INTEL, 0x4bbe), elkhartlake },
	{ PCI_VDEVICE(INTEL, 0x4bbf), elkhartlake },
	{ PCI_VDEVICE(INTEL, 0x4bc0), elkhartlake },
	{ 0,}
};
MODULE_DEVICE_TABLE(pci, i2_designware_pci_ids);

static struct pci_driver dw_i2c_driver = {
	.name		= DRIVER_NAME,
	.id_table	= i2_designware_pci_ids,
	.probe		= i2c_dw_pci_probe,
	.remove		= i2c_dw_pci_remove,
	.driver         = {
		.pm     = &i2c_dw_pm_ops,
	},
};

module_pci_driver(dw_i2c_driver);

MODULE_AUTHOR("Baruch Siach <baruch@tkos.co.il>");
MODULE_DESCRIPTION("Synopsys DesignWare PCI I2C bus adapter");
MODULE_LICENSE("GPL");<|MERGE_RESOLUTION|>--- conflicted
+++ resolved
@@ -8,26 +8,7 @@
  * Copyright (C) 2007 MontaVista Software Inc.
  * Copyright (C) 2009 Provigent Ltd.
  * Copyright (C) 2011, 2015, 2016 Intel Corporation.
-<<<<<<< HEAD
- *
- * ----------------------------------------------------------------------------
- *
- * This program is free software; you can redistribute it and/or modify
- * it under the terms of the GNU General Public License as published by
- * the Free Software Foundation; either version 2 of the License, or
- * (at your option) any later version.
- *
- * This program is distributed in the hope that it will be useful,
- * but WITHOUT ANY WARRANTY; without even the implied warranty of
- * MERCHANTABILITY or FITNESS FOR A PARTICULAR PURPOSE.  See the
- * GNU General Public License for more details.
- * ----------------------------------------------------------------------------
- *
  */
-
-=======
- */
->>>>>>> 24b8d41d
 #include <linux/acpi.h>
 #include <linux/delay.h>
 #include <linux/err.h>
@@ -68,18 +49,7 @@
 	u32 flags;
 	struct dw_scl_sda_cfg *scl_sda_cfg;
 	int (*setup)(struct pci_dev *pdev, struct dw_pci_controller *c);
-<<<<<<< HEAD
-=======
 	u32 (*get_clk_rate_khz)(struct dw_i2c_dev *dev);
->>>>>>> 24b8d41d
-};
-
-/* Merrifield HCNT/LCNT/SDA hold time */
-static struct dw_scl_sda_cfg mrfld_config = {
-	.ss_hcnt = 0x2f8,
-	.fs_hcnt = 0x87,
-	.ss_lcnt = 0x37b,
-	.fs_lcnt = 0x10a,
 };
 
 /* Merrifield HCNT/LCNT/SDA hold time */
@@ -108,14 +78,6 @@
 	.sda_hold = 0x9,
 };
 
-<<<<<<< HEAD
-static int mfld_setup(struct pci_dev *pdev, struct dw_pci_controller *c)
-{
-	switch (pdev->device) {
-	case 0x0817:
-		c->bus_cfg &= ~DW_IC_CON_SPEED_MASK;
-		c->bus_cfg |= DW_IC_CON_SPEED_STD;
-=======
 static u32 mfld_get_clk_rate_khz(struct dw_i2c_dev *dev)
 {
 	return 25000;
@@ -129,7 +91,6 @@
 	case 0x0817:
 		dev->timings.bus_freq_hz = I2C_MAX_STANDARD_MODE_FREQ;
 		fallthrough;
->>>>>>> 24b8d41d
 	case 0x0818:
 	case 0x0819:
 		c->bus_num = pdev->device - 0x817 + 3;
@@ -146,11 +107,7 @@
 static int mrfld_setup(struct pci_dev *pdev, struct dw_pci_controller *c)
 {
 	/*
-<<<<<<< HEAD
-	 * On Intel Merrifield the user visible i2c busses are enumerated
-=======
 	 * On Intel Merrifield the user visible i2c buses are enumerated
->>>>>>> 24b8d41d
 	 * [1..7]. So, we add 1 to shift the default range. Besides that the
 	 * first PCI slot provides 4 functions, that's why we have to add 0 to
 	 * the first slot and 4 to the next one.
@@ -166,36 +123,19 @@
 	return -ENODEV;
 }
 
-<<<<<<< HEAD
+static u32 ehl_get_clk_rate_khz(struct dw_i2c_dev *dev)
+{
+	return 100000;
+}
+
 static struct dw_pci_controller dw_pci_controllers[] = {
 	[medfield] = {
 		.bus_num = -1,
-		.bus_cfg   = INTEL_MID_STD_CFG | DW_IC_CON_SPEED_FAST,
-		.tx_fifo_depth = 32,
-		.rx_fifo_depth = 32,
-		.clk_khz      = 25000,
-		.setup = mfld_setup,
-	},
-	[merrifield] = {
-		.bus_num = -1,
-		.bus_cfg = INTEL_MID_STD_CFG | DW_IC_CON_SPEED_FAST,
-		.tx_fifo_depth = 64,
-		.rx_fifo_depth = 64,
-=======
-static u32 ehl_get_clk_rate_khz(struct dw_i2c_dev *dev)
-{
-	return 100000;
-}
-
-static struct dw_pci_controller dw_pci_controllers[] = {
-	[medfield] = {
-		.bus_num = -1,
 		.setup = mfld_setup,
 		.get_clk_rate_khz = mfld_get_clk_rate_khz,
 	},
 	[merrifield] = {
 		.bus_num = -1,
->>>>>>> 24b8d41d
 		.scl_sda_cfg = &mrfld_config,
 		.setup = mrfld_setup,
 	},
@@ -287,18 +227,6 @@
 	dev->timings.bus_freq_hz = I2C_MAX_FAST_MODE_FREQ;
 	dev->base = pcim_iomap_table(pdev)[0];
 	dev->dev = &pdev->dev;
-<<<<<<< HEAD
-	dev->irq = pdev->irq;
-
-	if (controller->setup) {
-		r = controller->setup(pdev, controller);
-		if (r)
-			return r;
-	}
-
-	dev->functionality = controller->functionality |
-				DW_DEFAULT_FUNCTIONALITY;
-=======
 	dev->irq = pci_irq_vector(pdev, 0);
 	dev->flags |= controller->flags;
 
@@ -324,7 +252,6 @@
 	}
 
 	i2c_dw_configure(dev);
->>>>>>> 24b8d41d
 
 	if (controller->scl_sda_cfg) {
 		cfg = controller->scl_sda_cfg;
