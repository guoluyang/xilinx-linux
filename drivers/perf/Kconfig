--- conflicted
+++ resolved
@@ -56,10 +56,6 @@
 	  Say y if you want to use CPU performance monitors on ARM-based
 	  systems.
 
-<<<<<<< HEAD
-config XGENE_PMU
-        depends on PERF_EVENTS && ARCH_XGENE
-=======
 config ARM_PMU_ACPI
 	depends on ARM_PMU && ACPI
 	def_bool y
@@ -121,14 +117,11 @@
 
 config XGENE_PMU
         depends on ARCH_XGENE
->>>>>>> 24b8d41d
         bool "APM X-Gene SoC PMU"
         default n
         help
           Say y if you want to use APM X-Gene SoC performance monitors.
 
-<<<<<<< HEAD
-=======
 config ARM_SPE_PMU
 	tristate "Enable support for the ARMv8.2 Statistical Profiling Extension"
 	depends on ARM64
@@ -139,5 +132,4 @@
 
 source "drivers/perf/hisilicon/Kconfig"
 
->>>>>>> 24b8d41d
 endmenu