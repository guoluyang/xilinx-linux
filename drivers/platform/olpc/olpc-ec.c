// SPDX-License-Identifier: GPL-2.0-or-later
/*
 * Generic driver for the OLPC Embedded Controller.
 *
 * Author: Andres Salomon <dilinger@queued.net>
<<<<<<< HEAD
 *
 * Copyright (C) 2011-2012 One Laptop per Child Foundation.
=======
>>>>>>> 24b8d41d
 *
 * Copyright (C) 2011-2012 One Laptop per Child Foundation.
 */
#include <linux/completion.h>
#include <linux/debugfs.h>
#include <linux/spinlock.h>
#include <linux/mutex.h>
#include <linux/platform_device.h>
#include <linux/slab.h>
#include <linux/workqueue.h>
#include <linux/init.h>
#include <linux/list.h>
#include <linux/regulator/driver.h>
#include <linux/olpc-ec.h>

struct ec_cmd_desc {
	u8 cmd;
	u8 *inbuf, *outbuf;
	size_t inlen, outlen;

	int err;
	struct completion finished;
	struct list_head node;

	void *priv;
};

struct olpc_ec_priv {
	struct olpc_ec_driver *drv;
	u8 version;
	struct work_struct worker;
	struct mutex cmd_lock;

	/* DCON regulator */
	struct regulator_dev *dcon_rdev;
	bool dcon_enabled;

	/* Pending EC commands */
	struct list_head cmd_q;
	spinlock_t cmd_q_lock;

	struct dentry *dbgfs_dir;

	/*
	 * EC event mask to be applied during suspend (defining wakeup
	 * sources).
	 */
	u16 ec_wakeup_mask;

	/*
	 * Running an EC command while suspending means we don't always finish
	 * the command before the machine suspends.  This means that the EC
	 * is expecting the command protocol to finish, but we after a period
	 * of time (while the OS is asleep) the EC times out and restarts its
	 * idle loop.  Meanwhile, the OS wakes up, thinks it's still in the
	 * middle of the command protocol, starts throwing random things at
	 * the EC... and everyone's uphappy.
	 */
	bool suspended;
};

static struct olpc_ec_driver *ec_driver;
static struct olpc_ec_priv *ec_priv;
static void *ec_cb_arg;

void olpc_ec_driver_register(struct olpc_ec_driver *drv, void *arg)
{
	ec_driver = drv;
	ec_cb_arg = arg;
}
EXPORT_SYMBOL_GPL(olpc_ec_driver_register);

static void olpc_ec_worker(struct work_struct *w)
{
	struct olpc_ec_priv *ec = container_of(w, struct olpc_ec_priv, worker);
	struct ec_cmd_desc *desc = NULL;
	unsigned long flags;

	/* Grab the first pending command from the queue */
	spin_lock_irqsave(&ec->cmd_q_lock, flags);
	if (!list_empty(&ec->cmd_q)) {
		desc = list_first_entry(&ec->cmd_q, struct ec_cmd_desc, node);
		list_del(&desc->node);
	}
	spin_unlock_irqrestore(&ec->cmd_q_lock, flags);

	/* Do we actually have anything to do? */
	if (!desc)
		return;

	/* Protect the EC hw with a mutex; only run one cmd at a time */
	mutex_lock(&ec->cmd_lock);
	desc->err = ec_driver->ec_cmd(desc->cmd, desc->inbuf, desc->inlen,
			desc->outbuf, desc->outlen, ec_cb_arg);
	mutex_unlock(&ec->cmd_lock);

	/* Finished, wake up olpc_ec_cmd() */
	complete(&desc->finished);

	/* Run the worker thread again in case there are more cmds pending */
	schedule_work(&ec->worker);
}

/*
 * Throw a cmd descripter onto the list.  We now have SMP OLPC machines, so
 * locking is pretty critical.
 */
static void queue_ec_descriptor(struct ec_cmd_desc *desc,
		struct olpc_ec_priv *ec)
{
	unsigned long flags;

	INIT_LIST_HEAD(&desc->node);

	spin_lock_irqsave(&ec->cmd_q_lock, flags);
	list_add_tail(&desc->node, &ec->cmd_q);
	spin_unlock_irqrestore(&ec->cmd_q_lock, flags);

	schedule_work(&ec->worker);
}

int olpc_ec_cmd(u8 cmd, u8 *inbuf, size_t inlen, u8 *outbuf, size_t outlen)
{
	struct olpc_ec_priv *ec = ec_priv;
	struct ec_cmd_desc desc;

	/* Driver not yet registered. */
	if (!ec_driver)
		return -EPROBE_DEFER;

	if (WARN_ON(!ec_driver->ec_cmd))
		return -ENODEV;

	if (!ec)
		return -ENOMEM;

	/* Suspending in the middle of a command hoses things really badly */
	if (WARN_ON(ec->suspended))
		return -EBUSY;

	might_sleep();

	desc.cmd = cmd;
	desc.inbuf = inbuf;
	desc.outbuf = outbuf;
	desc.inlen = inlen;
	desc.outlen = outlen;
	desc.err = 0;
	init_completion(&desc.finished);

	queue_ec_descriptor(&desc, ec);

	/* Timeouts must be handled in the platform-specific EC hook */
	wait_for_completion(&desc.finished);

	/* The worker thread dequeues the cmd; no need to do anything here */
	return desc.err;
}
EXPORT_SYMBOL_GPL(olpc_ec_cmd);

void olpc_ec_wakeup_set(u16 value)
{
	struct olpc_ec_priv *ec = ec_priv;

	if (WARN_ON(!ec))
		return;

	ec->ec_wakeup_mask |= value;
}
EXPORT_SYMBOL_GPL(olpc_ec_wakeup_set);

void olpc_ec_wakeup_clear(u16 value)
{
	struct olpc_ec_priv *ec = ec_priv;

	if (WARN_ON(!ec))
		return;

	ec->ec_wakeup_mask &= ~value;
}
EXPORT_SYMBOL_GPL(olpc_ec_wakeup_clear);

int olpc_ec_mask_write(u16 bits)
{
	struct olpc_ec_priv *ec = ec_priv;

	if (WARN_ON(!ec))
		return -ENODEV;

	/* EC version 0x5f adds support for wide SCI mask */
	if (ec->version >= 0x5f) {
		__be16 ec_word = cpu_to_be16(bits);

		return olpc_ec_cmd(EC_WRITE_EXT_SCI_MASK, (void *)&ec_word, 2, NULL, 0);
	} else {
		u8 ec_byte = bits & 0xff;

		return olpc_ec_cmd(EC_WRITE_SCI_MASK, &ec_byte, 1, NULL, 0);
	}
}
EXPORT_SYMBOL_GPL(olpc_ec_mask_write);

/*
 * Returns true if the compile and runtime configurations allow for EC events
 * to wake the system.
 */
bool olpc_ec_wakeup_available(void)
{
	if (WARN_ON(!ec_driver))
		return false;

	return ec_driver->wakeup_available;
}
EXPORT_SYMBOL_GPL(olpc_ec_wakeup_available);

int olpc_ec_sci_query(u16 *sci_value)
{
	struct olpc_ec_priv *ec = ec_priv;
	int ret;

	if (WARN_ON(!ec))
		return -ENODEV;

	/* EC version 0x5f adds support for wide SCI mask */
	if (ec->version >= 0x5f) {
		__be16 ec_word;

		ret = olpc_ec_cmd(EC_EXT_SCI_QUERY, NULL, 0, (void *)&ec_word, 2);
		if (ret == 0)
			*sci_value = be16_to_cpu(ec_word);
	} else {
		u8 ec_byte;

		ret = olpc_ec_cmd(EC_SCI_QUERY, NULL, 0, &ec_byte, 1);
		if (ret == 0)
			*sci_value = ec_byte;
	}

	return ret;
}
EXPORT_SYMBOL_GPL(olpc_ec_sci_query);

#ifdef CONFIG_DEBUG_FS

/*
 * debugfs support for "generic commands", to allow sending
 * arbitrary EC commands from userspace.
 */

#define EC_MAX_CMD_ARGS (5 + 1)		/* cmd byte + 5 args */
#define EC_MAX_CMD_REPLY (8)

static DEFINE_MUTEX(ec_dbgfs_lock);
static unsigned char ec_dbgfs_resp[EC_MAX_CMD_REPLY];
static unsigned int ec_dbgfs_resp_bytes;

static ssize_t ec_dbgfs_cmd_write(struct file *file, const char __user *buf,
		size_t size, loff_t *ppos)
{
	int i, m;
	unsigned char ec_cmd[EC_MAX_CMD_ARGS];
	unsigned int ec_cmd_int[EC_MAX_CMD_ARGS];
	char cmdbuf[64];
	int ec_cmd_bytes;

	mutex_lock(&ec_dbgfs_lock);

	size = simple_write_to_buffer(cmdbuf, sizeof(cmdbuf), ppos, buf, size);

	m = sscanf(cmdbuf, "%x:%u %x %x %x %x %x", &ec_cmd_int[0],
			&ec_dbgfs_resp_bytes, &ec_cmd_int[1], &ec_cmd_int[2],
			&ec_cmd_int[3], &ec_cmd_int[4], &ec_cmd_int[5]);
	if (m < 2 || ec_dbgfs_resp_bytes > EC_MAX_CMD_REPLY) {
		/* reset to prevent overflow on read */
		ec_dbgfs_resp_bytes = 0;

		pr_debug("olpc-ec: bad ec cmd:  cmd:response-count [arg1 [arg2 ...]]\n");
		size = -EINVAL;
		goto out;
	}

	/* convert scanf'd ints to char */
	ec_cmd_bytes = m - 2;
	for (i = 0; i <= ec_cmd_bytes; i++)
		ec_cmd[i] = ec_cmd_int[i];

	pr_debug("olpc-ec: debugfs cmd 0x%02x with %d args %5ph, want %d returns\n",
			ec_cmd[0], ec_cmd_bytes, ec_cmd + 1,
			ec_dbgfs_resp_bytes);

	olpc_ec_cmd(ec_cmd[0], (ec_cmd_bytes == 0) ? NULL : &ec_cmd[1],
			ec_cmd_bytes, ec_dbgfs_resp, ec_dbgfs_resp_bytes);

	pr_debug("olpc-ec: response %8ph (%d bytes expected)\n",
			ec_dbgfs_resp, ec_dbgfs_resp_bytes);

out:
	mutex_unlock(&ec_dbgfs_lock);
	return size;
}

static ssize_t ec_dbgfs_cmd_read(struct file *file, char __user *buf,
		size_t size, loff_t *ppos)
{
	unsigned int i, r;
	char *rp;
	char respbuf[64];

	mutex_lock(&ec_dbgfs_lock);
	rp = respbuf;
	rp += sprintf(rp, "%02x", ec_dbgfs_resp[0]);
	for (i = 1; i < ec_dbgfs_resp_bytes; i++)
		rp += sprintf(rp, ", %02x", ec_dbgfs_resp[i]);
	mutex_unlock(&ec_dbgfs_lock);
	rp += sprintf(rp, "\n");

	r = rp - respbuf;
	return simple_read_from_buffer(buf, size, ppos, respbuf, r);
}

static const struct file_operations ec_dbgfs_ops = {
	.write = ec_dbgfs_cmd_write,
	.read = ec_dbgfs_cmd_read,
};

static struct dentry *olpc_ec_setup_debugfs(void)
{
	struct dentry *dbgfs_dir;

	dbgfs_dir = debugfs_create_dir("olpc-ec", NULL);
	if (IS_ERR_OR_NULL(dbgfs_dir))
		return NULL;

	debugfs_create_file("cmd", 0600, dbgfs_dir, NULL, &ec_dbgfs_ops);

	return dbgfs_dir;
}

#else

static struct dentry *olpc_ec_setup_debugfs(void)
{
	return NULL;
}

#endif /* CONFIG_DEBUG_FS */

static int olpc_ec_set_dcon_power(struct olpc_ec_priv *ec, bool state)
{
	unsigned char ec_byte = state;
	int ret;

	if (ec->dcon_enabled == state)
		return 0;

	ret = olpc_ec_cmd(EC_DCON_POWER_MODE, &ec_byte, 1, NULL, 0);
	if (ret)
		return ret;

	ec->dcon_enabled = state;
	return 0;
}

static int dcon_regulator_enable(struct regulator_dev *rdev)
{
	struct olpc_ec_priv *ec = rdev_get_drvdata(rdev);

	return olpc_ec_set_dcon_power(ec, true);
}

static int dcon_regulator_disable(struct regulator_dev *rdev)
{
	struct olpc_ec_priv *ec = rdev_get_drvdata(rdev);

	return olpc_ec_set_dcon_power(ec, false);
}

static int dcon_regulator_is_enabled(struct regulator_dev *rdev)
{
	struct olpc_ec_priv *ec = rdev_get_drvdata(rdev);

	return ec->dcon_enabled ? 1 : 0;
}

static struct regulator_ops dcon_regulator_ops = {
	.enable		= dcon_regulator_enable,
	.disable	= dcon_regulator_disable,
	.is_enabled	= dcon_regulator_is_enabled,
};

static const struct regulator_desc dcon_desc = {
	.name	= "dcon",
	.id	= 0,
	.ops	= &dcon_regulator_ops,
	.type	= REGULATOR_VOLTAGE,
	.owner	= THIS_MODULE,
};

static int olpc_ec_probe(struct platform_device *pdev)
{
	struct olpc_ec_priv *ec;
	struct regulator_config config = { };
	int err;

	if (!ec_driver)
		return -ENODEV;

	ec = kzalloc(sizeof(*ec), GFP_KERNEL);
	if (!ec)
		return -ENOMEM;

	ec->drv = ec_driver;
	INIT_WORK(&ec->worker, olpc_ec_worker);
	mutex_init(&ec->cmd_lock);

	INIT_LIST_HEAD(&ec->cmd_q);
	spin_lock_init(&ec->cmd_q_lock);

	ec_priv = ec;
	platform_set_drvdata(pdev, ec);

	/* get the EC revision */
	err = olpc_ec_cmd(EC_FIRMWARE_REV, NULL, 0, &ec->version, 1);
	if (err) {
		ec_priv = NULL;
		kfree(ec);
		return err;
	}

	config.dev = pdev->dev.parent;
	config.driver_data = ec;
	ec->dcon_enabled = true;
	ec->dcon_rdev = devm_regulator_register(&pdev->dev, &dcon_desc,
								&config);
	if (IS_ERR(ec->dcon_rdev)) {
		dev_err(&pdev->dev, "failed to register DCON regulator\n");
		err = PTR_ERR(ec->dcon_rdev);
		kfree(ec);
		return err;
	}

	ec->dbgfs_dir = olpc_ec_setup_debugfs();

	return err;
}

static int olpc_ec_suspend(struct device *dev)
{
	struct platform_device *pdev = to_platform_device(dev);
	struct olpc_ec_priv *ec = platform_get_drvdata(pdev);
	int err = 0;

	olpc_ec_mask_write(ec->ec_wakeup_mask);

	if (ec_driver->suspend)
		err = ec_driver->suspend(pdev);
	if (!err)
		ec->suspended = true;

	return err;
}

static int olpc_ec_resume(struct device *dev)
{
	struct platform_device *pdev = to_platform_device(dev);
	struct olpc_ec_priv *ec = platform_get_drvdata(pdev);

	ec->suspended = false;
	return ec_driver->resume ? ec_driver->resume(pdev) : 0;
}

static const struct dev_pm_ops olpc_ec_pm_ops = {
	.suspend_late = olpc_ec_suspend,
	.resume_early = olpc_ec_resume,
};

static struct platform_driver olpc_ec_plat_driver = {
	.probe = olpc_ec_probe,
	.driver = {
		.name = "olpc-ec",
		.pm = &olpc_ec_pm_ops,
	},
};

static int __init olpc_ec_init_module(void)
{
	return platform_driver_register(&olpc_ec_plat_driver);
}
arch_initcall(olpc_ec_init_module);<|MERGE_RESOLUTION|>--- conflicted
+++ resolved
@@ -3,11 +3,6 @@
  * Generic driver for the OLPC Embedded Controller.
  *
  * Author: Andres Salomon <dilinger@queued.net>
-<<<<<<< HEAD
- *
- * Copyright (C) 2011-2012 One Laptop per Child Foundation.
-=======
->>>>>>> 24b8d41d
  *
  * Copyright (C) 2011-2012 One Laptop per Child Foundation.
  */
