--- conflicted
+++ resolved
@@ -45,44 +45,12 @@
 	struct i2c_board_info board_info;
 	unsigned short alt_addr;
 
-<<<<<<< HEAD
-#define MAX_I2C_PERIPHERALS 4
-
-struct chromeos_laptop {
-	struct i2c_peripheral i2c_peripherals[MAX_I2C_PERIPHERALS];
-};
-
-static struct chromeos_laptop *cros_laptop;
-
-static struct i2c_board_info cyapa_device = {
-	I2C_BOARD_INFO("cyapa", CYAPA_TP_I2C_ADDR),
-	.flags		= I2C_CLIENT_WAKE,
-};
-
-static struct i2c_board_info elantech_device = {
-	I2C_BOARD_INFO("elan_i2c", ELAN_TP_I2C_ADDR),
-	.flags		= I2C_CLIENT_WAKE,
-};
-
-static struct i2c_board_info isl_als_device = {
-	I2C_BOARD_INFO("isl29018", ISL_ALS_I2C_ADDR),
-};
-
-static struct i2c_board_info tsl2583_als_device = {
-	I2C_BOARD_INFO("tsl2583", TAOS_ALS_I2C_ADDR),
-};
-
-static struct i2c_board_info tsl2563_als_device = {
-	I2C_BOARD_INFO("tsl2563", TAOS_ALS_I2C_ADDR),
-};
-=======
 	const char *dmi_name;
 	unsigned long irqflags;
 	struct resource irq_resource;
 
 	enum i2c_adapter_type type;
 	u32 pci_devid;
->>>>>>> 24b8d41d
 
 	struct i2c_client *client;
 };
@@ -191,21 +159,7 @@
 	}
 }
 
-<<<<<<< HEAD
-static int setup_elantech_tp(enum i2c_adapter_type type)
-{
-	if (tp)
-		return 0;
-
-	/* add elantech touchpad */
-	tp = add_i2c_device("trackpad", type, &elantech_device);
-	return (!tp) ? -EAGAIN : 0;
-}
-
-static int setup_atmel_1664s_ts(enum i2c_adapter_type type)
-=======
 static bool chromeos_laptop_adjust_client(struct i2c_client *client)
->>>>>>> 24b8d41d
 {
 	const struct acpi_peripheral *acpi_dev;
 	struct acpi_device_id acpi_ids[2] = { };
@@ -430,14 +384,6 @@
 };
 DECLARE_CROS_LAPTOP(toshiba_cb35);
 
-<<<<<<< HEAD
-static struct chromeos_laptop dell_chromebook_11 = {
-	.i2c_peripherals = {
-		/* Touchpad. */
-		{ .add = setup_cyapa_tp, I2C_ADAPTER_DESIGNWARE_0 },
-		/* Elan Touchpad option. */
-		{ .add = setup_elantech_tp, I2C_ADAPTER_DESIGNWARE_0 },
-=======
 static struct i2c_peripheral acer_c7_chromebook_peripherals[] __initdata = {
 	/* Touchpad. */
 	{
@@ -447,7 +393,6 @@
 		},
 		.dmi_name	= "trackpad",
 		.type		= I2C_ADAPTER_SMBUS,
->>>>>>> 24b8d41d
 	},
 };
 DECLARE_CROS_LAPTOP(acer_c7_chromebook);
@@ -525,18 +470,6 @@
 };
 DECLARE_CROS_LAPTOP(hp_pavilion_14_chromebook);
 
-<<<<<<< HEAD
-static struct chromeos_laptop acer_c720 = {
-	.i2c_peripherals = {
-		/* Touchscreen. */
-		{ .add = setup_atmel_1664s_ts, I2C_ADAPTER_DESIGNWARE_1 },
-		/* Touchpad. */
-		{ .add = setup_cyapa_tp, I2C_ADAPTER_DESIGNWARE_0 },
-		/* Elan Touchpad option. */
-		{ .add = setup_elantech_tp, I2C_ADAPTER_DESIGNWARE_0 },
-		/* Light Sensor. */
-		{ .add = setup_isl29018_als, I2C_ADAPTER_DESIGNWARE_1 },
-=======
 static struct i2c_peripheral cr48_peripherals[] __initdata = {
 	/* Light Sensor. */
 	{
@@ -544,7 +477,6 @@
 			I2C_BOARD_INFO("tsl2563", TAOS_ALS_I2C_ADDR),
 		},
 		.type		= I2C_ADAPTER_SMBUS,
->>>>>>> 24b8d41d
 	},
 };
 DECLARE_CROS_LAPTOP(cr48);
