--- conflicted
+++ resolved
@@ -362,10 +362,6 @@
 
 config DELL_LAPTOP
 	tristate "Dell Laptop Extras"
-<<<<<<< HEAD
-	depends on DELL_SMBIOS
-=======
->>>>>>> 24b8d41d
 	depends on DMI
 	depends on BACKLIGHT_CLASS_DEVICE
 	depends on ACPI_VIDEO || ACPI_VIDEO = n
@@ -753,17 +749,9 @@
 	  If you are not sure, say Y here.  The driver enables polling only if
 	  it is strictly necessary to do so.
 
-<<<<<<< HEAD
-config SENSORS_HDAPS
-	tristate "Thinkpad Hard Drive Active Protection System (hdaps)"
-	depends on INPUT
-	select INPUT_POLLDEV
-	default n
-=======
 config INTEL_ATOMISP2_LED
 	tristate "Intel AtomISP2 camera LED driver"
 	depends on GPIOLIB && LEDS_GPIO
->>>>>>> 24b8d41d
 	help
 	  Many Bay Trail and Cherry Trail devices come with a camera attached
 	  to Intel's Image Signal Processor. Linux currently does not have a
@@ -880,22 +868,7 @@
 	  Some laptops require this driver for power button support.
 
 	  To compile this driver as a module, choose M here: the module will
-<<<<<<< HEAD
-	  be called asus-wmi.
-
-config ASUS_NB_WMI
-	tristate "Asus Notebook WMI Driver"
-	depends on ASUS_WMI
-	depends on SERIO_I8042 || SERIO_I8042 = n
-	---help---
-	  This is a driver for newer Asus notebooks. It adds extra features
-	  like wireless radio and bluetooth control, leds, hotkeys, backlight...
-
-	  For more information, see
-	  <file:Documentation/ABI/testing/sysfs-platform-asus-wmi>
-=======
 	  be called intel_vbtn.
->>>>>>> 24b8d41d
 
 config SURFACE3_WMI
 	tristate "Surface 3 WMI Driver"
@@ -909,23 +882,11 @@
 	  To compile this driver as a module, choose M here: the module will
 	  be called surface3-wmi.
 
-<<<<<<< HEAD
-config ASUS_WIRELESS
-	tristate "Asus Wireless Radio Control Driver"
-	depends on ACPI
-	depends on INPUT
-	select NEW_LEDS
-	select LEDS_CLASS
-	---help---
-	  The Asus Wireless Radio Control handles the airplane mode hotkey
-	  present on some Asus laptops.
-=======
 config SURFACE_3_BUTTON
 	tristate "Power/home/volume buttons driver for Microsoft Surface 3 tablet"
 	depends on ACPI && KEYBOARD_GPIO && I2C
 	help
 	  This driver handles the power/home/volume buttons on the Microsoft Surface 3 tablet.
->>>>>>> 24b8d41d
 
 config SURFACE_3_POWER_OPREGION
 	tristate "Surface 3 battery platform operation region support"
@@ -1045,10 +1006,6 @@
 	depends on ACPI_VIDEO || ACPI_VIDEO = n
 	depends on RFKILL || RFKILL = n
 	depends on IIO
-<<<<<<< HEAD
-	select INPUT_POLLDEV
-=======
->>>>>>> 24b8d41d
 	select INPUT_SPARSEKMAP
 	help
 	  This driver adds support for access to certain system settings
@@ -1127,11 +1084,7 @@
 
 config ACPI_CMPC
 	tristate "CMPC Laptop Extras"
-<<<<<<< HEAD
-	depends on ACPI
-=======
 	depends on ACPI && INPUT
->>>>>>> 24b8d41d
 	depends on RFKILL || RFKILL=n
 	select BACKLIGHT_CLASS_DEVICE
 	help
@@ -1169,28 +1122,6 @@
 
 	 If you have an LG Gram laptop, say Y or M here.
 
-<<<<<<< HEAD
-config INTEL_VBTN
-	tristate "INTEL VIRTUAL BUTTON"
-	depends on ACPI
-	depends on INPUT
-	select INPUT_SPARSEKMAP
-	help
-	  This driver provides support for the Intel Virtual Button interface.
-	  Some laptops require this driver for power button support.
-
-	  To compile this driver as a module, choose M here: the module will
-	  be called intel_vbtn.
-
-config INTEL_SCU_IPC
-	bool "Intel SCU IPC Support"
-	depends on X86_INTEL_MID
-	default y
-	---help---
-	  IPC is used to bridge the communications between kernel and SCU on
-	  some embedded Intel x86 platforms. This is not needed for PC-type
-	  machines.
-=======
 config PANASONIC_LAPTOP
 	tristate "Panasonic Laptop Extras"
 	depends on INPUT && ACPI
@@ -1199,7 +1130,6 @@
 	help
 	  This driver adds support for access to backlight control and hotkeys
 	  on Panasonic Let's Note laptops.
->>>>>>> 24b8d41d
 
 	  If you have a Panasonic Let's note laptop (such as the R1(N variant),
 	  R2, R3, R5, T2, W2 and Y2 series), say Y.
@@ -1311,109 +1241,6 @@
 
 	  If you are running on a Galileo/Quark say Y here.
 
-<<<<<<< HEAD
-config INTEL_PMC_CORE
-	bool "Intel PMC Core driver"
-	depends on PCI
-	---help---
-	  The Intel Platform Controller Hub for Intel Core SoCs provides access
-	  to Power Management Controller registers via a PCI interface. This
-	  driver can utilize debugging capabilities and supported features as
-	  exposed by the Power Management Controller.
-
-	  Supported features:
-		- SLP_S0_RESIDENCY counter.
-
-config IBM_RTL
-	tristate "Device driver to enable PRTL support"
-	depends on PCI
-	---help---
-	 Enable support for IBM Premium Real Time Mode (PRTM).
-	 This module will allow you the enter and exit PRTM in the BIOS via
-	 sysfs on platforms that support this feature.  System in PRTM will
-	 not receive CPU-generated SMIs for recoverable errors.  Use of this
-	 feature without proper support may void your hardware warranty.
-
-	 If the proper BIOS support is found the driver will load and create
-	 /sys/devices/system/ibm_rtl/.  The "state" variable will indicate
-	 whether or not the BIOS is in PRTM.
-	 state = 0 (BIOS SMIs on)
-	 state = 1 (BIOS SMIs off)
-
-config XO1_RFKILL
-	tristate "OLPC XO-1 software RF kill switch"
-	depends on OLPC || COMPILE_TEST
-	depends on RFKILL
-	---help---
-	  Support for enabling/disabling the WLAN interface on the OLPC XO-1
-	  laptop.
-
-config XO15_EBOOK
-	tristate "OLPC XO-1.5 ebook switch"
-	depends on OLPC || COMPILE_TEST
-	depends on ACPI && INPUT
-	---help---
-	  Support for the ebook switch on the OLPC XO-1.5 laptop.
-
-	  This switch is triggered as the screen is rotated and folded down to
-	  convert the device into ebook form.
-
-config SAMSUNG_LAPTOP
-	tristate "Samsung Laptop driver"
-	depends on RFKILL || RFKILL = n
-	depends on ACPI_VIDEO || ACPI_VIDEO = n
-	depends on BACKLIGHT_CLASS_DEVICE
-	select LEDS_CLASS
-	select NEW_LEDS
-	---help---
-	  This module implements a driver for a wide range of different
-	  Samsung laptops.  It offers control over the different
-	  function keys, wireless LED, LCD backlight level.
-
-	  It may also provide some sysfs files described in
-	  <file:Documentation/ABI/testing/sysfs-platform-samsung-laptop>
-
-	  To compile this driver as a module, choose M here: the module
-	  will be called samsung-laptop.
-
-config MXM_WMI
-       tristate "WMI support for MXM Laptop Graphics"
-       depends on ACPI_WMI
-       ---help---
-          MXM is a standard for laptop graphics cards, the WMI interface
-	  is required for switchable nvidia graphics machines
-
-config INTEL_OAKTRAIL
-	tristate "Intel Oaktrail Platform Extras"
-	depends on ACPI
-	depends on ACPI_VIDEO || ACPI_VIDEO = n
-	depends on RFKILL && BACKLIGHT_CLASS_DEVICE && ACPI
-	---help---
-	  Intel Oaktrail platform need this driver to provide interfaces to
-	  enable/disable the Camera, WiFi, BT etc. devices. If in doubt, say Y
-	  here; it will only load on supported platforms.
-
-config SAMSUNG_Q10
-	tristate "Samsung Q10 Extras"
-	depends on ACPI
-	select BACKLIGHT_CLASS_DEVICE
-	---help---
-	  This driver provides support for backlight control on Samsung Q10
-	  and related laptops, including Dell Latitude X200.
-
-config APPLE_GMUX
-	tristate "Apple Gmux Driver"
-	depends on ACPI
-	depends on PNP
-	depends on BACKLIGHT_CLASS_DEVICE
-	depends on BACKLIGHT_APPLE=n || BACKLIGHT_APPLE
-	depends on ACPI_VIDEO=n || ACPI_VIDEO
-	---help---
-	  This driver provides support for the gmux device found on many
-	  Apple laptops, which controls the display mux for the hybrid
-	  graphics as well as the backlight. Currently only backlight
-	  control is supported by the driver.
-=======
 config INTEL_IPS
 	tristate "Intel Intelligent Power Sharing"
 	depends on ACPI && PCI
@@ -1423,7 +1250,6 @@
 	  along with the CPU frequency and i915 drivers, provides that
 	  functionality.  If in doubt, say Y here; it will only load on
 	  supported platforms.
->>>>>>> 24b8d41d
 
 config INTEL_RST
         tristate "Intel Rapid Start Technology Driver"
