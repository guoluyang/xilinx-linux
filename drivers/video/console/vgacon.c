/*
 *  linux/drivers/video/vgacon.c -- Low level VGA based console driver
 *
 *	Created 28 Sep 1997 by Geert Uytterhoeven
 *
 *	Rewritten by Martin Mares <mj@ucw.cz>, July 1998
 *
 *  This file is based on the old console.c, vga.c and vesa_blank.c drivers.
 *
 *	Copyright (C) 1991, 1992  Linus Torvalds
 *			    1995  Jay Estabrook
 *
 *	User definable mapping table and font loading by Eugene G. Crosser,
 *	<crosser@average.org>
 *
 *	Improved loadable font/UTF-8 support by H. Peter Anvin
 *	Feb-Sep 1995 <peter.anvin@linux.org>
 *
 *	Colour palette handling, by Simon Tatham
 *	17-Jun-95 <sgt20@cam.ac.uk>
 *
 *	if 512 char mode is already enabled don't re-enable it,
 *	because it causes screen to flicker, by Mitja Horvat
 *	5-May-96 <mitja.horvat@guest.arnes.si>
 *
 *	Use 2 outw instead of 4 outb_p to reduce erroneous text
 *	flashing on RHS of screen during heavy console scrolling .
 *	Oct 1996, Paul Gortmaker.
 *
 *
 *  This file is subject to the terms and conditions of the GNU General Public
 *  License.  See the file COPYING in the main directory of this archive for
 *  more details.
 */

#include <linux/module.h>
#include <linux/types.h>
#include <linux/fs.h>
#include <linux/kernel.h>
#include <linux/console.h>
#include <linux/string.h>
#include <linux/kd.h>
#include <linux/slab.h>
#include <linux/vt_kern.h>
#include <linux/sched.h>
#include <linux/selection.h>
#include <linux/spinlock.h>
#include <linux/ioport.h>
#include <linux/init.h>
#include <linux/screen_info.h>
#include <video/vga.h>
#include <asm/io.h>

static DEFINE_RAW_SPINLOCK(vga_lock);
static int cursor_size_lastfrom;
static int cursor_size_lastto;
static u32 vgacon_xres;
static u32 vgacon_yres;
static struct vgastate vgastate;

#define BLANK 0x0020

#define VGA_FONTWIDTH       8   /* VGA does not support fontwidths != 8 */
/*
 *  Interface used by the world
 */

static const char *vgacon_startup(void);
static void vgacon_init(struct vc_data *c, int init);
static void vgacon_deinit(struct vc_data *c);
static void vgacon_cursor(struct vc_data *c, int mode);
static int vgacon_switch(struct vc_data *c);
static int vgacon_blank(struct vc_data *c, int blank, int mode_switch);
static void vgacon_scrolldelta(struct vc_data *c, int lines);
static int vgacon_set_origin(struct vc_data *c);
static void vgacon_save_screen(struct vc_data *c);
static void vgacon_invert_region(struct vc_data *c, u16 * p, int count);
static struct uni_pagedir *vgacon_uni_pagedir;
static int vgacon_refcount;

/* Description of the hardware situation */
static bool		vga_init_done;
static unsigned long	vga_vram_base		__read_mostly;	/* Base of video memory */
static unsigned long	vga_vram_end		__read_mostly;	/* End of video memory */
static unsigned int	vga_vram_size		__read_mostly;	/* Size of video memory */
static u16		vga_video_port_reg	__read_mostly;	/* Video register select port */
static u16		vga_video_port_val	__read_mostly;	/* Video register value port */
static unsigned int	vga_video_num_columns;			/* Number of text columns */
static unsigned int	vga_video_num_lines;			/* Number of text lines */
static bool		vga_can_do_color;			/* Do we support colors? */
static unsigned int	vga_default_font_height __read_mostly;	/* Height of default screen font */
static unsigned char	vga_video_type		__read_mostly;	/* Card type */
static bool		vga_font_is_default = true;
static int		vga_vesa_blanked;
static bool 		vga_palette_blanked;
static bool 		vga_is_gfx;
static bool 		vga_512_chars;
static int 		vga_video_font_height;
static int 		vga_scan_lines		__read_mostly;
static unsigned int 	vga_rolled_over;

static bool vgacon_text_mode_force;
static bool vga_hardscroll_enabled;
static bool vga_hardscroll_user_enable = true;

bool vgacon_text_force(void)
{
	return vgacon_text_mode_force;
}
EXPORT_SYMBOL(vgacon_text_force);

static int __init text_mode(char *str)
{
	vgacon_text_mode_force = true;

	pr_warn("You have booted with nomodeset. This means your GPU drivers are DISABLED\n");
	pr_warn("Any video related functionality will be severely degraded, and you may not even be able to suspend the system properly\n");
	pr_warn("Unless you actually understand what nomodeset does, you should reboot without enabling it\n");

	return 1;
}

/* force text mode - used by kernel modesetting */
__setup("nomodeset", text_mode);

static int __init no_scroll(char *str)
{
	/*
	 * Disabling scrollback is required for the Braillex ib80-piezo
	 * Braille reader made by F.H. Papenmeier (Germany).
	 * Use the "no-scroll" bootflag.
	 */
	vga_hardscroll_user_enable = vga_hardscroll_enabled = false;
	return 1;
}

__setup("no-scroll", no_scroll);

/*
 * By replacing the four outb_p with two back to back outw, we can reduce
 * the window of opportunity to see text mislocated to the RHS of the
 * console during heavy scrolling activity. However there is the remote
 * possibility that some pre-dinosaur hardware won't like the back to back
 * I/O. Since the Xservers get away with it, we should be able to as well.
 */
static inline void write_vga(unsigned char reg, unsigned int val)
{
	unsigned int v1, v2;
	unsigned long flags;

	/*
	 * ddprintk might set the console position from interrupt
	 * handlers, thus the write has to be IRQ-atomic.
	 */
	raw_spin_lock_irqsave(&vga_lock, flags);
	v1 = reg + (val & 0xff00);
	v2 = reg + 1 + ((val << 8) & 0xff00);
	outw(v1, vga_video_port_reg);
	outw(v2, vga_video_port_reg);
	raw_spin_unlock_irqrestore(&vga_lock, flags);
}

static inline void vga_set_mem_top(struct vc_data *c)
{
	write_vga(12, (c->vc_visible_origin - vga_vram_base) / 2);
}

<<<<<<< HEAD
#ifdef CONFIG_VGACON_SOFT_SCROLLBACK
/* software scrollback */
static void *vgacon_scrollback;
static int vgacon_scrollback_tail;
static int vgacon_scrollback_size;
static int vgacon_scrollback_rows;
static int vgacon_scrollback_cnt;
static int vgacon_scrollback_cur;
static int vgacon_scrollback_save;
static int vgacon_scrollback_restore;

static void vgacon_scrollback_init(int pitch)
{
	int rows = CONFIG_VGACON_SOFT_SCROLLBACK_SIZE * 1024/pitch;

	if (vgacon_scrollback) {
		vgacon_scrollback_cnt  = 0;
		vgacon_scrollback_tail = 0;
		vgacon_scrollback_cur  = 0;
		vgacon_scrollback_rows = rows - 1;
		vgacon_scrollback_size = rows * pitch;
	}
}

static void vgacon_scrollback_startup(void)
{
	vgacon_scrollback = kcalloc(CONFIG_VGACON_SOFT_SCROLLBACK_SIZE, 1024, GFP_NOWAIT);
	vgacon_scrollback_init(vga_video_num_columns * 2);
}

static void vgacon_scrollback_update(struct vc_data *c, int t, int count)
{
	void *p;

	if (!vgacon_scrollback_size || c->vc_num != fg_console)
		return;

	p = (void *) (c->vc_origin + t * c->vc_size_row);

	while (count--) {
		scr_memcpyw(vgacon_scrollback + vgacon_scrollback_tail,
			    p, c->vc_size_row);
		vgacon_scrollback_cnt++;
		p += c->vc_size_row;
		vgacon_scrollback_tail += c->vc_size_row;

		if (vgacon_scrollback_tail >= vgacon_scrollback_size)
			vgacon_scrollback_tail = 0;

		if (vgacon_scrollback_cnt > vgacon_scrollback_rows)
			vgacon_scrollback_cnt = vgacon_scrollback_rows;

		vgacon_scrollback_cur = vgacon_scrollback_cnt;
	}
}

static void vgacon_restore_screen(struct vc_data *c)
{
	vgacon_scrollback_save = 0;

	if (!vga_is_gfx && !vgacon_scrollback_restore) {
		scr_memcpyw((u16 *) c->vc_origin, (u16 *) c->vc_screenbuf,
			    c->vc_screenbuf_size > vga_vram_size ?
			    vga_vram_size : c->vc_screenbuf_size);
		vgacon_scrollback_restore = 1;
		vgacon_scrollback_cur = vgacon_scrollback_cnt;
	}
}

static void vgacon_scrolldelta(struct vc_data *c, int lines)
{
	int start, end, count, soff;

	if (!lines) {
		c->vc_visible_origin = c->vc_origin;
		vga_set_mem_top(c);
		return;
	}

	if (!vgacon_scrollback)
		return;

	if (!vgacon_scrollback_save) {
		vgacon_cursor(c, CM_ERASE);
		vgacon_save_screen(c);
		vgacon_scrollback_save = 1;
	}

	vgacon_scrollback_restore = 0;
	start = vgacon_scrollback_cur + lines;
	end = start + abs(lines);

	if (start < 0)
		start = 0;

	if (start > vgacon_scrollback_cnt)
		start = vgacon_scrollback_cnt;

	if (end < 0)
		end = 0;

	if (end > vgacon_scrollback_cnt)
		end = vgacon_scrollback_cnt;

	vgacon_scrollback_cur = start;
	count = end - start;
	soff = vgacon_scrollback_tail - ((vgacon_scrollback_cnt - end) *
					 c->vc_size_row);
	soff -= count * c->vc_size_row;

	if (soff < 0)
		soff += vgacon_scrollback_size;

	count = vgacon_scrollback_cnt - start;

	if (count > c->vc_rows)
		count = c->vc_rows;

	if (count) {
		int copysize;

		int diff = c->vc_rows - count;
		void *d = (void *) c->vc_origin;
		void *s = (void *) c->vc_screenbuf;

		count *= c->vc_size_row;
		/* how much memory to end of buffer left? */
		copysize = min(count, vgacon_scrollback_size - soff);
		scr_memcpyw(d, vgacon_scrollback + soff, copysize);
		d += copysize;
		count -= copysize;

		if (count) {
			scr_memcpyw(d, vgacon_scrollback, count);
			d += count;
		}

		if (diff)
			scr_memcpyw(d, s, diff * c->vc_size_row);
	} else
		vgacon_cursor(c, CM_MOVE);
}
#else
#define vgacon_scrollback_startup(...) do { } while (0)
#define vgacon_scrollback_init(...)    do { } while (0)
#define vgacon_scrollback_update(...)  do { } while (0)

=======
>>>>>>> 24b8d41d
static void vgacon_restore_screen(struct vc_data *c)
{
	if (c->vc_origin != c->vc_visible_origin)
		vgacon_scrolldelta(c, 0);
}

static void vgacon_scrolldelta(struct vc_data *c, int lines)
{
	vc_scrolldelta_helper(c, lines, vga_rolled_over, (void *)vga_vram_base,
			vga_vram_size);
	vga_set_mem_top(c);
}

static const char *vgacon_startup(void)
{
	const char *display_desc = NULL;
	u16 saved1, saved2;
	volatile u16 *p;

	if (screen_info.orig_video_isVGA == VIDEO_TYPE_VLFB ||
	    screen_info.orig_video_isVGA == VIDEO_TYPE_EFI) {
	      no_vga:
#ifdef CONFIG_DUMMY_CONSOLE
		conswitchp = &dummy_con;
		return conswitchp->con_startup();
#else
		return NULL;
#endif
	}

	/* boot_params.screen_info reasonably initialized? */
	if ((screen_info.orig_video_lines == 0) ||
	    (screen_info.orig_video_cols  == 0))
		goto no_vga;

	/* VGA16 modes are not handled by VGACON */
	if ((screen_info.orig_video_mode == 0x0D) ||	/* 320x200/4 */
	    (screen_info.orig_video_mode == 0x0E) ||	/* 640x200/4 */
	    (screen_info.orig_video_mode == 0x10) ||	/* 640x350/4 */
	    (screen_info.orig_video_mode == 0x12) ||	/* 640x480/4 */
	    (screen_info.orig_video_mode == 0x6A))	/* 800x600/4 (VESA) */
		goto no_vga;

	vga_video_num_lines = screen_info.orig_video_lines;
	vga_video_num_columns = screen_info.orig_video_cols;
	vgastate.vgabase = NULL;

	if (screen_info.orig_video_mode == 7) {
		/* Monochrome display */
		vga_vram_base = 0xb0000;
		vga_video_port_reg = VGA_CRT_IM;
		vga_video_port_val = VGA_CRT_DM;
		if ((screen_info.orig_video_ega_bx & 0xff) != 0x10) {
			static struct resource ega_console_resource =
			    { .name	= "ega",
			      .flags	= IORESOURCE_IO,
			      .start	= 0x3B0,
			      .end	= 0x3BF };
			vga_video_type = VIDEO_TYPE_EGAM;
			vga_vram_size = 0x8000;
			display_desc = "EGA+";
			request_resource(&ioport_resource,
					 &ega_console_resource);
		} else {
			static struct resource mda1_console_resource =
			    { .name	= "mda",
			      .flags	= IORESOURCE_IO,
			      .start	= 0x3B0,
			      .end	= 0x3BB };
			static struct resource mda2_console_resource =
			    { .name	= "mda",
			      .flags	= IORESOURCE_IO,
			      .start	= 0x3BF,
			      .end	= 0x3BF };
			vga_video_type = VIDEO_TYPE_MDA;
			vga_vram_size = 0x2000;
			display_desc = "*MDA";
			request_resource(&ioport_resource,
					 &mda1_console_resource);
			request_resource(&ioport_resource,
					 &mda2_console_resource);
			vga_video_font_height = 14;
		}
	} else {
		/* If not, it is color. */
		vga_can_do_color = true;
		vga_vram_base = 0xb8000;
		vga_video_port_reg = VGA_CRT_IC;
		vga_video_port_val = VGA_CRT_DC;
		if ((screen_info.orig_video_ega_bx & 0xff) != 0x10) {
			int i;

			vga_vram_size = 0x8000;

			if (!screen_info.orig_video_isVGA) {
				static struct resource ega_console_resource =
				    { .name	= "ega",
				      .flags	= IORESOURCE_IO,
				      .start	= 0x3C0,
				      .end	= 0x3DF };
				vga_video_type = VIDEO_TYPE_EGAC;
				display_desc = "EGA";
				request_resource(&ioport_resource,
						 &ega_console_resource);
			} else {
				static struct resource vga_console_resource =
				    { .name	= "vga+",
				      .flags	= IORESOURCE_IO,
				      .start	= 0x3C0,
				      .end	= 0x3DF };
				vga_video_type = VIDEO_TYPE_VGAC;
				display_desc = "VGA+";
				request_resource(&ioport_resource,
						 &vga_console_resource);

				/*
				 * Normalise the palette registers, to point
				 * the 16 screen colours to the first 16
				 * DAC entries.
				 */

				for (i = 0; i < 16; i++) {
					inb_p(VGA_IS1_RC);
					outb_p(i, VGA_ATT_W);
					outb_p(i, VGA_ATT_W);
				}
				outb_p(0x20, VGA_ATT_W);

				/*
				 * Now set the DAC registers back to their
				 * default values
				 */
				for (i = 0; i < 16; i++) {
					outb_p(color_table[i], VGA_PEL_IW);
					outb_p(default_red[i], VGA_PEL_D);
					outb_p(default_grn[i], VGA_PEL_D);
					outb_p(default_blu[i], VGA_PEL_D);
				}
			}
		} else {
			static struct resource cga_console_resource =
			    { .name	= "cga",
			      .flags	= IORESOURCE_IO,
			      .start	= 0x3D4,
			      .end	= 0x3D5 };
			vga_video_type = VIDEO_TYPE_CGA;
			vga_vram_size = 0x2000;
			display_desc = "*CGA";
			request_resource(&ioport_resource,
					 &cga_console_resource);
			vga_video_font_height = 8;
		}
	}

	vga_vram_base = VGA_MAP_MEM(vga_vram_base, vga_vram_size);
	vga_vram_end = vga_vram_base + vga_vram_size;

	/*
	 *      Find out if there is a graphics card present.
	 *      Are there smarter methods around?
	 */
	p = (volatile u16 *) vga_vram_base;
	saved1 = scr_readw(p);
	saved2 = scr_readw(p + 1);
	scr_writew(0xAA55, p);
	scr_writew(0x55AA, p + 1);
	if (scr_readw(p) != 0xAA55 || scr_readw(p + 1) != 0x55AA) {
		scr_writew(saved1, p);
		scr_writew(saved2, p + 1);
		goto no_vga;
	}
	scr_writew(0x55AA, p);
	scr_writew(0xAA55, p + 1);
	if (scr_readw(p) != 0x55AA || scr_readw(p + 1) != 0xAA55) {
		scr_writew(saved1, p);
		scr_writew(saved2, p + 1);
		goto no_vga;
	}
	scr_writew(saved1, p);
	scr_writew(saved2, p + 1);

	if (vga_video_type == VIDEO_TYPE_EGAC
	    || vga_video_type == VIDEO_TYPE_VGAC
	    || vga_video_type == VIDEO_TYPE_EGAM) {
		vga_hardscroll_enabled = vga_hardscroll_user_enable;
		vga_default_font_height = screen_info.orig_video_points;
		vga_video_font_height = screen_info.orig_video_points;
		/* This may be suboptimal but is a safe bet - go with it */
		vga_scan_lines =
		    vga_video_font_height * vga_video_num_lines;
	}

	vgacon_xres = screen_info.orig_video_cols * VGA_FONTWIDTH;
	vgacon_yres = vga_scan_lines;

	vga_init_done = true;

	return display_desc;
}

static void vgacon_init(struct vc_data *c, int init)
{
	struct uni_pagedir *p;

	/*
	 * We cannot be loaded as a module, therefore init is always 1,
	 * but vgacon_init can be called more than once, and init will
	 * not be 1.
	 */
	c->vc_can_do_color = vga_can_do_color;

	/* set dimensions manually if init != 0 since vc_resize() will fail */
	if (init) {
		c->vc_cols = vga_video_num_columns;
		c->vc_rows = vga_video_num_lines;
	} else
		vc_resize(c, vga_video_num_columns, vga_video_num_lines);

	c->vc_scan_lines = vga_scan_lines;
	c->vc_font.height = vga_video_font_height;
	c->vc_complement_mask = 0x7700;
	if (vga_512_chars)
		c->vc_hi_font_mask = 0x0800;
	p = *c->vc_uni_pagedir_loc;
	if (c->vc_uni_pagedir_loc != &vgacon_uni_pagedir) {
		con_free_unimap(c);
		c->vc_uni_pagedir_loc = &vgacon_uni_pagedir;
		vgacon_refcount++;
	}
	if (!vgacon_uni_pagedir && p)
		con_set_default_unimap(c);

	/* Only set the default if the user didn't deliberately override it */
	if (global_cursor_default == -1)
		global_cursor_default =
			!(screen_info.flags & VIDEO_FLAGS_NOCURSOR);
}

static void vgacon_deinit(struct vc_data *c)
{
	/* When closing the active console, reset video origin */
	if (con_is_visible(c)) {
		c->vc_visible_origin = vga_vram_base;
		vga_set_mem_top(c);
	}

	if (!--vgacon_refcount)
		con_free_unimap(c);
	c->vc_uni_pagedir_loc = &c->vc_uni_pagedir;
	con_set_default_unimap(c);
}

static u8 vgacon_build_attr(struct vc_data *c, u8 color,
			    enum vc_intensity intensity,
			    bool blink, bool underline, bool reverse,
			    bool italic)
{
	u8 attr = color;

	if (vga_can_do_color) {
		if (italic)
			attr = (attr & 0xF0) | c->vc_itcolor;
		else if (underline)
			attr = (attr & 0xf0) | c->vc_ulcolor;
		else if (intensity == VCI_HALF_BRIGHT)
			attr = (attr & 0xf0) | c->vc_halfcolor;
	}
	if (reverse)
		attr =
		    ((attr) & 0x88) | ((((attr) >> 4) | ((attr) << 4)) &
				       0x77);
	if (blink)
		attr ^= 0x80;
	if (intensity == VCI_BOLD)
		attr ^= 0x08;
	if (!vga_can_do_color) {
		if (italic)
			attr = (attr & 0xF8) | 0x02;
		else if (underline)
			attr = (attr & 0xf8) | 0x01;
		else if (intensity == VCI_HALF_BRIGHT)
			attr = (attr & 0xf0) | 0x08;
	}
	return attr;
}

static void vgacon_invert_region(struct vc_data *c, u16 * p, int count)
{
	const bool col = vga_can_do_color;

	while (count--) {
		u16 a = scr_readw(p);
		if (col)
			a = ((a) & 0x88ff) | (((a) & 0x7000) >> 4) |
			    (((a) & 0x0700) << 4);
		else
			a ^= ((a & 0x0700) == 0x0100) ? 0x7000 : 0x7700;
		scr_writew(a, p++);
	}
}

static void vgacon_set_cursor_size(int xpos, int from, int to)
{
	unsigned long flags;
	int curs, cure;

	if ((from == cursor_size_lastfrom) && (to == cursor_size_lastto))
		return;
	cursor_size_lastfrom = from;
	cursor_size_lastto = to;

	raw_spin_lock_irqsave(&vga_lock, flags);
	if (vga_video_type >= VIDEO_TYPE_VGAC) {
		outb_p(VGA_CRTC_CURSOR_START, vga_video_port_reg);
		curs = inb_p(vga_video_port_val);
		outb_p(VGA_CRTC_CURSOR_END, vga_video_port_reg);
		cure = inb_p(vga_video_port_val);
	} else {
		curs = 0;
		cure = 0;
	}

	curs = (curs & 0xc0) | from;
	cure = (cure & 0xe0) | to;

	outb_p(VGA_CRTC_CURSOR_START, vga_video_port_reg);
	outb_p(curs, vga_video_port_val);
	outb_p(VGA_CRTC_CURSOR_END, vga_video_port_reg);
	outb_p(cure, vga_video_port_val);
	raw_spin_unlock_irqrestore(&vga_lock, flags);
}

static void vgacon_cursor(struct vc_data *c, int mode)
{
	if (c->vc_mode != KD_TEXT)
		return;

	vgacon_restore_screen(c);

	switch (mode) {
	case CM_ERASE:
		write_vga(14, (c->vc_pos - vga_vram_base) / 2);
	        if (vga_video_type >= VIDEO_TYPE_VGAC)
			vgacon_set_cursor_size(c->state.x, 31, 30);
		else
			vgacon_set_cursor_size(c->state.x, 31, 31);
		break;

	case CM_MOVE:
	case CM_DRAW:
		write_vga(14, (c->vc_pos - vga_vram_base) / 2);
		switch (CUR_SIZE(c->vc_cursor_type)) {
		case CUR_UNDERLINE:
			vgacon_set_cursor_size(c->state.x,
					       c->vc_font.height -
					       (c->vc_font.height <
						10 ? 2 : 3),
					       c->vc_font.height -
					       (c->vc_font.height <
						10 ? 1 : 2));
			break;
		case CUR_TWO_THIRDS:
			vgacon_set_cursor_size(c->state.x,
					       c->vc_font.height / 3,
					       c->vc_font.height -
					       (c->vc_font.height <
						10 ? 1 : 2));
			break;
		case CUR_LOWER_THIRD:
			vgacon_set_cursor_size(c->state.x,
					       (c->vc_font.height * 2) / 3,
					       c->vc_font.height -
					       (c->vc_font.height <
						10 ? 1 : 2));
			break;
		case CUR_LOWER_HALF:
			vgacon_set_cursor_size(c->state.x,
					       c->vc_font.height / 2,
					       c->vc_font.height -
					       (c->vc_font.height <
						10 ? 1 : 2));
			break;
		case CUR_NONE:
			if (vga_video_type >= VIDEO_TYPE_VGAC)
				vgacon_set_cursor_size(c->state.x, 31, 30);
			else
				vgacon_set_cursor_size(c->state.x, 31, 31);
			break;
		default:
			vgacon_set_cursor_size(c->state.x, 1,
					       c->vc_font.height);
			break;
		}
		break;
	}
}

static int vgacon_doresize(struct vc_data *c,
		unsigned int width, unsigned int height)
{
	unsigned long flags;
	unsigned int scanlines = height * c->vc_font.height;
	u8 scanlines_lo = 0, r7 = 0, vsync_end = 0, mode, max_scan;

	raw_spin_lock_irqsave(&vga_lock, flags);

	vgacon_xres = width * VGA_FONTWIDTH;
	vgacon_yres = height * c->vc_font.height;
	if (vga_video_type >= VIDEO_TYPE_VGAC) {
		outb_p(VGA_CRTC_MAX_SCAN, vga_video_port_reg);
		max_scan = inb_p(vga_video_port_val);

		if (max_scan & 0x80)
			scanlines <<= 1;

		outb_p(VGA_CRTC_MODE, vga_video_port_reg);
		mode = inb_p(vga_video_port_val);

		if (mode & 0x04)
			scanlines >>= 1;

		scanlines -= 1;
		scanlines_lo = scanlines & 0xff;

		outb_p(VGA_CRTC_OVERFLOW, vga_video_port_reg);
		r7 = inb_p(vga_video_port_val) & ~0x42;

		if (scanlines & 0x100)
			r7 |= 0x02;
		if (scanlines & 0x200)
			r7 |= 0x40;

		/* deprotect registers */
		outb_p(VGA_CRTC_V_SYNC_END, vga_video_port_reg);
		vsync_end = inb_p(vga_video_port_val);
		outb_p(VGA_CRTC_V_SYNC_END, vga_video_port_reg);
		outb_p(vsync_end & ~0x80, vga_video_port_val);
	}

	outb_p(VGA_CRTC_H_DISP, vga_video_port_reg);
	outb_p(width - 1, vga_video_port_val);
	outb_p(VGA_CRTC_OFFSET, vga_video_port_reg);
	outb_p(width >> 1, vga_video_port_val);

	if (vga_video_type >= VIDEO_TYPE_VGAC) {
		outb_p(VGA_CRTC_V_DISP_END, vga_video_port_reg);
		outb_p(scanlines_lo, vga_video_port_val);
		outb_p(VGA_CRTC_OVERFLOW, vga_video_port_reg);
		outb_p(r7,vga_video_port_val);

		/* reprotect registers */
		outb_p(VGA_CRTC_V_SYNC_END, vga_video_port_reg);
		outb_p(vsync_end, vga_video_port_val);
	}

	raw_spin_unlock_irqrestore(&vga_lock, flags);
	return 0;
}

static int vgacon_switch(struct vc_data *c)
{
	int x = c->vc_cols * VGA_FONTWIDTH;
	int y = c->vc_rows * c->vc_font.height;
	int rows = screen_info.orig_video_lines * vga_default_font_height/
		c->vc_font.height;
	/*
	 * We need to save screen size here as it's the only way
	 * we can spot the screen has been resized and we need to
	 * set size of freshly allocated screens ourselves.
	 */
	vga_video_num_columns = c->vc_cols;
	vga_video_num_lines = c->vc_rows;

	/* We can only copy out the size of the video buffer here,
	 * otherwise we get into VGA BIOS */

	if (!vga_is_gfx) {
		scr_memcpyw((u16 *) c->vc_origin, (u16 *) c->vc_screenbuf,
			    c->vc_screenbuf_size > vga_vram_size ?
				vga_vram_size : c->vc_screenbuf_size);

		if ((vgacon_xres != x || vgacon_yres != y) &&
		    (!(vga_video_num_columns % 2) &&
		     vga_video_num_columns <= screen_info.orig_video_cols &&
		     vga_video_num_lines <= rows))
			vgacon_doresize(c, c->vc_cols, c->vc_rows);
	}

	return 0;		/* Redrawing not needed */
}

static void vga_set_palette(struct vc_data *vc, const unsigned char *table)
{
	int i, j;

	vga_w(vgastate.vgabase, VGA_PEL_MSK, 0xff);
	for (i = j = 0; i < 16; i++) {
		vga_w(vgastate.vgabase, VGA_PEL_IW, table[i]);
		vga_w(vgastate.vgabase, VGA_PEL_D, vc->vc_palette[j++] >> 2);
		vga_w(vgastate.vgabase, VGA_PEL_D, vc->vc_palette[j++] >> 2);
		vga_w(vgastate.vgabase, VGA_PEL_D, vc->vc_palette[j++] >> 2);
	}
}

static void vgacon_set_palette(struct vc_data *vc, const unsigned char *table)
{
	if (vga_video_type != VIDEO_TYPE_VGAC || vga_palette_blanked
	    || !con_is_visible(vc))
		return;
	vga_set_palette(vc, table);
<<<<<<< HEAD
#endif
=======
>>>>>>> 24b8d41d
}

/* structure holding original VGA register settings */
static struct {
	unsigned char SeqCtrlIndex;	/* Sequencer Index reg.   */
	unsigned char CrtCtrlIndex;	/* CRT-Contr. Index reg.  */
	unsigned char CrtMiscIO;	/* Miscellaneous register */
	unsigned char HorizontalTotal;	/* CRT-Controller:00h */
	unsigned char HorizDisplayEnd;	/* CRT-Controller:01h */
	unsigned char StartHorizRetrace;	/* CRT-Controller:04h */
	unsigned char EndHorizRetrace;	/* CRT-Controller:05h */
	unsigned char Overflow;	/* CRT-Controller:07h */
	unsigned char StartVertRetrace;	/* CRT-Controller:10h */
	unsigned char EndVertRetrace;	/* CRT-Controller:11h */
	unsigned char ModeControl;	/* CRT-Controller:17h */
	unsigned char ClockingMode;	/* Seq-Controller:01h */
} vga_state;

static void vga_vesa_blank(struct vgastate *state, int mode)
{
	/* save original values of VGA controller registers */
	if (!vga_vesa_blanked) {
		raw_spin_lock_irq(&vga_lock);
		vga_state.SeqCtrlIndex = vga_r(state->vgabase, VGA_SEQ_I);
		vga_state.CrtCtrlIndex = inb_p(vga_video_port_reg);
		vga_state.CrtMiscIO = vga_r(state->vgabase, VGA_MIS_R);
		raw_spin_unlock_irq(&vga_lock);

		outb_p(0x00, vga_video_port_reg);	/* HorizontalTotal */
		vga_state.HorizontalTotal = inb_p(vga_video_port_val);
		outb_p(0x01, vga_video_port_reg);	/* HorizDisplayEnd */
		vga_state.HorizDisplayEnd = inb_p(vga_video_port_val);
		outb_p(0x04, vga_video_port_reg);	/* StartHorizRetrace */
		vga_state.StartHorizRetrace = inb_p(vga_video_port_val);
		outb_p(0x05, vga_video_port_reg);	/* EndHorizRetrace */
		vga_state.EndHorizRetrace = inb_p(vga_video_port_val);
		outb_p(0x07, vga_video_port_reg);	/* Overflow */
		vga_state.Overflow = inb_p(vga_video_port_val);
		outb_p(0x10, vga_video_port_reg);	/* StartVertRetrace */
		vga_state.StartVertRetrace = inb_p(vga_video_port_val);
		outb_p(0x11, vga_video_port_reg);	/* EndVertRetrace */
		vga_state.EndVertRetrace = inb_p(vga_video_port_val);
		outb_p(0x17, vga_video_port_reg);	/* ModeControl */
		vga_state.ModeControl = inb_p(vga_video_port_val);
		vga_state.ClockingMode = vga_rseq(state->vgabase, VGA_SEQ_CLOCK_MODE);
	}

	/* assure that video is enabled */
	/* "0x20" is VIDEO_ENABLE_bit in register 01 of sequencer */
	raw_spin_lock_irq(&vga_lock);
	vga_wseq(state->vgabase, VGA_SEQ_CLOCK_MODE, vga_state.ClockingMode | 0x20);

	/* test for vertical retrace in process.... */
	if ((vga_state.CrtMiscIO & 0x80) == 0x80)
		vga_w(state->vgabase, VGA_MIS_W, vga_state.CrtMiscIO & 0xEF);

	/*
	 * Set <End of vertical retrace> to minimum (0) and
	 * <Start of vertical Retrace> to maximum (incl. overflow)
	 * Result: turn off vertical sync (VSync) pulse.
	 */
	if (mode & VESA_VSYNC_SUSPEND) {
		outb_p(0x10, vga_video_port_reg);	/* StartVertRetrace */
		outb_p(0xff, vga_video_port_val);	/* maximum value */
		outb_p(0x11, vga_video_port_reg);	/* EndVertRetrace */
		outb_p(0x40, vga_video_port_val);	/* minimum (bits 0..3)  */
		outb_p(0x07, vga_video_port_reg);	/* Overflow */
		outb_p(vga_state.Overflow | 0x84, vga_video_port_val);	/* bits 9,10 of vert. retrace */
	}

	if (mode & VESA_HSYNC_SUSPEND) {
		/*
		 * Set <End of horizontal retrace> to minimum (0) and
		 *  <Start of horizontal Retrace> to maximum
		 * Result: turn off horizontal sync (HSync) pulse.
		 */
		outb_p(0x04, vga_video_port_reg);	/* StartHorizRetrace */
		outb_p(0xff, vga_video_port_val);	/* maximum */
		outb_p(0x05, vga_video_port_reg);	/* EndHorizRetrace */
		outb_p(0x00, vga_video_port_val);	/* minimum (0) */
	}

	/* restore both index registers */
	vga_w(state->vgabase, VGA_SEQ_I, vga_state.SeqCtrlIndex);
	outb_p(vga_state.CrtCtrlIndex, vga_video_port_reg);
	raw_spin_unlock_irq(&vga_lock);
}

static void vga_vesa_unblank(struct vgastate *state)
{
	/* restore original values of VGA controller registers */
	raw_spin_lock_irq(&vga_lock);
	vga_w(state->vgabase, VGA_MIS_W, vga_state.CrtMiscIO);

	outb_p(0x00, vga_video_port_reg);	/* HorizontalTotal */
	outb_p(vga_state.HorizontalTotal, vga_video_port_val);
	outb_p(0x01, vga_video_port_reg);	/* HorizDisplayEnd */
	outb_p(vga_state.HorizDisplayEnd, vga_video_port_val);
	outb_p(0x04, vga_video_port_reg);	/* StartHorizRetrace */
	outb_p(vga_state.StartHorizRetrace, vga_video_port_val);
	outb_p(0x05, vga_video_port_reg);	/* EndHorizRetrace */
	outb_p(vga_state.EndHorizRetrace, vga_video_port_val);
	outb_p(0x07, vga_video_port_reg);	/* Overflow */
	outb_p(vga_state.Overflow, vga_video_port_val);
	outb_p(0x10, vga_video_port_reg);	/* StartVertRetrace */
	outb_p(vga_state.StartVertRetrace, vga_video_port_val);
	outb_p(0x11, vga_video_port_reg);	/* EndVertRetrace */
	outb_p(vga_state.EndVertRetrace, vga_video_port_val);
	outb_p(0x17, vga_video_port_reg);	/* ModeControl */
	outb_p(vga_state.ModeControl, vga_video_port_val);
	/* ClockingMode */
	vga_wseq(state->vgabase, VGA_SEQ_CLOCK_MODE, vga_state.ClockingMode);

	/* restore index/control registers */
	vga_w(state->vgabase, VGA_SEQ_I, vga_state.SeqCtrlIndex);
	outb_p(vga_state.CrtCtrlIndex, vga_video_port_reg);
	raw_spin_unlock_irq(&vga_lock);
}

static void vga_pal_blank(struct vgastate *state)
{
	int i;

	vga_w(state->vgabase, VGA_PEL_MSK, 0xff);
	for (i = 0; i < 16; i++) {
		vga_w(state->vgabase, VGA_PEL_IW, i);
		vga_w(state->vgabase, VGA_PEL_D, 0);
		vga_w(state->vgabase, VGA_PEL_D, 0);
		vga_w(state->vgabase, VGA_PEL_D, 0);
	}
}

static int vgacon_blank(struct vc_data *c, int blank, int mode_switch)
{
	switch (blank) {
	case 0:		/* Unblank */
		if (vga_vesa_blanked) {
			vga_vesa_unblank(&vgastate);
			vga_vesa_blanked = 0;
		}
		if (vga_palette_blanked) {
			vga_set_palette(c, color_table);
			vga_palette_blanked = false;
			return 0;
		}
		vga_is_gfx = false;
		/* Tell console.c that it has to restore the screen itself */
		return 1;
	case 1:		/* Normal blanking */
	case -1:	/* Obsolete */
		if (!mode_switch && vga_video_type == VIDEO_TYPE_VGAC) {
			vga_pal_blank(&vgastate);
			vga_palette_blanked = true;
			return 0;
		}
		vgacon_set_origin(c);
		scr_memsetw((void *) vga_vram_base, BLANK,
			    c->vc_screenbuf_size);
		if (mode_switch)
			vga_is_gfx = true;
		return 1;
	default:		/* VESA blanking */
		if (vga_video_type == VIDEO_TYPE_VGAC) {
			vga_vesa_blank(&vgastate, blank - 1);
			vga_vesa_blanked = blank;
		}
		return 0;
	}
}

/*
 * PIO_FONT support.
 *
 * The font loading code goes back to the codepage package by
 * Joel Hoffman (joel@wam.umd.edu). (He reports that the original
 * reference is: "From: p. 307 of _Programmer's Guide to PC & PS/2
 * Video Systems_ by Richard Wilton. 1987.  Microsoft Press".)
 *
 * Change for certain monochrome monitors by Yury Shevchuck
 * (sizif@botik.yaroslavl.su).
 */

#define colourmap 0xa0000
/* Pauline Middelink <middelin@polyware.iaf.nl> reports that we
   should use 0xA0000 for the bwmap as well.. */
#define blackwmap 0xa0000
#define cmapsz 8192

static int vgacon_do_font_op(struct vgastate *state, char *arg, int set,
		bool ch512)
{
	unsigned short video_port_status = vga_video_port_reg + 6;
	int font_select = 0x00, beg, i;
	char *charmap;
	bool clear_attribs = false;
	if (vga_video_type != VIDEO_TYPE_EGAM) {
		charmap = (char *) VGA_MAP_MEM(colourmap, 0);
		beg = 0x0e;
	} else {
		charmap = (char *) VGA_MAP_MEM(blackwmap, 0);
		beg = 0x0a;
	}

#ifdef BROKEN_GRAPHICS_PROGRAMS
	/*
	 * All fonts are loaded in slot 0 (0:1 for 512 ch)
	 */

	if (!arg)
		return -EINVAL;	/* Return to default font not supported */

	vga_font_is_default = false;
	font_select = ch512 ? 0x04 : 0x00;
#else
	/*
	 * The default font is kept in slot 0 and is never touched.
	 * A custom font is loaded in slot 2 (256 ch) or 2:3 (512 ch)
	 */

	if (set) {
		vga_font_is_default = !arg;
		if (!arg)
			ch512 = false;	/* Default font is always 256 */
		font_select = arg ? (ch512 ? 0x0e : 0x0a) : 0x00;
	}

	if (!vga_font_is_default)
		charmap += 4 * cmapsz;
#endif

	raw_spin_lock_irq(&vga_lock);
	/* First, the Sequencer */
	vga_wseq(state->vgabase, VGA_SEQ_RESET, 0x1);
	/* CPU writes only to map 2 */
	vga_wseq(state->vgabase, VGA_SEQ_PLANE_WRITE, 0x04);	
	/* Sequential addressing */
	vga_wseq(state->vgabase, VGA_SEQ_MEMORY_MODE, 0x07);	
	/* Clear synchronous reset */
	vga_wseq(state->vgabase, VGA_SEQ_RESET, 0x03);

	/* Now, the graphics controller, select map 2 */
	vga_wgfx(state->vgabase, VGA_GFX_PLANE_READ, 0x02);		
	/* disable odd-even addressing */
	vga_wgfx(state->vgabase, VGA_GFX_MODE, 0x00);
	/* map start at A000:0000 */
	vga_wgfx(state->vgabase, VGA_GFX_MISC, 0x00);
	raw_spin_unlock_irq(&vga_lock);

	if (arg) {
		if (set)
			for (i = 0; i < cmapsz; i++) {
				vga_writeb(arg[i], charmap + i);
				cond_resched();
			}
		else
			for (i = 0; i < cmapsz; i++) {
				arg[i] = vga_readb(charmap + i);
				cond_resched();
			}

		/*
		 * In 512-character mode, the character map is not contiguous if
		 * we want to remain EGA compatible -- which we do
		 */

		if (ch512) {
			charmap += 2 * cmapsz;
			arg += cmapsz;
			if (set)
				for (i = 0; i < cmapsz; i++) {
					vga_writeb(arg[i], charmap + i);
					cond_resched();
				}
			else
				for (i = 0; i < cmapsz; i++) {
					arg[i] = vga_readb(charmap + i);
					cond_resched();
				}
		}
	}

	raw_spin_lock_irq(&vga_lock);
	/* First, the sequencer, Synchronous reset */
	vga_wseq(state->vgabase, VGA_SEQ_RESET, 0x01);	
	/* CPU writes to maps 0 and 1 */
	vga_wseq(state->vgabase, VGA_SEQ_PLANE_WRITE, 0x03);
	/* odd-even addressing */
	vga_wseq(state->vgabase, VGA_SEQ_MEMORY_MODE, 0x03);
	/* Character Map Select */
	if (set)
		vga_wseq(state->vgabase, VGA_SEQ_CHARACTER_MAP, font_select);
	/* clear synchronous reset */
	vga_wseq(state->vgabase, VGA_SEQ_RESET, 0x03);

	/* Now, the graphics controller, select map 0 for CPU */
	vga_wgfx(state->vgabase, VGA_GFX_PLANE_READ, 0x00);
	/* enable even-odd addressing */
	vga_wgfx(state->vgabase, VGA_GFX_MODE, 0x10);
	/* map starts at b800:0 or b000:0 */
	vga_wgfx(state->vgabase, VGA_GFX_MISC, beg);

	/* if 512 char mode is already enabled don't re-enable it. */
	if ((set) && (ch512 != vga_512_chars)) {
		vga_512_chars = ch512;
		/* 256-char: enable intensity bit
		   512-char: disable intensity bit */
		inb_p(video_port_status);	/* clear address flip-flop */
		/* color plane enable register */
		vga_wattr(state->vgabase, VGA_ATC_PLANE_ENABLE, ch512 ? 0x07 : 0x0f);
		/* Wilton (1987) mentions the following; I don't know what
		   it means, but it works, and it appears necessary */
		inb_p(video_port_status);
		vga_wattr(state->vgabase, VGA_AR_ENABLE_DISPLAY, 0);	
		clear_attribs = true;
	}
	raw_spin_unlock_irq(&vga_lock);

	if (clear_attribs) {
		for (i = 0; i < MAX_NR_CONSOLES; i++) {
			struct vc_data *c = vc_cons[i].d;
			if (c && c->vc_sw == &vga_con) {
				/* force hi font mask to 0, so we always clear
				   the bit on either transition */
				c->vc_hi_font_mask = 0x00;
				clear_buffer_attributes(c);
				c->vc_hi_font_mask = ch512 ? 0x0800 : 0;
			}
		}
	}
	return 0;
}

/*
 * Adjust the screen to fit a font of a certain height
 */
static int vgacon_adjust_height(struct vc_data *vc, unsigned fontheight)
{
	unsigned char ovr, vde, fsr;
	int rows, maxscan, i;

	rows = vc->vc_scan_lines / fontheight;	/* Number of video rows we end up with */
	maxscan = rows * fontheight - 1;	/* Scan lines to actually display-1 */

	/* Reprogram the CRTC for the new font size
	   Note: the attempt to read the overflow register will fail
	   on an EGA, but using 0xff for the previous value appears to
	   be OK for EGA text modes in the range 257-512 scan lines, so I
	   guess we don't need to worry about it.

	   The same applies for the spill bits in the font size and cursor
	   registers; they are write-only on EGA, but it appears that they
	   are all don't care bits on EGA, so I guess it doesn't matter. */

	raw_spin_lock_irq(&vga_lock);
	outb_p(0x07, vga_video_port_reg);	/* CRTC overflow register */
	ovr = inb_p(vga_video_port_val);
	outb_p(0x09, vga_video_port_reg);	/* Font size register */
	fsr = inb_p(vga_video_port_val);
	raw_spin_unlock_irq(&vga_lock);

	vde = maxscan & 0xff;	/* Vertical display end reg */
	ovr = (ovr & 0xbd) +	/* Overflow register */
	    ((maxscan & 0x100) >> 7) + ((maxscan & 0x200) >> 3);
	fsr = (fsr & 0xe0) + (fontheight - 1);	/*  Font size register */

	raw_spin_lock_irq(&vga_lock);
	outb_p(0x07, vga_video_port_reg);	/* CRTC overflow register */
	outb_p(ovr, vga_video_port_val);
	outb_p(0x09, vga_video_port_reg);	/* Font size */
	outb_p(fsr, vga_video_port_val);
	outb_p(0x12, vga_video_port_reg);	/* Vertical display limit */
	outb_p(vde, vga_video_port_val);
	raw_spin_unlock_irq(&vga_lock);
	vga_video_font_height = fontheight;

	for (i = 0; i < MAX_NR_CONSOLES; i++) {
		struct vc_data *c = vc_cons[i].d;

		if (c && c->vc_sw == &vga_con) {
			if (con_is_visible(c)) {
			        /* void size to cause regs to be rewritten */
				cursor_size_lastfrom = 0;
				cursor_size_lastto = 0;
				c->vc_sw->con_cursor(c, CM_DRAW);
			}
			c->vc_font.height = fontheight;
			vc_resize(c, 0, rows);	/* Adjust console size */
		}
	}
	return 0;
}

static int vgacon_font_set(struct vc_data *c, struct console_font *font,
			   unsigned int flags)
{
	unsigned charcount = font->charcount;
	int rc;

	if (vga_video_type < VIDEO_TYPE_EGAM)
		return -EINVAL;

	if (font->width != VGA_FONTWIDTH ||
	    (charcount != 256 && charcount != 512))
		return -EINVAL;

	rc = vgacon_do_font_op(&vgastate, font->data, 1, charcount == 512);
	if (rc)
		return rc;

	if (!(flags & KD_FONT_FLAG_DONT_RECALC))
		rc = vgacon_adjust_height(c, font->height);
	return rc;
}

static int vgacon_font_get(struct vc_data *c, struct console_font *font)
{
	if (vga_video_type < VIDEO_TYPE_EGAM)
		return -EINVAL;

	font->width = VGA_FONTWIDTH;
	font->height = c->vc_font.height;
	font->charcount = vga_512_chars ? 512 : 256;
	if (!font->data)
		return 0;
	return vgacon_do_font_op(&vgastate, font->data, 0, vga_512_chars);
}

static int vgacon_resize(struct vc_data *c, unsigned int width,
			 unsigned int height, unsigned int user)
{
	if ((width << 1) * height > vga_vram_size)
		return -EINVAL;

	if (width % 2 || width > screen_info.orig_video_cols ||
	    height > (screen_info.orig_video_lines * vga_default_font_height)/
	    c->vc_font.height)
		/* let svgatextmode tinker with video timings and
		   return success */
		return (user) ? 0 : -EINVAL;

	if (con_is_visible(c) && !vga_is_gfx) /* who knows */
		vgacon_doresize(c, width, height);
	return 0;
}

static int vgacon_set_origin(struct vc_data *c)
{
	if (vga_is_gfx ||	/* We don't play origin tricks in graphic modes */
	    (console_blanked && !vga_palette_blanked))	/* Nor we write to blanked screens */
		return 0;
	c->vc_origin = c->vc_visible_origin = vga_vram_base;
	vga_set_mem_top(c);
	vga_rolled_over = 0;
	return 1;
}

static void vgacon_save_screen(struct vc_data *c)
{
	static int vga_bootup_console = 0;

	if (!vga_bootup_console) {
		/* This is a gross hack, but here is the only place we can
		 * set bootup console parameters without messing up generic
		 * console initialization routines.
		 */
		vga_bootup_console = 1;
		c->state.x = screen_info.orig_x;
		c->state.y = screen_info.orig_y;
	}

	/* We can't copy in more than the size of the video buffer,
	 * or we'll be copying in VGA BIOS */

	if (!vga_is_gfx)
		scr_memcpyw((u16 *) c->vc_screenbuf, (u16 *) c->vc_origin,
			    c->vc_screenbuf_size > vga_vram_size ? vga_vram_size : c->vc_screenbuf_size);
}

static bool vgacon_scroll(struct vc_data *c, unsigned int t, unsigned int b,
		enum con_scroll dir, unsigned int lines)
{
	unsigned long oldo;
	unsigned int delta;

	if (t || b != c->vc_rows || vga_is_gfx || c->vc_mode != KD_TEXT)
		return false;

	if (!vga_hardscroll_enabled || lines >= c->vc_rows / 2)
		return false;

	vgacon_restore_screen(c);
	oldo = c->vc_origin;
	delta = lines * c->vc_size_row;
	if (dir == SM_UP) {
		if (c->vc_scr_end + delta >= vga_vram_end) {
			scr_memcpyw((u16 *) vga_vram_base,
				    (u16 *) (oldo + delta),
				    c->vc_screenbuf_size - delta);
			c->vc_origin = vga_vram_base;
			vga_rolled_over = oldo - vga_vram_base;
		} else
			c->vc_origin += delta;
		scr_memsetw((u16 *) (c->vc_origin + c->vc_screenbuf_size -
				     delta), c->vc_video_erase_char,
			    delta);
	} else {
		if (oldo - delta < vga_vram_base) {
			scr_memmovew((u16 *) (vga_vram_end -
					      c->vc_screenbuf_size +
					      delta), (u16 *) oldo,
				     c->vc_screenbuf_size - delta);
			c->vc_origin = vga_vram_end - c->vc_screenbuf_size;
			vga_rolled_over = 0;
		} else
			c->vc_origin -= delta;
		c->vc_scr_end = c->vc_origin + c->vc_screenbuf_size;
		scr_memsetw((u16 *) (c->vc_origin), c->vc_video_erase_char,
			    delta);
	}
	c->vc_scr_end = c->vc_origin + c->vc_screenbuf_size;
	c->vc_visible_origin = c->vc_origin;
	vga_set_mem_top(c);
	c->vc_pos = (c->vc_pos - oldo) + c->vc_origin;
	return true;
}

/*
 *  The console `switch' structure for the VGA based console
 */

static void vgacon_clear(struct vc_data *vc, int sy, int sx, int height,
			 int width) { }
static void vgacon_putc(struct vc_data *vc, int c, int ypos, int xpos) { }
static void vgacon_putcs(struct vc_data *vc, const unsigned short *s,
			 int count, int ypos, int xpos) { }

const struct consw vga_con = {
	.owner = THIS_MODULE,
	.con_startup = vgacon_startup,
	.con_init = vgacon_init,
	.con_deinit = vgacon_deinit,
	.con_clear = vgacon_clear,
	.con_putc = vgacon_putc,
	.con_putcs = vgacon_putcs,
	.con_cursor = vgacon_cursor,
	.con_scroll = vgacon_scroll,
	.con_switch = vgacon_switch,
	.con_blank = vgacon_blank,
	.con_font_set = vgacon_font_set,
	.con_font_get = vgacon_font_get,
	.con_resize = vgacon_resize,
	.con_set_palette = vgacon_set_palette,
	.con_scrolldelta = vgacon_scrolldelta,
	.con_set_origin = vgacon_set_origin,
	.con_save_screen = vgacon_save_screen,
	.con_build_attr = vgacon_build_attr,
	.con_invert_region = vgacon_invert_region,
};
EXPORT_SYMBOL(vga_con);

MODULE_LICENSE("GPL");<|MERGE_RESOLUTION|>--- conflicted
+++ resolved
@@ -165,156 +165,6 @@
 	write_vga(12, (c->vc_visible_origin - vga_vram_base) / 2);
 }
 
-<<<<<<< HEAD
-#ifdef CONFIG_VGACON_SOFT_SCROLLBACK
-/* software scrollback */
-static void *vgacon_scrollback;
-static int vgacon_scrollback_tail;
-static int vgacon_scrollback_size;
-static int vgacon_scrollback_rows;
-static int vgacon_scrollback_cnt;
-static int vgacon_scrollback_cur;
-static int vgacon_scrollback_save;
-static int vgacon_scrollback_restore;
-
-static void vgacon_scrollback_init(int pitch)
-{
-	int rows = CONFIG_VGACON_SOFT_SCROLLBACK_SIZE * 1024/pitch;
-
-	if (vgacon_scrollback) {
-		vgacon_scrollback_cnt  = 0;
-		vgacon_scrollback_tail = 0;
-		vgacon_scrollback_cur  = 0;
-		vgacon_scrollback_rows = rows - 1;
-		vgacon_scrollback_size = rows * pitch;
-	}
-}
-
-static void vgacon_scrollback_startup(void)
-{
-	vgacon_scrollback = kcalloc(CONFIG_VGACON_SOFT_SCROLLBACK_SIZE, 1024, GFP_NOWAIT);
-	vgacon_scrollback_init(vga_video_num_columns * 2);
-}
-
-static void vgacon_scrollback_update(struct vc_data *c, int t, int count)
-{
-	void *p;
-
-	if (!vgacon_scrollback_size || c->vc_num != fg_console)
-		return;
-
-	p = (void *) (c->vc_origin + t * c->vc_size_row);
-
-	while (count--) {
-		scr_memcpyw(vgacon_scrollback + vgacon_scrollback_tail,
-			    p, c->vc_size_row);
-		vgacon_scrollback_cnt++;
-		p += c->vc_size_row;
-		vgacon_scrollback_tail += c->vc_size_row;
-
-		if (vgacon_scrollback_tail >= vgacon_scrollback_size)
-			vgacon_scrollback_tail = 0;
-
-		if (vgacon_scrollback_cnt > vgacon_scrollback_rows)
-			vgacon_scrollback_cnt = vgacon_scrollback_rows;
-
-		vgacon_scrollback_cur = vgacon_scrollback_cnt;
-	}
-}
-
-static void vgacon_restore_screen(struct vc_data *c)
-{
-	vgacon_scrollback_save = 0;
-
-	if (!vga_is_gfx && !vgacon_scrollback_restore) {
-		scr_memcpyw((u16 *) c->vc_origin, (u16 *) c->vc_screenbuf,
-			    c->vc_screenbuf_size > vga_vram_size ?
-			    vga_vram_size : c->vc_screenbuf_size);
-		vgacon_scrollback_restore = 1;
-		vgacon_scrollback_cur = vgacon_scrollback_cnt;
-	}
-}
-
-static void vgacon_scrolldelta(struct vc_data *c, int lines)
-{
-	int start, end, count, soff;
-
-	if (!lines) {
-		c->vc_visible_origin = c->vc_origin;
-		vga_set_mem_top(c);
-		return;
-	}
-
-	if (!vgacon_scrollback)
-		return;
-
-	if (!vgacon_scrollback_save) {
-		vgacon_cursor(c, CM_ERASE);
-		vgacon_save_screen(c);
-		vgacon_scrollback_save = 1;
-	}
-
-	vgacon_scrollback_restore = 0;
-	start = vgacon_scrollback_cur + lines;
-	end = start + abs(lines);
-
-	if (start < 0)
-		start = 0;
-
-	if (start > vgacon_scrollback_cnt)
-		start = vgacon_scrollback_cnt;
-
-	if (end < 0)
-		end = 0;
-
-	if (end > vgacon_scrollback_cnt)
-		end = vgacon_scrollback_cnt;
-
-	vgacon_scrollback_cur = start;
-	count = end - start;
-	soff = vgacon_scrollback_tail - ((vgacon_scrollback_cnt - end) *
-					 c->vc_size_row);
-	soff -= count * c->vc_size_row;
-
-	if (soff < 0)
-		soff += vgacon_scrollback_size;
-
-	count = vgacon_scrollback_cnt - start;
-
-	if (count > c->vc_rows)
-		count = c->vc_rows;
-
-	if (count) {
-		int copysize;
-
-		int diff = c->vc_rows - count;
-		void *d = (void *) c->vc_origin;
-		void *s = (void *) c->vc_screenbuf;
-
-		count *= c->vc_size_row;
-		/* how much memory to end of buffer left? */
-		copysize = min(count, vgacon_scrollback_size - soff);
-		scr_memcpyw(d, vgacon_scrollback + soff, copysize);
-		d += copysize;
-		count -= copysize;
-
-		if (count) {
-			scr_memcpyw(d, vgacon_scrollback, count);
-			d += count;
-		}
-
-		if (diff)
-			scr_memcpyw(d, s, diff * c->vc_size_row);
-	} else
-		vgacon_cursor(c, CM_MOVE);
-}
-#else
-#define vgacon_scrollback_startup(...) do { } while (0)
-#define vgacon_scrollback_init(...)    do { } while (0)
-#define vgacon_scrollback_update(...)  do { } while (0)
-
-=======
->>>>>>> 24b8d41d
 static void vgacon_restore_screen(struct vc_data *c)
 {
 	if (c->vc_origin != c->vc_visible_origin)
@@ -825,10 +675,6 @@
 	    || !con_is_visible(vc))
 		return;
 	vga_set_palette(vc, table);
-<<<<<<< HEAD
-#endif
-=======
->>>>>>> 24b8d41d
 }
 
 /* structure holding original VGA register settings */
