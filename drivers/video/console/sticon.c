--- conflicted
+++ resolved
@@ -155,8 +155,6 @@
     return false;
 }
 
-<<<<<<< HEAD
-=======
 static int sticon_set_def_font(int unit, struct console_font *op)
 {
 	if (font_data[unit] != STI_DEF_FONT) {
@@ -273,7 +271,6 @@
 	return sticon_set_font(vc, font);
 }
 
->>>>>>> 24b8d41d
 static void sticon_init(struct vc_data *c, int init)
 {
     struct sti_struct *sti = sticon_sti;
@@ -330,67 +327,10 @@
     return 1;
 }
 
-<<<<<<< HEAD
-static u16 *sticon_screen_pos(struct vc_data *conp, int offset)
-{
-    int line;
-    unsigned long p;
-
-    if (conp->vc_num != fg_console || !softback_lines)
-    	return (u16 *)(conp->vc_origin + offset);
-    line = offset / conp->vc_size_row;
-    if (line >= softback_lines)
-    	return (u16 *)(conp->vc_origin + offset - softback_lines * conp->vc_size_row);
-    p = softback_curr + offset;
-    if (p >= softback_end)
-    	p += softback_buf - softback_end;
-    return (u16 *)p;
-}
-
-static unsigned long sticon_getxy(struct vc_data *conp, unsigned long pos,
-				  int *px, int *py)
-{
-    int x, y;
-    unsigned long ret;
-    if (pos >= conp->vc_origin && pos < conp->vc_scr_end) {
-    	unsigned long offset = (pos - conp->vc_origin) / 2;
-    	
-    	x = offset % conp->vc_cols;
-    	y = offset / conp->vc_cols;
-    	if (conp->vc_num == fg_console)
-    	    y += softback_lines;
-    	ret = pos + (conp->vc_cols - x) * 2;
-    } else if (conp->vc_num == fg_console && softback_lines) {
-    	unsigned long offset = pos - softback_curr;
-    	
-    	if (pos < softback_curr)
-    	    offset += softback_end - softback_buf;
-    	offset /= 2;
-    	x = offset % conp->vc_cols;
-    	y = offset / conp->vc_cols;
-	ret = pos + (conp->vc_cols - x) * 2;
-	if (ret == softback_end)
-	    ret = softback_buf;
-	if (ret == softback_in)
-	    ret = conp->vc_origin;
-    } else {
-    	/* Should not happen */
-    	x = y = 0;
-    	ret = conp->vc_origin;
-    }
-    if (px) *px = x;
-    if (py) *py = y;
-    return ret;
-}
-
-static u8 sticon_build_attr(struct vc_data *conp, u8 color, u8 intens,
-			    u8 blink, u8 underline, u8 reverse, u8 italic)
-=======
 static u8 sticon_build_attr(struct vc_data *conp, u8 color,
 			    enum vc_intensity intens,
 			    bool blink, bool underline, bool reverse,
 			    bool italic)
->>>>>>> 24b8d41d
 {
     u8 attr = ((color & 0x70) >> 1) | ((color & 7));
 
@@ -429,13 +369,8 @@
 	.con_scroll		= sticon_scroll,
 	.con_switch		= sticon_switch,
 	.con_blank		= sticon_blank,
-<<<<<<< HEAD
-	.con_set_origin		= sticon_set_origin,
-	.con_save_screen	= sticon_save_screen, 
-=======
 	.con_font_set		= sticon_font_set,
 	.con_font_default	= sticon_font_default,
->>>>>>> 24b8d41d
 	.con_build_attr		= sticon_build_attr,
 	.con_invert_region	= sticon_invert_region, 
 };
