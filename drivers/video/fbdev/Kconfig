# SPDX-License-Identifier: GPL-2.0-only
#
# fbdev configuration
#

config FB_CMDLINE
	bool

config FB_NOTIFY
	bool

menuconfig FB
	tristate "Support for frame buffer devices"
	select FB_CMDLINE
	select FB_NOTIFY
	help
	  The frame buffer device provides an abstraction for the graphics
	  hardware. It represents the frame buffer of some video hardware and
	  allows application software to access the graphics hardware through
	  a well-defined interface, so the software doesn't need to know
	  anything about the low-level (hardware register) stuff.

	  Frame buffer devices work identically across the different
	  architectures supported by Linux and make the implementation of
	  application programs easier and more portable; at this point, an X
	  server exists which uses the frame buffer device exclusively.
	  On several non-X86 architectures, the frame buffer device is the
	  only way to use the graphics hardware.

	  The device is accessed through special device nodes, usually located
	  in the /dev directory, i.e. /dev/fb*.

	  You need an utility program called fbset to make full use of frame
	  buffer devices. Please read <file:Documentation/fb/framebuffer.rst>
	  and the Framebuffer-HOWTO at
	  <http://www.munted.org.uk/programming/Framebuffer-HOWTO-1.3.html> for more
	  information.

	  Say Y here and to the driver for your graphics board below if you
	  are compiling a kernel for a non-x86 architecture.

	  If you are compiling for the x86 architecture, you can say Y if you
	  want to play with it, but it is not essential. Please note that
	  running graphical applications that directly touch the hardware
	  (e.g. an accelerated X server) and that are not frame buffer
	  device-aware may cause unexpected results. If unsure, say N.

config FIRMWARE_EDID
	bool "Enable firmware EDID"
	depends on FB
	help
	  This enables access to the EDID transferred from the firmware.
	  On the i386, this is from the Video BIOS. Enable this if DDC/I2C
	  transfers do not work for your driver and if you are using
	  nvidiafb, i810fb or savagefb.

	  In general, choosing Y for this option is safe.  If you
	  experience extremely long delays while booting before you get
	  something on your display, try setting this to N.  Matrox cards in
	  combination with certain motherboards and monitors are known to
	  suffer from this problem.

config FB_DDC
	tristate
	depends on FB
	select I2C_ALGOBIT
	select I2C

config FB_BOOT_VESA_SUPPORT
	bool
	depends on FB
	help
	  If true, at least one selected framebuffer driver can take advantage
	  of VESA video modes set at an early boot stage via the vga= parameter.

config FB_CFB_FILLRECT
	tristate
	depends on FB
	help
	  Include the cfb_fillrect function for generic software rectangle
	  filling. This is used by drivers that don't provide their own
	  (accelerated) version.

config FB_CFB_COPYAREA
	tristate
	depends on FB
	help
	  Include the cfb_copyarea function for generic software area copying.
	  This is used by drivers that don't provide their own (accelerated)
	  version.

config FB_CFB_IMAGEBLIT
	tristate
	depends on FB
	help
	  Include the cfb_imageblit function for generic software image
	  blitting. This is used by drivers that don't provide their own
	  (accelerated) version.

config FB_CFB_REV_PIXELS_IN_BYTE
	bool
	depends on FB
	help
	  Allow generic frame-buffer functions to work on displays with 1, 2
	  and 4 bits per pixel depths which has opposite order of pixels in
	  byte order to bytes in long order.

config FB_SYS_FILLRECT
	tristate
	depends on FB
	help
	  Include the sys_fillrect function for generic software rectangle
	  filling. This is used by drivers that don't provide their own
	  (accelerated) version and the framebuffer is in system RAM.

config FB_SYS_COPYAREA
	tristate
	depends on FB
	help
	  Include the sys_copyarea function for generic software area copying.
	  This is used by drivers that don't provide their own (accelerated)
	  version and the framebuffer is in system RAM.

config FB_SYS_IMAGEBLIT
	tristate
	depends on FB
	help
	  Include the sys_imageblit function for generic software image
	  blitting. This is used by drivers that don't provide their own
	  (accelerated) version and the framebuffer is in system RAM.

config FB_PROVIDE_GET_FB_UNMAPPED_AREA
	bool
	depends on FB
	help
	  Allow generic frame-buffer to provide get_fb_unmapped_area
	  function.

menuconfig FB_FOREIGN_ENDIAN
	bool "Framebuffer foreign endianness support"
	depends on FB
	help
	  This menu will let you enable support for the framebuffers with
	  non-native endianness (e.g. Little-Endian framebuffer on a
	  Big-Endian machine). Most probably you don't have such hardware,
	  so it's safe to say "n" here.

choice
	prompt "Choice endianness support"
	depends on FB_FOREIGN_ENDIAN

config FB_BOTH_ENDIAN
	bool "Support for Big- and Little-Endian framebuffers"

config FB_BIG_ENDIAN
	bool "Support for Big-Endian framebuffers only"

config FB_LITTLE_ENDIAN
	bool "Support for Little-Endian framebuffers only"

endchoice

config FB_SYS_FOPS
	tristate
	depends on FB

config FB_DEFERRED_IO
	bool
	depends on FB

config FB_HECUBA
	tristate
	depends on FB
	depends on FB_DEFERRED_IO

config FB_SVGALIB
	tristate
	depends on FB
	help
	  Common utility functions useful to fbdev drivers of VGA-based
	  cards.

config FB_MACMODES
	tristate
	depends on FB

config FB_BACKLIGHT
	tristate
	depends on FB
	select BACKLIGHT_CLASS_DEVICE

config FB_MODE_HELPERS
	bool "Enable Video Mode Handling Helpers"
	depends on FB
	help
	  This enables functions for handling video modes using the
	  Generalized Timing Formula and the EDID parser. A few drivers rely
	  on this feature such as the radeonfb, rivafb, and the i810fb. If
	  your driver does not take advantage of this feature, choosing Y will
	  just increase the kernel size by about 5K.

config FB_TILEBLITTING
	bool "Enable Tile Blitting Support"
	depends on FB
	help
	  This enables tile blitting.  Tile blitting is a drawing technique
	  where the screen is divided into rectangular sections (tiles), whereas
	  the standard blitting divides the screen into pixels. Because the
	  default drawing element is a tile, drawing functions will be passed
	  parameters in terms of number of tiles instead of number of pixels.
	  For example, to draw a single character, instead of using bitmaps,
	  an index to an array of bitmaps will be used.  To clear or move a
	  rectangular section of a screen, the rectangle will be described in
	  terms of number of tiles in the x- and y-axis.

	  This is particularly important to one driver, matroxfb.  If
	  unsure, say N.

comment "Frame buffer hardware drivers"
	depends on FB

config FB_ALTERA_VIP
	tristate "Altera VIP Frame Reader framebuffer support"
	depends on FB
	select FB_CFB_FILLRECT
	select FB_CFB_COPYAREA
	select FB_CFB_IMAGEBLIT
	help
	  This driver supports the Altera Video and Image Processing(VIP)
	  Frame Reader

config FB_GRVGA
	tristate "Aeroflex Gaisler framebuffer support"
	depends on FB && SPARC
	select FB_CFB_FILLRECT
	select FB_CFB_COPYAREA
	select FB_CFB_IMAGEBLIT
	help
	  This enables support for the SVGACTRL framebuffer in the GRLIB IP library from Aeroflex Gaisler.

config FB_CIRRUS
	tristate "Cirrus Logic support"
	depends on FB && (ZORRO || PCI)
	select FB_CFB_FILLRECT
	select FB_CFB_COPYAREA
	select FB_CFB_IMAGEBLIT
	help
	  This enables support for Cirrus Logic GD542x/543x based boards on
	  Amiga: SD64, Piccolo, Picasso II/II+, Picasso IV, or EGS Spectrum.

	  If you have a PCI-based system, this enables support for these
	  chips: GD-543x, GD-544x, GD-5480.

	  Please read the file <file:Documentation/fb/cirrusfb.rst>.

	  Say N unless you have such a graphics board or plan to get one
	  before you next recompile the kernel.

config FB_PM2
	tristate "Permedia2 support"
	depends on FB && ((AMIGA && BROKEN) || PCI)
	select FB_CFB_FILLRECT
	select FB_CFB_COPYAREA
	select FB_CFB_IMAGEBLIT
	help
	  This is the frame buffer device driver for cards based on
	  the 3D Labs Permedia, Permedia 2 and Permedia 2V chips.
	  The driver was tested on the following cards:
		Diamond FireGL 1000 PRO AGP
		ELSA Gloria Synergy PCI
		Appian Jeronimo PRO (both heads) PCI
		3DLabs Oxygen ACX aka EONtronics Picasso P2 PCI
		Techsource Raptor GFX-8P (aka Sun PGX-32) on SPARC
		ASK Graphic Blaster Exxtreme AGP

	  To compile this driver as a module, choose M here: the
	  module will be called pm2fb.

config FB_PM2_FIFO_DISCONNECT
	bool "enable FIFO disconnect feature"
	depends on FB_PM2 && PCI
	help
	  Support the Permedia2 FIFO disconnect feature.

config FB_ARMCLCD
	tristate "ARM PrimeCell PL110 support"
	depends on ARM || ARM64 || COMPILE_TEST
	depends on FB && ARM_AMBA && HAS_IOMEM
	select FB_CFB_FILLRECT
	select FB_CFB_COPYAREA
	select FB_CFB_IMAGEBLIT
	select FB_MODE_HELPERS if OF
	select VIDEOMODE_HELPERS if OF
<<<<<<< HEAD
	select BACKLIGHT_LCD_SUPPORT if OF
=======
>>>>>>> 24b8d41d
	select BACKLIGHT_CLASS_DEVICE if OF
	help
	  This framebuffer device driver is for the ARM PrimeCell PL110
	  Colour LCD controller.  ARM PrimeCells provide the building
	  blocks for System on a Chip devices.

	  If you want to compile this as a module (=code which can be
	  inserted into and removed from the running kernel), say M
	  here and read <file:Documentation/kbuild/modules.rst>.  The module
	  will be called amba-clcd.

<<<<<<< HEAD
# Helper logic selected only by the ARM Versatile platform family.
config PLAT_VERSATILE_CLCD
	def_bool ARCH_VERSATILE || ARCH_REALVIEW || ARCH_VEXPRESS || ARCH_INTEGRATOR
	depends on ARM
	depends on FB_ARMCLCD && FB=y
	select REGMAP
	select MFD_SYSCON

=======
>>>>>>> 24b8d41d
config FB_ACORN
	bool "Acorn VIDC support"
	depends on (FB = y) && ARM && ARCH_ACORN
	select FB_CFB_FILLRECT
	select FB_CFB_COPYAREA
	select FB_CFB_IMAGEBLIT
	help
	  This is the frame buffer device driver for the Acorn VIDC graphics
	  hardware found in Acorn RISC PCs and other ARM-based machines.  If
	  unsure, say N.

config FB_CLPS711X
	tristate "CLPS711X LCD support"
	depends on FB && (ARCH_CLPS711X || COMPILE_TEST)
	select FB_MODE_HELPERS
	select FB_SYS_FILLRECT
	select FB_SYS_COPYAREA
	select FB_SYS_IMAGEBLIT
	select LCD_CLASS_DEVICE
	select VIDEOMODE_HELPERS
	help
	  Say Y to enable the Framebuffer driver for the Cirrus Logic
	  CLPS711X CPUs.

config FB_SA1100
	bool "SA-1100 LCD support"
	depends on (FB = y) && ARM && ARCH_SA1100
	select FB_CFB_FILLRECT
	select FB_CFB_COPYAREA
	select FB_CFB_IMAGEBLIT
	help
	  This is a framebuffer device for the SA-1100 LCD Controller.
	  See <http://www.linux-fbdev.org/> for information on framebuffer
	  devices.

	  If you plan to use the LCD display with your SA-1100 system, say
	  Y here.

config FB_IMX
	tristate "Freescale i.MX1/21/25/27 LCD support"
	depends on FB && HAVE_CLK && HAS_IOMEM
	depends on ARCH_MXC || COMPILE_TEST
	select LCD_CLASS_DEVICE
	select FB_CFB_FILLRECT
	select FB_CFB_COPYAREA
	select FB_CFB_IMAGEBLIT
	select FB_MODE_HELPERS
	select VIDEOMODE_HELPERS

config FB_CYBER2000
	tristate "CyberPro 2000/2010/5000 support"
	depends on FB && PCI && (BROKEN || !SPARC64)
	select FB_CFB_FILLRECT
	select FB_CFB_COPYAREA
	select FB_CFB_IMAGEBLIT
	help
	  This enables support for the Integraphics CyberPro 20x0 and 5000
	  VGA chips used in the Rebel.com Netwinder and other machines.
	  Say Y if you have a NetWinder or a graphics card containing this
	  device, otherwise say N.

config FB_CYBER2000_DDC
	bool "DDC for CyberPro support"
	depends on FB_CYBER2000
	select FB_DDC
	default y
	help
	  Say Y here if you want DDC support for your CyberPro graphics
	  card. This is only I2C bus support, driver does not use EDID.

config FB_CYBER2000_I2C
	bool "CyberPro 2000/2010/5000 I2C support"
	depends on FB_CYBER2000 && I2C && ARCH_NETWINDER
	depends on I2C=y || FB_CYBER2000=m
	select I2C_ALGOBIT
	help
	  Enable support for the I2C video decoder interface on the
	  Integraphics CyberPro 20x0 and 5000 VGA chips.  This is used
	  on the Netwinder machines for the SAA7111 video capture.

config FB_APOLLO
	bool
	depends on (FB = y) && APOLLO
	default y
	select FB_CFB_FILLRECT
	select FB_CFB_IMAGEBLIT

config FB_Q40
	bool
	depends on (FB = y) && Q40
	default y
	select FB_CFB_FILLRECT
	select FB_CFB_COPYAREA
	select FB_CFB_IMAGEBLIT

config FB_AMIGA
	tristate "Amiga native chipset support"
	depends on FB && AMIGA
	help
	  This is the frame buffer device driver for the builtin graphics
	  chipset found in Amigas.

	  To compile this driver as a module, choose M here: the
	  module will be called amifb.

config FB_AMIGA_OCS
	bool "Amiga OCS chipset support"
	depends on FB_AMIGA
	help
	  This enables support for the original Agnus and Denise video chips,
	  found in the Amiga 1000 and most A500's and A2000's. If you intend
	  to run Linux on any of these systems, say Y; otherwise say N.

config FB_AMIGA_ECS
	bool "Amiga ECS chipset support"
	depends on FB_AMIGA
	help
	  This enables support for the Enhanced Chip Set, found in later
	  A500's, later A2000's, the A600, the A3000, the A3000T and CDTV. If
	  you intend to run Linux on any of these systems, say Y; otherwise
	  say N.

config FB_AMIGA_AGA
	bool "Amiga AGA chipset support"
	depends on FB_AMIGA
	help
	  This enables support for the Advanced Graphics Architecture (also
	  known as the AGA or AA) Chip Set, found in the A1200, A4000, A4000T
	  and CD32. If you intend to run Linux on any of these systems, say Y;
	  otherwise say N.

config FB_FM2
	bool "Amiga FrameMaster II/Rainbow II support"
	depends on (FB = y) && ZORRO
	select FB_CFB_FILLRECT
	select FB_CFB_COPYAREA
	select FB_CFB_IMAGEBLIT
	help
	  This is the frame buffer device driver for the Amiga FrameMaster
	  card from BSC (exhibited 1992 but not shipped as a CBM product).

config FB_ARC
	tristate "Arc Monochrome LCD board support"
	depends on FB && (X86 || COMPILE_TEST)
	select FB_SYS_FILLRECT
	select FB_SYS_COPYAREA
	select FB_SYS_IMAGEBLIT
	select FB_SYS_FOPS
	help
	  This enables support for the Arc Monochrome LCD board. The board
	  is based on the KS-108 lcd controller and is typically a matrix
	  of 2*n chips. This driver was tested with a 128x64 panel. This
	  driver supports it for use with x86 SBCs through a 16 bit GPIO
	  interface (8 bit data, 8 bit control). If you anticipate using
	  this driver, say Y or M; otherwise say N. You must specify the
	  GPIO IO address to be used for setting control and data.

config FB_ATARI
	bool "Atari native chipset support"
	depends on (FB = y) && ATARI
	select FB_CFB_FILLRECT
	select FB_CFB_COPYAREA
	select FB_CFB_IMAGEBLIT
	help
	  This is the frame buffer device driver for the builtin graphics
	  chipset found in Ataris.

config FB_OF
	bool "Open Firmware frame buffer device support"
	depends on (FB = y) && PPC && (!PPC_PSERIES || PCI)
	select FB_CFB_FILLRECT
	select FB_CFB_COPYAREA
	select FB_CFB_IMAGEBLIT
	select FB_MACMODES
	help
	  Say Y if you want support with Open Firmware for your graphics
	  board.

config FB_CONTROL
	bool "Apple \"control\" display support"
	depends on (FB = y) && ((PPC_PMAC && PPC32) || COMPILE_TEST)
	select FB_CFB_FILLRECT
	select FB_CFB_COPYAREA
	select FB_CFB_IMAGEBLIT
	select FB_MACMODES
	help
	  This driver supports a frame buffer for the graphics adapter in the
	  Power Macintosh 7300 and others.

config FB_PLATINUM
	bool "Apple \"platinum\" display support"
	depends on (FB = y) && PPC_PMAC && PPC32
	select FB_CFB_FILLRECT
	select FB_CFB_COPYAREA
	select FB_CFB_IMAGEBLIT
	select FB_MACMODES
	help
	  This driver supports a frame buffer for the "platinum" graphics
	  adapter in some Power Macintoshes.

config FB_VALKYRIE
	bool "Apple \"valkyrie\" display support"
	depends on (FB = y) && (MAC || (PPC_PMAC && PPC32))
	select FB_CFB_FILLRECT
	select FB_CFB_COPYAREA
	select FB_CFB_IMAGEBLIT
	select FB_MACMODES
	help
	  This driver supports a frame buffer for the "valkyrie" graphics
	  adapter in some Power Macintoshes.

config FB_CT65550
	bool "Chips 65550 display support"
	depends on (FB = y) && PPC32 && PCI
	select FB_CFB_FILLRECT
	select FB_CFB_COPYAREA
	select FB_CFB_IMAGEBLIT
	help
	  This is the frame buffer device driver for the Chips & Technologies
	  65550 graphics chip in PowerBooks.

config FB_ASILIANT
	bool "Asiliant (Chips) 69000 display support"
	depends on (FB = y) && PCI
	select FB_CFB_FILLRECT
	select FB_CFB_COPYAREA
	select FB_CFB_IMAGEBLIT
	help
	  This is the frame buffer device driver for the Asiliant 69030 chipset

config FB_IMSTT
	bool "IMS Twin Turbo display support"
	depends on (FB = y) && PCI
	select FB_CFB_IMAGEBLIT
	select FB_MACMODES if PPC_PMAC
	help
	  The IMS Twin Turbo is a PCI-based frame buffer card bundled with
	  many Macintosh and compatible computers.

config FB_VGA16
	tristate "VGA 16-color graphics support"
	depends on FB && (X86 || PPC)
	select FB_CFB_FILLRECT
	select FB_CFB_COPYAREA
	select FB_CFB_IMAGEBLIT
	select VGASTATE
	select FONT_8x16 if FRAMEBUFFER_CONSOLE
	help
	  This is the frame buffer device driver for VGA 16 color graphic
	  cards. Say Y if you have such a card.

	  To compile this driver as a module, choose M here: the
	  module will be called vga16fb.

config FB_STI
	tristate "HP STI frame buffer device support"
	depends on FB && PARISC
	select FB_CFB_FILLRECT
	select FB_CFB_COPYAREA
	select FB_CFB_IMAGEBLIT
	default y
	help
	  STI refers to the HP "Standard Text Interface" which is a set of
	  BIOS routines contained in a ROM chip in HP PA-RISC based machines.
	  Enabling this option will implement the linux framebuffer device
	  using calls to the STI BIOS routines for initialisation.
	
	  If you enable this option, you will get a planar framebuffer device
	  /dev/fb which will work on the most common HP graphic cards of the
	  NGLE family, including the artist chips (in the 7xx and Bxxx series),
	  HCRX, HCRX24, CRX, CRX24 and VisEG series.

	  It is safe to enable this option, so you should probably say "Y".

config FB_MAC
	bool "Generic Macintosh display support"
	depends on (FB = y) && MAC
	select FB_CFB_FILLRECT
	select FB_CFB_COPYAREA
	select FB_CFB_IMAGEBLIT
	select FB_MACMODES

config FB_HP300
	bool
	depends on (FB = y) && DIO
	select FB_CFB_IMAGEBLIT
	default y

config FB_TGA
	tristate "TGA/SFB+ framebuffer support"
	depends on FB && (ALPHA || TC)
	select FB_CFB_FILLRECT
	select FB_CFB_COPYAREA
	select FB_CFB_IMAGEBLIT
	select BITREVERSE
	help
	  This is the frame buffer device driver for generic TGA and SFB+
	  graphic cards.  These include DEC ZLXp-E1, -E2 and -E3 PCI cards,
	  also known as PBXGA-A, -B and -C, and DEC ZLX-E1, -E2 and -E3
	  TURBOchannel cards, also known as PMAGD-A, -B and -C.

	  Due to hardware limitations ZLX-E2 and E3 cards are not supported
	  for DECstation 5000/200 systems.  Additionally due to firmware
	  limitations these cards may cause troubles with booting DECstation
	  5000/240 and /260 systems, but are fully supported under Linux if
	  you manage to get it going. ;-)

	  Say Y if you have one of those.

config FB_UVESA
	tristate "Userspace VESA VGA graphics support"
	depends on FB && CONNECTOR
	select FB_CFB_FILLRECT
	select FB_CFB_COPYAREA
	select FB_CFB_IMAGEBLIT
	select FB_MODE_HELPERS
	help
	  This is the frame buffer driver for generic VBE 2.0 compliant
	  graphic cards. It can also take advantage of VBE 3.0 features,
	  such as refresh rate adjustment.

	  This driver generally provides more features than vesafb but
	  requires a userspace helper application called 'v86d'. See
	  <file:Documentation/fb/uvesafb.rst> for more information.

	  If unsure, say N.

config FB_VESA
	bool "VESA VGA graphics support"
	depends on (FB = y) && X86
	select FB_CFB_FILLRECT
	select FB_CFB_COPYAREA
	select FB_CFB_IMAGEBLIT
	select FB_BOOT_VESA_SUPPORT
	help
	  This is the frame buffer device driver for generic VESA 2.0
	  compliant graphic cards. The older VESA 1.2 cards are not supported.
	  You will get a boot time penguin logo at no additional cost. Please
	  read <file:Documentation/fb/vesafb.rst>. If unsure, say Y.

config FB_EFI
	bool "EFI-based Framebuffer Support"
	depends on (FB = y) && !IA64 && EFI
<<<<<<< HEAD
=======
	select DRM_PANEL_ORIENTATION_QUIRKS
>>>>>>> 24b8d41d
	select FB_CFB_FILLRECT
	select FB_CFB_COPYAREA
	select FB_CFB_IMAGEBLIT
	help
	  This is the EFI frame buffer device driver. If the firmware on
	  your platform is EFI 1.10 or UEFI 2.0, select Y to add support for
	  using the EFI framebuffer as your console.

config FB_N411
	tristate "N411 Apollo/Hecuba devkit support"
	depends on FB && X86 && MMU
	select FB_SYS_FILLRECT
	select FB_SYS_COPYAREA
	select FB_SYS_IMAGEBLIT
	select FB_SYS_FOPS
	select FB_DEFERRED_IO
	select FB_HECUBA
	help
	  This enables support for the Apollo display controller in its
	  Hecuba form using the n411 devkit.

config FB_HGA
	tristate "Hercules mono graphics support"
	depends on FB && X86
	help
	  Say Y here if you have a Hercules mono graphics card.

	  To compile this driver as a module, choose M here: the
	  module will be called hgafb.

	  As this card technology is at least 25 years old,
	  most people will answer N here.

config FB_GBE
	bool "SGI Graphics Backend frame buffer support"
	depends on (FB = y) && HAS_IOMEM
	depends on SGI_IP32 || COMPILE_TEST
	select FB_CFB_FILLRECT
	select FB_CFB_COPYAREA
	select FB_CFB_IMAGEBLIT
	help
	  This is the frame buffer device driver for SGI Graphics Backend.
	  This chip is used in SGI O2 and Visual Workstation 320/540.

config FB_GBE_MEM
	int "Video memory size in MB"
	depends on FB_GBE
	default 4
	help
	  This is the amount of memory reserved for the framebuffer,
	  which can be any value between 1MB and 8MB.

config FB_SBUS
	bool "SBUS and UPA framebuffers"
	depends on (FB = y) && SPARC
	help
	  Say Y if you want support for SBUS or UPA based frame buffer device.

config FB_BW2
	bool "BWtwo support"
	depends on (FB = y) && (SPARC && FB_SBUS)
	select FB_CFB_FILLRECT
	select FB_CFB_COPYAREA
	select FB_CFB_IMAGEBLIT
	help
	  This is the frame buffer device driver for the BWtwo frame buffer.

config FB_CG3
	bool "CGthree support"
	depends on (FB = y) && (SPARC && FB_SBUS)
	select FB_CFB_FILLRECT
	select FB_CFB_COPYAREA
	select FB_CFB_IMAGEBLIT
	help
	  This is the frame buffer device driver for the CGthree frame buffer.

config FB_CG6
	bool "CGsix (GX,TurboGX) support"
	depends on (FB = y) && (SPARC && FB_SBUS)
	select FB_CFB_COPYAREA
	select FB_CFB_IMAGEBLIT
	help
	  This is the frame buffer device driver for the CGsix (GX, TurboGX)
	  frame buffer.

config FB_FFB
	bool "Creator/Creator3D/Elite3D support"
	depends on FB_SBUS && SPARC64
	select FB_CFB_COPYAREA
	select FB_CFB_IMAGEBLIT
	help
	  This is the frame buffer device driver for the Creator, Creator3D,
	  and Elite3D graphics boards.

config FB_TCX
	bool "TCX (SS4/SS5 only) support"
	depends on FB_SBUS
	select FB_CFB_FILLRECT
	select FB_CFB_COPYAREA
	select FB_CFB_IMAGEBLIT
	help
	  This is the frame buffer device driver for the TCX 24/8bit frame
	  buffer.

config FB_CG14
	bool "CGfourteen (SX) support"
	depends on FB_SBUS
	select FB_CFB_FILLRECT
	select FB_CFB_COPYAREA
	select FB_CFB_IMAGEBLIT
	help
	  This is the frame buffer device driver for the CGfourteen frame
	  buffer on Desktop SPARCsystems with the SX graphics option.

config FB_P9100
	bool "P9100 (Sparcbook 3 only) support"
	depends on FB_SBUS
	select FB_CFB_FILLRECT
	select FB_CFB_COPYAREA
	select FB_CFB_IMAGEBLIT
	help
	  This is the frame buffer device driver for the P9100 card
	  supported on Sparcbook 3 machines.

config FB_LEO
	bool "Leo (ZX) support"
	depends on FB_SBUS
	select FB_CFB_FILLRECT
	select FB_CFB_COPYAREA
	select FB_CFB_IMAGEBLIT
	help
	  This is the frame buffer device driver for the SBUS-based Sun ZX
	  (leo) frame buffer cards.

config FB_XVR500
	bool "Sun XVR-500 3DLABS Wildcat support"
	depends on (FB = y) && PCI && SPARC64
	select FB_CFB_FILLRECT
	select FB_CFB_COPYAREA
	select FB_CFB_IMAGEBLIT
	help
	  This is the framebuffer device for the Sun XVR-500 and similar
	  graphics cards based upon the 3DLABS Wildcat chipset.  The driver
	  only works on sparc64 systems where the system firmware has
	  mostly initialized the card already.  It is treated as a
	  completely dumb framebuffer device.

config FB_XVR2500
	bool "Sun XVR-2500 3DLABS Wildcat support"
	depends on (FB = y) && PCI && SPARC64
	select FB_CFB_FILLRECT
	select FB_CFB_COPYAREA
	select FB_CFB_IMAGEBLIT
	help
	  This is the framebuffer device for the Sun XVR-2500 and similar
	  graphics cards based upon the 3DLABS Wildcat chipset.  The driver
	  only works on sparc64 systems where the system firmware has
	  mostly initialized the card already.  It is treated as a
	  completely dumb framebuffer device.

config FB_XVR1000
	bool "Sun XVR-1000 support"
	depends on (FB = y) && SPARC64
	select FB_CFB_FILLRECT
	select FB_CFB_COPYAREA
	select FB_CFB_IMAGEBLIT
	help
	  This is the framebuffer device for the Sun XVR-1000 and similar
	  graphics cards.  The driver only works on sparc64 systems where
	  the system firmware has mostly initialized the card already.  It
	  is treated as a completely dumb framebuffer device.

config FB_PVR2
	tristate "NEC PowerVR 2 display support"
	depends on FB && HAS_IOMEM
	depends on SH_DREAMCAST || COMPILE_TEST
	select FB_CFB_FILLRECT
	select FB_CFB_COPYAREA
	select FB_CFB_IMAGEBLIT
	help
	  Say Y here if you have a PowerVR 2 card in your box.  If you plan to
	  run linux on your Dreamcast, you will have to say Y here.
	  This driver may or may not work on other PowerVR 2 cards, but is
	  totally untested.  Use at your own risk.  If unsure, say N.

	  To compile this driver as a module, choose M here: the
	  module will be called pvr2fb.

	  You can pass several parameters to the driver at boot time or at
	  module load time.  The parameters look like "video=pvr2:XXX", where
	  the meaning of XXX can be found at the end of the main source file
	  (<file:drivers/video/pvr2fb.c>). Please see the file
	  <file:Documentation/fb/pvr2fb.rst>.

config FB_OPENCORES
	tristate "OpenCores VGA/LCD core 2.0 framebuffer support"
	depends on FB && HAS_DMA
	select FB_CFB_FILLRECT
	select FB_CFB_COPYAREA
	select FB_CFB_IMAGEBLIT
	help
	  This enables support for the OpenCores VGA/LCD core.

	  The OpenCores VGA/LCD core is typically used together with
	  softcore CPUs (e.g. OpenRISC or Microblaze) or hard processor
	  systems (e.g. Altera socfpga or Xilinx Zynq) on FPGAs.

	  The source code and specification for the core is available at
	  <https://opencores.org/project,vga_lcd>

config FB_S1D13XXX
	tristate "Epson S1D13XXX framebuffer support"
	depends on FB
	select FB_CFB_FILLRECT
	select FB_CFB_COPYAREA
	select FB_CFB_IMAGEBLIT
	help
	  Support for S1D13XXX framebuffer device family (currently only
	  working with S1D13806). Product specs at
	  <https://vdc.epson.com/>

config FB_ATMEL
	tristate "AT91 LCD Controller support"
	depends on FB && OF && HAVE_CLK && HAS_IOMEM
	depends on HAVE_FB_ATMEL || COMPILE_TEST
	select FB_BACKLIGHT
	select FB_CFB_FILLRECT
	select FB_CFB_COPYAREA
	select FB_CFB_IMAGEBLIT
	select FB_MODE_HELPERS
	select VIDEOMODE_HELPERS
	help
	  This enables support for the AT91 LCD Controller.

config FB_NVIDIA
	tristate "nVidia Framebuffer Support"
	depends on FB && PCI
	select FB_BACKLIGHT if FB_NVIDIA_BACKLIGHT
	select FB_MODE_HELPERS
	select FB_CFB_FILLRECT
	select FB_CFB_COPYAREA
	select FB_CFB_IMAGEBLIT
	select BITREVERSE
	select VGASTATE
	help
	  This driver supports graphics boards with the nVidia chips, TNT
	  and newer. For very old chipsets, such as the RIVA128, then use
	  the rivafb.
	  Say Y if you have such a graphics board.

	  To compile this driver as a module, choose M here: the
	  module will be called nvidiafb.

config FB_NVIDIA_I2C
	bool "Enable DDC Support"
	depends on FB_NVIDIA
	select FB_DDC
	help
	  This enables I2C support for nVidia Chipsets.  This is used
	  only for getting EDID information from the attached display
	  allowing for robust video mode handling and switching.

	  Because fbdev-2.6 requires that drivers must be able to
	  independently validate video mode parameters, you should say Y
	  here.

config FB_NVIDIA_DEBUG
	bool "Lots of debug output"
	depends on FB_NVIDIA
	help
	  Say Y here if you want the nVidia driver to output all sorts
	  of debugging information to provide to the maintainer when
	  something goes wrong.

config FB_NVIDIA_BACKLIGHT
	bool "Support for backlight control"
	depends on FB_NVIDIA
	default y
	help
	  Say Y here if you want to control the backlight of your display.

config FB_RIVA
	tristate "nVidia Riva support"
	depends on FB && PCI
	select FB_BACKLIGHT if FB_RIVA_BACKLIGHT
	select FB_MODE_HELPERS
	select FB_CFB_FILLRECT
	select FB_CFB_COPYAREA
	select FB_CFB_IMAGEBLIT
	select BITREVERSE
	select VGASTATE
	help
	  This driver supports graphics boards with the nVidia Riva/Geforce
	  chips.
	  Say Y if you have such a graphics board.

	  To compile this driver as a module, choose M here: the
	  module will be called rivafb.

config FB_RIVA_I2C
	bool "Enable DDC Support"
	depends on FB_RIVA
	select FB_DDC
	help
	  This enables I2C support for nVidia Chipsets.  This is used
	  only for getting EDID information from the attached display
	  allowing for robust video mode handling and switching.

	  Because fbdev-2.6 requires that drivers must be able to
	  independently validate video mode parameters, you should say Y
	  here.

config FB_RIVA_DEBUG
	bool "Lots of debug output"
	depends on FB_RIVA
	help
	  Say Y here if you want the Riva driver to output all sorts
	  of debugging information to provide to the maintainer when
	  something goes wrong.

config FB_RIVA_BACKLIGHT
	bool "Support for backlight control"
	depends on FB_RIVA
	default y
	help
	  Say Y here if you want to control the backlight of your display.

config FB_I740
	tristate "Intel740 support"
	depends on FB && PCI
	select FB_MODE_HELPERS
	select FB_CFB_FILLRECT
	select FB_CFB_COPYAREA
	select FB_CFB_IMAGEBLIT
	select VGASTATE
	select FB_DDC
	help
	  This driver supports graphics cards based on Intel740 chip.

config FB_I810
	tristate "Intel 810/815 support"
	depends on FB && PCI && X86_32 && AGP_INTEL
	select FB_MODE_HELPERS
	select FB_CFB_FILLRECT
	select FB_CFB_COPYAREA
	select FB_CFB_IMAGEBLIT
	select VGASTATE
	help
	  This driver supports the on-board graphics built in to the Intel 810
	  and 815 chipsets.  Say Y if you have and plan to use such a board.

	  To compile this driver as a module, choose M here: the
	  module will be called i810fb.

	  For more information, please read
	  <file:Documentation/fb/intel810.rst>

config FB_I810_GTF
	bool "use VESA Generalized Timing Formula"
	depends on FB_I810
	help
	  If you say Y, then the VESA standard, Generalized Timing Formula
	  or GTF, will be used to calculate the required video timing values
	  per video mode.  Since the GTF allows nondiscrete timings
	  (nondiscrete being a range of values as opposed to discrete being a
	  set of values), you'll be able to use any combination of horizontal
	  and vertical resolutions, and vertical refresh rates without having
	  to specify your own timing parameters.  This is especially useful
	  to maximize the performance of an aging display, or if you just
	  have a display with nonstandard dimensions. A VESA compliant
	  monitor is recommended, but can still work with non-compliant ones.
	  If you need or want this, then select this option. The timings may
	  not be compliant with Intel's recommended values. Use at your own
	  risk.

	  If you say N, the driver will revert to discrete video timings
	  using a set recommended by Intel in their documentation.

	  If unsure, say N.

config FB_I810_I2C
	bool "Enable DDC Support"
	depends on FB_I810 && FB_I810_GTF
	select FB_DDC
	help
	  Add DDC/I2C support for i810fb.  This will allow the driver to get
	  display information, especially for monitors with fickle timings.

	  If unsure, say Y.

config FB_LE80578
	tristate "Intel LE80578 (Vermilion) support"
	depends on FB && PCI && X86
	select FB_MODE_HELPERS
	select FB_CFB_FILLRECT
	select FB_CFB_COPYAREA
	select FB_CFB_IMAGEBLIT
	help
	  This driver supports the LE80578 (Vermilion Range) chipset

config FB_CARILLO_RANCH
	tristate "Intel Carillo Ranch support"
	depends on FB_LE80578 && FB && PCI && X86
	help
	  This driver supports the LE80578 (Carillo Ranch) board

config FB_INTEL
	tristate "Intel 830M/845G/852GM/855GM/865G/915G/945G/945GM/965G/965GM support"
	depends on FB && PCI && X86 && AGP_INTEL && EXPERT
	select FB_MODE_HELPERS
	select FB_CFB_FILLRECT
	select FB_CFB_COPYAREA
	select FB_CFB_IMAGEBLIT
	select FB_BOOT_VESA_SUPPORT if FB_INTEL = y
	depends on !DRM_I915
	help
	  This driver supports the on-board graphics built in to the Intel
	  830M/845G/852GM/855GM/865G/915G/915GM/945G/945GM/965G/965GM chipsets.
	  Say Y if you have and plan to use such a board.

	  To make FB_INTEL=Y work you need to say AGP_INTEL=y too.

	  To compile this driver as a module, choose M here: the
	  module will be called intelfb.

	  For more information, please read <file:Documentation/fb/intelfb.rst>

config FB_INTEL_DEBUG
	bool "Intel driver Debug Messages"
	depends on FB_INTEL
	help
	  Say Y here if you want the Intel driver to output all sorts
	  of debugging information to provide to the maintainer when
	  something goes wrong.

config FB_INTEL_I2C
	bool "DDC/I2C for Intel framebuffer support"
	depends on FB_INTEL
	select FB_DDC
	default y
	help
	  Say Y here if you want DDC/I2C support for your on-board Intel graphics.

config FB_MATROX
	tristate "Matrox acceleration"
	depends on FB && PCI
	select FB_CFB_FILLRECT
	select FB_CFB_COPYAREA
	select FB_CFB_IMAGEBLIT
	select FB_TILEBLITTING
	select FB_MACMODES if PPC_PMAC
	help
	  Say Y here if you have a Matrox Millennium, Matrox Millennium II,
	  Matrox Mystique, Matrox Mystique 220, Matrox Productiva G100, Matrox
	  Mystique G200, Matrox Millennium G200, Matrox Marvel G200 video,
	  Matrox G400, G450 or G550 card in your box.

	  To compile this driver as a module, choose M here: the
	  module will be called matroxfb.

	  You can pass several parameters to the driver at boot time or at
	  module load time. The parameters look like "video=matroxfb:XXX", and
	  are described in <file:Documentation/fb/matroxfb.rst>.

config FB_MATROX_MILLENIUM
	bool "Millennium I/II support"
	depends on FB_MATROX
	help
	  Say Y here if you have a Matrox Millennium or Matrox Millennium II
	  video card. If you select "Advanced lowlevel driver options" below,
	  you should check 4 bpp packed pixel, 8 bpp packed pixel, 16 bpp
	  packed pixel, 24 bpp packed pixel and 32 bpp packed pixel. You can
	  also use font widths different from 8.

config FB_MATROX_MYSTIQUE
	bool "Mystique support"
	depends on FB_MATROX
	help
	  Say Y here if you have a Matrox Mystique or Matrox Mystique 220
	  video card. If you select "Advanced lowlevel driver options" below,
	  you should check 8 bpp packed pixel, 16 bpp packed pixel, 24 bpp
	  packed pixel and 32 bpp packed pixel. You can also use font widths
	  different from 8.

config FB_MATROX_G
	bool "G100/G200/G400/G450/G550 support"
	depends on FB_MATROX
	help
	  Say Y here if you have a Matrox G100, G200, G400, G450 or G550 based
	  video card. If you select "Advanced lowlevel driver options", you
	  should check 8 bpp packed pixel, 16 bpp packed pixel, 24 bpp packed
	  pixel and 32 bpp packed pixel. You can also use font widths
	  different from 8.

	  If you need support for G400 secondary head, you must say Y to
	  "Matrox I2C support" and "G400 second head support" right below.
	  G450/G550 secondary head and digital output are supported without
	  additional modules.

	  The driver starts in monitor mode. You must use the matroxset tool
	  (available at <ftp://platan.vc.cvut.cz/pub/linux/matrox-latest/>) to
	  swap primary and secondary head outputs, or to change output mode.
	  Secondary head driver always start in 640x480 resolution and you
	  must use fbset to change it.

	  Do not forget that second head supports only 16 and 32 bpp
	  packed pixels, so it is a good idea to compile them into the kernel
	  too. You can use only some font widths, as the driver uses generic
	  painting procedures (the secondary head does not use acceleration
	  engine).

	  G450/G550 hardware can display TV picture only from secondary CRTC,
	  and it performs no scaling, so picture must have 525 or 625 lines.

config FB_MATROX_I2C
	tristate "Matrox I2C support"
	depends on FB_MATROX
	select FB_DDC
	help
	  This drivers creates I2C buses which are needed for accessing the
	  DDC (I2C) bus present on all Matroxes, an I2C bus which
	  interconnects Matrox optional devices, like MGA-TVO on G200 and
	  G400, and the secondary head DDC bus, present on G400 only.

	  You can say Y or M here if you want to experiment with monitor
	  detection code. You must say Y or M here if you want to use either
	  second head of G400 or MGA-TVO on G200 or G400.

	  If you compile it as module, it will create a module named
	  i2c-matroxfb.

config FB_MATROX_MAVEN
	tristate "G400 second head support"
	depends on FB_MATROX_G && FB_MATROX_I2C
	help
	  WARNING !!! This support does not work with G450 !!!

	  Say Y or M here if you want to use a secondary head (meaning two
	  monitors in parallel) on G400 or MGA-TVO add-on on G200. Secondary
	  head is not compatible with accelerated XFree 3.3.x SVGA servers -
	  secondary head output is blanked while you are in X. With XFree
	  3.9.17 preview you can use both heads if you use SVGA over fbdev or
	  the fbdev driver on first head and the fbdev driver on second head.

	  If you compile it as module, two modules are created,
	  matroxfb_crtc2 and matroxfb_maven. Matroxfb_maven is needed for
	  both G200 and G400, matroxfb_crtc2 is needed only by G400. You must
	  also load i2c-matroxfb to get it to run.

	  The driver starts in monitor mode and you must use the matroxset
	  tool (available at
	  <ftp://platan.vc.cvut.cz/pub/linux/matrox-latest/>) to switch it to
	  PAL or NTSC or to swap primary and secondary head outputs.
	  Secondary head driver also always start in 640x480 resolution, you
	  must use fbset to change it.

	  Also do not forget that second head supports only 16 and 32 bpp
	  packed pixels, so it is a good idea to compile them into the kernel
	  too.  You can use only some font widths, as the driver uses generic
	  painting procedures (the secondary head does not use acceleration
	  engine).

config FB_RADEON
	tristate "ATI Radeon display support"
	depends on FB && PCI
	select FB_BACKLIGHT if FB_RADEON_BACKLIGHT
	select FB_MODE_HELPERS
	select FB_CFB_FILLRECT
	select FB_CFB_COPYAREA
	select FB_CFB_IMAGEBLIT
	select FB_MACMODES if PPC
	help
	  Choose this option if you want to use an ATI Radeon graphics card as
	  a framebuffer device.  There are both PCI and AGP versions.  You
	  don't need to choose this to run the Radeon in plain VGA mode.

	  There is a product page at
	  https://products.amd.com/en-us/GraphicCardResult.aspx

config FB_RADEON_I2C
	bool "DDC/I2C for ATI Radeon support"
	depends on FB_RADEON
	select FB_DDC
	default y
	help
	  Say Y here if you want DDC/I2C support for your Radeon board.

config FB_RADEON_BACKLIGHT
	bool "Support for backlight control"
	depends on FB_RADEON
	default y
	help
	  Say Y here if you want to control the backlight of your display.

config FB_RADEON_DEBUG
	bool "Lots of debug output from Radeon driver"
	depends on FB_RADEON
	help
	  Say Y here if you want the Radeon driver to output all sorts
	  of debugging information to provide to the maintainer when
	  something goes wrong.

config FB_ATY128
	tristate "ATI Rage128 display support"
	depends on FB && PCI
	select FB_CFB_FILLRECT
	select FB_CFB_COPYAREA
	select FB_CFB_IMAGEBLIT
	select FB_BACKLIGHT if FB_ATY128_BACKLIGHT
	select FB_MACMODES if PPC_PMAC
	help
	  This driver supports graphics boards with the ATI Rage128 chips.
	  Say Y if you have such a graphics board and read
	  <file:Documentation/fb/aty128fb.rst>.

	  To compile this driver as a module, choose M here: the
	  module will be called aty128fb.

config FB_ATY128_BACKLIGHT
	bool "Support for backlight control"
	depends on FB_ATY128
	default y
	help
	  Say Y here if you want to control the backlight of your display.

config FB_ATY
	tristate "ATI Mach64 display support" if PCI || ATARI
	depends on FB && !SPARC32
	select FB_CFB_FILLRECT
	select FB_CFB_COPYAREA
	select FB_CFB_IMAGEBLIT
	select FB_BACKLIGHT if FB_ATY_BACKLIGHT
	select FB_MACMODES if PPC
	help
	  This driver supports graphics boards with the ATI Mach64 chips.
	  Say Y if you have such a graphics board.

	  To compile this driver as a module, choose M here: the
	  module will be called atyfb.

config FB_ATY_CT
	bool "Mach64 CT/VT/GT/LT (incl. 3D RAGE) support"
	depends on PCI && FB_ATY
	default y if SPARC64 && PCI
	help
	  Say Y here to support use of ATI's 64-bit Rage boards (or other
	  boards based on the Mach64 CT, VT, GT, and LT chipsets) as a
	  framebuffer device.  The ATI product support page for these boards
	  is at <http://support.ati.com/products/pc/mach64/mach64.html>.

config FB_ATY_GENERIC_LCD
	bool "Mach64 generic LCD support"
	depends on FB_ATY_CT
	help
	  Say Y if you have a laptop with an ATI Rage LT PRO, Rage Mobility,
	  Rage XC, or Rage XL chipset.

config FB_ATY_GX
	bool "Mach64 GX support" if PCI
	depends on FB_ATY
	default y if ATARI
	help
	  Say Y here to support use of the ATI Mach64 Graphics Expression
	  board (or other boards based on the Mach64 GX chipset) as a
	  framebuffer device.  The ATI product support page for these boards
	  is at
	  <http://support.ati.com/products/pc/mach64/graphics_xpression.html>.

config FB_ATY_BACKLIGHT
	bool "Support for backlight control"
	depends on FB_ATY
	default y
	help
	  Say Y here if you want to control the backlight of your display.

config FB_S3
	tristate "S3 Trio/Virge support"
	depends on FB && PCI
	select FB_CFB_FILLRECT
	select FB_CFB_COPYAREA
	select FB_CFB_IMAGEBLIT
	select FB_TILEBLITTING
	select FB_SVGALIB
	select VGASTATE
	select FONT_8x16 if FRAMEBUFFER_CONSOLE
	help
	  Driver for graphics boards with S3 Trio / S3 Virge chip.

config FB_S3_DDC
	bool "DDC for S3 support"
	depends on FB_S3
	select FB_DDC
	default y
	help
	  Say Y here if you want DDC support for your S3 graphics card.

config FB_SAVAGE
	tristate "S3 Savage support"
	depends on FB && PCI
	select FB_MODE_HELPERS
	select FB_CFB_FILLRECT
	select FB_CFB_COPYAREA
	select FB_CFB_IMAGEBLIT
	select VGASTATE
	help
	  This driver supports notebooks and computers with S3 Savage PCI/AGP
	  chips.

	  Say Y if you have such a graphics card.

	  To compile this driver as a module, choose M here; the module
	  will be called savagefb.

config FB_SAVAGE_I2C
	bool "Enable DDC2 Support"
	depends on FB_SAVAGE
	select FB_DDC
	help
	  This enables I2C support for S3 Savage Chipsets.  This is used
	  only for getting EDID information from the attached display
	  allowing for robust video mode handling and switching.

	  Because fbdev-2.6 requires that drivers must be able to
	  independently validate video mode parameters, you should say Y
	  here.

config FB_SAVAGE_ACCEL
	bool "Enable Console Acceleration"
	depends on FB_SAVAGE
	help
	  This option will compile in console acceleration support. If
	  the resulting framebuffer console has bothersome glitches, then
	  choose N here.

config FB_SIS
	tristate "SiS/XGI display support"
	depends on FB && PCI
	select FB_CFB_FILLRECT
	select FB_CFB_COPYAREA
	select FB_CFB_IMAGEBLIT
	select FB_BOOT_VESA_SUPPORT if FB_SIS = y
	select FB_SIS_300 if !FB_SIS_315
	help
	  This is the frame buffer device driver for the SiS 300, 315, 330
	  and 340 series as well as XGI V3XT, V5, V8, Z7 graphics chipsets.
	  Specs available at <https://www.sis.com> and <http://www.xgitech.com>.

	  To compile this driver as a module, choose M here; the module
	  will be called sisfb.

config FB_SIS_300
	bool "SiS 300 series support"
	depends on FB_SIS
	help
	  Say Y here to support use of the SiS 300/305, 540, 630 and 730.

config FB_SIS_315
	bool "SiS 315/330/340 series and XGI support"
	depends on FB_SIS
	help
	  Say Y here to support use of the SiS 315, 330 and 340 series
	  (315/H/PRO, 55x, 650, 651, 740, 330, 661, 741, 760, 761) as well
	  as XGI V3XT, V5, V8 and Z7.

config FB_VIA
	tristate "VIA UniChrome (Pro) and Chrome9 display support"
	depends on FB && PCI && GPIOLIB && I2C && (X86 || COMPILE_TEST)
	select FB_CFB_FILLRECT
	select FB_CFB_COPYAREA
	select FB_CFB_IMAGEBLIT
	select I2C_ALGOBIT
	help
	  This is the frame buffer device driver for Graphics chips of VIA
	  UniChrome (Pro) Family (CLE266,PM800/CN400,P4M800CE/P4M800Pro/
	  CN700/VN800,CX700/VX700,P4M890) and Chrome9 Family (K8M890,CN896
	  /P4M900,VX800)
	  Say Y if you have a VIA UniChrome graphics board.

	  To compile this driver as a module, choose M here: the
	  module will be called viafb.

if FB_VIA

config FB_VIA_DIRECT_PROCFS
	bool "direct hardware access via procfs (DEPRECATED)(DANGEROUS)"
	help
	  Allow direct hardware access to some output registers via procfs.
	  This is dangerous but may provide the only chance to get the
	  correct output device configuration.
	  Its use is strongly discouraged.

config FB_VIA_X_COMPATIBILITY
	bool "X server compatibility"
	help
	  This option reduces the functionality (power saving, ...) of the
	  framebuffer to avoid negative impact on the OpenChrome X server.
	  If you use any X server other than fbdev you should enable this
	  otherwise it should be safe to disable it and allow using all
	  features.

endif

config FB_NEOMAGIC
	tristate "NeoMagic display support"
	depends on FB && PCI
	select FB_MODE_HELPERS
	select FB_CFB_FILLRECT
	select FB_CFB_COPYAREA
	select FB_CFB_IMAGEBLIT
	select VGASTATE
	help
	  This driver supports notebooks with NeoMagic PCI chips.
	  Say Y if you have such a graphics card.

	  To compile this driver as a module, choose M here: the
	  module will be called neofb.

config FB_KYRO
	tristate "IMG Kyro support"
	depends on FB && PCI
	select FB_CFB_FILLRECT
	select FB_CFB_COPYAREA
	select FB_CFB_IMAGEBLIT
	help
	  Say Y here if you have a STG4000 / Kyro / PowerVR 3 based
	  graphics board.

	  To compile this driver as a module, choose M here: the
	  module will be called kyrofb.

config FB_3DFX
	tristate "3Dfx Banshee/Voodoo3/Voodoo5 display support"
	depends on FB && PCI
	select FB_CFB_IMAGEBLIT
	select FB_CFB_FILLRECT
	select FB_CFB_COPYAREA
	select FB_MODE_HELPERS
	help
	  This driver supports graphics boards with the 3Dfx Banshee,
	  Voodoo3 or VSA-100 (aka Voodoo4/5) chips. Say Y if you have
	  such a graphics board.

	  To compile this driver as a module, choose M here: the
	  module will be called tdfxfb.

config FB_3DFX_ACCEL
	bool "3Dfx Acceleration functions"
	depends on FB_3DFX
	help
	This will compile the 3Dfx Banshee/Voodoo3/VSA-100 frame buffer
	device driver with acceleration functions.

config FB_3DFX_I2C
	bool "Enable DDC/I2C support"
	depends on FB_3DFX
	select FB_DDC
	default y
	help
	  Say Y here if you want DDC/I2C support for your 3dfx Voodoo3.

config FB_VOODOO1
	tristate "3Dfx Voodoo Graphics (sst1) support"
	depends on FB && PCI
	select FB_CFB_FILLRECT
	select FB_CFB_COPYAREA
	select FB_CFB_IMAGEBLIT
	help
	  Say Y here if you have a 3Dfx Voodoo Graphics (Voodoo1/sst1) or
	  Voodoo2 (cvg) based graphics card.

	  To compile this driver as a module, choose M here: the
	  module will be called sstfb.

	  WARNING: Do not use any application that uses the 3D engine
	  (namely glide) while using this driver.
	  Please read the <file:Documentation/fb/sstfb.rst> for supported
	  options and other important info  support.

config FB_VT8623
	tristate "VIA VT8623 support"
	depends on FB && PCI
	select FB_CFB_FILLRECT
	select FB_CFB_COPYAREA
	select FB_CFB_IMAGEBLIT
	select FB_TILEBLITTING
	select FB_SVGALIB
	select VGASTATE
	select FONT_8x16 if FRAMEBUFFER_CONSOLE
	help
	  Driver for CastleRock integrated graphics core in the
	  VIA VT8623 [Apollo CLE266] chipset.

config FB_TRIDENT
	tristate "Trident/CyberXXX/CyberBlade support"
	depends on FB && PCI
	select FB_CFB_FILLRECT
	select FB_CFB_COPYAREA
	select FB_CFB_IMAGEBLIT
	select FB_DDC
	select FB_MODE_HELPERS
	help
	  This is the frame buffer device driver for Trident PCI/AGP chipsets.
	  Supported chipset families are TGUI 9440/96XX, 3DImage, Blade3D
	  and Blade XP.
	  There are also integrated versions of these chips called CyberXXXX,
	  CyberImage or CyberBlade. These chips are mostly found in laptops
	  but also on some motherboards including early VIA EPIA motherboards.
	  For more information, read <file:Documentation/fb/tridentfb.rst>

	  Say Y if you have such a graphics board.

	  To compile this driver as a module, choose M here: the
	  module will be called tridentfb.

config FB_ARK
	tristate "ARK 2000PV support"
	depends on FB && PCI
	select FB_CFB_FILLRECT
	select FB_CFB_COPYAREA
	select FB_CFB_IMAGEBLIT
	select FB_TILEBLITTING
	select FB_SVGALIB
	select VGASTATE
	select FONT_8x16 if FRAMEBUFFER_CONSOLE
	help
	  Driver for PCI graphics boards with ARK 2000PV chip
	  and ICS 5342 RAMDAC.

config FB_PM3
	tristate "Permedia3 support"
	depends on FB && PCI
	select FB_CFB_FILLRECT
	select FB_CFB_COPYAREA
	select FB_CFB_IMAGEBLIT
	help
	  This is the frame buffer device driver for the 3DLabs Permedia3
	  chipset, used in Formac ProFormance III, 3DLabs Oxygen VX1 &
	  similar boards, 3DLabs Permedia3 Create!, Appian Jeronimo 2000
	  and maybe other boards.

config FB_CARMINE
	tristate "Fujitsu carmine frame buffer support"
	depends on FB && PCI
	select FB_CFB_FILLRECT
	select FB_CFB_COPYAREA
	select FB_CFB_IMAGEBLIT
	help
	  This is the frame buffer device driver for the Fujitsu Carmine chip.
	  The driver provides two independent frame buffer devices.

choice
	depends on FB_CARMINE
	prompt "DRAM timing"
	default FB_CARMINE_DRAM_EVAL

config FB_CARMINE_DRAM_EVAL
	bool "Eval board timings"
	help
	  Use timings which work on the eval card.

config CARMINE_DRAM_CUSTOM
	bool "Custom board timings"
	help
	  Use custom board timings.
endchoice

config FB_AU1100
	bool "Au1100 LCD Driver"
	depends on (FB = y) && MIPS_ALCHEMY
	select FB_CFB_FILLRECT
	select FB_CFB_COPYAREA
	select FB_CFB_IMAGEBLIT
	help
	  This is the framebuffer driver for the AMD Au1100 SOC.  It can drive
	  various panels and CRTs by passing in kernel cmd line option
	  au1100fb:panel=<name>.

config FB_AU1200
	bool "Au1200/Au1300 LCD Driver"
	depends on (FB = y) && MIPS_ALCHEMY
	select FB_SYS_FILLRECT
	select FB_SYS_COPYAREA
	select FB_SYS_IMAGEBLIT
	select FB_SYS_FOPS
	help
	  This is the framebuffer driver for the Au1200/Au1300 SOCs.
	  It can drive various panels and CRTs by passing in kernel cmd line
	  option au1200fb:panel=<name>.

config FB_VT8500
	bool "VIA VT8500 framebuffer support"
	depends on (FB = y) && ARM && ARCH_VT8500
	select FB_SYS_FILLRECT if (!FB_WMT_GE_ROPS)
	select FB_SYS_COPYAREA if (!FB_WMT_GE_ROPS)
	select FB_SYS_IMAGEBLIT
	select FB_MODE_HELPERS
	select VIDEOMODE_HELPERS
	help
	  This is the framebuffer driver for VIA VT8500 integrated LCD
	  controller.

config FB_WM8505
	bool "Wondermedia WM8xxx-series frame buffer support"
	depends on (FB = y) && HAS_IOMEM && (ARCH_VT8500 || COMPILE_TEST)
	select FB_SYS_FILLRECT if (!FB_WMT_GE_ROPS)
	select FB_SYS_COPYAREA if (!FB_WMT_GE_ROPS)
	select FB_SYS_IMAGEBLIT
	select FB_MODE_HELPERS
	select VIDEOMODE_HELPERS
	help
	  This is the framebuffer driver for WonderMedia WM8xxx-series
	  integrated LCD controller. This driver covers the WM8505, WM8650
	  and WM8850 SoCs.

config FB_WMT_GE_ROPS
	bool "VT8500/WM8xxx accelerated raster ops support"
	depends on (FB = y) && (FB_VT8500 || FB_WM8505)
	help
	  This adds support for accelerated raster operations on the
	  VIA VT8500 and Wondermedia 85xx series SoCs.

source "drivers/video/fbdev/geode/Kconfig"

config FB_HIT
	tristate "HD64461 Frame Buffer support"
	depends on FB && HD64461
	select FB_CFB_FILLRECT
	select FB_CFB_COPYAREA
	select FB_CFB_IMAGEBLIT
	help
	  This is the frame buffer device driver for the Hitachi HD64461 LCD
	  frame buffer card.

config FB_PMAG_AA
	tristate "PMAG-AA TURBOchannel framebuffer support"
	depends on FB && TC
	select FB_CFB_FILLRECT
	select FB_CFB_COPYAREA
	select FB_CFB_IMAGEBLIT
	help
	  Support for the PMAG-AA TURBOchannel framebuffer card (1280x1024x1)
	  used mainly in the MIPS-based DECstation series.

config FB_PMAG_BA
	tristate "PMAG-BA TURBOchannel framebuffer support"
	depends on FB && TC
	select FB_CFB_FILLRECT
	select FB_CFB_COPYAREA
	select FB_CFB_IMAGEBLIT
	help
	  Support for the PMAG-BA TURBOchannel framebuffer card (1024x864x8)
	  used mainly in the MIPS-based DECstation series.

config FB_PMAGB_B
	tristate "PMAGB-B TURBOchannel framebuffer support"
	depends on FB && TC
	select FB_CFB_FILLRECT
	select FB_CFB_COPYAREA
	select FB_CFB_IMAGEBLIT
	help
	  Support for the PMAGB-B TURBOchannel framebuffer card used mainly
	  in the MIPS-based DECstation series. The card is currently only
	  supported in 1280x1024x8 mode.

config FB_MAXINE
	bool "Maxine (Personal DECstation) onboard framebuffer support"
	depends on (FB = y) && MACH_DECSTATION
	select FB_CFB_FILLRECT
	select FB_CFB_COPYAREA
	select FB_CFB_IMAGEBLIT
	help
	  Support for the onboard framebuffer (1024x768x8) in the Personal
	  DECstation series (Personal DECstation 5000/20, /25, /33, /50,
	  Codename "Maxine").

config FB_G364
	bool "G364 frame buffer support"
	depends on (FB = y) && (MIPS_MAGNUM_4000 || OLIVETTI_M700)
	select FB_CFB_FILLRECT
	select FB_CFB_COPYAREA
	select FB_CFB_IMAGEBLIT
	help
	  The G364 driver is the framebuffer used in MIPS Magnum 4000 and
	  Olivetti M700-10 systems.

config FB_68328
	bool "Motorola 68328 native frame buffer support"
	depends on (FB = y) && (M68328 || M68EZ328 || M68VZ328)
	select FB_CFB_FILLRECT
	select FB_CFB_COPYAREA
	select FB_CFB_IMAGEBLIT
	help
	  Say Y here if you want to support the built-in frame buffer of
	  the Motorola 68328 CPU family.

config FB_PXA168
	tristate "PXA168/910 LCD framebuffer support"
	depends on FB && HAVE_CLK && HAS_IOMEM
	depends on CPU_PXA168 || CPU_PXA910 || COMPILE_TEST
	select FB_CFB_FILLRECT
	select FB_CFB_COPYAREA
	select FB_CFB_IMAGEBLIT
	help
	  Frame buffer driver for the built-in LCD controller in the Marvell
	  MMP processor.

config FB_PXA
	tristate "PXA LCD framebuffer support"
	depends on FB && ARCH_PXA
	select FB_CFB_FILLRECT
	select FB_CFB_COPYAREA
	select FB_CFB_IMAGEBLIT
	select VIDEOMODE_HELPERS if OF
	select FB_MODE_HELPERS if OF
	help
	  Frame buffer driver for the built-in LCD controller in the Intel
	  PXA2x0 processor.

	  This driver is also available as a module ( = code which can be
	  inserted and removed from the running kernel whenever you want). The
	  module will be called pxafb. If you want to compile it as a module,
	  say M here and read <file:Documentation/kbuild/modules.rst>.

	  If unsure, say N.

config FB_PXA_OVERLAY
	bool "Support PXA27x/PXA3xx Overlay(s) as framebuffer"
	depends on FB_PXA && (PXA27x || PXA3xx)

config FB_PXA_SMARTPANEL
	bool "PXA Smartpanel LCD support"
	depends on FB_PXA

config FB_PXA_PARAMETERS
	bool "PXA LCD command line parameters"
	depends on FB_PXA
	help
	  Enable the use of kernel command line or module parameters
	  to configure the physical properties of the LCD panel when
	  using the PXA LCD driver.

	  This option allows you to override the panel parameters
	  supplied by the platform in order to support multiple
	  different models of flatpanel. If you will only be using a
	  single model of flatpanel then you can safely leave this
	  option disabled.

	  <file:Documentation/fb/pxafb.rst> describes the available parameters.

config PXA3XX_GCU
	tristate "PXA3xx 2D graphics accelerator driver"
	depends on FB_PXA
	help
	  Kernelspace driver for the 2D graphics controller unit (GCU)
	  found on PXA3xx processors. There is a counterpart driver in the
	  DirectFB suite, see http://www.directfb.org/

	  If you compile this as a module, it will be called pxa3xx_gcu.

config FB_FSL_DIU
	tristate "Freescale DIU framebuffer support"
	depends on FB && FSL_SOC
	select FB_MODE_HELPERS
	select FB_CFB_FILLRECT
	select FB_CFB_COPYAREA
	select FB_CFB_IMAGEBLIT
	select PPC_LIB_RHEAP
	help
	  Framebuffer driver for the Freescale SoC DIU

config FB_W100
	tristate "W100 frame buffer support"
	depends on FB && HAS_IOMEM && (ARCH_PXA || COMPILE_TEST)
	select FB_CFB_FILLRECT
	select FB_CFB_COPYAREA
	select FB_CFB_IMAGEBLIT
	help
	  Frame buffer driver for the w100 as found on the Sharp SL-Cxx series.
	  It can also drive the w3220 chip found on iPAQ hx4700.

	  This driver is also available as a module ( = code which can be
	  inserted and removed from the running kernel whenever you want). The
	  module will be called w100fb. If you want to compile it as a module,
	  say M here and read <file:Documentation/kbuild/modules.rst>.

	  If unsure, say N.

config FB_SH_MOBILE_LCDC
	tristate "SuperH Mobile LCDC framebuffer support"
	depends on FB && HAVE_CLK && HAS_IOMEM
	depends on SUPERH || ARCH_RENESAS || COMPILE_TEST
	select FB_SYS_FILLRECT
	select FB_SYS_COPYAREA
	select FB_SYS_IMAGEBLIT
	select FB_SYS_FOPS
	select FB_DEFERRED_IO
	select FB_BACKLIGHT
<<<<<<< HEAD
	---help---
=======
	help
>>>>>>> 24b8d41d
	  Frame buffer driver for the on-chip SH-Mobile LCD controller.

config FB_TMIO
	tristate "Toshiba Mobile IO FrameBuffer support"
	depends on FB && (MFD_TMIO || COMPILE_TEST)
	select FB_CFB_FILLRECT
	select FB_CFB_COPYAREA
	select FB_CFB_IMAGEBLIT
	help
	  Frame buffer driver for the Toshiba Mobile IO integrated as found
	  on the Sharp SL-6000 series

	  This driver is also available as a module ( = code which can be
	  inserted and removed from the running kernel whenever you want). The
	  module will be called tmiofb. If you want to compile it as a module,
	  say M here and read <file:Documentation/kbuild/modules.rst>.

	  If unsure, say N.

config FB_TMIO_ACCELL
	bool "tmiofb acceleration"
	depends on FB_TMIO
	default y

config FB_S3C
	tristate "Samsung S3C framebuffer support"
	depends on FB && HAVE_CLK && HAS_IOMEM
	depends on (CPU_S3C2416 || ARCH_S3C64XX) || COMPILE_TEST
	select FB_CFB_FILLRECT
	select FB_CFB_COPYAREA
	select FB_CFB_IMAGEBLIT
	help
	  Frame buffer driver for the built-in FB controller in the Samsung
	  SoC line from the S3C2443 onwards, including the S3C2416, S3C2450,
	  and the S3C64XX series such as the S3C6400 and S3C6410.

	  These chips all have the same basic framebuffer design with the
	  actual capabilities depending on the chip. For instance the S3C6400
	  and S3C6410 support 4 hardware windows whereas the S3C24XX series
	  currently only have two.

	  Currently the support is only for the S3C6400 and S3C6410 SoCs.

config FB_S3C_DEBUG_REGWRITE
	bool "Debug register writes"
	depends on FB_S3C
	help
	  Show all register writes via pr_debug()

config FB_S3C2410
	tristate "S3C2410 LCD framebuffer support"
	depends on FB && ARCH_S3C24XX
	select FB_CFB_FILLRECT
	select FB_CFB_COPYAREA
	select FB_CFB_IMAGEBLIT
	help
	  Frame buffer driver for the built-in LCD controller in the Samsung
	  S3C2410 processor.

	  This driver is also available as a module ( = code which can be
	  inserted and removed from the running kernel whenever you want). The
	  module will be called s3c2410fb. If you want to compile it as a module,
	  say M here and read <file:Documentation/kbuild/modules.rst>.

	  If unsure, say N.
config FB_S3C2410_DEBUG
	bool "S3C2410 lcd debug messages"
	depends on FB_S3C2410
	help
	  Turn on debugging messages. Note that you can set/unset at run time
	  through sysfs

config FB_SM501
	tristate "Silicon Motion SM501 framebuffer support"
	depends on FB && MFD_SM501
	select FB_CFB_FILLRECT
	select FB_CFB_COPYAREA
	select FB_CFB_IMAGEBLIT
	help
	  Frame buffer driver for the CRT and LCD controllers in the Silicon
	  Motion SM501.

	  This driver is also available as a module ( = code which can be
	  inserted and removed from the running kernel whenever you want). The
	  module will be called sm501fb. If you want to compile it as a module,
	  say M here and read <file:Documentation/kbuild/modules.rst>.

	  If unsure, say N.

config FB_SMSCUFX
	tristate "SMSC UFX6000/7000 USB Framebuffer support"
	depends on FB && USB
	select FB_MODE_HELPERS
	select FB_SYS_FILLRECT
	select FB_SYS_COPYAREA
	select FB_SYS_IMAGEBLIT
	select FB_SYS_FOPS
	select FB_DEFERRED_IO
	help
	  This is a kernel framebuffer driver for SMSC UFX USB devices.
	  Supports fbdev clients like xf86-video-fbdev, kdrive, fbi, and
	  mplayer -vo fbdev. Supports both UFX6000 (USB 2.0) and UFX7000
	  (USB 3.0) devices.
	  To compile as a module, choose M here: the module name is smscufx.

config FB_UDL
	tristate "Displaylink USB Framebuffer support"
	depends on FB && USB
	select FB_MODE_HELPERS
	select FB_SYS_FILLRECT
	select FB_SYS_COPYAREA
	select FB_SYS_IMAGEBLIT
	select FB_SYS_FOPS
	select FB_DEFERRED_IO
	help
	  This is a kernel framebuffer driver for DisplayLink USB devices.
	  Supports fbdev clients like xf86-video-fbdev, kdrive, fbi, and
	  mplayer -vo fbdev. Supports all USB 2.0 era DisplayLink devices.
	  To compile as a module, choose M here: the module name is udlfb.

config FB_IBM_GXT4500
	tristate "Framebuffer support for IBM GXT4000P/4500P/6000P/6500P adaptors"
	depends on FB
	select FB_CFB_FILLRECT
	select FB_CFB_COPYAREA
	select FB_CFB_IMAGEBLIT
	help
	  Say Y here to enable support for the IBM GXT4000P/6000P and
	  GXT4500P/6500P display adaptor based on Raster Engine RC1000,
	  found on some IBM System P (pSeries) machines. This driver
	  doesn't use Geometry Engine GT1000. This driver also supports
	  AGP Fire GL2/3/4 cards on x86.

config FB_PS3
	tristate "PS3 GPU framebuffer driver"
	depends on FB && PS3_PS3AV
	select FB_SYS_FILLRECT
	select FB_SYS_COPYAREA
	select FB_SYS_IMAGEBLIT
	select FB_SYS_FOPS
	help
	  Include support for the virtual frame buffer in the PS3 platform.

config FB_PS3_DEFAULT_SIZE_M
	int "PS3 default frame buffer size (in MiB)"
	depends on FB_PS3
	default 9
	help
	  This is the default size (in MiB) of the virtual frame buffer in
	  the PS3.
	  The default value can be overridden on the kernel command line
	  using the "ps3fb" option (e.g. "ps3fb=9M");

config FB_XILINX
	tristate "Xilinx frame buffer support"
	depends on FB && (MICROBLAZE || ARCH_ZYNQ || ARCH_ZYNQMP)
	select FB_CFB_FILLRECT
	select FB_CFB_COPYAREA
	select FB_CFB_IMAGEBLIT
	help
	  Include support for the Xilinx ML300/ML403 reference design
	  framebuffer. ML300 carries a 640*480 LCD display on the board,
	  ML403 uses a standard DB15 VGA connector.

config FB_GOLDFISH
	tristate "Goldfish Framebuffer"
	depends on FB
	depends on GOLDFISH || COMPILE_TEST
	select FB_CFB_FILLRECT
	select FB_CFB_COPYAREA
	select FB_CFB_IMAGEBLIT
	help
	  Framebuffer driver for Goldfish Virtual Platform

config FB_COBALT
	tristate "Cobalt server LCD frame buffer support"
	depends on FB && MIPS_COBALT

config FB_SH7760
	bool "SH7760/SH7763/SH7720/SH7721 LCDC support"
	depends on FB && (CPU_SUBTYPE_SH7760 || CPU_SUBTYPE_SH7763 \
		|| CPU_SUBTYPE_SH7720 || CPU_SUBTYPE_SH7721)
	select FB_CFB_FILLRECT
	select FB_CFB_COPYAREA
	select FB_CFB_IMAGEBLIT
	help
	  Support for the SH7760/SH7763/SH7720/SH7721 integrated
	  (D)STN/TFT LCD Controller.
	  Supports display resolutions up to 1024x1024 pixel, grayscale and
	  color operation, with depths ranging from 1 bpp to 8 bpp monochrome
	  and 8, 15 or 16 bpp color; 90 degrees clockwise display rotation for
	  panels <= 320 pixel horizontal resolution.

config FB_DA8XX
	tristate "DA8xx/OMAP-L1xx/AM335x Framebuffer support"
	depends on FB && HAVE_CLK && HAS_IOMEM
	depends on ARCH_DAVINCI_DA8XX || SOC_AM33XX || COMPILE_TEST
	select FB_CFB_FILLRECT
	select FB_CFB_COPYAREA
	select FB_CFB_IMAGEBLIT
	select FB_CFB_REV_PIXELS_IN_BYTE
	select FB_MODE_HELPERS
	select VIDEOMODE_HELPERS
	help
	  This is the frame buffer device driver for the TI LCD controller
	  found on DA8xx/OMAP-L1xx/AM335x SoCs.
	  If unsure, say N.

config FB_VIRTUAL
	tristate "Virtual Frame Buffer support (ONLY FOR TESTING!)"
	depends on FB
	select FB_SYS_FILLRECT
	select FB_SYS_COPYAREA
	select FB_SYS_IMAGEBLIT
	select FB_SYS_FOPS
	help
	  This is a `virtual' frame buffer device. It operates on a chunk of
	  unswappable kernel memory instead of on the memory of a graphics
	  board. This means you cannot see any output sent to this frame
	  buffer device, while it does consume precious memory. The main use
	  of this frame buffer device is testing and debugging the frame
	  buffer subsystem. Do NOT enable it for normal systems! To protect
	  the innocent, it has to be enabled explicitly at boot time using the
	  kernel option `video=vfb:'.

	  To compile this driver as a module, choose M here: the
	  module will be called vfb. In order to load it, you must use
	  the vfb_enable=1 option.

	  If unsure, say N.

config XEN_FBDEV_FRONTEND
	tristate "Xen virtual frame buffer support"
	depends on FB && XEN
	select FB_SYS_FILLRECT
	select FB_SYS_COPYAREA
	select FB_SYS_IMAGEBLIT
	select FB_SYS_FOPS
	select FB_DEFERRED_IO
	select XEN_XENBUS_FRONTEND
	default y
	help
	  This driver implements the front-end of the Xen virtual
	  frame buffer driver.  It communicates with a back-end
	  in another domain.

config FB_METRONOME
	tristate "E-Ink Metronome/8track controller support"
	depends on FB
	select FB_SYS_FILLRECT
	select FB_SYS_COPYAREA
	select FB_SYS_IMAGEBLIT
	select FB_SYS_FOPS
	select FB_DEFERRED_IO
	help
	  This driver implements support for the E-Ink Metronome
	  controller. The pre-release name for this device was 8track
	  and could also have been called by some vendors as PVI-nnnn.

config FB_MB862XX
	tristate "Fujitsu MB862xx GDC support"
	depends on FB
	depends on PCI || (OF && PPC)
	select FB_CFB_FILLRECT
	select FB_CFB_COPYAREA
	select FB_CFB_IMAGEBLIT
	help
	  Frame buffer driver for Fujitsu Carmine/Coral-P(A)/Lime controllers.

choice
	prompt "GDC variant"
	depends on FB_MB862XX

config FB_MB862XX_PCI_GDC
	bool "Carmine/Coral-P(A) GDC"
	depends on PCI
	help
	  This enables framebuffer support for Fujitsu Carmine/Coral-P(A)
	  PCI graphics controller devices.

config FB_MB862XX_LIME
	bool "Lime GDC"
	depends on OF && PPC
	select FB_FOREIGN_ENDIAN
	select FB_LITTLE_ENDIAN
	help
	  Framebuffer support for Fujitsu Lime GDC on host CPU bus.

endchoice

config FB_MB862XX_I2C
	bool "Support I2C bus on MB862XX GDC"
	depends on FB_MB862XX && I2C
	depends on FB_MB862XX=m || I2C=y
	default y
	help
	  Selecting this option adds Coral-P(A)/Lime GDC I2C bus adapter
	  driver to support accessing I2C devices on controller's I2C bus.
	  These are usually some video decoder chips.

config FB_EP93XX
	tristate "EP93XX frame buffer support"
	depends on FB && ARCH_EP93XX
	select FB_CFB_FILLRECT
	select FB_CFB_COPYAREA
	select FB_CFB_IMAGEBLIT
	help
	  Framebuffer driver for the Cirrus Logic EP93XX series of processors.
	  This driver is also available as a module. The module will be called
	  ep93xx-fb.

config FB_PRE_INIT_FB
	bool "Don't reinitialize, use bootloader's GDC/Display configuration"
	depends on FB && FB_MB862XX_LIME
	help
	  Select this option if display contents should be inherited as set by
	  the bootloader.

config FB_MX3
	tristate "MX3 Framebuffer support"
	depends on FB && MX3_IPU
	select BACKLIGHT_CLASS_DEVICE
	select FB_CFB_FILLRECT
	select FB_CFB_COPYAREA
	select FB_CFB_IMAGEBLIT
	default y
	help
	  This is a framebuffer device for the i.MX31 LCD Controller. So
	  far only synchronous displays are supported. If you plan to use
	  an LCD display with your i.MX31 system, say Y here.

config FB_BROADSHEET
	tristate "E-Ink Broadsheet/Epson S1D13521 controller support"
	depends on FB && (ARCH_PXA || COMPILE_TEST)
	select FB_SYS_FILLRECT
	select FB_SYS_COPYAREA
	select FB_SYS_IMAGEBLIT
	select FB_SYS_FOPS
	select FB_DEFERRED_IO
	help
	  This driver implements support for the E-Ink Broadsheet
	  controller. The release name for this device was Epson S1D13521
	  and could also have been called by other names when coupled with
	  a bridge adapter.

config FB_HYPERV
	tristate "Microsoft Hyper-V Synthetic Video support"
	depends on FB && HYPERV
	select FB_CFB_FILLRECT
	select FB_CFB_COPYAREA
	select FB_CFB_IMAGEBLIT
	select FB_DEFERRED_IO
	select DMA_CMA if HAVE_DMA_CONTIGUOUS && CMA
	help
	  This framebuffer driver supports Microsoft Hyper-V Synthetic Video.

config FB_SIMPLE
	bool "Simple framebuffer support"
	depends on (FB = y)
	select FB_CFB_FILLRECT
	select FB_CFB_COPYAREA
	select FB_CFB_IMAGEBLIT
	help
	  Say Y if you want support for a simple frame-buffer.

	  This driver assumes that the display hardware has been initialized
	  before the kernel boots, and the kernel will simply render to the
	  pre-allocated frame buffer surface.

	  Configuration re: surface address, size, and format must be provided
	  through device tree, or plain old platform data.

<<<<<<< HEAD
source "drivers/video/fbdev/omap/Kconfig"
source "drivers/video/fbdev/omap2/Kconfig"
source "drivers/video/fbdev/mmp/Kconfig"

config FB_SH_MOBILE_MERAM
	tristate "SuperH Mobile MERAM read ahead support"
	depends on (SUPERH || ARCH_SHMOBILE)
	select GENERIC_ALLOCATOR
	---help---
	  Enable MERAM support for the SuperH controller.

	  This will allow for caching of the framebuffer to provide more
	  reliable access under heavy main memory bus traffic situations.
	  Up to 4 memory channels can be configured, allowing 4 RGB or
	  2 YCbCr framebuffers to be configured.

=======
>>>>>>> 24b8d41d
config FB_SSD1307
	tristate "Solomon SSD1307 framebuffer support"
	depends on FB && I2C
	depends on OF
	depends on GPIOLIB || COMPILE_TEST
	select FB_SYS_FOPS
	select FB_SYS_FILLRECT
	select FB_SYS_COPYAREA
	select FB_SYS_IMAGEBLIT
	select FB_DEFERRED_IO
	select PWM
	select FB_BACKLIGHT
	help
	  This driver implements support for the Solomon SSD1307
	  OLED controller over I2C.

config FB_SM712
	tristate "Silicon Motion SM712 framebuffer support"
	depends on FB && PCI
	select FB_CFB_FILLRECT
	select FB_CFB_COPYAREA
	select FB_CFB_IMAGEBLIT
	help
	  Frame buffer driver for the Silicon Motion SM710, SM712, SM721
	  and SM722 chips.

	  This driver is also available as a module. The module will be
	  called sm712fb. If you want to compile it as a module, say M
	  here and read <file:Documentation/kbuild/modules.rst>.

source "drivers/video/fbdev/omap/Kconfig"
source "drivers/video/fbdev/omap2/Kconfig"
source "drivers/video/fbdev/mmp/Kconfig"<|MERGE_RESOLUTION|>--- conflicted
+++ resolved
@@ -291,10 +291,6 @@
 	select FB_CFB_IMAGEBLIT
 	select FB_MODE_HELPERS if OF
 	select VIDEOMODE_HELPERS if OF
-<<<<<<< HEAD
-	select BACKLIGHT_LCD_SUPPORT if OF
-=======
->>>>>>> 24b8d41d
 	select BACKLIGHT_CLASS_DEVICE if OF
 	help
 	  This framebuffer device driver is for the ARM PrimeCell PL110
@@ -306,17 +302,6 @@
 	  here and read <file:Documentation/kbuild/modules.rst>.  The module
 	  will be called amba-clcd.
 
-<<<<<<< HEAD
-# Helper logic selected only by the ARM Versatile platform family.
-config PLAT_VERSATILE_CLCD
-	def_bool ARCH_VERSATILE || ARCH_REALVIEW || ARCH_VEXPRESS || ARCH_INTEGRATOR
-	depends on ARM
-	depends on FB_ARMCLCD && FB=y
-	select REGMAP
-	select MFD_SYSCON
-
-=======
->>>>>>> 24b8d41d
 config FB_ACORN
 	bool "Acorn VIDC support"
 	depends on (FB = y) && ARM && ARCH_ACORN
@@ -660,10 +645,7 @@
 config FB_EFI
 	bool "EFI-based Framebuffer Support"
 	depends on (FB = y) && !IA64 && EFI
-<<<<<<< HEAD
-=======
 	select DRM_PANEL_ORIENTATION_QUIRKS
->>>>>>> 24b8d41d
 	select FB_CFB_FILLRECT
 	select FB_CFB_COPYAREA
 	select FB_CFB_IMAGEBLIT
@@ -1861,11 +1843,7 @@
 	select FB_SYS_FOPS
 	select FB_DEFERRED_IO
 	select FB_BACKLIGHT
-<<<<<<< HEAD
-	---help---
-=======
-	help
->>>>>>> 24b8d41d
+	help
 	  Frame buffer driver for the on-chip SH-Mobile LCD controller.
 
 config FB_TMIO
@@ -2238,25 +2216,6 @@
 	  Configuration re: surface address, size, and format must be provided
 	  through device tree, or plain old platform data.
 
-<<<<<<< HEAD
-source "drivers/video/fbdev/omap/Kconfig"
-source "drivers/video/fbdev/omap2/Kconfig"
-source "drivers/video/fbdev/mmp/Kconfig"
-
-config FB_SH_MOBILE_MERAM
-	tristate "SuperH Mobile MERAM read ahead support"
-	depends on (SUPERH || ARCH_SHMOBILE)
-	select GENERIC_ALLOCATOR
-	---help---
-	  Enable MERAM support for the SuperH controller.
-
-	  This will allow for caching of the framebuffer to provide more
-	  reliable access under heavy main memory bus traffic situations.
-	  Up to 4 memory channels can be configured, allowing 4 RGB or
-	  2 YCbCr framebuffers to be configured.
-
-=======
->>>>>>> 24b8d41d
 config FB_SSD1307
 	tristate "Solomon SSD1307 framebuffer support"
 	depends on FB && I2C
