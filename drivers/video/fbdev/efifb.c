// SPDX-License-Identifier: GPL-2.0
/*
 * Framebuffer driver for EFI/UEFI based system
 *
 * (c) 2006 Edgar Hucek <gimli@dark-green.com>
 * Original efi driver written by Gerd Knorr <kraxel@goldbach.in-berlin.de>
 *
 */

#include <linux/kernel.h>
#include <linux/efi.h>
<<<<<<< HEAD
=======
#include <linux/efi-bgrt.h>
>>>>>>> 24b8d41d
#include <linux/errno.h>
#include <linux/fb.h>
#include <linux/pci.h>
#include <linux/platform_device.h>
#include <linux/printk.h>
#include <linux/screen_info.h>
#include <video/vga.h>
#include <asm/efi.h>
<<<<<<< HEAD

=======
#include <drm/drm_utils.h> /* For drm_get_panel_orientation_quirk */
#include <drm/drm_connector.h>  /* For DRM_MODE_PANEL_ORIENTATION_* */

struct bmp_file_header {
	u16 id;
	u32 file_size;
	u32 reserved;
	u32 bitmap_offset;
} __packed;

struct bmp_dib_header {
	u32 dib_header_size;
	s32 width;
	s32 height;
	u16 planes;
	u16 bpp;
	u32 compression;
	u32 bitmap_size;
	u32 horz_resolution;
	u32 vert_resolution;
	u32 colors_used;
	u32 colors_important;
} __packed;

static bool use_bgrt = true;
>>>>>>> 24b8d41d
static bool request_mem_succeeded = false;
static u64 mem_flags = EFI_MEMORY_WC | EFI_MEMORY_UC;

static struct fb_var_screeninfo efifb_defined = {
	.activate		= FB_ACTIVATE_NOW,
	.height			= -1,
	.width			= -1,
	.right_margin		= 32,
	.upper_margin		= 16,
	.lower_margin		= 4,
	.vsync_len		= 4,
	.vmode			= FB_VMODE_NONINTERLACED,
};

static struct fb_fix_screeninfo efifb_fix = {
	.id			= "EFI VGA",
	.type			= FB_TYPE_PACKED_PIXELS,
	.accel			= FB_ACCEL_NONE,
	.visual			= FB_VISUAL_TRUECOLOR,
};

static int efifb_setcolreg(unsigned regno, unsigned red, unsigned green,
			   unsigned blue, unsigned transp,
			   struct fb_info *info)
{
	/*
	 *  Set a single color register. The values supplied are
	 *  already rounded down to the hardware's capabilities
	 *  (according to the entries in the `var' structure). Return
	 *  != 0 for invalid regno.
	 */

	if (regno >= info->cmap.len)
		return 1;

	if (regno < 16) {
		red   >>= 16 - info->var.red.length;
		green >>= 16 - info->var.green.length;
		blue  >>= 16 - info->var.blue.length;
		((u32 *)(info->pseudo_palette))[regno] =
			(red   << info->var.red.offset)   |
			(green << info->var.green.offset) |
			(blue  << info->var.blue.offset);
	}
	return 0;
}

/*
 * If fbcon deffered console takeover is configured, the intent is for the
 * framebuffer to show the boot graphics (e.g. vendor logo) until there is some
 * (error) message to display. But the boot graphics may have been destroyed by
 * e.g. option ROM output, detect this and restore the boot graphics.
 */
#if defined CONFIG_FRAMEBUFFER_CONSOLE_DEFERRED_TAKEOVER && \
    defined CONFIG_ACPI_BGRT
static void efifb_copy_bmp(u8 *src, u32 *dst, int width, struct screen_info *si)
{
	u8 r, g, b;

	while (width--) {
		b = *src++;
		g = *src++;
		r = *src++;
		*dst++ = (r << si->red_pos)   |
			 (g << si->green_pos) |
			 (b << si->blue_pos);
	}
}

#ifdef CONFIG_X86
/*
 * On x86 some firmwares use a low non native resolution for the display when
 * they have shown some text messages. While keeping the bgrt filled with info
 * for the native resolution. If the bgrt image intended for the native
 * resolution still fits, it will be displayed very close to the right edge of
 * the display looking quite bad. This function checks for this.
 */
static bool efifb_bgrt_sanity_check(struct screen_info *si, u32 bmp_width)
{
	/*
	 * All x86 firmwares horizontally center the image (the yoffset
	 * calculations differ between boards, but xoffset is predictable).
	 */
	u32 expected_xoffset = (si->lfb_width - bmp_width) / 2;

	return bgrt_tab.image_offset_x == expected_xoffset;
}
#else
static bool efifb_bgrt_sanity_check(struct screen_info *si, u32 bmp_width)
{
	return true;
}
#endif

static void efifb_show_boot_graphics(struct fb_info *info)
{
	u32 bmp_width, bmp_height, bmp_pitch, screen_pitch, dst_x, y, src_y;
	struct screen_info *si = &screen_info;
	struct bmp_file_header *file_header;
	struct bmp_dib_header *dib_header;
	void *bgrt_image = NULL;
	u8 *dst = info->screen_base;

	if (!use_bgrt)
		return;

	if (!bgrt_tab.image_address) {
		pr_info("efifb: No BGRT, not showing boot graphics\n");
		return;
	}

	if (bgrt_tab.status & 0x06) {
		pr_info("efifb: BGRT rotation bits set, not showing boot graphics\n");
		return;
	}

	/* Avoid flashing the logo if we're going to print std probe messages */
	if (console_loglevel > CONSOLE_LOGLEVEL_QUIET)
		return;

	/* bgrt_tab.status is unreliable, so we don't check it */

	if (si->lfb_depth != 32) {
		pr_info("efifb: not 32 bits, not showing boot graphics\n");
		return;
	}

	bgrt_image = memremap(bgrt_tab.image_address, bgrt_image_size,
			      MEMREMAP_WB);
	if (!bgrt_image) {
		pr_warn("efifb: Ignoring BGRT: failed to map image memory\n");
		return;
	}

	if (bgrt_image_size < (sizeof(*file_header) + sizeof(*dib_header)))
		goto error;

	file_header = bgrt_image;
	if (file_header->id != 0x4d42 || file_header->reserved != 0)
		goto error;

	dib_header = bgrt_image + sizeof(*file_header);
	if (dib_header->dib_header_size != 40 || dib_header->width < 0 ||
	    dib_header->planes != 1 || dib_header->bpp != 24 ||
	    dib_header->compression != 0)
		goto error;

	bmp_width = dib_header->width;
	bmp_height = abs(dib_header->height);
	bmp_pitch = round_up(3 * bmp_width, 4);
	screen_pitch = si->lfb_linelength;

	if ((file_header->bitmap_offset + bmp_pitch * bmp_height) >
				bgrt_image_size)
		goto error;

	if ((bgrt_tab.image_offset_x + bmp_width) > si->lfb_width ||
	    (bgrt_tab.image_offset_y + bmp_height) > si->lfb_height)
		goto error;

	if (!efifb_bgrt_sanity_check(si, bmp_width))
		goto error;

	pr_info("efifb: showing boot graphics\n");

	for (y = 0; y < si->lfb_height; y++, dst += si->lfb_linelength) {
		/* Only background? */
		if (y < bgrt_tab.image_offset_y ||
		    y >= (bgrt_tab.image_offset_y + bmp_height)) {
			memset(dst, 0, 4 * si->lfb_width);
			continue;
		}

		src_y = y - bgrt_tab.image_offset_y;
		/* Positive header height means upside down row order */
		if (dib_header->height > 0)
			src_y = (bmp_height - 1) - src_y;

		memset(dst, 0, bgrt_tab.image_offset_x * 4);
		dst_x = bgrt_tab.image_offset_x;
		efifb_copy_bmp(bgrt_image + file_header->bitmap_offset +
					    src_y * bmp_pitch,
			       (u32 *)dst + dst_x, bmp_width, si);
		dst_x += bmp_width;
		memset((u32 *)dst + dst_x, 0, (si->lfb_width - dst_x) * 4);
	}

	memunmap(bgrt_image);
	return;

error:
	memunmap(bgrt_image);
	pr_warn("efifb: Ignoring BGRT: unexpected or invalid BMP data\n");
}
#else
static inline void efifb_show_boot_graphics(struct fb_info *info) {}
#endif

static void efifb_destroy(struct fb_info *info)
{
	if (info->screen_base) {
		if (mem_flags & (EFI_MEMORY_UC | EFI_MEMORY_WC))
			iounmap(info->screen_base);
		else
			memunmap(info->screen_base);
	}
	if (request_mem_succeeded)
		release_mem_region(info->apertures->ranges[0].base,
				   info->apertures->ranges[0].size);
	fb_dealloc_cmap(&info->cmap);
}

static const struct fb_ops efifb_ops = {
	.owner		= THIS_MODULE,
	.fb_destroy	= efifb_destroy,
	.fb_setcolreg	= efifb_setcolreg,
	.fb_fillrect	= cfb_fillrect,
	.fb_copyarea	= cfb_copyarea,
	.fb_imageblit	= cfb_imageblit,
};

static int efifb_setup(char *options)
{
	char *this_opt;

	if (options && *options) {
		while ((this_opt = strsep(&options, ",")) != NULL) {
			if (!*this_opt) continue;

			efifb_setup_from_dmi(&screen_info, this_opt);

			if (!strncmp(this_opt, "base:", 5))
				screen_info.lfb_base = simple_strtoul(this_opt+5, NULL, 0);
			else if (!strncmp(this_opt, "stride:", 7))
				screen_info.lfb_linelength = simple_strtoul(this_opt+7, NULL, 0) * 4;
			else if (!strncmp(this_opt, "height:", 7))
				screen_info.lfb_height = simple_strtoul(this_opt+7, NULL, 0);
			else if (!strncmp(this_opt, "width:", 6))
				screen_info.lfb_width = simple_strtoul(this_opt+6, NULL, 0);
			else if (!strcmp(this_opt, "nowc"))
				mem_flags &= ~EFI_MEMORY_WC;
			else if (!strcmp(this_opt, "nobgrt"))
				use_bgrt = false;
		}
	}

	return 0;
}

static inline bool fb_base_is_valid(void)
{
	if (screen_info.lfb_base)
		return true;

	if (!(screen_info.capabilities & VIDEO_CAPABILITY_64BIT_BASE))
		return false;

	if (screen_info.ext_lfb_base)
		return true;

	return false;
}

#define efifb_attr_decl(name, fmt)					\
static ssize_t name##_show(struct device *dev,				\
			   struct device_attribute *attr,		\
			   char *buf)					\
{									\
	return sprintf(buf, fmt "\n", (screen_info.lfb_##name));	\
}									\
static DEVICE_ATTR_RO(name)

efifb_attr_decl(base, "0x%x");
efifb_attr_decl(linelength, "%u");
efifb_attr_decl(height, "%u");
efifb_attr_decl(width, "%u");
efifb_attr_decl(depth, "%u");

static struct attribute *efifb_attrs[] = {
	&dev_attr_base.attr,
	&dev_attr_linelength.attr,
	&dev_attr_width.attr,
	&dev_attr_height.attr,
	&dev_attr_depth.attr,
	NULL
};
ATTRIBUTE_GROUPS(efifb);

static bool pci_dev_disabled;	/* FB base matches BAR of a disabled device */

static struct pci_dev *efifb_pci_dev;	/* dev with BAR covering the efifb */
static struct resource *bar_resource;
static u64 bar_offset;

static int efifb_probe(struct platform_device *dev)
{
	struct fb_info *info;
	int err, orientation;
	unsigned int size_vmode;
	unsigned int size_remap;
	unsigned int size_total;
	char *option = NULL;
	efi_memory_desc_t md;

	if (screen_info.orig_video_isVGA != VIDEO_TYPE_EFI || pci_dev_disabled)
		return -ENODEV;

	if (fb_get_options("efifb", &option))
		return -ENODEV;
	efifb_setup(option);

	/* We don't get linelength from UGA Draw Protocol, only from
	 * EFI Graphics Protocol.  So if it's not in DMI, and it's not
	 * passed in from the user, we really can't use the framebuffer.
	 */
	if (!screen_info.lfb_linelength)
		return -ENODEV;

	if (!screen_info.lfb_depth)
		screen_info.lfb_depth = 32;
	if (!screen_info.pages)
		screen_info.pages = 1;
	if (!fb_base_is_valid()) {
		printk(KERN_DEBUG "efifb: invalid framebuffer address\n");
		return -ENODEV;
	}
	printk(KERN_INFO "efifb: probing for efifb\n");

	/* just assume they're all unset if any are */
	if (!screen_info.blue_size) {
		screen_info.blue_size = 8;
		screen_info.blue_pos = 0;
		screen_info.green_size = 8;
		screen_info.green_pos = 8;
		screen_info.red_size = 8;
		screen_info.red_pos = 16;
		screen_info.rsvd_size = 8;
		screen_info.rsvd_pos = 24;
	}

	efifb_fix.smem_start = screen_info.lfb_base;

	if (screen_info.capabilities & VIDEO_CAPABILITY_64BIT_BASE) {
		u64 ext_lfb_base;

		ext_lfb_base = (u64)(unsigned long)screen_info.ext_lfb_base << 32;
		efifb_fix.smem_start |= ext_lfb_base;
	}

	if (bar_resource &&
	    bar_resource->start + bar_offset != efifb_fix.smem_start) {
		dev_info(&efifb_pci_dev->dev,
			 "BAR has moved, updating efifb address\n");
		efifb_fix.smem_start = bar_resource->start + bar_offset;
	}

	efifb_defined.bits_per_pixel = screen_info.lfb_depth;
	efifb_defined.xres = screen_info.lfb_width;
	efifb_defined.yres = screen_info.lfb_height;
	efifb_fix.line_length = screen_info.lfb_linelength;

	/*   size_vmode -- that is the amount of memory needed for the
	 *                 used video mode, i.e. the minimum amount of
	 *                 memory we need. */
	size_vmode = efifb_defined.yres * efifb_fix.line_length;

	/*   size_total -- all video memory we have. Used for
	 *                 entries, ressource allocation and bounds
	 *                 checking. */
	size_total = screen_info.lfb_size;
	if (size_total < size_vmode)
		size_total = size_vmode;

	/*   size_remap -- the amount of video memory we are going to
	 *                 use for efifb.  With modern cards it is no
	 *                 option to simply use size_total as that
	 *                 wastes plenty of kernel address space. */
	size_remap  = size_vmode * 2;
	if (size_remap > size_total)
		size_remap = size_total;
	if (size_remap % PAGE_SIZE)
		size_remap += PAGE_SIZE - (size_remap % PAGE_SIZE);
	efifb_fix.smem_len = size_remap;

	if (request_mem_region(efifb_fix.smem_start, size_remap, "efifb")) {
		request_mem_succeeded = true;
	} else {
		/* We cannot make this fatal. Sometimes this comes from magic
		   spaces our resource handlers simply don't know about */
		pr_warn("efifb: cannot reserve video memory at 0x%lx\n",
			efifb_fix.smem_start);
	}

	info = framebuffer_alloc(sizeof(u32) * 16, &dev->dev);
	if (!info) {
		err = -ENOMEM;
		goto err_release_mem;
	}
	platform_set_drvdata(dev, info);
	info->pseudo_palette = info->par;
	info->par = NULL;

	info->apertures = alloc_apertures(1);
	if (!info->apertures) {
		err = -ENOMEM;
		goto err_release_fb;
	}
	info->apertures->ranges[0].base = efifb_fix.smem_start;
	info->apertures->ranges[0].size = size_remap;

	if (efi_enabled(EFI_MEMMAP) &&
	    !efi_mem_desc_lookup(efifb_fix.smem_start, &md)) {
		if ((efifb_fix.smem_start + efifb_fix.smem_len) >
		    (md.phys_addr + (md.num_pages << EFI_PAGE_SHIFT))) {
			pr_err("efifb: video memory @ 0x%lx spans multiple EFI memory regions\n",
			       efifb_fix.smem_start);
			err = -EIO;
			goto err_release_fb;
		}
		/*
		 * If the UEFI memory map covers the efifb region, we may only
		 * remap it using the attributes the memory map prescribes.
		 */
		md.attribute &= EFI_MEMORY_UC | EFI_MEMORY_WC |
				EFI_MEMORY_WT | EFI_MEMORY_WB;
		if (md.attribute) {
			mem_flags |= EFI_MEMORY_WT | EFI_MEMORY_WB;
			mem_flags &= md.attribute;
		}
	}
	if (mem_flags & EFI_MEMORY_WC)
		info->screen_base = ioremap_wc(efifb_fix.smem_start,
					       efifb_fix.smem_len);
	else if (mem_flags & EFI_MEMORY_UC)
		info->screen_base = ioremap(efifb_fix.smem_start,
					    efifb_fix.smem_len);
	else if (mem_flags & EFI_MEMORY_WT)
		info->screen_base = memremap(efifb_fix.smem_start,
					     efifb_fix.smem_len, MEMREMAP_WT);
	else if (mem_flags & EFI_MEMORY_WB)
		info->screen_base = memremap(efifb_fix.smem_start,
					     efifb_fix.smem_len, MEMREMAP_WB);
	if (!info->screen_base) {
		pr_err("efifb: abort, cannot remap video memory 0x%x @ 0x%lx\n",
			efifb_fix.smem_len, efifb_fix.smem_start);
		err = -EIO;
		goto err_release_fb;
	}

<<<<<<< HEAD
	printk(KERN_INFO "efifb: framebuffer at 0x%lx, using %dk, total %dk\n",
	       efifb_fix.smem_start, size_remap/1024, size_total/1024);
	printk(KERN_INFO "efifb: mode is %dx%dx%d, linelength=%d, pages=%d\n",
=======
	efifb_show_boot_graphics(info);

	pr_info("efifb: framebuffer at 0x%lx, using %dk, total %dk\n",
	       efifb_fix.smem_start, size_remap/1024, size_total/1024);
	pr_info("efifb: mode is %dx%dx%d, linelength=%d, pages=%d\n",
>>>>>>> 24b8d41d
	       efifb_defined.xres, efifb_defined.yres,
	       efifb_defined.bits_per_pixel, efifb_fix.line_length,
	       screen_info.pages);

	efifb_defined.xres_virtual = efifb_defined.xres;
	efifb_defined.yres_virtual = efifb_fix.smem_len /
					efifb_fix.line_length;
	pr_info("efifb: scrolling: redraw\n");
	efifb_defined.yres_virtual = efifb_defined.yres;

	/* some dummy values for timing to make fbset happy */
	efifb_defined.pixclock     = 10000000 / efifb_defined.xres *
					1000 / efifb_defined.yres;
	efifb_defined.left_margin  = (efifb_defined.xres / 8) & 0xf8;
	efifb_defined.hsync_len    = (efifb_defined.xres / 8) & 0xf8;

	efifb_defined.red.offset    = screen_info.red_pos;
	efifb_defined.red.length    = screen_info.red_size;
	efifb_defined.green.offset  = screen_info.green_pos;
	efifb_defined.green.length  = screen_info.green_size;
	efifb_defined.blue.offset   = screen_info.blue_pos;
	efifb_defined.blue.length   = screen_info.blue_size;
	efifb_defined.transp.offset = screen_info.rsvd_pos;
	efifb_defined.transp.length = screen_info.rsvd_size;

	pr_info("efifb: %s: "
	       "size=%d:%d:%d:%d, shift=%d:%d:%d:%d\n",
	       "Truecolor",
	       screen_info.rsvd_size,
	       screen_info.red_size,
	       screen_info.green_size,
	       screen_info.blue_size,
	       screen_info.rsvd_pos,
	       screen_info.red_pos,
	       screen_info.green_pos,
	       screen_info.blue_pos);

	efifb_fix.ypanstep  = 0;
	efifb_fix.ywrapstep = 0;

	info->fbops = &efifb_ops;
	info->var = efifb_defined;
	info->fix = efifb_fix;
	info->flags = FBINFO_FLAG_DEFAULT | FBINFO_MISC_FIRMWARE;

	orientation = drm_get_panel_orientation_quirk(efifb_defined.xres,
						      efifb_defined.yres);
	switch (orientation) {
	default:
		info->fbcon_rotate_hint = FB_ROTATE_UR;
		break;
	case DRM_MODE_PANEL_ORIENTATION_BOTTOM_UP:
		info->fbcon_rotate_hint = FB_ROTATE_UD;
		break;
	case DRM_MODE_PANEL_ORIENTATION_LEFT_UP:
		info->fbcon_rotate_hint = FB_ROTATE_CCW;
		break;
	case DRM_MODE_PANEL_ORIENTATION_RIGHT_UP:
		info->fbcon_rotate_hint = FB_ROTATE_CW;
		break;
	}

	err = sysfs_create_groups(&dev->dev.kobj, efifb_groups);
	if (err) {
		pr_err("efifb: cannot add sysfs attrs\n");
		goto err_unmap;
	}
	err = fb_alloc_cmap(&info->cmap, 256, 0);
	if (err < 0) {
		pr_err("efifb: cannot allocate colormap\n");
		goto err_groups;
	}
	err = register_framebuffer(info);
	if (err < 0) {
		pr_err("efifb: cannot register framebuffer\n");
		goto err_fb_dealoc;
	}
	fb_info(info, "%s frame buffer device\n", info->fix.id);
	return 0;

err_fb_dealoc:
	fb_dealloc_cmap(&info->cmap);
err_groups:
	sysfs_remove_groups(&dev->dev.kobj, efifb_groups);
err_unmap:
	if (mem_flags & (EFI_MEMORY_UC | EFI_MEMORY_WC))
		iounmap(info->screen_base);
	else
		memunmap(info->screen_base);
err_release_fb:
	framebuffer_release(info);
err_release_mem:
	if (request_mem_succeeded)
		release_mem_region(efifb_fix.smem_start, size_total);
	return err;
}

static int efifb_remove(struct platform_device *pdev)
{
	struct fb_info *info = platform_get_drvdata(pdev);

	unregister_framebuffer(info);
	sysfs_remove_groups(&pdev->dev.kobj, efifb_groups);
	framebuffer_release(info);

	return 0;
}

static struct platform_driver efifb_driver = {
	.driver = {
		.name = "efi-framebuffer",
	},
	.probe = efifb_probe,
	.remove = efifb_remove,
};

<<<<<<< HEAD
builtin_platform_driver(efifb_driver);
=======
builtin_platform_driver(efifb_driver);

#if defined(CONFIG_PCI)

static void record_efifb_bar_resource(struct pci_dev *dev, int idx, u64 offset)
{
	u16 word;

	efifb_pci_dev = dev;

	pci_read_config_word(dev, PCI_COMMAND, &word);
	if (!(word & PCI_COMMAND_MEMORY)) {
		pci_dev_disabled = true;
		dev_err(&dev->dev,
			"BAR %d: assigned to efifb but device is disabled!\n",
			idx);
		return;
	}

	bar_resource = &dev->resource[idx];
	bar_offset = offset;

	dev_info(&dev->dev, "BAR %d: assigned to efifb\n", idx);
}

static void efifb_fixup_resources(struct pci_dev *dev)
{
	u64 base = screen_info.lfb_base;
	u64 size = screen_info.lfb_size;
	int i;

	if (efifb_pci_dev || screen_info.orig_video_isVGA != VIDEO_TYPE_EFI)
		return;

	if (screen_info.capabilities & VIDEO_CAPABILITY_64BIT_BASE)
		base |= (u64)screen_info.ext_lfb_base << 32;

	if (!base)
		return;

	for (i = 0; i < PCI_STD_NUM_BARS; i++) {
		struct resource *res = &dev->resource[i];

		if (!(res->flags & IORESOURCE_MEM))
			continue;

		if (res->start <= base && res->end >= base + size - 1) {
			record_efifb_bar_resource(dev, i, base - res->start);
			break;
		}
	}
}
DECLARE_PCI_FIXUP_CLASS_HEADER(PCI_ANY_ID, PCI_ANY_ID, PCI_BASE_CLASS_DISPLAY,
			       16, efifb_fixup_resources);

#endif
>>>>>>> 24b8d41d
<|MERGE_RESOLUTION|>--- conflicted
+++ resolved
@@ -9,10 +9,7 @@
 
 #include <linux/kernel.h>
 #include <linux/efi.h>
-<<<<<<< HEAD
-=======
 #include <linux/efi-bgrt.h>
->>>>>>> 24b8d41d
 #include <linux/errno.h>
 #include <linux/fb.h>
 #include <linux/pci.h>
@@ -21,9 +18,6 @@
 #include <linux/screen_info.h>
 #include <video/vga.h>
 #include <asm/efi.h>
-<<<<<<< HEAD
-
-=======
 #include <drm/drm_utils.h> /* For drm_get_panel_orientation_quirk */
 #include <drm/drm_connector.h>  /* For DRM_MODE_PANEL_ORIENTATION_* */
 
@@ -49,7 +43,6 @@
 } __packed;
 
 static bool use_bgrt = true;
->>>>>>> 24b8d41d
 static bool request_mem_succeeded = false;
 static u64 mem_flags = EFI_MEMORY_WC | EFI_MEMORY_UC;
 
@@ -499,17 +492,11 @@
 		goto err_release_fb;
 	}
 
-<<<<<<< HEAD
-	printk(KERN_INFO "efifb: framebuffer at 0x%lx, using %dk, total %dk\n",
-	       efifb_fix.smem_start, size_remap/1024, size_total/1024);
-	printk(KERN_INFO "efifb: mode is %dx%dx%d, linelength=%d, pages=%d\n",
-=======
 	efifb_show_boot_graphics(info);
 
 	pr_info("efifb: framebuffer at 0x%lx, using %dk, total %dk\n",
 	       efifb_fix.smem_start, size_remap/1024, size_total/1024);
 	pr_info("efifb: mode is %dx%dx%d, linelength=%d, pages=%d\n",
->>>>>>> 24b8d41d
 	       efifb_defined.xres, efifb_defined.yres,
 	       efifb_defined.bits_per_pixel, efifb_fix.line_length,
 	       screen_info.pages);
@@ -626,9 +613,6 @@
 	.remove = efifb_remove,
 };
 
-<<<<<<< HEAD
-builtin_platform_driver(efifb_driver);
-=======
 builtin_platform_driver(efifb_driver);
 
 #if defined(CONFIG_PCI)
@@ -684,5 +668,4 @@
 DECLARE_PCI_FIXUP_CLASS_HEADER(PCI_ANY_ID, PCI_ANY_ID, PCI_BASE_CLASS_DISPLAY,
 			       16, efifb_fixup_resources);
 
-#endif
->>>>>>> 24b8d41d
+#endif