--- conflicted
+++ resolved
@@ -73,15 +73,11 @@
 	VHOST_NET_FEATURES = VHOST_FEATURES |
 			 (1ULL << VHOST_NET_F_VIRTIO_NET_HDR) |
 			 (1ULL << VIRTIO_NET_F_MRG_RXBUF) |
-<<<<<<< HEAD
-			 (1ULL << VIRTIO_F_IOMMU_PLATFORM)
-=======
 			 (1ULL << VIRTIO_F_ACCESS_PLATFORM)
 };
 
 enum {
 	VHOST_NET_BACKEND_FEATURES = (1ULL << VHOST_BACKEND_F_IOTLB_MSG_V2)
->>>>>>> 24b8d41d
 };
 
 enum {
@@ -560,51 +556,7 @@
 	mutex_unlock(&vq->mutex);
 }
 
-static void vhost_net_disable_vq(struct vhost_net *n,
-				 struct vhost_virtqueue *vq)
-{
-	struct vhost_net_virtqueue *nvq =
-		container_of(vq, struct vhost_net_virtqueue, vq);
-	struct vhost_poll *poll = n->poll + (nvq - n->vqs);
-	if (!vq->private_data)
-		return;
-	vhost_poll_stop(poll);
-}
-
-static int vhost_net_enable_vq(struct vhost_net *n,
-				struct vhost_virtqueue *vq)
-{
-	struct vhost_net_virtqueue *nvq =
-		container_of(vq, struct vhost_net_virtqueue, vq);
-	struct vhost_poll *poll = n->poll + (nvq - n->vqs);
-	struct socket *sock;
-
-	sock = vq->private_data;
-	if (!sock)
-		return 0;
-
-	return vhost_poll_start(poll, sock->file);
-}
-
 static int vhost_net_tx_get_vq_desc(struct vhost_net *net,
-<<<<<<< HEAD
-				    struct vhost_virtqueue *vq,
-				    struct iovec iov[], unsigned int iov_size,
-				    unsigned int *out_num, unsigned int *in_num)
-{
-	unsigned long uninitialized_var(endtime);
-	int r = vhost_get_vq_desc(vq, vq->iov, ARRAY_SIZE(vq->iov),
-				  out_num, in_num, NULL, NULL);
-
-	if (r == vq->num && vq->busyloop_timeout) {
-		preempt_disable();
-		endtime = busy_clock() + vq->busyloop_timeout;
-		while (vhost_can_busy_poll(vq->dev, endtime) &&
-		       vhost_vq_avail_empty(vq->dev, vq))
-			cpu_relax_lowlatency();
-		preempt_enable();
-		r = vhost_get_vq_desc(vq, vq->iov, ARRAY_SIZE(vq->iov),
-=======
 				    struct vhost_net_virtqueue *tnvq,
 				    unsigned int *out_num, unsigned int *in_num,
 				    struct msghdr *msghdr, bool *busyloop_intr)
@@ -626,7 +578,6 @@
 		vhost_net_busy_poll(net, rvq, tvq, busyloop_intr, false);
 
 		r = vhost_get_vq_desc(tvq, tvq->iov, ARRAY_SIZE(tvq->iov),
->>>>>>> 24b8d41d
 				      out_num, in_num, NULL, NULL);
 	}
 
@@ -827,15 +778,8 @@
 	do {
 		bool busyloop_intr = false;
 
-<<<<<<< HEAD
-	if (!vq_iotlb_prefetch(vq))
-		goto out;
-
-	vhost_disable_notify(&net->dev, vq);
-=======
 		if (nvq->done_idx == VHOST_NET_BATCH)
 			vhost_tx_batch(net, nvq, sock, &msg);
->>>>>>> 24b8d41d
 
 		head = get_tx_bufs(net, nvq, &msg, &out, &in, &len,
 				   &busyloop_intr);
@@ -1032,18 +976,12 @@
 
 static int peek_head_len(struct vhost_net_virtqueue *rvq, struct sock *sk)
 {
-	struct socket *sock = sk->sk_socket;
 	struct sk_buff *head;
 	int len = 0;
 	unsigned long flags;
 
-<<<<<<< HEAD
-	if (sock->ops->peek_len)
-		return sock->ops->peek_len(sock);
-=======
 	if (rvq->rx_ring)
 		return vhost_net_buf_peek(rvq);
->>>>>>> 24b8d41d
 
 	spin_lock_irqsave(&sk->sk_receive_queue.lock, flags);
 	head = skb_peek(&sk->sk_receive_queue);
@@ -1057,22 +995,8 @@
 	return len;
 }
 
-<<<<<<< HEAD
-static int sk_has_rx_data(struct sock *sk)
-{
-	struct socket *sock = sk->sk_socket;
-
-	if (sock->ops->peek_len)
-		return sock->ops->peek_len(sock);
-
-	return skb_queue_empty(&sk->sk_receive_queue);
-}
-
-static int vhost_net_rx_peek_head_len(struct vhost_net *net, struct sock *sk)
-=======
 static int vhost_net_rx_peek_head_len(struct vhost_net *net, struct sock *sk,
 				      bool *busyloop_intr)
->>>>>>> 24b8d41d
 {
 	struct vhost_net_virtqueue *rnvq = &net->vqs[VHOST_NET_VQ_RX];
 	struct vhost_net_virtqueue *tnvq = &net->vqs[VHOST_NET_VQ_TX];
@@ -1084,22 +1008,7 @@
 		/* Flush batched heads first */
 		vhost_net_signal_used(rnvq);
 		/* Both tx vq and rx socket were polled here */
-<<<<<<< HEAD
-		mutex_lock(&vq->mutex);
-		vhost_disable_notify(&net->dev, vq);
-
-		preempt_disable();
-		endtime = busy_clock() + vq->busyloop_timeout;
-
-		while (vhost_can_busy_poll(&net->dev, endtime) &&
-		       !sk_has_rx_data(sk) &&
-		       vhost_vq_avail_empty(&net->dev, vq))
-			cpu_relax_lowlatency();
-
-		preempt_enable();
-=======
 		vhost_net_busy_poll(net, rvq, tvq, busyloop_intr, true);
->>>>>>> 24b8d41d
 
 		len = peek_head_len(rnvq, sk);
 	}
@@ -1219,11 +1128,7 @@
 	if (!sock)
 		goto out;
 
-<<<<<<< HEAD
-	if (!vq_iotlb_prefetch(vq))
-=======
 	if (!vq_meta_prefetch(vq))
->>>>>>> 24b8d41d
 		goto out;
 
 	vhost_disable_notify(&net->dev, vq);
@@ -1249,17 +1154,6 @@
 		/* On error, stop handling until the next kick. */
 		if (unlikely(headcount < 0))
 			goto out;
-<<<<<<< HEAD
-		/* On overrun, truncate and discard */
-		if (unlikely(headcount > UIO_MAXIOV)) {
-			iov_iter_init(&msg.msg_iter, READ, vq->iov, 1, 1);
-			err = sock->ops->recvmsg(sock, &msg,
-						 1, MSG_DONTWAIT | MSG_TRUNC);
-			pr_debug("Discarded rx packet: len %zd\n", sock_len);
-			continue;
-		}
-=======
->>>>>>> 24b8d41d
 		/* OK, now we need to know about added descriptors. */
 		if (!headcount) {
 			if (unlikely(busyloop_intr)) {
@@ -1273,8 +1167,6 @@
 			/* Nothing new?  Wait for eventfd to tell us
 			 * they refilled. */
 			goto out;
-<<<<<<< HEAD
-=======
 		}
 		busyloop_intr = false;
 		if (nvq->rx_ring)
@@ -1286,7 +1178,6 @@
 						 1, MSG_DONTWAIT | MSG_TRUNC);
 			pr_debug("Discarded rx packet: len %zd\n", sock_len);
 			continue;
->>>>>>> 24b8d41d
 		}
 		/* We don't need to be notified again. */
 		iov_iter_init(&msg.msg_iter, READ, vq->iov, in, vhost_len);
@@ -1339,21 +1230,12 @@
 			vhost_log_write(vq, vq_log, log, vhost_len,
 					vq->iov, in);
 		total_len += vhost_len;
-<<<<<<< HEAD
-		if (unlikely(total_len >= VHOST_NET_WEIGHT)) {
-			vhost_poll_queue(&vq->poll);
-			goto out;
-		}
-	}
-	vhost_net_enable_vq(net, vq);
-=======
 	} while (likely(!vhost_exceeds_weight(vq, ++recv_pkts, total_len)));
 
 	if (unlikely(busyloop_intr))
 		vhost_poll_queue(&vq->poll);
 	else if (!sock_len)
 		vhost_net_enable_vq(net, vq);
->>>>>>> 24b8d41d
 out:
 	vhost_net_signal_used(nvq);
 	mutex_unlock(&vq->mutex);
@@ -1708,11 +1590,7 @@
 	struct socket *tx_sock = NULL;
 	struct socket *rx_sock = NULL;
 	long err;
-<<<<<<< HEAD
-	struct vhost_umem *umem;
-=======
 	struct vhost_iotlb *umem;
->>>>>>> 24b8d41d
 
 	mutex_lock(&n->dev.mutex);
 	err = vhost_dev_check_owner(&n->dev);
@@ -1725,10 +1603,7 @@
 	}
 	vhost_net_stop(n, &tx_sock, &rx_sock);
 	vhost_net_flush(n);
-<<<<<<< HEAD
-=======
 	vhost_dev_stop(&n->dev);
->>>>>>> 24b8d41d
 	vhost_dev_reset_owner(&n->dev, umem);
 	vhost_net_vq_reset(n);
 done:
@@ -1763,11 +1638,7 @@
 	    !vhost_log_access_ok(&n->dev))
 		goto out_unlock;
 
-<<<<<<< HEAD
-	if ((features & (1ULL << VIRTIO_F_IOMMU_PLATFORM))) {
-=======
 	if ((features & (1ULL << VIRTIO_F_ACCESS_PLATFORM))) {
->>>>>>> 24b8d41d
 		if (vhost_init_device_iotlb(&n->dev, true))
 			goto out_unlock;
 	}
@@ -1890,34 +1761,6 @@
 	return vhost_chr_poll(file, dev, wait);
 }
 
-static ssize_t vhost_net_chr_read_iter(struct kiocb *iocb, struct iov_iter *to)
-{
-	struct file *file = iocb->ki_filp;
-	struct vhost_net *n = file->private_data;
-	struct vhost_dev *dev = &n->dev;
-	int noblock = file->f_flags & O_NONBLOCK;
-
-	return vhost_chr_read_iter(dev, to, noblock);
-}
-
-static ssize_t vhost_net_chr_write_iter(struct kiocb *iocb,
-					struct iov_iter *from)
-{
-	struct file *file = iocb->ki_filp;
-	struct vhost_net *n = file->private_data;
-	struct vhost_dev *dev = &n->dev;
-
-	return vhost_chr_write_iter(dev, from);
-}
-
-static unsigned int vhost_net_chr_poll(struct file *file, poll_table *wait)
-{
-	struct vhost_net *n = file->private_data;
-	struct vhost_dev *dev = &n->dev;
-
-	return vhost_chr_poll(file, dev, wait);
-}
-
 static const struct file_operations vhost_net_fops = {
 	.owner          = THIS_MODULE,
 	.release        = vhost_net_release,
