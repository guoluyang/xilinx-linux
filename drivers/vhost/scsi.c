/*******************************************************************************
 * Vhost kernel TCM fabric driver for virtio SCSI initiators
 *
 * (C) Copyright 2010-2013 Datera, Inc.
 * (C) Copyright 2010-2012 IBM Corp.
 *
 * Licensed to the Linux Foundation under the General Public License (GPL) version 2.
 *
 * Authors: Nicholas A. Bellinger <nab@daterainc.com>
 *          Stefan Hajnoczi <stefanha@linux.vnet.ibm.com>
 *
 * This program is free software; you can redistribute it and/or modify
 * it under the terms of the GNU General Public License as published by
 * the Free Software Foundation; either version 2 of the License, or
 * (at your option) any later version.
 *
 * This program is distributed in the hope that it will be useful,
 * but WITHOUT ANY WARRANTY; without even the implied warranty of
 * MERCHANTABILITY or FITNESS FOR A PARTICULAR PURPOSE.  See the
 * GNU General Public License for more details.
 *
 ****************************************************************************/

#include <linux/module.h>
#include <linux/moduleparam.h>
#include <generated/utsrelease.h>
#include <linux/utsname.h>
#include <linux/init.h>
#include <linux/slab.h>
#include <linux/kthread.h>
#include <linux/types.h>
#include <linux/string.h>
#include <linux/configfs.h>
#include <linux/ctype.h>
#include <linux/compat.h>
#include <linux/eventfd.h>
#include <linux/fs.h>
#include <linux/vmalloc.h>
#include <linux/miscdevice.h>
#include <asm/unaligned.h>
#include <scsi/scsi_common.h>
#include <scsi/scsi_proto.h>
#include <target/target_core_base.h>
#include <target/target_core_fabric.h>
#include <linux/vhost.h>
#include <linux/virtio_scsi.h>
#include <linux/llist.h>
#include <linux/bitmap.h>

#include "vhost.h"

#define VHOST_SCSI_VERSION  "v0.1"
#define VHOST_SCSI_NAMELEN 256
#define VHOST_SCSI_MAX_CDB_SIZE 32
#define VHOST_SCSI_PREALLOC_SGLS 2048
#define VHOST_SCSI_PREALLOC_UPAGES 2048
#define VHOST_SCSI_PREALLOC_PROT_SGLS 2048

/* Max number of requests before requeueing the job.
 * Using this limit prevents one virtqueue from starving others with
 * request.
 */
#define VHOST_SCSI_WEIGHT 256

struct vhost_scsi_inflight {
	/* Wait for the flush operation to finish */
	struct completion comp;
	/* Refcount for the inflight reqs */
	struct kref kref;
};

struct vhost_scsi_cmd {
	/* Descriptor from vhost_get_vq_desc() for virt_queue segment */
	int tvc_vq_desc;
	/* virtio-scsi initiator task attribute */
	int tvc_task_attr;
	/* virtio-scsi response incoming iovecs */
	int tvc_in_iovs;
	/* virtio-scsi initiator data direction */
	enum dma_data_direction tvc_data_direction;
	/* Expected data transfer length from virtio-scsi header */
	u32 tvc_exp_data_len;
	/* The Tag from include/linux/virtio_scsi.h:struct virtio_scsi_cmd_req */
	u64 tvc_tag;
	/* The number of scatterlists associated with this cmd */
	u32 tvc_sgl_count;
	u32 tvc_prot_sgl_count;
	/* Saved unpacked SCSI LUN for vhost_scsi_submission_work() */
	u32 tvc_lun;
	/* Pointer to the SGL formatted memory from virtio-scsi */
	struct scatterlist *tvc_sgl;
	struct scatterlist *tvc_prot_sgl;
	struct page **tvc_upages;
	/* Pointer to response header iovec */
	struct iovec tvc_resp_iov;
	/* Pointer to vhost_scsi for our device */
	struct vhost_scsi *tvc_vhost;
	/* Pointer to vhost_virtqueue for the cmd */
	struct vhost_virtqueue *tvc_vq;
	/* Pointer to vhost nexus memory */
	struct vhost_scsi_nexus *tvc_nexus;
	/* The TCM I/O descriptor that is accessed via container_of() */
	struct se_cmd tvc_se_cmd;
	/* work item used for cmwq dispatch to vhost_scsi_submission_work() */
	struct work_struct work;
	/* Copy of the incoming SCSI command descriptor block (CDB) */
	unsigned char tvc_cdb[VHOST_SCSI_MAX_CDB_SIZE];
	/* Sense buffer that will be mapped into outgoing status */
	unsigned char tvc_sense_buf[TRANSPORT_SENSE_BUFFER];
	/* Completed commands list, serviced from vhost worker thread */
	struct llist_node tvc_completion_list;
	/* Used to track inflight cmd */
	struct vhost_scsi_inflight *inflight;
};

struct vhost_scsi_nexus {
	/* Pointer to TCM session for I_T Nexus */
	struct se_session *tvn_se_sess;
};

struct vhost_scsi_tpg {
	/* Vhost port target portal group tag for TCM */
	u16 tport_tpgt;
	/* Used to track number of TPG Port/Lun Links wrt to explict I_T Nexus shutdown */
	int tv_tpg_port_count;
	/* Used for vhost_scsi device reference to tpg_nexus, protected by tv_tpg_mutex */
	int tv_tpg_vhost_count;
	/* Used for enabling T10-PI with legacy devices */
	int tv_fabric_prot_type;
	/* list for vhost_scsi_list */
	struct list_head tv_tpg_list;
	/* Used to protect access for tpg_nexus */
	struct mutex tv_tpg_mutex;
	/* Pointer to the TCM VHost I_T Nexus for this TPG endpoint */
	struct vhost_scsi_nexus *tpg_nexus;
	/* Pointer back to vhost_scsi_tport */
	struct vhost_scsi_tport *tport;
	/* Returned by vhost_scsi_make_tpg() */
	struct se_portal_group se_tpg;
	/* Pointer back to vhost_scsi, protected by tv_tpg_mutex */
	struct vhost_scsi *vhost_scsi;
	struct list_head tmf_queue;
};

struct vhost_scsi_tport {
	/* SCSI protocol the tport is providing */
	u8 tport_proto_id;
	/* Binary World Wide unique Port Name for Vhost Target port */
	u64 tport_wwpn;
	/* ASCII formatted WWPN for Vhost Target port */
	char tport_name[VHOST_SCSI_NAMELEN];
	/* Returned by vhost_scsi_make_tport() */
	struct se_wwn tport_wwn;
};

struct vhost_scsi_evt {
	/* event to be sent to guest */
	struct virtio_scsi_event event;
	/* event list, serviced from vhost worker thread */
	struct llist_node list;
};

enum {
	VHOST_SCSI_VQ_CTL = 0,
	VHOST_SCSI_VQ_EVT = 1,
	VHOST_SCSI_VQ_IO = 2,
};

/* Note: can't set VIRTIO_F_VERSION_1 yet, since that implies ANY_LAYOUT. */
enum {
	VHOST_SCSI_FEATURES = VHOST_FEATURES | (1ULL << VIRTIO_SCSI_F_HOTPLUG) |
					       (1ULL << VIRTIO_SCSI_F_T10_PI)
};

#define VHOST_SCSI_MAX_TARGET	256
#define VHOST_SCSI_MAX_VQ	128
#define VHOST_SCSI_MAX_EVENT	128

struct vhost_scsi_virtqueue {
	struct vhost_virtqueue vq;
	/*
	 * Reference counting for inflight reqs, used for flush operation. At
	 * each time, one reference tracks new commands submitted, while we
	 * wait for another one to reach 0.
	 */
	struct vhost_scsi_inflight inflights[2];
	/*
	 * Indicate current inflight in use, protected by vq->mutex.
	 * Writers must also take dev mutex and flush under it.
	 */
	int inflight_idx;
	struct vhost_scsi_cmd *scsi_cmds;
	struct sbitmap scsi_tags;
	int max_cmds;
};

struct vhost_scsi {
	/* Protected by vhost_scsi->dev.mutex */
	struct vhost_scsi_tpg **vs_tpg;
	char vs_vhost_wwpn[TRANSPORT_IQN_LEN];

	struct vhost_dev dev;
	struct vhost_scsi_virtqueue vqs[VHOST_SCSI_MAX_VQ];

	struct vhost_work vs_completion_work; /* cmd completion work item */
	struct llist_head vs_completion_list; /* cmd completion queue */

	struct vhost_work vs_event_work; /* evt injection work item */
	struct llist_head vs_event_list; /* evt injection queue */

	bool vs_events_missed; /* any missed events, protected by vq->mutex */
	int vs_events_nr; /* num of pending events, protected by vq->mutex */
};

struct vhost_scsi_tmf {
	struct vhost_work vwork;
	struct vhost_scsi_tpg *tpg;
	struct vhost_scsi *vhost;
	struct vhost_scsi_virtqueue *svq;
	struct list_head queue_entry;

	struct se_cmd se_cmd;
	u8 scsi_resp;
	struct vhost_scsi_inflight *inflight;
	struct iovec resp_iov;
	int in_iovs;
	int vq_desc;
};

/*
 * Context for processing request and control queue operations.
 */
struct vhost_scsi_ctx {
	int head;
	unsigned int out, in;
	size_t req_size, rsp_size;
	size_t out_size, in_size;
	u8 *target, *lunp;
	void *req;
	struct iov_iter out_iter;
};

static struct workqueue_struct *vhost_scsi_workqueue;

/* Global spinlock to protect vhost_scsi TPG list for vhost IOCTL access */
static DEFINE_MUTEX(vhost_scsi_mutex);
static LIST_HEAD(vhost_scsi_list);

static void vhost_scsi_done_inflight(struct kref *kref)
{
	struct vhost_scsi_inflight *inflight;

	inflight = container_of(kref, struct vhost_scsi_inflight, kref);
	complete(&inflight->comp);
}

static void vhost_scsi_init_inflight(struct vhost_scsi *vs,
				    struct vhost_scsi_inflight *old_inflight[])
{
	struct vhost_scsi_inflight *new_inflight;
	struct vhost_virtqueue *vq;
	int idx, i;

	for (i = 0; i < VHOST_SCSI_MAX_VQ; i++) {
		vq = &vs->vqs[i].vq;

		mutex_lock(&vq->mutex);

		/* store old infight */
		idx = vs->vqs[i].inflight_idx;
		if (old_inflight)
			old_inflight[i] = &vs->vqs[i].inflights[idx];

		/* setup new infight */
		vs->vqs[i].inflight_idx = idx ^ 1;
		new_inflight = &vs->vqs[i].inflights[idx ^ 1];
		kref_init(&new_inflight->kref);
		init_completion(&new_inflight->comp);

		mutex_unlock(&vq->mutex);
	}
}

static struct vhost_scsi_inflight *
vhost_scsi_get_inflight(struct vhost_virtqueue *vq)
{
	struct vhost_scsi_inflight *inflight;
	struct vhost_scsi_virtqueue *svq;

	svq = container_of(vq, struct vhost_scsi_virtqueue, vq);
	inflight = &svq->inflights[svq->inflight_idx];
	kref_get(&inflight->kref);

	return inflight;
}

static void vhost_scsi_put_inflight(struct vhost_scsi_inflight *inflight)
{
	kref_put(&inflight->kref, vhost_scsi_done_inflight);
}

static int vhost_scsi_check_true(struct se_portal_group *se_tpg)
{
	return 1;
}

static int vhost_scsi_check_false(struct se_portal_group *se_tpg)
{
	return 0;
}

static char *vhost_scsi_get_fabric_wwn(struct se_portal_group *se_tpg)
{
	struct vhost_scsi_tpg *tpg = container_of(se_tpg,
				struct vhost_scsi_tpg, se_tpg);
	struct vhost_scsi_tport *tport = tpg->tport;

	return &tport->tport_name[0];
}

static u16 vhost_scsi_get_tpgt(struct se_portal_group *se_tpg)
{
	struct vhost_scsi_tpg *tpg = container_of(se_tpg,
				struct vhost_scsi_tpg, se_tpg);
	return tpg->tport_tpgt;
}

static int vhost_scsi_check_prot_fabric_only(struct se_portal_group *se_tpg)
{
	struct vhost_scsi_tpg *tpg = container_of(se_tpg,
				struct vhost_scsi_tpg, se_tpg);

	return tpg->tv_fabric_prot_type;
}

static u32 vhost_scsi_tpg_get_inst_index(struct se_portal_group *se_tpg)
{
	return 1;
}

static void vhost_scsi_release_cmd_res(struct se_cmd *se_cmd)
{
	struct vhost_scsi_cmd *tv_cmd = container_of(se_cmd,
				struct vhost_scsi_cmd, tvc_se_cmd);
	struct vhost_scsi_virtqueue *svq = container_of(tv_cmd->tvc_vq,
				struct vhost_scsi_virtqueue, vq);
	struct vhost_scsi_inflight *inflight = tv_cmd->inflight;
	int i;

	if (tv_cmd->tvc_sgl_count) {
		for (i = 0; i < tv_cmd->tvc_sgl_count; i++)
			put_page(sg_page(&tv_cmd->tvc_sgl[i]));
	}
	if (tv_cmd->tvc_prot_sgl_count) {
		for (i = 0; i < tv_cmd->tvc_prot_sgl_count; i++)
			put_page(sg_page(&tv_cmd->tvc_prot_sgl[i]));
	}

	sbitmap_clear_bit(&svq->scsi_tags, se_cmd->map_tag);
	vhost_scsi_put_inflight(inflight);
}

<<<<<<< HEAD
=======
static void vhost_scsi_release_tmf_res(struct vhost_scsi_tmf *tmf)
{
	struct vhost_scsi_tpg *tpg = tmf->tpg;
	struct vhost_scsi_inflight *inflight = tmf->inflight;

	mutex_lock(&tpg->tv_tpg_mutex);
	list_add_tail(&tpg->tmf_queue, &tmf->queue_entry);
	mutex_unlock(&tpg->tv_tpg_mutex);
	vhost_scsi_put_inflight(inflight);
}

static void vhost_scsi_release_cmd(struct se_cmd *se_cmd)
{
	if (se_cmd->se_cmd_flags & SCF_SCSI_TMR_CDB) {
		struct vhost_scsi_tmf *tmf = container_of(se_cmd,
					struct vhost_scsi_tmf, se_cmd);

		vhost_work_queue(&tmf->vhost->dev, &tmf->vwork);
	} else {
		struct vhost_scsi_cmd *cmd = container_of(se_cmd,
					struct vhost_scsi_cmd, tvc_se_cmd);
		struct vhost_scsi *vs = cmd->tvc_vhost;

		llist_add(&cmd->tvc_completion_list, &vs->vs_completion_list);
		vhost_work_queue(&vs->dev, &vs->vs_completion_work);
	}
}

>>>>>>> 24b8d41d
static u32 vhost_scsi_sess_get_index(struct se_session *se_sess)
{
	return 0;
}

static int vhost_scsi_write_pending(struct se_cmd *se_cmd)
{
	/* Go ahead and process the write immediately */
	target_execute_cmd(se_cmd);
	return 0;
}

static void vhost_scsi_set_default_node_attrs(struct se_node_acl *nacl)
{
	return;
}

static int vhost_scsi_get_cmd_state(struct se_cmd *se_cmd)
{
	return 0;
}

static int vhost_scsi_queue_data_in(struct se_cmd *se_cmd)
{
	transport_generic_free_cmd(se_cmd, 0);
	return 0;
}

static int vhost_scsi_queue_status(struct se_cmd *se_cmd)
{
	transport_generic_free_cmd(se_cmd, 0);
	return 0;
}

static void vhost_scsi_queue_tm_rsp(struct se_cmd *se_cmd)
{
	struct vhost_scsi_tmf *tmf = container_of(se_cmd, struct vhost_scsi_tmf,
						  se_cmd);

	tmf->scsi_resp = se_cmd->se_tmr_req->response;
	transport_generic_free_cmd(&tmf->se_cmd, 0);
}

static void vhost_scsi_aborted_task(struct se_cmd *se_cmd)
{
	return;
}

static void vhost_scsi_free_evt(struct vhost_scsi *vs, struct vhost_scsi_evt *evt)
{
	vs->vs_events_nr--;
	kfree(evt);
}

static struct vhost_scsi_evt *
vhost_scsi_allocate_evt(struct vhost_scsi *vs,
		       u32 event, u32 reason)
{
	struct vhost_virtqueue *vq = &vs->vqs[VHOST_SCSI_VQ_EVT].vq;
	struct vhost_scsi_evt *evt;

	if (vs->vs_events_nr > VHOST_SCSI_MAX_EVENT) {
		vs->vs_events_missed = true;
		return NULL;
	}

	evt = kzalloc(sizeof(*evt), GFP_KERNEL);
	if (!evt) {
		vq_err(vq, "Failed to allocate vhost_scsi_evt\n");
		vs->vs_events_missed = true;
		return NULL;
	}

	evt->event.event = cpu_to_vhost32(vq, event);
	evt->event.reason = cpu_to_vhost32(vq, reason);
	vs->vs_events_nr++;

	return evt;
}

static int vhost_scsi_check_stop_free(struct se_cmd *se_cmd)
{
	return target_put_sess_cmd(se_cmd);
}

static void
vhost_scsi_do_evt_work(struct vhost_scsi *vs, struct vhost_scsi_evt *evt)
{
	struct vhost_virtqueue *vq = &vs->vqs[VHOST_SCSI_VQ_EVT].vq;
	struct virtio_scsi_event *event = &evt->event;
	struct virtio_scsi_event __user *eventp;
	unsigned out, in;
	int head, ret;

	if (!vhost_vq_get_backend(vq)) {
		vs->vs_events_missed = true;
		return;
	}

again:
	vhost_disable_notify(&vs->dev, vq);
	head = vhost_get_vq_desc(vq, vq->iov,
			ARRAY_SIZE(vq->iov), &out, &in,
			NULL, NULL);
	if (head < 0) {
		vs->vs_events_missed = true;
		return;
	}
	if (head == vq->num) {
		if (vhost_enable_notify(&vs->dev, vq))
			goto again;
		vs->vs_events_missed = true;
		return;
	}

	if ((vq->iov[out].iov_len != sizeof(struct virtio_scsi_event))) {
		vq_err(vq, "Expecting virtio_scsi_event, got %zu bytes\n",
				vq->iov[out].iov_len);
		vs->vs_events_missed = true;
		return;
	}

	if (vs->vs_events_missed) {
		event->event |= cpu_to_vhost32(vq, VIRTIO_SCSI_T_EVENTS_MISSED);
		vs->vs_events_missed = false;
	}

	eventp = vq->iov[out].iov_base;
	ret = __copy_to_user(eventp, event, sizeof(*event));
	if (!ret)
		vhost_add_used_and_signal(&vs->dev, vq, head, 0);
	else
		vq_err(vq, "Faulted on vhost_scsi_send_event\n");
}

static void vhost_scsi_evt_work(struct vhost_work *work)
{
	struct vhost_scsi *vs = container_of(work, struct vhost_scsi,
					vs_event_work);
	struct vhost_virtqueue *vq = &vs->vqs[VHOST_SCSI_VQ_EVT].vq;
	struct vhost_scsi_evt *evt, *t;
	struct llist_node *llnode;

	mutex_lock(&vq->mutex);
	llnode = llist_del_all(&vs->vs_event_list);
	llist_for_each_entry_safe(evt, t, llnode, list) {
		vhost_scsi_do_evt_work(vs, evt);
		vhost_scsi_free_evt(vs, evt);
	}
	mutex_unlock(&vq->mutex);
}

/* Fill in status and signal that we are done processing this command
 *
 * This is scheduled in the vhost work queue so we are called with the owner
 * process mm and can access the vring.
 */
static void vhost_scsi_complete_cmd_work(struct vhost_work *work)
{
	struct vhost_scsi *vs = container_of(work, struct vhost_scsi,
					vs_completion_work);
	DECLARE_BITMAP(signal, VHOST_SCSI_MAX_VQ);
	struct virtio_scsi_cmd_resp v_rsp;
	struct vhost_scsi_cmd *cmd, *t;
	struct llist_node *llnode;
	struct se_cmd *se_cmd;
	struct iov_iter iov_iter;
	int ret, vq;

	bitmap_zero(signal, VHOST_SCSI_MAX_VQ);
	llnode = llist_del_all(&vs->vs_completion_list);
	llist_for_each_entry_safe(cmd, t, llnode, tvc_completion_list) {
		se_cmd = &cmd->tvc_se_cmd;

		pr_debug("%s tv_cmd %p resid %u status %#02x\n", __func__,
			cmd, se_cmd->residual_count, se_cmd->scsi_status);

		memset(&v_rsp, 0, sizeof(v_rsp));
		v_rsp.resid = cpu_to_vhost32(cmd->tvc_vq, se_cmd->residual_count);
		/* TODO is status_qualifier field needed? */
		v_rsp.status = se_cmd->scsi_status;
		v_rsp.sense_len = cpu_to_vhost32(cmd->tvc_vq,
						 se_cmd->scsi_sense_length);
		memcpy(v_rsp.sense, cmd->tvc_sense_buf,
		       se_cmd->scsi_sense_length);

		iov_iter_init(&iov_iter, READ, &cmd->tvc_resp_iov,
			      cmd->tvc_in_iovs, sizeof(v_rsp));
		ret = copy_to_iter(&v_rsp, sizeof(v_rsp), &iov_iter);
		if (likely(ret == sizeof(v_rsp))) {
			struct vhost_scsi_virtqueue *q;
			vhost_add_used(cmd->tvc_vq, cmd->tvc_vq_desc, 0);
			q = container_of(cmd->tvc_vq, struct vhost_scsi_virtqueue, vq);
			vq = q - vs->vqs;
			__set_bit(vq, signal);
		} else
			pr_err("Faulted on virtio_scsi_cmd_resp\n");

		vhost_scsi_release_cmd_res(se_cmd);
	}

	vq = -1;
	while ((vq = find_next_bit(signal, VHOST_SCSI_MAX_VQ, vq + 1))
		< VHOST_SCSI_MAX_VQ)
		vhost_signal(&vs->dev, &vs->vqs[vq].vq);
}

static struct vhost_scsi_cmd *
vhost_scsi_get_cmd(struct vhost_virtqueue *vq, struct vhost_scsi_tpg *tpg,
		   unsigned char *cdb, u64 scsi_tag, u16 lun, u8 task_attr,
		   u32 exp_data_len, int data_direction)
{
	struct vhost_scsi_virtqueue *svq = container_of(vq,
					struct vhost_scsi_virtqueue, vq);
	struct vhost_scsi_cmd *cmd;
	struct vhost_scsi_nexus *tv_nexus;
	struct scatterlist *sg, *prot_sg;
	struct page **pages;
	int tag;

	tv_nexus = tpg->tpg_nexus;
	if (!tv_nexus) {
		pr_err("Unable to locate active struct vhost_scsi_nexus\n");
		return ERR_PTR(-EIO);
	}

	tag = sbitmap_get(&svq->scsi_tags, 0, false);
	if (tag < 0) {
		pr_err("Unable to obtain tag for vhost_scsi_cmd\n");
		return ERR_PTR(-ENOMEM);
	}

	cmd = &svq->scsi_cmds[tag];
	sg = cmd->tvc_sgl;
	prot_sg = cmd->tvc_prot_sgl;
	pages = cmd->tvc_upages;
	memset(cmd, 0, sizeof(*cmd));
	cmd->tvc_sgl = sg;
	cmd->tvc_prot_sgl = prot_sg;
	cmd->tvc_upages = pages;
	cmd->tvc_se_cmd.map_tag = tag;
	cmd->tvc_tag = scsi_tag;
	cmd->tvc_lun = lun;
	cmd->tvc_task_attr = task_attr;
	cmd->tvc_exp_data_len = exp_data_len;
	cmd->tvc_data_direction = data_direction;
	cmd->tvc_nexus = tv_nexus;
	cmd->inflight = vhost_scsi_get_inflight(vq);

	memcpy(cmd->tvc_cdb, cdb, VHOST_SCSI_MAX_CDB_SIZE);

	return cmd;
}

/*
 * Map a user memory range into a scatterlist
 *
 * Returns the number of scatterlist entries used or -errno on error.
 */
static int
vhost_scsi_map_to_sgl(struct vhost_scsi_cmd *cmd,
		      struct iov_iter *iter,
		      struct scatterlist *sgl,
		      bool write)
{
	struct page **pages = cmd->tvc_upages;
	struct scatterlist *sg = sgl;
	ssize_t bytes;
	size_t offset;
	unsigned int npages = 0;

	bytes = iov_iter_get_pages(iter, pages, LONG_MAX,
				VHOST_SCSI_PREALLOC_UPAGES, &offset);
	/* No pages were pinned */
	if (bytes <= 0)
		return bytes < 0 ? bytes : -EFAULT;

	iov_iter_advance(iter, bytes);

	while (bytes) {
		unsigned n = min_t(unsigned, PAGE_SIZE - offset, bytes);
		sg_set_page(sg++, pages[npages++], n, offset);
		bytes -= n;
		offset = 0;
	}
	return npages;
}

static int
vhost_scsi_calc_sgls(struct iov_iter *iter, size_t bytes, int max_sgls)
{
	int sgl_count = 0;

	if (!iter || !iter->iov) {
		pr_err("%s: iter->iov is NULL, but expected bytes: %zu"
		       " present\n", __func__, bytes);
		return -EINVAL;
	}

	sgl_count = iov_iter_npages(iter, 0xffff);
	if (sgl_count > max_sgls) {
		pr_err("%s: requested sgl_count: %d exceeds pre-allocated"
		       " max_sgls: %d\n", __func__, sgl_count, max_sgls);
		return -EINVAL;
	}
	return sgl_count;
}

static int
vhost_scsi_iov_to_sgl(struct vhost_scsi_cmd *cmd, bool write,
		      struct iov_iter *iter,
		      struct scatterlist *sg, int sg_count)
{
	struct scatterlist *p = sg;
	int ret;

	while (iov_iter_count(iter)) {
		ret = vhost_scsi_map_to_sgl(cmd, iter, sg, write);
		if (ret < 0) {
			while (p < sg) {
				struct page *page = sg_page(p++);
				if (page)
					put_page(page);
			}
			return ret;
		}
		sg += ret;
	}
	return 0;
}

static int
vhost_scsi_mapal(struct vhost_scsi_cmd *cmd,
		 size_t prot_bytes, struct iov_iter *prot_iter,
		 size_t data_bytes, struct iov_iter *data_iter)
{
	int sgl_count, ret;
	bool write = (cmd->tvc_data_direction == DMA_FROM_DEVICE);

	if (prot_bytes) {
		sgl_count = vhost_scsi_calc_sgls(prot_iter, prot_bytes,
						 VHOST_SCSI_PREALLOC_PROT_SGLS);
		if (sgl_count < 0)
			return sgl_count;

		sg_init_table(cmd->tvc_prot_sgl, sgl_count);
		cmd->tvc_prot_sgl_count = sgl_count;
		pr_debug("%s prot_sg %p prot_sgl_count %u\n", __func__,
			 cmd->tvc_prot_sgl, cmd->tvc_prot_sgl_count);

		ret = vhost_scsi_iov_to_sgl(cmd, write, prot_iter,
					    cmd->tvc_prot_sgl,
					    cmd->tvc_prot_sgl_count);
		if (ret < 0) {
			cmd->tvc_prot_sgl_count = 0;
			return ret;
		}
	}
	sgl_count = vhost_scsi_calc_sgls(data_iter, data_bytes,
					 VHOST_SCSI_PREALLOC_SGLS);
	if (sgl_count < 0)
		return sgl_count;

	sg_init_table(cmd->tvc_sgl, sgl_count);
	cmd->tvc_sgl_count = sgl_count;
	pr_debug("%s data_sg %p data_sgl_count %u\n", __func__,
		  cmd->tvc_sgl, cmd->tvc_sgl_count);

	ret = vhost_scsi_iov_to_sgl(cmd, write, data_iter,
				    cmd->tvc_sgl, cmd->tvc_sgl_count);
	if (ret < 0) {
		cmd->tvc_sgl_count = 0;
		return ret;
	}
	return 0;
}

static int vhost_scsi_to_tcm_attr(int attr)
{
	switch (attr) {
	case VIRTIO_SCSI_S_SIMPLE:
		return TCM_SIMPLE_TAG;
	case VIRTIO_SCSI_S_ORDERED:
		return TCM_ORDERED_TAG;
	case VIRTIO_SCSI_S_HEAD:
		return TCM_HEAD_TAG;
	case VIRTIO_SCSI_S_ACA:
		return TCM_ACA_TAG;
	default:
		break;
	}
	return TCM_SIMPLE_TAG;
}

static void vhost_scsi_submission_work(struct work_struct *work)
{
	struct vhost_scsi_cmd *cmd =
		container_of(work, struct vhost_scsi_cmd, work);
	struct vhost_scsi_nexus *tv_nexus;
	struct se_cmd *se_cmd = &cmd->tvc_se_cmd;
	struct scatterlist *sg_ptr, *sg_prot_ptr = NULL;
	int rc;

	/* FIXME: BIDI operation */
	if (cmd->tvc_sgl_count) {
		sg_ptr = cmd->tvc_sgl;

		if (cmd->tvc_prot_sgl_count)
			sg_prot_ptr = cmd->tvc_prot_sgl;
		else
			se_cmd->prot_pto = true;
	} else {
		sg_ptr = NULL;
	}
	tv_nexus = cmd->tvc_nexus;

	se_cmd->tag = 0;
	rc = target_submit_cmd_map_sgls(se_cmd, tv_nexus->tvn_se_sess,
			cmd->tvc_cdb, &cmd->tvc_sense_buf[0],
			cmd->tvc_lun, cmd->tvc_exp_data_len,
			vhost_scsi_to_tcm_attr(cmd->tvc_task_attr),
			cmd->tvc_data_direction, TARGET_SCF_ACK_KREF,
			sg_ptr, cmd->tvc_sgl_count, NULL, 0, sg_prot_ptr,
			cmd->tvc_prot_sgl_count);
	if (rc < 0) {
		transport_send_check_condition_and_sense(se_cmd,
				TCM_LOGICAL_UNIT_COMMUNICATION_FAILURE, 0);
		transport_generic_free_cmd(se_cmd, 0);
	}
}

static void
vhost_scsi_send_bad_target(struct vhost_scsi *vs,
			   struct vhost_virtqueue *vq,
			   int head, unsigned out)
{
	struct virtio_scsi_cmd_resp __user *resp;
	struct virtio_scsi_cmd_resp rsp;
	int ret;

	memset(&rsp, 0, sizeof(rsp));
	rsp.response = VIRTIO_SCSI_S_BAD_TARGET;
	resp = vq->iov[out].iov_base;
	ret = __copy_to_user(resp, &rsp, sizeof(rsp));
	if (!ret)
		vhost_add_used_and_signal(&vs->dev, vq, head, 0);
	else
		pr_err("Faulted on virtio_scsi_cmd_resp\n");
}

static int
vhost_scsi_get_desc(struct vhost_scsi *vs, struct vhost_virtqueue *vq,
		    struct vhost_scsi_ctx *vc)
{
	int ret = -ENXIO;

	vc->head = vhost_get_vq_desc(vq, vq->iov,
				     ARRAY_SIZE(vq->iov), &vc->out, &vc->in,
				     NULL, NULL);

	pr_debug("vhost_get_vq_desc: head: %d, out: %u in: %u\n",
		 vc->head, vc->out, vc->in);

	/* On error, stop handling until the next kick. */
	if (unlikely(vc->head < 0))
		goto done;

	/* Nothing new?  Wait for eventfd to tell us they refilled. */
	if (vc->head == vq->num) {
		if (unlikely(vhost_enable_notify(&vs->dev, vq))) {
			vhost_disable_notify(&vs->dev, vq);
			ret = -EAGAIN;
		}
		goto done;
	}

	/*
	 * Get the size of request and response buffers.
	 * FIXME: Not correct for BIDI operation
	 */
	vc->out_size = iov_length(vq->iov, vc->out);
	vc->in_size = iov_length(&vq->iov[vc->out], vc->in);

	/*
	 * Copy over the virtio-scsi request header, which for a
	 * ANY_LAYOUT enabled guest may span multiple iovecs, or a
	 * single iovec may contain both the header + outgoing
	 * WRITE payloads.
	 *
	 * copy_from_iter() will advance out_iter, so that it will
	 * point at the start of the outgoing WRITE payload, if
	 * DMA_TO_DEVICE is set.
	 */
	iov_iter_init(&vc->out_iter, WRITE, vq->iov, vc->out, vc->out_size);
	ret = 0;

done:
	return ret;
}

static int
vhost_scsi_chk_size(struct vhost_virtqueue *vq, struct vhost_scsi_ctx *vc)
{
	if (unlikely(vc->in_size < vc->rsp_size)) {
		vq_err(vq,
		       "Response buf too small, need min %zu bytes got %zu",
		       vc->rsp_size, vc->in_size);
		return -EINVAL;
	} else if (unlikely(vc->out_size < vc->req_size)) {
		vq_err(vq,
		       "Request buf too small, need min %zu bytes got %zu",
		       vc->req_size, vc->out_size);
		return -EIO;
	}

	return 0;
}

static int
vhost_scsi_get_req(struct vhost_virtqueue *vq, struct vhost_scsi_ctx *vc,
		   struct vhost_scsi_tpg **tpgp)
{
	int ret = -EIO;

	if (unlikely(!copy_from_iter_full(vc->req, vc->req_size,
					  &vc->out_iter))) {
		vq_err(vq, "Faulted on copy_from_iter_full\n");
	} else if (unlikely(*vc->lunp != 1)) {
		/* virtio-scsi spec requires byte 0 of the lun to be 1 */
		vq_err(vq, "Illegal virtio-scsi lun: %u\n", *vc->lunp);
	} else {
		struct vhost_scsi_tpg **vs_tpg, *tpg;

		vs_tpg = vhost_vq_get_backend(vq);	/* validated at handler entry */

		tpg = READ_ONCE(vs_tpg[*vc->target]);
		if (unlikely(!tpg)) {
			vq_err(vq, "Target 0x%x does not exist\n", *vc->target);
		} else {
			if (tpgp)
				*tpgp = tpg;
			ret = 0;
		}
	}

	return ret;
}

static u16 vhost_buf_to_lun(u8 *lun_buf)
{
	return ((lun_buf[2] << 8) | lun_buf[3]) & 0x3FFF;
}

static void
vhost_scsi_handle_vq(struct vhost_scsi *vs, struct vhost_virtqueue *vq)
{
	struct vhost_scsi_tpg **vs_tpg, *tpg;
	struct virtio_scsi_cmd_req v_req;
	struct virtio_scsi_cmd_req_pi v_req_pi;
	struct vhost_scsi_ctx vc;
	struct vhost_scsi_cmd *cmd;
	struct iov_iter in_iter, prot_iter, data_iter;
	u64 tag;
	u32 exp_data_len, data_direction;
	int ret, prot_bytes, c = 0;
	u16 lun;
	u8 task_attr;
	bool t10_pi = vhost_has_feature(vq, VIRTIO_SCSI_F_T10_PI);
	void *cdb;

	mutex_lock(&vq->mutex);
	/*
	 * We can handle the vq only after the endpoint is setup by calling the
	 * VHOST_SCSI_SET_ENDPOINT ioctl.
	 */
	vs_tpg = vhost_vq_get_backend(vq);
	if (!vs_tpg)
		goto out;

	memset(&vc, 0, sizeof(vc));
	vc.rsp_size = sizeof(struct virtio_scsi_cmd_resp);

	vhost_disable_notify(&vs->dev, vq);

	do {
		ret = vhost_scsi_get_desc(vs, vq, &vc);
		if (ret)
			goto err;

		/*
		 * Setup pointers and values based upon different virtio-scsi
		 * request header if T10_PI is enabled in KVM guest.
		 */
		if (t10_pi) {
			vc.req = &v_req_pi;
			vc.req_size = sizeof(v_req_pi);
			vc.lunp = &v_req_pi.lun[0];
			vc.target = &v_req_pi.lun[1];
		} else {
			vc.req = &v_req;
			vc.req_size = sizeof(v_req);
			vc.lunp = &v_req.lun[0];
			vc.target = &v_req.lun[1];
		}

		/*
		 * Validate the size of request and response buffers.
		 * Check for a sane response buffer so we can report
		 * early errors back to the guest.
		 */
		ret = vhost_scsi_chk_size(vq, &vc);
		if (ret)
			goto err;

		ret = vhost_scsi_get_req(vq, &vc, &tpg);
		if (ret)
			goto err;

		ret = -EIO;	/* bad target on any error from here on */

		/*
		 * Determine data_direction by calculating the total outgoing
		 * iovec sizes + incoming iovec sizes vs. virtio-scsi request +
		 * response headers respectively.
		 *
		 * For DMA_TO_DEVICE this is out_iter, which is already pointing
		 * to the right place.
		 *
		 * For DMA_FROM_DEVICE, the iovec will be just past the end
		 * of the virtio-scsi response header in either the same
		 * or immediately following iovec.
		 *
		 * Any associated T10_PI bytes for the outgoing / incoming
		 * payloads are included in calculation of exp_data_len here.
		 */
		prot_bytes = 0;

		if (vc.out_size > vc.req_size) {
			data_direction = DMA_TO_DEVICE;
			exp_data_len = vc.out_size - vc.req_size;
			data_iter = vc.out_iter;
		} else if (vc.in_size > vc.rsp_size) {
			data_direction = DMA_FROM_DEVICE;
			exp_data_len = vc.in_size - vc.rsp_size;

			iov_iter_init(&in_iter, READ, &vq->iov[vc.out], vc.in,
				      vc.rsp_size + exp_data_len);
			iov_iter_advance(&in_iter, vc.rsp_size);
			data_iter = in_iter;
		} else {
			data_direction = DMA_NONE;
			exp_data_len = 0;
		}
		/*
		 * If T10_PI header + payload is present, setup prot_iter values
		 * and recalculate data_iter for vhost_scsi_mapal() mapping to
		 * host scatterlists via get_user_pages_fast().
		 */
		if (t10_pi) {
			if (v_req_pi.pi_bytesout) {
				if (data_direction != DMA_TO_DEVICE) {
					vq_err(vq, "Received non zero pi_bytesout,"
						" but wrong data_direction\n");
					goto err;
				}
				prot_bytes = vhost32_to_cpu(vq, v_req_pi.pi_bytesout);
			} else if (v_req_pi.pi_bytesin) {
				if (data_direction != DMA_FROM_DEVICE) {
					vq_err(vq, "Received non zero pi_bytesin,"
						" but wrong data_direction\n");
					goto err;
				}
				prot_bytes = vhost32_to_cpu(vq, v_req_pi.pi_bytesin);
			}
			/*
			 * Set prot_iter to data_iter and truncate it to
			 * prot_bytes, and advance data_iter past any
			 * preceeding prot_bytes that may be present.
			 *
			 * Also fix up the exp_data_len to reflect only the
			 * actual data payload length.
			 */
			if (prot_bytes) {
				exp_data_len -= prot_bytes;
				prot_iter = data_iter;
				iov_iter_truncate(&prot_iter, prot_bytes);
				iov_iter_advance(&data_iter, prot_bytes);
			}
			tag = vhost64_to_cpu(vq, v_req_pi.tag);
			task_attr = v_req_pi.task_attr;
			cdb = &v_req_pi.cdb[0];
			lun = vhost_buf_to_lun(v_req_pi.lun);
		} else {
			tag = vhost64_to_cpu(vq, v_req.tag);
			task_attr = v_req.task_attr;
			cdb = &v_req.cdb[0];
			lun = vhost_buf_to_lun(v_req.lun);
		}
		/*
		 * Check that the received CDB size does not exceeded our
		 * hardcoded max for vhost-scsi, then get a pre-allocated
		 * cmd descriptor for the new virtio-scsi tag.
		 *
		 * TODO what if cdb was too small for varlen cdb header?
		 */
		if (unlikely(scsi_command_size(cdb) > VHOST_SCSI_MAX_CDB_SIZE)) {
			vq_err(vq, "Received SCSI CDB with command_size: %d that"
				" exceeds SCSI_MAX_VARLEN_CDB_SIZE: %d\n",
				scsi_command_size(cdb), VHOST_SCSI_MAX_CDB_SIZE);
				goto err;
		}
		cmd = vhost_scsi_get_cmd(vq, tpg, cdb, tag, lun, task_attr,
					 exp_data_len + prot_bytes,
					 data_direction);
		if (IS_ERR(cmd)) {
			vq_err(vq, "vhost_scsi_get_cmd failed %ld\n",
			       PTR_ERR(cmd));
			goto err;
		}
		cmd->tvc_vhost = vs;
		cmd->tvc_vq = vq;
<<<<<<< HEAD
		cmd->tvc_resp_iov = vq->iov[out];
		cmd->tvc_in_iovs = in;
=======
		cmd->tvc_resp_iov = vq->iov[vc.out];
		cmd->tvc_in_iovs = vc.in;
>>>>>>> 24b8d41d

		pr_debug("vhost_scsi got command opcode: %#02x, lun: %d\n",
			 cmd->tvc_cdb[0], cmd->tvc_lun);
		pr_debug("cmd: %p exp_data_len: %d, prot_bytes: %d data_direction:"
			 " %d\n", cmd, exp_data_len, prot_bytes, data_direction);

		if (data_direction != DMA_NONE) {
			if (unlikely(vhost_scsi_mapal(cmd, prot_bytes,
						      &prot_iter, exp_data_len,
						      &data_iter))) {
				vq_err(vq, "Failed to map iov to sgl\n");
				vhost_scsi_release_cmd_res(&cmd->tvc_se_cmd);
				goto err;
			}
		}
		/*
		 * Save the descriptor from vhost_get_vq_desc() to be used to
		 * complete the virtio-scsi request in TCM callback context via
		 * vhost_scsi_queue_data_in() and vhost_scsi_queue_status()
		 */
		cmd->tvc_vq_desc = vc.head;
		/*
		 * Dispatch cmd descriptor for cmwq execution in process
		 * context provided by vhost_scsi_workqueue.  This also ensures
		 * cmd is executed on the same kworker CPU as this vhost
		 * thread to gain positive L2 cache locality effects.
		 */
		INIT_WORK(&cmd->work, vhost_scsi_submission_work);
		queue_work(vhost_scsi_workqueue, &cmd->work);
		ret = 0;
err:
		/*
		 * ENXIO:  No more requests, or read error, wait for next kick
		 * EINVAL: Invalid response buffer, drop the request
		 * EIO:    Respond with bad target
		 * EAGAIN: Pending request
		 */
		if (ret == -ENXIO)
			break;
		else if (ret == -EIO)
			vhost_scsi_send_bad_target(vs, vq, vc.head, vc.out);
	} while (likely(!vhost_exceeds_weight(vq, ++c, 0)));
out:
	mutex_unlock(&vq->mutex);
}

static void
vhost_scsi_send_tmf_resp(struct vhost_scsi *vs, struct vhost_virtqueue *vq,
			 int in_iovs, int vq_desc, struct iovec *resp_iov,
			 int tmf_resp_code)
{
	struct virtio_scsi_ctrl_tmf_resp rsp;
	struct iov_iter iov_iter;
	int ret;

	pr_debug("%s\n", __func__);
	memset(&rsp, 0, sizeof(rsp));
	rsp.response = tmf_resp_code;

	iov_iter_init(&iov_iter, READ, resp_iov, in_iovs, sizeof(rsp));

	ret = copy_to_iter(&rsp, sizeof(rsp), &iov_iter);
	if (likely(ret == sizeof(rsp)))
		vhost_add_used_and_signal(&vs->dev, vq, vq_desc, 0);
	else
		pr_err("Faulted on virtio_scsi_ctrl_tmf_resp\n");
}

static void vhost_scsi_tmf_resp_work(struct vhost_work *work)
{
	struct vhost_scsi_tmf *tmf = container_of(work, struct vhost_scsi_tmf,
						  vwork);
	int resp_code;

	if (tmf->scsi_resp == TMR_FUNCTION_COMPLETE)
		resp_code = VIRTIO_SCSI_S_FUNCTION_SUCCEEDED;
	else
		resp_code = VIRTIO_SCSI_S_FUNCTION_REJECTED;

	vhost_scsi_send_tmf_resp(tmf->vhost, &tmf->svq->vq, tmf->in_iovs,
				 tmf->vq_desc, &tmf->resp_iov, resp_code);
	vhost_scsi_release_tmf_res(tmf);
}

static void
vhost_scsi_handle_tmf(struct vhost_scsi *vs, struct vhost_scsi_tpg *tpg,
		      struct vhost_virtqueue *vq,
		      struct virtio_scsi_ctrl_tmf_req *vtmf,
		      struct vhost_scsi_ctx *vc)
{
	struct vhost_scsi_virtqueue *svq = container_of(vq,
					struct vhost_scsi_virtqueue, vq);
	struct vhost_scsi_tmf *tmf;

	if (vhost32_to_cpu(vq, vtmf->subtype) !=
	    VIRTIO_SCSI_T_TMF_LOGICAL_UNIT_RESET)
		goto send_reject;

	if (!tpg->tpg_nexus || !tpg->tpg_nexus->tvn_se_sess) {
		pr_err("Unable to locate active struct vhost_scsi_nexus for LUN RESET.\n");
		goto send_reject;
	}

	mutex_lock(&tpg->tv_tpg_mutex);
	if (list_empty(&tpg->tmf_queue)) {
		pr_err("Missing reserve TMF. Could not handle LUN RESET.\n");
		mutex_unlock(&tpg->tv_tpg_mutex);
		goto send_reject;
	}

	tmf = list_first_entry(&tpg->tmf_queue, struct vhost_scsi_tmf,
			       queue_entry);
	list_del_init(&tmf->queue_entry);
	mutex_unlock(&tpg->tv_tpg_mutex);

	tmf->tpg = tpg;
	tmf->vhost = vs;
	tmf->svq = svq;
	tmf->resp_iov = vq->iov[vc->out];
	tmf->vq_desc = vc->head;
	tmf->in_iovs = vc->in;
	tmf->inflight = vhost_scsi_get_inflight(vq);

	if (target_submit_tmr(&tmf->se_cmd, tpg->tpg_nexus->tvn_se_sess, NULL,
			      vhost_buf_to_lun(vtmf->lun), NULL,
			      TMR_LUN_RESET, GFP_KERNEL, 0,
			      TARGET_SCF_ACK_KREF) < 0) {
		vhost_scsi_release_tmf_res(tmf);
		goto send_reject;
	}

	return;

send_reject:
	vhost_scsi_send_tmf_resp(vs, vq, vc->in, vc->head, &vq->iov[vc->out],
				 VIRTIO_SCSI_S_FUNCTION_REJECTED);
}

static void
vhost_scsi_send_an_resp(struct vhost_scsi *vs,
			struct vhost_virtqueue *vq,
			struct vhost_scsi_ctx *vc)
{
	struct virtio_scsi_ctrl_an_resp rsp;
	struct iov_iter iov_iter;
	int ret;

	pr_debug("%s\n", __func__);
	memset(&rsp, 0, sizeof(rsp));	/* event_actual = 0 */
	rsp.response = VIRTIO_SCSI_S_OK;

	iov_iter_init(&iov_iter, READ, &vq->iov[vc->out], vc->in, sizeof(rsp));

	ret = copy_to_iter(&rsp, sizeof(rsp), &iov_iter);
	if (likely(ret == sizeof(rsp)))
		vhost_add_used_and_signal(&vs->dev, vq, vc->head, 0);
	else
		pr_err("Faulted on virtio_scsi_ctrl_an_resp\n");
}

static void
vhost_scsi_ctl_handle_vq(struct vhost_scsi *vs, struct vhost_virtqueue *vq)
{
	struct vhost_scsi_tpg *tpg;
	union {
		__virtio32 type;
		struct virtio_scsi_ctrl_an_req an;
		struct virtio_scsi_ctrl_tmf_req tmf;
	} v_req;
	struct vhost_scsi_ctx vc;
	size_t typ_size;
	int ret, c = 0;

	mutex_lock(&vq->mutex);
	/*
	 * We can handle the vq only after the endpoint is setup by calling the
	 * VHOST_SCSI_SET_ENDPOINT ioctl.
	 */
	if (!vhost_vq_get_backend(vq))
		goto out;

	memset(&vc, 0, sizeof(vc));

	vhost_disable_notify(&vs->dev, vq);

	do {
		ret = vhost_scsi_get_desc(vs, vq, &vc);
		if (ret)
			goto err;

		/*
		 * Get the request type first in order to setup
		 * other parameters dependent on the type.
		 */
		vc.req = &v_req.type;
		typ_size = sizeof(v_req.type);

		if (unlikely(!copy_from_iter_full(vc.req, typ_size,
						  &vc.out_iter))) {
			vq_err(vq, "Faulted on copy_from_iter tmf type\n");
			/*
			 * The size of the response buffer depends on the
			 * request type and must be validated against it.
			 * Since the request type is not known, don't send
			 * a response.
			 */
			continue;
		}

		switch (vhost32_to_cpu(vq, v_req.type)) {
		case VIRTIO_SCSI_T_TMF:
			vc.req = &v_req.tmf;
			vc.req_size = sizeof(struct virtio_scsi_ctrl_tmf_req);
			vc.rsp_size = sizeof(struct virtio_scsi_ctrl_tmf_resp);
			vc.lunp = &v_req.tmf.lun[0];
			vc.target = &v_req.tmf.lun[1];
			break;
		case VIRTIO_SCSI_T_AN_QUERY:
		case VIRTIO_SCSI_T_AN_SUBSCRIBE:
			vc.req = &v_req.an;
			vc.req_size = sizeof(struct virtio_scsi_ctrl_an_req);
			vc.rsp_size = sizeof(struct virtio_scsi_ctrl_an_resp);
			vc.lunp = &v_req.an.lun[0];
			vc.target = NULL;
			break;
		default:
			vq_err(vq, "Unknown control request %d", v_req.type);
			continue;
		}

		/*
		 * Validate the size of request and response buffers.
		 * Check for a sane response buffer so we can report
		 * early errors back to the guest.
		 */
		ret = vhost_scsi_chk_size(vq, &vc);
		if (ret)
			goto err;

		/*
		 * Get the rest of the request now that its size is known.
		 */
		vc.req += typ_size;
		vc.req_size -= typ_size;

		ret = vhost_scsi_get_req(vq, &vc, &tpg);
		if (ret)
			goto err;

		if (v_req.type == VIRTIO_SCSI_T_TMF)
			vhost_scsi_handle_tmf(vs, tpg, vq, &v_req.tmf, &vc);
		else
			vhost_scsi_send_an_resp(vs, vq, &vc);
err:
		/*
		 * ENXIO:  No more requests, or read error, wait for next kick
		 * EINVAL: Invalid response buffer, drop the request
		 * EIO:    Respond with bad target
		 * EAGAIN: Pending request
		 */
		if (ret == -ENXIO)
			break;
		else if (ret == -EIO)
			vhost_scsi_send_bad_target(vs, vq, vc.head, vc.out);
	} while (likely(!vhost_exceeds_weight(vq, ++c, 0)));
out:
	mutex_unlock(&vq->mutex);
}

static void vhost_scsi_ctl_handle_kick(struct vhost_work *work)
{
	struct vhost_virtqueue *vq = container_of(work, struct vhost_virtqueue,
						poll.work);
	struct vhost_scsi *vs = container_of(vq->dev, struct vhost_scsi, dev);

	pr_debug("%s: The handling func for control queue.\n", __func__);
	vhost_scsi_ctl_handle_vq(vs, vq);
}

static void
vhost_scsi_send_evt(struct vhost_scsi *vs,
		   struct vhost_scsi_tpg *tpg,
		   struct se_lun *lun,
		   u32 event,
		   u32 reason)
{
	struct vhost_scsi_evt *evt;

	evt = vhost_scsi_allocate_evt(vs, event, reason);
	if (!evt)
		return;

	if (tpg && lun) {
		/* TODO: share lun setup code with virtio-scsi.ko */
		/*
		 * Note: evt->event is zeroed when we allocate it and
		 * lun[4-7] need to be zero according to virtio-scsi spec.
		 */
		evt->event.lun[0] = 0x01;
		evt->event.lun[1] = tpg->tport_tpgt;
		if (lun->unpacked_lun >= 256)
			evt->event.lun[2] = lun->unpacked_lun >> 8 | 0x40 ;
		evt->event.lun[3] = lun->unpacked_lun & 0xFF;
	}

	llist_add(&evt->list, &vs->vs_event_list);
	vhost_work_queue(&vs->dev, &vs->vs_event_work);
}

static void vhost_scsi_evt_handle_kick(struct vhost_work *work)
{
	struct vhost_virtqueue *vq = container_of(work, struct vhost_virtqueue,
						poll.work);
	struct vhost_scsi *vs = container_of(vq->dev, struct vhost_scsi, dev);

	mutex_lock(&vq->mutex);
	if (!vhost_vq_get_backend(vq))
		goto out;

	if (vs->vs_events_missed)
		vhost_scsi_send_evt(vs, NULL, NULL, VIRTIO_SCSI_T_NO_EVENT, 0);
out:
	mutex_unlock(&vq->mutex);
}

static void vhost_scsi_handle_kick(struct vhost_work *work)
{
	struct vhost_virtqueue *vq = container_of(work, struct vhost_virtqueue,
						poll.work);
	struct vhost_scsi *vs = container_of(vq->dev, struct vhost_scsi, dev);

	vhost_scsi_handle_vq(vs, vq);
}

static void vhost_scsi_flush_vq(struct vhost_scsi *vs, int index)
{
	vhost_poll_flush(&vs->vqs[index].vq.poll);
}

/* Callers must hold dev mutex */
static void vhost_scsi_flush(struct vhost_scsi *vs)
{
	struct vhost_scsi_inflight *old_inflight[VHOST_SCSI_MAX_VQ];
	int i;

	/* Init new inflight and remember the old inflight */
	vhost_scsi_init_inflight(vs, old_inflight);

	/*
	 * The inflight->kref was initialized to 1. We decrement it here to
	 * indicate the start of the flush operation so that it will reach 0
	 * when all the reqs are finished.
	 */
	for (i = 0; i < VHOST_SCSI_MAX_VQ; i++)
		kref_put(&old_inflight[i]->kref, vhost_scsi_done_inflight);

	/* Flush both the vhost poll and vhost work */
	for (i = 0; i < VHOST_SCSI_MAX_VQ; i++)
		vhost_scsi_flush_vq(vs, i);
	vhost_work_flush(&vs->dev, &vs->vs_completion_work);
	vhost_work_flush(&vs->dev, &vs->vs_event_work);

	/* Wait for all reqs issued before the flush to be finished */
	for (i = 0; i < VHOST_SCSI_MAX_VQ; i++)
		wait_for_completion(&old_inflight[i]->comp);
}

static void vhost_scsi_destroy_vq_cmds(struct vhost_virtqueue *vq)
{
	struct vhost_scsi_virtqueue *svq = container_of(vq,
					struct vhost_scsi_virtqueue, vq);
	struct vhost_scsi_cmd *tv_cmd;
	unsigned int i;

	if (!svq->scsi_cmds)
		return;

	for (i = 0; i < svq->max_cmds; i++) {
		tv_cmd = &svq->scsi_cmds[i];

		kfree(tv_cmd->tvc_sgl);
		kfree(tv_cmd->tvc_prot_sgl);
		kfree(tv_cmd->tvc_upages);
	}

	sbitmap_free(&svq->scsi_tags);
	kfree(svq->scsi_cmds);
	svq->scsi_cmds = NULL;
}

static int vhost_scsi_setup_vq_cmds(struct vhost_virtqueue *vq, int max_cmds)
{
	struct vhost_scsi_virtqueue *svq = container_of(vq,
					struct vhost_scsi_virtqueue, vq);
	struct vhost_scsi_cmd *tv_cmd;
	unsigned int i;

	if (svq->scsi_cmds)
		return 0;

	if (sbitmap_init_node(&svq->scsi_tags, max_cmds, -1, GFP_KERNEL,
			      NUMA_NO_NODE))
		return -ENOMEM;
	svq->max_cmds = max_cmds;

	svq->scsi_cmds = kcalloc(max_cmds, sizeof(*tv_cmd), GFP_KERNEL);
	if (!svq->scsi_cmds) {
		sbitmap_free(&svq->scsi_tags);
		return -ENOMEM;
	}

	for (i = 0; i < max_cmds; i++) {
		tv_cmd = &svq->scsi_cmds[i];

		tv_cmd->tvc_sgl = kcalloc(VHOST_SCSI_PREALLOC_SGLS,
					  sizeof(struct scatterlist),
					  GFP_KERNEL);
		if (!tv_cmd->tvc_sgl) {
			pr_err("Unable to allocate tv_cmd->tvc_sgl\n");
			goto out;
		}

		tv_cmd->tvc_upages = kcalloc(VHOST_SCSI_PREALLOC_UPAGES,
					     sizeof(struct page *),
					     GFP_KERNEL);
		if (!tv_cmd->tvc_upages) {
			pr_err("Unable to allocate tv_cmd->tvc_upages\n");
			goto out;
		}

		tv_cmd->tvc_prot_sgl = kcalloc(VHOST_SCSI_PREALLOC_PROT_SGLS,
					       sizeof(struct scatterlist),
					       GFP_KERNEL);
		if (!tv_cmd->tvc_prot_sgl) {
			pr_err("Unable to allocate tv_cmd->tvc_prot_sgl\n");
			goto out;
		}
	}
	return 0;
out:
	vhost_scsi_destroy_vq_cmds(vq);
	return -ENOMEM;
}

/*
 * Called from vhost_scsi_ioctl() context to walk the list of available
 * vhost_scsi_tpg with an active struct vhost_scsi_nexus
 *
 *  The lock nesting rule is:
 *    vhost_scsi_mutex -> vs->dev.mutex -> tpg->tv_tpg_mutex -> vq->mutex
 */
static int
vhost_scsi_set_endpoint(struct vhost_scsi *vs,
			struct vhost_scsi_target *t)
{
	struct se_portal_group *se_tpg;
	struct vhost_scsi_tport *tv_tport;
	struct vhost_scsi_tpg *tpg;
	struct vhost_scsi_tpg **vs_tpg;
	struct vhost_virtqueue *vq;
	int index, ret, i, len;
	bool match = false;

	mutex_lock(&vhost_scsi_mutex);
	mutex_lock(&vs->dev.mutex);

	/* Verify that ring has been setup correctly. */
	for (index = 0; index < vs->dev.nvqs; ++index) {
		/* Verify that ring has been setup correctly. */
		if (!vhost_vq_access_ok(&vs->vqs[index].vq)) {
			ret = -EFAULT;
			goto out;
		}
	}

	len = sizeof(vs_tpg[0]) * VHOST_SCSI_MAX_TARGET;
	vs_tpg = kzalloc(len, GFP_KERNEL);
	if (!vs_tpg) {
		ret = -ENOMEM;
		goto out;
	}
	if (vs->vs_tpg)
		memcpy(vs_tpg, vs->vs_tpg, len);

	list_for_each_entry(tpg, &vhost_scsi_list, tv_tpg_list) {
		mutex_lock(&tpg->tv_tpg_mutex);
		if (!tpg->tpg_nexus) {
			mutex_unlock(&tpg->tv_tpg_mutex);
			continue;
		}
		if (tpg->tv_tpg_vhost_count != 0) {
			mutex_unlock(&tpg->tv_tpg_mutex);
			continue;
		}
		tv_tport = tpg->tport;

		if (!strcmp(tv_tport->tport_name, t->vhost_wwpn)) {
			if (vs->vs_tpg && vs->vs_tpg[tpg->tport_tpgt]) {
				mutex_unlock(&tpg->tv_tpg_mutex);
				ret = -EEXIST;
				goto undepend;
			}
			/*
			 * In order to ensure individual vhost-scsi configfs
			 * groups cannot be removed while in use by vhost ioctl,
			 * go ahead and take an explicit se_tpg->tpg_group.cg_item
			 * dependency now.
			 */
			se_tpg = &tpg->se_tpg;
			ret = target_depend_item(&se_tpg->tpg_group.cg_item);
			if (ret) {
				pr_warn("target_depend_item() failed: %d\n", ret);
				mutex_unlock(&tpg->tv_tpg_mutex);
				goto undepend;
			}
			tpg->tv_tpg_vhost_count++;
			tpg->vhost_scsi = vs;
			vs_tpg[tpg->tport_tpgt] = tpg;
			match = true;
		}
		mutex_unlock(&tpg->tv_tpg_mutex);
	}

	if (match) {
		memcpy(vs->vs_vhost_wwpn, t->vhost_wwpn,
		       sizeof(vs->vs_vhost_wwpn));

		for (i = VHOST_SCSI_VQ_IO; i < VHOST_SCSI_MAX_VQ; i++) {
			vq = &vs->vqs[i].vq;
			if (!vhost_vq_is_setup(vq))
				continue;

			if (vhost_scsi_setup_vq_cmds(vq, vq->num))
				goto destroy_vq_cmds;
		}

		for (i = 0; i < VHOST_SCSI_MAX_VQ; i++) {
			vq = &vs->vqs[i].vq;
			mutex_lock(&vq->mutex);
			vhost_vq_set_backend(vq, vs_tpg);
			vhost_vq_init_access(vq);
			mutex_unlock(&vq->mutex);
		}
		ret = 0;
	} else {
		ret = -EEXIST;
	}

	/*
	 * Act as synchronize_rcu to make sure access to
	 * old vs->vs_tpg is finished.
	 */
	vhost_scsi_flush(vs);
	kfree(vs->vs_tpg);
	vs->vs_tpg = vs_tpg;
	goto out;

destroy_vq_cmds:
	for (i--; i >= VHOST_SCSI_VQ_IO; i--) {
		if (!vhost_vq_get_backend(&vs->vqs[i].vq))
			vhost_scsi_destroy_vq_cmds(&vs->vqs[i].vq);
	}
undepend:
	for (i = 0; i < VHOST_SCSI_MAX_TARGET; i++) {
		tpg = vs_tpg[i];
		if (tpg) {
			tpg->tv_tpg_vhost_count--;
			target_undepend_item(&tpg->se_tpg.tpg_group.cg_item);
		}
	}
	kfree(vs_tpg);
out:
	mutex_unlock(&vs->dev.mutex);
	mutex_unlock(&vhost_scsi_mutex);
	return ret;
}

static int
vhost_scsi_clear_endpoint(struct vhost_scsi *vs,
			  struct vhost_scsi_target *t)
{
	struct se_portal_group *se_tpg;
	struct vhost_scsi_tport *tv_tport;
	struct vhost_scsi_tpg *tpg;
	struct vhost_virtqueue *vq;
	bool match = false;
	int index, ret, i;
	u8 target;

	mutex_lock(&vhost_scsi_mutex);
	mutex_lock(&vs->dev.mutex);
	/* Verify that ring has been setup correctly. */
	for (index = 0; index < vs->dev.nvqs; ++index) {
		if (!vhost_vq_access_ok(&vs->vqs[index].vq)) {
			ret = -EFAULT;
			goto err_dev;
		}
	}

	if (!vs->vs_tpg) {
		ret = 0;
		goto err_dev;
	}

	for (i = 0; i < VHOST_SCSI_MAX_TARGET; i++) {
		target = i;
		tpg = vs->vs_tpg[target];
		if (!tpg)
			continue;

		mutex_lock(&tpg->tv_tpg_mutex);
		tv_tport = tpg->tport;
		if (!tv_tport) {
			ret = -ENODEV;
			goto err_tpg;
		}

		if (strcmp(tv_tport->tport_name, t->vhost_wwpn)) {
			pr_warn("tv_tport->tport_name: %s, tpg->tport_tpgt: %hu"
				" does not match t->vhost_wwpn: %s, t->vhost_tpgt: %hu\n",
				tv_tport->tport_name, tpg->tport_tpgt,
				t->vhost_wwpn, t->vhost_tpgt);
			ret = -EINVAL;
			goto err_tpg;
		}
		tpg->tv_tpg_vhost_count--;
		tpg->vhost_scsi = NULL;
		vs->vs_tpg[target] = NULL;
		match = true;
		mutex_unlock(&tpg->tv_tpg_mutex);
		/*
		 * Release se_tpg->tpg_group.cg_item configfs dependency now
		 * to allow vhost-scsi WWPN se_tpg->tpg_group shutdown to occur.
		 */
		se_tpg = &tpg->se_tpg;
		target_undepend_item(&se_tpg->tpg_group.cg_item);
	}
	if (match) {
		for (i = 0; i < VHOST_SCSI_MAX_VQ; i++) {
			vq = &vs->vqs[i].vq;
			mutex_lock(&vq->mutex);
			vhost_vq_set_backend(vq, NULL);
			mutex_unlock(&vq->mutex);
			/*
			 * Make sure cmds are not running before tearing them
			 * down.
			 */
			vhost_scsi_flush(vs);
			vhost_scsi_destroy_vq_cmds(vq);
		}
	}
	/*
	 * Act as synchronize_rcu to make sure access to
	 * old vs->vs_tpg is finished.
	 */
	vhost_scsi_flush(vs);
	kfree(vs->vs_tpg);
	vs->vs_tpg = NULL;
	WARN_ON(vs->vs_events_nr);
	mutex_unlock(&vs->dev.mutex);
	mutex_unlock(&vhost_scsi_mutex);
	return 0;

err_tpg:
	mutex_unlock(&tpg->tv_tpg_mutex);
err_dev:
	mutex_unlock(&vs->dev.mutex);
	mutex_unlock(&vhost_scsi_mutex);
	return ret;
}

static int vhost_scsi_set_features(struct vhost_scsi *vs, u64 features)
{
	struct vhost_virtqueue *vq;
	int i;

	if (features & ~VHOST_SCSI_FEATURES)
		return -EOPNOTSUPP;

	mutex_lock(&vs->dev.mutex);
	if ((features & (1 << VHOST_F_LOG_ALL)) &&
	    !vhost_log_access_ok(&vs->dev)) {
		mutex_unlock(&vs->dev.mutex);
		return -EFAULT;
	}

	for (i = 0; i < VHOST_SCSI_MAX_VQ; i++) {
		vq = &vs->vqs[i].vq;
		mutex_lock(&vq->mutex);
		vq->acked_features = features;
		mutex_unlock(&vq->mutex);
	}
	mutex_unlock(&vs->dev.mutex);
	return 0;
}

static int vhost_scsi_open(struct inode *inode, struct file *f)
{
	struct vhost_scsi *vs;
	struct vhost_virtqueue **vqs;
	int r = -ENOMEM, i;

	vs = kzalloc(sizeof(*vs), GFP_KERNEL | __GFP_NOWARN | __GFP_RETRY_MAYFAIL);
	if (!vs) {
		vs = vzalloc(sizeof(*vs));
		if (!vs)
			goto err_vs;
	}

	vqs = kmalloc_array(VHOST_SCSI_MAX_VQ, sizeof(*vqs), GFP_KERNEL);
	if (!vqs)
		goto err_vqs;

	vhost_work_init(&vs->vs_completion_work, vhost_scsi_complete_cmd_work);
	vhost_work_init(&vs->vs_event_work, vhost_scsi_evt_work);

	vs->vs_events_nr = 0;
	vs->vs_events_missed = false;

	vqs[VHOST_SCSI_VQ_CTL] = &vs->vqs[VHOST_SCSI_VQ_CTL].vq;
	vqs[VHOST_SCSI_VQ_EVT] = &vs->vqs[VHOST_SCSI_VQ_EVT].vq;
	vs->vqs[VHOST_SCSI_VQ_CTL].vq.handle_kick = vhost_scsi_ctl_handle_kick;
	vs->vqs[VHOST_SCSI_VQ_EVT].vq.handle_kick = vhost_scsi_evt_handle_kick;
	for (i = VHOST_SCSI_VQ_IO; i < VHOST_SCSI_MAX_VQ; i++) {
		vqs[i] = &vs->vqs[i].vq;
		vs->vqs[i].vq.handle_kick = vhost_scsi_handle_kick;
	}
	vhost_dev_init(&vs->dev, vqs, VHOST_SCSI_MAX_VQ, UIO_MAXIOV,
		       VHOST_SCSI_WEIGHT, 0, true, NULL);

	vhost_scsi_init_inflight(vs, NULL);

	f->private_data = vs;
	return 0;

err_vqs:
	kvfree(vs);
err_vs:
	return r;
}

static int vhost_scsi_release(struct inode *inode, struct file *f)
{
	struct vhost_scsi *vs = f->private_data;
	struct vhost_scsi_target t;

	mutex_lock(&vs->dev.mutex);
	memcpy(t.vhost_wwpn, vs->vs_vhost_wwpn, sizeof(t.vhost_wwpn));
	mutex_unlock(&vs->dev.mutex);
	vhost_scsi_clear_endpoint(vs, &t);
	vhost_dev_stop(&vs->dev);
	vhost_dev_cleanup(&vs->dev);
	/* Jobs can re-queue themselves in evt kick handler. Do extra flush. */
	vhost_scsi_flush(vs);
	kfree(vs->dev.vqs);
	kvfree(vs);
	return 0;
}

static long
vhost_scsi_ioctl(struct file *f,
		 unsigned int ioctl,
		 unsigned long arg)
{
	struct vhost_scsi *vs = f->private_data;
	struct vhost_scsi_target backend;
	void __user *argp = (void __user *)arg;
	u64 __user *featurep = argp;
	u32 __user *eventsp = argp;
	u32 events_missed;
	u64 features;
	int r, abi_version = VHOST_SCSI_ABI_VERSION;
	struct vhost_virtqueue *vq = &vs->vqs[VHOST_SCSI_VQ_EVT].vq;

	switch (ioctl) {
	case VHOST_SCSI_SET_ENDPOINT:
		if (copy_from_user(&backend, argp, sizeof backend))
			return -EFAULT;
		if (backend.reserved != 0)
			return -EOPNOTSUPP;

		return vhost_scsi_set_endpoint(vs, &backend);
	case VHOST_SCSI_CLEAR_ENDPOINT:
		if (copy_from_user(&backend, argp, sizeof backend))
			return -EFAULT;
		if (backend.reserved != 0)
			return -EOPNOTSUPP;

		return vhost_scsi_clear_endpoint(vs, &backend);
	case VHOST_SCSI_GET_ABI_VERSION:
		if (copy_to_user(argp, &abi_version, sizeof abi_version))
			return -EFAULT;
		return 0;
	case VHOST_SCSI_SET_EVENTS_MISSED:
		if (get_user(events_missed, eventsp))
			return -EFAULT;
		mutex_lock(&vq->mutex);
		vs->vs_events_missed = events_missed;
		mutex_unlock(&vq->mutex);
		return 0;
	case VHOST_SCSI_GET_EVENTS_MISSED:
		mutex_lock(&vq->mutex);
		events_missed = vs->vs_events_missed;
		mutex_unlock(&vq->mutex);
		if (put_user(events_missed, eventsp))
			return -EFAULT;
		return 0;
	case VHOST_GET_FEATURES:
		features = VHOST_SCSI_FEATURES;
		if (copy_to_user(featurep, &features, sizeof features))
			return -EFAULT;
		return 0;
	case VHOST_SET_FEATURES:
		if (copy_from_user(&features, featurep, sizeof features))
			return -EFAULT;
		return vhost_scsi_set_features(vs, features);
	default:
		mutex_lock(&vs->dev.mutex);
		r = vhost_dev_ioctl(&vs->dev, ioctl, argp);
		/* TODO: flush backend after dev ioctl. */
		if (r == -ENOIOCTLCMD)
			r = vhost_vring_ioctl(&vs->dev, ioctl, argp);
		mutex_unlock(&vs->dev.mutex);
		return r;
	}
}

static const struct file_operations vhost_scsi_fops = {
	.owner          = THIS_MODULE,
	.release        = vhost_scsi_release,
	.unlocked_ioctl = vhost_scsi_ioctl,
	.compat_ioctl	= compat_ptr_ioctl,
	.open           = vhost_scsi_open,
	.llseek		= noop_llseek,
};

static struct miscdevice vhost_scsi_misc = {
	MISC_DYNAMIC_MINOR,
	"vhost-scsi",
	&vhost_scsi_fops,
};

static int __init vhost_scsi_register(void)
{
	return misc_register(&vhost_scsi_misc);
}

static void vhost_scsi_deregister(void)
{
	misc_deregister(&vhost_scsi_misc);
}

static char *vhost_scsi_dump_proto_id(struct vhost_scsi_tport *tport)
{
	switch (tport->tport_proto_id) {
	case SCSI_PROTOCOL_SAS:
		return "SAS";
	case SCSI_PROTOCOL_FCP:
		return "FCP";
	case SCSI_PROTOCOL_ISCSI:
		return "iSCSI";
	default:
		break;
	}

	return "Unknown";
}

static void
vhost_scsi_do_plug(struct vhost_scsi_tpg *tpg,
		  struct se_lun *lun, bool plug)
{

	struct vhost_scsi *vs = tpg->vhost_scsi;
	struct vhost_virtqueue *vq;
	u32 reason;

	if (!vs)
		return;

	mutex_lock(&vs->dev.mutex);

	if (plug)
		reason = VIRTIO_SCSI_EVT_RESET_RESCAN;
	else
		reason = VIRTIO_SCSI_EVT_RESET_REMOVED;

	vq = &vs->vqs[VHOST_SCSI_VQ_EVT].vq;
	mutex_lock(&vq->mutex);
	if (vhost_has_feature(vq, VIRTIO_SCSI_F_HOTPLUG))
		vhost_scsi_send_evt(vs, tpg, lun,
				   VIRTIO_SCSI_T_TRANSPORT_RESET, reason);
	mutex_unlock(&vq->mutex);
	mutex_unlock(&vs->dev.mutex);
}

static void vhost_scsi_hotplug(struct vhost_scsi_tpg *tpg, struct se_lun *lun)
{
	vhost_scsi_do_plug(tpg, lun, true);
}

static void vhost_scsi_hotunplug(struct vhost_scsi_tpg *tpg, struct se_lun *lun)
{
	vhost_scsi_do_plug(tpg, lun, false);
}

static int vhost_scsi_port_link(struct se_portal_group *se_tpg,
			       struct se_lun *lun)
{
	struct vhost_scsi_tpg *tpg = container_of(se_tpg,
				struct vhost_scsi_tpg, se_tpg);
	struct vhost_scsi_tmf *tmf;

	tmf = kzalloc(sizeof(*tmf), GFP_KERNEL);
	if (!tmf)
		return -ENOMEM;
	INIT_LIST_HEAD(&tmf->queue_entry);
	vhost_work_init(&tmf->vwork, vhost_scsi_tmf_resp_work);

	mutex_lock(&vhost_scsi_mutex);

	mutex_lock(&tpg->tv_tpg_mutex);
	tpg->tv_tpg_port_count++;
	list_add_tail(&tmf->queue_entry, &tpg->tmf_queue);
	mutex_unlock(&tpg->tv_tpg_mutex);

	vhost_scsi_hotplug(tpg, lun);

	mutex_unlock(&vhost_scsi_mutex);

	return 0;
}

static void vhost_scsi_port_unlink(struct se_portal_group *se_tpg,
				  struct se_lun *lun)
{
	struct vhost_scsi_tpg *tpg = container_of(se_tpg,
				struct vhost_scsi_tpg, se_tpg);
	struct vhost_scsi_tmf *tmf;

	mutex_lock(&vhost_scsi_mutex);

	mutex_lock(&tpg->tv_tpg_mutex);
	tpg->tv_tpg_port_count--;
	tmf = list_first_entry(&tpg->tmf_queue, struct vhost_scsi_tmf,
			       queue_entry);
	list_del(&tmf->queue_entry);
	kfree(tmf);
	mutex_unlock(&tpg->tv_tpg_mutex);

	vhost_scsi_hotunplug(tpg, lun);

	mutex_unlock(&vhost_scsi_mutex);
}

static ssize_t vhost_scsi_tpg_attrib_fabric_prot_type_store(
		struct config_item *item, const char *page, size_t count)
{
	struct se_portal_group *se_tpg = attrib_to_tpg(item);
	struct vhost_scsi_tpg *tpg = container_of(se_tpg,
				struct vhost_scsi_tpg, se_tpg);
	unsigned long val;
	int ret = kstrtoul(page, 0, &val);

	if (ret) {
		pr_err("kstrtoul() returned %d for fabric_prot_type\n", ret);
		return ret;
	}
	if (val != 0 && val != 1 && val != 3) {
		pr_err("Invalid vhost_scsi fabric_prot_type: %lu\n", val);
		return -EINVAL;
	}
	tpg->tv_fabric_prot_type = val;

	return count;
}

static ssize_t vhost_scsi_tpg_attrib_fabric_prot_type_show(
		struct config_item *item, char *page)
{
	struct se_portal_group *se_tpg = attrib_to_tpg(item);
	struct vhost_scsi_tpg *tpg = container_of(se_tpg,
				struct vhost_scsi_tpg, se_tpg);

	return sprintf(page, "%d\n", tpg->tv_fabric_prot_type);
}

CONFIGFS_ATTR(vhost_scsi_tpg_attrib_, fabric_prot_type);

static struct configfs_attribute *vhost_scsi_tpg_attrib_attrs[] = {
	&vhost_scsi_tpg_attrib_attr_fabric_prot_type,
	NULL,
};

static int vhost_scsi_make_nexus(struct vhost_scsi_tpg *tpg,
				const char *name)
{
	struct vhost_scsi_nexus *tv_nexus;

	mutex_lock(&tpg->tv_tpg_mutex);
	if (tpg->tpg_nexus) {
		mutex_unlock(&tpg->tv_tpg_mutex);
		pr_debug("tpg->tpg_nexus already exists\n");
		return -EEXIST;
	}

	tv_nexus = kzalloc(sizeof(*tv_nexus), GFP_KERNEL);
	if (!tv_nexus) {
		mutex_unlock(&tpg->tv_tpg_mutex);
		pr_err("Unable to allocate struct vhost_scsi_nexus\n");
		return -ENOMEM;
	}
	/*
	 * Since we are running in 'demo mode' this call with generate a
	 * struct se_node_acl for the vhost_scsi struct se_portal_group with
	 * the SCSI Initiator port name of the passed configfs group 'name'.
	 */
	tv_nexus->tvn_se_sess = target_setup_session(&tpg->se_tpg, 0, 0,
					TARGET_PROT_DIN_PASS | TARGET_PROT_DOUT_PASS,
					(unsigned char *)name, tv_nexus, NULL);
	if (IS_ERR(tv_nexus->tvn_se_sess)) {
		mutex_unlock(&tpg->tv_tpg_mutex);
		kfree(tv_nexus);
		return -ENOMEM;
	}
	tpg->tpg_nexus = tv_nexus;

	mutex_unlock(&tpg->tv_tpg_mutex);
	return 0;
}

static int vhost_scsi_drop_nexus(struct vhost_scsi_tpg *tpg)
{
	struct se_session *se_sess;
	struct vhost_scsi_nexus *tv_nexus;

	mutex_lock(&tpg->tv_tpg_mutex);
	tv_nexus = tpg->tpg_nexus;
	if (!tv_nexus) {
		mutex_unlock(&tpg->tv_tpg_mutex);
		return -ENODEV;
	}

	se_sess = tv_nexus->tvn_se_sess;
	if (!se_sess) {
		mutex_unlock(&tpg->tv_tpg_mutex);
		return -ENODEV;
	}

	if (tpg->tv_tpg_port_count != 0) {
		mutex_unlock(&tpg->tv_tpg_mutex);
		pr_err("Unable to remove TCM_vhost I_T Nexus with"
			" active TPG port count: %d\n",
			tpg->tv_tpg_port_count);
		return -EBUSY;
	}

	if (tpg->tv_tpg_vhost_count != 0) {
		mutex_unlock(&tpg->tv_tpg_mutex);
		pr_err("Unable to remove TCM_vhost I_T Nexus with"
			" active TPG vhost count: %d\n",
			tpg->tv_tpg_vhost_count);
		return -EBUSY;
	}

	pr_debug("TCM_vhost_ConfigFS: Removing I_T Nexus to emulated"
		" %s Initiator Port: %s\n", vhost_scsi_dump_proto_id(tpg->tport),
		tv_nexus->tvn_se_sess->se_node_acl->initiatorname);

	/*
	 * Release the SCSI I_T Nexus to the emulated vhost Target Port
	 */
	target_remove_session(se_sess);
	tpg->tpg_nexus = NULL;
	mutex_unlock(&tpg->tv_tpg_mutex);

	kfree(tv_nexus);
	return 0;
}

static ssize_t vhost_scsi_tpg_nexus_show(struct config_item *item, char *page)
{
	struct se_portal_group *se_tpg = to_tpg(item);
	struct vhost_scsi_tpg *tpg = container_of(se_tpg,
				struct vhost_scsi_tpg, se_tpg);
	struct vhost_scsi_nexus *tv_nexus;
	ssize_t ret;

	mutex_lock(&tpg->tv_tpg_mutex);
	tv_nexus = tpg->tpg_nexus;
	if (!tv_nexus) {
		mutex_unlock(&tpg->tv_tpg_mutex);
		return -ENODEV;
	}
	ret = snprintf(page, PAGE_SIZE, "%s\n",
			tv_nexus->tvn_se_sess->se_node_acl->initiatorname);
	mutex_unlock(&tpg->tv_tpg_mutex);

	return ret;
}

static ssize_t vhost_scsi_tpg_nexus_store(struct config_item *item,
		const char *page, size_t count)
{
	struct se_portal_group *se_tpg = to_tpg(item);
	struct vhost_scsi_tpg *tpg = container_of(se_tpg,
				struct vhost_scsi_tpg, se_tpg);
	struct vhost_scsi_tport *tport_wwn = tpg->tport;
	unsigned char i_port[VHOST_SCSI_NAMELEN], *ptr, *port_ptr;
	int ret;
	/*
	 * Shutdown the active I_T nexus if 'NULL' is passed..
	 */
	if (!strncmp(page, "NULL", 4)) {
		ret = vhost_scsi_drop_nexus(tpg);
		return (!ret) ? count : ret;
	}
	/*
	 * Otherwise make sure the passed virtual Initiator port WWN matches
	 * the fabric protocol_id set in vhost_scsi_make_tport(), and call
	 * vhost_scsi_make_nexus().
	 */
	if (strlen(page) >= VHOST_SCSI_NAMELEN) {
		pr_err("Emulated NAA Sas Address: %s, exceeds"
				" max: %d\n", page, VHOST_SCSI_NAMELEN);
		return -EINVAL;
	}
	snprintf(&i_port[0], VHOST_SCSI_NAMELEN, "%s", page);

	ptr = strstr(i_port, "naa.");
	if (ptr) {
		if (tport_wwn->tport_proto_id != SCSI_PROTOCOL_SAS) {
			pr_err("Passed SAS Initiator Port %s does not"
				" match target port protoid: %s\n", i_port,
				vhost_scsi_dump_proto_id(tport_wwn));
			return -EINVAL;
		}
		port_ptr = &i_port[0];
		goto check_newline;
	}
	ptr = strstr(i_port, "fc.");
	if (ptr) {
		if (tport_wwn->tport_proto_id != SCSI_PROTOCOL_FCP) {
			pr_err("Passed FCP Initiator Port %s does not"
				" match target port protoid: %s\n", i_port,
				vhost_scsi_dump_proto_id(tport_wwn));
			return -EINVAL;
		}
		port_ptr = &i_port[3]; /* Skip over "fc." */
		goto check_newline;
	}
	ptr = strstr(i_port, "iqn.");
	if (ptr) {
		if (tport_wwn->tport_proto_id != SCSI_PROTOCOL_ISCSI) {
			pr_err("Passed iSCSI Initiator Port %s does not"
				" match target port protoid: %s\n", i_port,
				vhost_scsi_dump_proto_id(tport_wwn));
			return -EINVAL;
		}
		port_ptr = &i_port[0];
		goto check_newline;
	}
	pr_err("Unable to locate prefix for emulated Initiator Port:"
			" %s\n", i_port);
	return -EINVAL;
	/*
	 * Clear any trailing newline for the NAA WWN
	 */
check_newline:
	if (i_port[strlen(i_port)-1] == '\n')
		i_port[strlen(i_port)-1] = '\0';

	ret = vhost_scsi_make_nexus(tpg, port_ptr);
	if (ret < 0)
		return ret;

	return count;
}

CONFIGFS_ATTR(vhost_scsi_tpg_, nexus);

static struct configfs_attribute *vhost_scsi_tpg_attrs[] = {
	&vhost_scsi_tpg_attr_nexus,
	NULL,
};

static struct se_portal_group *
vhost_scsi_make_tpg(struct se_wwn *wwn, const char *name)
{
	struct vhost_scsi_tport *tport = container_of(wwn,
			struct vhost_scsi_tport, tport_wwn);

	struct vhost_scsi_tpg *tpg;
	u16 tpgt;
	int ret;

	if (strstr(name, "tpgt_") != name)
		return ERR_PTR(-EINVAL);
	if (kstrtou16(name + 5, 10, &tpgt) || tpgt >= VHOST_SCSI_MAX_TARGET)
		return ERR_PTR(-EINVAL);

	tpg = kzalloc(sizeof(*tpg), GFP_KERNEL);
	if (!tpg) {
		pr_err("Unable to allocate struct vhost_scsi_tpg");
		return ERR_PTR(-ENOMEM);
	}
	mutex_init(&tpg->tv_tpg_mutex);
	INIT_LIST_HEAD(&tpg->tv_tpg_list);
	INIT_LIST_HEAD(&tpg->tmf_queue);
	tpg->tport = tport;
	tpg->tport_tpgt = tpgt;

	ret = core_tpg_register(wwn, &tpg->se_tpg, tport->tport_proto_id);
	if (ret < 0) {
		kfree(tpg);
		return NULL;
	}
	mutex_lock(&vhost_scsi_mutex);
	list_add_tail(&tpg->tv_tpg_list, &vhost_scsi_list);
	mutex_unlock(&vhost_scsi_mutex);

	return &tpg->se_tpg;
}

static void vhost_scsi_drop_tpg(struct se_portal_group *se_tpg)
{
	struct vhost_scsi_tpg *tpg = container_of(se_tpg,
				struct vhost_scsi_tpg, se_tpg);

	mutex_lock(&vhost_scsi_mutex);
	list_del(&tpg->tv_tpg_list);
	mutex_unlock(&vhost_scsi_mutex);
	/*
	 * Release the virtual I_T Nexus for this vhost TPG
	 */
	vhost_scsi_drop_nexus(tpg);
	/*
	 * Deregister the se_tpg from TCM..
	 */
	core_tpg_deregister(se_tpg);
	kfree(tpg);
}

static struct se_wwn *
vhost_scsi_make_tport(struct target_fabric_configfs *tf,
		     struct config_group *group,
		     const char *name)
{
	struct vhost_scsi_tport *tport;
	char *ptr;
	u64 wwpn = 0;
	int off = 0;

	/* if (vhost_scsi_parse_wwn(name, &wwpn, 1) < 0)
		return ERR_PTR(-EINVAL); */

	tport = kzalloc(sizeof(*tport), GFP_KERNEL);
	if (!tport) {
		pr_err("Unable to allocate struct vhost_scsi_tport");
		return ERR_PTR(-ENOMEM);
	}
	tport->tport_wwpn = wwpn;
	/*
	 * Determine the emulated Protocol Identifier and Target Port Name
	 * based on the incoming configfs directory name.
	 */
	ptr = strstr(name, "naa.");
	if (ptr) {
		tport->tport_proto_id = SCSI_PROTOCOL_SAS;
		goto check_len;
	}
	ptr = strstr(name, "fc.");
	if (ptr) {
		tport->tport_proto_id = SCSI_PROTOCOL_FCP;
		off = 3; /* Skip over "fc." */
		goto check_len;
	}
	ptr = strstr(name, "iqn.");
	if (ptr) {
		tport->tport_proto_id = SCSI_PROTOCOL_ISCSI;
		goto check_len;
	}

	pr_err("Unable to locate prefix for emulated Target Port:"
			" %s\n", name);
	kfree(tport);
	return ERR_PTR(-EINVAL);

check_len:
	if (strlen(name) >= VHOST_SCSI_NAMELEN) {
		pr_err("Emulated %s Address: %s, exceeds"
			" max: %d\n", name, vhost_scsi_dump_proto_id(tport),
			VHOST_SCSI_NAMELEN);
		kfree(tport);
		return ERR_PTR(-EINVAL);
	}
	snprintf(&tport->tport_name[0], VHOST_SCSI_NAMELEN, "%s", &name[off]);

	pr_debug("TCM_VHost_ConfigFS: Allocated emulated Target"
		" %s Address: %s\n", vhost_scsi_dump_proto_id(tport), name);

	return &tport->tport_wwn;
}

static void vhost_scsi_drop_tport(struct se_wwn *wwn)
{
	struct vhost_scsi_tport *tport = container_of(wwn,
				struct vhost_scsi_tport, tport_wwn);

	pr_debug("TCM_VHost_ConfigFS: Deallocating emulated Target"
		" %s Address: %s\n", vhost_scsi_dump_proto_id(tport),
		tport->tport_name);

	kfree(tport);
}

static ssize_t
vhost_scsi_wwn_version_show(struct config_item *item, char *page)
{
	return sprintf(page, "TCM_VHOST fabric module %s on %s/%s"
		"on "UTS_RELEASE"\n", VHOST_SCSI_VERSION, utsname()->sysname,
		utsname()->machine);
}

CONFIGFS_ATTR_RO(vhost_scsi_wwn_, version);

static struct configfs_attribute *vhost_scsi_wwn_attrs[] = {
	&vhost_scsi_wwn_attr_version,
	NULL,
};

static const struct target_core_fabric_ops vhost_scsi_ops = {
	.module				= THIS_MODULE,
	.fabric_name			= "vhost",
	.max_data_sg_nents		= VHOST_SCSI_PREALLOC_SGLS,
	.tpg_get_wwn			= vhost_scsi_get_fabric_wwn,
	.tpg_get_tag			= vhost_scsi_get_tpgt,
	.tpg_check_demo_mode		= vhost_scsi_check_true,
	.tpg_check_demo_mode_cache	= vhost_scsi_check_true,
	.tpg_check_demo_mode_write_protect = vhost_scsi_check_false,
	.tpg_check_prod_mode_write_protect = vhost_scsi_check_false,
	.tpg_check_prot_fabric_only	= vhost_scsi_check_prot_fabric_only,
	.tpg_get_inst_index		= vhost_scsi_tpg_get_inst_index,
	.release_cmd			= vhost_scsi_release_cmd,
	.check_stop_free		= vhost_scsi_check_stop_free,
	.sess_get_index			= vhost_scsi_sess_get_index,
	.sess_get_initiator_sid		= NULL,
	.write_pending			= vhost_scsi_write_pending,
	.set_default_node_attributes	= vhost_scsi_set_default_node_attrs,
	.get_cmd_state			= vhost_scsi_get_cmd_state,
	.queue_data_in			= vhost_scsi_queue_data_in,
	.queue_status			= vhost_scsi_queue_status,
	.queue_tm_rsp			= vhost_scsi_queue_tm_rsp,
	.aborted_task			= vhost_scsi_aborted_task,
	/*
	 * Setup callers for generic logic in target_core_fabric_configfs.c
	 */
	.fabric_make_wwn		= vhost_scsi_make_tport,
	.fabric_drop_wwn		= vhost_scsi_drop_tport,
	.fabric_make_tpg		= vhost_scsi_make_tpg,
	.fabric_drop_tpg		= vhost_scsi_drop_tpg,
	.fabric_post_link		= vhost_scsi_port_link,
	.fabric_pre_unlink		= vhost_scsi_port_unlink,

	.tfc_wwn_attrs			= vhost_scsi_wwn_attrs,
	.tfc_tpg_base_attrs		= vhost_scsi_tpg_attrs,
	.tfc_tpg_attrib_attrs		= vhost_scsi_tpg_attrib_attrs,
};

static int __init vhost_scsi_init(void)
{
	int ret = -ENOMEM;

	pr_debug("TCM_VHOST fabric module %s on %s/%s"
		" on "UTS_RELEASE"\n", VHOST_SCSI_VERSION, utsname()->sysname,
		utsname()->machine);

	/*
	 * Use our own dedicated workqueue for submitting I/O into
	 * target core to avoid contention within system_wq.
	 */
	vhost_scsi_workqueue = alloc_workqueue("vhost_scsi", 0, 0);
	if (!vhost_scsi_workqueue)
		goto out;

	ret = vhost_scsi_register();
	if (ret < 0)
		goto out_destroy_workqueue;

	ret = target_register_template(&vhost_scsi_ops);
	if (ret < 0)
		goto out_vhost_scsi_deregister;

	return 0;

out_vhost_scsi_deregister:
	vhost_scsi_deregister();
out_destroy_workqueue:
	destroy_workqueue(vhost_scsi_workqueue);
out:
	return ret;
};

static void vhost_scsi_exit(void)
{
	target_unregister_template(&vhost_scsi_ops);
	vhost_scsi_deregister();
	destroy_workqueue(vhost_scsi_workqueue);
};

MODULE_DESCRIPTION("VHOST_SCSI series fabric driver");
MODULE_ALIAS("tcm_vhost");
MODULE_LICENSE("GPL");
module_init(vhost_scsi_init);
module_exit(vhost_scsi_exit);<|MERGE_RESOLUTION|>--- conflicted
+++ resolved
@@ -360,8 +360,6 @@
 	vhost_scsi_put_inflight(inflight);
 }
 
-<<<<<<< HEAD
-=======
 static void vhost_scsi_release_tmf_res(struct vhost_scsi_tmf *tmf)
 {
 	struct vhost_scsi_tpg *tpg = tmf->tpg;
@@ -390,7 +388,6 @@
 	}
 }
 
->>>>>>> 24b8d41d
 static u32 vhost_scsi_sess_get_index(struct se_session *se_sess)
 {
 	return 0;
@@ -1112,13 +1109,8 @@
 		}
 		cmd->tvc_vhost = vs;
 		cmd->tvc_vq = vq;
-<<<<<<< HEAD
-		cmd->tvc_resp_iov = vq->iov[out];
-		cmd->tvc_in_iovs = in;
-=======
 		cmd->tvc_resp_iov = vq->iov[vc.out];
 		cmd->tvc_in_iovs = vc.in;
->>>>>>> 24b8d41d
 
 		pr_debug("vhost_scsi got command opcode: %#02x, lun: %d\n",
 			 cmd->tvc_cdb[0], cmd->tvc_lun);
