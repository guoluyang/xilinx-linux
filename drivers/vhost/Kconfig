# SPDX-License-Identifier: GPL-2.0-only
config VHOST_IOTLB
	tristate
	help
	  Generic IOTLB implementation for vhost and vringh.
	  This option is selected by any driver which needs to support
	  an IOMMU in software.

config VHOST_RING
	tristate
	select VHOST_IOTLB
	help
	  This option is selected by any driver which needs to access
	  the host side of a virtio ring.

config VHOST
	tristate
	select VHOST_IOTLB
	help
	  This option is selected by any driver which needs to access
	  the core of vhost.

menuconfig VHOST_MENU
	bool "VHOST drivers"
	default y

if VHOST_MENU

config VHOST_NET
	tristate "Host kernel accelerator for virtio net"
	depends on NET && EVENTFD && (TUN || !TUN) && (TAP || !TAP)
	select VHOST
<<<<<<< HEAD
	---help---
=======
	help
>>>>>>> 24b8d41d
	  This kernel module can be loaded in host kernel to accelerate
	  guest networking with virtio_net. Not to be confused with virtio_net
	  module itself which needs to be loaded in guest kernel.

	  To compile this driver as a module, choose M here: the module will
	  be called vhost_net.

config VHOST_SCSI
	tristate "VHOST_SCSI TCM fabric driver"
	depends on TARGET_CORE && EVENTFD
	select VHOST
	default n
	help
	Say M here to enable the vhost_scsi TCM fabric module
	for use with virtio-scsi guests

config VHOST_VSOCK
	tristate "vhost virtio-vsock driver"
	depends on VSOCKETS && EVENTFD
<<<<<<< HEAD
	select VIRTIO_VSOCKETS_COMMON
	select VHOST
	default n
	---help---
	This kernel module can be loaded in the host kernel to provide AF_VSOCK
	sockets for communicating with guests.  The guests must have the
	virtio_transport.ko driver loaded to use the virtio-vsock device.

	To compile this driver as a module, choose M here: the module will be called
	vhost_vsock.
=======
	select VHOST
	select VIRTIO_VSOCKETS_COMMON
	default n
	help
	This kernel module can be loaded in the host kernel to provide AF_VSOCK
	sockets for communicating with guests.  The guests must have the
	virtio_transport.ko driver loaded to use the virtio-vsock device.
>>>>>>> 24b8d41d

	To compile this driver as a module, choose M here: the module will be called
	vhost_vsock.

config VHOST_VDPA
	tristate "Vhost driver for vDPA-based backend"
	depends on EVENTFD
	select VHOST
	select IRQ_BYPASS_MANAGER
	depends on VDPA
	help
	  This kernel module can be loaded in host kernel to accelerate
	  guest virtio devices with the vDPA-based backends.

	  To compile this driver as a module, choose M here: the module
	  will be called vhost_vdpa.

config VHOST_CROSS_ENDIAN_LEGACY
	bool "Cross-endian support for vhost"
	default n
	help
	  This option allows vhost to support guests with a different byte
	  ordering from host while using legacy virtio.

	  Userspace programs can control the feature using the
	  VHOST_SET_VRING_ENDIAN and VHOST_GET_VRING_ENDIAN ioctls.

	  This is only useful on a few platforms (ppc64 and arm64). Since it
	  adds some overhead, it is disabled by default.

	  If unsure, say "N".

endif<|MERGE_RESOLUTION|>--- conflicted
+++ resolved
@@ -30,11 +30,7 @@
 	tristate "Host kernel accelerator for virtio net"
 	depends on NET && EVENTFD && (TUN || !TUN) && (TAP || !TAP)
 	select VHOST
-<<<<<<< HEAD
-	---help---
-=======
 	help
->>>>>>> 24b8d41d
 	  This kernel module can be loaded in host kernel to accelerate
 	  guest networking with virtio_net. Not to be confused with virtio_net
 	  module itself which needs to be loaded in guest kernel.
@@ -54,18 +50,6 @@
 config VHOST_VSOCK
 	tristate "vhost virtio-vsock driver"
 	depends on VSOCKETS && EVENTFD
-<<<<<<< HEAD
-	select VIRTIO_VSOCKETS_COMMON
-	select VHOST
-	default n
-	---help---
-	This kernel module can be loaded in the host kernel to provide AF_VSOCK
-	sockets for communicating with guests.  The guests must have the
-	virtio_transport.ko driver loaded to use the virtio-vsock device.
-
-	To compile this driver as a module, choose M here: the module will be called
-	vhost_vsock.
-=======
 	select VHOST
 	select VIRTIO_VSOCKETS_COMMON
 	default n
@@ -73,7 +57,6 @@
 	This kernel module can be loaded in the host kernel to provide AF_VSOCK
 	sockets for communicating with guests.  The guests must have the
 	virtio_transport.ko driver loaded to use the virtio-vsock device.
->>>>>>> 24b8d41d
 
 	To compile this driver as a module, choose M here: the module will be called
 	vhost_vsock.
