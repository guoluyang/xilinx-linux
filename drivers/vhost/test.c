// SPDX-License-Identifier: GPL-2.0-only
/* Copyright (C) 2009 Red Hat, Inc.
 * Author: Michael S. Tsirkin <mst@redhat.com>
 *
 * test virtio server in host kernel.
 */

#include <linux/compat.h>
#include <linux/eventfd.h>
#include <linux/vhost.h>
#include <linux/miscdevice.h>
#include <linux/module.h>
#include <linux/mutex.h>
#include <linux/workqueue.h>
#include <linux/file.h>
#include <linux/slab.h>

#include "test.h"
#include "vhost.h"

/* Max number of bytes transferred before requeueing the job.
 * Using this limit prevents one virtqueue from starving others. */
#define VHOST_TEST_WEIGHT 0x80000

/* Max number of packets transferred before requeueing the job.
 * Using this limit prevents one virtqueue from starving others with
 * pkts.
 */
#define VHOST_TEST_PKT_WEIGHT 256

enum {
	VHOST_TEST_VQ = 0,
	VHOST_TEST_VQ_MAX = 1,
};

struct vhost_test {
	struct vhost_dev dev;
	struct vhost_virtqueue vqs[VHOST_TEST_VQ_MAX];
};

/* Expects to be always run from workqueue - which acts as
 * read-size critical section for our kind of RCU. */
static void handle_vq(struct vhost_test *n)
{
	struct vhost_virtqueue *vq = &n->vqs[VHOST_TEST_VQ];
	unsigned out, in;
	int head;
	size_t len, total_len = 0;
	void *private;

	mutex_lock(&vq->mutex);
	private = vhost_vq_get_backend(vq);
	if (!private) {
		mutex_unlock(&vq->mutex);
		return;
	}

	vhost_disable_notify(&n->dev, vq);

	for (;;) {
		head = vhost_get_vq_desc(vq, vq->iov,
					 ARRAY_SIZE(vq->iov),
					 &out, &in,
					 NULL, NULL);
		/* On error, stop handling until the next kick. */
		if (unlikely(head < 0))
			break;
		/* Nothing new?  Wait for eventfd to tell us they refilled. */
		if (head == vq->num) {
			if (unlikely(vhost_enable_notify(&n->dev, vq))) {
				vhost_disable_notify(&n->dev, vq);
				continue;
			}
			break;
		}
		if (in) {
			vq_err(vq, "Unexpected descriptor format for TX: "
			       "out %d, int %d\n", out, in);
			break;
		}
		len = iov_length(vq->iov, out);
		/* Sanity check */
		if (!len) {
			vq_err(vq, "Unexpected 0 len for TX\n");
			break;
		}
		vhost_add_used_and_signal(&n->dev, vq, head, 0);
		total_len += len;
		if (unlikely(vhost_exceeds_weight(vq, 0, total_len)))
			break;
	}

	mutex_unlock(&vq->mutex);
}

static void handle_vq_kick(struct vhost_work *work)
{
	struct vhost_virtqueue *vq = container_of(work, struct vhost_virtqueue,
						  poll.work);
	struct vhost_test *n = container_of(vq->dev, struct vhost_test, dev);

	handle_vq(n);
}

static int vhost_test_open(struct inode *inode, struct file *f)
{
	struct vhost_test *n = kmalloc(sizeof *n, GFP_KERNEL);
	struct vhost_dev *dev;
	struct vhost_virtqueue **vqs;

	if (!n)
		return -ENOMEM;
	vqs = kmalloc_array(VHOST_TEST_VQ_MAX, sizeof(*vqs), GFP_KERNEL);
	if (!vqs) {
		kfree(n);
		return -ENOMEM;
	}

	dev = &n->dev;
	vqs[VHOST_TEST_VQ] = &n->vqs[VHOST_TEST_VQ];
	n->vqs[VHOST_TEST_VQ].handle_kick = handle_vq_kick;
	vhost_dev_init(dev, vqs, VHOST_TEST_VQ_MAX, UIO_MAXIOV,
		       VHOST_TEST_PKT_WEIGHT, VHOST_TEST_WEIGHT, true, NULL);

	f->private_data = n;

	return 0;
}

static void *vhost_test_stop_vq(struct vhost_test *n,
				struct vhost_virtqueue *vq)
{
	void *private;

	mutex_lock(&vq->mutex);
	private = vhost_vq_get_backend(vq);
	vhost_vq_set_backend(vq, NULL);
	mutex_unlock(&vq->mutex);
	return private;
}

static void vhost_test_stop(struct vhost_test *n, void **privatep)
{
	*privatep = vhost_test_stop_vq(n, n->vqs + VHOST_TEST_VQ);
}

static void vhost_test_flush_vq(struct vhost_test *n, int index)
{
	vhost_poll_flush(&n->vqs[index].poll);
}

static void vhost_test_flush(struct vhost_test *n)
{
	vhost_test_flush_vq(n, VHOST_TEST_VQ);
}

static int vhost_test_release(struct inode *inode, struct file *f)
{
	struct vhost_test *n = f->private_data;
	void  *private;

	vhost_test_stop(n, &private);
	vhost_test_flush(n);
	vhost_dev_stop(&n->dev);
	vhost_dev_cleanup(&n->dev);
	/* We do an extra flush before freeing memory,
	 * since jobs can re-queue themselves. */
	vhost_test_flush(n);
	kfree(n);
	return 0;
}

static long vhost_test_run(struct vhost_test *n, int test)
{
	void *priv, *oldpriv;
	struct vhost_virtqueue *vq;
	int r, index;

	if (test < 0 || test > 1)
		return -EINVAL;

	mutex_lock(&n->dev.mutex);
	r = vhost_dev_check_owner(&n->dev);
	if (r)
		goto err;

	for (index = 0; index < n->dev.nvqs; ++index) {
		/* Verify that ring has been setup correctly. */
		if (!vhost_vq_access_ok(&n->vqs[index])) {
			r = -EFAULT;
			goto err;
		}
	}

	for (index = 0; index < n->dev.nvqs; ++index) {
		vq = n->vqs + index;
		mutex_lock(&vq->mutex);
		priv = test ? n : NULL;

		/* start polling new socket */
		oldpriv = vhost_vq_get_backend(vq);
		vhost_vq_set_backend(vq, priv);

		r = vhost_vq_init_access(&n->vqs[index]);

		mutex_unlock(&vq->mutex);

		if (r)
			goto err;

		if (oldpriv) {
			vhost_test_flush_vq(n, index);
		}
	}

	mutex_unlock(&n->dev.mutex);
	return 0;

err:
	mutex_unlock(&n->dev.mutex);
	return r;
}

static long vhost_test_reset_owner(struct vhost_test *n)
{
	void *priv = NULL;
	long err;
<<<<<<< HEAD
	struct vhost_umem *umem;
=======
	struct vhost_iotlb *umem;
>>>>>>> 24b8d41d

	mutex_lock(&n->dev.mutex);
	err = vhost_dev_check_owner(&n->dev);
	if (err)
		goto done;
	umem = vhost_dev_reset_owner_prepare();
	if (!umem) {
		err = -ENOMEM;
		goto done;
	}
	vhost_test_stop(n, &priv);
	vhost_test_flush(n);
<<<<<<< HEAD
=======
	vhost_dev_stop(&n->dev);
>>>>>>> 24b8d41d
	vhost_dev_reset_owner(&n->dev, umem);
done:
	mutex_unlock(&n->dev.mutex);
	return err;
}

static int vhost_test_set_features(struct vhost_test *n, u64 features)
{
	struct vhost_virtqueue *vq;

	mutex_lock(&n->dev.mutex);
	if ((features & (1 << VHOST_F_LOG_ALL)) &&
	    !vhost_log_access_ok(&n->dev)) {
		mutex_unlock(&n->dev.mutex);
		return -EFAULT;
	}
	vq = &n->vqs[VHOST_TEST_VQ];
	mutex_lock(&vq->mutex);
	vq->acked_features = features;
	mutex_unlock(&vq->mutex);
	mutex_unlock(&n->dev.mutex);
	return 0;
}

static long vhost_test_set_backend(struct vhost_test *n, unsigned index, int fd)
{
	static void *backend;

	const bool enable = fd != -1;
	struct vhost_virtqueue *vq;
	int r;

	mutex_lock(&n->dev.mutex);
	r = vhost_dev_check_owner(&n->dev);
	if (r)
		goto err;

	if (index >= VHOST_TEST_VQ_MAX) {
		r = -ENOBUFS;
		goto err;
	}
	vq = &n->vqs[index];
	mutex_lock(&vq->mutex);

	/* Verify that ring has been setup correctly. */
	if (!vhost_vq_access_ok(vq)) {
		r = -EFAULT;
		goto err_vq;
	}
	if (!enable) {
		vhost_poll_stop(&vq->poll);
		backend = vhost_vq_get_backend(vq);
		vhost_vq_set_backend(vq, NULL);
	} else {
		vhost_vq_set_backend(vq, backend);
		r = vhost_vq_init_access(vq);
		if (r == 0)
			r = vhost_poll_start(&vq->poll, vq->kick);
	}

	mutex_unlock(&vq->mutex);

	if (enable) {
		vhost_test_flush_vq(n, index);
	}

	mutex_unlock(&n->dev.mutex);
	return 0;

err_vq:
	mutex_unlock(&vq->mutex);
err:
	mutex_unlock(&n->dev.mutex);
	return r;
}

static long vhost_test_ioctl(struct file *f, unsigned int ioctl,
			     unsigned long arg)
{
	struct vhost_vring_file backend;
	struct vhost_test *n = f->private_data;
	void __user *argp = (void __user *)arg;
	u64 __user *featurep = argp;
	int test;
	u64 features;
	int r;
	switch (ioctl) {
	case VHOST_TEST_RUN:
		if (copy_from_user(&test, argp, sizeof test))
			return -EFAULT;
		return vhost_test_run(n, test);
	case VHOST_TEST_SET_BACKEND:
		if (copy_from_user(&backend, argp, sizeof backend))
			return -EFAULT;
		return vhost_test_set_backend(n, backend.index, backend.fd);
	case VHOST_GET_FEATURES:
		features = VHOST_FEATURES;
		if (copy_to_user(featurep, &features, sizeof features))
			return -EFAULT;
		return 0;
	case VHOST_SET_FEATURES:
		printk(KERN_ERR "1\n");
		if (copy_from_user(&features, featurep, sizeof features))
			return -EFAULT;
		printk(KERN_ERR "2\n");
		if (features & ~VHOST_FEATURES)
			return -EOPNOTSUPP;
		printk(KERN_ERR "3\n");
		return vhost_test_set_features(n, features);
	case VHOST_RESET_OWNER:
		return vhost_test_reset_owner(n);
	default:
		mutex_lock(&n->dev.mutex);
		r = vhost_dev_ioctl(&n->dev, ioctl, argp);
                if (r == -ENOIOCTLCMD)
                        r = vhost_vring_ioctl(&n->dev, ioctl, argp);
		vhost_test_flush(n);
		mutex_unlock(&n->dev.mutex);
		return r;
	}
}

static const struct file_operations vhost_test_fops = {
	.owner          = THIS_MODULE,
	.release        = vhost_test_release,
	.unlocked_ioctl = vhost_test_ioctl,
	.compat_ioctl   = compat_ptr_ioctl,
	.open           = vhost_test_open,
	.llseek		= noop_llseek,
};

static struct miscdevice vhost_test_misc = {
	MISC_DYNAMIC_MINOR,
	"vhost-test",
	&vhost_test_fops,
};
module_misc_device(vhost_test_misc);

MODULE_VERSION("0.0.1");
MODULE_LICENSE("GPL v2");
MODULE_AUTHOR("Michael S. Tsirkin");
MODULE_DESCRIPTION("Host kernel side for virtio simulator");<|MERGE_RESOLUTION|>--- conflicted
+++ resolved
@@ -225,11 +225,7 @@
 {
 	void *priv = NULL;
 	long err;
-<<<<<<< HEAD
-	struct vhost_umem *umem;
-=======
 	struct vhost_iotlb *umem;
->>>>>>> 24b8d41d
 
 	mutex_lock(&n->dev.mutex);
 	err = vhost_dev_check_owner(&n->dev);
@@ -242,10 +238,7 @@
 	}
 	vhost_test_stop(n, &priv);
 	vhost_test_flush(n);
-<<<<<<< HEAD
-=======
 	vhost_dev_stop(&n->dev);
->>>>>>> 24b8d41d
 	vhost_dev_reset_owner(&n->dev, umem);
 done:
 	mutex_unlock(&n->dev.mutex);
