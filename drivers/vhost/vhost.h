/* SPDX-License-Identifier: GPL-2.0 */
#ifndef _VHOST_H
#define _VHOST_H

#include <linux/eventfd.h>
#include <linux/vhost.h>
#include <linux/mm.h>
#include <linux/mutex.h>
#include <linux/poll.h>
#include <linux/file.h>
#include <linux/uio.h>
#include <linux/virtio_config.h>
#include <linux/virtio_ring.h>
#include <linux/atomic.h>
#include <linux/vhost_iotlb.h>
#include <linux/irqbypass.h>

struct vhost_work;
typedef void (*vhost_work_fn_t)(struct vhost_work *work);

#define VHOST_WORK_QUEUED 1
struct vhost_work {
	struct llist_node	  node;
	vhost_work_fn_t		  fn;
<<<<<<< HEAD
	wait_queue_head_t	  done;
	int			  flushing;
	unsigned		  queue_seq;
	unsigned		  done_seq;
=======
>>>>>>> 24b8d41d
	unsigned long		  flags;
};

/* Poll a file (eventfd or socket) */
/* Note: there's nothing vhost specific about this structure. */
struct vhost_poll {
	poll_table                table;
	wait_queue_head_t        *wqh;
	wait_queue_entry_t              wait;
	struct vhost_work	  work;
	__poll_t		  mask;
	struct vhost_dev	 *dev;
};

void vhost_work_init(struct vhost_work *work, vhost_work_fn_t fn);
void vhost_work_queue(struct vhost_dev *dev, struct vhost_work *work);
bool vhost_has_work(struct vhost_dev *dev);

void vhost_poll_init(struct vhost_poll *poll, vhost_work_fn_t fn,
		     __poll_t mask, struct vhost_dev *dev);
int vhost_poll_start(struct vhost_poll *poll, struct file *file);
void vhost_poll_stop(struct vhost_poll *poll);
void vhost_poll_flush(struct vhost_poll *poll);
void vhost_poll_queue(struct vhost_poll *poll);
void vhost_work_flush(struct vhost_dev *dev, struct vhost_work *work);
long vhost_vring_ioctl(struct vhost_dev *d, unsigned int ioctl, void __user *argp);

struct vhost_log {
	u64 addr;
	u64 len;
};

<<<<<<< HEAD
#define START(node) ((node)->start)
#define LAST(node) ((node)->last)

struct vhost_umem_node {
	struct rb_node rb;
	struct list_head link;
	__u64 start;
	__u64 last;
	__u64 size;
	__u64 userspace_addr;
	__u32 perm;
	__u32 flags_padding;
	__u64 __subtree_last;
};

struct vhost_umem {
	struct rb_root umem_tree;
	struct list_head umem_list;
	int numem;
=======
enum vhost_uaddr_type {
	VHOST_ADDR_DESC = 0,
	VHOST_ADDR_AVAIL = 1,
	VHOST_ADDR_USED = 2,
	VHOST_NUM_ADDRS = 3,
};

struct vhost_vring_call {
	struct eventfd_ctx *ctx;
	struct irq_bypass_producer producer;
>>>>>>> 24b8d41d
};

/* The virtqueue structure describes a queue attached to a device. */
struct vhost_virtqueue {
	struct vhost_dev *dev;

	/* The actual ring of buffers. */
	struct mutex mutex;
	unsigned int num;
	vring_desc_t __user *desc;
	vring_avail_t __user *avail;
	vring_used_t __user *used;
	const struct vhost_iotlb_map *meta_iotlb[VHOST_NUM_ADDRS];
	struct file *kick;
	struct vhost_vring_call call_ctx;
	struct eventfd_ctx *error_ctx;
	struct eventfd_ctx *log_ctx;

	struct vhost_poll poll;

	/* The routine to call when the Guest pings us, or timeout. */
	vhost_work_fn_t handle_kick;

	/* Last available index we saw. */
	u16 last_avail_idx;

	/* Caches available index value from user. */
	u16 avail_idx;

	/* Last index we used. */
	u16 last_used_idx;

	/* Used flags */
	u16 used_flags;

	/* Last used index value we have signalled on */
	u16 signalled_used;

	/* Last used index value we have signalled on */
	bool signalled_used_valid;

	/* Log writes to used structure. */
	bool log_used;
	u64 log_addr;

	struct iovec iov[UIO_MAXIOV];
	struct iovec iotlb_iov[64];
	struct iovec *indirect;
	struct vring_used_elem *heads;
	/* Protected by virtqueue mutex. */
<<<<<<< HEAD
	struct vhost_umem *umem;
	struct vhost_umem *iotlb;
=======
	struct vhost_iotlb *umem;
	struct vhost_iotlb *iotlb;
>>>>>>> 24b8d41d
	void *private_data;
	u64 acked_features;
	u64 acked_backend_features;
	/* Log write descriptors */
	void __user *log_base;
	struct vhost_log *log;
	struct iovec log_iov[64];

	/* Ring endianness. Defaults to legacy native endianness.
	 * Set to true when starting a modern virtio device. */
	bool is_le;
#ifdef CONFIG_VHOST_CROSS_ENDIAN_LEGACY
	/* Ring endianness requested by userspace for cross-endian support. */
	bool user_be;
#endif
	u32 busyloop_timeout;
};

struct vhost_msg_node {
<<<<<<< HEAD
  struct vhost_msg msg;
=======
  union {
	  struct vhost_msg msg;
	  struct vhost_msg_v2 msg_v2;
  };
>>>>>>> 24b8d41d
  struct vhost_virtqueue *vq;
  struct list_head node;
};

struct vhost_dev {
	struct mm_struct *mm;
	struct mutex mutex;
	struct vhost_virtqueue **vqs;
	int nvqs;
	struct eventfd_ctx *log_ctx;
	struct llist_head work_list;
	struct task_struct *worker;
<<<<<<< HEAD
	struct vhost_umem *umem;
	struct vhost_umem *iotlb;
=======
	struct vhost_iotlb *umem;
	struct vhost_iotlb *iotlb;
>>>>>>> 24b8d41d
	spinlock_t iotlb_lock;
	struct list_head read_list;
	struct list_head pending_list;
	wait_queue_head_t wait;
<<<<<<< HEAD
=======
	int iov_limit;
	int weight;
	int byte_weight;
	u64 kcov_handle;
	bool use_worker;
	int (*msg_handler)(struct vhost_dev *dev,
			   struct vhost_iotlb_msg *msg);
>>>>>>> 24b8d41d
};

bool vhost_exceeds_weight(struct vhost_virtqueue *vq, int pkts, int total_len);
void vhost_dev_init(struct vhost_dev *, struct vhost_virtqueue **vqs,
		    int nvqs, int iov_limit, int weight, int byte_weight,
		    bool use_worker,
		    int (*msg_handler)(struct vhost_dev *dev,
				       struct vhost_iotlb_msg *msg));
long vhost_dev_set_owner(struct vhost_dev *dev);
bool vhost_dev_has_owner(struct vhost_dev *dev);
long vhost_dev_check_owner(struct vhost_dev *);
<<<<<<< HEAD
struct vhost_umem *vhost_dev_reset_owner_prepare(void);
void vhost_dev_reset_owner(struct vhost_dev *, struct vhost_umem *);
void vhost_dev_cleanup(struct vhost_dev *, bool locked);
=======
struct vhost_iotlb *vhost_dev_reset_owner_prepare(void);
void vhost_dev_reset_owner(struct vhost_dev *dev, struct vhost_iotlb *iotlb);
void vhost_dev_cleanup(struct vhost_dev *);
>>>>>>> 24b8d41d
void vhost_dev_stop(struct vhost_dev *);
long vhost_dev_ioctl(struct vhost_dev *, unsigned int ioctl, void __user *argp);
long vhost_vring_ioctl(struct vhost_dev *d, unsigned int ioctl, void __user *argp);
bool vhost_vq_access_ok(struct vhost_virtqueue *vq);
bool vhost_log_access_ok(struct vhost_dev *);

int vhost_get_vq_desc(struct vhost_virtqueue *,
		      struct iovec iov[], unsigned int iov_count,
		      unsigned int *out_num, unsigned int *in_num,
		      struct vhost_log *log, unsigned int *log_num);
void vhost_discard_vq_desc(struct vhost_virtqueue *, int n);

bool vhost_vq_is_setup(struct vhost_virtqueue *vq);
int vhost_vq_init_access(struct vhost_virtqueue *);
int vhost_add_used(struct vhost_virtqueue *, unsigned int head, int len);
int vhost_add_used_n(struct vhost_virtqueue *, struct vring_used_elem *heads,
		     unsigned count);
void vhost_add_used_and_signal(struct vhost_dev *, struct vhost_virtqueue *,
			       unsigned int id, int len);
void vhost_add_used_and_signal_n(struct vhost_dev *, struct vhost_virtqueue *,
			       struct vring_used_elem *heads, unsigned count);
void vhost_signal(struct vhost_dev *, struct vhost_virtqueue *);
void vhost_disable_notify(struct vhost_dev *, struct vhost_virtqueue *);
bool vhost_vq_avail_empty(struct vhost_dev *, struct vhost_virtqueue *);
bool vhost_enable_notify(struct vhost_dev *, struct vhost_virtqueue *);

int vhost_log_write(struct vhost_virtqueue *vq, struct vhost_log *log,
<<<<<<< HEAD
		    unsigned int log_num, u64 len);
int vq_iotlb_prefetch(struct vhost_virtqueue *vq);
=======
		    unsigned int log_num, u64 len,
		    struct iovec *iov, int count);
int vq_meta_prefetch(struct vhost_virtqueue *vq);
>>>>>>> 24b8d41d

struct vhost_msg_node *vhost_new_msg(struct vhost_virtqueue *vq, int type);
void vhost_enqueue_msg(struct vhost_dev *dev,
		       struct list_head *head,
		       struct vhost_msg_node *node);
struct vhost_msg_node *vhost_dequeue_msg(struct vhost_dev *dev,
					 struct list_head *head);
<<<<<<< HEAD
unsigned int vhost_chr_poll(struct file *file, struct vhost_dev *dev,
=======
void vhost_set_backend_features(struct vhost_dev *dev, u64 features);

__poll_t vhost_chr_poll(struct file *file, struct vhost_dev *dev,
>>>>>>> 24b8d41d
			    poll_table *wait);
ssize_t vhost_chr_read_iter(struct vhost_dev *dev, struct iov_iter *to,
			    int noblock);
ssize_t vhost_chr_write_iter(struct vhost_dev *dev,
			     struct iov_iter *from);
int vhost_init_device_iotlb(struct vhost_dev *d, bool enabled);
<<<<<<< HEAD
=======

void vhost_iotlb_map_free(struct vhost_iotlb *iotlb,
			  struct vhost_iotlb_map *map);
>>>>>>> 24b8d41d

#define vq_err(vq, fmt, ...) do {                                  \
		pr_debug(pr_fmt(fmt), ##__VA_ARGS__);       \
		if ((vq)->error_ctx)                               \
				eventfd_signal((vq)->error_ctx, 1);\
	} while (0)

enum {
	VHOST_FEATURES = (1ULL << VIRTIO_F_NOTIFY_ON_EMPTY) |
			 (1ULL << VIRTIO_RING_F_INDIRECT_DESC) |
			 (1ULL << VIRTIO_RING_F_EVENT_IDX) |
			 (1ULL << VHOST_F_LOG_ALL) |
			 (1ULL << VIRTIO_F_ANY_LAYOUT) |
			 (1ULL << VIRTIO_F_VERSION_1)
};

/**
 * vhost_vq_set_backend - Set backend.
 *
 * @vq            Virtqueue.
 * @private_data  The private data.
 *
 * Context: Need to call with vq->mutex acquired.
 */
static inline void vhost_vq_set_backend(struct vhost_virtqueue *vq,
					void *private_data)
{
	vq->private_data = private_data;
}

/**
 * vhost_vq_get_backend - Get backend.
 *
 * @vq            Virtqueue.
 *
 * Context: Need to call with vq->mutex acquired.
 * Return: Private data previously set with vhost_vq_set_backend.
 */
static inline void *vhost_vq_get_backend(struct vhost_virtqueue *vq)
{
	return vq->private_data;
}

static inline bool vhost_has_feature(struct vhost_virtqueue *vq, int bit)
{
	return vq->acked_features & (1ULL << bit);
}

static inline bool vhost_backend_has_feature(struct vhost_virtqueue *vq, int bit)
{
	return vq->acked_backend_features & (1ULL << bit);
}

#ifdef CONFIG_VHOST_CROSS_ENDIAN_LEGACY
static inline bool vhost_is_little_endian(struct vhost_virtqueue *vq)
{
	return vq->is_le;
}
#else
static inline bool vhost_is_little_endian(struct vhost_virtqueue *vq)
{
	return virtio_legacy_is_little_endian() || vq->is_le;
}
#endif

/* Memory accessors */
static inline u16 vhost16_to_cpu(struct vhost_virtqueue *vq, __virtio16 val)
{
	return __virtio16_to_cpu(vhost_is_little_endian(vq), val);
}

static inline __virtio16 cpu_to_vhost16(struct vhost_virtqueue *vq, u16 val)
{
	return __cpu_to_virtio16(vhost_is_little_endian(vq), val);
}

static inline u32 vhost32_to_cpu(struct vhost_virtqueue *vq, __virtio32 val)
{
	return __virtio32_to_cpu(vhost_is_little_endian(vq), val);
}

static inline __virtio32 cpu_to_vhost32(struct vhost_virtqueue *vq, u32 val)
{
	return __cpu_to_virtio32(vhost_is_little_endian(vq), val);
}

static inline u64 vhost64_to_cpu(struct vhost_virtqueue *vq, __virtio64 val)
{
	return __virtio64_to_cpu(vhost_is_little_endian(vq), val);
}

static inline __virtio64 cpu_to_vhost64(struct vhost_virtqueue *vq, u64 val)
{
	return __cpu_to_virtio64(vhost_is_little_endian(vq), val);
}
#endif<|MERGE_RESOLUTION|>--- conflicted
+++ resolved
@@ -22,13 +22,6 @@
 struct vhost_work {
 	struct llist_node	  node;
 	vhost_work_fn_t		  fn;
-<<<<<<< HEAD
-	wait_queue_head_t	  done;
-	int			  flushing;
-	unsigned		  queue_seq;
-	unsigned		  done_seq;
-=======
->>>>>>> 24b8d41d
 	unsigned long		  flags;
 };
 
@@ -61,27 +54,6 @@
 	u64 len;
 };
 
-<<<<<<< HEAD
-#define START(node) ((node)->start)
-#define LAST(node) ((node)->last)
-
-struct vhost_umem_node {
-	struct rb_node rb;
-	struct list_head link;
-	__u64 start;
-	__u64 last;
-	__u64 size;
-	__u64 userspace_addr;
-	__u32 perm;
-	__u32 flags_padding;
-	__u64 __subtree_last;
-};
-
-struct vhost_umem {
-	struct rb_root umem_tree;
-	struct list_head umem_list;
-	int numem;
-=======
 enum vhost_uaddr_type {
 	VHOST_ADDR_DESC = 0,
 	VHOST_ADDR_AVAIL = 1,
@@ -92,7 +64,6 @@
 struct vhost_vring_call {
 	struct eventfd_ctx *ctx;
 	struct irq_bypass_producer producer;
->>>>>>> 24b8d41d
 };
 
 /* The virtqueue structure describes a queue attached to a device. */
@@ -143,13 +114,8 @@
 	struct iovec *indirect;
 	struct vring_used_elem *heads;
 	/* Protected by virtqueue mutex. */
-<<<<<<< HEAD
-	struct vhost_umem *umem;
-	struct vhost_umem *iotlb;
-=======
 	struct vhost_iotlb *umem;
 	struct vhost_iotlb *iotlb;
->>>>>>> 24b8d41d
 	void *private_data;
 	u64 acked_features;
 	u64 acked_backend_features;
@@ -169,14 +135,10 @@
 };
 
 struct vhost_msg_node {
-<<<<<<< HEAD
-  struct vhost_msg msg;
-=======
   union {
 	  struct vhost_msg msg;
 	  struct vhost_msg_v2 msg_v2;
   };
->>>>>>> 24b8d41d
   struct vhost_virtqueue *vq;
   struct list_head node;
 };
@@ -189,19 +151,12 @@
 	struct eventfd_ctx *log_ctx;
 	struct llist_head work_list;
 	struct task_struct *worker;
-<<<<<<< HEAD
-	struct vhost_umem *umem;
-	struct vhost_umem *iotlb;
-=======
 	struct vhost_iotlb *umem;
 	struct vhost_iotlb *iotlb;
->>>>>>> 24b8d41d
 	spinlock_t iotlb_lock;
 	struct list_head read_list;
 	struct list_head pending_list;
 	wait_queue_head_t wait;
-<<<<<<< HEAD
-=======
 	int iov_limit;
 	int weight;
 	int byte_weight;
@@ -209,7 +164,6 @@
 	bool use_worker;
 	int (*msg_handler)(struct vhost_dev *dev,
 			   struct vhost_iotlb_msg *msg);
->>>>>>> 24b8d41d
 };
 
 bool vhost_exceeds_weight(struct vhost_virtqueue *vq, int pkts, int total_len);
@@ -221,15 +175,9 @@
 long vhost_dev_set_owner(struct vhost_dev *dev);
 bool vhost_dev_has_owner(struct vhost_dev *dev);
 long vhost_dev_check_owner(struct vhost_dev *);
-<<<<<<< HEAD
-struct vhost_umem *vhost_dev_reset_owner_prepare(void);
-void vhost_dev_reset_owner(struct vhost_dev *, struct vhost_umem *);
-void vhost_dev_cleanup(struct vhost_dev *, bool locked);
-=======
 struct vhost_iotlb *vhost_dev_reset_owner_prepare(void);
 void vhost_dev_reset_owner(struct vhost_dev *dev, struct vhost_iotlb *iotlb);
 void vhost_dev_cleanup(struct vhost_dev *);
->>>>>>> 24b8d41d
 void vhost_dev_stop(struct vhost_dev *);
 long vhost_dev_ioctl(struct vhost_dev *, unsigned int ioctl, void __user *argp);
 long vhost_vring_ioctl(struct vhost_dev *d, unsigned int ioctl, void __user *argp);
@@ -257,14 +205,9 @@
 bool vhost_enable_notify(struct vhost_dev *, struct vhost_virtqueue *);
 
 int vhost_log_write(struct vhost_virtqueue *vq, struct vhost_log *log,
-<<<<<<< HEAD
-		    unsigned int log_num, u64 len);
-int vq_iotlb_prefetch(struct vhost_virtqueue *vq);
-=======
 		    unsigned int log_num, u64 len,
 		    struct iovec *iov, int count);
 int vq_meta_prefetch(struct vhost_virtqueue *vq);
->>>>>>> 24b8d41d
 
 struct vhost_msg_node *vhost_new_msg(struct vhost_virtqueue *vq, int type);
 void vhost_enqueue_msg(struct vhost_dev *dev,
@@ -272,25 +215,18 @@
 		       struct vhost_msg_node *node);
 struct vhost_msg_node *vhost_dequeue_msg(struct vhost_dev *dev,
 					 struct list_head *head);
-<<<<<<< HEAD
-unsigned int vhost_chr_poll(struct file *file, struct vhost_dev *dev,
-=======
 void vhost_set_backend_features(struct vhost_dev *dev, u64 features);
 
 __poll_t vhost_chr_poll(struct file *file, struct vhost_dev *dev,
->>>>>>> 24b8d41d
 			    poll_table *wait);
 ssize_t vhost_chr_read_iter(struct vhost_dev *dev, struct iov_iter *to,
 			    int noblock);
 ssize_t vhost_chr_write_iter(struct vhost_dev *dev,
 			     struct iov_iter *from);
 int vhost_init_device_iotlb(struct vhost_dev *d, bool enabled);
-<<<<<<< HEAD
-=======
 
 void vhost_iotlb_map_free(struct vhost_iotlb *iotlb,
 			  struct vhost_iotlb_map *map);
->>>>>>> 24b8d41d
 
 #define vq_err(vq, fmt, ...) do {                                  \
 		pr_debug(pr_fmt(fmt), ##__VA_ARGS__);       \
