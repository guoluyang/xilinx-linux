// SPDX-License-Identifier: GPL-2.0
/*
 * fake_mem.c
 *
 * Copyright (C) 2015 FUJITSU LIMITED
 * Author: Taku Izumi <izumi.taku@jp.fujitsu.com>
 *
 * This code introduces new boot option named "efi_fake_mem"
 * By specifying this parameter, you can add arbitrary attribute to
 * specific memory range by updating original (firmware provided) EFI
 * memmap.
 */

#include <linux/kernel.h>
#include <linux/efi.h>
#include <linux/init.h>
#include <linux/memblock.h>
#include <linux/types.h>
#include <linux/sort.h>
#include "fake_mem.h"

<<<<<<< HEAD
static struct efi_mem_range fake_mems[EFI_MAX_FAKEMEM];
static int nr_fake_mem;
=======
struct efi_mem_range efi_fake_mems[EFI_MAX_FAKEMEM];
int nr_fake_mem;
>>>>>>> 24b8d41d

static int __init cmp_fake_mem(const void *x1, const void *x2)
{
	const struct efi_mem_range *m1 = x1;
	const struct efi_mem_range *m2 = x2;

	if (m1->range.start < m2->range.start)
		return -1;
	if (m1->range.start > m2->range.start)
		return 1;
	return 0;
}

static void __init efi_fake_range(struct efi_mem_range *efi_range)
{
<<<<<<< HEAD
=======
	struct efi_memory_map_data data = { 0 };
>>>>>>> 24b8d41d
	int new_nr_map = efi.memmap.nr_map;
	efi_memory_desc_t *md;
	void *new_memmap;
<<<<<<< HEAD
	int i;

	if (!nr_fake_mem)
		return;

	/* count up the number of EFI memory descriptor */
	for (i = 0; i < nr_fake_mem; i++) {
		for_each_efi_memory_desc(md) {
			struct range *r = &fake_mems[i].range;

			new_nr_map += efi_memmap_split_count(md, r);
		}
	}

	/* allocate memory for new EFI memmap */
	new_memmap_phy = memblock_alloc(efi.memmap.desc_size * new_nr_map,
					PAGE_SIZE);
	if (!new_memmap_phy)
		return;

	/* create new EFI memmap */
	new_memmap = early_memremap(new_memmap_phy,
				    efi.memmap.desc_size * new_nr_map);
	if (!new_memmap) {
		memblock_free(new_memmap_phy, efi.memmap.desc_size * new_nr_map);
		return;
	}

	for (i = 0; i < nr_fake_mem; i++)
		efi_memmap_insert(&efi.memmap, new_memmap, &fake_mems[i]);

	/* swap into new EFI memmap */
	early_memunmap(new_memmap, efi.memmap.desc_size * new_nr_map);

	efi_memmap_install(new_memmap_phy, new_nr_map);
=======

	/* count up the number of EFI memory descriptor */
	for_each_efi_memory_desc(md)
		new_nr_map += efi_memmap_split_count(md, &efi_range->range);

	/* allocate memory for new EFI memmap */
	if (efi_memmap_alloc(new_nr_map, &data) != 0)
		return;

	/* create new EFI memmap */
	new_memmap = early_memremap(data.phys_map, data.size);
	if (!new_memmap) {
		__efi_memmap_free(data.phys_map, data.size, data.flags);
		return;
	}

	efi_memmap_insert(&efi.memmap, new_memmap, efi_range);

	/* swap into new EFI memmap */
	early_memunmap(new_memmap, data.size);

	efi_memmap_install(&data);
}

void __init efi_fake_memmap(void)
{
	int i;

	if (!efi_enabled(EFI_MEMMAP) || !nr_fake_mem)
		return;

	for (i = 0; i < nr_fake_mem; i++)
		efi_fake_range(&efi_fake_mems[i]);
>>>>>>> 24b8d41d

	/* print new EFI memmap */
	efi_print_memmap();
}

static int __init setup_fake_mem(char *p)
{
	u64 start = 0, mem_size = 0, attribute = 0;
	int i;

	if (!p)
		return -EINVAL;

	while (*p != '\0') {
		mem_size = memparse(p, &p);
		if (*p == '@')
			start = memparse(p+1, &p);
		else
			break;

		if (*p == ':')
			attribute = simple_strtoull(p+1, &p, 0);
		else
			break;

		if (nr_fake_mem >= EFI_MAX_FAKEMEM)
			break;

		efi_fake_mems[nr_fake_mem].range.start = start;
		efi_fake_mems[nr_fake_mem].range.end = start + mem_size - 1;
		efi_fake_mems[nr_fake_mem].attribute = attribute;
		nr_fake_mem++;

		if (*p == ',')
			p++;
	}

<<<<<<< HEAD
	sort(fake_mems, nr_fake_mem, sizeof(struct efi_mem_range),
=======
	sort(efi_fake_mems, nr_fake_mem, sizeof(struct efi_mem_range),
>>>>>>> 24b8d41d
	     cmp_fake_mem, NULL);

	for (i = 0; i < nr_fake_mem; i++)
		pr_info("efi_fake_mem: add attr=0x%016llx to [mem 0x%016llx-0x%016llx]",
			efi_fake_mems[i].attribute, efi_fake_mems[i].range.start,
			efi_fake_mems[i].range.end);

	return *p == '\0' ? 0 : -EINVAL;
}

early_param("efi_fake_mem", setup_fake_mem);<|MERGE_RESOLUTION|>--- conflicted
+++ resolved
@@ -19,13 +19,8 @@
 #include <linux/sort.h>
 #include "fake_mem.h"
 
-<<<<<<< HEAD
-static struct efi_mem_range fake_mems[EFI_MAX_FAKEMEM];
-static int nr_fake_mem;
-=======
 struct efi_mem_range efi_fake_mems[EFI_MAX_FAKEMEM];
 int nr_fake_mem;
->>>>>>> 24b8d41d
 
 static int __init cmp_fake_mem(const void *x1, const void *x2)
 {
@@ -41,50 +36,10 @@
 
 static void __init efi_fake_range(struct efi_mem_range *efi_range)
 {
-<<<<<<< HEAD
-=======
 	struct efi_memory_map_data data = { 0 };
->>>>>>> 24b8d41d
 	int new_nr_map = efi.memmap.nr_map;
 	efi_memory_desc_t *md;
 	void *new_memmap;
-<<<<<<< HEAD
-	int i;
-
-	if (!nr_fake_mem)
-		return;
-
-	/* count up the number of EFI memory descriptor */
-	for (i = 0; i < nr_fake_mem; i++) {
-		for_each_efi_memory_desc(md) {
-			struct range *r = &fake_mems[i].range;
-
-			new_nr_map += efi_memmap_split_count(md, r);
-		}
-	}
-
-	/* allocate memory for new EFI memmap */
-	new_memmap_phy = memblock_alloc(efi.memmap.desc_size * new_nr_map,
-					PAGE_SIZE);
-	if (!new_memmap_phy)
-		return;
-
-	/* create new EFI memmap */
-	new_memmap = early_memremap(new_memmap_phy,
-				    efi.memmap.desc_size * new_nr_map);
-	if (!new_memmap) {
-		memblock_free(new_memmap_phy, efi.memmap.desc_size * new_nr_map);
-		return;
-	}
-
-	for (i = 0; i < nr_fake_mem; i++)
-		efi_memmap_insert(&efi.memmap, new_memmap, &fake_mems[i]);
-
-	/* swap into new EFI memmap */
-	early_memunmap(new_memmap, efi.memmap.desc_size * new_nr_map);
-
-	efi_memmap_install(new_memmap_phy, new_nr_map);
-=======
 
 	/* count up the number of EFI memory descriptor */
 	for_each_efi_memory_desc(md)
@@ -118,7 +73,6 @@
 
 	for (i = 0; i < nr_fake_mem; i++)
 		efi_fake_range(&efi_fake_mems[i]);
->>>>>>> 24b8d41d
 
 	/* print new EFI memmap */
 	efi_print_memmap();
@@ -156,11 +110,7 @@
 			p++;
 	}
 
-<<<<<<< HEAD
-	sort(fake_mems, nr_fake_mem, sizeof(struct efi_mem_range),
-=======
 	sort(efi_fake_mems, nr_fake_mem, sizeof(struct efi_mem_range),
->>>>>>> 24b8d41d
 	     cmp_fake_mem, NULL);
 
 	for (i = 0; i < nr_fake_mem; i++)
