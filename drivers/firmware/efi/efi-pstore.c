// SPDX-License-Identifier: GPL-2.0+

#include <linux/efi.h>
#include <linux/module.h>
#include <linux/pstore.h>
#include <linux/slab.h>
#include <linux/ucs2_string.h>

#define DUMP_NAME_LEN 66

#define EFIVARS_DATA_SIZE_MAX 1024

static bool efivars_pstore_disable =
	IS_ENABLED(CONFIG_EFI_VARS_PSTORE_DEFAULT_DISABLE);

module_param_named(pstore_disable, efivars_pstore_disable, bool, 0644);

#define PSTORE_EFI_ATTRIBUTES \
	(EFI_VARIABLE_NON_VOLATILE | \
	 EFI_VARIABLE_BOOTSERVICE_ACCESS | \
	 EFI_VARIABLE_RUNTIME_ACCESS)

static LIST_HEAD(efi_pstore_list);
static DECLARE_WORK(efivar_work, NULL);

static int efi_pstore_open(struct pstore_info *psi)
{
	psi->data = NULL;
	return 0;
}

static int efi_pstore_close(struct pstore_info *psi)
{
	psi->data = NULL;
	return 0;
}

<<<<<<< HEAD
struct pstore_read_data {
	u64 *id;
	enum pstore_type_id *type;
	int *count;
	struct timespec *timespec;
	bool *compressed;
	ssize_t *ecc_notice_size;
	char **buf;
};

static inline u64 generic_id(unsigned long timestamp,
			     unsigned int part, int count)
=======
static inline u64 generic_id(u64 timestamp, unsigned int part, int count)
>>>>>>> 24b8d41d
{
	return (timestamp * 100 + part) * 1000 + count;
}

static int efi_pstore_read_func(struct efivar_entry *entry,
				struct pstore_record *record)
{
	efi_guid_t vendor = LINUX_EFI_CRASH_GUID;
	char name[DUMP_NAME_LEN], data_type;
	int i;
	int cnt;
	unsigned int part;
	unsigned long size;
	u64 time;

	if (efi_guidcmp(entry->var.VendorGuid, vendor))
		return 0;

	for (i = 0; i < DUMP_NAME_LEN; i++)
		name[i] = entry->var.VariableName[i];

	if (sscanf(name, "dump-type%u-%u-%d-%llu-%c",
		   &record->type, &part, &cnt, &time, &data_type) == 5) {
		record->id = generic_id(time, part, cnt);
		record->part = part;
		record->count = cnt;
		record->time.tv_sec = time;
		record->time.tv_nsec = 0;
		if (data_type == 'C')
			record->compressed = true;
		else
<<<<<<< HEAD
			*cb_data->compressed = false;
		*cb_data->ecc_notice_size = 0;
	} else if (sscanf(name, "dump-type%u-%u-%d-%lu",
		   cb_data->type, &part, &cnt, &time) == 4) {
		*cb_data->id = generic_id(time, part, cnt);
		*cb_data->count = cnt;
		cb_data->timespec->tv_sec = time;
		cb_data->timespec->tv_nsec = 0;
		*cb_data->compressed = false;
		*cb_data->ecc_notice_size = 0;
	} else if (sscanf(name, "dump-type%u-%u-%lu",
			  cb_data->type, &part, &time) == 3) {
=======
			record->compressed = false;
		record->ecc_notice_size = 0;
	} else if (sscanf(name, "dump-type%u-%u-%d-%llu",
		   &record->type, &part, &cnt, &time) == 4) {
		record->id = generic_id(time, part, cnt);
		record->part = part;
		record->count = cnt;
		record->time.tv_sec = time;
		record->time.tv_nsec = 0;
		record->compressed = false;
		record->ecc_notice_size = 0;
	} else if (sscanf(name, "dump-type%u-%u-%llu",
			  &record->type, &part, &time) == 3) {
>>>>>>> 24b8d41d
		/*
		 * Check if an old format,
		 * which doesn't support holding
		 * multiple logs, remains.
		 */
<<<<<<< HEAD
		*cb_data->id = generic_id(time, part, 0);
		*cb_data->count = 0;
		cb_data->timespec->tv_sec = time;
		cb_data->timespec->tv_nsec = 0;
		*cb_data->compressed = false;
		*cb_data->ecc_notice_size = 0;
=======
		record->id = generic_id(time, part, 0);
		record->part = part;
		record->count = 0;
		record->time.tv_sec = time;
		record->time.tv_nsec = 0;
		record->compressed = false;
		record->ecc_notice_size = 0;
>>>>>>> 24b8d41d
	} else
		return 0;

	entry->var.DataSize = 1024;
	__efivar_entry_get(entry, &entry->var.Attributes,
			   &entry->var.DataSize, entry->var.Data);
	size = entry->var.DataSize;
	memcpy(record->buf, entry->var.Data,
	       (size_t)min_t(unsigned long, EFIVARS_DATA_SIZE_MAX, size));

	return size;
}

/**
 * efi_pstore_scan_sysfs_enter
 * @pos: scanning entry
 * @next: next entry
 * @head: list head
 */
static void efi_pstore_scan_sysfs_enter(struct efivar_entry *pos,
					struct efivar_entry *next,
					struct list_head *head)
{
	pos->scanning = true;
	if (&next->list != head)
		next->scanning = true;
}

/**
 * __efi_pstore_scan_sysfs_exit
 * @entry: deleting entry
 * @turn_off_scanning: Check if a scanning flag should be turned off
 */
static inline int __efi_pstore_scan_sysfs_exit(struct efivar_entry *entry,
						bool turn_off_scanning)
{
	if (entry->deleting) {
		list_del(&entry->list);
		efivar_entry_iter_end();
<<<<<<< HEAD
		efivar_unregister(entry);
=======
		kfree(entry);
>>>>>>> 24b8d41d
		if (efivar_entry_iter_begin())
			return -EINTR;
	} else if (turn_off_scanning)
		entry->scanning = false;

	return 0;
}

/**
 * efi_pstore_scan_sysfs_exit
 * @pos: scanning entry
 * @next: next entry
 * @head: list head
 * @stop: a flag checking if scanning will stop
 */
static int efi_pstore_scan_sysfs_exit(struct efivar_entry *pos,
				       struct efivar_entry *next,
				       struct list_head *head, bool stop)
{
	int ret = __efi_pstore_scan_sysfs_exit(pos, true);

	if (ret)
		return ret;

	if (stop)
		ret = __efi_pstore_scan_sysfs_exit(next, &next->list != head);
	return ret;
}

/**
 * efi_pstore_sysfs_entry_iter
 *
 * @record: pstore record to pass to callback
 *
 * You MUST call efivar_entry_iter_begin() before this function, and
 * efivar_entry_iter_end() afterwards.
 *
 */
static int efi_pstore_sysfs_entry_iter(struct pstore_record *record)
{
	struct efivar_entry **pos = (struct efivar_entry **)&record->psi->data;
	struct efivar_entry *entry, *n;
	struct list_head *head = &efi_pstore_list;
	int size = 0;
	int ret;

	if (!*pos) {
		list_for_each_entry_safe(entry, n, head, list) {
			efi_pstore_scan_sysfs_enter(entry, n, head);

<<<<<<< HEAD
			size = efi_pstore_read_func(entry, data);
=======
			size = efi_pstore_read_func(entry, record);
>>>>>>> 24b8d41d
			ret = efi_pstore_scan_sysfs_exit(entry, n, head,
							 size < 0);
			if (ret)
				return ret;
			if (size)
				break;
		}
		*pos = n;
		return size;
	}

	list_for_each_entry_safe_from((*pos), n, head, list) {
		efi_pstore_scan_sysfs_enter((*pos), n, head);

<<<<<<< HEAD
		size = efi_pstore_read_func((*pos), data);
=======
		size = efi_pstore_read_func((*pos), record);
>>>>>>> 24b8d41d
		ret = efi_pstore_scan_sysfs_exit((*pos), n, head, size < 0);
		if (ret)
			return ret;
		if (size)
			break;
	}
	*pos = n;
	return size;
}

/**
 * efi_pstore_read
 *
 * This function returns a size of NVRAM entry logged via efi_pstore_write().
 * The meaning and behavior of efi_pstore/pstore are as below.
 *
 * size > 0: Got data of an entry logged via efi_pstore_write() successfully,
 *           and pstore filesystem will continue reading subsequent entries.
 * size == 0: Entry was not logged via efi_pstore_write(),
 *            and efi_pstore driver will continue reading subsequent entries.
 * size < 0: Failed to get data of entry logging via efi_pstore_write(),
 *           and pstore will stop reading entry.
 */
<<<<<<< HEAD
static ssize_t efi_pstore_read(u64 *id, enum pstore_type_id *type,
			       int *count, struct timespec *timespec,
			       char **buf, bool *compressed,
			       ssize_t *ecc_notice_size,
			       struct pstore_info *psi)
=======
static ssize_t efi_pstore_read(struct pstore_record *record)
>>>>>>> 24b8d41d
{
	ssize_t size;

<<<<<<< HEAD
	data.id = id;
	data.type = type;
	data.count = count;
	data.timespec = timespec;
	data.compressed = compressed;
	data.ecc_notice_size = ecc_notice_size;
	data.buf = buf;

	*data.buf = kzalloc(EFIVARS_DATA_SIZE_MAX, GFP_KERNEL);
	if (!*data.buf)
		return -ENOMEM;

	if (efivar_entry_iter_begin()) {
		kfree(*data.buf);
		return -EINTR;
	}
	size = efi_pstore_sysfs_entry_iter(&data,
					   (struct efivar_entry **)&psi->data);
=======
	record->buf = kzalloc(EFIVARS_DATA_SIZE_MAX, GFP_KERNEL);
	if (!record->buf)
		return -ENOMEM;

	if (efivar_entry_iter_begin()) {
		size = -EINTR;
		goto out;
	}
	size = efi_pstore_sysfs_entry_iter(record);
>>>>>>> 24b8d41d
	efivar_entry_iter_end();

out:
	if (size <= 0) {
		kfree(record->buf);
		record->buf = NULL;
	}
	return size;
}

static int efi_pstore_write(struct pstore_record *record)
{
	char name[DUMP_NAME_LEN];
	efi_char16_t efi_name[DUMP_NAME_LEN];
	efi_guid_t vendor = LINUX_EFI_CRASH_GUID;
	int i, ret = 0;

	record->id = generic_id(record->time.tv_sec, record->part,
				record->count);

	/* Since we copy the entire length of name, make sure it is wiped. */
	memset(name, 0, sizeof(name));

	snprintf(name, sizeof(name), "dump-type%u-%u-%d-%lld-%c",
		 record->type, record->part, record->count,
		 (long long)record->time.tv_sec,
		 record->compressed ? 'C' : 'D');

	for (i = 0; i < DUMP_NAME_LEN; i++)
		efi_name[i] = name[i];

	ret = efivar_entry_set_safe(efi_name, vendor, PSTORE_EFI_ATTRIBUTES,
			      preemptible(), record->size, record->psi->buf);

	if (record->reason == KMSG_DUMP_OOPS && try_module_get(THIS_MODULE))
		if (!schedule_work(&efivar_work))
			module_put(THIS_MODULE);

	return ret;
};

/*
 * Clean up an entry with the same name
 */
static int efi_pstore_erase_func(struct efivar_entry *entry, void *data)
{
	efi_char16_t *efi_name = data;
	efi_guid_t vendor = LINUX_EFI_CRASH_GUID;
	unsigned long ucs2_len = ucs2_strlen(efi_name);

	if (efi_guidcmp(entry->var.VendorGuid, vendor))
		return 0;

	if (ucs2_strncmp(entry->var.VariableName, efi_name, (size_t)ucs2_len))
		return 0;

	if (entry->scanning) {
		/*
		 * Skip deletion because this entry will be deleted
		 * after scanning is completed.
		 */
		entry->deleting = true;
	} else
		list_del(&entry->list);

	/* found */
	__efivar_entry_delete(entry);

	return 1;
}

static int efi_pstore_erase_name(const char *name)
{
	struct efivar_entry *entry = NULL;
	efi_char16_t efi_name[DUMP_NAME_LEN];
	int found, i;

	for (i = 0; i < DUMP_NAME_LEN; i++) {
		efi_name[i] = name[i];
		if (name[i] == '\0')
			break;
	}

	if (efivar_entry_iter_begin())
		return -EINTR;

<<<<<<< HEAD
	if (efivar_entry_iter_begin())
		return -EINTR;
	found = __efivar_entry_iter(efi_pstore_erase_func, &efivar_sysfs_list, &edata, &entry);
=======
	found = __efivar_entry_iter(efi_pstore_erase_func, &efi_pstore_list,
				    efi_name, &entry);
	efivar_entry_iter_end();
>>>>>>> 24b8d41d

	if (found && !entry->scanning)
		kfree(entry);

	return found ? 0 : -ENOENT;
}

static int efi_pstore_erase(struct pstore_record *record)
{
	char name[DUMP_NAME_LEN];
	int ret;

	snprintf(name, sizeof(name), "dump-type%u-%u-%d-%lld",
		 record->type, record->part, record->count,
		 (long long)record->time.tv_sec);
	ret = efi_pstore_erase_name(name);
	if (ret != -ENOENT)
		return ret;

	snprintf(name, sizeof(name), "dump-type%u-%u-%lld",
		record->type, record->part, (long long)record->time.tv_sec);
	ret = efi_pstore_erase_name(name);

	return ret;
}

static struct pstore_info efi_pstore_info = {
	.owner		= THIS_MODULE,
	.name		= "efi",
	.flags		= PSTORE_FLAGS_DMESG,
	.open		= efi_pstore_open,
	.close		= efi_pstore_close,
	.read		= efi_pstore_read,
	.write		= efi_pstore_write,
	.erase		= efi_pstore_erase,
};

static int efi_pstore_callback(efi_char16_t *name, efi_guid_t vendor,
			       unsigned long name_size, void *data)
{
	struct efivar_entry *entry;
	int ret;

	entry = kzalloc(sizeof(*entry), GFP_KERNEL);
	if (!entry)
		return -ENOMEM;

	memcpy(entry->var.VariableName, name, name_size);
	entry->var.VendorGuid = vendor;

	ret = efivar_entry_add(entry, &efi_pstore_list);
	if (ret)
		kfree(entry);

	return ret;
}

static int efi_pstore_update_entry(efi_char16_t *name, efi_guid_t vendor,
				   unsigned long name_size, void *data)
{
	struct efivar_entry *entry = data;

	if (efivar_entry_find(name, vendor, &efi_pstore_list, false))
		return 0;

	memcpy(entry->var.VariableName, name, name_size);
	memcpy(&(entry->var.VendorGuid), &vendor, sizeof(efi_guid_t));

	return 1;
}

static void efi_pstore_update_entries(struct work_struct *work)
{
	struct efivar_entry *entry;
	int err;

	/* Add new sysfs entries */
	while (1) {
		entry = kzalloc(sizeof(*entry), GFP_KERNEL);
		if (!entry)
			return;

		err = efivar_init(efi_pstore_update_entry, entry,
				  false, &efi_pstore_list);
		if (!err)
			break;

		efivar_entry_add(entry, &efi_pstore_list);
	}

	kfree(entry);
	module_put(THIS_MODULE);
}

static __init int efivars_pstore_init(void)
{
	int ret;

	if (!efivars_kobject() || !efivar_supports_writes())
		return 0;

	if (efivars_pstore_disable)
		return 0;

	ret = efivar_init(efi_pstore_callback, NULL, true, &efi_pstore_list);
	if (ret)
		return ret;

	efi_pstore_info.buf = kmalloc(4096, GFP_KERNEL);
	if (!efi_pstore_info.buf)
		return -ENOMEM;

	efi_pstore_info.bufsize = 1024;

	if (pstore_register(&efi_pstore_info)) {
		kfree(efi_pstore_info.buf);
		efi_pstore_info.buf = NULL;
		efi_pstore_info.bufsize = 0;
	}

	INIT_WORK(&efivar_work, efi_pstore_update_entries);

	return 0;
}

static __exit void efivars_pstore_exit(void)
{
	if (!efi_pstore_info.bufsize)
		return;

	pstore_unregister(&efi_pstore_info);
	kfree(efi_pstore_info.buf);
	efi_pstore_info.buf = NULL;
	efi_pstore_info.bufsize = 0;
}

module_init(efivars_pstore_init);
module_exit(efivars_pstore_exit);

MODULE_DESCRIPTION("EFI variable backend for pstore");
MODULE_LICENSE("GPL");
MODULE_ALIAS("platform:efivars");<|MERGE_RESOLUTION|>--- conflicted
+++ resolved
@@ -35,22 +35,7 @@
 	return 0;
 }
 
-<<<<<<< HEAD
-struct pstore_read_data {
-	u64 *id;
-	enum pstore_type_id *type;
-	int *count;
-	struct timespec *timespec;
-	bool *compressed;
-	ssize_t *ecc_notice_size;
-	char **buf;
-};
-
-static inline u64 generic_id(unsigned long timestamp,
-			     unsigned int part, int count)
-=======
 static inline u64 generic_id(u64 timestamp, unsigned int part, int count)
->>>>>>> 24b8d41d
 {
 	return (timestamp * 100 + part) * 1000 + count;
 }
@@ -82,20 +67,6 @@
 		if (data_type == 'C')
 			record->compressed = true;
 		else
-<<<<<<< HEAD
-			*cb_data->compressed = false;
-		*cb_data->ecc_notice_size = 0;
-	} else if (sscanf(name, "dump-type%u-%u-%d-%lu",
-		   cb_data->type, &part, &cnt, &time) == 4) {
-		*cb_data->id = generic_id(time, part, cnt);
-		*cb_data->count = cnt;
-		cb_data->timespec->tv_sec = time;
-		cb_data->timespec->tv_nsec = 0;
-		*cb_data->compressed = false;
-		*cb_data->ecc_notice_size = 0;
-	} else if (sscanf(name, "dump-type%u-%u-%lu",
-			  cb_data->type, &part, &time) == 3) {
-=======
 			record->compressed = false;
 		record->ecc_notice_size = 0;
 	} else if (sscanf(name, "dump-type%u-%u-%d-%llu",
@@ -109,20 +80,11 @@
 		record->ecc_notice_size = 0;
 	} else if (sscanf(name, "dump-type%u-%u-%llu",
 			  &record->type, &part, &time) == 3) {
->>>>>>> 24b8d41d
 		/*
 		 * Check if an old format,
 		 * which doesn't support holding
 		 * multiple logs, remains.
 		 */
-<<<<<<< HEAD
-		*cb_data->id = generic_id(time, part, 0);
-		*cb_data->count = 0;
-		cb_data->timespec->tv_sec = time;
-		cb_data->timespec->tv_nsec = 0;
-		*cb_data->compressed = false;
-		*cb_data->ecc_notice_size = 0;
-=======
 		record->id = generic_id(time, part, 0);
 		record->part = part;
 		record->count = 0;
@@ -130,7 +92,6 @@
 		record->time.tv_nsec = 0;
 		record->compressed = false;
 		record->ecc_notice_size = 0;
->>>>>>> 24b8d41d
 	} else
 		return 0;
 
@@ -170,11 +131,7 @@
 	if (entry->deleting) {
 		list_del(&entry->list);
 		efivar_entry_iter_end();
-<<<<<<< HEAD
-		efivar_unregister(entry);
-=======
 		kfree(entry);
->>>>>>> 24b8d41d
 		if (efivar_entry_iter_begin())
 			return -EINTR;
 	} else if (turn_off_scanning)
@@ -225,11 +182,7 @@
 		list_for_each_entry_safe(entry, n, head, list) {
 			efi_pstore_scan_sysfs_enter(entry, n, head);
 
-<<<<<<< HEAD
-			size = efi_pstore_read_func(entry, data);
-=======
 			size = efi_pstore_read_func(entry, record);
->>>>>>> 24b8d41d
 			ret = efi_pstore_scan_sysfs_exit(entry, n, head,
 							 size < 0);
 			if (ret)
@@ -244,11 +197,7 @@
 	list_for_each_entry_safe_from((*pos), n, head, list) {
 		efi_pstore_scan_sysfs_enter((*pos), n, head);
 
-<<<<<<< HEAD
-		size = efi_pstore_read_func((*pos), data);
-=======
 		size = efi_pstore_read_func((*pos), record);
->>>>>>> 24b8d41d
 		ret = efi_pstore_scan_sysfs_exit((*pos), n, head, size < 0);
 		if (ret)
 			return ret;
@@ -272,38 +221,10 @@
  * size < 0: Failed to get data of entry logging via efi_pstore_write(),
  *           and pstore will stop reading entry.
  */
-<<<<<<< HEAD
-static ssize_t efi_pstore_read(u64 *id, enum pstore_type_id *type,
-			       int *count, struct timespec *timespec,
-			       char **buf, bool *compressed,
-			       ssize_t *ecc_notice_size,
-			       struct pstore_info *psi)
-=======
 static ssize_t efi_pstore_read(struct pstore_record *record)
->>>>>>> 24b8d41d
 {
 	ssize_t size;
 
-<<<<<<< HEAD
-	data.id = id;
-	data.type = type;
-	data.count = count;
-	data.timespec = timespec;
-	data.compressed = compressed;
-	data.ecc_notice_size = ecc_notice_size;
-	data.buf = buf;
-
-	*data.buf = kzalloc(EFIVARS_DATA_SIZE_MAX, GFP_KERNEL);
-	if (!*data.buf)
-		return -ENOMEM;
-
-	if (efivar_entry_iter_begin()) {
-		kfree(*data.buf);
-		return -EINTR;
-	}
-	size = efi_pstore_sysfs_entry_iter(&data,
-					   (struct efivar_entry **)&psi->data);
-=======
 	record->buf = kzalloc(EFIVARS_DATA_SIZE_MAX, GFP_KERNEL);
 	if (!record->buf)
 		return -ENOMEM;
@@ -313,7 +234,6 @@
 		goto out;
 	}
 	size = efi_pstore_sysfs_entry_iter(record);
->>>>>>> 24b8d41d
 	efivar_entry_iter_end();
 
 out:
@@ -400,15 +320,9 @@
 	if (efivar_entry_iter_begin())
 		return -EINTR;
 
-<<<<<<< HEAD
-	if (efivar_entry_iter_begin())
-		return -EINTR;
-	found = __efivar_entry_iter(efi_pstore_erase_func, &efivar_sysfs_list, &edata, &entry);
-=======
 	found = __efivar_entry_iter(efi_pstore_erase_func, &efi_pstore_list,
 				    efi_name, &entry);
 	efivar_entry_iter_end();
->>>>>>> 24b8d41d
 
 	if (found && !entry->scanning)
 		kfree(entry);
