// SPDX-License-Identifier: GPL-2.0
/*
 * Copyright (C) 2016 Linaro Ltd;  <ard.biesheuvel@linaro.org>
 */

#include <linux/efi.h>
#include <asm/efi.h>

#include "efistub.h"

typedef union efi_rng_protocol efi_rng_protocol_t;

union efi_rng_protocol {
	struct {
		efi_status_t (__efiapi *get_info)(efi_rng_protocol_t *,
						  unsigned long *,
						  efi_guid_t *);
		efi_status_t (__efiapi *get_rng)(efi_rng_protocol_t *,
						 efi_guid_t *, unsigned long,
						 u8 *out);
	};
	struct {
		u32 get_info;
		u32 get_rng;
	} mixed_mode;
};

/**
 * efi_get_random_bytes() - fill a buffer with random bytes
 * @size:	size of the buffer
 * @out:	caller allocated buffer to receive the random bytes
 *
 * The call will fail if either the firmware does not implement the
 * EFI_RNG_PROTOCOL or there are not enough random bytes available to fill
 * the buffer.
 *
 * Return:	status code
 */
efi_status_t efi_get_random_bytes(unsigned long size, u8 *out)
{
	efi_guid_t rng_proto = EFI_RNG_PROTOCOL_GUID;
	efi_status_t status;
	efi_rng_protocol_t *rng = NULL;

	status = efi_bs_call(locate_protocol, &rng_proto, NULL, (void **)&rng);
	if (status != EFI_SUCCESS)
		return status;

	return efi_call_proto(rng, get_rng, NULL, size, out);
}

/**
 * efi_random_get_seed() - provide random seed as configuration table
 *
 * The EFI_RNG_PROTOCOL is used to read random bytes. These random bytes are
 * saved as a configuration table which can be used as entropy by the kernel
 * for the initialization of its pseudo random number generator.
 *
 * If the EFI_RNG_PROTOCOL is not available or there are not enough random bytes
 * available, the configuration table will not be installed and an error code
 * will be returned.
 *
 * Return:	status code
 */
efi_status_t efi_random_get_seed(void)
{
	efi_guid_t rng_proto = EFI_RNG_PROTOCOL_GUID;
	efi_guid_t rng_algo_raw = EFI_RNG_ALGORITHM_RAW;
	efi_guid_t rng_table_guid = LINUX_EFI_RANDOM_SEED_TABLE_GUID;
	efi_rng_protocol_t *rng = NULL;
	struct linux_efi_random_seed *seed = NULL;
	efi_status_t status;

	status = efi_bs_call(locate_protocol, &rng_proto, NULL, (void **)&rng);
	if (status != EFI_SUCCESS)
		return status;

	status = efi_bs_call(allocate_pool, EFI_RUNTIME_SERVICES_DATA,
			     sizeof(*seed) + EFI_RANDOM_SEED_SIZE,
			     (void **)&seed);
	if (status != EFI_SUCCESS)
		return status;

	status = efi_call_proto(rng, get_rng, &rng_algo_raw,
				 EFI_RANDOM_SEED_SIZE, seed->bits);

	if (status == EFI_UNSUPPORTED)
		/*
		 * Use whatever algorithm we have available if the raw algorithm
		 * is not implemented.
		 */
		status = efi_call_proto(rng, get_rng, NULL,
					EFI_RANDOM_SEED_SIZE, seed->bits);

<<<<<<< HEAD
efi_status_t efi_random_alloc(efi_system_table_t *sys_table_arg,
			      unsigned long size,
			      unsigned long align,
			      unsigned long *addr,
			      unsigned long random_seed)
{
	unsigned long map_size, desc_size, total_slots = 0, target_slot;
	unsigned long buff_size;
	efi_status_t status;
	efi_memory_desc_t *memory_map;
	int map_offset;
	struct efi_boot_memmap map;

	map.map =	&memory_map;
	map.map_size =	&map_size;
	map.desc_size =	&desc_size;
	map.desc_ver =	NULL;
	map.key_ptr =	NULL;
	map.buff_size =	&buff_size;

	status = efi_get_memory_map(sys_table_arg, &map);
=======
	if (status != EFI_SUCCESS)
		goto err_freepool;

	seed->size = EFI_RANDOM_SEED_SIZE;
	status = efi_bs_call(install_configuration_table, &rng_table_guid, seed);
>>>>>>> 24b8d41d
	if (status != EFI_SUCCESS)
		goto err_freepool;

	return EFI_SUCCESS;

err_freepool:
	efi_bs_call(free_pool, seed);
	return status;
}<|MERGE_RESOLUTION|>--- conflicted
+++ resolved
@@ -92,35 +92,11 @@
 		status = efi_call_proto(rng, get_rng, NULL,
 					EFI_RANDOM_SEED_SIZE, seed->bits);
 
-<<<<<<< HEAD
-efi_status_t efi_random_alloc(efi_system_table_t *sys_table_arg,
-			      unsigned long size,
-			      unsigned long align,
-			      unsigned long *addr,
-			      unsigned long random_seed)
-{
-	unsigned long map_size, desc_size, total_slots = 0, target_slot;
-	unsigned long buff_size;
-	efi_status_t status;
-	efi_memory_desc_t *memory_map;
-	int map_offset;
-	struct efi_boot_memmap map;
-
-	map.map =	&memory_map;
-	map.map_size =	&map_size;
-	map.desc_size =	&desc_size;
-	map.desc_ver =	NULL;
-	map.key_ptr =	NULL;
-	map.buff_size =	&buff_size;
-
-	status = efi_get_memory_map(sys_table_arg, &map);
-=======
 	if (status != EFI_SUCCESS)
 		goto err_freepool;
 
 	seed->size = EFI_RANDOM_SEED_SIZE;
 	status = efi_bs_call(install_configuration_table, &rng_table_guid, seed);
->>>>>>> 24b8d41d
 	if (status != EFI_SUCCESS)
 		goto err_freepool;
 
