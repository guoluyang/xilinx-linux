# SPDX-License-Identifier: GPL-2.0-only
config BCM47XX_NVRAM
	bool "Broadcom NVRAM driver"
	depends on BCM47XX || ARCH_BCM_5301X || COMPILE_TEST
	help
	  Broadcom home routers contain flash partition called "nvram" with all
	  important hardware configuration as well as some minor user setup.
	  NVRAM partition contains a text-like data representing name=value
	  pairs.
	  This driver provides an easy way to get value of requested parameter.
	  It simply reads content of NVRAM and parses it. It doesn't control any
	  hardware part itself.

config BCM47XX_SPROM
	bool "Broadcom SPROM driver"
	depends on BCM47XX_NVRAM
<<<<<<< HEAD
=======
	select GENERIC_NET_UTILS
>>>>>>> 24b8d41d
	help
	  Broadcom devices store configuration data in SPROM. Accessing it is
	  specific to the bus host type, e.g. PCI(e) devices have it mapped in
	  a PCI BAR.
	  In case of SoC devices SPROM content is stored on a flash used by
	  bootloader firmware CFE. This driver provides method to ssb and bcma
<<<<<<< HEAD
	  drivers to read SPROM on SoC.
=======
	  drivers to read SPROM on SoC.

config TEE_BNXT_FW
	tristate "Broadcom BNXT firmware manager"
	depends on (ARCH_BCM_IPROC && OPTEE) || (COMPILE_TEST && TEE)
	default ARCH_BCM_IPROC
	help
	  This module help to manage firmware on Broadcom BNXT device. The module
	  registers on tee bus and invoke calls to manage firmware on BNXT device.
>>>>>>> 24b8d41d
<|MERGE_RESOLUTION|>--- conflicted
+++ resolved
@@ -14,19 +14,13 @@
 config BCM47XX_SPROM
 	bool "Broadcom SPROM driver"
 	depends on BCM47XX_NVRAM
-<<<<<<< HEAD
-=======
 	select GENERIC_NET_UTILS
->>>>>>> 24b8d41d
 	help
 	  Broadcom devices store configuration data in SPROM. Accessing it is
 	  specific to the bus host type, e.g. PCI(e) devices have it mapped in
 	  a PCI BAR.
 	  In case of SoC devices SPROM content is stored on a flash used by
 	  bootloader firmware CFE. This driver provides method to ssb and bcma
-<<<<<<< HEAD
-	  drivers to read SPROM on SoC.
-=======
 	  drivers to read SPROM on SoC.
 
 config TEE_BNXT_FW
@@ -35,5 +29,4 @@
 	default ARCH_BCM_IPROC
 	help
 	  This module help to manage firmware on Broadcom BNXT device. The module
-	  registers on tee bus and invoke calls to manage firmware on BNXT device.
->>>>>>> 24b8d41d
+	  registers on tee bus and invoke calls to manage firmware on BNXT device.