<<<<<<< HEAD
/*
 * Qualcomm SCM driver
 *
 * Copyright (c) 2010,2015, The Linux Foundation. All rights reserved.
 * Copyright (C) 2015 Linaro Ltd.
 *
 * This program is free software; you can redistribute it and/or modify
 * it under the terms of the GNU General Public License version 2 and
 * only version 2 as published by the Free Software Foundation.
 *
 * This program is distributed in the hope that it will be useful,
 * but WITHOUT ANY WARRANTY; without even the implied warranty of
 * MERCHANTABILITY or FITNESS FOR A PARTICULAR PURPOSE.  See the
 * GNU General Public License for more details.
 *
=======
// SPDX-License-Identifier: GPL-2.0-only
/* Copyright (c) 2010,2015,2019 The Linux Foundation. All rights reserved.
 * Copyright (C) 2015 Linaro Ltd.
>>>>>>> 24b8d41d
 */
#include <linux/platform_device.h>
#include <linux/init.h>
#include <linux/cpumask.h>
#include <linux/export.h>
#include <linux/dma-mapping.h>
<<<<<<< HEAD
#include <linux/types.h>
#include <linux/qcom_scm.h>
#include <linux/of.h>
#include <linux/of_platform.h>
#include <linux/clk.h>
#include <linux/reset-controller.h>

#include "qcom_scm.h"

=======
#include <linux/module.h>
#include <linux/types.h>
#include <linux/qcom_scm.h>
#include <linux/of.h>
#include <linux/of_address.h>
#include <linux/of_platform.h>
#include <linux/clk.h>
#include <linux/reset-controller.h>
#include <linux/arm-smccc.h>

#include "qcom_scm.h"

static bool download_mode = IS_ENABLED(CONFIG_QCOM_SCM_DOWNLOAD_MODE_DEFAULT);
module_param(download_mode, bool, 0);

#define SCM_HAS_CORE_CLK	BIT(0)
#define SCM_HAS_IFACE_CLK	BIT(1)
#define SCM_HAS_BUS_CLK		BIT(2)

>>>>>>> 24b8d41d
struct qcom_scm {
	struct device *dev;
	struct clk *core_clk;
	struct clk *iface_clk;
	struct clk *bus_clk;
	struct reset_controller_dev reset;
<<<<<<< HEAD
=======

	u64 dload_mode_addr;
};

struct qcom_scm_current_perm_info {
	__le32 vmid;
	__le32 perm;
	__le64 ctx;
	__le32 ctx_size;
	__le32 unused;
};

struct qcom_scm_mem_map_info {
	__le64 mem_addr;
	__le64 mem_size;
};

#define QCOM_SCM_FLAG_COLDBOOT_CPU0	0x00
#define QCOM_SCM_FLAG_COLDBOOT_CPU1	0x01
#define QCOM_SCM_FLAG_COLDBOOT_CPU2	0x08
#define QCOM_SCM_FLAG_COLDBOOT_CPU3	0x20

#define QCOM_SCM_FLAG_WARMBOOT_CPU0	0x04
#define QCOM_SCM_FLAG_WARMBOOT_CPU1	0x02
#define QCOM_SCM_FLAG_WARMBOOT_CPU2	0x10
#define QCOM_SCM_FLAG_WARMBOOT_CPU3	0x40

struct qcom_scm_wb_entry {
	int flag;
	void *entry;
};

static struct qcom_scm_wb_entry qcom_scm_wb[] = {
	{ .flag = QCOM_SCM_FLAG_WARMBOOT_CPU0 },
	{ .flag = QCOM_SCM_FLAG_WARMBOOT_CPU1 },
	{ .flag = QCOM_SCM_FLAG_WARMBOOT_CPU2 },
	{ .flag = QCOM_SCM_FLAG_WARMBOOT_CPU3 },
};

static const char *qcom_scm_convention_names[] = {
	[SMC_CONVENTION_UNKNOWN] = "unknown",
	[SMC_CONVENTION_ARM_32] = "smc arm 32",
	[SMC_CONVENTION_ARM_64] = "smc arm 64",
	[SMC_CONVENTION_LEGACY] = "smc legacy",
>>>>>>> 24b8d41d
};

static struct qcom_scm *__scm;

static int qcom_scm_clk_enable(void)
{
	int ret;

	ret = clk_prepare_enable(__scm->core_clk);
	if (ret)
		goto bail;

	ret = clk_prepare_enable(__scm->iface_clk);
	if (ret)
		goto disable_core;

	ret = clk_prepare_enable(__scm->bus_clk);
	if (ret)
		goto disable_iface;

	return 0;

disable_iface:
	clk_disable_unprepare(__scm->iface_clk);
disable_core:
	clk_disable_unprepare(__scm->core_clk);
bail:
	return ret;
}

static void qcom_scm_clk_disable(void)
{
	clk_disable_unprepare(__scm->core_clk);
	clk_disable_unprepare(__scm->iface_clk);
	clk_disable_unprepare(__scm->bus_clk);
}

<<<<<<< HEAD
=======
static int __qcom_scm_is_call_available(struct device *dev, u32 svc_id,
					u32 cmd_id);

enum qcom_scm_convention qcom_scm_convention;
static bool has_queried __read_mostly;
static DEFINE_SPINLOCK(query_lock);

static void __query_convention(void)
{
	unsigned long flags;
	struct qcom_scm_desc desc = {
		.svc = QCOM_SCM_SVC_INFO,
		.cmd = QCOM_SCM_INFO_IS_CALL_AVAIL,
		.args[0] = SCM_SMC_FNID(QCOM_SCM_SVC_INFO,
					   QCOM_SCM_INFO_IS_CALL_AVAIL) |
			   (ARM_SMCCC_OWNER_SIP << ARM_SMCCC_OWNER_SHIFT),
		.arginfo = QCOM_SCM_ARGS(1),
		.owner = ARM_SMCCC_OWNER_SIP,
	};
	struct qcom_scm_res res;
	int ret;

	spin_lock_irqsave(&query_lock, flags);
	if (has_queried)
		goto out;

	qcom_scm_convention = SMC_CONVENTION_ARM_64;
	// Device isn't required as there is only one argument - no device
	// needed to dma_map_single to secure world
	ret = scm_smc_call(NULL, &desc, &res, true);
	if (!ret && res.result[0] == 1)
		goto out;

	qcom_scm_convention = SMC_CONVENTION_ARM_32;
	ret = scm_smc_call(NULL, &desc, &res, true);
	if (!ret && res.result[0] == 1)
		goto out;

	qcom_scm_convention = SMC_CONVENTION_LEGACY;
out:
	has_queried = true;
	spin_unlock_irqrestore(&query_lock, flags);
	pr_info("qcom_scm: convention: %s\n",
		qcom_scm_convention_names[qcom_scm_convention]);
}

static inline enum qcom_scm_convention __get_convention(void)
{
	if (unlikely(!has_queried))
		__query_convention();
	return qcom_scm_convention;
}

>>>>>>> 24b8d41d
/**
 * qcom_scm_call() - Invoke a syscall in the secure world
 * @dev:	device
 * @svc_id:	service identifier
 * @cmd_id:	command identifier
 * @desc:	Descriptor structure containing arguments and return values
 *
 * Sends a command to the SCM and waits for the command to finish processing.
 * This should *only* be called in pre-emptible context.
 */
static int qcom_scm_call(struct device *dev, const struct qcom_scm_desc *desc,
			 struct qcom_scm_res *res)
{
	might_sleep();
	switch (__get_convention()) {
	case SMC_CONVENTION_ARM_32:
	case SMC_CONVENTION_ARM_64:
		return scm_smc_call(dev, desc, res, false);
	case SMC_CONVENTION_LEGACY:
		return scm_legacy_call(dev, desc, res);
	default:
		pr_err("Unknown current SCM calling convention.\n");
		return -EINVAL;
	}
}

/**
 * qcom_scm_call_atomic() - atomic variation of qcom_scm_call()
 * @dev:	device
 * @svc_id:	service identifier
 * @cmd_id:	command identifier
 * @desc:	Descriptor structure containing arguments and return values
 * @res:	Structure containing results from SMC/HVC call
 *
 * Sends a command to the SCM and waits for the command to finish processing.
 * This can be called in atomic context.
 */
static int qcom_scm_call_atomic(struct device *dev,
				const struct qcom_scm_desc *desc,
				struct qcom_scm_res *res)
{
	switch (__get_convention()) {
	case SMC_CONVENTION_ARM_32:
	case SMC_CONVENTION_ARM_64:
		return scm_smc_call(dev, desc, res, true);
	case SMC_CONVENTION_LEGACY:
		return scm_legacy_call_atomic(dev, desc, res);
	default:
		pr_err("Unknown current SCM calling convention.\n");
		return -EINVAL;
	}
}

static int __qcom_scm_is_call_available(struct device *dev, u32 svc_id,
					u32 cmd_id)
{
	int ret;
	struct qcom_scm_desc desc = {
		.svc = QCOM_SCM_SVC_INFO,
		.cmd = QCOM_SCM_INFO_IS_CALL_AVAIL,
		.owner = ARM_SMCCC_OWNER_SIP,
	};
	struct qcom_scm_res res;

	desc.arginfo = QCOM_SCM_ARGS(1);
	switch (__get_convention()) {
	case SMC_CONVENTION_ARM_32:
	case SMC_CONVENTION_ARM_64:
		desc.args[0] = SCM_SMC_FNID(svc_id, cmd_id) |
				(ARM_SMCCC_OWNER_SIP << ARM_SMCCC_OWNER_SHIFT);
		break;
	case SMC_CONVENTION_LEGACY:
		desc.args[0] = SCM_LEGACY_FNID(svc_id, cmd_id);
		break;
	default:
		pr_err("Unknown SMC convention being used\n");
		return -EINVAL;
	}

	ret = qcom_scm_call(dev, &desc, &res);

	return ret ? : res.result[0];
}

/**
 * qcom_scm_set_warm_boot_addr() - Set the warm boot address for cpus
 * @entry: Entry point function for the cpus
 * @cpus: The cpumask of cpus that will use the entry point
 *
 * Set the Linux entry point for the SCM to transfer control to when coming
 * out of a power down. CPU power down may be executed on cpuidle or hotplug.
 */
int qcom_scm_set_warm_boot_addr(void *entry, const cpumask_t *cpus)
{
<<<<<<< HEAD
	return __qcom_scm_set_warm_boot_addr(__scm->dev, entry, cpus);
=======
	int ret;
	int flags = 0;
	int cpu;
	struct qcom_scm_desc desc = {
		.svc = QCOM_SCM_SVC_BOOT,
		.cmd = QCOM_SCM_BOOT_SET_ADDR,
		.arginfo = QCOM_SCM_ARGS(2),
	};

	/*
	 * Reassign only if we are switching from hotplug entry point
	 * to cpuidle entry point or vice versa.
	 */
	for_each_cpu(cpu, cpus) {
		if (entry == qcom_scm_wb[cpu].entry)
			continue;
		flags |= qcom_scm_wb[cpu].flag;
	}

	/* No change in entry function */
	if (!flags)
		return 0;

	desc.args[0] = flags;
	desc.args[1] = virt_to_phys(entry);

	ret = qcom_scm_call(__scm->dev, &desc, NULL);
	if (!ret) {
		for_each_cpu(cpu, cpus)
			qcom_scm_wb[cpu].entry = entry;
	}

	return ret;
>>>>>>> 24b8d41d
}
EXPORT_SYMBOL(qcom_scm_set_warm_boot_addr);

/**
 * qcom_scm_set_cold_boot_addr() - Set the cold boot address for cpus
 * @entry: Entry point function for the cpus
 * @cpus: The cpumask of cpus that will use the entry point
 *
 * Set the cold boot address of the cpus. Any cpu outside the supported
 * range would be removed from the cpu present mask.
 */
int qcom_scm_set_cold_boot_addr(void *entry, const cpumask_t *cpus)
{
	int flags = 0;
	int cpu;
	int scm_cb_flags[] = {
		QCOM_SCM_FLAG_COLDBOOT_CPU0,
		QCOM_SCM_FLAG_COLDBOOT_CPU1,
		QCOM_SCM_FLAG_COLDBOOT_CPU2,
		QCOM_SCM_FLAG_COLDBOOT_CPU3,
	};
	struct qcom_scm_desc desc = {
		.svc = QCOM_SCM_SVC_BOOT,
		.cmd = QCOM_SCM_BOOT_SET_ADDR,
		.arginfo = QCOM_SCM_ARGS(2),
		.owner = ARM_SMCCC_OWNER_SIP,
	};

	if (!cpus || (cpus && cpumask_empty(cpus)))
		return -EINVAL;

	for_each_cpu(cpu, cpus) {
		if (cpu < ARRAY_SIZE(scm_cb_flags))
			flags |= scm_cb_flags[cpu];
		else
			set_cpu_present(cpu, false);
	}

	desc.args[0] = flags;
	desc.args[1] = virt_to_phys(entry);

	return qcom_scm_call_atomic(__scm ? __scm->dev : NULL, &desc, NULL);
}
EXPORT_SYMBOL(qcom_scm_set_cold_boot_addr);

/**
 * qcom_scm_cpu_power_down() - Power down the cpu
 * @flags - Flags to flush cache
 *
 * This is an end point to power down cpu. If there was a pending interrupt,
 * the control would return from this function, otherwise, the cpu jumps to the
 * warm boot entry point set for this cpu upon reset.
 */
void qcom_scm_cpu_power_down(u32 flags)
{
	struct qcom_scm_desc desc = {
		.svc = QCOM_SCM_SVC_BOOT,
		.cmd = QCOM_SCM_BOOT_TERMINATE_PC,
		.args[0] = flags & QCOM_SCM_FLUSH_FLAG_MASK,
		.arginfo = QCOM_SCM_ARGS(1),
		.owner = ARM_SMCCC_OWNER_SIP,
	};

	qcom_scm_call_atomic(__scm ? __scm->dev : NULL, &desc, NULL);
}
EXPORT_SYMBOL(qcom_scm_cpu_power_down);

int qcom_scm_set_remote_state(u32 state, u32 id)
{
	struct qcom_scm_desc desc = {
		.svc = QCOM_SCM_SVC_BOOT,
		.cmd = QCOM_SCM_BOOT_SET_REMOTE_STATE,
		.arginfo = QCOM_SCM_ARGS(2),
		.args[0] = state,
		.args[1] = id,
		.owner = ARM_SMCCC_OWNER_SIP,
	};
	struct qcom_scm_res res;
	int ret;

	ret = qcom_scm_call(__scm->dev, &desc, &res);

	return ret ? : res.result[0];
}
EXPORT_SYMBOL(qcom_scm_set_remote_state);

static int __qcom_scm_set_dload_mode(struct device *dev, bool enable)
{
	struct qcom_scm_desc desc = {
		.svc = QCOM_SCM_SVC_BOOT,
		.cmd = QCOM_SCM_BOOT_SET_DLOAD_MODE,
		.arginfo = QCOM_SCM_ARGS(2),
		.args[0] = QCOM_SCM_BOOT_SET_DLOAD_MODE,
		.owner = ARM_SMCCC_OWNER_SIP,
	};

	desc.args[1] = enable ? QCOM_SCM_BOOT_SET_DLOAD_MODE : 0;

	return qcom_scm_call_atomic(__scm->dev, &desc, NULL);
}

static void qcom_scm_set_download_mode(bool enable)
{
	bool avail;
	int ret = 0;

	avail = __qcom_scm_is_call_available(__scm->dev,
					     QCOM_SCM_SVC_BOOT,
					     QCOM_SCM_BOOT_SET_DLOAD_MODE);
	if (avail) {
		ret = __qcom_scm_set_dload_mode(__scm->dev, enable);
	} else if (__scm->dload_mode_addr) {
		ret = qcom_scm_io_writel(__scm->dload_mode_addr,
				enable ? QCOM_SCM_BOOT_SET_DLOAD_MODE : 0);
	} else {
		dev_err(__scm->dev,
			"No available mechanism for setting download mode\n");
	}

	if (ret)
		dev_err(__scm->dev, "failed to set download mode: %d\n", ret);
}

/**
 * qcom_scm_pas_init_image() - Initialize peripheral authentication service
 *			       state machine for a given peripheral, using the
 *			       metadata
 * @peripheral: peripheral id
 * @metadata:	pointer to memory containing ELF header, program header table
 *		and optional blob of data used for authenticating the metadata
 *		and the rest of the firmware
 * @size:	size of the metadata
 *
 * Returns 0 on success.
 */
int qcom_scm_pas_init_image(u32 peripheral, const void *metadata, size_t size)
{
	dma_addr_t mdata_phys;
	void *mdata_buf;
	int ret;
	struct qcom_scm_desc desc = {
		.svc = QCOM_SCM_SVC_PIL,
		.cmd = QCOM_SCM_PIL_PAS_INIT_IMAGE,
		.arginfo = QCOM_SCM_ARGS(2, QCOM_SCM_VAL, QCOM_SCM_RW),
		.args[0] = peripheral,
		.owner = ARM_SMCCC_OWNER_SIP,
	};
	struct qcom_scm_res res;

	/*
	 * During the scm call memory protection will be enabled for the meta
	 * data blob, so make sure it's physically contiguous, 4K aligned and
	 * non-cachable to avoid XPU violations.
	 */
	mdata_buf = dma_alloc_coherent(__scm->dev, size, &mdata_phys,
				       GFP_KERNEL);
	if (!mdata_buf) {
		dev_err(__scm->dev, "Allocation of metadata buffer failed.\n");
		return -ENOMEM;
	}
	memcpy(mdata_buf, metadata, size);

	ret = qcom_scm_clk_enable();
	if (ret)
		goto free_metadata;

	desc.args[1] = mdata_phys;

	ret = qcom_scm_call(__scm->dev, &desc, &res);

	qcom_scm_clk_disable();

free_metadata:
	dma_free_coherent(__scm->dev, size, mdata_buf, mdata_phys);

	return ret ? : res.result[0];
}
EXPORT_SYMBOL(qcom_scm_pas_init_image);

/**
 * qcom_scm_pas_mem_setup() - Prepare the memory related to a given peripheral
 *			      for firmware loading
 * @peripheral:	peripheral id
 * @addr:	start address of memory area to prepare
 * @size:	size of the memory area to prepare
 *
 * Returns 0 on success.
 */
int qcom_scm_pas_mem_setup(u32 peripheral, phys_addr_t addr, phys_addr_t size)
{
	int ret;
	struct qcom_scm_desc desc = {
		.svc = QCOM_SCM_SVC_PIL,
		.cmd = QCOM_SCM_PIL_PAS_MEM_SETUP,
		.arginfo = QCOM_SCM_ARGS(3),
		.args[0] = peripheral,
		.args[1] = addr,
		.args[2] = size,
		.owner = ARM_SMCCC_OWNER_SIP,
	};
	struct qcom_scm_res res;

	ret = qcom_scm_clk_enable();
	if (ret)
		return ret;

	ret = qcom_scm_call(__scm->dev, &desc, &res);
	qcom_scm_clk_disable();

	return ret ? : res.result[0];
}
EXPORT_SYMBOL(qcom_scm_pas_mem_setup);

/**
 * qcom_scm_pas_auth_and_reset() - Authenticate the given peripheral firmware
 *				   and reset the remote processor
 * @peripheral:	peripheral id
 *
 * Return 0 on success.
 */
int qcom_scm_pas_auth_and_reset(u32 peripheral)
{
	int ret;
	struct qcom_scm_desc desc = {
		.svc = QCOM_SCM_SVC_PIL,
		.cmd = QCOM_SCM_PIL_PAS_AUTH_AND_RESET,
		.arginfo = QCOM_SCM_ARGS(1),
		.args[0] = peripheral,
		.owner = ARM_SMCCC_OWNER_SIP,
	};
	struct qcom_scm_res res;

	ret = qcom_scm_clk_enable();
	if (ret)
		return ret;

	ret = qcom_scm_call(__scm->dev, &desc, &res);
	qcom_scm_clk_disable();

	return ret ? : res.result[0];
}
EXPORT_SYMBOL(qcom_scm_pas_auth_and_reset);

/**
 * qcom_scm_pas_shutdown() - Shut down the remote processor
 * @peripheral: peripheral id
 *
 * Returns 0 on success.
 */
int qcom_scm_pas_shutdown(u32 peripheral)
{
	int ret;
	struct qcom_scm_desc desc = {
		.svc = QCOM_SCM_SVC_PIL,
		.cmd = QCOM_SCM_PIL_PAS_SHUTDOWN,
		.arginfo = QCOM_SCM_ARGS(1),
		.args[0] = peripheral,
		.owner = ARM_SMCCC_OWNER_SIP,
	};
	struct qcom_scm_res res;

	ret = qcom_scm_clk_enable();
	if (ret)
		return ret;

	ret = qcom_scm_call(__scm->dev, &desc, &res);

	qcom_scm_clk_disable();

	return ret ? : res.result[0];
}
EXPORT_SYMBOL(qcom_scm_pas_shutdown);

/**
 * qcom_scm_pas_supported() - Check if the peripheral authentication service is
 *			      available for the given peripherial
 * @peripheral:	peripheral id
 *
 * Returns true if PAS is supported for this peripheral, otherwise false.
 */
bool qcom_scm_pas_supported(u32 peripheral)
{
	int ret;
	struct qcom_scm_desc desc = {
		.svc = QCOM_SCM_SVC_PIL,
		.cmd = QCOM_SCM_PIL_PAS_IS_SUPPORTED,
		.arginfo = QCOM_SCM_ARGS(1),
		.args[0] = peripheral,
		.owner = ARM_SMCCC_OWNER_SIP,
	};
	struct qcom_scm_res res;

	ret = __qcom_scm_is_call_available(__scm->dev, QCOM_SCM_SVC_PIL,
					   QCOM_SCM_PIL_PAS_IS_SUPPORTED);
	if (ret <= 0)
		return false;

	ret = qcom_scm_call(__scm->dev, &desc, &res);

	return ret ? false : !!res.result[0];
}
EXPORT_SYMBOL(qcom_scm_pas_supported);

static int __qcom_scm_pas_mss_reset(struct device *dev, bool reset)
{
	struct qcom_scm_desc desc = {
		.svc = QCOM_SCM_SVC_PIL,
		.cmd = QCOM_SCM_PIL_PAS_MSS_RESET,
		.arginfo = QCOM_SCM_ARGS(2),
		.args[0] = reset,
		.args[1] = 0,
		.owner = ARM_SMCCC_OWNER_SIP,
	};
	struct qcom_scm_res res;
	int ret;

	ret = qcom_scm_call(__scm->dev, &desc, &res);

	return ret ? : res.result[0];
}

static int qcom_scm_pas_reset_assert(struct reset_controller_dev *rcdev,
				     unsigned long idx)
{
	if (idx != 0)
		return -EINVAL;

	return __qcom_scm_pas_mss_reset(__scm->dev, 1);
}

static int qcom_scm_pas_reset_deassert(struct reset_controller_dev *rcdev,
				       unsigned long idx)
{
	if (idx != 0)
		return -EINVAL;

	return __qcom_scm_pas_mss_reset(__scm->dev, 0);
}

static const struct reset_control_ops qcom_scm_pas_reset_ops = {
	.assert = qcom_scm_pas_reset_assert,
	.deassert = qcom_scm_pas_reset_deassert,
};

int qcom_scm_io_readl(phys_addr_t addr, unsigned int *val)
{
	struct qcom_scm_desc desc = {
		.svc = QCOM_SCM_SVC_IO,
		.cmd = QCOM_SCM_IO_READ,
		.arginfo = QCOM_SCM_ARGS(1),
		.args[0] = addr,
		.owner = ARM_SMCCC_OWNER_SIP,
	};
	struct qcom_scm_res res;
	int ret;


	ret = qcom_scm_call_atomic(__scm->dev, &desc, &res);
	if (ret >= 0)
		*val = res.result[0];

	return ret < 0 ? ret : 0;
}
EXPORT_SYMBOL(qcom_scm_io_readl);

int qcom_scm_io_writel(phys_addr_t addr, unsigned int val)
{
	struct qcom_scm_desc desc = {
		.svc = QCOM_SCM_SVC_IO,
		.cmd = QCOM_SCM_IO_WRITE,
		.arginfo = QCOM_SCM_ARGS(2),
		.args[0] = addr,
		.args[1] = val,
		.owner = ARM_SMCCC_OWNER_SIP,
	};

	return qcom_scm_call_atomic(__scm->dev, &desc, NULL);
}
EXPORT_SYMBOL(qcom_scm_io_writel);

/**
 * qcom_scm_restore_sec_cfg_available() - Check if secure environment
 * supports restore security config interface.
 *
 * Return true if restore-cfg interface is supported, false if not.
 */
bool qcom_scm_restore_sec_cfg_available(void)
{
	return __qcom_scm_is_call_available(__scm->dev, QCOM_SCM_SVC_MP,
					    QCOM_SCM_MP_RESTORE_SEC_CFG);
}
EXPORT_SYMBOL(qcom_scm_restore_sec_cfg_available);

int qcom_scm_restore_sec_cfg(u32 device_id, u32 spare)
{
	struct qcom_scm_desc desc = {
		.svc = QCOM_SCM_SVC_MP,
		.cmd = QCOM_SCM_MP_RESTORE_SEC_CFG,
		.arginfo = QCOM_SCM_ARGS(2),
		.args[0] = device_id,
		.args[1] = spare,
		.owner = ARM_SMCCC_OWNER_SIP,
	};
	struct qcom_scm_res res;
	int ret;

	ret = qcom_scm_call(__scm->dev, &desc, &res);

	return ret ? : res.result[0];
}
EXPORT_SYMBOL(qcom_scm_restore_sec_cfg);

int qcom_scm_iommu_secure_ptbl_size(u32 spare, size_t *size)
{
	struct qcom_scm_desc desc = {
		.svc = QCOM_SCM_SVC_MP,
		.cmd = QCOM_SCM_MP_IOMMU_SECURE_PTBL_SIZE,
		.arginfo = QCOM_SCM_ARGS(1),
		.args[0] = spare,
		.owner = ARM_SMCCC_OWNER_SIP,
	};
	struct qcom_scm_res res;
	int ret;

	ret = qcom_scm_call(__scm->dev, &desc, &res);

	if (size)
		*size = res.result[0];

	return ret ? : res.result[1];
}
EXPORT_SYMBOL(qcom_scm_iommu_secure_ptbl_size);

int qcom_scm_iommu_secure_ptbl_init(u64 addr, u32 size, u32 spare)
{
	struct qcom_scm_desc desc = {
		.svc = QCOM_SCM_SVC_MP,
		.cmd = QCOM_SCM_MP_IOMMU_SECURE_PTBL_INIT,
		.arginfo = QCOM_SCM_ARGS(3, QCOM_SCM_RW, QCOM_SCM_VAL,
					 QCOM_SCM_VAL),
		.args[0] = addr,
		.args[1] = size,
		.args[2] = spare,
		.owner = ARM_SMCCC_OWNER_SIP,
	};
	int ret;

	desc.args[0] = addr;
	desc.args[1] = size;
	desc.args[2] = spare;
	desc.arginfo = QCOM_SCM_ARGS(3, QCOM_SCM_RW, QCOM_SCM_VAL,
				     QCOM_SCM_VAL);

	ret = qcom_scm_call(__scm->dev, &desc, NULL);

	/* the pg table has been initialized already, ignore the error */
	if (ret == -EPERM)
		ret = 0;

	return ret;
}
EXPORT_SYMBOL(qcom_scm_iommu_secure_ptbl_init);

int qcom_scm_mem_protect_video_var(u32 cp_start, u32 cp_size,
				   u32 cp_nonpixel_start,
				   u32 cp_nonpixel_size)
{
	int ret;
	struct qcom_scm_desc desc = {
		.svc = QCOM_SCM_SVC_MP,
		.cmd = QCOM_SCM_MP_VIDEO_VAR,
		.arginfo = QCOM_SCM_ARGS(4, QCOM_SCM_VAL, QCOM_SCM_VAL,
					 QCOM_SCM_VAL, QCOM_SCM_VAL),
		.args[0] = cp_start,
		.args[1] = cp_size,
		.args[2] = cp_nonpixel_start,
		.args[3] = cp_nonpixel_size,
		.owner = ARM_SMCCC_OWNER_SIP,
	};
	struct qcom_scm_res res;

	ret = qcom_scm_call(__scm->dev, &desc, &res);

	return ret ? : res.result[0];
}
EXPORT_SYMBOL(qcom_scm_mem_protect_video_var);

static int __qcom_scm_assign_mem(struct device *dev, phys_addr_t mem_region,
				 size_t mem_sz, phys_addr_t src, size_t src_sz,
				 phys_addr_t dest, size_t dest_sz)
{
	int ret;
	struct qcom_scm_desc desc = {
		.svc = QCOM_SCM_SVC_MP,
		.cmd = QCOM_SCM_MP_ASSIGN,
		.arginfo = QCOM_SCM_ARGS(7, QCOM_SCM_RO, QCOM_SCM_VAL,
					 QCOM_SCM_RO, QCOM_SCM_VAL, QCOM_SCM_RO,
					 QCOM_SCM_VAL, QCOM_SCM_VAL),
		.args[0] = mem_region,
		.args[1] = mem_sz,
		.args[2] = src,
		.args[3] = src_sz,
		.args[4] = dest,
		.args[5] = dest_sz,
		.args[6] = 0,
		.owner = ARM_SMCCC_OWNER_SIP,
	};
	struct qcom_scm_res res;

	ret = qcom_scm_call(dev, &desc, &res);

	return ret ? : res.result[0];
}

/**
 * qcom_scm_assign_mem() - Make a secure call to reassign memory ownership
 * @mem_addr: mem region whose ownership need to be reassigned
 * @mem_sz:   size of the region.
 * @srcvm:    vmid for current set of owners, each set bit in
 *            flag indicate a unique owner
 * @newvm:    array having new owners and corresponding permission
 *            flags
 * @dest_cnt: number of owners in next set.
 *
 * Return negative errno on failure or 0 on success with @srcvm updated.
 */
int qcom_scm_assign_mem(phys_addr_t mem_addr, size_t mem_sz,
			unsigned int *srcvm,
			const struct qcom_scm_vmperm *newvm,
			unsigned int dest_cnt)
{
	struct qcom_scm_current_perm_info *destvm;
	struct qcom_scm_mem_map_info *mem_to_map;
	phys_addr_t mem_to_map_phys;
	phys_addr_t dest_phys;
	dma_addr_t ptr_phys;
	size_t mem_to_map_sz;
	size_t dest_sz;
	size_t src_sz;
	size_t ptr_sz;
	int next_vm;
	__le32 *src;
	void *ptr;
	int ret, i, b;
	unsigned long srcvm_bits = *srcvm;

	src_sz = hweight_long(srcvm_bits) * sizeof(*src);
	mem_to_map_sz = sizeof(*mem_to_map);
	dest_sz = dest_cnt * sizeof(*destvm);
	ptr_sz = ALIGN(src_sz, SZ_64) + ALIGN(mem_to_map_sz, SZ_64) +
			ALIGN(dest_sz, SZ_64);

	ptr = dma_alloc_coherent(__scm->dev, ptr_sz, &ptr_phys, GFP_KERNEL);
	if (!ptr)
		return -ENOMEM;

	/* Fill source vmid detail */
	src = ptr;
	i = 0;
	for_each_set_bit(b, &srcvm_bits, BITS_PER_LONG)
		src[i++] = cpu_to_le32(b);

	/* Fill details of mem buff to map */
	mem_to_map = ptr + ALIGN(src_sz, SZ_64);
	mem_to_map_phys = ptr_phys + ALIGN(src_sz, SZ_64);
	mem_to_map->mem_addr = cpu_to_le64(mem_addr);
	mem_to_map->mem_size = cpu_to_le64(mem_sz);

	next_vm = 0;
	/* Fill details of next vmid detail */
	destvm = ptr + ALIGN(mem_to_map_sz, SZ_64) + ALIGN(src_sz, SZ_64);
	dest_phys = ptr_phys + ALIGN(mem_to_map_sz, SZ_64) + ALIGN(src_sz, SZ_64);
	for (i = 0; i < dest_cnt; i++, destvm++, newvm++) {
		destvm->vmid = cpu_to_le32(newvm->vmid);
		destvm->perm = cpu_to_le32(newvm->perm);
		destvm->ctx = 0;
		destvm->ctx_size = 0;
		next_vm |= BIT(newvm->vmid);
	}

	ret = __qcom_scm_assign_mem(__scm->dev, mem_to_map_phys, mem_to_map_sz,
				    ptr_phys, src_sz, dest_phys, dest_sz);
	dma_free_coherent(__scm->dev, ptr_sz, ptr, ptr_phys);
	if (ret) {
		dev_err(__scm->dev,
			"Assign memory protection call failed %d\n", ret);
		return -EINVAL;
	}

	*srcvm = next_vm;
	return 0;
}
EXPORT_SYMBOL(qcom_scm_assign_mem);

/**
 * qcom_scm_ocmem_lock_available() - is OCMEM lock/unlock interface available
 */
bool qcom_scm_ocmem_lock_available(void)
{
	return __qcom_scm_is_call_available(__scm->dev, QCOM_SCM_SVC_OCMEM,
					    QCOM_SCM_OCMEM_LOCK_CMD);
}
EXPORT_SYMBOL(qcom_scm_ocmem_lock_available);

/**
 * qcom_scm_ocmem_lock() - call OCMEM lock interface to assign an OCMEM
 * region to the specified initiator
 *
 * @id:     tz initiator id
 * @offset: OCMEM offset
 * @size:   OCMEM size
 * @mode:   access mode (WIDE/NARROW)
 */
int qcom_scm_ocmem_lock(enum qcom_scm_ocmem_client id, u32 offset, u32 size,
			u32 mode)
{
	struct qcom_scm_desc desc = {
		.svc = QCOM_SCM_SVC_OCMEM,
		.cmd = QCOM_SCM_OCMEM_LOCK_CMD,
		.args[0] = id,
		.args[1] = offset,
		.args[2] = size,
		.args[3] = mode,
		.arginfo = QCOM_SCM_ARGS(4),
	};

	return qcom_scm_call(__scm->dev, &desc, NULL);
}
EXPORT_SYMBOL(qcom_scm_ocmem_lock);

/**
 * qcom_scm_ocmem_unlock() - call OCMEM unlock interface to release an OCMEM
 * region from the specified initiator
 *
 * @id:     tz initiator id
 * @offset: OCMEM offset
 * @size:   OCMEM size
 */
int qcom_scm_ocmem_unlock(enum qcom_scm_ocmem_client id, u32 offset, u32 size)
{
	struct qcom_scm_desc desc = {
		.svc = QCOM_SCM_SVC_OCMEM,
		.cmd = QCOM_SCM_OCMEM_UNLOCK_CMD,
		.args[0] = id,
		.args[1] = offset,
		.args[2] = size,
		.arginfo = QCOM_SCM_ARGS(3),
	};

	return qcom_scm_call(__scm->dev, &desc, NULL);
}
EXPORT_SYMBOL(qcom_scm_ocmem_unlock);

/**
 * qcom_scm_ice_available() - Is the ICE key programming interface available?
 *
 * Return: true iff the SCM calls wrapped by qcom_scm_ice_invalidate_key() and
 *	   qcom_scm_ice_set_key() are available.
 */
bool qcom_scm_ice_available(void)
{
	return __qcom_scm_is_call_available(__scm->dev, QCOM_SCM_SVC_ES,
					    QCOM_SCM_ES_INVALIDATE_ICE_KEY) &&
		__qcom_scm_is_call_available(__scm->dev, QCOM_SCM_SVC_ES,
					     QCOM_SCM_ES_CONFIG_SET_ICE_KEY);
}
EXPORT_SYMBOL(qcom_scm_ice_available);

/**
 * qcom_scm_ice_invalidate_key() - Invalidate an inline encryption key
 * @index: the keyslot to invalidate
 *
 * The UFSHCI standard defines a standard way to do this, but it doesn't work on
 * these SoCs; only this SCM call does.
 *
 * Return: 0 on success; -errno on failure.
 */
int qcom_scm_ice_invalidate_key(u32 index)
{
	struct qcom_scm_desc desc = {
		.svc = QCOM_SCM_SVC_ES,
		.cmd = QCOM_SCM_ES_INVALIDATE_ICE_KEY,
		.arginfo = QCOM_SCM_ARGS(1),
		.args[0] = index,
		.owner = ARM_SMCCC_OWNER_SIP,
	};

	return qcom_scm_call(__scm->dev, &desc, NULL);
}
EXPORT_SYMBOL(qcom_scm_ice_invalidate_key);

/**
 * qcom_scm_ice_set_key() - Set an inline encryption key
 * @index: the keyslot into which to set the key
 * @key: the key to program
 * @key_size: the size of the key in bytes
 * @cipher: the encryption algorithm the key is for
 * @data_unit_size: the encryption data unit size, i.e. the size of each
 *		    individual plaintext and ciphertext.  Given in 512-byte
 *		    units, e.g. 1 = 512 bytes, 8 = 4096 bytes, etc.
 *
 * Program a key into a keyslot of Qualcomm ICE (Inline Crypto Engine), where it
 * can then be used to encrypt/decrypt UFS I/O requests inline.
 *
 * The UFSHCI standard defines a standard way to do this, but it doesn't work on
 * these SoCs; only this SCM call does.
 *
 * Return: 0 on success; -errno on failure.
 */
int qcom_scm_ice_set_key(u32 index, const u8 *key, u32 key_size,
			 enum qcom_scm_ice_cipher cipher, u32 data_unit_size)
{
	struct qcom_scm_desc desc = {
		.svc = QCOM_SCM_SVC_ES,
		.cmd = QCOM_SCM_ES_CONFIG_SET_ICE_KEY,
		.arginfo = QCOM_SCM_ARGS(5, QCOM_SCM_VAL, QCOM_SCM_RW,
					 QCOM_SCM_VAL, QCOM_SCM_VAL,
					 QCOM_SCM_VAL),
		.args[0] = index,
		.args[2] = key_size,
		.args[3] = cipher,
		.args[4] = data_unit_size,
		.owner = ARM_SMCCC_OWNER_SIP,
	};
	void *keybuf;
	dma_addr_t key_phys;
	int ret;

	/*
	 * 'key' may point to vmalloc()'ed memory, but we need to pass a
	 * physical address that's been properly flushed.  The sanctioned way to
	 * do this is by using the DMA API.  But as is best practice for crypto
	 * keys, we also must wipe the key after use.  This makes kmemdup() +
	 * dma_map_single() not clearly correct, since the DMA API can use
	 * bounce buffers.  Instead, just use dma_alloc_coherent().  Programming
	 * keys is normally rare and thus not performance-critical.
	 */

	keybuf = dma_alloc_coherent(__scm->dev, key_size, &key_phys,
				    GFP_KERNEL);
	if (!keybuf)
		return -ENOMEM;
	memcpy(keybuf, key, key_size);
	desc.args[1] = key_phys;

	ret = qcom_scm_call(__scm->dev, &desc, NULL);

	memzero_explicit(keybuf, key_size);

	dma_free_coherent(__scm->dev, key_size, keybuf, key_phys);
	return ret;
}
EXPORT_SYMBOL(qcom_scm_ice_set_key);

/**
 * qcom_scm_hdcp_available() - Check if secure environment supports HDCP.
 *
 * Return true if HDCP is supported, false if not.
 */
bool qcom_scm_hdcp_available(void)
{
	int ret = qcom_scm_clk_enable();
<<<<<<< HEAD

	if (ret)
		return ret;

	ret = __qcom_scm_is_call_available(__scm->dev, QCOM_SCM_SVC_HDCP,
						QCOM_SCM_CMD_HDCP);

	qcom_scm_clk_disable();

	return ret > 0 ? true : false;
=======

	if (ret)
		return ret;

	ret = __qcom_scm_is_call_available(__scm->dev, QCOM_SCM_SVC_HDCP,
						QCOM_SCM_HDCP_INVOKE);

	qcom_scm_clk_disable();

	return ret > 0;
>>>>>>> 24b8d41d
}
EXPORT_SYMBOL(qcom_scm_hdcp_available);

/**
 * qcom_scm_hdcp_req() - Send HDCP request.
 * @req: HDCP request array
 * @req_cnt: HDCP request array count
 * @resp: response buffer passed to SCM
 *
 * Write HDCP register(s) through SCM.
 */
int qcom_scm_hdcp_req(struct qcom_scm_hdcp_req *req, u32 req_cnt, u32 *resp)
{
<<<<<<< HEAD
	int ret = qcom_scm_clk_enable();

	if (ret)
		return ret;

	ret = __qcom_scm_hdcp_req(__scm->dev, req, req_cnt, resp);
	qcom_scm_clk_disable();
	return ret;
}
EXPORT_SYMBOL(qcom_scm_hdcp_req);

/**
 * qcom_scm_pas_supported() - Check if the peripheral authentication service is
 *			      available for the given peripherial
 * @peripheral:	peripheral id
 *
 * Returns true if PAS is supported for this peripheral, otherwise false.
 */
bool qcom_scm_pas_supported(u32 peripheral)
{
	int ret;

	ret = __qcom_scm_is_call_available(__scm->dev, QCOM_SCM_SVC_PIL,
					   QCOM_SCM_PAS_IS_SUPPORTED_CMD);
	if (ret <= 0)
		return false;

	return __qcom_scm_pas_supported(__scm->dev, peripheral);
}
EXPORT_SYMBOL(qcom_scm_pas_supported);

/**
 * qcom_scm_pas_init_image() - Initialize peripheral authentication service
 *			       state machine for a given peripheral, using the
 *			       metadata
 * @peripheral: peripheral id
 * @metadata:	pointer to memory containing ELF header, program header table
 *		and optional blob of data used for authenticating the metadata
 *		and the rest of the firmware
 * @size:	size of the metadata
 *
 * Returns 0 on success.
 */
int qcom_scm_pas_init_image(u32 peripheral, const void *metadata, size_t size)
{
	dma_addr_t mdata_phys;
	void *mdata_buf;
	int ret;

	/*
	 * During the scm call memory protection will be enabled for the meta
	 * data blob, so make sure it's physically contiguous, 4K aligned and
	 * non-cachable to avoid XPU violations.
	 */
	mdata_buf = dma_alloc_coherent(__scm->dev, size, &mdata_phys,
				       GFP_KERNEL);
	if (!mdata_buf) {
		dev_err(__scm->dev, "Allocation of metadata buffer failed.\n");
		return -ENOMEM;
	}
	memcpy(mdata_buf, metadata, size);

	ret = qcom_scm_clk_enable();
	if (ret)
		goto free_metadata;

	ret = __qcom_scm_pas_init_image(__scm->dev, peripheral, mdata_phys);

	qcom_scm_clk_disable();

free_metadata:
	dma_free_coherent(__scm->dev, size, mdata_buf, mdata_phys);

	return ret;
}
EXPORT_SYMBOL(qcom_scm_pas_init_image);

/**
 * qcom_scm_pas_mem_setup() - Prepare the memory related to a given peripheral
 *			      for firmware loading
 * @peripheral:	peripheral id
 * @addr:	start address of memory area to prepare
 * @size:	size of the memory area to prepare
 *
 * Returns 0 on success.
 */
int qcom_scm_pas_mem_setup(u32 peripheral, phys_addr_t addr, phys_addr_t size)
{
	int ret;

	ret = qcom_scm_clk_enable();
	if (ret)
		return ret;

	ret = __qcom_scm_pas_mem_setup(__scm->dev, peripheral, addr, size);
	qcom_scm_clk_disable();

	return ret;
}
EXPORT_SYMBOL(qcom_scm_pas_mem_setup);

/**
 * qcom_scm_pas_auth_and_reset() - Authenticate the given peripheral firmware
 *				   and reset the remote processor
 * @peripheral:	peripheral id
 *
 * Return 0 on success.
 */
int qcom_scm_pas_auth_and_reset(u32 peripheral)
{
	int ret;

	ret = qcom_scm_clk_enable();
	if (ret)
		return ret;

	ret = __qcom_scm_pas_auth_and_reset(__scm->dev, peripheral);
	qcom_scm_clk_disable();

	return ret;
}
EXPORT_SYMBOL(qcom_scm_pas_auth_and_reset);

/**
 * qcom_scm_pas_shutdown() - Shut down the remote processor
 * @peripheral: peripheral id
 *
 * Returns 0 on success.
 */
int qcom_scm_pas_shutdown(u32 peripheral)
{
	int ret;

	ret = qcom_scm_clk_enable();
	if (ret)
		return ret;

	ret = __qcom_scm_pas_shutdown(__scm->dev, peripheral);
	qcom_scm_clk_disable();

	return ret;
}
EXPORT_SYMBOL(qcom_scm_pas_shutdown);

static int qcom_scm_pas_reset_assert(struct reset_controller_dev *rcdev,
				     unsigned long idx)
{
	if (idx != 0)
		return -EINVAL;

	return __qcom_scm_pas_mss_reset(__scm->dev, 1);
}

static int qcom_scm_pas_reset_deassert(struct reset_controller_dev *rcdev,
				       unsigned long idx)
{
	if (idx != 0)
		return -EINVAL;

	return __qcom_scm_pas_mss_reset(__scm->dev, 0);
}

static const struct reset_control_ops qcom_scm_pas_reset_ops = {
	.assert = qcom_scm_pas_reset_assert,
	.deassert = qcom_scm_pas_reset_deassert,
};

=======
	int ret;
	struct qcom_scm_desc desc = {
		.svc = QCOM_SCM_SVC_HDCP,
		.cmd = QCOM_SCM_HDCP_INVOKE,
		.arginfo = QCOM_SCM_ARGS(10),
		.args = {
			req[0].addr,
			req[0].val,
			req[1].addr,
			req[1].val,
			req[2].addr,
			req[2].val,
			req[3].addr,
			req[3].val,
			req[4].addr,
			req[4].val
		},
		.owner = ARM_SMCCC_OWNER_SIP,
	};
	struct qcom_scm_res res;

	if (req_cnt > QCOM_SCM_HDCP_MAX_REQ_CNT)
		return -ERANGE;

	ret = qcom_scm_clk_enable();
	if (ret)
		return ret;

	ret = qcom_scm_call(__scm->dev, &desc, &res);
	*resp = res.result[0];

	qcom_scm_clk_disable();

	return ret;
}
EXPORT_SYMBOL(qcom_scm_hdcp_req);

int qcom_scm_qsmmu500_wait_safe_toggle(bool en)
{
	struct qcom_scm_desc desc = {
		.svc = QCOM_SCM_SVC_SMMU_PROGRAM,
		.cmd = QCOM_SCM_SMMU_CONFIG_ERRATA1,
		.arginfo = QCOM_SCM_ARGS(2),
		.args[0] = QCOM_SCM_SMMU_CONFIG_ERRATA1_CLIENT_ALL,
		.args[1] = en,
		.owner = ARM_SMCCC_OWNER_SIP,
	};


	return qcom_scm_call_atomic(__scm->dev, &desc, NULL);
}
EXPORT_SYMBOL(qcom_scm_qsmmu500_wait_safe_toggle);

static int qcom_scm_find_dload_address(struct device *dev, u64 *addr)
{
	struct device_node *tcsr;
	struct device_node *np = dev->of_node;
	struct resource res;
	u32 offset;
	int ret;

	tcsr = of_parse_phandle(np, "qcom,dload-mode", 0);
	if (!tcsr)
		return 0;

	ret = of_address_to_resource(tcsr, 0, &res);
	of_node_put(tcsr);
	if (ret)
		return ret;

	ret = of_property_read_u32_index(np, "qcom,dload-mode", 1, &offset);
	if (ret < 0)
		return ret;

	*addr = res.start + offset;

	return 0;
}

>>>>>>> 24b8d41d
/**
 * qcom_scm_is_available() - Checks if SCM is available
 */
bool qcom_scm_is_available(void)
{
	return !!__scm;
}
EXPORT_SYMBOL(qcom_scm_is_available);

static int qcom_scm_probe(struct platform_device *pdev)
{
	struct qcom_scm *scm;
<<<<<<< HEAD
=======
	unsigned long clks;
>>>>>>> 24b8d41d
	int ret;

	scm = devm_kzalloc(&pdev->dev, sizeof(*scm), GFP_KERNEL);
	if (!scm)
		return -ENOMEM;

<<<<<<< HEAD
=======
	ret = qcom_scm_find_dload_address(&pdev->dev, &scm->dload_mode_addr);
	if (ret < 0)
		return ret;

	clks = (unsigned long)of_device_get_match_data(&pdev->dev);

>>>>>>> 24b8d41d
	scm->core_clk = devm_clk_get(&pdev->dev, "core");
	if (IS_ERR(scm->core_clk)) {
		if (PTR_ERR(scm->core_clk) == -EPROBE_DEFER)
			return PTR_ERR(scm->core_clk);

<<<<<<< HEAD
		scm->core_clk = NULL;
	}

	if (of_device_is_compatible(pdev->dev.of_node, "qcom,scm")) {
		scm->iface_clk = devm_clk_get(&pdev->dev, "iface");
		if (IS_ERR(scm->iface_clk)) {
			if (PTR_ERR(scm->iface_clk) != -EPROBE_DEFER)
				dev_err(&pdev->dev, "failed to acquire iface clk\n");
			return PTR_ERR(scm->iface_clk);
		}

		scm->bus_clk = devm_clk_get(&pdev->dev, "bus");
		if (IS_ERR(scm->bus_clk)) {
			if (PTR_ERR(scm->bus_clk) != -EPROBE_DEFER)
				dev_err(&pdev->dev, "failed to acquire bus clk\n");
			return PTR_ERR(scm->bus_clk);
		}
=======
		if (clks & SCM_HAS_CORE_CLK) {
			dev_err(&pdev->dev, "failed to acquire core clk\n");
			return PTR_ERR(scm->core_clk);
		}

		scm->core_clk = NULL;
	}

	scm->iface_clk = devm_clk_get(&pdev->dev, "iface");
	if (IS_ERR(scm->iface_clk)) {
		if (PTR_ERR(scm->iface_clk) == -EPROBE_DEFER)
			return PTR_ERR(scm->iface_clk);

		if (clks & SCM_HAS_IFACE_CLK) {
			dev_err(&pdev->dev, "failed to acquire iface clk\n");
			return PTR_ERR(scm->iface_clk);
		}

		scm->iface_clk = NULL;
	}

	scm->bus_clk = devm_clk_get(&pdev->dev, "bus");
	if (IS_ERR(scm->bus_clk)) {
		if (PTR_ERR(scm->bus_clk) == -EPROBE_DEFER)
			return PTR_ERR(scm->bus_clk);

		if (clks & SCM_HAS_BUS_CLK) {
			dev_err(&pdev->dev, "failed to acquire bus clk\n");
			return PTR_ERR(scm->bus_clk);
		}

		scm->bus_clk = NULL;
>>>>>>> 24b8d41d
	}

	scm->reset.ops = &qcom_scm_pas_reset_ops;
	scm->reset.nr_resets = 1;
	scm->reset.of_node = pdev->dev.of_node;
<<<<<<< HEAD
	reset_controller_register(&scm->reset);
=======
	ret = devm_reset_controller_register(&pdev->dev, &scm->reset);
	if (ret)
		return ret;
>>>>>>> 24b8d41d

	/* vote for max clk rate for highest performance */
	ret = clk_set_rate(scm->core_clk, INT_MAX);
	if (ret)
		return ret;

	__scm = scm;
	__scm->dev = &pdev->dev;

<<<<<<< HEAD
	__qcom_scm_init();
=======
	__query_convention();

	/*
	 * If requested enable "download mode", from this point on warmboot
	 * will cause the the boot stages to enter download mode, unless
	 * disabled below by a clean shutdown/reboot.
	 */
	if (download_mode)
		qcom_scm_set_download_mode(true);
>>>>>>> 24b8d41d

	return 0;
}

<<<<<<< HEAD
static const struct of_device_id qcom_scm_dt_match[] = {
	{ .compatible = "qcom,scm-apq8064",},
	{ .compatible = "qcom,scm-msm8660",},
	{ .compatible = "qcom,scm-msm8960",},
	{ .compatible = "qcom,scm",},
=======
static void qcom_scm_shutdown(struct platform_device *pdev)
{
	/* Clean shutdown, disable download mode to allow normal restart */
	if (download_mode)
		qcom_scm_set_download_mode(false);
}

static const struct of_device_id qcom_scm_dt_match[] = {
	{ .compatible = "qcom,scm-apq8064",
	  /* FIXME: This should have .data = (void *) SCM_HAS_CORE_CLK */
	},
	{ .compatible = "qcom,scm-apq8084", .data = (void *)(SCM_HAS_CORE_CLK |
							     SCM_HAS_IFACE_CLK |
							     SCM_HAS_BUS_CLK)
	},
	{ .compatible = "qcom,scm-ipq4019" },
	{ .compatible = "qcom,scm-msm8660", .data = (void *) SCM_HAS_CORE_CLK },
	{ .compatible = "qcom,scm-msm8960", .data = (void *) SCM_HAS_CORE_CLK },
	{ .compatible = "qcom,scm-msm8916", .data = (void *)(SCM_HAS_CORE_CLK |
							     SCM_HAS_IFACE_CLK |
							     SCM_HAS_BUS_CLK)
	},
	{ .compatible = "qcom,scm-msm8974", .data = (void *)(SCM_HAS_CORE_CLK |
							     SCM_HAS_IFACE_CLK |
							     SCM_HAS_BUS_CLK)
	},
	{ .compatible = "qcom,scm-msm8994" },
	{ .compatible = "qcom,scm-msm8996" },
	{ .compatible = "qcom,scm" },
>>>>>>> 24b8d41d
	{}
};

static struct platform_driver qcom_scm_driver = {
	.driver = {
		.name	= "qcom_scm",
		.of_match_table = qcom_scm_dt_match,
	},
	.probe = qcom_scm_probe,
<<<<<<< HEAD
=======
	.shutdown = qcom_scm_shutdown,
>>>>>>> 24b8d41d
};

static int __init qcom_scm_init(void)
{
<<<<<<< HEAD
	struct device_node *np, *fw_np;
	int ret;

	fw_np = of_find_node_by_name(NULL, "firmware");

	if (!fw_np)
		return -ENODEV;

	np = of_find_matching_node(fw_np, qcom_scm_dt_match);

	if (!np) {
		of_node_put(fw_np);
		return -ENODEV;
	}

	of_node_put(np);

	ret = of_platform_populate(fw_np, qcom_scm_dt_match, NULL, NULL);

	of_node_put(fw_np);

	if (ret)
		return ret;

=======
>>>>>>> 24b8d41d
	return platform_driver_register(&qcom_scm_driver);
}
subsys_initcall(qcom_scm_init);<|MERGE_RESOLUTION|>--- conflicted
+++ resolved
@@ -1,41 +1,12 @@
-<<<<<<< HEAD
-/*
- * Qualcomm SCM driver
- *
- * Copyright (c) 2010,2015, The Linux Foundation. All rights reserved.
- * Copyright (C) 2015 Linaro Ltd.
- *
- * This program is free software; you can redistribute it and/or modify
- * it under the terms of the GNU General Public License version 2 and
- * only version 2 as published by the Free Software Foundation.
- *
- * This program is distributed in the hope that it will be useful,
- * but WITHOUT ANY WARRANTY; without even the implied warranty of
- * MERCHANTABILITY or FITNESS FOR A PARTICULAR PURPOSE.  See the
- * GNU General Public License for more details.
- *
-=======
 // SPDX-License-Identifier: GPL-2.0-only
 /* Copyright (c) 2010,2015,2019 The Linux Foundation. All rights reserved.
  * Copyright (C) 2015 Linaro Ltd.
->>>>>>> 24b8d41d
  */
 #include <linux/platform_device.h>
 #include <linux/init.h>
 #include <linux/cpumask.h>
 #include <linux/export.h>
 #include <linux/dma-mapping.h>
-<<<<<<< HEAD
-#include <linux/types.h>
-#include <linux/qcom_scm.h>
-#include <linux/of.h>
-#include <linux/of_platform.h>
-#include <linux/clk.h>
-#include <linux/reset-controller.h>
-
-#include "qcom_scm.h"
-
-=======
 #include <linux/module.h>
 #include <linux/types.h>
 #include <linux/qcom_scm.h>
@@ -55,15 +26,12 @@
 #define SCM_HAS_IFACE_CLK	BIT(1)
 #define SCM_HAS_BUS_CLK		BIT(2)
 
->>>>>>> 24b8d41d
 struct qcom_scm {
 	struct device *dev;
 	struct clk *core_clk;
 	struct clk *iface_clk;
 	struct clk *bus_clk;
 	struct reset_controller_dev reset;
-<<<<<<< HEAD
-=======
 
 	u64 dload_mode_addr;
 };
@@ -108,7 +76,6 @@
 	[SMC_CONVENTION_ARM_32] = "smc arm 32",
 	[SMC_CONVENTION_ARM_64] = "smc arm 64",
 	[SMC_CONVENTION_LEGACY] = "smc legacy",
->>>>>>> 24b8d41d
 };
 
 static struct qcom_scm *__scm;
@@ -146,8 +113,6 @@
 	clk_disable_unprepare(__scm->bus_clk);
 }
 
-<<<<<<< HEAD
-=======
 static int __qcom_scm_is_call_available(struct device *dev, u32 svc_id,
 					u32 cmd_id);
 
@@ -201,7 +166,6 @@
 	return qcom_scm_convention;
 }
 
->>>>>>> 24b8d41d
 /**
  * qcom_scm_call() - Invoke a syscall in the secure world
  * @dev:	device
@@ -296,9 +260,6 @@
  */
 int qcom_scm_set_warm_boot_addr(void *entry, const cpumask_t *cpus)
 {
-<<<<<<< HEAD
-	return __qcom_scm_set_warm_boot_addr(__scm->dev, entry, cpus);
-=======
 	int ret;
 	int flags = 0;
 	int cpu;
@@ -332,7 +293,6 @@
 	}
 
 	return ret;
->>>>>>> 24b8d41d
 }
 EXPORT_SYMBOL(qcom_scm_set_warm_boot_addr);
 
@@ -1095,29 +1055,16 @@
 bool qcom_scm_hdcp_available(void)
 {
 	int ret = qcom_scm_clk_enable();
-<<<<<<< HEAD
 
 	if (ret)
 		return ret;
 
 	ret = __qcom_scm_is_call_available(__scm->dev, QCOM_SCM_SVC_HDCP,
-						QCOM_SCM_CMD_HDCP);
+						QCOM_SCM_HDCP_INVOKE);
 
 	qcom_scm_clk_disable();
 
-	return ret > 0 ? true : false;
-=======
-
-	if (ret)
-		return ret;
-
-	ret = __qcom_scm_is_call_available(__scm->dev, QCOM_SCM_SVC_HDCP,
-						QCOM_SCM_HDCP_INVOKE);
-
-	qcom_scm_clk_disable();
-
 	return ret > 0;
->>>>>>> 24b8d41d
 }
 EXPORT_SYMBOL(qcom_scm_hdcp_available);
 
@@ -1131,175 +1078,6 @@
  */
 int qcom_scm_hdcp_req(struct qcom_scm_hdcp_req *req, u32 req_cnt, u32 *resp)
 {
-<<<<<<< HEAD
-	int ret = qcom_scm_clk_enable();
-
-	if (ret)
-		return ret;
-
-	ret = __qcom_scm_hdcp_req(__scm->dev, req, req_cnt, resp);
-	qcom_scm_clk_disable();
-	return ret;
-}
-EXPORT_SYMBOL(qcom_scm_hdcp_req);
-
-/**
- * qcom_scm_pas_supported() - Check if the peripheral authentication service is
- *			      available for the given peripherial
- * @peripheral:	peripheral id
- *
- * Returns true if PAS is supported for this peripheral, otherwise false.
- */
-bool qcom_scm_pas_supported(u32 peripheral)
-{
-	int ret;
-
-	ret = __qcom_scm_is_call_available(__scm->dev, QCOM_SCM_SVC_PIL,
-					   QCOM_SCM_PAS_IS_SUPPORTED_CMD);
-	if (ret <= 0)
-		return false;
-
-	return __qcom_scm_pas_supported(__scm->dev, peripheral);
-}
-EXPORT_SYMBOL(qcom_scm_pas_supported);
-
-/**
- * qcom_scm_pas_init_image() - Initialize peripheral authentication service
- *			       state machine for a given peripheral, using the
- *			       metadata
- * @peripheral: peripheral id
- * @metadata:	pointer to memory containing ELF header, program header table
- *		and optional blob of data used for authenticating the metadata
- *		and the rest of the firmware
- * @size:	size of the metadata
- *
- * Returns 0 on success.
- */
-int qcom_scm_pas_init_image(u32 peripheral, const void *metadata, size_t size)
-{
-	dma_addr_t mdata_phys;
-	void *mdata_buf;
-	int ret;
-
-	/*
-	 * During the scm call memory protection will be enabled for the meta
-	 * data blob, so make sure it's physically contiguous, 4K aligned and
-	 * non-cachable to avoid XPU violations.
-	 */
-	mdata_buf = dma_alloc_coherent(__scm->dev, size, &mdata_phys,
-				       GFP_KERNEL);
-	if (!mdata_buf) {
-		dev_err(__scm->dev, "Allocation of metadata buffer failed.\n");
-		return -ENOMEM;
-	}
-	memcpy(mdata_buf, metadata, size);
-
-	ret = qcom_scm_clk_enable();
-	if (ret)
-		goto free_metadata;
-
-	ret = __qcom_scm_pas_init_image(__scm->dev, peripheral, mdata_phys);
-
-	qcom_scm_clk_disable();
-
-free_metadata:
-	dma_free_coherent(__scm->dev, size, mdata_buf, mdata_phys);
-
-	return ret;
-}
-EXPORT_SYMBOL(qcom_scm_pas_init_image);
-
-/**
- * qcom_scm_pas_mem_setup() - Prepare the memory related to a given peripheral
- *			      for firmware loading
- * @peripheral:	peripheral id
- * @addr:	start address of memory area to prepare
- * @size:	size of the memory area to prepare
- *
- * Returns 0 on success.
- */
-int qcom_scm_pas_mem_setup(u32 peripheral, phys_addr_t addr, phys_addr_t size)
-{
-	int ret;
-
-	ret = qcom_scm_clk_enable();
-	if (ret)
-		return ret;
-
-	ret = __qcom_scm_pas_mem_setup(__scm->dev, peripheral, addr, size);
-	qcom_scm_clk_disable();
-
-	return ret;
-}
-EXPORT_SYMBOL(qcom_scm_pas_mem_setup);
-
-/**
- * qcom_scm_pas_auth_and_reset() - Authenticate the given peripheral firmware
- *				   and reset the remote processor
- * @peripheral:	peripheral id
- *
- * Return 0 on success.
- */
-int qcom_scm_pas_auth_and_reset(u32 peripheral)
-{
-	int ret;
-
-	ret = qcom_scm_clk_enable();
-	if (ret)
-		return ret;
-
-	ret = __qcom_scm_pas_auth_and_reset(__scm->dev, peripheral);
-	qcom_scm_clk_disable();
-
-	return ret;
-}
-EXPORT_SYMBOL(qcom_scm_pas_auth_and_reset);
-
-/**
- * qcom_scm_pas_shutdown() - Shut down the remote processor
- * @peripheral: peripheral id
- *
- * Returns 0 on success.
- */
-int qcom_scm_pas_shutdown(u32 peripheral)
-{
-	int ret;
-
-	ret = qcom_scm_clk_enable();
-	if (ret)
-		return ret;
-
-	ret = __qcom_scm_pas_shutdown(__scm->dev, peripheral);
-	qcom_scm_clk_disable();
-
-	return ret;
-}
-EXPORT_SYMBOL(qcom_scm_pas_shutdown);
-
-static int qcom_scm_pas_reset_assert(struct reset_controller_dev *rcdev,
-				     unsigned long idx)
-{
-	if (idx != 0)
-		return -EINVAL;
-
-	return __qcom_scm_pas_mss_reset(__scm->dev, 1);
-}
-
-static int qcom_scm_pas_reset_deassert(struct reset_controller_dev *rcdev,
-				       unsigned long idx)
-{
-	if (idx != 0)
-		return -EINVAL;
-
-	return __qcom_scm_pas_mss_reset(__scm->dev, 0);
-}
-
-static const struct reset_control_ops qcom_scm_pas_reset_ops = {
-	.assert = qcom_scm_pas_reset_assert,
-	.deassert = qcom_scm_pas_reset_deassert,
-};
-
-=======
 	int ret;
 	struct qcom_scm_desc desc = {
 		.svc = QCOM_SCM_SVC_HDCP,
@@ -1379,7 +1157,6 @@
 	return 0;
 }
 
->>>>>>> 24b8d41d
 /**
  * qcom_scm_is_available() - Checks if SCM is available
  */
@@ -1392,49 +1169,24 @@
 static int qcom_scm_probe(struct platform_device *pdev)
 {
 	struct qcom_scm *scm;
-<<<<<<< HEAD
-=======
 	unsigned long clks;
->>>>>>> 24b8d41d
 	int ret;
 
 	scm = devm_kzalloc(&pdev->dev, sizeof(*scm), GFP_KERNEL);
 	if (!scm)
 		return -ENOMEM;
 
-<<<<<<< HEAD
-=======
 	ret = qcom_scm_find_dload_address(&pdev->dev, &scm->dload_mode_addr);
 	if (ret < 0)
 		return ret;
 
 	clks = (unsigned long)of_device_get_match_data(&pdev->dev);
 
->>>>>>> 24b8d41d
 	scm->core_clk = devm_clk_get(&pdev->dev, "core");
 	if (IS_ERR(scm->core_clk)) {
 		if (PTR_ERR(scm->core_clk) == -EPROBE_DEFER)
 			return PTR_ERR(scm->core_clk);
 
-<<<<<<< HEAD
-		scm->core_clk = NULL;
-	}
-
-	if (of_device_is_compatible(pdev->dev.of_node, "qcom,scm")) {
-		scm->iface_clk = devm_clk_get(&pdev->dev, "iface");
-		if (IS_ERR(scm->iface_clk)) {
-			if (PTR_ERR(scm->iface_clk) != -EPROBE_DEFER)
-				dev_err(&pdev->dev, "failed to acquire iface clk\n");
-			return PTR_ERR(scm->iface_clk);
-		}
-
-		scm->bus_clk = devm_clk_get(&pdev->dev, "bus");
-		if (IS_ERR(scm->bus_clk)) {
-			if (PTR_ERR(scm->bus_clk) != -EPROBE_DEFER)
-				dev_err(&pdev->dev, "failed to acquire bus clk\n");
-			return PTR_ERR(scm->bus_clk);
-		}
-=======
 		if (clks & SCM_HAS_CORE_CLK) {
 			dev_err(&pdev->dev, "failed to acquire core clk\n");
 			return PTR_ERR(scm->core_clk);
@@ -1467,19 +1219,14 @@
 		}
 
 		scm->bus_clk = NULL;
->>>>>>> 24b8d41d
 	}
 
 	scm->reset.ops = &qcom_scm_pas_reset_ops;
 	scm->reset.nr_resets = 1;
 	scm->reset.of_node = pdev->dev.of_node;
-<<<<<<< HEAD
-	reset_controller_register(&scm->reset);
-=======
 	ret = devm_reset_controller_register(&pdev->dev, &scm->reset);
 	if (ret)
 		return ret;
->>>>>>> 24b8d41d
 
 	/* vote for max clk rate for highest performance */
 	ret = clk_set_rate(scm->core_clk, INT_MAX);
@@ -1489,9 +1236,6 @@
 	__scm = scm;
 	__scm->dev = &pdev->dev;
 
-<<<<<<< HEAD
-	__qcom_scm_init();
-=======
 	__query_convention();
 
 	/*
@@ -1501,18 +1245,10 @@
 	 */
 	if (download_mode)
 		qcom_scm_set_download_mode(true);
->>>>>>> 24b8d41d
 
 	return 0;
 }
 
-<<<<<<< HEAD
-static const struct of_device_id qcom_scm_dt_match[] = {
-	{ .compatible = "qcom,scm-apq8064",},
-	{ .compatible = "qcom,scm-msm8660",},
-	{ .compatible = "qcom,scm-msm8960",},
-	{ .compatible = "qcom,scm",},
-=======
 static void qcom_scm_shutdown(struct platform_device *pdev)
 {
 	/* Clean shutdown, disable download mode to allow normal restart */
@@ -1542,7 +1278,6 @@
 	{ .compatible = "qcom,scm-msm8994" },
 	{ .compatible = "qcom,scm-msm8996" },
 	{ .compatible = "qcom,scm" },
->>>>>>> 24b8d41d
 	{}
 };
 
@@ -1552,41 +1287,11 @@
 		.of_match_table = qcom_scm_dt_match,
 	},
 	.probe = qcom_scm_probe,
-<<<<<<< HEAD
-=======
 	.shutdown = qcom_scm_shutdown,
->>>>>>> 24b8d41d
 };
 
 static int __init qcom_scm_init(void)
 {
-<<<<<<< HEAD
-	struct device_node *np, *fw_np;
-	int ret;
-
-	fw_np = of_find_node_by_name(NULL, "firmware");
-
-	if (!fw_np)
-		return -ENODEV;
-
-	np = of_find_matching_node(fw_np, qcom_scm_dt_match);
-
-	if (!np) {
-		of_node_put(fw_np);
-		return -ENODEV;
-	}
-
-	of_node_put(np);
-
-	ret = of_platform_populate(fw_np, qcom_scm_dt_match, NULL, NULL);
-
-	of_node_put(fw_np);
-
-	if (ret)
-		return ret;
-
-=======
->>>>>>> 24b8d41d
 	return platform_driver_register(&qcom_scm_driver);
 }
 subsys_initcall(qcom_scm_init);