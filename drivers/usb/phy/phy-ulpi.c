// SPDX-License-Identifier: GPL-2.0+
/*
 * Generic ULPI USB transceiver support
 *
 * Copyright (C) 2009 Daniel Mack <daniel@caiaq.de>
 *
 * Based on sources from
 *
 *   Sascha Hauer <s.hauer@pengutronix.de>
 *   Freescale Semiconductors
 */

#include <linux/kernel.h>
#include <linux/slab.h>
#include <linux/export.h>
#include <linux/module.h>
#include <linux/of.h>
#include <linux/io.h>
#include <linux/of_address.h>
#include <linux/of_device.h>
#include <linux/platform_device.h>
#include <linux/usb.h>
#include <linux/usb/otg.h>
#include <linux/usb/ulpi.h>
#include <linux/usb/phy.h>


struct ulpi_info {
	unsigned int	id;
	char		*name;
};

#define ULPI_ID(vendor, product) (((vendor) << 16) | (product))
#define ULPI_INFO(_id, _name)		\
	{				\
		.id	= (_id),	\
		.name	= (_name),	\
	}

/* ULPI hardcoded IDs, used for probing */
static struct ulpi_info ulpi_ids[] = {
	ULPI_INFO(ULPI_ID(0x04cc, 0x1504), "NXP ISP1504"),
	ULPI_INFO(ULPI_ID(0x0424, 0x0006), "SMSC USB331x"),
	ULPI_INFO(ULPI_ID(0x0424, 0x0007), "SMSC USB3320"),
	ULPI_INFO(ULPI_ID(0x0424, 0x0009), "SMSC USB334x"),
	ULPI_INFO(ULPI_ID(0x0451, 0x1507), "TI TUSB1210"),
};

struct ulpi_phy {
	struct usb_phy	*usb_phy;
	void __iomem *regs;
	unsigned int vp_offset;
	unsigned int flags;
};

static int ulpi_set_otg_flags(struct usb_phy *phy)
{
	unsigned int flags = ULPI_OTG_CTRL_DP_PULLDOWN |
			     ULPI_OTG_CTRL_DM_PULLDOWN;

	if (phy->flags & ULPI_OTG_ID_PULLUP)
		flags |= ULPI_OTG_CTRL_ID_PULLUP;

	/*
	 * ULPI Specification rev.1.1 default
	 * for Dp/DmPulldown is enabled.
	 */
	if (phy->flags & ULPI_OTG_DP_PULLDOWN_DIS)
		flags &= ~ULPI_OTG_CTRL_DP_PULLDOWN;

	if (phy->flags & ULPI_OTG_DM_PULLDOWN_DIS)
		flags &= ~ULPI_OTG_CTRL_DM_PULLDOWN;

	if (phy->flags & ULPI_OTG_EXTVBUSIND)
		flags |= ULPI_OTG_CTRL_EXTVBUSIND;

	return usb_phy_io_write(phy, flags, ULPI_OTG_CTRL);
}

static int ulpi_set_fc_flags(struct usb_phy *phy)
{
	unsigned int flags = 0;

	/*
	 * ULPI Specification rev.1.1 default
	 * for XcvrSelect is Full Speed.
	 */
	if (phy->flags & ULPI_FC_HS)
		flags |= ULPI_FUNC_CTRL_HIGH_SPEED;
	else if (phy->flags & ULPI_FC_LS)
		flags |= ULPI_FUNC_CTRL_LOW_SPEED;
	else if (phy->flags & ULPI_FC_FS4LS)
		flags |= ULPI_FUNC_CTRL_FS4LS;
	else
		flags |= ULPI_FUNC_CTRL_FULL_SPEED;

	if (phy->flags & ULPI_FC_TERMSEL)
		flags |= ULPI_FUNC_CTRL_TERMSELECT;

	/*
	 * ULPI Specification rev.1.1 default
	 * for OpMode is Normal Operation.
	 */
	if (phy->flags & ULPI_FC_OP_NODRV)
		flags |= ULPI_FUNC_CTRL_OPMODE_NONDRIVING;
	else if (phy->flags & ULPI_FC_OP_DIS_NRZI)
		flags |= ULPI_FUNC_CTRL_OPMODE_DISABLE_NRZI;
	else if (phy->flags & ULPI_FC_OP_NSYNC_NEOP)
		flags |= ULPI_FUNC_CTRL_OPMODE_NOSYNC_NOEOP;
	else
		flags |= ULPI_FUNC_CTRL_OPMODE_NORMAL;

	/*
	 * ULPI Specification rev.1.1 default
	 * for SuspendM is Powered.
	 */
	flags |= ULPI_FUNC_CTRL_SUSPENDM;

	return usb_phy_io_write(phy, flags, ULPI_FUNC_CTRL);
}

static int ulpi_set_ic_flags(struct usb_phy *phy)
{
	unsigned int flags = 0;

	if (phy->flags & ULPI_IC_AUTORESUME)
		flags |= ULPI_IFC_CTRL_AUTORESUME;

	if (phy->flags & ULPI_IC_EXTVBUS_INDINV)
		flags |= ULPI_IFC_CTRL_EXTERNAL_VBUS;

	if (phy->flags & ULPI_IC_IND_PASSTHRU)
		flags |= ULPI_IFC_CTRL_PASSTHRU;

	if (phy->flags & ULPI_IC_PROTECT_DIS)
		flags |= ULPI_IFC_CTRL_PROTECT_IFC_DISABLE;

	return usb_phy_io_write(phy, flags, ULPI_IFC_CTRL);
}

static int ulpi_set_flags(struct usb_phy *phy)
{
	int ret;

	ret = ulpi_set_otg_flags(phy);
	if (ret)
		return ret;

	ret = ulpi_set_ic_flags(phy);
	if (ret)
		return ret;

	return ulpi_set_fc_flags(phy);
}

static int ulpi_check_integrity(struct usb_phy *phy)
{
	int ret, i;
	unsigned int val = 0x55;

	for (i = 0; i < 2; i++) {
		ret = usb_phy_io_write(phy, val, ULPI_SCRATCH);
		if (ret < 0)
			return ret;

		ret = usb_phy_io_read(phy, ULPI_SCRATCH);
		if (ret < 0)
			return ret;

		if (ret != val) {
			pr_err("ULPI integrity check: failed!");
			return -ENODEV;
		}
		val = val << 1;
	}

	pr_info("ULPI integrity check: passed.\n");

	return 0;
}

static int ulpi_init(struct usb_phy *phy)
{
	int i, vid, pid, ret;
	u32 ulpi_id = 0;

	for (i = 0; i < 4; i++) {
		ret = usb_phy_io_read(phy, ULPI_PRODUCT_ID_HIGH - i);
		if (ret < 0)
			return ret;
		ulpi_id = (ulpi_id << 8) | ret;
	}
	vid = ulpi_id & 0xffff;
	pid = ulpi_id >> 16;

	pr_info("ULPI transceiver vendor/product ID 0x%04x/0x%04x\n", vid, pid);

	for (i = 0; i < ARRAY_SIZE(ulpi_ids); i++) {
		if (ulpi_ids[i].id == ULPI_ID(vid, pid)) {
			pr_info("Found %s ULPI transceiver.\n",
				ulpi_ids[i].name);
			break;
		}
	}

	ret = ulpi_check_integrity(phy);
	if (ret)
		return ret;

	return ulpi_set_flags(phy);
}

static int ulpi_set_host(struct usb_otg *otg, struct usb_bus *host)
{
	struct usb_phy *phy = otg->usb_phy;
	unsigned int flags = usb_phy_io_read(phy, ULPI_IFC_CTRL);

	if (!host) {
		otg->host = NULL;
		return 0;
	}

	otg->host = host;

	flags &= ~(ULPI_IFC_CTRL_6_PIN_SERIAL_MODE |
		   ULPI_IFC_CTRL_3_PIN_SERIAL_MODE |
		   ULPI_IFC_CTRL_CARKITMODE);

	if (phy->flags & ULPI_IC_6PIN_SERIAL)
		flags |= ULPI_IFC_CTRL_6_PIN_SERIAL_MODE;
	else if (phy->flags & ULPI_IC_3PIN_SERIAL)
		flags |= ULPI_IFC_CTRL_3_PIN_SERIAL_MODE;
	else if (phy->flags & ULPI_IC_CARKIT)
		flags |= ULPI_IFC_CTRL_CARKITMODE;

	return usb_phy_io_write(phy, flags, ULPI_IFC_CTRL);
}

static int ulpi_set_vbus(struct usb_otg *otg, bool on)
{
	struct usb_phy *phy = otg->usb_phy;
	unsigned int flags = usb_phy_io_read(phy, ULPI_OTG_CTRL);

	flags &= ~(ULPI_OTG_CTRL_DRVVBUS | ULPI_OTG_CTRL_DRVVBUS_EXT);

	if (on) {
		if (phy->flags & ULPI_OTG_DRVVBUS)
			flags |= ULPI_OTG_CTRL_DRVVBUS;

		if (phy->flags & ULPI_OTG_DRVVBUS_EXT)
			flags |= ULPI_OTG_CTRL_DRVVBUS_EXT;
	}

	return usb_phy_io_write(phy, flags, ULPI_OTG_CTRL);
}

<<<<<<< HEAD
=======
static int usbphy_set_vbus(struct usb_phy *phy, int on)
{
	unsigned int flags = usb_phy_io_read(phy, ULPI_OTG_CTRL);

	flags &= ~(ULPI_OTG_CTRL_DRVVBUS | ULPI_OTG_CTRL_DRVVBUS_EXT);

	if (on) {
		if (phy->flags & ULPI_OTG_DRVVBUS)
			flags |= ULPI_OTG_CTRL_DRVVBUS;

		if (phy->flags & ULPI_OTG_DRVVBUS_EXT)
			flags |= ULPI_OTG_CTRL_DRVVBUS_EXT;
	}

	return usb_phy_io_write(phy, flags, ULPI_OTG_CTRL);
}

static void otg_ulpi_init(struct usb_phy *phy, struct usb_otg *otg,
			  struct usb_phy_io_ops *ops,
			  unsigned int flags)
{
	phy->label	= "ULPI";
	phy->flags	= flags;
	phy->io_ops	= ops;
	phy->otg	= otg;
	phy->init	= ulpi_init;
	phy->set_vbus	= usbphy_set_vbus;

	otg->usb_phy	= phy;
	otg->set_host	= ulpi_set_host;
	otg->set_vbus	= ulpi_set_vbus;
}

>>>>>>> 716921b6
struct usb_phy *
otg_ulpi_create(struct usb_phy_io_ops *ops,
		unsigned int flags)
{
	struct usb_phy *phy;
	struct usb_otg *otg;

	phy = kzalloc(sizeof(*phy), GFP_KERNEL);
	if (!phy)
		return NULL;

	otg = kzalloc(sizeof(*otg), GFP_KERNEL);
	if (!otg) {
		kfree(phy);
		return NULL;
	}

	phy->label	= "ULPI";
	phy->flags	= flags;
	phy->io_ops	= ops;
	phy->otg	= otg;
	phy->init	= ulpi_init;

	otg->usb_phy	= phy;
	otg->set_host	= ulpi_set_host;
	otg->set_vbus	= ulpi_set_vbus;

	return phy;
}
<<<<<<< HEAD
EXPORT_SYMBOL_GPL(otg_ulpi_create);
=======
EXPORT_SYMBOL_GPL(devm_otg_ulpi_create);

static int ulpi_phy_probe(struct platform_device *pdev)
{
	struct device_node *np = pdev->dev.of_node;
	struct resource *res;
	struct ulpi_phy *uphy;
	bool flag;
	int ret;

	uphy = devm_kzalloc(&pdev->dev, sizeof(*uphy), GFP_KERNEL);
	if (!uphy)
		return -ENOMEM;

	res = platform_get_resource(pdev, IORESOURCE_MEM, 0);
	if (!res) {
		dev_err(&pdev->dev, "no phy I/O memory resource defined\n");
		return -ENODEV;
	}

	uphy->regs = devm_ioremap(&pdev->dev, res->start, resource_size(res));
	if (!uphy->regs) {
		dev_err(&pdev->dev, "failed to map phy I/O memory\n");
		return -EFAULT;
	}

	if (IS_ERR(uphy->regs))
		return PTR_ERR(uphy->regs);

	if (of_property_read_u32(np, "view-port", &uphy->vp_offset))
		dev_dbg(&pdev->dev, "Missing view-port property\n");

	if (IS_ERR(uphy->regs)) {
		dev_err(&pdev->dev, "view-port register not specified\n");
		return PTR_ERR(uphy->regs);
	}

	flag = of_property_read_bool(np, "drv-vbus");
	if (flag)
		uphy->flags |= ULPI_OTG_DRVVBUS | ULPI_OTG_DRVVBUS_EXT;

	uphy->usb_phy = otg_ulpi_create(&ulpi_viewport_access_ops, uphy->flags);

	uphy->usb_phy->dev = &pdev->dev;

	uphy->usb_phy->io_priv = uphy->regs + uphy->vp_offset;

	ret = usb_add_phy_dev(uphy->usb_phy);
	if (ret < 0)
		return ret;

	return 0;
}

static int ulpi_phy_remove(struct platform_device *pdev)
{
	struct ulpi_phy *uphy = platform_get_drvdata(pdev);

	usb_remove_phy(uphy->usb_phy);

	return 0;
}

static const struct of_device_id ulpi_phy_table[] = {
	{ .compatible = "ulpi-phy" },
	{ },
};
MODULE_DEVICE_TABLE(of, ulpi_phy_table);

static struct platform_driver ulpi_phy_driver = {
	.probe		= ulpi_phy_probe,
	.remove		= ulpi_phy_remove,
	.driver		= {
		.name	= "ulpi-phy",
		.of_match_table = ulpi_phy_table,
	},
};
module_platform_driver(ulpi_phy_driver);

MODULE_DESCRIPTION("ULPI PHY driver");
MODULE_LICENSE("GPL v2");
>>>>>>> 716921b6
<|MERGE_RESOLUTION|>--- conflicted
+++ resolved
@@ -254,8 +254,6 @@
 	return usb_phy_io_write(phy, flags, ULPI_OTG_CTRL);
 }
 
-<<<<<<< HEAD
-=======
 static int usbphy_set_vbus(struct usb_phy *phy, int on)
 {
 	unsigned int flags = usb_phy_io_read(phy, ULPI_OTG_CTRL);
@@ -289,7 +287,6 @@
 	otg->set_vbus	= ulpi_set_vbus;
 }
 
->>>>>>> 716921b6
 struct usb_phy *
 otg_ulpi_create(struct usb_phy_io_ops *ops,
 		unsigned int flags)
@@ -307,21 +304,34 @@
 		return NULL;
 	}
 
-	phy->label	= "ULPI";
-	phy->flags	= flags;
-	phy->io_ops	= ops;
-	phy->otg	= otg;
-	phy->init	= ulpi_init;
-
-	otg->usb_phy	= phy;
-	otg->set_host	= ulpi_set_host;
-	otg->set_vbus	= ulpi_set_vbus;
+	otg_ulpi_init(phy, otg, ops, flags);
 
 	return phy;
 }
-<<<<<<< HEAD
 EXPORT_SYMBOL_GPL(otg_ulpi_create);
-=======
+
+struct usb_phy *
+devm_otg_ulpi_create(struct device *dev,
+		     struct usb_phy_io_ops *ops,
+		     unsigned int flags)
+{
+	struct usb_phy *phy;
+	struct usb_otg *otg;
+
+	phy = devm_kzalloc(dev, sizeof(*phy), GFP_KERNEL);
+	if (!phy)
+		return NULL;
+
+	otg = devm_kzalloc(dev, sizeof(*otg), GFP_KERNEL);
+	if (!otg) {
+		devm_kfree(dev, phy);
+		return NULL;
+	}
+
+	otg_ulpi_init(phy, otg, ops, flags);
+
+	return phy;
+}
 EXPORT_SYMBOL_GPL(devm_otg_ulpi_create);
 
 static int ulpi_phy_probe(struct platform_device *pdev)
@@ -402,5 +412,4 @@
 module_platform_driver(ulpi_phy_driver);
 
 MODULE_DESCRIPTION("ULPI PHY driver");
-MODULE_LICENSE("GPL v2");
->>>>>>> 716921b6
+MODULE_LICENSE("GPL v2");