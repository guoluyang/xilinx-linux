--- conflicted
+++ resolved
@@ -174,11 +174,8 @@
 config USB_ULPI
 	bool "Generic ULPI Transceiver Driver"
 	depends on ARM || ARM64 || COMPILE_TEST
-<<<<<<< HEAD
-=======
 	depends on USB_PHY
 	select USB_ULPI_VIEWPORT
->>>>>>> 716921b6
 	help
 	  Enable this to support ULPI connected USB OTG transceivers which
 	  are likely found on embedded boards.
