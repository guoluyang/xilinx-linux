--- conflicted
+++ resolved
@@ -133,20 +133,6 @@
 		 otg_dev->vbus);
 
 	platform_set_drvdata(pdev, otg_dev);
-<<<<<<< HEAD
-
-	return 0;
-}
-
-static int omap_otg_remove(struct platform_device *pdev)
-{
-	struct otg_device *otg_dev = platform_get_drvdata(pdev);
-	struct extcon_dev *edev = otg_dev->extcon;
-
-	extcon_unregister_notifier(edev, EXTCON_USB_HOST, &otg_dev->id_nb);
-	extcon_unregister_notifier(edev, EXTCON_USB, &otg_dev->vbus_nb);
-=======
->>>>>>> 24b8d41d
 
 	return 0;
 }
