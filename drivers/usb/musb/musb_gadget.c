// SPDX-License-Identifier: GPL-2.0
/*
 * MUSB OTG driver peripheral support
 *
 * Copyright 2005 Mentor Graphics Corporation
 * Copyright (C) 2005-2006 by Texas Instruments
 * Copyright (C) 2006-2007 Nokia Corporation
 * Copyright (C) 2009 MontaVista Software, Inc. <source@mvista.com>
 */

#include <linux/kernel.h>
#include <linux/list.h>
#include <linux/timer.h>
#include <linux/module.h>
#include <linux/smp.h>
#include <linux/spinlock.h>
#include <linux/delay.h>
#include <linux/dma-mapping.h>
#include <linux/slab.h>

#include "musb_core.h"
#include "musb_trace.h"


/* ----------------------------------------------------------------------- */

#define is_buffer_mapped(req) (is_dma_capable() && \
					(req->map_state != UN_MAPPED))

/* Maps the buffer to dma  */

static inline void map_dma_buffer(struct musb_request *request,
			struct musb *musb, struct musb_ep *musb_ep)
{
	int compatible = true;
	struct dma_controller *dma = musb->dma_controller;

	request->map_state = UN_MAPPED;

	if (!is_dma_capable() || !musb_ep->dma)
		return;

	/* Check if DMA engine can handle this request.
	 * DMA code must reject the USB request explicitly.
	 * Default behaviour is to map the request.
	 */
	if (dma->is_compatible)
		compatible = dma->is_compatible(musb_ep->dma,
				musb_ep->packet_sz, request->request.buf,
				request->request.length);
	if (!compatible)
		return;

	if (request->request.dma == DMA_ADDR_INVALID) {
		dma_addr_t dma_addr;
		int ret;

		dma_addr = dma_map_single(
				musb->controller,
				request->request.buf,
				request->request.length,
				request->tx
					? DMA_TO_DEVICE
					: DMA_FROM_DEVICE);
		ret = dma_mapping_error(musb->controller, dma_addr);
		if (ret)
			return;

		request->request.dma = dma_addr;
		request->map_state = MUSB_MAPPED;
	} else {
		dma_sync_single_for_device(musb->controller,
			request->request.dma,
			request->request.length,
			request->tx
				? DMA_TO_DEVICE
				: DMA_FROM_DEVICE);
		request->map_state = PRE_MAPPED;
	}
}

/* Unmap the buffer from dma and maps it back to cpu */
static inline void unmap_dma_buffer(struct musb_request *request,
				struct musb *musb)
{
	struct musb_ep *musb_ep = request->ep;

	if (!is_buffer_mapped(request) || !musb_ep->dma)
		return;

	if (request->request.dma == DMA_ADDR_INVALID) {
		dev_vdbg(musb->controller,
				"not unmapping a never mapped buffer\n");
		return;
	}
	if (request->map_state == MUSB_MAPPED) {
		dma_unmap_single(musb->controller,
			request->request.dma,
			request->request.length,
			request->tx
				? DMA_TO_DEVICE
				: DMA_FROM_DEVICE);
		request->request.dma = DMA_ADDR_INVALID;
	} else { /* PRE_MAPPED */
		dma_sync_single_for_cpu(musb->controller,
			request->request.dma,
			request->request.length,
			request->tx
				? DMA_TO_DEVICE
				: DMA_FROM_DEVICE);
	}
	request->map_state = UN_MAPPED;
}

/*
 * Immediately complete a request.
 *
 * @param request the request to complete
 * @param status the status to complete the request with
 * Context: controller locked, IRQs blocked.
 */
void musb_g_giveback(
	struct musb_ep		*ep,
	struct usb_request	*request,
	int			status)
__releases(ep->musb->lock)
__acquires(ep->musb->lock)
{
	struct musb_request	*req;
	struct musb		*musb;
	int			busy = ep->busy;

	req = to_musb_request(request);

	list_del(&req->list);
	if (req->request.status == -EINPROGRESS)
		req->request.status = status;
	musb = req->musb;

	ep->busy = 1;
	spin_unlock(&musb->lock);

	if (!dma_mapping_error(&musb->g.dev, request->dma))
		unmap_dma_buffer(req, musb);

	trace_musb_req_gb(req);
	usb_gadget_giveback_request(&req->ep->end_point, &req->request);
	spin_lock(&musb->lock);
	ep->busy = busy;
}

/* ----------------------------------------------------------------------- */

/*
 * Abort requests queued to an endpoint using the status. Synchronous.
 * caller locked controller and blocked irqs, and selected this ep.
 */
static void nuke(struct musb_ep *ep, const int status)
{
	struct musb		*musb = ep->musb;
	struct musb_request	*req = NULL;
	void __iomem *epio = ep->musb->endpoints[ep->current_epnum].regs;

	ep->busy = 1;

	if (is_dma_capable() && ep->dma) {
		struct dma_controller	*c = ep->musb->dma_controller;
		int value;

		if (ep->is_in) {
			/*
			 * The programming guide says that we must not clear
			 * the DMAMODE bit before DMAENAB, so we only
			 * clear it in the second write...
			 */
			musb_writew(epio, MUSB_TXCSR,
				    MUSB_TXCSR_DMAMODE | MUSB_TXCSR_FLUSHFIFO);
			musb_writew(epio, MUSB_TXCSR,
					0 | MUSB_TXCSR_FLUSHFIFO);
		} else {
			musb_writew(epio, MUSB_RXCSR,
					0 | MUSB_RXCSR_FLUSHFIFO);
			musb_writew(epio, MUSB_RXCSR,
					0 | MUSB_RXCSR_FLUSHFIFO);
		}

		value = c->channel_abort(ep->dma);
		musb_dbg(musb, "%s: abort DMA --> %d", ep->name, value);
		c->channel_release(ep->dma);
		ep->dma = NULL;
	}

	while (!list_empty(&ep->req_list)) {
		req = list_first_entry(&ep->req_list, struct musb_request, list);
		musb_g_giveback(ep, &req->request, status);
	}
}

/* ----------------------------------------------------------------------- */

/* Data transfers - pure PIO, pure DMA, or mixed mode */

/*
 * This assumes the separate CPPI engine is responding to DMA requests
 * from the usb core ... sequenced a bit differently from mentor dma.
 */

static inline int max_ep_writesize(struct musb *musb, struct musb_ep *ep)
{
	if (can_bulk_split(musb, ep->type))
		return ep->hw_ep->max_packet_sz_tx;
	else
		return ep->packet_sz;
}

/*
 * An endpoint is transmitting data. This can be called either from
 * the IRQ routine or from ep.queue() to kickstart a request on an
 * endpoint.
 *
 * Context: controller locked, IRQs blocked, endpoint selected
 */
static void txstate(struct musb *musb, struct musb_request *req)
{
	u8			epnum = req->epnum;
	struct musb_ep		*musb_ep;
	void __iomem		*epio = musb->endpoints[epnum].regs;
	struct usb_request	*request;
	u16			fifo_count = 0, csr;
	int			use_dma = 0;

	musb_ep = req->ep;

	/* Check if EP is disabled */
	if (!musb_ep->desc) {
		musb_dbg(musb, "ep:%s disabled - ignore request",
						musb_ep->end_point.name);
		return;
	}

	/* we shouldn't get here while DMA is active ... but we do ... */
	if (dma_channel_status(musb_ep->dma) == MUSB_DMA_STATUS_BUSY) {
		musb_dbg(musb, "dma pending...");
		return;
	}

	/* read TXCSR before */
	csr = musb_readw(epio, MUSB_TXCSR);

	request = &req->request;
	fifo_count = min(max_ep_writesize(musb, musb_ep),
			(int)(request->length - request->actual));

	if (csr & MUSB_TXCSR_TXPKTRDY) {
		musb_dbg(musb, "%s old packet still ready , txcsr %03x",
				musb_ep->end_point.name, csr);
		return;
	}

	if (csr & MUSB_TXCSR_P_SENDSTALL) {
		musb_dbg(musb, "%s stalling, txcsr %03x",
				musb_ep->end_point.name, csr);
		return;
	}

	musb_dbg(musb, "hw_ep%d, maxpacket %d, fifo count %d, txcsr %03x",
			epnum, musb_ep->packet_sz, fifo_count,
			csr);

#ifndef	CONFIG_MUSB_PIO_ONLY
	if (is_buffer_mapped(req)) {
		struct dma_controller	*c = musb->dma_controller;
		size_t request_size;

		/* setup DMA, then program endpoint CSR */
		request_size = min_t(size_t, request->length - request->actual,
					musb_ep->dma->max_len);

		use_dma = (request->dma != DMA_ADDR_INVALID && request_size);

		/* MUSB_TXCSR_P_ISO is still set correctly */

		if (musb_dma_inventra(musb) || musb_dma_ux500(musb)) {
			if (request_size < musb_ep->packet_sz)
				musb_ep->dma->desired_mode = 0;
			else
				musb_ep->dma->desired_mode = 1;

			use_dma = use_dma && c->channel_program(
					musb_ep->dma, musb_ep->packet_sz,
					musb_ep->dma->desired_mode,
					request->dma + request->actual, request_size);
			if (use_dma) {
				if (musb_ep->dma->desired_mode == 0) {
					/*
					 * We must not clear the DMAMODE bit
					 * before the DMAENAB bit -- and the
					 * latter doesn't always get cleared
					 * before we get here...
					 */
					csr &= ~(MUSB_TXCSR_AUTOSET
						| MUSB_TXCSR_DMAENAB);
					musb_writew(epio, MUSB_TXCSR, csr
						| MUSB_TXCSR_P_WZC_BITS);
					csr &= ~MUSB_TXCSR_DMAMODE;
					csr |= (MUSB_TXCSR_DMAENAB |
							MUSB_TXCSR_MODE);
					/* against programming guide */
				} else {
					csr |= (MUSB_TXCSR_DMAENAB
							| MUSB_TXCSR_DMAMODE
							| MUSB_TXCSR_MODE);
					/*
					 * Enable Autoset according to table
					 * below
					 * bulk_split hb_mult	Autoset_Enable
					 *	0	0	Yes(Normal)
					 *	0	>0	No(High BW ISO)
					 *	1	0	Yes(HS bulk)
					 *	1	>0	Yes(FS bulk)
					 */
					if (!musb_ep->hb_mult ||
					    can_bulk_split(musb,
							   musb_ep->type))
						csr |= MUSB_TXCSR_AUTOSET;
				}
				csr &= ~MUSB_TXCSR_P_UNDERRUN;

				musb_writew(epio, MUSB_TXCSR, csr);
			}
		}

		if (is_cppi_enabled(musb)) {
			/* program endpoint CSR first, then setup DMA */
			csr &= ~(MUSB_TXCSR_P_UNDERRUN | MUSB_TXCSR_TXPKTRDY);
			csr |= MUSB_TXCSR_DMAENAB | MUSB_TXCSR_DMAMODE |
				MUSB_TXCSR_MODE;
			musb_writew(epio, MUSB_TXCSR, (MUSB_TXCSR_P_WZC_BITS &
						~MUSB_TXCSR_P_UNDERRUN) | csr);

			/* ensure writebuffer is empty */
			csr = musb_readw(epio, MUSB_TXCSR);

			/*
			 * NOTE host side sets DMAENAB later than this; both are
			 * OK since the transfer dma glue (between CPPI and
			 * Mentor fifos) just tells CPPI it could start. Data
			 * only moves to the USB TX fifo when both fifos are
			 * ready.
			 */
			/*
			 * "mode" is irrelevant here; handle terminating ZLPs
			 * like PIO does, since the hardware RNDIS mode seems
			 * unreliable except for the
			 * last-packet-is-already-short case.
			 */
			use_dma = use_dma && c->channel_program(
					musb_ep->dma, musb_ep->packet_sz,
					0,
					request->dma + request->actual,
					request_size);
			if (!use_dma) {
				c->channel_release(musb_ep->dma);
				musb_ep->dma = NULL;
				csr &= ~MUSB_TXCSR_DMAENAB;
				musb_writew(epio, MUSB_TXCSR, csr);
				/* invariant: prequest->buf is non-null */
			}
		} else if (tusb_dma_omap(musb))
			use_dma = use_dma && c->channel_program(
					musb_ep->dma, musb_ep->packet_sz,
					request->zero,
					request->dma + request->actual,
					request_size);
	}
#endif

	if (!use_dma) {
		/*
		 * Unmap the dma buffer back to cpu if dma channel
		 * programming fails
		 */
		unmap_dma_buffer(req, musb);

		musb_write_fifo(musb_ep->hw_ep, fifo_count,
				(u8 *) (request->buf + request->actual));
		request->actual += fifo_count;
		csr |= MUSB_TXCSR_TXPKTRDY;
		csr &= ~MUSB_TXCSR_P_UNDERRUN;
		musb_writew(epio, MUSB_TXCSR, csr);
	}

	/* host may already have the data when this message shows... */
	musb_dbg(musb, "%s TX/IN %s len %d/%d, txcsr %04x, fifo %d/%d",
			musb_ep->end_point.name, use_dma ? "dma" : "pio",
			request->actual, request->length,
			musb_readw(epio, MUSB_TXCSR),
			fifo_count,
			musb_readw(epio, MUSB_TXMAXP));
}

/*
 * FIFO state update (e.g. data ready).
 * Called from IRQ,  with controller locked.
 */
void musb_g_tx(struct musb *musb, u8 epnum)
{
	u16			csr;
	struct musb_request	*req;
	struct usb_request	*request;
	u8 __iomem		*mbase = musb->mregs;
	struct musb_ep		*musb_ep = &musb->endpoints[epnum].ep_in;
	void __iomem		*epio = musb->endpoints[epnum].regs;
	struct dma_channel	*dma;

	musb_ep_select(mbase, epnum);
	req = next_request(musb_ep);
	request = &req->request;

	trace_musb_req_tx(req);
	csr = musb_readw(epio, MUSB_TXCSR);
	musb_dbg(musb, "<== %s, txcsr %04x", musb_ep->end_point.name, csr);

	dma = is_dma_capable() ? musb_ep->dma : NULL;

	/*
	 * REVISIT: for high bandwidth, MUSB_TXCSR_P_INCOMPTX
	 * probably rates reporting as a host error.
	 */
	if (csr & MUSB_TXCSR_P_SENTSTALL) {
		csr |=	MUSB_TXCSR_P_WZC_BITS;
		csr &= ~MUSB_TXCSR_P_SENTSTALL;
		musb_writew(epio, MUSB_TXCSR, csr);
		return;
	}

	if (csr & MUSB_TXCSR_P_UNDERRUN) {
		/* We NAKed, no big deal... little reason to care. */
		csr |=	 MUSB_TXCSR_P_WZC_BITS;
		csr &= ~(MUSB_TXCSR_P_UNDERRUN | MUSB_TXCSR_TXPKTRDY);
		musb_writew(epio, MUSB_TXCSR, csr);
		dev_vdbg(musb->controller, "underrun on ep%d, req %p\n",
				epnum, request);
	}

	if (dma_channel_status(dma) == MUSB_DMA_STATUS_BUSY) {
		/*
		 * SHOULD NOT HAPPEN... has with CPPI though, after
		 * changing SENDSTALL (and other cases); harmless?
		 */
		musb_dbg(musb, "%s dma still busy?", musb_ep->end_point.name);
		return;
	}

	if (request) {

		trace_musb_req_tx(req);

		if (dma && (csr & MUSB_TXCSR_DMAENAB)) {
			csr |= MUSB_TXCSR_P_WZC_BITS;
			csr &= ~(MUSB_TXCSR_DMAENAB | MUSB_TXCSR_P_UNDERRUN |
				 MUSB_TXCSR_TXPKTRDY | MUSB_TXCSR_AUTOSET);
			musb_writew(epio, MUSB_TXCSR, csr);
			/* Ensure writebuffer is empty. */
			csr = musb_readw(epio, MUSB_TXCSR);
			request->actual += musb_ep->dma->actual_len;
			musb_dbg(musb, "TXCSR%d %04x, DMA off, len %zu, req %p",
				epnum, csr, musb_ep->dma->actual_len, request);
		}

		/*
		 * First, maybe a terminating short packet. Some DMA
		 * engines might handle this by themselves.
		 */
		if ((request->zero && request->length)
			&& (request->length % musb_ep->packet_sz == 0)
			&& (request->actual == request->length)) {

			/*
			 * On DMA completion, FIFO may not be
			 * available yet...
			 */
			if (csr & MUSB_TXCSR_TXPKTRDY)
				return;

			musb_writew(epio, MUSB_TXCSR, MUSB_TXCSR_MODE
					| MUSB_TXCSR_TXPKTRDY);
			request->zero = 0;
		}

		if (request->actual == request->length) {
			musb_g_giveback(musb_ep, request, 0);
			/*
			 * In the giveback function the MUSB lock is
			 * released and acquired after sometime. During
			 * this time period the INDEX register could get
			 * changed by the gadget_queue function especially
			 * on SMP systems. Reselect the INDEX to be sure
			 * we are reading/modifying the right registers
			 */
			musb_ep_select(mbase, epnum);
			req = musb_ep->desc ? next_request(musb_ep) : NULL;
			if (!req) {
				musb_dbg(musb, "%s idle now",
					musb_ep->end_point.name);
				return;
			}
		}

		txstate(musb, req);
	}
}

/* ------------------------------------------------------------ */

/*
 * Context: controller locked, IRQs blocked, endpoint selected
 */
static void rxstate(struct musb *musb, struct musb_request *req)
{
	const u8		epnum = req->epnum;
	struct usb_request	*request = &req->request;
	struct musb_ep		*musb_ep;
	void __iomem		*epio = musb->endpoints[epnum].regs;
	unsigned		len = 0;
	u16			fifo_count;
	u16			csr = musb_readw(epio, MUSB_RXCSR);
	struct musb_hw_ep	*hw_ep = &musb->endpoints[epnum];
	u8			use_mode_1;

	if (hw_ep->is_shared_fifo)
		musb_ep = &hw_ep->ep_in;
	else
		musb_ep = &hw_ep->ep_out;

	fifo_count = musb_ep->packet_sz;

	/* Check if EP is disabled */
	if (!musb_ep->desc) {
		musb_dbg(musb, "ep:%s disabled - ignore request",
						musb_ep->end_point.name);
		return;
	}

	/* We shouldn't get here while DMA is active, but we do... */
	if (dma_channel_status(musb_ep->dma) == MUSB_DMA_STATUS_BUSY) {
		musb_dbg(musb, "DMA pending...");
		return;
	}

	if (csr & MUSB_RXCSR_P_SENDSTALL) {
		musb_dbg(musb, "%s stalling, RXCSR %04x",
		    musb_ep->end_point.name, csr);
		return;
	}

	if (is_cppi_enabled(musb) && is_buffer_mapped(req)) {
		struct dma_controller	*c = musb->dma_controller;
		struct dma_channel	*channel = musb_ep->dma;

		/* NOTE:  CPPI won't actually stop advancing the DMA
		 * queue after short packet transfers, so this is almost
		 * always going to run as IRQ-per-packet DMA so that
		 * faults will be handled correctly.
		 */
		if (c->channel_program(channel,
				musb_ep->packet_sz,
				!request->short_not_ok,
				request->dma + request->actual,
				request->length - request->actual)) {

			/* make sure that if an rxpkt arrived after the irq,
			 * the cppi engine will be ready to take it as soon
			 * as DMA is enabled
			 */
			csr &= ~(MUSB_RXCSR_AUTOCLEAR
					| MUSB_RXCSR_DMAMODE);
			csr |= MUSB_RXCSR_DMAENAB | MUSB_RXCSR_P_WZC_BITS;
			musb_writew(epio, MUSB_RXCSR, csr);
			return;
		}
	}

	if (csr & MUSB_RXCSR_RXPKTRDY) {
		fifo_count = musb_readw(epio, MUSB_RXCOUNT);

		/*
		 * Enable Mode 1 on RX transfers only when short_not_ok flag
		 * is set. Currently short_not_ok flag is set only from
		 * file_storage and f_mass_storage drivers
		 */

		if (request->short_not_ok && fifo_count == musb_ep->packet_sz)
			use_mode_1 = 1;
		else
			use_mode_1 = 0;

		if (request->actual < request->length) {
			if (!is_buffer_mapped(req))
				goto buffer_aint_mapped;

			if (musb_dma_inventra(musb)) {
				struct dma_controller	*c;
				struct dma_channel	*channel;
				int			use_dma = 0;
				unsigned int transfer_size;

				c = musb->dma_controller;
				channel = musb_ep->dma;

	/* We use DMA Req mode 0 in rx_csr, and DMA controller operates in
	 * mode 0 only. So we do not get endpoint interrupts due to DMA
	 * completion. We only get interrupts from DMA controller.
	 *
	 * We could operate in DMA mode 1 if we knew the size of the tranfer
	 * in advance. For mass storage class, request->length = what the host
	 * sends, so that'd work.  But for pretty much everything else,
	 * request->length is routinely more than what the host sends. For
	 * most these gadgets, end of is signified either by a short packet,
	 * or filling the last byte of the buffer.  (Sending extra data in
	 * that last pckate should trigger an overflow fault.)  But in mode 1,
	 * we don't get DMA completion interrupt for short packets.
	 *
	 * Theoretically, we could enable DMAReq irq (MUSB_RXCSR_DMAMODE = 1),
	 * to get endpoint interrupt on every DMA req, but that didn't seem
	 * to work reliably.
	 *
	 * REVISIT an updated g_file_storage can set req->short_not_ok, which
	 * then becomes usable as a runtime "use mode 1" hint...
	 */

				/* Experimental: Mode1 works with mass storage use cases */
				if (use_mode_1) {
					csr |= MUSB_RXCSR_AUTOCLEAR;
					musb_writew(epio, MUSB_RXCSR, csr);
					csr |= MUSB_RXCSR_DMAENAB;
					musb_writew(epio, MUSB_RXCSR, csr);

					/*
					 * this special sequence (enabling and then
					 * disabling MUSB_RXCSR_DMAMODE) is required
					 * to get DMAReq to activate
					 */
					musb_writew(epio, MUSB_RXCSR,
						csr | MUSB_RXCSR_DMAMODE);
					musb_writew(epio, MUSB_RXCSR, csr);

					transfer_size = min_t(unsigned int,
							request->length -
							request->actual,
							channel->max_len);
					musb_ep->dma->desired_mode = 1;
				} else {
					if (!musb_ep->hb_mult &&
						musb_ep->hw_ep->rx_double_buffered)
						csr |= MUSB_RXCSR_AUTOCLEAR;
					csr |= MUSB_RXCSR_DMAENAB;
					musb_writew(epio, MUSB_RXCSR, csr);

					transfer_size = min(request->length - request->actual,
							(unsigned)fifo_count);
					musb_ep->dma->desired_mode = 0;
				}

				use_dma = c->channel_program(
						channel,
						musb_ep->packet_sz,
						channel->desired_mode,
						request->dma
						+ request->actual,
						transfer_size);

				if (use_dma)
					return;
			}

			if ((musb_dma_ux500(musb)) &&
				(request->actual < request->length)) {

				struct dma_controller *c;
				struct dma_channel *channel;
				unsigned int transfer_size = 0;

				c = musb->dma_controller;
				channel = musb_ep->dma;

				/* In case first packet is short */
				if (fifo_count < musb_ep->packet_sz)
					transfer_size = fifo_count;
				else if (request->short_not_ok)
					transfer_size =	min_t(unsigned int,
							request->length -
							request->actual,
							channel->max_len);
				else
					transfer_size = min_t(unsigned int,
							request->length -
							request->actual,
							(unsigned)fifo_count);

				csr &= ~MUSB_RXCSR_DMAMODE;
				csr |= (MUSB_RXCSR_DMAENAB |
					MUSB_RXCSR_AUTOCLEAR);

				musb_writew(epio, MUSB_RXCSR, csr);

				if (transfer_size <= musb_ep->packet_sz) {
					musb_ep->dma->desired_mode = 0;
				} else {
					musb_ep->dma->desired_mode = 1;
					/* Mode must be set after DMAENAB */
					csr |= MUSB_RXCSR_DMAMODE;
					musb_writew(epio, MUSB_RXCSR, csr);
				}

				if (c->channel_program(channel,
							musb_ep->packet_sz,
							channel->desired_mode,
							request->dma
							+ request->actual,
							transfer_size))

					return;
			}

			len = request->length - request->actual;
			musb_dbg(musb, "%s OUT/RX pio fifo %d/%d, maxpacket %d",
					musb_ep->end_point.name,
					fifo_count, len,
					musb_ep->packet_sz);

			fifo_count = min_t(unsigned, len, fifo_count);

			if (tusb_dma_omap(musb)) {
				struct dma_controller *c = musb->dma_controller;
				struct dma_channel *channel = musb_ep->dma;
				u32 dma_addr = request->dma + request->actual;
				int ret;

				ret = c->channel_program(channel,
						musb_ep->packet_sz,
						channel->desired_mode,
						dma_addr,
						fifo_count);
				if (ret)
					return;
			}

			/*
			 * Unmap the dma buffer back to cpu if dma channel
			 * programming fails. This buffer is mapped if the
			 * channel allocation is successful
			 */
			unmap_dma_buffer(req, musb);

			/*
			 * Clear DMAENAB and AUTOCLEAR for the
			 * PIO mode transfer
			 */
			csr &= ~(MUSB_RXCSR_DMAENAB | MUSB_RXCSR_AUTOCLEAR);
			musb_writew(epio, MUSB_RXCSR, csr);

buffer_aint_mapped:
			musb_read_fifo(musb_ep->hw_ep, fifo_count, (u8 *)
					(request->buf + request->actual));
			request->actual += fifo_count;

			/* REVISIT if we left anything in the fifo, flush
			 * it and report -EOVERFLOW
			 */

			/* ack the read! */
			csr |= MUSB_RXCSR_P_WZC_BITS;
			csr &= ~MUSB_RXCSR_RXPKTRDY;
			musb_writew(epio, MUSB_RXCSR, csr);
		}
	}

	/* reach the end or short packet detected */
	if (request->actual == request->length ||
	    fifo_count < musb_ep->packet_sz)
		musb_g_giveback(musb_ep, request, 0);
}

/*
 * Data ready for a request; called from IRQ
 */
void musb_g_rx(struct musb *musb, u8 epnum)
{
	u16			csr;
	struct musb_request	*req;
	struct usb_request	*request;
	void __iomem		*mbase = musb->mregs;
	struct musb_ep		*musb_ep;
	void __iomem		*epio = musb->endpoints[epnum].regs;
	struct dma_channel	*dma;
	struct musb_hw_ep	*hw_ep = &musb->endpoints[epnum];

	if (hw_ep->is_shared_fifo)
		musb_ep = &hw_ep->ep_in;
	else
		musb_ep = &hw_ep->ep_out;

	musb_ep_select(mbase, epnum);

	req = next_request(musb_ep);
	if (!req)
		return;

	trace_musb_req_rx(req);
	request = &req->request;

	csr = musb_readw(epio, MUSB_RXCSR);
	dma = is_dma_capable() ? musb_ep->dma : NULL;

	musb_dbg(musb, "<== %s, rxcsr %04x%s %p", musb_ep->end_point.name,
			csr, dma ? " (dma)" : "", request);

	if (csr & MUSB_RXCSR_P_SENTSTALL) {
		csr |= MUSB_RXCSR_P_WZC_BITS;
		csr &= ~MUSB_RXCSR_P_SENTSTALL;
		musb_writew(epio, MUSB_RXCSR, csr);
		return;
	}

	if (csr & MUSB_RXCSR_P_OVERRUN) {
		/* csr |= MUSB_RXCSR_P_WZC_BITS; */
		csr &= ~MUSB_RXCSR_P_OVERRUN;
		musb_writew(epio, MUSB_RXCSR, csr);

		musb_dbg(musb, "%s iso overrun on %p", musb_ep->name, request);
		if (request->status == -EINPROGRESS)
			request->status = -EOVERFLOW;
	}
	if (csr & MUSB_RXCSR_INCOMPRX) {
		/* REVISIT not necessarily an error */
		musb_dbg(musb, "%s, incomprx", musb_ep->end_point.name);
	}

	if (dma_channel_status(dma) == MUSB_DMA_STATUS_BUSY) {
		/* "should not happen"; likely RXPKTRDY pending for DMA */
		musb_dbg(musb, "%s busy, csr %04x",
			musb_ep->end_point.name, csr);
		return;
	}

	if (dma && (csr & MUSB_RXCSR_DMAENAB)) {
		csr &= ~(MUSB_RXCSR_AUTOCLEAR
				| MUSB_RXCSR_DMAENAB
				| MUSB_RXCSR_DMAMODE);
		musb_writew(epio, MUSB_RXCSR,
			MUSB_RXCSR_P_WZC_BITS | csr);

		request->actual += musb_ep->dma->actual_len;

#if defined(CONFIG_USB_INVENTRA_DMA) || defined(CONFIG_USB_TUSB_OMAP_DMA) || \
	defined(CONFIG_USB_UX500_DMA)
		/* Autoclear doesn't clear RxPktRdy for short packets */
		if ((dma->desired_mode == 0 && !hw_ep->rx_double_buffered)
				|| (dma->actual_len
					& (musb_ep->packet_sz - 1))) {
			/* ack the read! */
			csr &= ~MUSB_RXCSR_RXPKTRDY;
			musb_writew(epio, MUSB_RXCSR, csr);
		}

		/* incomplete, and not short? wait for next IN packet */
		if ((request->actual < request->length)
				&& (musb_ep->dma->actual_len
					== musb_ep->packet_sz)) {
			/* In double buffer case, continue to unload fifo if
 			 * there is Rx packet in FIFO.
 			 **/
			csr = musb_readw(epio, MUSB_RXCSR);
			if ((csr & MUSB_RXCSR_RXPKTRDY) &&
				hw_ep->rx_double_buffered)
				goto exit;
			return;
		}
#endif
		musb_g_giveback(musb_ep, request, 0);
		/*
		 * In the giveback function the MUSB lock is
		 * released and acquired after sometime. During
		 * this time period the INDEX register could get
		 * changed by the gadget_queue function especially
		 * on SMP systems. Reselect the INDEX to be sure
		 * we are reading/modifying the right registers
		 */
		musb_ep_select(mbase, epnum);

		req = next_request(musb_ep);
		if (!req)
			return;
	}
#if defined(CONFIG_USB_INVENTRA_DMA) || defined(CONFIG_USB_TUSB_OMAP_DMA) || \
	defined(CONFIG_USB_UX500_DMA)
exit:
#endif
	/* Analyze request */
	rxstate(musb, req);
}

/* ------------------------------------------------------------ */

static int musb_gadget_enable(struct usb_ep *ep,
			const struct usb_endpoint_descriptor *desc)
{
	unsigned long		flags;
	struct musb_ep		*musb_ep;
	struct musb_hw_ep	*hw_ep;
	void __iomem		*regs;
	struct musb		*musb;
	void __iomem	*mbase;
	u8		epnum;
	u16		csr;
	unsigned	tmp;
	int		status = -EINVAL;

	if (!ep || !desc)
		return -EINVAL;

	musb_ep = to_musb_ep(ep);
	hw_ep = musb_ep->hw_ep;
	regs = hw_ep->regs;
	musb = musb_ep->musb;
	mbase = musb->mregs;
	epnum = musb_ep->current_epnum;

	spin_lock_irqsave(&musb->lock, flags);

	if (musb_ep->desc) {
		status = -EBUSY;
		goto fail;
	}
	musb_ep->type = usb_endpoint_type(desc);

	/* check direction and (later) maxpacket size against endpoint */
	if (usb_endpoint_num(desc) != epnum)
		goto fail;

	/* REVISIT this rules out high bandwidth periodic transfers */
	tmp = usb_endpoint_maxp_mult(desc) - 1;
	if (tmp) {
		int ok;

		if (usb_endpoint_dir_in(desc))
			ok = musb->hb_iso_tx;
		else
			ok = musb->hb_iso_rx;

		if (!ok) {
			musb_dbg(musb, "no support for high bandwidth ISO");
			goto fail;
		}
		musb_ep->hb_mult = tmp;
	} else {
		musb_ep->hb_mult = 0;
	}

	musb_ep->packet_sz = usb_endpoint_maxp(desc);
	tmp = musb_ep->packet_sz * (musb_ep->hb_mult + 1);

	/* enable the interrupts for the endpoint, set the endpoint
	 * packet size (or fail), set the mode, clear the fifo
	 */
	musb_ep_select(mbase, epnum);
	if (usb_endpoint_dir_in(desc)) {

		if (hw_ep->is_shared_fifo)
			musb_ep->is_in = 1;
		if (!musb_ep->is_in)
			goto fail;

		if (tmp > hw_ep->max_packet_sz_tx) {
			musb_dbg(musb, "packet size beyond hardware FIFO size");
			goto fail;
		}

		musb->intrtxe |= (1 << epnum);
		musb_writew(mbase, MUSB_INTRTXE, musb->intrtxe);

		/* REVISIT if can_bulk_split(), use by updating "tmp";
		 * likewise high bandwidth periodic tx
		 */
		/* Set TXMAXP with the FIFO size of the endpoint
		 * to disable double buffering mode.
		 */
		if (can_bulk_split(musb, musb_ep->type))
			musb_ep->hb_mult = (hw_ep->max_packet_sz_tx /
						musb_ep->packet_sz) - 1;
		musb_writew(regs, MUSB_TXMAXP, musb_ep->packet_sz
				| (musb_ep->hb_mult << 11));

		csr = MUSB_TXCSR_MODE | MUSB_TXCSR_CLRDATATOG;
		if (musb_readw(regs, MUSB_TXCSR)
				& MUSB_TXCSR_FIFONOTEMPTY)
			csr |= MUSB_TXCSR_FLUSHFIFO;
		if (musb_ep->type == USB_ENDPOINT_XFER_ISOC)
			csr |= MUSB_TXCSR_P_ISO;

		/* set twice in case of double buffering */
		musb_writew(regs, MUSB_TXCSR, csr);
		/* REVISIT may be inappropriate w/o FIFONOTEMPTY ... */
		musb_writew(regs, MUSB_TXCSR, csr);

	} else {

		if (hw_ep->is_shared_fifo)
			musb_ep->is_in = 0;
		if (musb_ep->is_in)
			goto fail;

		if (tmp > hw_ep->max_packet_sz_rx) {
			musb_dbg(musb, "packet size beyond hardware FIFO size");
			goto fail;
		}

		musb->intrrxe |= (1 << epnum);
		musb_writew(mbase, MUSB_INTRRXE, musb->intrrxe);

		/* REVISIT if can_bulk_combine() use by updating "tmp"
		 * likewise high bandwidth periodic rx
		 */
		/* Set RXMAXP with the FIFO size of the endpoint
		 * to disable double buffering mode.
		 */
		musb_writew(regs, MUSB_RXMAXP, musb_ep->packet_sz
				| (musb_ep->hb_mult << 11));

		/* force shared fifo to OUT-only mode */
		if (hw_ep->is_shared_fifo) {
			csr = musb_readw(regs, MUSB_TXCSR);
			csr &= ~(MUSB_TXCSR_MODE | MUSB_TXCSR_TXPKTRDY);
			musb_writew(regs, MUSB_TXCSR, csr);
		}

		csr = MUSB_RXCSR_FLUSHFIFO | MUSB_RXCSR_CLRDATATOG;
		if (musb_ep->type == USB_ENDPOINT_XFER_ISOC)
			csr |= MUSB_RXCSR_P_ISO;
		else if (musb_ep->type == USB_ENDPOINT_XFER_INT)
			csr |= MUSB_RXCSR_DISNYET;

		/* set twice in case of double buffering */
		musb_writew(regs, MUSB_RXCSR, csr);
		musb_writew(regs, MUSB_RXCSR, csr);
	}

	/* NOTE:  all the I/O code _should_ work fine without DMA, in case
	 * for some reason you run out of channels here.
	 */
	if (is_dma_capable() && musb->dma_controller) {
		struct dma_controller	*c = musb->dma_controller;

		musb_ep->dma = c->channel_alloc(c, hw_ep,
				(desc->bEndpointAddress & USB_DIR_IN));
	} else
		musb_ep->dma = NULL;

	musb_ep->desc = desc;
	musb_ep->busy = 0;
	musb_ep->wedged = 0;
	status = 0;

	pr_debug("%s periph: enabled %s for %s %s, %smaxpacket %d\n",
			musb_driver_name, musb_ep->end_point.name,
			musb_ep_xfertype_string(musb_ep->type),
			musb_ep->is_in ? "IN" : "OUT",
			musb_ep->dma ? "dma, " : "",
			musb_ep->packet_sz);

	schedule_delayed_work(&musb->irq_work, 0);

fail:
	spin_unlock_irqrestore(&musb->lock, flags);
	return status;
}

/*
 * Disable an endpoint flushing all requests queued.
 */
static int musb_gadget_disable(struct usb_ep *ep)
{
	unsigned long	flags;
	struct musb	*musb;
	u8		epnum;
	struct musb_ep	*musb_ep;
	void __iomem	*epio;

	musb_ep = to_musb_ep(ep);
	musb = musb_ep->musb;
	epnum = musb_ep->current_epnum;
	epio = musb->endpoints[epnum].regs;

	spin_lock_irqsave(&musb->lock, flags);
	musb_ep_select(musb->mregs, epnum);

	/* zero the endpoint sizes */
	if (musb_ep->is_in) {
		musb->intrtxe &= ~(1 << epnum);
		musb_writew(musb->mregs, MUSB_INTRTXE, musb->intrtxe);
		musb_writew(epio, MUSB_TXMAXP, 0);
	} else {
		musb->intrrxe &= ~(1 << epnum);
		musb_writew(musb->mregs, MUSB_INTRRXE, musb->intrrxe);
		musb_writew(epio, MUSB_RXMAXP, 0);
	}

	/* abort all pending DMA and requests */
	nuke(musb_ep, -ESHUTDOWN);

	musb_ep->desc = NULL;
	musb_ep->end_point.desc = NULL;

	schedule_delayed_work(&musb->irq_work, 0);

	spin_unlock_irqrestore(&(musb->lock), flags);

	musb_dbg(musb, "%s", musb_ep->end_point.name);

	return 0;
}

/*
 * Allocate a request for an endpoint.
 * Reused by ep0 code.
 */
struct usb_request *musb_alloc_request(struct usb_ep *ep, gfp_t gfp_flags)
{
	struct musb_ep		*musb_ep = to_musb_ep(ep);
	struct musb_request	*request = NULL;

	request = kzalloc(sizeof *request, gfp_flags);
	if (!request)
		return NULL;

	request->request.dma = DMA_ADDR_INVALID;
	request->epnum = musb_ep->current_epnum;
	request->ep = musb_ep;

	trace_musb_req_alloc(request);
	return &request->request;
}

/*
 * Free a request
 * Reused by ep0 code.
 */
void musb_free_request(struct usb_ep *ep, struct usb_request *req)
{
	struct musb_request *request = to_musb_request(req);

	trace_musb_req_free(request);
	kfree(request);
}

static LIST_HEAD(buffers);

struct free_record {
	struct list_head	list;
	struct device		*dev;
	unsigned		bytes;
	dma_addr_t		dma;
};

/*
 * Context: controller locked, IRQs blocked.
 */
void musb_ep_restart(struct musb *musb, struct musb_request *req)
{
	trace_musb_req_start(req);
	musb_ep_select(musb->mregs, req->epnum);
	if (req->tx)
		txstate(musb, req);
	else
		rxstate(musb, req);
}

static int musb_ep_restart_resume_work(struct musb *musb, void *data)
{
	struct musb_request *req = data;

	musb_ep_restart(musb, req);

	return 0;
}

static int musb_gadget_queue(struct usb_ep *ep, struct usb_request *req,
			gfp_t gfp_flags)
{
	struct musb_ep		*musb_ep;
	struct musb_request	*request;
	struct musb		*musb;
	int			status;
	unsigned long		lockflags;

	if (!ep || !req)
		return -EINVAL;
	if (!req->buf)
		return -ENODATA;

	musb_ep = to_musb_ep(ep);
	musb = musb_ep->musb;

	request = to_musb_request(req);
	request->musb = musb;

	if (request->ep != musb_ep)
		return -EINVAL;

	status = pm_runtime_get(musb->controller);
	if ((status != -EINPROGRESS) && status < 0) {
		dev_err(musb->controller,
			"pm runtime get failed in %s\n",
			__func__);
		pm_runtime_put_noidle(musb->controller);

		return status;
	}
	status = 0;

	trace_musb_req_enq(request);

	/* request is mine now... */
	request->request.actual = 0;
	request->request.status = -EINPROGRESS;
	request->epnum = musb_ep->current_epnum;
	request->tx = musb_ep->is_in;

	map_dma_buffer(request, musb, musb_ep);

	spin_lock_irqsave(&musb->lock, lockflags);

	/* don't queue if the ep is down */
	if (!musb_ep->desc) {
		musb_dbg(musb, "req %p queued to %s while ep %s",
				req, ep->name, "disabled");
		status = -ESHUTDOWN;
		unmap_dma_buffer(request, musb);
		goto unlock;
	}

	/* add request to the list */
	list_add_tail(&request->list, &musb_ep->req_list);

	/* it this is the head of the queue, start i/o ... */
	if (!musb_ep->busy && &request->list == musb_ep->req_list.next) {
		status = musb_queue_resume_work(musb,
						musb_ep_restart_resume_work,
						request);
		if (status < 0)
			dev_err(musb->controller, "%s resume work: %i\n",
				__func__, status);
	}

unlock:
	spin_unlock_irqrestore(&musb->lock, lockflags);
	pm_runtime_mark_last_busy(musb->controller);
	pm_runtime_put_autosuspend(musb->controller);

	return status;
}

static int musb_gadget_dequeue(struct usb_ep *ep, struct usb_request *request)
{
	struct musb_ep		*musb_ep = to_musb_ep(ep);
	struct musb_request	*req = to_musb_request(request);
	struct musb_request	*r;
	unsigned long		flags;
	int			status = 0;
	struct musb		*musb = musb_ep->musb;

	if (!ep || !request || req->ep != musb_ep)
		return -EINVAL;

	trace_musb_req_deq(req);

	spin_lock_irqsave(&musb->lock, flags);

	list_for_each_entry(r, &musb_ep->req_list, list) {
		if (r == req)
			break;
	}
	if (r != req) {
		dev_err(musb->controller, "request %p not queued to %s\n",
				request, ep->name);
		status = -EINVAL;
		goto done;
	}

	/* if the hardware doesn't have the request, easy ... */
	if (musb_ep->req_list.next != &req->list || musb_ep->busy)
		musb_g_giveback(musb_ep, request, -ECONNRESET);

	/* ... else abort the dma transfer ... */
	else if (is_dma_capable() && musb_ep->dma) {
		struct dma_controller	*c = musb->dma_controller;

		musb_ep_select(musb->mregs, musb_ep->current_epnum);
		if (c->channel_abort)
			status = c->channel_abort(musb_ep->dma);
		else
			status = -EBUSY;
		if (status == 0)
			musb_g_giveback(musb_ep, request, -ECONNRESET);
	} else {
		/* NOTE: by sticking to easily tested hardware/driver states,
		 * we leave counting of in-flight packets imprecise.
		 */
		musb_g_giveback(musb_ep, request, -ECONNRESET);
	}

done:
	spin_unlock_irqrestore(&musb->lock, flags);
	return status;
}

/*
 * Set or clear the halt bit of an endpoint. A halted endpoint won't tx/rx any
 * data but will queue requests.
 *
 * exported to ep0 code
 */
static int musb_gadget_set_halt(struct usb_ep *ep, int value)
{
	struct musb_ep		*musb_ep = to_musb_ep(ep);
	u8			epnum = musb_ep->current_epnum;
	struct musb		*musb = musb_ep->musb;
	void __iomem		*epio = musb->endpoints[epnum].regs;
	void __iomem		*mbase;
	unsigned long		flags;
	u16			csr;
	struct musb_request	*request;
	int			status = 0;

	if (!ep)
		return -EINVAL;
	mbase = musb->mregs;

	spin_lock_irqsave(&musb->lock, flags);

	if ((USB_ENDPOINT_XFER_ISOC == musb_ep->type)) {
		status = -EINVAL;
		goto done;
	}

	musb_ep_select(mbase, epnum);

	request = next_request(musb_ep);
	if (value) {
		if (request) {
			musb_dbg(musb, "request in progress, cannot halt %s",
			    ep->name);
			status = -EAGAIN;
			goto done;
		}
		/* Cannot portably stall with non-empty FIFO */
		if (musb_ep->is_in) {
			csr = musb_readw(epio, MUSB_TXCSR);
			if (csr & MUSB_TXCSR_FIFONOTEMPTY) {
				musb_dbg(musb, "FIFO busy, cannot halt %s",
						ep->name);
				status = -EAGAIN;
				goto done;
			}
		}
	} else
		musb_ep->wedged = 0;

	/* set/clear the stall and toggle bits */
	musb_dbg(musb, "%s: %s stall", ep->name, value ? "set" : "clear");
	if (musb_ep->is_in) {
		csr = musb_readw(epio, MUSB_TXCSR);
		csr |= MUSB_TXCSR_P_WZC_BITS
			| MUSB_TXCSR_CLRDATATOG;
		if (value)
			csr |= MUSB_TXCSR_P_SENDSTALL;
		else
			csr &= ~(MUSB_TXCSR_P_SENDSTALL
				| MUSB_TXCSR_P_SENTSTALL);
		csr &= ~MUSB_TXCSR_TXPKTRDY;
		musb_writew(epio, MUSB_TXCSR, csr);
	} else {
		csr = musb_readw(epio, MUSB_RXCSR);
		csr |= MUSB_RXCSR_P_WZC_BITS
			| MUSB_RXCSR_FLUSHFIFO
			| MUSB_RXCSR_CLRDATATOG;
		if (value)
			csr |= MUSB_RXCSR_P_SENDSTALL;
		else
			csr &= ~(MUSB_RXCSR_P_SENDSTALL
				| MUSB_RXCSR_P_SENTSTALL);
		musb_writew(epio, MUSB_RXCSR, csr);
	}

	/* maybe start the first request in the queue */
	if (!musb_ep->busy && !value && request) {
		musb_dbg(musb, "restarting the request");
		musb_ep_restart(musb, request);
	}

done:
	spin_unlock_irqrestore(&musb->lock, flags);
	return status;
}

/*
 * Sets the halt feature with the clear requests ignored
 */
static int musb_gadget_set_wedge(struct usb_ep *ep)
{
	struct musb_ep		*musb_ep = to_musb_ep(ep);

	if (!ep)
		return -EINVAL;

	musb_ep->wedged = 1;

	return usb_ep_set_halt(ep);
}

static int musb_gadget_fifo_status(struct usb_ep *ep)
{
	struct musb_ep		*musb_ep = to_musb_ep(ep);
	void __iomem		*epio = musb_ep->hw_ep->regs;
	int			retval = -EINVAL;

	if (musb_ep->desc && !musb_ep->is_in) {
		struct musb		*musb = musb_ep->musb;
		int			epnum = musb_ep->current_epnum;
		void __iomem		*mbase = musb->mregs;
		unsigned long		flags;

		spin_lock_irqsave(&musb->lock, flags);

		musb_ep_select(mbase, epnum);
		/* FIXME return zero unless RXPKTRDY is set */
		retval = musb_readw(epio, MUSB_RXCOUNT);

		spin_unlock_irqrestore(&musb->lock, flags);
	}
	return retval;
}

static void musb_gadget_fifo_flush(struct usb_ep *ep)
{
	struct musb_ep	*musb_ep = to_musb_ep(ep);
	struct musb	*musb = musb_ep->musb;
	u8		epnum = musb_ep->current_epnum;
	void __iomem	*epio = musb->endpoints[epnum].regs;
	void __iomem	*mbase;
	unsigned long	flags;
	u16		csr;

	mbase = musb->mregs;

	spin_lock_irqsave(&musb->lock, flags);
	musb_ep_select(mbase, (u8) epnum);

	/* disable interrupts */
	musb_writew(mbase, MUSB_INTRTXE, musb->intrtxe & ~(1 << epnum));

	if (musb_ep->is_in) {
		csr = musb_readw(epio, MUSB_TXCSR);
		if (csr & MUSB_TXCSR_FIFONOTEMPTY) {
			csr |= MUSB_TXCSR_FLUSHFIFO | MUSB_TXCSR_P_WZC_BITS;
			/*
			 * Setting both TXPKTRDY and FLUSHFIFO makes controller
			 * to interrupt current FIFO loading, but not flushing
			 * the already loaded ones.
			 */
			csr &= ~MUSB_TXCSR_TXPKTRDY;
			musb_writew(epio, MUSB_TXCSR, csr);
			/* REVISIT may be inappropriate w/o FIFONOTEMPTY ... */
			musb_writew(epio, MUSB_TXCSR, csr);
		}
	} else {
		csr = musb_readw(epio, MUSB_RXCSR);
		csr |= MUSB_RXCSR_FLUSHFIFO | MUSB_RXCSR_P_WZC_BITS;
		musb_writew(epio, MUSB_RXCSR, csr);
		musb_writew(epio, MUSB_RXCSR, csr);
	}

	/* re-enable interrupt */
	musb_writew(mbase, MUSB_INTRTXE, musb->intrtxe);
	spin_unlock_irqrestore(&musb->lock, flags);
}

static const struct usb_ep_ops musb_ep_ops = {
	.enable		= musb_gadget_enable,
	.disable	= musb_gadget_disable,
	.alloc_request	= musb_alloc_request,
	.free_request	= musb_free_request,
	.queue		= musb_gadget_queue,
	.dequeue	= musb_gadget_dequeue,
	.set_halt	= musb_gadget_set_halt,
	.set_wedge	= musb_gadget_set_wedge,
	.fifo_status	= musb_gadget_fifo_status,
	.fifo_flush	= musb_gadget_fifo_flush
};

/* ----------------------------------------------------------------------- */

static int musb_gadget_get_frame(struct usb_gadget *gadget)
{
	struct musb	*musb = gadget_to_musb(gadget);

	return (int)musb_readw(musb->mregs, MUSB_FRAME);
}

static int musb_gadget_wakeup(struct usb_gadget *gadget)
{
	struct musb	*musb = gadget_to_musb(gadget);
	void __iomem	*mregs = musb->mregs;
	unsigned long	flags;
	int		status = -EINVAL;
	u8		power, devctl;
	int		retries;

	spin_lock_irqsave(&musb->lock, flags);

	switch (musb->xceiv->otg->state) {
	case OTG_STATE_B_PERIPHERAL:
		/* NOTE:  OTG state machine doesn't include B_SUSPENDED;
		 * that's part of the standard usb 1.1 state machine, and
		 * doesn't affect OTG transitions.
		 */
		if (musb->may_wakeup && musb->is_suspended)
			break;
		goto done;
	case OTG_STATE_B_IDLE:
		/* Start SRP ... OTG not required. */
		devctl = musb_readb(mregs, MUSB_DEVCTL);
		musb_dbg(musb, "Sending SRP: devctl: %02x", devctl);
		devctl |= MUSB_DEVCTL_SESSION;
		musb_writeb(mregs, MUSB_DEVCTL, devctl);
		devctl = musb_readb(mregs, MUSB_DEVCTL);
		retries = 100;
		while (!(devctl & MUSB_DEVCTL_SESSION)) {
			devctl = musb_readb(mregs, MUSB_DEVCTL);
			if (retries-- < 1)
				break;
		}
		retries = 10000;
		while (devctl & MUSB_DEVCTL_SESSION) {
			devctl = musb_readb(mregs, MUSB_DEVCTL);
			if (retries-- < 1)
				break;
		}

		spin_unlock_irqrestore(&musb->lock, flags);
		otg_start_srp(musb->xceiv->otg);
		spin_lock_irqsave(&musb->lock, flags);

		/* Block idling for at least 1s */
		musb_platform_try_idle(musb,
			jiffies + msecs_to_jiffies(1 * HZ));

		status = 0;
		goto done;
	default:
		musb_dbg(musb, "Unhandled wake: %s",
			usb_otg_state_string(musb->xceiv->otg->state));
		goto done;
	}

	status = 0;

	power = musb_readb(mregs, MUSB_POWER);
	power |= MUSB_POWER_RESUME;
	musb_writeb(mregs, MUSB_POWER, power);
	musb_dbg(musb, "issue wakeup");

	/* FIXME do this next chunk in a timer callback, no udelay */
	mdelay(2);

	power = musb_readb(mregs, MUSB_POWER);
	power &= ~MUSB_POWER_RESUME;
	musb_writeb(mregs, MUSB_POWER, power);
done:
	spin_unlock_irqrestore(&musb->lock, flags);
	return status;
}

static int
musb_gadget_set_self_powered(struct usb_gadget *gadget, int is_selfpowered)
{
	gadget->is_selfpowered = !!is_selfpowered;
	return 0;
}

static void musb_pullup(struct musb *musb, int is_on)
{
	u8 power;

	power = musb_readb(musb->mregs, MUSB_POWER);
	if (is_on)
		power |= MUSB_POWER_SOFTCONN;
	else
		power &= ~MUSB_POWER_SOFTCONN;

	/* FIXME if on, HdrcStart; if off, HdrcStop */

	musb_dbg(musb, "gadget D+ pullup %s",
		is_on ? "on" : "off");
	musb_writeb(musb->mregs, MUSB_POWER, power);
}

#if 0
static int musb_gadget_vbus_session(struct usb_gadget *gadget, int is_active)
{
	musb_dbg(musb, "<= %s =>\n", __func__);

	/*
	 * FIXME iff driver's softconnect flag is set (as it is during probe,
	 * though that can clear it), just musb_pullup().
	 */

	return -EINVAL;
}
#endif

static int musb_gadget_vbus_draw(struct usb_gadget *gadget, unsigned mA)
{
	struct musb	*musb = gadget_to_musb(gadget);

	if (!musb->xceiv->set_power)
		return -EOPNOTSUPP;
	return usb_phy_set_power(musb->xceiv, mA);
}

static void musb_gadget_work(struct work_struct *work)
{
	struct musb *musb;
	unsigned long flags;

	musb = container_of(work, struct musb, gadget_work.work);
	pm_runtime_get_sync(musb->controller);
	spin_lock_irqsave(&musb->lock, flags);
	musb_pullup(musb, musb->softconnect);
	spin_unlock_irqrestore(&musb->lock, flags);
	pm_runtime_mark_last_busy(musb->controller);
	pm_runtime_put_autosuspend(musb->controller);
}

static int musb_gadget_pullup(struct usb_gadget *gadget, int is_on)
{
	struct musb	*musb = gadget_to_musb(gadget);
	unsigned long	flags;

	is_on = !!is_on;

	/* NOTE: this assumes we are sensing vbus; we'd rather
	 * not pullup unless the B-session is active.
	 */
	spin_lock_irqsave(&musb->lock, flags);
	if (is_on != musb->softconnect) {
		musb->softconnect = is_on;
		schedule_delayed_work(&musb->gadget_work, 0);
	}
	spin_unlock_irqrestore(&musb->lock, flags);

	return 0;
}

static int musb_gadget_start(struct usb_gadget *g,
		struct usb_gadget_driver *driver);
static int musb_gadget_stop(struct usb_gadget *g);

static const struct usb_gadget_ops musb_gadget_operations = {
	.get_frame		= musb_gadget_get_frame,
	.wakeup			= musb_gadget_wakeup,
	.set_selfpowered	= musb_gadget_set_self_powered,
	/* .vbus_session		= musb_gadget_vbus_session, */
	.vbus_draw		= musb_gadget_vbus_draw,
	.pullup			= musb_gadget_pullup,
	.udc_start		= musb_gadget_start,
	.udc_stop		= musb_gadget_stop,
};

/* ----------------------------------------------------------------------- */

/* Registration */

/* Only this registration code "knows" the rule (from USB standards)
 * about there being only one external upstream port.  It assumes
 * all peripheral ports are external...
 */

static void
init_peripheral_ep(struct musb *musb, struct musb_ep *ep, u8 epnum, int is_in)
{
	struct musb_hw_ep	*hw_ep = musb->endpoints + epnum;

	memset(ep, 0, sizeof *ep);

	ep->current_epnum = epnum;
	ep->musb = musb;
	ep->hw_ep = hw_ep;
	ep->is_in = is_in;

	INIT_LIST_HEAD(&ep->req_list);

	sprintf(ep->name, "ep%d%s", epnum,
			(!epnum || hw_ep->is_shared_fifo) ? "" : (
				is_in ? "in" : "out"));
	ep->end_point.name = ep->name;
	INIT_LIST_HEAD(&ep->end_point.ep_list);
	if (!epnum) {
		usb_ep_set_maxpacket_limit(&ep->end_point, 64);
		ep->end_point.caps.type_control = true;
		ep->end_point.ops = &musb_g_ep0_ops;
		musb->g.ep0 = &ep->end_point;
	} else {
		if (is_in)
			usb_ep_set_maxpacket_limit(&ep->end_point, hw_ep->max_packet_sz_tx);
		else
			usb_ep_set_maxpacket_limit(&ep->end_point, hw_ep->max_packet_sz_rx);
		ep->end_point.caps.type_iso = true;
		ep->end_point.caps.type_bulk = true;
		ep->end_point.caps.type_int = true;
		ep->end_point.ops = &musb_ep_ops;
		list_add_tail(&ep->end_point.ep_list, &musb->g.ep_list);
	}

	if (!epnum || hw_ep->is_shared_fifo) {
		ep->end_point.caps.dir_in = true;
		ep->end_point.caps.dir_out = true;
	} else if (is_in)
		ep->end_point.caps.dir_in = true;
	else
		ep->end_point.caps.dir_out = true;
}

/*
 * Initialize the endpoints exposed to peripheral drivers, with backlinks
 * to the rest of the driver state.
 */
static inline void musb_g_init_endpoints(struct musb *musb)
{
	u8			epnum;
	struct musb_hw_ep	*hw_ep;
	unsigned		count = 0;

	/* initialize endpoint list just once */
	INIT_LIST_HEAD(&(musb->g.ep_list));

	for (epnum = 0, hw_ep = musb->endpoints;
			epnum < musb->nr_endpoints;
			epnum++, hw_ep++) {
		if (hw_ep->is_shared_fifo /* || !epnum */) {
			init_peripheral_ep(musb, &hw_ep->ep_in, epnum, 0);
			count++;
		} else {
			if (hw_ep->max_packet_sz_tx) {
				init_peripheral_ep(musb, &hw_ep->ep_in,
							epnum, 1);
				count++;
			}
			if (hw_ep->max_packet_sz_rx) {
				init_peripheral_ep(musb, &hw_ep->ep_out,
							epnum, 0);
				count++;
			}
		}
	}
}

/* called once during driver setup to initialize and link into
 * the driver model; memory is zeroed.
 */
int musb_gadget_setup(struct musb *musb)
{
	int status;

	/* REVISIT minor race:  if (erroneously) setting up two
	 * musb peripherals at the same time, only the bus lock
	 * is probably held.
	 */

	musb->g.ops = &musb_gadget_operations;
	musb->g.max_speed = USB_SPEED_HIGH;
	musb->g.speed = USB_SPEED_UNKNOWN;

	MUSB_DEV_MODE(musb);
	musb->xceiv->otg->state = OTG_STATE_B_IDLE;

	/* this "gadget" abstracts/virtualizes the controller */
	musb->g.name = musb_driver_name;
	/* don't support otg protocols */
	musb->g.is_otg = 0;
<<<<<<< HEAD
#endif
=======
>>>>>>> 24b8d41d
	INIT_DELAYED_WORK(&musb->gadget_work, musb_gadget_work);
	musb_g_init_endpoints(musb);

	musb->is_active = 0;
	musb_platform_try_idle(musb, 0);

	status = usb_add_gadget_udc(musb->controller, &musb->g);
	if (status)
		goto err;

	return 0;
err:
	musb->g.dev.parent = NULL;
	device_unregister(&musb->g.dev);
	return status;
}

void musb_gadget_cleanup(struct musb *musb)
{
	if (musb->port_mode == MUSB_HOST)
		return;

	cancel_delayed_work_sync(&musb->gadget_work);
	usb_del_gadget_udc(&musb->g);
}

/*
 * Register the gadget driver. Used by gadget drivers when
 * registering themselves with the controller.
 *
 * -EINVAL something went wrong (not driver)
 * -EBUSY another gadget is already using the controller
 * -ENOMEM no memory to perform the operation
 *
 * @param driver the gadget driver
 * @return <0 if error, 0 if everything is fine
 */
static int musb_gadget_start(struct usb_gadget *g,
		struct usb_gadget_driver *driver)
{
	struct musb		*musb = gadget_to_musb(g);
	struct usb_otg		*otg = musb->xceiv->otg;
	unsigned long		flags;
	int			retval = 0;

	if (driver->max_speed < USB_SPEED_HIGH) {
		retval = -EINVAL;
		goto err;
	}

	pm_runtime_get_sync(musb->controller);

	musb->softconnect = 0;
	musb->gadget_driver = driver;

	spin_lock_irqsave(&musb->lock, flags);
	musb->is_active = 1;

	otg_set_peripheral(otg, &musb->g);
	musb->xceiv->otg->state = OTG_STATE_B_IDLE;
	spin_unlock_irqrestore(&musb->lock, flags);

	musb_start(musb);

	/* REVISIT:  funcall to other code, which also
	 * handles power budgeting ... this way also
	 * ensures HdrcStart is indirectly called.
	 */
	if (musb->xceiv->last_event == USB_EVENT_ID)
		musb_platform_set_vbus(musb, 1);

	pm_runtime_mark_last_busy(musb->controller);
	pm_runtime_put_autosuspend(musb->controller);

	return 0;

err:
	return retval;
}

/*
 * Unregister the gadget driver. Used by gadget drivers when
 * unregistering themselves from the controller.
 *
 * @param driver the gadget driver to unregister
 */
static int musb_gadget_stop(struct usb_gadget *g)
{
	struct musb	*musb = gadget_to_musb(g);
	unsigned long	flags;

	pm_runtime_get_sync(musb->controller);

	/*
	 * REVISIT always use otg_set_peripheral() here too;
	 * this needs to shut down the OTG engine.
	 */

	spin_lock_irqsave(&musb->lock, flags);

	musb_hnp_stop(musb);

	(void) musb_gadget_vbus_draw(&musb->g, 0);

	musb->xceiv->otg->state = OTG_STATE_UNDEFINED;
	musb_stop(musb);
	otg_set_peripheral(musb->xceiv->otg, NULL);

	musb->is_active = 0;
	musb->gadget_driver = NULL;
	musb_platform_try_idle(musb, 0);
	spin_unlock_irqrestore(&musb->lock, flags);

	/*
	 * FIXME we need to be able to register another
	 * gadget driver here and have everything work;
	 * that currently misbehaves.
	 */

	/* Force check of devctl register for PM runtime */
	schedule_delayed_work(&musb->irq_work, 0);

	pm_runtime_mark_last_busy(musb->controller);
	pm_runtime_put_autosuspend(musb->controller);

	return 0;
}

/* ----------------------------------------------------------------------- */

/* lifecycle operations called through plat_uds.c */

void musb_g_resume(struct musb *musb)
{
	musb->is_suspended = 0;
	switch (musb->xceiv->otg->state) {
	case OTG_STATE_B_IDLE:
		break;
	case OTG_STATE_B_WAIT_ACON:
	case OTG_STATE_B_PERIPHERAL:
		musb->is_active = 1;
		if (musb->gadget_driver && musb->gadget_driver->resume) {
			spin_unlock(&musb->lock);
			musb->gadget_driver->resume(&musb->g);
			spin_lock(&musb->lock);
		}
		break;
	default:
		WARNING("unhandled RESUME transition (%s)\n",
				usb_otg_state_string(musb->xceiv->otg->state));
	}
}

/* called when SOF packets stop for 3+ msec */
void musb_g_suspend(struct musb *musb)
{
	u8	devctl;

	devctl = musb_readb(musb->mregs, MUSB_DEVCTL);
	musb_dbg(musb, "musb_g_suspend: devctl %02x", devctl);

	switch (musb->xceiv->otg->state) {
	case OTG_STATE_B_IDLE:
		if ((devctl & MUSB_DEVCTL_VBUS) == MUSB_DEVCTL_VBUS)
			musb->xceiv->otg->state = OTG_STATE_B_PERIPHERAL;
		break;
	case OTG_STATE_B_PERIPHERAL:
		musb->is_suspended = 1;
		if (musb->gadget_driver && musb->gadget_driver->suspend) {
			spin_unlock(&musb->lock);
			musb->gadget_driver->suspend(&musb->g);
			spin_lock(&musb->lock);
		}
		break;
	default:
		/* REVISIT if B_HOST, clear DEVCTL.HOSTREQ;
		 * A_PERIPHERAL may need care too
		 */
		WARNING("unhandled SUSPEND transition (%s)",
				usb_otg_state_string(musb->xceiv->otg->state));
	}
}

/* Called during SRP */
void musb_g_wakeup(struct musb *musb)
{
	musb_gadget_wakeup(&musb->g);
}

/* called when VBUS drops below session threshold, and in other cases */
void musb_g_disconnect(struct musb *musb)
{
	void __iomem	*mregs = musb->mregs;
	u8	devctl = musb_readb(mregs, MUSB_DEVCTL);

	musb_dbg(musb, "musb_g_disconnect: devctl %02x", devctl);

	/* clear HR */
	musb_writeb(mregs, MUSB_DEVCTL, devctl & MUSB_DEVCTL_SESSION);

	/* don't draw vbus until new b-default session */
	(void) musb_gadget_vbus_draw(&musb->g, 0);

	musb->g.speed = USB_SPEED_UNKNOWN;
	if (musb->gadget_driver && musb->gadget_driver->disconnect) {
		spin_unlock(&musb->lock);
		musb->gadget_driver->disconnect(&musb->g);
		spin_lock(&musb->lock);
	}

	switch (musb->xceiv->otg->state) {
	default:
		musb_dbg(musb, "Unhandled disconnect %s, setting a_idle",
			usb_otg_state_string(musb->xceiv->otg->state));
		musb->xceiv->otg->state = OTG_STATE_A_IDLE;
		MUSB_HST_MODE(musb);
		break;
	case OTG_STATE_A_PERIPHERAL:
		musb->xceiv->otg->state = OTG_STATE_A_WAIT_BCON;
		MUSB_HST_MODE(musb);
		break;
	case OTG_STATE_B_WAIT_ACON:
	case OTG_STATE_B_HOST:
	case OTG_STATE_B_PERIPHERAL:
	case OTG_STATE_B_IDLE:
		musb->xceiv->otg->state = OTG_STATE_B_IDLE;
		break;
	case OTG_STATE_B_SRP_INIT:
		break;
	}

	musb->is_active = 0;
}

void musb_g_reset(struct musb *musb)
__releases(musb->lock)
__acquires(musb->lock)
{
	void __iomem	*mbase = musb->mregs;
	u8		devctl = musb_readb(mbase, MUSB_DEVCTL);
	u8		power;

	musb_dbg(musb, "<== %s driver '%s'",
			(devctl & MUSB_DEVCTL_BDEVICE)
				? "B-Device" : "A-Device",
			musb->gadget_driver
				? musb->gadget_driver->driver.name
				: NULL
			);

	/* report reset, if we didn't already (flushing EP state) */
	if (musb->gadget_driver && musb->g.speed != USB_SPEED_UNKNOWN) {
		spin_unlock(&musb->lock);
		usb_gadget_udc_reset(&musb->g, musb->gadget_driver);
		spin_lock(&musb->lock);
	}

	/* clear HR */
	else if (devctl & MUSB_DEVCTL_HR)
		musb_writeb(mbase, MUSB_DEVCTL, MUSB_DEVCTL_SESSION);


	/* what speed did we negotiate? */
	power = musb_readb(mbase, MUSB_POWER);
	musb->g.speed = (power & MUSB_POWER_HSMODE)
			? USB_SPEED_HIGH : USB_SPEED_FULL;

	/* start in USB_STATE_DEFAULT */
	musb->is_active = 1;
	musb->is_suspended = 0;
	MUSB_DEV_MODE(musb);
	musb->address = 0;
	musb->ep0_state = MUSB_EP0_STAGE_SETUP;

	musb->may_wakeup = 0;
	musb->g.b_hnp_enable = 0;
	musb->g.a_alt_hnp_support = 0;
	musb->g.a_hnp_support = 0;
	musb->g.quirk_zlp_not_supp = 1;

	/* Normal reset, as B-Device;
	 * or else after HNP, as A-Device
	 */
	if (!musb->g.is_otg) {
		/* USB device controllers that are not OTG compatible
		 * may not have DEVCTL register in silicon.
		 * In that case, do not rely on devctl for setting
		 * peripheral mode.
		 */
		musb->xceiv->otg->state = OTG_STATE_B_PERIPHERAL;
		musb->g.is_a_peripheral = 0;
	} else if (devctl & MUSB_DEVCTL_BDEVICE) {
		musb->xceiv->otg->state = OTG_STATE_B_PERIPHERAL;
		musb->g.is_a_peripheral = 0;
	} else {
		musb->xceiv->otg->state = OTG_STATE_A_PERIPHERAL;
		musb->g.is_a_peripheral = 1;
	}

	/* start with default limits on VBUS power draw */
	(void) musb_gadget_vbus_draw(&musb->g, 8);
}<|MERGE_RESOLUTION|>--- conflicted
+++ resolved
@@ -417,7 +417,6 @@
 	req = next_request(musb_ep);
 	request = &req->request;
 
-	trace_musb_req_tx(req);
 	csr = musb_readw(epio, MUSB_TXCSR);
 	musb_dbg(musb, "<== %s, txcsr %04x", musb_ep->end_point.name, csr);
 
@@ -1789,10 +1788,6 @@
 	musb->g.name = musb_driver_name;
 	/* don't support otg protocols */
 	musb->g.is_otg = 0;
-<<<<<<< HEAD
-#endif
-=======
->>>>>>> 24b8d41d
 	INIT_DELAYED_WORK(&musb->gadget_work, musb_gadget_work);
 	musb_g_init_endpoints(musb);
 
