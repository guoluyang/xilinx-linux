// SPDX-License-Identifier: GPL-2.0
/*
 * Copyright (C) 2005-2006 by Texas Instruments
 *
 * This file implements a DMA  interface using TI's CPPI DMA.
 * For now it's DaVinci-only, but CPPI isn't specific to DaVinci or USB.
 * The TUSB6020, using VLYNQ, has CPPI that looks much like DaVinci.
 */

#include <linux/module.h>
#include <linux/platform_device.h>
#include <linux/slab.h>
#include <linux/usb.h>

#include "musb_core.h"
#include "musb_debug.h"
#include "cppi_dma.h"
#include "davinci.h"


/* CPPI DMA status 7-mar-2006:
 *
 * - See musb_{host,gadget}.c for more info
 *
 * - Correct RX DMA generally forces the engine into irq-per-packet mode,
 *   which can easily saturate the CPU under non-mass-storage loads.
 *
 * NOTES 24-aug-2006 (2.6.18-rc4):
 *
 * - peripheral RXDMA wedged in a test with packets of length 512/512/1.
 *   evidently after the 1 byte packet was received and acked, the queue
 *   of BDs got garbaged so it wouldn't empty the fifo.  (rxcsr 0x2003,
 *   and RX DMA0: 4 left, 80000000 8feff880, 8feff860 8feff860; 8f321401
 *   004001ff 00000001 .. 8feff860)  Host was just getting NAKed on tx
 *   of its next (512 byte) packet.  IRQ issues?
 *
 * REVISIT:  the "transfer DMA" glue between CPPI and USB fifos will
 * evidently also directly update the RX and TX CSRs ... so audit all
 * host and peripheral side DMA code to avoid CSR access after DMA has
 * been started.
 */

/* REVISIT now we can avoid preallocating these descriptors; or
 * more simply, switch to a global freelist not per-channel ones.
 * Note: at full speed, 64 descriptors == 4K bulk data.
 */
#define NUM_TXCHAN_BD       64
#define NUM_RXCHAN_BD       64

static inline void cpu_drain_writebuffer(void)
{
	wmb();
#ifdef	CONFIG_CPU_ARM926T
	/* REVISIT this "should not be needed",
	 * but lack of it sure seemed to hurt ...
	 */
	asm("mcr p15, 0, r0, c7, c10, 4 @ drain write buffer\n");
#endif
}

static inline struct cppi_descriptor *cppi_bd_alloc(struct cppi_channel *c)
{
	struct cppi_descriptor	*bd = c->freelist;

	if (bd)
		c->freelist = bd->next;
	return bd;
}

static inline void
cppi_bd_free(struct cppi_channel *c, struct cppi_descriptor *bd)
{
	if (!bd)
		return;
	bd->next = c->freelist;
	c->freelist = bd;
}

/*
 *  Start DMA controller
 *
 *  Initialize the DMA controller as necessary.
 */

/* zero out entire rx state RAM entry for the channel */
static void cppi_reset_rx(struct cppi_rx_stateram __iomem *rx)
{
	musb_writel(&rx->rx_skipbytes, 0, 0);
	musb_writel(&rx->rx_head, 0, 0);
	musb_writel(&rx->rx_sop, 0, 0);
	musb_writel(&rx->rx_current, 0, 0);
	musb_writel(&rx->rx_buf_current, 0, 0);
	musb_writel(&rx->rx_len_len, 0, 0);
	musb_writel(&rx->rx_cnt_cnt, 0, 0);
}

/* zero out entire tx state RAM entry for the channel */
static void cppi_reset_tx(struct cppi_tx_stateram __iomem *tx, u32 ptr)
{
	musb_writel(&tx->tx_head, 0, 0);
	musb_writel(&tx->tx_buf, 0, 0);
	musb_writel(&tx->tx_current, 0, 0);
	musb_writel(&tx->tx_buf_current, 0, 0);
	musb_writel(&tx->tx_info, 0, 0);
	musb_writel(&tx->tx_rem_len, 0, 0);
	/* musb_writel(&tx->tx_dummy, 0, 0); */
	musb_writel(&tx->tx_complete, 0, ptr);
}

static void cppi_pool_init(struct cppi *cppi, struct cppi_channel *c)
{
	int	j;

	/* initialize channel fields */
	c->head = NULL;
	c->tail = NULL;
	c->last_processed = NULL;
	c->channel.status = MUSB_DMA_STATUS_UNKNOWN;
	c->controller = cppi;
	c->is_rndis = 0;
	c->freelist = NULL;

	/* build the BD Free list for the channel */
	for (j = 0; j < NUM_TXCHAN_BD + 1; j++) {
		struct cppi_descriptor	*bd;
		dma_addr_t		dma;

		bd = dma_pool_alloc(cppi->pool, GFP_KERNEL, &dma);
		bd->dma = dma;
		cppi_bd_free(c, bd);
	}
}

static int cppi_channel_abort(struct dma_channel *);

static void cppi_pool_free(struct cppi_channel *c)
{
	struct cppi		*cppi = c->controller;
	struct cppi_descriptor	*bd;

	(void) cppi_channel_abort(&c->channel);
	c->channel.status = MUSB_DMA_STATUS_UNKNOWN;
	c->controller = NULL;

	/* free all its bds */
	bd = c->last_processed;
	do {
		if (bd)
			dma_pool_free(cppi->pool, bd, bd->dma);
		bd = cppi_bd_alloc(c);
	} while (bd);
	c->last_processed = NULL;
}

static void cppi_controller_start(struct cppi *controller)
{
	void __iomem	*tibase;
	int		i;

	/* do whatever is necessary to start controller */
	for (i = 0; i < ARRAY_SIZE(controller->tx); i++) {
		controller->tx[i].transmit = true;
		controller->tx[i].index = i;
	}
	for (i = 0; i < ARRAY_SIZE(controller->rx); i++) {
		controller->rx[i].transmit = false;
		controller->rx[i].index = i;
	}

	/* setup BD list on a per channel basis */
	for (i = 0; i < ARRAY_SIZE(controller->tx); i++)
		cppi_pool_init(controller, controller->tx + i);
	for (i = 0; i < ARRAY_SIZE(controller->rx); i++)
		cppi_pool_init(controller, controller->rx + i);

	tibase =  controller->tibase;
	INIT_LIST_HEAD(&controller->tx_complete);

	/* initialise tx/rx channel head pointers to zero */
	for (i = 0; i < ARRAY_SIZE(controller->tx); i++) {
		struct cppi_channel	*tx_ch = controller->tx + i;
		struct cppi_tx_stateram __iomem *tx;

		INIT_LIST_HEAD(&tx_ch->tx_complete);

		tx = tibase + DAVINCI_TXCPPI_STATERAM_OFFSET(i);
		tx_ch->state_ram = tx;
		cppi_reset_tx(tx, 0);
	}
	for (i = 0; i < ARRAY_SIZE(controller->rx); i++) {
		struct cppi_channel	*rx_ch = controller->rx + i;
		struct cppi_rx_stateram __iomem *rx;

		INIT_LIST_HEAD(&rx_ch->tx_complete);

		rx = tibase + DAVINCI_RXCPPI_STATERAM_OFFSET(i);
		rx_ch->state_ram = rx;
		cppi_reset_rx(rx);
	}

	/* enable individual cppi channels */
	musb_writel(tibase, DAVINCI_TXCPPI_INTENAB_REG,
			DAVINCI_DMA_ALL_CHANNELS_ENABLE);
	musb_writel(tibase, DAVINCI_RXCPPI_INTENAB_REG,
			DAVINCI_DMA_ALL_CHANNELS_ENABLE);

	/* enable tx/rx CPPI control */
	musb_writel(tibase, DAVINCI_TXCPPI_CTRL_REG, DAVINCI_DMA_CTRL_ENABLE);
	musb_writel(tibase, DAVINCI_RXCPPI_CTRL_REG, DAVINCI_DMA_CTRL_ENABLE);

	/* disable RNDIS mode, also host rx RNDIS autorequest */
	musb_writel(tibase, DAVINCI_RNDIS_REG, 0);
	musb_writel(tibase, DAVINCI_AUTOREQ_REG, 0);
}

/*
 *  Stop DMA controller
 *
 *  De-Init the DMA controller as necessary.
 */

static void cppi_controller_stop(struct cppi *controller)
{
	void __iomem		*tibase;
	int			i;
	struct musb		*musb;

	musb = controller->controller.musb;

	tibase = controller->tibase;
	/* DISABLE INDIVIDUAL CHANNEL Interrupts */
	musb_writel(tibase, DAVINCI_TXCPPI_INTCLR_REG,
			DAVINCI_DMA_ALL_CHANNELS_ENABLE);
	musb_writel(tibase, DAVINCI_RXCPPI_INTCLR_REG,
			DAVINCI_DMA_ALL_CHANNELS_ENABLE);

	musb_dbg(musb, "Tearing down RX and TX Channels");
	for (i = 0; i < ARRAY_SIZE(controller->tx); i++) {
		/* FIXME restructure of txdma to use bds like rxdma */
		controller->tx[i].last_processed = NULL;
		cppi_pool_free(controller->tx + i);
	}
	for (i = 0; i < ARRAY_SIZE(controller->rx); i++)
		cppi_pool_free(controller->rx + i);

	/* in Tx Case proper teardown is supported. We resort to disabling
	 * Tx/Rx CPPI after cleanup of Tx channels. Before TX teardown is
	 * complete TX CPPI cannot be disabled.
	 */
	/*disable tx/rx cppi */
	musb_writel(tibase, DAVINCI_TXCPPI_CTRL_REG, DAVINCI_DMA_CTRL_DISABLE);
	musb_writel(tibase, DAVINCI_RXCPPI_CTRL_REG, DAVINCI_DMA_CTRL_DISABLE);
}

/* While dma channel is allocated, we only want the core irqs active
 * for fault reports, otherwise we'd get irqs that we don't care about.
 * Except for TX irqs, where dma done != fifo empty and reusable ...
 *
 * NOTE: docs don't say either way, but irq masking **enables** irqs.
 *
 * REVISIT same issue applies to pure PIO usage too, and non-cppi dma...
 */
static inline void core_rxirq_disable(void __iomem *tibase, unsigned epnum)
{
	musb_writel(tibase, DAVINCI_USB_INT_MASK_CLR_REG, 1 << (epnum + 8));
}

static inline void core_rxirq_enable(void __iomem *tibase, unsigned epnum)
{
	musb_writel(tibase, DAVINCI_USB_INT_MASK_SET_REG, 1 << (epnum + 8));
}


/*
 * Allocate a CPPI Channel for DMA.  With CPPI, channels are bound to
 * each transfer direction of a non-control endpoint, so allocating
 * (and deallocating) is mostly a way to notice bad housekeeping on
 * the software side.  We assume the irqs are always active.
 */
static struct dma_channel *
cppi_channel_allocate(struct dma_controller *c,
		struct musb_hw_ep *ep, u8 transmit)
{
	struct cppi		*controller;
	u8			index;
	struct cppi_channel	*cppi_ch;
	void __iomem		*tibase;
	struct musb		*musb;

	controller = container_of(c, struct cppi, controller);
	tibase = controller->tibase;
	musb = c->musb;

	/* ep0 doesn't use DMA; remember cppi indices are 0..N-1 */
	index = ep->epnum - 1;

	/* return the corresponding CPPI Channel Handle, and
	 * probably disable the non-CPPI irq until we need it.
	 */
	if (transmit) {
		if (index >= ARRAY_SIZE(controller->tx)) {
			musb_dbg(musb, "no %cX%d CPPI channel", 'T', index);
			return NULL;
		}
		cppi_ch = controller->tx + index;
	} else {
		if (index >= ARRAY_SIZE(controller->rx)) {
			musb_dbg(musb, "no %cX%d CPPI channel", 'R', index);
			return NULL;
		}
		cppi_ch = controller->rx + index;
		core_rxirq_disable(tibase, ep->epnum);
	}

	/* REVISIT make this an error later once the same driver code works
	 * with the other DMA engine too
	 */
	if (cppi_ch->hw_ep)
		musb_dbg(musb, "re-allocating DMA%d %cX channel %p",
				index, transmit ? 'T' : 'R', cppi_ch);
	cppi_ch->hw_ep = ep;
	cppi_ch->channel.status = MUSB_DMA_STATUS_FREE;
	cppi_ch->channel.max_len = 0x7fffffff;

	musb_dbg(musb, "Allocate CPPI%d %cX", index, transmit ? 'T' : 'R');
	return &cppi_ch->channel;
}

/* Release a CPPI Channel.  */
static void cppi_channel_release(struct dma_channel *channel)
{
	struct cppi_channel	*c;
	void __iomem		*tibase;

	/* REVISIT:  for paranoia, check state and abort if needed... */

	c = container_of(channel, struct cppi_channel, channel);
	tibase = c->controller->tibase;
	if (!c->hw_ep)
<<<<<<< HEAD
		musb_dbg(c->controller->musb,
=======
		musb_dbg(c->controller->controller.musb,
>>>>>>> 24b8d41d
			"releasing idle DMA channel %p", c);
	else if (!c->transmit)
		core_rxirq_enable(tibase, c->index + 1);

	/* for now, leave its cppi IRQ enabled (we won't trigger it) */
	c->hw_ep = NULL;
	channel->status = MUSB_DMA_STATUS_UNKNOWN;
}

/* Context: controller irqlocked */
static void
cppi_dump_rx(int level, struct cppi_channel *c, const char *tag)
{
	void __iomem			*base = c->controller->mregs;
	struct cppi_rx_stateram __iomem	*rx = c->state_ram;

	musb_ep_select(base, c->index + 1);

<<<<<<< HEAD
	musb_dbg(c->controller->musb,
=======
	musb_dbg(c->controller->controller.musb,
>>>>>>> 24b8d41d
		"RX DMA%d%s: %d left, csr %04x, "
		"%08x H%08x S%08x C%08x, "
		"B%08x L%08x %08x .. %08x",
		c->index, tag,
		musb_readl(c->controller->tibase,
			DAVINCI_RXCPPI_BUFCNT0_REG + 4 * c->index),
		musb_readw(c->hw_ep->regs, MUSB_RXCSR),

		musb_readl(&rx->rx_skipbytes, 0),
		musb_readl(&rx->rx_head, 0),
		musb_readl(&rx->rx_sop, 0),
		musb_readl(&rx->rx_current, 0),

		musb_readl(&rx->rx_buf_current, 0),
		musb_readl(&rx->rx_len_len, 0),
		musb_readl(&rx->rx_cnt_cnt, 0),
		musb_readl(&rx->rx_complete, 0)
		);
}

/* Context: controller irqlocked */
static void
cppi_dump_tx(int level, struct cppi_channel *c, const char *tag)
{
	void __iomem			*base = c->controller->mregs;
	struct cppi_tx_stateram __iomem	*tx = c->state_ram;

	musb_ep_select(base, c->index + 1);

<<<<<<< HEAD
	musb_dbg(c->controller->musb,
=======
	musb_dbg(c->controller->controller.musb,
>>>>>>> 24b8d41d
		"TX DMA%d%s: csr %04x, "
		"H%08x S%08x C%08x %08x, "
		"F%08x L%08x .. %08x",
		c->index, tag,
		musb_readw(c->hw_ep->regs, MUSB_TXCSR),

		musb_readl(&tx->tx_head, 0),
		musb_readl(&tx->tx_buf, 0),
		musb_readl(&tx->tx_current, 0),
		musb_readl(&tx->tx_buf_current, 0),

		musb_readl(&tx->tx_info, 0),
		musb_readl(&tx->tx_rem_len, 0),
		/* dummy/unused word 6 */
		musb_readl(&tx->tx_complete, 0)
		);
}

/* Context: controller irqlocked */
static inline void
cppi_rndis_update(struct cppi_channel *c, int is_rx,
		void __iomem *tibase, int is_rndis)
{
	/* we may need to change the rndis flag for this cppi channel */
	if (c->is_rndis != is_rndis) {
		u32	value = musb_readl(tibase, DAVINCI_RNDIS_REG);
		u32	temp = 1 << (c->index);

		if (is_rx)
			temp <<= 16;
		if (is_rndis)
			value |= temp;
		else
			value &= ~temp;
		musb_writel(tibase, DAVINCI_RNDIS_REG, value);
		c->is_rndis = is_rndis;
	}
}

static void cppi_dump_rxbd(const char *tag, struct cppi_descriptor *bd)
{
	pr_debug("RXBD/%s %08x: "
			"nxt %08x buf %08x off.blen %08x opt.plen %08x\n",
			tag, bd->dma,
			bd->hw_next, bd->hw_bufp, bd->hw_off_len,
			bd->hw_options);
}

static void cppi_dump_rxq(int level, const char *tag, struct cppi_channel *rx)
{
	struct cppi_descriptor	*bd;

	cppi_dump_rx(level, rx, tag);
	if (rx->last_processed)
		cppi_dump_rxbd("last", rx->last_processed);
	for (bd = rx->head; bd; bd = bd->next)
		cppi_dump_rxbd("active", bd);
}


/* NOTE:  DaVinci autoreq is ignored except for host side "RNDIS" mode RX;
 * so we won't ever use it (see "CPPI RX Woes" below).
 */
static inline int cppi_autoreq_update(struct cppi_channel *rx,
		void __iomem *tibase, int onepacket, unsigned n_bds)
{
	u32	val;

#ifdef	RNDIS_RX_IS_USABLE
	u32	tmp;
	/* assert(is_host_active(musb)) */

	/* start from "AutoReq never" */
	tmp = musb_readl(tibase, DAVINCI_AUTOREQ_REG);
	val = tmp & ~((0x3) << (rx->index * 2));

	/* HCD arranged reqpkt for packet #1.  we arrange int
	 * for all but the last one, maybe in two segments.
	 */
	if (!onepacket) {
#if 0
		/* use two segments, autoreq "all" then the last "never" */
		val |= ((0x3) << (rx->index * 2));
		n_bds--;
#else
		/* one segment, autoreq "all-but-last" */
		val |= ((0x1) << (rx->index * 2));
#endif
	}

	if (val != tmp) {
		int n = 100;

		/* make sure that autoreq is updated before continuing */
		musb_writel(tibase, DAVINCI_AUTOREQ_REG, val);
		do {
			tmp = musb_readl(tibase, DAVINCI_AUTOREQ_REG);
			if (tmp == val)
				break;
			cpu_relax();
		} while (n-- > 0);
	}
#endif

	/* REQPKT is turned off after each segment */
	if (n_bds && rx->channel.actual_len) {
		void __iomem	*regs = rx->hw_ep->regs;

		val = musb_readw(regs, MUSB_RXCSR);
		if (!(val & MUSB_RXCSR_H_REQPKT)) {
			val |= MUSB_RXCSR_H_REQPKT | MUSB_RXCSR_H_WZC_BITS;
			musb_writew(regs, MUSB_RXCSR, val);
			/* flush writebuffer */
			val = musb_readw(regs, MUSB_RXCSR);
		}
	}
	return n_bds;
}


/* Buffer enqueuing Logic:
 *
 *  - RX builds new queues each time, to help handle routine "early
 *    termination" cases (faults, including errors and short reads)
 *    more correctly.
 *
 *  - for now, TX reuses the same queue of BDs every time
 *
 * REVISIT long term, we want a normal dynamic model.
 * ... the goal will be to append to the
 * existing queue, processing completed "dma buffers" (segments) on the fly.
 *
 * Otherwise we force an IRQ latency between requests, which slows us a lot
 * (especially in "transparent" dma).  Unfortunately that model seems to be
 * inherent in the DMA model from the Mentor code, except in the rare case
 * of transfers big enough (~128+ KB) that we could append "middle" segments
 * in the TX paths.  (RX can't do this, see below.)
 *
 * That's true even in the CPPI- friendly iso case, where most urbs have
 * several small segments provided in a group and where the "packet at a time"
 * "transparent" DMA model is always correct, even on the RX side.
 */

/*
 * CPPI TX:
 * ========
 * TX is a lot more reasonable than RX; it doesn't need to run in
 * irq-per-packet mode very often.  RNDIS mode seems to behave too
 * (except how it handles the exactly-N-packets case).  Building a
 * txdma queue with multiple requests (urb or usb_request) looks
 * like it would work ... but fault handling would need much testing.
 *
 * The main issue with TX mode RNDIS relates to transfer lengths that
 * are an exact multiple of the packet length.  It appears that there's
 * a hiccup in that case (maybe the DMA completes before the ZLP gets
 * written?) boiling down to not being able to rely on CPPI writing any
 * terminating zero length packet before the next transfer is written.
 * So that's punted to PIO; better yet, gadget drivers can avoid it.
 *
 * Plus, there's allegedly an undocumented constraint that rndis transfer
 * length be a multiple of 64 bytes ... but the chip doesn't act that
 * way, and we really don't _want_ that behavior anyway.
 *
 * On TX, "transparent" mode works ... although experiments have shown
 * problems trying to use the SOP/EOP bits in different USB packets.
 *
 * REVISIT try to handle terminating zero length packets using CPPI
 * instead of doing it by PIO after an IRQ.  (Meanwhile, make Ethernet
 * links avoid that issue by forcing them to avoid zlps.)
 */
static void
cppi_next_tx_segment(struct musb *musb, struct cppi_channel *tx)
{
	unsigned		maxpacket = tx->maxpacket;
	dma_addr_t		addr = tx->buf_dma + tx->offset;
	size_t			length = tx->buf_len - tx->offset;
	struct cppi_descriptor	*bd;
	unsigned		n_bds;
	unsigned		i;
	struct cppi_tx_stateram	__iomem *tx_ram = tx->state_ram;
	int			rndis;

	/* TX can use the CPPI "rndis" mode, where we can probably fit this
	 * transfer in one BD and one IRQ.  The only time we would NOT want
	 * to use it is when hardware constraints prevent it, or if we'd
	 * trigger the "send a ZLP?" confusion.
	 */
	rndis = (maxpacket & 0x3f) == 0
		&& length > maxpacket
		&& length < 0xffff
		&& (length % maxpacket) != 0;

	if (rndis) {
		maxpacket = length;
		n_bds = 1;
	} else {
		if (length)
			n_bds = DIV_ROUND_UP(length, maxpacket);
		else
			n_bds = 1;
		n_bds = min(n_bds, (unsigned) NUM_TXCHAN_BD);
		length = min(n_bds * maxpacket, length);
	}

	musb_dbg(musb, "TX DMA%d, pktSz %d %s bds %d dma 0x%llx len %u",
			tx->index,
			maxpacket,
			rndis ? "rndis" : "transparent",
			n_bds,
			(unsigned long long)addr, length);

	cppi_rndis_update(tx, 0, musb->ctrl_base, rndis);

	/* assuming here that channel_program is called during
	 * transfer initiation ... current code maintains state
	 * for one outstanding request only (no queues, not even
	 * the implicit ones of an iso urb).
	 */

	bd = tx->freelist;
	tx->head = bd;
	tx->last_processed = NULL;

	/* FIXME use BD pool like RX side does, and just queue
	 * the minimum number for this request.
	 */

	/* Prepare queue of BDs first, then hand it to hardware.
	 * All BDs except maybe the last should be of full packet
	 * size; for RNDIS there _is_ only that last packet.
	 */
	for (i = 0; i < n_bds; ) {
		if (++i < n_bds && bd->next)
			bd->hw_next = bd->next->dma;
		else
			bd->hw_next = 0;

		bd->hw_bufp = tx->buf_dma + tx->offset;

		/* FIXME set EOP only on the last packet,
		 * SOP only on the first ... avoid IRQs
		 */
		if ((tx->offset + maxpacket) <= tx->buf_len) {
			tx->offset += maxpacket;
			bd->hw_off_len = maxpacket;
			bd->hw_options = CPPI_SOP_SET | CPPI_EOP_SET
				| CPPI_OWN_SET | maxpacket;
		} else {
			/* only this one may be a partial USB Packet */
			u32		partial_len;

			partial_len = tx->buf_len - tx->offset;
			tx->offset = tx->buf_len;
			bd->hw_off_len = partial_len;

			bd->hw_options = CPPI_SOP_SET | CPPI_EOP_SET
				| CPPI_OWN_SET | partial_len;
			if (partial_len == 0)
				bd->hw_options |= CPPI_ZERO_SET;
		}

		musb_dbg(musb, "TXBD %p: nxt %08x buf %08x len %04x opt %08x",
				bd, bd->hw_next, bd->hw_bufp,
				bd->hw_off_len, bd->hw_options);

		/* update the last BD enqueued to the list */
		tx->tail = bd;
		bd = bd->next;
	}

	/* BDs live in DMA-coherent memory, but writes might be pending */
	cpu_drain_writebuffer();

	/* Write to the HeadPtr in state RAM to trigger */
	musb_writel(&tx_ram->tx_head, 0, (u32)tx->freelist->dma);

	cppi_dump_tx(5, tx, "/S");
}

/*
 * CPPI RX Woes:
 * =============
 * Consider a 1KB bulk RX buffer in two scenarios:  (a) it's fed two 300 byte
 * packets back-to-back, and (b) it's fed two 512 byte packets back-to-back.
 * (Full speed transfers have similar scenarios.)
 *
 * The correct behavior for Linux is that (a) fills the buffer with 300 bytes,
 * and the next packet goes into a buffer that's queued later; while (b) fills
 * the buffer with 1024 bytes.  How to do that with CPPI?
 *
 * - RX queues in "rndis" mode -- one single BD -- handle (a) correctly, but
 *   (b) loses **BADLY** because nothing (!) happens when that second packet
 *   fills the buffer, much less when a third one arrives.  (Which makes this
 *   not a "true" RNDIS mode.  In the RNDIS protocol short-packet termination
 *   is optional, and it's fine if peripherals -- not hosts! -- pad messages
 *   out to end-of-buffer.  Standard PCI host controller DMA descriptors
 *   implement that mode by default ... which is no accident.)
 *
 * - RX queues in "transparent" mode -- two BDs with 512 bytes each -- have
 *   converse problems:  (b) is handled right, but (a) loses badly.  CPPI RX
 *   ignores SOP/EOP markings and processes both of those BDs; so both packets
 *   are loaded into the buffer (with a 212 byte gap between them), and the next
 *   buffer queued will NOT get its 300 bytes of data. (It seems like SOP/EOP
 *   are intended as outputs for RX queues, not inputs...)
 *
 * - A variant of "transparent" mode -- one BD at a time -- is the only way to
 *   reliably make both cases work, with software handling both cases correctly
 *   and at the significant penalty of needing an IRQ per packet.  (The lack of
 *   I/O overlap can be slightly ameliorated by enabling double buffering.)
 *
 * So how to get rid of IRQ-per-packet?  The transparent multi-BD case could
 * be used in special cases like mass storage, which sets URB_SHORT_NOT_OK
 * (or maybe its peripheral side counterpart) to flag (a) scenarios as errors
 * with guaranteed driver level fault recovery and scrubbing out what's left
 * of that garbaged datastream.
 *
 * But there seems to be no way to identify the cases where CPPI RNDIS mode
 * is appropriate -- which do NOT include RNDIS host drivers, but do include
 * the CDC Ethernet driver! -- and the documentation is incomplete/wrong.
 * So we can't _ever_ use RX RNDIS mode ... except by using a heuristic
 * that applies best on the peripheral side (and which could fail rudely).
 *
 * Leaving only "transparent" mode; we avoid multi-bd modes in almost all
 * cases other than mass storage class.  Otherwise we're correct but slow,
 * since CPPI penalizes our need for a "true RNDIS" default mode.
 */


/* Heuristic, intended to kick in for ethernet/rndis peripheral ONLY
 *
 * IFF
 *  (a)	peripheral mode ... since rndis peripherals could pad their
 *	writes to hosts, causing i/o failure; or we'd have to cope with
 *	a largely unknowable variety of host side protocol variants
 *  (b)	and short reads are NOT errors ... since full reads would
 *	cause those same i/o failures
 *  (c)	and read length is
 *	- less than 64KB (max per cppi descriptor)
 *	- not a multiple of 4096 (g_zero default, full reads typical)
 *	- N (>1) packets long, ditto (full reads not EXPECTED)
 * THEN
 *   try rx rndis mode
 *
 * Cost of heuristic failing:  RXDMA wedges at the end of transfers that
 * fill out the whole buffer.  Buggy host side usb network drivers could
 * trigger that, but "in the field" such bugs seem to be all but unknown.
 *
 * So this module parameter lets the heuristic be disabled.  When using
 * gadgetfs, the heuristic will probably need to be disabled.
 */
static bool cppi_rx_rndis = 1;

module_param(cppi_rx_rndis, bool, 0);
MODULE_PARM_DESC(cppi_rx_rndis, "enable/disable RX RNDIS heuristic");


/**
 * cppi_next_rx_segment - dma read for the next chunk of a buffer
 * @musb: the controller
 * @rx: dma channel
 * @onepacket: true unless caller treats short reads as errors, and
 *	performs fault recovery above usbcore.
 * Context: controller irqlocked
 *
 * See above notes about why we can't use multi-BD RX queues except in
 * rare cases (mass storage class), and can never use the hardware "rndis"
 * mode (since it's not a "true" RNDIS mode) with complete safety..
 *
 * It's ESSENTIAL that callers specify "onepacket" mode unless they kick in
 * code to recover from corrupted datastreams after each short transfer.
 */
static void
cppi_next_rx_segment(struct musb *musb, struct cppi_channel *rx, int onepacket)
{
	unsigned		maxpacket = rx->maxpacket;
	dma_addr_t		addr = rx->buf_dma + rx->offset;
	size_t			length = rx->buf_len - rx->offset;
	struct cppi_descriptor	*bd, *tail;
	unsigned		n_bds;
	unsigned		i;
	void __iomem		*tibase = musb->ctrl_base;
	int			is_rndis = 0;
	struct cppi_rx_stateram	__iomem *rx_ram = rx->state_ram;
	struct cppi_descriptor	*d;

	if (onepacket) {
		/* almost every USB driver, host or peripheral side */
		n_bds = 1;

		/* maybe apply the heuristic above */
		if (cppi_rx_rndis
				&& is_peripheral_active(musb)
				&& length > maxpacket
				&& (length & ~0xffff) == 0
				&& (length & 0x0fff) != 0
				&& (length & (maxpacket - 1)) == 0) {
			maxpacket = length;
			is_rndis = 1;
		}
	} else {
		/* virtually nothing except mass storage class */
		if (length > 0xffff) {
			n_bds = 0xffff / maxpacket;
			length = n_bds * maxpacket;
		} else {
			n_bds = DIV_ROUND_UP(length, maxpacket);
		}
		if (n_bds == 1)
			onepacket = 1;
		else
			n_bds = min(n_bds, (unsigned) NUM_RXCHAN_BD);
	}

	/* In host mode, autorequest logic can generate some IN tokens; it's
	 * tricky since we can't leave REQPKT set in RXCSR after the transfer
	 * finishes. So:  multipacket transfers involve two or more segments.
	 * And always at least two IRQs ... RNDIS mode is not an option.
	 */
	if (is_host_active(musb))
		n_bds = cppi_autoreq_update(rx, tibase, onepacket, n_bds);

	cppi_rndis_update(rx, 1, musb->ctrl_base, is_rndis);

	length = min(n_bds * maxpacket, length);

	musb_dbg(musb, "RX DMA%d seg, maxp %d %s bds %d (cnt %d) "
			"dma 0x%llx len %u %u/%u",
			rx->index, maxpacket,
			onepacket
				? (is_rndis ? "rndis" : "onepacket")
				: "multipacket",
			n_bds,
			musb_readl(tibase,
				DAVINCI_RXCPPI_BUFCNT0_REG + (rx->index * 4))
					& 0xffff,
			(unsigned long long)addr, length,
			rx->channel.actual_len, rx->buf_len);

	/* only queue one segment at a time, since the hardware prevents
	 * correct queue shutdown after unexpected short packets
	 */
	bd = cppi_bd_alloc(rx);
	rx->head = bd;

	/* Build BDs for all packets in this segment */
	for (i = 0, tail = NULL; bd && i < n_bds; i++, tail = bd) {
		u32	bd_len;

		if (i) {
			bd = cppi_bd_alloc(rx);
			if (!bd)
				break;
			tail->next = bd;
			tail->hw_next = bd->dma;
		}
		bd->hw_next = 0;

		/* all but the last packet will be maxpacket size */
		if (maxpacket < length)
			bd_len = maxpacket;
		else
			bd_len = length;

		bd->hw_bufp = addr;
		addr += bd_len;
		rx->offset += bd_len;

		bd->hw_off_len = (0 /*offset*/ << 16) + bd_len;
		bd->buflen = bd_len;

		bd->hw_options = CPPI_OWN_SET | (i == 0 ? length : 0);
		length -= bd_len;
	}

	/* we always expect at least one reusable BD! */
	if (!tail) {
		WARNING("rx dma%d -- no BDs? need %d\n", rx->index, n_bds);
		return;
	} else if (i < n_bds)
		WARNING("rx dma%d -- only %d of %d BDs\n", rx->index, i, n_bds);

	tail->next = NULL;
	tail->hw_next = 0;

	bd = rx->head;
	rx->tail = tail;

	/* short reads and other faults should terminate this entire
	 * dma segment.  we want one "dma packet" per dma segment, not
	 * one per USB packet, terminating the whole queue at once...
	 * NOTE that current hardware seems to ignore SOP and EOP.
	 */
	bd->hw_options |= CPPI_SOP_SET;
	tail->hw_options |= CPPI_EOP_SET;

	for (d = rx->head; d; d = d->next)
		cppi_dump_rxbd("S", d);

	/* in case the preceding transfer left some state... */
	tail = rx->last_processed;
	if (tail) {
		tail->next = bd;
		tail->hw_next = bd->dma;
	}

	core_rxirq_enable(tibase, rx->index + 1);

	/* BDs live in DMA-coherent memory, but writes might be pending */
	cpu_drain_writebuffer();

	/* REVISIT specs say to write this AFTER the BUFCNT register
	 * below ... but that loses badly.
	 */
	musb_writel(&rx_ram->rx_head, 0, bd->dma);

	/* bufferCount must be at least 3, and zeroes on completion
	 * unless it underflows below zero, or stops at two, or keeps
	 * growing ... grr.
	 */
	i = musb_readl(tibase,
			DAVINCI_RXCPPI_BUFCNT0_REG + (rx->index * 4))
			& 0xffff;

	if (!i)
		musb_writel(tibase,
			DAVINCI_RXCPPI_BUFCNT0_REG + (rx->index * 4),
			n_bds + 2);
	else if (n_bds > (i - 3))
		musb_writel(tibase,
			DAVINCI_RXCPPI_BUFCNT0_REG + (rx->index * 4),
			n_bds - (i - 3));

	i = musb_readl(tibase,
			DAVINCI_RXCPPI_BUFCNT0_REG + (rx->index * 4))
			& 0xffff;
	if (i < (2 + n_bds)) {
		musb_dbg(musb, "bufcnt%d underrun - %d (for %d)",
					rx->index, i, n_bds);
		musb_writel(tibase,
			DAVINCI_RXCPPI_BUFCNT0_REG + (rx->index * 4),
			n_bds + 2);
	}

	cppi_dump_rx(4, rx, "/S");
}

/**
 * cppi_channel_program - program channel for data transfer
 * @ch: the channel
 * @maxpacket: max packet size
 * @mode: For RX, 1 unless the usb protocol driver promised to treat
 *	all short reads as errors and kick in high level fault recovery.
 *	For TX, ignored because of RNDIS mode races/glitches.
 * @dma_addr: dma address of buffer
 * @len: length of buffer
 * Context: controller irqlocked
 */
static int cppi_channel_program(struct dma_channel *ch,
		u16 maxpacket, u8 mode,
		dma_addr_t dma_addr, u32 len)
{
	struct cppi_channel	*cppi_ch;
	struct cppi		*controller;
	struct musb		*musb;

	cppi_ch = container_of(ch, struct cppi_channel, channel);
	controller = cppi_ch->controller;
	musb = controller->controller.musb;

	switch (ch->status) {
	case MUSB_DMA_STATUS_BUS_ABORT:
	case MUSB_DMA_STATUS_CORE_ABORT:
		/* fault irq handler should have handled cleanup */
		WARNING("%cX DMA%d not cleaned up after abort!\n",
				cppi_ch->transmit ? 'T' : 'R',
				cppi_ch->index);
		/* WARN_ON(1); */
		break;
	case MUSB_DMA_STATUS_BUSY:
		WARNING("program active channel?  %cX DMA%d\n",
				cppi_ch->transmit ? 'T' : 'R',
				cppi_ch->index);
		/* WARN_ON(1); */
		break;
	case MUSB_DMA_STATUS_UNKNOWN:
		musb_dbg(musb, "%cX DMA%d not allocated!",
				cppi_ch->transmit ? 'T' : 'R',
				cppi_ch->index);
		fallthrough;
	case MUSB_DMA_STATUS_FREE:
		break;
	}

	ch->status = MUSB_DMA_STATUS_BUSY;

	/* set transfer parameters, then queue up its first segment */
	cppi_ch->buf_dma = dma_addr;
	cppi_ch->offset = 0;
	cppi_ch->maxpacket = maxpacket;
	cppi_ch->buf_len = len;
	cppi_ch->channel.actual_len = 0;

	/* TX channel? or RX? */
	if (cppi_ch->transmit)
		cppi_next_tx_segment(musb, cppi_ch);
	else
		cppi_next_rx_segment(musb, cppi_ch, mode);

	return true;
}

static bool cppi_rx_scan(struct cppi *cppi, unsigned ch)
{
	struct cppi_channel		*rx = &cppi->rx[ch];
	struct cppi_rx_stateram __iomem	*state = rx->state_ram;
	struct cppi_descriptor		*bd;
	struct cppi_descriptor		*last = rx->last_processed;
	bool				completed = false;
	bool				acked = false;
	int				i;
	dma_addr_t			safe2ack;
	void __iomem			*regs = rx->hw_ep->regs;
	struct musb			*musb = cppi->controller.musb;

	cppi_dump_rx(6, rx, "/K");

	bd = last ? last->next : rx->head;
	if (!bd)
		return false;

	/* run through all completed BDs */
	for (i = 0, safe2ack = musb_readl(&state->rx_complete, 0);
			(safe2ack || completed) && bd && i < NUM_RXCHAN_BD;
			i++, bd = bd->next) {
		u16	len;

		/* catch latest BD writes from CPPI */
		rmb();
		if (!completed && (bd->hw_options & CPPI_OWN_SET))
			break;

		musb_dbg(musb, "C/RXBD %llx: nxt %08x buf %08x "
			"off.len %08x opt.len %08x (%d)",
			(unsigned long long)bd->dma, bd->hw_next, bd->hw_bufp,
			bd->hw_off_len, bd->hw_options,
			rx->channel.actual_len);

		/* actual packet received length */
		if ((bd->hw_options & CPPI_SOP_SET) && !completed)
			len = bd->hw_off_len & CPPI_RECV_PKTLEN_MASK;
		else
			len = 0;

		if (bd->hw_options & CPPI_EOQ_MASK)
			completed = true;

		if (!completed && len < bd->buflen) {
			/* NOTE:  when we get a short packet, RXCSR_H_REQPKT
			 * must have been cleared, and no more DMA packets may
			 * active be in the queue... TI docs didn't say, but
			 * CPPI ignores those BDs even though OWN is still set.
			 */
			completed = true;
			musb_dbg(musb, "rx short %d/%d (%d)",
					len, bd->buflen,
					rx->channel.actual_len);
		}

		/* If we got here, we expect to ack at least one BD; meanwhile
		 * CPPI may completing other BDs while we scan this list...
		 *
		 * RACE: we can notice OWN cleared before CPPI raises the
		 * matching irq by writing that BD as the completion pointer.
		 * In such cases, stop scanning and wait for the irq, avoiding
		 * lost acks and states where BD ownership is unclear.
		 */
		if (bd->dma == safe2ack) {
			musb_writel(&state->rx_complete, 0, safe2ack);
			safe2ack = musb_readl(&state->rx_complete, 0);
			acked = true;
			if (bd->dma == safe2ack)
				safe2ack = 0;
		}

		rx->channel.actual_len += len;

		cppi_bd_free(rx, last);
		last = bd;

		/* stop scanning on end-of-segment */
		if (bd->hw_next == 0)
			completed = true;
	}
	rx->last_processed = last;

	/* dma abort, lost ack, or ... */
	if (!acked && last) {
		int	csr;

		if (safe2ack == 0 || safe2ack == rx->last_processed->dma)
			musb_writel(&state->rx_complete, 0, safe2ack);
		if (safe2ack == 0) {
			cppi_bd_free(rx, last);
			rx->last_processed = NULL;

			/* if we land here on the host side, H_REQPKT will
			 * be clear and we need to restart the queue...
			 */
			WARN_ON(rx->head);
		}
		musb_ep_select(cppi->mregs, rx->index + 1);
		csr = musb_readw(regs, MUSB_RXCSR);
		if (csr & MUSB_RXCSR_DMAENAB) {
			musb_dbg(musb, "list%d %p/%p, last %llx%s, csr %04x",
				rx->index,
				rx->head, rx->tail,
				rx->last_processed
					? (unsigned long long)
						rx->last_processed->dma
					: 0,
				completed ? ", completed" : "",
				csr);
			cppi_dump_rxq(4, "/what?", rx);
		}
	}
	if (!completed) {
		int	csr;

		rx->head = bd;

		/* REVISIT seems like "autoreq all but EOP" doesn't...
		 * setting it here "should" be racey, but seems to work
		 */
		csr = musb_readw(rx->hw_ep->regs, MUSB_RXCSR);
		if (is_host_active(cppi->controller.musb)
				&& bd
				&& !(csr & MUSB_RXCSR_H_REQPKT)) {
			csr |= MUSB_RXCSR_H_REQPKT;
			musb_writew(regs, MUSB_RXCSR,
					MUSB_RXCSR_H_WZC_BITS | csr);
			csr = musb_readw(rx->hw_ep->regs, MUSB_RXCSR);
		}
	} else {
		rx->head = NULL;
		rx->tail = NULL;
	}

	cppi_dump_rx(6, rx, completed ? "/completed" : "/cleaned");
	return completed;
}

irqreturn_t cppi_interrupt(int irq, void *dev_id)
{
	struct musb		*musb = dev_id;
	struct cppi		*cppi;
	void __iomem		*tibase;
	struct musb_hw_ep	*hw_ep = NULL;
	u32			rx, tx;
	int			i, index;
	unsigned long		flags;

	cppi = container_of(musb->dma_controller, struct cppi, controller);
	if (cppi->irq)
		spin_lock_irqsave(&musb->lock, flags);

	tibase = musb->ctrl_base;

	tx = musb_readl(tibase, DAVINCI_TXCPPI_MASKED_REG);
	rx = musb_readl(tibase, DAVINCI_RXCPPI_MASKED_REG);

	if (!tx && !rx) {
		if (cppi->irq)
			spin_unlock_irqrestore(&musb->lock, flags);
		return IRQ_NONE;
	}

	musb_dbg(musb, "CPPI IRQ Tx%x Rx%x", tx, rx);

	/* process TX channels */
	for (index = 0; tx; tx = tx >> 1, index++) {
		struct cppi_channel		*tx_ch;
		struct cppi_tx_stateram __iomem	*tx_ram;
		bool				completed = false;
		struct cppi_descriptor		*bd;

		if (!(tx & 1))
			continue;

		tx_ch = cppi->tx + index;
		tx_ram = tx_ch->state_ram;

		/* FIXME  need a cppi_tx_scan() routine, which
		 * can also be called from abort code
		 */

		cppi_dump_tx(5, tx_ch, "/E");

		bd = tx_ch->head;

		/*
		 * If Head is null then this could mean that a abort interrupt
		 * that needs to be acknowledged.
		 */
		if (NULL == bd) {
			musb_dbg(musb, "null BD");
			musb_writel(&tx_ram->tx_complete, 0, 0);
			continue;
		}

		/* run through all completed BDs */
		for (i = 0; !completed && bd && i < NUM_TXCHAN_BD;
				i++, bd = bd->next) {
			u16	len;

			/* catch latest BD writes from CPPI */
			rmb();
			if (bd->hw_options & CPPI_OWN_SET)
				break;

			musb_dbg(musb, "C/TXBD %p n %x b %x off %x opt %x",
					bd, bd->hw_next, bd->hw_bufp,
					bd->hw_off_len, bd->hw_options);

			len = bd->hw_off_len & CPPI_BUFFER_LEN_MASK;
			tx_ch->channel.actual_len += len;

			tx_ch->last_processed = bd;

			/* write completion register to acknowledge
			 * processing of completed BDs, and possibly
			 * release the IRQ; EOQ might not be set ...
			 *
			 * REVISIT use the same ack strategy as rx
			 *
			 * REVISIT have observed bit 18 set; huh??
			 */
			/* if ((bd->hw_options & CPPI_EOQ_MASK)) */
				musb_writel(&tx_ram->tx_complete, 0, bd->dma);

			/* stop scanning on end-of-segment */
			if (bd->hw_next == 0)
				completed = true;
		}

		/* on end of segment, maybe go to next one */
		if (completed) {
			/* cppi_dump_tx(4, tx_ch, "/complete"); */

			/* transfer more, or report completion */
			if (tx_ch->offset >= tx_ch->buf_len) {
				tx_ch->head = NULL;
				tx_ch->tail = NULL;
				tx_ch->channel.status = MUSB_DMA_STATUS_FREE;

				hw_ep = tx_ch->hw_ep;

				musb_dma_completion(musb, index + 1, 1);

			} else {
				/* Bigger transfer than we could fit in
				 * that first batch of descriptors...
				 */
				cppi_next_tx_segment(musb, tx_ch);
			}
		} else
			tx_ch->head = bd;
	}

	/* Start processing the RX block */
	for (index = 0; rx; rx = rx >> 1, index++) {

		if (rx & 1) {
			struct cppi_channel		*rx_ch;

			rx_ch = cppi->rx + index;

			/* let incomplete dma segments finish */
			if (!cppi_rx_scan(cppi, index))
				continue;

			/* start another dma segment if needed */
			if (rx_ch->channel.actual_len != rx_ch->buf_len
					&& rx_ch->channel.actual_len
						== rx_ch->offset) {
				cppi_next_rx_segment(musb, rx_ch, 1);
				continue;
			}

			/* all segments completed! */
			rx_ch->channel.status = MUSB_DMA_STATUS_FREE;

			hw_ep = rx_ch->hw_ep;

			core_rxirq_disable(tibase, index + 1);
			musb_dma_completion(musb, index + 1, 0);
		}
	}

	/* write to CPPI EOI register to re-enable interrupts */
	musb_writel(tibase, DAVINCI_CPPI_EOI_REG, 0);

	if (cppi->irq)
		spin_unlock_irqrestore(&musb->lock, flags);

	return IRQ_HANDLED;
}
EXPORT_SYMBOL_GPL(cppi_interrupt);

/* Instantiate a software object representing a DMA controller. */
struct dma_controller *
cppi_dma_controller_create(struct musb *musb, void __iomem *mregs)
{
	struct cppi		*controller;
	struct device		*dev = musb->controller;
	struct platform_device	*pdev = to_platform_device(dev);
	int			irq = platform_get_irq_byname(pdev, "dma");

	controller = kzalloc(sizeof *controller, GFP_KERNEL);
	if (!controller)
		return NULL;

	controller->mregs = mregs;
	controller->tibase = mregs - DAVINCI_BASE_OFFSET;

	controller->controller.musb = musb;
	controller->controller.channel_alloc = cppi_channel_allocate;
	controller->controller.channel_release = cppi_channel_release;
	controller->controller.channel_program = cppi_channel_program;
	controller->controller.channel_abort = cppi_channel_abort;

	/* NOTE: allocating from on-chip SRAM would give the least
	 * contention for memory access, if that ever matters here.
	 */

	/* setup BufferPool */
	controller->pool = dma_pool_create("cppi",
			controller->controller.musb->controller,
			sizeof(struct cppi_descriptor),
			CPPI_DESCRIPTOR_ALIGN, 0);
	if (!controller->pool) {
		kfree(controller);
		return NULL;
	}

	if (irq > 0) {
		if (request_irq(irq, cppi_interrupt, 0, "cppi-dma", musb)) {
			dev_err(dev, "request_irq %d failed!\n", irq);
			musb_dma_controller_destroy(&controller->controller);
			return NULL;
		}
		controller->irq = irq;
	}

	cppi_controller_start(controller);
	return &controller->controller;
}
EXPORT_SYMBOL_GPL(cppi_dma_controller_create);

/*
 *  Destroy a previously-instantiated DMA controller.
 */
void cppi_dma_controller_destroy(struct dma_controller *c)
{
	struct cppi	*cppi;

	cppi = container_of(c, struct cppi, controller);

	cppi_controller_stop(cppi);

	if (cppi->irq)
		free_irq(cppi->irq, cppi->controller.musb);

	/* assert:  caller stopped the controller first */
	dma_pool_destroy(cppi->pool);

	kfree(cppi);
}
EXPORT_SYMBOL_GPL(cppi_dma_controller_destroy);

/*
 * Context: controller irqlocked, endpoint selected
 */
static int cppi_channel_abort(struct dma_channel *channel)
{
	struct cppi_channel	*cppi_ch;
	struct cppi		*controller;
	void __iomem		*mbase;
	void __iomem		*tibase;
	void __iomem		*regs;
	u32			value;
	struct cppi_descriptor	*queue;

	cppi_ch = container_of(channel, struct cppi_channel, channel);

	controller = cppi_ch->controller;

	switch (channel->status) {
	case MUSB_DMA_STATUS_BUS_ABORT:
	case MUSB_DMA_STATUS_CORE_ABORT:
		/* from RX or TX fault irq handler */
	case MUSB_DMA_STATUS_BUSY:
		/* the hardware needs shutting down */
		regs = cppi_ch->hw_ep->regs;
		break;
	case MUSB_DMA_STATUS_UNKNOWN:
	case MUSB_DMA_STATUS_FREE:
		return 0;
	default:
		return -EINVAL;
	}

	if (!cppi_ch->transmit && cppi_ch->head)
		cppi_dump_rxq(3, "/abort", cppi_ch);

	mbase = controller->mregs;
	tibase = controller->tibase;

	queue = cppi_ch->head;
	cppi_ch->head = NULL;
	cppi_ch->tail = NULL;

	/* REVISIT should rely on caller having done this,
	 * and caller should rely on us not changing it.
	 * peripheral code is safe ... check host too.
	 */
	musb_ep_select(mbase, cppi_ch->index + 1);

	if (cppi_ch->transmit) {
		struct cppi_tx_stateram __iomem *tx_ram;
		/* REVISIT put timeouts on these controller handshakes */

		cppi_dump_tx(6, cppi_ch, " (teardown)");

		/* teardown DMA engine then usb core */
		do {
			value = musb_readl(tibase, DAVINCI_TXCPPI_TEAR_REG);
		} while (!(value & CPPI_TEAR_READY));
		musb_writel(tibase, DAVINCI_TXCPPI_TEAR_REG, cppi_ch->index);

		tx_ram = cppi_ch->state_ram;
		do {
			value = musb_readl(&tx_ram->tx_complete, 0);
		} while (0xFFFFFFFC != value);

		/* FIXME clean up the transfer state ... here?
		 * the completion routine should get called with
		 * an appropriate status code.
		 */

		value = musb_readw(regs, MUSB_TXCSR);
		value &= ~MUSB_TXCSR_DMAENAB;
		value |= MUSB_TXCSR_FLUSHFIFO;
		musb_writew(regs, MUSB_TXCSR, value);
		musb_writew(regs, MUSB_TXCSR, value);

		/*
		 * 1. Write to completion Ptr value 0x1(bit 0 set)
		 *    (write back mode)
		 * 2. Wait for abort interrupt and then put the channel in
		 *    compare mode by writing 1 to the tx_complete register.
		 */
		cppi_reset_tx(tx_ram, 1);
		cppi_ch->head = NULL;
		musb_writel(&tx_ram->tx_complete, 0, 1);
		cppi_dump_tx(5, cppi_ch, " (done teardown)");

		/* REVISIT tx side _should_ clean up the same way
		 * as the RX side ... this does no cleanup at all!
		 */

	} else /* RX */ {
		u16			csr;

		/* NOTE: docs don't guarantee any of this works ...  we
		 * expect that if the usb core stops telling the cppi core
		 * to pull more data from it, then it'll be safe to flush
		 * current RX DMA state iff any pending fifo transfer is done.
		 */

		core_rxirq_disable(tibase, cppi_ch->index + 1);

		/* for host, ensure ReqPkt is never set again */
		if (is_host_active(cppi_ch->controller->controller.musb)) {
			value = musb_readl(tibase, DAVINCI_AUTOREQ_REG);
			value &= ~((0x3) << (cppi_ch->index * 2));
			musb_writel(tibase, DAVINCI_AUTOREQ_REG, value);
		}

		csr = musb_readw(regs, MUSB_RXCSR);

		/* for host, clear (just) ReqPkt at end of current packet(s) */
		if (is_host_active(cppi_ch->controller->controller.musb)) {
			csr |= MUSB_RXCSR_H_WZC_BITS;
			csr &= ~MUSB_RXCSR_H_REQPKT;
		} else
			csr |= MUSB_RXCSR_P_WZC_BITS;

		/* clear dma enable */
		csr &= ~(MUSB_RXCSR_DMAENAB);
		musb_writew(regs, MUSB_RXCSR, csr);
		csr = musb_readw(regs, MUSB_RXCSR);

		/* Quiesce: wait for current dma to finish (if not cleanup).
		 * We can't use bit zero of stateram->rx_sop, since that
		 * refers to an entire "DMA packet" not just emptying the
		 * current fifo.  Most segments need multiple usb packets.
		 */
		if (channel->status == MUSB_DMA_STATUS_BUSY)
			udelay(50);

		/* scan the current list, reporting any data that was
		 * transferred and acking any IRQ
		 */
		cppi_rx_scan(controller, cppi_ch->index);

		/* clobber the existing state once it's idle
		 *
		 * NOTE:  arguably, we should also wait for all the other
		 * RX channels to quiesce (how??) and then temporarily
		 * disable RXCPPI_CTRL_REG ... but it seems that we can
		 * rely on the controller restarting from state ram, with
		 * only RXCPPI_BUFCNT state being bogus.  BUFCNT will
		 * correct itself after the next DMA transfer though.
		 *
		 * REVISIT does using rndis mode change that?
		 */
		cppi_reset_rx(cppi_ch->state_ram);

		/* next DMA request _should_ load cppi head ptr */

		/* ... we don't "free" that list, only mutate it in place.  */
		cppi_dump_rx(5, cppi_ch, " (done abort)");

		/* clean up previously pending bds */
		cppi_bd_free(cppi_ch, cppi_ch->last_processed);
		cppi_ch->last_processed = NULL;

		while (queue) {
			struct cppi_descriptor	*tmp = queue->next;

			cppi_bd_free(cppi_ch, queue);
			queue = tmp;
		}
	}

	channel->status = MUSB_DMA_STATUS_FREE;
	cppi_ch->buf_dma = 0;
	cppi_ch->offset = 0;
	cppi_ch->buf_len = 0;
	cppi_ch->maxpacket = 0;
	return 0;
}

/* TBD Queries:
 *
 * Power Management ... probably turn off cppi during suspend, restart;
 * check state ram?  Clocking is presumably shared with usb core.
 */<|MERGE_RESOLUTION|>--- conflicted
+++ resolved
@@ -337,11 +337,7 @@
 	c = container_of(channel, struct cppi_channel, channel);
 	tibase = c->controller->tibase;
 	if (!c->hw_ep)
-<<<<<<< HEAD
-		musb_dbg(c->controller->musb,
-=======
 		musb_dbg(c->controller->controller.musb,
->>>>>>> 24b8d41d
 			"releasing idle DMA channel %p", c);
 	else if (!c->transmit)
 		core_rxirq_enable(tibase, c->index + 1);
@@ -360,11 +356,7 @@
 
 	musb_ep_select(base, c->index + 1);
 
-<<<<<<< HEAD
-	musb_dbg(c->controller->musb,
-=======
 	musb_dbg(c->controller->controller.musb,
->>>>>>> 24b8d41d
 		"RX DMA%d%s: %d left, csr %04x, "
 		"%08x H%08x S%08x C%08x, "
 		"B%08x L%08x %08x .. %08x",
@@ -394,11 +386,7 @@
 
 	musb_ep_select(base, c->index + 1);
 
-<<<<<<< HEAD
-	musb_dbg(c->controller->musb,
-=======
 	musb_dbg(c->controller->controller.musb,
->>>>>>> 24b8d41d
 		"TX DMA%d%s: csr %04x, "
 		"H%08x S%08x C%08x %08x, "
 		"F%08x L%08x .. %08x",
