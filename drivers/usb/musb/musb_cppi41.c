--- conflicted
+++ resolved
@@ -91,12 +91,7 @@
 	if (!toggle && toggle == cppi41_channel->usb_toggle) {
 		csr |= MUSB_RXCSR_H_DATATOGGLE | MUSB_RXCSR_H_WR_DATATOGGLE;
 		musb_writew(cppi41_channel->hw_ep->regs, MUSB_RXCSR, csr);
-<<<<<<< HEAD
-		musb_dbg(cppi41_channel->controller->musb,
-				"Restoring DATA1 toggle.");
-=======
 		musb_dbg(musb, "Restoring DATA1 toggle.");
->>>>>>> 24b8d41d
 	}
 
 	cppi41_channel->usb_toggle = toggle;
