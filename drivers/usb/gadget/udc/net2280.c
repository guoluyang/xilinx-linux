// SPDX-License-Identifier: GPL-2.0+
/*
 * Driver for the PLX NET2280 USB device controller.
 * Specs and errata are available from <http://www.plxtech.com>.
 *
 * PLX Technology Inc. (formerly NetChip Technology) supported the
 * development of this driver.
 *
 *
 * CODE STATUS HIGHLIGHTS
 *
 * This driver should work well with most "gadget" drivers, including
 * the Mass Storage, Serial, and Ethernet/RNDIS gadget drivers
 * as well as Gadget Zero and Gadgetfs.
 *
 * DMA is enabled by default.
 *
 * MSI is enabled by default.  The legacy IRQ is used if MSI couldn't
 * be enabled.
 *
 * Note that almost all the errata workarounds here are only needed for
 * rev1 chips.  Rev1a silicon (0110) fixes almost all of them.
 */

/*
 * Copyright (C) 2003 David Brownell
 * Copyright (C) 2003-2005 PLX Technology, Inc.
 * Copyright (C) 2014 Ricardo Ribalda - Qtechnology/AS
 *
 * Modified Seth Levy 2005 PLX Technology, Inc. to provide compatibility
 *	with 2282 chip
 *
 * Modified Ricardo Ribalda Qtechnology AS  to provide compatibility
 *	with usb 338x chip. Based on PLX driver
 */

#include <linux/module.h>
#include <linux/pci.h>
#include <linux/dma-mapping.h>
#include <linux/kernel.h>
#include <linux/delay.h>
#include <linux/ioport.h>
#include <linux/slab.h>
#include <linux/errno.h>
#include <linux/init.h>
#include <linux/timer.h>
#include <linux/list.h>
#include <linux/interrupt.h>
#include <linux/moduleparam.h>
#include <linux/device.h>
#include <linux/usb/ch9.h>
#include <linux/usb/gadget.h>
#include <linux/prefetch.h>
#include <linux/io.h>
#include <linux/iopoll.h>

#include <asm/byteorder.h>
#include <asm/irq.h>
#include <asm/unaligned.h>

#define	DRIVER_DESC		"PLX NET228x/USB338x USB Peripheral Controller"
#define	DRIVER_VERSION		"2005 Sept 27/v3.0"

#define	EP_DONTUSE		13	/* nonzero */

#define USE_RDK_LEDS		/* GPIO pins control three LEDs */


static const char driver_name[] = "net2280";
static const char driver_desc[] = DRIVER_DESC;

static const u32 ep_bit[9] = { 0, 17, 2, 19, 4, 1, 18, 3, 20 };
static const char ep0name[] = "ep0";

#define EP_INFO(_name, _caps) \
	{ \
		.name = _name, \
		.caps = _caps, \
	}

static const struct {
	const char *name;
	const struct usb_ep_caps caps;
} ep_info_dft[] = { /* Default endpoint configuration */
	EP_INFO(ep0name,
		USB_EP_CAPS(USB_EP_CAPS_TYPE_CONTROL, USB_EP_CAPS_DIR_ALL)),
	EP_INFO("ep-a",
		USB_EP_CAPS(USB_EP_CAPS_TYPE_ALL, USB_EP_CAPS_DIR_ALL)),
	EP_INFO("ep-b",
		USB_EP_CAPS(USB_EP_CAPS_TYPE_ALL, USB_EP_CAPS_DIR_ALL)),
	EP_INFO("ep-c",
		USB_EP_CAPS(USB_EP_CAPS_TYPE_ALL, USB_EP_CAPS_DIR_ALL)),
	EP_INFO("ep-d",
		USB_EP_CAPS(USB_EP_CAPS_TYPE_ALL, USB_EP_CAPS_DIR_ALL)),
	EP_INFO("ep-e",
		USB_EP_CAPS(USB_EP_CAPS_TYPE_ALL, USB_EP_CAPS_DIR_ALL)),
	EP_INFO("ep-f",
		USB_EP_CAPS(USB_EP_CAPS_TYPE_ALL, USB_EP_CAPS_DIR_ALL)),
	EP_INFO("ep-g",
		USB_EP_CAPS(USB_EP_CAPS_TYPE_ALL, USB_EP_CAPS_DIR_ALL)),
	EP_INFO("ep-h",
		USB_EP_CAPS(USB_EP_CAPS_TYPE_ALL, USB_EP_CAPS_DIR_ALL)),
}, ep_info_adv[] = { /* Endpoints for usb3380 advance mode */
	EP_INFO(ep0name,
		USB_EP_CAPS(USB_EP_CAPS_TYPE_CONTROL, USB_EP_CAPS_DIR_ALL)),
	EP_INFO("ep1in",
		USB_EP_CAPS(USB_EP_CAPS_TYPE_ALL, USB_EP_CAPS_DIR_IN)),
	EP_INFO("ep2out",
		USB_EP_CAPS(USB_EP_CAPS_TYPE_ALL, USB_EP_CAPS_DIR_OUT)),
	EP_INFO("ep3in",
		USB_EP_CAPS(USB_EP_CAPS_TYPE_ALL, USB_EP_CAPS_DIR_IN)),
	EP_INFO("ep4out",
		USB_EP_CAPS(USB_EP_CAPS_TYPE_ALL, USB_EP_CAPS_DIR_OUT)),
	EP_INFO("ep1out",
		USB_EP_CAPS(USB_EP_CAPS_TYPE_ALL, USB_EP_CAPS_DIR_OUT)),
	EP_INFO("ep2in",
		USB_EP_CAPS(USB_EP_CAPS_TYPE_ALL, USB_EP_CAPS_DIR_IN)),
	EP_INFO("ep3out",
		USB_EP_CAPS(USB_EP_CAPS_TYPE_ALL, USB_EP_CAPS_DIR_OUT)),
	EP_INFO("ep4in",
		USB_EP_CAPS(USB_EP_CAPS_TYPE_ALL, USB_EP_CAPS_DIR_IN)),
};

#undef EP_INFO

/* mode 0 == ep-{a,b,c,d} 1K fifo each
 * mode 1 == ep-{a,b} 2K fifo each, ep-{c,d} unavailable
 * mode 2 == ep-a 2K fifo, ep-{b,c} 1K each, ep-d unavailable
 */
static ushort fifo_mode;

/* "modprobe net2280 fifo_mode=1" etc */
module_param(fifo_mode, ushort, 0644);

/* enable_suspend -- When enabled, the driver will respond to
 * USB suspend requests by powering down the NET2280.  Otherwise,
 * USB suspend requests will be ignored.  This is acceptable for
 * self-powered devices
 */
static bool enable_suspend;

/* "modprobe net2280 enable_suspend=1" etc */
module_param(enable_suspend, bool, 0444);

#define	DIR_STRING(bAddress) (((bAddress) & USB_DIR_IN) ? "in" : "out")

static char *type_string(u8 bmAttributes)
{
	switch ((bmAttributes) & USB_ENDPOINT_XFERTYPE_MASK) {
	case USB_ENDPOINT_XFER_BULK:	return "bulk";
	case USB_ENDPOINT_XFER_ISOC:	return "iso";
	case USB_ENDPOINT_XFER_INT:	return "intr";
	}
	return "control";
}

#include "net2280.h"

#define valid_bit	cpu_to_le32(BIT(VALID_BIT))
#define dma_done_ie	cpu_to_le32(BIT(DMA_DONE_INTERRUPT_ENABLE))

static void ep_clear_seqnum(struct net2280_ep *ep);
static void stop_activity(struct net2280 *dev,
					struct usb_gadget_driver *driver);
static void ep0_start(struct net2280 *dev);

/*-------------------------------------------------------------------------*/
static inline void enable_pciirqenb(struct net2280_ep *ep)
{
	u32 tmp = readl(&ep->dev->regs->pciirqenb0);

	if (ep->dev->quirks & PLX_LEGACY)
		tmp |= BIT(ep->num);
	else
		tmp |= BIT(ep_bit[ep->num]);
	writel(tmp, &ep->dev->regs->pciirqenb0);

	return;
}

static int
net2280_enable(struct usb_ep *_ep, const struct usb_endpoint_descriptor *desc)
{
	struct net2280		*dev;
	struct net2280_ep	*ep;
	u32			max;
	u32 tmp = 0;
	u32 type;
	unsigned long		flags;
	static const u32 ep_key[9] = { 1, 0, 1, 0, 1, 1, 0, 1, 0 };
	int ret = 0;

	ep = container_of(_ep, struct net2280_ep, ep);
	if (!_ep || !desc || ep->desc || _ep->name == ep0name ||
			desc->bDescriptorType != USB_DT_ENDPOINT) {
		pr_err("%s: failed at line=%d\n", __func__, __LINE__);
		return -EINVAL;
	}
	dev = ep->dev;
	if (!dev->driver || dev->gadget.speed == USB_SPEED_UNKNOWN) {
		ret = -ESHUTDOWN;
		goto print_err;
	}

	/* erratum 0119 workaround ties up an endpoint number */
	if ((desc->bEndpointAddress & 0x0f) == EP_DONTUSE) {
		ret = -EDOM;
		goto print_err;
	}

	if (dev->quirks & PLX_PCIE) {
		if ((desc->bEndpointAddress & 0x0f) >= 0x0c) {
			ret = -EDOM;
			goto print_err;
		}
		ep->is_in = !!usb_endpoint_dir_in(desc);
		if (dev->enhanced_mode && ep->is_in && ep_key[ep->num]) {
			ret = -EINVAL;
			goto print_err;
		}
	}

	/* sanity check ep-e/ep-f since their fifos are small */
	max = usb_endpoint_maxp(desc);
	if (ep->num > 4 && max > 64 && (dev->quirks & PLX_LEGACY)) {
		ret = -ERANGE;
		goto print_err;
	}

	spin_lock_irqsave(&dev->lock, flags);
	_ep->maxpacket = max;
	ep->desc = desc;

	/* ep_reset() has already been called */
	ep->stopped = 0;
	ep->wedged = 0;
	ep->out_overflow = 0;

	/* set speed-dependent max packet; may kick in high bandwidth */
	set_max_speed(ep, max);

	/* set type, direction, address; reset fifo counters */
	writel(BIT(FIFO_FLUSH), &ep->regs->ep_stat);

	if ((dev->quirks & PLX_PCIE) && dev->enhanced_mode) {
		tmp = readl(&ep->cfg->ep_cfg);
		/* If USB ep number doesn't match hardware ep number */
		if ((tmp & 0xf) != usb_endpoint_num(desc)) {
			ret = -EINVAL;
			spin_unlock_irqrestore(&dev->lock, flags);
			goto print_err;
		}
		if (ep->is_in)
			tmp &= ~USB3380_EP_CFG_MASK_IN;
		else
			tmp &= ~USB3380_EP_CFG_MASK_OUT;
	}
	type = (desc->bmAttributes & USB_ENDPOINT_XFERTYPE_MASK);
	if (type == USB_ENDPOINT_XFER_INT) {
		/* erratum 0105 workaround prevents hs NYET */
		if (dev->chiprev == 0100 &&
				dev->gadget.speed == USB_SPEED_HIGH &&
				!(desc->bEndpointAddress & USB_DIR_IN))
			writel(BIT(CLEAR_NAK_OUT_PACKETS_MODE),
				&ep->regs->ep_rsp);
	} else if (type == USB_ENDPOINT_XFER_BULK) {
		/* catch some particularly blatant driver bugs */
		if ((dev->gadget.speed == USB_SPEED_SUPER && max != 1024) ||
		    (dev->gadget.speed == USB_SPEED_HIGH && max != 512) ||
		    (dev->gadget.speed == USB_SPEED_FULL && max > 64)) {
			spin_unlock_irqrestore(&dev->lock, flags);
			ret = -ERANGE;
			goto print_err;
		}
	}
	ep->is_iso = (type == USB_ENDPOINT_XFER_ISOC);
	/* Enable this endpoint */
	if (dev->quirks & PLX_LEGACY) {
		tmp |= type << ENDPOINT_TYPE;
		tmp |= desc->bEndpointAddress;
		/* default full fifo lines */
		tmp |= (4 << ENDPOINT_BYTE_COUNT);
		tmp |= BIT(ENDPOINT_ENABLE);
		ep->is_in = (tmp & USB_DIR_IN) != 0;
	} else {
		/* In Legacy mode, only OUT endpoints are used */
		if (dev->enhanced_mode && ep->is_in) {
			tmp |= type << IN_ENDPOINT_TYPE;
			tmp |= BIT(IN_ENDPOINT_ENABLE);
		} else {
			tmp |= type << OUT_ENDPOINT_TYPE;
			tmp |= BIT(OUT_ENDPOINT_ENABLE);
			tmp |= (ep->is_in << ENDPOINT_DIRECTION);
		}

		tmp |= (4 << ENDPOINT_BYTE_COUNT);
		if (!dev->enhanced_mode)
			tmp |= usb_endpoint_num(desc);
		tmp |= (ep->ep.maxburst << MAX_BURST_SIZE);
	}

	/* Make sure all the registers are written before ep_rsp*/
	wmb();

	/* for OUT transfers, block the rx fifo until a read is posted */
	if (!ep->is_in)
		writel(BIT(SET_NAK_OUT_PACKETS), &ep->regs->ep_rsp);
	else if (!(dev->quirks & PLX_2280)) {
		/* Added for 2282, Don't use nak packets on an in endpoint,
		 * this was ignored on 2280
		 */
		writel(BIT(CLEAR_NAK_OUT_PACKETS) |
			BIT(CLEAR_NAK_OUT_PACKETS_MODE), &ep->regs->ep_rsp);
	}

	if (dev->quirks & PLX_PCIE)
		ep_clear_seqnum(ep);
	writel(tmp, &ep->cfg->ep_cfg);

	/* enable irqs */
	if (!ep->dma) {				/* pio, per-packet */
		enable_pciirqenb(ep);

		tmp = BIT(DATA_PACKET_RECEIVED_INTERRUPT_ENABLE) |
			BIT(DATA_PACKET_TRANSMITTED_INTERRUPT_ENABLE);
		if (dev->quirks & PLX_2280)
			tmp |= readl(&ep->regs->ep_irqenb);
		writel(tmp, &ep->regs->ep_irqenb);
	} else {				/* dma, per-request */
		tmp = BIT((8 + ep->num));	/* completion */
		tmp |= readl(&dev->regs->pciirqenb1);
		writel(tmp, &dev->regs->pciirqenb1);

		/* for short OUT transfers, dma completions can't
		 * advance the queue; do it pio-style, by hand.
		 * NOTE erratum 0112 workaround #2
		 */
		if ((desc->bEndpointAddress & USB_DIR_IN) == 0) {
			tmp = BIT(SHORT_PACKET_TRANSFERRED_INTERRUPT_ENABLE);
			writel(tmp, &ep->regs->ep_irqenb);

			enable_pciirqenb(ep);
		}
	}

	tmp = desc->bEndpointAddress;
	ep_dbg(dev, "enabled %s (ep%d%s-%s) %s max %04x\n",
		_ep->name, tmp & 0x0f, DIR_STRING(tmp),
		type_string(desc->bmAttributes),
		ep->dma ? "dma" : "pio", max);

	/* pci writes may still be posted */
	spin_unlock_irqrestore(&dev->lock, flags);
	return ret;

print_err:
	dev_err(&ep->dev->pdev->dev, "%s: error=%d\n", __func__, ret);
	return ret;
}

static int handshake(u32 __iomem *ptr, u32 mask, u32 done, int usec)
{
	u32	result;
	int	ret;

	ret = readl_poll_timeout_atomic(ptr, result,
					((result & mask) == done ||
					 result == U32_MAX),
					1, usec);
	if (result == U32_MAX)		/* device unplugged */
		return -ENODEV;

	return ret;
}

static const struct usb_ep_ops net2280_ep_ops;

static void ep_reset_228x(struct net2280_regs __iomem *regs,
			  struct net2280_ep *ep)
{
	u32		tmp;

	ep->desc = NULL;
	INIT_LIST_HEAD(&ep->queue);

	usb_ep_set_maxpacket_limit(&ep->ep, ~0);
	ep->ep.ops = &net2280_ep_ops;

	/* disable the dma, irqs, endpoint... */
	if (ep->dma) {
		writel(0, &ep->dma->dmactl);
		writel(BIT(DMA_SCATTER_GATHER_DONE_INTERRUPT) |
			BIT(DMA_TRANSACTION_DONE_INTERRUPT) |
			BIT(DMA_ABORT),
			&ep->dma->dmastat);

		tmp = readl(&regs->pciirqenb0);
		tmp &= ~BIT(ep->num);
		writel(tmp, &regs->pciirqenb0);
	} else {
		tmp = readl(&regs->pciirqenb1);
		tmp &= ~BIT((8 + ep->num));	/* completion */
		writel(tmp, &regs->pciirqenb1);
	}
	writel(0, &ep->regs->ep_irqenb);

	/* init to our chosen defaults, notably so that we NAK OUT
	 * packets until the driver queues a read (+note erratum 0112)
	 */
	if (!ep->is_in || (ep->dev->quirks & PLX_2280)) {
		tmp = BIT(SET_NAK_OUT_PACKETS_MODE) |
		BIT(SET_NAK_OUT_PACKETS) |
		BIT(CLEAR_EP_HIDE_STATUS_PHASE) |
		BIT(CLEAR_INTERRUPT_MODE);
	} else {
		/* added for 2282 */
		tmp = BIT(CLEAR_NAK_OUT_PACKETS_MODE) |
		BIT(CLEAR_NAK_OUT_PACKETS) |
		BIT(CLEAR_EP_HIDE_STATUS_PHASE) |
		BIT(CLEAR_INTERRUPT_MODE);
	}

	if (ep->num != 0) {
		tmp |= BIT(CLEAR_ENDPOINT_TOGGLE) |
			BIT(CLEAR_ENDPOINT_HALT);
	}
	writel(tmp, &ep->regs->ep_rsp);

	/* scrub most status bits, and flush any fifo state */
	if (ep->dev->quirks & PLX_2280)
		tmp = BIT(FIFO_OVERFLOW) |
			BIT(FIFO_UNDERFLOW);
	else
		tmp = 0;

	writel(tmp | BIT(TIMEOUT) |
		BIT(USB_STALL_SENT) |
		BIT(USB_IN_NAK_SENT) |
		BIT(USB_IN_ACK_RCVD) |
		BIT(USB_OUT_PING_NAK_SENT) |
		BIT(USB_OUT_ACK_SENT) |
		BIT(FIFO_FLUSH) |
		BIT(SHORT_PACKET_OUT_DONE_INTERRUPT) |
		BIT(SHORT_PACKET_TRANSFERRED_INTERRUPT) |
		BIT(DATA_PACKET_RECEIVED_INTERRUPT) |
		BIT(DATA_PACKET_TRANSMITTED_INTERRUPT) |
		BIT(DATA_OUT_PING_TOKEN_INTERRUPT) |
		BIT(DATA_IN_TOKEN_INTERRUPT),
		&ep->regs->ep_stat);

	/* fifo size is handled separately */
}

static void ep_reset_338x(struct net2280_regs __iomem *regs,
					struct net2280_ep *ep)
{
	u32 tmp, dmastat;

	ep->desc = NULL;
	INIT_LIST_HEAD(&ep->queue);

	usb_ep_set_maxpacket_limit(&ep->ep, ~0);
	ep->ep.ops = &net2280_ep_ops;

	/* disable the dma, irqs, endpoint... */
	if (ep->dma) {
		writel(0, &ep->dma->dmactl);
		writel(BIT(DMA_ABORT_DONE_INTERRUPT) |
		       BIT(DMA_PAUSE_DONE_INTERRUPT) |
		       BIT(DMA_SCATTER_GATHER_DONE_INTERRUPT) |
		       BIT(DMA_TRANSACTION_DONE_INTERRUPT),
		       /* | BIT(DMA_ABORT), */
		       &ep->dma->dmastat);

		dmastat = readl(&ep->dma->dmastat);
		if (dmastat == 0x5002) {
			ep_warn(ep->dev, "The dmastat return = %x!!\n",
			       dmastat);
			writel(0x5a, &ep->dma->dmastat);
		}

		tmp = readl(&regs->pciirqenb0);
		tmp &= ~BIT(ep_bit[ep->num]);
		writel(tmp, &regs->pciirqenb0);
	} else {
		if (ep->num < 5) {
			tmp = readl(&regs->pciirqenb1);
			tmp &= ~BIT((8 + ep->num));	/* completion */
			writel(tmp, &regs->pciirqenb1);
		}
	}
	writel(0, &ep->regs->ep_irqenb);

	writel(BIT(SHORT_PACKET_OUT_DONE_INTERRUPT) |
	       BIT(SHORT_PACKET_TRANSFERRED_INTERRUPT) |
	       BIT(FIFO_OVERFLOW) |
	       BIT(DATA_PACKET_RECEIVED_INTERRUPT) |
	       BIT(DATA_PACKET_TRANSMITTED_INTERRUPT) |
	       BIT(DATA_OUT_PING_TOKEN_INTERRUPT) |
	       BIT(DATA_IN_TOKEN_INTERRUPT), &ep->regs->ep_stat);

	tmp = readl(&ep->cfg->ep_cfg);
	if (ep->is_in)
		tmp &= ~USB3380_EP_CFG_MASK_IN;
	else
		tmp &= ~USB3380_EP_CFG_MASK_OUT;
	writel(tmp, &ep->cfg->ep_cfg);
}

static void nuke(struct net2280_ep *);

static int net2280_disable(struct usb_ep *_ep)
{
	struct net2280_ep	*ep;
	unsigned long		flags;

	ep = container_of(_ep, struct net2280_ep, ep);
	if (!_ep || _ep->name == ep0name) {
		pr_err("%s: Invalid ep=%p\n", __func__, _ep);
		return -EINVAL;
	}
	spin_lock_irqsave(&ep->dev->lock, flags);
	nuke(ep);

	if (ep->dev->quirks & PLX_PCIE)
		ep_reset_338x(ep->dev->regs, ep);
	else
		ep_reset_228x(ep->dev->regs, ep);

	ep_vdbg(ep->dev, "disabled %s %s\n",
			ep->dma ? "dma" : "pio", _ep->name);

	/* synch memory views with the device */
	(void)readl(&ep->cfg->ep_cfg);

	if (!ep->dma && ep->num >= 1 && ep->num <= 4)
		ep->dma = &ep->dev->dma[ep->num - 1];

	spin_unlock_irqrestore(&ep->dev->lock, flags);
	return 0;
}

/*-------------------------------------------------------------------------*/

static struct usb_request
*net2280_alloc_request(struct usb_ep *_ep, gfp_t gfp_flags)
{
	struct net2280_ep	*ep;
	struct net2280_request	*req;

	if (!_ep) {
		pr_err("%s: Invalid ep\n", __func__);
		return NULL;
	}
	ep = container_of(_ep, struct net2280_ep, ep);

	req = kzalloc(sizeof(*req), gfp_flags);
	if (!req)
		return NULL;

	INIT_LIST_HEAD(&req->queue);

	/* this dma descriptor may be swapped with the previous dummy */
	if (ep->dma) {
		struct net2280_dma	*td;

		td = dma_pool_alloc(ep->dev->requests, gfp_flags,
				&req->td_dma);
		if (!td) {
			kfree(req);
			return NULL;
		}
		td->dmacount = 0;	/* not VALID */
		td->dmadesc = td->dmaaddr;
		req->td = td;
	}
	return &req->req;
}

static void net2280_free_request(struct usb_ep *_ep, struct usb_request *_req)
{
	struct net2280_ep	*ep;
	struct net2280_request	*req;

	ep = container_of(_ep, struct net2280_ep, ep);
	if (!_ep || !_req) {
		dev_err(&ep->dev->pdev->dev, "%s: Invalid ep=%p or req=%p\n",
							__func__, _ep, _req);
		return;
	}

	req = container_of(_req, struct net2280_request, req);
	WARN_ON(!list_empty(&req->queue));
	if (req->td)
		dma_pool_free(ep->dev->requests, req->td, req->td_dma);
	kfree(req);
}

/*-------------------------------------------------------------------------*/

/* load a packet into the fifo we use for usb IN transfers.
 * works for all endpoints.
 *
 * NOTE: pio with ep-a..ep-d could stuff multiple packets into the fifo
 * at a time, but this code is simpler because it knows it only writes
 * one packet.  ep-a..ep-d should use dma instead.
 */
static void write_fifo(struct net2280_ep *ep, struct usb_request *req)
{
	struct net2280_ep_regs	__iomem *regs = ep->regs;
	u8			*buf;
	u32			tmp;
	unsigned		count, total;

	/* INVARIANT:  fifo is currently empty. (testable) */

	if (req) {
		buf = req->buf + req->actual;
		prefetch(buf);
		total = req->length - req->actual;
	} else {
		total = 0;
		buf = NULL;
	}

	/* write just one packet at a time */
	count = ep->ep.maxpacket;
	if (count > total)	/* min() cannot be used on a bitfield */
		count = total;

	ep_vdbg(ep->dev, "write %s fifo (IN) %d bytes%s req %p\n",
			ep->ep.name, count,
			(count != ep->ep.maxpacket) ? " (short)" : "",
			req);
	while (count >= 4) {
		/* NOTE be careful if you try to align these. fifo lines
		 * should normally be full (4 bytes) and successive partial
		 * lines are ok only in certain cases.
		 */
		tmp = get_unaligned((u32 *)buf);
		cpu_to_le32s(&tmp);
		writel(tmp, &regs->ep_data);
		buf += 4;
		count -= 4;
	}

	/* last fifo entry is "short" unless we wrote a full packet.
	 * also explicitly validate last word in (periodic) transfers
	 * when maxpacket is not a multiple of 4 bytes.
	 */
	if (count || total < ep->ep.maxpacket) {
		tmp = count ? get_unaligned((u32 *)buf) : count;
		cpu_to_le32s(&tmp);
		set_fifo_bytecount(ep, count & 0x03);
		writel(tmp, &regs->ep_data);
	}

	/* pci writes may still be posted */
}

/* work around erratum 0106: PCI and USB race over the OUT fifo.
 * caller guarantees chiprev 0100, out endpoint is NAKing, and
 * there's no real data in the fifo.
 *
 * NOTE:  also used in cases where that erratum doesn't apply:
 * where the host wrote "too much" data to us.
 */
static void out_flush(struct net2280_ep *ep)
{
	u32	__iomem *statp;
	u32	tmp;

	statp = &ep->regs->ep_stat;

	tmp = readl(statp);
	if (tmp & BIT(NAK_OUT_PACKETS)) {
		ep_dbg(ep->dev, "%s %s %08x !NAK\n",
			ep->ep.name, __func__, tmp);
		writel(BIT(SET_NAK_OUT_PACKETS), &ep->regs->ep_rsp);
	}

	writel(BIT(DATA_OUT_PING_TOKEN_INTERRUPT) |
		BIT(DATA_PACKET_RECEIVED_INTERRUPT),
		statp);
	writel(BIT(FIFO_FLUSH), statp);
	/* Make sure that stap is written */
	mb();
	tmp = readl(statp);
	if (tmp & BIT(DATA_OUT_PING_TOKEN_INTERRUPT) &&
			/* high speed did bulk NYET; fifo isn't filling */
			ep->dev->gadget.speed == USB_SPEED_FULL) {
		unsigned	usec;

		usec = 50;		/* 64 byte bulk/interrupt */
		handshake(statp, BIT(USB_OUT_PING_NAK_SENT),
				BIT(USB_OUT_PING_NAK_SENT), usec);
		/* NAK done; now CLEAR_NAK_OUT_PACKETS is safe */
	}
}

/* unload packet(s) from the fifo we use for usb OUT transfers.
 * returns true iff the request completed, because of short packet
 * or the request buffer having filled with full packets.
 *
 * for ep-a..ep-d this will read multiple packets out when they
 * have been accepted.
 */
static int read_fifo(struct net2280_ep *ep, struct net2280_request *req)
{
	struct net2280_ep_regs	__iomem *regs = ep->regs;
	u8			*buf = req->req.buf + req->req.actual;
	unsigned		count, tmp, is_short;
	unsigned		cleanup = 0, prevent = 0;

	/* erratum 0106 ... packets coming in during fifo reads might
	 * be incompletely rejected.  not all cases have workarounds.
	 */
	if (ep->dev->chiprev == 0x0100 &&
			ep->dev->gadget.speed == USB_SPEED_FULL) {
		udelay(1);
		tmp = readl(&ep->regs->ep_stat);
		if ((tmp & BIT(NAK_OUT_PACKETS)))
			cleanup = 1;
		else if ((tmp & BIT(FIFO_FULL))) {
			start_out_naking(ep);
			prevent = 1;
		}
		/* else: hope we don't see the problem */
	}

	/* never overflow the rx buffer. the fifo reads packets until
	 * it sees a short one; we might not be ready for them all.
	 */
	prefetchw(buf);
	count = readl(&regs->ep_avail);
	if (unlikely(count == 0)) {
		udelay(1);
		tmp = readl(&ep->regs->ep_stat);
		count = readl(&regs->ep_avail);
		/* handled that data already? */
		if (count == 0 && (tmp & BIT(NAK_OUT_PACKETS)) == 0)
			return 0;
	}

	tmp = req->req.length - req->req.actual;
	if (count > tmp) {
		/* as with DMA, data overflow gets flushed */
		if ((tmp % ep->ep.maxpacket) != 0) {
			ep_err(ep->dev,
				"%s out fifo %d bytes, expected %d\n",
				ep->ep.name, count, tmp);
			req->req.status = -EOVERFLOW;
			cleanup = 1;
			/* NAK_OUT_PACKETS will be set, so flushing is safe;
			 * the next read will start with the next packet
			 */
		} /* else it's a ZLP, no worries */
		count = tmp;
	}
	req->req.actual += count;

	is_short = (count == 0) || ((count % ep->ep.maxpacket) != 0);

	ep_vdbg(ep->dev, "read %s fifo (OUT) %d bytes%s%s%s req %p %d/%d\n",
			ep->ep.name, count, is_short ? " (short)" : "",
			cleanup ? " flush" : "", prevent ? " nak" : "",
			req, req->req.actual, req->req.length);

	while (count >= 4) {
		tmp = readl(&regs->ep_data);
		cpu_to_le32s(&tmp);
		put_unaligned(tmp, (u32 *)buf);
		buf += 4;
		count -= 4;
	}
	if (count) {
		tmp = readl(&regs->ep_data);
		/* LE conversion is implicit here: */
		do {
			*buf++ = (u8) tmp;
			tmp >>= 8;
		} while (--count);
	}
	if (cleanup)
		out_flush(ep);
	if (prevent) {
		writel(BIT(CLEAR_NAK_OUT_PACKETS), &ep->regs->ep_rsp);
		(void) readl(&ep->regs->ep_rsp);
	}

	return is_short || req->req.actual == req->req.length;
}

/* fill out dma descriptor to match a given request */
static void fill_dma_desc(struct net2280_ep *ep,
					struct net2280_request *req, int valid)
{
	struct net2280_dma	*td = req->td;
	u32			dmacount = req->req.length;

	/* don't let DMA continue after a short OUT packet,
	 * so overruns can't affect the next transfer.
	 * in case of overruns on max-size packets, we can't
	 * stop the fifo from filling but we can flush it.
	 */
	if (ep->is_in)
		dmacount |= BIT(DMA_DIRECTION);
	if ((!ep->is_in && (dmacount % ep->ep.maxpacket) != 0) ||
					!(ep->dev->quirks & PLX_2280))
		dmacount |= BIT(END_OF_CHAIN);

	req->valid = valid;
	if (valid)
		dmacount |= BIT(VALID_BIT);
	dmacount |= BIT(DMA_DONE_INTERRUPT_ENABLE);

	/* td->dmadesc = previously set by caller */
	td->dmaaddr = cpu_to_le32 (req->req.dma);

	/* 2280 may be polling VALID_BIT through ep->dma->dmadesc */
	wmb();
	td->dmacount = cpu_to_le32(dmacount);
}

static const u32 dmactl_default =
		BIT(DMA_SCATTER_GATHER_DONE_INTERRUPT) |
		BIT(DMA_CLEAR_COUNT_ENABLE) |
		/* erratum 0116 workaround part 1 (use POLLING) */
		(POLL_100_USEC << DESCRIPTOR_POLLING_RATE) |
		BIT(DMA_VALID_BIT_POLLING_ENABLE) |
		BIT(DMA_VALID_BIT_ENABLE) |
		BIT(DMA_SCATTER_GATHER_ENABLE) |
		/* erratum 0116 workaround part 2 (no AUTOSTART) */
		BIT(DMA_ENABLE);

static inline void spin_stop_dma(struct net2280_dma_regs __iomem *dma)
{
	handshake(&dma->dmactl, BIT(DMA_ENABLE), 0, 50);
}

static inline void stop_dma(struct net2280_dma_regs __iomem *dma)
{
	writel(readl(&dma->dmactl) & ~BIT(DMA_ENABLE), &dma->dmactl);
	spin_stop_dma(dma);
}

static void start_queue(struct net2280_ep *ep, u32 dmactl, u32 td_dma)
{
	struct net2280_dma_regs	__iomem *dma = ep->dma;
	unsigned int tmp = BIT(VALID_BIT) | (ep->is_in << DMA_DIRECTION);

	if (!(ep->dev->quirks & PLX_2280))
		tmp |= BIT(END_OF_CHAIN);

	writel(tmp, &dma->dmacount);
	writel(readl(&dma->dmastat), &dma->dmastat);

	writel(td_dma, &dma->dmadesc);
	if (ep->dev->quirks & PLX_PCIE)
		dmactl |= BIT(DMA_REQUEST_OUTSTANDING);
	writel(dmactl, &dma->dmactl);

	/* erratum 0116 workaround part 3:  pci arbiter away from net2280 */
	(void) readl(&ep->dev->pci->pcimstctl);

	writel(BIT(DMA_START), &dma->dmastat);
}

static void start_dma(struct net2280_ep *ep, struct net2280_request *req)
{
	u32			tmp;
	struct net2280_dma_regs	__iomem *dma = ep->dma;

	/* FIXME can't use DMA for ZLPs */

	/* on this path we "know" there's no dma active (yet) */
	WARN_ON(readl(&dma->dmactl) & BIT(DMA_ENABLE));
	writel(0, &ep->dma->dmactl);

	/* previous OUT packet might have been short */
	if (!ep->is_in && (readl(&ep->regs->ep_stat) &
				BIT(NAK_OUT_PACKETS))) {
		writel(BIT(SHORT_PACKET_TRANSFERRED_INTERRUPT),
			&ep->regs->ep_stat);

		tmp = readl(&ep->regs->ep_avail);
		if (tmp) {
			writel(readl(&dma->dmastat), &dma->dmastat);

			/* transfer all/some fifo data */
			writel(req->req.dma, &dma->dmaaddr);
			tmp = min(tmp, req->req.length);

			/* dma irq, faking scatterlist status */
			req->td->dmacount = cpu_to_le32(req->req.length - tmp);
			writel(BIT(DMA_DONE_INTERRUPT_ENABLE) | tmp,
					&dma->dmacount);
			req->td->dmadesc = 0;
			req->valid = 1;

			writel(BIT(DMA_ENABLE), &dma->dmactl);
			writel(BIT(DMA_START), &dma->dmastat);
			return;
		}
		stop_out_naking(ep);
	}

	tmp = dmactl_default;

	/* force packet boundaries between dma requests, but prevent the
	 * controller from automagically writing a last "short" packet
	 * (zero length) unless the driver explicitly said to do that.
	 */
	if (ep->is_in) {
		if (likely((req->req.length % ep->ep.maxpacket) ||
							req->req.zero)){
			tmp |= BIT(DMA_FIFO_VALIDATE);
			ep->in_fifo_validate = 1;
		} else
			ep->in_fifo_validate = 0;
	}

	/* init req->td, pointing to the current dummy */
	req->td->dmadesc = cpu_to_le32 (ep->td_dma);
	fill_dma_desc(ep, req, 1);

	req->td->dmacount |= cpu_to_le32(BIT(END_OF_CHAIN));

	start_queue(ep, tmp, req->td_dma);
}

static inline void
queue_dma(struct net2280_ep *ep, struct net2280_request *req, int valid)
{
	struct net2280_dma	*end;
	dma_addr_t		tmp;

	/* swap new dummy for old, link; fill and maybe activate */
	end = ep->dummy;
	ep->dummy = req->td;
	req->td = end;

	tmp = ep->td_dma;
	ep->td_dma = req->td_dma;
	req->td_dma = tmp;

	end->dmadesc = cpu_to_le32 (ep->td_dma);

	fill_dma_desc(ep, req, valid);
}

static void
done(struct net2280_ep *ep, struct net2280_request *req, int status)
{
	struct net2280		*dev;
	unsigned		stopped = ep->stopped;

	list_del_init(&req->queue);

	if (req->req.status == -EINPROGRESS)
		req->req.status = status;
	else
		status = req->req.status;

	dev = ep->dev;
	if (ep->dma)
		usb_gadget_unmap_request(&dev->gadget, &req->req, ep->is_in);

	if (status && status != -ESHUTDOWN)
		ep_vdbg(dev, "complete %s req %p stat %d len %u/%u\n",
			ep->ep.name, &req->req, status,
			req->req.actual, req->req.length);

	/* don't modify queue heads during completion callback */
	ep->stopped = 1;
	spin_unlock(&dev->lock);
	usb_gadget_giveback_request(&ep->ep, &req->req);
	spin_lock(&dev->lock);
	ep->stopped = stopped;
}

/*-------------------------------------------------------------------------*/

static int
net2280_queue(struct usb_ep *_ep, struct usb_request *_req, gfp_t gfp_flags)
{
	struct net2280_request	*req;
	struct net2280_ep	*ep;
	struct net2280		*dev;
	unsigned long		flags;
	int ret = 0;

	/* we always require a cpu-view buffer, so that we can
	 * always use pio (as fallback or whatever).
	 */
	ep = container_of(_ep, struct net2280_ep, ep);
	if (!_ep || (!ep->desc && ep->num != 0)) {
		pr_err("%s: Invalid ep=%p or ep->desc\n", __func__, _ep);
		return -EINVAL;
	}
	req = container_of(_req, struct net2280_request, req);
	if (!_req || !_req->complete || !_req->buf ||
				!list_empty(&req->queue)) {
		ret = -EINVAL;
		goto print_err;
	}
	if (_req->length > (~0 & DMA_BYTE_COUNT_MASK)) {
		ret = -EDOM;
		goto print_err;
	}
	dev = ep->dev;
	if (!dev->driver || dev->gadget.speed == USB_SPEED_UNKNOWN) {
		ret = -ESHUTDOWN;
		goto print_err;
	}

	/* FIXME implement PIO fallback for ZLPs with DMA */
	if (ep->dma && _req->length == 0) {
		ret = -EOPNOTSUPP;
		goto print_err;
	}

	/* set up dma mapping in case the caller didn't */
	if (ep->dma) {
		ret = usb_gadget_map_request(&dev->gadget, _req,
				ep->is_in);
		if (ret)
			goto print_err;
	}

	ep_vdbg(dev, "%s queue req %p, len %d buf %p\n",
			_ep->name, _req, _req->length, _req->buf);

	spin_lock_irqsave(&dev->lock, flags);

	_req->status = -EINPROGRESS;
	_req->actual = 0;

	/* kickstart this i/o queue? */
	if  (list_empty(&ep->queue) && !ep->stopped &&
		!((dev->quirks & PLX_PCIE) && ep->dma &&
		  (readl(&ep->regs->ep_rsp) & BIT(CLEAR_ENDPOINT_HALT)))) {

		/* use DMA if the endpoint supports it, else pio */
		if (ep->dma)
			start_dma(ep, req);
		else {
			/* maybe there's no control data, just status ack */
			if (ep->num == 0 && _req->length == 0) {
				allow_status(ep);
				done(ep, req, 0);
				ep_vdbg(dev, "%s status ack\n", ep->ep.name);
				goto done;
			}

			/* PIO ... stuff the fifo, or unblock it.  */
			if (ep->is_in)
				write_fifo(ep, _req);
			else {
				u32	s;

				/* OUT FIFO might have packet(s) buffered */
				s = readl(&ep->regs->ep_stat);
				if ((s & BIT(FIFO_EMPTY)) == 0) {
					/* note:  _req->short_not_ok is
					 * ignored here since PIO _always_
					 * stops queue advance here, and
					 * _req->status doesn't change for
					 * short reads (only _req->actual)
					 */
					if (read_fifo(ep, req) &&
							ep->num == 0) {
						done(ep, req, 0);
						allow_status(ep);
						/* don't queue it */
						req = NULL;
					} else if (read_fifo(ep, req) &&
							ep->num != 0) {
						done(ep, req, 0);
						req = NULL;
					} else
						s = readl(&ep->regs->ep_stat);
				}

				/* don't NAK, let the fifo fill */
				if (req && (s & BIT(NAK_OUT_PACKETS)))
					writel(BIT(CLEAR_NAK_OUT_PACKETS),
							&ep->regs->ep_rsp);
			}
		}

	} else if (ep->dma) {
		int	valid = 1;

		if (ep->is_in) {
			int	expect;

			/* preventing magic zlps is per-engine state, not
			 * per-transfer; irq logic must recover hiccups.
			 */
			expect = likely(req->req.zero ||
				(req->req.length % ep->ep.maxpacket));
			if (expect != ep->in_fifo_validate)
				valid = 0;
		}
		queue_dma(ep, req, valid);

	} /* else the irq handler advances the queue. */

	ep->responded = 1;
	if (req)
		list_add_tail(&req->queue, &ep->queue);
done:
	spin_unlock_irqrestore(&dev->lock, flags);

	/* pci writes may still be posted */
	return ret;

print_err:
	dev_err(&ep->dev->pdev->dev, "%s: error=%d\n", __func__, ret);
	return ret;
}

static inline void
dma_done(struct net2280_ep *ep,	struct net2280_request *req, u32 dmacount,
		int status)
{
	req->req.actual = req->req.length - (DMA_BYTE_COUNT_MASK & dmacount);
	done(ep, req, status);
}

static int scan_dma_completions(struct net2280_ep *ep)
{
	int num_completed = 0;

	/* only look at descriptors that were "naturally" retired,
	 * so fifo and list head state won't matter
	 */
	while (!list_empty(&ep->queue)) {
		struct net2280_request	*req;
		u32 req_dma_count;

		req = list_entry(ep->queue.next,
				struct net2280_request, queue);
		if (!req->valid)
			break;
		rmb();
		req_dma_count = le32_to_cpup(&req->td->dmacount);
		if ((req_dma_count & BIT(VALID_BIT)) != 0)
			break;

		/* SHORT_PACKET_TRANSFERRED_INTERRUPT handles "usb-short"
		 * cases where DMA must be aborted; this code handles
		 * all non-abort DMA completions.
		 */
		if (unlikely(req->td->dmadesc == 0)) {
			/* paranoia */
			u32 const ep_dmacount = readl(&ep->dma->dmacount);

			if (ep_dmacount & DMA_BYTE_COUNT_MASK)
				break;
			/* single transfer mode */
<<<<<<< HEAD
			dma_done(ep, req, tmp, 0);
=======
			dma_done(ep, req, req_dma_count, 0);
>>>>>>> 24b8d41d
			num_completed++;
			break;
		} else if (!ep->is_in &&
			   (req->req.length % ep->ep.maxpacket) &&
			   !(ep->dev->quirks & PLX_PCIE)) {

			u32 const ep_stat = readl(&ep->regs->ep_stat);
			/* AVOID TROUBLE HERE by not issuing short reads from
			 * your gadget driver.  That helps avoids errata 0121,
			 * 0122, and 0124; not all cases trigger the warning.
			 */
			if ((ep_stat & BIT(NAK_OUT_PACKETS)) == 0) {
				ep_warn(ep->dev, "%s lost packet sync!\n",
						ep->ep.name);
				req->req.status = -EOVERFLOW;
			} else {
				u32 const ep_avail = readl(&ep->regs->ep_avail);
				if (ep_avail) {
					/* fifo gets flushed later */
					ep->out_overflow = 1;
					ep_dbg(ep->dev,
						"%s dma, discard %d len %d\n",
						ep->ep.name, ep_avail,
						req->req.length);
					req->req.status = -EOVERFLOW;
				}
			}
		}
<<<<<<< HEAD
		dma_done(ep, req, tmp, 0);
=======
		dma_done(ep, req, req_dma_count, 0);
>>>>>>> 24b8d41d
		num_completed++;
	}

	return num_completed;
}

static void restart_dma(struct net2280_ep *ep)
{
	struct net2280_request	*req;

	if (ep->stopped)
		return;
	req = list_entry(ep->queue.next, struct net2280_request, queue);

	start_dma(ep, req);
}

static void abort_dma(struct net2280_ep *ep)
{
	/* abort the current transfer */
	if (likely(!list_empty(&ep->queue))) {
		/* FIXME work around errata 0121, 0122, 0124 */
		writel(BIT(DMA_ABORT), &ep->dma->dmastat);
		spin_stop_dma(ep->dma);
	} else
		stop_dma(ep->dma);
	scan_dma_completions(ep);
}

/* dequeue ALL requests */
static void nuke(struct net2280_ep *ep)
{
	struct net2280_request	*req;

	/* called with spinlock held */
	ep->stopped = 1;
	if (ep->dma)
		abort_dma(ep);
	while (!list_empty(&ep->queue)) {
		req = list_entry(ep->queue.next,
				struct net2280_request,
				queue);
		done(ep, req, -ESHUTDOWN);
	}
}

/* dequeue JUST ONE request */
static int net2280_dequeue(struct usb_ep *_ep, struct usb_request *_req)
{
	struct net2280_ep	*ep;
	struct net2280_request	*req;
	unsigned long		flags;
	u32			dmactl;
	int			stopped;

	ep = container_of(_ep, struct net2280_ep, ep);
	if (!_ep || (!ep->desc && ep->num != 0) || !_req) {
		pr_err("%s: Invalid ep=%p or ep->desc or req=%p\n",
						__func__, _ep, _req);
		return -EINVAL;
	}

	spin_lock_irqsave(&ep->dev->lock, flags);
	stopped = ep->stopped;

	/* quiesce dma while we patch the queue */
	dmactl = 0;
	ep->stopped = 1;
	if (ep->dma) {
		dmactl = readl(&ep->dma->dmactl);
		/* WARNING erratum 0127 may kick in ... */
		stop_dma(ep->dma);
		scan_dma_completions(ep);
	}

	/* make sure it's still queued on this endpoint */
	list_for_each_entry(req, &ep->queue, queue) {
		if (&req->req == _req)
			break;
	}
	if (&req->req != _req) {
		ep->stopped = stopped;
		spin_unlock_irqrestore(&ep->dev->lock, flags);
		ep_dbg(ep->dev, "%s: Request mismatch\n", __func__);
		return -EINVAL;
	}

	/* queue head may be partially complete. */
	if (ep->queue.next == &req->queue) {
		if (ep->dma) {
			ep_dbg(ep->dev, "unlink (%s) dma\n", _ep->name);
			_req->status = -ECONNRESET;
			abort_dma(ep);
			if (likely(ep->queue.next == &req->queue)) {
				/* NOTE: misreports single-transfer mode*/
				req->td->dmacount = 0;	/* invalidate */
				dma_done(ep, req,
					readl(&ep->dma->dmacount),
					-ECONNRESET);
			}
		} else {
			ep_dbg(ep->dev, "unlink (%s) pio\n", _ep->name);
			done(ep, req, -ECONNRESET);
		}
		req = NULL;
	}

	if (req)
		done(ep, req, -ECONNRESET);
	ep->stopped = stopped;

	if (ep->dma) {
		/* turn off dma on inactive queues */
		if (list_empty(&ep->queue))
			stop_dma(ep->dma);
		else if (!ep->stopped) {
			/* resume current request, or start new one */
			if (req)
				writel(dmactl, &ep->dma->dmactl);
			else
				start_dma(ep, list_entry(ep->queue.next,
					struct net2280_request, queue));
		}
	}

	spin_unlock_irqrestore(&ep->dev->lock, flags);
	return 0;
}

/*-------------------------------------------------------------------------*/

static int net2280_fifo_status(struct usb_ep *_ep);

static int
net2280_set_halt_and_wedge(struct usb_ep *_ep, int value, int wedged)
{
	struct net2280_ep	*ep;
	unsigned long		flags;
	int			retval = 0;

	ep = container_of(_ep, struct net2280_ep, ep);
	if (!_ep || (!ep->desc && ep->num != 0)) {
		pr_err("%s: Invalid ep=%p or ep->desc\n", __func__, _ep);
		return -EINVAL;
	}
	if (!ep->dev->driver || ep->dev->gadget.speed == USB_SPEED_UNKNOWN) {
		retval = -ESHUTDOWN;
		goto print_err;
	}
	if (ep->desc /* not ep0 */ && (ep->desc->bmAttributes & 0x03)
						== USB_ENDPOINT_XFER_ISOC) {
		retval = -EINVAL;
		goto print_err;
	}

	spin_lock_irqsave(&ep->dev->lock, flags);
	if (!list_empty(&ep->queue)) {
		retval = -EAGAIN;
		goto print_unlock;
	} else if (ep->is_in && value && net2280_fifo_status(_ep) != 0) {
		retval = -EAGAIN;
		goto print_unlock;
	} else {
		ep_vdbg(ep->dev, "%s %s %s\n", _ep->name,
				value ? "set" : "clear",
				wedged ? "wedge" : "halt");
		/* set/clear, then synch memory views with the device */
		if (value) {
			if (ep->num == 0)
				ep->dev->protocol_stall = 1;
			else
				set_halt(ep);
			if (wedged)
				ep->wedged = 1;
		} else {
			clear_halt(ep);
			if (ep->dev->quirks & PLX_PCIE &&
				!list_empty(&ep->queue) && ep->td_dma)
					restart_dma(ep);
			ep->wedged = 0;
		}
		(void) readl(&ep->regs->ep_rsp);
	}
	spin_unlock_irqrestore(&ep->dev->lock, flags);

	return retval;

print_unlock:
	spin_unlock_irqrestore(&ep->dev->lock, flags);
print_err:
	dev_err(&ep->dev->pdev->dev, "%s: error=%d\n", __func__, retval);
	return retval;
}

static int net2280_set_halt(struct usb_ep *_ep, int value)
{
	return net2280_set_halt_and_wedge(_ep, value, 0);
}

static int net2280_set_wedge(struct usb_ep *_ep)
{
	if (!_ep || _ep->name == ep0name) {
		pr_err("%s: Invalid ep=%p or ep0\n", __func__, _ep);
		return -EINVAL;
	}
	return net2280_set_halt_and_wedge(_ep, 1, 1);
}

static int net2280_fifo_status(struct usb_ep *_ep)
{
	struct net2280_ep	*ep;
	u32			avail;

	ep = container_of(_ep, struct net2280_ep, ep);
	if (!_ep || (!ep->desc && ep->num != 0)) {
		pr_err("%s: Invalid ep=%p or ep->desc\n", __func__, _ep);
		return -ENODEV;
	}
	if (!ep->dev->driver || ep->dev->gadget.speed == USB_SPEED_UNKNOWN) {
		dev_err(&ep->dev->pdev->dev,
			"%s: Invalid driver=%p or speed=%d\n",
			__func__, ep->dev->driver, ep->dev->gadget.speed);
		return -ESHUTDOWN;
	}

	avail = readl(&ep->regs->ep_avail) & (BIT(12) - 1);
	if (avail > ep->fifo_size) {
		dev_err(&ep->dev->pdev->dev, "%s: Fifo overflow\n", __func__);
		return -EOVERFLOW;
	}
	if (ep->is_in)
		avail = ep->fifo_size - avail;
	return avail;
}

static void net2280_fifo_flush(struct usb_ep *_ep)
{
	struct net2280_ep	*ep;

	ep = container_of(_ep, struct net2280_ep, ep);
	if (!_ep || (!ep->desc && ep->num != 0)) {
		pr_err("%s: Invalid ep=%p or ep->desc\n", __func__, _ep);
		return;
	}
	if (!ep->dev->driver || ep->dev->gadget.speed == USB_SPEED_UNKNOWN) {
		dev_err(&ep->dev->pdev->dev,
			"%s: Invalid driver=%p or speed=%d\n",
			__func__, ep->dev->driver, ep->dev->gadget.speed);
		return;
	}

	writel(BIT(FIFO_FLUSH), &ep->regs->ep_stat);
	(void) readl(&ep->regs->ep_rsp);
}

static const struct usb_ep_ops net2280_ep_ops = {
	.enable		= net2280_enable,
	.disable	= net2280_disable,

	.alloc_request	= net2280_alloc_request,
	.free_request	= net2280_free_request,

	.queue		= net2280_queue,
	.dequeue	= net2280_dequeue,

	.set_halt	= net2280_set_halt,
	.set_wedge	= net2280_set_wedge,
	.fifo_status	= net2280_fifo_status,
	.fifo_flush	= net2280_fifo_flush,
};

/*-------------------------------------------------------------------------*/

static int net2280_get_frame(struct usb_gadget *_gadget)
{
	struct net2280		*dev;
	unsigned long		flags;
	u16			retval;

	if (!_gadget)
		return -ENODEV;
	dev = container_of(_gadget, struct net2280, gadget);
	spin_lock_irqsave(&dev->lock, flags);
	retval = get_idx_reg(dev->regs, REG_FRAME) & 0x03ff;
	spin_unlock_irqrestore(&dev->lock, flags);
	return retval;
}

static int net2280_wakeup(struct usb_gadget *_gadget)
{
	struct net2280		*dev;
	u32			tmp;
	unsigned long		flags;

	if (!_gadget)
		return 0;
	dev = container_of(_gadget, struct net2280, gadget);

	spin_lock_irqsave(&dev->lock, flags);
	tmp = readl(&dev->usb->usbctl);
	if (tmp & BIT(DEVICE_REMOTE_WAKEUP_ENABLE))
		writel(BIT(GENERATE_RESUME), &dev->usb->usbstat);
	spin_unlock_irqrestore(&dev->lock, flags);

	/* pci writes may still be posted */
	return 0;
}

static int net2280_set_selfpowered(struct usb_gadget *_gadget, int value)
{
	struct net2280		*dev;
	u32			tmp;
	unsigned long		flags;

	if (!_gadget)
		return 0;
	dev = container_of(_gadget, struct net2280, gadget);

	spin_lock_irqsave(&dev->lock, flags);
	tmp = readl(&dev->usb->usbctl);
	if (value) {
		tmp |= BIT(SELF_POWERED_STATUS);
		_gadget->is_selfpowered = 1;
	} else {
		tmp &= ~BIT(SELF_POWERED_STATUS);
		_gadget->is_selfpowered = 0;
	}
	writel(tmp, &dev->usb->usbctl);
	spin_unlock_irqrestore(&dev->lock, flags);

	return 0;
}

static int net2280_pullup(struct usb_gadget *_gadget, int is_on)
{
	struct net2280  *dev;
	u32             tmp;
	unsigned long   flags;

	if (!_gadget)
		return -ENODEV;
	dev = container_of(_gadget, struct net2280, gadget);

	spin_lock_irqsave(&dev->lock, flags);
	tmp = readl(&dev->usb->usbctl);
	dev->softconnect = (is_on != 0);
	if (is_on) {
		ep0_start(dev);
		writel(tmp | BIT(USB_DETECT_ENABLE), &dev->usb->usbctl);
	} else {
		writel(tmp & ~BIT(USB_DETECT_ENABLE), &dev->usb->usbctl);
		stop_activity(dev, NULL);
	}

	spin_unlock_irqrestore(&dev->lock, flags);

	return 0;
}

static struct usb_ep *net2280_match_ep(struct usb_gadget *_gadget,
		struct usb_endpoint_descriptor *desc,
		struct usb_ss_ep_comp_descriptor *ep_comp)
{
	char name[8];
	struct usb_ep *ep;

	if (usb_endpoint_type(desc) == USB_ENDPOINT_XFER_INT) {
		/* ep-e, ep-f are PIO with only 64 byte fifos */
		ep = gadget_find_ep_by_name(_gadget, "ep-e");
		if (ep && usb_gadget_ep_match_desc(_gadget, ep, desc, ep_comp))
			return ep;
		ep = gadget_find_ep_by_name(_gadget, "ep-f");
		if (ep && usb_gadget_ep_match_desc(_gadget, ep, desc, ep_comp))
			return ep;
	}

	/* USB3380: Only first four endpoints have DMA channels. Allocate
	 * slower interrupt endpoints from PIO hw endpoints, to allow bulk/isoc
	 * endpoints use DMA hw endpoints.
	 */
	if (usb_endpoint_type(desc) == USB_ENDPOINT_XFER_INT &&
	    usb_endpoint_dir_in(desc)) {
		ep = gadget_find_ep_by_name(_gadget, "ep2in");
		if (ep && usb_gadget_ep_match_desc(_gadget, ep, desc, ep_comp))
			return ep;
		ep = gadget_find_ep_by_name(_gadget, "ep4in");
		if (ep && usb_gadget_ep_match_desc(_gadget, ep, desc, ep_comp))
			return ep;
	} else if (usb_endpoint_type(desc) == USB_ENDPOINT_XFER_INT &&
		   !usb_endpoint_dir_in(desc)) {
		ep = gadget_find_ep_by_name(_gadget, "ep1out");
		if (ep && usb_gadget_ep_match_desc(_gadget, ep, desc, ep_comp))
			return ep;
		ep = gadget_find_ep_by_name(_gadget, "ep3out");
		if (ep && usb_gadget_ep_match_desc(_gadget, ep, desc, ep_comp))
			return ep;
	} else if (usb_endpoint_type(desc) != USB_ENDPOINT_XFER_BULK &&
		   usb_endpoint_dir_in(desc)) {
		ep = gadget_find_ep_by_name(_gadget, "ep1in");
		if (ep && usb_gadget_ep_match_desc(_gadget, ep, desc, ep_comp))
			return ep;
		ep = gadget_find_ep_by_name(_gadget, "ep3in");
		if (ep && usb_gadget_ep_match_desc(_gadget, ep, desc, ep_comp))
			return ep;
	} else if (usb_endpoint_type(desc) != USB_ENDPOINT_XFER_BULK &&
		   !usb_endpoint_dir_in(desc)) {
		ep = gadget_find_ep_by_name(_gadget, "ep2out");
		if (ep && usb_gadget_ep_match_desc(_gadget, ep, desc, ep_comp))
			return ep;
		ep = gadget_find_ep_by_name(_gadget, "ep4out");
		if (ep && usb_gadget_ep_match_desc(_gadget, ep, desc, ep_comp))
			return ep;
	}

	/* USB3380: use same address for usb and hardware endpoints */
	snprintf(name, sizeof(name), "ep%d%s", usb_endpoint_num(desc),
			usb_endpoint_dir_in(desc) ? "in" : "out");
	ep = gadget_find_ep_by_name(_gadget, name);
	if (ep && usb_gadget_ep_match_desc(_gadget, ep, desc, ep_comp))
		return ep;

	return NULL;
}

static int net2280_start(struct usb_gadget *_gadget,
		struct usb_gadget_driver *driver);
static int net2280_stop(struct usb_gadget *_gadget);

static const struct usb_gadget_ops net2280_ops = {
	.get_frame	= net2280_get_frame,
	.wakeup		= net2280_wakeup,
	.set_selfpowered = net2280_set_selfpowered,
	.pullup		= net2280_pullup,
	.udc_start	= net2280_start,
	.udc_stop	= net2280_stop,
	.match_ep	= net2280_match_ep,
};

/*-------------------------------------------------------------------------*/

#ifdef	CONFIG_USB_GADGET_DEBUG_FILES

/* FIXME move these into procfs, and use seq_file.
 * Sysfs _still_ doesn't behave for arbitrarily sized files,
 * and also doesn't help products using this with 2.4 kernels.
 */

/* "function" sysfs attribute */
static ssize_t function_show(struct device *_dev, struct device_attribute *attr,
			     char *buf)
{
	struct net2280	*dev = dev_get_drvdata(_dev);

	if (!dev->driver || !dev->driver->function ||
			strlen(dev->driver->function) > PAGE_SIZE)
		return 0;
	return scnprintf(buf, PAGE_SIZE, "%s\n", dev->driver->function);
}
static DEVICE_ATTR_RO(function);

static ssize_t registers_show(struct device *_dev,
			      struct device_attribute *attr, char *buf)
{
	struct net2280		*dev;
	char			*next;
	unsigned		size, t;
	unsigned long		flags;
	int			i;
	u32			t1, t2;
	const char		*s;

	dev = dev_get_drvdata(_dev);
	next = buf;
	size = PAGE_SIZE;
	spin_lock_irqsave(&dev->lock, flags);

	if (dev->driver)
		s = dev->driver->driver.name;
	else
		s = "(none)";

	/* Main Control Registers */
	t = scnprintf(next, size, "%s version " DRIVER_VERSION
			", chiprev %04x\n\n"
			"devinit %03x fifoctl %08x gadget '%s'\n"
			"pci irqenb0 %02x irqenb1 %08x "
			"irqstat0 %04x irqstat1 %08x\n",
			driver_name, dev->chiprev,
			readl(&dev->regs->devinit),
			readl(&dev->regs->fifoctl),
			s,
			readl(&dev->regs->pciirqenb0),
			readl(&dev->regs->pciirqenb1),
			readl(&dev->regs->irqstat0),
			readl(&dev->regs->irqstat1));
	size -= t;
	next += t;

	/* USB Control Registers */
	t1 = readl(&dev->usb->usbctl);
	t2 = readl(&dev->usb->usbstat);
	if (t1 & BIT(VBUS_PIN)) {
		if (t2 & BIT(HIGH_SPEED))
			s = "high speed";
		else if (dev->gadget.speed == USB_SPEED_UNKNOWN)
			s = "powered";
		else
			s = "full speed";
		/* full speed bit (6) not working?? */
	} else
			s = "not attached";
	t = scnprintf(next, size,
			"stdrsp %08x usbctl %08x usbstat %08x "
				"addr 0x%02x (%s)\n",
			readl(&dev->usb->stdrsp), t1, t2,
			readl(&dev->usb->ouraddr), s);
	size -= t;
	next += t;

	/* PCI Master Control Registers */

	/* DMA Control Registers */

	/* Configurable EP Control Registers */
	for (i = 0; i < dev->n_ep; i++) {
		struct net2280_ep	*ep;

		ep = &dev->ep[i];
		if (i && !ep->desc)
			continue;

		t1 = readl(&ep->cfg->ep_cfg);
		t2 = readl(&ep->regs->ep_rsp) & 0xff;
		t = scnprintf(next, size,
				"\n%s\tcfg %05x rsp (%02x) %s%s%s%s%s%s%s%s"
					"irqenb %02x\n",
				ep->ep.name, t1, t2,
				(t2 & BIT(CLEAR_NAK_OUT_PACKETS))
					? "NAK " : "",
				(t2 & BIT(CLEAR_EP_HIDE_STATUS_PHASE))
					? "hide " : "",
				(t2 & BIT(CLEAR_EP_FORCE_CRC_ERROR))
					? "CRC " : "",
				(t2 & BIT(CLEAR_INTERRUPT_MODE))
					? "interrupt " : "",
				(t2 & BIT(CLEAR_CONTROL_STATUS_PHASE_HANDSHAKE))
					? "status " : "",
				(t2 & BIT(CLEAR_NAK_OUT_PACKETS_MODE))
					? "NAKmode " : "",
				(t2 & BIT(CLEAR_ENDPOINT_TOGGLE))
					? "DATA1 " : "DATA0 ",
				(t2 & BIT(CLEAR_ENDPOINT_HALT))
					? "HALT " : "",
				readl(&ep->regs->ep_irqenb));
		size -= t;
		next += t;

		t = scnprintf(next, size,
				"\tstat %08x avail %04x "
				"(ep%d%s-%s)%s\n",
				readl(&ep->regs->ep_stat),
				readl(&ep->regs->ep_avail),
				t1 & 0x0f, DIR_STRING(t1),
				type_string(t1 >> 8),
				ep->stopped ? "*" : "");
		size -= t;
		next += t;

		if (!ep->dma)
			continue;

		t = scnprintf(next, size,
				"  dma\tctl %08x stat %08x count %08x\n"
				"\taddr %08x desc %08x\n",
				readl(&ep->dma->dmactl),
				readl(&ep->dma->dmastat),
				readl(&ep->dma->dmacount),
				readl(&ep->dma->dmaaddr),
				readl(&ep->dma->dmadesc));
		size -= t;
		next += t;

	}

	/* Indexed Registers (none yet) */

	/* Statistics */
	t = scnprintf(next, size, "\nirqs:  ");
	size -= t;
	next += t;
	for (i = 0; i < dev->n_ep; i++) {
		struct net2280_ep	*ep;

		ep = &dev->ep[i];
		if (i && !ep->irqs)
			continue;
		t = scnprintf(next, size, " %s/%lu", ep->ep.name, ep->irqs);
		size -= t;
		next += t;

	}
	t = scnprintf(next, size, "\n");
	size -= t;
	next += t;

	spin_unlock_irqrestore(&dev->lock, flags);

	return PAGE_SIZE - size;
}
static DEVICE_ATTR_RO(registers);

static ssize_t queues_show(struct device *_dev, struct device_attribute *attr,
			   char *buf)
{
	struct net2280		*dev;
	char			*next;
	unsigned		size;
	unsigned long		flags;
	int			i;

	dev = dev_get_drvdata(_dev);
	next = buf;
	size = PAGE_SIZE;
	spin_lock_irqsave(&dev->lock, flags);

	for (i = 0; i < dev->n_ep; i++) {
		struct net2280_ep		*ep = &dev->ep[i];
		struct net2280_request		*req;
		int				t;

		if (i != 0) {
			const struct usb_endpoint_descriptor	*d;

			d = ep->desc;
			if (!d)
				continue;
			t = d->bEndpointAddress;
			t = scnprintf(next, size,
				"\n%s (ep%d%s-%s) max %04x %s fifo %d\n",
				ep->ep.name, t & USB_ENDPOINT_NUMBER_MASK,
				(t & USB_DIR_IN) ? "in" : "out",
				type_string(d->bmAttributes),
				usb_endpoint_maxp(d),
				ep->dma ? "dma" : "pio", ep->fifo_size
				);
		} else /* ep0 should only have one transfer queued */
			t = scnprintf(next, size, "ep0 max 64 pio %s\n",
					ep->is_in ? "in" : "out");
		if (t <= 0 || t > size)
			goto done;
		size -= t;
		next += t;

		if (list_empty(&ep->queue)) {
			t = scnprintf(next, size, "\t(nothing queued)\n");
			if (t <= 0 || t > size)
				goto done;
			size -= t;
			next += t;
			continue;
		}
		list_for_each_entry(req, &ep->queue, queue) {
			if (ep->dma && req->td_dma == readl(&ep->dma->dmadesc))
				t = scnprintf(next, size,
					"\treq %p len %d/%d "
					"buf %p (dmacount %08x)\n",
					&req->req, req->req.actual,
					req->req.length, req->req.buf,
					readl(&ep->dma->dmacount));
			else
				t = scnprintf(next, size,
					"\treq %p len %d/%d buf %p\n",
					&req->req, req->req.actual,
					req->req.length, req->req.buf);
			if (t <= 0 || t > size)
				goto done;
			size -= t;
			next += t;

			if (ep->dma) {
				struct net2280_dma	*td;

				td = req->td;
				t = scnprintf(next, size, "\t    td %08x "
					" count %08x buf %08x desc %08x\n",
					(u32) req->td_dma,
					le32_to_cpu(td->dmacount),
					le32_to_cpu(td->dmaaddr),
					le32_to_cpu(td->dmadesc));
				if (t <= 0 || t > size)
					goto done;
				size -= t;
				next += t;
			}
		}
	}

done:
	spin_unlock_irqrestore(&dev->lock, flags);
	return PAGE_SIZE - size;
}
static DEVICE_ATTR_RO(queues);


#else

#define device_create_file(a, b)	(0)
#define device_remove_file(a, b)	do { } while (0)

#endif

/*-------------------------------------------------------------------------*/

/* another driver-specific mode might be a request type doing dma
 * to/from another device fifo instead of to/from memory.
 */

static void set_fifo_mode(struct net2280 *dev, int mode)
{
	/* keeping high bits preserves BAR2 */
	writel((0xffff << PCI_BASE2_RANGE) | mode, &dev->regs->fifoctl);

	/* always ep-{a,b,e,f} ... maybe not ep-c or ep-d */
	INIT_LIST_HEAD(&dev->gadget.ep_list);
	list_add_tail(&dev->ep[1].ep.ep_list, &dev->gadget.ep_list);
	list_add_tail(&dev->ep[2].ep.ep_list, &dev->gadget.ep_list);
	switch (mode) {
	case 0:
		list_add_tail(&dev->ep[3].ep.ep_list, &dev->gadget.ep_list);
		list_add_tail(&dev->ep[4].ep.ep_list, &dev->gadget.ep_list);
		dev->ep[1].fifo_size = dev->ep[2].fifo_size = 1024;
		break;
	case 1:
		dev->ep[1].fifo_size = dev->ep[2].fifo_size = 2048;
		break;
	case 2:
		list_add_tail(&dev->ep[3].ep.ep_list, &dev->gadget.ep_list);
		dev->ep[1].fifo_size = 2048;
		dev->ep[2].fifo_size = 1024;
		break;
	}
	/* fifo sizes for ep0, ep-c, ep-d, ep-e, and ep-f never change */
	list_add_tail(&dev->ep[5].ep.ep_list, &dev->gadget.ep_list);
	list_add_tail(&dev->ep[6].ep.ep_list, &dev->gadget.ep_list);
}

static void defect7374_disable_data_eps(struct net2280 *dev)
{
	/*
	 * For Defect 7374, disable data EPs (and more):
	 *  - This phase undoes the earlier phase of the Defect 7374 workaround,
	 *    returing ep regs back to normal.
	 */
	struct net2280_ep *ep;
	int i;
	unsigned char ep_sel;
	u32 tmp_reg;

	for (i = 1; i < 5; i++) {
		ep = &dev->ep[i];
		writel(i, &ep->cfg->ep_cfg);
	}

	/* CSROUT, CSRIN, PCIOUT, PCIIN, STATIN, RCIN */
	for (i = 0; i < 6; i++)
		writel(0, &dev->dep[i].dep_cfg);

	for (ep_sel = 0; ep_sel <= 21; ep_sel++) {
		/* Select an endpoint for subsequent operations: */
		tmp_reg = readl(&dev->plregs->pl_ep_ctrl);
		writel(((tmp_reg & ~0x1f) | ep_sel), &dev->plregs->pl_ep_ctrl);

		if (ep_sel < 2 || (ep_sel > 9 && ep_sel < 14) ||
					ep_sel == 18 || ep_sel == 20)
			continue;

		/* Change settings on some selected endpoints */
		tmp_reg = readl(&dev->plregs->pl_ep_cfg_4);
		tmp_reg &= ~BIT(NON_CTRL_IN_TOLERATE_BAD_DIR);
		writel(tmp_reg, &dev->plregs->pl_ep_cfg_4);
		tmp_reg = readl(&dev->plregs->pl_ep_ctrl);
		tmp_reg |= BIT(EP_INITIALIZED);
		writel(tmp_reg, &dev->plregs->pl_ep_ctrl);
	}
}

static void defect7374_enable_data_eps_zero(struct net2280 *dev)
{
	u32 tmp = 0, tmp_reg;
	u32 scratch;
	int i;
	unsigned char ep_sel;

	scratch = get_idx_reg(dev->regs, SCRATCH);

	WARN_ON((scratch & (0xf << DEFECT7374_FSM_FIELD))
		== DEFECT7374_FSM_SS_CONTROL_READ);

	scratch &= ~(0xf << DEFECT7374_FSM_FIELD);

	ep_warn(dev, "Operate Defect 7374 workaround soft this time");
	ep_warn(dev, "It will operate on cold-reboot and SS connect");

	/*GPEPs:*/
	tmp = ((0 << ENDPOINT_NUMBER) | BIT(ENDPOINT_DIRECTION) |
			(2 << OUT_ENDPOINT_TYPE) | (2 << IN_ENDPOINT_TYPE) |
			((dev->enhanced_mode) ?
			 BIT(OUT_ENDPOINT_ENABLE) | BIT(IN_ENDPOINT_ENABLE) :
			 BIT(ENDPOINT_ENABLE)));

	for (i = 1; i < 5; i++)
		writel(tmp, &dev->ep[i].cfg->ep_cfg);

	/* CSRIN, PCIIN, STATIN, RCIN*/
	tmp = ((0 << ENDPOINT_NUMBER) | BIT(ENDPOINT_ENABLE));
	writel(tmp, &dev->dep[1].dep_cfg);
	writel(tmp, &dev->dep[3].dep_cfg);
	writel(tmp, &dev->dep[4].dep_cfg);
	writel(tmp, &dev->dep[5].dep_cfg);

	/*Implemented for development and debug.
	 * Can be refined/tuned later.*/
	for (ep_sel = 0; ep_sel <= 21; ep_sel++) {
		/* Select an endpoint for subsequent operations: */
		tmp_reg = readl(&dev->plregs->pl_ep_ctrl);
		writel(((tmp_reg & ~0x1f) | ep_sel),
				&dev->plregs->pl_ep_ctrl);

		if (ep_sel == 1) {
			tmp =
				(readl(&dev->plregs->pl_ep_ctrl) |
				 BIT(CLEAR_ACK_ERROR_CODE) | 0);
			writel(tmp, &dev->plregs->pl_ep_ctrl);
			continue;
		}

		if (ep_sel == 0 || (ep_sel > 9 && ep_sel < 14) ||
				ep_sel == 18  || ep_sel == 20)
			continue;

		tmp = (readl(&dev->plregs->pl_ep_cfg_4) |
				BIT(NON_CTRL_IN_TOLERATE_BAD_DIR) | 0);
		writel(tmp, &dev->plregs->pl_ep_cfg_4);

		tmp = readl(&dev->plregs->pl_ep_ctrl) &
			~BIT(EP_INITIALIZED);
		writel(tmp, &dev->plregs->pl_ep_ctrl);

	}

	/* Set FSM to focus on the first Control Read:
	 * - Tip: Connection speed is known upon the first
	 * setup request.*/
	scratch |= DEFECT7374_FSM_WAITING_FOR_CONTROL_READ;
	set_idx_reg(dev->regs, SCRATCH, scratch);

}

/* keeping it simple:
 * - one bus driver, initted first;
 * - one function driver, initted second
 *
 * most of the work to support multiple net2280 controllers would
 * be to associate this gadget driver (yes?) with all of them, or
 * perhaps to bind specific drivers to specific devices.
 */

static void usb_reset_228x(struct net2280 *dev)
{
	u32	tmp;

	dev->gadget.speed = USB_SPEED_UNKNOWN;
	(void) readl(&dev->usb->usbctl);

	net2280_led_init(dev);

	/* disable automatic responses, and irqs */
	writel(0, &dev->usb->stdrsp);
	writel(0, &dev->regs->pciirqenb0);
	writel(0, &dev->regs->pciirqenb1);

	/* clear old dma and irq state */
	for (tmp = 0; tmp < 4; tmp++) {
		struct net2280_ep       *ep = &dev->ep[tmp + 1];
		if (ep->dma)
			abort_dma(ep);
	}

	writel(~0, &dev->regs->irqstat0),
	writel(~(u32)BIT(SUSPEND_REQUEST_INTERRUPT), &dev->regs->irqstat1),

	/* reset, and enable pci */
	tmp = readl(&dev->regs->devinit) |
		BIT(PCI_ENABLE) |
		BIT(FIFO_SOFT_RESET) |
		BIT(USB_SOFT_RESET) |
		BIT(M8051_RESET);
	writel(tmp, &dev->regs->devinit);

	/* standard fifo and endpoint allocations */
	set_fifo_mode(dev, (fifo_mode <= 2) ? fifo_mode : 0);
}

static void usb_reset_338x(struct net2280 *dev)
{
	u32 tmp;

	dev->gadget.speed = USB_SPEED_UNKNOWN;
	(void)readl(&dev->usb->usbctl);

	net2280_led_init(dev);

	if (dev->bug7734_patched) {
		/* disable automatic responses, and irqs */
		writel(0, &dev->usb->stdrsp);
		writel(0, &dev->regs->pciirqenb0);
		writel(0, &dev->regs->pciirqenb1);
	}

	/* clear old dma and irq state */
	for (tmp = 0; tmp < 4; tmp++) {
		struct net2280_ep *ep = &dev->ep[tmp + 1];
		struct net2280_dma_regs __iomem *dma;

		if (ep->dma) {
			abort_dma(ep);
		} else {
			dma = &dev->dma[tmp];
			writel(BIT(DMA_ABORT), &dma->dmastat);
			writel(0, &dma->dmactl);
		}
	}

	writel(~0, &dev->regs->irqstat0), writel(~0, &dev->regs->irqstat1);

	if (dev->bug7734_patched) {
		/* reset, and enable pci */
		tmp = readl(&dev->regs->devinit) |
		    BIT(PCI_ENABLE) |
		    BIT(FIFO_SOFT_RESET) |
		    BIT(USB_SOFT_RESET) |
		    BIT(M8051_RESET);

		writel(tmp, &dev->regs->devinit);
	}

	/* always ep-{1,2,3,4} ... maybe not ep-3 or ep-4 */
	INIT_LIST_HEAD(&dev->gadget.ep_list);

	for (tmp = 1; tmp < dev->n_ep; tmp++)
		list_add_tail(&dev->ep[tmp].ep.ep_list, &dev->gadget.ep_list);

}

static void usb_reset(struct net2280 *dev)
{
	if (dev->quirks & PLX_LEGACY)
		return usb_reset_228x(dev);
	return usb_reset_338x(dev);
}

static void usb_reinit_228x(struct net2280 *dev)
{
	u32	tmp;

	/* basic endpoint init */
	for (tmp = 0; tmp < 7; tmp++) {
		struct net2280_ep	*ep = &dev->ep[tmp];

		ep->ep.name = ep_info_dft[tmp].name;
		ep->ep.caps = ep_info_dft[tmp].caps;
		ep->dev = dev;
		ep->num = tmp;

		if (tmp > 0 && tmp <= 4) {
			ep->fifo_size = 1024;
			ep->dma = &dev->dma[tmp - 1];
		} else
			ep->fifo_size = 64;
		ep->regs = &dev->epregs[tmp];
		ep->cfg = &dev->epregs[tmp];
		ep_reset_228x(dev->regs, ep);
	}
	usb_ep_set_maxpacket_limit(&dev->ep[0].ep, 64);
	usb_ep_set_maxpacket_limit(&dev->ep[5].ep, 64);
	usb_ep_set_maxpacket_limit(&dev->ep[6].ep, 64);

	dev->gadget.ep0 = &dev->ep[0].ep;
	dev->ep[0].stopped = 0;
	INIT_LIST_HEAD(&dev->gadget.ep0->ep_list);

	/* we want to prevent lowlevel/insecure access from the USB host,
	 * but erratum 0119 means this enable bit is ignored
	 */
	for (tmp = 0; tmp < 5; tmp++)
		writel(EP_DONTUSE, &dev->dep[tmp].dep_cfg);
}

static void usb_reinit_338x(struct net2280 *dev)
{
	int i;
	u32 tmp, val;
	static const u32 ne[9] = { 0, 1, 2, 3, 4, 1, 2, 3, 4 };
	static const u32 ep_reg_addr[9] = { 0x00, 0xC0, 0x00, 0xC0, 0x00,
						0x00, 0xC0, 0x00, 0xC0 };

	/* basic endpoint init */
	for (i = 0; i < dev->n_ep; i++) {
		struct net2280_ep *ep = &dev->ep[i];

		ep->ep.name = dev->enhanced_mode ? ep_info_adv[i].name :
						   ep_info_dft[i].name;
		ep->ep.caps = dev->enhanced_mode ? ep_info_adv[i].caps :
						   ep_info_dft[i].caps;
		ep->dev = dev;
		ep->num = i;

		if (i > 0 && i <= 4)
			ep->dma = &dev->dma[i - 1];

		if (dev->enhanced_mode) {
			ep->cfg = &dev->epregs[ne[i]];
			/*
			 * Set USB endpoint number, hardware allows same number
			 * in both directions.
			 */
			 if (i > 0 && i < 5)
				writel(ne[i], &ep->cfg->ep_cfg);
			ep->regs = (struct net2280_ep_regs __iomem *)
				(((void __iomem *)&dev->epregs[ne[i]]) +
				ep_reg_addr[i]);
		} else {
			ep->cfg = &dev->epregs[i];
			ep->regs = &dev->epregs[i];
		}

		ep->fifo_size = (i != 0) ? 2048 : 512;

		ep_reset_338x(dev->regs, ep);
	}
	usb_ep_set_maxpacket_limit(&dev->ep[0].ep, 512);

	dev->gadget.ep0 = &dev->ep[0].ep;
	dev->ep[0].stopped = 0;

	/* Link layer set up */
	if (dev->bug7734_patched) {
		tmp = readl(&dev->usb_ext->usbctl2) &
		    ~(BIT(U1_ENABLE) | BIT(U2_ENABLE) | BIT(LTM_ENABLE));
		writel(tmp, &dev->usb_ext->usbctl2);
	}

	/* Hardware Defect and Workaround */
	val = readl(&dev->llregs->ll_lfps_5);
	val &= ~(0xf << TIMER_LFPS_6US);
	val |= 0x5 << TIMER_LFPS_6US;
	writel(val, &dev->llregs->ll_lfps_5);

	val = readl(&dev->llregs->ll_lfps_6);
	val &= ~(0xffff << TIMER_LFPS_80US);
	val |= 0x0100 << TIMER_LFPS_80US;
	writel(val, &dev->llregs->ll_lfps_6);

	/*
	 * AA_AB Errata. Issue 4. Workaround for SuperSpeed USB
	 * Hot Reset Exit Handshake may Fail in Specific Case using
	 * Default Register Settings. Workaround for Enumeration test.
	 */
	val = readl(&dev->llregs->ll_tsn_counters_2);
	val &= ~(0x1f << HOT_TX_NORESET_TS2);
	val |= 0x10 << HOT_TX_NORESET_TS2;
	writel(val, &dev->llregs->ll_tsn_counters_2);

	val = readl(&dev->llregs->ll_tsn_counters_3);
	val &= ~(0x1f << HOT_RX_RESET_TS2);
	val |= 0x3 << HOT_RX_RESET_TS2;
	writel(val, &dev->llregs->ll_tsn_counters_3);

	/*
	 * AB errata. Errata 11. Workaround for Default Duration of LFPS
	 * Handshake Signaling for Device-Initiated U1 Exit is too short.
	 * Without this, various enumeration failures observed with
	 * modern superspeed hosts.
	 */
	val = readl(&dev->llregs->ll_lfps_timers_2);
	writel((val & 0xffff0000) | LFPS_TIMERS_2_WORKAROUND_VALUE,
	       &dev->llregs->ll_lfps_timers_2);

	/*
	 * Set Recovery Idle to Recover bit:
	 * - On SS connections, setting Recovery Idle to Recover Fmw improves
	 *   link robustness with various hosts and hubs.
	 * - It is safe to set for all connection speeds; all chip revisions.
	 * - R-M-W to leave other bits undisturbed.
	 * - Reference PLX TT-7372
	*/
	val = readl(&dev->llregs->ll_tsn_chicken_bit);
	val |= BIT(RECOVERY_IDLE_TO_RECOVER_FMW);
	writel(val, &dev->llregs->ll_tsn_chicken_bit);

	INIT_LIST_HEAD(&dev->gadget.ep0->ep_list);

	/* disable dedicated endpoints */
	writel(0x0D, &dev->dep[0].dep_cfg);
	writel(0x0D, &dev->dep[1].dep_cfg);
	writel(0x0E, &dev->dep[2].dep_cfg);
	writel(0x0E, &dev->dep[3].dep_cfg);
	writel(0x0F, &dev->dep[4].dep_cfg);
	writel(0x0C, &dev->dep[5].dep_cfg);
}

static void usb_reinit(struct net2280 *dev)
{
	if (dev->quirks & PLX_LEGACY)
		return usb_reinit_228x(dev);
	return usb_reinit_338x(dev);
}

static void ep0_start_228x(struct net2280 *dev)
{
	writel(BIT(CLEAR_EP_HIDE_STATUS_PHASE) |
		BIT(CLEAR_NAK_OUT_PACKETS) |
		BIT(CLEAR_CONTROL_STATUS_PHASE_HANDSHAKE),
		&dev->epregs[0].ep_rsp);

	/*
	 * hardware optionally handles a bunch of standard requests
	 * that the API hides from drivers anyway.  have it do so.
	 * endpoint status/features are handled in software, to
	 * help pass tests for some dubious behavior.
	 */
	writel(BIT(SET_TEST_MODE) |
		BIT(SET_ADDRESS) |
		BIT(DEVICE_SET_CLEAR_DEVICE_REMOTE_WAKEUP) |
		BIT(GET_DEVICE_STATUS) |
		BIT(GET_INTERFACE_STATUS),
		&dev->usb->stdrsp);
	writel(BIT(USB_ROOT_PORT_WAKEUP_ENABLE) |
		BIT(SELF_POWERED_USB_DEVICE) |
		BIT(REMOTE_WAKEUP_SUPPORT) |
		(dev->softconnect << USB_DETECT_ENABLE) |
		BIT(SELF_POWERED_STATUS),
		&dev->usb->usbctl);

	/* enable irqs so we can see ep0 and general operation  */
	writel(BIT(SETUP_PACKET_INTERRUPT_ENABLE) |
		BIT(ENDPOINT_0_INTERRUPT_ENABLE),
		&dev->regs->pciirqenb0);
	writel(BIT(PCI_INTERRUPT_ENABLE) |
		BIT(PCI_MASTER_ABORT_RECEIVED_INTERRUPT_ENABLE) |
		BIT(PCI_TARGET_ABORT_RECEIVED_INTERRUPT_ENABLE) |
		BIT(PCI_RETRY_ABORT_INTERRUPT_ENABLE) |
		BIT(VBUS_INTERRUPT_ENABLE) |
		BIT(ROOT_PORT_RESET_INTERRUPT_ENABLE) |
		BIT(SUSPEND_REQUEST_CHANGE_INTERRUPT_ENABLE),
		&dev->regs->pciirqenb1);

	/* don't leave any writes posted */
	(void) readl(&dev->usb->usbctl);
}

static void ep0_start_338x(struct net2280 *dev)
{

	if (dev->bug7734_patched)
		writel(BIT(CLEAR_NAK_OUT_PACKETS_MODE) |
		       BIT(SET_EP_HIDE_STATUS_PHASE),
		       &dev->epregs[0].ep_rsp);

	/*
	 * hardware optionally handles a bunch of standard requests
	 * that the API hides from drivers anyway.  have it do so.
	 * endpoint status/features are handled in software, to
	 * help pass tests for some dubious behavior.
	 */
	writel(BIT(SET_ISOCHRONOUS_DELAY) |
	       BIT(SET_SEL) |
	       BIT(SET_TEST_MODE) |
	       BIT(SET_ADDRESS) |
	       BIT(GET_INTERFACE_STATUS) |
	       BIT(GET_DEVICE_STATUS),
		&dev->usb->stdrsp);
	dev->wakeup_enable = 1;
	writel(BIT(USB_ROOT_PORT_WAKEUP_ENABLE) |
	       (dev->softconnect << USB_DETECT_ENABLE) |
	       BIT(DEVICE_REMOTE_WAKEUP_ENABLE),
	       &dev->usb->usbctl);

	/* enable irqs so we can see ep0 and general operation  */
	writel(BIT(SETUP_PACKET_INTERRUPT_ENABLE) |
	       BIT(ENDPOINT_0_INTERRUPT_ENABLE),
	       &dev->regs->pciirqenb0);
	writel(BIT(PCI_INTERRUPT_ENABLE) |
	       BIT(ROOT_PORT_RESET_INTERRUPT_ENABLE) |
	       BIT(SUSPEND_REQUEST_CHANGE_INTERRUPT_ENABLE) |
	       BIT(VBUS_INTERRUPT_ENABLE),
	       &dev->regs->pciirqenb1);

	/* don't leave any writes posted */
	(void)readl(&dev->usb->usbctl);
}

static void ep0_start(struct net2280 *dev)
{
	if (dev->quirks & PLX_LEGACY)
		return ep0_start_228x(dev);
	return ep0_start_338x(dev);
}

/* when a driver is successfully registered, it will receive
 * control requests including set_configuration(), which enables
 * non-control requests.  then usb traffic follows until a
 * disconnect is reported.  then a host may connect again, or
 * the driver might get unbound.
 */
static int net2280_start(struct usb_gadget *_gadget,
		struct usb_gadget_driver *driver)
{
	struct net2280		*dev;
	int			retval;
	unsigned		i;

	/* insist on high speed support from the driver, since
	 * (dev->usb->xcvrdiag & FORCE_FULL_SPEED_MODE)
	 * "must not be used in normal operation"
	 */
	if (!driver || driver->max_speed < USB_SPEED_HIGH ||
			!driver->setup)
		return -EINVAL;

	dev = container_of(_gadget, struct net2280, gadget);

	for (i = 0; i < dev->n_ep; i++)
		dev->ep[i].irqs = 0;

	/* hook up the driver ... */
	driver->driver.bus = NULL;
	dev->driver = driver;

	retval = device_create_file(&dev->pdev->dev, &dev_attr_function);
	if (retval)
		goto err_unbind;
	retval = device_create_file(&dev->pdev->dev, &dev_attr_queues);
	if (retval)
		goto err_func;

	/* enable host detection and ep0; and we're ready
	 * for set_configuration as well as eventual disconnect.
	 */
	net2280_led_active(dev, 1);

	if ((dev->quirks & PLX_PCIE) && !dev->bug7734_patched)
		defect7374_enable_data_eps_zero(dev);

	ep0_start(dev);

	/* pci writes may still be posted */
	return 0;

err_func:
	device_remove_file(&dev->pdev->dev, &dev_attr_function);
err_unbind:
	dev->driver = NULL;
	return retval;
}

static void stop_activity(struct net2280 *dev, struct usb_gadget_driver *driver)
{
	int			i;

	/* don't disconnect if it's not connected */
	if (dev->gadget.speed == USB_SPEED_UNKNOWN)
		driver = NULL;

	/* stop hardware; prevent new request submissions;
	 * and kill any outstanding requests.
	 */
	usb_reset(dev);
	for (i = 0; i < dev->n_ep; i++)
		nuke(&dev->ep[i]);

	/* report disconnect; the driver is already quiesced */
	if (driver) {
		spin_unlock(&dev->lock);
		driver->disconnect(&dev->gadget);
		spin_lock(&dev->lock);
	}

	usb_reinit(dev);
}

static int net2280_stop(struct usb_gadget *_gadget)
{
	struct net2280	*dev;
	unsigned long	flags;

	dev = container_of(_gadget, struct net2280, gadget);

	spin_lock_irqsave(&dev->lock, flags);
	stop_activity(dev, NULL);
	spin_unlock_irqrestore(&dev->lock, flags);

	net2280_led_active(dev, 0);

	device_remove_file(&dev->pdev->dev, &dev_attr_function);
	device_remove_file(&dev->pdev->dev, &dev_attr_queues);

	dev->driver = NULL;

	return 0;
}

/*-------------------------------------------------------------------------*/

/* handle ep0, ep-e, ep-f with 64 byte packets: packet per irq.
 * also works for dma-capable endpoints, in pio mode or just
 * to manually advance the queue after short OUT transfers.
 */
static void handle_ep_small(struct net2280_ep *ep)
{
	struct net2280_request	*req;
	u32			t;
	/* 0 error, 1 mid-data, 2 done */
	int			mode = 1;

	if (!list_empty(&ep->queue))
		req = list_entry(ep->queue.next,
			struct net2280_request, queue);
	else
		req = NULL;

	/* ack all, and handle what we care about */
	t = readl(&ep->regs->ep_stat);
	ep->irqs++;

	ep_vdbg(ep->dev, "%s ack ep_stat %08x, req %p\n",
			ep->ep.name, t, req ? &req->req : NULL);

	if (!ep->is_in || (ep->dev->quirks & PLX_2280))
		writel(t & ~BIT(NAK_OUT_PACKETS), &ep->regs->ep_stat);
	else
		/* Added for 2282 */
		writel(t, &ep->regs->ep_stat);

	/* for ep0, monitor token irqs to catch data stage length errors
	 * and to synchronize on status.
	 *
	 * also, to defer reporting of protocol stalls ... here's where
	 * data or status first appears, handling stalls here should never
	 * cause trouble on the host side..
	 *
	 * control requests could be slightly faster without token synch for
	 * status, but status can jam up that way.
	 */
	if (unlikely(ep->num == 0)) {
		if (ep->is_in) {
			/* status; stop NAKing */
			if (t & BIT(DATA_OUT_PING_TOKEN_INTERRUPT)) {
				if (ep->dev->protocol_stall) {
					ep->stopped = 1;
					set_halt(ep);
				}
				if (!req)
					allow_status(ep);
				mode = 2;
			/* reply to extra IN data tokens with a zlp */
			} else if (t & BIT(DATA_IN_TOKEN_INTERRUPT)) {
				if (ep->dev->protocol_stall) {
					ep->stopped = 1;
					set_halt(ep);
					mode = 2;
				} else if (ep->responded &&
						!req && !ep->stopped)
					write_fifo(ep, NULL);
			}
		} else {
			/* status; stop NAKing */
			if (t & BIT(DATA_IN_TOKEN_INTERRUPT)) {
				if (ep->dev->protocol_stall) {
					ep->stopped = 1;
					set_halt(ep);
				}
				mode = 2;
			/* an extra OUT token is an error */
			} else if (((t & BIT(DATA_OUT_PING_TOKEN_INTERRUPT)) &&
					req &&
					req->req.actual == req->req.length) ||
					(ep->responded && !req)) {
				ep->dev->protocol_stall = 1;
				set_halt(ep);
				ep->stopped = 1;
				if (req)
					done(ep, req, -EOVERFLOW);
				req = NULL;
			}
		}
	}

	if (unlikely(!req))
		return;

	/* manual DMA queue advance after short OUT */
	if (likely(ep->dma)) {
		if (t & BIT(SHORT_PACKET_TRANSFERRED_INTERRUPT)) {
			struct net2280_request *stuck_req = NULL;
			int	stopped = ep->stopped;
			int	num_completed;
			int	stuck = 0;
			u32	count;

			/* TRANSFERRED works around OUT_DONE erratum 0112.
			 * we expect (N <= maxpacket) bytes; host wrote M.
			 * iff (M < N) we won't ever see a DMA interrupt.
			 */
			ep->stopped = 1;
			for (count = 0; ; t = readl(&ep->regs->ep_stat)) {

				/* any preceding dma transfers must finish.
				 * dma handles (M >= N), may empty the queue
				 */
				num_completed = scan_dma_completions(ep);
				if (unlikely(list_empty(&ep->queue) ||
						ep->out_overflow)) {
					req = NULL;
					break;
				}
				req = list_entry(ep->queue.next,
					struct net2280_request, queue);

				/* here either (M < N), a "real" short rx;
				 * or (M == N) and the queue didn't empty
				 */
				if (likely(t & BIT(FIFO_EMPTY))) {
					count = readl(&ep->dma->dmacount);
					count &= DMA_BYTE_COUNT_MASK;
					if (readl(&ep->dma->dmadesc)
							!= req->td_dma)
						req = NULL;
					break;
				}

				/* Escape loop if no dma transfers completed
				 * after few retries.
				 */
				if (num_completed == 0) {
					if (stuck_req == req &&
					    readl(&ep->dma->dmadesc) !=
						  req->td_dma && stuck++ > 5) {
						count = readl(
							&ep->dma->dmacount);
						count &= DMA_BYTE_COUNT_MASK;
						req = NULL;
						ep_dbg(ep->dev, "%s escape stuck %d, count %u\n",
							ep->ep.name, stuck,
							count);
						break;
					} else if (stuck_req != req) {
						stuck_req = req;
						stuck = 0;
					}
				} else {
					stuck_req = NULL;
					stuck = 0;
				}

				udelay(1);
			}

			/* stop DMA, leave ep NAKing */
			writel(BIT(DMA_ABORT), &ep->dma->dmastat);
			spin_stop_dma(ep->dma);

			if (likely(req)) {
				req->td->dmacount = 0;
				t = readl(&ep->regs->ep_avail);
				dma_done(ep, req, count,
					(ep->out_overflow || t)
						? -EOVERFLOW : 0);
			}

			/* also flush to prevent erratum 0106 trouble */
			if (unlikely(ep->out_overflow ||
					(ep->dev->chiprev == 0x0100 &&
					ep->dev->gadget.speed
					== USB_SPEED_FULL))) {
				out_flush(ep);
				ep->out_overflow = 0;
			}

			/* (re)start dma if needed, stop NAKing */
			ep->stopped = stopped;
			if (!list_empty(&ep->queue))
				restart_dma(ep);
		} else
			ep_dbg(ep->dev, "%s dma ep_stat %08x ??\n",
					ep->ep.name, t);
		return;

	/* data packet(s) received (in the fifo, OUT) */
	} else if (t & BIT(DATA_PACKET_RECEIVED_INTERRUPT)) {
		if (read_fifo(ep, req) && ep->num != 0)
			mode = 2;

	/* data packet(s) transmitted (IN) */
	} else if (t & BIT(DATA_PACKET_TRANSMITTED_INTERRUPT)) {
		unsigned	len;

		len = req->req.length - req->req.actual;
		if (len > ep->ep.maxpacket)
			len = ep->ep.maxpacket;
		req->req.actual += len;

		/* if we wrote it all, we're usually done */
		/* send zlps until the status stage */
		if ((req->req.actual == req->req.length) &&
			(!req->req.zero || len != ep->ep.maxpacket) && ep->num)
				mode = 2;

	/* there was nothing to do ...  */
	} else if (mode == 1)
		return;

	/* done */
	if (mode == 2) {
		/* stream endpoints often resubmit/unlink in completion */
		done(ep, req, 0);

		/* maybe advance queue to next request */
		if (ep->num == 0) {
			/* NOTE:  net2280 could let gadget driver start the
			 * status stage later. since not all controllers let
			 * them control that, the api doesn't (yet) allow it.
			 */
			if (!ep->stopped)
				allow_status(ep);
			req = NULL;
		} else {
			if (!list_empty(&ep->queue) && !ep->stopped)
				req = list_entry(ep->queue.next,
					struct net2280_request, queue);
			else
				req = NULL;
			if (req && !ep->is_in)
				stop_out_naking(ep);
		}
	}

	/* is there a buffer for the next packet?
	 * for best streaming performance, make sure there is one.
	 */
	if (req && !ep->stopped) {

		/* load IN fifo with next packet (may be zlp) */
		if (t & BIT(DATA_PACKET_TRANSMITTED_INTERRUPT))
			write_fifo(ep, &req->req);
	}
}

static struct net2280_ep *get_ep_by_addr(struct net2280 *dev, u16 wIndex)
{
	struct net2280_ep	*ep;

	if ((wIndex & USB_ENDPOINT_NUMBER_MASK) == 0)
		return &dev->ep[0];
	list_for_each_entry(ep, &dev->gadget.ep_list, ep.ep_list) {
		u8	bEndpointAddress;

		if (!ep->desc)
			continue;
		bEndpointAddress = ep->desc->bEndpointAddress;
		if ((wIndex ^ bEndpointAddress) & USB_DIR_IN)
			continue;
		if ((wIndex & 0x0f) == (bEndpointAddress & 0x0f))
			return ep;
	}
	return NULL;
}

static void defect7374_workaround(struct net2280 *dev, struct usb_ctrlrequest r)
{
	u32 scratch, fsmvalue;
	u32 ack_wait_timeout, state;

	/* Workaround for Defect 7374 (U1/U2 erroneously rejected): */
	scratch = get_idx_reg(dev->regs, SCRATCH);
	fsmvalue = scratch & (0xf << DEFECT7374_FSM_FIELD);
	scratch &= ~(0xf << DEFECT7374_FSM_FIELD);

	if (!((fsmvalue == DEFECT7374_FSM_WAITING_FOR_CONTROL_READ) &&
				(r.bRequestType & USB_DIR_IN)))
		return;

	/* This is the first Control Read for this connection: */
	if (!(readl(&dev->usb->usbstat) & BIT(SUPER_SPEED_MODE))) {
		/*
		 * Connection is NOT SS:
		 * - Connection must be FS or HS.
		 * - This FSM state should allow workaround software to
		 * run after the next USB connection.
		 */
		scratch |= DEFECT7374_FSM_NON_SS_CONTROL_READ;
		dev->bug7734_patched = 1;
		goto restore_data_eps;
	}

	/* Connection is SS: */
	for (ack_wait_timeout = 0;
			ack_wait_timeout < DEFECT_7374_NUMBEROF_MAX_WAIT_LOOPS;
			ack_wait_timeout++) {

		state =	readl(&dev->plregs->pl_ep_status_1)
			& (0xff << STATE);
		if ((state >= (ACK_GOOD_NORMAL << STATE)) &&
			(state <= (ACK_GOOD_MORE_ACKS_TO_COME << STATE))) {
			scratch |= DEFECT7374_FSM_SS_CONTROL_READ;
			dev->bug7734_patched = 1;
			break;
		}

		/*
		 * We have not yet received host's Data Phase ACK
		 * - Wait and try again.
		 */
		udelay(DEFECT_7374_PROCESSOR_WAIT_TIME);

		continue;
	}


	if (ack_wait_timeout >= DEFECT_7374_NUMBEROF_MAX_WAIT_LOOPS) {
		ep_err(dev, "FAIL: Defect 7374 workaround waited but failed "
		"to detect SS host's data phase ACK.");
		ep_err(dev, "PL_EP_STATUS_1(23:16):.Expected from 0x11 to 0x16"
		"got 0x%2.2x.\n", state >> STATE);
	} else {
		ep_warn(dev, "INFO: Defect 7374 workaround waited about\n"
		"%duSec for Control Read Data Phase ACK\n",
			DEFECT_7374_PROCESSOR_WAIT_TIME * ack_wait_timeout);
	}

restore_data_eps:
	/*
	 * Restore data EPs to their pre-workaround settings (disabled,
	 * initialized, and other details).
	 */
	defect7374_disable_data_eps(dev);

	set_idx_reg(dev->regs, SCRATCH, scratch);

	return;
}

static void ep_clear_seqnum(struct net2280_ep *ep)
{
	struct net2280 *dev = ep->dev;
	u32 val;
	static const u32 ep_pl[9] = { 0, 3, 4, 7, 8, 2, 5, 6, 9 };

	val = readl(&dev->plregs->pl_ep_ctrl) & ~0x1f;
	val |= ep_pl[ep->num];
	writel(val, &dev->plregs->pl_ep_ctrl);
	val |= BIT(SEQUENCE_NUMBER_RESET);
	writel(val, &dev->plregs->pl_ep_ctrl);

	return;
}

static void handle_stat0_irqs_superspeed(struct net2280 *dev,
		struct net2280_ep *ep, struct usb_ctrlrequest r)
{
	struct net2280_ep *e;
	u16 status;
	int tmp = 0;

#define	w_value		le16_to_cpu(r.wValue)
#define	w_index		le16_to_cpu(r.wIndex)
#define	w_length	le16_to_cpu(r.wLength)

	switch (r.bRequest) {
	case USB_REQ_SET_CONFIGURATION:
		dev->addressed_state = !w_value;
		goto usb3_delegate;

	case USB_REQ_GET_STATUS:
		switch (r.bRequestType) {
		case (USB_DIR_IN | USB_TYPE_STANDARD | USB_RECIP_DEVICE):
			status = dev->wakeup_enable ? 0x02 : 0x00;
			if (dev->gadget.is_selfpowered)
				status |= BIT(0);
			status |= (dev->u1_enable << 2 | dev->u2_enable << 3 |
							dev->ltm_enable << 4);
			writel(0, &dev->epregs[0].ep_irqenb);
			set_fifo_bytecount(ep, sizeof(status));
			writel((__force u32) status, &dev->epregs[0].ep_data);
			allow_status_338x(ep);
			break;

		case (USB_DIR_IN | USB_TYPE_STANDARD | USB_RECIP_ENDPOINT):
			e = get_ep_by_addr(dev, w_index);
			if (!e)
				goto do_stall3;
			status = readl(&e->regs->ep_rsp) &
						BIT(CLEAR_ENDPOINT_HALT);
			writel(0, &dev->epregs[0].ep_irqenb);
			set_fifo_bytecount(ep, sizeof(status));
			writel((__force u32) status, &dev->epregs[0].ep_data);
			allow_status_338x(ep);
			break;

		default:
			goto usb3_delegate;
		}
		break;

	case USB_REQ_CLEAR_FEATURE:
		switch (r.bRequestType) {
		case (USB_DIR_OUT | USB_TYPE_STANDARD | USB_RECIP_DEVICE):
			if (!dev->addressed_state) {
				switch (w_value) {
				case USB_DEVICE_U1_ENABLE:
					dev->u1_enable = 0;
					writel(readl(&dev->usb_ext->usbctl2) &
						~BIT(U1_ENABLE),
						&dev->usb_ext->usbctl2);
					allow_status_338x(ep);
					goto next_endpoints3;

				case USB_DEVICE_U2_ENABLE:
					dev->u2_enable = 0;
					writel(readl(&dev->usb_ext->usbctl2) &
						~BIT(U2_ENABLE),
						&dev->usb_ext->usbctl2);
					allow_status_338x(ep);
					goto next_endpoints3;

				case USB_DEVICE_LTM_ENABLE:
					dev->ltm_enable = 0;
					writel(readl(&dev->usb_ext->usbctl2) &
						~BIT(LTM_ENABLE),
						&dev->usb_ext->usbctl2);
					allow_status_338x(ep);
					goto next_endpoints3;

				default:
					break;
				}
			}
			if (w_value == USB_DEVICE_REMOTE_WAKEUP) {
				dev->wakeup_enable = 0;
				writel(readl(&dev->usb->usbctl) &
					~BIT(DEVICE_REMOTE_WAKEUP_ENABLE),
					&dev->usb->usbctl);
				allow_status_338x(ep);
				break;
			}
			goto usb3_delegate;

		case (USB_DIR_OUT | USB_TYPE_STANDARD | USB_RECIP_ENDPOINT):
			e = get_ep_by_addr(dev,	w_index);
			if (!e)
				goto do_stall3;
			if (w_value != USB_ENDPOINT_HALT)
				goto do_stall3;
			ep_vdbg(dev, "%s clear halt\n", e->ep.name);
			/*
			 * Workaround for SS SeqNum not cleared via
			 * Endpoint Halt (Clear) bit. select endpoint
			 */
			ep_clear_seqnum(e);
			clear_halt(e);
			if (!list_empty(&e->queue) && e->td_dma)
				restart_dma(e);
			allow_status(ep);
			ep->stopped = 1;
			break;

		default:
			goto usb3_delegate;
		}
		break;
	case USB_REQ_SET_FEATURE:
		switch (r.bRequestType) {
		case (USB_DIR_OUT | USB_TYPE_STANDARD | USB_RECIP_DEVICE):
			if (!dev->addressed_state) {
				switch (w_value) {
				case USB_DEVICE_U1_ENABLE:
					dev->u1_enable = 1;
					writel(readl(&dev->usb_ext->usbctl2) |
						BIT(U1_ENABLE),
						&dev->usb_ext->usbctl2);
					allow_status_338x(ep);
					goto next_endpoints3;

				case USB_DEVICE_U2_ENABLE:
					dev->u2_enable = 1;
					writel(readl(&dev->usb_ext->usbctl2) |
						BIT(U2_ENABLE),
						&dev->usb_ext->usbctl2);
					allow_status_338x(ep);
					goto next_endpoints3;

				case USB_DEVICE_LTM_ENABLE:
					dev->ltm_enable = 1;
					writel(readl(&dev->usb_ext->usbctl2) |
						BIT(LTM_ENABLE),
						&dev->usb_ext->usbctl2);
					allow_status_338x(ep);
					goto next_endpoints3;
				default:
					break;
				}
			}

			if (w_value == USB_DEVICE_REMOTE_WAKEUP) {
				dev->wakeup_enable = 1;
				writel(readl(&dev->usb->usbctl) |
					BIT(DEVICE_REMOTE_WAKEUP_ENABLE),
					&dev->usb->usbctl);
				allow_status_338x(ep);
				break;
			}
			goto usb3_delegate;

		case (USB_DIR_OUT | USB_TYPE_STANDARD | USB_RECIP_ENDPOINT):
			e = get_ep_by_addr(dev,	w_index);
			if (!e || (w_value != USB_ENDPOINT_HALT))
				goto do_stall3;
			ep->stopped = 1;
			if (ep->num == 0)
				ep->dev->protocol_stall = 1;
			else {
				if (ep->dma)
					abort_dma(ep);
				set_halt(ep);
			}
			allow_status_338x(ep);
			break;

		default:
			goto usb3_delegate;
		}

		break;
	default:

usb3_delegate:
		ep_vdbg(dev, "setup %02x.%02x v%04x i%04x l%04x ep_cfg %08x\n",
				r.bRequestType, r.bRequest,
				w_value, w_index, w_length,
				readl(&ep->cfg->ep_cfg));

		ep->responded = 0;
		spin_unlock(&dev->lock);
		tmp = dev->driver->setup(&dev->gadget, &r);
		spin_lock(&dev->lock);
	}
do_stall3:
	if (tmp < 0) {
		ep_vdbg(dev, "req %02x.%02x protocol STALL; stat %d\n",
				r.bRequestType, r.bRequest, tmp);
		dev->protocol_stall = 1;
		/* TD 9.9 Halt Endpoint test. TD 9.22 Set feature test */
		set_halt(ep);
	}

next_endpoints3:

#undef	w_value
#undef	w_index
#undef	w_length

	return;
}

static void usb338x_handle_ep_intr(struct net2280 *dev, u32 stat0)
{
	u32 index;
	u32 bit;

	for (index = 0; index < ARRAY_SIZE(ep_bit); index++) {
		bit = BIT(ep_bit[index]);

		if (!stat0)
			break;

		if (!(stat0 & bit))
			continue;

		stat0 &= ~bit;

		handle_ep_small(&dev->ep[index]);
	}
}

static void handle_stat0_irqs(struct net2280 *dev, u32 stat)
{
	struct net2280_ep	*ep;
	u32			num, scratch;

	/* most of these don't need individual acks */
	stat &= ~BIT(INTA_ASSERTED);
	if (!stat)
		return;
	/* ep_dbg(dev, "irqstat0 %04x\n", stat); */

	/* starting a control request? */
	if (unlikely(stat & BIT(SETUP_PACKET_INTERRUPT))) {
		union {
			u32			raw[2];
			struct usb_ctrlrequest	r;
		} u;
		int				tmp;
		struct net2280_request		*req;

		if (dev->gadget.speed == USB_SPEED_UNKNOWN) {
			u32 val = readl(&dev->usb->usbstat);
			if (val & BIT(SUPER_SPEED)) {
				dev->gadget.speed = USB_SPEED_SUPER;
				usb_ep_set_maxpacket_limit(&dev->ep[0].ep,
						EP0_SS_MAX_PACKET_SIZE);
			} else if (val & BIT(HIGH_SPEED)) {
				dev->gadget.speed = USB_SPEED_HIGH;
				usb_ep_set_maxpacket_limit(&dev->ep[0].ep,
						EP0_HS_MAX_PACKET_SIZE);
			} else {
				dev->gadget.speed = USB_SPEED_FULL;
				usb_ep_set_maxpacket_limit(&dev->ep[0].ep,
						EP0_HS_MAX_PACKET_SIZE);
			}
			net2280_led_speed(dev, dev->gadget.speed);
			ep_dbg(dev, "%s\n",
					usb_speed_string(dev->gadget.speed));
		}

		ep = &dev->ep[0];
		ep->irqs++;

		/* make sure any leftover request state is cleared */
		stat &= ~BIT(ENDPOINT_0_INTERRUPT);
		while (!list_empty(&ep->queue)) {
			req = list_entry(ep->queue.next,
					struct net2280_request, queue);
			done(ep, req, (req->req.actual == req->req.length)
						? 0 : -EPROTO);
		}
		ep->stopped = 0;
		dev->protocol_stall = 0;
		if (!(dev->quirks & PLX_PCIE)) {
			if (ep->dev->quirks & PLX_2280)
				tmp = BIT(FIFO_OVERFLOW) |
				    BIT(FIFO_UNDERFLOW);
			else
				tmp = 0;

			writel(tmp | BIT(TIMEOUT) |
				   BIT(USB_STALL_SENT) |
				   BIT(USB_IN_NAK_SENT) |
				   BIT(USB_IN_ACK_RCVD) |
				   BIT(USB_OUT_PING_NAK_SENT) |
				   BIT(USB_OUT_ACK_SENT) |
				   BIT(SHORT_PACKET_OUT_DONE_INTERRUPT) |
				   BIT(SHORT_PACKET_TRANSFERRED_INTERRUPT) |
				   BIT(DATA_PACKET_RECEIVED_INTERRUPT) |
				   BIT(DATA_PACKET_TRANSMITTED_INTERRUPT) |
				   BIT(DATA_OUT_PING_TOKEN_INTERRUPT) |
				   BIT(DATA_IN_TOKEN_INTERRUPT),
				   &ep->regs->ep_stat);
		}
		u.raw[0] = readl(&dev->usb->setup0123);
		u.raw[1] = readl(&dev->usb->setup4567);

		cpu_to_le32s(&u.raw[0]);
		cpu_to_le32s(&u.raw[1]);

		if ((dev->quirks & PLX_PCIE) && !dev->bug7734_patched)
			defect7374_workaround(dev, u.r);

		tmp = 0;

#define	w_value		le16_to_cpu(u.r.wValue)
#define	w_index		le16_to_cpu(u.r.wIndex)
#define	w_length	le16_to_cpu(u.r.wLength)

		/* ack the irq */
		writel(BIT(SETUP_PACKET_INTERRUPT), &dev->regs->irqstat0);
		stat ^= BIT(SETUP_PACKET_INTERRUPT);

		/* watch control traffic at the token level, and force
		 * synchronization before letting the status stage happen.
		 * FIXME ignore tokens we'll NAK, until driver responds.
		 * that'll mean a lot less irqs for some drivers.
		 */
		ep->is_in = (u.r.bRequestType & USB_DIR_IN) != 0;
		if (ep->is_in) {
			scratch = BIT(DATA_PACKET_TRANSMITTED_INTERRUPT) |
				BIT(DATA_OUT_PING_TOKEN_INTERRUPT) |
				BIT(DATA_IN_TOKEN_INTERRUPT);
			stop_out_naking(ep);
		} else
			scratch = BIT(DATA_PACKET_RECEIVED_INTERRUPT) |
				BIT(DATA_OUT_PING_TOKEN_INTERRUPT) |
				BIT(DATA_IN_TOKEN_INTERRUPT);
		writel(scratch, &dev->epregs[0].ep_irqenb);

		/* we made the hardware handle most lowlevel requests;
		 * everything else goes uplevel to the gadget code.
		 */
		ep->responded = 1;

		if (dev->gadget.speed == USB_SPEED_SUPER) {
			handle_stat0_irqs_superspeed(dev, ep, u.r);
			goto next_endpoints;
		}

		switch (u.r.bRequest) {
		case USB_REQ_GET_STATUS: {
			struct net2280_ep	*e;
			__le32			status;

			/* hw handles device and interface status */
			if (u.r.bRequestType != (USB_DIR_IN|USB_RECIP_ENDPOINT))
				goto delegate;
			e = get_ep_by_addr(dev, w_index);
			if (!e || w_length > 2)
				goto do_stall;

			if (readl(&e->regs->ep_rsp) & BIT(SET_ENDPOINT_HALT))
				status = cpu_to_le32(1);
			else
				status = cpu_to_le32(0);

			/* don't bother with a request object! */
			writel(0, &dev->epregs[0].ep_irqenb);
			set_fifo_bytecount(ep, w_length);
			writel((__force u32)status, &dev->epregs[0].ep_data);
			allow_status(ep);
			ep_vdbg(dev, "%s stat %02x\n", ep->ep.name, status);
			goto next_endpoints;
			}
			break;
		case USB_REQ_CLEAR_FEATURE: {
			struct net2280_ep	*e;

			/* hw handles device features */
			if (u.r.bRequestType != USB_RECIP_ENDPOINT)
				goto delegate;
			if (w_value != USB_ENDPOINT_HALT || w_length != 0)
				goto do_stall;
			e = get_ep_by_addr(dev, w_index);
			if (!e)
				goto do_stall;
			if (e->wedged) {
				ep_vdbg(dev, "%s wedged, halt not cleared\n",
						ep->ep.name);
			} else {
				ep_vdbg(dev, "%s clear halt\n", e->ep.name);
				clear_halt(e);
				if ((ep->dev->quirks & PLX_PCIE) &&
					!list_empty(&e->queue) && e->td_dma)
						restart_dma(e);
			}
			allow_status(ep);
			goto next_endpoints;
			}
			break;
		case USB_REQ_SET_FEATURE: {
			struct net2280_ep	*e;

			/* hw handles device features */
			if (u.r.bRequestType != USB_RECIP_ENDPOINT)
				goto delegate;
			if (w_value != USB_ENDPOINT_HALT || w_length != 0)
				goto do_stall;
			e = get_ep_by_addr(dev, w_index);
			if (!e)
				goto do_stall;
			if (e->ep.name == ep0name)
				goto do_stall;
			set_halt(e);
			if ((dev->quirks & PLX_PCIE) && e->dma)
				abort_dma(e);
			allow_status(ep);
			ep_vdbg(dev, "%s set halt\n", ep->ep.name);
			goto next_endpoints;
			}
			break;
		default:
delegate:
			ep_vdbg(dev, "setup %02x.%02x v%04x i%04x l%04x "
				"ep_cfg %08x\n",
				u.r.bRequestType, u.r.bRequest,
				w_value, w_index, w_length,
				readl(&ep->cfg->ep_cfg));
			ep->responded = 0;
			spin_unlock(&dev->lock);
			tmp = dev->driver->setup(&dev->gadget, &u.r);
			spin_lock(&dev->lock);
		}

		/* stall ep0 on error */
		if (tmp < 0) {
do_stall:
			ep_vdbg(dev, "req %02x.%02x protocol STALL; stat %d\n",
					u.r.bRequestType, u.r.bRequest, tmp);
			dev->protocol_stall = 1;
		}

		/* some in/out token irq should follow; maybe stall then.
		 * driver must queue a request (even zlp) or halt ep0
		 * before the host times out.
		 */
	}

#undef	w_value
#undef	w_index
#undef	w_length

next_endpoints:
	if ((dev->quirks & PLX_PCIE) && dev->enhanced_mode) {
		u32 mask = (BIT(ENDPOINT_0_INTERRUPT) |
			USB3380_IRQSTAT0_EP_INTR_MASK_IN |
			USB3380_IRQSTAT0_EP_INTR_MASK_OUT);

		if (stat & mask) {
			usb338x_handle_ep_intr(dev, stat & mask);
			stat &= ~mask;
		}
	} else {
		/* endpoint data irq ? */
		scratch = stat & 0x7f;
		stat &= ~0x7f;
		for (num = 0; scratch; num++) {
			u32		t;

			/* do this endpoint's FIFO and queue need tending? */
			t = BIT(num);
			if ((scratch & t) == 0)
				continue;
			scratch ^= t;

			ep = &dev->ep[num];
			handle_ep_small(ep);
		}
	}

	if (stat)
		ep_dbg(dev, "unhandled irqstat0 %08x\n", stat);
}

#define DMA_INTERRUPTS (BIT(DMA_D_INTERRUPT) | \
		BIT(DMA_C_INTERRUPT) | \
		BIT(DMA_B_INTERRUPT) | \
		BIT(DMA_A_INTERRUPT))
#define	PCI_ERROR_INTERRUPTS ( \
		BIT(PCI_MASTER_ABORT_RECEIVED_INTERRUPT) | \
		BIT(PCI_TARGET_ABORT_RECEIVED_INTERRUPT) | \
		BIT(PCI_RETRY_ABORT_INTERRUPT))

static void handle_stat1_irqs(struct net2280 *dev, u32 stat)
__releases(dev->lock)
__acquires(dev->lock)
{
	struct net2280_ep	*ep;
	u32			tmp, num, mask, scratch;

	/* after disconnect there's nothing else to do! */
	tmp = BIT(VBUS_INTERRUPT) | BIT(ROOT_PORT_RESET_INTERRUPT);
	mask = BIT(SUPER_SPEED) | BIT(HIGH_SPEED) | BIT(FULL_SPEED);

	/* VBUS disconnect is indicated by VBUS_PIN and VBUS_INTERRUPT set.
	 * Root Port Reset is indicated by ROOT_PORT_RESET_INTERRUPT set and
	 * both HIGH_SPEED and FULL_SPEED clear (as ROOT_PORT_RESET_INTERRUPT
	 * only indicates a change in the reset state).
	 */
	if (stat & tmp) {
		bool	reset = false;
		bool	disconnect = false;

		/*
		 * Ignore disconnects and resets if the speed hasn't been set.
		 * VBUS can bounce and there's always an initial reset.
		 */
		writel(tmp, &dev->regs->irqstat1);
		if (dev->gadget.speed != USB_SPEED_UNKNOWN) {
			if ((stat & BIT(VBUS_INTERRUPT)) &&
					(readl(&dev->usb->usbctl) &
						BIT(VBUS_PIN)) == 0) {
				disconnect = true;
				ep_dbg(dev, "disconnect %s\n",
						dev->driver->driver.name);
			} else if ((stat & BIT(ROOT_PORT_RESET_INTERRUPT)) &&
					(readl(&dev->usb->usbstat) & mask)
						== 0) {
				reset = true;
				ep_dbg(dev, "reset %s\n",
						dev->driver->driver.name);
			}

			if (disconnect || reset) {
				stop_activity(dev, dev->driver);
				ep0_start(dev);
				spin_unlock(&dev->lock);
				if (reset)
					usb_gadget_udc_reset
						(&dev->gadget, dev->driver);
				else
					(dev->driver->disconnect)
						(&dev->gadget);
				spin_lock(&dev->lock);
				return;
			}
		}
		stat &= ~tmp;

		/* vBUS can bounce ... one of many reasons to ignore the
		 * notion of hotplug events on bus connect/disconnect!
		 */
		if (!stat)
			return;
	}

	/* NOTE: chip stays in PCI D0 state for now, but it could
	 * enter D1 to save more power
	 */
	tmp = BIT(SUSPEND_REQUEST_CHANGE_INTERRUPT);
	if (stat & tmp) {
		writel(tmp, &dev->regs->irqstat1);
		spin_unlock(&dev->lock);
		if (stat & BIT(SUSPEND_REQUEST_INTERRUPT)) {
			if (dev->driver->suspend)
				dev->driver->suspend(&dev->gadget);
			if (!enable_suspend)
				stat &= ~BIT(SUSPEND_REQUEST_INTERRUPT);
		} else {
			if (dev->driver->resume)
				dev->driver->resume(&dev->gadget);
			/* at high speed, note erratum 0133 */
		}
		spin_lock(&dev->lock);
		stat &= ~tmp;
	}

	/* clear any other status/irqs */
	if (stat)
		writel(stat, &dev->regs->irqstat1);

	/* some status we can just ignore */
	if (dev->quirks & PLX_2280)
		stat &= ~(BIT(CONTROL_STATUS_INTERRUPT) |
			  BIT(SUSPEND_REQUEST_INTERRUPT) |
			  BIT(RESUME_INTERRUPT) |
			  BIT(SOF_INTERRUPT));
	else
		stat &= ~(BIT(CONTROL_STATUS_INTERRUPT) |
			  BIT(RESUME_INTERRUPT) |
			  BIT(SOF_DOWN_INTERRUPT) |
			  BIT(SOF_INTERRUPT));

	if (!stat)
		return;
	/* ep_dbg(dev, "irqstat1 %08x\n", stat);*/

	/* DMA status, for ep-{a,b,c,d} */
	scratch = stat & DMA_INTERRUPTS;
	stat &= ~DMA_INTERRUPTS;
	scratch >>= 9;
	for (num = 0; scratch; num++) {
		struct net2280_dma_regs	__iomem *dma;

		tmp = BIT(num);
		if ((tmp & scratch) == 0)
			continue;
		scratch ^= tmp;

		ep = &dev->ep[num + 1];
		dma = ep->dma;

		if (!dma)
			continue;

		/* clear ep's dma status */
		tmp = readl(&dma->dmastat);
		writel(tmp, &dma->dmastat);

		/* dma sync*/
		if (dev->quirks & PLX_PCIE) {
			u32 r_dmacount = readl(&dma->dmacount);
			if (!ep->is_in &&  (r_dmacount & 0x00FFFFFF) &&
			    (tmp & BIT(DMA_TRANSACTION_DONE_INTERRUPT)))
				continue;
		}

		if (!(tmp & BIT(DMA_TRANSACTION_DONE_INTERRUPT))) {
			ep_dbg(ep->dev, "%s no xact done? %08x\n",
				ep->ep.name, tmp);
			continue;
		}
		stop_dma(ep->dma);

		/* OUT transfers terminate when the data from the
		 * host is in our memory.  Process whatever's done.
		 * On this path, we know transfer's last packet wasn't
		 * less than req->length. NAK_OUT_PACKETS may be set,
		 * or the FIFO may already be holding new packets.
		 *
		 * IN transfers can linger in the FIFO for a very
		 * long time ... we ignore that for now, accounting
		 * precisely (like PIO does) needs per-packet irqs
		 */
		scan_dma_completions(ep);

		/* disable dma on inactive queues; else maybe restart */
		if (!list_empty(&ep->queue)) {
			tmp = readl(&dma->dmactl);
			restart_dma(ep);
		}
		ep->irqs++;
	}

	/* NOTE:  there are other PCI errors we might usefully notice.
	 * if they appear very often, here's where to try recovering.
	 */
	if (stat & PCI_ERROR_INTERRUPTS) {
		ep_err(dev, "pci dma error; stat %08x\n", stat);
		stat &= ~PCI_ERROR_INTERRUPTS;
		/* these are fatal errors, but "maybe" they won't
		 * happen again ...
		 */
		stop_activity(dev, dev->driver);
		ep0_start(dev);
		stat = 0;
	}

	if (stat)
		ep_dbg(dev, "unhandled irqstat1 %08x\n", stat);
}

static irqreturn_t net2280_irq(int irq, void *_dev)
{
	struct net2280		*dev = _dev;

	/* shared interrupt, not ours */
	if ((dev->quirks & PLX_LEGACY) &&
		(!(readl(&dev->regs->irqstat0) & BIT(INTA_ASSERTED))))
		return IRQ_NONE;

	spin_lock(&dev->lock);

	/* handle disconnect, dma, and more */
	handle_stat1_irqs(dev, readl(&dev->regs->irqstat1));

	/* control requests and PIO */
	handle_stat0_irqs(dev, readl(&dev->regs->irqstat0));

	if (dev->quirks & PLX_PCIE) {
		/* re-enable interrupt to trigger any possible new interrupt */
		u32 pciirqenb1 = readl(&dev->regs->pciirqenb1);
		writel(pciirqenb1 & 0x7FFFFFFF, &dev->regs->pciirqenb1);
		writel(pciirqenb1, &dev->regs->pciirqenb1);
	}

	spin_unlock(&dev->lock);

	return IRQ_HANDLED;
}

/*-------------------------------------------------------------------------*/

static void gadget_release(struct device *_dev)
{
	struct net2280	*dev = container_of(_dev, struct net2280, gadget.dev);

	kfree(dev);
}

/* tear down the binding between this driver and the pci device */

static void net2280_remove(struct pci_dev *pdev)
{
	struct net2280		*dev = pci_get_drvdata(pdev);

	if (dev->added)
		usb_del_gadget(&dev->gadget);

	BUG_ON(dev->driver);

	/* then clean up the resources we allocated during probe() */
	if (dev->requests) {
		int		i;
		for (i = 1; i < 5; i++) {
			if (!dev->ep[i].dummy)
				continue;
			dma_pool_free(dev->requests, dev->ep[i].dummy,
					dev->ep[i].td_dma);
		}
		dma_pool_destroy(dev->requests);
	}
	if (dev->got_irq)
		free_irq(pdev->irq, dev);
	if (dev->quirks & PLX_PCIE)
		pci_disable_msi(pdev);
	if (dev->regs) {
		net2280_led_shutdown(dev);
		iounmap(dev->regs);
	}
	if (dev->region)
		release_mem_region(pci_resource_start(pdev, 0),
				pci_resource_len(pdev, 0));
	if (dev->enabled)
		pci_disable_device(pdev);
	device_remove_file(&pdev->dev, &dev_attr_registers);

	ep_info(dev, "unbind\n");
	usb_put_gadget(&dev->gadget);
}

/* wrap this driver around the specified device, but
 * don't respond over USB until a gadget driver binds to us.
 */

static int net2280_probe(struct pci_dev *pdev, const struct pci_device_id *id)
{
	struct net2280		*dev;
	unsigned long		resource, len;
	void			__iomem *base = NULL;
	int			retval, i;

	/* alloc, and start init */
	dev = kzalloc(sizeof(*dev), GFP_KERNEL);
	if (dev == NULL) {
		retval = -ENOMEM;
		goto done;
	}

	pci_set_drvdata(pdev, dev);
	usb_initialize_gadget(&pdev->dev, &dev->gadget, gadget_release);
	spin_lock_init(&dev->lock);
	dev->quirks = id->driver_data;
	dev->pdev = pdev;
	dev->gadget.ops = &net2280_ops;
	dev->gadget.max_speed = (dev->quirks & PLX_SUPERSPEED) ?
				USB_SPEED_SUPER : USB_SPEED_HIGH;

	/* the "gadget" abstracts/virtualizes the controller */
	dev->gadget.name = driver_name;

	/* now all the pci goodies ... */
	if (pci_enable_device(pdev) < 0) {
		retval = -ENODEV;
		goto done;
	}
	dev->enabled = 1;

	/* BAR 0 holds all the registers
	 * BAR 1 is 8051 memory; unused here (note erratum 0103)
	 * BAR 2 is fifo memory; unused here
	 */
	resource = pci_resource_start(pdev, 0);
	len = pci_resource_len(pdev, 0);
	if (!request_mem_region(resource, len, driver_name)) {
		ep_dbg(dev, "controller already in use\n");
		retval = -EBUSY;
		goto done;
	}
	dev->region = 1;

	/* FIXME provide firmware download interface to put
	 * 8051 code into the chip, e.g. to turn on PCI PM.
	 */

	base = ioremap(resource, len);
	if (base == NULL) {
		ep_dbg(dev, "can't map memory\n");
		retval = -EFAULT;
		goto done;
	}
	dev->regs = (struct net2280_regs __iomem *) base;
	dev->usb = (struct net2280_usb_regs __iomem *) (base + 0x0080);
	dev->pci = (struct net2280_pci_regs __iomem *) (base + 0x0100);
	dev->dma = (struct net2280_dma_regs __iomem *) (base + 0x0180);
	dev->dep = (struct net2280_dep_regs __iomem *) (base + 0x0200);
	dev->epregs = (struct net2280_ep_regs __iomem *) (base + 0x0300);

	if (dev->quirks & PLX_PCIE) {
		u32 fsmvalue;
		u32 usbstat;
		dev->usb_ext = (struct usb338x_usb_ext_regs __iomem *)
							(base + 0x00b4);
		dev->llregs = (struct usb338x_ll_regs __iomem *)
							(base + 0x0700);
		dev->plregs = (struct usb338x_pl_regs __iomem *)
							(base + 0x0800);
		usbstat = readl(&dev->usb->usbstat);
		dev->enhanced_mode = !!(usbstat & BIT(11));
		dev->n_ep = (dev->enhanced_mode) ? 9 : 5;
		/* put into initial config, link up all endpoints */
		fsmvalue = get_idx_reg(dev->regs, SCRATCH) &
					(0xf << DEFECT7374_FSM_FIELD);
		/* See if firmware needs to set up for workaround: */
		if (fsmvalue == DEFECT7374_FSM_SS_CONTROL_READ) {
			dev->bug7734_patched = 1;
			writel(0, &dev->usb->usbctl);
		} else
			dev->bug7734_patched = 0;
	} else {
		dev->enhanced_mode = 0;
		dev->n_ep = 7;
		/* put into initial config, link up all endpoints */
		writel(0, &dev->usb->usbctl);
	}

	usb_reset(dev);
	usb_reinit(dev);

	/* irq setup after old hardware is cleaned up */
	if (!pdev->irq) {
		ep_err(dev, "No IRQ.  Check PCI setup!\n");
		retval = -ENODEV;
		goto done;
	}

	if (dev->quirks & PLX_PCIE)
		if (pci_enable_msi(pdev))
			ep_err(dev, "Failed to enable MSI mode\n");

	if (request_irq(pdev->irq, net2280_irq, IRQF_SHARED,
							driver_name, dev)) {
		ep_err(dev, "request interrupt %d failed\n", pdev->irq);
		retval = -EBUSY;
		goto done;
	}
	dev->got_irq = 1;

	/* DMA setup */
	/* NOTE:  we know only the 32 LSBs of dma addresses may be nonzero */
	dev->requests = dma_pool_create("requests", &pdev->dev,
		sizeof(struct net2280_dma),
		0 /* no alignment requirements */,
		0 /* or page-crossing issues */);
	if (!dev->requests) {
		ep_dbg(dev, "can't get request pool\n");
		retval = -ENOMEM;
		goto done;
	}
	for (i = 1; i < 5; i++) {
		struct net2280_dma	*td;

		td = dma_pool_alloc(dev->requests, GFP_KERNEL,
				&dev->ep[i].td_dma);
		if (!td) {
			ep_dbg(dev, "can't get dummy %d\n", i);
			retval = -ENOMEM;
			goto done;
		}
		td->dmacount = 0;	/* not VALID */
		td->dmadesc = td->dmaaddr;
		dev->ep[i].dummy = td;
	}

	/* enable lower-overhead pci memory bursts during DMA */
	if (dev->quirks & PLX_LEGACY)
		writel(BIT(DMA_MEMORY_WRITE_AND_INVALIDATE_ENABLE) |
			/*
			 * 256 write retries may not be enough...
			   BIT(PCI_RETRY_ABORT_ENABLE) |
			*/
			BIT(DMA_READ_MULTIPLE_ENABLE) |
			BIT(DMA_READ_LINE_ENABLE),
			&dev->pci->pcimstctl);
	/* erratum 0115 shouldn't appear: Linux inits PCI_LATENCY_TIMER */
	pci_set_master(pdev);
	pci_try_set_mwi(pdev);

	/* ... also flushes any posted pci writes */
	dev->chiprev = get_idx_reg(dev->regs, REG_CHIPREV) & 0xffff;

	/* done */
	ep_info(dev, "%s\n", driver_desc);
	ep_info(dev, "irq %d, pci mem %p, chip rev %04x\n",
			pdev->irq, base, dev->chiprev);
	ep_info(dev, "version: " DRIVER_VERSION "; %s\n",
		dev->enhanced_mode ? "enhanced mode" : "legacy mode");
	retval = device_create_file(&pdev->dev, &dev_attr_registers);
	if (retval)
		goto done;

	retval = usb_add_gadget(&dev->gadget);
	if (retval)
		goto done;
	dev->added = 1;
	return 0;

done:
	if (dev) {
		net2280_remove(pdev);
		kfree(dev);
	}
	return retval;
}

/* make sure the board is quiescent; otherwise it will continue
 * generating IRQs across the upcoming reboot.
 */

static void net2280_shutdown(struct pci_dev *pdev)
{
	struct net2280		*dev = pci_get_drvdata(pdev);

	/* disable IRQs */
	writel(0, &dev->regs->pciirqenb0);
	writel(0, &dev->regs->pciirqenb1);

	/* disable the pullup so the host will think we're gone */
	writel(0, &dev->usb->usbctl);

}


/*-------------------------------------------------------------------------*/

static const struct pci_device_id pci_ids[] = { {
	.class =	PCI_CLASS_SERIAL_USB_DEVICE,
	.class_mask =	~0,
	.vendor =	PCI_VENDOR_ID_PLX_LEGACY,
	.device =	0x2280,
	.subvendor =	PCI_ANY_ID,
	.subdevice =	PCI_ANY_ID,
	.driver_data =	PLX_LEGACY | PLX_2280,
	}, {
	.class =	PCI_CLASS_SERIAL_USB_DEVICE,
	.class_mask =	~0,
	.vendor =	PCI_VENDOR_ID_PLX_LEGACY,
	.device =	0x2282,
	.subvendor =	PCI_ANY_ID,
	.subdevice =	PCI_ANY_ID,
	.driver_data =	PLX_LEGACY,
	},
	{
	.class =	PCI_CLASS_SERIAL_USB_DEVICE,
	.class_mask =	~0,
	.vendor =	PCI_VENDOR_ID_PLX,
	.device =	0x2380,
	.subvendor =	PCI_ANY_ID,
	.subdevice =	PCI_ANY_ID,
	.driver_data =	PLX_PCIE,
	 },
	{
	.class =	((PCI_CLASS_SERIAL_USB << 8) | 0xfe),
	.class_mask =	~0,
	.vendor =	PCI_VENDOR_ID_PLX,
	.device =	0x3380,
	.subvendor =	PCI_ANY_ID,
	.subdevice =	PCI_ANY_ID,
	.driver_data =	PLX_PCIE | PLX_SUPERSPEED,
	 },
	{
	.class =	PCI_CLASS_SERIAL_USB_DEVICE,
	.class_mask =	~0,
	.vendor =	PCI_VENDOR_ID_PLX,
	.device =	0x3382,
	.subvendor =	PCI_ANY_ID,
	.subdevice =	PCI_ANY_ID,
	.driver_data =	PLX_PCIE | PLX_SUPERSPEED,
	 },
{ /* end: all zeroes */ }
};
MODULE_DEVICE_TABLE(pci, pci_ids);

/* pci driver glue; this is a "new style" PCI driver module */
static struct pci_driver net2280_pci_driver = {
	.name =		driver_name,
	.id_table =	pci_ids,

	.probe =	net2280_probe,
	.remove =	net2280_remove,
	.shutdown =	net2280_shutdown,

	/* FIXME add power management support */
};

module_pci_driver(net2280_pci_driver);

MODULE_DESCRIPTION(DRIVER_DESC);
MODULE_AUTHOR("David Brownell");
MODULE_LICENSE("GPL");<|MERGE_RESOLUTION|>--- conflicted
+++ resolved
@@ -1160,11 +1160,7 @@
 			if (ep_dmacount & DMA_BYTE_COUNT_MASK)
 				break;
 			/* single transfer mode */
-<<<<<<< HEAD
-			dma_done(ep, req, tmp, 0);
-=======
 			dma_done(ep, req, req_dma_count, 0);
->>>>>>> 24b8d41d
 			num_completed++;
 			break;
 		} else if (!ep->is_in &&
@@ -1193,11 +1189,7 @@
 				}
 			}
 		}
-<<<<<<< HEAD
-		dma_done(ep, req, tmp, 0);
-=======
 		dma_done(ep, req, req_dma_count, 0);
->>>>>>> 24b8d41d
 		num_completed++;
 	}
 
