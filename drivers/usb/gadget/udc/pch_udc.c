--- conflicted
+++ resolved
@@ -364,10 +364,6 @@
 #define PCI_DEVICE_ID_INTEL_QUARK_X1000_UDC	0x0939
 #define PCI_DEVICE_ID_INTEL_EG20T_UDC		0x8808
 
-<<<<<<< HEAD
-#define PCI_VENDOR_ID_ROHM		0x10DB
-=======
->>>>>>> 24b8d41d
 #define PCI_DEVICE_ID_ML7213_IOH_UDC	0x801D
 #define PCI_DEVICE_ID_ML7831_IOH_UDC	0x8808
 
@@ -3031,12 +3027,7 @@
 #ifdef CONFIG_PM_SLEEP
 static int pch_udc_suspend(struct device *d)
 {
-<<<<<<< HEAD
-	struct pci_dev *pdev = to_pci_dev(d);
-	struct pch_udc_dev *dev = pci_get_drvdata(pdev);
-=======
 	struct pch_udc_dev *dev = dev_get_drvdata(d);
->>>>>>> 24b8d41d
 
 	pch_udc_disable_interrupts(dev, UDC_DEVINT_MSK);
 	pch_udc_disable_ep_interrupts(dev, UDC_EPINT_MSK_DISABLE_ALL);
@@ -3086,8 +3077,6 @@
 		return retval;
 
 	dev->base_addr = pcim_iomap_table(pdev)[bar];
-<<<<<<< HEAD
-=======
 
 	/*
 	 * FIXME: add a GPIO descriptor table to pdev.dev using
@@ -3095,7 +3084,6 @@
 	 * the PCI subsystem ID. The system-dependent GPIO is necessary for
 	 * VBUS operation.
 	 */
->>>>>>> 24b8d41d
 
 	/* initialize the hardware */
 	if (pch_udc_pcd_init(dev))
