--- conflicted
+++ resolved
@@ -1253,13 +1253,8 @@
 			list_move_tail(&f->list, &cfg->func_list);
 			if (f->unbind) {
 				dev_dbg(&gi->cdev.gadget->dev,
-<<<<<<< HEAD
-				         "unbind function '%s'/%p\n",
-				         f->name, f);
-=======
 					"unbind function '%s'/%p\n",
 					f->name, f);
->>>>>>> 24b8d41d
 				f->unbind(c, f);
 			}
 		}
