// SPDX-License-Identifier: GPL-2.0+
/*
 * u_serial.c - utilities for USB gadget "serial port"/TTY support
 *
 * Copyright (C) 2003 Al Borchers (alborchers@steinerpoint.com)
 * Copyright (C) 2008 David Brownell
 * Copyright (C) 2008 by Nokia Corporation
 *
 * This code also borrows from usbserial.c, which is
 * Copyright (C) 1999 - 2002 Greg Kroah-Hartman (greg@kroah.com)
 * Copyright (C) 2000 Peter Berger (pberger@brimson.com)
 * Copyright (C) 2000 Al Borchers (alborchers@steinerpoint.com)
 */

/* #define VERBOSE_DEBUG */

#include <linux/kernel.h>
#include <linux/sched.h>
#include <linux/device.h>
#include <linux/delay.h>
#include <linux/tty.h>
#include <linux/tty_flip.h>
#include <linux/slab.h>
#include <linux/export.h>
#include <linux/module.h>
#include <linux/console.h>
#include <linux/kthread.h>
#include <linux/workqueue.h>
#include <linux/kfifo.h>

#include "u_serial.h"


/*
 * This component encapsulates the TTY layer glue needed to provide basic
 * "serial port" functionality through the USB gadget stack.  Each such
 * port is exposed through a /dev/ttyGS* node.
 *
 * After this module has been loaded, the individual TTY port can be requested
 * (gserial_alloc_line()) and it will stay available until they are removed
 * (gserial_free_line()). Each one may be connected to a USB function
 * (gserial_connect), or disconnected (with gserial_disconnect) when the USB
 * host issues a config change event. Data can only flow when the port is
 * connected to the host.
 *
 * A given TTY port can be made available in multiple configurations.
 * For example, each one might expose a ttyGS0 node which provides a
 * login application.  In one case that might use CDC ACM interface 0,
 * while another configuration might use interface 3 for that.  The
 * work to handle that (including descriptor management) is not part
 * of this component.
 *
 * Configurations may expose more than one TTY port.  For example, if
 * ttyGS0 provides login service, then ttyGS1 might provide dialer access
 * for a telephone or fax link.  And ttyGS2 might be something that just
 * needs a simple byte stream interface for some messaging protocol that
 * is managed in userspace ... OBEX, PTP, and MTP have been mentioned.
 *
 *
 * gserial is the lifecycle interface, used by USB functions
 * gs_port is the I/O nexus, used by the tty driver
 * tty_struct links to the tty/filesystem framework
 *
 * gserial <---> gs_port ... links will be null when the USB link is
 * inactive; managed by gserial_{connect,disconnect}().  each gserial
 * instance can wrap its own USB control protocol.
 *	gserial->ioport == usb_ep->driver_data ... gs_port
 *	gs_port->port_usb ... gserial
 *
 * gs_port <---> tty_struct ... links will be null when the TTY file
 * isn't opened; managed by gs_open()/gs_close()
 *	gserial->port_tty ... tty_struct
 *	tty_struct->driver_data ... gserial
 */

/* RX and TX queues can buffer QUEUE_SIZE packets before they hit the
 * next layer of buffering.  For TX that's a circular buffer; for RX
 * consider it a NOP.  A third layer is provided by the TTY code.
 */
#define QUEUE_SIZE		16
#define WRITE_BUF_SIZE		8192		/* TX only */
#define GS_CONSOLE_BUF_SIZE	8192

/* console info */
struct gs_console {
	struct console		console;
	struct work_struct	work;
	spinlock_t		lock;
	struct usb_request	*req;
	struct kfifo		buf;
	size_t			missed;
};

/*
 * The port structure holds info for each port, one for each minor number
 * (and thus for each /dev/ node).
 */
struct gs_port {
	struct tty_port		port;
	spinlock_t		port_lock;	/* guard port_* access */

	struct gserial		*port_usb;
#ifdef CONFIG_U_SERIAL_CONSOLE
	struct gs_console	*console;
#endif

	u8			port_num;

	struct list_head	read_pool;
	int read_started;
	int read_allocated;
	struct list_head	read_queue;
	unsigned		n_read;
	struct delayed_work	push;

	struct list_head	write_pool;
	int write_started;
	int write_allocated;
	struct kfifo		port_write_buf;
	wait_queue_head_t	drain_wait;	/* wait while writes drain */
	bool                    write_busy;
	wait_queue_head_t	close_wait;
	bool			suspended;	/* port suspended */
	bool			start_delayed;	/* delay start when suspended */

	/* REVISIT this state ... */
	struct usb_cdc_line_coding port_line_coding;	/* 8-N-1 etc */
};

static struct portmaster {
	struct mutex	lock;			/* protect open/close */
	struct gs_port	*port;
} ports[MAX_U_SERIAL_PORTS];

#define GS_CLOSE_TIMEOUT		15		/* seconds */



#ifdef VERBOSE_DEBUG
#ifndef pr_vdebug
#define pr_vdebug(fmt, arg...) \
	pr_debug(fmt, ##arg)
#endif /* pr_vdebug */
#else
#ifndef pr_vdebug
#define pr_vdebug(fmt, arg...) \
	({ if (0) pr_debug(fmt, ##arg); })
#endif /* pr_vdebug */
#endif

/*-------------------------------------------------------------------------*/

/* I/O glue between TTY (upper) and USB function (lower) driver layers */

/*
 * gs_alloc_req
 *
 * Allocate a usb_request and its buffer.  Returns a pointer to the
 * usb_request or NULL if there is an error.
 */
struct usb_request *
gs_alloc_req(struct usb_ep *ep, unsigned len, gfp_t kmalloc_flags)
{
	struct usb_request *req;

	req = usb_ep_alloc_request(ep, kmalloc_flags);

	if (req != NULL) {
		req->length = len;
		req->buf = kmalloc(len, kmalloc_flags);
		if (req->buf == NULL) {
			usb_ep_free_request(ep, req);
			return NULL;
		}
	}

	return req;
}
EXPORT_SYMBOL_GPL(gs_alloc_req);

/*
 * gs_free_req
 *
 * Free a usb_request and its buffer.
 */
void gs_free_req(struct usb_ep *ep, struct usb_request *req)
{
	kfree(req->buf);
	usb_ep_free_request(ep, req);
}
EXPORT_SYMBOL_GPL(gs_free_req);

/*
 * gs_send_packet
 *
 * If there is data to send, a packet is built in the given
 * buffer and the size is returned.  If there is no data to
 * send, 0 is returned.
 *
 * Called with port_lock held.
 */
static unsigned
gs_send_packet(struct gs_port *port, char *packet, unsigned size)
{
	unsigned len;

	len = kfifo_len(&port->port_write_buf);
	if (len < size)
		size = len;
	if (size != 0)
		size = kfifo_out(&port->port_write_buf, packet, size);
	return size;
}

/*
 * gs_start_tx
 *
 * This function finds available write requests, calls
 * gs_send_packet to fill these packets with data, and
 * continues until either there are no more write requests
 * available or no more data to send.  This function is
 * run whenever data arrives or write requests are available.
 *
 * Context: caller owns port_lock; port_usb is non-null.
 */
static int gs_start_tx(struct gs_port *port)
/*
__releases(&port->port_lock)
__acquires(&port->port_lock)
*/
{
	struct list_head	*pool = &port->write_pool;
	struct usb_ep		*in;
	int			status = 0;
	bool			do_tty_wake = false;

	if (!port->port_usb)
		return status;

	in = port->port_usb->in;

	while (!port->write_busy && !list_empty(pool)) {
		struct usb_request	*req;
		int			len;

		if (port->write_started >= QUEUE_SIZE)
			break;

		req = list_entry(pool->next, struct usb_request, list);
		len = gs_send_packet(port, req->buf, in->maxpacket);
		if (len == 0) {
			wake_up_interruptible(&port->drain_wait);
			break;
		}
		do_tty_wake = true;

		req->length = len;
		list_del(&req->list);
		req->zero = kfifo_is_empty(&port->port_write_buf);

		pr_vdebug("ttyGS%d: tx len=%d, 0x%02x 0x%02x 0x%02x ...\n",
			  port->port_num, len, *((u8 *)req->buf),
			  *((u8 *)req->buf+1), *((u8 *)req->buf+2));

		/* Drop lock while we call out of driver; completions
		 * could be issued while we do so.  Disconnection may
		 * happen too; maybe immediately before we queue this!
		 *
		 * NOTE that we may keep sending data for a while after
		 * the TTY closed (dev->ioport->port_tty is NULL).
		 */
		port->write_busy = true;
		spin_unlock(&port->port_lock);
		status = usb_ep_queue(in, req, GFP_ATOMIC);
		spin_lock(&port->port_lock);
		port->write_busy = false;

		if (status) {
			pr_debug("%s: %s %s err %d\n",
					__func__, "queue", in->name, status);
			list_add(&req->list, pool);
			break;
		}

		port->write_started++;

		/* abort immediately after disconnect */
		if (!port->port_usb)
			break;
	}

	if (do_tty_wake && port->port.tty)
		tty_wakeup(port->port.tty);
	return status;
}

/*
 * Context: caller owns port_lock, and port_usb is set
 */
static unsigned gs_start_rx(struct gs_port *port)
/*
__releases(&port->port_lock)
__acquires(&port->port_lock)
*/
{
	struct list_head	*pool = &port->read_pool;
	struct usb_ep		*out = port->port_usb->out;

	while (!list_empty(pool)) {
		struct usb_request	*req;
		int			status;
		struct tty_struct	*tty;

		/* no more rx if closed */
		tty = port->port.tty;
		if (!tty)
			break;

		if (port->read_started >= QUEUE_SIZE)
			break;

		req = list_entry(pool->next, struct usb_request, list);
		list_del(&req->list);
		req->length = out->maxpacket;

		/* drop lock while we call out; the controller driver
		 * may need to call us back (e.g. for disconnect)
		 */
		spin_unlock(&port->port_lock);
		status = usb_ep_queue(out, req, GFP_ATOMIC);
		spin_lock(&port->port_lock);

		if (status) {
			pr_debug("%s: %s %s err %d\n",
					__func__, "queue", out->name, status);
			list_add(&req->list, pool);
			break;
		}
		port->read_started++;

		/* abort immediately after disconnect */
		if (!port->port_usb)
			break;
	}
	return port->read_started;
}

/*
 * RX tasklet takes data out of the RX queue and hands it up to the TTY
 * layer until it refuses to take any more data (or is throttled back).
 * Then it issues reads for any further data.
 *
 * If the RX queue becomes full enough that no usb_request is queued,
 * the OUT endpoint may begin NAKing as soon as its FIFO fills up.
 * So QUEUE_SIZE packets plus however many the FIFO holds (usually two)
 * can be buffered before the TTY layer's buffers (currently 64 KB).
 */
static void gs_rx_push(struct work_struct *work)
{
	struct delayed_work	*w = to_delayed_work(work);
	struct gs_port		*port = container_of(w, struct gs_port, push);
	struct tty_struct	*tty;
	struct list_head	*queue = &port->read_queue;
	bool			disconnect = false;
	bool			do_push = false;

	/* hand any queued data to the tty */
	spin_lock_irq(&port->port_lock);
	tty = port->port.tty;
	while (!list_empty(queue)) {
		struct usb_request	*req;

		req = list_first_entry(queue, struct usb_request, list);

		/* leave data queued if tty was rx throttled */
		if (tty && tty_throttled(tty))
			break;

		switch (req->status) {
		case -ESHUTDOWN:
			disconnect = true;
			pr_vdebug("ttyGS%d: shutdown\n", port->port_num);
			break;

		default:
			/* presumably a transient fault */
			pr_warn("ttyGS%d: unexpected RX status %d\n",
				port->port_num, req->status);
			fallthrough;
		case 0:
			/* normal completion */
			break;
		}

		/* push data to (open) tty */
		if (req->actual && tty) {
			char		*packet = req->buf;
			unsigned	size = req->actual;
			unsigned	n;
			int		count;

			/* we may have pushed part of this packet already... */
			n = port->n_read;
			if (n) {
				packet += n;
				size -= n;
			}

			count = tty_insert_flip_string(&port->port, packet,
					size);
			if (count)
				do_push = true;
			if (count != size) {
				/* stop pushing; TTY layer can't handle more */
				port->n_read += count;
				pr_vdebug("ttyGS%d: rx block %d/%d\n",
					  port->port_num, count, req->actual);
				break;
			}
			port->n_read = 0;
		}

		list_move(&req->list, &port->read_pool);
		port->read_started--;
	}

	/* Push from tty to ldisc; this is handled by a workqueue,
	 * so we won't get callbacks and can hold port_lock
	 */
	if (do_push)
		tty_flip_buffer_push(&port->port);


	/* We want our data queue to become empty ASAP, keeping data
	 * in the tty and ldisc (not here).  If we couldn't push any
	 * this time around, RX may be starved, so wait until next jiffy.
	 *
	 * We may leave non-empty queue only when there is a tty, and
	 * either it is throttled or there is no more room in flip buffer.
	 */
<<<<<<< HEAD
	if (!list_empty(queue) && tty) {
		if (!tty_throttled(tty)) {
			if (do_push)
				tasklet_schedule(&port->push);
			else
				pr_warn("ttyGS%d: RX not scheduled?\n",
					port->port_num);
		}
	}
=======
	if (!list_empty(queue) && !tty_throttled(tty))
		schedule_delayed_work(&port->push, 1);
>>>>>>> 24b8d41d

	/* If we're still connected, refill the USB RX queue. */
	if (!disconnect && port->port_usb)
		gs_start_rx(port);

	spin_unlock_irq(&port->port_lock);
}

static void gs_read_complete(struct usb_ep *ep, struct usb_request *req)
{
	struct gs_port	*port = ep->driver_data;

	/* Queue all received data until the tty layer is ready for it. */
	spin_lock(&port->port_lock);
	list_add_tail(&req->list, &port->read_queue);
	schedule_delayed_work(&port->push, 0);
	spin_unlock(&port->port_lock);
}

static void gs_write_complete(struct usb_ep *ep, struct usb_request *req)
{
	struct gs_port	*port = ep->driver_data;

	spin_lock(&port->port_lock);
	list_add(&req->list, &port->write_pool);
	port->write_started--;

	switch (req->status) {
	default:
		/* presumably a transient fault */
		pr_warn("%s: unexpected %s status %d\n",
			__func__, ep->name, req->status);
		fallthrough;
	case 0:
		/* normal completion */
		gs_start_tx(port);
		break;

	case -ESHUTDOWN:
		/* disconnect */
		pr_vdebug("%s: %s shutdown\n", __func__, ep->name);
		break;
	}

	spin_unlock(&port->port_lock);
}

static void gs_free_requests(struct usb_ep *ep, struct list_head *head,
							 int *allocated)
{
	struct usb_request	*req;

	while (!list_empty(head)) {
		req = list_entry(head->next, struct usb_request, list);
		list_del(&req->list);
		gs_free_req(ep, req);
		if (allocated)
			(*allocated)--;
	}
}

static int gs_alloc_requests(struct usb_ep *ep, struct list_head *head,
		void (*fn)(struct usb_ep *, struct usb_request *),
		int *allocated)
{
	int			i;
	struct usb_request	*req;
	int n = allocated ? QUEUE_SIZE - *allocated : QUEUE_SIZE;

	/* Pre-allocate up to QUEUE_SIZE transfers, but if we can't
	 * do quite that many this time, don't fail ... we just won't
	 * be as speedy as we might otherwise be.
	 */
	for (i = 0; i < n; i++) {
		req = gs_alloc_req(ep, ep->maxpacket, GFP_ATOMIC);
		if (!req)
			return list_empty(head) ? -ENOMEM : 0;
		req->complete = fn;
		list_add_tail(&req->list, head);
		if (allocated)
			(*allocated)++;
	}
	return 0;
}

/**
 * gs_start_io - start USB I/O streams
 * @port: port to use
 * Context: holding port_lock; port_tty and port_usb are non-null
 *
 * We only start I/O when something is connected to both sides of
 * this port.  If nothing is listening on the host side, we may
 * be pointlessly filling up our TX buffers and FIFO.
 */
static int gs_start_io(struct gs_port *port)
{
	struct list_head	*head = &port->read_pool;
	struct usb_ep		*ep = port->port_usb->out;
	int			status;
	unsigned		started;

	/* Allocate RX and TX I/O buffers.  We can't easily do this much
	 * earlier (with GFP_KERNEL) because the requests are coupled to
	 * endpoints, as are the packet sizes we'll be using.  Different
	 * configurations may use different endpoints with a given port;
	 * and high speed vs full speed changes packet sizes too.
	 */
	status = gs_alloc_requests(ep, head, gs_read_complete,
		&port->read_allocated);
	if (status)
		return status;

	status = gs_alloc_requests(port->port_usb->in, &port->write_pool,
			gs_write_complete, &port->write_allocated);
	if (status) {
		gs_free_requests(ep, head, &port->read_allocated);
		return status;
	}

	/* queue read requests */
	port->n_read = 0;
	started = gs_start_rx(port);

	if (started) {
		gs_start_tx(port);
		/* Unblock any pending writes into our circular buffer, in case
		 * we didn't in gs_start_tx() */
		tty_wakeup(port->port.tty);
	} else {
		gs_free_requests(ep, head, &port->read_allocated);
		gs_free_requests(port->port_usb->in, &port->write_pool,
			&port->write_allocated);
		status = -EIO;
	}

	return status;
}

/*-------------------------------------------------------------------------*/

/* TTY Driver */

/*
 * gs_open sets up the link between a gs_port and its associated TTY.
 * That link is broken *only* by TTY close(), and all driver methods
 * know that.
 */
static int gs_open(struct tty_struct *tty, struct file *file)
{
	int		port_num = tty->index;
	struct gs_port	*port;
	int		status = 0;

	mutex_lock(&ports[port_num].lock);
	port = ports[port_num].port;
	if (!port) {
		status = -ENODEV;
		goto out;
	}

	spin_lock_irq(&port->port_lock);

	/* allocate circular buffer on first open */
	if (!kfifo_initialized(&port->port_write_buf)) {

		spin_unlock_irq(&port->port_lock);

		/*
		 * portmaster's mutex still protects from simultaneous open(),
		 * and close() can't happen, yet.
		 */

		status = kfifo_alloc(&port->port_write_buf,
				     WRITE_BUF_SIZE, GFP_KERNEL);
		if (status) {
			pr_debug("gs_open: ttyGS%d (%p,%p) no buffer\n",
				 port_num, tty, file);
			goto out;
		}

		spin_lock_irq(&port->port_lock);
	}

	/* already open?  Great. */
	if (port->port.count++)
		goto exit_unlock_port;

	tty->driver_data = port;
	port->port.tty = tty;

	/* if connected, start the I/O stream */
	if (port->port_usb) {
		/* if port is suspended, wait resume to start I/0 stream */
		if (!port->suspended) {
			struct gserial	*gser = port->port_usb;

			pr_debug("gs_open: start ttyGS%d\n", port->port_num);
			gs_start_io(port);

			if (gser->connect)
				gser->connect(gser);
		} else {
			pr_debug("delay start of ttyGS%d\n", port->port_num);
			port->start_delayed = true;
		}
	}

	pr_debug("gs_open: ttyGS%d (%p,%p)\n", port->port_num, tty, file);

exit_unlock_port:
	spin_unlock_irq(&port->port_lock);
out:
	mutex_unlock(&ports[port_num].lock);
	return status;
}

static int gs_close_flush_done(struct gs_port *p)
{
	int cond;

	/* return true on disconnect or empty buffer or if raced with open() */
	spin_lock_irq(&p->port_lock);
	cond = p->port_usb == NULL || !kfifo_len(&p->port_write_buf) ||
		p->port.count > 1;
	spin_unlock_irq(&p->port_lock);

	return cond;
}

static void gs_close(struct tty_struct *tty, struct file *file)
{
	struct gs_port *port = tty->driver_data;
	struct gserial	*gser;

	spin_lock_irq(&port->port_lock);

	if (port->port.count != 1) {
raced_with_open:
		if (port->port.count == 0)
			WARN_ON(1);
		else
			--port->port.count;
		goto exit;
	}

	pr_debug("gs_close: ttyGS%d (%p,%p) ...\n", port->port_num, tty, file);

	gser = port->port_usb;
	if (gser && !port->suspended && gser->disconnect)
		gser->disconnect(gser);

	/* wait for circular write buffer to drain, disconnect, or at
	 * most GS_CLOSE_TIMEOUT seconds; then discard the rest
	 */
	if (kfifo_len(&port->port_write_buf) > 0 && gser) {
		spin_unlock_irq(&port->port_lock);
		wait_event_interruptible_timeout(port->drain_wait,
					gs_close_flush_done(port),
					GS_CLOSE_TIMEOUT * HZ);
		spin_lock_irq(&port->port_lock);

		if (port->port.count != 1)
			goto raced_with_open;

		gser = port->port_usb;
	}

	/* Iff we're disconnected, there can be no I/O in flight so it's
	 * ok to free the circular buffer; else just scrub it.  And don't
	 * let the push tasklet fire again until we're re-opened.
	 */
	if (gser == NULL)
		kfifo_free(&port->port_write_buf);
	else
		kfifo_reset(&port->port_write_buf);

	port->start_delayed = false;
	port->port.count = 0;
	port->port.tty = NULL;

	pr_debug("gs_close: ttyGS%d (%p,%p) done!\n",
			port->port_num, tty, file);

	wake_up(&port->close_wait);
exit:
	spin_unlock_irq(&port->port_lock);
}

static int gs_write(struct tty_struct *tty, const unsigned char *buf, int count)
{
	struct gs_port	*port = tty->driver_data;
	unsigned long	flags;

	pr_vdebug("gs_write: ttyGS%d (%p) writing %d bytes\n",
			port->port_num, tty, count);

	spin_lock_irqsave(&port->port_lock, flags);
	if (count)
		count = kfifo_in(&port->port_write_buf, buf, count);
	/* treat count == 0 as flush_chars() */
	if (port->port_usb)
		gs_start_tx(port);
	spin_unlock_irqrestore(&port->port_lock, flags);

	return count;
}

static int gs_put_char(struct tty_struct *tty, unsigned char ch)
{
	struct gs_port	*port = tty->driver_data;
	unsigned long	flags;
	int		status;

	pr_vdebug("gs_put_char: (%d,%p) char=0x%x, called from %ps\n",
		port->port_num, tty, ch, __builtin_return_address(0));

	spin_lock_irqsave(&port->port_lock, flags);
	status = kfifo_put(&port->port_write_buf, ch);
	spin_unlock_irqrestore(&port->port_lock, flags);

	return status;
}

static void gs_flush_chars(struct tty_struct *tty)
{
	struct gs_port	*port = tty->driver_data;
	unsigned long	flags;

	pr_vdebug("gs_flush_chars: (%d,%p)\n", port->port_num, tty);

	spin_lock_irqsave(&port->port_lock, flags);
	if (port->port_usb)
		gs_start_tx(port);
	spin_unlock_irqrestore(&port->port_lock, flags);
}

static int gs_write_room(struct tty_struct *tty)
{
	struct gs_port	*port = tty->driver_data;
	unsigned long	flags;
	int		room = 0;

	spin_lock_irqsave(&port->port_lock, flags);
	if (port->port_usb)
		room = kfifo_avail(&port->port_write_buf);
	spin_unlock_irqrestore(&port->port_lock, flags);

	pr_vdebug("gs_write_room: (%d,%p) room=%d\n",
		port->port_num, tty, room);

	return room;
}

static int gs_chars_in_buffer(struct tty_struct *tty)
{
	struct gs_port	*port = tty->driver_data;
	unsigned long	flags;
	int		chars = 0;

	spin_lock_irqsave(&port->port_lock, flags);
	chars = kfifo_len(&port->port_write_buf);
	spin_unlock_irqrestore(&port->port_lock, flags);

	pr_vdebug("gs_chars_in_buffer: (%d,%p) chars=%d\n",
		port->port_num, tty, chars);

	return chars;
}

/* undo side effects of setting TTY_THROTTLED */
static void gs_unthrottle(struct tty_struct *tty)
{
	struct gs_port		*port = tty->driver_data;
	unsigned long		flags;

	spin_lock_irqsave(&port->port_lock, flags);
	if (port->port_usb) {
		/* Kickstart read queue processing.  We don't do xon/xoff,
		 * rts/cts, or other handshaking with the host, but if the
		 * read queue backs up enough we'll be NAKing OUT packets.
		 */
		pr_vdebug("ttyGS%d: unthrottle\n", port->port_num);
		schedule_delayed_work(&port->push, 0);
	}
	spin_unlock_irqrestore(&port->port_lock, flags);
}

static int gs_break_ctl(struct tty_struct *tty, int duration)
{
	struct gs_port	*port = tty->driver_data;
	int		status = 0;
	struct gserial	*gser;

	pr_vdebug("gs_break_ctl: ttyGS%d, send break (%d) \n",
			port->port_num, duration);

	spin_lock_irq(&port->port_lock);
	gser = port->port_usb;
	if (gser && gser->send_break)
		status = gser->send_break(gser, duration);
	spin_unlock_irq(&port->port_lock);

	return status;
}

static const struct tty_operations gs_tty_ops = {
	.open =			gs_open,
	.close =		gs_close,
	.write =		gs_write,
	.put_char =		gs_put_char,
	.flush_chars =		gs_flush_chars,
	.write_room =		gs_write_room,
	.chars_in_buffer =	gs_chars_in_buffer,
	.unthrottle =		gs_unthrottle,
	.break_ctl =		gs_break_ctl,
};

/*-------------------------------------------------------------------------*/

static struct tty_driver *gs_tty_driver;

#ifdef CONFIG_U_SERIAL_CONSOLE

static void gs_console_complete_out(struct usb_ep *ep, struct usb_request *req)
{
	struct gs_console *cons = req->context;

	switch (req->status) {
	default:
		pr_warn("%s: unexpected %s status %d\n",
			__func__, ep->name, req->status);
		fallthrough;
	case 0:
		/* normal completion */
		spin_lock(&cons->lock);
		req->length = 0;
		schedule_work(&cons->work);
		spin_unlock(&cons->lock);
		break;
	case -ECONNRESET:
	case -ESHUTDOWN:
		/* disconnect */
		pr_vdebug("%s: %s shutdown\n", __func__, ep->name);
		break;
	}
}

static void __gs_console_push(struct gs_console *cons)
{
	struct usb_request *req = cons->req;
	struct usb_ep *ep;
	size_t size;

	if (!req)
		return;	/* disconnected */

	if (req->length)
		return;	/* busy */

	ep = cons->console.data;
	size = kfifo_out(&cons->buf, req->buf, ep->maxpacket);
	if (!size)
		return;

	if (cons->missed && ep->maxpacket >= 64) {
		char buf[64];
		size_t len;

		len = sprintf(buf, "\n[missed %zu bytes]\n", cons->missed);
		kfifo_in(&cons->buf, buf, len);
		cons->missed = 0;
	}

	req->length = size;
	if (usb_ep_queue(ep, req, GFP_ATOMIC))
		req->length = 0;
}

static void gs_console_work(struct work_struct *work)
{
	struct gs_console *cons = container_of(work, struct gs_console, work);

	spin_lock_irq(&cons->lock);

	__gs_console_push(cons);

	spin_unlock_irq(&cons->lock);
}

static void gs_console_write(struct console *co,
			     const char *buf, unsigned count)
{
	struct gs_console *cons = container_of(co, struct gs_console, console);
	unsigned long flags;
	size_t n;

	spin_lock_irqsave(&cons->lock, flags);

	n = kfifo_in(&cons->buf, buf, count);
	if (n < count)
		cons->missed += count - n;

	if (cons->req && !cons->req->length)
		schedule_work(&cons->work);

	spin_unlock_irqrestore(&cons->lock, flags);
}

static struct tty_driver *gs_console_device(struct console *co, int *index)
{
	*index = co->index;
	return gs_tty_driver;
}

static int gs_console_connect(struct gs_port *port)
{
	struct gs_console *cons = port->console;
	struct usb_request *req;
	struct usb_ep *ep;

	if (!cons)
		return 0;

	ep = port->port_usb->in;
	req = gs_alloc_req(ep, ep->maxpacket, GFP_ATOMIC);
	if (!req)
		return -ENOMEM;
	req->complete = gs_console_complete_out;
	req->context = cons;
	req->length = 0;

	spin_lock(&cons->lock);
	cons->req = req;
	cons->console.data = ep;
	spin_unlock(&cons->lock);

	pr_debug("ttyGS%d: console connected!\n", port->port_num);

	schedule_work(&cons->work);

	return 0;
}

static void gs_console_disconnect(struct gs_port *port)
{
	struct gs_console *cons = port->console;
	struct usb_request *req;
	struct usb_ep *ep;

	if (!cons)
		return;

	spin_lock(&cons->lock);

	req = cons->req;
	ep = cons->console.data;
	cons->req = NULL;

	spin_unlock(&cons->lock);

	if (!req)
		return;

	usb_ep_dequeue(ep, req);
	gs_free_req(ep, req);
}

static int gs_console_init(struct gs_port *port)
{
	struct gs_console *cons;
	int err;

	if (port->console)
		return 0;

	cons = kzalloc(sizeof(*port->console), GFP_KERNEL);
	if (!cons)
		return -ENOMEM;

	strcpy(cons->console.name, "ttyGS");
	cons->console.write = gs_console_write;
	cons->console.device = gs_console_device;
	cons->console.flags = CON_PRINTBUFFER;
	cons->console.index = port->port_num;

	INIT_WORK(&cons->work, gs_console_work);
	spin_lock_init(&cons->lock);

	err = kfifo_alloc(&cons->buf, GS_CONSOLE_BUF_SIZE, GFP_KERNEL);
	if (err) {
		pr_err("ttyGS%d: allocate console buffer failed\n", port->port_num);
		kfree(cons);
		return err;
	}

	port->console = cons;
	register_console(&cons->console);

	spin_lock_irq(&port->port_lock);
	if (port->port_usb)
		gs_console_connect(port);
	spin_unlock_irq(&port->port_lock);

	return 0;
}

static void gs_console_exit(struct gs_port *port)
{
	struct gs_console *cons = port->console;

	if (!cons)
		return;

	unregister_console(&cons->console);

	spin_lock_irq(&port->port_lock);
	if (cons->req)
		gs_console_disconnect(port);
	spin_unlock_irq(&port->port_lock);

	cancel_work_sync(&cons->work);
	kfifo_free(&cons->buf);
	kfree(cons);
	port->console = NULL;
}

ssize_t gserial_set_console(unsigned char port_num, const char *page, size_t count)
{
	struct gs_port *port;
	bool enable;
	int ret;

	ret = strtobool(page, &enable);
	if (ret)
		return ret;

	mutex_lock(&ports[port_num].lock);
	port = ports[port_num].port;

	if (WARN_ON(port == NULL)) {
		ret = -ENXIO;
		goto out;
	}

	if (enable)
		ret = gs_console_init(port);
	else
		gs_console_exit(port);
out:
	mutex_unlock(&ports[port_num].lock);

	return ret < 0 ? ret : count;
}
EXPORT_SYMBOL_GPL(gserial_set_console);

ssize_t gserial_get_console(unsigned char port_num, char *page)
{
	struct gs_port *port;
	ssize_t ret;

	mutex_lock(&ports[port_num].lock);
	port = ports[port_num].port;

	if (WARN_ON(port == NULL))
		ret = -ENXIO;
	else
		ret = sprintf(page, "%u\n", !!port->console);

	mutex_unlock(&ports[port_num].lock);

	return ret;
}
EXPORT_SYMBOL_GPL(gserial_get_console);

#else

static int gs_console_connect(struct gs_port *port)
{
	return 0;
}

static void gs_console_disconnect(struct gs_port *port)
{
}

static int gs_console_init(struct gs_port *port)
{
	return -ENOSYS;
}

static void gs_console_exit(struct gs_port *port)
{
}

#endif

static int
gs_port_alloc(unsigned port_num, struct usb_cdc_line_coding *coding)
{
	struct gs_port	*port;
	int		ret = 0;

	mutex_lock(&ports[port_num].lock);
	if (ports[port_num].port) {
		ret = -EBUSY;
		goto out;
	}

	port = kzalloc(sizeof(struct gs_port), GFP_KERNEL);
	if (port == NULL) {
		ret = -ENOMEM;
		goto out;
	}

	tty_port_init(&port->port);
	spin_lock_init(&port->port_lock);
	init_waitqueue_head(&port->drain_wait);
	init_waitqueue_head(&port->close_wait);

	INIT_DELAYED_WORK(&port->push, gs_rx_push);

	INIT_LIST_HEAD(&port->read_pool);
	INIT_LIST_HEAD(&port->read_queue);
	INIT_LIST_HEAD(&port->write_pool);

	port->port_num = port_num;
	port->port_line_coding = *coding;

	ports[port_num].port = port;
out:
	mutex_unlock(&ports[port_num].lock);
	return ret;
}

static int gs_closed(struct gs_port *port)
{
	int cond;

	spin_lock_irq(&port->port_lock);
	cond = port->port.count == 0;
	spin_unlock_irq(&port->port_lock);

	return cond;
}

static void gserial_free_port(struct gs_port *port)
{
	cancel_delayed_work_sync(&port->push);
	/* wait for old opens to finish */
	wait_event(port->close_wait, gs_closed(port));
	WARN_ON(port->port_usb != NULL);
	tty_port_destroy(&port->port);
	kfree(port);
}

void gserial_free_line(unsigned char port_num)
{
	struct gs_port	*port;

	mutex_lock(&ports[port_num].lock);
	if (WARN_ON(!ports[port_num].port)) {
		mutex_unlock(&ports[port_num].lock);
		return;
	}
	port = ports[port_num].port;
	gs_console_exit(port);
	ports[port_num].port = NULL;
	mutex_unlock(&ports[port_num].lock);

	gserial_free_port(port);
	tty_unregister_device(gs_tty_driver, port_num);
}
EXPORT_SYMBOL_GPL(gserial_free_line);

int gserial_alloc_line_no_console(unsigned char *line_num)
{
	struct usb_cdc_line_coding	coding;
	struct gs_port			*port;
	struct device			*tty_dev;
	int				ret;
	int				port_num;

	coding.dwDTERate = cpu_to_le32(9600);
	coding.bCharFormat = 8;
	coding.bParityType = USB_CDC_NO_PARITY;
	coding.bDataBits = USB_CDC_1_STOP_BITS;

	for (port_num = 0; port_num < MAX_U_SERIAL_PORTS; port_num++) {
		ret = gs_port_alloc(port_num, &coding);
		if (ret == -EBUSY)
			continue;
		if (ret)
			return ret;
		break;
	}
	if (ret)
		return ret;

	/* ... and sysfs class devices, so mdev/udev make /dev/ttyGS* */

	port = ports[port_num].port;
	tty_dev = tty_port_register_device(&port->port,
			gs_tty_driver, port_num, NULL);
	if (IS_ERR(tty_dev)) {
		pr_err("%s: failed to register tty for port %d, err %ld\n",
				__func__, port_num, PTR_ERR(tty_dev));

		ret = PTR_ERR(tty_dev);
		mutex_lock(&ports[port_num].lock);
		ports[port_num].port = NULL;
		mutex_unlock(&ports[port_num].lock);
		gserial_free_port(port);
		goto err;
	}
	*line_num = port_num;
err:
	return ret;
}
EXPORT_SYMBOL_GPL(gserial_alloc_line_no_console);

int gserial_alloc_line(unsigned char *line_num)
{
	int ret = gserial_alloc_line_no_console(line_num);

	if (!ret && !*line_num)
		gs_console_init(ports[*line_num].port);

	return ret;
}
EXPORT_SYMBOL_GPL(gserial_alloc_line);

/**
 * gserial_connect - notify TTY I/O glue that USB link is active
 * @gser: the function, set up with endpoints and descriptors
 * @port_num: which port is active
 * Context: any (usually from irq)
 *
 * This is called activate endpoints and let the TTY layer know that
 * the connection is active ... not unlike "carrier detect".  It won't
 * necessarily start I/O queues; unless the TTY is held open by any
 * task, there would be no point.  However, the endpoints will be
 * activated so the USB host can perform I/O, subject to basic USB
 * hardware flow control.
 *
 * Caller needs to have set up the endpoints and USB function in @dev
 * before calling this, as well as the appropriate (speed-specific)
 * endpoint descriptors, and also have allocate @port_num by calling
 * @gserial_alloc_line().
 *
 * Returns negative errno or zero.
 * On success, ep->driver_data will be overwritten.
 */
int gserial_connect(struct gserial *gser, u8 port_num)
{
	struct gs_port	*port;
	unsigned long	flags;
	int		status;

	if (port_num >= MAX_U_SERIAL_PORTS)
		return -ENXIO;

	port = ports[port_num].port;
	if (!port) {
		pr_err("serial line %d not allocated.\n", port_num);
		return -EINVAL;
	}
	if (port->port_usb) {
		pr_err("serial line %d is in use.\n", port_num);
		return -EBUSY;
	}

	/* activate the endpoints */
	status = usb_ep_enable(gser->in);
	if (status < 0)
		return status;
	gser->in->driver_data = port;

	status = usb_ep_enable(gser->out);
	if (status < 0)
		goto fail_out;
	gser->out->driver_data = port;

	/* then tell the tty glue that I/O can work */
	spin_lock_irqsave(&port->port_lock, flags);
	gser->ioport = port;
	port->port_usb = gser;

	/* REVISIT unclear how best to handle this state...
	 * we don't really couple it with the Linux TTY.
	 */
	gser->port_line_coding = port->port_line_coding;

	/* REVISIT if waiting on "carrier detect", signal. */

	/* if it's already open, start I/O ... and notify the serial
	 * protocol about open/close status (connect/disconnect).
	 */
	if (port->port.count) {
		pr_debug("gserial_connect: start ttyGS%d\n", port->port_num);
		gs_start_io(port);
		if (gser->connect)
			gser->connect(gser);
	} else {
		if (gser->disconnect)
			gser->disconnect(gser);
	}

	status = gs_console_connect(port);
	spin_unlock_irqrestore(&port->port_lock, flags);

	return status;

fail_out:
	usb_ep_disable(gser->in);
	return status;
}
EXPORT_SYMBOL_GPL(gserial_connect);
/**
 * gserial_disconnect - notify TTY I/O glue that USB link is inactive
 * @gser: the function, on which gserial_connect() was called
 * Context: any (usually from irq)
 *
 * This is called to deactivate endpoints and let the TTY layer know
 * that the connection went inactive ... not unlike "hangup".
 *
 * On return, the state is as if gserial_connect() had never been called;
 * there is no active USB I/O on these endpoints.
 */
void gserial_disconnect(struct gserial *gser)
{
	struct gs_port	*port = gser->ioport;
	unsigned long	flags;

	if (!port)
		return;

	/* tell the TTY glue not to do I/O here any more */
	spin_lock_irqsave(&port->port_lock, flags);

	gs_console_disconnect(port);

	/* REVISIT as above: how best to track this? */
	port->port_line_coding = gser->port_line_coding;

	port->port_usb = NULL;
	gser->ioport = NULL;
	if (port->port.count > 0) {
		wake_up_interruptible(&port->drain_wait);
		if (port->port.tty)
			tty_hangup(port->port.tty);
	}
	port->suspended = false;
	spin_unlock_irqrestore(&port->port_lock, flags);

	/* disable endpoints, aborting down any active I/O */
	usb_ep_disable(gser->out);
	usb_ep_disable(gser->in);

	/* finally, free any unused/unusable I/O buffers */
	spin_lock_irqsave(&port->port_lock, flags);
	if (port->port.count == 0)
		kfifo_free(&port->port_write_buf);
	gs_free_requests(gser->out, &port->read_pool, NULL);
	gs_free_requests(gser->out, &port->read_queue, NULL);
	gs_free_requests(gser->in, &port->write_pool, NULL);

	port->read_allocated = port->read_started =
		port->write_allocated = port->write_started = 0;

	spin_unlock_irqrestore(&port->port_lock, flags);
}
EXPORT_SYMBOL_GPL(gserial_disconnect);

void gserial_suspend(struct gserial *gser)
{
	struct gs_port	*port = gser->ioport;
	unsigned long	flags;

	spin_lock_irqsave(&port->port_lock, flags);
	port->suspended = true;
	spin_unlock_irqrestore(&port->port_lock, flags);
}
EXPORT_SYMBOL_GPL(gserial_suspend);

void gserial_resume(struct gserial *gser)
{
	struct gs_port *port = gser->ioport;
	unsigned long	flags;

	spin_lock_irqsave(&port->port_lock, flags);
	port->suspended = false;
	if (!port->start_delayed) {
		spin_unlock_irqrestore(&port->port_lock, flags);
		return;
	}

	pr_debug("delayed start ttyGS%d\n", port->port_num);
	gs_start_io(port);
	if (gser->connect)
		gser->connect(gser);
	port->start_delayed = false;
	spin_unlock_irqrestore(&port->port_lock, flags);
}
EXPORT_SYMBOL_GPL(gserial_resume);

static int userial_init(void)
{
	unsigned			i;
	int				status;

	gs_tty_driver = alloc_tty_driver(MAX_U_SERIAL_PORTS);
	if (!gs_tty_driver)
		return -ENOMEM;

	gs_tty_driver->driver_name = "g_serial";
	gs_tty_driver->name = "ttyGS";
	/* uses dynamically assigned dev_t values */

	gs_tty_driver->type = TTY_DRIVER_TYPE_SERIAL;
	gs_tty_driver->subtype = SERIAL_TYPE_NORMAL;
	gs_tty_driver->flags = TTY_DRIVER_REAL_RAW | TTY_DRIVER_DYNAMIC_DEV;
	gs_tty_driver->init_termios = tty_std_termios;

	/* 9600-8-N-1 ... matches defaults expected by "usbser.sys" on
	 * MS-Windows.  Otherwise, most of these flags shouldn't affect
	 * anything unless we were to actually hook up to a serial line.
	 */
	gs_tty_driver->init_termios.c_cflag =
			B9600 | CS8 | CREAD | HUPCL | CLOCAL;
	gs_tty_driver->init_termios.c_ispeed = 9600;
	gs_tty_driver->init_termios.c_ospeed = 9600;

	tty_set_operations(gs_tty_driver, &gs_tty_ops);
	for (i = 0; i < MAX_U_SERIAL_PORTS; i++)
		mutex_init(&ports[i].lock);

	/* export the driver ... */
	status = tty_register_driver(gs_tty_driver);
	if (status) {
		pr_err("%s: cannot register, err %d\n",
				__func__, status);
		goto fail;
	}

	pr_debug("%s: registered %d ttyGS* device%s\n", __func__,
			MAX_U_SERIAL_PORTS,
			(MAX_U_SERIAL_PORTS == 1) ? "" : "s");

	return status;
fail:
	put_tty_driver(gs_tty_driver);
	gs_tty_driver = NULL;
	return status;
}
module_init(userial_init);

static void userial_cleanup(void)
{
	tty_unregister_driver(gs_tty_driver);
	put_tty_driver(gs_tty_driver);
	gs_tty_driver = NULL;
}
module_exit(userial_cleanup);

MODULE_LICENSE("GPL");<|MERGE_RESOLUTION|>--- conflicted
+++ resolved
@@ -438,20 +438,8 @@
 	 * We may leave non-empty queue only when there is a tty, and
 	 * either it is throttled or there is no more room in flip buffer.
 	 */
-<<<<<<< HEAD
-	if (!list_empty(queue) && tty) {
-		if (!tty_throttled(tty)) {
-			if (do_push)
-				tasklet_schedule(&port->push);
-			else
-				pr_warn("ttyGS%d: RX not scheduled?\n",
-					port->port_num);
-		}
-	}
-=======
 	if (!list_empty(queue) && !tty_throttled(tty))
 		schedule_delayed_work(&port->push, 1);
->>>>>>> 24b8d41d
 
 	/* If we're still connected, refill the USB RX queue. */
 	if (!disconnect && port->port_usb)
