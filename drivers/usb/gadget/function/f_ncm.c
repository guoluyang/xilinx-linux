--- conflicted
+++ resolved
@@ -85,15 +85,10 @@
 /* peak (theoretical) bulk transfer rate in bits-per-second */
 static inline unsigned ncm_bitrate(struct usb_gadget *g)
 {
-<<<<<<< HEAD
-	if (gadget_is_superspeed(g) && g->speed == USB_SPEED_SUPER)
-		return 13 * 1024 * 8 * 1000 * 8;
-=======
 	if (gadget_is_superspeed(g) && g->speed >= USB_SPEED_SUPER_PLUS)
 		return 4250000000U;
 	else if (gadget_is_superspeed(g) && g->speed == USB_SPEED_SUPER)
 		return 3750000000U;
->>>>>>> 24b8d41d
 	else if (gadget_is_dualspeed(g) && g->speed == USB_SPEED_HIGH)
 		return 13 * 512 * 8 * 1000 * 8;
 	else
@@ -383,11 +378,7 @@
 	.bDescriptorType =	USB_DT_SS_ENDPOINT_COMP,
 
 	/* the following 2 values can be tweaked if necessary */
-<<<<<<< HEAD
-	/* .bMaxBurst =		0, */
-=======
 	.bMaxBurst =		15,
->>>>>>> 24b8d41d
 	/* .bmAttributes =	0, */
 };
 
@@ -931,8 +922,6 @@
 			 */
 			ncm->port.is_zlp_ok =
 				gadget_is_zlp_supported(cdev->gadget);
-			ncm->port.no_skb_reserve =
-				gadget_avoids_skb_reserve(cdev->gadget);
 			ncm->port.cdc_filter = DEFAULT_FILTER;
 			DBG(cdev, "activate ncm\n");
 			net = gether_connect(&ncm->port);
@@ -1547,11 +1536,7 @@
 		fs_ncm_notify_desc.bEndpointAddress;
 
 	status = usb_assign_descriptors(f, ncm_fs_function, ncm_hs_function,
-<<<<<<< HEAD
-			ncm_ss_function, NULL);
-=======
 			ncm_ss_function, ncm_ss_function);
->>>>>>> 24b8d41d
 	if (status)
 		goto fail;
 
