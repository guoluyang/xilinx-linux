// SPDX-License-Identifier: GPL-2.0+
/*
 * f_hid.c -- USB HID function driver
 *
 * Copyright (C) 2010 Fabien Chouteau <fabien.chouteau@barco.com>
 */

#include <linux/kernel.h>
#include <linux/module.h>
#include <linux/hid.h>
#include <linux/idr.h>
#include <linux/cdev.h>
#include <linux/mutex.h>
#include <linux/poll.h>
#include <linux/uaccess.h>
#include <linux/wait.h>
#include <linux/sched.h>
#include <linux/usb/g_hid.h>

#include "u_f.h"
#include "u_hid.h"

#define HIDG_MINORS	4

static int major, minors;
static struct class *hidg_class;
static DEFINE_IDA(hidg_ida);
static DEFINE_MUTEX(hidg_ida_lock); /* protects access to hidg_ida */

/*-------------------------------------------------------------------------*/
/*                            HID gadget struct                            */

struct f_hidg_req_list {
	struct usb_request	*req;
	unsigned int		pos;
	struct list_head 	list;
};

struct f_hidg {
	/* configuration */
	unsigned char			bInterfaceSubClass;
	unsigned char			bInterfaceProtocol;
	unsigned char			protocol;
	unsigned short			report_desc_length;
	char				*report_desc;
	unsigned short			report_length;

	/* recv report */
	struct list_head		completed_out_req;
	spinlock_t			read_spinlock;
	wait_queue_head_t		read_queue;
	unsigned int			qlen;

	/* send report */
	spinlock_t			write_spinlock;
	bool				write_pending;
	wait_queue_head_t		write_queue;
	struct usb_request		*req;

	int				minor;
	struct cdev			cdev;
	struct usb_function		func;

	struct usb_ep			*in_ep;
	struct usb_ep			*out_ep;
};

static inline struct f_hidg *func_to_hidg(struct usb_function *f)
{
	return container_of(f, struct f_hidg, func);
}

/*-------------------------------------------------------------------------*/
/*                           Static descriptors                            */

static struct usb_interface_descriptor hidg_interface_desc = {
	.bLength		= sizeof hidg_interface_desc,
	.bDescriptorType	= USB_DT_INTERFACE,
	/* .bInterfaceNumber	= DYNAMIC */
	.bAlternateSetting	= 0,
	.bNumEndpoints		= 2,
	.bInterfaceClass	= USB_CLASS_HID,
	/* .bInterfaceSubClass	= DYNAMIC */
	/* .bInterfaceProtocol	= DYNAMIC */
	/* .iInterface		= DYNAMIC */
};

static struct hid_descriptor hidg_desc = {
	.bLength			= sizeof hidg_desc,
	.bDescriptorType		= HID_DT_HID,
	.bcdHID				= 0x0101,
	.bCountryCode			= 0x00,
	.bNumDescriptors		= 0x1,
	/*.desc[0].bDescriptorType	= DYNAMIC */
	/*.desc[0].wDescriptorLenght	= DYNAMIC */
};

/* Super-Speed Support */

static struct usb_endpoint_descriptor hidg_ss_in_ep_desc = {
	.bLength		= USB_DT_ENDPOINT_SIZE,
	.bDescriptorType	= USB_DT_ENDPOINT,
	.bEndpointAddress	= USB_DIR_IN,
	.bmAttributes		= USB_ENDPOINT_XFER_INT,
	/*.wMaxPacketSize	= DYNAMIC */
	.bInterval		= 4, /* FIXME: Add this field in the
				      * HID gadget configuration?
				      * (struct hidg_func_descriptor)
				      */
};

static struct usb_ss_ep_comp_descriptor hidg_ss_in_comp_desc = {
	.bLength                = sizeof(hidg_ss_in_comp_desc),
	.bDescriptorType        = USB_DT_SS_ENDPOINT_COMP,

	/* .bMaxBurst           = 0, */
	/* .bmAttributes        = 0, */
	/* .wBytesPerInterval   = DYNAMIC */
};

static struct usb_endpoint_descriptor hidg_ss_out_ep_desc = {
	.bLength		= USB_DT_ENDPOINT_SIZE,
	.bDescriptorType	= USB_DT_ENDPOINT,
	.bEndpointAddress	= USB_DIR_OUT,
	.bmAttributes		= USB_ENDPOINT_XFER_INT,
	/*.wMaxPacketSize	= DYNAMIC */
	.bInterval		= 4, /* FIXME: Add this field in the
				      * HID gadget configuration?
				      * (struct hidg_func_descriptor)
				      */
};

static struct usb_ss_ep_comp_descriptor hidg_ss_out_comp_desc = {
	.bLength                = sizeof(hidg_ss_out_comp_desc),
	.bDescriptorType        = USB_DT_SS_ENDPOINT_COMP,

	/* .bMaxBurst           = 0, */
	/* .bmAttributes        = 0, */
	/* .wBytesPerInterval   = DYNAMIC */
};

static struct usb_descriptor_header *hidg_ss_descriptors[] = {
	(struct usb_descriptor_header *)&hidg_interface_desc,
	(struct usb_descriptor_header *)&hidg_desc,
	(struct usb_descriptor_header *)&hidg_ss_in_ep_desc,
	(struct usb_descriptor_header *)&hidg_ss_in_comp_desc,
	(struct usb_descriptor_header *)&hidg_ss_out_ep_desc,
	(struct usb_descriptor_header *)&hidg_ss_out_comp_desc,
	NULL,
};

/* High-Speed Support */

static struct usb_endpoint_descriptor hidg_hs_in_ep_desc = {
	.bLength		= USB_DT_ENDPOINT_SIZE,
	.bDescriptorType	= USB_DT_ENDPOINT,
	.bEndpointAddress	= USB_DIR_IN,
	.bmAttributes		= USB_ENDPOINT_XFER_INT,
	/*.wMaxPacketSize	= DYNAMIC */
	.bInterval		= 4, /* FIXME: Add this field in the
				      * HID gadget configuration?
				      * (struct hidg_func_descriptor)
				      */
};

static struct usb_endpoint_descriptor hidg_hs_out_ep_desc = {
	.bLength		= USB_DT_ENDPOINT_SIZE,
	.bDescriptorType	= USB_DT_ENDPOINT,
	.bEndpointAddress	= USB_DIR_OUT,
	.bmAttributes		= USB_ENDPOINT_XFER_INT,
	/*.wMaxPacketSize	= DYNAMIC */
	.bInterval		= 4, /* FIXME: Add this field in the
				      * HID gadget configuration?
				      * (struct hidg_func_descriptor)
				      */
};

static struct usb_descriptor_header *hidg_hs_descriptors[] = {
	(struct usb_descriptor_header *)&hidg_interface_desc,
	(struct usb_descriptor_header *)&hidg_desc,
	(struct usb_descriptor_header *)&hidg_hs_in_ep_desc,
	(struct usb_descriptor_header *)&hidg_hs_out_ep_desc,
	NULL,
};

/* Full-Speed Support */

static struct usb_endpoint_descriptor hidg_fs_in_ep_desc = {
	.bLength		= USB_DT_ENDPOINT_SIZE,
	.bDescriptorType	= USB_DT_ENDPOINT,
	.bEndpointAddress	= USB_DIR_IN,
	.bmAttributes		= USB_ENDPOINT_XFER_INT,
	/*.wMaxPacketSize	= DYNAMIC */
	.bInterval		= 10, /* FIXME: Add this field in the
				       * HID gadget configuration?
				       * (struct hidg_func_descriptor)
				       */
};

static struct usb_endpoint_descriptor hidg_fs_out_ep_desc = {
	.bLength		= USB_DT_ENDPOINT_SIZE,
	.bDescriptorType	= USB_DT_ENDPOINT,
	.bEndpointAddress	= USB_DIR_OUT,
	.bmAttributes		= USB_ENDPOINT_XFER_INT,
	/*.wMaxPacketSize	= DYNAMIC */
	.bInterval		= 10, /* FIXME: Add this field in the
				       * HID gadget configuration?
				       * (struct hidg_func_descriptor)
				       */
};

static struct usb_descriptor_header *hidg_fs_descriptors[] = {
	(struct usb_descriptor_header *)&hidg_interface_desc,
	(struct usb_descriptor_header *)&hidg_desc,
	(struct usb_descriptor_header *)&hidg_fs_in_ep_desc,
	(struct usb_descriptor_header *)&hidg_fs_out_ep_desc,
	NULL,
};

/*-------------------------------------------------------------------------*/
/*                                 Strings                                 */

#define CT_FUNC_HID_IDX	0

static struct usb_string ct_func_string_defs[] = {
	[CT_FUNC_HID_IDX].s	= "HID Interface",
	{},			/* end of list */
};

static struct usb_gadget_strings ct_func_string_table = {
	.language	= 0x0409,	/* en-US */
	.strings	= ct_func_string_defs,
};

static struct usb_gadget_strings *ct_func_strings[] = {
	&ct_func_string_table,
	NULL,
};

/*-------------------------------------------------------------------------*/
/*                              Char Device                                */

static ssize_t f_hidg_read(struct file *file, char __user *buffer,
			size_t count, loff_t *ptr)
{
	struct f_hidg *hidg = file->private_data;
	struct f_hidg_req_list *list;
	struct usb_request *req;
	unsigned long flags;
	int ret;

	if (!count)
		return 0;

<<<<<<< HEAD
	if (!access_ok(VERIFY_WRITE, buffer, count))
		return -EFAULT;

=======
>>>>>>> 24b8d41d
	spin_lock_irqsave(&hidg->read_spinlock, flags);

#define READ_COND (!list_empty(&hidg->completed_out_req))

	/* wait for at least one buffer to complete */
	while (!READ_COND) {
		spin_unlock_irqrestore(&hidg->read_spinlock, flags);
		if (file->f_flags & O_NONBLOCK)
			return -EAGAIN;

		if (wait_event_interruptible(hidg->read_queue, READ_COND))
			return -ERESTARTSYS;

		spin_lock_irqsave(&hidg->read_spinlock, flags);
	}

	/* pick the first one */
	list = list_first_entry(&hidg->completed_out_req,
				struct f_hidg_req_list, list);

	/*
	 * Remove this from list to protect it from beign free()
	 * while host disables our function
	 */
	list_del(&list->list);

	req = list->req;
	count = min_t(unsigned int, count, req->actual - list->pos);
	spin_unlock_irqrestore(&hidg->read_spinlock, flags);

	/* copy to user outside spinlock */
	count -= copy_to_user(buffer, req->buf + list->pos, count);
	list->pos += count;

	/*
	 * if this request is completely handled and transfered to
	 * userspace, remove its entry from the list and requeue it
	 * again. Otherwise, we will revisit it again upon the next
	 * call, taking into account its current read position.
	 */
	if (list->pos == req->actual) {
		kfree(list);

		req->length = hidg->report_length;
		ret = usb_ep_queue(hidg->out_ep, req, GFP_KERNEL);
		if (ret < 0) {
			free_ep_req(hidg->out_ep, req);
			return ret;
		}
	} else {
		spin_lock_irqsave(&hidg->read_spinlock, flags);
		list_add(&list->list, &hidg->completed_out_req);
		spin_unlock_irqrestore(&hidg->read_spinlock, flags);

		wake_up(&hidg->read_queue);
	}

	return count;
}

static void f_hidg_req_complete(struct usb_ep *ep, struct usb_request *req)
{
	struct f_hidg *hidg = (struct f_hidg *)ep->driver_data;
	unsigned long flags;

	if (req->status != 0) {
		ERROR(hidg->func.config->cdev,
			"End Point Request ERROR: %d\n", req->status);
	}

	spin_lock_irqsave(&hidg->write_spinlock, flags);
	hidg->write_pending = 0;
	spin_unlock_irqrestore(&hidg->write_spinlock, flags);
	wake_up(&hidg->write_queue);
}

static ssize_t f_hidg_write(struct file *file, const char __user *buffer,
			    size_t count, loff_t *offp)
{
	struct f_hidg *hidg  = file->private_data;
	struct usb_request *req;
	unsigned long flags;
	ssize_t status = -ENOMEM;

<<<<<<< HEAD
	if (!access_ok(VERIFY_READ, buffer, count))
		return -EFAULT;

=======
>>>>>>> 24b8d41d
	spin_lock_irqsave(&hidg->write_spinlock, flags);

#define WRITE_COND (!hidg->write_pending)
try_again:
	/* write queue */
	while (!WRITE_COND) {
		spin_unlock_irqrestore(&hidg->write_spinlock, flags);
		if (file->f_flags & O_NONBLOCK)
			return -EAGAIN;

		if (wait_event_interruptible_exclusive(
				hidg->write_queue, WRITE_COND))
			return -ERESTARTSYS;

		spin_lock_irqsave(&hidg->write_spinlock, flags);
	}

	hidg->write_pending = 1;
	req = hidg->req;
	count  = min_t(unsigned, count, hidg->report_length);

	spin_unlock_irqrestore(&hidg->write_spinlock, flags);
	status = copy_from_user(req->buf, buffer, count);

	if (status != 0) {
		ERROR(hidg->func.config->cdev,
			"copy_from_user error\n");
		status = -EINVAL;
		goto release_write_pending;
	}

	spin_lock_irqsave(&hidg->write_spinlock, flags);

	/* when our function has been disabled by host */
	if (!hidg->req) {
		free_ep_req(hidg->in_ep, req);
		/*
		 * TODO
		 * Should we fail with error here?
		 */
		goto try_again;
	}
<<<<<<< HEAD

	req->status   = 0;
	req->zero     = 0;
	req->length   = count;
	req->complete = f_hidg_req_complete;
	req->context  = hidg;
=======

	req->status   = 0;
	req->zero     = 0;
	req->length   = count;
	req->complete = f_hidg_req_complete;
	req->context  = hidg;

	spin_unlock_irqrestore(&hidg->write_spinlock, flags);
>>>>>>> 24b8d41d

	status = usb_ep_queue(hidg->in_ep, req, GFP_ATOMIC);
	if (status < 0) {
		ERROR(hidg->func.config->cdev,
			"usb_ep_queue error on int endpoint %zd\n", status);
<<<<<<< HEAD
		goto release_write_pending_unlocked;
=======
		goto release_write_pending;
>>>>>>> 24b8d41d
	} else {
		status = count;
	}
	spin_unlock_irqrestore(&hidg->write_spinlock, flags);

	return status;
release_write_pending:
	spin_lock_irqsave(&hidg->write_spinlock, flags);
<<<<<<< HEAD
release_write_pending_unlocked:
=======
>>>>>>> 24b8d41d
	hidg->write_pending = 0;
	spin_unlock_irqrestore(&hidg->write_spinlock, flags);

	wake_up(&hidg->write_queue);

	return status;
}

static __poll_t f_hidg_poll(struct file *file, poll_table *wait)
{
	struct f_hidg	*hidg  = file->private_data;
	__poll_t	ret = 0;

	poll_wait(file, &hidg->read_queue, wait);
	poll_wait(file, &hidg->write_queue, wait);

	if (WRITE_COND)
		ret |= EPOLLOUT | EPOLLWRNORM;

	if (READ_COND)
		ret |= EPOLLIN | EPOLLRDNORM;

	return ret;
}

#undef WRITE_COND
#undef READ_COND

static int f_hidg_release(struct inode *inode, struct file *fd)
{
	fd->private_data = NULL;
	return 0;
}

static int f_hidg_open(struct inode *inode, struct file *fd)
{
	struct f_hidg *hidg =
		container_of(inode->i_cdev, struct f_hidg, cdev);

	fd->private_data = hidg;

	return 0;
}

/*-------------------------------------------------------------------------*/
/*                                usb_function                             */

static inline struct usb_request *hidg_alloc_ep_req(struct usb_ep *ep,
						    unsigned length)
{
	return alloc_ep_req(ep, length);
}

static void hidg_set_report_complete(struct usb_ep *ep, struct usb_request *req)
{
	struct f_hidg *hidg = (struct f_hidg *) req->context;
	struct usb_composite_dev *cdev = hidg->func.config->cdev;
	struct f_hidg_req_list *req_list;
	unsigned long flags;

	switch (req->status) {
	case 0:
		req_list = kzalloc(sizeof(*req_list), GFP_ATOMIC);
		if (!req_list) {
			ERROR(cdev, "Unable to allocate mem for req_list\n");
			goto free_req;
		}

		req_list->req = req;

		spin_lock_irqsave(&hidg->read_spinlock, flags);
		list_add_tail(&req_list->list, &hidg->completed_out_req);
		spin_unlock_irqrestore(&hidg->read_spinlock, flags);

		wake_up(&hidg->read_queue);
		break;
	default:
		ERROR(cdev, "Set report failed %d\n", req->status);
<<<<<<< HEAD
		/* FALLTHROUGH */
=======
		fallthrough;
>>>>>>> 24b8d41d
	case -ECONNABORTED:		/* hardware forced ep reset */
	case -ECONNRESET:		/* request dequeued */
	case -ESHUTDOWN:		/* disconnect from host */
free_req:
		free_ep_req(ep, req);
		return;
	}
}

static int hidg_setup(struct usb_function *f,
		const struct usb_ctrlrequest *ctrl)
{
	struct f_hidg			*hidg = func_to_hidg(f);
	struct usb_composite_dev	*cdev = f->config->cdev;
	struct usb_request		*req  = cdev->req;
	int status = 0;
	__u16 value, length;

	value	= __le16_to_cpu(ctrl->wValue);
	length	= __le16_to_cpu(ctrl->wLength);

	VDBG(cdev,
	     "%s crtl_request : bRequestType:0x%x bRequest:0x%x Value:0x%x\n",
	     __func__, ctrl->bRequestType, ctrl->bRequest, value);

	switch ((ctrl->bRequestType << 8) | ctrl->bRequest) {
	case ((USB_DIR_IN | USB_TYPE_CLASS | USB_RECIP_INTERFACE) << 8
		  | HID_REQ_GET_REPORT):
		VDBG(cdev, "get_report\n");

		/* send an empty report */
		length = min_t(unsigned, length, hidg->report_length);
		memset(req->buf, 0x0, length);

		goto respond;
		break;

	case ((USB_DIR_IN | USB_TYPE_CLASS | USB_RECIP_INTERFACE) << 8
		  | HID_REQ_GET_PROTOCOL):
		VDBG(cdev, "get_protocol\n");
		length = min_t(unsigned int, length, 1);
		((u8 *) req->buf)[0] = hidg->protocol;
		goto respond;
		break;

	case ((USB_DIR_OUT | USB_TYPE_CLASS | USB_RECIP_INTERFACE) << 8
		  | HID_REQ_SET_REPORT):
		VDBG(cdev, "set_report | wLength=%d\n", ctrl->wLength);
		goto stall;
		break;

	case ((USB_DIR_OUT | USB_TYPE_CLASS | USB_RECIP_INTERFACE) << 8
		  | HID_REQ_SET_PROTOCOL):
		VDBG(cdev, "set_protocol\n");
		if (value > HID_REPORT_PROTOCOL)
			goto stall;
		length = 0;
		/*
		 * We assume that programs implementing the Boot protocol
		 * are also compatible with the Report Protocol
		 */
		if (hidg->bInterfaceSubClass == USB_INTERFACE_SUBCLASS_BOOT) {
			hidg->protocol = value;
			goto respond;
		}
		goto stall;
		break;

	case ((USB_DIR_IN | USB_TYPE_STANDARD | USB_RECIP_INTERFACE) << 8
		  | USB_REQ_GET_DESCRIPTOR):
		switch (value >> 8) {
		case HID_DT_HID:
		{
			struct hid_descriptor hidg_desc_copy = hidg_desc;

			VDBG(cdev, "USB_REQ_GET_DESCRIPTOR: HID\n");
			hidg_desc_copy.desc[0].bDescriptorType = HID_DT_REPORT;
			hidg_desc_copy.desc[0].wDescriptorLength =
				cpu_to_le16(hidg->report_desc_length);

			length = min_t(unsigned short, length,
						   hidg_desc_copy.bLength);
			memcpy(req->buf, &hidg_desc_copy, length);
			goto respond;
			break;
		}
		case HID_DT_REPORT:
			VDBG(cdev, "USB_REQ_GET_DESCRIPTOR: REPORT\n");
			length = min_t(unsigned short, length,
						   hidg->report_desc_length);
			memcpy(req->buf, hidg->report_desc, length);
			goto respond;
			break;

		default:
			VDBG(cdev, "Unknown descriptor request 0x%x\n",
				 value >> 8);
			goto stall;
			break;
		}
		break;

	default:
		VDBG(cdev, "Unknown request 0x%x\n",
			 ctrl->bRequest);
		goto stall;
		break;
	}

stall:
	return -EOPNOTSUPP;

respond:
	req->zero = 0;
	req->length = length;
	status = usb_ep_queue(cdev->gadget->ep0, req, GFP_ATOMIC);
	if (status < 0)
		ERROR(cdev, "usb_ep_queue error on ep0 %d\n", value);
	return status;
}

static void hidg_disable(struct usb_function *f)
{
	struct f_hidg *hidg = func_to_hidg(f);
	struct f_hidg_req_list *list, *next;
	unsigned long flags;

	usb_ep_disable(hidg->in_ep);
	usb_ep_disable(hidg->out_ep);

	spin_lock_irqsave(&hidg->read_spinlock, flags);
	list_for_each_entry_safe(list, next, &hidg->completed_out_req, list) {
		free_ep_req(hidg->out_ep, list->req);
		list_del(&list->list);
		kfree(list);
	}
	spin_unlock_irqrestore(&hidg->read_spinlock, flags);

	spin_lock_irqsave(&hidg->write_spinlock, flags);
	if (!hidg->write_pending) {
		free_ep_req(hidg->in_ep, hidg->req);
		hidg->write_pending = 1;
	}

	hidg->req = NULL;
	spin_unlock_irqrestore(&hidg->write_spinlock, flags);
}

static int hidg_set_alt(struct usb_function *f, unsigned intf, unsigned alt)
{
	struct usb_composite_dev		*cdev = f->config->cdev;
	struct f_hidg				*hidg = func_to_hidg(f);
	struct usb_request			*req_in = NULL;
	unsigned long				flags;
	int i, status = 0;

	VDBG(cdev, "hidg_set_alt intf:%d alt:%d\n", intf, alt);

	if (hidg->in_ep != NULL) {
		/* restart endpoint */
		usb_ep_disable(hidg->in_ep);

		status = config_ep_by_speed(f->config->cdev->gadget, f,
					    hidg->in_ep);
		if (status) {
			ERROR(cdev, "config_ep_by_speed FAILED!\n");
			goto fail;
		}
		status = usb_ep_enable(hidg->in_ep);
		if (status < 0) {
			ERROR(cdev, "Enable IN endpoint FAILED!\n");
			goto fail;
		}
		hidg->in_ep->driver_data = hidg;

		req_in = hidg_alloc_ep_req(hidg->in_ep, hidg->report_length);
		if (!req_in) {
			status = -ENOMEM;
			goto disable_ep_in;
		}
	}


	if (hidg->out_ep != NULL) {
		/* restart endpoint */
		usb_ep_disable(hidg->out_ep);

		status = config_ep_by_speed(f->config->cdev->gadget, f,
					    hidg->out_ep);
		if (status) {
			ERROR(cdev, "config_ep_by_speed FAILED!\n");
			goto free_req_in;
		}
		status = usb_ep_enable(hidg->out_ep);
		if (status < 0) {
			ERROR(cdev, "Enable OUT endpoint FAILED!\n");
			goto free_req_in;
		}
		hidg->out_ep->driver_data = hidg;

		/*
		 * allocate a bunch of read buffers and queue them all at once.
		 */
		for (i = 0; i < hidg->qlen && status == 0; i++) {
			struct usb_request *req =
					hidg_alloc_ep_req(hidg->out_ep,
							  hidg->report_length);
			if (req) {
				req->complete = hidg_set_report_complete;
				req->context  = hidg;
				status = usb_ep_queue(hidg->out_ep, req,
						      GFP_ATOMIC);
				if (status) {
					ERROR(cdev, "%s queue req --> %d\n",
						hidg->out_ep->name, status);
					free_ep_req(hidg->out_ep, req);
				}
			} else {
				status = -ENOMEM;
				goto disable_out_ep;
			}
		}
	}

	if (hidg->in_ep != NULL) {
		spin_lock_irqsave(&hidg->write_spinlock, flags);
		hidg->req = req_in;
		hidg->write_pending = 0;
		spin_unlock_irqrestore(&hidg->write_spinlock, flags);

		wake_up(&hidg->write_queue);
	}
	return 0;
disable_out_ep:
	usb_ep_disable(hidg->out_ep);
free_req_in:
	if (req_in)
		free_ep_req(hidg->in_ep, req_in);

disable_ep_in:
	if (hidg->in_ep)
		usb_ep_disable(hidg->in_ep);

fail:
	return status;
}

static const struct file_operations f_hidg_fops = {
	.owner		= THIS_MODULE,
	.open		= f_hidg_open,
	.release	= f_hidg_release,
	.write		= f_hidg_write,
	.read		= f_hidg_read,
	.poll		= f_hidg_poll,
	.llseek		= noop_llseek,
};

static int hidg_bind(struct usb_configuration *c, struct usb_function *f)
{
	struct usb_ep		*ep;
	struct f_hidg		*hidg = func_to_hidg(f);
	struct usb_string	*us;
	struct device		*device;
	int			status;
	dev_t			dev;

	/* maybe allocate device-global string IDs, and patch descriptors */
	us = usb_gstrings_attach(c->cdev, ct_func_strings,
				 ARRAY_SIZE(ct_func_string_defs));
	if (IS_ERR(us))
		return PTR_ERR(us);
	hidg_interface_desc.iInterface = us[CT_FUNC_HID_IDX].id;

	/* allocate instance-specific interface IDs, and patch descriptors */
	status = usb_interface_id(c, f);
	if (status < 0)
		goto fail;
	hidg_interface_desc.bInterfaceNumber = status;

	/* allocate instance-specific endpoints */
	status = -ENODEV;
	ep = usb_ep_autoconfig(c->cdev->gadget, &hidg_fs_in_ep_desc);
	if (!ep)
		goto fail;
	hidg->in_ep = ep;

	ep = usb_ep_autoconfig(c->cdev->gadget, &hidg_fs_out_ep_desc);
	if (!ep)
		goto fail;
	hidg->out_ep = ep;

	/* set descriptor dynamic values */
	hidg_interface_desc.bInterfaceSubClass = hidg->bInterfaceSubClass;
	hidg_interface_desc.bInterfaceProtocol = hidg->bInterfaceProtocol;
<<<<<<< HEAD
=======
	hidg->protocol = HID_REPORT_PROTOCOL;
>>>>>>> 24b8d41d
	hidg_ss_in_ep_desc.wMaxPacketSize = cpu_to_le16(hidg->report_length);
	hidg_ss_in_comp_desc.wBytesPerInterval =
				cpu_to_le16(hidg->report_length);
	hidg_hs_in_ep_desc.wMaxPacketSize = cpu_to_le16(hidg->report_length);
	hidg_fs_in_ep_desc.wMaxPacketSize = cpu_to_le16(hidg->report_length);
	hidg_ss_out_ep_desc.wMaxPacketSize = cpu_to_le16(hidg->report_length);
	hidg_ss_out_comp_desc.wBytesPerInterval =
				cpu_to_le16(hidg->report_length);
	hidg_hs_out_ep_desc.wMaxPacketSize = cpu_to_le16(hidg->report_length);
	hidg_fs_out_ep_desc.wMaxPacketSize = cpu_to_le16(hidg->report_length);
	/*
	 * We can use hidg_desc struct here but we should not relay
	 * that its content won't change after returning from this function.
	 */
	hidg_desc.desc[0].bDescriptorType = HID_DT_REPORT;
	hidg_desc.desc[0].wDescriptorLength =
		cpu_to_le16(hidg->report_desc_length);

	hidg_hs_in_ep_desc.bEndpointAddress =
		hidg_fs_in_ep_desc.bEndpointAddress;
	hidg_hs_out_ep_desc.bEndpointAddress =
		hidg_fs_out_ep_desc.bEndpointAddress;

	hidg_ss_in_ep_desc.bEndpointAddress =
		hidg_fs_in_ep_desc.bEndpointAddress;
	hidg_ss_out_ep_desc.bEndpointAddress =
		hidg_fs_out_ep_desc.bEndpointAddress;

	status = usb_assign_descriptors(f, hidg_fs_descriptors,
			hidg_hs_descriptors, hidg_ss_descriptors, NULL);
	if (status)
		goto fail;

	spin_lock_init(&hidg->write_spinlock);
	hidg->write_pending = 1;
	hidg->req = NULL;
	spin_lock_init(&hidg->read_spinlock);
	init_waitqueue_head(&hidg->write_queue);
	init_waitqueue_head(&hidg->read_queue);
	INIT_LIST_HEAD(&hidg->completed_out_req);

	/* create char device */
	cdev_init(&hidg->cdev, &f_hidg_fops);
	dev = MKDEV(major, hidg->minor);
	status = cdev_add(&hidg->cdev, dev, 1);
	if (status)
		goto fail_free_descs;

	device = device_create(hidg_class, NULL, dev, NULL,
			       "%s%d", "hidg", hidg->minor);
	if (IS_ERR(device)) {
		status = PTR_ERR(device);
		goto del;
	}

	return 0;
del:
	cdev_del(&hidg->cdev);
fail_free_descs:
	usb_free_all_descriptors(f);
fail:
	ERROR(f->config->cdev, "hidg_bind FAILED\n");
	if (hidg->req != NULL)
		free_ep_req(hidg->in_ep, hidg->req);

	return status;
}

static inline int hidg_get_minor(void)
{
	int ret;

	ret = ida_simple_get(&hidg_ida, 0, 0, GFP_KERNEL);
	if (ret >= HIDG_MINORS) {
		ida_simple_remove(&hidg_ida, ret);
		ret = -ENODEV;
	}

	return ret;
}

static inline struct f_hid_opts *to_f_hid_opts(struct config_item *item)
{
	return container_of(to_config_group(item), struct f_hid_opts,
			    func_inst.group);
}

static void hid_attr_release(struct config_item *item)
{
	struct f_hid_opts *opts = to_f_hid_opts(item);

	usb_put_function_instance(&opts->func_inst);
}

static struct configfs_item_operations hidg_item_ops = {
	.release	= hid_attr_release,
};

#define F_HID_OPT(name, prec, limit)					\
static ssize_t f_hid_opts_##name##_show(struct config_item *item, char *page)\
{									\
	struct f_hid_opts *opts = to_f_hid_opts(item);			\
	int result;							\
									\
	mutex_lock(&opts->lock);					\
	result = sprintf(page, "%d\n", opts->name);			\
	mutex_unlock(&opts->lock);					\
									\
	return result;							\
}									\
									\
static ssize_t f_hid_opts_##name##_store(struct config_item *item,	\
					 const char *page, size_t len)	\
{									\
	struct f_hid_opts *opts = to_f_hid_opts(item);			\
	int ret;							\
	u##prec num;							\
									\
	mutex_lock(&opts->lock);					\
	if (opts->refcnt) {						\
		ret = -EBUSY;						\
		goto end;						\
	}								\
									\
	ret = kstrtou##prec(page, 0, &num);				\
	if (ret)							\
		goto end;						\
									\
	if (num > limit) {						\
		ret = -EINVAL;						\
		goto end;						\
	}								\
	opts->name = num;						\
	ret = len;							\
									\
end:									\
	mutex_unlock(&opts->lock);					\
	return ret;							\
}									\
									\
CONFIGFS_ATTR(f_hid_opts_, name)

F_HID_OPT(subclass, 8, 255);
F_HID_OPT(protocol, 8, 255);
F_HID_OPT(report_length, 16, 65535);

static ssize_t f_hid_opts_report_desc_show(struct config_item *item, char *page)
{
	struct f_hid_opts *opts = to_f_hid_opts(item);
	int result;

	mutex_lock(&opts->lock);
	result = opts->report_desc_length;
	memcpy(page, opts->report_desc, opts->report_desc_length);
	mutex_unlock(&opts->lock);

	return result;
}

static ssize_t f_hid_opts_report_desc_store(struct config_item *item,
					    const char *page, size_t len)
{
	struct f_hid_opts *opts = to_f_hid_opts(item);
	int ret = -EBUSY;
	char *d;

	mutex_lock(&opts->lock);

	if (opts->refcnt)
		goto end;
	if (len > PAGE_SIZE) {
		ret = -ENOSPC;
		goto end;
	}
	d = kmemdup(page, len, GFP_KERNEL);
	if (!d) {
		ret = -ENOMEM;
		goto end;
	}
	kfree(opts->report_desc);
	opts->report_desc = d;
	opts->report_desc_length = len;
	opts->report_desc_alloc = true;
	ret = len;
end:
	mutex_unlock(&opts->lock);
	return ret;
}

CONFIGFS_ATTR(f_hid_opts_, report_desc);

static ssize_t f_hid_opts_dev_show(struct config_item *item, char *page)
{
	struct f_hid_opts *opts = to_f_hid_opts(item);

	return sprintf(page, "%d:%d\n", major, opts->minor);
}

CONFIGFS_ATTR_RO(f_hid_opts_, dev);

static struct configfs_attribute *hid_attrs[] = {
	&f_hid_opts_attr_subclass,
	&f_hid_opts_attr_protocol,
	&f_hid_opts_attr_report_length,
	&f_hid_opts_attr_report_desc,
	&f_hid_opts_attr_dev,
	NULL,
};

static const struct config_item_type hid_func_type = {
	.ct_item_ops	= &hidg_item_ops,
	.ct_attrs	= hid_attrs,
	.ct_owner	= THIS_MODULE,
};

static inline void hidg_put_minor(int minor)
{
	ida_simple_remove(&hidg_ida, minor);
}

static void hidg_free_inst(struct usb_function_instance *f)
{
	struct f_hid_opts *opts;

	opts = container_of(f, struct f_hid_opts, func_inst);

	mutex_lock(&hidg_ida_lock);

	hidg_put_minor(opts->minor);
	if (ida_is_empty(&hidg_ida))
		ghid_cleanup();

	mutex_unlock(&hidg_ida_lock);

	if (opts->report_desc_alloc)
		kfree(opts->report_desc);

	kfree(opts);
}

static struct usb_function_instance *hidg_alloc_inst(void)
{
	struct f_hid_opts *opts;
	struct usb_function_instance *ret;
	int status = 0;

	opts = kzalloc(sizeof(*opts), GFP_KERNEL);
	if (!opts)
		return ERR_PTR(-ENOMEM);
	mutex_init(&opts->lock);
	opts->func_inst.free_func_inst = hidg_free_inst;
	ret = &opts->func_inst;

	mutex_lock(&hidg_ida_lock);

	if (ida_is_empty(&hidg_ida)) {
		status = ghid_setup(NULL, HIDG_MINORS);
		if (status)  {
			ret = ERR_PTR(status);
			kfree(opts);
			goto unlock;
		}
	}

	opts->minor = hidg_get_minor();
	if (opts->minor < 0) {
		ret = ERR_PTR(opts->minor);
		kfree(opts);
		if (ida_is_empty(&hidg_ida))
			ghid_cleanup();
		goto unlock;
	}
	config_group_init_type_name(&opts->func_inst.group, "", &hid_func_type);

unlock:
	mutex_unlock(&hidg_ida_lock);
	return ret;
}

static void hidg_free(struct usb_function *f)
{
	struct f_hidg *hidg;
	struct f_hid_opts *opts;

	hidg = func_to_hidg(f);
	opts = container_of(f->fi, struct f_hid_opts, func_inst);
	kfree(hidg->report_desc);
	kfree(hidg);
	mutex_lock(&opts->lock);
	--opts->refcnt;
	mutex_unlock(&opts->lock);
}

static void hidg_unbind(struct usb_configuration *c, struct usb_function *f)
{
	struct f_hidg *hidg = func_to_hidg(f);

	device_destroy(hidg_class, MKDEV(major, hidg->minor));
	cdev_del(&hidg->cdev);

	usb_free_all_descriptors(f);
}

static struct usb_function *hidg_alloc(struct usb_function_instance *fi)
{
	struct f_hidg *hidg;
	struct f_hid_opts *opts;

	/* allocate and initialize one new instance */
	hidg = kzalloc(sizeof(*hidg), GFP_KERNEL);
	if (!hidg)
		return ERR_PTR(-ENOMEM);

	opts = container_of(fi, struct f_hid_opts, func_inst);

	mutex_lock(&opts->lock);
	++opts->refcnt;

	hidg->minor = opts->minor;
	hidg->bInterfaceSubClass = opts->subclass;
	hidg->bInterfaceProtocol = opts->protocol;
	hidg->report_length = opts->report_length;
	hidg->report_desc_length = opts->report_desc_length;
	if (opts->report_desc) {
		hidg->report_desc = kmemdup(opts->report_desc,
					    opts->report_desc_length,
					    GFP_KERNEL);
		if (!hidg->report_desc) {
			kfree(hidg);
			mutex_unlock(&opts->lock);
			return ERR_PTR(-ENOMEM);
		}
	}

	mutex_unlock(&opts->lock);

	hidg->func.name    = "hid";
	hidg->func.bind    = hidg_bind;
	hidg->func.unbind  = hidg_unbind;
	hidg->func.set_alt = hidg_set_alt;
	hidg->func.disable = hidg_disable;
	hidg->func.setup   = hidg_setup;
	hidg->func.free_func = hidg_free;

	/* this could me made configurable at some point */
	hidg->qlen	   = 4;

	return &hidg->func;
}

DECLARE_USB_FUNCTION_INIT(hid, hidg_alloc_inst, hidg_alloc);
MODULE_LICENSE("GPL");
MODULE_AUTHOR("Fabien Chouteau");

int ghid_setup(struct usb_gadget *g, int count)
{
	int status;
	dev_t dev;

	hidg_class = class_create(THIS_MODULE, "hidg");
	if (IS_ERR(hidg_class)) {
		status = PTR_ERR(hidg_class);
		hidg_class = NULL;
		return status;
	}

	status = alloc_chrdev_region(&dev, 0, count, "hidg");
	if (status) {
		class_destroy(hidg_class);
		hidg_class = NULL;
		return status;
	}

	major = MAJOR(dev);
	minors = count;

	return 0;
}

void ghid_cleanup(void)
{
	if (major) {
		unregister_chrdev_region(MKDEV(major, 0), minors);
		major = minors = 0;
	}

	class_destroy(hidg_class);
	hidg_class = NULL;
}<|MERGE_RESOLUTION|>--- conflicted
+++ resolved
@@ -252,12 +252,6 @@
 	if (!count)
 		return 0;
 
-<<<<<<< HEAD
-	if (!access_ok(VERIFY_WRITE, buffer, count))
-		return -EFAULT;
-
-=======
->>>>>>> 24b8d41d
 	spin_lock_irqsave(&hidg->read_spinlock, flags);
 
 #define READ_COND (!list_empty(&hidg->completed_out_req))
@@ -342,12 +336,6 @@
 	unsigned long flags;
 	ssize_t status = -ENOMEM;
 
-<<<<<<< HEAD
-	if (!access_ok(VERIFY_READ, buffer, count))
-		return -EFAULT;
-
-=======
->>>>>>> 24b8d41d
 	spin_lock_irqsave(&hidg->write_spinlock, flags);
 
 #define WRITE_COND (!hidg->write_pending)
@@ -390,45 +378,27 @@
 		 */
 		goto try_again;
 	}
-<<<<<<< HEAD
 
 	req->status   = 0;
 	req->zero     = 0;
 	req->length   = count;
 	req->complete = f_hidg_req_complete;
 	req->context  = hidg;
-=======
-
-	req->status   = 0;
-	req->zero     = 0;
-	req->length   = count;
-	req->complete = f_hidg_req_complete;
-	req->context  = hidg;
 
 	spin_unlock_irqrestore(&hidg->write_spinlock, flags);
->>>>>>> 24b8d41d
 
 	status = usb_ep_queue(hidg->in_ep, req, GFP_ATOMIC);
 	if (status < 0) {
 		ERROR(hidg->func.config->cdev,
 			"usb_ep_queue error on int endpoint %zd\n", status);
-<<<<<<< HEAD
-		goto release_write_pending_unlocked;
-=======
 		goto release_write_pending;
->>>>>>> 24b8d41d
 	} else {
 		status = count;
 	}
-	spin_unlock_irqrestore(&hidg->write_spinlock, flags);
 
 	return status;
 release_write_pending:
 	spin_lock_irqsave(&hidg->write_spinlock, flags);
-<<<<<<< HEAD
-release_write_pending_unlocked:
-=======
->>>>>>> 24b8d41d
 	hidg->write_pending = 0;
 	spin_unlock_irqrestore(&hidg->write_spinlock, flags);
 
@@ -507,11 +477,7 @@
 		break;
 	default:
 		ERROR(cdev, "Set report failed %d\n", req->status);
-<<<<<<< HEAD
-		/* FALLTHROUGH */
-=======
 		fallthrough;
->>>>>>> 24b8d41d
 	case -ECONNABORTED:		/* hardware forced ep reset */
 	case -ECONNRESET:		/* request dequeued */
 	case -ESHUTDOWN:		/* disconnect from host */
@@ -806,10 +772,7 @@
 	/* set descriptor dynamic values */
 	hidg_interface_desc.bInterfaceSubClass = hidg->bInterfaceSubClass;
 	hidg_interface_desc.bInterfaceProtocol = hidg->bInterfaceProtocol;
-<<<<<<< HEAD
-=======
 	hidg->protocol = HID_REPORT_PROTOCOL;
->>>>>>> 24b8d41d
 	hidg_ss_in_ep_desc.wMaxPacketSize = cpu_to_le16(hidg->report_length);
 	hidg_ss_in_comp_desc.wBytesPerInterval =
 				cpu_to_le16(hidg->report_length);
