// SPDX-License-Identifier: GPL-2.0+
/*
 * inode.c -- user mode filesystem api for usb gadget controllers
 *
 * Copyright (C) 2003-2004 David Brownell
 * Copyright (C) 2003 Agilent Technologies
 */


/* #define VERBOSE_DEBUG */

#include <linux/init.h>
#include <linux/module.h>
#include <linux/fs.h>
#include <linux/fs_context.h>
#include <linux/pagemap.h>
#include <linux/uts.h>
#include <linux/wait.h>
#include <linux/compiler.h>
#include <linux/uaccess.h>
#include <linux/sched.h>
#include <linux/slab.h>
#include <linux/poll.h>
#include <linux/kthread.h>
#include <linux/aio.h>
#include <linux/uio.h>
#include <linux/refcount.h>
#include <linux/delay.h>
#include <linux/device.h>
#include <linux/moduleparam.h>

#include <linux/usb/gadgetfs.h>
#include <linux/usb/gadget.h>


/*
 * The gadgetfs API maps each endpoint to a file descriptor so that you
 * can use standard synchronous read/write calls for I/O.  There's some
 * O_NONBLOCK and O_ASYNC/FASYNC style i/o support.  Example usermode
 * drivers show how this works in practice.  You can also use AIO to
 * eliminate I/O gaps between requests, to help when streaming data.
 *
 * Key parts that must be USB-specific are protocols defining how the
 * read/write operations relate to the hardware state machines.  There
 * are two types of files.  One type is for the device, implementing ep0.
 * The other type is for each IN or OUT endpoint.  In both cases, the
 * user mode driver must configure the hardware before using it.
 *
 * - First, dev_config() is called when /dev/gadget/$CHIP is configured
 *   (by writing configuration and device descriptors).  Afterwards it
 *   may serve as a source of device events, used to handle all control
 *   requests other than basic enumeration.
 *
 * - Then, after a SET_CONFIGURATION control request, ep_config() is
 *   called when each /dev/gadget/ep* file is configured (by writing
 *   endpoint descriptors).  Afterwards these files are used to write()
 *   IN data or to read() OUT data.  To halt the endpoint, a "wrong
 *   direction" request is issued (like reading an IN endpoint).
 *
 * Unlike "usbfs" the only ioctl()s are for things that are rare, and maybe
 * not possible on all hardware.  For example, precise fault handling with
 * respect to data left in endpoint fifos after aborted operations; or
 * selective clearing of endpoint halts, to implement SET_INTERFACE.
 */

#define	DRIVER_DESC	"USB Gadget filesystem"
#define	DRIVER_VERSION	"24 Aug 2004"

static const char driver_desc [] = DRIVER_DESC;
static const char shortname [] = "gadgetfs";

MODULE_DESCRIPTION (DRIVER_DESC);
MODULE_AUTHOR ("David Brownell");
MODULE_LICENSE ("GPL");

static int ep_open(struct inode *, struct file *);


/*----------------------------------------------------------------------*/

#define GADGETFS_MAGIC		0xaee71ee7

/* /dev/gadget/$CHIP represents ep0 and the whole device */
enum ep0_state {
	/* DISABLED is the initial state. */
	STATE_DEV_DISABLED = 0,

	/* Only one open() of /dev/gadget/$CHIP; only one file tracks
	 * ep0/device i/o modes and binding to the controller.  Driver
	 * must always write descriptors to initialize the device, then
	 * the device becomes UNCONNECTED until enumeration.
	 */
	STATE_DEV_OPENED,

	/* From then on, ep0 fd is in either of two basic modes:
	 * - (UN)CONNECTED: read usb_gadgetfs_event(s) from it
	 * - SETUP: read/write will transfer control data and succeed;
	 *   or if "wrong direction", performs protocol stall
	 */
	STATE_DEV_UNCONNECTED,
	STATE_DEV_CONNECTED,
	STATE_DEV_SETUP,

	/* UNBOUND means the driver closed ep0, so the device won't be
	 * accessible again (DEV_DISABLED) until all fds are closed.
	 */
	STATE_DEV_UNBOUND,
};

/* enough for the whole queue: most events invalidate others */
#define	N_EVENT			5

struct dev_data {
	spinlock_t			lock;
	refcount_t			count;
	int				udc_usage;
	enum ep0_state			state;		/* P: lock */
	struct usb_gadgetfs_event	event [N_EVENT];
	unsigned			ev_next;
	struct fasync_struct		*fasync;
	u8				current_config;

	/* drivers reading ep0 MUST handle control requests (SETUP)
	 * reported that way; else the host will time out.
	 */
	unsigned			usermode_setup : 1,
					setup_in : 1,
					setup_can_stall : 1,
					setup_out_ready : 1,
					setup_out_error : 1,
					setup_abort : 1,
					gadget_registered : 1;
	unsigned			setup_wLength;

	/* the rest is basically write-once */
	struct usb_config_descriptor	*config, *hs_config;
	struct usb_device_descriptor	*dev;
	struct usb_request		*req;
	struct usb_gadget		*gadget;
	struct list_head		epfiles;
	void				*buf;
	wait_queue_head_t		wait;
	struct super_block		*sb;
	struct dentry			*dentry;

	/* except this scratch i/o buffer for ep0 */
	u8				rbuf [256];
};

static inline void get_dev (struct dev_data *data)
{
	refcount_inc (&data->count);
}

static void put_dev (struct dev_data *data)
{
	if (likely (!refcount_dec_and_test (&data->count)))
		return;
	/* needs no more cleanup */
	BUG_ON (waitqueue_active (&data->wait));
	kfree (data);
}

static struct dev_data *dev_new (void)
{
	struct dev_data		*dev;

	dev = kzalloc(sizeof(*dev), GFP_KERNEL);
	if (!dev)
		return NULL;
	dev->state = STATE_DEV_DISABLED;
	refcount_set (&dev->count, 1);
	spin_lock_init (&dev->lock);
	INIT_LIST_HEAD (&dev->epfiles);
	init_waitqueue_head (&dev->wait);
	return dev;
}

/*----------------------------------------------------------------------*/

/* other /dev/gadget/$ENDPOINT files represent endpoints */
enum ep_state {
	STATE_EP_DISABLED = 0,
	STATE_EP_READY,
	STATE_EP_ENABLED,
	STATE_EP_UNBOUND,
};

struct ep_data {
	struct mutex			lock;
	enum ep_state			state;
	refcount_t			count;
	struct dev_data			*dev;
	/* must hold dev->lock before accessing ep or req */
	struct usb_ep			*ep;
	struct usb_request		*req;
	ssize_t				status;
	char				name [16];
	struct usb_endpoint_descriptor	desc, hs_desc;
	struct list_head		epfiles;
	wait_queue_head_t		wait;
	struct dentry			*dentry;
};

static inline void get_ep (struct ep_data *data)
{
	refcount_inc (&data->count);
}

static void put_ep (struct ep_data *data)
{
	if (likely (!refcount_dec_and_test (&data->count)))
		return;
	put_dev (data->dev);
	/* needs no more cleanup */
	BUG_ON (!list_empty (&data->epfiles));
	BUG_ON (waitqueue_active (&data->wait));
	kfree (data);
}

/*----------------------------------------------------------------------*/

/* most "how to use the hardware" policy choices are in userspace:
 * mapping endpoint roles (which the driver needs) to the capabilities
 * which the usb controller has.  most of those capabilities are exposed
 * implicitly, starting with the driver name and then endpoint names.
 */

static const char *CHIP;

/*----------------------------------------------------------------------*/

/* NOTE:  don't use dev_printk calls before binding to the gadget
 * at the end of ep0 configuration, or after unbind.
 */

/* too wordy: dev_printk(level , &(d)->gadget->dev , fmt , ## args) */
#define xprintk(d,level,fmt,args...) \
	printk(level "%s: " fmt , shortname , ## args)

#ifdef DEBUG
#define DBG(dev,fmt,args...) \
	xprintk(dev , KERN_DEBUG , fmt , ## args)
#else
#define DBG(dev,fmt,args...) \
	do { } while (0)
#endif /* DEBUG */

#ifdef VERBOSE_DEBUG
#define VDEBUG	DBG
#else
#define VDEBUG(dev,fmt,args...) \
	do { } while (0)
#endif /* DEBUG */

#define ERROR(dev,fmt,args...) \
	xprintk(dev , KERN_ERR , fmt , ## args)
#define INFO(dev,fmt,args...) \
	xprintk(dev , KERN_INFO , fmt , ## args)


/*----------------------------------------------------------------------*/

/* SYNCHRONOUS ENDPOINT OPERATIONS (bulk/intr/iso)
 *
 * After opening, configure non-control endpoints.  Then use normal
 * stream read() and write() requests; and maybe ioctl() to get more
 * precise FIFO status when recovering from cancellation.
 */

static void epio_complete (struct usb_ep *ep, struct usb_request *req)
{
	struct ep_data	*epdata = ep->driver_data;

	if (!req->context)
		return;
	if (req->status)
		epdata->status = req->status;
	else
		epdata->status = req->actual;
	complete ((struct completion *)req->context);
}

/* tasklock endpoint, returning when it's connected.
 * still need dev->lock to use epdata->ep.
 */
static int
get_ready_ep (unsigned f_flags, struct ep_data *epdata, bool is_write)
{
	int	val;

	if (f_flags & O_NONBLOCK) {
		if (!mutex_trylock(&epdata->lock))
			goto nonblock;
		if (epdata->state != STATE_EP_ENABLED &&
		    (!is_write || epdata->state != STATE_EP_READY)) {
			mutex_unlock(&epdata->lock);
nonblock:
			val = -EAGAIN;
		} else
			val = 0;
		return val;
	}

	val = mutex_lock_interruptible(&epdata->lock);
	if (val < 0)
		return val;

	switch (epdata->state) {
	case STATE_EP_ENABLED:
		return 0;
	case STATE_EP_READY:			/* not configured yet */
		if (is_write)
			return 0;
		fallthrough;
	case STATE_EP_UNBOUND:			/* clean disconnect */
		break;
	// case STATE_EP_DISABLED:		/* "can't happen" */
	default:				/* error! */
		pr_debug ("%s: ep %p not available, state %d\n",
				shortname, epdata, epdata->state);
	}
	mutex_unlock(&epdata->lock);
	return -ENODEV;
}

static ssize_t
ep_io (struct ep_data *epdata, void *buf, unsigned len)
{
	DECLARE_COMPLETION_ONSTACK (done);
	int value;

	spin_lock_irq (&epdata->dev->lock);
	if (likely (epdata->ep != NULL)) {
		struct usb_request	*req = epdata->req;

		req->context = &done;
		req->complete = epio_complete;
		req->buf = buf;
		req->length = len;
		value = usb_ep_queue (epdata->ep, req, GFP_ATOMIC);
	} else
		value = -ENODEV;
	spin_unlock_irq (&epdata->dev->lock);

	if (likely (value == 0)) {
		value = wait_for_completion_interruptible(&done);
		if (value != 0) {
			spin_lock_irq (&epdata->dev->lock);
			if (likely (epdata->ep != NULL)) {
				DBG (epdata->dev, "%s i/o interrupted\n",
						epdata->name);
				usb_ep_dequeue (epdata->ep, epdata->req);
				spin_unlock_irq (&epdata->dev->lock);

				wait_for_completion(&done);
				if (epdata->status == -ECONNRESET)
					epdata->status = -EINTR;
			} else {
				spin_unlock_irq (&epdata->dev->lock);

				DBG (epdata->dev, "endpoint gone\n");
				epdata->status = -ENODEV;
			}
		}
		return epdata->status;
	}
	return value;
}

static int
ep_release (struct inode *inode, struct file *fd)
{
	struct ep_data		*data = fd->private_data;
	int value;

	value = mutex_lock_interruptible(&data->lock);
	if (value < 0)
		return value;

	/* clean up if this can be reopened */
	if (data->state != STATE_EP_UNBOUND) {
		data->state = STATE_EP_DISABLED;
		data->desc.bDescriptorType = 0;
		data->hs_desc.bDescriptorType = 0;
		usb_ep_disable(data->ep);
	}
	mutex_unlock(&data->lock);
	put_ep (data);
	return 0;
}

static long ep_ioctl(struct file *fd, unsigned code, unsigned long value)
{
	struct ep_data		*data = fd->private_data;
	int			status;

	if ((status = get_ready_ep (fd->f_flags, data, false)) < 0)
		return status;

	spin_lock_irq (&data->dev->lock);
	if (likely (data->ep != NULL)) {
		switch (code) {
		case GADGETFS_FIFO_STATUS:
			status = usb_ep_fifo_status (data->ep);
			break;
		case GADGETFS_FIFO_FLUSH:
			usb_ep_fifo_flush (data->ep);
			break;
		case GADGETFS_CLEAR_HALT:
			status = usb_ep_clear_halt (data->ep);
			break;
		default:
			status = -ENOTTY;
		}
	} else
		status = -ENODEV;
	spin_unlock_irq (&data->dev->lock);
	mutex_unlock(&data->lock);
	return status;
}

/*----------------------------------------------------------------------*/

/* ASYNCHRONOUS ENDPOINT I/O OPERATIONS (bulk/intr/iso) */

struct kiocb_priv {
	struct usb_request	*req;
	struct ep_data		*epdata;
	struct kiocb		*iocb;
	struct mm_struct	*mm;
	struct work_struct	work;
	void			*buf;
	struct iov_iter		to;
	const void		*to_free;
	unsigned		actual;
};

static int ep_aio_cancel(struct kiocb *iocb)
{
	struct kiocb_priv	*priv = iocb->private;
	struct ep_data		*epdata;
	int			value;

	local_irq_disable();
	epdata = priv->epdata;
	// spin_lock(&epdata->dev->lock);
	if (likely(epdata && epdata->ep && priv->req))
		value = usb_ep_dequeue (epdata->ep, priv->req);
	else
		value = -EINVAL;
	// spin_unlock(&epdata->dev->lock);
	local_irq_enable();

	return value;
}

static void ep_user_copy_worker(struct work_struct *work)
{
	struct kiocb_priv *priv = container_of(work, struct kiocb_priv, work);
	struct mm_struct *mm = priv->mm;
	struct kiocb *iocb = priv->iocb;
	size_t ret;

	kthread_use_mm(mm);
	ret = copy_to_iter(priv->buf, priv->actual, &priv->to);
	kthread_unuse_mm(mm);
	if (!ret)
		ret = -EFAULT;

	/* completing the iocb can drop the ctx and mm, don't touch mm after */
	iocb->ki_complete(iocb, ret, ret);

	kfree(priv->buf);
	kfree(priv->to_free);
	kfree(priv);
}

static void ep_aio_complete(struct usb_ep *ep, struct usb_request *req)
{
	struct kiocb		*iocb = req->context;
	struct kiocb_priv	*priv = iocb->private;
	struct ep_data		*epdata = priv->epdata;

	/* lock against disconnect (and ideally, cancel) */
	spin_lock(&epdata->dev->lock);
	priv->req = NULL;
	priv->epdata = NULL;

	/* if this was a write or a read returning no data then we
	 * don't need to copy anything to userspace, so we can
	 * complete the aio request immediately.
	 */
	if (priv->to_free == NULL || unlikely(req->actual == 0)) {
		kfree(req->buf);
		kfree(priv->to_free);
		kfree(priv);
		iocb->private = NULL;
		/* aio_complete() reports bytes-transferred _and_ faults */

		iocb->ki_complete(iocb, req->actual ? req->actual : req->status,
				req->status);
	} else {
		/* ep_copy_to_user() won't report both; we hide some faults */
		if (unlikely(0 != req->status))
			DBG(epdata->dev, "%s fault %d len %d\n",
				ep->name, req->status, req->actual);

		priv->buf = req->buf;
		priv->actual = req->actual;
		INIT_WORK(&priv->work, ep_user_copy_worker);
		schedule_work(&priv->work);
	}

	usb_ep_free_request(ep, req);
	spin_unlock(&epdata->dev->lock);
	put_ep(epdata);
}

static ssize_t ep_aio(struct kiocb *iocb,
		      struct kiocb_priv *priv,
		      struct ep_data *epdata,
		      char *buf,
		      size_t len)
{
	struct usb_request *req;
	ssize_t value;

	iocb->private = priv;
	priv->iocb = iocb;

	kiocb_set_cancel_fn(iocb, ep_aio_cancel);
	get_ep(epdata);
	priv->epdata = epdata;
	priv->actual = 0;
	priv->mm = current->mm; /* mm teardown waits for iocbs in exit_aio() */

	/* each kiocb is coupled to one usb_request, but we can't
	 * allocate or submit those if the host disconnected.
	 */
	spin_lock_irq(&epdata->dev->lock);
	value = -ENODEV;
	if (unlikely(epdata->ep == NULL))
		goto fail;

	req = usb_ep_alloc_request(epdata->ep, GFP_ATOMIC);
	value = -ENOMEM;
	if (unlikely(!req))
		goto fail;

	priv->req = req;
	req->buf = buf;
	req->length = len;
	req->complete = ep_aio_complete;
	req->context = iocb;
	value = usb_ep_queue(epdata->ep, req, GFP_ATOMIC);
	if (unlikely(0 != value)) {
		usb_ep_free_request(epdata->ep, req);
		goto fail;
	}
	spin_unlock_irq(&epdata->dev->lock);
	return -EIOCBQUEUED;

fail:
	spin_unlock_irq(&epdata->dev->lock);
	kfree(priv->to_free);
	kfree(priv);
	put_ep(epdata);
	return value;
}

static ssize_t
ep_read_iter(struct kiocb *iocb, struct iov_iter *to)
{
	struct file *file = iocb->ki_filp;
	struct ep_data *epdata = file->private_data;
	size_t len = iov_iter_count(to);
	ssize_t value;
	char *buf;

	if ((value = get_ready_ep(file->f_flags, epdata, false)) < 0)
		return value;

	/* halt any endpoint by doing a "wrong direction" i/o call */
	if (usb_endpoint_dir_in(&epdata->desc)) {
		if (usb_endpoint_xfer_isoc(&epdata->desc) ||
		    !is_sync_kiocb(iocb)) {
			mutex_unlock(&epdata->lock);
			return -EINVAL;
		}
		DBG (epdata->dev, "%s halt\n", epdata->name);
		spin_lock_irq(&epdata->dev->lock);
		if (likely(epdata->ep != NULL))
			usb_ep_set_halt(epdata->ep);
		spin_unlock_irq(&epdata->dev->lock);
		mutex_unlock(&epdata->lock);
		return -EBADMSG;
	}

	buf = kmalloc(len, GFP_KERNEL);
	if (unlikely(!buf)) {
		mutex_unlock(&epdata->lock);
		return -ENOMEM;
	}
	if (is_sync_kiocb(iocb)) {
		value = ep_io(epdata, buf, len);
		if (value >= 0 && (copy_to_iter(buf, value, to) != value))
			value = -EFAULT;
	} else {
		struct kiocb_priv *priv = kzalloc(sizeof *priv, GFP_KERNEL);
		value = -ENOMEM;
		if (!priv)
			goto fail;
		priv->to_free = dup_iter(&priv->to, to, GFP_KERNEL);
		if (!priv->to_free) {
			kfree(priv);
			goto fail;
		}
		value = ep_aio(iocb, priv, epdata, buf, len);
		if (value == -EIOCBQUEUED)
			buf = NULL;
	}
fail:
	kfree(buf);
	mutex_unlock(&epdata->lock);
	return value;
}

static ssize_t ep_config(struct ep_data *, const char *, size_t);

static ssize_t
ep_write_iter(struct kiocb *iocb, struct iov_iter *from)
{
	struct file *file = iocb->ki_filp;
	struct ep_data *epdata = file->private_data;
	size_t len = iov_iter_count(from);
	bool configured;
	ssize_t value;
	char *buf;

	if ((value = get_ready_ep(file->f_flags, epdata, true)) < 0)
		return value;

	configured = epdata->state == STATE_EP_ENABLED;

	/* halt any endpoint by doing a "wrong direction" i/o call */
	if (configured && !usb_endpoint_dir_in(&epdata->desc)) {
		if (usb_endpoint_xfer_isoc(&epdata->desc) ||
		    !is_sync_kiocb(iocb)) {
			mutex_unlock(&epdata->lock);
			return -EINVAL;
		}
		DBG (epdata->dev, "%s halt\n", epdata->name);
		spin_lock_irq(&epdata->dev->lock);
		if (likely(epdata->ep != NULL))
			usb_ep_set_halt(epdata->ep);
		spin_unlock_irq(&epdata->dev->lock);
		mutex_unlock(&epdata->lock);
		return -EBADMSG;
	}

	buf = kmalloc(len, GFP_KERNEL);
	if (unlikely(!buf)) {
		mutex_unlock(&epdata->lock);
		return -ENOMEM;
	}

	if (unlikely(!copy_from_iter_full(buf, len, from))) {
		value = -EFAULT;
		goto out;
	}

	if (unlikely(!configured)) {
		value = ep_config(epdata, buf, len);
	} else if (is_sync_kiocb(iocb)) {
		value = ep_io(epdata, buf, len);
	} else {
		struct kiocb_priv *priv = kzalloc(sizeof *priv, GFP_KERNEL);
		value = -ENOMEM;
		if (priv) {
			value = ep_aio(iocb, priv, epdata, buf, len);
			if (value == -EIOCBQUEUED)
				buf = NULL;
		}
	}
out:
	kfree(buf);
	mutex_unlock(&epdata->lock);
	return value;
}

/*----------------------------------------------------------------------*/

/* used after endpoint configuration */
static const struct file_operations ep_io_operations = {
	.owner =	THIS_MODULE,

	.open =		ep_open,
	.release =	ep_release,
	.llseek =	no_llseek,
	.unlocked_ioctl = ep_ioctl,
	.read_iter =	ep_read_iter,
	.write_iter =	ep_write_iter,
};

/* ENDPOINT INITIALIZATION
 *
 *     fd = open ("/dev/gadget/$ENDPOINT", O_RDWR)
 *     status = write (fd, descriptors, sizeof descriptors)
 *
 * That write establishes the endpoint configuration, configuring
 * the controller to process bulk, interrupt, or isochronous transfers
 * at the right maxpacket size, and so on.
 *
 * The descriptors are message type 1, identified by a host order u32
 * at the beginning of what's written.  Descriptor order is: full/low
 * speed descriptor, then optional high speed descriptor.
 */
static ssize_t
ep_config (struct ep_data *data, const char *buf, size_t len)
{
	struct usb_ep		*ep;
	u32			tag;
	int			value, length = len;

	if (data->state != STATE_EP_READY) {
		value = -EL2HLT;
		goto fail;
	}

	value = len;
	if (len < USB_DT_ENDPOINT_SIZE + 4)
		goto fail0;

	/* we might need to change message format someday */
	memcpy(&tag, buf, 4);
	if (tag != 1) {
		DBG(data->dev, "config %s, bad tag %d\n", data->name, tag);
		goto fail0;
	}
	buf += 4;
	len -= 4;

	/* NOTE:  audio endpoint extensions not accepted here;
	 * just don't include the extra bytes.
	 */

	/* full/low speed descriptor, then high speed */
	memcpy(&data->desc, buf, USB_DT_ENDPOINT_SIZE);
	if (data->desc.bLength != USB_DT_ENDPOINT_SIZE
			|| data->desc.bDescriptorType != USB_DT_ENDPOINT)
		goto fail0;
	if (len != USB_DT_ENDPOINT_SIZE) {
		if (len != 2 * USB_DT_ENDPOINT_SIZE)
			goto fail0;
		memcpy(&data->hs_desc, buf + USB_DT_ENDPOINT_SIZE,
			USB_DT_ENDPOINT_SIZE);
		if (data->hs_desc.bLength != USB_DT_ENDPOINT_SIZE
				|| data->hs_desc.bDescriptorType
					!= USB_DT_ENDPOINT) {
			DBG(data->dev, "config %s, bad hs length or type\n",
					data->name);
			goto fail0;
		}
	}

	spin_lock_irq (&data->dev->lock);
	if (data->dev->state == STATE_DEV_UNBOUND) {
		value = -ENOENT;
		goto gone;
	} else {
		ep = data->ep;
		if (ep == NULL) {
			value = -ENODEV;
			goto gone;
		}
	}
	switch (data->dev->gadget->speed) {
	case USB_SPEED_LOW:
	case USB_SPEED_FULL:
		ep->desc = &data->desc;
		break;
	case USB_SPEED_HIGH:
		/* fails if caller didn't provide that descriptor... */
		ep->desc = &data->hs_desc;
		break;
	default:
		DBG(data->dev, "unconnected, %s init abandoned\n",
				data->name);
		value = -EINVAL;
		goto gone;
	}
	value = usb_ep_enable(ep);
	if (value == 0) {
		data->state = STATE_EP_ENABLED;
		value = length;
	}
gone:
	spin_unlock_irq (&data->dev->lock);
	if (value < 0) {
fail:
		data->desc.bDescriptorType = 0;
		data->hs_desc.bDescriptorType = 0;
	}
	return value;
fail0:
	value = -EINVAL;
	goto fail;
}

static int
ep_open (struct inode *inode, struct file *fd)
{
	struct ep_data		*data = inode->i_private;
	int			value = -EBUSY;

	if (mutex_lock_interruptible(&data->lock) != 0)
		return -EINTR;
	spin_lock_irq (&data->dev->lock);
	if (data->dev->state == STATE_DEV_UNBOUND)
		value = -ENOENT;
	else if (data->state == STATE_EP_DISABLED) {
		value = 0;
		data->state = STATE_EP_READY;
		get_ep (data);
		fd->private_data = data;
		VDEBUG (data->dev, "%s ready\n", data->name);
	} else
		DBG (data->dev, "%s state %d\n",
			data->name, data->state);
	spin_unlock_irq (&data->dev->lock);
	mutex_unlock(&data->lock);
	return value;
}

/*----------------------------------------------------------------------*/

/* EP0 IMPLEMENTATION can be partly in userspace.
 *
 * Drivers that use this facility receive various events, including
 * control requests the kernel doesn't handle.  Drivers that don't
 * use this facility may be too simple-minded for real applications.
 */

static inline void ep0_readable (struct dev_data *dev)
{
	wake_up (&dev->wait);
	kill_fasync (&dev->fasync, SIGIO, POLL_IN);
}

static void clean_req (struct usb_ep *ep, struct usb_request *req)
{
	struct dev_data		*dev = ep->driver_data;

	if (req->buf != dev->rbuf) {
		kfree(req->buf);
		req->buf = dev->rbuf;
	}
	req->complete = epio_complete;
	dev->setup_out_ready = 0;
}

static void ep0_complete (struct usb_ep *ep, struct usb_request *req)
{
	struct dev_data		*dev = ep->driver_data;
	unsigned long		flags;
	int			free = 1;

	/* for control OUT, data must still get to userspace */
	spin_lock_irqsave(&dev->lock, flags);
	if (!dev->setup_in) {
		dev->setup_out_error = (req->status != 0);
		if (!dev->setup_out_error)
			free = 0;
		dev->setup_out_ready = 1;
		ep0_readable (dev);
	}

	/* clean up as appropriate */
	if (free && req->buf != &dev->rbuf)
		clean_req (ep, req);
	req->complete = epio_complete;
	spin_unlock_irqrestore(&dev->lock, flags);
}

static int setup_req (struct usb_ep *ep, struct usb_request *req, u16 len)
{
	struct dev_data	*dev = ep->driver_data;

	if (dev->setup_out_ready) {
		DBG (dev, "ep0 request busy!\n");
		return -EBUSY;
	}
	if (len > sizeof (dev->rbuf))
		req->buf = kmalloc(len, GFP_ATOMIC);
	if (req->buf == NULL) {
		req->buf = dev->rbuf;
		return -ENOMEM;
	}
	req->complete = ep0_complete;
	req->length = len;
	req->zero = 0;
	return 0;
}

static ssize_t
ep0_read (struct file *fd, char __user *buf, size_t len, loff_t *ptr)
{
	struct dev_data			*dev = fd->private_data;
	ssize_t				retval;
	enum ep0_state			state;

	spin_lock_irq (&dev->lock);
	if (dev->state <= STATE_DEV_OPENED) {
		retval = -EINVAL;
		goto done;
	}

	/* report fd mode change before acting on it */
	if (dev->setup_abort) {
		dev->setup_abort = 0;
		retval = -EIDRM;
		goto done;
	}

	/* control DATA stage */
	if ((state = dev->state) == STATE_DEV_SETUP) {

		if (dev->setup_in) {		/* stall IN */
			VDEBUG(dev, "ep0in stall\n");
			(void) usb_ep_set_halt (dev->gadget->ep0);
			retval = -EL2HLT;
			dev->state = STATE_DEV_CONNECTED;

		} else if (len == 0) {		/* ack SET_CONFIGURATION etc */
			struct usb_ep		*ep = dev->gadget->ep0;
			struct usb_request	*req = dev->req;

			if ((retval = setup_req (ep, req, 0)) == 0) {
<<<<<<< HEAD
				spin_unlock_irq (&dev->lock);
				retval = usb_ep_queue (ep, req, GFP_KERNEL);
				spin_lock_irq (&dev->lock);
=======
				++dev->udc_usage;
				spin_unlock_irq (&dev->lock);
				retval = usb_ep_queue (ep, req, GFP_KERNEL);
				spin_lock_irq (&dev->lock);
				--dev->udc_usage;
>>>>>>> 24b8d41d
			}
			dev->state = STATE_DEV_CONNECTED;

			/* assume that was SET_CONFIGURATION */
			if (dev->current_config) {
				unsigned power;

				if (gadget_is_dualspeed(dev->gadget)
						&& (dev->gadget->speed
							== USB_SPEED_HIGH))
					power = dev->hs_config->bMaxPower;
				else
					power = dev->config->bMaxPower;
				usb_gadget_vbus_draw(dev->gadget, 2 * power);
			}

		} else {			/* collect OUT data */
			if ((fd->f_flags & O_NONBLOCK) != 0
					&& !dev->setup_out_ready) {
				retval = -EAGAIN;
				goto done;
			}
			spin_unlock_irq (&dev->lock);
			retval = wait_event_interruptible (dev->wait,
					dev->setup_out_ready != 0);

			/* FIXME state could change from under us */
			spin_lock_irq (&dev->lock);
			if (retval)
				goto done;

			if (dev->state != STATE_DEV_SETUP) {
				retval = -ECANCELED;
				goto done;
			}
			dev->state = STATE_DEV_CONNECTED;

			if (dev->setup_out_error)
				retval = -EIO;
			else {
				len = min (len, (size_t)dev->req->actual);
				++dev->udc_usage;
				spin_unlock_irq(&dev->lock);
				if (copy_to_user (buf, dev->req->buf, len))
					retval = -EFAULT;
				else
					retval = len;
				spin_lock_irq(&dev->lock);
				--dev->udc_usage;
				clean_req (dev->gadget->ep0, dev->req);
				/* NOTE userspace can't yet choose to stall */
			}
		}
		goto done;
	}

	/* else normal: return event data */
	if (len < sizeof dev->event [0]) {
		retval = -EINVAL;
		goto done;
	}
	len -= len % sizeof (struct usb_gadgetfs_event);
	dev->usermode_setup = 1;

scan:
	/* return queued events right away */
	if (dev->ev_next != 0) {
		unsigned		i, n;

		n = len / sizeof (struct usb_gadgetfs_event);
		if (dev->ev_next < n)
			n = dev->ev_next;

		/* ep0 i/o has special semantics during STATE_DEV_SETUP */
		for (i = 0; i < n; i++) {
			if (dev->event [i].type == GADGETFS_SETUP) {
				dev->state = STATE_DEV_SETUP;
				n = i + 1;
				break;
			}
		}
		spin_unlock_irq (&dev->lock);
		len = n * sizeof (struct usb_gadgetfs_event);
		if (copy_to_user (buf, &dev->event, len))
			retval = -EFAULT;
		else
			retval = len;
		if (len > 0) {
			/* NOTE this doesn't guard against broken drivers;
			 * concurrent ep0 readers may lose events.
			 */
			spin_lock_irq (&dev->lock);
			if (dev->ev_next > n) {
				memmove(&dev->event[0], &dev->event[n],
					sizeof (struct usb_gadgetfs_event)
						* (dev->ev_next - n));
			}
			dev->ev_next -= n;
			spin_unlock_irq (&dev->lock);
		}
		return retval;
	}
	if (fd->f_flags & O_NONBLOCK) {
		retval = -EAGAIN;
		goto done;
	}

	switch (state) {
	default:
		DBG (dev, "fail %s, state %d\n", __func__, state);
		retval = -ESRCH;
		break;
	case STATE_DEV_UNCONNECTED:
	case STATE_DEV_CONNECTED:
		spin_unlock_irq (&dev->lock);
		DBG (dev, "%s wait\n", __func__);

		/* wait for events */
		retval = wait_event_interruptible (dev->wait,
				dev->ev_next != 0);
		if (retval < 0)
			return retval;
		spin_lock_irq (&dev->lock);
		goto scan;
	}

done:
	spin_unlock_irq (&dev->lock);
	return retval;
}

static struct usb_gadgetfs_event *
next_event (struct dev_data *dev, enum usb_gadgetfs_event_type type)
{
	struct usb_gadgetfs_event	*event;
	unsigned			i;

	switch (type) {
	/* these events purge the queue */
	case GADGETFS_DISCONNECT:
		if (dev->state == STATE_DEV_SETUP)
			dev->setup_abort = 1;
		fallthrough;
	case GADGETFS_CONNECT:
		dev->ev_next = 0;
		break;
	case GADGETFS_SETUP:		/* previous request timed out */
	case GADGETFS_SUSPEND:		/* same effect */
		/* these events can't be repeated */
		for (i = 0; i != dev->ev_next; i++) {
			if (dev->event [i].type != type)
				continue;
			DBG(dev, "discard old event[%d] %d\n", i, type);
			dev->ev_next--;
			if (i == dev->ev_next)
				break;
			/* indices start at zero, for simplicity */
			memmove (&dev->event [i], &dev->event [i + 1],
				sizeof (struct usb_gadgetfs_event)
					* (dev->ev_next - i));
		}
		break;
	default:
		BUG ();
	}
	VDEBUG(dev, "event[%d] = %d\n", dev->ev_next, type);
	event = &dev->event [dev->ev_next++];
	BUG_ON (dev->ev_next > N_EVENT);
	memset (event, 0, sizeof *event);
	event->type = type;
	return event;
}

static ssize_t
ep0_write (struct file *fd, const char __user *buf, size_t len, loff_t *ptr)
{
	struct dev_data		*dev = fd->private_data;
	ssize_t			retval = -ESRCH;

	/* report fd mode change before acting on it */
	if (dev->setup_abort) {
		dev->setup_abort = 0;
		retval = -EIDRM;

	/* data and/or status stage for control request */
	} else if (dev->state == STATE_DEV_SETUP) {

		len = min_t(size_t, len, dev->setup_wLength);
		if (dev->setup_in) {
			retval = setup_req (dev->gadget->ep0, dev->req, len);
			if (retval == 0) {
				dev->state = STATE_DEV_CONNECTED;
				++dev->udc_usage;
				spin_unlock_irq (&dev->lock);
				if (copy_from_user (dev->req->buf, buf, len))
					retval = -EFAULT;
				else {
					if (len < dev->setup_wLength)
						dev->req->zero = 1;
					retval = usb_ep_queue (
						dev->gadget->ep0, dev->req,
						GFP_KERNEL);
				}
				spin_lock_irq(&dev->lock);
				--dev->udc_usage;
				if (retval < 0) {
					clean_req (dev->gadget->ep0, dev->req);
				} else
					retval = len;

				return retval;
			}

		/* can stall some OUT transfers */
		} else if (dev->setup_can_stall) {
			VDEBUG(dev, "ep0out stall\n");
			(void) usb_ep_set_halt (dev->gadget->ep0);
			retval = -EL2HLT;
			dev->state = STATE_DEV_CONNECTED;
		} else {
			DBG(dev, "bogus ep0out stall!\n");
		}
	} else
		DBG (dev, "fail %s, state %d\n", __func__, dev->state);

	return retval;
}

static int
ep0_fasync (int f, struct file *fd, int on)
{
	struct dev_data		*dev = fd->private_data;
	// caller must F_SETOWN before signal delivery happens
	VDEBUG (dev, "%s %s\n", __func__, on ? "on" : "off");
	return fasync_helper (f, fd, on, &dev->fasync);
}

static struct usb_gadget_driver gadgetfs_driver;

static int
dev_release (struct inode *inode, struct file *fd)
{
	struct dev_data		*dev = fd->private_data;

	/* closing ep0 === shutdown all */

	if (dev->gadget_registered) {
		usb_gadget_unregister_driver (&gadgetfs_driver);
		dev->gadget_registered = false;
	}

	/* at this point "good" hardware has disconnected the
	 * device from USB; the host won't see it any more.
	 * alternatively, all host requests will time out.
	 */

	kfree (dev->buf);
	dev->buf = NULL;

	/* other endpoints were all decoupled from this device */
	spin_lock_irq(&dev->lock);
	dev->state = STATE_DEV_DISABLED;
	spin_unlock_irq(&dev->lock);

	put_dev (dev);
	return 0;
}

static __poll_t
ep0_poll (struct file *fd, poll_table *wait)
{
       struct dev_data         *dev = fd->private_data;
       __poll_t                mask = 0;

	if (dev->state <= STATE_DEV_OPENED)
		return DEFAULT_POLLMASK;

	poll_wait(fd, &dev->wait, wait);

	spin_lock_irq(&dev->lock);

	/* report fd mode change before acting on it */
	if (dev->setup_abort) {
		dev->setup_abort = 0;
		mask = EPOLLHUP;
		goto out;
	}

	if (dev->state == STATE_DEV_SETUP) {
		if (dev->setup_in || dev->setup_can_stall)
			mask = EPOLLOUT;
	} else {
		if (dev->ev_next != 0)
			mask = EPOLLIN;
	}
out:
	spin_unlock_irq(&dev->lock);
	return mask;
}

static long dev_ioctl (struct file *fd, unsigned code, unsigned long value)
{
	struct dev_data		*dev = fd->private_data;
	struct usb_gadget	*gadget = dev->gadget;
	long ret = -ENOTTY;

	spin_lock_irq(&dev->lock);
	if (dev->state == STATE_DEV_OPENED ||
			dev->state == STATE_DEV_UNBOUND) {
		/* Not bound to a UDC */
	} else if (gadget->ops->ioctl) {
		++dev->udc_usage;
		spin_unlock_irq(&dev->lock);

		ret = gadget->ops->ioctl (gadget, code, value);

		spin_lock_irq(&dev->lock);
		--dev->udc_usage;
	}
	spin_unlock_irq(&dev->lock);

	return ret;
}

/*----------------------------------------------------------------------*/

/* The in-kernel gadget driver handles most ep0 issues, in particular
 * enumerating the single configuration (as provided from user space).
 *
 * Unrecognized ep0 requests may be handled in user space.
 */

static void make_qualifier (struct dev_data *dev)
{
	struct usb_qualifier_descriptor		qual;
	struct usb_device_descriptor		*desc;

	qual.bLength = sizeof qual;
	qual.bDescriptorType = USB_DT_DEVICE_QUALIFIER;
	qual.bcdUSB = cpu_to_le16 (0x0200);

	desc = dev->dev;
	qual.bDeviceClass = desc->bDeviceClass;
	qual.bDeviceSubClass = desc->bDeviceSubClass;
	qual.bDeviceProtocol = desc->bDeviceProtocol;

	/* assumes ep0 uses the same value for both speeds ... */
	qual.bMaxPacketSize0 = dev->gadget->ep0->maxpacket;

	qual.bNumConfigurations = 1;
	qual.bRESERVED = 0;

	memcpy (dev->rbuf, &qual, sizeof qual);
}

static int
config_buf (struct dev_data *dev, u8 type, unsigned index)
{
	int		len;
	int		hs = 0;

	/* only one configuration */
	if (index > 0)
		return -EINVAL;

	if (gadget_is_dualspeed(dev->gadget)) {
		hs = (dev->gadget->speed == USB_SPEED_HIGH);
		if (type == USB_DT_OTHER_SPEED_CONFIG)
			hs = !hs;
	}
	if (hs) {
		dev->req->buf = dev->hs_config;
		len = le16_to_cpu(dev->hs_config->wTotalLength);
	} else {
		dev->req->buf = dev->config;
		len = le16_to_cpu(dev->config->wTotalLength);
	}
	((u8 *)dev->req->buf) [1] = type;
	return len;
}

static int
gadgetfs_setup (struct usb_gadget *gadget, const struct usb_ctrlrequest *ctrl)
{
	struct dev_data			*dev = get_gadget_data (gadget);
	struct usb_request		*req = dev->req;
	int				value = -EOPNOTSUPP;
	struct usb_gadgetfs_event	*event;
	u16				w_value = le16_to_cpu(ctrl->wValue);
	u16				w_length = le16_to_cpu(ctrl->wLength);

	spin_lock (&dev->lock);
	dev->setup_abort = 0;
	if (dev->state == STATE_DEV_UNCONNECTED) {
		if (gadget_is_dualspeed(gadget)
				&& gadget->speed == USB_SPEED_HIGH
				&& dev->hs_config == NULL) {
			spin_unlock(&dev->lock);
			ERROR (dev, "no high speed config??\n");
			return -EINVAL;
		}

		dev->state = STATE_DEV_CONNECTED;

		INFO (dev, "connected\n");
		event = next_event (dev, GADGETFS_CONNECT);
		event->u.speed = gadget->speed;
		ep0_readable (dev);

	/* host may have given up waiting for response.  we can miss control
	 * requests handled lower down (device/endpoint status and features);
	 * then ep0_{read,write} will report the wrong status. controller
	 * driver will have aborted pending i/o.
	 */
	} else if (dev->state == STATE_DEV_SETUP)
		dev->setup_abort = 1;

	req->buf = dev->rbuf;
	req->context = NULL;
	switch (ctrl->bRequest) {

	case USB_REQ_GET_DESCRIPTOR:
		if (ctrl->bRequestType != USB_DIR_IN)
			goto unrecognized;
		switch (w_value >> 8) {

		case USB_DT_DEVICE:
			value = min (w_length, (u16) sizeof *dev->dev);
			dev->dev->bMaxPacketSize0 = dev->gadget->ep0->maxpacket;
			req->buf = dev->dev;
			break;
		case USB_DT_DEVICE_QUALIFIER:
			if (!dev->hs_config)
				break;
			value = min (w_length, (u16)
				sizeof (struct usb_qualifier_descriptor));
			make_qualifier (dev);
			break;
		case USB_DT_OTHER_SPEED_CONFIG:
		case USB_DT_CONFIG:
			value = config_buf (dev,
					w_value >> 8,
					w_value & 0xff);
			if (value >= 0)
				value = min (w_length, (u16) value);
			break;
		case USB_DT_STRING:
			goto unrecognized;

		default:		// all others are errors
			break;
		}
		break;

	/* currently one config, two speeds */
	case USB_REQ_SET_CONFIGURATION:
		if (ctrl->bRequestType != 0)
			goto unrecognized;
		if (0 == (u8) w_value) {
			value = 0;
			dev->current_config = 0;
			usb_gadget_vbus_draw(gadget, 8 /* mA */ );
			// user mode expected to disable endpoints
		} else {
			u8	config, power;

			if (gadget_is_dualspeed(gadget)
					&& gadget->speed == USB_SPEED_HIGH) {
				config = dev->hs_config->bConfigurationValue;
				power = dev->hs_config->bMaxPower;
			} else {
				config = dev->config->bConfigurationValue;
				power = dev->config->bMaxPower;
			}

			if (config == (u8) w_value) {
				value = 0;
				dev->current_config = config;
				usb_gadget_vbus_draw(gadget, 2 * power);
			}
		}

		/* report SET_CONFIGURATION like any other control request,
		 * except that usermode may not stall this.  the next
		 * request mustn't be allowed start until this finishes:
		 * endpoints and threads set up, etc.
		 *
		 * NOTE:  older PXA hardware (before PXA 255: without UDCCFR)
		 * has bad/racey automagic that prevents synchronizing here.
		 * even kernel mode drivers often miss them.
		 */
		if (value == 0) {
			INFO (dev, "configuration #%d\n", dev->current_config);
			usb_gadget_set_state(gadget, USB_STATE_CONFIGURED);
			if (dev->usermode_setup) {
				dev->setup_can_stall = 0;
				goto delegate;
			}
		}
		break;

#ifndef	CONFIG_USB_PXA25X
	/* PXA automagically handles this request too */
	case USB_REQ_GET_CONFIGURATION:
		if (ctrl->bRequestType != 0x80)
			goto unrecognized;
		*(u8 *)req->buf = dev->current_config;
		value = min (w_length, (u16) 1);
		break;
#endif

	default:
unrecognized:
		VDEBUG (dev, "%s req%02x.%02x v%04x i%04x l%d\n",
			dev->usermode_setup ? "delegate" : "fail",
			ctrl->bRequestType, ctrl->bRequest,
			w_value, le16_to_cpu(ctrl->wIndex), w_length);

		/* if there's an ep0 reader, don't stall */
		if (dev->usermode_setup) {
			dev->setup_can_stall = 1;
delegate:
			dev->setup_in = (ctrl->bRequestType & USB_DIR_IN)
						? 1 : 0;
			dev->setup_wLength = w_length;
			dev->setup_out_ready = 0;
			dev->setup_out_error = 0;

			/* read DATA stage for OUT right away */
			if (unlikely (!dev->setup_in && w_length)) {
				value = setup_req (gadget->ep0, dev->req,
							w_length);
				if (value < 0)
					break;

<<<<<<< HEAD
=======
				++dev->udc_usage;
>>>>>>> 24b8d41d
				spin_unlock (&dev->lock);
				value = usb_ep_queue (gadget->ep0, dev->req,
							GFP_KERNEL);
				spin_lock (&dev->lock);
<<<<<<< HEAD
=======
				--dev->udc_usage;
>>>>>>> 24b8d41d
				if (value < 0) {
					clean_req (gadget->ep0, dev->req);
					break;
				}

				/* we can't currently stall these */
				dev->setup_can_stall = 0;
			}

			/* state changes when reader collects event */
			event = next_event (dev, GADGETFS_SETUP);
			event->u.setup = *ctrl;
			ep0_readable (dev);
			spin_unlock (&dev->lock);
			return 0;
		}
	}

	/* proceed with data transfer and status phases? */
	if (value >= 0 && dev->state != STATE_DEV_SETUP) {
		req->length = value;
		req->zero = value < w_length;

<<<<<<< HEAD
		spin_unlock (&dev->lock);
		value = usb_ep_queue (gadget->ep0, req, GFP_KERNEL);
=======
		++dev->udc_usage;
		spin_unlock (&dev->lock);
		value = usb_ep_queue (gadget->ep0, req, GFP_KERNEL);
		spin_lock(&dev->lock);
		--dev->udc_usage;
		spin_unlock(&dev->lock);
>>>>>>> 24b8d41d
		if (value < 0) {
			DBG (dev, "ep_queue --> %d\n", value);
			req->status = 0;
		}
		return value;
	}

	/* device stalls when value < 0 */
	spin_unlock (&dev->lock);
	return value;
}

static void destroy_ep_files (struct dev_data *dev)
{
	DBG (dev, "%s %d\n", __func__, dev->state);

	/* dev->state must prevent interference */
	spin_lock_irq (&dev->lock);
	while (!list_empty(&dev->epfiles)) {
		struct ep_data	*ep;
		struct inode	*parent;
		struct dentry	*dentry;

		/* break link to FS */
		ep = list_first_entry (&dev->epfiles, struct ep_data, epfiles);
		list_del_init (&ep->epfiles);
		spin_unlock_irq (&dev->lock);

		dentry = ep->dentry;
		ep->dentry = NULL;
		parent = d_inode(dentry->d_parent);

		/* break link to controller */
		mutex_lock(&ep->lock);
		if (ep->state == STATE_EP_ENABLED)
			(void) usb_ep_disable (ep->ep);
		ep->state = STATE_EP_UNBOUND;
		usb_ep_free_request (ep->ep, ep->req);
		ep->ep = NULL;
		mutex_unlock(&ep->lock);

		wake_up (&ep->wait);
		put_ep (ep);

		/* break link to dcache */
		inode_lock(parent);
		d_delete (dentry);
		dput (dentry);
		inode_unlock(parent);

		spin_lock_irq (&dev->lock);
	}
	spin_unlock_irq (&dev->lock);
}


static struct dentry *
gadgetfs_create_file (struct super_block *sb, char const *name,
		void *data, const struct file_operations *fops);

static int activate_ep_files (struct dev_data *dev)
{
	struct usb_ep	*ep;
	struct ep_data	*data;

	gadget_for_each_ep (ep, dev->gadget) {

		data = kzalloc(sizeof(*data), GFP_KERNEL);
		if (!data)
			goto enomem0;
		data->state = STATE_EP_DISABLED;
		mutex_init(&data->lock);
		init_waitqueue_head (&data->wait);

		strncpy (data->name, ep->name, sizeof (data->name) - 1);
		refcount_set (&data->count, 1);
		data->dev = dev;
		get_dev (dev);

		data->ep = ep;
		ep->driver_data = data;

		data->req = usb_ep_alloc_request (ep, GFP_KERNEL);
		if (!data->req)
			goto enomem1;

		data->dentry = gadgetfs_create_file (dev->sb, data->name,
				data, &ep_io_operations);
		if (!data->dentry)
			goto enomem2;
		list_add_tail (&data->epfiles, &dev->epfiles);
	}
	return 0;

enomem2:
	usb_ep_free_request (ep, data->req);
enomem1:
	put_dev (dev);
	kfree (data);
enomem0:
	DBG (dev, "%s enomem\n", __func__);
	destroy_ep_files (dev);
	return -ENOMEM;
}

static void
gadgetfs_unbind (struct usb_gadget *gadget)
{
	struct dev_data		*dev = get_gadget_data (gadget);

	DBG (dev, "%s\n", __func__);

	spin_lock_irq (&dev->lock);
	dev->state = STATE_DEV_UNBOUND;
	while (dev->udc_usage > 0) {
		spin_unlock_irq(&dev->lock);
		usleep_range(1000, 2000);
		spin_lock_irq(&dev->lock);
	}
	spin_unlock_irq (&dev->lock);

	destroy_ep_files (dev);
	gadget->ep0->driver_data = NULL;
	set_gadget_data (gadget, NULL);

	/* we've already been disconnected ... no i/o is active */
	if (dev->req)
		usb_ep_free_request (gadget->ep0, dev->req);
	DBG (dev, "%s done\n", __func__);
	put_dev (dev);
}

static struct dev_data		*the_device;

static int gadgetfs_bind(struct usb_gadget *gadget,
		struct usb_gadget_driver *driver)
{
	struct dev_data		*dev = the_device;

	if (!dev)
		return -ESRCH;
	if (0 != strcmp (CHIP, gadget->name)) {
		pr_err("%s expected %s controller not %s\n",
			shortname, CHIP, gadget->name);
		return -ENODEV;
	}

	set_gadget_data (gadget, dev);
	dev->gadget = gadget;
	gadget->ep0->driver_data = dev;

	/* preallocate control response and buffer */
	dev->req = usb_ep_alloc_request (gadget->ep0, GFP_KERNEL);
	if (!dev->req)
		goto enomem;
	dev->req->context = NULL;
	dev->req->complete = epio_complete;

	if (activate_ep_files (dev) < 0)
		goto enomem;

	INFO (dev, "bound to %s driver\n", gadget->name);
	spin_lock_irq(&dev->lock);
	dev->state = STATE_DEV_UNCONNECTED;
	spin_unlock_irq(&dev->lock);
	get_dev (dev);
	return 0;

enomem:
	gadgetfs_unbind (gadget);
	return -ENOMEM;
}

static void
gadgetfs_disconnect (struct usb_gadget *gadget)
{
	struct dev_data		*dev = get_gadget_data (gadget);
	unsigned long		flags;

	spin_lock_irqsave (&dev->lock, flags);
	if (dev->state == STATE_DEV_UNCONNECTED)
		goto exit;
	dev->state = STATE_DEV_UNCONNECTED;

	INFO (dev, "disconnected\n");
	next_event (dev, GADGETFS_DISCONNECT);
	ep0_readable (dev);
exit:
	spin_unlock_irqrestore (&dev->lock, flags);
}

static void
gadgetfs_suspend (struct usb_gadget *gadget)
{
	struct dev_data		*dev = get_gadget_data (gadget);
	unsigned long		flags;

	INFO (dev, "suspended from state %d\n", dev->state);
	spin_lock_irqsave(&dev->lock, flags);
	switch (dev->state) {
	case STATE_DEV_SETUP:		// VERY odd... host died??
	case STATE_DEV_CONNECTED:
	case STATE_DEV_UNCONNECTED:
		next_event (dev, GADGETFS_SUSPEND);
		ep0_readable (dev);
		fallthrough;
	default:
		break;
	}
	spin_unlock_irqrestore(&dev->lock, flags);
}

static struct usb_gadget_driver gadgetfs_driver = {
	.function	= (char *) driver_desc,
	.bind		= gadgetfs_bind,
	.unbind		= gadgetfs_unbind,
	.setup		= gadgetfs_setup,
	.reset		= gadgetfs_disconnect,
	.disconnect	= gadgetfs_disconnect,
	.suspend	= gadgetfs_suspend,

	.driver	= {
		.name		= shortname,
	},
};

/*----------------------------------------------------------------------*/
/* DEVICE INITIALIZATION
 *
 *     fd = open ("/dev/gadget/$CHIP", O_RDWR)
 *     status = write (fd, descriptors, sizeof descriptors)
 *
 * That write establishes the device configuration, so the kernel can
 * bind to the controller ... guaranteeing it can handle enumeration
 * at all necessary speeds.  Descriptor order is:
 *
 * . message tag (u32, host order) ... for now, must be zero; it
 *	would change to support features like multi-config devices
 * . full/low speed config ... all wTotalLength bytes (with interface,
 *	class, altsetting, endpoint, and other descriptors)
 * . high speed config ... all descriptors, for high speed operation;
 *	this one's optional except for high-speed hardware
 * . device descriptor
 *
 * Endpoints are not yet enabled. Drivers must wait until device
 * configuration and interface altsetting changes create
 * the need to configure (or unconfigure) them.
 *
 * After initialization, the device stays active for as long as that
 * $CHIP file is open.  Events must then be read from that descriptor,
 * such as configuration notifications.
 */

static int is_valid_config(struct usb_config_descriptor *config,
		unsigned int total)
{
	return config->bDescriptorType == USB_DT_CONFIG
		&& config->bLength == USB_DT_CONFIG_SIZE
		&& total >= USB_DT_CONFIG_SIZE
		&& config->bConfigurationValue != 0
		&& (config->bmAttributes & USB_CONFIG_ATT_ONE) != 0
		&& (config->bmAttributes & USB_CONFIG_ATT_WAKEUP) == 0;
	/* FIXME if gadget->is_otg, _must_ include an otg descriptor */
	/* FIXME check lengths: walk to end */
}

static ssize_t
dev_config (struct file *fd, const char __user *buf, size_t len, loff_t *ptr)
{
	struct dev_data		*dev = fd->private_data;
	ssize_t			value, length = len;
	unsigned		total;
	u32			tag;
	char			*kbuf;

	spin_lock_irq(&dev->lock);
	if (dev->state > STATE_DEV_OPENED) {
		value = ep0_write(fd, buf, len, ptr);
		spin_unlock_irq(&dev->lock);
		return value;
	}
	spin_unlock_irq(&dev->lock);

	if ((len < (USB_DT_CONFIG_SIZE + USB_DT_DEVICE_SIZE + 4)) ||
	    (len > PAGE_SIZE * 4))
		return -EINVAL;

	/* we might need to change message format someday */
	if (copy_from_user (&tag, buf, 4))
		return -EFAULT;
	if (tag != 0)
		return -EINVAL;
	buf += 4;
	length -= 4;

	kbuf = memdup_user(buf, length);
	if (IS_ERR(kbuf))
		return PTR_ERR(kbuf);

	spin_lock_irq (&dev->lock);
	value = -EINVAL;
	if (dev->buf) {
		kfree(kbuf);
		goto fail;
	}
	dev->buf = kbuf;

	/* full or low speed config */
	dev->config = (void *) kbuf;
	total = le16_to_cpu(dev->config->wTotalLength);
	if (!is_valid_config(dev->config, total) ||
			total > length - USB_DT_DEVICE_SIZE)
		goto fail;
	kbuf += total;
	length -= total;

	/* optional high speed config */
	if (kbuf [1] == USB_DT_CONFIG) {
		dev->hs_config = (void *) kbuf;
		total = le16_to_cpu(dev->hs_config->wTotalLength);
		if (!is_valid_config(dev->hs_config, total) ||
				total > length - USB_DT_DEVICE_SIZE)
			goto fail;
		kbuf += total;
		length -= total;
	} else {
		dev->hs_config = NULL;
	}

	/* could support multiple configs, using another encoding! */

	/* device descriptor (tweaked for paranoia) */
	if (length != USB_DT_DEVICE_SIZE)
		goto fail;
	dev->dev = (void *)kbuf;
	if (dev->dev->bLength != USB_DT_DEVICE_SIZE
			|| dev->dev->bDescriptorType != USB_DT_DEVICE
			|| dev->dev->bNumConfigurations != 1)
		goto fail;
	dev->dev->bcdUSB = cpu_to_le16 (0x0200);

	/* triggers gadgetfs_bind(); then we can enumerate. */
	spin_unlock_irq (&dev->lock);
	if (dev->hs_config)
		gadgetfs_driver.max_speed = USB_SPEED_HIGH;
	else
		gadgetfs_driver.max_speed = USB_SPEED_FULL;

	value = usb_gadget_probe_driver(&gadgetfs_driver);
	if (value != 0) {
		kfree (dev->buf);
		dev->buf = NULL;
	} else {
		/* at this point "good" hardware has for the first time
		 * let the USB the host see us.  alternatively, if users
		 * unplug/replug that will clear all the error state.
		 *
		 * note:  everything running before here was guaranteed
		 * to choke driver model style diagnostics.  from here
		 * on, they can work ... except in cleanup paths that
		 * kick in after the ep0 descriptor is closed.
		 */
		value = len;
		dev->gadget_registered = true;
	}
	return value;

fail:
	spin_unlock_irq (&dev->lock);
	pr_debug ("%s: %s fail %zd, %p\n", shortname, __func__, value, dev);
	kfree (dev->buf);
	dev->buf = NULL;
	return value;
}

static int
dev_open (struct inode *inode, struct file *fd)
{
	struct dev_data		*dev = inode->i_private;
	int			value = -EBUSY;

	spin_lock_irq(&dev->lock);
	if (dev->state == STATE_DEV_DISABLED) {
		dev->ev_next = 0;
		dev->state = STATE_DEV_OPENED;
		fd->private_data = dev;
		get_dev (dev);
		value = 0;
	}
	spin_unlock_irq(&dev->lock);
	return value;
}

static const struct file_operations ep0_operations = {
	.llseek =	no_llseek,

	.open =		dev_open,
	.read =		ep0_read,
	.write =	dev_config,
	.fasync =	ep0_fasync,
	.poll =		ep0_poll,
	.unlocked_ioctl = dev_ioctl,
	.release =	dev_release,
};

/*----------------------------------------------------------------------*/

/* FILESYSTEM AND SUPERBLOCK OPERATIONS
 *
 * Mounting the filesystem creates a controller file, used first for
 * device configuration then later for event monitoring.
 */


/* FIXME PAM etc could set this security policy without mount options
 * if epfiles inherited ownership and permissons from ep0 ...
 */

static unsigned default_uid;
static unsigned default_gid;
static unsigned default_perm = S_IRUSR | S_IWUSR;

module_param (default_uid, uint, 0644);
module_param (default_gid, uint, 0644);
module_param (default_perm, uint, 0644);


static struct inode *
gadgetfs_make_inode (struct super_block *sb,
		void *data, const struct file_operations *fops,
		int mode)
{
	struct inode *inode = new_inode (sb);

	if (inode) {
		inode->i_ino = get_next_ino();
		inode->i_mode = mode;
		inode->i_uid = make_kuid(&init_user_ns, default_uid);
		inode->i_gid = make_kgid(&init_user_ns, default_gid);
		inode->i_atime = inode->i_mtime = inode->i_ctime
				= current_time(inode);
		inode->i_private = data;
		inode->i_fop = fops;
	}
	return inode;
}

/* creates in fs root directory, so non-renamable and non-linkable.
 * so inode and dentry are paired, until device reconfig.
 */
static struct dentry *
gadgetfs_create_file (struct super_block *sb, char const *name,
		void *data, const struct file_operations *fops)
{
	struct dentry	*dentry;
	struct inode	*inode;

	dentry = d_alloc_name(sb->s_root, name);
	if (!dentry)
		return NULL;

	inode = gadgetfs_make_inode (sb, data, fops,
			S_IFREG | (default_perm & S_IRWXUGO));
	if (!inode) {
		dput(dentry);
		return NULL;
	}
	d_add (dentry, inode);
	return dentry;
}

static const struct super_operations gadget_fs_operations = {
	.statfs =	simple_statfs,
	.drop_inode =	generic_delete_inode,
};

static int
gadgetfs_fill_super (struct super_block *sb, struct fs_context *fc)
{
	struct inode	*inode;
	struct dev_data	*dev;

	if (the_device)
		return -ESRCH;

	CHIP = usb_get_gadget_udc_name();
	if (!CHIP)
		return -ENODEV;

	/* superblock */
	sb->s_blocksize = PAGE_SIZE;
	sb->s_blocksize_bits = PAGE_SHIFT;
	sb->s_magic = GADGETFS_MAGIC;
	sb->s_op = &gadget_fs_operations;
	sb->s_time_gran = 1;

	/* root inode */
	inode = gadgetfs_make_inode (sb,
			NULL, &simple_dir_operations,
			S_IFDIR | S_IRUGO | S_IXUGO);
	if (!inode)
		goto Enomem;
	inode->i_op = &simple_dir_inode_operations;
	if (!(sb->s_root = d_make_root (inode)))
		goto Enomem;

	/* the ep0 file is named after the controller we expect;
	 * user mode code can use it for sanity checks, like we do.
	 */
	dev = dev_new ();
	if (!dev)
		goto Enomem;

	dev->sb = sb;
	dev->dentry = gadgetfs_create_file(sb, CHIP, dev, &ep0_operations);
	if (!dev->dentry) {
		put_dev(dev);
		goto Enomem;
	}

	/* other endpoint files are available after hardware setup,
	 * from binding to a controller.
	 */
	the_device = dev;
	return 0;

Enomem:
	kfree(CHIP);
	CHIP = NULL;

	return -ENOMEM;
}

/* "mount -t gadgetfs path /dev/gadget" ends up here */
static int gadgetfs_get_tree(struct fs_context *fc)
{
	return get_tree_single(fc, gadgetfs_fill_super);
}

static const struct fs_context_operations gadgetfs_context_ops = {
	.get_tree	= gadgetfs_get_tree,
};

static int gadgetfs_init_fs_context(struct fs_context *fc)
{
	fc->ops = &gadgetfs_context_ops;
	return 0;
}

static void
gadgetfs_kill_sb (struct super_block *sb)
{
	kill_litter_super (sb);
	if (the_device) {
		put_dev (the_device);
		the_device = NULL;
	}
	kfree(CHIP);
	CHIP = NULL;
}

/*----------------------------------------------------------------------*/

static struct file_system_type gadgetfs_type = {
	.owner		= THIS_MODULE,
	.name		= shortname,
	.init_fs_context = gadgetfs_init_fs_context,
	.kill_sb	= gadgetfs_kill_sb,
};
MODULE_ALIAS_FS("gadgetfs");

/*----------------------------------------------------------------------*/

static int __init init (void)
{
	int status;

	status = register_filesystem (&gadgetfs_type);
	if (status == 0)
		pr_info ("%s: %s, version " DRIVER_VERSION "\n",
			shortname, driver_desc);
	return status;
}
module_init (init);

static void __exit cleanup (void)
{
	pr_debug ("unregister %s\n", shortname);
	unregister_filesystem (&gadgetfs_type);
}
module_exit (cleanup);
<|MERGE_RESOLUTION|>--- conflicted
+++ resolved
@@ -937,17 +937,11 @@
 			struct usb_request	*req = dev->req;
 
 			if ((retval = setup_req (ep, req, 0)) == 0) {
-<<<<<<< HEAD
-				spin_unlock_irq (&dev->lock);
-				retval = usb_ep_queue (ep, req, GFP_KERNEL);
-				spin_lock_irq (&dev->lock);
-=======
 				++dev->udc_usage;
 				spin_unlock_irq (&dev->lock);
 				retval = usb_ep_queue (ep, req, GFP_KERNEL);
 				spin_lock_irq (&dev->lock);
 				--dev->udc_usage;
->>>>>>> 24b8d41d
 			}
 			dev->state = STATE_DEV_CONNECTED;
 
@@ -1483,18 +1477,12 @@
 				if (value < 0)
 					break;
 
-<<<<<<< HEAD
-=======
 				++dev->udc_usage;
->>>>>>> 24b8d41d
 				spin_unlock (&dev->lock);
 				value = usb_ep_queue (gadget->ep0, dev->req,
 							GFP_KERNEL);
 				spin_lock (&dev->lock);
-<<<<<<< HEAD
-=======
 				--dev->udc_usage;
->>>>>>> 24b8d41d
 				if (value < 0) {
 					clean_req (gadget->ep0, dev->req);
 					break;
@@ -1518,17 +1506,12 @@
 		req->length = value;
 		req->zero = value < w_length;
 
-<<<<<<< HEAD
-		spin_unlock (&dev->lock);
-		value = usb_ep_queue (gadget->ep0, req, GFP_KERNEL);
-=======
 		++dev->udc_usage;
 		spin_unlock (&dev->lock);
 		value = usb_ep_queue (gadget->ep0, req, GFP_KERNEL);
 		spin_lock(&dev->lock);
 		--dev->udc_usage;
 		spin_unlock(&dev->lock);
->>>>>>> 24b8d41d
 		if (value < 0) {
 			DBG (dev, "ep_queue --> %d\n", value);
 			req->status = 0;
