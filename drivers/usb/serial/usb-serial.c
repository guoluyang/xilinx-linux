--- conflicted
+++ resolved
@@ -917,36 +917,7 @@
 		goto err_put_serial;
 	}
 
-<<<<<<< HEAD
-#if IS_ENABLED(CONFIG_USB_SERIAL_PL2303)
-	/* BEGIN HORRIBLE HACK FOR PL2303 */
-	/* this is needed due to the looney way its endpoints are set up */
-	if (((le16_to_cpu(dev->descriptor.idVendor) == PL2303_VENDOR_ID) &&
-	     (le16_to_cpu(dev->descriptor.idProduct) == PL2303_PRODUCT_ID)) ||
-	    ((le16_to_cpu(dev->descriptor.idVendor) == ATEN_VENDOR_ID) &&
-	     (le16_to_cpu(dev->descriptor.idProduct) == ATEN_PRODUCT_ID)) ||
-	    ((le16_to_cpu(dev->descriptor.idVendor) == ALCOR_VENDOR_ID) &&
-	     (le16_to_cpu(dev->descriptor.idProduct) == ALCOR_PRODUCT_ID)) ||
-	    ((le16_to_cpu(dev->descriptor.idVendor) == SIEMENS_VENDOR_ID) &&
-	     (le16_to_cpu(dev->descriptor.idProduct) == SIEMENS_PRODUCT_ID_EF81))) {
-		if (interface != dev->actconfig->interface[0]) {
-			/* check out the endpoints of the other interface*/
-			iface_desc = dev->actconfig->interface[0]->cur_altsetting;
-			for (i = 0; i < iface_desc->desc.bNumEndpoints; ++i) {
-				endpoint = &iface_desc->endpoint[i].desc;
-				if (usb_endpoint_is_int_in(endpoint)) {
-					/* we found a interrupt in endpoint */
-					dev_dbg(ddev, "found interrupt in for Prolific device on separate interface\n");
-					if (num_interrupt_in < MAX_NUM_PORTS) {
-						interrupt_in_endpoint[num_interrupt_in] = endpoint;
-						++num_interrupt_in;
-					}
-				}
-			}
-		}
-=======
 	find_endpoints(serial, epds);
->>>>>>> 24b8d41d
 
 	if (epds->num_bulk_in < type->num_bulk_in ||
 			epds->num_bulk_out < type->num_bulk_out ||
@@ -1085,11 +1056,6 @@
 			dev_err(ddev, "Error registering port device, continuing\n");
 	}
 
-<<<<<<< HEAD
-	serial->disconnected = 0;
-
-=======
->>>>>>> 24b8d41d
 	if (num_ports > 0)
 		usb_serial_console_init(serial->port[0]->minor);
 exit:
