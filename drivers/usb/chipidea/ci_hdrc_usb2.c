--- conflicted
+++ resolved
@@ -30,6 +30,7 @@
 
 static const struct ci_hdrc_platform_data ci_zynq_pdata = {
 	.capoffset	= DEF_CAPOFFSET,
+	.flags          = CI_HDRC_PHY_VBUS_CONTROL,
 };
 
 static const struct ci_hdrc_platform_data ci_zevio_pdata = {
@@ -66,18 +67,8 @@
 		*ci_pdata = *(struct ci_hdrc_platform_data *)match->data;
 		ci_pdata->usb_phy = devm_usb_get_phy_by_phandle(dev, "usb-phy",
 					 0);
-<<<<<<< HEAD
-		if (IS_ERR(ci_pdata->usb_phy)) {
-			if (PTR_ERR(ci_pdata->usb_phy) != -ENXIO &&
-			    PTR_ERR(ci_pdata->usb_phy) != -ENODEV)
-				return PTR_ERR(ci_pdata->usb_phy);
-			else
-				ci_pdata->usb_phy = NULL;
-		}
-=======
 		if (IS_ERR(ci_pdata->usb_phy))
 			return PTR_ERR(ci_pdata->usb_phy);
->>>>>>> 716921b6
 	}
 
 	priv = devm_kzalloc(dev, sizeof(*priv), GFP_KERNEL);
