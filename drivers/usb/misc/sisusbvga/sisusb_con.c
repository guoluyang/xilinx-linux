--- conflicted
+++ resolved
@@ -379,14 +379,8 @@
 		return;
 	}
 
-<<<<<<< HEAD
-
-	sisusb_copy_memory(sisusb, (char *)SISUSB_VADDR(x, y),
-				(long)SISUSB_HADDR(x, y), 2);
-=======
 	sisusb_copy_memory(sisusb, sisusb_vaddr(sisusb, c, x, y),
 				sisusb_haddr(sisusb, c, x, y), 2);
->>>>>>> 24b8d41d
 
 	mutex_unlock(&sisusb->lock);
 }
@@ -397,11 +391,6 @@
 		         int count, int y, int x)
 {
 	struct sisusb_usb_data *sisusb;
-<<<<<<< HEAD
-	u16 *dest;
-	int i;
-=======
->>>>>>> 24b8d41d
 
 	sisusb = sisusb_get_sisusb_lock_and_check(c->vc_num);
 	if (!sisusb)
@@ -420,13 +409,8 @@
 		return;
 	}
 
-<<<<<<< HEAD
-	sisusb_copy_memory(sisusb, (char *)SISUSB_VADDR(x, y),
-				(long)SISUSB_HADDR(x, y), count * 2);
-=======
 	sisusb_copy_memory(sisusb, sisusb_vaddr(sisusb, c, x, y),
 			sisusb_haddr(sisusb, c, x, y), count * 2);
->>>>>>> 24b8d41d
 
 	mutex_unlock(&sisusb->lock);
 }
@@ -479,13 +463,8 @@
 	length = ((height * cols) - x - (cols - width - x)) * 2;
 
 
-<<<<<<< HEAD
-	sisusb_copy_memory(sisusb, (unsigned char *)SISUSB_VADDR(x, y),
-				(long)SISUSB_HADDR(x, y), length);
-=======
 	sisusb_copy_memory(sisusb, sisusb_vaddr(sisusb, c, x, y),
 			sisusb_haddr(sisusb, c, x, y), length);
->>>>>>> 24b8d41d
 
 	mutex_unlock(&sisusb->lock);
 }
@@ -531,14 +510,8 @@
 	/* Restore the screen contents */
 	memcpy((u16 *)c->vc_origin, (u16 *)c->vc_screenbuf, length);
 
-<<<<<<< HEAD
-	sisusb_copy_memory(sisusb, (unsigned char *)c->vc_origin,
-				(long)SISUSB_HADDR(0, 0),
-				length);
-=======
 	sisusb_copy_memory(sisusb, (u8 *)c->vc_origin,
 			sisusb_haddr(sisusb, c, 0, 0), length);
->>>>>>> 24b8d41d
 
 	mutex_unlock(&sisusb->lock);
 
@@ -643,15 +616,8 @@
 		sisusbcon_memsetw((u16 *)c->vc_origin,
 				c->vc_video_erase_char,
 				c->vc_screenbuf_size);
-<<<<<<< HEAD
-		sisusb_copy_memory(sisusb,
-				(unsigned char *)c->vc_origin,
-				(u32)(sisusb->vrambase +
-					(c->vc_origin - sisusb->scrbuf)),
-=======
 		sisusb_copy_memory(sisusb, (u8 *)c->vc_origin,
 				sisusb_haddr(sisusb, c, 0, 0),
->>>>>>> 24b8d41d
 				c->vc_screenbuf_size);
 		sisusb->con_blanked = 1;
 		ret = 1;
@@ -707,11 +673,6 @@
 sisusbcon_scrolldelta(struct vc_data *c, int lines)
 {
 	struct sisusb_usb_data *sisusb;
-<<<<<<< HEAD
-	int margin = c->vc_size_row * 4;
-	int ul, we, p, st;
-=======
->>>>>>> 24b8d41d
 
 	sisusb = sisusb_get_sisusb_lock_and_check(c->vc_num);
 	if (!sisusb)
@@ -837,13 +798,8 @@
 			break;
 	}
 
-<<<<<<< HEAD
-	sisusb_copy_memory(sisusb, (char *)SISUSB_VADDR(0, t),
-				(long)SISUSB_HADDR(0, t), length);
-=======
 	sisusb_copy_memory(sisusb, sisusb_vaddr(sisusb, c, 0, t),
 			sisusb_haddr(sisusb, c, 0, t), length);
->>>>>>> 24b8d41d
 
 	mutex_unlock(&sisusb->lock);
 
@@ -942,13 +898,8 @@
 
 	if (copyall)
 		sisusb_copy_memory(sisusb,
-<<<<<<< HEAD
-			(char *)c->vc_origin,
-			(u32)(sisusb->vrambase + originoffset),
-=======
 			(u8 *)c->vc_origin,
 			sisusb_haddr(sisusb, c, 0, 0),
->>>>>>> 24b8d41d
 			c->vc_screenbuf_size);
 	else if (dir == SM_UP)
 		sisusb_copy_memory(sisusb,
@@ -958,13 +909,8 @@
 			delta);
 	else
 		sisusb_copy_memory(sisusb,
-<<<<<<< HEAD
-			(char *)c->vc_origin,
-			(u32)(sisusb->vrambase + originoffset),
-=======
 			(u8 *)c->vc_origin,
 			sisusb_haddr(sisusb, c, 0, 0),
->>>>>>> 24b8d41d
 			delta);
 
 	c->vc_scr_end = c->vc_origin + c->vc_screenbuf_size;
@@ -1421,20 +1367,6 @@
 	.owner =		THIS_MODULE,
 	.con_startup =		sisusbdummycon_startup,
 	.con_init =		sisusbdummycon_init,
-<<<<<<< HEAD
-	.con_deinit =		SISUSBCONDUMMY,
-	.con_clear =		SISUSBCONDUMMY,
-	.con_putc =		SISUSBCONDUMMY,
-	.con_putcs =		SISUSBCONDUMMY,
-	.con_cursor =		SISUSBCONDUMMY,
-	.con_scroll =		SISUSBCONDUMMY,
-	.con_switch =		SISUSBCONDUMMY,
-	.con_blank =		SISUSBCONDUMMY,
-	.con_font_set =		SISUSBCONDUMMY,
-	.con_font_get =		SISUSBCONDUMMY,
-	.con_font_default =	SISUSBCONDUMMY,
-	.con_font_copy =	SISUSBCONDUMMY,
-=======
 	.con_deinit =		sisusbdummycon_deinit,
 	.con_clear =		sisusbdummycon_clear,
 	.con_putc =		sisusbdummycon_putc,
@@ -1446,7 +1378,6 @@
 	.con_font_set =		sisusbdummycon_font_set,
 	.con_font_default =	sisusbdummycon_font_default,
 	.con_font_copy =	sisusbdummycon_font_copy,
->>>>>>> 24b8d41d
 };
 
 int
