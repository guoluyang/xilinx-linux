// SPDX-License-Identifier: GPL-2.0+
/*
 * LEGO USB Tower driver
 *
 * Copyright (C) 2003 David Glance <davidgsf@sourceforge.net>
 *               2001-2004 Juergen Stuber <starblue@users.sourceforge.net>
 *
 * derived from USB Skeleton driver - 0.5
 * Copyright (C) 2001 Greg Kroah-Hartman (greg@kroah.com)
 *
 * History:
 *
 * 2001-10-13 - 0.1 js
 *   - first version
 * 2001-11-03 - 0.2 js
 *   - simplified buffering, one-shot URBs for writing
 * 2001-11-10 - 0.3 js
 *   - removed IOCTL (setting power/mode is more complicated, postponed)
 * 2001-11-28 - 0.4 js
 *   - added vendor commands for mode of operation and power level in open
 * 2001-12-04 - 0.5 js
 *   - set IR mode by default (by oversight 0.4 set VLL mode)
 * 2002-01-11 - 0.5? pcchan
 *   - make read buffer reusable and work around bytes_to_write issue between
 *     uhci and legusbtower
 * 2002-09-23 - 0.52 david (david@csse.uwa.edu.au)
 *   - imported into lejos project
 *   - changed wake_up to wake_up_interruptible
 *   - changed to use lego0 rather than tower0
 *   - changed dbg() to use __func__ rather than deprecated __func__
 * 2003-01-12 - 0.53 david (david@csse.uwa.edu.au)
 *   - changed read and write to write everything or
 *     timeout (from a patch by Chris Riesen and Brett Thaeler driver)
 *   - added ioctl functionality to set timeouts
 * 2003-07-18 - 0.54 davidgsf (david@csse.uwa.edu.au)
 *   - initial import into LegoUSB project
 *   - merge of existing LegoUSB.c driver
 * 2003-07-18 - 0.56 davidgsf (david@csse.uwa.edu.au)
 *   - port to 2.6 style driver
 * 2004-02-29 - 0.6 Juergen Stuber <starblue@users.sourceforge.net>
 *   - fix locking
 *   - unlink read URBs which are no longer needed
 *   - allow increased buffer size, eliminates need for timeout on write
 *   - have read URB running continuously
 *   - added poll
 *   - forbid seeking
 *   - added nonblocking I/O
 *   - changed back __func__ to __func__
 *   - read and log tower firmware version
 *   - reset tower on probe, avoids failure of first write
 * 2004-03-09 - 0.7 Juergen Stuber <starblue@users.sourceforge.net>
 *   - timeout read now only after inactivity, shorten default accordingly
 * 2004-03-11 - 0.8 Juergen Stuber <starblue@users.sourceforge.net>
 *   - log major, minor instead of possibly confusing device filename
 *   - whitespace cleanup
 * 2004-03-12 - 0.9 Juergen Stuber <starblue@users.sourceforge.net>
 *   - normalize whitespace in debug messages
 *   - take care about endianness in control message responses
 * 2004-03-13 - 0.91 Juergen Stuber <starblue@users.sourceforge.net>
 *   - make default intervals longer to accommodate current EHCI driver
 * 2004-03-19 - 0.92 Juergen Stuber <starblue@users.sourceforge.net>
 *   - replaced atomic_t by memory barriers
 * 2004-04-21 - 0.93 Juergen Stuber <starblue@users.sourceforge.net>
 *   - wait for completion of write urb in release (needed for remotecontrol)
 *   - corrected poll for write direction (missing negation)
 * 2004-04-22 - 0.94 Juergen Stuber <starblue@users.sourceforge.net>
 *   - make device locking interruptible
 * 2004-04-30 - 0.95 Juergen Stuber <starblue@users.sourceforge.net>
 *   - check for valid udev on resubmitting and unlinking urbs
 * 2004-08-03 - 0.96 Juergen Stuber <starblue@users.sourceforge.net>
 *   - move reset into open to clean out spurious data
 */

#define pr_fmt(fmt) KBUILD_MODNAME ": " fmt

#include <linux/kernel.h>
#include <linux/errno.h>
#include <linux/slab.h>
#include <linux/module.h>
#include <linux/completion.h>
#include <linux/mutex.h>
#include <linux/uaccess.h>
#include <linux/usb.h>
#include <linux/poll.h>


#define DRIVER_AUTHOR "Juergen Stuber <starblue@sourceforge.net>"
#define DRIVER_DESC "LEGO USB Tower Driver"


/* The defaults are chosen to work with the latest versions of leJOS and NQC.
 */

/* Some legacy software likes to receive packets in one piece.
 * In this case read_buffer_size should exceed the maximal packet length
 * (417 for datalog uploads), and packet_timeout should be set.
 */
static int read_buffer_size = 480;
module_param(read_buffer_size, int, 0);
MODULE_PARM_DESC(read_buffer_size, "Read buffer size");

/* Some legacy software likes to send packets in one piece.
 * In this case write_buffer_size should exceed the maximal packet length
 * (417 for firmware and program downloads).
 * A problem with long writes is that the following read may time out
 * if the software is not prepared to wait long enough.
 */
static int write_buffer_size = 480;
module_param(write_buffer_size, int, 0);
MODULE_PARM_DESC(write_buffer_size, "Write buffer size");

/* Some legacy software expects reads to contain whole LASM packets.
 * To achieve this, characters which arrive before a packet timeout
 * occurs will be returned in a single read operation.
 * A problem with long reads is that the software may time out
 * if it is not prepared to wait long enough.
 * The packet timeout should be greater than the time between the
 * reception of subsequent characters, which should arrive about
 * every 5ms for the standard 2400 baud.
 * Set it to 0 to disable.
 */
static int packet_timeout = 50;
module_param(packet_timeout, int, 0);
MODULE_PARM_DESC(packet_timeout, "Packet timeout in ms");

/* Some legacy software expects blocking reads to time out.
 * Timeout occurs after the specified time of read and write inactivity.
 * Set it to 0 to disable.
 */
static int read_timeout = 200;
module_param(read_timeout, int, 0);
MODULE_PARM_DESC(read_timeout, "Read timeout in ms");

/* As of kernel version 2.6.4 ehci-hcd uses an
 * "only one interrupt transfer per frame" shortcut
 * to simplify the scheduling of periodic transfers.
 * This conflicts with our standard 1ms intervals for in and out URBs.
 * We use default intervals of 2ms for in and 8ms for out transfers,
 * which is fast enough for 2400 baud and allows a small additional load.
 * Increase the interval to allow more devices that do interrupt transfers,
 * or set to 0 to use the standard interval from the endpoint descriptors.
 */
static int interrupt_in_interval = 2;
module_param(interrupt_in_interval, int, 0);
MODULE_PARM_DESC(interrupt_in_interval, "Interrupt in interval in ms");

static int interrupt_out_interval = 8;
module_param(interrupt_out_interval, int, 0);
MODULE_PARM_DESC(interrupt_out_interval, "Interrupt out interval in ms");

/* Define these values to match your device */
#define LEGO_USB_TOWER_VENDOR_ID	0x0694
#define LEGO_USB_TOWER_PRODUCT_ID	0x0001

/* Vendor requests */
#define LEGO_USB_TOWER_REQUEST_RESET		0x04
#define LEGO_USB_TOWER_REQUEST_GET_VERSION	0xFD

struct tower_reset_reply {
	__le16 size;
	__u8 err_code;
	__u8 spare;
};

struct tower_get_version_reply {
	__le16 size;
	__u8 err_code;
	__u8 spare;
	__u8 major;
	__u8 minor;
	__le16 build_no;
};


/* table of devices that work with this driver */
static const struct usb_device_id tower_table[] = {
	{ USB_DEVICE(LEGO_USB_TOWER_VENDOR_ID, LEGO_USB_TOWER_PRODUCT_ID) },
	{ }					/* Terminating entry */
};

MODULE_DEVICE_TABLE(usb, tower_table);

#define LEGO_USB_TOWER_MINOR_BASE	160


/* Structure to hold all of our device specific stuff */
struct lego_usb_tower {
	struct mutex		lock;		/* locks this structure */
	struct usb_device	*udev;		/* save off the usb device pointer */
	unsigned char		minor;		/* the starting minor number for this device */

	int			open_count;	/* number of times this port has been opened */
	unsigned long		disconnected:1;

	char			*read_buffer;
	size_t			read_buffer_length; /* this much came in */
	size_t			read_packet_length; /* this much will be returned on read */
	spinlock_t		read_buffer_lock;
	int			packet_timeout_jiffies;
	unsigned long		read_last_arrival;

	wait_queue_head_t	read_wait;
	wait_queue_head_t	write_wait;

	char			*interrupt_in_buffer;
	struct usb_endpoint_descriptor *interrupt_in_endpoint;
	struct urb		*interrupt_in_urb;
	int			interrupt_in_interval;
	int			interrupt_in_done;

	char			*interrupt_out_buffer;
	struct usb_endpoint_descriptor *interrupt_out_endpoint;
	struct urb		*interrupt_out_urb;
	int			interrupt_out_interval;
	int			interrupt_out_busy;

};


/* local function prototypes */
static ssize_t tower_read(struct file *file, char __user *buffer, size_t count, loff_t *ppos);
static ssize_t tower_write(struct file *file, const char __user *buffer, size_t count, loff_t *ppos);
static inline void tower_delete(struct lego_usb_tower *dev);
static int tower_open(struct inode *inode, struct file *file);
static int tower_release(struct inode *inode, struct file *file);
static __poll_t tower_poll(struct file *file, poll_table *wait);
static loff_t tower_llseek(struct file *file, loff_t off, int whence);

static void tower_check_for_read_packet(struct lego_usb_tower *dev);
static void tower_interrupt_in_callback(struct urb *urb);
static void tower_interrupt_out_callback(struct urb *urb);

static int  tower_probe(struct usb_interface *interface, const struct usb_device_id *id);
static void tower_disconnect(struct usb_interface *interface);


/* file operations needed when we register this driver */
static const struct file_operations tower_fops = {
	.owner =	THIS_MODULE,
	.read  =	tower_read,
	.write =	tower_write,
	.open =		tower_open,
	.release =	tower_release,
	.poll =		tower_poll,
	.llseek =	tower_llseek,
};

static char *legousbtower_devnode(struct device *dev, umode_t *mode)
{
	return kasprintf(GFP_KERNEL, "usb/%s", dev_name(dev));
}

/*
 * usb class driver info in order to get a minor number from the usb core,
 * and to have the device registered with the driver core
 */
static struct usb_class_driver tower_class = {
	.name =		"legousbtower%d",
	.devnode = 	legousbtower_devnode,
	.fops =		&tower_fops,
	.minor_base =	LEGO_USB_TOWER_MINOR_BASE,
};


/* usb specific object needed to register this driver with the usb subsystem */
static struct usb_driver tower_driver = {
	.name =		"legousbtower",
	.probe =	tower_probe,
	.disconnect =	tower_disconnect,
	.id_table =	tower_table,
};


/*
 *	lego_usb_tower_debug_data
 */
static inline void lego_usb_tower_debug_data(struct device *dev,
					     const char *function, int size,
					     const unsigned char *data)
{
	dev_dbg(dev, "%s - length = %d, data = %*ph\n",
		function, size, size, data);
}


/*
 *	tower_delete
 */
static inline void tower_delete(struct lego_usb_tower *dev)
{
	/* free data structures */
	usb_free_urb(dev->interrupt_in_urb);
	usb_free_urb(dev->interrupt_out_urb);
	kfree(dev->read_buffer);
	kfree(dev->interrupt_in_buffer);
	kfree(dev->interrupt_out_buffer);
	usb_put_dev(dev->udev);
	kfree(dev);
}


/*
 *	tower_open
 */
static int tower_open(struct inode *inode, struct file *file)
{
	struct lego_usb_tower *dev = NULL;
	int subminor;
	int retval = 0;
	struct usb_interface *interface;
	struct tower_reset_reply reset_reply;
	int result;

	nonseekable_open(inode, file);
	subminor = iminor(inode);

	interface = usb_find_interface(&tower_driver, subminor);
	if (!interface) {
		pr_err("error, can't find device for minor %d\n", subminor);
		retval = -ENODEV;
		goto exit;
	}

	dev = usb_get_intfdata(interface);
	if (!dev) {
		retval = -ENODEV;
		goto exit;
	}

	/* lock this device */
	if (mutex_lock_interruptible(&dev->lock)) {
	        retval = -ERESTARTSYS;
		goto exit;
	}


	/* allow opening only once */
	if (dev->open_count) {
		retval = -EBUSY;
		goto unlock_exit;
	}

	/* reset the tower */
	result = usb_control_msg_recv(dev->udev, 0,
				      LEGO_USB_TOWER_REQUEST_RESET,
				      USB_TYPE_VENDOR | USB_DIR_IN | USB_RECIP_DEVICE,
				      0, 0,
				      &reset_reply, sizeof(reset_reply), 1000,
				      GFP_KERNEL);
	if (result < 0) {
		dev_err(&dev->udev->dev,
			"LEGO USB Tower reset control request failed\n");
		retval = result;
		goto unlock_exit;
	}

	/* initialize in direction */
	dev->read_buffer_length = 0;
	dev->read_packet_length = 0;
	usb_fill_int_urb(dev->interrupt_in_urb,
			 dev->udev,
			 usb_rcvintpipe(dev->udev, dev->interrupt_in_endpoint->bEndpointAddress),
			 dev->interrupt_in_buffer,
			 usb_endpoint_maxp(dev->interrupt_in_endpoint),
			 tower_interrupt_in_callback,
			 dev,
			 dev->interrupt_in_interval);

	dev->interrupt_in_done = 0;
	mb();

	retval = usb_submit_urb(dev->interrupt_in_urb, GFP_KERNEL);
	if (retval) {
		dev_err(&dev->udev->dev,
			"Couldn't submit interrupt_in_urb %d\n", retval);
		goto unlock_exit;
	}

	/* save device in the file's private structure */
	file->private_data = dev;

	dev->open_count = 1;

unlock_exit:
	mutex_unlock(&dev->lock);

exit:
	return retval;
}

/*
 *	tower_release
 */
static int tower_release(struct inode *inode, struct file *file)
{
	struct lego_usb_tower *dev;
	int retval = 0;

	dev = file->private_data;
	if (dev == NULL) {
		retval = -ENODEV;
		goto exit;
	}

	mutex_lock(&dev->lock);

	if (dev->disconnected) {
		/* the device was unplugged before the file was released */

		/* unlock here as tower_delete frees dev */
		mutex_unlock(&dev->lock);
		tower_delete(dev);
		goto exit;
	}

	/* wait until write transfer is finished */
	if (dev->interrupt_out_busy) {
		wait_event_interruptible_timeout(dev->write_wait, !dev->interrupt_out_busy,
						 2 * HZ);
	}

	/* shutdown transfers */
	usb_kill_urb(dev->interrupt_in_urb);
	usb_kill_urb(dev->interrupt_out_urb);

	dev->open_count = 0;

	mutex_unlock(&dev->lock);
exit:
	return retval;
}

/*
 *	tower_check_for_read_packet
 *
 *      To get correct semantics for signals and non-blocking I/O
 *      with packetizing we pretend not to see any data in the read buffer
 *      until it has been there unchanged for at least
 *      dev->packet_timeout_jiffies, or until the buffer is full.
 */
static void tower_check_for_read_packet(struct lego_usb_tower *dev)
{
	spin_lock_irq(&dev->read_buffer_lock);
	if (!packet_timeout
	    || time_after(jiffies, dev->read_last_arrival + dev->packet_timeout_jiffies)
	    || dev->read_buffer_length == read_buffer_size) {
		dev->read_packet_length = dev->read_buffer_length;
	}
	dev->interrupt_in_done = 0;
	spin_unlock_irq(&dev->read_buffer_lock);
}


/*
 *	tower_poll
 */
static __poll_t tower_poll(struct file *file, poll_table *wait)
{
	struct lego_usb_tower *dev;
	__poll_t mask = 0;

	dev = file->private_data;

	if (dev->disconnected)
		return EPOLLERR | EPOLLHUP;

	poll_wait(file, &dev->read_wait, wait);
	poll_wait(file, &dev->write_wait, wait);

	tower_check_for_read_packet(dev);
	if (dev->read_packet_length > 0)
		mask |= EPOLLIN | EPOLLRDNORM;
	if (!dev->interrupt_out_busy)
		mask |= EPOLLOUT | EPOLLWRNORM;

	return mask;
}


/*
 *	tower_llseek
 */
static loff_t tower_llseek(struct file *file, loff_t off, int whence)
{
	return -ESPIPE;		/* unseekable */
}


/*
 *	tower_read
 */
static ssize_t tower_read(struct file *file, char __user *buffer, size_t count, loff_t *ppos)
{
	struct lego_usb_tower *dev;
	size_t bytes_to_read;
	int i;
	int retval = 0;
	unsigned long timeout = 0;

	dev = file->private_data;

	/* lock this object */
	if (mutex_lock_interruptible(&dev->lock)) {
		retval = -ERESTARTSYS;
		goto exit;
	}

	/* verify that the device wasn't unplugged */
	if (dev->disconnected) {
		retval = -ENODEV;
		goto unlock_exit;
	}

	/* verify that we actually have some data to read */
	if (count == 0) {
		dev_dbg(&dev->udev->dev, "read request of 0 bytes\n");
		goto unlock_exit;
	}

	if (read_timeout)
		timeout = jiffies + msecs_to_jiffies(read_timeout);

	/* wait for data */
	tower_check_for_read_packet(dev);
	while (dev->read_packet_length == 0) {
		if (file->f_flags & O_NONBLOCK) {
			retval = -EAGAIN;
			goto unlock_exit;
		}
		retval = wait_event_interruptible_timeout(dev->read_wait, dev->interrupt_in_done, dev->packet_timeout_jiffies);
		if (retval < 0)
			goto unlock_exit;

		/* reset read timeout during read or write activity */
		if (read_timeout
		    && (dev->read_buffer_length || dev->interrupt_out_busy)) {
			timeout = jiffies + msecs_to_jiffies(read_timeout);
		}
		/* check for read timeout */
		if (read_timeout && time_after(jiffies, timeout)) {
			retval = -ETIMEDOUT;
			goto unlock_exit;
		}
		tower_check_for_read_packet(dev);
	}

	/* copy the data from read_buffer into userspace */
	bytes_to_read = min(count, dev->read_packet_length);

	if (copy_to_user(buffer, dev->read_buffer, bytes_to_read)) {
		retval = -EFAULT;
		goto unlock_exit;
	}

	spin_lock_irq(&dev->read_buffer_lock);
	dev->read_buffer_length -= bytes_to_read;
	dev->read_packet_length -= bytes_to_read;
	for (i = 0; i < dev->read_buffer_length; i++)
		dev->read_buffer[i] = dev->read_buffer[i+bytes_to_read];
	spin_unlock_irq(&dev->read_buffer_lock);

	retval = bytes_to_read;

unlock_exit:
	/* unlock the device */
	mutex_unlock(&dev->lock);

exit:
	return retval;
}


/*
 *	tower_write
 */
static ssize_t tower_write(struct file *file, const char __user *buffer, size_t count, loff_t *ppos)
{
	struct lego_usb_tower *dev;
	size_t bytes_to_write;
	int retval = 0;

	dev = file->private_data;

	/* lock this object */
	if (mutex_lock_interruptible(&dev->lock)) {
		retval = -ERESTARTSYS;
		goto exit;
	}

	/* verify that the device wasn't unplugged */
	if (dev->disconnected) {
		retval = -ENODEV;
		goto unlock_exit;
	}

	/* verify that we actually have some data to write */
	if (count == 0) {
		dev_dbg(&dev->udev->dev, "write request of 0 bytes\n");
		goto unlock_exit;
	}

	/* wait until previous transfer is finished */
	while (dev->interrupt_out_busy) {
		if (file->f_flags & O_NONBLOCK) {
			retval = -EAGAIN;
			goto unlock_exit;
		}
		retval = wait_event_interruptible(dev->write_wait,
						  !dev->interrupt_out_busy);
		if (retval)
			goto unlock_exit;
	}

	/* write the data into interrupt_out_buffer from userspace */
	bytes_to_write = min_t(int, count, write_buffer_size);
	dev_dbg(&dev->udev->dev, "%s: count = %zd, bytes_to_write = %zd\n",
		__func__, count, bytes_to_write);

	if (copy_from_user(dev->interrupt_out_buffer, buffer, bytes_to_write)) {
		retval = -EFAULT;
		goto unlock_exit;
	}

	/* send off the urb */
	usb_fill_int_urb(dev->interrupt_out_urb,
			 dev->udev,
			 usb_sndintpipe(dev->udev, dev->interrupt_out_endpoint->bEndpointAddress),
			 dev->interrupt_out_buffer,
			 bytes_to_write,
			 tower_interrupt_out_callback,
			 dev,
			 dev->interrupt_out_interval);

	dev->interrupt_out_busy = 1;
	wmb();

	retval = usb_submit_urb(dev->interrupt_out_urb, GFP_KERNEL);
	if (retval) {
		dev->interrupt_out_busy = 0;
		dev_err(&dev->udev->dev,
			"Couldn't submit interrupt_out_urb %d\n", retval);
		goto unlock_exit;
	}
	retval = bytes_to_write;

unlock_exit:
	/* unlock the device */
	mutex_unlock(&dev->lock);

exit:
	return retval;
}


/*
 *	tower_interrupt_in_callback
 */
static void tower_interrupt_in_callback(struct urb *urb)
{
	struct lego_usb_tower *dev = urb->context;
	int status = urb->status;
	int retval;
	unsigned long flags;

	lego_usb_tower_debug_data(&dev->udev->dev, __func__,
				  urb->actual_length, urb->transfer_buffer);

	if (status) {
		if (status == -ENOENT ||
		    status == -ECONNRESET ||
		    status == -ESHUTDOWN) {
			goto exit;
		} else {
			dev_dbg(&dev->udev->dev,
				"%s: nonzero status received: %d\n", __func__,
				status);
			goto resubmit; /* maybe we can recover */
		}
	}

	if (urb->actual_length > 0) {
		spin_lock_irqsave(&dev->read_buffer_lock, flags);
		if (dev->read_buffer_length + urb->actual_length < read_buffer_size) {
			memcpy(dev->read_buffer + dev->read_buffer_length,
			       dev->interrupt_in_buffer,
			       urb->actual_length);
			dev->read_buffer_length += urb->actual_length;
			dev->read_last_arrival = jiffies;
			dev_dbg(&dev->udev->dev, "%s: received %d bytes\n",
				__func__, urb->actual_length);
		} else {
			pr_warn("read_buffer overflow, %d bytes dropped\n",
				urb->actual_length);
		}
		spin_unlock_irqrestore(&dev->read_buffer_lock, flags);
	}

resubmit:
	retval = usb_submit_urb(dev->interrupt_in_urb, GFP_ATOMIC);
	if (retval) {
		dev_err(&dev->udev->dev, "%s: usb_submit_urb failed (%d)\n",
			__func__, retval);
	}
exit:
	dev->interrupt_in_done = 1;
	wake_up_interruptible(&dev->read_wait);
}


/*
 *	tower_interrupt_out_callback
 */
static void tower_interrupt_out_callback(struct urb *urb)
{
	struct lego_usb_tower *dev = urb->context;
	int status = urb->status;

	lego_usb_tower_debug_data(&dev->udev->dev, __func__,
				  urb->actual_length, urb->transfer_buffer);

	/* sync/async unlink faults aren't errors */
	if (status && !(status == -ENOENT ||
			status == -ECONNRESET ||
			status == -ESHUTDOWN)) {
		dev_dbg(&dev->udev->dev,
			"%s: nonzero write bulk status received: %d\n", __func__,
			status);
	}

	dev->interrupt_out_busy = 0;
	wake_up_interruptible(&dev->write_wait);
}


/*
 *	tower_probe
 *
 *	Called by the usb core when a new device is connected that it thinks
 *	this driver might be interested in.
 */
static int tower_probe(struct usb_interface *interface, const struct usb_device_id *id)
{
	struct device *idev = &interface->dev;
	struct usb_device *udev = interface_to_usbdev(interface);
	struct lego_usb_tower *dev;
	struct tower_get_version_reply get_version_reply;
	int retval = -ENOMEM;
	int result;

	/* allocate memory for our device state and initialize it */
<<<<<<< HEAD

	dev = kmalloc (sizeof(struct lego_usb_tower), GFP_KERNEL);

=======
	dev = kzalloc(sizeof(*dev), GFP_KERNEL);
>>>>>>> 24b8d41d
	if (!dev)
		goto exit;

	mutex_init(&dev->lock);
	dev->udev = usb_get_dev(udev);
	spin_lock_init(&dev->read_buffer_lock);
	dev->packet_timeout_jiffies = msecs_to_jiffies(packet_timeout);
	dev->read_last_arrival = jiffies;
	init_waitqueue_head(&dev->read_wait);
	init_waitqueue_head(&dev->write_wait);

	result = usb_find_common_endpoints_reverse(interface->cur_altsetting,
			NULL, NULL,
			&dev->interrupt_in_endpoint,
			&dev->interrupt_out_endpoint);
	if (result) {
		dev_err(idev, "interrupt endpoints not found\n");
		retval = result;
		goto error;
	}

<<<<<<< HEAD
	dev->read_buffer = kmalloc (read_buffer_size, GFP_KERNEL);
	if (!dev->read_buffer)
		goto error;
	dev->interrupt_in_buffer = kmalloc (usb_endpoint_maxp(dev->interrupt_in_endpoint), GFP_KERNEL);
=======
	dev->read_buffer = kmalloc(read_buffer_size, GFP_KERNEL);
	if (!dev->read_buffer)
		goto error;
	dev->interrupt_in_buffer = kmalloc(usb_endpoint_maxp(dev->interrupt_in_endpoint), GFP_KERNEL);
>>>>>>> 24b8d41d
	if (!dev->interrupt_in_buffer)
		goto error;
	dev->interrupt_in_urb = usb_alloc_urb(0, GFP_KERNEL);
	if (!dev->interrupt_in_urb)
		goto error;
<<<<<<< HEAD
	dev->interrupt_out_buffer = kmalloc (write_buffer_size, GFP_KERNEL);
=======
	dev->interrupt_out_buffer = kmalloc(write_buffer_size, GFP_KERNEL);
>>>>>>> 24b8d41d
	if (!dev->interrupt_out_buffer)
		goto error;
	dev->interrupt_out_urb = usb_alloc_urb(0, GFP_KERNEL);
	if (!dev->interrupt_out_urb)
		goto error;
	dev->interrupt_in_interval = interrupt_in_interval ? interrupt_in_interval : dev->interrupt_in_endpoint->bInterval;
	dev->interrupt_out_interval = interrupt_out_interval ? interrupt_out_interval : dev->interrupt_out_endpoint->bInterval;

	/* get the firmware version and log it */
<<<<<<< HEAD
	result = usb_control_msg (udev,
				  usb_rcvctrlpipe(udev, 0),
				  LEGO_USB_TOWER_REQUEST_GET_VERSION,
				  USB_TYPE_VENDOR | USB_DIR_IN | USB_RECIP_DEVICE,
				  0,
				  0,
				  &get_version_reply,
				  sizeof(get_version_reply),
				  1000);
	if (result < 0) {
		dev_err(idev, "LEGO USB Tower get version control request failed\n");
		retval = result;
		goto error;
	}
	dev_info(&interface->dev, "LEGO USB Tower firmware version is %d.%d "
		 "build %d\n", get_version_reply.major,
=======
	result = usb_control_msg_recv(udev, 0,
				      LEGO_USB_TOWER_REQUEST_GET_VERSION,
				      USB_TYPE_VENDOR | USB_DIR_IN | USB_RECIP_DEVICE,
				      0,
				      0,
				      &get_version_reply,
				      sizeof(get_version_reply),
				      1000, GFP_KERNEL);
	if (!result) {
		dev_err(idev, "get version request failed: %d\n", result);
		retval = result;
		goto error;
	}
	dev_info(&interface->dev,
		 "LEGO USB Tower firmware version is %d.%d build %d\n",
		 get_version_reply.major,
>>>>>>> 24b8d41d
		 get_version_reply.minor,
		 le16_to_cpu(get_version_reply.build_no));

	/* we can register the device now, as it is ready */
<<<<<<< HEAD
	usb_set_intfdata (interface, dev);

	retval = usb_register_dev (interface, &tower_class);

	if (retval) {
		/* something prevented us from registering this driver */
		dev_err(idev, "Not able to get a minor for this device.\n");
		usb_set_intfdata (interface, NULL);
=======
	usb_set_intfdata(interface, dev);

	retval = usb_register_dev(interface, &tower_class);
	if (retval) {
		/* something prevented us from registering this driver */
		dev_err(idev, "Not able to get a minor for this device.\n");
>>>>>>> 24b8d41d
		goto error;
	}
	dev->minor = interface->minor;

	/* let the user know what node this device is now attached to */
	dev_info(&interface->dev, "LEGO USB Tower #%d now attached to major "
		 "%d minor %d\n", (dev->minor - LEGO_USB_TOWER_MINOR_BASE),
		 USB_MAJOR, dev->minor);

exit:
	return retval;

error:
	tower_delete(dev);
	return retval;
}


/*
 *	tower_disconnect
 *
 *	Called by the usb core when the device is removed from the system.
 */
static void tower_disconnect(struct usb_interface *interface)
{
	struct lego_usb_tower *dev;
	int minor;

	dev = usb_get_intfdata(interface);

	minor = dev->minor;

	/* give back our minor and prevent further open() */
	usb_deregister_dev(interface, &tower_class);

	/* stop I/O */
	usb_poison_urb(dev->interrupt_in_urb);
	usb_poison_urb(dev->interrupt_out_urb);

	mutex_lock(&dev->lock);

	/* if the device is not opened, then we clean up right now */
	if (!dev->open_count) {
		mutex_unlock(&dev->lock);
		tower_delete(dev);
	} else {
		dev->disconnected = 1;
		/* wake up pollers */
		wake_up_interruptible_all(&dev->read_wait);
		wake_up_interruptible_all(&dev->write_wait);
		mutex_unlock(&dev->lock);
	}

	dev_info(&interface->dev, "LEGO USB Tower #%d now disconnected\n",
		 (minor - LEGO_USB_TOWER_MINOR_BASE));
}

module_usb_driver(tower_driver);

MODULE_AUTHOR(DRIVER_AUTHOR);
MODULE_DESCRIPTION(DRIVER_DESC);
MODULE_LICENSE("GPL");<|MERGE_RESOLUTION|>--- conflicted
+++ resolved
@@ -748,13 +748,7 @@
 	int result;
 
 	/* allocate memory for our device state and initialize it */
-<<<<<<< HEAD
-
-	dev = kmalloc (sizeof(struct lego_usb_tower), GFP_KERNEL);
-
-=======
 	dev = kzalloc(sizeof(*dev), GFP_KERNEL);
->>>>>>> 24b8d41d
 	if (!dev)
 		goto exit;
 
@@ -776,27 +770,16 @@
 		goto error;
 	}
 
-<<<<<<< HEAD
-	dev->read_buffer = kmalloc (read_buffer_size, GFP_KERNEL);
-	if (!dev->read_buffer)
-		goto error;
-	dev->interrupt_in_buffer = kmalloc (usb_endpoint_maxp(dev->interrupt_in_endpoint), GFP_KERNEL);
-=======
 	dev->read_buffer = kmalloc(read_buffer_size, GFP_KERNEL);
 	if (!dev->read_buffer)
 		goto error;
 	dev->interrupt_in_buffer = kmalloc(usb_endpoint_maxp(dev->interrupt_in_endpoint), GFP_KERNEL);
->>>>>>> 24b8d41d
 	if (!dev->interrupt_in_buffer)
 		goto error;
 	dev->interrupt_in_urb = usb_alloc_urb(0, GFP_KERNEL);
 	if (!dev->interrupt_in_urb)
 		goto error;
-<<<<<<< HEAD
-	dev->interrupt_out_buffer = kmalloc (write_buffer_size, GFP_KERNEL);
-=======
 	dev->interrupt_out_buffer = kmalloc(write_buffer_size, GFP_KERNEL);
->>>>>>> 24b8d41d
 	if (!dev->interrupt_out_buffer)
 		goto error;
 	dev->interrupt_out_urb = usb_alloc_urb(0, GFP_KERNEL);
@@ -806,24 +789,6 @@
 	dev->interrupt_out_interval = interrupt_out_interval ? interrupt_out_interval : dev->interrupt_out_endpoint->bInterval;
 
 	/* get the firmware version and log it */
-<<<<<<< HEAD
-	result = usb_control_msg (udev,
-				  usb_rcvctrlpipe(udev, 0),
-				  LEGO_USB_TOWER_REQUEST_GET_VERSION,
-				  USB_TYPE_VENDOR | USB_DIR_IN | USB_RECIP_DEVICE,
-				  0,
-				  0,
-				  &get_version_reply,
-				  sizeof(get_version_reply),
-				  1000);
-	if (result < 0) {
-		dev_err(idev, "LEGO USB Tower get version control request failed\n");
-		retval = result;
-		goto error;
-	}
-	dev_info(&interface->dev, "LEGO USB Tower firmware version is %d.%d "
-		 "build %d\n", get_version_reply.major,
-=======
 	result = usb_control_msg_recv(udev, 0,
 				      LEGO_USB_TOWER_REQUEST_GET_VERSION,
 				      USB_TYPE_VENDOR | USB_DIR_IN | USB_RECIP_DEVICE,
@@ -840,28 +805,16 @@
 	dev_info(&interface->dev,
 		 "LEGO USB Tower firmware version is %d.%d build %d\n",
 		 get_version_reply.major,
->>>>>>> 24b8d41d
 		 get_version_reply.minor,
 		 le16_to_cpu(get_version_reply.build_no));
 
 	/* we can register the device now, as it is ready */
-<<<<<<< HEAD
-	usb_set_intfdata (interface, dev);
-
-	retval = usb_register_dev (interface, &tower_class);
-
-	if (retval) {
-		/* something prevented us from registering this driver */
-		dev_err(idev, "Not able to get a minor for this device.\n");
-		usb_set_intfdata (interface, NULL);
-=======
 	usb_set_intfdata(interface, dev);
 
 	retval = usb_register_dev(interface, &tower_class);
 	if (retval) {
 		/* something prevented us from registering this driver */
 		dev_err(idev, "Not able to get a minor for this device.\n");
->>>>>>> 24b8d41d
 		goto error;
 	}
 	dev->minor = interface->minor;
