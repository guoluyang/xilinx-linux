<<<<<<< HEAD
=======
/* SPDX-License-Identifier: GPL-2.0+ */
>>>>>>> 24b8d41d
/*
 * Driver for Realtek RTS51xx USB card reader
 *
 * Copyright(c) 2009 Realtek Semiconductor Corp. All rights reserved.
 *
 * Author:
 *   wwang (wei_wang@realsil.com.cn)
 *   No. 450, Shenhu Road, Suzhou Industry Park, Suzhou, China
 */

#if defined(CONFIG_USB_STORAGE_REALTEK) || \
		defined(CONFIG_USB_STORAGE_REALTEK_MODULE)

UNUSUAL_DEV(0x0bda, 0x0138, 0x0000, 0x9999,
		"Realtek",
		"USB Card Reader",
		USB_SC_DEVICE, USB_PR_DEVICE, init_realtek_cr, 0),

UNUSUAL_DEV(0x0bda, 0x0153, 0x0000, 0x9999,
		"Realtek",
		"USB Card Reader",
		USB_SC_DEVICE, USB_PR_DEVICE, init_realtek_cr, 0),

UNUSUAL_DEV(0x0bda, 0x0158, 0x0000, 0x9999,
		"Realtek",
		"USB Card Reader",
		USB_SC_DEVICE, USB_PR_DEVICE, init_realtek_cr, 0),

UNUSUAL_DEV(0x0bda, 0x0159, 0x0000, 0x9999,
		"Realtek",
		"USB Card Reader",
		USB_SC_DEVICE, USB_PR_DEVICE, init_realtek_cr, 0),

UNUSUAL_DEV(0x0bda, 0x0177, 0x0000, 0x9999,
		"Realtek",
		"USB Card Reader",
		USB_SC_DEVICE, USB_PR_DEVICE, init_realtek_cr, 0),

UNUSUAL_DEV(0x0bda, 0x0184, 0x0000, 0x9999,
		"Realtek",
		"USB Card Reader",
		USB_SC_DEVICE, USB_PR_DEVICE, init_realtek_cr, 0),

#endif  /* defined(CONFIG_USB_STORAGE_REALTEK) || ... */<|MERGE_RESOLUTION|>--- conflicted
+++ resolved
@@ -1,7 +1,4 @@
-<<<<<<< HEAD
-=======
 /* SPDX-License-Identifier: GPL-2.0+ */
->>>>>>> 24b8d41d
 /*
  * Driver for Realtek RTS51xx USB card reader
  *
