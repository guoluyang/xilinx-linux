// SPDX-License-Identifier: GPL-2.0+
/*
 * Driver for Alauda-based card readers
 *
 * Current development and maintenance by:
 *   (c) 2005 Daniel Drake <dsd@gentoo.org>
 *
 * The 'Alauda' is a chip manufacturered by RATOC for OEM use.
 *
 * Alauda implements a vendor-specific command set to access two media reader
 * ports (XD, SmartMedia). This driver converts SCSI commands to the commands
 * which are accepted by these devices.
 *
 * The driver was developed through reverse-engineering, with the help of the
 * sddr09 driver which has many similarities, and with some help from the
 * (very old) vendor-supplied GPL sma03 driver.
 *
 * For protocol info, see http://alauda.sourceforge.net
 */

#include <linux/module.h>
#include <linux/slab.h>

#include <scsi/scsi.h>
#include <scsi/scsi_cmnd.h>
#include <scsi/scsi_device.h>

#include "usb.h"
#include "transport.h"
#include "protocol.h"
#include "debug.h"
#include "scsiglue.h"

#define DRV_NAME "ums-alauda"

MODULE_DESCRIPTION("Driver for Alauda-based card readers");
MODULE_AUTHOR("Daniel Drake <dsd@gentoo.org>");
MODULE_LICENSE("GPL");
MODULE_IMPORT_NS(USB_STORAGE);

/*
 * Status bytes
 */
#define ALAUDA_STATUS_ERROR		0x01
#define ALAUDA_STATUS_READY		0x40

/*
 * Control opcodes (for request field)
 */
#define ALAUDA_GET_XD_MEDIA_STATUS	0x08
#define ALAUDA_GET_SM_MEDIA_STATUS	0x98
#define ALAUDA_ACK_XD_MEDIA_CHANGE	0x0a
#define ALAUDA_ACK_SM_MEDIA_CHANGE	0x9a
#define ALAUDA_GET_XD_MEDIA_SIG		0x86
#define ALAUDA_GET_SM_MEDIA_SIG		0x96

/*
 * Bulk command identity (byte 0)
 */
#define ALAUDA_BULK_CMD			0x40

/*
 * Bulk opcodes (byte 1)
 */
#define ALAUDA_BULK_GET_REDU_DATA	0x85
#define ALAUDA_BULK_READ_BLOCK		0x94
#define ALAUDA_BULK_ERASE_BLOCK		0xa3
#define ALAUDA_BULK_WRITE_BLOCK		0xb4
#define ALAUDA_BULK_GET_STATUS2		0xb7
#define ALAUDA_BULK_RESET_MEDIA		0xe0

/*
 * Port to operate on (byte 8)
 */
#define ALAUDA_PORT_XD			0x00
#define ALAUDA_PORT_SM			0x01

/*
 * LBA and PBA are unsigned ints. Special values.
 */
#define UNDEF    0xffff
#define SPARE    0xfffe
#define UNUSABLE 0xfffd

struct alauda_media_info {
	unsigned long capacity;		/* total media size in bytes */
	unsigned int pagesize;		/* page size in bytes */
	unsigned int blocksize;		/* number of pages per block */
	unsigned int uzonesize;		/* number of usable blocks per zone */
	unsigned int zonesize;		/* number of blocks per zone */
	unsigned int blockmask;		/* mask to get page from address */

	unsigned char pageshift;
	unsigned char blockshift;
	unsigned char zoneshift;

	u16 **lba_to_pba;		/* logical to physical block map */
	u16 **pba_to_lba;		/* physical to logical block map */
};

struct alauda_info {
	struct alauda_media_info port[2];
	int wr_ep;			/* endpoint to write data out of */

	unsigned char sense_key;
	unsigned long sense_asc;	/* additional sense code */
	unsigned long sense_ascq;	/* additional sense code qualifier */
};

#define short_pack(lsb,msb) ( ((u16)(lsb)) | ( ((u16)(msb))<<8 ) )
#define LSB_of(s) ((s)&0xFF)
#define MSB_of(s) ((s)>>8)

#define MEDIA_PORT(us) us->srb->device->lun
#define MEDIA_INFO(us) ((struct alauda_info *)us->extra)->port[MEDIA_PORT(us)]

#define PBA_LO(pba) ((pba & 0xF) << 5)
#define PBA_HI(pba) (pba >> 3)
#define PBA_ZONE(pba) (pba >> 11)

static int init_alauda(struct us_data *us);


/*
 * The table of devices
 */
#define UNUSUAL_DEV(id_vendor, id_product, bcdDeviceMin, bcdDeviceMax, \
		    vendorName, productName, useProtocol, useTransport, \
		    initFunction, flags) \
{ USB_DEVICE_VER(id_vendor, id_product, bcdDeviceMin, bcdDeviceMax), \
  .driver_info = (flags) }

static struct usb_device_id alauda_usb_ids[] = {
#	include "unusual_alauda.h"
	{ }		/* Terminating entry */
};
MODULE_DEVICE_TABLE(usb, alauda_usb_ids);

#undef UNUSUAL_DEV

/*
 * The flags table
 */
#define UNUSUAL_DEV(idVendor, idProduct, bcdDeviceMin, bcdDeviceMax, \
		    vendor_name, product_name, use_protocol, use_transport, \
		    init_function, Flags) \
{ \
	.vendorName = vendor_name,	\
	.productName = product_name,	\
	.useProtocol = use_protocol,	\
	.useTransport = use_transport,	\
	.initFunction = init_function,	\
}

static struct us_unusual_dev alauda_unusual_dev_list[] = {
#	include "unusual_alauda.h"
	{ }		/* Terminating entry */
};

#undef UNUSUAL_DEV


/*
 * Media handling
 */

struct alauda_card_info {
	unsigned char id;		/* id byte */
	unsigned char chipshift;	/* 1<<cs bytes total capacity */
	unsigned char pageshift;	/* 1<<ps bytes in a page */
	unsigned char blockshift;	/* 1<<bs pages per block */
	unsigned char zoneshift;	/* 1<<zs blocks per zone */
};

static struct alauda_card_info alauda_card_ids[] = {
	/* NAND flash */
	{ 0x6e, 20, 8, 4, 8},	/* 1 MB */
	{ 0xe8, 20, 8, 4, 8},	/* 1 MB */
	{ 0xec, 20, 8, 4, 8},	/* 1 MB */
	{ 0x64, 21, 8, 4, 9}, 	/* 2 MB */
	{ 0xea, 21, 8, 4, 9},	/* 2 MB */
	{ 0x6b, 22, 9, 4, 9},	/* 4 MB */
	{ 0xe3, 22, 9, 4, 9},	/* 4 MB */
	{ 0xe5, 22, 9, 4, 9},	/* 4 MB */
	{ 0xe6, 23, 9, 4, 10},	/* 8 MB */
	{ 0x73, 24, 9, 5, 10},	/* 16 MB */
	{ 0x75, 25, 9, 5, 10},	/* 32 MB */
	{ 0x76, 26, 9, 5, 10},	/* 64 MB */
	{ 0x79, 27, 9, 5, 10},	/* 128 MB */
	{ 0x71, 28, 9, 5, 10},	/* 256 MB */

	/* MASK ROM */
	{ 0x5d, 21, 9, 4, 8},	/* 2 MB */
	{ 0xd5, 22, 9, 4, 9},	/* 4 MB */
	{ 0xd6, 23, 9, 4, 10},	/* 8 MB */
	{ 0x57, 24, 9, 4, 11},	/* 16 MB */
	{ 0x58, 25, 9, 4, 12},	/* 32 MB */
	{ 0,}
};

static struct alauda_card_info *alauda_card_find_id(unsigned char id)
{
	int i;

	for (i = 0; alauda_card_ids[i].id != 0; i++)
		if (alauda_card_ids[i].id == id)
			return &(alauda_card_ids[i]);
	return NULL;
}

/*
 * ECC computation.
 */

static unsigned char parity[256];
static unsigned char ecc2[256];

static void nand_init_ecc(void)
{
	int i, j, a;

	parity[0] = 0;
	for (i = 1; i < 256; i++)
		parity[i] = (parity[i&(i-1)] ^ 1);

	for (i = 0; i < 256; i++) {
		a = 0;
		for (j = 0; j < 8; j++) {
			if (i & (1<<j)) {
				if ((j & 1) == 0)
					a ^= 0x04;
				if ((j & 2) == 0)
					a ^= 0x10;
				if ((j & 4) == 0)
					a ^= 0x40;
			}
		}
		ecc2[i] = ~(a ^ (a<<1) ^ (parity[i] ? 0xa8 : 0));
	}
}

/* compute 3-byte ecc on 256 bytes */
static void nand_compute_ecc(unsigned char *data, unsigned char *ecc)
{
	int i, j, a;
	unsigned char par = 0, bit, bits[8] = {0};

	/* collect 16 checksum bits */
	for (i = 0; i < 256; i++) {
		par ^= data[i];
		bit = parity[data[i]];
		for (j = 0; j < 8; j++)
			if ((i & (1<<j)) == 0)
				bits[j] ^= bit;
	}

	/* put 4+4+4 = 12 bits in the ecc */
	a = (bits[3] << 6) + (bits[2] << 4) + (bits[1] << 2) + bits[0];
	ecc[0] = ~(a ^ (a<<1) ^ (parity[par] ? 0xaa : 0));

	a = (bits[7] << 6) + (bits[6] << 4) + (bits[5] << 2) + bits[4];
	ecc[1] = ~(a ^ (a<<1) ^ (parity[par] ? 0xaa : 0));

	ecc[2] = ecc2[par];
}

static int nand_compare_ecc(unsigned char *data, unsigned char *ecc)
{
	return (data[0] == ecc[0] && data[1] == ecc[1] && data[2] == ecc[2]);
}

static void nand_store_ecc(unsigned char *data, unsigned char *ecc)
{
	memcpy(data, ecc, 3);
}

/*
 * Alauda driver
 */

/*
 * Forget our PBA <---> LBA mappings for a particular port
 */
static void alauda_free_maps (struct alauda_media_info *media_info)
{
	unsigned int shift = media_info->zoneshift
		+ media_info->blockshift + media_info->pageshift;
	unsigned int num_zones = media_info->capacity >> shift;
	unsigned int i;

	if (media_info->lba_to_pba != NULL)
		for (i = 0; i < num_zones; i++) {
			kfree(media_info->lba_to_pba[i]);
			media_info->lba_to_pba[i] = NULL;
		}

	if (media_info->pba_to_lba != NULL)
		for (i = 0; i < num_zones; i++) {
			kfree(media_info->pba_to_lba[i]);
			media_info->pba_to_lba[i] = NULL;
		}
}

/*
 * Returns 2 bytes of status data
 * The first byte describes media status, and second byte describes door status
 */
static int alauda_get_media_status(struct us_data *us, unsigned char *data)
{
	int rc;
	unsigned char command;

	if (MEDIA_PORT(us) == ALAUDA_PORT_XD)
		command = ALAUDA_GET_XD_MEDIA_STATUS;
	else
		command = ALAUDA_GET_SM_MEDIA_STATUS;

	rc = usb_stor_ctrl_transfer(us, us->recv_ctrl_pipe,
		command, 0xc0, 0, 1, data, 2);

	usb_stor_dbg(us, "Media status %02X %02X\n", data[0], data[1]);

	return rc;
}

/*
 * Clears the "media was changed" bit so that we know when it changes again
 * in the future.
 */
static int alauda_ack_media(struct us_data *us)
{
	unsigned char command;

	if (MEDIA_PORT(us) == ALAUDA_PORT_XD)
		command = ALAUDA_ACK_XD_MEDIA_CHANGE;
	else
		command = ALAUDA_ACK_SM_MEDIA_CHANGE;

	return usb_stor_ctrl_transfer(us, us->send_ctrl_pipe,
		command, 0x40, 0, 1, NULL, 0);
}

/*
 * Retrieves a 4-byte media signature, which indicates manufacturer, capacity,
 * and some other details.
 */
static int alauda_get_media_signature(struct us_data *us, unsigned char *data)
{
	unsigned char command;

	if (MEDIA_PORT(us) == ALAUDA_PORT_XD)
		command = ALAUDA_GET_XD_MEDIA_SIG;
	else
		command = ALAUDA_GET_SM_MEDIA_SIG;

	return usb_stor_ctrl_transfer(us, us->recv_ctrl_pipe,
		command, 0xc0, 0, 0, data, 4);
}

/*
 * Resets the media status (but not the whole device?)
 */
static int alauda_reset_media(struct us_data *us)
{
	unsigned char *command = us->iobuf;

	memset(command, 0, 9);
	command[0] = ALAUDA_BULK_CMD;
	command[1] = ALAUDA_BULK_RESET_MEDIA;
	command[8] = MEDIA_PORT(us);

	return usb_stor_bulk_transfer_buf(us, us->send_bulk_pipe,
		command, 9, NULL);
}

/*
 * Examines the media and deduces capacity, etc.
 */
static int alauda_init_media(struct us_data *us)
{
	unsigned char *data = us->iobuf;
	int ready = 0;
	struct alauda_card_info *media_info;
	unsigned int num_zones;

	while (ready == 0) {
		msleep(20);

		if (alauda_get_media_status(us, data) != USB_STOR_XFER_GOOD)
			return USB_STOR_TRANSPORT_ERROR;

		if (data[0] & 0x10)
			ready = 1;
	}

	usb_stor_dbg(us, "We are ready for action!\n");

	if (alauda_ack_media(us) != USB_STOR_XFER_GOOD)
		return USB_STOR_TRANSPORT_ERROR;

	msleep(10);

	if (alauda_get_media_status(us, data) != USB_STOR_XFER_GOOD)
		return USB_STOR_TRANSPORT_ERROR;

	if (data[0] != 0x14) {
		usb_stor_dbg(us, "Media not ready after ack\n");
		return USB_STOR_TRANSPORT_ERROR;
	}

	if (alauda_get_media_signature(us, data) != USB_STOR_XFER_GOOD)
		return USB_STOR_TRANSPORT_ERROR;

	usb_stor_dbg(us, "Media signature: %4ph\n", data);
	media_info = alauda_card_find_id(data[1]);
	if (media_info == NULL) {
		pr_warn("alauda_init_media: Unrecognised media signature: %4ph\n",
			data);
		return USB_STOR_TRANSPORT_ERROR;
	}

	MEDIA_INFO(us).capacity = 1 << media_info->chipshift;
	usb_stor_dbg(us, "Found media with capacity: %ldMB\n",
		     MEDIA_INFO(us).capacity >> 20);

	MEDIA_INFO(us).pageshift = media_info->pageshift;
	MEDIA_INFO(us).blockshift = media_info->blockshift;
	MEDIA_INFO(us).zoneshift = media_info->zoneshift;

	MEDIA_INFO(us).pagesize = 1 << media_info->pageshift;
	MEDIA_INFO(us).blocksize = 1 << media_info->blockshift;
	MEDIA_INFO(us).zonesize = 1 << media_info->zoneshift;

	MEDIA_INFO(us).uzonesize = ((1 << media_info->zoneshift) / 128) * 125;
	MEDIA_INFO(us).blockmask = MEDIA_INFO(us).blocksize - 1;

	num_zones = MEDIA_INFO(us).capacity >> (MEDIA_INFO(us).zoneshift
		+ MEDIA_INFO(us).blockshift + MEDIA_INFO(us).pageshift);
	MEDIA_INFO(us).pba_to_lba = kcalloc(num_zones, sizeof(u16*), GFP_NOIO);
	MEDIA_INFO(us).lba_to_pba = kcalloc(num_zones, sizeof(u16*), GFP_NOIO);

	if (alauda_reset_media(us) != USB_STOR_XFER_GOOD)
		return USB_STOR_TRANSPORT_ERROR;

	return USB_STOR_TRANSPORT_GOOD;
}

/*
 * Examines the media status and does the right thing when the media has gone,
 * appeared, or changed.
 */
static int alauda_check_media(struct us_data *us)
{
	struct alauda_info *info = (struct alauda_info *) us->extra;
	unsigned char status[2];

	alauda_get_media_status(us, status);

	/* Check for no media or door open */
	if ((status[0] & 0x80) || ((status[0] & 0x1F) == 0x10)
		|| ((status[1] & 0x01) == 0)) {
		usb_stor_dbg(us, "No media, or door open\n");
		alauda_free_maps(&MEDIA_INFO(us));
		info->sense_key = 0x02;
		info->sense_asc = 0x3A;
		info->sense_ascq = 0x00;
		return USB_STOR_TRANSPORT_FAILED;
	}

	/* Check for media change */
	if (status[0] & 0x08) {
		usb_stor_dbg(us, "Media change detected\n");
		alauda_free_maps(&MEDIA_INFO(us));
		alauda_init_media(us);

		info->sense_key = UNIT_ATTENTION;
		info->sense_asc = 0x28;
		info->sense_ascq = 0x00;
		return USB_STOR_TRANSPORT_FAILED;
	}

	return USB_STOR_TRANSPORT_GOOD;
}

/*
 * Checks the status from the 2nd status register
 * Returns 3 bytes of status data, only the first is known
 */
static int alauda_check_status2(struct us_data *us)
{
	int rc;
	unsigned char command[] = {
		ALAUDA_BULK_CMD, ALAUDA_BULK_GET_STATUS2,
		0, 0, 0, 0, 3, 0, MEDIA_PORT(us)
	};
	unsigned char data[3];

	rc = usb_stor_bulk_transfer_buf(us, us->send_bulk_pipe,
		command, 9, NULL);
	if (rc != USB_STOR_XFER_GOOD)
		return rc;

	rc = usb_stor_bulk_transfer_buf(us, us->recv_bulk_pipe,
		data, 3, NULL);
	if (rc != USB_STOR_XFER_GOOD)
		return rc;

	usb_stor_dbg(us, "%3ph\n", data);
	if (data[0] & ALAUDA_STATUS_ERROR)
		return USB_STOR_XFER_ERROR;

	return USB_STOR_XFER_GOOD;
}

/*
 * Gets the redundancy data for the first page of a PBA
 * Returns 16 bytes.
 */
static int alauda_get_redu_data(struct us_data *us, u16 pba, unsigned char *data)
{
	int rc;
	unsigned char command[] = {
		ALAUDA_BULK_CMD, ALAUDA_BULK_GET_REDU_DATA,
		PBA_HI(pba), PBA_ZONE(pba), 0, PBA_LO(pba), 0, 0, MEDIA_PORT(us)
	};

	rc = usb_stor_bulk_transfer_buf(us, us->send_bulk_pipe,
		command, 9, NULL);
	if (rc != USB_STOR_XFER_GOOD)
		return rc;

	return usb_stor_bulk_transfer_buf(us, us->recv_bulk_pipe,
		data, 16, NULL);
}

/*
 * Finds the first unused PBA in a zone
 * Returns the absolute PBA of an unused PBA, or 0 if none found.
 */
static u16 alauda_find_unused_pba(struct alauda_media_info *info,
	unsigned int zone)
{
	u16 *pba_to_lba = info->pba_to_lba[zone];
	unsigned int i;

	for (i = 0; i < info->zonesize; i++)
		if (pba_to_lba[i] == UNDEF)
			return (zone << info->zoneshift) + i;

	return 0;
}

/*
 * Reads the redundancy data for all PBA's in a zone
 * Produces lba <--> pba mappings
 */
static int alauda_read_map(struct us_data *us, unsigned int zone)
{
	unsigned char *data = us->iobuf;
	int result;
	int i, j;
	unsigned int zonesize = MEDIA_INFO(us).zonesize;
	unsigned int uzonesize = MEDIA_INFO(us).uzonesize;
	unsigned int lba_offset, lba_real, blocknum;
	unsigned int zone_base_lba = zone * uzonesize;
	unsigned int zone_base_pba = zone * zonesize;
	u16 *lba_to_pba = kcalloc(zonesize, sizeof(u16), GFP_NOIO);
	u16 *pba_to_lba = kcalloc(zonesize, sizeof(u16), GFP_NOIO);
	if (lba_to_pba == NULL || pba_to_lba == NULL) {
		result = USB_STOR_TRANSPORT_ERROR;
		goto error;
	}

	usb_stor_dbg(us, "Mapping blocks for zone %d\n", zone);

	/* 1024 PBA's per zone */
	for (i = 0; i < zonesize; i++)
		lba_to_pba[i] = pba_to_lba[i] = UNDEF;

	for (i = 0; i < zonesize; i++) {
		blocknum = zone_base_pba + i;

		result = alauda_get_redu_data(us, blocknum, data);
		if (result != USB_STOR_XFER_GOOD) {
			result = USB_STOR_TRANSPORT_ERROR;
			goto error;
		}

		/* special PBAs have control field 0^16 */
		for (j = 0; j < 16; j++)
			if (data[j] != 0)
				goto nonz;
		pba_to_lba[i] = UNUSABLE;
		usb_stor_dbg(us, "PBA %d has no logical mapping\n", blocknum);
		continue;

	nonz:
		/* unwritten PBAs have control field FF^16 */
		for (j = 0; j < 16; j++)
			if (data[j] != 0xff)
				goto nonff;
		continue;

	nonff:
		/* normal PBAs start with six FFs */
		if (j < 6) {
			usb_stor_dbg(us, "PBA %d has no logical mapping: reserved area = %02X%02X%02X%02X data status %02X block status %02X\n",
				     blocknum,
				     data[0], data[1], data[2], data[3],
				     data[4], data[5]);
			pba_to_lba[i] = UNUSABLE;
			continue;
		}

		if ((data[6] >> 4) != 0x01) {
			usb_stor_dbg(us, "PBA %d has invalid address field %02X%02X/%02X%02X\n",
				     blocknum, data[6], data[7],
				     data[11], data[12]);
			pba_to_lba[i] = UNUSABLE;
			continue;
		}

		/* check even parity */
		if (parity[data[6] ^ data[7]]) {
			printk(KERN_WARNING
			       "alauda_read_map: Bad parity in LBA for block %d"
			       " (%02X %02X)\n", i, data[6], data[7]);
			pba_to_lba[i] = UNUSABLE;
			continue;
		}

		lba_offset = short_pack(data[7], data[6]);
		lba_offset = (lba_offset & 0x07FF) >> 1;
		lba_real = lba_offset + zone_base_lba;

		/*
		 * Every 1024 physical blocks ("zone"), the LBA numbers
		 * go back to zero, but are within a higher block of LBA's.
		 * Also, there is a maximum of 1000 LBA's per zone.
		 * In other words, in PBA 1024-2047 you will find LBA 0-999
		 * which are really LBA 1000-1999. This allows for 24 bad
		 * or special physical blocks per zone.
		 */

		if (lba_offset >= uzonesize) {
			printk(KERN_WARNING
			       "alauda_read_map: Bad low LBA %d for block %d\n",
			       lba_real, blocknum);
			continue;
		}

		if (lba_to_pba[lba_offset] != UNDEF) {
			printk(KERN_WARNING
			       "alauda_read_map: "
			       "LBA %d seen for PBA %d and %d\n",
			       lba_real, lba_to_pba[lba_offset], blocknum);
			continue;
		}

		pba_to_lba[i] = lba_real;
		lba_to_pba[lba_offset] = blocknum;
		continue;
	}

	MEDIA_INFO(us).lba_to_pba[zone] = lba_to_pba;
	MEDIA_INFO(us).pba_to_lba[zone] = pba_to_lba;
	result = 0;
	goto out;

error:
	kfree(lba_to_pba);
	kfree(pba_to_lba);
out:
	return result;
}

/*
 * Checks to see whether we have already mapped a certain zone
 * If we haven't, the map is generated
 */
static void alauda_ensure_map_for_zone(struct us_data *us, unsigned int zone)
{
	if (MEDIA_INFO(us).lba_to_pba[zone] == NULL
		|| MEDIA_INFO(us).pba_to_lba[zone] == NULL)
		alauda_read_map(us, zone);
}

/*
 * Erases an entire block
 */
static int alauda_erase_block(struct us_data *us, u16 pba)
{
	int rc;
	unsigned char command[] = {
		ALAUDA_BULK_CMD, ALAUDA_BULK_ERASE_BLOCK, PBA_HI(pba),
		PBA_ZONE(pba), 0, PBA_LO(pba), 0x02, 0, MEDIA_PORT(us)
	};
	unsigned char buf[2];

	usb_stor_dbg(us, "Erasing PBA %d\n", pba);

	rc = usb_stor_bulk_transfer_buf(us, us->send_bulk_pipe,
		command, 9, NULL);
	if (rc != USB_STOR_XFER_GOOD)
		return rc;

	rc = usb_stor_bulk_transfer_buf(us, us->recv_bulk_pipe,
		buf, 2, NULL);
	if (rc != USB_STOR_XFER_GOOD)
		return rc;

	usb_stor_dbg(us, "Erase result: %02X %02X\n", buf[0], buf[1]);
	return rc;
}

/*
 * Reads data from a certain offset page inside a PBA, including interleaved
 * redundancy data. Returns (pagesize+64)*pages bytes in data.
 */
static int alauda_read_block_raw(struct us_data *us, u16 pba,
		unsigned int page, unsigned int pages, unsigned char *data)
{
	int rc;
	unsigned char command[] = {
		ALAUDA_BULK_CMD, ALAUDA_BULK_READ_BLOCK, PBA_HI(pba),
		PBA_ZONE(pba), 0, PBA_LO(pba) + page, pages, 0, MEDIA_PORT(us)
	};

	usb_stor_dbg(us, "pba %d page %d count %d\n", pba, page, pages);

	rc = usb_stor_bulk_transfer_buf(us, us->send_bulk_pipe,
		command, 9, NULL);
	if (rc != USB_STOR_XFER_GOOD)
		return rc;

	return usb_stor_bulk_transfer_buf(us, us->recv_bulk_pipe,
		data, (MEDIA_INFO(us).pagesize + 64) * pages, NULL);
}

/*
 * Reads data from a certain offset page inside a PBA, excluding redundancy
 * data. Returns pagesize*pages bytes in data. Note that data must be big enough
 * to hold (pagesize+64)*pages bytes of data, but you can ignore those 'extra'
 * trailing bytes outside this function.
 */
static int alauda_read_block(struct us_data *us, u16 pba,
		unsigned int page, unsigned int pages, unsigned char *data)
{
	int i, rc;
	unsigned int pagesize = MEDIA_INFO(us).pagesize;

	rc = alauda_read_block_raw(us, pba, page, pages, data);
	if (rc != USB_STOR_XFER_GOOD)
		return rc;

	/* Cut out the redundancy data */
	for (i = 0; i < pages; i++) {
		int dest_offset = i * pagesize;
		int src_offset = i * (pagesize + 64);
		memmove(data + dest_offset, data + src_offset, pagesize);
	}

	return rc;
}

/*
 * Writes an entire block of data and checks status after write.
 * Redundancy data must be already included in data. Data should be
 * (pagesize+64)*blocksize bytes in length.
 */
static int alauda_write_block(struct us_data *us, u16 pba, unsigned char *data)
{
	int rc;
	struct alauda_info *info = (struct alauda_info *) us->extra;
	unsigned char command[] = {
		ALAUDA_BULK_CMD, ALAUDA_BULK_WRITE_BLOCK, PBA_HI(pba),
		PBA_ZONE(pba), 0, PBA_LO(pba), 32, 0, MEDIA_PORT(us)
	};

	usb_stor_dbg(us, "pba %d\n", pba);

	rc = usb_stor_bulk_transfer_buf(us, us->send_bulk_pipe,
		command, 9, NULL);
	if (rc != USB_STOR_XFER_GOOD)
		return rc;

	rc = usb_stor_bulk_transfer_buf(us, info->wr_ep, data,
		(MEDIA_INFO(us).pagesize + 64) * MEDIA_INFO(us).blocksize,
		NULL);
	if (rc != USB_STOR_XFER_GOOD)
		return rc;

	return alauda_check_status2(us);
}

/*
 * Write some data to a specific LBA.
 */
static int alauda_write_lba(struct us_data *us, u16 lba,
		 unsigned int page, unsigned int pages,
		 unsigned char *ptr, unsigned char *blockbuffer)
{
	u16 pba, lbap, new_pba;
	unsigned char *bptr, *cptr, *xptr;
	unsigned char ecc[3];
	int i, result;
	unsigned int uzonesize = MEDIA_INFO(us).uzonesize;
	unsigned int zonesize = MEDIA_INFO(us).zonesize;
	unsigned int pagesize = MEDIA_INFO(us).pagesize;
	unsigned int blocksize = MEDIA_INFO(us).blocksize;
	unsigned int lba_offset = lba % uzonesize;
	unsigned int new_pba_offset;
	unsigned int zone = lba / uzonesize;

	alauda_ensure_map_for_zone(us, zone);

	pba = MEDIA_INFO(us).lba_to_pba[zone][lba_offset];
	if (pba == 1) {
		/*
		 * Maybe it is impossible to write to PBA 1.
		 * Fake success, but don't do anything.
		 */
		printk(KERN_WARNING
		       "alauda_write_lba: avoid writing to pba 1\n");
		return USB_STOR_TRANSPORT_GOOD;
	}

	new_pba = alauda_find_unused_pba(&MEDIA_INFO(us), zone);
	if (!new_pba) {
		printk(KERN_WARNING
		       "alauda_write_lba: Out of unused blocks\n");
		return USB_STOR_TRANSPORT_ERROR;
	}

	/* read old contents */
	if (pba != UNDEF) {
		result = alauda_read_block_raw(us, pba, 0,
			blocksize, blockbuffer);
		if (result != USB_STOR_XFER_GOOD)
			return result;
	} else {
		memset(blockbuffer, 0, blocksize * (pagesize + 64));
	}

	lbap = (lba_offset << 1) | 0x1000;
	if (parity[MSB_of(lbap) ^ LSB_of(lbap)])
		lbap ^= 1;

	/* check old contents and fill lba */
	for (i = 0; i < blocksize; i++) {
		bptr = blockbuffer + (i * (pagesize + 64));
		cptr = bptr + pagesize;
		nand_compute_ecc(bptr, ecc);
		if (!nand_compare_ecc(cptr+13, ecc)) {
			usb_stor_dbg(us, "Warning: bad ecc in page %d- of pba %d\n",
				     i, pba);
			nand_store_ecc(cptr+13, ecc);
		}
		nand_compute_ecc(bptr + (pagesize / 2), ecc);
		if (!nand_compare_ecc(cptr+8, ecc)) {
			usb_stor_dbg(us, "Warning: bad ecc in page %d+ of pba %d\n",
				     i, pba);
			nand_store_ecc(cptr+8, ecc);
		}
		cptr[6] = cptr[11] = MSB_of(lbap);
		cptr[7] = cptr[12] = LSB_of(lbap);
	}

	/* copy in new stuff and compute ECC */
	xptr = ptr;
	for (i = page; i < page+pages; i++) {
		bptr = blockbuffer + (i * (pagesize + 64));
		cptr = bptr + pagesize;
		memcpy(bptr, xptr, pagesize);
		xptr += pagesize;
		nand_compute_ecc(bptr, ecc);
		nand_store_ecc(cptr+13, ecc);
		nand_compute_ecc(bptr + (pagesize / 2), ecc);
		nand_store_ecc(cptr+8, ecc);
	}

	result = alauda_write_block(us, new_pba, blockbuffer);
	if (result != USB_STOR_XFER_GOOD)
		return result;

	new_pba_offset = new_pba - (zone * zonesize);
	MEDIA_INFO(us).pba_to_lba[zone][new_pba_offset] = lba;
	MEDIA_INFO(us).lba_to_pba[zone][lba_offset] = new_pba;
	usb_stor_dbg(us, "Remapped LBA %d to PBA %d\n", lba, new_pba);

	if (pba != UNDEF) {
		unsigned int pba_offset = pba - (zone * zonesize);
		result = alauda_erase_block(us, pba);
		if (result != USB_STOR_XFER_GOOD)
			return result;
		MEDIA_INFO(us).pba_to_lba[zone][pba_offset] = UNDEF;
	}

	return USB_STOR_TRANSPORT_GOOD;
}

/*
 * Read data from a specific sector address
 */
static int alauda_read_data(struct us_data *us, unsigned long address,
		unsigned int sectors)
{
	unsigned char *buffer;
	u16 lba, max_lba;
	unsigned int page, len, offset;
	unsigned int blockshift = MEDIA_INFO(us).blockshift;
	unsigned int pageshift = MEDIA_INFO(us).pageshift;
	unsigned int blocksize = MEDIA_INFO(us).blocksize;
	unsigned int pagesize = MEDIA_INFO(us).pagesize;
	unsigned int uzonesize = MEDIA_INFO(us).uzonesize;
	struct scatterlist *sg;
	int result;

	/*
	 * Since we only read in one block at a time, we have to create
	 * a bounce buffer and move the data a piece at a time between the
	 * bounce buffer and the actual transfer buffer.
	 * We make this buffer big enough to hold temporary redundancy data,
	 * which we use when reading the data blocks.
	 */

	len = min(sectors, blocksize) * (pagesize + 64);
	buffer = kmalloc(len, GFP_NOIO);
	if (!buffer)
		return USB_STOR_TRANSPORT_ERROR;

	/* Figure out the initial LBA and page */
	lba = address >> blockshift;
	page = (address & MEDIA_INFO(us).blockmask);
	max_lba = MEDIA_INFO(us).capacity >> (blockshift + pageshift);

	result = USB_STOR_TRANSPORT_GOOD;
	offset = 0;
	sg = NULL;

	while (sectors > 0) {
		unsigned int zone = lba / uzonesize; /* integer division */
		unsigned int lba_offset = lba - (zone * uzonesize);
		unsigned int pages;
		u16 pba;
		alauda_ensure_map_for_zone(us, zone);

		/* Not overflowing capacity? */
		if (lba >= max_lba) {
			usb_stor_dbg(us, "Error: Requested lba %u exceeds maximum %u\n",
				     lba, max_lba);
			result = USB_STOR_TRANSPORT_ERROR;
			break;
		}

		/* Find number of pages we can read in this block */
		pages = min(sectors, blocksize - page);
		len = pages << pageshift;

		/* Find where this lba lives on disk */
		pba = MEDIA_INFO(us).lba_to_pba[zone][lba_offset];

		if (pba == UNDEF) {	/* this lba was never written */
			usb_stor_dbg(us, "Read %d zero pages (LBA %d) page %d\n",
				     pages, lba, page);

			/*
			 * This is not really an error. It just means
			 * that the block has never been written.
			 * Instead of returning USB_STOR_TRANSPORT_ERROR
			 * it is better to return all zero data.
			 */

			memset(buffer, 0, len);
		} else {
			usb_stor_dbg(us, "Read %d pages, from PBA %d (LBA %d) page %d\n",
				     pages, pba, lba, page);

			result = alauda_read_block(us, pba, page, pages, buffer);
			if (result != USB_STOR_TRANSPORT_GOOD)
				break;
		}

		/* Store the data in the transfer buffer */
		usb_stor_access_xfer_buf(buffer, len, us->srb,
				&sg, &offset, TO_XFER_BUF);

		page = 0;
		lba++;
		sectors -= pages;
	}

	kfree(buffer);
	return result;
}

/*
 * Write data to a specific sector address
 */
static int alauda_write_data(struct us_data *us, unsigned long address,
		unsigned int sectors)
{
	unsigned char *buffer, *blockbuffer;
	unsigned int page, len, offset;
	unsigned int blockshift = MEDIA_INFO(us).blockshift;
	unsigned int pageshift = MEDIA_INFO(us).pageshift;
	unsigned int blocksize = MEDIA_INFO(us).blocksize;
	unsigned int pagesize = MEDIA_INFO(us).pagesize;
	struct scatterlist *sg;
	u16 lba, max_lba;
	int result;

	/*
	 * Since we don't write the user data directly to the device,
	 * we have to create a bounce buffer and move the data a piece
	 * at a time between the bounce buffer and the actual transfer buffer.
	 */

	len = min(sectors, blocksize) * pagesize;
	buffer = kmalloc(len, GFP_NOIO);
	if (!buffer)
		return USB_STOR_TRANSPORT_ERROR;

	/*
	 * We also need a temporary block buffer, where we read in the old data,
	 * overwrite parts with the new data, and manipulate the redundancy data
	 */
<<<<<<< HEAD
	blockbuffer = kmalloc((pagesize + 64) * blocksize, GFP_NOIO);
=======
	blockbuffer = kmalloc_array(pagesize + 64, blocksize, GFP_NOIO);
>>>>>>> 24b8d41d
	if (!blockbuffer) {
		kfree(buffer);
		return USB_STOR_TRANSPORT_ERROR;
	}

	/* Figure out the initial LBA and page */
	lba = address >> blockshift;
	page = (address & MEDIA_INFO(us).blockmask);
	max_lba = MEDIA_INFO(us).capacity >> (pageshift + blockshift);

	result = USB_STOR_TRANSPORT_GOOD;
	offset = 0;
	sg = NULL;

	while (sectors > 0) {
		/* Write as many sectors as possible in this block */
		unsigned int pages = min(sectors, blocksize - page);
		len = pages << pageshift;

		/* Not overflowing capacity? */
		if (lba >= max_lba) {
			usb_stor_dbg(us, "Requested lba %u exceeds maximum %u\n",
				     lba, max_lba);
			result = USB_STOR_TRANSPORT_ERROR;
			break;
		}

		/* Get the data from the transfer buffer */
		usb_stor_access_xfer_buf(buffer, len, us->srb,
				&sg, &offset, FROM_XFER_BUF);

		result = alauda_write_lba(us, lba, page, pages, buffer,
			blockbuffer);
		if (result != USB_STOR_TRANSPORT_GOOD)
			break;

		page = 0;
		lba++;
		sectors -= pages;
	}

	kfree(buffer);
	kfree(blockbuffer);
	return result;
}

/*
 * Our interface with the rest of the world
 */

static void alauda_info_destructor(void *extra)
{
	struct alauda_info *info = (struct alauda_info *) extra;
	int port;

	if (!info)
		return;

	for (port = 0; port < 2; port++) {
		struct alauda_media_info *media_info = &info->port[port];

		alauda_free_maps(media_info);
		kfree(media_info->lba_to_pba);
		kfree(media_info->pba_to_lba);
	}
}

/*
 * Initialize alauda_info struct and find the data-write endpoint
 */
static int init_alauda(struct us_data *us)
{
	struct alauda_info *info;
	struct usb_host_interface *altsetting = us->pusb_intf->cur_altsetting;
	nand_init_ecc();

	us->extra = kzalloc(sizeof(struct alauda_info), GFP_NOIO);
	if (!us->extra)
		return USB_STOR_TRANSPORT_ERROR;

	info = (struct alauda_info *) us->extra;
	us->extra_destructor = alauda_info_destructor;

	info->wr_ep = usb_sndbulkpipe(us->pusb_dev,
		altsetting->endpoint[0].desc.bEndpointAddress
		& USB_ENDPOINT_NUMBER_MASK);

	return USB_STOR_TRANSPORT_GOOD;
}

static int alauda_transport(struct scsi_cmnd *srb, struct us_data *us)
{
	int rc;
	struct alauda_info *info = (struct alauda_info *) us->extra;
	unsigned char *ptr = us->iobuf;
	static unsigned char inquiry_response[36] = {
		0x00, 0x80, 0x00, 0x01, 0x1F, 0x00, 0x00, 0x00
	};

	if (srb->cmnd[0] == INQUIRY) {
		usb_stor_dbg(us, "INQUIRY - Returning bogus response\n");
		memcpy(ptr, inquiry_response, sizeof(inquiry_response));
		fill_inquiry_response(us, ptr, 36);
		return USB_STOR_TRANSPORT_GOOD;
	}

	if (srb->cmnd[0] == TEST_UNIT_READY) {
		usb_stor_dbg(us, "TEST_UNIT_READY\n");
		return alauda_check_media(us);
	}

	if (srb->cmnd[0] == READ_CAPACITY) {
		unsigned int num_zones;
		unsigned long capacity;

		rc = alauda_check_media(us);
		if (rc != USB_STOR_TRANSPORT_GOOD)
			return rc;

		num_zones = MEDIA_INFO(us).capacity >> (MEDIA_INFO(us).zoneshift
			+ MEDIA_INFO(us).blockshift + MEDIA_INFO(us).pageshift);

		capacity = num_zones * MEDIA_INFO(us).uzonesize
			* MEDIA_INFO(us).blocksize;

		/* Report capacity and page size */
		((__be32 *) ptr)[0] = cpu_to_be32(capacity - 1);
		((__be32 *) ptr)[1] = cpu_to_be32(512);

		usb_stor_set_xfer_buf(ptr, 8, srb);
		return USB_STOR_TRANSPORT_GOOD;
	}

	if (srb->cmnd[0] == READ_10) {
		unsigned int page, pages;

		rc = alauda_check_media(us);
		if (rc != USB_STOR_TRANSPORT_GOOD)
			return rc;

		page = short_pack(srb->cmnd[3], srb->cmnd[2]);
		page <<= 16;
		page |= short_pack(srb->cmnd[5], srb->cmnd[4]);
		pages = short_pack(srb->cmnd[8], srb->cmnd[7]);

		usb_stor_dbg(us, "READ_10: page %d pagect %d\n", page, pages);

		return alauda_read_data(us, page, pages);
	}

	if (srb->cmnd[0] == WRITE_10) {
		unsigned int page, pages;

		rc = alauda_check_media(us);
		if (rc != USB_STOR_TRANSPORT_GOOD)
			return rc;

		page = short_pack(srb->cmnd[3], srb->cmnd[2]);
		page <<= 16;
		page |= short_pack(srb->cmnd[5], srb->cmnd[4]);
		pages = short_pack(srb->cmnd[8], srb->cmnd[7]);

		usb_stor_dbg(us, "WRITE_10: page %d pagect %d\n", page, pages);

		return alauda_write_data(us, page, pages);
	}

	if (srb->cmnd[0] == REQUEST_SENSE) {
		usb_stor_dbg(us, "REQUEST_SENSE\n");

		memset(ptr, 0, 18);
		ptr[0] = 0xF0;
		ptr[2] = info->sense_key;
		ptr[7] = 11;
		ptr[12] = info->sense_asc;
		ptr[13] = info->sense_ascq;
		usb_stor_set_xfer_buf(ptr, 18, srb);

		return USB_STOR_TRANSPORT_GOOD;
	}

	if (srb->cmnd[0] == ALLOW_MEDIUM_REMOVAL) {
		/*
		 * sure.  whatever.  not like we can stop the user from popping
		 * the media out of the device (no locking doors, etc)
		 */
		return USB_STOR_TRANSPORT_GOOD;
	}

	usb_stor_dbg(us, "Gah! Unknown command: %d (0x%x)\n",
		     srb->cmnd[0], srb->cmnd[0]);
	info->sense_key = 0x05;
	info->sense_asc = 0x20;
	info->sense_ascq = 0x00;
	return USB_STOR_TRANSPORT_FAILED;
}

static struct scsi_host_template alauda_host_template;

static int alauda_probe(struct usb_interface *intf,
			 const struct usb_device_id *id)
{
	struct us_data *us;
	int result;

	result = usb_stor_probe1(&us, intf, id,
			(id - alauda_usb_ids) + alauda_unusual_dev_list,
			&alauda_host_template);
	if (result)
		return result;

	us->transport_name  = "Alauda Control/Bulk";
	us->transport = alauda_transport;
	us->transport_reset = usb_stor_Bulk_reset;
	us->max_lun = 1;

	result = usb_stor_probe2(us);
	return result;
}

static struct usb_driver alauda_driver = {
	.name =		DRV_NAME,
	.probe =	alauda_probe,
	.disconnect =	usb_stor_disconnect,
	.suspend =	usb_stor_suspend,
	.resume =	usb_stor_resume,
	.reset_resume =	usb_stor_reset_resume,
	.pre_reset =	usb_stor_pre_reset,
	.post_reset =	usb_stor_post_reset,
	.id_table =	alauda_usb_ids,
	.soft_unbind =	1,
	.no_dynamic_id = 1,
};

module_usb_stor_driver(alauda_driver, alauda_host_template, DRV_NAME);<|MERGE_RESOLUTION|>--- conflicted
+++ resolved
@@ -1025,11 +1025,7 @@
 	 * We also need a temporary block buffer, where we read in the old data,
 	 * overwrite parts with the new data, and manipulate the redundancy data
 	 */
-<<<<<<< HEAD
-	blockbuffer = kmalloc((pagesize + 64) * blocksize, GFP_NOIO);
-=======
 	blockbuffer = kmalloc_array(pagesize + 64, blocksize, GFP_NOIO);
->>>>>>> 24b8d41d
 	if (!blockbuffer) {
 		kfree(buffer);
 		return USB_STOR_TRANSPORT_ERROR;
