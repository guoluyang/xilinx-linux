// SPDX-License-Identifier: GPL-2.0
/*
 * USB Attached SCSI
 * Note that this is not the same as the USB Mass Storage driver
 *
 * Copyright Hans de Goede <hdegoede@redhat.com> for Red Hat, Inc. 2013 - 2016
 * Copyright Matthew Wilcox for Intel Corp, 2010
 * Copyright Sarah Sharp for Intel Corp, 2010
 */

#include <linux/blkdev.h>
#include <linux/slab.h>
#include <linux/types.h>
#include <linux/module.h>
#include <linux/usb.h>
#include <linux/usb_usual.h>
#include <linux/usb/hcd.h>
#include <linux/usb/storage.h>
#include <linux/usb/uas.h>

#include <scsi/scsi.h>
#include <scsi/scsi_eh.h>
#include <scsi/scsi_dbg.h>
#include <scsi/scsi_cmnd.h>
#include <scsi/scsi_device.h>
#include <scsi/scsi_host.h>
#include <scsi/scsi_tcq.h>

#include "uas-detect.h"
#include "scsiglue.h"

#define MAX_CMNDS 256

struct uas_dev_info {
	struct usb_interface *intf;
	struct usb_device *udev;
	struct usb_anchor cmd_urbs;
	struct usb_anchor sense_urbs;
	struct usb_anchor data_urbs;
	unsigned long flags;
	int qdepth, resetting;
	unsigned cmd_pipe, status_pipe, data_in_pipe, data_out_pipe;
	unsigned use_streams:1;
	unsigned shutdown:1;
	struct scsi_cmnd *cmnd[MAX_CMNDS];
	spinlock_t lock;
	struct work_struct work;
	struct work_struct scan_work;      /* for async scanning */
};

enum {
	SUBMIT_STATUS_URB	= BIT(1),
	ALLOC_DATA_IN_URB	= BIT(2),
	SUBMIT_DATA_IN_URB	= BIT(3),
	ALLOC_DATA_OUT_URB	= BIT(4),
	SUBMIT_DATA_OUT_URB	= BIT(5),
	ALLOC_CMD_URB		= BIT(6),
	SUBMIT_CMD_URB		= BIT(7),
	COMMAND_INFLIGHT        = BIT(8),
	DATA_IN_URB_INFLIGHT    = BIT(9),
	DATA_OUT_URB_INFLIGHT   = BIT(10),
	COMMAND_ABORTED         = BIT(11),
	IS_IN_WORK_LIST         = BIT(12),
};

/* Overrides scsi_pointer */
struct uas_cmd_info {
	unsigned int state;
	unsigned int uas_tag;
	struct urb *cmd_urb;
	struct urb *data_in_urb;
	struct urb *data_out_urb;
};

/* I hate forward declarations, but I actually have a loop */
static int uas_submit_urbs(struct scsi_cmnd *cmnd,
				struct uas_dev_info *devinfo);
static void uas_do_work(struct work_struct *work);
static int uas_try_complete(struct scsi_cmnd *cmnd, const char *caller);
static void uas_free_streams(struct uas_dev_info *devinfo);
static void uas_log_cmd_state(struct scsi_cmnd *cmnd, const char *prefix,
				int status);
static struct urb *uas_alloc_cmd_urb(struct uas_dev_info *devinfo, gfp_t gfp,
					struct scsi_cmnd *cmnd);

/*
 * This driver needs its own workqueue, as we need to control memory allocation.
 *
 * In the course of error handling and power management uas_wait_for_pending_cmnds()
 * needs to flush pending work items. In these contexts we cannot allocate memory
 * by doing block IO as we would deadlock. For the same reason we cannot wait
 * for anything allocating memory not heeding these constraints.
 *
 * So we have to control all work items that can be on the workqueue we flush.
 * Hence we cannot share a queue and need our own.
 */
static struct workqueue_struct *workqueue;

static void uas_do_work(struct work_struct *work)
{
	struct uas_dev_info *devinfo =
		container_of(work, struct uas_dev_info, work);
	struct uas_cmd_info *cmdinfo;
	struct scsi_cmnd *cmnd;
	unsigned long flags;
	int i, err;

	spin_lock_irqsave(&devinfo->lock, flags);

	if (devinfo->resetting)
		goto out;

	for (i = 0; i < devinfo->qdepth; i++) {
		if (!devinfo->cmnd[i])
			continue;

		cmnd = devinfo->cmnd[i];
		cmdinfo = (void *)&cmnd->SCp;

		if (!(cmdinfo->state & IS_IN_WORK_LIST))
			continue;

		err = uas_submit_urbs(cmnd, cmnd->device->hostdata);
		if (!err)
			cmdinfo->state &= ~IS_IN_WORK_LIST;
		else
			queue_work(workqueue, &devinfo->work);
	}
out:
	spin_unlock_irqrestore(&devinfo->lock, flags);
}

static void uas_scan_work(struct work_struct *work)
{
	struct uas_dev_info *devinfo =
		container_of(work, struct uas_dev_info, scan_work);
	struct Scsi_Host *shost = usb_get_intfdata(devinfo->intf);

	dev_dbg(&devinfo->intf->dev, "starting scan\n");
	scsi_scan_host(shost);
	dev_dbg(&devinfo->intf->dev, "scan complete\n");
}

static void uas_add_work(struct uas_cmd_info *cmdinfo)
{
	struct scsi_pointer *scp = (void *)cmdinfo;
	struct scsi_cmnd *cmnd = container_of(scp, struct scsi_cmnd, SCp);
	struct uas_dev_info *devinfo = cmnd->device->hostdata;

	lockdep_assert_held(&devinfo->lock);
	cmdinfo->state |= IS_IN_WORK_LIST;
	queue_work(workqueue, &devinfo->work);
}

static void uas_zap_pending(struct uas_dev_info *devinfo, int result)
{
	struct uas_cmd_info *cmdinfo;
	struct scsi_cmnd *cmnd;
	unsigned long flags;
	int i, err;

	spin_lock_irqsave(&devinfo->lock, flags);
	for (i = 0; i < devinfo->qdepth; i++) {
		if (!devinfo->cmnd[i])
			continue;

		cmnd = devinfo->cmnd[i];
		cmdinfo = (void *)&cmnd->SCp;
		uas_log_cmd_state(cmnd, __func__, 0);
		/* Sense urbs were killed, clear COMMAND_INFLIGHT manually */
		cmdinfo->state &= ~COMMAND_INFLIGHT;
		cmnd->result = result << 16;
		err = uas_try_complete(cmnd, __func__);
		WARN_ON(err != 0);
	}
	spin_unlock_irqrestore(&devinfo->lock, flags);
}

static void uas_sense(struct urb *urb, struct scsi_cmnd *cmnd)
{
	struct sense_iu *sense_iu = urb->transfer_buffer;
	struct scsi_device *sdev = cmnd->device;

	if (urb->actual_length > 16) {
		unsigned len = be16_to_cpup(&sense_iu->len);
		if (len + 16 != urb->actual_length) {
			int newlen = min(len + 16, urb->actual_length) - 16;
			if (newlen < 0)
				newlen = 0;
			sdev_printk(KERN_INFO, sdev, "%s: urb length %d "
				"disagrees with IU sense data length %d, "
				"using %d bytes of sense data\n", __func__,
					urb->actual_length, len, newlen);
			len = newlen;
		}
		memcpy(cmnd->sense_buffer, sense_iu->sense, len);
	}

	cmnd->result = sense_iu->status;
}

static void uas_log_cmd_state(struct scsi_cmnd *cmnd, const char *prefix,
			      int status)
{
	struct uas_cmd_info *ci = (void *)&cmnd->SCp;
	struct uas_cmd_info *cmdinfo = (void *)&cmnd->SCp;

	if (status == -ENODEV) /* too late */
		return;

	scmd_printk(KERN_INFO, cmnd,
		    "%s %d uas-tag %d inflight:%s%s%s%s%s%s%s%s%s%s%s%s ",
		    prefix, status, cmdinfo->uas_tag,
		    (ci->state & SUBMIT_STATUS_URB)     ? " s-st"  : "",
		    (ci->state & ALLOC_DATA_IN_URB)     ? " a-in"  : "",
		    (ci->state & SUBMIT_DATA_IN_URB)    ? " s-in"  : "",
		    (ci->state & ALLOC_DATA_OUT_URB)    ? " a-out" : "",
		    (ci->state & SUBMIT_DATA_OUT_URB)   ? " s-out" : "",
		    (ci->state & ALLOC_CMD_URB)         ? " a-cmd" : "",
		    (ci->state & SUBMIT_CMD_URB)        ? " s-cmd" : "",
		    (ci->state & COMMAND_INFLIGHT)      ? " CMD"   : "",
		    (ci->state & DATA_IN_URB_INFLIGHT)  ? " IN"    : "",
		    (ci->state & DATA_OUT_URB_INFLIGHT) ? " OUT"   : "",
		    (ci->state & COMMAND_ABORTED)       ? " abort" : "",
		    (ci->state & IS_IN_WORK_LIST)       ? " work"  : "");
	scsi_print_command(cmnd);
}

static void uas_free_unsubmitted_urbs(struct scsi_cmnd *cmnd)
{
	struct uas_cmd_info *cmdinfo;

	if (!cmnd)
		return;

	cmdinfo = (void *)&cmnd->SCp;

	if (cmdinfo->state & SUBMIT_CMD_URB)
		usb_free_urb(cmdinfo->cmd_urb);

	/* data urbs may have never gotten their submit flag set */
	if (!(cmdinfo->state & DATA_IN_URB_INFLIGHT))
		usb_free_urb(cmdinfo->data_in_urb);
	if (!(cmdinfo->state & DATA_OUT_URB_INFLIGHT))
		usb_free_urb(cmdinfo->data_out_urb);
}

static int uas_try_complete(struct scsi_cmnd *cmnd, const char *caller)
{
	struct uas_cmd_info *cmdinfo = (void *)&cmnd->SCp;
	struct uas_dev_info *devinfo = (void *)cmnd->device->hostdata;

	lockdep_assert_held(&devinfo->lock);
	if (cmdinfo->state & (COMMAND_INFLIGHT |
			      DATA_IN_URB_INFLIGHT |
			      DATA_OUT_URB_INFLIGHT |
			      COMMAND_ABORTED))
		return -EBUSY;
	devinfo->cmnd[cmdinfo->uas_tag - 1] = NULL;
	uas_free_unsubmitted_urbs(cmnd);
	cmnd->scsi_done(cmnd);
	return 0;
}

static void uas_xfer_data(struct urb *urb, struct scsi_cmnd *cmnd,
			  unsigned direction)
{
	struct uas_cmd_info *cmdinfo = (void *)&cmnd->SCp;
	int err;

	cmdinfo->state |= direction | SUBMIT_STATUS_URB;
	err = uas_submit_urbs(cmnd, cmnd->device->hostdata);
	if (err) {
		uas_add_work(cmdinfo);
	}
}

static bool uas_evaluate_response_iu(struct response_iu *riu, struct scsi_cmnd *cmnd)
{
	u8 response_code = riu->response_code;

	switch (response_code) {
	case RC_INCORRECT_LUN:
		set_host_byte(cmnd, DID_BAD_TARGET);
		break;
	case RC_TMF_SUCCEEDED:
		set_host_byte(cmnd, DID_OK);
		break;
	case RC_TMF_NOT_SUPPORTED:
		set_host_byte(cmnd, DID_TARGET_FAILURE);
		break;
	default:
		uas_log_cmd_state(cmnd, "response iu", response_code);
		set_host_byte(cmnd, DID_ERROR);
		break;
	}

	return response_code == RC_TMF_SUCCEEDED;
}

static void dummy_scsi_done(struct scsi_cmnd *cmnd)
{
	struct uas_cmd_info *cmdinfo = (void *)&cmnd->SCp;
	struct uas_dev_info *devinfo = (void *)cmnd->device->hostdata;

	devinfo->cmnd[cmdinfo->uas_tag - 1] = NULL;
	kfree(cmnd->request);
	kfree(cmnd);
}

static void uas_workaround_cmplt(struct urb *urb)
{
	struct scsi_cmnd *cmnd;
	struct uas_cmd_info *cmdinfo;

	if ((urb->context != NULL) && (urb->status == 0)) {
		cmnd = urb->context;
		cmdinfo = (struct uas_cmd_info *)&cmnd->SCp;

		if (cmdinfo->data_in_urb != urb)
			cmnd->scsi_done(cmnd);
	}

	usb_free_urb(urb);
}

static struct urb *uas_workaround_cmnd(struct uas_dev_info *devinfo, gfp_t gfp,
				       struct scsi_cmnd *cmnd)
{
	struct scsi_device *sdev = cmnd->device;
	struct urb *urb;
	int err;

	urb = uas_alloc_cmd_urb(devinfo, gfp, cmnd);
	if (!urb) {
		shost_printk(KERN_INFO, sdev->host,
			"%s: Failed to allocate cmnd URB\n", __func__);
		return NULL;
	}

	err = usb_submit_urb(urb, gfp);
	if (err) {
		shost_printk(KERN_INFO, sdev->host,
			"%s: Failed to submit cmd, err=%d\n", __func__, err);
		goto free;
	}
	usb_anchor_urb(urb, &devinfo->cmd_urbs);
	return urb;

free:
	usb_free_urb(urb);
	return NULL;

}

static struct urb *uas_workaround_data(struct uas_dev_info *devinfo, gfp_t gfp,
				       struct scsi_cmnd *cmnd)
{
	struct scsi_device *sdev = cmnd->device;
	struct usb_device *udev = devinfo->udev;
	struct uas_cmd_info *cmdinfo = (void *)&cmnd->SCp;
	struct urb *urb = usb_alloc_urb(0, gfp);
	struct scsi_data_buffer *sdb = NULL;
	void *temp_buf;
	unsigned int pipe;
	int err;

	if (!urb) {
		shost_printk(KERN_INFO, sdev->host,
			"%s: Failed to allocate URB\n", __func__);
		return NULL;
	}

	cmdinfo->data_in_urb = urb;
	sdb = &cmnd->sdb;
	pipe = devinfo->data_in_pipe;
	temp_buf = kzalloc(sdb->length, GFP_ATOMIC);
	if (!temp_buf) {
		shost_printk(KERN_INFO, sdev->host,
			"%s: Failed to allocate memory\n", __func__);
		goto free;
	}

	usb_fill_bulk_urb(urb, udev, pipe, temp_buf, sdb->length,
			  uas_workaround_cmplt, cmnd);
	if (devinfo->use_streams)
		urb->stream_id = cmdinfo->uas_tag;
	urb->transfer_flags |= URB_FREE_BUFFER;
	err = usb_submit_urb(urb, GFP_ATOMIC);
	if (err) {
		shost_printk(KERN_INFO, sdev->host,
			"%s: Failed to submit Data In urb, err = %d\n",
			__func__, err);
		goto free;
	}

	usb_anchor_urb(urb, &devinfo->data_urbs);
	return urb;

free:
	usb_free_urb(urb);
	return NULL;
}

static struct urb *uas_workaround_sense(struct uas_dev_info *devinfo, gfp_t gfp,
				       struct scsi_cmnd *cmnd)
{
	struct scsi_device *sdev = cmnd->device;
	struct usb_device *udev = devinfo->udev;
	struct uas_cmd_info *cmdinfo = (void *)&cmnd->SCp;
	struct urb *urb = usb_alloc_urb(0, gfp);
	struct sense_iu *iu;
	int err;

	if (!urb) {
		shost_printk(KERN_INFO, sdev->host,
			"%s: Failed to allocate URB\n", __func__);
		return NULL;
	}

	iu = kzalloc(sizeof(*iu), gfp);
	if (!iu) {
		shost_printk(KERN_INFO, sdev->host,
			"%s: Failed to allocate memory for sense_iu\n",
			__func__);
		goto free;
	}

	usb_fill_bulk_urb(urb, udev, devinfo->status_pipe, iu, sizeof(*iu),
			  uas_workaround_cmplt, cmnd);
	if (devinfo->use_streams)
		urb->stream_id = cmdinfo->uas_tag;
	urb->transfer_flags |= URB_FREE_BUFFER;
	err = usb_submit_urb(urb, GFP_ATOMIC);
	if (err) {
		shost_printk(KERN_INFO, sdev->host,
			"%s: Failed to submit Sense urb, err = %d\n",
			__func__, err);
		goto free;
	}
	usb_anchor_urb(urb, &devinfo->sense_urbs);
	return urb;

free:
	usb_free_urb(urb);
	return NULL;
}

/*
 * This function is called only if the DATA IN stream timer expired, which
 * means xhci host controller has failed to process the TRB's present in the
 * stream ring. As a part of recovery sequence, this function re-submits the
 * previous stopped urb on which xhci failed to process data and along with
 * that urb it prepares & submits sense, data and cmnd urb with scsi command
 * set to standard inquiry request containing the next free stream id tag.
 * Doing so will make the xhci start processing the previous stopped urb
 * along with the urb that has standard inquiry scsi command.
 */
static int uas_workaround(struct urb *urb)
{
	struct scsi_cmnd *cmnd = urb->context;
	struct scsi_device *sdev = cmnd->device;
	struct uas_dev_info *devinfo = (void *)cmnd->device->hostdata;
	struct scsi_cmnd *temp_cmnd;
	struct uas_cmd_info *temp_cmdinfo;
	struct urb *sense_urb, *data_urb, *cmnd_urb;
	struct request *temp_request;
	unsigned int idx;
	int err;
	char inquiry[16] = { 0x12, 0x0, 0x0, 0x0, 0x10, 0x0, 0x0, 0x0,
				0x0, 0x0, 0x0, 0x0, 0x0, 0x0, 0x0, 0x0 };


	/* Find a free uas-tag */
	for (idx = 0; idx < devinfo->qdepth; idx++) {
		if (!devinfo->cmnd[idx])
			break;
	}

	if (idx == devinfo->qdepth) {
		shost_printk(KERN_INFO, sdev->host,
			"%s: Failed to find free tag\n", __func__);
		err = -EINVAL;
		goto free;
	}

	/* Create a scsi_cmnd and send dummy inquiry data on the next
	 * available tag
	 */
	temp_cmnd = kzalloc(sizeof(struct scsi_cmnd), GFP_ATOMIC);
	if (!temp_cmnd) {
		shost_printk(KERN_INFO, sdev->host,
			"%s: Failed to allocate memory for scsi_cmnd\n",
			__func__);
		err = -ENOMEM;
		goto free;
	}

	temp_request = kzalloc(sizeof(struct request), GFP_ATOMIC);
	if (!temp_cmnd) {
		shost_printk(KERN_INFO, sdev->host,
			"%s: Failed to allocate memory for request\n",
			__func__);
		err = -ENOMEM;
		goto free;
	}

	temp_cmnd->device = cmnd->device;
	temp_cmnd->cmnd = inquiry;
	temp_cmnd->cmd_len = 16;
	temp_cmnd->sdb.length = 0x10;
	temp_cmnd->scsi_done = dummy_scsi_done;
	temp_request->tag = idx;
	temp_cmnd->request = temp_request;

	temp_cmdinfo = (struct uas_cmd_info *)&temp_cmnd->SCp;
	memset(temp_cmdinfo, 0, sizeof(struct uas_cmd_info));

	temp_cmdinfo->uas_tag = idx + 1;
	devinfo->cmnd[idx] = temp_cmnd;

	/* Submit previously stopped URB first */
	err = usb_submit_urb(urb, GFP_ATOMIC);
	if (err) {
		shost_printk(KERN_INFO, sdev->host,
			"%s: submit err %d\n", __func__, err);
		kfree(temp_cmnd);
		kfree(temp_request);
		goto free;
	}
	usb_anchor_urb(urb, &devinfo->data_urbs);

	/* Allocate and submit SENSE urb for next available tag */
	sense_urb = uas_workaround_sense(devinfo, GFP_ATOMIC, temp_cmnd);
	if (!sense_urb) {
		kfree(temp_request);
		kfree(temp_cmnd);
		goto free;
	}

	/* Allocate and submit DATA IN urb for next available tag */
	data_urb = uas_workaround_data(devinfo, GFP_ATOMIC, temp_cmnd);
	if (!data_urb) {
		/* Kill previously allocated sense urb */
		sense_urb->context = NULL;
		usb_kill_urb(sense_urb);
		usb_put_urb(sense_urb);
		kfree(temp_request);
		kfree(temp_cmnd);
		goto free;
	}

	/* Allocate and submit CMND urb with dummy inquiry data */
	cmnd_urb = uas_workaround_cmnd(devinfo, GFP_ATOMIC, temp_cmnd);
	if (!cmnd_urb) {
		/* Kill previously allocated data urb */
		data_urb->context = NULL;
		usb_kill_urb(data_urb);
		usb_put_urb(data_urb);
		kfree(temp_request);
		kfree(temp_cmnd);
	}

free:
	return err;
}

static void uas_stat_cmplt(struct urb *urb)
{
	struct iu *iu = urb->transfer_buffer;
	struct scsi_cmnd *cmnd = (struct scsi_cmnd *)urb->context;
	struct uas_dev_info *devinfo =
				(struct uas_dev_info *)cmnd->device->hostdata;
	struct urb *data_in_urb = NULL;
	struct urb *data_out_urb = NULL;
	struct uas_cmd_info *cmdinfo;
	unsigned long flags;
	unsigned int idx;
	int status = urb->status;
	int err;
	bool success;

	spin_lock_irqsave(&devinfo->lock, flags);

	if (devinfo->resetting)
		goto out;

	if (status) {
		if (status  == -EAGAIN) {
			/* We get here only if the xhci stream timer expires,
			 * call uas_workaround() with this urb as argument.
			 */
			err = uas_workaround(urb);
			if (err != 0) {
				dev_err(&urb->dev->dev,
					"%s: uas_workaround() failed, err=%d\n",
					__func__, err);
				goto out;
			}
			spin_unlock_irqrestore(&devinfo->lock, flags);
			return;
		}

		if (status != -ENOENT && status != -ECONNRESET && status != -ESHUTDOWN)
			dev_err(&urb->dev->dev, "stat urb: status %d\n", status);
		goto out;
	}

	idx = be16_to_cpup(&iu->tag) - 1;
	if (idx >= MAX_CMNDS || !devinfo->cmnd[idx]) {
		dev_err(&urb->dev->dev,
			"stat urb: no pending cmd for uas-tag %d\n", idx + 1);
		goto out;
	}

	cmnd = devinfo->cmnd[idx];
	cmdinfo = (void *)&cmnd->SCp;

	if (!(cmdinfo->state & COMMAND_INFLIGHT)) {
		uas_log_cmd_state(cmnd, "unexpected status cmplt", 0);
		goto out;
	}

	switch (iu->iu_id) {
	case IU_ID_STATUS:
		uas_sense(urb, cmnd);
		if (cmnd->result != 0) {
			/* cancel data transfers on error */
			data_in_urb = usb_get_urb(cmdinfo->data_in_urb);
			data_out_urb = usb_get_urb(cmdinfo->data_out_urb);
		}
		cmdinfo->state &= ~COMMAND_INFLIGHT;
		uas_try_complete(cmnd, __func__);
		break;
	case IU_ID_READ_READY:
		if (!cmdinfo->data_in_urb ||
				(cmdinfo->state & DATA_IN_URB_INFLIGHT)) {
			uas_log_cmd_state(cmnd, "unexpected read rdy", 0);
			break;
		}
		uas_xfer_data(urb, cmnd, SUBMIT_DATA_IN_URB);
		break;
	case IU_ID_WRITE_READY:
		if (!cmdinfo->data_out_urb ||
				(cmdinfo->state & DATA_OUT_URB_INFLIGHT)) {
			uas_log_cmd_state(cmnd, "unexpected write rdy", 0);
			break;
		}
		uas_xfer_data(urb, cmnd, SUBMIT_DATA_OUT_URB);
		break;
	case IU_ID_RESPONSE:
		cmdinfo->state &= ~COMMAND_INFLIGHT;
		success = uas_evaluate_response_iu((struct response_iu *)iu, cmnd);
		if (!success) {
			/* Error, cancel data transfers */
			data_in_urb = usb_get_urb(cmdinfo->data_in_urb);
			data_out_urb = usb_get_urb(cmdinfo->data_out_urb);
		}
		uas_try_complete(cmnd, __func__);
		break;
	default:
		uas_log_cmd_state(cmnd, "bogus IU", iu->iu_id);
	}
out:
	usb_free_urb(urb);
	spin_unlock_irqrestore(&devinfo->lock, flags);

	/* Unlinking of data urbs must be done without holding the lock */
	if (data_in_urb) {
		usb_unlink_urb(data_in_urb);
		usb_put_urb(data_in_urb);
	}
	if (data_out_urb) {
		usb_unlink_urb(data_out_urb);
		usb_put_urb(data_out_urb);
	}
}

static void uas_data_cmplt(struct urb *urb)
{
	struct scsi_cmnd *cmnd = urb->context;
	struct uas_cmd_info *cmdinfo = (void *)&cmnd->SCp;
	struct uas_dev_info *devinfo = (void *)cmnd->device->hostdata;
	struct scsi_data_buffer *sdb = &cmnd->sdb;
	unsigned long flags;
	int err;
	int status = urb->status;

	spin_lock_irqsave(&devinfo->lock, flags);

	if ((status  == -EAGAIN) && (!devinfo->resetting) &&
					(cmdinfo->data_in_urb == urb)) {
		/* We get here only if the xhci stream timer expires,
		 * call uas_workaround() with this urb as argument.
		 */
		err = uas_workaround(urb);
		if (err != 0) {
			dev_err(&urb->dev->dev,
				"%s: uas_workaround() failed, err=%d\n",
				__func__, err);
			goto out;
		}
		spin_unlock_irqrestore(&devinfo->lock, flags);
		return;
	}

	if (cmdinfo->data_in_urb == urb) {
		cmdinfo->state &= ~DATA_IN_URB_INFLIGHT;
		cmdinfo->data_in_urb = NULL;
	} else if (cmdinfo->data_out_urb == urb) {
		cmdinfo->state &= ~DATA_OUT_URB_INFLIGHT;
		cmdinfo->data_out_urb = NULL;
	}

	if (devinfo->resetting)
		goto out;

	/* Data urbs should not complete before the cmd urb is submitted */
	if (cmdinfo->state & SUBMIT_CMD_URB) {
		uas_log_cmd_state(cmnd, "unexpected data cmplt", 0);
		goto out;
	}

	if (status) {
		if (status != -ENOENT && status != -ECONNRESET && status != -ESHUTDOWN)
			uas_log_cmd_state(cmnd, "data cmplt err", status);
		/* error: no data transfered */
		scsi_set_resid(cmnd, sdb->length);
	} else {
		scsi_set_resid(cmnd, sdb->length - urb->actual_length);
	}
	uas_try_complete(cmnd, __func__);
out:
	usb_free_urb(urb);
	spin_unlock_irqrestore(&devinfo->lock, flags);
}

static void uas_cmd_cmplt(struct urb *urb)
{
	if (urb->status)
		dev_err(&urb->dev->dev, "cmd cmplt err %d\n", urb->status);

	usb_free_urb(urb);
}

static struct urb *uas_alloc_data_urb(struct uas_dev_info *devinfo, gfp_t gfp,
				      struct scsi_cmnd *cmnd,
				      enum dma_data_direction dir)
{
	struct usb_device *udev = devinfo->udev;
	struct uas_cmd_info *cmdinfo = (void *)&cmnd->SCp;
	struct urb *urb = usb_alloc_urb(0, gfp);
	struct scsi_data_buffer *sdb = &cmnd->sdb;
	unsigned int pipe = (dir == DMA_FROM_DEVICE)
		? devinfo->data_in_pipe : devinfo->data_out_pipe;

	if (!urb)
		goto out;
	usb_fill_bulk_urb(urb, udev, pipe, NULL, sdb->length,
			  uas_data_cmplt, cmnd);
	if (devinfo->use_streams)
		urb->stream_id = cmdinfo->uas_tag;
	urb->num_sgs = udev->bus->sg_tablesize ? sdb->table.nents : 0;
	urb->sg = sdb->table.sgl;
 out:
	return urb;
}

static struct urb *uas_alloc_sense_urb(struct uas_dev_info *devinfo, gfp_t gfp,
				       struct scsi_cmnd *cmnd)
{
	struct usb_device *udev = devinfo->udev;
	struct uas_cmd_info *cmdinfo = (void *)&cmnd->SCp;
	struct urb *urb = usb_alloc_urb(0, gfp);
	struct sense_iu *iu;

	if (!urb)
		goto out;

	iu = kzalloc(sizeof(*iu), gfp);
	if (!iu)
		goto free;

	usb_fill_bulk_urb(urb, udev, devinfo->status_pipe, iu, sizeof(*iu),
			  uas_stat_cmplt, cmnd);
	if (devinfo->use_streams)
		urb->stream_id = cmdinfo->uas_tag;
	urb->transfer_flags |= URB_FREE_BUFFER;
 out:
	return urb;
 free:
	usb_free_urb(urb);
	return NULL;
}

static struct urb *uas_alloc_cmd_urb(struct uas_dev_info *devinfo, gfp_t gfp,
					struct scsi_cmnd *cmnd)
{
	struct usb_device *udev = devinfo->udev;
	struct scsi_device *sdev = cmnd->device;
	struct uas_cmd_info *cmdinfo = (void *)&cmnd->SCp;
	struct urb *urb = usb_alloc_urb(0, gfp);
	struct command_iu *iu;
	int len;

	if (!urb)
		goto out;

	len = cmnd->cmd_len - 16;
	if (len < 0)
		len = 0;
	len = ALIGN(len, 4);
	iu = kzalloc(sizeof(*iu) + len, gfp);
	if (!iu)
		goto free;

	iu->iu_id = IU_ID_COMMAND;
	iu->tag = cpu_to_be16(cmdinfo->uas_tag);
	iu->prio_attr = UAS_SIMPLE_TAG;
	iu->len = len;
	int_to_scsilun(sdev->lun, &iu->lun);
	memcpy(iu->cdb, cmnd->cmnd, cmnd->cmd_len);

	usb_fill_bulk_urb(urb, udev, devinfo->cmd_pipe, iu, sizeof(*iu) + len,
							uas_cmd_cmplt, NULL);
	urb->transfer_flags |= URB_FREE_BUFFER;
 out:
	return urb;
 free:
	usb_free_urb(urb);
	return NULL;
}

/*
 * Why should I request the Status IU before sending the Command IU?  Spec
 * says to, but also says the device may receive them in any order.  Seems
 * daft to me.
 */

static struct urb *uas_submit_sense_urb(struct scsi_cmnd *cmnd, gfp_t gfp)
{
	struct uas_dev_info *devinfo = cmnd->device->hostdata;
	struct urb *urb;
	int err;

	urb = uas_alloc_sense_urb(devinfo, gfp, cmnd);
	if (!urb)
		return NULL;
	usb_anchor_urb(urb, &devinfo->sense_urbs);
	err = usb_submit_urb(urb, gfp);
	if (err) {
		usb_unanchor_urb(urb);
		uas_log_cmd_state(cmnd, "sense submit err", err);
		usb_free_urb(urb);
		return NULL;
	}
	return urb;
}

static int uas_submit_urbs(struct scsi_cmnd *cmnd,
			   struct uas_dev_info *devinfo)
{
	struct uas_cmd_info *cmdinfo = (void *)&cmnd->SCp;
	struct urb *urb;
	int err;

	lockdep_assert_held(&devinfo->lock);
	if (cmdinfo->state & SUBMIT_STATUS_URB) {
		urb = uas_submit_sense_urb(cmnd, GFP_ATOMIC);
		if (!urb)
			return SCSI_MLQUEUE_DEVICE_BUSY;
		cmdinfo->state &= ~SUBMIT_STATUS_URB;
	}

	if (cmdinfo->state & ALLOC_DATA_IN_URB) {
		cmdinfo->data_in_urb = uas_alloc_data_urb(devinfo, GFP_ATOMIC,
							cmnd, DMA_FROM_DEVICE);
		if (!cmdinfo->data_in_urb)
			return SCSI_MLQUEUE_DEVICE_BUSY;
		cmdinfo->state &= ~ALLOC_DATA_IN_URB;
	}

	if (cmdinfo->state & SUBMIT_DATA_IN_URB) {
		usb_anchor_urb(cmdinfo->data_in_urb, &devinfo->data_urbs);
		err = usb_submit_urb(cmdinfo->data_in_urb, GFP_ATOMIC);
		if (err) {
			usb_unanchor_urb(cmdinfo->data_in_urb);
			uas_log_cmd_state(cmnd, "data in submit err", err);
			return SCSI_MLQUEUE_DEVICE_BUSY;
		}
		cmdinfo->state &= ~SUBMIT_DATA_IN_URB;
		cmdinfo->state |= DATA_IN_URB_INFLIGHT;
	}

	if (cmdinfo->state & ALLOC_DATA_OUT_URB) {
		cmdinfo->data_out_urb = uas_alloc_data_urb(devinfo, GFP_ATOMIC,
							cmnd, DMA_TO_DEVICE);
		if (!cmdinfo->data_out_urb)
			return SCSI_MLQUEUE_DEVICE_BUSY;
		cmdinfo->state &= ~ALLOC_DATA_OUT_URB;
	}

	if (cmdinfo->state & SUBMIT_DATA_OUT_URB) {
		usb_anchor_urb(cmdinfo->data_out_urb, &devinfo->data_urbs);
		err = usb_submit_urb(cmdinfo->data_out_urb, GFP_ATOMIC);
		if (err) {
			usb_unanchor_urb(cmdinfo->data_out_urb);
			uas_log_cmd_state(cmnd, "data out submit err", err);
			return SCSI_MLQUEUE_DEVICE_BUSY;
		}
		cmdinfo->state &= ~SUBMIT_DATA_OUT_URB;
		cmdinfo->state |= DATA_OUT_URB_INFLIGHT;
	}

	if (cmdinfo->state & ALLOC_CMD_URB) {
		cmdinfo->cmd_urb = uas_alloc_cmd_urb(devinfo, GFP_ATOMIC, cmnd);
		if (!cmdinfo->cmd_urb)
			return SCSI_MLQUEUE_DEVICE_BUSY;
		cmdinfo->state &= ~ALLOC_CMD_URB;
	}

	if (cmdinfo->state & SUBMIT_CMD_URB) {
		usb_anchor_urb(cmdinfo->cmd_urb, &devinfo->cmd_urbs);
		err = usb_submit_urb(cmdinfo->cmd_urb, GFP_ATOMIC);
		if (err) {
			usb_unanchor_urb(cmdinfo->cmd_urb);
			uas_log_cmd_state(cmnd, "cmd submit err", err);
			return SCSI_MLQUEUE_DEVICE_BUSY;
		}
		cmdinfo->cmd_urb = NULL;
		cmdinfo->state &= ~SUBMIT_CMD_URB;
		cmdinfo->state |= COMMAND_INFLIGHT;
	}

	return 0;
}

static int uas_queuecommand_lck(struct scsi_cmnd *cmnd,
					void (*done)(struct scsi_cmnd *))
{
	struct scsi_device *sdev = cmnd->device;
	struct uas_dev_info *devinfo = sdev->hostdata;
	struct uas_cmd_info *cmdinfo = (void *)&cmnd->SCp;
	unsigned long flags;
	int idx, err;

	BUILD_BUG_ON(sizeof(struct uas_cmd_info) > sizeof(struct scsi_pointer));

	/* Re-check scsi_block_requests now that we've the host-lock */
	if (cmnd->device->host->host_self_blocked)
		return SCSI_MLQUEUE_DEVICE_BUSY;

	if ((devinfo->flags & US_FL_NO_ATA_1X) &&
			(cmnd->cmnd[0] == ATA_12 || cmnd->cmnd[0] == ATA_16)) {
		memcpy(cmnd->sense_buffer, usb_stor_sense_invalidCDB,
		       sizeof(usb_stor_sense_invalidCDB));
		cmnd->result = SAM_STAT_CHECK_CONDITION;
		cmnd->scsi_done(cmnd);
		return 0;
	}

	spin_lock_irqsave(&devinfo->lock, flags);

	if (devinfo->resetting) {
		set_host_byte(cmnd, DID_ERROR);
		cmnd->scsi_done(cmnd);
		goto zombie;
	}

	/* Find a free uas-tag */
	for (idx = 0; idx < devinfo->qdepth; idx++) {
		if (!devinfo->cmnd[idx])
			break;
	}
	if (idx == devinfo->qdepth) {
		spin_unlock_irqrestore(&devinfo->lock, flags);
		return SCSI_MLQUEUE_DEVICE_BUSY;
	}

	cmnd->scsi_done = done;

	memset(cmdinfo, 0, sizeof(*cmdinfo));
	cmdinfo->uas_tag = idx + 1; /* uas-tag == usb-stream-id, so 1 based */
	cmdinfo->state = SUBMIT_STATUS_URB | ALLOC_CMD_URB | SUBMIT_CMD_URB;

	switch (cmnd->sc_data_direction) {
	case DMA_FROM_DEVICE:
		cmdinfo->state |= ALLOC_DATA_IN_URB | SUBMIT_DATA_IN_URB;
		break;
	case DMA_BIDIRECTIONAL:
		cmdinfo->state |= ALLOC_DATA_IN_URB | SUBMIT_DATA_IN_URB;
		fallthrough;
	case DMA_TO_DEVICE:
		cmdinfo->state |= ALLOC_DATA_OUT_URB | SUBMIT_DATA_OUT_URB;
	case DMA_NONE:
		break;
	}

	if (!devinfo->use_streams)
		cmdinfo->state &= ~(SUBMIT_DATA_IN_URB | SUBMIT_DATA_OUT_URB);

	err = uas_submit_urbs(cmnd, devinfo);
	/*
	 * in case of fatal errors the SCSI layer is peculiar
	 * a command that has finished is a success for the purpose
	 * of queueing, no matter how fatal the error
	 */
	if (err == -ENODEV) {
		set_host_byte(cmnd, DID_ERROR);
		cmnd->scsi_done(cmnd);
		goto zombie;
	}
	if (err) {
		/* If we did nothing, give up now */
		if (cmdinfo->state & SUBMIT_STATUS_URB) {
			spin_unlock_irqrestore(&devinfo->lock, flags);
			return SCSI_MLQUEUE_DEVICE_BUSY;
		}
		uas_add_work(cmdinfo);
	}

	devinfo->cmnd[idx] = cmnd;
zombie:
	spin_unlock_irqrestore(&devinfo->lock, flags);
	return 0;
}

static DEF_SCSI_QCMD(uas_queuecommand)

/*
 * For now we do not support actually sending an abort to the device, so
 * this eh always fails. Still we must define it to make sure that we've
 * dropped all references to the cmnd in question once this function exits.
 */
static int uas_eh_abort_handler(struct scsi_cmnd *cmnd)
{
	struct uas_cmd_info *cmdinfo = (void *)&cmnd->SCp;
	struct uas_dev_info *devinfo = (void *)cmnd->device->hostdata;
	struct urb *data_in_urb = NULL;
	struct urb *data_out_urb = NULL;
	unsigned long flags;

	spin_lock_irqsave(&devinfo->lock, flags);

	uas_log_cmd_state(cmnd, __func__, 0);

	/* Ensure that try_complete does not call scsi_done */
	cmdinfo->state |= COMMAND_ABORTED;

	/* Drop all refs to this cmnd, kill data urbs to break their ref */
	devinfo->cmnd[cmdinfo->uas_tag - 1] = NULL;
	if (cmdinfo->state & DATA_IN_URB_INFLIGHT)
		data_in_urb = usb_get_urb(cmdinfo->data_in_urb);
	if (cmdinfo->state & DATA_OUT_URB_INFLIGHT)
		data_out_urb = usb_get_urb(cmdinfo->data_out_urb);

	uas_free_unsubmitted_urbs(cmnd);

	spin_unlock_irqrestore(&devinfo->lock, flags);

	if (data_in_urb) {
		usb_kill_urb(data_in_urb);
		usb_put_urb(data_in_urb);
	}
	if (data_out_urb) {
		usb_kill_urb(data_out_urb);
		usb_put_urb(data_out_urb);
	}

	return FAILED;
}

static int uas_eh_device_reset_handler(struct scsi_cmnd *cmnd)
{
	struct scsi_device *sdev = cmnd->device;
	struct uas_dev_info *devinfo = sdev->hostdata;
	struct usb_device *udev = devinfo->udev;
	unsigned long flags;
	int err;

	err = usb_lock_device_for_reset(udev, devinfo->intf);
	if (err) {
		shost_printk(KERN_ERR, sdev->host,
			     "%s FAILED to get lock err %d\n", __func__, err);
		return FAILED;
	}

	shost_printk(KERN_INFO, sdev->host, "%s start\n", __func__);

	spin_lock_irqsave(&devinfo->lock, flags);
	devinfo->resetting = 1;
	spin_unlock_irqrestore(&devinfo->lock, flags);

	usb_kill_anchored_urbs(&devinfo->cmd_urbs);
	usb_kill_anchored_urbs(&devinfo->sense_urbs);
	usb_kill_anchored_urbs(&devinfo->data_urbs);
	uas_zap_pending(devinfo, DID_RESET);

	err = usb_reset_device(udev);

	spin_lock_irqsave(&devinfo->lock, flags);
	devinfo->resetting = 0;
	spin_unlock_irqrestore(&devinfo->lock, flags);

	usb_unlock_device(udev);

	if (err) {
		shost_printk(KERN_INFO, sdev->host, "%s FAILED err %d\n",
			     __func__, err);
		return FAILED;
	}

	shost_printk(KERN_INFO, sdev->host, "%s success\n", __func__);
	return SUCCESS;
}

static int uas_target_alloc(struct scsi_target *starget)
{
	struct uas_dev_info *devinfo = (struct uas_dev_info *)
			dev_to_shost(starget->dev.parent)->hostdata;

	if (devinfo->flags & US_FL_NO_REPORT_LUNS)
		starget->no_report_luns = 1;

	return 0;
}

static int uas_slave_alloc(struct scsi_device *sdev)
{
	struct uas_dev_info *devinfo =
		(struct uas_dev_info *)sdev->host->hostdata;

	sdev->hostdata = devinfo;

	/*
<<<<<<< HEAD
	 * USB has unusual DMA-alignment requirements: Although the
	 * starting address of each scatter-gather element doesn't matter,
	 * the length of each element except the last must be divisible
	 * by the Bulk maxpacket value.  There's currently no way to
	 * express this by block-layer constraints, so we'll cop out
	 * and simply require addresses to be aligned at 512-byte
	 * boundaries.  This is okay since most block I/O involves
	 * hardware sectors that are multiples of 512 bytes in length,
	 * and since host controllers up through USB 2.0 have maxpacket
	 * values no larger than 512.
	 *
	 * But it doesn't suffice for Wireless USB, where Bulk maxpacket
	 * values can be as large as 2048.  To make that work properly
	 * will require changes to the block layer.
=======
	 * The protocol has no requirements on alignment in the strict sense.
	 * Controllers may or may not have alignment restrictions.
	 * As this is not exported, we use an extremely conservative guess.
>>>>>>> 24b8d41d
	 */
	blk_queue_update_dma_alignment(sdev->request_queue, (512 - 1));

	if (devinfo->flags & US_FL_MAX_SECTORS_64)
		blk_queue_max_hw_sectors(sdev->request_queue, 64);
	else if (devinfo->flags & US_FL_MAX_SECTORS_240)
		blk_queue_max_hw_sectors(sdev->request_queue, 240);

	return 0;
}

static int uas_slave_configure(struct scsi_device *sdev)
{
	struct uas_dev_info *devinfo = sdev->hostdata;

	if (devinfo->flags & US_FL_NO_REPORT_OPCODES)
		sdev->no_report_opcodes = 1;

	/* A few buggy USB-ATA bridges don't understand FUA */
	if (devinfo->flags & US_FL_BROKEN_FUA)
		sdev->broken_fua = 1;

<<<<<<< HEAD
=======
	/* UAS also needs to support FL_ALWAYS_SYNC */
	if (devinfo->flags & US_FL_ALWAYS_SYNC) {
		sdev->skip_ms_page_3f = 1;
		sdev->skip_ms_page_8 = 1;
		sdev->wce_default_on = 1;
	}

	/* Some disks cannot handle READ_CAPACITY_16 */
	if (devinfo->flags & US_FL_NO_READ_CAPACITY_16)
		sdev->no_read_capacity_16 = 1;

	/*
	 * Some disks return the total number of blocks in response
	 * to READ CAPACITY rather than the highest block number.
	 * If this device makes that mistake, tell the sd driver.
	 */
	if (devinfo->flags & US_FL_FIX_CAPACITY)
		sdev->fix_capacity = 1;

	/*
	 * in some cases we have to guess
	 */
	if (devinfo->flags & US_FL_CAPACITY_HEURISTICS)
		sdev->guess_capacity = 1;

	/*
	 * Some devices don't like MODE SENSE with page=0x3f,
	 * which is the command used for checking if a device
	 * is write-protected.  Now that we tell the sd driver
	 * to do a 192-byte transfer with this command the
	 * majority of devices work fine, but a few still can't
	 * handle it.  The sd driver will simply assume those
	 * devices are write-enabled.
	 */
	if (devinfo->flags & US_FL_NO_WP_DETECT)
		sdev->skip_ms_page_3f = 1;

>>>>>>> 24b8d41d
	scsi_change_queue_depth(sdev, devinfo->qdepth - 2);
	return 0;
}

static struct scsi_host_template uas_host_template = {
	.module = THIS_MODULE,
	.name = "uas",
	.queuecommand = uas_queuecommand,
	.target_alloc = uas_target_alloc,
	.slave_alloc = uas_slave_alloc,
	.slave_configure = uas_slave_configure,
	.eh_abort_handler = uas_eh_abort_handler,
<<<<<<< HEAD
	.eh_bus_reset_handler = uas_eh_bus_reset_handler,
=======
	.eh_device_reset_handler = uas_eh_device_reset_handler,
>>>>>>> 24b8d41d
	.this_id = -1,
	.skip_settle_delay = 1,
	.dma_boundary = PAGE_SIZE - 1,
};

#define UNUSUAL_DEV(id_vendor, id_product, bcdDeviceMin, bcdDeviceMax, \
		    vendorName, productName, useProtocol, useTransport, \
		    initFunction, flags) \
{ USB_DEVICE_VER(id_vendor, id_product, bcdDeviceMin, bcdDeviceMax), \
	.driver_info = (flags) }

static struct usb_device_id uas_usb_ids[] = {
#	include "unusual_uas.h"
	{ USB_INTERFACE_INFO(USB_CLASS_MASS_STORAGE, USB_SC_SCSI, USB_PR_BULK) },
	{ USB_INTERFACE_INFO(USB_CLASS_MASS_STORAGE, USB_SC_SCSI, USB_PR_UAS) },
	{ }
};
MODULE_DEVICE_TABLE(usb, uas_usb_ids);

#undef UNUSUAL_DEV

static int uas_switch_interface(struct usb_device *udev,
				struct usb_interface *intf)
{
	struct usb_host_interface *alt;

	alt = uas_find_uas_alt_setting(intf);
	if (!alt)
		return -ENODEV;

	return usb_set_interface(udev, alt->desc.bInterfaceNumber,
			alt->desc.bAlternateSetting);
}

static int uas_configure_endpoints(struct uas_dev_info *devinfo)
{
	struct usb_host_endpoint *eps[4] = { };
	struct usb_device *udev = devinfo->udev;
	int r;

	r = uas_find_endpoints(devinfo->intf->cur_altsetting, eps);
	if (r)
		return r;

	devinfo->cmd_pipe = usb_sndbulkpipe(udev,
					    usb_endpoint_num(&eps[0]->desc));
	devinfo->status_pipe = usb_rcvbulkpipe(udev,
					    usb_endpoint_num(&eps[1]->desc));
	devinfo->data_in_pipe = usb_rcvbulkpipe(udev,
					    usb_endpoint_num(&eps[2]->desc));
	devinfo->data_out_pipe = usb_sndbulkpipe(udev,
					    usb_endpoint_num(&eps[3]->desc));

	if (udev->speed < USB_SPEED_SUPER) {
		devinfo->qdepth = 32;
		devinfo->use_streams = 0;
	} else {
		devinfo->qdepth = usb_alloc_streams(devinfo->intf, eps + 1,
						    3, MAX_CMNDS, GFP_NOIO);
		if (devinfo->qdepth < 0)
			return devinfo->qdepth;
		devinfo->use_streams = 1;
	}

	return 0;
}

static void uas_free_streams(struct uas_dev_info *devinfo)
{
	struct usb_device *udev = devinfo->udev;
	struct usb_host_endpoint *eps[3];

	eps[0] = usb_pipe_endpoint(udev, devinfo->status_pipe);
	eps[1] = usb_pipe_endpoint(udev, devinfo->data_in_pipe);
	eps[2] = usb_pipe_endpoint(udev, devinfo->data_out_pipe);
	usb_free_streams(devinfo->intf, eps, 3, GFP_NOIO);
}

static int uas_probe(struct usb_interface *intf, const struct usb_device_id *id)
{
	int result = -ENOMEM;
	struct Scsi_Host *shost = NULL;
	struct uas_dev_info *devinfo;
	struct usb_device *udev = interface_to_usbdev(intf);
	unsigned long dev_flags;

	if (!uas_use_uas_driver(intf, id, &dev_flags))
		return -ENODEV;

	if (uas_switch_interface(udev, intf))
		return -ENODEV;

	shost = scsi_host_alloc(&uas_host_template,
				sizeof(struct uas_dev_info));
	if (!shost)
		goto set_alt0;

	shost->max_cmd_len = 16 + 252;
	shost->max_id = 1;
	shost->max_lun = 256;
	shost->max_channel = 0;
	shost->sg_tablesize = udev->bus->sg_tablesize;

	devinfo = (struct uas_dev_info *)shost->hostdata;
	devinfo->intf = intf;
	devinfo->udev = udev;
	devinfo->resetting = 0;
	devinfo->shutdown = 0;
	devinfo->flags = dev_flags;
	init_usb_anchor(&devinfo->cmd_urbs);
	init_usb_anchor(&devinfo->sense_urbs);
	init_usb_anchor(&devinfo->data_urbs);
	spin_lock_init(&devinfo->lock);
	INIT_WORK(&devinfo->work, uas_do_work);
	INIT_WORK(&devinfo->scan_work, uas_scan_work);

	result = uas_configure_endpoints(devinfo);
	if (result)
		goto set_alt0;

	/*
	 * 1 tag is reserved for untagged commands +
	 * 1 tag to avoid off by one errors in some bridge firmwares
	 */
	shost->can_queue = devinfo->qdepth - 2;

	usb_set_intfdata(intf, shost);
	result = scsi_add_host(shost, &intf->dev);
	if (result)
		goto free_streams;

	/* Submit the delayed_work for SCSI-device scanning */
	schedule_work(&devinfo->scan_work);

	return result;

free_streams:
	uas_free_streams(devinfo);
	usb_set_intfdata(intf, NULL);
set_alt0:
	usb_set_interface(udev, intf->altsetting[0].desc.bInterfaceNumber, 0);
	if (shost)
		scsi_host_put(shost);
	return result;
}

static int uas_cmnd_list_empty(struct uas_dev_info *devinfo)
{
	unsigned long flags;
	int i, r = 1;

	spin_lock_irqsave(&devinfo->lock, flags);

	for (i = 0; i < devinfo->qdepth; i++) {
		if (devinfo->cmnd[i]) {
			r = 0; /* Not empty */
			break;
		}
	}

	spin_unlock_irqrestore(&devinfo->lock, flags);

	return r;
}

/*
 * Wait for any pending cmnds to complete, on usb-2 sense_urbs may temporarily
 * get empty while there still is more work to do due to sense-urbs completing
 * with a READ/WRITE_READY iu code, so keep waiting until the list gets empty.
 */
static int uas_wait_for_pending_cmnds(struct uas_dev_info *devinfo)
{
	unsigned long start_time;
	int r;

	start_time = jiffies;
	do {
		flush_work(&devinfo->work);

		r = usb_wait_anchor_empty_timeout(&devinfo->sense_urbs, 5000);
		if (r == 0)
			return -ETIME;

		r = usb_wait_anchor_empty_timeout(&devinfo->data_urbs, 500);
		if (r == 0)
			return -ETIME;

		if (time_after(jiffies, start_time + 5 * HZ))
			return -ETIME;
	} while (!uas_cmnd_list_empty(devinfo));

	return 0;
}

static int uas_pre_reset(struct usb_interface *intf)
{
	struct Scsi_Host *shost = usb_get_intfdata(intf);
	struct uas_dev_info *devinfo = (struct uas_dev_info *)shost->hostdata;
	unsigned long flags;

	if (devinfo->shutdown)
		return 0;

	/* Block new requests */
	spin_lock_irqsave(shost->host_lock, flags);
	scsi_block_requests(shost);
	spin_unlock_irqrestore(shost->host_lock, flags);

	if (uas_wait_for_pending_cmnds(devinfo) != 0) {
		shost_printk(KERN_ERR, shost, "%s: timed out\n", __func__);
		scsi_unblock_requests(shost);
		return 1;
	}

	uas_free_streams(devinfo);

	return 0;
}

static int uas_post_reset(struct usb_interface *intf)
{
	struct Scsi_Host *shost = usb_get_intfdata(intf);
	struct uas_dev_info *devinfo = (struct uas_dev_info *)shost->hostdata;
	unsigned long flags;
	int err;

	if (devinfo->shutdown)
		return 0;

	err = uas_configure_endpoints(devinfo);
	if (err && err != -ENODEV)
		shost_printk(KERN_ERR, shost,
			     "%s: alloc streams error %d after reset",
			     __func__, err);

	/* we must unblock the host in every case lest we deadlock */
	spin_lock_irqsave(shost->host_lock, flags);
	scsi_report_bus_reset(shost, 0);
	spin_unlock_irqrestore(shost->host_lock, flags);

	scsi_unblock_requests(shost);

	return err ? 1 : 0;
}

static int uas_suspend(struct usb_interface *intf, pm_message_t message)
{
	struct Scsi_Host *shost = usb_get_intfdata(intf);
	struct uas_dev_info *devinfo = (struct uas_dev_info *)shost->hostdata;

	if (uas_wait_for_pending_cmnds(devinfo) != 0) {
		shost_printk(KERN_ERR, shost, "%s: timed out\n", __func__);
		return -ETIME;
	}

	return 0;
}

static int uas_resume(struct usb_interface *intf)
{
	return 0;
}

static int uas_reset_resume(struct usb_interface *intf)
{
	struct Scsi_Host *shost = usb_get_intfdata(intf);
	struct uas_dev_info *devinfo = (struct uas_dev_info *)shost->hostdata;
	unsigned long flags;
	int err;

	err = uas_configure_endpoints(devinfo);
	if (err) {
		shost_printk(KERN_ERR, shost,
			     "%s: alloc streams error %d after reset",
			     __func__, err);
		return -EIO;
	}

	spin_lock_irqsave(shost->host_lock, flags);
	scsi_report_bus_reset(shost, 0);
	spin_unlock_irqrestore(shost->host_lock, flags);

	return 0;
}

static void uas_disconnect(struct usb_interface *intf)
{
	struct Scsi_Host *shost = usb_get_intfdata(intf);
	struct uas_dev_info *devinfo = (struct uas_dev_info *)shost->hostdata;
	unsigned long flags;

	spin_lock_irqsave(&devinfo->lock, flags);
	devinfo->resetting = 1;
	spin_unlock_irqrestore(&devinfo->lock, flags);

	cancel_work_sync(&devinfo->work);
	usb_kill_anchored_urbs(&devinfo->cmd_urbs);
	usb_kill_anchored_urbs(&devinfo->sense_urbs);
	usb_kill_anchored_urbs(&devinfo->data_urbs);
	uas_zap_pending(devinfo, DID_NO_CONNECT);

	/*
	 * Prevent SCSI scanning (if it hasn't started yet)
	 * or wait for the SCSI-scanning routine to stop.
	 */
	cancel_work_sync(&devinfo->scan_work);

	scsi_remove_host(shost);
	uas_free_streams(devinfo);
	scsi_host_put(shost);
}

/*
 * Put the device back in usb-storage mode on shutdown, as some BIOS-es
 * hang on reboot when the device is still in uas mode. Note the reset is
 * necessary as some devices won't revert to usb-storage mode without it.
 */
static void uas_shutdown(struct device *dev)
{
	struct usb_interface *intf = to_usb_interface(dev);
	struct usb_device *udev = interface_to_usbdev(intf);
	struct Scsi_Host *shost = usb_get_intfdata(intf);
	struct uas_dev_info *devinfo = (struct uas_dev_info *)shost->hostdata;

	if (system_state != SYSTEM_RESTART)
		return;

	devinfo->shutdown = 1;
	uas_free_streams(devinfo);
	usb_set_interface(udev, intf->altsetting[0].desc.bInterfaceNumber, 0);
	usb_reset_device(udev);
}

static struct usb_driver uas_driver = {
	.name = "uas",
	.probe = uas_probe,
	.disconnect = uas_disconnect,
	.pre_reset = uas_pre_reset,
	.post_reset = uas_post_reset,
	.suspend = uas_suspend,
	.resume = uas_resume,
	.reset_resume = uas_reset_resume,
	.drvwrap.driver.shutdown = uas_shutdown,
	.id_table = uas_usb_ids,
};

static int __init uas_init(void)
{
	int rv;

	workqueue = alloc_workqueue("uas", WQ_MEM_RECLAIM, 0);
	if (!workqueue)
		return -ENOMEM;

	rv = usb_register(&uas_driver);
	if (rv) {
		destroy_workqueue(workqueue);
		return -ENOMEM;
	}

	return 0;
}

static void __exit uas_exit(void)
{
	usb_deregister(&uas_driver);
	destroy_workqueue(workqueue);
}

module_init(uas_init);
module_exit(uas_exit);

MODULE_LICENSE("GPL");
MODULE_IMPORT_NS(USB_STORAGE);
MODULE_AUTHOR(
	"Hans de Goede <hdegoede@redhat.com>, Matthew Wilcox and Sarah Sharp");<|MERGE_RESOLUTION|>--- conflicted
+++ resolved
@@ -1133,26 +1133,9 @@
 	sdev->hostdata = devinfo;
 
 	/*
-<<<<<<< HEAD
-	 * USB has unusual DMA-alignment requirements: Although the
-	 * starting address of each scatter-gather element doesn't matter,
-	 * the length of each element except the last must be divisible
-	 * by the Bulk maxpacket value.  There's currently no way to
-	 * express this by block-layer constraints, so we'll cop out
-	 * and simply require addresses to be aligned at 512-byte
-	 * boundaries.  This is okay since most block I/O involves
-	 * hardware sectors that are multiples of 512 bytes in length,
-	 * and since host controllers up through USB 2.0 have maxpacket
-	 * values no larger than 512.
-	 *
-	 * But it doesn't suffice for Wireless USB, where Bulk maxpacket
-	 * values can be as large as 2048.  To make that work properly
-	 * will require changes to the block layer.
-=======
 	 * The protocol has no requirements on alignment in the strict sense.
 	 * Controllers may or may not have alignment restrictions.
 	 * As this is not exported, we use an extremely conservative guess.
->>>>>>> 24b8d41d
 	 */
 	blk_queue_update_dma_alignment(sdev->request_queue, (512 - 1));
 
@@ -1175,8 +1158,6 @@
 	if (devinfo->flags & US_FL_BROKEN_FUA)
 		sdev->broken_fua = 1;
 
-<<<<<<< HEAD
-=======
 	/* UAS also needs to support FL_ALWAYS_SYNC */
 	if (devinfo->flags & US_FL_ALWAYS_SYNC) {
 		sdev->skip_ms_page_3f = 1;
@@ -1214,7 +1195,6 @@
 	if (devinfo->flags & US_FL_NO_WP_DETECT)
 		sdev->skip_ms_page_3f = 1;
 
->>>>>>> 24b8d41d
 	scsi_change_queue_depth(sdev, devinfo->qdepth - 2);
 	return 0;
 }
@@ -1227,11 +1207,7 @@
 	.slave_alloc = uas_slave_alloc,
 	.slave_configure = uas_slave_configure,
 	.eh_abort_handler = uas_eh_abort_handler,
-<<<<<<< HEAD
-	.eh_bus_reset_handler = uas_eh_bus_reset_handler,
-=======
 	.eh_device_reset_handler = uas_eh_device_reset_handler,
->>>>>>> 24b8d41d
 	.this_id = -1,
 	.skip_settle_delay = 1,
 	.dma_boundary = PAGE_SIZE - 1,
