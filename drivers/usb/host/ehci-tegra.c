--- conflicted
+++ resolved
@@ -54,51 +54,13 @@
 	struct usb_hcd *hcd = platform_get_drvdata(pdev);
 	struct tegra_ehci_hcd *tegra =
 		(struct tegra_ehci_hcd *)hcd_to_ehci(hcd)->priv;
-<<<<<<< HEAD
-	bool has_utmi_pad_registers = false;
-=======
 	struct reset_control *rst;
 	int err;
->>>>>>> 24b8d41d
 
 	phy_np = of_parse_phandle(pdev->dev.of_node, "nvidia,phy", 0);
 	if (!phy_np)
 		return -ENOENT;
 
-<<<<<<< HEAD
-	if (of_property_read_bool(phy_np, "nvidia,has-utmi-pad-registers"))
-		has_utmi_pad_registers = true;
-
-	if (!usb1_reset_attempted) {
-		struct reset_control *usb1_reset;
-
-		if (!has_utmi_pad_registers)
-			usb1_reset = of_reset_control_get(phy_np, "utmi-pads");
-		else
-			usb1_reset = tegra->rst;
-
-		if (IS_ERR(usb1_reset)) {
-			dev_warn(&pdev->dev,
-				 "can't get utmi-pads reset from the PHY\n");
-			dev_warn(&pdev->dev,
-				 "continuing, but please update your DT\n");
-		} else {
-			reset_control_assert(usb1_reset);
-			udelay(1);
-			reset_control_deassert(usb1_reset);
-
-			if (!has_utmi_pad_registers)
-				reset_control_put(usb1_reset);
-		}
-
-		usb1_reset_attempted = true;
-	}
-
-	if (!has_utmi_pad_registers) {
-		reset_control_assert(tegra->rst);
-		udelay(1);
-		reset_control_deassert(tegra->rst);
-=======
 	/*
 	 * The 1st USB controller contains some UTMI pad registers that are
 	 * global for all the controllers on the chip. Those registers are
@@ -116,7 +78,6 @@
 		 * non-legacy DT.
 		 */
 		reset_control_put(rst);
->>>>>>> 24b8d41d
 	}
 
 	of_node_put(phy_np);
