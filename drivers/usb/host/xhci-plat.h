/* SPDX-License-Identifier: GPL-2.0 */
/*
 * xhci-plat.h - xHCI host controller driver platform Bus Glue.
 *
 * Copyright (C) 2015 Renesas Electronics Corporation
 */

#ifndef _XHCI_PLAT_H
#define _XHCI_PLAT_H

#include "xhci.h"	/* for hcd_to_xhci() */

struct xhci_plat_priv {
	const char *firmware_name;
<<<<<<< HEAD
	void (*plat_start)(struct usb_hcd *);
	int (*init_quirk)(struct usb_hcd *);
};

#define hcd_to_xhci_priv(h) ((struct xhci_plat_priv *)hcd_to_xhci(h)->priv)
=======
	unsigned long long quirks;
	void (*plat_start)(struct usb_hcd *);
	int (*init_quirk)(struct usb_hcd *);
	int (*suspend_quirk)(struct usb_hcd *);
	int (*resume_quirk)(struct usb_hcd *);
};

#define hcd_to_xhci_priv(h) ((struct xhci_plat_priv *)hcd_to_xhci(h)->priv)
#define xhci_to_priv(x) ((struct xhci_plat_priv *)(x)->priv)
>>>>>>> 24b8d41d
#endif	/* _XHCI_PLAT_H */<|MERGE_RESOLUTION|>--- conflicted
+++ resolved
@@ -12,13 +12,6 @@
 
 struct xhci_plat_priv {
 	const char *firmware_name;
-<<<<<<< HEAD
-	void (*plat_start)(struct usb_hcd *);
-	int (*init_quirk)(struct usb_hcd *);
-};
-
-#define hcd_to_xhci_priv(h) ((struct xhci_plat_priv *)hcd_to_xhci(h)->priv)
-=======
 	unsigned long long quirks;
 	void (*plat_start)(struct usb_hcd *);
 	int (*init_quirk)(struct usb_hcd *);
@@ -28,5 +21,4 @@
 
 #define hcd_to_xhci_priv(h) ((struct xhci_plat_priv *)hcd_to_xhci(h)->priv)
 #define xhci_to_priv(x) ((struct xhci_plat_priv *)(x)->priv)
->>>>>>> 24b8d41d
 #endif	/* _XHCI_PLAT_H */