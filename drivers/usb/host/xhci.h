
/*
 * xHCI host controller driver
 *
 * Copyright (C) 2008 Intel Corp.
 *
 * Author: Sarah Sharp
 * Some code borrowed from the Linux EHCI driver.
 *
 * This program is free software; you can redistribute it and/or modify
 * it under the terms of the GNU General Public License version 2 as
 * published by the Free Software Foundation.
 *
 * This program is distributed in the hope that it will be useful, but
 * WITHOUT ANY WARRANTY; without even the implied warranty of MERCHANTABILITY
 * or FITNESS FOR A PARTICULAR PURPOSE.  See the GNU General Public License
 * for more details.
 *
 * You should have received a copy of the GNU General Public License
 * along with this program; if not, write to the Free Software Foundation,
 * Inc., 675 Mass Ave, Cambridge, MA 02139, USA.
 */

#ifndef __LINUX_XHCI_HCD_H
#define __LINUX_XHCI_HCD_H

#include <linux/usb.h>
#include <linux/timer.h>
#include <linux/kernel.h>
#include <linux/usb/hcd.h>
#include <linux/io-64-nonatomic-lo-hi.h>

/* Code sharing between pci-quirks and xhci hcd */
#include	"xhci-ext-caps.h"
#include "pci-quirks.h"

/* xHCI PCI Configuration Registers */
#define XHCI_SBRN_OFFSET	(0x60)

/* Max number of USB devices for any host controller - limit in section 6.1 */
#define MAX_HC_SLOTS		256
/* Section 5.3.3 - MaxPorts */
#define MAX_HC_PORTS		127

/*
 * xHCI register interface.
 * This corresponds to the eXtensible Host Controller Interface (xHCI)
 * Revision 0.95 specification
 */

/**
 * struct xhci_cap_regs - xHCI Host Controller Capability Registers.
 * @hc_capbase:		length of the capabilities register and HC version number
 * @hcs_params1:	HCSPARAMS1 - Structural Parameters 1
 * @hcs_params2:	HCSPARAMS2 - Structural Parameters 2
 * @hcs_params3:	HCSPARAMS3 - Structural Parameters 3
 * @hcc_params:		HCCPARAMS - Capability Parameters
 * @db_off:		DBOFF - Doorbell array offset
 * @run_regs_off:	RTSOFF - Runtime register space offset
 * @hcc_params2:	HCCPARAMS2 Capability Parameters 2, xhci 1.1 only
 */
struct xhci_cap_regs {
	__le32	hc_capbase;
	__le32	hcs_params1;
	__le32	hcs_params2;
	__le32	hcs_params3;
	__le32	hcc_params;
	__le32	db_off;
	__le32	run_regs_off;
	__le32	hcc_params2; /* xhci 1.1 */
	/* Reserved up to (CAPLENGTH - 0x1C) */
};

/* hc_capbase bitmasks */
/* bits 7:0 - how long is the Capabilities register */
#define HC_LENGTH(p)		XHCI_HC_LENGTH(p)
/* bits 31:16	*/
#define HC_VERSION(p)		(((p) >> 16) & 0xffff)

/* HCSPARAMS1 - hcs_params1 - bitmasks */
/* bits 0:7, Max Device Slots */
#define HCS_MAX_SLOTS(p)	(((p) >> 0) & 0xff)
#define HCS_SLOTS_MASK		0xff
/* bits 8:18, Max Interrupters */
#define HCS_MAX_INTRS(p)	(((p) >> 8) & 0x7ff)
/* bits 24:31, Max Ports - max value is 0x7F = 127 ports */
#define HCS_MAX_PORTS(p)	(((p) >> 24) & 0x7f)

/* HCSPARAMS2 - hcs_params2 - bitmasks */
/* bits 0:3, frames or uframes that SW needs to queue transactions
 * ahead of the HW to meet periodic deadlines */
#define HCS_IST(p)		(((p) >> 0) & 0xf)
/* bits 4:7, max number of Event Ring segments */
#define HCS_ERST_MAX(p)		(((p) >> 4) & 0xf)
/* bits 21:25 Hi 5 bits of Scratchpad buffers SW must allocate for the HW */
/* bit 26 Scratchpad restore - for save/restore HW state - not used yet */
/* bits 27:31 Lo 5 bits of Scratchpad buffers SW must allocate for the HW */
#define HCS_MAX_SCRATCHPAD(p)   ((((p) >> 16) & 0x3e0) | (((p) >> 27) & 0x1f))

/* HCSPARAMS3 - hcs_params3 - bitmasks */
/* bits 0:7, Max U1 to U0 latency for the roothub ports */
#define HCS_U1_LATENCY(p)	(((p) >> 0) & 0xff)
/* bits 16:31, Max U2 to U0 latency for the roothub ports */
#define HCS_U2_LATENCY(p)	(((p) >> 16) & 0xffff)

/* HCCPARAMS - hcc_params - bitmasks */
/* true: HC can use 64-bit address pointers */
#define HCC_64BIT_ADDR(p)	((p) & (1 << 0))
/* true: HC can do bandwidth negotiation */
#define HCC_BANDWIDTH_NEG(p)	((p) & (1 << 1))
/* true: HC uses 64-byte Device Context structures
 * FIXME 64-byte context structures aren't supported yet.
 */
#define HCC_64BYTE_CONTEXT(p)	((p) & (1 << 2))
/* true: HC has port power switches */
#define HCC_PPC(p)		((p) & (1 << 3))
/* true: HC has port indicators */
#define HCS_INDICATOR(p)	((p) & (1 << 4))
/* true: HC has Light HC Reset Capability */
#define HCC_LIGHT_RESET(p)	((p) & (1 << 5))
/* true: HC supports latency tolerance messaging */
#define HCC_LTC(p)		((p) & (1 << 6))
/* true: no secondary Stream ID Support */
#define HCC_NSS(p)		((p) & (1 << 7))
/* true: HC supports Stopped - Short Packet */
#define HCC_SPC(p)		((p) & (1 << 9))
/* true: HC has Contiguous Frame ID Capability */
#define HCC_CFC(p)		((p) & (1 << 11))
/* Max size for Primary Stream Arrays - 2^(n+1), where n is bits 12:15 */
#define HCC_MAX_PSA(p)		(1 << ((((p) >> 12) & 0xf) + 1))
/* Extended Capabilities pointer from PCI base - section 5.3.6 */
#define HCC_EXT_CAPS(p)		XHCI_HCC_EXT_CAPS(p)

/* db_off bitmask - bits 0:1 reserved */
#define	DBOFF_MASK	(~0x3)

/* run_regs_off bitmask - bits 0:4 reserved */
#define	RTSOFF_MASK	(~0x1f)

/* HCCPARAMS2 - hcc_params2 - bitmasks */
/* true: HC supports U3 entry Capability */
#define	HCC2_U3C(p)		((p) & (1 << 0))
/* true: HC supports Configure endpoint command Max exit latency too large */
#define	HCC2_CMC(p)		((p) & (1 << 1))
/* true: HC supports Force Save context Capability */
#define	HCC2_FSC(p)		((p) & (1 << 2))
/* true: HC supports Compliance Transition Capability */
#define	HCC2_CTC(p)		((p) & (1 << 3))
/* true: HC support Large ESIT payload Capability > 48k */
#define	HCC2_LEC(p)		((p) & (1 << 4))
/* true: HC support Configuration Information Capability */
#define	HCC2_CIC(p)		((p) & (1 << 5))
/* true: HC support Extended TBC Capability, Isoc burst count > 65535 */
#define	HCC2_ETC(p)		((p) & (1 << 6))

/* Number of registers per port */
#define	NUM_PORT_REGS	4

#define PORTSC		0
#define PORTPMSC	1
#define PORTLI		2
#define PORTHLPMC	3

/**
 * struct xhci_op_regs - xHCI Host Controller Operational Registers.
 * @command:		USBCMD - xHC command register
 * @status:		USBSTS - xHC status register
 * @page_size:		This indicates the page size that the host controller
 * 			supports.  If bit n is set, the HC supports a page size
 * 			of 2^(n+12), up to a 128MB page size.
 * 			4K is the minimum page size.
 * @cmd_ring:		CRP - 64-bit Command Ring Pointer
 * @dcbaa_ptr:		DCBAAP - 64-bit Device Context Base Address Array Pointer
 * @config_reg:		CONFIG - Configure Register
 * @port_status_base:	PORTSCn - base address for Port Status and Control
 * 			Each port has a Port Status and Control register,
 * 			followed by a Port Power Management Status and Control
 * 			register, a Port Link Info register, and a reserved
 * 			register.
 * @port_power_base:	PORTPMSCn - base address for
 * 			Port Power Management Status and Control
 * @port_link_base:	PORTLIn - base address for Port Link Info (current
 * 			Link PM state and control) for USB 2.1 and USB 3.0
 * 			devices.
 */
struct xhci_op_regs {
	__le32	command;
	__le32	status;
	__le32	page_size;
	__le32	reserved1;
	__le32	reserved2;
	__le32	dev_notification;
	__le64	cmd_ring;
	/* rsvd: offset 0x20-2F */
	__le32	reserved3[4];
	__le64	dcbaa_ptr;
	__le32	config_reg;
	/* rsvd: offset 0x3C-3FF */
	__le32	reserved4[241];
	/* port 1 registers, which serve as a base address for other ports */
	__le32	port_status_base;
	__le32	port_power_base;
	__le32	port_link_base;
	__le32	reserved5;
	/* registers for ports 2-255 */
	__le32	reserved6[NUM_PORT_REGS*254];
};

/* USBCMD - USB command - command bitmasks */
/* start/stop HC execution - do not write unless HC is halted*/
#define CMD_RUN		XHCI_CMD_RUN
/* Reset HC - resets internal HC state machine and all registers (except
 * PCI config regs).  HC does NOT drive a USB reset on the downstream ports.
 * The xHCI driver must reinitialize the xHC after setting this bit.
 */
#define CMD_RESET	(1 << 1)
/* Event Interrupt Enable - a '1' allows interrupts from the host controller */
#define CMD_EIE		XHCI_CMD_EIE
/* Host System Error Interrupt Enable - get out-of-band signal for HC errors */
#define CMD_HSEIE	XHCI_CMD_HSEIE
/* bits 4:6 are reserved (and should be preserved on writes). */
/* light reset (port status stays unchanged) - reset completed when this is 0 */
#define CMD_LRESET	(1 << 7)
/* host controller save/restore state. */
#define CMD_CSS		(1 << 8)
#define CMD_CRS		(1 << 9)
/* Enable Wrap Event - '1' means xHC generates an event when MFINDEX wraps. */
#define CMD_EWE		XHCI_CMD_EWE
/* MFINDEX power management - '1' means xHC can stop MFINDEX counter if all root
 * hubs are in U3 (selective suspend), disconnect, disabled, or powered-off.
 * '0' means the xHC can power it off if all ports are in the disconnect,
 * disabled, or powered-off state.
 */
#define CMD_PM_INDEX	(1 << 11)
/* bit 14 Extended TBC Enable, changes Isoc TRB fields to support larger TBC */
#define CMD_ETE		(1 << 14)
/* bits 15:31 are reserved (and should be preserved on writes). */

/* IMAN - Interrupt Management Register */
#define IMAN_IE		(1 << 1)
#define IMAN_IP		(1 << 0)

/* USBSTS - USB status - status bitmasks */
/* HC not running - set to 1 when run/stop bit is cleared. */
#define STS_HALT	XHCI_STS_HALT
/* serious error, e.g. PCI parity error.  The HC will clear the run/stop bit. */
#define STS_FATAL	(1 << 2)
/* event interrupt - clear this prior to clearing any IP flags in IR set*/
#define STS_EINT	(1 << 3)
/* port change detect */
#define STS_PORT	(1 << 4)
/* bits 5:7 reserved and zeroed */
/* save state status - '1' means xHC is saving state */
#define STS_SAVE	(1 << 8)
/* restore state status - '1' means xHC is restoring state */
#define STS_RESTORE	(1 << 9)
/* true: save or restore error */
#define STS_SRE		(1 << 10)
/* true: Controller Not Ready to accept doorbell or op reg writes after reset */
#define STS_CNR		XHCI_STS_CNR
/* true: internal Host Controller Error - SW needs to reset and reinitialize */
#define STS_HCE		(1 << 12)
/* bits 13:31 reserved and should be preserved */

/*
 * DNCTRL - Device Notification Control Register - dev_notification bitmasks
 * Generate a device notification event when the HC sees a transaction with a
 * notification type that matches a bit set in this bit field.
 */
#define	DEV_NOTE_MASK		(0xffff)
#define ENABLE_DEV_NOTE(x)	(1 << (x))
/* Most of the device notification types should only be used for debug.
 * SW does need to pay attention to function wake notifications.
 */
#define	DEV_NOTE_FWAKE		ENABLE_DEV_NOTE(1)

/* CRCR - Command Ring Control Register - cmd_ring bitmasks */
/* bit 0 is the command ring cycle state */
/* stop ring operation after completion of the currently executing command */
#define CMD_RING_PAUSE		(1 << 1)
/* stop ring immediately - abort the currently executing command */
#define CMD_RING_ABORT		(1 << 2)
/* true: command ring is running */
#define CMD_RING_RUNNING	(1 << 3)
/* bits 4:5 reserved and should be preserved */
/* Command Ring pointer - bit mask for the lower 32 bits. */
#define CMD_RING_RSVD_BITS	(0x3f)

/* CONFIG - Configure Register - config_reg bitmasks */
/* bits 0:7 - maximum number of device slots enabled (NumSlotsEn) */
#define MAX_DEVS(p)	((p) & 0xff)
/* bit 8: U3 Entry Enabled, assert PLC when root port enters U3, xhci 1.1 */
#define CONFIG_U3E		(1 << 8)
/* bit 9: Configuration Information Enable, xhci 1.1 */
#define CONFIG_CIE		(1 << 9)
/* bits 10:31 - reserved and should be preserved */

/* PORTSC - Port Status and Control Register - port_status_base bitmasks */
/* true: device connected */
#define PORT_CONNECT	(1 << 0)
/* true: port enabled */
#define PORT_PE		(1 << 1)
/* bit 2 reserved and zeroed */
/* true: port has an over-current condition */
#define PORT_OC		(1 << 3)
/* true: port reset signaling asserted */
#define PORT_RESET	(1 << 4)
/* Port Link State - bits 5:8
 * A read gives the current link PM state of the port,
 * a write with Link State Write Strobe set sets the link state.
 */
#define PORT_PLS_MASK	(0xf << 5)
#define XDEV_U0		(0x0 << 5)
#define XDEV_U1		(0x1 << 5)
#define XDEV_U2		(0x2 << 5)
#define XDEV_U3		(0x3 << 5)
#define XDEV_DISABLED	(0x4 << 5)
#define XDEV_RXDETECT	(0x5 << 5)
#define XDEV_INACTIVE	(0x6 << 5)
#define XDEV_POLLING	(0x7 << 5)
#define XDEV_RECOVERY	(0x8 << 5)
#define XDEV_HOT_RESET	(0x9 << 5)
#define XDEV_COMP_MODE	(0xa << 5)
#define XDEV_TEST_MODE	(0xb << 5)
#define XDEV_RESUME	(0xf << 5)

/* true: port has power (see HCC_PPC) */
#define PORT_POWER	(1 << 9)
/* bits 10:13 indicate device speed:
 * 0 - undefined speed - port hasn't be initialized by a reset yet
 * 1 - full speed
 * 2 - low speed
 * 3 - high speed
 * 4 - super speed
 * 5-15 reserved
 */
#define DEV_SPEED_MASK		(0xf << 10)
#define	XDEV_FS			(0x1 << 10)
#define	XDEV_LS			(0x2 << 10)
#define	XDEV_HS			(0x3 << 10)
#define	XDEV_SS			(0x4 << 10)
#define	XDEV_SSP		(0x5 << 10)
#define DEV_UNDEFSPEED(p)	(((p) & DEV_SPEED_MASK) == (0x0<<10))
#define DEV_FULLSPEED(p)	(((p) & DEV_SPEED_MASK) == XDEV_FS)
#define DEV_LOWSPEED(p)		(((p) & DEV_SPEED_MASK) == XDEV_LS)
#define DEV_HIGHSPEED(p)	(((p) & DEV_SPEED_MASK) == XDEV_HS)
#define DEV_SUPERSPEED(p)	(((p) & DEV_SPEED_MASK) == XDEV_SS)
#define DEV_SUPERSPEEDPLUS(p)	(((p) & DEV_SPEED_MASK) == XDEV_SSP)
#define DEV_SUPERSPEED_ANY(p)	(((p) & DEV_SPEED_MASK) >= XDEV_SS)
#define DEV_PORT_SPEED(p)	(((p) >> 10) & 0x0f)

/* Bits 20:23 in the Slot Context are the speed for the device */
#define	SLOT_SPEED_FS		(XDEV_FS << 10)
#define	SLOT_SPEED_LS		(XDEV_LS << 10)
#define	SLOT_SPEED_HS		(XDEV_HS << 10)
#define	SLOT_SPEED_SS		(XDEV_SS << 10)
#define	SLOT_SPEED_SSP		(XDEV_SSP << 10)
/* Port Indicator Control */
#define PORT_LED_OFF	(0 << 14)
#define PORT_LED_AMBER	(1 << 14)
#define PORT_LED_GREEN	(2 << 14)
#define PORT_LED_MASK	(3 << 14)
/* Port Link State Write Strobe - set this when changing link state */
#define PORT_LINK_STROBE	(1 << 16)
/* true: connect status change */
#define PORT_CSC	(1 << 17)
/* true: port enable change */
#define PORT_PEC	(1 << 18)
/* true: warm reset for a USB 3.0 device is done.  A "hot" reset puts the port
 * into an enabled state, and the device into the default state.  A "warm" reset
 * also resets the link, forcing the device through the link training sequence.
 * SW can also look at the Port Reset register to see when warm reset is done.
 */
#define PORT_WRC	(1 << 19)
/* true: over-current change */
#define PORT_OCC	(1 << 20)
/* true: reset change - 1 to 0 transition of PORT_RESET */
#define PORT_RC		(1 << 21)
/* port link status change - set on some port link state transitions:
 *  Transition				Reason
 *  ------------------------------------------------------------------------------
 *  - U3 to Resume			Wakeup signaling from a device
 *  - Resume to Recovery to U0		USB 3.0 device resume
 *  - Resume to U0			USB 2.0 device resume
 *  - U3 to Recovery to U0		Software resume of USB 3.0 device complete
 *  - U3 to U0				Software resume of USB 2.0 device complete
 *  - U2 to U0				L1 resume of USB 2.1 device complete
 *  - U0 to U0 (???)			L1 entry rejection by USB 2.1 device
 *  - U0 to disabled			L1 entry error with USB 2.1 device
 *  - Any state to inactive		Error on USB 3.0 port
 */
#define PORT_PLC	(1 << 22)
/* port configure error change - port failed to configure its link partner */
#define PORT_CEC	(1 << 23)
/* Cold Attach Status - xHC can set this bit to report device attached during
 * Sx state. Warm port reset should be perfomed to clear this bit and move port
 * to connected state.
 */
#define PORT_CAS	(1 << 24)
/* wake on connect (enable) */
#define PORT_WKCONN_E	(1 << 25)
/* wake on disconnect (enable) */
#define PORT_WKDISC_E	(1 << 26)
/* wake on over-current (enable) */
#define PORT_WKOC_E	(1 << 27)
/* bits 28:29 reserved */
/* true: device is non-removable - for USB 3.0 roothub emulation */
#define PORT_DEV_REMOVE	(1 << 30)
/* Initiate a warm port reset - complete when PORT_WRC is '1' */
#define PORT_WR		(1 << 31)

/* We mark duplicate entries with -1 */
#define DUPLICATE_ENTRY ((u8)(-1))

/* Port Power Management Status and Control - port_power_base bitmasks */
/* Inactivity timer value for transitions into U1, in microseconds.
 * Timeout can be up to 127us.  0xFF means an infinite timeout.
 */
#define PORT_U1_TIMEOUT(p)	((p) & 0xff)
#define PORT_U1_TIMEOUT_MASK	0xff
/* Inactivity timer value for transitions into U2 */
#define PORT_U2_TIMEOUT(p)	(((p) & 0xff) << 8)
#define PORT_U2_TIMEOUT_MASK	(0xff << 8)
/* Bits 24:31 for port testing */

/* USB2 Protocol PORTSPMSC */
#define	PORT_L1S_MASK		7
#define	PORT_L1S_SUCCESS	1
#define	PORT_RWE		(1 << 3)
#define	PORT_HIRD(p)		(((p) & 0xf) << 4)
#define	PORT_HIRD_MASK		(0xf << 4)
#define	PORT_L1DS_MASK		(0xff << 8)
#define	PORT_L1DS(p)		(((p) & 0xff) << 8)
#define	PORT_HLE		(1 << 16)
#define PORT_TEST_MODE_SHIFT	28

/* USB3 Protocol PORTLI  Port Link Information */
#define PORT_RX_LANES(p)	(((p) >> 16) & 0xf)
#define PORT_TX_LANES(p)	(((p) >> 20) & 0xf)

/* USB2 Protocol PORTHLPMC */
#define PORT_HIRDM(p)((p) & 3)
#define PORT_L1_TIMEOUT(p)(((p) & 0xff) << 2)
#define PORT_BESLD(p)(((p) & 0xf) << 10)

/* use 512 microseconds as USB2 LPM L1 default timeout. */
#define XHCI_L1_TIMEOUT		512

/* Set default HIRD/BESL value to 4 (350/400us) for USB2 L1 LPM resume latency.
 * Safe to use with mixed HIRD and BESL systems (host and device) and is used
 * by other operating systems.
 *
 * XHCI 1.0 errata 8/14/12 Table 13 notes:
 * "Software should choose xHC BESL/BESLD field values that do not violate a
 * device's resume latency requirements,
 * e.g. not program values > '4' if BLC = '1' and a HIRD device is attached,
 * or not program values < '4' if BLC = '0' and a BESL device is attached.
 */
#define XHCI_DEFAULT_BESL	4

/**
 * struct xhci_intr_reg - Interrupt Register Set
 * @irq_pending:	IMAN - Interrupt Management Register.  Used to enable
 *			interrupts and check for pending interrupts.
 * @irq_control:	IMOD - Interrupt Moderation Register.
 * 			Used to throttle interrupts.
 * @erst_size:		Number of segments in the Event Ring Segment Table (ERST).
 * @erst_base:		ERST base address.
 * @erst_dequeue:	Event ring dequeue pointer.
 *
 * Each interrupter (defined by a MSI-X vector) has an event ring and an Event
 * Ring Segment Table (ERST) associated with it.  The event ring is comprised of
 * multiple segments of the same size.  The HC places events on the ring and
 * "updates the Cycle bit in the TRBs to indicate to software the current
 * position of the Enqueue Pointer." The HCD (Linux) processes those events and
 * updates the dequeue pointer.
 */
struct xhci_intr_reg {
	__le32	irq_pending;
	__le32	irq_control;
	__le32	erst_size;
	__le32	rsvd;
	__le64	erst_base;
	__le64	erst_dequeue;
};

/* irq_pending bitmasks */
#define	ER_IRQ_PENDING(p)	((p) & 0x1)
/* bits 2:31 need to be preserved */
/* THIS IS BUGGY - FIXME - IP IS WRITE 1 TO CLEAR */
#define	ER_IRQ_CLEAR(p)		((p) & 0xfffffffe)
#define	ER_IRQ_ENABLE(p)	((ER_IRQ_CLEAR(p)) | 0x2)
#define	ER_IRQ_DISABLE(p)	((ER_IRQ_CLEAR(p)) & ~(0x2))

/* irq_control bitmasks */
/* Minimum interval between interrupts (in 250ns intervals).  The interval
 * between interrupts will be longer if there are no events on the event ring.
 * Default is 4000 (1 ms).
 */
#define ER_IRQ_INTERVAL_MASK	(0xffff)
/* Counter used to count down the time to the next interrupt - HW use only */
#define ER_IRQ_COUNTER_MASK	(0xffff << 16)

/* erst_size bitmasks */
/* Preserve bits 16:31 of erst_size */
#define	ERST_SIZE_MASK		(0xffff << 16)

/* erst_dequeue bitmasks */
/* Dequeue ERST Segment Index (DESI) - Segment number (or alias)
 * where the current dequeue pointer lies.  This is an optional HW hint.
 */
#define ERST_DESI_MASK		(0x7)
/* Event Handler Busy (EHB) - is the event ring scheduled to be serviced by
 * a work queue (or delayed service routine)?
 */
#define ERST_EHB		(1 << 3)
#define ERST_PTR_MASK		(0xf)

/**
 * struct xhci_run_regs
 * @microframe_index:
 * 		MFINDEX - current microframe number
 *
 * Section 5.5 Host Controller Runtime Registers:
 * "Software should read and write these registers using only Dword (32 bit)
 * or larger accesses"
 */
struct xhci_run_regs {
	__le32			microframe_index;
	__le32			rsvd[7];
	struct xhci_intr_reg	ir_set[128];
};

/**
 * struct doorbell_array
 *
 * Bits  0 -  7: Endpoint target
 * Bits  8 - 15: RsvdZ
 * Bits 16 - 31: Stream ID
 *
 * Section 5.6
 */
struct xhci_doorbell_array {
	__le32	doorbell[256];
};

#define DB_VALUE(ep, stream)	((((ep) + 1) & 0xff) | ((stream) << 16))
#define DB_VALUE_HOST		0x00000000

/**
 * struct xhci_protocol_caps
 * @revision:		major revision, minor revision, capability ID,
 *			and next capability pointer.
 * @name_string:	Four ASCII characters to say which spec this xHC
 *			follows, typically "USB ".
 * @port_info:		Port offset, count, and protocol-defined information.
 */
struct xhci_protocol_caps {
	u32	revision;
	u32	name_string;
	u32	port_info;
};

#define	XHCI_EXT_PORT_MAJOR(x)	(((x) >> 24) & 0xff)
#define	XHCI_EXT_PORT_MINOR(x)	(((x) >> 16) & 0xff)
#define	XHCI_EXT_PORT_PSIC(x)	(((x) >> 28) & 0x0f)
#define	XHCI_EXT_PORT_OFF(x)	((x) & 0xff)
#define	XHCI_EXT_PORT_COUNT(x)	(((x) >> 8) & 0xff)

#define	XHCI_EXT_PORT_PSIV(x)	(((x) >> 0) & 0x0f)
#define	XHCI_EXT_PORT_PSIE(x)	(((x) >> 4) & 0x03)
#define	XHCI_EXT_PORT_PLT(x)	(((x) >> 6) & 0x03)
#define	XHCI_EXT_PORT_PFD(x)	(((x) >> 8) & 0x01)
#define	XHCI_EXT_PORT_LP(x)	(((x) >> 14) & 0x03)
#define	XHCI_EXT_PORT_PSIM(x)	(((x) >> 16) & 0xffff)

#define PLT_MASK        (0x03 << 6)
#define PLT_SYM         (0x00 << 6)
#define PLT_ASYM_RX     (0x02 << 6)
#define PLT_ASYM_TX     (0x03 << 6)

/**
 * struct xhci_container_ctx
 * @type: Type of context.  Used to calculated offsets to contained contexts.
 * @size: Size of the context data
 * @bytes: The raw context data given to HW
 * @dma: dma address of the bytes
 *
 * Represents either a Device or Input context.  Holds a pointer to the raw
 * memory used for the context (bytes) and dma address of it (dma).
 */
struct xhci_container_ctx {
	unsigned type;
#define XHCI_CTX_TYPE_DEVICE  0x1
#define XHCI_CTX_TYPE_INPUT   0x2

	int size;

	u8 *bytes;
	dma_addr_t dma;
};

/**
 * struct xhci_slot_ctx
 * @dev_info:	Route string, device speed, hub info, and last valid endpoint
 * @dev_info2:	Max exit latency for device number, root hub port number
 * @tt_info:	tt_info is used to construct split transaction tokens
 * @dev_state:	slot state and device address
 *
 * Slot Context - section 6.2.1.1.  This assumes the HC uses 32-byte context
 * structures.  If the HC uses 64-byte contexts, there is an additional 32 bytes
 * reserved at the end of the slot context for HC internal use.
 */
struct xhci_slot_ctx {
	__le32	dev_info;
	__le32	dev_info2;
	__le32	tt_info;
	__le32	dev_state;
	/* offset 0x10 to 0x1f reserved for HC internal use */
	__le32	reserved[4];
};

/* dev_info bitmasks */
/* Route String - 0:19 */
#define ROUTE_STRING_MASK	(0xfffff)
/* Device speed - values defined by PORTSC Device Speed field - 20:23 */
#define DEV_SPEED	(0xf << 20)
#define GET_DEV_SPEED(n) (((n) & DEV_SPEED) >> 20)
/* bit 24 reserved */
/* Is this LS/FS device connected through a HS hub? - bit 25 */
#define DEV_MTT		(0x1 << 25)
/* Set if the device is a hub - bit 26 */
#define DEV_HUB		(0x1 << 26)
/* Index of the last valid endpoint context in this device context - 27:31 */
#define LAST_CTX_MASK	(0x1f << 27)
#define LAST_CTX(p)	((p) << 27)
#define LAST_CTX_TO_EP_NUM(p)	(((p) >> 27) - 1)
#define SLOT_FLAG	(1 << 0)
#define EP0_FLAG	(1 << 1)

/* dev_info2 bitmasks */
/* Max Exit Latency (ms) - worst case time to wake up all links in dev path */
#define MAX_EXIT	(0xffff)
/* Root hub port number that is needed to access the USB device */
#define ROOT_HUB_PORT(p)	(((p) & 0xff) << 16)
#define DEVINFO_TO_ROOT_HUB_PORT(p)	(((p) >> 16) & 0xff)
/* Maximum number of ports under a hub device */
#define XHCI_MAX_PORTS(p)	(((p) & 0xff) << 24)
#define DEVINFO_TO_MAX_PORTS(p)	(((p) & (0xff << 24)) >> 24)

/* tt_info bitmasks */
/*
 * TT Hub Slot ID - for low or full speed devices attached to a high-speed hub
 * The Slot ID of the hub that isolates the high speed signaling from
 * this low or full-speed device.  '0' if attached to root hub port.
 */
#define TT_SLOT		(0xff)
/*
 * The number of the downstream facing port of the high-speed hub
 * '0' if the device is not low or full speed.
 */
#define TT_PORT		(0xff << 8)
#define TT_THINK_TIME(p)	(((p) & 0x3) << 16)
#define GET_TT_THINK_TIME(p)	(((p) & (0x3 << 16)) >> 16)

/* dev_state bitmasks */
/* USB device address - assigned by the HC */
#define DEV_ADDR_MASK	(0xff)
/* bits 8:26 reserved */
/* Slot state */
#define SLOT_STATE	(0x1f << 27)
#define GET_SLOT_STATE(p)	(((p) & (0x1f << 27)) >> 27)

#define SLOT_STATE_DISABLED	0
#define SLOT_STATE_ENABLED	SLOT_STATE_DISABLED
#define SLOT_STATE_DEFAULT	1
#define SLOT_STATE_ADDRESSED	2
#define SLOT_STATE_CONFIGURED	3

/**
 * struct xhci_ep_ctx
 * @ep_info:	endpoint state, streams, mult, and interval information.
 * @ep_info2:	information on endpoint type, max packet size, max burst size,
 * 		error count, and whether the HC will force an event for all
 * 		transactions.
 * @deq:	64-bit ring dequeue pointer address.  If the endpoint only
 * 		defines one stream, this points to the endpoint transfer ring.
 * 		Otherwise, it points to a stream context array, which has a
 * 		ring pointer for each flow.
 * @tx_info:
 * 		Average TRB lengths for the endpoint ring and
 * 		max payload within an Endpoint Service Interval Time (ESIT).
 *
 * Endpoint Context - section 6.2.1.2.  This assumes the HC uses 32-byte context
 * structures.  If the HC uses 64-byte contexts, there is an additional 32 bytes
 * reserved at the end of the endpoint context for HC internal use.
 */
struct xhci_ep_ctx {
	__le32	ep_info;
	__le32	ep_info2;
	__le64	deq;
	__le32	tx_info;
	/* offset 0x14 - 0x1f reserved for HC internal use */
	__le32	reserved[3];
};

/* ep_info bitmasks */
/*
 * Endpoint State - bits 0:2
 * 0 - disabled
 * 1 - running
 * 2 - halted due to halt condition - ok to manipulate endpoint ring
 * 3 - stopped
 * 4 - TRB error
 * 5-7 - reserved
 */
#define EP_STATE_MASK		(0xf)
#define EP_STATE_DISABLED	0
#define EP_STATE_RUNNING	1
#define EP_STATE_HALTED		2
#define EP_STATE_STOPPED	3
#define EP_STATE_ERROR		4
#define GET_EP_CTX_STATE(ctx)	(le32_to_cpu((ctx)->ep_info) & EP_STATE_MASK)

/* Mult - Max number of burtst within an interval, in EP companion desc. */
#define EP_MULT(p)		(((p) & 0x3) << 8)
#define CTX_TO_EP_MULT(p)	(((p) >> 8) & 0x3)
/* bits 10:14 are Max Primary Streams */
/* bit 15 is Linear Stream Array */
/* Interval - period between requests to an endpoint - 125u increments. */
#define EP_INTERVAL(p)		(((p) & 0xff) << 16)
#define EP_INTERVAL_TO_UFRAMES(p)		(1 << (((p) >> 16) & 0xff))
#define CTX_TO_EP_INTERVAL(p)	(((p) >> 16) & 0xff)
#define EP_MAXPSTREAMS_MASK	(0x1f << 10)
#define EP_MAXPSTREAMS(p)	(((p) << 10) & EP_MAXPSTREAMS_MASK)
/* Endpoint is set up with a Linear Stream Array (vs. Secondary Stream Array) */
#define	EP_HAS_LSA		(1 << 15)
/* hosts with LEC=1 use bits 31:24 as ESIT high bits. */
#define CTX_TO_MAX_ESIT_PAYLOAD_HI(p)	(((p) >> 24) & 0xff)

/* ep_info2 bitmasks */
/*
 * Force Event - generate transfer events for all TRBs for this endpoint
 * This will tell the HC to ignore the IOC and ISP flags (for debugging only).
 */
#define	FORCE_EVENT	(0x1)
#define ERROR_COUNT(p)	(((p) & 0x3) << 1)
#define CTX_TO_EP_TYPE(p)	(((p) >> 3) & 0x7)
#define EP_TYPE(p)	((p) << 3)
#define ISOC_OUT_EP	1
#define BULK_OUT_EP	2
#define INT_OUT_EP	3
#define CTRL_EP		4
#define ISOC_IN_EP	5
#define BULK_IN_EP	6
#define INT_IN_EP	7
/* bit 6 reserved */
/* bit 7 is Host Initiate Disable - for disabling stream selection */
#define MAX_BURST(p)	(((p)&0xff) << 8)
#define CTX_TO_MAX_BURST(p)	(((p) >> 8) & 0xff)
#define MAX_PACKET(p)	(((p)&0xffff) << 16)
#define MAX_PACKET_MASK		(0xffff << 16)
#define MAX_PACKET_DECODED(p)	(((p) >> 16) & 0xffff)

/* tx_info bitmasks */
#define EP_AVG_TRB_LENGTH(p)		((p) & 0xffff)
#define EP_MAX_ESIT_PAYLOAD_LO(p)	(((p) & 0xffff) << 16)
#define EP_MAX_ESIT_PAYLOAD_HI(p)	((((p) >> 16) & 0xff) << 24)
#define CTX_TO_MAX_ESIT_PAYLOAD(p)	(((p) >> 16) & 0xffff)

/* deq bitmasks */
#define EP_CTX_CYCLE_MASK		(1 << 0)
#define SCTX_DEQ_MASK			(~0xfL)


/**
 * struct xhci_input_control_context
 * Input control context; see section 6.2.5.
 *
 * @drop_context:	set the bit of the endpoint context you want to disable
 * @add_context:	set the bit of the endpoint context you want to enable
 */
struct xhci_input_control_ctx {
	__le32	drop_flags;
	__le32	add_flags;
	__le32	rsvd2[6];
};

#define	EP_IS_ADDED(ctrl_ctx, i) \
	(le32_to_cpu(ctrl_ctx->add_flags) & (1 << (i + 1)))
#define	EP_IS_DROPPED(ctrl_ctx, i)       \
	(le32_to_cpu(ctrl_ctx->drop_flags) & (1 << (i + 1)))

/* Represents everything that is needed to issue a command on the command ring.
 * It's useful to pre-allocate these for commands that cannot fail due to
 * out-of-memory errors, like freeing streams.
 */
struct xhci_command {
	/* Input context for changing device state */
	struct xhci_container_ctx	*in_ctx;
	u32				status;
	int				slot_id;
	/* If completion is null, no one is waiting on this command
	 * and the structure can be freed after the command completes.
	 */
	struct completion		*completion;
	union xhci_trb			*command_trb;
	struct list_head		cmd_list;
};

/* drop context bitmasks */
#define	DROP_EP(x)	(0x1 << x)
/* add context bitmasks */
#define	ADD_EP(x)	(0x1 << x)

struct xhci_stream_ctx {
	/* 64-bit stream ring address, cycle state, and stream type */
	__le64	stream_ring;
	/* offset 0x14 - 0x1f reserved for HC internal use */
	__le32	reserved[2];
};

/* Stream Context Types (section 6.4.1) - bits 3:1 of stream ctx deq ptr */
#define	SCT_FOR_CTX(p)		(((p) & 0x7) << 1)
/* Secondary stream array type, dequeue pointer is to a transfer ring */
#define	SCT_SEC_TR		0
/* Primary stream array type, dequeue pointer is to a transfer ring */
#define	SCT_PRI_TR		1
/* Dequeue pointer is for a secondary stream array (SSA) with 8 entries */
#define SCT_SSA_8		2
#define SCT_SSA_16		3
#define SCT_SSA_32		4
#define SCT_SSA_64		5
#define SCT_SSA_128		6
#define SCT_SSA_256		7

/* Assume no secondary streams for now */
struct xhci_stream_info {
	struct xhci_ring		**stream_rings;
	/* Number of streams, including stream 0 (which drivers can't use) */
	unsigned int			num_streams;
	/* The stream context array may be bigger than
	 * the number of streams the driver asked for
	 */
	struct xhci_stream_ctx		*stream_ctx_array;
	unsigned int			num_stream_ctxs;
	dma_addr_t			ctx_array_dma;
	/* For mapping physical TRB addresses to segments in stream rings */
	struct radix_tree_root		trb_address_map;
	struct xhci_command		*free_streams_command;
};

#define	SMALL_STREAM_ARRAY_SIZE		256
#define	MEDIUM_STREAM_ARRAY_SIZE	1024

/* Some Intel xHCI host controllers need software to keep track of the bus
 * bandwidth.  Keep track of endpoint info here.  Each root port is allocated
 * the full bus bandwidth.  We must also treat TTs (including each port under a
 * multi-TT hub) as a separate bandwidth domain.  The direct memory interface
 * (DMI) also limits the total bandwidth (across all domains) that can be used.
 */
struct xhci_bw_info {
	/* ep_interval is zero-based */
	unsigned int		ep_interval;
	/* mult and num_packets are one-based */
	unsigned int		mult;
	unsigned int		num_packets;
	unsigned int		max_packet_size;
	unsigned int		max_esit_payload;
	unsigned int		type;
};

/* "Block" sizes in bytes the hardware uses for different device speeds.
 * The logic in this part of the hardware limits the number of bits the hardware
 * can use, so must represent bandwidth in a less precise manner to mimic what
 * the scheduler hardware computes.
 */
#define	FS_BLOCK	1
#define	HS_BLOCK	4
#define	SS_BLOCK	16
#define	DMI_BLOCK	32

/* Each device speed has a protocol overhead (CRC, bit stuffing, etc) associated
 * with each byte transferred.  SuperSpeed devices have an initial overhead to
 * set up bursts.  These are in blocks, see above.  LS overhead has already been
 * translated into FS blocks.
 */
#define DMI_OVERHEAD 8
#define DMI_OVERHEAD_BURST 4
#define SS_OVERHEAD 8
#define SS_OVERHEAD_BURST 32
#define HS_OVERHEAD 26
#define FS_OVERHEAD 20
#define LS_OVERHEAD 128
/* The TTs need to claim roughly twice as much bandwidth (94 bytes per
 * microframe ~= 24Mbps) of the HS bus as the devices can actually use because
 * of overhead associated with split transfers crossing microframe boundaries.
 * 31 blocks is pure protocol overhead.
 */
#define TT_HS_OVERHEAD (31 + 94)
#define TT_DMI_OVERHEAD (25 + 12)

/* Bandwidth limits in blocks */
#define FS_BW_LIMIT		1285
#define TT_BW_LIMIT		1320
#define HS_BW_LIMIT		1607
#define SS_BW_LIMIT_IN		3906
#define DMI_BW_LIMIT_IN		3906
#define SS_BW_LIMIT_OUT		3906
#define DMI_BW_LIMIT_OUT	3906

/* Percentage of bus bandwidth reserved for non-periodic transfers */
#define FS_BW_RESERVED		10
#define HS_BW_RESERVED		20
#define SS_BW_RESERVED		10

struct xhci_virt_ep {
	struct xhci_ring		*ring;
	/* Related to endpoints that are configured to use stream IDs only */
	struct xhci_stream_info		*stream_info;
	/* Temporary storage in case the configure endpoint command fails and we
	 * have to restore the device state to the previous state
	 */
	struct xhci_ring		*new_ring;
	unsigned int			ep_state;
#define SET_DEQ_PENDING		(1 << 0)
#define EP_HALTED		(1 << 1)	/* For stall handling */
#define EP_STOP_CMD_PENDING	(1 << 2)	/* For URB cancellation */
/* Transitioning the endpoint to using streams, don't enqueue URBs */
#define EP_GETTING_STREAMS	(1 << 3)
#define EP_HAS_STREAMS		(1 << 4)
/* Transitioning the endpoint to not using streams, don't enqueue URBs */
#define EP_GETTING_NO_STREAMS	(1 << 5)
	/* ----  Related to URB cancellation ---- */
	struct list_head	cancelled_td_list;
	/* Watchdog timer for stop endpoint command to cancel URBs */
	struct timer_list	stop_cmd_timer;
	struct xhci_hcd		*xhci;
	/* Dequeue pointer and dequeue segment for a submitted Set TR Dequeue
	 * command.  We'll need to update the ring's dequeue segment and dequeue
	 * pointer after the command completes.
	 */
	struct xhci_segment	*queued_deq_seg;
	union xhci_trb		*queued_deq_ptr;
	/*
	 * Sometimes the xHC can not process isochronous endpoint ring quickly
	 * enough, and it will miss some isoc tds on the ring and generate
	 * a Missed Service Error Event.
	 * Set skip flag when receive a Missed Service Error Event and
	 * process the missed tds on the endpoint ring.
	 */
	bool			skip;
	/* Bandwidth checking storage */
	struct xhci_bw_info	bw_info;
	struct list_head	bw_endpoint_list;
	/* Isoch Frame ID checking storage */
	int			next_frame_id;
	/* Use new Isoch TRB layout needed for extended TBC support */
	bool			use_extended_tbc;
};

enum xhci_overhead_type {
	LS_OVERHEAD_TYPE = 0,
	FS_OVERHEAD_TYPE,
	HS_OVERHEAD_TYPE,
};

struct xhci_interval_bw {
	unsigned int		num_packets;
	/* Sorted by max packet size.
	 * Head of the list is the greatest max packet size.
	 */
	struct list_head	endpoints;
	/* How many endpoints of each speed are present. */
	unsigned int		overhead[3];
};

#define	XHCI_MAX_INTERVAL	16

struct xhci_interval_bw_table {
	unsigned int		interval0_esit_payload;
	struct xhci_interval_bw	interval_bw[XHCI_MAX_INTERVAL];
	/* Includes reserved bandwidth for async endpoints */
	unsigned int		bw_used;
	unsigned int		ss_bw_in;
	unsigned int		ss_bw_out;
};


struct xhci_virt_device {
	struct usb_device		*udev;
	/*
	 * Commands to the hardware are passed an "input context" that
	 * tells the hardware what to change in its data structures.
	 * The hardware will return changes in an "output context" that
	 * software must allocate for the hardware.  We need to keep
	 * track of input and output contexts separately because
	 * these commands might fail and we don't trust the hardware.
	 */
	struct xhci_container_ctx       *out_ctx;
	/* Used for addressing devices and configuration changes */
	struct xhci_container_ctx       *in_ctx;
	struct xhci_virt_ep		eps[31];
	u8				fake_port;
	u8				real_port;
	struct xhci_interval_bw_table	*bw_table;
	struct xhci_tt_bw_info		*tt_info;
	/* The current max exit latency for the enabled USB3 link states. */
	u16				current_mel;
};

/*
 * For each roothub, keep track of the bandwidth information for each periodic
 * interval.
 *
 * If a high speed hub is attached to the roothub, each TT associated with that
 * hub is a separate bandwidth domain.  The interval information for the
 * endpoints on the devices under that TT will appear in the TT structure.
 */
struct xhci_root_port_bw_info {
	struct list_head		tts;
	unsigned int			num_active_tts;
	struct xhci_interval_bw_table	bw_table;
};

struct xhci_tt_bw_info {
	struct list_head		tt_list;
	int				slot_id;
	int				ttport;
	struct xhci_interval_bw_table	bw_table;
	int				active_eps;
};


/**
 * struct xhci_device_context_array
 * @dev_context_ptr	array of 64-bit DMA addresses for device contexts
 */
struct xhci_device_context_array {
	/* 64-bit device addresses; we only write 32-bit addresses */
	__le64			dev_context_ptrs[MAX_HC_SLOTS];
	/* private xHCD pointers */
	dma_addr_t	dma;
};
/* TODO: write function to set the 64-bit device DMA address */
/*
 * TODO: change this to be dynamically sized at HC mem init time since the HC
 * might not be able to handle the maximum number of devices possible.
 */


struct xhci_transfer_event {
	/* 64-bit buffer address, or immediate data */
	__le64	buffer;
	__le32	transfer_len;
	/* This field is interpreted differently based on the type of TRB */
	__le32	flags;
};

/* Transfer event TRB length bit mask */
/* bits 0:23 */
#define	EVENT_TRB_LEN(p)		((p) & 0xffffff)

/** Transfer Event bit fields **/
#define	TRB_TO_EP_ID(p)	(((p) >> 16) & 0x1f)

/* Completion Code - only applicable for some types of TRBs */
#define	COMP_CODE_MASK		(0xff << 24)
#define GET_COMP_CODE(p)	(((p) & COMP_CODE_MASK) >> 24)
#define COMP_INVALID				0
#define COMP_SUCCESS				1
#define COMP_DATA_BUFFER_ERROR			2
#define COMP_BABBLE_DETECTED_ERROR		3
#define COMP_USB_TRANSACTION_ERROR		4
#define COMP_TRB_ERROR				5
#define COMP_STALL_ERROR			6
#define COMP_RESOURCE_ERROR			7
#define COMP_BANDWIDTH_ERROR			8
#define COMP_NO_SLOTS_AVAILABLE_ERROR		9
#define COMP_INVALID_STREAM_TYPE_ERROR		10
#define COMP_SLOT_NOT_ENABLED_ERROR		11
#define COMP_ENDPOINT_NOT_ENABLED_ERROR		12
#define COMP_SHORT_PACKET			13
#define COMP_RING_UNDERRUN			14
#define COMP_RING_OVERRUN			15
#define COMP_VF_EVENT_RING_FULL_ERROR		16
#define COMP_PARAMETER_ERROR			17
#define COMP_BANDWIDTH_OVERRUN_ERROR		18
#define COMP_CONTEXT_STATE_ERROR		19
#define COMP_NO_PING_RESPONSE_ERROR		20
#define COMP_EVENT_RING_FULL_ERROR		21
#define COMP_INCOMPATIBLE_DEVICE_ERROR		22
#define COMP_MISSED_SERVICE_ERROR		23
#define COMP_COMMAND_RING_STOPPED		24
#define COMP_COMMAND_ABORTED			25
#define COMP_STOPPED				26
#define COMP_STOPPED_LENGTH_INVALID		27
#define COMP_STOPPED_SHORT_PACKET		28
#define COMP_MAX_EXIT_LATENCY_TOO_LARGE_ERROR	29
#define COMP_ISOCH_BUFFER_OVERRUN		31
#define COMP_EVENT_LOST_ERROR			32
#define COMP_UNDEFINED_ERROR			33
#define COMP_INVALID_STREAM_ID_ERROR		34
#define COMP_SECONDARY_BANDWIDTH_ERROR		35
#define COMP_SPLIT_TRANSACTION_ERROR		36

static inline const char *xhci_trb_comp_code_string(u8 status)
{
	switch (status) {
	case COMP_INVALID:
		return "Invalid";
	case COMP_SUCCESS:
		return "Success";
	case COMP_DATA_BUFFER_ERROR:
		return "Data Buffer Error";
	case COMP_BABBLE_DETECTED_ERROR:
		return "Babble Detected";
	case COMP_USB_TRANSACTION_ERROR:
		return "USB Transaction Error";
	case COMP_TRB_ERROR:
		return "TRB Error";
	case COMP_STALL_ERROR:
		return "Stall Error";
	case COMP_RESOURCE_ERROR:
		return "Resource Error";
	case COMP_BANDWIDTH_ERROR:
		return "Bandwidth Error";
	case COMP_NO_SLOTS_AVAILABLE_ERROR:
		return "No Slots Available Error";
	case COMP_INVALID_STREAM_TYPE_ERROR:
		return "Invalid Stream Type Error";
	case COMP_SLOT_NOT_ENABLED_ERROR:
		return "Slot Not Enabled Error";
	case COMP_ENDPOINT_NOT_ENABLED_ERROR:
		return "Endpoint Not Enabled Error";
	case COMP_SHORT_PACKET:
		return "Short Packet";
	case COMP_RING_UNDERRUN:
		return "Ring Underrun";
	case COMP_RING_OVERRUN:
		return "Ring Overrun";
	case COMP_VF_EVENT_RING_FULL_ERROR:
		return "VF Event Ring Full Error";
	case COMP_PARAMETER_ERROR:
		return "Parameter Error";
	case COMP_BANDWIDTH_OVERRUN_ERROR:
		return "Bandwidth Overrun Error";
	case COMP_CONTEXT_STATE_ERROR:
		return "Context State Error";
	case COMP_NO_PING_RESPONSE_ERROR:
		return "No Ping Response Error";
	case COMP_EVENT_RING_FULL_ERROR:
		return "Event Ring Full Error";
	case COMP_INCOMPATIBLE_DEVICE_ERROR:
		return "Incompatible Device Error";
	case COMP_MISSED_SERVICE_ERROR:
		return "Missed Service Error";
	case COMP_COMMAND_RING_STOPPED:
		return "Command Ring Stopped";
	case COMP_COMMAND_ABORTED:
		return "Command Aborted";
	case COMP_STOPPED:
		return "Stopped";
	case COMP_STOPPED_LENGTH_INVALID:
		return "Stopped - Length Invalid";
	case COMP_STOPPED_SHORT_PACKET:
		return "Stopped - Short Packet";
	case COMP_MAX_EXIT_LATENCY_TOO_LARGE_ERROR:
		return "Max Exit Latency Too Large Error";
	case COMP_ISOCH_BUFFER_OVERRUN:
		return "Isoch Buffer Overrun";
	case COMP_EVENT_LOST_ERROR:
		return "Event Lost Error";
	case COMP_UNDEFINED_ERROR:
		return "Undefined Error";
	case COMP_INVALID_STREAM_ID_ERROR:
		return "Invalid Stream ID Error";
	case COMP_SECONDARY_BANDWIDTH_ERROR:
		return "Secondary Bandwidth Error";
	case COMP_SPLIT_TRANSACTION_ERROR:
		return "Split Transaction Error";
	default:
		return "Unknown!!";
	}
}

struct xhci_link_trb {
	/* 64-bit segment pointer*/
	__le64 segment_ptr;
	__le32 intr_target;
	__le32 control;
};

/* control bitfields */
#define LINK_TOGGLE	(0x1<<1)

/* Command completion event TRB */
struct xhci_event_cmd {
	/* Pointer to command TRB, or the value passed by the event data trb */
	__le64 cmd_trb;
	__le32 status;
	__le32 flags;
};

/* flags bitmasks */

/* Address device - disable SetAddress */
#define TRB_BSR		(1<<9)

/* Configure Endpoint - Deconfigure */
#define TRB_DC		(1<<9)

/* Stop Ring - Transfer State Preserve */
#define TRB_TSP		(1<<9)

enum xhci_ep_reset_type {
	EP_HARD_RESET,
	EP_SOFT_RESET,
};

/* Force Event */
#define TRB_TO_VF_INTR_TARGET(p)	(((p) & (0x3ff << 22)) >> 22)
#define TRB_TO_VF_ID(p)			(((p) & (0xff << 16)) >> 16)

/* Set Latency Tolerance Value */
#define TRB_TO_BELT(p)			(((p) & (0xfff << 16)) >> 16)

/* Get Port Bandwidth */
#define TRB_TO_DEV_SPEED(p)		(((p) & (0xf << 16)) >> 16)

/* Force Header */
#define TRB_TO_PACKET_TYPE(p)		((p) & 0x1f)
#define TRB_TO_ROOTHUB_PORT(p)		(((p) & (0xff << 24)) >> 24)

enum xhci_setup_dev {
	SETUP_CONTEXT_ONLY,
	SETUP_CONTEXT_ADDRESS,
};

/* bits 16:23 are the virtual function ID */
/* bits 24:31 are the slot ID */
#define TRB_TO_SLOT_ID(p)	(((p) & (0xff<<24)) >> 24)
#define SLOT_ID_FOR_TRB(p)	(((p) & 0xff) << 24)

/* Stop Endpoint TRB - ep_index to endpoint ID for this TRB */
#define TRB_TO_EP_INDEX(p)		((((p) & (0x1f << 16)) >> 16) - 1)
#define	EP_ID_FOR_TRB(p)		((((p) + 1) & 0x1f) << 16)

#define SUSPEND_PORT_FOR_TRB(p)		(((p) & 1) << 23)
#define TRB_TO_SUSPEND_PORT(p)		(((p) & (1 << 23)) >> 23)
#define LAST_EP_INDEX			30

/* Set TR Dequeue Pointer command TRB fields, 6.4.3.9 */
#define TRB_TO_STREAM_ID(p)		((((p) & (0xffff << 16)) >> 16))
#define STREAM_ID_FOR_TRB(p)		((((p)) & 0xffff) << 16)
#define SCT_FOR_TRB(p)			(((p) << 1) & 0x7)

/* Link TRB specific fields */
#define TRB_TC			(1<<1)

/* Port Status Change Event TRB fields */
/* Port ID - bits 31:24 */
#define GET_PORT_ID(p)		(((p) & (0xff << 24)) >> 24)

#define EVENT_DATA		(1 << 2)

/* Normal TRB fields */
/* transfer_len bitmasks - bits 0:16 */
#define	TRB_LEN(p)		((p) & 0x1ffff)
/* TD Size, packets remaining in this TD, bits 21:17 (5 bits, so max 31) */
#define TRB_TD_SIZE(p)          (min((p), (u32)31) << 17)
#define GET_TD_SIZE(p)		(((p) & 0x3e0000) >> 17)
/* xhci 1.1 uses the TD_SIZE field for TBC if Extended TBC is enabled (ETE) */
#define TRB_TD_SIZE_TBC(p)      (min((p), (u32)31) << 17)
/* Interrupter Target - which MSI-X vector to target the completion event at */
#define TRB_INTR_TARGET(p)	(((p) & 0x3ff) << 22)
#define GET_INTR_TARGET(p)	(((p) >> 22) & 0x3ff)
/* Total burst count field, Rsvdz on xhci 1.1 with Extended TBC enabled (ETE) */
#define TRB_TBC(p)		(((p) & 0x3) << 7)
#define TRB_TLBPC(p)		(((p) & 0xf) << 16)

/* Cycle bit - indicates TRB ownership by HC or HCD */
#define TRB_CYCLE		(1<<0)
/*
 * Force next event data TRB to be evaluated before task switch.
 * Used to pass OS data back after a TD completes.
 */
#define TRB_ENT			(1<<1)
/* Interrupt on short packet */
#define TRB_ISP			(1<<2)
/* Set PCIe no snoop attribute */
#define TRB_NO_SNOOP		(1<<3)
/* Chain multiple TRBs into a TD */
#define TRB_CHAIN		(1<<4)
/* Interrupt on completion */
#define TRB_IOC			(1<<5)
/* The buffer pointer contains immediate data */
#define TRB_IDT			(1<<6)

/* Block Event Interrupt */
#define	TRB_BEI			(1<<9)

/* Control transfer TRB specific fields */
#define TRB_DIR_IN		(1<<16)
#define	TRB_TX_TYPE(p)		((p) << 16)
#define	TRB_DATA_OUT		2
#define	TRB_DATA_IN		3

/* Isochronous TRB specific fields */
#define TRB_SIA			(1<<31)
#define TRB_FRAME_ID(p)		(((p) & 0x7ff) << 20)

struct xhci_generic_trb {
	__le32 field[4];
};

union xhci_trb {
	struct xhci_link_trb		link;
	struct xhci_transfer_event	trans_event;
	struct xhci_event_cmd		event_cmd;
	struct xhci_generic_trb		generic;
};

/* TRB bit mask */
#define	TRB_TYPE_BITMASK	(0xfc00)
#define TRB_TYPE(p)		((p) << 10)
#define TRB_FIELD_TO_TYPE(p)	(((p) & TRB_TYPE_BITMASK) >> 10)
/* TRB type IDs */
/* bulk, interrupt, isoc scatter/gather, and control data stage */
#define TRB_NORMAL		1
/* setup stage for control transfers */
#define TRB_SETUP		2
/* data stage for control transfers */
#define TRB_DATA		3
/* status stage for control transfers */
#define TRB_STATUS		4
/* isoc transfers */
#define TRB_ISOC		5
/* TRB for linking ring segments */
#define TRB_LINK		6
#define TRB_EVENT_DATA		7
/* Transfer Ring No-op (not for the command ring) */
#define TRB_TR_NOOP		8
/* Command TRBs */
/* Enable Slot Command */
#define TRB_ENABLE_SLOT		9
/* Disable Slot Command */
#define TRB_DISABLE_SLOT	10
/* Address Device Command */
#define TRB_ADDR_DEV		11
/* Configure Endpoint Command */
#define TRB_CONFIG_EP		12
/* Evaluate Context Command */
#define TRB_EVAL_CONTEXT	13
/* Reset Endpoint Command */
#define TRB_RESET_EP		14
/* Stop Transfer Ring Command */
#define TRB_STOP_RING		15
/* Set Transfer Ring Dequeue Pointer Command */
#define TRB_SET_DEQ		16
/* Reset Device Command */
#define TRB_RESET_DEV		17
/* Force Event Command (opt) */
#define TRB_FORCE_EVENT		18
/* Negotiate Bandwidth Command (opt) */
#define TRB_NEG_BANDWIDTH	19
/* Set Latency Tolerance Value Command (opt) */
#define TRB_SET_LT		20
/* Get port bandwidth Command */
#define TRB_GET_BW		21
/* Force Header Command - generate a transaction or link management packet */
#define TRB_FORCE_HEADER	22
/* No-op Command - not for transfer rings */
#define TRB_CMD_NOOP		23
/* TRB IDs 24-31 reserved */
/* Event TRBS */
/* Transfer Event */
#define TRB_TRANSFER		32
/* Command Completion Event */
#define TRB_COMPLETION		33
/* Port Status Change Event */
#define TRB_PORT_STATUS		34
/* Bandwidth Request Event (opt) */
#define TRB_BANDWIDTH_EVENT	35
/* Doorbell Event (opt) */
#define TRB_DOORBELL		36
/* Host Controller Event */
#define TRB_HC_EVENT		37
/* Device Notification Event - device sent function wake notification */
#define TRB_DEV_NOTE		38
/* MFINDEX Wrap Event - microframe counter wrapped */
#define TRB_MFINDEX_WRAP	39
/* TRB IDs 40-47 reserved, 48-63 is vendor-defined */

/* Nec vendor-specific command completion event. */
#define	TRB_NEC_CMD_COMP	48
/* Get NEC firmware revision. */
#define	TRB_NEC_GET_FW		49

static inline const char *xhci_trb_type_string(u8 type)
{
	switch (type) {
	case TRB_NORMAL:
		return "Normal";
	case TRB_SETUP:
		return "Setup Stage";
	case TRB_DATA:
		return "Data Stage";
	case TRB_STATUS:
		return "Status Stage";
	case TRB_ISOC:
		return "Isoch";
	case TRB_LINK:
		return "Link";
	case TRB_EVENT_DATA:
		return "Event Data";
	case TRB_TR_NOOP:
		return "No-Op";
	case TRB_ENABLE_SLOT:
		return "Enable Slot Command";
	case TRB_DISABLE_SLOT:
		return "Disable Slot Command";
	case TRB_ADDR_DEV:
		return "Address Device Command";
	case TRB_CONFIG_EP:
		return "Configure Endpoint Command";
	case TRB_EVAL_CONTEXT:
		return "Evaluate Context Command";
	case TRB_RESET_EP:
		return "Reset Endpoint Command";
	case TRB_STOP_RING:
		return "Stop Ring Command";
	case TRB_SET_DEQ:
		return "Set TR Dequeue Pointer Command";
	case TRB_RESET_DEV:
		return "Reset Device Command";
	case TRB_FORCE_EVENT:
		return "Force Event Command";
	case TRB_NEG_BANDWIDTH:
		return "Negotiate Bandwidth Command";
	case TRB_SET_LT:
		return "Set Latency Tolerance Value Command";
	case TRB_GET_BW:
		return "Get Port Bandwidth Command";
	case TRB_FORCE_HEADER:
		return "Force Header Command";
	case TRB_CMD_NOOP:
		return "No-Op Command";
	case TRB_TRANSFER:
		return "Transfer Event";
	case TRB_COMPLETION:
		return "Command Completion Event";
	case TRB_PORT_STATUS:
		return "Port Status Change Event";
	case TRB_BANDWIDTH_EVENT:
		return "Bandwidth Request Event";
	case TRB_DOORBELL:
		return "Doorbell Event";
	case TRB_HC_EVENT:
		return "Host Controller Event";
	case TRB_DEV_NOTE:
		return "Device Notification Event";
	case TRB_MFINDEX_WRAP:
		return "MFINDEX Wrap Event";
	case TRB_NEC_CMD_COMP:
		return "NEC Command Completion Event";
	case TRB_NEC_GET_FW:
		return "NET Get Firmware Revision Command";
	default:
		return "UNKNOWN";
	}
}

#define TRB_TYPE_LINK(x)	(((x) & TRB_TYPE_BITMASK) == TRB_TYPE(TRB_LINK))
/* Above, but for __le32 types -- can avoid work by swapping constants: */
#define TRB_TYPE_LINK_LE32(x)	(((x) & cpu_to_le32(TRB_TYPE_BITMASK)) == \
				 cpu_to_le32(TRB_TYPE(TRB_LINK)))
#define TRB_TYPE_NOOP_LE32(x)	(((x) & cpu_to_le32(TRB_TYPE_BITMASK)) == \
				 cpu_to_le32(TRB_TYPE(TRB_TR_NOOP)))

#define NEC_FW_MINOR(p)		(((p) >> 0) & 0xff)
#define NEC_FW_MAJOR(p)		(((p) >> 8) & 0xff)

/*
 * TRBS_PER_SEGMENT must be a multiple of 4,
 * since the command ring is 64-byte aligned.
 * It must also be greater than 16.
 */
#define TRBS_PER_SEGMENT	256
/* Allow two commands + a link TRB, along with any reserved command TRBs */
#define MAX_RSVD_CMD_TRBS	(TRBS_PER_SEGMENT - 3)
#define TRB_SEGMENT_SIZE	(TRBS_PER_SEGMENT*16)
#define TRB_SEGMENT_SHIFT	(ilog2(TRB_SEGMENT_SIZE))
/* TRB buffer pointers can't cross 64KB boundaries */
#define TRB_MAX_BUFF_SHIFT		16
#define TRB_MAX_BUFF_SIZE	(1 << TRB_MAX_BUFF_SHIFT)
/* How much data is left before the 64KB boundary? */
#define TRB_BUFF_LEN_UP_TO_BOUNDARY(addr)	(TRB_MAX_BUFF_SIZE - \
					(addr & (TRB_MAX_BUFF_SIZE - 1)))

struct xhci_segment {
	union xhci_trb		*trbs;
	/* private to HCD */
	struct xhci_segment	*next;
	dma_addr_t		dma;
	/* Max packet sized bounce buffer for td-fragmant alignment */
	dma_addr_t		bounce_dma;
	void			*bounce_buf;
	unsigned int		bounce_offs;
	unsigned int		bounce_len;
};

struct xhci_td {
	struct list_head	td_list;
	struct list_head	cancelled_td_list;
	struct urb		*urb;
	struct xhci_segment	*start_seg;
	union xhci_trb		*first_trb;
	union xhci_trb		*last_trb;
	struct xhci_segment	*bounce_seg;
	/* actual_length of the URB has already been set */
	bool			urb_length_set;
};

/* xHCI command default timeout value */
#define XHCI_CMD_DEFAULT_TIMEOUT	(5 * HZ)

/* command descriptor */
struct xhci_cd {
	struct xhci_command	*command;
	union xhci_trb		*cmd_trb;
};

struct xhci_dequeue_state {
	struct xhci_segment *new_deq_seg;
	union xhci_trb *new_deq_ptr;
	int new_cycle_state;
	unsigned int stream_id;
};

enum xhci_ring_type {
	TYPE_CTRL = 0,
	TYPE_ISOC,
	TYPE_BULK,
	TYPE_INTR,
	TYPE_STREAM,
	TYPE_COMMAND,
	TYPE_EVENT,
};

static inline const char *xhci_ring_type_string(enum xhci_ring_type type)
{
	switch (type) {
	case TYPE_CTRL:
		return "CTRL";
	case TYPE_ISOC:
		return "ISOC";
	case TYPE_BULK:
		return "BULK";
	case TYPE_INTR:
		return "INTR";
	case TYPE_STREAM:
		return "STREAM";
	case TYPE_COMMAND:
		return "CMD";
	case TYPE_EVENT:
		return "EVENT";
	}

	return "UNKNOWN";
}

struct xhci_ring {
	struct xhci_segment	*first_seg;
	struct xhci_segment	*last_seg;
	union  xhci_trb		*enqueue;
	struct xhci_segment	*enq_seg;
	union  xhci_trb		*dequeue;
	struct xhci_segment	*deq_seg;
	struct list_head	td_list;
	/*
	 * Write the cycle state into the TRB cycle field to give ownership of
	 * the TRB to the host controller (if we are the producer), or to check
	 * if we own the TRB (if we are the consumer).  See section 4.9.1.
	 */
	u32			cycle_state;
	unsigned int		stream_id;
	unsigned int		num_segs;
	unsigned int		num_trbs_free;
	unsigned int		num_trbs_free_temp;
	unsigned int		bounce_buf_len;
	enum xhci_ring_type	type;
	bool			last_td_was_short;
	struct radix_tree_root	*trb_address_map;
	struct timer_list	stream_timer;
	bool			stream_timeout_handler;
	struct xhci_hcd		*xhci;
};

struct xhci_erst_entry {
	/* 64-bit event ring segment address */
	__le64	seg_addr;
	__le32	seg_size;
	/* Set to zero */
	__le32	rsvd;
};

struct xhci_erst {
	struct xhci_erst_entry	*entries;
	unsigned int		num_entries;
	/* xhci->event_ring keeps track of segment dma addresses */
	dma_addr_t		erst_dma_addr;
	/* Num entries the ERST can contain */
	unsigned int		erst_size;
};

struct xhci_scratchpad {
	u64 *sp_array;
	dma_addr_t sp_dma;
	void **sp_buffers;
};

struct urb_priv {
	int	num_tds;
	int	num_tds_done;
	struct	xhci_td	td[0];
};

/*
 * Each segment table entry is 4*32bits long.  1K seems like an ok size:
 * (1K bytes * 8bytes/bit) / (4*32 bits) = 64 segment entries in the table,
 * meaning 64 ring segments.
 * Initial allocated size of the ERST, in number of entries */
#define	ERST_NUM_SEGS	1
/* Initial allocated size of the ERST, in number of entries */
#define	ERST_SIZE	64
/* Initial number of event segment rings allocated */
#define	ERST_ENTRIES	1
/* Poll every 60 seconds */
#define	POLL_TIMEOUT	60
/* Stop endpoint command timeout (secs) for URB cancellation watchdog timer */
#define XHCI_STOP_EP_CMD_TIMEOUT	5
/* XXX: Make these module parameters */

struct s3_save {
	u32	command;
	u32	dev_nt;
	u64	dcbaa_ptr;
	u32	config_reg;
	u32	irq_pending;
	u32	irq_control;
	u32	erst_size;
	u64	erst_base;
	u64	erst_dequeue;
};

/* Use for lpm */
struct dev_info {
	u32			dev_id;
	struct	list_head	list;
};

struct xhci_bus_state {
	unsigned long		bus_suspended;
	unsigned long		next_statechange;

	/* Port suspend arrays are indexed by the portnum of the fake roothub */
	/* ports suspend status arrays - max 31 ports for USB2, 15 for USB3 */
	u32			port_c_suspend;
	u32			suspended_ports;
	u32			port_remote_wakeup;
	unsigned long		resume_done[USB_MAXCHILDREN];
	/* which ports have started to resume */
	unsigned long		resuming_ports;
	/* Which ports are waiting on RExit to U0 transition. */
	unsigned long		rexit_ports;
	struct completion	rexit_done[USB_MAXCHILDREN];
};


/*
 * It can take up to 20 ms to transition from RExit to U0 on the
 * Intel Lynx Point LP xHCI host.
 */
#define	XHCI_MAX_REXIT_TIMEOUT	(20 * 1000)

static inline unsigned int hcd_index(struct usb_hcd *hcd)
{
	if (hcd->speed >= HCD_USB3)
		return 0;
	else
		return 1;
}

struct xhci_hub {
	u8	maj_rev;
	u8	min_rev;
	u32	*psi;		/* array of protocol speed ID entries */
	u8	psi_count;
	u8	psi_uid_count;
};

/* There is one xhci_hcd structure per controller */
struct xhci_hcd {
	struct usb_hcd *main_hcd;
	struct usb_hcd *shared_hcd;
	/* glue to PCI and HCD framework */
	struct xhci_cap_regs __iomem *cap_regs;
	struct xhci_op_regs __iomem *op_regs;
	struct xhci_run_regs __iomem *run_regs;
	struct xhci_doorbell_array __iomem *dba;
	/* Our HCD's current interrupter register set */
	struct	xhci_intr_reg __iomem *ir_set;

	/* Cached register copies of read-only HC data */
	__u32		hcs_params1;
	__u32		hcs_params2;
	__u32		hcs_params3;
	__u32		hcc_params;
	__u32		hcc_params2;

	spinlock_t	lock;

	/* packed release number */
	u8		sbrn;
	u16		hci_version;
	u8		max_slots;
	u8		max_interrupters;
	u8		max_ports;
	u8		isoc_threshold;
	int		event_ring_max;
	/* 4KB min, 128MB max */
	int		page_size;
	/* Valid values are 12 to 20, inclusive */
	int		page_shift;
	/* msi-x vectors */
	int		msix_count;
	/* optional clock */
	struct clk		*clk;
	/* data structures */
	struct xhci_device_context_array *dcbaa;
	struct xhci_ring	*cmd_ring;
	unsigned int            cmd_ring_state;
#define CMD_RING_STATE_RUNNING         (1 << 0)
#define CMD_RING_STATE_ABORTED         (1 << 1)
#define CMD_RING_STATE_STOPPED         (1 << 2)
	struct list_head        cmd_list;
	unsigned int		cmd_ring_reserved_trbs;
	struct delayed_work	cmd_timer;
	struct completion	cmd_ring_stop_completion;
	struct xhci_command	*current_cmd;
	struct xhci_ring	*event_ring;
	struct xhci_erst	erst;
	/* Scratchpad */
	struct xhci_scratchpad  *scratchpad;
	/* Store LPM test failed devices' information */
	struct list_head	lpm_failed_devs;

	/* slot enabling and address device helpers */
	/* these are not thread safe so use mutex */
	struct mutex mutex;
	/* For USB 3.0 LPM enable/disable. */
	struct xhci_command		*lpm_command;
	/* Internal mirror of the HW's dcbaa */
	struct xhci_virt_device	*devs[MAX_HC_SLOTS];
	/* For keeping track of bandwidth domains per roothub. */
	struct xhci_root_port_bw_info	*rh_bw;

	/* DMA pools */
	struct dma_pool	*device_pool;
	struct dma_pool	*segment_pool;
	struct dma_pool	*small_streams_pool;
	struct dma_pool	*medium_streams_pool;

	/* Host controller watchdog timer structures */
	unsigned int		xhc_state;

	u32			command;
	struct s3_save		s3;
/* Host controller is dying - not responding to commands. "I'm not dead yet!"
 *
 * xHC interrupts have been disabled and a watchdog timer will (or has already)
 * halt the xHCI host, and complete all URBs with an -ESHUTDOWN code.  Any code
 * that sees this status (other than the timer that set it) should stop touching
 * hardware immediately.  Interrupt handlers should return immediately when
 * they see this status (any time they drop and re-acquire xhci->lock).
 * xhci_urb_dequeue() should call usb_hcd_check_unlink_urb() and return without
 * putting the TD on the canceled list, etc.
 *
 * There are no reports of xHCI host controllers that display this issue.
 */
#define XHCI_STATE_DYING	(1 << 0)
#define XHCI_STATE_HALTED	(1 << 1)
#define XHCI_STATE_REMOVING	(1 << 2)
	unsigned int		quirks;
#define	XHCI_LINK_TRB_QUIRK	(1 << 0)
#define XHCI_RESET_EP_QUIRK	(1 << 1)
#define XHCI_NEC_HOST		(1 << 2)
#define XHCI_AMD_PLL_FIX	(1 << 3)
#define XHCI_SPURIOUS_SUCCESS	(1 << 4)
/*
 * Certain Intel host controllers have a limit to the number of endpoint
 * contexts they can handle.  Ideally, they would signal that they can't handle
 * anymore endpoint contexts by returning a Resource Error for the Configure
 * Endpoint command, but they don't.  Instead they expect software to keep track
 * of the number of active endpoints for them, across configure endpoint
 * commands, reset device commands, disable slot commands, and address device
 * commands.
 */
#define XHCI_EP_LIMIT_QUIRK	(1 << 5)
#define XHCI_BROKEN_MSI		(1 << 6)
#define XHCI_RESET_ON_RESUME	(1 << 7)
#define	XHCI_SW_BW_CHECKING	(1 << 8)
#define XHCI_AMD_0x96_HOST	(1 << 9)
#define XHCI_TRUST_TX_LENGTH	(1 << 10)
#define XHCI_LPM_SUPPORT	(1 << 11)
#define XHCI_INTEL_HOST		(1 << 12)
#define XHCI_SPURIOUS_REBOOT	(1 << 13)
#define XHCI_COMP_MODE_QUIRK	(1 << 14)
#define XHCI_AVOID_BEI		(1 << 15)
#define XHCI_PLAT		(1 << 16)
#define XHCI_SLOW_SUSPEND	(1 << 17)
#define XHCI_SPURIOUS_WAKEUP	(1 << 18)
/* For controllers with a broken beyond repair streams implementation */
#define XHCI_BROKEN_STREAMS	(1 << 19)
#define XHCI_PME_STUCK_QUIRK	(1 << 20)
#define XHCI_MTK_HOST		(1 << 21)
#define XHCI_SSIC_PORT_UNUSED	(1 << 22)
#define XHCI_NO_64BIT_SUPPORT	(1 << 23)
#define XHCI_MISSING_CAS	(1 << 24)
<<<<<<< HEAD
#define XHCI_STREAM_QUIRK	(1 << 25)
=======
/* For controller with a broken Port Disable implementation */
#define XHCI_BROKEN_PORT_PED	(1 << 25)
#define XHCI_LIMIT_ENDPOINT_INTERVAL_7	(1 << 26)
/* Reserved. It was XHCI_U2_DISABLE_WAKE */
#define XHCI_ASMEDIA_MODIFY_FLOWCONTROL	(1 << 28)

>>>>>>> bebc6082
	unsigned int		num_active_eps;
	unsigned int		limit_active_eps;
	/* There are two roothubs to keep track of bus suspend info for */
	struct xhci_bus_state   bus_state[2];
	/* Is each xHCI roothub port a USB 3.0, USB 2.0, or USB 1.1 port? */
	u8			*port_array;
	/* Array of pointers to USB 3.0 PORTSC registers */
	__le32 __iomem		**usb3_ports;
	unsigned int		num_usb3_ports;
	/* Array of pointers to USB 2.0 PORTSC registers */
	__le32 __iomem		**usb2_ports;
	struct xhci_hub		usb2_rhub;
	struct xhci_hub		usb3_rhub;
	unsigned int		num_usb2_ports;
	/* support xHCI 0.96 spec USB2 software LPM */
	unsigned		sw_lpm_support:1;
	/* support xHCI 1.0 spec USB2 hardware LPM */
	unsigned		hw_lpm_support:1;
	/* cached usb2 extened protocol capabilites */
	u32                     *ext_caps;
	unsigned int            num_ext_caps;
	/* Compliance Mode Recovery Data */
	struct timer_list	comp_mode_recovery_timer;
	u32			port_status_u0;
	u16			test_mode;
/* Compliance Mode Timer Triggered every 2 seconds */
#define COMP_MODE_RCVRY_MSECS 2000

	/* platform-specific data -- must come last */
	unsigned long		priv[0] __aligned(sizeof(s64));
};

/* Platform specific overrides to generic XHCI hc_driver ops */
struct xhci_driver_overrides {
	size_t extra_priv_size;
	int (*reset)(struct usb_hcd *hcd);
	int (*start)(struct usb_hcd *hcd);
};

#define	XHCI_CFC_DELAY		10

/* convert between an HCD pointer and the corresponding EHCI_HCD */
static inline struct xhci_hcd *hcd_to_xhci(struct usb_hcd *hcd)
{
	struct usb_hcd *primary_hcd;

	if (usb_hcd_is_primary_hcd(hcd))
		primary_hcd = hcd;
	else
		primary_hcd = hcd->primary_hcd;

	return (struct xhci_hcd *) (primary_hcd->hcd_priv);
}

static inline struct usb_hcd *xhci_to_hcd(struct xhci_hcd *xhci)
{
	return xhci->main_hcd;
}

#define xhci_dbg(xhci, fmt, args...) \
	dev_dbg(xhci_to_hcd(xhci)->self.controller , fmt , ## args)
#define xhci_err(xhci, fmt, args...) \
	dev_err(xhci_to_hcd(xhci)->self.controller , fmt , ## args)
#define xhci_warn(xhci, fmt, args...) \
	dev_warn(xhci_to_hcd(xhci)->self.controller , fmt , ## args)
#define xhci_warn_ratelimited(xhci, fmt, args...) \
	dev_warn_ratelimited(xhci_to_hcd(xhci)->self.controller , fmt , ## args)
#define xhci_info(xhci, fmt, args...) \
	dev_info(xhci_to_hcd(xhci)->self.controller , fmt , ## args)

/*
 * Registers should always be accessed with double word or quad word accesses.
 *
 * Some xHCI implementations may support 64-bit address pointers.  Registers
 * with 64-bit address pointers should be written to with dword accesses by
 * writing the low dword first (ptr[0]), then the high dword (ptr[1]) second.
 * xHCI implementations that do not support 64-bit address pointers will ignore
 * the high dword, and write order is irrelevant.
 */
static inline u64 xhci_read_64(const struct xhci_hcd *xhci,
		__le64 __iomem *regs)
{
	return lo_hi_readq(regs);
}
static inline void xhci_write_64(struct xhci_hcd *xhci,
				 const u64 val, __le64 __iomem *regs)
{
	lo_hi_writeq(val, regs);
}

static inline int xhci_link_trb_quirk(struct xhci_hcd *xhci)
{
	return xhci->quirks & XHCI_LINK_TRB_QUIRK;
}

/* xHCI debugging */
void xhci_print_ir_set(struct xhci_hcd *xhci, int set_num);
void xhci_print_registers(struct xhci_hcd *xhci);
void xhci_dbg_regs(struct xhci_hcd *xhci);
void xhci_print_run_regs(struct xhci_hcd *xhci);
void xhci_dbg_erst(struct xhci_hcd *xhci, struct xhci_erst *erst);
void xhci_dbg_cmd_ptrs(struct xhci_hcd *xhci);
char *xhci_get_slot_state(struct xhci_hcd *xhci,
		struct xhci_container_ctx *ctx);
void xhci_dbg_trace(struct xhci_hcd *xhci, void (*trace)(struct va_format *),
			const char *fmt, ...);

/* xHCI memory management */
void xhci_mem_cleanup(struct xhci_hcd *xhci);
int xhci_mem_init(struct xhci_hcd *xhci, gfp_t flags);
void xhci_free_virt_device(struct xhci_hcd *xhci, int slot_id);
int xhci_alloc_virt_device(struct xhci_hcd *xhci, int slot_id, struct usb_device *udev, gfp_t flags);
int xhci_setup_addressable_virt_dev(struct xhci_hcd *xhci, struct usb_device *udev);
void xhci_copy_ep0_dequeue_into_input_ctx(struct xhci_hcd *xhci,
		struct usb_device *udev);
unsigned int xhci_get_endpoint_index(struct usb_endpoint_descriptor *desc);
unsigned int xhci_get_endpoint_address(unsigned int ep_index);
unsigned int xhci_last_valid_endpoint(u32 added_ctxs);
void xhci_endpoint_zero(struct xhci_hcd *xhci, struct xhci_virt_device *virt_dev, struct usb_host_endpoint *ep);
void xhci_update_tt_active_eps(struct xhci_hcd *xhci,
		struct xhci_virt_device *virt_dev,
		int old_active_eps);
void xhci_clear_endpoint_bw_info(struct xhci_bw_info *bw_info);
void xhci_update_bw_info(struct xhci_hcd *xhci,
		struct xhci_container_ctx *in_ctx,
		struct xhci_input_control_ctx *ctrl_ctx,
		struct xhci_virt_device *virt_dev);
void xhci_endpoint_copy(struct xhci_hcd *xhci,
		struct xhci_container_ctx *in_ctx,
		struct xhci_container_ctx *out_ctx,
		unsigned int ep_index);
void xhci_slot_copy(struct xhci_hcd *xhci,
		struct xhci_container_ctx *in_ctx,
		struct xhci_container_ctx *out_ctx);
int xhci_endpoint_init(struct xhci_hcd *xhci, struct xhci_virt_device *virt_dev,
		struct usb_device *udev, struct usb_host_endpoint *ep,
		gfp_t mem_flags);
void xhci_ring_free(struct xhci_hcd *xhci, struct xhci_ring *ring);
int xhci_ring_expansion(struct xhci_hcd *xhci, struct xhci_ring *ring,
				unsigned int num_trbs, gfp_t flags);
void xhci_free_endpoint_ring(struct xhci_hcd *xhci,
		struct xhci_virt_device *virt_dev,
		unsigned int ep_index);
struct xhci_stream_info *xhci_alloc_stream_info(struct xhci_hcd *xhci,
		unsigned int num_stream_ctxs,
		unsigned int num_streams,
		unsigned int max_packet, gfp_t flags);
void xhci_free_stream_info(struct xhci_hcd *xhci,
		struct xhci_stream_info *stream_info);
void xhci_setup_streams_ep_input_ctx(struct xhci_hcd *xhci,
		struct xhci_ep_ctx *ep_ctx,
		struct xhci_stream_info *stream_info);
void xhci_setup_no_streams_ep_input_ctx(struct xhci_ep_ctx *ep_ctx,
		struct xhci_virt_ep *ep);
void xhci_free_device_endpoint_resources(struct xhci_hcd *xhci,
	struct xhci_virt_device *virt_dev, bool drop_control_ep);
struct xhci_ring *xhci_dma_to_transfer_ring(
		struct xhci_virt_ep *ep,
		u64 address);
struct xhci_ring *xhci_stream_id_to_ring(
		struct xhci_virt_device *dev,
		unsigned int ep_index,
		unsigned int stream_id);
struct xhci_command *xhci_alloc_command(struct xhci_hcd *xhci,
		bool allocate_in_ctx, bool allocate_completion,
		gfp_t mem_flags);
void xhci_urb_free_priv(struct urb_priv *urb_priv);
void xhci_free_command(struct xhci_hcd *xhci,
		struct xhci_command *command);

/* xHCI host controller glue */
typedef void (*xhci_get_quirks_t)(struct device *, struct xhci_hcd *);
int xhci_handshake(void __iomem *ptr, u32 mask, u32 done, int usec);
void xhci_quiesce(struct xhci_hcd *xhci);
int xhci_halt(struct xhci_hcd *xhci);
int xhci_start(struct xhci_hcd *xhci);
int xhci_reset(struct xhci_hcd *xhci);
int xhci_run(struct usb_hcd *hcd);
int xhci_gen_setup(struct usb_hcd *hcd, xhci_get_quirks_t get_quirks);
void xhci_init_driver(struct hc_driver *drv,
		      const struct xhci_driver_overrides *over);
int xhci_disable_slot(struct xhci_hcd *xhci,
			struct xhci_command *command, u32 slot_id);

int xhci_suspend(struct xhci_hcd *xhci, bool do_wakeup);
int xhci_resume(struct xhci_hcd *xhci, bool hibernated);

irqreturn_t xhci_irq(struct usb_hcd *hcd);
irqreturn_t xhci_msi_irq(int irq, void *hcd);
int xhci_alloc_dev(struct usb_hcd *hcd, struct usb_device *udev);
int xhci_alloc_tt_info(struct xhci_hcd *xhci,
		struct xhci_virt_device *virt_dev,
		struct usb_device *hdev,
		struct usb_tt *tt, gfp_t mem_flags);

/* xHCI ring, segment, TRB, and TD functions */
dma_addr_t xhci_trb_virt_to_dma(struct xhci_segment *seg, union xhci_trb *trb);
struct xhci_segment *trb_in_td(struct xhci_hcd *xhci,
		struct xhci_segment *start_seg, union xhci_trb *start_trb,
		union xhci_trb *end_trb, dma_addr_t suspect_dma, bool debug);
int xhci_is_vendor_info_code(struct xhci_hcd *xhci, unsigned int trb_comp_code);
void xhci_ring_cmd_db(struct xhci_hcd *xhci);
int xhci_queue_slot_control(struct xhci_hcd *xhci, struct xhci_command *cmd,
		u32 trb_type, u32 slot_id);
int xhci_queue_address_device(struct xhci_hcd *xhci, struct xhci_command *cmd,
		dma_addr_t in_ctx_ptr, u32 slot_id, enum xhci_setup_dev);
int xhci_queue_vendor_command(struct xhci_hcd *xhci, struct xhci_command *cmd,
		u32 field1, u32 field2, u32 field3, u32 field4);
int xhci_queue_stop_endpoint(struct xhci_hcd *xhci, struct xhci_command *cmd,
		int slot_id, unsigned int ep_index, int suspend);
int xhci_queue_ctrl_tx(struct xhci_hcd *xhci, gfp_t mem_flags, struct urb *urb,
		int slot_id, unsigned int ep_index);
int xhci_queue_bulk_tx(struct xhci_hcd *xhci, gfp_t mem_flags, struct urb *urb,
		int slot_id, unsigned int ep_index);
int xhci_queue_intr_tx(struct xhci_hcd *xhci, gfp_t mem_flags, struct urb *urb,
		int slot_id, unsigned int ep_index);
int xhci_queue_isoc_tx_prepare(struct xhci_hcd *xhci, gfp_t mem_flags,
		struct urb *urb, int slot_id, unsigned int ep_index);
int xhci_queue_configure_endpoint(struct xhci_hcd *xhci,
		struct xhci_command *cmd, dma_addr_t in_ctx_ptr, u32 slot_id,
		bool command_must_succeed);
int xhci_queue_evaluate_context(struct xhci_hcd *xhci, struct xhci_command *cmd,
		dma_addr_t in_ctx_ptr, u32 slot_id, bool command_must_succeed);
int xhci_queue_reset_ep(struct xhci_hcd *xhci, struct xhci_command *cmd,
		int slot_id, unsigned int ep_index,
		enum xhci_ep_reset_type reset_type);
int xhci_queue_reset_device(struct xhci_hcd *xhci, struct xhci_command *cmd,
		u32 slot_id);
void xhci_find_new_dequeue_state(struct xhci_hcd *xhci,
		unsigned int slot_id, unsigned int ep_index,
		unsigned int stream_id, struct xhci_td *cur_td,
		struct xhci_dequeue_state *state);
void xhci_queue_new_dequeue_state(struct xhci_hcd *xhci,
		unsigned int slot_id, unsigned int ep_index,
		struct xhci_dequeue_state *deq_state);
void xhci_cleanup_stalled_ring(struct xhci_hcd *xhci, unsigned int ep_index,
		unsigned int stream_id, struct xhci_td *td);
void xhci_stop_endpoint_command_watchdog(unsigned long arg);
<<<<<<< HEAD
void xhci_stream_timeout(unsigned long arg);
void xhci_handle_command_timeout(unsigned long data);
=======
void xhci_handle_command_timeout(struct work_struct *work);
>>>>>>> bebc6082

void xhci_ring_ep_doorbell(struct xhci_hcd *xhci, unsigned int slot_id,
		unsigned int ep_index, unsigned int stream_id);
void xhci_cleanup_command_queue(struct xhci_hcd *xhci);

/* xHCI roothub code */
void xhci_set_link_state(struct xhci_hcd *xhci, __le32 __iomem **port_array,
				int port_id, u32 link_state);
void xhci_test_and_clear_bit(struct xhci_hcd *xhci, __le32 __iomem **port_array,
				int port_id, u32 port_bit);
int xhci_hub_control(struct usb_hcd *hcd, u16 typeReq, u16 wValue, u16 wIndex,
		char *buf, u16 wLength);
int xhci_hub_status_data(struct usb_hcd *hcd, char *buf);
int xhci_find_raw_port_number(struct usb_hcd *hcd, int port1);
void xhci_hc_died(struct xhci_hcd *xhci);

#ifdef CONFIG_PM
int xhci_bus_suspend(struct usb_hcd *hcd);
int xhci_bus_resume(struct usb_hcd *hcd);
#else
#define	xhci_bus_suspend	NULL
#define	xhci_bus_resume		NULL
#endif	/* CONFIG_PM */

u32 xhci_port_state_to_neutral(u32 state);
int xhci_find_slot_id_by_port(struct usb_hcd *hcd, struct xhci_hcd *xhci,
		u16 port);
void xhci_ring_device(struct xhci_hcd *xhci, int slot_id);

/* xHCI contexts */
struct xhci_input_control_ctx *xhci_get_input_control_ctx(struct xhci_container_ctx *ctx);
struct xhci_slot_ctx *xhci_get_slot_ctx(struct xhci_hcd *xhci, struct xhci_container_ctx *ctx);
struct xhci_ep_ctx *xhci_get_ep_ctx(struct xhci_hcd *xhci, struct xhci_container_ctx *ctx, unsigned int ep_index);

struct xhci_ring *xhci_triad_to_transfer_ring(struct xhci_hcd *xhci,
		unsigned int slot_id, unsigned int ep_index,
		unsigned int stream_id);
static inline struct xhci_ring *xhci_urb_to_transfer_ring(struct xhci_hcd *xhci,
								struct urb *urb)
{
	return xhci_triad_to_transfer_ring(xhci, urb->dev->slot_id,
					xhci_get_endpoint_index(&urb->ep->desc),
					urb->stream_id);
}

static inline char *xhci_slot_state_string(u32 state)
{
	switch (state) {
	case SLOT_STATE_ENABLED:
		return "enabled/disabled";
	case SLOT_STATE_DEFAULT:
		return "default";
	case SLOT_STATE_ADDRESSED:
		return "addressed";
	case SLOT_STATE_CONFIGURED:
		return "configured";
	default:
		return "reserved";
	}
}

static inline const char *xhci_decode_trb(u32 field0, u32 field1, u32 field2,
		u32 field3)
{
	static char str[256];
	int type = TRB_FIELD_TO_TYPE(field3);

	switch (type) {
	case TRB_LINK:
		sprintf(str,
			"LINK %08x%08x intr %d type '%s' flags %c:%c:%c:%c",
			field1, field0, GET_INTR_TARGET(field2),
			xhci_trb_type_string(type),
			field3 & TRB_IOC ? 'I' : 'i',
			field3 & TRB_CHAIN ? 'C' : 'c',
			field3 & TRB_TC ? 'T' : 't',
			field3 & TRB_CYCLE ? 'C' : 'c');
		break;
	case TRB_TRANSFER:
	case TRB_COMPLETION:
	case TRB_PORT_STATUS:
	case TRB_BANDWIDTH_EVENT:
	case TRB_DOORBELL:
	case TRB_HC_EVENT:
	case TRB_DEV_NOTE:
	case TRB_MFINDEX_WRAP:
		sprintf(str,
			"TRB %08x%08x status '%s' len %d slot %d ep %d type '%s' flags %c:%c",
			field1, field0,
			xhci_trb_comp_code_string(GET_COMP_CODE(field2)),
			EVENT_TRB_LEN(field2), TRB_TO_SLOT_ID(field3),
			/* Macro decrements 1, maybe it shouldn't?!? */
			TRB_TO_EP_INDEX(field3) + 1,
			xhci_trb_type_string(type),
			field3 & EVENT_DATA ? 'E' : 'e',
			field3 & TRB_CYCLE ? 'C' : 'c');

		break;
	case TRB_SETUP:
		sprintf(str, "bRequestType %02x bRequest %02x wValue %02x%02x wIndex %02x%02x wLength %d length %d TD size %d intr %d type '%s' flags %c:%c:%c",
				field0 & 0xff,
				(field0 & 0xff00) >> 8,
				(field0 & 0xff000000) >> 24,
				(field0 & 0xff0000) >> 16,
				(field1 & 0xff00) >> 8,
				field1 & 0xff,
				(field1 & 0xff000000) >> 16 |
				(field1 & 0xff0000) >> 16,
				TRB_LEN(field2), GET_TD_SIZE(field2),
				GET_INTR_TARGET(field2),
				xhci_trb_type_string(type),
				field3 & TRB_IDT ? 'I' : 'i',
				field3 & TRB_IOC ? 'I' : 'i',
				field3 & TRB_CYCLE ? 'C' : 'c');
		break;
	case TRB_DATA:
		sprintf(str, "Buffer %08x%08x length %d TD size %d intr %d type '%s' flags %c:%c:%c:%c:%c:%c:%c",
				field1, field0, TRB_LEN(field2), GET_TD_SIZE(field2),
				GET_INTR_TARGET(field2),
				xhci_trb_type_string(type),
				field3 & TRB_IDT ? 'I' : 'i',
				field3 & TRB_IOC ? 'I' : 'i',
				field3 & TRB_CHAIN ? 'C' : 'c',
				field3 & TRB_NO_SNOOP ? 'S' : 's',
				field3 & TRB_ISP ? 'I' : 'i',
				field3 & TRB_ENT ? 'E' : 'e',
				field3 & TRB_CYCLE ? 'C' : 'c');
		break;
	case TRB_STATUS:
		sprintf(str, "Buffer %08x%08x length %d TD size %d intr %d type '%s' flags %c:%c:%c:%c",
				field1, field0, TRB_LEN(field2), GET_TD_SIZE(field2),
				GET_INTR_TARGET(field2),
				xhci_trb_type_string(type),
				field3 & TRB_IOC ? 'I' : 'i',
				field3 & TRB_CHAIN ? 'C' : 'c',
				field3 & TRB_ENT ? 'E' : 'e',
				field3 & TRB_CYCLE ? 'C' : 'c');
		break;
	case TRB_NORMAL:
	case TRB_ISOC:
	case TRB_EVENT_DATA:
	case TRB_TR_NOOP:
		sprintf(str,
			"Buffer %08x%08x length %d TD size %d intr %d type '%s' flags %c:%c:%c:%c:%c:%c:%c:%c",
			field1, field0, TRB_LEN(field2), GET_TD_SIZE(field2),
			GET_INTR_TARGET(field2),
			xhci_trb_type_string(type),
			field3 & TRB_BEI ? 'B' : 'b',
			field3 & TRB_IDT ? 'I' : 'i',
			field3 & TRB_IOC ? 'I' : 'i',
			field3 & TRB_CHAIN ? 'C' : 'c',
			field3 & TRB_NO_SNOOP ? 'S' : 's',
			field3 & TRB_ISP ? 'I' : 'i',
			field3 & TRB_ENT ? 'E' : 'e',
			field3 & TRB_CYCLE ? 'C' : 'c');
		break;

	case TRB_CMD_NOOP:
	case TRB_ENABLE_SLOT:
		sprintf(str,
			"%s: flags %c",
			xhci_trb_type_string(type),
			field3 & TRB_CYCLE ? 'C' : 'c');
		break;
	case TRB_DISABLE_SLOT:
	case TRB_NEG_BANDWIDTH:
		sprintf(str,
			"%s: slot %d flags %c",
			xhci_trb_type_string(type),
			TRB_TO_SLOT_ID(field3),
			field3 & TRB_CYCLE ? 'C' : 'c');
		break;
	case TRB_ADDR_DEV:
		sprintf(str,
			"%s: ctx %08x%08x slot %d flags %c:%c",
			xhci_trb_type_string(type),
			field1, field0,
			TRB_TO_SLOT_ID(field3),
			field3 & TRB_BSR ? 'B' : 'b',
			field3 & TRB_CYCLE ? 'C' : 'c');
		break;
	case TRB_CONFIG_EP:
		sprintf(str,
			"%s: ctx %08x%08x slot %d flags %c:%c",
			xhci_trb_type_string(type),
			field1, field0,
			TRB_TO_SLOT_ID(field3),
			field3 & TRB_DC ? 'D' : 'd',
			field3 & TRB_CYCLE ? 'C' : 'c');
		break;
	case TRB_EVAL_CONTEXT:
		sprintf(str,
			"%s: ctx %08x%08x slot %d flags %c",
			xhci_trb_type_string(type),
			field1, field0,
			TRB_TO_SLOT_ID(field3),
			field3 & TRB_CYCLE ? 'C' : 'c');
		break;
	case TRB_RESET_EP:
		sprintf(str,
			"%s: ctx %08x%08x slot %d ep %d flags %c",
			xhci_trb_type_string(type),
			field1, field0,
			TRB_TO_SLOT_ID(field3),
			/* Macro decrements 1, maybe it shouldn't?!? */
			TRB_TO_EP_INDEX(field3) + 1,
			field3 & TRB_CYCLE ? 'C' : 'c');
		break;
	case TRB_STOP_RING:
		sprintf(str,
			"%s: slot %d sp %d ep %d flags %c",
			xhci_trb_type_string(type),
			TRB_TO_SLOT_ID(field3),
			TRB_TO_SUSPEND_PORT(field3),
			/* Macro decrements 1, maybe it shouldn't?!? */
			TRB_TO_EP_INDEX(field3) + 1,
			field3 & TRB_CYCLE ? 'C' : 'c');
		break;
	case TRB_SET_DEQ:
		sprintf(str,
			"%s: deq %08x%08x stream %d slot %d ep %d flags %c",
			xhci_trb_type_string(type),
			field1, field0,
			TRB_TO_STREAM_ID(field2),
			TRB_TO_SLOT_ID(field3),
			/* Macro decrements 1, maybe it shouldn't?!? */
			TRB_TO_EP_INDEX(field3) + 1,
			field3 & TRB_CYCLE ? 'C' : 'c');
		break;
	case TRB_RESET_DEV:
		sprintf(str,
			"%s: slot %d flags %c",
			xhci_trb_type_string(type),
			TRB_TO_SLOT_ID(field3),
			field3 & TRB_CYCLE ? 'C' : 'c');
		break;
	case TRB_FORCE_EVENT:
		sprintf(str,
			"%s: event %08x%08x vf intr %d vf id %d flags %c",
			xhci_trb_type_string(type),
			field1, field0,
			TRB_TO_VF_INTR_TARGET(field2),
			TRB_TO_VF_ID(field3),
			field3 & TRB_CYCLE ? 'C' : 'c');
		break;
	case TRB_SET_LT:
		sprintf(str,
			"%s: belt %d flags %c",
			xhci_trb_type_string(type),
			TRB_TO_BELT(field3),
			field3 & TRB_CYCLE ? 'C' : 'c');
		break;
	case TRB_GET_BW:
		sprintf(str,
			"%s: ctx %08x%08x slot %d speed %d flags %c",
			xhci_trb_type_string(type),
			field1, field0,
			TRB_TO_SLOT_ID(field3),
			TRB_TO_DEV_SPEED(field3),
			field3 & TRB_CYCLE ? 'C' : 'c');
		break;
	case TRB_FORCE_HEADER:
		sprintf(str,
			"%s: info %08x%08x%08x pkt type %d roothub port %d flags %c",
			xhci_trb_type_string(type),
			field2, field1, field0 & 0xffffffe0,
			TRB_TO_PACKET_TYPE(field0),
			TRB_TO_ROOTHUB_PORT(field3),
			field3 & TRB_CYCLE ? 'C' : 'c');
		break;
	default:
		sprintf(str,
			"type '%s' -> raw %08x %08x %08x %08x",
			xhci_trb_type_string(type),
			field0, field1, field2, field3);
	}

	return str;
}

static inline const char *xhci_decode_slot_context(u32 info, u32 info2,
		u32 tt_info, u32 state)
{
	static char str[1024];
	u32 speed;
	u32 hub;
	u32 mtt;
	int ret = 0;

	speed = info & DEV_SPEED;
	hub = info & DEV_HUB;
	mtt = info & DEV_MTT;

	ret = sprintf(str, "RS %05x %s%s%s Ctx Entries %d MEL %d us Port# %d/%d",
			info & ROUTE_STRING_MASK,
			({ char *s;
			switch (speed) {
			case SLOT_SPEED_FS:
				s = "full-speed";
				break;
			case SLOT_SPEED_LS:
				s = "low-speed";
				break;
			case SLOT_SPEED_HS:
				s = "high-speed";
				break;
			case SLOT_SPEED_SS:
				s = "super-speed";
				break;
			case SLOT_SPEED_SSP:
				s = "super-speed plus";
				break;
			default:
				s = "UNKNOWN speed";
			} s; }),
			mtt ? " multi-TT" : "",
			hub ? " Hub" : "",
			(info & LAST_CTX_MASK) >> 27,
			info2 & MAX_EXIT,
			DEVINFO_TO_ROOT_HUB_PORT(info2),
			DEVINFO_TO_MAX_PORTS(info2));

	ret += sprintf(str + ret, " [TT Slot %d Port# %d TTT %d Intr %d] Addr %d State %s",
			tt_info & TT_SLOT, (tt_info & TT_PORT) >> 8,
			GET_TT_THINK_TIME(tt_info), GET_INTR_TARGET(tt_info),
			state & DEV_ADDR_MASK,
			xhci_slot_state_string(GET_SLOT_STATE(state)));

	return str;
}


static inline const char *xhci_portsc_link_state_string(u32 portsc)
{
	switch (portsc & PORT_PLS_MASK) {
	case XDEV_U0:
		return "U0";
	case XDEV_U1:
		return "U1";
	case XDEV_U2:
		return "U2";
	case XDEV_U3:
		return "U3";
	case XDEV_DISABLED:
		return "Disabled";
	case XDEV_RXDETECT:
		return "RxDetect";
	case XDEV_INACTIVE:
		return "Inactive";
	case XDEV_POLLING:
		return "Polling";
	case XDEV_RECOVERY:
		return "Recovery";
	case XDEV_HOT_RESET:
		return "Hot Reset";
	case XDEV_COMP_MODE:
		return "Compliance mode";
	case XDEV_TEST_MODE:
		return "Test mode";
	case XDEV_RESUME:
		return "Resume";
	default:
		break;
	}
	return "Unknown";
}

static inline const char *xhci_decode_portsc(u32 portsc)
{
	static char str[256];
	int ret;

	ret = sprintf(str, "%s %s %s Link:%s ",
		      portsc & PORT_POWER	? "Powered" : "Powered-off",
		      portsc & PORT_CONNECT	? "Connected" : "Not-connected",
		      portsc & PORT_PE		? "Enabled" : "Disabled",
		      xhci_portsc_link_state_string(portsc));

	if (portsc & PORT_OC)
		ret += sprintf(str + ret, "OverCurrent ");
	if (portsc & PORT_RESET)
		ret += sprintf(str + ret, "In-Reset ");

	ret += sprintf(str + ret, "Change: ");
	if (portsc & PORT_CSC)
		ret += sprintf(str + ret, "CSC ");
	if (portsc & PORT_PEC)
		ret += sprintf(str + ret, "PEC ");
	if (portsc & PORT_WRC)
		ret += sprintf(str + ret, "WRC ");
	if (portsc & PORT_OCC)
		ret += sprintf(str + ret, "OCC ");
	if (portsc & PORT_RC)
		ret += sprintf(str + ret, "PRC ");
	if (portsc & PORT_PLC)
		ret += sprintf(str + ret, "PLC ");
	if (portsc & PORT_CEC)
		ret += sprintf(str + ret, "CEC ");
	if (portsc & PORT_CAS)
		ret += sprintf(str + ret, "CAS ");

	ret += sprintf(str + ret, "Wake: ");
	if (portsc & PORT_WKCONN_E)
		ret += sprintf(str + ret, "WCE ");
	if (portsc & PORT_WKDISC_E)
		ret += sprintf(str + ret, "WDE ");
	if (portsc & PORT_WKOC_E)
		ret += sprintf(str + ret, "WOE ");

	return str;
}

static inline const char *xhci_ep_state_string(u8 state)
{
	switch (state) {
	case EP_STATE_DISABLED:
		return "disabled";
	case EP_STATE_RUNNING:
		return "running";
	case EP_STATE_HALTED:
		return "halted";
	case EP_STATE_STOPPED:
		return "stopped";
	case EP_STATE_ERROR:
		return "error";
	default:
		return "INVALID";
	}
}

static inline const char *xhci_ep_type_string(u8 type)
{
	switch (type) {
	case ISOC_OUT_EP:
		return "Isoc OUT";
	case BULK_OUT_EP:
		return "Bulk OUT";
	case INT_OUT_EP:
		return "Int OUT";
	case CTRL_EP:
		return "Ctrl";
	case ISOC_IN_EP:
		return "Isoc IN";
	case BULK_IN_EP:
		return "Bulk IN";
	case INT_IN_EP:
		return "Int IN";
	default:
		return "INVALID";
	}
}

static inline const char *xhci_decode_ep_context(u32 info, u32 info2, u64 deq,
		u32 tx_info)
{
	static char str[1024];
	int ret;

	u32 esit;
	u16 maxp;
	u16 avg;

	u8 max_pstr;
	u8 ep_state;
	u8 interval;
	u8 ep_type;
	u8 burst;
	u8 cerr;
	u8 mult;
	u8 lsa;
	u8 hid;

	esit = CTX_TO_MAX_ESIT_PAYLOAD_HI(info) << 16 |
		CTX_TO_MAX_ESIT_PAYLOAD(tx_info);

	ep_state = info & EP_STATE_MASK;
	max_pstr = info & EP_MAXPSTREAMS_MASK;
	interval = CTX_TO_EP_INTERVAL(info);
	mult = CTX_TO_EP_MULT(info) + 1;
	lsa = info & EP_HAS_LSA;

	cerr = (info2 & (3 << 1)) >> 1;
	ep_type = CTX_TO_EP_TYPE(info2);
	hid = info2 & (1 << 7);
	burst = CTX_TO_MAX_BURST(info2);
	maxp = MAX_PACKET_DECODED(info2);

	avg = EP_AVG_TRB_LENGTH(tx_info);

	ret = sprintf(str, "State %s mult %d max P. Streams %d %s",
			xhci_ep_state_string(ep_state), mult,
			max_pstr, lsa ? "LSA " : "");

	ret += sprintf(str + ret, "interval %d us max ESIT payload %d CErr %d ",
			(1 << interval) * 125, esit, cerr);

	ret += sprintf(str + ret, "Type %s %sburst %d maxp %d deq %016llx ",
			xhci_ep_type_string(ep_type), hid ? "HID" : "",
			burst, maxp, deq);

	ret += sprintf(str + ret, "avg trb len %d", avg);

	return str;
}

#endif /* __LINUX_XHCI_HCD_H */<|MERGE_RESOLUTION|>--- conflicted
+++ resolved
@@ -1828,16 +1828,12 @@
 #define XHCI_SSIC_PORT_UNUSED	(1 << 22)
 #define XHCI_NO_64BIT_SUPPORT	(1 << 23)
 #define XHCI_MISSING_CAS	(1 << 24)
-<<<<<<< HEAD
-#define XHCI_STREAM_QUIRK	(1 << 25)
-=======
 /* For controller with a broken Port Disable implementation */
 #define XHCI_BROKEN_PORT_PED	(1 << 25)
 #define XHCI_LIMIT_ENDPOINT_INTERVAL_7	(1 << 26)
 /* Reserved. It was XHCI_U2_DISABLE_WAKE */
 #define XHCI_ASMEDIA_MODIFY_FLOWCONTROL	(1 << 28)
-
->>>>>>> bebc6082
+#define XHCI_STREAM_QUIRK	(1 << 29)
 	unsigned int		num_active_eps;
 	unsigned int		limit_active_eps;
 	/* There are two roothubs to keep track of bus suspend info for */
@@ -2076,12 +2072,8 @@
 void xhci_cleanup_stalled_ring(struct xhci_hcd *xhci, unsigned int ep_index,
 		unsigned int stream_id, struct xhci_td *td);
 void xhci_stop_endpoint_command_watchdog(unsigned long arg);
-<<<<<<< HEAD
 void xhci_stream_timeout(unsigned long arg);
-void xhci_handle_command_timeout(unsigned long data);
-=======
 void xhci_handle_command_timeout(struct work_struct *work);
->>>>>>> bebc6082
 
 void xhci_ring_ep_doorbell(struct xhci_hcd *xhci, unsigned int slot_id,
 		unsigned int ep_index, unsigned int stream_id);
