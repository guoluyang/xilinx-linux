--- conflicted
+++ resolved
@@ -44,8 +44,6 @@
 #define PCI_DEVICE_ID_INTEL_BROXTON_M_XHCI		0x0aa8
 #define PCI_DEVICE_ID_INTEL_BROXTON_B_XHCI		0x1aa8
 #define PCI_DEVICE_ID_INTEL_APL_XHCI			0x5aa8
-<<<<<<< HEAD
-=======
 #define PCI_DEVICE_ID_INTEL_DNV_XHCI			0x19d0
 #define PCI_DEVICE_ID_INTEL_ALPINE_RIDGE_2C_XHCI	0x15b5
 #define PCI_DEVICE_ID_INTEL_ALPINE_RIDGE_4C_XHCI	0x15b6
@@ -66,7 +64,6 @@
 #define PCI_DEVICE_ID_ASMEDIA_1042A_XHCI		0x1142
 #define PCI_DEVICE_ID_ASMEDIA_1142_XHCI			0x1242
 #define PCI_DEVICE_ID_ASMEDIA_2142_XHCI			0x2142
->>>>>>> 24b8d41d
 
 static const char hcd_name[] = "xhci_hcd";
 
@@ -219,14 +216,6 @@
 	if (pdev->vendor == PCI_VENDOR_ID_INTEL &&
 	    pdev->device == PCI_DEVICE_ID_INTEL_CHERRYVIEW_XHCI)
 		xhci->quirks |= XHCI_SSIC_PORT_UNUSED;
-<<<<<<< HEAD
-	}
-	if (pdev->vendor == PCI_VENDOR_ID_INTEL &&
-	    (pdev->device == PCI_DEVICE_ID_INTEL_CHERRYVIEW_XHCI ||
-	     pdev->device == PCI_DEVICE_ID_INTEL_APL_XHCI))
-		xhci->quirks |= XHCI_MISSING_CAS;
-
-=======
 	if (pdev->vendor == PCI_VENDOR_ID_INTEL &&
 	    (pdev->device == PCI_DEVICE_ID_INTEL_CHERRYVIEW_XHCI ||
 	     pdev->device == PCI_DEVICE_ID_INTEL_SUNRISEPOINT_LP_XHCI ||
@@ -252,7 +241,6 @@
 	     pdev->device == PCI_DEVICE_ID_INTEL_TIGER_LAKE_XHCI))
 		xhci->quirks |= XHCI_DEFAULT_PM_RUNTIME_ALLOW;
 
->>>>>>> 24b8d41d
 	if (pdev->vendor == PCI_VENDOR_ID_ETRON &&
 			pdev->device == PCI_DEVICE_ID_EJ168) {
 		xhci->quirks |= XHCI_RESET_ON_RESUME;
