// SPDX-License-Identifier: GPL-2.0
/*
 * xHCI host controller driver for R-Car SoCs
 *
 * Copyright (C) 2014 Renesas Electronics Corporation
 */

#include <linux/firmware.h>
#include <linux/iopoll.h>
#include <linux/module.h>
#include <linux/platform_device.h>
#include <linux/of.h>
#include <linux/usb/phy.h>
#include <linux/sys_soc.h>

#include "xhci.h"
#include "xhci-plat.h"
#include "xhci-rcar.h"

/*
* - The V3 firmware is for almost all R-Car Gen3 (except r8a7795 ES1.x)
* - The V2 firmware is for r8a7795 ES1.x.
* - The V2 firmware is possible to use on R-Car Gen2. However, the V2 causes
*   performance degradation. So, this driver continues to use the V1 if R-Car
*   Gen2.
* - The V1 firmware is impossible to use on R-Car Gen3.
*/
MODULE_FIRMWARE(XHCI_RCAR_FIRMWARE_NAME_V1);
MODULE_FIRMWARE(XHCI_RCAR_FIRMWARE_NAME_V2);
MODULE_FIRMWARE(XHCI_RCAR_FIRMWARE_NAME_V3);

/*** Register Offset ***/
#define RCAR_USB3_AXH_STA	0x104	/* AXI Host Control Status */
#define RCAR_USB3_INT_ENA	0x224	/* Interrupt Enable */
#define RCAR_USB3_DL_CTRL	0x250	/* FW Download Control & Status */
#define RCAR_USB3_FW_DATA0	0x258	/* FW Data0 */

#define RCAR_USB3_LCLK		0xa44	/* LCLK Select */
#define RCAR_USB3_CONF1		0xa48	/* USB3.0 Configuration1 */
#define RCAR_USB3_CONF2		0xa5c	/* USB3.0 Configuration2 */
#define RCAR_USB3_CONF3		0xaa8	/* USB3.0 Configuration3 */
#define RCAR_USB3_RX_POL	0xab0	/* USB3.0 RX Polarity */
#define RCAR_USB3_TX_POL	0xab8	/* USB3.0 TX Polarity */

/*** Register Settings ***/
/* AXI Host Control Status */
#define RCAR_USB3_AXH_STA_B3_PLL_ACTIVE		0x00010000
#define RCAR_USB3_AXH_STA_B2_PLL_ACTIVE		0x00000001
#define RCAR_USB3_AXH_STA_PLL_ACTIVE_MASK (RCAR_USB3_AXH_STA_B3_PLL_ACTIVE | \
					   RCAR_USB3_AXH_STA_B2_PLL_ACTIVE)

/* Interrupt Enable */
#define RCAR_USB3_INT_XHC_ENA	0x00000001
#define RCAR_USB3_INT_PME_ENA	0x00000002
#define RCAR_USB3_INT_HSE_ENA	0x00000004
#define RCAR_USB3_INT_ENA_VAL	(RCAR_USB3_INT_XHC_ENA | \
				RCAR_USB3_INT_PME_ENA | RCAR_USB3_INT_HSE_ENA)

/* FW Download Control & Status */
#define RCAR_USB3_DL_CTRL_ENABLE	0x00000001
#define RCAR_USB3_DL_CTRL_FW_SUCCESS	0x00000010
#define RCAR_USB3_DL_CTRL_FW_SET_DATA0	0x00000100

/* LCLK Select */
#define RCAR_USB3_LCLK_ENA_VAL	0x01030001

/* USB3.0 Configuration */
#define RCAR_USB3_CONF1_VAL	0x00030204
#define RCAR_USB3_CONF2_VAL	0x00030300
#define RCAR_USB3_CONF3_VAL	0x13802007

/* USB3.0 Polarity */
#define RCAR_USB3_RX_POL_VAL	BIT(21)
#define RCAR_USB3_TX_POL_VAL	BIT(4)

/* For soc_device_attribute */
#define RCAR_XHCI_FIRMWARE_V2   BIT(0) /* FIRMWARE V2 */
#define RCAR_XHCI_FIRMWARE_V3   BIT(1) /* FIRMWARE V3 */

static const struct soc_device_attribute rcar_quirks_match[]  = {
	{
		.soc_id = "r8a7795", .revision = "ES1.*",
		.data = (void *)RCAR_XHCI_FIRMWARE_V2,
	},
	{ /* sentinel */ },
};

static void xhci_rcar_start_gen2(struct usb_hcd *hcd)
{
	/* LCLK Select */
	writel(RCAR_USB3_LCLK_ENA_VAL, hcd->regs + RCAR_USB3_LCLK);
	/* USB3.0 Configuration */
	writel(RCAR_USB3_CONF1_VAL, hcd->regs + RCAR_USB3_CONF1);
	writel(RCAR_USB3_CONF2_VAL, hcd->regs + RCAR_USB3_CONF2);
	writel(RCAR_USB3_CONF3_VAL, hcd->regs + RCAR_USB3_CONF3);
	/* USB3.0 Polarity */
	writel(RCAR_USB3_RX_POL_VAL, hcd->regs + RCAR_USB3_RX_POL);
	writel(RCAR_USB3_TX_POL_VAL, hcd->regs + RCAR_USB3_TX_POL);
}

static int xhci_rcar_is_gen2(struct device *dev)
{
	struct device_node *node = dev->of_node;

	return of_device_is_compatible(node, "renesas,xhci-r8a7790") ||
		of_device_is_compatible(node, "renesas,xhci-r8a7791") ||
		of_device_is_compatible(node, "renesas,xhci-r8a7793") ||
<<<<<<< HEAD
		of_device_is_compatible(node, "renensas,rcar-gen2-xhci");
}

static int xhci_rcar_is_gen3(struct device *dev)
{
	struct device_node *node = dev->of_node;

	return of_device_is_compatible(node, "renesas,xhci-r8a7795") ||
		of_device_is_compatible(node, "renesas,rcar-gen3-xhci");
=======
		of_device_is_compatible(node, "renesas,rcar-gen2-xhci");
>>>>>>> 24b8d41d
}

void xhci_rcar_start(struct usb_hcd *hcd)
{
	u32 temp;

	if (hcd->regs != NULL) {
		/* Interrupt Enable */
		temp = readl(hcd->regs + RCAR_USB3_INT_ENA);
		temp |= RCAR_USB3_INT_ENA_VAL;
		writel(temp, hcd->regs + RCAR_USB3_INT_ENA);
		if (xhci_rcar_is_gen2(hcd->self.controller))
			xhci_rcar_start_gen2(hcd);
	}
}

static int xhci_rcar_download_firmware(struct usb_hcd *hcd)
{
	struct device *dev = hcd->self.controller;
	void __iomem *regs = hcd->regs;
	struct xhci_plat_priv *priv = hcd_to_xhci_priv(hcd);
	const struct firmware *fw;
	int retval, index, j;
	u32 data, val, temp;
	u32 quirks = 0;
	const struct soc_device_attribute *attr;
	const char *firmware_name;

	attr = soc_device_match(rcar_quirks_match);
	if (attr)
		quirks = (uintptr_t)attr->data;

	if (quirks & RCAR_XHCI_FIRMWARE_V2)
		firmware_name = XHCI_RCAR_FIRMWARE_NAME_V2;
	else if (quirks & RCAR_XHCI_FIRMWARE_V3)
		firmware_name = XHCI_RCAR_FIRMWARE_NAME_V3;
	else
		firmware_name = priv->firmware_name;

	/* request R-Car USB3.0 firmware */
	retval = request_firmware(&fw, firmware_name, dev);
	if (retval)
		return retval;

	/* download R-Car USB3.0 firmware */
	temp = readl(regs + RCAR_USB3_DL_CTRL);
	temp |= RCAR_USB3_DL_CTRL_ENABLE;
	writel(temp, regs + RCAR_USB3_DL_CTRL);

	for (index = 0; index < fw->size; index += 4) {
		/* to avoid reading beyond the end of the buffer */
		for (data = 0, j = 3; j >= 0; j--) {
			if ((j + index) < fw->size)
				data |= fw->data[index + j] << (8 * j);
		}
		writel(data, regs + RCAR_USB3_FW_DATA0);
		temp = readl(regs + RCAR_USB3_DL_CTRL);
		temp |= RCAR_USB3_DL_CTRL_FW_SET_DATA0;
		writel(temp, regs + RCAR_USB3_DL_CTRL);

		retval = readl_poll_timeout_atomic(regs + RCAR_USB3_DL_CTRL,
				val, !(val & RCAR_USB3_DL_CTRL_FW_SET_DATA0),
				1, 10000);
		if (retval < 0)
			break;
	}

	temp = readl(regs + RCAR_USB3_DL_CTRL);
	temp &= ~RCAR_USB3_DL_CTRL_ENABLE;
	writel(temp, regs + RCAR_USB3_DL_CTRL);

	retval = readl_poll_timeout_atomic((regs + RCAR_USB3_DL_CTRL),
			val, val & RCAR_USB3_DL_CTRL_FW_SUCCESS, 1, 10000);

	release_firmware(fw);

	return retval;
}

static bool xhci_rcar_wait_for_pll_active(struct usb_hcd *hcd)
{
	int retval;
	u32 val, mask = RCAR_USB3_AXH_STA_PLL_ACTIVE_MASK;

	retval = readl_poll_timeout_atomic(hcd->regs + RCAR_USB3_AXH_STA,
			val, (val & mask) == mask, 1, 1000);
	return !retval;
}

/* This function needs to initialize a "phy" of usb before */
int xhci_rcar_init_quirk(struct usb_hcd *hcd)
{
	struct xhci_hcd *xhci = hcd_to_xhci(hcd);

	/* If hcd->regs is NULL, we don't just call the following function */
	if (!hcd->regs)
		return 0;

<<<<<<< HEAD
	/*
	 * On R-Car Gen2 and Gen3, the AC64 bit (bit 0) of HCCPARAMS1 is set
	 * to 1. However, these SoCs don't support 64-bit address memory
	 * pointers. So, this driver clears the AC64 bit of xhci->hcc_params
	 * to call dma_set_coherent_mask(dev, DMA_BIT_MASK(32)) in
	 * xhci_gen_setup().
	 */
	if (xhci_rcar_is_gen2(hcd->self.controller) ||
			xhci_rcar_is_gen3(hcd->self.controller))
		xhci->quirks |= XHCI_NO_64BIT_SUPPORT;
=======
	if (!xhci_rcar_wait_for_pll_active(hcd))
		return -ETIMEDOUT;
>>>>>>> 24b8d41d

	return xhci_rcar_download_firmware(hcd);
}

int xhci_rcar_resume_quirk(struct usb_hcd *hcd)
{
	int ret;

	ret = xhci_rcar_download_firmware(hcd);
	if (!ret)
		xhci_rcar_start(hcd);

	return ret;
}<|MERGE_RESOLUTION|>--- conflicted
+++ resolved
@@ -105,19 +105,7 @@
 	return of_device_is_compatible(node, "renesas,xhci-r8a7790") ||
 		of_device_is_compatible(node, "renesas,xhci-r8a7791") ||
 		of_device_is_compatible(node, "renesas,xhci-r8a7793") ||
-<<<<<<< HEAD
-		of_device_is_compatible(node, "renensas,rcar-gen2-xhci");
-}
-
-static int xhci_rcar_is_gen3(struct device *dev)
-{
-	struct device_node *node = dev->of_node;
-
-	return of_device_is_compatible(node, "renesas,xhci-r8a7795") ||
-		of_device_is_compatible(node, "renesas,rcar-gen3-xhci");
-=======
 		of_device_is_compatible(node, "renesas,rcar-gen2-xhci");
->>>>>>> 24b8d41d
 }
 
 void xhci_rcar_start(struct usb_hcd *hcd)
@@ -210,27 +198,12 @@
 /* This function needs to initialize a "phy" of usb before */
 int xhci_rcar_init_quirk(struct usb_hcd *hcd)
 {
-	struct xhci_hcd *xhci = hcd_to_xhci(hcd);
-
 	/* If hcd->regs is NULL, we don't just call the following function */
 	if (!hcd->regs)
 		return 0;
 
-<<<<<<< HEAD
-	/*
-	 * On R-Car Gen2 and Gen3, the AC64 bit (bit 0) of HCCPARAMS1 is set
-	 * to 1. However, these SoCs don't support 64-bit address memory
-	 * pointers. So, this driver clears the AC64 bit of xhci->hcc_params
-	 * to call dma_set_coherent_mask(dev, DMA_BIT_MASK(32)) in
-	 * xhci_gen_setup().
-	 */
-	if (xhci_rcar_is_gen2(hcd->self.controller) ||
-			xhci_rcar_is_gen3(hcd->self.controller))
-		xhci->quirks |= XHCI_NO_64BIT_SUPPORT;
-=======
 	if (!xhci_rcar_wait_for_pll_active(hcd))
 		return -ETIMEDOUT;
->>>>>>> 24b8d41d
 
 	return xhci_rcar_download_firmware(hcd);
 }
