--- conflicted
+++ resolved
@@ -1287,14 +1287,6 @@
 #define PLATFORM_DRIVER		ehci_grlib_driver
 #endif
 
-<<<<<<< HEAD
-#ifdef CONFIG_USB_EHCI_MV
-#include "ehci-mv.c"
-#define        PLATFORM_DRIVER         ehci_mv_driver
-#endif
-
-=======
->>>>>>> 24b8d41d
 static int __init ehci_hcd_init(void)
 {
 	int retval = 0;
