// SPDX-License-Identifier: GPL-1.0+
/*
 * OHCI HCD (Host Controller Driver) for USB.
 *
 *  Copyright (C) 2004 SAN People (Pty) Ltd.
 *  Copyright (C) 2005 Thibaut VARENE <varenet@parisc-linux.org>
 *
 * AT91 Bus Glue
 *
 * Based on fragments of 2.4 driver by Rick Bronson.
 * Based on ohci-omap.c
 *
 * This file is licenced under the GPL.
 */

#include <linux/clk.h>
#include <linux/dma-mapping.h>
#include <linux/gpio/consumer.h>
#include <linux/of_platform.h>
#include <linux/platform_device.h>
#include <linux/platform_data/atmel.h>
#include <linux/io.h>
#include <linux/kernel.h>
#include <linux/module.h>
#include <linux/mfd/syscon.h>
#include <linux/regmap.h>
#include <linux/usb.h>
#include <linux/usb/hcd.h>
#include <soc/at91/atmel-sfr.h>

#include "ohci.h"

#define valid_port(index)	((index) >= 0 && (index) < AT91_MAX_USBH_PORTS)
#define at91_for_each_port(index)	\
		for ((index) = 0; (index) < AT91_MAX_USBH_PORTS; (index)++)

/* interface, function and usb clocks; sometimes also an AHB clock */
#define hcd_to_ohci_at91_priv(h) \
	((struct ohci_at91_priv *)hcd_to_ohci(h)->priv)

#define AT91_MAX_USBH_PORTS	3
struct at91_usbh_data {
	struct gpio_desc *vbus_pin[AT91_MAX_USBH_PORTS];
	struct gpio_desc *overcurrent_pin[AT91_MAX_USBH_PORTS];
	u8 ports;				/* number of ports on root hub */
	u8 overcurrent_supported;
	u8 overcurrent_status[AT91_MAX_USBH_PORTS];
	u8 overcurrent_changed[AT91_MAX_USBH_PORTS];
};

struct ohci_at91_priv {
	struct clk *iclk;
	struct clk *fclk;
	struct clk *hclk;
	bool clocked;
	bool wakeup;		/* Saved wake-up state for resume */
	struct regmap *sfr_regmap;
};
/* interface and function clocks; sometimes also an AHB clock */

#define DRIVER_DESC "OHCI Atmel driver"

static const char hcd_name[] = "ohci-atmel";

static struct hc_driver __read_mostly ohci_at91_hc_driver;

static const struct ohci_driver_overrides ohci_at91_drv_overrides __initconst = {
	.extra_priv_size = sizeof(struct ohci_at91_priv),
};

/*-------------------------------------------------------------------------*/

static void at91_start_clock(struct ohci_at91_priv *ohci_at91)
{
	if (ohci_at91->clocked)
		return;

	clk_set_rate(ohci_at91->fclk, 48000000);
	clk_prepare_enable(ohci_at91->hclk);
	clk_prepare_enable(ohci_at91->iclk);
	clk_prepare_enable(ohci_at91->fclk);
	ohci_at91->clocked = true;
}

static void at91_stop_clock(struct ohci_at91_priv *ohci_at91)
{
	if (!ohci_at91->clocked)
		return;

	clk_disable_unprepare(ohci_at91->fclk);
	clk_disable_unprepare(ohci_at91->iclk);
	clk_disable_unprepare(ohci_at91->hclk);
	ohci_at91->clocked = false;
}

static void at91_start_hc(struct platform_device *pdev)
{
	struct usb_hcd *hcd = platform_get_drvdata(pdev);
	struct ohci_regs __iomem *regs = hcd->regs;
	struct ohci_at91_priv *ohci_at91 = hcd_to_ohci_at91_priv(hcd);

	dev_dbg(&pdev->dev, "start\n");

	/*
	 * Start the USB clocks.
	 */
	at91_start_clock(ohci_at91);

	/*
	 * The USB host controller must remain in reset.
	 */
	writel(0, &regs->control);
}

static void at91_stop_hc(struct platform_device *pdev)
{
	struct usb_hcd *hcd = platform_get_drvdata(pdev);
	struct ohci_at91_priv *ohci_at91 = hcd_to_ohci_at91_priv(hcd);

	dev_dbg(&pdev->dev, "stop\n");

	/*
	 * Put the USB host controller into reset.
	 */
	usb_hcd_platform_shutdown(pdev);

	/*
	 * Stop the USB clocks.
	 */
	at91_stop_clock(ohci_at91);
}


/*-------------------------------------------------------------------------*/

static void usb_hcd_at91_remove (struct usb_hcd *, struct platform_device *);

static struct regmap *at91_dt_syscon_sfr(void)
{
	struct regmap *regmap;

	regmap = syscon_regmap_lookup_by_compatible("atmel,sama5d2-sfr");
<<<<<<< HEAD
	if (IS_ERR(regmap))
		regmap = NULL;
=======
	if (IS_ERR(regmap)) {
		regmap = syscon_regmap_lookup_by_compatible("microchip,sam9x60-sfr");
		if (IS_ERR(regmap))
			regmap = NULL;
	}
>>>>>>> 24b8d41d

	return regmap;
}

/* configure so an HC device and id are always provided */
/* always called with process context; sleeping is OK */


/*
 * usb_hcd_at91_probe - initialize AT91-based HCDs
 * Context: !in_interrupt()
 *
 * Allocates basic resources for this USB host controller, and
 * then invokes the start() method for the HCD associated with it
 * through the hotplug entry's driver_data.
 */
static int usb_hcd_at91_probe(const struct hc_driver *driver,
			struct platform_device *pdev)
{
	struct at91_usbh_data *board;
	struct ohci_hcd *ohci;
	int retval;
	struct usb_hcd *hcd;
	struct ohci_at91_priv *ohci_at91;
	struct device *dev = &pdev->dev;
	struct resource *res;
	int irq;

	irq = platform_get_irq(pdev, 0);
	if (irq < 0) {
		dev_dbg(dev, "hcd probe: missing irq resource\n");
		return irq;
	}

	hcd = usb_create_hcd(driver, dev, "at91");
	if (!hcd)
		return -ENOMEM;
	ohci_at91 = hcd_to_ohci_at91_priv(hcd);

	res = platform_get_resource(pdev, IORESOURCE_MEM, 0);
	hcd->regs = devm_ioremap_resource(dev, res);
	if (IS_ERR(hcd->regs)) {
		retval = PTR_ERR(hcd->regs);
		goto err;
	}
	hcd->rsrc_start = res->start;
	hcd->rsrc_len = resource_size(res);

	ohci_at91->iclk = devm_clk_get(dev, "ohci_clk");
	if (IS_ERR(ohci_at91->iclk)) {
		dev_err(dev, "failed to get ohci_clk\n");
		retval = PTR_ERR(ohci_at91->iclk);
		goto err;
	}
	ohci_at91->fclk = devm_clk_get(dev, "uhpck");
	if (IS_ERR(ohci_at91->fclk)) {
		dev_err(dev, "failed to get uhpck\n");
		retval = PTR_ERR(ohci_at91->fclk);
		goto err;
	}
	ohci_at91->hclk = devm_clk_get(dev, "hclk");
	if (IS_ERR(ohci_at91->hclk)) {
		dev_err(dev, "failed to get hclk\n");
		retval = PTR_ERR(ohci_at91->hclk);
		goto err;
	}

	ohci_at91->sfr_regmap = at91_dt_syscon_sfr();
	if (!ohci_at91->sfr_regmap)
<<<<<<< HEAD
		dev_warn(dev, "failed to find sfr node\n");
=======
		dev_dbg(dev, "failed to find sfr node\n");
>>>>>>> 24b8d41d

	board = hcd->self.controller->platform_data;
	ohci = hcd_to_ohci(hcd);
	ohci->num_ports = board->ports;
	at91_start_hc(pdev);

	/*
	 * The RemoteWakeupConnected bit has to be set explicitly
	 * before calling ohci_run. The reset value of this bit is 0.
	 */
	ohci->hc_control = OHCI_CTRL_RWC;

	retval = usb_add_hcd(hcd, irq, IRQF_SHARED);
	if (retval == 0) {
		device_wakeup_enable(hcd->self.controller);
		return retval;
	}

	/* Error handling */
	at91_stop_hc(pdev);

 err:
	usb_put_hcd(hcd);
	return retval;
}


/* may be called with controller, bus, and devices active */

/*
 * usb_hcd_at91_remove - shutdown processing for AT91-based HCDs
 * Context: !in_interrupt()
 *
 * Reverses the effect of usb_hcd_at91_probe(), first invoking
 * the HCD's stop() method.  It is always called from a thread
 * context, "rmmod" or something similar.
 *
 */
static void usb_hcd_at91_remove(struct usb_hcd *hcd,
				struct platform_device *pdev)
{
	usb_remove_hcd(hcd);
	at91_stop_hc(pdev);
	usb_put_hcd(hcd);
}

/*-------------------------------------------------------------------------*/
static void ohci_at91_usb_set_power(struct at91_usbh_data *pdata, int port, int enable)
{
	if (!valid_port(port))
		return;

	gpiod_set_value(pdata->vbus_pin[port], enable);
}

static int ohci_at91_usb_get_power(struct at91_usbh_data *pdata, int port)
{
	if (!valid_port(port))
		return -EINVAL;

	return gpiod_get_value(pdata->vbus_pin[port]);
}

/*
 * Update the status data from the hub with the over-current indicator change.
 */
static int ohci_at91_hub_status_data(struct usb_hcd *hcd, char *buf)
{
	struct at91_usbh_data *pdata = hcd->self.controller->platform_data;
	int length = ohci_hub_status_data(hcd, buf);
	int port;

	at91_for_each_port(port) {
		if (pdata->overcurrent_changed[port]) {
			if (!length)
				length = 1;
			buf[0] |= 1 << (port + 1);
		}
	}

	return length;
}

static int ohci_at91_port_suspend(struct regmap *regmap, u8 set)
{
	u32 regval;
	int ret;

	if (!regmap)
		return 0;

	ret = regmap_read(regmap, AT91_SFR_OHCIICR, &regval);
	if (ret)
		return ret;

	if (set)
		regval |= AT91_OHCIICR_USB_SUSPEND;
	else
		regval &= ~AT91_OHCIICR_USB_SUSPEND;

	regmap_write(regmap, AT91_SFR_OHCIICR, regval);

	return 0;
}

/*
 * Look at the control requests to the root hub and see if we need to override.
 */
static int ohci_at91_hub_control(struct usb_hcd *hcd, u16 typeReq, u16 wValue,
				 u16 wIndex, char *buf, u16 wLength)
{
	struct at91_usbh_data *pdata = dev_get_platdata(hcd->self.controller);
	struct ohci_at91_priv *ohci_at91 = hcd_to_ohci_at91_priv(hcd);
	struct usb_hub_descriptor *desc;
	int ret = -EINVAL;
	u32 *data = (u32 *)buf;

	dev_dbg(hcd->self.controller,
		"ohci_at91_hub_control(%p,0x%04x,0x%04x,0x%04x,%p,%04x)\n",
		hcd, typeReq, wValue, wIndex, buf, wLength);

	wIndex--;

	switch (typeReq) {
	case SetPortFeature:
		switch (wValue) {
		case USB_PORT_FEAT_POWER:
			dev_dbg(hcd->self.controller, "SetPortFeat: POWER\n");
			if (valid_port(wIndex)) {
				ohci_at91_usb_set_power(pdata, wIndex, 1);
				ret = 0;
			}

			goto out;

		case USB_PORT_FEAT_SUSPEND:
			dev_dbg(hcd->self.controller, "SetPortFeat: SUSPEND\n");
<<<<<<< HEAD
			if (valid_port(wIndex)) {
=======
			if (valid_port(wIndex) && ohci_at91->sfr_regmap) {
>>>>>>> 24b8d41d
				ohci_at91_port_suspend(ohci_at91->sfr_regmap,
						       1);
				return 0;
			}
			break;
		}
		break;

	case ClearPortFeature:
		switch (wValue) {
		case USB_PORT_FEAT_C_OVER_CURRENT:
			dev_dbg(hcd->self.controller,
				"ClearPortFeature: C_OVER_CURRENT\n");

			if (valid_port(wIndex)) {
				pdata->overcurrent_changed[wIndex] = 0;
				pdata->overcurrent_status[wIndex] = 0;
			}

			goto out;

		case USB_PORT_FEAT_OVER_CURRENT:
			dev_dbg(hcd->self.controller,
				"ClearPortFeature: OVER_CURRENT\n");

			if (valid_port(wIndex))
				pdata->overcurrent_status[wIndex] = 0;

			goto out;

		case USB_PORT_FEAT_POWER:
			dev_dbg(hcd->self.controller,
				"ClearPortFeature: POWER\n");

			if (valid_port(wIndex)) {
				ohci_at91_usb_set_power(pdata, wIndex, 0);
				return 0;
			}
			break;

		case USB_PORT_FEAT_SUSPEND:
			dev_dbg(hcd->self.controller, "ClearPortFeature: SUSPEND\n");
<<<<<<< HEAD
			if (valid_port(wIndex)) {
=======
			if (valid_port(wIndex) && ohci_at91->sfr_regmap) {
>>>>>>> 24b8d41d
				ohci_at91_port_suspend(ohci_at91->sfr_regmap,
						       0);
				return 0;
			}
			break;
		}
		break;
	}

	ret = ohci_hub_control(hcd, typeReq, wValue, wIndex + 1, buf, wLength);
	if (ret)
		goto out;

	switch (typeReq) {
	case GetHubDescriptor:

		/* update the hub's descriptor */

		desc = (struct usb_hub_descriptor *)buf;

		dev_dbg(hcd->self.controller, "wHubCharacteristics 0x%04x\n",
			desc->wHubCharacteristics);

		/* remove the old configurations for power-switching, and
		 * over-current protection, and insert our new configuration
		 */

		desc->wHubCharacteristics &= ~cpu_to_le16(HUB_CHAR_LPSM);
		desc->wHubCharacteristics |=
			cpu_to_le16(HUB_CHAR_INDV_PORT_LPSM);

		if (pdata->overcurrent_supported) {
			desc->wHubCharacteristics &= ~cpu_to_le16(HUB_CHAR_OCPM);
			desc->wHubCharacteristics |=
				cpu_to_le16(HUB_CHAR_INDV_PORT_OCPM);
		}

		dev_dbg(hcd->self.controller, "wHubCharacteristics after 0x%04x\n",
			desc->wHubCharacteristics);

		return ret;

	case GetPortStatus:
		/* check port status */

		dev_dbg(hcd->self.controller, "GetPortStatus(%d)\n", wIndex);

		if (valid_port(wIndex)) {
			if (!ohci_at91_usb_get_power(pdata, wIndex))
				*data &= ~cpu_to_le32(RH_PS_PPS);

			if (pdata->overcurrent_changed[wIndex])
				*data |= cpu_to_le32(RH_PS_OCIC);

			if (pdata->overcurrent_status[wIndex])
				*data |= cpu_to_le32(RH_PS_POCI);
		}
	}

 out:
	return ret;
}

/*-------------------------------------------------------------------------*/

static irqreturn_t ohci_hcd_at91_overcurrent_irq(int irq, void *data)
{
	struct platform_device *pdev = data;
	struct at91_usbh_data *pdata = dev_get_platdata(&pdev->dev);
	int val, port;

	/* From the GPIO notifying the over-current situation, find
	 * out the corresponding port */
	at91_for_each_port(port) {
		if (gpiod_to_irq(pdata->overcurrent_pin[port]) == irq)
			break;
	}

	if (port == AT91_MAX_USBH_PORTS) {
		dev_err(& pdev->dev, "overcurrent interrupt from unknown GPIO\n");
		return IRQ_HANDLED;
	}

	val = gpiod_get_value(pdata->overcurrent_pin[port]);

	/* When notified of an over-current situation, disable power
	   on the corresponding port, and mark this port in
	   over-current. */
	if (!val) {
		ohci_at91_usb_set_power(pdata, port, 0);
		pdata->overcurrent_status[port]  = 1;
		pdata->overcurrent_changed[port] = 1;
	}

	dev_dbg(& pdev->dev, "overcurrent situation %s\n",
		val ? "exited" : "notified");

	return IRQ_HANDLED;
}

static const struct of_device_id at91_ohci_dt_ids[] = {
	{ .compatible = "atmel,at91rm9200-ohci" },
	{ /* sentinel */ }
};

MODULE_DEVICE_TABLE(of, at91_ohci_dt_ids);

/*-------------------------------------------------------------------------*/

static int ohci_hcd_at91_drv_probe(struct platform_device *pdev)
{
	struct device_node *np = pdev->dev.of_node;
	struct at91_usbh_data	*pdata;
	int			i;
	int			ret;
	int			err;
	u32			ports;

	/* Right now device-tree probed devices don't get dma_mask set.
	 * Since shared usb code relies on it, set it here for now.
	 * Once we have dma capability bindings this can go away.
	 */
	ret = dma_coerce_mask_and_coherent(&pdev->dev, DMA_BIT_MASK(32));
	if (ret)
		return ret;

	pdata = devm_kzalloc(&pdev->dev, sizeof(*pdata), GFP_KERNEL);
	if (!pdata)
		return -ENOMEM;

	pdev->dev.platform_data = pdata;

	if (!of_property_read_u32(np, "num-ports", &ports))
		pdata->ports = ports;

	at91_for_each_port(i) {
		if (i >= pdata->ports)
			break;

		pdata->vbus_pin[i] =
			devm_gpiod_get_index_optional(&pdev->dev, "atmel,vbus",
						      i, GPIOD_OUT_HIGH);
		if (IS_ERR(pdata->vbus_pin[i])) {
			err = PTR_ERR(pdata->vbus_pin[i]);
			dev_err(&pdev->dev, "unable to claim gpio \"vbus\": %d\n", err);
			continue;
		}
	}

	at91_for_each_port(i) {
		if (i >= pdata->ports)
			break;

		pdata->overcurrent_pin[i] =
			devm_gpiod_get_index_optional(&pdev->dev, "atmel,oc",
						      i, GPIOD_IN);
		if (!pdata->overcurrent_pin[i])
			continue;
		if (IS_ERR(pdata->overcurrent_pin[i])) {
			err = PTR_ERR(pdata->overcurrent_pin[i]);
			dev_err(&pdev->dev, "unable to claim gpio \"overcurrent\": %d\n", err);
			continue;
		}

		ret = devm_request_irq(&pdev->dev,
				       gpiod_to_irq(pdata->overcurrent_pin[i]),
				       ohci_hcd_at91_overcurrent_irq,
				       IRQF_SHARED,
				       "ohci_overcurrent", pdev);
		if (ret)
			dev_info(&pdev->dev, "failed to request gpio \"overcurrent\" IRQ\n");
	}

	device_init_wakeup(&pdev->dev, 1);
	return usb_hcd_at91_probe(&ohci_at91_hc_driver, pdev);
}

static int ohci_hcd_at91_drv_remove(struct platform_device *pdev)
{
	struct at91_usbh_data	*pdata = dev_get_platdata(&pdev->dev);
	int			i;

	if (pdata) {
		at91_for_each_port(i)
			ohci_at91_usb_set_power(pdata, i, 0);
	}

	device_init_wakeup(&pdev->dev, 0);
	usb_hcd_at91_remove(platform_get_drvdata(pdev), pdev);
	return 0;
}

static int __maybe_unused
ohci_hcd_at91_drv_suspend(struct device *dev)
{
	struct usb_hcd	*hcd = dev_get_drvdata(dev);
	struct ohci_hcd	*ohci = hcd_to_ohci(hcd);
	struct ohci_at91_priv *ohci_at91 = hcd_to_ohci_at91_priv(hcd);
	int		ret;

	/*
	 * Disable wakeup if we are going to sleep with slow clock mode
	 * enabled.
	 */
	ohci_at91->wakeup = device_may_wakeup(dev)
			&& !at91_suspend_entering_slow_clock();

	if (ohci_at91->wakeup)
		enable_irq_wake(hcd->irq);

	ohci_at91_port_suspend(ohci_at91->sfr_regmap, 1);

	ret = ohci_suspend(hcd, ohci_at91->wakeup);
	if (ret) {
		if (ohci_at91->wakeup)
			disable_irq_wake(hcd->irq);
		return ret;
	}
	/*
	 * The integrated transceivers seem unable to notice disconnect,
	 * reconnect, or wakeup without the 48 MHz clock active.  so for
	 * correctness, always discard connection state (using reset).
	 *
	 * REVISIT: some boards will be able to turn VBUS off...
	 */
	if (!ohci_at91->wakeup) {
		ohci->rh_state = OHCI_RH_HALTED;

		/* flush the writes */
		(void) ohci_readl (ohci, &ohci->regs->control);
		msleep(1);
		at91_stop_clock(ohci_at91);
	}

	return ret;
}

static int __maybe_unused
ohci_hcd_at91_drv_resume(struct device *dev)
{
	struct usb_hcd	*hcd = dev_get_drvdata(dev);
	struct ohci_at91_priv *ohci_at91 = hcd_to_ohci_at91_priv(hcd);

	if (ohci_at91->wakeup)
		disable_irq_wake(hcd->irq);
	else
		at91_start_clock(ohci_at91);

	ohci_resume(hcd, false);

	ohci_at91_port_suspend(ohci_at91->sfr_regmap, 0);

	return 0;
}

static SIMPLE_DEV_PM_OPS(ohci_hcd_at91_pm_ops, ohci_hcd_at91_drv_suspend,
					ohci_hcd_at91_drv_resume);

static struct platform_driver ohci_hcd_at91_driver = {
	.probe		= ohci_hcd_at91_drv_probe,
	.remove		= ohci_hcd_at91_drv_remove,
	.shutdown	= usb_hcd_platform_shutdown,
	.driver		= {
		.name	= "at91_ohci",
		.pm	= &ohci_hcd_at91_pm_ops,
		.of_match_table	= at91_ohci_dt_ids,
	},
};

static int __init ohci_at91_init(void)
{
	if (usb_disabled())
		return -ENODEV;

	pr_info("%s: " DRIVER_DESC "\n", hcd_name);
	ohci_init_driver(&ohci_at91_hc_driver, &ohci_at91_drv_overrides);

	/*
	 * The Atmel HW has some unusual quirks, which require Atmel-specific
	 * workarounds. We override certain hc_driver functions here to
	 * achieve that. We explicitly do not enhance ohci_driver_overrides to
	 * allow this more easily, since this is an unusual case, and we don't
	 * want to encourage others to override these functions by making it
	 * too easy.
	 */

	ohci_at91_hc_driver.hub_status_data	= ohci_at91_hub_status_data;
	ohci_at91_hc_driver.hub_control		= ohci_at91_hub_control;

	return platform_driver_register(&ohci_hcd_at91_driver);
}
module_init(ohci_at91_init);

static void __exit ohci_at91_cleanup(void)
{
	platform_driver_unregister(&ohci_hcd_at91_driver);
}
module_exit(ohci_at91_cleanup);

MODULE_DESCRIPTION(DRIVER_DESC);
MODULE_LICENSE("GPL");
MODULE_ALIAS("platform:at91_ohci");<|MERGE_RESOLUTION|>--- conflicted
+++ resolved
@@ -140,16 +140,11 @@
 	struct regmap *regmap;
 
 	regmap = syscon_regmap_lookup_by_compatible("atmel,sama5d2-sfr");
-<<<<<<< HEAD
-	if (IS_ERR(regmap))
-		regmap = NULL;
-=======
 	if (IS_ERR(regmap)) {
 		regmap = syscon_regmap_lookup_by_compatible("microchip,sam9x60-sfr");
 		if (IS_ERR(regmap))
 			regmap = NULL;
 	}
->>>>>>> 24b8d41d
 
 	return regmap;
 }
@@ -219,11 +214,7 @@
 
 	ohci_at91->sfr_regmap = at91_dt_syscon_sfr();
 	if (!ohci_at91->sfr_regmap)
-<<<<<<< HEAD
-		dev_warn(dev, "failed to find sfr node\n");
-=======
 		dev_dbg(dev, "failed to find sfr node\n");
->>>>>>> 24b8d41d
 
 	board = hcd->self.controller->platform_data;
 	ohci = hcd_to_ohci(hcd);
@@ -361,11 +352,7 @@
 
 		case USB_PORT_FEAT_SUSPEND:
 			dev_dbg(hcd->self.controller, "SetPortFeat: SUSPEND\n");
-<<<<<<< HEAD
-			if (valid_port(wIndex)) {
-=======
 			if (valid_port(wIndex) && ohci_at91->sfr_regmap) {
->>>>>>> 24b8d41d
 				ohci_at91_port_suspend(ohci_at91->sfr_regmap,
 						       1);
 				return 0;
@@ -408,11 +395,7 @@
 
 		case USB_PORT_FEAT_SUSPEND:
 			dev_dbg(hcd->self.controller, "ClearPortFeature: SUSPEND\n");
-<<<<<<< HEAD
-			if (valid_port(wIndex)) {
-=======
 			if (valid_port(wIndex) && ohci_at91->sfr_regmap) {
->>>>>>> 24b8d41d
 				ohci_at91_port_suspend(ohci_at91->sfr_regmap,
 						       0);
 				return 0;
