--- conflicted
+++ resolved
@@ -208,11 +208,7 @@
 	dec_usb_memory_use_count(usbm, &usbm->vma_use_count);
 }
 
-<<<<<<< HEAD
-static struct vm_operations_struct usbdev_vm_ops = {
-=======
 static const struct vm_operations_struct usbdev_vm_ops = {
->>>>>>> 24b8d41d
 	.open = usbdev_vm_open,
 	.close = usbdev_vm_close
 };
@@ -2725,15 +2721,9 @@
 	if (file->f_mode & FMODE_WRITE && !list_empty(&ps->async_completed))
 		mask |= EPOLLOUT | EPOLLWRNORM;
 	if (!connected(ps))
-<<<<<<< HEAD
-		mask |= POLLHUP;
-	if (list_empty(&ps->list))
-		mask |= POLLERR;
-=======
 		mask |= EPOLLHUP;
 	if (list_empty(&ps->list))
 		mask |= EPOLLERR;
->>>>>>> 24b8d41d
 	return mask;
 }
 
