// SPDX-License-Identifier: GPL-2.0
/*
 * message.c - synchronous message handling
 *
 * Released under the GPLv2 only.
 */

#include <linux/acpi.h>
#include <linux/pci.h>	/* for scatterlist macros */
#include <linux/usb.h>
#include <linux/module.h>
#include <linux/slab.h>
#include <linux/mm.h>
#include <linux/timer.h>
#include <linux/ctype.h>
#include <linux/nls.h>
#include <linux/device.h>
#include <linux/scatterlist.h>
#include <linux/usb/cdc.h>
#include <linux/usb/quirks.h>
#include <linux/usb/hcd.h>	/* for usbcore internals */
#include <linux/usb/of.h>
#include <asm/byteorder.h>

#include "usb.h"

static void cancel_async_set_config(struct usb_device *udev);

struct api_context {
	struct completion	done;
	int			status;
};

static void usb_api_blocking_completion(struct urb *urb)
{
	struct api_context *ctx = urb->context;

	ctx->status = urb->status;
	complete(&ctx->done);
}


/*
 * Starts urb and waits for completion or timeout. Note that this call
 * is NOT interruptible. Many device driver i/o requests should be
 * interruptible and therefore these drivers should implement their
 * own interruptible routines.
 */
static int usb_start_wait_urb(struct urb *urb, int timeout, int *actual_length)
{
	struct api_context ctx;
	unsigned long expire;
	int retval;

	init_completion(&ctx.done);
	urb->context = &ctx;
	urb->actual_length = 0;
	retval = usb_submit_urb(urb, GFP_NOIO);
	if (unlikely(retval))
		goto out;

	expire = timeout ? msecs_to_jiffies(timeout) : MAX_SCHEDULE_TIMEOUT;
	if (!wait_for_completion_timeout(&ctx.done, expire)) {
		usb_kill_urb(urb);
		retval = (ctx.status == -ENOENT ? -ETIMEDOUT : ctx.status);

		dev_dbg(&urb->dev->dev,
			"%s timed out on ep%d%s len=%u/%u\n",
			current->comm,
			usb_endpoint_num(&urb->ep->desc),
			usb_urb_dir_in(urb) ? "in" : "out",
			urb->actual_length,
			urb->transfer_buffer_length);
	} else
		retval = ctx.status;
out:
	if (actual_length)
		*actual_length = urb->actual_length;

	usb_free_urb(urb);
	return retval;
}

/*-------------------------------------------------------------------*/
/* returns status (negative) or length (positive) */
static int usb_internal_control_msg(struct usb_device *usb_dev,
				    unsigned int pipe,
				    struct usb_ctrlrequest *cmd,
				    void *data, int len, int timeout)
{
	struct urb *urb;
	int retv;
	int length;

	urb = usb_alloc_urb(0, GFP_NOIO);
	if (!urb)
		return -ENOMEM;

	usb_fill_control_urb(urb, usb_dev, pipe, (unsigned char *)cmd, data,
			     len, usb_api_blocking_completion, NULL);

	retv = usb_start_wait_urb(urb, timeout, &length);
	if (retv < 0)
		return retv;
	else
		return length;
}

/**
 * usb_control_msg - Builds a control urb, sends it off and waits for completion
 * @dev: pointer to the usb device to send the message to
 * @pipe: endpoint "pipe" to send the message to
 * @request: USB message request value
 * @requesttype: USB message request type value
 * @value: USB message value
 * @index: USB message index value
 * @data: pointer to the data to send
 * @size: length in bytes of the data to send
 * @timeout: time in msecs to wait for the message to complete before timing
 *	out (if 0 the wait is forever)
 *
 * Context: !in_interrupt ()
 *
 * This function sends a simple control message to a specified endpoint and
 * waits for the message to complete, or timeout.
 *
 * Don't use this function from within an interrupt context. If you need
 * an asynchronous message, or need to send a message from within interrupt
 * context, use usb_submit_urb(). If a thread in your driver uses this call,
 * make sure your disconnect() method can wait for it to complete. Since you
 * don't have a handle on the URB used, you can't cancel the request.
 *
 * Return: If successful, the number of bytes transferred. Otherwise, a negative
 * error number.
 */
int usb_control_msg(struct usb_device *dev, unsigned int pipe, __u8 request,
		    __u8 requesttype, __u16 value, __u16 index, void *data,
		    __u16 size, int timeout)
{
	struct usb_ctrlrequest *dr;
	int ret;

	dr = kmalloc(sizeof(struct usb_ctrlrequest), GFP_NOIO);
	if (!dr)
		return -ENOMEM;

	dr->bRequestType = requesttype;
	dr->bRequest = request;
	dr->wValue = cpu_to_le16(value);
	dr->wIndex = cpu_to_le16(index);
	dr->wLength = cpu_to_le16(size);

	ret = usb_internal_control_msg(dev, pipe, dr, data, size, timeout);

	/* Linger a bit, prior to the next control message. */
	if (dev->quirks & USB_QUIRK_DELAY_CTRL_MSG)
		msleep(200);

	kfree(dr);

	return ret;
}
EXPORT_SYMBOL_GPL(usb_control_msg);

/**
 * usb_control_msg_send - Builds a control "send" message, sends it off and waits for completion
 * @dev: pointer to the usb device to send the message to
 * @endpoint: endpoint to send the message to
 * @request: USB message request value
 * @requesttype: USB message request type value
 * @value: USB message value
 * @index: USB message index value
 * @driver_data: pointer to the data to send
 * @size: length in bytes of the data to send
 * @timeout: time in msecs to wait for the message to complete before timing
 *	out (if 0 the wait is forever)
 * @memflags: the flags for memory allocation for buffers
 *
 * Context: !in_interrupt ()
 *
 * This function sends a control message to a specified endpoint that is not
 * expected to fill in a response (i.e. a "send message") and waits for the
 * message to complete, or timeout.
 *
 * Do not use this function from within an interrupt context. If you need
 * an asynchronous message, or need to send a message from within interrupt
 * context, use usb_submit_urb(). If a thread in your driver uses this call,
 * make sure your disconnect() method can wait for it to complete. Since you
 * don't have a handle on the URB used, you can't cancel the request.
 *
 * The data pointer can be made to a reference on the stack, or anywhere else,
 * as it will not be modified at all.  This does not have the restriction that
 * usb_control_msg() has where the data pointer must be to dynamically allocated
 * memory (i.e. memory that can be successfully DMAed to a device).
 *
 * Return: If successful, 0 is returned, Otherwise, a negative error number.
 */
int usb_control_msg_send(struct usb_device *dev, __u8 endpoint, __u8 request,
			 __u8 requesttype, __u16 value, __u16 index,
			 const void *driver_data, __u16 size, int timeout,
			 gfp_t memflags)
{
	unsigned int pipe = usb_sndctrlpipe(dev, endpoint);
	int ret;
	u8 *data = NULL;

	if (usb_pipe_type_check(dev, pipe))
		return -EINVAL;

	if (size) {
		data = kmemdup(driver_data, size, memflags);
		if (!data)
			return -ENOMEM;
	}

	ret = usb_control_msg(dev, pipe, request, requesttype, value, index,
			      data, size, timeout);
	kfree(data);

	if (ret < 0)
		return ret;
	if (ret == size)
		return 0;
	return -EINVAL;
}
EXPORT_SYMBOL_GPL(usb_control_msg_send);

/**
 * usb_control_msg_recv - Builds a control "receive" message, sends it off and waits for completion
 * @dev: pointer to the usb device to send the message to
 * @endpoint: endpoint to send the message to
 * @request: USB message request value
 * @requesttype: USB message request type value
 * @value: USB message value
 * @index: USB message index value
 * @driver_data: pointer to the data to be filled in by the message
 * @size: length in bytes of the data to be received
 * @timeout: time in msecs to wait for the message to complete before timing
 *	out (if 0 the wait is forever)
 * @memflags: the flags for memory allocation for buffers
 *
 * Context: !in_interrupt ()
 *
 * This function sends a control message to a specified endpoint that is
 * expected to fill in a response (i.e. a "receive message") and waits for the
 * message to complete, or timeout.
 *
 * Do not use this function from within an interrupt context. If you need
 * an asynchronous message, or need to send a message from within interrupt
 * context, use usb_submit_urb(). If a thread in your driver uses this call,
 * make sure your disconnect() method can wait for it to complete. Since you
 * don't have a handle on the URB used, you can't cancel the request.
 *
 * The data pointer can be made to a reference on the stack, or anywhere else
 * that can be successfully written to.  This function does not have the
 * restriction that usb_control_msg() has where the data pointer must be to
 * dynamically allocated memory (i.e. memory that can be successfully DMAed to a
 * device).
 *
 * The "whole" message must be properly received from the device in order for
 * this function to be successful.  If a device returns less than the expected
 * amount of data, then the function will fail.  Do not use this for messages
 * where a variable amount of data might be returned.
 *
 * Return: If successful, 0 is returned, Otherwise, a negative error number.
 */
int usb_control_msg_recv(struct usb_device *dev, __u8 endpoint, __u8 request,
			 __u8 requesttype, __u16 value, __u16 index,
			 void *driver_data, __u16 size, int timeout,
			 gfp_t memflags)
{
	unsigned int pipe = usb_rcvctrlpipe(dev, endpoint);
	int ret;
	u8 *data;

	if (!size || !driver_data || usb_pipe_type_check(dev, pipe))
		return -EINVAL;

	data = kmalloc(size, memflags);
	if (!data)
		return -ENOMEM;

	ret = usb_control_msg(dev, pipe, request, requesttype, value, index,
			      data, size, timeout);

	if (ret < 0)
		goto exit;

	if (ret == size) {
		memcpy(driver_data, data, size);
		ret = 0;
	} else {
		ret = -EINVAL;
	}

exit:
	kfree(data);
	return ret;
}
EXPORT_SYMBOL_GPL(usb_control_msg_recv);

/**
 * usb_interrupt_msg - Builds an interrupt urb, sends it off and waits for completion
 * @usb_dev: pointer to the usb device to send the message to
 * @pipe: endpoint "pipe" to send the message to
 * @data: pointer to the data to send
 * @len: length in bytes of the data to send
 * @actual_length: pointer to a location to put the actual length transferred
 *	in bytes
 * @timeout: time in msecs to wait for the message to complete before
 *	timing out (if 0 the wait is forever)
 *
 * Context: !in_interrupt ()
 *
 * This function sends a simple interrupt message to a specified endpoint and
 * waits for the message to complete, or timeout.
 *
 * Don't use this function from within an interrupt context. If you need
 * an asynchronous message, or need to send a message from within interrupt
 * context, use usb_submit_urb() If a thread in your driver uses this call,
 * make sure your disconnect() method can wait for it to complete. Since you
 * don't have a handle on the URB used, you can't cancel the request.
 *
 * Return:
 * If successful, 0. Otherwise a negative error number. The number of actual
 * bytes transferred will be stored in the @actual_length parameter.
 */
int usb_interrupt_msg(struct usb_device *usb_dev, unsigned int pipe,
		      void *data, int len, int *actual_length, int timeout)
{
	return usb_bulk_msg(usb_dev, pipe, data, len, actual_length, timeout);
}
EXPORT_SYMBOL_GPL(usb_interrupt_msg);

/**
 * usb_bulk_msg - Builds a bulk urb, sends it off and waits for completion
 * @usb_dev: pointer to the usb device to send the message to
 * @pipe: endpoint "pipe" to send the message to
 * @data: pointer to the data to send
 * @len: length in bytes of the data to send
 * @actual_length: pointer to a location to put the actual length transferred
 *	in bytes
 * @timeout: time in msecs to wait for the message to complete before
 *	timing out (if 0 the wait is forever)
 *
 * Context: !in_interrupt ()
 *
 * This function sends a simple bulk message to a specified endpoint
 * and waits for the message to complete, or timeout.
 *
 * Don't use this function from within an interrupt context. If you need
 * an asynchronous message, or need to send a message from within interrupt
 * context, use usb_submit_urb() If a thread in your driver uses this call,
 * make sure your disconnect() method can wait for it to complete. Since you
 * don't have a handle on the URB used, you can't cancel the request.
 *
 * Because there is no usb_interrupt_msg() and no USBDEVFS_INTERRUPT ioctl,
 * users are forced to abuse this routine by using it to submit URBs for
 * interrupt endpoints.  We will take the liberty of creating an interrupt URB
 * (with the default interval) if the target is an interrupt endpoint.
 *
 * Return:
 * If successful, 0. Otherwise a negative error number. The number of actual
 * bytes transferred will be stored in the @actual_length parameter.
 *
 */
int usb_bulk_msg(struct usb_device *usb_dev, unsigned int pipe,
		 void *data, int len, int *actual_length, int timeout)
{
	struct urb *urb;
	struct usb_host_endpoint *ep;

	ep = usb_pipe_endpoint(usb_dev, pipe);
	if (!ep || len < 0)
		return -EINVAL;

	urb = usb_alloc_urb(0, GFP_KERNEL);
	if (!urb)
		return -ENOMEM;

	if ((ep->desc.bmAttributes & USB_ENDPOINT_XFERTYPE_MASK) ==
			USB_ENDPOINT_XFER_INT) {
		pipe = (pipe & ~(3 << 30)) | (PIPE_INTERRUPT << 30);
		usb_fill_int_urb(urb, usb_dev, pipe, data, len,
				usb_api_blocking_completion, NULL,
				ep->desc.bInterval);
	} else
		usb_fill_bulk_urb(urb, usb_dev, pipe, data, len,
				usb_api_blocking_completion, NULL);

	return usb_start_wait_urb(urb, timeout, actual_length);
}
EXPORT_SYMBOL_GPL(usb_bulk_msg);

/*-------------------------------------------------------------------*/

static void sg_clean(struct usb_sg_request *io)
{
	if (io->urbs) {
		while (io->entries--)
			usb_free_urb(io->urbs[io->entries]);
		kfree(io->urbs);
		io->urbs = NULL;
	}
	io->dev = NULL;
}

static void sg_complete(struct urb *urb)
{
	unsigned long flags;
	struct usb_sg_request *io = urb->context;
	int status = urb->status;

	spin_lock_irqsave(&io->lock, flags);

	/* In 2.5 we require hcds' endpoint queues not to progress after fault
	 * reports, until the completion callback (this!) returns.  That lets
	 * device driver code (like this routine) unlink queued urbs first,
	 * if it needs to, since the HC won't work on them at all.  So it's
	 * not possible for page N+1 to overwrite page N, and so on.
	 *
	 * That's only for "hard" faults; "soft" faults (unlinks) sometimes
	 * complete before the HCD can get requests away from hardware,
	 * though never during cleanup after a hard fault.
	 */
	if (io->status
			&& (io->status != -ECONNRESET
				|| status != -ECONNRESET)
			&& urb->actual_length) {
		dev_err(io->dev->bus->controller,
			"dev %s ep%d%s scatterlist error %d/%d\n",
			io->dev->devpath,
			usb_endpoint_num(&urb->ep->desc),
			usb_urb_dir_in(urb) ? "in" : "out",
			status, io->status);
		/* BUG (); */
	}

	if (io->status == 0 && status && status != -ECONNRESET) {
		int i, found, retval;

		io->status = status;

		/* the previous urbs, and this one, completed already.
		 * unlink pending urbs so they won't rx/tx bad data.
		 * careful: unlink can sometimes be synchronous...
		 */
		spin_unlock_irqrestore(&io->lock, flags);
		for (i = 0, found = 0; i < io->entries; i++) {
			if (!io->urbs[i])
				continue;
			if (found) {
				usb_block_urb(io->urbs[i]);
				retval = usb_unlink_urb(io->urbs[i]);
				if (retval != -EINPROGRESS &&
				    retval != -ENODEV &&
				    retval != -EBUSY &&
				    retval != -EIDRM)
					dev_err(&io->dev->dev,
						"%s, unlink --> %d\n",
						__func__, retval);
			} else if (urb == io->urbs[i])
				found = 1;
		}
		spin_lock_irqsave(&io->lock, flags);
	}

	/* on the last completion, signal usb_sg_wait() */
	io->bytes += urb->actual_length;
	io->count--;
	if (!io->count)
		complete(&io->complete);

	spin_unlock_irqrestore(&io->lock, flags);
}


/**
 * usb_sg_init - initializes scatterlist-based bulk/interrupt I/O request
 * @io: request block being initialized.  until usb_sg_wait() returns,
 *	treat this as a pointer to an opaque block of memory,
 * @dev: the usb device that will send or receive the data
 * @pipe: endpoint "pipe" used to transfer the data
 * @period: polling rate for interrupt endpoints, in frames or
 * 	(for high speed endpoints) microframes; ignored for bulk
 * @sg: scatterlist entries
 * @nents: how many entries in the scatterlist
 * @length: how many bytes to send from the scatterlist, or zero to
 * 	send every byte identified in the list.
 * @mem_flags: SLAB_* flags affecting memory allocations in this call
 *
 * This initializes a scatter/gather request, allocating resources such as
 * I/O mappings and urb memory (except maybe memory used by USB controller
 * drivers).
 *
 * The request must be issued using usb_sg_wait(), which waits for the I/O to
 * complete (or to be canceled) and then cleans up all resources allocated by
 * usb_sg_init().
 *
 * The request may be canceled with usb_sg_cancel(), either before or after
 * usb_sg_wait() is called.
 *
 * Return: Zero for success, else a negative errno value.
 */
int usb_sg_init(struct usb_sg_request *io, struct usb_device *dev,
		unsigned pipe, unsigned	period, struct scatterlist *sg,
		int nents, size_t length, gfp_t mem_flags)
{
	int i;
	int urb_flags;
	int use_sg;

	if (!io || !dev || !sg
			|| usb_pipecontrol(pipe)
			|| usb_pipeisoc(pipe)
			|| nents <= 0)
		return -EINVAL;

	spin_lock_init(&io->lock);
	io->dev = dev;
	io->pipe = pipe;

	if (dev->bus->sg_tablesize > 0) {
		use_sg = true;
		io->entries = 1;
	} else {
		use_sg = false;
		io->entries = nents;
	}

	/* initialize all the urbs we'll use */
	io->urbs = kmalloc_array(io->entries, sizeof(*io->urbs), mem_flags);
	if (!io->urbs)
		goto nomem;

	urb_flags = URB_NO_INTERRUPT;
	if (usb_pipein(pipe))
		urb_flags |= URB_SHORT_NOT_OK;

	for_each_sg(sg, sg, io->entries, i) {
		struct urb *urb;
		unsigned len;

		urb = usb_alloc_urb(0, mem_flags);
		if (!urb) {
			io->entries = i;
			goto nomem;
		}
		io->urbs[i] = urb;

		urb->dev = NULL;
		urb->pipe = pipe;
		urb->interval = period;
		urb->transfer_flags = urb_flags;
		urb->complete = sg_complete;
		urb->context = io;
		urb->sg = sg;

		if (use_sg) {
			/* There is no single transfer buffer */
			urb->transfer_buffer = NULL;
			urb->num_sgs = nents;

			/* A length of zero means transfer the whole sg list */
			len = length;
			if (len == 0) {
				struct scatterlist	*sg2;
				int			j;

				for_each_sg(sg, sg2, nents, j)
					len += sg2->length;
			}
		} else {
			/*
			 * Some systems can't use DMA; they use PIO instead.
			 * For their sakes, transfer_buffer is set whenever
			 * possible.
			 */
			if (!PageHighMem(sg_page(sg)))
				urb->transfer_buffer = sg_virt(sg);
			else
				urb->transfer_buffer = NULL;

			len = sg->length;
			if (length) {
				len = min_t(size_t, len, length);
				length -= len;
				if (length == 0)
					io->entries = i + 1;
			}
		}
		urb->transfer_buffer_length = len;
	}
	io->urbs[--i]->transfer_flags &= ~URB_NO_INTERRUPT;

	/* transaction state */
	io->count = io->entries;
	io->status = 0;
	io->bytes = 0;
	init_completion(&io->complete);
	return 0;

nomem:
	sg_clean(io);
	return -ENOMEM;
}
EXPORT_SYMBOL_GPL(usb_sg_init);

/**
 * usb_sg_wait - synchronously execute scatter/gather request
 * @io: request block handle, as initialized with usb_sg_init().
 * 	some fields become accessible when this call returns.
 * Context: !in_interrupt ()
 *
 * This function blocks until the specified I/O operation completes.  It
 * leverages the grouping of the related I/O requests to get good transfer
 * rates, by queueing the requests.  At higher speeds, such queuing can
 * significantly improve USB throughput.
 *
 * There are three kinds of completion for this function.
 *
 * (1) success, where io->status is zero.  The number of io->bytes
 *     transferred is as requested.
 * (2) error, where io->status is a negative errno value.  The number
 *     of io->bytes transferred before the error is usually less
 *     than requested, and can be nonzero.
 * (3) cancellation, a type of error with status -ECONNRESET that
 *     is initiated by usb_sg_cancel().
 *
 * When this function returns, all memory allocated through usb_sg_init() or
 * this call will have been freed.  The request block parameter may still be
 * passed to usb_sg_cancel(), or it may be freed.  It could also be
 * reinitialized and then reused.
 *
 * Data Transfer Rates:
 *
 * Bulk transfers are valid for full or high speed endpoints.
 * The best full speed data rate is 19 packets of 64 bytes each
 * per frame, or 1216 bytes per millisecond.
 * The best high speed data rate is 13 packets of 512 bytes each
 * per microframe, or 52 KBytes per millisecond.
 *
 * The reason to use interrupt transfers through this API would most likely
 * be to reserve high speed bandwidth, where up to 24 KBytes per millisecond
 * could be transferred.  That capability is less useful for low or full
 * speed interrupt endpoints, which allow at most one packet per millisecond,
 * of at most 8 or 64 bytes (respectively).
 *
 * It is not necessary to call this function to reserve bandwidth for devices
 * under an xHCI host controller, as the bandwidth is reserved when the
 * configuration or interface alt setting is selected.
 */
void usb_sg_wait(struct usb_sg_request *io)
{
	int i;
	int entries = io->entries;

	/* queue the urbs.  */
	spin_lock_irq(&io->lock);
	i = 0;
	while (i < entries && !io->status) {
		int retval;

		io->urbs[i]->dev = io->dev;
		spin_unlock_irq(&io->lock);

		retval = usb_submit_urb(io->urbs[i], GFP_NOIO);

		switch (retval) {
			/* maybe we retrying will recover */
		case -ENXIO:	/* hc didn't queue this one */
		case -EAGAIN:
		case -ENOMEM:
			retval = 0;
			yield();
			break;

			/* no error? continue immediately.
			 *
			 * NOTE: to work better with UHCI (4K I/O buffer may
			 * need 3K of TDs) it may be good to limit how many
			 * URBs are queued at once; N milliseconds?
			 */
		case 0:
			++i;
			cpu_relax();
			break;

			/* fail any uncompleted urbs */
		default:
			io->urbs[i]->status = retval;
			dev_dbg(&io->dev->dev, "%s, submit --> %d\n",
				__func__, retval);
			usb_sg_cancel(io);
		}
		spin_lock_irq(&io->lock);
		if (retval && (io->status == 0 || io->status == -ECONNRESET))
			io->status = retval;
	}
	io->count -= entries - i;
	if (io->count == 0)
		complete(&io->complete);
	spin_unlock_irq(&io->lock);

	/* OK, yes, this could be packaged as non-blocking.
	 * So could the submit loop above ... but it's easier to
	 * solve neither problem than to solve both!
	 */
	wait_for_completion(&io->complete);

	sg_clean(io);
}
EXPORT_SYMBOL_GPL(usb_sg_wait);

/**
 * usb_sg_cancel - stop scatter/gather i/o issued by usb_sg_wait()
 * @io: request block, initialized with usb_sg_init()
 *
 * This stops a request after it has been started by usb_sg_wait().
 * It can also prevents one initialized by usb_sg_init() from starting,
 * so that call just frees resources allocated to the request.
 */
void usb_sg_cancel(struct usb_sg_request *io)
{
	unsigned long flags;
	int i, retval;

	spin_lock_irqsave(&io->lock, flags);
<<<<<<< HEAD
	if (io->status) {
=======
	if (io->status || io->count == 0) {
>>>>>>> 24b8d41d
		spin_unlock_irqrestore(&io->lock, flags);
		return;
	}
	/* shut everything down */
	io->status = -ECONNRESET;
<<<<<<< HEAD
=======
	io->count++;		/* Keep the request alive until we're done */
>>>>>>> 24b8d41d
	spin_unlock_irqrestore(&io->lock, flags);

	for (i = io->entries - 1; i >= 0; --i) {
		usb_block_urb(io->urbs[i]);

		retval = usb_unlink_urb(io->urbs[i]);
		if (retval != -EINPROGRESS
		    && retval != -ENODEV
		    && retval != -EBUSY
		    && retval != -EIDRM)
			dev_warn(&io->dev->dev, "%s, unlink --> %d\n",
				 __func__, retval);
	}
<<<<<<< HEAD
=======

	spin_lock_irqsave(&io->lock, flags);
	io->count--;
	if (!io->count)
		complete(&io->complete);
	spin_unlock_irqrestore(&io->lock, flags);
>>>>>>> 24b8d41d
}
EXPORT_SYMBOL_GPL(usb_sg_cancel);

/*-------------------------------------------------------------------*/

/**
 * usb_get_descriptor - issues a generic GET_DESCRIPTOR request
 * @dev: the device whose descriptor is being retrieved
 * @type: the descriptor type (USB_DT_*)
 * @index: the number of the descriptor
 * @buf: where to put the descriptor
 * @size: how big is "buf"?
 * Context: !in_interrupt ()
 *
 * Gets a USB descriptor.  Convenience functions exist to simplify
 * getting some types of descriptors.  Use
 * usb_get_string() or usb_string() for USB_DT_STRING.
 * Device (USB_DT_DEVICE) and configuration descriptors (USB_DT_CONFIG)
 * are part of the device structure.
 * In addition to a number of USB-standard descriptors, some
 * devices also use class-specific or vendor-specific descriptors.
 *
 * This call is synchronous, and may not be used in an interrupt context.
 *
 * Return: The number of bytes received on success, or else the status code
 * returned by the underlying usb_control_msg() call.
 */
int usb_get_descriptor(struct usb_device *dev, unsigned char type,
		       unsigned char index, void *buf, int size)
{
	int i;
	int result;

	memset(buf, 0, size);	/* Make sure we parse really received data */

	for (i = 0; i < 3; ++i) {
		/* retry on length 0 or error; some devices are flakey */
		result = usb_control_msg(dev, usb_rcvctrlpipe(dev, 0),
				USB_REQ_GET_DESCRIPTOR, USB_DIR_IN,
				(type << 8) + index, 0, buf, size,
				USB_CTRL_GET_TIMEOUT);
		if (result <= 0 && result != -ETIMEDOUT)
			continue;
		if (result > 1 && ((u8 *)buf)[1] != type) {
			result = -ENODATA;
			continue;
		}
		break;
	}
	return result;
}
EXPORT_SYMBOL_GPL(usb_get_descriptor);

/**
 * usb_get_string - gets a string descriptor
 * @dev: the device whose string descriptor is being retrieved
 * @langid: code for language chosen (from string descriptor zero)
 * @index: the number of the descriptor
 * @buf: where to put the string
 * @size: how big is "buf"?
 * Context: !in_interrupt ()
 *
 * Retrieves a string, encoded using UTF-16LE (Unicode, 16 bits per character,
 * in little-endian byte order).
 * The usb_string() function will often be a convenient way to turn
 * these strings into kernel-printable form.
 *
 * Strings may be referenced in device, configuration, interface, or other
 * descriptors, and could also be used in vendor-specific ways.
 *
 * This call is synchronous, and may not be used in an interrupt context.
 *
 * Return: The number of bytes received on success, or else the status code
 * returned by the underlying usb_control_msg() call.
 */
static int usb_get_string(struct usb_device *dev, unsigned short langid,
			  unsigned char index, void *buf, int size)
{
	int i;
	int result;

	for (i = 0; i < 3; ++i) {
		/* retry on length 0 or stall; some devices are flakey */
		result = usb_control_msg(dev, usb_rcvctrlpipe(dev, 0),
			USB_REQ_GET_DESCRIPTOR, USB_DIR_IN,
			(USB_DT_STRING << 8) + index, langid, buf, size,
			USB_CTRL_GET_TIMEOUT);
		if (result == 0 || result == -EPIPE)
			continue;
		if (result > 1 && ((u8 *) buf)[1] != USB_DT_STRING) {
			result = -ENODATA;
			continue;
		}
		break;
	}
	return result;
}

static void usb_try_string_workarounds(unsigned char *buf, int *length)
{
	int newlength, oldlength = *length;

	for (newlength = 2; newlength + 1 < oldlength; newlength += 2)
		if (!isprint(buf[newlength]) || buf[newlength + 1])
			break;

	if (newlength > 2) {
		buf[0] = newlength;
		*length = newlength;
	}
}

static int usb_string_sub(struct usb_device *dev, unsigned int langid,
			  unsigned int index, unsigned char *buf)
{
	int rc;

	/* Try to read the string descriptor by asking for the maximum
	 * possible number of bytes */
	if (dev->quirks & USB_QUIRK_STRING_FETCH_255)
		rc = -EIO;
	else
		rc = usb_get_string(dev, langid, index, buf, 255);

	/* If that failed try to read the descriptor length, then
	 * ask for just that many bytes */
	if (rc < 2) {
		rc = usb_get_string(dev, langid, index, buf, 2);
		if (rc == 2)
			rc = usb_get_string(dev, langid, index, buf, buf[0]);
	}

	if (rc >= 2) {
		if (!buf[0] && !buf[1])
			usb_try_string_workarounds(buf, &rc);

		/* There might be extra junk at the end of the descriptor */
		if (buf[0] < rc)
			rc = buf[0];

		rc = rc - (rc & 1); /* force a multiple of two */
	}

	if (rc < 2)
		rc = (rc < 0 ? rc : -EINVAL);

	return rc;
}

static int usb_get_langid(struct usb_device *dev, unsigned char *tbuf)
{
	int err;

	if (dev->have_langid)
		return 0;

	if (dev->string_langid < 0)
		return -EPIPE;

	err = usb_string_sub(dev, 0, 0, tbuf);

	/* If the string was reported but is malformed, default to english
	 * (0x0409) */
	if (err == -ENODATA || (err > 0 && err < 4)) {
		dev->string_langid = 0x0409;
		dev->have_langid = 1;
		dev_err(&dev->dev,
			"language id specifier not provided by device, defaulting to English\n");
		return 0;
	}

	/* In case of all other errors, we assume the device is not able to
	 * deal with strings at all. Set string_langid to -1 in order to
	 * prevent any string to be retrieved from the device */
	if (err < 0) {
		dev_info(&dev->dev, "string descriptor 0 read error: %d\n",
					err);
		dev->string_langid = -1;
		return -EPIPE;
	}

	/* always use the first langid listed */
	dev->string_langid = tbuf[2] | (tbuf[3] << 8);
	dev->have_langid = 1;
	dev_dbg(&dev->dev, "default language 0x%04x\n",
				dev->string_langid);
	return 0;
}

/**
 * usb_string - returns UTF-8 version of a string descriptor
 * @dev: the device whose string descriptor is being retrieved
 * @index: the number of the descriptor
 * @buf: where to put the string
 * @size: how big is "buf"?
 * Context: !in_interrupt ()
 *
 * This converts the UTF-16LE encoded strings returned by devices, from
 * usb_get_string_descriptor(), to null-terminated UTF-8 encoded ones
 * that are more usable in most kernel contexts.  Note that this function
 * chooses strings in the first language supported by the device.
 *
 * This call is synchronous, and may not be used in an interrupt context.
 *
 * Return: length of the string (>= 0) or usb_control_msg status (< 0).
 */
int usb_string(struct usb_device *dev, int index, char *buf, size_t size)
{
	unsigned char *tbuf;
	int err;

	if (dev->state == USB_STATE_SUSPENDED)
		return -EHOSTUNREACH;
	if (size <= 0 || !buf)
		return -EINVAL;
	buf[0] = 0;
	if (index <= 0 || index >= 256)
		return -EINVAL;
	tbuf = kmalloc(256, GFP_NOIO);
	if (!tbuf)
		return -ENOMEM;

	err = usb_get_langid(dev, tbuf);
	if (err < 0)
		goto errout;

	err = usb_string_sub(dev, dev->string_langid, index, tbuf);
	if (err < 0)
		goto errout;

	size--;		/* leave room for trailing NULL char in output buffer */
	err = utf16s_to_utf8s((wchar_t *) &tbuf[2], (err - 2) / 2,
			UTF16_LITTLE_ENDIAN, buf, size);
	buf[err] = 0;

	if (tbuf[1] != USB_DT_STRING)
		dev_dbg(&dev->dev,
			"wrong descriptor type %02x for string %d (\"%s\")\n",
			tbuf[1], index, buf);

 errout:
	kfree(tbuf);
	return err;
}
EXPORT_SYMBOL_GPL(usb_string);

/* one UTF-8-encoded 16-bit character has at most three bytes */
#define MAX_USB_STRING_SIZE (127 * 3 + 1)

/**
 * usb_cache_string - read a string descriptor and cache it for later use
 * @udev: the device whose string descriptor is being read
 * @index: the descriptor index
 *
 * Return: A pointer to a kmalloc'ed buffer containing the descriptor string,
 * or %NULL if the index is 0 or the string could not be read.
 */
char *usb_cache_string(struct usb_device *udev, int index)
{
	char *buf;
	char *smallbuf = NULL;
	int len;

	if (index <= 0)
		return NULL;

	buf = kmalloc(MAX_USB_STRING_SIZE, GFP_NOIO);
	if (buf) {
		len = usb_string(udev, index, buf, MAX_USB_STRING_SIZE);
		if (len > 0) {
			smallbuf = kmalloc(++len, GFP_NOIO);
			if (!smallbuf)
				return buf;
			memcpy(smallbuf, buf, len);
		}
		kfree(buf);
	}
	return smallbuf;
}

/*
 * usb_get_device_descriptor - (re)reads the device descriptor (usbcore)
 * @dev: the device whose device descriptor is being updated
 * @size: how much of the descriptor to read
 * Context: !in_interrupt ()
 *
 * Updates the copy of the device descriptor stored in the device structure,
 * which dedicates space for this purpose.
 *
 * Not exported, only for use by the core.  If drivers really want to read
 * the device descriptor directly, they can call usb_get_descriptor() with
 * type = USB_DT_DEVICE and index = 0.
 *
 * This call is synchronous, and may not be used in an interrupt context.
 *
 * Return: The number of bytes received on success, or else the status code
 * returned by the underlying usb_control_msg() call.
 */
int usb_get_device_descriptor(struct usb_device *dev, unsigned int size)
{
	struct usb_device_descriptor *desc;
	int ret;

	if (size > sizeof(*desc))
		return -EINVAL;
	desc = kmalloc(sizeof(*desc), GFP_NOIO);
	if (!desc)
		return -ENOMEM;

	ret = usb_get_descriptor(dev, USB_DT_DEVICE, 0, desc, size);
	if (ret >= 0)
		memcpy(&dev->descriptor, desc, size);
	kfree(desc);
	return ret;
}

/*
 * usb_set_isoch_delay - informs the device of the packet transmit delay
 * @dev: the device whose delay is to be informed
 * Context: !in_interrupt()
 *
 * Since this is an optional request, we don't bother if it fails.
 */
int usb_set_isoch_delay(struct usb_device *dev)
{
	/* skip hub devices */
	if (dev->descriptor.bDeviceClass == USB_CLASS_HUB)
		return 0;

	/* skip non-SS/non-SSP devices */
	if (dev->speed < USB_SPEED_SUPER)
		return 0;

	return usb_control_msg_send(dev, 0,
			USB_REQ_SET_ISOCH_DELAY,
			USB_DIR_OUT | USB_TYPE_STANDARD | USB_RECIP_DEVICE,
			dev->hub_delay, 0, NULL, 0,
			USB_CTRL_SET_TIMEOUT,
			GFP_NOIO);
}

/**
 * usb_get_status - issues a GET_STATUS call
 * @dev: the device whose status is being checked
 * @recip: USB_RECIP_*; for device, interface, or endpoint
 * @type: USB_STATUS_TYPE_*; for standard or PTM status types
 * @target: zero (for device), else interface or endpoint number
 * @data: pointer to two bytes of bitmap data
 * Context: !in_interrupt ()
 *
 * Returns device, interface, or endpoint status.  Normally only of
 * interest to see if the device is self powered, or has enabled the
 * remote wakeup facility; or whether a bulk or interrupt endpoint
 * is halted ("stalled").
 *
 * Bits in these status bitmaps are set using the SET_FEATURE request,
 * and cleared using the CLEAR_FEATURE request.  The usb_clear_halt()
 * function should be used to clear halt ("stall") status.
 *
 * This call is synchronous, and may not be used in an interrupt context.
 *
 * Returns 0 and the status value in *@data (in host byte order) on success,
 * or else the status code from the underlying usb_control_msg() call.
 */
int usb_get_status(struct usb_device *dev, int recip, int type, int target,
		void *data)
{
	int ret;
	void *status;
	int length;

	switch (type) {
	case USB_STATUS_TYPE_STANDARD:
		length = 2;
		break;
	case USB_STATUS_TYPE_PTM:
		if (recip != USB_RECIP_DEVICE)
			return -EINVAL;

		length = 4;
		break;
	default:
		return -EINVAL;
	}

	status =  kmalloc(length, GFP_KERNEL);
	if (!status)
		return -ENOMEM;

	ret = usb_control_msg(dev, usb_rcvctrlpipe(dev, 0),
		USB_REQ_GET_STATUS, USB_DIR_IN | recip, USB_STATUS_TYPE_STANDARD,
		target, status, length, USB_CTRL_GET_TIMEOUT);

	switch (ret) {
	case 4:
		if (type != USB_STATUS_TYPE_PTM) {
			ret = -EIO;
			break;
		}

		*(u32 *) data = le32_to_cpu(*(__le32 *) status);
		ret = 0;
		break;
	case 2:
		if (type != USB_STATUS_TYPE_STANDARD) {
			ret = -EIO;
			break;
		}

		*(u16 *) data = le16_to_cpu(*(__le16 *) status);
		ret = 0;
		break;
	default:
		ret = -EIO;
	}

	kfree(status);
	return ret;
}
EXPORT_SYMBOL_GPL(usb_get_status);

/**
 * usb_clear_halt - tells device to clear endpoint halt/stall condition
 * @dev: device whose endpoint is halted
 * @pipe: endpoint "pipe" being cleared
 * Context: !in_interrupt ()
 *
 * This is used to clear halt conditions for bulk and interrupt endpoints,
 * as reported by URB completion status.  Endpoints that are halted are
 * sometimes referred to as being "stalled".  Such endpoints are unable
 * to transmit or receive data until the halt status is cleared.  Any URBs
 * queued for such an endpoint should normally be unlinked by the driver
 * before clearing the halt condition, as described in sections 5.7.5
 * and 5.8.5 of the USB 2.0 spec.
 *
 * Note that control and isochronous endpoints don't halt, although control
 * endpoints report "protocol stall" (for unsupported requests) using the
 * same status code used to report a true stall.
 *
 * This call is synchronous, and may not be used in an interrupt context.
 *
 * Return: Zero on success, or else the status code returned by the
 * underlying usb_control_msg() call.
 */
int usb_clear_halt(struct usb_device *dev, int pipe)
{
	int result;
	int endp = usb_pipeendpoint(pipe);

	if (usb_pipein(pipe))
		endp |= USB_DIR_IN;

	/* we don't care if it wasn't halted first. in fact some devices
	 * (like some ibmcam model 1 units) seem to expect hosts to make
	 * this request for iso endpoints, which can't halt!
	 */
	result = usb_control_msg_send(dev, 0,
				      USB_REQ_CLEAR_FEATURE, USB_RECIP_ENDPOINT,
				      USB_ENDPOINT_HALT, endp, NULL, 0,
				      USB_CTRL_SET_TIMEOUT, GFP_NOIO);

	/* don't un-halt or force to DATA0 except on success */
	if (result)
		return result;

	/* NOTE:  seems like Microsoft and Apple don't bother verifying
	 * the clear "took", so some devices could lock up if you check...
	 * such as the Hagiwara FlashGate DUAL.  So we won't bother.
	 *
	 * NOTE:  make sure the logic here doesn't diverge much from
	 * the copy in usb-storage, for as long as we need two copies.
	 */

	usb_reset_endpoint(dev, endp);

	return 0;
}
EXPORT_SYMBOL_GPL(usb_clear_halt);

static int create_intf_ep_devs(struct usb_interface *intf)
{
	struct usb_device *udev = interface_to_usbdev(intf);
	struct usb_host_interface *alt = intf->cur_altsetting;
	int i;

	if (intf->ep_devs_created || intf->unregistering)
		return 0;

	for (i = 0; i < alt->desc.bNumEndpoints; ++i)
		(void) usb_create_ep_devs(&intf->dev, &alt->endpoint[i], udev);
	intf->ep_devs_created = 1;
	return 0;
}

static void remove_intf_ep_devs(struct usb_interface *intf)
{
	struct usb_host_interface *alt = intf->cur_altsetting;
	int i;

	if (!intf->ep_devs_created)
		return;

	for (i = 0; i < alt->desc.bNumEndpoints; ++i)
		usb_remove_ep_devs(&alt->endpoint[i]);
	intf->ep_devs_created = 0;
}

/**
 * usb_disable_endpoint -- Disable an endpoint by address
 * @dev: the device whose endpoint is being disabled
 * @epaddr: the endpoint's address.  Endpoint number for output,
 *	endpoint number + USB_DIR_IN for input
 * @reset_hardware: flag to erase any endpoint state stored in the
 *	controller hardware
 *
 * Disables the endpoint for URB submission and nukes all pending URBs.
 * If @reset_hardware is set then also deallocates hcd/hardware state
 * for the endpoint.
 */
void usb_disable_endpoint(struct usb_device *dev, unsigned int epaddr,
		bool reset_hardware)
{
	unsigned int epnum = epaddr & USB_ENDPOINT_NUMBER_MASK;
	struct usb_host_endpoint *ep;

	if (!dev)
		return;

	if (usb_endpoint_out(epaddr)) {
		ep = dev->ep_out[epnum];
		if (reset_hardware && epnum != 0)
			dev->ep_out[epnum] = NULL;
	} else {
		ep = dev->ep_in[epnum];
		if (reset_hardware && epnum != 0)
			dev->ep_in[epnum] = NULL;
	}
	if (ep) {
		ep->enabled = 0;
		usb_hcd_flush_endpoint(dev, ep);
		if (reset_hardware)
			usb_hcd_disable_endpoint(dev, ep);
	}
}

/**
 * usb_reset_endpoint - Reset an endpoint's state.
 * @dev: the device whose endpoint is to be reset
 * @epaddr: the endpoint's address.  Endpoint number for output,
 *	endpoint number + USB_DIR_IN for input
 *
 * Resets any host-side endpoint state such as the toggle bit,
 * sequence number or current window.
 */
void usb_reset_endpoint(struct usb_device *dev, unsigned int epaddr)
{
	unsigned int epnum = epaddr & USB_ENDPOINT_NUMBER_MASK;
	struct usb_host_endpoint *ep;

	if (usb_endpoint_out(epaddr))
		ep = dev->ep_out[epnum];
	else
		ep = dev->ep_in[epnum];
	if (ep)
		usb_hcd_reset_endpoint(dev, ep);
}
EXPORT_SYMBOL_GPL(usb_reset_endpoint);


/**
 * usb_disable_interface -- Disable all endpoints for an interface
 * @dev: the device whose interface is being disabled
 * @intf: pointer to the interface descriptor
 * @reset_hardware: flag to erase any endpoint state stored in the
 *	controller hardware
 *
 * Disables all the endpoints for the interface's current altsetting.
 */
void usb_disable_interface(struct usb_device *dev, struct usb_interface *intf,
		bool reset_hardware)
{
	struct usb_host_interface *alt = intf->cur_altsetting;
	int i;

	for (i = 0; i < alt->desc.bNumEndpoints; ++i) {
		usb_disable_endpoint(dev,
				alt->endpoint[i].desc.bEndpointAddress,
				reset_hardware);
	}
}

/*
 * usb_disable_device_endpoints -- Disable all endpoints for a device
 * @dev: the device whose endpoints are being disabled
 * @skip_ep0: 0 to disable endpoint 0, 1 to skip it.
 */
static void usb_disable_device_endpoints(struct usb_device *dev, int skip_ep0)
{
	struct usb_hcd *hcd = bus_to_hcd(dev->bus);
	int i;

	if (hcd->driver->check_bandwidth) {
		/* First pass: Cancel URBs, leave endpoint pointers intact. */
		for (i = skip_ep0; i < 16; ++i) {
			usb_disable_endpoint(dev, i, false);
			usb_disable_endpoint(dev, i + USB_DIR_IN, false);
		}
		/* Remove endpoints from the host controller internal state */
		mutex_lock(hcd->bandwidth_mutex);
		usb_hcd_alloc_bandwidth(dev, NULL, NULL, NULL);
		mutex_unlock(hcd->bandwidth_mutex);
	}
	/* Second pass: remove endpoint pointers */
	for (i = skip_ep0; i < 16; ++i) {
		usb_disable_endpoint(dev, i, true);
		usb_disable_endpoint(dev, i + USB_DIR_IN, true);
	}
}

/**
 * usb_disable_device - Disable all the endpoints for a USB device
 * @dev: the device whose endpoints are being disabled
 * @skip_ep0: 0 to disable endpoint 0, 1 to skip it.
 *
 * Disables all the device's endpoints, potentially including endpoint 0.
 * Deallocates hcd/hardware state for the endpoints (nuking all or most
 * pending urbs) and usbcore state for the interfaces, so that usbcore
 * must usb_set_configuration() before any interfaces could be used.
 */
void usb_disable_device(struct usb_device *dev, int skip_ep0)
{
	int i;

	/* getting rid of interfaces will disconnect
	 * any drivers bound to them (a key side effect)
	 */
	if (dev->actconfig) {
		/*
		 * FIXME: In order to avoid self-deadlock involving the
		 * bandwidth_mutex, we have to mark all the interfaces
		 * before unregistering any of them.
		 */
		for (i = 0; i < dev->actconfig->desc.bNumInterfaces; i++)
			dev->actconfig->interface[i]->unregistering = 1;

		for (i = 0; i < dev->actconfig->desc.bNumInterfaces; i++) {
			struct usb_interface	*interface;

			/* remove this interface if it has been registered */
			interface = dev->actconfig->interface[i];
			if (!device_is_registered(&interface->dev))
				continue;
			dev_dbg(&dev->dev, "unregistering interface %s\n",
				dev_name(&interface->dev));
			remove_intf_ep_devs(interface);
			device_del(&interface->dev);
		}

		/* Now that the interfaces are unbound, nobody should
		 * try to access them.
		 */
		for (i = 0; i < dev->actconfig->desc.bNumInterfaces; i++) {
			put_device(&dev->actconfig->interface[i]->dev);
			dev->actconfig->interface[i] = NULL;
		}

		usb_disable_usb2_hardware_lpm(dev);
		usb_unlocked_disable_lpm(dev);
		usb_disable_ltm(dev);

		dev->actconfig = NULL;
		if (dev->state == USB_STATE_CONFIGURED)
			usb_set_device_state(dev, USB_STATE_ADDRESS);
	}

	dev_dbg(&dev->dev, "%s nuking %s URBs\n", __func__,
		skip_ep0 ? "non-ep0" : "all");

	usb_disable_device_endpoints(dev, skip_ep0);
}

/**
 * usb_enable_endpoint - Enable an endpoint for USB communications
 * @dev: the device whose interface is being enabled
 * @ep: the endpoint
 * @reset_ep: flag to reset the endpoint state
 *
 * Resets the endpoint state if asked, and sets dev->ep_{in,out} pointers.
 * For control endpoints, both the input and output sides are handled.
 */
void usb_enable_endpoint(struct usb_device *dev, struct usb_host_endpoint *ep,
		bool reset_ep)
{
	int epnum = usb_endpoint_num(&ep->desc);
	int is_out = usb_endpoint_dir_out(&ep->desc);
	int is_control = usb_endpoint_xfer_control(&ep->desc);

	if (reset_ep)
		usb_hcd_reset_endpoint(dev, ep);
	if (is_out || is_control)
		dev->ep_out[epnum] = ep;
	if (!is_out || is_control)
		dev->ep_in[epnum] = ep;
	ep->enabled = 1;
}

/**
 * usb_enable_interface - Enable all the endpoints for an interface
 * @dev: the device whose interface is being enabled
 * @intf: pointer to the interface descriptor
 * @reset_eps: flag to reset the endpoints' state
 *
 * Enables all the endpoints for the interface's current altsetting.
 */
void usb_enable_interface(struct usb_device *dev,
		struct usb_interface *intf, bool reset_eps)
{
	struct usb_host_interface *alt = intf->cur_altsetting;
	int i;

	for (i = 0; i < alt->desc.bNumEndpoints; ++i)
		usb_enable_endpoint(dev, &alt->endpoint[i], reset_eps);
}

/**
 * usb_set_interface - Makes a particular alternate setting be current
 * @dev: the device whose interface is being updated
 * @interface: the interface being updated
 * @alternate: the setting being chosen.
 * Context: !in_interrupt ()
 *
 * This is used to enable data transfers on interfaces that may not
 * be enabled by default.  Not all devices support such configurability.
 * Only the driver bound to an interface may change its setting.
 *
 * Within any given configuration, each interface may have several
 * alternative settings.  These are often used to control levels of
 * bandwidth consumption.  For example, the default setting for a high
 * speed interrupt endpoint may not send more than 64 bytes per microframe,
 * while interrupt transfers of up to 3KBytes per microframe are legal.
 * Also, isochronous endpoints may never be part of an
 * interface's default setting.  To access such bandwidth, alternate
 * interface settings must be made current.
 *
 * Note that in the Linux USB subsystem, bandwidth associated with
 * an endpoint in a given alternate setting is not reserved until an URB
 * is submitted that needs that bandwidth.  Some other operating systems
 * allocate bandwidth early, when a configuration is chosen.
 *
 * xHCI reserves bandwidth and configures the alternate setting in
 * usb_hcd_alloc_bandwidth(). If it fails the original interface altsetting
 * may be disabled. Drivers cannot rely on any particular alternate
 * setting being in effect after a failure.
 *
 * This call is synchronous, and may not be used in an interrupt context.
 * Also, drivers must not change altsettings while urbs are scheduled for
 * endpoints in that interface; all such urbs must first be completed
 * (perhaps forced by unlinking).
 *
 * Return: Zero on success, or else the status code returned by the
 * underlying usb_control_msg() call.
 */
int usb_set_interface(struct usb_device *dev, int interface, int alternate)
{
	struct usb_interface *iface;
	struct usb_host_interface *alt;
	struct usb_hcd *hcd = bus_to_hcd(dev->bus);
	int i, ret, manual = 0;
	unsigned int epaddr;
	unsigned int pipe;

	if (dev->state == USB_STATE_SUSPENDED)
		return -EHOSTUNREACH;

	iface = usb_ifnum_to_if(dev, interface);
	if (!iface) {
		dev_dbg(&dev->dev, "selecting invalid interface %d\n",
			interface);
		return -EINVAL;
	}
	if (iface->unregistering)
		return -ENODEV;

	alt = usb_altnum_to_altsetting(iface, alternate);
	if (!alt) {
		dev_warn(&dev->dev, "selecting invalid altsetting %d\n",
			 alternate);
		return -EINVAL;
	}
	/*
	 * usb3 hosts configure the interface in usb_hcd_alloc_bandwidth,
	 * including freeing dropped endpoint ring buffers.
	 * Make sure the interface endpoints are flushed before that
	 */
	usb_disable_interface(dev, iface, false);

	/* Make sure we have enough bandwidth for this alternate interface.
	 * Remove the current alt setting and add the new alt setting.
	 */
	mutex_lock(hcd->bandwidth_mutex);
	/* Disable LPM, and re-enable it once the new alt setting is installed,
	 * so that the xHCI driver can recalculate the U1/U2 timeouts.
	 */
	if (usb_disable_lpm(dev)) {
		dev_err(&iface->dev, "%s Failed to disable LPM\n", __func__);
		mutex_unlock(hcd->bandwidth_mutex);
		return -ENOMEM;
	}
	/* Changing alt-setting also frees any allocated streams */
	for (i = 0; i < iface->cur_altsetting->desc.bNumEndpoints; i++)
		iface->cur_altsetting->endpoint[i].streams = 0;

	ret = usb_hcd_alloc_bandwidth(dev, NULL, iface->cur_altsetting, alt);
	if (ret < 0) {
		dev_info(&dev->dev, "Not enough bandwidth for altsetting %d\n",
				alternate);
		usb_enable_lpm(dev);
		mutex_unlock(hcd->bandwidth_mutex);
		return ret;
	}

	if (dev->quirks & USB_QUIRK_NO_SET_INTF)
		ret = -EPIPE;
	else
		ret = usb_control_msg_send(dev, 0,
					   USB_REQ_SET_INTERFACE,
					   USB_RECIP_INTERFACE, alternate,
					   interface, NULL, 0, 5000,
					   GFP_NOIO);

	/* 9.4.10 says devices don't need this and are free to STALL the
	 * request if the interface only has one alternate setting.
	 */
	if (ret == -EPIPE && iface->num_altsetting == 1) {
		dev_dbg(&dev->dev,
			"manual set_interface for iface %d, alt %d\n",
			interface, alternate);
		manual = 1;
	} else if (ret) {
		/* Re-instate the old alt setting */
		usb_hcd_alloc_bandwidth(dev, NULL, alt, iface->cur_altsetting);
		usb_enable_lpm(dev);
		mutex_unlock(hcd->bandwidth_mutex);
		return ret;
	}
	mutex_unlock(hcd->bandwidth_mutex);

	/* FIXME drivers shouldn't need to replicate/bugfix the logic here
	 * when they implement async or easily-killable versions of this or
	 * other "should-be-internal" functions (like clear_halt).
	 * should hcd+usbcore postprocess control requests?
	 */

	/* prevent submissions using previous endpoint settings */
	if (iface->cur_altsetting != alt) {
		remove_intf_ep_devs(iface);
		usb_remove_sysfs_intf_files(iface);
	}
	usb_disable_interface(dev, iface, true);

	iface->cur_altsetting = alt;

	/* Now that the interface is installed, re-enable LPM. */
	usb_unlocked_enable_lpm(dev);

	/* If the interface only has one altsetting and the device didn't
	 * accept the request, we attempt to carry out the equivalent action
	 * by manually clearing the HALT feature for each endpoint in the
	 * new altsetting.
	 */
	if (manual) {
		for (i = 0; i < alt->desc.bNumEndpoints; i++) {
			epaddr = alt->endpoint[i].desc.bEndpointAddress;
			pipe = __create_pipe(dev,
					USB_ENDPOINT_NUMBER_MASK & epaddr) |
					(usb_endpoint_out(epaddr) ?
					USB_DIR_OUT : USB_DIR_IN);

			usb_clear_halt(dev, pipe);
		}
	}

	/* 9.1.1.5: reset toggles for all endpoints in the new altsetting
	 *
	 * Note:
	 * Despite EP0 is always present in all interfaces/AS, the list of
	 * endpoints from the descriptor does not contain EP0. Due to its
	 * omnipresence one might expect EP0 being considered "affected" by
	 * any SetInterface request and hence assume toggles need to be reset.
	 * However, EP0 toggles are re-synced for every individual transfer
	 * during the SETUP stage - hence EP0 toggles are "don't care" here.
	 * (Likewise, EP0 never "halts" on well designed devices.)
	 */
	usb_enable_interface(dev, iface, true);
	if (device_is_registered(&iface->dev)) {
		usb_create_sysfs_intf_files(iface);
		create_intf_ep_devs(iface);
	}
	return 0;
}
EXPORT_SYMBOL_GPL(usb_set_interface);

/**
 * usb_reset_configuration - lightweight device reset
 * @dev: the device whose configuration is being reset
 *
 * This issues a standard SET_CONFIGURATION request to the device using
 * the current configuration.  The effect is to reset most USB-related
 * state in the device, including interface altsettings (reset to zero),
 * endpoint halts (cleared), and endpoint state (only for bulk and interrupt
 * endpoints).  Other usbcore state is unchanged, including bindings of
 * usb device drivers to interfaces.
 *
 * Because this affects multiple interfaces, avoid using this with composite
 * (multi-interface) devices.  Instead, the driver for each interface may
 * use usb_set_interface() on the interfaces it claims.  Be careful though;
 * some devices don't support the SET_INTERFACE request, and others won't
 * reset all the interface state (notably endpoint state).  Resetting the whole
 * configuration would affect other drivers' interfaces.
 *
 * The caller must own the device lock.
 *
 * Return: Zero on success, else a negative error code.
 *
 * If this routine fails the device will probably be in an unusable state
 * with endpoints disabled, and interfaces only partially enabled.
 */
int usb_reset_configuration(struct usb_device *dev)
{
	int			i, retval;
	struct usb_host_config	*config;
	struct usb_hcd *hcd = bus_to_hcd(dev->bus);

	if (dev->state == USB_STATE_SUSPENDED)
		return -EHOSTUNREACH;

	/* caller must have locked the device and must own
	 * the usb bus readlock (so driver bindings are stable);
	 * calls during probe() are fine
	 */

	usb_disable_device_endpoints(dev, 1); /* skip ep0*/

	config = dev->actconfig;
	retval = 0;
	mutex_lock(hcd->bandwidth_mutex);
	/* Disable LPM, and re-enable it once the configuration is reset, so
	 * that the xHCI driver can recalculate the U1/U2 timeouts.
	 */
	if (usb_disable_lpm(dev)) {
		dev_err(&dev->dev, "%s Failed to disable LPM\n", __func__);
		mutex_unlock(hcd->bandwidth_mutex);
		return -ENOMEM;
	}

	/* xHCI adds all endpoints in usb_hcd_alloc_bandwidth */
	retval = usb_hcd_alloc_bandwidth(dev, config, NULL, NULL);
	if (retval < 0) {
		usb_enable_lpm(dev);
		mutex_unlock(hcd->bandwidth_mutex);
		return retval;
	}
	retval = usb_control_msg_send(dev, 0, USB_REQ_SET_CONFIGURATION, 0,
				      config->desc.bConfigurationValue, 0,
				      NULL, 0, USB_CTRL_SET_TIMEOUT,
				      GFP_NOIO);
	if (retval) {
		usb_hcd_alloc_bandwidth(dev, NULL, NULL, NULL);
		usb_enable_lpm(dev);
		mutex_unlock(hcd->bandwidth_mutex);
		return retval;
	}
	mutex_unlock(hcd->bandwidth_mutex);

	/* re-init hc/hcd interface/endpoint state */
	for (i = 0; i < config->desc.bNumInterfaces; i++) {
		struct usb_interface *intf = config->interface[i];
		struct usb_host_interface *alt;

		alt = usb_altnum_to_altsetting(intf, 0);

		/* No altsetting 0?  We'll assume the first altsetting.
		 * We could use a GetInterface call, but if a device is
		 * so non-compliant that it doesn't have altsetting 0
		 * then I wouldn't trust its reply anyway.
		 */
		if (!alt)
			alt = &intf->altsetting[0];

		if (alt != intf->cur_altsetting) {
			remove_intf_ep_devs(intf);
			usb_remove_sysfs_intf_files(intf);
		}
		intf->cur_altsetting = alt;
		usb_enable_interface(dev, intf, true);
		if (device_is_registered(&intf->dev)) {
			usb_create_sysfs_intf_files(intf);
			create_intf_ep_devs(intf);
		}
	}
	/* Now that the interfaces are installed, re-enable LPM. */
	usb_unlocked_enable_lpm(dev);
	return 0;
}
EXPORT_SYMBOL_GPL(usb_reset_configuration);

static void usb_release_interface(struct device *dev)
{
	struct usb_interface *intf = to_usb_interface(dev);
	struct usb_interface_cache *intfc =
			altsetting_to_usb_interface_cache(intf->altsetting);

	kref_put(&intfc->ref, usb_release_interface_cache);
	usb_put_dev(interface_to_usbdev(intf));
	of_node_put(dev->of_node);
	kfree(intf);
}

/*
 * usb_deauthorize_interface - deauthorize an USB interface
 *
 * @intf: USB interface structure
 */
void usb_deauthorize_interface(struct usb_interface *intf)
{
	struct device *dev = &intf->dev;

	device_lock(dev->parent);

	if (intf->authorized) {
		device_lock(dev);
		intf->authorized = 0;
		device_unlock(dev);

		usb_forced_unbind_intf(intf);
	}

	device_unlock(dev->parent);
}

/*
 * usb_authorize_interface - authorize an USB interface
 *
 * @intf: USB interface structure
 */
void usb_authorize_interface(struct usb_interface *intf)
{
	struct device *dev = &intf->dev;

	if (!intf->authorized) {
		device_lock(dev);
		intf->authorized = 1; /* authorize interface */
		device_unlock(dev);
	}
}

static int usb_if_uevent(struct device *dev, struct kobj_uevent_env *env)
{
	struct usb_device *usb_dev;
	struct usb_interface *intf;
	struct usb_host_interface *alt;

	intf = to_usb_interface(dev);
	usb_dev = interface_to_usbdev(intf);
	alt = intf->cur_altsetting;

	if (add_uevent_var(env, "INTERFACE=%d/%d/%d",
		   alt->desc.bInterfaceClass,
		   alt->desc.bInterfaceSubClass,
		   alt->desc.bInterfaceProtocol))
		return -ENOMEM;

	if (add_uevent_var(env,
		   "MODALIAS=usb:"
		   "v%04Xp%04Xd%04Xdc%02Xdsc%02Xdp%02Xic%02Xisc%02Xip%02Xin%02X",
		   le16_to_cpu(usb_dev->descriptor.idVendor),
		   le16_to_cpu(usb_dev->descriptor.idProduct),
		   le16_to_cpu(usb_dev->descriptor.bcdDevice),
		   usb_dev->descriptor.bDeviceClass,
		   usb_dev->descriptor.bDeviceSubClass,
		   usb_dev->descriptor.bDeviceProtocol,
		   alt->desc.bInterfaceClass,
		   alt->desc.bInterfaceSubClass,
		   alt->desc.bInterfaceProtocol,
		   alt->desc.bInterfaceNumber))
		return -ENOMEM;

	return 0;
}

struct device_type usb_if_device_type = {
	.name =		"usb_interface",
	.release =	usb_release_interface,
	.uevent =	usb_if_uevent,
};

static struct usb_interface_assoc_descriptor *find_iad(struct usb_device *dev,
						struct usb_host_config *config,
						u8 inum)
{
	struct usb_interface_assoc_descriptor *retval = NULL;
	struct usb_interface_assoc_descriptor *intf_assoc;
	int first_intf;
	int last_intf;
	int i;

	for (i = 0; (i < USB_MAXIADS && config->intf_assoc[i]); i++) {
		intf_assoc = config->intf_assoc[i];
		if (intf_assoc->bInterfaceCount == 0)
			continue;

		first_intf = intf_assoc->bFirstInterface;
		last_intf = first_intf + (intf_assoc->bInterfaceCount - 1);
		if (inum >= first_intf && inum <= last_intf) {
			if (!retval)
				retval = intf_assoc;
			else
				dev_err(&dev->dev, "Interface #%d referenced"
					" by multiple IADs\n", inum);
		}
	}

	return retval;
}


/*
 * Internal function to queue a device reset
 * See usb_queue_reset_device() for more details
 */
static void __usb_queue_reset_device(struct work_struct *ws)
{
	int rc;
	struct usb_interface *iface =
		container_of(ws, struct usb_interface, reset_ws);
	struct usb_device *udev = interface_to_usbdev(iface);

	rc = usb_lock_device_for_reset(udev, iface);
	if (rc >= 0) {
		usb_reset_device(udev);
		usb_unlock_device(udev);
	}
	usb_put_intf(iface);	/* Undo _get_ in usb_queue_reset_device() */
}


/*
 * usb_set_configuration - Makes a particular device setting be current
 * @dev: the device whose configuration is being updated
 * @configuration: the configuration being chosen.
 * Context: !in_interrupt(), caller owns the device lock
 *
 * This is used to enable non-default device modes.  Not all devices
 * use this kind of configurability; many devices only have one
 * configuration.
 *
 * @configuration is the value of the configuration to be installed.
 * According to the USB spec (e.g. section 9.1.1.5), configuration values
 * must be non-zero; a value of zero indicates that the device in
 * unconfigured.  However some devices erroneously use 0 as one of their
 * configuration values.  To help manage such devices, this routine will
 * accept @configuration = -1 as indicating the device should be put in
 * an unconfigured state.
 *
 * USB device configurations may affect Linux interoperability,
 * power consumption and the functionality available.  For example,
 * the default configuration is limited to using 100mA of bus power,
 * so that when certain device functionality requires more power,
 * and the device is bus powered, that functionality should be in some
 * non-default device configuration.  Other device modes may also be
 * reflected as configuration options, such as whether two ISDN
 * channels are available independently; and choosing between open
 * standard device protocols (like CDC) or proprietary ones.
 *
 * Note that a non-authorized device (dev->authorized == 0) will only
 * be put in unconfigured mode.
 *
 * Note that USB has an additional level of device configurability,
 * associated with interfaces.  That configurability is accessed using
 * usb_set_interface().
 *
 * This call is synchronous. The calling context must be able to sleep,
 * must own the device lock, and must not hold the driver model's USB
 * bus mutex; usb interface driver probe() methods cannot use this routine.
 *
 * Returns zero on success, or else the status code returned by the
 * underlying call that failed.  On successful completion, each interface
 * in the original device configuration has been destroyed, and each one
 * in the new configuration has been probed by all relevant usb device
 * drivers currently known to the kernel.
 */
int usb_set_configuration(struct usb_device *dev, int configuration)
{
	int i, ret;
	struct usb_host_config *cp = NULL;
	struct usb_interface **new_interfaces = NULL;
	struct usb_hcd *hcd = bus_to_hcd(dev->bus);
	int n, nintf;

	if (dev->authorized == 0 || configuration == -1)
		configuration = 0;
	else {
		for (i = 0; i < dev->descriptor.bNumConfigurations; i++) {
			if (dev->config[i].desc.bConfigurationValue ==
					configuration) {
				cp = &dev->config[i];
				break;
			}
		}
	}
	if ((!cp && configuration != 0))
		return -EINVAL;

	/* The USB spec says configuration 0 means unconfigured.
	 * But if a device includes a configuration numbered 0,
	 * we will accept it as a correctly configured state.
	 * Use -1 if you really want to unconfigure the device.
	 */
	if (cp && configuration == 0)
		dev_warn(&dev->dev, "config 0 descriptor??\n");

	/* Allocate memory for new interfaces before doing anything else,
	 * so that if we run out then nothing will have changed. */
	n = nintf = 0;
	if (cp) {
		nintf = cp->desc.bNumInterfaces;
<<<<<<< HEAD
		new_interfaces = kmalloc(nintf * sizeof(*new_interfaces),
				GFP_NOIO);
=======
		new_interfaces = kmalloc_array(nintf, sizeof(*new_interfaces),
					       GFP_NOIO);
>>>>>>> 24b8d41d
		if (!new_interfaces)
			return -ENOMEM;

		for (; n < nintf; ++n) {
			new_interfaces[n] = kzalloc(
					sizeof(struct usb_interface),
					GFP_NOIO);
			if (!new_interfaces[n]) {
				ret = -ENOMEM;
free_interfaces:
				while (--n >= 0)
					kfree(new_interfaces[n]);
				kfree(new_interfaces);
				return ret;
			}
		}

		i = dev->bus_mA - usb_get_max_power(dev, cp);
		if (i < 0)
			dev_warn(&dev->dev, "new config #%d exceeds power "
					"limit by %dmA\n",
					configuration, -i);
	}

	/* Wake up the device so we can send it the Set-Config request */
	ret = usb_autoresume_device(dev);
	if (ret)
		goto free_interfaces;

	/* if it's already configured, clear out old state first.
	 * getting rid of old interfaces means unbinding their drivers.
	 */
	if (dev->state != USB_STATE_ADDRESS)
		usb_disable_device(dev, 1);	/* Skip ep0 */

	/* Get rid of pending async Set-Config requests for this device */
	cancel_async_set_config(dev);

	/* Make sure we have bandwidth (and available HCD resources) for this
	 * configuration.  Remove endpoints from the schedule if we're dropping
	 * this configuration to set configuration 0.  After this point, the
	 * host controller will not allow submissions to dropped endpoints.  If
	 * this call fails, the device state is unchanged.
	 */
	mutex_lock(hcd->bandwidth_mutex);
	/* Disable LPM, and re-enable it once the new configuration is
	 * installed, so that the xHCI driver can recalculate the U1/U2
	 * timeouts.
	 */
	if (dev->actconfig && usb_disable_lpm(dev)) {
		dev_err(&dev->dev, "%s Failed to disable LPM\n", __func__);
		mutex_unlock(hcd->bandwidth_mutex);
		ret = -ENOMEM;
		goto free_interfaces;
	}
	ret = usb_hcd_alloc_bandwidth(dev, cp, NULL, NULL);
	if (ret < 0) {
		if (dev->actconfig)
			usb_enable_lpm(dev);
		mutex_unlock(hcd->bandwidth_mutex);
		usb_autosuspend_device(dev);
		goto free_interfaces;
	}

	/*
	 * Initialize the new interface structures and the
	 * hc/hcd/usbcore interface/endpoint state.
	 */
	for (i = 0; i < nintf; ++i) {
		struct usb_interface_cache *intfc;
		struct usb_interface *intf;
		struct usb_host_interface *alt;
		u8 ifnum;

		cp->interface[i] = intf = new_interfaces[i];
		intfc = cp->intf_cache[i];
		intf->altsetting = intfc->altsetting;
		intf->num_altsetting = intfc->num_altsetting;
		intf->authorized = !!HCD_INTF_AUTHORIZED(hcd);
		kref_get(&intfc->ref);

		alt = usb_altnum_to_altsetting(intf, 0);

		/* No altsetting 0?  We'll assume the first altsetting.
		 * We could use a GetInterface call, but if a device is
		 * so non-compliant that it doesn't have altsetting 0
		 * then I wouldn't trust its reply anyway.
		 */
		if (!alt)
			alt = &intf->altsetting[0];

		ifnum = alt->desc.bInterfaceNumber;
		intf->intf_assoc = find_iad(dev, cp, ifnum);
		intf->cur_altsetting = alt;
		usb_enable_interface(dev, intf, true);
		intf->dev.parent = &dev->dev;
		if (usb_of_has_combined_node(dev)) {
			device_set_of_node_from_dev(&intf->dev, &dev->dev);
		} else {
			intf->dev.of_node = usb_of_get_interface_node(dev,
					configuration, ifnum);
		}
		ACPI_COMPANION_SET(&intf->dev, ACPI_COMPANION(&dev->dev));
		intf->dev.driver = NULL;
		intf->dev.bus = &usb_bus_type;
		intf->dev.type = &usb_if_device_type;
		intf->dev.groups = usb_interface_groups;
<<<<<<< HEAD
		/*
		 * Please refer to usb_alloc_dev() to see why we set
		 * dma_mask and dma_pfn_offset.
		 */
		intf->dev.dma_mask = dev->dev.dma_mask;
		intf->dev.dma_pfn_offset = dev->dev.dma_pfn_offset;
=======
>>>>>>> 24b8d41d
		INIT_WORK(&intf->reset_ws, __usb_queue_reset_device);
		intf->minor = -1;
		device_initialize(&intf->dev);
		pm_runtime_no_callbacks(&intf->dev);
		dev_set_name(&intf->dev, "%d-%s:%d.%d", dev->bus->busnum,
				dev->devpath, configuration, ifnum);
		usb_get_dev(dev);
	}
	kfree(new_interfaces);

	ret = usb_control_msg_send(dev, 0, USB_REQ_SET_CONFIGURATION, 0,
				   configuration, 0, NULL, 0,
				   USB_CTRL_SET_TIMEOUT, GFP_NOIO);
	if (ret && cp) {
		/*
		 * All the old state is gone, so what else can we do?
		 * The device is probably useless now anyway.
		 */
		usb_hcd_alloc_bandwidth(dev, NULL, NULL, NULL);
		for (i = 0; i < nintf; ++i) {
			usb_disable_interface(dev, cp->interface[i], true);
			put_device(&cp->interface[i]->dev);
			cp->interface[i] = NULL;
		}
		cp = NULL;
	}

	dev->actconfig = cp;
	mutex_unlock(hcd->bandwidth_mutex);

	if (!cp) {
		usb_set_device_state(dev, USB_STATE_ADDRESS);

		/* Leave LPM disabled while the device is unconfigured. */
		usb_autosuspend_device(dev);
		return ret;
	}
	usb_set_device_state(dev, USB_STATE_CONFIGURED);

	if (cp->string == NULL &&
			!(dev->quirks & USB_QUIRK_CONFIG_INTF_STRINGS))
		cp->string = usb_cache_string(dev, cp->desc.iConfiguration);

	/* Now that the interfaces are installed, re-enable LPM. */
	usb_unlocked_enable_lpm(dev);
	/* Enable LTM if it was turned off by usb_disable_device. */
	usb_enable_ltm(dev);

	/* Now that all the interfaces are set up, register them
	 * to trigger binding of drivers to interfaces.  probe()
	 * routines may install different altsettings and may
	 * claim() any interfaces not yet bound.  Many class drivers
	 * need that: CDC, audio, video, etc.
	 */
	for (i = 0; i < nintf; ++i) {
		struct usb_interface *intf = cp->interface[i];

		if (intf->dev.of_node &&
		    !of_device_is_available(intf->dev.of_node)) {
			dev_info(&dev->dev, "skipping disabled interface %d\n",
				 intf->cur_altsetting->desc.bInterfaceNumber);
			continue;
		}

		dev_dbg(&dev->dev,
			"adding %s (config #%d, interface %d)\n",
			dev_name(&intf->dev), configuration,
			intf->cur_altsetting->desc.bInterfaceNumber);
		device_enable_async_suspend(&intf->dev);
		ret = device_add(&intf->dev);
		if (ret != 0) {
			dev_err(&dev->dev, "device_add(%s) --> %d\n",
				dev_name(&intf->dev), ret);
			continue;
		}
		create_intf_ep_devs(intf);
	}

	usb_autosuspend_device(dev);
	return 0;
}
EXPORT_SYMBOL_GPL(usb_set_configuration);

static LIST_HEAD(set_config_list);
static DEFINE_SPINLOCK(set_config_lock);

struct set_config_request {
	struct usb_device	*udev;
	int			config;
	struct work_struct	work;
	struct list_head	node;
};

/* Worker routine for usb_driver_set_configuration() */
static void driver_set_config_work(struct work_struct *work)
{
	struct set_config_request *req =
		container_of(work, struct set_config_request, work);
	struct usb_device *udev = req->udev;

	usb_lock_device(udev);
	spin_lock(&set_config_lock);
	list_del(&req->node);
	spin_unlock(&set_config_lock);

	if (req->config >= -1)		/* Is req still valid? */
		usb_set_configuration(udev, req->config);
	usb_unlock_device(udev);
	usb_put_dev(udev);
	kfree(req);
}

/* Cancel pending Set-Config requests for a device whose configuration
 * was just changed
 */
static void cancel_async_set_config(struct usb_device *udev)
{
	struct set_config_request *req;

	spin_lock(&set_config_lock);
	list_for_each_entry(req, &set_config_list, node) {
		if (req->udev == udev)
			req->config = -999;	/* Mark as cancelled */
	}
	spin_unlock(&set_config_lock);
}

/**
 * usb_driver_set_configuration - Provide a way for drivers to change device configurations
 * @udev: the device whose configuration is being updated
 * @config: the configuration being chosen.
 * Context: In process context, must be able to sleep
 *
 * Device interface drivers are not allowed to change device configurations.
 * This is because changing configurations will destroy the interface the
 * driver is bound to and create new ones; it would be like a floppy-disk
 * driver telling the computer to replace the floppy-disk drive with a
 * tape drive!
 *
 * Still, in certain specialized circumstances the need may arise.  This
 * routine gets around the normal restrictions by using a work thread to
 * submit the change-config request.
 *
 * Return: 0 if the request was successfully queued, error code otherwise.
 * The caller has no way to know whether the queued request will eventually
 * succeed.
 */
int usb_driver_set_configuration(struct usb_device *udev, int config)
{
	struct set_config_request *req;

	req = kmalloc(sizeof(*req), GFP_KERNEL);
	if (!req)
		return -ENOMEM;
	req->udev = udev;
	req->config = config;
	INIT_WORK(&req->work, driver_set_config_work);

	spin_lock(&set_config_lock);
	list_add(&req->node, &set_config_list);
	spin_unlock(&set_config_lock);

	usb_get_dev(udev);
	schedule_work(&req->work);
	return 0;
}
EXPORT_SYMBOL_GPL(usb_driver_set_configuration);

/**
 * cdc_parse_cdc_header - parse the extra headers present in CDC devices
 * @hdr: the place to put the results of the parsing
 * @intf: the interface for which parsing is requested
 * @buffer: pointer to the extra headers to be parsed
 * @buflen: length of the extra headers
 *
 * This evaluates the extra headers present in CDC devices which
 * bind the interfaces for data and control and provide details
 * about the capabilities of the device.
 *
 * Return: number of descriptors parsed or -EINVAL
 * if the header is contradictory beyond salvage
 */

int cdc_parse_cdc_header(struct usb_cdc_parsed_header *hdr,
				struct usb_interface *intf,
				u8 *buffer,
				int buflen)
{
	/* duplicates are ignored */
	struct usb_cdc_union_desc *union_header = NULL;

	/* duplicates are not tolerated */
	struct usb_cdc_header_desc *header = NULL;
	struct usb_cdc_ether_desc *ether = NULL;
	struct usb_cdc_mdlm_detail_desc *detail = NULL;
	struct usb_cdc_mdlm_desc *desc = NULL;

	unsigned int elength;
	int cnt = 0;

	memset(hdr, 0x00, sizeof(struct usb_cdc_parsed_header));
	hdr->phonet_magic_present = false;
	while (buflen > 0) {
		elength = buffer[0];
		if (!elength) {
			dev_err(&intf->dev, "skipping garbage byte\n");
			elength = 1;
			goto next_desc;
		}
<<<<<<< HEAD
=======
		if ((buflen < elength) || (elength < 3)) {
			dev_err(&intf->dev, "invalid descriptor buffer length\n");
			break;
		}
>>>>>>> 24b8d41d
		if (buffer[1] != USB_DT_CS_INTERFACE) {
			dev_err(&intf->dev, "skipping garbage\n");
			goto next_desc;
		}

		switch (buffer[2]) {
		case USB_CDC_UNION_TYPE: /* we've found it */
			if (elength < sizeof(struct usb_cdc_union_desc))
				goto next_desc;
			if (union_header) {
				dev_err(&intf->dev, "More than one union descriptor, skipping ...\n");
				goto next_desc;
			}
			union_header = (struct usb_cdc_union_desc *)buffer;
			break;
		case USB_CDC_COUNTRY_TYPE:
			if (elength < sizeof(struct usb_cdc_country_functional_desc))
				goto next_desc;
			hdr->usb_cdc_country_functional_desc =
				(struct usb_cdc_country_functional_desc *)buffer;
			break;
		case USB_CDC_HEADER_TYPE:
			if (elength != sizeof(struct usb_cdc_header_desc))
				goto next_desc;
			if (header)
				return -EINVAL;
			header = (struct usb_cdc_header_desc *)buffer;
			break;
		case USB_CDC_ACM_TYPE:
			if (elength < sizeof(struct usb_cdc_acm_descriptor))
				goto next_desc;
			hdr->usb_cdc_acm_descriptor =
				(struct usb_cdc_acm_descriptor *)buffer;
			break;
		case USB_CDC_ETHERNET_TYPE:
			if (elength != sizeof(struct usb_cdc_ether_desc))
				goto next_desc;
			if (ether)
				return -EINVAL;
			ether = (struct usb_cdc_ether_desc *)buffer;
			break;
		case USB_CDC_CALL_MANAGEMENT_TYPE:
			if (elength < sizeof(struct usb_cdc_call_mgmt_descriptor))
				goto next_desc;
			hdr->usb_cdc_call_mgmt_descriptor =
				(struct usb_cdc_call_mgmt_descriptor *)buffer;
			break;
		case USB_CDC_DMM_TYPE:
			if (elength < sizeof(struct usb_cdc_dmm_desc))
				goto next_desc;
			hdr->usb_cdc_dmm_desc =
				(struct usb_cdc_dmm_desc *)buffer;
			break;
		case USB_CDC_MDLM_TYPE:
<<<<<<< HEAD
			if (elength < sizeof(struct usb_cdc_mdlm_desc *))
=======
			if (elength < sizeof(struct usb_cdc_mdlm_desc))
>>>>>>> 24b8d41d
				goto next_desc;
			if (desc)
				return -EINVAL;
			desc = (struct usb_cdc_mdlm_desc *)buffer;
			break;
		case USB_CDC_MDLM_DETAIL_TYPE:
<<<<<<< HEAD
			if (elength < sizeof(struct usb_cdc_mdlm_detail_desc *))
=======
			if (elength < sizeof(struct usb_cdc_mdlm_detail_desc))
>>>>>>> 24b8d41d
				goto next_desc;
			if (detail)
				return -EINVAL;
			detail = (struct usb_cdc_mdlm_detail_desc *)buffer;
			break;
		case USB_CDC_NCM_TYPE:
			if (elength < sizeof(struct usb_cdc_ncm_desc))
				goto next_desc;
			hdr->usb_cdc_ncm_desc = (struct usb_cdc_ncm_desc *)buffer;
			break;
		case USB_CDC_MBIM_TYPE:
			if (elength < sizeof(struct usb_cdc_mbim_desc))
				goto next_desc;

			hdr->usb_cdc_mbim_desc = (struct usb_cdc_mbim_desc *)buffer;
			break;
		case USB_CDC_MBIM_EXTENDED_TYPE:
			if (elength < sizeof(struct usb_cdc_mbim_extended_desc))
				break;
			hdr->usb_cdc_mbim_extended_desc =
				(struct usb_cdc_mbim_extended_desc *)buffer;
			break;
		case CDC_PHONET_MAGIC_NUMBER:
			hdr->phonet_magic_present = true;
			break;
		default:
			/*
			 * there are LOTS more CDC descriptors that
			 * could legitimately be found here.
			 */
			dev_dbg(&intf->dev, "Ignoring descriptor: type %02x, length %ud\n",
					buffer[2], elength);
			goto next_desc;
		}
		cnt++;
next_desc:
		buflen -= elength;
		buffer += elength;
	}
	hdr->usb_cdc_union_desc = union_header;
	hdr->usb_cdc_header_desc = header;
	hdr->usb_cdc_mdlm_detail_desc = detail;
	hdr->usb_cdc_mdlm_desc = desc;
	hdr->usb_cdc_ether_desc = ether;
	return cnt;
}

EXPORT_SYMBOL(cdc_parse_cdc_header);<|MERGE_RESOLUTION|>--- conflicted
+++ resolved
@@ -726,20 +726,13 @@
 	int i, retval;
 
 	spin_lock_irqsave(&io->lock, flags);
-<<<<<<< HEAD
-	if (io->status) {
-=======
 	if (io->status || io->count == 0) {
->>>>>>> 24b8d41d
 		spin_unlock_irqrestore(&io->lock, flags);
 		return;
 	}
 	/* shut everything down */
 	io->status = -ECONNRESET;
-<<<<<<< HEAD
-=======
 	io->count++;		/* Keep the request alive until we're done */
->>>>>>> 24b8d41d
 	spin_unlock_irqrestore(&io->lock, flags);
 
 	for (i = io->entries - 1; i >= 0; --i) {
@@ -753,15 +746,12 @@
 			dev_warn(&io->dev->dev, "%s, unlink --> %d\n",
 				 __func__, retval);
 	}
-<<<<<<< HEAD
-=======
 
 	spin_lock_irqsave(&io->lock, flags);
 	io->count--;
 	if (!io->count)
 		complete(&io->complete);
 	spin_unlock_irqrestore(&io->lock, flags);
->>>>>>> 24b8d41d
 }
 EXPORT_SYMBOL_GPL(usb_sg_cancel);
 
@@ -1988,13 +1978,8 @@
 	n = nintf = 0;
 	if (cp) {
 		nintf = cp->desc.bNumInterfaces;
-<<<<<<< HEAD
-		new_interfaces = kmalloc(nintf * sizeof(*new_interfaces),
-				GFP_NOIO);
-=======
 		new_interfaces = kmalloc_array(nintf, sizeof(*new_interfaces),
 					       GFP_NOIO);
->>>>>>> 24b8d41d
 		if (!new_interfaces)
 			return -ENOMEM;
 
@@ -2102,15 +2087,6 @@
 		intf->dev.bus = &usb_bus_type;
 		intf->dev.type = &usb_if_device_type;
 		intf->dev.groups = usb_interface_groups;
-<<<<<<< HEAD
-		/*
-		 * Please refer to usb_alloc_dev() to see why we set
-		 * dma_mask and dma_pfn_offset.
-		 */
-		intf->dev.dma_mask = dev->dev.dma_mask;
-		intf->dev.dma_pfn_offset = dev->dev.dma_pfn_offset;
-=======
->>>>>>> 24b8d41d
 		INIT_WORK(&intf->reset_ws, __usb_queue_reset_device);
 		intf->minor = -1;
 		device_initialize(&intf->dev);
@@ -2320,13 +2296,10 @@
 			elength = 1;
 			goto next_desc;
 		}
-<<<<<<< HEAD
-=======
 		if ((buflen < elength) || (elength < 3)) {
 			dev_err(&intf->dev, "invalid descriptor buffer length\n");
 			break;
 		}
->>>>>>> 24b8d41d
 		if (buffer[1] != USB_DT_CS_INTERFACE) {
 			dev_err(&intf->dev, "skipping garbage\n");
 			goto next_desc;
@@ -2381,22 +2354,14 @@
 				(struct usb_cdc_dmm_desc *)buffer;
 			break;
 		case USB_CDC_MDLM_TYPE:
-<<<<<<< HEAD
-			if (elength < sizeof(struct usb_cdc_mdlm_desc *))
-=======
 			if (elength < sizeof(struct usb_cdc_mdlm_desc))
->>>>>>> 24b8d41d
 				goto next_desc;
 			if (desc)
 				return -EINVAL;
 			desc = (struct usb_cdc_mdlm_desc *)buffer;
 			break;
 		case USB_CDC_MDLM_DETAIL_TYPE:
-<<<<<<< HEAD
-			if (elength < sizeof(struct usb_cdc_mdlm_detail_desc *))
-=======
 			if (elength < sizeof(struct usb_cdc_mdlm_detail_desc))
->>>>>>> 24b8d41d
 				goto next_desc;
 			if (detail)
 				return -EINVAL;
