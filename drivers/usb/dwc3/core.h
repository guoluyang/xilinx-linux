--- conflicted
+++ resolved
@@ -150,20 +150,13 @@
 #define DWC3_DGCMD		0xc714
 #define DWC3_DALEPENA		0xc720
 
-<<<<<<< HEAD
-#define DWC3_DEP_BASE(n)	(0xc800 + (n * 0x10))
-=======
 #define DWC3_DEP_BASE(n)	(0xc800 + ((n) * 0x10))
->>>>>>> 24b8d41d
 #define DWC3_DEPCMDPAR2		0x00
 #define DWC3_DEPCMDPAR1		0x04
 #define DWC3_DEPCMDPAR0		0x08
 #define DWC3_DEPCMD		0x0c
-<<<<<<< HEAD
-=======
 
 #define DWC3_DEV_IMOD(n)	(0xca00 + ((n) * 0x4))
->>>>>>> 24b8d41d
 
 /* OTG Registers */
 #define DWC3_OCFG		0xcc00
@@ -177,8 +170,6 @@
 /* Global Status Register */
 #define DWC3_GSTS_CUR_MODE			(1 << 0)
 
-<<<<<<< HEAD
-=======
 /* Global SoC Bus Configuration INCRx Register 0 */
 #define DWC3_GSBUSCFG0_INCR256BRSTENA	(1 << 7) /* INCR256 burst */
 #define DWC3_GSBUSCFG0_INCR128BRSTENA	(1 << 6) /* INCR128 burst */
@@ -196,21 +187,11 @@
 #define DWC3_GDBGLSPMUX_DEVSELECT(n)	(((n) & 0xf) << 4)
 #define DWC3_GDBGLSPMUX_EPSELECT(n)	((n) & 0xf)
 
->>>>>>> 24b8d41d
 /* Global Debug Queue/FIFO Space Available Register */
 #define DWC3_GDBGFIFOSPACE_NUM(n)	((n) & 0x1f)
 #define DWC3_GDBGFIFOSPACE_TYPE(n)	(((n) << 5) & 0x1e0)
 #define DWC3_GDBGFIFOSPACE_SPACE_AVAILABLE(n) (((n) >> 16) & 0xffff)
 
-<<<<<<< HEAD
-#define DWC3_TXFIFOQ		1
-#define DWC3_RXFIFOQ		3
-#define DWC3_TXREQQ		5
-#define DWC3_RXREQQ		7
-#define DWC3_RXINFOQ		9
-#define DWC3_DESCFETCHQ		13
-#define DWC3_EVENTQ		15
-=======
 #define DWC3_TXFIFO		0
 #define DWC3_RXFIFO		1
 #define DWC3_TXREQQ		2
@@ -220,7 +201,6 @@
 #define DWC3_DESCFETCHQ		6
 #define DWC3_EVENTQ		7
 #define DWC3_AUXEVENTQ		8
->>>>>>> 24b8d41d
 
 /* Global SoC Bus Configuration Register */
 #define DWC3_GSBUSCFG0_DATRDREQINFO	(0xf << 28)
@@ -231,9 +211,6 @@
 /* Global RX Threshold Configuration Register */
 #define DWC3_GRXTHRCFG_MAXRXBURSTSIZE(n) (((n) & 0x1f) << 19)
 #define DWC3_GRXTHRCFG_RXPKTCNT(n) (((n) & 0xf) << 24)
-<<<<<<< HEAD
-#define DWC3_GRXTHRCFG_PKTCNTSEL (1 << 29)
-=======
 #define DWC3_GRXTHRCFG_PKTCNTSEL BIT(29)
 
 /* Global RX Threshold Configuration Register for DWC_usb31 only */
@@ -255,7 +232,6 @@
 #define DWC31_TXTHRNUMPKTSEL_PRD		BIT(10)
 #define DWC31_TXTHRNUMPKT_PRD(n)		(((n) & 0x1f) << 5)
 #define DWC31_MAXTXBURSTSIZE_PRD(n)		((n) & 0x1f)
->>>>>>> 24b8d41d
 
 /* Global Configuration Register */
 #define DWC3_GCTL_PWRDNSCALE(n)	((n) << 19)
@@ -302,19 +278,11 @@
 #define DWC3_GSTS_CURMOD_HOST	1
 
 /* Global USB2 PHY Configuration Register */
-<<<<<<< HEAD
-#define DWC3_GUSB2PHYCFG_PHYSOFTRST	(1 << 31)
-#define DWC3_GUSB2PHYCFG_U2_FREECLK_EXISTS	(1 << 30)
-#define DWC3_GUSB2PHYCFG_SUSPHY		(1 << 6)
-#define DWC3_GUSB2PHYCFG_ULPI_UTMI	(1 << 4)
-#define DWC3_GUSB2PHYCFG_ENBLSLPM	(1 << 8)
-=======
 #define DWC3_GUSB2PHYCFG_PHYSOFTRST	BIT(31)
 #define DWC3_GUSB2PHYCFG_U2_FREECLK_EXISTS	BIT(30)
 #define DWC3_GUSB2PHYCFG_SUSPHY		BIT(6)
 #define DWC3_GUSB2PHYCFG_ULPI_UTMI	BIT(4)
 #define DWC3_GUSB2PHYCFG_ENBLSLPM	BIT(8)
->>>>>>> 24b8d41d
 #define DWC3_GUSB2PHYCFG_PHYIF(n)	(n << 3)
 #define DWC3_GUSB2PHYCFG_PHYIF_MASK	DWC3_GUSB2PHYCFG_PHYIF(1)
 #define DWC3_GUSB2PHYCFG_USBTRDTIM(n)	(n << 10)
@@ -333,18 +301,11 @@
 #define DWC3_GUSB2PHYACC_DATA(n)	(n & 0xff)
 
 /* Global USB3 PIPE Control Register */
-<<<<<<< HEAD
-#define DWC3_GUSB3PIPECTL_PHYSOFTRST	(1 << 31)
-#define DWC3_GUSB3PIPECTL_U2SSINP3OK	(1 << 29)
-#define DWC3_GUSB3PIPECTL_DISRXDETINP3	(1 << 28)
-#define DWC3_GUSB3PIPECTL_REQP1P2P3	(1 << 24)
-=======
 #define DWC3_GUSB3PIPECTL_PHYSOFTRST	BIT(31)
 #define DWC3_GUSB3PIPECTL_U2SSINP3OK	BIT(29)
 #define DWC3_GUSB3PIPECTL_DISRXDETINP3	BIT(28)
 #define DWC3_GUSB3PIPECTL_UX_EXIT_PX	BIT(27)
 #define DWC3_GUSB3PIPECTL_REQP1P2P3	BIT(24)
->>>>>>> 24b8d41d
 #define DWC3_GUSB3PIPECTL_DEP1P2P3(n)	((n) << 19)
 #define DWC3_GUSB3PIPECTL_DEP1P2P3_MASK	DWC3_GUSB3PIPECTL_DEP1P2P3(7)
 #define DWC3_GUSB3PIPECTL_DEP1P2P3_EN	DWC3_GUSB3PIPECTL_DEP1P2P3(1)
@@ -422,19 +383,11 @@
 #define DWC3_GHWPARAMS7_RAM1_DEPTH(n)	((n) & 0xffff)
 #define DWC3_GHWPARAMS7_RAM2_DEPTH(n)	(((n) >> 16) & 0xffff)
 
-/* Global HWPARAMS7 Register */
-#define DWC3_GHWPARAMS7_RAM1_DEPTH(n)	((n) & 0xffff)
-#define DWC3_GHWPARAMS7_RAM2_DEPTH(n)	(((n) >> 16) & 0xffff)
-
 /* Global Frame Length Adjustment Register */
 #define DWC3_GFLADJ_30MHZ_SDBND_SEL		BIT(7)
 #define DWC3_GFLADJ_30MHZ_MASK			0x3f
 #define DWC3_GFLADJ_REFCLK_FLADJ		(0x3fff << 8)
 
-<<<<<<< HEAD
-/* Global User Control Register 2 */
-#define DWC3_GUCTL2_RST_ACTBITLATER		(1 << 14)
-=======
 /* Global User Control Register 1 */
 #define DWC3_GUCTL1_RESUME_QUIRK		(1 << 10)
 #define DWC3_GUCTL1_IPD_QUIRK			(1 << 9)
@@ -444,7 +397,6 @@
 
 /* Global User Control Register 3 */
 #define DWC3_GUCTL3_SPLITDISABLE		BIT(14)
->>>>>>> 24b8d41d
 
 /* Device Configuration Register */
 #define DWC3_DCFG_DEVADDR(addr)	((addr) << 3)
@@ -460,11 +412,7 @@
 #define DWC3_DCFG_NUMP_SHIFT	17
 #define DWC3_DCFG_NUMP(n)	(((n) >> DWC3_DCFG_NUMP_SHIFT) & 0x1f)
 #define DWC3_DCFG_NUMP_MASK	(0x1f << DWC3_DCFG_NUMP_SHIFT)
-<<<<<<< HEAD
-#define DWC3_DCFG_LPM_CAP	(1 << 22)
-=======
 #define DWC3_DCFG_LPM_CAP	BIT(22)
->>>>>>> 24b8d41d
 
 /* Device Control Register */
 #define DWC3_DCTL_RUN_STOP	BIT(31)
@@ -586,17 +534,10 @@
 #define DWC3_DEPCMD_PARAM(x)		((x) << DWC3_DEPCMD_PARAM_SHIFT)
 #define DWC3_DEPCMD_GET_RSC_IDX(x)	(((x) >> DWC3_DEPCMD_PARAM_SHIFT) & 0x7f)
 #define DWC3_DEPCMD_STATUS(x)		(((x) >> 12) & 0x0F)
-<<<<<<< HEAD
-#define DWC3_DEPCMD_HIPRI_FORCERM	(1 << 11)
-#define DWC3_DEPCMD_CLEARPENDIN		(1 << 11)
-#define DWC3_DEPCMD_CMDACT		(1 << 10)
-#define DWC3_DEPCMD_CMDIOC		(1 << 8)
-=======
 #define DWC3_DEPCMD_HIPRI_FORCERM	BIT(11)
 #define DWC3_DEPCMD_CLEARPENDIN		BIT(11)
 #define DWC3_DEPCMD_CMDACT		BIT(10)
 #define DWC3_DEPCMD_CMDIOC		BIT(8)
->>>>>>> 24b8d41d
 
 #define DWC3_DEPCMD_DEPSTARTCFG		(0x09 << 0)
 #define DWC3_DEPCMD_ENDTRANSFER		(0x08 << 0)
@@ -738,24 +679,14 @@
 /**
  * struct dwc3_ep - device side endpoint representation
  * @endpoint: usb endpoint
-<<<<<<< HEAD
- * @pending_list: list of pending requests for this endpoint
- * @started_list: list of started requests on this endpoint
- * @lock: spinlock for endpoint request queue traversal
-=======
  * @cancelled_list: list of cancelled requests for this endpoint
  * @pending_list: list of pending requests for this endpoint
  * @started_list: list of started requests on this endpoint
->>>>>>> 24b8d41d
  * @regs: pointer to first endpoint register
  * @trb_pool: array of transaction buffers
  * @trb_pool_dma: dma address of @trb_pool
  * @trb_enqueue: enqueue 'pointer' into TRB array
  * @trb_dequeue: dequeue 'pointer' into TRB array
-<<<<<<< HEAD
- * @desc: usb_endpoint_descriptor pointer
-=======
->>>>>>> 24b8d41d
  * @dwc: pointer to DWC controller
  * @saved_state: ep state saved during hibernation
  * @flags: endpoint flags (wedged, stalled, ...)
@@ -764,8 +695,6 @@
  * @resource_index: Resource transfer index
  * @frame_number: set to the frame number we want this transfer to start (ISOC)
  * @interval: the interval on which the ISOC transfer is started
- * @allocated_requests: number of requests allocated
- * @queued_requests: number of requests queued for transfer
  * @name: a human readable name e.g. ep1out-bulk
  * @direction: true for TX, false for RX
  * @stream_capable: true when streams are enabled
@@ -776,25 +705,14 @@
  */
 struct dwc3_ep {
 	struct usb_ep		endpoint;
-<<<<<<< HEAD
-	struct list_head	pending_list;
-	struct list_head	started_list;
-
-	spinlock_t		lock;
-=======
 	struct list_head	cancelled_list;
 	struct list_head	pending_list;
 	struct list_head	started_list;
 
->>>>>>> 24b8d41d
 	void __iomem		*regs;
 
 	struct dwc3_trb		*trb_pool;
 	dma_addr_t		trb_pool_dma;
-<<<<<<< HEAD
-	const struct usb_ss_ep_comp_descriptor *comp_desc;
-=======
->>>>>>> 24b8d41d
 	struct dwc3		*dwc;
 
 	u32			saved_state;
@@ -827,27 +745,10 @@
 	u8			trb_enqueue;
 	u8			trb_dequeue;
 
-	/*
-	 * IMPORTANT: we *know* we have 256 TRBs in our @trb_pool, so we will
-	 * use a u8 type here. If anybody decides to increase number of TRBs to
-	 * anything larger than 256 - I can't see why people would want to do
-	 * this though - then this type needs to be changed.
-	 *
-	 * By using u8 types we ensure that our % operator when incrementing
-	 * enqueue and dequeue get optimized away by the compiler.
-	 */
-	u8			trb_enqueue;
-	u8			trb_dequeue;
-
 	u8			number;
 	u8			type;
 	u8			resource_index;
-<<<<<<< HEAD
-	u32			allocated_requests;
-	u32			queued_requests;
-=======
 	u32			frame_number;
->>>>>>> 24b8d41d
 	u32			interval;
 
 	char			name[20];
@@ -994,16 +895,6 @@
  * @list: a list_head used for request queueing
  * @dep: struct dwc3_ep owning this request
  * @sg: pointer to first incomplete sg
-<<<<<<< HEAD
- * @num_pending_sgs: counter to pending sgs
- * @first_trb_index: index to first trb used by this request
- * @epnum: endpoint number to which this request refers
- * @trb: pointer to struct dwc3_trb
- * @trb_dma: DMA address of @trb
- * @direction: IN or OUT direction flag
- * @mapped: true when request has been dma-mapped
- * @queued: true when request has been queued to HW
-=======
  * @start_sg: pointer to the sg which should be queued next
  * @num_pending_sgs: counter to pending sgs
  * @num_queued_sgs: counter to the number of sgs which already got queued
@@ -1022,15 +913,12 @@
  *	timer is used.
  * @direction: IN or OUT direction flag
  * @mapped: true when request has been dma-mapped
->>>>>>> 24b8d41d
  */
 struct dwc3_request {
 	struct usb_request	request;
 	struct list_head	list;
 	struct dwc3_ep		*dep;
 	struct scatterlist	*sg;
-<<<<<<< HEAD
-=======
 	struct scatterlist	*start_sg;
 
 	unsigned int		num_pending_sgs;
@@ -1043,26 +931,17 @@
 #define DWC3_REQUEST_STATUS_CANCELLED	2
 #define DWC3_REQUEST_STATUS_COMPLETED	3
 #define DWC3_REQUEST_STATUS_UNKNOWN	-1
->>>>>>> 24b8d41d
-
-	unsigned		num_pending_sgs;
-	u8			first_trb_index;
+
 	u8			epnum;
 	struct dwc3_trb		*trb;
 	dma_addr_t		trb_dma;
 
-<<<<<<< HEAD
-	unsigned		direction:1;
-	unsigned		mapped:1;
-	unsigned		started:1;
-=======
 	unsigned int		num_trbs;
 
 	unsigned int		needs_extra_trb:1;
 	struct timer_list	stream_timeout_timer;
 	unsigned int		direction:1;
 	unsigned int		mapped:1;
->>>>>>> 24b8d41d
 };
 
 /*
@@ -1094,26 +973,19 @@
  * @eps: endpoint array
  * @gadget: device side representation of the peripheral controller
  * @gadget_driver: pointer to the gadget driver
-<<<<<<< HEAD
- * @otg: pointer to the dwc3_otg structure
-=======
  * @clks: array of clocks
  * @num_clks: number of clocks
  * @reset: reset control
->>>>>>> 24b8d41d
  * @regs: base address for our registers
  * @regs_size: address space size
  * @fladj: frame length adjustment
  * @refclk_fladj: boolean to update GFLADJ_REFCLK_FLADJ field also
  * @irq_gadget: peripheral controller's IRQ number
-<<<<<<< HEAD
-=======
  * @otg: pointer to the dwc3_otg structure
  * @otg_irq: IRQ number for OTG IRQs
  * @current_otg_role: current role of operation while using the OTG block
  * @desired_otg_role: desired role of operation while using the OTG block
  * @otg_restart_host: flag that OTG controller needs to restart host
->>>>>>> 24b8d41d
  * @nr_scratch: number of scratch buffers
  * @u1u2: only used on revisions <1.83a for workaround
  * @maximum_speed: maximum speed requested (mainly for testing purposes)
@@ -1121,11 +993,6 @@
  * @revision: controller's version of an IP
  * @version_type: VERSIONTYPE register contents, a sub release of a revision
  * @dr_mode: requested mode of operation
-<<<<<<< HEAD
- * @hsphy_mode: UTMI phy mode, one of following:
- *		- USBPHY_INTERFACE_MODE_UTMI
- *		- USBPHY_INTERFACE_MODE_UTMIW
-=======
  * @current_dr_role: current role of operation when in dual-role mode
  * @desired_dr_role: desired role of operation when in dual-role mode
  * @edev: extcon handle
@@ -1136,7 +1003,6 @@
  * @role_sw: usb_role_switch handle
  * @role_switch_default_mode: default operation mode of controller while
  *			usb role is USB_ROLE_NONE.
->>>>>>> 24b8d41d
  * @usb2_phy: pointer to USB2 PHY
  * @usb3_phy: pointer to USB3 PHY
  * @usb2_generic_phy: pointer to USB2 PHY
@@ -1185,10 +1051,7 @@
  * @dis_start_transfer_quirk: set if start_transfer failure SW workaround is
  *			not needed for DWC_usb31 version 1.70a-ea06 and below
  * @usb3_lpm_capable: set if hadrware supports Link Power Management
-<<<<<<< HEAD
-=======
  * @usb2_lpm_disable: set to disable usb2 lpm
->>>>>>> 24b8d41d
  * @remote_wakeup: set if host supports Remote Wakeup from Peripheral
  * @disable_scramble_quirk: set if we enable the disable scramble quirk
  * @u2exit_lfps_quirk: set if we enable u2exit lfps quirk
@@ -1202,19 +1065,14 @@
  * @dis_u2_susphy_quirk: set if we disable usb2 suspend phy
  * @dis_enblslpm_quirk: set if we clear enblslpm in GUSB2PHYCFG,
  *                      disabling the suspend signal to the PHY.
-<<<<<<< HEAD
-=======
  * @dis_u1_entry_quirk: set if link entering into U1 state needs to be disabled.
  * @dis_u2_entry_quirk: set if link entering into U2 state needs to be disabled.
  * @dis_rxdet_inp3_quirk: set if we disable Rx.Detect in P3
->>>>>>> 24b8d41d
  * @dis_u2_freeclk_exists_quirk : set if we clear u2_freeclk_exists
  *			in GUSB2PHYCFG, specify that USB2 PHY doesn't
  *			provide a free-running PHY clock.
  * @dis_del_phy_power_chg_quirk: set if we disable delay phy power
  *			change quirk.
-<<<<<<< HEAD
-=======
  * @enable_guctl1_resume_quirk: Set if we enable quirk for fixing improper crc
  *			generation after resume from suspend.
  * @enable_guctl1_ipd_quirk: set if we enable quirk for reducing timing of inter
@@ -1223,7 +1081,6 @@
  *			check during HS transmit.
  * @parkmode_disable_ss_quirk: set if we need to disable all SuperSpeed
  *			instances in park mode.
->>>>>>> 24b8d41d
  * @tx_de_emphasis_quirk: set if we enable Tx de-emphasis quirk
  * @tx_de_emphasis: Tx de-emphasis value
  *	0	- -6dB de-emphasis
@@ -1269,14 +1126,11 @@
 	struct usb_gadget	*gadget;
 	struct usb_gadget_driver *gadget_driver;
 
-<<<<<<< HEAD
-=======
 	struct clk_bulk_data	*clks;
 	int			num_clks;
 
 	struct reset_control	*reset;
 
->>>>>>> 24b8d41d
 	struct dwc3_otg		*otg;
 
 	struct usb_phy		*usb2_phy;
@@ -1294,9 +1148,6 @@
 	size_t			regs_size;
 
 	enum usb_dr_mode	dr_mode;
-<<<<<<< HEAD
-	enum usb_phy_interface	hsphy_mode;
-=======
 	u32			current_dr_role;
 	u32			desired_dr_role;
 	struct extcon_dev	*edev;
@@ -1305,18 +1156,14 @@
 	struct regulator	*dwc3_pmu;
 	struct usb_role_switch	*role_sw;
 	enum usb_dr_mode	role_switch_default_mode;
->>>>>>> 24b8d41d
 
 	u32			fladj;
 	bool			refclk_fladj;
 	u32			irq_gadget;
-<<<<<<< HEAD
-=======
 	u32			otg_irq;
 	u32			current_otg_role;
 	u32			desired_otg_role;
 	bool			otg_restart_host;
->>>>>>> 24b8d41d
 	u32			nr_scratch;
 	u32			u1u2;
 	u32			maximum_speed;
@@ -1349,17 +1196,6 @@
 #define DWC3_REVISION_260A	0x5533260a
 #define DWC3_REVISION_270A	0x5533270a
 #define DWC3_REVISION_280A	0x5533280a
-<<<<<<< HEAD
-#define DWC3_REVISION_300A	0x5533300a
-#define DWC3_REVISION_310A	0x5533310a
-
-/*
- * NOTICE: we're using bit 31 as a "is usb 3.1" flag. This is really
- * just so dwc31 revisions are always larger than dwc3.
- */
-#define DWC3_REVISION_IS_DWC31		0x80000000
-#define DWC3_USB31_REVISION_110A	(0x3131302a | DWC3_REVISION_IS_DWC31)
-=======
 #define DWC3_REVISION_290A	0x5533290a
 #define DWC3_REVISION_300A	0x5533300a
 #define DWC3_REVISION_310A	0x5533310a
@@ -1385,7 +1221,6 @@
 #define DWC31_VERSIONTYPE_EA04		0x65613034
 #define DWC31_VERSIONTYPE_EA05		0x65613035
 #define DWC31_VERSIONTYPE_EA06		0x65613036
->>>>>>> 24b8d41d
 
 	enum dwc3_ep0_next	ep0_next_event;
 	enum dwc3_ep0_state	ep0state;
@@ -1432,11 +1267,7 @@
 	unsigned		three_stage_setup:1;
 	unsigned		dis_start_transfer_quirk:1;
 	unsigned		usb3_lpm_capable:1;
-<<<<<<< HEAD
-	unsigned                remote_wakeup:1;
-=======
 	unsigned		usb2_lpm_disable:1;
->>>>>>> 24b8d41d
 
 	unsigned                remote_wakeup:1;
 	unsigned		disable_scramble_quirk:1;
@@ -1450,11 +1281,6 @@
 	unsigned		dis_u3_susphy_quirk:1;
 	unsigned		dis_u2_susphy_quirk:1;
 	unsigned		dis_enblslpm_quirk:1;
-<<<<<<< HEAD
-	unsigned		dis_rxdet_inp3_quirk:1;
-	unsigned		dis_u2_freeclk_exists_quirk:1;
-	unsigned		dis_del_phy_power_chg_quirk:1;
-=======
 	unsigned		dis_u1_entry_quirk:1;
 	unsigned		dis_u2_entry_quirk:1;
 	unsigned		dis_rxdet_inp3_quirk:1;
@@ -1464,7 +1290,6 @@
 	unsigned		enable_guctl1_ipd_quirk:1;
 	unsigned		dis_tx_ipgap_linecheck_quirk:1;
 	unsigned		parkmode_disable_ss_quirk:1;
->>>>>>> 24b8d41d
 
 	unsigned		tx_de_emphasis_quirk:1;
 	unsigned		tx_de_emphasis:2;
@@ -1550,10 +1375,6 @@
 #define DEPEVT_STATUS_CONTROL_DATA	1
 #define DEPEVT_STATUS_CONTROL_STATUS	2
 #define DEPEVT_STATUS_CONTROL_PHASE(n)	((n) & 3)
-
-/* In response to Start Transfer */
-#define DEPEVT_TRANSFER_NO_RESOURCE	1
-#define DEPEVT_TRANSFER_BUS_EXPIRY	2
 
 /* In response to Start Transfer */
 #define DEPEVT_TRANSFER_NO_RESOURCE	1
@@ -1661,17 +1482,6 @@
 #define DWC3_VER_IS_PRIOR(_ip, _ver)					\
 	(DWC3_IP_IS(_ip) && dwc->revision < _ip##_REVISION_##_ver)
 
-<<<<<<< HEAD
-#if IS_ENABLED(CONFIG_USB_DWC3_OF_SIMPLE)
-int dwc3_enable_hw_coherency(struct device *dev);
-void dwc3_set_phydata(struct device *dev, struct phy *phy);
-#else
-static inline int dwc3_enable_hw_coherency(struct device *dev)
-{ return 1; }
-static inline void dwc3_set_phydata(struct device *dev, struct phy *phy)
-{ ; }
-#endif
-=======
 #define DWC3_VER_IS_WITHIN(_ip, _from, _to)				\
 	(DWC3_IP_IS(_ip) &&						\
 	 dwc->revision >= _ip##_REVISION_##_from &&			\
@@ -1688,7 +1498,6 @@
 
 int dwc3_event_buffers_setup(struct dwc3 *dwc);
 void dwc3_event_buffers_cleanup(struct dwc3 *dwc);
->>>>>>> 24b8d41d
 
 #if IS_ENABLED(CONFIG_USB_DWC3_HOST) || IS_ENABLED(CONFIG_USB_DWC3_DUAL_ROLE)\
 	 || IS_ENABLED(CONFIG_USB_DWC3_OTG)
@@ -1708,17 +1517,11 @@
 int dwc3_gadget_set_test_mode(struct dwc3 *dwc, int mode);
 int dwc3_gadget_get_link_state(struct dwc3 *dwc);
 int dwc3_gadget_set_link_state(struct dwc3 *dwc, enum dwc3_link_state state);
-<<<<<<< HEAD
-int dwc3_send_gadget_ep_cmd(struct dwc3_ep *dep, unsigned cmd,
-		struct dwc3_gadget_ep_cmd_params *params);
-int dwc3_send_gadget_generic_command(struct dwc3 *dwc, unsigned cmd, u32 param);
-=======
 int dwc3_send_gadget_ep_cmd(struct dwc3_ep *dep, unsigned int cmd,
 		struct dwc3_gadget_ep_cmd_params *params);
 int dwc3_send_gadget_generic_command(struct dwc3 *dwc, unsigned int cmd,
 		u32 param);
 int dwc3_core_init(struct dwc3 *dwc);
->>>>>>> 24b8d41d
 #else
 static inline int dwc3_gadget_init(struct dwc3 *dwc)
 { return 0; }
@@ -1732,11 +1535,7 @@
 		enum dwc3_link_state state)
 { return 0; }
 
-<<<<<<< HEAD
-static inline int dwc3_send_gadget_ep_cmd(struct dwc3_ep *dep, unsigned cmd,
-=======
 static inline int dwc3_send_gadget_ep_cmd(struct dwc3_ep *dep, unsigned int cmd,
->>>>>>> 24b8d41d
 		struct dwc3_gadget_ep_cmd_params *params)
 { return 0; }
 static inline int dwc3_send_gadget_generic_command(struct dwc3 *dwc,
@@ -1744,13 +1543,6 @@
 { return 0; }
 #endif
 
-<<<<<<< HEAD
-#if IS_ENABLED(CONFIG_USB_DWC3_OTG)
-int dwc3_otg_init(struct dwc3 *dwc);
-#else
-static inline int dwc3_otg_init(struct dwc3 *dwc)
-{ return 0; }
-=======
 #if IS_ENABLED(CONFIG_USB_DWC3_OTG) || IS_ENABLED(CONFIG_USB_DWC3_DUAL_ROLE)
 void dwc3_otg_init(struct dwc3 *dwc);
 void dwc3_otg_exit(struct dwc3 *dwc);
@@ -1775,7 +1567,6 @@
 { }
 static inline void dwc3_otg_host_init(struct dwc3 *dwc)
 { }
->>>>>>> 24b8d41d
 #endif
 
 /* power management interface */
@@ -1812,8 +1603,4 @@
 void dwc3_free_event_buffers(struct dwc3 *dwc);
 int dwc3_event_buffers_setup(struct dwc3 *dwc);
 
-int dwc3_alloc_event_buffers(struct dwc3 *dwc, unsigned length);
-void dwc3_free_event_buffers(struct dwc3 *dwc);
-int dwc3_event_buffers_setup(struct dwc3 *dwc);
-
 #endif /* __DRIVERS_USB_DWC3_CORE_H */