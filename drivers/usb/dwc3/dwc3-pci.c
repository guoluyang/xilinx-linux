// SPDX-License-Identifier: GPL-2.0
/**
 * dwc3-pci.c - PCI Specific glue layer
 *
 * Copyright (C) 2010-2011 Texas Instruments Incorporated - https://www.ti.com
 *
 * Authors: Felipe Balbi <balbi@ti.com>,
 *	    Sebastian Andrzej Siewior <bigeasy@linutronix.de>
 */

#include <linux/kernel.h>
#include <linux/module.h>
#include <linux/slab.h>
#include <linux/pci.h>
<<<<<<< HEAD
=======
#include <linux/workqueue.h>
>>>>>>> 24b8d41d
#include <linux/pm_runtime.h>
#include <linux/platform_device.h>
#include <linux/gpio/consumer.h>
#include <linux/gpio/machine.h>
#include <linux/acpi.h>
#include <linux/delay.h>

<<<<<<< HEAD
#define PCI_DEVICE_ID_SYNOPSYS_HAPSUSB3		0xabcd
#define PCI_DEVICE_ID_SYNOPSYS_HAPSUSB3_AXI	0xabce
#define PCI_DEVICE_ID_SYNOPSYS_HAPSUSB31	0xabcf
=======
>>>>>>> 24b8d41d
#define PCI_DEVICE_ID_INTEL_BYT			0x0f37
#define PCI_DEVICE_ID_INTEL_MRFLD		0x119e
#define PCI_DEVICE_ID_INTEL_BSW			0x22b7
#define PCI_DEVICE_ID_INTEL_SPTLP		0x9d30
#define PCI_DEVICE_ID_INTEL_SPTH		0xa130
#define PCI_DEVICE_ID_INTEL_BXT			0x0aaa
#define PCI_DEVICE_ID_INTEL_BXT_M		0x1aaa
#define PCI_DEVICE_ID_INTEL_APL			0x5aaa
#define PCI_DEVICE_ID_INTEL_KBP			0xa2b0
<<<<<<< HEAD
=======
#define PCI_DEVICE_ID_INTEL_CMLLP		0x02ee
#define PCI_DEVICE_ID_INTEL_CMLH		0x06ee
#define PCI_DEVICE_ID_INTEL_GLK			0x31aa
#define PCI_DEVICE_ID_INTEL_CNPLP		0x9dee
#define PCI_DEVICE_ID_INTEL_CNPH		0xa36e
#define PCI_DEVICE_ID_INTEL_CNPV		0xa3b0
#define PCI_DEVICE_ID_INTEL_ICLLP		0x34ee
#define PCI_DEVICE_ID_INTEL_EHLLP		0x4b7e
#define PCI_DEVICE_ID_INTEL_TGPLP		0xa0ee
#define PCI_DEVICE_ID_INTEL_TGPH		0x43ee
#define PCI_DEVICE_ID_INTEL_JSP			0x4dee
#define PCI_DEVICE_ID_INTEL_ADLS		0x7ae1

#define PCI_INTEL_BXT_DSM_GUID		"732b85d5-b7a7-4a1b-9ba0-4bbd00ffd511"
#define PCI_INTEL_BXT_FUNC_PMU_PWR	4
#define PCI_INTEL_BXT_STATE_D0		0
#define PCI_INTEL_BXT_STATE_D3		3

#define GP_RWBAR			1
#define GP_RWREG1			0xa0
#define GP_RWREG1_ULPI_REFCLK_DISABLE	(1 << 17)

/**
 * struct dwc3_pci - Driver private structure
 * @dwc3: child dwc3 platform_device
 * @pci: our link to PCI bus
 * @guid: _DSM GUID
 * @has_dsm_for_pm: true for devices which need to run _DSM on runtime PM
 * @wakeup_work: work for asynchronous resume
 */
struct dwc3_pci {
	struct platform_device *dwc3;
	struct pci_dev *pci;

	guid_t guid;

	unsigned int has_dsm_for_pm:1;
	struct work_struct wakeup_work;
};
>>>>>>> 24b8d41d

static const struct acpi_gpio_params reset_gpios = { 0, 0, false };
static const struct acpi_gpio_params cs_gpios = { 1, 0, false };

static const struct acpi_gpio_mapping acpi_dwc3_byt_gpios[] = {
	{ "reset-gpios", &reset_gpios, 1 },
	{ "cs-gpios", &cs_gpios, 1 },
	{ },
};

<<<<<<< HEAD
static int dwc3_pci_quirks(struct pci_dev *pdev, struct platform_device *dwc3)
{
	if (pdev->vendor == PCI_VENDOR_ID_AMD &&
	    pdev->device == PCI_DEVICE_ID_AMD_NL_USB) {
		struct property_entry properties[] = {
			PROPERTY_ENTRY_BOOL("snps,has-lpm-erratum"),
			PROPERTY_ENTRY_U8("snps,lpm-nyet-threshold", 0xf),
			PROPERTY_ENTRY_BOOL("snps,u2exit_lfps_quirk"),
			PROPERTY_ENTRY_BOOL("snps,u2ss_inp3_quirk"),
			PROPERTY_ENTRY_BOOL("snps,req_p1p2p3_quirk"),
			PROPERTY_ENTRY_BOOL("snps,del_p1p2p3_quirk"),
			PROPERTY_ENTRY_BOOL("snps,del_phy_power_chg_quirk"),
			PROPERTY_ENTRY_BOOL("snps,lfps_filter_quirk"),
			PROPERTY_ENTRY_BOOL("snps,rx_detect_poll_quirk"),
			PROPERTY_ENTRY_BOOL("snps,tx_de_emphasis_quirk"),
			PROPERTY_ENTRY_U8("snps,tx_de_emphasis", 1),
			/*
			 * FIXME these quirks should be removed when AMD NL
			 * tapes out
			 */
			PROPERTY_ENTRY_BOOL("snps,disable_scramble_quirk"),
			PROPERTY_ENTRY_BOOL("snps,dis_u3_susphy_quirk"),
			PROPERTY_ENTRY_BOOL("snps,dis_u2_susphy_quirk"),
			{ },
		};

		return platform_device_add_properties(dwc3, properties);
	}

	if (pdev->vendor == PCI_VENDOR_ID_INTEL) {
		int ret;

		struct property_entry properties[] = {
			PROPERTY_ENTRY_STRING("dr-mode", "peripheral"),
			{ }
		};

		ret = platform_device_add_properties(dwc3, properties);
		if (ret < 0)
			return ret;

		if (pdev->device == PCI_DEVICE_ID_INTEL_BYT) {
			struct gpio_desc *gpio;

			acpi_dev_add_driver_gpios(ACPI_COMPANION(&pdev->dev),
					acpi_dwc3_byt_gpios);

=======
static struct gpiod_lookup_table platform_bytcr_gpios = {
	.dev_id		= "0000:00:16.0",
	.table		= {
		GPIO_LOOKUP("INT33FC:00", 54, "reset", GPIO_ACTIVE_HIGH),
		GPIO_LOOKUP("INT33FC:02", 14, "cs", GPIO_ACTIVE_HIGH),
		{}
	},
};

static int dwc3_byt_enable_ulpi_refclock(struct pci_dev *pci)
{
	void __iomem	*reg;
	u32		value;

	reg = pcim_iomap(pci, GP_RWBAR, 0);
	if (!reg)
		return -ENOMEM;

	value = readl(reg + GP_RWREG1);
	if (!(value & GP_RWREG1_ULPI_REFCLK_DISABLE))
		goto unmap; /* ULPI refclk already enabled */

	value &= ~GP_RWREG1_ULPI_REFCLK_DISABLE;
	writel(value, reg + GP_RWREG1);
	/* This comes from the Intel Android x86 tree w/o any explanation */
	msleep(100);
unmap:
	pcim_iounmap(pci, reg);
	return 0;
}

static const struct property_entry dwc3_pci_intel_properties[] = {
	PROPERTY_ENTRY_STRING("dr_mode", "peripheral"),
	PROPERTY_ENTRY_BOOL("linux,sysdev_is_parent"),
	{}
};

static const struct property_entry dwc3_pci_mrfld_properties[] = {
	PROPERTY_ENTRY_STRING("dr_mode", "otg"),
	PROPERTY_ENTRY_STRING("linux,extcon-name", "mrfld_bcove_pwrsrc"),
	PROPERTY_ENTRY_BOOL("linux,sysdev_is_parent"),
	{}
};

static const struct property_entry dwc3_pci_amd_properties[] = {
	PROPERTY_ENTRY_BOOL("snps,has-lpm-erratum"),
	PROPERTY_ENTRY_U8("snps,lpm-nyet-threshold", 0xf),
	PROPERTY_ENTRY_BOOL("snps,u2exit_lfps_quirk"),
	PROPERTY_ENTRY_BOOL("snps,u2ss_inp3_quirk"),
	PROPERTY_ENTRY_BOOL("snps,req_p1p2p3_quirk"),
	PROPERTY_ENTRY_BOOL("snps,del_p1p2p3_quirk"),
	PROPERTY_ENTRY_BOOL("snps,del_phy_power_chg_quirk"),
	PROPERTY_ENTRY_BOOL("snps,lfps_filter_quirk"),
	PROPERTY_ENTRY_BOOL("snps,rx_detect_poll_quirk"),
	PROPERTY_ENTRY_BOOL("snps,tx_de_emphasis_quirk"),
	PROPERTY_ENTRY_U8("snps,tx_de_emphasis", 1),
	/* FIXME these quirks should be removed when AMD NL tapes out */
	PROPERTY_ENTRY_BOOL("snps,disable_scramble_quirk"),
	PROPERTY_ENTRY_BOOL("snps,dis_u3_susphy_quirk"),
	PROPERTY_ENTRY_BOOL("snps,dis_u2_susphy_quirk"),
	PROPERTY_ENTRY_BOOL("linux,sysdev_is_parent"),
	{}
};

static int dwc3_pci_quirks(struct dwc3_pci *dwc)
{
	struct pci_dev			*pdev = dwc->pci;

	if (pdev->vendor == PCI_VENDOR_ID_INTEL) {
		if (pdev->device == PCI_DEVICE_ID_INTEL_BXT ||
		    pdev->device == PCI_DEVICE_ID_INTEL_BXT_M ||
		    pdev->device == PCI_DEVICE_ID_INTEL_EHLLP) {
			guid_parse(PCI_INTEL_BXT_DSM_GUID, &dwc->guid);
			dwc->has_dsm_for_pm = true;
		}

		if (pdev->device == PCI_DEVICE_ID_INTEL_BYT) {
			struct gpio_desc *gpio;
			int ret;

			/* On BYT the FW does not always enable the refclock */
			ret = dwc3_byt_enable_ulpi_refclock(pdev);
			if (ret)
				return ret;

			ret = devm_acpi_dev_add_driver_gpios(&pdev->dev,
					acpi_dwc3_byt_gpios);
			if (ret)
				dev_dbg(&pdev->dev, "failed to add mapping table\n");

			/*
			 * A lot of BYT devices lack ACPI resource entries for
			 * the GPIOs, add a fallback mapping to the reference
			 * design GPIOs which all boards seem to use.
			 */
			gpiod_add_lookup_table(&platform_bytcr_gpios);

>>>>>>> 24b8d41d
			/*
			 * These GPIOs will turn on the USB2 PHY. Note that we have to
			 * put the gpio descriptors again here because the phy driver
			 * might want to grab them, too.
			 */
			gpio = gpiod_get_optional(&pdev->dev, "cs", GPIOD_OUT_LOW);
			if (IS_ERR(gpio))
				return PTR_ERR(gpio);

			gpiod_set_value_cansleep(gpio, 1);
			gpiod_put(gpio);

			gpio = gpiod_get_optional(&pdev->dev, "reset", GPIOD_OUT_LOW);
			if (IS_ERR(gpio))
				return PTR_ERR(gpio);

			if (gpio) {
				gpiod_set_value_cansleep(gpio, 1);
				gpiod_put(gpio);
				usleep_range(10000, 11000);
			}
		}
	}

<<<<<<< HEAD
	if (pdev->vendor == PCI_VENDOR_ID_SYNOPSYS &&
	    (pdev->device == PCI_DEVICE_ID_SYNOPSYS_HAPSUSB3 ||
	     pdev->device == PCI_DEVICE_ID_SYNOPSYS_HAPSUSB3_AXI ||
	     pdev->device == PCI_DEVICE_ID_SYNOPSYS_HAPSUSB31)) {
		struct property_entry properties[] = {
			PROPERTY_ENTRY_BOOL("snps,usb3_lpm_capable"),
			PROPERTY_ENTRY_BOOL("snps,has-lpm-erratum"),
			PROPERTY_ENTRY_BOOL("snps,dis_enblslpm_quirk"),
			{ },
		};

		return platform_device_add_properties(dwc3, properties);
=======
	return 0;
}

#ifdef CONFIG_PM
static void dwc3_pci_resume_work(struct work_struct *work)
{
	struct dwc3_pci *dwc = container_of(work, struct dwc3_pci, wakeup_work);
	struct platform_device *dwc3 = dwc->dwc3;
	int ret;

	ret = pm_runtime_get_sync(&dwc3->dev);
	if (ret) {
		pm_runtime_put_sync_autosuspend(&dwc3->dev);
		return;
>>>>>>> 24b8d41d
	}

	pm_runtime_mark_last_busy(&dwc3->dev);
	pm_runtime_put_sync_autosuspend(&dwc3->dev);
}
#endif

static int dwc3_pci_probe(struct pci_dev *pci, const struct pci_device_id *id)
{
	struct property_entry *p = (struct property_entry *)id->driver_data;
	struct dwc3_pci		*dwc;
	struct resource		res[2];
	int			ret;
	struct device		*dev = &pci->dev;

	ret = pcim_enable_device(pci);
	if (ret) {
		dev_err(dev, "failed to enable pci device\n");
		return -ENODEV;
	}

	pci_set_master(pci);

	dwc = devm_kzalloc(dev, sizeof(*dwc), GFP_KERNEL);
	if (!dwc)
		return -ENOMEM;

	dwc->dwc3 = platform_device_alloc("dwc3", PLATFORM_DEVID_AUTO);
	if (!dwc->dwc3)
		return -ENOMEM;

	memset(res, 0x00, sizeof(struct resource) * ARRAY_SIZE(res));

	res[0].start	= pci_resource_start(pci, 0);
	res[0].end	= pci_resource_end(pci, 0);
	res[0].name	= "dwc_usb3";
	res[0].flags	= IORESOURCE_MEM;

	res[1].start	= pci->irq;
	res[1].name	= "dwc_usb3";
	res[1].flags	= IORESOURCE_IRQ;

	ret = platform_device_add_resources(dwc->dwc3, res, ARRAY_SIZE(res));
	if (ret) {
		dev_err(dev, "couldn't add resources to dwc3 device\n");
		goto err;
	}

<<<<<<< HEAD
	dwc3->dev.parent = dev;
	ACPI_COMPANION_SET(&dwc3->dev, ACPI_COMPANION(dev));

	ret = dwc3_pci_quirks(pci, dwc3);
	if (ret)
		goto err;

	ret = platform_device_add(dwc3);
=======
	dwc->pci = pci;
	dwc->dwc3->dev.parent = dev;
	ACPI_COMPANION_SET(&dwc->dwc3->dev, ACPI_COMPANION(dev));

	ret = platform_device_add_properties(dwc->dwc3, p);
	if (ret < 0)
		goto err;

	ret = dwc3_pci_quirks(dwc);
	if (ret)
		goto err;

	ret = platform_device_add(dwc->dwc3);
>>>>>>> 24b8d41d
	if (ret) {
		dev_err(dev, "failed to register dwc3 device\n");
		goto err;
	}

	device_init_wakeup(dev, true);
<<<<<<< HEAD
	device_set_run_wake(dev, true);
	pci_set_drvdata(pci, dwc3);
	pm_runtime_put(dev);
=======
	pci_set_drvdata(pci, dwc);
	pm_runtime_put(dev);
#ifdef CONFIG_PM
	INIT_WORK(&dwc->wakeup_work, dwc3_pci_resume_work);
#endif
>>>>>>> 24b8d41d

	return 0;
err:
	platform_device_put(dwc->dwc3);
	return ret;
}

static void dwc3_pci_remove(struct pci_dev *pci)
{
<<<<<<< HEAD
	device_init_wakeup(&pci->dev, false);
	pm_runtime_get(&pci->dev);
	acpi_dev_remove_driver_gpios(ACPI_COMPANION(&pci->dev));
	platform_device_unregister(pci_get_drvdata(pci));
}

static const struct pci_device_id dwc3_pci_id_table[] = {
	{
		PCI_DEVICE(PCI_VENDOR_ID_SYNOPSYS,
				PCI_DEVICE_ID_SYNOPSYS_HAPSUSB3),
	},
	{
		PCI_DEVICE(PCI_VENDOR_ID_SYNOPSYS,
				PCI_DEVICE_ID_SYNOPSYS_HAPSUSB3_AXI),
	},
	{
		PCI_DEVICE(PCI_VENDOR_ID_SYNOPSYS,
				PCI_DEVICE_ID_SYNOPSYS_HAPSUSB31),
	},
	{ PCI_DEVICE(PCI_VENDOR_ID_INTEL, PCI_DEVICE_ID_INTEL_BSW), },
	{ PCI_DEVICE(PCI_VENDOR_ID_INTEL, PCI_DEVICE_ID_INTEL_BYT), },
	{ PCI_DEVICE(PCI_VENDOR_ID_INTEL, PCI_DEVICE_ID_INTEL_MRFLD), },
	{ PCI_DEVICE(PCI_VENDOR_ID_INTEL, PCI_DEVICE_ID_INTEL_SPTLP), },
	{ PCI_DEVICE(PCI_VENDOR_ID_INTEL, PCI_DEVICE_ID_INTEL_SPTH), },
	{ PCI_DEVICE(PCI_VENDOR_ID_INTEL, PCI_DEVICE_ID_INTEL_BXT), },
	{ PCI_DEVICE(PCI_VENDOR_ID_INTEL, PCI_DEVICE_ID_INTEL_BXT_M), },
	{ PCI_DEVICE(PCI_VENDOR_ID_INTEL, PCI_DEVICE_ID_INTEL_APL), },
	{ PCI_DEVICE(PCI_VENDOR_ID_INTEL, PCI_DEVICE_ID_INTEL_KBP), },
	{ PCI_DEVICE(PCI_VENDOR_ID_AMD, PCI_DEVICE_ID_AMD_NL_USB), },
=======
	struct dwc3_pci		*dwc = pci_get_drvdata(pci);
	struct pci_dev		*pdev = dwc->pci;

	if (pdev->device == PCI_DEVICE_ID_INTEL_BYT)
		gpiod_remove_lookup_table(&platform_bytcr_gpios);
#ifdef CONFIG_PM
	cancel_work_sync(&dwc->wakeup_work);
#endif
	device_init_wakeup(&pci->dev, false);
	pm_runtime_get(&pci->dev);
	platform_device_unregister(dwc->dwc3);
}

static const struct pci_device_id dwc3_pci_id_table[] = {
	{ PCI_VDEVICE(INTEL, PCI_DEVICE_ID_INTEL_BSW),
	  (kernel_ulong_t) &dwc3_pci_intel_properties },

	{ PCI_VDEVICE(INTEL, PCI_DEVICE_ID_INTEL_BYT),
	  (kernel_ulong_t) &dwc3_pci_intel_properties, },

	{ PCI_VDEVICE(INTEL, PCI_DEVICE_ID_INTEL_MRFLD),
	  (kernel_ulong_t) &dwc3_pci_mrfld_properties, },

	{ PCI_VDEVICE(INTEL, PCI_DEVICE_ID_INTEL_CMLLP),
	  (kernel_ulong_t) &dwc3_pci_intel_properties, },

	{ PCI_VDEVICE(INTEL, PCI_DEVICE_ID_INTEL_CMLH),
	  (kernel_ulong_t) &dwc3_pci_intel_properties, },

	{ PCI_VDEVICE(INTEL, PCI_DEVICE_ID_INTEL_SPTLP),
	  (kernel_ulong_t) &dwc3_pci_intel_properties, },

	{ PCI_VDEVICE(INTEL, PCI_DEVICE_ID_INTEL_SPTH),
	  (kernel_ulong_t) &dwc3_pci_intel_properties, },

	{ PCI_VDEVICE(INTEL, PCI_DEVICE_ID_INTEL_BXT),
	  (kernel_ulong_t) &dwc3_pci_intel_properties, },

	{ PCI_VDEVICE(INTEL, PCI_DEVICE_ID_INTEL_BXT_M),
	  (kernel_ulong_t) &dwc3_pci_intel_properties, },

	{ PCI_VDEVICE(INTEL, PCI_DEVICE_ID_INTEL_APL),
	  (kernel_ulong_t) &dwc3_pci_intel_properties, },

	{ PCI_VDEVICE(INTEL, PCI_DEVICE_ID_INTEL_KBP),
	  (kernel_ulong_t) &dwc3_pci_intel_properties, },

	{ PCI_VDEVICE(INTEL, PCI_DEVICE_ID_INTEL_GLK),
	  (kernel_ulong_t) &dwc3_pci_intel_properties, },

	{ PCI_VDEVICE(INTEL, PCI_DEVICE_ID_INTEL_CNPLP),
	  (kernel_ulong_t) &dwc3_pci_intel_properties, },

	{ PCI_VDEVICE(INTEL, PCI_DEVICE_ID_INTEL_CNPH),
	  (kernel_ulong_t) &dwc3_pci_intel_properties, },

	{ PCI_VDEVICE(INTEL, PCI_DEVICE_ID_INTEL_CNPV),
	  (kernel_ulong_t) &dwc3_pci_intel_properties, },

	{ PCI_VDEVICE(INTEL, PCI_DEVICE_ID_INTEL_ICLLP),
	  (kernel_ulong_t) &dwc3_pci_intel_properties, },

	{ PCI_VDEVICE(INTEL, PCI_DEVICE_ID_INTEL_EHLLP),
	  (kernel_ulong_t) &dwc3_pci_intel_properties, },

	{ PCI_VDEVICE(INTEL, PCI_DEVICE_ID_INTEL_TGPLP),
	  (kernel_ulong_t) &dwc3_pci_intel_properties, },

	{ PCI_VDEVICE(INTEL, PCI_DEVICE_ID_INTEL_TGPH),
	  (kernel_ulong_t) &dwc3_pci_intel_properties, },

	{ PCI_VDEVICE(INTEL, PCI_DEVICE_ID_INTEL_JSP),
	  (kernel_ulong_t) &dwc3_pci_intel_properties, },

	{ PCI_VDEVICE(INTEL, PCI_DEVICE_ID_INTEL_ADLS),
	  (kernel_ulong_t) &dwc3_pci_intel_properties, },

	{ PCI_VDEVICE(AMD, PCI_DEVICE_ID_AMD_NL_USB),
	  (kernel_ulong_t) &dwc3_pci_amd_properties, },
>>>>>>> 24b8d41d
	{  }	/* Terminating Entry */
};
MODULE_DEVICE_TABLE(pci, dwc3_pci_id_table);

<<<<<<< HEAD
#ifdef CONFIG_PM
static int dwc3_pci_runtime_suspend(struct device *dev)
{
	if (device_run_wake(dev))
		return 0;
=======
#if defined(CONFIG_PM) || defined(CONFIG_PM_SLEEP)
static int dwc3_pci_dsm(struct dwc3_pci *dwc, int param)
{
	union acpi_object *obj;
	union acpi_object tmp;
	union acpi_object argv4 = ACPI_INIT_DSM_ARGV4(1, &tmp);

	if (!dwc->has_dsm_for_pm)
		return 0;

	tmp.type = ACPI_TYPE_INTEGER;
	tmp.integer.value = param;

	obj = acpi_evaluate_dsm(ACPI_HANDLE(&dwc->pci->dev), &dwc->guid,
			1, PCI_INTEL_BXT_FUNC_PMU_PWR, &argv4);
	if (!obj) {
		dev_err(&dwc->pci->dev, "failed to evaluate _DSM\n");
		return -EIO;
	}

	ACPI_FREE(obj);

	return 0;
}
#endif /* CONFIG_PM || CONFIG_PM_SLEEP */

#ifdef CONFIG_PM
static int dwc3_pci_runtime_suspend(struct device *dev)
{
	struct dwc3_pci		*dwc = dev_get_drvdata(dev);

	if (device_can_wakeup(dev))
		return dwc3_pci_dsm(dwc, PCI_INTEL_BXT_STATE_D3);
>>>>>>> 24b8d41d

	return -EBUSY;
}

static int dwc3_pci_runtime_resume(struct device *dev)
{
<<<<<<< HEAD
	struct platform_device *dwc3 = dev_get_drvdata(dev);

	return pm_runtime_get(&dwc3->dev);
=======
	struct dwc3_pci		*dwc = dev_get_drvdata(dev);
	int			ret;

	ret = dwc3_pci_dsm(dwc, PCI_INTEL_BXT_STATE_D0);
	if (ret)
		return ret;

	queue_work(pm_wq, &dwc->wakeup_work);

	return 0;
>>>>>>> 24b8d41d
}
#endif /* CONFIG_PM */

#ifdef CONFIG_PM_SLEEP
<<<<<<< HEAD
static int dwc3_pci_pm_dummy(struct device *dev)
{
	/*
	 * There's nothing to do here. No, seriously. Everything is either taken
	 * care either by PCI subsystem or dwc3/core.c, so we have nothing
	 * missing here.
	 *
	 * So you'd think we didn't need this at all, but PCI subsystem will
	 * bail out if we don't have a valid callback :-s
	 */
	return 0;
}
#endif /* CONFIG_PM_SLEEP */

static struct dev_pm_ops dwc3_pci_dev_pm_ops = {
	SET_SYSTEM_SLEEP_PM_OPS(dwc3_pci_pm_dummy, dwc3_pci_pm_dummy)
=======
static int dwc3_pci_suspend(struct device *dev)
{
	struct dwc3_pci		*dwc = dev_get_drvdata(dev);

	return dwc3_pci_dsm(dwc, PCI_INTEL_BXT_STATE_D3);
}

static int dwc3_pci_resume(struct device *dev)
{
	struct dwc3_pci		*dwc = dev_get_drvdata(dev);

	return dwc3_pci_dsm(dwc, PCI_INTEL_BXT_STATE_D0);
}
#endif /* CONFIG_PM_SLEEP */

static const struct dev_pm_ops dwc3_pci_dev_pm_ops = {
	SET_SYSTEM_SLEEP_PM_OPS(dwc3_pci_suspend, dwc3_pci_resume)
>>>>>>> 24b8d41d
	SET_RUNTIME_PM_OPS(dwc3_pci_runtime_suspend, dwc3_pci_runtime_resume,
		NULL)
};

static struct pci_driver dwc3_pci_driver = {
	.name		= "dwc3-pci",
	.id_table	= dwc3_pci_id_table,
	.probe		= dwc3_pci_probe,
	.remove		= dwc3_pci_remove,
	.driver		= {
		.pm	= &dwc3_pci_dev_pm_ops,
	}
};

MODULE_AUTHOR("Felipe Balbi <balbi@ti.com>");
MODULE_LICENSE("GPL v2");
MODULE_DESCRIPTION("DesignWare USB3 PCI Glue Layer");

module_pci_driver(dwc3_pci_driver);<|MERGE_RESOLUTION|>--- conflicted
+++ resolved
@@ -12,10 +12,7 @@
 #include <linux/module.h>
 #include <linux/slab.h>
 #include <linux/pci.h>
-<<<<<<< HEAD
-=======
 #include <linux/workqueue.h>
->>>>>>> 24b8d41d
 #include <linux/pm_runtime.h>
 #include <linux/platform_device.h>
 #include <linux/gpio/consumer.h>
@@ -23,12 +20,6 @@
 #include <linux/acpi.h>
 #include <linux/delay.h>
 
-<<<<<<< HEAD
-#define PCI_DEVICE_ID_SYNOPSYS_HAPSUSB3		0xabcd
-#define PCI_DEVICE_ID_SYNOPSYS_HAPSUSB3_AXI	0xabce
-#define PCI_DEVICE_ID_SYNOPSYS_HAPSUSB31	0xabcf
-=======
->>>>>>> 24b8d41d
 #define PCI_DEVICE_ID_INTEL_BYT			0x0f37
 #define PCI_DEVICE_ID_INTEL_MRFLD		0x119e
 #define PCI_DEVICE_ID_INTEL_BSW			0x22b7
@@ -38,8 +29,6 @@
 #define PCI_DEVICE_ID_INTEL_BXT_M		0x1aaa
 #define PCI_DEVICE_ID_INTEL_APL			0x5aaa
 #define PCI_DEVICE_ID_INTEL_KBP			0xa2b0
-<<<<<<< HEAD
-=======
 #define PCI_DEVICE_ID_INTEL_CMLLP		0x02ee
 #define PCI_DEVICE_ID_INTEL_CMLH		0x06ee
 #define PCI_DEVICE_ID_INTEL_GLK			0x31aa
@@ -79,7 +68,6 @@
 	unsigned int has_dsm_for_pm:1;
 	struct work_struct wakeup_work;
 };
->>>>>>> 24b8d41d
 
 static const struct acpi_gpio_params reset_gpios = { 0, 0, false };
 static const struct acpi_gpio_params cs_gpios = { 1, 0, false };
@@ -90,55 +78,6 @@
 	{ },
 };
 
-<<<<<<< HEAD
-static int dwc3_pci_quirks(struct pci_dev *pdev, struct platform_device *dwc3)
-{
-	if (pdev->vendor == PCI_VENDOR_ID_AMD &&
-	    pdev->device == PCI_DEVICE_ID_AMD_NL_USB) {
-		struct property_entry properties[] = {
-			PROPERTY_ENTRY_BOOL("snps,has-lpm-erratum"),
-			PROPERTY_ENTRY_U8("snps,lpm-nyet-threshold", 0xf),
-			PROPERTY_ENTRY_BOOL("snps,u2exit_lfps_quirk"),
-			PROPERTY_ENTRY_BOOL("snps,u2ss_inp3_quirk"),
-			PROPERTY_ENTRY_BOOL("snps,req_p1p2p3_quirk"),
-			PROPERTY_ENTRY_BOOL("snps,del_p1p2p3_quirk"),
-			PROPERTY_ENTRY_BOOL("snps,del_phy_power_chg_quirk"),
-			PROPERTY_ENTRY_BOOL("snps,lfps_filter_quirk"),
-			PROPERTY_ENTRY_BOOL("snps,rx_detect_poll_quirk"),
-			PROPERTY_ENTRY_BOOL("snps,tx_de_emphasis_quirk"),
-			PROPERTY_ENTRY_U8("snps,tx_de_emphasis", 1),
-			/*
-			 * FIXME these quirks should be removed when AMD NL
-			 * tapes out
-			 */
-			PROPERTY_ENTRY_BOOL("snps,disable_scramble_quirk"),
-			PROPERTY_ENTRY_BOOL("snps,dis_u3_susphy_quirk"),
-			PROPERTY_ENTRY_BOOL("snps,dis_u2_susphy_quirk"),
-			{ },
-		};
-
-		return platform_device_add_properties(dwc3, properties);
-	}
-
-	if (pdev->vendor == PCI_VENDOR_ID_INTEL) {
-		int ret;
-
-		struct property_entry properties[] = {
-			PROPERTY_ENTRY_STRING("dr-mode", "peripheral"),
-			{ }
-		};
-
-		ret = platform_device_add_properties(dwc3, properties);
-		if (ret < 0)
-			return ret;
-
-		if (pdev->device == PCI_DEVICE_ID_INTEL_BYT) {
-			struct gpio_desc *gpio;
-
-			acpi_dev_add_driver_gpios(ACPI_COMPANION(&pdev->dev),
-					acpi_dwc3_byt_gpios);
-
-=======
 static struct gpiod_lookup_table platform_bytcr_gpios = {
 	.dev_id		= "0000:00:16.0",
 	.table		= {
@@ -236,7 +175,6 @@
 			 */
 			gpiod_add_lookup_table(&platform_bytcr_gpios);
 
->>>>>>> 24b8d41d
 			/*
 			 * These GPIOs will turn on the USB2 PHY. Note that we have to
 			 * put the gpio descriptors again here because the phy driver
@@ -261,20 +199,6 @@
 		}
 	}
 
-<<<<<<< HEAD
-	if (pdev->vendor == PCI_VENDOR_ID_SYNOPSYS &&
-	    (pdev->device == PCI_DEVICE_ID_SYNOPSYS_HAPSUSB3 ||
-	     pdev->device == PCI_DEVICE_ID_SYNOPSYS_HAPSUSB3_AXI ||
-	     pdev->device == PCI_DEVICE_ID_SYNOPSYS_HAPSUSB31)) {
-		struct property_entry properties[] = {
-			PROPERTY_ENTRY_BOOL("snps,usb3_lpm_capable"),
-			PROPERTY_ENTRY_BOOL("snps,has-lpm-erratum"),
-			PROPERTY_ENTRY_BOOL("snps,dis_enblslpm_quirk"),
-			{ },
-		};
-
-		return platform_device_add_properties(dwc3, properties);
-=======
 	return 0;
 }
 
@@ -289,7 +213,6 @@
 	if (ret) {
 		pm_runtime_put_sync_autosuspend(&dwc3->dev);
 		return;
->>>>>>> 24b8d41d
 	}
 
 	pm_runtime_mark_last_busy(&dwc3->dev);
@@ -338,16 +261,6 @@
 		goto err;
 	}
 
-<<<<<<< HEAD
-	dwc3->dev.parent = dev;
-	ACPI_COMPANION_SET(&dwc3->dev, ACPI_COMPANION(dev));
-
-	ret = dwc3_pci_quirks(pci, dwc3);
-	if (ret)
-		goto err;
-
-	ret = platform_device_add(dwc3);
-=======
 	dwc->pci = pci;
 	dwc->dwc3->dev.parent = dev;
 	ACPI_COMPANION_SET(&dwc->dwc3->dev, ACPI_COMPANION(dev));
@@ -361,24 +274,17 @@
 		goto err;
 
 	ret = platform_device_add(dwc->dwc3);
->>>>>>> 24b8d41d
 	if (ret) {
 		dev_err(dev, "failed to register dwc3 device\n");
 		goto err;
 	}
 
 	device_init_wakeup(dev, true);
-<<<<<<< HEAD
-	device_set_run_wake(dev, true);
-	pci_set_drvdata(pci, dwc3);
-	pm_runtime_put(dev);
-=======
 	pci_set_drvdata(pci, dwc);
 	pm_runtime_put(dev);
 #ifdef CONFIG_PM
 	INIT_WORK(&dwc->wakeup_work, dwc3_pci_resume_work);
 #endif
->>>>>>> 24b8d41d
 
 	return 0;
 err:
@@ -388,37 +294,6 @@
 
 static void dwc3_pci_remove(struct pci_dev *pci)
 {
-<<<<<<< HEAD
-	device_init_wakeup(&pci->dev, false);
-	pm_runtime_get(&pci->dev);
-	acpi_dev_remove_driver_gpios(ACPI_COMPANION(&pci->dev));
-	platform_device_unregister(pci_get_drvdata(pci));
-}
-
-static const struct pci_device_id dwc3_pci_id_table[] = {
-	{
-		PCI_DEVICE(PCI_VENDOR_ID_SYNOPSYS,
-				PCI_DEVICE_ID_SYNOPSYS_HAPSUSB3),
-	},
-	{
-		PCI_DEVICE(PCI_VENDOR_ID_SYNOPSYS,
-				PCI_DEVICE_ID_SYNOPSYS_HAPSUSB3_AXI),
-	},
-	{
-		PCI_DEVICE(PCI_VENDOR_ID_SYNOPSYS,
-				PCI_DEVICE_ID_SYNOPSYS_HAPSUSB31),
-	},
-	{ PCI_DEVICE(PCI_VENDOR_ID_INTEL, PCI_DEVICE_ID_INTEL_BSW), },
-	{ PCI_DEVICE(PCI_VENDOR_ID_INTEL, PCI_DEVICE_ID_INTEL_BYT), },
-	{ PCI_DEVICE(PCI_VENDOR_ID_INTEL, PCI_DEVICE_ID_INTEL_MRFLD), },
-	{ PCI_DEVICE(PCI_VENDOR_ID_INTEL, PCI_DEVICE_ID_INTEL_SPTLP), },
-	{ PCI_DEVICE(PCI_VENDOR_ID_INTEL, PCI_DEVICE_ID_INTEL_SPTH), },
-	{ PCI_DEVICE(PCI_VENDOR_ID_INTEL, PCI_DEVICE_ID_INTEL_BXT), },
-	{ PCI_DEVICE(PCI_VENDOR_ID_INTEL, PCI_DEVICE_ID_INTEL_BXT_M), },
-	{ PCI_DEVICE(PCI_VENDOR_ID_INTEL, PCI_DEVICE_ID_INTEL_APL), },
-	{ PCI_DEVICE(PCI_VENDOR_ID_INTEL, PCI_DEVICE_ID_INTEL_KBP), },
-	{ PCI_DEVICE(PCI_VENDOR_ID_AMD, PCI_DEVICE_ID_AMD_NL_USB), },
-=======
 	struct dwc3_pci		*dwc = pci_get_drvdata(pci);
 	struct pci_dev		*pdev = dwc->pci;
 
@@ -498,18 +373,10 @@
 
 	{ PCI_VDEVICE(AMD, PCI_DEVICE_ID_AMD_NL_USB),
 	  (kernel_ulong_t) &dwc3_pci_amd_properties, },
->>>>>>> 24b8d41d
 	{  }	/* Terminating Entry */
 };
 MODULE_DEVICE_TABLE(pci, dwc3_pci_id_table);
 
-<<<<<<< HEAD
-#ifdef CONFIG_PM
-static int dwc3_pci_runtime_suspend(struct device *dev)
-{
-	if (device_run_wake(dev))
-		return 0;
-=======
 #if defined(CONFIG_PM) || defined(CONFIG_PM_SLEEP)
 static int dwc3_pci_dsm(struct dwc3_pci *dwc, int param)
 {
@@ -543,18 +410,12 @@
 
 	if (device_can_wakeup(dev))
 		return dwc3_pci_dsm(dwc, PCI_INTEL_BXT_STATE_D3);
->>>>>>> 24b8d41d
 
 	return -EBUSY;
 }
 
 static int dwc3_pci_runtime_resume(struct device *dev)
 {
-<<<<<<< HEAD
-	struct platform_device *dwc3 = dev_get_drvdata(dev);
-
-	return pm_runtime_get(&dwc3->dev);
-=======
 	struct dwc3_pci		*dwc = dev_get_drvdata(dev);
 	int			ret;
 
@@ -565,29 +426,10 @@
 	queue_work(pm_wq, &dwc->wakeup_work);
 
 	return 0;
->>>>>>> 24b8d41d
 }
 #endif /* CONFIG_PM */
 
 #ifdef CONFIG_PM_SLEEP
-<<<<<<< HEAD
-static int dwc3_pci_pm_dummy(struct device *dev)
-{
-	/*
-	 * There's nothing to do here. No, seriously. Everything is either taken
-	 * care either by PCI subsystem or dwc3/core.c, so we have nothing
-	 * missing here.
-	 *
-	 * So you'd think we didn't need this at all, but PCI subsystem will
-	 * bail out if we don't have a valid callback :-s
-	 */
-	return 0;
-}
-#endif /* CONFIG_PM_SLEEP */
-
-static struct dev_pm_ops dwc3_pci_dev_pm_ops = {
-	SET_SYSTEM_SLEEP_PM_OPS(dwc3_pci_pm_dummy, dwc3_pci_pm_dummy)
-=======
 static int dwc3_pci_suspend(struct device *dev)
 {
 	struct dwc3_pci		*dwc = dev_get_drvdata(dev);
@@ -605,7 +447,6 @@
 
 static const struct dev_pm_ops dwc3_pci_dev_pm_ops = {
 	SET_SYSTEM_SLEEP_PM_OPS(dwc3_pci_suspend, dwc3_pci_resume)
->>>>>>> 24b8d41d
 	SET_RUNTIME_PM_OPS(dwc3_pci_runtime_suspend, dwc3_pci_runtime_resume,
 		NULL)
 };
