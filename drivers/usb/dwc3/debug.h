/* SPDX-License-Identifier: GPL-2.0 */
/**
 * debug.h - DesignWare USB3 DRD Controller Debug Header
 *
 * Copyright (C) 2010-2011 Texas Instruments Incorporated - https://www.ti.com
 *
 * Authors: Felipe Balbi <balbi@ti.com>,
 *	    Sebastian Andrzej Siewior <bigeasy@linutronix.de>
 */

#ifndef __DWC3_DEBUG_H
#define __DWC3_DEBUG_H

#include "core.h"

/**
 * dwc3_gadget_ep_cmd_string - returns endpoint command string
 * @cmd: command code
 */
static inline const char *
dwc3_gadget_ep_cmd_string(u8 cmd)
{
	switch (cmd) {
	case DWC3_DEPCMD_DEPSTARTCFG:
		return "Start New Configuration";
	case DWC3_DEPCMD_ENDTRANSFER:
		return "End Transfer";
	case DWC3_DEPCMD_UPDATETRANSFER:
		return "Update Transfer";
	case DWC3_DEPCMD_STARTTRANSFER:
		return "Start Transfer";
	case DWC3_DEPCMD_CLEARSTALL:
		return "Clear Stall";
	case DWC3_DEPCMD_SETSTALL:
		return "Set Stall";
	case DWC3_DEPCMD_GETEPSTATE:
		return "Get Endpoint State";
	case DWC3_DEPCMD_SETTRANSFRESOURCE:
		return "Set Endpoint Transfer Resource";
	case DWC3_DEPCMD_SETEPCONFIG:
		return "Set Endpoint Configuration";
	default:
		return "UNKNOWN command";
	}
}

/**
 * dwc3_gadget_generic_cmd_string - returns generic command string
 * @cmd: command code
 */
static inline const char *
dwc3_gadget_generic_cmd_string(u8 cmd)
{
	switch (cmd) {
	case DWC3_DGCMD_SET_LMP:
		return "Set LMP";
	case DWC3_DGCMD_SET_PERIODIC_PAR:
		return "Set Periodic Parameters";
	case DWC3_DGCMD_XMIT_FUNCTION:
		return "Transmit Function Wake Device Notification";
	case DWC3_DGCMD_SET_SCRATCHPAD_ADDR_LO:
		return "Set Scratchpad Buffer Array Address Lo";
	case DWC3_DGCMD_SET_SCRATCHPAD_ADDR_HI:
		return "Set Scratchpad Buffer Array Address Hi";
	case DWC3_DGCMD_SELECTED_FIFO_FLUSH:
		return "Selected FIFO Flush";
	case DWC3_DGCMD_ALL_FIFO_FLUSH:
		return "All FIFO Flush";
	case DWC3_DGCMD_SET_ENDPOINT_NRDY:
		return "Set Endpoint NRDY";
	case DWC3_DGCMD_SET_ENDPOINT_PRIME:
		return "Set Endpoint Prime";
	case DWC3_DGCMD_RUN_SOC_BUS_LOOPBACK:
		return "Run SoC Bus Loopback Test";
	default:
		return "UNKNOWN";
	}
}

/**
 * dwc3_gadget_link_string - returns link name
 * @link_state: link state code
 */
static inline const char *
dwc3_gadget_link_string(enum dwc3_link_state link_state)
{
	switch (link_state) {
	case DWC3_LINK_STATE_U0:
		return "U0";
	case DWC3_LINK_STATE_U1:
		return "U1";
	case DWC3_LINK_STATE_U2:
		return "U2";
	case DWC3_LINK_STATE_U3:
		return "U3";
	case DWC3_LINK_STATE_SS_DIS:
		return "SS.Disabled";
	case DWC3_LINK_STATE_RX_DET:
		return "RX.Detect";
	case DWC3_LINK_STATE_SS_INACT:
		return "SS.Inactive";
	case DWC3_LINK_STATE_POLL:
		return "Polling";
	case DWC3_LINK_STATE_RECOV:
		return "Recovery";
	case DWC3_LINK_STATE_HRESET:
		return "Hot Reset";
	case DWC3_LINK_STATE_CMPLY:
		return "Compliance";
	case DWC3_LINK_STATE_LPBK:
		return "Loopback";
	case DWC3_LINK_STATE_RESET:
		return "Reset";
	case DWC3_LINK_STATE_RESUME:
		return "Resume";
	default:
		return "UNKNOWN link state";
	}
}

/**
 * dwc3_gadget_hs_link_string - returns highspeed and below link name
 * @link_state: link state code
 */
static inline const char *
dwc3_gadget_hs_link_string(enum dwc3_link_state link_state)
{
	switch (link_state) {
	case DWC3_LINK_STATE_U0:
		return "On";
	case DWC3_LINK_STATE_U2:
		return "Sleep";
	case DWC3_LINK_STATE_U3:
		return "Suspend";
	case DWC3_LINK_STATE_SS_DIS:
		return "Disconnected";
	case DWC3_LINK_STATE_RX_DET:
		return "Early Suspend";
	case DWC3_LINK_STATE_RECOV:
		return "Recovery";
	case DWC3_LINK_STATE_RESET:
		return "Reset";
	case DWC3_LINK_STATE_RESUME:
		return "Resume";
	default:
		return "UNKNOWN link state";
	}
}

/**
 * dwc3_trb_type_string - returns TRB type as a string
 * @type: the type of the TRB
 */
static inline const char *dwc3_trb_type_string(unsigned int type)
{
	switch (type) {
	case DWC3_TRBCTL_NORMAL:
		return "normal";
	case DWC3_TRBCTL_CONTROL_SETUP:
		return "setup";
	case DWC3_TRBCTL_CONTROL_STATUS2:
		return "status2";
	case DWC3_TRBCTL_CONTROL_STATUS3:
		return "status3";
	case DWC3_TRBCTL_CONTROL_DATA:
		return "data";
	case DWC3_TRBCTL_ISOCHRONOUS_FIRST:
		return "isoc-first";
	case DWC3_TRBCTL_ISOCHRONOUS:
		return "isoc";
	case DWC3_TRBCTL_LINK_TRB:
		return "link";
	default:
		return "UNKNOWN";
	}
}

static inline const char *dwc3_ep0_state_string(enum dwc3_ep0_state state)
{
	switch (state) {
	case EP0_UNCONNECTED:
		return "Unconnected";
	case EP0_SETUP_PHASE:
		return "Setup Phase";
	case EP0_DATA_PHASE:
		return "Data Phase";
	case EP0_STATUS_PHASE:
		return "Status Phase";
	default:
		return "UNKNOWN";
	}
}

/**
 * dwc3_gadget_event_string - returns event name
 * @event: the event code
 */
<<<<<<< HEAD
static inline const char *
dwc3_gadget_event_string(const struct dwc3_event_devt *event)
{
	static char str[256];
=======
static inline const char *dwc3_gadget_event_string(char *str, size_t size,
		const struct dwc3_event_devt *event)
{
>>>>>>> 24b8d41d
	enum dwc3_link_state state = event->event_info & DWC3_LINK_STATE_MASK;

	switch (event->type) {
	case DWC3_DEVICE_EVENT_DISCONNECT:
<<<<<<< HEAD
		sprintf(str, "Disconnect: [%s]",
				dwc3_gadget_link_string(state));
		break;
	case DWC3_DEVICE_EVENT_RESET:
		sprintf(str, "Reset [%s]", dwc3_gadget_link_string(state));
		break;
	case DWC3_DEVICE_EVENT_CONNECT_DONE:
		sprintf(str, "Connection Done [%s]",
				dwc3_gadget_link_string(state));
		break;
	case DWC3_DEVICE_EVENT_LINK_STATUS_CHANGE:
		sprintf(str, "Link Change [%s]",
				dwc3_gadget_link_string(state));
		break;
	case DWC3_DEVICE_EVENT_WAKEUP:
		sprintf(str, "WakeUp [%s]", dwc3_gadget_link_string(state));
		break;
	case DWC3_DEVICE_EVENT_EOPF:
		sprintf(str, "End-Of-Frame [%s]",
				dwc3_gadget_link_string(state));
		break;
	case DWC3_DEVICE_EVENT_SOF:
		sprintf(str, "Start-Of-Frame [%s]",
				dwc3_gadget_link_string(state));
		break;
	case DWC3_DEVICE_EVENT_ERRATIC_ERROR:
		sprintf(str, "Erratic Error [%s]",
				dwc3_gadget_link_string(state));
		break;
	case DWC3_DEVICE_EVENT_CMD_CMPL:
		sprintf(str, "Command Complete [%s]",
				dwc3_gadget_link_string(state));
		break;
	case DWC3_DEVICE_EVENT_OVERFLOW:
		sprintf(str, "Overflow [%s]", dwc3_gadget_link_string(state));
		break;
	default:
		sprintf(str, "UNKNOWN");
=======
		snprintf(str, size, "Disconnect: [%s]",
				dwc3_gadget_link_string(state));
		break;
	case DWC3_DEVICE_EVENT_RESET:
		snprintf(str, size, "Reset [%s]",
				dwc3_gadget_link_string(state));
		break;
	case DWC3_DEVICE_EVENT_CONNECT_DONE:
		snprintf(str, size, "Connection Done [%s]",
				dwc3_gadget_link_string(state));
		break;
	case DWC3_DEVICE_EVENT_LINK_STATUS_CHANGE:
		snprintf(str, size, "Link Change [%s]",
				dwc3_gadget_link_string(state));
		break;
	case DWC3_DEVICE_EVENT_WAKEUP:
		snprintf(str, size, "WakeUp [%s]",
				dwc3_gadget_link_string(state));
		break;
	case DWC3_DEVICE_EVENT_EOPF:
		snprintf(str, size, "End-Of-Frame [%s]",
				dwc3_gadget_link_string(state));
		break;
	case DWC3_DEVICE_EVENT_SOF:
		snprintf(str, size, "Start-Of-Frame [%s]",
				dwc3_gadget_link_string(state));
		break;
	case DWC3_DEVICE_EVENT_ERRATIC_ERROR:
		snprintf(str, size, "Erratic Error [%s]",
				dwc3_gadget_link_string(state));
		break;
	case DWC3_DEVICE_EVENT_CMD_CMPL:
		snprintf(str, size, "Command Complete [%s]",
				dwc3_gadget_link_string(state));
		break;
	case DWC3_DEVICE_EVENT_OVERFLOW:
		snprintf(str, size, "Overflow [%s]",
				dwc3_gadget_link_string(state));
		break;
	default:
		snprintf(str, size, "UNKNOWN");
>>>>>>> 24b8d41d
	}

	return str;
}

/**
 * dwc3_ep_event_string - returns event name
 * @event: then event code
 */
<<<<<<< HEAD
static inline const char *
dwc3_ep_event_string(const struct dwc3_event_depevt *event)
{
	u8 epnum = event->endpoint_number;
	static char str[256];
	int status;
	int ret;

	ret = sprintf(str, "ep%d%s: ", epnum >> 1,
			(epnum & 1) ? "in" : "out");
	if (ret < 0)
		return "UNKNOWN";

	switch (event->endpoint_event) {
	case DWC3_DEPEVT_XFERCOMPLETE:
		strcat(str, "Transfer Complete");
		break;
	case DWC3_DEPEVT_XFERINPROGRESS:
		strcat(str, "Transfer In-Progress");
		break;
	case DWC3_DEPEVT_XFERNOTREADY:
		strcat(str, "Transfer Not Ready");
		status = event->status & DEPEVT_STATUS_TRANSFER_ACTIVE;
		strcat(str, status ? " (Active)" : " (Not Active)");
		break;
	case DWC3_DEPEVT_RXTXFIFOEVT:
		strcat(str, "FIFO");
=======
static inline const char *dwc3_ep_event_string(char *str, size_t size,
		const struct dwc3_event_depevt *event, u32 ep0state)
{
	u8 epnum = event->endpoint_number;
	size_t len;
	int status;

	len = scnprintf(str, size, "ep%d%s: ", epnum >> 1,
			(epnum & 1) ? "in" : "out");

	status = event->status;

	switch (event->endpoint_event) {
	case DWC3_DEPEVT_XFERCOMPLETE:
		len += scnprintf(str + len, size - len,
				"Transfer Complete (%c%c%c)",
				status & DEPEVT_STATUS_SHORT ? 'S' : 's',
				status & DEPEVT_STATUS_IOC ? 'I' : 'i',
				status & DEPEVT_STATUS_LST ? 'L' : 'l');

		if (epnum <= 1)
			scnprintf(str + len, size - len, " [%s]",
					dwc3_ep0_state_string(ep0state));
		break;
	case DWC3_DEPEVT_XFERINPROGRESS:
		scnprintf(str + len, size - len,
				"Transfer In Progress [%d] (%c%c%c)",
				event->parameters,
				status & DEPEVT_STATUS_SHORT ? 'S' : 's',
				status & DEPEVT_STATUS_IOC ? 'I' : 'i',
				status & DEPEVT_STATUS_LST ? 'M' : 'm');
		break;
	case DWC3_DEPEVT_XFERNOTREADY:
		len += scnprintf(str + len, size - len,
				"Transfer Not Ready [%d]%s",
				event->parameters,
				status & DEPEVT_STATUS_TRANSFER_ACTIVE ?
				" (Active)" : " (Not Active)");

		/* Control Endpoints */
		if (epnum <= 1) {
			int phase = DEPEVT_STATUS_CONTROL_PHASE(event->status);

			switch (phase) {
			case DEPEVT_STATUS_CONTROL_DATA:
				scnprintf(str + len, size - len,
						" [Data Phase]");
				break;
			case DEPEVT_STATUS_CONTROL_STATUS:
				scnprintf(str + len, size - len,
						" [Status Phase]");
			}
		}
		break;
	case DWC3_DEPEVT_RXTXFIFOEVT:
		scnprintf(str + len, size - len, "FIFO");
>>>>>>> 24b8d41d
		break;
	case DWC3_DEPEVT_STREAMEVT:
		status = event->status;

		switch (status) {
		case DEPEVT_STREAMEVT_FOUND:
<<<<<<< HEAD
			sprintf(str + ret, " Stream %d Found",
=======
			scnprintf(str + len, size - len, " Stream %d Found",
>>>>>>> 24b8d41d
					event->parameters);
			break;
		case DEPEVT_STREAMEVT_NOTFOUND:
		default:
<<<<<<< HEAD
			strcat(str, " Stream Not Found");
=======
			scnprintf(str + len, size - len, " Stream Not Found");
>>>>>>> 24b8d41d
			break;
		}

		break;
	case DWC3_DEPEVT_EPCMDCMPLT:
<<<<<<< HEAD
		strcat(str, "Endpoint Command Complete");
		break;
	default:
		sprintf(str, "UNKNOWN");
=======
		scnprintf(str + len, size - len, "Endpoint Command Complete");
		break;
	default:
		scnprintf(str + len, size - len, "UNKNOWN");
>>>>>>> 24b8d41d
	}

	return str;
}

/**
 * dwc3_gadget_event_type_string - return event name
 * @event: the event code
 */
static inline const char *dwc3_gadget_event_type_string(u8 event)
{
	switch (event) {
	case DWC3_DEVICE_EVENT_DISCONNECT:
		return "Disconnect";
	case DWC3_DEVICE_EVENT_RESET:
		return "Reset";
	case DWC3_DEVICE_EVENT_CONNECT_DONE:
		return "Connect Done";
	case DWC3_DEVICE_EVENT_LINK_STATUS_CHANGE:
		return "Link Status Change";
	case DWC3_DEVICE_EVENT_WAKEUP:
		return "Wake-Up";
	case DWC3_DEVICE_EVENT_HIBER_REQ:
		return "Hibernation";
	case DWC3_DEVICE_EVENT_EOPF:
		return "End of Periodic Frame";
	case DWC3_DEVICE_EVENT_SOF:
		return "Start of Frame";
	case DWC3_DEVICE_EVENT_ERRATIC_ERROR:
		return "Erratic Error";
	case DWC3_DEVICE_EVENT_CMD_CMPL:
		return "Command Complete";
	case DWC3_DEVICE_EVENT_OVERFLOW:
		return "Overflow";
	default:
		return "UNKNOWN";
	}
}

<<<<<<< HEAD
static inline const char *dwc3_decode_event(u32 event)
{
	const union dwc3_event evt = (union dwc3_event) event;

	if (evt.type.is_devspec)
		return dwc3_gadget_event_string(&evt.devt);
	else
		return dwc3_ep_event_string(&evt.depevt);
=======
static inline const char *dwc3_decode_event(char *str, size_t size, u32 event,
		u32 ep0state)
{
	union dwc3_event evt;

	memcpy(&evt, &event, sizeof(event));

	if (evt.type.is_devspec)
		return dwc3_gadget_event_string(str, size, &evt.devt);
	else
		return dwc3_ep_event_string(str, size, &evt.depevt, ep0state);
>>>>>>> 24b8d41d
}

static inline const char *dwc3_ep_cmd_status_string(int status)
{
	switch (status) {
	case -ETIMEDOUT:
		return "Timed Out";
	case 0:
		return "Successful";
	case DEPEVT_TRANSFER_NO_RESOURCE:
		return "No Resource";
	case DEPEVT_TRANSFER_BUS_EXPIRY:
		return "Bus Expiry";
	default:
		return "UNKNOWN";
	}
}

static inline const char *dwc3_gadget_generic_cmd_status_string(int status)
{
	switch (status) {
	case -ETIMEDOUT:
		return "Timed Out";
	case 0:
		return "Successful";
	case 1:
		return "Error";
	default:
		return "UNKNOWN";
	}
}

<<<<<<< HEAD
void dwc3_trace(void (*trace)(struct va_format *), const char *fmt, ...);

#ifdef CONFIG_DEBUG_FS
extern void dwc3_debugfs_init(struct dwc3 *);
extern void dwc3_debugfs_exit(struct dwc3 *);
=======

#ifdef CONFIG_DEBUG_FS
extern void dwc3_debugfs_init(struct dwc3 *d);
extern void dwc3_debugfs_exit(struct dwc3 *d);
>>>>>>> 24b8d41d
#else
static inline void dwc3_debugfs_init(struct dwc3 *d)
{  }
static inline void dwc3_debugfs_exit(struct dwc3 *d)
{  }
#endif
#endif /* __DWC3_DEBUG_H */<|MERGE_RESOLUTION|>--- conflicted
+++ resolved
@@ -195,60 +195,13 @@
  * dwc3_gadget_event_string - returns event name
  * @event: the event code
  */
-<<<<<<< HEAD
-static inline const char *
-dwc3_gadget_event_string(const struct dwc3_event_devt *event)
-{
-	static char str[256];
-=======
 static inline const char *dwc3_gadget_event_string(char *str, size_t size,
 		const struct dwc3_event_devt *event)
 {
->>>>>>> 24b8d41d
 	enum dwc3_link_state state = event->event_info & DWC3_LINK_STATE_MASK;
 
 	switch (event->type) {
 	case DWC3_DEVICE_EVENT_DISCONNECT:
-<<<<<<< HEAD
-		sprintf(str, "Disconnect: [%s]",
-				dwc3_gadget_link_string(state));
-		break;
-	case DWC3_DEVICE_EVENT_RESET:
-		sprintf(str, "Reset [%s]", dwc3_gadget_link_string(state));
-		break;
-	case DWC3_DEVICE_EVENT_CONNECT_DONE:
-		sprintf(str, "Connection Done [%s]",
-				dwc3_gadget_link_string(state));
-		break;
-	case DWC3_DEVICE_EVENT_LINK_STATUS_CHANGE:
-		sprintf(str, "Link Change [%s]",
-				dwc3_gadget_link_string(state));
-		break;
-	case DWC3_DEVICE_EVENT_WAKEUP:
-		sprintf(str, "WakeUp [%s]", dwc3_gadget_link_string(state));
-		break;
-	case DWC3_DEVICE_EVENT_EOPF:
-		sprintf(str, "End-Of-Frame [%s]",
-				dwc3_gadget_link_string(state));
-		break;
-	case DWC3_DEVICE_EVENT_SOF:
-		sprintf(str, "Start-Of-Frame [%s]",
-				dwc3_gadget_link_string(state));
-		break;
-	case DWC3_DEVICE_EVENT_ERRATIC_ERROR:
-		sprintf(str, "Erratic Error [%s]",
-				dwc3_gadget_link_string(state));
-		break;
-	case DWC3_DEVICE_EVENT_CMD_CMPL:
-		sprintf(str, "Command Complete [%s]",
-				dwc3_gadget_link_string(state));
-		break;
-	case DWC3_DEVICE_EVENT_OVERFLOW:
-		sprintf(str, "Overflow [%s]", dwc3_gadget_link_string(state));
-		break;
-	default:
-		sprintf(str, "UNKNOWN");
-=======
 		snprintf(str, size, "Disconnect: [%s]",
 				dwc3_gadget_link_string(state));
 		break;
@@ -290,7 +243,6 @@
 		break;
 	default:
 		snprintf(str, size, "UNKNOWN");
->>>>>>> 24b8d41d
 	}
 
 	return str;
@@ -300,35 +252,6 @@
  * dwc3_ep_event_string - returns event name
  * @event: then event code
  */
-<<<<<<< HEAD
-static inline const char *
-dwc3_ep_event_string(const struct dwc3_event_depevt *event)
-{
-	u8 epnum = event->endpoint_number;
-	static char str[256];
-	int status;
-	int ret;
-
-	ret = sprintf(str, "ep%d%s: ", epnum >> 1,
-			(epnum & 1) ? "in" : "out");
-	if (ret < 0)
-		return "UNKNOWN";
-
-	switch (event->endpoint_event) {
-	case DWC3_DEPEVT_XFERCOMPLETE:
-		strcat(str, "Transfer Complete");
-		break;
-	case DWC3_DEPEVT_XFERINPROGRESS:
-		strcat(str, "Transfer In-Progress");
-		break;
-	case DWC3_DEPEVT_XFERNOTREADY:
-		strcat(str, "Transfer Not Ready");
-		status = event->status & DEPEVT_STATUS_TRANSFER_ACTIVE;
-		strcat(str, status ? " (Active)" : " (Not Active)");
-		break;
-	case DWC3_DEPEVT_RXTXFIFOEVT:
-		strcat(str, "FIFO");
-=======
 static inline const char *dwc3_ep_event_string(char *str, size_t size,
 		const struct dwc3_event_depevt *event, u32 ep0state)
 {
@@ -385,43 +308,27 @@
 		break;
 	case DWC3_DEPEVT_RXTXFIFOEVT:
 		scnprintf(str + len, size - len, "FIFO");
->>>>>>> 24b8d41d
 		break;
 	case DWC3_DEPEVT_STREAMEVT:
 		status = event->status;
 
 		switch (status) {
 		case DEPEVT_STREAMEVT_FOUND:
-<<<<<<< HEAD
-			sprintf(str + ret, " Stream %d Found",
-=======
 			scnprintf(str + len, size - len, " Stream %d Found",
->>>>>>> 24b8d41d
 					event->parameters);
 			break;
 		case DEPEVT_STREAMEVT_NOTFOUND:
 		default:
-<<<<<<< HEAD
-			strcat(str, " Stream Not Found");
-=======
 			scnprintf(str + len, size - len, " Stream Not Found");
->>>>>>> 24b8d41d
 			break;
 		}
 
 		break;
 	case DWC3_DEPEVT_EPCMDCMPLT:
-<<<<<<< HEAD
-		strcat(str, "Endpoint Command Complete");
-		break;
-	default:
-		sprintf(str, "UNKNOWN");
-=======
 		scnprintf(str + len, size - len, "Endpoint Command Complete");
 		break;
 	default:
 		scnprintf(str + len, size - len, "UNKNOWN");
->>>>>>> 24b8d41d
 	}
 
 	return str;
@@ -461,16 +368,6 @@
 	}
 }
 
-<<<<<<< HEAD
-static inline const char *dwc3_decode_event(u32 event)
-{
-	const union dwc3_event evt = (union dwc3_event) event;
-
-	if (evt.type.is_devspec)
-		return dwc3_gadget_event_string(&evt.devt);
-	else
-		return dwc3_ep_event_string(&evt.depevt);
-=======
 static inline const char *dwc3_decode_event(char *str, size_t size, u32 event,
 		u32 ep0state)
 {
@@ -482,7 +379,6 @@
 		return dwc3_gadget_event_string(str, size, &evt.devt);
 	else
 		return dwc3_ep_event_string(str, size, &evt.depevt, ep0state);
->>>>>>> 24b8d41d
 }
 
 static inline const char *dwc3_ep_cmd_status_string(int status)
@@ -515,18 +411,10 @@
 	}
 }
 
-<<<<<<< HEAD
-void dwc3_trace(void (*trace)(struct va_format *), const char *fmt, ...);
-
-#ifdef CONFIG_DEBUG_FS
-extern void dwc3_debugfs_init(struct dwc3 *);
-extern void dwc3_debugfs_exit(struct dwc3 *);
-=======
 
 #ifdef CONFIG_DEBUG_FS
 extern void dwc3_debugfs_init(struct dwc3 *d);
 extern void dwc3_debugfs_exit(struct dwc3 *d);
->>>>>>> 24b8d41d
 #else
 static inline void dwc3_debugfs_init(struct dwc3 *d)
 {  }
