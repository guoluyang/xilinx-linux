// SPDX-License-Identifier: GPL-2.0
/*
 * dwc3-of-simple.c - OF glue layer for simple integrations
 *
 * Copyright (c) 2015 Texas Instruments Incorporated - https://www.ti.com
 *
 * Author: Felipe Balbi <balbi@ti.com>
 *
 * This is a combination of the old dwc3-qcom.c by Ivan T. Ivanov
 * <iivanov@mm-sol.com> and the original patch adding support for Xilinx' SoC
 * by Subbaraya Sundeep Bhatta <subbaraya.sundeep.bhatta@xilinx.com>
 */

#include <linux/module.h>
#include <linux/kernel.h>
#include <linux/slab.h>
#include <linux/platform_device.h>
#include <linux/dma-mapping.h>
#include <linux/clk.h>
#include <linux/of.h>
#include <linux/of_platform.h>
#include <linux/pm_runtime.h>
<<<<<<< HEAD
#include <linux/soc/xilinx/zynqmp/fw.h>
#include <linux/slab.h>

#include <linux/phy/phy-zynqmp.h>
#include <linux/of_address.h>

#include "core.h"

/* Xilinx USB 3.0 IP Register */
#define XLNX_USB_COHERENCY		0x005C
#define XLNX_USB_COHERENCY_ENABLE	0x1
=======
#include <linux/reset.h>
>>>>>>> 24b8d41d

struct dwc3_of_simple {
	struct device		*dev;
	struct clk_bulk_data	*clks;
	int			num_clocks;
<<<<<<< HEAD
	void __iomem		*regs;
=======
	struct reset_control	*resets;
	bool			need_reset;
>>>>>>> 24b8d41d
};

void dwc3_set_phydata(struct device *dev, struct phy *phy)
{
	struct device_node *node = of_get_parent(dev->of_node);
	int ret;

	if ((node != NULL) &&
		of_device_is_compatible(node, "xlnx,zynqmp-dwc3")) {
		struct platform_device *pdev_parent;
		struct dwc3_of_simple   *simple;

		pdev_parent = of_find_device_by_node(node);
		simple = platform_get_drvdata(pdev_parent);

		/* assign USB vendor regs to phy lane */
		ret = xpsgtr_set_protregs(phy, simple->regs);
		if (ret) {
			dev_err(&pdev_parent->dev,
				"Not able to set PHY data\n");
		}
	}
}

<<<<<<< HEAD
int dwc3_enable_hw_coherency(struct device *dev)
{
	struct device_node *node = of_get_parent(dev->of_node);
=======
	int			ret;
>>>>>>> 24b8d41d

	if (of_device_is_compatible(node, "xlnx,zynqmp-dwc3")) {
		struct platform_device *pdev_parent;
		struct dwc3_of_simple *simple;
		void __iomem *regs;
		u32 reg;

<<<<<<< HEAD
		pdev_parent = of_find_device_by_node(node);
		simple = platform_get_drvdata(pdev_parent);
		regs = simple->regs;

		reg = readl(regs + XLNX_USB_COHERENCY);
		reg |= XLNX_USB_COHERENCY_ENABLE;
		writel(reg, regs + XLNX_USB_COHERENCY);
	}

	return 0;
}

static int dwc3_of_simple_clk_init(struct dwc3_of_simple *simple, int count)
{
	struct device		*dev = simple->dev;
	struct device_node	*np = dev->of_node;
	int			i;

	simple->num_clocks = count;

	if (!count)
		return 0;

	simple->clks = devm_kcalloc(dev, simple->num_clocks,
			sizeof(struct clk *), GFP_KERNEL);
	if (!simple->clks)
		return -ENOMEM;

	for (i = 0; i < simple->num_clocks; i++) {
		struct clk	*clk;
		int		ret;

		clk = of_clk_get(np, i);
		if (IS_ERR(clk)) {
			while (--i >= 0)
				clk_put(simple->clks[i]);
			return PTR_ERR(clk);
		}
=======
	platform_set_drvdata(pdev, simple);
	simple->dev = dev;

	/*
	 * Some controllers need to toggle the usb3-otg reset before trying to
	 * initialize the PHY, otherwise the PHY times out.
	 */
	if (of_device_is_compatible(np, "rockchip,rk3399-dwc3"))
		simple->need_reset = true;

	simple->resets = of_reset_control_array_get(np, false, true,
						    true);
	if (IS_ERR(simple->resets)) {
		ret = PTR_ERR(simple->resets);
		dev_err(dev, "failed to get device resets, err=%d\n", ret);
		return ret;
	}
>>>>>>> 24b8d41d

	ret = reset_control_deassert(simple->resets);
	if (ret)
		goto err_resetc_put;

	ret = clk_bulk_get_all(simple->dev, &simple->clks);
	if (ret < 0)
		goto err_resetc_assert;

	simple->num_clocks = ret;
	ret = clk_bulk_prepare_enable(simple->num_clocks, simple->clks);
	if (ret)
		goto err_resetc_assert;

	return 0;
}

static int dwc3_of_simple_probe(struct platform_device *pdev)
{
	struct dwc3_of_simple	*simple;
	struct device		*dev = &pdev->dev;
	struct device_node	*np = dev->of_node;

	int			ret;
	int			i;

	simple = devm_kzalloc(dev, sizeof(*simple), GFP_KERNEL);
	if (!simple)
		return -ENOMEM;

	platform_set_drvdata(pdev, simple);
	simple->dev = dev;

	if (of_device_is_compatible(pdev->dev.of_node,
				    "xlnx,zynqmp-dwc3")) {

		struct device_node	*child;
		char			*soc_rev;
		struct resource		*res;
		void __iomem		*regs;

		res = platform_get_resource(pdev,
					    IORESOURCE_MEM, 0);

		regs = devm_ioremap_resource(&pdev->dev, res);
		if (IS_ERR(regs))
			return PTR_ERR(regs);

		/* Store the usb control regs into simple for further usage */
		simple->regs = regs;

		/* read Silicon version using nvmem driver */
		soc_rev = zynqmp_nvmem_get_silicon_version(&pdev->dev,
						   "soc_revision");

		if (PTR_ERR(soc_rev) == -EPROBE_DEFER) {
			/* Do a deferred probe */
			return -EPROBE_DEFER;

		} else if (!IS_ERR(soc_rev) &&
					(*soc_rev < ZYNQMP_SILICON_V4)) {

			for_each_child_of_node(np, child) {
				/* Add snps,dis_u3_susphy_quirk
				 * for SOC revison less than v4
				 */
				struct property *new_prop;

				new_prop = kzalloc(sizeof(*new_prop),
								GFP_KERNEL);
				new_prop->name =
					kstrdup("snps,dis_u3_susphy_quirk",
								GFP_KERNEL);
				new_prop->length =
					sizeof("snps,dis_u3_susphy_quirk");
				new_prop->value =
					kstrdup("snps,dis_u3_susphy_quirk",
								GFP_KERNEL);
				of_add_property(child, new_prop);
			}
		}

		/* Clean soc_rev if got a valid pointer from nvmem driver
		 * else we may end up in kernel panic
		 */
		if (!IS_ERR(soc_rev))
			kfree(soc_rev);
	}

	ret = dwc3_of_simple_clk_init(simple, of_clk_get_parent_count(np));
	if (ret)
		return ret;

	ret = of_platform_populate(np, NULL, NULL, dev);
	if (ret)
		goto err_clk_put;

	pm_runtime_set_active(dev);
	pm_runtime_enable(dev);
	pm_runtime_get_sync(dev);

	return 0;

err_clk_put:
	clk_bulk_disable_unprepare(simple->num_clocks, simple->clks);
	clk_bulk_put_all(simple->num_clocks, simple->clks);

err_resetc_assert:
	reset_control_assert(simple->resets);

err_resetc_put:
	reset_control_put(simple->resets);
	return ret;
}

static void __dwc3_of_simple_teardown(struct dwc3_of_simple *simple)
{
	of_platform_depopulate(simple->dev);

	clk_bulk_disable_unprepare(simple->num_clocks, simple->clks);
	clk_bulk_put_all(simple->num_clocks, simple->clks);
	simple->num_clocks = 0;

	reset_control_assert(simple->resets);

	reset_control_put(simple->resets);

	pm_runtime_disable(simple->dev);
	pm_runtime_put_noidle(simple->dev);
	pm_runtime_set_suspended(simple->dev);
}

static int dwc3_of_simple_remove(struct platform_device *pdev)
{
	struct dwc3_of_simple	*simple = platform_get_drvdata(pdev);

<<<<<<< HEAD
	of_platform_depopulate(dev);

	for (i = 0; i < simple->num_clocks; i++) {
		clk_disable_unprepare(simple->clks[i]);
		clk_put(simple->clks[i]);
	}

	pm_runtime_put_sync(dev);
	pm_runtime_disable(dev);
=======
	__dwc3_of_simple_teardown(simple);

	return 0;
}

static void dwc3_of_simple_shutdown(struct platform_device *pdev)
{
	struct dwc3_of_simple	*simple = platform_get_drvdata(pdev);
>>>>>>> 24b8d41d

	__dwc3_of_simple_teardown(simple);
}

static int __maybe_unused dwc3_of_simple_runtime_suspend(struct device *dev)
{
	struct dwc3_of_simple	*simple = dev_get_drvdata(dev);

	clk_bulk_disable(simple->num_clocks, simple->clks);

	return 0;
}

static int __maybe_unused dwc3_of_simple_runtime_resume(struct device *dev)
{
	struct dwc3_of_simple	*simple = dev_get_drvdata(dev);

	return clk_bulk_enable(simple->num_clocks, simple->clks);
}

static int __maybe_unused dwc3_of_simple_suspend(struct device *dev)
{
	struct dwc3_of_simple *simple = dev_get_drvdata(dev);

	if (simple->need_reset)
		reset_control_assert(simple->resets);

	return 0;
}

static int __maybe_unused dwc3_of_simple_resume(struct device *dev)
{
	struct dwc3_of_simple *simple = dev_get_drvdata(dev);

	if (simple->need_reset)
		reset_control_deassert(simple->resets);

	return 0;
}

static const struct dev_pm_ops dwc3_of_simple_dev_pm_ops = {
	SET_SYSTEM_SLEEP_PM_OPS(dwc3_of_simple_suspend, dwc3_of_simple_resume)
	SET_RUNTIME_PM_OPS(dwc3_of_simple_runtime_suspend,
			dwc3_of_simple_runtime_resume, NULL)
};

static const struct of_device_id of_dwc3_simple_match[] = {
<<<<<<< HEAD
	{ .compatible = "qcom,dwc3" },
	{ .compatible = "rockchip,rk3399-dwc3" },
	{ .compatible = "xlnx,zynqmp-dwc3" },
	{ .compatible = "cavium,octeon-7130-usb-uctl" },
=======
	{ .compatible = "rockchip,rk3399-dwc3" },
	{ .compatible = "cavium,octeon-7130-usb-uctl" },
	{ .compatible = "sprd,sc9860-dwc3" },
	{ .compatible = "allwinner,sun50i-h6-dwc3" },
	{ .compatible = "hisilicon,hi3670-dwc3" },
	{ .compatible = "intel,keembay-dwc3" },
>>>>>>> 24b8d41d
	{ /* Sentinel */ }
};
MODULE_DEVICE_TABLE(of, of_dwc3_simple_match);

static struct platform_driver dwc3_of_simple_driver = {
	.probe		= dwc3_of_simple_probe,
	.remove		= dwc3_of_simple_remove,
	.shutdown	= dwc3_of_simple_shutdown,
	.driver		= {
		.name	= "dwc3-of-simple",
		.of_match_table = of_dwc3_simple_match,
		.pm	= &dwc3_of_simple_dev_pm_ops,
	},
};

module_platform_driver(dwc3_of_simple_driver);
MODULE_LICENSE("GPL v2");
MODULE_DESCRIPTION("DesignWare USB3 OF Simple Glue Layer");
MODULE_AUTHOR("Felipe Balbi <balbi@ti.com>");<|MERGE_RESOLUTION|>--- conflicted
+++ resolved
@@ -20,110 +20,28 @@
 #include <linux/of.h>
 #include <linux/of_platform.h>
 #include <linux/pm_runtime.h>
-<<<<<<< HEAD
-#include <linux/soc/xilinx/zynqmp/fw.h>
-#include <linux/slab.h>
-
-#include <linux/phy/phy-zynqmp.h>
-#include <linux/of_address.h>
-
-#include "core.h"
-
-/* Xilinx USB 3.0 IP Register */
-#define XLNX_USB_COHERENCY		0x005C
-#define XLNX_USB_COHERENCY_ENABLE	0x1
-=======
 #include <linux/reset.h>
->>>>>>> 24b8d41d
 
 struct dwc3_of_simple {
 	struct device		*dev;
 	struct clk_bulk_data	*clks;
 	int			num_clocks;
-<<<<<<< HEAD
-	void __iomem		*regs;
-=======
 	struct reset_control	*resets;
 	bool			need_reset;
->>>>>>> 24b8d41d
 };
 
-void dwc3_set_phydata(struct device *dev, struct phy *phy)
+static int dwc3_of_simple_probe(struct platform_device *pdev)
 {
-	struct device_node *node = of_get_parent(dev->of_node);
-	int ret;
+	struct dwc3_of_simple	*simple;
+	struct device		*dev = &pdev->dev;
+	struct device_node	*np = dev->of_node;
 
-	if ((node != NULL) &&
-		of_device_is_compatible(node, "xlnx,zynqmp-dwc3")) {
-		struct platform_device *pdev_parent;
-		struct dwc3_of_simple   *simple;
+	int			ret;
 
-		pdev_parent = of_find_device_by_node(node);
-		simple = platform_get_drvdata(pdev_parent);
-
-		/* assign USB vendor regs to phy lane */
-		ret = xpsgtr_set_protregs(phy, simple->regs);
-		if (ret) {
-			dev_err(&pdev_parent->dev,
-				"Not able to set PHY data\n");
-		}
-	}
-}
-
-<<<<<<< HEAD
-int dwc3_enable_hw_coherency(struct device *dev)
-{
-	struct device_node *node = of_get_parent(dev->of_node);
-=======
-	int			ret;
->>>>>>> 24b8d41d
-
-	if (of_device_is_compatible(node, "xlnx,zynqmp-dwc3")) {
-		struct platform_device *pdev_parent;
-		struct dwc3_of_simple *simple;
-		void __iomem *regs;
-		u32 reg;
-
-<<<<<<< HEAD
-		pdev_parent = of_find_device_by_node(node);
-		simple = platform_get_drvdata(pdev_parent);
-		regs = simple->regs;
-
-		reg = readl(regs + XLNX_USB_COHERENCY);
-		reg |= XLNX_USB_COHERENCY_ENABLE;
-		writel(reg, regs + XLNX_USB_COHERENCY);
-	}
-
-	return 0;
-}
-
-static int dwc3_of_simple_clk_init(struct dwc3_of_simple *simple, int count)
-{
-	struct device		*dev = simple->dev;
-	struct device_node	*np = dev->of_node;
-	int			i;
-
-	simple->num_clocks = count;
-
-	if (!count)
-		return 0;
-
-	simple->clks = devm_kcalloc(dev, simple->num_clocks,
-			sizeof(struct clk *), GFP_KERNEL);
-	if (!simple->clks)
+	simple = devm_kzalloc(dev, sizeof(*simple), GFP_KERNEL);
+	if (!simple)
 		return -ENOMEM;
 
-	for (i = 0; i < simple->num_clocks; i++) {
-		struct clk	*clk;
-		int		ret;
-
-		clk = of_clk_get(np, i);
-		if (IS_ERR(clk)) {
-			while (--i >= 0)
-				clk_put(simple->clks[i]);
-			return PTR_ERR(clk);
-		}
-=======
 	platform_set_drvdata(pdev, simple);
 	simple->dev = dev;
 
@@ -141,7 +59,6 @@
 		dev_err(dev, "failed to get device resets, err=%d\n", ret);
 		return ret;
 	}
->>>>>>> 24b8d41d
 
 	ret = reset_control_deassert(simple->resets);
 	if (ret)
@@ -155,85 +72,6 @@
 	ret = clk_bulk_prepare_enable(simple->num_clocks, simple->clks);
 	if (ret)
 		goto err_resetc_assert;
-
-	return 0;
-}
-
-static int dwc3_of_simple_probe(struct platform_device *pdev)
-{
-	struct dwc3_of_simple	*simple;
-	struct device		*dev = &pdev->dev;
-	struct device_node	*np = dev->of_node;
-
-	int			ret;
-	int			i;
-
-	simple = devm_kzalloc(dev, sizeof(*simple), GFP_KERNEL);
-	if (!simple)
-		return -ENOMEM;
-
-	platform_set_drvdata(pdev, simple);
-	simple->dev = dev;
-
-	if (of_device_is_compatible(pdev->dev.of_node,
-				    "xlnx,zynqmp-dwc3")) {
-
-		struct device_node	*child;
-		char			*soc_rev;
-		struct resource		*res;
-		void __iomem		*regs;
-
-		res = platform_get_resource(pdev,
-					    IORESOURCE_MEM, 0);
-
-		regs = devm_ioremap_resource(&pdev->dev, res);
-		if (IS_ERR(regs))
-			return PTR_ERR(regs);
-
-		/* Store the usb control regs into simple for further usage */
-		simple->regs = regs;
-
-		/* read Silicon version using nvmem driver */
-		soc_rev = zynqmp_nvmem_get_silicon_version(&pdev->dev,
-						   "soc_revision");
-
-		if (PTR_ERR(soc_rev) == -EPROBE_DEFER) {
-			/* Do a deferred probe */
-			return -EPROBE_DEFER;
-
-		} else if (!IS_ERR(soc_rev) &&
-					(*soc_rev < ZYNQMP_SILICON_V4)) {
-
-			for_each_child_of_node(np, child) {
-				/* Add snps,dis_u3_susphy_quirk
-				 * for SOC revison less than v4
-				 */
-				struct property *new_prop;
-
-				new_prop = kzalloc(sizeof(*new_prop),
-								GFP_KERNEL);
-				new_prop->name =
-					kstrdup("snps,dis_u3_susphy_quirk",
-								GFP_KERNEL);
-				new_prop->length =
-					sizeof("snps,dis_u3_susphy_quirk");
-				new_prop->value =
-					kstrdup("snps,dis_u3_susphy_quirk",
-								GFP_KERNEL);
-				of_add_property(child, new_prop);
-			}
-		}
-
-		/* Clean soc_rev if got a valid pointer from nvmem driver
-		 * else we may end up in kernel panic
-		 */
-		if (!IS_ERR(soc_rev))
-			kfree(soc_rev);
-	}
-
-	ret = dwc3_of_simple_clk_init(simple, of_clk_get_parent_count(np));
-	if (ret)
-		return ret;
 
 	ret = of_platform_populate(np, NULL, NULL, dev);
 	if (ret)
@@ -278,17 +116,6 @@
 {
 	struct dwc3_of_simple	*simple = platform_get_drvdata(pdev);
 
-<<<<<<< HEAD
-	of_platform_depopulate(dev);
-
-	for (i = 0; i < simple->num_clocks; i++) {
-		clk_disable_unprepare(simple->clks[i]);
-		clk_put(simple->clks[i]);
-	}
-
-	pm_runtime_put_sync(dev);
-	pm_runtime_disable(dev);
-=======
 	__dwc3_of_simple_teardown(simple);
 
 	return 0;
@@ -297,7 +124,6 @@
 static void dwc3_of_simple_shutdown(struct platform_device *pdev)
 {
 	struct dwc3_of_simple	*simple = platform_get_drvdata(pdev);
->>>>>>> 24b8d41d
 
 	__dwc3_of_simple_teardown(simple);
 }
@@ -345,19 +171,12 @@
 };
 
 static const struct of_device_id of_dwc3_simple_match[] = {
-<<<<<<< HEAD
-	{ .compatible = "qcom,dwc3" },
-	{ .compatible = "rockchip,rk3399-dwc3" },
-	{ .compatible = "xlnx,zynqmp-dwc3" },
-	{ .compatible = "cavium,octeon-7130-usb-uctl" },
-=======
 	{ .compatible = "rockchip,rk3399-dwc3" },
 	{ .compatible = "cavium,octeon-7130-usb-uctl" },
 	{ .compatible = "sprd,sc9860-dwc3" },
 	{ .compatible = "allwinner,sun50i-h6-dwc3" },
 	{ .compatible = "hisilicon,hi3670-dwc3" },
 	{ .compatible = "intel,keembay-dwc3" },
->>>>>>> 24b8d41d
 	{ /* Sentinel */ }
 };
 MODULE_DEVICE_TABLE(of, of_dwc3_simple_match);
