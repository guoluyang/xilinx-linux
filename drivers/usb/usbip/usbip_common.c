--- conflicted
+++ resolved
@@ -3,24 +3,6 @@
  * Copyright (C) 2003-2008 Takahiro Hirofuchi
  * Copyright (C) 2015-2016 Samsung Electronics
  *               Krzysztof Opasiak <k.opasiak@samsung.com>
-<<<<<<< HEAD
- *
- * This is free software; you can redistribute it and/or modify
- * it under the terms of the GNU General Public License as published by
- * the Free Software Foundation; either version 2 of the License, or
- * (at your option) any later version.
- *
- * This is distributed in the hope that it will be useful,
- * but WITHOUT ANY WARRANTY; without even the implied warranty of
- * MERCHANTABILITY or FITNESS FOR A PARTICULAR PURPOSE.  See the
- * GNU General Public License for more details.
- *
- * You should have received a copy of the GNU General Public License
- * along with this program; if not, write to the Free Software
- * Foundation, Inc., 59 Temple Place - Suite 330, Boston, MA 02111-1307,
- * USA.
-=======
->>>>>>> 24b8d41d
  */
 
 #include <asm/byteorder.h>
@@ -727,16 +709,6 @@
 		/* should not happen, probably malicious packet */
 		goto error;
 
-<<<<<<< HEAD
-	ret = usbip_recv(ud->tcp_socket, urb->transfer_buffer, size);
-	if (ret != size) {
-		dev_err(&urb->dev->dev, "recv xbuf, %d\n", ret);
-		if (ud->side == USBIP_STUB || ud->side == USBIP_VUDC) {
-			usbip_event_add(ud, SDEV_EVENT_ERROR_TCP);
-		} else {
-			usbip_event_add(ud, VDEV_EVENT_ERROR_TCP);
-			return -EPIPE;
-=======
 	if (urb->num_sgs) {
 		copy = size;
 		for_each_sg(urb->sg, sg, urb->num_sgs, i) {
@@ -758,7 +730,6 @@
 
 			if (!copy)
 				break;
->>>>>>> 24b8d41d
 		}
 
 		if (ret != size)
@@ -784,18 +755,7 @@
 
 static int __init usbip_core_init(void)
 {
-<<<<<<< HEAD
-	int ret;
-
-	pr_info(DRIVER_DESC " v" USBIP_VERSION "\n");
-	ret = usbip_init_eh();
-	if (ret)
-		return ret;
-
-	return 0;
-=======
 	return usbip_init_eh();
->>>>>>> 24b8d41d
 }
 
 static void __exit usbip_core_exit(void)
