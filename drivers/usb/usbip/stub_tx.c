// SPDX-License-Identifier: GPL-2.0+
/*
 * Copyright (C) 2003-2008 Takahiro Hirofuchi
 */

#include <linux/kthread.h>
#include <linux/socket.h>
#include <linux/scatterlist.h>

#include "usbip_common.h"
#include "stub.h"

/* be in spin_lock_irqsave(&sdev->priv_lock, flags) */
void stub_enqueue_ret_unlink(struct stub_device *sdev, __u32 seqnum,
			     __u32 status)
{
	struct stub_unlink *unlink;

	unlink = kzalloc(sizeof(struct stub_unlink), GFP_ATOMIC);
	if (!unlink) {
		usbip_event_add(&sdev->ud, VDEV_EVENT_ERROR_MALLOC);
		return;
	}

	unlink->seqnum = seqnum;
	unlink->status = status;

	list_add_tail(&unlink->list, &sdev->unlink_tx);
}

/**
 * stub_complete - completion handler of a usbip urb
 * @urb: pointer to the urb completed
 *
 * When a urb has completed, the USB core driver calls this function mostly in
 * the interrupt context. To return the result of a urb, the completed urb is
 * linked to the pending list of returning.
 *
 */
void stub_complete(struct urb *urb)
{
	struct stub_priv *priv = (struct stub_priv *) urb->context;
	struct stub_device *sdev = priv->sdev;
	unsigned long flags;

	usbip_dbg_stub_tx("complete! status %d\n", urb->status);

	switch (urb->status) {
	case 0:
		/* OK */
		break;
	case -ENOENT:
		dev_info(&urb->dev->dev,
			 "stopped by a call to usb_kill_urb() because of cleaning up a virtual connection\n");
		return;
	case -ECONNRESET:
		dev_info(&urb->dev->dev,
			 "unlinked by a call to usb_unlink_urb()\n");
		break;
	case -EPIPE:
		dev_info(&urb->dev->dev, "endpoint %d is stalled\n",
			 usb_pipeendpoint(urb->pipe));
		break;
	case -ESHUTDOWN:
		dev_info(&urb->dev->dev, "device removed?\n");
		break;
	default:
		dev_info(&urb->dev->dev,
			 "urb completion with non-zero status %d\n",
			 urb->status);
		break;
	}

	/*
	 * If the server breaks single SG request into the several URBs, the
	 * URBs must be reassembled before sending completed URB to the vhci.
	 * Don't wake up the tx thread until all the URBs are completed.
	 */
	if (priv->sgl) {
		priv->completed_urbs++;

		/* Only save the first error status */
		if (urb->status && !priv->urb_status)
			priv->urb_status = urb->status;

		if (priv->completed_urbs < priv->num_urbs)
			return;
	}

	/* link a urb to the queue of tx. */
	spin_lock_irqsave(&sdev->priv_lock, flags);
	if (sdev->ud.tcp_socket == NULL) {
<<<<<<< HEAD
		usbip_dbg_stub_tx("ignore urb for closed connection %p", urb);
=======
		usbip_dbg_stub_tx("ignore urb for closed connection\n");
>>>>>>> 24b8d41d
		/* It will be freed in stub_device_cleanup_urbs(). */
	} else if (priv->unlinking) {
		stub_enqueue_ret_unlink(sdev, priv->seqnum, urb->status);
		stub_free_priv_and_urb(priv);
	} else {
		list_move_tail(&priv->list, &sdev->priv_tx);
	}
	spin_unlock_irqrestore(&sdev->priv_lock, flags);

	/* wake up tx_thread */
	wake_up(&sdev->tx_waitq);
}

static inline void setup_base_pdu(struct usbip_header_basic *base,
				  __u32 command, __u32 seqnum)
{
	base->command	= command;
	base->seqnum	= seqnum;
	base->devid	= 0;
	base->ep	= 0;
	base->direction = 0;
}

static void setup_ret_submit_pdu(struct usbip_header *rpdu, struct urb *urb)
{
	struct stub_priv *priv = (struct stub_priv *) urb->context;

	setup_base_pdu(&rpdu->base, USBIP_RET_SUBMIT, priv->seqnum);
	usbip_pack_pdu(rpdu, urb, USBIP_RET_SUBMIT, 1);
}

static void setup_ret_unlink_pdu(struct usbip_header *rpdu,
				 struct stub_unlink *unlink)
{
	setup_base_pdu(&rpdu->base, USBIP_RET_UNLINK, unlink->seqnum);
	rpdu->u.ret_unlink.status = unlink->status;
}

static struct stub_priv *dequeue_from_priv_tx(struct stub_device *sdev)
{
	unsigned long flags;
	struct stub_priv *priv, *tmp;

	spin_lock_irqsave(&sdev->priv_lock, flags);

	list_for_each_entry_safe(priv, tmp, &sdev->priv_tx, list) {
		list_move_tail(&priv->list, &sdev->priv_free);
		spin_unlock_irqrestore(&sdev->priv_lock, flags);
		return priv;
	}

	spin_unlock_irqrestore(&sdev->priv_lock, flags);

	return NULL;
}

static int stub_send_ret_submit(struct stub_device *sdev)
{
	unsigned long flags;
	struct stub_priv *priv, *tmp;

	struct msghdr msg;
	size_t txsize;

	size_t total_size = 0;

	while ((priv = dequeue_from_priv_tx(sdev)) != NULL) {
		struct urb *urb = priv->urbs[0];
		struct usbip_header pdu_header;
		struct usbip_iso_packet_descriptor *iso_buffer = NULL;
		struct kvec *iov = NULL;
		struct scatterlist *sg;
		u32 actual_length = 0;
		int iovnum = 0;
		int ret;
		int i;

		txsize = 0;
		memset(&pdu_header, 0, sizeof(pdu_header));
		memset(&msg, 0, sizeof(msg));

		if (urb->actual_length > 0 && !urb->transfer_buffer &&
		   !urb->num_sgs) {
			dev_err(&sdev->udev->dev,
				"urb: actual_length %d transfer_buffer null\n",
				urb->actual_length);
			return -1;
		}

		if (usb_pipetype(urb->pipe) == PIPE_ISOCHRONOUS)
			iovnum = 2 + urb->number_of_packets;
		else if (usb_pipein(urb->pipe) && urb->actual_length > 0 &&
			urb->num_sgs)
			iovnum = 1 + urb->num_sgs;
		else if (usb_pipein(urb->pipe) && priv->sgl)
			iovnum = 1 + priv->num_urbs;
		else
			iovnum = 2;

		iov = kcalloc(iovnum, sizeof(struct kvec), GFP_KERNEL);

		if (!iov) {
			usbip_event_add(&sdev->ud, SDEV_EVENT_ERROR_MALLOC);
			return -1;
		}

		iovnum = 0;

		/* 1. setup usbip_header */
		setup_ret_submit_pdu(&pdu_header, urb);
		usbip_dbg_stub_tx("setup txdata seqnum: %d\n",
				  pdu_header.base.seqnum);

		if (priv->sgl) {
			for (i = 0; i < priv->num_urbs; i++)
				actual_length += priv->urbs[i]->actual_length;

			pdu_header.u.ret_submit.status = priv->urb_status;
			pdu_header.u.ret_submit.actual_length = actual_length;
		}

		usbip_header_correct_endian(&pdu_header, 1);

		iov[iovnum].iov_base = &pdu_header;
		iov[iovnum].iov_len  = sizeof(pdu_header);
		iovnum++;
		txsize += sizeof(pdu_header);

		/* 2. setup transfer buffer */
		if (usb_pipein(urb->pipe) && priv->sgl) {
			/* If the server split a single SG request into several
			 * URBs because the server's HCD doesn't support SG,
			 * reassemble the split URB buffers into a single
			 * return command.
			 */
			for (i = 0; i < priv->num_urbs; i++) {
				iov[iovnum].iov_base =
					priv->urbs[i]->transfer_buffer;
				iov[iovnum].iov_len =
					priv->urbs[i]->actual_length;
				iovnum++;
			}
			txsize += actual_length;
		} else if (usb_pipein(urb->pipe) &&
		    usb_pipetype(urb->pipe) != PIPE_ISOCHRONOUS &&
		    urb->actual_length > 0) {
			if (urb->num_sgs) {
				unsigned int copy = urb->actual_length;
				int size;

				for_each_sg(urb->sg, sg, urb->num_sgs, i) {
					if (copy == 0)
						break;

					if (copy < sg->length)
						size = copy;
					else
						size = sg->length;

					iov[iovnum].iov_base = sg_virt(sg);
					iov[iovnum].iov_len = size;

					iovnum++;
					copy -= size;
				}
			} else {
				iov[iovnum].iov_base = urb->transfer_buffer;
				iov[iovnum].iov_len  = urb->actual_length;
				iovnum++;
			}
			txsize += urb->actual_length;
		} else if (usb_pipein(urb->pipe) &&
			   usb_pipetype(urb->pipe) == PIPE_ISOCHRONOUS) {
			/*
			 * For isochronous packets: actual length is the sum of
			 * the actual length of the individual, packets, but as
			 * the packet offsets are not changed there will be
			 * padding between the packets. To optimally use the
			 * bandwidth the padding is not transmitted.
			 */

			int i;

			for (i = 0; i < urb->number_of_packets; i++) {
				iov[iovnum].iov_base = urb->transfer_buffer +
					urb->iso_frame_desc[i].offset;
				iov[iovnum].iov_len =
					urb->iso_frame_desc[i].actual_length;
				iovnum++;
				txsize += urb->iso_frame_desc[i].actual_length;
			}

			if (txsize != sizeof(pdu_header) + urb->actual_length) {
				dev_err(&sdev->udev->dev,
					"actual length of urb %d does not match iso packet sizes %zu\n",
					urb->actual_length,
					txsize-sizeof(pdu_header));
				kfree(iov);
				usbip_event_add(&sdev->ud,
						SDEV_EVENT_ERROR_TCP);
				return -1;
			}
		}

		/* 3. setup iso_packet_descriptor */
		if (usb_pipetype(urb->pipe) == PIPE_ISOCHRONOUS) {
			ssize_t len = 0;

			iso_buffer = usbip_alloc_iso_desc_pdu(urb, &len);
			if (!iso_buffer) {
				usbip_event_add(&sdev->ud,
						SDEV_EVENT_ERROR_MALLOC);
				kfree(iov);
				return -1;
			}

			iov[iovnum].iov_base = iso_buffer;
			iov[iovnum].iov_len  = len;
			txsize += len;
			iovnum++;
		}

		ret = kernel_sendmsg(sdev->ud.tcp_socket, &msg,
						iov,  iovnum, txsize);
		if (ret != txsize) {
			dev_err(&sdev->udev->dev,
				"sendmsg failed!, retval %d for %zd\n",
				ret, txsize);
			kfree(iov);
			kfree(iso_buffer);
			usbip_event_add(&sdev->ud, SDEV_EVENT_ERROR_TCP);
			return -1;
		}

		kfree(iov);
		kfree(iso_buffer);

		total_size += txsize;
	}

	spin_lock_irqsave(&sdev->priv_lock, flags);
	list_for_each_entry_safe(priv, tmp, &sdev->priv_free, list) {
		stub_free_priv_and_urb(priv);
	}
	spin_unlock_irqrestore(&sdev->priv_lock, flags);

	return total_size;
}

static struct stub_unlink *dequeue_from_unlink_tx(struct stub_device *sdev)
{
	unsigned long flags;
	struct stub_unlink *unlink, *tmp;

	spin_lock_irqsave(&sdev->priv_lock, flags);

	list_for_each_entry_safe(unlink, tmp, &sdev->unlink_tx, list) {
		list_move_tail(&unlink->list, &sdev->unlink_free);
		spin_unlock_irqrestore(&sdev->priv_lock, flags);
		return unlink;
	}

	spin_unlock_irqrestore(&sdev->priv_lock, flags);

	return NULL;
}

static int stub_send_ret_unlink(struct stub_device *sdev)
{
	unsigned long flags;
	struct stub_unlink *unlink, *tmp;

	struct msghdr msg;
	struct kvec iov[1];
	size_t txsize;

	size_t total_size = 0;

	while ((unlink = dequeue_from_unlink_tx(sdev)) != NULL) {
		int ret;
		struct usbip_header pdu_header;

		txsize = 0;
		memset(&pdu_header, 0, sizeof(pdu_header));
		memset(&msg, 0, sizeof(msg));
		memset(&iov, 0, sizeof(iov));

		usbip_dbg_stub_tx("setup ret unlink %lu\n", unlink->seqnum);

		/* 1. setup usbip_header */
		setup_ret_unlink_pdu(&pdu_header, unlink);
		usbip_header_correct_endian(&pdu_header, 1);

		iov[0].iov_base = &pdu_header;
		iov[0].iov_len  = sizeof(pdu_header);
		txsize += sizeof(pdu_header);

		ret = kernel_sendmsg(sdev->ud.tcp_socket, &msg, iov,
				     1, txsize);
		if (ret != txsize) {
			dev_err(&sdev->udev->dev,
				"sendmsg failed!, retval %d for %zd\n",
				ret, txsize);
			usbip_event_add(&sdev->ud, SDEV_EVENT_ERROR_TCP);
			return -1;
		}

		usbip_dbg_stub_tx("send txdata\n");
		total_size += txsize;
	}

	spin_lock_irqsave(&sdev->priv_lock, flags);

	list_for_each_entry_safe(unlink, tmp, &sdev->unlink_free, list) {
		list_del(&unlink->list);
		kfree(unlink);
	}

	spin_unlock_irqrestore(&sdev->priv_lock, flags);

	return total_size;
}

int stub_tx_loop(void *data)
{
	struct usbip_device *ud = data;
	struct stub_device *sdev = container_of(ud, struct stub_device, ud);

	while (!kthread_should_stop()) {
		if (usbip_event_happened(ud))
			break;

		/*
		 * send_ret_submit comes earlier than send_ret_unlink.  stub_rx
		 * looks at only priv_init queue. If the completion of a URB is
		 * earlier than the receive of CMD_UNLINK, priv is moved to
		 * priv_tx queue and stub_rx does not find the target priv. In
		 * this case, vhci_rx receives the result of the submit request
		 * and then receives the result of the unlink request. The
		 * result of the submit is given back to the usbcore as the
		 * completion of the unlink request. The request of the
		 * unlink is ignored. This is ok because a driver who calls
		 * usb_unlink_urb() understands the unlink was too late by
		 * getting the status of the given-backed URB which has the
		 * status of usb_submit_urb().
		 */
		if (stub_send_ret_submit(sdev) < 0)
			break;

		if (stub_send_ret_unlink(sdev) < 0)
			break;

		wait_event_interruptible(sdev->tx_waitq,
					 (!list_empty(&sdev->priv_tx) ||
					  !list_empty(&sdev->unlink_tx) ||
					  kthread_should_stop()));
	}

	return 0;
}<|MERGE_RESOLUTION|>--- conflicted
+++ resolved
@@ -90,11 +90,7 @@
 	/* link a urb to the queue of tx. */
 	spin_lock_irqsave(&sdev->priv_lock, flags);
 	if (sdev->ud.tcp_socket == NULL) {
-<<<<<<< HEAD
-		usbip_dbg_stub_tx("ignore urb for closed connection %p", urb);
-=======
 		usbip_dbg_stub_tx("ignore urb for closed connection\n");
->>>>>>> 24b8d41d
 		/* It will be freed in stub_device_cleanup_urbs(). */
 	} else if (priv->unlinking) {
 		stub_enqueue_ret_unlink(sdev, priv->seqnum, urb->status);
