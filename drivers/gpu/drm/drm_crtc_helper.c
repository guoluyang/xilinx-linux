/*
 * Copyright (c) 2006-2008 Intel Corporation
 * Copyright (c) 2007 Dave Airlie <airlied@linux.ie>
 *
 * DRM core CRTC related functions
 *
 * Permission to use, copy, modify, distribute, and sell this software and its
 * documentation for any purpose is hereby granted without fee, provided that
 * the above copyright notice appear in all copies and that both that copyright
 * notice and this permission notice appear in supporting documentation, and
 * that the name of the copyright holders not be used in advertising or
 * publicity pertaining to distribution of the software without specific,
 * written prior permission.  The copyright holders make no representations
 * about the suitability of this software for any purpose.  It is provided "as
 * is" without express or implied warranty.
 *
 * THE COPYRIGHT HOLDERS DISCLAIM ALL WARRANTIES WITH REGARD TO THIS SOFTWARE,
 * INCLUDING ALL IMPLIED WARRANTIES OF MERCHANTABILITY AND FITNESS, IN NO
 * EVENT SHALL THE COPYRIGHT HOLDERS BE LIABLE FOR ANY SPECIAL, INDIRECT OR
 * CONSEQUENTIAL DAMAGES OR ANY DAMAGES WHATSOEVER RESULTING FROM LOSS OF USE,
 * DATA OR PROFITS, WHETHER IN AN ACTION OF CONTRACT, NEGLIGENCE OR OTHER
 * TORTIOUS ACTION, ARISING OUT OF OR IN CONNECTION WITH THE USE OR PERFORMANCE
 * OF THIS SOFTWARE.
 *
 * Authors:
 *      Keith Packard
 *	Eric Anholt <eric@anholt.net>
 *      Dave Airlie <airlied@linux.ie>
 *      Jesse Barnes <jesse.barnes@intel.com>
 */

#include <linux/export.h>
#include <linux/kernel.h>
#include <linux/moduleparam.h>

#include <drm/drm_atomic.h>
#include <drm/drm_atomic_helper.h>
#include <drm/drm_atomic_uapi.h>
#include <drm/drm_bridge.h>
#include <drm/drm_crtc.h>
#include <drm/drm_crtc_helper.h>
#include <drm/drm_drv.h>
#include <drm/drm_edid.h>
#include <drm/drm_encoder.h>
#include <drm/drm_fb_helper.h>
#include <drm/drm_fourcc.h>
#include <drm/drm_plane_helper.h>
#include <drm/drm_print.h>
#include <drm/drm_vblank.h>

#include "drm_crtc_helper_internal.h"

/**
 * DOC: overview
 *
 * The CRTC modeset helper library provides a default set_config implementation
 * in drm_crtc_helper_set_config(). Plus a few other convenience functions using
 * the same callbacks which drivers can use to e.g. restore the modeset
 * configuration on resume with drm_helper_resume_force_mode().
 *
 * Note that this helper library doesn't track the current power state of CRTCs
 * and encoders. It can call callbacks like &drm_encoder_helper_funcs.dpms even
 * though the hardware is already in the desired state. This deficiency has been
 * fixed in the atomic helpers.
 *
 * The driver callbacks are mostly compatible with the atomic modeset helpers,
 * except for the handling of the primary plane: Atomic helpers require that the
 * primary plane is implemented as a real standalone plane and not directly tied
 * to the CRTC state. For easier transition this library provides functions to
 * implement the old semantics required by the CRTC helpers using the new plane
 * and atomic helper callbacks.
 *
 * Drivers are strongly urged to convert to the atomic helpers (by way of first
 * converting to the plane helpers). New drivers must not use these functions
 * but need to implement the atomic interface instead, potentially using the
 * atomic helpers for that.
 *
 * These legacy modeset helpers use the same function table structures as
 * all other modesetting helpers. See the documentation for struct
 * &drm_crtc_helper_funcs, &struct drm_encoder_helper_funcs and struct
 * &drm_connector_helper_funcs.
 */

/**
 * drm_helper_encoder_in_use - check if a given encoder is in use
 * @encoder: encoder to check
 *
 * Checks whether @encoder is with the current mode setting output configuration
 * in use by any connector. This doesn't mean that it is actually enabled since
 * the DPMS state is tracked separately.
 *
 * Returns:
 * True if @encoder is used, false otherwise.
 */
bool drm_helper_encoder_in_use(struct drm_encoder *encoder)
{
	struct drm_connector *connector;
	struct drm_connector_list_iter conn_iter;
	struct drm_device *dev = encoder->dev;

	WARN_ON(drm_drv_uses_atomic_modeset(dev));

	/*
	 * We can expect this mutex to be locked if we are not panicking.
	 * Locking is currently fubar in the panic handler.
	 */
	if (!oops_in_progress) {
		WARN_ON(!mutex_is_locked(&dev->mode_config.mutex));
		WARN_ON(!drm_modeset_is_locked(&dev->mode_config.connection_mutex));
	}


	drm_connector_list_iter_begin(dev, &conn_iter);
	drm_for_each_connector_iter(connector, &conn_iter) {
		if (connector->encoder == encoder) {
			drm_connector_list_iter_end(&conn_iter);
			return true;
		}
	}
	drm_connector_list_iter_end(&conn_iter);
	return false;
}
EXPORT_SYMBOL(drm_helper_encoder_in_use);

/**
 * drm_helper_crtc_in_use - check if a given CRTC is in a mode_config
 * @crtc: CRTC to check
 *
 * Checks whether @crtc is with the current mode setting output configuration
 * in use by any connector. This doesn't mean that it is actually enabled since
 * the DPMS state is tracked separately.
 *
 * Returns:
 * True if @crtc is used, false otherwise.
 */
bool drm_helper_crtc_in_use(struct drm_crtc *crtc)
{
	struct drm_encoder *encoder;
	struct drm_device *dev = crtc->dev;

	WARN_ON(drm_drv_uses_atomic_modeset(dev));

	/*
	 * We can expect this mutex to be locked if we are not panicking.
	 * Locking is currently fubar in the panic handler.
	 */
	if (!oops_in_progress)
		WARN_ON(!mutex_is_locked(&dev->mode_config.mutex));

	drm_for_each_encoder(encoder, dev)
		if (encoder->crtc == crtc && drm_helper_encoder_in_use(encoder))
			return true;
	return false;
}
EXPORT_SYMBOL(drm_helper_crtc_in_use);

static void
drm_encoder_disable(struct drm_encoder *encoder)
{
	const struct drm_encoder_helper_funcs *encoder_funcs = encoder->helper_private;

	if (!encoder_funcs)
		return;
<<<<<<< HEAD

	drm_bridge_disable(encoder->bridge);
=======
>>>>>>> 24b8d41d

	if (encoder_funcs->disable)
		(*encoder_funcs->disable)(encoder);
	else if (encoder_funcs->dpms)
		(*encoder_funcs->dpms)(encoder, DRM_MODE_DPMS_OFF);
}

static void __drm_helper_disable_unused_functions(struct drm_device *dev)
{
	struct drm_encoder *encoder;
	struct drm_crtc *crtc;

	drm_warn_on_modeset_not_all_locked(dev);

	drm_for_each_encoder(encoder, dev) {
		if (!drm_helper_encoder_in_use(encoder)) {
			drm_encoder_disable(encoder);
			/* disconnect encoder from any connector */
			encoder->crtc = NULL;
		}
	}

	drm_for_each_crtc(crtc, dev) {
		const struct drm_crtc_helper_funcs *crtc_funcs = crtc->helper_private;

		crtc->enabled = drm_helper_crtc_in_use(crtc);
		if (!crtc->enabled) {
			if (crtc_funcs->disable)
				(*crtc_funcs->disable)(crtc);
			else
				(*crtc_funcs->dpms)(crtc, DRM_MODE_DPMS_OFF);
			crtc->primary->fb = NULL;
		}
	}
}

/**
 * drm_helper_disable_unused_functions - disable unused objects
 * @dev: DRM device
 *
 * This function walks through the entire mode setting configuration of @dev. It
 * will remove any CRTC links of unused encoders and encoder links of
 * disconnected connectors. Then it will disable all unused encoders and CRTCs
 * either by calling their disable callback if available or by calling their
 * dpms callback with DRM_MODE_DPMS_OFF.
 *
 * NOTE:
 *
 * This function is part of the legacy modeset helper library and will cause
 * major confusion with atomic drivers. This is because atomic helpers guarantee
 * to never call ->disable() hooks on a disabled function, or ->enable() hooks
 * on an enabled functions. drm_helper_disable_unused_functions() on the other
 * hand throws such guarantees into the wind and calls disable hooks
 * unconditionally on unused functions.
 */
void drm_helper_disable_unused_functions(struct drm_device *dev)
{
<<<<<<< HEAD
	if (drm_core_check_feature(dev, DRIVER_ATOMIC))
		DRM_ERROR("Called for atomic driver, this is not what you want.\n");
=======
	WARN_ON(drm_drv_uses_atomic_modeset(dev));
>>>>>>> 24b8d41d

	drm_modeset_lock_all(dev);
	__drm_helper_disable_unused_functions(dev);
	drm_modeset_unlock_all(dev);
}
EXPORT_SYMBOL(drm_helper_disable_unused_functions);

/*
 * Check the CRTC we're going to map each output to vs. its current
 * CRTC.  If they don't match, we have to disable the output and the CRTC
 * since the driver will have to re-route things.
 */
static void
drm_crtc_prepare_encoders(struct drm_device *dev)
{
	const struct drm_encoder_helper_funcs *encoder_funcs;
	struct drm_encoder *encoder;

	drm_for_each_encoder(encoder, dev) {
		encoder_funcs = encoder->helper_private;
		if (!encoder_funcs)
			continue;

		/* Disable unused encoders */
		if (encoder->crtc == NULL)
			drm_encoder_disable(encoder);
	}
}

/**
 * drm_crtc_helper_set_mode - internal helper to set a mode
 * @crtc: CRTC to program
 * @mode: mode to use
 * @x: horizontal offset into the surface
 * @y: vertical offset into the surface
 * @old_fb: old framebuffer, for cleanup
 *
 * Try to set @mode on @crtc.  Give @crtc and its associated connectors a chance
 * to fixup or reject the mode prior to trying to set it. This is an internal
 * helper that drivers could e.g. use to update properties that require the
 * entire output pipe to be disabled and re-enabled in a new configuration. For
 * example for changing whether audio is enabled on a hdmi link or for changing
 * panel fitter or dither attributes. It is also called by the
 * drm_crtc_helper_set_config() helper function to drive the mode setting
 * sequence.
 *
 * Returns:
 * True if the mode was set successfully, false otherwise.
 */
bool drm_crtc_helper_set_mode(struct drm_crtc *crtc,
			      struct drm_display_mode *mode,
			      int x, int y,
			      struct drm_framebuffer *old_fb)
{
	struct drm_device *dev = crtc->dev;
	struct drm_display_mode *adjusted_mode, saved_mode, saved_hwmode;
	const struct drm_crtc_helper_funcs *crtc_funcs = crtc->helper_private;
	const struct drm_encoder_helper_funcs *encoder_funcs;
	int saved_x, saved_y;
	bool saved_enabled;
	struct drm_encoder *encoder;
	bool ret = true;

	WARN_ON(drm_drv_uses_atomic_modeset(dev));

	drm_warn_on_modeset_not_all_locked(dev);

	saved_enabled = crtc->enabled;
	crtc->enabled = drm_helper_crtc_in_use(crtc);
	if (!crtc->enabled)
		return true;

	adjusted_mode = drm_mode_duplicate(dev, mode);
	if (!adjusted_mode) {
		crtc->enabled = saved_enabled;
		return false;
	}

	saved_mode = crtc->mode;
	saved_hwmode = crtc->hwmode;
	saved_x = crtc->x;
	saved_y = crtc->y;

	/* Update crtc values up front so the driver can rely on them for mode
	 * setting.
	 */
	crtc->mode = *mode;
	crtc->x = x;
	crtc->y = y;

	/* Pass our mode to the connectors and the CRTC to give them a chance to
	 * adjust it according to limitations or connector properties, and also
	 * a chance to reject the mode entirely.
	 */
	drm_for_each_encoder(encoder, dev) {

		if (encoder->crtc != crtc)
			continue;

		encoder_funcs = encoder->helper_private;
		if (!encoder_funcs)
			continue;
<<<<<<< HEAD

		ret = drm_bridge_mode_fixup(encoder->bridge,
			mode, adjusted_mode);
		if (!ret) {
			DRM_DEBUG_KMS("Bridge fixup failed\n");
			goto done;
		}
=======
>>>>>>> 24b8d41d

		encoder_funcs = encoder->helper_private;
		if (encoder_funcs->mode_fixup) {
			if (!(ret = encoder_funcs->mode_fixup(encoder, mode,
							      adjusted_mode))) {
				DRM_DEBUG_KMS("Encoder fixup failed\n");
				goto done;
			}
		}
	}

	if (crtc_funcs->mode_fixup) {
		if (!(ret = crtc_funcs->mode_fixup(crtc, mode,
						adjusted_mode))) {
			DRM_DEBUG_KMS("CRTC fixup failed\n");
			goto done;
		}
	}
	DRM_DEBUG_KMS("[CRTC:%d:%s]\n", crtc->base.id, crtc->name);

	crtc->hwmode = *adjusted_mode;

	/* Prepare the encoders and CRTCs before setting the mode. */
	drm_for_each_encoder(encoder, dev) {

		if (encoder->crtc != crtc)
			continue;

		encoder_funcs = encoder->helper_private;
		if (!encoder_funcs)
			continue;
<<<<<<< HEAD

		drm_bridge_disable(encoder->bridge);

		/* Disable the encoders as the first thing we do. */
		if (encoder_funcs->prepare)
			encoder_funcs->prepare(encoder);
=======
>>>>>>> 24b8d41d

		/* Disable the encoders as the first thing we do. */
		if (encoder_funcs->prepare)
			encoder_funcs->prepare(encoder);
	}

	drm_crtc_prepare_encoders(dev);

	crtc_funcs->prepare(crtc);

	/* Set up the DPLL and any encoders state that needs to adjust or depend
	 * on the DPLL.
	 */
	ret = !crtc_funcs->mode_set(crtc, mode, adjusted_mode, x, y, old_fb);
	if (!ret)
	    goto done;

	drm_for_each_encoder(encoder, dev) {

		if (encoder->crtc != crtc)
			continue;

		encoder_funcs = encoder->helper_private;
		if (!encoder_funcs)
			continue;
<<<<<<< HEAD

		DRM_DEBUG_KMS("[ENCODER:%d:%s] set [MODE:%d:%s]\n",
			encoder->base.id, encoder->name,
			mode->base.id, mode->name);
		if (encoder_funcs->mode_set)
			encoder_funcs->mode_set(encoder, mode, adjusted_mode);
=======
>>>>>>> 24b8d41d

		DRM_DEBUG_KMS("[ENCODER:%d:%s] set [MODE:%s]\n",
			encoder->base.id, encoder->name, mode->name);
		if (encoder_funcs->mode_set)
			encoder_funcs->mode_set(encoder, mode, adjusted_mode);
	}

	/* Now enable the clocks, plane, pipe, and connectors that we set up. */
	crtc_funcs->commit(crtc);

	drm_for_each_encoder(encoder, dev) {

		if (encoder->crtc != crtc)
			continue;

		encoder_funcs = encoder->helper_private;
		if (!encoder_funcs)
			continue;
<<<<<<< HEAD

		drm_bridge_pre_enable(encoder->bridge);

		if (encoder_funcs->commit)
			encoder_funcs->commit(encoder);
=======
>>>>>>> 24b8d41d

		if (encoder_funcs->commit)
			encoder_funcs->commit(encoder);
	}

	/* Calculate and store various constants which
	 * are later needed by vblank and swap-completion
	 * timestamping. They are derived from true hwmode.
	 */
	drm_calc_timestamping_constants(crtc, &crtc->hwmode);

	/* FIXME: add subpixel order */
done:
	drm_mode_destroy(dev, adjusted_mode);
	if (!ret) {
		crtc->enabled = saved_enabled;
		crtc->mode = saved_mode;
		crtc->hwmode = saved_hwmode;
		crtc->x = saved_x;
		crtc->y = saved_y;
	}

	return ret;
}
EXPORT_SYMBOL(drm_crtc_helper_set_mode);

static void
drm_crtc_helper_disable(struct drm_crtc *crtc)
{
	struct drm_device *dev = crtc->dev;
	struct drm_connector *connector;
	struct drm_encoder *encoder;

	/* Decouple all encoders and their attached connectors from this crtc */
	drm_for_each_encoder(encoder, dev) {
		struct drm_connector_list_iter conn_iter;

		if (encoder->crtc != crtc)
			continue;

		drm_connector_list_iter_begin(dev, &conn_iter);
		drm_for_each_connector_iter(connector, &conn_iter) {
			if (connector->encoder != encoder)
				continue;

			connector->encoder = NULL;

			/*
			 * drm_helper_disable_unused_functions() ought to be
			 * doing this, but since we've decoupled the encoder
			 * from the connector above, the required connection
			 * between them is henceforth no longer available.
			 */
			connector->dpms = DRM_MODE_DPMS_OFF;

			/* we keep a reference while the encoder is bound */
<<<<<<< HEAD
			drm_connector_unreference(connector);
=======
			drm_connector_put(connector);
>>>>>>> 24b8d41d
		}
		drm_connector_list_iter_end(&conn_iter);
	}

	__drm_helper_disable_unused_functions(dev);
}

/*
 * For connectors that support multiple encoders, either the
 * .atomic_best_encoder() or .best_encoder() operation must be implemented.
 */
struct drm_encoder *
drm_connector_get_single_encoder(struct drm_connector *connector)
{
	struct drm_encoder *encoder;

	WARN_ON(hweight32(connector->possible_encoders) > 1);
	drm_connector_for_each_possible_encoder(connector, encoder)
		return encoder;

	return NULL;
}

/**
 * drm_crtc_helper_set_config - set a new config from userspace
 * @set: mode set configuration
 * @ctx: lock acquire context, not used here
 *
 * The drm_crtc_helper_set_config() helper function implements the of
 * &drm_crtc_funcs.set_config callback for drivers using the legacy CRTC
 * helpers.
 *
 * It first tries to locate the best encoder for each connector by calling the
 * connector @drm_connector_helper_funcs.best_encoder helper operation.
 *
 * After locating the appropriate encoders, the helper function will call the
 * mode_fixup encoder and CRTC helper operations to adjust the requested mode,
 * or reject it completely in which case an error will be returned to the
 * application. If the new configuration after mode adjustment is identical to
 * the current configuration the helper function will return without performing
 * any other operation.
 *
 * If the adjusted mode is identical to the current mode but changes to the
 * frame buffer need to be applied, the drm_crtc_helper_set_config() function
 * will call the CRTC &drm_crtc_helper_funcs.mode_set_base helper operation.
 *
 * If the adjusted mode differs from the current mode, or if the
 * ->mode_set_base() helper operation is not provided, the helper function
 * performs a full mode set sequence by calling the ->prepare(), ->mode_set()
 * and ->commit() CRTC and encoder helper operations, in that order.
 * Alternatively it can also use the dpms and disable helper operations. For
 * details see &struct drm_crtc_helper_funcs and struct
 * &drm_encoder_helper_funcs.
 *
 * This function is deprecated.  New drivers must implement atomic modeset
 * support, for which this function is unsuitable. Instead drivers should use
 * drm_atomic_helper_set_config().
 *
 * Returns:
 * Returns 0 on success, negative errno numbers on failure.
 */
int drm_crtc_helper_set_config(struct drm_mode_set *set,
			       struct drm_modeset_acquire_ctx *ctx)
{
	struct drm_device *dev;
	struct drm_crtc **save_encoder_crtcs, *new_crtc;
	struct drm_encoder **save_connector_encoders, *new_encoder, *encoder;
	bool mode_changed = false; /* if true do a full mode set */
	bool fb_changed = false; /* if true and !mode_changed just do a flip */
	struct drm_connector *connector;
<<<<<<< HEAD
=======
	struct drm_connector_list_iter conn_iter;
>>>>>>> 24b8d41d
	int count = 0, ro, fail = 0;
	const struct drm_crtc_helper_funcs *crtc_funcs;
	struct drm_mode_set save_set;
	int ret;
	int i;

	DRM_DEBUG_KMS("\n");

	BUG_ON(!set);
	BUG_ON(!set->crtc);
	BUG_ON(!set->crtc->helper_private);

	/* Enforce sane interface api - has been abused by the fb helper. */
	BUG_ON(!set->mode && set->fb);
	BUG_ON(set->fb && set->num_connectors == 0);

	crtc_funcs = set->crtc->helper_private;

	dev = set->crtc->dev;
	WARN_ON(drm_drv_uses_atomic_modeset(dev));

	if (!set->mode)
		set->fb = NULL;

	if (set->fb) {
		DRM_DEBUG_KMS("[CRTC:%d:%s] [FB:%d] #connectors=%d (x y) (%i %i)\n",
			      set->crtc->base.id, set->crtc->name,
			      set->fb->base.id,
			      (int)set->num_connectors, set->x, set->y);
	} else {
		DRM_DEBUG_KMS("[CRTC:%d:%s] [NOFB]\n",
			      set->crtc->base.id, set->crtc->name);
		drm_crtc_helper_disable(set->crtc);
		return 0;
	}

	drm_warn_on_modeset_not_all_locked(dev);

	/*
	 * Allocate space for the backup of all (non-pointer) encoder and
	 * connector data.
	 */
<<<<<<< HEAD
	save_encoder_crtcs = kzalloc(dev->mode_config.num_encoder *
=======
	save_encoder_crtcs = kcalloc(dev->mode_config.num_encoder,
>>>>>>> 24b8d41d
				sizeof(struct drm_crtc *), GFP_KERNEL);
	if (!save_encoder_crtcs)
		return -ENOMEM;

<<<<<<< HEAD
	save_connector_encoders = kzalloc(dev->mode_config.num_connector *
=======
	save_connector_encoders = kcalloc(dev->mode_config.num_connector,
>>>>>>> 24b8d41d
				sizeof(struct drm_encoder *), GFP_KERNEL);
	if (!save_connector_encoders) {
		kfree(save_encoder_crtcs);
		return -ENOMEM;
	}

	/*
	 * Copy data. Note that driver private data is not affected.
	 * Should anything bad happen only the expected state is
	 * restored, not the drivers personal bookkeeping.
	 */
	count = 0;
	drm_for_each_encoder(encoder, dev) {
		save_encoder_crtcs[count++] = encoder->crtc;
	}

	count = 0;
<<<<<<< HEAD
	drm_for_each_connector(connector, dev) {
		save_connector_encoders[count++] = connector->encoder;
	}
=======
	drm_connector_list_iter_begin(dev, &conn_iter);
	drm_for_each_connector_iter(connector, &conn_iter)
		save_connector_encoders[count++] = connector->encoder;
	drm_connector_list_iter_end(&conn_iter);
>>>>>>> 24b8d41d

	save_set.crtc = set->crtc;
	save_set.mode = &set->crtc->mode;
	save_set.x = set->crtc->x;
	save_set.y = set->crtc->y;
	save_set.fb = set->crtc->primary->fb;

	/* We should be able to check here if the fb has the same properties
	 * and then just flip_or_move it */
	if (set->crtc->primary->fb != set->fb) {
		/* If we have no fb then treat it as a full mode set */
		if (set->crtc->primary->fb == NULL) {
			DRM_DEBUG_KMS("crtc has no fb, full mode set\n");
			mode_changed = true;
		} else if (set->fb->format != set->crtc->primary->fb->format) {
			mode_changed = true;
		} else
			fb_changed = true;
	}

	if (set->x != set->crtc->x || set->y != set->crtc->y)
		fb_changed = true;

	if (!drm_mode_equal(set->mode, &set->crtc->mode)) {
		DRM_DEBUG_KMS("modes are different, full mode set\n");
		drm_mode_debug_printmodeline(&set->crtc->mode);
		drm_mode_debug_printmodeline(set->mode);
		mode_changed = true;
	}

	/* take a reference on all unbound connectors in set, reuse the
	 * already taken reference for bound connectors
	 */
	for (ro = 0; ro < set->num_connectors; ro++) {
		if (set->connectors[ro]->encoder)
			continue;
<<<<<<< HEAD
		drm_connector_reference(set->connectors[ro]);
=======
		drm_connector_get(set->connectors[ro]);
>>>>>>> 24b8d41d
	}

	/* a) traverse passed in connector list and get encoders for them */
	count = 0;
	drm_connector_list_iter_begin(dev, &conn_iter);
	drm_for_each_connector_iter(connector, &conn_iter) {
		const struct drm_connector_helper_funcs *connector_funcs =
			connector->helper_private;
		new_encoder = connector->encoder;
		for (ro = 0; ro < set->num_connectors; ro++) {
			if (set->connectors[ro] == connector) {
				if (connector_funcs->best_encoder)
					new_encoder = connector_funcs->best_encoder(connector);
				else
					new_encoder = drm_connector_get_single_encoder(connector);

				/* if we can't get an encoder for a connector
				   we are setting now - then fail */
				if (new_encoder == NULL)
					/* don't break so fail path works correct */
					fail = 1;

				if (connector->dpms != DRM_MODE_DPMS_ON) {
					DRM_DEBUG_KMS("connector dpms not on, full mode switch\n");
					mode_changed = true;
				}

				break;
			}
		}

		if (new_encoder != connector->encoder) {
			DRM_DEBUG_KMS("encoder changed, full mode switch\n");
			mode_changed = true;
			/* If the encoder is reused for another connector, then
			 * the appropriate crtc will be set later.
			 */
			if (connector->encoder)
				connector->encoder->crtc = NULL;
			connector->encoder = new_encoder;
		}
	}
	drm_connector_list_iter_end(&conn_iter);

	if (fail) {
		ret = -EINVAL;
		goto fail;
	}

	count = 0;
	drm_connector_list_iter_begin(dev, &conn_iter);
	drm_for_each_connector_iter(connector, &conn_iter) {
		if (!connector->encoder)
			continue;

		if (connector->encoder->crtc == set->crtc)
			new_crtc = NULL;
		else
			new_crtc = connector->encoder->crtc;

		for (ro = 0; ro < set->num_connectors; ro++) {
			if (set->connectors[ro] == connector)
				new_crtc = set->crtc;
		}

		/* Make sure the new CRTC will work with the encoder */
		if (new_crtc &&
		    !drm_encoder_crtc_ok(connector->encoder, new_crtc)) {
			ret = -EINVAL;
			drm_connector_list_iter_end(&conn_iter);
			goto fail;
		}
		if (new_crtc != connector->encoder->crtc) {
			DRM_DEBUG_KMS("crtc changed, full mode switch\n");
			mode_changed = true;
			connector->encoder->crtc = new_crtc;
		}
		if (new_crtc) {
			DRM_DEBUG_KMS("[CONNECTOR:%d:%s] to [CRTC:%d:%s]\n",
				      connector->base.id, connector->name,
				      new_crtc->base.id, new_crtc->name);
		} else {
			DRM_DEBUG_KMS("[CONNECTOR:%d:%s] to [NOCRTC]\n",
				      connector->base.id, connector->name);
		}
	}
	drm_connector_list_iter_end(&conn_iter);

	/* mode_set_base is not a required function */
	if (fb_changed && !crtc_funcs->mode_set_base)
		mode_changed = true;

	if (mode_changed) {
		if (drm_helper_crtc_in_use(set->crtc)) {
			DRM_DEBUG_KMS("attempting to set mode from"
					" userspace\n");
			drm_mode_debug_printmodeline(set->mode);
			set->crtc->primary->fb = set->fb;
			if (!drm_crtc_helper_set_mode(set->crtc, set->mode,
						      set->x, set->y,
						      save_set.fb)) {
				DRM_ERROR("failed to set mode on [CRTC:%d:%s]\n",
					  set->crtc->base.id, set->crtc->name);
				set->crtc->primary->fb = save_set.fb;
				ret = -EINVAL;
				goto fail;
			}
			DRM_DEBUG_KMS("Setting connector DPMS state to on\n");
			for (i = 0; i < set->num_connectors; i++) {
				DRM_DEBUG_KMS("\t[CONNECTOR:%d:%s] set DPMS on\n", set->connectors[i]->base.id,
					      set->connectors[i]->name);
				set->connectors[i]->funcs->dpms(set->connectors[i], DRM_MODE_DPMS_ON);
			}
		}
		__drm_helper_disable_unused_functions(dev);
	} else if (fb_changed) {
		set->crtc->x = set->x;
		set->crtc->y = set->y;
		set->crtc->primary->fb = set->fb;
		ret = crtc_funcs->mode_set_base(set->crtc,
						set->x, set->y, save_set.fb);
		if (ret != 0) {
			set->crtc->x = save_set.x;
			set->crtc->y = save_set.y;
			set->crtc->primary->fb = save_set.fb;
			goto fail;
		}
	}

	kfree(save_connector_encoders);
	kfree(save_encoder_crtcs);
	return 0;

fail:
	/* Restore all previous data. */
	count = 0;
	drm_for_each_encoder(encoder, dev) {
		encoder->crtc = save_encoder_crtcs[count++];
	}

	count = 0;
<<<<<<< HEAD
	drm_for_each_connector(connector, dev) {
		connector->encoder = save_connector_encoders[count++];
	}
=======
	drm_connector_list_iter_begin(dev, &conn_iter);
	drm_for_each_connector_iter(connector, &conn_iter)
		connector->encoder = save_connector_encoders[count++];
	drm_connector_list_iter_end(&conn_iter);
>>>>>>> 24b8d41d

	/* after fail drop reference on all unbound connectors in set, let
	 * bound connectors keep their reference
	 */
	for (ro = 0; ro < set->num_connectors; ro++) {
		if (set->connectors[ro]->encoder)
			continue;
<<<<<<< HEAD
		drm_connector_unreference(set->connectors[ro]);
=======
		drm_connector_put(set->connectors[ro]);
>>>>>>> 24b8d41d
	}

	/* Try to restore the config */
	if (mode_changed &&
	    !drm_crtc_helper_set_mode(save_set.crtc, save_set.mode, save_set.x,
				      save_set.y, save_set.fb))
		DRM_ERROR("failed to restore config after modeset failure\n");

	kfree(save_connector_encoders);
	kfree(save_encoder_crtcs);
	return ret;
}
EXPORT_SYMBOL(drm_crtc_helper_set_config);

static int drm_helper_choose_encoder_dpms(struct drm_encoder *encoder)
{
	int dpms = DRM_MODE_DPMS_OFF;
	struct drm_connector *connector;
	struct drm_connector_list_iter conn_iter;
	struct drm_device *dev = encoder->dev;

	drm_connector_list_iter_begin(dev, &conn_iter);
	drm_for_each_connector_iter(connector, &conn_iter)
		if (connector->encoder == encoder)
			if (connector->dpms < dpms)
				dpms = connector->dpms;
	drm_connector_list_iter_end(&conn_iter);

	return dpms;
}

/* Helper which handles bridge ordering around encoder dpms */
static void drm_helper_encoder_dpms(struct drm_encoder *encoder, int mode)
{
	const struct drm_encoder_helper_funcs *encoder_funcs;

	encoder_funcs = encoder->helper_private;
	if (!encoder_funcs)
		return;

<<<<<<< HEAD
	if (mode == DRM_MODE_DPMS_ON)
		drm_bridge_pre_enable(bridge);
	else
		drm_bridge_disable(bridge);

=======
>>>>>>> 24b8d41d
	if (encoder_funcs->dpms)
		encoder_funcs->dpms(encoder, mode);
}

static int drm_helper_choose_crtc_dpms(struct drm_crtc *crtc)
{
	int dpms = DRM_MODE_DPMS_OFF;
	struct drm_connector *connector;
	struct drm_connector_list_iter conn_iter;
	struct drm_device *dev = crtc->dev;

	drm_connector_list_iter_begin(dev, &conn_iter);
	drm_for_each_connector_iter(connector, &conn_iter)
		if (connector->encoder && connector->encoder->crtc == crtc)
			if (connector->dpms < dpms)
				dpms = connector->dpms;
	drm_connector_list_iter_end(&conn_iter);

	return dpms;
}

/**
 * drm_helper_connector_dpms() - connector dpms helper implementation
 * @connector: affected connector
 * @mode: DPMS mode
 *
 * The drm_helper_connector_dpms() helper function implements the
 * &drm_connector_funcs.dpms callback for drivers using the legacy CRTC
 * helpers.
 *
 * This is the main helper function provided by the CRTC helper framework for
 * implementing the DPMS connector attribute. It computes the new desired DPMS
 * state for all encoders and CRTCs in the output mesh and calls the
 * &drm_crtc_helper_funcs.dpms and &drm_encoder_helper_funcs.dpms callbacks
 * provided by the driver.
 *
 * This function is deprecated.  New drivers must implement atomic modeset
 * support, where DPMS is handled in the DRM core.
 *
 * Returns:
 * Always returns 0.
 */
int drm_helper_connector_dpms(struct drm_connector *connector, int mode)
{
	struct drm_encoder *encoder = connector->encoder;
	struct drm_crtc *crtc = encoder ? encoder->crtc : NULL;
	int old_dpms, encoder_dpms = DRM_MODE_DPMS_OFF;

	WARN_ON(drm_drv_uses_atomic_modeset(connector->dev));

	if (mode == connector->dpms)
		return 0;

	old_dpms = connector->dpms;
	connector->dpms = mode;

	if (encoder)
		encoder_dpms = drm_helper_choose_encoder_dpms(encoder);

	/* from off to on, do crtc then encoder */
	if (mode < old_dpms) {
		if (crtc) {
			const struct drm_crtc_helper_funcs *crtc_funcs = crtc->helper_private;

			if (crtc_funcs->dpms)
				(*crtc_funcs->dpms) (crtc,
						     drm_helper_choose_crtc_dpms(crtc));
		}
		if (encoder)
			drm_helper_encoder_dpms(encoder, encoder_dpms);
	}

	/* from on to off, do encoder then crtc */
	if (mode > old_dpms) {
		if (encoder)
			drm_helper_encoder_dpms(encoder, encoder_dpms);
		if (crtc) {
			const struct drm_crtc_helper_funcs *crtc_funcs = crtc->helper_private;

			if (crtc_funcs->dpms)
				(*crtc_funcs->dpms) (crtc,
						     drm_helper_choose_crtc_dpms(crtc));
		}
	}

	return 0;
}
EXPORT_SYMBOL(drm_helper_connector_dpms);

/**
 * drm_helper_resume_force_mode - force-restore mode setting configuration
 * @dev: drm_device which should be restored
 *
 * Drivers which use the mode setting helpers can use this function to
 * force-restore the mode setting configuration e.g. on resume or when something
 * else might have trampled over the hw state (like some overzealous old BIOSen
 * tended to do).
 *
 * This helper doesn't provide a error return value since restoring the old
 * config should never fail due to resource allocation issues since the driver
 * has successfully set the restored configuration already. Hence this should
 * boil down to the equivalent of a few dpms on calls, which also don't provide
 * an error code.
 *
 * Drivers where simply restoring an old configuration again might fail (e.g.
 * due to slight differences in allocating shared resources when the
 * configuration is restored in a different order than when userspace set it up)
 * need to use their own restore logic.
 *
 * This function is deprecated. New drivers should implement atomic mode-
 * setting and use the atomic suspend/resume helpers.
 *
 * See also:
 * drm_atomic_helper_suspend(), drm_atomic_helper_resume()
 */
void drm_helper_resume_force_mode(struct drm_device *dev)
{
	struct drm_crtc *crtc;
	struct drm_encoder *encoder;
	const struct drm_crtc_helper_funcs *crtc_funcs;
	int encoder_dpms;
	bool ret;

	WARN_ON(drm_drv_uses_atomic_modeset(dev));

	drm_modeset_lock_all(dev);
	drm_for_each_crtc(crtc, dev) {

		if (!crtc->enabled)
			continue;

		ret = drm_crtc_helper_set_mode(crtc, &crtc->mode,
					       crtc->x, crtc->y, crtc->primary->fb);

		/* Restoring the old config should never fail! */
		if (ret == false)
			DRM_ERROR("failed to set mode on crtc %p\n", crtc);

		/* Turn off outputs that were already powered off */
		if (drm_helper_choose_crtc_dpms(crtc)) {
			drm_for_each_encoder(encoder, dev) {

				if(encoder->crtc != crtc)
					continue;

				encoder_dpms = drm_helper_choose_encoder_dpms(
							encoder);

				drm_helper_encoder_dpms(encoder, encoder_dpms);
			}

			crtc_funcs = crtc->helper_private;
			if (crtc_funcs->dpms)
				(*crtc_funcs->dpms) (crtc,
						     drm_helper_choose_crtc_dpms(crtc));
		}
	}

	/* disable the unused connectors while restoring the modesetting */
	__drm_helper_disable_unused_functions(dev);
	drm_modeset_unlock_all(dev);
}
EXPORT_SYMBOL(drm_helper_resume_force_mode);

/**
 * drm_helper_force_disable_all - Forcibly turn off all enabled CRTCs
 * @dev: DRM device whose CRTCs to turn off
 *
 * Drivers may want to call this on unload to ensure that all displays are
 * unlit and the GPU is in a consistent, low power state. Takes modeset locks.
 *
 * Note: This should only be used by non-atomic legacy drivers. For an atomic
 * version look at drm_atomic_helper_shutdown().
 *
 * Returns:
 * Zero on success, error code on failure.
 */
int drm_helper_force_disable_all(struct drm_device *dev)
{
	struct drm_crtc *crtc;
	int ret = 0;

	drm_modeset_lock_all(dev);
	drm_for_each_crtc(crtc, dev)
		if (crtc->enabled) {
			struct drm_mode_set set = {
				.crtc = crtc,
			};

			ret = drm_mode_set_config_internal(&set);
			if (ret)
				goto out;
		}
out:
	drm_modeset_unlock_all(dev);
	return ret;
}
<<<<<<< HEAD
EXPORT_SYMBOL(drm_helper_crtc_mode_set);

/**
 * drm_helper_crtc_mode_set_base - mode_set_base implementation for atomic plane helpers
 * @crtc: DRM CRTC
 * @x: x offset of the CRTC scanout area on the underlying framebuffer
 * @y: y offset of the CRTC scanout area on the underlying framebuffer
 * @old_fb: previous framebuffer
 *
 * This function implements a callback useable as the ->mode_set_base used
 * required by the CRTC helpers. The driver must provide the atomic plane helper
 * functions for the primary plane.
 *
 * This is a transitional helper useful for converting drivers to the atomic
 * interfaces.
 */
int drm_helper_crtc_mode_set_base(struct drm_crtc *crtc, int x, int y,
				  struct drm_framebuffer *old_fb)
{
	struct drm_plane_state *plane_state;
	struct drm_plane *plane = crtc->primary;

	if (plane->funcs->atomic_duplicate_state)
		plane_state = plane->funcs->atomic_duplicate_state(plane);
	else {
		if (!plane->state)
			drm_atomic_helper_plane_reset(plane);

		plane_state = drm_atomic_helper_plane_duplicate_state(plane);
	}
	if (!plane_state)
		return -ENOMEM;
	plane_state->plane = plane;

	plane_state->crtc = crtc;
	drm_atomic_set_fb_for_plane(plane_state, crtc->primary->fb);
	plane_state->crtc_x = 0;
	plane_state->crtc_y = 0;
	plane_state->crtc_h = crtc->mode.vdisplay;
	plane_state->crtc_w = crtc->mode.hdisplay;
	plane_state->src_x = x << 16;
	plane_state->src_y = y << 16;
	plane_state->src_h = crtc->mode.vdisplay << 16;
	plane_state->src_w = crtc->mode.hdisplay << 16;

	return drm_plane_helper_commit(plane, plane_state, old_fb);
}
EXPORT_SYMBOL(drm_helper_crtc_mode_set_base);
=======
EXPORT_SYMBOL(drm_helper_force_disable_all);
>>>>>>> 24b8d41d
<|MERGE_RESOLUTION|>--- conflicted
+++ resolved
@@ -161,11 +161,6 @@
 
 	if (!encoder_funcs)
 		return;
-<<<<<<< HEAD
-
-	drm_bridge_disable(encoder->bridge);
-=======
->>>>>>> 24b8d41d
 
 	if (encoder_funcs->disable)
 		(*encoder_funcs->disable)(encoder);
@@ -223,12 +218,7 @@
  */
 void drm_helper_disable_unused_functions(struct drm_device *dev)
 {
-<<<<<<< HEAD
-	if (drm_core_check_feature(dev, DRIVER_ATOMIC))
-		DRM_ERROR("Called for atomic driver, this is not what you want.\n");
-=======
 	WARN_ON(drm_drv_uses_atomic_modeset(dev));
->>>>>>> 24b8d41d
 
 	drm_modeset_lock_all(dev);
 	__drm_helper_disable_unused_functions(dev);
@@ -331,16 +321,6 @@
 		encoder_funcs = encoder->helper_private;
 		if (!encoder_funcs)
 			continue;
-<<<<<<< HEAD
-
-		ret = drm_bridge_mode_fixup(encoder->bridge,
-			mode, adjusted_mode);
-		if (!ret) {
-			DRM_DEBUG_KMS("Bridge fixup failed\n");
-			goto done;
-		}
-=======
->>>>>>> 24b8d41d
 
 		encoder_funcs = encoder->helper_private;
 		if (encoder_funcs->mode_fixup) {
@@ -372,15 +352,6 @@
 		encoder_funcs = encoder->helper_private;
 		if (!encoder_funcs)
 			continue;
-<<<<<<< HEAD
-
-		drm_bridge_disable(encoder->bridge);
-
-		/* Disable the encoders as the first thing we do. */
-		if (encoder_funcs->prepare)
-			encoder_funcs->prepare(encoder);
-=======
->>>>>>> 24b8d41d
 
 		/* Disable the encoders as the first thing we do. */
 		if (encoder_funcs->prepare)
@@ -406,15 +377,6 @@
 		encoder_funcs = encoder->helper_private;
 		if (!encoder_funcs)
 			continue;
-<<<<<<< HEAD
-
-		DRM_DEBUG_KMS("[ENCODER:%d:%s] set [MODE:%d:%s]\n",
-			encoder->base.id, encoder->name,
-			mode->base.id, mode->name);
-		if (encoder_funcs->mode_set)
-			encoder_funcs->mode_set(encoder, mode, adjusted_mode);
-=======
->>>>>>> 24b8d41d
 
 		DRM_DEBUG_KMS("[ENCODER:%d:%s] set [MODE:%s]\n",
 			encoder->base.id, encoder->name, mode->name);
@@ -433,14 +395,6 @@
 		encoder_funcs = encoder->helper_private;
 		if (!encoder_funcs)
 			continue;
-<<<<<<< HEAD
-
-		drm_bridge_pre_enable(encoder->bridge);
-
-		if (encoder_funcs->commit)
-			encoder_funcs->commit(encoder);
-=======
->>>>>>> 24b8d41d
 
 		if (encoder_funcs->commit)
 			encoder_funcs->commit(encoder);
@@ -497,11 +451,7 @@
 			connector->dpms = DRM_MODE_DPMS_OFF;
 
 			/* we keep a reference while the encoder is bound */
-<<<<<<< HEAD
-			drm_connector_unreference(connector);
-=======
 			drm_connector_put(connector);
->>>>>>> 24b8d41d
 		}
 		drm_connector_list_iter_end(&conn_iter);
 	}
@@ -572,10 +522,7 @@
 	bool mode_changed = false; /* if true do a full mode set */
 	bool fb_changed = false; /* if true and !mode_changed just do a flip */
 	struct drm_connector *connector;
-<<<<<<< HEAD
-=======
 	struct drm_connector_list_iter conn_iter;
->>>>>>> 24b8d41d
 	int count = 0, ro, fail = 0;
 	const struct drm_crtc_helper_funcs *crtc_funcs;
 	struct drm_mode_set save_set;
@@ -618,20 +565,12 @@
 	 * Allocate space for the backup of all (non-pointer) encoder and
 	 * connector data.
 	 */
-<<<<<<< HEAD
-	save_encoder_crtcs = kzalloc(dev->mode_config.num_encoder *
-=======
 	save_encoder_crtcs = kcalloc(dev->mode_config.num_encoder,
->>>>>>> 24b8d41d
 				sizeof(struct drm_crtc *), GFP_KERNEL);
 	if (!save_encoder_crtcs)
 		return -ENOMEM;
 
-<<<<<<< HEAD
-	save_connector_encoders = kzalloc(dev->mode_config.num_connector *
-=======
 	save_connector_encoders = kcalloc(dev->mode_config.num_connector,
->>>>>>> 24b8d41d
 				sizeof(struct drm_encoder *), GFP_KERNEL);
 	if (!save_connector_encoders) {
 		kfree(save_encoder_crtcs);
@@ -649,16 +588,10 @@
 	}
 
 	count = 0;
-<<<<<<< HEAD
-	drm_for_each_connector(connector, dev) {
-		save_connector_encoders[count++] = connector->encoder;
-	}
-=======
 	drm_connector_list_iter_begin(dev, &conn_iter);
 	drm_for_each_connector_iter(connector, &conn_iter)
 		save_connector_encoders[count++] = connector->encoder;
 	drm_connector_list_iter_end(&conn_iter);
->>>>>>> 24b8d41d
 
 	save_set.crtc = set->crtc;
 	save_set.mode = &set->crtc->mode;
@@ -695,11 +628,7 @@
 	for (ro = 0; ro < set->num_connectors; ro++) {
 		if (set->connectors[ro]->encoder)
 			continue;
-<<<<<<< HEAD
-		drm_connector_reference(set->connectors[ro]);
-=======
 		drm_connector_get(set->connectors[ro]);
->>>>>>> 24b8d41d
 	}
 
 	/* a) traverse passed in connector list and get encoders for them */
@@ -841,16 +770,10 @@
 	}
 
 	count = 0;
-<<<<<<< HEAD
-	drm_for_each_connector(connector, dev) {
-		connector->encoder = save_connector_encoders[count++];
-	}
-=======
 	drm_connector_list_iter_begin(dev, &conn_iter);
 	drm_for_each_connector_iter(connector, &conn_iter)
 		connector->encoder = save_connector_encoders[count++];
 	drm_connector_list_iter_end(&conn_iter);
->>>>>>> 24b8d41d
 
 	/* after fail drop reference on all unbound connectors in set, let
 	 * bound connectors keep their reference
@@ -858,11 +781,7 @@
 	for (ro = 0; ro < set->num_connectors; ro++) {
 		if (set->connectors[ro]->encoder)
 			continue;
-<<<<<<< HEAD
-		drm_connector_unreference(set->connectors[ro]);
-=======
 		drm_connector_put(set->connectors[ro]);
->>>>>>> 24b8d41d
 	}
 
 	/* Try to restore the config */
@@ -903,14 +822,6 @@
 	if (!encoder_funcs)
 		return;
 
-<<<<<<< HEAD
-	if (mode == DRM_MODE_DPMS_ON)
-		drm_bridge_pre_enable(bridge);
-	else
-		drm_bridge_disable(bridge);
-
-=======
->>>>>>> 24b8d41d
 	if (encoder_funcs->dpms)
 		encoder_funcs->dpms(encoder, mode);
 }
@@ -1108,55 +1019,4 @@
 	drm_modeset_unlock_all(dev);
 	return ret;
 }
-<<<<<<< HEAD
-EXPORT_SYMBOL(drm_helper_crtc_mode_set);
-
-/**
- * drm_helper_crtc_mode_set_base - mode_set_base implementation for atomic plane helpers
- * @crtc: DRM CRTC
- * @x: x offset of the CRTC scanout area on the underlying framebuffer
- * @y: y offset of the CRTC scanout area on the underlying framebuffer
- * @old_fb: previous framebuffer
- *
- * This function implements a callback useable as the ->mode_set_base used
- * required by the CRTC helpers. The driver must provide the atomic plane helper
- * functions for the primary plane.
- *
- * This is a transitional helper useful for converting drivers to the atomic
- * interfaces.
- */
-int drm_helper_crtc_mode_set_base(struct drm_crtc *crtc, int x, int y,
-				  struct drm_framebuffer *old_fb)
-{
-	struct drm_plane_state *plane_state;
-	struct drm_plane *plane = crtc->primary;
-
-	if (plane->funcs->atomic_duplicate_state)
-		plane_state = plane->funcs->atomic_duplicate_state(plane);
-	else {
-		if (!plane->state)
-			drm_atomic_helper_plane_reset(plane);
-
-		plane_state = drm_atomic_helper_plane_duplicate_state(plane);
-	}
-	if (!plane_state)
-		return -ENOMEM;
-	plane_state->plane = plane;
-
-	plane_state->crtc = crtc;
-	drm_atomic_set_fb_for_plane(plane_state, crtc->primary->fb);
-	plane_state->crtc_x = 0;
-	plane_state->crtc_y = 0;
-	plane_state->crtc_h = crtc->mode.vdisplay;
-	plane_state->crtc_w = crtc->mode.hdisplay;
-	plane_state->src_x = x << 16;
-	plane_state->src_y = y << 16;
-	plane_state->src_h = crtc->mode.vdisplay << 16;
-	plane_state->src_w = crtc->mode.hdisplay << 16;
-
-	return drm_plane_helper_commit(plane, plane_state, old_fb);
-}
-EXPORT_SYMBOL(drm_helper_crtc_mode_set_base);
-=======
-EXPORT_SYMBOL(drm_helper_force_disable_all);
->>>>>>> 24b8d41d
+EXPORT_SYMBOL(drm_helper_force_disable_all);