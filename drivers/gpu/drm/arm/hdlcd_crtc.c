--- conflicted
+++ resolved
@@ -45,8 +45,6 @@
 	drm_crtc_cleanup(crtc);
 }
 
-<<<<<<< HEAD
-=======
 static int hdlcd_crtc_enable_vblank(struct drm_crtc *crtc)
 {
 	struct hdlcd_drm_private *hdlcd = crtc_to_hdlcd_priv(crtc);
@@ -65,7 +63,6 @@
 	hdlcd_write(hdlcd, HDLCD_REG_INT_MASK, mask & ~HDLCD_INTERRUPT_VSYNC);
 }
 
->>>>>>> 24b8d41d
 static const struct drm_crtc_funcs hdlcd_crtc_funcs = {
 	.destroy = hdlcd_crtc_cleanup,
 	.set_config = drm_atomic_helper_set_config,
@@ -225,32 +222,15 @@
 }
 
 static const struct drm_crtc_helper_funcs hdlcd_crtc_helper_funcs = {
-<<<<<<< HEAD
-	.enable		= hdlcd_crtc_enable,
-	.disable	= hdlcd_crtc_disable,
-	.atomic_check	= hdlcd_crtc_atomic_check,
-	.atomic_begin	= hdlcd_crtc_atomic_begin,
-=======
 	.mode_valid	= hdlcd_crtc_mode_valid,
 	.atomic_begin	= hdlcd_crtc_atomic_begin,
 	.atomic_enable	= hdlcd_crtc_atomic_enable,
 	.atomic_disable	= hdlcd_crtc_atomic_disable,
->>>>>>> 24b8d41d
 };
 
 static int hdlcd_plane_atomic_check(struct drm_plane *plane,
 				    struct drm_plane_state *state)
 {
-<<<<<<< HEAD
-	u32 src_w, src_h;
-
-	src_w = state->src_w >> 16;
-	src_h = state->src_h >> 16;
-
-	/* we can't do any scaling of the plane source */
-	if ((src_w != state->crtc_w) || (src_h != state->crtc_h))
-		return -EINVAL;
-=======
 	int i;
 	struct drm_crtc *crtc;
 	struct drm_crtc_state *crtc_state;
@@ -271,7 +251,6 @@
 						DRM_PLANE_HELPER_NO_SCALING,
 						false, true);
 	}
->>>>>>> 24b8d41d
 
 	return 0;
 }
@@ -281,29 +260,6 @@
 {
 	struct drm_framebuffer *fb = plane->state->fb;
 	struct hdlcd_drm_private *hdlcd;
-<<<<<<< HEAD
-	struct drm_gem_cma_object *gem;
-	unsigned int depth, bpp;
-	u32 src_w, src_h, dest_w, dest_h;
-	dma_addr_t scanout_start;
-
-	if (!plane->state->fb)
-		return;
-
-	drm_fb_get_bpp_depth(plane->state->fb->pixel_format, &depth, &bpp);
-	src_w = plane->state->src_w >> 16;
-	src_h = plane->state->src_h >> 16;
-	dest_w = plane->state->crtc_w;
-	dest_h = plane->state->crtc_h;
-	gem = drm_fb_cma_get_gem_obj(plane->state->fb, 0);
-	scanout_start = gem->paddr + plane->state->fb->offsets[0] +
-		plane->state->crtc_y * plane->state->fb->pitches[0] +
-		plane->state->crtc_x * bpp / 8;
-
-	hdlcd = plane->dev->dev_private;
-	hdlcd_write(hdlcd, HDLCD_REG_FB_LINE_LENGTH, plane->state->fb->pitches[0]);
-	hdlcd_write(hdlcd, HDLCD_REG_FB_LINE_PITCH, plane->state->fb->pitches[0]);
-=======
 	u32 dest_h;
 	dma_addr_t scanout_start;
 
@@ -316,7 +272,6 @@
 	hdlcd = plane->dev->dev_private;
 	hdlcd_write(hdlcd, HDLCD_REG_FB_LINE_LENGTH, fb->pitches[0]);
 	hdlcd_write(hdlcd, HDLCD_REG_FB_LINE_PITCH, fb->pitches[0]);
->>>>>>> 24b8d41d
 	hdlcd_write(hdlcd, HDLCD_REG_FB_LINE_COUNT, dest_h - 1);
 	hdlcd_write(hdlcd, HDLCD_REG_FB_BASE, scanout_start);
 }
