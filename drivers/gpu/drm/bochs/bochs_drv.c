// SPDX-License-Identifier: GPL-2.0-or-later
/*
 */

#include <linux/module.h>
<<<<<<< HEAD
#include <linux/slab.h>
#include <drm/drm_fb_helper.h>
=======
#include <linux/pci.h>

#include <drm/drm_drv.h>
#include <drm/drm_atomic_helper.h>
#include <drm/drm_managed.h>
>>>>>>> 24b8d41d

#include "bochs.h"

static int bochs_modeset = -1;
module_param_named(modeset, bochs_modeset, int, 0444);
MODULE_PARM_DESC(modeset, "enable/disable kernel modesetting");

/* ---------------------------------------------------------------------- */
/* drm interface                                                          */

static void bochs_unload(struct drm_device *dev)
{
	struct bochs_device *bochs = dev->dev_private;

	bochs_mm_fini(bochs);
}

static int bochs_load(struct drm_device *dev)
{
	struct bochs_device *bochs;
	int ret;

	bochs = drmm_kzalloc(dev, sizeof(*bochs), GFP_KERNEL);
	if (bochs == NULL)
		return -ENOMEM;
	dev->dev_private = bochs;
	bochs->dev = dev;

	ret = bochs_hw_init(dev);
	if (ret)
		goto err;

	ret = bochs_mm_init(bochs);
	if (ret)
		goto err;

	ret = bochs_kms_init(bochs);
	if (ret)
		goto err;

	return 0;

err:
	bochs_unload(dev);
	return ret;
}

DEFINE_DRM_GEM_FOPS(bochs_fops);

static struct drm_driver bochs_driver = {
	.driver_features	= DRIVER_GEM | DRIVER_MODESET | DRIVER_ATOMIC,
	.fops			= &bochs_fops,
	.name			= "bochs-drm",
	.desc			= "bochs dispi vga interface (qemu stdvga)",
	.date			= "20130925",
	.major			= 1,
	.minor			= 0,
<<<<<<< HEAD
	.gem_free_object_unlocked = bochs_gem_free_object,
	.dumb_create            = bochs_dumb_create,
	.dumb_map_offset        = bochs_dumb_mmap_offset,
	.dumb_destroy           = drm_gem_dumb_destroy,
=======
	DRM_GEM_VRAM_DRIVER,
	.release                = bochs_unload,
>>>>>>> 24b8d41d
};

/* ---------------------------------------------------------------------- */
/* pm interface                                                           */

#ifdef CONFIG_PM_SLEEP
static int bochs_pm_suspend(struct device *dev)
{
	struct drm_device *drm_dev = dev_get_drvdata(dev);

	return drm_mode_config_helper_suspend(drm_dev);
}

static int bochs_pm_resume(struct device *dev)
{
	struct drm_device *drm_dev = dev_get_drvdata(dev);

	return drm_mode_config_helper_resume(drm_dev);
}
#endif

static const struct dev_pm_ops bochs_pm_ops = {
	SET_SYSTEM_SLEEP_PM_OPS(bochs_pm_suspend,
				bochs_pm_resume)
};

/* ---------------------------------------------------------------------- */
/* pci interface                                                          */

static int bochs_pci_probe(struct pci_dev *pdev,
			   const struct pci_device_id *ent)
{
	struct drm_device *dev;
	unsigned long fbsize;
	int ret;

	fbsize = pci_resource_len(pdev, 0);
	if (fbsize < 4 * 1024 * 1024) {
		DRM_ERROR("less than 4 MB video memory, ignoring device\n");
		return -ENOMEM;
	}

	ret = drm_fb_helper_remove_conflicting_pci_framebuffers(pdev, "bochsdrmfb");
	if (ret)
		return ret;

<<<<<<< HEAD
	ap->ranges[0].base = pci_resource_start(pdev, 0);
	ap->ranges[0].size = pci_resource_len(pdev, 0);
	drm_fb_helper_remove_conflicting_framebuffers(ap, "bochsdrmfb", false);
	kfree(ap);
=======
	dev = drm_dev_alloc(&bochs_driver, &pdev->dev);
	if (IS_ERR(dev))
		return PTR_ERR(dev);
>>>>>>> 24b8d41d

	ret = pci_enable_device(pdev);
	if (ret)
		goto err_free_dev;

<<<<<<< HEAD
static int bochs_pci_probe(struct pci_dev *pdev,
			   const struct pci_device_id *ent)
{
	unsigned long fbsize;
	int ret;

	fbsize = pci_resource_len(pdev, 0);
	if (fbsize < 4 * 1024 * 1024) {
		DRM_ERROR("less than 4 MB video memory, ignoring device\n");
		return -ENOMEM;
	}

	ret = bochs_kick_out_firmware_fb(pdev);
=======
	dev->pdev = pdev;
	pci_set_drvdata(pdev, dev);

	ret = bochs_load(dev);
>>>>>>> 24b8d41d
	if (ret)
		goto err_free_dev;

	ret = drm_dev_register(dev, 0);
	if (ret)
		goto err_unload;

	drm_fbdev_generic_setup(dev, 32);
	return ret;

err_unload:
	bochs_unload(dev);
err_free_dev:
	drm_dev_put(dev);
	return ret;
}

static void bochs_pci_remove(struct pci_dev *pdev)
{
	struct drm_device *dev = pci_get_drvdata(pdev);

	drm_dev_unplug(dev);
	drm_atomic_helper_shutdown(dev);
	bochs_hw_fini(dev);
	drm_dev_put(dev);
}

static const struct pci_device_id bochs_pci_tbl[] = {
	{
		.vendor      = 0x1234,
		.device      = 0x1111,
		.subvendor   = PCI_SUBVENDOR_ID_REDHAT_QUMRANET,
		.subdevice   = PCI_SUBDEVICE_ID_QEMU,
		.driver_data = BOCHS_QEMU_STDVGA,
	},
	{
		.vendor      = 0x1234,
		.device      = 0x1111,
		.subvendor   = PCI_ANY_ID,
		.subdevice   = PCI_ANY_ID,
		.driver_data = BOCHS_UNKNOWN,
	},
	{ /* end of list */ }
};

static struct pci_driver bochs_pci_driver = {
	.name =		"bochs-drm",
	.id_table =	bochs_pci_tbl,
	.probe =	bochs_pci_probe,
	.remove =	bochs_pci_remove,
	.driver.pm =    &bochs_pm_ops,
};

/* ---------------------------------------------------------------------- */
/* module init/exit                                                       */

static int __init bochs_init(void)
{
	if (vgacon_text_force() && bochs_modeset == -1)
		return -EINVAL;

	if (bochs_modeset == 0)
		return -EINVAL;

	return pci_register_driver(&bochs_pci_driver);
}

static void __exit bochs_exit(void)
{
	pci_unregister_driver(&bochs_pci_driver);
}

module_init(bochs_init);
module_exit(bochs_exit);

MODULE_DEVICE_TABLE(pci, bochs_pci_tbl);
MODULE_AUTHOR("Gerd Hoffmann <kraxel@redhat.com>");
MODULE_LICENSE("GPL");<|MERGE_RESOLUTION|>--- conflicted
+++ resolved
@@ -3,16 +3,11 @@
  */
 
 #include <linux/module.h>
-<<<<<<< HEAD
-#include <linux/slab.h>
-#include <drm/drm_fb_helper.h>
-=======
 #include <linux/pci.h>
 
 #include <drm/drm_drv.h>
 #include <drm/drm_atomic_helper.h>
 #include <drm/drm_managed.h>
->>>>>>> 24b8d41d
 
 #include "bochs.h"
 
@@ -70,15 +65,8 @@
 	.date			= "20130925",
 	.major			= 1,
 	.minor			= 0,
-<<<<<<< HEAD
-	.gem_free_object_unlocked = bochs_gem_free_object,
-	.dumb_create            = bochs_dumb_create,
-	.dumb_map_offset        = bochs_dumb_mmap_offset,
-	.dumb_destroy           = drm_gem_dumb_destroy,
-=======
 	DRM_GEM_VRAM_DRIVER,
 	.release                = bochs_unload,
->>>>>>> 24b8d41d
 };
 
 /* ---------------------------------------------------------------------- */
@@ -125,41 +113,18 @@
 	if (ret)
 		return ret;
 
-<<<<<<< HEAD
-	ap->ranges[0].base = pci_resource_start(pdev, 0);
-	ap->ranges[0].size = pci_resource_len(pdev, 0);
-	drm_fb_helper_remove_conflicting_framebuffers(ap, "bochsdrmfb", false);
-	kfree(ap);
-=======
 	dev = drm_dev_alloc(&bochs_driver, &pdev->dev);
 	if (IS_ERR(dev))
 		return PTR_ERR(dev);
->>>>>>> 24b8d41d
 
 	ret = pci_enable_device(pdev);
 	if (ret)
 		goto err_free_dev;
 
-<<<<<<< HEAD
-static int bochs_pci_probe(struct pci_dev *pdev,
-			   const struct pci_device_id *ent)
-{
-	unsigned long fbsize;
-	int ret;
-
-	fbsize = pci_resource_len(pdev, 0);
-	if (fbsize < 4 * 1024 * 1024) {
-		DRM_ERROR("less than 4 MB video memory, ignoring device\n");
-		return -ENOMEM;
-	}
-
-	ret = bochs_kick_out_firmware_fb(pdev);
-=======
 	dev->pdev = pdev;
 	pci_set_drvdata(pdev, dev);
 
 	ret = bochs_load(dev);
->>>>>>> 24b8d41d
 	if (ret)
 		goto err_free_dev;
 
