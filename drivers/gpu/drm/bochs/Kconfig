--- conflicted
+++ resolved
@@ -3,10 +3,7 @@
 	tristate "DRM Support for bochs dispi vga interface (qemu stdvga)"
 	depends on DRM && PCI && MMU
 	select DRM_KMS_HELPER
-<<<<<<< HEAD
-=======
 	select DRM_VRAM_HELPER
->>>>>>> 24b8d41d
 	select DRM_TTM
 	select DRM_TTM_HELPER
 	help
