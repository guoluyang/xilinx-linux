/* SPDX-License-Identifier: GPL-2.0 */
/*
 * Copyright (C) STMicroelectronics SA 2014
 * Author: Benjamin Gaignard <benjamin.gaignard@st.com> for STMicroelectronics.
 */

#ifndef _STI_DRV_H_
#define _STI_DRV_H_

#include <linux/platform_device.h>

struct drm_device;
struct drm_property;
struct sti_compositor;

/**
 * STI drm private structure
 * This structure is stored as private in the drm_device
 *
 * @compo:                 compositor
 * @plane_zorder_property: z-order property for CRTC planes
 * @drm_dev:               drm device
 */
struct sti_private {
	struct sti_compositor *compo;
	struct drm_property *plane_zorder_property;
	struct drm_device *drm_dev;
<<<<<<< HEAD
	struct drm_fbdev_cma *fbdev;

	struct {
		struct drm_atomic_state *state;
		struct work_struct work;
		struct mutex lock;
	} commit;
=======
>>>>>>> 24b8d41d
};

extern struct platform_driver sti_tvout_driver;
extern struct platform_driver sti_hqvdp_driver;
extern struct platform_driver sti_hdmi_driver;
extern struct platform_driver sti_hda_driver;
extern struct platform_driver sti_dvo_driver;
extern struct platform_driver sti_vtg_driver;
extern struct platform_driver sti_compositor_driver;

#endif<|MERGE_RESOLUTION|>--- conflicted
+++ resolved
@@ -25,16 +25,6 @@
 	struct sti_compositor *compo;
 	struct drm_property *plane_zorder_property;
 	struct drm_device *drm_dev;
-<<<<<<< HEAD
-	struct drm_fbdev_cma *fbdev;
-
-	struct {
-		struct drm_atomic_state *state;
-		struct work_struct work;
-		struct mutex lock;
-	} commit;
-=======
->>>>>>> 24b8d41d
 };
 
 extern struct platform_driver sti_tvout_driver;
