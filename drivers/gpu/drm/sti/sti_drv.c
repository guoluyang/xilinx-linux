// SPDX-License-Identifier: GPL-2.0
/*
 * Copyright (C) STMicroelectronics SA 2014
 * Author: Benjamin Gaignard <benjamin.gaignard@st.com> for STMicroelectronics.
 */

#include <linux/component.h>
#include <linux/dma-mapping.h>
#include <linux/kernel.h>
#include <linux/module.h>
#include <linux/of_platform.h>

#include <drm/drm_atomic.h>
#include <drm/drm_atomic_helper.h>
#include <drm/drm_debugfs.h>
#include <drm/drm_drv.h>
#include <drm/drm_fb_cma_helper.h>
#include <drm/drm_fb_helper.h>
#include <drm/drm_gem_cma_helper.h>
#include <drm/drm_gem_framebuffer_helper.h>
#include <drm/drm_of.h>
#include <drm/drm_probe_helper.h>

#include "sti_drv.h"
#include "sti_plane.h"

#define DRIVER_NAME	"sti"
#define DRIVER_DESC	"STMicroelectronics SoC DRM"
#define DRIVER_DATE	"20140601"
#define DRIVER_MAJOR	1
#define DRIVER_MINOR	0

#define STI_MAX_FB_HEIGHT	4096
#define STI_MAX_FB_WIDTH	4096

static int sti_drm_fps_get(void *data, u64 *val)
{
	struct drm_device *drm_dev = data;
	struct drm_plane *p;
	unsigned int i = 0;

	*val = 0;
	list_for_each_entry(p, &drm_dev->mode_config.plane_list, head) {
		struct sti_plane *plane = to_sti_plane(p);

		*val |= plane->fps_info.output << i;
		i++;
	}

	return 0;
}

static int sti_drm_fps_set(void *data, u64 val)
{
	struct drm_device *drm_dev = data;
	struct drm_plane *p;
	unsigned int i = 0;

	list_for_each_entry(p, &drm_dev->mode_config.plane_list, head) {
		struct sti_plane *plane = to_sti_plane(p);

		memset(&plane->fps_info, 0, sizeof(plane->fps_info));
		plane->fps_info.output = (val >> i) & 1;

		i++;
	}

	return 0;
}

DEFINE_SIMPLE_ATTRIBUTE(sti_drm_fps_fops,
			sti_drm_fps_get, sti_drm_fps_set, "%llu\n");

static int sti_drm_fps_dbg_show(struct seq_file *s, void *data)
{
	struct drm_info_node *node = s->private;
	struct drm_device *dev = node->minor->dev;
	struct drm_plane *p;

	list_for_each_entry(p, &dev->mode_config.plane_list, head) {
		struct sti_plane *plane = to_sti_plane(p);

		seq_printf(s, "%s%s\n",
			   plane->fps_info.fps_str,
			   plane->fps_info.fips_str);
	}

	return 0;
}

static struct drm_info_list sti_drm_dbg_list[] = {
	{"fps_get", sti_drm_fps_dbg_show, 0},
};

static void sti_drm_dbg_init(struct drm_minor *minor)
{
	drm_debugfs_create_files(sti_drm_dbg_list,
				 ARRAY_SIZE(sti_drm_dbg_list),
				 minor->debugfs_root, minor);

	debugfs_create_file("fps_show", S_IRUGO | S_IWUSR, minor->debugfs_root,
			    minor->dev, &sti_drm_fps_fops);

	DRM_INFO("%s: debugfs installed\n", DRIVER_NAME);
<<<<<<< HEAD
	return 0;
err:
	DRM_ERROR("%s: cannot install debugfs\n", DRIVER_NAME);
	return ret;
}

static void sti_drm_dbg_cleanup(struct drm_minor *minor)
{
	drm_debugfs_remove_files(sti_drm_dbg_list,
				 ARRAY_SIZE(sti_drm_dbg_list), minor);

	drm_debugfs_remove_files((struct drm_info_list *)&sti_drm_fps_fops,
				 1, minor);
}

static void sti_atomic_schedule(struct sti_private *private,
				struct drm_atomic_state *state)
{
	private->commit.state = state;
	schedule_work(&private->commit.work);
}

static void sti_atomic_complete(struct sti_private *private,
				struct drm_atomic_state *state)
{
	struct drm_device *drm = private->drm_dev;

	/*
	 * Everything below can be run asynchronously without the need to grab
	 * any modeset locks at all under one condition: It must be guaranteed
	 * that the asynchronous work has either been cancelled (if the driver
	 * supports it, which at least requires that the framebuffers get
	 * cleaned up with drm_atomic_helper_cleanup_planes()) or completed
	 * before the new state gets committed on the software side with
	 * drm_atomic_helper_swap_state().
	 *
	 * This scheme allows new atomic state updates to be prepared and
	 * checked in parallel to the asynchronous completion of the previous
	 * update. Which is important since compositors need to figure out the
	 * composition of the next frame right after having submitted the
	 * current layout.
	 */

	drm_atomic_helper_commit_modeset_disables(drm, state);
	drm_atomic_helper_commit_planes(drm, state, 0);
	drm_atomic_helper_commit_modeset_enables(drm, state);

	drm_atomic_helper_wait_for_vblanks(drm, state);

	drm_atomic_helper_cleanup_planes(drm, state);
	drm_atomic_state_free(state);
}

static void sti_atomic_work(struct work_struct *work)
{
	struct sti_private *private = container_of(work,
			struct sti_private, commit.work);

	sti_atomic_complete(private, private->commit.state);
}

static int sti_atomic_check(struct drm_device *dev,
			    struct drm_atomic_state *state)
{
	int ret;

	ret = drm_atomic_helper_check_modeset(dev, state);
	if (ret)
		return ret;

	ret = drm_atomic_normalize_zpos(dev, state);
	if (ret)
		return ret;

	ret = drm_atomic_helper_check_planes(dev, state);
	if (ret)
		return ret;

	return ret;
}

static int sti_atomic_commit(struct drm_device *drm,
			     struct drm_atomic_state *state, bool nonblock)
{
	struct sti_private *private = drm->dev_private;
	int err;

	err = drm_atomic_helper_prepare_planes(drm, state);
	if (err)
		return err;

	/* serialize outstanding nonblocking commits */
	mutex_lock(&private->commit.lock);
	flush_work(&private->commit.work);

	/*
	 * This is the point of no return - everything below never fails except
	 * when the hw goes bonghits. Which means we can commit the new state on
	 * the software side now.
	 */

	drm_atomic_helper_swap_state(state, true);

	if (nonblock)
		sti_atomic_schedule(private, state);
	else
		sti_atomic_complete(private, state);

	mutex_unlock(&private->commit.lock);
	return 0;
=======
>>>>>>> 24b8d41d
}

static void sti_output_poll_changed(struct drm_device *ddev)
{
	struct sti_private *private = ddev->dev_private;

	if (!ddev->mode_config.num_connector)
		return;

	if (private->fbdev) {
		drm_fbdev_cma_hotplug_event(private->fbdev);
		return;
	}

	private->fbdev = drm_fbdev_cma_init(ddev, 32,
					    ddev->mode_config.num_crtc,
					    ddev->mode_config.num_connector);
	if (IS_ERR(private->fbdev))
		private->fbdev = NULL;
}

static const struct drm_mode_config_funcs sti_mode_config_funcs = {
<<<<<<< HEAD
	.fb_create = drm_fb_cma_create,
	.output_poll_changed = sti_output_poll_changed,
	.atomic_check = sti_atomic_check,
	.atomic_commit = sti_atomic_commit,
=======
	.fb_create = drm_gem_fb_create,
	.atomic_check = drm_atomic_helper_check,
	.atomic_commit = drm_atomic_helper_commit,
>>>>>>> 24b8d41d
};

static void sti_mode_config_init(struct drm_device *dev)
{
	dev->mode_config.min_width = 0;
	dev->mode_config.min_height = 0;

	/*
	 * set max width and height as default value.
	 * this value would be used to check framebuffer size limitation
	 * at drm_mode_addfb().
	 */
	dev->mode_config.max_width = STI_MAX_FB_WIDTH;
	dev->mode_config.max_height = STI_MAX_FB_HEIGHT;

	dev->mode_config.funcs = &sti_mode_config_funcs;
<<<<<<< HEAD
}

static const struct file_operations sti_driver_fops = {
	.owner = THIS_MODULE,
	.open = drm_open,
	.mmap = drm_gem_cma_mmap,
	.poll = drm_poll,
	.read = drm_read,
	.unlocked_ioctl = drm_ioctl,
#ifdef CONFIG_COMPAT
	.compat_ioctl = drm_compat_ioctl,
#endif
	.release = drm_release,
};

static struct drm_driver sti_driver = {
	.driver_features = DRIVER_MODESET |
	    DRIVER_GEM | DRIVER_PRIME | DRIVER_ATOMIC,
	.gem_free_object_unlocked = drm_gem_cma_free_object,
	.gem_vm_ops = &drm_gem_cma_vm_ops,
	.dumb_create = drm_gem_cma_dumb_create,
	.dumb_map_offset = drm_gem_cma_dumb_map_offset,
	.dumb_destroy = drm_gem_dumb_destroy,
=======

	dev->mode_config.normalize_zpos = true;
}

DEFINE_DRM_GEM_CMA_FOPS(sti_driver_fops);

static struct drm_driver sti_driver = {
	.driver_features = DRIVER_MODESET | DRIVER_GEM | DRIVER_ATOMIC,
>>>>>>> 24b8d41d
	.fops = &sti_driver_fops,
	DRM_GEM_CMA_DRIVER_OPS,

	.debugfs_init = sti_drm_dbg_init,

	.name = DRIVER_NAME,
	.desc = DRIVER_DESC,
	.date = DRIVER_DATE,
	.major = DRIVER_MAJOR,
	.minor = DRIVER_MINOR,
};

static int compare_of(struct device *dev, void *data)
{
	return dev->of_node == data;
}

static int sti_init(struct drm_device *ddev)
{
	struct sti_private *private;

	private = kzalloc(sizeof(*private), GFP_KERNEL);
	if (!private)
		return -ENOMEM;

	ddev->dev_private = (void *)private;
	dev_set_drvdata(ddev->dev, ddev);
	private->drm_dev = ddev;

<<<<<<< HEAD
	mutex_init(&private->commit.lock);
	INIT_WORK(&private->commit.work, sti_atomic_work);

=======
>>>>>>> 24b8d41d
	drm_mode_config_init(ddev);

	sti_mode_config_init(ddev);

	drm_kms_helper_poll_init(ddev);

	return 0;
}

static void sti_cleanup(struct drm_device *ddev)
{
	struct sti_private *private = ddev->dev_private;

<<<<<<< HEAD
	if (private->fbdev) {
		drm_fbdev_cma_fini(private->fbdev);
		private->fbdev = NULL;
	}

	drm_kms_helper_poll_fini(ddev);
	drm_vblank_cleanup(ddev);
=======
	drm_kms_helper_poll_fini(ddev);
	drm_atomic_helper_shutdown(ddev);
	drm_mode_config_cleanup(ddev);
	component_unbind_all(ddev->dev, ddev);
>>>>>>> 24b8d41d
	kfree(private);
	ddev->dev_private = NULL;
}

static int sti_bind(struct device *dev)
{
	struct drm_device *ddev;
	int ret;

	ddev = drm_dev_alloc(&sti_driver, dev);
	if (IS_ERR(ddev))
		return PTR_ERR(ddev);

<<<<<<< HEAD
	ddev->platformdev = to_platform_device(dev);

	ret = sti_init(ddev);
	if (ret)
		goto err_drm_dev_unref;
=======
	ret = sti_init(ddev);
	if (ret)
		goto err_drm_dev_put;
>>>>>>> 24b8d41d

	ret = component_bind_all(ddev->dev, ddev);
	if (ret)
		goto err_cleanup;

	ret = drm_dev_register(ddev, 0);
	if (ret)
<<<<<<< HEAD
		goto err_register;

	drm_mode_config_reset(ddev);

	return 0;

err_register:
	drm_mode_config_cleanup(ddev);
err_cleanup:
	sti_cleanup(ddev);
err_drm_dev_unref:
	drm_dev_unref(ddev);
=======
		goto err_cleanup;

	drm_mode_config_reset(ddev);

	drm_fbdev_generic_setup(ddev, 32);

	return 0;

err_cleanup:
	sti_cleanup(ddev);
err_drm_dev_put:
	drm_dev_put(ddev);
>>>>>>> 24b8d41d
	return ret;
}

static void sti_unbind(struct device *dev)
{
	struct drm_device *ddev = dev_get_drvdata(dev);

	drm_dev_unregister(ddev);
	sti_cleanup(ddev);
<<<<<<< HEAD
	drm_dev_unref(ddev);
=======
	drm_dev_put(ddev);
>>>>>>> 24b8d41d
}

static const struct component_master_ops sti_ops = {
	.bind = sti_bind,
	.unbind = sti_unbind,
};

static int sti_platform_probe(struct platform_device *pdev)
{
	struct device *dev = &pdev->dev;
	struct device_node *node = dev->of_node;
	struct device_node *child_np;
	struct component_match *match = NULL;

	dma_set_coherent_mask(dev, DMA_BIT_MASK(32));

	devm_of_platform_populate(dev);

	child_np = of_get_next_available_child(node, NULL);

	while (child_np) {
		drm_of_component_match_add(dev, &match, compare_of,
					   child_np);
		child_np = of_get_next_available_child(node, child_np);
	}

	return component_master_add_with_match(dev, &sti_ops, match);
}

static int sti_platform_remove(struct platform_device *pdev)
{
	component_master_del(&pdev->dev, &sti_ops);

	return 0;
}

static const struct of_device_id sti_dt_ids[] = {
	{ .compatible = "st,sti-display-subsystem", },
	{ /* end node */ },
};
MODULE_DEVICE_TABLE(of, sti_dt_ids);

static struct platform_driver sti_platform_driver = {
	.probe = sti_platform_probe,
	.remove = sti_platform_remove,
	.driver = {
		.name = DRIVER_NAME,
		.of_match_table = sti_dt_ids,
	},
};

static struct platform_driver * const drivers[] = {
	&sti_tvout_driver,
	&sti_hqvdp_driver,
	&sti_hdmi_driver,
	&sti_hda_driver,
	&sti_dvo_driver,
	&sti_vtg_driver,
	&sti_compositor_driver,
	&sti_platform_driver,
};

static int sti_drm_init(void)
{
	return platform_register_drivers(drivers, ARRAY_SIZE(drivers));
}
module_init(sti_drm_init);

static void sti_drm_exit(void)
{
	platform_unregister_drivers(drivers, ARRAY_SIZE(drivers));
}
module_exit(sti_drm_exit);

MODULE_AUTHOR("Benjamin Gaignard <benjamin.gaignard@st.com>");
MODULE_DESCRIPTION("STMicroelectronics SoC DRM driver");
MODULE_LICENSE("GPL");<|MERGE_RESOLUTION|>--- conflicted
+++ resolved
@@ -102,151 +102,12 @@
 			    minor->dev, &sti_drm_fps_fops);
 
 	DRM_INFO("%s: debugfs installed\n", DRIVER_NAME);
-<<<<<<< HEAD
-	return 0;
-err:
-	DRM_ERROR("%s: cannot install debugfs\n", DRIVER_NAME);
-	return ret;
-}
-
-static void sti_drm_dbg_cleanup(struct drm_minor *minor)
-{
-	drm_debugfs_remove_files(sti_drm_dbg_list,
-				 ARRAY_SIZE(sti_drm_dbg_list), minor);
-
-	drm_debugfs_remove_files((struct drm_info_list *)&sti_drm_fps_fops,
-				 1, minor);
-}
-
-static void sti_atomic_schedule(struct sti_private *private,
-				struct drm_atomic_state *state)
-{
-	private->commit.state = state;
-	schedule_work(&private->commit.work);
-}
-
-static void sti_atomic_complete(struct sti_private *private,
-				struct drm_atomic_state *state)
-{
-	struct drm_device *drm = private->drm_dev;
-
-	/*
-	 * Everything below can be run asynchronously without the need to grab
-	 * any modeset locks at all under one condition: It must be guaranteed
-	 * that the asynchronous work has either been cancelled (if the driver
-	 * supports it, which at least requires that the framebuffers get
-	 * cleaned up with drm_atomic_helper_cleanup_planes()) or completed
-	 * before the new state gets committed on the software side with
-	 * drm_atomic_helper_swap_state().
-	 *
-	 * This scheme allows new atomic state updates to be prepared and
-	 * checked in parallel to the asynchronous completion of the previous
-	 * update. Which is important since compositors need to figure out the
-	 * composition of the next frame right after having submitted the
-	 * current layout.
-	 */
-
-	drm_atomic_helper_commit_modeset_disables(drm, state);
-	drm_atomic_helper_commit_planes(drm, state, 0);
-	drm_atomic_helper_commit_modeset_enables(drm, state);
-
-	drm_atomic_helper_wait_for_vblanks(drm, state);
-
-	drm_atomic_helper_cleanup_planes(drm, state);
-	drm_atomic_state_free(state);
-}
-
-static void sti_atomic_work(struct work_struct *work)
-{
-	struct sti_private *private = container_of(work,
-			struct sti_private, commit.work);
-
-	sti_atomic_complete(private, private->commit.state);
-}
-
-static int sti_atomic_check(struct drm_device *dev,
-			    struct drm_atomic_state *state)
-{
-	int ret;
-
-	ret = drm_atomic_helper_check_modeset(dev, state);
-	if (ret)
-		return ret;
-
-	ret = drm_atomic_normalize_zpos(dev, state);
-	if (ret)
-		return ret;
-
-	ret = drm_atomic_helper_check_planes(dev, state);
-	if (ret)
-		return ret;
-
-	return ret;
-}
-
-static int sti_atomic_commit(struct drm_device *drm,
-			     struct drm_atomic_state *state, bool nonblock)
-{
-	struct sti_private *private = drm->dev_private;
-	int err;
-
-	err = drm_atomic_helper_prepare_planes(drm, state);
-	if (err)
-		return err;
-
-	/* serialize outstanding nonblocking commits */
-	mutex_lock(&private->commit.lock);
-	flush_work(&private->commit.work);
-
-	/*
-	 * This is the point of no return - everything below never fails except
-	 * when the hw goes bonghits. Which means we can commit the new state on
-	 * the software side now.
-	 */
-
-	drm_atomic_helper_swap_state(state, true);
-
-	if (nonblock)
-		sti_atomic_schedule(private, state);
-	else
-		sti_atomic_complete(private, state);
-
-	mutex_unlock(&private->commit.lock);
-	return 0;
-=======
->>>>>>> 24b8d41d
-}
-
-static void sti_output_poll_changed(struct drm_device *ddev)
-{
-	struct sti_private *private = ddev->dev_private;
-
-	if (!ddev->mode_config.num_connector)
-		return;
-
-	if (private->fbdev) {
-		drm_fbdev_cma_hotplug_event(private->fbdev);
-		return;
-	}
-
-	private->fbdev = drm_fbdev_cma_init(ddev, 32,
-					    ddev->mode_config.num_crtc,
-					    ddev->mode_config.num_connector);
-	if (IS_ERR(private->fbdev))
-		private->fbdev = NULL;
 }
 
 static const struct drm_mode_config_funcs sti_mode_config_funcs = {
-<<<<<<< HEAD
-	.fb_create = drm_fb_cma_create,
-	.output_poll_changed = sti_output_poll_changed,
-	.atomic_check = sti_atomic_check,
-	.atomic_commit = sti_atomic_commit,
-=======
 	.fb_create = drm_gem_fb_create,
 	.atomic_check = drm_atomic_helper_check,
 	.atomic_commit = drm_atomic_helper_commit,
->>>>>>> 24b8d41d
 };
 
 static void sti_mode_config_init(struct drm_device *dev)
@@ -263,31 +124,6 @@
 	dev->mode_config.max_height = STI_MAX_FB_HEIGHT;
 
 	dev->mode_config.funcs = &sti_mode_config_funcs;
-<<<<<<< HEAD
-}
-
-static const struct file_operations sti_driver_fops = {
-	.owner = THIS_MODULE,
-	.open = drm_open,
-	.mmap = drm_gem_cma_mmap,
-	.poll = drm_poll,
-	.read = drm_read,
-	.unlocked_ioctl = drm_ioctl,
-#ifdef CONFIG_COMPAT
-	.compat_ioctl = drm_compat_ioctl,
-#endif
-	.release = drm_release,
-};
-
-static struct drm_driver sti_driver = {
-	.driver_features = DRIVER_MODESET |
-	    DRIVER_GEM | DRIVER_PRIME | DRIVER_ATOMIC,
-	.gem_free_object_unlocked = drm_gem_cma_free_object,
-	.gem_vm_ops = &drm_gem_cma_vm_ops,
-	.dumb_create = drm_gem_cma_dumb_create,
-	.dumb_map_offset = drm_gem_cma_dumb_map_offset,
-	.dumb_destroy = drm_gem_dumb_destroy,
-=======
 
 	dev->mode_config.normalize_zpos = true;
 }
@@ -296,7 +132,6 @@
 
 static struct drm_driver sti_driver = {
 	.driver_features = DRIVER_MODESET | DRIVER_GEM | DRIVER_ATOMIC,
->>>>>>> 24b8d41d
 	.fops = &sti_driver_fops,
 	DRM_GEM_CMA_DRIVER_OPS,
 
@@ -326,12 +161,6 @@
 	dev_set_drvdata(ddev->dev, ddev);
 	private->drm_dev = ddev;
 
-<<<<<<< HEAD
-	mutex_init(&private->commit.lock);
-	INIT_WORK(&private->commit.work, sti_atomic_work);
-
-=======
->>>>>>> 24b8d41d
 	drm_mode_config_init(ddev);
 
 	sti_mode_config_init(ddev);
@@ -345,20 +174,10 @@
 {
 	struct sti_private *private = ddev->dev_private;
 
-<<<<<<< HEAD
-	if (private->fbdev) {
-		drm_fbdev_cma_fini(private->fbdev);
-		private->fbdev = NULL;
-	}
-
-	drm_kms_helper_poll_fini(ddev);
-	drm_vblank_cleanup(ddev);
-=======
 	drm_kms_helper_poll_fini(ddev);
 	drm_atomic_helper_shutdown(ddev);
 	drm_mode_config_cleanup(ddev);
 	component_unbind_all(ddev->dev, ddev);
->>>>>>> 24b8d41d
 	kfree(private);
 	ddev->dev_private = NULL;
 }
@@ -372,17 +191,9 @@
 	if (IS_ERR(ddev))
 		return PTR_ERR(ddev);
 
-<<<<<<< HEAD
-	ddev->platformdev = to_platform_device(dev);
-
-	ret = sti_init(ddev);
-	if (ret)
-		goto err_drm_dev_unref;
-=======
 	ret = sti_init(ddev);
 	if (ret)
 		goto err_drm_dev_put;
->>>>>>> 24b8d41d
 
 	ret = component_bind_all(ddev->dev, ddev);
 	if (ret)
@@ -390,20 +201,6 @@
 
 	ret = drm_dev_register(ddev, 0);
 	if (ret)
-<<<<<<< HEAD
-		goto err_register;
-
-	drm_mode_config_reset(ddev);
-
-	return 0;
-
-err_register:
-	drm_mode_config_cleanup(ddev);
-err_cleanup:
-	sti_cleanup(ddev);
-err_drm_dev_unref:
-	drm_dev_unref(ddev);
-=======
 		goto err_cleanup;
 
 	drm_mode_config_reset(ddev);
@@ -416,7 +213,6 @@
 	sti_cleanup(ddev);
 err_drm_dev_put:
 	drm_dev_put(ddev);
->>>>>>> 24b8d41d
 	return ret;
 }
 
@@ -426,11 +222,7 @@
 
 	drm_dev_unregister(ddev);
 	sti_cleanup(ddev);
-<<<<<<< HEAD
-	drm_dev_unref(ddev);
-=======
 	drm_dev_put(ddev);
->>>>>>> 24b8d41d
 }
 
 static const struct component_master_ops sti_ops = {
