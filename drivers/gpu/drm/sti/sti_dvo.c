// SPDX-License-Identifier: GPL-2.0
/*
 * Copyright (C) STMicroelectronics SA 2014
 * Author: Vincent Abriou <vincent.abriou@st.com> for STMicroelectronics.
 */

#include <linux/clk.h>
#include <linux/component.h>
#include <linux/debugfs.h>
#include <linux/module.h>
#include <linux/of_gpio.h>
#include <linux/platform_device.h>

#include <drm/drm_atomic_helper.h>
#include <drm/drm_bridge.h>
#include <drm/drm_device.h>
#include <drm/drm_panel.h>
#include <drm/drm_print.h>
#include <drm/drm_probe_helper.h>

#include "sti_awg_utils.h"
#include "sti_drv.h"
#include "sti_mixer.h"

/* DVO registers */
#define DVO_AWG_DIGSYNC_CTRL      0x0000
#define DVO_DOF_CFG               0x0004
#define DVO_LUT_PROG_LOW          0x0008
#define DVO_LUT_PROG_MID          0x000C
#define DVO_LUT_PROG_HIGH         0x0010
#define DVO_DIGSYNC_INSTR_I       0x0100

#define DVO_AWG_CTRL_EN           BIT(0)
#define DVO_AWG_FRAME_BASED_SYNC  BIT(2)

#define DVO_DOF_EN_LOWBYTE        BIT(0)
#define DVO_DOF_EN_MIDBYTE        BIT(1)
#define DVO_DOF_EN_HIGHBYTE       BIT(2)
#define DVO_DOF_EN                BIT(6)
#define DVO_DOF_MOD_COUNT_SHIFT   8

#define DVO_LUT_ZERO              0
#define DVO_LUT_Y_G               1
#define DVO_LUT_Y_G_DEL           2
#define DVO_LUT_CB_B              3
#define DVO_LUT_CB_B_DEL          4
#define DVO_LUT_CR_R              5
#define DVO_LUT_CR_R_DEL          6
#define DVO_LUT_HOLD              7

struct dvo_config {
	u32 flags;
	u32 lowbyte;
	u32 midbyte;
	u32 highbyte;
	int (*awg_fwgen_fct)(
			struct awg_code_generation_params *fw_gen_params,
			struct awg_timing *timing);
};

static struct dvo_config rgb_24bit_de_cfg = {
	.flags         = (0L << DVO_DOF_MOD_COUNT_SHIFT),
	.lowbyte       = DVO_LUT_CR_R,
	.midbyte       = DVO_LUT_Y_G,
	.highbyte      = DVO_LUT_CB_B,
	.awg_fwgen_fct = sti_awg_generate_code_data_enable_mode,
};

/*
 * STI digital video output structure
 *
 * @dev: driver device
 * @drm_dev: pointer to drm device
 * @mode: current display mode selected
 * @regs: dvo registers
 * @clk_pix: pixel clock for dvo
 * @clk: clock for dvo
 * @clk_main_parent: dvo parent clock if main path used
 * @clk_aux_parent: dvo parent clock if aux path used
 * @panel_node: panel node reference from device tree
 * @panel: reference to the panel connected to the dvo
 * @enabled: true if dvo is enabled else false
 * @encoder: drm_encoder it is bound
 */
struct sti_dvo {
	struct device dev;
	struct drm_device *drm_dev;
	struct drm_display_mode mode;
	void __iomem *regs;
	struct clk *clk_pix;
	struct clk *clk;
	struct clk *clk_main_parent;
	struct clk *clk_aux_parent;
	struct device_node *panel_node;
	struct drm_panel *panel;
	struct dvo_config *config;
	bool enabled;
	struct drm_encoder *encoder;
	struct drm_bridge *bridge;
};

struct sti_dvo_connector {
	struct drm_connector drm_connector;
	struct drm_encoder *encoder;
	struct sti_dvo *dvo;
};

#define to_sti_dvo_connector(x) \
	container_of(x, struct sti_dvo_connector, drm_connector)

#define BLANKING_LEVEL 16
static int dvo_awg_generate_code(struct sti_dvo *dvo, u8 *ram_size, u32 *ram_code)
{
	struct drm_display_mode *mode = &dvo->mode;
	struct dvo_config *config = dvo->config;
	struct awg_code_generation_params fw_gen_params;
	struct awg_timing timing;

	fw_gen_params.ram_code = ram_code;
	fw_gen_params.instruction_offset = 0;

	timing.total_lines = mode->vtotal;
	timing.active_lines = mode->vdisplay;
	timing.blanking_lines = mode->vsync_start - mode->vdisplay;
	timing.trailing_lines = mode->vtotal - mode->vsync_start;
	timing.total_pixels = mode->htotal;
	timing.active_pixels = mode->hdisplay;
	timing.blanking_pixels = mode->hsync_start - mode->hdisplay;
	timing.trailing_pixels = mode->htotal - mode->hsync_start;
	timing.blanking_level = BLANKING_LEVEL;

	if (config->awg_fwgen_fct(&fw_gen_params, &timing)) {
		DRM_ERROR("AWG firmware not properly generated\n");
		return -EINVAL;
	}

	*ram_size = fw_gen_params.instruction_offset;

	return 0;
}

/* Configure AWG, writing instructions
 *
 * @dvo: pointer to DVO structure
 * @awg_ram_code: pointer to AWG instructions table
 * @nb: nb of AWG instructions
 */
static void dvo_awg_configure(struct sti_dvo *dvo, u32 *awg_ram_code, int nb)
{
	int i;

	DRM_DEBUG_DRIVER("\n");

	for (i = 0; i < nb; i++)
		writel(awg_ram_code[i],
		       dvo->regs + DVO_DIGSYNC_INSTR_I + i * 4);
	for (i = nb; i < AWG_MAX_INST; i++)
		writel(0, dvo->regs + DVO_DIGSYNC_INSTR_I + i * 4);

	writel(DVO_AWG_CTRL_EN, dvo->regs + DVO_AWG_DIGSYNC_CTRL);
}

#define DBGFS_DUMP(reg) seq_printf(s, "\n  %-25s 0x%08X", #reg, \
				   readl(dvo->regs + reg))

static void dvo_dbg_awg_microcode(struct seq_file *s, void __iomem *reg)
{
	unsigned int i;

	seq_puts(s, "\n\n");
	seq_puts(s, "  DVO AWG microcode:");
	for (i = 0; i < AWG_MAX_INST; i++) {
		if (i % 8 == 0)
			seq_printf(s, "\n  %04X:", i);
		seq_printf(s, " %04X", readl(reg + i * 4));
	}
}

static int dvo_dbg_show(struct seq_file *s, void *data)
{
	struct drm_info_node *node = s->private;
	struct sti_dvo *dvo = (struct sti_dvo *)node->info_ent->data;

	seq_printf(s, "DVO: (vaddr = 0x%p)", dvo->regs);
	DBGFS_DUMP(DVO_AWG_DIGSYNC_CTRL);
	DBGFS_DUMP(DVO_DOF_CFG);
	DBGFS_DUMP(DVO_LUT_PROG_LOW);
	DBGFS_DUMP(DVO_LUT_PROG_MID);
	DBGFS_DUMP(DVO_LUT_PROG_HIGH);
	dvo_dbg_awg_microcode(s, dvo->regs + DVO_DIGSYNC_INSTR_I);
<<<<<<< HEAD
	seq_puts(s, "\n");

=======
	seq_putc(s, '\n');
>>>>>>> 24b8d41d
	return 0;
}

static struct drm_info_list dvo_debugfs_files[] = {
	{ "dvo", dvo_dbg_show, 0, NULL },
};

static void dvo_debugfs_init(struct sti_dvo *dvo, struct drm_minor *minor)
{
	unsigned int i;

	for (i = 0; i < ARRAY_SIZE(dvo_debugfs_files); i++)
		dvo_debugfs_files[i].data = dvo;

	drm_debugfs_create_files(dvo_debugfs_files,
				 ARRAY_SIZE(dvo_debugfs_files),
				 minor->debugfs_root, minor);
}

static void sti_dvo_disable(struct drm_bridge *bridge)
{
	struct sti_dvo *dvo = bridge->driver_private;

	if (!dvo->enabled)
		return;

	DRM_DEBUG_DRIVER("\n");

	if (dvo->config->awg_fwgen_fct)
		writel(0x00000000, dvo->regs + DVO_AWG_DIGSYNC_CTRL);

	writel(0x00000000, dvo->regs + DVO_DOF_CFG);

	drm_panel_disable(dvo->panel);

	/* Disable/unprepare dvo clock */
	clk_disable_unprepare(dvo->clk_pix);
	clk_disable_unprepare(dvo->clk);

	dvo->enabled = false;
}

static void sti_dvo_pre_enable(struct drm_bridge *bridge)
{
	struct sti_dvo *dvo = bridge->driver_private;
	struct dvo_config *config = dvo->config;
	u32 val;

	DRM_DEBUG_DRIVER("\n");

	if (dvo->enabled)
		return;

	/* Make sure DVO is disabled */
	writel(0x00000000, dvo->regs + DVO_DOF_CFG);
	writel(0x00000000, dvo->regs + DVO_AWG_DIGSYNC_CTRL);

	if (config->awg_fwgen_fct) {
		u8 nb_instr;
		u32 awg_ram_code[AWG_MAX_INST];
		/* Configure AWG */
		if (!dvo_awg_generate_code(dvo, &nb_instr, awg_ram_code))
			dvo_awg_configure(dvo, awg_ram_code, nb_instr);
		else
			return;
	}

	/* Prepare/enable clocks */
	if (clk_prepare_enable(dvo->clk_pix))
		DRM_ERROR("Failed to prepare/enable dvo_pix clk\n");
	if (clk_prepare_enable(dvo->clk))
		DRM_ERROR("Failed to prepare/enable dvo clk\n");

	drm_panel_enable(dvo->panel);

	/* Set LUT */
	writel(config->lowbyte,  dvo->regs + DVO_LUT_PROG_LOW);
	writel(config->midbyte,  dvo->regs + DVO_LUT_PROG_MID);
	writel(config->highbyte, dvo->regs + DVO_LUT_PROG_HIGH);

	/* Digital output formatter config */
	val = (config->flags | DVO_DOF_EN);
	writel(val, dvo->regs + DVO_DOF_CFG);

	dvo->enabled = true;
}

static void sti_dvo_set_mode(struct drm_bridge *bridge,
			     const struct drm_display_mode *mode,
			     const struct drm_display_mode *adjusted_mode)
{
	struct sti_dvo *dvo = bridge->driver_private;
	struct sti_mixer *mixer = to_sti_mixer(dvo->encoder->crtc);
	int rate = mode->clock * 1000;
	struct clk *clkp;
	int ret;

	DRM_DEBUG_DRIVER("\n");

	memcpy(&dvo->mode, mode, sizeof(struct drm_display_mode));

	/* According to the path used (main or aux), the dvo clocks should
	 * have a different parent clock. */
	if (mixer->id == STI_MIXER_MAIN)
		clkp = dvo->clk_main_parent;
	else
		clkp = dvo->clk_aux_parent;

	if (clkp) {
		clk_set_parent(dvo->clk_pix, clkp);
		clk_set_parent(dvo->clk, clkp);
	}

	/* DVO clocks = compositor clock */
	ret = clk_set_rate(dvo->clk_pix, rate);
	if (ret < 0) {
		DRM_ERROR("Cannot set rate (%dHz) for dvo_pix clk\n", rate);
		return;
	}

	ret = clk_set_rate(dvo->clk, rate);
	if (ret < 0) {
		DRM_ERROR("Cannot set rate (%dHz) for dvo clk\n", rate);
		return;
	}

	/* For now, we only support 24bit data enable (DE) synchro format */
	dvo->config = &rgb_24bit_de_cfg;
}

static void sti_dvo_bridge_nope(struct drm_bridge *bridge)
{
	/* do nothing */
}

static const struct drm_bridge_funcs sti_dvo_bridge_funcs = {
	.pre_enable = sti_dvo_pre_enable,
	.enable = sti_dvo_bridge_nope,
	.disable = sti_dvo_disable,
	.post_disable = sti_dvo_bridge_nope,
	.mode_set = sti_dvo_set_mode,
};

static int sti_dvo_connector_get_modes(struct drm_connector *connector)
{
	struct sti_dvo_connector *dvo_connector
		= to_sti_dvo_connector(connector);
	struct sti_dvo *dvo = dvo_connector->dvo;

	if (dvo->panel)
		return drm_panel_get_modes(dvo->panel, connector);

	return 0;
}

#define CLK_TOLERANCE_HZ 50

static int sti_dvo_connector_mode_valid(struct drm_connector *connector,
					struct drm_display_mode *mode)
{
	int target = mode->clock * 1000;
	int target_min = target - CLK_TOLERANCE_HZ;
	int target_max = target + CLK_TOLERANCE_HZ;
	int result;
	struct sti_dvo_connector *dvo_connector
		= to_sti_dvo_connector(connector);
	struct sti_dvo *dvo = dvo_connector->dvo;

	result = clk_round_rate(dvo->clk_pix, target);

	DRM_DEBUG_DRIVER("target rate = %d => available rate = %d\n",
			 target, result);

	if ((result < target_min) || (result > target_max)) {
		DRM_DEBUG_DRIVER("dvo pixclk=%d not supported\n", target);
		return MODE_BAD;
	}

	return MODE_OK;
}

static const
struct drm_connector_helper_funcs sti_dvo_connector_helper_funcs = {
	.get_modes = sti_dvo_connector_get_modes,
	.mode_valid = sti_dvo_connector_mode_valid,
};

static enum drm_connector_status
sti_dvo_connector_detect(struct drm_connector *connector, bool force)
{
	struct sti_dvo_connector *dvo_connector
		= to_sti_dvo_connector(connector);
	struct sti_dvo *dvo = dvo_connector->dvo;

	DRM_DEBUG_DRIVER("\n");

	if (!dvo->panel) {
		dvo->panel = of_drm_find_panel(dvo->panel_node);
		if (IS_ERR(dvo->panel))
			dvo->panel = NULL;
	}

	if (dvo->panel)
		return connector_status_connected;

	return connector_status_disconnected;
}

static int sti_dvo_late_register(struct drm_connector *connector)
{
	struct sti_dvo_connector *dvo_connector
		= to_sti_dvo_connector(connector);
	struct sti_dvo *dvo = dvo_connector->dvo;

<<<<<<< HEAD
	if (dvo_debugfs_init(dvo, dvo->drm_dev->primary)) {
		DRM_ERROR("DVO debugfs setup failed\n");
		return -EINVAL;
	}
=======
	dvo_debugfs_init(dvo, dvo->drm_dev->primary);
>>>>>>> 24b8d41d

	return 0;
}

static const struct drm_connector_funcs sti_dvo_connector_funcs = {
	.fill_modes = drm_helper_probe_single_connector_modes,
	.detect = sti_dvo_connector_detect,
	.destroy = drm_connector_cleanup,
	.reset = drm_atomic_helper_connector_reset,
	.atomic_duplicate_state = drm_atomic_helper_connector_duplicate_state,
	.atomic_destroy_state = drm_atomic_helper_connector_destroy_state,
	.late_register = sti_dvo_late_register,
};

static struct drm_encoder *sti_dvo_find_encoder(struct drm_device *dev)
{
	struct drm_encoder *encoder;

	list_for_each_entry(encoder, &dev->mode_config.encoder_list, head) {
		if (encoder->encoder_type == DRM_MODE_ENCODER_LVDS)
			return encoder;
	}

	return NULL;
}

static int sti_dvo_bind(struct device *dev, struct device *master, void *data)
{
	struct sti_dvo *dvo = dev_get_drvdata(dev);
	struct drm_device *drm_dev = data;
	struct drm_encoder *encoder;
	struct sti_dvo_connector *connector;
	struct drm_connector *drm_connector;
	struct drm_bridge *bridge;
	int err;

	/* Set the drm device handle */
	dvo->drm_dev = drm_dev;

	encoder = sti_dvo_find_encoder(drm_dev);
	if (!encoder)
		return -ENOMEM;

	connector = devm_kzalloc(dev, sizeof(*connector), GFP_KERNEL);
	if (!connector)
		return -ENOMEM;

	connector->dvo = dvo;

	bridge = devm_kzalloc(dev, sizeof(*bridge), GFP_KERNEL);
	if (!bridge)
		return -ENOMEM;

	bridge->driver_private = dvo;
	bridge->funcs = &sti_dvo_bridge_funcs;
	bridge->of_node = dvo->dev.of_node;
	drm_bridge_add(bridge);

	err = drm_bridge_attach(encoder, bridge, NULL, 0);
	if (err) {
		DRM_ERROR("Failed to attach bridge\n");
		return err;
	}

	dvo->bridge = bridge;
	connector->encoder = encoder;
	dvo->encoder = encoder;

	drm_connector = (struct drm_connector *)connector;

	drm_connector->polled = DRM_CONNECTOR_POLL_HPD;

	drm_connector_init(drm_dev, drm_connector,
			   &sti_dvo_connector_funcs, DRM_MODE_CONNECTOR_LVDS);
	drm_connector_helper_add(drm_connector,
				 &sti_dvo_connector_helper_funcs);

<<<<<<< HEAD
	err = drm_mode_connector_attach_encoder(drm_connector, encoder);
=======
	err = drm_connector_attach_encoder(drm_connector, encoder);
>>>>>>> 24b8d41d
	if (err) {
		DRM_ERROR("Failed to attach a connector to a encoder\n");
		goto err_sysfs;
	}

	return 0;

err_sysfs:
	drm_bridge_remove(bridge);
	return -EINVAL;
}

static void sti_dvo_unbind(struct device *dev,
			   struct device *master, void *data)
{
	struct sti_dvo *dvo = dev_get_drvdata(dev);

	drm_bridge_remove(dvo->bridge);
}

static const struct component_ops sti_dvo_ops = {
	.bind = sti_dvo_bind,
	.unbind = sti_dvo_unbind,
};

static int sti_dvo_probe(struct platform_device *pdev)
{
	struct device *dev = &pdev->dev;
	struct sti_dvo *dvo;
	struct resource *res;
	struct device_node *np = dev->of_node;

	DRM_INFO("%s\n", __func__);

	dvo = devm_kzalloc(dev, sizeof(*dvo), GFP_KERNEL);
	if (!dvo) {
		DRM_ERROR("Failed to allocate memory for DVO\n");
		return -ENOMEM;
	}

	dvo->dev = pdev->dev;

	res = platform_get_resource_byname(pdev, IORESOURCE_MEM, "dvo-reg");
	if (!res) {
		DRM_ERROR("Invalid dvo resource\n");
		return -ENOMEM;
	}
	dvo->regs = devm_ioremap(dev, res->start,
			resource_size(res));
	if (!dvo->regs)
		return -ENOMEM;

	dvo->clk_pix = devm_clk_get(dev, "dvo_pix");
	if (IS_ERR(dvo->clk_pix)) {
		DRM_ERROR("Cannot get dvo_pix clock\n");
		return PTR_ERR(dvo->clk_pix);
	}

	dvo->clk = devm_clk_get(dev, "dvo");
	if (IS_ERR(dvo->clk)) {
		DRM_ERROR("Cannot get dvo clock\n");
		return PTR_ERR(dvo->clk);
	}

	dvo->clk_main_parent = devm_clk_get(dev, "main_parent");
	if (IS_ERR(dvo->clk_main_parent)) {
		DRM_DEBUG_DRIVER("Cannot get main_parent clock\n");
		dvo->clk_main_parent = NULL;
	}

	dvo->clk_aux_parent = devm_clk_get(dev, "aux_parent");
	if (IS_ERR(dvo->clk_aux_parent)) {
		DRM_DEBUG_DRIVER("Cannot get aux_parent clock\n");
		dvo->clk_aux_parent = NULL;
	}

	dvo->panel_node = of_parse_phandle(np, "sti,panel", 0);
	if (!dvo->panel_node)
		DRM_ERROR("No panel associated to the dvo output\n");
	of_node_put(dvo->panel_node);

	platform_set_drvdata(pdev, dvo);

	return component_add(&pdev->dev, &sti_dvo_ops);
}

static int sti_dvo_remove(struct platform_device *pdev)
{
	component_del(&pdev->dev, &sti_dvo_ops);
	return 0;
}

static const struct of_device_id dvo_of_match[] = {
	{ .compatible = "st,stih407-dvo", },
	{ /* end node */ }
};
MODULE_DEVICE_TABLE(of, dvo_of_match);

struct platform_driver sti_dvo_driver = {
	.driver = {
		.name = "sti-dvo",
		.owner = THIS_MODULE,
		.of_match_table = dvo_of_match,
	},
	.probe = sti_dvo_probe,
	.remove = sti_dvo_remove,
};

MODULE_AUTHOR("Benjamin Gaignard <benjamin.gaignard@st.com>");
MODULE_DESCRIPTION("STMicroelectronics SoC DRM driver");
MODULE_LICENSE("GPL");<|MERGE_RESOLUTION|>--- conflicted
+++ resolved
@@ -188,12 +188,7 @@
 	DBGFS_DUMP(DVO_LUT_PROG_MID);
 	DBGFS_DUMP(DVO_LUT_PROG_HIGH);
 	dvo_dbg_awg_microcode(s, dvo->regs + DVO_DIGSYNC_INSTR_I);
-<<<<<<< HEAD
-	seq_puts(s, "\n");
-
-=======
 	seq_putc(s, '\n');
->>>>>>> 24b8d41d
 	return 0;
 }
 
@@ -408,14 +403,7 @@
 		= to_sti_dvo_connector(connector);
 	struct sti_dvo *dvo = dvo_connector->dvo;
 
-<<<<<<< HEAD
-	if (dvo_debugfs_init(dvo, dvo->drm_dev->primary)) {
-		DRM_ERROR("DVO debugfs setup failed\n");
-		return -EINVAL;
-	}
-=======
 	dvo_debugfs_init(dvo, dvo->drm_dev->primary);
->>>>>>> 24b8d41d
 
 	return 0;
 }
@@ -493,11 +481,7 @@
 	drm_connector_helper_add(drm_connector,
 				 &sti_dvo_connector_helper_funcs);
 
-<<<<<<< HEAD
-	err = drm_mode_connector_attach_encoder(drm_connector, encoder);
-=======
 	err = drm_connector_attach_encoder(drm_connector, encoder);
->>>>>>> 24b8d41d
 	if (err) {
 		DRM_ERROR("Failed to attach a connector to a encoder\n");
 		goto err_sysfs;
