--- conflicted
+++ resolved
@@ -214,11 +214,7 @@
  * @tvout: tvout structure
  * @reg: register to set
  * @main_path: main or auxiliary path
-<<<<<<< HEAD
- * @sel_input: selected_input (main/aux + conv)
-=======
  * @video_out: selected_input (main/aux + conv)
->>>>>>> 24b8d41d
  */
 static void tvout_vip_set_sel_input(struct sti_tvout *tvout,
 				    int reg,
@@ -566,12 +562,7 @@
 	DBGFS_DUMP(TVO_CSC_AUX_M6);
 	DBGFS_DUMP(TVO_CSC_AUX_M7);
 	DBGFS_DUMP(TVO_AUX_IN_VID_FORMAT);
-<<<<<<< HEAD
-	seq_puts(s, "\n");
-
-=======
 	seq_putc(s, '\n');
->>>>>>> 24b8d41d
 	return 0;
 }
 
@@ -612,21 +603,11 @@
 static int sti_tvout_late_register(struct drm_encoder *encoder)
 {
 	struct sti_tvout *tvout = to_sti_tvout(encoder);
-<<<<<<< HEAD
-	int ret;
-=======
->>>>>>> 24b8d41d
 
 	if (tvout->debugfs_registered)
 		return 0;
 
-<<<<<<< HEAD
-	ret = tvout_debugfs_init(tvout, encoder->dev->primary);
-	if (ret)
-		return ret;
-=======
 	tvout_debugfs_init(tvout, encoder->dev->primary);
->>>>>>> 24b8d41d
 
 	tvout->debugfs_registered = true;
 	return 0;
@@ -639,10 +620,6 @@
 	if (!tvout->debugfs_registered)
 		return;
 
-<<<<<<< HEAD
-	tvout_debugfs_exit(tvout, encoder->dev->primary);
-=======
->>>>>>> 24b8d41d
 	tvout->debugfs_registered = false;
 }
 
