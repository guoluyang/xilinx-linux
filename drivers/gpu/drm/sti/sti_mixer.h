--- conflicted
+++ resolved
@@ -58,11 +58,7 @@
 
 void sti_mixer_set_background_status(struct sti_mixer *mixer, bool enable);
 
-<<<<<<< HEAD
-int sti_mixer_debugfs_init(struct sti_mixer *mixer, struct drm_minor *minor);
-=======
 void sti_mixer_debugfs_init(struct sti_mixer *mixer, struct drm_minor *minor);
->>>>>>> 24b8d41d
 
 /* depth in Cross-bar control = z order */
 #define GAM_MIXER_NB_DEPTH_LEVEL 6
