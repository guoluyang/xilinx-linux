// SPDX-License-Identifier: GPL-2.0-only
/*
 * Parade PS8622 eDP/LVDS bridge driver
 *
 * Copyright (C) 2014 Google, Inc.
 */

#include <linux/backlight.h>
#include <linux/delay.h>
#include <linux/err.h>
<<<<<<< HEAD
#include <linux/gpio.h>
=======
>>>>>>> 24b8d41d
#include <linux/gpio/consumer.h>
#include <linux/i2c.h>
#include <linux/module.h>
#include <linux/of.h>
#include <linux/of_device.h>
#include <linux/pm.h>
#include <linux/regulator/consumer.h>

#include <drm/drm_atomic_helper.h>
#include <drm/drm_bridge.h>
#include <drm/drm_crtc.h>
#include <drm/drm_of.h>
#include <drm/drm_panel.h>
#include <drm/drm_print.h>
#include <drm/drm_probe_helper.h>

/* Brightness scale on the Parade chip */
#define PS8622_MAX_BRIGHTNESS 0xff

/* Timings taken from the version 1.7 datasheet for the PS8622/PS8625 */
#define PS8622_POWER_RISE_T1_MIN_US 10
#define PS8622_POWER_RISE_T1_MAX_US 10000
#define PS8622_RST_HIGH_T2_MIN_US 3000
#define PS8622_RST_HIGH_T2_MAX_US 30000
#define PS8622_PWMO_END_T12_MS 200
#define PS8622_POWER_FALL_T16_MAX_US 10000
#define PS8622_POWER_OFF_T17_MS 500

#if ((PS8622_RST_HIGH_T2_MIN_US + PS8622_POWER_RISE_T1_MAX_US) > \
	(PS8622_RST_HIGH_T2_MAX_US + PS8622_POWER_RISE_T1_MIN_US))
#error "T2.min + T1.max must be less than T2.max + T1.min"
#endif

struct ps8622_bridge {
	struct i2c_client *client;
	struct drm_bridge bridge;
	struct drm_bridge *panel_bridge;
	struct regulator *v12;
	struct backlight_device *bl;

	struct gpio_desc *gpio_slp;
	struct gpio_desc *gpio_rst;

	u32 max_lane_count;
	u32 lane_count;

	bool enabled;
};

static inline struct ps8622_bridge *
		bridge_to_ps8622(struct drm_bridge *bridge)
{
	return container_of(bridge, struct ps8622_bridge, bridge);
}

static int ps8622_set(struct i2c_client *client, u8 page, u8 reg, u8 val)
{
	int ret;
	struct i2c_adapter *adap = client->adapter;
	struct i2c_msg msg;
	u8 data[] = {reg, val};

	msg.addr = client->addr + page;
	msg.flags = 0;
	msg.len = sizeof(data);
	msg.buf = data;

	ret = i2c_transfer(adap, &msg, 1);
	if (ret != 1)
		pr_warn("PS8622 I2C write (0x%02x,0x%02x,0x%02x) failed: %d\n",
			client->addr + page, reg, val, ret);
	return !(ret == 1);
}

static int ps8622_send_config(struct ps8622_bridge *ps8622)
{
	struct i2c_client *cl = ps8622->client;
	int err = 0;

	/* HPD low */
	err = ps8622_set(cl, 0x02, 0xa1, 0x01);
	if (err)
		goto error;

	/* SW setting: [1:0] SW output 1.2V voltage is lower to 96% */
	err = ps8622_set(cl, 0x04, 0x14, 0x01);
	if (err)
		goto error;

	/* RCO SS setting: [5:4] = b01 0.5%, b10 1%, b11 1.5% */
	err = ps8622_set(cl, 0x04, 0xe3, 0x20);
	if (err)
		goto error;

	/* [7] RCO SS enable */
	err = ps8622_set(cl, 0x04, 0xe2, 0x80);
	if (err)
		goto error;

	/* RPHY Setting
	 * [3:2] CDR tune wait cycle before measure for fine tune
	 * b00: 1us b01: 0.5us b10:2us, b11: 4us
	 */
	err = ps8622_set(cl, 0x04, 0x8a, 0x0c);
	if (err)
		goto error;

	/* [3] RFD always on */
	err = ps8622_set(cl, 0x04, 0x89, 0x08);
	if (err)
		goto error;

	/* CTN lock in/out: 20000ppm/80000ppm. Lock out 2 times. */
	err = ps8622_set(cl, 0x04, 0x71, 0x2d);
	if (err)
		goto error;

	/* 2.7G CDR settings: NOF=40LSB for HBR CDR  setting */
	err = ps8622_set(cl, 0x04, 0x7d, 0x07);
	if (err)
		goto error;

	/* [1:0] Fmin=+4bands */
	err = ps8622_set(cl, 0x04, 0x7b, 0x00);
	if (err)
		goto error;

	/* [7:5] DCO_FTRNG=+-40% */
	err = ps8622_set(cl, 0x04, 0x7a, 0xfd);
	if (err)
		goto error;

	/* 1.62G CDR settings: [5:2]NOF=64LSB [1:0]DCO scale is 2/5 */
	err = ps8622_set(cl, 0x04, 0xc0, 0x12);
	if (err)
		goto error;

	/* Gitune=-37% */
	err = ps8622_set(cl, 0x04, 0xc1, 0x92);
	if (err)
		goto error;

	/* Fbstep=100% */
	err = ps8622_set(cl, 0x04, 0xc2, 0x1c);
	if (err)
		goto error;

	/* [7] LOS signal disable */
	err = ps8622_set(cl, 0x04, 0x32, 0x80);
	if (err)
		goto error;

	/* RPIO Setting: [7:4] LVDS driver bias current : 75% (250mV swing) */
	err = ps8622_set(cl, 0x04, 0x00, 0xb0);
	if (err)
		goto error;

	/* [7:6] Right-bar GPIO output strength is 8mA */
	err = ps8622_set(cl, 0x04, 0x15, 0x40);
	if (err)
		goto error;

	/* EQ Training State Machine Setting, RCO calibration start */
	err = ps8622_set(cl, 0x04, 0x54, 0x10);
	if (err)
		goto error;

	/* Logic, needs more than 10 I2C command */
	/* [4:0] MAX_LANE_COUNT set to max supported lanes */
	err = ps8622_set(cl, 0x01, 0x02, 0x80 | ps8622->max_lane_count);
	if (err)
		goto error;

	/* [4:0] LANE_COUNT_SET set to chosen lane count */
	err = ps8622_set(cl, 0x01, 0x21, 0x80 | ps8622->lane_count);
	if (err)
		goto error;

	err = ps8622_set(cl, 0x00, 0x52, 0x20);
	if (err)
		goto error;

	/* HPD CP toggle enable */
	err = ps8622_set(cl, 0x00, 0xf1, 0x03);
	if (err)
		goto error;

	err = ps8622_set(cl, 0x00, 0x62, 0x41);
	if (err)
		goto error;

	/* Counter number, add 1ms counter delay */
	err = ps8622_set(cl, 0x00, 0xf6, 0x01);
	if (err)
		goto error;

	/* [6]PWM function control by DPCD0040f[7], default is PWM block */
	err = ps8622_set(cl, 0x00, 0x77, 0x06);
	if (err)
		goto error;

	/* 04h Adjust VTotal toleranceto fix the 30Hz no display issue */
	err = ps8622_set(cl, 0x00, 0x4c, 0x04);
	if (err)
		goto error;

	/* DPCD00400='h00, Parade OUI ='h001cf8 */
	err = ps8622_set(cl, 0x01, 0xc0, 0x00);
	if (err)
		goto error;

	/* DPCD00401='h1c */
	err = ps8622_set(cl, 0x01, 0xc1, 0x1c);
	if (err)
		goto error;

	/* DPCD00402='hf8 */
	err = ps8622_set(cl, 0x01, 0xc2, 0xf8);
	if (err)
		goto error;

	/* DPCD403~408 = ASCII code, D2SLV5='h4432534c5635 */
	err = ps8622_set(cl, 0x01, 0xc3, 0x44);
	if (err)
		goto error;

	/* DPCD404 */
	err = ps8622_set(cl, 0x01, 0xc4, 0x32);
	if (err)
		goto error;

	/* DPCD405 */
	err = ps8622_set(cl, 0x01, 0xc5, 0x53);
	if (err)
		goto error;

	/* DPCD406 */
	err = ps8622_set(cl, 0x01, 0xc6, 0x4c);
	if (err)
		goto error;

	/* DPCD407 */
	err = ps8622_set(cl, 0x01, 0xc7, 0x56);
	if (err)
		goto error;

	/* DPCD408 */
	err = ps8622_set(cl, 0x01, 0xc8, 0x35);
	if (err)
		goto error;

	/* DPCD40A, Initial Code major revision '01' */
	err = ps8622_set(cl, 0x01, 0xca, 0x01);
	if (err)
		goto error;

	/* DPCD40B, Initial Code minor revision '05' */
	err = ps8622_set(cl, 0x01, 0xcb, 0x05);
	if (err)
		goto error;


	if (ps8622->bl) {
		/* DPCD720, internal PWM */
		err = ps8622_set(cl, 0x01, 0xa5, 0xa0);
		if (err)
			goto error;

		/* FFh for 100% brightness, 0h for 0% brightness */
		err = ps8622_set(cl, 0x01, 0xa7,
				ps8622->bl->props.brightness);
		if (err)
			goto error;
	} else {
		/* DPCD720, external PWM */
		err = ps8622_set(cl, 0x01, 0xa5, 0x80);
		if (err)
			goto error;
	}

	/* Set LVDS output as 6bit-VESA mapping, single LVDS channel */
	err = ps8622_set(cl, 0x01, 0xcc, 0x13);
	if (err)
		goto error;

	/* Enable SSC set by register */
	err = ps8622_set(cl, 0x02, 0xb1, 0x20);
	if (err)
		goto error;

	/* Set SSC enabled and +/-1% central spreading */
	err = ps8622_set(cl, 0x04, 0x10, 0x16);
	if (err)
		goto error;

	/* Logic end */
	/* MPU Clock source: LC => RCO */
	err = ps8622_set(cl, 0x04, 0x59, 0x60);
	if (err)
		goto error;

	/* LC -> RCO */
	err = ps8622_set(cl, 0x04, 0x54, 0x14);
	if (err)
		goto error;

	/* HPD high */
	err = ps8622_set(cl, 0x02, 0xa1, 0x91);

error:
	return err ? -EIO : 0;
}

static int ps8622_backlight_update(struct backlight_device *bl)
{
	struct ps8622_bridge *ps8622 = dev_get_drvdata(&bl->dev);
	int ret, brightness = bl->props.brightness;

	if (bl->props.power != FB_BLANK_UNBLANK ||
	    bl->props.state & (BL_CORE_SUSPENDED | BL_CORE_FBBLANK))
		brightness = 0;

	if (!ps8622->enabled)
		return -EINVAL;

	ret = ps8622_set(ps8622->client, 0x01, 0xa7, brightness);

	return ret;
}

static const struct backlight_ops ps8622_backlight_ops = {
	.update_status	= ps8622_backlight_update,
};

static void ps8622_pre_enable(struct drm_bridge *bridge)
{
	struct ps8622_bridge *ps8622 = bridge_to_ps8622(bridge);
	int ret;

	if (ps8622->enabled)
		return;

	gpiod_set_value(ps8622->gpio_rst, 0);

	if (ps8622->v12) {
		ret = regulator_enable(ps8622->v12);
		if (ret)
			DRM_ERROR("fails to enable ps8622->v12");
	}

	gpiod_set_value(ps8622->gpio_slp, 1);

	/*
	 * T1 is the range of time that it takes for the power to rise after we
	 * enable the lcd/ps8622 fet. T2 is the range of time in which the
	 * data sheet specifies we should deassert the reset pin.
	 *
	 * If it takes T1.max for the power to rise, we need to wait atleast
	 * T2.min before deasserting the reset pin. If it takes T1.min for the
	 * power to rise, we need to wait at most T2.max before deasserting the
	 * reset pin.
	 */
	usleep_range(PS8622_RST_HIGH_T2_MIN_US + PS8622_POWER_RISE_T1_MAX_US,
		     PS8622_RST_HIGH_T2_MAX_US + PS8622_POWER_RISE_T1_MIN_US);

	gpiod_set_value(ps8622->gpio_rst, 1);

	/* wait 20ms after RST high */
	usleep_range(20000, 30000);

	ret = ps8622_send_config(ps8622);
	if (ret) {
		DRM_ERROR("Failed to send config to bridge (%d)\n", ret);
		return;
	}

	ps8622->enabled = true;
}

static void ps8622_disable(struct drm_bridge *bridge)
{
	/* Delay after panel is disabled */
	msleep(PS8622_PWMO_END_T12_MS);
}

static void ps8622_post_disable(struct drm_bridge *bridge)
{
	struct ps8622_bridge *ps8622 = bridge_to_ps8622(bridge);

	if (!ps8622->enabled)
		return;

	ps8622->enabled = false;

	/*
	 * This doesn't matter if the regulators are turned off, but something
	 * else might keep them on. In that case, we want to assert the slp gpio
	 * to lower power.
	 */
	gpiod_set_value(ps8622->gpio_slp, 0);

	if (ps8622->v12)
		regulator_disable(ps8622->v12);

	/*
	 * Sleep for at least the amount of time that it takes the power rail to
	 * fall to prevent asserting the rst gpio from doing anything.
	 */
	usleep_range(PS8622_POWER_FALL_T16_MAX_US,
		     2 * PS8622_POWER_FALL_T16_MAX_US);
	gpiod_set_value(ps8622->gpio_rst, 0);

	msleep(PS8622_POWER_OFF_T17_MS);
}

<<<<<<< HEAD
static int ps8622_get_modes(struct drm_connector *connector)
{
	struct ps8622_bridge *ps8622;

	ps8622 = connector_to_ps8622(connector);

	return drm_panel_get_modes(ps8622->panel);
}

static const struct drm_connector_helper_funcs ps8622_connector_helper_funcs = {
	.get_modes = ps8622_get_modes,
};

static enum drm_connector_status ps8622_detect(struct drm_connector *connector,
								bool force)
{
	return connector_status_connected;
}

static const struct drm_connector_funcs ps8622_connector_funcs = {
	.dpms = drm_atomic_helper_connector_dpms,
	.fill_modes = drm_helper_probe_single_connector_modes,
	.detect = ps8622_detect,
	.destroy = drm_connector_cleanup,
	.reset = drm_atomic_helper_connector_reset,
	.atomic_duplicate_state = drm_atomic_helper_connector_duplicate_state,
	.atomic_destroy_state = drm_atomic_helper_connector_destroy_state,
};

static int ps8622_attach(struct drm_bridge *bridge)
=======
static int ps8622_attach(struct drm_bridge *bridge,
			 enum drm_bridge_attach_flags flags)
>>>>>>> 24b8d41d
{
	struct ps8622_bridge *ps8622 = bridge_to_ps8622(bridge);

	return drm_bridge_attach(ps8622->bridge.encoder, ps8622->panel_bridge,
				 &ps8622->bridge, flags);
}

static const struct drm_bridge_funcs ps8622_bridge_funcs = {
	.pre_enable = ps8622_pre_enable,
	.disable = ps8622_disable,
	.post_disable = ps8622_post_disable,
	.attach = ps8622_attach,
};

static const struct of_device_id ps8622_devices[] = {
	{.compatible = "parade,ps8622",},
	{.compatible = "parade,ps8625",},
	{}
};
MODULE_DEVICE_TABLE(of, ps8622_devices);

static int ps8622_probe(struct i2c_client *client,
					const struct i2c_device_id *id)
{
	struct device *dev = &client->dev;
	struct ps8622_bridge *ps8622;
	struct drm_bridge *panel_bridge;
	struct drm_panel *panel;
	int ret;

	ps8622 = devm_kzalloc(dev, sizeof(*ps8622), GFP_KERNEL);
	if (!ps8622)
		return -ENOMEM;

	ret = drm_of_find_panel_or_bridge(dev->of_node, 0, 0, &panel, NULL);
	if (ret)
		return ret;

	panel_bridge = devm_drm_panel_bridge_add(dev, panel);
	if (IS_ERR(panel_bridge))
		return PTR_ERR(panel_bridge);

	ps8622->panel_bridge = panel_bridge;
	ps8622->client = client;

	ps8622->v12 = devm_regulator_get(dev, "vdd12");
	if (IS_ERR(ps8622->v12)) {
		dev_info(dev, "no 1.2v regulator found for PS8622\n");
		ps8622->v12 = NULL;
	}

	ps8622->gpio_slp = devm_gpiod_get(dev, "sleep", GPIOD_OUT_HIGH);
	if (IS_ERR(ps8622->gpio_slp)) {
		ret = PTR_ERR(ps8622->gpio_slp);
		dev_err(dev, "cannot get gpio_slp %d\n", ret);
		return ret;
	}

	/*
	 * Assert the reset pin high to avoid the bridge being
	 * initialized prematurely
	 */
	ps8622->gpio_rst = devm_gpiod_get(dev, "reset", GPIOD_OUT_HIGH);
	if (IS_ERR(ps8622->gpio_rst)) {
		ret = PTR_ERR(ps8622->gpio_rst);
		dev_err(dev, "cannot get gpio_rst %d\n", ret);
		return ret;
	}

	ps8622->max_lane_count = id->driver_data;

	if (of_property_read_u32(dev->of_node, "lane-count",
						&ps8622->lane_count)) {
		ps8622->lane_count = ps8622->max_lane_count;
	} else if (ps8622->lane_count > ps8622->max_lane_count) {
		dev_info(dev, "lane-count property is too high,"
						"using max_lane_count\n");
		ps8622->lane_count = ps8622->max_lane_count;
	}

	if (!of_find_property(dev->of_node, "use-external-pwm", NULL)) {
		ps8622->bl = backlight_device_register("ps8622-backlight",
				dev, ps8622, &ps8622_backlight_ops,
				NULL);
		if (IS_ERR(ps8622->bl)) {
			DRM_ERROR("failed to register backlight\n");
			ret = PTR_ERR(ps8622->bl);
			ps8622->bl = NULL;
			return ret;
		}
		ps8622->bl->props.max_brightness = PS8622_MAX_BRIGHTNESS;
		ps8622->bl->props.brightness = PS8622_MAX_BRIGHTNESS;
	}

	ps8622->bridge.funcs = &ps8622_bridge_funcs;
	ps8622->bridge.type = DRM_MODE_CONNECTOR_LVDS;
	ps8622->bridge.of_node = dev->of_node;
	drm_bridge_add(&ps8622->bridge);

	i2c_set_clientdata(client, ps8622);

	return 0;
}

static int ps8622_remove(struct i2c_client *client)
{
	struct ps8622_bridge *ps8622 = i2c_get_clientdata(client);

	backlight_device_unregister(ps8622->bl);
	drm_bridge_remove(&ps8622->bridge);

	return 0;
}

static const struct i2c_device_id ps8622_i2c_table[] = {
	/* Device type, max_lane_count */
	{"ps8622", 1},
	{"ps8625", 2},
	{},
};
MODULE_DEVICE_TABLE(i2c, ps8622_i2c_table);

static struct i2c_driver ps8622_driver = {
	.id_table	= ps8622_i2c_table,
	.probe		= ps8622_probe,
	.remove		= ps8622_remove,
	.driver		= {
		.name	= "ps8622",
		.of_match_table = ps8622_devices,
	},
};
module_i2c_driver(ps8622_driver);

MODULE_AUTHOR("Vincent Palatin <vpalatin@chromium.org>");
MODULE_DESCRIPTION("Parade ps8622/ps8625 eDP-LVDS converter driver");
MODULE_LICENSE("GPL v2");<|MERGE_RESOLUTION|>--- conflicted
+++ resolved
@@ -8,10 +8,6 @@
 #include <linux/backlight.h>
 #include <linux/delay.h>
 #include <linux/err.h>
-<<<<<<< HEAD
-#include <linux/gpio.h>
-=======
->>>>>>> 24b8d41d
 #include <linux/gpio/consumer.h>
 #include <linux/i2c.h>
 #include <linux/module.h>
@@ -427,41 +423,8 @@
 	msleep(PS8622_POWER_OFF_T17_MS);
 }
 
-<<<<<<< HEAD
-static int ps8622_get_modes(struct drm_connector *connector)
-{
-	struct ps8622_bridge *ps8622;
-
-	ps8622 = connector_to_ps8622(connector);
-
-	return drm_panel_get_modes(ps8622->panel);
-}
-
-static const struct drm_connector_helper_funcs ps8622_connector_helper_funcs = {
-	.get_modes = ps8622_get_modes,
-};
-
-static enum drm_connector_status ps8622_detect(struct drm_connector *connector,
-								bool force)
-{
-	return connector_status_connected;
-}
-
-static const struct drm_connector_funcs ps8622_connector_funcs = {
-	.dpms = drm_atomic_helper_connector_dpms,
-	.fill_modes = drm_helper_probe_single_connector_modes,
-	.detect = ps8622_detect,
-	.destroy = drm_connector_cleanup,
-	.reset = drm_atomic_helper_connector_reset,
-	.atomic_duplicate_state = drm_atomic_helper_connector_duplicate_state,
-	.atomic_destroy_state = drm_atomic_helper_connector_destroy_state,
-};
-
-static int ps8622_attach(struct drm_bridge *bridge)
-=======
 static int ps8622_attach(struct drm_bridge *bridge,
 			 enum drm_bridge_attach_flags flags)
->>>>>>> 24b8d41d
 {
 	struct ps8622_bridge *ps8622 = bridge_to_ps8622(bridge);
 
