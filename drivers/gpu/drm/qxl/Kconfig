# SPDX-License-Identifier: GPL-2.0-only
config DRM_QXL
	tristate "QXL virtual GPU"
<<<<<<< HEAD
	depends on DRM && PCI
=======
	depends on DRM && PCI && MMU
>>>>>>> 24b8d41d
	select DRM_KMS_HELPER
	select DRM_TTM
	select DRM_TTM_HELPER
	select CRC32
	help
	  QXL virtual GPU for Spice virtualization desktop integration.
	  Do not enable this driver unless your distro ships a corresponding
	  X.org QXL driver that can handle kernel modesetting.<|MERGE_RESOLUTION|>--- conflicted
+++ resolved
@@ -1,11 +1,7 @@
 # SPDX-License-Identifier: GPL-2.0-only
 config DRM_QXL
 	tristate "QXL virtual GPU"
-<<<<<<< HEAD
-	depends on DRM && PCI
-=======
 	depends on DRM && PCI && MMU
->>>>>>> 24b8d41d
 	select DRM_KMS_HELPER
 	select DRM_TTM
 	select DRM_TTM_HELPER
