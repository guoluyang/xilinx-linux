--- conflicted
+++ resolved
@@ -95,15 +95,9 @@
 			return 0;
 
 		if (have_drawable_releases && sc > 300) {
-<<<<<<< HEAD
-			FENCE_WARN(fence, "failed to wait on release %llu "
-					  "after spincount %d\n",
-					  fence->context & ~0xf0000000, sc);
-=======
 			DMA_FENCE_WARN(fence, "failed to wait on release %llu "
 				       "after spincount %d\n",
 				       fence->context & ~0xf0000000, sc);
->>>>>>> 24b8d41d
 			goto signaled;
 		}
 		goto retry;
