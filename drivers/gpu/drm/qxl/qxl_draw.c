--- conflicted
+++ resolved
@@ -39,11 +39,7 @@
  * the qxl_clip_rects. This is *not* the same as the memory allocated
  * on the device, it is offset to qxl_clip_rects.chunk.data */
 static struct qxl_rect *drawable_set_clipping(struct qxl_device *qdev,
-<<<<<<< HEAD
-					      unsigned num_clips,
-=======
 					      unsigned int num_clips,
->>>>>>> 24b8d41d
 					      struct qxl_bo *clips_bo)
 {
 	struct qxl_clip_rects *dev_clips;
@@ -115,154 +111,6 @@
 	return 0;
 }
 
-<<<<<<< HEAD
-static int alloc_palette_object(struct qxl_device *qdev,
-				struct qxl_release *release,
-				struct qxl_bo **palette_bo)
-{
-	return qxl_alloc_bo_reserved(qdev, release,
-				     sizeof(struct qxl_palette) + sizeof(uint32_t) * 2,
-				     palette_bo);
-}
-
-static int qxl_palette_create_1bit(struct qxl_bo *palette_bo,
-				   struct qxl_release *release,
-				   const struct qxl_fb_image *qxl_fb_image)
-{
-	const struct fb_image *fb_image = &qxl_fb_image->fb_image;
-	uint32_t visual = qxl_fb_image->visual;
-	const uint32_t *pseudo_palette = qxl_fb_image->pseudo_palette;
-	struct qxl_palette *pal;
-	int ret;
-	uint32_t fgcolor, bgcolor;
-	static uint64_t unique; /* we make no attempt to actually set this
-				 * correctly globaly, since that would require
-				 * tracking all of our palettes. */
-	ret = qxl_bo_kmap(palette_bo, (void **)&pal);
-	if (ret)
-		return ret;
-	pal->num_ents = 2;
-	pal->unique = unique++;
-	if (visual == FB_VISUAL_TRUECOLOR || visual == FB_VISUAL_DIRECTCOLOR) {
-		/* NB: this is the only used branch currently. */
-		fgcolor = pseudo_palette[fb_image->fg_color];
-		bgcolor = pseudo_palette[fb_image->bg_color];
-	} else {
-		fgcolor = fb_image->fg_color;
-		bgcolor = fb_image->bg_color;
-	}
-	pal->ents[0] = bgcolor;
-	pal->ents[1] = fgcolor;
-	qxl_bo_kunmap(palette_bo);
-	return 0;
-}
-
-void qxl_draw_opaque_fb(const struct qxl_fb_image *qxl_fb_image,
-			int stride /* filled in if 0 */)
-{
-	struct qxl_device *qdev = qxl_fb_image->qdev;
-	struct qxl_drawable *drawable;
-	struct qxl_rect rect;
-	const struct fb_image *fb_image = &qxl_fb_image->fb_image;
-	int x = fb_image->dx;
-	int y = fb_image->dy;
-	int width = fb_image->width;
-	int height = fb_image->height;
-	const char *src = fb_image->data;
-	int depth = fb_image->depth;
-	struct qxl_release *release;
-	struct qxl_image *image;
-	int ret;
-	struct qxl_drm_image *dimage;
-	struct qxl_bo *palette_bo = NULL;
-	if (stride == 0)
-		stride = depth * width / 8;
-
-	ret = alloc_drawable(qdev, &release);
-	if (ret)
-		return;
-
-	ret = qxl_image_alloc_objects(qdev, release,
-				      &dimage,
-				      height, stride);
-	if (ret)
-		goto out_free_drawable;
-
-	if (depth == 1) {
-		ret = alloc_palette_object(qdev, release, &palette_bo);
-		if (ret)
-			goto out_free_image;
-	}
-
-	/* do a reservation run over all the objects we just allocated */
-	ret = qxl_release_reserve_list(release, true);
-	if (ret)
-		goto out_free_palette;
-
-	rect.left = x;
-	rect.right = x + width;
-	rect.top = y;
-	rect.bottom = y + height;
-
-	ret = make_drawable(qdev, 0, QXL_DRAW_COPY, &rect, release);
-	if (ret) {
-		qxl_release_backoff_reserve_list(release);
-		goto out_free_palette;
-	}
-
-	ret = qxl_image_init(qdev, release, dimage,
-			     (const uint8_t *)src, 0, 0,
-			     width, height, depth, stride);
-	if (ret) {
-		qxl_release_backoff_reserve_list(release);
-		qxl_release_free(qdev, release);
-		return;
-	}
-
-	if (depth == 1) {
-		void *ptr;
-		ret = qxl_palette_create_1bit(palette_bo, release, qxl_fb_image);
-
-		ptr = qxl_bo_kmap_atomic_page(qdev, dimage->bo, 0);
-		image = ptr;
-		image->u.bitmap.palette =
-			qxl_bo_physical_address(qdev, palette_bo, 0);
-		qxl_bo_kunmap_atomic_page(qdev, dimage->bo, ptr);
-	}
-
-	drawable = (struct qxl_drawable *)qxl_release_map(qdev, release);
-
-	drawable->u.copy.src_area.top = 0;
-	drawable->u.copy.src_area.bottom = height;
-	drawable->u.copy.src_area.left = 0;
-	drawable->u.copy.src_area.right = width;
-
-	drawable->u.copy.rop_descriptor = SPICE_ROPD_OP_PUT;
-	drawable->u.copy.scale_mode = 0;
-	drawable->u.copy.mask.flags = 0;
-	drawable->u.copy.mask.pos.x = 0;
-	drawable->u.copy.mask.pos.y = 0;
-	drawable->u.copy.mask.bitmap = 0;
-
-	drawable->u.copy.src_bitmap =
-		qxl_bo_physical_address(qdev, dimage->bo, 0);
-	qxl_release_unmap(qdev, release, &drawable->release_info);
-
-	qxl_push_command_ring_release(qdev, release, QXL_CMD_DRAW, false);
-	qxl_release_fence_buffer_objects(release);
-
-out_free_palette:
-	if (palette_bo)
-		qxl_bo_unref(&palette_bo);
-out_free_image:
-	qxl_image_free_objects(qdev, dimage);
-out_free_drawable:
-	if (ret)
-		free_drawable(qdev, release);
-}
-
-=======
->>>>>>> 24b8d41d
 /* push a draw command using the given clipping rectangles as
  * the sources from the shadow framebuffer.
  *
@@ -361,12 +209,8 @@
 		goto out_release_backoff;
 
 	rects = drawable_set_clipping(qdev, num_clips, clips_bo);
-<<<<<<< HEAD
-	if (!rects)
-=======
 	if (!rects) {
 		ret = -EINVAL;
->>>>>>> 24b8d41d
 		goto out_release_backoff;
 	}
 	drawable = (struct qxl_drawable *)qxl_release_map(qdev, release);
