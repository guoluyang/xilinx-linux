/*
 * Copyright © 2015 Intel Corporation
 *
 * Permission is hereby granted, free of charge, to any person obtaining a
 * copy of this software and associated documentation files (the "Software"),
 * to deal in the Software without restriction, including without limitation
 * the rights to use, copy, modify, merge, publish, distribute, sublicense,
 * and/or sell copies of the Software, and to permit persons to whom the
 * Software is furnished to do so, subject to the following conditions:
 *
 * The above copyright notice and this permission notice (including the next
 * paragraph) shall be included in all copies or substantial portions of the
 * Software.
 *
 * THE SOFTWARE IS PROVIDED "AS IS", WITHOUT WARRANTY OF ANY KIND, EXPRESS OR
 * IMPLIED, INCLUDING BUT NOT LIMITED TO THE WARRANTIES OF MERCHANTABILITY,
 * FITNESS FOR A PARTICULAR PURPOSE AND NONINFRINGEMENT.  IN NO EVENT SHALL
 * THE AUTHORS OR COPYRIGHT HOLDERS BE LIABLE FOR ANY CLAIM, DAMAGES OR OTHER
 * LIABILITY, WHETHER IN AN ACTION OF CONTRACT, TORT OR OTHERWISE, ARISING
 * FROM, OUT OF OR IN CONNECTION WITH THE SOFTWARE OR THE USE OR OTHER DEALINGS
 * IN THE SOFTWARE.
 *
 * Authors:
 *    Rafael Antognolli <rafael.antognolli@intel.com>
 *
 */

#include <linux/device.h>
#include <linux/fs.h>
#include <linux/init.h>
#include <linux/kernel.h>
#include <linux/module.h>
#include <linux/sched/signal.h>
#include <linux/slab.h>
#include <linux/uaccess.h>
#include <linux/uio.h>

#include <drm/drm_crtc.h>
#include <drm/drm_dp_helper.h>
#include <drm/drm_dp_mst_helper.h>
#include <drm/drm_print.h>

#include "drm_crtc_helper_internal.h"

#include "drm_crtc_helper_internal.h"

struct drm_dp_aux_dev {
	unsigned index;
	struct drm_dp_aux *aux;
	struct device *dev;
	struct kref refcount;
	atomic_t usecount;
};

#define DRM_AUX_MINORS	256
#define AUX_MAX_OFFSET	(1 << 20)
static DEFINE_IDR(aux_idr);
static DEFINE_MUTEX(aux_idr_mutex);
static struct class *drm_dp_aux_dev_class;
static int drm_dev_major = -1;

static struct drm_dp_aux_dev *drm_dp_aux_dev_get_by_minor(unsigned index)
{
	struct drm_dp_aux_dev *aux_dev = NULL;

	mutex_lock(&aux_idr_mutex);
	aux_dev = idr_find(&aux_idr, index);
	if (!kref_get_unless_zero(&aux_dev->refcount))
		aux_dev = NULL;
	mutex_unlock(&aux_idr_mutex);

	return aux_dev;
}

static struct drm_dp_aux_dev *alloc_drm_dp_aux_dev(struct drm_dp_aux *aux)
{
	struct drm_dp_aux_dev *aux_dev;
	int index;

	aux_dev = kzalloc(sizeof(*aux_dev), GFP_KERNEL);
	if (!aux_dev)
		return ERR_PTR(-ENOMEM);
	aux_dev->aux = aux;
	atomic_set(&aux_dev->usecount, 1);
	kref_init(&aux_dev->refcount);

	mutex_lock(&aux_idr_mutex);
	index = idr_alloc(&aux_idr, aux_dev, 0, DRM_AUX_MINORS, GFP_KERNEL);
	mutex_unlock(&aux_idr_mutex);
	if (index < 0) {
		kfree(aux_dev);
		return ERR_PTR(index);
	}
	aux_dev->index = index;

	return aux_dev;
}

static void release_drm_dp_aux_dev(struct kref *ref)
{
	struct drm_dp_aux_dev *aux_dev =
		container_of(ref, struct drm_dp_aux_dev, refcount);

	kfree(aux_dev);
}

static ssize_t name_show(struct device *dev,
			 struct device_attribute *attr, char *buf)
{
	ssize_t res;
	struct drm_dp_aux_dev *aux_dev =
		drm_dp_aux_dev_get_by_minor(MINOR(dev->devt));

	if (!aux_dev)
		return -ENODEV;

	res = sprintf(buf, "%s\n", aux_dev->aux->name);
	kref_put(&aux_dev->refcount, release_drm_dp_aux_dev);

	return res;
}
static DEVICE_ATTR_RO(name);

static struct attribute *drm_dp_aux_attrs[] = {
	&dev_attr_name.attr,
	NULL,
};
ATTRIBUTE_GROUPS(drm_dp_aux);

static int auxdev_open(struct inode *inode, struct file *file)
{
	unsigned int minor = iminor(inode);
	struct drm_dp_aux_dev *aux_dev;

	aux_dev = drm_dp_aux_dev_get_by_minor(minor);
	if (!aux_dev)
		return -ENODEV;

	file->private_data = aux_dev;
	return 0;
}

static loff_t auxdev_llseek(struct file *file, loff_t offset, int whence)
{
	return fixed_size_llseek(file, offset, whence, AUX_MAX_OFFSET);
}

static ssize_t auxdev_read_iter(struct kiocb *iocb, struct iov_iter *to)
{
	struct drm_dp_aux_dev *aux_dev = iocb->ki_filp->private_data;
	loff_t pos = iocb->ki_pos;
	ssize_t res = 0;

	if (!atomic_inc_not_zero(&aux_dev->usecount))
		return -ENODEV;

	iov_iter_truncate(to, AUX_MAX_OFFSET - pos);

	while (iov_iter_count(to)) {
		uint8_t buf[DP_AUX_MAX_PAYLOAD_BYTES];
		ssize_t todo = min(iov_iter_count(to), sizeof(buf));

<<<<<<< HEAD
	while (bytes_pending > 0) {
		uint8_t localbuf[DP_AUX_MAX_PAYLOAD_BYTES];
		ssize_t todo = min_t(size_t, bytes_pending, sizeof(localbuf));

		if (signal_pending(current)) {
			res = num_bytes_processed ?
				num_bytes_processed : -ERESTARTSYS;
			goto out;
		}

		res = drm_dp_dpcd_read(aux_dev->aux, *offset, localbuf, todo);
		if (res <= 0) {
			res = num_bytes_processed ? num_bytes_processed : res;
			goto out;
=======
		if (signal_pending(current)) {
			res = -ERESTARTSYS;
			break;
>>>>>>> 24b8d41d
		}

		res = drm_dp_dpcd_read(aux_dev->aux, pos, buf, todo);

		if (res <= 0)
			break;

		if (copy_to_iter(buf, res, to) != res) {
			res = -EFAULT;
			break;
		}

		pos += res;
	}

	if (pos != iocb->ki_pos)
		res = pos - iocb->ki_pos;
	iocb->ki_pos = pos;

	if (atomic_dec_and_test(&aux_dev->usecount))
		wake_up_var(&aux_dev->usecount);

	return res;
}

static ssize_t auxdev_write_iter(struct kiocb *iocb, struct iov_iter *from)
{
	struct drm_dp_aux_dev *aux_dev = iocb->ki_filp->private_data;
	loff_t pos = iocb->ki_pos;
	ssize_t res = 0;

	if (!atomic_inc_not_zero(&aux_dev->usecount))
		return -ENODEV;

	iov_iter_truncate(from, AUX_MAX_OFFSET - pos);

	while (iov_iter_count(from)) {
		uint8_t buf[DP_AUX_MAX_PAYLOAD_BYTES];
		ssize_t todo = min(iov_iter_count(from), sizeof(buf));

		if (signal_pending(current)) {
<<<<<<< HEAD
			res = num_bytes_processed ?
				num_bytes_processed : -ERESTARTSYS;
			goto out;
		}

		if (__copy_from_user(localbuf,
				     buf + num_bytes_processed, todo)) {
			res = num_bytes_processed ?
				num_bytes_processed : -EFAULT;
			goto out;
=======
			res = -ERESTARTSYS;
			break;
>>>>>>> 24b8d41d
		}

		if (!copy_from_iter_full(buf, todo, from)) {
			res = -EFAULT;
			break;
		}

		res = drm_dp_dpcd_write(aux_dev->aux, pos, buf, todo);

		if (res <= 0)
			break;

		pos += res;
	}

	if (pos != iocb->ki_pos)
		res = pos - iocb->ki_pos;
	iocb->ki_pos = pos;

	if (atomic_dec_and_test(&aux_dev->usecount))
		wake_up_var(&aux_dev->usecount);

	return res;
}

static int auxdev_release(struct inode *inode, struct file *file)
{
	struct drm_dp_aux_dev *aux_dev = file->private_data;

	kref_put(&aux_dev->refcount, release_drm_dp_aux_dev);
	return 0;
}

static const struct file_operations auxdev_fops = {
	.owner		= THIS_MODULE,
	.llseek		= auxdev_llseek,
	.read_iter	= auxdev_read_iter,
	.write_iter	= auxdev_write_iter,
	.open		= auxdev_open,
	.release	= auxdev_release,
};

#define to_auxdev(d) container_of(d, struct drm_dp_aux_dev, aux)

static struct drm_dp_aux_dev *drm_dp_aux_dev_get_by_aux(struct drm_dp_aux *aux)
{
	struct drm_dp_aux_dev *iter, *aux_dev = NULL;
	int id;

	/* don't increase kref count here because this function should only be
	 * used by drm_dp_aux_unregister_devnode. Thus, it will always have at
	 * least one reference - the one that drm_dp_aux_register_devnode
	 * created
	 */
	mutex_lock(&aux_idr_mutex);
	idr_for_each_entry(&aux_idr, iter, id) {
		if (iter->aux == aux) {
			aux_dev = iter;
			break;
		}
	}
	mutex_unlock(&aux_idr_mutex);
	return aux_dev;
}

<<<<<<< HEAD
static int auxdev_wait_atomic_t(atomic_t *p)
{
	schedule();
	return 0;
}

=======
>>>>>>> 24b8d41d
void drm_dp_aux_unregister_devnode(struct drm_dp_aux *aux)
{
	struct drm_dp_aux_dev *aux_dev;
	unsigned int minor;

	aux_dev = drm_dp_aux_dev_get_by_aux(aux);
	if (!aux_dev) /* attach must have failed */
		return;

	mutex_lock(&aux_idr_mutex);
	idr_remove(&aux_idr, aux_dev->index);
	mutex_unlock(&aux_idr_mutex);

	atomic_dec(&aux_dev->usecount);
	wait_var_event(&aux_dev->usecount, !atomic_read(&aux_dev->usecount));

	minor = aux_dev->index;
	if (aux_dev->dev)
		device_destroy(drm_dp_aux_dev_class,
			       MKDEV(drm_dev_major, minor));

	DRM_DEBUG("drm_dp_aux_dev: aux [%s] unregistering\n", aux->name);
	kref_put(&aux_dev->refcount, release_drm_dp_aux_dev);
}

int drm_dp_aux_register_devnode(struct drm_dp_aux *aux)
{
	struct drm_dp_aux_dev *aux_dev;
	int res;

	aux_dev = alloc_drm_dp_aux_dev(aux);
	if (IS_ERR(aux_dev))
		return PTR_ERR(aux_dev);

	aux_dev->dev = device_create(drm_dp_aux_dev_class, aux->dev,
				     MKDEV(drm_dev_major, aux_dev->index), NULL,
				     "drm_dp_aux%d", aux_dev->index);
	if (IS_ERR(aux_dev->dev)) {
		res = PTR_ERR(aux_dev->dev);
		aux_dev->dev = NULL;
		goto error;
	}

	DRM_DEBUG("drm_dp_aux_dev: aux [%s] registered as minor %d\n",
		  aux->name, aux_dev->index);
	return 0;
error:
	drm_dp_aux_unregister_devnode(aux);
	return res;
}

int drm_dp_aux_dev_init(void)
{
	int res;

	drm_dp_aux_dev_class = class_create(THIS_MODULE, "drm_dp_aux_dev");
	if (IS_ERR(drm_dp_aux_dev_class)) {
		return PTR_ERR(drm_dp_aux_dev_class);
	}
	drm_dp_aux_dev_class->dev_groups = drm_dp_aux_groups;

	res = register_chrdev(0, "aux", &auxdev_fops);
	if (res < 0)
		goto out;
	drm_dev_major = res;

	return 0;
out:
	class_destroy(drm_dp_aux_dev_class);
	return res;
}

void drm_dp_aux_dev_exit(void)
{
	unregister_chrdev(drm_dev_major, "aux");
	class_destroy(drm_dp_aux_dev_class);
}<|MERGE_RESOLUTION|>--- conflicted
+++ resolved
@@ -42,8 +42,6 @@
 
 #include "drm_crtc_helper_internal.h"
 
-#include "drm_crtc_helper_internal.h"
-
 struct drm_dp_aux_dev {
 	unsigned index;
 	struct drm_dp_aux *aux;
@@ -160,26 +158,9 @@
 		uint8_t buf[DP_AUX_MAX_PAYLOAD_BYTES];
 		ssize_t todo = min(iov_iter_count(to), sizeof(buf));
 
-<<<<<<< HEAD
-	while (bytes_pending > 0) {
-		uint8_t localbuf[DP_AUX_MAX_PAYLOAD_BYTES];
-		ssize_t todo = min_t(size_t, bytes_pending, sizeof(localbuf));
-
-		if (signal_pending(current)) {
-			res = num_bytes_processed ?
-				num_bytes_processed : -ERESTARTSYS;
-			goto out;
-		}
-
-		res = drm_dp_dpcd_read(aux_dev->aux, *offset, localbuf, todo);
-		if (res <= 0) {
-			res = num_bytes_processed ? num_bytes_processed : res;
-			goto out;
-=======
 		if (signal_pending(current)) {
 			res = -ERESTARTSYS;
 			break;
->>>>>>> 24b8d41d
 		}
 
 		res = drm_dp_dpcd_read(aux_dev->aux, pos, buf, todo);
@@ -221,21 +202,8 @@
 		ssize_t todo = min(iov_iter_count(from), sizeof(buf));
 
 		if (signal_pending(current)) {
-<<<<<<< HEAD
-			res = num_bytes_processed ?
-				num_bytes_processed : -ERESTARTSYS;
-			goto out;
-		}
-
-		if (__copy_from_user(localbuf,
-				     buf + num_bytes_processed, todo)) {
-			res = num_bytes_processed ?
-				num_bytes_processed : -EFAULT;
-			goto out;
-=======
 			res = -ERESTARTSYS;
 			break;
->>>>>>> 24b8d41d
 		}
 
 		if (!copy_from_iter_full(buf, todo, from)) {
@@ -301,15 +269,6 @@
 	return aux_dev;
 }
 
-<<<<<<< HEAD
-static int auxdev_wait_atomic_t(atomic_t *p)
-{
-	schedule();
-	return 0;
-}
-
-=======
->>>>>>> 24b8d41d
 void drm_dp_aux_unregister_devnode(struct drm_dp_aux *aux)
 {
 	struct drm_dp_aux_dev *aux_dev;
