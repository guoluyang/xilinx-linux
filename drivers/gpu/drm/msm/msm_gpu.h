--- conflicted
+++ resolved
@@ -46,15 +46,8 @@
 	int (*hw_init)(struct msm_gpu *gpu);
 	int (*pm_suspend)(struct msm_gpu *gpu);
 	int (*pm_resume)(struct msm_gpu *gpu);
-<<<<<<< HEAD
-	void (*submit)(struct msm_gpu *gpu, struct msm_gem_submit *submit,
-			struct msm_file_private *ctx);
-	void (*flush)(struct msm_gpu *gpu);
-	void (*idle)(struct msm_gpu *gpu);
-=======
 	void (*submit)(struct msm_gpu *gpu, struct msm_gem_submit *submit);
 	void (*flush)(struct msm_gpu *gpu, struct msm_ringbuffer *ring);
->>>>>>> 24b8d41d
 	irqreturn_t (*irq)(struct msm_gpu *irq);
 	struct msm_ringbuffer *(*active_ring)(struct msm_gpu *gpu);
 	void (*recover)(struct msm_gpu *gpu);
@@ -98,25 +91,14 @@
 	const struct msm_gpu_perfcntr *perfcntrs;
 	uint32_t num_perfcntrs;
 
-<<<<<<< HEAD
-	/* ringbuffer: */
-	struct msm_ringbuffer *rb;
-	uint32_t rb_iova;
-=======
 	struct msm_ringbuffer *rb[MSM_GPU_MAX_RINGS];
 	int nr_rings;
->>>>>>> 24b8d41d
 
 	/* list of GEM active objects: */
 	struct list_head active_list;
 
-<<<<<<< HEAD
-	/* fencing: */
-	struct msm_fence_context *fctx;
-=======
 	/* does gpu need hw_init? */
 	bool needs_hw_init;
->>>>>>> 24b8d41d
 
 	/* number of GPU hangs (for all contexts) */
 	int global_faults;
@@ -183,9 +165,6 @@
 
 static inline bool msm_gpu_active(struct msm_gpu *gpu)
 {
-<<<<<<< HEAD
-	return gpu->fctx->last_fence > gpu->funcs->last_fence(gpu);
-=======
 	int i;
 
 	for (i = 0; i < gpu->nr_rings; i++) {
@@ -196,7 +175,6 @@
 	}
 
 	return false;
->>>>>>> 24b8d41d
 }
 
 /* Perf-Counters:
@@ -317,12 +295,7 @@
 		uint32_t *totaltime, uint32_t ncntrs, uint32_t *cntrs);
 
 void msm_gpu_retire(struct msm_gpu *gpu);
-<<<<<<< HEAD
-void msm_gpu_submit(struct msm_gpu *gpu, struct msm_gem_submit *submit,
-		struct msm_file_private *ctx);
-=======
 void msm_gpu_submit(struct msm_gpu *gpu, struct msm_gem_submit *submit);
->>>>>>> 24b8d41d
 
 int msm_gpu_init(struct drm_device *drm, struct platform_device *pdev,
 		struct msm_gpu *gpu, const struct msm_gpu_funcs *funcs,
