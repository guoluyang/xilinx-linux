--- conflicted
+++ resolved
@@ -21,39 +21,6 @@
 };
 #define to_msm_framebuffer(x) container_of(x, struct msm_framebuffer, base)
 
-<<<<<<< HEAD
-
-static int msm_framebuffer_create_handle(struct drm_framebuffer *fb,
-		struct drm_file *file_priv,
-		unsigned int *handle)
-{
-	struct msm_framebuffer *msm_fb = to_msm_framebuffer(fb);
-	return drm_gem_handle_create(file_priv,
-			msm_fb->planes[0], handle);
-}
-
-static void msm_framebuffer_destroy(struct drm_framebuffer *fb)
-{
-	struct msm_framebuffer *msm_fb = to_msm_framebuffer(fb);
-	int i, n = drm_format_num_planes(fb->pixel_format);
-
-	DBG("destroy: FB ID: %d (%p)", fb->base.id, fb);
-
-	drm_framebuffer_cleanup(fb);
-
-	for (i = 0; i < n; i++) {
-		struct drm_gem_object *bo = msm_fb->planes[i];
-
-		drm_gem_object_unreference_unlocked(bo);
-	}
-
-	kfree(msm_fb);
-}
-
-static const struct drm_framebuffer_funcs msm_framebuffer_funcs = {
-	.create_handle = msm_framebuffer_create_handle,
-	.destroy = msm_framebuffer_destroy,
-=======
 static struct drm_framebuffer *msm_framebuffer_init(struct drm_device *dev,
 		const struct drm_mode_fb_cmd2 *mode_cmd, struct drm_gem_object **bos);
 
@@ -61,7 +28,6 @@
 	.create_handle = drm_gem_fb_create_handle,
 	.destroy = drm_gem_fb_destroy,
 	.dirty = drm_atomic_helper_dirtyfb,
->>>>>>> 24b8d41d
 };
 
 #ifdef CONFIG_DEBUG_FS
@@ -70,11 +36,7 @@
 	int i, n = fb->format->num_planes;
 
 	seq_printf(m, "fb: %dx%d@%4.4s (%2d, ID:%d)\n",
-<<<<<<< HEAD
-			fb->width, fb->height, (char *)&fb->pixel_format,
-=======
 			fb->width, fb->height, (char *)&fb->format->format,
->>>>>>> 24b8d41d
 			drm_framebuffer_read_refcount(fb), fb->base.id);
 
 	for (i = 0; i < n; i++) {
