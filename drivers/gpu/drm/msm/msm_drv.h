/* SPDX-License-Identifier: GPL-2.0-only */
/*
 * Copyright (c) 2016-2018, The Linux Foundation. All rights reserved.
 * Copyright (C) 2013 Red Hat
 * Author: Rob Clark <robdclark@gmail.com>
 */

#ifndef __MSM_DRV_H__
#define __MSM_DRV_H__

#include <linux/kernel.h>
#include <linux/clk.h>
#include <linux/cpufreq.h>
#include <linux/module.h>
#include <linux/component.h>
#include <linux/platform_device.h>
#include <linux/pm.h>
#include <linux/pm_runtime.h>
#include <linux/slab.h>
#include <linux/list.h>
#include <linux/iommu.h>
#include <linux/types.h>
#include <linux/of_graph.h>
#include <linux/of_device.h>
#include <linux/sizes.h>
#include <linux/kthread.h>

#include <drm/drm_atomic.h>
#include <drm/drm_atomic_helper.h>
#include <drm/drm_plane_helper.h>
#include <drm/drm_probe_helper.h>
#include <drm/drm_fb_helper.h>
#include <drm/msm_drm.h>
#include <drm/drm_gem.h>

struct msm_kms;
struct msm_gpu;
struct msm_mmu;
struct msm_mdss;
struct msm_rd_state;
struct msm_perf_state;
struct msm_gem_submit;
struct msm_fence_context;
<<<<<<< HEAD
struct msm_fence_cb;
=======
struct msm_gem_address_space;
struct msm_gem_vma;
>>>>>>> 24b8d41d

#define MAX_CRTCS      8
#define MAX_PLANES     20
#define MAX_ENCODERS   8
#define MAX_BRIDGES    8
#define MAX_CONNECTORS 8

#define FRAC_16_16(mult, div)    (((mult) << 16) / (div))

struct msm_file_private {
	rwlock_t queuelock;
	struct list_head submitqueues;
	int queueid;
	struct msm_gem_address_space *aspace;
	struct kref ref;
};

enum msm_mdp_plane_property {
	PLANE_PROP_ZPOS,
	PLANE_PROP_ALPHA,
	PLANE_PROP_PREMULTIPLIED,
	PLANE_PROP_MAX_NUM
};

#define MSM_GPU_MAX_RINGS 4
#define MAX_H_TILES_PER_DISPLAY 2

/**
 * enum msm_display_caps - features/capabilities supported by displays
 * @MSM_DISPLAY_CAP_VID_MODE:           Video or "active" mode supported
 * @MSM_DISPLAY_CAP_CMD_MODE:           Command mode supported
 * @MSM_DISPLAY_CAP_HOT_PLUG:           Hot plug detection supported
 * @MSM_DISPLAY_CAP_EDID:               EDID supported
 */
enum msm_display_caps {
	MSM_DISPLAY_CAP_VID_MODE	= BIT(0),
	MSM_DISPLAY_CAP_CMD_MODE	= BIT(1),
	MSM_DISPLAY_CAP_HOT_PLUG	= BIT(2),
	MSM_DISPLAY_CAP_EDID		= BIT(3),
};

/**
 * enum msm_event_wait - type of HW events to wait for
 * @MSM_ENC_COMMIT_DONE - wait for the driver to flush the registers to HW
 * @MSM_ENC_TX_COMPLETE - wait for the HW to transfer the frame to panel
 * @MSM_ENC_VBLANK - wait for the HW VBLANK event (for driver-internal waiters)
 */
enum msm_event_wait {
	MSM_ENC_COMMIT_DONE = 0,
	MSM_ENC_TX_COMPLETE,
	MSM_ENC_VBLANK,
};

/**
 * struct msm_display_topology - defines a display topology pipeline
 * @num_lm:       number of layer mixers used
 * @num_enc:      number of compression encoder blocks used
 * @num_intf:     number of interfaces the panel is mounted on
 */
struct msm_display_topology {
	u32 num_lm;
	u32 num_enc;
	u32 num_intf;
	u32 num_dspp;
};

/**
 * struct msm_display_info - defines display properties
 * @intf_type:          DRM_MODE_ENCODER_ type
 * @capabilities:       Bitmask of display flags
 * @num_of_h_tiles:     Number of horizontal tiles in case of split interface
 * @h_tile_instance:    Controller instance used per tile. Number of elements is
 *                      based on num_of_h_tiles
 * @is_te_using_watchdog_timer:  Boolean to indicate watchdog TE is
 *				 used instead of panel TE in cmd mode panels
 */
struct msm_display_info {
	int intf_type;
	uint32_t capabilities;
	uint32_t num_of_h_tiles;
	uint32_t h_tile_instance[MAX_H_TILES_PER_DISPLAY];
	bool is_te_using_watchdog_timer;
};

/* Commit/Event thread specific structure */
struct msm_drm_thread {
	struct drm_device *dev;
	unsigned int crtc_id;
	struct kthread_worker *worker;
};

struct msm_drm_private {

	struct drm_device *dev;

	struct msm_kms *kms;

	/* subordinate devices, if present: */
	struct platform_device *gpu_pdev;

<<<<<<< HEAD
	/* top level MDSS wrapper device (for MDP5 only) */
=======
	/* top level MDSS wrapper device (for MDP5/DPU only) */
>>>>>>> 24b8d41d
	struct msm_mdss *mdss;

	/* possibly this should be in the kms component, but it is
	 * shared by both mdp4 and mdp5..
	 */
	struct hdmi *hdmi;

	/* eDP is for mdp5 only, but kms has not been created
	 * when edp_bind() and edp_init() are called. Here is the only
	 * place to keep the edp instance.
	 */
	struct msm_edp *edp;

	/* DSI is shared by mdp4 and mdp5 */
	struct msm_dsi *dsi[2];

	struct msm_dp *dp;

	/* when we have more than one 'msm_gpu' these need to be an array: */
	struct msm_gpu *gpu;
	struct msm_file_private *lastctx;
	/* gpu is only set on open(), but we need this info earlier */
	bool is_a2xx;

	struct drm_fb_helper *fbdev;

<<<<<<< HEAD
	struct msm_rd_state *rd;
=======
	struct msm_rd_state *rd;       /* debugfs to dump all submits */
	struct msm_rd_state *hangrd;   /* debugfs to dump hanging submits */
>>>>>>> 24b8d41d
	struct msm_perf_state *perf;

	/* list of GEM objects: */
	struct list_head inactive_list;

<<<<<<< HEAD
	struct workqueue_struct *wq;
	struct workqueue_struct *atomic_wq;

	/* crtcs pending async atomic updates: */
	uint32_t pending_crtcs;
	wait_queue_head_t pending_crtcs_event;
=======
	/* worker for delayed free of objects: */
	struct work_struct free_work;
	struct llist_head free_list;
>>>>>>> 24b8d41d

	struct workqueue_struct *wq;

	unsigned int num_planes;
	struct drm_plane *planes[MAX_PLANES];

	unsigned int num_crtcs;
	struct drm_crtc *crtcs[MAX_CRTCS];

	struct msm_drm_thread event_thread[MAX_CRTCS];

	unsigned int num_encoders;
	struct drm_encoder *encoders[MAX_ENCODERS];

	unsigned int num_bridges;
	struct drm_bridge *bridges[MAX_BRIDGES];

	unsigned int num_connectors;
	struct drm_connector *connectors[MAX_CONNECTORS];

	/* Properties */
	struct drm_property *plane_property[PLANE_PROP_MAX_NUM];

	/* VRAM carveout, used when no IOMMU: */
	struct {
		unsigned long size;
		dma_addr_t paddr;
		/* NOTE: mm managed at the page level, size is in # of pages
		 * and position mm_node->start is in # of pages:
		 */
		struct drm_mm mm;
		spinlock_t lock; /* Protects drm_mm node allocation/removal */
	} vram;

	struct notifier_block vmap_notifier;
	struct shrinker shrinker;

<<<<<<< HEAD
	struct msm_vblank_ctrl vblank_ctrl;

	/* task holding struct_mutex.. currently only used in submit path
	 * to detect and reject faults from copy_from_user() for submit
	 * ioctl.
	 */
	struct task_struct *struct_mutex_task;
=======
	struct drm_atomic_state *pm_state;
>>>>>>> 24b8d41d
};

struct msm_format {
	uint32_t pixel_format;
};

<<<<<<< HEAD
int msm_atomic_check(struct drm_device *dev,
		     struct drm_atomic_state *state);
int msm_atomic_commit(struct drm_device *dev,
		struct drm_atomic_state *state, bool nonblock);
=======
struct msm_pending_timer;

int msm_atomic_prepare_fb(struct drm_plane *plane,
			  struct drm_plane_state *new_state);
void msm_atomic_init_pending_timer(struct msm_pending_timer *timer,
		struct msm_kms *kms, int crtc_idx);
void msm_atomic_commit_tail(struct drm_atomic_state *state);
struct drm_atomic_state *msm_atomic_state_alloc(struct drm_device *dev);
void msm_atomic_state_clear(struct drm_atomic_state *state);
void msm_atomic_state_free(struct drm_atomic_state *state);

int msm_crtc_enable_vblank(struct drm_crtc *crtc);
void msm_crtc_disable_vblank(struct drm_crtc *crtc);

int msm_gem_init_vma(struct msm_gem_address_space *aspace,
		struct msm_gem_vma *vma, int npages,
		u64 range_start, u64 range_end);
void msm_gem_purge_vma(struct msm_gem_address_space *aspace,
		struct msm_gem_vma *vma);
void msm_gem_unmap_vma(struct msm_gem_address_space *aspace,
		struct msm_gem_vma *vma);
int msm_gem_map_vma(struct msm_gem_address_space *aspace,
		struct msm_gem_vma *vma, int prot,
		struct sg_table *sgt, int npages);
void msm_gem_close_vma(struct msm_gem_address_space *aspace,
		struct msm_gem_vma *vma);


struct msm_gem_address_space *
msm_gem_address_space_get(struct msm_gem_address_space *aspace);

void msm_gem_address_space_put(struct msm_gem_address_space *aspace);

struct msm_gem_address_space *
msm_gem_address_space_create(struct msm_mmu *mmu, const char *name,
		u64 va_start, u64 size);
>>>>>>> 24b8d41d

int msm_register_mmu(struct drm_device *dev, struct msm_mmu *mmu);
void msm_unregister_mmu(struct drm_device *dev, struct msm_mmu *mmu);

<<<<<<< HEAD
=======
bool msm_use_mmu(struct drm_device *dev);

>>>>>>> 24b8d41d
void msm_gem_submit_free(struct msm_gem_submit *submit);
int msm_ioctl_gem_submit(struct drm_device *dev, void *data,
		struct drm_file *file);

void msm_gem_shrinker_init(struct drm_device *dev);
void msm_gem_shrinker_cleanup(struct drm_device *dev);

int msm_gem_mmap_obj(struct drm_gem_object *obj,
			struct vm_area_struct *vma);
int msm_gem_mmap(struct file *filp, struct vm_area_struct *vma);
vm_fault_t msm_gem_fault(struct vm_fault *vmf);
uint64_t msm_gem_mmap_offset(struct drm_gem_object *obj);
int msm_gem_get_iova(struct drm_gem_object *obj,
		struct msm_gem_address_space *aspace, uint64_t *iova);
int msm_gem_get_and_pin_iova_range(struct drm_gem_object *obj,
		struct msm_gem_address_space *aspace, uint64_t *iova,
		u64 range_start, u64 range_end);
int msm_gem_get_and_pin_iova(struct drm_gem_object *obj,
		struct msm_gem_address_space *aspace, uint64_t *iova);
uint64_t msm_gem_iova(struct drm_gem_object *obj,
		struct msm_gem_address_space *aspace);
void msm_gem_unpin_iova(struct drm_gem_object *obj,
		struct msm_gem_address_space *aspace);
struct page **msm_gem_get_pages(struct drm_gem_object *obj);
void msm_gem_put_pages(struct drm_gem_object *obj);
int msm_gem_dumb_create(struct drm_file *file, struct drm_device *dev,
		struct drm_mode_create_dumb *args);
int msm_gem_dumb_map_offset(struct drm_file *file, struct drm_device *dev,
		uint32_t handle, uint64_t *offset);
struct sg_table *msm_gem_prime_get_sg_table(struct drm_gem_object *obj);
void *msm_gem_prime_vmap(struct drm_gem_object *obj);
void msm_gem_prime_vunmap(struct drm_gem_object *obj, void *vaddr);
int msm_gem_prime_mmap(struct drm_gem_object *obj, struct vm_area_struct *vma);
struct drm_gem_object *msm_gem_prime_import_sg_table(struct drm_device *dev,
		struct dma_buf_attachment *attach, struct sg_table *sg);
int msm_gem_prime_pin(struct drm_gem_object *obj);
void msm_gem_prime_unpin(struct drm_gem_object *obj);
<<<<<<< HEAD
void *msm_gem_get_vaddr_locked(struct drm_gem_object *obj);
void *msm_gem_get_vaddr(struct drm_gem_object *obj);
void msm_gem_put_vaddr_locked(struct drm_gem_object *obj);
void msm_gem_put_vaddr(struct drm_gem_object *obj);
int msm_gem_madvise(struct drm_gem_object *obj, unsigned madv);
void msm_gem_purge(struct drm_gem_object *obj);
void msm_gem_vunmap(struct drm_gem_object *obj);
int msm_gem_sync_object(struct drm_gem_object *obj,
		struct msm_fence_context *fctx, bool exclusive);
void msm_gem_move_to_active(struct drm_gem_object *obj,
		struct msm_gpu *gpu, bool exclusive, struct fence *fence);
void msm_gem_move_to_inactive(struct drm_gem_object *obj);
=======
void *msm_gem_get_vaddr(struct drm_gem_object *obj);
void *msm_gem_get_vaddr_active(struct drm_gem_object *obj);
void msm_gem_put_vaddr(struct drm_gem_object *obj);
int msm_gem_madvise(struct drm_gem_object *obj, unsigned madv);
int msm_gem_sync_object(struct drm_gem_object *obj,
		struct msm_fence_context *fctx, bool exclusive);
void msm_gem_active_get(struct drm_gem_object *obj, struct msm_gpu *gpu);
void msm_gem_active_put(struct drm_gem_object *obj);
>>>>>>> 24b8d41d
int msm_gem_cpu_prep(struct drm_gem_object *obj, uint32_t op, ktime_t *timeout);
int msm_gem_cpu_fini(struct drm_gem_object *obj);
void msm_gem_free_object(struct drm_gem_object *obj);
int msm_gem_new_handle(struct drm_device *dev, struct drm_file *file,
		uint32_t size, uint32_t flags, uint32_t *handle, char *name);
struct drm_gem_object *msm_gem_new(struct drm_device *dev,
		uint32_t size, uint32_t flags);
struct drm_gem_object *msm_gem_new_locked(struct drm_device *dev,
		uint32_t size, uint32_t flags);
void *msm_gem_kernel_new(struct drm_device *dev, uint32_t size,
		uint32_t flags, struct msm_gem_address_space *aspace,
		struct drm_gem_object **bo, uint64_t *iova);
void *msm_gem_kernel_new_locked(struct drm_device *dev, uint32_t size,
		uint32_t flags, struct msm_gem_address_space *aspace,
		struct drm_gem_object **bo, uint64_t *iova);
void msm_gem_kernel_put(struct drm_gem_object *bo,
		struct msm_gem_address_space *aspace, bool locked);
struct drm_gem_object *msm_gem_import(struct drm_device *dev,
		struct dma_buf *dmabuf, struct sg_table *sgt);
<<<<<<< HEAD

int msm_framebuffer_prepare(struct drm_framebuffer *fb, int id);
void msm_framebuffer_cleanup(struct drm_framebuffer *fb, int id);
uint32_t msm_framebuffer_iova(struct drm_framebuffer *fb, int id, int plane);
=======
void msm_gem_free_work(struct work_struct *work);

__printf(2, 3)
void msm_gem_object_set_name(struct drm_gem_object *bo, const char *fmt, ...);

int msm_framebuffer_prepare(struct drm_framebuffer *fb,
		struct msm_gem_address_space *aspace);
void msm_framebuffer_cleanup(struct drm_framebuffer *fb,
		struct msm_gem_address_space *aspace);
uint32_t msm_framebuffer_iova(struct drm_framebuffer *fb,
		struct msm_gem_address_space *aspace, int plane);
>>>>>>> 24b8d41d
struct drm_gem_object *msm_framebuffer_bo(struct drm_framebuffer *fb, int plane);
const struct msm_format *msm_framebuffer_format(struct drm_framebuffer *fb);
struct drm_framebuffer *msm_framebuffer_create(struct drm_device *dev,
		struct drm_file *file, const struct drm_mode_fb_cmd2 *mode_cmd);
struct drm_framebuffer * msm_alloc_stolen_fb(struct drm_device *dev,
		int w, int h, int p, uint32_t format);

struct drm_fb_helper *msm_fbdev_init(struct drm_device *dev);
void msm_fbdev_free(struct drm_device *dev);

struct hdmi;
int msm_hdmi_modeset_init(struct hdmi *hdmi, struct drm_device *dev,
		struct drm_encoder *encoder);
void __init msm_hdmi_register(void);
void __exit msm_hdmi_unregister(void);

struct msm_edp;
void __init msm_edp_register(void);
void __exit msm_edp_unregister(void);
int msm_edp_modeset_init(struct msm_edp *edp, struct drm_device *dev,
		struct drm_encoder *encoder);

struct msm_dsi;
#ifdef CONFIG_DRM_MSM_DSI
void __init msm_dsi_register(void);
void __exit msm_dsi_unregister(void);
int msm_dsi_modeset_init(struct msm_dsi *msm_dsi, struct drm_device *dev,
			 struct drm_encoder *encoder);
#else
static inline void __init msm_dsi_register(void)
{
}
static inline void __exit msm_dsi_unregister(void)
{
}
static inline int msm_dsi_modeset_init(struct msm_dsi *msm_dsi,
				       struct drm_device *dev,
				       struct drm_encoder *encoder)
{
	return -EINVAL;
}
#endif

<<<<<<< HEAD
void __init msm_mdp_register(void);
void __exit msm_mdp_unregister(void);
=======
#ifdef CONFIG_DRM_MSM_DP
int __init msm_dp_register(void);
void __exit msm_dp_unregister(void);
int msm_dp_modeset_init(struct msm_dp *dp_display, struct drm_device *dev,
			 struct drm_encoder *encoder);
int msm_dp_display_enable(struct msm_dp *dp, struct drm_encoder *encoder);
int msm_dp_display_disable(struct msm_dp *dp, struct drm_encoder *encoder);
int msm_dp_display_pre_disable(struct msm_dp *dp, struct drm_encoder *encoder);
void msm_dp_display_mode_set(struct msm_dp *dp, struct drm_encoder *encoder,
				struct drm_display_mode *mode,
				struct drm_display_mode *adjusted_mode);
void msm_dp_irq_postinstall(struct msm_dp *dp_display);

void msm_dp_debugfs_init(struct msm_dp *dp_display, struct drm_minor *minor);

#else
static inline int __init msm_dp_register(void)
{
	return -EINVAL;
}
static inline void __exit msm_dp_unregister(void)
{
}
static inline int msm_dp_modeset_init(struct msm_dp *dp_display,
				       struct drm_device *dev,
				       struct drm_encoder *encoder)
{
	return -EINVAL;
}
static inline int msm_dp_display_enable(struct msm_dp *dp,
					struct drm_encoder *encoder)
{
	return -EINVAL;
}
static inline int msm_dp_display_disable(struct msm_dp *dp,
					struct drm_encoder *encoder)
{
	return -EINVAL;
}
static inline void msm_dp_display_mode_set(struct msm_dp *dp,
				struct drm_encoder *encoder,
				struct drm_display_mode *mode,
				struct drm_display_mode *adjusted_mode)
{
}

static inline void msm_dp_irq_postinstall(struct msm_dp *dp_display)
{
}

static inline void msm_dp_debugfs_init(struct msm_dp *dp_display,
		struct drm_minor *minor)
{
}

#endif

void __init msm_mdp_register(void);
void __exit msm_mdp_unregister(void);
void __init msm_dpu_register(void);
void __exit msm_dpu_unregister(void);
>>>>>>> 24b8d41d

#ifdef CONFIG_DEBUG_FS
void msm_gem_describe(struct drm_gem_object *obj, struct seq_file *m);
void msm_gem_describe_objects(struct list_head *list, struct seq_file *m);
void msm_framebuffer_describe(struct drm_framebuffer *fb, struct seq_file *m);
int msm_debugfs_late_init(struct drm_device *dev);
int msm_rd_debugfs_init(struct drm_minor *minor);
void msm_rd_debugfs_cleanup(struct msm_drm_private *priv);
__printf(3, 4)
void msm_rd_dump_submit(struct msm_rd_state *rd, struct msm_gem_submit *submit,
		const char *fmt, ...);
int msm_perf_debugfs_init(struct drm_minor *minor);
void msm_perf_debugfs_cleanup(struct msm_drm_private *priv);
#else
static inline int msm_debugfs_late_init(struct drm_device *dev) { return 0; }
__printf(3, 4)
static inline void msm_rd_dump_submit(struct msm_rd_state *rd,
			struct msm_gem_submit *submit,
			const char *fmt, ...) {}
static inline void msm_rd_debugfs_cleanup(struct msm_drm_private *priv) {}
static inline void msm_perf_debugfs_cleanup(struct msm_drm_private *priv) {}
#endif

struct clk *msm_clk_get(struct platform_device *pdev, const char *name);

struct clk *msm_clk_bulk_get_clock(struct clk_bulk_data *bulk, int count,
	const char *name);
void __iomem *msm_ioremap(struct platform_device *pdev, const char *name,
		const char *dbgname);
void __iomem *msm_ioremap_quiet(struct platform_device *pdev, const char *name,
		const char *dbgname);
void msm_writel(u32 data, void __iomem *addr);
u32 msm_readl(const void __iomem *addr);

struct msm_gpu_submitqueue;
int msm_submitqueue_init(struct drm_device *drm, struct msm_file_private *ctx);
struct msm_gpu_submitqueue *msm_submitqueue_get(struct msm_file_private *ctx,
		u32 id);
int msm_submitqueue_create(struct drm_device *drm,
		struct msm_file_private *ctx,
		u32 prio, u32 flags, u32 *id);
int msm_submitqueue_query(struct drm_device *drm, struct msm_file_private *ctx,
		struct drm_msm_submitqueue_query *args);
int msm_submitqueue_remove(struct msm_file_private *ctx, u32 id);
void msm_submitqueue_close(struct msm_file_private *ctx);

void msm_submitqueue_destroy(struct kref *kref);

static inline void __msm_file_private_destroy(struct kref *kref)
{
	struct msm_file_private *ctx = container_of(kref,
		struct msm_file_private, ref);

	msm_gem_address_space_put(ctx->aspace);
	kfree(ctx);
}

<<<<<<< HEAD
=======
static inline void msm_file_private_put(struct msm_file_private *ctx)
{
	kref_put(&ctx->ref, __msm_file_private_destroy);
}

static inline struct msm_file_private *msm_file_private_get(
	struct msm_file_private *ctx)
{
	kref_get(&ctx->ref);
	return ctx;
}

#define DBG(fmt, ...) DRM_DEBUG_DRIVER(fmt"\n", ##__VA_ARGS__)
#define VERB(fmt, ...) if (0) DRM_DEBUG_DRIVER(fmt"\n", ##__VA_ARGS__)

>>>>>>> 24b8d41d
static inline int align_pitch(int width, int bpp)
{
	int bytespp = (bpp + 7) / 8;
	/* adreno needs pitch aligned to 32 pixels: */
	return bytespp * ALIGN(width, 32);
}

/* for the generated headers: */
#define INVALID_IDX(idx) ({BUG(); 0;})
#define fui(x)                ({BUG(); 0;})
#define util_float_to_half(x) ({BUG(); 0;})


#define FIELD(val, name) (((val) & name ## __MASK) >> name ## __SHIFT)

/* for conditionally setting boolean flag(s): */
#define COND(bool, val) ((bool) ? (val) : 0)

static inline unsigned long timeout_to_jiffies(const ktime_t *timeout)
{
	ktime_t now = ktime_get();
	unsigned long remaining_jiffies;

	if (ktime_compare(*timeout, now) < 0) {
		remaining_jiffies = 0;
	} else {
		ktime_t rem = ktime_sub(*timeout, now);
<<<<<<< HEAD
		struct timespec ts = ktime_to_timespec(rem);
		remaining_jiffies = timespec_to_jiffies(&ts);
=======
		remaining_jiffies = ktime_divns(rem, NSEC_PER_SEC / HZ);
>>>>>>> 24b8d41d
	}

	return remaining_jiffies;
}

#endif /* __MSM_DRV_H__ */<|MERGE_RESOLUTION|>--- conflicted
+++ resolved
@@ -41,12 +41,8 @@
 struct msm_perf_state;
 struct msm_gem_submit;
 struct msm_fence_context;
-<<<<<<< HEAD
-struct msm_fence_cb;
-=======
 struct msm_gem_address_space;
 struct msm_gem_vma;
->>>>>>> 24b8d41d
 
 #define MAX_CRTCS      8
 #define MAX_PLANES     20
@@ -147,11 +143,7 @@
 	/* subordinate devices, if present: */
 	struct platform_device *gpu_pdev;
 
-<<<<<<< HEAD
-	/* top level MDSS wrapper device (for MDP5 only) */
-=======
 	/* top level MDSS wrapper device (for MDP5/DPU only) */
->>>>>>> 24b8d41d
 	struct msm_mdss *mdss;
 
 	/* possibly this should be in the kms component, but it is
@@ -178,29 +170,16 @@
 
 	struct drm_fb_helper *fbdev;
 
-<<<<<<< HEAD
-	struct msm_rd_state *rd;
-=======
 	struct msm_rd_state *rd;       /* debugfs to dump all submits */
 	struct msm_rd_state *hangrd;   /* debugfs to dump hanging submits */
->>>>>>> 24b8d41d
 	struct msm_perf_state *perf;
 
 	/* list of GEM objects: */
 	struct list_head inactive_list;
 
-<<<<<<< HEAD
-	struct workqueue_struct *wq;
-	struct workqueue_struct *atomic_wq;
-
-	/* crtcs pending async atomic updates: */
-	uint32_t pending_crtcs;
-	wait_queue_head_t pending_crtcs_event;
-=======
 	/* worker for delayed free of objects: */
 	struct work_struct free_work;
 	struct llist_head free_list;
->>>>>>> 24b8d41d
 
 	struct workqueue_struct *wq;
 
@@ -238,29 +217,13 @@
 	struct notifier_block vmap_notifier;
 	struct shrinker shrinker;
 
-<<<<<<< HEAD
-	struct msm_vblank_ctrl vblank_ctrl;
-
-	/* task holding struct_mutex.. currently only used in submit path
-	 * to detect and reject faults from copy_from_user() for submit
-	 * ioctl.
-	 */
-	struct task_struct *struct_mutex_task;
-=======
 	struct drm_atomic_state *pm_state;
->>>>>>> 24b8d41d
 };
 
 struct msm_format {
 	uint32_t pixel_format;
 };
 
-<<<<<<< HEAD
-int msm_atomic_check(struct drm_device *dev,
-		     struct drm_atomic_state *state);
-int msm_atomic_commit(struct drm_device *dev,
-		struct drm_atomic_state *state, bool nonblock);
-=======
 struct msm_pending_timer;
 
 int msm_atomic_prepare_fb(struct drm_plane *plane,
@@ -297,16 +260,12 @@
 struct msm_gem_address_space *
 msm_gem_address_space_create(struct msm_mmu *mmu, const char *name,
 		u64 va_start, u64 size);
->>>>>>> 24b8d41d
 
 int msm_register_mmu(struct drm_device *dev, struct msm_mmu *mmu);
 void msm_unregister_mmu(struct drm_device *dev, struct msm_mmu *mmu);
 
-<<<<<<< HEAD
-=======
 bool msm_use_mmu(struct drm_device *dev);
 
->>>>>>> 24b8d41d
 void msm_gem_submit_free(struct msm_gem_submit *submit);
 int msm_ioctl_gem_submit(struct drm_device *dev, void *data,
 		struct drm_file *file);
@@ -344,20 +303,6 @@
 		struct dma_buf_attachment *attach, struct sg_table *sg);
 int msm_gem_prime_pin(struct drm_gem_object *obj);
 void msm_gem_prime_unpin(struct drm_gem_object *obj);
-<<<<<<< HEAD
-void *msm_gem_get_vaddr_locked(struct drm_gem_object *obj);
-void *msm_gem_get_vaddr(struct drm_gem_object *obj);
-void msm_gem_put_vaddr_locked(struct drm_gem_object *obj);
-void msm_gem_put_vaddr(struct drm_gem_object *obj);
-int msm_gem_madvise(struct drm_gem_object *obj, unsigned madv);
-void msm_gem_purge(struct drm_gem_object *obj);
-void msm_gem_vunmap(struct drm_gem_object *obj);
-int msm_gem_sync_object(struct drm_gem_object *obj,
-		struct msm_fence_context *fctx, bool exclusive);
-void msm_gem_move_to_active(struct drm_gem_object *obj,
-		struct msm_gpu *gpu, bool exclusive, struct fence *fence);
-void msm_gem_move_to_inactive(struct drm_gem_object *obj);
-=======
 void *msm_gem_get_vaddr(struct drm_gem_object *obj);
 void *msm_gem_get_vaddr_active(struct drm_gem_object *obj);
 void msm_gem_put_vaddr(struct drm_gem_object *obj);
@@ -366,7 +311,6 @@
 		struct msm_fence_context *fctx, bool exclusive);
 void msm_gem_active_get(struct drm_gem_object *obj, struct msm_gpu *gpu);
 void msm_gem_active_put(struct drm_gem_object *obj);
->>>>>>> 24b8d41d
 int msm_gem_cpu_prep(struct drm_gem_object *obj, uint32_t op, ktime_t *timeout);
 int msm_gem_cpu_fini(struct drm_gem_object *obj);
 void msm_gem_free_object(struct drm_gem_object *obj);
@@ -386,12 +330,6 @@
 		struct msm_gem_address_space *aspace, bool locked);
 struct drm_gem_object *msm_gem_import(struct drm_device *dev,
 		struct dma_buf *dmabuf, struct sg_table *sgt);
-<<<<<<< HEAD
-
-int msm_framebuffer_prepare(struct drm_framebuffer *fb, int id);
-void msm_framebuffer_cleanup(struct drm_framebuffer *fb, int id);
-uint32_t msm_framebuffer_iova(struct drm_framebuffer *fb, int id, int plane);
-=======
 void msm_gem_free_work(struct work_struct *work);
 
 __printf(2, 3)
@@ -403,7 +341,6 @@
 		struct msm_gem_address_space *aspace);
 uint32_t msm_framebuffer_iova(struct drm_framebuffer *fb,
 		struct msm_gem_address_space *aspace, int plane);
->>>>>>> 24b8d41d
 struct drm_gem_object *msm_framebuffer_bo(struct drm_framebuffer *fb, int plane);
 const struct msm_format *msm_framebuffer_format(struct drm_framebuffer *fb);
 struct drm_framebuffer *msm_framebuffer_create(struct drm_device *dev,
@@ -447,10 +384,6 @@
 }
 #endif
 
-<<<<<<< HEAD
-void __init msm_mdp_register(void);
-void __exit msm_mdp_unregister(void);
-=======
 #ifdef CONFIG_DRM_MSM_DP
 int __init msm_dp_register(void);
 void __exit msm_dp_unregister(void);
@@ -512,7 +445,6 @@
 void __exit msm_mdp_unregister(void);
 void __init msm_dpu_register(void);
 void __exit msm_dpu_unregister(void);
->>>>>>> 24b8d41d
 
 #ifdef CONFIG_DEBUG_FS
 void msm_gem_describe(struct drm_gem_object *obj, struct seq_file *m);
@@ -570,8 +502,6 @@
 	kfree(ctx);
 }
 
-<<<<<<< HEAD
-=======
 static inline void msm_file_private_put(struct msm_file_private *ctx)
 {
 	kref_put(&ctx->ref, __msm_file_private_destroy);
@@ -587,7 +517,6 @@
 #define DBG(fmt, ...) DRM_DEBUG_DRIVER(fmt"\n", ##__VA_ARGS__)
 #define VERB(fmt, ...) if (0) DRM_DEBUG_DRIVER(fmt"\n", ##__VA_ARGS__)
 
->>>>>>> 24b8d41d
 static inline int align_pitch(int width, int bpp)
 {
 	int bytespp = (bpp + 7) / 8;
@@ -615,12 +544,7 @@
 		remaining_jiffies = 0;
 	} else {
 		ktime_t rem = ktime_sub(*timeout, now);
-<<<<<<< HEAD
-		struct timespec ts = ktime_to_timespec(rem);
-		remaining_jiffies = timespec_to_jiffies(&ts);
-=======
 		remaining_jiffies = ktime_divns(rem, NSEC_PER_SEC / HZ);
->>>>>>> 24b8d41d
 	}
 
 	return remaining_jiffies;
