// SPDX-License-Identifier: GPL-2.0-only
/*
 * Copyright (c) 2016-2018, The Linux Foundation. All rights reserved.
 * Copyright (C) 2013 Red Hat
 * Author: Rob Clark <robdclark@gmail.com>
 */

#include <linux/dma-mapping.h>
#include <linux/kthread.h>
#include <linux/uaccess.h>
#include <uapi/linux/sched/types.h>

#include <drm/drm_drv.h>
#include <drm/drm_file.h>
#include <drm/drm_ioctl.h>
#include <drm/drm_irq.h>
#include <drm/drm_prime.h>
#include <drm/drm_of.h>
#include <drm/drm_vblank.h>

#include "msm_drv.h"
#include "msm_debugfs.h"
#include "msm_fence.h"
<<<<<<< HEAD
=======
#include "msm_gem.h"
>>>>>>> 24b8d41d
#include "msm_gpu.h"
#include "msm_kms.h"
#include "adreno/adreno_gpu.h"

<<<<<<< HEAD

=======
>>>>>>> 24b8d41d
/*
 * MSM driver version:
 * - 1.0.0 - initial interface
 * - 1.1.0 - adds madvise, and support for submits with > 4 cmd buffers
 * - 1.2.0 - adds explicit fence support for submit ioctl
<<<<<<< HEAD
 */
#define MSM_VERSION_MAJOR	1
#define MSM_VERSION_MINOR	2
#define MSM_VERSION_PATCHLEVEL	0

static void msm_fb_output_poll_changed(struct drm_device *dev)
{
	struct msm_drm_private *priv = dev->dev_private;
	if (priv->fbdev)
		drm_fb_helper_hotplug_event(priv->fbdev);
}
=======
 * - 1.3.0 - adds GMEM_BASE + NR_RINGS params, SUBMITQUEUE_NEW +
 *           SUBMITQUEUE_CLOSE ioctls, and MSM_INFO_IOVA flag for
 *           MSM_GEM_INFO ioctl.
 * - 1.4.0 - softpin, MSM_RELOC_BO_DUMP, and GEM_INFO support to set/get
 *           GEM object's debug name
 * - 1.5.0 - Add SUBMITQUERY_QUERY ioctl
 * - 1.6.0 - Syncobj support
 */
#define MSM_VERSION_MAJOR	1
#define MSM_VERSION_MINOR	6
#define MSM_VERSION_PATCHLEVEL	0
>>>>>>> 24b8d41d

static const struct drm_mode_config_funcs mode_config_funcs = {
	.fb_create = msm_framebuffer_create,
	.output_poll_changed = drm_fb_helper_output_poll_changed,
	.atomic_check = drm_atomic_helper_check,
	.atomic_commit = drm_atomic_helper_commit,
};

static const struct drm_mode_config_helper_funcs mode_config_helper_funcs = {
	.atomic_commit_tail = msm_atomic_commit_tail,
};

#ifdef CONFIG_DRM_MSM_REGISTER_LOGGING
static bool reglog = false;
MODULE_PARM_DESC(reglog, "Enable register read/write logging");
module_param(reglog, bool, 0600);
#else
#define reglog 0
#endif

#ifdef CONFIG_DRM_FBDEV_EMULATION
static bool fbdev = true;
MODULE_PARM_DESC(fbdev, "Enable fbdev compat layer");
module_param(fbdev, bool, 0600);
#endif

static char *vram = "16m";
MODULE_PARM_DESC(vram, "Configure VRAM size (for devices without IOMMU/GPUMMU)");
module_param(vram, charp, 0);

bool dumpstate = false;
MODULE_PARM_DESC(dumpstate, "Dump KMS state on errors");
module_param(dumpstate, bool, 0600);

static bool modeset = true;
MODULE_PARM_DESC(modeset, "Use kernel modesetting [KMS] (1=on (default), 0=disable)");
module_param(modeset, bool, 0600);

/*
 * Util/helpers:
 */

struct clk *msm_clk_bulk_get_clock(struct clk_bulk_data *bulk, int count,
		const char *name)
{
	int i;
	char n[32];

	snprintf(n, sizeof(n), "%s_clk", name);

	for (i = 0; bulk && i < count; i++) {
		if (!strcmp(bulk[i].id, name) || !strcmp(bulk[i].id, n))
			return bulk[i].clk;
	}


	return NULL;
}

struct clk *msm_clk_get(struct platform_device *pdev, const char *name)
{
	struct clk *clk;
	char name2[32];

	clk = devm_clk_get(&pdev->dev, name);
	if (!IS_ERR(clk) || PTR_ERR(clk) == -EPROBE_DEFER)
		return clk;

	snprintf(name2, sizeof(name2), "%s_clk", name);

	clk = devm_clk_get(&pdev->dev, name2);
	if (!IS_ERR(clk))
		dev_warn(&pdev->dev, "Using legacy clk name binding.  Use "
				"\"%s\" instead of \"%s\"\n", name, name2);

	return clk;
}

void __iomem *_msm_ioremap(struct platform_device *pdev, const char *name,
			   const char *dbgname, bool quiet)
{
	struct resource *res;
	unsigned long size;
	void __iomem *ptr;

	if (name)
		res = platform_get_resource_byname(pdev, IORESOURCE_MEM, name);
	else
		res = platform_get_resource(pdev, IORESOURCE_MEM, 0);

	if (!res) {
		if (!quiet)
			DRM_DEV_ERROR(&pdev->dev, "failed to get memory resource: %s\n", name);
		return ERR_PTR(-EINVAL);
	}

	size = resource_size(res);

	ptr = devm_ioremap(&pdev->dev, res->start, size);
	if (!ptr) {
		if (!quiet)
			DRM_DEV_ERROR(&pdev->dev, "failed to ioremap: %s\n", name);
		return ERR_PTR(-ENOMEM);
	}

	if (reglog)
		printk(KERN_DEBUG "IO:region %s %p %08lx\n", dbgname, ptr, size);

	return ptr;
}

void __iomem *msm_ioremap(struct platform_device *pdev, const char *name,
			  const char *dbgname)
{
	return _msm_ioremap(pdev, name, dbgname, false);
}

void __iomem *msm_ioremap_quiet(struct platform_device *pdev, const char *name,
				const char *dbgname)
{
	return _msm_ioremap(pdev, name, dbgname, true);
}

void msm_writel(u32 data, void __iomem *addr)
{
	if (reglog)
		printk(KERN_DEBUG "IO:W %p %08x\n", addr, data);
	writel(data, addr);
}

u32 msm_readl(const void __iomem *addr)
{
	u32 val = readl(addr);
	if (reglog)
		pr_err("IO:R %p %08x\n", addr, val);
	return val;
}

struct msm_vblank_work {
	struct work_struct work;
	int crtc_id;
	bool enable;
	struct msm_drm_private *priv;
};

static void vblank_ctrl_worker(struct work_struct *work)
{
	struct msm_vblank_work *vbl_work = container_of(work,
						struct msm_vblank_work, work);
	struct msm_drm_private *priv = vbl_work->priv;
	struct msm_kms *kms = priv->kms;

	if (vbl_work->enable)
		kms->funcs->enable_vblank(kms, priv->crtcs[vbl_work->crtc_id]);
	else
		kms->funcs->disable_vblank(kms,	priv->crtcs[vbl_work->crtc_id]);

	kfree(vbl_work);
}

static int vblank_ctrl_queue_work(struct msm_drm_private *priv,
					int crtc_id, bool enable)
{
	struct msm_vblank_work *vbl_work;

	vbl_work = kzalloc(sizeof(*vbl_work), GFP_ATOMIC);
	if (!vbl_work)
		return -ENOMEM;

	INIT_WORK(&vbl_work->work, vblank_ctrl_worker);

	vbl_work->crtc_id = crtc_id;
	vbl_work->enable = enable;
	vbl_work->priv = priv;

	queue_work(priv->wq, &vbl_work->work);

	return 0;
}

static int msm_drm_uninit(struct device *dev)
{
	struct platform_device *pdev = to_platform_device(dev);
	struct drm_device *ddev = platform_get_drvdata(pdev);
	struct msm_drm_private *priv = ddev->dev_private;
	struct msm_kms *kms = priv->kms;
	struct msm_mdss *mdss = priv->mdss;
	int i;

	/*
	 * Shutdown the hw if we're far enough along where things might be on.
	 * If we run this too early, we'll end up panicking in any variety of
	 * places. Since we don't register the drm device until late in
	 * msm_drm_init, drm_dev->registered is used as an indicator that the
	 * shutdown will be successful.
	 */
	if (ddev->registered) {
		drm_dev_unregister(ddev);
		drm_atomic_helper_shutdown(ddev);
	}

	/* We must cancel and cleanup any pending vblank enable/disable
	 * work before drm_irq_uninstall() to avoid work re-enabling an
	 * irq after uninstall has disabled it.
	 */

	flush_workqueue(priv->wq);

	/* clean up event worker threads */
	for (i = 0; i < priv->num_crtcs; i++) {
		if (priv->event_thread[i].worker)
			kthread_destroy_worker(priv->event_thread[i].worker);
	}

	msm_gem_shrinker_cleanup(ddev);

	drm_kms_helper_poll_fini(ddev);

<<<<<<< HEAD
	drm_dev_unregister(ddev);
=======
	msm_perf_debugfs_cleanup(priv);
	msm_rd_debugfs_cleanup(priv);
>>>>>>> 24b8d41d

#ifdef CONFIG_DRM_FBDEV_EMULATION
	if (fbdev && priv->fbdev)
		msm_fbdev_free(ddev);
#endif
<<<<<<< HEAD
	drm_mode_config_cleanup(ddev);

	pm_runtime_get_sync(dev);
	drm_irq_uninstall(ddev);
	pm_runtime_put_sync(dev);
=======

	drm_mode_config_cleanup(ddev);
>>>>>>> 24b8d41d

	pm_runtime_get_sync(dev);
	drm_irq_uninstall(ddev);
	pm_runtime_put_sync(dev);

<<<<<<< HEAD
	flush_workqueue(priv->atomic_wq);
	destroy_workqueue(priv->atomic_wq);

	if (kms && kms->funcs)
		kms->funcs->destroy(kms);

	if (gpu) {
		mutex_lock(&ddev->struct_mutex);
		gpu->funcs->pm_suspend(gpu);
		mutex_unlock(&ddev->struct_mutex);
		gpu->funcs->destroy(gpu);
	}
=======
	if (kms && kms->funcs)
		kms->funcs->destroy(kms);
>>>>>>> 24b8d41d

	if (priv->vram.paddr) {
		unsigned long attrs = DMA_ATTR_NO_KERNEL_MAPPING;
		drm_mm_takedown(&priv->vram.mm);
		dma_free_attrs(dev, priv->vram.size, NULL,
			       priv->vram.paddr, attrs);
	}

	component_unbind_all(dev, ddev);
<<<<<<< HEAD

	msm_mdss_destroy(ddev);

	ddev->dev_private = NULL;
	drm_dev_unref(ddev);
=======

	if (mdss && mdss->funcs)
		mdss->funcs->destroy(ddev);

	ddev->dev_private = NULL;
	drm_dev_put(ddev);
>>>>>>> 24b8d41d

	destroy_workqueue(priv->wq);
	kfree(priv);

	return 0;
}

#define KMS_MDP4 4
#define KMS_MDP5 5
#define KMS_DPU  3

static int get_mdp_ver(struct platform_device *pdev)
{
	struct device *dev = &pdev->dev;

	return (int) (unsigned long) of_device_get_match_data(dev);
}

#include <linux/of_address.h>

bool msm_use_mmu(struct drm_device *dev)
{
	struct msm_drm_private *priv = dev->dev_private;

	/* a2xx comes with its own MMU */
	return priv->is_a2xx || iommu_present(&platform_bus_type);
}

static int msm_init_vram(struct drm_device *dev)
{
	struct msm_drm_private *priv = dev->dev_private;
	struct device_node *node;
	unsigned long size = 0;
	int ret = 0;

	/* In the device-tree world, we could have a 'memory-region'
	 * phandle, which gives us a link to our "vram".  Allocating
	 * is all nicely abstracted behind the dma api, but we need
	 * to know the entire size to allocate it all in one go. There
	 * are two cases:
	 *  1) device with no IOMMU, in which case we need exclusive
	 *     access to a VRAM carveout big enough for all gpu
	 *     buffers
	 *  2) device with IOMMU, but where the bootloader puts up
	 *     a splash screen.  In this case, the VRAM carveout
	 *     need only be large enough for fbdev fb.  But we need
	 *     exclusive access to the buffer to avoid the kernel
	 *     using those pages for other purposes (which appears
	 *     as corruption on screen before we have a chance to
	 *     load and do initial modeset)
	 */

	node = of_parse_phandle(dev->dev->of_node, "memory-region", 0);
	if (node) {
		struct resource r;
		ret = of_address_to_resource(node, 0, &r);
		of_node_put(node);
		if (ret)
			return ret;
		size = r.end - r.start;
		DRM_INFO("using VRAM carveout: %lx@%pa\n", size, &r.start);

		/* if we have no IOMMU, then we need to use carveout allocator.
		 * Grab the entire CMA chunk carved out in early startup in
		 * mach-msm:
		 */
	} else if (!msm_use_mmu(dev)) {
		DRM_INFO("using %s VRAM carveout\n", vram);
		size = memparse(vram, NULL);
	}

	if (size) {
		unsigned long attrs = 0;
		void *p;

		priv->vram.size = size;

		drm_mm_init(&priv->vram.mm, 0, (size >> PAGE_SHIFT) - 1);
		spin_lock_init(&priv->vram.lock);

		attrs |= DMA_ATTR_NO_KERNEL_MAPPING;
		attrs |= DMA_ATTR_WRITE_COMBINE;

		/* note that for no-kernel-mapping, the vaddr returned
		 * is bogus, but non-null if allocation succeeded:
		 */
		p = dma_alloc_attrs(dev->dev, size,
				&priv->vram.paddr, GFP_KERNEL, attrs);
		if (!p) {
			DRM_DEV_ERROR(dev->dev, "failed to allocate VRAM\n");
			priv->vram.paddr = 0;
			return -ENOMEM;
		}

		DRM_DEV_INFO(dev->dev, "VRAM: %08x->%08x\n",
				(uint32_t)priv->vram.paddr,
				(uint32_t)(priv->vram.paddr + size));
	}

	return ret;
}

static int msm_drm_init(struct device *dev, struct drm_driver *drv)
{
	struct platform_device *pdev = to_platform_device(dev);
	struct drm_device *ddev;
	struct msm_drm_private *priv;
	struct msm_kms *kms;
	struct msm_mdss *mdss;
	int ret, i;

	ddev = drm_dev_alloc(drv, dev);
	if (IS_ERR(ddev)) {
		DRM_DEV_ERROR(dev, "failed to allocate drm_device\n");
		return PTR_ERR(ddev);
	}

	platform_set_drvdata(pdev, ddev);

	ddev = drm_dev_alloc(drv, dev);
	if (IS_ERR(ddev)) {
		dev_err(dev, "failed to allocate drm_device\n");
		return PTR_ERR(ddev);
	}

	platform_set_drvdata(pdev, ddev);
	ddev->platformdev = pdev;

	priv = kzalloc(sizeof(*priv), GFP_KERNEL);
	if (!priv) {
<<<<<<< HEAD
		drm_dev_unref(ddev);
		return -ENOMEM;
=======
		ret = -ENOMEM;
		goto err_put_drm_dev;
	}

	ddev->dev_private = priv;
	priv->dev = ddev;

	switch (get_mdp_ver(pdev)) {
	case KMS_MDP5:
		ret = mdp5_mdss_init(ddev);
		break;
	case KMS_DPU:
		ret = dpu_mdss_init(ddev);
		break;
	default:
		ret = 0;
		break;
>>>>>>> 24b8d41d
	}
	if (ret)
		goto err_free_priv;

<<<<<<< HEAD
	ddev->dev_private = priv;
	priv->dev = ddev;

	ret = msm_mdss_init(ddev);
	if (ret) {
		kfree(priv);
		drm_dev_unref(ddev);
		return ret;
	}

	priv->wq = alloc_ordered_workqueue("msm", 0);
	priv->atomic_wq = alloc_ordered_workqueue("msm:atomic", 0);
	init_waitqueue_head(&priv->pending_crtcs_event);

	INIT_LIST_HEAD(&priv->inactive_list);
	INIT_LIST_HEAD(&priv->vblank_ctrl.event_list);
	INIT_WORK(&priv->vblank_ctrl.work, vblank_ctrl_worker);
	spin_lock_init(&priv->vblank_ctrl.lock);

=======
	mdss = priv->mdss;

	priv->wq = alloc_ordered_workqueue("msm", 0);

	INIT_WORK(&priv->free_work, msm_gem_free_work);
	init_llist_head(&priv->free_list);

	INIT_LIST_HEAD(&priv->inactive_list);

>>>>>>> 24b8d41d
	drm_mode_config_init(ddev);

	/* Bind all our sub-components: */
	ret = component_bind_all(dev, ddev);
<<<<<<< HEAD
	if (ret) {
		msm_mdss_destroy(ddev);
		kfree(priv);
		drm_dev_unref(ddev);
		return ret;
	}
=======
	if (ret)
		goto err_destroy_mdss;
>>>>>>> 24b8d41d

	ret = msm_init_vram(ddev);
	if (ret)
		goto err_msm_uninit;

	dma_set_max_seg_size(dev, UINT_MAX);

	msm_gem_shrinker_init(ddev);

	msm_gem_shrinker_init(ddev);

	switch (get_mdp_ver(pdev)) {
<<<<<<< HEAD
	case 4:
		kms = mdp4_kms_init(ddev);
		priv->kms = kms;
		break;
	case 5:
		kms = mdp5_kms_init(ddev);
=======
	case KMS_MDP4:
		kms = mdp4_kms_init(ddev);
		priv->kms = kms;
		break;
	case KMS_MDP5:
		kms = mdp5_kms_init(ddev);
		break;
	case KMS_DPU:
		kms = dpu_kms_init(ddev);
		priv->kms = kms;
>>>>>>> 24b8d41d
		break;
	default:
		/* valid only for the dummy headless case, where of_node=NULL */
		WARN_ON(dev->of_node);
		kms = NULL;
		break;
	}

	if (IS_ERR(kms)) {
<<<<<<< HEAD
		/*
		 * NOTE: once we have GPU support, having no kms should not
		 * be considered fatal.. ideally we would still support gpu
		 * and (for example) use dmabuf/prime to share buffers with
		 * imx drm driver on iMX5
		 */
		dev_err(dev, "failed to load kms\n");
=======
		DRM_DEV_ERROR(dev, "failed to load kms\n");
>>>>>>> 24b8d41d
		ret = PTR_ERR(kms);
		priv->kms = NULL;
		goto err_msm_uninit;
	}

<<<<<<< HEAD
	if (kms) {
		ret = kms->funcs->hw_init(kms);
		if (ret) {
			dev_err(dev, "kms hw init failed: %d\n", ret);
			goto fail;
=======
	/* Enable normalization of plane zpos */
	ddev->mode_config.normalize_zpos = true;

	if (kms) {
		kms->dev = ddev;
		ret = kms->funcs->hw_init(kms);
		if (ret) {
			DRM_DEV_ERROR(dev, "kms hw init failed: %d\n", ret);
			goto err_msm_uninit;
>>>>>>> 24b8d41d
		}
	}

	ddev->mode_config.funcs = &mode_config_funcs;
<<<<<<< HEAD

	ret = drm_vblank_init(ddev, priv->num_crtcs);
	if (ret < 0) {
		dev_err(dev, "failed to initialize vblank\n");
		goto fail;
	}

	if (kms) {
		pm_runtime_get_sync(dev);
		ret = drm_irq_install(ddev, kms->irq);
		pm_runtime_put_sync(dev);
		if (ret < 0) {
			dev_err(dev, "failed to install IRQ handler\n");
			goto fail;
		}
	}

	ret = drm_dev_register(ddev, 0);
	if (ret)
		goto fail;
=======
	ddev->mode_config.helper_private = &mode_config_helper_funcs;

	for (i = 0; i < priv->num_crtcs; i++) {
		/* initialize event thread */
		priv->event_thread[i].crtc_id = priv->crtcs[i]->base.id;
		priv->event_thread[i].dev = ddev;
		priv->event_thread[i].worker = kthread_create_worker(0,
			"crtc_event:%d", priv->event_thread[i].crtc_id);
		if (IS_ERR(priv->event_thread[i].worker)) {
			DRM_DEV_ERROR(dev, "failed to create crtc_event kthread\n");
			goto err_msm_uninit;
		}

		sched_set_fifo(priv->event_thread[i].worker->task);
	}

	ret = drm_vblank_init(ddev, priv->num_crtcs);
	if (ret < 0) {
		DRM_DEV_ERROR(dev, "failed to initialize vblank\n");
		goto err_msm_uninit;
	}

	if (kms) {
		pm_runtime_get_sync(dev);
		ret = drm_irq_install(ddev, kms->irq);
		pm_runtime_put_sync(dev);
		if (ret < 0) {
			DRM_DEV_ERROR(dev, "failed to install IRQ handler\n");
			goto err_msm_uninit;
		}
	}

	ret = drm_dev_register(ddev, 0);
	if (ret)
		goto err_msm_uninit;
>>>>>>> 24b8d41d

	drm_mode_config_reset(ddev);

#ifdef CONFIG_DRM_FBDEV_EMULATION
<<<<<<< HEAD
	if (fbdev)
=======
	if (kms && fbdev)
>>>>>>> 24b8d41d
		priv->fbdev = msm_fbdev_init(ddev);
#endif

	ret = msm_debugfs_late_init(ddev);
	if (ret)
		goto err_msm_uninit;

	drm_kms_helper_poll_init(ddev);

	return 0;

<<<<<<< HEAD
fail:
	msm_drm_uninit(dev);
=======
err_msm_uninit:
	msm_drm_uninit(dev);
	return ret;
err_destroy_mdss:
	if (mdss && mdss->funcs)
		mdss->funcs->destroy(ddev);
err_free_priv:
	kfree(priv);
err_put_drm_dev:
	drm_dev_put(ddev);
>>>>>>> 24b8d41d
	return ret;
}

/*
 * DRM operations:
 */

static void load_gpu(struct drm_device *dev)
{
	static DEFINE_MUTEX(init_lock);
	struct msm_drm_private *priv = dev->dev_private;

	mutex_lock(&init_lock);

	if (!priv->gpu)
		priv->gpu = adreno_load_gpu(dev);

	mutex_unlock(&init_lock);
}

static int context_init(struct drm_device *dev, struct drm_file *file)
{
	struct msm_drm_private *priv = dev->dev_private;
	struct msm_file_private *ctx;

	ctx = kzalloc(sizeof(*ctx), GFP_KERNEL);
	if (!ctx)
		return -ENOMEM;

	kref_init(&ctx->ref);
	msm_submitqueue_init(dev, ctx);

	ctx->aspace = msm_gpu_create_private_address_space(priv->gpu, current);
	file->driver_priv = ctx;

	return 0;
}

static int msm_open(struct drm_device *dev, struct drm_file *file)
{
	/* For now, load gpu on open.. to avoid the requirement of having
	 * firmware in the initrd.
	 */
	load_gpu(dev);

	return context_init(dev, file);
}

static void context_close(struct msm_file_private *ctx)
{
	msm_submitqueue_close(ctx);
	msm_file_private_put(ctx);
}

static void msm_postclose(struct drm_device *dev, struct drm_file *file)
{
	struct msm_drm_private *priv = dev->dev_private;
	struct msm_file_private *ctx = file->driver_priv;

	mutex_lock(&dev->struct_mutex);
	if (ctx == priv->lastctx)
		priv->lastctx = NULL;
	mutex_unlock(&dev->struct_mutex);

	context_close(ctx);
}

static irqreturn_t msm_irq(int irq, void *arg)
{
	struct drm_device *dev = arg;
	struct msm_drm_private *priv = dev->dev_private;
	struct msm_kms *kms = priv->kms;
	BUG_ON(!kms);
	return kms->funcs->irq(kms);
}

static void msm_irq_preinstall(struct drm_device *dev)
{
	struct msm_drm_private *priv = dev->dev_private;
	struct msm_kms *kms = priv->kms;
	BUG_ON(!kms);
	kms->funcs->irq_preinstall(kms);
}

static int msm_irq_postinstall(struct drm_device *dev)
{
	struct msm_drm_private *priv = dev->dev_private;
	struct msm_kms *kms = priv->kms;
	BUG_ON(!kms);

	if (kms->funcs->irq_postinstall)
		return kms->funcs->irq_postinstall(kms);

	return 0;
}

static void msm_irq_uninstall(struct drm_device *dev)
{
	struct msm_drm_private *priv = dev->dev_private;
	struct msm_kms *kms = priv->kms;
	BUG_ON(!kms);
	kms->funcs->irq_uninstall(kms);
}

int msm_crtc_enable_vblank(struct drm_crtc *crtc)
{
	struct drm_device *dev = crtc->dev;
	unsigned int pipe = crtc->index;
	struct msm_drm_private *priv = dev->dev_private;
	struct msm_kms *kms = priv->kms;
	if (!kms)
		return -ENXIO;
	DBG("dev=%p, crtc=%u", dev, pipe);
	return vblank_ctrl_queue_work(priv, pipe, true);
}

void msm_crtc_disable_vblank(struct drm_crtc *crtc)
{
	struct drm_device *dev = crtc->dev;
	unsigned int pipe = crtc->index;
	struct msm_drm_private *priv = dev->dev_private;
	struct msm_kms *kms = priv->kms;
	if (!kms)
		return;
	DBG("dev=%p, crtc=%u", dev, pipe);
	vblank_ctrl_queue_work(priv, pipe, false);
}

/*
 * DRM ioctls:
 */

static int msm_ioctl_get_param(struct drm_device *dev, void *data,
		struct drm_file *file)
{
	struct msm_drm_private *priv = dev->dev_private;
	struct drm_msm_param *args = data;
	struct msm_gpu *gpu;

	/* for now, we just have 3d pipe.. eventually this would need to
	 * be more clever to dispatch to appropriate gpu module:
	 */
	if (args->pipe != MSM_PIPE_3D0)
		return -EINVAL;

	gpu = priv->gpu;

	if (!gpu)
		return -ENXIO;

	return gpu->funcs->get_param(gpu, args->param, &args->value);
}

static int msm_ioctl_gem_new(struct drm_device *dev, void *data,
		struct drm_file *file)
{
	struct drm_msm_gem_new *args = data;

	if (args->flags & ~MSM_BO_FLAGS) {
		DRM_ERROR("invalid flags: %08x\n", args->flags);
		return -EINVAL;
	}

	return msm_gem_new_handle(dev, file, args->size,
			args->flags, &args->handle, NULL);
}

static inline ktime_t to_ktime(struct drm_msm_timespec timeout)
{
	return ktime_set(timeout.tv_sec, timeout.tv_nsec);
}

static int msm_ioctl_gem_cpu_prep(struct drm_device *dev, void *data,
		struct drm_file *file)
{
	struct drm_msm_gem_cpu_prep *args = data;
	struct drm_gem_object *obj;
	ktime_t timeout = to_ktime(args->timeout);
	int ret;

	if (args->op & ~MSM_PREP_FLAGS) {
		DRM_ERROR("invalid op: %08x\n", args->op);
		return -EINVAL;
	}

	obj = drm_gem_object_lookup(file, args->handle);
	if (!obj)
		return -ENOENT;

	ret = msm_gem_cpu_prep(obj, args->op, &timeout);

	drm_gem_object_put(obj);

	return ret;
}

static int msm_ioctl_gem_cpu_fini(struct drm_device *dev, void *data,
		struct drm_file *file)
{
	struct drm_msm_gem_cpu_fini *args = data;
	struct drm_gem_object *obj;
	int ret;

	obj = drm_gem_object_lookup(file, args->handle);
	if (!obj)
		return -ENOENT;

	ret = msm_gem_cpu_fini(obj);

	drm_gem_object_put(obj);

	return ret;
}

static int msm_ioctl_gem_info_iova(struct drm_device *dev,
		struct drm_file *file, struct drm_gem_object *obj,
		uint64_t *iova)
{
	struct msm_file_private *ctx = file->driver_priv;

	if (!ctx->aspace)
		return -EINVAL;

	/*
	 * Don't pin the memory here - just get an address so that userspace can
	 * be productive
	 */
	return msm_gem_get_iova(obj, ctx->aspace, iova);
}

static int msm_ioctl_gem_info(struct drm_device *dev, void *data,
		struct drm_file *file)
{
	struct drm_msm_gem_info *args = data;
	struct drm_gem_object *obj;
	struct msm_gem_object *msm_obj;
	int i, ret = 0;

	if (args->pad)
		return -EINVAL;

<<<<<<< HEAD
=======
	switch (args->info) {
	case MSM_INFO_GET_OFFSET:
	case MSM_INFO_GET_IOVA:
		/* value returned as immediate, not pointer, so len==0: */
		if (args->len)
			return -EINVAL;
		break;
	case MSM_INFO_SET_NAME:
	case MSM_INFO_GET_NAME:
		break;
	default:
		return -EINVAL;
	}

>>>>>>> 24b8d41d
	obj = drm_gem_object_lookup(file, args->handle);
	if (!obj)
		return -ENOENT;

	msm_obj = to_msm_bo(obj);

	switch (args->info) {
	case MSM_INFO_GET_OFFSET:
		args->value = msm_gem_mmap_offset(obj);
		break;
	case MSM_INFO_GET_IOVA:
		ret = msm_ioctl_gem_info_iova(dev, file, obj, &args->value);
		break;
	case MSM_INFO_SET_NAME:
		/* length check should leave room for terminating null: */
		if (args->len >= sizeof(msm_obj->name)) {
			ret = -EINVAL;
			break;
		}
		if (copy_from_user(msm_obj->name, u64_to_user_ptr(args->value),
				   args->len)) {
			msm_obj->name[0] = '\0';
			ret = -EFAULT;
			break;
		}
		msm_obj->name[args->len] = '\0';
		for (i = 0; i < args->len; i++) {
			if (!isprint(msm_obj->name[i])) {
				msm_obj->name[i] = '\0';
				break;
			}
		}
		break;
	case MSM_INFO_GET_NAME:
		if (args->value && (args->len < strlen(msm_obj->name))) {
			ret = -EINVAL;
			break;
		}
		args->len = strlen(msm_obj->name);
		if (args->value) {
			if (copy_to_user(u64_to_user_ptr(args->value),
					 msm_obj->name, args->len))
				ret = -EFAULT;
		}
		break;
	}

	drm_gem_object_put(obj);

	return ret;
}

static int msm_ioctl_wait_fence(struct drm_device *dev, void *data,
		struct drm_file *file)
{
	struct msm_drm_private *priv = dev->dev_private;
	struct drm_msm_wait_fence *args = data;
	ktime_t timeout = to_ktime(args->timeout);
	struct msm_gpu_submitqueue *queue;
	struct msm_gpu *gpu = priv->gpu;
	int ret;

	if (args->pad) {
		DRM_ERROR("invalid pad: %08x\n", args->pad);
		return -EINVAL;
	}

<<<<<<< HEAD
	if (!priv->gpu)
		return 0;

	return msm_wait_fence(priv->gpu->fctx, args->fence, &timeout, true);
=======
	if (!gpu)
		return 0;

	queue = msm_submitqueue_get(file->driver_priv, args->queueid);
	if (!queue)
		return -ENOENT;

	ret = msm_wait_fence(gpu->rb[queue->prio]->fctx, args->fence, &timeout,
		true);

	msm_submitqueue_put(queue);
	return ret;
>>>>>>> 24b8d41d
}

static int msm_ioctl_gem_madvise(struct drm_device *dev, void *data,
		struct drm_file *file)
{
	struct drm_msm_gem_madvise *args = data;
	struct drm_gem_object *obj;
	int ret;

	switch (args->madv) {
	case MSM_MADV_DONTNEED:
	case MSM_MADV_WILLNEED:
		break;
	default:
		return -EINVAL;
	}

	ret = mutex_lock_interruptible(&dev->struct_mutex);
	if (ret)
		return ret;

	obj = drm_gem_object_lookup(file, args->handle);
	if (!obj) {
		ret = -ENOENT;
		goto unlock;
	}

	ret = msm_gem_madvise(obj, args->madv);
	if (ret >= 0) {
		args->retained = ret;
		ret = 0;
	}

<<<<<<< HEAD
	drm_gem_object_unreference(obj);
=======
	drm_gem_object_put_locked(obj);
>>>>>>> 24b8d41d

unlock:
	mutex_unlock(&dev->struct_mutex);
	return ret;
<<<<<<< HEAD
}

static const struct drm_ioctl_desc msm_ioctls[] = {
	DRM_IOCTL_DEF_DRV(MSM_GET_PARAM,    msm_ioctl_get_param,    DRM_AUTH|DRM_RENDER_ALLOW),
	DRM_IOCTL_DEF_DRV(MSM_GEM_NEW,      msm_ioctl_gem_new,      DRM_AUTH|DRM_RENDER_ALLOW),
	DRM_IOCTL_DEF_DRV(MSM_GEM_INFO,     msm_ioctl_gem_info,     DRM_AUTH|DRM_RENDER_ALLOW),
	DRM_IOCTL_DEF_DRV(MSM_GEM_CPU_PREP, msm_ioctl_gem_cpu_prep, DRM_AUTH|DRM_RENDER_ALLOW),
	DRM_IOCTL_DEF_DRV(MSM_GEM_CPU_FINI, msm_ioctl_gem_cpu_fini, DRM_AUTH|DRM_RENDER_ALLOW),
	DRM_IOCTL_DEF_DRV(MSM_GEM_SUBMIT,   msm_ioctl_gem_submit,   DRM_AUTH|DRM_RENDER_ALLOW),
	DRM_IOCTL_DEF_DRV(MSM_WAIT_FENCE,   msm_ioctl_wait_fence,   DRM_AUTH|DRM_RENDER_ALLOW),
	DRM_IOCTL_DEF_DRV(MSM_GEM_MADVISE,  msm_ioctl_gem_madvise,  DRM_AUTH|DRM_RENDER_ALLOW),
=======
}


static int msm_ioctl_submitqueue_new(struct drm_device *dev, void *data,
		struct drm_file *file)
{
	struct drm_msm_submitqueue *args = data;

	if (args->flags & ~MSM_SUBMITQUEUE_FLAGS)
		return -EINVAL;

	return msm_submitqueue_create(dev, file->driver_priv, args->prio,
		args->flags, &args->id);
}

static int msm_ioctl_submitqueue_query(struct drm_device *dev, void *data,
		struct drm_file *file)
{
	return msm_submitqueue_query(dev, file->driver_priv, data);
}

static int msm_ioctl_submitqueue_close(struct drm_device *dev, void *data,
		struct drm_file *file)
{
	u32 id = *(u32 *) data;

	return msm_submitqueue_remove(file->driver_priv, id);
}

static const struct drm_ioctl_desc msm_ioctls[] = {
	DRM_IOCTL_DEF_DRV(MSM_GET_PARAM,    msm_ioctl_get_param,    DRM_RENDER_ALLOW),
	DRM_IOCTL_DEF_DRV(MSM_GEM_NEW,      msm_ioctl_gem_new,      DRM_RENDER_ALLOW),
	DRM_IOCTL_DEF_DRV(MSM_GEM_INFO,     msm_ioctl_gem_info,     DRM_RENDER_ALLOW),
	DRM_IOCTL_DEF_DRV(MSM_GEM_CPU_PREP, msm_ioctl_gem_cpu_prep, DRM_RENDER_ALLOW),
	DRM_IOCTL_DEF_DRV(MSM_GEM_CPU_FINI, msm_ioctl_gem_cpu_fini, DRM_RENDER_ALLOW),
	DRM_IOCTL_DEF_DRV(MSM_GEM_SUBMIT,   msm_ioctl_gem_submit,   DRM_RENDER_ALLOW),
	DRM_IOCTL_DEF_DRV(MSM_WAIT_FENCE,   msm_ioctl_wait_fence,   DRM_RENDER_ALLOW),
	DRM_IOCTL_DEF_DRV(MSM_GEM_MADVISE,  msm_ioctl_gem_madvise,  DRM_RENDER_ALLOW),
	DRM_IOCTL_DEF_DRV(MSM_SUBMITQUEUE_NEW,   msm_ioctl_submitqueue_new,   DRM_RENDER_ALLOW),
	DRM_IOCTL_DEF_DRV(MSM_SUBMITQUEUE_CLOSE, msm_ioctl_submitqueue_close, DRM_RENDER_ALLOW),
	DRM_IOCTL_DEF_DRV(MSM_SUBMITQUEUE_QUERY, msm_ioctl_submitqueue_query, DRM_RENDER_ALLOW),
>>>>>>> 24b8d41d
};

static const struct vm_operations_struct vm_ops = {
	.fault = msm_gem_fault,
	.open = drm_gem_vm_open,
	.close = drm_gem_vm_close,
};

static const struct file_operations fops = {
	.owner              = THIS_MODULE,
	.open               = drm_open,
	.release            = drm_release,
	.unlocked_ioctl     = drm_ioctl,
	.compat_ioctl       = drm_compat_ioctl,
	.poll               = drm_poll,
	.read               = drm_read,
	.llseek             = no_llseek,
	.mmap               = msm_gem_mmap,
};

static struct drm_driver msm_driver = {
	.driver_features    = DRIVER_GEM |
				DRIVER_RENDER |
				DRIVER_ATOMIC |
<<<<<<< HEAD
				DRIVER_MODESET,
	.open               = msm_open,
	.preclose           = msm_preclose,
	.lastclose          = msm_lastclose,
=======
				DRIVER_MODESET |
				DRIVER_SYNCOBJ,
	.open               = msm_open,
	.postclose           = msm_postclose,
	.lastclose          = drm_fb_helper_lastclose,
>>>>>>> 24b8d41d
	.irq_handler        = msm_irq,
	.irq_preinstall     = msm_irq_preinstall,
	.irq_postinstall    = msm_irq_postinstall,
	.irq_uninstall      = msm_irq_uninstall,
	.gem_free_object_unlocked = msm_gem_free_object,
	.gem_vm_ops         = &vm_ops,
	.dumb_create        = msm_gem_dumb_create,
	.dumb_map_offset    = msm_gem_dumb_map_offset,
	.prime_handle_to_fd = drm_gem_prime_handle_to_fd,
	.prime_fd_to_handle = drm_gem_prime_fd_to_handle,
	.gem_prime_pin      = msm_gem_prime_pin,
	.gem_prime_unpin    = msm_gem_prime_unpin,
	.gem_prime_get_sg_table = msm_gem_prime_get_sg_table,
	.gem_prime_import_sg_table = msm_gem_prime_import_sg_table,
	.gem_prime_vmap     = msm_gem_prime_vmap,
	.gem_prime_vunmap   = msm_gem_prime_vunmap,
	.gem_prime_mmap     = msm_gem_prime_mmap,
#ifdef CONFIG_DEBUG_FS
	.debugfs_init       = msm_debugfs_init,
#endif
	.ioctls             = msm_ioctls,
	.num_ioctls         = ARRAY_SIZE(msm_ioctls),
	.fops               = &fops,
	.name               = "msm",
	.desc               = "MSM Snapdragon DRM",
	.date               = "20130625",
	.major              = MSM_VERSION_MAJOR,
	.minor              = MSM_VERSION_MINOR,
	.patchlevel         = MSM_VERSION_PATCHLEVEL,
};

static int __maybe_unused msm_runtime_suspend(struct device *dev)
{
	struct drm_device *ddev = dev_get_drvdata(dev);
	struct msm_drm_private *priv = ddev->dev_private;
	struct msm_mdss *mdss = priv->mdss;

	DBG("");

	if (mdss && mdss->funcs)
		return mdss->funcs->disable(mdss);

	return 0;
}

static int __maybe_unused msm_runtime_resume(struct device *dev)
{
	struct drm_device *ddev = dev_get_drvdata(dev);
	struct msm_drm_private *priv = ddev->dev_private;
	struct msm_mdss *mdss = priv->mdss;

	DBG("");

	if (mdss && mdss->funcs)
		return mdss->funcs->enable(mdss);

	return 0;
}

static int __maybe_unused msm_pm_suspend(struct device *dev)
{

	if (pm_runtime_suspended(dev))
		return 0;

	return msm_runtime_suspend(dev);
}

static int __maybe_unused msm_pm_resume(struct device *dev)
{
	if (pm_runtime_suspended(dev))
		return 0;

	return msm_runtime_resume(dev);
}

static int __maybe_unused msm_pm_prepare(struct device *dev)
{
	struct drm_device *ddev = dev_get_drvdata(dev);

	return drm_mode_config_helper_suspend(ddev);
}

static void __maybe_unused msm_pm_complete(struct device *dev)
{
	struct drm_device *ddev = dev_get_drvdata(dev);

	drm_mode_config_helper_resume(ddev);
}

static const struct dev_pm_ops msm_pm_ops = {
	SET_SYSTEM_SLEEP_PM_OPS(msm_pm_suspend, msm_pm_resume)
	SET_RUNTIME_PM_OPS(msm_runtime_suspend, msm_runtime_resume, NULL)
	.prepare = msm_pm_prepare,
	.complete = msm_pm_complete,
};

/*
 * Componentized driver support:
 */

/*
 * NOTE: duplication of the same code as exynos or imx (or probably any other).
 * so probably some room for some helpers
 */
static int compare_of(struct device *dev, void *data)
{
	return dev->of_node == data;
}

/*
 * Identify what components need to be added by parsing what remote-endpoints
 * our MDP output ports are connected to. In the case of LVDS on MDP4, there
 * is no external component that we need to add since LVDS is within MDP4
 * itself.
 */
static int add_components_mdp(struct device *mdp_dev,
			      struct component_match **matchptr)
{
	struct device_node *np = mdp_dev->of_node;
	struct device_node *ep_node;
	struct device *master_dev;

	/*
	 * on MDP4 based platforms, the MDP platform device is the component
	 * master that adds other display interface components to itself.
	 *
	 * on MDP5 based platforms, the MDSS platform device is the component
	 * master that adds MDP5 and other display interface components to
	 * itself.
	 */
	if (of_device_is_compatible(np, "qcom,mdp4"))
		master_dev = mdp_dev;
	else
		master_dev = mdp_dev->parent;

	for_each_endpoint_of_node(np, ep_node) {
		struct device_node *intf;
		struct of_endpoint ep;
		int ret;

		ret = of_graph_parse_endpoint(ep_node, &ep);
		if (ret) {
<<<<<<< HEAD
			dev_err(mdp_dev, "unable to parse port endpoint\n");
			of_node_put(ep_node);
			return ret;
		}

		/*
		 * The LCDC/LVDS port on MDP4 is a speacial case where the
		 * remote-endpoint isn't a component that we need to add
		 */
		if (of_device_is_compatible(np, "qcom,mdp4") &&
		    ep.port == 0) {
			of_node_put(ep_node);
			continue;
		}

		/*
=======
			DRM_DEV_ERROR(mdp_dev, "unable to parse port endpoint\n");
			of_node_put(ep_node);
			return ret;
		}

		/*
		 * The LCDC/LVDS port on MDP4 is a speacial case where the
		 * remote-endpoint isn't a component that we need to add
		 */
		if (of_device_is_compatible(np, "qcom,mdp4") &&
		    ep.port == 0)
			continue;

		/*
>>>>>>> 24b8d41d
		 * It's okay if some of the ports don't have a remote endpoint
		 * specified. It just means that the port isn't connected to
		 * any external interface.
		 */
		intf = of_graph_get_remote_port_parent(ep_node);
<<<<<<< HEAD
		if (!intf) {
			of_node_put(ep_node);
			continue;
		}

		component_match_add(master_dev, matchptr, compare_of, intf);

		of_node_put(intf);
		of_node_put(ep_node);
=======
		if (!intf)
			continue;

		if (of_device_is_available(intf))
			drm_of_component_match_add(master_dev, matchptr,
						   compare_of, intf);

		of_node_put(intf);
>>>>>>> 24b8d41d
	}

	return 0;
}

static int compare_name_mdp(struct device *dev, void *data)
{
	return (strstr(dev_name(dev), "mdp") != NULL);
}

static int add_display_components(struct device *dev,
				  struct component_match **matchptr)
{
	struct device *mdp_dev;
	int ret;

	/*
<<<<<<< HEAD
	 * MDP5 based devices don't have a flat hierarchy. There is a top level
	 * parent: MDSS, and children: MDP5, DSI, HDMI, eDP etc. Populate the
	 * children devices, find the MDP5 node, and then add the interfaces
	 * to our components list.
	 */
	if (of_device_is_compatible(dev->of_node, "qcom,mdss")) {
		ret = of_platform_populate(dev->of_node, NULL, NULL, dev);
		if (ret) {
			dev_err(dev, "failed to populate children devices\n");
=======
	 * MDP5/DPU based devices don't have a flat hierarchy. There is a top
	 * level parent: MDSS, and children: MDP5/DPU, DSI, HDMI, eDP etc.
	 * Populate the children devices, find the MDP5/DPU node, and then add
	 * the interfaces to our components list.
	 */
	if (of_device_is_compatible(dev->of_node, "qcom,mdss") ||
	    of_device_is_compatible(dev->of_node, "qcom,sdm845-mdss") ||
	    of_device_is_compatible(dev->of_node, "qcom,sc7180-mdss")) {
		ret = of_platform_populate(dev->of_node, NULL, NULL, dev);
		if (ret) {
			DRM_DEV_ERROR(dev, "failed to populate children devices\n");
>>>>>>> 24b8d41d
			return ret;
		}

		mdp_dev = device_find_child(dev, NULL, compare_name_mdp);
		if (!mdp_dev) {
<<<<<<< HEAD
			dev_err(dev, "failed to find MDSS MDP node\n");
=======
			DRM_DEV_ERROR(dev, "failed to find MDSS MDP node\n");
>>>>>>> 24b8d41d
			of_platform_depopulate(dev);
			return -ENODEV;
		}

		put_device(mdp_dev);

		/* add the MDP component itself */
<<<<<<< HEAD
		component_match_add(dev, matchptr, compare_of,
				    mdp_dev->of_node);
=======
		drm_of_component_match_add(dev, matchptr, compare_of,
					   mdp_dev->of_node);
>>>>>>> 24b8d41d
	} else {
		/* MDP4 */
		mdp_dev = dev;
	}

	ret = add_components_mdp(mdp_dev, matchptr);
	if (ret)
		of_platform_depopulate(dev);

	return ret;
}

/*
 * We don't know what's the best binding to link the gpu with the drm device.
 * Fow now, we just hunt for all the possible gpus that we support, and add them
 * as components.
 */
static const struct of_device_id msm_gpu_match[] = {
<<<<<<< HEAD
	{ .compatible = "qcom,adreno-3xx" },
=======
	{ .compatible = "qcom,adreno" },
	{ .compatible = "qcom,adreno-3xx" },
	{ .compatible = "amd,imageon" },
>>>>>>> 24b8d41d
	{ .compatible = "qcom,kgsl-3d0" },
	{ },
};

static int add_gpu_components(struct device *dev,
			      struct component_match **matchptr)
{
	struct device_node *np;

	np = of_find_matching_node(NULL, msm_gpu_match);
	if (!np)
		return 0;

<<<<<<< HEAD
	component_match_add(dev, matchptr, compare_of, np);
=======
	if (of_device_is_available(np))
		drm_of_component_match_add(dev, matchptr, compare_of, np);
>>>>>>> 24b8d41d

	of_node_put(np);

	return 0;
}

static int msm_drm_bind(struct device *dev)
{
	return msm_drm_init(dev, &msm_driver);
}

static void msm_drm_unbind(struct device *dev)
{
	msm_drm_uninit(dev);
}

static const struct component_master_ops msm_drm_ops = {
	.bind = msm_drm_bind,
	.unbind = msm_drm_unbind,
};

/*
 * Platform driver:
 */

static int msm_pdev_probe(struct platform_device *pdev)
{
	struct component_match *match = NULL;
	int ret;
<<<<<<< HEAD

	ret = add_display_components(&pdev->dev, &match);
	if (ret)
		return ret;

	ret = add_gpu_components(&pdev->dev, &match);
	if (ret)
		return ret;
=======

	if (get_mdp_ver(pdev)) {
		ret = add_display_components(&pdev->dev, &match);
		if (ret)
			return ret;
	}

	ret = add_gpu_components(&pdev->dev, &match);
	if (ret)
		goto fail;
>>>>>>> 24b8d41d

	/* on all devices that I am aware of, iommu's which can map
	 * any address the cpu can see are used:
	 */
	ret = dma_set_mask_and_coherent(&pdev->dev, ~0);
	if (ret)
		goto fail;

	ret = component_master_add_with_match(&pdev->dev, &msm_drm_ops, match);
	if (ret)
		goto fail;

	return 0;

fail:
	of_platform_depopulate(&pdev->dev);
	return ret;
}

static int msm_pdev_remove(struct platform_device *pdev)
{
	component_master_del(&pdev->dev, &msm_drm_ops);
	of_platform_depopulate(&pdev->dev);

	return 0;
}

<<<<<<< HEAD
static const struct of_device_id dt_match[] = {
	{ .compatible = "qcom,mdp4", .data = (void *)4 },	/* MDP4 */
	{ .compatible = "qcom,mdss", .data = (void *)5 },	/* MDP5 MDSS */
=======
static void msm_pdev_shutdown(struct platform_device *pdev)
{
	struct drm_device *drm = platform_get_drvdata(pdev);

	drm_atomic_helper_shutdown(drm);
}

static const struct of_device_id dt_match[] = {
	{ .compatible = "qcom,mdp4", .data = (void *)KMS_MDP4 },
	{ .compatible = "qcom,mdss", .data = (void *)KMS_MDP5 },
	{ .compatible = "qcom,sdm845-mdss", .data = (void *)KMS_DPU },
	{ .compatible = "qcom,sc7180-mdss", .data = (void *)KMS_DPU },
>>>>>>> 24b8d41d
	{}
};
MODULE_DEVICE_TABLE(of, dt_match);

static struct platform_driver msm_platform_driver = {
	.probe      = msm_pdev_probe,
	.remove     = msm_pdev_remove,
	.shutdown   = msm_pdev_shutdown,
	.driver     = {
		.name   = "msm",
		.of_match_table = dt_match,
		.pm     = &msm_pm_ops,
	},
};

static int __init msm_drm_register(void)
{
	if (!modeset)
		return -EINVAL;

	DBG("init");
	msm_mdp_register();
<<<<<<< HEAD
=======
	msm_dpu_register();
>>>>>>> 24b8d41d
	msm_dsi_register();
	msm_edp_register();
	msm_hdmi_register();
	msm_dp_register();
	adreno_register();
	return platform_driver_register(&msm_platform_driver);
}

static void __exit msm_drm_unregister(void)
{
	DBG("fini");
	platform_driver_unregister(&msm_platform_driver);
	msm_dp_unregister();
	msm_hdmi_unregister();
	adreno_unregister();
	msm_edp_unregister();
	msm_dsi_unregister();
	msm_mdp_unregister();
<<<<<<< HEAD
=======
	msm_dpu_unregister();
>>>>>>> 24b8d41d
}

module_init(msm_drm_register);
module_exit(msm_drm_unregister);

MODULE_AUTHOR("Rob Clark <robdclark@gmail.com");
MODULE_DESCRIPTION("MSM DRM Driver");
MODULE_LICENSE("GPL");<|MERGE_RESOLUTION|>--- conflicted
+++ resolved
@@ -21,36 +21,16 @@
 #include "msm_drv.h"
 #include "msm_debugfs.h"
 #include "msm_fence.h"
-<<<<<<< HEAD
-=======
 #include "msm_gem.h"
->>>>>>> 24b8d41d
 #include "msm_gpu.h"
 #include "msm_kms.h"
 #include "adreno/adreno_gpu.h"
 
-<<<<<<< HEAD
-
-=======
->>>>>>> 24b8d41d
 /*
  * MSM driver version:
  * - 1.0.0 - initial interface
  * - 1.1.0 - adds madvise, and support for submits with > 4 cmd buffers
  * - 1.2.0 - adds explicit fence support for submit ioctl
-<<<<<<< HEAD
- */
-#define MSM_VERSION_MAJOR	1
-#define MSM_VERSION_MINOR	2
-#define MSM_VERSION_PATCHLEVEL	0
-
-static void msm_fb_output_poll_changed(struct drm_device *dev)
-{
-	struct msm_drm_private *priv = dev->dev_private;
-	if (priv->fbdev)
-		drm_fb_helper_hotplug_event(priv->fbdev);
-}
-=======
  * - 1.3.0 - adds GMEM_BASE + NR_RINGS params, SUBMITQUEUE_NEW +
  *           SUBMITQUEUE_CLOSE ioctls, and MSM_INFO_IOVA flag for
  *           MSM_GEM_INFO ioctl.
@@ -62,7 +42,6 @@
 #define MSM_VERSION_MAJOR	1
 #define MSM_VERSION_MINOR	6
 #define MSM_VERSION_PATCHLEVEL	0
->>>>>>> 24b8d41d
 
 static const struct drm_mode_config_funcs mode_config_funcs = {
 	.fb_create = msm_framebuffer_create,
@@ -281,49 +260,22 @@
 
 	drm_kms_helper_poll_fini(ddev);
 
-<<<<<<< HEAD
-	drm_dev_unregister(ddev);
-=======
 	msm_perf_debugfs_cleanup(priv);
 	msm_rd_debugfs_cleanup(priv);
->>>>>>> 24b8d41d
 
 #ifdef CONFIG_DRM_FBDEV_EMULATION
 	if (fbdev && priv->fbdev)
 		msm_fbdev_free(ddev);
 #endif
-<<<<<<< HEAD
+
 	drm_mode_config_cleanup(ddev);
 
 	pm_runtime_get_sync(dev);
 	drm_irq_uninstall(ddev);
 	pm_runtime_put_sync(dev);
-=======
-
-	drm_mode_config_cleanup(ddev);
->>>>>>> 24b8d41d
-
-	pm_runtime_get_sync(dev);
-	drm_irq_uninstall(ddev);
-	pm_runtime_put_sync(dev);
-
-<<<<<<< HEAD
-	flush_workqueue(priv->atomic_wq);
-	destroy_workqueue(priv->atomic_wq);
 
 	if (kms && kms->funcs)
 		kms->funcs->destroy(kms);
-
-	if (gpu) {
-		mutex_lock(&ddev->struct_mutex);
-		gpu->funcs->pm_suspend(gpu);
-		mutex_unlock(&ddev->struct_mutex);
-		gpu->funcs->destroy(gpu);
-	}
-=======
-	if (kms && kms->funcs)
-		kms->funcs->destroy(kms);
->>>>>>> 24b8d41d
 
 	if (priv->vram.paddr) {
 		unsigned long attrs = DMA_ATTR_NO_KERNEL_MAPPING;
@@ -333,20 +285,12 @@
 	}
 
 	component_unbind_all(dev, ddev);
-<<<<<<< HEAD
-
-	msm_mdss_destroy(ddev);
-
-	ddev->dev_private = NULL;
-	drm_dev_unref(ddev);
-=======
 
 	if (mdss && mdss->funcs)
 		mdss->funcs->destroy(ddev);
 
 	ddev->dev_private = NULL;
 	drm_dev_put(ddev);
->>>>>>> 24b8d41d
 
 	destroy_workqueue(priv->wq);
 	kfree(priv);
@@ -466,21 +410,8 @@
 
 	platform_set_drvdata(pdev, ddev);
 
-	ddev = drm_dev_alloc(drv, dev);
-	if (IS_ERR(ddev)) {
-		dev_err(dev, "failed to allocate drm_device\n");
-		return PTR_ERR(ddev);
-	}
-
-	platform_set_drvdata(pdev, ddev);
-	ddev->platformdev = pdev;
-
 	priv = kzalloc(sizeof(*priv), GFP_KERNEL);
 	if (!priv) {
-<<<<<<< HEAD
-		drm_dev_unref(ddev);
-		return -ENOMEM;
-=======
 		ret = -ENOMEM;
 		goto err_put_drm_dev;
 	}
@@ -498,32 +429,10 @@
 	default:
 		ret = 0;
 		break;
->>>>>>> 24b8d41d
 	}
 	if (ret)
 		goto err_free_priv;
 
-<<<<<<< HEAD
-	ddev->dev_private = priv;
-	priv->dev = ddev;
-
-	ret = msm_mdss_init(ddev);
-	if (ret) {
-		kfree(priv);
-		drm_dev_unref(ddev);
-		return ret;
-	}
-
-	priv->wq = alloc_ordered_workqueue("msm", 0);
-	priv->atomic_wq = alloc_ordered_workqueue("msm:atomic", 0);
-	init_waitqueue_head(&priv->pending_crtcs_event);
-
-	INIT_LIST_HEAD(&priv->inactive_list);
-	INIT_LIST_HEAD(&priv->vblank_ctrl.event_list);
-	INIT_WORK(&priv->vblank_ctrl.work, vblank_ctrl_worker);
-	spin_lock_init(&priv->vblank_ctrl.lock);
-
-=======
 	mdss = priv->mdss;
 
 	priv->wq = alloc_ordered_workqueue("msm", 0);
@@ -533,22 +442,12 @@
 
 	INIT_LIST_HEAD(&priv->inactive_list);
 
->>>>>>> 24b8d41d
 	drm_mode_config_init(ddev);
 
 	/* Bind all our sub-components: */
 	ret = component_bind_all(dev, ddev);
-<<<<<<< HEAD
-	if (ret) {
-		msm_mdss_destroy(ddev);
-		kfree(priv);
-		drm_dev_unref(ddev);
-		return ret;
-	}
-=======
 	if (ret)
 		goto err_destroy_mdss;
->>>>>>> 24b8d41d
 
 	ret = msm_init_vram(ddev);
 	if (ret)
@@ -558,17 +457,7 @@
 
 	msm_gem_shrinker_init(ddev);
 
-	msm_gem_shrinker_init(ddev);
-
 	switch (get_mdp_ver(pdev)) {
-<<<<<<< HEAD
-	case 4:
-		kms = mdp4_kms_init(ddev);
-		priv->kms = kms;
-		break;
-	case 5:
-		kms = mdp5_kms_init(ddev);
-=======
 	case KMS_MDP4:
 		kms = mdp4_kms_init(ddev);
 		priv->kms = kms;
@@ -579,7 +468,6 @@
 	case KMS_DPU:
 		kms = dpu_kms_init(ddev);
 		priv->kms = kms;
->>>>>>> 24b8d41d
 		break;
 	default:
 		/* valid only for the dummy headless case, where of_node=NULL */
@@ -589,29 +477,12 @@
 	}
 
 	if (IS_ERR(kms)) {
-<<<<<<< HEAD
-		/*
-		 * NOTE: once we have GPU support, having no kms should not
-		 * be considered fatal.. ideally we would still support gpu
-		 * and (for example) use dmabuf/prime to share buffers with
-		 * imx drm driver on iMX5
-		 */
-		dev_err(dev, "failed to load kms\n");
-=======
 		DRM_DEV_ERROR(dev, "failed to load kms\n");
->>>>>>> 24b8d41d
 		ret = PTR_ERR(kms);
 		priv->kms = NULL;
 		goto err_msm_uninit;
 	}
 
-<<<<<<< HEAD
-	if (kms) {
-		ret = kms->funcs->hw_init(kms);
-		if (ret) {
-			dev_err(dev, "kms hw init failed: %d\n", ret);
-			goto fail;
-=======
 	/* Enable normalization of plane zpos */
 	ddev->mode_config.normalize_zpos = true;
 
@@ -621,33 +492,10 @@
 		if (ret) {
 			DRM_DEV_ERROR(dev, "kms hw init failed: %d\n", ret);
 			goto err_msm_uninit;
->>>>>>> 24b8d41d
 		}
 	}
 
 	ddev->mode_config.funcs = &mode_config_funcs;
-<<<<<<< HEAD
-
-	ret = drm_vblank_init(ddev, priv->num_crtcs);
-	if (ret < 0) {
-		dev_err(dev, "failed to initialize vblank\n");
-		goto fail;
-	}
-
-	if (kms) {
-		pm_runtime_get_sync(dev);
-		ret = drm_irq_install(ddev, kms->irq);
-		pm_runtime_put_sync(dev);
-		if (ret < 0) {
-			dev_err(dev, "failed to install IRQ handler\n");
-			goto fail;
-		}
-	}
-
-	ret = drm_dev_register(ddev, 0);
-	if (ret)
-		goto fail;
-=======
 	ddev->mode_config.helper_private = &mode_config_helper_funcs;
 
 	for (i = 0; i < priv->num_crtcs; i++) {
@@ -683,16 +531,11 @@
 	ret = drm_dev_register(ddev, 0);
 	if (ret)
 		goto err_msm_uninit;
->>>>>>> 24b8d41d
 
 	drm_mode_config_reset(ddev);
 
 #ifdef CONFIG_DRM_FBDEV_EMULATION
-<<<<<<< HEAD
-	if (fbdev)
-=======
 	if (kms && fbdev)
->>>>>>> 24b8d41d
 		priv->fbdev = msm_fbdev_init(ddev);
 #endif
 
@@ -704,10 +547,6 @@
 
 	return 0;
 
-<<<<<<< HEAD
-fail:
-	msm_drm_uninit(dev);
-=======
 err_msm_uninit:
 	msm_drm_uninit(dev);
 	return ret;
@@ -718,7 +557,6 @@
 	kfree(priv);
 err_put_drm_dev:
 	drm_dev_put(ddev);
->>>>>>> 24b8d41d
 	return ret;
 }
 
@@ -960,8 +798,6 @@
 	if (args->pad)
 		return -EINVAL;
 
-<<<<<<< HEAD
-=======
 	switch (args->info) {
 	case MSM_INFO_GET_OFFSET:
 	case MSM_INFO_GET_IOVA:
@@ -976,7 +812,6 @@
 		return -EINVAL;
 	}
 
->>>>>>> 24b8d41d
 	obj = drm_gem_object_lookup(file, args->handle);
 	if (!obj)
 		return -ENOENT;
@@ -1044,12 +879,6 @@
 		return -EINVAL;
 	}
 
-<<<<<<< HEAD
-	if (!priv->gpu)
-		return 0;
-
-	return msm_wait_fence(priv->gpu->fctx, args->fence, &timeout, true);
-=======
 	if (!gpu)
 		return 0;
 
@@ -1062,7 +891,6 @@
 
 	msm_submitqueue_put(queue);
 	return ret;
->>>>>>> 24b8d41d
 }
 
 static int msm_ioctl_gem_madvise(struct drm_device *dev, void *data,
@@ -1096,28 +924,11 @@
 		ret = 0;
 	}
 
-<<<<<<< HEAD
-	drm_gem_object_unreference(obj);
-=======
 	drm_gem_object_put_locked(obj);
->>>>>>> 24b8d41d
 
 unlock:
 	mutex_unlock(&dev->struct_mutex);
 	return ret;
-<<<<<<< HEAD
-}
-
-static const struct drm_ioctl_desc msm_ioctls[] = {
-	DRM_IOCTL_DEF_DRV(MSM_GET_PARAM,    msm_ioctl_get_param,    DRM_AUTH|DRM_RENDER_ALLOW),
-	DRM_IOCTL_DEF_DRV(MSM_GEM_NEW,      msm_ioctl_gem_new,      DRM_AUTH|DRM_RENDER_ALLOW),
-	DRM_IOCTL_DEF_DRV(MSM_GEM_INFO,     msm_ioctl_gem_info,     DRM_AUTH|DRM_RENDER_ALLOW),
-	DRM_IOCTL_DEF_DRV(MSM_GEM_CPU_PREP, msm_ioctl_gem_cpu_prep, DRM_AUTH|DRM_RENDER_ALLOW),
-	DRM_IOCTL_DEF_DRV(MSM_GEM_CPU_FINI, msm_ioctl_gem_cpu_fini, DRM_AUTH|DRM_RENDER_ALLOW),
-	DRM_IOCTL_DEF_DRV(MSM_GEM_SUBMIT,   msm_ioctl_gem_submit,   DRM_AUTH|DRM_RENDER_ALLOW),
-	DRM_IOCTL_DEF_DRV(MSM_WAIT_FENCE,   msm_ioctl_wait_fence,   DRM_AUTH|DRM_RENDER_ALLOW),
-	DRM_IOCTL_DEF_DRV(MSM_GEM_MADVISE,  msm_ioctl_gem_madvise,  DRM_AUTH|DRM_RENDER_ALLOW),
-=======
 }
 
 
@@ -1159,7 +970,6 @@
 	DRM_IOCTL_DEF_DRV(MSM_SUBMITQUEUE_NEW,   msm_ioctl_submitqueue_new,   DRM_RENDER_ALLOW),
 	DRM_IOCTL_DEF_DRV(MSM_SUBMITQUEUE_CLOSE, msm_ioctl_submitqueue_close, DRM_RENDER_ALLOW),
 	DRM_IOCTL_DEF_DRV(MSM_SUBMITQUEUE_QUERY, msm_ioctl_submitqueue_query, DRM_RENDER_ALLOW),
->>>>>>> 24b8d41d
 };
 
 static const struct vm_operations_struct vm_ops = {
@@ -1184,18 +994,11 @@
 	.driver_features    = DRIVER_GEM |
 				DRIVER_RENDER |
 				DRIVER_ATOMIC |
-<<<<<<< HEAD
-				DRIVER_MODESET,
-	.open               = msm_open,
-	.preclose           = msm_preclose,
-	.lastclose          = msm_lastclose,
-=======
 				DRIVER_MODESET |
 				DRIVER_SYNCOBJ,
 	.open               = msm_open,
 	.postclose           = msm_postclose,
 	.lastclose          = drm_fb_helper_lastclose,
->>>>>>> 24b8d41d
 	.irq_handler        = msm_irq,
 	.irq_preinstall     = msm_irq_preinstall,
 	.irq_postinstall    = msm_irq_postinstall,
@@ -1339,24 +1142,6 @@
 
 		ret = of_graph_parse_endpoint(ep_node, &ep);
 		if (ret) {
-<<<<<<< HEAD
-			dev_err(mdp_dev, "unable to parse port endpoint\n");
-			of_node_put(ep_node);
-			return ret;
-		}
-
-		/*
-		 * The LCDC/LVDS port on MDP4 is a speacial case where the
-		 * remote-endpoint isn't a component that we need to add
-		 */
-		if (of_device_is_compatible(np, "qcom,mdp4") &&
-		    ep.port == 0) {
-			of_node_put(ep_node);
-			continue;
-		}
-
-		/*
-=======
 			DRM_DEV_ERROR(mdp_dev, "unable to parse port endpoint\n");
 			of_node_put(ep_node);
 			return ret;
@@ -1371,23 +1156,11 @@
 			continue;
 
 		/*
->>>>>>> 24b8d41d
 		 * It's okay if some of the ports don't have a remote endpoint
 		 * specified. It just means that the port isn't connected to
 		 * any external interface.
 		 */
 		intf = of_graph_get_remote_port_parent(ep_node);
-<<<<<<< HEAD
-		if (!intf) {
-			of_node_put(ep_node);
-			continue;
-		}
-
-		component_match_add(master_dev, matchptr, compare_of, intf);
-
-		of_node_put(intf);
-		of_node_put(ep_node);
-=======
 		if (!intf)
 			continue;
 
@@ -1396,7 +1169,6 @@
 						   compare_of, intf);
 
 		of_node_put(intf);
->>>>>>> 24b8d41d
 	}
 
 	return 0;
@@ -1414,17 +1186,6 @@
 	int ret;
 
 	/*
-<<<<<<< HEAD
-	 * MDP5 based devices don't have a flat hierarchy. There is a top level
-	 * parent: MDSS, and children: MDP5, DSI, HDMI, eDP etc. Populate the
-	 * children devices, find the MDP5 node, and then add the interfaces
-	 * to our components list.
-	 */
-	if (of_device_is_compatible(dev->of_node, "qcom,mdss")) {
-		ret = of_platform_populate(dev->of_node, NULL, NULL, dev);
-		if (ret) {
-			dev_err(dev, "failed to populate children devices\n");
-=======
 	 * MDP5/DPU based devices don't have a flat hierarchy. There is a top
 	 * level parent: MDSS, and children: MDP5/DPU, DSI, HDMI, eDP etc.
 	 * Populate the children devices, find the MDP5/DPU node, and then add
@@ -1436,17 +1197,12 @@
 		ret = of_platform_populate(dev->of_node, NULL, NULL, dev);
 		if (ret) {
 			DRM_DEV_ERROR(dev, "failed to populate children devices\n");
->>>>>>> 24b8d41d
 			return ret;
 		}
 
 		mdp_dev = device_find_child(dev, NULL, compare_name_mdp);
 		if (!mdp_dev) {
-<<<<<<< HEAD
-			dev_err(dev, "failed to find MDSS MDP node\n");
-=======
 			DRM_DEV_ERROR(dev, "failed to find MDSS MDP node\n");
->>>>>>> 24b8d41d
 			of_platform_depopulate(dev);
 			return -ENODEV;
 		}
@@ -1454,13 +1210,8 @@
 		put_device(mdp_dev);
 
 		/* add the MDP component itself */
-<<<<<<< HEAD
-		component_match_add(dev, matchptr, compare_of,
-				    mdp_dev->of_node);
-=======
 		drm_of_component_match_add(dev, matchptr, compare_of,
 					   mdp_dev->of_node);
->>>>>>> 24b8d41d
 	} else {
 		/* MDP4 */
 		mdp_dev = dev;
@@ -1479,13 +1230,9 @@
  * as components.
  */
 static const struct of_device_id msm_gpu_match[] = {
-<<<<<<< HEAD
-	{ .compatible = "qcom,adreno-3xx" },
-=======
 	{ .compatible = "qcom,adreno" },
 	{ .compatible = "qcom,adreno-3xx" },
 	{ .compatible = "amd,imageon" },
->>>>>>> 24b8d41d
 	{ .compatible = "qcom,kgsl-3d0" },
 	{ },
 };
@@ -1499,12 +1246,8 @@
 	if (!np)
 		return 0;
 
-<<<<<<< HEAD
-	component_match_add(dev, matchptr, compare_of, np);
-=======
 	if (of_device_is_available(np))
 		drm_of_component_match_add(dev, matchptr, compare_of, np);
->>>>>>> 24b8d41d
 
 	of_node_put(np);
 
@@ -1534,16 +1277,6 @@
 {
 	struct component_match *match = NULL;
 	int ret;
-<<<<<<< HEAD
-
-	ret = add_display_components(&pdev->dev, &match);
-	if (ret)
-		return ret;
-
-	ret = add_gpu_components(&pdev->dev, &match);
-	if (ret)
-		return ret;
-=======
 
 	if (get_mdp_ver(pdev)) {
 		ret = add_display_components(&pdev->dev, &match);
@@ -1554,7 +1287,6 @@
 	ret = add_gpu_components(&pdev->dev, &match);
 	if (ret)
 		goto fail;
->>>>>>> 24b8d41d
 
 	/* on all devices that I am aware of, iommu's which can map
 	 * any address the cpu can see are used:
@@ -1582,11 +1314,6 @@
 	return 0;
 }
 
-<<<<<<< HEAD
-static const struct of_device_id dt_match[] = {
-	{ .compatible = "qcom,mdp4", .data = (void *)4 },	/* MDP4 */
-	{ .compatible = "qcom,mdss", .data = (void *)5 },	/* MDP5 MDSS */
-=======
 static void msm_pdev_shutdown(struct platform_device *pdev)
 {
 	struct drm_device *drm = platform_get_drvdata(pdev);
@@ -1599,7 +1326,6 @@
 	{ .compatible = "qcom,mdss", .data = (void *)KMS_MDP5 },
 	{ .compatible = "qcom,sdm845-mdss", .data = (void *)KMS_DPU },
 	{ .compatible = "qcom,sc7180-mdss", .data = (void *)KMS_DPU },
->>>>>>> 24b8d41d
 	{}
 };
 MODULE_DEVICE_TABLE(of, dt_match);
@@ -1622,10 +1348,7 @@
 
 	DBG("init");
 	msm_mdp_register();
-<<<<<<< HEAD
-=======
 	msm_dpu_register();
->>>>>>> 24b8d41d
 	msm_dsi_register();
 	msm_edp_register();
 	msm_hdmi_register();
@@ -1644,10 +1367,7 @@
 	msm_edp_unregister();
 	msm_dsi_unregister();
 	msm_mdp_unregister();
-<<<<<<< HEAD
-=======
 	msm_dpu_unregister();
->>>>>>> 24b8d41d
 }
 
 module_init(msm_drm_register);
