--- conflicted
+++ resolved
@@ -6,11 +6,7 @@
  */
 
 #include <linux/i2c.h>
-<<<<<<< HEAD
-#include <drm/drmP.h>
-=======
 
->>>>>>> 24b8d41d
 #include "psb_intel_drv.h"
 
 /**
