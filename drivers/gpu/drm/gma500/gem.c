--- conflicted
+++ resolved
@@ -37,39 +37,6 @@
 }
 
 /**
-<<<<<<< HEAD
- *	psb_gem_dumb_map_gtt	-	buffer mapping for dumb interface
- *	@file: our drm client file
- *	@dev: drm device
- *	@handle: GEM handle to the object (from dumb_create)
- *
- *	Do the necessary setup to allow the mapping of the frame buffer
- *	into user memory. We don't have to do much here at the moment.
- */
-int psb_gem_dumb_map_gtt(struct drm_file *file, struct drm_device *dev,
-			 uint32_t handle, uint64_t *offset)
-{
-	int ret = 0;
-	struct drm_gem_object *obj;
-
-	/* GEM does all our handle to object mapping */
-	obj = drm_gem_object_lookup(file, handle);
-	if (obj == NULL)
-		return -ENOENT;
-
-	/* Make it mmapable */
-	ret = drm_gem_create_mmap_offset(obj);
-	if (ret)
-		goto out;
-	*offset = drm_vma_node_offset_addr(&obj->vma_node);
-out:
-	drm_gem_object_unreference_unlocked(obj);
-	return ret;
-}
-
-/**
-=======
->>>>>>> 24b8d41d
  *	psb_gem_create		-	create a mappable object
  *	@file: the DRM file of the client
  *	@dev: our device
