/*
 * Copyright (C) 2009 Francisco Jerez.
 * All Rights Reserved.
 *
 * Permission is hereby granted, free of charge, to any person obtaining
 * a copy of this software and associated documentation files (the
 * "Software"), to deal in the Software without restriction, including
 * without limitation the rights to use, copy, modify, merge, publish,
 * distribute, sublicense, and/or sell copies of the Software, and to
 * permit persons to whom the Software is furnished to do so, subject to
 * the following conditions:
 *
 * The above copyright notice and this permission notice (including the
 * next paragraph) shall be included in all copies or substantial
 * portions of the Software.
 *
 * THE SOFTWARE IS PROVIDED "AS IS", WITHOUT WARRANTY OF ANY KIND,
 * EXPRESS OR IMPLIED, INCLUDING BUT NOT LIMITED TO THE WARRANTIES OF
 * MERCHANTABILITY, FITNESS FOR A PARTICULAR PURPOSE AND NONINFRINGEMENT.
 * IN NO EVENT SHALL THE COPYRIGHT OWNER(S) AND/OR ITS SUPPLIERS BE
 * LIABLE FOR ANY CLAIM, DAMAGES OR OTHER LIABILITY, WHETHER IN AN ACTION
 * OF CONTRACT, TORT OR OTHERWISE, ARISING FROM, OUT OF OR IN CONNECTION
 * WITH THE SOFTWARE OR THE USE OR OTHER DEALINGS IN THE SOFTWARE.
 *
 */

#include <linux/module.h>

#include "ch7006_priv.h"

/* DRM encoder functions */

static void ch7006_encoder_set_config(struct drm_encoder *encoder,
				      void *params)
{
	struct ch7006_priv *priv = to_ch7006_priv(encoder);

	priv->params = *(struct ch7006_encoder_params *)params;
}

static void ch7006_encoder_destroy(struct drm_encoder *encoder)
{
	struct ch7006_priv *priv = to_ch7006_priv(encoder);

	drm_property_destroy(encoder->dev, priv->scale_property);

	kfree(priv);
	to_encoder_slave(encoder)->slave_priv = NULL;

	drm_i2c_encoder_destroy(encoder);
}

static void  ch7006_encoder_dpms(struct drm_encoder *encoder, int mode)
{
	struct i2c_client *client = drm_i2c_encoder_get_client(encoder);
	struct ch7006_priv *priv = to_ch7006_priv(encoder);
	struct ch7006_state *state = &priv->state;

	ch7006_dbg(client, "\n");

	if (mode == priv->last_dpms)
		return;
	priv->last_dpms = mode;

	ch7006_setup_power_state(encoder);

	ch7006_load_reg(client, state, CH7006_POWER);
}

static void ch7006_encoder_save(struct drm_encoder *encoder)
{
	struct i2c_client *client = drm_i2c_encoder_get_client(encoder);
	struct ch7006_priv *priv = to_ch7006_priv(encoder);

	ch7006_dbg(client, "\n");

	ch7006_state_save(client, &priv->saved_state);
}

static void ch7006_encoder_restore(struct drm_encoder *encoder)
{
	struct i2c_client *client = drm_i2c_encoder_get_client(encoder);
	struct ch7006_priv *priv = to_ch7006_priv(encoder);

	ch7006_dbg(client, "\n");

	ch7006_state_load(client, &priv->saved_state);
}

static bool ch7006_encoder_mode_fixup(struct drm_encoder *encoder,
				      const struct drm_display_mode *mode,
				      struct drm_display_mode *adjusted_mode)
{
	struct ch7006_priv *priv = to_ch7006_priv(encoder);

	/* The ch7006 is painfully picky with the input timings so no
	 * custom modes for now... */

	priv->mode = ch7006_lookup_mode(encoder, mode);

	return !!priv->mode;
}

static int ch7006_encoder_mode_valid(struct drm_encoder *encoder,
				     struct drm_display_mode *mode)
{
	if (ch7006_lookup_mode(encoder, mode))
		return MODE_OK;
	else
		return MODE_BAD;
}

static void ch7006_encoder_mode_set(struct drm_encoder *encoder,
				     struct drm_display_mode *drm_mode,
				     struct drm_display_mode *adjusted_mode)
{
	struct i2c_client *client = drm_i2c_encoder_get_client(encoder);
	struct ch7006_priv *priv = to_ch7006_priv(encoder);
	struct ch7006_encoder_params *params = &priv->params;
	struct ch7006_state *state = &priv->state;
	uint8_t *regs = state->regs;
	const struct ch7006_mode *mode = priv->mode;
	const struct ch7006_tv_norm_info *norm = &ch7006_tv_norms[priv->norm];
	int start_active;

	ch7006_dbg(client, "\n");

	regs[CH7006_DISPMODE] = norm->dispmode | mode->dispmode;
	regs[CH7006_BWIDTH] = 0;
	regs[CH7006_INPUT_FORMAT] = bitf(CH7006_INPUT_FORMAT_FORMAT,
					 params->input_format);

	regs[CH7006_CLKMODE] = CH7006_CLKMODE_SUBC_LOCK
		| bitf(CH7006_CLKMODE_XCM, params->xcm)
		| bitf(CH7006_CLKMODE_PCM, params->pcm);
	if (params->clock_mode)
		regs[CH7006_CLKMODE] |= CH7006_CLKMODE_MASTER;
	if (params->clock_edge)
		regs[CH7006_CLKMODE] |= CH7006_CLKMODE_POS_EDGE;

	start_active = (drm_mode->htotal & ~0x7) - (drm_mode->hsync_start & ~0x7);
	regs[CH7006_POV] = bitf(CH7006_POV_START_ACTIVE_8, start_active);
	regs[CH7006_START_ACTIVE] = bitf(CH7006_START_ACTIVE_0, start_active);

	regs[CH7006_INPUT_SYNC] = 0;
	if (params->sync_direction)
		regs[CH7006_INPUT_SYNC] |= CH7006_INPUT_SYNC_OUTPUT;
	if (params->sync_encoding)
		regs[CH7006_INPUT_SYNC] |= CH7006_INPUT_SYNC_EMBEDDED;
	if (drm_mode->flags & DRM_MODE_FLAG_PVSYNC)
		regs[CH7006_INPUT_SYNC] |= CH7006_INPUT_SYNC_PVSYNC;
	if (drm_mode->flags & DRM_MODE_FLAG_PHSYNC)
		regs[CH7006_INPUT_SYNC] |= CH7006_INPUT_SYNC_PHSYNC;

	regs[CH7006_DETECT] = 0;
	regs[CH7006_BCLKOUT] = 0;

	regs[CH7006_SUBC_INC3] = 0;
	if (params->pout_level)
		regs[CH7006_SUBC_INC3] |= CH7006_SUBC_INC3_POUT_3_3V;

	regs[CH7006_SUBC_INC4] = 0;
	if (params->active_detect)
		regs[CH7006_SUBC_INC4] |= CH7006_SUBC_INC4_DS_INPUT;

	regs[CH7006_PLL_CONTROL] = priv->saved_state.regs[CH7006_PLL_CONTROL];

	ch7006_setup_levels(encoder);
	ch7006_setup_subcarrier(encoder);
	ch7006_setup_pll(encoder);
	ch7006_setup_power_state(encoder);
	ch7006_setup_properties(encoder);

	ch7006_state_load(client, state);
}

static enum drm_connector_status ch7006_encoder_detect(struct drm_encoder *encoder,
						       struct drm_connector *connector)
{
	struct i2c_client *client = drm_i2c_encoder_get_client(encoder);
	struct ch7006_priv *priv = to_ch7006_priv(encoder);
	struct ch7006_state *state = &priv->state;
	int det;

	ch7006_dbg(client, "\n");

	ch7006_save_reg(client, state, CH7006_DETECT);
	ch7006_save_reg(client, state, CH7006_POWER);
	ch7006_save_reg(client, state, CH7006_CLKMODE);

	ch7006_write(client, CH7006_POWER, CH7006_POWER_RESET |
					   bitfs(CH7006_POWER_LEVEL, NORMAL));
	ch7006_write(client, CH7006_CLKMODE, CH7006_CLKMODE_MASTER);

	ch7006_write(client, CH7006_DETECT, CH7006_DETECT_SENSE);

	ch7006_write(client, CH7006_DETECT, 0);

	det = ch7006_read(client, CH7006_DETECT);

	ch7006_load_reg(client, state, CH7006_CLKMODE);
	ch7006_load_reg(client, state, CH7006_POWER);
	ch7006_load_reg(client, state, CH7006_DETECT);

	if ((det & (CH7006_DETECT_SVIDEO_Y_TEST|
		    CH7006_DETECT_SVIDEO_C_TEST|
		    CH7006_DETECT_CVBS_TEST)) == 0)
		priv->subconnector = DRM_MODE_SUBCONNECTOR_SCART;
	else if ((det & (CH7006_DETECT_SVIDEO_Y_TEST|
			 CH7006_DETECT_SVIDEO_C_TEST)) == 0)
		priv->subconnector = DRM_MODE_SUBCONNECTOR_SVIDEO;
	else if ((det & CH7006_DETECT_CVBS_TEST) == 0)
		priv->subconnector = DRM_MODE_SUBCONNECTOR_Composite;
	else
		priv->subconnector = DRM_MODE_SUBCONNECTOR_Unknown;

	drm_object_property_set_value(&connector->base,
			encoder->dev->mode_config.tv_subconnector_property,
							priv->subconnector);

	return priv->subconnector ? connector_status_connected :
					connector_status_disconnected;
}

static int ch7006_encoder_get_modes(struct drm_encoder *encoder,
				    struct drm_connector *connector)
{
	struct ch7006_priv *priv = to_ch7006_priv(encoder);
	const struct ch7006_mode *mode;
	int n = 0;

	for (mode = ch7006_modes; mode->mode.clock; mode++) {
		if (~mode->valid_scales & 1<<priv->scale ||
		    ~mode->valid_norms & 1<<priv->norm)
			continue;

		drm_mode_probed_add(connector,
				drm_mode_duplicate(encoder->dev, &mode->mode));

		n++;
	}

	return n;
}

static int ch7006_encoder_create_resources(struct drm_encoder *encoder,
					   struct drm_connector *connector)
{
	struct ch7006_priv *priv = to_ch7006_priv(encoder);
	struct drm_device *dev = encoder->dev;
	struct drm_mode_config *conf = &dev->mode_config;

	drm_mode_create_tv_properties(dev, NUM_TV_NORMS, ch7006_tv_norm_names);

	priv->scale_property = drm_property_create_range(dev, 0, "scale", 0, 2);
	if (!priv->scale_property)
		return -ENOMEM;

	drm_object_attach_property(&connector->base, conf->tv_select_subconnector_property,
				      priv->select_subconnector);
	drm_object_attach_property(&connector->base, conf->tv_subconnector_property,
				      priv->subconnector);
	drm_object_attach_property(&connector->base, conf->tv_left_margin_property,
				      priv->hmargin);
	drm_object_attach_property(&connector->base, conf->tv_bottom_margin_property,
				      priv->vmargin);
	drm_object_attach_property(&connector->base, conf->tv_mode_property,
				      priv->norm);
	drm_object_attach_property(&connector->base, conf->tv_brightness_property,
				      priv->brightness);
	drm_object_attach_property(&connector->base, conf->tv_contrast_property,
				      priv->contrast);
	drm_object_attach_property(&connector->base, conf->tv_flicker_reduction_property,
				      priv->flicker);
	drm_object_attach_property(&connector->base, priv->scale_property,
				      priv->scale);

	return 0;
}

static int ch7006_encoder_set_property(struct drm_encoder *encoder,
				       struct drm_connector *connector,
				       struct drm_property *property,
				       uint64_t val)
{
	struct i2c_client *client = drm_i2c_encoder_get_client(encoder);
	struct ch7006_priv *priv = to_ch7006_priv(encoder);
	struct ch7006_state *state = &priv->state;
	struct drm_mode_config *conf = &encoder->dev->mode_config;
	struct drm_crtc *crtc = encoder->crtc;
	bool modes_changed = false;

	ch7006_dbg(client, "\n");

	if (property == conf->tv_select_subconnector_property) {
		priv->select_subconnector = val;

		ch7006_setup_power_state(encoder);

		ch7006_load_reg(client, state, CH7006_POWER);

	} else if (property == conf->tv_left_margin_property) {
		priv->hmargin = val;

		ch7006_setup_properties(encoder);

		ch7006_load_reg(client, state, CH7006_POV);
		ch7006_load_reg(client, state, CH7006_HPOS);

	} else if (property == conf->tv_bottom_margin_property) {
		priv->vmargin = val;

		ch7006_setup_properties(encoder);

		ch7006_load_reg(client, state, CH7006_POV);
		ch7006_load_reg(client, state, CH7006_VPOS);

	} else if (property == conf->tv_mode_property) {
		if (connector->dpms != DRM_MODE_DPMS_OFF)
			return -EINVAL;

		priv->norm = val;

		modes_changed = true;

	} else if (property == conf->tv_brightness_property) {
		priv->brightness = val;

		ch7006_setup_levels(encoder);

		ch7006_load_reg(client, state, CH7006_BLACK_LEVEL);

	} else if (property == conf->tv_contrast_property) {
		priv->contrast = val;

		ch7006_setup_properties(encoder);

		ch7006_load_reg(client, state, CH7006_CONTRAST);

	} else if (property == conf->tv_flicker_reduction_property) {
		priv->flicker = val;

		ch7006_setup_properties(encoder);

		ch7006_load_reg(client, state, CH7006_FFILTER);

	} else if (property == priv->scale_property) {
		if (connector->dpms != DRM_MODE_DPMS_OFF)
			return -EINVAL;

		priv->scale = val;

		modes_changed = true;

	} else {
		return -EINVAL;
	}

	if (modes_changed) {
		drm_helper_probe_single_connector_modes(connector, 0, 0);

<<<<<<< HEAD
		/* Disable the crtc to ensure a full modeset is
		 * performed whenever it's turned on again. */
		if (crtc)
			drm_crtc_force_disable(crtc);
=======
		if (crtc)
			drm_crtc_helper_set_mode(crtc, &crtc->mode,
						 crtc->x, crtc->y,
						 crtc->primary->fb);
>>>>>>> 24b8d41d
	}

	return 0;
}

static const struct drm_encoder_slave_funcs ch7006_encoder_funcs = {
	.set_config = ch7006_encoder_set_config,
	.destroy = ch7006_encoder_destroy,
	.dpms = ch7006_encoder_dpms,
	.save = ch7006_encoder_save,
	.restore = ch7006_encoder_restore,
	.mode_fixup = ch7006_encoder_mode_fixup,
	.mode_valid = ch7006_encoder_mode_valid,
	.mode_set = ch7006_encoder_mode_set,
	.detect = ch7006_encoder_detect,
	.get_modes = ch7006_encoder_get_modes,
	.create_resources = ch7006_encoder_create_resources,
	.set_property = ch7006_encoder_set_property,
};


/* I2C driver functions */

static int ch7006_probe(struct i2c_client *client, const struct i2c_device_id *id)
{
	uint8_t addr = CH7006_VERSION_ID;
	uint8_t val;
	int ret;

	ch7006_dbg(client, "\n");

	ret = i2c_master_send(client, &addr, sizeof(addr));
	if (ret < 0)
		goto fail;

	ret = i2c_master_recv(client, &val, sizeof(val));
	if (ret < 0)
		goto fail;

	ch7006_info(client, "Detected version ID: %x\n", val);

	/* I don't know what this is for, but otherwise I get no
	 * signal.
	 */
	ch7006_write(client, 0x3d, 0x0);

	return 0;

fail:
	ch7006_err(client, "Error %d reading version ID\n", ret);

	return -ENODEV;
}

static int ch7006_remove(struct i2c_client *client)
{
	ch7006_dbg(client, "\n");

	return 0;
}

static int ch7006_resume(struct device *dev)
{
	struct i2c_client *client = to_i2c_client(dev);

	ch7006_dbg(client, "\n");

	ch7006_write(client, 0x3d, 0x0);

	return 0;
}

static int ch7006_encoder_init(struct i2c_client *client,
			       struct drm_device *dev,
			       struct drm_encoder_slave *encoder)
{
	struct ch7006_priv *priv;
	int i;

	ch7006_dbg(client, "\n");

	priv = kzalloc(sizeof(*priv), GFP_KERNEL);
	if (!priv)
		return -ENOMEM;

	encoder->slave_priv = priv;
	encoder->slave_funcs = &ch7006_encoder_funcs;

	priv->norm = TV_NORM_PAL;
	priv->select_subconnector = DRM_MODE_SUBCONNECTOR_Automatic;
	priv->subconnector = DRM_MODE_SUBCONNECTOR_Unknown;
	priv->scale = 1;
	priv->contrast = 50;
	priv->brightness = 50;
	priv->flicker = 50;
	priv->hmargin = 50;
	priv->vmargin = 50;
	priv->last_dpms = -1;
	priv->chip_version = ch7006_read(client, CH7006_VERSION_ID);

	if (ch7006_tv_norm) {
		for (i = 0; i < NUM_TV_NORMS; i++) {
			if (!strcmp(ch7006_tv_norm_names[i], ch7006_tv_norm)) {
				priv->norm = i;
				break;
			}
		}

		if (i == NUM_TV_NORMS)
			ch7006_err(client, "Invalid TV norm setting \"%s\".\n",
				   ch7006_tv_norm);
	}

	if (ch7006_scale >= 0 && ch7006_scale <= 2)
		priv->scale = ch7006_scale;
	else
		ch7006_err(client, "Invalid scale setting \"%d\".\n",
			   ch7006_scale);

	return 0;
}

static const struct i2c_device_id ch7006_ids[] = {
	{ "ch7006", 0 },
	{ }
};
MODULE_DEVICE_TABLE(i2c, ch7006_ids);

static const struct dev_pm_ops ch7006_pm_ops = {
	.resume = ch7006_resume,
};

static struct drm_i2c_encoder_driver ch7006_driver = {
	.i2c_driver = {
		.probe = ch7006_probe,
		.remove = ch7006_remove,

		.driver = {
			.name = "ch7006",
			.pm = &ch7006_pm_ops,
		},

		.id_table = ch7006_ids,
	},

	.encoder_init = ch7006_encoder_init,
};


/* Module initialization */

static int __init ch7006_init(void)
{
	return drm_i2c_encoder_register(THIS_MODULE, &ch7006_driver);
}

static void __exit ch7006_exit(void)
{
	drm_i2c_encoder_unregister(&ch7006_driver);
}

int ch7006_debug;
module_param_named(debug, ch7006_debug, int, 0600);
MODULE_PARM_DESC(debug, "Enable debug output.");

char *ch7006_tv_norm;
module_param_named(tv_norm, ch7006_tv_norm, charp, 0600);
MODULE_PARM_DESC(tv_norm, "Default TV norm.\n"
		 "\t\tSupported: PAL, PAL-M, PAL-N, PAL-Nc, PAL-60, NTSC-M, NTSC-J.\n"
		 "\t\tDefault: PAL");

int ch7006_scale = 1;
module_param_named(scale, ch7006_scale, int, 0600);
MODULE_PARM_DESC(scale, "Default scale.\n"
		 "\t\tSupported: 0 -> Select video modes with a higher blanking ratio.\n"
		 "\t\t\t1 -> Select default video modes.\n"
		 "\t\t\t2 -> Select video modes with a lower blanking ratio.");

MODULE_AUTHOR("Francisco Jerez <currojerez@riseup.net>");
MODULE_DESCRIPTION("Chrontel ch7006 TV encoder driver");
MODULE_LICENSE("GPL and additional rights");

module_init(ch7006_init);
module_exit(ch7006_exit);<|MERGE_RESOLUTION|>--- conflicted
+++ resolved
@@ -359,17 +359,10 @@
 	if (modes_changed) {
 		drm_helper_probe_single_connector_modes(connector, 0, 0);
 
-<<<<<<< HEAD
-		/* Disable the crtc to ensure a full modeset is
-		 * performed whenever it's turned on again. */
-		if (crtc)
-			drm_crtc_force_disable(crtc);
-=======
 		if (crtc)
 			drm_crtc_helper_set_mode(crtc, &crtc->mode,
 						 crtc->x, crtc->y,
 						 crtc->primary->fb);
->>>>>>> 24b8d41d
 	}
 
 	return 0;
