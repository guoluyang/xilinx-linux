// SPDX-License-Identifier: GPL-2.0
/*
 * Copyright (C) 2014-2018 Etnaviv Project
 */

#include <linux/bitops.h>
#include <linux/dma-mapping.h>
#include <linux/platform_device.h>
#include <linux/sizes.h>
#include <linux/slab.h>

#include "etnaviv_gpu.h"
#include "etnaviv_mmu.h"
#include "state_hi.xml.h"

#define PT_SIZE		SZ_2M
#define PT_ENTRIES	(PT_SIZE / sizeof(u32))

#define GPU_MEM_START	0x80000000

struct etnaviv_iommuv1_context {
	struct etnaviv_iommu_context base;
	u32 *pgtable_cpu;
	dma_addr_t pgtable_dma;
};

static struct etnaviv_iommuv1_context *
to_v1_context(struct etnaviv_iommu_context *context)
{
	return container_of(context, struct etnaviv_iommuv1_context, base);
}

static void etnaviv_iommuv1_free(struct etnaviv_iommu_context *context)
{
	struct etnaviv_iommuv1_context *v1_context = to_v1_context(context);

	drm_mm_takedown(&context->mm);

	dma_free_wc(context->global->dev, PT_SIZE, v1_context->pgtable_cpu,
		    v1_context->pgtable_dma);

	context->global->v1.shared_context = NULL;

	kfree(v1_context);
}

static int etnaviv_iommuv1_map(struct etnaviv_iommu_context *context,
			       unsigned long iova, phys_addr_t paddr,
			       size_t size, int prot)
{
	struct etnaviv_iommuv1_context *v1_context = to_v1_context(context);
	unsigned int index = (iova - GPU_MEM_START) / SZ_4K;

	if (size != SZ_4K)
		return -EINVAL;

	v1_context->pgtable_cpu[index] = paddr;

	return 0;
}

static size_t etnaviv_iommuv1_unmap(struct etnaviv_iommu_context *context,
	unsigned long iova, size_t size)
{
	struct etnaviv_iommuv1_context *v1_context = to_v1_context(context);
	unsigned int index = (iova - GPU_MEM_START) / SZ_4K;

	if (size != SZ_4K)
		return -EINVAL;

	v1_context->pgtable_cpu[index] = context->global->bad_page_dma;

	return SZ_4K;
}

static size_t etnaviv_iommuv1_dump_size(struct etnaviv_iommu_context *context)
{
	return PT_SIZE;
}

static void etnaviv_iommuv1_dump(struct etnaviv_iommu_context *context,
				 void *buf)
{
	struct etnaviv_iommuv1_context *v1_context = to_v1_context(context);

	memcpy(buf, v1_context->pgtable_cpu, PT_SIZE);
}

<<<<<<< HEAD
static struct etnaviv_iommu_ops etnaviv_iommu_ops = {
	.ops = {
		.domain_free = etnaviv_domain_free,
		.map = etnaviv_iommuv1_map,
		.unmap = etnaviv_iommuv1_unmap,
		.iova_to_phys = etnaviv_iommu_iova_to_phys,
		.pgsize_bitmap = SZ_4K,
	},
	.dump_size = etnaviv_iommuv1_dump_size,
	.dump = etnaviv_iommuv1_dump,
};

void etnaviv_iommuv1_restore(struct etnaviv_gpu *gpu)
{
	struct etnaviv_iommu_domain *etnaviv_domain =
			to_etnaviv_domain(gpu->mmu->domain);
	u32 pgtable;

	/* set base addresses */
	gpu_write(gpu, VIVS_MC_MEMORY_BASE_ADDR_RA, gpu->memory_base);
	gpu_write(gpu, VIVS_MC_MEMORY_BASE_ADDR_FE, gpu->memory_base);
	gpu_write(gpu, VIVS_MC_MEMORY_BASE_ADDR_TX, gpu->memory_base);
	gpu_write(gpu, VIVS_MC_MEMORY_BASE_ADDR_PEZ, gpu->memory_base);
	gpu_write(gpu, VIVS_MC_MEMORY_BASE_ADDR_PE, gpu->memory_base);
=======
static void etnaviv_iommuv1_restore(struct etnaviv_gpu *gpu,
			     struct etnaviv_iommu_context *context)
{
	struct etnaviv_iommuv1_context *v1_context = to_v1_context(context);
	u32 pgtable;

	/* set base addresses */
	gpu_write(gpu, VIVS_MC_MEMORY_BASE_ADDR_RA, context->global->memory_base);
	gpu_write(gpu, VIVS_MC_MEMORY_BASE_ADDR_FE, context->global->memory_base);
	gpu_write(gpu, VIVS_MC_MEMORY_BASE_ADDR_TX, context->global->memory_base);
	gpu_write(gpu, VIVS_MC_MEMORY_BASE_ADDR_PEZ, context->global->memory_base);
	gpu_write(gpu, VIVS_MC_MEMORY_BASE_ADDR_PE, context->global->memory_base);
>>>>>>> 24b8d41d

	/* set page table address in MC */
	pgtable = (u32)v1_context->pgtable_dma;

	gpu_write(gpu, VIVS_MC_MMU_FE_PAGE_TABLE, pgtable);
	gpu_write(gpu, VIVS_MC_MMU_TX_PAGE_TABLE, pgtable);
	gpu_write(gpu, VIVS_MC_MMU_PE_PAGE_TABLE, pgtable);
	gpu_write(gpu, VIVS_MC_MMU_PEZ_PAGE_TABLE, pgtable);
	gpu_write(gpu, VIVS_MC_MMU_RA_PAGE_TABLE, pgtable);
}

<<<<<<< HEAD
struct iommu_domain *etnaviv_iommuv1_domain_alloc(struct etnaviv_gpu *gpu)
=======

const struct etnaviv_iommu_ops etnaviv_iommuv1_ops = {
	.free = etnaviv_iommuv1_free,
	.map = etnaviv_iommuv1_map,
	.unmap = etnaviv_iommuv1_unmap,
	.dump_size = etnaviv_iommuv1_dump_size,
	.dump = etnaviv_iommuv1_dump,
	.restore = etnaviv_iommuv1_restore,
};

struct etnaviv_iommu_context *
etnaviv_iommuv1_context_alloc(struct etnaviv_iommu_global *global)
>>>>>>> 24b8d41d
{
	struct etnaviv_iommuv1_context *v1_context;
	struct etnaviv_iommu_context *context;

	mutex_lock(&global->lock);

	/*
	 * MMUv1 does not support switching between different contexts without
	 * a stop the world operation, so we only support a single shared
	 * context with this version.
	 */
	if (global->v1.shared_context) {
		context = global->v1.shared_context;
		etnaviv_iommu_context_get(context);
		mutex_unlock(&global->lock);
		return context;
	}

	v1_context = kzalloc(sizeof(*v1_context), GFP_KERNEL);
	if (!v1_context) {
		mutex_unlock(&global->lock);
		return NULL;
	}

	v1_context->pgtable_cpu = dma_alloc_wc(global->dev, PT_SIZE,
					       &v1_context->pgtable_dma,
					       GFP_KERNEL);
	if (!v1_context->pgtable_cpu)
		goto out_free;

<<<<<<< HEAD
	etnaviv_domain->domain.type = __IOMMU_DOMAIN_PAGING;
	etnaviv_domain->domain.ops = &etnaviv_iommu_ops.ops;
	etnaviv_domain->domain.pgsize_bitmap = SZ_4K;
	etnaviv_domain->domain.geometry.aperture_start = GPU_MEM_START;
	etnaviv_domain->domain.geometry.aperture_end = GPU_MEM_START + PT_ENTRIES * SZ_4K - 1;
=======
	memset32(v1_context->pgtable_cpu, global->bad_page_dma, PT_ENTRIES);
>>>>>>> 24b8d41d

	context = &v1_context->base;
	context->global = global;
	kref_init(&context->refcount);
	mutex_init(&context->lock);
	INIT_LIST_HEAD(&context->mappings);
	drm_mm_init(&context->mm, GPU_MEM_START, PT_ENTRIES * SZ_4K);
	context->global->v1.shared_context = context;

	mutex_unlock(&global->lock);

	return context;

out_free:
	mutex_unlock(&global->lock);
	kfree(v1_context);
	return NULL;
}<|MERGE_RESOLUTION|>--- conflicted
+++ resolved
@@ -86,32 +86,6 @@
 	memcpy(buf, v1_context->pgtable_cpu, PT_SIZE);
 }
 
-<<<<<<< HEAD
-static struct etnaviv_iommu_ops etnaviv_iommu_ops = {
-	.ops = {
-		.domain_free = etnaviv_domain_free,
-		.map = etnaviv_iommuv1_map,
-		.unmap = etnaviv_iommuv1_unmap,
-		.iova_to_phys = etnaviv_iommu_iova_to_phys,
-		.pgsize_bitmap = SZ_4K,
-	},
-	.dump_size = etnaviv_iommuv1_dump_size,
-	.dump = etnaviv_iommuv1_dump,
-};
-
-void etnaviv_iommuv1_restore(struct etnaviv_gpu *gpu)
-{
-	struct etnaviv_iommu_domain *etnaviv_domain =
-			to_etnaviv_domain(gpu->mmu->domain);
-	u32 pgtable;
-
-	/* set base addresses */
-	gpu_write(gpu, VIVS_MC_MEMORY_BASE_ADDR_RA, gpu->memory_base);
-	gpu_write(gpu, VIVS_MC_MEMORY_BASE_ADDR_FE, gpu->memory_base);
-	gpu_write(gpu, VIVS_MC_MEMORY_BASE_ADDR_TX, gpu->memory_base);
-	gpu_write(gpu, VIVS_MC_MEMORY_BASE_ADDR_PEZ, gpu->memory_base);
-	gpu_write(gpu, VIVS_MC_MEMORY_BASE_ADDR_PE, gpu->memory_base);
-=======
 static void etnaviv_iommuv1_restore(struct etnaviv_gpu *gpu,
 			     struct etnaviv_iommu_context *context)
 {
@@ -124,7 +98,6 @@
 	gpu_write(gpu, VIVS_MC_MEMORY_BASE_ADDR_TX, context->global->memory_base);
 	gpu_write(gpu, VIVS_MC_MEMORY_BASE_ADDR_PEZ, context->global->memory_base);
 	gpu_write(gpu, VIVS_MC_MEMORY_BASE_ADDR_PE, context->global->memory_base);
->>>>>>> 24b8d41d
 
 	/* set page table address in MC */
 	pgtable = (u32)v1_context->pgtable_dma;
@@ -136,9 +109,6 @@
 	gpu_write(gpu, VIVS_MC_MMU_RA_PAGE_TABLE, pgtable);
 }
 
-<<<<<<< HEAD
-struct iommu_domain *etnaviv_iommuv1_domain_alloc(struct etnaviv_gpu *gpu)
-=======
 
 const struct etnaviv_iommu_ops etnaviv_iommuv1_ops = {
 	.free = etnaviv_iommuv1_free,
@@ -151,7 +121,6 @@
 
 struct etnaviv_iommu_context *
 etnaviv_iommuv1_context_alloc(struct etnaviv_iommu_global *global)
->>>>>>> 24b8d41d
 {
 	struct etnaviv_iommuv1_context *v1_context;
 	struct etnaviv_iommu_context *context;
@@ -182,15 +151,7 @@
 	if (!v1_context->pgtable_cpu)
 		goto out_free;
 
-<<<<<<< HEAD
-	etnaviv_domain->domain.type = __IOMMU_DOMAIN_PAGING;
-	etnaviv_domain->domain.ops = &etnaviv_iommu_ops.ops;
-	etnaviv_domain->domain.pgsize_bitmap = SZ_4K;
-	etnaviv_domain->domain.geometry.aperture_start = GPU_MEM_START;
-	etnaviv_domain->domain.geometry.aperture_end = GPU_MEM_START + PT_ENTRIES * SZ_4K - 1;
-=======
 	memset32(v1_context->pgtable_cpu, global->bad_page_dma, PT_ENTRIES);
->>>>>>> 24b8d41d
 
 	context = &v1_context->base;
 	context->global = global;
