--- conflicted
+++ resolved
@@ -12,10 +12,7 @@
 
 #include "common.xml.h"
 #include "state.xml.h"
-<<<<<<< HEAD
-=======
 #include "state_blt.xml.h"
->>>>>>> 24b8d41d
 #include "state_hi.xml.h"
 #include "state_3d.xml.h"
 #include "cmdstream.xml.h"
@@ -122,13 +119,9 @@
 	u32 *ptr = buf->vaddr + off;
 
 	dev_info(gpu->dev, "virt %p phys 0x%08x free 0x%08x\n",
-<<<<<<< HEAD
-			ptr, etnaviv_iommu_get_cmdbuf_va(gpu, buf) + off, size - len * 4 - off);
-=======
 			ptr, etnaviv_cmdbuf_get_va(buf,
 			&gpu->mmu_context->cmdbuf_mapping) +
 			off, size - len * 4 - off);
->>>>>>> 24b8d41d
 
 	print_hex_dump(KERN_INFO, "cmd ", DUMP_PREFIX_OFFSET, 16, 4,
 			ptr, len * 4, 0);
@@ -161,13 +154,9 @@
 	if (buffer->user_size + cmd_dwords * sizeof(u64) > buffer->size)
 		buffer->user_size = 0;
 
-<<<<<<< HEAD
-	return etnaviv_iommu_get_cmdbuf_va(gpu, buffer) + buffer->user_size;
-=======
 	return etnaviv_cmdbuf_get_va(buffer,
 				     &gpu->mmu_context->cmdbuf_mapping) +
 	       buffer->user_size;
->>>>>>> 24b8d41d
 }
 
 u16 etnaviv_buffer_init(struct etnaviv_gpu *gpu)
@@ -180,27 +169,18 @@
 	buffer->user_size = 0;
 
 	CMD_WAIT(buffer);
-<<<<<<< HEAD
-	CMD_LINK(buffer, 2, etnaviv_iommu_get_cmdbuf_va(gpu, buffer) +
-		 buffer->user_size - 4);
-=======
 	CMD_LINK(buffer, 2,
 		 etnaviv_cmdbuf_get_va(buffer, &gpu->mmu_context->cmdbuf_mapping)
 		 + buffer->user_size - 4);
->>>>>>> 24b8d41d
 
 	return buffer->user_size / 8;
 }
 
 u16 etnaviv_buffer_config_mmuv2(struct etnaviv_gpu *gpu, u32 mtlb_addr, u32 safe_addr)
 {
-<<<<<<< HEAD
-	struct etnaviv_cmdbuf *buffer = gpu->buffer;
-=======
 	struct etnaviv_cmdbuf *buffer = &gpu->buffer;
 
 	lockdep_assert_held(&gpu->lock);
->>>>>>> 24b8d41d
 
 	buffer->user_size = 0;
 
@@ -227,8 +207,6 @@
 	CMD_END(buffer);
 
 	buffer->user_size = ALIGN(buffer->user_size, 8);
-<<<<<<< HEAD
-=======
 
 	return buffer->user_size / 8;
 }
@@ -247,7 +225,6 @@
 	CMD_END(buffer);
 
 	buffer->user_size = ALIGN(buffer->user_size, 8);
->>>>>>> 24b8d41d
 
 	return buffer->user_size / 8;
 }
@@ -379,12 +356,8 @@
 	if (drm_debug_enabled(DRM_UT_DRIVER))
 		etnaviv_buffer_dump(gpu, buffer, 0, 0x50);
 
-<<<<<<< HEAD
-	link_target = etnaviv_iommu_get_cmdbuf_va(gpu, cmdbuf);
-=======
 	link_target = etnaviv_cmdbuf_get_va(cmdbuf,
 					    &gpu->mmu_context->cmdbuf_mapping);
->>>>>>> 24b8d41d
 	link_dwords = cmdbuf->size / 8;
 
 	/*
@@ -399,13 +372,8 @@
 		extra_dwords = 1;
 
 		/* flush command */
-<<<<<<< HEAD
-		if (gpu->mmu->need_flush) {
-			if (gpu->mmu->version == ETNAVIV_IOMMU_V1)
-=======
 		if (need_flush) {
 			if (gpu->mmu_context->global->version == ETNAVIV_IOMMU_V1)
->>>>>>> 24b8d41d
 				extra_dwords += 1;
 			else
 				extra_dwords += 3;
@@ -436,11 +404,7 @@
 
 		if (need_flush) {
 			/* Add the MMU flush */
-<<<<<<< HEAD
-			if (gpu->mmu->version == ETNAVIV_IOMMU_V1) {
-=======
 			if (gpu->mmu_context->global->version == ETNAVIV_IOMMU_V1) {
->>>>>>> 24b8d41d
 				CMD_LOAD_STATE(buffer, VIVS_GL_FLUSH_MMU,
 					       VIVS_GL_FLUSH_MMU_FLUSH_FEMMU |
 					       VIVS_GL_FLUSH_MMU_FLUSH_UNK1 |
@@ -448,12 +412,6 @@
 					       VIVS_GL_FLUSH_MMU_FLUSH_PEMMU |
 					       VIVS_GL_FLUSH_MMU_FLUSH_UNK4);
 			} else {
-<<<<<<< HEAD
-				CMD_LOAD_STATE(buffer, VIVS_MMUv2_CONFIGURATION,
-					VIVS_MMUv2_CONFIGURATION_MODE_MASK |
-					VIVS_MMUv2_CONFIGURATION_ADDRESS_MASK |
-					VIVS_MMUv2_CONFIGURATION_FLUSH_FLUSH);
-=======
 				u32 flush = VIVS_MMUv2_CONFIGURATION_MODE_MASK |
 					    VIVS_MMUv2_CONFIGURATION_FLUSH_FLUSH;
 
@@ -471,18 +429,13 @@
 
 				CMD_LOAD_STATE(buffer, VIVS_MMUv2_CONFIGURATION,
 					       flush);
->>>>>>> 24b8d41d
 				CMD_SEM(buffer, SYNC_RECIPIENT_FE,
 					SYNC_RECIPIENT_PE);
 				CMD_STALL(buffer, SYNC_RECIPIENT_FE,
 					SYNC_RECIPIENT_PE);
 			}
 
-<<<<<<< HEAD
-			gpu->mmu->need_flush = false;
-=======
 			gpu->flush_seq = new_flush_seq;
->>>>>>> 24b8d41d
 		}
 
 		if (switch_context) {
@@ -505,10 +458,6 @@
 	 * the ring buffer.  return_target is the ring target address.
 	 * We need at most 7 dwords in the return target: 2 cache flush +
 	 * 2 semaphore stall + 1 event + 1 wait + 1 link.
-<<<<<<< HEAD
-	 */
-	return_dwords = 7;
-=======
 	 */
 	return_dwords = 7;
 
@@ -520,7 +469,6 @@
 	if (has_blt)
 		return_dwords += 6;
 
->>>>>>> 24b8d41d
 	return_target = etnaviv_buffer_reserve(gpu, buffer, return_dwords);
 	CMD_LINK(cmdbuf, return_dwords, return_target);
 
@@ -535,18 +483,6 @@
 		CMD_LOAD_STATE(buffer, VIVS_GL_FLUSH_CACHE,
 				       VIVS_GL_FLUSH_CACHE_DEPTH |
 				       VIVS_GL_FLUSH_CACHE_COLOR);
-<<<<<<< HEAD
-		CMD_LOAD_STATE(buffer, VIVS_TS_FLUSH_CACHE,
-				       VIVS_TS_FLUSH_CACHE_FLUSH);
-	}
-	CMD_SEM(buffer, SYNC_RECIPIENT_FE, SYNC_RECIPIENT_PE);
-	CMD_STALL(buffer, SYNC_RECIPIENT_FE, SYNC_RECIPIENT_PE);
-	CMD_LOAD_STATE(buffer, VIVS_GL_EVENT, VIVS_GL_EVENT_EVENT_ID(event) |
-		       VIVS_GL_EVENT_FROM_PE);
-	CMD_WAIT(buffer);
-	CMD_LINK(buffer, 2, etnaviv_iommu_get_cmdbuf_va(gpu, buffer) +
-			    buffer->user_size - 4);
-=======
 		if (has_blt) {
 			CMD_LOAD_STATE(buffer, VIVS_BLT_ENABLE, 0x1);
 			CMD_LOAD_STATE(buffer, VIVS_BLT_SET_COMMAND, 0x1);
@@ -572,17 +508,12 @@
 	CMD_LINK(buffer, 2,
 		 etnaviv_cmdbuf_get_va(buffer, &gpu->mmu_context->cmdbuf_mapping)
 		 + buffer->user_size - 4);
->>>>>>> 24b8d41d
 
 	if (drm_debug_enabled(DRM_UT_DRIVER))
 		pr_info("stream link to 0x%08x @ 0x%08x %p\n",
-<<<<<<< HEAD
-			return_target, etnaviv_iommu_get_cmdbuf_va(gpu, cmdbuf), cmdbuf->vaddr);
-=======
 			return_target,
 			etnaviv_cmdbuf_get_va(cmdbuf, &gpu->mmu_context->cmdbuf_mapping),
 			cmdbuf->vaddr);
->>>>>>> 24b8d41d
 
 	if (drm_debug_enabled(DRM_UT_DRIVER)) {
 		print_hex_dump(KERN_INFO, "cmd ", DUMP_PREFIX_OFFSET, 16, 4,
