--- conflicted
+++ resolved
@@ -3,19 +3,14 @@
  * Copyright (C) 2015-2018 Etnaviv Project
  */
 
-<<<<<<< HEAD
-#include "common.xml.h"
-=======
 #include <linux/dma-mapping.h>
 #include <linux/scatterlist.h>
 
 #include "common.xml.h"
 #include "etnaviv_cmdbuf.h"
->>>>>>> 24b8d41d
 #include "etnaviv_drv.h"
 #include "etnaviv_gem.h"
 #include "etnaviv_gpu.h"
-#include "etnaviv_iommu.h"
 #include "etnaviv_mmu.h"
 
 static void etnaviv_context_unmap(struct etnaviv_iommu_context *context,
@@ -134,15 +129,6 @@
 	drm_mm_remove_node(&mapping->vram_node);
 }
 
-<<<<<<< HEAD
-static int etnaviv_iommu_find_iova(struct etnaviv_iommu *mmu,
-				   struct drm_mm_node *node, size_t size)
-{
-	struct etnaviv_vram_mapping *free = NULL;
-	int ret;
-
-	lockdep_assert_held(&mmu->lock);
-=======
 static int etnaviv_iommu_find_iova(struct etnaviv_iommu_context *context,
 				   struct drm_mm_node *node, size_t size)
 {
@@ -151,7 +137,6 @@
 	int ret;
 
 	lockdep_assert_held(&context->lock);
->>>>>>> 24b8d41d
 
 	while (1) {
 		struct etnaviv_vram_mapping *m, *n;
@@ -159,24 +144,13 @@
 		struct list_head list;
 		bool found;
 
-<<<<<<< HEAD
-		ret = drm_mm_insert_node_in_range(&mmu->mm, node,
-			size, 0, mmu->last_iova, ~0UL,
-			DRM_MM_SEARCH_DEFAULT);
-
-=======
 		ret = drm_mm_insert_node_in_range(&context->mm, node,
 						  size, 0, 0, 0, U64_MAX, mode);
->>>>>>> 24b8d41d
 		if (ret != -ENOSPC)
 			break;
 
 		/* Try to retire some entries */
-<<<<<<< HEAD
-		drm_mm_init_scan(&mmu->mm, size, 0, 0);
-=======
 		drm_mm_scan_init(&scan, &context->mm, size, 0, 0, mode);
->>>>>>> 24b8d41d
 
 		found = 0;
 		INIT_LIST_HEAD(&list);
@@ -239,11 +213,6 @@
 	return ret;
 }
 
-<<<<<<< HEAD
-int etnaviv_iommu_map_gem(struct etnaviv_iommu *mmu,
-	struct etnaviv_gem_object *etnaviv_obj, u32 memory_base,
-	struct etnaviv_vram_mapping *mapping)
-=======
 static int etnaviv_iommu_insert_exact(struct etnaviv_iommu_context *context,
 		   struct drm_mm_node *node, size_t size, u64 va)
 {
@@ -254,7 +223,6 @@
 int etnaviv_iommu_map_gem(struct etnaviv_iommu_context *context,
 	struct etnaviv_gem_object *etnaviv_obj, u32 memory_base,
 	struct etnaviv_vram_mapping *mapping, u64 va)
->>>>>>> 24b8d41d
 {
 	struct sg_table *sgt = etnaviv_obj->sgt;
 	struct drm_mm_node *node;
@@ -262,42 +230,20 @@
 
 	lockdep_assert_held(&etnaviv_obj->lock);
 
-<<<<<<< HEAD
-	mutex_lock(&mmu->lock);
-
-	/* v1 MMU can optimize single entry (contiguous) scatterlists */
-	if (mmu->version == ETNAVIV_IOMMU_V1 &&
-=======
 	mutex_lock(&context->lock);
 
 	/* v1 MMU can optimize single entry (contiguous) scatterlists */
 	if (context->global->version == ETNAVIV_IOMMU_V1 &&
->>>>>>> 24b8d41d
 	    sgt->nents == 1 && !(etnaviv_obj->flags & ETNA_BO_FORCE_MMU)) {
 		u32 iova;
 
 		iova = sg_dma_address(sgt->sgl) - memory_base;
 		if (iova < 0x80000000 - sg_dma_len(sgt->sgl)) {
 			mapping->iova = iova;
-<<<<<<< HEAD
-			list_add_tail(&mapping->mmu_node, &mmu->mappings);
-			mutex_unlock(&mmu->lock);
-			return 0;
-		}
-	}
-
-	node = &mapping->vram_node;
-
-	ret = etnaviv_iommu_find_iova(mmu, node, etnaviv_obj->base.size);
-	if (ret < 0) {
-		mutex_unlock(&mmu->lock);
-		return ret;
-=======
 			list_add_tail(&mapping->mmu_node, &context->mappings);
 			ret = 0;
 			goto unlock;
 		}
->>>>>>> 24b8d41d
 	}
 
 	node = &mapping->vram_node;
@@ -358,51 +304,18 @@
 	kref_put(&context->refcount, etnaviv_iommu_context_free);
 }
 
-<<<<<<< HEAD
-struct etnaviv_iommu *etnaviv_iommu_new(struct etnaviv_gpu *gpu)
-{
-	enum etnaviv_iommu_version version;
-	struct etnaviv_iommu *mmu;
-=======
 struct etnaviv_iommu_context *
 etnaviv_iommu_context_init(struct etnaviv_iommu_global *global,
 			   struct etnaviv_cmdbuf_suballoc *suballoc)
 {
 	struct etnaviv_iommu_context *ctx;
 	int ret;
->>>>>>> 24b8d41d
 
 	if (global->version == ETNAVIV_IOMMU_V1)
 		ctx = etnaviv_iommuv1_context_alloc(global);
 	else
 		ctx = etnaviv_iommuv2_context_alloc(global);
 
-<<<<<<< HEAD
-	if (!(gpu->identity.minor_features1 & chipMinorFeatures1_MMU_VERSION)) {
-		mmu->domain = etnaviv_iommuv1_domain_alloc(gpu);
-		version = ETNAVIV_IOMMU_V1;
-	} else {
-		mmu->domain = etnaviv_iommuv2_domain_alloc(gpu);
-		version = ETNAVIV_IOMMU_V2;
-	}
-
-	if (!mmu->domain) {
-		dev_err(gpu->dev, "Failed to allocate GPU IOMMU domain\n");
-		kfree(mmu);
-		return ERR_PTR(-ENOMEM);
-	}
-
-	mmu->gpu = gpu;
-	mmu->version = version;
-	mutex_init(&mmu->lock);
-	INIT_LIST_HEAD(&mmu->mappings);
-
-	drm_mm_init(&mmu->mm, mmu->domain->geometry.aperture_start,
-		    mmu->domain->geometry.aperture_end -
-		    mmu->domain->geometry.aperture_start + 1);
-
-	iommu_set_fault_handler(mmu->domain, etnaviv_fault_handler, gpu->dev);
-=======
 	if (!ctx)
 		return NULL;
 
@@ -417,7 +330,6 @@
 		        "command buffer outside valid memory window\n");
 		goto out_unmap;
 	}
->>>>>>> 24b8d41d
 
 	return ctx;
 
@@ -434,74 +346,10 @@
 	context->global->ops->restore(gpu, context);
 }
 
-<<<<<<< HEAD
-void etnaviv_iommu_restore(struct etnaviv_gpu *gpu)
-{
-	if (gpu->mmu->version == ETNAVIV_IOMMU_V1)
-		etnaviv_iommuv1_restore(gpu);
-	else
-		etnaviv_iommuv2_restore(gpu);
-}
-
-u32 etnaviv_iommu_get_cmdbuf_va(struct etnaviv_gpu *gpu,
-				struct etnaviv_cmdbuf *buf)
-{
-	struct etnaviv_iommu *mmu = gpu->mmu;
-
-	if (mmu->version == ETNAVIV_IOMMU_V1) {
-		return buf->paddr - gpu->memory_base;
-	} else {
-		int ret;
-
-		if (buf->vram_node.allocated)
-			return (u32)buf->vram_node.start;
-
-		mutex_lock(&mmu->lock);
-		ret = etnaviv_iommu_find_iova(mmu, &buf->vram_node,
-					      buf->size + SZ_64K);
-		if (ret < 0) {
-			mutex_unlock(&mmu->lock);
-			return 0;
-		}
-		ret = iommu_map(mmu->domain, buf->vram_node.start, buf->paddr,
-				buf->size, IOMMU_READ);
-		if (ret < 0) {
-			drm_mm_remove_node(&buf->vram_node);
-			mutex_unlock(&mmu->lock);
-			return 0;
-		}
-		/*
-		 * At least on GC3000 the FE MMU doesn't properly flush old TLB
-		 * entries. Make sure to space the command buffers out in a way
-		 * that the FE MMU prefetch won't load invalid entries.
-		 */
-		mmu->last_iova = buf->vram_node.start + buf->size + SZ_64K;
-		gpu->mmu->need_flush = true;
-		mutex_unlock(&mmu->lock);
-
-		return (u32)buf->vram_node.start;
-	}
-}
-
-void etnaviv_iommu_put_cmdbuf_va(struct etnaviv_gpu *gpu,
-				 struct etnaviv_cmdbuf *buf)
-{
-	struct etnaviv_iommu *mmu = gpu->mmu;
-
-	if (mmu->version == ETNAVIV_IOMMU_V2 && buf->vram_node.allocated) {
-		mutex_lock(&mmu->lock);
-		iommu_unmap(mmu->domain, buf->vram_node.start, buf->size);
-		drm_mm_remove_node(&buf->vram_node);
-		mutex_unlock(&mmu->lock);
-	}
-}
-size_t etnaviv_iommu_dump_size(struct etnaviv_iommu *iommu)
-=======
 int etnaviv_iommu_get_suballoc_va(struct etnaviv_iommu_context *context,
 				  struct etnaviv_vram_mapping *mapping,
 				  u32 memory_base, dma_addr_t paddr,
 				  size_t size)
->>>>>>> 24b8d41d
 {
 	mutex_lock(&context->lock);
 
