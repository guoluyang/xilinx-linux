/* SPDX-License-Identifier: GPL-2.0 OR MIT */
/**************************************************************************
 *
 * Copyright (c) 2007-2009 VMware, Inc., Palo Alto, CA., USA
 * All Rights Reserved.
 *
 * Permission is hereby granted, free of charge, to any person obtaining a
 * copy of this software and associated documentation files (the
 * "Software"), to deal in the Software without restriction, including
 * without limitation the rights to use, copy, modify, merge, publish,
 * distribute, sub license, and/or sell copies of the Software, and to
 * permit persons to whom the Software is furnished to do so, subject to
 * the following conditions:
 *
 * The above copyright notice and this permission notice (including the
 * next paragraph) shall be included in all copies or substantial portions
 * of the Software.
 *
 * THE SOFTWARE IS PROVIDED "AS IS", WITHOUT WARRANTY OF ANY KIND, EXPRESS OR
 * IMPLIED, INCLUDING BUT NOT LIMITED TO THE WARRANTIES OF MERCHANTABILITY,
 * FITNESS FOR A PARTICULAR PURPOSE AND NON-INFRINGEMENT. IN NO EVENT SHALL
 * THE COPYRIGHT HOLDERS, AUTHORS AND/OR ITS SUPPLIERS BE LIABLE FOR ANY CLAIM,
 * DAMAGES OR OTHER LIABILITY, WHETHER IN AN ACTION OF CONTRACT, TORT OR
 * OTHERWISE, ARISING FROM, OUT OF OR IN CONNECTION WITH THE SOFTWARE OR THE
 * USE OR OTHER DEALINGS IN THE SOFTWARE.
 *
 **************************************************************************/
/*
 * Authors: Thomas Hellstrom <thellstrom-at-vmware-dot-com>
 */

#include <drm/ttm/ttm_bo_driver.h>
#include <drm/ttm/ttm_placement.h>
#include <drm/drm_vma_manager.h>
#include <linux/io.h>
#include <linux/highmem.h>
#include <linux/wait.h>
#include <linux/slab.h>
#include <linux/vmalloc.h>
#include <linux/module.h>
#include <linux/dma-resv.h>

struct ttm_transfer_obj {
	struct ttm_buffer_object base;
	struct ttm_buffer_object *bo;
};

void ttm_bo_free_old_node(struct ttm_buffer_object *bo)
{
	ttm_resource_free(bo, &bo->mem);
}

int ttm_bo_move_ttm(struct ttm_buffer_object *bo,
<<<<<<< HEAD
		    bool interruptible, bool no_wait_gpu,
		    struct ttm_mem_reg *new_mem)
=======
		   struct ttm_operation_ctx *ctx,
		    struct ttm_resource *new_mem)
>>>>>>> 24b8d41d
{
	struct ttm_tt *ttm = bo->ttm;
	struct ttm_resource *old_mem = &bo->mem;
	int ret;

	if (old_mem->mem_type != TTM_PL_SYSTEM) {
<<<<<<< HEAD
		ret = ttm_bo_wait(bo, interruptible, no_wait_gpu);
=======
		ret = ttm_bo_wait(bo, ctx->interruptible, ctx->no_wait_gpu);
>>>>>>> 24b8d41d

		if (unlikely(ret != 0)) {
			if (ret != -ERESTARTSYS)
				pr_err("Failed to expire sync object before unbinding TTM\n");
			return ret;
		}

<<<<<<< HEAD
		ttm_tt_unbind(ttm);
=======
		ttm_bo_tt_unbind(bo);
>>>>>>> 24b8d41d
		ttm_bo_free_old_node(bo);
		old_mem->mem_type = TTM_PL_SYSTEM;
	}

	ret = ttm_tt_set_placement_caching(ttm, new_mem->placement);
	if (unlikely(ret != 0))
		return ret;

	if (new_mem->mem_type != TTM_PL_SYSTEM) {

		ret = ttm_tt_populate(bo->bdev, ttm, ctx);
		if (unlikely(ret != 0))
			return ret;

		ret = ttm_bo_tt_bind(bo, new_mem);
		if (unlikely(ret != 0))
			return ret;
	}

	ttm_bo_assign_mem(bo, new_mem);
	return 0;
}
EXPORT_SYMBOL(ttm_bo_move_ttm);

int ttm_mem_io_reserve(struct ttm_bo_device *bdev,
		       struct ttm_resource *mem)
{
	if (mem->bus.offset || mem->bus.addr)
		return 0;

	mem->bus.is_iomem = false;
	if (!bdev->driver->io_mem_reserve)
		return 0;

	return bdev->driver->io_mem_reserve(bdev, mem);
}

void ttm_mem_io_free(struct ttm_bo_device *bdev,
		     struct ttm_resource *mem)
{
	if (!mem->bus.offset && !mem->bus.addr)
		return;

	if (bdev->driver->io_mem_free)
		bdev->driver->io_mem_free(bdev, mem);

	mem->bus.offset = 0;
	mem->bus.addr = NULL;
}

static int ttm_resource_ioremap(struct ttm_bo_device *bdev,
			       struct ttm_resource *mem,
			       void **virtual)
{
	int ret;
	void *addr;

	*virtual = NULL;
	ret = ttm_mem_io_reserve(bdev, mem);
	if (ret || !mem->bus.is_iomem)
		return ret;

	if (mem->bus.addr) {
		addr = mem->bus.addr;
	} else {
		size_t bus_size = (size_t)mem->num_pages << PAGE_SHIFT;

		if (mem->placement & TTM_PL_FLAG_WC)
			addr = ioremap_wc(mem->bus.offset, bus_size);
		else
			addr = ioremap(mem->bus.offset, bus_size);
		if (!addr) {
			ttm_mem_io_free(bdev, mem);
			return -ENOMEM;
		}
	}
	*virtual = addr;
	return 0;
}

static void ttm_resource_iounmap(struct ttm_bo_device *bdev,
				struct ttm_resource *mem,
				void *virtual)
{
	if (virtual && mem->bus.addr == NULL)
		iounmap(virtual);
	ttm_mem_io_free(bdev, mem);
}

static int ttm_copy_io_page(void *dst, void *src, unsigned long page)
{
	uint32_t *dstP =
	    (uint32_t *) ((unsigned long)dst + (page << PAGE_SHIFT));
	uint32_t *srcP =
	    (uint32_t *) ((unsigned long)src + (page << PAGE_SHIFT));

	int i;
	for (i = 0; i < PAGE_SIZE / sizeof(uint32_t); ++i)
		iowrite32(ioread32(srcP++), dstP++);
	return 0;
}

static int ttm_copy_io_ttm_page(struct ttm_tt *ttm, void *src,
				unsigned long page,
				pgprot_t prot)
{
	struct page *d = ttm->pages[page];
	void *dst;

	if (!d)
		return -ENOMEM;

	src = (void *)((unsigned long)src + (page << PAGE_SHIFT));
	dst = kmap_atomic_prot(d, prot);
	if (!dst)
		return -ENOMEM;

	memcpy_fromio(dst, src, PAGE_SIZE);

	kunmap_atomic(dst);

	return 0;
}

static int ttm_copy_ttm_io_page(struct ttm_tt *ttm, void *dst,
				unsigned long page,
				pgprot_t prot)
{
	struct page *s = ttm->pages[page];
	void *src;

	if (!s)
		return -ENOMEM;

	dst = (void *)((unsigned long)dst + (page << PAGE_SHIFT));
	src = kmap_atomic_prot(s, prot);
	if (!src)
		return -ENOMEM;

	memcpy_toio(dst, src, PAGE_SIZE);

	kunmap_atomic(src);

	return 0;
}

int ttm_bo_move_memcpy(struct ttm_buffer_object *bo,
<<<<<<< HEAD
		       bool interruptible, bool no_wait_gpu,
		       struct ttm_mem_reg *new_mem)
=======
		       struct ttm_operation_ctx *ctx,
		       struct ttm_resource *new_mem)
>>>>>>> 24b8d41d
{
	struct ttm_bo_device *bdev = bo->bdev;
	struct ttm_resource_manager *man = ttm_manager_type(bdev, new_mem->mem_type);
	struct ttm_tt *ttm = bo->ttm;
	struct ttm_resource *old_mem = &bo->mem;
	struct ttm_resource old_copy = *old_mem;
	void *old_iomap;
	void *new_iomap;
	int ret;
	unsigned long i;
	unsigned long page;
	unsigned long add = 0;
	int dir;

<<<<<<< HEAD
	ret = ttm_bo_wait(bo, interruptible, no_wait_gpu);
	if (ret)
		return ret;

	ret = ttm_mem_reg_ioremap(bdev, old_mem, &old_iomap);
=======
	ret = ttm_bo_wait(bo, ctx->interruptible, ctx->no_wait_gpu);
	if (ret)
		return ret;

	ret = ttm_resource_ioremap(bdev, old_mem, &old_iomap);
>>>>>>> 24b8d41d
	if (ret)
		return ret;
	ret = ttm_resource_ioremap(bdev, new_mem, &new_iomap);
	if (ret)
		goto out;

	/*
	 * Single TTM move. NOP.
	 */
	if (old_iomap == NULL && new_iomap == NULL)
		goto out2;

	/*
	 * Don't move nonexistent data. Clear destination instead.
	 */
	if (old_iomap == NULL &&
	    (ttm == NULL || (!ttm_tt_is_populated(ttm) &&
			     !(ttm->page_flags & TTM_PAGE_FLAG_SWAPPED)))) {
		memset_io(new_iomap, 0, new_mem->num_pages*PAGE_SIZE);
		goto out2;
	}

	/*
	 * TTM might be null for moves within the same region.
	 */
	if (ttm) {
		ret = ttm_tt_populate(bdev, ttm, ctx);
		if (ret)
			goto out1;
	}

	add = 0;
	dir = 1;

	if ((old_mem->mem_type == new_mem->mem_type) &&
	    (new_mem->start < old_mem->start + old_mem->size)) {
		dir = -1;
		add = new_mem->num_pages - 1;
	}

	for (i = 0; i < new_mem->num_pages; ++i) {
		page = i * dir + add;
		if (old_iomap == NULL) {
			pgprot_t prot = ttm_io_prot(old_mem->placement,
						    PAGE_KERNEL);
			ret = ttm_copy_ttm_io_page(ttm, new_iomap, page,
						   prot);
		} else if (new_iomap == NULL) {
			pgprot_t prot = ttm_io_prot(new_mem->placement,
						    PAGE_KERNEL);
			ret = ttm_copy_io_ttm_page(ttm, old_iomap, page,
						   prot);
		} else {
			ret = ttm_copy_io_page(new_iomap, old_iomap, page);
		}
		if (ret)
			goto out1;
	}
	mb();
out2:
	old_copy = *old_mem;

<<<<<<< HEAD
	if (man->flags & TTM_MEMTYPE_FLAG_FIXED) {
		ttm_tt_destroy(ttm);
		bo->ttm = NULL;
	}
=======
	ttm_bo_assign_mem(bo, new_mem);

	if (!man->use_tt)
		ttm_bo_tt_destroy(bo);
>>>>>>> 24b8d41d

out1:
	ttm_resource_iounmap(bdev, old_mem, new_iomap);
out:
	ttm_resource_iounmap(bdev, &old_copy, old_iomap);

	/*
	 * On error, keep the mm node!
	 */
	if (!ret)
		ttm_resource_free(bo, &old_copy);
	return ret;
}
EXPORT_SYMBOL(ttm_bo_move_memcpy);

static void ttm_transfered_destroy(struct ttm_buffer_object *bo)
{
	struct ttm_transfer_obj *fbo;

	fbo = container_of(bo, struct ttm_transfer_obj, base);
	ttm_bo_put(fbo->bo);
	kfree(fbo);
}

/**
 * ttm_buffer_object_transfer
 *
 * @bo: A pointer to a struct ttm_buffer_object.
 * @new_obj: A pointer to a pointer to a newly created ttm_buffer_object,
 * holding the data of @bo with the old placement.
 *
 * This is a utility function that may be called after an accelerated move
 * has been scheduled. A new buffer object is created as a placeholder for
 * the old data while it's being copied. When that buffer object is idle,
 * it can be destroyed, releasing the space of the old placement.
 * Returns:
 * !0: Failure.
 */

static int ttm_buffer_object_transfer(struct ttm_buffer_object *bo,
				      struct ttm_buffer_object **new_obj)
{
	struct ttm_transfer_obj *fbo;
	int ret;

	fbo = kmalloc(sizeof(*fbo), GFP_KERNEL);
	if (!fbo)
		return -ENOMEM;

	fbo->base = *bo;
	fbo->base.mem.placement |= TTM_PL_FLAG_NO_EVICT;

	ttm_bo_get(bo);
	fbo->bo = bo;

	/**
	 * Fix up members that we shouldn't copy directly:
	 * TODO: Explicit member copy would probably be better here.
	 */

<<<<<<< HEAD
	INIT_LIST_HEAD(&fbo->ddestroy);
	INIT_LIST_HEAD(&fbo->lru);
	INIT_LIST_HEAD(&fbo->swap);
	INIT_LIST_HEAD(&fbo->io_reserve_lru);
	fbo->moving = NULL;
	drm_vma_node_reset(&fbo->vma_node);
	atomic_set(&fbo->cpu_writers, 0);

	kref_init(&fbo->list_kref);
	kref_init(&fbo->kref);
	fbo->destroy = &ttm_transfered_destroy;
	fbo->acc_size = 0;
	fbo->resv = &fbo->ttm_resv;
	reservation_object_init(fbo->resv);
	ret = ww_mutex_trylock(&fbo->resv->lock);
=======
	atomic_inc(&ttm_bo_glob.bo_count);
	INIT_LIST_HEAD(&fbo->base.ddestroy);
	INIT_LIST_HEAD(&fbo->base.lru);
	INIT_LIST_HEAD(&fbo->base.swap);
	fbo->base.moving = NULL;
	drm_vma_node_reset(&fbo->base.base.vma_node);

	kref_init(&fbo->base.kref);
	fbo->base.destroy = &ttm_transfered_destroy;
	fbo->base.acc_size = 0;
	if (bo->type != ttm_bo_type_sg)
		fbo->base.base.resv = &fbo->base.base._resv;

	dma_resv_init(&fbo->base.base._resv);
	fbo->base.base.dev = NULL;
	ret = dma_resv_trylock(&fbo->base.base._resv);
>>>>>>> 24b8d41d
	WARN_ON(!ret);

	*new_obj = &fbo->base;
	return 0;
}

pgprot_t ttm_io_prot(uint32_t caching_flags, pgprot_t tmp)
{
	/* Cached mappings need no adjustment */
	if (caching_flags & TTM_PL_FLAG_CACHED)
		return tmp;

#if defined(__i386__) || defined(__x86_64__)
	if (caching_flags & TTM_PL_FLAG_WC)
		tmp = pgprot_writecombine(tmp);
	else if (boot_cpu_data.x86 > 3)
		tmp = pgprot_noncached(tmp);
#endif
#if defined(__ia64__) || defined(__arm__) || defined(__aarch64__) || \
    defined(__powerpc__) || defined(__mips__)
	if (caching_flags & TTM_PL_FLAG_WC)
		tmp = pgprot_writecombine(tmp);
	else
		tmp = pgprot_noncached(tmp);
#endif
#if defined(__sparc__)
	tmp = pgprot_noncached(tmp);
#endif
	return tmp;
}
EXPORT_SYMBOL(ttm_io_prot);

static int ttm_bo_ioremap(struct ttm_buffer_object *bo,
			  unsigned long offset,
			  unsigned long size,
			  struct ttm_bo_kmap_obj *map)
{
	struct ttm_resource *mem = &bo->mem;

	if (bo->mem.bus.addr) {
		map->bo_kmap_type = ttm_bo_map_premapped;
		map->virtual = (void *)(((u8 *)bo->mem.bus.addr) + offset);
	} else {
		map->bo_kmap_type = ttm_bo_map_iomap;
		if (mem->placement & TTM_PL_FLAG_WC)
			map->virtual = ioremap_wc(bo->mem.bus.offset + offset,
						  size);
		else
			map->virtual = ioremap(bo->mem.bus.offset + offset,
					       size);
	}
	return (!map->virtual) ? -ENOMEM : 0;
}

static int ttm_bo_kmap_ttm(struct ttm_buffer_object *bo,
			   unsigned long start_page,
			   unsigned long num_pages,
			   struct ttm_bo_kmap_obj *map)
{
	struct ttm_resource *mem = &bo->mem;
	struct ttm_operation_ctx ctx = {
		.interruptible = false,
		.no_wait_gpu = false
	};
	struct ttm_tt *ttm = bo->ttm;
	pgprot_t prot;
	int ret;

	BUG_ON(!ttm);

	ret = ttm_tt_populate(bo->bdev, ttm, &ctx);
	if (ret)
		return ret;

	if (num_pages == 1 && (mem->placement & TTM_PL_FLAG_CACHED)) {
		/*
		 * We're mapping a single page, and the desired
		 * page protection is consistent with the bo.
		 */

		map->bo_kmap_type = ttm_bo_map_kmap;
		map->page = ttm->pages[start_page];
		map->virtual = kmap(map->page);
	} else {
		/*
		 * We need to use vmap to get the desired page protection
		 * or to make the buffer object look contiguous.
		 */
		prot = ttm_io_prot(mem->placement, PAGE_KERNEL);
		map->bo_kmap_type = ttm_bo_map_vmap;
		map->virtual = vmap(ttm->pages + start_page, num_pages,
				    0, prot);
	}
	return (!map->virtual) ? -ENOMEM : 0;
}

int ttm_bo_kmap(struct ttm_buffer_object *bo,
		unsigned long start_page, unsigned long num_pages,
		struct ttm_bo_kmap_obj *map)
{
	unsigned long offset, size;
	int ret;

	map->virtual = NULL;
	map->bo = bo;
	if (num_pages > bo->num_pages)
		return -EINVAL;
	if (start_page > bo->num_pages)
		return -EINVAL;

	ret = ttm_mem_io_reserve(bo->bdev, &bo->mem);
	if (ret)
		return ret;
	if (!bo->mem.bus.is_iomem) {
		return ttm_bo_kmap_ttm(bo, start_page, num_pages, map);
	} else {
		offset = start_page << PAGE_SHIFT;
		size = num_pages << PAGE_SHIFT;
		return ttm_bo_ioremap(bo, offset, size, map);
	}
}
EXPORT_SYMBOL(ttm_bo_kmap);

void ttm_bo_kunmap(struct ttm_bo_kmap_obj *map)
{
	if (!map->virtual)
		return;
	switch (map->bo_kmap_type) {
	case ttm_bo_map_iomap:
		iounmap(map->virtual);
		break;
	case ttm_bo_map_vmap:
		vunmap(map->virtual);
		break;
	case ttm_bo_map_kmap:
		kunmap(map->page);
		break;
	case ttm_bo_map_premapped:
		break;
	default:
		BUG();
	}
	ttm_mem_io_free(map->bo->bdev, &map->bo->mem);
	map->virtual = NULL;
	map->page = NULL;
}
EXPORT_SYMBOL(ttm_bo_kunmap);

<<<<<<< HEAD
int ttm_bo_move_accel_cleanup(struct ttm_buffer_object *bo,
			      struct fence *fence,
			      bool evict,
			      struct ttm_mem_reg *new_mem)
=======
static int ttm_bo_wait_free_node(struct ttm_buffer_object *bo,
				 bool dst_use_tt)
>>>>>>> 24b8d41d
{
	int ret;
	ret = ttm_bo_wait(bo, false, false);
	if (ret)
		return ret;

	if (!dst_use_tt)
		ttm_bo_tt_destroy(bo);
	ttm_bo_free_old_node(bo);
	return 0;
}

static int ttm_bo_move_to_ghost(struct ttm_buffer_object *bo,
				struct dma_fence *fence,
				bool dst_use_tt)
{
	struct ttm_buffer_object *ghost_obj;
	int ret;

<<<<<<< HEAD
	reservation_object_add_excl_fence(bo->resv, fence);
	if (evict) {
		ret = ttm_bo_wait(bo, false, false);
		if (ret)
			return ret;

		if (man->flags & TTM_MEMTYPE_FLAG_FIXED) {
			ttm_tt_destroy(bo->ttm);
			bo->ttm = NULL;
		}
		ttm_bo_free_old_node(bo);
	} else {
		/**
		 * This should help pipeline ordinary buffer moves.
		 *
		 * Hang old buffer memory on a new buffer object,
		 * and leave it to be released when the GPU
		 * operation has completed.
		 */

		fence_put(bo->moving);
		bo->moving = fence_get(fence);
=======
	/**
	 * This should help pipeline ordinary buffer moves.
	 *
	 * Hang old buffer memory on a new buffer object,
	 * and leave it to be released when the GPU
	 * operation has completed.
	 */

	dma_fence_put(bo->moving);
	bo->moving = dma_fence_get(fence);

	ret = ttm_buffer_object_transfer(bo, &ghost_obj);
	if (ret)
		return ret;
>>>>>>> 24b8d41d

	dma_resv_add_excl_fence(&ghost_obj->base._resv, fence);

	/**
	 * If we're not moving to fixed memory, the TTM object
	 * needs to stay alive. Otherwhise hang it on the ghost
	 * bo to be unbound and destroyed.
	 */

	if (dst_use_tt)
		ghost_obj->ttm = NULL;
	else
		bo->ttm = NULL;

	dma_resv_unlock(&ghost_obj->base._resv);
	ttm_bo_put(ghost_obj);
	return 0;
}

static void ttm_bo_move_pipeline_evict(struct ttm_buffer_object *bo,
				       struct dma_fence *fence)
{
	struct ttm_bo_device *bdev = bo->bdev;
	struct ttm_resource_manager *from = ttm_manager_type(bdev, bo->mem.mem_type);

	/**
	 * BO doesn't have a TTM we need to bind/unbind. Just remember
	 * this eviction and free up the allocation
	 */
	spin_lock(&from->move_lock);
	if (!from->move || dma_fence_is_later(fence, from->move)) {
		dma_fence_put(from->move);
		from->move = dma_fence_get(fence);
	}
	spin_unlock(&from->move_lock);

	ttm_bo_free_old_node(bo);

	dma_fence_put(bo->moving);
	bo->moving = dma_fence_get(fence);
}

int ttm_bo_move_accel_cleanup(struct ttm_buffer_object *bo,
			      struct dma_fence *fence,
			      bool evict,
			      bool pipeline,
			      struct ttm_resource *new_mem)
{
	struct ttm_bo_device *bdev = bo->bdev;
	struct ttm_resource_manager *from = ttm_manager_type(bdev, bo->mem.mem_type);
	struct ttm_resource_manager *man = ttm_manager_type(bdev, new_mem->mem_type);
	int ret = 0;

	dma_resv_add_excl_fence(bo->base.resv, fence);
	if (!evict)
		ret = ttm_bo_move_to_ghost(bo, fence, man->use_tt);
	else if (!from->use_tt && pipeline)
		ttm_bo_move_pipeline_evict(bo, fence);
	else
		ret = ttm_bo_wait_free_node(bo, man->use_tt);

	if (ret)
		return ret;

	ttm_bo_assign_mem(bo, new_mem);

	return 0;
}
EXPORT_SYMBOL(ttm_bo_move_accel_cleanup);

<<<<<<< HEAD
int ttm_bo_pipeline_move(struct ttm_buffer_object *bo,
			 struct fence *fence, bool evict,
			 struct ttm_mem_reg *new_mem)
{
	struct ttm_bo_device *bdev = bo->bdev;
	struct ttm_mem_reg *old_mem = &bo->mem;

	struct ttm_mem_type_manager *from = &bdev->man[old_mem->mem_type];
	struct ttm_mem_type_manager *to = &bdev->man[new_mem->mem_type];

	int ret;

	reservation_object_add_excl_fence(bo->resv, fence);

	if (!evict) {
		struct ttm_buffer_object *ghost_obj;

		/**
		 * This should help pipeline ordinary buffer moves.
		 *
		 * Hang old buffer memory on a new buffer object,
		 * and leave it to be released when the GPU
		 * operation has completed.
		 */

		fence_put(bo->moving);
		bo->moving = fence_get(fence);

		ret = ttm_buffer_object_transfer(bo, &ghost_obj);
		if (ret)
			return ret;

		reservation_object_add_excl_fence(ghost_obj->resv, fence);

		/**
		 * If we're not moving to fixed memory, the TTM object
		 * needs to stay alive. Otherwhise hang it on the ghost
		 * bo to be unbound and destroyed.
		 */

		if (!(to->flags & TTM_MEMTYPE_FLAG_FIXED))
			ghost_obj->ttm = NULL;
		else
			bo->ttm = NULL;

		ttm_bo_unreserve(ghost_obj);
		ttm_bo_unref(&ghost_obj);

	} else if (from->flags & TTM_MEMTYPE_FLAG_FIXED) {

		/**
		 * BO doesn't have a TTM we need to bind/unbind. Just remember
		 * this eviction and free up the allocation
		 */

		spin_lock(&from->move_lock);
		if (!from->move || fence_is_later(fence, from->move)) {
			fence_put(from->move);
			from->move = fence_get(fence);
		}
		spin_unlock(&from->move_lock);

		ttm_bo_free_old_node(bo);

		fence_put(bo->moving);
		bo->moving = fence_get(fence);

	} else {
		/**
		 * Last resort, wait for the move to be completed.
		 *
		 * Should never happen in pratice.
		 */

		ret = ttm_bo_wait(bo, false, false);
		if (ret)
			return ret;

		if (to->flags & TTM_MEMTYPE_FLAG_FIXED) {
			ttm_tt_destroy(bo->ttm);
			bo->ttm = NULL;
		}
		ttm_bo_free_old_node(bo);
	}

	*old_mem = *new_mem;
	new_mem->mm_node = NULL;

	return 0;
}
EXPORT_SYMBOL(ttm_bo_pipeline_move);
=======
int ttm_bo_pipeline_gutting(struct ttm_buffer_object *bo)
{
	struct ttm_buffer_object *ghost;
	int ret;

	ret = ttm_buffer_object_transfer(bo, &ghost);
	if (ret)
		return ret;

	ret = dma_resv_copy_fences(&ghost->base._resv, bo->base.resv);
	/* Last resort, wait for the BO to be idle when we are OOM */
	if (ret)
		ttm_bo_wait(bo, false, false);

	memset(&bo->mem, 0, sizeof(bo->mem));
	bo->mem.mem_type = TTM_PL_SYSTEM;
	bo->ttm = NULL;

	dma_resv_unlock(&ghost->base._resv);
	ttm_bo_put(ghost);

	return 0;
}
>>>>>>> 24b8d41d
<|MERGE_RESOLUTION|>--- conflicted
+++ resolved
@@ -51,24 +51,15 @@
 }
 
 int ttm_bo_move_ttm(struct ttm_buffer_object *bo,
-<<<<<<< HEAD
-		    bool interruptible, bool no_wait_gpu,
-		    struct ttm_mem_reg *new_mem)
-=======
 		   struct ttm_operation_ctx *ctx,
 		    struct ttm_resource *new_mem)
->>>>>>> 24b8d41d
 {
 	struct ttm_tt *ttm = bo->ttm;
 	struct ttm_resource *old_mem = &bo->mem;
 	int ret;
 
 	if (old_mem->mem_type != TTM_PL_SYSTEM) {
-<<<<<<< HEAD
-		ret = ttm_bo_wait(bo, interruptible, no_wait_gpu);
-=======
 		ret = ttm_bo_wait(bo, ctx->interruptible, ctx->no_wait_gpu);
->>>>>>> 24b8d41d
 
 		if (unlikely(ret != 0)) {
 			if (ret != -ERESTARTSYS)
@@ -76,11 +67,7 @@
 			return ret;
 		}
 
-<<<<<<< HEAD
-		ttm_tt_unbind(ttm);
-=======
 		ttm_bo_tt_unbind(bo);
->>>>>>> 24b8d41d
 		ttm_bo_free_old_node(bo);
 		old_mem->mem_type = TTM_PL_SYSTEM;
 	}
@@ -228,13 +215,8 @@
 }
 
 int ttm_bo_move_memcpy(struct ttm_buffer_object *bo,
-<<<<<<< HEAD
-		       bool interruptible, bool no_wait_gpu,
-		       struct ttm_mem_reg *new_mem)
-=======
 		       struct ttm_operation_ctx *ctx,
 		       struct ttm_resource *new_mem)
->>>>>>> 24b8d41d
 {
 	struct ttm_bo_device *bdev = bo->bdev;
 	struct ttm_resource_manager *man = ttm_manager_type(bdev, new_mem->mem_type);
@@ -249,19 +231,11 @@
 	unsigned long add = 0;
 	int dir;
 
-<<<<<<< HEAD
-	ret = ttm_bo_wait(bo, interruptible, no_wait_gpu);
-	if (ret)
-		return ret;
-
-	ret = ttm_mem_reg_ioremap(bdev, old_mem, &old_iomap);
-=======
 	ret = ttm_bo_wait(bo, ctx->interruptible, ctx->no_wait_gpu);
 	if (ret)
 		return ret;
 
 	ret = ttm_resource_ioremap(bdev, old_mem, &old_iomap);
->>>>>>> 24b8d41d
 	if (ret)
 		return ret;
 	ret = ttm_resource_ioremap(bdev, new_mem, &new_iomap);
@@ -324,17 +298,10 @@
 out2:
 	old_copy = *old_mem;
 
-<<<<<<< HEAD
-	if (man->flags & TTM_MEMTYPE_FLAG_FIXED) {
-		ttm_tt_destroy(ttm);
-		bo->ttm = NULL;
-	}
-=======
 	ttm_bo_assign_mem(bo, new_mem);
 
 	if (!man->use_tt)
 		ttm_bo_tt_destroy(bo);
->>>>>>> 24b8d41d
 
 out1:
 	ttm_resource_iounmap(bdev, old_mem, new_iomap);
@@ -395,23 +362,6 @@
 	 * TODO: Explicit member copy would probably be better here.
 	 */
 
-<<<<<<< HEAD
-	INIT_LIST_HEAD(&fbo->ddestroy);
-	INIT_LIST_HEAD(&fbo->lru);
-	INIT_LIST_HEAD(&fbo->swap);
-	INIT_LIST_HEAD(&fbo->io_reserve_lru);
-	fbo->moving = NULL;
-	drm_vma_node_reset(&fbo->vma_node);
-	atomic_set(&fbo->cpu_writers, 0);
-
-	kref_init(&fbo->list_kref);
-	kref_init(&fbo->kref);
-	fbo->destroy = &ttm_transfered_destroy;
-	fbo->acc_size = 0;
-	fbo->resv = &fbo->ttm_resv;
-	reservation_object_init(fbo->resv);
-	ret = ww_mutex_trylock(&fbo->resv->lock);
-=======
 	atomic_inc(&ttm_bo_glob.bo_count);
 	INIT_LIST_HEAD(&fbo->base.ddestroy);
 	INIT_LIST_HEAD(&fbo->base.lru);
@@ -428,7 +378,6 @@
 	dma_resv_init(&fbo->base.base._resv);
 	fbo->base.base.dev = NULL;
 	ret = dma_resv_trylock(&fbo->base.base._resv);
->>>>>>> 24b8d41d
 	WARN_ON(!ret);
 
 	*new_obj = &fbo->base;
@@ -577,15 +526,8 @@
 }
 EXPORT_SYMBOL(ttm_bo_kunmap);
 
-<<<<<<< HEAD
-int ttm_bo_move_accel_cleanup(struct ttm_buffer_object *bo,
-			      struct fence *fence,
-			      bool evict,
-			      struct ttm_mem_reg *new_mem)
-=======
 static int ttm_bo_wait_free_node(struct ttm_buffer_object *bo,
 				 bool dst_use_tt)
->>>>>>> 24b8d41d
 {
 	int ret;
 	ret = ttm_bo_wait(bo, false, false);
@@ -605,30 +547,6 @@
 	struct ttm_buffer_object *ghost_obj;
 	int ret;
 
-<<<<<<< HEAD
-	reservation_object_add_excl_fence(bo->resv, fence);
-	if (evict) {
-		ret = ttm_bo_wait(bo, false, false);
-		if (ret)
-			return ret;
-
-		if (man->flags & TTM_MEMTYPE_FLAG_FIXED) {
-			ttm_tt_destroy(bo->ttm);
-			bo->ttm = NULL;
-		}
-		ttm_bo_free_old_node(bo);
-	} else {
-		/**
-		 * This should help pipeline ordinary buffer moves.
-		 *
-		 * Hang old buffer memory on a new buffer object,
-		 * and leave it to be released when the GPU
-		 * operation has completed.
-		 */
-
-		fence_put(bo->moving);
-		bo->moving = fence_get(fence);
-=======
 	/**
 	 * This should help pipeline ordinary buffer moves.
 	 *
@@ -643,7 +561,6 @@
 	ret = ttm_buffer_object_transfer(bo, &ghost_obj);
 	if (ret)
 		return ret;
->>>>>>> 24b8d41d
 
 	dma_resv_add_excl_fence(&ghost_obj->base._resv, fence);
 
@@ -714,99 +631,6 @@
 }
 EXPORT_SYMBOL(ttm_bo_move_accel_cleanup);
 
-<<<<<<< HEAD
-int ttm_bo_pipeline_move(struct ttm_buffer_object *bo,
-			 struct fence *fence, bool evict,
-			 struct ttm_mem_reg *new_mem)
-{
-	struct ttm_bo_device *bdev = bo->bdev;
-	struct ttm_mem_reg *old_mem = &bo->mem;
-
-	struct ttm_mem_type_manager *from = &bdev->man[old_mem->mem_type];
-	struct ttm_mem_type_manager *to = &bdev->man[new_mem->mem_type];
-
-	int ret;
-
-	reservation_object_add_excl_fence(bo->resv, fence);
-
-	if (!evict) {
-		struct ttm_buffer_object *ghost_obj;
-
-		/**
-		 * This should help pipeline ordinary buffer moves.
-		 *
-		 * Hang old buffer memory on a new buffer object,
-		 * and leave it to be released when the GPU
-		 * operation has completed.
-		 */
-
-		fence_put(bo->moving);
-		bo->moving = fence_get(fence);
-
-		ret = ttm_buffer_object_transfer(bo, &ghost_obj);
-		if (ret)
-			return ret;
-
-		reservation_object_add_excl_fence(ghost_obj->resv, fence);
-
-		/**
-		 * If we're not moving to fixed memory, the TTM object
-		 * needs to stay alive. Otherwhise hang it on the ghost
-		 * bo to be unbound and destroyed.
-		 */
-
-		if (!(to->flags & TTM_MEMTYPE_FLAG_FIXED))
-			ghost_obj->ttm = NULL;
-		else
-			bo->ttm = NULL;
-
-		ttm_bo_unreserve(ghost_obj);
-		ttm_bo_unref(&ghost_obj);
-
-	} else if (from->flags & TTM_MEMTYPE_FLAG_FIXED) {
-
-		/**
-		 * BO doesn't have a TTM we need to bind/unbind. Just remember
-		 * this eviction and free up the allocation
-		 */
-
-		spin_lock(&from->move_lock);
-		if (!from->move || fence_is_later(fence, from->move)) {
-			fence_put(from->move);
-			from->move = fence_get(fence);
-		}
-		spin_unlock(&from->move_lock);
-
-		ttm_bo_free_old_node(bo);
-
-		fence_put(bo->moving);
-		bo->moving = fence_get(fence);
-
-	} else {
-		/**
-		 * Last resort, wait for the move to be completed.
-		 *
-		 * Should never happen in pratice.
-		 */
-
-		ret = ttm_bo_wait(bo, false, false);
-		if (ret)
-			return ret;
-
-		if (to->flags & TTM_MEMTYPE_FLAG_FIXED) {
-			ttm_tt_destroy(bo->ttm);
-			bo->ttm = NULL;
-		}
-		ttm_bo_free_old_node(bo);
-	}
-
-	*old_mem = *new_mem;
-	new_mem->mm_node = NULL;
-
-	return 0;
-}
-EXPORT_SYMBOL(ttm_bo_pipeline_move);
-=======
 int ttm_bo_pipeline_gutting(struct ttm_buffer_object *bo)
 {
 	struct ttm_buffer_object *ghost;
@@ -829,5 +653,4 @@
 	ttm_bo_put(ghost);
 
 	return 0;
-}
->>>>>>> 24b8d41d
+}