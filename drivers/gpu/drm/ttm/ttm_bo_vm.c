/* SPDX-License-Identifier: GPL-2.0 OR MIT */
/**************************************************************************
 *
 * Copyright (c) 2006-2009 VMware, Inc., Palo Alto, CA., USA
 * All Rights Reserved.
 *
 * Permission is hereby granted, free of charge, to any person obtaining a
 * copy of this software and associated documentation files (the
 * "Software"), to deal in the Software without restriction, including
 * without limitation the rights to use, copy, modify, merge, publish,
 * distribute, sub license, and/or sell copies of the Software, and to
 * permit persons to whom the Software is furnished to do so, subject to
 * the following conditions:
 *
 * The above copyright notice and this permission notice (including the
 * next paragraph) shall be included in all copies or substantial portions
 * of the Software.
 *
 * THE SOFTWARE IS PROVIDED "AS IS", WITHOUT WARRANTY OF ANY KIND, EXPRESS OR
 * IMPLIED, INCLUDING BUT NOT LIMITED TO THE WARRANTIES OF MERCHANTABILITY,
 * FITNESS FOR A PARTICULAR PURPOSE AND NON-INFRINGEMENT. IN NO EVENT SHALL
 * THE COPYRIGHT HOLDERS, AUTHORS AND/OR ITS SUPPLIERS BE LIABLE FOR ANY CLAIM,
 * DAMAGES OR OTHER LIABILITY, WHETHER IN AN ACTION OF CONTRACT, TORT OR
 * OTHERWISE, ARISING FROM, OUT OF OR IN CONNECTION WITH THE SOFTWARE OR THE
 * USE OR OTHER DEALINGS IN THE SOFTWARE.
 *
 **************************************************************************/
/*
 * Authors: Thomas Hellstrom <thellstrom-at-vmware-dot-com>
 */

#define pr_fmt(fmt) "[TTM] " fmt

#include <drm/ttm/ttm_module.h>
#include <drm/ttm/ttm_bo_driver.h>
#include <drm/ttm/ttm_placement.h>
#include <drm/drm_vma_manager.h>
#include <linux/mm.h>
#include <linux/pfn_t.h>
#include <linux/rbtree.h>
#include <linux/module.h>
#include <linux/uaccess.h>
#include <linux/mem_encrypt.h>

static vm_fault_t ttm_bo_vm_fault_idle(struct ttm_buffer_object *bo,
				struct vm_fault *vmf)
{
	vm_fault_t ret = 0;
	int err = 0;

	if (likely(!bo->moving))
		goto out_unlock;

	/*
	 * Quick non-stalling check for idle.
	 */
<<<<<<< HEAD
	if (fence_is_signaled(bo->moving))
=======
	if (dma_fence_is_signaled(bo->moving))
>>>>>>> 24b8d41d
		goto out_clear;

	/*
	 * If possible, avoid waiting for GPU with mmap_lock
	 * held.  We only do this if the fault allows retry and this
	 * is the first attempt.
	 */
	if (fault_flag_allow_retry_first(vmf->flags)) {
		ret = VM_FAULT_RETRY;
		if (vmf->flags & FAULT_FLAG_RETRY_NOWAIT)
			goto out_unlock;

<<<<<<< HEAD
		up_read(&vma->vm_mm->mmap_sem);
		(void) fence_wait(bo->moving, true);
=======
		ttm_bo_get(bo);
		mmap_read_unlock(vmf->vma->vm_mm);
		(void) dma_fence_wait(bo->moving, true);
		dma_resv_unlock(bo->base.resv);
		ttm_bo_put(bo);
>>>>>>> 24b8d41d
		goto out_unlock;
	}

	/*
	 * Ordinary wait.
	 */
<<<<<<< HEAD
	ret = fence_wait(bo->moving, true);
	if (unlikely(ret != 0)) {
		ret = (ret != -ERESTARTSYS) ? VM_FAULT_SIGBUS :
=======
	err = dma_fence_wait(bo->moving, true);
	if (unlikely(err != 0)) {
		ret = (err != -ERESTARTSYS) ? VM_FAULT_SIGBUS :
>>>>>>> 24b8d41d
			VM_FAULT_NOPAGE;
		goto out_unlock;
	}

out_clear:
<<<<<<< HEAD
	fence_put(bo->moving);
=======
	dma_fence_put(bo->moving);
>>>>>>> 24b8d41d
	bo->moving = NULL;

out_unlock:
	return ret;
}

static unsigned long ttm_bo_io_mem_pfn(struct ttm_buffer_object *bo,
				       unsigned long page_offset)
{
	struct ttm_bo_device *bdev = bo->bdev;

	if (bdev->driver->io_mem_pfn)
		return bdev->driver->io_mem_pfn(bo, page_offset);

	return (bo->mem.bus.offset >> PAGE_SHIFT) + page_offset;
}

/**
 * ttm_bo_vm_reserve - Reserve a buffer object in a retryable vm callback
 * @bo: The buffer object
 * @vmf: The fault structure handed to the callback
 *
 * vm callbacks like fault() and *_mkwrite() allow for the mm_sem to be dropped
 * during long waits, and after the wait the callback will be restarted. This
 * is to allow other threads using the same virtual memory space concurrent
 * access to map(), unmap() completely unrelated buffer objects. TTM buffer
 * object reservations sometimes wait for GPU and should therefore be
 * considered long waits. This function reserves the buffer object interruptibly
 * taking this into account. Starvation is avoided by the vm system not
 * allowing too many repeated restarts.
 * This function is intended to be used in customized fault() and _mkwrite()
 * handlers.
 *
 * Return:
 *    0 on success and the bo was reserved.
 *    VM_FAULT_RETRY if blocking wait.
 *    VM_FAULT_NOPAGE if blocking wait and retrying was not allowed.
 */
vm_fault_t ttm_bo_vm_reserve(struct ttm_buffer_object *bo,
			     struct vm_fault *vmf)
{
	/*
	 * Work around locking order reversal in fault / nopfn
	 * between mmap_lock and bo_reserve: Perform a trylock operation
	 * for reserve, and if it fails, retry the fault after waiting
	 * for the buffer to become unreserved.
	 */
<<<<<<< HEAD
	ret = ttm_bo_reserve(bo, true, true, NULL);
	if (unlikely(ret != 0)) {
		if (ret != -EBUSY)
			return VM_FAULT_NOPAGE;

		if (vmf->flags & FAULT_FLAG_ALLOW_RETRY) {
=======
	if (unlikely(!dma_resv_trylock(bo->base.resv))) {
		/*
		 * If the fault allows retry and this is the first
		 * fault attempt, we try to release the mmap_lock
		 * before waiting
		 */
		if (fault_flag_allow_retry_first(vmf->flags)) {
>>>>>>> 24b8d41d
			if (!(vmf->flags & FAULT_FLAG_RETRY_NOWAIT)) {
				ttm_bo_get(bo);
				mmap_read_unlock(vmf->vma->vm_mm);
				if (!dma_resv_lock_interruptible(bo->base.resv,
								 NULL))
					dma_resv_unlock(bo->base.resv);
				ttm_bo_put(bo);
			}

			return VM_FAULT_RETRY;
		}

		if (dma_resv_lock_interruptible(bo->base.resv, NULL))
			return VM_FAULT_NOPAGE;
	}

	return 0;
}
EXPORT_SYMBOL(ttm_bo_vm_reserve);

#ifdef CONFIG_TRANSPARENT_HUGEPAGE
/**
 * ttm_bo_vm_insert_huge - Insert a pfn for PUD or PMD faults
 * @vmf: Fault data
 * @bo: The buffer object
 * @page_offset: Page offset from bo start
 * @fault_page_size: The size of the fault in pages.
 * @pgprot: The page protections.
 * Does additional checking whether it's possible to insert a PUD or PMD
 * pfn and performs the insertion.
 *
 * Return: VM_FAULT_NOPAGE on successful insertion, VM_FAULT_FALLBACK if
 * a huge fault was not possible, or on insertion error.
 */
static vm_fault_t ttm_bo_vm_insert_huge(struct vm_fault *vmf,
					struct ttm_buffer_object *bo,
					pgoff_t page_offset,
					pgoff_t fault_page_size,
					pgprot_t pgprot)
{
	pgoff_t i;
	vm_fault_t ret;
	unsigned long pfn;
	pfn_t pfnt;
	struct ttm_tt *ttm = bo->ttm;
	bool write = vmf->flags & FAULT_FLAG_WRITE;

	/* Fault should not cross bo boundary. */
	page_offset &= ~(fault_page_size - 1);
	if (page_offset + fault_page_size > bo->num_pages)
		goto out_fallback;

	if (bo->mem.bus.is_iomem)
		pfn = ttm_bo_io_mem_pfn(bo, page_offset);
	else
		pfn = page_to_pfn(ttm->pages[page_offset]);

	/* pfn must be fault_page_size aligned. */
	if ((pfn & (fault_page_size - 1)) != 0)
		goto out_fallback;

	/* Check that memory is contiguous. */
	if (!bo->mem.bus.is_iomem) {
		for (i = 1; i < fault_page_size; ++i) {
			if (page_to_pfn(ttm->pages[page_offset + i]) != pfn + i)
				goto out_fallback;
		}
	} else if (bo->bdev->driver->io_mem_pfn) {
		for (i = 1; i < fault_page_size; ++i) {
			if (ttm_bo_io_mem_pfn(bo, page_offset + i) != pfn + i)
				goto out_fallback;
		}
	}

	pfnt = __pfn_to_pfn_t(pfn, PFN_DEV);
	if (fault_page_size == (HPAGE_PMD_SIZE >> PAGE_SHIFT))
		ret = vmf_insert_pfn_pmd_prot(vmf, pfnt, pgprot, write);
#ifdef CONFIG_HAVE_ARCH_TRANSPARENT_HUGEPAGE_PUD
	else if (fault_page_size == (HPAGE_PUD_SIZE >> PAGE_SHIFT))
		ret = vmf_insert_pfn_pud_prot(vmf, pfnt, pgprot, write);
#endif
	else
		WARN_ON_ONCE(ret = VM_FAULT_FALLBACK);

	if (ret != VM_FAULT_NOPAGE)
		goto out_fallback;

	return VM_FAULT_NOPAGE;
out_fallback:
	count_vm_event(THP_FAULT_FALLBACK);
	return VM_FAULT_FALLBACK;
}
#else
static vm_fault_t ttm_bo_vm_insert_huge(struct vm_fault *vmf,
					struct ttm_buffer_object *bo,
					pgoff_t page_offset,
					pgoff_t fault_page_size,
					pgprot_t pgprot)
{
	return VM_FAULT_FALLBACK;
}
#endif

/**
 * ttm_bo_vm_fault_reserved - TTM fault helper
 * @vmf: The struct vm_fault given as argument to the fault callback
 * @prot: The page protection to be used for this memory area.
 * @num_prefault: Maximum number of prefault pages. The caller may want to
 * specify this based on madvice settings and the size of the GPU object
 * backed by the memory.
 * @fault_page_size: The size of the fault in pages.
 *
 * This function inserts one or more page table entries pointing to the
 * memory backing the buffer object, and then returns a return code
 * instructing the caller to retry the page access.
 *
 * Return:
 *   VM_FAULT_NOPAGE on success or pending signal
 *   VM_FAULT_SIGBUS on unspecified error
 *   VM_FAULT_OOM on out-of-memory
 *   VM_FAULT_RETRY if retryable wait
 */
vm_fault_t ttm_bo_vm_fault_reserved(struct vm_fault *vmf,
				    pgprot_t prot,
				    pgoff_t num_prefault,
				    pgoff_t fault_page_size)
{
	struct vm_area_struct *vma = vmf->vma;
	struct ttm_buffer_object *bo = vma->vm_private_data;
	struct ttm_bo_device *bdev = bo->bdev;
	unsigned long page_offset;
	unsigned long page_last;
	unsigned long pfn;
	struct ttm_tt *ttm = NULL;
	struct page *page;
	int err;
	pgoff_t i;
	vm_fault_t ret = VM_FAULT_NOPAGE;
	unsigned long address = vmf->address;

	/*
	 * Refuse to fault imported pages. This should be handled
	 * (if at all) by redirecting mmap to the exporter.
	 */
	if (bo->ttm && (bo->ttm->page_flags & TTM_PAGE_FLAG_SG))
		return VM_FAULT_SIGBUS;

	if (bdev->driver->fault_reserve_notify) {
		struct dma_fence *moving = dma_fence_get(bo->moving);

		err = bdev->driver->fault_reserve_notify(bo);
		switch (err) {
		case 0:
			break;
		case -EBUSY:
		case -ERESTARTSYS:
			dma_fence_put(moving);
			return VM_FAULT_NOPAGE;
		default:
			dma_fence_put(moving);
			return VM_FAULT_SIGBUS;
		}

		if (bo->moving != moving) {
			ttm_bo_move_to_lru_tail_unlocked(bo);
		}
		dma_fence_put(moving);
	}

	/*
	 * Wait for buffer data in transit, due to a pipelined
	 * move.
	 */
	ret = ttm_bo_vm_fault_idle(bo, vmf);
	if (unlikely(ret != 0))
		return ret;

	err = ttm_mem_io_reserve(bdev, &bo->mem);
	if (unlikely(err != 0))
		return VM_FAULT_SIGBUS;

	page_offset = ((address - vma->vm_start) >> PAGE_SHIFT) +
		vma->vm_pgoff - drm_vma_node_start(&bo->base.vma_node);
	page_last = vma_pages(vma) + vma->vm_pgoff -
		drm_vma_node_start(&bo->base.vma_node);

	if (unlikely(page_offset >= bo->num_pages))
		return VM_FAULT_SIGBUS;

	prot = ttm_io_prot(bo->mem.placement, prot);
	if (!bo->mem.bus.is_iomem) {
		struct ttm_operation_ctx ctx = {
			.interruptible = false,
			.no_wait_gpu = false,
			.flags = TTM_OPT_FLAG_FORCE_ALLOC

		};

		ttm = bo->ttm;
		if (ttm_tt_populate(bdev, bo->ttm, &ctx))
			return VM_FAULT_OOM;
	} else {
		/* Iomem should not be marked encrypted */
		prot = pgprot_decrypted(prot);
	}

	/* We don't prefault on huge faults. Yet. */
	if (IS_ENABLED(CONFIG_TRANSPARENT_HUGEPAGE) && fault_page_size != 1)
		return ttm_bo_vm_insert_huge(vmf, bo, page_offset,
					     fault_page_size, prot);

	/*
	 * Speculatively prefault a number of pages. Only error on
	 * first page.
	 */
	for (i = 0; i < num_prefault; ++i) {
		if (bo->mem.bus.is_iomem) {
			pfn = ttm_bo_io_mem_pfn(bo, page_offset);
		} else {
			page = ttm->pages[page_offset];
			if (unlikely(!page && i == 0)) {
				return VM_FAULT_OOM;
			} else if (unlikely(!page)) {
				break;
			}
			page->index = drm_vma_node_start(&bo->base.vma_node) +
				page_offset;
			pfn = page_to_pfn(page);
		}

		/*
		 * Note that the value of @prot at this point may differ from
		 * the value of @vma->vm_page_prot in the caching- and
		 * encryption bits. This is because the exact location of the
		 * data may not be known at mmap() time and may also change
		 * at arbitrary times while the data is mmap'ed.
		 * See vmf_insert_mixed_prot() for a discussion.
		 */
		if (vma->vm_flags & VM_MIXEDMAP)
			ret = vmf_insert_mixed_prot(vma, address,
						    __pfn_to_pfn_t(pfn, PFN_DEV),
						    prot);
		else
			ret = vmf_insert_pfn_prot(vma, address, pfn, prot);

		/* Never error on prefaulted PTEs */
		if (unlikely((ret & VM_FAULT_ERROR))) {
			if (i == 0)
				return VM_FAULT_NOPAGE;
			else
				break;
		}

		address += PAGE_SIZE;
		if (unlikely(++page_offset >= page_last))
			break;
	}
	return ret;
}
EXPORT_SYMBOL(ttm_bo_vm_fault_reserved);

vm_fault_t ttm_bo_vm_fault(struct vm_fault *vmf)
{
	struct vm_area_struct *vma = vmf->vma;
	pgprot_t prot;
	struct ttm_buffer_object *bo = vma->vm_private_data;
	vm_fault_t ret;

	ret = ttm_bo_vm_reserve(bo, vmf);
	if (ret)
		return ret;

	prot = vma->vm_page_prot;
	ret = ttm_bo_vm_fault_reserved(vmf, prot, TTM_BO_VM_NUM_PREFAULT, 1);
	if (ret == VM_FAULT_RETRY && !(vmf->flags & FAULT_FLAG_RETRY_NOWAIT))
		return ret;

	dma_resv_unlock(bo->base.resv);

	return ret;
}
EXPORT_SYMBOL(ttm_bo_vm_fault);

void ttm_bo_vm_open(struct vm_area_struct *vma)
{
	struct ttm_buffer_object *bo = vma->vm_private_data;

	WARN_ON(bo->bdev->dev_mapping != vma->vm_file->f_mapping);

	ttm_bo_get(bo);
}
EXPORT_SYMBOL(ttm_bo_vm_open);

void ttm_bo_vm_close(struct vm_area_struct *vma)
{
	struct ttm_buffer_object *bo = vma->vm_private_data;

	ttm_bo_put(bo);
	vma->vm_private_data = NULL;
}
EXPORT_SYMBOL(ttm_bo_vm_close);

static int ttm_bo_vm_access_kmap(struct ttm_buffer_object *bo,
				 unsigned long offset,
				 uint8_t *buf, int len, int write)
{
	unsigned long page = offset >> PAGE_SHIFT;
	unsigned long bytes_left = len;
	int ret;

	/* Copy a page at a time, that way no extra virtual address
	 * mapping is needed
	 */
	offset -= page << PAGE_SHIFT;
	do {
		unsigned long bytes = min(bytes_left, PAGE_SIZE - offset);
		struct ttm_bo_kmap_obj map;
		void *ptr;
		bool is_iomem;

		ret = ttm_bo_kmap(bo, page, 1, &map);
		if (ret)
			return ret;

		ptr = (uint8_t *)ttm_kmap_obj_virtual(&map, &is_iomem) + offset;
		WARN_ON_ONCE(is_iomem);
		if (write)
			memcpy(ptr, buf, bytes);
		else
			memcpy(buf, ptr, bytes);
		ttm_bo_kunmap(&map);

		page++;
		buf += bytes;
		bytes_left -= bytes;
		offset = 0;
	} while (bytes_left);

	return len;
}

int ttm_bo_vm_access(struct vm_area_struct *vma, unsigned long addr,
		     void *buf, int len, int write)
{
	struct ttm_buffer_object *bo = vma->vm_private_data;
	unsigned long offset = (addr) - vma->vm_start +
		((vma->vm_pgoff - drm_vma_node_start(&bo->base.vma_node))
		 << PAGE_SHIFT);
	int ret;

	if (len < 1 || (offset + len) >> PAGE_SHIFT > bo->num_pages)
		return -EIO;

	ret = ttm_bo_reserve(bo, true, false, NULL);
	if (ret)
		return ret;

	switch (bo->mem.mem_type) {
	case TTM_PL_SYSTEM:
		if (unlikely(bo->ttm->page_flags & TTM_PAGE_FLAG_SWAPPED)) {
			ret = ttm_tt_swapin(bo->ttm);
			if (unlikely(ret != 0))
				return ret;
		}
		fallthrough;
	case TTM_PL_TT:
		ret = ttm_bo_vm_access_kmap(bo, offset, buf, len, write);
		break;
	default:
		if (bo->bdev->driver->access_memory)
			ret = bo->bdev->driver->access_memory(
				bo, offset, buf, len, write);
		else
			ret = -EIO;
	}

	ttm_bo_unreserve(bo);

	return ret;
}
EXPORT_SYMBOL(ttm_bo_vm_access);

static const struct vm_operations_struct ttm_bo_vm_ops = {
	.fault = ttm_bo_vm_fault,
	.open = ttm_bo_vm_open,
	.close = ttm_bo_vm_close,
	.access = ttm_bo_vm_access,
};

static struct ttm_buffer_object *ttm_bo_vm_lookup(struct ttm_bo_device *bdev,
						  unsigned long offset,
						  unsigned long pages)
{
	struct drm_vma_offset_node *node;
	struct ttm_buffer_object *bo = NULL;

	drm_vma_offset_lock_lookup(bdev->vma_manager);

	node = drm_vma_offset_lookup_locked(bdev->vma_manager, offset, pages);
	if (likely(node)) {
		bo = container_of(node, struct ttm_buffer_object,
				  base.vma_node);
		bo = ttm_bo_get_unless_zero(bo);
	}

	drm_vma_offset_unlock_lookup(bdev->vma_manager);

	if (!bo)
		pr_err("Could not find buffer object to map\n");

	return bo;
}

static void ttm_bo_mmap_vma_setup(struct ttm_buffer_object *bo, struct vm_area_struct *vma)
{
	vma->vm_ops = &ttm_bo_vm_ops;

	/*
	 * Note: We're transferring the bo reference to
	 * vma->vm_private_data here.
	 */

	vma->vm_private_data = bo;

	/*
	 * We'd like to use VM_PFNMAP on shared mappings, where
	 * (vma->vm_flags & VM_SHARED) != 0, for performance reasons,
	 * but for some reason VM_PFNMAP + x86 PAT + write-combine is very
	 * bad for performance. Until that has been sorted out, use
	 * VM_MIXEDMAP on all mappings. See freedesktop.org bug #75719
	 */
	vma->vm_flags |= VM_MIXEDMAP;
	vma->vm_flags |= VM_IO | VM_DONTEXPAND | VM_DONTDUMP;
}

int ttm_bo_mmap(struct file *filp, struct vm_area_struct *vma,
		struct ttm_bo_device *bdev)
{
	struct ttm_bo_driver *driver;
	struct ttm_buffer_object *bo;
	int ret;

	if (unlikely(vma->vm_pgoff < DRM_FILE_PAGE_OFFSET_START))
		return -EINVAL;

	bo = ttm_bo_vm_lookup(bdev, vma->vm_pgoff, vma_pages(vma));
	if (unlikely(!bo))
		return -EINVAL;

	driver = bo->bdev->driver;
	if (unlikely(!driver->verify_access)) {
		ret = -EPERM;
		goto out_unref;
	}
	ret = driver->verify_access(bo, filp);
	if (unlikely(ret != 0))
		goto out_unref;

	ttm_bo_mmap_vma_setup(bo, vma);
	return 0;
out_unref:
	ttm_bo_put(bo);
	return ret;
}
EXPORT_SYMBOL(ttm_bo_mmap);

int ttm_bo_mmap_obj(struct vm_area_struct *vma, struct ttm_buffer_object *bo)
{
	ttm_bo_get(bo);
	ttm_bo_mmap_vma_setup(bo, vma);
	return 0;
}
EXPORT_SYMBOL(ttm_bo_mmap_obj);<|MERGE_RESOLUTION|>--- conflicted
+++ resolved
@@ -54,11 +54,7 @@
 	/*
 	 * Quick non-stalling check for idle.
 	 */
-<<<<<<< HEAD
-	if (fence_is_signaled(bo->moving))
-=======
 	if (dma_fence_is_signaled(bo->moving))
->>>>>>> 24b8d41d
 		goto out_clear;
 
 	/*
@@ -71,41 +67,26 @@
 		if (vmf->flags & FAULT_FLAG_RETRY_NOWAIT)
 			goto out_unlock;
 
-<<<<<<< HEAD
-		up_read(&vma->vm_mm->mmap_sem);
-		(void) fence_wait(bo->moving, true);
-=======
 		ttm_bo_get(bo);
 		mmap_read_unlock(vmf->vma->vm_mm);
 		(void) dma_fence_wait(bo->moving, true);
 		dma_resv_unlock(bo->base.resv);
 		ttm_bo_put(bo);
->>>>>>> 24b8d41d
 		goto out_unlock;
 	}
 
 	/*
 	 * Ordinary wait.
 	 */
-<<<<<<< HEAD
-	ret = fence_wait(bo->moving, true);
-	if (unlikely(ret != 0)) {
-		ret = (ret != -ERESTARTSYS) ? VM_FAULT_SIGBUS :
-=======
 	err = dma_fence_wait(bo->moving, true);
 	if (unlikely(err != 0)) {
 		ret = (err != -ERESTARTSYS) ? VM_FAULT_SIGBUS :
->>>>>>> 24b8d41d
 			VM_FAULT_NOPAGE;
 		goto out_unlock;
 	}
 
 out_clear:
-<<<<<<< HEAD
-	fence_put(bo->moving);
-=======
 	dma_fence_put(bo->moving);
->>>>>>> 24b8d41d
 	bo->moving = NULL;
 
 out_unlock:
@@ -153,14 +134,6 @@
 	 * for reserve, and if it fails, retry the fault after waiting
 	 * for the buffer to become unreserved.
 	 */
-<<<<<<< HEAD
-	ret = ttm_bo_reserve(bo, true, true, NULL);
-	if (unlikely(ret != 0)) {
-		if (ret != -EBUSY)
-			return VM_FAULT_NOPAGE;
-
-		if (vmf->flags & FAULT_FLAG_ALLOW_RETRY) {
-=======
 	if (unlikely(!dma_resv_trylock(bo->base.resv))) {
 		/*
 		 * If the fault allows retry and this is the first
@@ -168,7 +141,6 @@
 		 * before waiting
 		 */
 		if (fault_flag_allow_retry_first(vmf->flags)) {
->>>>>>> 24b8d41d
 			if (!(vmf->flags & FAULT_FLAG_RETRY_NOWAIT)) {
 				ttm_bo_get(bo);
 				mmap_read_unlock(vmf->vma->vm_mm);
