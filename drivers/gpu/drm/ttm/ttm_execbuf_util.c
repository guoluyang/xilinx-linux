/* SPDX-License-Identifier: GPL-2.0 OR MIT */
/**************************************************************************
 *
 * Copyright (c) 2006-2009 VMware, Inc., Palo Alto, CA., USA
 * All Rights Reserved.
 *
 * Permission is hereby granted, free of charge, to any person obtaining a
 * copy of this software and associated documentation files (the
 * "Software"), to deal in the Software without restriction, including
 * without limitation the rights to use, copy, modify, merge, publish,
 * distribute, sub license, and/or sell copies of the Software, and to
 * permit persons to whom the Software is furnished to do so, subject to
 * the following conditions:
 *
 * The above copyright notice and this permission notice (including the
 * next paragraph) shall be included in all copies or substantial portions
 * of the Software.
 *
 * THE SOFTWARE IS PROVIDED "AS IS", WITHOUT WARRANTY OF ANY KIND, EXPRESS OR
 * IMPLIED, INCLUDING BUT NOT LIMITED TO THE WARRANTIES OF MERCHANTABILITY,
 * FITNESS FOR A PARTICULAR PURPOSE AND NON-INFRINGEMENT. IN NO EVENT SHALL
 * THE COPYRIGHT HOLDERS, AUTHORS AND/OR ITS SUPPLIERS BE LIABLE FOR ANY CLAIM,
 * DAMAGES OR OTHER LIABILITY, WHETHER IN AN ACTION OF CONTRACT, TORT OR
 * OTHERWISE, ARISING FROM, OUT OF OR IN CONNECTION WITH THE SOFTWARE OR THE
 * USE OR OTHER DEALINGS IN THE SOFTWARE.
 *
 **************************************************************************/

#include <drm/ttm/ttm_execbuf_util.h>
#include <drm/ttm/ttm_bo_driver.h>
#include <drm/ttm/ttm_placement.h>
#include <linux/wait.h>
#include <linux/sched.h>
#include <linux/module.h>

static void ttm_eu_backoff_reservation_reverse(struct list_head *list,
					      struct ttm_validate_buffer *entry)
{
	list_for_each_entry_continue_reverse(entry, list, head) {
		struct ttm_buffer_object *bo = entry->bo;

		dma_resv_unlock(bo->base.resv);
	}
}

void ttm_eu_backoff_reservation(struct ww_acquire_ctx *ticket,
				struct list_head *list)
{
	struct ttm_validate_buffer *entry;

	if (list_empty(list))
		return;

	spin_lock(&ttm_bo_glob.lru_lock);
	list_for_each_entry(entry, list, head) {
		struct ttm_buffer_object *bo = entry->bo;

		ttm_bo_move_to_lru_tail(bo, NULL);
		dma_resv_unlock(bo->base.resv);
	}
	spin_unlock(&ttm_bo_glob.lru_lock);

	if (ticket)
		ww_acquire_fini(ticket);
}
EXPORT_SYMBOL(ttm_eu_backoff_reservation);

/*
 * Reserve buffers for validation.
 *
 * If a buffer in the list is marked for CPU access, we back off and
 * wait for that buffer to become free for GPU access.
 *
 * If a buffer is reserved for another validation, the validator with
 * the highest validation sequence backs off and waits for that buffer
 * to become unreserved. This prevents deadlocks when validating multiple
 * buffers in different orders.
 */

int ttm_eu_reserve_buffers(struct ww_acquire_ctx *ticket,
			   struct list_head *list, bool intr,
			   struct list_head *dups)
{
	struct ttm_validate_buffer *entry;
	int ret;

	if (list_empty(list))
		return 0;

	if (ticket)
		ww_acquire_init(ticket, &reservation_ww_class);

	list_for_each_entry(entry, list, head) {
		struct ttm_buffer_object *bo = entry->bo;

<<<<<<< HEAD
		ret = __ttm_bo_reserve(bo, intr, (ticket == NULL), ticket);
		if (!ret && unlikely(atomic_read(&bo->cpu_writers) > 0)) {
			__ttm_bo_unreserve(bo);

			ret = -EBUSY;

		} else if (ret == -EALREADY && dups) {
=======
		ret = ttm_bo_reserve(bo, intr, (ticket == NULL), ticket);
		if (ret == -EALREADY && dups) {
>>>>>>> 24b8d41d
			struct ttm_validate_buffer *safe = entry;
			entry = list_prev_entry(entry, head);
			list_del(&safe->head);
			list_add(&safe->head, dups);
			continue;
		}

		if (!ret) {
			if (!entry->num_shared)
				continue;

			ret = dma_resv_reserve_shared(bo->base.resv,
								entry->num_shared);
			if (!ret)
				continue;
		}

		/* uh oh, we lost out, drop every reservation and try
		 * to only reserve this buffer, then start over if
		 * this succeeds.
		 */
		ttm_eu_backoff_reservation_reverse(list, entry);

		if (ret == -EDEADLK) {
			ret = ttm_bo_reserve_slowpath(bo, intr, ticket);
		}

		if (!ret && entry->num_shared)
			ret = dma_resv_reserve_shared(bo->base.resv,
								entry->num_shared);

		if (unlikely(ret != 0)) {
			if (ticket) {
				ww_acquire_done(ticket);
				ww_acquire_fini(ticket);
			}
			return ret;
		}

		/* move this item to the front of the list,
		 * forces correct iteration of the loop without keeping track
		 */
		list_del(&entry->head);
		list_add(&entry->head, list);
	}

	return 0;
}
EXPORT_SYMBOL(ttm_eu_reserve_buffers);

void ttm_eu_fence_buffer_objects(struct ww_acquire_ctx *ticket,
				 struct list_head *list,
				 struct dma_fence *fence)
{
	struct ttm_validate_buffer *entry;

	if (list_empty(list))
		return;

	spin_lock(&ttm_bo_glob.lru_lock);
	list_for_each_entry(entry, list, head) {
		struct ttm_buffer_object *bo = entry->bo;

		if (entry->num_shared)
			dma_resv_add_shared_fence(bo->base.resv, fence);
		else
			dma_resv_add_excl_fence(bo->base.resv, fence);
		ttm_bo_move_to_lru_tail(bo, NULL);
		dma_resv_unlock(bo->base.resv);
	}
	spin_unlock(&ttm_bo_glob.lru_lock);
	if (ticket)
		ww_acquire_fini(ticket);
}
EXPORT_SYMBOL(ttm_eu_fence_buffer_objects);<|MERGE_RESOLUTION|>--- conflicted
+++ resolved
@@ -93,18 +93,8 @@
 	list_for_each_entry(entry, list, head) {
 		struct ttm_buffer_object *bo = entry->bo;
 
-<<<<<<< HEAD
-		ret = __ttm_bo_reserve(bo, intr, (ticket == NULL), ticket);
-		if (!ret && unlikely(atomic_read(&bo->cpu_writers) > 0)) {
-			__ttm_bo_unreserve(bo);
-
-			ret = -EBUSY;
-
-		} else if (ret == -EALREADY && dups) {
-=======
 		ret = ttm_bo_reserve(bo, intr, (ticket == NULL), ticket);
 		if (ret == -EALREADY && dups) {
->>>>>>> 24b8d41d
 			struct ttm_validate_buffer *safe = entry;
 			entry = list_prev_entry(entry, head);
 			list_del(&safe->head);
