<<<<<<< HEAD
=======
# SPDX-License-Identifier: GPL-2.0
>>>>>>> 24b8d41d

# Makefile for the drm device driver.  This driver provides support for the
# Direct Rendering Infrastructure (DRI) in XFree86 4.1.0 and higher.

<<<<<<< HEAD
drm-y       :=	drm_auth.o drm_bufs.o drm_cache.o \
		drm_context.o drm_dma.o \
		drm_fops.o drm_gem.o drm_ioctl.o drm_irq.o \
		drm_lock.o drm_memory.o drm_drv.o drm_vm.o \
		drm_scatter.o drm_pci.o \
		drm_platform.o drm_sysfs.o drm_hashtab.o drm_mm.o \
		drm_crtc.o drm_fourcc.o drm_modes.o drm_edid.o \
		drm_info.o drm_debugfs.o drm_encoder_slave.o \
		drm_trace_points.o drm_global.o drm_prime.o \
=======
drm-y       :=	drm_auth.o drm_cache.o \
		drm_file.o drm_gem.o drm_ioctl.o drm_irq.o \
		drm_memory.o drm_drv.o \
		drm_sysfs.o drm_hashtab.o drm_mm.o \
		drm_crtc.o drm_fourcc.o drm_modes.o drm_edid.o \
		drm_encoder_slave.o \
		drm_trace_points.o drm_prime.o \
>>>>>>> 24b8d41d
		drm_rect.o drm_vma_manager.o drm_flip_work.o \
		drm_modeset_lock.o drm_atomic.o drm_bridge.o \
		drm_framebuffer.o drm_connector.o drm_blend.o \
		drm_encoder.o drm_mode_object.o drm_property.o \
<<<<<<< HEAD
		drm_plane.o drm_color_mgmt.o
=======
		drm_plane.o drm_color_mgmt.o drm_print.o \
		drm_dumb_buffers.o drm_mode_config.o drm_vblank.o \
		drm_syncobj.o drm_lease.o drm_writeback.o drm_client.o \
		drm_client_modeset.o drm_atomic_uapi.o drm_hdcp.o \
		drm_managed.o drm_vblank_work.o
>>>>>>> 24b8d41d

drm-$(CONFIG_DRM_LEGACY) += drm_legacy_misc.o drm_bufs.o drm_context.o drm_dma.o drm_scatter.o drm_lock.o
drm-$(CONFIG_DRM_LIB_RANDOM) += lib/drm_random.o
drm-$(CONFIG_DRM_VM) += drm_vm.o
drm-$(CONFIG_COMPAT) += drm_ioc32.o
drm-$(CONFIG_DRM_GEM_CMA_HELPER) += drm_gem_cma_helper.o
drm-$(CONFIG_DRM_GEM_SHMEM_HELPER) += drm_gem_shmem_helper.o
drm-$(CONFIG_DRM_PANEL) += drm_panel.o
drm-$(CONFIG_OF) += drm_of.o
drm-$(CONFIG_AGP) += drm_agpsupport.o
drm-$(CONFIG_PCI) += drm_pci.o
drm-$(CONFIG_DEBUG_FS) += drm_debugfs.o drm_debugfs_crc.o
drm-$(CONFIG_DRM_LOAD_EDID_FIRMWARE) += drm_edid_load.o

drm_vram_helper-y := drm_gem_vram_helper.o
obj-$(CONFIG_DRM_VRAM_HELPER) += drm_vram_helper.o

drm_ttm_helper-y := drm_gem_ttm_helper.o
obj-$(CONFIG_DRM_TTM_HELPER) += drm_ttm_helper.o

drm_kms_helper-y := drm_bridge_connector.o drm_crtc_helper.o drm_dp_helper.o \
		drm_dsc.o drm_probe_helper.o \
		drm_plane_helper.o drm_dp_mst_topology.o drm_atomic_helper.o \
		drm_kms_helper_common.o drm_dp_dual_mode_helper.o \
<<<<<<< HEAD
		drm_simple_kms_helper.o drm_modeset_helper.o
=======
		drm_simple_kms_helper.o drm_modeset_helper.o \
		drm_scdc_helper.o drm_gem_framebuffer_helper.o \
		drm_atomic_state_helper.o drm_damage_helper.o \
		drm_format_helper.o drm_self_refresh_helper.o
>>>>>>> 24b8d41d

drm_kms_helper-$(CONFIG_DRM_PANEL_BRIDGE) += bridge/panel.o
drm_kms_helper-$(CONFIG_DRM_FBDEV_EMULATION) += drm_fb_helper.o
drm_kms_helper-$(CONFIG_DRM_KMS_CMA_HELPER) += drm_fb_cma_helper.o
drm_kms_helper-$(CONFIG_DRM_DP_AUX_CHARDEV) += drm_dp_aux_dev.o
drm_kms_helper-$(CONFIG_DRM_DP_CEC) += drm_dp_cec.o

obj-$(CONFIG_DRM_KMS_HELPER) += drm_kms_helper.o
obj-$(CONFIG_DRM_DEBUG_SELFTEST) += selftests/

obj-$(CONFIG_DRM)	+= drm.o
obj-$(CONFIG_DRM_MIPI_DBI) += drm_mipi_dbi.o
obj-$(CONFIG_DRM_MIPI_DSI) += drm_mipi_dsi.o
obj-$(CONFIG_DRM_PANEL_ORIENTATION_QUIRKS) += drm_panel_orientation_quirks.o
obj-y			+= arm/
obj-$(CONFIG_DRM_TTM)	+= ttm/
obj-$(CONFIG_DRM_SCHED)	+= scheduler/
obj-$(CONFIG_DRM_TDFX)	+= tdfx/
obj-$(CONFIG_DRM_R128)	+= r128/
obj-$(CONFIG_DRM_RADEON)+= radeon/
obj-$(CONFIG_DRM_AMDGPU)+= amd/amdgpu/
obj-$(CONFIG_DRM_MGA)	+= mga/
obj-$(CONFIG_DRM_I810)	+= i810/
obj-$(CONFIG_DRM_I915)	+= i915/
obj-$(CONFIG_DRM_MGAG200) += mgag200/
obj-$(CONFIG_DRM_V3D)  += v3d/
obj-$(CONFIG_DRM_VC4)  += vc4/
obj-$(CONFIG_DRM_SIS)   += sis/
obj-$(CONFIG_DRM_SAVAGE)+= savage/
obj-$(CONFIG_DRM_VMWGFX)+= vmwgfx/
obj-$(CONFIG_DRM_VIA)	+=via/
obj-$(CONFIG_DRM_VGEM)	+= vgem/
obj-$(CONFIG_DRM_VKMS)	+= vkms/
obj-$(CONFIG_DRM_NOUVEAU) +=nouveau/
obj-$(CONFIG_DRM_EXYNOS) +=exynos/
obj-$(CONFIG_DRM_ROCKCHIP) +=rockchip/
obj-$(CONFIG_DRM_GMA500) += gma500/
obj-$(CONFIG_DRM_UDL) += udl/
obj-$(CONFIG_DRM_AST) += ast/
obj-$(CONFIG_DRM_ARMADA) += armada/
obj-$(CONFIG_DRM_ATMEL_HLCDC)	+= atmel-hlcdc/
obj-y			+= rcar-du/
obj-$(CONFIG_DRM_SHMOBILE) +=shmobile/
obj-$(CONFIG_DRM_ADI_AXI_HDMI) += adi_axi_hdmi/
obj-y			+= omapdrm/
obj-$(CONFIG_DRM_SUN4I) += sun4i/
obj-y			+= tilcdc/
obj-$(CONFIG_DRM_QXL) += qxl/
obj-$(CONFIG_DRM_BOCHS) += bochs/
obj-$(CONFIG_DRM_VIRTIO_GPU) += virtio/
obj-$(CONFIG_DRM_MSM) += msm/
obj-$(CONFIG_DRM_TEGRA) += tegra/
obj-$(CONFIG_DRM_STM) += stm/
obj-$(CONFIG_DRM_STI) += sti/
<<<<<<< HEAD
obj-$(CONFIG_DRM_XILINX)	+= xilinx/
obj-$(CONFIG_DRM_ZOCL))	+= zocl/
obj-$(CONFIG_DRM_XYLON)	+= xylon/
obj-$(CONFIG_DRM_IMX) += imx/
obj-$(CONFIG_DRM_MEDIATEK) += mediatek/
=======
obj-y 			+= imx/
obj-$(CONFIG_DRM_INGENIC) += ingenic/
obj-$(CONFIG_DRM_MEDIATEK) += mediatek/
obj-$(CONFIG_DRM_MESON)	+= meson/
>>>>>>> 24b8d41d
obj-y			+= i2c/
obj-y			+= panel/
obj-y			+= bridge/
obj-$(CONFIG_DRM_FSL_DCU) += fsl-dcu/
obj-$(CONFIG_DRM_ETNAVIV) += etnaviv/
obj-$(CONFIG_DRM_ARCPGU)+= arc/
<<<<<<< HEAD
obj-y			+= hisilicon/
=======
obj-y			+= hisilicon/
obj-$(CONFIG_DRM_ZTE)	+= zte/
obj-$(CONFIG_DRM_MXSFB)	+= mxsfb/
obj-y			+= tiny/
obj-$(CONFIG_DRM_PL111) += pl111/
obj-$(CONFIG_DRM_TVE200) += tve200/
obj-$(CONFIG_DRM_XEN) += xen/
obj-$(CONFIG_DRM_VBOXVIDEO) += vboxvideo/
obj-$(CONFIG_DRM_LIMA)  += lima/
obj-$(CONFIG_DRM_PANFROST) += panfrost/
obj-$(CONFIG_DRM_ASPEED_GFX) += aspeed/
obj-$(CONFIG_DRM_MCDE) += mcde/
obj-$(CONFIG_DRM_TIDSS) += tidss/
obj-y			+= xlnx/
>>>>>>> 24b8d41d
<|MERGE_RESOLUTION|>--- conflicted
+++ resolved
@@ -1,22 +1,8 @@
-<<<<<<< HEAD
-=======
 # SPDX-License-Identifier: GPL-2.0
->>>>>>> 24b8d41d
 
 # Makefile for the drm device driver.  This driver provides support for the
 # Direct Rendering Infrastructure (DRI) in XFree86 4.1.0 and higher.
 
-<<<<<<< HEAD
-drm-y       :=	drm_auth.o drm_bufs.o drm_cache.o \
-		drm_context.o drm_dma.o \
-		drm_fops.o drm_gem.o drm_ioctl.o drm_irq.o \
-		drm_lock.o drm_memory.o drm_drv.o drm_vm.o \
-		drm_scatter.o drm_pci.o \
-		drm_platform.o drm_sysfs.o drm_hashtab.o drm_mm.o \
-		drm_crtc.o drm_fourcc.o drm_modes.o drm_edid.o \
-		drm_info.o drm_debugfs.o drm_encoder_slave.o \
-		drm_trace_points.o drm_global.o drm_prime.o \
-=======
 drm-y       :=	drm_auth.o drm_cache.o \
 		drm_file.o drm_gem.o drm_ioctl.o drm_irq.o \
 		drm_memory.o drm_drv.o \
@@ -24,20 +10,15 @@
 		drm_crtc.o drm_fourcc.o drm_modes.o drm_edid.o \
 		drm_encoder_slave.o \
 		drm_trace_points.o drm_prime.o \
->>>>>>> 24b8d41d
 		drm_rect.o drm_vma_manager.o drm_flip_work.o \
 		drm_modeset_lock.o drm_atomic.o drm_bridge.o \
 		drm_framebuffer.o drm_connector.o drm_blend.o \
 		drm_encoder.o drm_mode_object.o drm_property.o \
-<<<<<<< HEAD
-		drm_plane.o drm_color_mgmt.o
-=======
 		drm_plane.o drm_color_mgmt.o drm_print.o \
 		drm_dumb_buffers.o drm_mode_config.o drm_vblank.o \
 		drm_syncobj.o drm_lease.o drm_writeback.o drm_client.o \
 		drm_client_modeset.o drm_atomic_uapi.o drm_hdcp.o \
 		drm_managed.o drm_vblank_work.o
->>>>>>> 24b8d41d
 
 drm-$(CONFIG_DRM_LEGACY) += drm_legacy_misc.o drm_bufs.o drm_context.o drm_dma.o drm_scatter.o drm_lock.o
 drm-$(CONFIG_DRM_LIB_RANDOM) += lib/drm_random.o
@@ -62,14 +43,10 @@
 		drm_dsc.o drm_probe_helper.o \
 		drm_plane_helper.o drm_dp_mst_topology.o drm_atomic_helper.o \
 		drm_kms_helper_common.o drm_dp_dual_mode_helper.o \
-<<<<<<< HEAD
-		drm_simple_kms_helper.o drm_modeset_helper.o
-=======
 		drm_simple_kms_helper.o drm_modeset_helper.o \
 		drm_scdc_helper.o drm_gem_framebuffer_helper.o \
 		drm_atomic_state_helper.o drm_damage_helper.o \
 		drm_format_helper.o drm_self_refresh_helper.o
->>>>>>> 24b8d41d
 
 drm_kms_helper-$(CONFIG_DRM_PANEL_BRIDGE) += bridge/panel.o
 drm_kms_helper-$(CONFIG_DRM_FBDEV_EMULATION) += drm_fb_helper.o
@@ -124,27 +101,16 @@
 obj-$(CONFIG_DRM_TEGRA) += tegra/
 obj-$(CONFIG_DRM_STM) += stm/
 obj-$(CONFIG_DRM_STI) += sti/
-<<<<<<< HEAD
-obj-$(CONFIG_DRM_XILINX)	+= xilinx/
-obj-$(CONFIG_DRM_ZOCL))	+= zocl/
-obj-$(CONFIG_DRM_XYLON)	+= xylon/
-obj-$(CONFIG_DRM_IMX) += imx/
-obj-$(CONFIG_DRM_MEDIATEK) += mediatek/
-=======
 obj-y 			+= imx/
 obj-$(CONFIG_DRM_INGENIC) += ingenic/
 obj-$(CONFIG_DRM_MEDIATEK) += mediatek/
 obj-$(CONFIG_DRM_MESON)	+= meson/
->>>>>>> 24b8d41d
 obj-y			+= i2c/
 obj-y			+= panel/
 obj-y			+= bridge/
 obj-$(CONFIG_DRM_FSL_DCU) += fsl-dcu/
 obj-$(CONFIG_DRM_ETNAVIV) += etnaviv/
 obj-$(CONFIG_DRM_ARCPGU)+= arc/
-<<<<<<< HEAD
-obj-y			+= hisilicon/
-=======
 obj-y			+= hisilicon/
 obj-$(CONFIG_DRM_ZTE)	+= zte/
 obj-$(CONFIG_DRM_MXSFB)	+= mxsfb/
@@ -158,5 +124,4 @@
 obj-$(CONFIG_DRM_ASPEED_GFX) += aspeed/
 obj-$(CONFIG_DRM_MCDE) += mcde/
 obj-$(CONFIG_DRM_TIDSS) += tidss/
-obj-y			+= xlnx/
->>>>>>> 24b8d41d
+obj-y			+= xlnx/