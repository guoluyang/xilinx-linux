--- conflicted
+++ resolved
@@ -375,8 +375,6 @@
 	char *wrptr;
 	int color_depth = UDL_COLOR_DEPTH_16BPP;
 
-	udl->crtc = crtc;
-
 	buf = (char *)udl->mode_buf;
 
 	/* This first section has to do with setting the base address on the
@@ -419,19 +417,11 @@
 	if (!urb)
 		return;
 
-<<<<<<< HEAD
-	spin_lock_irqsave(&dev->event_lock, flags);
-	if (event)
-		drm_crtc_send_vblank_event(crtc, event);
-	spin_unlock_irqrestore(&dev->event_lock, flags);
-	crtc->primary->fb = fb;
-=======
 	buf = (char *)urb->transfer_buffer;
 	buf = udl_vidreg_lock(buf);
 	buf = udl_set_blank_mode(buf, UDL_BLANK_MODE_POWERDOWN);
 	buf = udl_vidreg_unlock(buf);
 	buf = udl_dummy_render(buf);
->>>>>>> 24b8d41d
 
 	udl_submit_urb(dev, urb, buf - (char *)urb->transfer_buffer);
 }
@@ -493,15 +483,11 @@
 
 	dev->mode_config.funcs = &udl_mode_funcs;
 
-<<<<<<< HEAD
-	udl_crtc_init(dev);
-=======
 	connector = udl_connector_init(dev);
 	if (IS_ERR(connector))
 		return PTR_ERR(connector);
 
 	format_count = ARRAY_SIZE(udl_simple_display_pipe_formats);
->>>>>>> 24b8d41d
 
 	ret = drm_simple_display_pipe_init(dev, &udl->display_pipe,
 					   &udl_simple_display_pipe_funcs,
@@ -513,24 +499,4 @@
 	drm_mode_config_reset(dev);
 
 	return 0;
-<<<<<<< HEAD
-}
-
-void udl_modeset_restore(struct drm_device *dev)
-{
-	struct udl_device *udl = dev->dev_private;
-	struct udl_framebuffer *ufb;
-
-	if (!udl->crtc || !udl->crtc->primary->fb)
-		return;
-	udl_crtc_commit(udl->crtc);
-	ufb = to_udl_fb(udl->crtc->primary->fb);
-	udl_handle_damage(ufb, 0, 0, ufb->base.width, ufb->base.height);
-}
-
-void udl_modeset_cleanup(struct drm_device *dev)
-{
-	drm_mode_config_cleanup(dev);
-=======
->>>>>>> 24b8d41d
 }