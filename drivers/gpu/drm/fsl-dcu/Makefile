--- conflicted
+++ resolved
@@ -4,9 +4,5 @@
 		 fsl_dcu_drm_rgb.o \
 		 fsl_dcu_drm_plane.o \
 		 fsl_dcu_drm_crtc.o \
-<<<<<<< HEAD
-		 fsl_dcu_drm_fbdev.o \
-=======
->>>>>>> 24b8d41d
 		 fsl_tcon.o
 obj-$(CONFIG_DRM_FSL_DCU)	+= fsl-dcu-drm.o