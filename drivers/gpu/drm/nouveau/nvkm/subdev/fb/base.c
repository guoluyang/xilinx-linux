--- conflicted
+++ resolved
@@ -97,10 +97,7 @@
 nvkm_fb_oneinit(struct nvkm_subdev *subdev)
 {
 	struct nvkm_fb *fb = nvkm_fb(subdev);
-<<<<<<< HEAD
-=======
 	u32 tags = 0;
->>>>>>> 24b8d41d
 
 	if (fb->func->ram_new) {
 		int ret = fb->func->ram_new(fb, &fb->ram);
@@ -116,8 +113,6 @@
 			return ret;
 	}
 
-<<<<<<< HEAD
-=======
 	/* Initialise compression tag allocator.
 	 *
 	 * LTC oneinit() will override this on Fermi and newer.
@@ -155,7 +150,6 @@
 	}
 
 	nvkm_debug(subdev, "VPR scrubber binary successful\n");
->>>>>>> 24b8d41d
 	return 0;
 }
 
@@ -176,12 +170,6 @@
 
 	if (fb->func->init)
 		fb->func->init(fb);
-<<<<<<< HEAD
-	if (fb->func->init_page)
-		fb->func->init_page(fb);
-	if (fb->func->init_unkn)
-		fb->func->init_unkn(fb);
-=======
 
 	if (fb->func->init_remapper)
 		fb->func->init_remapper(fb);
@@ -202,7 +190,6 @@
 			return ret;
 	}
 
->>>>>>> 24b8d41d
 	return 0;
 }
 
@@ -212,13 +199,8 @@
 	struct nvkm_fb *fb = nvkm_fb(subdev);
 	int i;
 
-<<<<<<< HEAD
-	nvkm_memory_del(&fb->mmu_wr);
-	nvkm_memory_del(&fb->mmu_rd);
-=======
 	nvkm_memory_unref(&fb->mmu_wr);
 	nvkm_memory_unref(&fb->mmu_rd);
->>>>>>> 24b8d41d
 
 	for (i = 0; i < fb->tile.regions; i++)
 		fb->func->tile.fini(fb, i, &fb->tile.region[i]);
@@ -248,12 +230,8 @@
 	nvkm_subdev_ctor(&nvkm_fb, device, index, &fb->subdev);
 	fb->func = func;
 	fb->tile.regions = fb->func->tile.regions;
-<<<<<<< HEAD
-	fb->page = nvkm_longopt(device->cfgopt, "NvFbBigPage", 0);
-=======
 	fb->page = nvkm_longopt(device->cfgopt, "NvFbBigPage",
 				fb->func->default_bigpage);
->>>>>>> 24b8d41d
 }
 
 int
