--- conflicted
+++ resolved
@@ -219,14 +219,10 @@
 		return -ENOMEM;
 	*ppmu = &pmu->base;
 
-<<<<<<< HEAD
-	nvkm_subdev_ctor(&gk20a_pmu, device, index, &pmu->base.subdev);
-=======
 	ret = nvkm_pmu_ctor(gk20a_pmu_fwif, device, index, &pmu->base);
 	if (ret)
 		return ret;
 
->>>>>>> 24b8d41d
 	pmu->data = &gk20a_dvfs_data;
 	nvkm_alarm_init(&pmu->alarm, gk20a_pmu_dvfs_work);
 	return 0;
