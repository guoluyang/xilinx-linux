--- conflicted
+++ resolved
@@ -193,12 +193,8 @@
 	int i;
 
 	data = nvbios_volt_parse(bios, &ver, &hdr, &cnt, &len, &info);
-<<<<<<< HEAD
-	if (data && info.vidmask && info.base && info.step) {
-=======
 	if (data && info.vidmask && info.base && info.step && info.ranged) {
 		nvkm_debug(subdev, "found ranged based VIDs\n");
->>>>>>> 24b8d41d
 		volt->min_uv = info.min;
 		volt->max_uv = info.max;
 		for (i = 0; i < info.vidmask + 1; i++) {
@@ -211,12 +207,8 @@
 			info.base += info.step;
 		}
 		volt->vid_mask = info.vidmask;
-<<<<<<< HEAD
-	} else if (data && info.vidmask) {
-=======
 	} else if (data && info.vidmask && !info.ranged) {
 		nvkm_debug(subdev, "found entry based VIDs\n");
->>>>>>> 24b8d41d
 		volt->min_uv = 0xffffffff;
 		volt->max_uv = 0;
 		for (i = 0; i < cnt; i++) {
@@ -299,11 +291,6 @@
 
 	/* Assuming the non-bios device should build the voltage table later */
 	if (bios) {
-<<<<<<< HEAD
-		nvkm_volt_parse_bios(bios, volt);
-		nvkm_debug(&volt->subdev, "min: %iuv max: %iuv\n",
-			   volt->min_uv, volt->max_uv);
-=======
 		u8 ver, hdr, cnt, len;
 		struct nvbios_vmap vmap;
 
@@ -320,7 +307,6 @@
 			volt->max1_id = 0xff;
 			volt->max2_id = 0xff;
 		}
->>>>>>> 24b8d41d
 	}
 
 	if (volt->vid_nr) {
