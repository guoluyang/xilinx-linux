/*
 * Copyright 2012 Red Hat Inc.
 *
 * Permission is hereby granted, free of charge, to any person obtaining a
 * copy of this software and associated documentation files (the "Software"),
 * to deal in the Software without restriction, including without limitation
 * the rights to use, copy, modify, merge, publish, distribute, sublicense,
 * and/or sell copies of the Software, and to permit persons to whom the
 * Software is furnished to do so, subject to the following conditions:
 *
 * The above copyright notice and this permission notice shall be included in
 * all copies or substantial portions of the Software.
 *
 * THE SOFTWARE IS PROVIDED "AS IS", WITHOUT WARRANTY OF ANY KIND, EXPRESS OR
 * IMPLIED, INCLUDING BUT NOT LIMITED TO THE WARRANTIES OF MERCHANTABILITY,
 * FITNESS FOR A PARTICULAR PURPOSE AND NONINFRINGEMENT.  IN NO EVENT SHALL
 * THE COPYRIGHT HOLDER(S) OR AUTHOR(S) BE LIABLE FOR ANY CLAIM, DAMAGES OR
 * OTHER LIABILITY, WHETHER IN AN ACTION OF CONTRACT, TORT OR OTHERWISE,
 * ARISING FROM, OUT OF OR IN CONNECTION WITH THE SOFTWARE OR THE USE OR
 * OTHER DEALINGS IN THE SOFTWARE.
 *
 * Authors: Ben Skeggs
 */
#include "priv.h"

static const struct nvkm_mc_map
gf100_mc_reset[] = {
	{ 0x00020000, NVKM_ENGINE_MSPDEC },
	{ 0x00008000, NVKM_ENGINE_MSVLD },
<<<<<<< HEAD
=======
	{ 0x00002000, NVKM_SUBDEV_PMU, true },
>>>>>>> 24b8d41d
	{ 0x00001000, NVKM_ENGINE_GR },
	{ 0x00000100, NVKM_ENGINE_FIFO },
	{ 0x00000080, NVKM_ENGINE_CE1 },
	{ 0x00000040, NVKM_ENGINE_CE0 },
	{ 0x00000002, NVKM_ENGINE_MSPPP },
	{}
};

static const struct nvkm_mc_map
gf100_mc_intr[] = {
	{ 0x04000000, NVKM_ENGINE_DISP },
	{ 0x00020000, NVKM_ENGINE_MSPDEC },
	{ 0x00008000, NVKM_ENGINE_MSVLD },
	{ 0x00001000, NVKM_ENGINE_GR },
	{ 0x00000100, NVKM_ENGINE_FIFO },
	{ 0x00000040, NVKM_ENGINE_CE1 },
	{ 0x00000020, NVKM_ENGINE_CE0 },
	{ 0x00000001, NVKM_ENGINE_MSPPP },
	{ 0x40000000, NVKM_SUBDEV_IBUS },
	{ 0x10000000, NVKM_SUBDEV_BUS },
	{ 0x08000000, NVKM_SUBDEV_FB },
	{ 0x02000000, NVKM_SUBDEV_LTC },
	{ 0x01000000, NVKM_SUBDEV_PMU },
	{ 0x00200000, NVKM_SUBDEV_GPIO },
	{ 0x00200000, NVKM_SUBDEV_I2C },
	{ 0x00100000, NVKM_SUBDEV_TIMER },
	{ 0x00040000, NVKM_SUBDEV_THERM },
	{ 0x00002000, NVKM_SUBDEV_FB },
	{},
};

void
gf100_mc_intr_unarm(struct nvkm_mc *mc)
{
	struct nvkm_device *device = mc->subdev.device;
	nvkm_wr32(device, 0x000140, 0x00000000);
	nvkm_wr32(device, 0x000144, 0x00000000);
	nvkm_rd32(device, 0x000140);
}

void
gf100_mc_intr_rearm(struct nvkm_mc *mc)
{
	struct nvkm_device *device = mc->subdev.device;
	nvkm_wr32(device, 0x000140, 0x00000001);
	nvkm_wr32(device, 0x000144, 0x00000001);
}

u32
gf100_mc_intr_stat(struct nvkm_mc *mc)
{
	struct nvkm_device *device = mc->subdev.device;
	u32 intr0 = nvkm_rd32(device, 0x000100);
	u32 intr1 = nvkm_rd32(device, 0x000104);
	return intr0 | intr1;
}

void
gf100_mc_intr_mask(struct nvkm_mc *mc, u32 mask, u32 stat)
{
	struct nvkm_device *device = mc->subdev.device;
	nvkm_mask(device, 0x000640, mask, stat);
	nvkm_mask(device, 0x000644, mask, stat);
}

void
gf100_mc_unk260(struct nvkm_mc *mc, u32 data)
{
	nvkm_wr32(mc->subdev.device, 0x000260, data);
}

static const struct nvkm_mc_func
gf100_mc = {
	.init = nv50_mc_init,
	.intr = gf100_mc_intr,
	.intr_unarm = gf100_mc_intr_unarm,
	.intr_rearm = gf100_mc_intr_rearm,
	.intr_mask = gf100_mc_intr_mask,
	.intr_stat = gf100_mc_intr_stat,
	.reset = gf100_mc_reset,
	.unk260 = gf100_mc_unk260,
};

int
gf100_mc_new(struct nvkm_device *device, int index, struct nvkm_mc **pmc)
{
	return nvkm_mc_new_(&gf100_mc, device, index, pmc);
}<|MERGE_RESOLUTION|>--- conflicted
+++ resolved
@@ -27,10 +27,7 @@
 gf100_mc_reset[] = {
 	{ 0x00020000, NVKM_ENGINE_MSPDEC },
 	{ 0x00008000, NVKM_ENGINE_MSVLD },
-<<<<<<< HEAD
-=======
 	{ 0x00002000, NVKM_SUBDEV_PMU, true },
->>>>>>> 24b8d41d
 	{ 0x00001000, NVKM_ENGINE_GR },
 	{ 0x00000100, NVKM_ENGINE_FIFO },
 	{ 0x00000080, NVKM_ENGINE_CE1 },
