--- conflicted
+++ resolved
@@ -33,10 +33,6 @@
 
 	pu &= 0x0f;
 
-<<<<<<< HEAD
-static int
-gm200_sor_dp_lnk_pwr(struct nvkm_output_dp *outp, int nr)
-=======
 	data[0] = nvkm_rd32(device, 0x61c118 + loff) & ~(0x000000ff << shift);
 	data[1] = nvkm_rd32(device, 0x61c120 + loff) & ~(0x000000ff << shift);
 	data[2] = nvkm_rd32(device, 0x61c130 + loff);
@@ -51,7 +47,6 @@
 
 void
 gm200_sor_route_set(struct nvkm_outp *outp, struct nvkm_ior *ior)
->>>>>>> 24b8d41d
 {
 	struct nvkm_device *device = outp->disp->engine.subdev.device;
 	const u32 moff = __ffs(outp->info.or) * 0x100;
@@ -93,14 +88,6 @@
 	return ((sublinks & 1) ? sor[0] : sor[1]) - 1;
 }
 
-<<<<<<< HEAD
-static const struct nvkm_output_dp_func
-gm200_sor_dp_func = {
-	.pattern = gm107_sor_dp_pattern,
-	.lnk_pwr = gm200_sor_dp_lnk_pwr,
-	.lnk_ctl = gf119_sor_dp_lnk_ctl,
-	.drv_ctl = gm200_sor_dp_drv_ctl,
-=======
 static const struct nvkm_ior_func
 gm200_sor_hda = {
 	.route = {
@@ -156,7 +143,6 @@
 		.audio_sym = gf119_sor_dp_audio_sym,
 		.watermark = gf119_sor_dp_watermark,
 	},
->>>>>>> 24b8d41d
 };
 
 int
