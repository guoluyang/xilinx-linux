--- conflicted
+++ resolved
@@ -199,53 +199,6 @@
 {
 	struct nvkm_subdev *subdev = &head->disp->engine.subdev;
 	struct nvkm_bios *bios = subdev->device->bios;
-<<<<<<< HEAD
-	struct nvkm_output *outp;
-	u16 mask, type;
-
-	if (or < 4) {
-		type = DCB_OUTPUT_ANALOG;
-		mask = 0;
-	} else
-	if (or < 8) {
-		switch (ctrl & 0x00000f00) {
-		case 0x00000000: type = DCB_OUTPUT_LVDS; mask = 1; break;
-		case 0x00000100: type = DCB_OUTPUT_TMDS; mask = 1; break;
-		case 0x00000200: type = DCB_OUTPUT_TMDS; mask = 2; break;
-		case 0x00000500: type = DCB_OUTPUT_TMDS; mask = 3; break;
-		case 0x00000800: type = DCB_OUTPUT_DP; mask = 1; break;
-		case 0x00000900: type = DCB_OUTPUT_DP; mask = 2; break;
-		default:
-			nvkm_error(subdev, "unknown SOR mc %08x\n", ctrl);
-			return NULL;
-		}
-		or  -= 4;
-	} else {
-		or   = or - 8;
-		type = 0x0010;
-		mask = 0;
-		switch (ctrl & 0x00000f00) {
-		case 0x00000000: type |= disp->pior.type[or]; break;
-		default:
-			nvkm_error(subdev, "unknown PIOR mc %08x\n", ctrl);
-			return NULL;
-		}
-	}
-
-	mask  = 0x00c0 & (mask << 6);
-	mask |= 0x0001 << or;
-	mask |= 0x0100 << head;
-
-	list_for_each_entry(outp, &disp->base.outp, head) {
-		if ((outp->info.hasht & 0xff) == type &&
-		    (outp->info.hashm & mask) == mask) {
-			*data = nvbios_outp_match(bios, outp->info.hasht, mask,
-						  ver, hdr, cnt, len, info);
-			if (!*data)
-				return NULL;
-			return outp;
-		}
-=======
 	struct nvkm_outp *outp = ior->asy.outp;
 	struct nvbios_ocfg iedtrs;
 	struct nvbios_outp iedt;
@@ -255,7 +208,6 @@
 	if (!outp) {
 		IOR_DBG(ior, "nothing to attach");
 		return;
->>>>>>> 24b8d41d
 	}
 
 	/* Lookup IED table for the device. */
@@ -322,20 +274,6 @@
 	);
 }
 
-<<<<<<< HEAD
-	*conf = (ctrl & 0x00000f00) >> 8;
-	if (outp->info.location == 0) {
-		switch (outp->info.type) {
-		case DCB_OUTPUT_TMDS:
-			if (*conf == 5)
-				*conf |= 0x0100;
-			break;
-		case DCB_OUTPUT_LVDS:
-			*conf |= disp->sor.lvdsconf;
-			break;
-		default:
-			break;
-=======
 static struct nvkm_ior *
 nv50_disp_super_ior_asy(struct nvkm_head *head)
 {
@@ -344,30 +282,12 @@
 		if (ior->asy.head & (1 << head->id)) {
 			HEAD_DBG(head, "to %s", ior->name);
 			return ior;
->>>>>>> 24b8d41d
 		}
 	}
 	HEAD_DBG(head, "nothing to attach");
 	return NULL;
 }
 
-<<<<<<< HEAD
-	data = nvbios_ocfg_match(bios, data, *conf & 0xff, *conf >> 8,
-				 &ver, &hdr, &cnt, &len, &info2);
-	if (data && id < 0xff) {
-		data = nvbios_oclk_match(bios, info2.clkcmp[id], pclk);
-		if (data) {
-			struct nvbios_init init = {
-				.subdev = subdev,
-				.bios = bios,
-				.offset = data,
-				.outp = &outp->info,
-				.crtc = head,
-				.execute = 1,
-			};
-
-			nvbios_exec(&init);
-=======
 static struct nvkm_ior *
 nv50_disp_super_ior_arm(struct nvkm_head *head)
 {
@@ -376,148 +296,14 @@
 		if (ior->arm.head & (1 << head->id)) {
 			HEAD_DBG(head, "on %s", ior->name);
 			return ior;
->>>>>>> 24b8d41d
 		}
 	}
 	HEAD_DBG(head, "nothing attached");
 	return NULL;
 }
 
-<<<<<<< HEAD
-static bool
-nv50_disp_dptmds_war(struct nvkm_device *device)
-{
-	switch (device->chipset) {
-	case 0x94:
-	case 0x96:
-	case 0x98:
-	case 0xaa:
-	case 0xac:
-		return true;
-	default:
-		break;
-	}
-	return false;
-}
-
-static bool
-nv50_disp_dptmds_war_needed(struct nv50_disp *disp, struct dcb_output *outp)
-{
-	struct nvkm_device *device = disp->base.engine.subdev.device;
-	const u32 soff = __ffs(outp->or) * 0x800;
-	if (nv50_disp_dptmds_war(device) && outp->type == DCB_OUTPUT_TMDS) {
-		switch (nvkm_rd32(device, 0x614300 + soff) & 0x00030000) {
-		case 0x00000000:
-		case 0x00030000:
-			return true;
-		default:
-			break;
-		}
-	}
-	return false;
-
-}
-
-static void
-nv50_disp_dptmds_war_2(struct nv50_disp *disp, struct dcb_output *outp)
-{
-	struct nvkm_device *device = disp->base.engine.subdev.device;
-	const u32 soff = __ffs(outp->or) * 0x800;
-
-	if (!nv50_disp_dptmds_war_needed(disp, outp))
-		return;
-
-	nvkm_mask(device, 0x00e840, 0x80000000, 0x80000000);
-	nvkm_mask(device, 0x614300 + soff, 0x03000000, 0x03000000);
-	nvkm_mask(device, 0x61c10c + soff, 0x00000001, 0x00000001);
-
-	nvkm_mask(device, 0x61c00c + soff, 0x0f000000, 0x00000000);
-	nvkm_mask(device, 0x61c008 + soff, 0xff000000, 0x14000000);
-	nvkm_usec(device, 400, NVKM_DELAY);
-	nvkm_mask(device, 0x61c008 + soff, 0xff000000, 0x00000000);
-	nvkm_mask(device, 0x61c00c + soff, 0x0f000000, 0x01000000);
-
-	if (nvkm_rd32(device, 0x61c004 + soff) & 0x00000001) {
-		u32 seqctl = nvkm_rd32(device, 0x61c030 + soff);
-		u32  pu_pc = seqctl & 0x0000000f;
-		nvkm_wr32(device, 0x61c040 + soff + pu_pc * 4, 0x1f008000);
-	}
-}
-
-static void
-nv50_disp_dptmds_war_3(struct nv50_disp *disp, struct dcb_output *outp)
-{
-	struct nvkm_device *device = disp->base.engine.subdev.device;
-	const u32 soff = __ffs(outp->or) * 0x800;
-	u32 sorpwr;
-
-	if (!nv50_disp_dptmds_war_needed(disp, outp))
-		return;
-
-	sorpwr = nvkm_rd32(device, 0x61c004 + soff);
-	if (sorpwr & 0x00000001) {
-		u32 seqctl = nvkm_rd32(device, 0x61c030 + soff);
-		u32  pd_pc = (seqctl & 0x00000f00) >> 8;
-		u32  pu_pc =  seqctl & 0x0000000f;
-
-		nvkm_wr32(device, 0x61c040 + soff + pd_pc * 4, 0x1f008000);
-
-		nvkm_msec(device, 2000,
-			if (!(nvkm_rd32(device, 0x61c030 + soff) & 0x10000000))
-				break;
-		);
-		nvkm_mask(device, 0x61c004 + soff, 0x80000001, 0x80000000);
-		nvkm_msec(device, 2000,
-			if (!(nvkm_rd32(device, 0x61c030 + soff) & 0x10000000))
-				break;
-		);
-
-		nvkm_wr32(device, 0x61c040 + soff + pd_pc * 4, 0x00002000);
-		nvkm_wr32(device, 0x61c040 + soff + pu_pc * 4, 0x1f000000);
-	}
-
-	nvkm_mask(device, 0x61c10c + soff, 0x00000001, 0x00000000);
-	nvkm_mask(device, 0x614300 + soff, 0x03000000, 0x00000000);
-
-	if (sorpwr & 0x00000001) {
-		nvkm_mask(device, 0x61c004 + soff, 0x80000001, 0x80000001);
-	}
-}
-
-static void
-nv50_disp_update_sppll1(struct nv50_disp *disp)
-{
-	struct nvkm_device *device = disp->base.engine.subdev.device;
-	bool used = false;
-	int sor;
-
-	if (!nv50_disp_dptmds_war(device))
-		return;
-
-	for (sor = 0; sor < disp->func->sor.nr; sor++) {
-		u32 clksor = nvkm_rd32(device, 0x614300 + (sor * 0x800));
-		switch (clksor & 0x03000000) {
-		case 0x02000000:
-		case 0x03000000:
-			used = true;
-			break;
-		default:
-			break;
-		}
-	}
-
-	if (used)
-		return;
-
-	nvkm_mask(device, 0x00e840, 0x80000000, 0x00000000);
-}
-
-static void
-nv50_disp_intr_unk10_0(struct nv50_disp *disp, int head)
-=======
 void
 nv50_disp_super_3_0(struct nv50_disp *disp, struct nvkm_head *head)
->>>>>>> 24b8d41d
 {
 	struct nvkm_ior *ior;
 
@@ -688,12 +474,6 @@
 		ior->func->war_2(ior);
 }
 
-<<<<<<< HEAD
-	nvkm_mask(device, hreg, 0x0000000f, hval);
-	nvkm_mask(device, oreg, mask, oval);
-
-	nv50_disp_dptmds_war_2(disp, &outp->info);
-=======
 void
 nv50_disp_super_2_1(struct nv50_disp *disp, struct nvkm_head *head)
 {
@@ -702,7 +482,6 @@
 	HEAD_DBG(head, "supervisor 2.1 - %d khz", khz);
 	if (khz)
 		nvkm_devinit_pll_set(devinit, PLL_VPLL0 + head->id, khz);
->>>>>>> 24b8d41d
 }
 
 void
@@ -740,11 +519,6 @@
 	if (!ior)
 		return;
 
-<<<<<<< HEAD
-	if (outp->info.location == 0 && outp->info.type == DCB_OUTPUT_TMDS)
-		nv50_disp_intr_unk40_0_tmds(disp, &outp->info);
-	nv50_disp_dptmds_war_3(disp, &outp->info);
-=======
 	/* Execute OffInt1 IED script. */
 	nv50_disp_super_ied_off(head, ior, 1);
 }
@@ -764,7 +538,6 @@
 		ior->func->state(ior, &ior->arm);
 		ior->func->state(ior, &ior->asy);
 	}
->>>>>>> 24b8d41d
 }
 
 void
@@ -814,7 +587,6 @@
 				continue;
 			nv50_disp_super_3_0(disp, head);
 		}
-		nv50_disp_update_sppll1(disp);
 	}
 
 	nvkm_wr32(device, 0x610030, 0x80000000);
