--- conflicted
+++ resolved
@@ -124,26 +124,18 @@
 	u8 screen_tile_row_offset;
 	u8 tile[TPC_MAX];
 
-<<<<<<< HEAD
-=======
 	struct {
 		u8 gpc;
 		u8 tpc;
 	} sm[TPC_MAX];
 	u8 sm_nr;
 
->>>>>>> 24b8d41d
 	struct gf100_gr_data mmio_data[4];
 	struct gf100_gr_mmio mmio_list[4096/8];
 	u32  size;
 	u32 *data;
-<<<<<<< HEAD
-
-	u8 screen_tile_row_offset;
-=======
 	u32 size_zcull;
 	u32 size_pm;
->>>>>>> 24b8d41d
 };
 
 int gf100_gr_fecs_bind_pointer(struct gf100_gr *, u32 inst);
@@ -162,10 +154,6 @@
 	int (*init)(struct gf100_gr *);
 	void (*init_419bd8)(struct gf100_gr *);
 	void (*init_gpc_mmu)(struct gf100_gr *);
-<<<<<<< HEAD
-	void (*init_rop_active_fbps)(struct gf100_gr *);
-	void (*init_ppc_exceptions)(struct gf100_gr *);
-=======
 	void (*init_r405a14)(struct gf100_gr *);
 	void (*init_bios)(struct gf100_gr *);
 	void (*init_vsc_stream_master)(struct gf100_gr *);
@@ -189,7 +177,6 @@
 	void (*init_400054)(struct gf100_gr *);
 	void (*init_4188a4)(struct gf100_gr *);
 	void (*trap_mp)(struct gf100_gr *, int gpc, int tpc);
->>>>>>> 24b8d41d
 	void (*set_hww_esr_report_mask)(struct gf100_gr *);
 	const struct gf100_gr_pack *mmio;
 	struct {
@@ -199,11 +186,8 @@
 		struct gf100_gr_ucode *ucode;
 	} gpccs;
 	int (*rops)(struct gf100_gr *);
-<<<<<<< HEAD
-=======
 	int gpc_nr;
 	int tpc_nr;
->>>>>>> 24b8d41d
 	int ppc_nr;
 	const struct gf100_grctx_func *grctx;
 	const struct nvkm_therm_clkgate_pack *clkgate_pack;
@@ -215,18 +199,6 @@
 void gf100_gr_oneinit_tiles(struct gf100_gr *);
 void gf100_gr_oneinit_sm_id(struct gf100_gr *);
 int gf100_gr_init(struct gf100_gr *);
-<<<<<<< HEAD
-int gf100_gr_rops(struct gf100_gr *);
-
-int gk104_gr_init(struct gf100_gr *);
-void gk104_gr_init_rop_active_fbps(struct gf100_gr *);
-void gk104_gr_init_ppc_exceptions(struct gf100_gr *);
-
-int gk20a_gr_init(struct gf100_gr *);
-
-int gm200_gr_init(struct gf100_gr *);
-int gm200_gr_rops(struct gf100_gr *);
-=======
 void gf100_gr_init_vsc_stream_master(struct gf100_gr *);
 void gf100_gr_init_zcull(struct gf100_gr *);
 void gf100_gr_init_num_active_ltcs(struct gf100_gr *);
@@ -277,7 +249,6 @@
 void gv100_gr_init_504430(struct gf100_gr *, int, int);
 void gv100_gr_init_shader_exceptions(struct gf100_gr *, int, int);
 void gv100_gr_trap_mp(struct gf100_gr *, int, int);
->>>>>>> 24b8d41d
 
 #define gf100_gr_chan(p) container_of((p), struct gf100_gr_chan, object)
 #include <core/object.h>
@@ -419,8 +390,6 @@
 void gm107_gr_init_bios(struct gf100_gr *);
 
 void gm200_gr_init_gpc_mmu(struct gf100_gr *);
-<<<<<<< HEAD
-=======
 
 struct gf100_gr_fwif {
 	int version;
@@ -449,5 +418,4 @@
 
 int gf100_gr_new_(const struct gf100_gr_fwif *, struct nvkm_device *, int,
 		  struct nvkm_gr **);
->>>>>>> 24b8d41d
 #endif