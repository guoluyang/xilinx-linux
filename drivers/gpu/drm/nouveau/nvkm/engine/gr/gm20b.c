--- conflicted
+++ resolved
@@ -121,10 +121,7 @@
 	.init_zcull = gf117_gr_init_zcull,
 	.init_gpc_mmu = gm20b_gr_init_gpc_mmu,
 	.init_rop_active_fbps = gk104_gr_init_rop_active_fbps,
-<<<<<<< HEAD
-=======
 	.trap_mp = gf100_gr_trap_mp,
->>>>>>> 24b8d41d
 	.set_hww_esr_report_mask = gm20b_gr_set_hww_esr_report_mask,
 	.rops = gm200_gr_rops,
 	.ppc_nr = 1,
