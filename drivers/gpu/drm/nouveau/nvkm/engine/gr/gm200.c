--- conflicted
+++ resolved
@@ -43,48 +43,6 @@
  * PGRAPH engine/subdev functions
  ******************************************************************************/
 
-<<<<<<< HEAD
-int
-gm200_gr_rops(struct gf100_gr *gr)
-{
-	return nvkm_rd32(gr->base.engine.subdev.device, 0x12006c);
-}
-
-void
-gm200_gr_init_gpc_mmu(struct gf100_gr *gr)
-{
-	struct nvkm_device *device = gr->base.engine.subdev.device;
-
-	nvkm_wr32(device, 0x418880, nvkm_rd32(device, 0x100c80) & 0xf0001fff);
-	nvkm_wr32(device, 0x418890, 0x00000000);
-	nvkm_wr32(device, 0x418894, 0x00000000);
-
-	nvkm_wr32(device, 0x4188b4, nvkm_rd32(device, 0x100cc8));
-	nvkm_wr32(device, 0x4188b8, nvkm_rd32(device, 0x100ccc));
-	nvkm_wr32(device, 0x4188b0, nvkm_rd32(device, 0x100cc4));
-}
-
-static void
-gm200_gr_init_rop_active_fbps(struct gf100_gr *gr)
-{
-	struct nvkm_device *device = gr->base.engine.subdev.device;
-	const u32 fbp_count = nvkm_rd32(device, 0x12006c);
-	nvkm_mask(device, 0x408850, 0x0000000f, fbp_count); /* zrop */
-	nvkm_mask(device, 0x408958, 0x0000000f, fbp_count); /* crop */
-}
-
-int
-gm200_gr_init(struct gf100_gr *gr)
-{
-	struct nvkm_device *device = gr->base.engine.subdev.device;
-	const u32 magicgpc918 = DIV_ROUND_UP(0x00800000, gr->tpc_total);
-	u32 data[TPC_MAX / 8] = {};
-	u8  tpcnr[GPC_MAX];
-	int gpc, tpc, rop;
-	int i;
-
-	gr->func->init_gpc_mmu(gr);
-=======
 static void
 gm200_gr_acr_bld_patch(struct nvkm_acr *acr, u32 bld, s64 adjust)
 {
@@ -95,7 +53,6 @@
 	nvkm_wobj(acr->wpr, bld, &hdr, sizeof(hdr));
 	flcn_bl_dmem_desc_v1_dump(&acr->subdev, &hdr);
 }
->>>>>>> 24b8d41d
 
 static void
 gm200_gr_acr_bld_write(struct nvkm_acr *acr, u32 bld,
@@ -138,20 +95,6 @@
 	return nvkm_rd32(gr->base.engine.subdev.device, 0x12006c);
 }
 
-<<<<<<< HEAD
-	nvkm_wr32(device, GPC_BCAST(0x0980), data[0]);
-	nvkm_wr32(device, GPC_BCAST(0x0984), data[1]);
-	nvkm_wr32(device, GPC_BCAST(0x0988), data[2]);
-	nvkm_wr32(device, GPC_BCAST(0x098c), data[3]);
-
-	for (gpc = 0; gpc < gr->gpc_nr; gpc++) {
-		nvkm_wr32(device, GPC_UNIT(gpc, 0x0914),
-			  gr->screen_tile_row_offset << 8 | gr->tpc_nr[gpc]);
-		nvkm_wr32(device, GPC_UNIT(gpc, 0x0910), 0x00040000 |
-							 gr->tpc_total);
-		nvkm_wr32(device, GPC_UNIT(gpc, 0x0918), magicgpc918);
-	}
-=======
 void
 gm200_gr_init_ds_hww_esr_2(struct gf100_gr *gr)
 {
@@ -159,7 +102,6 @@
 	nvkm_wr32(device, 0x405848, 0xc0000000);
 	nvkm_mask(device, 0x40584c, 0x00000001, 0x00000001);
 }
->>>>>>> 24b8d41d
 
 void
 gm200_gr_init_num_active_ltcs(struct gf100_gr *gr)
@@ -169,68 +111,10 @@
 	nvkm_wr32(device, GPC_BCAST(0x033c), nvkm_rd32(device, 0x100804));
 }
 
-<<<<<<< HEAD
-	gr->func->init_rop_active_fbps(gr);
-
-	nvkm_wr32(device, 0x400500, 0x00010001);
-	nvkm_wr32(device, 0x400100, 0xffffffff);
-	nvkm_wr32(device, 0x40013c, 0xffffffff);
-	nvkm_wr32(device, 0x400124, 0x00000002);
-	nvkm_wr32(device, 0x409c24, 0x000e0000);
-	nvkm_wr32(device, 0x405848, 0xc0000000);
-	nvkm_wr32(device, 0x40584c, 0x00000001);
-	nvkm_wr32(device, 0x404000, 0xc0000000);
-	nvkm_wr32(device, 0x404600, 0xc0000000);
-	nvkm_wr32(device, 0x408030, 0xc0000000);
-	nvkm_wr32(device, 0x404490, 0xc0000000);
-	nvkm_wr32(device, 0x406018, 0xc0000000);
-	nvkm_wr32(device, 0x407020, 0x40000000);
-	nvkm_wr32(device, 0x405840, 0xc0000000);
-	nvkm_wr32(device, 0x405844, 0x00ffffff);
-	nvkm_mask(device, 0x419cc0, 0x00000008, 0x00000008);
-
-	gr->func->init_ppc_exceptions(gr);
-
-	for (gpc = 0; gpc < gr->gpc_nr; gpc++) {
-		nvkm_wr32(device, GPC_UNIT(gpc, 0x0420), 0xc0000000);
-		nvkm_wr32(device, GPC_UNIT(gpc, 0x0900), 0xc0000000);
-		nvkm_wr32(device, GPC_UNIT(gpc, 0x1028), 0xc0000000);
-		nvkm_wr32(device, GPC_UNIT(gpc, 0x0824), 0xc0000000);
-		for (tpc = 0; tpc < gr->tpc_nr[gpc]; tpc++) {
-			nvkm_wr32(device, TPC_UNIT(gpc, tpc, 0x508), 0xffffffff);
-			nvkm_wr32(device, TPC_UNIT(gpc, tpc, 0x50c), 0xffffffff);
-			nvkm_wr32(device, TPC_UNIT(gpc, tpc, 0x224), 0xc0000000);
-			nvkm_wr32(device, TPC_UNIT(gpc, tpc, 0x48c), 0xc0000000);
-			nvkm_wr32(device, TPC_UNIT(gpc, tpc, 0x084), 0xc0000000);
-			nvkm_wr32(device, TPC_UNIT(gpc, tpc, 0x430), 0xc0000000);
-			nvkm_wr32(device, TPC_UNIT(gpc, tpc, 0x644), 0x00dffffe);
-			nvkm_wr32(device, TPC_UNIT(gpc, tpc, 0x64c), 0x00000005);
-		}
-		nvkm_wr32(device, GPC_UNIT(gpc, 0x2c90), 0xffffffff);
-		nvkm_wr32(device, GPC_UNIT(gpc, 0x2c94), 0xffffffff);
-	}
-
-	for (rop = 0; rop < gr->rop_nr; rop++) {
-		nvkm_wr32(device, ROP_UNIT(rop, 0x144), 0x40000000);
-		nvkm_wr32(device, ROP_UNIT(rop, 0x070), 0x40000000);
-		nvkm_wr32(device, ROP_UNIT(rop, 0x204), 0xffffffff);
-		nvkm_wr32(device, ROP_UNIT(rop, 0x208), 0xffffffff);
-	}
-
-	nvkm_wr32(device, 0x400108, 0xffffffff);
-	nvkm_wr32(device, 0x400138, 0xffffffff);
-	nvkm_wr32(device, 0x400118, 0xffffffff);
-	nvkm_wr32(device, 0x400130, 0xffffffff);
-	nvkm_wr32(device, 0x40011c, 0xffffffff);
-	nvkm_wr32(device, 0x400134, 0xffffffff);
-
-	nvkm_wr32(device, 0x400054, 0x2c350f63);
-=======
 void
 gm200_gr_init_gpc_mmu(struct gf100_gr *gr)
 {
 	struct nvkm_device *device = gr->base.engine.subdev.device;
->>>>>>> 24b8d41d
 
 	nvkm_wr32(device, 0x418880, nvkm_rd32(device, 0x100c80) & 0xf0001fff);
 	nvkm_wr32(device, 0x418890, 0x00000000);
@@ -299,13 +183,6 @@
 
 static const struct gf100_gr_func
 gm200_gr = {
-<<<<<<< HEAD
-	.init = gm200_gr_init,
-	.init_gpc_mmu = gm200_gr_init_gpc_mmu,
-	.init_rop_active_fbps = gm200_gr_init_rop_active_fbps,
-	.init_ppc_exceptions = gk104_gr_init_ppc_exceptions,
-	.rops = gm200_gr_rops,
-=======
 	.oneinit_tiles = gm200_gr_oneinit_tiles,
 	.oneinit_sm_id = gm200_gr_oneinit_sm_id,
 	.init = gf100_gr_init,
@@ -327,7 +204,6 @@
 	.trap_mp = gf100_gr_trap_mp,
 	.rops = gm200_gr_rops,
 	.tpc_nr = 4,
->>>>>>> 24b8d41d
 	.ppc_nr = 2,
 	.grctx = &gm200_grctx,
 	.zbc = &gf100_gr_zbc,
