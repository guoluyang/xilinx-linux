--- conflicted
+++ resolved
@@ -28,11 +28,8 @@
 #include <core/client.h>
 #include <core/gpuobj.h>
 #include <subdev/bar.h>
-<<<<<<< HEAD
-=======
 #include <subdev/fault.h>
 #include <subdev/timer.h>
->>>>>>> 24b8d41d
 #include <subdev/top.h>
 #include <engine/sw.h>
 
@@ -51,11 +48,6 @@
 	} prev, next, *chan;
 };
 
-<<<<<<< HEAD
-static int
-gk104_fifo_class_get(struct nvkm_fifo *base, int index,
-		     const struct nvkm_fifo_chan_oclass **psclass)
-=======
 static void
 gk104_fifo_engine_status(struct gk104_fifo *fifo, int engn,
 			 struct gk104_fifo_engine_status *status)
@@ -123,16 +115,10 @@
 static int
 gk104_fifo_class_get(struct nvkm_fifo *base, int index,
 		     struct nvkm_oclass *oclass)
->>>>>>> 24b8d41d
 {
 	struct gk104_fifo *fifo = gk104_fifo(base);
 	int c = 0;
 
-<<<<<<< HEAD
-	while ((*psclass = fifo->func->chan[c])) {
-		if (c++ == index)
-			return 0;
-=======
 	if (fifo->func->user.ctor && c++ == index) {
 		oclass->base =  fifo->func->user.user;
 		oclass->engn = &fifo->func->user;
@@ -143,7 +129,6 @@
 		oclass->base =  fifo->func->chan.user;
 		oclass->engn = &fifo->func->chan;
 		return 0;
->>>>>>> 24b8d41d
 	}
 
 	return c;
@@ -661,85 +646,6 @@
 	nvkm_error(subdev, "DROPPED_MMU_FAULT %08x\n", stat);
 }
 
-<<<<<<< HEAD
-static void
-gk104_fifo_intr_fault(struct gk104_fifo *fifo, int unit)
-{
-	struct nvkm_subdev *subdev = &fifo->base.engine.subdev;
-	struct nvkm_device *device = subdev->device;
-	u32 inst = nvkm_rd32(device, 0x002800 + (unit * 0x10));
-	u32 valo = nvkm_rd32(device, 0x002804 + (unit * 0x10));
-	u32 vahi = nvkm_rd32(device, 0x002808 + (unit * 0x10));
-	u32 stat = nvkm_rd32(device, 0x00280c + (unit * 0x10));
-	u32 gpc    = (stat & 0x1f000000) >> 24;
-	u32 client = (stat & 0x00001f00) >> 8;
-	u32 write  = (stat & 0x00000080);
-	u32 hub    = (stat & 0x00000040);
-	u32 reason = (stat & 0x0000000f);
-	const struct nvkm_enum *er, *eu, *ec;
-	struct nvkm_engine *engine = NULL;
-	struct nvkm_fifo_chan *chan;
-	unsigned long flags;
-	char gpcid[8] = "", en[16] = "";
-
-	er = nvkm_enum_find(fifo->func->fault.reason, reason);
-	eu = nvkm_enum_find(fifo->func->fault.engine, unit);
-	if (hub) {
-		ec = nvkm_enum_find(fifo->func->fault.hubclient, client);
-	} else {
-		ec = nvkm_enum_find(fifo->func->fault.gpcclient, client);
-		snprintf(gpcid, sizeof(gpcid), "GPC%d/", gpc);
-	}
-
-	if (eu && eu->data2) {
-		switch (eu->data2) {
-		case NVKM_SUBDEV_BAR:
-			nvkm_mask(device, 0x001704, 0x00000000, 0x00000000);
-			break;
-		case NVKM_SUBDEV_INSTMEM:
-			nvkm_mask(device, 0x001714, 0x00000000, 0x00000000);
-			break;
-		case NVKM_ENGINE_IFB:
-			nvkm_mask(device, 0x001718, 0x00000000, 0x00000000);
-			break;
-		default:
-			engine = nvkm_device_engine(device, eu->data2);
-			break;
-		}
-	}
-
-	if (eu == NULL) {
-		enum nvkm_devidx engidx = nvkm_top_fault(device, unit);
-		if (engidx < NVKM_SUBDEV_NR) {
-			const char *src = nvkm_subdev_name[engidx];
-			char *dst = en;
-			do {
-				*dst++ = toupper(*src++);
-			} while(*src);
-			engine = nvkm_device_engine(device, engidx);
-		}
-	} else {
-		snprintf(en, sizeof(en), "%s", eu->name);
-	}
-
-	chan = nvkm_fifo_chan_inst(&fifo->base, (u64)inst << 12, &flags);
-
-	nvkm_error(subdev,
-		   "%s fault at %010llx engine %02x [%s] client %02x [%s%s] "
-		   "reason %02x [%s] on channel %d [%010llx %s]\n",
-		   write ? "write" : "read", (u64)vahi << 32 | valo,
-		   unit, en, client, gpcid, ec ? ec->name : "",
-		   reason, er ? er->name : "", chan ? chan->chid : -1,
-		   (u64)inst << 12,
-		   chan ? chan->object.client->name : "unknown");
-
-	if (engine && chan)
-		gk104_fifo_recover(fifo, engine, (void *)chan);
-	nvkm_fifo_chan_put(&fifo->base, flags, &chan);
-}
-
-=======
->>>>>>> 24b8d41d
 static const struct nvkm_bitfield gk104_fifo_pbdma_intr_0[] = {
 	{ 0x00000001, "MEMREQ" },
 	{ 0x00000002, "MEMACK_TIMEOUT" },
@@ -966,8 +872,6 @@
 }
 
 static int
-<<<<<<< HEAD
-=======
 gk104_fifo_info(struct nvkm_fifo *base, u64 mthd, u64 *data)
 {
 	struct gk104_fifo *fifo = gk104_fifo(base);
@@ -996,16 +900,12 @@
 }
 
 static int
->>>>>>> 24b8d41d
 gk104_fifo_oneinit(struct nvkm_fifo *base)
 {
 	struct gk104_fifo *fifo = gk104_fifo(base);
 	struct nvkm_subdev *subdev = &fifo->base.engine.subdev;
 	struct nvkm_device *device = subdev->device;
-<<<<<<< HEAD
-=======
 	struct nvkm_vmm *bar = nvkm_bar_bar1_vmm(device);
->>>>>>> 24b8d41d
 	int engn, runl, pbid, ret, i, j;
 	enum nvkm_devidx engidx;
 	u32 *map;
@@ -1128,14 +1028,6 @@
 gk104_fifo_ = {
 	.dtor = gk104_fifo_dtor,
 	.oneinit = gk104_fifo_oneinit,
-<<<<<<< HEAD
-	.init = gk104_fifo_init,
-	.fini = gk104_fifo_fini,
-	.intr = gk104_fifo_intr,
-	.uevent_init = gk104_fifo_uevent_init,
-	.uevent_fini = gk104_fifo_uevent_fini,
-	.class_get = gk104_fifo_class_get,
-=======
 	.info = gk104_fifo_info,
 	.init = gk104_fifo_init,
 	.fini = gk104_fifo_fini,
@@ -1146,7 +1038,6 @@
 	.recover_chan = gk104_fifo_recover_chan,
 	.class_get = gk104_fifo_class_get,
 	.class_new = gk104_fifo_class_new,
->>>>>>> 24b8d41d
 };
 
 int
@@ -1165,8 +1056,6 @@
 }
 
 const struct nvkm_enum
-<<<<<<< HEAD
-=======
 gk104_fifo_fault_access[] = {
 	{ 0x0, "READ" },
 	{ 0x1, "WRITE" },
@@ -1174,7 +1063,6 @@
 };
 
 const struct nvkm_enum
->>>>>>> 24b8d41d
 gk104_fifo_fault_engine[] = {
 	{ 0x00, "GR", NULL, NVKM_ENGINE_GR },
 	{ 0x01, "DISPLAY" },
@@ -1183,16 +1071,6 @@
 	{ 0x04, "BAR1", NULL, NVKM_SUBDEV_BAR },
 	{ 0x05, "BAR2", NULL, NVKM_SUBDEV_INSTMEM },
 	{ 0x06, "SCHED" },
-<<<<<<< HEAD
-	{ 0x07, "HOST0" },
-	{ 0x08, "HOST1" },
-	{ 0x09, "HOST2" },
-	{ 0x0a, "HOST3" },
-	{ 0x0b, "HOST4" },
-	{ 0x0c, "HOST5" },
-	{ 0x0d, "HOST6" },
-	{ 0x0e, "HOST7" },
-=======
 	{ 0x07, "HOST0", NULL, NVKM_ENGINE_FIFO },
 	{ 0x08, "HOST1", NULL, NVKM_ENGINE_FIFO },
 	{ 0x09, "HOST2", NULL, NVKM_ENGINE_FIFO },
@@ -1201,7 +1079,6 @@
 	{ 0x0c, "HOST5", NULL, NVKM_ENGINE_FIFO },
 	{ 0x0d, "HOST6", NULL, NVKM_ENGINE_FIFO },
 	{ 0x0e, "HOST7", NULL, NVKM_ENGINE_FIFO },
->>>>>>> 24b8d41d
 	{ 0x0f, "HOSTSR" },
 	{ 0x10, "MSVLD", NULL, NVKM_ENGINE_MSVLD },
 	{ 0x11, "MSPPP", NULL, NVKM_ENGINE_MSPPP },
@@ -1302,25 +1179,15 @@
 
 static const struct gk104_fifo_func
 gk104_fifo = {
-<<<<<<< HEAD
-=======
 	.intr.fault = gf100_fifo_intr_fault,
 	.pbdma = &gk104_fifo_pbdma,
 	.fault.access = gk104_fifo_fault_access,
->>>>>>> 24b8d41d
 	.fault.engine = gk104_fifo_fault_engine,
 	.fault.reason = gk104_fifo_fault_reason,
 	.fault.hubclient = gk104_fifo_fault_hubclient,
 	.fault.gpcclient = gk104_fifo_fault_gpcclient,
-<<<<<<< HEAD
-	.chan = {
-		&gk104_fifo_gpfifo_oclass,
-		NULL
-	},
-=======
 	.runlist = &gk104_fifo_runlist,
 	.chan = {{0,0,KEPLER_CHANNEL_GPFIFO_A}, gk104_fifo_gpfifo_new },
->>>>>>> 24b8d41d
 };
 
 int
