/*
 * Copyright 2012 Red Hat Inc.
 *
 * Permission is hereby granted, free of charge, to any person obtaining a
 * copy of this software and associated documentation files (the "Software"),
 * to deal in the Software without restriction, including without limitation
 * the rights to use, copy, modify, merge, publish, distribute, sublicense,
 * and/or sell copies of the Software, and to permit persons to whom the
 * Software is furnished to do so, subject to the following conditions:
 *
 * The above copyright notice and this permission notice shall be included in
 * all copies or substantial portions of the Software.
 *
 * THE SOFTWARE IS PROVIDED "AS IS", WITHOUT WARRANTY OF ANY KIND, EXPRESS OR
 * IMPLIED, INCLUDING BUT NOT LIMITED TO THE WARRANTIES OF MERCHANTABILITY,
 * FITNESS FOR A PARTICULAR PURPOSE AND NONINFRINGEMENT.  IN NO EVENT SHALL
 * THE COPYRIGHT HOLDER(S) OR AUTHOR(S) BE LIABLE FOR ANY CLAIM, DAMAGES OR
 * OTHER LIABILITY, WHETHER IN AN ACTION OF CONTRACT, TORT OR OTHERWISE,
 * ARISING FROM, OUT OF OR IN CONNECTION WITH THE SOFTWARE OR THE USE OR
 * OTHER DEALINGS IN THE SOFTWARE.
 *
 * Authors: Ben Skeggs
 */
#define nvkm_udevice(p) container_of((p), struct nvkm_udevice, object)
#include "priv.h"
#include "ctrl.h"

#include <core/client.h>
#include <subdev/fb.h>
#include <subdev/instmem.h>
#include <subdev/timer.h>

#include <nvif/class.h>
#include <nvif/cl0080.h>
#include <nvif/unpack.h>

struct nvkm_udevice {
	struct nvkm_object object;
	struct nvkm_device *device;
};

static int
nvkm_udevice_info_subdev(struct nvkm_device *device, u64 mthd, u64 *data)
{
	struct nvkm_subdev *subdev;
	enum nvkm_devidx subidx;

	switch (mthd & NV_DEVICE_INFO_UNIT) {
	case NV_DEVICE_FIFO(0): subidx = NVKM_ENGINE_FIFO; break;
	default:
		return -EINVAL;
	}

	subdev = nvkm_device_subdev(device, subidx);
	if (subdev)
		return nvkm_subdev_info(subdev, mthd, data);
	return -ENODEV;
}

static void
nvkm_udevice_info_v1(struct nvkm_device *device,
		     struct nv_device_info_v1_data *args)
{
	if (args->mthd & NV_DEVICE_INFO_UNIT) {
		if (nvkm_udevice_info_subdev(device, args->mthd, &args->data))
			args->mthd = NV_DEVICE_INFO_INVALID;
		return;
	}

	switch (args->mthd) {
#define ENGINE__(A,B,C) NV_DEVICE_INFO_ENGINE_##A: { int _i;                   \
	for (_i = (B), args->data = 0ULL; _i <= (C); _i++) {                   \
		if (nvkm_device_engine(device, _i))                            \
			args->data |= BIT_ULL(_i);                             \
	}                                                                      \
}
#define ENGINE_A(A) ENGINE__(A, NVKM_ENGINE_##A   , NVKM_ENGINE_##A)
#define ENGINE_B(A) ENGINE__(A, NVKM_ENGINE_##A##0, NVKM_ENGINE_##A##_LAST)
	case ENGINE_A(SW    ); break;
	case ENGINE_A(GR    ); break;
	case ENGINE_A(MPEG  ); break;
	case ENGINE_A(ME    ); break;
	case ENGINE_A(CIPHER); break;
	case ENGINE_A(BSP   ); break;
	case ENGINE_A(VP    ); break;
	case ENGINE_B(CE    ); break;
	case ENGINE_A(SEC   ); break;
	case ENGINE_A(MSVLD ); break;
	case ENGINE_A(MSPDEC); break;
	case ENGINE_A(MSPPP ); break;
	case ENGINE_A(MSENC ); break;
	case ENGINE_A(VIC   ); break;
	case ENGINE_A(SEC2  ); break;
	case ENGINE_B(NVDEC ); break;
	case ENGINE_B(NVENC ); break;
	default:
		args->mthd = NV_DEVICE_INFO_INVALID;
		break;
	}
}

static int
nvkm_udevice_info(struct nvkm_udevice *udev, void *data, u32 size)
{
	struct nvkm_object *object = &udev->object;
	struct nvkm_device *device = udev->device;
	struct nvkm_fb *fb = device->fb;
	struct nvkm_instmem *imem = device->imem;
	union {
		struct nv_device_info_v0 v0;
		struct nv_device_info_v1 v1;
	} *args = data;
	int ret = -ENOSYS, i;

	nvif_ioctl(object, "device info size %d\n", size);
	if (!(ret = nvif_unpack(ret, &data, &size, args->v1, 1, 1, true))) {
		nvif_ioctl(object, "device info vers %d count %d\n",
			   args->v1.version, args->v1.count);
		if (args->v1.count * sizeof(args->v1.data[0]) == size) {
			for (i = 0; i < args->v1.count; i++)
				nvkm_udevice_info_v1(device, &args->v1.data[i]);
			return 0;
		}
		return -EINVAL;
	} else
	if (!(ret = nvif_unpack(ret, &data, &size, args->v0, 0, 0, false))) {
		nvif_ioctl(object, "device info vers %d\n", args->v0.version);
	} else
		return ret;

	switch (device->chipset) {
	case 0x01a:
	case 0x01f:
	case 0x04c:
	case 0x04e:
	case 0x063:
	case 0x067:
	case 0x068:
	case 0x0aa:
	case 0x0ac:
	case 0x0af:
		args->v0.platform = NV_DEVICE_INFO_V0_IGP;
		break;
	default:
		switch (device->type) {
		case NVKM_DEVICE_PCI:
			args->v0.platform = NV_DEVICE_INFO_V0_PCI;
			break;
		case NVKM_DEVICE_AGP:
			args->v0.platform = NV_DEVICE_INFO_V0_AGP;
			break;
		case NVKM_DEVICE_PCIE:
			args->v0.platform = NV_DEVICE_INFO_V0_PCIE;
			break;
		case NVKM_DEVICE_TEGRA:
			args->v0.platform = NV_DEVICE_INFO_V0_SOC;
			break;
		default:
			WARN_ON(1);
			break;
		}
		break;
	}

	switch (device->card_type) {
	case NV_04: args->v0.family = NV_DEVICE_INFO_V0_TNT; break;
	case NV_10:
	case NV_11: args->v0.family = NV_DEVICE_INFO_V0_CELSIUS; break;
	case NV_20: args->v0.family = NV_DEVICE_INFO_V0_KELVIN; break;
	case NV_30: args->v0.family = NV_DEVICE_INFO_V0_RANKINE; break;
	case NV_40: args->v0.family = NV_DEVICE_INFO_V0_CURIE; break;
	case NV_50: args->v0.family = NV_DEVICE_INFO_V0_TESLA; break;
	case NV_C0: args->v0.family = NV_DEVICE_INFO_V0_FERMI; break;
	case NV_E0: args->v0.family = NV_DEVICE_INFO_V0_KEPLER; break;
	case GM100: args->v0.family = NV_DEVICE_INFO_V0_MAXWELL; break;
	case GP100: args->v0.family = NV_DEVICE_INFO_V0_PASCAL; break;
<<<<<<< HEAD
=======
	case GV100: args->v0.family = NV_DEVICE_INFO_V0_VOLTA; break;
	case TU100: args->v0.family = NV_DEVICE_INFO_V0_TURING; break;
>>>>>>> 24b8d41d
	default:
		args->v0.family = 0;
		break;
	}

	args->v0.chipset  = device->chipset;
	args->v0.revision = device->chiprev;
	if (fb && fb->ram)
		args->v0.ram_size = args->v0.ram_user = fb->ram->size;
	else
		args->v0.ram_size = args->v0.ram_user = 0;
	if (imem && args->v0.ram_size > 0)
		args->v0.ram_user = args->v0.ram_user - imem->reserved;

	strncpy(args->v0.chip, device->chip->name, sizeof(args->v0.chip));
	strncpy(args->v0.name, device->name, sizeof(args->v0.name));
	return 0;
}

static int
nvkm_udevice_time(struct nvkm_udevice *udev, void *data, u32 size)
{
	struct nvkm_object *object = &udev->object;
	struct nvkm_device *device = udev->device;
	union {
		struct nv_device_time_v0 v0;
	} *args = data;
	int ret = -ENOSYS;

	nvif_ioctl(object, "device time size %d\n", size);
	if (!(ret = nvif_unpack(ret, &data, &size, args->v0, 0, 0, false))) {
		nvif_ioctl(object, "device time vers %d\n", args->v0.version);
		args->v0.time = nvkm_timer_read(device->timer);
	}

	return ret;
}

static int
nvkm_udevice_mthd(struct nvkm_object *object, u32 mthd, void *data, u32 size)
{
	struct nvkm_udevice *udev = nvkm_udevice(object);
	nvif_ioctl(object, "device mthd %08x\n", mthd);
	switch (mthd) {
	case NV_DEVICE_V0_INFO:
		return nvkm_udevice_info(udev, data, size);
	case NV_DEVICE_V0_TIME:
		return nvkm_udevice_time(udev, data, size);
	default:
		break;
	}
	return -EINVAL;
}

static int
nvkm_udevice_rd08(struct nvkm_object *object, u64 addr, u8 *data)
{
	struct nvkm_udevice *udev = nvkm_udevice(object);
	*data = nvkm_rd08(udev->device, addr);
	return 0;
}

static int
nvkm_udevice_rd16(struct nvkm_object *object, u64 addr, u16 *data)
{
	struct nvkm_udevice *udev = nvkm_udevice(object);
	*data = nvkm_rd16(udev->device, addr);
	return 0;
}

static int
nvkm_udevice_rd32(struct nvkm_object *object, u64 addr, u32 *data)
{
	struct nvkm_udevice *udev = nvkm_udevice(object);
	*data = nvkm_rd32(udev->device, addr);
	return 0;
}

static int
nvkm_udevice_wr08(struct nvkm_object *object, u64 addr, u8 data)
{
	struct nvkm_udevice *udev = nvkm_udevice(object);
	nvkm_wr08(udev->device, addr, data);
	return 0;
}

static int
nvkm_udevice_wr16(struct nvkm_object *object, u64 addr, u16 data)
{
	struct nvkm_udevice *udev = nvkm_udevice(object);
	nvkm_wr16(udev->device, addr, data);
	return 0;
}

static int
nvkm_udevice_wr32(struct nvkm_object *object, u64 addr, u32 data)
{
	struct nvkm_udevice *udev = nvkm_udevice(object);
	nvkm_wr32(udev->device, addr, data);
	return 0;
}

static int
nvkm_udevice_map(struct nvkm_object *object, void *argv, u32 argc,
		 enum nvkm_object_map *type, u64 *addr, u64 *size)
{
	struct nvkm_udevice *udev = nvkm_udevice(object);
	struct nvkm_device *device = udev->device;
	*type = NVKM_OBJECT_MAP_IO;
	*addr = device->func->resource_addr(device, 0);
	*size = device->func->resource_size(device, 0);
	return 0;
}

static int
nvkm_udevice_fini(struct nvkm_object *object, bool suspend)
{
	struct nvkm_udevice *udev = nvkm_udevice(object);
	struct nvkm_device *device = udev->device;
	int ret = 0;

	mutex_lock(&device->mutex);
	if (!--device->refcount) {
		ret = nvkm_device_fini(device, suspend);
		if (ret && suspend) {
			device->refcount++;
			goto done;
		}
	}

done:
	mutex_unlock(&device->mutex);
	return ret;
}

static int
nvkm_udevice_init(struct nvkm_object *object)
{
	struct nvkm_udevice *udev = nvkm_udevice(object);
	struct nvkm_device *device = udev->device;
	int ret = 0;

	mutex_lock(&device->mutex);
	if (!device->refcount++) {
		ret = nvkm_device_init(device);
		if (ret) {
			device->refcount--;
			goto done;
		}
	}

done:
	mutex_unlock(&device->mutex);
	return ret;
}

static int
nvkm_udevice_child_new(const struct nvkm_oclass *oclass,
		       void *data, u32 size, struct nvkm_object **pobject)
{
	struct nvkm_udevice *udev = nvkm_udevice(oclass->parent);
	const struct nvkm_device_oclass *sclass = oclass->priv;
	return sclass->ctor(udev->device, oclass, data, size, pobject);
}

static int
nvkm_udevice_child_get(struct nvkm_object *object, int index,
		       struct nvkm_oclass *oclass)
{
	struct nvkm_udevice *udev = nvkm_udevice(object);
	struct nvkm_device *device = udev->device;
	struct nvkm_engine *engine;
	u64 mask = (1ULL << NVKM_ENGINE_DMAOBJ) |
		   (1ULL << NVKM_ENGINE_FIFO) |
		   (1ULL << NVKM_ENGINE_DISP) |
		   (1ULL << NVKM_ENGINE_PM);
	const struct nvkm_device_oclass *sclass = NULL;
	int i;

	for (; i = __ffs64(mask), mask && !sclass; mask &= ~(1ULL << i)) {
		if (!(engine = nvkm_device_engine(device, i)) ||
		    !(engine->func->base.sclass))
			continue;
		oclass->engine = engine;

		index -= engine->func->base.sclass(oclass, index, &sclass);
	}

	if (!sclass) {
		if (index-- == 0)
			sclass = &nvkm_control_oclass;
		else if (device->mmu && index-- == 0)
			sclass = &device->mmu->user;
		else if (device->fault && index-- == 0)
			sclass = &device->fault->user;
		else
			return -EINVAL;

		oclass->base = sclass->base;
	}

	oclass->ctor = nvkm_udevice_child_new;
	oclass->priv = sclass;
	return 0;
}

static const struct nvkm_object_func
nvkm_udevice_super = {
	.init = nvkm_udevice_init,
	.fini = nvkm_udevice_fini,
	.mthd = nvkm_udevice_mthd,
	.map = nvkm_udevice_map,
	.rd08 = nvkm_udevice_rd08,
	.rd16 = nvkm_udevice_rd16,
	.rd32 = nvkm_udevice_rd32,
	.wr08 = nvkm_udevice_wr08,
	.wr16 = nvkm_udevice_wr16,
	.wr32 = nvkm_udevice_wr32,
	.sclass = nvkm_udevice_child_get,
};

static const struct nvkm_object_func
nvkm_udevice = {
	.init = nvkm_udevice_init,
	.fini = nvkm_udevice_fini,
	.mthd = nvkm_udevice_mthd,
	.sclass = nvkm_udevice_child_get,
};

static int
nvkm_udevice_new(const struct nvkm_oclass *oclass, void *data, u32 size,
		 struct nvkm_object **pobject)
{
	union {
		struct nv_device_v0 v0;
	} *args = data;
	struct nvkm_client *client = oclass->client;
	struct nvkm_object *parent = &client->object;
	const struct nvkm_object_func *func;
	struct nvkm_udevice *udev;
	int ret = -ENOSYS;

	nvif_ioctl(parent, "create device size %d\n", size);
	if (!(ret = nvif_unpack(ret, &data, &size, args->v0, 0, 0, false))) {
		nvif_ioctl(parent, "create device v%d device %016llx\n",
			   args->v0.version, args->v0.device);
	} else
		return ret;

	/* give priviledged clients register access */
	if (client->super)
		func = &nvkm_udevice_super;
	else
		func = &nvkm_udevice;

	if (!(udev = kzalloc(sizeof(*udev), GFP_KERNEL)))
		return -ENOMEM;
	nvkm_object_ctor(func, oclass, &udev->object);
	*pobject = &udev->object;

	/* find the device that matches what the client requested */
	if (args->v0.device != ~0)
		udev->device = nvkm_device_find(args->v0.device);
	else
		udev->device = nvkm_device_find(client->device);
	if (!udev->device)
		return -ENODEV;

	return 0;
}

const struct nvkm_sclass
nvkm_udevice_sclass = {
	.oclass = NV_DEVICE,
	.minver = 0,
	.maxver = 0,
	.ctor = nvkm_udevice_new,
};<|MERGE_RESOLUTION|>--- conflicted
+++ resolved
@@ -174,11 +174,8 @@
 	case NV_E0: args->v0.family = NV_DEVICE_INFO_V0_KEPLER; break;
 	case GM100: args->v0.family = NV_DEVICE_INFO_V0_MAXWELL; break;
 	case GP100: args->v0.family = NV_DEVICE_INFO_V0_PASCAL; break;
-<<<<<<< HEAD
-=======
 	case GV100: args->v0.family = NV_DEVICE_INFO_V0_VOLTA; break;
 	case TU100: args->v0.family = NV_DEVICE_INFO_V0_TURING; break;
->>>>>>> 24b8d41d
 	default:
 		args->v0.family = 0;
 		break;
