--- conflicted
+++ resolved
@@ -21,10 +21,6 @@
  *
  * Authors: Ben Skeggs <bskeggs@redhat.com>
  */
-<<<<<<< HEAD
-
-=======
->>>>>>> 24b8d41d
 #include "nouveau_drv.h"
 #include "nouveau_dma.h"
 #include "nv10_fence.h"
