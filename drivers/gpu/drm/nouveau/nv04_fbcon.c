/*
 * Copyright 2009 Ben Skeggs
 * Copyright 2008 Stuart Bennett
 *
 * Permission is hereby granted, free of charge, to any person obtaining a
 * copy of this software and associated documentation files (the "Software"),
 * to deal in the Software without restriction, including without limitation
 * the rights to use, copy, modify, merge, publish, distribute, sublicense,
 * and/or sell copies of the Software, and to permit persons to whom the
 * Software is furnished to do so, subject to the following conditions:
 *
 * The above copyright notice and this permission notice (including the next
 * paragraph) shall be included in all copies or substantial portions of the
 * Software.
 *
 * THE SOFTWARE IS PROVIDED "AS IS", WITHOUT WARRANTY OF ANY KIND, EXPRESS OR
 * IMPLIED, INCLUDING BUT NOT LIMITED TO THE WARRANTIES OF MERCHANTABILITY,
 * FITNESS FOR A PARTICULAR PURPOSE AND NONINFRINGEMENT.  IN NO EVENT SHALL
 * THE AUTHORS OR COPYRIGHT HOLDERS BE LIABLE FOR ANY CLAIM, DAMAGES OR OTHER
 * LIABILITY, WHETHER IN AN ACTION OF CONTRACT, TORT OR OTHERWISE, ARISING
 * FROM, OUT OF OR IN CONNECTION WITH THE SOFTWARE OR THE USE OR OTHER
 * DEALINGS IN THE SOFTWARE.
 */
<<<<<<< HEAD

=======
#define NVIF_DEBUG_PRINT_DISABLE
>>>>>>> 24b8d41d
#include "nouveau_drv.h"
#include "nouveau_dma.h"
#include "nouveau_fbcon.h"

#include <nvif/push006c.h>

int
nv04_fbcon_copyarea(struct fb_info *info, const struct fb_copyarea *region)
{
	struct nouveau_fbdev *nfbdev = info->par;
	struct nouveau_drm *drm = nouveau_drm(nfbdev->helper.dev);
	struct nouveau_channel *chan = drm->channel;
	struct nvif_push *push = chan->chan.push;
	int ret;

	ret = PUSH_WAIT(push, 4);
	if (ret)
		return ret;

	PUSH_NVSQ(push, NV05F, 0x0300, (region->sy << 16) | region->sx,
			       0x0304, (region->dy << 16) | region->dx,
			       0x0308, (region->height << 16) | region->width);
	PUSH_KICK(push);
	return 0;
}

int
nv04_fbcon_fillrect(struct fb_info *info, const struct fb_fillrect *rect)
{
	struct nouveau_fbdev *nfbdev = info->par;
	struct nouveau_drm *drm = nouveau_drm(nfbdev->helper.dev);
	struct nouveau_channel *chan = drm->channel;
	struct nvif_push *push = chan->chan.push;
	int ret;

	ret = PUSH_WAIT(push, 7);
	if (ret)
		return ret;

	PUSH_NVSQ(push, NV04A, 0x02fc, (rect->rop != ROP_COPY) ? 1 : 3);
	if (info->fix.visual == FB_VISUAL_TRUECOLOR ||
	    info->fix.visual == FB_VISUAL_DIRECTCOLOR)
		PUSH_NVSQ(push, NV04A, 0x03fc, ((uint32_t *)info->pseudo_palette)[rect->color]);
	else
		PUSH_NVSQ(push, NV04A, 0x03fc, rect->color);
	PUSH_NVSQ(push, NV04A, 0x0400, (rect->dx << 16) | rect->dy,
			       0x0404, (rect->width << 16) | rect->height);
	PUSH_KICK(push);
	return 0;
}

int
nv04_fbcon_imageblit(struct fb_info *info, const struct fb_image *image)
{
	struct nouveau_fbdev *nfbdev = info->par;
	struct nouveau_drm *drm = nouveau_drm(nfbdev->helper.dev);
	struct nouveau_channel *chan = drm->channel;
	struct nvif_push *push = chan->chan.push;
	uint32_t fg;
	uint32_t bg;
	uint32_t dsize;
	uint32_t *data = (uint32_t *)image->data;
	int ret;

	if (image->depth != 1)
		return -ENODEV;

	ret = PUSH_WAIT(push, 8);
	if (ret)
		return ret;

	if (info->fix.visual == FB_VISUAL_TRUECOLOR ||
	    info->fix.visual == FB_VISUAL_DIRECTCOLOR) {
		fg = ((uint32_t *) info->pseudo_palette)[image->fg_color];
		bg = ((uint32_t *) info->pseudo_palette)[image->bg_color];
	} else {
		fg = image->fg_color;
		bg = image->bg_color;
	}

<<<<<<< HEAD
	BEGIN_NV04(chan, NvSubGdiRect, 0x0be4, 7);
	OUT_RING(chan, (image->dy << 16) | (image->dx & 0xffff));
	OUT_RING(chan, ((image->dy + image->height) << 16) |
			 ((image->dx + image->width) & 0xffff));
	OUT_RING(chan, bg);
	OUT_RING(chan, fg);
	OUT_RING(chan, (image->height << 16) | ALIGN(image->width, 8));
	OUT_RING(chan, (image->height << 16) | image->width);
	OUT_RING(chan, (image->dy << 16) | (image->dx & 0xffff));
=======
	PUSH_NVSQ(push, NV04A, 0x0be4, (image->dy << 16) | (image->dx & 0xffff),
			       0x0be8, ((image->dy + image->height) << 16) |
				       ((image->dx + image->width) & 0xffff),
			       0x0bec, bg,
			       0x0bf0, fg,
			       0x0bf4, (image->height << 16) | ALIGN(image->width, 8),
			       0x0bf8, (image->height << 16) | image->width,
			       0x0bfc, (image->dy << 16) | (image->dx & 0xffff));
>>>>>>> 24b8d41d

	dsize = ALIGN(ALIGN(image->width, 8) * image->height, 32) >> 5;
	while (dsize) {
		int iter_len = dsize > 128 ? 128 : dsize;

		ret = PUSH_WAIT(push, iter_len + 1);
		if (ret)
			return ret;

		PUSH_NVSQ(push, NV04A, 0x0c00, data, iter_len);
		data += iter_len;
		dsize -= iter_len;
	}

	PUSH_KICK(push);
	return 0;
}

int
nv04_fbcon_accel_init(struct fb_info *info)
{
	struct nouveau_fbdev *nfbdev = info->par;
	struct drm_device *dev = nfbdev->helper.dev;
	struct nouveau_drm *drm = nouveau_drm(dev);
	struct nouveau_channel *chan = drm->channel;
	struct nvif_device *device = &drm->client.device;
	struct nvif_push *push = chan->chan.push;
	int surface_fmt, pattern_fmt, rect_fmt;
	int ret;

	switch (info->var.bits_per_pixel) {
	case 8:
		surface_fmt = 1;
		pattern_fmt = 3;
		rect_fmt = 3;
		break;
	case 16:
		surface_fmt = 4;
		pattern_fmt = 1;
		rect_fmt = 1;
		break;
	case 32:
		switch (info->var.transp.length) {
		case 0: /* depth 24 */
		case 8: /* depth 32 */
			break;
		default:
			return -EINVAL;
		}

		surface_fmt = 6;
		pattern_fmt = 3;
		rect_fmt = 3;
		break;
	default:
		return -EINVAL;
	}

	ret = nvif_object_ctor(&chan->user, "fbconCtxSurf2d", 0x0062,
			       device->info.family >= NV_DEVICE_INFO_V0_CELSIUS ?
			       0x0062 : 0x0042, NULL, 0, &nfbdev->surf2d);
	if (ret)
		return ret;

	ret = nvif_object_ctor(&chan->user, "fbconCtxClip", 0x0019, 0x0019,
			       NULL, 0, &nfbdev->clip);
	if (ret)
		return ret;

	ret = nvif_object_ctor(&chan->user, "fbconCtxRop", 0x0043, 0x0043,
			       NULL, 0, &nfbdev->rop);
	if (ret)
		return ret;

	ret = nvif_object_ctor(&chan->user, "fbconCtxPatt", 0x0044, 0x0044,
			       NULL, 0, &nfbdev->patt);
	if (ret)
		return ret;

	ret = nvif_object_ctor(&chan->user, "fbconGdiRectText", 0x004a, 0x004a,
			       NULL, 0, &nfbdev->gdi);
	if (ret)
		return ret;

	ret = nvif_object_ctor(&chan->user, "fbconImageBlit", 0x005f,
			       device->info.chipset >= 0x11 ? 0x009f : 0x005f,
			       NULL, 0, &nfbdev->blit);
	if (ret)
		return ret;

	if (PUSH_WAIT(push, 49 + (device->info.chipset >= 0x11 ? 4 : 0))) {
		nouveau_fbcon_gpu_lockup(info);
		return 0;
	}

	PUSH_NVSQ(push, NV042, 0x0000, nfbdev->surf2d.handle);
	PUSH_NVSQ(push, NV042, 0x0184, chan->vram.handle,
			       0x0188, chan->vram.handle);
	PUSH_NVSQ(push, NV042, 0x0300, surface_fmt,
			       0x0304, info->fix.line_length | (info->fix.line_length << 16),
			       0x0308, info->fix.smem_start - dev->mode_config.fb_base,
			       0x030c, info->fix.smem_start - dev->mode_config.fb_base);

	PUSH_NVSQ(push, NV043, 0x0000, nfbdev->rop.handle);
	PUSH_NVSQ(push, NV043, 0x0300, 0x55);

	PUSH_NVSQ(push, NV044, 0x0000, nfbdev->patt.handle);
	PUSH_NVSQ(push, NV044, 0x0300, pattern_fmt,
#ifdef __BIG_ENDIAN
			       0x0304, 2,
#else
			       0x0304, 1,
#endif
			       0x0308, 0,
			       0x030c, 1,
			       0x0310, ~0,
			       0x0314, ~0,
			       0x0318, ~0,
			       0x031c, ~0);

	PUSH_NVSQ(push, NV019, 0x0000, nfbdev->clip.handle);
	PUSH_NVSQ(push, NV019, 0x0300, 0,
			       0x0304, (info->var.yres_virtual << 16) | info->var.xres_virtual);

	PUSH_NVSQ(push, NV05F, 0x0000, nfbdev->blit.handle);
	PUSH_NVSQ(push, NV05F, 0x019c, nfbdev->surf2d.handle);
	PUSH_NVSQ(push, NV05F, 0x02fc, 3);
	if (nfbdev->blit.oclass == 0x009f) {
		PUSH_NVSQ(push, NV09F, 0x0120, 0,
				       0x0124, 1,
				       0x0128, 2);
	}

	PUSH_NVSQ(push, NV04A, 0x0000, nfbdev->gdi.handle);
	PUSH_NVSQ(push, NV04A, 0x0198, nfbdev->surf2d.handle);
	PUSH_NVSQ(push, NV04A, 0x0188, nfbdev->patt.handle,
			       0x018c, nfbdev->rop.handle);
	PUSH_NVSQ(push, NV04A, 0x0304, 1);
	PUSH_NVSQ(push, NV04A, 0x0300, rect_fmt);
	PUSH_NVSQ(push, NV04A, 0x02fc, 3);

	PUSH_KICK(push);
	return 0;
}
<|MERGE_RESOLUTION|>--- conflicted
+++ resolved
@@ -21,11 +21,7 @@
  * FROM, OUT OF OR IN CONNECTION WITH THE SOFTWARE OR THE USE OR OTHER
  * DEALINGS IN THE SOFTWARE.
  */
-<<<<<<< HEAD
-
-=======
 #define NVIF_DEBUG_PRINT_DISABLE
->>>>>>> 24b8d41d
 #include "nouveau_drv.h"
 #include "nouveau_dma.h"
 #include "nouveau_fbcon.h"
@@ -106,17 +102,6 @@
 		bg = image->bg_color;
 	}
 
-<<<<<<< HEAD
-	BEGIN_NV04(chan, NvSubGdiRect, 0x0be4, 7);
-	OUT_RING(chan, (image->dy << 16) | (image->dx & 0xffff));
-	OUT_RING(chan, ((image->dy + image->height) << 16) |
-			 ((image->dx + image->width) & 0xffff));
-	OUT_RING(chan, bg);
-	OUT_RING(chan, fg);
-	OUT_RING(chan, (image->height << 16) | ALIGN(image->width, 8));
-	OUT_RING(chan, (image->height << 16) | image->width);
-	OUT_RING(chan, (image->dy << 16) | (image->dx & 0xffff));
-=======
 	PUSH_NVSQ(push, NV04A, 0x0be4, (image->dy << 16) | (image->dx & 0xffff),
 			       0x0be8, ((image->dy + image->height) << 16) |
 				       ((image->dx + image->width) & 0xffff),
@@ -125,7 +110,6 @@
 			       0x0bf4, (image->height << 16) | ALIGN(image->width, 8),
 			       0x0bf8, (image->height << 16) | image->width,
 			       0x0bfc, (image->dy << 16) | (image->dx & 0xffff));
->>>>>>> 24b8d41d
 
 	dsize = ALIGN(ALIGN(image->width, 8) * image->height, 32) >> 5;
 	while (dsize) {
