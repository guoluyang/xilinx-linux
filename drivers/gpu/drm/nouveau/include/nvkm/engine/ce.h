--- conflicted
+++ resolved
@@ -9,11 +9,7 @@
 int gm107_ce_new(struct nvkm_device *, int, struct nvkm_engine **);
 int gm200_ce_new(struct nvkm_device *, int, struct nvkm_engine **);
 int gp100_ce_new(struct nvkm_device *, int, struct nvkm_engine **);
-<<<<<<< HEAD
-int gp104_ce_new(struct nvkm_device *, int, struct nvkm_engine **);
-=======
 int gp102_ce_new(struct nvkm_device *, int, struct nvkm_engine **);
 int gv100_ce_new(struct nvkm_device *, int, struct nvkm_engine **);
 int tu102_ce_new(struct nvkm_device *, int, struct nvkm_engine **);
->>>>>>> 24b8d41d
 #endif