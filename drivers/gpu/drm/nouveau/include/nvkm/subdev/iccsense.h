/* SPDX-License-Identifier: MIT */
#ifndef __NVKM_ICCSENSE_H__
#define __NVKM_ICCSENSE_H__

#include <core/subdev.h>

struct nvkm_iccsense {
	struct nvkm_subdev subdev;
	bool data_valid;
	struct list_head sensors;
	struct list_head rails;
<<<<<<< HEAD
=======

	u32 power_w_max;
	u32 power_w_crit;
>>>>>>> 24b8d41d
};

int gf100_iccsense_new(struct nvkm_device *, int index, struct nvkm_iccsense **);
int nvkm_iccsense_read_all(struct nvkm_iccsense *iccsense);
#endif<|MERGE_RESOLUTION|>--- conflicted
+++ resolved
@@ -9,12 +9,9 @@
 	bool data_valid;
 	struct list_head sensors;
 	struct list_head rails;
-<<<<<<< HEAD
-=======
 
 	u32 power_w_max;
 	u32 power_w_crit;
->>>>>>> 24b8d41d
 };
 
 int gf100_iccsense_new(struct nvkm_device *, int index, struct nvkm_iccsense **);
