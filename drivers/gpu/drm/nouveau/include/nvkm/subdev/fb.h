--- conflicted
+++ resolved
@@ -81,16 +81,11 @@
 int gk20a_fb_new(struct nvkm_device *, int, struct nvkm_fb **);
 int gm107_fb_new(struct nvkm_device *, int, struct nvkm_fb **);
 int gm200_fb_new(struct nvkm_device *, int, struct nvkm_fb **);
-<<<<<<< HEAD
-int gp100_fb_new(struct nvkm_device *, int, struct nvkm_fb **);
-int gp104_fb_new(struct nvkm_device *, int, struct nvkm_fb **);
-=======
 int gm20b_fb_new(struct nvkm_device *, int, struct nvkm_fb **);
 int gp100_fb_new(struct nvkm_device *, int, struct nvkm_fb **);
 int gp102_fb_new(struct nvkm_device *, int, struct nvkm_fb **);
 int gp10b_fb_new(struct nvkm_device *, int, struct nvkm_fb **);
 int gv100_fb_new(struct nvkm_device *, int, struct nvkm_fb **);
->>>>>>> 24b8d41d
 
 #include <subdev/bios.h>
 #include <subdev/bios/ramcfg.h>
