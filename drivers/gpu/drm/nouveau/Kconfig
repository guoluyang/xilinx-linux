--- conflicted
+++ resolved
@@ -6,11 +6,7 @@
 	select FW_LOADER
 	select DRM_KMS_HELPER
 	select DRM_TTM
-<<<<<<< HEAD
-	select FB_BACKLIGHT if DRM_NOUVEAU_BACKLIGHT
-=======
 	select BACKLIGHT_CLASS_DEVICE if DRM_NOUVEAU_BACKLIGHT
->>>>>>> 24b8d41d
 	select ACPI_VIDEO if ACPI && X86 && BACKLIGHT_CLASS_DEVICE && INPUT
 	select X86_PLATFORM_DEVICES if ACPI && X86
 	select ACPI_WMI if ACPI && X86
