--- conflicted
+++ resolved
@@ -4,32 +4,15 @@
 
 #include "nouveau_drv.h"
 
-<<<<<<< HEAD
-#include "nouveau_drv.h"
-=======
 #include <nvif/disp.h>
->>>>>>> 24b8d41d
 
 #include <drm/drm_framebuffer.h>
 
-<<<<<<< HEAD
-int nouveau_framebuffer_init(struct drm_device *, struct nouveau_framebuffer *,
-			     const struct drm_mode_fb_cmd2 *, struct nouveau_bo *);
-
-struct nouveau_page_flip_state {
-	struct list_head head;
-	struct drm_pending_vblank_event *event;
-	struct drm_crtc *crtc;
-	int bpp, pitch;
-	u64 offset;
-};
-=======
 int
 nouveau_framebuffer_new(struct drm_device *dev,
 			const struct drm_mode_fb_cmd2 *mode_cmd,
 			struct drm_gem_object *gem,
 			struct drm_framebuffer **pfb);
->>>>>>> 24b8d41d
 
 struct nouveau_display {
 	void *priv;
