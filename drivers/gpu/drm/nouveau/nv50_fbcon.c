--- conflicted
+++ resolved
@@ -21,11 +21,7 @@
  *
  * Authors: Ben Skeggs
  */
-<<<<<<< HEAD
-
-=======
 #define NVIF_DEBUG_PRINT_DISABLE
->>>>>>> 24b8d41d
 #include "nouveau_drv.h"
 #include "nouveau_dma.h"
 #include "nouveau_fbcon.h"
@@ -110,10 +106,7 @@
 	struct nouveau_fbdev *nfbdev = info->par;
 	struct nouveau_drm *drm = nouveau_drm(nfbdev->helper.dev);
 	struct nouveau_channel *chan = drm->channel;
-<<<<<<< HEAD
-=======
-	struct nvif_push *push = chan->chan.push;
->>>>>>> 24b8d41d
+	struct nvif_push *push = chan->chan.push;
 	uint32_t dwords, *data = (uint32_t *)image->data;
 	uint32_t mask = ~(~0 >> (32 - info->var.bits_per_pixel));
 	uint32_t *palette = info->pseudo_palette, bg, fg;
@@ -122,14 +115,6 @@
 	if (image->depth != 1)
 		return -ENODEV;
 
-<<<<<<< HEAD
-	ret = RING_SPACE(chan, 11);
-	if (ret)
-		return ret;
-
-	BEGIN_NV04(chan, NvSub2D, 0x0814, 2);
-=======
->>>>>>> 24b8d41d
 	if (info->fix.visual == FB_VISUAL_TRUECOLOR ||
 	    info->fix.visual == FB_VISUAL_DIRECTCOLOR) {
 		bg = palette[image->bg_color] | mask;
@@ -139,8 +124,6 @@
 		fg = image->fg_color;
 	}
 
-<<<<<<< HEAD
-=======
 	ret = PUSH_WAIT(push, 11);
 	if (ret)
 		return ret;
@@ -156,7 +139,6 @@
 				SET_PIXELS_FROM_CPU_DST_Y0_FRAC, 0,
 				SET_PIXELS_FROM_CPU_DST_Y0_INT, image->dy);
 
->>>>>>> 24b8d41d
 	dwords = ALIGN(ALIGN(image->width, 8) * image->height, 32) >> 5;
 	while (dwords) {
 		int count = dwords > 2047 ? 2047 : dwords;
