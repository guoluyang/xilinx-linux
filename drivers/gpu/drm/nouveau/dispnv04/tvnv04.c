/*
 * Copyright (C) 2009 Francisco Jerez.
 * All Rights Reserved.
 *
 * Permission is hereby granted, free of charge, to any person obtaining
 * a copy of this software and associated documentation files (the
 * "Software"), to deal in the Software without restriction, including
 * without limitation the rights to use, copy, modify, merge, publish,
 * distribute, sublicense, and/or sell copies of the Software, and to
 * permit persons to whom the Software is furnished to do so, subject to
 * the following conditions:
 *
 * The above copyright notice and this permission notice (including the
 * next paragraph) shall be included in all copies or substantial
 * portions of the Software.
 *
 * THE SOFTWARE IS PROVIDED "AS IS", WITHOUT WARRANTY OF ANY KIND,
 * EXPRESS OR IMPLIED, INCLUDING BUT NOT LIMITED TO THE WARRANTIES OF
 * MERCHANTABILITY, FITNESS FOR A PARTICULAR PURPOSE AND NONINFRINGEMENT.
 * IN NO EVENT SHALL THE COPYRIGHT OWNER(S) AND/OR ITS SUPPLIERS BE
 * LIABLE FOR ANY CLAIM, DAMAGES OR OTHER LIABILITY, WHETHER IN AN ACTION
 * OF CONTRACT, TORT OR OTHERWISE, ARISING FROM, OUT OF OR IN CONNECTION
 * WITH THE SOFTWARE OR THE USE OR OTHER DEALINGS IN THE SOFTWARE.
 *
 */

<<<<<<< HEAD
#include <drm/drmP.h>
=======
>>>>>>> 24b8d41d
#include "nouveau_drv.h"
#include "nouveau_reg.h"
#include "nouveau_encoder.h"
#include "nouveau_connector.h"
#include "nouveau_crtc.h"
#include "hw.h"
#include <drm/drm_crtc_helper.h>

#include <drm/i2c/ch7006.h>

static struct nvkm_i2c_bus_probe nv04_tv_encoder_info[] = {
	{
		{
			I2C_BOARD_INFO("ch7006", 0x75),
			.platform_data = &(struct ch7006_encoder_params) {
				CH7006_FORMAT_RGB24m12I, CH7006_CLOCK_MASTER,
				0, 0, 0,
				CH7006_SYNC_SLAVE, CH7006_SYNC_SEPARATED,
				CH7006_POUT_3_3V, CH7006_ACTIVE_HSYNC
			}
		},
		0
	},
	{ }
};

int nv04_tv_identify(struct drm_device *dev, int i2c_index)
{
	struct nouveau_drm *drm = nouveau_drm(dev);
	struct nvkm_i2c *i2c = nvxx_i2c(&drm->client.device);
	struct nvkm_i2c_bus *bus = nvkm_i2c_bus_find(i2c, i2c_index);
	if (bus) {
		return nvkm_i2c_bus_probe(bus, "TV encoder",
					  nv04_tv_encoder_info,
					  NULL, NULL);
	}
	return -ENODEV;
}


#define PLLSEL_TV_CRTC1_MASK				\
	(NV_PRAMDAC_PLL_COEFF_SELECT_TV_VSCLK1		\
	 | NV_PRAMDAC_PLL_COEFF_SELECT_TV_PCLK1)
#define PLLSEL_TV_CRTC2_MASK				\
	(NV_PRAMDAC_PLL_COEFF_SELECT_TV_VSCLK2		\
	 | NV_PRAMDAC_PLL_COEFF_SELECT_TV_PCLK2)

static void nv04_tv_dpms(struct drm_encoder *encoder, int mode)
{
	struct drm_device *dev = encoder->dev;
	struct nouveau_drm *drm = nouveau_drm(dev);
	struct nouveau_encoder *nv_encoder = nouveau_encoder(encoder);
	struct nv04_mode_state *state = &nv04_display(dev)->mode_reg;
	uint8_t crtc1A;

	NV_DEBUG(drm, "Setting dpms mode %d on TV encoder (output %d)\n",
		 mode, nv_encoder->dcb->index);

	state->pllsel &= ~(PLLSEL_TV_CRTC1_MASK | PLLSEL_TV_CRTC2_MASK);

	if (mode == DRM_MODE_DPMS_ON) {
		int head = nouveau_crtc(encoder->crtc)->index;
		crtc1A = NVReadVgaCrtc(dev, head, NV_CIO_CRE_RPC1_INDEX);

		state->pllsel |= head ? PLLSEL_TV_CRTC2_MASK :
					PLLSEL_TV_CRTC1_MASK;

		/* Inhibit hsync */
		crtc1A |= 0x80;

		NVWriteVgaCrtc(dev, head, NV_CIO_CRE_RPC1_INDEX, crtc1A);
	}

	NVWriteRAMDAC(dev, 0, NV_PRAMDAC_PLL_COEFF_SELECT, state->pllsel);

	get_slave_funcs(encoder)->dpms(encoder, mode);
}

static void nv04_tv_bind(struct drm_device *dev, int head, bool bind)
{
	struct nv04_crtc_reg *state = &nv04_display(dev)->mode_reg.crtc_reg[head];

	state->tv_setup = 0;

	if (bind)
		state->CRTC[NV_CIO_CRE_49] |= 0x10;
	else
		state->CRTC[NV_CIO_CRE_49] &= ~0x10;

	NVWriteVgaCrtc(dev, head, NV_CIO_CRE_LCD__INDEX,
		       state->CRTC[NV_CIO_CRE_LCD__INDEX]);
	NVWriteVgaCrtc(dev, head, NV_CIO_CRE_49,
		       state->CRTC[NV_CIO_CRE_49]);
	NVWriteRAMDAC(dev, head, NV_PRAMDAC_TV_SETUP,
		      state->tv_setup);
}

static void nv04_tv_prepare(struct drm_encoder *encoder)
{
	struct drm_device *dev = encoder->dev;
	int head = nouveau_crtc(encoder->crtc)->index;
	const struct drm_encoder_helper_funcs *helper = encoder->helper_private;

	helper->dpms(encoder, DRM_MODE_DPMS_OFF);

	nv04_dfp_disable(dev, head);

	if (nv_two_heads(dev))
		nv04_tv_bind(dev, head ^ 1, false);

	nv04_tv_bind(dev, head, true);
}

static void nv04_tv_mode_set(struct drm_encoder *encoder,
			     struct drm_display_mode *mode,
			     struct drm_display_mode *adjusted_mode)
{
	struct drm_device *dev = encoder->dev;
	struct nouveau_crtc *nv_crtc = nouveau_crtc(encoder->crtc);
	struct nv04_crtc_reg *regp = &nv04_display(dev)->mode_reg.crtc_reg[nv_crtc->index];

	regp->tv_htotal = adjusted_mode->htotal;
	regp->tv_vtotal = adjusted_mode->vtotal;

	/* These delay the TV signals with respect to the VGA port,
	 * they might be useful if we ever allow a CRTC to drive
	 * multiple outputs.
	 */
	regp->tv_hskew = 1;
	regp->tv_hsync_delay = 1;
	regp->tv_hsync_delay2 = 64;
	regp->tv_vskew = 1;
	regp->tv_vsync_delay = 1;

	get_slave_funcs(encoder)->mode_set(encoder, mode, adjusted_mode);
}

static void nv04_tv_commit(struct drm_encoder *encoder)
{
	struct nouveau_encoder *nv_encoder = nouveau_encoder(encoder);
	struct drm_device *dev = encoder->dev;
	struct nouveau_drm *drm = nouveau_drm(dev);
	struct nouveau_crtc *nv_crtc = nouveau_crtc(encoder->crtc);
	const struct drm_encoder_helper_funcs *helper = encoder->helper_private;

	helper->dpms(encoder, DRM_MODE_DPMS_ON);

	NV_DEBUG(drm, "Output %s is running on CRTC %d using output %c\n",
		 nv04_encoder_get_connector(nv_encoder)->base.name,
		 nv_crtc->index, '@' + ffs(nv_encoder->dcb->or));
}

static void nv04_tv_destroy(struct drm_encoder *encoder)
{
	get_slave_funcs(encoder)->destroy(encoder);
	drm_encoder_cleanup(encoder);

	kfree(encoder->helper_private);
	kfree(nouveau_encoder(encoder));
}

static const struct drm_encoder_funcs nv04_tv_funcs = {
	.destroy = nv04_tv_destroy,
};

static const struct drm_encoder_helper_funcs nv04_tv_helper_funcs = {
	.dpms = nv04_tv_dpms,
	.mode_fixup = drm_i2c_encoder_mode_fixup,
	.prepare = nv04_tv_prepare,
	.commit = nv04_tv_commit,
	.mode_set = nv04_tv_mode_set,
	.detect = drm_i2c_encoder_detect,
};

int
nv04_tv_create(struct drm_connector *connector, struct dcb_output *entry)
{
	struct nouveau_encoder *nv_encoder;
	struct drm_encoder *encoder;
	struct drm_device *dev = connector->dev;
	struct nouveau_drm *drm = nouveau_drm(dev);
	struct nvkm_i2c *i2c = nvxx_i2c(&drm->client.device);
	struct nvkm_i2c_bus *bus = nvkm_i2c_bus_find(i2c, entry->i2c_index);
	int type, ret;

	/* Ensure that we can talk to this encoder */
	type = nv04_tv_identify(dev, entry->i2c_index);
	if (type < 0)
		return type;

	/* Allocate the necessary memory */
	nv_encoder = kzalloc(sizeof(*nv_encoder), GFP_KERNEL);
	if (!nv_encoder)
		return -ENOMEM;

	/* Initialize the common members */
	encoder = to_drm_encoder(nv_encoder);

	drm_encoder_init(dev, encoder, &nv04_tv_funcs, DRM_MODE_ENCODER_TVDAC,
			 NULL);
	drm_encoder_helper_add(encoder, &nv04_tv_helper_funcs);

	nv_encoder->enc_save = drm_i2c_encoder_save;
	nv_encoder->enc_restore = drm_i2c_encoder_restore;

	encoder->possible_crtcs = entry->heads;
	encoder->possible_clones = 0;
	nv_encoder->dcb = entry;
	nv_encoder->or = ffs(entry->or) - 1;

	/* Run the slave-specific initialization */
	ret = drm_i2c_encoder_init(dev, to_encoder_slave(encoder),
				   &bus->i2c,
				   &nv04_tv_encoder_info[type].dev);
	if (ret < 0)
		goto fail_cleanup;

	/* Attach it to the specified connector. */
	get_slave_funcs(encoder)->create_resources(encoder, connector);
	drm_connector_attach_encoder(connector, encoder);

	return 0;

fail_cleanup:
	drm_encoder_cleanup(encoder);
	kfree(nv_encoder);
	return ret;
}<|MERGE_RESOLUTION|>--- conflicted
+++ resolved
@@ -24,10 +24,6 @@
  *
  */
 
-<<<<<<< HEAD
-#include <drm/drmP.h>
-=======
->>>>>>> 24b8d41d
 #include "nouveau_drv.h"
 #include "nouveau_reg.h"
 #include "nouveau_encoder.h"
