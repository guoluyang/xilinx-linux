--- conflicted
+++ resolved
@@ -1324,8 +1324,6 @@
 static int __maybe_unused gsc_runtime_suspend(struct device *dev)
 {
 	struct gsc_context *ctx = get_gsc_context(dev);
-<<<<<<< HEAD
-=======
 	int i;
 
 	DRM_DEV_DEBUG_KMS(dev, "id[%d]\n", ctx->id);
@@ -1359,7 +1357,6 @@
 				pm_runtime_force_resume)
 	SET_RUNTIME_PM_OPS(gsc_runtime_suspend, gsc_runtime_resume, NULL)
 };
->>>>>>> 24b8d41d
 
 static const struct drm_exynos_ipp_limit gsc_5250_limits[] = {
 	{ IPP_SIZE_LIMIT(BUFFER, .h = { 32, 4800, 8 }, .v = { 16, 3344, 8 }) },
@@ -1377,11 +1374,6 @@
 			  .v = { (1 << 16) / 16, (1 << 16) * 8 }) },
 };
 
-<<<<<<< HEAD
-static int __maybe_unused gsc_runtime_resume(struct device *dev)
-{
-	struct gsc_context *ctx = get_gsc_context(dev);
-=======
 static const struct drm_exynos_ipp_limit gsc_5433_limits[] = {
 	{ IPP_SIZE_LIMIT(BUFFER, .h = { 32, 8191, 16 }, .v = { 16, 8191, 2 }) },
 	{ IPP_SIZE_LIMIT(AREA, .h = { 16, 4800, 1 }, .v = { 8, 3344, 1 }) },
@@ -1389,7 +1381,6 @@
 	{ IPP_SCALE_LIMIT(.h = { (1 << 16) / 16, (1 << 16) * 8 },
 			  .v = { (1 << 16) / 16, (1 << 16) * 8 }) },
 };
->>>>>>> 24b8d41d
 
 static struct gsc_driverdata gsc_exynos5250_drvdata = {
 	.clk_names = {"gscl"},
@@ -1398,15 +1389,6 @@
 	.num_limits = ARRAY_SIZE(gsc_5250_limits),
 };
 
-<<<<<<< HEAD
-	return  gsc_clk_ctrl(ctx, true);
-}
-
-static const struct dev_pm_ops gsc_pm_ops = {
-	SET_SYSTEM_SLEEP_PM_OPS(pm_runtime_force_suspend,
-				pm_runtime_force_resume)
-	SET_RUNTIME_PM_OPS(gsc_runtime_suspend, gsc_runtime_resume, NULL)
-=======
 static struct gsc_driverdata gsc_exynos5420_drvdata = {
 	.clk_names = {"gscl"},
 	.num_clocks = 1,
@@ -1419,7 +1401,6 @@
 	.num_clocks = 4,
 	.limits = gsc_5433_limits,
 	.num_limits = ARRAY_SIZE(gsc_5433_limits),
->>>>>>> 24b8d41d
 };
 
 static const struct of_device_id exynos_drm_gsc_of_match[] = {
