--- conflicted
+++ resolved
@@ -36,14 +36,8 @@
 
 #define MIN_FB_WIDTH_FOR_16WORD_BURST	128
 
-<<<<<<< HEAD
-#define IFTYPE_I80	(1 << 0)
-#define I80_HW_TRG	(1 << 1)
-#define IFTYPE_HDMI	(1 << 2)
-=======
 #define I80_HW_TRG	(1 << 0)
 #define IFTYPE_HDMI	(1 << 1)
->>>>>>> 24b8d41d
 
 static const char * const decon_clks_name[] = {
 	"pclk",
@@ -58,16 +52,6 @@
 	"sclk_decon_eclk",
 };
 
-<<<<<<< HEAD
-enum decon_flag_bits {
-	BIT_CLKS_ENABLED,
-	BIT_IRQS_ENABLED,
-	BIT_WIN_UPDATED,
-	BIT_SUSPENDED
-};
-
-=======
->>>>>>> 24b8d41d
 struct decon_context {
 	struct device			*dev;
 	struct drm_device		*drm_dev;
@@ -78,15 +62,10 @@
 	void __iomem			*addr;
 	struct regmap			*sysreg;
 	struct clk			*clks[ARRAY_SIZE(decon_clks_name)];
-<<<<<<< HEAD
-	int				pipe;
-	unsigned long			flags;
-=======
 	unsigned int			irq;
 	unsigned int			irq_vsync;
 	unsigned int			irq_lcd_sys;
 	unsigned int			te_irq;
->>>>>>> 24b8d41d
 	unsigned long			out_type;
 	int				first_win;
 	spinlock_t			vblank_lock;
@@ -131,16 +110,7 @@
 	else
 		val |= VIDINTCON0_INTFRMEN | VIDINTCON0_FRAMESEL_FP;
 
-<<<<<<< HEAD
-	if (!test_and_set_bit(BIT_IRQS_ENABLED, &ctx->flags)) {
-		val = VIDINTCON0_INTEN;
-		if (ctx->out_type & IFTYPE_I80)
-			val |= VIDINTCON0_FRAMEDONE;
-		else
-			val |= VIDINTCON0_INTFRMEN;
-=======
 	writel(val, ctx->addr + DECON_VIDINTCON0);
->>>>>>> 24b8d41d
 
 	enable_irq(ctx->irq);
 	if (!(ctx->out_type & I80_HW_TRG))
@@ -204,14 +174,6 @@
 
 static void decon_setup_trigger(struct decon_context *ctx)
 {
-<<<<<<< HEAD
-	u32 val = !(ctx->out_type & I80_HW_TRG)
-		? TRIGCON_TRIGEN_PER_F | TRIGCON_TRIGEN_F |
-		  TRIGCON_TE_AUTO_MASK | TRIGCON_SWTRIGEN
-		: TRIGCON_TRIGEN_PER_F | TRIGCON_TRIGEN_F |
-		  TRIGCON_HWTRIGMASK | TRIGCON_HWTRIGEN;
-	writel(val, ctx->addr + DECON_TRIGCON);
-=======
 	if (!ctx->crtc->i80_mode && !(ctx->out_type & I80_HW_TRG))
 		return;
 
@@ -228,7 +190,6 @@
 	if (regmap_update_bits(ctx->sysreg, DSD_CFG_MUX,
 			       DSD_CFG_MUX_TE_UNMASK_GLOBAL, ~0))
 		DRM_DEV_ERROR(ctx->dev, "Cannot update sysreg.\n");
->>>>>>> 24b8d41d
 }
 
 static void decon_commit(struct exynos_drm_crtc *crtc)
@@ -238,12 +199,6 @@
 	bool interlaced = false;
 	u32 val;
 
-<<<<<<< HEAD
-	if (test_bit(BIT_SUSPENDED, &ctx->flags))
-		return;
-
-=======
->>>>>>> 24b8d41d
 	if (ctx->out_type & IFTYPE_HDMI) {
 		m->crtc_hsync_start = m->crtc_hdisplay + 10;
 		m->crtc_hsync_end = m->crtc_htotal - 92;
@@ -255,18 +210,11 @@
 
 	decon_setup_trigger(ctx);
 
-	if (ctx->out_type & (IFTYPE_I80 | I80_HW_TRG))
-		decon_setup_trigger(ctx);
-
 	/* lcd on and use command if */
 	val = VIDOUT_LCD_ON;
-<<<<<<< HEAD
-	if (ctx->out_type & IFTYPE_I80) {
-=======
 	if (interlaced)
 		val |= VIDOUT_INTERLACE_EN_F;
 	if (crtc->i80_mode) {
->>>>>>> 24b8d41d
 		val |= VIDOUT_COMMAND_IF;
 	} else {
 		val |= VIDOUT_RGB_IF;
@@ -282,13 +230,6 @@
 			VIDTCON2_HOZVAL(m->hdisplay - 1);
 	writel(val, ctx->addr + DECON_VIDTCON2);
 
-<<<<<<< HEAD
-	if (!(ctx->out_type & IFTYPE_I80)) {
-		val = VIDTCON00_VBPD_F(
-				m->crtc_vtotal - m->crtc_vsync_end - 1) |
-			VIDTCON00_VFPD_F(
-				m->crtc_vsync_start - m->crtc_vdisplay - 1);
-=======
 	if (!crtc->i80_mode) {
 		int vbp = m->crtc_vtotal - m->crtc_vsync_end;
 		int vfp = m->crtc_vsync_start - m->crtc_vdisplay;
@@ -296,7 +237,6 @@
 		if (interlaced)
 			vbp = vbp / 2 - 1;
 		val = VIDTCON00_VBPD_F(vbp - 1) | VIDTCON00_VFPD_F(vfp - 1);
->>>>>>> 24b8d41d
 		writel(val, ctx->addr + DECON_VIDTCON00);
 
 		val = VIDTCON01_VSPW_F(
@@ -318,8 +258,6 @@
 	decon_set_bits(ctx, DECON_VIDCON0, VIDCON0_ENVID | VIDCON0_ENVID_F, ~0);
 
 	decon_set_bits(ctx, DECON_UPDATE, STANDALONE_UPDATE_F, ~0);
-<<<<<<< HEAD
-=======
 }
 
 static void decon_win_set_bldeq(struct decon_context *ctx, unsigned int win,
@@ -375,7 +313,6 @@
 			       VIDOSDxC_ALPHA0_RGB_MASK, val);
 		decon_set_bits(ctx, DECON_BLENDCON, BLEND_NEW, BLEND_NEW);
 	}
->>>>>>> 24b8d41d
 }
 
 static void decon_win_set_pixfmt(struct decon_context *ctx, unsigned int win,
@@ -503,13 +440,8 @@
 	writel(val, ctx->addr + DECON_VIDW0xADD1B0(win));
 
 	if (!(ctx->out_type & IFTYPE_HDMI))
-<<<<<<< HEAD
-		val = BIT_VAL(pitch - state->crtc.w * bpp, 27, 14)
-			| BIT_VAL(state->crtc.w * bpp, 13, 0);
-=======
 		val = BIT_VAL(pitch - state->crtc.w * cpp, 27, 14)
 			| BIT_VAL(state->crtc.w * cpp, 13, 0);
->>>>>>> 24b8d41d
 	else
 		val = BIT_VAL(pitch - state->crtc.w * cpp, 29, 15)
 			| BIT_VAL(state->crtc.w * cpp, 14, 0);
@@ -527,12 +459,6 @@
 	struct decon_context *ctx = crtc->ctx;
 	unsigned int win = plane->index;
 
-<<<<<<< HEAD
-	if (test_bit(BIT_SUSPENDED, &ctx->flags))
-		return;
-
-=======
->>>>>>> 24b8d41d
 	decon_set_bits(ctx, DECON_WINCONx(win), WINCONx_ENWIN_F, 0);
 }
 
@@ -551,15 +477,7 @@
 
 	exynos_crtc_handle_event(crtc);
 
-<<<<<<< HEAD
-	/* standalone update */
-	decon_set_bits(ctx, DECON_UPDATE, STANDALONE_UPDATE_F, ~0);
-
-	if (ctx->out_type & IFTYPE_I80)
-		set_bit(BIT_WIN_UPDATED, &ctx->flags);
-=======
 	spin_unlock_irqrestore(&ctx->vblank_lock, flags);
->>>>>>> 24b8d41d
 }
 
 static void decon_swreset(struct decon_context *ctx)
@@ -600,19 +518,8 @@
 	pm_runtime_get_sync(ctx->dev);
 
 	exynos_drm_pipe_clk_enable(crtc, true);
-<<<<<<< HEAD
-
-	set_bit(BIT_CLKS_ENABLED, &ctx->flags);
 
 	decon_swreset(ctx);
-
-	/* if vblank was enabled status, enable it again. */
-	if (test_and_clear_bit(BIT_IRQS_ENABLED, &ctx->flags))
-		decon_enable_vblank(ctx->crtc);
-=======
-
-	decon_swreset(ctx);
->>>>>>> 24b8d41d
 
 	decon_commit(ctx->crtc);
 }
@@ -638,29 +545,16 @@
 
 	exynos_drm_pipe_clk_enable(crtc, false);
 
-	exynos_drm_pipe_clk_enable(crtc, false);
-
 	pm_runtime_put_sync(ctx->dev);
 }
 
 static irqreturn_t decon_te_irq_handler(int irq, void *dev_id)
 {
-<<<<<<< HEAD
-	struct decon_context *ctx = crtc->ctx;
-
-	if (!test_bit(BIT_CLKS_ENABLED, &ctx->flags) ||
-	    (ctx->out_type & I80_HW_TRG))
-		return;
-
-	if (test_and_clear_bit(BIT_WIN_UPDATED, &ctx->flags))
-		decon_set_bits(ctx, DECON_TRIGCON, TRIGCON_SWTRIGCMD, ~0);
-=======
 	struct decon_context *ctx = dev_id;
 
 	decon_set_bits(ctx, DECON_TRIGCON, TRIGCON_SWTRIGCMD, ~0);
 
 	return IRQ_HANDLED;
->>>>>>> 24b8d41d
 }
 
 static void decon_clear_channels(struct exynos_drm_crtc *crtc)
@@ -677,12 +571,7 @@
 	decon_shadow_protect(ctx, true);
 	for (win = 0; win < WINDOWS_NR; win++)
 		decon_set_bits(ctx, DECON_WINCONx(win), WINCONx_ENWIN_F, 0);
-<<<<<<< HEAD
-		decon_shadow_protect_win(ctx, win, false);
-	}
-=======
 	decon_shadow_protect(ctx, false);
->>>>>>> 24b8d41d
 
 	decon_set_bits(ctx, DECON_UPDATE, STANDALONE_UPDATE_F, ~0);
 
@@ -746,11 +635,7 @@
 			return ret;
 	}
 
-<<<<<<< HEAD
-	exynos_plane = &ctx->planes[ctx->first_win];
-=======
 	exynos_plane = &ctx->planes[PRIMARY_WIN];
->>>>>>> 24b8d41d
 	out_type = (ctx->out_type & IFTYPE_HDMI) ? EXYNOS_DISPLAY_TYPE_HDMI
 						  : EXYNOS_DISPLAY_TYPE_LCD;
 	ctx->crtc = exynos_drm_crtc_create(drm_dev, &exynos_plane->base,
@@ -800,21 +685,12 @@
 {
 	struct decon_context *ctx = dev_id;
 	u32 val;
-<<<<<<< HEAD
-
-	if (!test_bit(BIT_CLKS_ENABLED, &ctx->flags))
-		goto out;
-=======
->>>>>>> 24b8d41d
 
 	val = readl(ctx->addr + DECON_VIDINTCON1);
 	val &= VIDINTCON1_INTFRMDONEPEND | VIDINTCON1_INTFRMPEND;
 
 	if (val) {
 		writel(val, ctx->addr + DECON_VIDINTCON1);
-<<<<<<< HEAD
-		drm_crtc_handle_vblank(&ctx->crtc->base);
-=======
 		if (ctx->out_type & IFTYPE_HDMI) {
 			val = readl(ctx->addr + DECON_VIDOUTCON0);
 			val &= VIDOUT_INTERLACE_EN_F | VIDOUT_INTERLACE_FIELD_F;
@@ -823,7 +699,6 @@
 				return IRQ_HANDLED;
 		}
 		decon_handle_vblank(ctx);
->>>>>>> 24b8d41d
 	}
 
 	return IRQ_HANDLED;
@@ -924,19 +799,10 @@
 
 	ctx->dev = dev;
 	ctx->out_type = (unsigned long)of_device_get_match_data(dev);
-<<<<<<< HEAD
-
-	if (ctx->out_type & IFTYPE_HDMI) {
-		ctx->first_win = 1;
-	} else if (of_get_child_by_name(dev->of_node, "i80-if-timings")) {
-		ctx->out_type |= IFTYPE_I80;
-	}
-=======
 	spin_lock_init(&ctx->vblank_lock);
 
 	if (ctx->out_type & IFTYPE_HDMI)
 		ctx->first_win = 1;
->>>>>>> 24b8d41d
 
 	for (i = 0; i < ARRAY_SIZE(decon_clks_name); i++) {
 		struct clk *clk;
@@ -955,19 +821,10 @@
 		return PTR_ERR(ctx->addr);
 	}
 
-<<<<<<< HEAD
-	res = platform_get_resource_byname(pdev, IORESOURCE_IRQ,
-			(ctx->out_type & IFTYPE_I80) ? "lcd_sys" : "vsync");
-	if (!res) {
-		dev_err(dev, "cannot find IRQ resource\n");
-		return -ENXIO;
-	}
-=======
 	ret = decon_conf_irq(ctx, "vsync", decon_irq_handler, 0);
 	if (ret < 0)
 		return ret;
 	ctx->irq_vsync = ret;
->>>>>>> 24b8d41d
 
 	ret = decon_conf_irq(ctx, "lcd_sys", decon_irq_handler, 0);
 	if (ret < 0)
