// SPDX-License-Identifier: GPL-2.0-or-later
/*
 * Copyright (C) 2011 Samsung Electronics Co.Ltd
 * Authors:
 * Seung-Woo Kim <sw0312.kim@samsung.com>
 *	Inki Dae <inki.dae@samsung.com>
 *	Joonyoung Shim <jy0922.shim@samsung.com>
 *
 * Based on drivers/media/video/s5p-tv/hdmi_drv.c
<<<<<<< HEAD
 *
 * This program is free software; you can redistribute it and/or modify it
 * under the terms of the GNU General Public License as published by the
 * Free Software Foundation; either version 2 of the License, or (at your
 * option) any later version.
 *
=======
>>>>>>> 24b8d41d
 */

#include <drm/exynos_drm.h>
#include <linux/clk.h>
#include <linux/component.h>
#include <linux/delay.h>
#include <linux/gpio/consumer.h>
#include <linux/hdmi.h>
#include <linux/i2c.h>
#include <linux/interrupt.h>
#include <linux/io.h>
#include <linux/irq.h>
#include <linux/kernel.h>
#include <linux/mfd/syscon.h>
#include <linux/of_address.h>
#include <linux/of_device.h>
#include <linux/of_graph.h>
#include <linux/platform_device.h>
#include <linux/pm_runtime.h>
#include <linux/regmap.h>
#include <linux/regulator/consumer.h>
#include <linux/wait.h>

#include <sound/hdmi-codec.h>
#include <media/cec-notifier.h>

#include <drm/drm_atomic_helper.h>
#include <drm/drm_bridge.h>
#include <drm/drm_edid.h>
#include <drm/drm_print.h>
#include <drm/drm_probe_helper.h>
#include <drm/drm_simple_kms_helper.h>

#include "exynos_drm_crtc.h"
#include "regs-hdmi.h"

#define HOTPLUG_DEBOUNCE_MS		1100

<<<<<<< HEAD
/* AVI header and aspect ratio */
#define HDMI_AVI_VERSION		0x02
#define HDMI_AVI_LENGTH			0x0d

/* AUI header info */
#define HDMI_AUI_VERSION		0x01
#define HDMI_AUI_LENGTH			0x0a

/* AVI active format aspect ratio */
#define AVI_SAME_AS_PIC_ASPECT_RATIO	0x08
#define AVI_4_3_CENTER_RATIO		0x09
#define AVI_16_9_CENTER_RATIO		0x0a

=======
>>>>>>> 24b8d41d
enum hdmi_type {
	HDMI_TYPE13,
	HDMI_TYPE14,
	HDMI_TYPE_COUNT
};

#define HDMI_MAPPED_BASE 0xffff0000

enum hdmi_mapped_regs {
	HDMI_PHY_STATUS = HDMI_MAPPED_BASE,
	HDMI_PHY_RSTOUT,
	HDMI_ACR_CON,
	HDMI_ACR_MCTS0,
	HDMI_ACR_CTS0,
	HDMI_ACR_N0
};

static const u32 hdmi_reg_map[][HDMI_TYPE_COUNT] = {
	{ HDMI_V13_PHY_STATUS, HDMI_PHY_STATUS_0 },
	{ HDMI_V13_PHY_RSTOUT, HDMI_V14_PHY_RSTOUT },
	{ HDMI_V13_ACR_CON, HDMI_V14_ACR_CON },
	{ HDMI_V13_ACR_MCTS0, HDMI_V14_ACR_MCTS0 },
	{ HDMI_V13_ACR_CTS0, HDMI_V14_ACR_CTS0 },
	{ HDMI_V13_ACR_N0, HDMI_V14_ACR_N0 },
};

static const char * const supply[] = {
	"vdd",
	"vdd_osc",
	"vdd_pll",
};

struct hdmiphy_config {
	int pixel_clock;
	u8 conf[32];
};

struct hdmiphy_configs {
	int count;
	const struct hdmiphy_config *data;
};

struct string_array_spec {
	int count;
	const char * const *data;
};

#define INIT_ARRAY_SPEC(a) { .count = ARRAY_SIZE(a), .data = a }

struct hdmi_driver_data {
	unsigned int type;
	unsigned int is_apb_phy:1;
	unsigned int has_sysreg:1;
	struct hdmiphy_configs phy_confs;
	struct string_array_spec clk_gates;
	/*
	 * Array of triplets (p_off, p_on, clock), where p_off and p_on are
	 * required parents of clock when HDMI-PHY is respectively off or on.
	 */
	struct string_array_spec clk_muxes;
<<<<<<< HEAD
=======
};

struct hdmi_audio {
	struct platform_device		*pdev;
	struct hdmi_audio_infoframe	infoframe;
	struct hdmi_codec_params	params;
	bool				mute;
>>>>>>> 24b8d41d
};

struct hdmi_context {
	struct drm_encoder		encoder;
	struct device			*dev;
	struct drm_device		*drm_dev;
	struct drm_connector		connector;
	bool				dvi_mode;
	struct delayed_work		hotplug_work;
	struct cec_notifier		*notifier;
	const struct hdmi_driver_data	*drv_data;

	void __iomem			*regs;
	void __iomem			*regs_hdmiphy;
	struct i2c_client		*hdmiphy_port;
	struct i2c_adapter		*ddc_adpt;
	struct gpio_desc		*hpd_gpio;
	int				irq;
	struct regmap			*pmureg;
	struct regmap			*sysreg;
	struct clk			**clk_gates;
	struct clk			**clk_muxes;
	struct regulator_bulk_data	regul_bulk[ARRAY_SIZE(supply)];
	struct regulator		*reg_hdmi_en;
	struct exynos_drm_clk		phy_clk;
<<<<<<< HEAD
=======
	struct drm_bridge		*bridge;

	/* mutex protecting subsequent fields below */
	struct mutex			mutex;
	struct hdmi_audio		audio;
	bool				powered;
>>>>>>> 24b8d41d
};

static inline struct hdmi_context *encoder_to_hdmi(struct drm_encoder *e)
{
	return container_of(e, struct hdmi_context, encoder);
}

static inline struct hdmi_context *connector_to_hdmi(struct drm_connector *c)
{
	return container_of(c, struct hdmi_context, connector);
}

static const struct hdmiphy_config hdmiphy_v13_configs[] = {
	{
		.pixel_clock = 27000000,
		.conf = {
			0x01, 0x05, 0x00, 0xD8, 0x10, 0x1C, 0x30, 0x40,
			0x6B, 0x10, 0x02, 0x51, 0xDF, 0xF2, 0x54, 0x87,
			0x84, 0x00, 0x30, 0x38, 0x00, 0x08, 0x10, 0xE0,
			0x22, 0x40, 0xE3, 0x26, 0x00, 0x00, 0x00, 0x80,
		},
	},
	{
		.pixel_clock = 27027000,
		.conf = {
			0x01, 0x05, 0x00, 0xD4, 0x10, 0x9C, 0x09, 0x64,
			0x6B, 0x10, 0x02, 0x51, 0xDF, 0xF2, 0x54, 0x87,
			0x84, 0x00, 0x30, 0x38, 0x00, 0x08, 0x10, 0xE0,
			0x22, 0x40, 0xE3, 0x26, 0x00, 0x00, 0x00, 0x80,
		},
	},
	{
		.pixel_clock = 74176000,
		.conf = {
			0x01, 0x05, 0x00, 0xD8, 0x10, 0x9C, 0xef, 0x5B,
			0x6D, 0x10, 0x01, 0x51, 0xef, 0xF3, 0x54, 0xb9,
			0x84, 0x00, 0x30, 0x38, 0x00, 0x08, 0x10, 0xE0,
			0x22, 0x40, 0xa5, 0x26, 0x01, 0x00, 0x00, 0x80,
		},
	},
	{
		.pixel_clock = 74250000,
		.conf = {
			0x01, 0x05, 0x00, 0xd8, 0x10, 0x9c, 0xf8, 0x40,
			0x6a, 0x10, 0x01, 0x51, 0xff, 0xf1, 0x54, 0xba,
			0x84, 0x00, 0x10, 0x38, 0x00, 0x08, 0x10, 0xe0,
			0x22, 0x40, 0xa4, 0x26, 0x01, 0x00, 0x00, 0x80,
		},
	},
	{
		.pixel_clock = 148500000,
		.conf = {
			0x01, 0x05, 0x00, 0xD8, 0x10, 0x9C, 0xf8, 0x40,
			0x6A, 0x18, 0x00, 0x51, 0xff, 0xF1, 0x54, 0xba,
			0x84, 0x00, 0x10, 0x38, 0x00, 0x08, 0x10, 0xE0,
			0x22, 0x40, 0xa4, 0x26, 0x02, 0x00, 0x00, 0x80,
		},
	},
};

static const struct hdmiphy_config hdmiphy_v14_configs[] = {
	{
		.pixel_clock = 25200000,
		.conf = {
			0x01, 0x51, 0x2A, 0x75, 0x40, 0x01, 0x00, 0x08,
			0x82, 0x80, 0xfc, 0xd8, 0x45, 0xa0, 0xac, 0x80,
			0x08, 0x80, 0x11, 0x04, 0x02, 0x22, 0x44, 0x86,
			0x54, 0xf4, 0x24, 0x00, 0x00, 0x00, 0x01, 0x80,
		},
	},
	{
		.pixel_clock = 27000000,
		.conf = {
			0x01, 0xd1, 0x22, 0x51, 0x40, 0x08, 0xfc, 0x20,
			0x98, 0xa0, 0xcb, 0xd8, 0x45, 0xa0, 0xac, 0x80,
			0x06, 0x80, 0x11, 0x04, 0x02, 0x22, 0x44, 0x86,
			0x54, 0xe4, 0x24, 0x00, 0x00, 0x00, 0x01, 0x80,
		},
	},
	{
		.pixel_clock = 27027000,
		.conf = {
			0x01, 0xd1, 0x2d, 0x72, 0x40, 0x64, 0x12, 0x08,
			0x43, 0xa0, 0x0e, 0xd9, 0x45, 0xa0, 0xac, 0x80,
			0x08, 0x80, 0x11, 0x04, 0x02, 0x22, 0x44, 0x86,
			0x54, 0xe3, 0x24, 0x00, 0x00, 0x00, 0x01, 0x80,
		},
	},
	{
		.pixel_clock = 36000000,
		.conf = {
			0x01, 0x51, 0x2d, 0x55, 0x40, 0x01, 0x00, 0x08,
			0x82, 0x80, 0x0e, 0xd9, 0x45, 0xa0, 0xac, 0x80,
			0x08, 0x80, 0x11, 0x04, 0x02, 0x22, 0x44, 0x86,
			0x54, 0xab, 0x24, 0x00, 0x00, 0x00, 0x01, 0x80,
		},
	},
	{
		.pixel_clock = 40000000,
		.conf = {
			0x01, 0x51, 0x32, 0x55, 0x40, 0x01, 0x00, 0x08,
			0x82, 0x80, 0x2c, 0xd9, 0x45, 0xa0, 0xac, 0x80,
			0x08, 0x80, 0x11, 0x04, 0x02, 0x22, 0x44, 0x86,
			0x54, 0x9a, 0x24, 0x00, 0x00, 0x00, 0x01, 0x80,
		},
	},
	{
		.pixel_clock = 65000000,
		.conf = {
			0x01, 0xd1, 0x36, 0x34, 0x40, 0x1e, 0x0a, 0x08,
			0x82, 0xa0, 0x45, 0xd9, 0x45, 0xa0, 0xac, 0x80,
			0x08, 0x80, 0x11, 0x04, 0x02, 0x22, 0x44, 0x86,
			0x54, 0xbd, 0x24, 0x01, 0x00, 0x00, 0x01, 0x80,
		},
	},
	{
		.pixel_clock = 71000000,
		.conf = {
			0x01, 0xd1, 0x3b, 0x35, 0x40, 0x0c, 0x04, 0x08,
			0x85, 0xa0, 0x63, 0xd9, 0x45, 0xa0, 0xac, 0x80,
			0x08, 0x80, 0x11, 0x04, 0x02, 0x22, 0x44, 0x86,
			0x54, 0xad, 0x24, 0x01, 0x00, 0x00, 0x01, 0x80,
		},
	},
	{
		.pixel_clock = 73250000,
		.conf = {
			0x01, 0xd1, 0x3d, 0x35, 0x40, 0x18, 0x02, 0x08,
			0x83, 0xa0, 0x6e, 0xd9, 0x45, 0xa0, 0xac, 0x80,
			0x08, 0x80, 0x11, 0x04, 0x02, 0x22, 0x44, 0x86,
			0x54, 0xa8, 0x24, 0x01, 0x00, 0x00, 0x01, 0x80,
		},
	},
	{
		.pixel_clock = 74176000,
		.conf = {
			0x01, 0xd1, 0x3e, 0x35, 0x40, 0x5b, 0xde, 0x08,
			0x82, 0xa0, 0x73, 0xd9, 0x45, 0xa0, 0xac, 0x80,
			0x56, 0x80, 0x11, 0x04, 0x02, 0x22, 0x44, 0x86,
			0x54, 0xa6, 0x24, 0x01, 0x00, 0x00, 0x01, 0x80,
		},
	},
	{
		.pixel_clock = 74250000,
		.conf = {
			0x01, 0xd1, 0x1f, 0x10, 0x40, 0x40, 0xf8, 0x08,
			0x81, 0xa0, 0xba, 0xd8, 0x45, 0xa0, 0xac, 0x80,
			0x3c, 0x80, 0x11, 0x04, 0x02, 0x22, 0x44, 0x86,
			0x54, 0xa5, 0x24, 0x01, 0x00, 0x00, 0x01, 0x80,
		},
	},
	{
		.pixel_clock = 83500000,
		.conf = {
			0x01, 0xd1, 0x23, 0x11, 0x40, 0x0c, 0xfb, 0x08,
			0x85, 0xa0, 0xd1, 0xd8, 0x45, 0xa0, 0xac, 0x80,
			0x08, 0x80, 0x11, 0x04, 0x02, 0x22, 0x44, 0x86,
			0x54, 0x93, 0x24, 0x01, 0x00, 0x00, 0x01, 0x80,
		},
	},
	{
		.pixel_clock = 85500000,
		.conf = {
			0x01, 0xd1, 0x24, 0x11, 0x40, 0x40, 0xd0, 0x08,
			0x84, 0xa0, 0xd6, 0xd8, 0x45, 0xa0, 0xac, 0x80,
			0x08, 0x80, 0x11, 0x04, 0x02, 0x22, 0x44, 0x86,
			0x54, 0x90, 0x24, 0x01, 0x00, 0x00, 0x01, 0x80,
		},
	},
	{
		.pixel_clock = 106500000,
		.conf = {
			0x01, 0xd1, 0x2c, 0x12, 0x40, 0x0c, 0x09, 0x08,
			0x84, 0xa0, 0x0a, 0xd9, 0x45, 0xa0, 0xac, 0x80,
			0x08, 0x80, 0x11, 0x04, 0x02, 0x22, 0x44, 0x86,
			0x54, 0x73, 0x24, 0x01, 0x00, 0x00, 0x01, 0x80,
		},
	},
	{
		.pixel_clock = 108000000,
		.conf = {
			0x01, 0x51, 0x2d, 0x15, 0x40, 0x01, 0x00, 0x08,
			0x82, 0x80, 0x0e, 0xd9, 0x45, 0xa0, 0xac, 0x80,
			0x08, 0x80, 0x11, 0x04, 0x02, 0x22, 0x44, 0x86,
			0x54, 0xc7, 0x25, 0x03, 0x00, 0x00, 0x01, 0x80,
		},
	},
	{
		.pixel_clock = 115500000,
		.conf = {
			0x01, 0xd1, 0x30, 0x12, 0x40, 0x40, 0x10, 0x08,
			0x80, 0x80, 0x21, 0xd9, 0x45, 0xa0, 0xac, 0x80,
			0x08, 0x80, 0x11, 0x04, 0x02, 0x22, 0x44, 0x86,
			0x54, 0xaa, 0x25, 0x03, 0x00, 0x00, 0x01, 0x80,
		},
	},
	{
		.pixel_clock = 119000000,
		.conf = {
			0x01, 0xd1, 0x32, 0x1a, 0x40, 0x30, 0xd8, 0x08,
			0x04, 0xa0, 0x2a, 0xd9, 0x45, 0xa0, 0xac, 0x80,
			0x08, 0x80, 0x11, 0x04, 0x02, 0x22, 0x44, 0x86,
			0x54, 0x9d, 0x25, 0x03, 0x00, 0x00, 0x01, 0x80,
		},
	},
	{
		.pixel_clock = 146250000,
		.conf = {
			0x01, 0xd1, 0x3d, 0x15, 0x40, 0x18, 0xfd, 0x08,
			0x83, 0xa0, 0x6e, 0xd9, 0x45, 0xa0, 0xac, 0x80,
			0x08, 0x80, 0x11, 0x04, 0x02, 0x22, 0x44, 0x86,
			0x54, 0x50, 0x25, 0x03, 0x00, 0x00, 0x01, 0x80,
		},
	},
	{
		.pixel_clock = 148500000,
		.conf = {
			0x01, 0xd1, 0x1f, 0x00, 0x40, 0x40, 0xf8, 0x08,
			0x81, 0xa0, 0xba, 0xd8, 0x45, 0xa0, 0xac, 0x80,
			0x3c, 0x80, 0x11, 0x04, 0x02, 0x22, 0x44, 0x86,
			0x54, 0x4b, 0x25, 0x03, 0x00, 0x00, 0x01, 0x80,
		},
	},
};

static const struct hdmiphy_config hdmiphy_5420_configs[] = {
	{
		.pixel_clock = 25200000,
		.conf = {
			0x01, 0x52, 0x3F, 0x55, 0x40, 0x01, 0x00, 0xC8,
			0x82, 0xC8, 0xBD, 0xD8, 0x45, 0xA0, 0xAC, 0x80,
			0x06, 0x80, 0x01, 0x84, 0x05, 0x02, 0x24, 0x66,
			0x54, 0xF4, 0x24, 0x00, 0x00, 0x00, 0x01, 0x80,
		},
	},
	{
		.pixel_clock = 27000000,
		.conf = {
			0x01, 0xD1, 0x22, 0x51, 0x40, 0x08, 0xFC, 0xE0,
			0x98, 0xE8, 0xCB, 0xD8, 0x45, 0xA0, 0xAC, 0x80,
			0x06, 0x80, 0x09, 0x84, 0x05, 0x02, 0x24, 0x66,
			0x54, 0xE4, 0x24, 0x00, 0x00, 0x00, 0x01, 0x80,
		},
	},
	{
		.pixel_clock = 27027000,
		.conf = {
			0x01, 0xD1, 0x2D, 0x72, 0x40, 0x64, 0x12, 0xC8,
			0x43, 0xE8, 0x0E, 0xD9, 0x45, 0xA0, 0xAC, 0x80,
			0x26, 0x80, 0x09, 0x84, 0x05, 0x02, 0x24, 0x66,
			0x54, 0xE3, 0x24, 0x00, 0x00, 0x00, 0x01, 0x80,
		},
	},
	{
		.pixel_clock = 36000000,
		.conf = {
			0x01, 0x51, 0x2D, 0x55, 0x40, 0x40, 0x00, 0xC8,
			0x02, 0xC8, 0x0E, 0xD9, 0x45, 0xA0, 0xAC, 0x80,
			0x08, 0x80, 0x09, 0x84, 0x05, 0x02, 0x24, 0x66,
			0x54, 0xAB, 0x24, 0x00, 0x00, 0x00, 0x01, 0x80,
		},
	},
	{
		.pixel_clock = 40000000,
		.conf = {
			0x01, 0xD1, 0x21, 0x31, 0x40, 0x3C, 0x28, 0xC8,
			0x87, 0xE8, 0xC8, 0xD8, 0x45, 0xA0, 0xAC, 0x80,
			0x08, 0x80, 0x09, 0x84, 0x05, 0x02, 0x24, 0x66,
			0x54, 0x9A, 0x24, 0x00, 0x00, 0x00, 0x01, 0x80,
		},
	},
	{
		.pixel_clock = 65000000,
		.conf = {
			0x01, 0xD1, 0x36, 0x34, 0x40, 0x0C, 0x04, 0xC8,
			0x82, 0xE8, 0x45, 0xD9, 0x45, 0xA0, 0xAC, 0x80,
			0x08, 0x80, 0x09, 0x84, 0x05, 0x02, 0x24, 0x66,
			0x54, 0xBD, 0x24, 0x01, 0x00, 0x00, 0x01, 0x80,
		},
	},
	{
		.pixel_clock = 71000000,
		.conf = {
			0x01, 0xD1, 0x3B, 0x35, 0x40, 0x0C, 0x04, 0xC8,
			0x85, 0xE8, 0x63, 0xD9, 0x45, 0xA0, 0xAC, 0x80,
			0x08, 0x80, 0x09, 0x84, 0x05, 0x02, 0x24, 0x66,
			0x54, 0x57, 0x24, 0x00, 0x00, 0x00, 0x01, 0x80,
		},
	},
	{
		.pixel_clock = 73250000,
		.conf = {
			0x01, 0xD1, 0x1F, 0x10, 0x40, 0x78, 0x8D, 0xC8,
			0x81, 0xE8, 0xB7, 0xD8, 0x45, 0xA0, 0xAC, 0x80,
			0x56, 0x80, 0x09, 0x84, 0x05, 0x02, 0x24, 0x66,
			0x54, 0xA8, 0x24, 0x01, 0x00, 0x00, 0x01, 0x80,
		},
	},
	{
		.pixel_clock = 74176000,
		.conf = {
			0x01, 0xD1, 0x1F, 0x10, 0x40, 0x5B, 0xEF, 0xC8,
			0x81, 0xE8, 0xB9, 0xD8, 0x45, 0xA0, 0xAC, 0x80,
			0x56, 0x80, 0x09, 0x84, 0x05, 0x02, 0x24, 0x66,
			0x54, 0xA6, 0x24, 0x01, 0x00, 0x00, 0x01, 0x80,
		},
	},
	{
		.pixel_clock = 74250000,
		.conf = {
			0x01, 0xD1, 0x1F, 0x10, 0x40, 0x40, 0xF8, 0x08,
			0x81, 0xE8, 0xBA, 0xD8, 0x45, 0xA0, 0xAC, 0x80,
			0x26, 0x80, 0x09, 0x84, 0x05, 0x22, 0x24, 0x66,
			0x54, 0xA5, 0x24, 0x01, 0x00, 0x00, 0x01, 0x80,
		},
	},
	{
		.pixel_clock = 83500000,
		.conf = {
			0x01, 0xD1, 0x23, 0x11, 0x40, 0x0C, 0xFB, 0xC8,
			0x85, 0xE8, 0xD1, 0xD8, 0x45, 0xA0, 0xAC, 0x80,
			0x08, 0x80, 0x09, 0x84, 0x05, 0x02, 0x24, 0x66,
			0x54, 0x4A, 0x24, 0x00, 0x00, 0x00, 0x01, 0x80,
		},
	},
	{
		.pixel_clock = 88750000,
		.conf = {
			0x01, 0xD1, 0x25, 0x11, 0x40, 0x18, 0xFF, 0xC8,
			0x83, 0xE8, 0xDE, 0xD8, 0x45, 0xA0, 0xAC, 0x80,
			0x08, 0x80, 0x09, 0x84, 0x05, 0x02, 0x24, 0x66,
			0x54, 0x45, 0x24, 0x00, 0x00, 0x00, 0x01, 0x80,
		},
	},
	{
		.pixel_clock = 106500000,
		.conf = {
			0x01, 0xD1, 0x2C, 0x12, 0x40, 0x0C, 0x09, 0xC8,
			0x84, 0xE8, 0x0A, 0xD9, 0x45, 0xA0, 0xAC, 0x80,
			0x08, 0x80, 0x09, 0x84, 0x05, 0x02, 0x24, 0x66,
			0x54, 0x73, 0x24, 0x01, 0x00, 0x00, 0x01, 0x80,
		},
	},
	{
		.pixel_clock = 108000000,
		.conf = {
			0x01, 0x51, 0x2D, 0x15, 0x40, 0x01, 0x00, 0xC8,
			0x82, 0xC8, 0x0E, 0xD9, 0x45, 0xA0, 0xAC, 0x80,
			0x08, 0x80, 0x09, 0x84, 0x05, 0x02, 0x24, 0x66,
			0x54, 0xC7, 0x25, 0x03, 0x00, 0x00, 0x01, 0x80,
		},
	},
	{
		.pixel_clock = 115500000,
		.conf = {
			0x01, 0xD1, 0x30, 0x14, 0x40, 0x0C, 0x03, 0xC8,
			0x88, 0xE8, 0x21, 0xD9, 0x45, 0xA0, 0xAC, 0x80,
			0x08, 0x80, 0x09, 0x84, 0x05, 0x02, 0x24, 0x66,
			0x54, 0x6A, 0x24, 0x01, 0x00, 0x00, 0x01, 0x80,
		},
	},
	{
		.pixel_clock = 146250000,
		.conf = {
			0x01, 0xD1, 0x3D, 0x15, 0x40, 0x18, 0xFD, 0xC8,
			0x83, 0xE8, 0x6E, 0xD9, 0x45, 0xA0, 0xAC, 0x80,
			0x08, 0x80, 0x09, 0x84, 0x05, 0x02, 0x24, 0x66,
			0x54, 0x54, 0x24, 0x01, 0x00, 0x00, 0x01, 0x80,
		},
	},
	{
		.pixel_clock = 148500000,
		.conf = {
			0x01, 0xD1, 0x1F, 0x00, 0x40, 0x40, 0xF8, 0x08,
			0x81, 0xE8, 0xBA, 0xD8, 0x45, 0xA0, 0xAC, 0x80,
			0x26, 0x80, 0x09, 0x84, 0x05, 0x22, 0x24, 0x66,
			0x54, 0x4B, 0x25, 0x03, 0x00, 0x80, 0x01, 0x80,
		},
	},
};

static const struct hdmiphy_config hdmiphy_5433_configs[] = {
	{
		.pixel_clock = 27000000,
		.conf = {
<<<<<<< HEAD
			0x01, 0x51, 0x22, 0x51, 0x08, 0xfc, 0x88, 0x46,
			0x72, 0x50, 0x24, 0x0c, 0x24, 0x0f, 0x7c, 0xa5,
			0xd4, 0x2b, 0x87, 0x00, 0x00, 0x04, 0x00, 0x30,
=======
			0x01, 0x51, 0x2d, 0x75, 0x01, 0x00, 0x88, 0x02,
			0x72, 0x50, 0x44, 0x8c, 0x27, 0x00, 0x7c, 0xac,
			0xd6, 0x2b, 0x67, 0x00, 0x00, 0x04, 0x00, 0x30,
>>>>>>> 24b8d41d
			0x08, 0x10, 0x01, 0x01, 0x48, 0x40, 0x00, 0x40,
		},
	},
	{
		.pixel_clock = 27027000,
		.conf = {
			0x01, 0x51, 0x2d, 0x72, 0x64, 0x09, 0x88, 0xc3,
<<<<<<< HEAD
			0x71, 0x50, 0x24, 0x14, 0x24, 0x0f, 0x7c, 0xa5,
			0xd4, 0x2b, 0x87, 0x00, 0x00, 0x04, 0x00, 0x30,
			0x28, 0x10, 0x01, 0x01, 0x48, 0x40, 0x00, 0x40,
=======
			0x71, 0x50, 0x44, 0x8c, 0x27, 0x00, 0x7c, 0xac,
			0xd6, 0x2b, 0x67, 0x00, 0x00, 0x04, 0x00, 0x30,
			0x08, 0x10, 0x01, 0x01, 0x48, 0x40, 0x00, 0x40,
>>>>>>> 24b8d41d
		},
	},
	{
		.pixel_clock = 40000000,
		.conf = {
			0x01, 0x51, 0x32, 0x55, 0x01, 0x00, 0x88, 0x02,
			0x4d, 0x50, 0x44, 0x8C, 0x27, 0x00, 0x7C, 0xAC,
			0xD6, 0x2B, 0x67, 0x00, 0x00, 0x04, 0x00, 0x30,
			0x08, 0x10, 0x01, 0x01, 0x48, 0x40, 0x00, 0x40,
		},
	},
	{
		.pixel_clock = 50000000,
		.conf = {
			0x01, 0x51, 0x34, 0x40, 0x64, 0x09, 0x88, 0xc3,
			0x3d, 0x50, 0x44, 0x8C, 0x27, 0x00, 0x7C, 0xAC,
			0xD6, 0x2B, 0x67, 0x00, 0x00, 0x04, 0x00, 0x30,
			0x08, 0x10, 0x01, 0x01, 0x48, 0x40, 0x00, 0x40,
		},
	},
	{
		.pixel_clock = 65000000,
		.conf = {
			0x01, 0x51, 0x36, 0x31, 0x40, 0x10, 0x04, 0xc6,
			0x2e, 0xe8, 0x44, 0x8C, 0x27, 0x00, 0x7C, 0xAC,
			0xD6, 0x2B, 0x67, 0x00, 0x00, 0x04, 0x00, 0x30,
			0x08, 0x10, 0x01, 0x01, 0x48, 0x40, 0x00, 0x40,
		},
	},
	{
		.pixel_clock = 74176000,
		.conf = {
			0x01, 0x51, 0x3E, 0x35, 0x5B, 0xDE, 0x88, 0x42,
			0x53, 0x51, 0x44, 0x8C, 0x27, 0x00, 0x7C, 0xAC,
			0xD6, 0x2B, 0x67, 0x00, 0x00, 0x04, 0x00, 0x30,
			0x08, 0x10, 0x01, 0x01, 0x48, 0x40, 0x00, 0x40,
		},
	},
	{
		.pixel_clock = 74250000,
		.conf = {
			0x01, 0x51, 0x3E, 0x35, 0x40, 0xF0, 0x88, 0xC2,
			0x52, 0x51, 0x44, 0x8C, 0x27, 0x00, 0x7C, 0xAC,
			0xD6, 0x2B, 0x67, 0x00, 0x00, 0x04, 0x00, 0x30,
			0x08, 0x10, 0x01, 0x01, 0x48, 0x40, 0x00, 0x40,
		},
	},
	{
		.pixel_clock = 108000000,
		.conf = {
			0x01, 0x51, 0x2d, 0x15, 0x01, 0x00, 0x88, 0x02,
			0x72, 0x52, 0x44, 0x8C, 0x27, 0x00, 0x7C, 0xAC,
			0xD6, 0x2B, 0x67, 0x00, 0x00, 0x04, 0x00, 0x30,
			0x08, 0x10, 0x01, 0x01, 0x48, 0x40, 0x00, 0x40,
		},
	},
	{
		.pixel_clock = 148500000,
		.conf = {
			0x01, 0x51, 0x1f, 0x00, 0x40, 0xf8, 0x88, 0xc1,
			0x52, 0x52, 0x24, 0x0c, 0x24, 0x0f, 0x7c, 0xa5,
			0xd4, 0x2b, 0x87, 0x00, 0x00, 0x04, 0x00, 0x30,
			0x08, 0x10, 0x01, 0x01, 0x48, 0x4a, 0x00, 0x40,
		},
	},
<<<<<<< HEAD
=======
	{
		.pixel_clock = 297000000,
		.conf = {
			0x01, 0x51, 0x3E, 0x05, 0x40, 0xF0, 0x88, 0xC2,
			0x52, 0x53, 0x44, 0x8C, 0x27, 0x00, 0x7C, 0xAC,
			0xD6, 0x2B, 0x67, 0x00, 0x00, 0x04, 0x00, 0x30,
			0x08, 0x10, 0x01, 0x01, 0x48, 0x40, 0x00, 0x40,
		},
	},
>>>>>>> 24b8d41d
};

static const char * const hdmi_clk_gates4[] = {
	"hdmi", "sclk_hdmi"
};

static const char * const hdmi_clk_muxes4[] = {
	"sclk_pixel", "sclk_hdmiphy", "mout_hdmi"
};

static const char * const hdmi_clk_gates5433[] = {
	"hdmi_pclk", "hdmi_i_pclk", "i_tmds_clk", "i_pixel_clk", "i_spdif_clk"
};

static const char * const hdmi_clk_muxes5433[] = {
	"oscclk", "tmds_clko", "tmds_clko_user",
	"oscclk", "pixel_clko", "pixel_clko_user"
};

static const struct hdmi_driver_data exynos4210_hdmi_driver_data = {
	.type		= HDMI_TYPE13,
	.phy_confs	= INIT_ARRAY_SPEC(hdmiphy_v13_configs),
	.clk_gates	= INIT_ARRAY_SPEC(hdmi_clk_gates4),
	.clk_muxes	= INIT_ARRAY_SPEC(hdmi_clk_muxes4),
};

static const struct hdmi_driver_data exynos4212_hdmi_driver_data = {
	.type		= HDMI_TYPE14,
	.phy_confs	= INIT_ARRAY_SPEC(hdmiphy_v14_configs),
	.clk_gates	= INIT_ARRAY_SPEC(hdmi_clk_gates4),
	.clk_muxes	= INIT_ARRAY_SPEC(hdmi_clk_muxes4),
};

static const struct hdmi_driver_data exynos5420_hdmi_driver_data = {
	.type		= HDMI_TYPE14,
	.is_apb_phy	= 1,
	.phy_confs	= INIT_ARRAY_SPEC(hdmiphy_5420_configs),
	.clk_gates	= INIT_ARRAY_SPEC(hdmi_clk_gates4),
	.clk_muxes	= INIT_ARRAY_SPEC(hdmi_clk_muxes4),
};

static const struct hdmi_driver_data exynos5433_hdmi_driver_data = {
	.type		= HDMI_TYPE14,
	.is_apb_phy	= 1,
	.has_sysreg     = 1,
	.phy_confs	= INIT_ARRAY_SPEC(hdmiphy_5433_configs),
	.clk_gates	= INIT_ARRAY_SPEC(hdmi_clk_gates5433),
	.clk_muxes	= INIT_ARRAY_SPEC(hdmi_clk_muxes5433),
};

static inline u32 hdmi_map_reg(struct hdmi_context *hdata, u32 reg_id)
{
	if ((reg_id & 0xffff0000) == HDMI_MAPPED_BASE)
		return hdmi_reg_map[reg_id & 0xffff][hdata->drv_data->type];
	return reg_id;
}

static inline u32 hdmi_reg_read(struct hdmi_context *hdata, u32 reg_id)
{
	return readl(hdata->regs + hdmi_map_reg(hdata, reg_id));
}

static inline void hdmi_reg_writeb(struct hdmi_context *hdata,
				 u32 reg_id, u8 value)
{
	writel(value, hdata->regs + hdmi_map_reg(hdata, reg_id));
}

static inline void hdmi_reg_writev(struct hdmi_context *hdata, u32 reg_id,
				   int bytes, u32 val)
{
	reg_id = hdmi_map_reg(hdata, reg_id);

	while (--bytes >= 0) {
		writel(val & 0xff, hdata->regs + reg_id);
		val >>= 8;
		reg_id += 4;
	}
}

static inline void hdmi_reg_write_buf(struct hdmi_context *hdata, u32 reg_id,
				      u8 *buf, int size)
{
	for (reg_id = hdmi_map_reg(hdata, reg_id); size; --size, reg_id += 4)
		writel(*buf++, hdata->regs + reg_id);
}

static inline void hdmi_reg_writemask(struct hdmi_context *hdata,
				 u32 reg_id, u32 value, u32 mask)
{
	u32 old;

	reg_id = hdmi_map_reg(hdata, reg_id);
	old = readl(hdata->regs + reg_id);
	value = (value & mask) | (old & ~mask);
	writel(value, hdata->regs + reg_id);
}

static int hdmiphy_reg_write_buf(struct hdmi_context *hdata,
			u32 reg_offset, const u8 *buf, u32 len)
{
	if ((reg_offset + len) > 32)
		return -EINVAL;

	if (hdata->hdmiphy_port) {
		int ret;

		ret = i2c_master_send(hdata->hdmiphy_port, buf, len);
		if (ret == len)
			return 0;
		return ret;
	} else {
		int i;
		for (i = 0; i < len; i++)
			writel(buf[i], hdata->regs_hdmiphy +
				((reg_offset + i)<<2));
		return 0;
	}
}

static int hdmi_clk_enable_gates(struct hdmi_context *hdata)
{
	int i, ret;

	for (i = 0; i < hdata->drv_data->clk_gates.count; ++i) {
		ret = clk_prepare_enable(hdata->clk_gates[i]);
		if (!ret)
			continue;

		dev_err(hdata->dev, "Cannot enable clock '%s', %d\n",
			hdata->drv_data->clk_gates.data[i], ret);
		while (i--)
			clk_disable_unprepare(hdata->clk_gates[i]);
		return ret;
	}

	return 0;
}

static void hdmi_clk_disable_gates(struct hdmi_context *hdata)
{
	int i = hdata->drv_data->clk_gates.count;

	while (i--)
		clk_disable_unprepare(hdata->clk_gates[i]);
}

static int hdmi_clk_set_parents(struct hdmi_context *hdata, bool to_phy)
{
	struct device *dev = hdata->dev;
	int ret = 0;
	int i;

	for (i = 0; i < hdata->drv_data->clk_muxes.count; i += 3) {
		struct clk **c = &hdata->clk_muxes[i];

		ret = clk_set_parent(c[2], c[to_phy]);
		if (!ret)
			continue;

		dev_err(dev, "Cannot set clock parent of '%s' to '%s', %d\n",
			hdata->drv_data->clk_muxes.data[i + 2],
			hdata->drv_data->clk_muxes.data[i + to_phy], ret);
	}

	return ret;
}

static int hdmi_audio_infoframe_apply(struct hdmi_context *hdata)
{
	struct hdmi_audio_infoframe *infoframe = &hdata->audio.infoframe;
	u8 buf[HDMI_INFOFRAME_SIZE(AUDIO)];
	int len;

	len = hdmi_audio_infoframe_pack(infoframe, buf, sizeof(buf));
	if (len < 0)
		return len;

	hdmi_reg_writeb(hdata, HDMI_AUI_CON, HDMI_AUI_CON_EVERY_VSYNC);
	hdmi_reg_write_buf(hdata, HDMI_AUI_HEADER0, buf, len);

	return 0;
}

static void hdmi_reg_infoframes(struct hdmi_context *hdata)
{
	struct drm_display_mode *m = &hdata->encoder.crtc->state->mode;
	union hdmi_infoframe frm;
	u8 buf[25];
	int ret;

	if (hdata->dvi_mode) {
		hdmi_reg_writeb(hdata, HDMI_AVI_CON,
				HDMI_AVI_CON_DO_NOT_TRANSMIT);
		hdmi_reg_writeb(hdata, HDMI_VSI_CON,
				HDMI_VSI_CON_DO_NOT_TRANSMIT);
		hdmi_reg_writeb(hdata, HDMI_AUI_CON, HDMI_AUI_CON_NO_TRAN);
		return;
	}

	ret = drm_hdmi_avi_infoframe_from_display_mode(&frm.avi,
						       &hdata->connector, m);
	if (!ret)
		ret = hdmi_avi_infoframe_pack(&frm.avi, buf, sizeof(buf));
	if (ret > 0) {
		hdmi_reg_writeb(hdata, HDMI_AVI_CON, HDMI_AVI_CON_EVERY_VSYNC);
		hdmi_reg_write_buf(hdata, HDMI_AVI_HEADER0, buf, ret);
	} else {
		DRM_INFO("%s: invalid AVI infoframe (%d)\n", __func__, ret);
	}

	ret = drm_hdmi_vendor_infoframe_from_display_mode(&frm.vendor.hdmi,
							  &hdata->connector, m);
	if (!ret)
		ret = hdmi_vendor_infoframe_pack(&frm.vendor.hdmi, buf,
				sizeof(buf));
	if (ret > 0) {
		hdmi_reg_writeb(hdata, HDMI_VSI_CON, HDMI_VSI_CON_EVERY_VSYNC);
		hdmi_reg_write_buf(hdata, HDMI_VSI_HEADER0, buf, 3);
		hdmi_reg_write_buf(hdata, HDMI_VSI_DATA(0), buf + 3, ret - 3);
	}

	hdmi_audio_infoframe_apply(hdata);
}

static enum drm_connector_status hdmi_detect(struct drm_connector *connector,
				bool force)
{
	struct hdmi_context *hdata = connector_to_hdmi(connector);

	if (gpiod_get_value(hdata->hpd_gpio))
		return connector_status_connected;

	cec_notifier_set_phys_addr(hdata->notifier, CEC_PHYS_ADDR_INVALID);
	return connector_status_disconnected;
}

static void hdmi_connector_destroy(struct drm_connector *connector)
{
	struct hdmi_context *hdata = connector_to_hdmi(connector);

	cec_notifier_conn_unregister(hdata->notifier);

	drm_connector_unregister(connector);
	drm_connector_cleanup(connector);
}

static const struct drm_connector_funcs hdmi_connector_funcs = {
	.fill_modes = drm_helper_probe_single_connector_modes,
	.detect = hdmi_detect,
	.destroy = hdmi_connector_destroy,
	.reset = drm_atomic_helper_connector_reset,
	.atomic_duplicate_state = drm_atomic_helper_connector_duplicate_state,
	.atomic_destroy_state = drm_atomic_helper_connector_destroy_state,
};

static int hdmi_get_modes(struct drm_connector *connector)
{
	struct hdmi_context *hdata = connector_to_hdmi(connector);
	struct edid *edid;
	int ret;

	if (!hdata->ddc_adpt)
		return -ENODEV;

	edid = drm_get_edid(connector, hdata->ddc_adpt);
	if (!edid)
		return -ENODEV;

	hdata->dvi_mode = !drm_detect_hdmi_monitor(edid);
	DRM_DEV_DEBUG_KMS(hdata->dev, "%s : width[%d] x height[%d]\n",
			  (hdata->dvi_mode ? "dvi monitor" : "hdmi monitor"),
			  edid->width_cm, edid->height_cm);

	drm_connector_update_edid_property(connector, edid);
	cec_notifier_set_phys_addr_from_edid(hdata->notifier, edid);

	ret = drm_add_edid_modes(connector, edid);

	kfree(edid);

	return ret;
}

static int hdmi_find_phy_conf(struct hdmi_context *hdata, u32 pixel_clock)
{
	const struct hdmiphy_configs *confs = &hdata->drv_data->phy_confs;
	int i;

	for (i = 0; i < confs->count; i++)
		if (confs->data[i].pixel_clock == pixel_clock)
			return i;

	DRM_DEV_DEBUG_KMS(hdata->dev, "Could not find phy config for %d\n",
			  pixel_clock);
	return -EINVAL;
}

static int hdmi_mode_valid(struct drm_connector *connector,
			struct drm_display_mode *mode)
{
	struct hdmi_context *hdata = connector_to_hdmi(connector);
	int ret;

	DRM_DEV_DEBUG_KMS(hdata->dev,
			  "xres=%d, yres=%d, refresh=%d, intl=%d clock=%d\n",
			  mode->hdisplay, mode->vdisplay,
			  drm_mode_vrefresh(mode),
			  (mode->flags & DRM_MODE_FLAG_INTERLACE) ? true :
			  false, mode->clock * 1000);

	ret = hdmi_find_phy_conf(hdata, mode->clock * 1000);
	if (ret < 0)
		return MODE_BAD;

	return MODE_OK;
}

static const struct drm_connector_helper_funcs hdmi_connector_helper_funcs = {
	.get_modes = hdmi_get_modes,
	.mode_valid = hdmi_mode_valid,
};

static int hdmi_create_connector(struct drm_encoder *encoder)
{
	struct hdmi_context *hdata = encoder_to_hdmi(encoder);
	struct drm_connector *connector = &hdata->connector;
	struct cec_connector_info conn_info;
	int ret;

	connector->interlace_allowed = true;
	connector->polled = DRM_CONNECTOR_POLL_HPD;

	ret = drm_connector_init_with_ddc(hdata->drm_dev, connector,
					  &hdmi_connector_funcs,
					  DRM_MODE_CONNECTOR_HDMIA,
					  hdata->ddc_adpt);
	if (ret) {
		DRM_DEV_ERROR(hdata->dev,
			      "Failed to initialize connector with drm\n");
		return ret;
	}

	drm_connector_helper_add(connector, &hdmi_connector_helper_funcs);
	drm_connector_attach_encoder(connector, encoder);

	if (hdata->bridge) {
		ret = drm_bridge_attach(encoder, hdata->bridge, NULL, 0);
		if (ret)
			DRM_DEV_ERROR(hdata->dev, "Failed to attach bridge\n");
	}

	cec_fill_conn_info_from_drm(&conn_info, connector);

	hdata->notifier = cec_notifier_conn_register(hdata->dev, NULL,
						     &conn_info);
	if (!hdata->notifier) {
		ret = -ENOMEM;
		DRM_DEV_ERROR(hdata->dev, "Failed to allocate CEC notifier\n");
	}

	return ret;
}

static bool hdmi_mode_fixup(struct drm_encoder *encoder,
			    const struct drm_display_mode *mode,
			    struct drm_display_mode *adjusted_mode)
{
	struct drm_device *dev = encoder->dev;
	struct drm_connector *connector;
	struct drm_display_mode *m;
	struct drm_connector_list_iter conn_iter;
	int mode_ok;

	drm_mode_set_crtcinfo(adjusted_mode, 0);

	drm_connector_list_iter_begin(dev, &conn_iter);
	drm_for_each_connector_iter(connector, &conn_iter) {
		if (connector->encoder == encoder)
			break;
	}
	if (connector)
		drm_connector_get(connector);
	drm_connector_list_iter_end(&conn_iter);

	if (!connector)
		return true;

	mode_ok = hdmi_mode_valid(connector, adjusted_mode);

	if (mode_ok == MODE_OK)
		goto cleanup;

	/*
	 * Find the most suitable mode and copy it to adjusted_mode.
	 */
	list_for_each_entry(m, &connector->modes, head) {
		mode_ok = hdmi_mode_valid(connector, m);

		if (mode_ok == MODE_OK) {
			DRM_INFO("desired mode doesn't exist so\n");
			DRM_INFO("use the most suitable mode among modes.\n");

			DRM_DEV_DEBUG_KMS(dev->dev,
					  "Adjusted Mode: [%d]x[%d] [%d]Hz\n",
					  m->hdisplay, m->vdisplay,
					  drm_mode_vrefresh(m));

			drm_mode_copy(adjusted_mode, m);
			break;
		}
	}

cleanup:
	drm_connector_put(connector);

	return true;
}

static void hdmi_reg_acr(struct hdmi_context *hdata, u32 freq)
{
	u32 n, cts;

	cts = (freq % 9) ? 27000 : 30000;
	n = 128 * freq / (27000000 / cts);

	hdmi_reg_writev(hdata, HDMI_ACR_N0, 3, n);
	hdmi_reg_writev(hdata, HDMI_ACR_MCTS0, 3, cts);
	hdmi_reg_writev(hdata, HDMI_ACR_CTS0, 3, cts);
	hdmi_reg_writeb(hdata, HDMI_ACR_CON, 4);
}

static void hdmi_audio_config(struct hdmi_context *hdata)
{
	u32 bit_ch = 1;
	u32 data_num, val;
	int i;

	switch (hdata->audio.params.sample_width) {
	case 20:
		data_num = 2;
<<<<<<< HEAD
		bit_ch = 1;
		break;
	case 24:
		data_num = 3;
		bit_ch = 1;
=======
		break;
	case 24:
		data_num = 3;
>>>>>>> 24b8d41d
		break;
	default:
		data_num = 1;
		bit_ch = 0;
		break;
	}

	hdmi_reg_acr(hdata, hdata->audio.params.sample_rate);

	hdmi_reg_writeb(hdata, HDMI_I2S_MUX_CON, HDMI_I2S_IN_DISABLE
				| HDMI_I2S_AUD_I2S | HDMI_I2S_CUV_I2S_ENABLE
				| HDMI_I2S_MUX_ENABLE);

	hdmi_reg_writeb(hdata, HDMI_I2S_MUX_CH, HDMI_I2S_CH0_EN
			| HDMI_I2S_CH1_EN | HDMI_I2S_CH2_EN);

	hdmi_reg_writeb(hdata, HDMI_I2S_MUX_CUV, HDMI_I2S_CUV_RL_EN);
	hdmi_reg_writeb(hdata, HDMI_I2S_CLK_CON, HDMI_I2S_CLK_DIS);
	hdmi_reg_writeb(hdata, HDMI_I2S_CLK_CON, HDMI_I2S_CLK_EN);

	val = hdmi_reg_read(hdata, HDMI_I2S_DSD_CON) | 0x01;
	hdmi_reg_writeb(hdata, HDMI_I2S_DSD_CON, val);

	/* Configuration I2S input ports. Configure I2S_PIN_SEL_0~4 */
	hdmi_reg_writeb(hdata, HDMI_I2S_PIN_SEL_0, HDMI_I2S_SEL_SCLK(5)
			| HDMI_I2S_SEL_LRCK(6));

	hdmi_reg_writeb(hdata, HDMI_I2S_PIN_SEL_1, HDMI_I2S_SEL_SDATA1(3)
			| HDMI_I2S_SEL_SDATA0(4));

	hdmi_reg_writeb(hdata, HDMI_I2S_PIN_SEL_2, HDMI_I2S_SEL_SDATA3(1)
			| HDMI_I2S_SEL_SDATA2(2));

	hdmi_reg_writeb(hdata, HDMI_I2S_PIN_SEL_3, HDMI_I2S_SEL_DSD(0));

	/* I2S_CON_1 & 2 */
	hdmi_reg_writeb(hdata, HDMI_I2S_CON_1, HDMI_I2S_SCLK_FALLING_EDGE
			| HDMI_I2S_L_CH_LOW_POL);
	hdmi_reg_writeb(hdata, HDMI_I2S_CON_2, HDMI_I2S_MSB_FIRST_MODE
			| HDMI_I2S_SET_BIT_CH(bit_ch)
			| HDMI_I2S_SET_SDATA_BIT(data_num)
			| HDMI_I2S_BASIC_FORMAT);

	/* Configuration of the audio channel status registers */
	for (i = 0; i < HDMI_I2S_CH_ST_MAXNUM; i++)
		hdmi_reg_writeb(hdata, HDMI_I2S_CH_ST(i),
				hdata->audio.params.iec.status[i]);

	hdmi_reg_writeb(hdata, HDMI_I2S_CH_ST_CON, HDMI_I2S_CH_STATUS_RELOAD);
}

static void hdmi_audio_control(struct hdmi_context *hdata)
{
	bool enable = !hdata->audio.mute;

	if (hdata->dvi_mode)
		return;

	hdmi_reg_writeb(hdata, HDMI_AUI_CON, enable ?
			HDMI_AVI_CON_EVERY_VSYNC : HDMI_AUI_CON_NO_TRAN);
	hdmi_reg_writemask(hdata, HDMI_CON_0, enable ?
			HDMI_ASP_EN : HDMI_ASP_DIS, HDMI_ASP_MASK);
}

static void hdmi_start(struct hdmi_context *hdata, bool start)
{
	struct drm_display_mode *m = &hdata->encoder.crtc->state->mode;
	u32 val = start ? HDMI_TG_EN : 0;

	if (m->flags & DRM_MODE_FLAG_INTERLACE)
		val |= HDMI_FIELD_EN;

	hdmi_reg_writemask(hdata, HDMI_CON_0, val, HDMI_EN);
	hdmi_reg_writemask(hdata, HDMI_TG_CMD, val, HDMI_TG_EN | HDMI_FIELD_EN);
}

static void hdmi_conf_init(struct hdmi_context *hdata)
{
	/* disable HPD interrupts from HDMI IP block, use GPIO instead */
	hdmi_reg_writemask(hdata, HDMI_INTC_CON, 0, HDMI_INTC_EN_GLOBAL |
		HDMI_INTC_EN_HPD_PLUG | HDMI_INTC_EN_HPD_UNPLUG);

	/* choose HDMI mode */
	hdmi_reg_writemask(hdata, HDMI_MODE_SEL,
		HDMI_MODE_HDMI_EN, HDMI_MODE_MASK);
	/* apply video pre-amble and guard band in HDMI mode only */
	hdmi_reg_writeb(hdata, HDMI_CON_2, 0);
	/* disable bluescreen */
	hdmi_reg_writemask(hdata, HDMI_CON_0, 0, HDMI_BLUE_SCR_EN);

	if (hdata->dvi_mode) {
		hdmi_reg_writemask(hdata, HDMI_MODE_SEL,
				HDMI_MODE_DVI_EN, HDMI_MODE_MASK);
		hdmi_reg_writeb(hdata, HDMI_CON_2,
				HDMI_VID_PREAMBLE_DIS | HDMI_GUARD_BAND_DIS);
	}

	if (hdata->drv_data->type == HDMI_TYPE13) {
		/* choose bluescreen (fecal) color */
		hdmi_reg_writeb(hdata, HDMI_V13_BLUE_SCREEN_0, 0x12);
		hdmi_reg_writeb(hdata, HDMI_V13_BLUE_SCREEN_1, 0x34);
		hdmi_reg_writeb(hdata, HDMI_V13_BLUE_SCREEN_2, 0x56);

		/* enable AVI packet every vsync, fixes purple line problem */
		hdmi_reg_writeb(hdata, HDMI_V13_AVI_CON, 0x02);
		/* force RGB, look to CEA-861-D, table 7 for more detail */
		hdmi_reg_writeb(hdata, HDMI_V13_AVI_BYTE(0), 0 << 5);
		hdmi_reg_writemask(hdata, HDMI_CON_1, 0x10 << 5, 0x11 << 5);

		hdmi_reg_writeb(hdata, HDMI_V13_SPD_CON, 0x02);
		hdmi_reg_writeb(hdata, HDMI_V13_AUI_CON, 0x02);
		hdmi_reg_writeb(hdata, HDMI_V13_ACR_CON, 0x04);
	} else {
		hdmi_reg_infoframes(hdata);

		/* enable AVI packet every vsync, fixes purple line problem */
		hdmi_reg_writemask(hdata, HDMI_CON_1, 2, 3 << 5);
	}
}

static void hdmiphy_wait_for_pll(struct hdmi_context *hdata)
{
	int tries;

	for (tries = 0; tries < 10; ++tries) {
		u32 val = hdmi_reg_read(hdata, HDMI_PHY_STATUS);

		if (val & HDMI_PHY_STATUS_READY) {
			DRM_DEV_DEBUG_KMS(hdata->dev,
					  "PLL stabilized after %d tries\n",
					  tries);
			return;
		}
		usleep_range(10, 20);
	}

	DRM_DEV_ERROR(hdata->dev, "PLL could not reach steady state\n");
}

static void hdmi_v13_mode_apply(struct hdmi_context *hdata)
{
	struct drm_display_mode *m = &hdata->encoder.crtc->state->mode;
	unsigned int val;

	hdmi_reg_writev(hdata, HDMI_H_BLANK_0, 2, m->htotal - m->hdisplay);
	hdmi_reg_writev(hdata, HDMI_V13_H_V_LINE_0, 3,
			(m->htotal << 12) | m->vtotal);

	val = (m->flags & DRM_MODE_FLAG_NVSYNC) ? 1 : 0;
	hdmi_reg_writev(hdata, HDMI_VSYNC_POL, 1, val);

	val = (m->flags & DRM_MODE_FLAG_INTERLACE) ? 1 : 0;
	hdmi_reg_writev(hdata, HDMI_INT_PRO_MODE, 1, val);

	val = (m->hsync_start - m->hdisplay - 2);
	val |= ((m->hsync_end - m->hdisplay - 2) << 10);
	val |= ((m->flags & DRM_MODE_FLAG_NHSYNC) ? 1 : 0)<<20;
	hdmi_reg_writev(hdata, HDMI_V13_H_SYNC_GEN_0, 3, val);

	/*
	 * Quirk requirement for exynos HDMI IP design,
	 * 2 pixels less than the actual calculation for hsync_start
	 * and end.
	 */

	/* Following values & calculations differ for different type of modes */
	if (m->flags & DRM_MODE_FLAG_INTERLACE) {
		val = ((m->vsync_end - m->vdisplay) / 2);
		val |= ((m->vsync_start - m->vdisplay) / 2) << 12;
		hdmi_reg_writev(hdata, HDMI_V13_V_SYNC_GEN_1_0, 3, val);

		val = m->vtotal / 2;
		val |= ((m->vtotal - m->vdisplay) / 2) << 11;
		hdmi_reg_writev(hdata, HDMI_V13_V_BLANK_0, 3, val);

		val = (m->vtotal +
			((m->vsync_end - m->vsync_start) * 4) + 5) / 2;
		val |= m->vtotal << 11;
		hdmi_reg_writev(hdata, HDMI_V13_V_BLANK_F_0, 3, val);

		val = ((m->vtotal / 2) + 7);
		val |= ((m->vtotal / 2) + 2) << 12;
		hdmi_reg_writev(hdata, HDMI_V13_V_SYNC_GEN_2_0, 3, val);

		val = ((m->htotal / 2) + (m->hsync_start - m->hdisplay));
		val |= ((m->htotal / 2) +
			(m->hsync_start - m->hdisplay)) << 12;
		hdmi_reg_writev(hdata, HDMI_V13_V_SYNC_GEN_3_0, 3, val);

		hdmi_reg_writev(hdata, HDMI_TG_VACT_ST_L, 2,
				(m->vtotal - m->vdisplay) / 2);
		hdmi_reg_writev(hdata, HDMI_TG_VACT_SZ_L, 2, m->vdisplay / 2);

		hdmi_reg_writev(hdata, HDMI_TG_VACT_ST2_L, 2, 0x249);
	} else {
		val = m->vtotal;
		val |= (m->vtotal - m->vdisplay) << 11;
		hdmi_reg_writev(hdata, HDMI_V13_V_BLANK_0, 3, val);

		hdmi_reg_writev(hdata, HDMI_V13_V_BLANK_F_0, 3, 0);

		val = (m->vsync_end - m->vdisplay);
		val |= ((m->vsync_start - m->vdisplay) << 12);
		hdmi_reg_writev(hdata, HDMI_V13_V_SYNC_GEN_1_0, 3, val);

		hdmi_reg_writev(hdata, HDMI_V13_V_SYNC_GEN_2_0, 3, 0x1001);
		hdmi_reg_writev(hdata, HDMI_V13_V_SYNC_GEN_3_0, 3, 0x1001);
		hdmi_reg_writev(hdata, HDMI_TG_VACT_ST_L, 2,
				m->vtotal - m->vdisplay);
		hdmi_reg_writev(hdata, HDMI_TG_VACT_SZ_L, 2, m->vdisplay);
	}

	hdmi_reg_writev(hdata, HDMI_TG_H_FSZ_L, 2, m->htotal);
	hdmi_reg_writev(hdata, HDMI_TG_HACT_ST_L, 2, m->htotal - m->hdisplay);
	hdmi_reg_writev(hdata, HDMI_TG_HACT_SZ_L, 2, m->hdisplay);
	hdmi_reg_writev(hdata, HDMI_TG_V_FSZ_L, 2, m->vtotal);
}

static void hdmi_v14_mode_apply(struct hdmi_context *hdata)
{
	struct drm_display_mode *m = &hdata->encoder.crtc->state->mode;
	struct drm_display_mode *am =
				&hdata->encoder.crtc->state->adjusted_mode;
	int hquirk = 0;

	/*
	 * In case video mode coming from CRTC differs from requested one HDMI
	 * sometimes is able to almost properly perform conversion - only
	 * first line is distorted.
	 */
	if ((m->vdisplay != am->vdisplay) &&
	    (m->hdisplay == 1280 || m->hdisplay == 1024 || m->hdisplay == 1366))
		hquirk = 258;

	hdmi_reg_writev(hdata, HDMI_H_BLANK_0, 2, m->htotal - m->hdisplay);
	hdmi_reg_writev(hdata, HDMI_V_LINE_0, 2, m->vtotal);
	hdmi_reg_writev(hdata, HDMI_H_LINE_0, 2, m->htotal);
	hdmi_reg_writev(hdata, HDMI_HSYNC_POL, 1,
			(m->flags & DRM_MODE_FLAG_NHSYNC) ? 1 : 0);
	hdmi_reg_writev(hdata, HDMI_VSYNC_POL, 1,
			(m->flags & DRM_MODE_FLAG_NVSYNC) ? 1 : 0);
	hdmi_reg_writev(hdata, HDMI_INT_PRO_MODE, 1,
			(m->flags & DRM_MODE_FLAG_INTERLACE) ? 1 : 0);

	/*
	 * Quirk requirement for exynos 5 HDMI IP design,
	 * 2 pixels less than the actual calculation for hsync_start
	 * and end.
	 */

	/* Following values & calculations differ for different type of modes */
	if (m->flags & DRM_MODE_FLAG_INTERLACE) {
		hdmi_reg_writev(hdata, HDMI_V_SYNC_LINE_BEF_2_0, 2,
			(m->vsync_end - m->vdisplay) / 2);
		hdmi_reg_writev(hdata, HDMI_V_SYNC_LINE_BEF_1_0, 2,
			(m->vsync_start - m->vdisplay) / 2);
		hdmi_reg_writev(hdata, HDMI_V2_BLANK_0, 2, m->vtotal / 2);
		hdmi_reg_writev(hdata, HDMI_V1_BLANK_0, 2,
				(m->vtotal - m->vdisplay) / 2);
		hdmi_reg_writev(hdata, HDMI_V_BLANK_F0_0, 2,
				m->vtotal - m->vdisplay / 2);
		hdmi_reg_writev(hdata, HDMI_V_BLANK_F1_0, 2, m->vtotal);
		hdmi_reg_writev(hdata, HDMI_V_SYNC_LINE_AFT_2_0, 2,
				(m->vtotal / 2) + 7);
		hdmi_reg_writev(hdata, HDMI_V_SYNC_LINE_AFT_1_0, 2,
				(m->vtotal / 2) + 2);
		hdmi_reg_writev(hdata, HDMI_V_SYNC_LINE_AFT_PXL_2_0, 2,
			(m->htotal / 2) + (m->hsync_start - m->hdisplay));
		hdmi_reg_writev(hdata, HDMI_V_SYNC_LINE_AFT_PXL_1_0, 2,
			(m->htotal / 2) + (m->hsync_start - m->hdisplay));
		hdmi_reg_writev(hdata, HDMI_TG_VACT_ST_L, 2,
				(m->vtotal - m->vdisplay) / 2);
		hdmi_reg_writev(hdata, HDMI_TG_VACT_SZ_L, 2, m->vdisplay / 2);
		hdmi_reg_writev(hdata, HDMI_TG_VACT_ST2_L, 2,
				m->vtotal - m->vdisplay / 2);
		hdmi_reg_writev(hdata, HDMI_TG_VSYNC2_L, 2,
				(m->vtotal / 2) + 1);
		hdmi_reg_writev(hdata, HDMI_TG_VSYNC_BOT_HDMI_L, 2,
				(m->vtotal / 2) + 1);
		hdmi_reg_writev(hdata, HDMI_TG_FIELD_BOT_HDMI_L, 2,
				(m->vtotal / 2) + 1);
		hdmi_reg_writev(hdata, HDMI_TG_VACT_ST3_L, 2, 0x0);
		hdmi_reg_writev(hdata, HDMI_TG_VACT_ST4_L, 2, 0x0);
	} else {
		hdmi_reg_writev(hdata, HDMI_V_SYNC_LINE_BEF_2_0, 2,
			m->vsync_end - m->vdisplay);
		hdmi_reg_writev(hdata, HDMI_V_SYNC_LINE_BEF_1_0, 2,
			m->vsync_start - m->vdisplay);
		hdmi_reg_writev(hdata, HDMI_V2_BLANK_0, 2, m->vtotal);
		hdmi_reg_writev(hdata, HDMI_V1_BLANK_0, 2,
				m->vtotal - m->vdisplay);
		hdmi_reg_writev(hdata, HDMI_V_BLANK_F0_0, 2, 0xffff);
		hdmi_reg_writev(hdata, HDMI_V_BLANK_F1_0, 2, 0xffff);
		hdmi_reg_writev(hdata, HDMI_V_SYNC_LINE_AFT_2_0, 2, 0xffff);
		hdmi_reg_writev(hdata, HDMI_V_SYNC_LINE_AFT_1_0, 2, 0xffff);
		hdmi_reg_writev(hdata, HDMI_V_SYNC_LINE_AFT_PXL_2_0, 2, 0xffff);
		hdmi_reg_writev(hdata, HDMI_V_SYNC_LINE_AFT_PXL_1_0, 2, 0xffff);
		hdmi_reg_writev(hdata, HDMI_TG_VACT_ST_L, 2,
				m->vtotal - m->vdisplay);
		hdmi_reg_writev(hdata, HDMI_TG_VACT_SZ_L, 2, m->vdisplay);
	}

	hdmi_reg_writev(hdata, HDMI_H_SYNC_START_0, 2,
			m->hsync_start - m->hdisplay - 2);
	hdmi_reg_writev(hdata, HDMI_H_SYNC_END_0, 2,
			m->hsync_end - m->hdisplay - 2);
	hdmi_reg_writev(hdata, HDMI_VACT_SPACE_1_0, 2, 0xffff);
	hdmi_reg_writev(hdata, HDMI_VACT_SPACE_2_0, 2, 0xffff);
	hdmi_reg_writev(hdata, HDMI_VACT_SPACE_3_0, 2, 0xffff);
	hdmi_reg_writev(hdata, HDMI_VACT_SPACE_4_0, 2, 0xffff);
	hdmi_reg_writev(hdata, HDMI_VACT_SPACE_5_0, 2, 0xffff);
	hdmi_reg_writev(hdata, HDMI_VACT_SPACE_6_0, 2, 0xffff);
	hdmi_reg_writev(hdata, HDMI_V_BLANK_F2_0, 2, 0xffff);
	hdmi_reg_writev(hdata, HDMI_V_BLANK_F3_0, 2, 0xffff);
	hdmi_reg_writev(hdata, HDMI_V_BLANK_F4_0, 2, 0xffff);
	hdmi_reg_writev(hdata, HDMI_V_BLANK_F5_0, 2, 0xffff);
	hdmi_reg_writev(hdata, HDMI_V_SYNC_LINE_AFT_3_0, 2, 0xffff);
	hdmi_reg_writev(hdata, HDMI_V_SYNC_LINE_AFT_4_0, 2, 0xffff);
	hdmi_reg_writev(hdata, HDMI_V_SYNC_LINE_AFT_5_0, 2, 0xffff);
	hdmi_reg_writev(hdata, HDMI_V_SYNC_LINE_AFT_6_0, 2, 0xffff);
	hdmi_reg_writev(hdata, HDMI_V_SYNC_LINE_AFT_PXL_3_0, 2, 0xffff);
	hdmi_reg_writev(hdata, HDMI_V_SYNC_LINE_AFT_PXL_4_0, 2, 0xffff);
	hdmi_reg_writev(hdata, HDMI_V_SYNC_LINE_AFT_PXL_5_0, 2, 0xffff);
	hdmi_reg_writev(hdata, HDMI_V_SYNC_LINE_AFT_PXL_6_0, 2, 0xffff);

	hdmi_reg_writev(hdata, HDMI_TG_H_FSZ_L, 2, m->htotal);
	hdmi_reg_writev(hdata, HDMI_TG_HACT_ST_L, 2,
					m->htotal - m->hdisplay - hquirk);
	hdmi_reg_writev(hdata, HDMI_TG_HACT_SZ_L, 2, m->hdisplay + hquirk);
	hdmi_reg_writev(hdata, HDMI_TG_V_FSZ_L, 2, m->vtotal);
	if (hdata->drv_data == &exynos5433_hdmi_driver_data)
		hdmi_reg_writeb(hdata, HDMI_TG_DECON_EN, 1);
}

static void hdmi_mode_apply(struct hdmi_context *hdata)
{
	if (hdata->drv_data->type == HDMI_TYPE13)
		hdmi_v13_mode_apply(hdata);
	else
		hdmi_v14_mode_apply(hdata);

	hdmi_start(hdata, true);
}

static void hdmiphy_conf_reset(struct hdmi_context *hdata)
{
	hdmi_reg_writemask(hdata, HDMI_CORE_RSTOUT, 0, 1);
	usleep_range(10000, 12000);
	hdmi_reg_writemask(hdata, HDMI_CORE_RSTOUT, ~0, 1);
	usleep_range(10000, 12000);
	hdmi_reg_writemask(hdata, HDMI_PHY_RSTOUT, ~0, HDMI_PHY_SW_RSTOUT);
	usleep_range(10000, 12000);
	hdmi_reg_writemask(hdata, HDMI_PHY_RSTOUT, 0, HDMI_PHY_SW_RSTOUT);
	usleep_range(10000, 12000);
}

static void hdmiphy_enable_mode_set(struct hdmi_context *hdata, bool enable)
{
	u8 v = enable ? HDMI_PHY_ENABLE_MODE_SET : HDMI_PHY_DISABLE_MODE_SET;

	if (hdata->drv_data == &exynos5433_hdmi_driver_data)
		writel(v, hdata->regs_hdmiphy + HDMIPHY5433_MODE_SET_DONE);
}

static void hdmiphy_conf_apply(struct hdmi_context *hdata)
{
	struct drm_display_mode *m = &hdata->encoder.crtc->state->mode;
	int ret;
	const u8 *phy_conf;

<<<<<<< HEAD
	ret = hdmi_find_phy_conf(hdata, hdata->current_mode.clock * 1000);
	if (ret < 0) {
		DRM_ERROR("failed to find hdmiphy conf\n");
		return;
	}
	phy_conf = hdata->drv_data->phy_confs.data[ret].conf;

	hdmi_clk_set_parents(hdata, false);

=======
	ret = hdmi_find_phy_conf(hdata, m->clock * 1000);
	if (ret < 0) {
		DRM_DEV_ERROR(hdata->dev, "failed to find hdmiphy conf\n");
		return;
	}
	phy_conf = hdata->drv_data->phy_confs.data[ret].conf;

	hdmi_clk_set_parents(hdata, false);

>>>>>>> 24b8d41d
	hdmiphy_conf_reset(hdata);

	hdmiphy_enable_mode_set(hdata, true);
	ret = hdmiphy_reg_write_buf(hdata, 0, phy_conf, 32);
	if (ret) {
		DRM_DEV_ERROR(hdata->dev, "failed to configure hdmiphy\n");
		return;
	}
	hdmiphy_enable_mode_set(hdata, false);
	hdmi_clk_set_parents(hdata, true);
	usleep_range(10000, 12000);
	hdmiphy_wait_for_pll(hdata);
}

/* Should be called with hdata->mutex mutex held */
static void hdmi_conf_apply(struct hdmi_context *hdata)
{
	hdmi_start(hdata, false);
	hdmi_conf_init(hdata);
<<<<<<< HEAD
	hdmi_audio_init(hdata);
	hdmi_mode_apply(hdata);
	hdmi_audio_control(hdata, true);
=======
	hdmi_audio_config(hdata);
	hdmi_mode_apply(hdata);
	hdmi_audio_control(hdata);
>>>>>>> 24b8d41d
}

static void hdmi_set_refclk(struct hdmi_context *hdata, bool on)
{
	if (!hdata->sysreg)
		return;

	regmap_update_bits(hdata->sysreg, EXYNOS5433_SYSREG_DISP_HDMI_PHY,
			   SYSREG_HDMI_REFCLK_INT_CLK, on ? ~0 : 0);
}

<<<<<<< HEAD
static void hdmi_set_refclk(struct hdmi_context *hdata, bool on)
{
	if (!hdata->sysreg)
		return;

	regmap_update_bits(hdata->sysreg, EXYNOS5433_SYSREG_DISP_HDMI_PHY,
			   SYSREG_HDMI_REFCLK_INT_CLK, on ? ~0 : 0);
}

static void hdmiphy_enable(struct hdmi_context *hdata)
{
=======
/* Should be called with hdata->mutex mutex held. */
static void hdmiphy_enable(struct hdmi_context *hdata)
{
>>>>>>> 24b8d41d
	if (hdata->powered)
		return;

	pm_runtime_get_sync(hdata->dev);

	if (regulator_bulk_enable(ARRAY_SIZE(supply), hdata->regul_bulk))
		DRM_DEV_DEBUG_KMS(hdata->dev,
				  "failed to enable regulator bulk\n");

	regmap_update_bits(hdata->pmureg, PMU_HDMI_PHY_CONTROL,
			PMU_HDMI_PHY_ENABLE_BIT, 1);

	hdmi_set_refclk(hdata, true);

	hdmi_reg_writemask(hdata, HDMI_PHY_CON_0, 0, HDMI_PHY_POWER_OFF_EN);

	hdmiphy_conf_apply(hdata);

	hdata->powered = true;
}

<<<<<<< HEAD
static void hdmiphy_disable(struct hdmi_context *hdata)
{
	if (!hdata->powered)
		return;

	hdmi_reg_writemask(hdata, HDMI_CON_0, 0, HDMI_EN);

	hdmi_reg_writemask(hdata, HDMI_PHY_CON_0, ~0, HDMI_PHY_POWER_OFF_EN);

	hdmi_set_refclk(hdata, false);

	regmap_update_bits(hdata->pmureg, PMU_HDMI_PHY_CONTROL,
			PMU_HDMI_PHY_ENABLE_BIT, 0);

	regulator_bulk_disable(ARRAY_SIZE(supply), hdata->regul_bulk);

	pm_runtime_put_sync(hdata->dev);

	hdata->powered = false;
}

static void hdmi_enable(struct drm_encoder *encoder)
{
	struct hdmi_context *hdata = encoder_to_hdmi(encoder);

	hdmiphy_enable(hdata);
	hdmi_conf_apply(hdata);
}

static void hdmi_disable(struct drm_encoder *encoder)
=======
/* Should be called with hdata->mutex mutex held. */
static void hdmiphy_disable(struct hdmi_context *hdata)
>>>>>>> 24b8d41d
{
	if (!hdata->powered)
		return;

<<<<<<< HEAD
	/*
	 * The SFRs of VP and Mixer are updated by Vertical Sync of
	 * Timing generator which is a part of HDMI so the sequence
	 * to disable TV Subsystem should be as following,
	 *	VP -> Mixer -> HDMI
	 *
	 * Below codes will try to disable Mixer and VP(if used)
	 * prior to disabling HDMI.
	 */
	if (crtc)
		funcs = crtc->helper_private;
	if (funcs && funcs->disable)
		(*funcs->disable)(crtc);

	cancel_delayed_work(&hdata->hotplug_work);

	hdmiphy_disable(hdata);
=======
	hdmi_reg_writemask(hdata, HDMI_CON_0, 0, HDMI_EN);

	hdmi_reg_writemask(hdata, HDMI_PHY_CON_0, ~0, HDMI_PHY_POWER_OFF_EN);

	hdmi_set_refclk(hdata, false);

	regmap_update_bits(hdata->pmureg, PMU_HDMI_PHY_CONTROL,
			PMU_HDMI_PHY_ENABLE_BIT, 0);

	regulator_bulk_disable(ARRAY_SIZE(supply), hdata->regul_bulk);

	pm_runtime_put_sync(hdata->dev);

	hdata->powered = false;
>>>>>>> 24b8d41d
}

static void hdmi_enable(struct drm_encoder *encoder)
{
	struct hdmi_context *hdata = encoder_to_hdmi(encoder);

	mutex_lock(&hdata->mutex);

	hdmiphy_enable(hdata);
	hdmi_conf_apply(hdata);

	mutex_unlock(&hdata->mutex);
}

static void hdmi_disable(struct drm_encoder *encoder)
{
	struct hdmi_context *hdata = encoder_to_hdmi(encoder);

	mutex_lock(&hdata->mutex);

	if (hdata->powered) {
		/*
		 * The SFRs of VP and Mixer are updated by Vertical Sync of
		 * Timing generator which is a part of HDMI so the sequence
		 * to disable TV Subsystem should be as following,
		 *	VP -> Mixer -> HDMI
		 *
		 * To achieve such sequence HDMI is disabled together with
		 * HDMI PHY, via pipe clock callback.
		 */
		mutex_unlock(&hdata->mutex);
		cancel_delayed_work(&hdata->hotplug_work);
		if (hdata->notifier)
			cec_notifier_phys_addr_invalidate(hdata->notifier);
		return;
	}

	mutex_unlock(&hdata->mutex);
}

static const struct drm_encoder_helper_funcs exynos_hdmi_encoder_helper_funcs = {
	.mode_fixup	= hdmi_mode_fixup,
	.enable		= hdmi_enable,
	.disable	= hdmi_disable,
};

static void hdmi_audio_shutdown(struct device *dev, void *data)
{
	struct hdmi_context *hdata = dev_get_drvdata(dev);

	mutex_lock(&hdata->mutex);

	hdata->audio.mute = true;

	if (hdata->powered)
		hdmi_audio_control(hdata);

	mutex_unlock(&hdata->mutex);
}

static int hdmi_audio_hw_params(struct device *dev, void *data,
				struct hdmi_codec_daifmt *daifmt,
				struct hdmi_codec_params *params)
{
	struct hdmi_context *hdata = dev_get_drvdata(dev);

	if (daifmt->fmt != HDMI_I2S || daifmt->bit_clk_inv ||
	    daifmt->frame_clk_inv || daifmt->bit_clk_master ||
	    daifmt->frame_clk_master) {
		dev_err(dev, "%s: Bad flags %d %d %d %d\n", __func__,
			daifmt->bit_clk_inv, daifmt->frame_clk_inv,
			daifmt->bit_clk_master,
			daifmt->frame_clk_master);
		return -EINVAL;
	}

	mutex_lock(&hdata->mutex);

	hdata->audio.params = *params;

	if (hdata->powered) {
		hdmi_audio_config(hdata);
		hdmi_audio_infoframe_apply(hdata);
	}

	mutex_unlock(&hdata->mutex);

	return 0;
}

static int hdmi_audio_mute(struct device *dev, void *data,
			   bool mute, int direction)
{
	struct hdmi_context *hdata = dev_get_drvdata(dev);

	mutex_lock(&hdata->mutex);

	hdata->audio.mute = mute;

	if (hdata->powered)
		hdmi_audio_control(hdata);

	mutex_unlock(&hdata->mutex);

	return 0;
}

static int hdmi_audio_get_eld(struct device *dev, void *data, uint8_t *buf,
			      size_t len)
{
	struct hdmi_context *hdata = dev_get_drvdata(dev);
	struct drm_connector *connector = &hdata->connector;

	memcpy(buf, connector->eld, min(sizeof(connector->eld), len));

	return 0;
}

static const struct hdmi_codec_ops audio_codec_ops = {
	.hw_params = hdmi_audio_hw_params,
	.audio_shutdown = hdmi_audio_shutdown,
	.mute_stream = hdmi_audio_mute,
	.get_eld = hdmi_audio_get_eld,
	.no_capture_mute = 1,
};

static int hdmi_register_audio_device(struct hdmi_context *hdata)
{
	struct hdmi_codec_pdata codec_data = {
		.ops = &audio_codec_ops,
		.max_i2s_channels = 6,
		.i2s = 1,
	};

	hdata->audio.pdev = platform_device_register_data(
		hdata->dev, HDMI_CODEC_DRV_NAME, PLATFORM_DEVID_AUTO,
		&codec_data, sizeof(codec_data));

	return PTR_ERR_OR_ZERO(hdata->audio.pdev);
}

static void hdmi_hotplug_work_func(struct work_struct *work)
{
	struct hdmi_context *hdata;

	hdata = container_of(work, struct hdmi_context, hotplug_work.work);

	if (hdata->drm_dev)
		drm_helper_hpd_irq_event(hdata->drm_dev);
}

static irqreturn_t hdmi_irq_thread(int irq, void *arg)
{
	struct hdmi_context *hdata = arg;

	mod_delayed_work(system_wq, &hdata->hotplug_work,
			msecs_to_jiffies(HOTPLUG_DEBOUNCE_MS));

	return IRQ_HANDLED;
}

static int hdmi_clks_get(struct hdmi_context *hdata,
			 const struct string_array_spec *names,
			 struct clk **clks)
{
	struct device *dev = hdata->dev;
	int i;

	for (i = 0; i < names->count; ++i) {
		struct clk *clk = devm_clk_get(dev, names->data[i]);

		if (IS_ERR(clk)) {
			int ret = PTR_ERR(clk);

			dev_err(dev, "Cannot get clock %s, %d\n",
				names->data[i], ret);

			return ret;
		}

		clks[i] = clk;
	}

	return 0;
}

static int hdmi_clk_init(struct hdmi_context *hdata)
{
	const struct hdmi_driver_data *drv_data = hdata->drv_data;
	int count = drv_data->clk_gates.count + drv_data->clk_muxes.count;
	struct device *dev = hdata->dev;
	struct clk **clks;
	int ret;

	if (!count)
		return 0;

<<<<<<< HEAD
	clks = devm_kzalloc(dev, sizeof(*clks) * count, GFP_KERNEL);
=======
	clks = devm_kcalloc(dev, count, sizeof(*clks), GFP_KERNEL);
>>>>>>> 24b8d41d
	if (!clks)
		return -ENOMEM;

	hdata->clk_gates = clks;
	hdata->clk_muxes = clks + drv_data->clk_gates.count;

	ret = hdmi_clks_get(hdata, &drv_data->clk_gates, hdata->clk_gates);
	if (ret)
		return ret;

	return hdmi_clks_get(hdata, &drv_data->clk_muxes, hdata->clk_muxes);
}


static void hdmiphy_clk_enable(struct exynos_drm_clk *clk, bool enable)
{
	struct hdmi_context *hdata = container_of(clk, struct hdmi_context,
						  phy_clk);
<<<<<<< HEAD
=======
	mutex_lock(&hdata->mutex);
>>>>>>> 24b8d41d

	if (enable)
		hdmiphy_enable(hdata);
	else
		hdmiphy_disable(hdata);
<<<<<<< HEAD
=======

	mutex_unlock(&hdata->mutex);
}

static int hdmi_bridge_init(struct hdmi_context *hdata)
{
	struct device *dev = hdata->dev;
	struct device_node *ep, *np;

	ep = of_graph_get_endpoint_by_regs(dev->of_node, 1, -1);
	if (!ep)
		return 0;

	np = of_graph_get_remote_port_parent(ep);
	of_node_put(ep);
	if (!np) {
		DRM_DEV_ERROR(dev, "failed to get remote port parent");
		return -EINVAL;
	}

	hdata->bridge = of_drm_find_bridge(np);
	of_node_put(np);

	if (!hdata->bridge)
		return -EPROBE_DEFER;

	return 0;
>>>>>>> 24b8d41d
}

static int hdmi_resources_init(struct hdmi_context *hdata)
{
	struct device *dev = hdata->dev;
	int i, ret;

	DRM_DEV_DEBUG_KMS(dev, "HDMI resource init\n");

	hdata->hpd_gpio = devm_gpiod_get(dev, "hpd", GPIOD_IN);
	if (IS_ERR(hdata->hpd_gpio)) {
		DRM_DEV_ERROR(dev, "cannot get hpd gpio property\n");
		return PTR_ERR(hdata->hpd_gpio);
	}

	hdata->irq = gpiod_to_irq(hdata->hpd_gpio);
	if (hdata->irq < 0) {
		DRM_DEV_ERROR(dev, "failed to get GPIO irq\n");
		return  hdata->irq;
	}

	ret = hdmi_clk_init(hdata);
	if (ret)
		return ret;

	ret = hdmi_clk_set_parents(hdata, false);
	if (ret)
<<<<<<< HEAD
		return ret;

	for (i = 0; i < ARRAY_SIZE(supply); ++i)
		hdata->regul_bulk[i].supply = supply[i];

	ret = devm_regulator_bulk_get(dev, ARRAY_SIZE(supply), hdata->regul_bulk);
	if (ret) {
		if (ret != -EPROBE_DEFER)
			DRM_ERROR("failed to get regulators\n");
=======
>>>>>>> 24b8d41d
		return ret;

	for (i = 0; i < ARRAY_SIZE(supply); ++i)
		hdata->regul_bulk[i].supply = supply[i];

	ret = devm_regulator_bulk_get(dev, ARRAY_SIZE(supply), hdata->regul_bulk);
	if (ret)
		return dev_err_probe(dev, ret, "failed to get regulators\n");

	hdata->reg_hdmi_en = devm_regulator_get_optional(dev, "hdmi-en");

	if (PTR_ERR(hdata->reg_hdmi_en) != -ENODEV)
		if (IS_ERR(hdata->reg_hdmi_en))
			return PTR_ERR(hdata->reg_hdmi_en);

<<<<<<< HEAD
	return ret;
=======
	return hdmi_bridge_init(hdata);
>>>>>>> 24b8d41d
}

static const struct of_device_id hdmi_match_types[] = {
	{
		.compatible = "samsung,exynos4210-hdmi",
		.data = &exynos4210_hdmi_driver_data,
	}, {
		.compatible = "samsung,exynos4212-hdmi",
		.data = &exynos4212_hdmi_driver_data,
	}, {
		.compatible = "samsung,exynos5420-hdmi",
		.data = &exynos5420_hdmi_driver_data,
	}, {
		.compatible = "samsung,exynos5433-hdmi",
		.data = &exynos5433_hdmi_driver_data,
	}, {
		/* end node */
	}
};
MODULE_DEVICE_TABLE (of, hdmi_match_types);

static int hdmi_bind(struct device *dev, struct device *master, void *data)
{
	struct drm_device *drm_dev = data;
	struct hdmi_context *hdata = dev_get_drvdata(dev);
	struct drm_encoder *encoder = &hdata->encoder;
	struct exynos_drm_crtc *crtc;
	int ret;

	hdata->drm_dev = drm_dev;

	hdata->phy_clk.enable = hdmiphy_clk_enable;

<<<<<<< HEAD
	hdata->phy_clk.enable = hdmiphy_clk_enable;

	exynos_drm_crtc_from_pipe(drm_dev, pipe)->pipe_clk = &hdata->phy_clk;

	encoder->possible_crtcs = 1 << pipe;
=======
	drm_simple_encoder_init(drm_dev, encoder, DRM_MODE_ENCODER_TMDS);
>>>>>>> 24b8d41d

	drm_encoder_helper_add(encoder, &exynos_hdmi_encoder_helper_funcs);

	ret = exynos_drm_set_possible_crtcs(encoder, EXYNOS_DISPLAY_TYPE_HDMI);
	if (ret < 0)
		return ret;

	crtc = exynos_drm_crtc_get_by_type(drm_dev, EXYNOS_DISPLAY_TYPE_HDMI);
	crtc->pipe_clk = &hdata->phy_clk;

	ret = hdmi_create_connector(encoder);
	if (ret) {
		DRM_DEV_ERROR(dev, "failed to create connector ret = %d\n",
			      ret);
		drm_encoder_cleanup(encoder);
		return ret;
	}

	return 0;
}

static void hdmi_unbind(struct device *dev, struct device *master, void *data)
{
}

static const struct component_ops hdmi_component_ops = {
	.bind	= hdmi_bind,
	.unbind = hdmi_unbind,
};

static int hdmi_get_ddc_adapter(struct hdmi_context *hdata)
{
	const char *compatible_str = "samsung,exynos4210-hdmiddc";
	struct device_node *np;
	struct i2c_adapter *adpt;

	np = of_find_compatible_node(NULL, NULL, compatible_str);
	if (np)
		np = of_get_next_parent(np);
	else
		np = of_parse_phandle(hdata->dev->of_node, "ddc", 0);

	if (!np) {
<<<<<<< HEAD
		DRM_ERROR("Failed to find ddc node in device tree\n");
		return -ENODEV;
	}

	adpt = of_find_i2c_adapter_by_node(np);
	of_node_put(np);

	if (!adpt) {
		DRM_INFO("Failed to get ddc i2c adapter by node\n");
		return -EPROBE_DEFER;
	}

	hdata->ddc_adpt = adpt;

=======
		DRM_DEV_ERROR(hdata->dev,
			      "Failed to find ddc node in device tree\n");
		return -ENODEV;
	}

	adpt = of_find_i2c_adapter_by_node(np);
	of_node_put(np);

	if (!adpt) {
		DRM_INFO("Failed to get ddc i2c adapter by node\n");
		return -EPROBE_DEFER;
	}

	hdata->ddc_adpt = adpt;

>>>>>>> 24b8d41d
	return 0;
}

static int hdmi_get_phy_io(struct hdmi_context *hdata)
{
	const char *compatible_str = "samsung,exynos4212-hdmiphy";
	struct device_node *np;
	int ret = 0;

	np = of_find_compatible_node(NULL, NULL, compatible_str);
	if (!np) {
		np = of_parse_phandle(hdata->dev->of_node, "phy", 0);
		if (!np) {
<<<<<<< HEAD
			DRM_ERROR("Failed to find hdmiphy node in device tree\n");
			return -ENODEV;
		}
	}

	if (hdata->drv_data->is_apb_phy) {
		hdata->regs_hdmiphy = of_iomap(np, 0);
		if (!hdata->regs_hdmiphy) {
			DRM_ERROR("failed to ioremap hdmi phy\n");
			ret = -ENOMEM;
			goto out;
		}
	} else {
		hdata->hdmiphy_port = of_find_i2c_device_by_node(np);
		if (!hdata->hdmiphy_port) {
			DRM_INFO("Failed to get hdmi phy i2c client\n");
			ret = -EPROBE_DEFER;
			goto out;
		}
	}

=======
			DRM_DEV_ERROR(hdata->dev,
				      "Failed to find hdmiphy node in device tree\n");
			return -ENODEV;
		}
	}

	if (hdata->drv_data->is_apb_phy) {
		hdata->regs_hdmiphy = of_iomap(np, 0);
		if (!hdata->regs_hdmiphy) {
			DRM_DEV_ERROR(hdata->dev,
				      "failed to ioremap hdmi phy\n");
			ret = -ENOMEM;
			goto out;
		}
	} else {
		hdata->hdmiphy_port = of_find_i2c_device_by_node(np);
		if (!hdata->hdmiphy_port) {
			DRM_INFO("Failed to get hdmi phy i2c client\n");
			ret = -EPROBE_DEFER;
			goto out;
		}
	}

>>>>>>> 24b8d41d
out:
	of_node_put(np);
	return ret;
}

static int hdmi_probe(struct platform_device *pdev)
{
<<<<<<< HEAD
=======
	struct hdmi_audio_infoframe *audio_infoframe;
>>>>>>> 24b8d41d
	struct device *dev = &pdev->dev;
	struct hdmi_context *hdata;
	struct resource *res;
	int ret;

	hdata = devm_kzalloc(dev, sizeof(struct hdmi_context), GFP_KERNEL);
	if (!hdata)
		return -ENOMEM;

	hdata->drv_data = of_device_get_match_data(dev);

	platform_set_drvdata(pdev, hdata);

	hdata->dev = dev;

	mutex_init(&hdata->mutex);

	ret = hdmi_resources_init(hdata);
	if (ret) {
		if (ret != -EPROBE_DEFER)
<<<<<<< HEAD
			DRM_ERROR("hdmi_resources_init failed\n");
=======
			DRM_DEV_ERROR(dev, "hdmi_resources_init failed\n");
>>>>>>> 24b8d41d
		return ret;
	}

	res = platform_get_resource(pdev, IORESOURCE_MEM, 0);
	hdata->regs = devm_ioremap_resource(dev, res);
	if (IS_ERR(hdata->regs)) {
		ret = PTR_ERR(hdata->regs);
		return ret;
	}

	ret = hdmi_get_ddc_adapter(hdata);
	if (ret)
		return ret;

	ret = hdmi_get_phy_io(hdata);
	if (ret)
		goto err_ddc;

	INIT_DELAYED_WORK(&hdata->hotplug_work, hdmi_hotplug_work_func);

	ret = devm_request_threaded_irq(dev, hdata->irq, NULL,
			hdmi_irq_thread, IRQF_TRIGGER_RISING |
			IRQF_TRIGGER_FALLING | IRQF_ONESHOT,
			"hdmi", hdata);
	if (ret) {
		DRM_DEV_ERROR(dev, "failed to register hdmi interrupt\n");
		goto err_hdmiphy;
	}

	hdata->pmureg = syscon_regmap_lookup_by_phandle(dev->of_node,
			"samsung,syscon-phandle");
	if (IS_ERR(hdata->pmureg)) {
		DRM_DEV_ERROR(dev, "syscon regmap lookup failed.\n");
		ret = -EPROBE_DEFER;
		goto err_hdmiphy;
	}

	if (hdata->drv_data->has_sysreg) {
		hdata->sysreg = syscon_regmap_lookup_by_phandle(dev->of_node,
				"samsung,sysreg-phandle");
		if (IS_ERR(hdata->sysreg)) {
<<<<<<< HEAD
			DRM_ERROR("sysreg regmap lookup failed.\n");
=======
			DRM_DEV_ERROR(dev, "sysreg regmap lookup failed.\n");
>>>>>>> 24b8d41d
			ret = -EPROBE_DEFER;
			goto err_hdmiphy;
		}
	}

<<<<<<< HEAD
=======
	if (!IS_ERR(hdata->reg_hdmi_en)) {
		ret = regulator_enable(hdata->reg_hdmi_en);
		if (ret) {
			DRM_DEV_ERROR(dev,
			      "failed to enable hdmi-en regulator\n");
			goto err_hdmiphy;
		}
	}

>>>>>>> 24b8d41d
	pm_runtime_enable(dev);

	audio_infoframe = &hdata->audio.infoframe;
	hdmi_audio_infoframe_init(audio_infoframe);
	audio_infoframe->coding_type = HDMI_AUDIO_CODING_TYPE_STREAM;
	audio_infoframe->sample_size = HDMI_AUDIO_SAMPLE_SIZE_STREAM;
	audio_infoframe->sample_frequency = HDMI_AUDIO_SAMPLE_FREQUENCY_STREAM;
	audio_infoframe->channels = 2;

	ret = hdmi_register_audio_device(hdata);
	if (ret)
		goto err_rpm_disable;

	ret = component_add(&pdev->dev, &hdmi_component_ops);
	if (ret)
		goto err_unregister_audio;

	return ret;

err_unregister_audio:
	platform_device_unregister(hdata->audio.pdev);

err_rpm_disable:
	pm_runtime_disable(dev);
	if (!IS_ERR(hdata->reg_hdmi_en))
		regulator_disable(hdata->reg_hdmi_en);
err_hdmiphy:
	if (hdata->hdmiphy_port)
		put_device(&hdata->hdmiphy_port->dev);
	if (hdata->regs_hdmiphy)
		iounmap(hdata->regs_hdmiphy);
err_ddc:
	put_device(&hdata->ddc_adpt->dev);

	return ret;
}

static int hdmi_remove(struct platform_device *pdev)
{
	struct hdmi_context *hdata = platform_get_drvdata(pdev);

	cancel_delayed_work_sync(&hdata->hotplug_work);

	component_del(&pdev->dev, &hdmi_component_ops);
	platform_device_unregister(hdata->audio.pdev);

	pm_runtime_disable(&pdev->dev);

	if (!IS_ERR(hdata->reg_hdmi_en))
		regulator_disable(hdata->reg_hdmi_en);

	if (hdata->hdmiphy_port)
		put_device(&hdata->hdmiphy_port->dev);

	if (hdata->regs_hdmiphy)
		iounmap(hdata->regs_hdmiphy);

	put_device(&hdata->ddc_adpt->dev);

	mutex_destroy(&hdata->mutex);

	return 0;
}

static int __maybe_unused exynos_hdmi_suspend(struct device *dev)
{
	struct hdmi_context *hdata = dev_get_drvdata(dev);

	hdmi_clk_disable_gates(hdata);

	return 0;
}

static int __maybe_unused exynos_hdmi_resume(struct device *dev)
{
	struct hdmi_context *hdata = dev_get_drvdata(dev);
	int ret;

	ret = hdmi_clk_enable_gates(hdata);
	if (ret < 0)
		return ret;

	return 0;
}

static const struct dev_pm_ops exynos_hdmi_pm_ops = {
	SET_RUNTIME_PM_OPS(exynos_hdmi_suspend, exynos_hdmi_resume, NULL)
	SET_SYSTEM_SLEEP_PM_OPS(pm_runtime_force_suspend,
				pm_runtime_force_resume)
};

struct platform_driver hdmi_driver = {
	.probe		= hdmi_probe,
	.remove		= hdmi_remove,
	.driver		= {
		.name	= "exynos-hdmi",
		.owner	= THIS_MODULE,
		.pm	= &exynos_hdmi_pm_ops,
		.of_match_table = hdmi_match_types,
	},
};<|MERGE_RESOLUTION|>--- conflicted
+++ resolved
@@ -7,15 +7,6 @@
  *	Joonyoung Shim <jy0922.shim@samsung.com>
  *
  * Based on drivers/media/video/s5p-tv/hdmi_drv.c
-<<<<<<< HEAD
- *
- * This program is free software; you can redistribute it and/or modify it
- * under the terms of the GNU General Public License as published by the
- * Free Software Foundation; either version 2 of the License, or (at your
- * option) any later version.
- *
-=======
->>>>>>> 24b8d41d
  */
 
 #include <drm/exynos_drm.h>
@@ -54,22 +45,6 @@
 
 #define HOTPLUG_DEBOUNCE_MS		1100
 
-<<<<<<< HEAD
-/* AVI header and aspect ratio */
-#define HDMI_AVI_VERSION		0x02
-#define HDMI_AVI_LENGTH			0x0d
-
-/* AUI header info */
-#define HDMI_AUI_VERSION		0x01
-#define HDMI_AUI_LENGTH			0x0a
-
-/* AVI active format aspect ratio */
-#define AVI_SAME_AS_PIC_ASPECT_RATIO	0x08
-#define AVI_4_3_CENTER_RATIO		0x09
-#define AVI_16_9_CENTER_RATIO		0x0a
-
-=======
->>>>>>> 24b8d41d
 enum hdmi_type {
 	HDMI_TYPE13,
 	HDMI_TYPE14,
@@ -130,8 +105,6 @@
 	 * required parents of clock when HDMI-PHY is respectively off or on.
 	 */
 	struct string_array_spec clk_muxes;
-<<<<<<< HEAD
-=======
 };
 
 struct hdmi_audio {
@@ -139,7 +112,6 @@
 	struct hdmi_audio_infoframe	infoframe;
 	struct hdmi_codec_params	params;
 	bool				mute;
->>>>>>> 24b8d41d
 };
 
 struct hdmi_context {
@@ -165,15 +137,12 @@
 	struct regulator_bulk_data	regul_bulk[ARRAY_SIZE(supply)];
 	struct regulator		*reg_hdmi_en;
 	struct exynos_drm_clk		phy_clk;
-<<<<<<< HEAD
-=======
 	struct drm_bridge		*bridge;
 
 	/* mutex protecting subsequent fields below */
 	struct mutex			mutex;
 	struct hdmi_audio		audio;
 	bool				powered;
->>>>>>> 24b8d41d
 };
 
 static inline struct hdmi_context *encoder_to_hdmi(struct drm_encoder *e)
@@ -559,15 +528,9 @@
 	{
 		.pixel_clock = 27000000,
 		.conf = {
-<<<<<<< HEAD
-			0x01, 0x51, 0x22, 0x51, 0x08, 0xfc, 0x88, 0x46,
-			0x72, 0x50, 0x24, 0x0c, 0x24, 0x0f, 0x7c, 0xa5,
-			0xd4, 0x2b, 0x87, 0x00, 0x00, 0x04, 0x00, 0x30,
-=======
 			0x01, 0x51, 0x2d, 0x75, 0x01, 0x00, 0x88, 0x02,
 			0x72, 0x50, 0x44, 0x8c, 0x27, 0x00, 0x7c, 0xac,
 			0xd6, 0x2b, 0x67, 0x00, 0x00, 0x04, 0x00, 0x30,
->>>>>>> 24b8d41d
 			0x08, 0x10, 0x01, 0x01, 0x48, 0x40, 0x00, 0x40,
 		},
 	},
@@ -575,15 +538,9 @@
 		.pixel_clock = 27027000,
 		.conf = {
 			0x01, 0x51, 0x2d, 0x72, 0x64, 0x09, 0x88, 0xc3,
-<<<<<<< HEAD
-			0x71, 0x50, 0x24, 0x14, 0x24, 0x0f, 0x7c, 0xa5,
-			0xd4, 0x2b, 0x87, 0x00, 0x00, 0x04, 0x00, 0x30,
-			0x28, 0x10, 0x01, 0x01, 0x48, 0x40, 0x00, 0x40,
-=======
 			0x71, 0x50, 0x44, 0x8c, 0x27, 0x00, 0x7c, 0xac,
 			0xd6, 0x2b, 0x67, 0x00, 0x00, 0x04, 0x00, 0x30,
 			0x08, 0x10, 0x01, 0x01, 0x48, 0x40, 0x00, 0x40,
->>>>>>> 24b8d41d
 		},
 	},
 	{
@@ -649,8 +606,6 @@
 			0x08, 0x10, 0x01, 0x01, 0x48, 0x4a, 0x00, 0x40,
 		},
 	},
-<<<<<<< HEAD
-=======
 	{
 		.pixel_clock = 297000000,
 		.conf = {
@@ -660,7 +615,6 @@
 			0x08, 0x10, 0x01, 0x01, 0x48, 0x40, 0x00, 0x40,
 		},
 	},
->>>>>>> 24b8d41d
 };
 
 static const char * const hdmi_clk_gates4[] = {
@@ -1102,17 +1056,9 @@
 	switch (hdata->audio.params.sample_width) {
 	case 20:
 		data_num = 2;
-<<<<<<< HEAD
-		bit_ch = 1;
 		break;
 	case 24:
 		data_num = 3;
-		bit_ch = 1;
-=======
-		break;
-	case 24:
-		data_num = 3;
->>>>>>> 24b8d41d
 		break;
 	default:
 		data_num = 1;
@@ -1483,17 +1429,6 @@
 	int ret;
 	const u8 *phy_conf;
 
-<<<<<<< HEAD
-	ret = hdmi_find_phy_conf(hdata, hdata->current_mode.clock * 1000);
-	if (ret < 0) {
-		DRM_ERROR("failed to find hdmiphy conf\n");
-		return;
-	}
-	phy_conf = hdata->drv_data->phy_confs.data[ret].conf;
-
-	hdmi_clk_set_parents(hdata, false);
-
-=======
 	ret = hdmi_find_phy_conf(hdata, m->clock * 1000);
 	if (ret < 0) {
 		DRM_DEV_ERROR(hdata->dev, "failed to find hdmiphy conf\n");
@@ -1503,7 +1438,6 @@
 
 	hdmi_clk_set_parents(hdata, false);
 
->>>>>>> 24b8d41d
 	hdmiphy_conf_reset(hdata);
 
 	hdmiphy_enable_mode_set(hdata, true);
@@ -1523,15 +1457,9 @@
 {
 	hdmi_start(hdata, false);
 	hdmi_conf_init(hdata);
-<<<<<<< HEAD
-	hdmi_audio_init(hdata);
-	hdmi_mode_apply(hdata);
-	hdmi_audio_control(hdata, true);
-=======
 	hdmi_audio_config(hdata);
 	hdmi_mode_apply(hdata);
 	hdmi_audio_control(hdata);
->>>>>>> 24b8d41d
 }
 
 static void hdmi_set_refclk(struct hdmi_context *hdata, bool on)
@@ -1543,23 +1471,9 @@
 			   SYSREG_HDMI_REFCLK_INT_CLK, on ? ~0 : 0);
 }
 
-<<<<<<< HEAD
-static void hdmi_set_refclk(struct hdmi_context *hdata, bool on)
-{
-	if (!hdata->sysreg)
-		return;
-
-	regmap_update_bits(hdata->sysreg, EXYNOS5433_SYSREG_DISP_HDMI_PHY,
-			   SYSREG_HDMI_REFCLK_INT_CLK, on ? ~0 : 0);
-}
-
-static void hdmiphy_enable(struct hdmi_context *hdata)
-{
-=======
 /* Should be called with hdata->mutex mutex held. */
 static void hdmiphy_enable(struct hdmi_context *hdata)
 {
->>>>>>> 24b8d41d
 	if (hdata->powered)
 		return;
 
@@ -1581,7 +1495,7 @@
 	hdata->powered = true;
 }
 
-<<<<<<< HEAD
+/* Should be called with hdata->mutex mutex held. */
 static void hdmiphy_disable(struct hdmi_context *hdata)
 {
 	if (!hdata->powered)
@@ -1601,59 +1515,6 @@
 	pm_runtime_put_sync(hdata->dev);
 
 	hdata->powered = false;
-}
-
-static void hdmi_enable(struct drm_encoder *encoder)
-{
-	struct hdmi_context *hdata = encoder_to_hdmi(encoder);
-
-	hdmiphy_enable(hdata);
-	hdmi_conf_apply(hdata);
-}
-
-static void hdmi_disable(struct drm_encoder *encoder)
-=======
-/* Should be called with hdata->mutex mutex held. */
-static void hdmiphy_disable(struct hdmi_context *hdata)
->>>>>>> 24b8d41d
-{
-	if (!hdata->powered)
-		return;
-
-<<<<<<< HEAD
-	/*
-	 * The SFRs of VP and Mixer are updated by Vertical Sync of
-	 * Timing generator which is a part of HDMI so the sequence
-	 * to disable TV Subsystem should be as following,
-	 *	VP -> Mixer -> HDMI
-	 *
-	 * Below codes will try to disable Mixer and VP(if used)
-	 * prior to disabling HDMI.
-	 */
-	if (crtc)
-		funcs = crtc->helper_private;
-	if (funcs && funcs->disable)
-		(*funcs->disable)(crtc);
-
-	cancel_delayed_work(&hdata->hotplug_work);
-
-	hdmiphy_disable(hdata);
-=======
-	hdmi_reg_writemask(hdata, HDMI_CON_0, 0, HDMI_EN);
-
-	hdmi_reg_writemask(hdata, HDMI_PHY_CON_0, ~0, HDMI_PHY_POWER_OFF_EN);
-
-	hdmi_set_refclk(hdata, false);
-
-	regmap_update_bits(hdata->pmureg, PMU_HDMI_PHY_CONTROL,
-			PMU_HDMI_PHY_ENABLE_BIT, 0);
-
-	regulator_bulk_disable(ARRAY_SIZE(supply), hdata->regul_bulk);
-
-	pm_runtime_put_sync(hdata->dev);
-
-	hdata->powered = false;
->>>>>>> 24b8d41d
 }
 
 static void hdmi_enable(struct drm_encoder *encoder)
@@ -1851,11 +1712,7 @@
 	if (!count)
 		return 0;
 
-<<<<<<< HEAD
-	clks = devm_kzalloc(dev, sizeof(*clks) * count, GFP_KERNEL);
-=======
 	clks = devm_kcalloc(dev, count, sizeof(*clks), GFP_KERNEL);
->>>>>>> 24b8d41d
 	if (!clks)
 		return -ENOMEM;
 
@@ -1874,17 +1731,12 @@
 {
 	struct hdmi_context *hdata = container_of(clk, struct hdmi_context,
 						  phy_clk);
-<<<<<<< HEAD
-=======
 	mutex_lock(&hdata->mutex);
->>>>>>> 24b8d41d
 
 	if (enable)
 		hdmiphy_enable(hdata);
 	else
 		hdmiphy_disable(hdata);
-<<<<<<< HEAD
-=======
 
 	mutex_unlock(&hdata->mutex);
 }
@@ -1912,7 +1764,6 @@
 		return -EPROBE_DEFER;
 
 	return 0;
->>>>>>> 24b8d41d
 }
 
 static int hdmi_resources_init(struct hdmi_context *hdata)
@@ -1940,18 +1791,6 @@
 
 	ret = hdmi_clk_set_parents(hdata, false);
 	if (ret)
-<<<<<<< HEAD
-		return ret;
-
-	for (i = 0; i < ARRAY_SIZE(supply); ++i)
-		hdata->regul_bulk[i].supply = supply[i];
-
-	ret = devm_regulator_bulk_get(dev, ARRAY_SIZE(supply), hdata->regul_bulk);
-	if (ret) {
-		if (ret != -EPROBE_DEFER)
-			DRM_ERROR("failed to get regulators\n");
-=======
->>>>>>> 24b8d41d
 		return ret;
 
 	for (i = 0; i < ARRAY_SIZE(supply); ++i)
@@ -1967,11 +1806,7 @@
 		if (IS_ERR(hdata->reg_hdmi_en))
 			return PTR_ERR(hdata->reg_hdmi_en);
 
-<<<<<<< HEAD
-	return ret;
-=======
 	return hdmi_bridge_init(hdata);
->>>>>>> 24b8d41d
 }
 
 static const struct of_device_id hdmi_match_types[] = {
@@ -2005,15 +1840,7 @@
 
 	hdata->phy_clk.enable = hdmiphy_clk_enable;
 
-<<<<<<< HEAD
-	hdata->phy_clk.enable = hdmiphy_clk_enable;
-
-	exynos_drm_crtc_from_pipe(drm_dev, pipe)->pipe_clk = &hdata->phy_clk;
-
-	encoder->possible_crtcs = 1 << pipe;
-=======
 	drm_simple_encoder_init(drm_dev, encoder, DRM_MODE_ENCODER_TMDS);
->>>>>>> 24b8d41d
 
 	drm_encoder_helper_add(encoder, &exynos_hdmi_encoder_helper_funcs);
 
@@ -2057,8 +1884,8 @@
 		np = of_parse_phandle(hdata->dev->of_node, "ddc", 0);
 
 	if (!np) {
-<<<<<<< HEAD
-		DRM_ERROR("Failed to find ddc node in device tree\n");
+		DRM_DEV_ERROR(hdata->dev,
+			      "Failed to find ddc node in device tree\n");
 		return -ENODEV;
 	}
 
@@ -2072,23 +1899,6 @@
 
 	hdata->ddc_adpt = adpt;
 
-=======
-		DRM_DEV_ERROR(hdata->dev,
-			      "Failed to find ddc node in device tree\n");
-		return -ENODEV;
-	}
-
-	adpt = of_find_i2c_adapter_by_node(np);
-	of_node_put(np);
-
-	if (!adpt) {
-		DRM_INFO("Failed to get ddc i2c adapter by node\n");
-		return -EPROBE_DEFER;
-	}
-
-	hdata->ddc_adpt = adpt;
-
->>>>>>> 24b8d41d
 	return 0;
 }
 
@@ -2102,29 +1912,6 @@
 	if (!np) {
 		np = of_parse_phandle(hdata->dev->of_node, "phy", 0);
 		if (!np) {
-<<<<<<< HEAD
-			DRM_ERROR("Failed to find hdmiphy node in device tree\n");
-			return -ENODEV;
-		}
-	}
-
-	if (hdata->drv_data->is_apb_phy) {
-		hdata->regs_hdmiphy = of_iomap(np, 0);
-		if (!hdata->regs_hdmiphy) {
-			DRM_ERROR("failed to ioremap hdmi phy\n");
-			ret = -ENOMEM;
-			goto out;
-		}
-	} else {
-		hdata->hdmiphy_port = of_find_i2c_device_by_node(np);
-		if (!hdata->hdmiphy_port) {
-			DRM_INFO("Failed to get hdmi phy i2c client\n");
-			ret = -EPROBE_DEFER;
-			goto out;
-		}
-	}
-
-=======
 			DRM_DEV_ERROR(hdata->dev,
 				      "Failed to find hdmiphy node in device tree\n");
 			return -ENODEV;
@@ -2148,7 +1935,6 @@
 		}
 	}
 
->>>>>>> 24b8d41d
 out:
 	of_node_put(np);
 	return ret;
@@ -2156,10 +1942,7 @@
 
 static int hdmi_probe(struct platform_device *pdev)
 {
-<<<<<<< HEAD
-=======
 	struct hdmi_audio_infoframe *audio_infoframe;
->>>>>>> 24b8d41d
 	struct device *dev = &pdev->dev;
 	struct hdmi_context *hdata;
 	struct resource *res;
@@ -2180,11 +1963,7 @@
 	ret = hdmi_resources_init(hdata);
 	if (ret) {
 		if (ret != -EPROBE_DEFER)
-<<<<<<< HEAD
-			DRM_ERROR("hdmi_resources_init failed\n");
-=======
 			DRM_DEV_ERROR(dev, "hdmi_resources_init failed\n");
->>>>>>> 24b8d41d
 		return ret;
 	}
 
@@ -2226,18 +2005,12 @@
 		hdata->sysreg = syscon_regmap_lookup_by_phandle(dev->of_node,
 				"samsung,sysreg-phandle");
 		if (IS_ERR(hdata->sysreg)) {
-<<<<<<< HEAD
-			DRM_ERROR("sysreg regmap lookup failed.\n");
-=======
 			DRM_DEV_ERROR(dev, "sysreg regmap lookup failed.\n");
->>>>>>> 24b8d41d
 			ret = -EPROBE_DEFER;
 			goto err_hdmiphy;
 		}
 	}
 
-<<<<<<< HEAD
-=======
 	if (!IS_ERR(hdata->reg_hdmi_en)) {
 		ret = regulator_enable(hdata->reg_hdmi_en);
 		if (ret) {
@@ -2247,7 +2020,6 @@
 		}
 	}
 
->>>>>>> 24b8d41d
 	pm_runtime_enable(dev);
 
 	audio_infoframe = &hdata->audio.infoframe;
