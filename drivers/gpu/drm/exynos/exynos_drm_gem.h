/* SPDX-License-Identifier: GPL-2.0-or-later */
/* exynos_drm_gem.h
 *
 * Copyright (c) 2011 Samsung Electronics Co., Ltd.
 * Authoer: Inki Dae <inki.dae@samsung.com>
 */

#ifndef _EXYNOS_DRM_GEM_H_
#define _EXYNOS_DRM_GEM_H_

#include <drm/drm_gem.h>
#include <linux/mm_types.h>

#define to_exynos_gem(x)	container_of(x, struct exynos_drm_gem, base)

#define IS_NONCONTIG_BUFFER(f)		(f & EXYNOS_BO_NONCONTIG)

/*
 * exynos drm buffer structure.
 *
 * @base: a gem object.
 *	- a new handle to this gem object would be created
 *	by drm_gem_handle_create().
 * @flags: indicate memory type to allocated buffer and cache attruibute.
 * @size: size requested from user, in bytes and this size is aligned
 *	in page unit.
 * @cookie: cookie returned by dma_alloc_attrs
 * @kvaddr: kernel virtual address to allocated memory region (for fbdev)
 * @dma_addr: bus address(accessed by dma) to allocated memory region.
 *	- this address could be physical address without IOMMU and
 *	device address with IOMMU.
 * @dma_attrs: attrs passed dma mapping framework
 * @sgt: Imported sg_table.
 *
 * P.S. this object would be transferred to user as kms_bo.handle so
 *	user can access the buffer through kms_bo.handle.
 */
struct exynos_drm_gem {
	struct drm_gem_object	base;
	unsigned int		flags;
	unsigned long		size;
	void			*cookie;
	void			*kvaddr;
	dma_addr_t		dma_addr;
	unsigned long		dma_attrs;
<<<<<<< HEAD
	struct page		**pages;
=======
>>>>>>> 24b8d41d
	struct sg_table		*sgt;
};

/* destroy a buffer with gem object */
void exynos_drm_gem_destroy(struct exynos_drm_gem *exynos_gem);

/* create a new buffer with gem object */
struct exynos_drm_gem *exynos_drm_gem_create(struct drm_device *dev,
					     unsigned int flags,
					     unsigned long size,
					     bool kvmap);

/*
 * request gem object creation and buffer allocation as the size
 * that it is calculated with framebuffer information such as width,
 * height and bpp.
 */
int exynos_drm_gem_create_ioctl(struct drm_device *dev, void *data,
				struct drm_file *file_priv);

/* get fake-offset of gem object that can be used with mmap. */
int exynos_drm_gem_map_ioctl(struct drm_device *dev, void *data,
			     struct drm_file *file_priv);

/*
 * get exynos drm object from gem handle, this function could be used for
 * other drivers such as 2d/3d acceleration drivers.
 * with this function call, gem object reference count would be increased.
 */
struct exynos_drm_gem *exynos_drm_gem_get(struct drm_file *filp,
					  unsigned int gem_handle);

/*
 * put exynos drm object acquired from exynos_drm_gem_get(),
 * gem object reference count would be decreased.
 */
static inline void exynos_drm_gem_put(struct exynos_drm_gem *exynos_gem)
{
	drm_gem_object_put(&exynos_gem->base);
}

/* get buffer information to memory region allocated by gem. */
int exynos_drm_gem_get_ioctl(struct drm_device *dev, void *data,
				      struct drm_file *file_priv);

/* free gem object. */
void exynos_drm_gem_free_object(struct drm_gem_object *obj);

/* create memory region for drm framebuffer. */
int exynos_drm_gem_dumb_create(struct drm_file *file_priv,
			       struct drm_device *dev,
			       struct drm_mode_create_dumb *args);

/* set vm_flags and we can change the vm attribute to other one at here. */
int exynos_drm_gem_mmap(struct file *filp, struct vm_area_struct *vma);

/* low-level interface prime helpers */
struct drm_gem_object *exynos_drm_gem_prime_import(struct drm_device *dev,
					    struct dma_buf *dma_buf);
struct sg_table *exynos_drm_gem_prime_get_sg_table(struct drm_gem_object *obj);
struct drm_gem_object *
exynos_drm_gem_prime_import_sg_table(struct drm_device *dev,
				     struct dma_buf_attachment *attach,
				     struct sg_table *sgt);
void *exynos_drm_gem_prime_vmap(struct drm_gem_object *obj);
void exynos_drm_gem_prime_vunmap(struct drm_gem_object *obj, void *vaddr);
int exynos_drm_gem_prime_mmap(struct drm_gem_object *obj,
			      struct vm_area_struct *vma);

#endif<|MERGE_RESOLUTION|>--- conflicted
+++ resolved
@@ -43,10 +43,6 @@
 	void			*kvaddr;
 	dma_addr_t		dma_addr;
 	unsigned long		dma_attrs;
-<<<<<<< HEAD
-	struct page		**pages;
-=======
->>>>>>> 24b8d41d
 	struct sg_table		*sgt;
 };
 
