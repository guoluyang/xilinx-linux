// SPDX-License-Identifier: GPL-2.0-or-later
/* exynos_drm_fbdev.c
 *
 * Copyright (c) 2011 Samsung Electronics Co., Ltd.
 * Authors:
 *	Inki Dae <inki.dae@samsung.com>
 *	Joonyoung Shim <jy0922.shim@samsung.com>
 *	Seung-Woo Kim <sw0312.kim@samsung.com>
 */

#include <drm/drmP.h>
#include <drm/drm_crtc.h>
#include <drm/drm_fb_helper.h>
#include <drm/drm_probe_helper.h>
#include <drm/exynos_drm.h>

#include <linux/console.h>

#include "exynos_drm_drv.h"
#include "exynos_drm_fb.h"
#include "exynos_drm_fbdev.h"

#define MAX_CONNECTOR		4
#define PREFERRED_BPP		32

#define to_exynos_fbdev(x)	container_of(x, struct exynos_drm_fbdev,\
				drm_fb_helper)

struct exynos_drm_fbdev {
	struct drm_fb_helper	drm_fb_helper;
	struct exynos_drm_gem	*exynos_gem;
};

static int exynos_drm_fb_mmap(struct fb_info *info,
			struct vm_area_struct *vma)
{
	struct drm_fb_helper *helper = info->par;
	struct exynos_drm_fbdev *exynos_fbd = to_exynos_fbdev(helper);
	struct exynos_drm_gem *exynos_gem = exynos_fbd->exynos_gem;
	unsigned long vm_size;
	int ret;

	vma->vm_flags |= VM_IO | VM_DONTEXPAND | VM_DONTDUMP;

	vm_size = vma->vm_end - vma->vm_start;

	if (vm_size > exynos_gem->size)
		return -EINVAL;

	ret = dma_mmap_attrs(to_dma_dev(helper->dev), vma, exynos_gem->cookie,
			     exynos_gem->dma_addr, exynos_gem->size,
			     exynos_gem->dma_attrs);
	if (ret < 0) {
		DRM_DEV_ERROR(to_dma_dev(helper->dev), "failed to mmap.\n");
		return ret;
	}

	return 0;
}

static struct fb_ops exynos_drm_fb_ops = {
	.owner		= THIS_MODULE,
	DRM_FB_HELPER_DEFAULT_OPS,
	.fb_mmap        = exynos_drm_fb_mmap,
	.fb_fillrect	= drm_fb_helper_cfb_fillrect,
	.fb_copyarea	= drm_fb_helper_cfb_copyarea,
	.fb_imageblit	= drm_fb_helper_cfb_imageblit,
};

static int exynos_drm_fbdev_update(struct drm_fb_helper *helper,
				   struct drm_fb_helper_surface_size *sizes,
				   struct exynos_drm_gem *exynos_gem)
{
	struct fb_info *fbi;
	struct drm_framebuffer *fb = helper->fb;
	unsigned int size = fb->width * fb->height * fb->format->cpp[0];
	unsigned int nr_pages;
	unsigned long offset;

	fbi = drm_fb_helper_alloc_fbi(helper);
	if (IS_ERR(fbi)) {
		DRM_DEV_ERROR(to_dma_dev(helper->dev),
			      "failed to allocate fb info.\n");
		return PTR_ERR(fbi);
	}

<<<<<<< HEAD
	fbi->par = helper;
=======
>>>>>>> 0ecfebd2
	fbi->fbops = &exynos_drm_fb_ops;

	drm_fb_helper_fill_info(fbi, helper, sizes);

	nr_pages = exynos_gem->size >> PAGE_SHIFT;

	exynos_gem->kvaddr = (void __iomem *) vmap(exynos_gem->pages, nr_pages,
				VM_MAP, pgprot_writecombine(PAGE_KERNEL));
	if (!exynos_gem->kvaddr) {
		DRM_DEV_ERROR(to_dma_dev(helper->dev),
			      "failed to map pages to kernel space.\n");
		return -EIO;
	}

	offset = fbi->var.xoffset * fb->format->cpp[0];
	offset += fbi->var.yoffset * fb->pitches[0];

	fbi->screen_base = exynos_gem->kvaddr + offset;
	fbi->screen_size = size;
	fbi->fix.smem_len = size;

	return 0;
}

static int exynos_drm_fbdev_create(struct drm_fb_helper *helper,
				    struct drm_fb_helper_surface_size *sizes)
{
	struct exynos_drm_fbdev *exynos_fbdev = to_exynos_fbdev(helper);
	struct exynos_drm_gem *exynos_gem;
	struct drm_device *dev = helper->dev;
	struct drm_mode_fb_cmd2 mode_cmd = { 0 };
	unsigned long size;
	int ret;

	DRM_DEV_DEBUG_KMS(dev->dev,
			  "surface width(%d), height(%d) and bpp(%d\n",
			  sizes->surface_width, sizes->surface_height,
			  sizes->surface_bpp);

	mode_cmd.width = sizes->surface_width;
	mode_cmd.height = sizes->surface_height;
	mode_cmd.pitches[0] = sizes->surface_width * (sizes->surface_bpp >> 3);
	mode_cmd.pixel_format = drm_mode_legacy_fb_format(sizes->surface_bpp,
							  sizes->surface_depth);

	size = mode_cmd.pitches[0] * mode_cmd.height;

	exynos_gem = exynos_drm_gem_create(dev, EXYNOS_BO_CONTIG, size);
	/*
	 * If physically contiguous memory allocation fails and if IOMMU is
	 * supported then try to get buffer from non physically contiguous
	 * memory area.
	 */
	if (IS_ERR(exynos_gem) && is_drm_iommu_supported(dev)) {
		dev_warn(dev->dev, "contiguous FB allocation failed, falling back to non-contiguous\n");
		exynos_gem = exynos_drm_gem_create(dev, EXYNOS_BO_NONCONTIG,
						   size);
	}

	if (IS_ERR(exynos_gem))
		return PTR_ERR(exynos_gem);

	exynos_fbdev->exynos_gem = exynos_gem;

	helper->fb =
		exynos_drm_framebuffer_init(dev, &mode_cmd, &exynos_gem, 1);
	if (IS_ERR(helper->fb)) {
		DRM_DEV_ERROR(dev->dev, "failed to create drm framebuffer.\n");
		ret = PTR_ERR(helper->fb);
		goto err_destroy_gem;
	}

	ret = exynos_drm_fbdev_update(helper, sizes, exynos_gem);
	if (ret < 0)
		goto err_destroy_framebuffer;

	return ret;

err_destroy_framebuffer:
	drm_framebuffer_cleanup(helper->fb);
err_destroy_gem:
	exynos_drm_gem_destroy(exynos_gem);

	/*
	 * if failed, all resources allocated above would be released by
	 * drm_mode_config_cleanup() when drm_load() had been called prior
	 * to any specific driver such as fimd or hdmi driver.
	 */

	return ret;
}

static const struct drm_fb_helper_funcs exynos_drm_fb_helper_funcs = {
	.fb_probe =	exynos_drm_fbdev_create,
};

int exynos_drm_fbdev_init(struct drm_device *dev)
{
	struct exynos_drm_fbdev *fbdev;
	struct exynos_drm_private *private = dev->dev_private;
	struct drm_fb_helper *helper;
	int ret;

	if (!dev->mode_config.num_crtc)
		return 0;

	fbdev = kzalloc(sizeof(*fbdev), GFP_KERNEL);
	if (!fbdev)
		return -ENOMEM;

	private->fb_helper = helper = &fbdev->drm_fb_helper;

	drm_fb_helper_prepare(dev, helper, &exynos_drm_fb_helper_funcs);

	ret = drm_fb_helper_init(dev, helper, MAX_CONNECTOR);
	if (ret < 0) {
		DRM_DEV_ERROR(dev->dev,
			      "failed to initialize drm fb helper.\n");
		goto err_init;
	}

	ret = drm_fb_helper_single_add_all_connectors(helper);
	if (ret < 0) {
		DRM_DEV_ERROR(dev->dev,
			      "failed to register drm_fb_helper_connector.\n");
		goto err_setup;

	}

	ret = drm_fb_helper_initial_config(helper, PREFERRED_BPP);
	if (ret < 0) {
		DRM_DEV_ERROR(dev->dev,
			      "failed to set up hw configuration.\n");
		goto err_setup;
	}

	return 0;

err_setup:
	drm_fb_helper_fini(helper);

err_init:
	private->fb_helper = NULL;
	kfree(fbdev);

	return ret;
}

static void exynos_drm_fbdev_destroy(struct drm_device *dev,
				      struct drm_fb_helper *fb_helper)
{
	struct exynos_drm_fbdev *exynos_fbd = to_exynos_fbdev(fb_helper);
	struct exynos_drm_gem *exynos_gem = exynos_fbd->exynos_gem;
	struct drm_framebuffer *fb;

	vunmap(exynos_gem->kvaddr);

	/* release drm framebuffer and real buffer */
	if (fb_helper->fb && fb_helper->fb->funcs) {
		fb = fb_helper->fb;
		if (fb)
			drm_framebuffer_remove(fb);
	}

	drm_fb_helper_unregister_fbi(fb_helper);

	drm_fb_helper_fini(fb_helper);
}

void exynos_drm_fbdev_fini(struct drm_device *dev)
{
	struct exynos_drm_private *private = dev->dev_private;
	struct exynos_drm_fbdev *fbdev;

	if (!private || !private->fb_helper)
		return;

	fbdev = to_exynos_fbdev(private->fb_helper);

	exynos_drm_fbdev_destroy(dev, private->fb_helper);
	kfree(fbdev);
	private->fb_helper = NULL;
}
<|MERGE_RESOLUTION|>--- conflicted
+++ resolved
@@ -84,10 +84,6 @@
 		return PTR_ERR(fbi);
 	}
 
-<<<<<<< HEAD
-	fbi->par = helper;
-=======
->>>>>>> 0ecfebd2
 	fbi->fbops = &exynos_drm_fb_ops;
 
 	drm_fb_helper_fill_info(fbi, helper, sizes);
