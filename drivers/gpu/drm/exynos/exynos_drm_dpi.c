// SPDX-License-Identifier: GPL-2.0-only
/*
 * Exynos DRM Parallel output support.
 *
 * Copyright (c) 2014 Samsung Electronics Co., Ltd
 *
 * Contacts: Andrzej Hajda <a.hajda@samsung.com>
*/

<<<<<<< HEAD
#include <drm/drmP.h>
#include <drm/drm_crtc_helper.h>
#include <drm/drm_panel.h>
#include <drm/drm_atomic_helper.h>

=======
>>>>>>> 24b8d41d
#include <linux/of_graph.h>
#include <linux/regulator/consumer.h>

#include <drm/drm_atomic_helper.h>
#include <drm/drm_panel.h>
#include <drm/drm_print.h>
#include <drm/drm_probe_helper.h>
#include <drm/drm_simple_kms_helper.h>

#include <video/of_videomode.h>
#include <video/videomode.h>

#include "exynos_drm_crtc.h"

struct exynos_dpi {
	struct drm_encoder encoder;
	struct device *dev;
	struct device_node *panel_node;

	struct drm_panel *panel;
	struct drm_connector connector;

	struct videomode *vm;
};

#define connector_to_dpi(c) container_of(c, struct exynos_dpi, connector)

static inline struct exynos_dpi *encoder_to_dpi(struct drm_encoder *e)
{
	return container_of(e, struct exynos_dpi, encoder);
}

static enum drm_connector_status
exynos_dpi_detect(struct drm_connector *connector, bool force)
{
	return connector_status_connected;
}

static void exynos_dpi_connector_destroy(struct drm_connector *connector)
{
	drm_connector_unregister(connector);
	drm_connector_cleanup(connector);
}

static const struct drm_connector_funcs exynos_dpi_connector_funcs = {
	.detect = exynos_dpi_detect,
	.fill_modes = drm_helper_probe_single_connector_modes,
	.destroy = exynos_dpi_connector_destroy,
	.reset = drm_atomic_helper_connector_reset,
	.atomic_duplicate_state = drm_atomic_helper_connector_duplicate_state,
	.atomic_destroy_state = drm_atomic_helper_connector_destroy_state,
};

static int exynos_dpi_get_modes(struct drm_connector *connector)
{
	struct exynos_dpi *ctx = connector_to_dpi(connector);

	/* fimd timings gets precedence over panel modes */
	if (ctx->vm) {
		struct drm_display_mode *mode;

		mode = drm_mode_create(connector->dev);
		if (!mode) {
			DRM_DEV_ERROR(ctx->dev,
				      "failed to create a new display mode\n");
			return 0;
		}
		drm_display_mode_from_videomode(ctx->vm, mode);
		mode->type = DRM_MODE_TYPE_DRIVER | DRM_MODE_TYPE_PREFERRED;
		drm_mode_probed_add(connector, mode);
		return 1;
	}

	if (ctx->panel)
		return drm_panel_get_modes(ctx->panel, connector);

	return 0;
}

static const struct drm_connector_helper_funcs exynos_dpi_connector_helper_funcs = {
	.get_modes = exynos_dpi_get_modes,
};

static int exynos_dpi_create_connector(struct drm_encoder *encoder)
{
	struct exynos_dpi *ctx = encoder_to_dpi(encoder);
	struct drm_connector *connector = &ctx->connector;
	int ret;

	connector->polled = DRM_CONNECTOR_POLL_HPD;

	ret = drm_connector_init(encoder->dev, connector,
				 &exynos_dpi_connector_funcs,
				 DRM_MODE_CONNECTOR_VGA);
	if (ret) {
		DRM_DEV_ERROR(ctx->dev,
			      "failed to initialize connector with drm\n");
		return ret;
	}

	drm_connector_helper_add(connector, &exynos_dpi_connector_helper_funcs);
	drm_connector_attach_encoder(connector, encoder);

	return 0;
}

static void exynos_dpi_mode_set(struct drm_encoder *encoder,
				struct drm_display_mode *mode,
				struct drm_display_mode *adjusted_mode)
{
}

static void exynos_dpi_enable(struct drm_encoder *encoder)
{
	struct exynos_dpi *ctx = encoder_to_dpi(encoder);

	if (ctx->panel) {
		drm_panel_prepare(ctx->panel);
		drm_panel_enable(ctx->panel);
	}
}

static void exynos_dpi_disable(struct drm_encoder *encoder)
{
	struct exynos_dpi *ctx = encoder_to_dpi(encoder);

	if (ctx->panel) {
		drm_panel_disable(ctx->panel);
		drm_panel_unprepare(ctx->panel);
	}
}

static const struct drm_encoder_helper_funcs exynos_dpi_encoder_helper_funcs = {
	.mode_set = exynos_dpi_mode_set,
	.enable = exynos_dpi_enable,
	.disable = exynos_dpi_disable,
};

<<<<<<< HEAD
static const struct drm_encoder_funcs exynos_dpi_encoder_funcs = {
	.destroy = drm_encoder_cleanup,
};

=======
>>>>>>> 24b8d41d
enum {
	FIMD_PORT_IN0,
	FIMD_PORT_IN1,
	FIMD_PORT_IN2,
	FIMD_PORT_RGB,
	FIMD_PORT_WRB,
};

<<<<<<< HEAD
static struct device_node *exynos_dpi_of_find_panel_node(struct device *dev)
{
	struct device_node *np, *ep;

	ep = of_graph_get_endpoint_by_regs(dev->of_node, FIMD_PORT_RGB, 0);
	if (!ep)
		return NULL;

	np = of_graph_get_remote_port_parent(ep);
	of_node_put(ep);

	return np;
}

=======
>>>>>>> 24b8d41d
static int exynos_dpi_parse_dt(struct exynos_dpi *ctx)
{
	struct device *dev = ctx->dev;
	struct device_node *dn = dev->of_node;
	struct device_node *np;

	ctx->panel_node = of_graph_get_remote_node(dn, FIMD_PORT_RGB, 0);

	np = of_get_child_by_name(dn, "display-timings");
	if (np) {
		struct videomode *vm;
		int ret;

		of_node_put(np);

		vm = devm_kzalloc(dev, sizeof(*ctx->vm), GFP_KERNEL);
		if (!vm)
			return -ENOMEM;

		ret = of_get_videomode(dn, vm, 0);
		if (ret < 0) {
			devm_kfree(dev, vm);
			return ret;
		}

		ctx->vm = vm;

		return 0;
	}

	if (!ctx->panel_node)
		return -EINVAL;

	return 0;
}

int exynos_dpi_bind(struct drm_device *dev, struct drm_encoder *encoder)
{
	int ret;

	drm_simple_encoder_init(dev, encoder, DRM_MODE_ENCODER_TMDS);

	drm_encoder_helper_add(encoder, &exynos_dpi_encoder_helper_funcs);

	ret = exynos_drm_set_possible_crtcs(encoder, EXYNOS_DISPLAY_TYPE_LCD);
	if (ret < 0)
		return ret;

	ret = exynos_dpi_create_connector(encoder);
	if (ret) {
		DRM_DEV_ERROR(encoder_to_dpi(encoder)->dev,
			      "failed to create connector ret = %d\n", ret);
		drm_encoder_cleanup(encoder);
		return ret;
	}

	return 0;
}

struct drm_encoder *exynos_dpi_probe(struct device *dev)
{
	struct exynos_dpi *ctx;
	int ret;

	ctx = devm_kzalloc(dev, sizeof(*ctx), GFP_KERNEL);
	if (!ctx)
		return ERR_PTR(-ENOMEM);

	ctx->dev = dev;

	ret = exynos_dpi_parse_dt(ctx);
	if (ret < 0) {
		devm_kfree(dev, ctx);
		return NULL;
	}

	if (ctx->panel_node) {
		ctx->panel = of_drm_find_panel(ctx->panel_node);
		if (IS_ERR(ctx->panel))
			return ERR_CAST(ctx->panel);
	}

	return &ctx->encoder;
}

int exynos_dpi_remove(struct drm_encoder *encoder)
{
	struct exynos_dpi *ctx = encoder_to_dpi(encoder);

	exynos_dpi_disable(&ctx->encoder);

	return 0;
}<|MERGE_RESOLUTION|>--- conflicted
+++ resolved
@@ -7,14 +7,6 @@
  * Contacts: Andrzej Hajda <a.hajda@samsung.com>
 */
 
-<<<<<<< HEAD
-#include <drm/drmP.h>
-#include <drm/drm_crtc_helper.h>
-#include <drm/drm_panel.h>
-#include <drm/drm_atomic_helper.h>
-
-=======
->>>>>>> 24b8d41d
 #include <linux/of_graph.h>
 #include <linux/regulator/consumer.h>
 
@@ -153,13 +145,6 @@
 	.disable = exynos_dpi_disable,
 };
 
-<<<<<<< HEAD
-static const struct drm_encoder_funcs exynos_dpi_encoder_funcs = {
-	.destroy = drm_encoder_cleanup,
-};
-
-=======
->>>>>>> 24b8d41d
 enum {
 	FIMD_PORT_IN0,
 	FIMD_PORT_IN1,
@@ -168,23 +153,6 @@
 	FIMD_PORT_WRB,
 };
 
-<<<<<<< HEAD
-static struct device_node *exynos_dpi_of_find_panel_node(struct device *dev)
-{
-	struct device_node *np, *ep;
-
-	ep = of_graph_get_endpoint_by_regs(dev->of_node, FIMD_PORT_RGB, 0);
-	if (!ep)
-		return NULL;
-
-	np = of_graph_get_remote_port_parent(ep);
-	of_node_put(ep);
-
-	return np;
-}
-
-=======
->>>>>>> 24b8d41d
 static int exynos_dpi_parse_dt(struct exynos_dpi *ctx)
 {
 	struct device *dev = ctx->dev;
