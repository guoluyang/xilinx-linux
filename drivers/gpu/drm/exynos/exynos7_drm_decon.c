--- conflicted
+++ resolved
@@ -26,12 +26,8 @@
 #include "exynos_drm_crtc.h"
 #include "exynos_drm_drv.h"
 #include "exynos_drm_fb.h"
-<<<<<<< HEAD
-#include "exynos_drm_iommu.h"
-=======
 #include "exynos_drm_plane.h"
 #include "regs-decon7.h"
->>>>>>> 24b8d41d
 
 /*
  * DECON stands for Display and Enhancement controller.
