// SPDX-License-Identifier: GPL-2.0-or-later
/*
 * Copyright (C) 2012 Samsung Electronics Co.Ltd
 * Authors:
 *	Eunchul Kim <chulspro.kim@samsung.com>
 *	Jinyoung Jeon <jy0.jeon@samsung.com>
 *	Sangmin Lee <lsmin.lee@samsung.com>
 */

#include <linux/clk.h>
#include <linux/component.h>
#include <linux/kernel.h>
#include <linux/mfd/syscon.h>
#include <linux/of.h>
#include <linux/platform_device.h>
#include <linux/pm_runtime.h>
#include <linux/regmap.h>
#include <linux/spinlock.h>

#include <drm/drm_fourcc.h>
#include <drm/drm_print.h>
#include <drm/exynos_drm.h>

#include "exynos_drm_drv.h"
#include "exynos_drm_ipp.h"
#include "regs-fimc.h"

/*
 * FIMC stands for Fully Interactive Mobile Camera and
 * supports image scaler/rotator and input/output DMA operations.
 * input DMA reads image data from the memory.
 * output DMA writes image data to memory.
 * FIMC supports image rotation and image effect functions.
 */

#define FIMC_MAX_DEVS	4
#define FIMC_MAX_SRC	2
#define FIMC_MAX_DST	32
#define FIMC_SHFACTOR	10
#define FIMC_BUF_STOP	1
#define FIMC_BUF_START	2
#define FIMC_WIDTH_ITU_709	1280
#define FIMC_AUTOSUSPEND_DELAY	2000

static unsigned int fimc_mask = 0xc;
module_param_named(fimc_devs, fimc_mask, uint, 0644);
MODULE_PARM_DESC(fimc_devs, "Alias mask for assigning FIMC devices to Exynos DRM");

#define get_fimc_context(dev)	dev_get_drvdata(dev)

enum {
	FIMC_CLK_LCLK,
	FIMC_CLK_GATE,
	FIMC_CLK_WB_A,
	FIMC_CLK_WB_B,
	FIMC_CLKS_MAX
};

static const char * const fimc_clock_names[] = {
	[FIMC_CLK_LCLK]   = "sclk_fimc",
	[FIMC_CLK_GATE]   = "fimc",
	[FIMC_CLK_WB_A]   = "pxl_async0",
	[FIMC_CLK_WB_B]   = "pxl_async1",
};

/*
 * A structure of scaler.
 *
 * @range: narrow, wide.
 * @bypass: unused scaler path.
 * @up_h: horizontal scale up.
 * @up_v: vertical scale up.
 * @hratio: horizontal ratio.
 * @vratio: vertical ratio.
 */
struct fimc_scaler {
	bool range;
	bool bypass;
	bool up_h;
	bool up_v;
	u32 hratio;
	u32 vratio;
};

/*
 * A structure of fimc context.
 *
 * @regs_res: register resources.
 * @regs: memory mapped io registers.
 * @lock: locking of operations.
 * @clocks: fimc clocks.
 * @sc: scaler infomations.
 * @pol: porarity of writeback.
 * @id: fimc id.
 * @irq: irq number.
 */
struct fimc_context {
	struct exynos_drm_ipp ipp;
	struct drm_device *drm_dev;
	void		*dma_priv;
	struct device	*dev;
	struct exynos_drm_ipp_task	*task;
	struct exynos_drm_ipp_formats	*formats;
	unsigned int			num_formats;

	struct resource	*regs_res;
	void __iomem	*regs;
	spinlock_t	lock;
	struct clk	*clocks[FIMC_CLKS_MAX];
	struct fimc_scaler	sc;
	int	id;
	int	irq;
};

static u32 fimc_read(struct fimc_context *ctx, u32 reg)
{
	return readl(ctx->regs + reg);
}

static void fimc_write(struct fimc_context *ctx, u32 val, u32 reg)
{
	writel(val, ctx->regs + reg);
}

static void fimc_set_bits(struct fimc_context *ctx, u32 reg, u32 bits)
{
	void __iomem *r = ctx->regs + reg;

	writel(readl(r) | bits, r);
}

static void fimc_clear_bits(struct fimc_context *ctx, u32 reg, u32 bits)
{
	void __iomem *r = ctx->regs + reg;

	writel(readl(r) & ~bits, r);
}

static void fimc_sw_reset(struct fimc_context *ctx)
{
	u32 cfg;

	/* stop dma operation */
	cfg = fimc_read(ctx, EXYNOS_CISTATUS);
	if (EXYNOS_CISTATUS_GET_ENVID_STATUS(cfg))
		fimc_clear_bits(ctx, EXYNOS_MSCTRL, EXYNOS_MSCTRL_ENVID);

	fimc_set_bits(ctx, EXYNOS_CISRCFMT, EXYNOS_CISRCFMT_ITU601_8BIT);

	/* disable image capture */
	fimc_clear_bits(ctx, EXYNOS_CIIMGCPT,
		EXYNOS_CIIMGCPT_IMGCPTEN_SC | EXYNOS_CIIMGCPT_IMGCPTEN);

	/* s/w reset */
	fimc_set_bits(ctx, EXYNOS_CIGCTRL, EXYNOS_CIGCTRL_SWRST);

	/* s/w reset complete */
	fimc_clear_bits(ctx, EXYNOS_CIGCTRL, EXYNOS_CIGCTRL_SWRST);

	/* reset sequence */
	fimc_write(ctx, 0x0, EXYNOS_CIFCNTSEQ);
}

static void fimc_set_type_ctrl(struct fimc_context *ctx)
{
	u32 cfg;

	cfg = fimc_read(ctx, EXYNOS_CIGCTRL);
	cfg &= ~(EXYNOS_CIGCTRL_TESTPATTERN_MASK |
		EXYNOS_CIGCTRL_SELCAM_ITU_MASK |
		EXYNOS_CIGCTRL_SELCAM_MIPI_MASK |
		EXYNOS_CIGCTRL_SELCAM_FIMC_MASK |
		EXYNOS_CIGCTRL_SELWB_CAMIF_MASK |
		EXYNOS_CIGCTRL_SELWRITEBACK_MASK);

	cfg |= (EXYNOS_CIGCTRL_SELCAM_ITU_A |
		EXYNOS_CIGCTRL_SELWRITEBACK_A |
		EXYNOS_CIGCTRL_SELCAM_MIPI_A |
		EXYNOS_CIGCTRL_SELCAM_FIMC_ITU);

	fimc_write(ctx, cfg, EXYNOS_CIGCTRL);
}

static void fimc_handle_jpeg(struct fimc_context *ctx, bool enable)
{
	u32 cfg;

	DRM_DEV_DEBUG_KMS(ctx->dev, "enable[%d]\n", enable);

	cfg = fimc_read(ctx, EXYNOS_CIGCTRL);
	if (enable)
		cfg |= EXYNOS_CIGCTRL_CAM_JPEG;
	else
		cfg &= ~EXYNOS_CIGCTRL_CAM_JPEG;

	fimc_write(ctx, cfg, EXYNOS_CIGCTRL);
}

static void fimc_mask_irq(struct fimc_context *ctx, bool enable)
{
	u32 cfg;

	DRM_DEV_DEBUG_KMS(ctx->dev, "enable[%d]\n", enable);

	cfg = fimc_read(ctx, EXYNOS_CIGCTRL);
	if (enable) {
		cfg &= ~EXYNOS_CIGCTRL_IRQ_OVFEN;
		cfg |= EXYNOS_CIGCTRL_IRQ_ENABLE | EXYNOS_CIGCTRL_IRQ_LEVEL;
	} else
		cfg &= ~EXYNOS_CIGCTRL_IRQ_ENABLE;
	fimc_write(ctx, cfg, EXYNOS_CIGCTRL);
}

static void fimc_clear_irq(struct fimc_context *ctx)
{
	fimc_set_bits(ctx, EXYNOS_CIGCTRL, EXYNOS_CIGCTRL_IRQ_CLR);
}

static bool fimc_check_ovf(struct fimc_context *ctx)
{
	u32 status, flag;

	status = fimc_read(ctx, EXYNOS_CISTATUS);
	flag = EXYNOS_CISTATUS_OVFIY | EXYNOS_CISTATUS_OVFICB |
		EXYNOS_CISTATUS_OVFICR;

	DRM_DEV_DEBUG_KMS(ctx->dev, "flag[0x%x]\n", flag);

	if (status & flag) {
		fimc_set_bits(ctx, EXYNOS_CIWDOFST,
			EXYNOS_CIWDOFST_CLROVFIY | EXYNOS_CIWDOFST_CLROVFICB |
			EXYNOS_CIWDOFST_CLROVFICR);

		DRM_DEV_ERROR(ctx->dev,
			      "occurred overflow at %d, status 0x%x.\n",
			      ctx->id, status);
		return true;
	}

	return false;
}

static bool fimc_check_frame_end(struct fimc_context *ctx)
{
	u32 cfg;

	cfg = fimc_read(ctx, EXYNOS_CISTATUS);

	DRM_DEV_DEBUG_KMS(ctx->dev, "cfg[0x%x]\n", cfg);

	if (!(cfg & EXYNOS_CISTATUS_FRAMEEND))
		return false;

	cfg &= ~(EXYNOS_CISTATUS_FRAMEEND);
	fimc_write(ctx, cfg, EXYNOS_CISTATUS);

	return true;
}

static int fimc_get_buf_id(struct fimc_context *ctx)
{
	u32 cfg;
	int frame_cnt, buf_id;

	cfg = fimc_read(ctx, EXYNOS_CISTATUS2);
	frame_cnt = EXYNOS_CISTATUS2_GET_FRAMECOUNT_BEFORE(cfg);

	if (frame_cnt == 0)
		frame_cnt = EXYNOS_CISTATUS2_GET_FRAMECOUNT_PRESENT(cfg);

	DRM_DEV_DEBUG_KMS(ctx->dev, "present[%d]before[%d]\n",
			  EXYNOS_CISTATUS2_GET_FRAMECOUNT_PRESENT(cfg),
			  EXYNOS_CISTATUS2_GET_FRAMECOUNT_BEFORE(cfg));

	if (frame_cnt == 0) {
		DRM_DEV_ERROR(ctx->dev, "failed to get frame count.\n");
		return -EIO;
	}

	buf_id = frame_cnt - 1;
	DRM_DEV_DEBUG_KMS(ctx->dev, "buf_id[%d]\n", buf_id);

	return buf_id;
}

static void fimc_handle_lastend(struct fimc_context *ctx, bool enable)
{
	u32 cfg;

	DRM_DEV_DEBUG_KMS(ctx->dev, "enable[%d]\n", enable);

	cfg = fimc_read(ctx, EXYNOS_CIOCTRL);
	if (enable)
		cfg |= EXYNOS_CIOCTRL_LASTENDEN;
	else
		cfg &= ~EXYNOS_CIOCTRL_LASTENDEN;

	fimc_write(ctx, cfg, EXYNOS_CIOCTRL);
}

static void fimc_src_set_fmt_order(struct fimc_context *ctx, u32 fmt)
{
	u32 cfg;

	DRM_DEV_DEBUG_KMS(ctx->dev, "fmt[0x%x]\n", fmt);

	/* RGB */
	cfg = fimc_read(ctx, EXYNOS_CISCCTRL);
	cfg &= ~EXYNOS_CISCCTRL_INRGB_FMT_RGB_MASK;

	switch (fmt) {
	case DRM_FORMAT_RGB565:
		cfg |= EXYNOS_CISCCTRL_INRGB_FMT_RGB565;
		fimc_write(ctx, cfg, EXYNOS_CISCCTRL);
		return;
	case DRM_FORMAT_RGB888:
	case DRM_FORMAT_XRGB8888:
		cfg |= EXYNOS_CISCCTRL_INRGB_FMT_RGB888;
		fimc_write(ctx, cfg, EXYNOS_CISCCTRL);
		return;
	default:
		/* bypass */
		break;
	}

	/* YUV */
	cfg = fimc_read(ctx, EXYNOS_MSCTRL);
	cfg &= ~(EXYNOS_MSCTRL_ORDER2P_SHIFT_MASK |
		EXYNOS_MSCTRL_C_INT_IN_2PLANE |
		EXYNOS_MSCTRL_ORDER422_YCBYCR);

	switch (fmt) {
	case DRM_FORMAT_YUYV:
		cfg |= EXYNOS_MSCTRL_ORDER422_YCBYCR;
		break;
	case DRM_FORMAT_YVYU:
		cfg |= EXYNOS_MSCTRL_ORDER422_YCRYCB;
		break;
	case DRM_FORMAT_UYVY:
		cfg |= EXYNOS_MSCTRL_ORDER422_CBYCRY;
		break;
	case DRM_FORMAT_VYUY:
	case DRM_FORMAT_YUV444:
		cfg |= EXYNOS_MSCTRL_ORDER422_CRYCBY;
		break;
	case DRM_FORMAT_NV21:
	case DRM_FORMAT_NV61:
		cfg |= (EXYNOS_MSCTRL_ORDER2P_LSB_CRCB |
			EXYNOS_MSCTRL_C_INT_IN_2PLANE);
		break;
	case DRM_FORMAT_YUV422:
	case DRM_FORMAT_YUV420:
	case DRM_FORMAT_YVU420:
		cfg |= EXYNOS_MSCTRL_C_INT_IN_3PLANE;
		break;
	case DRM_FORMAT_NV12:
	case DRM_FORMAT_NV16:
		cfg |= (EXYNOS_MSCTRL_ORDER2P_LSB_CBCR |
			EXYNOS_MSCTRL_C_INT_IN_2PLANE);
		break;
	}

	fimc_write(ctx, cfg, EXYNOS_MSCTRL);
}

static void fimc_src_set_fmt(struct fimc_context *ctx, u32 fmt, bool tiled)
{
	u32 cfg;

	DRM_DEV_DEBUG_KMS(ctx->dev, "fmt[0x%x]\n", fmt);

	cfg = fimc_read(ctx, EXYNOS_MSCTRL);
	cfg &= ~EXYNOS_MSCTRL_INFORMAT_RGB;

	switch (fmt) {
	case DRM_FORMAT_RGB565:
	case DRM_FORMAT_RGB888:
	case DRM_FORMAT_XRGB8888:
		cfg |= EXYNOS_MSCTRL_INFORMAT_RGB;
		break;
	case DRM_FORMAT_YUV444:
		cfg |= EXYNOS_MSCTRL_INFORMAT_YCBCR420;
		break;
	case DRM_FORMAT_YUYV:
	case DRM_FORMAT_YVYU:
	case DRM_FORMAT_UYVY:
	case DRM_FORMAT_VYUY:
		cfg |= EXYNOS_MSCTRL_INFORMAT_YCBCR422_1PLANE;
		break;
	case DRM_FORMAT_NV16:
	case DRM_FORMAT_NV61:
	case DRM_FORMAT_YUV422:
		cfg |= EXYNOS_MSCTRL_INFORMAT_YCBCR422;
		break;
	case DRM_FORMAT_YUV420:
	case DRM_FORMAT_YVU420:
	case DRM_FORMAT_NV12:
	case DRM_FORMAT_NV21:
		cfg |= EXYNOS_MSCTRL_INFORMAT_YCBCR420;
		break;
	}

	fimc_write(ctx, cfg, EXYNOS_MSCTRL);

	cfg = fimc_read(ctx, EXYNOS_CIDMAPARAM);
	cfg &= ~EXYNOS_CIDMAPARAM_R_MODE_MASK;

	if (tiled)
		cfg |= EXYNOS_CIDMAPARAM_R_MODE_64X32;
	else
		cfg |= EXYNOS_CIDMAPARAM_R_MODE_LINEAR;

	fimc_write(ctx, cfg, EXYNOS_CIDMAPARAM);

	fimc_src_set_fmt_order(ctx, fmt);
}

static void fimc_src_set_transf(struct fimc_context *ctx, unsigned int rotation)
{
	unsigned int degree = rotation & DRM_MODE_ROTATE_MASK;
	u32 cfg1, cfg2;

	DRM_DEV_DEBUG_KMS(ctx->dev, "rotation[%x]\n", rotation);

	cfg1 = fimc_read(ctx, EXYNOS_MSCTRL);
	cfg1 &= ~(EXYNOS_MSCTRL_FLIP_X_MIRROR |
		EXYNOS_MSCTRL_FLIP_Y_MIRROR);

	cfg2 = fimc_read(ctx, EXYNOS_CITRGFMT);
	cfg2 &= ~EXYNOS_CITRGFMT_INROT90_CLOCKWISE;

	switch (degree) {
	case DRM_MODE_ROTATE_0:
		if (rotation & DRM_MODE_REFLECT_X)
			cfg1 |= EXYNOS_MSCTRL_FLIP_X_MIRROR;
		if (rotation & DRM_MODE_REFLECT_Y)
			cfg1 |= EXYNOS_MSCTRL_FLIP_Y_MIRROR;
		break;
	case DRM_MODE_ROTATE_90:
		cfg2 |= EXYNOS_CITRGFMT_INROT90_CLOCKWISE;
		if (rotation & DRM_MODE_REFLECT_X)
			cfg1 |= EXYNOS_MSCTRL_FLIP_X_MIRROR;
		if (rotation & DRM_MODE_REFLECT_Y)
			cfg1 |= EXYNOS_MSCTRL_FLIP_Y_MIRROR;
		break;
	case DRM_MODE_ROTATE_180:
		cfg1 |= (EXYNOS_MSCTRL_FLIP_X_MIRROR |
			EXYNOS_MSCTRL_FLIP_Y_MIRROR);
		if (rotation & DRM_MODE_REFLECT_X)
			cfg1 &= ~EXYNOS_MSCTRL_FLIP_X_MIRROR;
		if (rotation & DRM_MODE_REFLECT_Y)
			cfg1 &= ~EXYNOS_MSCTRL_FLIP_Y_MIRROR;
		break;
	case DRM_MODE_ROTATE_270:
		cfg1 |= (EXYNOS_MSCTRL_FLIP_X_MIRROR |
			EXYNOS_MSCTRL_FLIP_Y_MIRROR);
		cfg2 |= EXYNOS_CITRGFMT_INROT90_CLOCKWISE;
		if (rotation & DRM_MODE_REFLECT_X)
			cfg1 &= ~EXYNOS_MSCTRL_FLIP_X_MIRROR;
		if (rotation & DRM_MODE_REFLECT_Y)
			cfg1 &= ~EXYNOS_MSCTRL_FLIP_Y_MIRROR;
		break;
	}

	fimc_write(ctx, cfg1, EXYNOS_MSCTRL);
	fimc_write(ctx, cfg2, EXYNOS_CITRGFMT);
}

static void fimc_set_window(struct fimc_context *ctx,
			    struct exynos_drm_ipp_buffer *buf)
{
	unsigned int real_width = buf->buf.pitch[0] / buf->format->cpp[0];
	u32 cfg, h1, h2, v1, v2;

	/* cropped image */
	h1 = buf->rect.x;
	h2 = real_width - buf->rect.w - buf->rect.x;
	v1 = buf->rect.y;
	v2 = buf->buf.height - buf->rect.h - buf->rect.y;

	DRM_DEV_DEBUG_KMS(ctx->dev, "x[%d]y[%d]w[%d]h[%d]hsize[%d]vsize[%d]\n",
			  buf->rect.x, buf->rect.y, buf->rect.w, buf->rect.h,
			  real_width, buf->buf.height);
	DRM_DEV_DEBUG_KMS(ctx->dev, "h1[%d]h2[%d]v1[%d]v2[%d]\n", h1, h2, v1,
			  v2);

	/*
	 * set window offset 1, 2 size
	 * check figure 43-21 in user manual
	 */
	cfg = fimc_read(ctx, EXYNOS_CIWDOFST);
	cfg &= ~(EXYNOS_CIWDOFST_WINHOROFST_MASK |
		EXYNOS_CIWDOFST_WINVEROFST_MASK);
	cfg |= (EXYNOS_CIWDOFST_WINHOROFST(h1) |
		EXYNOS_CIWDOFST_WINVEROFST(v1));
	cfg |= EXYNOS_CIWDOFST_WINOFSEN;
	fimc_write(ctx, cfg, EXYNOS_CIWDOFST);

	cfg = (EXYNOS_CIWDOFST2_WINHOROFST2(h2) |
		EXYNOS_CIWDOFST2_WINVEROFST2(v2));
	fimc_write(ctx, cfg, EXYNOS_CIWDOFST2);
}

static void fimc_src_set_size(struct fimc_context *ctx,
			      struct exynos_drm_ipp_buffer *buf)
{
	unsigned int real_width = buf->buf.pitch[0] / buf->format->cpp[0];
	u32 cfg;

	DRM_DEV_DEBUG_KMS(ctx->dev, "hsize[%d]vsize[%d]\n", real_width,
			  buf->buf.height);

	/* original size */
	cfg = (EXYNOS_ORGISIZE_HORIZONTAL(real_width) |
		EXYNOS_ORGISIZE_VERTICAL(buf->buf.height));

	fimc_write(ctx, cfg, EXYNOS_ORGISIZE);

	DRM_DEV_DEBUG_KMS(ctx->dev, "x[%d]y[%d]w[%d]h[%d]\n", buf->rect.x,
			  buf->rect.y, buf->rect.w, buf->rect.h);

	/* set input DMA image size */
	cfg = fimc_read(ctx, EXYNOS_CIREAL_ISIZE);
	cfg &= ~(EXYNOS_CIREAL_ISIZE_HEIGHT_MASK |
		EXYNOS_CIREAL_ISIZE_WIDTH_MASK);
	cfg |= (EXYNOS_CIREAL_ISIZE_WIDTH(buf->rect.w) |
		EXYNOS_CIREAL_ISIZE_HEIGHT(buf->rect.h));
	fimc_write(ctx, cfg, EXYNOS_CIREAL_ISIZE);

	/*
	 * set input FIFO image size
	 * for now, we support only ITU601 8 bit mode
	 */
	cfg = (EXYNOS_CISRCFMT_ITU601_8BIT |
		EXYNOS_CISRCFMT_SOURCEHSIZE(real_width) |
		EXYNOS_CISRCFMT_SOURCEVSIZE(buf->buf.height));
	fimc_write(ctx, cfg, EXYNOS_CISRCFMT);

	/* offset Y(RGB), Cb, Cr */
	cfg = (EXYNOS_CIIYOFF_HORIZONTAL(buf->rect.x) |
		EXYNOS_CIIYOFF_VERTICAL(buf->rect.y));
	fimc_write(ctx, cfg, EXYNOS_CIIYOFF);
	cfg = (EXYNOS_CIICBOFF_HORIZONTAL(buf->rect.x) |
		EXYNOS_CIICBOFF_VERTICAL(buf->rect.y));
	fimc_write(ctx, cfg, EXYNOS_CIICBOFF);
	cfg = (EXYNOS_CIICROFF_HORIZONTAL(buf->rect.x) |
		EXYNOS_CIICROFF_VERTICAL(buf->rect.y));
	fimc_write(ctx, cfg, EXYNOS_CIICROFF);

	fimc_set_window(ctx, buf);
}

static void fimc_src_set_addr(struct fimc_context *ctx,
			      struct exynos_drm_ipp_buffer *buf)
{
	fimc_write(ctx, buf->dma_addr[0], EXYNOS_CIIYSA(0));
	fimc_write(ctx, buf->dma_addr[1], EXYNOS_CIICBSA(0));
	fimc_write(ctx, buf->dma_addr[2], EXYNOS_CIICRSA(0));
}

static void fimc_dst_set_fmt_order(struct fimc_context *ctx, u32 fmt)
{
	u32 cfg;

	DRM_DEV_DEBUG_KMS(ctx->dev, "fmt[0x%x]\n", fmt);

	/* RGB */
	cfg = fimc_read(ctx, EXYNOS_CISCCTRL);
	cfg &= ~EXYNOS_CISCCTRL_OUTRGB_FMT_RGB_MASK;

	switch (fmt) {
	case DRM_FORMAT_RGB565:
		cfg |= EXYNOS_CISCCTRL_OUTRGB_FMT_RGB565;
		fimc_write(ctx, cfg, EXYNOS_CISCCTRL);
		return;
	case DRM_FORMAT_RGB888:
		cfg |= EXYNOS_CISCCTRL_OUTRGB_FMT_RGB888;
		fimc_write(ctx, cfg, EXYNOS_CISCCTRL);
		return;
	case DRM_FORMAT_XRGB8888:
		cfg |= (EXYNOS_CISCCTRL_OUTRGB_FMT_RGB888 |
			EXYNOS_CISCCTRL_EXTRGB_EXTENSION);
		fimc_write(ctx, cfg, EXYNOS_CISCCTRL);
		break;
	default:
		/* bypass */
		break;
	}

	/* YUV */
	cfg = fimc_read(ctx, EXYNOS_CIOCTRL);
	cfg &= ~(EXYNOS_CIOCTRL_ORDER2P_MASK |
		EXYNOS_CIOCTRL_ORDER422_MASK |
		EXYNOS_CIOCTRL_YCBCR_PLANE_MASK);

	switch (fmt) {
	case DRM_FORMAT_XRGB8888:
		cfg |= EXYNOS_CIOCTRL_ALPHA_OUT;
		break;
	case DRM_FORMAT_YUYV:
		cfg |= EXYNOS_CIOCTRL_ORDER422_YCBYCR;
		break;
	case DRM_FORMAT_YVYU:
		cfg |= EXYNOS_CIOCTRL_ORDER422_YCRYCB;
		break;
	case DRM_FORMAT_UYVY:
		cfg |= EXYNOS_CIOCTRL_ORDER422_CBYCRY;
		break;
	case DRM_FORMAT_VYUY:
		cfg |= EXYNOS_CIOCTRL_ORDER422_CRYCBY;
		break;
	case DRM_FORMAT_NV21:
	case DRM_FORMAT_NV61:
		cfg |= EXYNOS_CIOCTRL_ORDER2P_LSB_CRCB;
		cfg |= EXYNOS_CIOCTRL_YCBCR_2PLANE;
		break;
	case DRM_FORMAT_YUV422:
	case DRM_FORMAT_YUV420:
	case DRM_FORMAT_YVU420:
		cfg |= EXYNOS_CIOCTRL_YCBCR_3PLANE;
		break;
	case DRM_FORMAT_NV12:
	case DRM_FORMAT_NV16:
		cfg |= EXYNOS_CIOCTRL_ORDER2P_LSB_CBCR;
		cfg |= EXYNOS_CIOCTRL_YCBCR_2PLANE;
		break;
	}

	fimc_write(ctx, cfg, EXYNOS_CIOCTRL);
}

static void fimc_dst_set_fmt(struct fimc_context *ctx, u32 fmt, bool tiled)
{
	u32 cfg;

	DRM_DEV_DEBUG_KMS(ctx->dev, "fmt[0x%x]\n", fmt);

	cfg = fimc_read(ctx, EXYNOS_CIEXTEN);

	if (fmt == DRM_FORMAT_AYUV) {
		cfg |= EXYNOS_CIEXTEN_YUV444_OUT;
		fimc_write(ctx, cfg, EXYNOS_CIEXTEN);
	} else {
		cfg &= ~EXYNOS_CIEXTEN_YUV444_OUT;
		fimc_write(ctx, cfg, EXYNOS_CIEXTEN);

		cfg = fimc_read(ctx, EXYNOS_CITRGFMT);
		cfg &= ~EXYNOS_CITRGFMT_OUTFORMAT_MASK;

		switch (fmt) {
		case DRM_FORMAT_RGB565:
		case DRM_FORMAT_RGB888:
		case DRM_FORMAT_XRGB8888:
			cfg |= EXYNOS_CITRGFMT_OUTFORMAT_RGB;
			break;
		case DRM_FORMAT_YUYV:
		case DRM_FORMAT_YVYU:
		case DRM_FORMAT_UYVY:
		case DRM_FORMAT_VYUY:
			cfg |= EXYNOS_CITRGFMT_OUTFORMAT_YCBCR422_1PLANE;
			break;
		case DRM_FORMAT_NV16:
		case DRM_FORMAT_NV61:
		case DRM_FORMAT_YUV422:
			cfg |= EXYNOS_CITRGFMT_OUTFORMAT_YCBCR422;
			break;
		case DRM_FORMAT_YUV420:
		case DRM_FORMAT_YVU420:
		case DRM_FORMAT_NV12:
		case DRM_FORMAT_NV21:
			cfg |= EXYNOS_CITRGFMT_OUTFORMAT_YCBCR420;
			break;
		}

		fimc_write(ctx, cfg, EXYNOS_CITRGFMT);
	}

	cfg = fimc_read(ctx, EXYNOS_CIDMAPARAM);
	cfg &= ~EXYNOS_CIDMAPARAM_W_MODE_MASK;

	if (tiled)
		cfg |= EXYNOS_CIDMAPARAM_W_MODE_64X32;
	else
		cfg |= EXYNOS_CIDMAPARAM_W_MODE_LINEAR;

	fimc_write(ctx, cfg, EXYNOS_CIDMAPARAM);

	fimc_dst_set_fmt_order(ctx, fmt);
}

static void fimc_dst_set_transf(struct fimc_context *ctx, unsigned int rotation)
{
	unsigned int degree = rotation & DRM_MODE_ROTATE_MASK;
	u32 cfg;

	DRM_DEV_DEBUG_KMS(ctx->dev, "rotation[0x%x]\n", rotation);

	cfg = fimc_read(ctx, EXYNOS_CITRGFMT);
	cfg &= ~EXYNOS_CITRGFMT_FLIP_MASK;
	cfg &= ~EXYNOS_CITRGFMT_OUTROT90_CLOCKWISE;

	switch (degree) {
	case DRM_MODE_ROTATE_0:
		if (rotation & DRM_MODE_REFLECT_X)
			cfg |= EXYNOS_CITRGFMT_FLIP_X_MIRROR;
		if (rotation & DRM_MODE_REFLECT_Y)
			cfg |= EXYNOS_CITRGFMT_FLIP_Y_MIRROR;
		break;
	case DRM_MODE_ROTATE_90:
		cfg |= EXYNOS_CITRGFMT_OUTROT90_CLOCKWISE;
		if (rotation & DRM_MODE_REFLECT_X)
			cfg |= EXYNOS_CITRGFMT_FLIP_X_MIRROR;
		if (rotation & DRM_MODE_REFLECT_Y)
			cfg |= EXYNOS_CITRGFMT_FLIP_Y_MIRROR;
		break;
	case DRM_MODE_ROTATE_180:
		cfg |= (EXYNOS_CITRGFMT_FLIP_X_MIRROR |
			EXYNOS_CITRGFMT_FLIP_Y_MIRROR);
		if (rotation & DRM_MODE_REFLECT_X)
			cfg &= ~EXYNOS_CITRGFMT_FLIP_X_MIRROR;
		if (rotation & DRM_MODE_REFLECT_Y)
			cfg &= ~EXYNOS_CITRGFMT_FLIP_Y_MIRROR;
		break;
	case DRM_MODE_ROTATE_270:
		cfg |= (EXYNOS_CITRGFMT_OUTROT90_CLOCKWISE |
			EXYNOS_CITRGFMT_FLIP_X_MIRROR |
			EXYNOS_CITRGFMT_FLIP_Y_MIRROR);
		if (rotation & DRM_MODE_REFLECT_X)
			cfg &= ~EXYNOS_CITRGFMT_FLIP_X_MIRROR;
		if (rotation & DRM_MODE_REFLECT_Y)
			cfg &= ~EXYNOS_CITRGFMT_FLIP_Y_MIRROR;
		break;
	}

	fimc_write(ctx, cfg, EXYNOS_CITRGFMT);
}

static int fimc_set_prescaler(struct fimc_context *ctx, struct fimc_scaler *sc,
			      struct drm_exynos_ipp_task_rect *src,
			      struct drm_exynos_ipp_task_rect *dst)
{
	u32 cfg, cfg_ext, shfactor;
	u32 pre_dst_width, pre_dst_height;
	u32 hfactor, vfactor;
	int ret = 0;
	u32 src_w, src_h, dst_w, dst_h;

	cfg_ext = fimc_read(ctx, EXYNOS_CITRGFMT);
	if (cfg_ext & EXYNOS_CITRGFMT_INROT90_CLOCKWISE) {
		src_w = src->h;
		src_h = src->w;
	} else {
		src_w = src->w;
		src_h = src->h;
	}

	if (cfg_ext & EXYNOS_CITRGFMT_OUTROT90_CLOCKWISE) {
		dst_w = dst->h;
		dst_h = dst->w;
	} else {
		dst_w = dst->w;
		dst_h = dst->h;
	}

	/* fimc_ippdrv_check_property assures that dividers are not null */
	hfactor = fls(src_w / dst_w / 2);
	if (hfactor > FIMC_SHFACTOR / 2) {
		dev_err(ctx->dev, "failed to get ratio horizontal.\n");
		return -EINVAL;
	}

	vfactor = fls(src_h / dst_h / 2);
	if (vfactor > FIMC_SHFACTOR / 2) {
		dev_err(ctx->dev, "failed to get ratio vertical.\n");
		return -EINVAL;
	}

	pre_dst_width = src_w >> hfactor;
	pre_dst_height = src_h >> vfactor;
	DRM_DEV_DEBUG_KMS(ctx->dev, "pre_dst_width[%d]pre_dst_height[%d]\n",
			  pre_dst_width, pre_dst_height);
	DRM_DEV_DEBUG_KMS(ctx->dev, "hfactor[%d]vfactor[%d]\n", hfactor,
			  vfactor);

	sc->hratio = (src_w << 14) / (dst_w << hfactor);
	sc->vratio = (src_h << 14) / (dst_h << vfactor);
	sc->up_h = (dst_w >= src_w) ? true : false;
	sc->up_v = (dst_h >= src_h) ? true : false;
	DRM_DEV_DEBUG_KMS(ctx->dev, "hratio[%d]vratio[%d]up_h[%d]up_v[%d]\n",
			  sc->hratio, sc->vratio, sc->up_h, sc->up_v);

	shfactor = FIMC_SHFACTOR - (hfactor + vfactor);
	DRM_DEV_DEBUG_KMS(ctx->dev, "shfactor[%d]\n", shfactor);

	cfg = (EXYNOS_CISCPRERATIO_SHFACTOR(shfactor) |
		EXYNOS_CISCPRERATIO_PREHORRATIO(1 << hfactor) |
		EXYNOS_CISCPRERATIO_PREVERRATIO(1 << vfactor));
	fimc_write(ctx, cfg, EXYNOS_CISCPRERATIO);

	cfg = (EXYNOS_CISCPREDST_PREDSTWIDTH(pre_dst_width) |
		EXYNOS_CISCPREDST_PREDSTHEIGHT(pre_dst_height));
	fimc_write(ctx, cfg, EXYNOS_CISCPREDST);

	return ret;
}

static void fimc_set_scaler(struct fimc_context *ctx, struct fimc_scaler *sc)
{
	u32 cfg, cfg_ext;

	DRM_DEV_DEBUG_KMS(ctx->dev, "range[%d]bypass[%d]up_h[%d]up_v[%d]\n",
			  sc->range, sc->bypass, sc->up_h, sc->up_v);
	DRM_DEV_DEBUG_KMS(ctx->dev, "hratio[%d]vratio[%d]\n",
			  sc->hratio, sc->vratio);

	cfg = fimc_read(ctx, EXYNOS_CISCCTRL);
	cfg &= ~(EXYNOS_CISCCTRL_SCALERBYPASS |
		EXYNOS_CISCCTRL_SCALEUP_H | EXYNOS_CISCCTRL_SCALEUP_V |
		EXYNOS_CISCCTRL_MAIN_V_RATIO_MASK |
		EXYNOS_CISCCTRL_MAIN_H_RATIO_MASK |
		EXYNOS_CISCCTRL_CSCR2Y_WIDE |
		EXYNOS_CISCCTRL_CSCY2R_WIDE);

	if (sc->range)
		cfg |= (EXYNOS_CISCCTRL_CSCR2Y_WIDE |
			EXYNOS_CISCCTRL_CSCY2R_WIDE);
	if (sc->bypass)
		cfg |= EXYNOS_CISCCTRL_SCALERBYPASS;
	if (sc->up_h)
		cfg |= EXYNOS_CISCCTRL_SCALEUP_H;
	if (sc->up_v)
		cfg |= EXYNOS_CISCCTRL_SCALEUP_V;

	cfg |= (EXYNOS_CISCCTRL_MAINHORRATIO((sc->hratio >> 6)) |
		EXYNOS_CISCCTRL_MAINVERRATIO((sc->vratio >> 6)));
	fimc_write(ctx, cfg, EXYNOS_CISCCTRL);

	cfg_ext = fimc_read(ctx, EXYNOS_CIEXTEN);
	cfg_ext &= ~EXYNOS_CIEXTEN_MAINHORRATIO_EXT_MASK;
	cfg_ext &= ~EXYNOS_CIEXTEN_MAINVERRATIO_EXT_MASK;
	cfg_ext |= (EXYNOS_CIEXTEN_MAINHORRATIO_EXT(sc->hratio) |
		EXYNOS_CIEXTEN_MAINVERRATIO_EXT(sc->vratio));
	fimc_write(ctx, cfg_ext, EXYNOS_CIEXTEN);
}

static void fimc_dst_set_size(struct fimc_context *ctx,
			     struct exynos_drm_ipp_buffer *buf)
{
	unsigned int real_width = buf->buf.pitch[0] / buf->format->cpp[0];
	u32 cfg, cfg_ext;

	DRM_DEV_DEBUG_KMS(ctx->dev, "hsize[%d]vsize[%d]\n", real_width,
			  buf->buf.height);

	/* original size */
	cfg = (EXYNOS_ORGOSIZE_HORIZONTAL(real_width) |
		EXYNOS_ORGOSIZE_VERTICAL(buf->buf.height));

	fimc_write(ctx, cfg, EXYNOS_ORGOSIZE);

	DRM_DEV_DEBUG_KMS(ctx->dev, "x[%d]y[%d]w[%d]h[%d]\n", buf->rect.x,
			  buf->rect.y,
			  buf->rect.w, buf->rect.h);

	/* CSC ITU */
	cfg = fimc_read(ctx, EXYNOS_CIGCTRL);
	cfg &= ~EXYNOS_CIGCTRL_CSC_MASK;

	if (buf->buf.width >= FIMC_WIDTH_ITU_709)
		cfg |= EXYNOS_CIGCTRL_CSC_ITU709;
	else
		cfg |= EXYNOS_CIGCTRL_CSC_ITU601;

	fimc_write(ctx, cfg, EXYNOS_CIGCTRL);

	cfg_ext = fimc_read(ctx, EXYNOS_CITRGFMT);

	/* target image size */
	cfg = fimc_read(ctx, EXYNOS_CITRGFMT);
	cfg &= ~(EXYNOS_CITRGFMT_TARGETH_MASK |
		EXYNOS_CITRGFMT_TARGETV_MASK);
	if (cfg_ext & EXYNOS_CITRGFMT_OUTROT90_CLOCKWISE)
		cfg |= (EXYNOS_CITRGFMT_TARGETHSIZE(buf->rect.h) |
			EXYNOS_CITRGFMT_TARGETVSIZE(buf->rect.w));
	else
		cfg |= (EXYNOS_CITRGFMT_TARGETHSIZE(buf->rect.w) |
			EXYNOS_CITRGFMT_TARGETVSIZE(buf->rect.h));
	fimc_write(ctx, cfg, EXYNOS_CITRGFMT);

	/* target area */
	cfg = EXYNOS_CITAREA_TARGET_AREA(buf->rect.w * buf->rect.h);
	fimc_write(ctx, cfg, EXYNOS_CITAREA);

	/* offset Y(RGB), Cb, Cr */
	cfg = (EXYNOS_CIOYOFF_HORIZONTAL(buf->rect.x) |
		EXYNOS_CIOYOFF_VERTICAL(buf->rect.y));
	fimc_write(ctx, cfg, EXYNOS_CIOYOFF);
	cfg = (EXYNOS_CIOCBOFF_HORIZONTAL(buf->rect.x) |
		EXYNOS_CIOCBOFF_VERTICAL(buf->rect.y));
	fimc_write(ctx, cfg, EXYNOS_CIOCBOFF);
	cfg = (EXYNOS_CIOCROFF_HORIZONTAL(buf->rect.x) |
		EXYNOS_CIOCROFF_VERTICAL(buf->rect.y));
	fimc_write(ctx, cfg, EXYNOS_CIOCROFF);
}

static void fimc_dst_set_buf_seq(struct fimc_context *ctx, u32 buf_id,
		bool enqueue)
{
	unsigned long flags;
	u32 buf_num;
	u32 cfg;

	DRM_DEV_DEBUG_KMS(ctx->dev, "buf_id[%d]enqueu[%d]\n", buf_id, enqueue);

	spin_lock_irqsave(&ctx->lock, flags);

	cfg = fimc_read(ctx, EXYNOS_CIFCNTSEQ);

	if (enqueue)
		cfg |= (1 << buf_id);
	else
		cfg &= ~(1 << buf_id);

	fimc_write(ctx, cfg, EXYNOS_CIFCNTSEQ);

	buf_num = hweight32(cfg);

	if (enqueue && buf_num >= FIMC_BUF_START)
		fimc_mask_irq(ctx, true);
	else if (!enqueue && buf_num <= FIMC_BUF_STOP)
		fimc_mask_irq(ctx, false);

	spin_unlock_irqrestore(&ctx->lock, flags);
}

static void fimc_dst_set_addr(struct fimc_context *ctx,
			     struct exynos_drm_ipp_buffer *buf)
{
	fimc_write(ctx, buf->dma_addr[0], EXYNOS_CIOYSA(0));
	fimc_write(ctx, buf->dma_addr[1], EXYNOS_CIOCBSA(0));
	fimc_write(ctx, buf->dma_addr[2], EXYNOS_CIOCRSA(0));

	fimc_dst_set_buf_seq(ctx, 0, true);
}

static void fimc_stop(struct fimc_context *ctx);

static irqreturn_t fimc_irq_handler(int irq, void *dev_id)
{
	struct fimc_context *ctx = dev_id;
	int buf_id;

	DRM_DEV_DEBUG_KMS(ctx->dev, "fimc id[%d]\n", ctx->id);

	fimc_clear_irq(ctx);
	if (fimc_check_ovf(ctx))
		return IRQ_NONE;

	if (!fimc_check_frame_end(ctx))
		return IRQ_NONE;

	buf_id = fimc_get_buf_id(ctx);
	if (buf_id < 0)
		return IRQ_HANDLED;

	DRM_DEV_DEBUG_KMS(ctx->dev, "buf_id[%d]\n", buf_id);

	if (ctx->task) {
		struct exynos_drm_ipp_task *task = ctx->task;

		ctx->task = NULL;
		pm_runtime_mark_last_busy(ctx->dev);
		pm_runtime_put_autosuspend(ctx->dev);
		exynos_drm_ipp_task_done(task, 0);
	}

	fimc_dst_set_buf_seq(ctx, buf_id, false);
	fimc_stop(ctx);

	return IRQ_HANDLED;
}

static void fimc_clear_addr(struct fimc_context *ctx)
{
	int i;

	for (i = 0; i < FIMC_MAX_SRC; i++) {
		fimc_write(ctx, 0, EXYNOS_CIIYSA(i));
		fimc_write(ctx, 0, EXYNOS_CIICBSA(i));
		fimc_write(ctx, 0, EXYNOS_CIICRSA(i));
	}

	for (i = 0; i < FIMC_MAX_DST; i++) {
		fimc_write(ctx, 0, EXYNOS_CIOYSA(i));
		fimc_write(ctx, 0, EXYNOS_CIOCBSA(i));
		fimc_write(ctx, 0, EXYNOS_CIOCRSA(i));
	}
}

static void fimc_reset(struct fimc_context *ctx)
{
	/* reset h/w block */
	fimc_sw_reset(ctx);

	/* reset scaler capability */
	memset(&ctx->sc, 0x0, sizeof(ctx->sc));

	fimc_clear_addr(ctx);
}

static void fimc_start(struct fimc_context *ctx)
{
	u32 cfg0, cfg1;

	fimc_mask_irq(ctx, true);

	/* If set true, we can save jpeg about screen */
	fimc_handle_jpeg(ctx, false);
	fimc_set_scaler(ctx, &ctx->sc);

	fimc_set_type_ctrl(ctx);
	fimc_handle_lastend(ctx, false);

	/* setup dma */
	cfg0 = fimc_read(ctx, EXYNOS_MSCTRL);
	cfg0 &= ~EXYNOS_MSCTRL_INPUT_MASK;
	cfg0 |= EXYNOS_MSCTRL_INPUT_MEMORY;
	fimc_write(ctx, cfg0, EXYNOS_MSCTRL);

	/* Reset status */
	fimc_write(ctx, 0x0, EXYNOS_CISTATUS);

	cfg0 = fimc_read(ctx, EXYNOS_CIIMGCPT);
	cfg0 &= ~EXYNOS_CIIMGCPT_IMGCPTEN_SC;
	cfg0 |= EXYNOS_CIIMGCPT_IMGCPTEN_SC;

	/* Scaler */
	cfg1 = fimc_read(ctx, EXYNOS_CISCCTRL);
	cfg1 &= ~EXYNOS_CISCCTRL_SCAN_MASK;
	cfg1 |= (EXYNOS_CISCCTRL_PROGRESSIVE |
		EXYNOS_CISCCTRL_SCALERSTART);

	fimc_write(ctx, cfg1, EXYNOS_CISCCTRL);

	/* Enable image capture*/
	cfg0 |= EXYNOS_CIIMGCPT_IMGCPTEN;
	fimc_write(ctx, cfg0, EXYNOS_CIIMGCPT);

	/* Disable frame end irq */
	fimc_clear_bits(ctx, EXYNOS_CIGCTRL, EXYNOS_CIGCTRL_IRQ_END_DISABLE);

	fimc_clear_bits(ctx, EXYNOS_CIOCTRL, EXYNOS_CIOCTRL_WEAVE_MASK);

	fimc_set_bits(ctx, EXYNOS_MSCTRL, EXYNOS_MSCTRL_ENVID);
}

static void fimc_stop(struct fimc_context *ctx)
{
	u32 cfg;

	/* Source clear */
	cfg = fimc_read(ctx, EXYNOS_MSCTRL);
	cfg &= ~EXYNOS_MSCTRL_INPUT_MASK;
	cfg &= ~EXYNOS_MSCTRL_ENVID;
	fimc_write(ctx, cfg, EXYNOS_MSCTRL);

	fimc_mask_irq(ctx, false);

	/* reset sequence */
	fimc_write(ctx, 0x0, EXYNOS_CIFCNTSEQ);

	/* Scaler disable */
	fimc_clear_bits(ctx, EXYNOS_CISCCTRL, EXYNOS_CISCCTRL_SCALERSTART);

	/* Disable image capture */
	fimc_clear_bits(ctx, EXYNOS_CIIMGCPT,
		EXYNOS_CIIMGCPT_IMGCPTEN_SC | EXYNOS_CIIMGCPT_IMGCPTEN);

	/* Enable frame end irq */
	fimc_set_bits(ctx, EXYNOS_CIGCTRL, EXYNOS_CIGCTRL_IRQ_END_DISABLE);
}

static int fimc_commit(struct exynos_drm_ipp *ipp,
			  struct exynos_drm_ipp_task *task)
{
	struct fimc_context *ctx =
			container_of(ipp, struct fimc_context, ipp);

	pm_runtime_get_sync(ctx->dev);
	ctx->task = task;

	fimc_src_set_fmt(ctx, task->src.buf.fourcc, task->src.buf.modifier);
	fimc_src_set_size(ctx, &task->src);
	fimc_src_set_transf(ctx, DRM_MODE_ROTATE_0);
	fimc_src_set_addr(ctx, &task->src);
	fimc_dst_set_fmt(ctx, task->dst.buf.fourcc, task->dst.buf.modifier);
	fimc_dst_set_transf(ctx, task->transform.rotation);
	fimc_dst_set_size(ctx, &task->dst);
	fimc_dst_set_addr(ctx, &task->dst);
	fimc_set_prescaler(ctx, &ctx->sc, &task->src.rect, &task->dst.rect);
	fimc_start(ctx);

	return 0;
}

static void fimc_abort(struct exynos_drm_ipp *ipp,
			  struct exynos_drm_ipp_task *task)
{
	struct fimc_context *ctx =
			container_of(ipp, struct fimc_context, ipp);

	fimc_reset(ctx);

	if (ctx->task) {
		struct exynos_drm_ipp_task *task = ctx->task;

		ctx->task = NULL;
		pm_runtime_mark_last_busy(ctx->dev);
		pm_runtime_put_autosuspend(ctx->dev);
		exynos_drm_ipp_task_done(task, -EIO);
	}
}

static struct exynos_drm_ipp_funcs ipp_funcs = {
	.commit = fimc_commit,
	.abort = fimc_abort,
};

static int fimc_bind(struct device *dev, struct device *master, void *data)
{
	struct fimc_context *ctx = dev_get_drvdata(dev);
	struct drm_device *drm_dev = data;
	struct exynos_drm_ipp *ipp = &ctx->ipp;

	ctx->drm_dev = drm_dev;
	ipp->drm_dev = drm_dev;
	exynos_drm_register_dma(drm_dev, dev, &ctx->dma_priv);

	exynos_drm_ipp_register(dev, ipp, &ipp_funcs,
			DRM_EXYNOS_IPP_CAP_CROP | DRM_EXYNOS_IPP_CAP_ROTATE |
			DRM_EXYNOS_IPP_CAP_SCALE | DRM_EXYNOS_IPP_CAP_CONVERT,
			ctx->formats, ctx->num_formats, "fimc");

	dev_info(dev, "The exynos fimc has been probed successfully\n");

	return 0;
}

static void fimc_unbind(struct device *dev, struct device *master,
			void *data)
{
	struct fimc_context *ctx = dev_get_drvdata(dev);
	struct drm_device *drm_dev = data;
	struct exynos_drm_ipp *ipp = &ctx->ipp;

	exynos_drm_ipp_unregister(dev, ipp);
	exynos_drm_unregister_dma(drm_dev, dev, &ctx->dma_priv);
}

static const struct component_ops fimc_component_ops = {
	.bind	= fimc_bind,
	.unbind = fimc_unbind,
};

static void fimc_put_clocks(struct fimc_context *ctx)
{
	int i;

	for (i = 0; i < FIMC_CLKS_MAX; i++) {
		if (IS_ERR(ctx->clocks[i]))
			continue;
		clk_put(ctx->clocks[i]);
		ctx->clocks[i] = ERR_PTR(-EINVAL);
	}
}

static int fimc_setup_clocks(struct fimc_context *ctx)
{
	struct device *fimc_dev = ctx->dev;
	struct device *dev;
	int ret, i;

	for (i = 0; i < FIMC_CLKS_MAX; i++)
		ctx->clocks[i] = ERR_PTR(-EINVAL);

	for (i = 0; i < FIMC_CLKS_MAX; i++) {
		if (i == FIMC_CLK_WB_A || i == FIMC_CLK_WB_B)
			dev = fimc_dev->parent;
		else
			dev = fimc_dev;

		ctx->clocks[i] = clk_get(dev, fimc_clock_names[i]);
		if (IS_ERR(ctx->clocks[i])) {
			ret = PTR_ERR(ctx->clocks[i]);
			dev_err(fimc_dev, "failed to get clock: %s\n",
						fimc_clock_names[i]);
			goto e_clk_free;
		}
	}

	ret = clk_prepare_enable(ctx->clocks[FIMC_CLK_LCLK]);
	if (!ret)
		return ret;
e_clk_free:
	fimc_put_clocks(ctx);
	return ret;
}

int exynos_drm_check_fimc_device(struct device *dev)
{
	int id = of_alias_get_id(dev->of_node, "fimc");

	if (id >= 0 && (BIT(id) & fimc_mask))
		return 0;
	return -ENODEV;
}

static const unsigned int fimc_formats[] = {
	DRM_FORMAT_XRGB8888, DRM_FORMAT_RGB565,
	DRM_FORMAT_NV12, DRM_FORMAT_NV16, DRM_FORMAT_NV21, DRM_FORMAT_NV61,
	DRM_FORMAT_UYVY, DRM_FORMAT_VYUY, DRM_FORMAT_YUYV, DRM_FORMAT_YVYU,
	DRM_FORMAT_YUV420, DRM_FORMAT_YVU420, DRM_FORMAT_YUV422,
	DRM_FORMAT_YUV444,
};

static const unsigned int fimc_tiled_formats[] = {
	DRM_FORMAT_NV12, DRM_FORMAT_NV21,
};

static const struct drm_exynos_ipp_limit fimc_4210_limits_v1[] = {
	{ IPP_SIZE_LIMIT(BUFFER, .h = { 16, 8192, 8 }, .v = { 16, 8192, 2 }) },
	{ IPP_SIZE_LIMIT(AREA, .h = { 16, 4224, 2 }, .v = { 16, 0, 2 }) },
	{ IPP_SIZE_LIMIT(ROTATED, .h = { 128, 1920 }, .v = { 128, 0 }) },
	{ IPP_SCALE_LIMIT(.h = { (1 << 16) / 64, (1 << 16) * 64 },
			  .v = { (1 << 16) / 64, (1 << 16) * 64 }) },
};

static const struct drm_exynos_ipp_limit fimc_4210_limits_v2[] = {
	{ IPP_SIZE_LIMIT(BUFFER, .h = { 16, 8192, 8 }, .v = { 16, 8192, 2 }) },
	{ IPP_SIZE_LIMIT(AREA, .h = { 16, 1920, 2 }, .v = { 16, 0, 2 }) },
	{ IPP_SIZE_LIMIT(ROTATED, .h = { 128, 1366 }, .v = { 128, 0 }) },
	{ IPP_SCALE_LIMIT(.h = { (1 << 16) / 64, (1 << 16) * 64 },
			  .v = { (1 << 16) / 64, (1 << 16) * 64 }) },
};

static const struct drm_exynos_ipp_limit fimc_4210_limits_tiled_v1[] = {
	{ IPP_SIZE_LIMIT(BUFFER, .h = { 128, 1920, 128 }, .v = { 32, 1920, 32 }) },
	{ IPP_SIZE_LIMIT(AREA, .h = { 128, 1920, 2 }, .v = { 128, 0, 2 }) },
	{ IPP_SCALE_LIMIT(.h = { (1 << 16) / 64, (1 << 16) * 64 },
			  .v = { (1 << 16) / 64, (1 << 16) * 64 }) },
};

static const struct drm_exynos_ipp_limit fimc_4210_limits_tiled_v2[] = {
	{ IPP_SIZE_LIMIT(BUFFER, .h = { 128, 1920, 128 }, .v = { 32, 1920, 32 }) },
	{ IPP_SIZE_LIMIT(AREA, .h = { 128, 1366, 2 }, .v = { 128, 0, 2 }) },
	{ IPP_SCALE_LIMIT(.h = { (1 << 16) / 64, (1 << 16) * 64 },
			  .v = { (1 << 16) / 64, (1 << 16) * 64 }) },
};

static int fimc_probe(struct platform_device *pdev)
{
	const struct drm_exynos_ipp_limit *limits;
	struct exynos_drm_ipp_formats *formats;
	struct device *dev = &pdev->dev;
	struct fimc_context *ctx;
	struct resource *res;
	int ret;
	int i, j, num_limits, num_formats;

	if (exynos_drm_check_fimc_device(dev) != 0)
		return -ENODEV;

	ctx = devm_kzalloc(dev, sizeof(*ctx), GFP_KERNEL);
	if (!ctx)
		return -ENOMEM;

	ctx->dev = dev;
	ctx->id = of_alias_get_id(dev->of_node, "fimc");

	/* construct formats/limits array */
	num_formats = ARRAY_SIZE(fimc_formats) + ARRAY_SIZE(fimc_tiled_formats);
	formats = devm_kcalloc(dev, num_formats, sizeof(*formats),
			       GFP_KERNEL);
	if (!formats)
		return -ENOMEM;

	/* linear formats */
	if (ctx->id < 3) {
		limits = fimc_4210_limits_v1;
		num_limits = ARRAY_SIZE(fimc_4210_limits_v1);
	} else {
		limits = fimc_4210_limits_v2;
		num_limits = ARRAY_SIZE(fimc_4210_limits_v2);
	}
	for (i = 0; i < ARRAY_SIZE(fimc_formats); i++) {
		formats[i].fourcc = fimc_formats[i];
		formats[i].type = DRM_EXYNOS_IPP_FORMAT_SOURCE |
				  DRM_EXYNOS_IPP_FORMAT_DESTINATION;
		formats[i].limits = limits;
		formats[i].num_limits = num_limits;
	}

	/* tiled formats */
	if (ctx->id < 3) {
		limits = fimc_4210_limits_tiled_v1;
		num_limits = ARRAY_SIZE(fimc_4210_limits_tiled_v1);
	} else {
		limits = fimc_4210_limits_tiled_v2;
		num_limits = ARRAY_SIZE(fimc_4210_limits_tiled_v2);
	}
	for (j = i, i = 0; i < ARRAY_SIZE(fimc_tiled_formats); j++, i++) {
		formats[j].fourcc = fimc_tiled_formats[i];
		formats[j].modifier = DRM_FORMAT_MOD_SAMSUNG_64_32_TILE;
		formats[j].type = DRM_EXYNOS_IPP_FORMAT_SOURCE |
				  DRM_EXYNOS_IPP_FORMAT_DESTINATION;
		formats[j].limits = limits;
		formats[j].num_limits = num_limits;
	}

	ctx->formats = formats;
	ctx->num_formats = num_formats;

	/* resource memory */
	ctx->regs_res = platform_get_resource(pdev, IORESOURCE_MEM, 0);
	ctx->regs = devm_ioremap_resource(dev, ctx->regs_res);
	if (IS_ERR(ctx->regs))
		return PTR_ERR(ctx->regs);

	/* resource irq */
	res = platform_get_resource(pdev, IORESOURCE_IRQ, 0);
	if (!res) {
		dev_err(dev, "failed to request irq resource.\n");
		return -ENOENT;
	}

	ret = devm_request_irq(dev, res->start, fimc_irq_handler,
		0, dev_name(dev), ctx);
	if (ret < 0) {
		dev_err(dev, "failed to request irq.\n");
		return ret;
	}

	ret = fimc_setup_clocks(ctx);
	if (ret < 0)
		return ret;

	spin_lock_init(&ctx->lock);
	platform_set_drvdata(pdev, ctx);

	pm_runtime_use_autosuspend(dev);
	pm_runtime_set_autosuspend_delay(dev, FIMC_AUTOSUSPEND_DELAY);
	pm_runtime_enable(dev);

	ret = component_add(dev, &fimc_component_ops);
	if (ret)
		goto err_pm_dis;

	dev_info(dev, "drm fimc registered successfully.\n");

	return 0;

err_pm_dis:
	pm_runtime_dont_use_autosuspend(dev);
	pm_runtime_disable(dev);
	fimc_put_clocks(ctx);

	return ret;
}

static int fimc_remove(struct platform_device *pdev)
{
	struct device *dev = &pdev->dev;
	struct fimc_context *ctx = get_fimc_context(dev);

	component_del(dev, &fimc_component_ops);
	pm_runtime_dont_use_autosuspend(dev);
	pm_runtime_disable(dev);

	fimc_put_clocks(ctx);

	return 0;
}

#ifdef CONFIG_PM
<<<<<<< HEAD
static int fimc_clk_ctrl(struct fimc_context *ctx, bool enable)
{
	DRM_DEBUG_KMS("enable[%d]\n", enable);

	if (enable) {
		clk_prepare_enable(ctx->clocks[FIMC_CLK_GATE]);
		clk_prepare_enable(ctx->clocks[FIMC_CLK_WB_A]);
		ctx->suspended = false;
	} else {
		clk_disable_unprepare(ctx->clocks[FIMC_CLK_GATE]);
		clk_disable_unprepare(ctx->clocks[FIMC_CLK_WB_A]);
		ctx->suspended = true;
	}

	return 0;
}

=======
>>>>>>> 24b8d41d
static int fimc_runtime_suspend(struct device *dev)
{
	struct fimc_context *ctx = get_fimc_context(dev);

	DRM_DEV_DEBUG_KMS(dev, "id[%d]\n", ctx->id);
	clk_disable_unprepare(ctx->clocks[FIMC_CLK_GATE]);
	return 0;
}

static int fimc_runtime_resume(struct device *dev)
{
	struct fimc_context *ctx = get_fimc_context(dev);

	DRM_DEV_DEBUG_KMS(dev, "id[%d]\n", ctx->id);
	return clk_prepare_enable(ctx->clocks[FIMC_CLK_GATE]);
}
#endif

static const struct dev_pm_ops fimc_pm_ops = {
	SET_SYSTEM_SLEEP_PM_OPS(pm_runtime_force_suspend,
				pm_runtime_force_resume)
	SET_RUNTIME_PM_OPS(fimc_runtime_suspend, fimc_runtime_resume, NULL)
};

static const struct of_device_id fimc_of_match[] = {
	{ .compatible = "samsung,exynos4210-fimc" },
	{ .compatible = "samsung,exynos4212-fimc" },
	{ },
};
MODULE_DEVICE_TABLE(of, fimc_of_match);

struct platform_driver fimc_driver = {
	.probe		= fimc_probe,
	.remove		= fimc_remove,
	.driver		= {
		.of_match_table = fimc_of_match,
		.name	= "exynos-drm-fimc",
		.owner	= THIS_MODULE,
		.pm	= &fimc_pm_ops,
	},
};<|MERGE_RESOLUTION|>--- conflicted
+++ resolved
@@ -1382,26 +1382,6 @@
 }
 
 #ifdef CONFIG_PM
-<<<<<<< HEAD
-static int fimc_clk_ctrl(struct fimc_context *ctx, bool enable)
-{
-	DRM_DEBUG_KMS("enable[%d]\n", enable);
-
-	if (enable) {
-		clk_prepare_enable(ctx->clocks[FIMC_CLK_GATE]);
-		clk_prepare_enable(ctx->clocks[FIMC_CLK_WB_A]);
-		ctx->suspended = false;
-	} else {
-		clk_disable_unprepare(ctx->clocks[FIMC_CLK_GATE]);
-		clk_disable_unprepare(ctx->clocks[FIMC_CLK_WB_A]);
-		ctx->suspended = true;
-	}
-
-	return 0;
-}
-
-=======
->>>>>>> 24b8d41d
 static int fimc_runtime_suspend(struct device *dev)
 {
 	struct fimc_context *ctx = get_fimc_context(dev);
