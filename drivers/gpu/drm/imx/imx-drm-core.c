--- conflicted
+++ resolved
@@ -10,12 +10,6 @@
 #include <linux/dma-buf.h>
 #include <linux/module.h>
 #include <linux/platform_device.h>
-<<<<<<< HEAD
-#include <linux/reservation.h>
-#include <drm/drmP.h>
-#include <drm/drm_atomic.h>
-#include <drm/drm_atomic_helper.h>
-=======
 
 #include <video/imx-ipu-v3.h>
 
@@ -23,66 +17,32 @@
 #include <drm/drm_atomic_helper.h>
 #include <drm/drm_drv.h>
 #include <drm/drm_fb_cma_helper.h>
->>>>>>> 24b8d41d
 #include <drm/drm_fb_helper.h>
 #include <drm/drm_gem_cma_helper.h>
 #include <drm/drm_gem_framebuffer_helper.h>
 #include <drm/drm_managed.h>
 #include <drm/drm_of.h>
-<<<<<<< HEAD
-#include <video/imx-ipu-v3.h>
-=======
 #include <drm/drm_plane_helper.h>
 #include <drm/drm_probe_helper.h>
 #include <drm/drm_vblank.h>
->>>>>>> 24b8d41d
 
 #include "imx-drm.h"
 #include "ipuv3-plane.h"
 
 #define MAX_CRTC	4
 
-<<<<<<< HEAD
-struct imx_drm_component {
-	struct device_node *of_node;
-	struct list_head list;
-};
-
-struct imx_drm_device {
-	struct drm_device			*drm;
-	struct imx_drm_crtc			*crtc[MAX_CRTC];
-	unsigned int				pipes;
-	struct drm_fbdev_cma			*fbhelper;
-	struct drm_atomic_state			*state;
-};
-
-struct imx_drm_crtc {
-	struct drm_crtc				*crtc;
-	struct imx_drm_crtc_helper_funcs	imx_drm_helper_funcs;
-};
-
-#if IS_ENABLED(CONFIG_DRM_FBDEV_EMULATION)
-=======
->>>>>>> 24b8d41d
 static int legacyfb_depth = 16;
 module_param(legacyfb_depth, int, 0444);
 
-<<<<<<< HEAD
-static void imx_drm_driver_lastclose(struct drm_device *drm)
-=======
 DEFINE_DRM_GEM_CMA_FOPS(imx_drm_driver_fops);
 
 void imx_drm_connector_destroy(struct drm_connector *connector)
->>>>>>> 24b8d41d
 {
 	drm_connector_unregister(connector);
 	drm_connector_cleanup(connector);
 }
 EXPORT_SYMBOL_GPL(imx_drm_connector_destroy);
 
-<<<<<<< HEAD
-static int imx_drm_enable_vblank(struct drm_device *drm, unsigned int pipe)
-=======
 static int imx_drm_atomic_check(struct drm_device *dev,
 				struct drm_atomic_state *state)
 {
@@ -160,7 +120,6 @@
 
 int imx_drm_encoder_parse_of(struct drm_device *drm,
 	struct drm_encoder *encoder, struct device_node *np)
->>>>>>> 24b8d41d
 {
 	uint32_t crtc_mask = drm_of_find_possible_crtcs(drm, np);
 
@@ -217,14 +176,6 @@
 		of_node_put(np);
 	}
 
-<<<<<<< HEAD
-static int imx_drm_atomic_check(struct drm_device *dev,
-				struct drm_atomic_state *state)
-{
-	int ret;
-
-	ret = drm_atomic_helper_check_modeset(dev, state);
-=======
 	return dev->of_node == np;
 }
 
@@ -263,53 +214,13 @@
 	drm->mode_config.normalize_zpos = true;
 
 	ret = drmm_mode_config_init(drm);
->>>>>>> 24b8d41d
 	if (ret)
 		return ret;
 
-	ret = drm_atomic_helper_check_planes(dev, state);
-	if (ret)
-		return ret;
-
-<<<<<<< HEAD
-	/*
-	 * Check modeset again in case crtc_state->mode_changed is
-	 * updated in plane's ->atomic_check callback.
-	 */
-	ret = drm_atomic_helper_check_modeset(dev, state);
-	if (ret)
-		return ret;
-
-	return ret;
-}
-
-static int imx_drm_atomic_commit(struct drm_device *dev,
-				 struct drm_atomic_state *state,
-				 bool nonblock)
-{
-	struct drm_plane_state *plane_state;
-	struct drm_plane *plane;
-	struct dma_buf *dma_buf;
-	int i;
-
-	/*
-	 * If the plane fb has an dma-buf attached, fish out the exclusive
-	 * fence for the atomic helper to wait on.
-	 */
-	for_each_plane_in_state(state, plane, plane_state, i) {
-		if ((plane->state->fb != plane_state->fb) && plane_state->fb) {
-			dma_buf = drm_fb_cma_get_gem_obj(plane_state->fb,
-							 0)->base.dma_buf;
-			if (!dma_buf)
-				continue;
-			plane_state->fence =
-				reservation_object_get_excl_rcu(dma_buf->resv);
-		}
-	}
-
-	return drm_atomic_helper_commit(dev, state, nonblock);
-}
-=======
+	ret = drm_vblank_init(drm, MAX_CRTC);
+	if (ret)
+		goto err_kms;
+
 	dev_set_drvdata(dev, drm);
 
 	/* Now try and bind all our sub-components */
@@ -328,22 +239,9 @@
 		dev_warn(dev, "Invalid legacyfb_depth.  Defaulting to 16bpp\n");
 		legacyfb_depth = 16;
 	}
->>>>>>> 24b8d41d
-
-static const struct drm_mode_config_funcs imx_drm_mode_config_funcs = {
-	.fb_create = drm_fb_cma_create,
-	.output_poll_changed = imx_drm_output_poll_changed,
-	.atomic_check = imx_drm_atomic_check,
-	.atomic_commit = imx_drm_atomic_commit,
-};
-
-<<<<<<< HEAD
-static void imx_drm_atomic_commit_tail(struct drm_atomic_state *state)
-{
-	struct drm_device *dev = state->dev;
-
-	drm_atomic_helper_commit_modeset_disables(dev, state);
-=======
+
+	drm_kms_helper_poll_init(drm);
+
 	ret = drm_dev_register(drm, 0);
 	if (ret)
 		goto err_poll_fini;
@@ -357,286 +255,23 @@
 	component_unbind_all(drm->dev, drm);
 err_kms:
 	drm_dev_put(drm);
->>>>>>> 24b8d41d
-
-	drm_atomic_helper_commit_planes(dev, state,
-				DRM_PLANE_COMMIT_ACTIVE_ONLY |
-				DRM_PLANE_COMMIT_NO_DISABLE_AFTER_MODESET);
-
-	drm_atomic_helper_commit_modeset_enables(dev, state);
-
-	drm_atomic_helper_commit_hw_done(state);
-
-	drm_atomic_helper_wait_for_vblanks(dev, state);
-
-	drm_atomic_helper_cleanup_planes(dev, state);
-}
-
-<<<<<<< HEAD
-static struct drm_mode_config_helper_funcs imx_drm_mode_config_helpers = {
-	.atomic_commit_tail = imx_drm_atomic_commit_tail,
-};
-
-/*
- * imx_drm_add_crtc - add a new crtc
- */
-int imx_drm_add_crtc(struct drm_device *drm, struct drm_crtc *crtc,
-		struct imx_drm_crtc **new_crtc, struct drm_plane *primary_plane,
-		const struct imx_drm_crtc_helper_funcs *imx_drm_helper_funcs,
-		struct device_node *port)
-{
-	struct imx_drm_device *imxdrm = drm->dev_private;
-	struct imx_drm_crtc *imx_drm_crtc;
-
-	/*
-	 * The vblank arrays are dimensioned by MAX_CRTC - we can't
-	 * pass IDs greater than this to those functions.
-	 */
-	if (imxdrm->pipes >= MAX_CRTC)
-		return -EINVAL;
-
-	if (imxdrm->drm->open_count)
-		return -EBUSY;
-
-	imx_drm_crtc = kzalloc(sizeof(*imx_drm_crtc), GFP_KERNEL);
-	if (!imx_drm_crtc)
-		return -ENOMEM;
-
-	imx_drm_crtc->imx_drm_helper_funcs = *imx_drm_helper_funcs;
-	imx_drm_crtc->crtc = crtc;
-
-	crtc->port = port;
-
-	imxdrm->crtc[imxdrm->pipes++] = imx_drm_crtc;
-
-	*new_crtc = imx_drm_crtc;
-
-	drm_crtc_helper_add(crtc,
-			imx_drm_crtc->imx_drm_helper_funcs.crtc_helper_funcs);
-
-	drm_crtc_init_with_planes(drm, crtc, primary_plane, NULL,
-			imx_drm_crtc->imx_drm_helper_funcs.crtc_funcs, NULL);
-
-	return 0;
-}
-EXPORT_SYMBOL_GPL(imx_drm_add_crtc);
-
-/*
- * imx_drm_remove_crtc - remove a crtc
- */
-int imx_drm_remove_crtc(struct imx_drm_crtc *imx_drm_crtc)
-=======
+
+	return ret;
+}
+
 static void imx_drm_unbind(struct device *dev)
->>>>>>> 24b8d41d
 {
 	struct drm_device *drm = dev_get_drvdata(dev);
 
 	drm_dev_unregister(drm);
 
-<<<<<<< HEAD
-	/*
-	 * If we failed to find the CRTC(s) which this encoder is
-	 * supposed to be connected to, it's because the CRTC has
-	 * not been registered yet.  Defer probing, and hope that
-	 * the required CRTC is added later.
-	 */
-	if (crtc_mask == 0)
-		return -EPROBE_DEFER;
-
-	encoder->possible_crtcs = crtc_mask;
-
-	/* FIXME: this is the mask of outputs which can clone this output. */
-	encoder->possible_clones = ~0;
-
-	return 0;
-}
-EXPORT_SYMBOL_GPL(imx_drm_encoder_parse_of);
-
-static const struct drm_ioctl_desc imx_drm_ioctls[] = {
-	/* none so far */
-};
-
-static struct drm_driver imx_drm_driver = {
-	.driver_features	= DRIVER_MODESET | DRIVER_GEM | DRIVER_PRIME |
-				  DRIVER_ATOMIC,
-	.lastclose		= imx_drm_driver_lastclose,
-	.gem_free_object_unlocked = drm_gem_cma_free_object,
-	.gem_vm_ops		= &drm_gem_cma_vm_ops,
-	.dumb_create		= drm_gem_cma_dumb_create,
-	.dumb_map_offset	= drm_gem_cma_dumb_map_offset,
-	.dumb_destroy		= drm_gem_dumb_destroy,
-
-	.prime_handle_to_fd	= drm_gem_prime_handle_to_fd,
-	.prime_fd_to_handle	= drm_gem_prime_fd_to_handle,
-	.gem_prime_import	= drm_gem_prime_import,
-	.gem_prime_export	= drm_gem_prime_export,
-	.gem_prime_get_sg_table	= drm_gem_cma_prime_get_sg_table,
-	.gem_prime_import_sg_table = drm_gem_cma_prime_import_sg_table,
-	.gem_prime_vmap		= drm_gem_cma_prime_vmap,
-	.gem_prime_vunmap	= drm_gem_cma_prime_vunmap,
-	.gem_prime_mmap		= drm_gem_cma_prime_mmap,
-	.get_vblank_counter	= drm_vblank_no_hw_counter,
-	.enable_vblank		= imx_drm_enable_vblank,
-	.disable_vblank		= imx_drm_disable_vblank,
-	.ioctls			= imx_drm_ioctls,
-	.num_ioctls		= ARRAY_SIZE(imx_drm_ioctls),
-	.fops			= &imx_drm_driver_fops,
-	.name			= "imx-drm",
-	.desc			= "i.MX DRM graphics",
-	.date			= "20120507",
-	.major			= 1,
-	.minor			= 0,
-	.patchlevel		= 0,
-};
-
-static int compare_of(struct device *dev, void *data)
-{
-	struct device_node *np = data;
-
-	/* Special case for DI, dev->of_node may not be set yet */
-	if (strcmp(dev->driver->name, "imx-ipuv3-crtc") == 0) {
-		struct ipu_client_platformdata *pdata = dev->platform_data;
-
-		return pdata->of_node == np;
-	}
-
-	/* Special case for LDB, one device for two channels */
-	if (of_node_cmp(np->name, "lvds-channel") == 0) {
-		np = of_get_parent(np);
-		of_node_put(np);
-	}
-=======
 	drm_kms_helper_poll_fini(drm);
->>>>>>> 24b8d41d
 
 	component_unbind_all(drm->dev, drm);
 
-<<<<<<< HEAD
-static int imx_drm_bind(struct device *dev)
-{
-	struct drm_device *drm;
-	struct imx_drm_device *imxdrm;
-	int ret;
-
-	drm = drm_dev_alloc(&imx_drm_driver, dev);
-	if (IS_ERR(drm))
-		return PTR_ERR(drm);
-
-	imxdrm = devm_kzalloc(dev, sizeof(*imxdrm), GFP_KERNEL);
-	if (!imxdrm) {
-		ret = -ENOMEM;
-		goto err_unref;
-	}
-
-	imxdrm->drm = drm;
-	drm->dev_private = imxdrm;
-
-	/*
-	 * enable drm irq mode.
-	 * - with irq_enabled = true, we can use the vblank feature.
-	 *
-	 * P.S. note that we wouldn't use drm irq handler but
-	 *      just specific driver own one instead because
-	 *      drm framework supports only one irq handler and
-	 *      drivers can well take care of their interrupts
-	 */
-	drm->irq_enabled = true;
-
-	/*
-	 * set max width and height as default value(4096x4096).
-	 * this value would be used to check framebuffer size limitation
-	 * at drm_mode_addfb().
-	 */
-	drm->mode_config.min_width = 64;
-	drm->mode_config.min_height = 64;
-	drm->mode_config.max_width = 4096;
-	drm->mode_config.max_height = 4096;
-	drm->mode_config.funcs = &imx_drm_mode_config_funcs;
-	drm->mode_config.helper_private = &imx_drm_mode_config_helpers;
-
-	drm_mode_config_init(drm);
-
-	ret = drm_vblank_init(drm, MAX_CRTC);
-	if (ret)
-		goto err_kms;
-
-	dev_set_drvdata(dev, drm);
-
-	/* Now try and bind all our sub-components */
-	ret = component_bind_all(dev, drm);
-	if (ret)
-		goto err_vblank;
-
-	drm_mode_config_reset(drm);
-
-	/*
-	 * All components are now initialised, so setup the fb helper.
-	 * The fb helper takes copies of key hardware information, so the
-	 * crtcs/connectors/encoders must not change after this point.
-	 */
-#if IS_ENABLED(CONFIG_DRM_FBDEV_EMULATION)
-	if (legacyfb_depth != 16 && legacyfb_depth != 32) {
-		dev_warn(dev, "Invalid legacyfb_depth.  Defaulting to 16bpp\n");
-		legacyfb_depth = 16;
-	}
-	imxdrm->fbhelper = drm_fbdev_cma_init(drm, legacyfb_depth,
-				drm->mode_config.num_crtc, MAX_CRTC);
-	if (IS_ERR(imxdrm->fbhelper)) {
-		ret = PTR_ERR(imxdrm->fbhelper);
-		imxdrm->fbhelper = NULL;
-		goto err_unbind;
-	}
-#endif
-
-	drm_kms_helper_poll_init(drm);
-
-	ret = drm_dev_register(drm, 0);
-	if (ret)
-		goto err_fbhelper;
-
-	return 0;
-
-err_fbhelper:
-	drm_kms_helper_poll_fini(drm);
-#if IS_ENABLED(CONFIG_DRM_FBDEV_EMULATION)
-	if (imxdrm->fbhelper)
-		drm_fbdev_cma_fini(imxdrm->fbhelper);
-err_unbind:
-#endif
-	component_unbind_all(drm->dev, drm);
-err_vblank:
-	drm_vblank_cleanup(drm);
-err_kms:
-	drm_mode_config_cleanup(drm);
-err_unref:
-	drm_dev_unref(drm);
-
-	return ret;
-}
-
-static void imx_drm_unbind(struct device *dev)
-{
-	struct drm_device *drm = dev_get_drvdata(dev);
-	struct imx_drm_device *imxdrm = drm->dev_private;
-
-	drm_dev_unregister(drm);
-
-	drm_kms_helper_poll_fini(drm);
-
-	if (imxdrm->fbhelper)
-		drm_fbdev_cma_fini(imxdrm->fbhelper);
-
-	drm_mode_config_cleanup(drm);
-
-	component_unbind_all(drm->dev, drm);
+	drm_dev_put(drm);
+
 	dev_set_drvdata(dev, NULL);
-
-	drm_dev_unref(drm);
-=======
-	drm_dev_put(drm);
-
-	dev_set_drvdata(dev, NULL);
->>>>>>> 24b8d41d
 }
 
 static const struct component_master_ops imx_drm_ops = {
@@ -664,45 +299,15 @@
 static int imx_drm_suspend(struct device *dev)
 {
 	struct drm_device *drm_dev = dev_get_drvdata(dev);
-	struct imx_drm_device *imxdrm;
-
-<<<<<<< HEAD
-	/* The drm_dev is NULL before .load hook is called */
-	if (drm_dev == NULL)
-		return 0;
-
-	drm_kms_helper_poll_disable(drm_dev);
-
-	imxdrm = drm_dev->dev_private;
-	imxdrm->state = drm_atomic_helper_suspend(drm_dev);
-	if (IS_ERR(imxdrm->state)) {
-		drm_kms_helper_poll_enable(drm_dev);
-		return PTR_ERR(imxdrm->state);
-	}
-
-	return 0;
-=======
+
 	return drm_mode_config_helper_suspend(drm_dev);
->>>>>>> 24b8d41d
 }
 
 static int imx_drm_resume(struct device *dev)
 {
 	struct drm_device *drm_dev = dev_get_drvdata(dev);
-	struct imx_drm_device *imx_drm;
-
-<<<<<<< HEAD
-	if (drm_dev == NULL)
-		return 0;
-
-	imx_drm = drm_dev->dev_private;
-	drm_atomic_helper_resume(drm_dev, imx_drm->state);
-	drm_kms_helper_poll_enable(drm_dev);
-
-	return 0;
-=======
+
 	return drm_mode_config_helper_resume(drm_dev);
->>>>>>> 24b8d41d
 }
 #endif
 
