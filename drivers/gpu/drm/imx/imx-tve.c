--- conflicted
+++ resolved
@@ -14,14 +14,7 @@
 #include <linux/regmap.h>
 #include <linux/regulator/consumer.h>
 #include <linux/videodev2.h>
-<<<<<<< HEAD
-#include <drm/drmP.h>
-#include <drm/drm_atomic_helper.h>
-#include <drm/drm_fb_helper.h>
-#include <drm/drm_crtc_helper.h>
-=======
-
->>>>>>> 24b8d41d
+
 #include <video/imx-ipu-v3.h>
 
 #include <drm/drm_atomic_helper.h>
@@ -99,11 +92,8 @@
 /* TVE_TST_MODE_REG */
 #define TVE_TVDAC_TEST_MODE_MASK	(0x7 << 0)
 
-<<<<<<< HEAD
-=======
 #define IMX_TVE_DAC_VOLTAGE	2750000
 
->>>>>>> 24b8d41d
 enum {
 	TVE_MODE_TVOUT,
 	TVE_MODE_VGA,
@@ -127,7 +117,6 @@
 };
 
 static inline struct imx_tve *con_to_tve(struct drm_connector *c)
-<<<<<<< HEAD
 {
 	return container_of(c, struct imx_tve, connector);
 }
@@ -137,34 +126,10 @@
 	return container_of(e, struct imx_tve, encoder);
 }
 
-static void tve_lock(void *__tve)
-__acquires(&tve->lock)
-=======
->>>>>>> 24b8d41d
-{
-	return container_of(c, struct imx_tve, connector);
-}
-
-static inline struct imx_tve *enc_to_tve(struct drm_encoder *e)
-{
-	return container_of(e, struct imx_tve, encoder);
-}
-
 static void tve_enable(struct imx_tve *tve)
 {
-<<<<<<< HEAD
-	int ret;
-
-	if (!tve->enabled) {
-		tve->enabled = true;
-		clk_prepare_enable(tve->clk);
-		ret = regmap_update_bits(tve->regmap, TVE_COM_CONF_REG,
-					 TVE_EN, TVE_EN);
-	}
-=======
 	clk_prepare_enable(tve->clk);
 	regmap_update_bits(tve->regmap, TVE_COM_CONF_REG, TVE_EN, TVE_EN);
->>>>>>> 24b8d41d
 
 	/* clear interrupt status register */
 	regmap_write(tve->regmap, TVE_STAT_REG, 0xffffffff);
@@ -181,19 +146,8 @@
 
 static void tve_disable(struct imx_tve *tve)
 {
-<<<<<<< HEAD
-	int ret;
-
-	if (tve->enabled) {
-		tve->enabled = false;
-		ret = regmap_update_bits(tve->regmap, TVE_COM_CONF_REG,
-					 TVE_EN, 0);
-		clk_disable_unprepare(tve->clk);
-	}
-=======
 	regmap_update_bits(tve->regmap, TVE_COM_CONF_REG, TVE_EN, 0);
 	clk_disable_unprepare(tve->clk);
->>>>>>> 24b8d41d
 }
 
 static int tve_setup_tvout(struct imx_tve *tve)
@@ -280,17 +234,6 @@
 	return MODE_BAD;
 }
 
-<<<<<<< HEAD
-static struct drm_encoder *imx_tve_connector_best_encoder(
-		struct drm_connector *connector)
-{
-	struct imx_tve *tve = con_to_tve(connector);
-
-	return &tve->encoder;
-}
-
-=======
->>>>>>> 24b8d41d
 static void imx_tve_encoder_mode_set(struct drm_encoder *encoder,
 				     struct drm_display_mode *orig_mode,
 				     struct drm_display_mode *mode)
@@ -359,10 +302,6 @@
 }
 
 static const struct drm_connector_funcs imx_tve_connector_funcs = {
-<<<<<<< HEAD
-	.dpms = drm_atomic_helper_connector_dpms,
-=======
->>>>>>> 24b8d41d
 	.fill_modes = drm_helper_probe_single_connector_modes,
 	.destroy = imx_drm_connector_destroy,
 	.reset = drm_atomic_helper_connector_reset,
@@ -637,14 +576,8 @@
 
 	tve->dac_reg = devm_regulator_get(dev, "dac");
 	if (!IS_ERR(tve->dac_reg)) {
-<<<<<<< HEAD
-		ret = regulator_set_voltage(tve->dac_reg, 2750000, 2750000);
-		if (ret)
-			return ret;
-=======
 		if (regulator_get_voltage(tve->dac_reg) != IMX_TVE_DAC_VOLTAGE)
 			dev_warn(dev, "dac voltage is not %d uV\n", IMX_TVE_DAC_VOLTAGE);
->>>>>>> 24b8d41d
 		ret = regulator_enable(tve->dac_reg);
 		if (ret)
 			return ret;
@@ -695,18 +628,6 @@
 	return 0;
 }
 
-<<<<<<< HEAD
-static void imx_tve_unbind(struct device *dev, struct device *master,
-	void *data)
-{
-	struct imx_tve *tve = dev_get_drvdata(dev);
-
-	if (!IS_ERR(tve->dac_reg))
-		regulator_disable(tve->dac_reg);
-}
-
-=======
->>>>>>> 24b8d41d
 static const struct component_ops imx_tve_ops = {
 	.bind	= imx_tve_bind,
 };
