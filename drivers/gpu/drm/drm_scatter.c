--- conflicted
+++ resolved
@@ -43,18 +43,6 @@
 
 #define DEBUG_SCATTER 0
 
-<<<<<<< HEAD
-static inline void *drm_vmalloc_dma(unsigned long size)
-{
-#if defined(__powerpc__) && defined(CONFIG_NOT_COHERENT_CACHE)
-	return __vmalloc(size, GFP_KERNEL, pgprot_noncached_wc(PAGE_KERNEL));
-#else
-	return vmalloc_32(size);
-#endif
-}
-
-=======
->>>>>>> 24b8d41d
 static void drm_sg_cleanup(struct drm_sg_mem * entry)
 {
 	struct page *page;
@@ -97,11 +85,7 @@
 	DRM_DEBUG("\n");
 
 	if (!drm_core_check_feature(dev, DRIVER_LEGACY))
-<<<<<<< HEAD
-		return -EINVAL;
-=======
-		return -EOPNOTSUPP;
->>>>>>> 24b8d41d
+		return -EOPNOTSUPP;
 
 	if (!drm_core_check_feature(dev, DRIVER_SG))
 		return -EOPNOTSUPP;
@@ -217,11 +201,7 @@
 	struct drm_sg_mem *entry;
 
 	if (!drm_core_check_feature(dev, DRIVER_LEGACY))
-<<<<<<< HEAD
-		return -EINVAL;
-=======
-		return -EOPNOTSUPP;
->>>>>>> 24b8d41d
+		return -EOPNOTSUPP;
 
 	if (!drm_core_check_feature(dev, DRIVER_SG))
 		return -EOPNOTSUPP;
