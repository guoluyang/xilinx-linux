/*
 * \file drm_ioc32.c
 *
 * 32-bit ioctl compatibility routines for the DRM.
 *
 * \author Paul Mackerras <paulus@samba.org>
 *
 * Copyright (C) Paul Mackerras 2005.
 * All Rights Reserved.
 *
 * Permission is hereby granted, free of charge, to any person obtaining a
 * copy of this software and associated documentation files (the "Software"),
 * to deal in the Software without restriction, including without limitation
 * the rights to use, copy, modify, merge, publish, distribute, sublicense,
 * and/or sell copies of the Software, and to permit persons to whom the
 * Software is furnished to do so, subject to the following conditions:
 *
 * The above copyright notice and this permission notice (including the next
 * paragraph) shall be included in all copies or substantial portions of the
 * Software.
 *
 * THE SOFTWARE IS PROVIDED "AS IS", WITHOUT WARRANTY OF ANY KIND, EXPRESS OR
 * IMPLIED, INCLUDING BUT NOT LIMITED TO THE WARRANTIES OF MERCHANTABILITY,
 * FITNESS FOR A PARTICULAR PURPOSE AND NONINFRINGEMENT.  IN NO EVENT SHALL
 * THE AUTHOR BE LIABLE FOR ANY CLAIM, DAMAGES OR OTHER LIABILITY,
 * WHETHER IN AN ACTION OF CONTRACT, TORT OR OTHERWISE, ARISING FROM,
 * OUT OF OR IN CONNECTION WITH THE SOFTWARE OR THE USE OR OTHER DEALINGS
 * IN THE SOFTWARE.
 */
#include <linux/compat.h>
#include <linux/ratelimit.h>
#include <linux/export.h>

<<<<<<< HEAD
#include <drm/drmP.h>
=======
#include <drm/drm_agpsupport.h>
#include <drm/drm_file.h>
#include <drm/drm_print.h>

#include "drm_crtc_internal.h"
#include "drm_internal.h"
#include "drm_legacy.h"
>>>>>>> 24b8d41d

#define DRM_IOCTL_VERSION32		DRM_IOWR(0x00, drm_version32_t)
#define DRM_IOCTL_GET_UNIQUE32		DRM_IOWR(0x01, drm_unique32_t)
#define DRM_IOCTL_GET_MAP32		DRM_IOWR(0x04, drm_map32_t)
#define DRM_IOCTL_GET_CLIENT32		DRM_IOWR(0x05, drm_client32_t)
#define DRM_IOCTL_GET_STATS32		DRM_IOR( 0x06, drm_stats32_t)

#define DRM_IOCTL_SET_UNIQUE32		DRM_IOW( 0x10, drm_unique32_t)
#define DRM_IOCTL_ADD_MAP32		DRM_IOWR(0x15, drm_map32_t)
#define DRM_IOCTL_ADD_BUFS32		DRM_IOWR(0x16, drm_buf_desc32_t)
#define DRM_IOCTL_MARK_BUFS32		DRM_IOW( 0x17, drm_buf_desc32_t)
#define DRM_IOCTL_INFO_BUFS32		DRM_IOWR(0x18, drm_buf_info32_t)
#define DRM_IOCTL_MAP_BUFS32		DRM_IOWR(0x19, drm_buf_map32_t)
#define DRM_IOCTL_FREE_BUFS32		DRM_IOW( 0x1a, drm_buf_free32_t)

#define DRM_IOCTL_RM_MAP32		DRM_IOW( 0x1b, drm_map32_t)

#define DRM_IOCTL_SET_SAREA_CTX32	DRM_IOW( 0x1c, drm_ctx_priv_map32_t)
#define DRM_IOCTL_GET_SAREA_CTX32	DRM_IOWR(0x1d, drm_ctx_priv_map32_t)

#define DRM_IOCTL_RES_CTX32		DRM_IOWR(0x26, drm_ctx_res32_t)
#define DRM_IOCTL_DMA32			DRM_IOWR(0x29, drm_dma32_t)

#define DRM_IOCTL_AGP_ENABLE32		DRM_IOW( 0x32, drm_agp_mode32_t)
#define DRM_IOCTL_AGP_INFO32		DRM_IOR( 0x33, drm_agp_info32_t)
#define DRM_IOCTL_AGP_ALLOC32		DRM_IOWR(0x34, drm_agp_buffer32_t)
#define DRM_IOCTL_AGP_FREE32		DRM_IOW( 0x35, drm_agp_buffer32_t)
#define DRM_IOCTL_AGP_BIND32		DRM_IOW( 0x36, drm_agp_binding32_t)
#define DRM_IOCTL_AGP_UNBIND32		DRM_IOW( 0x37, drm_agp_binding32_t)

#define DRM_IOCTL_SG_ALLOC32		DRM_IOW( 0x38, drm_scatter_gather32_t)
#define DRM_IOCTL_SG_FREE32		DRM_IOW( 0x39, drm_scatter_gather32_t)

#define DRM_IOCTL_UPDATE_DRAW32		DRM_IOW( 0x3f, drm_update_draw32_t)

#define DRM_IOCTL_WAIT_VBLANK32		DRM_IOWR(0x3a, drm_wait_vblank32_t)

#define DRM_IOCTL_MODE_ADDFB232		DRM_IOWR(0xb8, drm_mode_fb_cmd232_t)

typedef struct drm_version_32 {
	int version_major;	  /* Major version */
	int version_minor;	  /* Minor version */
	int version_patchlevel;	   /* Patch level */
	u32 name_len;		  /* Length of name buffer */
	u32 name;		  /* Name of driver */
	u32 date_len;		  /* Length of date buffer */
	u32 date;		  /* User-space buffer to hold date */
	u32 desc_len;		  /* Length of desc buffer */
	u32 desc;		  /* User-space buffer to hold desc */
} drm_version32_t;

static int compat_drm_version(struct file *file, unsigned int cmd,
			      unsigned long arg)
{
	drm_version32_t v32;
	struct drm_version v;
	int err;

	if (copy_from_user(&v32, (void __user *)arg, sizeof(v32)))
		return -EFAULT;

	v = (struct drm_version) {
		.name_len = v32.name_len,
		.name = compat_ptr(v32.name),
		.date_len = v32.date_len,
		.date = compat_ptr(v32.date),
		.desc_len = v32.desc_len,
		.desc = compat_ptr(v32.desc),
	};
	err = drm_ioctl_kernel(file, drm_version, &v,
			       DRM_RENDER_ALLOW);
	if (err)
		return err;

	v32.version_major = v.version_major;
	v32.version_minor = v.version_minor;
	v32.version_patchlevel = v.version_patchlevel;
	v32.name_len = v.name_len;
	v32.date_len = v.date_len;
	v32.desc_len = v.desc_len;
	if (copy_to_user((void __user *)arg, &v32, sizeof(v32)))
		return -EFAULT;
	return 0;
}

typedef struct drm_unique32 {
	u32 unique_len;	/* Length of unique */
	u32 unique;	/* Unique name for driver instantiation */
} drm_unique32_t;

static int compat_drm_getunique(struct file *file, unsigned int cmd,
				unsigned long arg)
{
	drm_unique32_t uq32;
	struct drm_unique uq;
	int err;

	if (copy_from_user(&uq32, (void __user *)arg, sizeof(uq32)))
		return -EFAULT;
	uq = (struct drm_unique){
		.unique_len = uq32.unique_len,
		.unique = compat_ptr(uq32.unique),
	};

	err = drm_ioctl_kernel(file, drm_getunique, &uq, 0);
	if (err)
		return err;

	uq32.unique_len = uq.unique_len;
	if (copy_to_user((void __user *)arg, &uq32, sizeof(uq32)))
		return -EFAULT;
	return 0;
}

static int compat_drm_setunique(struct file *file, unsigned int cmd,
				unsigned long arg)
{
	/* it's dead */
	return -EINVAL;
}

#if IS_ENABLED(CONFIG_DRM_LEGACY)
typedef struct drm_map32 {
	u32 offset;		/* Requested physical address (0 for SAREA) */
	u32 size;		/* Requested physical size (bytes) */
	enum drm_map_type type;	/* Type of memory to map */
	enum drm_map_flags flags;	/* Flags */
	u32 handle;		/* User-space: "Handle" to pass to mmap() */
	int mtrr;		/* MTRR slot used */
} drm_map32_t;

static int compat_drm_getmap(struct file *file, unsigned int cmd,
			     unsigned long arg)
{
	drm_map32_t __user *argp = (void __user *)arg;
	drm_map32_t m32;
	struct drm_map map;
	int err;

	if (copy_from_user(&m32, argp, sizeof(m32)))
		return -EFAULT;

	map.offset = m32.offset;
	err = drm_ioctl_kernel(file, drm_legacy_getmap_ioctl, &map, 0);
	if (err)
		return err;

	m32.offset = map.offset;
	m32.size = map.size;
	m32.type = map.type;
	m32.flags = map.flags;
	m32.handle = ptr_to_compat((void __user *)map.handle);
	m32.mtrr = map.mtrr;
	if (copy_to_user(argp, &m32, sizeof(m32)))
		return -EFAULT;
	return 0;

}

static int compat_drm_addmap(struct file *file, unsigned int cmd,
			     unsigned long arg)
{
	drm_map32_t __user *argp = (void __user *)arg;
	drm_map32_t m32;
	struct drm_map map;
	int err;

	if (copy_from_user(&m32, argp, sizeof(m32)))
		return -EFAULT;

	map.offset = m32.offset;
	map.size = m32.size;
	map.type = m32.type;
	map.flags = m32.flags;

	err = drm_ioctl_kernel(file, drm_legacy_addmap_ioctl, &map,
				DRM_AUTH|DRM_MASTER|DRM_ROOT_ONLY);
	if (err)
		return err;

	m32.offset = map.offset;
	m32.mtrr = map.mtrr;
	m32.handle = ptr_to_compat((void __user *)map.handle);
	if (map.handle != compat_ptr(m32.handle))
		pr_err_ratelimited("compat_drm_addmap truncated handle %p for type %d offset %x\n",
				   map.handle, m32.type, m32.offset);

	if (copy_to_user(argp, &m32, sizeof(m32)))
		return -EFAULT;

	return 0;
}

static int compat_drm_rmmap(struct file *file, unsigned int cmd,
			    unsigned long arg)
{
	drm_map32_t __user *argp = (void __user *)arg;
	struct drm_map map;
	u32 handle;

	if (get_user(handle, &argp->handle))
		return -EFAULT;
	map.handle = compat_ptr(handle);
	return drm_ioctl_kernel(file, drm_legacy_rmmap_ioctl, &map, DRM_AUTH);
}
#endif

typedef struct drm_client32 {
	int idx;	/* Which client desired? */
	int auth;	/* Is client authenticated? */
	u32 pid;	/* Process ID */
	u32 uid;	/* User ID */
	u32 magic;	/* Magic */
	u32 iocs;	/* Ioctl count */
} drm_client32_t;

static int compat_drm_getclient(struct file *file, unsigned int cmd,
				unsigned long arg)
{
	drm_client32_t c32;
	drm_client32_t __user *argp = (void __user *)arg;
	struct drm_client client;
	int err;

	if (copy_from_user(&c32, argp, sizeof(c32)))
		return -EFAULT;

	client.idx = c32.idx;

	err = drm_ioctl_kernel(file, drm_getclient, &client, 0);
	if (err)
		return err;

	c32.idx = client.idx;
	c32.auth = client.auth;
	c32.pid = client.pid;
	c32.uid = client.uid;
	c32.magic = client.magic;
	c32.iocs = client.iocs;

	if (copy_to_user(argp, &c32, sizeof(c32)))
		return -EFAULT;
	return 0;
}

typedef struct drm_stats32 {
	u32 count;
	struct {
		u32 value;
		enum drm_stat_type type;
	} data[15];
} drm_stats32_t;

static int compat_drm_getstats(struct file *file, unsigned int cmd,
			       unsigned long arg)
{
	drm_stats32_t __user *argp = (void __user *)arg;
<<<<<<< HEAD
	struct drm_stats __user *stats;
	int i, err;

	memset(&s32, 0, sizeof(drm_stats32_t));
	stats = compat_alloc_user_space(sizeof(*stats));
	if (!stats)
		return -EFAULT;
=======
	int err;
>>>>>>> 24b8d41d

	err = drm_ioctl_kernel(file, drm_noop, NULL, 0);
	if (err)
		return err;

	if (clear_user(argp, sizeof(drm_stats32_t)))
		return -EFAULT;
	return 0;
}

#if IS_ENABLED(CONFIG_DRM_LEGACY)
typedef struct drm_buf_desc32 {
	int count;		 /* Number of buffers of this size */
	int size;		 /* Size in bytes */
	int low_mark;		 /* Low water mark */
	int high_mark;		 /* High water mark */
	int flags;
	u32 agp_start;		 /* Start address in the AGP aperture */
} drm_buf_desc32_t;

static int compat_drm_addbufs(struct file *file, unsigned int cmd,
			      unsigned long arg)
{
	drm_buf_desc32_t __user *argp = (void __user *)arg;
	drm_buf_desc32_t desc32;
	struct drm_buf_desc desc;
	int err;

	if (copy_from_user(&desc32, argp, sizeof(drm_buf_desc32_t)))
		return -EFAULT;

	desc = (struct drm_buf_desc){
		desc32.count, desc32.size, desc32.low_mark, desc32.high_mark,
		desc32.flags, desc32.agp_start
	};

	err = drm_ioctl_kernel(file, drm_legacy_addbufs, &desc,
				   DRM_AUTH|DRM_MASTER|DRM_ROOT_ONLY);
	if (err)
		return err;

	desc32 = (drm_buf_desc32_t){
		desc.count, desc.size, desc.low_mark, desc.high_mark,
		desc.flags, desc.agp_start
	};
	if (copy_to_user(argp, &desc32, sizeof(drm_buf_desc32_t)))
		return -EFAULT;

	return 0;
}

static int compat_drm_markbufs(struct file *file, unsigned int cmd,
			       unsigned long arg)
{
	drm_buf_desc32_t b32;
	drm_buf_desc32_t __user *argp = (void __user *)arg;
	struct drm_buf_desc buf;

	if (copy_from_user(&b32, argp, sizeof(b32)))
		return -EFAULT;

	buf.size = b32.size;
	buf.low_mark = b32.low_mark;
	buf.high_mark = b32.high_mark;

	return drm_ioctl_kernel(file, drm_legacy_markbufs, &buf,
				DRM_AUTH|DRM_MASTER|DRM_ROOT_ONLY);
}

typedef struct drm_buf_info32 {
	int count;		/**< Entries in list */
	u32 list;
} drm_buf_info32_t;

static int copy_one_buf32(void *data, int count, struct drm_buf_entry *from)
{
	drm_buf_info32_t *request = data;
	drm_buf_desc32_t __user *to = compat_ptr(request->list);
	drm_buf_desc32_t v = {.count = from->buf_count,
			      .size = from->buf_size,
			      .low_mark = from->low_mark,
			      .high_mark = from->high_mark};

	if (copy_to_user(to + count, &v, offsetof(drm_buf_desc32_t, flags)))
		return -EFAULT;
	return 0;
}

static int drm_legacy_infobufs32(struct drm_device *dev, void *data,
			struct drm_file *file_priv)
{
	drm_buf_info32_t *request = data;

	return __drm_legacy_infobufs(dev, data, &request->count, copy_one_buf32);
}

static int compat_drm_infobufs(struct file *file, unsigned int cmd,
			       unsigned long arg)
{
	drm_buf_info32_t req32;
	drm_buf_info32_t __user *argp = (void __user *)arg;
	int err;

	if (copy_from_user(&req32, argp, sizeof(req32)))
		return -EFAULT;

	if (req32.count < 0)
		req32.count = 0;

	err = drm_ioctl_kernel(file, drm_legacy_infobufs32, &req32, DRM_AUTH);
	if (err)
		return err;

	if (put_user(req32.count, &argp->count))
		return -EFAULT;

	return 0;
}

typedef struct drm_buf_pub32 {
	int idx;		/**< Index into the master buffer list */
	int total;		/**< Buffer size */
	int used;		/**< Amount of buffer in use (for DMA) */
	u32 address;		/**< Address of buffer */
} drm_buf_pub32_t;

typedef struct drm_buf_map32 {
	int count;		/**< Length of the buffer list */
	u32 virtual;		/**< Mmap'd area in user-virtual */
	u32 list;		/**< Buffer information */
} drm_buf_map32_t;

static int map_one_buf32(void *data, int idx, unsigned long virtual,
			struct drm_buf *buf)
{
	drm_buf_map32_t *request = data;
	drm_buf_pub32_t __user *to = compat_ptr(request->list) + idx;
	drm_buf_pub32_t v;

	v.idx = buf->idx;
	v.total = buf->total;
	v.used = 0;
	v.address = virtual + buf->offset;
	if (copy_to_user(to, &v, sizeof(v)))
		return -EFAULT;
	return 0;
}

static int drm_legacy_mapbufs32(struct drm_device *dev, void *data,
		       struct drm_file *file_priv)
{
	drm_buf_map32_t *request = data;
	void __user *v;
	int err = __drm_legacy_mapbufs(dev, data, &request->count,
				    &v, map_one_buf32,
				    file_priv);
	request->virtual = ptr_to_compat(v);
	return err;
}

static int compat_drm_mapbufs(struct file *file, unsigned int cmd,
			      unsigned long arg)
{
	drm_buf_map32_t __user *argp = (void __user *)arg;
	drm_buf_map32_t req32;
	int err;

	if (copy_from_user(&req32, argp, sizeof(req32)))
		return -EFAULT;
	if (req32.count < 0)
		return -EINVAL;

	err = drm_ioctl_kernel(file, drm_legacy_mapbufs32, &req32, DRM_AUTH);
	if (err)
		return err;

	if (put_user(req32.count, &argp->count)
	    || put_user(req32.virtual, &argp->virtual))
		return -EFAULT;

	return 0;
}

typedef struct drm_buf_free32 {
	int count;
	u32 list;
} drm_buf_free32_t;

static int compat_drm_freebufs(struct file *file, unsigned int cmd,
			       unsigned long arg)
{
	drm_buf_free32_t req32;
	struct drm_buf_free request;
	drm_buf_free32_t __user *argp = (void __user *)arg;

	if (copy_from_user(&req32, argp, sizeof(req32)))
		return -EFAULT;

	request.count = req32.count;
	request.list = compat_ptr(req32.list);
	return drm_ioctl_kernel(file, drm_legacy_freebufs, &request, DRM_AUTH);
}

typedef struct drm_ctx_priv_map32 {
	unsigned int ctx_id;	 /**< Context requesting private mapping */
	u32 handle;		/**< Handle of map */
} drm_ctx_priv_map32_t;

static int compat_drm_setsareactx(struct file *file, unsigned int cmd,
				  unsigned long arg)
{
	drm_ctx_priv_map32_t req32;
	struct drm_ctx_priv_map request;
	drm_ctx_priv_map32_t __user *argp = (void __user *)arg;

	if (copy_from_user(&req32, argp, sizeof(req32)))
		return -EFAULT;

	request.ctx_id = req32.ctx_id;
	request.handle = compat_ptr(req32.handle);
	return drm_ioctl_kernel(file, drm_legacy_setsareactx, &request,
				DRM_AUTH|DRM_MASTER|DRM_ROOT_ONLY);
}

static int compat_drm_getsareactx(struct file *file, unsigned int cmd,
				  unsigned long arg)
{
	struct drm_ctx_priv_map req;
	drm_ctx_priv_map32_t req32;
	drm_ctx_priv_map32_t __user *argp = (void __user *)arg;
	int err;

	if (copy_from_user(&req32, argp, sizeof(req32)))
		return -EFAULT;

	req.ctx_id = req32.ctx_id;
	err = drm_ioctl_kernel(file, drm_legacy_getsareactx, &req, DRM_AUTH);
	if (err)
		return err;

	req32.handle = ptr_to_compat((void __user *)req.handle);
	if (copy_to_user(argp, &req32, sizeof(req32)))
		return -EFAULT;

	return 0;
}

typedef struct drm_ctx_res32 {
	int count;
	u32 contexts;
} drm_ctx_res32_t;

static int compat_drm_resctx(struct file *file, unsigned int cmd,
			     unsigned long arg)
{
	drm_ctx_res32_t __user *argp = (void __user *)arg;
	drm_ctx_res32_t res32;
	struct drm_ctx_res res;
	int err;

	if (copy_from_user(&res32, argp, sizeof(res32)))
		return -EFAULT;

	res.count = res32.count;
	res.contexts = compat_ptr(res32.contexts);
	err = drm_ioctl_kernel(file, drm_legacy_resctx, &res, DRM_AUTH);
	if (err)
		return err;

	res32.count = res.count;
	if (copy_to_user(argp, &res32, sizeof(res32)))
		return -EFAULT;

	return 0;
}

typedef struct drm_dma32 {
	int context;		  /**< Context handle */
	int send_count;		  /**< Number of buffers to send */
	u32 send_indices;	  /**< List of handles to buffers */
	u32 send_sizes;		  /**< Lengths of data to send */
	enum drm_dma_flags flags;		  /**< Flags */
	int request_count;	  /**< Number of buffers requested */
	int request_size;	  /**< Desired size for buffers */
	u32 request_indices;	  /**< Buffer information */
	u32 request_sizes;
	int granted_count;	  /**< Number of buffers granted */
} drm_dma32_t;

static int compat_drm_dma(struct file *file, unsigned int cmd,
			  unsigned long arg)
{
	drm_dma32_t d32;
	drm_dma32_t __user *argp = (void __user *)arg;
	struct drm_dma d;
	int err;

	if (copy_from_user(&d32, argp, sizeof(d32)))
		return -EFAULT;

	d.context = d32.context;
	d.send_count = d32.send_count;
	d.send_indices = compat_ptr(d32.send_indices);
	d.send_sizes = compat_ptr(d32.send_sizes);
	d.flags = d32.flags;
	d.request_count = d32.request_count;
	d.request_indices = compat_ptr(d32.request_indices);
	d.request_sizes = compat_ptr(d32.request_sizes);
	err = drm_ioctl_kernel(file, drm_legacy_dma_ioctl, &d, DRM_AUTH);
	if (err)
		return err;

	if (put_user(d.request_size, &argp->request_size)
	    || put_user(d.granted_count, &argp->granted_count))
		return -EFAULT;

	return 0;
}
#endif

#if IS_ENABLED(CONFIG_AGP)
typedef struct drm_agp_mode32 {
	u32 mode;	/**< AGP mode */
} drm_agp_mode32_t;

static int compat_drm_agp_enable(struct file *file, unsigned int cmd,
				 unsigned long arg)
{
	drm_agp_mode32_t __user *argp = (void __user *)arg;
	struct drm_agp_mode mode;

	if (get_user(mode.mode, &argp->mode))
		return -EFAULT;

	return drm_ioctl_kernel(file,  drm_agp_enable_ioctl, &mode,
				DRM_AUTH|DRM_MASTER|DRM_ROOT_ONLY);
}

typedef struct drm_agp_info32 {
	int agp_version_major;
	int agp_version_minor;
	u32 mode;
	u32 aperture_base;	/* physical address */
	u32 aperture_size;	/* bytes */
	u32 memory_allowed;	/* bytes */
	u32 memory_used;

	/* PCI information */
	unsigned short id_vendor;
	unsigned short id_device;
} drm_agp_info32_t;

static int compat_drm_agp_info(struct file *file, unsigned int cmd,
			       unsigned long arg)
{
	drm_agp_info32_t __user *argp = (void __user *)arg;
	drm_agp_info32_t i32;
	struct drm_agp_info info;
	int err;

	err = drm_ioctl_kernel(file, drm_agp_info_ioctl, &info, DRM_AUTH);
	if (err)
		return err;

	i32.agp_version_major = info.agp_version_major;
	i32.agp_version_minor = info.agp_version_minor;
	i32.mode = info.mode;
	i32.aperture_base = info.aperture_base;
	i32.aperture_size = info.aperture_size;
	i32.memory_allowed = info.memory_allowed;
	i32.memory_used = info.memory_used;
	i32.id_vendor = info.id_vendor;
	i32.id_device = info.id_device;
	if (copy_to_user(argp, &i32, sizeof(i32)))
		return -EFAULT;

	return 0;
}

typedef struct drm_agp_buffer32 {
	u32 size;	/**< In bytes -- will round to page boundary */
	u32 handle;	/**< Used for binding / unbinding */
	u32 type;	/**< Type of memory to allocate */
	u32 physical;	/**< Physical used by i810 */
} drm_agp_buffer32_t;

static int compat_drm_agp_alloc(struct file *file, unsigned int cmd,
				unsigned long arg)
{
	drm_agp_buffer32_t __user *argp = (void __user *)arg;
	drm_agp_buffer32_t req32;
	struct drm_agp_buffer request;
	int err;

	if (copy_from_user(&req32, argp, sizeof(req32)))
		return -EFAULT;

	request.size = req32.size;
	request.type = req32.type;
	err = drm_ioctl_kernel(file, drm_agp_alloc_ioctl, &request,
				DRM_AUTH|DRM_MASTER|DRM_ROOT_ONLY);
	if (err)
		return err;

	req32.handle = request.handle;
	req32.physical = request.physical;
	if (copy_to_user(argp, &req32, sizeof(req32))) {
		drm_ioctl_kernel(file, drm_agp_free_ioctl, &request,
				DRM_AUTH|DRM_MASTER|DRM_ROOT_ONLY);
		return -EFAULT;
	}

	return 0;
}

static int compat_drm_agp_free(struct file *file, unsigned int cmd,
			       unsigned long arg)
{
	drm_agp_buffer32_t __user *argp = (void __user *)arg;
	struct drm_agp_buffer request;

	if (get_user(request.handle, &argp->handle))
		return -EFAULT;

	return drm_ioctl_kernel(file, drm_agp_free_ioctl, &request,
				DRM_AUTH|DRM_MASTER|DRM_ROOT_ONLY);
}

typedef struct drm_agp_binding32 {
	u32 handle;	/**< From drm_agp_buffer */
	u32 offset;	/**< In bytes -- will round to page boundary */
} drm_agp_binding32_t;

static int compat_drm_agp_bind(struct file *file, unsigned int cmd,
			       unsigned long arg)
{
	drm_agp_binding32_t __user *argp = (void __user *)arg;
	drm_agp_binding32_t req32;
	struct drm_agp_binding request;

	if (copy_from_user(&req32, argp, sizeof(req32)))
		return -EFAULT;

	request.handle = req32.handle;
	request.offset = req32.offset;
	return drm_ioctl_kernel(file, drm_agp_bind_ioctl, &request,
				DRM_AUTH|DRM_MASTER|DRM_ROOT_ONLY);
}

static int compat_drm_agp_unbind(struct file *file, unsigned int cmd,
				 unsigned long arg)
{
	drm_agp_binding32_t __user *argp = (void __user *)arg;
	struct drm_agp_binding request;

	if (get_user(request.handle, &argp->handle))
		return -EFAULT;

	return drm_ioctl_kernel(file, drm_agp_unbind_ioctl, &request,
				DRM_AUTH|DRM_MASTER|DRM_ROOT_ONLY);
}
#endif /* CONFIG_AGP */

#if IS_ENABLED(CONFIG_DRM_LEGACY)
typedef struct drm_scatter_gather32 {
	u32 size;	/**< In bytes -- will round to page boundary */
	u32 handle;	/**< Used for mapping / unmapping */
} drm_scatter_gather32_t;

static int compat_drm_sg_alloc(struct file *file, unsigned int cmd,
			       unsigned long arg)
{
	drm_scatter_gather32_t __user *argp = (void __user *)arg;
	struct drm_scatter_gather request;
	int err;

	if (get_user(request.size, &argp->size))
		return -EFAULT;

	err = drm_ioctl_kernel(file, drm_legacy_sg_alloc, &request,
				DRM_AUTH|DRM_MASTER|DRM_ROOT_ONLY);
	if (err)
		return err;

	/* XXX not sure about the handle conversion here... */
	if (put_user(request.handle >> PAGE_SHIFT, &argp->handle))
		return -EFAULT;

	return 0;
}

static int compat_drm_sg_free(struct file *file, unsigned int cmd,
			      unsigned long arg)
{
	drm_scatter_gather32_t __user *argp = (void __user *)arg;
	struct drm_scatter_gather request;
	unsigned long x;

	if (get_user(x, &argp->handle))
		return -EFAULT;
	request.handle = x << PAGE_SHIFT;
	return drm_ioctl_kernel(file, drm_legacy_sg_free, &request,
				DRM_AUTH|DRM_MASTER|DRM_ROOT_ONLY);
}
#endif
#if defined(CONFIG_X86)
typedef struct drm_update_draw32 {
	drm_drawable_t handle;
	unsigned int type;
	unsigned int num;
	/* 64-bit version has a 32-bit pad here */
	u64 data;	/**< Pointer */
} __attribute__((packed)) drm_update_draw32_t;

static int compat_drm_update_draw(struct file *file, unsigned int cmd,
				  unsigned long arg)
{
	drm_update_draw32_t update32;

	if (copy_from_user(&update32, (void __user *)arg, sizeof(update32)))
		return -EFAULT;

	return drm_ioctl_kernel(file, drm_noop, NULL,
				DRM_AUTH|DRM_MASTER|DRM_ROOT_ONLY);
}
#endif

struct drm_wait_vblank_request32 {
	enum drm_vblank_seq_type type;
	unsigned int sequence;
	u32 signal;
};

struct drm_wait_vblank_reply32 {
	enum drm_vblank_seq_type type;
	unsigned int sequence;
	s32 tval_sec;
	s32 tval_usec;
};

typedef union drm_wait_vblank32 {
	struct drm_wait_vblank_request32 request;
	struct drm_wait_vblank_reply32 reply;
} drm_wait_vblank32_t;

static int compat_drm_wait_vblank(struct file *file, unsigned int cmd,
				  unsigned long arg)
{
	drm_wait_vblank32_t __user *argp = (void __user *)arg;
	drm_wait_vblank32_t req32;
	union drm_wait_vblank req;
	int err;

	if (copy_from_user(&req32, argp, sizeof(req32)))
		return -EFAULT;

	req.request.type = req32.request.type;
	req.request.sequence = req32.request.sequence;
	req.request.signal = req32.request.signal;
	err = drm_ioctl_kernel(file, drm_wait_vblank_ioctl, &req, DRM_UNLOCKED);
	if (err)
		return err;

	req32.reply.type = req.reply.type;
	req32.reply.sequence = req.reply.sequence;
	req32.reply.tval_sec = req.reply.tval_sec;
	req32.reply.tval_usec = req.reply.tval_usec;
	if (copy_to_user(argp, &req32, sizeof(req32)))
		return -EFAULT;

	return 0;
}

<<<<<<< HEAD
#if defined(CONFIG_X86) || defined(CONFIG_IA64)
=======
#if defined(CONFIG_X86)
>>>>>>> 24b8d41d
typedef struct drm_mode_fb_cmd232 {
	u32 fb_id;
	u32 width;
	u32 height;
	u32 pixel_format;
	u32 flags;
	u32 handles[4];
	u32 pitches[4];
	u32 offsets[4];
	u64 modifier[4];
} __attribute__((packed)) drm_mode_fb_cmd232_t;

static int compat_drm_mode_addfb2(struct file *file, unsigned int cmd,
				  unsigned long arg)
{
	struct drm_mode_fb_cmd232 __user *argp = (void __user *)arg;
	struct drm_mode_fb_cmd2 req64;
	int err;

	if (copy_from_user(&req64, argp,
			   offsetof(drm_mode_fb_cmd232_t, modifier)))
		return -EFAULT;

	if (copy_from_user(&req64.modifier, &argp->modifier,
			   sizeof(req64.modifier)))
		return -EFAULT;

	err = drm_ioctl_kernel(file, drm_mode_addfb2, &req64, 0);
	if (err)
		return err;

	if (put_user(req64.fb_id, &argp->fb_id))
		return -EFAULT;

	return 0;
}
#endif

static struct {
	drm_ioctl_compat_t *fn;
	char *name;
} drm_compat_ioctls[] = {
#define DRM_IOCTL32_DEF(n, f) [DRM_IOCTL_NR(n##32)] = {.fn = f, .name = #n}
	DRM_IOCTL32_DEF(DRM_IOCTL_VERSION, compat_drm_version),
	DRM_IOCTL32_DEF(DRM_IOCTL_GET_UNIQUE, compat_drm_getunique),
#if IS_ENABLED(CONFIG_DRM_LEGACY)
	DRM_IOCTL32_DEF(DRM_IOCTL_GET_MAP, compat_drm_getmap),
#endif
	DRM_IOCTL32_DEF(DRM_IOCTL_GET_CLIENT, compat_drm_getclient),
	DRM_IOCTL32_DEF(DRM_IOCTL_GET_STATS, compat_drm_getstats),
	DRM_IOCTL32_DEF(DRM_IOCTL_SET_UNIQUE, compat_drm_setunique),
#if IS_ENABLED(CONFIG_DRM_LEGACY)
	DRM_IOCTL32_DEF(DRM_IOCTL_ADD_MAP, compat_drm_addmap),
	DRM_IOCTL32_DEF(DRM_IOCTL_ADD_BUFS, compat_drm_addbufs),
	DRM_IOCTL32_DEF(DRM_IOCTL_MARK_BUFS, compat_drm_markbufs),
	DRM_IOCTL32_DEF(DRM_IOCTL_INFO_BUFS, compat_drm_infobufs),
	DRM_IOCTL32_DEF(DRM_IOCTL_MAP_BUFS, compat_drm_mapbufs),
	DRM_IOCTL32_DEF(DRM_IOCTL_FREE_BUFS, compat_drm_freebufs),
	DRM_IOCTL32_DEF(DRM_IOCTL_RM_MAP, compat_drm_rmmap),
	DRM_IOCTL32_DEF(DRM_IOCTL_SET_SAREA_CTX, compat_drm_setsareactx),
	DRM_IOCTL32_DEF(DRM_IOCTL_GET_SAREA_CTX, compat_drm_getsareactx),
	DRM_IOCTL32_DEF(DRM_IOCTL_RES_CTX, compat_drm_resctx),
	DRM_IOCTL32_DEF(DRM_IOCTL_DMA, compat_drm_dma),
#endif
#if IS_ENABLED(CONFIG_AGP)
	DRM_IOCTL32_DEF(DRM_IOCTL_AGP_ENABLE, compat_drm_agp_enable),
	DRM_IOCTL32_DEF(DRM_IOCTL_AGP_INFO, compat_drm_agp_info),
	DRM_IOCTL32_DEF(DRM_IOCTL_AGP_ALLOC, compat_drm_agp_alloc),
	DRM_IOCTL32_DEF(DRM_IOCTL_AGP_FREE, compat_drm_agp_free),
	DRM_IOCTL32_DEF(DRM_IOCTL_AGP_BIND, compat_drm_agp_bind),
	DRM_IOCTL32_DEF(DRM_IOCTL_AGP_UNBIND, compat_drm_agp_unbind),
#endif
#if IS_ENABLED(CONFIG_DRM_LEGACY)
	DRM_IOCTL32_DEF(DRM_IOCTL_SG_ALLOC, compat_drm_sg_alloc),
	DRM_IOCTL32_DEF(DRM_IOCTL_SG_FREE, compat_drm_sg_free),
#endif
#if defined(CONFIG_X86) || defined(CONFIG_IA64)
	DRM_IOCTL32_DEF(DRM_IOCTL_UPDATE_DRAW, compat_drm_update_draw),
#endif
	DRM_IOCTL32_DEF(DRM_IOCTL_WAIT_VBLANK, compat_drm_wait_vblank),
#if defined(CONFIG_X86) || defined(CONFIG_IA64)
	DRM_IOCTL32_DEF(DRM_IOCTL_MODE_ADDFB2, compat_drm_mode_addfb2),
#endif
<<<<<<< HEAD
	[DRM_IOCTL_NR(DRM_IOCTL_WAIT_VBLANK32)] = compat_drm_wait_vblank,
#if defined(CONFIG_X86) || defined(CONFIG_IA64)
	[DRM_IOCTL_NR(DRM_IOCTL_MODE_ADDFB232)] = compat_drm_mode_addfb2,
#endif
=======
>>>>>>> 24b8d41d
};

/**
 * drm_compat_ioctl - 32bit IOCTL compatibility handler for DRM drivers
 * @filp: file this ioctl is called on
 * @cmd: ioctl cmd number
 * @arg: user argument
 *
 * Compatibility handler for 32 bit userspace running on 64 kernels. All actual
 * IOCTL handling is forwarded to drm_ioctl(), while marshalling structures as
 * appropriate. Note that this only handles DRM core IOCTLs, if the driver has
 * botched IOCTL itself, it must handle those by wrapping this function.
 *
 * Returns:
 * Zero on success, negative error code on failure.
 */
long drm_compat_ioctl(struct file *filp, unsigned int cmd, unsigned long arg)
{
	unsigned int nr = DRM_IOCTL_NR(cmd);
	struct drm_file *file_priv = filp->private_data;
	drm_ioctl_compat_t *fn;
	int ret;

	/* Assume that ioctls without an explicit compat routine will just
	 * work.  This may not always be a good assumption, but it's better
	 * than always failing.
	 */
	if (nr >= ARRAY_SIZE(drm_compat_ioctls))
		return drm_ioctl(filp, cmd, arg);

	fn = drm_compat_ioctls[nr].fn;
	if (!fn)
		return drm_ioctl(filp, cmd, arg);

	DRM_DEBUG("comm=\"%s\", pid=%d, dev=0x%lx, auth=%d, %s\n",
		  current->comm, task_pid_nr(current),
		  (long)old_encode_dev(file_priv->minor->kdev->devt),
		  file_priv->authenticated,
		  drm_compat_ioctls[nr].name);
	ret = (*fn)(filp, cmd, arg);
	if (ret)
		DRM_DEBUG("ret = %d\n", ret);
	return ret;
}
EXPORT_SYMBOL(drm_compat_ioctl);<|MERGE_RESOLUTION|>--- conflicted
+++ resolved
@@ -31,9 +31,6 @@
 #include <linux/ratelimit.h>
 #include <linux/export.h>
 
-<<<<<<< HEAD
-#include <drm/drmP.h>
-=======
 #include <drm/drm_agpsupport.h>
 #include <drm/drm_file.h>
 #include <drm/drm_print.h>
@@ -41,7 +38,6 @@
 #include "drm_crtc_internal.h"
 #include "drm_internal.h"
 #include "drm_legacy.h"
->>>>>>> 24b8d41d
 
 #define DRM_IOCTL_VERSION32		DRM_IOWR(0x00, drm_version32_t)
 #define DRM_IOCTL_GET_UNIQUE32		DRM_IOWR(0x01, drm_unique32_t)
@@ -299,17 +295,7 @@
 			       unsigned long arg)
 {
 	drm_stats32_t __user *argp = (void __user *)arg;
-<<<<<<< HEAD
-	struct drm_stats __user *stats;
-	int i, err;
-
-	memset(&s32, 0, sizeof(drm_stats32_t));
-	stats = compat_alloc_user_space(sizeof(*stats));
-	if (!stats)
-		return -EFAULT;
-=======
-	int err;
->>>>>>> 24b8d41d
+	int err;
 
 	err = drm_ioctl_kernel(file, drm_noop, NULL, 0);
 	if (err)
@@ -883,11 +869,7 @@
 	return 0;
 }
 
-<<<<<<< HEAD
-#if defined(CONFIG_X86) || defined(CONFIG_IA64)
-=======
 #if defined(CONFIG_X86)
->>>>>>> 24b8d41d
 typedef struct drm_mode_fb_cmd232 {
 	u32 fb_id;
 	u32 width;
@@ -971,13 +953,6 @@
 #if defined(CONFIG_X86) || defined(CONFIG_IA64)
 	DRM_IOCTL32_DEF(DRM_IOCTL_MODE_ADDFB2, compat_drm_mode_addfb2),
 #endif
-<<<<<<< HEAD
-	[DRM_IOCTL_NR(DRM_IOCTL_WAIT_VBLANK32)] = compat_drm_wait_vblank,
-#if defined(CONFIG_X86) || defined(CONFIG_IA64)
-	[DRM_IOCTL_NR(DRM_IOCTL_MODE_ADDFB232)] = compat_drm_mode_addfb2,
-#endif
-=======
->>>>>>> 24b8d41d
 };
 
 /**
