--- conflicted
+++ resolved
@@ -239,20 +239,10 @@
 	vsg->pages = vzalloc(array_size(sizeof(struct page *), vsg->num_pages));
 	if (NULL == vsg->pages)
 		return -ENOMEM;
-<<<<<<< HEAD
-	down_read(&current->mm->mmap_sem);
-	ret = get_user_pages((unsigned long)xfer->mem_addr,
-			     vsg->num_pages,
-			     (vsg->direction == DMA_FROM_DEVICE) ? FOLL_WRITE : 0,
-			     vsg->pages, NULL);
-
-	up_read(&current->mm->mmap_sem);
-=======
 	ret = pin_user_pages_fast((unsigned long)xfer->mem_addr,
 			vsg->num_pages,
 			vsg->direction == DMA_FROM_DEVICE ? FOLL_WRITE : 0,
 			vsg->pages);
->>>>>>> 24b8d41d
 	if (ret != vsg->num_pages) {
 		if (ret < 0)
 			return ret;
