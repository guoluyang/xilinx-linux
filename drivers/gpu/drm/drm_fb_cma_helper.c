// SPDX-License-Identifier: GPL-2.0-or-later
/*
 * drm kms/fb cma (contiguous memory allocator) helper functions
 *
 * Copyright (C) 2012 Analog Devices Inc.
 *   Author: Lars-Peter Clausen <lars@metafoo.de>
 *
 * Based on udl_fbdev.c
 *  Copyright (C) 2012 Red Hat
 */

#include <drm/drm_fb_cma_helper.h>
<<<<<<< HEAD
#include <linux/dma-mapping.h>
#include <linux/module.h>

MODULE_AUTHOR("Lars-Peter Clausen <lars@metafoo.de>");
MODULE_LICENSE("GPL");
MODULE_ALIAS("platform:drm-kms-cma-helper");

#define DEFAULT_FBDEFIO_DELAY_MS 50

struct drm_fb_cma {
	struct drm_framebuffer		fb;
	struct drm_gem_cma_object	*obj[4];
};

struct drm_fbdev_cma {
	struct drm_fb_helper	fb_helper;
	struct drm_fb_cma	*fb;
};

/**
 * DOC: framebuffer cma helper functions
 *
 * Provides helper functions for creating a cma (contiguous memory allocator)
 * backed framebuffer.
 *
 * drm_fb_cma_create() is used in the &drm_mode_config_funcs ->fb_create
 * callback function to create a cma backed framebuffer.
 *
 * An fbdev framebuffer backed by cma is also available by calling
 * drm_fbdev_cma_init(). drm_fbdev_cma_fini() tears it down.
 * If the &drm_framebuffer_funcs ->dirty callback is set, fb_deferred_io
 * will be set up automatically. dirty() is called by
 * drm_fb_helper_deferred_io() in process context (struct delayed_work).
 *
 * Example fbdev deferred io code::
 *
 *     static int driver_fbdev_fb_dirty(struct drm_framebuffer *fb,
 *                                      struct drm_file *file_priv,
 *                                      unsigned flags, unsigned color,
 *                                      struct drm_clip_rect *clips,
 *                                      unsigned num_clips)
 *     {
 *         struct drm_gem_cma_object *cma = drm_fb_cma_get_gem_obj(fb, 0);
 *         ... push changes ...
 *         return 0;
 *     }
 *
 *     static struct drm_framebuffer_funcs driver_fbdev_fb_funcs = {
 *         .destroy       = drm_fb_cma_destroy,
 *         .create_handle = drm_fb_cma_create_handle,
 *         .dirty         = driver_fbdev_fb_dirty,
 *     };
 *
 *     static int driver_fbdev_create(struct drm_fb_helper *helper,
 *             struct drm_fb_helper_surface_size *sizes)
 *     {
 *         return drm_fbdev_cma_create_with_funcs(helper, sizes,
 *                                                &driver_fbdev_fb_funcs);
 *     }
 *
 *     static const struct drm_fb_helper_funcs driver_fb_helper_funcs = {
 *         .fb_probe = driver_fbdev_create,
 *     };
 *
 *     Initialize:
 *     fbdev = drm_fbdev_cma_init_with_funcs(dev, 16,
 *                                           dev->mode_config.num_crtc,
 *                                           dev->mode_config.num_connector,
 *                                           &driver_fb_helper_funcs);
 *
 */

static inline struct drm_fbdev_cma *to_fbdev_cma(struct drm_fb_helper *helper)
{
	return container_of(helper, struct drm_fbdev_cma, fb_helper);
}

static inline struct drm_fb_cma *to_fb_cma(struct drm_framebuffer *fb)
{
	return container_of(fb, struct drm_fb_cma, fb);
}

void drm_fb_cma_destroy(struct drm_framebuffer *fb)
{
	struct drm_fb_cma *fb_cma = to_fb_cma(fb);
	int i;

	for (i = 0; i < 4; i++) {
		if (fb_cma->obj[i])
			drm_gem_object_unreference_unlocked(&fb_cma->obj[i]->base);
	}

	drm_framebuffer_cleanup(fb);
	kfree(fb_cma);
}
EXPORT_SYMBOL(drm_fb_cma_destroy);

int drm_fb_cma_create_handle(struct drm_framebuffer *fb,
	struct drm_file *file_priv, unsigned int *handle)
{
	struct drm_fb_cma *fb_cma = to_fb_cma(fb);

	return drm_gem_handle_create(file_priv,
			&fb_cma->obj[0]->base, handle);
}
EXPORT_SYMBOL(drm_fb_cma_create_handle);

static struct drm_framebuffer_funcs drm_fb_cma_funcs = {
	.destroy	= drm_fb_cma_destroy,
	.create_handle	= drm_fb_cma_create_handle,
};

static struct drm_fb_cma *drm_fb_cma_alloc(struct drm_device *dev,
	const struct drm_mode_fb_cmd2 *mode_cmd,
	struct drm_gem_cma_object **obj,
	unsigned int num_planes, const struct drm_framebuffer_funcs *funcs)
{
	struct drm_fb_cma *fb_cma;
	int ret;
	int i;

	fb_cma = kzalloc(sizeof(*fb_cma), GFP_KERNEL);
	if (!fb_cma)
		return ERR_PTR(-ENOMEM);

	drm_helper_mode_fill_fb_struct(&fb_cma->fb, mode_cmd);

	for (i = 0; i < num_planes; i++)
		fb_cma->obj[i] = obj[i];

	ret = drm_framebuffer_init(dev, &fb_cma->fb, funcs);
	if (ret) {
		dev_err(dev->dev, "Failed to initialize framebuffer: %d\n", ret);
		kfree(fb_cma);
		return ERR_PTR(ret);
	}

	return fb_cma;
}

/**
 * drm_fb_cma_create_with_funcs() - helper function for the
 *                                  &drm_mode_config_funcs ->fb_create
 *                                  callback function
 * @dev: DRM device
 * @file_priv: drm file for the ioctl call
 * @mode_cmd: metadata from the userspace fb creation request
 * @funcs: vtable to be used for the new framebuffer object
 *
 * This can be used to set &drm_framebuffer_funcs for drivers that need the
 * dirty() callback. Use drm_fb_cma_create() if you don't need to change
 * &drm_framebuffer_funcs.
 */
struct drm_framebuffer *drm_fb_cma_create_with_funcs(struct drm_device *dev,
	struct drm_file *file_priv, const struct drm_mode_fb_cmd2 *mode_cmd,
	const struct drm_framebuffer_funcs *funcs)
{
	struct drm_fb_cma *fb_cma;
	struct drm_gem_cma_object *objs[4];
	struct drm_gem_object *obj;
	unsigned int hsub;
	unsigned int vsub;
	int ret;
	int i;

	hsub = drm_format_horz_chroma_subsampling(mode_cmd->pixel_format);
	vsub = drm_format_vert_chroma_subsampling(mode_cmd->pixel_format);

	for (i = 0; i < drm_format_num_planes(mode_cmd->pixel_format); i++) {
		unsigned int width = mode_cmd->width / (i ? hsub : 1);
		unsigned int height = mode_cmd->height / (i ? vsub : 1);
		unsigned int min_size;

		obj = drm_gem_object_lookup(file_priv, mode_cmd->handles[i]);
		if (!obj) {
			dev_err(dev->dev, "Failed to lookup GEM object\n");
			ret = -ENXIO;
			goto err_gem_object_unreference;
		}

		min_size = (height - 1) * mode_cmd->pitches[i]
			 + width * drm_format_plane_cpp(mode_cmd->pixel_format, i)
			 + mode_cmd->offsets[i];

		if (obj->size < min_size) {
			drm_gem_object_unreference_unlocked(obj);
			ret = -EINVAL;
			goto err_gem_object_unreference;
		}
		objs[i] = to_drm_gem_cma_obj(obj);
	}

	fb_cma = drm_fb_cma_alloc(dev, mode_cmd, objs, i, funcs);
	if (IS_ERR(fb_cma)) {
		ret = PTR_ERR(fb_cma);
		goto err_gem_object_unreference;
	}

	return &fb_cma->fb;

err_gem_object_unreference:
	for (i--; i >= 0; i--)
		drm_gem_object_unreference_unlocked(&objs[i]->base);
	return ERR_PTR(ret);
}
EXPORT_SYMBOL_GPL(drm_fb_cma_create_with_funcs);

/**
 * drm_fb_cma_create() - &drm_mode_config_funcs ->fb_create callback function
 * @dev: DRM device
 * @file_priv: drm file for the ioctl call
 * @mode_cmd: metadata from the userspace fb creation request
 *
 * If your hardware has special alignment or pitch requirements these should be
 * checked before calling this function. Use drm_fb_cma_create_with_funcs() if
 * you need to set &drm_framebuffer_funcs ->dirty.
 */
struct drm_framebuffer *drm_fb_cma_create(struct drm_device *dev,
	struct drm_file *file_priv, const struct drm_mode_fb_cmd2 *mode_cmd)
{
	return drm_fb_cma_create_with_funcs(dev, file_priv, mode_cmd,
					    &drm_fb_cma_funcs);
}
EXPORT_SYMBOL_GPL(drm_fb_cma_create);
=======
#include <drm/drm_fourcc.h>
#include <drm/drm_framebuffer.h>
#include <drm/drm_gem_cma_helper.h>
#include <drm/drm_gem_framebuffer_helper.h>
#include <drm/drm_plane.h>
#include <linux/module.h>

/**
 * DOC: framebuffer cma helper functions
 *
 * Provides helper functions for creating a cma (contiguous memory allocator)
 * backed framebuffer.
 *
 * drm_gem_fb_create() is used in the &drm_mode_config_funcs.fb_create
 * callback function to create a cma backed framebuffer.
 */
>>>>>>> 24b8d41d

/**
 * drm_fb_cma_get_gem_obj() - Get CMA GEM object for framebuffer
 * @fb: The framebuffer
 * @plane: Which plane
 *
 * Return the CMA GEM object for given framebuffer.
 *
 * This function will usually be called from the CRTC callback functions.
 */
struct drm_gem_cma_object *drm_fb_cma_get_gem_obj(struct drm_framebuffer *fb,
						  unsigned int plane)
{
	struct drm_gem_object *gem;

	gem = drm_gem_fb_get_obj(fb, plane);
	if (!gem)
		return NULL;

	return to_drm_gem_cma_obj(gem);
}
EXPORT_SYMBOL_GPL(drm_fb_cma_get_gem_obj);

<<<<<<< HEAD
#ifdef CONFIG_DEBUG_FS
static void drm_fb_cma_describe(struct drm_framebuffer *fb, struct seq_file *m)
{
	struct drm_fb_cma *fb_cma = to_fb_cma(fb);
	int i, n = drm_format_num_planes(fb->pixel_format);

	seq_printf(m, "fb: %dx%d@%4.4s\n", fb->width, fb->height,
			(char *)&fb->pixel_format);

	for (i = 0; i < n; i++) {
		seq_printf(m, "   %d: offset=%d pitch=%d, obj: ",
				i, fb->offsets[i], fb->pitches[i]);
		drm_gem_cma_describe(fb_cma->obj[i], m);
	}
}

/**
 * drm_fb_cma_debugfs_show() - Helper to list CMA framebuffer objects
 *			       in debugfs.
 * @m: output file
 * @arg: private data for the callback
 */
int drm_fb_cma_debugfs_show(struct seq_file *m, void *arg)
{
	struct drm_info_node *node = (struct drm_info_node *) m->private;
	struct drm_device *dev = node->minor->dev;
	struct drm_framebuffer *fb;

	mutex_lock(&dev->mode_config.fb_lock);
	drm_for_each_fb(fb, dev)
		drm_fb_cma_describe(fb, m);
	mutex_unlock(&dev->mode_config.fb_lock);

	return 0;
}
EXPORT_SYMBOL_GPL(drm_fb_cma_debugfs_show);
#endif

static int drm_fb_cma_mmap(struct fb_info *info, struct vm_area_struct *vma)
{
	return dma_mmap_writecombine(info->device, vma, info->screen_base,
				     info->fix.smem_start, info->fix.smem_len);
}

static struct fb_ops drm_fbdev_cma_ops = {
	.owner		= THIS_MODULE,
	.fb_fillrect	= drm_fb_helper_sys_fillrect,
	.fb_copyarea	= drm_fb_helper_sys_copyarea,
	.fb_imageblit	= drm_fb_helper_sys_imageblit,
	.fb_check_var	= drm_fb_helper_check_var,
	.fb_set_par	= drm_fb_helper_set_par,
	.fb_blank	= drm_fb_helper_blank,
	.fb_pan_display	= drm_fb_helper_pan_display,
	.fb_setcmap	= drm_fb_helper_setcmap,
	.fb_mmap	= drm_fb_cma_mmap,
};

static int drm_fbdev_cma_deferred_io_mmap(struct fb_info *info,
					  struct vm_area_struct *vma)
{
	fb_deferred_io_mmap(info, vma);
	vma->vm_page_prot = pgprot_writecombine(vma->vm_page_prot);

	return 0;
}

static int drm_fbdev_cma_defio_init(struct fb_info *fbi,
				    struct drm_gem_cma_object *cma_obj)
{
	struct fb_deferred_io *fbdefio;
	struct fb_ops *fbops;

	/*
	 * Per device structures are needed because:
	 * fbops: fb_deferred_io_cleanup() clears fbops.fb_mmap
	 * fbdefio: individual delays
	 */
	fbdefio = kzalloc(sizeof(*fbdefio), GFP_KERNEL);
	fbops = kzalloc(sizeof(*fbops), GFP_KERNEL);
	if (!fbdefio || !fbops) {
		kfree(fbdefio);
		kfree(fbops);
		return -ENOMEM;
	}

	/* can't be offset from vaddr since dirty() uses cma_obj */
	fbi->screen_buffer = cma_obj->vaddr;
	/* fb_deferred_io_fault() needs a physical address */
	fbi->fix.smem_start = page_to_phys(virt_to_page(fbi->screen_buffer));

	*fbops = *fbi->fbops;
	fbi->fbops = fbops;

	fbdefio->delay = msecs_to_jiffies(DEFAULT_FBDEFIO_DELAY_MS);
	fbdefio->deferred_io = drm_fb_helper_deferred_io;
	fbi->fbdefio = fbdefio;
	fb_deferred_io_init(fbi);
	fbi->fbops->fb_mmap = drm_fbdev_cma_deferred_io_mmap;

	return 0;
}

static void drm_fbdev_cma_defio_fini(struct fb_info *fbi)
{
	if (!fbi->fbdefio)
		return;

	fb_deferred_io_cleanup(fbi);
	kfree(fbi->fbdefio);
	kfree(fbi->fbops);
}

/*
 * For use in a (struct drm_fb_helper_funcs *)->fb_probe callback function that
 * needs custom struct drm_framebuffer_funcs, like dirty() for deferred_io use.
 */
int drm_fbdev_cma_create_with_funcs(struct drm_fb_helper *helper,
	struct drm_fb_helper_surface_size *sizes,
	const struct drm_framebuffer_funcs *funcs)
{
	struct drm_fbdev_cma *fbdev_cma = to_fbdev_cma(helper);
	struct drm_mode_fb_cmd2 mode_cmd = { 0 };
	struct drm_device *dev = helper->dev;
	struct drm_gem_cma_object *obj;
	struct drm_framebuffer *fb;
	unsigned int bytes_per_pixel;
	unsigned long offset;
	struct fb_info *fbi;
	size_t size;
	int ret;

	DRM_DEBUG_KMS("surface width(%d), height(%d) and bpp(%d)\n",
			sizes->surface_width, sizes->surface_height,
			sizes->surface_bpp);

	bytes_per_pixel = DIV_ROUND_UP(sizes->surface_bpp, 8);

	mode_cmd.width = sizes->surface_width;
	mode_cmd.height = sizes->surface_height;
	mode_cmd.pitches[0] = sizes->surface_width * bytes_per_pixel;
	mode_cmd.pixel_format = drm_mode_legacy_fb_format(sizes->surface_bpp,
		sizes->surface_depth);

	size = mode_cmd.pitches[0] * mode_cmd.height;
	obj = drm_gem_cma_create(dev, size);
	if (IS_ERR(obj))
		return -ENOMEM;

	fbi = drm_fb_helper_alloc_fbi(helper);
	if (IS_ERR(fbi)) {
		ret = PTR_ERR(fbi);
		goto err_gem_free_object;
	}

	fbdev_cma->fb = drm_fb_cma_alloc(dev, &mode_cmd, &obj, 1, funcs);
	if (IS_ERR(fbdev_cma->fb)) {
		dev_err(dev->dev, "Failed to allocate DRM framebuffer.\n");
		ret = PTR_ERR(fbdev_cma->fb);
		goto err_fb_info_destroy;
	}

	fb = &fbdev_cma->fb->fb;
	helper->fb = fb;

	fbi->par = helper;
	fbi->flags = FBINFO_FLAG_DEFAULT;
	fbi->fbops = &drm_fbdev_cma_ops;

	drm_fb_helper_fill_fix(fbi, fb->pitches[0], fb->depth);
	drm_fb_helper_fill_var(fbi, helper, sizes->fb_width, sizes->fb_height);

	offset = fbi->var.xoffset * bytes_per_pixel;
	offset += fbi->var.yoffset * fb->pitches[0];

	dev->mode_config.fb_base = (resource_size_t)obj->paddr;
	fbi->screen_base = obj->vaddr + offset;
	fbi->fix.smem_start = (unsigned long)(obj->paddr + offset);
	fbi->screen_size = size;
	fbi->fix.smem_len = size;

	if (funcs->dirty) {
		ret = drm_fbdev_cma_defio_init(fbi, obj);
		if (ret)
			goto err_cma_destroy;
	}

	return 0;

err_cma_destroy:
	drm_framebuffer_unregister_private(&fbdev_cma->fb->fb);
	drm_fb_cma_destroy(&fbdev_cma->fb->fb);
err_fb_info_destroy:
	drm_fb_helper_release_fbi(helper);
err_gem_free_object:
	drm_gem_object_unreference_unlocked(&obj->base);
	return ret;
}
EXPORT_SYMBOL(drm_fbdev_cma_create_with_funcs);

static int drm_fbdev_cma_create(struct drm_fb_helper *helper,
	struct drm_fb_helper_surface_size *sizes)
{
	return drm_fbdev_cma_create_with_funcs(helper, sizes, &drm_fb_cma_funcs);
}

static const struct drm_fb_helper_funcs drm_fb_cma_helper_funcs = {
	.fb_probe = drm_fbdev_cma_create,
};

/**
 * drm_fbdev_cma_init_with_funcs() - Allocate and initializes a drm_fbdev_cma struct
 * @dev: DRM device
 * @preferred_bpp: Preferred bits per pixel for the device
 * @num_crtc: Number of CRTCs
 * @max_conn_count: Maximum number of connectors
 * @funcs: fb helper functions, in particular fb_probe()
=======
/**
 * drm_fb_cma_get_gem_addr() - Get physical address for framebuffer, for pixel
 * formats where values are grouped in blocks this will get you the beginning of
 * the block
 * @fb: The framebuffer
 * @state: Which state of drm plane
 * @plane: Which plane
 * Return the CMA GEM address for given framebuffer.
>>>>>>> 24b8d41d
 *
 * This function will usually be called from the PLANE callback functions.
 */
<<<<<<< HEAD
struct drm_fbdev_cma *drm_fbdev_cma_init_with_funcs(struct drm_device *dev,
	unsigned int preferred_bpp, unsigned int num_crtc,
	unsigned int max_conn_count, const struct drm_fb_helper_funcs *funcs)
{
	struct drm_fbdev_cma *fbdev_cma;
	struct drm_fb_helper *helper;
	int ret;

	fbdev_cma = kzalloc(sizeof(*fbdev_cma), GFP_KERNEL);
	if (!fbdev_cma) {
		dev_err(dev->dev, "Failed to allocate drm fbdev.\n");
		return ERR_PTR(-ENOMEM);
	}

	helper = &fbdev_cma->fb_helper;

	drm_fb_helper_prepare(dev, helper, funcs);

	ret = drm_fb_helper_init(dev, helper, num_crtc, max_conn_count);
	if (ret < 0) {
		dev_err(dev->dev, "Failed to initialize drm fb helper.\n");
		goto err_free;
	}

	ret = drm_fb_helper_single_add_all_connectors(helper);
	if (ret < 0) {
		dev_err(dev->dev, "Failed to add connectors.\n");
		goto err_drm_fb_helper_fini;

	}

	ret = drm_fb_helper_initial_config(helper, preferred_bpp);
	if (ret < 0) {
		dev_err(dev->dev, "Failed to set initial hw configuration.\n");
		goto err_drm_fb_helper_fini;
	}

	return fbdev_cma;

err_drm_fb_helper_fini:
	drm_fb_helper_fini(helper);
err_free:
	kfree(fbdev_cma);

	return ERR_PTR(ret);
}
EXPORT_SYMBOL_GPL(drm_fbdev_cma_init_with_funcs);

/**
 * drm_fbdev_cma_init() - Allocate and initializes a drm_fbdev_cma struct
 * @dev: DRM device
 * @preferred_bpp: Preferred bits per pixel for the device
 * @num_crtc: Number of CRTCs
 * @max_conn_count: Maximum number of connectors
 *
 * Returns a newly allocated drm_fbdev_cma struct or a ERR_PTR.
 */
struct drm_fbdev_cma *drm_fbdev_cma_init(struct drm_device *dev,
	unsigned int preferred_bpp, unsigned int num_crtc,
	unsigned int max_conn_count)
{
	return drm_fbdev_cma_init_with_funcs(dev, preferred_bpp, num_crtc,
				max_conn_count, &drm_fb_cma_helper_funcs);
}
EXPORT_SYMBOL_GPL(drm_fbdev_cma_init);

/**
 * drm_fbdev_cma_fini() - Free drm_fbdev_cma struct
 * @fbdev_cma: The drm_fbdev_cma struct
 */
void drm_fbdev_cma_fini(struct drm_fbdev_cma *fbdev_cma)
{
	drm_fb_helper_unregister_fbi(&fbdev_cma->fb_helper);
	drm_fbdev_cma_defio_fini(fbdev_cma->fb_helper.fbdev);
	drm_fb_helper_release_fbi(&fbdev_cma->fb_helper);

	if (fbdev_cma->fb) {
		drm_framebuffer_unregister_private(&fbdev_cma->fb->fb);
		drm_fb_cma_destroy(&fbdev_cma->fb->fb);
=======
dma_addr_t drm_fb_cma_get_gem_addr(struct drm_framebuffer *fb,
				   struct drm_plane_state *state,
				   unsigned int plane)
{
	struct drm_gem_cma_object *obj;
	dma_addr_t paddr;
	u8 h_div = 1, v_div = 1;
	u32 block_w = drm_format_info_block_width(fb->format, plane);
	u32 block_h = drm_format_info_block_height(fb->format, plane);
	u32 sample_x;
	u32 sample_y;
	u32 block_start_y;
	u32 num_hblocks;

	obj = drm_fb_cma_get_gem_obj(fb, plane);
	if (!obj)
		return 0;

	paddr = obj->paddr + fb->offsets[plane];

	if (plane > 0) {
		h_div = fb->format->hsub;
		v_div = fb->format->vsub;
>>>>>>> 24b8d41d
	}

	sample_x = (state->src_x >> 16) / h_div;
	sample_y = (state->src_y >> 16) / v_div;
	block_start_y = (sample_y / block_h) * block_h;
	num_hblocks = sample_x / block_w;

	paddr += fb->pitches[plane] * block_start_y;
	paddr += drm_format_plane_width_bytes(fb->format, plane, num_hblocks);

	return paddr;
}
<<<<<<< HEAD
EXPORT_SYMBOL_GPL(drm_fbdev_cma_hotplug_event);

/**
 * drm_fbdev_cma_set_suspend - wrapper around drm_fb_helper_set_suspend
 * @fbdev_cma: The drm_fbdev_cma struct, may be NULL
 * @state: desired state, zero to resume, non-zero to suspend
 *
 * Calls drm_fb_helper_set_suspend, which is a wrapper around
 * fb_set_suspend implemented by fbdev core.
 */
void drm_fbdev_cma_set_suspend(struct drm_fbdev_cma *fbdev_cma, int state)
{
	if (fbdev_cma)
		drm_fb_helper_set_suspend(&fbdev_cma->fb_helper, state);
}
EXPORT_SYMBOL(drm_fbdev_cma_set_suspend);
=======
EXPORT_SYMBOL_GPL(drm_fb_cma_get_gem_addr);
>>>>>>> 24b8d41d
<|MERGE_RESOLUTION|>--- conflicted
+++ resolved
@@ -10,232 +10,6 @@
  */
 
 #include <drm/drm_fb_cma_helper.h>
-<<<<<<< HEAD
-#include <linux/dma-mapping.h>
-#include <linux/module.h>
-
-MODULE_AUTHOR("Lars-Peter Clausen <lars@metafoo.de>");
-MODULE_LICENSE("GPL");
-MODULE_ALIAS("platform:drm-kms-cma-helper");
-
-#define DEFAULT_FBDEFIO_DELAY_MS 50
-
-struct drm_fb_cma {
-	struct drm_framebuffer		fb;
-	struct drm_gem_cma_object	*obj[4];
-};
-
-struct drm_fbdev_cma {
-	struct drm_fb_helper	fb_helper;
-	struct drm_fb_cma	*fb;
-};
-
-/**
- * DOC: framebuffer cma helper functions
- *
- * Provides helper functions for creating a cma (contiguous memory allocator)
- * backed framebuffer.
- *
- * drm_fb_cma_create() is used in the &drm_mode_config_funcs ->fb_create
- * callback function to create a cma backed framebuffer.
- *
- * An fbdev framebuffer backed by cma is also available by calling
- * drm_fbdev_cma_init(). drm_fbdev_cma_fini() tears it down.
- * If the &drm_framebuffer_funcs ->dirty callback is set, fb_deferred_io
- * will be set up automatically. dirty() is called by
- * drm_fb_helper_deferred_io() in process context (struct delayed_work).
- *
- * Example fbdev deferred io code::
- *
- *     static int driver_fbdev_fb_dirty(struct drm_framebuffer *fb,
- *                                      struct drm_file *file_priv,
- *                                      unsigned flags, unsigned color,
- *                                      struct drm_clip_rect *clips,
- *                                      unsigned num_clips)
- *     {
- *         struct drm_gem_cma_object *cma = drm_fb_cma_get_gem_obj(fb, 0);
- *         ... push changes ...
- *         return 0;
- *     }
- *
- *     static struct drm_framebuffer_funcs driver_fbdev_fb_funcs = {
- *         .destroy       = drm_fb_cma_destroy,
- *         .create_handle = drm_fb_cma_create_handle,
- *         .dirty         = driver_fbdev_fb_dirty,
- *     };
- *
- *     static int driver_fbdev_create(struct drm_fb_helper *helper,
- *             struct drm_fb_helper_surface_size *sizes)
- *     {
- *         return drm_fbdev_cma_create_with_funcs(helper, sizes,
- *                                                &driver_fbdev_fb_funcs);
- *     }
- *
- *     static const struct drm_fb_helper_funcs driver_fb_helper_funcs = {
- *         .fb_probe = driver_fbdev_create,
- *     };
- *
- *     Initialize:
- *     fbdev = drm_fbdev_cma_init_with_funcs(dev, 16,
- *                                           dev->mode_config.num_crtc,
- *                                           dev->mode_config.num_connector,
- *                                           &driver_fb_helper_funcs);
- *
- */
-
-static inline struct drm_fbdev_cma *to_fbdev_cma(struct drm_fb_helper *helper)
-{
-	return container_of(helper, struct drm_fbdev_cma, fb_helper);
-}
-
-static inline struct drm_fb_cma *to_fb_cma(struct drm_framebuffer *fb)
-{
-	return container_of(fb, struct drm_fb_cma, fb);
-}
-
-void drm_fb_cma_destroy(struct drm_framebuffer *fb)
-{
-	struct drm_fb_cma *fb_cma = to_fb_cma(fb);
-	int i;
-
-	for (i = 0; i < 4; i++) {
-		if (fb_cma->obj[i])
-			drm_gem_object_unreference_unlocked(&fb_cma->obj[i]->base);
-	}
-
-	drm_framebuffer_cleanup(fb);
-	kfree(fb_cma);
-}
-EXPORT_SYMBOL(drm_fb_cma_destroy);
-
-int drm_fb_cma_create_handle(struct drm_framebuffer *fb,
-	struct drm_file *file_priv, unsigned int *handle)
-{
-	struct drm_fb_cma *fb_cma = to_fb_cma(fb);
-
-	return drm_gem_handle_create(file_priv,
-			&fb_cma->obj[0]->base, handle);
-}
-EXPORT_SYMBOL(drm_fb_cma_create_handle);
-
-static struct drm_framebuffer_funcs drm_fb_cma_funcs = {
-	.destroy	= drm_fb_cma_destroy,
-	.create_handle	= drm_fb_cma_create_handle,
-};
-
-static struct drm_fb_cma *drm_fb_cma_alloc(struct drm_device *dev,
-	const struct drm_mode_fb_cmd2 *mode_cmd,
-	struct drm_gem_cma_object **obj,
-	unsigned int num_planes, const struct drm_framebuffer_funcs *funcs)
-{
-	struct drm_fb_cma *fb_cma;
-	int ret;
-	int i;
-
-	fb_cma = kzalloc(sizeof(*fb_cma), GFP_KERNEL);
-	if (!fb_cma)
-		return ERR_PTR(-ENOMEM);
-
-	drm_helper_mode_fill_fb_struct(&fb_cma->fb, mode_cmd);
-
-	for (i = 0; i < num_planes; i++)
-		fb_cma->obj[i] = obj[i];
-
-	ret = drm_framebuffer_init(dev, &fb_cma->fb, funcs);
-	if (ret) {
-		dev_err(dev->dev, "Failed to initialize framebuffer: %d\n", ret);
-		kfree(fb_cma);
-		return ERR_PTR(ret);
-	}
-
-	return fb_cma;
-}
-
-/**
- * drm_fb_cma_create_with_funcs() - helper function for the
- *                                  &drm_mode_config_funcs ->fb_create
- *                                  callback function
- * @dev: DRM device
- * @file_priv: drm file for the ioctl call
- * @mode_cmd: metadata from the userspace fb creation request
- * @funcs: vtable to be used for the new framebuffer object
- *
- * This can be used to set &drm_framebuffer_funcs for drivers that need the
- * dirty() callback. Use drm_fb_cma_create() if you don't need to change
- * &drm_framebuffer_funcs.
- */
-struct drm_framebuffer *drm_fb_cma_create_with_funcs(struct drm_device *dev,
-	struct drm_file *file_priv, const struct drm_mode_fb_cmd2 *mode_cmd,
-	const struct drm_framebuffer_funcs *funcs)
-{
-	struct drm_fb_cma *fb_cma;
-	struct drm_gem_cma_object *objs[4];
-	struct drm_gem_object *obj;
-	unsigned int hsub;
-	unsigned int vsub;
-	int ret;
-	int i;
-
-	hsub = drm_format_horz_chroma_subsampling(mode_cmd->pixel_format);
-	vsub = drm_format_vert_chroma_subsampling(mode_cmd->pixel_format);
-
-	for (i = 0; i < drm_format_num_planes(mode_cmd->pixel_format); i++) {
-		unsigned int width = mode_cmd->width / (i ? hsub : 1);
-		unsigned int height = mode_cmd->height / (i ? vsub : 1);
-		unsigned int min_size;
-
-		obj = drm_gem_object_lookup(file_priv, mode_cmd->handles[i]);
-		if (!obj) {
-			dev_err(dev->dev, "Failed to lookup GEM object\n");
-			ret = -ENXIO;
-			goto err_gem_object_unreference;
-		}
-
-		min_size = (height - 1) * mode_cmd->pitches[i]
-			 + width * drm_format_plane_cpp(mode_cmd->pixel_format, i)
-			 + mode_cmd->offsets[i];
-
-		if (obj->size < min_size) {
-			drm_gem_object_unreference_unlocked(obj);
-			ret = -EINVAL;
-			goto err_gem_object_unreference;
-		}
-		objs[i] = to_drm_gem_cma_obj(obj);
-	}
-
-	fb_cma = drm_fb_cma_alloc(dev, mode_cmd, objs, i, funcs);
-	if (IS_ERR(fb_cma)) {
-		ret = PTR_ERR(fb_cma);
-		goto err_gem_object_unreference;
-	}
-
-	return &fb_cma->fb;
-
-err_gem_object_unreference:
-	for (i--; i >= 0; i--)
-		drm_gem_object_unreference_unlocked(&objs[i]->base);
-	return ERR_PTR(ret);
-}
-EXPORT_SYMBOL_GPL(drm_fb_cma_create_with_funcs);
-
-/**
- * drm_fb_cma_create() - &drm_mode_config_funcs ->fb_create callback function
- * @dev: DRM device
- * @file_priv: drm file for the ioctl call
- * @mode_cmd: metadata from the userspace fb creation request
- *
- * If your hardware has special alignment or pitch requirements these should be
- * checked before calling this function. Use drm_fb_cma_create_with_funcs() if
- * you need to set &drm_framebuffer_funcs ->dirty.
- */
-struct drm_framebuffer *drm_fb_cma_create(struct drm_device *dev,
-	struct drm_file *file_priv, const struct drm_mode_fb_cmd2 *mode_cmd)
-{
-	return drm_fb_cma_create_with_funcs(dev, file_priv, mode_cmd,
-					    &drm_fb_cma_funcs);
-}
-EXPORT_SYMBOL_GPL(drm_fb_cma_create);
-=======
 #include <drm/drm_fourcc.h>
 #include <drm/drm_framebuffer.h>
 #include <drm/drm_gem_cma_helper.h>
@@ -252,7 +26,6 @@
  * drm_gem_fb_create() is used in the &drm_mode_config_funcs.fb_create
  * callback function to create a cma backed framebuffer.
  */
->>>>>>> 24b8d41d
 
 /**
  * drm_fb_cma_get_gem_obj() - Get CMA GEM object for framebuffer
@@ -276,224 +49,6 @@
 }
 EXPORT_SYMBOL_GPL(drm_fb_cma_get_gem_obj);
 
-<<<<<<< HEAD
-#ifdef CONFIG_DEBUG_FS
-static void drm_fb_cma_describe(struct drm_framebuffer *fb, struct seq_file *m)
-{
-	struct drm_fb_cma *fb_cma = to_fb_cma(fb);
-	int i, n = drm_format_num_planes(fb->pixel_format);
-
-	seq_printf(m, "fb: %dx%d@%4.4s\n", fb->width, fb->height,
-			(char *)&fb->pixel_format);
-
-	for (i = 0; i < n; i++) {
-		seq_printf(m, "   %d: offset=%d pitch=%d, obj: ",
-				i, fb->offsets[i], fb->pitches[i]);
-		drm_gem_cma_describe(fb_cma->obj[i], m);
-	}
-}
-
-/**
- * drm_fb_cma_debugfs_show() - Helper to list CMA framebuffer objects
- *			       in debugfs.
- * @m: output file
- * @arg: private data for the callback
- */
-int drm_fb_cma_debugfs_show(struct seq_file *m, void *arg)
-{
-	struct drm_info_node *node = (struct drm_info_node *) m->private;
-	struct drm_device *dev = node->minor->dev;
-	struct drm_framebuffer *fb;
-
-	mutex_lock(&dev->mode_config.fb_lock);
-	drm_for_each_fb(fb, dev)
-		drm_fb_cma_describe(fb, m);
-	mutex_unlock(&dev->mode_config.fb_lock);
-
-	return 0;
-}
-EXPORT_SYMBOL_GPL(drm_fb_cma_debugfs_show);
-#endif
-
-static int drm_fb_cma_mmap(struct fb_info *info, struct vm_area_struct *vma)
-{
-	return dma_mmap_writecombine(info->device, vma, info->screen_base,
-				     info->fix.smem_start, info->fix.smem_len);
-}
-
-static struct fb_ops drm_fbdev_cma_ops = {
-	.owner		= THIS_MODULE,
-	.fb_fillrect	= drm_fb_helper_sys_fillrect,
-	.fb_copyarea	= drm_fb_helper_sys_copyarea,
-	.fb_imageblit	= drm_fb_helper_sys_imageblit,
-	.fb_check_var	= drm_fb_helper_check_var,
-	.fb_set_par	= drm_fb_helper_set_par,
-	.fb_blank	= drm_fb_helper_blank,
-	.fb_pan_display	= drm_fb_helper_pan_display,
-	.fb_setcmap	= drm_fb_helper_setcmap,
-	.fb_mmap	= drm_fb_cma_mmap,
-};
-
-static int drm_fbdev_cma_deferred_io_mmap(struct fb_info *info,
-					  struct vm_area_struct *vma)
-{
-	fb_deferred_io_mmap(info, vma);
-	vma->vm_page_prot = pgprot_writecombine(vma->vm_page_prot);
-
-	return 0;
-}
-
-static int drm_fbdev_cma_defio_init(struct fb_info *fbi,
-				    struct drm_gem_cma_object *cma_obj)
-{
-	struct fb_deferred_io *fbdefio;
-	struct fb_ops *fbops;
-
-	/*
-	 * Per device structures are needed because:
-	 * fbops: fb_deferred_io_cleanup() clears fbops.fb_mmap
-	 * fbdefio: individual delays
-	 */
-	fbdefio = kzalloc(sizeof(*fbdefio), GFP_KERNEL);
-	fbops = kzalloc(sizeof(*fbops), GFP_KERNEL);
-	if (!fbdefio || !fbops) {
-		kfree(fbdefio);
-		kfree(fbops);
-		return -ENOMEM;
-	}
-
-	/* can't be offset from vaddr since dirty() uses cma_obj */
-	fbi->screen_buffer = cma_obj->vaddr;
-	/* fb_deferred_io_fault() needs a physical address */
-	fbi->fix.smem_start = page_to_phys(virt_to_page(fbi->screen_buffer));
-
-	*fbops = *fbi->fbops;
-	fbi->fbops = fbops;
-
-	fbdefio->delay = msecs_to_jiffies(DEFAULT_FBDEFIO_DELAY_MS);
-	fbdefio->deferred_io = drm_fb_helper_deferred_io;
-	fbi->fbdefio = fbdefio;
-	fb_deferred_io_init(fbi);
-	fbi->fbops->fb_mmap = drm_fbdev_cma_deferred_io_mmap;
-
-	return 0;
-}
-
-static void drm_fbdev_cma_defio_fini(struct fb_info *fbi)
-{
-	if (!fbi->fbdefio)
-		return;
-
-	fb_deferred_io_cleanup(fbi);
-	kfree(fbi->fbdefio);
-	kfree(fbi->fbops);
-}
-
-/*
- * For use in a (struct drm_fb_helper_funcs *)->fb_probe callback function that
- * needs custom struct drm_framebuffer_funcs, like dirty() for deferred_io use.
- */
-int drm_fbdev_cma_create_with_funcs(struct drm_fb_helper *helper,
-	struct drm_fb_helper_surface_size *sizes,
-	const struct drm_framebuffer_funcs *funcs)
-{
-	struct drm_fbdev_cma *fbdev_cma = to_fbdev_cma(helper);
-	struct drm_mode_fb_cmd2 mode_cmd = { 0 };
-	struct drm_device *dev = helper->dev;
-	struct drm_gem_cma_object *obj;
-	struct drm_framebuffer *fb;
-	unsigned int bytes_per_pixel;
-	unsigned long offset;
-	struct fb_info *fbi;
-	size_t size;
-	int ret;
-
-	DRM_DEBUG_KMS("surface width(%d), height(%d) and bpp(%d)\n",
-			sizes->surface_width, sizes->surface_height,
-			sizes->surface_bpp);
-
-	bytes_per_pixel = DIV_ROUND_UP(sizes->surface_bpp, 8);
-
-	mode_cmd.width = sizes->surface_width;
-	mode_cmd.height = sizes->surface_height;
-	mode_cmd.pitches[0] = sizes->surface_width * bytes_per_pixel;
-	mode_cmd.pixel_format = drm_mode_legacy_fb_format(sizes->surface_bpp,
-		sizes->surface_depth);
-
-	size = mode_cmd.pitches[0] * mode_cmd.height;
-	obj = drm_gem_cma_create(dev, size);
-	if (IS_ERR(obj))
-		return -ENOMEM;
-
-	fbi = drm_fb_helper_alloc_fbi(helper);
-	if (IS_ERR(fbi)) {
-		ret = PTR_ERR(fbi);
-		goto err_gem_free_object;
-	}
-
-	fbdev_cma->fb = drm_fb_cma_alloc(dev, &mode_cmd, &obj, 1, funcs);
-	if (IS_ERR(fbdev_cma->fb)) {
-		dev_err(dev->dev, "Failed to allocate DRM framebuffer.\n");
-		ret = PTR_ERR(fbdev_cma->fb);
-		goto err_fb_info_destroy;
-	}
-
-	fb = &fbdev_cma->fb->fb;
-	helper->fb = fb;
-
-	fbi->par = helper;
-	fbi->flags = FBINFO_FLAG_DEFAULT;
-	fbi->fbops = &drm_fbdev_cma_ops;
-
-	drm_fb_helper_fill_fix(fbi, fb->pitches[0], fb->depth);
-	drm_fb_helper_fill_var(fbi, helper, sizes->fb_width, sizes->fb_height);
-
-	offset = fbi->var.xoffset * bytes_per_pixel;
-	offset += fbi->var.yoffset * fb->pitches[0];
-
-	dev->mode_config.fb_base = (resource_size_t)obj->paddr;
-	fbi->screen_base = obj->vaddr + offset;
-	fbi->fix.smem_start = (unsigned long)(obj->paddr + offset);
-	fbi->screen_size = size;
-	fbi->fix.smem_len = size;
-
-	if (funcs->dirty) {
-		ret = drm_fbdev_cma_defio_init(fbi, obj);
-		if (ret)
-			goto err_cma_destroy;
-	}
-
-	return 0;
-
-err_cma_destroy:
-	drm_framebuffer_unregister_private(&fbdev_cma->fb->fb);
-	drm_fb_cma_destroy(&fbdev_cma->fb->fb);
-err_fb_info_destroy:
-	drm_fb_helper_release_fbi(helper);
-err_gem_free_object:
-	drm_gem_object_unreference_unlocked(&obj->base);
-	return ret;
-}
-EXPORT_SYMBOL(drm_fbdev_cma_create_with_funcs);
-
-static int drm_fbdev_cma_create(struct drm_fb_helper *helper,
-	struct drm_fb_helper_surface_size *sizes)
-{
-	return drm_fbdev_cma_create_with_funcs(helper, sizes, &drm_fb_cma_funcs);
-}
-
-static const struct drm_fb_helper_funcs drm_fb_cma_helper_funcs = {
-	.fb_probe = drm_fbdev_cma_create,
-};
-
-/**
- * drm_fbdev_cma_init_with_funcs() - Allocate and initializes a drm_fbdev_cma struct
- * @dev: DRM device
- * @preferred_bpp: Preferred bits per pixel for the device
- * @num_crtc: Number of CRTCs
- * @max_conn_count: Maximum number of connectors
- * @funcs: fb helper functions, in particular fb_probe()
-=======
 /**
  * drm_fb_cma_get_gem_addr() - Get physical address for framebuffer, for pixel
  * formats where values are grouped in blocks this will get you the beginning of
@@ -502,91 +57,9 @@
  * @state: Which state of drm plane
  * @plane: Which plane
  * Return the CMA GEM address for given framebuffer.
->>>>>>> 24b8d41d
  *
  * This function will usually be called from the PLANE callback functions.
  */
-<<<<<<< HEAD
-struct drm_fbdev_cma *drm_fbdev_cma_init_with_funcs(struct drm_device *dev,
-	unsigned int preferred_bpp, unsigned int num_crtc,
-	unsigned int max_conn_count, const struct drm_fb_helper_funcs *funcs)
-{
-	struct drm_fbdev_cma *fbdev_cma;
-	struct drm_fb_helper *helper;
-	int ret;
-
-	fbdev_cma = kzalloc(sizeof(*fbdev_cma), GFP_KERNEL);
-	if (!fbdev_cma) {
-		dev_err(dev->dev, "Failed to allocate drm fbdev.\n");
-		return ERR_PTR(-ENOMEM);
-	}
-
-	helper = &fbdev_cma->fb_helper;
-
-	drm_fb_helper_prepare(dev, helper, funcs);
-
-	ret = drm_fb_helper_init(dev, helper, num_crtc, max_conn_count);
-	if (ret < 0) {
-		dev_err(dev->dev, "Failed to initialize drm fb helper.\n");
-		goto err_free;
-	}
-
-	ret = drm_fb_helper_single_add_all_connectors(helper);
-	if (ret < 0) {
-		dev_err(dev->dev, "Failed to add connectors.\n");
-		goto err_drm_fb_helper_fini;
-
-	}
-
-	ret = drm_fb_helper_initial_config(helper, preferred_bpp);
-	if (ret < 0) {
-		dev_err(dev->dev, "Failed to set initial hw configuration.\n");
-		goto err_drm_fb_helper_fini;
-	}
-
-	return fbdev_cma;
-
-err_drm_fb_helper_fini:
-	drm_fb_helper_fini(helper);
-err_free:
-	kfree(fbdev_cma);
-
-	return ERR_PTR(ret);
-}
-EXPORT_SYMBOL_GPL(drm_fbdev_cma_init_with_funcs);
-
-/**
- * drm_fbdev_cma_init() - Allocate and initializes a drm_fbdev_cma struct
- * @dev: DRM device
- * @preferred_bpp: Preferred bits per pixel for the device
- * @num_crtc: Number of CRTCs
- * @max_conn_count: Maximum number of connectors
- *
- * Returns a newly allocated drm_fbdev_cma struct or a ERR_PTR.
- */
-struct drm_fbdev_cma *drm_fbdev_cma_init(struct drm_device *dev,
-	unsigned int preferred_bpp, unsigned int num_crtc,
-	unsigned int max_conn_count)
-{
-	return drm_fbdev_cma_init_with_funcs(dev, preferred_bpp, num_crtc,
-				max_conn_count, &drm_fb_cma_helper_funcs);
-}
-EXPORT_SYMBOL_GPL(drm_fbdev_cma_init);
-
-/**
- * drm_fbdev_cma_fini() - Free drm_fbdev_cma struct
- * @fbdev_cma: The drm_fbdev_cma struct
- */
-void drm_fbdev_cma_fini(struct drm_fbdev_cma *fbdev_cma)
-{
-	drm_fb_helper_unregister_fbi(&fbdev_cma->fb_helper);
-	drm_fbdev_cma_defio_fini(fbdev_cma->fb_helper.fbdev);
-	drm_fb_helper_release_fbi(&fbdev_cma->fb_helper);
-
-	if (fbdev_cma->fb) {
-		drm_framebuffer_unregister_private(&fbdev_cma->fb->fb);
-		drm_fb_cma_destroy(&fbdev_cma->fb->fb);
-=======
 dma_addr_t drm_fb_cma_get_gem_addr(struct drm_framebuffer *fb,
 				   struct drm_plane_state *state,
 				   unsigned int plane)
@@ -610,7 +83,6 @@
 	if (plane > 0) {
 		h_div = fb->format->hsub;
 		v_div = fb->format->vsub;
->>>>>>> 24b8d41d
 	}
 
 	sample_x = (state->src_x >> 16) / h_div;
@@ -623,23 +95,4 @@
 
 	return paddr;
 }
-<<<<<<< HEAD
-EXPORT_SYMBOL_GPL(drm_fbdev_cma_hotplug_event);
-
-/**
- * drm_fbdev_cma_set_suspend - wrapper around drm_fb_helper_set_suspend
- * @fbdev_cma: The drm_fbdev_cma struct, may be NULL
- * @state: desired state, zero to resume, non-zero to suspend
- *
- * Calls drm_fb_helper_set_suspend, which is a wrapper around
- * fb_set_suspend implemented by fbdev core.
- */
-void drm_fbdev_cma_set_suspend(struct drm_fbdev_cma *fbdev_cma, int state)
-{
-	if (fbdev_cma)
-		drm_fb_helper_set_suspend(&fbdev_cma->fb_helper, state);
-}
-EXPORT_SYMBOL(drm_fbdev_cma_set_suspend);
-=======
-EXPORT_SYMBOL_GPL(drm_fb_cma_get_gem_addr);
->>>>>>> 24b8d41d
+EXPORT_SYMBOL_GPL(drm_fb_cma_get_gem_addr);