--- conflicted
+++ resolved
@@ -219,11 +219,6 @@
 		return NULL;
 	}
 
-<<<<<<< HEAD
-	obj->dev_addr = DMA_ERROR_CODE;
-
-=======
->>>>>>> 24b8d41d
 	mapping = obj->obj.filp->f_mapping;
 	mapping_set_gfp_mask(mapping, GFP_HIGHUSER | __GFP_RECLAIMABLE);
 
@@ -265,45 +260,6 @@
 	return ret;
 }
 
-<<<<<<< HEAD
-int armada_gem_dumb_map_offset(struct drm_file *file, struct drm_device *dev,
-	uint32_t handle, uint64_t *offset)
-{
-	struct armada_gem_object *obj;
-	int ret = 0;
-
-	obj = armada_gem_object_lookup(file, handle);
-	if (!obj) {
-		DRM_ERROR("failed to lookup gem object\n");
-		return -EINVAL;
-	}
-
-	/* Don't allow imported objects to be mapped */
-	if (obj->obj.import_attach) {
-		ret = -EINVAL;
-		goto err_unref;
-	}
-
-	ret = drm_gem_create_mmap_offset(&obj->obj);
-	if (ret == 0) {
-		*offset = drm_vma_node_offset_addr(&obj->obj.vma_node);
-		DRM_DEBUG_DRIVER("handle %#x offset %llx\n", handle, *offset);
-	}
-
- err_unref:
-	drm_gem_object_unreference_unlocked(&obj->obj);
-
-	return ret;
-}
-
-int armada_gem_dumb_destroy(struct drm_file *file, struct drm_device *dev,
-	uint32_t handle)
-{
-	return drm_gem_handle_delete(file, handle);
-}
-
-=======
->>>>>>> 24b8d41d
 /* Private driver gem ioctls */
 int armada_gem_create_ioctl(struct drm_device *dev, void *data,
 	struct drm_file *file)
@@ -526,11 +482,7 @@
 	exp_info.flags = O_RDWR;
 	exp_info.priv = obj;
 
-<<<<<<< HEAD
-	return drm_gem_dmabuf_export(dev, &exp_info);
-=======
 	return drm_gem_dmabuf_export(obj->dev, &exp_info);
->>>>>>> 24b8d41d
 }
 
 struct drm_gem_object *
