// SPDX-License-Identifier: GPL-2.0-only
/*
 * Copyright (C) 2015 Broadcom
 */

/**
 * DOC: VC4 KMS
 *
 * This is the general code for implementing KMS mode setting that
 * doesn't clearly associate with any of the other objects (plane,
 * crtc, HDMI encoder).
 */

#include <linux/clk.h>

#include <drm/drm_atomic.h>
#include <drm/drm_atomic_helper.h>
#include <drm/drm_crtc.h>
#include <drm/drm_gem_framebuffer_helper.h>
#include <drm/drm_plane_helper.h>
#include <drm/drm_probe_helper.h>
#include <drm/drm_vblank.h>

#include "vc4_drv.h"
#include "vc4_regs.h"

#define HVS_NUM_CHANNELS 3

struct vc4_ctm_state {
	struct drm_private_state base;
	struct drm_color_ctm *ctm;
	int fifo;
};

static struct vc4_ctm_state *to_vc4_ctm_state(struct drm_private_state *priv)
{
	return container_of(priv, struct vc4_ctm_state, base);
}

struct vc4_hvs_state {
	struct drm_private_state base;
	unsigned int unassigned_channels;
};

<<<<<<< HEAD
	drm_fbdev_cma_hotplug_event(vc4->fbdev);
=======
static struct vc4_hvs_state *
to_vc4_hvs_state(struct drm_private_state *priv)
{
	return container_of(priv, struct vc4_hvs_state, base);
>>>>>>> 24b8d41d
}

struct vc4_load_tracker_state {
	struct drm_private_state base;
	u64 hvs_load;
	u64 membus_load;
};

static struct vc4_load_tracker_state *
to_vc4_load_tracker_state(struct drm_private_state *priv)
{
	return container_of(priv, struct vc4_load_tracker_state, base);
}

static struct vc4_ctm_state *vc4_get_ctm_state(struct drm_atomic_state *state,
					       struct drm_private_obj *manager)
{
	struct drm_device *dev = state->dev;
	struct vc4_dev *vc4 = to_vc4_dev(dev);
	struct drm_private_state *priv_state;
	int ret;

	ret = drm_modeset_lock(&vc4->ctm_state_lock, state->acquire_ctx);
	if (ret)
		return ERR_PTR(ret);

<<<<<<< HEAD
	drm_atomic_helper_commit_planes(dev, state, 0);
=======
	priv_state = drm_atomic_get_private_obj_state(state, manager);
	if (IS_ERR(priv_state))
		return ERR_CAST(priv_state);
>>>>>>> 24b8d41d

	return to_vc4_ctm_state(priv_state);
}

static struct drm_private_state *
vc4_ctm_duplicate_state(struct drm_private_obj *obj)
{
	struct vc4_ctm_state *state;

	state = kmemdup(obj->state, sizeof(*state), GFP_KERNEL);
	if (!state)
		return NULL;

	__drm_atomic_helper_private_obj_duplicate_state(obj, &state->base);

	return &state->base;
}

static void vc4_ctm_destroy_state(struct drm_private_obj *obj,
				  struct drm_private_state *state)
{
	struct vc4_ctm_state *ctm_state = to_vc4_ctm_state(state);

	kfree(ctm_state);
}

static const struct drm_private_state_funcs vc4_ctm_state_funcs = {
	.atomic_duplicate_state = vc4_ctm_duplicate_state,
	.atomic_destroy_state = vc4_ctm_destroy_state,
};

static void vc4_ctm_obj_fini(struct drm_device *dev, void *unused)
{
	struct vc4_dev *vc4 = to_vc4_dev(dev);

	drm_atomic_private_obj_fini(&vc4->ctm_manager);
}

static int vc4_ctm_obj_init(struct vc4_dev *vc4)
{
	struct vc4_ctm_state *ctm_state;

	drm_modeset_lock_init(&vc4->ctm_state_lock);

	ctm_state = kzalloc(sizeof(*ctm_state), GFP_KERNEL);
	if (!ctm_state)
		return -ENOMEM;

	drm_atomic_private_obj_init(&vc4->base, &vc4->ctm_manager, &ctm_state->base,
				    &vc4_ctm_state_funcs);

	return drmm_add_action_or_reset(&vc4->base, vc4_ctm_obj_fini, NULL);
}

/* Converts a DRM S31.32 value to the HW S0.9 format. */
static u16 vc4_ctm_s31_32_to_s0_9(u64 in)
{
	u16 r;

	/* Sign bit. */
	r = in & BIT_ULL(63) ? BIT(9) : 0;

	if ((in & GENMASK_ULL(62, 32)) > 0) {
		/* We have zero integer bits so we can only saturate here. */
		r |= GENMASK(8, 0);
	} else {
		/* Otherwise take the 9 most important fractional bits. */
		r |= (in >> 23) & GENMASK(8, 0);
	}

	return r;
}

static void
vc4_ctm_commit(struct vc4_dev *vc4, struct drm_atomic_state *state)
{
	struct vc4_ctm_state *ctm_state = to_vc4_ctm_state(vc4->ctm_manager.state);
	struct drm_color_ctm *ctm = ctm_state->ctm;

	if (ctm_state->fifo) {
		HVS_WRITE(SCALER_OLEDCOEF2,
			  VC4_SET_FIELD(vc4_ctm_s31_32_to_s0_9(ctm->matrix[0]),
					SCALER_OLEDCOEF2_R_TO_R) |
			  VC4_SET_FIELD(vc4_ctm_s31_32_to_s0_9(ctm->matrix[3]),
					SCALER_OLEDCOEF2_R_TO_G) |
			  VC4_SET_FIELD(vc4_ctm_s31_32_to_s0_9(ctm->matrix[6]),
					SCALER_OLEDCOEF2_R_TO_B));
		HVS_WRITE(SCALER_OLEDCOEF1,
			  VC4_SET_FIELD(vc4_ctm_s31_32_to_s0_9(ctm->matrix[1]),
					SCALER_OLEDCOEF1_G_TO_R) |
			  VC4_SET_FIELD(vc4_ctm_s31_32_to_s0_9(ctm->matrix[4]),
					SCALER_OLEDCOEF1_G_TO_G) |
			  VC4_SET_FIELD(vc4_ctm_s31_32_to_s0_9(ctm->matrix[7]),
					SCALER_OLEDCOEF1_G_TO_B));
		HVS_WRITE(SCALER_OLEDCOEF0,
			  VC4_SET_FIELD(vc4_ctm_s31_32_to_s0_9(ctm->matrix[2]),
					SCALER_OLEDCOEF0_B_TO_R) |
			  VC4_SET_FIELD(vc4_ctm_s31_32_to_s0_9(ctm->matrix[5]),
					SCALER_OLEDCOEF0_B_TO_G) |
			  VC4_SET_FIELD(vc4_ctm_s31_32_to_s0_9(ctm->matrix[8]),
					SCALER_OLEDCOEF0_B_TO_B));
	}

	HVS_WRITE(SCALER_OLEDOFFS,
		  VC4_SET_FIELD(ctm_state->fifo, SCALER_OLEDOFFS_DISPFIFO));
}

static struct vc4_hvs_state *
vc4_hvs_get_global_state(struct drm_atomic_state *state)
{
	struct vc4_dev *vc4 = to_vc4_dev(state->dev);
	struct drm_private_state *priv_state;

	priv_state = drm_atomic_get_private_obj_state(state, &vc4->hvs_channels);
	if (IS_ERR(priv_state))
		return ERR_CAST(priv_state);

	return to_vc4_hvs_state(priv_state);
}

static void vc4_hvs_pv_muxing_commit(struct vc4_dev *vc4,
				     struct drm_atomic_state *state)
{
	struct drm_crtc_state *crtc_state;
	struct drm_crtc *crtc;
	unsigned int i;

	for_each_new_crtc_in_state(state, crtc, crtc_state, i) {
		struct vc4_crtc_state *vc4_state = to_vc4_crtc_state(crtc_state);
		u32 dispctrl;
		u32 dsp3_mux;

		if (!crtc_state->active)
			continue;

		if (vc4_state->assigned_channel != 2)
			continue;

		/*
		 * SCALER_DISPCTRL_DSP3 = X, where X < 2 means 'connect DSP3 to
		 * FIFO X'.
		 * SCALER_DISPCTRL_DSP3 = 3 means 'disable DSP 3'.
		 *
		 * DSP3 is connected to FIFO2 unless the transposer is
		 * enabled. In this case, FIFO 2 is directly accessed by the
		 * TXP IP, and we need to disable the FIFO2 -> pixelvalve1
		 * route.
		 */
		if (vc4_state->feed_txp)
			dsp3_mux = VC4_SET_FIELD(3, SCALER_DISPCTRL_DSP3_MUX);
		else
			dsp3_mux = VC4_SET_FIELD(2, SCALER_DISPCTRL_DSP3_MUX);

		dispctrl = HVS_READ(SCALER_DISPCTRL) &
			   ~SCALER_DISPCTRL_DSP3_MUX_MASK;
		HVS_WRITE(SCALER_DISPCTRL, dispctrl | dsp3_mux);
	}
}

static void vc5_hvs_pv_muxing_commit(struct vc4_dev *vc4,
				     struct drm_atomic_state *state)
{
	struct drm_crtc_state *crtc_state;
	struct drm_crtc *crtc;
	unsigned char mux;
	unsigned int i;
	u32 reg;

	for_each_new_crtc_in_state(state, crtc, crtc_state, i) {
		struct vc4_crtc_state *vc4_state = to_vc4_crtc_state(crtc_state);
		struct vc4_crtc *vc4_crtc = to_vc4_crtc(crtc);

		if (!vc4_state->update_muxing)
			continue;

		switch (vc4_crtc->data->hvs_output) {
		case 2:
			mux = (vc4_state->assigned_channel == 2) ? 0 : 1;
			reg = HVS_READ(SCALER_DISPECTRL);
			HVS_WRITE(SCALER_DISPECTRL,
				  (reg & ~SCALER_DISPECTRL_DSP2_MUX_MASK) |
				  VC4_SET_FIELD(mux, SCALER_DISPECTRL_DSP2_MUX));
			break;

		case 3:
			if (vc4_state->assigned_channel == VC4_HVS_CHANNEL_DISABLED)
				mux = 3;
			else
				mux = vc4_state->assigned_channel;

			reg = HVS_READ(SCALER_DISPCTRL);
			HVS_WRITE(SCALER_DISPCTRL,
				  (reg & ~SCALER_DISPCTRL_DSP3_MUX_MASK) |
				  VC4_SET_FIELD(mux, SCALER_DISPCTRL_DSP3_MUX));
			break;

		case 4:
			if (vc4_state->assigned_channel == VC4_HVS_CHANNEL_DISABLED)
				mux = 3;
			else
				mux = vc4_state->assigned_channel;

			reg = HVS_READ(SCALER_DISPEOLN);
			HVS_WRITE(SCALER_DISPEOLN,
				  (reg & ~SCALER_DISPEOLN_DSP4_MUX_MASK) |
				  VC4_SET_FIELD(mux, SCALER_DISPEOLN_DSP4_MUX));

			break;

		case 5:
			if (vc4_state->assigned_channel == VC4_HVS_CHANNEL_DISABLED)
				mux = 3;
			else
				mux = vc4_state->assigned_channel;

			reg = HVS_READ(SCALER_DISPDITHER);
			HVS_WRITE(SCALER_DISPDITHER,
				  (reg & ~SCALER_DISPDITHER_DSP5_MUX_MASK) |
				  VC4_SET_FIELD(mux, SCALER_DISPDITHER_DSP5_MUX));
			break;

		default:
			break;
		}
	}
}

static void
vc4_atomic_complete_commit(struct drm_atomic_state *state)
{
	struct drm_device *dev = state->dev;
	struct vc4_dev *vc4 = to_vc4_dev(dev);
	struct vc4_hvs *hvs = vc4->hvs;
	struct drm_crtc_state *new_crtc_state;
	struct drm_crtc *crtc;
	int i;

	for_each_new_crtc_in_state(state, crtc, new_crtc_state, i) {
		struct vc4_crtc_state *vc4_crtc_state;

		if (!new_crtc_state->commit)
			continue;

		vc4_crtc_state = to_vc4_crtc_state(new_crtc_state);
		vc4_hvs_mask_underrun(dev, vc4_crtc_state->assigned_channel);
	}

	if (vc4->hvs->hvs5)
		clk_set_min_rate(hvs->core_clk, 500000000);

	drm_atomic_helper_wait_for_fences(dev, state, false);

	drm_atomic_helper_wait_for_dependencies(state);

	drm_atomic_helper_commit_modeset_disables(dev, state);

	vc4_ctm_commit(vc4, state);

	if (vc4->hvs->hvs5)
		vc5_hvs_pv_muxing_commit(vc4, state);
	else
		vc4_hvs_pv_muxing_commit(vc4, state);

	drm_atomic_helper_commit_planes(dev, state, 0);

	drm_atomic_helper_commit_modeset_enables(dev, state);

	drm_atomic_helper_fake_vblank(state);

	drm_atomic_helper_commit_hw_done(state);

	drm_atomic_helper_wait_for_flip_done(dev, state);

	drm_atomic_helper_cleanup_planes(dev, state);

	drm_atomic_helper_commit_cleanup_done(state);

	if (vc4->hvs->hvs5)
		clk_set_min_rate(hvs->core_clk, 0);

	drm_atomic_state_put(state);

	up(&vc4->async_modeset);
}

static void commit_work(struct work_struct *work)
{
	struct drm_atomic_state *state = container_of(work,
						      struct drm_atomic_state,
						      commit_work);
	vc4_atomic_complete_commit(state);
}

/**
 * vc4_atomic_commit - commit validated state object
 * @dev: DRM device
 * @state: the driver state object
 * @nonblock: nonblocking commit
 *
 * This function commits a with drm_atomic_helper_check() pre-validated state
 * object. This can still fail when e.g. the framebuffer reservation fails. For
 * now this doesn't implement asynchronous commits.
 *
 * RETURNS
 * Zero for success or -errno.
 */
static int vc4_atomic_commit(struct drm_device *dev,
			     struct drm_atomic_state *state,
			     bool nonblock)
{
	struct vc4_dev *vc4 = to_vc4_dev(dev);
	int ret;
<<<<<<< HEAD
	int i;
	uint64_t wait_seqno = 0;
	struct vc4_commit *c;
	struct drm_plane *plane;
	struct drm_plane_state *new_state;
=======
>>>>>>> 24b8d41d

	if (state->async_update) {
		ret = down_interruptible(&vc4->async_modeset);
		if (ret)
			return ret;

		ret = drm_atomic_helper_prepare_planes(dev, state);
		if (ret) {
			up(&vc4->async_modeset);
			return ret;
		}

		drm_atomic_helper_async_commit(dev, state);

		drm_atomic_helper_cleanup_planes(dev, state);

		up(&vc4->async_modeset);

		return 0;
	}

	/* We know for sure we don't want an async update here. Set
	 * state->legacy_cursor_update to false to prevent
	 * drm_atomic_helper_setup_commit() from auto-completing
	 * commit->flip_done.
	 */
	state->legacy_cursor_update = false;
	ret = drm_atomic_helper_setup_commit(state, nonblock);
	if (ret)
		return ret;

	INIT_WORK(&state->commit_work, commit_work);

<<<<<<< HEAD
	/* Make sure that any outstanding modesets have finished. */
	if (nonblock) {
		ret = down_trylock(&vc4->async_modeset);
		if (ret) {
			kfree(c);
			return -EBUSY;
		}
	} else {
		ret = down_interruptible(&vc4->async_modeset);
		if (ret) {
			kfree(c);
			return ret;
		}
	}
=======
	ret = down_interruptible(&vc4->async_modeset);
	if (ret)
		return ret;
>>>>>>> 24b8d41d

	ret = drm_atomic_helper_prepare_planes(dev, state);
	if (ret) {
		up(&vc4->async_modeset);
		return ret;
	}

<<<<<<< HEAD
	for_each_plane_in_state(state, plane, new_state, i) {
		if ((plane->state->fb != new_state->fb) && new_state->fb) {
			struct drm_gem_cma_object *cma_bo =
				drm_fb_cma_get_gem_obj(new_state->fb, 0);
			struct vc4_bo *bo = to_vc4_bo(&cma_bo->base);

			wait_seqno = max(bo->seqno, wait_seqno);
=======
	if (!nonblock) {
		ret = drm_atomic_helper_wait_for_fences(dev, state, true);
		if (ret) {
			drm_atomic_helper_cleanup_planes(dev, state);
			up(&vc4->async_modeset);
			return ret;
>>>>>>> 24b8d41d
		}
	}

	/*
	 * This is the point of no return - everything below never fails except
	 * when the hw goes bonghits. Which means we can commit the new state on
	 * the software side now.
	 */

<<<<<<< HEAD
	drm_atomic_helper_swap_state(state, true);
=======
	BUG_ON(drm_atomic_helper_swap_state(state, false) < 0);
>>>>>>> 24b8d41d

	/*
	 * Everything below can be run asynchronously without the need to grab
	 * any modeset locks at all under one condition: It must be guaranteed
	 * that the asynchronous work has either been cancelled (if the driver
	 * supports it, which at least requires that the framebuffers get
	 * cleaned up with drm_atomic_helper_cleanup_planes()) or completed
	 * before the new state gets committed on the software side with
	 * drm_atomic_helper_swap_state().
	 *
	 * This scheme allows new atomic state updates to be prepared and
	 * checked in parallel to the asynchronous completion of the previous
	 * update. Which is important since compositors need to figure out the
	 * composition of the next frame right after having submitted the
	 * current layout.
	 */

<<<<<<< HEAD
	if (nonblock) {
		vc4_queue_seqno_cb(dev, &c->cb, wait_seqno,
				   vc4_atomic_complete_commit_seqno_cb);
	} else {
		vc4_wait_for_seqno(dev, wait_seqno, ~0ull, false);
		vc4_atomic_complete_commit(c);
=======
	drm_atomic_state_get(state);
	if (nonblock)
		queue_work(system_unbound_wq, &state->commit_work);
	else
		vc4_atomic_complete_commit(state);

	return 0;
}

static struct drm_framebuffer *vc4_fb_create(struct drm_device *dev,
					     struct drm_file *file_priv,
					     const struct drm_mode_fb_cmd2 *mode_cmd)
{
	struct drm_mode_fb_cmd2 mode_cmd_local;

	/* If the user didn't specify a modifier, use the
	 * vc4_set_tiling_ioctl() state for the BO.
	 */
	if (!(mode_cmd->flags & DRM_MODE_FB_MODIFIERS)) {
		struct drm_gem_object *gem_obj;
		struct vc4_bo *bo;

		gem_obj = drm_gem_object_lookup(file_priv,
						mode_cmd->handles[0]);
		if (!gem_obj) {
			DRM_DEBUG("Failed to look up GEM BO %d\n",
				  mode_cmd->handles[0]);
			return ERR_PTR(-ENOENT);
		}
		bo = to_vc4_bo(gem_obj);

		mode_cmd_local = *mode_cmd;

		if (bo->t_format) {
			mode_cmd_local.modifier[0] =
				DRM_FORMAT_MOD_BROADCOM_VC4_T_TILED;
		} else {
			mode_cmd_local.modifier[0] = DRM_FORMAT_MOD_NONE;
		}

		drm_gem_object_put(gem_obj);

		mode_cmd = &mode_cmd_local;
	}

	return drm_gem_fb_create(dev, file_priv, mode_cmd);
}

/* Our CTM has some peculiar limitations: we can only enable it for one CRTC
 * at a time and the HW only supports S0.9 scalars. To account for the latter,
 * we don't allow userland to set a CTM that we have no hope of approximating.
 */
static int
vc4_ctm_atomic_check(struct drm_device *dev, struct drm_atomic_state *state)
{
	struct vc4_dev *vc4 = to_vc4_dev(dev);
	struct vc4_ctm_state *ctm_state = NULL;
	struct drm_crtc *crtc;
	struct drm_crtc_state *old_crtc_state, *new_crtc_state;
	struct drm_color_ctm *ctm;
	int i;

	for_each_oldnew_crtc_in_state(state, crtc, old_crtc_state, new_crtc_state, i) {
		/* CTM is being disabled. */
		if (!new_crtc_state->ctm && old_crtc_state->ctm) {
			ctm_state = vc4_get_ctm_state(state, &vc4->ctm_manager);
			if (IS_ERR(ctm_state))
				return PTR_ERR(ctm_state);
			ctm_state->fifo = 0;
		}
	}

	for_each_oldnew_crtc_in_state(state, crtc, old_crtc_state, new_crtc_state, i) {
		if (new_crtc_state->ctm == old_crtc_state->ctm)
			continue;

		if (!ctm_state) {
			ctm_state = vc4_get_ctm_state(state, &vc4->ctm_manager);
			if (IS_ERR(ctm_state))
				return PTR_ERR(ctm_state);
		}

		/* CTM is being enabled or the matrix changed. */
		if (new_crtc_state->ctm) {
			struct vc4_crtc_state *vc4_crtc_state =
				to_vc4_crtc_state(new_crtc_state);

			/* fifo is 1-based since 0 disables CTM. */
			int fifo = vc4_crtc_state->assigned_channel + 1;

			/* Check userland isn't trying to turn on CTM for more
			 * than one CRTC at a time.
			 */
			if (ctm_state->fifo && ctm_state->fifo != fifo) {
				DRM_DEBUG_DRIVER("Too many CTM configured\n");
				return -EINVAL;
			}

			/* Check we can approximate the specified CTM.
			 * We disallow scalars |c| > 1.0 since the HW has
			 * no integer bits.
			 */
			ctm = new_crtc_state->ctm->data;
			for (i = 0; i < ARRAY_SIZE(ctm->matrix); i++) {
				u64 val = ctm->matrix[i];

				val &= ~BIT_ULL(63);
				if (val > BIT_ULL(32))
					return -EINVAL;
			}

			ctm_state->fifo = fifo;
			ctm_state->ctm = ctm;
		}
	}

	return 0;
}

static int vc4_load_tracker_atomic_check(struct drm_atomic_state *state)
{
	struct drm_plane_state *old_plane_state, *new_plane_state;
	struct vc4_dev *vc4 = to_vc4_dev(state->dev);
	struct vc4_load_tracker_state *load_state;
	struct drm_private_state *priv_state;
	struct drm_plane *plane;
	int i;

	if (!vc4->load_tracker_available)
		return 0;

	priv_state = drm_atomic_get_private_obj_state(state,
						      &vc4->load_tracker);
	if (IS_ERR(priv_state))
		return PTR_ERR(priv_state);

	load_state = to_vc4_load_tracker_state(priv_state);
	for_each_oldnew_plane_in_state(state, plane, old_plane_state,
				       new_plane_state, i) {
		struct vc4_plane_state *vc4_plane_state;

		if (old_plane_state->fb && old_plane_state->crtc) {
			vc4_plane_state = to_vc4_plane_state(old_plane_state);
			load_state->membus_load -= vc4_plane_state->membus_load;
			load_state->hvs_load -= vc4_plane_state->hvs_load;
		}

		if (new_plane_state->fb && new_plane_state->crtc) {
			vc4_plane_state = to_vc4_plane_state(new_plane_state);
			load_state->membus_load += vc4_plane_state->membus_load;
			load_state->hvs_load += vc4_plane_state->hvs_load;
		}
	}

	/* Don't check the load when the tracker is disabled. */
	if (!vc4->load_tracker_enabled)
		return 0;

	/* The absolute limit is 2Gbyte/sec, but let's take a margin to let
	 * the system work when other blocks are accessing the memory.
	 */
	if (load_state->membus_load > SZ_1G + SZ_512M)
		return -ENOSPC;

	/* HVS clock is supposed to run @ 250Mhz, let's take a margin and
	 * consider the maximum number of cycles is 240M.
	 */
	if (load_state->hvs_load > 240000000ULL)
		return -ENOSPC;

	return 0;
}

static struct drm_private_state *
vc4_load_tracker_duplicate_state(struct drm_private_obj *obj)
{
	struct vc4_load_tracker_state *state;

	state = kmemdup(obj->state, sizeof(*state), GFP_KERNEL);
	if (!state)
		return NULL;

	__drm_atomic_helper_private_obj_duplicate_state(obj, &state->base);

	return &state->base;
}

static void vc4_load_tracker_destroy_state(struct drm_private_obj *obj,
					   struct drm_private_state *state)
{
	struct vc4_load_tracker_state *load_state;

	load_state = to_vc4_load_tracker_state(state);
	kfree(load_state);
}

static const struct drm_private_state_funcs vc4_load_tracker_state_funcs = {
	.atomic_duplicate_state = vc4_load_tracker_duplicate_state,
	.atomic_destroy_state = vc4_load_tracker_destroy_state,
};

static void vc4_load_tracker_obj_fini(struct drm_device *dev, void *unused)
{
	struct vc4_dev *vc4 = to_vc4_dev(dev);

	if (!vc4->load_tracker_available)
		return;

	drm_atomic_private_obj_fini(&vc4->load_tracker);
}

static int vc4_load_tracker_obj_init(struct vc4_dev *vc4)
{
	struct vc4_load_tracker_state *load_state;

	if (!vc4->load_tracker_available)
		return 0;

	load_state = kzalloc(sizeof(*load_state), GFP_KERNEL);
	if (!load_state)
		return -ENOMEM;

	drm_atomic_private_obj_init(&vc4->base, &vc4->load_tracker,
				    &load_state->base,
				    &vc4_load_tracker_state_funcs);

	return drmm_add_action_or_reset(&vc4->base, vc4_load_tracker_obj_fini, NULL);
}

static struct drm_private_state *
vc4_hvs_channels_duplicate_state(struct drm_private_obj *obj)
{
	struct vc4_hvs_state *old_state = to_vc4_hvs_state(obj->state);
	struct vc4_hvs_state *state;

	state = kzalloc(sizeof(*state), GFP_KERNEL);
	if (!state)
		return NULL;

	__drm_atomic_helper_private_obj_duplicate_state(obj, &state->base);

	state->unassigned_channels = old_state->unassigned_channels;

	return &state->base;
}

static void vc4_hvs_channels_destroy_state(struct drm_private_obj *obj,
					   struct drm_private_state *state)
{
	struct vc4_hvs_state *hvs_state = to_vc4_hvs_state(state);

	kfree(hvs_state);
}

static const struct drm_private_state_funcs vc4_hvs_state_funcs = {
	.atomic_duplicate_state = vc4_hvs_channels_duplicate_state,
	.atomic_destroy_state = vc4_hvs_channels_destroy_state,
};

static void vc4_hvs_channels_obj_fini(struct drm_device *dev, void *unused)
{
	struct vc4_dev *vc4 = to_vc4_dev(dev);

	drm_atomic_private_obj_fini(&vc4->hvs_channels);
}

static int vc4_hvs_channels_obj_init(struct vc4_dev *vc4)
{
	struct vc4_hvs_state *state;

	state = kzalloc(sizeof(*state), GFP_KERNEL);
	if (!state)
		return -ENOMEM;

	state->unassigned_channels = GENMASK(HVS_NUM_CHANNELS - 1, 0);
	drm_atomic_private_obj_init(&vc4->base, &vc4->hvs_channels,
				    &state->base,
				    &vc4_hvs_state_funcs);

	return drmm_add_action_or_reset(&vc4->base, vc4_hvs_channels_obj_fini, NULL);
}

/*
 * The BCM2711 HVS has up to 7 outputs connected to the pixelvalves and
 * the TXP (and therefore all the CRTCs found on that platform).
 *
 * The naive (and our initial) implementation would just iterate over
 * all the active CRTCs, try to find a suitable FIFO, and then remove it
 * from the pool of available FIFOs. However, there are a few corner
 * cases that need to be considered:
 *
 * - When running in a dual-display setup (so with two CRTCs involved),
 *   we can update the state of a single CRTC (for example by changing
 *   its mode using xrandr under X11) without affecting the other. In
 *   this case, the other CRTC wouldn't be in the state at all, so we
 *   need to consider all the running CRTCs in the DRM device to assign
 *   a FIFO, not just the one in the state.
 *
 * - To fix the above, we can't use drm_atomic_get_crtc_state on all
 *   enabled CRTCs to pull their CRTC state into the global state, since
 *   a page flip would start considering their vblank to complete. Since
 *   we don't have a guarantee that they are actually active, that
 *   vblank might never happen, and shouldn't even be considered if we
 *   want to do a page flip on a single CRTC. That can be tested by
 *   doing a modetest -v first on HDMI1 and then on HDMI0.
 *
 * - Since we need the pixelvalve to be disabled and enabled back when
 *   the FIFO is changed, we should keep the FIFO assigned for as long
 *   as the CRTC is enabled, only considering it free again once that
 *   CRTC has been disabled. This can be tested by booting X11 on a
 *   single display, and changing the resolution down and then back up.
 */
static int vc4_pv_muxing_atomic_check(struct drm_device *dev,
				      struct drm_atomic_state *state)
{
	struct vc4_hvs_state *hvs_new_state;
	struct drm_crtc_state *old_crtc_state, *new_crtc_state;
	struct drm_crtc *crtc;
	unsigned int i;

	hvs_new_state = vc4_hvs_get_global_state(state);
	if (!hvs_new_state)
		return -EINVAL;

	for_each_oldnew_crtc_in_state(state, crtc, old_crtc_state, new_crtc_state, i) {
		struct vc4_crtc_state *old_vc4_crtc_state =
			to_vc4_crtc_state(old_crtc_state);
		struct vc4_crtc_state *new_vc4_crtc_state =
			to_vc4_crtc_state(new_crtc_state);
		struct vc4_crtc *vc4_crtc = to_vc4_crtc(crtc);
		unsigned int matching_channels;

		/* Nothing to do here, let's skip it */
		if (old_crtc_state->enable == new_crtc_state->enable)
			continue;

		/* Muxing will need to be modified, mark it as such */
		new_vc4_crtc_state->update_muxing = true;

		/* If we're disabling our CRTC, we put back our channel */
		if (!new_crtc_state->enable) {
			hvs_new_state->unassigned_channels |= BIT(old_vc4_crtc_state->assigned_channel);
			new_vc4_crtc_state->assigned_channel = VC4_HVS_CHANNEL_DISABLED;
			continue;
		}

		/*
		 * The problem we have to solve here is that we have
		 * up to 7 encoders, connected to up to 6 CRTCs.
		 *
		 * Those CRTCs, depending on the instance, can be
		 * routed to 1, 2 or 3 HVS FIFOs, and we need to set
		 * the change the muxing between FIFOs and outputs in
		 * the HVS accordingly.
		 *
		 * It would be pretty hard to come up with an
		 * algorithm that would generically solve
		 * this. However, the current routing trees we support
		 * allow us to simplify a bit the problem.
		 *
		 * Indeed, with the current supported layouts, if we
		 * try to assign in the ascending crtc index order the
		 * FIFOs, we can't fall into the situation where an
		 * earlier CRTC that had multiple routes is assigned
		 * one that was the only option for a later CRTC.
		 *
		 * If the layout changes and doesn't give us that in
		 * the future, we will need to have something smarter,
		 * but it works so far.
		 */
		matching_channels = hvs_new_state->unassigned_channels & vc4_crtc->data->hvs_available_channels;
		if (matching_channels) {
			unsigned int channel = ffs(matching_channels) - 1;

			new_vc4_crtc_state->assigned_channel = channel;
			hvs_new_state->unassigned_channels &= ~BIT(channel);
		} else {
			return -EINVAL;
		}
>>>>>>> 24b8d41d
	}

	return 0;
}

static int
vc4_atomic_check(struct drm_device *dev, struct drm_atomic_state *state)
{
	int ret;

	ret = vc4_pv_muxing_atomic_check(dev, state);
	if (ret)
		return ret;

	ret = vc4_ctm_atomic_check(dev, state);
	if (ret < 0)
		return ret;

	ret = drm_atomic_helper_check(dev, state);
	if (ret)
		return ret;

	return vc4_load_tracker_atomic_check(state);
}

static const struct drm_mode_config_funcs vc4_mode_funcs = {
	.atomic_check = vc4_atomic_check,
	.atomic_commit = vc4_atomic_commit,
	.fb_create = vc4_fb_create,
};

int vc4_kms_load(struct drm_device *dev)
{
	struct vc4_dev *vc4 = to_vc4_dev(dev);
	bool is_vc5 = of_device_is_compatible(dev->dev->of_node,
					      "brcm,bcm2711-vc5");
	int ret;

	if (!is_vc5) {
		vc4->load_tracker_available = true;

		/* Start with the load tracker enabled. Can be
		 * disabled through the debugfs load_tracker file.
		 */
		vc4->load_tracker_enabled = true;
	}

	sema_init(&vc4->async_modeset, 1);

	/* Set support for vblank irq fast disable, before drm_vblank_init() */
	dev->vblank_disable_immediate = true;

	dev->irq_enabled = true;
	ret = drm_vblank_init(dev, dev->mode_config.num_crtc);
	if (ret < 0) {
		dev_err(dev->dev, "failed to initialize vblank\n");
		return ret;
	}

	if (is_vc5) {
		dev->mode_config.max_width = 7680;
		dev->mode_config.max_height = 7680;
	} else {
		dev->mode_config.max_width = 2048;
		dev->mode_config.max_height = 2048;
	}

	dev->mode_config.funcs = &vc4_mode_funcs;
	dev->mode_config.preferred_depth = 24;
	dev->mode_config.async_page_flip = true;
	dev->mode_config.allow_fb_modifiers = true;

<<<<<<< HEAD
	drm_mode_config_reset(dev);
=======
	ret = vc4_ctm_obj_init(vc4);
	if (ret)
		return ret;

	ret = vc4_load_tracker_obj_init(vc4);
	if (ret)
		return ret;

	ret = vc4_hvs_channels_obj_init(vc4);
	if (ret)
		return ret;
>>>>>>> 24b8d41d

	drm_mode_config_reset(dev);

	drm_kms_helper_poll_init(dev);

	return 0;
}<|MERGE_RESOLUTION|>--- conflicted
+++ resolved
@@ -42,14 +42,10 @@
 	unsigned int unassigned_channels;
 };
 
-<<<<<<< HEAD
-	drm_fbdev_cma_hotplug_event(vc4->fbdev);
-=======
 static struct vc4_hvs_state *
 to_vc4_hvs_state(struct drm_private_state *priv)
 {
 	return container_of(priv, struct vc4_hvs_state, base);
->>>>>>> 24b8d41d
 }
 
 struct vc4_load_tracker_state {
@@ -76,13 +72,9 @@
 	if (ret)
 		return ERR_PTR(ret);
 
-<<<<<<< HEAD
-	drm_atomic_helper_commit_planes(dev, state, 0);
-=======
 	priv_state = drm_atomic_get_private_obj_state(state, manager);
 	if (IS_ERR(priv_state))
 		return ERR_CAST(priv_state);
->>>>>>> 24b8d41d
 
 	return to_vc4_ctm_state(priv_state);
 }
@@ -395,14 +387,6 @@
 {
 	struct vc4_dev *vc4 = to_vc4_dev(dev);
 	int ret;
-<<<<<<< HEAD
-	int i;
-	uint64_t wait_seqno = 0;
-	struct vc4_commit *c;
-	struct drm_plane *plane;
-	struct drm_plane_state *new_state;
-=======
->>>>>>> 24b8d41d
 
 	if (state->async_update) {
 		ret = down_interruptible(&vc4->async_modeset);
@@ -436,26 +420,9 @@
 
 	INIT_WORK(&state->commit_work, commit_work);
 
-<<<<<<< HEAD
-	/* Make sure that any outstanding modesets have finished. */
-	if (nonblock) {
-		ret = down_trylock(&vc4->async_modeset);
-		if (ret) {
-			kfree(c);
-			return -EBUSY;
-		}
-	} else {
-		ret = down_interruptible(&vc4->async_modeset);
-		if (ret) {
-			kfree(c);
-			return ret;
-		}
-	}
-=======
 	ret = down_interruptible(&vc4->async_modeset);
 	if (ret)
 		return ret;
->>>>>>> 24b8d41d
 
 	ret = drm_atomic_helper_prepare_planes(dev, state);
 	if (ret) {
@@ -463,22 +430,12 @@
 		return ret;
 	}
 
-<<<<<<< HEAD
-	for_each_plane_in_state(state, plane, new_state, i) {
-		if ((plane->state->fb != new_state->fb) && new_state->fb) {
-			struct drm_gem_cma_object *cma_bo =
-				drm_fb_cma_get_gem_obj(new_state->fb, 0);
-			struct vc4_bo *bo = to_vc4_bo(&cma_bo->base);
-
-			wait_seqno = max(bo->seqno, wait_seqno);
-=======
 	if (!nonblock) {
 		ret = drm_atomic_helper_wait_for_fences(dev, state, true);
 		if (ret) {
 			drm_atomic_helper_cleanup_planes(dev, state);
 			up(&vc4->async_modeset);
 			return ret;
->>>>>>> 24b8d41d
 		}
 	}
 
@@ -488,11 +445,7 @@
 	 * the software side now.
 	 */
 
-<<<<<<< HEAD
-	drm_atomic_helper_swap_state(state, true);
-=======
 	BUG_ON(drm_atomic_helper_swap_state(state, false) < 0);
->>>>>>> 24b8d41d
 
 	/*
 	 * Everything below can be run asynchronously without the need to grab
@@ -510,14 +463,6 @@
 	 * current layout.
 	 */
 
-<<<<<<< HEAD
-	if (nonblock) {
-		vc4_queue_seqno_cb(dev, &c->cb, wait_seqno,
-				   vc4_atomic_complete_commit_seqno_cb);
-	} else {
-		vc4_wait_for_seqno(dev, wait_seqno, ~0ull, false);
-		vc4_atomic_complete_commit(c);
-=======
 	drm_atomic_state_get(state);
 	if (nonblock)
 		queue_work(system_unbound_wq, &state->commit_work);
@@ -897,7 +842,6 @@
 		} else {
 			return -EINVAL;
 		}
->>>>>>> 24b8d41d
 	}
 
 	return 0;
@@ -970,9 +914,6 @@
 	dev->mode_config.async_page_flip = true;
 	dev->mode_config.allow_fb_modifiers = true;
 
-<<<<<<< HEAD
-	drm_mode_config_reset(dev);
-=======
 	ret = vc4_ctm_obj_init(vc4);
 	if (ret)
 		return ret;
@@ -984,7 +925,6 @@
 	ret = vc4_hvs_channels_obj_init(vc4);
 	if (ret)
 		return ret;
->>>>>>> 24b8d41d
 
 	drm_mode_config_reset(dev);
 
