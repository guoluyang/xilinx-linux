--- conflicted
+++ resolved
@@ -11,22 +11,9 @@
 #include "vc4_drv.h"
 #include "vc4_regs.h"
 
-<<<<<<< HEAD
-static const struct drm_info_list vc4_debugfs_list[] = {
-	{"bo_stats", vc4_bo_stats_debugfs, 0},
-	{"dpi_regs", vc4_dpi_debugfs_regs, 0},
-	{"hdmi_regs", vc4_hdmi_debugfs_regs, 0},
-	{"hvs_regs", vc4_hvs_debugfs_regs, 0},
-	{"crtc0_regs", vc4_crtc_debugfs_regs, 0, (void *)(uintptr_t)0},
-	{"crtc1_regs", vc4_crtc_debugfs_regs, 0, (void *)(uintptr_t)1},
-	{"crtc2_regs", vc4_crtc_debugfs_regs, 0, (void *)(uintptr_t)2},
-	{"v3d_ident", vc4_v3d_debugfs_ident, 0},
-	{"v3d_regs", vc4_v3d_debugfs_regs, 0},
-=======
 struct vc4_debugfs_info_entry {
 	struct list_head link;
 	struct drm_info_list info;
->>>>>>> 24b8d41d
 };
 
 /**
