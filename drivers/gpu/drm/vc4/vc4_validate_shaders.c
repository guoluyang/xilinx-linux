--- conflicted
+++ resolved
@@ -88,8 +88,6 @@
 	 * basic blocks.
 	 */
 	bool needs_uniform_address_for_loop;
-<<<<<<< HEAD
-=======
 
 	/* Set when we find an instruction writing the top half of the
 	 * register files.  If we allowed writing the unusable regs in
@@ -97,7 +95,6 @@
 	 * QPU's clamp validation would be invalid.
 	 */
 	bool all_registers_used;
->>>>>>> 24b8d41d
 };
 
 static uint32_t
@@ -268,11 +265,7 @@
 	 */
 	if (!is_direct) {
 		if (validation_state->needs_uniform_address_update) {
-<<<<<<< HEAD
-			DRM_ERROR("Texturing with undefined uniform address\n");
-=======
 			DRM_DEBUG("Texturing with undefined uniform address\n");
->>>>>>> 24b8d41d
 			return false;
 		}
 
@@ -310,88 +303,6 @@
 	return true;
 }
 
-<<<<<<< HEAD
-static bool
-validate_uniform_address_write(struct vc4_validated_shader_info *validated_shader,
-			       struct vc4_shader_validation_state *validation_state,
-			       bool is_mul)
-{
-	uint64_t inst = validation_state->shader[validation_state->ip];
-	u32 add_b = QPU_GET_FIELD(inst, QPU_ADD_B);
-	u32 raddr_a = QPU_GET_FIELD(inst, QPU_RADDR_A);
-	u32 raddr_b = QPU_GET_FIELD(inst, QPU_RADDR_B);
-	u32 add_lri = raddr_add_a_to_live_reg_index(inst);
-	/* We want our reset to be pointing at whatever uniform follows the
-	 * uniforms base address.
-	 */
-	u32 expected_offset = validated_shader->uniforms_size + 4;
-
-	/* We only support absolute uniform address changes, and we
-	 * require that they be in the current basic block before any
-	 * of its uniform reads.
-	 *
-	 * One could potentially emit more efficient QPU code, by
-	 * noticing that (say) an if statement does uniform control
-	 * flow for all threads and that the if reads the same number
-	 * of uniforms on each side.  However, this scheme is easy to
-	 * validate so it's all we allow for now.
-	 */
-	switch (QPU_GET_FIELD(inst, QPU_SIG)) {
-	case QPU_SIG_NONE:
-	case QPU_SIG_SCOREBOARD_UNLOCK:
-	case QPU_SIG_COLOR_LOAD:
-	case QPU_SIG_LOAD_TMU0:
-	case QPU_SIG_LOAD_TMU1:
-		break;
-	default:
-		DRM_ERROR("uniforms address change must be "
-			  "normal math\n");
-		return false;
-	}
-
-	if (is_mul || QPU_GET_FIELD(inst, QPU_OP_ADD) != QPU_A_ADD) {
-		DRM_ERROR("Uniform address reset must be an ADD.\n");
-		return false;
-	}
-
-	if (QPU_GET_FIELD(inst, QPU_COND_ADD) != QPU_COND_ALWAYS) {
-		DRM_ERROR("Uniform address reset must be unconditional.\n");
-		return false;
-	}
-
-	if (QPU_GET_FIELD(inst, QPU_PACK) != QPU_PACK_A_NOP &&
-	    !(inst & QPU_PM)) {
-		DRM_ERROR("No packing allowed on uniforms reset\n");
-		return false;
-	}
-
-	if (add_lri == -1) {
-		DRM_ERROR("First argument of uniform address write must be "
-			  "an immediate value.\n");
-		return false;
-	}
-
-	if (validation_state->live_immediates[add_lri] != expected_offset) {
-		DRM_ERROR("Resetting uniforms with offset %db instead of %db\n",
-			  validation_state->live_immediates[add_lri],
-			  expected_offset);
-		return false;
-	}
-
-	if (!(add_b == QPU_MUX_A && raddr_a == QPU_R_UNIF) &&
-	    !(add_b == QPU_MUX_B && raddr_b == QPU_R_UNIF)) {
-		DRM_ERROR("Second argument of uniform address write must be "
-			  "a uniform.\n");
-		return false;
-	}
-
-	validation_state->needs_uniform_address_update = false;
-	validation_state->needs_uniform_address_for_loop = false;
-	return require_uniform_address_uniform(validated_shader);
-}
-
-static bool
-=======
 static bool
 validate_uniform_address_write(struct vc4_validated_shader_info *validated_shader,
 			       struct vc4_shader_validation_state *validation_state,
@@ -472,7 +383,6 @@
 }
 
 static bool
->>>>>>> 24b8d41d
 check_reg_write(struct vc4_validated_shader_info *validated_shader,
 		struct vc4_shader_validation_state *validation_state,
 		bool is_mul)
@@ -499,22 +409,15 @@
 		} else {
 			validation_state->live_immediates[lri] = ~0;
 		}
-<<<<<<< HEAD
-=======
 
 		if (live_reg_is_upper_half(lri))
 			validation_state->all_registers_used = true;
->>>>>>> 24b8d41d
 	}
 
 	switch (waddr) {
 	case QPU_W_UNIFORMS_ADDRESS:
 		if (is_b) {
-<<<<<<< HEAD
-			DRM_ERROR("relative uniforms address change "
-=======
 			DRM_DEBUG("relative uniforms address change "
->>>>>>> 24b8d41d
 				  "unsupported\n");
 			return false;
 		}
@@ -673,7 +576,6 @@
 	     struct vc4_validated_shader_info *validated_shader,
 	     struct vc4_shader_validation_state *validation_state,
 	     int ip)
-<<<<<<< HEAD
 {
 	int32_t branch_imm = QPU_GET_FIELD(inst, QPU_BRANCH_TARGET);
 	uint32_t waddr_add = QPU_GET_FIELD(inst, QPU_WADDR_ADD);
@@ -686,7 +588,7 @@
 	 * there's no need for it.
 	 */
 	if (waddr_add != QPU_W_NOP || waddr_mul != QPU_W_NOP) {
-		DRM_ERROR("branch instruction at %d wrote a register.\n",
+		DRM_DEBUG("branch instruction at %d wrote a register.\n",
 			  validation_state->ip);
 		return false;
 	}
@@ -698,32 +600,6 @@
 check_instruction_reads(struct vc4_validated_shader_info *validated_shader,
 			struct vc4_shader_validation_state *validation_state)
 {
-=======
-{
-	int32_t branch_imm = QPU_GET_FIELD(inst, QPU_BRANCH_TARGET);
-	uint32_t waddr_add = QPU_GET_FIELD(inst, QPU_WADDR_ADD);
-	uint32_t waddr_mul = QPU_GET_FIELD(inst, QPU_WADDR_MUL);
-
-	if ((int)branch_imm < 0)
-		validation_state->needs_uniform_address_for_loop = true;
-
-	/* We don't want to have to worry about validation of this, and
-	 * there's no need for it.
-	 */
-	if (waddr_add != QPU_W_NOP || waddr_mul != QPU_W_NOP) {
-		DRM_DEBUG("branch instruction at %d wrote a register.\n",
-			  validation_state->ip);
-		return false;
-	}
-
-	return true;
-}
-
-static bool
-check_instruction_reads(struct vc4_validated_shader_info *validated_shader,
-			struct vc4_shader_validation_state *validation_state)
-{
->>>>>>> 24b8d41d
 	uint64_t inst = validation_state->shader[validation_state->ip];
 	uint32_t raddr_a = QPU_GET_FIELD(inst, QPU_RADDR_A);
 	uint32_t raddr_b = QPU_GET_FIELD(inst, QPU_RADDR_B);
@@ -738,12 +614,6 @@
 		validated_shader->uniforms_size += 4;
 
 		if (validation_state->needs_uniform_address_update) {
-<<<<<<< HEAD
-			DRM_ERROR("Uniform read with undefined uniform "
-				  "address\n");
-			return false;
-		}
-=======
 			DRM_DEBUG("Uniform read with undefined uniform "
 				  "address\n");
 			return false;
@@ -882,7 +752,6 @@
 	if (texturing_in_progress(validation_state)) {
 		DRM_DEBUG("Branch target landed during TMU setup\n");
 		return false;
->>>>>>> 24b8d41d
 	}
 
 	/* Reset our live values tracking, since this instruction may have
@@ -906,165 +775,12 @@
 	return true;
 }
 
-/* Make sure that all branches are absolute and point within the shader, and
- * note their targets for later.
- */
-static bool
-vc4_validate_branches(struct vc4_shader_validation_state *validation_state)
-{
-	uint32_t max_branch_target = 0;
-	bool found_shader_end = false;
-	int ip;
-	int shader_end_ip = 0;
-	int last_branch = -2;
-
-	for (ip = 0; ip < validation_state->max_ip; ip++) {
-		uint64_t inst = validation_state->shader[ip];
-		int32_t branch_imm = QPU_GET_FIELD(inst, QPU_BRANCH_TARGET);
-		uint32_t sig = QPU_GET_FIELD(inst, QPU_SIG);
-		uint32_t after_delay_ip = ip + 4;
-		uint32_t branch_target_ip;
-
-		if (sig == QPU_SIG_PROG_END) {
-			shader_end_ip = ip;
-			found_shader_end = true;
-			continue;
-		}
-
-		if (sig != QPU_SIG_BRANCH)
-			continue;
-
-		if (ip - last_branch < 4) {
-			DRM_ERROR("Branch at %d during delay slots\n", ip);
-			return false;
-		}
-		last_branch = ip;
-
-		if (inst & QPU_BRANCH_REG) {
-			DRM_ERROR("branching from register relative "
-				  "not supported\n");
-			return false;
-		}
-
-		if (!(inst & QPU_BRANCH_REL)) {
-			DRM_ERROR("relative branching required\n");
-			return false;
-		}
-
-		/* The actual branch target is the instruction after the delay
-		 * slots, plus whatever byte offset is in the low 32 bits of
-		 * the instruction.  Make sure we're not branching beyond the
-		 * end of the shader object.
-		 */
-		if (branch_imm % sizeof(inst) != 0) {
-			DRM_ERROR("branch target not aligned\n");
-			return false;
-		}
-
-		branch_target_ip = after_delay_ip + (branch_imm >> 3);
-		if (branch_target_ip >= validation_state->max_ip) {
-			DRM_ERROR("Branch at %d outside of shader (ip %d/%d)\n",
-				  ip, branch_target_ip,
-				  validation_state->max_ip);
-			return false;
-		}
-		set_bit(branch_target_ip, validation_state->branch_targets);
-
-		/* Make sure that the non-branching path is also not outside
-		 * the shader.
-		 */
-		if (after_delay_ip >= validation_state->max_ip) {
-			DRM_ERROR("Branch at %d continues past shader end "
-				  "(%d/%d)\n",
-				  ip, after_delay_ip, validation_state->max_ip);
-			return false;
-		}
-		set_bit(after_delay_ip, validation_state->branch_targets);
-		max_branch_target = max(max_branch_target, after_delay_ip);
-
-		/* There are two delay slots after program end is signaled
-		 * that are still executed, then we're finished.
-		 */
-		if (found_shader_end && ip == shader_end_ip + 2)
-			break;
-	}
-
-	if (max_branch_target > shader_end_ip) {
-		DRM_ERROR("Branch landed after QPU_SIG_PROG_END");
-		return false;
-	}
-
-	return true;
-}
-
-/* Resets any known state for the shader, used when we may be branched to from
- * multiple locations in the program (or at shader start).
- */
-static void
-reset_validation_state(struct vc4_shader_validation_state *validation_state)
-{
-	int i;
-
-	for (i = 0; i < 8; i++)
-		validation_state->tmu_setup[i / 4].p_offset[i % 4] = ~0;
-
-	for (i = 0; i < LIVE_REG_COUNT; i++) {
-		validation_state->live_min_clamp_offsets[i] = ~0;
-		validation_state->live_max_clamp_regs[i] = false;
-		validation_state->live_immediates[i] = ~0;
-	}
-}
-
-static bool
-texturing_in_progress(struct vc4_shader_validation_state *validation_state)
-{
-	return (validation_state->tmu_write_count[0] != 0 ||
-		validation_state->tmu_write_count[1] != 0);
-}
-
-static bool
-vc4_handle_branch_target(struct vc4_shader_validation_state *validation_state)
-{
-	uint32_t ip = validation_state->ip;
-
-	if (!test_bit(ip, validation_state->branch_targets))
-		return true;
-
-	if (texturing_in_progress(validation_state)) {
-		DRM_ERROR("Branch target landed during TMU setup\n");
-		return false;
-	}
-
-	/* Reset our live values tracking, since this instruction may have
-	 * multiple predecessors.
-	 *
-	 * One could potentially do analysis to determine that, for
-	 * example, all predecessors have a live max clamp in the same
-	 * register, but we don't bother with that.
-	 */
-	reset_validation_state(validation_state);
-
-	/* Since we've entered a basic block from potentially multiple
-	 * predecessors, we need the uniforms address to be updated before any
-	 * unforms are read.  We require that after any branch point, the next
-	 * uniform to be loaded is a uniform address offset.  That uniform's
-	 * offset will be marked by the uniform address register write
-	 * validation, or a one-off the end-of-program check.
-	 */
-	validation_state->needs_uniform_address_update = true;
-
-	return true;
-}
-
 struct vc4_validated_shader_info *
 vc4_validate_shader(struct drm_gem_cma_object *shader_obj)
 {
 	bool found_shader_end = false;
 	int shader_end_ip = 0;
-<<<<<<< HEAD
-=======
 	uint32_t last_thread_switch_ip = -3;
->>>>>>> 24b8d41d
 	uint32_t ip;
 	struct vc4_validated_shader_info *validated_shader = NULL;
 	struct vc4_shader_validation_state validation_state;
@@ -1084,17 +800,10 @@
 	validated_shader = kcalloc(1, sizeof(*validated_shader), GFP_KERNEL);
 	if (!validated_shader)
 		goto fail;
-<<<<<<< HEAD
 
 	if (!vc4_validate_branches(&validation_state))
 		goto fail;
 
-=======
-
-	if (!vc4_validate_branches(&validation_state))
-		goto fail;
-
->>>>>>> 24b8d41d
 	for (ip = 0; ip < validation_state.max_ip; ip++) {
 		uint64_t inst = validation_state.shader[ip];
 		uint32_t sig = QPU_GET_FIELD(inst, QPU_SIG);
@@ -1104,8 +813,6 @@
 		if (!vc4_handle_branch_target(&validation_state))
 			goto fail;
 
-<<<<<<< HEAD
-=======
 		if (ip == last_thread_switch_ip + 3) {
 			/* Reset r0-r3 live clamp data */
 			int i;
@@ -1117,7 +824,6 @@
 			}
 		}
 
->>>>>>> 24b8d41d
 		switch (sig) {
 		case QPU_SIG_NONE:
 		case QPU_SIG_WAIT_FOR_SCOREBOARD:
@@ -1127,11 +833,8 @@
 		case QPU_SIG_LOAD_TMU1:
 		case QPU_SIG_PROG_END:
 		case QPU_SIG_SMALL_IMM:
-<<<<<<< HEAD
-=======
 		case QPU_SIG_THREAD_SWITCH:
 		case QPU_SIG_LAST_THREAD_SWITCH:
->>>>>>> 24b8d41d
 			if (!check_instruction_writes(validated_shader,
 						      &validation_state)) {
 				DRM_DEBUG("Bad write at ip %d\n", ip);
@@ -1173,8 +876,6 @@
 			if (!check_branch(inst, validated_shader,
 					  &validation_state, ip))
 				goto fail;
-<<<<<<< HEAD
-=======
 
 			if (ip < last_thread_switch_ip + 3) {
 				DRM_DEBUG("Branch in thread switch at ip %d",
@@ -1182,7 +883,6 @@
 				goto fail;
 			}
 
->>>>>>> 24b8d41d
 			break;
 		default:
 			DRM_DEBUG("Unsupported QPU signal %d at "
@@ -1198,18 +898,12 @@
 	}
 
 	if (ip == validation_state.max_ip) {
-<<<<<<< HEAD
-		DRM_ERROR("shader failed to terminate before "
-=======
 		DRM_DEBUG("shader failed to terminate before "
->>>>>>> 24b8d41d
 			  "shader BO end at %zd\n",
 			  shader_obj->base.size);
 		goto fail;
 	}
 
-<<<<<<< HEAD
-=======
 	/* Might corrupt other thread */
 	if (validated_shader->is_threaded &&
 	    validation_state.all_registers_used) {
@@ -1218,7 +912,6 @@
 		goto fail;
 	}
 
->>>>>>> 24b8d41d
 	/* If we did a backwards branch and we haven't emitted a uniforms
 	 * reset since then, we still need the uniforms stream to have the
 	 * uniforms address available so that the backwards branch can do its
