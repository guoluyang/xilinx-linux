--- conflicted
+++ resolved
@@ -77,14 +77,9 @@
 	struct vc4_hvs *hvs;
 	struct vc4_v3d *v3d;
 	struct vc4_dpi *dpi;
-<<<<<<< HEAD
-
-	struct drm_fbdev_cma *fbdev;
-=======
 	struct vc4_dsi *dsi1;
 	struct vc4_vec *vec;
 	struct vc4_txp *txp;
->>>>>>> 24b8d41d
 
 	struct vc4_hang_state *hang_state;
 
@@ -257,11 +252,8 @@
 	 */
 	uint64_t write_seqno;
 
-<<<<<<< HEAD
-=======
 	bool t_format;
 
->>>>>>> 24b8d41d
 	/* List entry for the BO's position in either
 	 * vc4_exec_info->unref_list or vc4_dev->bo_cache.time_list
 	 */
@@ -567,11 +559,8 @@
 	/* Latest write_seqno of any BO that binning depends on. */
 	uint64_t bin_dep_seqno;
 
-<<<<<<< HEAD
-=======
 	struct dma_fence *fence;
 
->>>>>>> 24b8d41d
 	/* Last current addresses the hardware was processing when the
 	 * hangcheck timer checked on us.
 	 */
@@ -753,11 +742,8 @@
 
 	uint32_t num_uniform_addr_offsets;
 	uint32_t *uniform_addr_offsets;
-<<<<<<< HEAD
-=======
 
 	bool is_threaded;
->>>>>>> 24b8d41d
 };
 
 /**
@@ -835,18 +821,6 @@
 
 /* vc4_crtc.c */
 extern struct platform_driver vc4_crtc_driver;
-<<<<<<< HEAD
-int vc4_enable_vblank(struct drm_device *dev, unsigned int crtc_id);
-void vc4_disable_vblank(struct drm_device *dev, unsigned int crtc_id);
-int vc4_crtc_debugfs_regs(struct seq_file *m, void *arg);
-int vc4_crtc_get_scanoutpos(struct drm_device *dev, unsigned int crtc_id,
-			    unsigned int flags, int *vpos, int *hpos,
-			    ktime_t *stime, ktime_t *etime,
-			    const struct drm_display_mode *mode);
-int vc4_crtc_get_vblank_timestamp(struct drm_device *dev, unsigned int crtc_id,
-				  int *max_error, struct timeval *vblank_time,
-				  unsigned flags);
-=======
 int vc4_crtc_disable_at_boot(struct drm_crtc *crtc);
 int vc4_crtc_init(struct drm_device *drm, struct vc4_crtc *vc4_crtc,
 		  const struct drm_crtc_funcs *crtc_funcs,
@@ -865,7 +839,6 @@
 void vc4_crtc_get_margins(struct drm_crtc_state *state,
 			  unsigned int *right, unsigned int *left,
 			  unsigned int *top, unsigned int *bottom);
->>>>>>> 24b8d41d
 
 /* vc4_debugfs.c */
 void vc4_debugfs_init(struct drm_minor *minor);
@@ -897,16 +870,12 @@
 
 /* vc4_dpi.c */
 extern struct platform_driver vc4_dpi_driver;
-<<<<<<< HEAD
-int vc4_dpi_debugfs_regs(struct seq_file *m, void *unused);
-=======
 
 /* vc4_dsi.c */
 extern struct platform_driver vc4_dsi_driver;
 
 /* vc4_fence.c */
 extern const struct dma_fence_ops vc4_fence_ops;
->>>>>>> 24b8d41d
 
 /* vc4_gem.c */
 int vc4_gem_init(struct drm_device *dev);
