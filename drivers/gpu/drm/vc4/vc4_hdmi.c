// SPDX-License-Identifier: GPL-2.0-only
/*
 * Copyright (C) 2015 Broadcom
 * Copyright (c) 2014 The Linux Foundation. All rights reserved.
 * Copyright (C) 2013 Red Hat
 * Author: Rob Clark <robdclark@gmail.com>
 */

/**
 * DOC: VC4 Falcon HDMI module
 *
 * The HDMI core has a state machine and a PHY.  On BCM2835, most of
 * the unit operates off of the HSM clock from CPRMAN.  It also
 * internally uses the PLLH_PIX clock for the PHY.
 *
 * HDMI infoframes are kept within a small packet ram, where each
 * packet can be individually enabled for including in a frame.
 *
 * HDMI audio is implemented entirely within the HDMI IP block.  A
 * register in the HDMI encoder takes SPDIF frames from the DMA engine
 * and transfers them over an internal MAI (multi-channel audio
 * interconnect) bus to the encoder side for insertion into the video
 * blank regions.
 *
 * The driver's HDMI encoder does not yet support power management.
 * The HDMI encoder's power domain and the HSM/pixel clocks are kept
 * continuously running, and only the HDMI logic and packet ram are
 * powered off/on at disable/enable time.
 *
 * The driver does not yet support CEC control, though the HDMI
 * encoder block has CEC support.
 */

#include <drm/drm_atomic_helper.h>
#include <drm/drm_edid.h>
#include <drm/drm_probe_helper.h>
#include <drm/drm_simple_kms_helper.h>
#include <linux/clk.h>
#include <linux/component.h>
#include <linux/i2c.h>
#include <linux/of_address.h>
#include <linux/of_gpio.h>
#include <linux/of_platform.h>
#include <linux/pm_runtime.h>
#include <linux/rational.h>
#include <linux/reset.h>
#include <sound/dmaengine_pcm.h>
#include <sound/pcm_drm_eld.h>
#include <sound/pcm_params.h>
#include <sound/soc.h>
#include "media/cec.h"
#include "vc4_drv.h"
#include "vc4_hdmi.h"
#include "vc4_hdmi_regs.h"
#include "vc4_regs.h"

#define VC5_HDMI_HORZA_HFP_SHIFT		16
#define VC5_HDMI_HORZA_HFP_MASK			VC4_MASK(28, 16)
#define VC5_HDMI_HORZA_VPOS			BIT(15)
#define VC5_HDMI_HORZA_HPOS			BIT(14)
#define VC5_HDMI_HORZA_HAP_SHIFT		0
#define VC5_HDMI_HORZA_HAP_MASK			VC4_MASK(13, 0)

#define VC5_HDMI_HORZB_HBP_SHIFT		16
#define VC5_HDMI_HORZB_HBP_MASK			VC4_MASK(26, 16)
#define VC5_HDMI_HORZB_HSP_SHIFT		0
#define VC5_HDMI_HORZB_HSP_MASK			VC4_MASK(10, 0)

#define VC5_HDMI_VERTA_VSP_SHIFT		24
#define VC5_HDMI_VERTA_VSP_MASK			VC4_MASK(28, 24)
#define VC5_HDMI_VERTA_VFP_SHIFT		16
#define VC5_HDMI_VERTA_VFP_MASK			VC4_MASK(22, 16)
#define VC5_HDMI_VERTA_VAL_SHIFT		0
#define VC5_HDMI_VERTA_VAL_MASK			VC4_MASK(12, 0)

#define VC5_HDMI_VERTB_VSPO_SHIFT		16
#define VC5_HDMI_VERTB_VSPO_MASK		VC4_MASK(29, 16)

# define VC4_HD_M_SW_RST			BIT(2)
# define VC4_HD_M_ENABLE			BIT(0)

<<<<<<< HEAD
/* VC4 HDMI encoder KMS struct */
struct vc4_hdmi_encoder {
	struct vc4_encoder base;
	bool hdmi_monitor;
	bool limited_rgb_range;
	bool rgb_range_selectable;
};
=======
#define CEC_CLOCK_FREQ 40000
#define VC4_HSM_MID_CLOCK 149985000
>>>>>>> 24b8d41d

static int vc4_hdmi_debugfs_regs(struct seq_file *m, void *unused)
{
	struct drm_info_node *node = (struct drm_info_node *)m->private;
	struct vc4_hdmi *vc4_hdmi = node->info_ent->data;
	struct drm_printer p = drm_seq_file_printer(m);

	drm_print_regset32(&p, &vc4_hdmi->hdmi_regset);
	drm_print_regset32(&p, &vc4_hdmi->hd_regset);

	return 0;
}

static void vc4_hdmi_reset(struct vc4_hdmi *vc4_hdmi)
{
	HDMI_WRITE(HDMI_M_CTL, VC4_HD_M_SW_RST);
	udelay(1);
	HDMI_WRITE(HDMI_M_CTL, 0);

	HDMI_WRITE(HDMI_M_CTL, VC4_HD_M_ENABLE);

	HDMI_WRITE(HDMI_SW_RESET_CONTROL,
		   VC4_HDMI_SW_RESET_HDMI |
		   VC4_HDMI_SW_RESET_FORMAT_DETECT);

	HDMI_WRITE(HDMI_SW_RESET_CONTROL, 0);
}

static void vc5_hdmi_reset(struct vc4_hdmi *vc4_hdmi)
{
	reset_control_reset(vc4_hdmi->reset);

	HDMI_WRITE(HDMI_DVP_CTL, 0);

	HDMI_WRITE(HDMI_CLOCK_STOP,
		   HDMI_READ(HDMI_CLOCK_STOP) | VC4_DVP_HT_CLOCK_STOP_PIXEL);
}

static enum drm_connector_status
vc4_hdmi_connector_detect(struct drm_connector *connector, bool force)
{
	struct vc4_hdmi *vc4_hdmi = connector_to_vc4_hdmi(connector);

	if (vc4_hdmi->hpd_gpio) {
		if (gpio_get_value_cansleep(vc4_hdmi->hpd_gpio) ^
		    vc4_hdmi->hpd_active_low)
			return connector_status_connected;
		cec_phys_addr_invalidate(vc4_hdmi->cec_adap);
		return connector_status_disconnected;
	}

<<<<<<< HEAD
	if (drm_probe_ddc(vc4->hdmi->ddc))
		return connector_status_connected;

	if (HDMI_READ(VC4_HDMI_HOTPLUG) & VC4_HDMI_HOTPLUG_CONNECTED)
=======
	if (drm_probe_ddc(vc4_hdmi->ddc))
>>>>>>> 24b8d41d
		return connector_status_connected;

	if (HDMI_READ(HDMI_HOTPLUG) & VC4_HDMI_HOTPLUG_CONNECTED)
		return connector_status_connected;
	cec_phys_addr_invalidate(vc4_hdmi->cec_adap);
	return connector_status_disconnected;
}

static void vc4_hdmi_connector_destroy(struct drm_connector *connector)
{
	drm_connector_unregister(connector);
	drm_connector_cleanup(connector);
}

static int vc4_hdmi_connector_get_modes(struct drm_connector *connector)
{
	struct vc4_hdmi *vc4_hdmi = connector_to_vc4_hdmi(connector);
	struct vc4_hdmi_encoder *vc4_encoder = &vc4_hdmi->encoder;
	int ret = 0;
	struct edid *edid;

	edid = drm_get_edid(connector, vc4_hdmi->ddc);
	cec_s_phys_addr_from_edid(vc4_hdmi->cec_adap, edid);
	if (!edid)
		return -ENODEV;

	vc4_encoder->hdmi_monitor = drm_detect_hdmi_monitor(edid);

<<<<<<< HEAD
	if (edid && edid->input & DRM_EDID_INPUT_DIGITAL) {
		vc4_encoder->rgb_range_selectable =
			drm_rgb_quant_range_selectable(edid);
	}

	drm_mode_connector_update_edid_property(connector, edid);
=======
	drm_connector_update_edid_property(connector, edid);
>>>>>>> 24b8d41d
	ret = drm_add_edid_modes(connector, edid);
	kfree(edid);

	return ret;
}

<<<<<<< HEAD
=======
static void vc4_hdmi_connector_reset(struct drm_connector *connector)
{
	drm_atomic_helper_connector_reset(connector);
	drm_atomic_helper_connector_tv_reset(connector);
}

>>>>>>> 24b8d41d
static const struct drm_connector_funcs vc4_hdmi_connector_funcs = {
	.detect = vc4_hdmi_connector_detect,
	.fill_modes = drm_helper_probe_single_connector_modes,
	.destroy = vc4_hdmi_connector_destroy,
	.reset = vc4_hdmi_connector_reset,
	.atomic_duplicate_state = drm_atomic_helper_connector_duplicate_state,
	.atomic_destroy_state = drm_atomic_helper_connector_destroy_state,
};

static const struct drm_connector_helper_funcs vc4_hdmi_connector_helper_funcs = {
	.get_modes = vc4_hdmi_connector_get_modes,
};

static int vc4_hdmi_connector_init(struct drm_device *dev,
				   struct vc4_hdmi *vc4_hdmi)
{
	struct drm_connector *connector = &vc4_hdmi->connector;
	struct drm_encoder *encoder = &vc4_hdmi->encoder.base.base;
	int ret;

	drm_connector_init_with_ddc(dev, connector,
				    &vc4_hdmi_connector_funcs,
				    DRM_MODE_CONNECTOR_HDMIA,
				    vc4_hdmi->ddc);
	drm_connector_helper_add(connector, &vc4_hdmi_connector_helper_funcs);

	/* Create and attach TV margin props to this connector. */
	ret = drm_mode_create_tv_margin_properties(dev);
	if (ret)
		return ret;

	drm_connector_attach_tv_margin_properties(connector);

	connector->polled = (DRM_CONNECTOR_POLL_CONNECT |
			     DRM_CONNECTOR_POLL_DISCONNECT);

	connector->interlace_allowed = 1;
	connector->doublescan_allowed = 0;

	drm_connector_attach_encoder(connector, encoder);

	return 0;
}

static int vc4_hdmi_stop_packet(struct drm_encoder *encoder,
				enum hdmi_infoframe_type type)
{
	struct vc4_hdmi *vc4_hdmi = encoder_to_vc4_hdmi(encoder);
	u32 packet_id = type - 0x80;

	HDMI_WRITE(HDMI_RAM_PACKET_CONFIG,
		   HDMI_READ(HDMI_RAM_PACKET_CONFIG) & ~BIT(packet_id));

	return wait_for(!(HDMI_READ(HDMI_RAM_PACKET_STATUS) &
			  BIT(packet_id)), 100);
}

static void vc4_hdmi_write_infoframe(struct drm_encoder *encoder,
				     union hdmi_infoframe *frame)
{
	struct vc4_hdmi *vc4_hdmi = encoder_to_vc4_hdmi(encoder);
	u32 packet_id = frame->any.type - 0x80;
	const struct vc4_hdmi_register *ram_packet_start =
		&vc4_hdmi->variant->registers[HDMI_RAM_PACKET_START];
	u32 packet_reg = ram_packet_start->offset + VC4_HDMI_PACKET_STRIDE * packet_id;
	void __iomem *base = __vc4_hdmi_get_field_base(vc4_hdmi,
						       ram_packet_start->reg);
	uint8_t buffer[VC4_HDMI_PACKET_STRIDE];
	ssize_t len, i;
	int ret;

	WARN_ONCE(!(HDMI_READ(HDMI_RAM_PACKET_CONFIG) &
		    VC4_HDMI_RAM_PACKET_ENABLE),
		  "Packet RAM has to be on to store the packet.");

	len = hdmi_infoframe_pack(frame, buffer, sizeof(buffer));
	if (len < 0)
		return;

	ret = vc4_hdmi_stop_packet(encoder, frame->any.type);
	if (ret) {
		DRM_ERROR("Failed to wait for infoframe to go idle: %d\n", ret);
		return;
	}

	for (i = 0; i < len; i += 7) {
		writel(buffer[i + 0] << 0 |
		       buffer[i + 1] << 8 |
		       buffer[i + 2] << 16,
		       base + packet_reg);
		packet_reg += 4;

		writel(buffer[i + 3] << 0 |
		       buffer[i + 4] << 8 |
		       buffer[i + 5] << 16 |
		       buffer[i + 6] << 24,
		       base + packet_reg);
		packet_reg += 4;
	}

	HDMI_WRITE(HDMI_RAM_PACKET_CONFIG,
		   HDMI_READ(HDMI_RAM_PACKET_CONFIG) | BIT(packet_id));
	ret = wait_for((HDMI_READ(HDMI_RAM_PACKET_STATUS) &
			BIT(packet_id)), 100);
	if (ret)
		DRM_ERROR("Failed to wait for infoframe to start: %d\n", ret);
}

static void vc4_hdmi_set_avi_infoframe(struct drm_encoder *encoder)
{
	struct vc4_hdmi *vc4_hdmi = encoder_to_vc4_hdmi(encoder);
	struct vc4_hdmi_encoder *vc4_encoder = to_vc4_hdmi_encoder(encoder);
	struct drm_connector *connector = &vc4_hdmi->connector;
	struct drm_connector_state *cstate = connector->state;
	struct drm_crtc *crtc = encoder->crtc;
	const struct drm_display_mode *mode = &crtc->state->adjusted_mode;
	union hdmi_infoframe frame;
	int ret;

	ret = drm_hdmi_avi_infoframe_from_display_mode(&frame.avi,
						       connector, mode);
	if (ret < 0) {
		DRM_ERROR("couldn't fill AVI infoframe\n");
		return;
	}

	drm_hdmi_avi_infoframe_quant_range(&frame.avi,
					   connector, mode,
					   vc4_encoder->limited_rgb_range ?
					   HDMI_QUANTIZATION_RANGE_LIMITED :
					   HDMI_QUANTIZATION_RANGE_FULL);

<<<<<<< HEAD
static int vc4_hdmi_stop_packet(struct drm_encoder *encoder,
				enum hdmi_infoframe_type type)
{
	struct drm_device *dev = encoder->dev;
	struct vc4_dev *vc4 = to_vc4_dev(dev);
	u32 packet_id = type - 0x80;

	HDMI_WRITE(VC4_HDMI_RAM_PACKET_CONFIG,
		   HDMI_READ(VC4_HDMI_RAM_PACKET_CONFIG) & ~BIT(packet_id));

	return wait_for(!(HDMI_READ(VC4_HDMI_RAM_PACKET_STATUS) &
			  BIT(packet_id)), 100);
}

static void vc4_hdmi_write_infoframe(struct drm_encoder *encoder,
				     union hdmi_infoframe *frame)
{
	struct drm_device *dev = encoder->dev;
	struct vc4_dev *vc4 = to_vc4_dev(dev);
	u32 packet_id = frame->any.type - 0x80;
	u32 packet_reg = VC4_HDMI_GCP_0 + VC4_HDMI_PACKET_STRIDE * packet_id;
	uint8_t buffer[VC4_HDMI_PACKET_STRIDE];
	ssize_t len, i;
	int ret;

	WARN_ONCE(!(HDMI_READ(VC4_HDMI_RAM_PACKET_CONFIG) &
		    VC4_HDMI_RAM_PACKET_ENABLE),
		  "Packet RAM has to be on to store the packet.");

	len = hdmi_infoframe_pack(frame, buffer, sizeof(buffer));
	if (len < 0)
		return;

	ret = vc4_hdmi_stop_packet(encoder, frame->any.type);
	if (ret) {
		DRM_ERROR("Failed to wait for infoframe to go idle: %d\n", ret);
		return;
	}

	for (i = 0; i < len; i += 7) {
		HDMI_WRITE(packet_reg,
			   buffer[i + 0] << 0 |
			   buffer[i + 1] << 8 |
			   buffer[i + 2] << 16);
		packet_reg += 4;

		HDMI_WRITE(packet_reg,
			   buffer[i + 3] << 0 |
			   buffer[i + 4] << 8 |
			   buffer[i + 5] << 16 |
			   buffer[i + 6] << 24);
		packet_reg += 4;
	}

	HDMI_WRITE(VC4_HDMI_RAM_PACKET_CONFIG,
		   HDMI_READ(VC4_HDMI_RAM_PACKET_CONFIG) | BIT(packet_id));
	ret = wait_for((HDMI_READ(VC4_HDMI_RAM_PACKET_STATUS) &
			BIT(packet_id)), 100);
	if (ret)
		DRM_ERROR("Failed to wait for infoframe to start: %d\n", ret);
}

static void vc4_hdmi_set_avi_infoframe(struct drm_encoder *encoder)
{
	struct vc4_hdmi_encoder *vc4_encoder = to_vc4_hdmi_encoder(encoder);
	struct drm_crtc *crtc = encoder->crtc;
	const struct drm_display_mode *mode = &crtc->state->adjusted_mode;
	union hdmi_infoframe frame;
	int ret;

	ret = drm_hdmi_avi_infoframe_from_display_mode(&frame.avi, mode);
	if (ret < 0) {
		DRM_ERROR("couldn't fill AVI infoframe\n");
		return;
	}

	if (vc4_encoder->rgb_range_selectable) {
		if (vc4_encoder->limited_rgb_range) {
			frame.avi.quantization_range =
				HDMI_QUANTIZATION_RANGE_LIMITED;
		} else {
			frame.avi.quantization_range =
				HDMI_QUANTIZATION_RANGE_FULL;
		}
	}
=======
	drm_hdmi_avi_infoframe_bars(&frame.avi, cstate);

	vc4_hdmi_write_infoframe(encoder, &frame);
}

static void vc4_hdmi_set_spd_infoframe(struct drm_encoder *encoder)
{
	union hdmi_infoframe frame;
	int ret;

	ret = hdmi_spd_infoframe_init(&frame.spd, "Broadcom", "Videocore");
	if (ret < 0) {
		DRM_ERROR("couldn't fill SPD infoframe\n");
		return;
	}

	frame.spd.sdi = HDMI_SPD_SDI_PC;

	vc4_hdmi_write_infoframe(encoder, &frame);
}

static void vc4_hdmi_set_audio_infoframe(struct drm_encoder *encoder)
{
	struct vc4_hdmi *vc4_hdmi = encoder_to_vc4_hdmi(encoder);
	union hdmi_infoframe frame;
	int ret;

	ret = hdmi_audio_infoframe_init(&frame.audio);

	frame.audio.coding_type = HDMI_AUDIO_CODING_TYPE_STREAM;
	frame.audio.sample_frequency = HDMI_AUDIO_SAMPLE_FREQUENCY_STREAM;
	frame.audio.sample_size = HDMI_AUDIO_SAMPLE_SIZE_STREAM;
	frame.audio.channels = vc4_hdmi->audio.channels;
>>>>>>> 24b8d41d

	vc4_hdmi_write_infoframe(encoder, &frame);
}

<<<<<<< HEAD
static void vc4_hdmi_set_spd_infoframe(struct drm_encoder *encoder)
{
	union hdmi_infoframe frame;
	int ret;

	ret = hdmi_spd_infoframe_init(&frame.spd, "Broadcom", "Videocore");
	if (ret < 0) {
		DRM_ERROR("couldn't fill SPD infoframe\n");
		return;
	}

	frame.spd.sdi = HDMI_SPD_SDI_PC;

	vc4_hdmi_write_infoframe(encoder, &frame);
}

static void vc4_hdmi_set_infoframes(struct drm_encoder *encoder)
{
	vc4_hdmi_set_avi_infoframe(encoder);
	vc4_hdmi_set_spd_infoframe(encoder);
}

static void vc4_hdmi_encoder_mode_set(struct drm_encoder *encoder,
				      struct drm_display_mode *unadjusted_mode,
				      struct drm_display_mode *mode)
{
	struct vc4_hdmi_encoder *vc4_encoder = to_vc4_hdmi_encoder(encoder);
	struct drm_device *dev = encoder->dev;
	struct vc4_dev *vc4 = to_vc4_dev(dev);
	bool debug_dump_regs = false;
=======
static void vc4_hdmi_set_infoframes(struct drm_encoder *encoder)
{
	struct vc4_hdmi *vc4_hdmi = encoder_to_vc4_hdmi(encoder);

	vc4_hdmi_set_avi_infoframe(encoder);
	vc4_hdmi_set_spd_infoframe(encoder);
	/*
	 * If audio was streaming, then we need to reenabled the audio
	 * infoframe here during encoder_enable.
	 */
	if (vc4_hdmi->audio.streaming)
		vc4_hdmi_set_audio_infoframe(encoder);
}

static void vc4_hdmi_encoder_post_crtc_disable(struct drm_encoder *encoder)
{
	struct vc4_hdmi *vc4_hdmi = encoder_to_vc4_hdmi(encoder);

	HDMI_WRITE(HDMI_RAM_PACKET_CONFIG, 0);

	HDMI_WRITE(HDMI_VID_CTL, HDMI_READ(HDMI_VID_CTL) |
		   VC4_HD_VID_CTL_CLRRGB | VC4_HD_VID_CTL_CLRSYNC);

	HDMI_WRITE(HDMI_VID_CTL,
		   HDMI_READ(HDMI_VID_CTL) | VC4_HD_VID_CTL_BLANKPIX);
}

static void vc4_hdmi_encoder_post_crtc_powerdown(struct drm_encoder *encoder)
{
	struct vc4_hdmi *vc4_hdmi = encoder_to_vc4_hdmi(encoder);
	int ret;

	if (vc4_hdmi->variant->phy_disable)
		vc4_hdmi->variant->phy_disable(vc4_hdmi);

	HDMI_WRITE(HDMI_VID_CTL,
		   HDMI_READ(HDMI_VID_CTL) & ~VC4_HD_VID_CTL_ENABLE);

	clk_disable_unprepare(vc4_hdmi->pixel_bvb_clock);
	clk_disable_unprepare(vc4_hdmi->hsm_clock);
	clk_disable_unprepare(vc4_hdmi->pixel_clock);

	ret = pm_runtime_put(&vc4_hdmi->pdev->dev);
	if (ret < 0)
		DRM_ERROR("Failed to release power domain: %d\n", ret);
}

static void vc4_hdmi_encoder_disable(struct drm_encoder *encoder)
{
}

static void vc4_hdmi_csc_setup(struct vc4_hdmi *vc4_hdmi, bool enable)
{
	u32 csc_ctl;

	csc_ctl = VC4_SET_FIELD(VC4_HD_CSC_CTL_ORDER_BGR,
				VC4_HD_CSC_CTL_ORDER);

	if (enable) {
		/* CEA VICs other than #1 requre limited range RGB
		 * output unless overridden by an AVI infoframe.
		 * Apply a colorspace conversion to squash 0-255 down
		 * to 16-235.  The matrix here is:
		 *
		 * [ 0      0      0.8594 16]
		 * [ 0      0.8594 0      16]
		 * [ 0.8594 0      0      16]
		 * [ 0      0      0       1]
		 */
		csc_ctl |= VC4_HD_CSC_CTL_ENABLE;
		csc_ctl |= VC4_HD_CSC_CTL_RGB2YCC;
		csc_ctl |= VC4_SET_FIELD(VC4_HD_CSC_CTL_MODE_CUSTOM,
					 VC4_HD_CSC_CTL_MODE);

		HDMI_WRITE(HDMI_CSC_12_11, (0x000 << 16) | 0x000);
		HDMI_WRITE(HDMI_CSC_14_13, (0x100 << 16) | 0x6e0);
		HDMI_WRITE(HDMI_CSC_22_21, (0x6e0 << 16) | 0x000);
		HDMI_WRITE(HDMI_CSC_24_23, (0x100 << 16) | 0x000);
		HDMI_WRITE(HDMI_CSC_32_31, (0x000 << 16) | 0x6e0);
		HDMI_WRITE(HDMI_CSC_34_33, (0x100 << 16) | 0x000);
	}

	/* The RGB order applies even when CSC is disabled. */
	HDMI_WRITE(HDMI_CSC_CTL, csc_ctl);
}

static void vc5_hdmi_csc_setup(struct vc4_hdmi *vc4_hdmi, bool enable)
{
	u32 csc_ctl;

	csc_ctl = 0x07;	/* RGB_CONVERT_MODE = custom matrix, || USE_RGB_TO_YCBCR */

	if (enable) {
		/* CEA VICs other than #1 requre limited range RGB
		 * output unless overridden by an AVI infoframe.
		 * Apply a colorspace conversion to squash 0-255 down
		 * to 16-235.  The matrix here is:
		 *
		 * [ 0.8594 0      0      16]
		 * [ 0      0.8594 0      16]
		 * [ 0      0      0.8594 16]
		 * [ 0      0      0       1]
		 * Matrix is signed 2p13 fixed point, with signed 9p6 offsets
		 */
		HDMI_WRITE(HDMI_CSC_12_11, (0x0000 << 16) | 0x1b80);
		HDMI_WRITE(HDMI_CSC_14_13, (0x0400 << 16) | 0x0000);
		HDMI_WRITE(HDMI_CSC_22_21, (0x1b80 << 16) | 0x0000);
		HDMI_WRITE(HDMI_CSC_24_23, (0x0400 << 16) | 0x0000);
		HDMI_WRITE(HDMI_CSC_32_31, (0x0000 << 16) | 0x0000);
		HDMI_WRITE(HDMI_CSC_34_33, (0x0400 << 16) | 0x1b80);
	} else {
		/* Still use the matrix for full range, but make it unity.
		 * Matrix is signed 2p13 fixed point, with signed 9p6 offsets
		 */
		HDMI_WRITE(HDMI_CSC_12_11, (0x0000 << 16) | 0x2000);
		HDMI_WRITE(HDMI_CSC_14_13, (0x0000 << 16) | 0x0000);
		HDMI_WRITE(HDMI_CSC_22_21, (0x2000 << 16) | 0x0000);
		HDMI_WRITE(HDMI_CSC_24_23, (0x0000 << 16) | 0x0000);
		HDMI_WRITE(HDMI_CSC_32_31, (0x0000 << 16) | 0x0000);
		HDMI_WRITE(HDMI_CSC_34_33, (0x0000 << 16) | 0x2000);
	}

	HDMI_WRITE(HDMI_CSC_CTL, csc_ctl);
}

static void vc4_hdmi_set_timings(struct vc4_hdmi *vc4_hdmi,
				 struct drm_display_mode *mode)
{
>>>>>>> 24b8d41d
	bool hsync_pos = mode->flags & DRM_MODE_FLAG_PHSYNC;
	bool vsync_pos = mode->flags & DRM_MODE_FLAG_PVSYNC;
	bool interlaced = mode->flags & DRM_MODE_FLAG_INTERLACE;
	u32 pixel_rep = (mode->flags & DRM_MODE_FLAG_DBLCLK) ? 2 : 1;
	u32 verta = (VC4_SET_FIELD(mode->crtc_vsync_end - mode->crtc_vsync_start,
				   VC4_HDMI_VERTA_VSP) |
		     VC4_SET_FIELD(mode->crtc_vsync_start - mode->crtc_vdisplay,
				   VC4_HDMI_VERTA_VFP) |
		     VC4_SET_FIELD(mode->crtc_vdisplay, VC4_HDMI_VERTA_VAL));
	u32 vertb = (VC4_SET_FIELD(0, VC4_HDMI_VERTB_VSPO) |
		     VC4_SET_FIELD(mode->crtc_vtotal - mode->crtc_vsync_end,
				   VC4_HDMI_VERTB_VBP));
	u32 vertb_even = (VC4_SET_FIELD(0, VC4_HDMI_VERTB_VSPO) |
			  VC4_SET_FIELD(mode->crtc_vtotal -
					mode->crtc_vsync_end -
					interlaced,
					VC4_HDMI_VERTB_VBP));
<<<<<<< HEAD
	u32 csc_ctl;

	if (debug_dump_regs) {
		DRM_INFO("HDMI regs before:\n");
		vc4_hdmi_dump_regs(dev);
	}

	HD_WRITE(VC4_HD_VID_CTL, 0);

	clk_set_rate(vc4->hdmi->pixel_clock, mode->clock * 1000 *
		     ((mode->flags & DRM_MODE_FLAG_DBLCLK) ? 2 : 1));

	HDMI_WRITE(VC4_HDMI_SCHEDULER_CONTROL,
		   HDMI_READ(VC4_HDMI_SCHEDULER_CONTROL) |
		   VC4_HDMI_SCHEDULER_CONTROL_MANUAL_FORMAT |
		   VC4_HDMI_SCHEDULER_CONTROL_IGNORE_VSYNC_PREDICTS);

	HDMI_WRITE(VC4_HDMI_HORZA,
=======

	HDMI_WRITE(HDMI_HORZA,
>>>>>>> 24b8d41d
		   (vsync_pos ? VC4_HDMI_HORZA_VPOS : 0) |
		   (hsync_pos ? VC4_HDMI_HORZA_HPOS : 0) |
		   VC4_SET_FIELD(mode->hdisplay * pixel_rep,
				 VC4_HDMI_HORZA_HAP));

<<<<<<< HEAD
	HDMI_WRITE(VC4_HDMI_HORZB,
=======
	HDMI_WRITE(HDMI_HORZB,
>>>>>>> 24b8d41d
		   VC4_SET_FIELD((mode->htotal -
				  mode->hsync_end) * pixel_rep,
				 VC4_HDMI_HORZB_HBP) |
		   VC4_SET_FIELD((mode->hsync_end -
				  mode->hsync_start) * pixel_rep,
				 VC4_HDMI_HORZB_HSP) |
		   VC4_SET_FIELD((mode->hsync_start -
				  mode->hdisplay) * pixel_rep,
				 VC4_HDMI_HORZB_HFP));

	HDMI_WRITE(HDMI_VERTA0, verta);
	HDMI_WRITE(HDMI_VERTA1, verta);

	HDMI_WRITE(HDMI_VERTB0, vertb_even);
	HDMI_WRITE(HDMI_VERTB1, vertb);
}
static void vc5_hdmi_set_timings(struct vc4_hdmi *vc4_hdmi,
				 struct drm_display_mode *mode)
{
	bool hsync_pos = mode->flags & DRM_MODE_FLAG_PHSYNC;
	bool vsync_pos = mode->flags & DRM_MODE_FLAG_PVSYNC;
	bool interlaced = mode->flags & DRM_MODE_FLAG_INTERLACE;
	u32 pixel_rep = (mode->flags & DRM_MODE_FLAG_DBLCLK) ? 2 : 1;
	u32 verta = (VC4_SET_FIELD(mode->crtc_vsync_end - mode->crtc_vsync_start,
				   VC5_HDMI_VERTA_VSP) |
		     VC4_SET_FIELD(mode->crtc_vsync_start - mode->crtc_vdisplay,
				   VC5_HDMI_VERTA_VFP) |
		     VC4_SET_FIELD(mode->crtc_vdisplay, VC5_HDMI_VERTA_VAL));
	u32 vertb = (VC4_SET_FIELD(0, VC5_HDMI_VERTB_VSPO) |
		     VC4_SET_FIELD(mode->crtc_vtotal - mode->crtc_vsync_end,
				   VC4_HDMI_VERTB_VBP));
	u32 vertb_even = (VC4_SET_FIELD(0, VC5_HDMI_VERTB_VSPO) |
			  VC4_SET_FIELD(mode->crtc_vtotal -
					mode->crtc_vsync_end -
					interlaced,
					VC4_HDMI_VERTB_VBP));

	HDMI_WRITE(HDMI_VEC_INTERFACE_XBAR, 0x354021);
	HDMI_WRITE(HDMI_HORZA,
		   (vsync_pos ? VC5_HDMI_HORZA_VPOS : 0) |
		   (hsync_pos ? VC5_HDMI_HORZA_HPOS : 0) |
		   VC4_SET_FIELD(mode->hdisplay * pixel_rep,
				 VC5_HDMI_HORZA_HAP) |
		   VC4_SET_FIELD((mode->hsync_start -
				  mode->hdisplay) * pixel_rep,
				 VC5_HDMI_HORZA_HFP));

	HDMI_WRITE(HDMI_HORZB,
		   VC4_SET_FIELD((mode->htotal -
				  mode->hsync_end) * pixel_rep,
				 VC5_HDMI_HORZB_HBP) |
		   VC4_SET_FIELD((mode->hsync_end -
				  mode->hsync_start) * pixel_rep,
				 VC5_HDMI_HORZB_HSP));

	HDMI_WRITE(HDMI_VERTA0, verta);
	HDMI_WRITE(HDMI_VERTA1, verta);

	HDMI_WRITE(HDMI_VERTB0, vertb_even);
	HDMI_WRITE(HDMI_VERTB1, vertb);

	HDMI_WRITE(HDMI_CLOCK_STOP, 0);
}

static void vc4_hdmi_recenter_fifo(struct vc4_hdmi *vc4_hdmi)
{
	u32 drift;
	int ret;

<<<<<<< HEAD
	HDMI_WRITE(VC4_HDMI_VERTB0, vertb_even);
	HDMI_WRITE(VC4_HDMI_VERTB1, vertb);
=======
	drift = HDMI_READ(HDMI_FIFO_CTL);
	drift &= VC4_HDMI_FIFO_VALID_WRITE_MASK;

	HDMI_WRITE(HDMI_FIFO_CTL,
		   drift & ~VC4_HDMI_FIFO_CTL_RECENTER);
	HDMI_WRITE(HDMI_FIFO_CTL,
		   drift | VC4_HDMI_FIFO_CTL_RECENTER);
	usleep_range(1000, 1100);
	HDMI_WRITE(HDMI_FIFO_CTL,
		   drift & ~VC4_HDMI_FIFO_CTL_RECENTER);
	HDMI_WRITE(HDMI_FIFO_CTL,
		   drift | VC4_HDMI_FIFO_CTL_RECENTER);

	ret = wait_for(HDMI_READ(HDMI_FIFO_CTL) &
		       VC4_HDMI_FIFO_CTL_RECENTER_DONE, 1);
	WARN_ONCE(ret, "Timeout waiting for "
		  "VC4_HDMI_FIFO_CTL_RECENTER_DONE");
}
>>>>>>> 24b8d41d

static void vc4_hdmi_encoder_pre_crtc_configure(struct drm_encoder *encoder)
{
	struct drm_display_mode *mode = &encoder->crtc->state->adjusted_mode;
	struct vc4_hdmi *vc4_hdmi = encoder_to_vc4_hdmi(encoder);
	unsigned long pixel_rate, hsm_rate;
	int ret;

<<<<<<< HEAD
	csc_ctl = VC4_SET_FIELD(VC4_HD_CSC_CTL_ORDER_BGR,
				VC4_HD_CSC_CTL_ORDER);

	if (vc4_encoder->hdmi_monitor && drm_match_cea_mode(mode) > 1) {
		/* CEA VICs other than #1 requre limited range RGB
		 * output unless overridden by an AVI infoframe.
		 * Apply a colorspace conversion to squash 0-255 down
		 * to 16-235.  The matrix here is:
		 *
		 * [ 0      0      0.8594 16]
		 * [ 0      0.8594 0      16]
		 * [ 0.8594 0      0      16]
		 * [ 0      0      0       1]
		 */
		csc_ctl |= VC4_HD_CSC_CTL_ENABLE;
		csc_ctl |= VC4_HD_CSC_CTL_RGB2YCC;
		csc_ctl |= VC4_SET_FIELD(VC4_HD_CSC_CTL_MODE_CUSTOM,
					 VC4_HD_CSC_CTL_MODE);

		HD_WRITE(VC4_HD_CSC_12_11, (0x000 << 16) | 0x000);
		HD_WRITE(VC4_HD_CSC_14_13, (0x100 << 16) | 0x6e0);
		HD_WRITE(VC4_HD_CSC_22_21, (0x6e0 << 16) | 0x000);
		HD_WRITE(VC4_HD_CSC_24_23, (0x100 << 16) | 0x000);
		HD_WRITE(VC4_HD_CSC_32_31, (0x000 << 16) | 0x6e0);
		HD_WRITE(VC4_HD_CSC_34_33, (0x100 << 16) | 0x000);
		vc4_encoder->limited_rgb_range = true;
	} else {
		vc4_encoder->limited_rgb_range = false;
	}

	/* The RGB order applies even when CSC is disabled. */
	HD_WRITE(VC4_HD_CSC_CTL, csc_ctl);
=======
	ret = pm_runtime_get_sync(&vc4_hdmi->pdev->dev);
	if (ret < 0) {
		DRM_ERROR("Failed to retain power domain: %d\n", ret);
		return;
	}

	pixel_rate = mode->clock * 1000 * ((mode->flags & DRM_MODE_FLAG_DBLCLK) ? 2 : 1);
	ret = clk_set_rate(vc4_hdmi->pixel_clock, pixel_rate);
	if (ret) {
		DRM_ERROR("Failed to set pixel clock rate: %d\n", ret);
		return;
	}

	ret = clk_prepare_enable(vc4_hdmi->pixel_clock);
	if (ret) {
		DRM_ERROR("Failed to turn on pixel clock: %d\n", ret);
		return;
	}

	/*
	 * As stated in RPi's vc4 firmware "HDMI state machine (HSM) clock must
	 * be faster than pixel clock, infinitesimally faster, tested in
	 * simulation. Otherwise, exact value is unimportant for HDMI
	 * operation." This conflicts with bcm2835's vc4 documentation, which
	 * states HSM's clock has to be at least 108% of the pixel clock.
	 *
	 * Real life tests reveal that vc4's firmware statement holds up, and
	 * users are able to use pixel clocks closer to HSM's, namely for
	 * 1920x1200@60Hz. So it was decided to have leave a 1% margin between
	 * both clocks. Which, for RPi0-3 implies a maximum pixel clock of
	 * 162MHz.
	 *
	 * Additionally, the AXI clock needs to be at least 25% of
	 * pixel clock, but HSM ends up being the limiting factor.
	 */
	hsm_rate = max_t(unsigned long, 120000000, (pixel_rate / 100) * 101);
	ret = clk_set_min_rate(vc4_hdmi->hsm_clock, hsm_rate);
	if (ret) {
		DRM_ERROR("Failed to set HSM clock rate: %d\n", ret);
		return;
	}

	ret = clk_prepare_enable(vc4_hdmi->hsm_clock);
	if (ret) {
		DRM_ERROR("Failed to turn on HSM clock: %d\n", ret);
		clk_disable_unprepare(vc4_hdmi->pixel_clock);
		return;
	}
>>>>>>> 24b8d41d

	/*
	 * FIXME: When the pixel freq is 594MHz (4k60), this needs to be setup
	 * at 300MHz.
	 */
	ret = clk_set_min_rate(vc4_hdmi->pixel_bvb_clock,
			       (hsm_rate > VC4_HSM_MID_CLOCK ? 150000000 : 75000000));
	if (ret) {
		DRM_ERROR("Failed to set pixel bvb clock rate: %d\n", ret);
		clk_disable_unprepare(vc4_hdmi->hsm_clock);
		clk_disable_unprepare(vc4_hdmi->pixel_clock);
		return;
	}

	ret = clk_prepare_enable(vc4_hdmi->pixel_bvb_clock);
	if (ret) {
		DRM_ERROR("Failed to turn on pixel bvb clock: %d\n", ret);
		clk_disable_unprepare(vc4_hdmi->hsm_clock);
		clk_disable_unprepare(vc4_hdmi->pixel_clock);
		return;
	}

	if (vc4_hdmi->variant->reset)
		vc4_hdmi->variant->reset(vc4_hdmi);

	if (vc4_hdmi->variant->phy_init)
		vc4_hdmi->variant->phy_init(vc4_hdmi, mode);

	HDMI_WRITE(HDMI_SCHEDULER_CONTROL,
		   HDMI_READ(HDMI_SCHEDULER_CONTROL) |
		   VC4_HDMI_SCHEDULER_CONTROL_MANUAL_FORMAT |
		   VC4_HDMI_SCHEDULER_CONTROL_IGNORE_VSYNC_PREDICTS);

	if (vc4_hdmi->variant->set_timings)
		vc4_hdmi->variant->set_timings(vc4_hdmi, mode);
}

static void vc4_hdmi_encoder_pre_crtc_enable(struct drm_encoder *encoder)
{
	struct drm_display_mode *mode = &encoder->crtc->state->adjusted_mode;
	struct vc4_hdmi_encoder *vc4_encoder = to_vc4_hdmi_encoder(encoder);
	struct vc4_hdmi *vc4_hdmi = encoder_to_vc4_hdmi(encoder);

<<<<<<< HEAD
	HDMI_WRITE(VC4_HDMI_RAM_PACKET_CONFIG, 0);

	HDMI_WRITE(VC4_HDMI_TX_PHY_RESET_CTL, 0xf << 16);
	HD_WRITE(VC4_HD_VID_CTL,
		 HD_READ(VC4_HD_VID_CTL) & ~VC4_HD_VID_CTL_ENABLE);
=======
	if (vc4_encoder->hdmi_monitor &&
	    drm_default_rgb_quant_range(mode) == HDMI_QUANTIZATION_RANGE_LIMITED) {
		if (vc4_hdmi->variant->csc_setup)
			vc4_hdmi->variant->csc_setup(vc4_hdmi, true);

		vc4_encoder->limited_rgb_range = true;
	} else {
		if (vc4_hdmi->variant->csc_setup)
			vc4_hdmi->variant->csc_setup(vc4_hdmi, false);

		vc4_encoder->limited_rgb_range = false;
	}

	HDMI_WRITE(HDMI_FIFO_CTL, VC4_HDMI_FIFO_CTL_MASTER_SLAVE_N);
>>>>>>> 24b8d41d
}

static void vc4_hdmi_encoder_post_crtc_enable(struct drm_encoder *encoder)
{
	struct drm_display_mode *mode = &encoder->crtc->state->adjusted_mode;
	struct vc4_hdmi *vc4_hdmi = encoder_to_vc4_hdmi(encoder);
	struct vc4_hdmi_encoder *vc4_encoder = to_vc4_hdmi_encoder(encoder);
	bool hsync_pos = mode->flags & DRM_MODE_FLAG_PHSYNC;
	bool vsync_pos = mode->flags & DRM_MODE_FLAG_PVSYNC;
	int ret;

	HDMI_WRITE(HDMI_VID_CTL,
		   VC4_HD_VID_CTL_ENABLE |
		   VC4_HD_VID_CTL_UNDERFLOW_ENABLE |
		   VC4_HD_VID_CTL_FRAME_COUNTER_RESET |
		   (vsync_pos ? 0 : VC4_HD_VID_CTL_VSYNC_LOW) |
		   (hsync_pos ? 0 : VC4_HD_VID_CTL_HSYNC_LOW));

	HDMI_WRITE(HDMI_VID_CTL,
		   HDMI_READ(HDMI_VID_CTL) & ~VC4_HD_VID_CTL_BLANKPIX);

	if (vc4_encoder->hdmi_monitor) {
		HDMI_WRITE(HDMI_SCHEDULER_CONTROL,
			   HDMI_READ(HDMI_SCHEDULER_CONTROL) |
			   VC4_HDMI_SCHEDULER_CONTROL_MODE_HDMI);

<<<<<<< HEAD
		ret = wait_for(HDMI_READ(VC4_HDMI_SCHEDULER_CONTROL) &
=======
		ret = wait_for(HDMI_READ(HDMI_SCHEDULER_CONTROL) &
>>>>>>> 24b8d41d
			       VC4_HDMI_SCHEDULER_CONTROL_HDMI_ACTIVE, 1000);
		WARN_ONCE(ret, "Timeout waiting for "
			  "VC4_HDMI_SCHEDULER_CONTROL_HDMI_ACTIVE\n");
	} else {
		HDMI_WRITE(HDMI_RAM_PACKET_CONFIG,
			   HDMI_READ(HDMI_RAM_PACKET_CONFIG) &
			   ~(VC4_HDMI_RAM_PACKET_ENABLE));
		HDMI_WRITE(HDMI_SCHEDULER_CONTROL,
			   HDMI_READ(HDMI_SCHEDULER_CONTROL) &
			   ~VC4_HDMI_SCHEDULER_CONTROL_MODE_HDMI);

<<<<<<< HEAD
		ret = wait_for(!(HDMI_READ(VC4_HDMI_SCHEDULER_CONTROL) &
=======
		ret = wait_for(!(HDMI_READ(HDMI_SCHEDULER_CONTROL) &
>>>>>>> 24b8d41d
				 VC4_HDMI_SCHEDULER_CONTROL_HDMI_ACTIVE), 1000);
		WARN_ONCE(ret, "Timeout waiting for "
			  "!VC4_HDMI_SCHEDULER_CONTROL_HDMI_ACTIVE\n");
	}

	if (vc4_encoder->hdmi_monitor) {
		WARN_ON(!(HDMI_READ(HDMI_SCHEDULER_CONTROL) &
			  VC4_HDMI_SCHEDULER_CONTROL_HDMI_ACTIVE));
		HDMI_WRITE(HDMI_SCHEDULER_CONTROL,
			   HDMI_READ(HDMI_SCHEDULER_CONTROL) |
			   VC4_HDMI_SCHEDULER_CONTROL_VERT_ALWAYS_KEEPOUT);

<<<<<<< HEAD
		HDMI_WRITE(VC4_HDMI_RAM_PACKET_CONFIG,
			   VC4_HDMI_RAM_PACKET_ENABLE);

		vc4_hdmi_set_infoframes(encoder);
=======
		HDMI_WRITE(HDMI_RAM_PACKET_CONFIG,
			   VC4_HDMI_RAM_PACKET_ENABLE);
>>>>>>> 24b8d41d

		vc4_hdmi_set_infoframes(encoder);
	}

	vc4_hdmi_recenter_fifo(vc4_hdmi);
}

static void vc4_hdmi_encoder_enable(struct drm_encoder *encoder)
{
}

#define WIFI_2_4GHz_CH1_MIN_FREQ	2400000000ULL
#define WIFI_2_4GHz_CH1_MAX_FREQ	2422000000ULL

static int vc4_hdmi_encoder_atomic_check(struct drm_encoder *encoder,
					 struct drm_crtc_state *crtc_state,
					 struct drm_connector_state *conn_state)
{
	struct drm_display_mode *mode = &crtc_state->adjusted_mode;
	struct vc4_hdmi *vc4_hdmi = encoder_to_vc4_hdmi(encoder);
	unsigned long long pixel_rate = mode->clock * 1000;
	unsigned long long tmds_rate;

	if (vc4_hdmi->variant->unsupported_odd_h_timings &&
	    ((mode->hdisplay % 2) || (mode->hsync_start % 2) ||
	     (mode->hsync_end % 2) || (mode->htotal % 2)))
		return -EINVAL;

	/*
	 * The 1440p@60 pixel rate is in the same range than the first
	 * WiFi channel (between 2.4GHz and 2.422GHz with 22MHz
	 * bandwidth). Slightly lower the frequency to bring it out of
	 * the WiFi range.
	 */
	tmds_rate = pixel_rate * 10;
	if (vc4_hdmi->disable_wifi_frequencies &&
	    (tmds_rate >= WIFI_2_4GHz_CH1_MIN_FREQ &&
	     tmds_rate <= WIFI_2_4GHz_CH1_MAX_FREQ)) {
		mode->clock = 238560;
		pixel_rate = mode->clock * 1000;
	}

	if (pixel_rate > vc4_hdmi->variant->max_pixel_clock)
		return -EINVAL;

	return 0;
}

static enum drm_mode_status
vc4_hdmi_encoder_mode_valid(struct drm_encoder *encoder,
			    const struct drm_display_mode *mode)
{
	struct vc4_hdmi *vc4_hdmi = encoder_to_vc4_hdmi(encoder);

	if (vc4_hdmi->variant->unsupported_odd_h_timings &&
	    ((mode->hdisplay % 2) || (mode->hsync_start % 2) ||
	     (mode->hsync_end % 2) || (mode->htotal % 2)))
		return MODE_H_ILLEGAL;

	if ((mode->clock * 1000) > vc4_hdmi->variant->max_pixel_clock)
		return MODE_CLOCK_HIGH;

	return MODE_OK;
}

static const struct drm_encoder_helper_funcs vc4_hdmi_encoder_helper_funcs = {
	.atomic_check = vc4_hdmi_encoder_atomic_check,
	.mode_valid = vc4_hdmi_encoder_mode_valid,
	.disable = vc4_hdmi_encoder_disable,
	.enable = vc4_hdmi_encoder_enable,
};

static u32 vc4_hdmi_channel_map(struct vc4_hdmi *vc4_hdmi, u32 channel_mask)
{
	int i;
	u32 channel_map = 0;

	for (i = 0; i < 8; i++) {
		if (channel_mask & BIT(i))
			channel_map |= i << (3 * i);
	}
	return channel_map;
}

static u32 vc5_hdmi_channel_map(struct vc4_hdmi *vc4_hdmi, u32 channel_mask)
{
	int i;
	u32 channel_map = 0;

	for (i = 0; i < 8; i++) {
		if (channel_mask & BIT(i))
			channel_map |= i << (4 * i);
	}
	return channel_map;
}

/* HDMI audio codec callbacks */
static void vc4_hdmi_audio_set_mai_clock(struct vc4_hdmi *vc4_hdmi)
{
	u32 hsm_clock = clk_get_rate(vc4_hdmi->audio_clock);
	unsigned long n, m;

	rational_best_approximation(hsm_clock, vc4_hdmi->audio.samplerate,
				    VC4_HD_MAI_SMP_N_MASK >>
				    VC4_HD_MAI_SMP_N_SHIFT,
				    (VC4_HD_MAI_SMP_M_MASK >>
				     VC4_HD_MAI_SMP_M_SHIFT) + 1,
				    &n, &m);

	HDMI_WRITE(HDMI_MAI_SMP,
		   VC4_SET_FIELD(n, VC4_HD_MAI_SMP_N) |
		   VC4_SET_FIELD(m - 1, VC4_HD_MAI_SMP_M));
}

<<<<<<< HEAD
	hdmi->pixel_clock = devm_clk_get(dev, "pixel");
	if (IS_ERR(hdmi->pixel_clock)) {
		DRM_ERROR("Failed to get pixel clock\n");
		return PTR_ERR(hdmi->pixel_clock);
=======
static void vc4_hdmi_set_n_cts(struct vc4_hdmi *vc4_hdmi)
{
	struct drm_encoder *encoder = &vc4_hdmi->encoder.base.base;
	struct drm_crtc *crtc = encoder->crtc;
	const struct drm_display_mode *mode = &crtc->state->adjusted_mode;
	u32 samplerate = vc4_hdmi->audio.samplerate;
	u32 n, cts;
	u64 tmp;

	n = 128 * samplerate / 1000;
	tmp = (u64)(mode->clock * 1000) * n;
	do_div(tmp, 128 * samplerate);
	cts = tmp;

	HDMI_WRITE(HDMI_CRP_CFG,
		   VC4_HDMI_CRP_CFG_EXTERNAL_CTS_EN |
		   VC4_SET_FIELD(n, VC4_HDMI_CRP_CFG_N));

	/*
	 * We could get slightly more accurate clocks in some cases by
	 * providing a CTS_1 value.  The two CTS values are alternated
	 * between based on the period fields
	 */
	HDMI_WRITE(HDMI_CTS_0, cts);
	HDMI_WRITE(HDMI_CTS_1, cts);
}

static inline struct vc4_hdmi *dai_to_hdmi(struct snd_soc_dai *dai)
{
	struct snd_soc_card *card = snd_soc_dai_get_drvdata(dai);

	return snd_soc_card_get_drvdata(card);
}

static int vc4_hdmi_audio_startup(struct snd_pcm_substream *substream,
				  struct snd_soc_dai *dai)
{
	struct vc4_hdmi *vc4_hdmi = dai_to_hdmi(dai);
	struct drm_encoder *encoder = &vc4_hdmi->encoder.base.base;
	struct drm_connector *connector = &vc4_hdmi->connector;
	int ret;

	if (vc4_hdmi->audio.substream && vc4_hdmi->audio.substream != substream)
		return -EINVAL;

	vc4_hdmi->audio.substream = substream;

	/*
	 * If the HDMI encoder hasn't probed, or the encoder is
	 * currently in DVI mode, treat the codec dai as missing.
	 */
	if (!encoder->crtc || !(HDMI_READ(HDMI_RAM_PACKET_CONFIG) &
				VC4_HDMI_RAM_PACKET_ENABLE))
		return -ENODEV;

	ret = snd_pcm_hw_constraint_eld(substream->runtime, connector->eld);
	if (ret)
		return ret;

	return 0;
}

static int vc4_hdmi_audio_set_fmt(struct snd_soc_dai *dai, unsigned int fmt)
{
	return 0;
}

static void vc4_hdmi_audio_reset(struct vc4_hdmi *vc4_hdmi)
{
	struct drm_encoder *encoder = &vc4_hdmi->encoder.base.base;
	struct device *dev = &vc4_hdmi->pdev->dev;
	int ret;

	vc4_hdmi->audio.streaming = false;
	ret = vc4_hdmi_stop_packet(encoder, HDMI_INFOFRAME_TYPE_AUDIO);
	if (ret)
		dev_err(dev, "Failed to stop audio infoframe: %d\n", ret);

	HDMI_WRITE(HDMI_MAI_CTL, VC4_HD_MAI_CTL_RESET);
	HDMI_WRITE(HDMI_MAI_CTL, VC4_HD_MAI_CTL_ERRORF);
	HDMI_WRITE(HDMI_MAI_CTL, VC4_HD_MAI_CTL_FLUSH);
}

static void vc4_hdmi_audio_shutdown(struct snd_pcm_substream *substream,
				    struct snd_soc_dai *dai)
{
	struct vc4_hdmi *vc4_hdmi = dai_to_hdmi(dai);

	if (substream != vc4_hdmi->audio.substream)
		return;

	vc4_hdmi_audio_reset(vc4_hdmi);

	vc4_hdmi->audio.substream = NULL;
}

/* HDMI audio codec callbacks */
static int vc4_hdmi_audio_hw_params(struct snd_pcm_substream *substream,
				    struct snd_pcm_hw_params *params,
				    struct snd_soc_dai *dai)
{
	struct vc4_hdmi *vc4_hdmi = dai_to_hdmi(dai);
	struct drm_encoder *encoder = &vc4_hdmi->encoder.base.base;
	struct device *dev = &vc4_hdmi->pdev->dev;
	u32 audio_packet_config, channel_mask;
	u32 channel_map;

	if (substream != vc4_hdmi->audio.substream)
		return -EINVAL;

	dev_dbg(dev, "%s: %u Hz, %d bit, %d channels\n", __func__,
		params_rate(params), params_width(params),
		params_channels(params));

	vc4_hdmi->audio.channels = params_channels(params);
	vc4_hdmi->audio.samplerate = params_rate(params);

	HDMI_WRITE(HDMI_MAI_CTL,
		   VC4_HD_MAI_CTL_RESET |
		   VC4_HD_MAI_CTL_FLUSH |
		   VC4_HD_MAI_CTL_DLATE |
		   VC4_HD_MAI_CTL_ERRORE |
		   VC4_HD_MAI_CTL_ERRORF);

	vc4_hdmi_audio_set_mai_clock(vc4_hdmi);

	/* The B frame identifier should match the value used by alsa-lib (8) */
	audio_packet_config =
		VC4_HDMI_AUDIO_PACKET_ZERO_DATA_ON_SAMPLE_FLAT |
		VC4_HDMI_AUDIO_PACKET_ZERO_DATA_ON_INACTIVE_CHANNELS |
		VC4_SET_FIELD(0x8, VC4_HDMI_AUDIO_PACKET_B_FRAME_IDENTIFIER);

	channel_mask = GENMASK(vc4_hdmi->audio.channels - 1, 0);
	audio_packet_config |= VC4_SET_FIELD(channel_mask,
					     VC4_HDMI_AUDIO_PACKET_CEA_MASK);

	/* Set the MAI threshold.  This logic mimics the firmware's. */
	if (vc4_hdmi->audio.samplerate > 96000) {
		HDMI_WRITE(HDMI_MAI_THR,
			   VC4_SET_FIELD(0x12, VC4_HD_MAI_THR_DREQHIGH) |
			   VC4_SET_FIELD(0x12, VC4_HD_MAI_THR_DREQLOW));
	} else if (vc4_hdmi->audio.samplerate > 48000) {
		HDMI_WRITE(HDMI_MAI_THR,
			   VC4_SET_FIELD(0x14, VC4_HD_MAI_THR_DREQHIGH) |
			   VC4_SET_FIELD(0x12, VC4_HD_MAI_THR_DREQLOW));
	} else {
		HDMI_WRITE(HDMI_MAI_THR,
			   VC4_SET_FIELD(0x10, VC4_HD_MAI_THR_PANICHIGH) |
			   VC4_SET_FIELD(0x10, VC4_HD_MAI_THR_PANICLOW) |
			   VC4_SET_FIELD(0x10, VC4_HD_MAI_THR_DREQHIGH) |
			   VC4_SET_FIELD(0x10, VC4_HD_MAI_THR_DREQLOW));
	}

	HDMI_WRITE(HDMI_MAI_CONFIG,
		   VC4_HDMI_MAI_CONFIG_BIT_REVERSE |
		   VC4_SET_FIELD(channel_mask, VC4_HDMI_MAI_CHANNEL_MASK));

	channel_map = vc4_hdmi->variant->channel_map(vc4_hdmi, channel_mask);
	HDMI_WRITE(HDMI_MAI_CHANNEL_MAP, channel_map);
	HDMI_WRITE(HDMI_AUDIO_PACKET_CONFIG, audio_packet_config);
	vc4_hdmi_set_n_cts(vc4_hdmi);

	vc4_hdmi_set_audio_infoframe(encoder);

	return 0;
}

static int vc4_hdmi_audio_trigger(struct snd_pcm_substream *substream, int cmd,
				  struct snd_soc_dai *dai)
{
	struct vc4_hdmi *vc4_hdmi = dai_to_hdmi(dai);

	switch (cmd) {
	case SNDRV_PCM_TRIGGER_START:
		vc4_hdmi->audio.streaming = true;

		if (vc4_hdmi->variant->phy_rng_enable)
			vc4_hdmi->variant->phy_rng_enable(vc4_hdmi);

		HDMI_WRITE(HDMI_MAI_CTL,
			   VC4_SET_FIELD(vc4_hdmi->audio.channels,
					 VC4_HD_MAI_CTL_CHNUM) |
			   VC4_HD_MAI_CTL_ENABLE);
		break;
	case SNDRV_PCM_TRIGGER_STOP:
		HDMI_WRITE(HDMI_MAI_CTL,
			   VC4_HD_MAI_CTL_DLATE |
			   VC4_HD_MAI_CTL_ERRORE |
			   VC4_HD_MAI_CTL_ERRORF);

		if (vc4_hdmi->variant->phy_rng_disable)
			vc4_hdmi->variant->phy_rng_disable(vc4_hdmi);

		vc4_hdmi->audio.streaming = false;

		break;
	default:
		break;
>>>>>>> 24b8d41d
	}

	return 0;
}

static inline struct vc4_hdmi *
snd_component_to_hdmi(struct snd_soc_component *component)
{
	struct snd_soc_card *card = snd_soc_component_get_drvdata(component);

	return snd_soc_card_get_drvdata(card);
}

static int vc4_hdmi_audio_eld_ctl_info(struct snd_kcontrol *kcontrol,
				       struct snd_ctl_elem_info *uinfo)
{
	struct snd_soc_component *component = snd_kcontrol_chip(kcontrol);
	struct vc4_hdmi *vc4_hdmi = snd_component_to_hdmi(component);
	struct drm_connector *connector = &vc4_hdmi->connector;

	uinfo->type = SNDRV_CTL_ELEM_TYPE_BYTES;
	uinfo->count = sizeof(connector->eld);

	return 0;
}

static int vc4_hdmi_audio_eld_ctl_get(struct snd_kcontrol *kcontrol,
				      struct snd_ctl_elem_value *ucontrol)
{
	struct snd_soc_component *component = snd_kcontrol_chip(kcontrol);
	struct vc4_hdmi *vc4_hdmi = snd_component_to_hdmi(component);
	struct drm_connector *connector = &vc4_hdmi->connector;

	memcpy(ucontrol->value.bytes.data, connector->eld,
	       sizeof(connector->eld));

	return 0;
}

static const struct snd_kcontrol_new vc4_hdmi_audio_controls[] = {
	{
		.access = SNDRV_CTL_ELEM_ACCESS_READ |
			  SNDRV_CTL_ELEM_ACCESS_VOLATILE,
		.iface = SNDRV_CTL_ELEM_IFACE_PCM,
		.name = "ELD",
		.info = vc4_hdmi_audio_eld_ctl_info,
		.get = vc4_hdmi_audio_eld_ctl_get,
	},
};

static const struct snd_soc_dapm_widget vc4_hdmi_audio_widgets[] = {
	SND_SOC_DAPM_OUTPUT("TX"),
};

static const struct snd_soc_dapm_route vc4_hdmi_audio_routes[] = {
	{ "TX", NULL, "Playback" },
};

static const struct snd_soc_component_driver vc4_hdmi_audio_component_drv = {
	.name			= "vc4-hdmi-codec-dai-component",
	.controls		= vc4_hdmi_audio_controls,
	.num_controls		= ARRAY_SIZE(vc4_hdmi_audio_controls),
	.dapm_widgets		= vc4_hdmi_audio_widgets,
	.num_dapm_widgets	= ARRAY_SIZE(vc4_hdmi_audio_widgets),
	.dapm_routes		= vc4_hdmi_audio_routes,
	.num_dapm_routes	= ARRAY_SIZE(vc4_hdmi_audio_routes),
	.idle_bias_on		= 1,
	.use_pmdown_time	= 1,
	.endianness		= 1,
	.non_legacy_dai_naming	= 1,
};

static const struct snd_soc_dai_ops vc4_hdmi_audio_dai_ops = {
	.startup = vc4_hdmi_audio_startup,
	.shutdown = vc4_hdmi_audio_shutdown,
	.hw_params = vc4_hdmi_audio_hw_params,
	.set_fmt = vc4_hdmi_audio_set_fmt,
	.trigger = vc4_hdmi_audio_trigger,
};

static struct snd_soc_dai_driver vc4_hdmi_audio_codec_dai_drv = {
	.name = "vc4-hdmi-hifi",
	.playback = {
		.stream_name = "Playback",
		.channels_min = 2,
		.channels_max = 8,
		.rates = SNDRV_PCM_RATE_32000 | SNDRV_PCM_RATE_44100 |
			 SNDRV_PCM_RATE_48000 | SNDRV_PCM_RATE_88200 |
			 SNDRV_PCM_RATE_96000 | SNDRV_PCM_RATE_176400 |
			 SNDRV_PCM_RATE_192000,
		.formats = SNDRV_PCM_FMTBIT_IEC958_SUBFRAME_LE,
	},
};

static const struct snd_soc_component_driver vc4_hdmi_audio_cpu_dai_comp = {
	.name = "vc4-hdmi-cpu-dai-component",
};

static int vc4_hdmi_audio_cpu_dai_probe(struct snd_soc_dai *dai)
{
	struct vc4_hdmi *vc4_hdmi = dai_to_hdmi(dai);

	snd_soc_dai_init_dma_data(dai, &vc4_hdmi->audio.dma_data, NULL);

	return 0;
}

static struct snd_soc_dai_driver vc4_hdmi_audio_cpu_dai_drv = {
	.name = "vc4-hdmi-cpu-dai",
	.probe  = vc4_hdmi_audio_cpu_dai_probe,
	.playback = {
		.stream_name = "Playback",
		.channels_min = 1,
		.channels_max = 8,
		.rates = SNDRV_PCM_RATE_32000 | SNDRV_PCM_RATE_44100 |
			 SNDRV_PCM_RATE_48000 | SNDRV_PCM_RATE_88200 |
			 SNDRV_PCM_RATE_96000 | SNDRV_PCM_RATE_176400 |
			 SNDRV_PCM_RATE_192000,
		.formats = SNDRV_PCM_FMTBIT_IEC958_SUBFRAME_LE,
	},
	.ops = &vc4_hdmi_audio_dai_ops,
};

static const struct snd_dmaengine_pcm_config pcm_conf = {
	.chan_names[SNDRV_PCM_STREAM_PLAYBACK] = "audio-rx",
	.prepare_slave_config = snd_dmaengine_pcm_prepare_slave_config,
};

static int vc4_hdmi_audio_init(struct vc4_hdmi *vc4_hdmi)
{
	const struct vc4_hdmi_register *mai_data =
		&vc4_hdmi->variant->registers[HDMI_MAI_DATA];
	struct snd_soc_dai_link *dai_link = &vc4_hdmi->audio.link;
	struct snd_soc_card *card = &vc4_hdmi->audio.card;
	struct device *dev = &vc4_hdmi->pdev->dev;
	const __be32 *addr;
	int index;
	int ret;

	if (!of_find_property(dev->of_node, "dmas", NULL)) {
		dev_warn(dev,
			 "'dmas' DT property is missing, no HDMI audio\n");
		return 0;
	}

<<<<<<< HEAD
	ddc_node = of_parse_phandle(dev->of_node, "ddc", 0);
	if (!ddc_node) {
		DRM_ERROR("Failed to find ddc node in device tree\n");
		return -ENODEV;
	}

	hdmi->ddc = of_find_i2c_adapter_by_node(ddc_node);
	of_node_put(ddc_node);
	if (!hdmi->ddc) {
		DRM_DEBUG("Failed to get ddc i2c adapter by node\n");
		return -EPROBE_DEFER;
=======
	if (mai_data->reg != VC4_HD) {
		WARN_ONCE(true, "MAI isn't in the HD block\n");
		return -EINVAL;
>>>>>>> 24b8d41d
	}

	/*
	 * Get the physical address of VC4_HD_MAI_DATA. We need to retrieve
	 * the bus address specified in the DT, because the physical address
	 * (the one returned by platform_get_resource()) is not appropriate
	 * for DMA transfers.
	 * This VC/MMU should probably be exposed to avoid this kind of hacks.
	 */
	index = of_property_match_string(dev->of_node, "reg-names", "hd");
	/* Before BCM2711, we don't have a named register range */
	if (index < 0)
		index = 1;

	addr = of_get_address(dev->of_node, index, NULL, NULL);

	vc4_hdmi->audio.dma_data.addr = be32_to_cpup(addr) + mai_data->offset;
	vc4_hdmi->audio.dma_data.addr_width = DMA_SLAVE_BUSWIDTH_4_BYTES;
	vc4_hdmi->audio.dma_data.maxburst = 2;

	ret = devm_snd_dmaengine_pcm_register(dev, &pcm_conf, 0);
	if (ret) {
		dev_err(dev, "Could not register PCM component: %d\n", ret);
		return ret;
	}

	ret = devm_snd_soc_register_component(dev, &vc4_hdmi_audio_cpu_dai_comp,
					      &vc4_hdmi_audio_cpu_dai_drv, 1);
	if (ret) {
		dev_err(dev, "Could not register CPU DAI: %d\n", ret);
		return ret;
	}

	/* register component and codec dai */
	ret = devm_snd_soc_register_component(dev, &vc4_hdmi_audio_component_drv,
				     &vc4_hdmi_audio_codec_dai_drv, 1);
	if (ret) {
		dev_err(dev, "Could not register component: %d\n", ret);
		return ret;
	}

	dai_link->cpus		= &vc4_hdmi->audio.cpu;
	dai_link->codecs	= &vc4_hdmi->audio.codec;
	dai_link->platforms	= &vc4_hdmi->audio.platform;

	dai_link->num_cpus	= 1;
	dai_link->num_codecs	= 1;
	dai_link->num_platforms	= 1;

	dai_link->name = "MAI";
	dai_link->stream_name = "MAI PCM";
	dai_link->codecs->dai_name = vc4_hdmi_audio_codec_dai_drv.name;
	dai_link->cpus->dai_name = dev_name(dev);
	dai_link->codecs->name = dev_name(dev);
	dai_link->platforms->name = dev_name(dev);

	card->dai_link = dai_link;
	card->num_links = 1;
	card->name = vc4_hdmi->variant->card_name;
	card->dev = dev;
	card->owner = THIS_MODULE;

	/*
	 * Be careful, snd_soc_register_card() calls dev_set_drvdata() and
	 * stores a pointer to the snd card object in dev->driver_data. This
	 * means we cannot use it for something else. The hdmi back-pointer is
	 * now stored in card->drvdata and should be retrieved with
	 * snd_soc_card_get_drvdata() if needed.
	 */
	snd_soc_card_set_drvdata(card, vc4_hdmi);
	ret = devm_snd_soc_register_card(dev, card);
	if (ret)
		dev_err(dev, "Could not register sound card: %d\n", ret);

	return ret;

}

#ifdef CONFIG_DRM_VC4_HDMI_CEC
static irqreturn_t vc4_cec_irq_handler_thread(int irq, void *priv)
{
	struct vc4_hdmi *vc4_hdmi = priv;

	if (vc4_hdmi->cec_irq_was_rx) {
		if (vc4_hdmi->cec_rx_msg.len)
			cec_received_msg(vc4_hdmi->cec_adap,
					 &vc4_hdmi->cec_rx_msg);
	} else if (vc4_hdmi->cec_tx_ok) {
		cec_transmit_done(vc4_hdmi->cec_adap, CEC_TX_STATUS_OK,
				  0, 0, 0, 0);
	} else {
		/*
		 * This CEC implementation makes 1 retry, so if we
		 * get a NACK, then that means it made 2 attempts.
		 */
		cec_transmit_done(vc4_hdmi->cec_adap, CEC_TX_STATUS_NACK,
				  0, 2, 0, 0);
	}
	return IRQ_HANDLED;
}

static void vc4_cec_read_msg(struct vc4_hdmi *vc4_hdmi, u32 cntrl1)
{
	struct cec_msg *msg = &vc4_hdmi->cec_rx_msg;
	unsigned int i;

	msg->len = 1 + ((cntrl1 & VC4_HDMI_CEC_REC_WRD_CNT_MASK) >>
					VC4_HDMI_CEC_REC_WRD_CNT_SHIFT);
	for (i = 0; i < msg->len; i += 4) {
		u32 val = HDMI_READ(HDMI_CEC_RX_DATA_1 + i);

		msg->msg[i] = val & 0xff;
		msg->msg[i + 1] = (val >> 8) & 0xff;
		msg->msg[i + 2] = (val >> 16) & 0xff;
		msg->msg[i + 3] = (val >> 24) & 0xff;
	}
}

static irqreturn_t vc4_cec_irq_handler(int irq, void *priv)
{
	struct vc4_hdmi *vc4_hdmi = priv;
	u32 stat = HDMI_READ(HDMI_CEC_CPU_STATUS);
	u32 cntrl1, cntrl5;

	if (!(stat & VC4_HDMI_CPU_CEC))
		return IRQ_NONE;
	vc4_hdmi->cec_rx_msg.len = 0;
	cntrl1 = HDMI_READ(HDMI_CEC_CNTRL_1);
	cntrl5 = HDMI_READ(HDMI_CEC_CNTRL_5);
	vc4_hdmi->cec_irq_was_rx = cntrl5 & VC4_HDMI_CEC_RX_CEC_INT;
	if (vc4_hdmi->cec_irq_was_rx) {
		vc4_cec_read_msg(vc4_hdmi, cntrl1);
		cntrl1 |= VC4_HDMI_CEC_CLEAR_RECEIVE_OFF;
		HDMI_WRITE(HDMI_CEC_CNTRL_1, cntrl1);
		cntrl1 &= ~VC4_HDMI_CEC_CLEAR_RECEIVE_OFF;
	} else {
		vc4_hdmi->cec_tx_ok = cntrl1 & VC4_HDMI_CEC_TX_STATUS_GOOD;
		cntrl1 &= ~VC4_HDMI_CEC_START_XMIT_BEGIN;
	}
	HDMI_WRITE(HDMI_CEC_CNTRL_1, cntrl1);
	HDMI_WRITE(HDMI_CEC_CPU_CLEAR, VC4_HDMI_CPU_CEC);

	return IRQ_WAKE_THREAD;
}

static int vc4_hdmi_cec_adap_enable(struct cec_adapter *adap, bool enable)
{
	struct vc4_hdmi *vc4_hdmi = cec_get_drvdata(adap);
	/* clock period in microseconds */
	const u32 usecs = 1000000 / CEC_CLOCK_FREQ;
	u32 val = HDMI_READ(HDMI_CEC_CNTRL_5);

	val &= ~(VC4_HDMI_CEC_TX_SW_RESET | VC4_HDMI_CEC_RX_SW_RESET |
		 VC4_HDMI_CEC_CNT_TO_4700_US_MASK |
		 VC4_HDMI_CEC_CNT_TO_4500_US_MASK);
	val |= ((4700 / usecs) << VC4_HDMI_CEC_CNT_TO_4700_US_SHIFT) |
	       ((4500 / usecs) << VC4_HDMI_CEC_CNT_TO_4500_US_SHIFT);

	if (enable) {
		HDMI_WRITE(HDMI_CEC_CNTRL_5, val |
			   VC4_HDMI_CEC_TX_SW_RESET | VC4_HDMI_CEC_RX_SW_RESET);
		HDMI_WRITE(HDMI_CEC_CNTRL_5, val);
		HDMI_WRITE(HDMI_CEC_CNTRL_2,
			   ((1500 / usecs) << VC4_HDMI_CEC_CNT_TO_1500_US_SHIFT) |
			   ((1300 / usecs) << VC4_HDMI_CEC_CNT_TO_1300_US_SHIFT) |
			   ((800 / usecs) << VC4_HDMI_CEC_CNT_TO_800_US_SHIFT) |
			   ((600 / usecs) << VC4_HDMI_CEC_CNT_TO_600_US_SHIFT) |
			   ((400 / usecs) << VC4_HDMI_CEC_CNT_TO_400_US_SHIFT));
		HDMI_WRITE(HDMI_CEC_CNTRL_3,
			   ((2750 / usecs) << VC4_HDMI_CEC_CNT_TO_2750_US_SHIFT) |
			   ((2400 / usecs) << VC4_HDMI_CEC_CNT_TO_2400_US_SHIFT) |
			   ((2050 / usecs) << VC4_HDMI_CEC_CNT_TO_2050_US_SHIFT) |
			   ((1700 / usecs) << VC4_HDMI_CEC_CNT_TO_1700_US_SHIFT));
		HDMI_WRITE(HDMI_CEC_CNTRL_4,
			   ((4300 / usecs) << VC4_HDMI_CEC_CNT_TO_4300_US_SHIFT) |
			   ((3900 / usecs) << VC4_HDMI_CEC_CNT_TO_3900_US_SHIFT) |
			   ((3600 / usecs) << VC4_HDMI_CEC_CNT_TO_3600_US_SHIFT) |
			   ((3500 / usecs) << VC4_HDMI_CEC_CNT_TO_3500_US_SHIFT));

		HDMI_WRITE(HDMI_CEC_CPU_MASK_CLEAR, VC4_HDMI_CPU_CEC);
	} else {
		HDMI_WRITE(HDMI_CEC_CPU_MASK_SET, VC4_HDMI_CPU_CEC);
		HDMI_WRITE(HDMI_CEC_CNTRL_5, val |
			   VC4_HDMI_CEC_TX_SW_RESET | VC4_HDMI_CEC_RX_SW_RESET);
	}
	return 0;
}

static int vc4_hdmi_cec_adap_log_addr(struct cec_adapter *adap, u8 log_addr)
{
	struct vc4_hdmi *vc4_hdmi = cec_get_drvdata(adap);

	HDMI_WRITE(HDMI_CEC_CNTRL_1,
		   (HDMI_READ(HDMI_CEC_CNTRL_1) & ~VC4_HDMI_CEC_ADDR_MASK) |
		   (log_addr & 0xf) << VC4_HDMI_CEC_ADDR_SHIFT);
	return 0;
}

static int vc4_hdmi_cec_adap_transmit(struct cec_adapter *adap, u8 attempts,
				      u32 signal_free_time, struct cec_msg *msg)
{
	struct vc4_hdmi *vc4_hdmi = cec_get_drvdata(adap);
	u32 val;
	unsigned int i;

	for (i = 0; i < msg->len; i += 4)
		HDMI_WRITE(HDMI_CEC_TX_DATA_1 + i,
			   (msg->msg[i]) |
			   (msg->msg[i + 1] << 8) |
			   (msg->msg[i + 2] << 16) |
			   (msg->msg[i + 3] << 24));

	val = HDMI_READ(HDMI_CEC_CNTRL_1);
	val &= ~VC4_HDMI_CEC_START_XMIT_BEGIN;
	HDMI_WRITE(HDMI_CEC_CNTRL_1, val);
	val &= ~VC4_HDMI_CEC_MESSAGE_LENGTH_MASK;
	val |= (msg->len - 1) << VC4_HDMI_CEC_MESSAGE_LENGTH_SHIFT;
	val |= VC4_HDMI_CEC_START_XMIT_BEGIN;

	HDMI_WRITE(HDMI_CEC_CNTRL_1, val);
	return 0;
}

static const struct cec_adap_ops vc4_hdmi_cec_adap_ops = {
	.adap_enable = vc4_hdmi_cec_adap_enable,
	.adap_log_addr = vc4_hdmi_cec_adap_log_addr,
	.adap_transmit = vc4_hdmi_cec_adap_transmit,
};

static int vc4_hdmi_cec_init(struct vc4_hdmi *vc4_hdmi)
{
	struct cec_connector_info conn_info;
	struct platform_device *pdev = vc4_hdmi->pdev;
	u32 value;
	int ret;

	if (!vc4_hdmi->variant->cec_available)
		return 0;

	vc4_hdmi->cec_adap = cec_allocate_adapter(&vc4_hdmi_cec_adap_ops,
						  vc4_hdmi, "vc4",
						  CEC_CAP_DEFAULTS |
						  CEC_CAP_CONNECTOR_INFO, 1);
	ret = PTR_ERR_OR_ZERO(vc4_hdmi->cec_adap);
	if (ret < 0)
		return ret;

	cec_fill_conn_info_from_drm(&conn_info, &vc4_hdmi->connector);
	cec_s_conn_info(vc4_hdmi->cec_adap, &conn_info);

	HDMI_WRITE(HDMI_CEC_CPU_MASK_SET, 0xffffffff);
	value = HDMI_READ(HDMI_CEC_CNTRL_1);
	value &= ~VC4_HDMI_CEC_DIV_CLK_CNT_MASK;
	/*
	 * Set the logical address to Unregistered and set the clock
	 * divider: the hsm_clock rate and this divider setting will
	 * give a 40 kHz CEC clock.
	 */
	value |= VC4_HDMI_CEC_ADDR_MASK |
		 (4091 << VC4_HDMI_CEC_DIV_CLK_CNT_SHIFT);
	HDMI_WRITE(HDMI_CEC_CNTRL_1, value);
	ret = devm_request_threaded_irq(&pdev->dev, platform_get_irq(pdev, 0),
					vc4_cec_irq_handler,
					vc4_cec_irq_handler_thread, 0,
					"vc4 hdmi cec", vc4_hdmi);
	if (ret)
		goto err_delete_cec_adap;

	ret = cec_register_adapter(vc4_hdmi->cec_adap, &pdev->dev);
	if (ret < 0)
		goto err_delete_cec_adap;

	return 0;

err_delete_cec_adap:
	cec_delete_adapter(vc4_hdmi->cec_adap);

	return ret;
}

static void vc4_hdmi_cec_exit(struct vc4_hdmi *vc4_hdmi)
{
	cec_unregister_adapter(vc4_hdmi->cec_adap);
}
#else
static int vc4_hdmi_cec_init(struct vc4_hdmi *vc4_hdmi)
{
	return 0;
}

static void vc4_hdmi_cec_exit(struct vc4_hdmi *vc4_hdmi) {};

#endif

static int vc4_hdmi_build_regset(struct vc4_hdmi *vc4_hdmi,
				 struct debugfs_regset32 *regset,
				 enum vc4_hdmi_regs reg)
{
	const struct vc4_hdmi_variant *variant = vc4_hdmi->variant;
	struct debugfs_reg32 *regs, *new_regs;
	unsigned int count = 0;
	unsigned int i;

	regs = kcalloc(variant->num_registers, sizeof(*regs),
		       GFP_KERNEL);
	if (!regs)
		return -ENOMEM;

	for (i = 0; i < variant->num_registers; i++) {
		const struct vc4_hdmi_register *field =	&variant->registers[i];

		if (field->reg != reg)
			continue;

		regs[count].name = field->name;
		regs[count].offset = field->offset;
		count++;
	}

	new_regs = krealloc(regs, count * sizeof(*regs), GFP_KERNEL);
	if (!new_regs)
		return -ENOMEM;

	regset->base = __vc4_hdmi_get_field_base(vc4_hdmi, reg);
	regset->regs = new_regs;
	regset->nregs = count;

	return 0;
}

static int vc4_hdmi_init_resources(struct vc4_hdmi *vc4_hdmi)
{
	struct platform_device *pdev = vc4_hdmi->pdev;
	struct device *dev = &pdev->dev;
	int ret;

	vc4_hdmi->hdmicore_regs = vc4_ioremap_regs(pdev, 0);
	if (IS_ERR(vc4_hdmi->hdmicore_regs))
		return PTR_ERR(vc4_hdmi->hdmicore_regs);

	vc4_hdmi->hd_regs = vc4_ioremap_regs(pdev, 1);
	if (IS_ERR(vc4_hdmi->hd_regs))
		return PTR_ERR(vc4_hdmi->hd_regs);

	ret = vc4_hdmi_build_regset(vc4_hdmi, &vc4_hdmi->hd_regset, VC4_HD);
	if (ret)
		return ret;

	ret = vc4_hdmi_build_regset(vc4_hdmi, &vc4_hdmi->hdmi_regset, VC4_HDMI);
	if (ret)
		return ret;

	vc4_hdmi->pixel_clock = devm_clk_get(dev, "pixel");
	if (IS_ERR(vc4_hdmi->pixel_clock)) {
		ret = PTR_ERR(vc4_hdmi->pixel_clock);
		if (ret != -EPROBE_DEFER)
			DRM_ERROR("Failed to get pixel clock\n");
		return ret;
	}

	vc4_hdmi->hsm_clock = devm_clk_get(dev, "hdmi");
	if (IS_ERR(vc4_hdmi->hsm_clock)) {
		DRM_ERROR("Failed to get HDMI state machine clock\n");
		return PTR_ERR(vc4_hdmi->hsm_clock);
	}
	vc4_hdmi->audio_clock = vc4_hdmi->hsm_clock;

	return 0;
}

static int vc5_hdmi_init_resources(struct vc4_hdmi *vc4_hdmi)
{
	struct platform_device *pdev = vc4_hdmi->pdev;
	struct device *dev = &pdev->dev;
	struct resource *res;

	res = platform_get_resource_byname(pdev, IORESOURCE_MEM, "hdmi");
	if (!res)
		return -ENODEV;

	vc4_hdmi->hdmicore_regs = devm_ioremap(dev, res->start,
					       resource_size(res));
	if (!vc4_hdmi->hdmicore_regs)
		return -ENOMEM;

	res = platform_get_resource_byname(pdev, IORESOURCE_MEM, "hd");
	if (!res)
		return -ENODEV;

	vc4_hdmi->hd_regs = devm_ioremap(dev, res->start, resource_size(res));
	if (!vc4_hdmi->hd_regs)
		return -ENOMEM;

	res = platform_get_resource_byname(pdev, IORESOURCE_MEM, "cec");
	if (!res)
		return -ENODEV;

	vc4_hdmi->cec_regs = devm_ioremap(dev, res->start, resource_size(res));
	if (!vc4_hdmi->cec_regs)
		return -ENOMEM;

	res = platform_get_resource_byname(pdev, IORESOURCE_MEM, "csc");
	if (!res)
		return -ENODEV;

	vc4_hdmi->csc_regs = devm_ioremap(dev, res->start, resource_size(res));
	if (!vc4_hdmi->csc_regs)
		return -ENOMEM;

	res = platform_get_resource_byname(pdev, IORESOURCE_MEM, "dvp");
	if (!res)
		return -ENODEV;

	vc4_hdmi->dvp_regs = devm_ioremap(dev, res->start, resource_size(res));
	if (!vc4_hdmi->dvp_regs)
		return -ENOMEM;

	res = platform_get_resource_byname(pdev, IORESOURCE_MEM, "phy");
	if (!res)
		return -ENODEV;

	vc4_hdmi->phy_regs = devm_ioremap(dev, res->start, resource_size(res));
	if (!vc4_hdmi->phy_regs)
		return -ENOMEM;

	res = platform_get_resource_byname(pdev, IORESOURCE_MEM, "packet");
	if (!res)
		return -ENODEV;

	vc4_hdmi->ram_regs = devm_ioremap(dev, res->start, resource_size(res));
	if (!vc4_hdmi->ram_regs)
		return -ENOMEM;

	res = platform_get_resource_byname(pdev, IORESOURCE_MEM, "rm");
	if (!res)
		return -ENODEV;

	vc4_hdmi->rm_regs = devm_ioremap(dev, res->start, resource_size(res));
	if (!vc4_hdmi->rm_regs)
		return -ENOMEM;

	vc4_hdmi->hsm_clock = devm_clk_get(dev, "hdmi");
	if (IS_ERR(vc4_hdmi->hsm_clock)) {
		DRM_ERROR("Failed to get HDMI state machine clock\n");
		return PTR_ERR(vc4_hdmi->hsm_clock);
	}

	vc4_hdmi->pixel_bvb_clock = devm_clk_get(dev, "bvb");
	if (IS_ERR(vc4_hdmi->pixel_bvb_clock)) {
		DRM_ERROR("Failed to get pixel bvb clock\n");
		return PTR_ERR(vc4_hdmi->pixel_bvb_clock);
	}

	vc4_hdmi->audio_clock = devm_clk_get(dev, "audio");
	if (IS_ERR(vc4_hdmi->audio_clock)) {
		DRM_ERROR("Failed to get audio clock\n");
		return PTR_ERR(vc4_hdmi->audio_clock);
	}

	vc4_hdmi->reset = devm_reset_control_get(dev, NULL);
	if (IS_ERR(vc4_hdmi->reset)) {
		DRM_ERROR("Failed to get HDMI reset line\n");
		return PTR_ERR(vc4_hdmi->reset);
	}

	return 0;
}

static int vc4_hdmi_bind(struct device *dev, struct device *master, void *data)
{
	const struct vc4_hdmi_variant *variant = of_device_get_match_data(dev);
	struct platform_device *pdev = to_platform_device(dev);
	struct drm_device *drm = dev_get_drvdata(master);
	struct vc4_hdmi *vc4_hdmi;
	struct drm_encoder *encoder;
	struct device_node *ddc_node;
	u32 value;
	int ret;

	vc4_hdmi = devm_kzalloc(dev, sizeof(*vc4_hdmi), GFP_KERNEL);
	if (!vc4_hdmi)
		return -ENOMEM;

	dev_set_drvdata(dev, vc4_hdmi);
	encoder = &vc4_hdmi->encoder.base.base;
	vc4_hdmi->encoder.base.type = variant->encoder_type;
	vc4_hdmi->encoder.base.pre_crtc_configure = vc4_hdmi_encoder_pre_crtc_configure;
	vc4_hdmi->encoder.base.pre_crtc_enable = vc4_hdmi_encoder_pre_crtc_enable;
	vc4_hdmi->encoder.base.post_crtc_enable = vc4_hdmi_encoder_post_crtc_enable;
	vc4_hdmi->encoder.base.post_crtc_disable = vc4_hdmi_encoder_post_crtc_disable;
	vc4_hdmi->encoder.base.post_crtc_powerdown = vc4_hdmi_encoder_post_crtc_powerdown;
	vc4_hdmi->pdev = pdev;
	vc4_hdmi->variant = variant;

	ret = variant->init_resources(vc4_hdmi);
	if (ret)
		return ret;

	ddc_node = of_parse_phandle(dev->of_node, "ddc", 0);
	if (!ddc_node) {
		DRM_ERROR("Failed to find ddc node in device tree\n");
		return -ENODEV;
	}

	vc4_hdmi->ddc = of_find_i2c_adapter_by_node(ddc_node);
	of_node_put(ddc_node);
	if (!vc4_hdmi->ddc) {
		DRM_DEBUG("Failed to get ddc i2c adapter by node\n");
		return -EPROBE_DEFER;
	}

	/* Only use the GPIO HPD pin if present in the DT, otherwise
	 * we'll use the HDMI core's register.
	 */
	if (of_find_property(dev->of_node, "hpd-gpios", &value)) {
		enum of_gpio_flags hpd_gpio_flags;

		vc4_hdmi->hpd_gpio = of_get_named_gpio_flags(dev->of_node,
							     "hpd-gpios", 0,
							     &hpd_gpio_flags);
		if (vc4_hdmi->hpd_gpio < 0) {
			ret = vc4_hdmi->hpd_gpio;
			goto err_unprepare_hsm;
		}

		vc4_hdmi->hpd_active_low = hpd_gpio_flags & OF_GPIO_ACTIVE_LOW;
	}

	vc4_hdmi->disable_wifi_frequencies =
		of_property_read_bool(dev->of_node, "wifi-2.4ghz-coexistence");

	pm_runtime_enable(dev);

	drm_simple_encoder_init(drm, encoder, DRM_MODE_ENCODER_TMDS);
	drm_encoder_helper_add(encoder, &vc4_hdmi_encoder_helper_funcs);

	ret = vc4_hdmi_connector_init(drm, vc4_hdmi);
	if (ret)
		goto err_destroy_encoder;

	ret = vc4_hdmi_cec_init(vc4_hdmi);
	if (ret)
		goto err_destroy_conn;

	ret = vc4_hdmi_audio_init(vc4_hdmi);
	if (ret)
		goto err_free_cec;

	vc4_debugfs_add_file(drm, variant->debugfs_name,
			     vc4_hdmi_debugfs_regs,
			     vc4_hdmi);

	return 0;

err_free_cec:
	vc4_hdmi_cec_exit(vc4_hdmi);
err_destroy_conn:
	vc4_hdmi_connector_destroy(&vc4_hdmi->connector);
err_destroy_encoder:
	drm_encoder_cleanup(encoder);
err_unprepare_hsm:
<<<<<<< HEAD
	clk_disable_unprepare(hdmi->hsm_clock);
err_unprepare_pix:
	clk_disable_unprepare(hdmi->pixel_clock);
err_put_i2c:
	put_device(&hdmi->ddc->dev);
=======
	pm_runtime_disable(dev);
	put_device(&vc4_hdmi->ddc->dev);
>>>>>>> 24b8d41d

	return ret;
}

static void vc4_hdmi_unbind(struct device *dev, struct device *master,
			    void *data)
{
	struct vc4_hdmi *vc4_hdmi;

	/*
	 * ASoC makes it a bit hard to retrieve a pointer to the
	 * vc4_hdmi structure. Registering the card will overwrite our
	 * device drvdata with a pointer to the snd_soc_card structure,
	 * which can then be used to retrieve whatever drvdata we want
	 * to associate.
	 *
	 * However, that doesn't fly in the case where we wouldn't
	 * register an ASoC card (because of an old DT that is missing
	 * the dmas properties for example), then the card isn't
	 * registered and the device drvdata wouldn't be set.
	 *
	 * We can deal with both cases by making sure a snd_soc_card
	 * pointer and a vc4_hdmi structure are pointing to the same
	 * memory address, so we can treat them indistinctly without any
	 * issue.
	 */
	BUILD_BUG_ON(offsetof(struct vc4_hdmi_audio, card) != 0);
	BUILD_BUG_ON(offsetof(struct vc4_hdmi, audio) != 0);
	vc4_hdmi = dev_get_drvdata(dev);

	kfree(vc4_hdmi->hdmi_regset.regs);
	kfree(vc4_hdmi->hd_regset.regs);

	vc4_hdmi_cec_exit(vc4_hdmi);
	vc4_hdmi_connector_destroy(&vc4_hdmi->connector);
	drm_encoder_cleanup(&vc4_hdmi->encoder.base.base);

	pm_runtime_disable(dev);

	put_device(&vc4_hdmi->ddc->dev);
}

static const struct component_ops vc4_hdmi_ops = {
	.bind   = vc4_hdmi_bind,
	.unbind = vc4_hdmi_unbind,
};

static int vc4_hdmi_dev_probe(struct platform_device *pdev)
{
	return component_add(&pdev->dev, &vc4_hdmi_ops);
}

static int vc4_hdmi_dev_remove(struct platform_device *pdev)
{
	component_del(&pdev->dev, &vc4_hdmi_ops);
	return 0;
}

static const struct vc4_hdmi_variant bcm2835_variant = {
	.encoder_type		= VC4_ENCODER_TYPE_HDMI0,
	.debugfs_name		= "hdmi_regs",
	.card_name		= "vc4-hdmi",
	.max_pixel_clock	= 162000000,
	.cec_available		= true,
	.registers		= vc4_hdmi_fields,
	.num_registers		= ARRAY_SIZE(vc4_hdmi_fields),

	.init_resources		= vc4_hdmi_init_resources,
	.csc_setup		= vc4_hdmi_csc_setup,
	.reset			= vc4_hdmi_reset,
	.set_timings		= vc4_hdmi_set_timings,
	.phy_init		= vc4_hdmi_phy_init,
	.phy_disable		= vc4_hdmi_phy_disable,
	.phy_rng_enable		= vc4_hdmi_phy_rng_enable,
	.phy_rng_disable	= vc4_hdmi_phy_rng_disable,
	.channel_map		= vc4_hdmi_channel_map,
};

static const struct vc4_hdmi_variant bcm2711_hdmi0_variant = {
	.encoder_type		= VC4_ENCODER_TYPE_HDMI0,
	.debugfs_name		= "hdmi0_regs",
	.card_name		= "vc4-hdmi-0",
	.max_pixel_clock	= 297000000,
	.registers		= vc5_hdmi_hdmi0_fields,
	.num_registers		= ARRAY_SIZE(vc5_hdmi_hdmi0_fields),
	.phy_lane_mapping	= {
		PHY_LANE_0,
		PHY_LANE_1,
		PHY_LANE_2,
		PHY_LANE_CK,
	},
	.unsupported_odd_h_timings	= true,

	.init_resources		= vc5_hdmi_init_resources,
	.csc_setup		= vc5_hdmi_csc_setup,
	.reset			= vc5_hdmi_reset,
	.set_timings		= vc5_hdmi_set_timings,
	.phy_init		= vc5_hdmi_phy_init,
	.phy_disable		= vc5_hdmi_phy_disable,
	.phy_rng_enable		= vc5_hdmi_phy_rng_enable,
	.phy_rng_disable	= vc5_hdmi_phy_rng_disable,
	.channel_map		= vc5_hdmi_channel_map,
};

static const struct vc4_hdmi_variant bcm2711_hdmi1_variant = {
	.encoder_type		= VC4_ENCODER_TYPE_HDMI1,
	.debugfs_name		= "hdmi1_regs",
	.card_name		= "vc4-hdmi-1",
	.max_pixel_clock	= 297000000,
	.registers		= vc5_hdmi_hdmi1_fields,
	.num_registers		= ARRAY_SIZE(vc5_hdmi_hdmi1_fields),
	.phy_lane_mapping	= {
		PHY_LANE_1,
		PHY_LANE_0,
		PHY_LANE_CK,
		PHY_LANE_2,
	},
	.unsupported_odd_h_timings	= true,

	.init_resources		= vc5_hdmi_init_resources,
	.csc_setup		= vc5_hdmi_csc_setup,
	.reset			= vc5_hdmi_reset,
	.set_timings		= vc5_hdmi_set_timings,
	.phy_init		= vc5_hdmi_phy_init,
	.phy_disable		= vc5_hdmi_phy_disable,
	.phy_rng_enable		= vc5_hdmi_phy_rng_enable,
	.phy_rng_disable	= vc5_hdmi_phy_rng_disable,
	.channel_map		= vc5_hdmi_channel_map,
};

static const struct of_device_id vc4_hdmi_dt_match[] = {
	{ .compatible = "brcm,bcm2835-hdmi", .data = &bcm2835_variant },
	{ .compatible = "brcm,bcm2711-hdmi0", .data = &bcm2711_hdmi0_variant },
	{ .compatible = "brcm,bcm2711-hdmi1", .data = &bcm2711_hdmi1_variant },
	{}
};

struct platform_driver vc4_hdmi_driver = {
	.probe = vc4_hdmi_dev_probe,
	.remove = vc4_hdmi_dev_remove,
	.driver = {
		.name = "vc4_hdmi",
		.of_match_table = vc4_hdmi_dt_match,
	},
};<|MERGE_RESOLUTION|>--- conflicted
+++ resolved
@@ -79,18 +79,8 @@
 # define VC4_HD_M_SW_RST			BIT(2)
 # define VC4_HD_M_ENABLE			BIT(0)
 
-<<<<<<< HEAD
-/* VC4 HDMI encoder KMS struct */
-struct vc4_hdmi_encoder {
-	struct vc4_encoder base;
-	bool hdmi_monitor;
-	bool limited_rgb_range;
-	bool rgb_range_selectable;
-};
-=======
 #define CEC_CLOCK_FREQ 40000
 #define VC4_HSM_MID_CLOCK 149985000
->>>>>>> 24b8d41d
 
 static int vc4_hdmi_debugfs_regs(struct seq_file *m, void *unused)
 {
@@ -142,14 +132,7 @@
 		return connector_status_disconnected;
 	}
 
-<<<<<<< HEAD
-	if (drm_probe_ddc(vc4->hdmi->ddc))
-		return connector_status_connected;
-
-	if (HDMI_READ(VC4_HDMI_HOTPLUG) & VC4_HDMI_HOTPLUG_CONNECTED)
-=======
 	if (drm_probe_ddc(vc4_hdmi->ddc))
->>>>>>> 24b8d41d
 		return connector_status_connected;
 
 	if (HDMI_READ(HDMI_HOTPLUG) & VC4_HDMI_HOTPLUG_CONNECTED)
@@ -178,31 +161,19 @@
 
 	vc4_encoder->hdmi_monitor = drm_detect_hdmi_monitor(edid);
 
-<<<<<<< HEAD
-	if (edid && edid->input & DRM_EDID_INPUT_DIGITAL) {
-		vc4_encoder->rgb_range_selectable =
-			drm_rgb_quant_range_selectable(edid);
-	}
-
-	drm_mode_connector_update_edid_property(connector, edid);
-=======
 	drm_connector_update_edid_property(connector, edid);
->>>>>>> 24b8d41d
 	ret = drm_add_edid_modes(connector, edid);
 	kfree(edid);
 
 	return ret;
 }
 
-<<<<<<< HEAD
-=======
 static void vc4_hdmi_connector_reset(struct drm_connector *connector)
 {
 	drm_atomic_helper_connector_reset(connector);
 	drm_atomic_helper_connector_tv_reset(connector);
 }
 
->>>>>>> 24b8d41d
 static const struct drm_connector_funcs vc4_hdmi_connector_funcs = {
 	.detect = vc4_hdmi_connector_detect,
 	.fill_modes = drm_helper_probe_single_connector_modes,
@@ -335,93 +306,6 @@
 					   HDMI_QUANTIZATION_RANGE_LIMITED :
 					   HDMI_QUANTIZATION_RANGE_FULL);
 
-<<<<<<< HEAD
-static int vc4_hdmi_stop_packet(struct drm_encoder *encoder,
-				enum hdmi_infoframe_type type)
-{
-	struct drm_device *dev = encoder->dev;
-	struct vc4_dev *vc4 = to_vc4_dev(dev);
-	u32 packet_id = type - 0x80;
-
-	HDMI_WRITE(VC4_HDMI_RAM_PACKET_CONFIG,
-		   HDMI_READ(VC4_HDMI_RAM_PACKET_CONFIG) & ~BIT(packet_id));
-
-	return wait_for(!(HDMI_READ(VC4_HDMI_RAM_PACKET_STATUS) &
-			  BIT(packet_id)), 100);
-}
-
-static void vc4_hdmi_write_infoframe(struct drm_encoder *encoder,
-				     union hdmi_infoframe *frame)
-{
-	struct drm_device *dev = encoder->dev;
-	struct vc4_dev *vc4 = to_vc4_dev(dev);
-	u32 packet_id = frame->any.type - 0x80;
-	u32 packet_reg = VC4_HDMI_GCP_0 + VC4_HDMI_PACKET_STRIDE * packet_id;
-	uint8_t buffer[VC4_HDMI_PACKET_STRIDE];
-	ssize_t len, i;
-	int ret;
-
-	WARN_ONCE(!(HDMI_READ(VC4_HDMI_RAM_PACKET_CONFIG) &
-		    VC4_HDMI_RAM_PACKET_ENABLE),
-		  "Packet RAM has to be on to store the packet.");
-
-	len = hdmi_infoframe_pack(frame, buffer, sizeof(buffer));
-	if (len < 0)
-		return;
-
-	ret = vc4_hdmi_stop_packet(encoder, frame->any.type);
-	if (ret) {
-		DRM_ERROR("Failed to wait for infoframe to go idle: %d\n", ret);
-		return;
-	}
-
-	for (i = 0; i < len; i += 7) {
-		HDMI_WRITE(packet_reg,
-			   buffer[i + 0] << 0 |
-			   buffer[i + 1] << 8 |
-			   buffer[i + 2] << 16);
-		packet_reg += 4;
-
-		HDMI_WRITE(packet_reg,
-			   buffer[i + 3] << 0 |
-			   buffer[i + 4] << 8 |
-			   buffer[i + 5] << 16 |
-			   buffer[i + 6] << 24);
-		packet_reg += 4;
-	}
-
-	HDMI_WRITE(VC4_HDMI_RAM_PACKET_CONFIG,
-		   HDMI_READ(VC4_HDMI_RAM_PACKET_CONFIG) | BIT(packet_id));
-	ret = wait_for((HDMI_READ(VC4_HDMI_RAM_PACKET_STATUS) &
-			BIT(packet_id)), 100);
-	if (ret)
-		DRM_ERROR("Failed to wait for infoframe to start: %d\n", ret);
-}
-
-static void vc4_hdmi_set_avi_infoframe(struct drm_encoder *encoder)
-{
-	struct vc4_hdmi_encoder *vc4_encoder = to_vc4_hdmi_encoder(encoder);
-	struct drm_crtc *crtc = encoder->crtc;
-	const struct drm_display_mode *mode = &crtc->state->adjusted_mode;
-	union hdmi_infoframe frame;
-	int ret;
-
-	ret = drm_hdmi_avi_infoframe_from_display_mode(&frame.avi, mode);
-	if (ret < 0) {
-		DRM_ERROR("couldn't fill AVI infoframe\n");
-		return;
-	}
-
-	if (vc4_encoder->rgb_range_selectable) {
-		if (vc4_encoder->limited_rgb_range) {
-			frame.avi.quantization_range =
-				HDMI_QUANTIZATION_RANGE_LIMITED;
-		} else {
-			frame.avi.quantization_range =
-				HDMI_QUANTIZATION_RANGE_FULL;
-		}
-	}
-=======
 	drm_hdmi_avi_infoframe_bars(&frame.avi, cstate);
 
 	vc4_hdmi_write_infoframe(encoder, &frame);
@@ -455,43 +339,10 @@
 	frame.audio.sample_frequency = HDMI_AUDIO_SAMPLE_FREQUENCY_STREAM;
 	frame.audio.sample_size = HDMI_AUDIO_SAMPLE_SIZE_STREAM;
 	frame.audio.channels = vc4_hdmi->audio.channels;
->>>>>>> 24b8d41d
 
 	vc4_hdmi_write_infoframe(encoder, &frame);
 }
 
-<<<<<<< HEAD
-static void vc4_hdmi_set_spd_infoframe(struct drm_encoder *encoder)
-{
-	union hdmi_infoframe frame;
-	int ret;
-
-	ret = hdmi_spd_infoframe_init(&frame.spd, "Broadcom", "Videocore");
-	if (ret < 0) {
-		DRM_ERROR("couldn't fill SPD infoframe\n");
-		return;
-	}
-
-	frame.spd.sdi = HDMI_SPD_SDI_PC;
-
-	vc4_hdmi_write_infoframe(encoder, &frame);
-}
-
-static void vc4_hdmi_set_infoframes(struct drm_encoder *encoder)
-{
-	vc4_hdmi_set_avi_infoframe(encoder);
-	vc4_hdmi_set_spd_infoframe(encoder);
-}
-
-static void vc4_hdmi_encoder_mode_set(struct drm_encoder *encoder,
-				      struct drm_display_mode *unadjusted_mode,
-				      struct drm_display_mode *mode)
-{
-	struct vc4_hdmi_encoder *vc4_encoder = to_vc4_hdmi_encoder(encoder);
-	struct drm_device *dev = encoder->dev;
-	struct vc4_dev *vc4 = to_vc4_dev(dev);
-	bool debug_dump_regs = false;
-=======
 static void vc4_hdmi_set_infoframes(struct drm_encoder *encoder)
 {
 	struct vc4_hdmi *vc4_hdmi = encoder_to_vc4_hdmi(encoder);
@@ -620,7 +471,6 @@
 static void vc4_hdmi_set_timings(struct vc4_hdmi *vc4_hdmi,
 				 struct drm_display_mode *mode)
 {
->>>>>>> 24b8d41d
 	bool hsync_pos = mode->flags & DRM_MODE_FLAG_PHSYNC;
 	bool vsync_pos = mode->flags & DRM_MODE_FLAG_PVSYNC;
 	bool interlaced = mode->flags & DRM_MODE_FLAG_INTERLACE;
@@ -638,39 +488,14 @@
 					mode->crtc_vsync_end -
 					interlaced,
 					VC4_HDMI_VERTB_VBP));
-<<<<<<< HEAD
-	u32 csc_ctl;
-
-	if (debug_dump_regs) {
-		DRM_INFO("HDMI regs before:\n");
-		vc4_hdmi_dump_regs(dev);
-	}
-
-	HD_WRITE(VC4_HD_VID_CTL, 0);
-
-	clk_set_rate(vc4->hdmi->pixel_clock, mode->clock * 1000 *
-		     ((mode->flags & DRM_MODE_FLAG_DBLCLK) ? 2 : 1));
-
-	HDMI_WRITE(VC4_HDMI_SCHEDULER_CONTROL,
-		   HDMI_READ(VC4_HDMI_SCHEDULER_CONTROL) |
-		   VC4_HDMI_SCHEDULER_CONTROL_MANUAL_FORMAT |
-		   VC4_HDMI_SCHEDULER_CONTROL_IGNORE_VSYNC_PREDICTS);
-
-	HDMI_WRITE(VC4_HDMI_HORZA,
-=======
 
 	HDMI_WRITE(HDMI_HORZA,
->>>>>>> 24b8d41d
 		   (vsync_pos ? VC4_HDMI_HORZA_VPOS : 0) |
 		   (hsync_pos ? VC4_HDMI_HORZA_HPOS : 0) |
 		   VC4_SET_FIELD(mode->hdisplay * pixel_rep,
 				 VC4_HDMI_HORZA_HAP));
 
-<<<<<<< HEAD
-	HDMI_WRITE(VC4_HDMI_HORZB,
-=======
 	HDMI_WRITE(HDMI_HORZB,
->>>>>>> 24b8d41d
 		   VC4_SET_FIELD((mode->htotal -
 				  mode->hsync_end) * pixel_rep,
 				 VC4_HDMI_HORZB_HBP) |
@@ -740,10 +565,6 @@
 	u32 drift;
 	int ret;
 
-<<<<<<< HEAD
-	HDMI_WRITE(VC4_HDMI_VERTB0, vertb_even);
-	HDMI_WRITE(VC4_HDMI_VERTB1, vertb);
-=======
 	drift = HDMI_READ(HDMI_FIFO_CTL);
 	drift &= VC4_HDMI_FIFO_VALID_WRITE_MASK;
 
@@ -762,7 +583,6 @@
 	WARN_ONCE(ret, "Timeout waiting for "
 		  "VC4_HDMI_FIFO_CTL_RECENTER_DONE");
 }
->>>>>>> 24b8d41d
 
 static void vc4_hdmi_encoder_pre_crtc_configure(struct drm_encoder *encoder)
 {
@@ -771,40 +591,6 @@
 	unsigned long pixel_rate, hsm_rate;
 	int ret;
 
-<<<<<<< HEAD
-	csc_ctl = VC4_SET_FIELD(VC4_HD_CSC_CTL_ORDER_BGR,
-				VC4_HD_CSC_CTL_ORDER);
-
-	if (vc4_encoder->hdmi_monitor && drm_match_cea_mode(mode) > 1) {
-		/* CEA VICs other than #1 requre limited range RGB
-		 * output unless overridden by an AVI infoframe.
-		 * Apply a colorspace conversion to squash 0-255 down
-		 * to 16-235.  The matrix here is:
-		 *
-		 * [ 0      0      0.8594 16]
-		 * [ 0      0.8594 0      16]
-		 * [ 0.8594 0      0      16]
-		 * [ 0      0      0       1]
-		 */
-		csc_ctl |= VC4_HD_CSC_CTL_ENABLE;
-		csc_ctl |= VC4_HD_CSC_CTL_RGB2YCC;
-		csc_ctl |= VC4_SET_FIELD(VC4_HD_CSC_CTL_MODE_CUSTOM,
-					 VC4_HD_CSC_CTL_MODE);
-
-		HD_WRITE(VC4_HD_CSC_12_11, (0x000 << 16) | 0x000);
-		HD_WRITE(VC4_HD_CSC_14_13, (0x100 << 16) | 0x6e0);
-		HD_WRITE(VC4_HD_CSC_22_21, (0x6e0 << 16) | 0x000);
-		HD_WRITE(VC4_HD_CSC_24_23, (0x100 << 16) | 0x000);
-		HD_WRITE(VC4_HD_CSC_32_31, (0x000 << 16) | 0x6e0);
-		HD_WRITE(VC4_HD_CSC_34_33, (0x100 << 16) | 0x000);
-		vc4_encoder->limited_rgb_range = true;
-	} else {
-		vc4_encoder->limited_rgb_range = false;
-	}
-
-	/* The RGB order applies even when CSC is disabled. */
-	HD_WRITE(VC4_HD_CSC_CTL, csc_ctl);
-=======
 	ret = pm_runtime_get_sync(&vc4_hdmi->pdev->dev);
 	if (ret < 0) {
 		DRM_ERROR("Failed to retain power domain: %d\n", ret);
@@ -853,7 +639,6 @@
 		clk_disable_unprepare(vc4_hdmi->pixel_clock);
 		return;
 	}
->>>>>>> 24b8d41d
 
 	/*
 	 * FIXME: When the pixel freq is 594MHz (4k60), this needs to be setup
@@ -897,13 +682,6 @@
 	struct vc4_hdmi_encoder *vc4_encoder = to_vc4_hdmi_encoder(encoder);
 	struct vc4_hdmi *vc4_hdmi = encoder_to_vc4_hdmi(encoder);
 
-<<<<<<< HEAD
-	HDMI_WRITE(VC4_HDMI_RAM_PACKET_CONFIG, 0);
-
-	HDMI_WRITE(VC4_HDMI_TX_PHY_RESET_CTL, 0xf << 16);
-	HD_WRITE(VC4_HD_VID_CTL,
-		 HD_READ(VC4_HD_VID_CTL) & ~VC4_HD_VID_CTL_ENABLE);
-=======
 	if (vc4_encoder->hdmi_monitor &&
 	    drm_default_rgb_quant_range(mode) == HDMI_QUANTIZATION_RANGE_LIMITED) {
 		if (vc4_hdmi->variant->csc_setup)
@@ -918,7 +696,6 @@
 	}
 
 	HDMI_WRITE(HDMI_FIFO_CTL, VC4_HDMI_FIFO_CTL_MASTER_SLAVE_N);
->>>>>>> 24b8d41d
 }
 
 static void vc4_hdmi_encoder_post_crtc_enable(struct drm_encoder *encoder)
@@ -945,11 +722,7 @@
 			   HDMI_READ(HDMI_SCHEDULER_CONTROL) |
 			   VC4_HDMI_SCHEDULER_CONTROL_MODE_HDMI);
 
-<<<<<<< HEAD
-		ret = wait_for(HDMI_READ(VC4_HDMI_SCHEDULER_CONTROL) &
-=======
 		ret = wait_for(HDMI_READ(HDMI_SCHEDULER_CONTROL) &
->>>>>>> 24b8d41d
 			       VC4_HDMI_SCHEDULER_CONTROL_HDMI_ACTIVE, 1000);
 		WARN_ONCE(ret, "Timeout waiting for "
 			  "VC4_HDMI_SCHEDULER_CONTROL_HDMI_ACTIVE\n");
@@ -961,11 +734,7 @@
 			   HDMI_READ(HDMI_SCHEDULER_CONTROL) &
 			   ~VC4_HDMI_SCHEDULER_CONTROL_MODE_HDMI);
 
-<<<<<<< HEAD
-		ret = wait_for(!(HDMI_READ(VC4_HDMI_SCHEDULER_CONTROL) &
-=======
 		ret = wait_for(!(HDMI_READ(HDMI_SCHEDULER_CONTROL) &
->>>>>>> 24b8d41d
 				 VC4_HDMI_SCHEDULER_CONTROL_HDMI_ACTIVE), 1000);
 		WARN_ONCE(ret, "Timeout waiting for "
 			  "!VC4_HDMI_SCHEDULER_CONTROL_HDMI_ACTIVE\n");
@@ -978,15 +747,8 @@
 			   HDMI_READ(HDMI_SCHEDULER_CONTROL) |
 			   VC4_HDMI_SCHEDULER_CONTROL_VERT_ALWAYS_KEEPOUT);
 
-<<<<<<< HEAD
-		HDMI_WRITE(VC4_HDMI_RAM_PACKET_CONFIG,
-			   VC4_HDMI_RAM_PACKET_ENABLE);
-
-		vc4_hdmi_set_infoframes(encoder);
-=======
 		HDMI_WRITE(HDMI_RAM_PACKET_CONFIG,
 			   VC4_HDMI_RAM_PACKET_ENABLE);
->>>>>>> 24b8d41d
 
 		vc4_hdmi_set_infoframes(encoder);
 	}
@@ -1101,12 +863,6 @@
 		   VC4_SET_FIELD(m - 1, VC4_HD_MAI_SMP_M));
 }
 
-<<<<<<< HEAD
-	hdmi->pixel_clock = devm_clk_get(dev, "pixel");
-	if (IS_ERR(hdmi->pixel_clock)) {
-		DRM_ERROR("Failed to get pixel clock\n");
-		return PTR_ERR(hdmi->pixel_clock);
-=======
 static void vc4_hdmi_set_n_cts(struct vc4_hdmi *vc4_hdmi)
 {
 	struct drm_encoder *encoder = &vc4_hdmi->encoder.base.base;
@@ -1305,7 +1061,6 @@
 		break;
 	default:
 		break;
->>>>>>> 24b8d41d
 	}
 
 	return 0;
@@ -1451,23 +1206,9 @@
 		return 0;
 	}
 
-<<<<<<< HEAD
-	ddc_node = of_parse_phandle(dev->of_node, "ddc", 0);
-	if (!ddc_node) {
-		DRM_ERROR("Failed to find ddc node in device tree\n");
-		return -ENODEV;
-	}
-
-	hdmi->ddc = of_find_i2c_adapter_by_node(ddc_node);
-	of_node_put(ddc_node);
-	if (!hdmi->ddc) {
-		DRM_DEBUG("Failed to get ddc i2c adapter by node\n");
-		return -EPROBE_DEFER;
-=======
 	if (mai_data->reg != VC4_HD) {
 		WARN_ONCE(true, "MAI isn't in the HD block\n");
 		return -EINVAL;
->>>>>>> 24b8d41d
 	}
 
 	/*
@@ -2029,16 +1770,8 @@
 err_destroy_encoder:
 	drm_encoder_cleanup(encoder);
 err_unprepare_hsm:
-<<<<<<< HEAD
-	clk_disable_unprepare(hdmi->hsm_clock);
-err_unprepare_pix:
-	clk_disable_unprepare(hdmi->pixel_clock);
-err_put_i2c:
-	put_device(&hdmi->ddc->dev);
-=======
 	pm_runtime_disable(dev);
 	put_device(&vc4_hdmi->ddc->dev);
->>>>>>> 24b8d41d
 
 	return ret;
 }
