// SPDX-License-Identifier: GPL-2.0-only
/*
 * Copyright (C) 2015 Broadcom
 */

/**
 * DOC: VC4 CRTC module
 *
 * In VC4, the Pixel Valve is what most closely corresponds to the
 * DRM's concept of a CRTC.  The PV generates video timings from the
 * encoder's clock plus its configuration.  It pulls scaled pixels from
 * the HVS at that timing, and feeds it to the encoder.
 *
 * However, the DRM CRTC also collects the configuration of all the
 * DRM planes attached to it.  As a result, the CRTC is also
 * responsible for writing the display list for the HVS channel that
 * the CRTC will use.
 *
 * The 2835 has 3 different pixel valves.  pv0 in the audio power
 * domain feeds DSI0 or DPI, while pv1 feeds DS1 or SMI.  pv2 in the
 * image domain can feed either HDMI or the SDTV controller.  The
 * pixel valve chooses from the CPRMAN clocks (HSM for HDMI, VEC for
 * SDTV, etc.) according to which output type is chosen in the mux.
 *
 * For power management, the pixel valve's registers are all clocked
 * by the AXI clock, while the timings and FIFOs make use of the
 * output-specific clock.  Since the encoders also directly consume
 * the CPRMAN clocks, and know what timings they need, they are the
 * ones that set the clock.
 */

#include <linux/clk.h>
#include <linux/component.h>
#include <linux/of_device.h>

#include <drm/drm_atomic.h>
#include <drm/drm_atomic_helper.h>
#include <drm/drm_atomic_uapi.h>
#include <drm/drm_fb_cma_helper.h>
#include <drm/drm_print.h>
#include <drm/drm_probe_helper.h>
#include <drm/drm_vblank.h>

#include "vc4_drv.h"
#include "vc4_regs.h"

<<<<<<< HEAD
struct vc4_crtc {
	struct drm_crtc base;
	const struct vc4_crtc_data *data;
	void __iomem *regs;

	/* Timestamp at start of vblank irq - unaffected by lock delays. */
	ktime_t t_vblank;

	/* Which HVS channel we're using for our CRTC. */
	int channel;

	u8 lut_r[256];
	u8 lut_g[256];
	u8 lut_b[256];
	/* Size in pixels of the COB memory allocated to this CRTC. */
	u32 cob_size;

	struct drm_pending_vblank_event *event;
};
=======
#define HVS_FIFO_LATENCY_PIX	6

#define CRTC_WRITE(offset, val) writel(val, vc4_crtc->regs + (offset))
#define CRTC_READ(offset) readl(vc4_crtc->regs + (offset))
>>>>>>> 24b8d41d

static const struct debugfs_reg32 crtc_regs[] = {
	VC4_REG32(PV_CONTROL),
	VC4_REG32(PV_V_CONTROL),
	VC4_REG32(PV_VSYNCD_EVEN),
	VC4_REG32(PV_HORZA),
	VC4_REG32(PV_HORZB),
	VC4_REG32(PV_VERTA),
	VC4_REG32(PV_VERTB),
	VC4_REG32(PV_VERTA_EVEN),
	VC4_REG32(PV_VERTB_EVEN),
	VC4_REG32(PV_INTEN),
	VC4_REG32(PV_INTSTAT),
	VC4_REG32(PV_STAT),
	VC4_REG32(PV_HACT_ACT),
};

static unsigned int
vc4_crtc_get_cob_allocation(struct vc4_dev *vc4, unsigned int channel)
{
	u32 dispbase = HVS_READ(SCALER_DISPBASEX(channel));
	/* Top/base are supposed to be 4-pixel aligned, but the
	 * Raspberry Pi firmware fills the low bits (which are
	 * presumably ignored).
	 */
	u32 top = VC4_GET_FIELD(dispbase, SCALER_DISPBASEX_TOP) & ~3;
	u32 base = VC4_GET_FIELD(dispbase, SCALER_DISPBASEX_BASE) & ~3;

	return top - base + 4;
}

static bool vc4_crtc_get_scanout_position(struct drm_crtc *crtc,
					  bool in_vblank_irq,
					  int *vpos, int *hpos,
					  ktime_t *stime, ktime_t *etime,
					  const struct drm_display_mode *mode)
{
	struct drm_device *dev = crtc->dev;
	struct vc4_dev *vc4 = to_vc4_dev(dev);
	struct vc4_crtc *vc4_crtc = to_vc4_crtc(crtc);
	struct vc4_crtc_state *vc4_crtc_state = to_vc4_crtc_state(crtc->state);
	unsigned int cob_size;
	u32 val;
	int fifo_lines;
	int vblank_lines;
	bool ret = false;

	/* preempt_disable_rt() should go right here in PREEMPT_RT patchset. */

	/* Get optional system timestamp before query. */
	if (stime)
		*stime = ktime_get();

	/*
	 * Read vertical scanline which is currently composed for our
	 * pixelvalve by the HVS, and also the scaler status.
	 */
	val = HVS_READ(SCALER_DISPSTATX(vc4_crtc_state->assigned_channel));

	/* Get optional system timestamp after query. */
	if (etime)
		*etime = ktime_get();

	/* preempt_enable_rt() should go right here in PREEMPT_RT patchset. */

	/* Vertical position of hvs composed scanline. */
	*vpos = VC4_GET_FIELD(val, SCALER_DISPSTATX_LINE);
	*hpos = 0;

	if (mode->flags & DRM_MODE_FLAG_INTERLACE) {
		*vpos /= 2;

		/* Use hpos to correct for field offset in interlaced mode. */
		if (VC4_GET_FIELD(val, SCALER_DISPSTATX_FRAME_COUNT) % 2)
			*hpos += mode->crtc_htotal / 2;
	}

	cob_size = vc4_crtc_get_cob_allocation(vc4, vc4_crtc_state->assigned_channel);
	/* This is the offset we need for translating hvs -> pv scanout pos. */
	fifo_lines = cob_size / mode->crtc_hdisplay;

	if (fifo_lines > 0)
		ret = true;

	/* HVS more than fifo_lines into frame for compositing? */
	if (*vpos > fifo_lines) {
		/*
		 * We are in active scanout and can get some meaningful results
		 * from HVS. The actual PV scanout can not trail behind more
		 * than fifo_lines as that is the fifo's capacity. Assume that
		 * in active scanout the HVS and PV work in lockstep wrt. HVS
		 * refilling the fifo and PV consuming from the fifo, ie.
		 * whenever the PV consumes and frees up a scanline in the
		 * fifo, the HVS will immediately refill it, therefore
		 * incrementing vpos. Therefore we choose HVS read position -
		 * fifo size in scanlines as a estimate of the real scanout
		 * position of the PV.
		 */
		*vpos -= fifo_lines + 1;

		return ret;
	}

	/*
	 * Less: This happens when we are in vblank and the HVS, after getting
	 * the VSTART restart signal from the PV, just started refilling its
	 * fifo with new lines from the top-most lines of the new framebuffers.
	 * The PV does not scan out in vblank, so does not remove lines from
	 * the fifo, so the fifo will be full quickly and the HVS has to pause.
	 * We can't get meaningful readings wrt. scanline position of the PV
	 * and need to make things up in a approximative but consistent way.
	 */
	vblank_lines = mode->vtotal - mode->vdisplay;

	if (in_vblank_irq) {
		/*
		 * Assume the irq handler got called close to first
		 * line of vblank, so PV has about a full vblank
		 * scanlines to go, and as a base timestamp use the
		 * one taken at entry into vblank irq handler, so it
		 * is not affected by random delays due to lock
		 * contention on event_lock or vblank_time lock in
		 * the core.
		 */
		*vpos = -vblank_lines;

		if (stime)
			*stime = vc4_crtc->t_vblank;
		if (etime)
			*etime = vc4_crtc->t_vblank;

		/*
		 * If the HVS fifo is not yet full then we know for certain
		 * we are at the very beginning of vblank, as the hvs just
		 * started refilling, and the stime and etime timestamps
		 * truly correspond to start of vblank.
		 *
		 * Unfortunately there's no way to report this to upper levels
		 * and make it more useful.
		 */
	} else {
		/*
		 * No clue where we are inside vblank. Return a vpos of zero,
		 * which will cause calling code to just return the etime
		 * timestamp uncorrected. At least this is no worse than the
		 * standard fallback.
		 */
		*vpos = 0;
	}

	return ret;
}

<<<<<<< HEAD
int vc4_crtc_get_scanoutpos(struct drm_device *dev, unsigned int crtc_id,
			    unsigned int flags, int *vpos, int *hpos,
			    ktime_t *stime, ktime_t *etime,
			    const struct drm_display_mode *mode)
{
	struct vc4_dev *vc4 = to_vc4_dev(dev);
	struct vc4_crtc *vc4_crtc = vc4->crtc[crtc_id];
	u32 val;
	int fifo_lines;
	int vblank_lines;
	int ret = 0;

	/* preempt_disable_rt() should go right here in PREEMPT_RT patchset. */

	/* Get optional system timestamp before query. */
	if (stime)
		*stime = ktime_get();

	/*
	 * Read vertical scanline which is currently composed for our
	 * pixelvalve by the HVS, and also the scaler status.
	 */
	val = HVS_READ(SCALER_DISPSTATX(vc4_crtc->channel));

	/* Get optional system timestamp after query. */
	if (etime)
		*etime = ktime_get();

	/* preempt_enable_rt() should go right here in PREEMPT_RT patchset. */

	/* Vertical position of hvs composed scanline. */
	*vpos = VC4_GET_FIELD(val, SCALER_DISPSTATX_LINE);
	*hpos = 0;

	if (mode->flags & DRM_MODE_FLAG_INTERLACE) {
		*vpos /= 2;

		/* Use hpos to correct for field offset in interlaced mode. */
		if (VC4_GET_FIELD(val, SCALER_DISPSTATX_FRAME_COUNT) % 2)
			*hpos += mode->crtc_htotal / 2;
	}

	/* This is the offset we need for translating hvs -> pv scanout pos. */
	fifo_lines = vc4_crtc->cob_size / mode->crtc_hdisplay;

	if (fifo_lines > 0)
		ret |= DRM_SCANOUTPOS_VALID;

	/* HVS more than fifo_lines into frame for compositing? */
	if (*vpos > fifo_lines) {
		/*
		 * We are in active scanout and can get some meaningful results
		 * from HVS. The actual PV scanout can not trail behind more
		 * than fifo_lines as that is the fifo's capacity. Assume that
		 * in active scanout the HVS and PV work in lockstep wrt. HVS
		 * refilling the fifo and PV consuming from the fifo, ie.
		 * whenever the PV consumes and frees up a scanline in the
		 * fifo, the HVS will immediately refill it, therefore
		 * incrementing vpos. Therefore we choose HVS read position -
		 * fifo size in scanlines as a estimate of the real scanout
		 * position of the PV.
		 */
		*vpos -= fifo_lines + 1;

		ret |= DRM_SCANOUTPOS_ACCURATE;
		return ret;
	}

	/*
	 * Less: This happens when we are in vblank and the HVS, after getting
	 * the VSTART restart signal from the PV, just started refilling its
	 * fifo with new lines from the top-most lines of the new framebuffers.
	 * The PV does not scan out in vblank, so does not remove lines from
	 * the fifo, so the fifo will be full quickly and the HVS has to pause.
	 * We can't get meaningful readings wrt. scanline position of the PV
	 * and need to make things up in a approximative but consistent way.
	 */
	ret |= DRM_SCANOUTPOS_IN_VBLANK;
	vblank_lines = mode->vtotal - mode->vdisplay;

	if (flags & DRM_CALLED_FROM_VBLIRQ) {
		/*
		 * Assume the irq handler got called close to first
		 * line of vblank, so PV has about a full vblank
		 * scanlines to go, and as a base timestamp use the
		 * one taken at entry into vblank irq handler, so it
		 * is not affected by random delays due to lock
		 * contention on event_lock or vblank_time lock in
		 * the core.
		 */
		*vpos = -vblank_lines;

		if (stime)
			*stime = vc4_crtc->t_vblank;
		if (etime)
			*etime = vc4_crtc->t_vblank;

		/*
		 * If the HVS fifo is not yet full then we know for certain
		 * we are at the very beginning of vblank, as the hvs just
		 * started refilling, and the stime and etime timestamps
		 * truly correspond to start of vblank.
		 */
		if ((val & SCALER_DISPSTATX_FULL) != SCALER_DISPSTATX_FULL)
			ret |= DRM_SCANOUTPOS_ACCURATE;
	} else {
		/*
		 * No clue where we are inside vblank. Return a vpos of zero,
		 * which will cause calling code to just return the etime
		 * timestamp uncorrected. At least this is no worse than the
		 * standard fallback.
		 */
		*vpos = 0;
	}

	return ret;
}

int vc4_crtc_get_vblank_timestamp(struct drm_device *dev, unsigned int crtc_id,
				  int *max_error, struct timeval *vblank_time,
				  unsigned flags)
{
	struct vc4_dev *vc4 = to_vc4_dev(dev);
	struct vc4_crtc *vc4_crtc = vc4->crtc[crtc_id];
	struct drm_crtc *crtc = &vc4_crtc->base;
	struct drm_crtc_state *state = crtc->state;

	/* Helper routine in DRM core does all the work: */
	return drm_calc_vbltimestamp_from_scanoutpos(dev, crtc_id, max_error,
						     vblank_time, flags,
						     &state->adjusted_mode);
}

static void vc4_crtc_destroy(struct drm_crtc *crtc)
=======
void vc4_crtc_destroy(struct drm_crtc *crtc)
>>>>>>> 24b8d41d
{
	drm_crtc_cleanup(crtc);
}

<<<<<<< HEAD
static void
vc4_crtc_lut_load(struct drm_crtc *crtc)
{
	struct drm_device *dev = crtc->dev;
	struct vc4_dev *vc4 = to_vc4_dev(dev);
	struct vc4_crtc *vc4_crtc = to_vc4_crtc(crtc);
	u32 i;

	/* The LUT memory is laid out with each HVS channel in order,
	 * each of which takes 256 writes for R, 256 for G, then 256
	 * for B.
	 */
	HVS_WRITE(SCALER_GAMADDR,
		  SCALER_GAMADDR_AUTOINC |
		  (vc4_crtc->channel * 3 * crtc->gamma_size));

	for (i = 0; i < crtc->gamma_size; i++)
		HVS_WRITE(SCALER_GAMDATA, vc4_crtc->lut_r[i]);
	for (i = 0; i < crtc->gamma_size; i++)
		HVS_WRITE(SCALER_GAMDATA, vc4_crtc->lut_g[i]);
	for (i = 0; i < crtc->gamma_size; i++)
		HVS_WRITE(SCALER_GAMDATA, vc4_crtc->lut_b[i]);
}

static int
vc4_crtc_gamma_set(struct drm_crtc *crtc, u16 *r, u16 *g, u16 *b,
		   uint32_t size)
{
	struct vc4_crtc *vc4_crtc = to_vc4_crtc(crtc);
	u32 i;

	for (i = 0; i < size; i++) {
		vc4_crtc->lut_r[i] = r[i] >> 8;
		vc4_crtc->lut_g[i] = g[i] >> 8;
		vc4_crtc->lut_b[i] = b[i] >> 8;
	}

	vc4_crtc_lut_load(crtc);

	return 0;
}

static u32 vc4_get_fifo_full_level(u32 format)
=======
static u32 vc4_get_fifo_full_level(struct vc4_crtc *vc4_crtc, u32 format)
>>>>>>> 24b8d41d
{
	const struct vc4_crtc_data *crtc_data = vc4_crtc_to_vc4_crtc_data(vc4_crtc);
	const struct vc4_pv_data *pv_data = vc4_crtc_to_vc4_pv_data(vc4_crtc);
	u32 fifo_len_bytes = pv_data->fifo_depth;

	/*
	 * Pixels are pulled from the HVS if the number of bytes is
	 * lower than the FIFO full level.
	 *
	 * The latency of the pixel fetch mechanism is 6 pixels, so we
	 * need to convert those 6 pixels in bytes, depending on the
	 * format, and then subtract that from the length of the FIFO
	 * to make sure we never end up in a situation where the FIFO
	 * is full.
	 */
	switch (format) {
	case PV_CONTROL_FORMAT_DSIV_16:
	case PV_CONTROL_FORMAT_DSIC_16:
		return fifo_len_bytes - 2 * HVS_FIFO_LATENCY_PIX;
	case PV_CONTROL_FORMAT_DSIV_18:
		return fifo_len_bytes - 14;
	case PV_CONTROL_FORMAT_24:
	case PV_CONTROL_FORMAT_DSIV_24:
	default:
		/*
		 * For some reason, the pixelvalve4 doesn't work with
		 * the usual formula and will only work with 32.
		 */
		if (crtc_data->hvs_output == 5)
			return 32;

		return fifo_len_bytes - 3 * HVS_FIFO_LATENCY_PIX;
	}
}

static u32 vc4_crtc_get_fifo_full_level_bits(struct vc4_crtc *vc4_crtc,
					     u32 format)
{
	u32 level = vc4_get_fifo_full_level(vc4_crtc, format);
	u32 ret = 0;

	ret |= VC4_SET_FIELD((level >> 6),
			     PV5_CONTROL_FIFO_LEVEL_HIGH);

	return ret | VC4_SET_FIELD(level & 0x3f,
				   PV_CONTROL_FIFO_LEVEL);
}

/*
 * Returns the encoder attached to the CRTC.
 *
 * VC4 can only scan out to one encoder at a time, while the DRM core
 * allows drivers to push pixels to more than one encoder from the
 * same CRTC.
 */
static struct drm_encoder *vc4_get_crtc_encoder(struct drm_crtc *crtc)
{
	struct drm_connector *connector;
	struct drm_connector_list_iter conn_iter;

	drm_connector_list_iter_begin(crtc->dev, &conn_iter);
	drm_for_each_connector_iter(connector, &conn_iter) {
		if (connector->state->crtc == crtc) {
			drm_connector_list_iter_end(&conn_iter);
			return connector->encoder;
		}
	}
	drm_connector_list_iter_end(&conn_iter);

	return NULL;
}

static void vc4_crtc_pixelvalve_reset(struct drm_crtc *crtc)
{
	struct vc4_crtc *vc4_crtc = to_vc4_crtc(crtc);

	/* The PV needs to be disabled before it can be flushed */
	CRTC_WRITE(PV_CONTROL, CRTC_READ(PV_CONTROL) & ~PV_CONTROL_EN);
	CRTC_WRITE(PV_CONTROL, CRTC_READ(PV_CONTROL) | PV_CONTROL_FIFO_CLR);
}

static void vc4_crtc_config_pv(struct drm_crtc *crtc)
{
	struct drm_device *dev = crtc->dev;
	struct vc4_dev *vc4 = to_vc4_dev(dev);
	struct drm_encoder *encoder = vc4_get_crtc_encoder(crtc);
	struct vc4_encoder *vc4_encoder = to_vc4_encoder(encoder);
	struct vc4_crtc *vc4_crtc = to_vc4_crtc(crtc);
	const struct vc4_pv_data *pv_data = vc4_crtc_to_vc4_pv_data(vc4_crtc);
	struct drm_crtc_state *state = crtc->state;
	struct drm_display_mode *mode = &state->adjusted_mode;
	bool interlace = mode->flags & DRM_MODE_FLAG_INTERLACE;
	u32 pixel_rep = (mode->flags & DRM_MODE_FLAG_DBLCLK) ? 2 : 1;
<<<<<<< HEAD
	u32 format = PV_CONTROL_FORMAT_24;
=======
	bool is_dsi = (vc4_encoder->type == VC4_ENCODER_TYPE_DSI0 ||
		       vc4_encoder->type == VC4_ENCODER_TYPE_DSI1);
	u32 format = is_dsi ? PV_CONTROL_FORMAT_DSIV_24 : PV_CONTROL_FORMAT_24;
	u8 ppc = pv_data->pixels_per_clock;
>>>>>>> 24b8d41d
	bool debug_dump_regs = false;

	if (debug_dump_regs) {
		struct drm_printer p = drm_info_printer(&vc4_crtc->pdev->dev);
		dev_info(&vc4_crtc->pdev->dev, "CRTC %d regs before:\n",
			 drm_crtc_index(crtc));
		drm_print_regset32(&p, &vc4_crtc->regset);
	}

	vc4_crtc_pixelvalve_reset(crtc);

	CRTC_WRITE(PV_HORZA,
<<<<<<< HEAD
		   VC4_SET_FIELD((mode->htotal -
				  mode->hsync_end) * pixel_rep,
				 PV_HORZA_HBP) |
		   VC4_SET_FIELD((mode->hsync_end -
				  mode->hsync_start) * pixel_rep,
=======
		   VC4_SET_FIELD((mode->htotal - mode->hsync_end) * pixel_rep / ppc,
				 PV_HORZA_HBP) |
		   VC4_SET_FIELD((mode->hsync_end - mode->hsync_start) * pixel_rep / ppc,
>>>>>>> 24b8d41d
				 PV_HORZA_HSYNC));

	CRTC_WRITE(PV_HORZB,
<<<<<<< HEAD
		   VC4_SET_FIELD((mode->hsync_start -
				  mode->hdisplay) * pixel_rep,
				 PV_HORZB_HFP) |
		   VC4_SET_FIELD(mode->hdisplay * pixel_rep, PV_HORZB_HACTIVE));
=======
		   VC4_SET_FIELD((mode->hsync_start - mode->hdisplay) * pixel_rep / ppc,
				 PV_HORZB_HFP) |
		   VC4_SET_FIELD(mode->hdisplay * pixel_rep / ppc,
				 PV_HORZB_HACTIVE));
>>>>>>> 24b8d41d

	CRTC_WRITE(PV_VERTA,
		   VC4_SET_FIELD(mode->crtc_vtotal - mode->crtc_vsync_end,
				 PV_VERTA_VBP) |
		   VC4_SET_FIELD(mode->crtc_vsync_end - mode->crtc_vsync_start,
				 PV_VERTA_VSYNC));
	CRTC_WRITE(PV_VERTB,
		   VC4_SET_FIELD(mode->crtc_vsync_start - mode->crtc_vdisplay,
				 PV_VERTB_VFP) |
		   VC4_SET_FIELD(mode->crtc_vdisplay, PV_VERTB_VACTIVE));

	if (interlace) {
		CRTC_WRITE(PV_VERTA_EVEN,
			   VC4_SET_FIELD(mode->crtc_vtotal -
					 mode->crtc_vsync_end - 1,
					 PV_VERTA_VBP) |
			   VC4_SET_FIELD(mode->crtc_vsync_end -
					 mode->crtc_vsync_start,
					 PV_VERTA_VSYNC));
		CRTC_WRITE(PV_VERTB_EVEN,
			   VC4_SET_FIELD(mode->crtc_vsync_start -
					 mode->crtc_vdisplay,
					 PV_VERTB_VFP) |
			   VC4_SET_FIELD(mode->crtc_vdisplay, PV_VERTB_VACTIVE));

		/* We set up first field even mode for HDMI.  VEC's
		 * NTSC mode would want first field odd instead, once
		 * we support it (to do so, set ODD_FIRST and put the
		 * delay in VSYNCD_EVEN instead).
		 */
		CRTC_WRITE(PV_V_CONTROL,
			   PV_VCONTROL_CONTINUOUS |
<<<<<<< HEAD
=======
			   (is_dsi ? PV_VCONTROL_DSI : 0) |
>>>>>>> 24b8d41d
			   PV_VCONTROL_INTERLACE |
			   VC4_SET_FIELD(mode->htotal * pixel_rep / 2,
					 PV_VCONTROL_ODD_DELAY));
		CRTC_WRITE(PV_VSYNCD_EVEN, 0);
	} else {
<<<<<<< HEAD
		CRTC_WRITE(PV_V_CONTROL, PV_VCONTROL_CONTINUOUS);
	}

	CRTC_WRITE(PV_HACT_ACT, mode->hdisplay * pixel_rep);

=======
		CRTC_WRITE(PV_V_CONTROL,
			   PV_VCONTROL_CONTINUOUS |
			   (is_dsi ? PV_VCONTROL_DSI : 0));
	}

	if (is_dsi)
		CRTC_WRITE(PV_HACT_ACT, mode->hdisplay * pixel_rep);

	if (vc4->hvs->hvs5)
		CRTC_WRITE(PV_MUX_CFG,
			   VC4_SET_FIELD(PV_MUX_CFG_RGB_PIXEL_MUX_MODE_NO_SWAP,
					 PV_MUX_CFG_RGB_PIXEL_MUX_MODE));
>>>>>>> 24b8d41d

	CRTC_WRITE(PV_CONTROL, PV_CONTROL_FIFO_CLR |
		   vc4_crtc_get_fifo_full_level_bits(vc4_crtc, format) |
		   VC4_SET_FIELD(format, PV_CONTROL_FORMAT) |
<<<<<<< HEAD
		   VC4_SET_FIELD(vc4_get_fifo_full_level(format),
				 PV_CONTROL_FIFO_LEVEL) |
=======
>>>>>>> 24b8d41d
		   VC4_SET_FIELD(pixel_rep - 1, PV_CONTROL_PIXEL_REP) |
		   PV_CONTROL_CLR_AT_START |
		   PV_CONTROL_TRIGGER_UNDERFLOW |
		   PV_CONTROL_WAIT_HSTART |
<<<<<<< HEAD
		   VC4_SET_FIELD(clock_select, PV_CONTROL_CLK_SELECT) |
		   PV_CONTROL_FIFO_CLR |
		   PV_CONTROL_EN);

	HVS_WRITE(SCALER_DISPBKGNDX(vc4_crtc->channel),
		  SCALER_DISPBKGND_AUTOHS |
		  SCALER_DISPBKGND_GAMMA |
		  (interlace ? SCALER_DISPBKGND_INTERLACE : 0));
=======
		   VC4_SET_FIELD(vc4_encoder->clock_select,
				 PV_CONTROL_CLK_SELECT));
>>>>>>> 24b8d41d

	/* Reload the LUT, since the SRAMs would have been disabled if
	 * all CRTCs had SCALER_DISPBKGND_GAMMA unset at once.
	 */
	vc4_crtc_lut_load(crtc);

	if (debug_dump_regs) {
		struct drm_printer p = drm_info_printer(&vc4_crtc->pdev->dev);
		dev_info(&vc4_crtc->pdev->dev, "CRTC %d regs after:\n",
			 drm_crtc_index(crtc));
		drm_print_regset32(&p, &vc4_crtc->regset);
	}
}

static void require_hvs_enabled(struct drm_device *dev)
{
	struct vc4_dev *vc4 = to_vc4_dev(dev);

	WARN_ON_ONCE((HVS_READ(SCALER_DISPCTRL) & SCALER_DISPCTRL_ENABLE) !=
		     SCALER_DISPCTRL_ENABLE);
}

static int vc4_crtc_disable(struct drm_crtc *crtc, unsigned int channel)
{
	struct drm_encoder *encoder = vc4_get_crtc_encoder(crtc);
	struct vc4_encoder *vc4_encoder = to_vc4_encoder(encoder);
	struct vc4_crtc *vc4_crtc = to_vc4_crtc(crtc);
	struct drm_device *dev = crtc->dev;
	int ret;

	/* Disable vblank irq handling before crtc is disabled. */
	drm_crtc_vblank_off(crtc);

	CRTC_WRITE(PV_V_CONTROL,
		   CRTC_READ(PV_V_CONTROL) & ~PV_VCONTROL_VIDEN);
	ret = wait_for(!(CRTC_READ(PV_V_CONTROL) & PV_VCONTROL_VIDEN), 1);
	WARN_ONCE(ret, "Timeout waiting for !PV_VCONTROL_VIDEN\n");

	/*
	 * This delay is needed to avoid to get a pixel stuck in an
	 * unflushable FIFO between the pixelvalve and the HDMI
	 * controllers on the BCM2711.
	 *
	 * Timing is fairly sensitive here, so mdelay is the safest
	 * approach.
	 *
	 * If it was to be reworked, the stuck pixel happens on a
	 * BCM2711 when changing mode with a good probability, so a
	 * script that changes mode on a regular basis should trigger
	 * the bug after less than 10 attempts. It manifests itself with
	 * every pixels being shifted by one to the right, and thus the
	 * last pixel of a line actually being displayed as the first
	 * pixel on the next line.
	 */
	mdelay(20);

	if (vc4_encoder && vc4_encoder->post_crtc_disable)
		vc4_encoder->post_crtc_disable(encoder);

	vc4_crtc_pixelvalve_reset(crtc);
	vc4_hvs_stop_channel(dev, channel);

	if (vc4_encoder && vc4_encoder->post_crtc_powerdown)
		vc4_encoder->post_crtc_powerdown(encoder);

	return 0;
}

int vc4_crtc_disable_at_boot(struct drm_crtc *crtc)
{
	struct drm_device *drm = crtc->dev;
	struct vc4_crtc *vc4_crtc = to_vc4_crtc(crtc);
	int channel;

	if (!(of_device_is_compatible(vc4_crtc->pdev->dev.of_node,
				      "brcm,bcm2711-pixelvalve2") ||
	      of_device_is_compatible(vc4_crtc->pdev->dev.of_node,
				      "brcm,bcm2711-pixelvalve4")))
		return 0;

	if (!(CRTC_READ(PV_CONTROL) & PV_CONTROL_EN))
		return 0;

	if (!(CRTC_READ(PV_V_CONTROL) & PV_VCONTROL_VIDEN))
		return 0;

	channel = vc4_hvs_get_fifo_from_output(drm, vc4_crtc->data->hvs_output);
	if (channel < 0)
		return 0;

	return vc4_crtc_disable(crtc, channel);
}

static void vc4_crtc_atomic_disable(struct drm_crtc *crtc,
				    struct drm_crtc_state *old_state)
{
	struct vc4_crtc_state *old_vc4_state = to_vc4_crtc_state(old_state);
	struct drm_device *dev = crtc->dev;

	require_hvs_enabled(dev);

	/* Disable vblank irq handling before crtc is disabled. */
	drm_crtc_vblank_off(crtc);

	vc4_crtc_disable(crtc, old_vc4_state->assigned_channel);

	/*
	 * Make sure we issue a vblank event after disabling the CRTC if
	 * someone was waiting it.
	 */
	if (crtc->state->event) {
		unsigned long flags;

<<<<<<< HEAD
	/* Turn on the pixel valve, which will emit the vstart signal. */
	CRTC_WRITE(PV_V_CONTROL,
		   CRTC_READ(PV_V_CONTROL) | PV_VCONTROL_VIDEN);

	/* Enable vblank irq handling after crtc is started. */
	drm_crtc_vblank_on(crtc);
}

static bool vc4_crtc_mode_fixup(struct drm_crtc *crtc,
				const struct drm_display_mode *mode,
				struct drm_display_mode *adjusted_mode)
{
	/* Do not allow doublescan modes from user space */
	if (adjusted_mode->flags & DRM_MODE_FLAG_DBLSCAN) {
		DRM_DEBUG_KMS("[CRTC:%d] Doublescan mode rejected.\n",
			      crtc->base.id);
		return false;
	}

	return true;
=======
		spin_lock_irqsave(&dev->event_lock, flags);
		drm_crtc_send_vblank_event(crtc, crtc->state->event);
		crtc->state->event = NULL;
		spin_unlock_irqrestore(&dev->event_lock, flags);
	}
>>>>>>> 24b8d41d
}

static void vc4_crtc_atomic_enable(struct drm_crtc *crtc,
				   struct drm_crtc_state *old_state)
{
	struct drm_device *dev = crtc->dev;
<<<<<<< HEAD
	struct vc4_dev *vc4 = to_vc4_dev(dev);
	struct drm_plane *plane;
	unsigned long flags;
	const struct drm_plane_state *plane_state;
	u32 dlist_count = 0;
	int ret;
=======
	struct vc4_crtc *vc4_crtc = to_vc4_crtc(crtc);
	struct drm_encoder *encoder = vc4_get_crtc_encoder(crtc);
	struct vc4_encoder *vc4_encoder = to_vc4_encoder(encoder);
>>>>>>> 24b8d41d

	require_hvs_enabled(dev);

	/* Enable vblank irq handling before crtc is started otherwise
	 * drm_crtc_get_vblank() fails in vc4_crtc_update_dlist().
	 */
	drm_crtc_vblank_on(crtc);

<<<<<<< HEAD
	drm_atomic_crtc_state_for_each_plane_state(plane, plane_state, state)
		dlist_count += vc4_plane_dlist_size(plane_state);
=======
	vc4_hvs_atomic_enable(crtc, old_state);

	if (vc4_encoder->pre_crtc_configure)
		vc4_encoder->pre_crtc_configure(encoder);

	vc4_crtc_config_pv(crtc);
>>>>>>> 24b8d41d

	CRTC_WRITE(PV_CONTROL, CRTC_READ(PV_CONTROL) | PV_CONTROL_EN);

	if (vc4_encoder->pre_crtc_enable)
		vc4_encoder->pre_crtc_enable(encoder);

	/* When feeding the transposer block the pixelvalve is unneeded and
	 * should not be enabled.
	 */
	CRTC_WRITE(PV_V_CONTROL,
		   CRTC_READ(PV_V_CONTROL) | PV_VCONTROL_VIDEN);

	if (vc4_encoder->post_crtc_enable)
		vc4_encoder->post_crtc_enable(encoder);
}

static enum drm_mode_status vc4_crtc_mode_valid(struct drm_crtc *crtc,
						const struct drm_display_mode *mode)
{
	/* Do not allow doublescan modes from user space */
	if (mode->flags & DRM_MODE_FLAG_DBLSCAN) {
		DRM_DEBUG_KMS("[CRTC:%d] Doublescan mode rejected.\n",
			      crtc->base.id);
		return MODE_NO_DBLESCAN;
	}

	return MODE_OK;
}

void vc4_crtc_get_margins(struct drm_crtc_state *state,
			  unsigned int *left, unsigned int *right,
			  unsigned int *top, unsigned int *bottom)
{
	struct vc4_crtc_state *vc4_state = to_vc4_crtc_state(state);
	struct drm_connector_state *conn_state;
	struct drm_connector *conn;
	int i;

	*left = vc4_state->margins.left;
	*right = vc4_state->margins.right;
	*top = vc4_state->margins.top;
	*bottom = vc4_state->margins.bottom;

<<<<<<< HEAD
	if (crtc->state->event) {
		unsigned long flags;
=======
	/* We have to interate over all new connector states because
	 * vc4_crtc_get_margins() might be called before
	 * vc4_crtc_atomic_check() which means margins info in vc4_crtc_state
	 * might be outdated.
	 */
	for_each_new_connector_in_state(state->state, conn, conn_state, i) {
		if (conn_state->crtc != state->crtc)
			continue;

		*left = conn_state->tv.margins.left;
		*right = conn_state->tv.margins.right;
		*top = conn_state->tv.margins.top;
		*bottom = conn_state->tv.margins.bottom;
		break;
	}
}

static int vc4_crtc_atomic_check(struct drm_crtc *crtc,
				 struct drm_crtc_state *state)
{
	struct vc4_crtc_state *vc4_state = to_vc4_crtc_state(state);
	struct drm_connector *conn;
	struct drm_connector_state *conn_state;
	int ret, i;
>>>>>>> 24b8d41d

	ret = vc4_hvs_atomic_check(crtc, state);
	if (ret)
		return ret;

	for_each_new_connector_in_state(state->state, conn, conn_state, i) {
		if (conn_state->crtc != crtc)
			continue;

<<<<<<< HEAD
		spin_lock_irqsave(&dev->event_lock, flags);
		vc4_crtc->event = crtc->state->event;
		crtc->state->event = NULL;

		HVS_WRITE(SCALER_DISPLISTX(vc4_crtc->channel),
			  vc4_state->mm.start);

		spin_unlock_irqrestore(&dev->event_lock, flags);
	} else {
		HVS_WRITE(SCALER_DISPLISTX(vc4_crtc->channel),
			  vc4_state->mm.start);
	}

	if (debug_dump_regs) {
		DRM_INFO("CRTC %d HVS after:\n", drm_crtc_index(crtc));
		vc4_hvs_dump_state(dev);
=======
		vc4_state->margins.left = conn_state->tv.margins.left;
		vc4_state->margins.right = conn_state->tv.margins.right;
		vc4_state->margins.top = conn_state->tv.margins.top;
		vc4_state->margins.bottom = conn_state->tv.margins.bottom;
		break;
>>>>>>> 24b8d41d
	}

	return 0;
}

static int vc4_enable_vblank(struct drm_crtc *crtc)
{
	struct vc4_crtc *vc4_crtc = to_vc4_crtc(crtc);

	CRTC_WRITE(PV_INTEN, PV_INT_VFP_START);

	return 0;
}

static void vc4_disable_vblank(struct drm_crtc *crtc)
{
	struct vc4_crtc *vc4_crtc = to_vc4_crtc(crtc);

	CRTC_WRITE(PV_INTEN, 0);
}

static void vc4_crtc_handle_page_flip(struct vc4_crtc *vc4_crtc)
{
	struct drm_crtc *crtc = &vc4_crtc->base;
	struct drm_device *dev = crtc->dev;
	struct vc4_dev *vc4 = to_vc4_dev(dev);
	struct vc4_crtc_state *vc4_state = to_vc4_crtc_state(crtc->state);
<<<<<<< HEAD
	u32 chan = vc4_crtc->channel;
=======
	u32 chan = vc4_state->assigned_channel;
>>>>>>> 24b8d41d
	unsigned long flags;

	spin_lock_irqsave(&dev->event_lock, flags);
	if (vc4_crtc->event &&
<<<<<<< HEAD
	    (vc4_state->mm.start == HVS_READ(SCALER_DISPLACTX(chan)))) {
		drm_crtc_send_vblank_event(crtc, vc4_crtc->event);
		vc4_crtc->event = NULL;
		drm_crtc_vblank_put(crtc);
=======
	    (vc4_state->mm.start == HVS_READ(SCALER_DISPLACTX(chan)) ||
	     vc4_state->feed_txp)) {
		drm_crtc_send_vblank_event(crtc, vc4_crtc->event);
		vc4_crtc->event = NULL;
		drm_crtc_vblank_put(crtc);

		/* Wait for the page flip to unmask the underrun to ensure that
		 * the display list was updated by the hardware. Before that
		 * happens, the HVS will be using the previous display list with
		 * the CRTC and encoder already reconfigured, leading to
		 * underruns. This can be seen when reconfiguring the CRTC.
		 */
		vc4_hvs_unmask_underrun(dev, chan);
>>>>>>> 24b8d41d
	}
	spin_unlock_irqrestore(&dev->event_lock, flags);
}

void vc4_crtc_handle_vblank(struct vc4_crtc *crtc)
{
	crtc->t_vblank = ktime_get();
	drm_crtc_handle_vblank(&crtc->base);
	vc4_crtc_handle_page_flip(crtc);
}

static irqreturn_t vc4_crtc_irq_handler(int irq, void *data)
{
	struct vc4_crtc *vc4_crtc = data;
	u32 stat = CRTC_READ(PV_INTSTAT);
	irqreturn_t ret = IRQ_NONE;

	if (stat & PV_INT_VFP_START) {
		vc4_crtc->t_vblank = ktime_get();
		CRTC_WRITE(PV_INTSTAT, PV_INT_VFP_START);
		vc4_crtc_handle_vblank(vc4_crtc);
		ret = IRQ_HANDLED;
	}

	return ret;
}

struct vc4_async_flip_state {
	struct drm_crtc *crtc;
	struct drm_framebuffer *fb;
	struct drm_framebuffer *old_fb;
	struct drm_pending_vblank_event *event;

	struct vc4_seqno_cb cb;
};

/* Called when the V3D execution for the BO being flipped to is done, so that
 * we can actually update the plane's address to point to it.
 */
static void
vc4_async_page_flip_complete(struct vc4_seqno_cb *cb)
{
	struct vc4_async_flip_state *flip_state =
		container_of(cb, struct vc4_async_flip_state, cb);
	struct drm_crtc *crtc = flip_state->crtc;
	struct drm_device *dev = crtc->dev;
	struct vc4_dev *vc4 = to_vc4_dev(dev);
	struct drm_plane *plane = crtc->primary;

	vc4_plane_async_set_fb(plane, flip_state->fb);
	if (flip_state->event) {
		unsigned long flags;

		spin_lock_irqsave(&dev->event_lock, flags);
		drm_crtc_send_vblank_event(crtc, flip_state->event);
		spin_unlock_irqrestore(&dev->event_lock, flags);
	}

	drm_crtc_vblank_put(crtc);
<<<<<<< HEAD
	drm_framebuffer_unreference(flip_state->fb);
=======
	drm_framebuffer_put(flip_state->fb);

	/* Decrement the BO usecnt in order to keep the inc/dec calls balanced
	 * when the planes are updated through the async update path.
	 * FIXME: we should move to generic async-page-flip when it's
	 * available, so that we can get rid of this hand-made cleanup_fb()
	 * logic.
	 */
	if (flip_state->old_fb) {
		struct drm_gem_cma_object *cma_bo;
		struct vc4_bo *bo;

		cma_bo = drm_fb_cma_get_gem_obj(flip_state->old_fb, 0);
		bo = to_vc4_bo(&cma_bo->base);
		vc4_bo_dec_usecnt(bo);
		drm_framebuffer_put(flip_state->old_fb);
	}

>>>>>>> 24b8d41d
	kfree(flip_state);

	up(&vc4->async_modeset);
}

/* Implements async (non-vblank-synced) page flips.
 *
 * The page flip ioctl needs to return immediately, so we grab the
 * modeset semaphore on the pipe, and queue the address update for
 * when V3D is done with the BO being flipped to.
 */
static int vc4_async_page_flip(struct drm_crtc *crtc,
			       struct drm_framebuffer *fb,
			       struct drm_pending_vblank_event *event,
			       uint32_t flags)
{
	struct drm_device *dev = crtc->dev;
	struct vc4_dev *vc4 = to_vc4_dev(dev);
	struct drm_plane *plane = crtc->primary;
	int ret = 0;
	struct vc4_async_flip_state *flip_state;
	struct drm_gem_cma_object *cma_bo = drm_fb_cma_get_gem_obj(fb, 0);
	struct vc4_bo *bo = to_vc4_bo(&cma_bo->base);

	/* Increment the BO usecnt here, so that we never end up with an
	 * unbalanced number of vc4_bo_{dec,inc}_usecnt() calls when the
	 * plane is later updated through the non-async path.
	 * FIXME: we should move to generic async-page-flip when it's
	 * available, so that we can get rid of this hand-made prepare_fb()
	 * logic.
	 */
	ret = vc4_bo_inc_usecnt(bo);
	if (ret)
		return ret;

	flip_state = kzalloc(sizeof(*flip_state), GFP_KERNEL);
	if (!flip_state) {
		vc4_bo_dec_usecnt(bo);
		return -ENOMEM;
	}

	drm_framebuffer_get(fb);
	flip_state->fb = fb;
	flip_state->crtc = crtc;
	flip_state->event = event;

	/* Make sure all other async modesetes have landed. */
	ret = down_interruptible(&vc4->async_modeset);
	if (ret) {
		drm_framebuffer_put(fb);
		vc4_bo_dec_usecnt(bo);
		kfree(flip_state);
		return ret;
	}

<<<<<<< HEAD
=======
	/* Save the current FB before it's replaced by the new one in
	 * drm_atomic_set_fb_for_plane(). We'll need the old FB in
	 * vc4_async_page_flip_complete() to decrement the BO usecnt and keep
	 * it consistent.
	 * FIXME: we should move to generic async-page-flip when it's
	 * available, so that we can get rid of this hand-made cleanup_fb()
	 * logic.
	 */
	flip_state->old_fb = plane->state->fb;
	if (flip_state->old_fb)
		drm_framebuffer_get(flip_state->old_fb);

>>>>>>> 24b8d41d
	WARN_ON(drm_crtc_vblank_get(crtc) != 0);

	/* Immediately update the plane's legacy fb pointer, so that later
	 * modeset prep sees the state that will be present when the semaphore
	 * is released.
	 */
	drm_atomic_set_fb_for_plane(plane->state, fb);

	vc4_queue_seqno_cb(dev, &flip_state->cb, bo->seqno,
			   vc4_async_page_flip_complete);

	/* Driver takes ownership of state on successful async commit. */
	return 0;
}

int vc4_page_flip(struct drm_crtc *crtc,
		  struct drm_framebuffer *fb,
		  struct drm_pending_vblank_event *event,
		  uint32_t flags,
		  struct drm_modeset_acquire_ctx *ctx)
{
	if (flags & DRM_MODE_PAGE_FLIP_ASYNC)
		return vc4_async_page_flip(crtc, fb, event, flags);
	else
		return drm_atomic_helper_page_flip(crtc, fb, event, flags, ctx);
}

struct drm_crtc_state *vc4_crtc_duplicate_state(struct drm_crtc *crtc)
{
	struct vc4_crtc_state *vc4_state, *old_vc4_state;

	vc4_state = kzalloc(sizeof(*vc4_state), GFP_KERNEL);
	if (!vc4_state)
		return NULL;

	old_vc4_state = to_vc4_crtc_state(crtc->state);
	vc4_state->feed_txp = old_vc4_state->feed_txp;
	vc4_state->margins = old_vc4_state->margins;
	vc4_state->assigned_channel = old_vc4_state->assigned_channel;

	__drm_atomic_helper_crtc_duplicate_state(crtc, &vc4_state->base);
	return &vc4_state->base;
}

void vc4_crtc_destroy_state(struct drm_crtc *crtc,
			    struct drm_crtc_state *state)
{
	struct vc4_dev *vc4 = to_vc4_dev(crtc->dev);
	struct vc4_crtc_state *vc4_state = to_vc4_crtc_state(state);

	if (drm_mm_node_allocated(&vc4_state->mm)) {
		unsigned long flags;

		spin_lock_irqsave(&vc4->hvs->mm_lock, flags);
		drm_mm_remove_node(&vc4_state->mm);
		spin_unlock_irqrestore(&vc4->hvs->mm_lock, flags);

	}

<<<<<<< HEAD
	__drm_atomic_helper_crtc_destroy_state(state);
=======
	drm_atomic_helper_crtc_destroy_state(crtc, state);
}

void vc4_crtc_reset(struct drm_crtc *crtc)
{
	struct vc4_crtc_state *vc4_crtc_state;

	if (crtc->state)
		vc4_crtc_destroy_state(crtc, crtc->state);

	vc4_crtc_state = kzalloc(sizeof(*vc4_crtc_state), GFP_KERNEL);
	if (!vc4_crtc_state) {
		crtc->state = NULL;
		return;
	}

	vc4_crtc_state->assigned_channel = VC4_HVS_CHANNEL_DISABLED;
	__drm_atomic_helper_crtc_reset(crtc, &vc4_crtc_state->base);
>>>>>>> 24b8d41d
}

static const struct drm_crtc_funcs vc4_crtc_funcs = {
	.set_config = drm_atomic_helper_set_config,
	.destroy = vc4_crtc_destroy,
	.page_flip = vc4_page_flip,
	.set_property = NULL,
	.cursor_set = NULL, /* handled by drm_mode_cursor_universal */
	.cursor_move = NULL, /* handled by drm_mode_cursor_universal */
	.reset = vc4_crtc_reset,
	.atomic_duplicate_state = vc4_crtc_duplicate_state,
	.atomic_destroy_state = vc4_crtc_destroy_state,
<<<<<<< HEAD
	.gamma_set = vc4_crtc_gamma_set,
};

static const struct drm_crtc_helper_funcs vc4_crtc_helper_funcs = {
	.mode_set_nofb = vc4_crtc_mode_set_nofb,
	.disable = vc4_crtc_disable,
	.enable = vc4_crtc_enable,
	.mode_fixup = vc4_crtc_mode_fixup,
=======
	.gamma_set = drm_atomic_helper_legacy_gamma_set,
	.enable_vblank = vc4_enable_vblank,
	.disable_vblank = vc4_disable_vblank,
	.get_vblank_timestamp = drm_crtc_vblank_helper_get_vblank_timestamp,
};

static const struct drm_crtc_helper_funcs vc4_crtc_helper_funcs = {
	.mode_valid = vc4_crtc_mode_valid,
>>>>>>> 24b8d41d
	.atomic_check = vc4_crtc_atomic_check,
	.atomic_flush = vc4_hvs_atomic_flush,
	.atomic_enable = vc4_crtc_atomic_enable,
	.atomic_disable = vc4_crtc_atomic_disable,
	.get_scanout_position = vc4_crtc_get_scanout_position,
};

static const struct vc4_pv_data bcm2835_pv0_data = {
	.base = {
		.hvs_available_channels = BIT(0),
		.hvs_output = 0,
	},
	.debugfs_name = "crtc0_regs",
	.fifo_depth = 64,
	.pixels_per_clock = 1,
	.encoder_types = {
		[PV_CONTROL_CLK_SELECT_DSI] = VC4_ENCODER_TYPE_DSI0,
		[PV_CONTROL_CLK_SELECT_DPI_SMI_HDMI] = VC4_ENCODER_TYPE_DPI,
	},
};

static const struct vc4_pv_data bcm2835_pv1_data = {
	.base = {
		.hvs_available_channels = BIT(2),
		.hvs_output = 2,
	},
	.debugfs_name = "crtc1_regs",
	.fifo_depth = 64,
	.pixels_per_clock = 1,
	.encoder_types = {
		[PV_CONTROL_CLK_SELECT_DSI] = VC4_ENCODER_TYPE_DSI1,
		[PV_CONTROL_CLK_SELECT_DPI_SMI_HDMI] = VC4_ENCODER_TYPE_SMI,
	},
};

static const struct vc4_pv_data bcm2835_pv2_data = {
	.base = {
		.hvs_available_channels = BIT(1),
		.hvs_output = 1,
	},
	.debugfs_name = "crtc2_regs",
	.fifo_depth = 64,
	.pixels_per_clock = 1,
	.encoder_types = {
		[PV_CONTROL_CLK_SELECT_DPI_SMI_HDMI] = VC4_ENCODER_TYPE_HDMI0,
		[PV_CONTROL_CLK_SELECT_VEC] = VC4_ENCODER_TYPE_VEC,
	},
};

static const struct vc4_pv_data bcm2711_pv0_data = {
	.base = {
		.hvs_available_channels = BIT(0),
		.hvs_output = 0,
	},
	.debugfs_name = "crtc0_regs",
	.fifo_depth = 64,
	.pixels_per_clock = 1,
	.encoder_types = {
		[0] = VC4_ENCODER_TYPE_DSI0,
		[1] = VC4_ENCODER_TYPE_DPI,
	},
};

static const struct vc4_pv_data bcm2711_pv1_data = {
	.base = {
		.hvs_available_channels = BIT(0) | BIT(1) | BIT(2),
		.hvs_output = 3,
	},
	.debugfs_name = "crtc1_regs",
	.fifo_depth = 64,
	.pixels_per_clock = 1,
	.encoder_types = {
		[0] = VC4_ENCODER_TYPE_DSI1,
		[1] = VC4_ENCODER_TYPE_SMI,
	},
};

static const struct vc4_pv_data bcm2711_pv2_data = {
	.base = {
		.hvs_available_channels = BIT(0) | BIT(1) | BIT(2),
		.hvs_output = 4,
	},
	.debugfs_name = "crtc2_regs",
	.fifo_depth = 256,
	.pixels_per_clock = 2,
	.encoder_types = {
		[0] = VC4_ENCODER_TYPE_HDMI0,
	},
};

static const struct vc4_pv_data bcm2711_pv3_data = {
	.base = {
		.hvs_available_channels = BIT(1),
		.hvs_output = 1,
	},
	.debugfs_name = "crtc3_regs",
	.fifo_depth = 64,
	.pixels_per_clock = 1,
	.encoder_types = {
		[0] = VC4_ENCODER_TYPE_VEC,
	},
};

static const struct vc4_pv_data bcm2711_pv4_data = {
	.base = {
		.hvs_available_channels = BIT(0) | BIT(1) | BIT(2),
		.hvs_output = 5,
	},
	.debugfs_name = "crtc4_regs",
	.fifo_depth = 64,
	.pixels_per_clock = 2,
	.encoder_types = {
		[0] = VC4_ENCODER_TYPE_HDMI1,
	},
};

static const struct of_device_id vc4_crtc_dt_match[] = {
	{ .compatible = "brcm,bcm2835-pixelvalve0", .data = &bcm2835_pv0_data },
	{ .compatible = "brcm,bcm2835-pixelvalve1", .data = &bcm2835_pv1_data },
	{ .compatible = "brcm,bcm2835-pixelvalve2", .data = &bcm2835_pv2_data },
	{ .compatible = "brcm,bcm2711-pixelvalve0", .data = &bcm2711_pv0_data },
	{ .compatible = "brcm,bcm2711-pixelvalve1", .data = &bcm2711_pv1_data },
	{ .compatible = "brcm,bcm2711-pixelvalve2", .data = &bcm2711_pv2_data },
	{ .compatible = "brcm,bcm2711-pixelvalve3", .data = &bcm2711_pv3_data },
	{ .compatible = "brcm,bcm2711-pixelvalve4", .data = &bcm2711_pv4_data },
	{}
};

static void vc4_set_crtc_possible_masks(struct drm_device *drm,
					struct drm_crtc *crtc)
{
	struct vc4_crtc *vc4_crtc = to_vc4_crtc(crtc);
	const struct vc4_pv_data *pv_data = vc4_crtc_to_vc4_pv_data(vc4_crtc);
	const enum vc4_encoder_type *encoder_types = pv_data->encoder_types;
	struct drm_encoder *encoder;

	drm_for_each_encoder(encoder, drm) {
		struct vc4_encoder *vc4_encoder;
		int i;

		vc4_encoder = to_vc4_encoder(encoder);
		for (i = 0; i < ARRAY_SIZE(pv_data->encoder_types); i++) {
			if (vc4_encoder->type == encoder_types[i]) {
				vc4_encoder->clock_select = i;
				encoder->possible_crtcs |= drm_crtc_mask(crtc);
				break;
			}
		}
	}
}

<<<<<<< HEAD
static void
vc4_crtc_get_cob_allocation(struct vc4_crtc *vc4_crtc)
{
	struct drm_device *drm = vc4_crtc->base.dev;
	struct vc4_dev *vc4 = to_vc4_dev(drm);
	u32 dispbase = HVS_READ(SCALER_DISPBASEX(vc4_crtc->channel));
	/* Top/base are supposed to be 4-pixel aligned, but the
	 * Raspberry Pi firmware fills the low bits (which are
	 * presumably ignored).
	 */
	u32 top = VC4_GET_FIELD(dispbase, SCALER_DISPBASEX_TOP) & ~3;
	u32 base = VC4_GET_FIELD(dispbase, SCALER_DISPBASEX_BASE) & ~3;

	vc4_crtc->cob_size = top - base + 4;
}

static int vc4_crtc_bind(struct device *dev, struct device *master, void *data)
=======
int vc4_crtc_init(struct drm_device *drm, struct vc4_crtc *vc4_crtc,
		  const struct drm_crtc_funcs *crtc_funcs,
		  const struct drm_crtc_helper_funcs *crtc_helper_funcs)
>>>>>>> 24b8d41d
{
	struct vc4_dev *vc4 = to_vc4_dev(drm);
	struct drm_crtc *crtc = &vc4_crtc->base;
	struct drm_plane *primary_plane;
	unsigned int i;

	/* For now, we create just the primary and the legacy cursor
	 * planes.  We should be able to stack more planes on easily,
	 * but to do that we would need to compute the bandwidth
	 * requirement of the plane configuration, and reject ones
	 * that will take too much.
	 */
	primary_plane = vc4_plane_init(drm, DRM_PLANE_TYPE_PRIMARY);
	if (IS_ERR(primary_plane)) {
		dev_err(drm->dev, "failed to construct primary plane\n");
		return PTR_ERR(primary_plane);
	}

	drm_crtc_init_with_planes(drm, crtc, primary_plane, NULL,
<<<<<<< HEAD
				  &vc4_crtc_funcs, NULL);
	drm_crtc_helper_add(crtc, &vc4_crtc_helper_funcs);
	primary_plane->crtc = crtc;
	vc4->crtc[drm_crtc_index(crtc)] = vc4_crtc;
	vc4_crtc->channel = vc4_crtc->data->hvs_channel;
	drm_mode_crtc_set_gamma_size(crtc, ARRAY_SIZE(vc4_crtc->lut_r));

	/* Set up some arbitrary number of planes.  We're not limited
	 * by a set number of physical registers, just the space in
	 * the HVS (16k) and how small an plane can be (28 bytes).
	 * However, each plane we set up takes up some memory, and
	 * increases the cost of looping over planes, which atomic
	 * modesetting does quite a bit.  As a result, we pick a
	 * modest number of planes to expose, that should hopefully
	 * still cover any sane usecase.
	 */
	for (i = 0; i < 8; i++) {
		struct drm_plane *plane =
			vc4_plane_init(drm, DRM_PLANE_TYPE_OVERLAY);
=======
				  crtc_funcs, NULL);
	drm_crtc_helper_add(crtc, crtc_helper_funcs);
>>>>>>> 24b8d41d

	if (!vc4->hvs->hvs5) {
		drm_mode_crtc_set_gamma_size(crtc, ARRAY_SIZE(vc4_crtc->lut_r));

		drm_crtc_enable_color_mgmt(crtc, 0, false, crtc->gamma_size);

		/* We support CTM, but only for one CRTC at a time. It's therefore
		 * implemented as private driver state in vc4_kms, not here.
		 */
		drm_crtc_enable_color_mgmt(crtc, 0, true, crtc->gamma_size);
	}

	for (i = 0; i < crtc->gamma_size; i++) {
		vc4_crtc->lut_r[i] = i;
		vc4_crtc->lut_g[i] = i;
		vc4_crtc->lut_b[i] = i;
	}

<<<<<<< HEAD
	vc4_crtc_get_cob_allocation(vc4_crtc);
=======
	return 0;
}

static int vc4_crtc_bind(struct device *dev, struct device *master, void *data)
{
	struct platform_device *pdev = to_platform_device(dev);
	struct drm_device *drm = dev_get_drvdata(master);
	const struct vc4_pv_data *pv_data;
	struct vc4_crtc *vc4_crtc;
	struct drm_crtc *crtc;
	struct drm_plane *destroy_plane, *temp;
	int ret;

	vc4_crtc = devm_kzalloc(dev, sizeof(*vc4_crtc), GFP_KERNEL);
	if (!vc4_crtc)
		return -ENOMEM;
	crtc = &vc4_crtc->base;

	pv_data = of_device_get_match_data(dev);
	if (!pv_data)
		return -ENODEV;
	vc4_crtc->data = &pv_data->base;
	vc4_crtc->pdev = pdev;

	vc4_crtc->regs = vc4_ioremap_regs(pdev, 0);
	if (IS_ERR(vc4_crtc->regs))
		return PTR_ERR(vc4_crtc->regs);

	vc4_crtc->regset.base = vc4_crtc->regs;
	vc4_crtc->regset.regs = crtc_regs;
	vc4_crtc->regset.nregs = ARRAY_SIZE(crtc_regs);

	ret = vc4_crtc_init(drm, vc4_crtc,
			    &vc4_crtc_funcs, &vc4_crtc_helper_funcs);
	if (ret)
		return ret;
	vc4_set_crtc_possible_masks(drm, crtc);
>>>>>>> 24b8d41d

	CRTC_WRITE(PV_INTEN, 0);
	CRTC_WRITE(PV_INTSTAT, PV_INT_VFP_START);
	ret = devm_request_irq(dev, platform_get_irq(pdev, 0),
			       vc4_crtc_irq_handler,
			       IRQF_SHARED,
			       "vc4 crtc", vc4_crtc);
	if (ret)
		goto err_destroy_planes;

<<<<<<< HEAD
	vc4_set_crtc_possible_masks(drm, crtc);

	for (i = 0; i < crtc->gamma_size; i++) {
		vc4_crtc->lut_r[i] = i;
		vc4_crtc->lut_g[i] = i;
		vc4_crtc->lut_b[i] = i;
	}

=======
>>>>>>> 24b8d41d
	platform_set_drvdata(pdev, vc4_crtc);

	vc4_debugfs_add_regset32(drm, pv_data->debugfs_name,
				 &vc4_crtc->regset);

	return 0;

err_destroy_planes:
	list_for_each_entry_safe(destroy_plane, temp,
				 &drm->mode_config.plane_list, head) {
		if (destroy_plane->possible_crtcs == drm_crtc_mask(crtc))
		    destroy_plane->funcs->destroy(destroy_plane);
	}

	return ret;
}

static void vc4_crtc_unbind(struct device *dev, struct device *master,
			    void *data)
{
	struct platform_device *pdev = to_platform_device(dev);
	struct vc4_crtc *vc4_crtc = dev_get_drvdata(dev);

	vc4_crtc_destroy(&vc4_crtc->base);

	CRTC_WRITE(PV_INTEN, 0);

	platform_set_drvdata(pdev, NULL);
}

static const struct component_ops vc4_crtc_ops = {
	.bind   = vc4_crtc_bind,
	.unbind = vc4_crtc_unbind,
};

static int vc4_crtc_dev_probe(struct platform_device *pdev)
{
	return component_add(&pdev->dev, &vc4_crtc_ops);
}

static int vc4_crtc_dev_remove(struct platform_device *pdev)
{
	component_del(&pdev->dev, &vc4_crtc_ops);
	return 0;
}

struct platform_driver vc4_crtc_driver = {
	.probe = vc4_crtc_dev_probe,
	.remove = vc4_crtc_dev_remove,
	.driver = {
		.name = "vc4_crtc",
		.of_match_table = vc4_crtc_dt_match,
	},
};<|MERGE_RESOLUTION|>--- conflicted
+++ resolved
@@ -44,32 +44,10 @@
 #include "vc4_drv.h"
 #include "vc4_regs.h"
 
-<<<<<<< HEAD
-struct vc4_crtc {
-	struct drm_crtc base;
-	const struct vc4_crtc_data *data;
-	void __iomem *regs;
-
-	/* Timestamp at start of vblank irq - unaffected by lock delays. */
-	ktime_t t_vblank;
-
-	/* Which HVS channel we're using for our CRTC. */
-	int channel;
-
-	u8 lut_r[256];
-	u8 lut_g[256];
-	u8 lut_b[256];
-	/* Size in pixels of the COB memory allocated to this CRTC. */
-	u32 cob_size;
-
-	struct drm_pending_vblank_event *event;
-};
-=======
 #define HVS_FIFO_LATENCY_PIX	6
 
 #define CRTC_WRITE(offset, val) writel(val, vc4_crtc->regs + (offset))
 #define CRTC_READ(offset) readl(vc4_crtc->regs + (offset))
->>>>>>> 24b8d41d
 
 static const struct debugfs_reg32 crtc_regs[] = {
 	VC4_REG32(PV_CONTROL),
@@ -223,195 +201,12 @@
 	return ret;
 }
 
-<<<<<<< HEAD
-int vc4_crtc_get_scanoutpos(struct drm_device *dev, unsigned int crtc_id,
-			    unsigned int flags, int *vpos, int *hpos,
-			    ktime_t *stime, ktime_t *etime,
-			    const struct drm_display_mode *mode)
-{
-	struct vc4_dev *vc4 = to_vc4_dev(dev);
-	struct vc4_crtc *vc4_crtc = vc4->crtc[crtc_id];
-	u32 val;
-	int fifo_lines;
-	int vblank_lines;
-	int ret = 0;
-
-	/* preempt_disable_rt() should go right here in PREEMPT_RT patchset. */
-
-	/* Get optional system timestamp before query. */
-	if (stime)
-		*stime = ktime_get();
-
-	/*
-	 * Read vertical scanline which is currently composed for our
-	 * pixelvalve by the HVS, and also the scaler status.
-	 */
-	val = HVS_READ(SCALER_DISPSTATX(vc4_crtc->channel));
-
-	/* Get optional system timestamp after query. */
-	if (etime)
-		*etime = ktime_get();
-
-	/* preempt_enable_rt() should go right here in PREEMPT_RT patchset. */
-
-	/* Vertical position of hvs composed scanline. */
-	*vpos = VC4_GET_FIELD(val, SCALER_DISPSTATX_LINE);
-	*hpos = 0;
-
-	if (mode->flags & DRM_MODE_FLAG_INTERLACE) {
-		*vpos /= 2;
-
-		/* Use hpos to correct for field offset in interlaced mode. */
-		if (VC4_GET_FIELD(val, SCALER_DISPSTATX_FRAME_COUNT) % 2)
-			*hpos += mode->crtc_htotal / 2;
-	}
-
-	/* This is the offset we need for translating hvs -> pv scanout pos. */
-	fifo_lines = vc4_crtc->cob_size / mode->crtc_hdisplay;
-
-	if (fifo_lines > 0)
-		ret |= DRM_SCANOUTPOS_VALID;
-
-	/* HVS more than fifo_lines into frame for compositing? */
-	if (*vpos > fifo_lines) {
-		/*
-		 * We are in active scanout and can get some meaningful results
-		 * from HVS. The actual PV scanout can not trail behind more
-		 * than fifo_lines as that is the fifo's capacity. Assume that
-		 * in active scanout the HVS and PV work in lockstep wrt. HVS
-		 * refilling the fifo and PV consuming from the fifo, ie.
-		 * whenever the PV consumes and frees up a scanline in the
-		 * fifo, the HVS will immediately refill it, therefore
-		 * incrementing vpos. Therefore we choose HVS read position -
-		 * fifo size in scanlines as a estimate of the real scanout
-		 * position of the PV.
-		 */
-		*vpos -= fifo_lines + 1;
-
-		ret |= DRM_SCANOUTPOS_ACCURATE;
-		return ret;
-	}
-
-	/*
-	 * Less: This happens when we are in vblank and the HVS, after getting
-	 * the VSTART restart signal from the PV, just started refilling its
-	 * fifo with new lines from the top-most lines of the new framebuffers.
-	 * The PV does not scan out in vblank, so does not remove lines from
-	 * the fifo, so the fifo will be full quickly and the HVS has to pause.
-	 * We can't get meaningful readings wrt. scanline position of the PV
-	 * and need to make things up in a approximative but consistent way.
-	 */
-	ret |= DRM_SCANOUTPOS_IN_VBLANK;
-	vblank_lines = mode->vtotal - mode->vdisplay;
-
-	if (flags & DRM_CALLED_FROM_VBLIRQ) {
-		/*
-		 * Assume the irq handler got called close to first
-		 * line of vblank, so PV has about a full vblank
-		 * scanlines to go, and as a base timestamp use the
-		 * one taken at entry into vblank irq handler, so it
-		 * is not affected by random delays due to lock
-		 * contention on event_lock or vblank_time lock in
-		 * the core.
-		 */
-		*vpos = -vblank_lines;
-
-		if (stime)
-			*stime = vc4_crtc->t_vblank;
-		if (etime)
-			*etime = vc4_crtc->t_vblank;
-
-		/*
-		 * If the HVS fifo is not yet full then we know for certain
-		 * we are at the very beginning of vblank, as the hvs just
-		 * started refilling, and the stime and etime timestamps
-		 * truly correspond to start of vblank.
-		 */
-		if ((val & SCALER_DISPSTATX_FULL) != SCALER_DISPSTATX_FULL)
-			ret |= DRM_SCANOUTPOS_ACCURATE;
-	} else {
-		/*
-		 * No clue where we are inside vblank. Return a vpos of zero,
-		 * which will cause calling code to just return the etime
-		 * timestamp uncorrected. At least this is no worse than the
-		 * standard fallback.
-		 */
-		*vpos = 0;
-	}
-
-	return ret;
-}
-
-int vc4_crtc_get_vblank_timestamp(struct drm_device *dev, unsigned int crtc_id,
-				  int *max_error, struct timeval *vblank_time,
-				  unsigned flags)
-{
-	struct vc4_dev *vc4 = to_vc4_dev(dev);
-	struct vc4_crtc *vc4_crtc = vc4->crtc[crtc_id];
-	struct drm_crtc *crtc = &vc4_crtc->base;
-	struct drm_crtc_state *state = crtc->state;
-
-	/* Helper routine in DRM core does all the work: */
-	return drm_calc_vbltimestamp_from_scanoutpos(dev, crtc_id, max_error,
-						     vblank_time, flags,
-						     &state->adjusted_mode);
-}
-
-static void vc4_crtc_destroy(struct drm_crtc *crtc)
-=======
 void vc4_crtc_destroy(struct drm_crtc *crtc)
->>>>>>> 24b8d41d
 {
 	drm_crtc_cleanup(crtc);
 }
 
-<<<<<<< HEAD
-static void
-vc4_crtc_lut_load(struct drm_crtc *crtc)
-{
-	struct drm_device *dev = crtc->dev;
-	struct vc4_dev *vc4 = to_vc4_dev(dev);
-	struct vc4_crtc *vc4_crtc = to_vc4_crtc(crtc);
-	u32 i;
-
-	/* The LUT memory is laid out with each HVS channel in order,
-	 * each of which takes 256 writes for R, 256 for G, then 256
-	 * for B.
-	 */
-	HVS_WRITE(SCALER_GAMADDR,
-		  SCALER_GAMADDR_AUTOINC |
-		  (vc4_crtc->channel * 3 * crtc->gamma_size));
-
-	for (i = 0; i < crtc->gamma_size; i++)
-		HVS_WRITE(SCALER_GAMDATA, vc4_crtc->lut_r[i]);
-	for (i = 0; i < crtc->gamma_size; i++)
-		HVS_WRITE(SCALER_GAMDATA, vc4_crtc->lut_g[i]);
-	for (i = 0; i < crtc->gamma_size; i++)
-		HVS_WRITE(SCALER_GAMDATA, vc4_crtc->lut_b[i]);
-}
-
-static int
-vc4_crtc_gamma_set(struct drm_crtc *crtc, u16 *r, u16 *g, u16 *b,
-		   uint32_t size)
-{
-	struct vc4_crtc *vc4_crtc = to_vc4_crtc(crtc);
-	u32 i;
-
-	for (i = 0; i < size; i++) {
-		vc4_crtc->lut_r[i] = r[i] >> 8;
-		vc4_crtc->lut_g[i] = g[i] >> 8;
-		vc4_crtc->lut_b[i] = b[i] >> 8;
-	}
-
-	vc4_crtc_lut_load(crtc);
-
-	return 0;
-}
-
-static u32 vc4_get_fifo_full_level(u32 format)
-=======
 static u32 vc4_get_fifo_full_level(struct vc4_crtc *vc4_crtc, u32 format)
->>>>>>> 24b8d41d
 {
 	const struct vc4_crtc_data *crtc_data = vc4_crtc_to_vc4_crtc_data(vc4_crtc);
 	const struct vc4_pv_data *pv_data = vc4_crtc_to_vc4_pv_data(vc4_crtc);
@@ -505,14 +300,10 @@
 	struct drm_display_mode *mode = &state->adjusted_mode;
 	bool interlace = mode->flags & DRM_MODE_FLAG_INTERLACE;
 	u32 pixel_rep = (mode->flags & DRM_MODE_FLAG_DBLCLK) ? 2 : 1;
-<<<<<<< HEAD
-	u32 format = PV_CONTROL_FORMAT_24;
-=======
 	bool is_dsi = (vc4_encoder->type == VC4_ENCODER_TYPE_DSI0 ||
 		       vc4_encoder->type == VC4_ENCODER_TYPE_DSI1);
 	u32 format = is_dsi ? PV_CONTROL_FORMAT_DSIV_24 : PV_CONTROL_FORMAT_24;
 	u8 ppc = pv_data->pixels_per_clock;
->>>>>>> 24b8d41d
 	bool debug_dump_regs = false;
 
 	if (debug_dump_regs) {
@@ -525,31 +316,16 @@
 	vc4_crtc_pixelvalve_reset(crtc);
 
 	CRTC_WRITE(PV_HORZA,
-<<<<<<< HEAD
-		   VC4_SET_FIELD((mode->htotal -
-				  mode->hsync_end) * pixel_rep,
-				 PV_HORZA_HBP) |
-		   VC4_SET_FIELD((mode->hsync_end -
-				  mode->hsync_start) * pixel_rep,
-=======
 		   VC4_SET_FIELD((mode->htotal - mode->hsync_end) * pixel_rep / ppc,
 				 PV_HORZA_HBP) |
 		   VC4_SET_FIELD((mode->hsync_end - mode->hsync_start) * pixel_rep / ppc,
->>>>>>> 24b8d41d
 				 PV_HORZA_HSYNC));
 
 	CRTC_WRITE(PV_HORZB,
-<<<<<<< HEAD
-		   VC4_SET_FIELD((mode->hsync_start -
-				  mode->hdisplay) * pixel_rep,
-				 PV_HORZB_HFP) |
-		   VC4_SET_FIELD(mode->hdisplay * pixel_rep, PV_HORZB_HACTIVE));
-=======
 		   VC4_SET_FIELD((mode->hsync_start - mode->hdisplay) * pixel_rep / ppc,
 				 PV_HORZB_HFP) |
 		   VC4_SET_FIELD(mode->hdisplay * pixel_rep / ppc,
 				 PV_HORZB_HACTIVE));
->>>>>>> 24b8d41d
 
 	CRTC_WRITE(PV_VERTA,
 		   VC4_SET_FIELD(mode->crtc_vtotal - mode->crtc_vsync_end,
@@ -582,22 +358,12 @@
 		 */
 		CRTC_WRITE(PV_V_CONTROL,
 			   PV_VCONTROL_CONTINUOUS |
-<<<<<<< HEAD
-=======
 			   (is_dsi ? PV_VCONTROL_DSI : 0) |
->>>>>>> 24b8d41d
 			   PV_VCONTROL_INTERLACE |
 			   VC4_SET_FIELD(mode->htotal * pixel_rep / 2,
 					 PV_VCONTROL_ODD_DELAY));
 		CRTC_WRITE(PV_VSYNCD_EVEN, 0);
 	} else {
-<<<<<<< HEAD
-		CRTC_WRITE(PV_V_CONTROL, PV_VCONTROL_CONTINUOUS);
-	}
-
-	CRTC_WRITE(PV_HACT_ACT, mode->hdisplay * pixel_rep);
-
-=======
 		CRTC_WRITE(PV_V_CONTROL,
 			   PV_VCONTROL_CONTINUOUS |
 			   (is_dsi ? PV_VCONTROL_DSI : 0));
@@ -610,38 +376,16 @@
 		CRTC_WRITE(PV_MUX_CFG,
 			   VC4_SET_FIELD(PV_MUX_CFG_RGB_PIXEL_MUX_MODE_NO_SWAP,
 					 PV_MUX_CFG_RGB_PIXEL_MUX_MODE));
->>>>>>> 24b8d41d
 
 	CRTC_WRITE(PV_CONTROL, PV_CONTROL_FIFO_CLR |
 		   vc4_crtc_get_fifo_full_level_bits(vc4_crtc, format) |
 		   VC4_SET_FIELD(format, PV_CONTROL_FORMAT) |
-<<<<<<< HEAD
-		   VC4_SET_FIELD(vc4_get_fifo_full_level(format),
-				 PV_CONTROL_FIFO_LEVEL) |
-=======
->>>>>>> 24b8d41d
 		   VC4_SET_FIELD(pixel_rep - 1, PV_CONTROL_PIXEL_REP) |
 		   PV_CONTROL_CLR_AT_START |
 		   PV_CONTROL_TRIGGER_UNDERFLOW |
 		   PV_CONTROL_WAIT_HSTART |
-<<<<<<< HEAD
-		   VC4_SET_FIELD(clock_select, PV_CONTROL_CLK_SELECT) |
-		   PV_CONTROL_FIFO_CLR |
-		   PV_CONTROL_EN);
-
-	HVS_WRITE(SCALER_DISPBKGNDX(vc4_crtc->channel),
-		  SCALER_DISPBKGND_AUTOHS |
-		  SCALER_DISPBKGND_GAMMA |
-		  (interlace ? SCALER_DISPBKGND_INTERLACE : 0));
-=======
 		   VC4_SET_FIELD(vc4_encoder->clock_select,
 				 PV_CONTROL_CLK_SELECT));
->>>>>>> 24b8d41d
-
-	/* Reload the LUT, since the SRAMs would have been disabled if
-	 * all CRTCs had SCALER_DISPBKGND_GAMMA unset at once.
-	 */
-	vc4_crtc_lut_load(crtc);
 
 	if (debug_dump_regs) {
 		struct drm_printer p = drm_info_printer(&vc4_crtc->pdev->dev);
@@ -666,9 +410,6 @@
 	struct vc4_crtc *vc4_crtc = to_vc4_crtc(crtc);
 	struct drm_device *dev = crtc->dev;
 	int ret;
-
-	/* Disable vblank irq handling before crtc is disabled. */
-	drm_crtc_vblank_off(crtc);
 
 	CRTC_WRITE(PV_V_CONTROL,
 		   CRTC_READ(PV_V_CONTROL) & ~PV_VCONTROL_VIDEN);
@@ -750,52 +491,20 @@
 	if (crtc->state->event) {
 		unsigned long flags;
 
-<<<<<<< HEAD
-	/* Turn on the pixel valve, which will emit the vstart signal. */
-	CRTC_WRITE(PV_V_CONTROL,
-		   CRTC_READ(PV_V_CONTROL) | PV_VCONTROL_VIDEN);
-
-	/* Enable vblank irq handling after crtc is started. */
-	drm_crtc_vblank_on(crtc);
-}
-
-static bool vc4_crtc_mode_fixup(struct drm_crtc *crtc,
-				const struct drm_display_mode *mode,
-				struct drm_display_mode *adjusted_mode)
-{
-	/* Do not allow doublescan modes from user space */
-	if (adjusted_mode->flags & DRM_MODE_FLAG_DBLSCAN) {
-		DRM_DEBUG_KMS("[CRTC:%d] Doublescan mode rejected.\n",
-			      crtc->base.id);
-		return false;
-	}
-
-	return true;
-=======
 		spin_lock_irqsave(&dev->event_lock, flags);
 		drm_crtc_send_vblank_event(crtc, crtc->state->event);
 		crtc->state->event = NULL;
 		spin_unlock_irqrestore(&dev->event_lock, flags);
 	}
->>>>>>> 24b8d41d
 }
 
 static void vc4_crtc_atomic_enable(struct drm_crtc *crtc,
 				   struct drm_crtc_state *old_state)
 {
 	struct drm_device *dev = crtc->dev;
-<<<<<<< HEAD
-	struct vc4_dev *vc4 = to_vc4_dev(dev);
-	struct drm_plane *plane;
-	unsigned long flags;
-	const struct drm_plane_state *plane_state;
-	u32 dlist_count = 0;
-	int ret;
-=======
 	struct vc4_crtc *vc4_crtc = to_vc4_crtc(crtc);
 	struct drm_encoder *encoder = vc4_get_crtc_encoder(crtc);
 	struct vc4_encoder *vc4_encoder = to_vc4_encoder(encoder);
->>>>>>> 24b8d41d
 
 	require_hvs_enabled(dev);
 
@@ -804,17 +513,12 @@
 	 */
 	drm_crtc_vblank_on(crtc);
 
-<<<<<<< HEAD
-	drm_atomic_crtc_state_for_each_plane_state(plane, plane_state, state)
-		dlist_count += vc4_plane_dlist_size(plane_state);
-=======
 	vc4_hvs_atomic_enable(crtc, old_state);
 
 	if (vc4_encoder->pre_crtc_configure)
 		vc4_encoder->pre_crtc_configure(encoder);
 
 	vc4_crtc_config_pv(crtc);
->>>>>>> 24b8d41d
 
 	CRTC_WRITE(PV_CONTROL, CRTC_READ(PV_CONTROL) | PV_CONTROL_EN);
 
@@ -858,10 +562,6 @@
 	*top = vc4_state->margins.top;
 	*bottom = vc4_state->margins.bottom;
 
-<<<<<<< HEAD
-	if (crtc->state->event) {
-		unsigned long flags;
-=======
 	/* We have to interate over all new connector states because
 	 * vc4_crtc_get_margins() might be called before
 	 * vc4_crtc_atomic_check() which means margins info in vc4_crtc_state
@@ -886,7 +586,6 @@
 	struct drm_connector *conn;
 	struct drm_connector_state *conn_state;
 	int ret, i;
->>>>>>> 24b8d41d
 
 	ret = vc4_hvs_atomic_check(crtc, state);
 	if (ret)
@@ -896,30 +595,11 @@
 		if (conn_state->crtc != crtc)
 			continue;
 
-<<<<<<< HEAD
-		spin_lock_irqsave(&dev->event_lock, flags);
-		vc4_crtc->event = crtc->state->event;
-		crtc->state->event = NULL;
-
-		HVS_WRITE(SCALER_DISPLISTX(vc4_crtc->channel),
-			  vc4_state->mm.start);
-
-		spin_unlock_irqrestore(&dev->event_lock, flags);
-	} else {
-		HVS_WRITE(SCALER_DISPLISTX(vc4_crtc->channel),
-			  vc4_state->mm.start);
-	}
-
-	if (debug_dump_regs) {
-		DRM_INFO("CRTC %d HVS after:\n", drm_crtc_index(crtc));
-		vc4_hvs_dump_state(dev);
-=======
 		vc4_state->margins.left = conn_state->tv.margins.left;
 		vc4_state->margins.right = conn_state->tv.margins.right;
 		vc4_state->margins.top = conn_state->tv.margins.top;
 		vc4_state->margins.bottom = conn_state->tv.margins.bottom;
 		break;
->>>>>>> 24b8d41d
 	}
 
 	return 0;
@@ -947,21 +627,11 @@
 	struct drm_device *dev = crtc->dev;
 	struct vc4_dev *vc4 = to_vc4_dev(dev);
 	struct vc4_crtc_state *vc4_state = to_vc4_crtc_state(crtc->state);
-<<<<<<< HEAD
-	u32 chan = vc4_crtc->channel;
-=======
 	u32 chan = vc4_state->assigned_channel;
->>>>>>> 24b8d41d
 	unsigned long flags;
 
 	spin_lock_irqsave(&dev->event_lock, flags);
 	if (vc4_crtc->event &&
-<<<<<<< HEAD
-	    (vc4_state->mm.start == HVS_READ(SCALER_DISPLACTX(chan)))) {
-		drm_crtc_send_vblank_event(crtc, vc4_crtc->event);
-		vc4_crtc->event = NULL;
-		drm_crtc_vblank_put(crtc);
-=======
 	    (vc4_state->mm.start == HVS_READ(SCALER_DISPLACTX(chan)) ||
 	     vc4_state->feed_txp)) {
 		drm_crtc_send_vblank_event(crtc, vc4_crtc->event);
@@ -975,7 +645,6 @@
 		 * underruns. This can be seen when reconfiguring the CRTC.
 		 */
 		vc4_hvs_unmask_underrun(dev, chan);
->>>>>>> 24b8d41d
 	}
 	spin_unlock_irqrestore(&dev->event_lock, flags);
 }
@@ -994,7 +663,6 @@
 	irqreturn_t ret = IRQ_NONE;
 
 	if (stat & PV_INT_VFP_START) {
-		vc4_crtc->t_vblank = ktime_get();
 		CRTC_WRITE(PV_INTSTAT, PV_INT_VFP_START);
 		vc4_crtc_handle_vblank(vc4_crtc);
 		ret = IRQ_HANDLED;
@@ -1035,9 +703,6 @@
 	}
 
 	drm_crtc_vblank_put(crtc);
-<<<<<<< HEAD
-	drm_framebuffer_unreference(flip_state->fb);
-=======
 	drm_framebuffer_put(flip_state->fb);
 
 	/* Decrement the BO usecnt in order to keep the inc/dec calls balanced
@@ -1056,7 +721,6 @@
 		drm_framebuffer_put(flip_state->old_fb);
 	}
 
->>>>>>> 24b8d41d
 	kfree(flip_state);
 
 	up(&vc4->async_modeset);
@@ -1112,8 +776,6 @@
 		return ret;
 	}
 
-<<<<<<< HEAD
-=======
 	/* Save the current FB before it's replaced by the new one in
 	 * drm_atomic_set_fb_for_plane(). We'll need the old FB in
 	 * vc4_async_page_flip_complete() to decrement the BO usecnt and keep
@@ -1126,7 +788,6 @@
 	if (flip_state->old_fb)
 		drm_framebuffer_get(flip_state->old_fb);
 
->>>>>>> 24b8d41d
 	WARN_ON(drm_crtc_vblank_get(crtc) != 0);
 
 	/* Immediately update the plane's legacy fb pointer, so that later
@@ -1186,9 +847,6 @@
 
 	}
 
-<<<<<<< HEAD
-	__drm_atomic_helper_crtc_destroy_state(state);
-=======
 	drm_atomic_helper_crtc_destroy_state(crtc, state);
 }
 
@@ -1207,7 +865,6 @@
 
 	vc4_crtc_state->assigned_channel = VC4_HVS_CHANNEL_DISABLED;
 	__drm_atomic_helper_crtc_reset(crtc, &vc4_crtc_state->base);
->>>>>>> 24b8d41d
 }
 
 static const struct drm_crtc_funcs vc4_crtc_funcs = {
@@ -1220,16 +877,6 @@
 	.reset = vc4_crtc_reset,
 	.atomic_duplicate_state = vc4_crtc_duplicate_state,
 	.atomic_destroy_state = vc4_crtc_destroy_state,
-<<<<<<< HEAD
-	.gamma_set = vc4_crtc_gamma_set,
-};
-
-static const struct drm_crtc_helper_funcs vc4_crtc_helper_funcs = {
-	.mode_set_nofb = vc4_crtc_mode_set_nofb,
-	.disable = vc4_crtc_disable,
-	.enable = vc4_crtc_enable,
-	.mode_fixup = vc4_crtc_mode_fixup,
-=======
 	.gamma_set = drm_atomic_helper_legacy_gamma_set,
 	.enable_vblank = vc4_enable_vblank,
 	.disable_vblank = vc4_disable_vblank,
@@ -1238,7 +885,6 @@
 
 static const struct drm_crtc_helper_funcs vc4_crtc_helper_funcs = {
 	.mode_valid = vc4_crtc_mode_valid,
->>>>>>> 24b8d41d
 	.atomic_check = vc4_crtc_atomic_check,
 	.atomic_flush = vc4_hvs_atomic_flush,
 	.atomic_enable = vc4_crtc_atomic_enable,
@@ -1390,29 +1036,9 @@
 	}
 }
 
-<<<<<<< HEAD
-static void
-vc4_crtc_get_cob_allocation(struct vc4_crtc *vc4_crtc)
-{
-	struct drm_device *drm = vc4_crtc->base.dev;
-	struct vc4_dev *vc4 = to_vc4_dev(drm);
-	u32 dispbase = HVS_READ(SCALER_DISPBASEX(vc4_crtc->channel));
-	/* Top/base are supposed to be 4-pixel aligned, but the
-	 * Raspberry Pi firmware fills the low bits (which are
-	 * presumably ignored).
-	 */
-	u32 top = VC4_GET_FIELD(dispbase, SCALER_DISPBASEX_TOP) & ~3;
-	u32 base = VC4_GET_FIELD(dispbase, SCALER_DISPBASEX_BASE) & ~3;
-
-	vc4_crtc->cob_size = top - base + 4;
-}
-
-static int vc4_crtc_bind(struct device *dev, struct device *master, void *data)
-=======
 int vc4_crtc_init(struct drm_device *drm, struct vc4_crtc *vc4_crtc,
 		  const struct drm_crtc_funcs *crtc_funcs,
 		  const struct drm_crtc_helper_funcs *crtc_helper_funcs)
->>>>>>> 24b8d41d
 {
 	struct vc4_dev *vc4 = to_vc4_dev(drm);
 	struct drm_crtc *crtc = &vc4_crtc->base;
@@ -1432,30 +1058,8 @@
 	}
 
 	drm_crtc_init_with_planes(drm, crtc, primary_plane, NULL,
-<<<<<<< HEAD
-				  &vc4_crtc_funcs, NULL);
-	drm_crtc_helper_add(crtc, &vc4_crtc_helper_funcs);
-	primary_plane->crtc = crtc;
-	vc4->crtc[drm_crtc_index(crtc)] = vc4_crtc;
-	vc4_crtc->channel = vc4_crtc->data->hvs_channel;
-	drm_mode_crtc_set_gamma_size(crtc, ARRAY_SIZE(vc4_crtc->lut_r));
-
-	/* Set up some arbitrary number of planes.  We're not limited
-	 * by a set number of physical registers, just the space in
-	 * the HVS (16k) and how small an plane can be (28 bytes).
-	 * However, each plane we set up takes up some memory, and
-	 * increases the cost of looping over planes, which atomic
-	 * modesetting does quite a bit.  As a result, we pick a
-	 * modest number of planes to expose, that should hopefully
-	 * still cover any sane usecase.
-	 */
-	for (i = 0; i < 8; i++) {
-		struct drm_plane *plane =
-			vc4_plane_init(drm, DRM_PLANE_TYPE_OVERLAY);
-=======
 				  crtc_funcs, NULL);
 	drm_crtc_helper_add(crtc, crtc_helper_funcs);
->>>>>>> 24b8d41d
 
 	if (!vc4->hvs->hvs5) {
 		drm_mode_crtc_set_gamma_size(crtc, ARRAY_SIZE(vc4_crtc->lut_r));
@@ -1474,9 +1078,6 @@
 		vc4_crtc->lut_b[i] = i;
 	}
 
-<<<<<<< HEAD
-	vc4_crtc_get_cob_allocation(vc4_crtc);
-=======
 	return 0;
 }
 
@@ -1514,7 +1115,6 @@
 	if (ret)
 		return ret;
 	vc4_set_crtc_possible_masks(drm, crtc);
->>>>>>> 24b8d41d
 
 	CRTC_WRITE(PV_INTEN, 0);
 	CRTC_WRITE(PV_INTSTAT, PV_INT_VFP_START);
@@ -1525,17 +1125,6 @@
 	if (ret)
 		goto err_destroy_planes;
 
-<<<<<<< HEAD
-	vc4_set_crtc_possible_masks(drm, crtc);
-
-	for (i = 0; i < crtc->gamma_size; i++) {
-		vc4_crtc->lut_r[i] = i;
-		vc4_crtc->lut_g[i] = i;
-		vc4_crtc->lut_b[i] = i;
-	}
-
-=======
->>>>>>> 24b8d41d
 	platform_set_drvdata(pdev, vc4_crtc);
 
 	vc4_debugfs_add_regset32(drm, pv_data->debugfs_name,
