--- conflicted
+++ resolved
@@ -3053,11 +3053,7 @@
 		 * there. So it is pointless to try to go through that code
 		 * hence why we disable uvd here.
 		 */
-<<<<<<< HEAD
-		rdev->has_uvd = 0;
-=======
 		rdev->has_uvd = false;
->>>>>>> 24b8d41d
 		return;
 	}
 	rdev->ring[R600_RING_TYPE_UVD_INDEX].ring_obj = NULL;
