--- conflicted
+++ resolved
@@ -1157,11 +1157,7 @@
 	u32 tmp, viewport_w, viewport_h;
 	int r;
 	bool bypass_lut = false;
-<<<<<<< HEAD
-	char *format_name;
-=======
 	struct drm_format_name_buf format_name;
->>>>>>> 24b8d41d
 
 	/* no fb bound */
 	if (!atomic && !crtc->primary->fb) {
@@ -1271,14 +1267,8 @@
 #endif
 		break;
 	default:
-<<<<<<< HEAD
-		format_name = drm_get_format_name(target_fb->pixel_format);
-		DRM_ERROR("Unsupported screen format %s\n", format_name);
-		kfree(format_name);
-=======
 		DRM_ERROR("Unsupported screen format %s\n",
 		          drm_get_format_name(target_fb->format->format, &format_name));
->>>>>>> 24b8d41d
 		return -EINVAL;
 	}
 
@@ -1488,11 +1478,7 @@
 	u32 viewport_w, viewport_h;
 	int r;
 	bool bypass_lut = false;
-<<<<<<< HEAD
-	char *format_name;
-=======
 	struct drm_format_name_buf format_name;
->>>>>>> 24b8d41d
 
 	/* no fb bound */
 	if (!atomic && !crtc->primary->fb) {
@@ -1593,14 +1579,8 @@
 #endif
 		break;
 	default:
-<<<<<<< HEAD
-		format_name = drm_get_format_name(target_fb->pixel_format);
-		DRM_ERROR("Unsupported screen format %s\n", format_name);
-		kfree(format_name);
-=======
 		DRM_ERROR("Unsupported screen format %s\n",
 		          drm_get_format_name(target_fb->format->format, &format_name));
->>>>>>> 24b8d41d
 		return -EINVAL;
 	}
 
