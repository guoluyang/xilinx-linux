/*
 * Created: Fri Jan  8 09:01:26 1999 by faith@valinux.com
 *
 * Copyright 1999 Precision Insight, Inc., Cedar Park, Texas.
 * Copyright 2000 VA Linux Systems, Inc., Sunnyvale, California.
 * All Rights Reserved.
 *
 * Author Rickard E. (Rik) Faith <faith@valinux.com>
 * Author Gareth Hughes <gareth@valinux.com>
 *
 * Permission is hereby granted, free of charge, to any person obtaining a
 * copy of this software and associated documentation files (the "Software"),
 * to deal in the Software without restriction, including without limitation
 * the rights to use, copy, modify, merge, publish, distribute, sublicense,
 * and/or sell copies of the Software, and to permit persons to whom the
 * Software is furnished to do so, subject to the following conditions:
 *
 * The above copyright notice and this permission notice (including the next
 * paragraph) shall be included in all copies or substantial portions of the
 * Software.
 *
 * THE SOFTWARE IS PROVIDED "AS IS", WITHOUT WARRANTY OF ANY KIND, EXPRESS OR
 * IMPLIED, INCLUDING BUT NOT LIMITED TO THE WARRANTIES OF MERCHANTABILITY,
 * FITNESS FOR A PARTICULAR PURPOSE AND NONINFRINGEMENT.  IN NO EVENT SHALL
 * VA LINUX SYSTEMS AND/OR ITS SUPPLIERS BE LIABLE FOR ANY CLAIM, DAMAGES OR
 * OTHER LIABILITY, WHETHER IN AN ACTION OF CONTRACT, TORT OR OTHERWISE,
 * ARISING FROM, OUT OF OR IN CONNECTION WITH THE SOFTWARE OR THE USE OR
 * OTHER DEALINGS IN THE SOFTWARE.
 */

<<<<<<< HEAD
#include <drm/drmP.h>
#include <drm/drm_auth.h>
#include "drm_legacy.h"
#include "drm_internal.h"
#include "drm_crtc_internal.h"

#include <linux/pci.h>
=======
>>>>>>> 24b8d41d
#include <linux/export.h>
#include <linux/nospec.h>
#include <linux/pci.h>
#include <linux/uaccess.h>

<<<<<<< HEAD
=======
#include <drm/drm_agpsupport.h>
#include <drm/drm_auth.h>
#include <drm/drm_crtc.h>
#include <drm/drm_drv.h>
#include <drm/drm_file.h>
#include <drm/drm_ioctl.h>
#include <drm/drm_print.h>

#include "drm_crtc_internal.h"
#include "drm_internal.h"
#include "drm_legacy.h"

>>>>>>> 24b8d41d
/**
 * DOC: getunique and setversion story
 *
 * BEWARE THE DRAGONS! MIND THE TRAPDOORS!
 *
 * In an attempt to warn anyone else who's trying to figure out what's going
 * on here, I'll try to summarize the story. First things first, let's clear up
 * the names, because the kernel internals, libdrm and the ioctls are all named
 * differently:
 *
 *  - GET_UNIQUE ioctl, implemented by drm_getunique is wrapped up in libdrm
 *    through the drmGetBusid function.
 *  - The libdrm drmSetBusid function is backed by the SET_UNIQUE ioctl. All
 *    that code is nerved in the kernel with drm_invalid_op().
 *  - The internal set_busid kernel functions and driver callbacks are
 *    exclusively use by the SET_VERSION ioctl, because only drm 1.0 (which is
 *    nerved) allowed userspace to set the busid through the above ioctl.
 *  - Other ioctls and functions involved are named consistently.
 *
 * For anyone wondering what's the difference between drm 1.1 and 1.4: Correctly
 * handling pci domains in the busid on ppc. Doing this correctly was only
 * implemented in libdrm in 2010, hence can't be nerved yet. No one knows what's
 * special with drm 1.2 and 1.3.
 *
 * Now the actual horror story of how device lookup in drm works. At large,
 * there's 2 different ways, either by busid, or by device driver name.
 *
 * Opening by busid is fairly simple:
 *
 * 1. First call SET_VERSION to make sure pci domains are handled properly. As a
 *    side-effect this fills out the unique name in the master structure.
 * 2. Call GET_UNIQUE to read out the unique name from the master structure,
 *    which matches the busid thanks to step 1. If it doesn't, proceed to try
 *    the next device node.
 *
 * Opening by name is slightly different:
 *
 * 1. Directly call VERSION to get the version and to match against the driver
 *    name returned by that ioctl. Note that SET_VERSION is not called, which
 *    means the the unique name for the master node just opening is _not_ filled
 *    out. This despite that with current drm device nodes are always bound to
 *    one device, and can't be runtime assigned like with drm 1.0.
 * 2. Match driver name. If it mismatches, proceed to the next device node.
 * 3. Call GET_UNIQUE, and check whether the unique name has length zero (by
 *    checking that the first byte in the string is 0). If that's not the case
 *    libdrm skips and proceeds to the next device node. Probably this is just
 *    copypasta from drm 1.0 times where a set unique name meant that the driver
 *    was in use already, but that's just conjecture.
 *
 * Long story short: To keep the open by name logic working, GET_UNIQUE must
 * _not_ return a unique string when SET_VERSION hasn't been called yet,
 * otherwise libdrm breaks. Even when that unique string can't ever change, and
 * is totally irrelevant for actually opening the device because runtime
 * assignable device instances were only support in drm 1.0, which is long dead.
 * But the libdrm code in drmOpenByName somehow survived, hence this can't be
 * broken.
 */
<<<<<<< HEAD

static int drm_version(struct drm_device *dev, void *data,
		       struct drm_file *file_priv);
=======
>>>>>>> 24b8d41d

/*
 * Get the bus id.
 *
 * \param inode device inode.
 * \param file_priv DRM file private.
 * \param cmd command.
 * \param arg user argument, pointing to a drm_unique structure.
 * \return zero on success or a negative number on failure.
 *
 * Copies the bus id from drm_device::unique into user space.
 */
int drm_getunique(struct drm_device *dev, void *data,
		  struct drm_file *file_priv)
{
	struct drm_unique *u = data;
	struct drm_master *master = file_priv->master;

	mutex_lock(&master->dev->master_mutex);
	if (u->unique_len >= master->unique_len) {
		if (copy_to_user(u->unique, master->unique, master->unique_len)) {
			mutex_unlock(&master->dev->master_mutex);
			return -EFAULT;
		}
	}
	u->unique_len = master->unique_len;
	mutex_unlock(&master->dev->master_mutex);

	return 0;
}

static void
drm_unset_busid(struct drm_device *dev,
		struct drm_master *master)
{
	kfree(master->unique);
	master->unique = NULL;
	master->unique_len = 0;
}

static int drm_set_busid(struct drm_device *dev, struct drm_file *file_priv)
{
	struct drm_master *master = file_priv->master;
	int ret;

	if (master->unique != NULL)
		drm_unset_busid(dev, master);

	if (dev->dev && dev_is_pci(dev->dev)) {
		ret = drm_pci_set_busid(dev, master);
		if (ret) {
			drm_unset_busid(dev, master);
			return ret;
		}
	} else {
		WARN_ON(!dev->unique);
		master->unique = kstrdup(dev->unique, GFP_KERNEL);
		if (master->unique)
			master->unique_len = strlen(dev->unique);
	}

	return 0;
}

/*
 * Get client information.
 *
 * \param inode device inode.
 * \param file_priv DRM file private.
 * \param cmd command.
 * \param arg user argument, pointing to a drm_client structure.
 *
 * \return zero on success or a negative number on failure.
 *
 * Searches for the client with the specified index and copies its information
 * into userspace
 */
int drm_getclient(struct drm_device *dev, void *data,
		  struct drm_file *file_priv)
{
	struct drm_client *client = data;

	/*
	 * Hollowed-out getclient ioctl to keep some dead old drm tests/tools
	 * not breaking completely. Userspace tools stop enumerating one they
	 * get -EINVAL, hence this is the return value we need to hand back for
	 * no clients tracked.
	 *
	 * Unfortunately some clients (*cough* libva *cough*) use this in a fun
	 * attempt to figure out whether they're authenticated or not. Since
	 * that's the only thing they care about, give it to the directly
	 * instead of walking one giant list.
	 */
	if (client->idx == 0) {
		client->auth = file_priv->authenticated;
		client->pid = task_pid_vnr(current);
		client->uid = overflowuid;
		client->magic = 0;
		client->iocs = 0;

		return 0;
	} else {
		return -EINVAL;
	}
}

/*
 * Get statistics information.
 *
 * \param inode device inode.
 * \param file_priv DRM file private.
 * \param cmd command.
 * \param arg user argument, pointing to a drm_stats structure.
 *
 * \return zero on success or a negative number on failure.
 */
static int drm_getstats(struct drm_device *dev, void *data,
		 struct drm_file *file_priv)
{
	struct drm_stats *stats = data;

	/* Clear stats to prevent userspace from eating its stack garbage. */
	memset(stats, 0, sizeof(*stats));

	return 0;
}

/*
 * Get device/driver capabilities
 */
static int drm_getcap(struct drm_device *dev, void *data, struct drm_file *file_priv)
{
	struct drm_get_cap *req = data;
	struct drm_crtc *crtc;

	req->value = 0;

	/* Only some caps make sense with UMS/render-only drivers. */
	switch (req->capability) {
	case DRM_CAP_TIMESTAMP_MONOTONIC:
		req->value = 1;
		return 0;
	case DRM_CAP_PRIME:
		req->value |= dev->driver->prime_fd_to_handle ? DRM_PRIME_CAP_IMPORT : 0;
		req->value |= dev->driver->prime_handle_to_fd ? DRM_PRIME_CAP_EXPORT : 0;
		return 0;
	case DRM_CAP_SYNCOBJ:
		req->value = drm_core_check_feature(dev, DRIVER_SYNCOBJ);
		return 0;
	case DRM_CAP_SYNCOBJ_TIMELINE:
		req->value = drm_core_check_feature(dev, DRIVER_SYNCOBJ_TIMELINE);
		return 0;
	}

	/* Other caps only work with KMS drivers */
	if (!drm_core_check_feature(dev, DRIVER_MODESET))
		return -EOPNOTSUPP;

	switch (req->capability) {
	case DRM_CAP_DUMB_BUFFER:
		if (dev->driver->dumb_create)
			req->value = 1;
		break;
	case DRM_CAP_VBLANK_HIGH_CRTC:
		req->value = 1;
		break;
	case DRM_CAP_DUMB_PREFERRED_DEPTH:
		req->value = dev->mode_config.preferred_depth;
		break;
	case DRM_CAP_DUMB_PREFER_SHADOW:
		req->value = dev->mode_config.prefer_shadow;
		break;
	case DRM_CAP_ASYNC_PAGE_FLIP:
		req->value = dev->mode_config.async_page_flip;
		break;
	case DRM_CAP_PAGE_FLIP_TARGET:
<<<<<<< HEAD
		if (drm_core_check_feature(dev, DRIVER_MODESET)) {
			req->value = 1;
			drm_for_each_crtc(crtc, dev) {
				if (!crtc->funcs->page_flip_target)
					req->value = 0;
			}
=======
		req->value = 1;
		drm_for_each_crtc(crtc, dev) {
			if (!crtc->funcs->page_flip_target)
				req->value = 0;
>>>>>>> 24b8d41d
		}
		break;
	case DRM_CAP_CURSOR_WIDTH:
		if (dev->mode_config.cursor_width)
			req->value = dev->mode_config.cursor_width;
		else
			req->value = 64;
		break;
	case DRM_CAP_CURSOR_HEIGHT:
		if (dev->mode_config.cursor_height)
			req->value = dev->mode_config.cursor_height;
		else
			req->value = 64;
		break;
	case DRM_CAP_ADDFB2_MODIFIERS:
		req->value = dev->mode_config.allow_fb_modifiers;
		break;
	case DRM_CAP_CRTC_IN_VBLANK_EVENT:
		req->value = 1;
		break;
	default:
		return -EINVAL;
	}
	return 0;
}

/*
 * Set device/driver capabilities
 */
static int
drm_setclientcap(struct drm_device *dev, void *data, struct drm_file *file_priv)
{
	struct drm_set_client_cap *req = data;

	/* No render-only settable capabilities for now */

	/* Below caps that only works with KMS drivers */
	if (!drm_core_check_feature(dev, DRIVER_MODESET))
		return -EOPNOTSUPP;

	switch (req->capability) {
	case DRM_CLIENT_CAP_STEREO_3D:
		if (req->value > 1)
			return -EINVAL;
		file_priv->stereo_allowed = req->value;
		break;
	case DRM_CLIENT_CAP_UNIVERSAL_PLANES:
		if (req->value > 1)
			return -EINVAL;
		file_priv->universal_planes = req->value;
		break;
	case DRM_CLIENT_CAP_ATOMIC:
		if (!drm_core_check_feature(dev, DRIVER_ATOMIC))
			return -EOPNOTSUPP;
		/* The modesetting DDX has a totally broken idea of atomic. */
		if (current->comm[0] == 'X' && req->value == 1) {
			pr_info("broken atomic modeset userspace detected, disabling atomic\n");
			return -EOPNOTSUPP;
		}
		if (req->value > 2)
			return -EINVAL;
		file_priv->atomic = req->value;
		file_priv->universal_planes = req->value;
		/*
		 * No atomic user-space blows up on aspect ratio mode bits.
		 */
		file_priv->aspect_ratio_allowed = req->value;
		break;
	case DRM_CLIENT_CAP_ASPECT_RATIO:
		if (req->value > 1)
			return -EINVAL;
		file_priv->aspect_ratio_allowed = req->value;
		break;
	case DRM_CLIENT_CAP_WRITEBACK_CONNECTORS:
		if (!file_priv->atomic)
			return -EINVAL;
		if (req->value > 1)
			return -EINVAL;
		file_priv->writeback_connectors = req->value;
		break;
	default:
		return -EINVAL;
	}

	return 0;
}

/*
 * Setversion ioctl.
 *
 * \param inode device inode.
 * \param file_priv DRM file private.
 * \param cmd command.
 * \param arg user argument, pointing to a drm_lock structure.
 * \return zero on success or negative number on failure.
 *
 * Sets the requested interface version
 */
static int drm_setversion(struct drm_device *dev, void *data, struct drm_file *file_priv)
{
	struct drm_set_version *sv = data;
	int if_version, retcode = 0;

	mutex_lock(&dev->master_mutex);
	if (sv->drm_di_major != -1) {
		if (sv->drm_di_major != DRM_IF_MAJOR ||
		    sv->drm_di_minor < 0 || sv->drm_di_minor > DRM_IF_MINOR) {
			retcode = -EINVAL;
			goto done;
		}
		if_version = DRM_IF_VERSION(sv->drm_di_major,
					    sv->drm_di_minor);
		dev->if_version = max(if_version, dev->if_version);
		if (sv->drm_di_minor >= 1) {
			/*
			 * Version 1.1 includes tying of DRM to specific device
			 * Version 1.4 has proper PCI domain support
			 */
			retcode = drm_set_busid(dev, file_priv);
			if (retcode)
				goto done;
		}
	}

	if (sv->drm_dd_major != -1) {
		if (sv->drm_dd_major != dev->driver->major ||
		    sv->drm_dd_minor < 0 || sv->drm_dd_minor >
		    dev->driver->minor) {
			retcode = -EINVAL;
			goto done;
		}
	}

done:
	sv->drm_di_major = DRM_IF_MAJOR;
	sv->drm_di_minor = DRM_IF_MINOR;
	sv->drm_dd_major = dev->driver->major;
	sv->drm_dd_minor = dev->driver->minor;
	mutex_unlock(&dev->master_mutex);

	return retcode;
}

/**
 * drm_noop - DRM no-op ioctl implemntation
 * @dev: DRM device for the ioctl
 * @data: data pointer for the ioctl
 * @file_priv: DRM file for the ioctl call
 *
 * This no-op implementation for drm ioctls is useful for deprecated
 * functionality where we can't return a failure code because existing userspace
 * checks the result of the ioctl, but doesn't care about the action.
 *
 * Always returns successfully with 0.
 */
int drm_noop(struct drm_device *dev, void *data,
	     struct drm_file *file_priv)
{
	DRM_DEBUG("\n");
	return 0;
}
EXPORT_SYMBOL(drm_noop);

/**
 * drm_invalid_op - DRM invalid ioctl implemntation
 * @dev: DRM device for the ioctl
 * @data: data pointer for the ioctl
 * @file_priv: DRM file for the ioctl call
 *
 * This no-op implementation for drm ioctls is useful for deprecated
 * functionality where we really don't want to allow userspace to call the ioctl
 * any more. This is the case for old ums interfaces for drivers that
 * transitioned to kms gradually and so kept the old legacy tables around. This
 * only applies to radeon and i915 kms drivers, other drivers shouldn't need to
 * use this function.
 *
 * Always fails with a return value of -EINVAL.
 */
int drm_invalid_op(struct drm_device *dev, void *data,
		   struct drm_file *file_priv)
{
	return -EINVAL;
}
EXPORT_SYMBOL(drm_invalid_op);

/*
 * Copy and IOCTL return string to user space
 */
static int drm_copy_field(char __user *buf, size_t *buf_len, const char *value)
{
	int len;

	/* don't overflow userbuf */
	len = strlen(value);
	if (len > *buf_len)
		len = *buf_len;

	/* let userspace know exact length of driver value (which could be
	 * larger than the userspace-supplied buffer) */
	*buf_len = strlen(value);

	/* finally, try filling in the userbuf */
	if (len && buf)
		if (copy_to_user(buf, value, len))
			return -EFAULT;
	return 0;
}

/*
 * Get version information
 *
 * \param inode device inode.
 * \param filp file pointer.
 * \param cmd command.
 * \param arg user argument, pointing to a drm_version structure.
 * \return zero on success or negative number on failure.
 *
 * Fills in the version information in \p arg.
 */
int drm_version(struct drm_device *dev, void *data,
		       struct drm_file *file_priv)
{
	struct drm_version *version = data;
	int err;

	version->version_major = dev->driver->major;
	version->version_minor = dev->driver->minor;
	version->version_patchlevel = dev->driver->patchlevel;
	err = drm_copy_field(version->name, &version->name_len,
			dev->driver->name);
	if (!err)
		err = drm_copy_field(version->date, &version->date_len,
				dev->driver->date);
	if (!err)
		err = drm_copy_field(version->desc, &version->desc_len,
				dev->driver->desc);

	return err;
}

/**
 * drm_ioctl_permit - Check ioctl permissions against caller
 *
 * @flags: ioctl permission flags.
 * @file_priv: Pointer to struct drm_file identifying the caller.
 *
 * Checks whether the caller is allowed to run an ioctl with the
 * indicated permissions.
 *
 * Returns:
 * Zero if allowed, -EACCES otherwise.
 */
int drm_ioctl_permit(u32 flags, struct drm_file *file_priv)
{
	/* ROOT_ONLY is only for CAP_SYS_ADMIN */
	if (unlikely((flags & DRM_ROOT_ONLY) && !capable(CAP_SYS_ADMIN)))
		return -EACCES;

	/* AUTH is only for authenticated or render client */
	if (unlikely((flags & DRM_AUTH) && !drm_is_render_client(file_priv) &&
		     !file_priv->authenticated))
		return -EACCES;

	/* MASTER is only for master or control clients */
<<<<<<< HEAD
	if (unlikely((flags & DRM_MASTER) && 
		     !drm_is_current_master(file_priv) &&
		     !drm_is_control_client(file_priv)))
		return -EACCES;

	/* Control clients must be explicitly allowed */
	if (unlikely(!(flags & DRM_CONTROL_ALLOW) &&
		     drm_is_control_client(file_priv)))
=======
	if (unlikely((flags & DRM_MASTER) &&
		     !drm_is_current_master(file_priv)))
>>>>>>> 24b8d41d
		return -EACCES;

	/* Render clients must be explicitly allowed */
	if (unlikely(!(flags & DRM_RENDER_ALLOW) &&
		     drm_is_render_client(file_priv)))
		return -EACCES;

	return 0;
}
EXPORT_SYMBOL(drm_ioctl_permit);

#define DRM_IOCTL_DEF(ioctl, _func, _flags)	\
	[DRM_IOCTL_NR(ioctl)] = {		\
		.cmd = ioctl,			\
		.func = _func,			\
		.flags = _flags,		\
		.name = #ioctl			\
	}

#if IS_ENABLED(CONFIG_DRM_LEGACY)
#define DRM_LEGACY_IOCTL_DEF(ioctl, _func, _flags)  DRM_IOCTL_DEF(ioctl, _func, _flags)
#else
#define DRM_LEGACY_IOCTL_DEF(ioctl, _func, _flags) DRM_IOCTL_DEF(ioctl, drm_invalid_op, _flags)
#endif

/* Ioctl table */
static const struct drm_ioctl_desc drm_ioctls[] = {
	DRM_IOCTL_DEF(DRM_IOCTL_VERSION, drm_version, DRM_RENDER_ALLOW),
	DRM_IOCTL_DEF(DRM_IOCTL_GET_UNIQUE, drm_getunique, 0),
	DRM_IOCTL_DEF(DRM_IOCTL_GET_MAGIC, drm_getmagic, DRM_UNLOCKED),
	DRM_IOCTL_DEF(DRM_IOCTL_IRQ_BUSID, drm_irq_by_busid, DRM_MASTER|DRM_ROOT_ONLY),
<<<<<<< HEAD
	DRM_IOCTL_DEF(DRM_IOCTL_GET_MAP, drm_legacy_getmap_ioctl, DRM_UNLOCKED),
	DRM_IOCTL_DEF(DRM_IOCTL_GET_CLIENT, drm_getclient, DRM_UNLOCKED),
	DRM_IOCTL_DEF(DRM_IOCTL_GET_STATS, drm_getstats, DRM_UNLOCKED),
	DRM_IOCTL_DEF(DRM_IOCTL_GET_CAP, drm_getcap, DRM_UNLOCKED|DRM_RENDER_ALLOW),
=======

	DRM_LEGACY_IOCTL_DEF(DRM_IOCTL_GET_MAP, drm_legacy_getmap_ioctl, 0),

	DRM_IOCTL_DEF(DRM_IOCTL_GET_CLIENT, drm_getclient, 0),
	DRM_IOCTL_DEF(DRM_IOCTL_GET_STATS, drm_getstats, 0),
	DRM_IOCTL_DEF(DRM_IOCTL_GET_CAP, drm_getcap, DRM_RENDER_ALLOW),
>>>>>>> 24b8d41d
	DRM_IOCTL_DEF(DRM_IOCTL_SET_CLIENT_CAP, drm_setclientcap, 0),
	DRM_IOCTL_DEF(DRM_IOCTL_SET_VERSION, drm_setversion, DRM_MASTER),

	DRM_IOCTL_DEF(DRM_IOCTL_SET_UNIQUE, drm_invalid_op, DRM_AUTH|DRM_MASTER|DRM_ROOT_ONLY),
	DRM_IOCTL_DEF(DRM_IOCTL_BLOCK, drm_noop, DRM_AUTH|DRM_MASTER|DRM_ROOT_ONLY),
	DRM_IOCTL_DEF(DRM_IOCTL_UNBLOCK, drm_noop, DRM_AUTH|DRM_MASTER|DRM_ROOT_ONLY),
<<<<<<< HEAD
	DRM_IOCTL_DEF(DRM_IOCTL_AUTH_MAGIC, drm_authmagic, DRM_AUTH|DRM_UNLOCKED|DRM_MASTER),
=======
	DRM_IOCTL_DEF(DRM_IOCTL_AUTH_MAGIC, drm_authmagic, DRM_MASTER),
>>>>>>> 24b8d41d

	DRM_LEGACY_IOCTL_DEF(DRM_IOCTL_ADD_MAP, drm_legacy_addmap_ioctl, DRM_AUTH|DRM_MASTER|DRM_ROOT_ONLY),
	DRM_LEGACY_IOCTL_DEF(DRM_IOCTL_RM_MAP, drm_legacy_rmmap_ioctl, DRM_AUTH),

	DRM_LEGACY_IOCTL_DEF(DRM_IOCTL_SET_SAREA_CTX, drm_legacy_setsareactx, DRM_AUTH|DRM_MASTER|DRM_ROOT_ONLY),
	DRM_LEGACY_IOCTL_DEF(DRM_IOCTL_GET_SAREA_CTX, drm_legacy_getsareactx, DRM_AUTH),

<<<<<<< HEAD
	DRM_IOCTL_DEF(DRM_IOCTL_SET_MASTER, drm_setmaster_ioctl, DRM_UNLOCKED|DRM_ROOT_ONLY),
	DRM_IOCTL_DEF(DRM_IOCTL_DROP_MASTER, drm_dropmaster_ioctl, DRM_UNLOCKED|DRM_ROOT_ONLY),
=======
	DRM_IOCTL_DEF(DRM_IOCTL_SET_MASTER, drm_setmaster_ioctl, 0),
	DRM_IOCTL_DEF(DRM_IOCTL_DROP_MASTER, drm_dropmaster_ioctl, 0),
>>>>>>> 24b8d41d

	DRM_LEGACY_IOCTL_DEF(DRM_IOCTL_ADD_CTX, drm_legacy_addctx, DRM_AUTH|DRM_ROOT_ONLY),
	DRM_LEGACY_IOCTL_DEF(DRM_IOCTL_RM_CTX, drm_legacy_rmctx, DRM_AUTH|DRM_MASTER|DRM_ROOT_ONLY),
	DRM_LEGACY_IOCTL_DEF(DRM_IOCTL_MOD_CTX, drm_noop, DRM_AUTH|DRM_MASTER|DRM_ROOT_ONLY),
	DRM_LEGACY_IOCTL_DEF(DRM_IOCTL_GET_CTX, drm_legacy_getctx, DRM_AUTH),
	DRM_LEGACY_IOCTL_DEF(DRM_IOCTL_SWITCH_CTX, drm_legacy_switchctx, DRM_AUTH|DRM_MASTER|DRM_ROOT_ONLY),
	DRM_LEGACY_IOCTL_DEF(DRM_IOCTL_NEW_CTX, drm_legacy_newctx, DRM_AUTH|DRM_MASTER|DRM_ROOT_ONLY),
	DRM_LEGACY_IOCTL_DEF(DRM_IOCTL_RES_CTX, drm_legacy_resctx, DRM_AUTH),

	DRM_IOCTL_DEF(DRM_IOCTL_ADD_DRAW, drm_noop, DRM_AUTH|DRM_MASTER|DRM_ROOT_ONLY),
	DRM_IOCTL_DEF(DRM_IOCTL_RM_DRAW, drm_noop, DRM_AUTH|DRM_MASTER|DRM_ROOT_ONLY),

	DRM_LEGACY_IOCTL_DEF(DRM_IOCTL_LOCK, drm_legacy_lock, DRM_AUTH),
	DRM_LEGACY_IOCTL_DEF(DRM_IOCTL_UNLOCK, drm_legacy_unlock, DRM_AUTH),

	DRM_IOCTL_DEF(DRM_IOCTL_FINISH, drm_noop, DRM_AUTH),

	DRM_LEGACY_IOCTL_DEF(DRM_IOCTL_ADD_BUFS, drm_legacy_addbufs, DRM_AUTH|DRM_MASTER|DRM_ROOT_ONLY),
	DRM_LEGACY_IOCTL_DEF(DRM_IOCTL_MARK_BUFS, drm_legacy_markbufs, DRM_AUTH|DRM_MASTER|DRM_ROOT_ONLY),
	DRM_LEGACY_IOCTL_DEF(DRM_IOCTL_INFO_BUFS, drm_legacy_infobufs, DRM_AUTH),
	DRM_LEGACY_IOCTL_DEF(DRM_IOCTL_MAP_BUFS, drm_legacy_mapbufs, DRM_AUTH),
	DRM_LEGACY_IOCTL_DEF(DRM_IOCTL_FREE_BUFS, drm_legacy_freebufs, DRM_AUTH),
	DRM_LEGACY_IOCTL_DEF(DRM_IOCTL_DMA, drm_legacy_dma_ioctl, DRM_AUTH),
	DRM_LEGACY_IOCTL_DEF(DRM_IOCTL_CONTROL, drm_legacy_irq_control, DRM_AUTH|DRM_MASTER|DRM_ROOT_ONLY),

#if IS_ENABLED(CONFIG_AGP)
	DRM_IOCTL_DEF(DRM_IOCTL_AGP_ACQUIRE, drm_agp_acquire_ioctl, DRM_AUTH|DRM_MASTER|DRM_ROOT_ONLY),
	DRM_IOCTL_DEF(DRM_IOCTL_AGP_RELEASE, drm_agp_release_ioctl, DRM_AUTH|DRM_MASTER|DRM_ROOT_ONLY),
	DRM_IOCTL_DEF(DRM_IOCTL_AGP_ENABLE, drm_agp_enable_ioctl, DRM_AUTH|DRM_MASTER|DRM_ROOT_ONLY),
	DRM_IOCTL_DEF(DRM_IOCTL_AGP_INFO, drm_agp_info_ioctl, DRM_AUTH),
	DRM_IOCTL_DEF(DRM_IOCTL_AGP_ALLOC, drm_agp_alloc_ioctl, DRM_AUTH|DRM_MASTER|DRM_ROOT_ONLY),
	DRM_IOCTL_DEF(DRM_IOCTL_AGP_FREE, drm_agp_free_ioctl, DRM_AUTH|DRM_MASTER|DRM_ROOT_ONLY),
	DRM_IOCTL_DEF(DRM_IOCTL_AGP_BIND, drm_agp_bind_ioctl, DRM_AUTH|DRM_MASTER|DRM_ROOT_ONLY),
	DRM_IOCTL_DEF(DRM_IOCTL_AGP_UNBIND, drm_agp_unbind_ioctl, DRM_AUTH|DRM_MASTER|DRM_ROOT_ONLY),
#endif

	DRM_LEGACY_IOCTL_DEF(DRM_IOCTL_SG_ALLOC, drm_legacy_sg_alloc, DRM_AUTH|DRM_MASTER|DRM_ROOT_ONLY),
	DRM_LEGACY_IOCTL_DEF(DRM_IOCTL_SG_FREE, drm_legacy_sg_free, DRM_AUTH|DRM_MASTER|DRM_ROOT_ONLY),

	DRM_IOCTL_DEF(DRM_IOCTL_WAIT_VBLANK, drm_wait_vblank_ioctl, DRM_UNLOCKED),

	DRM_IOCTL_DEF(DRM_IOCTL_MODESET_CTL, drm_legacy_modeset_ctl_ioctl, 0),

	DRM_IOCTL_DEF(DRM_IOCTL_UPDATE_DRAW, drm_noop, DRM_AUTH|DRM_MASTER|DRM_ROOT_ONLY),

	DRM_IOCTL_DEF(DRM_IOCTL_GEM_CLOSE, drm_gem_close_ioctl, DRM_RENDER_ALLOW),
	DRM_IOCTL_DEF(DRM_IOCTL_GEM_FLINK, drm_gem_flink_ioctl, DRM_AUTH),
	DRM_IOCTL_DEF(DRM_IOCTL_GEM_OPEN, drm_gem_open_ioctl, DRM_AUTH),

	DRM_IOCTL_DEF(DRM_IOCTL_MODE_GETRESOURCES, drm_mode_getresources, 0),

	DRM_IOCTL_DEF(DRM_IOCTL_PRIME_HANDLE_TO_FD, drm_prime_handle_to_fd_ioctl, DRM_RENDER_ALLOW),
	DRM_IOCTL_DEF(DRM_IOCTL_PRIME_FD_TO_HANDLE, drm_prime_fd_to_handle_ioctl, DRM_RENDER_ALLOW),

	DRM_IOCTL_DEF(DRM_IOCTL_MODE_GETPLANERESOURCES, drm_mode_getplane_res, 0),
	DRM_IOCTL_DEF(DRM_IOCTL_MODE_GETCRTC, drm_mode_getcrtc, 0),
	DRM_IOCTL_DEF(DRM_IOCTL_MODE_SETCRTC, drm_mode_setcrtc, DRM_MASTER),
	DRM_IOCTL_DEF(DRM_IOCTL_MODE_GETPLANE, drm_mode_getplane, 0),
	DRM_IOCTL_DEF(DRM_IOCTL_MODE_SETPLANE, drm_mode_setplane, DRM_MASTER),
	DRM_IOCTL_DEF(DRM_IOCTL_MODE_CURSOR, drm_mode_cursor_ioctl, DRM_MASTER),
	DRM_IOCTL_DEF(DRM_IOCTL_MODE_GETGAMMA, drm_mode_gamma_get_ioctl, 0),
	DRM_IOCTL_DEF(DRM_IOCTL_MODE_SETGAMMA, drm_mode_gamma_set_ioctl, DRM_MASTER),
	DRM_IOCTL_DEF(DRM_IOCTL_MODE_GETENCODER, drm_mode_getencoder, 0),
	DRM_IOCTL_DEF(DRM_IOCTL_MODE_GETCONNECTOR, drm_mode_getconnector, 0),
	DRM_IOCTL_DEF(DRM_IOCTL_MODE_ATTACHMODE, drm_noop, DRM_MASTER),
	DRM_IOCTL_DEF(DRM_IOCTL_MODE_DETACHMODE, drm_noop, DRM_MASTER),
	DRM_IOCTL_DEF(DRM_IOCTL_MODE_GETPROPERTY, drm_mode_getproperty_ioctl, 0),
	DRM_IOCTL_DEF(DRM_IOCTL_MODE_SETPROPERTY, drm_connector_property_set_ioctl, DRM_MASTER),
	DRM_IOCTL_DEF(DRM_IOCTL_MODE_GETPROPBLOB, drm_mode_getblob_ioctl, 0),
	DRM_IOCTL_DEF(DRM_IOCTL_MODE_GETFB, drm_mode_getfb, 0),
	DRM_IOCTL_DEF(DRM_IOCTL_MODE_GETFB2, drm_mode_getfb2_ioctl, 0),
	DRM_IOCTL_DEF(DRM_IOCTL_MODE_ADDFB, drm_mode_addfb_ioctl, 0),
	DRM_IOCTL_DEF(DRM_IOCTL_MODE_ADDFB2, drm_mode_addfb2_ioctl, 0),
	DRM_IOCTL_DEF(DRM_IOCTL_MODE_RMFB, drm_mode_rmfb_ioctl, 0),
	DRM_IOCTL_DEF(DRM_IOCTL_MODE_PAGE_FLIP, drm_mode_page_flip_ioctl, DRM_MASTER),
	DRM_IOCTL_DEF(DRM_IOCTL_MODE_DIRTYFB, drm_mode_dirtyfb_ioctl, DRM_MASTER),
	DRM_IOCTL_DEF(DRM_IOCTL_MODE_CREATE_DUMB, drm_mode_create_dumb_ioctl, 0),
	DRM_IOCTL_DEF(DRM_IOCTL_MODE_MAP_DUMB, drm_mode_mmap_dumb_ioctl, 0),
	DRM_IOCTL_DEF(DRM_IOCTL_MODE_DESTROY_DUMB, drm_mode_destroy_dumb_ioctl, 0),
	DRM_IOCTL_DEF(DRM_IOCTL_MODE_OBJ_GETPROPERTIES, drm_mode_obj_get_properties_ioctl, 0),
	DRM_IOCTL_DEF(DRM_IOCTL_MODE_OBJ_SETPROPERTY, drm_mode_obj_set_property_ioctl, DRM_MASTER),
	DRM_IOCTL_DEF(DRM_IOCTL_MODE_CURSOR2, drm_mode_cursor2_ioctl, DRM_MASTER),
	DRM_IOCTL_DEF(DRM_IOCTL_MODE_ATOMIC, drm_mode_atomic_ioctl, DRM_MASTER),
	DRM_IOCTL_DEF(DRM_IOCTL_MODE_CREATEPROPBLOB, drm_mode_createblob_ioctl, 0),
	DRM_IOCTL_DEF(DRM_IOCTL_MODE_DESTROYPROPBLOB, drm_mode_destroyblob_ioctl, 0),

	DRM_IOCTL_DEF(DRM_IOCTL_SYNCOBJ_CREATE, drm_syncobj_create_ioctl,
		      DRM_RENDER_ALLOW),
	DRM_IOCTL_DEF(DRM_IOCTL_SYNCOBJ_DESTROY, drm_syncobj_destroy_ioctl,
		      DRM_RENDER_ALLOW),
	DRM_IOCTL_DEF(DRM_IOCTL_SYNCOBJ_HANDLE_TO_FD, drm_syncobj_handle_to_fd_ioctl,
		      DRM_RENDER_ALLOW),
	DRM_IOCTL_DEF(DRM_IOCTL_SYNCOBJ_FD_TO_HANDLE, drm_syncobj_fd_to_handle_ioctl,
		      DRM_RENDER_ALLOW),
	DRM_IOCTL_DEF(DRM_IOCTL_SYNCOBJ_TRANSFER, drm_syncobj_transfer_ioctl,
		      DRM_RENDER_ALLOW),
	DRM_IOCTL_DEF(DRM_IOCTL_SYNCOBJ_WAIT, drm_syncobj_wait_ioctl,
		      DRM_RENDER_ALLOW),
	DRM_IOCTL_DEF(DRM_IOCTL_SYNCOBJ_TIMELINE_WAIT, drm_syncobj_timeline_wait_ioctl,
		      DRM_RENDER_ALLOW),
	DRM_IOCTL_DEF(DRM_IOCTL_SYNCOBJ_RESET, drm_syncobj_reset_ioctl,
		      DRM_RENDER_ALLOW),
	DRM_IOCTL_DEF(DRM_IOCTL_SYNCOBJ_SIGNAL, drm_syncobj_signal_ioctl,
		      DRM_RENDER_ALLOW),
	DRM_IOCTL_DEF(DRM_IOCTL_SYNCOBJ_TIMELINE_SIGNAL, drm_syncobj_timeline_signal_ioctl,
		      DRM_RENDER_ALLOW),
	DRM_IOCTL_DEF(DRM_IOCTL_SYNCOBJ_QUERY, drm_syncobj_query_ioctl,
		      DRM_RENDER_ALLOW),
	DRM_IOCTL_DEF(DRM_IOCTL_CRTC_GET_SEQUENCE, drm_crtc_get_sequence_ioctl, 0),
	DRM_IOCTL_DEF(DRM_IOCTL_CRTC_QUEUE_SEQUENCE, drm_crtc_queue_sequence_ioctl, 0),
	DRM_IOCTL_DEF(DRM_IOCTL_MODE_CREATE_LEASE, drm_mode_create_lease_ioctl, DRM_MASTER),
	DRM_IOCTL_DEF(DRM_IOCTL_MODE_LIST_LESSEES, drm_mode_list_lessees_ioctl, DRM_MASTER),
	DRM_IOCTL_DEF(DRM_IOCTL_MODE_GET_LEASE, drm_mode_get_lease_ioctl, DRM_MASTER),
	DRM_IOCTL_DEF(DRM_IOCTL_MODE_REVOKE_LEASE, drm_mode_revoke_lease_ioctl, DRM_MASTER),
};

#define DRM_CORE_IOCTL_COUNT	ARRAY_SIZE( drm_ioctls )

/**
 * DOC: driver specific ioctls
 *
 * First things first, driver private IOCTLs should only be needed for drivers
 * supporting rendering. Kernel modesetting is all standardized, and extended
 * through properties. There are a few exceptions in some existing drivers,
 * which define IOCTL for use by the display DRM master, but they all predate
 * properties.
 *
 * Now if you do have a render driver you always have to support it through
 * driver private properties. There's a few steps needed to wire all the things
 * up.
 *
 * First you need to define the structure for your IOCTL in your driver private
 * UAPI header in ``include/uapi/drm/my_driver_drm.h``::
 *
 *     struct my_driver_operation {
 *             u32 some_thing;
 *             u32 another_thing;
 *     };
 *
 * Please make sure that you follow all the best practices from
 * ``Documentation/process/botching-up-ioctls.rst``. Note that drm_ioctl()
 * automatically zero-extends structures, hence make sure you can add more stuff
 * at the end, i.e. don't put a variable sized array there.
 *
 * Then you need to define your IOCTL number, using one of DRM_IO(), DRM_IOR(),
 * DRM_IOW() or DRM_IOWR(). It must start with the DRM_IOCTL\_ prefix::
 *
 *     ##define DRM_IOCTL_MY_DRIVER_OPERATION \
 *         DRM_IOW(DRM_COMMAND_BASE, struct my_driver_operation)
 *
 * DRM driver private IOCTL must be in the range from DRM_COMMAND_BASE to
 * DRM_COMMAND_END. Finally you need an array of &struct drm_ioctl_desc to wire
 * up the handlers and set the access rights::
 *
 *     static const struct drm_ioctl_desc my_driver_ioctls[] = {
 *         DRM_IOCTL_DEF_DRV(MY_DRIVER_OPERATION, my_driver_operation,
 *                 DRM_AUTH|DRM_RENDER_ALLOW),
 *     };
 *
 * And then assign this to the &drm_driver.ioctls field in your driver
 * structure.
 *
 * See the separate chapter on :ref:`file operations<drm_driver_fops>` for how
 * the driver-specific IOCTLs are wired up.
 */

long drm_ioctl_kernel(struct file *file, drm_ioctl_t *func, void *kdata,
		      u32 flags)
{
	struct drm_file *file_priv = file->private_data;
	struct drm_device *dev = file_priv->minor->dev;
	int retcode;

	if (drm_dev_is_unplugged(dev))
		return -ENODEV;

	retcode = drm_ioctl_permit(flags, file_priv);
	if (unlikely(retcode))
		return retcode;

	/* Enforce sane locking for modern driver ioctls. */
	if (likely(!drm_core_check_feature(dev, DRIVER_LEGACY)) ||
	    (flags & DRM_UNLOCKED))
		retcode = func(dev, kdata, file_priv);
	else {
		mutex_lock(&drm_global_mutex);
		retcode = func(dev, kdata, file_priv);
		mutex_unlock(&drm_global_mutex);
	}
	return retcode;
}
EXPORT_SYMBOL(drm_ioctl_kernel);

/**
 * drm_ioctl - ioctl callback implementation for DRM drivers
 * @filp: file this ioctl is called on
 * @cmd: ioctl cmd number
 * @arg: user argument
 *
 * Looks up the ioctl function in the DRM core and the driver dispatch table,
 * stored in &drm_driver.ioctls. It checks for necessary permission by calling
 * drm_ioctl_permit(), and dispatches to the respective function.
 *
 * Returns:
 * Zero on success, negative error code on failure.
 */
long drm_ioctl(struct file *filp,
	      unsigned int cmd, unsigned long arg)
{
	struct drm_file *file_priv = filp->private_data;
	struct drm_device *dev;
	const struct drm_ioctl_desc *ioctl = NULL;
	drm_ioctl_t *func;
	unsigned int nr = DRM_IOCTL_NR(cmd);
	int retcode = -EINVAL;
	char stack_kdata[128];
	char *kdata = NULL;
	unsigned int in_size, out_size, drv_size, ksize;
	bool is_driver_ioctl;

	dev = file_priv->minor->dev;

	if (drm_dev_is_unplugged(dev))
		return -ENODEV;

	is_driver_ioctl = nr >= DRM_COMMAND_BASE && nr < DRM_COMMAND_END;

	if (is_driver_ioctl) {
		/* driver ioctl */
		unsigned int index = nr - DRM_COMMAND_BASE;

		if (index >= dev->driver->num_ioctls)
			goto err_i1;
		index = array_index_nospec(index, dev->driver->num_ioctls);
		ioctl = &dev->driver->ioctls[index];
	} else {
		/* core ioctl */
		if (nr >= DRM_CORE_IOCTL_COUNT)
			goto err_i1;
		nr = array_index_nospec(nr, DRM_CORE_IOCTL_COUNT);
		ioctl = &drm_ioctls[nr];
	}

	drv_size = _IOC_SIZE(ioctl->cmd);
	out_size = in_size = _IOC_SIZE(cmd);
	if ((cmd & ioctl->cmd & IOC_IN) == 0)
		in_size = 0;
	if ((cmd & ioctl->cmd & IOC_OUT) == 0)
		out_size = 0;
	ksize = max(max(in_size, out_size), drv_size);

<<<<<<< HEAD
	DRM_DEBUG("pid=%d, dev=0x%lx, auth=%d, %s\n",
		  task_pid_nr(current),
=======
	DRM_DEBUG("comm=\"%s\" pid=%d, dev=0x%lx, auth=%d, %s\n",
		  current->comm, task_pid_nr(current),
>>>>>>> 24b8d41d
		  (long)old_encode_dev(file_priv->minor->kdev->devt),
		  file_priv->authenticated, ioctl->name);

	/* Do not trust userspace, use our own definition */
	func = ioctl->func;

	if (unlikely(!func)) {
		DRM_DEBUG("no function\n");
		retcode = -EINVAL;
		goto err_i1;
	}

<<<<<<< HEAD
	retcode = drm_ioctl_permit(ioctl->flags, file_priv);
	if (unlikely(retcode))
		goto err_i1;

=======
>>>>>>> 24b8d41d
	if (ksize <= sizeof(stack_kdata)) {
		kdata = stack_kdata;
	} else {
		kdata = kmalloc(ksize, GFP_KERNEL);
		if (!kdata) {
			retcode = -ENOMEM;
			goto err_i1;
		}
<<<<<<< HEAD
	}

	if (copy_from_user(kdata, (void __user *)arg, in_size) != 0) {
		retcode = -EFAULT;
		goto err_i1;
	}

	if (ksize > in_size)
		memset(kdata + in_size, 0, ksize - in_size);

	/* Enforce sane locking for modern driver ioctls. Core ioctls are
	 * too messy still. */
	if ((!drm_core_check_feature(dev, DRIVER_LEGACY) && is_driver_ioctl) ||
	    (ioctl->flags & DRM_UNLOCKED))
		retcode = func(dev, kdata, file_priv);
	else {
		mutex_lock(&drm_global_mutex);
		retcode = func(dev, kdata, file_priv);
		mutex_unlock(&drm_global_mutex);
	}

=======
	}

	if (copy_from_user(kdata, (void __user *)arg, in_size) != 0) {
		retcode = -EFAULT;
		goto err_i1;
	}

	if (ksize > in_size)
		memset(kdata + in_size, 0, ksize - in_size);

	retcode = drm_ioctl_kernel(filp, func, kdata, ioctl->flags);
>>>>>>> 24b8d41d
	if (copy_to_user((void __user *)arg, kdata, out_size) != 0)
		retcode = -EFAULT;

      err_i1:
	if (!ioctl)
		DRM_DEBUG("invalid ioctl: comm=\"%s\", pid=%d, dev=0x%lx, auth=%d, cmd=0x%02x, nr=0x%02x\n",
			  current->comm, task_pid_nr(current),
			  (long)old_encode_dev(file_priv->minor->kdev->devt),
			  file_priv->authenticated, cmd, nr);

	if (kdata != stack_kdata)
		kfree(kdata);
	if (retcode)
		DRM_DEBUG("comm=\"%s\", pid=%d, ret=%d\n", current->comm,
			  task_pid_nr(current), retcode);
	return retcode;
}
EXPORT_SYMBOL(drm_ioctl);

/**
 * drm_ioctl_flags - Check for core ioctl and return ioctl permission flags
 * @nr: ioctl number
 * @flags: where to return the ioctl permission flags
 *
 * This ioctl is only used by the vmwgfx driver to augment the access checks
 * done by the drm core and insofar a pretty decent layering violation. This
 * shouldn't be used by any drivers.
 *
 * Returns:
 * True if the @nr corresponds to a DRM core ioctl number, false otherwise.
 */
bool drm_ioctl_flags(unsigned int nr, unsigned int *flags)
{
	if (nr >= DRM_COMMAND_BASE && nr < DRM_COMMAND_END)
		return false;

	if (nr >= DRM_CORE_IOCTL_COUNT)
		return false;
	nr = array_index_nospec(nr, DRM_CORE_IOCTL_COUNT);

	*flags = drm_ioctls[nr].flags;
	return true;
}
EXPORT_SYMBOL(drm_ioctl_flags);<|MERGE_RESOLUTION|>--- conflicted
+++ resolved
@@ -28,23 +28,11 @@
  * OTHER DEALINGS IN THE SOFTWARE.
  */
 
-<<<<<<< HEAD
-#include <drm/drmP.h>
-#include <drm/drm_auth.h>
-#include "drm_legacy.h"
-#include "drm_internal.h"
-#include "drm_crtc_internal.h"
-
-#include <linux/pci.h>
-=======
->>>>>>> 24b8d41d
 #include <linux/export.h>
 #include <linux/nospec.h>
 #include <linux/pci.h>
 #include <linux/uaccess.h>
 
-<<<<<<< HEAD
-=======
 #include <drm/drm_agpsupport.h>
 #include <drm/drm_auth.h>
 #include <drm/drm_crtc.h>
@@ -57,7 +45,6 @@
 #include "drm_internal.h"
 #include "drm_legacy.h"
 
->>>>>>> 24b8d41d
 /**
  * DOC: getunique and setversion story
  *
@@ -115,12 +102,6 @@
  * But the libdrm code in drmOpenByName somehow survived, hence this can't be
  * broken.
  */
-<<<<<<< HEAD
-
-static int drm_version(struct drm_device *dev, void *data,
-		       struct drm_file *file_priv);
-=======
->>>>>>> 24b8d41d
 
 /*
  * Get the bus id.
@@ -297,19 +278,10 @@
 		req->value = dev->mode_config.async_page_flip;
 		break;
 	case DRM_CAP_PAGE_FLIP_TARGET:
-<<<<<<< HEAD
-		if (drm_core_check_feature(dev, DRIVER_MODESET)) {
-			req->value = 1;
-			drm_for_each_crtc(crtc, dev) {
-				if (!crtc->funcs->page_flip_target)
-					req->value = 0;
-			}
-=======
 		req->value = 1;
 		drm_for_each_crtc(crtc, dev) {
 			if (!crtc->funcs->page_flip_target)
 				req->value = 0;
->>>>>>> 24b8d41d
 		}
 		break;
 	case DRM_CAP_CURSOR_WIDTH:
@@ -574,19 +546,8 @@
 		return -EACCES;
 
 	/* MASTER is only for master or control clients */
-<<<<<<< HEAD
-	if (unlikely((flags & DRM_MASTER) && 
-		     !drm_is_current_master(file_priv) &&
-		     !drm_is_control_client(file_priv)))
-		return -EACCES;
-
-	/* Control clients must be explicitly allowed */
-	if (unlikely(!(flags & DRM_CONTROL_ALLOW) &&
-		     drm_is_control_client(file_priv)))
-=======
 	if (unlikely((flags & DRM_MASTER) &&
 		     !drm_is_current_master(file_priv)))
->>>>>>> 24b8d41d
 		return -EACCES;
 
 	/* Render clients must be explicitly allowed */
@@ -616,32 +577,21 @@
 static const struct drm_ioctl_desc drm_ioctls[] = {
 	DRM_IOCTL_DEF(DRM_IOCTL_VERSION, drm_version, DRM_RENDER_ALLOW),
 	DRM_IOCTL_DEF(DRM_IOCTL_GET_UNIQUE, drm_getunique, 0),
-	DRM_IOCTL_DEF(DRM_IOCTL_GET_MAGIC, drm_getmagic, DRM_UNLOCKED),
+	DRM_IOCTL_DEF(DRM_IOCTL_GET_MAGIC, drm_getmagic, 0),
 	DRM_IOCTL_DEF(DRM_IOCTL_IRQ_BUSID, drm_irq_by_busid, DRM_MASTER|DRM_ROOT_ONLY),
-<<<<<<< HEAD
-	DRM_IOCTL_DEF(DRM_IOCTL_GET_MAP, drm_legacy_getmap_ioctl, DRM_UNLOCKED),
-	DRM_IOCTL_DEF(DRM_IOCTL_GET_CLIENT, drm_getclient, DRM_UNLOCKED),
-	DRM_IOCTL_DEF(DRM_IOCTL_GET_STATS, drm_getstats, DRM_UNLOCKED),
-	DRM_IOCTL_DEF(DRM_IOCTL_GET_CAP, drm_getcap, DRM_UNLOCKED|DRM_RENDER_ALLOW),
-=======
 
 	DRM_LEGACY_IOCTL_DEF(DRM_IOCTL_GET_MAP, drm_legacy_getmap_ioctl, 0),
 
 	DRM_IOCTL_DEF(DRM_IOCTL_GET_CLIENT, drm_getclient, 0),
 	DRM_IOCTL_DEF(DRM_IOCTL_GET_STATS, drm_getstats, 0),
 	DRM_IOCTL_DEF(DRM_IOCTL_GET_CAP, drm_getcap, DRM_RENDER_ALLOW),
->>>>>>> 24b8d41d
 	DRM_IOCTL_DEF(DRM_IOCTL_SET_CLIENT_CAP, drm_setclientcap, 0),
 	DRM_IOCTL_DEF(DRM_IOCTL_SET_VERSION, drm_setversion, DRM_MASTER),
 
 	DRM_IOCTL_DEF(DRM_IOCTL_SET_UNIQUE, drm_invalid_op, DRM_AUTH|DRM_MASTER|DRM_ROOT_ONLY),
 	DRM_IOCTL_DEF(DRM_IOCTL_BLOCK, drm_noop, DRM_AUTH|DRM_MASTER|DRM_ROOT_ONLY),
 	DRM_IOCTL_DEF(DRM_IOCTL_UNBLOCK, drm_noop, DRM_AUTH|DRM_MASTER|DRM_ROOT_ONLY),
-<<<<<<< HEAD
-	DRM_IOCTL_DEF(DRM_IOCTL_AUTH_MAGIC, drm_authmagic, DRM_AUTH|DRM_UNLOCKED|DRM_MASTER),
-=======
 	DRM_IOCTL_DEF(DRM_IOCTL_AUTH_MAGIC, drm_authmagic, DRM_MASTER),
->>>>>>> 24b8d41d
 
 	DRM_LEGACY_IOCTL_DEF(DRM_IOCTL_ADD_MAP, drm_legacy_addmap_ioctl, DRM_AUTH|DRM_MASTER|DRM_ROOT_ONLY),
 	DRM_LEGACY_IOCTL_DEF(DRM_IOCTL_RM_MAP, drm_legacy_rmmap_ioctl, DRM_AUTH),
@@ -649,13 +599,8 @@
 	DRM_LEGACY_IOCTL_DEF(DRM_IOCTL_SET_SAREA_CTX, drm_legacy_setsareactx, DRM_AUTH|DRM_MASTER|DRM_ROOT_ONLY),
 	DRM_LEGACY_IOCTL_DEF(DRM_IOCTL_GET_SAREA_CTX, drm_legacy_getsareactx, DRM_AUTH),
 
-<<<<<<< HEAD
-	DRM_IOCTL_DEF(DRM_IOCTL_SET_MASTER, drm_setmaster_ioctl, DRM_UNLOCKED|DRM_ROOT_ONLY),
-	DRM_IOCTL_DEF(DRM_IOCTL_DROP_MASTER, drm_dropmaster_ioctl, DRM_UNLOCKED|DRM_ROOT_ONLY),
-=======
 	DRM_IOCTL_DEF(DRM_IOCTL_SET_MASTER, drm_setmaster_ioctl, 0),
 	DRM_IOCTL_DEF(DRM_IOCTL_DROP_MASTER, drm_dropmaster_ioctl, 0),
->>>>>>> 24b8d41d
 
 	DRM_LEGACY_IOCTL_DEF(DRM_IOCTL_ADD_CTX, drm_legacy_addctx, DRM_AUTH|DRM_ROOT_ONLY),
 	DRM_LEGACY_IOCTL_DEF(DRM_IOCTL_RM_CTX, drm_legacy_rmctx, DRM_AUTH|DRM_MASTER|DRM_ROOT_ONLY),
@@ -907,13 +852,8 @@
 		out_size = 0;
 	ksize = max(max(in_size, out_size), drv_size);
 
-<<<<<<< HEAD
-	DRM_DEBUG("pid=%d, dev=0x%lx, auth=%d, %s\n",
-		  task_pid_nr(current),
-=======
 	DRM_DEBUG("comm=\"%s\" pid=%d, dev=0x%lx, auth=%d, %s\n",
 		  current->comm, task_pid_nr(current),
->>>>>>> 24b8d41d
 		  (long)old_encode_dev(file_priv->minor->kdev->devt),
 		  file_priv->authenticated, ioctl->name);
 
@@ -926,13 +866,6 @@
 		goto err_i1;
 	}
 
-<<<<<<< HEAD
-	retcode = drm_ioctl_permit(ioctl->flags, file_priv);
-	if (unlikely(retcode))
-		goto err_i1;
-
-=======
->>>>>>> 24b8d41d
 	if (ksize <= sizeof(stack_kdata)) {
 		kdata = stack_kdata;
 	} else {
@@ -941,7 +874,6 @@
 			retcode = -ENOMEM;
 			goto err_i1;
 		}
-<<<<<<< HEAD
 	}
 
 	if (copy_from_user(kdata, (void __user *)arg, in_size) != 0) {
@@ -952,30 +884,7 @@
 	if (ksize > in_size)
 		memset(kdata + in_size, 0, ksize - in_size);
 
-	/* Enforce sane locking for modern driver ioctls. Core ioctls are
-	 * too messy still. */
-	if ((!drm_core_check_feature(dev, DRIVER_LEGACY) && is_driver_ioctl) ||
-	    (ioctl->flags & DRM_UNLOCKED))
-		retcode = func(dev, kdata, file_priv);
-	else {
-		mutex_lock(&drm_global_mutex);
-		retcode = func(dev, kdata, file_priv);
-		mutex_unlock(&drm_global_mutex);
-	}
-
-=======
-	}
-
-	if (copy_from_user(kdata, (void __user *)arg, in_size) != 0) {
-		retcode = -EFAULT;
-		goto err_i1;
-	}
-
-	if (ksize > in_size)
-		memset(kdata + in_size, 0, ksize - in_size);
-
 	retcode = drm_ioctl_kernel(filp, func, kdata, ioctl->flags);
->>>>>>> 24b8d41d
 	if (copy_to_user((void __user *)arg, kdata, out_size) != 0)
 		retcode = -EFAULT;
 
