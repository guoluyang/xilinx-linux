--- conflicted
+++ resolved
@@ -57,12 +57,7 @@
 	return NULL;
 }
 
-<<<<<<< HEAD
-static int tilcdc_add_external_encoder(struct drm_device *dev,
-				       struct drm_connector *connector)
-=======
 int tilcdc_add_component_encoder(struct drm_device *ddev)
->>>>>>> 24b8d41d
 {
 	struct tilcdc_drm_private *priv = ddev->dev_private;
 	struct drm_encoder *encoder;
@@ -113,25 +108,6 @@
 	return 0;
 }
 
-<<<<<<< HEAD
-int tilcdc_add_external_encoders(struct drm_device *dev)
-{
-	struct tilcdc_drm_private *priv = dev->dev_private;
-	struct drm_connector *connector;
-	int num_internal_connectors = priv->num_connectors;
-
-	list_for_each_entry(connector, &dev->mode_config.connector_list, head) {
-		bool found = false;
-		int i, ret;
-
-		for (i = 0; i < num_internal_connectors; i++)
-			if (connector == priv->connectors[i])
-				found = true;
-		if (!found) {
-			ret = tilcdc_add_external_encoder(dev, connector);
-			if (ret)
-				return ret;
-=======
 int tilcdc_attach_external_device(struct drm_device *ddev)
 {
 	struct tilcdc_drm_private *priv = ddev->dev_private;
@@ -165,7 +141,6 @@
 		if (IS_ERR(bridge)) {
 			ret = PTR_ERR(bridge);
 			goto err_encoder_cleanup;
->>>>>>> 24b8d41d
 		}
 	}
 
@@ -189,30 +164,8 @@
 				   struct component_match **match)
 {
 	struct device_node *node;
-<<<<<<< HEAD
-	struct device_node *ep = NULL;
-	int count = 0;
-
-	/* Avoid error print by of_graph_get_next_endpoint() if there
-	 * is no ports present.
-	 */
-	node = of_get_child_by_name(dev->of_node, "ports");
-	if (!node)
-		node = of_get_child_by_name(dev->of_node, "port");
-	if (!node)
-		return 0;
-	of_node_put(node);
-
-	while ((ep = of_graph_get_next_endpoint(dev->of_node, ep))) {
-		node = of_graph_get_remote_port_parent(ep);
-		if (!node || !of_device_is_available(node)) {
-			of_node_put(node);
-			continue;
-		}
-=======
 
 	node = of_graph_get_remote_node(dev->of_node, 0, 0);
->>>>>>> 24b8d41d
 
 	if (!of_device_is_compatible(node, "nxp,tda998x")) {
 		of_node_put(node);
