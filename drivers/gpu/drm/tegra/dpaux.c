// SPDX-License-Identifier: GPL-2.0-only
/*
 * Copyright (C) 2013 NVIDIA Corporation
 */

#include <linux/clk.h>
#include <linux/delay.h>
#include <linux/interrupt.h>
#include <linux/io.h>
<<<<<<< HEAD
#include <linux/of_gpio.h>
=======
#include <linux/module.h>
#include <linux/of_device.h>
>>>>>>> 24b8d41d
#include <linux/pinctrl/pinconf-generic.h>
#include <linux/pinctrl/pinctrl.h>
#include <linux/pinctrl/pinmux.h>
#include <linux/platform_device.h>
#include <linux/pm_runtime.h>
#include <linux/regulator/consumer.h>
#include <linux/reset.h>
#include <linux/workqueue.h>

#include <drm/drm_dp_helper.h>
#include <drm/drm_panel.h>

#include "dp.h"
#include "dpaux.h"
#include "drm.h"
#include "trace.h"

static DEFINE_MUTEX(dpaux_lock);
static LIST_HEAD(dpaux_list);

struct tegra_dpaux_soc {
	unsigned int cmh;
	unsigned int drvz;
	unsigned int drvi;
};

struct tegra_dpaux {
	struct drm_dp_aux aux;
	struct device *dev;

	const struct tegra_dpaux_soc *soc;

	void __iomem *regs;
	int irq;

	struct tegra_output *output;

	struct reset_control *rst;
	struct clk *clk_parent;
	struct clk *clk;

	struct regulator *vdd;

	struct completion complete;
	struct work_struct work;
	struct list_head list;

#ifdef CONFIG_GENERIC_PINCONF
	struct pinctrl_dev *pinctrl;
	struct pinctrl_desc desc;
#endif
};

static inline struct tegra_dpaux *to_dpaux(struct drm_dp_aux *aux)
{
	return container_of(aux, struct tegra_dpaux, aux);
}

static inline struct tegra_dpaux *work_to_dpaux(struct work_struct *work)
{
	return container_of(work, struct tegra_dpaux, work);
}

static inline u32 tegra_dpaux_readl(struct tegra_dpaux *dpaux,
				    unsigned int offset)
{
	u32 value = readl(dpaux->regs + (offset << 2));

	trace_dpaux_readl(dpaux->dev, offset, value);

	return value;
}

static inline void tegra_dpaux_writel(struct tegra_dpaux *dpaux,
				      u32 value, unsigned int offset)
{
	trace_dpaux_writel(dpaux->dev, offset, value);
	writel(value, dpaux->regs + (offset << 2));
}

static void tegra_dpaux_write_fifo(struct tegra_dpaux *dpaux, const u8 *buffer,
				   size_t size)
{
	size_t i, j;

	for (i = 0; i < DIV_ROUND_UP(size, 4); i++) {
		size_t num = min_t(size_t, size - i * 4, 4);
		u32 value = 0;

		for (j = 0; j < num; j++)
			value |= buffer[i * 4 + j] << (j * 8);

		tegra_dpaux_writel(dpaux, value, DPAUX_DP_AUXDATA_WRITE(i));
	}
}

static void tegra_dpaux_read_fifo(struct tegra_dpaux *dpaux, u8 *buffer,
				  size_t size)
{
	size_t i, j;

	for (i = 0; i < DIV_ROUND_UP(size, 4); i++) {
		size_t num = min_t(size_t, size - i * 4, 4);
		u32 value;

		value = tegra_dpaux_readl(dpaux, DPAUX_DP_AUXDATA_READ(i));

		for (j = 0; j < num; j++)
			buffer[i * 4 + j] = value >> (j * 8);
	}
}

static ssize_t tegra_dpaux_transfer(struct drm_dp_aux *aux,
				    struct drm_dp_aux_msg *msg)
{
	unsigned long timeout = msecs_to_jiffies(250);
	struct tegra_dpaux *dpaux = to_dpaux(aux);
	unsigned long status;
	ssize_t ret = 0;
	u8 reply = 0;
	u32 value;

	/* Tegra has 4x4 byte DP AUX transmit and receive FIFOs. */
	if (msg->size > 16)
		return -EINVAL;

	/*
	 * Allow zero-sized messages only for I2C, in which case they specify
	 * address-only transactions.
	 */
	if (msg->size < 1) {
		switch (msg->request & ~DP_AUX_I2C_MOT) {
		case DP_AUX_I2C_WRITE_STATUS_UPDATE:
		case DP_AUX_I2C_WRITE:
		case DP_AUX_I2C_READ:
			value = DPAUX_DP_AUXCTL_CMD_ADDRESS_ONLY;
			break;

		default:
			return -EINVAL;
		}
	} else {
		/* For non-zero-sized messages, set the CMDLEN field. */
		value = DPAUX_DP_AUXCTL_CMDLEN(msg->size - 1);
	}

	switch (msg->request & ~DP_AUX_I2C_MOT) {
	case DP_AUX_I2C_WRITE:
		if (msg->request & DP_AUX_I2C_MOT)
			value |= DPAUX_DP_AUXCTL_CMD_MOT_WR;
		else
			value |= DPAUX_DP_AUXCTL_CMD_I2C_WR;

		break;

	case DP_AUX_I2C_READ:
		if (msg->request & DP_AUX_I2C_MOT)
			value |= DPAUX_DP_AUXCTL_CMD_MOT_RD;
		else
			value |= DPAUX_DP_AUXCTL_CMD_I2C_RD;

		break;

	case DP_AUX_I2C_WRITE_STATUS_UPDATE:
		if (msg->request & DP_AUX_I2C_MOT)
			value |= DPAUX_DP_AUXCTL_CMD_MOT_RQ;
		else
			value |= DPAUX_DP_AUXCTL_CMD_I2C_RQ;

		break;

	case DP_AUX_NATIVE_WRITE:
		value |= DPAUX_DP_AUXCTL_CMD_AUX_WR;
		break;

	case DP_AUX_NATIVE_READ:
		value |= DPAUX_DP_AUXCTL_CMD_AUX_RD;
		break;

	default:
		return -EINVAL;
	}

	tegra_dpaux_writel(dpaux, msg->address, DPAUX_DP_AUXADDR);
	tegra_dpaux_writel(dpaux, value, DPAUX_DP_AUXCTL);

	if ((msg->request & DP_AUX_I2C_READ) == 0) {
		tegra_dpaux_write_fifo(dpaux, msg->buffer, msg->size);
		ret = msg->size;
	}

	/* start transaction */
	value = tegra_dpaux_readl(dpaux, DPAUX_DP_AUXCTL);
	value |= DPAUX_DP_AUXCTL_TRANSACTREQ;
	tegra_dpaux_writel(dpaux, value, DPAUX_DP_AUXCTL);

	status = wait_for_completion_timeout(&dpaux->complete, timeout);
	if (!status)
		return -ETIMEDOUT;

	/* read status and clear errors */
	value = tegra_dpaux_readl(dpaux, DPAUX_DP_AUXSTAT);
	tegra_dpaux_writel(dpaux, 0xf00, DPAUX_DP_AUXSTAT);

	if (value & DPAUX_DP_AUXSTAT_TIMEOUT_ERROR)
		return -ETIMEDOUT;

	if ((value & DPAUX_DP_AUXSTAT_RX_ERROR) ||
	    (value & DPAUX_DP_AUXSTAT_SINKSTAT_ERROR) ||
	    (value & DPAUX_DP_AUXSTAT_NO_STOP_ERROR))
		return -EIO;

	switch ((value & DPAUX_DP_AUXSTAT_REPLY_TYPE_MASK) >> 16) {
	case 0x00:
		reply = DP_AUX_NATIVE_REPLY_ACK;
		break;

	case 0x01:
		reply = DP_AUX_NATIVE_REPLY_NACK;
		break;

	case 0x02:
		reply = DP_AUX_NATIVE_REPLY_DEFER;
		break;

	case 0x04:
		reply = DP_AUX_I2C_REPLY_NACK;
		break;

	case 0x08:
		reply = DP_AUX_I2C_REPLY_DEFER;
		break;
	}

	if ((msg->size > 0) && (msg->reply == DP_AUX_NATIVE_REPLY_ACK)) {
		if (msg->request & DP_AUX_I2C_READ) {
			size_t count = value & DPAUX_DP_AUXSTAT_REPLY_MASK;

			/*
			 * There might be a smarter way to do this, but since
			 * the DP helpers will already retry transactions for
			 * an -EBUSY return value, simply reuse that instead.
			 */
			if (count != msg->size) {
				ret = -EBUSY;
				goto out;
			}

			tegra_dpaux_read_fifo(dpaux, msg->buffer, count);
			ret = count;
		}
	}

	msg->reply = reply;

out:
	return ret;
}

static void tegra_dpaux_hotplug(struct work_struct *work)
{
	struct tegra_dpaux *dpaux = work_to_dpaux(work);

	if (dpaux->output)
		drm_helper_hpd_irq_event(dpaux->output->connector.dev);
}

static irqreturn_t tegra_dpaux_irq(int irq, void *data)
{
	struct tegra_dpaux *dpaux = data;
	irqreturn_t ret = IRQ_HANDLED;
	u32 value;

	/* clear interrupts */
	value = tegra_dpaux_readl(dpaux, DPAUX_INTR_AUX);
	tegra_dpaux_writel(dpaux, value, DPAUX_INTR_AUX);

	if (value & (DPAUX_INTR_PLUG_EVENT | DPAUX_INTR_UNPLUG_EVENT))
		schedule_work(&dpaux->work);

	if (value & DPAUX_INTR_IRQ_EVENT) {
		/* TODO: handle this */
	}

	if (value & DPAUX_INTR_AUX_DONE)
		complete(&dpaux->complete);

	return ret;
}

enum tegra_dpaux_functions {
	DPAUX_PADCTL_FUNC_AUX,
	DPAUX_PADCTL_FUNC_I2C,
	DPAUX_PADCTL_FUNC_OFF,
};

static void tegra_dpaux_pad_power_down(struct tegra_dpaux *dpaux)
{
	u32 value = tegra_dpaux_readl(dpaux, DPAUX_HYBRID_SPARE);

	value |= DPAUX_HYBRID_SPARE_PAD_POWER_DOWN;

	tegra_dpaux_writel(dpaux, value, DPAUX_HYBRID_SPARE);
}

static void tegra_dpaux_pad_power_up(struct tegra_dpaux *dpaux)
{
	u32 value = tegra_dpaux_readl(dpaux, DPAUX_HYBRID_SPARE);

	value &= ~DPAUX_HYBRID_SPARE_PAD_POWER_DOWN;

	tegra_dpaux_writel(dpaux, value, DPAUX_HYBRID_SPARE);
}

static int tegra_dpaux_pad_config(struct tegra_dpaux *dpaux, unsigned function)
{
	u32 value;

	switch (function) {
	case DPAUX_PADCTL_FUNC_AUX:
<<<<<<< HEAD
		value = DPAUX_HYBRID_PADCTL_AUX_CMH(2) |
			DPAUX_HYBRID_PADCTL_AUX_DRVZ(4) |
			DPAUX_HYBRID_PADCTL_AUX_DRVI(0x18) |
=======
		value = DPAUX_HYBRID_PADCTL_AUX_CMH(dpaux->soc->cmh) |
			DPAUX_HYBRID_PADCTL_AUX_DRVZ(dpaux->soc->drvz) |
			DPAUX_HYBRID_PADCTL_AUX_DRVI(dpaux->soc->drvi) |
>>>>>>> 24b8d41d
			DPAUX_HYBRID_PADCTL_AUX_INPUT_RCV |
			DPAUX_HYBRID_PADCTL_MODE_AUX;
		break;

	case DPAUX_PADCTL_FUNC_I2C:
		value = DPAUX_HYBRID_PADCTL_I2C_SDA_INPUT_RCV |
			DPAUX_HYBRID_PADCTL_I2C_SCL_INPUT_RCV |
<<<<<<< HEAD
=======
			DPAUX_HYBRID_PADCTL_AUX_CMH(dpaux->soc->cmh) |
			DPAUX_HYBRID_PADCTL_AUX_DRVZ(dpaux->soc->drvz) |
			DPAUX_HYBRID_PADCTL_AUX_DRVI(dpaux->soc->drvi) |
>>>>>>> 24b8d41d
			DPAUX_HYBRID_PADCTL_MODE_I2C;
		break;

	case DPAUX_PADCTL_FUNC_OFF:
		tegra_dpaux_pad_power_down(dpaux);
		return 0;

	default:
		return -ENOTSUPP;
	}

	tegra_dpaux_writel(dpaux, value, DPAUX_HYBRID_PADCTL);
	tegra_dpaux_pad_power_up(dpaux);

	return 0;
}

#ifdef CONFIG_GENERIC_PINCONF
static const struct pinctrl_pin_desc tegra_dpaux_pins[] = {
	PINCTRL_PIN(0, "DP_AUX_CHx_P"),
	PINCTRL_PIN(1, "DP_AUX_CHx_N"),
};

static const unsigned tegra_dpaux_pin_numbers[] = { 0, 1 };

static const char * const tegra_dpaux_groups[] = {
	"dpaux-io",
};

static const char * const tegra_dpaux_functions[] = {
	"aux",
	"i2c",
	"off",
};

static int tegra_dpaux_get_groups_count(struct pinctrl_dev *pinctrl)
{
	return ARRAY_SIZE(tegra_dpaux_groups);
}

static const char *tegra_dpaux_get_group_name(struct pinctrl_dev *pinctrl,
					      unsigned int group)
{
	return tegra_dpaux_groups[group];
}

static int tegra_dpaux_get_group_pins(struct pinctrl_dev *pinctrl,
				      unsigned group, const unsigned **pins,
				      unsigned *num_pins)
{
	*pins = tegra_dpaux_pin_numbers;
	*num_pins = ARRAY_SIZE(tegra_dpaux_pin_numbers);

	return 0;
}

static const struct pinctrl_ops tegra_dpaux_pinctrl_ops = {
	.get_groups_count = tegra_dpaux_get_groups_count,
	.get_group_name = tegra_dpaux_get_group_name,
	.get_group_pins = tegra_dpaux_get_group_pins,
	.dt_node_to_map = pinconf_generic_dt_node_to_map_group,
	.dt_free_map = pinconf_generic_dt_free_map,
};

static int tegra_dpaux_get_functions_count(struct pinctrl_dev *pinctrl)
{
	return ARRAY_SIZE(tegra_dpaux_functions);
}

static const char *tegra_dpaux_get_function_name(struct pinctrl_dev *pinctrl,
						 unsigned int function)
{
	return tegra_dpaux_functions[function];
}

static int tegra_dpaux_get_function_groups(struct pinctrl_dev *pinctrl,
					   unsigned int function,
					   const char * const **groups,
					   unsigned * const num_groups)
{
	*num_groups = ARRAY_SIZE(tegra_dpaux_groups);
	*groups = tegra_dpaux_groups;

	return 0;
}

static int tegra_dpaux_set_mux(struct pinctrl_dev *pinctrl,
			       unsigned int function, unsigned int group)
{
	struct tegra_dpaux *dpaux = pinctrl_dev_get_drvdata(pinctrl);

	return tegra_dpaux_pad_config(dpaux, function);
}

static const struct pinmux_ops tegra_dpaux_pinmux_ops = {
	.get_functions_count = tegra_dpaux_get_functions_count,
	.get_function_name = tegra_dpaux_get_function_name,
	.get_function_groups = tegra_dpaux_get_function_groups,
	.set_mux = tegra_dpaux_set_mux,
};
#endif

static int tegra_dpaux_probe(struct platform_device *pdev)
{
	struct tegra_dpaux *dpaux;
	struct resource *regs;
	u32 value;
	int err;

	dpaux = devm_kzalloc(&pdev->dev, sizeof(*dpaux), GFP_KERNEL);
	if (!dpaux)
		return -ENOMEM;

	dpaux->soc = of_device_get_match_data(&pdev->dev);
	INIT_WORK(&dpaux->work, tegra_dpaux_hotplug);
	init_completion(&dpaux->complete);
	INIT_LIST_HEAD(&dpaux->list);
	dpaux->dev = &pdev->dev;

	regs = platform_get_resource(pdev, IORESOURCE_MEM, 0);
	dpaux->regs = devm_ioremap_resource(&pdev->dev, regs);
	if (IS_ERR(dpaux->regs))
		return PTR_ERR(dpaux->regs);

	dpaux->irq = platform_get_irq(pdev, 0);
	if (dpaux->irq < 0) {
		dev_err(&pdev->dev, "failed to get IRQ\n");
		return -ENXIO;
	}

	if (!pdev->dev.pm_domain) {
		dpaux->rst = devm_reset_control_get(&pdev->dev, "dpaux");
		if (IS_ERR(dpaux->rst)) {
			dev_err(&pdev->dev,
				"failed to get reset control: %ld\n",
				PTR_ERR(dpaux->rst));
			return PTR_ERR(dpaux->rst);
		}
	}

	dpaux->clk = devm_clk_get(&pdev->dev, NULL);
	if (IS_ERR(dpaux->clk)) {
		dev_err(&pdev->dev, "failed to get module clock: %ld\n",
			PTR_ERR(dpaux->clk));
		return PTR_ERR(dpaux->clk);
	}

<<<<<<< HEAD
	err = clk_prepare_enable(dpaux->clk);
	if (err < 0) {
		dev_err(&pdev->dev, "failed to enable module clock: %d\n",
			err);
		return err;
	}

	if (dpaux->rst)
		reset_control_deassert(dpaux->rst);

=======
>>>>>>> 24b8d41d
	dpaux->clk_parent = devm_clk_get(&pdev->dev, "parent");
	if (IS_ERR(dpaux->clk_parent)) {
		dev_err(&pdev->dev, "failed to get parent clock: %ld\n",
			PTR_ERR(dpaux->clk_parent));
		err = PTR_ERR(dpaux->clk_parent);
		goto assert_reset;
	}

<<<<<<< HEAD
	err = clk_prepare_enable(dpaux->clk_parent);
	if (err < 0) {
		dev_err(&pdev->dev, "failed to enable parent clock: %d\n",
			err);
		goto assert_reset;
	}

=======
>>>>>>> 24b8d41d
	err = clk_set_rate(dpaux->clk_parent, 270000000);
	if (err < 0) {
		dev_err(&pdev->dev, "failed to set clock to 270 MHz: %d\n",
			err);
		goto disable_parent_clk;
	}

	dpaux->vdd = devm_regulator_get_optional(&pdev->dev, "vdd");
	if (IS_ERR(dpaux->vdd)) {
<<<<<<< HEAD
		dev_err(&pdev->dev, "failed to get VDD supply: %ld\n",
			PTR_ERR(dpaux->vdd));
		err = PTR_ERR(dpaux->vdd);
		goto disable_parent_clk;
=======
		if (PTR_ERR(dpaux->vdd) != -ENODEV) {
			if (PTR_ERR(dpaux->vdd) != -EPROBE_DEFER)
				dev_err(&pdev->dev,
					"failed to get VDD supply: %ld\n",
					PTR_ERR(dpaux->vdd));

			return PTR_ERR(dpaux->vdd);
		}

		dpaux->vdd = NULL;
>>>>>>> 24b8d41d
	}

	platform_set_drvdata(pdev, dpaux);
	pm_runtime_enable(&pdev->dev);
	pm_runtime_get_sync(&pdev->dev);

	err = devm_request_irq(dpaux->dev, dpaux->irq, tegra_dpaux_irq, 0,
			       dev_name(dpaux->dev), dpaux);
	if (err < 0) {
		dev_err(dpaux->dev, "failed to request IRQ#%u: %d\n",
			dpaux->irq, err);
		goto disable_parent_clk;
	}

	disable_irq(dpaux->irq);

	dpaux->aux.transfer = tegra_dpaux_transfer;
	dpaux->aux.dev = &pdev->dev;

	err = drm_dp_aux_register(&dpaux->aux);
	if (err < 0)
		goto disable_parent_clk;

	/*
	 * Assume that by default the DPAUX/I2C pads will be used for HDMI,
	 * so power them up and configure them in I2C mode.
	 *
	 * The DPAUX code paths reconfigure the pads in AUX mode, but there
	 * is no possibility to perform the I2C mode configuration in the
	 * HDMI path.
	 */
<<<<<<< HEAD
	err = tegra_dpaux_pad_config(dpaux, DPAUX_HYBRID_PADCTL_MODE_I2C);
=======
	err = tegra_dpaux_pad_config(dpaux, DPAUX_PADCTL_FUNC_I2C);
>>>>>>> 24b8d41d
	if (err < 0)
		return err;

#ifdef CONFIG_GENERIC_PINCONF
	dpaux->desc.name = dev_name(&pdev->dev);
	dpaux->desc.pins = tegra_dpaux_pins;
	dpaux->desc.npins = ARRAY_SIZE(tegra_dpaux_pins);
	dpaux->desc.pctlops = &tegra_dpaux_pinctrl_ops;
	dpaux->desc.pmxops = &tegra_dpaux_pinmux_ops;
	dpaux->desc.owner = THIS_MODULE;

	dpaux->pinctrl = devm_pinctrl_register(&pdev->dev, &dpaux->desc, dpaux);
<<<<<<< HEAD
	if (!dpaux->pinctrl) {
		dev_err(&pdev->dev, "failed to register pincontrol\n");
		return -ENODEV;
=======
	if (IS_ERR(dpaux->pinctrl)) {
		dev_err(&pdev->dev, "failed to register pincontrol\n");
		return PTR_ERR(dpaux->pinctrl);
>>>>>>> 24b8d41d
	}
#endif
	/* enable and clear all interrupts */
	value = DPAUX_INTR_AUX_DONE | DPAUX_INTR_IRQ_EVENT |
		DPAUX_INTR_UNPLUG_EVENT | DPAUX_INTR_PLUG_EVENT;
	tegra_dpaux_writel(dpaux, value, DPAUX_INTR_EN_AUX);
	tegra_dpaux_writel(dpaux, value, DPAUX_INTR_AUX);

	mutex_lock(&dpaux_lock);
	list_add_tail(&dpaux->list, &dpaux_list);
	mutex_unlock(&dpaux_lock);

	return 0;

disable_parent_clk:
	clk_disable_unprepare(dpaux->clk_parent);
assert_reset:
	if (dpaux->rst)
		reset_control_assert(dpaux->rst);

	clk_disable_unprepare(dpaux->clk);

	return err;
}

static int tegra_dpaux_remove(struct platform_device *pdev)
{
	struct tegra_dpaux *dpaux = platform_get_drvdata(pdev);
<<<<<<< HEAD

	/* make sure pads are powered down when not in use */
	tegra_dpaux_pad_power_down(dpaux);
=======

	cancel_work_sync(&dpaux->work);

	/* make sure pads are powered down when not in use */
	tegra_dpaux_pad_power_down(dpaux);

	pm_runtime_put_sync(&pdev->dev);
	pm_runtime_disable(&pdev->dev);
>>>>>>> 24b8d41d

	drm_dp_aux_unregister(&dpaux->aux);

	mutex_lock(&dpaux_lock);
	list_del(&dpaux->list);
	mutex_unlock(&dpaux_lock);

	return 0;
}

#ifdef CONFIG_PM
static int tegra_dpaux_suspend(struct device *dev)
{
	struct tegra_dpaux *dpaux = dev_get_drvdata(dev);
	int err = 0;

	if (dpaux->rst) {
		err = reset_control_assert(dpaux->rst);
		if (err < 0) {
			dev_err(dev, "failed to assert reset: %d\n", err);
			return err;
		}
	}

	usleep_range(1000, 2000);

	clk_disable_unprepare(dpaux->clk_parent);
<<<<<<< HEAD

	if (dpaux->rst)
		reset_control_assert(dpaux->rst);

=======
>>>>>>> 24b8d41d
	clk_disable_unprepare(dpaux->clk);

	return err;
}

static int tegra_dpaux_resume(struct device *dev)
{
	struct tegra_dpaux *dpaux = dev_get_drvdata(dev);
	int err;

	err = clk_prepare_enable(dpaux->clk);
	if (err < 0) {
		dev_err(dev, "failed to enable clock: %d\n", err);
		return err;
	}

	err = clk_prepare_enable(dpaux->clk_parent);
	if (err < 0) {
		dev_err(dev, "failed to enable parent clock: %d\n", err);
		goto disable_clk;
	}

	usleep_range(1000, 2000);

	if (dpaux->rst) {
		err = reset_control_deassert(dpaux->rst);
		if (err < 0) {
			dev_err(dev, "failed to deassert reset: %d\n", err);
			goto disable_parent;
		}

		usleep_range(1000, 2000);
	}

	return 0;

disable_parent:
	clk_disable_unprepare(dpaux->clk_parent);
disable_clk:
	clk_disable_unprepare(dpaux->clk);
	return err;
}
#endif

static const struct dev_pm_ops tegra_dpaux_pm_ops = {
	SET_RUNTIME_PM_OPS(tegra_dpaux_suspend, tegra_dpaux_resume, NULL)
};

static const struct tegra_dpaux_soc tegra124_dpaux_soc = {
	.cmh = 0x02,
	.drvz = 0x04,
	.drvi = 0x18,
};

static const struct tegra_dpaux_soc tegra210_dpaux_soc = {
	.cmh = 0x02,
	.drvz = 0x04,
	.drvi = 0x30,
};

static const struct tegra_dpaux_soc tegra194_dpaux_soc = {
	.cmh = 0x02,
	.drvz = 0x04,
	.drvi = 0x2c,
};

static const struct of_device_id tegra_dpaux_of_match[] = {
	{ .compatible = "nvidia,tegra194-dpaux", .data = &tegra194_dpaux_soc },
	{ .compatible = "nvidia,tegra186-dpaux", .data = &tegra210_dpaux_soc },
	{ .compatible = "nvidia,tegra210-dpaux", .data = &tegra210_dpaux_soc },
	{ .compatible = "nvidia,tegra124-dpaux", .data = &tegra124_dpaux_soc },
	{ },
};
MODULE_DEVICE_TABLE(of, tegra_dpaux_of_match);

struct platform_driver tegra_dpaux_driver = {
	.driver = {
		.name = "tegra-dpaux",
		.of_match_table = tegra_dpaux_of_match,
		.pm = &tegra_dpaux_pm_ops,
	},
	.probe = tegra_dpaux_probe,
	.remove = tegra_dpaux_remove,
};

struct drm_dp_aux *drm_dp_aux_find_by_of_node(struct device_node *np)
{
	struct tegra_dpaux *dpaux;

	mutex_lock(&dpaux_lock);

	list_for_each_entry(dpaux, &dpaux_list, list)
		if (np == dpaux->dev->of_node) {
			mutex_unlock(&dpaux_lock);
			return &dpaux->aux;
		}

	mutex_unlock(&dpaux_lock);

	return NULL;
}

int drm_dp_aux_attach(struct drm_dp_aux *aux, struct tegra_output *output)
{
	struct tegra_dpaux *dpaux = to_dpaux(aux);
	unsigned long timeout;
	int err;

	output->connector.polled = DRM_CONNECTOR_POLL_HPD;
	dpaux->output = output;

	if (output->panel) {
		enum drm_connector_status status;

		if (dpaux->vdd) {
			err = regulator_enable(dpaux->vdd);
			if (err < 0)
				return err;
		}

		timeout = jiffies + msecs_to_jiffies(250);

		while (time_before(jiffies, timeout)) {
			status = drm_dp_aux_detect(aux);

			if (status == connector_status_connected)
				break;

			usleep_range(1000, 2000);
		}

		if (status != connector_status_connected)
			return -ETIMEDOUT;
	}

	enable_irq(dpaux->irq);
	return 0;
}

int drm_dp_aux_detach(struct drm_dp_aux *aux)
{
	struct tegra_dpaux *dpaux = to_dpaux(aux);
	unsigned long timeout;
	int err;

	disable_irq(dpaux->irq);

	if (dpaux->output->panel) {
		enum drm_connector_status status;

		if (dpaux->vdd) {
			err = regulator_disable(dpaux->vdd);
			if (err < 0)
				return err;
		}

		timeout = jiffies + msecs_to_jiffies(250);

		while (time_before(jiffies, timeout)) {
			status = drm_dp_aux_detect(aux);

			if (status == connector_status_disconnected)
				break;

			usleep_range(1000, 2000);
		}

		if (status != connector_status_disconnected)
			return -ETIMEDOUT;

		dpaux->output = NULL;
	}

	return 0;
}

enum drm_connector_status drm_dp_aux_detect(struct drm_dp_aux *aux)
{
	struct tegra_dpaux *dpaux = to_dpaux(aux);
	u32 value;

	value = tegra_dpaux_readl(dpaux, DPAUX_DP_AUXSTAT);

	if (value & DPAUX_DP_AUXSTAT_HPD_STATUS)
		return connector_status_connected;

	return connector_status_disconnected;
}

int drm_dp_aux_enable(struct drm_dp_aux *aux)
{
	struct tegra_dpaux *dpaux = to_dpaux(aux);

	return tegra_dpaux_pad_config(dpaux, DPAUX_PADCTL_FUNC_AUX);
}

int drm_dp_aux_disable(struct drm_dp_aux *aux)
{
	struct tegra_dpaux *dpaux = to_dpaux(aux);
<<<<<<< HEAD

	tegra_dpaux_pad_power_down(dpaux);

	return 0;
}

int drm_dp_aux_prepare(struct drm_dp_aux *aux, u8 encoding)
{
	int err;
=======
>>>>>>> 24b8d41d

	tegra_dpaux_pad_power_down(dpaux);

	return 0;
}<|MERGE_RESOLUTION|>--- conflicted
+++ resolved
@@ -7,12 +7,8 @@
 #include <linux/delay.h>
 #include <linux/interrupt.h>
 #include <linux/io.h>
-<<<<<<< HEAD
-#include <linux/of_gpio.h>
-=======
 #include <linux/module.h>
 #include <linux/of_device.h>
->>>>>>> 24b8d41d
 #include <linux/pinctrl/pinconf-generic.h>
 #include <linux/pinctrl/pinctrl.h>
 #include <linux/pinctrl/pinmux.h>
@@ -333,15 +329,9 @@
 
 	switch (function) {
 	case DPAUX_PADCTL_FUNC_AUX:
-<<<<<<< HEAD
-		value = DPAUX_HYBRID_PADCTL_AUX_CMH(2) |
-			DPAUX_HYBRID_PADCTL_AUX_DRVZ(4) |
-			DPAUX_HYBRID_PADCTL_AUX_DRVI(0x18) |
-=======
 		value = DPAUX_HYBRID_PADCTL_AUX_CMH(dpaux->soc->cmh) |
 			DPAUX_HYBRID_PADCTL_AUX_DRVZ(dpaux->soc->drvz) |
 			DPAUX_HYBRID_PADCTL_AUX_DRVI(dpaux->soc->drvi) |
->>>>>>> 24b8d41d
 			DPAUX_HYBRID_PADCTL_AUX_INPUT_RCV |
 			DPAUX_HYBRID_PADCTL_MODE_AUX;
 		break;
@@ -349,12 +339,9 @@
 	case DPAUX_PADCTL_FUNC_I2C:
 		value = DPAUX_HYBRID_PADCTL_I2C_SDA_INPUT_RCV |
 			DPAUX_HYBRID_PADCTL_I2C_SCL_INPUT_RCV |
-<<<<<<< HEAD
-=======
 			DPAUX_HYBRID_PADCTL_AUX_CMH(dpaux->soc->cmh) |
 			DPAUX_HYBRID_PADCTL_AUX_DRVZ(dpaux->soc->drvz) |
 			DPAUX_HYBRID_PADCTL_AUX_DRVI(dpaux->soc->drvi) |
->>>>>>> 24b8d41d
 			DPAUX_HYBRID_PADCTL_MODE_I2C;
 		break;
 
@@ -502,52 +489,22 @@
 		return PTR_ERR(dpaux->clk);
 	}
 
-<<<<<<< HEAD
-	err = clk_prepare_enable(dpaux->clk);
-	if (err < 0) {
-		dev_err(&pdev->dev, "failed to enable module clock: %d\n",
-			err);
-		return err;
-	}
-
-	if (dpaux->rst)
-		reset_control_deassert(dpaux->rst);
-
-=======
->>>>>>> 24b8d41d
 	dpaux->clk_parent = devm_clk_get(&pdev->dev, "parent");
 	if (IS_ERR(dpaux->clk_parent)) {
 		dev_err(&pdev->dev, "failed to get parent clock: %ld\n",
 			PTR_ERR(dpaux->clk_parent));
-		err = PTR_ERR(dpaux->clk_parent);
-		goto assert_reset;
-	}
-
-<<<<<<< HEAD
-	err = clk_prepare_enable(dpaux->clk_parent);
-	if (err < 0) {
-		dev_err(&pdev->dev, "failed to enable parent clock: %d\n",
-			err);
-		goto assert_reset;
-	}
-
-=======
->>>>>>> 24b8d41d
+		return PTR_ERR(dpaux->clk_parent);
+	}
+
 	err = clk_set_rate(dpaux->clk_parent, 270000000);
 	if (err < 0) {
 		dev_err(&pdev->dev, "failed to set clock to 270 MHz: %d\n",
 			err);
-		goto disable_parent_clk;
+		return err;
 	}
 
 	dpaux->vdd = devm_regulator_get_optional(&pdev->dev, "vdd");
 	if (IS_ERR(dpaux->vdd)) {
-<<<<<<< HEAD
-		dev_err(&pdev->dev, "failed to get VDD supply: %ld\n",
-			PTR_ERR(dpaux->vdd));
-		err = PTR_ERR(dpaux->vdd);
-		goto disable_parent_clk;
-=======
 		if (PTR_ERR(dpaux->vdd) != -ENODEV) {
 			if (PTR_ERR(dpaux->vdd) != -EPROBE_DEFER)
 				dev_err(&pdev->dev,
@@ -558,7 +515,6 @@
 		}
 
 		dpaux->vdd = NULL;
->>>>>>> 24b8d41d
 	}
 
 	platform_set_drvdata(pdev, dpaux);
@@ -570,7 +526,7 @@
 	if (err < 0) {
 		dev_err(dpaux->dev, "failed to request IRQ#%u: %d\n",
 			dpaux->irq, err);
-		goto disable_parent_clk;
+		return err;
 	}
 
 	disable_irq(dpaux->irq);
@@ -580,7 +536,7 @@
 
 	err = drm_dp_aux_register(&dpaux->aux);
 	if (err < 0)
-		goto disable_parent_clk;
+		return err;
 
 	/*
 	 * Assume that by default the DPAUX/I2C pads will be used for HDMI,
@@ -590,11 +546,7 @@
 	 * is no possibility to perform the I2C mode configuration in the
 	 * HDMI path.
 	 */
-<<<<<<< HEAD
-	err = tegra_dpaux_pad_config(dpaux, DPAUX_HYBRID_PADCTL_MODE_I2C);
-=======
 	err = tegra_dpaux_pad_config(dpaux, DPAUX_PADCTL_FUNC_I2C);
->>>>>>> 24b8d41d
 	if (err < 0)
 		return err;
 
@@ -607,15 +559,9 @@
 	dpaux->desc.owner = THIS_MODULE;
 
 	dpaux->pinctrl = devm_pinctrl_register(&pdev->dev, &dpaux->desc, dpaux);
-<<<<<<< HEAD
-	if (!dpaux->pinctrl) {
-		dev_err(&pdev->dev, "failed to register pincontrol\n");
-		return -ENODEV;
-=======
 	if (IS_ERR(dpaux->pinctrl)) {
 		dev_err(&pdev->dev, "failed to register pincontrol\n");
 		return PTR_ERR(dpaux->pinctrl);
->>>>>>> 24b8d41d
 	}
 #endif
 	/* enable and clear all interrupts */
@@ -629,35 +575,19 @@
 	mutex_unlock(&dpaux_lock);
 
 	return 0;
-
-disable_parent_clk:
-	clk_disable_unprepare(dpaux->clk_parent);
-assert_reset:
-	if (dpaux->rst)
-		reset_control_assert(dpaux->rst);
-
-	clk_disable_unprepare(dpaux->clk);
-
-	return err;
 }
 
 static int tegra_dpaux_remove(struct platform_device *pdev)
 {
 	struct tegra_dpaux *dpaux = platform_get_drvdata(pdev);
-<<<<<<< HEAD
+
+	cancel_work_sync(&dpaux->work);
 
 	/* make sure pads are powered down when not in use */
 	tegra_dpaux_pad_power_down(dpaux);
-=======
-
-	cancel_work_sync(&dpaux->work);
-
-	/* make sure pads are powered down when not in use */
-	tegra_dpaux_pad_power_down(dpaux);
 
 	pm_runtime_put_sync(&pdev->dev);
 	pm_runtime_disable(&pdev->dev);
->>>>>>> 24b8d41d
 
 	drm_dp_aux_unregister(&dpaux->aux);
 
@@ -685,13 +615,6 @@
 	usleep_range(1000, 2000);
 
 	clk_disable_unprepare(dpaux->clk_parent);
-<<<<<<< HEAD
-
-	if (dpaux->rst)
-		reset_control_assert(dpaux->rst);
-
-=======
->>>>>>> 24b8d41d
 	clk_disable_unprepare(dpaux->clk);
 
 	return err;
@@ -891,18 +814,6 @@
 int drm_dp_aux_disable(struct drm_dp_aux *aux)
 {
 	struct tegra_dpaux *dpaux = to_dpaux(aux);
-<<<<<<< HEAD
-
-	tegra_dpaux_pad_power_down(dpaux);
-
-	return 0;
-}
-
-int drm_dp_aux_prepare(struct drm_dp_aux *aux, u8 encoding)
-{
-	int err;
-=======
->>>>>>> 24b8d41d
 
 	tegra_dpaux_pad_power_down(dpaux);
 
