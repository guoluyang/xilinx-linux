--- conflicted
+++ resolved
@@ -51,39 +51,6 @@
 	DBG("%s, crtc=%p fb=%p", omap_plane->name, state->crtc, state->fb);
 
 	memset(&info, 0, sizeof(info));
-<<<<<<< HEAD
-	info.rotation_type = OMAP_DSS_ROT_DMA;
-	info.rotation = OMAP_DSS_ROT_0;
-	info.global_alpha = 0xff;
-	info.mirror = 0;
-	info.zorder = omap_state->zorder;
-
-	memset(&win, 0, sizeof(win));
-	win.rotation = state->rotation;
-	win.crtc_x = state->crtc_x;
-	win.crtc_y = state->crtc_y;
-	win.crtc_w = state->crtc_w;
-	win.crtc_h = state->crtc_h;
-
-	/*
-	 * src values are in Q16 fixed point, convert to integer.
-	 * omap_framebuffer_update_scanout() takes adjusted src.
-	 */
-	win.src_x = state->src_x >> 16;
-	win.src_y = state->src_y >> 16;
-
-	switch (state->rotation & DRM_ROTATE_MASK) {
-	case DRM_ROTATE_90:
-	case DRM_ROTATE_270:
-		win.src_w = state->src_h >> 16;
-		win.src_h = state->src_w >> 16;
-		break;
-	default:
-		win.src_w = state->src_w >> 16;
-		win.src_h = state->src_h >> 16;
-		break;
-	}
-=======
 	info.rotation_type = OMAP_DSS_ROT_NONE;
 	info.rotation = DRM_MODE_ROTATE_0;
 	info.global_alpha = state->alpha >> 8;
@@ -92,7 +59,6 @@
 		info.pre_mult_alpha = 1;
 	else
 		info.pre_mult_alpha = 0;
->>>>>>> 24b8d41d
 
 	/* update scanout: */
 	omap_framebuffer_update_scanout(state->fb, state, &info);
@@ -123,13 +89,8 @@
 	struct omap_drm_private *priv = plane->dev->dev_private;
 	struct omap_plane *omap_plane = to_omap_plane(plane);
 
-<<<<<<< HEAD
-	plane->state->rotation = DRM_ROTATE_0;
-	omap_state->zorder = plane->type == DRM_PLANE_TYPE_PRIMARY
-=======
 	plane->state->rotation = DRM_MODE_ROTATE_0;
 	plane->state->zpos = plane->type == DRM_PLANE_TYPE_PRIMARY
->>>>>>> 24b8d41d
 			   ? 0 : omap_plane->id;
 
 	priv->dispc_ops->ovl_enable(priv->dispc, omap_plane->id, false);
@@ -164,17 +125,9 @@
 	if (state->crtc_y + state->crtc_h > crtc_state->adjusted_mode.vdisplay)
 		return -EINVAL;
 
-<<<<<<< HEAD
-	if (state->fb) {
-		if (state->rotation != DRM_ROTATE_0 &&
-		    !omap_framebuffer_supports_rotation(state->fb))
-			return -EINVAL;
-	}
-=======
 	if (state->rotation != DRM_MODE_ROTATE_0 &&
 	    !omap_framebuffer_supports_rotation(state->fb))
 		return -EINVAL;
->>>>>>> 24b8d41d
 
 	return 0;
 }
@@ -222,35 +175,6 @@
 	drm_object_attach_property(obj, priv->zorder_prop, 0);
 }
 
-<<<<<<< HEAD
-static struct drm_plane_state *
-omap_plane_atomic_duplicate_state(struct drm_plane *plane)
-{
-	struct omap_plane_state *state;
-	struct omap_plane_state *copy;
-
-	if (WARN_ON(!plane->state))
-		return NULL;
-
-	state = to_omap_plane_state(plane->state);
-	copy = kmemdup(state, sizeof(*state), GFP_KERNEL);
-	if (copy == NULL)
-		return NULL;
-
-	__drm_atomic_helper_plane_duplicate_state(plane, &copy->base);
-
-	return &copy->base;
-}
-
-static void omap_plane_atomic_destroy_state(struct drm_plane *plane,
-					    struct drm_plane_state *state)
-{
-	__drm_atomic_helper_plane_destroy_state(state);
-	kfree(to_omap_plane_state(state));
-}
-
-=======
->>>>>>> 24b8d41d
 static void omap_plane_reset(struct drm_plane *plane)
 {
 	struct omap_plane *omap_plane = to_omap_plane(plane);
@@ -265,13 +189,6 @@
 	 */
 	plane->state->zpos = plane->type == DRM_PLANE_TYPE_PRIMARY
 			   ? 0 : omap_plane->id;
-<<<<<<< HEAD
-	omap_state->base.rotation = DRM_ROTATE_0;
-
-	plane->state = &omap_state->base;
-	plane->state->plane = plane;
-=======
->>>>>>> 24b8d41d
 }
 
 static int omap_plane_atomic_set_property(struct drm_plane *plane,
