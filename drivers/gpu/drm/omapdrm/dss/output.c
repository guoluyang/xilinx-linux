--- conflicted
+++ resolved
@@ -11,13 +11,9 @@
 #include <linux/of.h>
 #include <linux/of_graph.h>
 
-<<<<<<< HEAD
-#include "omapdss.h"
-=======
 #include <drm/drm_bridge.h>
 #include <drm/drm_panel.h>
 
->>>>>>> 24b8d41d
 #include "dss.h"
 #include "omapdss.h"
 
