// SPDX-License-Identifier: GPL-2.0-only
/*
 * Copyright (C) 2014 Texas Instruments Incorporated - http://www.ti.com/
 */

#define DSS_SUBSYS_NAME "PLL"

#include <linux/delay.h>
#include <linux/clk.h>
#include <linux/io.h>
#include <linux/kernel.h>
#include <linux/regulator/consumer.h>
#include <linux/sched.h>

#include "omapdss.h"
#include "dss.h"

#define PLL_CONTROL			0x0000
#define PLL_STATUS			0x0004
#define PLL_GO				0x0008
#define PLL_CONFIGURATION1		0x000C
#define PLL_CONFIGURATION2		0x0010
#define PLL_CONFIGURATION3		0x0014
#define PLL_SSC_CONFIGURATION1		0x0018
#define PLL_SSC_CONFIGURATION2		0x001C
#define PLL_CONFIGURATION4		0x0020

int dss_pll_register(struct dss_device *dss, struct dss_pll *pll)
{
	int i;

	for (i = 0; i < ARRAY_SIZE(dss->plls); ++i) {
		if (!dss->plls[i]) {
			dss->plls[i] = pll;
			pll->dss = dss;
			return 0;
		}
	}

	return -EBUSY;
}

void dss_pll_unregister(struct dss_pll *pll)
{
	struct dss_device *dss = pll->dss;
	int i;

	for (i = 0; i < ARRAY_SIZE(dss->plls); ++i) {
		if (dss->plls[i] == pll) {
			dss->plls[i] = NULL;
			pll->dss = NULL;
			return;
		}
	}
}

struct dss_pll *dss_pll_find(struct dss_device *dss, const char *name)
{
	int i;

	for (i = 0; i < ARRAY_SIZE(dss->plls); ++i) {
		if (dss->plls[i] && strcmp(dss->plls[i]->name, name) == 0)
			return dss->plls[i];
	}

	return NULL;
}

<<<<<<< HEAD
struct dss_pll *dss_pll_find_by_src(enum dss_clk_source src)
=======
struct dss_pll *dss_pll_find_by_src(struct dss_device *dss,
				    enum dss_clk_source src)
>>>>>>> 24b8d41d
{
	struct dss_pll *pll;

	switch (src) {
	default:
	case DSS_CLK_SRC_FCK:
		return NULL;

	case DSS_CLK_SRC_HDMI_PLL:
<<<<<<< HEAD
		return dss_pll_find("hdmi");
=======
		return dss_pll_find(dss, "hdmi");
>>>>>>> 24b8d41d

	case DSS_CLK_SRC_PLL1_1:
	case DSS_CLK_SRC_PLL1_2:
	case DSS_CLK_SRC_PLL1_3:
<<<<<<< HEAD
		pll = dss_pll_find("dsi0");
		if (!pll)
			pll = dss_pll_find("video0");
=======
		pll = dss_pll_find(dss, "dsi0");
		if (!pll)
			pll = dss_pll_find(dss, "video0");
>>>>>>> 24b8d41d
		return pll;

	case DSS_CLK_SRC_PLL2_1:
	case DSS_CLK_SRC_PLL2_2:
	case DSS_CLK_SRC_PLL2_3:
<<<<<<< HEAD
		pll = dss_pll_find("dsi1");
		if (!pll)
			pll = dss_pll_find("video1");
=======
		pll = dss_pll_find(dss, "dsi1");
		if (!pll)
			pll = dss_pll_find(dss, "video1");
>>>>>>> 24b8d41d
		return pll;
	}
}

<<<<<<< HEAD
unsigned dss_pll_get_clkout_idx_for_src(enum dss_clk_source src)
=======
unsigned int dss_pll_get_clkout_idx_for_src(enum dss_clk_source src)
>>>>>>> 24b8d41d
{
	switch (src) {
	case DSS_CLK_SRC_HDMI_PLL:
		return 0;

	case DSS_CLK_SRC_PLL1_1:
	case DSS_CLK_SRC_PLL2_1:
		return 0;

	case DSS_CLK_SRC_PLL1_2:
	case DSS_CLK_SRC_PLL2_2:
		return 1;

	case DSS_CLK_SRC_PLL1_3:
	case DSS_CLK_SRC_PLL2_3:
		return 2;

	default:
		return 0;
	}
}

int dss_pll_enable(struct dss_pll *pll)
{
	int r;

	r = clk_prepare_enable(pll->clkin);
	if (r)
		return r;

	if (pll->regulator) {
		r = regulator_enable(pll->regulator);
		if (r)
			goto err_reg;
	}

	r = pll->ops->enable(pll);
	if (r)
		goto err_enable;

	return 0;

err_enable:
	if (pll->regulator)
		regulator_disable(pll->regulator);
err_reg:
	clk_disable_unprepare(pll->clkin);
	return r;
}

void dss_pll_disable(struct dss_pll *pll)
{
	pll->ops->disable(pll);

	if (pll->regulator)
		regulator_disable(pll->regulator);

	clk_disable_unprepare(pll->clkin);

	memset(&pll->cinfo, 0, sizeof(pll->cinfo));
}

int dss_pll_set_config(struct dss_pll *pll, const struct dss_pll_clock_info *cinfo)
{
	int r;

	r = pll->ops->set_config(pll, cinfo);
	if (r)
		return r;

	pll->cinfo = *cinfo;

	return 0;
}

bool dss_pll_hsdiv_calc_a(const struct dss_pll *pll, unsigned long clkdco,
		unsigned long out_min, unsigned long out_max,
		dss_hsdiv_calc_func func, void *data)
{
	const struct dss_pll_hw *hw = pll->hw;
	int m, m_start, m_stop;
	unsigned long out;

	out_min = out_min ? out_min : 1;
	out_max = out_max ? out_max : ULONG_MAX;

	m_start = max(DIV_ROUND_UP(clkdco, out_max), 1ul);

	m_stop = min((unsigned)(clkdco / out_min), hw->mX_max);

	for (m = m_start; m <= m_stop; ++m) {
		out = clkdco / m;

		if (func(m, out, data))
			return true;
	}

	return false;
}

/*
 * clkdco = clkin / n * m * 2
 * clkoutX = clkdco / mX
 */
bool dss_pll_calc_a(const struct dss_pll *pll, unsigned long clkin,
		unsigned long pll_min, unsigned long pll_max,
		dss_pll_calc_func func, void *data)
{
	const struct dss_pll_hw *hw = pll->hw;
	int n, n_start, n_stop, n_inc;
	int m, m_start, m_stop, m_inc;
	unsigned long fint, clkdco;
	unsigned long pll_hw_max;
	unsigned long fint_hw_min, fint_hw_max;

	pll_hw_max = hw->clkdco_max;

	fint_hw_min = hw->fint_min;
	fint_hw_max = hw->fint_max;

	n_start = max(DIV_ROUND_UP(clkin, fint_hw_max), 1ul);
	n_stop = min((unsigned)(clkin / fint_hw_min), hw->n_max);
	n_inc = 1;

	if (hw->errata_i886) {
		swap(n_start, n_stop);
		n_inc = -1;
	}

	pll_max = pll_max ? pll_max : ULONG_MAX;

	for (n = n_start; n != n_stop; n += n_inc) {
		fint = clkin / n;

		m_start = max(DIV_ROUND_UP(DIV_ROUND_UP(pll_min, fint), 2),
				1ul);
		m_stop = min3((unsigned)(pll_max / fint / 2),
				(unsigned)(pll_hw_max / fint / 2),
				hw->m_max);
		m_inc = 1;

		if (hw->errata_i886) {
			swap(m_start, m_stop);
			m_inc = -1;
		}

		for (m = m_start; m != m_stop; m += m_inc) {
			clkdco = 2 * m * fint;

			if (func(n, m, fint, clkdco, data))
				return true;
		}
	}

	return false;
}

/*
 * This calculates a PLL config that will provide the target_clkout rate
 * for clkout. Additionally clkdco rate will be the same as clkout rate
 * when clkout rate is >= min_clkdco.
 *
 * clkdco = clkin / n * m + clkin / n * mf / 262144
 * clkout = clkdco / m2
 */
bool dss_pll_calc_b(const struct dss_pll *pll, unsigned long clkin,
	unsigned long target_clkout, struct dss_pll_clock_info *cinfo)
{
	unsigned long fint, clkdco, clkout;
	unsigned long target_clkdco;
	unsigned long min_dco;
<<<<<<< HEAD
	unsigned n, m, mf, m2, sd;
=======
	unsigned int n, m, mf, m2, sd;
>>>>>>> 24b8d41d
	const struct dss_pll_hw *hw = pll->hw;

	DSSDBG("clkin %lu, target clkout %lu\n", clkin, target_clkout);

	/* Fint */
	n = DIV_ROUND_UP(clkin, hw->fint_max);
	fint = clkin / n;

	/* adjust m2 so that the clkdco will be high enough */
	min_dco = roundup(hw->clkdco_min, fint);
	m2 = DIV_ROUND_UP(min_dco, target_clkout);
	if (m2 == 0)
		m2 = 1;

	target_clkdco = target_clkout * m2;
	m = target_clkdco / fint;

	clkdco = fint * m;

	/* adjust clkdco with fractional mf */
	if (WARN_ON(target_clkdco - clkdco > fint))
		mf = 0;
	else
		mf = (u32)div_u64(262144ull * (target_clkdco - clkdco), fint);

	if (mf > 0)
		clkdco += (u32)div_u64((u64)mf * fint, 262144);

	clkout = clkdco / m2;

	/* sigma-delta */
	sd = DIV_ROUND_UP(fint * m, 250000000);

	DSSDBG("N = %u, M = %u, M.f = %u, M2 = %u, SD = %u\n",
		n, m, mf, m2, sd);
	DSSDBG("Fint %lu, clkdco %lu, clkout %lu\n", fint, clkdco, clkout);

	cinfo->n = n;
	cinfo->m = m;
	cinfo->mf = mf;
	cinfo->mX[0] = m2;
	cinfo->sd = sd;

	cinfo->fint = fint;
	cinfo->clkdco = clkdco;
	cinfo->clkout[0] = clkout;

	return true;
}

static int wait_for_bit_change(void __iomem *reg, int bitnum, int value)
{
	unsigned long timeout;
	ktime_t wait;
	int t;

	/* first busyloop to see if the bit changes right away */
	t = 100;
	while (t-- > 0) {
		if (FLD_GET(readl_relaxed(reg), bitnum, bitnum) == value)
			return value;
	}

	/* then loop for 500ms, sleeping for 1ms in between */
	timeout = jiffies + msecs_to_jiffies(500);
	while (time_before(jiffies, timeout)) {
		if (FLD_GET(readl_relaxed(reg), bitnum, bitnum) == value)
			return value;

		wait = ns_to_ktime(1000 * 1000);
		set_current_state(TASK_UNINTERRUPTIBLE);
		schedule_hrtimeout(&wait, HRTIMER_MODE_REL);
	}

	return !value;
}

int dss_pll_wait_reset_done(struct dss_pll *pll)
{
	void __iomem *base = pll->base;

	if (wait_for_bit_change(base + PLL_STATUS, 0, 1) != 1)
		return -ETIMEDOUT;
	else
		return 0;
}

static int dss_wait_hsdiv_ack(struct dss_pll *pll, u32 hsdiv_ack_mask)
{
	int t = 100;

	while (t-- > 0) {
		u32 v = readl_relaxed(pll->base + PLL_STATUS);
		v &= hsdiv_ack_mask;
		if (v == hsdiv_ack_mask)
			return 0;
	}

	return -ETIMEDOUT;
}

static bool pll_is_locked(u32 stat)
{
	/*
	 * Required value for each bitfield listed below
	 *
	 * PLL_STATUS[6] = 0  PLL_BYPASS
	 * PLL_STATUS[5] = 0  PLL_HIGHJITTER
	 *
	 * PLL_STATUS[3] = 0  PLL_LOSSREF
	 * PLL_STATUS[2] = 0  PLL_RECAL
	 * PLL_STATUS[1] = 1  PLL_LOCK
	 * PLL_STATUS[0] = 1  PLL_CTRL_RESET_DONE
	 */
	return ((stat & 0x6f) == 0x3);
}

int dss_pll_write_config_type_a(struct dss_pll *pll,
		const struct dss_pll_clock_info *cinfo)
{
	const struct dss_pll_hw *hw = pll->hw;
	void __iomem *base = pll->base;
	int r = 0;
	u32 l;

	l = 0;
	if (hw->has_stopmode)
		l = FLD_MOD(l, 1, 0, 0);		/* PLL_STOPMODE */
	l = FLD_MOD(l, cinfo->n - 1, hw->n_msb, hw->n_lsb);	/* PLL_REGN */
	l = FLD_MOD(l, cinfo->m, hw->m_msb, hw->m_lsb);		/* PLL_REGM */
	/* M4 */
	l = FLD_MOD(l, cinfo->mX[0] ? cinfo->mX[0] - 1 : 0,
			hw->mX_msb[0], hw->mX_lsb[0]);
	/* M5 */
	l = FLD_MOD(l, cinfo->mX[1] ? cinfo->mX[1] - 1 : 0,
			hw->mX_msb[1], hw->mX_lsb[1]);
	writel_relaxed(l, base + PLL_CONFIGURATION1);

	l = 0;
	/* M6 */
	l = FLD_MOD(l, cinfo->mX[2] ? cinfo->mX[2] - 1 : 0,
			hw->mX_msb[2], hw->mX_lsb[2]);
	/* M7 */
	l = FLD_MOD(l, cinfo->mX[3] ? cinfo->mX[3] - 1 : 0,
			hw->mX_msb[3], hw->mX_lsb[3]);
	writel_relaxed(l, base + PLL_CONFIGURATION3);

	l = readl_relaxed(base + PLL_CONFIGURATION2);
	if (hw->has_freqsel) {
		u32 f = cinfo->fint < 1000000 ? 0x3 :
			cinfo->fint < 1250000 ? 0x4 :
			cinfo->fint < 1500000 ? 0x5 :
			cinfo->fint < 1750000 ? 0x6 :
			0x7;

		l = FLD_MOD(l, f, 4, 1);	/* PLL_FREQSEL */
	} else if (hw->has_selfreqdco) {
		u32 f = cinfo->clkdco < hw->clkdco_low ? 0x2 : 0x4;

		l = FLD_MOD(l, f, 3, 1);	/* PLL_SELFREQDCO */
	}
	l = FLD_MOD(l, 1, 13, 13);		/* PLL_REFEN */
	l = FLD_MOD(l, 0, 14, 14);		/* PHY_CLKINEN */
	l = FLD_MOD(l, 0, 16, 16);		/* M4_CLOCK_EN */
	l = FLD_MOD(l, 0, 18, 18);		/* M5_CLOCK_EN */
	l = FLD_MOD(l, 1, 20, 20);		/* HSDIVBYPASS */
	if (hw->has_refsel)
		l = FLD_MOD(l, 3, 22, 21);	/* REFSEL = sysclk */
	l = FLD_MOD(l, 0, 23, 23);		/* M6_CLOCK_EN */
	l = FLD_MOD(l, 0, 25, 25);		/* M7_CLOCK_EN */
	writel_relaxed(l, base + PLL_CONFIGURATION2);

	if (hw->errata_i932) {
		int cnt = 0;
		u32 sleep_time;
		const u32 max_lock_retries = 20;

		/*
		 * Calculate wait time for PLL LOCK
		 * 1000 REFCLK cycles in us.
		 */
		sleep_time = DIV_ROUND_UP(1000*1000*1000, cinfo->fint);

		for (cnt = 0; cnt < max_lock_retries; cnt++) {
			writel_relaxed(1, base + PLL_GO);	/* PLL_GO */

			/**
			 * read the register back to ensure the write is
			 * flushed
			 */
			readl_relaxed(base + PLL_GO);

			usleep_range(sleep_time, sleep_time + 5);
			l = readl_relaxed(base + PLL_STATUS);

			if (pll_is_locked(l) &&
			    !(readl_relaxed(base + PLL_GO) & 0x1))
				break;

		}

		if (cnt == max_lock_retries) {
			DSSERR("cannot lock PLL\n");
			r = -EIO;
			goto err;
		}
	} else {
		writel_relaxed(1, base + PLL_GO);	/* PLL_GO */

		if (wait_for_bit_change(base + PLL_GO, 0, 0) != 0) {
			DSSERR("DSS DPLL GO bit not going down.\n");
			r = -EIO;
			goto err;
		}

		if (wait_for_bit_change(base + PLL_STATUS, 1, 1) != 1) {
			DSSERR("cannot lock DSS DPLL\n");
			r = -EIO;
			goto err;
		}
	}

	l = readl_relaxed(base + PLL_CONFIGURATION2);
	l = FLD_MOD(l, 1, 14, 14);			/* PHY_CLKINEN */
	l = FLD_MOD(l, cinfo->mX[0] ? 1 : 0, 16, 16);	/* M4_CLOCK_EN */
	l = FLD_MOD(l, cinfo->mX[1] ? 1 : 0, 18, 18);	/* M5_CLOCK_EN */
	l = FLD_MOD(l, 0, 20, 20);			/* HSDIVBYPASS */
	l = FLD_MOD(l, cinfo->mX[2] ? 1 : 0, 23, 23);	/* M6_CLOCK_EN */
	l = FLD_MOD(l, cinfo->mX[3] ? 1 : 0, 25, 25);	/* M7_CLOCK_EN */
	writel_relaxed(l, base + PLL_CONFIGURATION2);

	r = dss_wait_hsdiv_ack(pll,
		(cinfo->mX[0] ? BIT(7) : 0) |
		(cinfo->mX[1] ? BIT(8) : 0) |
		(cinfo->mX[2] ? BIT(10) : 0) |
		(cinfo->mX[3] ? BIT(11) : 0));
	if (r) {
		DSSERR("failed to enable HSDIV clocks\n");
		goto err;
	}

err:
	return r;
}

int dss_pll_write_config_type_b(struct dss_pll *pll,
		const struct dss_pll_clock_info *cinfo)
{
	const struct dss_pll_hw *hw = pll->hw;
	void __iomem *base = pll->base;
	u32 l;

	l = 0;
	l = FLD_MOD(l, cinfo->m, 20, 9);	/* PLL_REGM */
	l = FLD_MOD(l, cinfo->n - 1, 8, 1);	/* PLL_REGN */
	writel_relaxed(l, base + PLL_CONFIGURATION1);

	l = readl_relaxed(base + PLL_CONFIGURATION2);
	l = FLD_MOD(l, 0x0, 12, 12);	/* PLL_HIGHFREQ divide by 2 */
	l = FLD_MOD(l, 0x1, 13, 13);	/* PLL_REFEN */
	l = FLD_MOD(l, 0x0, 14, 14);	/* PHY_CLKINEN */
	if (hw->has_refsel)
		l = FLD_MOD(l, 0x3, 22, 21);	/* REFSEL = SYSCLK */

	/* PLL_SELFREQDCO */
	if (cinfo->clkdco > hw->clkdco_low)
		l = FLD_MOD(l, 0x4, 3, 1);
	else
		l = FLD_MOD(l, 0x2, 3, 1);
	writel_relaxed(l, base + PLL_CONFIGURATION2);

	l = readl_relaxed(base + PLL_CONFIGURATION3);
	l = FLD_MOD(l, cinfo->sd, 17, 10);	/* PLL_REGSD */
	writel_relaxed(l, base + PLL_CONFIGURATION3);

	l = readl_relaxed(base + PLL_CONFIGURATION4);
	l = FLD_MOD(l, cinfo->mX[0], 24, 18);	/* PLL_REGM2 */
	l = FLD_MOD(l, cinfo->mf, 17, 0);	/* PLL_REGM_F */
	writel_relaxed(l, base + PLL_CONFIGURATION4);

	writel_relaxed(1, base + PLL_GO);	/* PLL_GO */

	if (wait_for_bit_change(base + PLL_GO, 0, 0) != 0) {
		DSSERR("DSS DPLL GO bit not going down.\n");
		return -EIO;
	}

	if (wait_for_bit_change(base + PLL_STATUS, 1, 1) != 1) {
		DSSERR("cannot lock DSS DPLL\n");
		return -ETIMEDOUT;
	}

	return 0;
}<|MERGE_RESOLUTION|>--- conflicted
+++ resolved
@@ -66,12 +66,8 @@
 	return NULL;
 }
 
-<<<<<<< HEAD
-struct dss_pll *dss_pll_find_by_src(enum dss_clk_source src)
-=======
 struct dss_pll *dss_pll_find_by_src(struct dss_device *dss,
 				    enum dss_clk_source src)
->>>>>>> 24b8d41d
 {
 	struct dss_pll *pll;
 
@@ -81,47 +77,27 @@
 		return NULL;
 
 	case DSS_CLK_SRC_HDMI_PLL:
-<<<<<<< HEAD
-		return dss_pll_find("hdmi");
-=======
 		return dss_pll_find(dss, "hdmi");
->>>>>>> 24b8d41d
 
 	case DSS_CLK_SRC_PLL1_1:
 	case DSS_CLK_SRC_PLL1_2:
 	case DSS_CLK_SRC_PLL1_3:
-<<<<<<< HEAD
-		pll = dss_pll_find("dsi0");
-		if (!pll)
-			pll = dss_pll_find("video0");
-=======
 		pll = dss_pll_find(dss, "dsi0");
 		if (!pll)
 			pll = dss_pll_find(dss, "video0");
->>>>>>> 24b8d41d
 		return pll;
 
 	case DSS_CLK_SRC_PLL2_1:
 	case DSS_CLK_SRC_PLL2_2:
 	case DSS_CLK_SRC_PLL2_3:
-<<<<<<< HEAD
-		pll = dss_pll_find("dsi1");
-		if (!pll)
-			pll = dss_pll_find("video1");
-=======
 		pll = dss_pll_find(dss, "dsi1");
 		if (!pll)
 			pll = dss_pll_find(dss, "video1");
->>>>>>> 24b8d41d
 		return pll;
 	}
 }
 
-<<<<<<< HEAD
-unsigned dss_pll_get_clkout_idx_for_src(enum dss_clk_source src)
-=======
 unsigned int dss_pll_get_clkout_idx_for_src(enum dss_clk_source src)
->>>>>>> 24b8d41d
 {
 	switch (src) {
 	case DSS_CLK_SRC_HDMI_PLL:
@@ -293,11 +269,7 @@
 	unsigned long fint, clkdco, clkout;
 	unsigned long target_clkdco;
 	unsigned long min_dco;
-<<<<<<< HEAD
-	unsigned n, m, mf, m2, sd;
-=======
 	unsigned int n, m, mf, m2, sd;
->>>>>>> 24b8d41d
 	const struct dss_pll_hw *hw = pll->hw;
 
 	DSSDBG("clkin %lu, target clkout %lu\n", clkin, target_clkout);
