--- conflicted
+++ resolved
@@ -89,20 +89,6 @@
 enum dss_dsi_content_type {
 	DSS_DSI_CONTENT_DCS,
 	DSS_DSI_CONTENT_GENERIC,
-};
-
-enum dss_clk_source {
-	DSS_CLK_SRC_FCK = 0,
-
-	DSS_CLK_SRC_PLL1_1,
-	DSS_CLK_SRC_PLL1_2,
-	DSS_CLK_SRC_PLL1_3,
-
-	DSS_CLK_SRC_PLL2_1,
-	DSS_CLK_SRC_PLL2_2,
-	DSS_CLK_SRC_PLL2_3,
-
-	DSS_CLK_SRC_HDMI_PLL,
 };
 
 enum dss_clk_source {
@@ -164,17 +150,10 @@
 struct dss_pll_hw {
 	enum dss_pll_type type;
 
-<<<<<<< HEAD
-	unsigned n_max;
-	unsigned m_min;
-	unsigned m_max;
-	unsigned mX_max;
-=======
 	unsigned int n_max;
 	unsigned int m_min;
 	unsigned int m_max;
 	unsigned int mX_max;
->>>>>>> 24b8d41d
 
 	unsigned long fint_min, fint_max;
 	unsigned long clkdco_min, clkdco_low, clkdco_max;
@@ -320,16 +299,7 @@
 }
 #endif /* CONFIG_OMAP2_DSS_DEBUGFS */
 
-<<<<<<< HEAD
-unsigned long dss_get_dispc_clk_rate(void);
-int dss_dpi_select_source(int port, enum omap_channel channel);
-void dss_select_hdmi_venc_clk_source(enum dss_hdmi_venc_clk_source_select);
-enum dss_hdmi_venc_clk_source_select dss_get_hdmi_venc_clk_source(void);
-const char *dss_get_clk_source_name(enum dss_clk_source clk_src);
-void dss_dump_clocks(struct seq_file *s);
-=======
 struct dss_device *dss_get_device(struct device *dev);
->>>>>>> 24b8d41d
 
 int dss_runtime_get(struct dss_device *dss);
 void dss_runtime_put(struct dss_device *dss);
@@ -348,25 +318,12 @@
 				   struct regulator *regulator);
 void dss_video_pll_uninit(struct dss_pll *pll);
 
-<<<<<<< HEAD
-void dss_ctrl_pll_enable(enum dss_pll_id pll_id, bool enable);
-=======
 void dss_ctrl_pll_enable(struct dss_pll *pll, bool enable);
->>>>>>> 24b8d41d
 
 void dss_sdi_init(struct dss_device *dss, int datapairs);
 int dss_sdi_enable(struct dss_device *dss);
 void dss_sdi_disable(struct dss_device *dss);
 
-<<<<<<< HEAD
-void dss_select_dsi_clk_source(int dsi_module,
-		enum dss_clk_source clk_src);
-void dss_select_lcd_clk_source(enum omap_channel channel,
-		enum dss_clk_source clk_src);
-enum dss_clk_source dss_get_dispc_clk_source(void);
-enum dss_clk_source dss_get_dsi_clk_source(int dsi_module);
-enum dss_clk_source dss_get_lcd_clk_source(enum omap_channel channel);
-=======
 void dss_select_dsi_clk_source(struct dss_device *dss, int dsi_module,
 			       enum dss_clk_source clk_src);
 void dss_select_lcd_clk_source(struct dss_device *dss,
@@ -377,7 +334,6 @@
 					   int dsi_module);
 enum dss_clk_source dss_get_lcd_clk_source(struct dss_device *dss,
 					   enum omap_channel channel);
->>>>>>> 24b8d41d
 
 void dss_set_venc_output(struct dss_device *dss, enum omap_dss_venc_type type);
 void dss_set_dac_pwrdn_bgz(struct dss_device *dss, bool enable);
@@ -489,16 +445,10 @@
 
 int dss_pll_register(struct dss_device *dss, struct dss_pll *pll);
 void dss_pll_unregister(struct dss_pll *pll);
-<<<<<<< HEAD
-struct dss_pll *dss_pll_find(const char *name);
-struct dss_pll *dss_pll_find_by_src(enum dss_clk_source src);
-unsigned dss_pll_get_clkout_idx_for_src(enum dss_clk_source src);
-=======
 struct dss_pll *dss_pll_find(struct dss_device *dss, const char *name);
 struct dss_pll *dss_pll_find_by_src(struct dss_device *dss,
 				    enum dss_clk_source src);
 unsigned int dss_pll_get_clkout_idx_for_src(enum dss_clk_source src);
->>>>>>> 24b8d41d
 int dss_pll_enable(struct dss_pll *pll);
 void dss_pll_disable(struct dss_pll *pll);
 int dss_pll_set_config(struct dss_pll *pll,
