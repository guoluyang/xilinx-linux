/**************************************************************************
 *
 * Copyright 2006 Tungsten Graphics, Inc., Bismarck, ND., USA.
 * Copyright 2016 Intel Corporation
 * All Rights Reserved.
 *
 * Permission is hereby granted, free of charge, to any person obtaining a
 * copy of this software and associated documentation files (the
 * "Software"), to deal in the Software without restriction, including
 * without limitation the rights to use, copy, modify, merge, publish,
 * distribute, sub license, and/or sell copies of the Software, and to
 * permit persons to whom the Software is furnished to do so, subject to
 * the following conditions:
 *
 * The above copyright notice and this permission notice (including the
 * next paragraph) shall be included in all copies or substantial portions
 * of the Software.
 *
 * THE SOFTWARE IS PROVIDED "AS IS", WITHOUT WARRANTY OF ANY KIND, EXPRESS OR
 * IMPLIED, INCLUDING BUT NOT LIMITED TO THE WARRANTIES OF MERCHANTABILITY,
 * FITNESS FOR A PARTICULAR PURPOSE AND NON-INFRINGEMENT. IN NO EVENT SHALL
 * THE COPYRIGHT HOLDERS, AUTHORS AND/OR ITS SUPPLIERS BE LIABLE FOR ANY CLAIM,
 * DAMAGES OR OTHER LIABILITY, WHETHER IN AN ACTION OF CONTRACT, TORT OR
 * OTHERWISE, ARISING FROM, OUT OF OR IN CONNECTION WITH THE SOFTWARE OR THE
 * USE OR OTHER DEALINGS IN THE SOFTWARE.
 *
 *
 **************************************************************************/

/*
 * Generic simple memory manager implementation. Intended to be used as a base
 * class implementation for more advanced memory managers.
 *
 * Note that the algorithm used is quite simple and there might be substantial
 * performance gains if a smarter free list is implemented. Currently it is
 * just an unordered stack of free regions. This could easily be improved if
 * an RB-tree is used instead. At least if we expect heavy fragmentation.
 *
 * Aligned allocations can also see improvement.
 *
 * Authors:
 * Thomas Hellström <thomas-at-tungstengraphics-dot-com>
 */

#include <linux/export.h>
#include <linux/interval_tree_generic.h>
<<<<<<< HEAD
=======
#include <linux/seq_file.h>
#include <linux/slab.h>
#include <linux/stacktrace.h>

#include <drm/drm_mm.h>
>>>>>>> 24b8d41d

/**
 * DOC: Overview
 *
 * drm_mm provides a simple range allocator. The drivers are free to use the
 * resource allocator from the linux core if it suits them, the upside of drm_mm
 * is that it's in the DRM core. Which means that it's easier to extend for
 * some of the crazier special purpose needs of gpus.
 *
 * The main data struct is &drm_mm, allocations are tracked in &drm_mm_node.
 * Drivers are free to embed either of them into their own suitable
 * datastructures. drm_mm itself will not do any memory allocations of its own,
 * so if drivers choose not to embed nodes they need to still allocate them
 * themselves.
 *
 * The range allocator also supports reservation of preallocated blocks. This is
 * useful for taking over initial mode setting configurations from the firmware,
 * where an object needs to be created which exactly matches the firmware's
 * scanout target. As long as the range is still free it can be inserted anytime
 * after the allocator is initialized, which helps with avoiding looped
 * dependencies in the driver load sequence.
 *
 * drm_mm maintains a stack of most recently freed holes, which of all
 * simplistic datastructures seems to be a fairly decent approach to clustering
 * allocations and avoiding too much fragmentation. This means free space
 * searches are O(num_holes). Given that all the fancy features drm_mm supports
 * something better would be fairly complex and since gfx thrashing is a fairly
 * steep cliff not a real concern. Removing a node again is O(1).
 *
 * drm_mm supports a few features: Alignment and range restrictions can be
 * supplied. Furthermore every &drm_mm_node has a color value (which is just an
 * opaque unsigned long) which in conjunction with a driver callback can be used
 * to implement sophisticated placement restrictions. The i915 DRM driver uses
 * this to implement guard pages between incompatible caching domains in the
 * graphics TT.
 *
 * Two behaviors are supported for searching and allocating: bottom-up and
 * top-down. The default is bottom-up. Top-down allocation can be used if the
 * memory area has different restrictions, or just to reduce fragmentation.
 *
 * Finally iteration helpers to walk all nodes and all holes are provided as are
 * some basic allocator dumpers for debugging.
 *
 * Note that this range allocator is not thread-safe, drivers need to protect
 * modifications with their own locking. The idea behind this is that for a full
 * memory manager additional data needs to be protected anyway, hence internal
 * locking would be fully redundant.
 */

<<<<<<< HEAD
static struct drm_mm_node *drm_mm_search_free_generic(const struct drm_mm *mm,
						u64 size,
						unsigned alignment,
						unsigned long color,
						enum drm_mm_search_flags flags);
static struct drm_mm_node *drm_mm_search_free_in_range_generic(const struct drm_mm *mm,
						u64 size,
						unsigned alignment,
						unsigned long color,
						u64 start,
						u64 end,
						enum drm_mm_search_flags flags);

#define START(node) ((node)->start)
#define LAST(node)  ((node)->start + (node)->size - 1)

INTERVAL_TREE_DEFINE(struct drm_mm_node, rb,
		     u64, __subtree_last,
		     START, LAST, static inline, drm_mm_interval_tree)

struct drm_mm_node *
drm_mm_interval_first(struct drm_mm *mm, u64 start, u64 last)
{
	return drm_mm_interval_tree_iter_first(&mm->interval_tree,
					       start, last);
}
EXPORT_SYMBOL(drm_mm_interval_first);

struct drm_mm_node *
drm_mm_interval_next(struct drm_mm_node *node, u64 start, u64 last)
{
	return drm_mm_interval_tree_iter_next(node, start, last);
}
EXPORT_SYMBOL(drm_mm_interval_next);

static void drm_mm_interval_tree_add_node(struct drm_mm_node *hole_node,
					  struct drm_mm_node *node)
{
	struct drm_mm *mm = hole_node->mm;
	struct rb_node **link, *rb;
	struct drm_mm_node *parent;

	node->__subtree_last = LAST(node);

	if (hole_node->allocated) {
		rb = &hole_node->rb;
		while (rb) {
			parent = rb_entry(rb, struct drm_mm_node, rb);
			if (parent->__subtree_last >= node->__subtree_last)
				break;

			parent->__subtree_last = node->__subtree_last;
			rb = rb_parent(rb);
		}

		rb = &hole_node->rb;
		link = &hole_node->rb.rb_right;
	} else {
		rb = NULL;
		link = &mm->interval_tree.rb_node;
	}

	while (*link) {
		rb = *link;
		parent = rb_entry(rb, struct drm_mm_node, rb);
		if (parent->__subtree_last < node->__subtree_last)
			parent->__subtree_last = node->__subtree_last;
		if (node->start < parent->start)
			link = &parent->rb.rb_left;
		else
			link = &parent->rb.rb_right;
	}

	rb_link_node(&node->rb, rb, link);
	rb_insert_augmented(&node->rb,
			    &mm->interval_tree,
			    &drm_mm_interval_tree_augment);
}

static void drm_mm_insert_helper(struct drm_mm_node *hole_node,
				 struct drm_mm_node *node,
				 u64 size, unsigned alignment,
				 unsigned long color,
				 enum drm_mm_allocator_flags flags)
=======
#ifdef CONFIG_DRM_DEBUG_MM
#include <linux/stackdepot.h>

#define STACKDEPTH 32
#define BUFSZ 4096

static noinline void save_stack(struct drm_mm_node *node)
>>>>>>> 24b8d41d
{
	unsigned long entries[STACKDEPTH];
	unsigned int n;

	n = stack_trace_save(entries, ARRAY_SIZE(entries), 1);

	/* May be called under spinlock, so avoid sleeping */
	node->stack = stack_depot_save(entries, n, GFP_NOWAIT);
}

static void show_leaks(struct drm_mm *mm)
{
	struct drm_mm_node *node;
	unsigned long *entries;
	unsigned int nr_entries;
	char *buf;

	buf = kmalloc(BUFSZ, GFP_KERNEL);
	if (!buf)
		return;

	list_for_each_entry(node, drm_mm_nodes(mm), node_list) {
		if (!node->stack) {
			DRM_ERROR("node [%08llx + %08llx]: unknown owner\n",
				  node->start, node->size);
			continue;
		}

		nr_entries = stack_depot_fetch(node->stack, &entries);
		stack_trace_snprint(buf, BUFSZ, entries, nr_entries, 0);
		DRM_ERROR("node [%08llx + %08llx]: inserted at\n%s",
			  node->start, node->size, buf);
	}

	kfree(buf);
}

<<<<<<< HEAD
	list_add(&node->node_list, &hole_node->node_list);

	drm_mm_interval_tree_add_node(hole_node, node);

	BUG_ON(node->start + node->size > adj_end);
=======
#undef STACKDEPTH
#undef BUFSZ
#else
static void save_stack(struct drm_mm_node *node) { }
static void show_leaks(struct drm_mm *mm) { }
#endif

#define START(node) ((node)->start)
#define LAST(node)  ((node)->start + (node)->size - 1)
>>>>>>> 24b8d41d

INTERVAL_TREE_DEFINE(struct drm_mm_node, rb,
		     u64, __subtree_last,
		     START, LAST, static inline, drm_mm_interval_tree)

struct drm_mm_node *
__drm_mm_interval_first(const struct drm_mm *mm, u64 start, u64 last)
{
	return drm_mm_interval_tree_iter_first((struct rb_root_cached *)&mm->interval_tree,
					       start, last) ?: (struct drm_mm_node *)&mm->head_node;
}
EXPORT_SYMBOL(__drm_mm_interval_first);

static void drm_mm_interval_tree_add_node(struct drm_mm_node *hole_node,
					  struct drm_mm_node *node)
{
<<<<<<< HEAD
	u64 end = node->start + node->size;
	struct drm_mm_node *hole;
	u64 hole_start, hole_end;

	if (WARN_ON(node->size == 0))
		return -EINVAL;

	end = node->start + node->size;

	/* Find the relevant hole to add our node to */
	hole = drm_mm_interval_tree_iter_first(&mm->interval_tree,
					       node->start, ~(u64)0);
	if (hole) {
		if (hole->start < end)
			return -ENOSPC;
	} else {
		hole = list_entry(&mm->head_node.node_list,
				  typeof(*hole), node_list);
	}

	hole = list_last_entry(&hole->node_list, typeof(*hole), node_list);
	if (!hole->hole_follows)
		return -ENOSPC;

	hole_start = __drm_mm_hole_node_start(hole);
	hole_end = __drm_mm_hole_node_end(hole);
	if (hole_start > node->start || hole_end < end)
		return -ENOSPC;

	node->mm = mm;
	node->allocated = 1;

	list_add(&node->node_list, &hole->node_list);

	drm_mm_interval_tree_add_node(hole, node);

	if (node->start == hole_start) {
		hole->hole_follows = 0;
		list_del(&hole->hole_stack);
	}

	node->hole_follows = 0;
	if (end != hole_end) {
		list_add(&node->hole_stack, &mm->hole_stack);
		node->hole_follows = 1;
	}

	return 0;
=======
	struct drm_mm *mm = hole_node->mm;
	struct rb_node **link, *rb;
	struct drm_mm_node *parent;
	bool leftmost;

	node->__subtree_last = LAST(node);

	if (drm_mm_node_allocated(hole_node)) {
		rb = &hole_node->rb;
		while (rb) {
			parent = rb_entry(rb, struct drm_mm_node, rb);
			if (parent->__subtree_last >= node->__subtree_last)
				break;

			parent->__subtree_last = node->__subtree_last;
			rb = rb_parent(rb);
		}

		rb = &hole_node->rb;
		link = &hole_node->rb.rb_right;
		leftmost = false;
	} else {
		rb = NULL;
		link = &mm->interval_tree.rb_root.rb_node;
		leftmost = true;
	}

	while (*link) {
		rb = *link;
		parent = rb_entry(rb, struct drm_mm_node, rb);
		if (parent->__subtree_last < node->__subtree_last)
			parent->__subtree_last = node->__subtree_last;
		if (node->start < parent->start) {
			link = &parent->rb.rb_left;
		} else {
			link = &parent->rb.rb_right;
			leftmost = false;
		}
	}

	rb_link_node(&node->rb, rb, link);
	rb_insert_augmented_cached(&node->rb, &mm->interval_tree, leftmost,
				   &drm_mm_interval_tree_augment);
}

#define HOLE_SIZE(NODE) ((NODE)->hole_size)
#define HOLE_ADDR(NODE) (__drm_mm_hole_node_start(NODE))

static u64 rb_to_hole_size(struct rb_node *rb)
{
	return rb_entry(rb, struct drm_mm_node, rb_hole_size)->hole_size;
}

static void insert_hole_size(struct rb_root_cached *root,
			     struct drm_mm_node *node)
{
	struct rb_node **link = &root->rb_root.rb_node, *rb = NULL;
	u64 x = node->hole_size;
	bool first = true;

	while (*link) {
		rb = *link;
		if (x > rb_to_hole_size(rb)) {
			link = &rb->rb_left;
		} else {
			link = &rb->rb_right;
			first = false;
		}
	}

	rb_link_node(&node->rb_hole_size, rb, link);
	rb_insert_color_cached(&node->rb_hole_size, root, first);
}

RB_DECLARE_CALLBACKS_MAX(static, augment_callbacks,
			 struct drm_mm_node, rb_hole_addr,
			 u64, subtree_max_hole, HOLE_SIZE)

static void insert_hole_addr(struct rb_root *root, struct drm_mm_node *node)
{
	struct rb_node **link = &root->rb_node, *rb_parent = NULL;
	u64 start = HOLE_ADDR(node), subtree_max_hole = node->subtree_max_hole;
	struct drm_mm_node *parent;

	while (*link) {
		rb_parent = *link;
		parent = rb_entry(rb_parent, struct drm_mm_node, rb_hole_addr);
		if (parent->subtree_max_hole < subtree_max_hole)
			parent->subtree_max_hole = subtree_max_hole;
		if (start < HOLE_ADDR(parent))
			link = &parent->rb_hole_addr.rb_left;
		else
			link = &parent->rb_hole_addr.rb_right;
	}

	rb_link_node(&node->rb_hole_addr, rb_parent, link);
	rb_insert_augmented(&node->rb_hole_addr, root, &augment_callbacks);
>>>>>>> 24b8d41d
}

static void add_hole(struct drm_mm_node *node)
{
	struct drm_mm *mm = node->mm;

<<<<<<< HEAD
	if (WARN_ON(size == 0))
		return -EINVAL;

	hole_node = drm_mm_search_free_generic(mm, size, alignment,
					       color, sflags);
	if (!hole_node)
		return -ENOSPC;
=======
	node->hole_size =
		__drm_mm_hole_node_end(node) - __drm_mm_hole_node_start(node);
	node->subtree_max_hole = node->hole_size;
	DRM_MM_BUG_ON(!drm_mm_hole_follows(node));
>>>>>>> 24b8d41d

	insert_hole_size(&mm->holes_size, node);
	insert_hole_addr(&mm->holes_addr, node);

	list_add(&node->hole_stack, &mm->hole_stack);
}

static void rm_hole(struct drm_mm_node *node)
{
	DRM_MM_BUG_ON(!drm_mm_hole_follows(node));

	list_del(&node->hole_stack);
	rb_erase_cached(&node->rb_hole_size, &node->mm->holes_size);
	rb_erase_augmented(&node->rb_hole_addr, &node->mm->holes_addr,
			   &augment_callbacks);
	node->hole_size = 0;
	node->subtree_max_hole = 0;

	DRM_MM_BUG_ON(drm_mm_hole_follows(node));
}

static inline struct drm_mm_node *rb_hole_size_to_node(struct rb_node *rb)
{
	return rb_entry_safe(rb, struct drm_mm_node, rb_hole_size);
}

static inline struct drm_mm_node *rb_hole_addr_to_node(struct rb_node *rb)
{
	return rb_entry_safe(rb, struct drm_mm_node, rb_hole_addr);
}

static struct drm_mm_node *best_hole(struct drm_mm *mm, u64 size)
{
	struct rb_node *rb = mm->holes_size.rb_root.rb_node;
	struct drm_mm_node *best = NULL;

	do {
		struct drm_mm_node *node =
			rb_entry(rb, struct drm_mm_node, rb_hole_size);

		if (size <= node->hole_size) {
			best = node;
			rb = rb->rb_right;
		} else {
			rb = rb->rb_left;
		}
	} while (rb);

	return best;
}

static bool usable_hole_addr(struct rb_node *rb, u64 size)
{
	return rb && rb_hole_addr_to_node(rb)->subtree_max_hole >= size;
}

static struct drm_mm_node *find_hole_addr(struct drm_mm *mm, u64 addr, u64 size)
{
	struct rb_node *rb = mm->holes_addr.rb_node;
	struct drm_mm_node *node = NULL;

	while (rb) {
		u64 hole_start;

		if (!usable_hole_addr(rb, size))
			break;

		node = rb_hole_addr_to_node(rb);
		hole_start = __drm_mm_hole_node_start(node);

		if (addr < hole_start)
			rb = node->rb_hole_addr.rb_left;
		else if (addr > hole_start + node->hole_size)
			rb = node->rb_hole_addr.rb_right;
		else
			break;
	}

	return node;
}

static struct drm_mm_node *
first_hole(struct drm_mm *mm,
	   u64 start, u64 end, u64 size,
	   enum drm_mm_insert_mode mode)
{
	switch (mode) {
	default:
	case DRM_MM_INSERT_BEST:
		return best_hole(mm, size);

	case DRM_MM_INSERT_LOW:
		return find_hole_addr(mm, start, size);

	case DRM_MM_INSERT_HIGH:
		return find_hole_addr(mm, end, size);

	case DRM_MM_INSERT_EVICT:
		return list_first_entry_or_null(&mm->hole_stack,
						struct drm_mm_node,
						hole_stack);
	}
}

/**
 * DECLARE_NEXT_HOLE_ADDR - macro to declare next hole functions
 * @name: name of function to declare
 * @first: first rb member to traverse (either rb_left or rb_right).
 * @last: last rb member to traverse (either rb_right or rb_left).
 *
 * This macro declares a function to return the next hole of the addr rb tree.
 * While traversing the tree we take the searched size into account and only
 * visit branches with potential big enough holes.
 */

#define DECLARE_NEXT_HOLE_ADDR(name, first, last)			\
static struct drm_mm_node *name(struct drm_mm_node *entry, u64 size)	\
{									\
	struct rb_node *parent, *node = &entry->rb_hole_addr;		\
									\
	if (!entry || RB_EMPTY_NODE(node))				\
		return NULL;						\
									\
	if (usable_hole_addr(node->first, size)) {			\
		node = node->first;					\
		while (usable_hole_addr(node->last, size))		\
			node = node->last;				\
		return rb_hole_addr_to_node(node);			\
	}								\
									\
	while ((parent = rb_parent(node)) && node == parent->first)	\
		node = parent;						\
									\
	return rb_hole_addr_to_node(parent);				\
}

DECLARE_NEXT_HOLE_ADDR(next_hole_high_addr, rb_left, rb_right)
DECLARE_NEXT_HOLE_ADDR(next_hole_low_addr, rb_right, rb_left)

static struct drm_mm_node *
next_hole(struct drm_mm *mm,
	  struct drm_mm_node *node,
	  u64 size,
	  enum drm_mm_insert_mode mode)
{
	switch (mode) {
	default:
	case DRM_MM_INSERT_BEST:
		return rb_hole_size_to_node(rb_prev(&node->rb_hole_size));

<<<<<<< HEAD
	list_add(&node->node_list, &hole_node->node_list);

	drm_mm_interval_tree_add_node(hole_node, node);

	BUG_ON(node->start < start);
	BUG_ON(node->start < adj_start);
	BUG_ON(node->start + node->size > adj_end);
	BUG_ON(node->start + node->size > end);
=======
	case DRM_MM_INSERT_LOW:
		return next_hole_low_addr(node, size);

	case DRM_MM_INSERT_HIGH:
		return next_hole_high_addr(node, size);
>>>>>>> 24b8d41d

	case DRM_MM_INSERT_EVICT:
		node = list_next_entry(node, hole_stack);
		return &node->hole_stack == &mm->hole_stack ? NULL : node;
	}
}

/**
 * drm_mm_reserve_node - insert an pre-initialized node
 * @mm: drm_mm allocator to insert @node into
 * @node: drm_mm_node to insert
 *
 * This functions inserts an already set-up &drm_mm_node into the allocator,
 * meaning that start, size and color must be set by the caller. All other
 * fields must be cleared to 0. This is useful to initialize the allocator with
 * preallocated objects which must be set-up before the range allocator can be
 * set-up, e.g. when taking over a firmware framebuffer.
 *
 * Returns:
 * 0 on success, -ENOSPC if there's no hole where @node is.
 */
int drm_mm_reserve_node(struct drm_mm *mm, struct drm_mm_node *node)
{
	struct drm_mm_node *hole;
	u64 hole_start, hole_end;
	u64 adj_start, adj_end;
	u64 end;

	end = node->start + node->size;
	if (unlikely(end <= node->start))
		return -ENOSPC;

<<<<<<< HEAD
	if (WARN_ON(size == 0))
		return -EINVAL;

	hole_node = drm_mm_search_free_in_range_generic(mm,
							size, alignment, color,
							start, end, sflags);
	if (!hole_node)
=======
	/* Find the relevant hole to add our node to */
	hole = find_hole_addr(mm, node->start, 0);
	if (!hole)
>>>>>>> 24b8d41d
		return -ENOSPC;

	adj_start = hole_start = __drm_mm_hole_node_start(hole);
	adj_end = hole_end = hole_start + hole->hole_size;

	if (mm->color_adjust)
		mm->color_adjust(hole, node->color, &adj_start, &adj_end);

	if (adj_start > node->start || adj_end < end)
		return -ENOSPC;

	node->mm = mm;

	__set_bit(DRM_MM_NODE_ALLOCATED_BIT, &node->flags);
	list_add(&node->node_list, &hole->node_list);
	drm_mm_interval_tree_add_node(hole, node);
	node->hole_size = 0;

	rm_hole(hole);
	if (node->start > hole_start)
		add_hole(hole);
	if (end < hole_end)
		add_hole(node);

	save_stack(node);
	return 0;
}
EXPORT_SYMBOL(drm_mm_reserve_node);

static u64 rb_to_hole_size_or_zero(struct rb_node *rb)
{
	return rb ? rb_to_hole_size(rb) : 0;
}

/**
 * drm_mm_insert_node_in_range - ranged search for space and insert @node
 * @mm: drm_mm to allocate from
 * @node: preallocate node to insert
 * @size: size of the allocation
 * @alignment: alignment of the allocation
 * @color: opaque tag value to use for this node
 * @range_start: start of the allowed range for this node
 * @range_end: end of the allowed range for this node
 * @mode: fine-tune the allocation search and placement
 *
 * The preallocated @node must be cleared to 0.
 *
 * Returns:
 * 0 on success, -ENOSPC if there's no suitable hole.
 */
int drm_mm_insert_node_in_range(struct drm_mm * const mm,
				struct drm_mm_node * const node,
				u64 size, u64 alignment,
				unsigned long color,
				u64 range_start, u64 range_end,
				enum drm_mm_insert_mode mode)
{
	struct drm_mm_node *hole;
	u64 remainder_mask;
	bool once;

	DRM_MM_BUG_ON(range_start > range_end);

	if (unlikely(size == 0 || range_end - range_start < size))
		return -ENOSPC;

	if (rb_to_hole_size_or_zero(rb_first_cached(&mm->holes_size)) < size)
		return -ENOSPC;

	if (alignment <= 1)
		alignment = 0;

	once = mode & DRM_MM_INSERT_ONCE;
	mode &= ~DRM_MM_INSERT_ONCE;

	remainder_mask = is_power_of_2(alignment) ? alignment - 1 : 0;
	for (hole = first_hole(mm, range_start, range_end, size, mode);
	     hole;
	     hole = once ? NULL : next_hole(mm, hole, size, mode)) {
		u64 hole_start = __drm_mm_hole_node_start(hole);
		u64 hole_end = hole_start + hole->hole_size;
		u64 adj_start, adj_end;
		u64 col_start, col_end;

<<<<<<< HEAD
	drm_mm_interval_tree_remove(node, &mm->interval_tree);
	list_del(&node->node_list);
	node->allocated = 0;
}
EXPORT_SYMBOL(drm_mm_remove_node);
=======
		if (mode == DRM_MM_INSERT_LOW && hole_start >= range_end)
			break;
>>>>>>> 24b8d41d

		if (mode == DRM_MM_INSERT_HIGH && hole_end <= range_start)
			break;

		col_start = hole_start;
		col_end = hole_end;
		if (mm->color_adjust)
			mm->color_adjust(hole, color, &col_start, &col_end);

		adj_start = max(col_start, range_start);
		adj_end = min(col_end, range_end);

		if (adj_end <= adj_start || adj_end - adj_start < size)
			continue;

		if (mode == DRM_MM_INSERT_HIGH)
			adj_start = adj_end - size;

		if (alignment) {
			u64 rem;

			if (likely(remainder_mask))
				rem = adj_start & remainder_mask;
			else
				div64_u64_rem(adj_start, alignment, &rem);
			if (rem) {
				adj_start -= rem;
				if (mode != DRM_MM_INSERT_HIGH)
					adj_start += alignment;

				if (adj_start < max(col_start, range_start) ||
				    min(col_end, range_end) - adj_start < size)
					continue;

				if (adj_end <= adj_start ||
				    adj_end - adj_start < size)
					continue;
			}
		}

		node->mm = mm;
		node->size = size;
		node->start = adj_start;
		node->color = color;
		node->hole_size = 0;

		__set_bit(DRM_MM_NODE_ALLOCATED_BIT, &node->flags);
		list_add(&node->node_list, &hole->node_list);
		drm_mm_interval_tree_add_node(hole, node);

		rm_hole(hole);
		if (adj_start > hole_start)
			add_hole(hole);
		if (adj_start + size < hole_end)
			add_hole(node);

		save_stack(node);
		return 0;
	}

	return -ENOSPC;
}
EXPORT_SYMBOL(drm_mm_insert_node_in_range);

static inline bool drm_mm_node_scanned_block(const struct drm_mm_node *node)
{
	return test_bit(DRM_MM_NODE_SCANNED_BIT, &node->flags);
}

/**
 * drm_mm_remove_node - Remove a memory node from the allocator.
 * @node: drm_mm_node to remove
 *
 * This just removes a node from its drm_mm allocator. The node does not need to
 * be cleared again before it can be re-inserted into this or any other drm_mm
 * allocator. It is a bug to call this function on a unallocated node.
 */
void drm_mm_remove_node(struct drm_mm_node *node)
{
	struct drm_mm *mm = node->mm;
	struct drm_mm_node *prev_node;

	DRM_MM_BUG_ON(!drm_mm_node_allocated(node));
	DRM_MM_BUG_ON(drm_mm_node_scanned_block(node));

	prev_node = list_prev_entry(node, node_list);

	if (drm_mm_hole_follows(node))
		rm_hole(node);

	drm_mm_interval_tree_remove(node, &mm->interval_tree);
	list_del(&node->node_list);

	if (drm_mm_hole_follows(prev_node))
		rm_hole(prev_node);
	add_hole(prev_node);

	clear_bit_unlock(DRM_MM_NODE_ALLOCATED_BIT, &node->flags);
}
EXPORT_SYMBOL(drm_mm_remove_node);

/**
 * drm_mm_replace_node - move an allocation from @old to @new
 * @old: drm_mm_node to remove from the allocator
 * @new: drm_mm_node which should inherit @old's allocation
 *
 * This is useful for when drivers embed the drm_mm_node structure and hence
 * can't move allocations by reassigning pointers. It's a combination of remove
 * and insert with the guarantee that the allocation start will match.
 */
void drm_mm_replace_node(struct drm_mm_node *old, struct drm_mm_node *new)
{
	struct drm_mm *mm = old->mm;

	DRM_MM_BUG_ON(!drm_mm_node_allocated(old));

	*new = *old;

	__set_bit(DRM_MM_NODE_ALLOCATED_BIT, &new->flags);
	list_replace(&old->node_list, &new->node_list);
<<<<<<< HEAD
	list_replace(&old->hole_stack, &new->hole_stack);
	rb_replace_node(&old->rb, &new->rb, &old->mm->interval_tree);
	new->hole_follows = old->hole_follows;
	new->mm = old->mm;
	new->start = old->start;
	new->size = old->size;
	new->color = old->color;
	new->__subtree_last = old->__subtree_last;

	old->allocated = 0;
	new->allocated = 1;
=======
	rb_replace_node_cached(&old->rb, &new->rb, &mm->interval_tree);

	if (drm_mm_hole_follows(old)) {
		list_replace(&old->hole_stack, &new->hole_stack);
		rb_replace_node_cached(&old->rb_hole_size,
				       &new->rb_hole_size,
				       &mm->holes_size);
		rb_replace_node(&old->rb_hole_addr,
				&new->rb_hole_addr,
				&mm->holes_addr);
	}

	clear_bit_unlock(DRM_MM_NODE_ALLOCATED_BIT, &old->flags);
>>>>>>> 24b8d41d
}
EXPORT_SYMBOL(drm_mm_replace_node);

/**
 * DOC: lru scan roster
 *
 * Very often GPUs need to have continuous allocations for a given object. When
 * evicting objects to make space for a new one it is therefore not most
 * efficient when we simply start to select all objects from the tail of an LRU
 * until there's a suitable hole: Especially for big objects or nodes that
 * otherwise have special allocation constraints there's a good chance we evict
 * lots of (smaller) objects unnecessarily.
 *
 * The DRM range allocator supports this use-case through the scanning
 * interfaces. First a scan operation needs to be initialized with
 * drm_mm_scan_init() or drm_mm_scan_init_with_range(). The driver adds
 * objects to the roster, probably by walking an LRU list, but this can be
 * freely implemented. Eviction candiates are added using
 * drm_mm_scan_add_block() until a suitable hole is found or there are no
 * further evictable objects. Eviction roster metadata is tracked in &struct
 * drm_mm_scan.
 *
 * The driver must walk through all objects again in exactly the reverse
 * order to restore the allocator state. Note that while the allocator is used
 * in the scan mode no other operation is allowed.
 *
 * Finally the driver evicts all objects selected (drm_mm_scan_remove_block()
 * reported true) in the scan, and any overlapping nodes after color adjustment
 * (drm_mm_scan_color_evict()). Adding and removing an object is O(1), and
 * since freeing a node is also O(1) the overall complexity is
 * O(scanned_objects). So like the free stack which needs to be walked before a
 * scan operation even begins this is linear in the number of objects. It
 * doesn't seem to hurt too badly.
 */

/**
 * drm_mm_scan_init_with_range - initialize range-restricted lru scanning
 * @scan: scan state
 * @mm: drm_mm to scan
 * @size: size of the allocation
 * @alignment: alignment of the allocation
 * @color: opaque tag value to use for the allocation
 * @start: start of the allowed range for the allocation
 * @end: end of the allowed range for the allocation
 * @mode: fine-tune the allocation search and placement
 *
 * This simply sets up the scanning routines with the parameters for the desired
 * hole.
 *
 * Warning:
 * As long as the scan list is non-empty, no other operations than
 * adding/removing nodes to/from the scan list are allowed.
 */
void drm_mm_scan_init_with_range(struct drm_mm_scan *scan,
				 struct drm_mm *mm,
				 u64 size,
				 u64 alignment,
				 unsigned long color,
				 u64 start,
				 u64 end,
				 enum drm_mm_insert_mode mode)
{
	DRM_MM_BUG_ON(start >= end);
	DRM_MM_BUG_ON(!size || size > end - start);
	DRM_MM_BUG_ON(mm->scan_active);

	scan->mm = mm;

	if (alignment <= 1)
		alignment = 0;

	scan->color = color;
	scan->alignment = alignment;
	scan->remainder_mask = is_power_of_2(alignment) ? alignment - 1 : 0;
	scan->size = size;
	scan->mode = mode;

	DRM_MM_BUG_ON(end <= start);
	scan->range_start = start;
	scan->range_end = end;

	scan->hit_start = U64_MAX;
	scan->hit_end = 0;
}
EXPORT_SYMBOL(drm_mm_scan_init_with_range);

/**
 * drm_mm_scan_add_block - add a node to the scan list
 * @scan: the active drm_mm scanner
 * @node: drm_mm_node to add
 *
 * Add a node to the scan list that might be freed to make space for the desired
 * hole.
 *
 * Returns:
 * True if a hole has been found, false otherwise.
 */
bool drm_mm_scan_add_block(struct drm_mm_scan *scan,
			   struct drm_mm_node *node)
{
	struct drm_mm *mm = scan->mm;
	struct drm_mm_node *hole;
	u64 hole_start, hole_end;
	u64 col_start, col_end;
	u64 adj_start, adj_end;

	DRM_MM_BUG_ON(node->mm != mm);
	DRM_MM_BUG_ON(!drm_mm_node_allocated(node));
	DRM_MM_BUG_ON(drm_mm_node_scanned_block(node));
	__set_bit(DRM_MM_NODE_SCANNED_BIT, &node->flags);
	mm->scan_active++;

	/* Remove this block from the node_list so that we enlarge the hole
	 * (distance between the end of our previous node and the start of
	 * or next), without poisoning the link so that we can restore it
	 * later in drm_mm_scan_remove_block().
	 */
	hole = list_prev_entry(node, node_list);
	DRM_MM_BUG_ON(list_next_entry(hole, node_list) != node);
	__list_del_entry(&node->node_list);

	hole_start = __drm_mm_hole_node_start(hole);
	hole_end = __drm_mm_hole_node_end(hole);

	col_start = hole_start;
	col_end = hole_end;
	if (mm->color_adjust)
		mm->color_adjust(hole, scan->color, &col_start, &col_end);

	adj_start = max(col_start, scan->range_start);
	adj_end = min(col_end, scan->range_end);
	if (adj_end <= adj_start || adj_end - adj_start < scan->size)
		return false;

	if (scan->mode == DRM_MM_INSERT_HIGH)
		adj_start = adj_end - scan->size;

	if (scan->alignment) {
		u64 rem;

		if (likely(scan->remainder_mask))
			rem = adj_start & scan->remainder_mask;
		else
			div64_u64_rem(adj_start, scan->alignment, &rem);
		if (rem) {
			adj_start -= rem;
			if (scan->mode != DRM_MM_INSERT_HIGH)
				adj_start += scan->alignment;
			if (adj_start < max(col_start, scan->range_start) ||
			    min(col_end, scan->range_end) - adj_start < scan->size)
				return false;

			if (adj_end <= adj_start ||
			    adj_end - adj_start < scan->size)
				return false;
		}
	}

	scan->hit_start = adj_start;
	scan->hit_end = adj_start + scan->size;

	DRM_MM_BUG_ON(scan->hit_start >= scan->hit_end);
	DRM_MM_BUG_ON(scan->hit_start < hole_start);
	DRM_MM_BUG_ON(scan->hit_end > hole_end);

	return true;
}
EXPORT_SYMBOL(drm_mm_scan_add_block);

/**
 * drm_mm_scan_remove_block - remove a node from the scan list
 * @scan: the active drm_mm scanner
 * @node: drm_mm_node to remove
 *
 * Nodes **must** be removed in exactly the reverse order from the scan list as
 * they have been added (e.g. using list_add() as they are added and then
 * list_for_each() over that eviction list to remove), otherwise the internal
 * state of the memory manager will be corrupted.
 *
 * When the scan list is empty, the selected memory nodes can be freed. An
 * immediately following drm_mm_insert_node_in_range_generic() or one of the
 * simpler versions of that function with !DRM_MM_SEARCH_BEST will then return
 * the just freed block (because it's at the top of the free_stack list).
 *
 * Returns:
 * True if this block should be evicted, false otherwise. Will always
 * return false when no hole has been found.
 */
bool drm_mm_scan_remove_block(struct drm_mm_scan *scan,
			      struct drm_mm_node *node)
{
	struct drm_mm_node *prev_node;

	DRM_MM_BUG_ON(node->mm != scan->mm);
	DRM_MM_BUG_ON(!drm_mm_node_scanned_block(node));
	__clear_bit(DRM_MM_NODE_SCANNED_BIT, &node->flags);

	DRM_MM_BUG_ON(!node->mm->scan_active);
	node->mm->scan_active--;

	/* During drm_mm_scan_add_block() we decoupled this node leaving
	 * its pointers intact. Now that the caller is walking back along
	 * the eviction list we can restore this block into its rightful
	 * place on the full node_list. To confirm that the caller is walking
	 * backwards correctly we check that prev_node->next == node->next,
	 * i.e. both believe the same node should be on the other side of the
	 * hole.
	 */
	prev_node = list_prev_entry(node, node_list);
	DRM_MM_BUG_ON(list_next_entry(prev_node, node_list) !=
		      list_next_entry(node, node_list));
	list_add(&node->node_list, &prev_node->node_list);

	return (node->start + node->size > scan->hit_start &&
		node->start < scan->hit_end);
}
EXPORT_SYMBOL(drm_mm_scan_remove_block);

/**
 * drm_mm_scan_color_evict - evict overlapping nodes on either side of hole
 * @scan: drm_mm scan with target hole
 *
 * After completing an eviction scan and removing the selected nodes, we may
 * need to remove a few more nodes from either side of the target hole if
 * mm.color_adjust is being used.
 *
 * Returns:
 * A node to evict, or NULL if there are no overlapping nodes.
 */
struct drm_mm_node *drm_mm_scan_color_evict(struct drm_mm_scan *scan)
{
	struct drm_mm *mm = scan->mm;
	struct drm_mm_node *hole;
	u64 hole_start, hole_end;

	DRM_MM_BUG_ON(list_empty(&mm->hole_stack));

	if (!mm->color_adjust)
		return NULL;

	/*
	 * The hole found during scanning should ideally be the first element
	 * in the hole_stack list, but due to side-effects in the driver it
	 * may not be.
	 */
	list_for_each_entry(hole, &mm->hole_stack, hole_stack) {
		hole_start = __drm_mm_hole_node_start(hole);
		hole_end = hole_start + hole->hole_size;

		if (hole_start <= scan->hit_start &&
		    hole_end >= scan->hit_end)
			break;
	}

	/* We should only be called after we found the hole previously */
	DRM_MM_BUG_ON(&hole->hole_stack == &mm->hole_stack);
	if (unlikely(&hole->hole_stack == &mm->hole_stack))
		return NULL;

	DRM_MM_BUG_ON(hole_start > scan->hit_start);
	DRM_MM_BUG_ON(hole_end < scan->hit_end);

	mm->color_adjust(hole, scan->color, &hole_start, &hole_end);
	if (hole_start > scan->hit_start)
		return hole;
	if (hole_end < scan->hit_end)
		return list_next_entry(hole, node_list);

	return NULL;
}
EXPORT_SYMBOL(drm_mm_scan_color_evict);

/**
 * drm_mm_init - initialize a drm-mm allocator
 * @mm: the drm_mm structure to initialize
 * @start: start of the range managed by @mm
 * @size: end of the range managed by @mm
 *
 * Note that @mm must be cleared to 0 before calling this function.
 */
void drm_mm_init(struct drm_mm *mm, u64 start, u64 size)
{
	DRM_MM_BUG_ON(start + size <= start);

	mm->color_adjust = NULL;

	INIT_LIST_HEAD(&mm->hole_stack);
	mm->interval_tree = RB_ROOT_CACHED;
	mm->holes_size = RB_ROOT_CACHED;
	mm->holes_addr = RB_ROOT;

	/* Clever trick to avoid a special case in the free hole tracking. */
	INIT_LIST_HEAD(&mm->head_node.node_list);
<<<<<<< HEAD
	mm->head_node.hole_follows = 1;
	mm->head_node.scanned_block = 0;
	mm->head_node.scanned_prev_free = 0;
	mm->head_node.scanned_next_free = 0;
=======
	mm->head_node.flags = 0;
>>>>>>> 24b8d41d
	mm->head_node.mm = mm;
	mm->head_node.start = start + size;
	mm->head_node.size = -size;
	add_hole(&mm->head_node);

<<<<<<< HEAD
	mm->interval_tree = RB_ROOT;

	mm->color_adjust = NULL;
=======
	mm->scan_active = 0;
>>>>>>> 24b8d41d
}
EXPORT_SYMBOL(drm_mm_init);

/**
 * drm_mm_takedown - clean up a drm_mm allocator
 * @mm: drm_mm allocator to clean up
 *
 * Note that it is a bug to call this function on an allocator which is not
 * clean.
 */
void drm_mm_takedown(struct drm_mm *mm)
{
	if (WARN(!drm_mm_clean(mm),
		 "Memory manager not clean during takedown.\n"))
		show_leaks(mm);
}
EXPORT_SYMBOL(drm_mm_takedown);

static u64 drm_mm_dump_hole(struct drm_printer *p, const struct drm_mm_node *entry)
{
	u64 start, size;

	size = entry->hole_size;
	if (size) {
		start = drm_mm_hole_node_start(entry);
		drm_printf(p, "%#018llx-%#018llx: %llu: free\n",
			   start, start + size, size);
	}

	return size;
}
/**
 * drm_mm_print - print allocator state
 * @mm: drm_mm allocator to print
 * @p: DRM printer to use
 */
void drm_mm_print(const struct drm_mm *mm, struct drm_printer *p)
{
	const struct drm_mm_node *entry;
	u64 total_used = 0, total_free = 0, total = 0;

	total_free += drm_mm_dump_hole(p, &mm->head_node);

	drm_mm_for_each_node(entry, mm) {
		drm_printf(p, "%#018llx-%#018llx: %llu: used\n", entry->start,
			   entry->start + entry->size, entry->size);
		total_used += entry->size;
		total_free += drm_mm_dump_hole(p, entry);
	}
	total = total_free + total_used;

	drm_printf(p, "total: %llu, used %llu free %llu\n", total,
		   total_used, total_free);
}
EXPORT_SYMBOL(drm_mm_print);<|MERGE_RESOLUTION|>--- conflicted
+++ resolved
@@ -44,14 +44,11 @@
 
 #include <linux/export.h>
 #include <linux/interval_tree_generic.h>
-<<<<<<< HEAD
-=======
 #include <linux/seq_file.h>
 #include <linux/slab.h>
 #include <linux/stacktrace.h>
 
 #include <drm/drm_mm.h>
->>>>>>> 24b8d41d
 
 /**
  * DOC: Overview
@@ -101,92 +98,6 @@
  * locking would be fully redundant.
  */
 
-<<<<<<< HEAD
-static struct drm_mm_node *drm_mm_search_free_generic(const struct drm_mm *mm,
-						u64 size,
-						unsigned alignment,
-						unsigned long color,
-						enum drm_mm_search_flags flags);
-static struct drm_mm_node *drm_mm_search_free_in_range_generic(const struct drm_mm *mm,
-						u64 size,
-						unsigned alignment,
-						unsigned long color,
-						u64 start,
-						u64 end,
-						enum drm_mm_search_flags flags);
-
-#define START(node) ((node)->start)
-#define LAST(node)  ((node)->start + (node)->size - 1)
-
-INTERVAL_TREE_DEFINE(struct drm_mm_node, rb,
-		     u64, __subtree_last,
-		     START, LAST, static inline, drm_mm_interval_tree)
-
-struct drm_mm_node *
-drm_mm_interval_first(struct drm_mm *mm, u64 start, u64 last)
-{
-	return drm_mm_interval_tree_iter_first(&mm->interval_tree,
-					       start, last);
-}
-EXPORT_SYMBOL(drm_mm_interval_first);
-
-struct drm_mm_node *
-drm_mm_interval_next(struct drm_mm_node *node, u64 start, u64 last)
-{
-	return drm_mm_interval_tree_iter_next(node, start, last);
-}
-EXPORT_SYMBOL(drm_mm_interval_next);
-
-static void drm_mm_interval_tree_add_node(struct drm_mm_node *hole_node,
-					  struct drm_mm_node *node)
-{
-	struct drm_mm *mm = hole_node->mm;
-	struct rb_node **link, *rb;
-	struct drm_mm_node *parent;
-
-	node->__subtree_last = LAST(node);
-
-	if (hole_node->allocated) {
-		rb = &hole_node->rb;
-		while (rb) {
-			parent = rb_entry(rb, struct drm_mm_node, rb);
-			if (parent->__subtree_last >= node->__subtree_last)
-				break;
-
-			parent->__subtree_last = node->__subtree_last;
-			rb = rb_parent(rb);
-		}
-
-		rb = &hole_node->rb;
-		link = &hole_node->rb.rb_right;
-	} else {
-		rb = NULL;
-		link = &mm->interval_tree.rb_node;
-	}
-
-	while (*link) {
-		rb = *link;
-		parent = rb_entry(rb, struct drm_mm_node, rb);
-		if (parent->__subtree_last < node->__subtree_last)
-			parent->__subtree_last = node->__subtree_last;
-		if (node->start < parent->start)
-			link = &parent->rb.rb_left;
-		else
-			link = &parent->rb.rb_right;
-	}
-
-	rb_link_node(&node->rb, rb, link);
-	rb_insert_augmented(&node->rb,
-			    &mm->interval_tree,
-			    &drm_mm_interval_tree_augment);
-}
-
-static void drm_mm_insert_helper(struct drm_mm_node *hole_node,
-				 struct drm_mm_node *node,
-				 u64 size, unsigned alignment,
-				 unsigned long color,
-				 enum drm_mm_allocator_flags flags)
-=======
 #ifdef CONFIG_DRM_DEBUG_MM
 #include <linux/stackdepot.h>
 
@@ -194,7 +105,6 @@
 #define BUFSZ 4096
 
 static noinline void save_stack(struct drm_mm_node *node)
->>>>>>> 24b8d41d
 {
 	unsigned long entries[STACKDEPTH];
 	unsigned int n;
@@ -232,13 +142,6 @@
 	kfree(buf);
 }
 
-<<<<<<< HEAD
-	list_add(&node->node_list, &hole_node->node_list);
-
-	drm_mm_interval_tree_add_node(hole_node, node);
-
-	BUG_ON(node->start + node->size > adj_end);
-=======
 #undef STACKDEPTH
 #undef BUFSZ
 #else
@@ -248,7 +151,6 @@
 
 #define START(node) ((node)->start)
 #define LAST(node)  ((node)->start + (node)->size - 1)
->>>>>>> 24b8d41d
 
 INTERVAL_TREE_DEFINE(struct drm_mm_node, rb,
 		     u64, __subtree_last,
@@ -265,56 +167,6 @@
 static void drm_mm_interval_tree_add_node(struct drm_mm_node *hole_node,
 					  struct drm_mm_node *node)
 {
-<<<<<<< HEAD
-	u64 end = node->start + node->size;
-	struct drm_mm_node *hole;
-	u64 hole_start, hole_end;
-
-	if (WARN_ON(node->size == 0))
-		return -EINVAL;
-
-	end = node->start + node->size;
-
-	/* Find the relevant hole to add our node to */
-	hole = drm_mm_interval_tree_iter_first(&mm->interval_tree,
-					       node->start, ~(u64)0);
-	if (hole) {
-		if (hole->start < end)
-			return -ENOSPC;
-	} else {
-		hole = list_entry(&mm->head_node.node_list,
-				  typeof(*hole), node_list);
-	}
-
-	hole = list_last_entry(&hole->node_list, typeof(*hole), node_list);
-	if (!hole->hole_follows)
-		return -ENOSPC;
-
-	hole_start = __drm_mm_hole_node_start(hole);
-	hole_end = __drm_mm_hole_node_end(hole);
-	if (hole_start > node->start || hole_end < end)
-		return -ENOSPC;
-
-	node->mm = mm;
-	node->allocated = 1;
-
-	list_add(&node->node_list, &hole->node_list);
-
-	drm_mm_interval_tree_add_node(hole, node);
-
-	if (node->start == hole_start) {
-		hole->hole_follows = 0;
-		list_del(&hole->hole_stack);
-	}
-
-	node->hole_follows = 0;
-	if (end != hole_end) {
-		list_add(&node->hole_stack, &mm->hole_stack);
-		node->hole_follows = 1;
-	}
-
-	return 0;
-=======
 	struct drm_mm *mm = hole_node->mm;
 	struct rb_node **link, *rb;
 	struct drm_mm_node *parent;
@@ -412,27 +264,16 @@
 
 	rb_link_node(&node->rb_hole_addr, rb_parent, link);
 	rb_insert_augmented(&node->rb_hole_addr, root, &augment_callbacks);
->>>>>>> 24b8d41d
 }
 
 static void add_hole(struct drm_mm_node *node)
 {
 	struct drm_mm *mm = node->mm;
 
-<<<<<<< HEAD
-	if (WARN_ON(size == 0))
-		return -EINVAL;
-
-	hole_node = drm_mm_search_free_generic(mm, size, alignment,
-					       color, sflags);
-	if (!hole_node)
-		return -ENOSPC;
-=======
 	node->hole_size =
 		__drm_mm_hole_node_end(node) - __drm_mm_hole_node_start(node);
 	node->subtree_max_hole = node->hole_size;
 	DRM_MM_BUG_ON(!drm_mm_hole_follows(node));
->>>>>>> 24b8d41d
 
 	insert_hole_size(&mm->holes_size, node);
 	insert_hole_addr(&mm->holes_addr, node);
@@ -583,22 +424,11 @@
 	case DRM_MM_INSERT_BEST:
 		return rb_hole_size_to_node(rb_prev(&node->rb_hole_size));
 
-<<<<<<< HEAD
-	list_add(&node->node_list, &hole_node->node_list);
-
-	drm_mm_interval_tree_add_node(hole_node, node);
-
-	BUG_ON(node->start < start);
-	BUG_ON(node->start < adj_start);
-	BUG_ON(node->start + node->size > adj_end);
-	BUG_ON(node->start + node->size > end);
-=======
 	case DRM_MM_INSERT_LOW:
 		return next_hole_low_addr(node, size);
 
 	case DRM_MM_INSERT_HIGH:
 		return next_hole_high_addr(node, size);
->>>>>>> 24b8d41d
 
 	case DRM_MM_INSERT_EVICT:
 		node = list_next_entry(node, hole_stack);
@@ -631,19 +461,9 @@
 	if (unlikely(end <= node->start))
 		return -ENOSPC;
 
-<<<<<<< HEAD
-	if (WARN_ON(size == 0))
-		return -EINVAL;
-
-	hole_node = drm_mm_search_free_in_range_generic(mm,
-							size, alignment, color,
-							start, end, sflags);
-	if (!hole_node)
-=======
 	/* Find the relevant hole to add our node to */
 	hole = find_hole_addr(mm, node->start, 0);
 	if (!hole)
->>>>>>> 24b8d41d
 		return -ENOSPC;
 
 	adj_start = hole_start = __drm_mm_hole_node_start(hole);
@@ -728,16 +548,8 @@
 		u64 adj_start, adj_end;
 		u64 col_start, col_end;
 
-<<<<<<< HEAD
-	drm_mm_interval_tree_remove(node, &mm->interval_tree);
-	list_del(&node->node_list);
-	node->allocated = 0;
-}
-EXPORT_SYMBOL(drm_mm_remove_node);
-=======
 		if (mode == DRM_MM_INSERT_LOW && hole_start >= range_end)
 			break;
->>>>>>> 24b8d41d
 
 		if (mode == DRM_MM_INSERT_HIGH && hole_end <= range_start)
 			break;
@@ -858,19 +670,6 @@
 
 	__set_bit(DRM_MM_NODE_ALLOCATED_BIT, &new->flags);
 	list_replace(&old->node_list, &new->node_list);
-<<<<<<< HEAD
-	list_replace(&old->hole_stack, &new->hole_stack);
-	rb_replace_node(&old->rb, &new->rb, &old->mm->interval_tree);
-	new->hole_follows = old->hole_follows;
-	new->mm = old->mm;
-	new->start = old->start;
-	new->size = old->size;
-	new->color = old->color;
-	new->__subtree_last = old->__subtree_last;
-
-	old->allocated = 0;
-	new->allocated = 1;
-=======
 	rb_replace_node_cached(&old->rb, &new->rb, &mm->interval_tree);
 
 	if (drm_mm_hole_follows(old)) {
@@ -884,7 +683,6 @@
 	}
 
 	clear_bit_unlock(DRM_MM_NODE_ALLOCATED_BIT, &old->flags);
->>>>>>> 24b8d41d
 }
 EXPORT_SYMBOL(drm_mm_replace_node);
 
@@ -1178,26 +976,13 @@
 
 	/* Clever trick to avoid a special case in the free hole tracking. */
 	INIT_LIST_HEAD(&mm->head_node.node_list);
-<<<<<<< HEAD
-	mm->head_node.hole_follows = 1;
-	mm->head_node.scanned_block = 0;
-	mm->head_node.scanned_prev_free = 0;
-	mm->head_node.scanned_next_free = 0;
-=======
 	mm->head_node.flags = 0;
->>>>>>> 24b8d41d
 	mm->head_node.mm = mm;
 	mm->head_node.start = start + size;
 	mm->head_node.size = -size;
 	add_hole(&mm->head_node);
 
-<<<<<<< HEAD
-	mm->interval_tree = RB_ROOT;
-
-	mm->color_adjust = NULL;
-=======
 	mm->scan_active = 0;
->>>>>>> 24b8d41d
 }
 EXPORT_SYMBOL(drm_mm_init);
 
