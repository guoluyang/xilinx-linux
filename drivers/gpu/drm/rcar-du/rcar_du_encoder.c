// SPDX-License-Identifier: GPL-2.0+
/*
 * rcar_du_encoder.c  --  R-Car Display Unit Encoder
 *
 * Copyright (C) 2013-2014 Renesas Electronics Corporation
 *
 * Contact: Laurent Pinchart (laurent.pinchart@ideasonboard.com)
 */

#include <linux/export.h>

#include <drm/drm_bridge.h>
#include <drm/drm_crtc.h>
#include <drm/drm_modeset_helper_vtables.h>
#include <drm/drm_panel.h>
#include <drm/drm_simple_kms_helper.h>

#include "rcar_du_drv.h"
#include "rcar_du_encoder.h"
<<<<<<< HEAD
#include "rcar_du_hdmienc.h"
#include "rcar_du_kms.h"
#include "rcar_du_lvdscon.h"
#include "rcar_du_lvdsenc.h"
#include "rcar_du_vgacon.h"
=======
#include "rcar_du_kms.h"
#include "rcar_lvds.h"
>>>>>>> 24b8d41d

/* -----------------------------------------------------------------------------
 * Encoder
 */

static unsigned int rcar_du_encoder_count_ports(struct device_node *node)
{
	struct device_node *ports;
	struct device_node *port;
	unsigned int num_ports = 0;

	ports = of_get_child_by_name(node, "ports");
	if (!ports)
		ports = of_node_get(node);

	for_each_child_of_node(ports, port) {
		if (of_node_name_eq(port, "port"))
			num_ports++;
	}

	of_node_put(ports);

	return num_ports;
}

int rcar_du_encoder_init(struct rcar_du_device *rcdu,
			 enum rcar_du_output output,
			 struct device_node *enc_node)
{
	struct rcar_du_encoder *renc;
	struct drm_encoder *encoder;
	struct drm_bridge *bridge;
	int ret;

	renc = devm_kzalloc(rcdu->dev, sizeof(*renc), GFP_KERNEL);
	if (renc == NULL)
		return -ENOMEM;

	rcdu->encoders[output] = renc;
	renc->output = output;
	encoder = rcar_encoder_to_drm_encoder(renc);

	dev_dbg(rcdu->dev, "initializing encoder %pOF for output %u\n",
		enc_node, output);

	/*
	 * Locate the DRM bridge from the DT node. For the DPAD outputs, if the
	 * DT node has a single port, assume that it describes a panel and
	 * create a panel bridge.
	 */
	if ((output == RCAR_DU_OUTPUT_DPAD0 ||
	     output == RCAR_DU_OUTPUT_DPAD1) &&
	    rcar_du_encoder_count_ports(enc_node) == 1) {
		struct drm_panel *panel = of_drm_find_panel(enc_node);

		if (IS_ERR(panel)) {
			ret = PTR_ERR(panel);
			goto done;
		}

		bridge = devm_drm_panel_bridge_add_typed(rcdu->dev, panel,
							 DRM_MODE_CONNECTOR_DPI);
		if (IS_ERR(bridge)) {
			ret = PTR_ERR(bridge);
			goto done;
		}
	} else {
		bridge = of_drm_find_bridge(enc_node);
		if (!bridge) {
			ret = -EPROBE_DEFER;
			goto done;
		}
	}

<<<<<<< HEAD
	switch (encoder_type) {
	case DRM_MODE_ENCODER_LVDS:
		ret = rcar_du_lvds_connector_init(rcdu, renc, con_node);
		break;

	case DRM_MODE_ENCODER_DAC:
		ret = rcar_du_vga_connector_init(rcdu, renc);
		break;

	case DRM_MODE_ENCODER_TMDS:
		/* connector managed by the bridge driver */
		break;
=======
	/*
	 * On Gen3 skip the LVDS1 output if the LVDS1 encoder is used as a
	 * companion for LVDS0 in dual-link mode.
	 */
	if (rcdu->info->gen >= 3 && output == RCAR_DU_OUTPUT_LVDS1) {
		if (rcar_lvds_dual_link(bridge)) {
			ret = -ENOLINK;
			goto done;
		}
	}
>>>>>>> 24b8d41d

	ret = drm_simple_encoder_init(rcdu->ddev, encoder,
				      DRM_MODE_ENCODER_NONE);
	if (ret < 0)
		goto done;

	/*
	 * Attach the bridge to the encoder. The bridge will create the
	 * connector.
	 */
	ret = drm_bridge_attach(encoder, bridge, NULL, 0);
	if (ret) {
		drm_encoder_cleanup(encoder);
		return ret;
	}

done:
	if (ret < 0) {
		if (encoder->name)
			encoder->funcs->destroy(encoder);
		devm_kfree(rcdu->dev, renc);
	}

	return ret;
}<|MERGE_RESOLUTION|>--- conflicted
+++ resolved
@@ -17,16 +17,8 @@
 
 #include "rcar_du_drv.h"
 #include "rcar_du_encoder.h"
-<<<<<<< HEAD
-#include "rcar_du_hdmienc.h"
-#include "rcar_du_kms.h"
-#include "rcar_du_lvdscon.h"
-#include "rcar_du_lvdsenc.h"
-#include "rcar_du_vgacon.h"
-=======
 #include "rcar_du_kms.h"
 #include "rcar_lvds.h"
->>>>>>> 24b8d41d
 
 /* -----------------------------------------------------------------------------
  * Encoder
@@ -101,20 +93,6 @@
 		}
 	}
 
-<<<<<<< HEAD
-	switch (encoder_type) {
-	case DRM_MODE_ENCODER_LVDS:
-		ret = rcar_du_lvds_connector_init(rcdu, renc, con_node);
-		break;
-
-	case DRM_MODE_ENCODER_DAC:
-		ret = rcar_du_vga_connector_init(rcdu, renc);
-		break;
-
-	case DRM_MODE_ENCODER_TMDS:
-		/* connector managed by the bridge driver */
-		break;
-=======
 	/*
 	 * On Gen3 skip the LVDS1 output if the LVDS1 encoder is used as a
 	 * companion for LVDS0 in dual-link mode.
@@ -125,7 +103,6 @@
 			goto done;
 		}
 	}
->>>>>>> 24b8d41d
 
 	ret = drm_simple_encoder_init(rcdu->ddev, encoder,
 				      DRM_MODE_ENCODER_NONE);
