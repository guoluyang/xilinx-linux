// SPDX-License-Identifier: GPL-2.0+
/*
 * rcar_du_crtc.c  --  R-Car Display Unit CRTCs
 *
 * Copyright (C) 2013-2015 Renesas Electronics Corporation
 *
 * Contact: Laurent Pinchart (laurent.pinchart@ideasonboard.com)
 */

#include <linux/clk.h>
#include <linux/mutex.h>
#include <linux/platform_device.h>
#include <linux/sys_soc.h>

#include <drm/drm_atomic.h>
#include <drm/drm_atomic_helper.h>
#include <drm/drm_bridge.h>
#include <drm/drm_crtc.h>
#include <drm/drm_device.h>
#include <drm/drm_fb_cma_helper.h>
#include <drm/drm_gem_cma_helper.h>
#include <drm/drm_plane_helper.h>
#include <drm/drm_vblank.h>

#include "rcar_cmm.h"
#include "rcar_du_crtc.h"
#include "rcar_du_drv.h"
#include "rcar_du_encoder.h"
#include "rcar_du_kms.h"
#include "rcar_du_plane.h"
#include "rcar_du_regs.h"
#include "rcar_du_vsp.h"
#include "rcar_lvds.h"

static u32 rcar_du_crtc_read(struct rcar_du_crtc *rcrtc, u32 reg)
{
	struct rcar_du_device *rcdu = rcrtc->dev;

	return rcar_du_read(rcdu, rcrtc->mmio_offset + reg);
}

static void rcar_du_crtc_write(struct rcar_du_crtc *rcrtc, u32 reg, u32 data)
{
	struct rcar_du_device *rcdu = rcrtc->dev;

	rcar_du_write(rcdu, rcrtc->mmio_offset + reg, data);
}

static void rcar_du_crtc_clr(struct rcar_du_crtc *rcrtc, u32 reg, u32 clr)
{
	struct rcar_du_device *rcdu = rcrtc->dev;

	rcar_du_write(rcdu, rcrtc->mmio_offset + reg,
		      rcar_du_read(rcdu, rcrtc->mmio_offset + reg) & ~clr);
}

static void rcar_du_crtc_set(struct rcar_du_crtc *rcrtc, u32 reg, u32 set)
{
	struct rcar_du_device *rcdu = rcrtc->dev;

	rcar_du_write(rcdu, rcrtc->mmio_offset + reg,
		      rcar_du_read(rcdu, rcrtc->mmio_offset + reg) | set);
}

void rcar_du_crtc_dsysr_clr_set(struct rcar_du_crtc *rcrtc, u32 clr, u32 set)
{
	struct rcar_du_device *rcdu = rcrtc->dev;

	rcrtc->dsysr = (rcrtc->dsysr & ~clr) | set;
	rcar_du_write(rcdu, rcrtc->mmio_offset + DSYSR, rcrtc->dsysr);
}

/* -----------------------------------------------------------------------------
 * Hardware Setup
 */

struct dpll_info {
	unsigned int output;
	unsigned int fdpll;
	unsigned int n;
	unsigned int m;
};

static void rcar_du_dpll_divider(struct rcar_du_crtc *rcrtc,
				 struct dpll_info *dpll,
				 unsigned long input,
				 unsigned long target)
{
	unsigned long best_diff = (unsigned long)-1;
	unsigned long diff;
	unsigned int fdpll;
	unsigned int m;
	unsigned int n;

	/*
	 *   fin                                 fvco        fout       fclkout
	 * in --> [1/M] --> |PD| -> [LPF] -> [VCO] -> [1/P] -+-> [1/FDPLL] -> out
	 *              +-> |  |                             |
	 *              |                                    |
	 *              +---------------- [1/N] <------------+
	 *
	 *	fclkout = fvco / P / FDPLL -- (1)
	 *
	 * fin/M = fvco/P/N
	 *
	 *	fvco = fin * P *  N / M -- (2)
	 *
	 * (1) + (2) indicates
	 *
	 *	fclkout = fin * N / M / FDPLL
	 *
	 * NOTES
	 *	N	: (n + 1)
	 *	M	: (m + 1)
	 *	FDPLL	: (fdpll + 1)
	 *	P	: 2
	 *	2kHz < fvco < 4096MHz
	 *
	 * To minimize the jitter,
	 * N : as large as possible
	 * M : as small as possible
	 */
	for (m = 0; m < 4; m++) {
		for (n = 119; n > 38; n--) {
			/*
			 * This code only runs on 64-bit architectures, the
			 * unsigned long type can thus be used for 64-bit
			 * computation. It will still compile without any
			 * warning on 32-bit architectures.
			 *
			 * To optimize calculations, use fout instead of fvco
			 * to verify the VCO frequency constraint.
			 */
			unsigned long fout = input * (n + 1) / (m + 1);

			if (fout < 1000 || fout > 2048 * 1000 * 1000U)
				continue;

			for (fdpll = 1; fdpll < 32; fdpll++) {
				unsigned long output;

				output = fout / (fdpll + 1);
				if (output >= 400 * 1000 * 1000)
					continue;

				diff = abs((long)output - (long)target);
				if (best_diff > diff) {
					best_diff = diff;
					dpll->n = n;
					dpll->m = m;
					dpll->fdpll = fdpll;
					dpll->output = output;
				}

				if (diff == 0)
					goto done;
			}
		}
	}

done:
	dev_dbg(rcrtc->dev->dev,
		"output:%u, fdpll:%u, n:%u, m:%u, diff:%lu\n",
		 dpll->output, dpll->fdpll, dpll->n, dpll->m, best_diff);
}

struct du_clk_params {
	struct clk *clk;
	unsigned long rate;
	unsigned long diff;
	u32 escr;
};

static void rcar_du_escr_divider(struct clk *clk, unsigned long target,
				 u32 escr, struct du_clk_params *params)
{
	unsigned long rate;
	unsigned long diff;
	u32 div;

	/*
	 * If the target rate has already been achieved perfectly we can't do
	 * better.
	 */
	if (params->diff == 0)
		return;

	/*
	 * Compute the input clock rate and internal divisor values to obtain
	 * the clock rate closest to the target frequency.
	 */
	rate = clk_round_rate(clk, target);
	div = clamp(DIV_ROUND_CLOSEST(rate, target), 1UL, 64UL) - 1;
	diff = abs(rate / (div + 1) - target);

	/*
	 * Store the parameters if the resulting frequency is better than any
	 * previously calculated value.
	 */
	if (diff < params->diff) {
		params->clk = clk;
		params->rate = rate;
		params->diff = diff;
		params->escr = escr | div;
	}
}

static const struct soc_device_attribute rcar_du_r8a7795_es1[] = {
	{ .soc_id = "r8a7795", .revision = "ES1.*" },
	{ /* sentinel */ }
};

static void rcar_du_crtc_set_display_timing(struct rcar_du_crtc *rcrtc)
{
	const struct drm_display_mode *mode = &rcrtc->crtc.state->adjusted_mode;
	struct rcar_du_device *rcdu = rcrtc->dev;
	unsigned long mode_clock = mode->clock * 1000;
	u32 dsmr;
	u32 escr;

	if (rcdu->info->dpll_mask & (1 << rcrtc->index)) {
		unsigned long target = mode_clock;
		struct dpll_info dpll = { 0 };
		unsigned long extclk;
		u32 dpllcr;
		u32 div = 0;

		/*
		 * DU channels that have a display PLL can't use the internal
		 * system clock, and have no internal clock divider.
		 */

		/*
		 * The H3 ES1.x exhibits dot clock duty cycle stability issues.
		 * We can work around them by configuring the DPLL to twice the
		 * desired frequency, coupled with a /2 post-divider. Restrict
		 * the workaround to H3 ES1.x as ES2.0 and all other SoCs have
		 * no post-divider when a display PLL is present (as shown by
		 * the workaround breaking HDMI output on M3-W during testing).
		 */
		if (soc_device_match(rcar_du_r8a7795_es1)) {
			target *= 2;
			div = 1;
		}

		extclk = clk_get_rate(rcrtc->extclock);
		rcar_du_dpll_divider(rcrtc, &dpll, extclk, target);

		dpllcr = DPLLCR_CODE | DPLLCR_CLKE
		       | DPLLCR_FDPLL(dpll.fdpll)
		       | DPLLCR_N(dpll.n) | DPLLCR_M(dpll.m)
		       | DPLLCR_STBY;

		if (rcrtc->index == 1)
			dpllcr |= DPLLCR_PLCS1
			       |  DPLLCR_INCS_DOTCLKIN1;
		else
			dpllcr |= DPLLCR_PLCS0
			       |  DPLLCR_INCS_DOTCLKIN0;

		rcar_du_group_write(rcrtc->group, DPLLCR, dpllcr);

		escr = ESCR_DCLKSEL_DCLKIN | div;
	} else if (rcdu->info->lvds_clk_mask & BIT(rcrtc->index)) {
		/*
		 * Use the LVDS PLL output as the dot clock when outputting to
		 * the LVDS encoder on an SoC that supports this clock routing
		 * option. We use the clock directly in that case, without any
		 * additional divider.
		 */
		escr = ESCR_DCLKSEL_DCLKIN;
	} else {
		struct du_clk_params params = { .diff = (unsigned long)-1 };

		rcar_du_escr_divider(rcrtc->clock, mode_clock,
				     ESCR_DCLKSEL_CLKS, &params);
		if (rcrtc->extclock)
			rcar_du_escr_divider(rcrtc->extclock, mode_clock,
					     ESCR_DCLKSEL_DCLKIN, &params);

		dev_dbg(rcrtc->dev->dev, "mode clock %lu %s rate %lu\n",
			mode_clock, params.clk == rcrtc->clock ? "cpg" : "ext",
			params.rate);

		clk_set_rate(params.clk, params.rate);
		escr = params.escr;
	}

	dev_dbg(rcrtc->dev->dev, "%s: ESCR 0x%08x\n", __func__, escr);

	rcar_du_crtc_write(rcrtc, rcrtc->index % 2 ? ESCR13 : ESCR02, escr);
	rcar_du_crtc_write(rcrtc, rcrtc->index % 2 ? OTAR13 : OTAR02, 0);

	/* Signal polarities */
	dsmr = ((mode->flags & DRM_MODE_FLAG_PVSYNC) ? DSMR_VSL : 0)
	     | ((mode->flags & DRM_MODE_FLAG_PHSYNC) ? DSMR_HSL : 0)
	     | ((mode->flags & DRM_MODE_FLAG_INTERLACE) ? DSMR_ODEV : 0)
	     | DSMR_DIPM_DISP | DSMR_CSPM;
	rcar_du_crtc_write(rcrtc, DSMR, dsmr);

	/* Display timings */
	rcar_du_crtc_write(rcrtc, HDSR, mode->htotal - mode->hsync_start - 19);
	rcar_du_crtc_write(rcrtc, HDER, mode->htotal - mode->hsync_start +
					mode->hdisplay - 19);
	rcar_du_crtc_write(rcrtc, HSWR, mode->hsync_end -
					mode->hsync_start - 1);
	rcar_du_crtc_write(rcrtc, HCR,  mode->htotal - 1);

	rcar_du_crtc_write(rcrtc, VDSR, mode->crtc_vtotal -
					mode->crtc_vsync_end - 2);
	rcar_du_crtc_write(rcrtc, VDER, mode->crtc_vtotal -
					mode->crtc_vsync_end +
					mode->crtc_vdisplay - 2);
	rcar_du_crtc_write(rcrtc, VSPR, mode->crtc_vtotal -
					mode->crtc_vsync_end +
					mode->crtc_vsync_start - 1);
	rcar_du_crtc_write(rcrtc, VCR,  mode->crtc_vtotal - 1);

	rcar_du_crtc_write(rcrtc, DESR,  mode->htotal - mode->hsync_start - 1);
	rcar_du_crtc_write(rcrtc, DEWR,  mode->hdisplay);
}

static unsigned int plane_zpos(struct rcar_du_plane *plane)
{
	return plane->plane.state->normalized_zpos;
}

static const struct rcar_du_format_info *
plane_format(struct rcar_du_plane *plane)
{
	return to_rcar_plane_state(plane->plane.state)->format;
}

static void rcar_du_crtc_update_planes(struct rcar_du_crtc *rcrtc)
{
	struct rcar_du_plane *planes[RCAR_DU_NUM_HW_PLANES];
	struct rcar_du_device *rcdu = rcrtc->dev;
	unsigned int num_planes = 0;
	unsigned int dptsr_planes;
	unsigned int hwplanes = 0;
	unsigned int prio = 0;
	unsigned int i;
	u32 dspr = 0;

	for (i = 0; i < rcrtc->group->num_planes; ++i) {
		struct rcar_du_plane *plane = &rcrtc->group->planes[i];
		unsigned int j;

		if (plane->plane.state->crtc != &rcrtc->crtc ||
		    !plane->plane.state->visible)
			continue;

		/* Insert the plane in the sorted planes array. */
		for (j = num_planes++; j > 0; --j) {
			if (plane_zpos(planes[j-1]) <= plane_zpos(plane))
				break;
			planes[j] = planes[j-1];
		}

		planes[j] = plane;
		prio += plane_format(plane)->planes * 4;
	}

	for (i = 0; i < num_planes; ++i) {
		struct rcar_du_plane *plane = planes[i];
		struct drm_plane_state *state = plane->plane.state;
		unsigned int index = to_rcar_plane_state(state)->hwindex;

		prio -= 4;
		dspr |= (index + 1) << prio;
		hwplanes |= 1 << index;

		if (plane_format(plane)->planes == 2) {
			index = (index + 1) % 8;

			prio -= 4;
			dspr |= (index + 1) << prio;
			hwplanes |= 1 << index;
		}
	}

	/* If VSP+DU integration is enabled the plane assignment is fixed. */
	if (rcar_du_has(rcdu, RCAR_DU_FEATURE_VSP1_SOURCE)) {
		if (rcdu->info->gen < 3) {
			dspr = (rcrtc->index % 2) + 1;
			hwplanes = 1 << (rcrtc->index % 2);
		} else {
			dspr = (rcrtc->index % 2) ? 3 : 1;
			hwplanes = 1 << ((rcrtc->index % 2) ? 2 : 0);
		}
	}

	/*
	 * Update the planes to display timing and dot clock generator
	 * associations.
	 *
	 * Updating the DPTSR register requires restarting the CRTC group,
	 * resulting in visible flicker. To mitigate the issue only update the
	 * association if needed by enabled planes. Planes being disabled will
	 * keep their current association.
	 */
	mutex_lock(&rcrtc->group->lock);

	dptsr_planes = rcrtc->index % 2 ? rcrtc->group->dptsr_planes | hwplanes
		     : rcrtc->group->dptsr_planes & ~hwplanes;

	if (dptsr_planes != rcrtc->group->dptsr_planes) {
		rcar_du_group_write(rcrtc->group, DPTSR,
				    (dptsr_planes << 16) | dptsr_planes);
		rcrtc->group->dptsr_planes = dptsr_planes;

		if (rcrtc->group->used_crtcs)
			rcar_du_group_restart(rcrtc->group);
	}

	/* Restart the group if plane sources have changed. */
	if (rcrtc->group->need_restart)
		rcar_du_group_restart(rcrtc->group);

	mutex_unlock(&rcrtc->group->lock);

	rcar_du_group_write(rcrtc->group, rcrtc->index % 2 ? DS2PR : DS1PR,
			    dspr);
}

/* -----------------------------------------------------------------------------
 * Page Flip
 */

void rcar_du_crtc_finish_page_flip(struct rcar_du_crtc *rcrtc)
{
	struct drm_pending_vblank_event *event;
	struct drm_device *dev = rcrtc->crtc.dev;
	unsigned long flags;

	spin_lock_irqsave(&dev->event_lock, flags);
	event = rcrtc->event;
	rcrtc->event = NULL;
	spin_unlock_irqrestore(&dev->event_lock, flags);

	if (event == NULL)
		return;

	spin_lock_irqsave(&dev->event_lock, flags);
	drm_crtc_send_vblank_event(&rcrtc->crtc, event);
	wake_up(&rcrtc->flip_wait);
	spin_unlock_irqrestore(&dev->event_lock, flags);

	drm_crtc_vblank_put(&rcrtc->crtc);
}

static bool rcar_du_crtc_page_flip_pending(struct rcar_du_crtc *rcrtc)
{
	struct drm_device *dev = rcrtc->crtc.dev;
	unsigned long flags;
	bool pending;

	spin_lock_irqsave(&dev->event_lock, flags);
	pending = rcrtc->event != NULL;
	spin_unlock_irqrestore(&dev->event_lock, flags);

	return pending;
}

static void rcar_du_crtc_wait_page_flip(struct rcar_du_crtc *rcrtc)
{
	struct rcar_du_device *rcdu = rcrtc->dev;

	if (wait_event_timeout(rcrtc->flip_wait,
			       !rcar_du_crtc_page_flip_pending(rcrtc),
			       msecs_to_jiffies(50)))
		return;

	dev_warn(rcdu->dev, "page flip timeout\n");

	rcar_du_crtc_finish_page_flip(rcrtc);
}

/* -----------------------------------------------------------------------------
 * Color Management Module (CMM)
 */

static int rcar_du_cmm_check(struct drm_crtc *crtc,
			     struct drm_crtc_state *state)
{
	struct drm_property_blob *drm_lut = state->gamma_lut;
	struct rcar_du_crtc *rcrtc = to_rcar_crtc(crtc);
	struct device *dev = rcrtc->dev->dev;

	if (!drm_lut)
		return 0;

	/* We only accept fully populated LUT tables. */
	if (drm_color_lut_size(drm_lut) != CM2_LUT_SIZE) {
		dev_err(dev, "invalid gamma lut size: %zu bytes\n",
			drm_lut->length);
		return -EINVAL;
	}

	return 0;
}

static void rcar_du_cmm_setup(struct drm_crtc *crtc)
{
	struct drm_property_blob *drm_lut = crtc->state->gamma_lut;
	struct rcar_du_crtc *rcrtc = to_rcar_crtc(crtc);
	struct rcar_cmm_config cmm_config = {};

	if (!rcrtc->cmm)
		return;

	if (drm_lut)
		cmm_config.lut.table = (struct drm_color_lut *)drm_lut->data;

	rcar_cmm_setup(rcrtc->cmm, &cmm_config);
}

/* -----------------------------------------------------------------------------
 * Start/Stop and Suspend/Resume
 */

static void rcar_du_crtc_setup(struct rcar_du_crtc *rcrtc)
{
	/* Set display off and background to black */
	rcar_du_crtc_write(rcrtc, DOOR, DOOR_RGB(0, 0, 0));
	rcar_du_crtc_write(rcrtc, BPOR, BPOR_RGB(0, 0, 0));

	/* Configure display timings and output routing */
	rcar_du_crtc_set_display_timing(rcrtc);
	rcar_du_group_set_routing(rcrtc->group);

	/* Start with all planes disabled. */
	rcar_du_group_write(rcrtc->group, rcrtc->index % 2 ? DS2PR : DS1PR, 0);

	/* Enable the VSP compositor. */
	if (rcar_du_has(rcrtc->dev, RCAR_DU_FEATURE_VSP1_SOURCE))
		rcar_du_vsp_enable(rcrtc);

	/* Turn vertical blanking interrupt reporting on. */
	drm_crtc_vblank_on(&rcrtc->crtc);
}

static int rcar_du_crtc_get(struct rcar_du_crtc *rcrtc)
{
	int ret;

	/*
	 * Guard against double-get, as the function is called from both the
	 * .atomic_enable() and .atomic_begin() handlers.
	 */
	if (rcrtc->initialized)
		return 0;

	ret = clk_prepare_enable(rcrtc->clock);
	if (ret < 0)
		return ret;

	ret = clk_prepare_enable(rcrtc->extclock);
	if (ret < 0)
		goto error_clock;

	ret = rcar_du_group_get(rcrtc->group);
	if (ret < 0)
		goto error_group;

	rcar_du_crtc_setup(rcrtc);
	rcrtc->initialized = true;

	return 0;

error_group:
	clk_disable_unprepare(rcrtc->extclock);
error_clock:
	clk_disable_unprepare(rcrtc->clock);
	return ret;
}

static void rcar_du_crtc_put(struct rcar_du_crtc *rcrtc)
{
	rcar_du_group_put(rcrtc->group);

	clk_disable_unprepare(rcrtc->extclock);
	clk_disable_unprepare(rcrtc->clock);

	rcrtc->initialized = false;
}

static void rcar_du_crtc_start(struct rcar_du_crtc *rcrtc)
{
	bool interlaced;

	/*
	 * Select master sync mode. This enables display operation in master
	 * sync mode (with the HSYNC and VSYNC signals configured as outputs and
	 * actively driven).
	 */
	interlaced = rcrtc->crtc.mode.flags & DRM_MODE_FLAG_INTERLACE;
	rcar_du_crtc_dsysr_clr_set(rcrtc, DSYSR_TVM_MASK | DSYSR_SCM_MASK,
				   (interlaced ? DSYSR_SCM_INT_VIDEO : 0) |
				   DSYSR_TVM_MASTER);

	rcar_du_group_start_stop(rcrtc->group, true);
}

static void rcar_du_crtc_disable_planes(struct rcar_du_crtc *rcrtc)
{
	struct rcar_du_device *rcdu = rcrtc->dev;
	struct drm_crtc *crtc = &rcrtc->crtc;
	u32 status;

	/* Make sure vblank interrupts are enabled. */
	drm_crtc_vblank_get(crtc);

	/*
	 * Disable planes and calculate how many vertical blanking interrupts we
	 * have to wait for. If a vertical blanking interrupt has been triggered
	 * but not processed yet, we don't know whether it occurred before or
	 * after the planes got disabled. We thus have to wait for two vblank
	 * interrupts in that case.
	 */
	spin_lock_irq(&rcrtc->vblank_lock);
	rcar_du_group_write(rcrtc->group, rcrtc->index % 2 ? DS2PR : DS1PR, 0);
	status = rcar_du_crtc_read(rcrtc, DSSR);
	rcrtc->vblank_count = status & DSSR_VBK ? 2 : 1;
	spin_unlock_irq(&rcrtc->vblank_lock);

	if (!wait_event_timeout(rcrtc->vblank_wait, rcrtc->vblank_count == 0,
				msecs_to_jiffies(100)))
		dev_warn(rcdu->dev, "vertical blanking timeout\n");

	drm_crtc_vblank_put(crtc);
}

static void rcar_du_crtc_stop(struct rcar_du_crtc *rcrtc)
{
	struct drm_crtc *crtc = &rcrtc->crtc;

	/*
	 * Disable all planes and wait for the change to take effect. This is
	 * required as the plane enable registers are updated on vblank, and no
	 * vblank will occur once the CRTC is stopped. Disabling planes when
	 * starting the CRTC thus wouldn't be enough as it would start scanning
	 * out immediately from old frame buffers until the next vblank.
	 *
	 * This increases the CRTC stop delay, especially when multiple CRTCs
	 * are stopped in one operation as we now wait for one vblank per CRTC.
	 * Whether this can be improved needs to be researched.
	 */
	rcar_du_crtc_disable_planes(rcrtc);

	/*
	 * Disable vertical blanking interrupt reporting. We first need to wait
	 * for page flip completion before stopping the CRTC as userspace
	 * expects page flips to eventually complete.
	 */
	rcar_du_crtc_wait_page_flip(rcrtc);
	drm_crtc_vblank_off(crtc);

	/* Disable the VSP compositor. */
	if (rcar_du_has(rcrtc->dev, RCAR_DU_FEATURE_VSP1_SOURCE))
		rcar_du_vsp_disable(rcrtc);

	if (rcrtc->cmm)
		rcar_cmm_disable(rcrtc->cmm);

	/*
	 * Select switch sync mode. This stops display operation and configures
	 * the HSYNC and VSYNC signals as inputs.
	 *
	 * TODO: Find another way to stop the display for DUs that don't support
	 * TVM sync.
	 */
	if (rcar_du_has(rcrtc->dev, RCAR_DU_FEATURE_TVM_SYNC))
		rcar_du_crtc_dsysr_clr_set(rcrtc, DSYSR_TVM_MASK,
					   DSYSR_TVM_SWITCH);

	rcar_du_group_start_stop(rcrtc->group, false);
}

/* -----------------------------------------------------------------------------
 * CRTC Functions
 */

static int rcar_du_crtc_atomic_check(struct drm_crtc *crtc,
				     struct drm_crtc_state *state)
{
	struct rcar_du_crtc_state *rstate = to_rcar_crtc_state(state);
	struct drm_encoder *encoder;
	int ret;

	ret = rcar_du_cmm_check(crtc, state);
	if (ret)
		return ret;

	/* Store the routes from the CRTC output to the DU outputs. */
	rstate->outputs = 0;

	drm_for_each_encoder_mask(encoder, crtc->dev, state->encoder_mask) {
		struct rcar_du_encoder *renc;

		/* Skip the writeback encoder. */
		if (encoder->encoder_type == DRM_MODE_ENCODER_VIRTUAL)
			continue;

		renc = to_rcar_encoder(encoder);
		rstate->outputs |= BIT(renc->output);
	}

	return 0;
}

static void rcar_du_crtc_atomic_enable(struct drm_crtc *crtc,
				       struct drm_crtc_state *old_state)
{
	struct rcar_du_crtc *rcrtc = to_rcar_crtc(crtc);
	struct rcar_du_crtc_state *rstate = to_rcar_crtc_state(crtc->state);
	struct rcar_du_device *rcdu = rcrtc->dev;

	if (rcrtc->cmm)
		rcar_cmm_enable(rcrtc->cmm);
	rcar_du_crtc_get(rcrtc);

	/*
	 * On D3/E3 the dot clock is provided by the LVDS encoder attached to
	 * the DU channel. We need to enable its clock output explicitly if
	 * the LVDS output is disabled.
	 */
	if (rcdu->info->lvds_clk_mask & BIT(rcrtc->index) &&
	    rstate->outputs == BIT(RCAR_DU_OUTPUT_DPAD0)) {
		struct rcar_du_encoder *encoder =
			rcdu->encoders[RCAR_DU_OUTPUT_LVDS0 + rcrtc->index];
		const struct drm_display_mode *mode =
			&crtc->state->adjusted_mode;
		struct drm_bridge *bridge;

		bridge = drm_bridge_chain_get_first_bridge(&encoder->base);
		rcar_lvds_clk_enable(bridge, mode->clock * 1000);
	}

	rcar_du_crtc_start(rcrtc);

	/*
	 * TODO: The chip manual indicates that CMM tables should be written
	 * after the DU channel has been activated. Investigate the impact
	 * of this restriction on the first displayed frame.
	 */
	rcar_du_cmm_setup(crtc);
}

static void rcar_du_crtc_atomic_disable(struct drm_crtc *crtc,
					struct drm_crtc_state *old_state)
{
	struct rcar_du_crtc *rcrtc = to_rcar_crtc(crtc);
	struct rcar_du_crtc_state *rstate = to_rcar_crtc_state(old_state);
	struct rcar_du_device *rcdu = rcrtc->dev;

	rcar_du_crtc_stop(rcrtc);
	rcar_du_crtc_put(rcrtc);

	if (rcdu->info->lvds_clk_mask & BIT(rcrtc->index) &&
	    rstate->outputs == BIT(RCAR_DU_OUTPUT_DPAD0)) {
		struct rcar_du_encoder *encoder =
			rcdu->encoders[RCAR_DU_OUTPUT_LVDS0 + rcrtc->index];
		struct drm_bridge *bridge;

		/*
		 * Disable the LVDS clock output, see
		 * rcar_du_crtc_atomic_enable().
		 */
		bridge = drm_bridge_chain_get_first_bridge(&encoder->base);
		rcar_lvds_clk_disable(bridge);
	}

	spin_lock_irq(&crtc->dev->event_lock);
	if (crtc->state->event) {
		drm_crtc_send_vblank_event(crtc, crtc->state->event);
		crtc->state->event = NULL;
	}
	spin_unlock_irq(&crtc->dev->event_lock);
}

static void rcar_du_crtc_atomic_begin(struct drm_crtc *crtc,
				      struct drm_crtc_state *old_crtc_state)
{
	struct rcar_du_crtc *rcrtc = to_rcar_crtc(crtc);

	WARN_ON(!crtc->state->enable);

	/*
	 * If a mode set is in progress we can be called with the CRTC disabled.
	 * We thus need to first get and setup the CRTC in order to configure
	 * planes. We must *not* put the CRTC in .atomic_flush(), as it must be
	 * kept awake until the .atomic_enable() call that will follow. The get
	 * operation in .atomic_enable() will in that case be a no-op, and the
	 * CRTC will be put later in .atomic_disable().
	 *
	 * If a mode set is not in progress the CRTC is enabled, and the
	 * following get call will be a no-op. There is thus no need to balance
	 * it in .atomic_flush() either.
	 */
	rcar_du_crtc_get(rcrtc);

	/* If the active state changed, we let .atomic_enable handle CMM. */
	if (crtc->state->color_mgmt_changed && !crtc->state->active_changed)
		rcar_du_cmm_setup(crtc);

	if (rcar_du_has(rcrtc->dev, RCAR_DU_FEATURE_VSP1_SOURCE))
		rcar_du_vsp_atomic_begin(rcrtc);
}

static void rcar_du_crtc_atomic_flush(struct drm_crtc *crtc,
				      struct drm_crtc_state *old_crtc_state)
{
	struct rcar_du_crtc *rcrtc = to_rcar_crtc(crtc);
	struct drm_device *dev = rcrtc->crtc.dev;
	unsigned long flags;

	rcar_du_crtc_update_planes(rcrtc);

	if (crtc->state->event) {
		WARN_ON(drm_crtc_vblank_get(crtc) != 0);

		spin_lock_irqsave(&dev->event_lock, flags);
		rcrtc->event = crtc->state->event;
		crtc->state->event = NULL;
		spin_unlock_irqrestore(&dev->event_lock, flags);
	}

	if (rcar_du_has(rcrtc->dev, RCAR_DU_FEATURE_VSP1_SOURCE))
		rcar_du_vsp_atomic_flush(rcrtc);
}

static enum drm_mode_status
rcar_du_crtc_mode_valid(struct drm_crtc *crtc,
			const struct drm_display_mode *mode)
{
	struct rcar_du_crtc *rcrtc = to_rcar_crtc(crtc);
	struct rcar_du_device *rcdu = rcrtc->dev;
	bool interlaced = mode->flags & DRM_MODE_FLAG_INTERLACE;
	unsigned int vbp;

	if (interlaced && !rcar_du_has(rcdu, RCAR_DU_FEATURE_INTERLACED))
		return MODE_NO_INTERLACE;

	/*
	 * The hardware requires a minimum combined horizontal sync and back
	 * porch of 20 pixels and a minimum vertical back porch of 3 lines.
	 */
	if (mode->htotal - mode->hsync_start < 20)
		return MODE_HBLANK_NARROW;

	vbp = (mode->vtotal - mode->vsync_end) / (interlaced ? 2 : 1);
	if (vbp < 3)
		return MODE_VBLANK_NARROW;

	return MODE_OK;
}

static const struct drm_crtc_helper_funcs crtc_helper_funcs = {
	.atomic_check = rcar_du_crtc_atomic_check,
	.atomic_begin = rcar_du_crtc_atomic_begin,
	.atomic_flush = rcar_du_crtc_atomic_flush,
	.atomic_enable = rcar_du_crtc_atomic_enable,
	.atomic_disable = rcar_du_crtc_atomic_disable,
	.mode_valid = rcar_du_crtc_mode_valid,
};

static void rcar_du_crtc_crc_init(struct rcar_du_crtc *rcrtc)
{
	struct rcar_du_device *rcdu = rcrtc->dev;
	const char **sources;
	unsigned int count;
	int i = -1;

	/* CRC available only on Gen3 HW. */
	if (rcdu->info->gen < 3)
		return;

	/* Reserve 1 for "auto" source. */
	count = rcrtc->vsp->num_planes + 1;

	sources = kmalloc_array(count, sizeof(*sources), GFP_KERNEL);
	if (!sources)
		return;

	sources[0] = kstrdup("auto", GFP_KERNEL);
	if (!sources[0])
		goto error;

	for (i = 0; i < rcrtc->vsp->num_planes; ++i) {
		struct drm_plane *plane = &rcrtc->vsp->planes[i].plane;
		char name[16];

		sprintf(name, "plane%u", plane->base.id);
		sources[i + 1] = kstrdup(name, GFP_KERNEL);
		if (!sources[i + 1])
			goto error;
	}

	rcrtc->sources = sources;
	rcrtc->sources_count = count;
	return;

error:
	while (i >= 0) {
		kfree(sources[i]);
		i--;
	}
	kfree(sources);
}

static void rcar_du_crtc_crc_cleanup(struct rcar_du_crtc *rcrtc)
{
	unsigned int i;

	if (!rcrtc->sources)
		return;

	for (i = 0; i < rcrtc->sources_count; i++)
		kfree(rcrtc->sources[i]);
	kfree(rcrtc->sources);

	rcrtc->sources = NULL;
	rcrtc->sources_count = 0;
}

static struct drm_crtc_state *
rcar_du_crtc_atomic_duplicate_state(struct drm_crtc *crtc)
{
	struct rcar_du_crtc_state *state;
	struct rcar_du_crtc_state *copy;

	if (WARN_ON(!crtc->state))
		return NULL;

	state = to_rcar_crtc_state(crtc->state);
	copy = kmemdup(state, sizeof(*state), GFP_KERNEL);
	if (copy == NULL)
		return NULL;

	__drm_atomic_helper_crtc_duplicate_state(crtc, &copy->state);

	return &copy->state;
}

static void rcar_du_crtc_atomic_destroy_state(struct drm_crtc *crtc,
					      struct drm_crtc_state *state)
{
	__drm_atomic_helper_crtc_destroy_state(state);
	kfree(to_rcar_crtc_state(state));
}

static void rcar_du_crtc_cleanup(struct drm_crtc *crtc)
{
	struct rcar_du_crtc *rcrtc = to_rcar_crtc(crtc);

	rcar_du_crtc_crc_cleanup(rcrtc);

	return drm_crtc_cleanup(crtc);
}

static void rcar_du_crtc_reset(struct drm_crtc *crtc)
{
	struct rcar_du_crtc_state *state;

	if (crtc->state) {
		rcar_du_crtc_atomic_destroy_state(crtc, crtc->state);
		crtc->state = NULL;
	}

	state = kzalloc(sizeof(*state), GFP_KERNEL);
	if (state == NULL)
		return;

	state->crc.source = VSP1_DU_CRC_NONE;
	state->crc.index = 0;

	__drm_atomic_helper_crtc_reset(crtc, &state->state);
}

static int rcar_du_crtc_enable_vblank(struct drm_crtc *crtc)
{
	struct rcar_du_crtc *rcrtc = to_rcar_crtc(crtc);

	rcar_du_crtc_write(rcrtc, DSRCR, DSRCR_VBCL);
	rcar_du_crtc_set(rcrtc, DIER, DIER_VBE);
	rcrtc->vblank_enable = true;

	return 0;
}

static void rcar_du_crtc_disable_vblank(struct drm_crtc *crtc)
{
	struct rcar_du_crtc *rcrtc = to_rcar_crtc(crtc);

	rcar_du_crtc_clr(rcrtc, DIER, DIER_VBE);
	rcrtc->vblank_enable = false;
}

static int rcar_du_crtc_parse_crc_source(struct rcar_du_crtc *rcrtc,
					 const char *source_name,
					 enum vsp1_du_crc_source *source)
{
	unsigned int index;
	int ret;

	/*
	 * Parse the source name. Supported values are "plane%u" to compute the
	 * CRC on an input plane (%u is the plane ID), and "auto" to compute the
	 * CRC on the composer (VSP) output.
	 */

	if (!source_name) {
		*source = VSP1_DU_CRC_NONE;
		return 0;
	} else if (!strcmp(source_name, "auto")) {
		*source = VSP1_DU_CRC_OUTPUT;
		return 0;
	} else if (strstarts(source_name, "plane")) {
		unsigned int i;

		*source = VSP1_DU_CRC_PLANE;

		ret = kstrtouint(source_name + strlen("plane"), 10, &index);
		if (ret < 0)
			return ret;

		for (i = 0; i < rcrtc->vsp->num_planes; ++i) {
			if (index == rcrtc->vsp->planes[i].plane.base.id)
				return i;
		}
	}

	return -EINVAL;
}

static int rcar_du_crtc_verify_crc_source(struct drm_crtc *crtc,
					  const char *source_name,
					  size_t *values_cnt)
{
	struct rcar_du_crtc *rcrtc = to_rcar_crtc(crtc);
	enum vsp1_du_crc_source source;

	if (rcar_du_crtc_parse_crc_source(rcrtc, source_name, &source) < 0) {
		DRM_DEBUG_DRIVER("unknown source %s\n", source_name);
		return -EINVAL;
	}

	*values_cnt = 1;
	return 0;
}

static const char *const *
rcar_du_crtc_get_crc_sources(struct drm_crtc *crtc, size_t *count)
{
	struct rcar_du_crtc *rcrtc = to_rcar_crtc(crtc);

	*count = rcrtc->sources_count;
	return rcrtc->sources;
}

static int rcar_du_crtc_set_crc_source(struct drm_crtc *crtc,
				       const char *source_name)
{
	struct rcar_du_crtc *rcrtc = to_rcar_crtc(crtc);
	struct drm_modeset_acquire_ctx ctx;
	struct drm_crtc_state *crtc_state;
	struct drm_atomic_state *state;
	enum vsp1_du_crc_source source;
	unsigned int index;
	int ret;

	ret = rcar_du_crtc_parse_crc_source(rcrtc, source_name, &source);
	if (ret < 0)
		return ret;

	index = ret;

	/* Perform an atomic commit to set the CRC source. */
	drm_modeset_acquire_init(&ctx, 0);

	state = drm_atomic_state_alloc(crtc->dev);
	if (!state) {
		ret = -ENOMEM;
		goto unlock;
	}

	state->acquire_ctx = &ctx;

retry:
	crtc_state = drm_atomic_get_crtc_state(state, crtc);
	if (!IS_ERR(crtc_state)) {
		struct rcar_du_crtc_state *rcrtc_state;

		rcrtc_state = to_rcar_crtc_state(crtc_state);
		rcrtc_state->crc.source = source;
		rcrtc_state->crc.index = index;

		ret = drm_atomic_commit(state);
	} else {
		ret = PTR_ERR(crtc_state);
	}

	if (ret == -EDEADLK) {
		drm_atomic_state_clear(state);
		drm_modeset_backoff(&ctx);
		goto retry;
	}

	drm_atomic_state_put(state);

unlock:
	drm_modeset_drop_locks(&ctx);
	drm_modeset_acquire_fini(&ctx);

	return ret;
}

static const struct drm_crtc_funcs crtc_funcs_gen2 = {
	.reset = rcar_du_crtc_reset,
	.destroy = drm_crtc_cleanup,
	.set_config = drm_atomic_helper_set_config,
	.page_flip = drm_atomic_helper_page_flip,
	.atomic_duplicate_state = rcar_du_crtc_atomic_duplicate_state,
	.atomic_destroy_state = rcar_du_crtc_atomic_destroy_state,
	.enable_vblank = rcar_du_crtc_enable_vblank,
	.disable_vblank = rcar_du_crtc_disable_vblank,
};

static const struct drm_crtc_funcs crtc_funcs_gen3 = {
	.reset = rcar_du_crtc_reset,
	.destroy = rcar_du_crtc_cleanup,
	.set_config = drm_atomic_helper_set_config,
	.page_flip = drm_atomic_helper_page_flip,
	.atomic_duplicate_state = rcar_du_crtc_atomic_duplicate_state,
	.atomic_destroy_state = rcar_du_crtc_atomic_destroy_state,
	.enable_vblank = rcar_du_crtc_enable_vblank,
	.disable_vblank = rcar_du_crtc_disable_vblank,
	.set_crc_source = rcar_du_crtc_set_crc_source,
	.verify_crc_source = rcar_du_crtc_verify_crc_source,
	.get_crc_sources = rcar_du_crtc_get_crc_sources,
	.gamma_set = drm_atomic_helper_legacy_gamma_set,
};

/* -----------------------------------------------------------------------------
 * Interrupt Handling
 */

static irqreturn_t rcar_du_crtc_irq(int irq, void *arg)
{
	struct rcar_du_crtc *rcrtc = arg;
	struct rcar_du_device *rcdu = rcrtc->dev;
	irqreturn_t ret = IRQ_NONE;
	u32 status;

	spin_lock(&rcrtc->vblank_lock);

	status = rcar_du_crtc_read(rcrtc, DSSR);
	rcar_du_crtc_write(rcrtc, DSRCR, status & DSRCR_MASK);

<<<<<<< HEAD
	if (status & DSSR_FRM) {
		drm_crtc_handle_vblank(&rcrtc->crtc);
		rcar_du_crtc_finish_page_flip(rcrtc);
=======
	if (status & DSSR_VBK) {
		/*
		 * Wake up the vblank wait if the counter reaches 0. This must
		 * be protected by the vblank_lock to avoid races in
		 * rcar_du_crtc_disable_planes().
		 */
		if (rcrtc->vblank_count) {
			if (--rcrtc->vblank_count == 0)
				wake_up(&rcrtc->vblank_wait);
		}
	}

	spin_unlock(&rcrtc->vblank_lock);

	if (status & DSSR_VBK) {
		if (rcdu->info->gen < 3) {
			drm_crtc_handle_vblank(&rcrtc->crtc);
			rcar_du_crtc_finish_page_flip(rcrtc);
		}

>>>>>>> 24b8d41d
		ret = IRQ_HANDLED;
	}

	return ret;
}

/* -----------------------------------------------------------------------------
 * Initialization
 */

int rcar_du_crtc_create(struct rcar_du_group *rgrp, unsigned int swindex,
			unsigned int hwindex)
{
	static const unsigned int mmio_offsets[] = {
		DU0_REG_OFFSET, DU1_REG_OFFSET, DU2_REG_OFFSET, DU3_REG_OFFSET
	};

	struct rcar_du_device *rcdu = rgrp->dev;
	struct platform_device *pdev = to_platform_device(rcdu->dev);
	struct rcar_du_crtc *rcrtc = &rcdu->crtcs[swindex];
	struct drm_crtc *crtc = &rcrtc->crtc;
	struct drm_plane *primary;
	unsigned int irqflags;
	struct clk *clk;
	char clk_name[9];
	char *name;
	int irq;
	int ret;

	/* Get the CRTC clock and the optional external clock. */
	if (rcar_du_has(rcdu, RCAR_DU_FEATURE_CRTC_IRQ_CLOCK)) {
		sprintf(clk_name, "du.%u", hwindex);
		name = clk_name;
	} else {
		name = NULL;
	}

	rcrtc->clock = devm_clk_get(rcdu->dev, name);
	if (IS_ERR(rcrtc->clock)) {
		dev_err(rcdu->dev, "no clock for DU channel %u\n", hwindex);
		return PTR_ERR(rcrtc->clock);
	}

	sprintf(clk_name, "dclkin.%u", hwindex);
	clk = devm_clk_get(rcdu->dev, clk_name);
	if (!IS_ERR(clk)) {
		rcrtc->extclock = clk;
	} else if (PTR_ERR(clk) == -EPROBE_DEFER) {
		return -EPROBE_DEFER;
	} else if (rcdu->info->dpll_mask & BIT(hwindex)) {
		/*
		 * DU channels that have a display PLL can't use the internal
		 * system clock and thus require an external clock.
		 */
		ret = PTR_ERR(clk);
		dev_err(rcdu->dev, "can't get dclkin.%u: %d\n", hwindex, ret);
		return ret;
	}

	init_waitqueue_head(&rcrtc->flip_wait);
	init_waitqueue_head(&rcrtc->vblank_wait);
	spin_lock_init(&rcrtc->vblank_lock);

	rcrtc->dev = rcdu;
	rcrtc->group = rgrp;
	rcrtc->mmio_offset = mmio_offsets[hwindex];
	rcrtc->index = hwindex;
	rcrtc->dsysr = (rcrtc->index % 2 ? 0 : DSYSR_DRES) | DSYSR_TVM_TVSYNC;

	if (rcar_du_has(rcdu, RCAR_DU_FEATURE_VSP1_SOURCE))
		primary = &rcrtc->vsp->planes[rcrtc->vsp_pipe].plane;
	else
		primary = &rgrp->planes[swindex % 2].plane;

	ret = drm_crtc_init_with_planes(rcdu->ddev, crtc, primary, NULL,
					rcdu->info->gen <= 2 ?
					&crtc_funcs_gen2 : &crtc_funcs_gen3,
					NULL);
	if (ret < 0)
		return ret;

	/* CMM might be disabled for this CRTC. */
	if (rcdu->cmms[swindex]) {
		rcrtc->cmm = rcdu->cmms[swindex];
		rgrp->cmms_mask |= BIT(hwindex % 2);

		drm_mode_crtc_set_gamma_size(crtc, CM2_LUT_SIZE);
		drm_crtc_enable_color_mgmt(crtc, 0, false, CM2_LUT_SIZE);
	}

	drm_crtc_helper_add(crtc, &crtc_helper_funcs);

	/* Register the interrupt handler. */
	if (rcar_du_has(rcdu, RCAR_DU_FEATURE_CRTC_IRQ_CLOCK)) {
		/* The IRQ's are associated with the CRTC (sw)index. */
		irq = platform_get_irq(pdev, swindex);
		irqflags = 0;
	} else {
		irq = platform_get_irq(pdev, 0);
		irqflags = IRQF_SHARED;
	}

	if (irq < 0) {
		dev_err(rcdu->dev, "no IRQ for CRTC %u\n", swindex);
		return irq;
	}

	ret = devm_request_irq(rcdu->dev, irq, rcar_du_crtc_irq, irqflags,
			       dev_name(rcdu->dev), rcrtc);
	if (ret < 0) {
		dev_err(rcdu->dev,
			"failed to register IRQ for CRTC %u\n", swindex);
		return ret;
	}

	rcar_du_crtc_crc_init(rcrtc);

	return 0;
}<|MERGE_RESOLUTION|>--- conflicted
+++ resolved
@@ -1158,11 +1158,6 @@
 	status = rcar_du_crtc_read(rcrtc, DSSR);
 	rcar_du_crtc_write(rcrtc, DSRCR, status & DSRCR_MASK);
 
-<<<<<<< HEAD
-	if (status & DSSR_FRM) {
-		drm_crtc_handle_vblank(&rcrtc->crtc);
-		rcar_du_crtc_finish_page_flip(rcrtc);
-=======
 	if (status & DSSR_VBK) {
 		/*
 		 * Wake up the vblank wait if the counter reaches 0. This must
@@ -1183,7 +1178,6 @@
 			rcar_du_crtc_finish_page_flip(rcrtc);
 		}
 
->>>>>>> 24b8d41d
 		ret = IRQ_HANDLED;
 	}
 
