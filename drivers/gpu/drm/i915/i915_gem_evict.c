--- conflicted
+++ resolved
@@ -32,26 +32,6 @@
 #include "i915_drv.h"
 #include "i915_trace.h"
 
-<<<<<<< HEAD
-static bool
-gpu_is_idle(struct drm_i915_private *dev_priv)
-{
-	struct intel_engine_cs *engine;
-
-	for_each_engine(engine, dev_priv) {
-		if (intel_engine_is_active(engine))
-			return false;
-	}
-
-	return true;
-}
-
-static bool
-mark_free(struct i915_vma *vma, unsigned int flags, struct list_head *unwind)
-{
-	if (i915_vma_is_pinned(vma))
-		return false;
-=======
 I915_SELFTEST_DECLARE(static struct igt_evict_ctl {
 	bool fail_if_busy:1;
 } igt_evict_ctl;)
@@ -67,7 +47,6 @@
 	 */
 	return intel_gt_wait_for_idle(gt, MAX_SCHEDULE_TIMEOUT);
 }
->>>>>>> 24b8d41d
 
 static bool
 mark_free(struct drm_mm_scan *scan,
@@ -78,16 +57,8 @@
 	if (i915_vma_is_pinned(vma))
 		return false;
 
-<<<<<<< HEAD
-	if (flags & PIN_NONFAULT && vma->obj->fault_mappable)
-		return false;
-
-	list_add(&vma->exec_list, unwind);
-	return drm_mm_scan_add_block(&vma->node);
-=======
 	list_add(&vma->evict_link, unwind);
 	return drm_mm_scan_add_block(scan, &vma->node);
->>>>>>> 24b8d41d
 }
 
 /**
@@ -116,65 +87,6 @@
 int
 i915_gem_evict_something(struct i915_address_space *vm,
 			 u64 min_size, u64 alignment,
-<<<<<<< HEAD
-			 unsigned cache_level,
-			 u64 start, u64 end,
-			 unsigned flags)
-{
-	struct drm_i915_private *dev_priv = to_i915(vm->dev);
-	struct list_head eviction_list;
-	struct list_head *phases[] = {
-		&vm->inactive_list,
-		&vm->active_list,
-		NULL,
-	}, **phase;
-	struct i915_vma *vma, *next;
-	int ret;
-
-	trace_i915_gem_evict(vm, min_size, alignment, flags);
-
-	/*
-	 * The goal is to evict objects and amalgamate space in LRU order.
-	 * The oldest idle objects reside on the inactive list, which is in
-	 * retirement order. The next objects to retire are those in flight,
-	 * on the active list, again in retirement order.
-	 *
-	 * The retirement sequence is thus:
-	 *   1. Inactive objects (already retired)
-	 *   2. Active objects (will stall on unbinding)
-	 *
-	 * On each list, the oldest objects lie at the HEAD with the freshest
-	 * object on the TAIL.
-	 */
-	if (start != 0 || end != vm->total) {
-		drm_mm_init_scan_with_range(&vm->mm, min_size,
-					    alignment, cache_level,
-					    start, end);
-	} else
-		drm_mm_init_scan(&vm->mm, min_size, alignment, cache_level);
-
-	if (flags & PIN_NONBLOCK)
-		phases[1] = NULL;
-
-search_again:
-	INIT_LIST_HEAD(&eviction_list);
-	phase = phases;
-	do {
-		list_for_each_entry(vma, *phase, vm_link)
-			if (mark_free(vma, flags, &eviction_list))
-				goto found;
-	} while (*++phase);
-
-	/* Nothing found, clean up and bail out! */
-	list_for_each_entry_safe(vma, next, &eviction_list, exec_list) {
-		ret = drm_mm_scan_remove_block(&vma->node);
-		BUG_ON(ret);
-
-		INIT_LIST_HEAD(&vma->exec_list);
-	}
-
-	/* Can we unpin some objects such as idle hw contents,
-=======
 			 unsigned long color,
 			 u64 start, u64 end,
 			 unsigned flags)
@@ -258,7 +170,6 @@
 
 	/*
 	 * Can we unpin some objects such as idle hw contents,
->>>>>>> 24b8d41d
 	 * or pending flips? But since only the GGTT has global entries
 	 * such as scanouts, rinbuffers and contexts, we can skip the
 	 * purge when inspecting per-process local address spaces.
@@ -266,33 +177,6 @@
 	if (!i915_is_ggtt(vm) || flags & PIN_NONBLOCK)
 		return -ENOSPC;
 
-<<<<<<< HEAD
-	if (gpu_is_idle(dev_priv)) {
-		/* If we still have pending pageflip completions, drop
-		 * back to userspace to give our workqueues time to
-		 * acquire our locks and unpin the old scanouts.
-		 */
-		return intel_has_pending_fb_unpin(vm->dev) ? -EAGAIN : -ENOSPC;
-	}
-
-	/* Not everything in the GGTT is tracked via vma (otherwise we
-	 * could evict as required with minimal stalling) so we are forced
-	 * to idle the GPU and explicitly retire outstanding requests in
-	 * the hopes that we can then remove contexts and the like only
-	 * bound by their active reference.
-	 */
-	ret = i915_gem_switch_to_kernel_context(dev_priv);
-	if (ret)
-		return ret;
-
-	ret = i915_gem_wait_for_idle(dev_priv,
-				     I915_WAIT_INTERRUPTIBLE |
-				     I915_WAIT_LOCKED);
-	if (ret)
-		return ret;
-
-	i915_gem_retire_requests(dev_priv);
-=======
 	/*
 	 * Not everything in the GGTT is tracked via VMA using
 	 * i915_vma_move_to_active(), otherwise we could evict as required
@@ -316,7 +200,6 @@
 	cond_resched();
 
 	flags |= PIN_NONBLOCK;
->>>>>>> 24b8d41d
 	goto search_again;
 
 found:
@@ -326,25 +209,6 @@
 	 * calling unbind (which may remove the active reference
 	 * of any of our objects, thus corrupting the list).
 	 */
-<<<<<<< HEAD
-	list_for_each_entry_safe(vma, next, &eviction_list, exec_list) {
-		if (drm_mm_scan_remove_block(&vma->node))
-			__i915_vma_pin(vma);
-		else
-			list_del_init(&vma->exec_list);
-	}
-
-	/* Unbinding will emit any required flushes */
-	while (!list_empty(&eviction_list)) {
-		vma = list_first_entry(&eviction_list,
-				       struct i915_vma,
-				       exec_list);
-
-		list_del_init(&vma->exec_list);
-		__i915_vma_unpin(vma);
-		if (ret == 0)
-			ret = i915_vma_unbind(vma);
-=======
 	list_for_each_entry_safe(vma, next, &eviction_list, evict_link) {
 		if (drm_mm_scan_remove_block(&scan, &vma->node))
 			__i915_vma_pin(vma);
@@ -368,8 +232,8 @@
 			ret = __i915_vma_unbind(vma);
 		else
 			ret = -ENOSPC; /* XXX search failed, try again? */
->>>>>>> 24b8d41d
-	}
+	}
+
 	return ret;
 }
 
@@ -429,12 +293,6 @@
 		GEM_BUG_ON(!drm_mm_node_allocated(node));
 		vma = container_of(node, typeof(*vma), node);
 
-<<<<<<< HEAD
-		if (i915_vma_is_pinned(vma)) {
-			if (!vma->exec_entry || i915_vma_pin_count(vma) > 1)
-				/* Object is pinned for some other use */
-				return -EBUSY;
-=======
 		/*
 		 * If we are using coloring to insert guard pages between
 		 * different cache domains within the address space, we have
@@ -452,7 +310,6 @@
 					continue;
 			}
 		}
->>>>>>> 24b8d41d
 
 		if (i915_vma_is_pinned(vma)) {
 			ret = -ENOSPC;
@@ -505,20 +362,6 @@
 	lockdep_assert_held(&vm->mutex);
 	trace_i915_gem_evict_vm(vm);
 
-<<<<<<< HEAD
-	if (do_idle) {
-		struct drm_i915_private *dev_priv = to_i915(vm->dev);
-
-		if (i915_is_ggtt(vm)) {
-			ret = i915_gem_switch_to_kernel_context(dev_priv);
-			if (ret)
-				return ret;
-		}
-
-		ret = i915_gem_wait_for_idle(dev_priv,
-					     I915_WAIT_INTERRUPTIBLE |
-					     I915_WAIT_LOCKED);
-=======
 	/* Switch back to the default context in order to unpin
 	 * the existing context objects. However, such objects only
 	 * pin themselves inside the global GTT and performing the
@@ -526,20 +369,10 @@
 	 */
 	if (i915_is_ggtt(vm)) {
 		ret = ggtt_flush(vm->gt);
->>>>>>> 24b8d41d
 		if (ret)
 			return ret;
 	}
 
-<<<<<<< HEAD
-		i915_gem_retire_requests(dev_priv);
-		WARN_ON(!list_empty(&vm->active_list));
-	}
-
-	list_for_each_entry_safe(vma, next, &vm->inactive_list, vm_link)
-		if (!i915_vma_is_pinned(vma))
-			WARN_ON(i915_vma_unbind(vma));
-=======
 	do {
 		struct i915_vma *vma, *vn;
 		LIST_HEAD(eviction_list);
@@ -566,7 +399,6 @@
 
 	return ret;
 }
->>>>>>> 24b8d41d
 
 #if IS_ENABLED(CONFIG_DRM_I915_SELFTEST)
 #include "selftests/i915_gem_evict.c"
