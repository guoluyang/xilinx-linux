/*
 * Copyright © 2014 Intel Corporation
 *
 * Permission is hereby granted, free of charge, to any person obtaining a
 * copy of this software and associated documentation files (the
 * "Software"), to deal in the Software without restriction, including
 * without limitation the rights to use, copy, modify, merge, publish,
 * distribute, sub license, and/or sell copies of the Software, and to
 * permit persons to whom the Software is furnished to do so, subject to
 * the following conditions:
 *
 * The above copyright notice and this permission notice (including the
 * next paragraph) shall be included in all copies or substantial portions
 * of the Software.
 *
 * THE SOFTWARE IS PROVIDED "AS IS", WITHOUT WARRANTY OF ANY KIND, EXPRESS OR
 * IMPLIED, INCLUDING BUT NOT LIMITED TO THE WARRANTIES OF MERCHANTABILITY,
 * FITNESS FOR A PARTICULAR PURPOSE AND NONINFRINGEMENT.  IN NO EVENT SHALL
 * THE AUTHORS OR COPYRIGHT HOLDERS BE LIABLE FOR ANY CLAIM, DAMAGES OR OTHER
 * LIABILITY, WHETHER IN AN ACTION OF CONTRACT, TORT OR OTHERWISE, ARISING
 * FROM, OUT OF OR IN CONNECTION WITH THE SOFTWARE OR THE USE OR OTHER DEALINGS
 * IN THE SOFTWARE.
 */

#include <drm/drm_print.h>

#include "i915_params.h"
#include "i915_drv.h"

<<<<<<< HEAD
struct i915_params i915 __read_mostly = {
	.modeset = -1,
	.panel_ignore_lid = 1,
	.semaphores = -1,
	.lvds_channel_mode = 0,
	.panel_use_ssc = -1,
	.vbt_sdvo_panel_type = -1,
	.enable_rc6 = -1,
	.enable_dc = -1,
	.enable_fbc = -1,
	.enable_execlists = -1,
	.enable_hangcheck = true,
	.enable_ppgtt = -1,
	.enable_psr = -1,
	.preliminary_hw_support = IS_ENABLED(CONFIG_DRM_I915_PRELIMINARY_HW_SUPPORT),
	.disable_power_well = -1,
	.enable_ips = 1,
	.fastboot = 0,
	.prefault_disable = 0,
	.load_detect_test = 0,
	.force_reset_modeset_test = 0,
	.reset = true,
	.invert_brightness = 0,
	.disable_display = 0,
	.enable_cmd_parser = 1,
	.use_mmio_flip = 0,
	.mmio_debug = 0,
	.verbose_state_checks = 1,
	.nuclear_pageflip = 0,
	.edp_vswing = 0,
	.enable_guc_loading = 0,
	.enable_guc_submission = 0,
	.guc_log_level = -1,
	.enable_dp_mst = true,
	.inject_load_failure = 0,
	.enable_dpcd_backlight = false,
	.enable_gvt = false,
=======
#define i915_param_named(name, T, perm, desc) \
	module_param_named(name, i915_modparams.name, T, perm); \
	MODULE_PARM_DESC(name, desc)
#define i915_param_named_unsafe(name, T, perm, desc) \
	module_param_named_unsafe(name, i915_modparams.name, T, perm); \
	MODULE_PARM_DESC(name, desc)

struct i915_params i915_modparams __read_mostly = {
#define MEMBER(T, member, value, ...) .member = (value),
	I915_PARAMS_FOR_EACH(MEMBER)
#undef MEMBER
>>>>>>> 24b8d41d
};

/*
 * Note: As a rule, keep module parameter sysfs permissions read-only
 * 0400. Runtime changes are only supported through i915 debugfs.
 *
 * For any exceptions requiring write access and runtime changes through module
 * parameter sysfs, prevent debugfs file creation by setting the parameter's
 * debugfs mode to 0.
 */

i915_param_named(modeset, int, 0400,
	"Use kernel modesetting [KMS] (0=disable, "
	"1=on, -1=force vga console preference [default])");

i915_param_named_unsafe(enable_dc, int, 0400,
	"Enable power-saving display C-states. "
	"(-1=auto [default]; 0=disable; 1=up to DC5; 2=up to DC6; "
	"3=up to DC5 with DC3CO; 4=up to DC6 with DC3CO)");

i915_param_named_unsafe(enable_fbc, int, 0400,
	"Enable frame buffer compression for power savings "
	"(default: -1 (use per-chip default))");

i915_param_named_unsafe(lvds_channel_mode, int, 0400,
	 "Specify LVDS channel mode "
	 "(0=probe BIOS [default], 1=single-channel, 2=dual-channel)");

i915_param_named_unsafe(panel_use_ssc, int, 0400,
	"Use Spread Spectrum Clock with panels [LVDS/eDP] "
	"(default: auto from VBT)");

i915_param_named_unsafe(vbt_sdvo_panel_type, int, 0400,
	"Override/Ignore selection of SDVO panel mode in the VBT "
	"(-2=ignore, -1=auto [default], index in VBT BIOS table)");

i915_param_named_unsafe(reset, uint, 0400,
	"Attempt GPU resets (0=disabled, 1=full gpu reset, 2=engine reset [default])");

i915_param_named_unsafe(vbt_firmware, charp, 0400,
	"Load VBT from specified file under /lib/firmware");

#if IS_ENABLED(CONFIG_DRM_I915_CAPTURE_ERROR)
i915_param_named(error_capture, bool, 0400,
	"Record the GPU state following a hang. "
	"This information in /sys/class/drm/card<N>/error is vital for "
	"triaging and debugging hangs.");
#endif

i915_param_named_unsafe(enable_hangcheck, bool, 0400,
	"Periodically check GPU activity for detecting hangs. "
	"WARNING: Disabling this can cause system wide hangs. "
	"(default: true)");

i915_param_named_unsafe(enable_psr, int, 0400,
	"Enable PSR "
	"(0=disabled, 1=enabled) "
	"Default: -1 (use per-chip default)");

i915_param_named(psr_safest_params, bool, 0400,
	"Replace PSR VBT parameters by the safest and not optimal ones. This "
	"is helpful to detect if PSR issues are related to bad values set in "
	" VBT. (0=use VBT parameters, 1=use safest parameters)");

i915_param_named_unsafe(enable_psr2_sel_fetch, bool, 0400,
	"Enable PSR2 selective fetch "
	"(0=disabled, 1=enabled) "
	"Default: 0");

i915_param_named_unsafe(force_probe, charp, 0400,
	"Force probe the driver for specified devices. "
	"See CONFIG_DRM_I915_FORCE_PROBE for details.");

i915_param_named_unsafe(disable_power_well, int, 0400,
	"Disable display power wells when possible "
	"(-1=auto [default], 0=power wells always on, 1=power wells disabled when possible)");

i915_param_named_unsafe(enable_ips, int, 0400, "Enable IPS (default: true)");

i915_param_named(fastboot, int, 0400,
	"Try to skip unnecessary mode sets at boot time "
	"(0=disabled, 1=enabled) "
	"Default: -1 (use per-chip default)");

i915_param_named_unsafe(load_detect_test, bool, 0400,
	"Force-enable the VGA load detect code for testing (default:false). "
	"For developers only.");

i915_param_named_unsafe(force_reset_modeset_test, bool, 0400,
	"Force a modeset during gpu reset for testing (default:false). "
	"For developers only.");

<<<<<<< HEAD
module_param_named_unsafe(force_reset_modeset_test, i915.force_reset_modeset_test, bool, 0600);
MODULE_PARM_DESC(force_reset_modeset_test,
	"Force a modeset during gpu reset for testing (default:false). "
	"For developers only.");

module_param_named_unsafe(invert_brightness, i915.invert_brightness, int, 0600);
MODULE_PARM_DESC(invert_brightness,
=======
i915_param_named_unsafe(invert_brightness, int, 0400,
>>>>>>> 24b8d41d
	"Invert backlight brightness "
	"(-1 force normal, 0 machine defaults, 1 force inversion), please "
	"report PCI device ID, subsystem vendor and subsystem device ID "
	"to dri-devel@lists.freedesktop.org, if your machine needs it. "
	"It will then be included in an upcoming module version.");

i915_param_named(disable_display, bool, 0400,
	"Disable display (default: false)");

i915_param_named(mmio_debug, int, 0400,
	"Enable the MMIO debug code for the first N failures (default: off). "
	"This may negatively affect performance.");

/* Special case writable file */
i915_param_named(verbose_state_checks, bool, 0600,
	"Enable verbose logs (ie. WARN_ON()) in case of unexpected hw state conditions.");

i915_param_named_unsafe(nuclear_pageflip, bool, 0400,
	"Force enable atomic functionality on platforms that don't have full support yet.");

/* WA to get away with the default setting in VBT for early platforms.Will be removed */
<<<<<<< HEAD
module_param_named_unsafe(edp_vswing, i915.edp_vswing, int, 0400);
MODULE_PARM_DESC(edp_vswing,
		 "Ignore/Override vswing pre-emph table selection from VBT "
		 "(0=use value from vbt [default], 1=low power swing(200mV),"
		 "2=default swing(400mV))");

module_param_named_unsafe(enable_guc_loading, i915.enable_guc_loading, int, 0400);
MODULE_PARM_DESC(enable_guc_loading,
		"Enable GuC firmware loading "
		"(-1=auto, 0=never [default], 1=if available, 2=required)");

module_param_named_unsafe(enable_guc_submission, i915.enable_guc_submission, int, 0400);
MODULE_PARM_DESC(enable_guc_submission,
		"Enable GuC submission "
		"(-1=auto, 0=never [default], 1=if available, 2=required)");

module_param_named(guc_log_level, i915.guc_log_level, int, 0400);
MODULE_PARM_DESC(guc_log_level,
	"GuC firmware logging level (-1:disabled (default), 0-3:enabled)");

module_param_named_unsafe(enable_dp_mst, i915.enable_dp_mst, bool, 0600);
MODULE_PARM_DESC(enable_dp_mst,
	"Enable multi-stream transport (MST) for new DisplayPort sinks. (default: true)");
module_param_named_unsafe(inject_load_failure, i915.inject_load_failure, uint, 0400);
MODULE_PARM_DESC(inject_load_failure,
	"Force an error after a number of failure check points (0:disabled (default), N:force failure at the Nth failure check point)");
module_param_named(enable_dpcd_backlight, i915.enable_dpcd_backlight, bool, 0600);
MODULE_PARM_DESC(enable_dpcd_backlight,
	"Enable support for DPCD backlight control (default:false)");

module_param_named(enable_gvt, i915.enable_gvt, bool, 0400);
MODULE_PARM_DESC(enable_gvt,
	"Enable support for Intel GVT-g graphics virtualization host support(default:false)");
=======
i915_param_named_unsafe(edp_vswing, int, 0400,
	"Ignore/Override vswing pre-emph table selection from VBT "
	"(0=use value from vbt [default], 1=low power swing(200mV),"
	"2=default swing(400mV))");

i915_param_named_unsafe(enable_guc, int, 0400,
	"Enable GuC load for GuC submission and/or HuC load. "
	"Required functionality can be selected using bitmask values. "
	"(-1=auto, 0=disable [default], 1=GuC submission, 2=HuC load)");

i915_param_named(guc_log_level, int, 0400,
	"GuC firmware logging level. Requires GuC to be loaded. "
	"(-1=auto [default], 0=disable, 1..4=enable with verbosity min..max)");

i915_param_named_unsafe(guc_firmware_path, charp, 0400,
	"GuC firmware path to use instead of the default one");

i915_param_named_unsafe(huc_firmware_path, charp, 0400,
	"HuC firmware path to use instead of the default one");

i915_param_named_unsafe(dmc_firmware_path, charp, 0400,
	"DMC firmware path to use instead of the default one");

i915_param_named_unsafe(enable_dp_mst, bool, 0400,
	"Enable multi-stream transport (MST) for new DisplayPort sinks. (default: true)");

#if IS_ENABLED(CONFIG_DRM_I915_DEBUG)
i915_param_named_unsafe(inject_probe_failure, uint, 0400,
	"Force an error after a number of failure check points (0:disabled (default), N:force failure at the Nth failure check point)");
#endif

i915_param_named(enable_dpcd_backlight, int, 0400,
	"Enable support for DPCD backlight control"
	"(-1=use per-VBT LFP backlight type setting [default], 0=disabled, 1=enabled)");

#if IS_ENABLED(CONFIG_DRM_I915_GVT)
i915_param_named(enable_gvt, bool, 0400,
	"Enable support for Intel GVT-g graphics virtualization host support(default:false)");
#endif

#if IS_ENABLED(CONFIG_DRM_I915_UNSTABLE_FAKE_LMEM)
i915_param_named_unsafe(fake_lmem_start, ulong, 0400,
	"Fake LMEM start offset (default: 0)");
#endif

static __always_inline void _print_param(struct drm_printer *p,
					 const char *name,
					 const char *type,
					 const void *x)
{
	if (!__builtin_strcmp(type, "bool"))
		drm_printf(p, "i915.%s=%s\n", name, yesno(*(const bool *)x));
	else if (!__builtin_strcmp(type, "int"))
		drm_printf(p, "i915.%s=%d\n", name, *(const int *)x);
	else if (!__builtin_strcmp(type, "unsigned int"))
		drm_printf(p, "i915.%s=%u\n", name, *(const unsigned int *)x);
	else if (!__builtin_strcmp(type, "unsigned long"))
		drm_printf(p, "i915.%s=%lu\n", name, *(const unsigned long *)x);
	else if (!__builtin_strcmp(type, "char *"))
		drm_printf(p, "i915.%s=%s\n", name, *(const char **)x);
	else
		WARN_ONCE(1, "no printer defined for param type %s (i915.%s)\n",
			  type, name);
}

/**
 * i915_params_dump - dump i915 modparams
 * @params: i915 modparams
 * @p: the &drm_printer
 *
 * Pretty printer for i915 modparams.
 */
void i915_params_dump(const struct i915_params *params, struct drm_printer *p)
{
#define PRINT(T, x, ...) _print_param(p, #x, #T, &params->x);
	I915_PARAMS_FOR_EACH(PRINT);
#undef PRINT
}

static __always_inline void dup_param(const char *type, void *x)
{
	if (!__builtin_strcmp(type, "char *"))
		*(void **)x = kstrdup(*(void **)x, GFP_ATOMIC);
}

void i915_params_copy(struct i915_params *dest, const struct i915_params *src)
{
	*dest = *src;
#define DUP(T, x, ...) dup_param(#T, &dest->x);
	I915_PARAMS_FOR_EACH(DUP);
#undef DUP
}

static __always_inline void free_param(const char *type, void *x)
{
	if (!__builtin_strcmp(type, "char *")) {
		kfree(*(void **)x);
		*(void **)x = NULL;
	}
}

/* free the allocated members, *not* the passed in params itself */
void i915_params_free(struct i915_params *params)
{
#define FREE(T, x, ...) free_param(#T, &params->x);
	I915_PARAMS_FOR_EACH(FREE);
#undef FREE
}
>>>>>>> 24b8d41d
<|MERGE_RESOLUTION|>--- conflicted
+++ resolved
@@ -27,45 +27,6 @@
 #include "i915_params.h"
 #include "i915_drv.h"
 
-<<<<<<< HEAD
-struct i915_params i915 __read_mostly = {
-	.modeset = -1,
-	.panel_ignore_lid = 1,
-	.semaphores = -1,
-	.lvds_channel_mode = 0,
-	.panel_use_ssc = -1,
-	.vbt_sdvo_panel_type = -1,
-	.enable_rc6 = -1,
-	.enable_dc = -1,
-	.enable_fbc = -1,
-	.enable_execlists = -1,
-	.enable_hangcheck = true,
-	.enable_ppgtt = -1,
-	.enable_psr = -1,
-	.preliminary_hw_support = IS_ENABLED(CONFIG_DRM_I915_PRELIMINARY_HW_SUPPORT),
-	.disable_power_well = -1,
-	.enable_ips = 1,
-	.fastboot = 0,
-	.prefault_disable = 0,
-	.load_detect_test = 0,
-	.force_reset_modeset_test = 0,
-	.reset = true,
-	.invert_brightness = 0,
-	.disable_display = 0,
-	.enable_cmd_parser = 1,
-	.use_mmio_flip = 0,
-	.mmio_debug = 0,
-	.verbose_state_checks = 1,
-	.nuclear_pageflip = 0,
-	.edp_vswing = 0,
-	.enable_guc_loading = 0,
-	.enable_guc_submission = 0,
-	.guc_log_level = -1,
-	.enable_dp_mst = true,
-	.inject_load_failure = 0,
-	.enable_dpcd_backlight = false,
-	.enable_gvt = false,
-=======
 #define i915_param_named(name, T, perm, desc) \
 	module_param_named(name, i915_modparams.name, T, perm); \
 	MODULE_PARM_DESC(name, desc)
@@ -77,7 +38,6 @@
 #define MEMBER(T, member, value, ...) .member = (value),
 	I915_PARAMS_FOR_EACH(MEMBER)
 #undef MEMBER
->>>>>>> 24b8d41d
 };
 
 /*
@@ -170,17 +130,7 @@
 	"Force a modeset during gpu reset for testing (default:false). "
 	"For developers only.");
 
-<<<<<<< HEAD
-module_param_named_unsafe(force_reset_modeset_test, i915.force_reset_modeset_test, bool, 0600);
-MODULE_PARM_DESC(force_reset_modeset_test,
-	"Force a modeset during gpu reset for testing (default:false). "
-	"For developers only.");
-
-module_param_named_unsafe(invert_brightness, i915.invert_brightness, int, 0600);
-MODULE_PARM_DESC(invert_brightness,
-=======
 i915_param_named_unsafe(invert_brightness, int, 0400,
->>>>>>> 24b8d41d
 	"Invert backlight brightness "
 	"(-1 force normal, 0 machine defaults, 1 force inversion), please "
 	"report PCI device ID, subsystem vendor and subsystem device ID "
@@ -202,41 +152,6 @@
 	"Force enable atomic functionality on platforms that don't have full support yet.");
 
 /* WA to get away with the default setting in VBT for early platforms.Will be removed */
-<<<<<<< HEAD
-module_param_named_unsafe(edp_vswing, i915.edp_vswing, int, 0400);
-MODULE_PARM_DESC(edp_vswing,
-		 "Ignore/Override vswing pre-emph table selection from VBT "
-		 "(0=use value from vbt [default], 1=low power swing(200mV),"
-		 "2=default swing(400mV))");
-
-module_param_named_unsafe(enable_guc_loading, i915.enable_guc_loading, int, 0400);
-MODULE_PARM_DESC(enable_guc_loading,
-		"Enable GuC firmware loading "
-		"(-1=auto, 0=never [default], 1=if available, 2=required)");
-
-module_param_named_unsafe(enable_guc_submission, i915.enable_guc_submission, int, 0400);
-MODULE_PARM_DESC(enable_guc_submission,
-		"Enable GuC submission "
-		"(-1=auto, 0=never [default], 1=if available, 2=required)");
-
-module_param_named(guc_log_level, i915.guc_log_level, int, 0400);
-MODULE_PARM_DESC(guc_log_level,
-	"GuC firmware logging level (-1:disabled (default), 0-3:enabled)");
-
-module_param_named_unsafe(enable_dp_mst, i915.enable_dp_mst, bool, 0600);
-MODULE_PARM_DESC(enable_dp_mst,
-	"Enable multi-stream transport (MST) for new DisplayPort sinks. (default: true)");
-module_param_named_unsafe(inject_load_failure, i915.inject_load_failure, uint, 0400);
-MODULE_PARM_DESC(inject_load_failure,
-	"Force an error after a number of failure check points (0:disabled (default), N:force failure at the Nth failure check point)");
-module_param_named(enable_dpcd_backlight, i915.enable_dpcd_backlight, bool, 0600);
-MODULE_PARM_DESC(enable_dpcd_backlight,
-	"Enable support for DPCD backlight control (default:false)");
-
-module_param_named(enable_gvt, i915.enable_gvt, bool, 0400);
-MODULE_PARM_DESC(enable_gvt,
-	"Enable support for Intel GVT-g graphics virtualization host support(default:false)");
-=======
 i915_param_named_unsafe(edp_vswing, int, 0400,
 	"Ignore/Override vswing pre-emph table selection from VBT "
 	"(0=use value from vbt [default], 1=low power swing(200mV),"
@@ -344,5 +259,4 @@
 #define FREE(T, x, ...) free_param(#T, &params->x);
 	I915_PARAMS_FOR_EACH(FREE);
 #undef FREE
-}
->>>>>>> 24b8d41d
+}