/*
 * Copyright © 2006-2007 Intel Corporation
 *
 * Permission is hereby granted, free of charge, to any person obtaining a
 * copy of this software and associated documentation files (the "Software"),
 * to deal in the Software without restriction, including without limitation
 * the rights to use, copy, modify, merge, publish, distribute, sublicense,
 * and/or sell copies of the Software, and to permit persons to whom the
 * Software is furnished to do so, subject to the following conditions:
 *
 * The above copyright notice and this permission notice (including the next
 * paragraph) shall be included in all copies or substantial portions of the
 * Software.
 *
 * THE SOFTWARE IS PROVIDED "AS IS", WITHOUT WARRANTY OF ANY KIND, EXPRESS OR
 * IMPLIED, INCLUDING BUT NOT LIMITED TO THE WARRANTIES OF MERCHANTABILITY,
 * FITNESS FOR A PARTICULAR PURPOSE AND NONINFRINGEMENT.  IN NO EVENT SHALL
 * THE AUTHORS OR COPYRIGHT HOLDERS BE LIABLE FOR ANY CLAIM, DAMAGES OR OTHER
 * LIABILITY, WHETHER IN AN ACTION OF CONTRACT, TORT OR OTHERWISE, ARISING
 * FROM, OUT OF OR IN CONNECTION WITH THE SOFTWARE OR THE USE OR OTHER
 * DEALINGS IN THE SOFTWARE.
 *
 * Authors:
 *	Eric Anholt <eric@anholt.net>
 */

#include <acpi/video.h>
#include <linux/i2c.h>
#include <linux/input.h>
#include <linux/intel-iommu.h>
#include <linux/kernel.h>
#include <linux/module.h>
#include <linux/dma-resv.h>
#include <linux/slab.h>

#include <drm/drm_atomic.h>
#include <drm/drm_atomic_helper.h>
#include <drm/drm_atomic_uapi.h>
#include <drm/drm_damage_helper.h>
#include <drm/drm_dp_helper.h>
#include <drm/drm_edid.h>
#include <drm/drm_fourcc.h>
#include <drm/drm_plane_helper.h>
#include <drm/drm_probe_helper.h>
#include <drm/drm_rect.h>

#include "display/intel_audio.h"
#include "display/intel_crt.h"
#include "display/intel_ddi.h"
#include "display/intel_display_debugfs.h"
#include "display/intel_dp.h"
#include "display/intel_dp_mst.h"
#include "display/intel_dpll.h"
#include "display/intel_dpll_mgr.h"
#include "display/intel_dsi.h"
#include "display/intel_dvo.h"
#include "display/intel_fb.h"
#include "display/intel_gmbus.h"
#include "display/intel_hdmi.h"
#include "display/intel_lvds.h"
#include "display/intel_sdvo.h"
#include "display/intel_tv.h"
#include "display/intel_vdsc.h"
#include "display/intel_vrr.h"

#include "gem/i915_gem_object.h"

#include "gt/intel_rps.h"

#include "g4x_dp.h"
#include "g4x_hdmi.h"
#include "i915_drv.h"
#include "intel_acpi.h"
#include "intel_atomic.h"
#include "intel_atomic_plane.h"
#include "intel_bw.h"
#include "intel_cdclk.h"
#include "intel_color.h"
#include "intel_crtc.h"
#include "intel_csr.h"
#include "intel_display_types.h"
#include "intel_dp_link_training.h"
#include "intel_fbc.h"
#include "intel_fdi.h"
#include "intel_fbdev.h"
#include "intel_fifo_underrun.h"
#include "intel_frontbuffer.h"
#include "intel_hdcp.h"
#include "intel_hotplug.h"
#include "intel_overlay.h"
#include "intel_pipe_crc.h"
#include "intel_pm.h"
#include "intel_pps.h"
#include "intel_psr.h"
#include "intel_quirks.h"
#include "intel_sideband.h"
#include "intel_sprite.h"
#include "intel_tc.h"
#include "intel_vga.h"
#include "i9xx_plane.h"
#include "skl_scaler.h"
#include "skl_universal_plane.h"

static void i9xx_crtc_clock_get(struct intel_crtc *crtc,
				struct intel_crtc_state *pipe_config);
static void ilk_pch_clock_get(struct intel_crtc *crtc,
			      struct intel_crtc_state *pipe_config);

static int intel_framebuffer_init(struct intel_framebuffer *ifb,
				  struct drm_i915_gem_object *obj,
				  struct drm_mode_fb_cmd2 *mode_cmd);
static void intel_set_transcoder_timings(const struct intel_crtc_state *crtc_state);
static void intel_set_pipe_src_size(const struct intel_crtc_state *crtc_state);
static void intel_cpu_transcoder_set_m_n(const struct intel_crtc_state *crtc_state,
					 const struct intel_link_m_n *m_n,
					 const struct intel_link_m_n *m2_n2);
static void i9xx_set_pipeconf(const struct intel_crtc_state *crtc_state);
static void ilk_set_pipeconf(const struct intel_crtc_state *crtc_state);
static void hsw_set_pipeconf(const struct intel_crtc_state *crtc_state);
static void bdw_set_pipemisc(const struct intel_crtc_state *crtc_state);
static void ilk_pfit_enable(const struct intel_crtc_state *crtc_state);
static void intel_modeset_setup_hw_state(struct drm_device *dev,
					 struct drm_modeset_acquire_ctx *ctx);

/* returns HPLL frequency in kHz */
int vlv_get_hpll_vco(struct drm_i915_private *dev_priv)
{
	int hpll_freq, vco_freq[] = { 800, 1600, 2000, 2400 };

	/* Obtain SKU information */
	hpll_freq = vlv_cck_read(dev_priv, CCK_FUSE_REG) &
		CCK_FUSE_HPLL_FREQ_MASK;

	return vco_freq[hpll_freq] * 1000;
}

int vlv_get_cck_clock(struct drm_i915_private *dev_priv,
		      const char *name, u32 reg, int ref_freq)
{
	u32 val;
	int divider;

	val = vlv_cck_read(dev_priv, reg);
	divider = val & CCK_FREQUENCY_VALUES;

	drm_WARN(&dev_priv->drm, (val & CCK_FREQUENCY_STATUS) !=
		 (divider << CCK_FREQUENCY_STATUS_SHIFT),
		 "%s change in progress\n", name);

	return DIV_ROUND_CLOSEST(ref_freq << 1, divider + 1);
}

int vlv_get_cck_clock_hpll(struct drm_i915_private *dev_priv,
			   const char *name, u32 reg)
{
	int hpll;

	vlv_cck_get(dev_priv);

	if (dev_priv->hpll_freq == 0)
		dev_priv->hpll_freq = vlv_get_hpll_vco(dev_priv);

	hpll = vlv_get_cck_clock(dev_priv, name, reg, dev_priv->hpll_freq);

	vlv_cck_put(dev_priv);

	return hpll;
}

static void intel_update_czclk(struct drm_i915_private *dev_priv)
{
	if (!(IS_VALLEYVIEW(dev_priv) || IS_CHERRYVIEW(dev_priv)))
		return;

	dev_priv->czclk_freq = vlv_get_cck_clock_hpll(dev_priv, "czclk",
						      CCK_CZ_CLOCK_CONTROL);

	drm_dbg(&dev_priv->drm, "CZ clock rate: %d kHz\n",
		dev_priv->czclk_freq);
}

/* WA Display #0827: Gen9:all */
static void
skl_wa_827(struct drm_i915_private *dev_priv, enum pipe pipe, bool enable)
{
	if (enable)
		intel_de_write(dev_priv, CLKGATE_DIS_PSL(pipe),
		               intel_de_read(dev_priv, CLKGATE_DIS_PSL(pipe)) | DUPS1_GATING_DIS | DUPS2_GATING_DIS);
	else
		intel_de_write(dev_priv, CLKGATE_DIS_PSL(pipe),
		               intel_de_read(dev_priv, CLKGATE_DIS_PSL(pipe)) & ~(DUPS1_GATING_DIS | DUPS2_GATING_DIS));
}

/* Wa_2006604312:icl,ehl */
static void
icl_wa_scalerclkgating(struct drm_i915_private *dev_priv, enum pipe pipe,
		       bool enable)
{
	if (enable)
		intel_de_write(dev_priv, CLKGATE_DIS_PSL(pipe),
		               intel_de_read(dev_priv, CLKGATE_DIS_PSL(pipe)) | DPFR_GATING_DIS);
	else
		intel_de_write(dev_priv, CLKGATE_DIS_PSL(pipe),
		               intel_de_read(dev_priv, CLKGATE_DIS_PSL(pipe)) & ~DPFR_GATING_DIS);
}

static bool
is_trans_port_sync_slave(const struct intel_crtc_state *crtc_state)
{
	return crtc_state->master_transcoder != INVALID_TRANSCODER;
}

static bool
is_trans_port_sync_master(const struct intel_crtc_state *crtc_state)
{
	return crtc_state->sync_mode_slaves_mask != 0;
}

bool
is_trans_port_sync_mode(const struct intel_crtc_state *crtc_state)
{
	return is_trans_port_sync_master(crtc_state) ||
		is_trans_port_sync_slave(crtc_state);
}

static bool pipe_scanline_is_moving(struct drm_i915_private *dev_priv,
				    enum pipe pipe)
{
	i915_reg_t reg = PIPEDSL(pipe);
	u32 line1, line2;
	u32 line_mask;

	if (DISPLAY_VER(dev_priv) == 2)
		line_mask = DSL_LINEMASK_GEN2;
	else
		line_mask = DSL_LINEMASK_GEN3;

	line1 = intel_de_read(dev_priv, reg) & line_mask;
	msleep(5);
	line2 = intel_de_read(dev_priv, reg) & line_mask;

	return line1 != line2;
}

static void wait_for_pipe_scanline_moving(struct intel_crtc *crtc, bool state)
{
	struct drm_i915_private *dev_priv = to_i915(crtc->base.dev);
	enum pipe pipe = crtc->pipe;

	/* Wait for the display line to settle/start moving */
	if (wait_for(pipe_scanline_is_moving(dev_priv, pipe) == state, 100))
		drm_err(&dev_priv->drm,
			"pipe %c scanline %s wait timed out\n",
			pipe_name(pipe), onoff(state));
}

static void intel_wait_for_pipe_scanline_stopped(struct intel_crtc *crtc)
{
	wait_for_pipe_scanline_moving(crtc, false);
}

static void intel_wait_for_pipe_scanline_moving(struct intel_crtc *crtc)
{
	wait_for_pipe_scanline_moving(crtc, true);
}

static void
intel_wait_for_pipe_off(const struct intel_crtc_state *old_crtc_state)
{
	struct intel_crtc *crtc = to_intel_crtc(old_crtc_state->uapi.crtc);
	struct drm_i915_private *dev_priv = to_i915(crtc->base.dev);

	if (DISPLAY_VER(dev_priv) >= 4) {
		enum transcoder cpu_transcoder = old_crtc_state->cpu_transcoder;
		i915_reg_t reg = PIPECONF(cpu_transcoder);

		/* Wait for the Pipe State to go off */
		if (intel_de_wait_for_clear(dev_priv, reg,
					    I965_PIPECONF_ACTIVE, 100))
			drm_WARN(&dev_priv->drm, 1,
				 "pipe_off wait timed out\n");
	} else {
		intel_wait_for_pipe_scanline_stopped(crtc);
	}
}

/* Only for pre-ILK configs */
void assert_pll(struct drm_i915_private *dev_priv,
		enum pipe pipe, bool state)
{
	u32 val;
	bool cur_state;

	val = intel_de_read(dev_priv, DPLL(pipe));
	cur_state = !!(val & DPLL_VCO_ENABLE);
	I915_STATE_WARN(cur_state != state,
	     "PLL state assertion failure (expected %s, current %s)\n",
			onoff(state), onoff(cur_state));
}

/* XXX: the dsi pll is shared between MIPI DSI ports */
void assert_dsi_pll(struct drm_i915_private *dev_priv, bool state)
{
	u32 val;
	bool cur_state;

	vlv_cck_get(dev_priv);
	val = vlv_cck_read(dev_priv, CCK_REG_DSI_PLL_CONTROL);
	vlv_cck_put(dev_priv);

	cur_state = val & DSI_PLL_VCO_EN;
	I915_STATE_WARN(cur_state != state,
	     "DSI PLL state assertion failure (expected %s, current %s)\n",
			onoff(state), onoff(cur_state));
}

static void assert_fdi_tx(struct drm_i915_private *dev_priv,
			  enum pipe pipe, bool state)
{
	bool cur_state;

	if (HAS_DDI(dev_priv)) {
		/*
		 * DDI does not have a specific FDI_TX register.
		 *
		 * FDI is never fed from EDP transcoder
		 * so pipe->transcoder cast is fine here.
		 */
		enum transcoder cpu_transcoder = (enum transcoder)pipe;
		u32 val = intel_de_read(dev_priv,
					TRANS_DDI_FUNC_CTL(cpu_transcoder));
		cur_state = !!(val & TRANS_DDI_FUNC_ENABLE);
	} else {
		u32 val = intel_de_read(dev_priv, FDI_TX_CTL(pipe));
		cur_state = !!(val & FDI_TX_ENABLE);
	}
	I915_STATE_WARN(cur_state != state,
	     "FDI TX state assertion failure (expected %s, current %s)\n",
			onoff(state), onoff(cur_state));
}
#define assert_fdi_tx_enabled(d, p) assert_fdi_tx(d, p, true)
#define assert_fdi_tx_disabled(d, p) assert_fdi_tx(d, p, false)

static void assert_fdi_rx(struct drm_i915_private *dev_priv,
			  enum pipe pipe, bool state)
{
	u32 val;
	bool cur_state;

	val = intel_de_read(dev_priv, FDI_RX_CTL(pipe));
	cur_state = !!(val & FDI_RX_ENABLE);
	I915_STATE_WARN(cur_state != state,
	     "FDI RX state assertion failure (expected %s, current %s)\n",
			onoff(state), onoff(cur_state));
}
#define assert_fdi_rx_enabled(d, p) assert_fdi_rx(d, p, true)
#define assert_fdi_rx_disabled(d, p) assert_fdi_rx(d, p, false)

static void assert_fdi_tx_pll_enabled(struct drm_i915_private *dev_priv,
				      enum pipe pipe)
{
	u32 val;

	/* ILK FDI PLL is always enabled */
	if (IS_IRONLAKE(dev_priv))
		return;

	/* On Haswell, DDI ports are responsible for the FDI PLL setup */
	if (HAS_DDI(dev_priv))
		return;

	val = intel_de_read(dev_priv, FDI_TX_CTL(pipe));
	I915_STATE_WARN(!(val & FDI_TX_PLL_ENABLE), "FDI TX PLL assertion failure, should be active but is disabled\n");
}

void assert_fdi_rx_pll(struct drm_i915_private *dev_priv,
		       enum pipe pipe, bool state)
{
	u32 val;
	bool cur_state;

	val = intel_de_read(dev_priv, FDI_RX_CTL(pipe));
	cur_state = !!(val & FDI_RX_PLL_ENABLE);
	I915_STATE_WARN(cur_state != state,
	     "FDI RX PLL assertion failure (expected %s, current %s)\n",
			onoff(state), onoff(cur_state));
}

void assert_panel_unlocked(struct drm_i915_private *dev_priv, enum pipe pipe)
{
	i915_reg_t pp_reg;
	u32 val;
	enum pipe panel_pipe = INVALID_PIPE;
	bool locked = true;

	if (drm_WARN_ON(&dev_priv->drm, HAS_DDI(dev_priv)))
		return;

	if (HAS_PCH_SPLIT(dev_priv)) {
		u32 port_sel;

		pp_reg = PP_CONTROL(0);
		port_sel = intel_de_read(dev_priv, PP_ON_DELAYS(0)) & PANEL_PORT_SELECT_MASK;

		switch (port_sel) {
		case PANEL_PORT_SELECT_LVDS:
			intel_lvds_port_enabled(dev_priv, PCH_LVDS, &panel_pipe);
			break;
		case PANEL_PORT_SELECT_DPA:
			g4x_dp_port_enabled(dev_priv, DP_A, PORT_A, &panel_pipe);
			break;
		case PANEL_PORT_SELECT_DPC:
			g4x_dp_port_enabled(dev_priv, PCH_DP_C, PORT_C, &panel_pipe);
			break;
		case PANEL_PORT_SELECT_DPD:
			g4x_dp_port_enabled(dev_priv, PCH_DP_D, PORT_D, &panel_pipe);
			break;
		default:
			MISSING_CASE(port_sel);
			break;
		}
	} else if (IS_VALLEYVIEW(dev_priv) || IS_CHERRYVIEW(dev_priv)) {
		/* presumably write lock depends on pipe, not port select */
		pp_reg = PP_CONTROL(pipe);
		panel_pipe = pipe;
	} else {
		u32 port_sel;

		pp_reg = PP_CONTROL(0);
		port_sel = intel_de_read(dev_priv, PP_ON_DELAYS(0)) & PANEL_PORT_SELECT_MASK;

		drm_WARN_ON(&dev_priv->drm,
			    port_sel != PANEL_PORT_SELECT_LVDS);
		intel_lvds_port_enabled(dev_priv, LVDS, &panel_pipe);
	}

	val = intel_de_read(dev_priv, pp_reg);
	if (!(val & PANEL_POWER_ON) ||
	    ((val & PANEL_UNLOCK_MASK) == PANEL_UNLOCK_REGS))
		locked = false;

	I915_STATE_WARN(panel_pipe == pipe && locked,
	     "panel assertion failure, pipe %c regs locked\n",
	     pipe_name(pipe));
}

void assert_pipe(struct drm_i915_private *dev_priv,
		 enum transcoder cpu_transcoder, bool state)
{
	bool cur_state;
	enum intel_display_power_domain power_domain;
	intel_wakeref_t wakeref;

	/* we keep both pipes enabled on 830 */
	if (IS_I830(dev_priv))
		state = true;

	power_domain = POWER_DOMAIN_TRANSCODER(cpu_transcoder);
	wakeref = intel_display_power_get_if_enabled(dev_priv, power_domain);
	if (wakeref) {
		u32 val = intel_de_read(dev_priv, PIPECONF(cpu_transcoder));
		cur_state = !!(val & PIPECONF_ENABLE);

		intel_display_power_put(dev_priv, power_domain, wakeref);
	} else {
		cur_state = false;
	}

	I915_STATE_WARN(cur_state != state,
			"transcoder %s assertion failure (expected %s, current %s)\n",
			transcoder_name(cpu_transcoder),
			onoff(state), onoff(cur_state));
}

static void assert_plane(struct intel_plane *plane, bool state)
{
	enum pipe pipe;
	bool cur_state;

	cur_state = plane->get_hw_state(plane, &pipe);

	I915_STATE_WARN(cur_state != state,
			"%s assertion failure (expected %s, current %s)\n",
			plane->base.name, onoff(state), onoff(cur_state));
}

#define assert_plane_enabled(p) assert_plane(p, true)
#define assert_plane_disabled(p) assert_plane(p, false)

static void assert_planes_disabled(struct intel_crtc *crtc)
{
	struct drm_i915_private *dev_priv = to_i915(crtc->base.dev);
	struct intel_plane *plane;

	for_each_intel_plane_on_crtc(&dev_priv->drm, crtc, plane)
		assert_plane_disabled(plane);
}

void assert_pch_transcoder_disabled(struct drm_i915_private *dev_priv,
				    enum pipe pipe)
{
	u32 val;
	bool enabled;

	val = intel_de_read(dev_priv, PCH_TRANSCONF(pipe));
	enabled = !!(val & TRANS_ENABLE);
	I915_STATE_WARN(enabled,
	     "transcoder assertion failed, should be off on pipe %c but is still active\n",
	     pipe_name(pipe));
}

static void assert_pch_dp_disabled(struct drm_i915_private *dev_priv,
				   enum pipe pipe, enum port port,
				   i915_reg_t dp_reg)
{
	enum pipe port_pipe;
	bool state;

	state = g4x_dp_port_enabled(dev_priv, dp_reg, port, &port_pipe);

	I915_STATE_WARN(state && port_pipe == pipe,
			"PCH DP %c enabled on transcoder %c, should be disabled\n",
			port_name(port), pipe_name(pipe));

	I915_STATE_WARN(HAS_PCH_IBX(dev_priv) && !state && port_pipe == PIPE_B,
			"IBX PCH DP %c still using transcoder B\n",
			port_name(port));
}

static void assert_pch_hdmi_disabled(struct drm_i915_private *dev_priv,
				     enum pipe pipe, enum port port,
				     i915_reg_t hdmi_reg)
{
	enum pipe port_pipe;
	bool state;

	state = intel_sdvo_port_enabled(dev_priv, hdmi_reg, &port_pipe);

	I915_STATE_WARN(state && port_pipe == pipe,
			"PCH HDMI %c enabled on transcoder %c, should be disabled\n",
			port_name(port), pipe_name(pipe));

	I915_STATE_WARN(HAS_PCH_IBX(dev_priv) && !state && port_pipe == PIPE_B,
			"IBX PCH HDMI %c still using transcoder B\n",
			port_name(port));
}

static void assert_pch_ports_disabled(struct drm_i915_private *dev_priv,
				      enum pipe pipe)
{
	enum pipe port_pipe;

	assert_pch_dp_disabled(dev_priv, pipe, PORT_B, PCH_DP_B);
	assert_pch_dp_disabled(dev_priv, pipe, PORT_C, PCH_DP_C);
	assert_pch_dp_disabled(dev_priv, pipe, PORT_D, PCH_DP_D);

	I915_STATE_WARN(intel_crt_port_enabled(dev_priv, PCH_ADPA, &port_pipe) &&
			port_pipe == pipe,
			"PCH VGA enabled on transcoder %c, should be disabled\n",
			pipe_name(pipe));

	I915_STATE_WARN(intel_lvds_port_enabled(dev_priv, PCH_LVDS, &port_pipe) &&
			port_pipe == pipe,
			"PCH LVDS enabled on transcoder %c, should be disabled\n",
			pipe_name(pipe));

	/* PCH SDVOB multiplex with HDMIB */
	assert_pch_hdmi_disabled(dev_priv, pipe, PORT_B, PCH_HDMIB);
	assert_pch_hdmi_disabled(dev_priv, pipe, PORT_C, PCH_HDMIC);
	assert_pch_hdmi_disabled(dev_priv, pipe, PORT_D, PCH_HDMID);
}

void vlv_wait_port_ready(struct drm_i915_private *dev_priv,
			 struct intel_digital_port *dig_port,
			 unsigned int expected_mask)
{
	u32 port_mask;
	i915_reg_t dpll_reg;

	switch (dig_port->base.port) {
	case PORT_B:
		port_mask = DPLL_PORTB_READY_MASK;
		dpll_reg = DPLL(0);
		break;
	case PORT_C:
		port_mask = DPLL_PORTC_READY_MASK;
		dpll_reg = DPLL(0);
		expected_mask <<= 4;
		break;
	case PORT_D:
		port_mask = DPLL_PORTD_READY_MASK;
		dpll_reg = DPIO_PHY_STATUS;
		break;
	default:
		BUG();
	}

	if (intel_de_wait_for_register(dev_priv, dpll_reg,
				       port_mask, expected_mask, 1000))
		drm_WARN(&dev_priv->drm, 1,
			 "timed out waiting for [ENCODER:%d:%s] port ready: got 0x%x, expected 0x%x\n",
			 dig_port->base.base.base.id, dig_port->base.base.name,
			 intel_de_read(dev_priv, dpll_reg) & port_mask,
			 expected_mask);
}

static void ilk_enable_pch_transcoder(const struct intel_crtc_state *crtc_state)
{
	struct intel_crtc *crtc = to_intel_crtc(crtc_state->uapi.crtc);
	struct drm_i915_private *dev_priv = to_i915(crtc->base.dev);
	enum pipe pipe = crtc->pipe;
	i915_reg_t reg;
	u32 val, pipeconf_val;

	/* Make sure PCH DPLL is enabled */
	assert_shared_dpll_enabled(dev_priv, crtc_state->shared_dpll);

	/* FDI must be feeding us bits for PCH ports */
	assert_fdi_tx_enabled(dev_priv, pipe);
	assert_fdi_rx_enabled(dev_priv, pipe);

	if (HAS_PCH_CPT(dev_priv)) {
		reg = TRANS_CHICKEN2(pipe);
		val = intel_de_read(dev_priv, reg);
		/*
		 * Workaround: Set the timing override bit
		 * before enabling the pch transcoder.
		 */
		val |= TRANS_CHICKEN2_TIMING_OVERRIDE;
		/* Configure frame start delay to match the CPU */
		val &= ~TRANS_CHICKEN2_FRAME_START_DELAY_MASK;
		val |= TRANS_CHICKEN2_FRAME_START_DELAY(dev_priv->framestart_delay - 1);
		intel_de_write(dev_priv, reg, val);
	}

	reg = PCH_TRANSCONF(pipe);
	val = intel_de_read(dev_priv, reg);
	pipeconf_val = intel_de_read(dev_priv, PIPECONF(pipe));

	if (HAS_PCH_IBX(dev_priv)) {
		/* Configure frame start delay to match the CPU */
		val &= ~TRANS_FRAME_START_DELAY_MASK;
		val |= TRANS_FRAME_START_DELAY(dev_priv->framestart_delay - 1);

		/*
		 * Make the BPC in transcoder be consistent with
		 * that in pipeconf reg. For HDMI we must use 8bpc
		 * here for both 8bpc and 12bpc.
		 */
		val &= ~PIPECONF_BPC_MASK;
		if (intel_crtc_has_type(crtc_state, INTEL_OUTPUT_HDMI))
			val |= PIPECONF_8BPC;
		else
			val |= pipeconf_val & PIPECONF_BPC_MASK;
	}

	val &= ~TRANS_INTERLACE_MASK;
	if ((pipeconf_val & PIPECONF_INTERLACE_MASK) == PIPECONF_INTERLACED_ILK) {
		if (HAS_PCH_IBX(dev_priv) &&
		    intel_crtc_has_type(crtc_state, INTEL_OUTPUT_SDVO))
			val |= TRANS_LEGACY_INTERLACED_ILK;
		else
			val |= TRANS_INTERLACED;
	} else {
		val |= TRANS_PROGRESSIVE;
	}

	intel_de_write(dev_priv, reg, val | TRANS_ENABLE);
	if (intel_de_wait_for_set(dev_priv, reg, TRANS_STATE_ENABLE, 100))
		drm_err(&dev_priv->drm, "failed to enable transcoder %c\n",
			pipe_name(pipe));
}

static void lpt_enable_pch_transcoder(struct drm_i915_private *dev_priv,
				      enum transcoder cpu_transcoder)
{
	u32 val, pipeconf_val;

	/* FDI must be feeding us bits for PCH ports */
	assert_fdi_tx_enabled(dev_priv, (enum pipe) cpu_transcoder);
	assert_fdi_rx_enabled(dev_priv, PIPE_A);

	val = intel_de_read(dev_priv, TRANS_CHICKEN2(PIPE_A));
	/* Workaround: set timing override bit. */
	val |= TRANS_CHICKEN2_TIMING_OVERRIDE;
	/* Configure frame start delay to match the CPU */
	val &= ~TRANS_CHICKEN2_FRAME_START_DELAY_MASK;
	val |= TRANS_CHICKEN2_FRAME_START_DELAY(dev_priv->framestart_delay - 1);
	intel_de_write(dev_priv, TRANS_CHICKEN2(PIPE_A), val);

	val = TRANS_ENABLE;
	pipeconf_val = intel_de_read(dev_priv, PIPECONF(cpu_transcoder));

	if ((pipeconf_val & PIPECONF_INTERLACE_MASK_HSW) ==
	    PIPECONF_INTERLACED_ILK)
		val |= TRANS_INTERLACED;
	else
		val |= TRANS_PROGRESSIVE;

	intel_de_write(dev_priv, LPT_TRANSCONF, val);
	if (intel_de_wait_for_set(dev_priv, LPT_TRANSCONF,
				  TRANS_STATE_ENABLE, 100))
		drm_err(&dev_priv->drm, "Failed to enable PCH transcoder\n");
}

static void ilk_disable_pch_transcoder(struct drm_i915_private *dev_priv,
				       enum pipe pipe)
{
	i915_reg_t reg;
	u32 val;

	/* FDI relies on the transcoder */
	assert_fdi_tx_disabled(dev_priv, pipe);
	assert_fdi_rx_disabled(dev_priv, pipe);

	/* Ports must be off as well */
	assert_pch_ports_disabled(dev_priv, pipe);

	reg = PCH_TRANSCONF(pipe);
	val = intel_de_read(dev_priv, reg);
	val &= ~TRANS_ENABLE;
	intel_de_write(dev_priv, reg, val);
	/* wait for PCH transcoder off, transcoder state */
	if (intel_de_wait_for_clear(dev_priv, reg, TRANS_STATE_ENABLE, 50))
		drm_err(&dev_priv->drm, "failed to disable transcoder %c\n",
			pipe_name(pipe));

	if (HAS_PCH_CPT(dev_priv)) {
		/* Workaround: Clear the timing override chicken bit again. */
		reg = TRANS_CHICKEN2(pipe);
		val = intel_de_read(dev_priv, reg);
		val &= ~TRANS_CHICKEN2_TIMING_OVERRIDE;
		intel_de_write(dev_priv, reg, val);
	}
}

void lpt_disable_pch_transcoder(struct drm_i915_private *dev_priv)
{
	u32 val;

	val = intel_de_read(dev_priv, LPT_TRANSCONF);
	val &= ~TRANS_ENABLE;
	intel_de_write(dev_priv, LPT_TRANSCONF, val);
	/* wait for PCH transcoder off, transcoder state */
	if (intel_de_wait_for_clear(dev_priv, LPT_TRANSCONF,
				    TRANS_STATE_ENABLE, 50))
		drm_err(&dev_priv->drm, "Failed to disable PCH transcoder\n");

	/* Workaround: clear timing override bit. */
	val = intel_de_read(dev_priv, TRANS_CHICKEN2(PIPE_A));
	val &= ~TRANS_CHICKEN2_TIMING_OVERRIDE;
	intel_de_write(dev_priv, TRANS_CHICKEN2(PIPE_A), val);
}

enum pipe intel_crtc_pch_transcoder(struct intel_crtc *crtc)
{
	struct drm_i915_private *dev_priv = to_i915(crtc->base.dev);

	if (HAS_PCH_LPT(dev_priv))
		return PIPE_A;
	else
		return crtc->pipe;
}

void intel_enable_pipe(const struct intel_crtc_state *new_crtc_state)
{
	struct intel_crtc *crtc = to_intel_crtc(new_crtc_state->uapi.crtc);
	struct drm_i915_private *dev_priv = to_i915(crtc->base.dev);
	enum transcoder cpu_transcoder = new_crtc_state->cpu_transcoder;
	enum pipe pipe = crtc->pipe;
	i915_reg_t reg;
	u32 val;

	drm_dbg_kms(&dev_priv->drm, "enabling pipe %c\n", pipe_name(pipe));

	assert_planes_disabled(crtc);

	/*
	 * A pipe without a PLL won't actually be able to drive bits from
	 * a plane.  On ILK+ the pipe PLLs are integrated, so we don't
	 * need the check.
	 */
	if (HAS_GMCH(dev_priv)) {
		if (intel_crtc_has_type(new_crtc_state, INTEL_OUTPUT_DSI))
			assert_dsi_pll_enabled(dev_priv);
		else
			assert_pll_enabled(dev_priv, pipe);
	} else {
		if (new_crtc_state->has_pch_encoder) {
			/* if driving the PCH, we need FDI enabled */
			assert_fdi_rx_pll_enabled(dev_priv,
						  intel_crtc_pch_transcoder(crtc));
			assert_fdi_tx_pll_enabled(dev_priv,
						  (enum pipe) cpu_transcoder);
		}
		/* FIXME: assert CPU port conditions for SNB+ */
	}

	reg = PIPECONF(cpu_transcoder);
	val = intel_de_read(dev_priv, reg);
	if (val & PIPECONF_ENABLE) {
		/* we keep both pipes enabled on 830 */
		drm_WARN_ON(&dev_priv->drm, !IS_I830(dev_priv));
		return;
	}

	intel_de_write(dev_priv, reg, val | PIPECONF_ENABLE);
	intel_de_posting_read(dev_priv, reg);

	/*
	 * Until the pipe starts PIPEDSL reads will return a stale value,
	 * which causes an apparent vblank timestamp jump when PIPEDSL
	 * resets to its proper value. That also messes up the frame count
	 * when it's derived from the timestamps. So let's wait for the
	 * pipe to start properly before we call drm_crtc_vblank_on()
	 */
	if (intel_crtc_max_vblank_count(new_crtc_state) == 0)
		intel_wait_for_pipe_scanline_moving(crtc);
}

void intel_disable_pipe(const struct intel_crtc_state *old_crtc_state)
{
	struct intel_crtc *crtc = to_intel_crtc(old_crtc_state->uapi.crtc);
	struct drm_i915_private *dev_priv = to_i915(crtc->base.dev);
	enum transcoder cpu_transcoder = old_crtc_state->cpu_transcoder;
	enum pipe pipe = crtc->pipe;
	i915_reg_t reg;
	u32 val;

	drm_dbg_kms(&dev_priv->drm, "disabling pipe %c\n", pipe_name(pipe));

	/*
	 * Make sure planes won't keep trying to pump pixels to us,
	 * or we might hang the display.
	 */
	assert_planes_disabled(crtc);

	reg = PIPECONF(cpu_transcoder);
	val = intel_de_read(dev_priv, reg);
	if ((val & PIPECONF_ENABLE) == 0)
		return;

	/*
	 * Double wide has implications for planes
	 * so best keep it disabled when not needed.
	 */
	if (old_crtc_state->double_wide)
		val &= ~PIPECONF_DOUBLE_WIDE;

	/* Don't disable pipe or pipe PLLs if needed */
	if (!IS_I830(dev_priv))
		val &= ~PIPECONF_ENABLE;

	intel_de_write(dev_priv, reg, val);
	if ((val & PIPECONF_ENABLE) == 0)
		intel_wait_for_pipe_off(old_crtc_state);
}

bool
intel_format_info_is_yuv_semiplanar(const struct drm_format_info *info,
				    u64 modifier)
{
	return info->is_yuv &&
	       info->num_planes == (is_ccs_modifier(modifier) ? 4 : 2);
}

unsigned int
intel_tile_width_bytes(const struct drm_framebuffer *fb, int color_plane)
{
	struct drm_i915_private *dev_priv = to_i915(fb->dev);
	unsigned int cpp = fb->format->cpp[color_plane];

	switch (fb->modifier) {
	case DRM_FORMAT_MOD_LINEAR:
		return intel_tile_size(dev_priv);
	case I915_FORMAT_MOD_X_TILED:
		if (DISPLAY_VER(dev_priv) == 2)
			return 128;
		else
			return 512;
	case I915_FORMAT_MOD_Y_TILED_CCS:
		if (is_ccs_plane(fb, color_plane))
			return 128;
		fallthrough;
	case I915_FORMAT_MOD_Y_TILED_GEN12_RC_CCS:
	case I915_FORMAT_MOD_Y_TILED_GEN12_RC_CCS_CC:
	case I915_FORMAT_MOD_Y_TILED_GEN12_MC_CCS:
		if (is_ccs_plane(fb, color_plane))
			return 64;
		fallthrough;
	case I915_FORMAT_MOD_Y_TILED:
		if (DISPLAY_VER(dev_priv) == 2 || HAS_128_BYTE_Y_TILING(dev_priv))
			return 128;
		else
			return 512;
	case I915_FORMAT_MOD_Yf_TILED_CCS:
		if (is_ccs_plane(fb, color_plane))
			return 128;
		fallthrough;
	case I915_FORMAT_MOD_Yf_TILED:
		switch (cpp) {
		case 1:
			return 64;
		case 2:
		case 4:
			return 128;
		case 8:
		case 16:
			return 256;
		default:
			MISSING_CASE(cpp);
			return cpp;
		}
		break;
	default:
		MISSING_CASE(fb->modifier);
		return cpp;
	}
}

unsigned int
intel_fb_align_height(const struct drm_framebuffer *fb,
		      int color_plane, unsigned int height)
{
	unsigned int tile_height = intel_tile_height(fb, color_plane);

	return ALIGN(height, tile_height);
}

unsigned int intel_rotation_info_size(const struct intel_rotation_info *rot_info)
{
	unsigned int size = 0;
	int i;

	for (i = 0 ; i < ARRAY_SIZE(rot_info->plane); i++)
		size += rot_info->plane[i].dst_stride * rot_info->plane[i].width;

	return size;
}

unsigned int intel_remapped_info_size(const struct intel_remapped_info *rem_info)
{
	unsigned int size = 0;
	int i;

	for (i = 0 ; i < ARRAY_SIZE(rem_info->plane); i++)
		size += rem_info->plane[i].dst_stride * rem_info->plane[i].height;

	return size;
}

static unsigned int intel_linear_alignment(const struct drm_i915_private *dev_priv)
{
	if (DISPLAY_VER(dev_priv) >= 9)
		return 256 * 1024;
	else if (IS_I965G(dev_priv) || IS_I965GM(dev_priv) ||
		 IS_VALLEYVIEW(dev_priv) || IS_CHERRYVIEW(dev_priv))
		return 128 * 1024;
	else if (DISPLAY_VER(dev_priv) >= 4)
		return 4 * 1024;
	else
		return 0;
}

static bool has_async_flips(struct drm_i915_private *i915)
{
	return DISPLAY_VER(i915) >= 5;
}

unsigned int intel_surf_alignment(const struct drm_framebuffer *fb,
				  int color_plane)
{
	struct drm_i915_private *dev_priv = to_i915(fb->dev);

	/* AUX_DIST needs only 4K alignment */
	if ((DISPLAY_VER(dev_priv) < 12 && is_aux_plane(fb, color_plane)) ||
	    is_ccs_plane(fb, color_plane))
		return 4096;

	switch (fb->modifier) {
	case DRM_FORMAT_MOD_LINEAR:
		return intel_linear_alignment(dev_priv);
	case I915_FORMAT_MOD_X_TILED:
		if (has_async_flips(dev_priv))
			return 256 * 1024;
		return 0;
	case I915_FORMAT_MOD_Y_TILED_GEN12_MC_CCS:
		if (is_semiplanar_uv_plane(fb, color_plane))
			return intel_tile_row_size(fb, color_plane);
		fallthrough;
	case I915_FORMAT_MOD_Y_TILED_GEN12_RC_CCS:
	case I915_FORMAT_MOD_Y_TILED_GEN12_RC_CCS_CC:
		return 16 * 1024;
	case I915_FORMAT_MOD_Y_TILED_CCS:
	case I915_FORMAT_MOD_Yf_TILED_CCS:
	case I915_FORMAT_MOD_Y_TILED:
		if (DISPLAY_VER(dev_priv) >= 12 &&
		    is_semiplanar_uv_plane(fb, color_plane))
			return intel_tile_row_size(fb, color_plane);
		fallthrough;
	case I915_FORMAT_MOD_Yf_TILED:
		return 1 * 1024 * 1024;
	default:
		MISSING_CASE(fb->modifier);
		return 0;
	}
}

static bool intel_plane_uses_fence(const struct intel_plane_state *plane_state)
{
	struct intel_plane *plane = to_intel_plane(plane_state->uapi.plane);
	struct drm_i915_private *dev_priv = to_i915(plane->base.dev);

	return DISPLAY_VER(dev_priv) < 4 ||
		(plane->has_fbc &&
		 plane_state->view.gtt.type == I915_GGTT_VIEW_NORMAL);
}

struct i915_vma *
intel_pin_and_fence_fb_obj(struct drm_framebuffer *fb,
			   bool phys_cursor,
			   const struct i915_ggtt_view *view,
			   bool uses_fence,
			   unsigned long *out_flags)
{
	struct drm_device *dev = fb->dev;
	struct drm_i915_private *dev_priv = to_i915(dev);
	struct drm_i915_gem_object *obj = intel_fb_obj(fb);
	intel_wakeref_t wakeref;
	struct i915_gem_ww_ctx ww;
	struct i915_vma *vma;
	unsigned int pinctl;
	u32 alignment;
	int ret;

	if (drm_WARN_ON(dev, !i915_gem_object_is_framebuffer(obj)))
		return ERR_PTR(-EINVAL);

	if (phys_cursor)
		alignment = intel_cursor_alignment(dev_priv);
	else
		alignment = intel_surf_alignment(fb, 0);
	if (drm_WARN_ON(dev, alignment && !is_power_of_2(alignment)))
		return ERR_PTR(-EINVAL);

	/* Note that the w/a also requires 64 PTE of padding following the
	 * bo. We currently fill all unused PTE with the shadow page and so
	 * we should always have valid PTE following the scanout preventing
	 * the VT-d warning.
	 */
	if (intel_scanout_needs_vtd_wa(dev_priv) && alignment < 256 * 1024)
		alignment = 256 * 1024;

	/*
	 * Global gtt pte registers are special registers which actually forward
	 * writes to a chunk of system memory. Which means that there is no risk
	 * that the register values disappear as soon as we call
	 * intel_runtime_pm_put(), so it is correct to wrap only the
	 * pin/unpin/fence and not more.
	 */
	wakeref = intel_runtime_pm_get(&dev_priv->runtime_pm);

	atomic_inc(&dev_priv->gpu_error.pending_fb_pin);

	/*
	 * Valleyview is definitely limited to scanning out the first
	 * 512MiB. Lets presume this behaviour was inherited from the
	 * g4x display engine and that all earlier gen are similarly
	 * limited. Testing suggests that it is a little more
	 * complicated than this. For example, Cherryview appears quite
	 * happy to scanout from anywhere within its global aperture.
	 */
	pinctl = 0;
	if (HAS_GMCH(dev_priv))
		pinctl |= PIN_MAPPABLE;

	i915_gem_ww_ctx_init(&ww, true);
retry:
	ret = i915_gem_object_lock(obj, &ww);
	if (!ret && phys_cursor)
		ret = i915_gem_object_attach_phys(obj, alignment);
	if (!ret)
		ret = i915_gem_object_pin_pages(obj);
	if (ret)
		goto err;

	if (!ret) {
		vma = i915_gem_object_pin_to_display_plane(obj, &ww, alignment,
							   view, pinctl);
		if (IS_ERR(vma)) {
			ret = PTR_ERR(vma);
			goto err_unpin;
		}
	}

	if (uses_fence && i915_vma_is_map_and_fenceable(vma)) {
		/*
		 * Install a fence for tiled scan-out. Pre-i965 always needs a
		 * fence, whereas 965+ only requires a fence if using
		 * framebuffer compression.  For simplicity, we always, when
		 * possible, install a fence as the cost is not that onerous.
		 *
		 * If we fail to fence the tiled scanout, then either the
		 * modeset will reject the change (which is highly unlikely as
		 * the affected systems, all but one, do not have unmappable
		 * space) or we will not be able to enable full powersaving
		 * techniques (also likely not to apply due to various limits
		 * FBC and the like impose on the size of the buffer, which
		 * presumably we violated anyway with this unmappable buffer).
		 * Anyway, it is presumably better to stumble onwards with
		 * something and try to run the system in a "less than optimal"
		 * mode that matches the user configuration.
		 */
		ret = i915_vma_pin_fence(vma);
		if (ret != 0 && DISPLAY_VER(dev_priv) < 4) {
			i915_vma_unpin(vma);
			goto err_unpin;
		}
		ret = 0;

		if (vma->fence)
			*out_flags |= PLANE_HAS_FENCE;
	}

	i915_vma_get(vma);

err_unpin:
	i915_gem_object_unpin_pages(obj);
err:
	if (ret == -EDEADLK) {
		ret = i915_gem_ww_ctx_backoff(&ww);
		if (!ret)
			goto retry;
	}
	i915_gem_ww_ctx_fini(&ww);
	if (ret)
		vma = ERR_PTR(ret);

	atomic_dec(&dev_priv->gpu_error.pending_fb_pin);
	intel_runtime_pm_put(&dev_priv->runtime_pm, wakeref);
	return vma;
}

void intel_unpin_fb_vma(struct i915_vma *vma, unsigned long flags)
{
	if (flags & PLANE_HAS_FENCE)
		i915_vma_unpin_fence(vma);
	i915_vma_unpin(vma);
	i915_vma_put(vma);
}

/*
 * Convert the x/y offsets into a linear offset.
 * Only valid with 0/180 degree rotation, which is fine since linear
 * offset is only used with linear buffers on pre-hsw and tiled buffers
 * with gen2/3, and 90/270 degree rotations isn't supported on any of them.
 */
u32 intel_fb_xy_to_linear(int x, int y,
			  const struct intel_plane_state *state,
			  int color_plane)
{
	const struct drm_framebuffer *fb = state->hw.fb;
	unsigned int cpp = fb->format->cpp[color_plane];
	unsigned int pitch = state->view.color_plane[color_plane].stride;

	return y * pitch + x * cpp;
}

/*
 * Add the x/y offsets derived from fb->offsets[] to the user
 * specified plane src x/y offsets. The resulting x/y offsets
 * specify the start of scanout from the beginning of the gtt mapping.
 */
void intel_add_fb_offsets(int *x, int *y,
			  const struct intel_plane_state *state,
			  int color_plane)

{
	*x += state->view.color_plane[color_plane].x;
	*y += state->view.color_plane[color_plane].y;
}

static unsigned int intel_fb_modifier_to_tiling(u64 fb_modifier)
{
	switch (fb_modifier) {
	case I915_FORMAT_MOD_X_TILED:
		return I915_TILING_X;
	case I915_FORMAT_MOD_Y_TILED:
	case I915_FORMAT_MOD_Y_TILED_CCS:
	case I915_FORMAT_MOD_Y_TILED_GEN12_RC_CCS:
	case I915_FORMAT_MOD_Y_TILED_GEN12_RC_CCS_CC:
	case I915_FORMAT_MOD_Y_TILED_GEN12_MC_CCS:
		return I915_TILING_Y;
	default:
		return I915_TILING_NONE;
	}
}

/*
 * From the Sky Lake PRM:
 * "The Color Control Surface (CCS) contains the compression status of
 *  the cache-line pairs. The compression state of the cache-line pair
 *  is specified by 2 bits in the CCS. Each CCS cache-line represents
 *  an area on the main surface of 16 x16 sets of 128 byte Y-tiled
 *  cache-line-pairs. CCS is always Y tiled."
 *
 * Since cache line pairs refers to horizontally adjacent cache lines,
 * each cache line in the CCS corresponds to an area of 32x16 cache
 * lines on the main surface. Since each pixel is 4 bytes, this gives
 * us a ratio of one byte in the CCS for each 8x16 pixels in the
 * main surface.
 */
static const struct drm_format_info skl_ccs_formats[] = {
	{ .format = DRM_FORMAT_XRGB8888, .depth = 24, .num_planes = 2,
	  .cpp = { 4, 1, }, .hsub = 8, .vsub = 16, },
	{ .format = DRM_FORMAT_XBGR8888, .depth = 24, .num_planes = 2,
	  .cpp = { 4, 1, }, .hsub = 8, .vsub = 16, },
	{ .format = DRM_FORMAT_ARGB8888, .depth = 32, .num_planes = 2,
	  .cpp = { 4, 1, }, .hsub = 8, .vsub = 16, .has_alpha = true, },
	{ .format = DRM_FORMAT_ABGR8888, .depth = 32, .num_planes = 2,
	  .cpp = { 4, 1, }, .hsub = 8, .vsub = 16, .has_alpha = true, },
};

/*
 * Gen-12 compression uses 4 bits of CCS data for each cache line pair in the
 * main surface. And each 64B CCS cache line represents an area of 4x1 Y-tiles
 * in the main surface. With 4 byte pixels and each Y-tile having dimensions of
 * 32x32 pixels, the ratio turns out to 1B in the CCS for every 2x32 pixels in
 * the main surface.
 */
static const struct drm_format_info gen12_ccs_formats[] = {
	{ .format = DRM_FORMAT_XRGB8888, .depth = 24, .num_planes = 2,
	  .char_per_block = { 4, 1 }, .block_w = { 1, 2 }, .block_h = { 1, 1 },
	  .hsub = 1, .vsub = 1, },
	{ .format = DRM_FORMAT_XBGR8888, .depth = 24, .num_planes = 2,
	  .char_per_block = { 4, 1 }, .block_w = { 1, 2 }, .block_h = { 1, 1 },
	  .hsub = 1, .vsub = 1, },
	{ .format = DRM_FORMAT_ARGB8888, .depth = 32, .num_planes = 2,
	  .char_per_block = { 4, 1 }, .block_w = { 1, 2 }, .block_h = { 1, 1 },
	  .hsub = 1, .vsub = 1, .has_alpha = true },
	{ .format = DRM_FORMAT_ABGR8888, .depth = 32, .num_planes = 2,
	  .char_per_block = { 4, 1 }, .block_w = { 1, 2 }, .block_h = { 1, 1 },
	  .hsub = 1, .vsub = 1, .has_alpha = true },
	{ .format = DRM_FORMAT_YUYV, .num_planes = 2,
	  .char_per_block = { 2, 1 }, .block_w = { 1, 2 }, .block_h = { 1, 1 },
	  .hsub = 2, .vsub = 1, .is_yuv = true },
	{ .format = DRM_FORMAT_YVYU, .num_planes = 2,
	  .char_per_block = { 2, 1 }, .block_w = { 1, 2 }, .block_h = { 1, 1 },
	  .hsub = 2, .vsub = 1, .is_yuv = true },
	{ .format = DRM_FORMAT_UYVY, .num_planes = 2,
	  .char_per_block = { 2, 1 }, .block_w = { 1, 2 }, .block_h = { 1, 1 },
	  .hsub = 2, .vsub = 1, .is_yuv = true },
	{ .format = DRM_FORMAT_VYUY, .num_planes = 2,
	  .char_per_block = { 2, 1 }, .block_w = { 1, 2 }, .block_h = { 1, 1 },
	  .hsub = 2, .vsub = 1, .is_yuv = true },
	{ .format = DRM_FORMAT_NV12, .num_planes = 4,
	  .char_per_block = { 1, 2, 1, 1 }, .block_w = { 1, 1, 4, 4 }, .block_h = { 1, 1, 1, 1 },
	  .hsub = 2, .vsub = 2, .is_yuv = true },
	{ .format = DRM_FORMAT_P010, .num_planes = 4,
	  .char_per_block = { 2, 4, 1, 1 }, .block_w = { 1, 1, 2, 2 }, .block_h = { 1, 1, 1, 1 },
	  .hsub = 2, .vsub = 2, .is_yuv = true },
	{ .format = DRM_FORMAT_P012, .num_planes = 4,
	  .char_per_block = { 2, 4, 1, 1 }, .block_w = { 1, 1, 2, 2 }, .block_h = { 1, 1, 1, 1 },
	  .hsub = 2, .vsub = 2, .is_yuv = true },
	{ .format = DRM_FORMAT_P016, .num_planes = 4,
	  .char_per_block = { 2, 4, 1, 1 }, .block_w = { 1, 1, 2, 2 }, .block_h = { 1, 1, 1, 1 },
	  .hsub = 2, .vsub = 2, .is_yuv = true },
};

/*
 * Same as gen12_ccs_formats[] above, but with additional surface used
 * to pass Clear Color information in plane 2 with 64 bits of data.
 */
static const struct drm_format_info gen12_ccs_cc_formats[] = {
	{ .format = DRM_FORMAT_XRGB8888, .depth = 24, .num_planes = 3,
	  .char_per_block = { 4, 1, 0 }, .block_w = { 1, 2, 2 }, .block_h = { 1, 1, 1 },
	  .hsub = 1, .vsub = 1, },
	{ .format = DRM_FORMAT_XBGR8888, .depth = 24, .num_planes = 3,
	  .char_per_block = { 4, 1, 0 }, .block_w = { 1, 2, 2 }, .block_h = { 1, 1, 1 },
	  .hsub = 1, .vsub = 1, },
	{ .format = DRM_FORMAT_ARGB8888, .depth = 32, .num_planes = 3,
	  .char_per_block = { 4, 1, 0 }, .block_w = { 1, 2, 2 }, .block_h = { 1, 1, 1 },
	  .hsub = 1, .vsub = 1, .has_alpha = true },
	{ .format = DRM_FORMAT_ABGR8888, .depth = 32, .num_planes = 3,
	  .char_per_block = { 4, 1, 0 }, .block_w = { 1, 2, 2 }, .block_h = { 1, 1, 1 },
	  .hsub = 1, .vsub = 1, .has_alpha = true },
};

static const struct drm_format_info *
lookup_format_info(const struct drm_format_info formats[],
		   int num_formats, u32 format)
{
	int i;

	for (i = 0; i < num_formats; i++) {
		if (formats[i].format == format)
			return &formats[i];
	}

	return NULL;
}

static const struct drm_format_info *
intel_get_format_info(const struct drm_mode_fb_cmd2 *cmd)
{
	switch (cmd->modifier[0]) {
	case I915_FORMAT_MOD_Y_TILED_CCS:
	case I915_FORMAT_MOD_Yf_TILED_CCS:
		return lookup_format_info(skl_ccs_formats,
					  ARRAY_SIZE(skl_ccs_formats),
					  cmd->pixel_format);
	case I915_FORMAT_MOD_Y_TILED_GEN12_RC_CCS:
	case I915_FORMAT_MOD_Y_TILED_GEN12_MC_CCS:
		return lookup_format_info(gen12_ccs_formats,
					  ARRAY_SIZE(gen12_ccs_formats),
					  cmd->pixel_format);
	case I915_FORMAT_MOD_Y_TILED_GEN12_RC_CCS_CC:
		return lookup_format_info(gen12_ccs_cc_formats,
					  ARRAY_SIZE(gen12_ccs_cc_formats),
					  cmd->pixel_format);
	default:
		return NULL;
	}
}

static int gen12_ccs_aux_stride(struct drm_framebuffer *fb, int ccs_plane)
{
	return DIV_ROUND_UP(fb->pitches[skl_ccs_to_main_plane(fb, ccs_plane)],
			    512) * 64;
}

u32 intel_plane_fb_max_stride(struct drm_i915_private *dev_priv,
			      u32 pixel_format, u64 modifier)
{
	struct intel_crtc *crtc;
	struct intel_plane *plane;

	if (!HAS_DISPLAY(dev_priv))
		return 0;

	/*
	 * We assume the primary plane for pipe A has
	 * the highest stride limits of them all,
	 * if in case pipe A is disabled, use the first pipe from pipe_mask.
	 */
	crtc = intel_get_first_crtc(dev_priv);
	if (!crtc)
		return 0;

	plane = to_intel_plane(crtc->base.primary);

	return plane->max_stride(plane, pixel_format, modifier,
				 DRM_MODE_ROTATE_0);
}

static
u32 intel_fb_max_stride(struct drm_i915_private *dev_priv,
			u32 pixel_format, u64 modifier)
{
	/*
	 * Arbitrary limit for gen4+ chosen to match the
	 * render engine max stride.
	 *
	 * The new CCS hash mode makes remapping impossible
	 */
	if (!is_ccs_modifier(modifier)) {
		if (DISPLAY_VER(dev_priv) >= 7)
			return 256*1024;
		else if (DISPLAY_VER(dev_priv) >= 4)
			return 128*1024;
	}

	return intel_plane_fb_max_stride(dev_priv, pixel_format, modifier);
}

static u32
intel_fb_stride_alignment(const struct drm_framebuffer *fb, int color_plane)
{
	struct drm_i915_private *dev_priv = to_i915(fb->dev);
	u32 tile_width;

	if (is_surface_linear(fb, color_plane)) {
		u32 max_stride = intel_plane_fb_max_stride(dev_priv,
							   fb->format->format,
							   fb->modifier);

		/*
		 * To make remapping with linear generally feasible
		 * we need the stride to be page aligned.
		 */
		if (fb->pitches[color_plane] > max_stride &&
		    !is_ccs_modifier(fb->modifier))
			return intel_tile_size(dev_priv);
		else
			return 64;
	}

	tile_width = intel_tile_width_bytes(fb, color_plane);
	if (is_ccs_modifier(fb->modifier)) {
		/*
		 * Display WA #0531: skl,bxt,kbl,glk
		 *
		 * Render decompression and plane width > 3840
		 * combined with horizontal panning requires the
		 * plane stride to be a multiple of 4. We'll just
		 * require the entire fb to accommodate that to avoid
		 * potential runtime errors at plane configuration time.
		 */
		if ((DISPLAY_VER(dev_priv) == 9 || IS_GEMINILAKE(dev_priv)) &&
		    color_plane == 0 && fb->width > 3840)
			tile_width *= 4;
		/*
		 * The main surface pitch must be padded to a multiple of four
		 * tile widths.
		 */
		else if (DISPLAY_VER(dev_priv) >= 12)
			tile_width *= 4;
	}
	return tile_width;
}

static struct i915_vma *
initial_plane_vma(struct drm_i915_private *i915,
		  struct intel_initial_plane_config *plane_config)
{
	struct drm_i915_gem_object *obj;
	struct i915_vma *vma;
	u32 base, size;

	if (plane_config->size == 0)
		return NULL;

	base = round_down(plane_config->base,
			  I915_GTT_MIN_ALIGNMENT);
	size = round_up(plane_config->base + plane_config->size,
			I915_GTT_MIN_ALIGNMENT);
	size -= base;

	/*
	 * If the FB is too big, just don't use it since fbdev is not very
	 * important and we should probably use that space with FBC or other
	 * features.
	 */
	if (size * 2 > i915->stolen_usable_size)
		return NULL;

	obj = i915_gem_object_create_stolen_for_preallocated(i915, base, size);
	if (IS_ERR(obj))
		return NULL;

	/*
	 * Mark it WT ahead of time to avoid changing the
	 * cache_level during fbdev initialization. The
	 * unbind there would get stuck waiting for rcu.
	 */
	i915_gem_object_set_cache_coherency(obj, HAS_WT(i915) ?
					    I915_CACHE_WT : I915_CACHE_NONE);

	switch (plane_config->tiling) {
	case I915_TILING_NONE:
		break;
	case I915_TILING_X:
	case I915_TILING_Y:
		obj->tiling_and_stride =
			plane_config->fb->base.pitches[0] |
			plane_config->tiling;
		break;
	default:
		MISSING_CASE(plane_config->tiling);
		goto err_obj;
	}

	vma = i915_vma_instance(obj, &i915->ggtt.vm, NULL);
	if (IS_ERR(vma))
		goto err_obj;

	if (i915_ggtt_pin(vma, NULL, 0, PIN_MAPPABLE | PIN_OFFSET_FIXED | base))
		goto err_obj;

	if (i915_gem_object_is_tiled(obj) &&
	    !i915_vma_is_map_and_fenceable(vma))
		goto err_obj;

	return vma;

err_obj:
	i915_gem_object_put(obj);
	return NULL;
}

static bool
intel_alloc_initial_plane_obj(struct intel_crtc *crtc,
			      struct intel_initial_plane_config *plane_config)
{
	struct drm_device *dev = crtc->base.dev;
	struct drm_i915_private *dev_priv = to_i915(dev);
	struct drm_mode_fb_cmd2 mode_cmd = { 0 };
	struct drm_framebuffer *fb = &plane_config->fb->base;
	struct i915_vma *vma;

	switch (fb->modifier) {
	case DRM_FORMAT_MOD_LINEAR:
	case I915_FORMAT_MOD_X_TILED:
	case I915_FORMAT_MOD_Y_TILED:
		break;
	default:
		drm_dbg(&dev_priv->drm,
			"Unsupported modifier for initial FB: 0x%llx\n",
			fb->modifier);
		return false;
	}

	vma = initial_plane_vma(dev_priv, plane_config);
	if (!vma)
		return false;

	mode_cmd.pixel_format = fb->format->format;
	mode_cmd.width = fb->width;
	mode_cmd.height = fb->height;
	mode_cmd.pitches[0] = fb->pitches[0];
	mode_cmd.modifier[0] = fb->modifier;
	mode_cmd.flags = DRM_MODE_FB_MODIFIERS;

	if (intel_framebuffer_init(to_intel_framebuffer(fb),
				   vma->obj, &mode_cmd)) {
		drm_dbg_kms(&dev_priv->drm, "intel fb init failed\n");
		goto err_vma;
	}

	plane_config->vma = vma;
	return true;

err_vma:
	i915_vma_put(vma);
	return false;
}

static void
intel_set_plane_visible(struct intel_crtc_state *crtc_state,
			struct intel_plane_state *plane_state,
			bool visible)
{
	struct intel_plane *plane = to_intel_plane(plane_state->uapi.plane);

	plane_state->uapi.visible = visible;

	if (visible)
		crtc_state->uapi.plane_mask |= drm_plane_mask(&plane->base);
	else
		crtc_state->uapi.plane_mask &= ~drm_plane_mask(&plane->base);
}

static void fixup_plane_bitmasks(struct intel_crtc_state *crtc_state)
{
	struct drm_i915_private *dev_priv = to_i915(crtc_state->uapi.crtc->dev);
	struct drm_plane *plane;

	/*
	 * Active_planes aliases if multiple "primary" or cursor planes
	 * have been used on the same (or wrong) pipe. plane_mask uses
	 * unique ids, hence we can use that to reconstruct active_planes.
	 */
	crtc_state->enabled_planes = 0;
	crtc_state->active_planes = 0;

	drm_for_each_plane_mask(plane, &dev_priv->drm,
				crtc_state->uapi.plane_mask) {
		crtc_state->enabled_planes |= BIT(to_intel_plane(plane)->id);
		crtc_state->active_planes |= BIT(to_intel_plane(plane)->id);
	}
}

static void intel_plane_disable_noatomic(struct intel_crtc *crtc,
					 struct intel_plane *plane)
{
	struct drm_i915_private *dev_priv = to_i915(crtc->base.dev);
	struct intel_crtc_state *crtc_state =
		to_intel_crtc_state(crtc->base.state);
	struct intel_plane_state *plane_state =
		to_intel_plane_state(plane->base.state);

	drm_dbg_kms(&dev_priv->drm,
		    "Disabling [PLANE:%d:%s] on [CRTC:%d:%s]\n",
		    plane->base.base.id, plane->base.name,
		    crtc->base.base.id, crtc->base.name);

	intel_set_plane_visible(crtc_state, plane_state, false);
	fixup_plane_bitmasks(crtc_state);
	crtc_state->data_rate[plane->id] = 0;
	crtc_state->min_cdclk[plane->id] = 0;

	if (plane->id == PLANE_PRIMARY)
		hsw_disable_ips(crtc_state);

	/*
	 * Vblank time updates from the shadow to live plane control register
	 * are blocked if the memory self-refresh mode is active at that
	 * moment. So to make sure the plane gets truly disabled, disable
	 * first the self-refresh mode. The self-refresh enable bit in turn
	 * will be checked/applied by the HW only at the next frame start
	 * event which is after the vblank start event, so we need to have a
	 * wait-for-vblank between disabling the plane and the pipe.
	 */
	if (HAS_GMCH(dev_priv) &&
	    intel_set_memory_cxsr(dev_priv, false))
		intel_wait_for_vblank(dev_priv, crtc->pipe);

	/*
	 * Gen2 reports pipe underruns whenever all planes are disabled.
	 * So disable underrun reporting before all the planes get disabled.
	 */
	if (DISPLAY_VER(dev_priv) == 2 && !crtc_state->active_planes)
		intel_set_cpu_fifo_underrun_reporting(dev_priv, crtc->pipe, false);

	intel_disable_plane(plane, crtc_state);
	intel_wait_for_vblank(dev_priv, crtc->pipe);
}

static void
intel_find_initial_plane_obj(struct intel_crtc *intel_crtc,
			     struct intel_initial_plane_config *plane_config)
{
	struct drm_device *dev = intel_crtc->base.dev;
	struct drm_i915_private *dev_priv = to_i915(dev);
	struct drm_crtc *c;
	struct drm_plane *primary = intel_crtc->base.primary;
	struct drm_plane_state *plane_state = primary->state;
	struct intel_plane *intel_plane = to_intel_plane(primary);
	struct intel_plane_state *intel_state =
		to_intel_plane_state(plane_state);
	struct intel_crtc_state *crtc_state =
		to_intel_crtc_state(intel_crtc->base.state);
	struct drm_framebuffer *fb;
	struct i915_vma *vma;

	/*
	 * TODO:
	 *   Disable planes if get_initial_plane_config() failed.
	 *   Make sure things work if the surface base is not page aligned.
	 */
	if (!plane_config->fb)
		return;

	if (intel_alloc_initial_plane_obj(intel_crtc, plane_config)) {
		fb = &plane_config->fb->base;
		vma = plane_config->vma;
		goto valid_fb;
	}

	/*
	 * Failed to alloc the obj, check to see if we should share
	 * an fb with another CRTC instead
	 */
	for_each_crtc(dev, c) {
		struct intel_plane_state *state;

		if (c == &intel_crtc->base)
			continue;

		if (!to_intel_crtc_state(c->state)->uapi.active)
			continue;

		state = to_intel_plane_state(c->primary->state);
		if (!state->vma)
			continue;

		if (intel_plane_ggtt_offset(state) == plane_config->base) {
			fb = state->hw.fb;
			vma = state->vma;
			goto valid_fb;
		}
	}

	/*
	 * We've failed to reconstruct the BIOS FB.  Current display state
	 * indicates that the primary plane is visible, but has a NULL FB,
	 * which will lead to problems later if we don't fix it up.  The
	 * simplest solution is to just disable the primary plane now and
	 * pretend the BIOS never had it enabled.
	 */
	intel_plane_disable_noatomic(intel_crtc, intel_plane);
	if (crtc_state->bigjoiner) {
		struct intel_crtc *slave =
			crtc_state->bigjoiner_linked_crtc;
		intel_plane_disable_noatomic(slave, to_intel_plane(slave->base.primary));
	}

	return;

valid_fb:
	plane_state->rotation = plane_config->rotation;
	intel_fb_fill_view(to_intel_framebuffer(fb), plane_state->rotation,
			   &intel_state->view);

	__i915_vma_pin(vma);
	intel_state->vma = i915_vma_get(vma);
	if (intel_plane_uses_fence(intel_state) && i915_vma_pin_fence(vma) == 0)
		if (vma->fence)
			intel_state->flags |= PLANE_HAS_FENCE;

	plane_state->src_x = 0;
	plane_state->src_y = 0;
	plane_state->src_w = fb->width << 16;
	plane_state->src_h = fb->height << 16;

	plane_state->crtc_x = 0;
	plane_state->crtc_y = 0;
	plane_state->crtc_w = fb->width;
	plane_state->crtc_h = fb->height;

	if (plane_config->tiling)
		dev_priv->preserve_bios_swizzle = true;

	plane_state->fb = fb;
	drm_framebuffer_get(fb);

	plane_state->crtc = &intel_crtc->base;
	intel_plane_copy_uapi_to_hw_state(intel_state, intel_state,
					  intel_crtc);

	intel_frontbuffer_flush(to_intel_frontbuffer(fb), ORIGIN_DIRTYFB);

	atomic_or(to_intel_plane(primary)->frontbuffer_bit,
		  &to_intel_frontbuffer(fb)->bits);
}

unsigned int
intel_plane_fence_y_offset(const struct intel_plane_state *plane_state)
{
	int x = 0, y = 0;

	intel_plane_adjust_aligned_offset(&x, &y, plane_state, 0,
					  plane_state->view.color_plane[0].offset, 0);

	return y;
}

static int
__intel_display_resume(struct drm_device *dev,
		       struct drm_atomic_state *state,
		       struct drm_modeset_acquire_ctx *ctx)
{
	struct drm_crtc_state *crtc_state;
	struct drm_crtc *crtc;
	int i, ret;

	intel_modeset_setup_hw_state(dev, ctx);
	intel_vga_redisable(to_i915(dev));

	if (!state)
		return 0;

	/*
	 * We've duplicated the state, pointers to the old state are invalid.
	 *
	 * Don't attempt to use the old state until we commit the duplicated state.
	 */
	for_each_new_crtc_in_state(state, crtc, crtc_state, i) {
		/*
		 * Force recalculation even if we restore
		 * current state. With fast modeset this may not result
		 * in a modeset when the state is compatible.
		 */
		crtc_state->mode_changed = true;
	}

	/* ignore any reset values/BIOS leftovers in the WM registers */
	if (!HAS_GMCH(to_i915(dev)))
		to_intel_atomic_state(state)->skip_intermediate_wm = true;

	ret = drm_atomic_helper_commit_duplicated_state(state, ctx);

	drm_WARN_ON(dev, ret == -EDEADLK);
	return ret;
}

static bool gpu_reset_clobbers_display(struct drm_i915_private *dev_priv)
{
	return (INTEL_INFO(dev_priv)->gpu_reset_clobbers_display &&
		intel_has_gpu_reset(&dev_priv->gt));
}

void intel_display_prepare_reset(struct drm_i915_private *dev_priv)
{
	struct drm_device *dev = &dev_priv->drm;
	struct drm_modeset_acquire_ctx *ctx = &dev_priv->reset_ctx;
	struct drm_atomic_state *state;
	int ret;

	if (!HAS_DISPLAY(dev_priv))
		return;

	/* reset doesn't touch the display */
	if (!dev_priv->params.force_reset_modeset_test &&
	    !gpu_reset_clobbers_display(dev_priv))
		return;

	/* We have a modeset vs reset deadlock, defensively unbreak it. */
	set_bit(I915_RESET_MODESET, &dev_priv->gt.reset.flags);
	smp_mb__after_atomic();
	wake_up_bit(&dev_priv->gt.reset.flags, I915_RESET_MODESET);

	if (atomic_read(&dev_priv->gpu_error.pending_fb_pin)) {
		drm_dbg_kms(&dev_priv->drm,
			    "Modeset potentially stuck, unbreaking through wedging\n");
		intel_gt_set_wedged(&dev_priv->gt);
	}

	/*
	 * Need mode_config.mutex so that we don't
	 * trample ongoing ->detect() and whatnot.
	 */
	mutex_lock(&dev->mode_config.mutex);
	drm_modeset_acquire_init(ctx, 0);
	while (1) {
		ret = drm_modeset_lock_all_ctx(dev, ctx);
		if (ret != -EDEADLK)
			break;

		drm_modeset_backoff(ctx);
	}
	/*
	 * Disabling the crtcs gracefully seems nicer. Also the
	 * g33 docs say we should at least disable all the planes.
	 */
	state = drm_atomic_helper_duplicate_state(dev, ctx);
	if (IS_ERR(state)) {
		ret = PTR_ERR(state);
		drm_err(&dev_priv->drm, "Duplicating state failed with %i\n",
			ret);
		return;
	}

	ret = drm_atomic_helper_disable_all(dev, ctx);
	if (ret) {
		drm_err(&dev_priv->drm, "Suspending crtc's failed with %i\n",
			ret);
		drm_atomic_state_put(state);
		return;
	}

	dev_priv->modeset_restore_state = state;
	state->acquire_ctx = ctx;
}

void intel_display_finish_reset(struct drm_i915_private *dev_priv)
{
	struct drm_device *dev = &dev_priv->drm;
	struct drm_modeset_acquire_ctx *ctx = &dev_priv->reset_ctx;
	struct drm_atomic_state *state;
	int ret;

	if (!HAS_DISPLAY(dev_priv))
		return;

	/* reset doesn't touch the display */
	if (!test_bit(I915_RESET_MODESET, &dev_priv->gt.reset.flags))
		return;

	state = fetch_and_zero(&dev_priv->modeset_restore_state);
	if (!state)
		goto unlock;

	/* reset doesn't touch the display */
	if (!gpu_reset_clobbers_display(dev_priv)) {
		/* for testing only restore the display */
		ret = __intel_display_resume(dev, state, ctx);
		if (ret)
			drm_err(&dev_priv->drm,
				"Restoring old state failed with %i\n", ret);
	} else {
		/*
		 * The display has been reset as well,
		 * so need a full re-initialization.
		 */
		intel_pps_unlock_regs_wa(dev_priv);
		intel_modeset_init_hw(dev_priv);
		intel_init_clock_gating(dev_priv);
		intel_hpd_init(dev_priv);

		ret = __intel_display_resume(dev, state, ctx);
		if (ret)
			drm_err(&dev_priv->drm,
				"Restoring old state failed with %i\n", ret);

		intel_hpd_poll_disable(dev_priv);
	}

	drm_atomic_state_put(state);
unlock:
	drm_modeset_drop_locks(ctx);
	drm_modeset_acquire_fini(ctx);
	mutex_unlock(&dev->mode_config.mutex);

	clear_bit_unlock(I915_RESET_MODESET, &dev_priv->gt.reset.flags);
}

static void icl_set_pipe_chicken(struct intel_crtc *crtc)
{
	struct drm_i915_private *dev_priv = to_i915(crtc->base.dev);
	enum pipe pipe = crtc->pipe;
	u32 tmp;

	tmp = intel_de_read(dev_priv, PIPE_CHICKEN(pipe));

	/*
	 * Display WA #1153: icl
	 * enable hardware to bypass the alpha math
	 * and rounding for per-pixel values 00 and 0xff
	 */
	tmp |= PER_PIXEL_ALPHA_BYPASS_EN;
	/*
	 * Display WA # 1605353570: icl
	 * Set the pixel rounding bit to 1 for allowing
	 * passthrough of Frame buffer pixels unmodified
	 * across pipe
	 */
	tmp |= PIXEL_ROUNDING_TRUNC_FB_PASSTHRU;
	intel_de_write(dev_priv, PIPE_CHICKEN(pipe), tmp);
}

bool intel_has_pending_fb_unpin(struct drm_i915_private *dev_priv)
{
	struct drm_crtc *crtc;
	bool cleanup_done;

	drm_for_each_crtc(crtc, &dev_priv->drm) {
		struct drm_crtc_commit *commit;
		spin_lock(&crtc->commit_lock);
		commit = list_first_entry_or_null(&crtc->commit_list,
						  struct drm_crtc_commit, commit_entry);
		cleanup_done = commit ?
			try_wait_for_completion(&commit->cleanup_done) : true;
		spin_unlock(&crtc->commit_lock);

		if (cleanup_done)
			continue;

		drm_crtc_wait_one_vblank(crtc);

		return true;
	}

	return false;
}

void lpt_disable_iclkip(struct drm_i915_private *dev_priv)
{
	u32 temp;

	intel_de_write(dev_priv, PIXCLK_GATE, PIXCLK_GATE_GATE);

	mutex_lock(&dev_priv->sb_lock);

	temp = intel_sbi_read(dev_priv, SBI_SSCCTL6, SBI_ICLK);
	temp |= SBI_SSCCTL_DISABLE;
	intel_sbi_write(dev_priv, SBI_SSCCTL6, temp, SBI_ICLK);

	mutex_unlock(&dev_priv->sb_lock);
}

/* Program iCLKIP clock to the desired frequency */
static void lpt_program_iclkip(const struct intel_crtc_state *crtc_state)
{
	struct intel_crtc *crtc = to_intel_crtc(crtc_state->uapi.crtc);
	struct drm_i915_private *dev_priv = to_i915(crtc->base.dev);
	int clock = crtc_state->hw.adjusted_mode.crtc_clock;
	u32 divsel, phaseinc, auxdiv, phasedir = 0;
	u32 temp;

	lpt_disable_iclkip(dev_priv);

	/* The iCLK virtual clock root frequency is in MHz,
	 * but the adjusted_mode->crtc_clock in in KHz. To get the
	 * divisors, it is necessary to divide one by another, so we
	 * convert the virtual clock precision to KHz here for higher
	 * precision.
	 */
	for (auxdiv = 0; auxdiv < 2; auxdiv++) {
		u32 iclk_virtual_root_freq = 172800 * 1000;
		u32 iclk_pi_range = 64;
		u32 desired_divisor;

		desired_divisor = DIV_ROUND_CLOSEST(iclk_virtual_root_freq,
						    clock << auxdiv);
		divsel = (desired_divisor / iclk_pi_range) - 2;
		phaseinc = desired_divisor % iclk_pi_range;

		/*
		 * Near 20MHz is a corner case which is
		 * out of range for the 7-bit divisor
		 */
		if (divsel <= 0x7f)
			break;
	}

	/* This should not happen with any sane values */
	drm_WARN_ON(&dev_priv->drm, SBI_SSCDIVINTPHASE_DIVSEL(divsel) &
		    ~SBI_SSCDIVINTPHASE_DIVSEL_MASK);
	drm_WARN_ON(&dev_priv->drm, SBI_SSCDIVINTPHASE_DIR(phasedir) &
		    ~SBI_SSCDIVINTPHASE_INCVAL_MASK);

	drm_dbg_kms(&dev_priv->drm,
		    "iCLKIP clock: found settings for %dKHz refresh rate: auxdiv=%x, divsel=%x, phasedir=%x, phaseinc=%x\n",
		    clock, auxdiv, divsel, phasedir, phaseinc);

	mutex_lock(&dev_priv->sb_lock);

	/* Program SSCDIVINTPHASE6 */
	temp = intel_sbi_read(dev_priv, SBI_SSCDIVINTPHASE6, SBI_ICLK);
	temp &= ~SBI_SSCDIVINTPHASE_DIVSEL_MASK;
	temp |= SBI_SSCDIVINTPHASE_DIVSEL(divsel);
	temp &= ~SBI_SSCDIVINTPHASE_INCVAL_MASK;
	temp |= SBI_SSCDIVINTPHASE_INCVAL(phaseinc);
	temp |= SBI_SSCDIVINTPHASE_DIR(phasedir);
	temp |= SBI_SSCDIVINTPHASE_PROPAGATE;
	intel_sbi_write(dev_priv, SBI_SSCDIVINTPHASE6, temp, SBI_ICLK);

	/* Program SSCAUXDIV */
	temp = intel_sbi_read(dev_priv, SBI_SSCAUXDIV6, SBI_ICLK);
	temp &= ~SBI_SSCAUXDIV_FINALDIV2SEL(1);
	temp |= SBI_SSCAUXDIV_FINALDIV2SEL(auxdiv);
	intel_sbi_write(dev_priv, SBI_SSCAUXDIV6, temp, SBI_ICLK);

	/* Enable modulator and associated divider */
	temp = intel_sbi_read(dev_priv, SBI_SSCCTL6, SBI_ICLK);
	temp &= ~SBI_SSCCTL_DISABLE;
	intel_sbi_write(dev_priv, SBI_SSCCTL6, temp, SBI_ICLK);

	mutex_unlock(&dev_priv->sb_lock);

	/* Wait for initialization time */
	udelay(24);

	intel_de_write(dev_priv, PIXCLK_GATE, PIXCLK_GATE_UNGATE);
}

int lpt_get_iclkip(struct drm_i915_private *dev_priv)
{
	u32 divsel, phaseinc, auxdiv;
	u32 iclk_virtual_root_freq = 172800 * 1000;
	u32 iclk_pi_range = 64;
	u32 desired_divisor;
	u32 temp;

	if ((intel_de_read(dev_priv, PIXCLK_GATE) & PIXCLK_GATE_UNGATE) == 0)
		return 0;

	mutex_lock(&dev_priv->sb_lock);

	temp = intel_sbi_read(dev_priv, SBI_SSCCTL6, SBI_ICLK);
	if (temp & SBI_SSCCTL_DISABLE) {
		mutex_unlock(&dev_priv->sb_lock);
		return 0;
	}

	temp = intel_sbi_read(dev_priv, SBI_SSCDIVINTPHASE6, SBI_ICLK);
	divsel = (temp & SBI_SSCDIVINTPHASE_DIVSEL_MASK) >>
		SBI_SSCDIVINTPHASE_DIVSEL_SHIFT;
	phaseinc = (temp & SBI_SSCDIVINTPHASE_INCVAL_MASK) >>
		SBI_SSCDIVINTPHASE_INCVAL_SHIFT;

	temp = intel_sbi_read(dev_priv, SBI_SSCAUXDIV6, SBI_ICLK);
	auxdiv = (temp & SBI_SSCAUXDIV_FINALDIV2SEL_MASK) >>
		SBI_SSCAUXDIV_FINALDIV2SEL_SHIFT;

	mutex_unlock(&dev_priv->sb_lock);

	desired_divisor = (divsel + 2) * iclk_pi_range + phaseinc;

	return DIV_ROUND_CLOSEST(iclk_virtual_root_freq,
				 desired_divisor << auxdiv);
}

static void ilk_pch_transcoder_set_timings(const struct intel_crtc_state *crtc_state,
					   enum pipe pch_transcoder)
{
	struct intel_crtc *crtc = to_intel_crtc(crtc_state->uapi.crtc);
	struct drm_i915_private *dev_priv = to_i915(crtc->base.dev);
	enum transcoder cpu_transcoder = crtc_state->cpu_transcoder;

	intel_de_write(dev_priv, PCH_TRANS_HTOTAL(pch_transcoder),
		       intel_de_read(dev_priv, HTOTAL(cpu_transcoder)));
	intel_de_write(dev_priv, PCH_TRANS_HBLANK(pch_transcoder),
		       intel_de_read(dev_priv, HBLANK(cpu_transcoder)));
	intel_de_write(dev_priv, PCH_TRANS_HSYNC(pch_transcoder),
		       intel_de_read(dev_priv, HSYNC(cpu_transcoder)));

	intel_de_write(dev_priv, PCH_TRANS_VTOTAL(pch_transcoder),
		       intel_de_read(dev_priv, VTOTAL(cpu_transcoder)));
	intel_de_write(dev_priv, PCH_TRANS_VBLANK(pch_transcoder),
		       intel_de_read(dev_priv, VBLANK(cpu_transcoder)));
	intel_de_write(dev_priv, PCH_TRANS_VSYNC(pch_transcoder),
		       intel_de_read(dev_priv, VSYNC(cpu_transcoder)));
	intel_de_write(dev_priv, PCH_TRANS_VSYNCSHIFT(pch_transcoder),
		       intel_de_read(dev_priv, VSYNCSHIFT(cpu_transcoder)));
}

static void cpt_set_fdi_bc_bifurcation(struct drm_i915_private *dev_priv, bool enable)
{
	u32 temp;

	temp = intel_de_read(dev_priv, SOUTH_CHICKEN1);
	if (!!(temp & FDI_BC_BIFURCATION_SELECT) == enable)
		return;

	drm_WARN_ON(&dev_priv->drm,
		    intel_de_read(dev_priv, FDI_RX_CTL(PIPE_B)) &
		    FDI_RX_ENABLE);
	drm_WARN_ON(&dev_priv->drm,
		    intel_de_read(dev_priv, FDI_RX_CTL(PIPE_C)) &
		    FDI_RX_ENABLE);

	temp &= ~FDI_BC_BIFURCATION_SELECT;
	if (enable)
		temp |= FDI_BC_BIFURCATION_SELECT;

	drm_dbg_kms(&dev_priv->drm, "%sabling fdi C rx\n",
		    enable ? "en" : "dis");
	intel_de_write(dev_priv, SOUTH_CHICKEN1, temp);
	intel_de_posting_read(dev_priv, SOUTH_CHICKEN1);
}

static void ivb_update_fdi_bc_bifurcation(const struct intel_crtc_state *crtc_state)
{
	struct intel_crtc *crtc = to_intel_crtc(crtc_state->uapi.crtc);
	struct drm_i915_private *dev_priv = to_i915(crtc->base.dev);

	switch (crtc->pipe) {
	case PIPE_A:
		break;
	case PIPE_B:
		if (crtc_state->fdi_lanes > 2)
			cpt_set_fdi_bc_bifurcation(dev_priv, false);
		else
			cpt_set_fdi_bc_bifurcation(dev_priv, true);

		break;
	case PIPE_C:
		cpt_set_fdi_bc_bifurcation(dev_priv, true);

		break;
	default:
		BUG();
	}
}

/*
 * Finds the encoder associated with the given CRTC. This can only be
 * used when we know that the CRTC isn't feeding multiple encoders!
 */
struct intel_encoder *
intel_get_crtc_new_encoder(const struct intel_atomic_state *state,
			   const struct intel_crtc_state *crtc_state)
{
	struct intel_crtc *crtc = to_intel_crtc(crtc_state->uapi.crtc);
	const struct drm_connector_state *connector_state;
	const struct drm_connector *connector;
	struct intel_encoder *encoder = NULL;
	int num_encoders = 0;
	int i;

	for_each_new_connector_in_state(&state->base, connector, connector_state, i) {
		if (connector_state->crtc != &crtc->base)
			continue;

		encoder = to_intel_encoder(connector_state->best_encoder);
		num_encoders++;
	}

	drm_WARN(encoder->base.dev, num_encoders != 1,
		 "%d encoders for pipe %c\n",
		 num_encoders, pipe_name(crtc->pipe));

	return encoder;
}

/*
 * Enable PCH resources required for PCH ports:
 *   - PCH PLLs
 *   - FDI training & RX/TX
 *   - update transcoder timings
 *   - DP transcoding bits
 *   - transcoder
 */
static void ilk_pch_enable(const struct intel_atomic_state *state,
			   const struct intel_crtc_state *crtc_state)
{
	struct intel_crtc *crtc = to_intel_crtc(crtc_state->uapi.crtc);
	struct drm_device *dev = crtc->base.dev;
	struct drm_i915_private *dev_priv = to_i915(dev);
	enum pipe pipe = crtc->pipe;
	u32 temp;

	assert_pch_transcoder_disabled(dev_priv, pipe);

	if (IS_IVYBRIDGE(dev_priv))
		ivb_update_fdi_bc_bifurcation(crtc_state);

	/* Write the TU size bits before fdi link training, so that error
	 * detection works. */
	intel_de_write(dev_priv, FDI_RX_TUSIZE1(pipe),
		       intel_de_read(dev_priv, PIPE_DATA_M1(pipe)) & TU_SIZE_MASK);

	/* For PCH output, training FDI link */
	dev_priv->display.fdi_link_train(crtc, crtc_state);

	/* We need to program the right clock selection before writing the pixel
	 * mutliplier into the DPLL. */
	if (HAS_PCH_CPT(dev_priv)) {
		u32 sel;

		temp = intel_de_read(dev_priv, PCH_DPLL_SEL);
		temp |= TRANS_DPLL_ENABLE(pipe);
		sel = TRANS_DPLLB_SEL(pipe);
		if (crtc_state->shared_dpll ==
		    intel_get_shared_dpll_by_id(dev_priv, DPLL_ID_PCH_PLL_B))
			temp |= sel;
		else
			temp &= ~sel;
		intel_de_write(dev_priv, PCH_DPLL_SEL, temp);
	}

	/* XXX: pch pll's can be enabled any time before we enable the PCH
	 * transcoder, and we actually should do this to not upset any PCH
	 * transcoder that already use the clock when we share it.
	 *
	 * Note that enable_shared_dpll tries to do the right thing, but
	 * get_shared_dpll unconditionally resets the pll - we need that to have
	 * the right LVDS enable sequence. */
	intel_enable_shared_dpll(crtc_state);

	/* set transcoder timing, panel must allow it */
	assert_panel_unlocked(dev_priv, pipe);
	ilk_pch_transcoder_set_timings(crtc_state, pipe);

	intel_fdi_normal_train(crtc);

	/* For PCH DP, enable TRANS_DP_CTL */
	if (HAS_PCH_CPT(dev_priv) &&
	    intel_crtc_has_dp_encoder(crtc_state)) {
		const struct drm_display_mode *adjusted_mode =
			&crtc_state->hw.adjusted_mode;
		u32 bpc = (intel_de_read(dev_priv, PIPECONF(pipe)) & PIPECONF_BPC_MASK) >> 5;
		i915_reg_t reg = TRANS_DP_CTL(pipe);
		enum port port;

		temp = intel_de_read(dev_priv, reg);
		temp &= ~(TRANS_DP_PORT_SEL_MASK |
			  TRANS_DP_SYNC_MASK |
			  TRANS_DP_BPC_MASK);
		temp |= TRANS_DP_OUTPUT_ENABLE;
		temp |= bpc << 9; /* same format but at 11:9 */

		if (adjusted_mode->flags & DRM_MODE_FLAG_PHSYNC)
			temp |= TRANS_DP_HSYNC_ACTIVE_HIGH;
		if (adjusted_mode->flags & DRM_MODE_FLAG_PVSYNC)
			temp |= TRANS_DP_VSYNC_ACTIVE_HIGH;

		port = intel_get_crtc_new_encoder(state, crtc_state)->port;
		drm_WARN_ON(dev, port < PORT_B || port > PORT_D);
		temp |= TRANS_DP_PORT_SEL(port);

		intel_de_write(dev_priv, reg, temp);
	}

	ilk_enable_pch_transcoder(crtc_state);
}

void lpt_pch_enable(const struct intel_crtc_state *crtc_state)
{
	struct intel_crtc *crtc = to_intel_crtc(crtc_state->uapi.crtc);
	struct drm_i915_private *dev_priv = to_i915(crtc->base.dev);
	enum transcoder cpu_transcoder = crtc_state->cpu_transcoder;

	assert_pch_transcoder_disabled(dev_priv, PIPE_A);

	lpt_program_iclkip(crtc_state);

	/* Set transcoder timing. */
	ilk_pch_transcoder_set_timings(crtc_state, PIPE_A);

	lpt_enable_pch_transcoder(dev_priv, cpu_transcoder);
}

static void cpt_verify_modeset(struct drm_i915_private *dev_priv,
			       enum pipe pipe)
{
	i915_reg_t dslreg = PIPEDSL(pipe);
	u32 temp;

	temp = intel_de_read(dev_priv, dslreg);
	udelay(500);
	if (wait_for(intel_de_read(dev_priv, dslreg) != temp, 5)) {
		if (wait_for(intel_de_read(dev_priv, dslreg) != temp, 5))
			drm_err(&dev_priv->drm,
				"mode set failed: pipe %c stuck\n",
				pipe_name(pipe));
	}
}

static void ilk_pfit_enable(const struct intel_crtc_state *crtc_state)
{
	struct intel_crtc *crtc = to_intel_crtc(crtc_state->uapi.crtc);
	struct drm_i915_private *dev_priv = to_i915(crtc->base.dev);
	const struct drm_rect *dst = &crtc_state->pch_pfit.dst;
	enum pipe pipe = crtc->pipe;
	int width = drm_rect_width(dst);
	int height = drm_rect_height(dst);
	int x = dst->x1;
	int y = dst->y1;

	if (!crtc_state->pch_pfit.enabled)
		return;

	/* Force use of hard-coded filter coefficients
	 * as some pre-programmed values are broken,
	 * e.g. x201.
	 */
	if (IS_IVYBRIDGE(dev_priv) || IS_HASWELL(dev_priv))
		intel_de_write(dev_priv, PF_CTL(pipe), PF_ENABLE |
			       PF_FILTER_MED_3x3 | PF_PIPE_SEL_IVB(pipe));
	else
		intel_de_write(dev_priv, PF_CTL(pipe), PF_ENABLE |
			       PF_FILTER_MED_3x3);
	intel_de_write(dev_priv, PF_WIN_POS(pipe), x << 16 | y);
	intel_de_write(dev_priv, PF_WIN_SZ(pipe), width << 16 | height);
}

void hsw_enable_ips(const struct intel_crtc_state *crtc_state)
{
	struct intel_crtc *crtc = to_intel_crtc(crtc_state->uapi.crtc);
	struct drm_device *dev = crtc->base.dev;
	struct drm_i915_private *dev_priv = to_i915(dev);

	if (!crtc_state->ips_enabled)
		return;

	/*
	 * We can only enable IPS after we enable a plane and wait for a vblank
	 * This function is called from post_plane_update, which is run after
	 * a vblank wait.
	 */
	drm_WARN_ON(dev, !(crtc_state->active_planes & ~BIT(PLANE_CURSOR)));

	if (IS_BROADWELL(dev_priv)) {
		drm_WARN_ON(dev, sandybridge_pcode_write(dev_priv, DISPLAY_IPS_CONTROL,
							 IPS_ENABLE | IPS_PCODE_CONTROL));
		/* Quoting Art Runyan: "its not safe to expect any particular
		 * value in IPS_CTL bit 31 after enabling IPS through the
		 * mailbox." Moreover, the mailbox may return a bogus state,
		 * so we need to just enable it and continue on.
		 */
	} else {
		intel_de_write(dev_priv, IPS_CTL, IPS_ENABLE);
		/* The bit only becomes 1 in the next vblank, so this wait here
		 * is essentially intel_wait_for_vblank. If we don't have this
		 * and don't wait for vblanks until the end of crtc_enable, then
		 * the HW state readout code will complain that the expected
		 * IPS_CTL value is not the one we read. */
		if (intel_de_wait_for_set(dev_priv, IPS_CTL, IPS_ENABLE, 50))
			drm_err(&dev_priv->drm,
				"Timed out waiting for IPS enable\n");
	}
}

void hsw_disable_ips(const struct intel_crtc_state *crtc_state)
{
	struct intel_crtc *crtc = to_intel_crtc(crtc_state->uapi.crtc);
	struct drm_device *dev = crtc->base.dev;
	struct drm_i915_private *dev_priv = to_i915(dev);

	if (!crtc_state->ips_enabled)
		return;

	if (IS_BROADWELL(dev_priv)) {
		drm_WARN_ON(dev,
			    sandybridge_pcode_write(dev_priv, DISPLAY_IPS_CONTROL, 0));
		/*
		 * Wait for PCODE to finish disabling IPS. The BSpec specified
		 * 42ms timeout value leads to occasional timeouts so use 100ms
		 * instead.
		 */
		if (intel_de_wait_for_clear(dev_priv, IPS_CTL, IPS_ENABLE, 100))
			drm_err(&dev_priv->drm,
				"Timed out waiting for IPS disable\n");
	} else {
		intel_de_write(dev_priv, IPS_CTL, 0);
		intel_de_posting_read(dev_priv, IPS_CTL);
	}

	/* We need to wait for a vblank before we can disable the plane. */
	intel_wait_for_vblank(dev_priv, crtc->pipe);
}

static void intel_crtc_dpms_overlay_disable(struct intel_crtc *intel_crtc)
{
	if (intel_crtc->overlay)
		(void) intel_overlay_switch_off(intel_crtc->overlay);

	/* Let userspace switch the overlay on again. In most cases userspace
	 * has to recompute where to put it anyway.
	 */
}

static bool hsw_pre_update_disable_ips(const struct intel_crtc_state *old_crtc_state,
				       const struct intel_crtc_state *new_crtc_state)
{
	struct intel_crtc *crtc = to_intel_crtc(new_crtc_state->uapi.crtc);
	struct drm_i915_private *dev_priv = to_i915(crtc->base.dev);

	if (!old_crtc_state->ips_enabled)
		return false;

	if (intel_crtc_needs_modeset(new_crtc_state))
		return true;

	/*
	 * Workaround : Do not read or write the pipe palette/gamma data while
	 * GAMMA_MODE is configured for split gamma and IPS_CTL has IPS enabled.
	 *
	 * Disable IPS before we program the LUT.
	 */
	if (IS_HASWELL(dev_priv) &&
	    (new_crtc_state->uapi.color_mgmt_changed ||
	     new_crtc_state->update_pipe) &&
	    new_crtc_state->gamma_mode == GAMMA_MODE_MODE_SPLIT)
		return true;

	return !new_crtc_state->ips_enabled;
}

static bool hsw_post_update_enable_ips(const struct intel_crtc_state *old_crtc_state,
				       const struct intel_crtc_state *new_crtc_state)
{
	struct intel_crtc *crtc = to_intel_crtc(new_crtc_state->uapi.crtc);
	struct drm_i915_private *dev_priv = to_i915(crtc->base.dev);

	if (!new_crtc_state->ips_enabled)
		return false;

	if (intel_crtc_needs_modeset(new_crtc_state))
		return true;

	/*
	 * Workaround : Do not read or write the pipe palette/gamma data while
	 * GAMMA_MODE is configured for split gamma and IPS_CTL has IPS enabled.
	 *
	 * Re-enable IPS after the LUT has been programmed.
	 */
	if (IS_HASWELL(dev_priv) &&
	    (new_crtc_state->uapi.color_mgmt_changed ||
	     new_crtc_state->update_pipe) &&
	    new_crtc_state->gamma_mode == GAMMA_MODE_MODE_SPLIT)
		return true;

	/*
	 * We can't read out IPS on broadwell, assume the worst and
	 * forcibly enable IPS on the first fastset.
	 */
	if (new_crtc_state->update_pipe && old_crtc_state->inherited)
		return true;

	return !old_crtc_state->ips_enabled;
}

static bool needs_nv12_wa(const struct intel_crtc_state *crtc_state)
{
	struct drm_i915_private *dev_priv = to_i915(crtc_state->uapi.crtc->dev);

	if (!crtc_state->nv12_planes)
		return false;

	/* WA Display #0827: Gen9:all */
	if (DISPLAY_VER(dev_priv) == 9)
		return true;

	return false;
}

static bool needs_scalerclk_wa(const struct intel_crtc_state *crtc_state)
{
	struct drm_i915_private *dev_priv = to_i915(crtc_state->uapi.crtc->dev);

	/* Wa_2006604312:icl,ehl */
	if (crtc_state->scaler_state.scaler_users > 0 && DISPLAY_VER(dev_priv) == 11)
		return true;

	return false;
}

static bool planes_enabling(const struct intel_crtc_state *old_crtc_state,
			    const struct intel_crtc_state *new_crtc_state)
{
	return (!old_crtc_state->active_planes || intel_crtc_needs_modeset(new_crtc_state)) &&
		new_crtc_state->active_planes;
}

static bool planes_disabling(const struct intel_crtc_state *old_crtc_state,
			     const struct intel_crtc_state *new_crtc_state)
{
	return old_crtc_state->active_planes &&
		(!new_crtc_state->active_planes || intel_crtc_needs_modeset(new_crtc_state));
}

static void intel_post_plane_update(struct intel_atomic_state *state,
				    struct intel_crtc *crtc)
{
	struct drm_i915_private *dev_priv = to_i915(state->base.dev);
	const struct intel_crtc_state *old_crtc_state =
		intel_atomic_get_old_crtc_state(state, crtc);
	const struct intel_crtc_state *new_crtc_state =
		intel_atomic_get_new_crtc_state(state, crtc);
	enum pipe pipe = crtc->pipe;

	intel_frontbuffer_flip(dev_priv, new_crtc_state->fb_bits);

	if (new_crtc_state->update_wm_post && new_crtc_state->hw.active)
		intel_update_watermarks(crtc);

	if (hsw_post_update_enable_ips(old_crtc_state, new_crtc_state))
		hsw_enable_ips(new_crtc_state);

	intel_fbc_post_update(state, crtc);

	if (needs_nv12_wa(old_crtc_state) &&
	    !needs_nv12_wa(new_crtc_state))
		skl_wa_827(dev_priv, pipe, false);

	if (needs_scalerclk_wa(old_crtc_state) &&
	    !needs_scalerclk_wa(new_crtc_state))
		icl_wa_scalerclkgating(dev_priv, pipe, false);
}

static void intel_crtc_enable_flip_done(struct intel_atomic_state *state,
					struct intel_crtc *crtc)
{
	const struct intel_crtc_state *crtc_state =
		intel_atomic_get_new_crtc_state(state, crtc);
	u8 update_planes = crtc_state->update_planes;
	const struct intel_plane_state *plane_state;
	struct intel_plane *plane;
	int i;

	for_each_new_intel_plane_in_state(state, plane, plane_state, i) {
		if (plane->enable_flip_done &&
		    plane->pipe == crtc->pipe &&
		    update_planes & BIT(plane->id))
			plane->enable_flip_done(plane);
	}
}

static void intel_crtc_disable_flip_done(struct intel_atomic_state *state,
					 struct intel_crtc *crtc)
{
	const struct intel_crtc_state *crtc_state =
		intel_atomic_get_new_crtc_state(state, crtc);
	u8 update_planes = crtc_state->update_planes;
	const struct intel_plane_state *plane_state;
	struct intel_plane *plane;
	int i;

	for_each_new_intel_plane_in_state(state, plane, plane_state, i) {
		if (plane->disable_flip_done &&
		    plane->pipe == crtc->pipe &&
		    update_planes & BIT(plane->id))
			plane->disable_flip_done(plane);
	}
}

static void intel_crtc_async_flip_disable_wa(struct intel_atomic_state *state,
					     struct intel_crtc *crtc)
{
	struct drm_i915_private *i915 = to_i915(state->base.dev);
	const struct intel_crtc_state *old_crtc_state =
		intel_atomic_get_old_crtc_state(state, crtc);
	const struct intel_crtc_state *new_crtc_state =
		intel_atomic_get_new_crtc_state(state, crtc);
	u8 update_planes = new_crtc_state->update_planes;
	const struct intel_plane_state *old_plane_state;
	struct intel_plane *plane;
	bool need_vbl_wait = false;
	int i;

	for_each_old_intel_plane_in_state(state, plane, old_plane_state, i) {
		if (plane->need_async_flip_disable_wa &&
		    plane->pipe == crtc->pipe &&
		    update_planes & BIT(plane->id)) {
			/*
			 * Apart from the async flip bit we want to
			 * preserve the old state for the plane.
			 */
			plane->async_flip(plane, old_crtc_state,
					  old_plane_state, false);
			need_vbl_wait = true;
		}
	}

	if (need_vbl_wait)
		intel_wait_for_vblank(i915, crtc->pipe);
}

static void intel_pre_plane_update(struct intel_atomic_state *state,
				   struct intel_crtc *crtc)
{
	struct drm_i915_private *dev_priv = to_i915(state->base.dev);
	const struct intel_crtc_state *old_crtc_state =
		intel_atomic_get_old_crtc_state(state, crtc);
	const struct intel_crtc_state *new_crtc_state =
		intel_atomic_get_new_crtc_state(state, crtc);
	enum pipe pipe = crtc->pipe;

	if (hsw_pre_update_disable_ips(old_crtc_state, new_crtc_state))
		hsw_disable_ips(old_crtc_state);

	if (intel_fbc_pre_update(state, crtc))
		intel_wait_for_vblank(dev_priv, pipe);

	/* Display WA 827 */
	if (!needs_nv12_wa(old_crtc_state) &&
	    needs_nv12_wa(new_crtc_state))
		skl_wa_827(dev_priv, pipe, true);

	/* Wa_2006604312:icl,ehl */
	if (!needs_scalerclk_wa(old_crtc_state) &&
	    needs_scalerclk_wa(new_crtc_state))
		icl_wa_scalerclkgating(dev_priv, pipe, true);

	/*
	 * Vblank time updates from the shadow to live plane control register
	 * are blocked if the memory self-refresh mode is active at that
	 * moment. So to make sure the plane gets truly disabled, disable
	 * first the self-refresh mode. The self-refresh enable bit in turn
	 * will be checked/applied by the HW only at the next frame start
	 * event which is after the vblank start event, so we need to have a
	 * wait-for-vblank between disabling the plane and the pipe.
	 */
	if (HAS_GMCH(dev_priv) && old_crtc_state->hw.active &&
	    new_crtc_state->disable_cxsr && intel_set_memory_cxsr(dev_priv, false))
		intel_wait_for_vblank(dev_priv, pipe);

	/*
	 * IVB workaround: must disable low power watermarks for at least
	 * one frame before enabling scaling.  LP watermarks can be re-enabled
	 * when scaling is disabled.
	 *
	 * WaCxSRDisabledForSpriteScaling:ivb
	 */
	if (old_crtc_state->hw.active &&
	    new_crtc_state->disable_lp_wm && ilk_disable_lp_wm(dev_priv))
		intel_wait_for_vblank(dev_priv, pipe);

	/*
	 * If we're doing a modeset we don't need to do any
	 * pre-vblank watermark programming here.
	 */
	if (!intel_crtc_needs_modeset(new_crtc_state)) {
		/*
		 * For platforms that support atomic watermarks, program the
		 * 'intermediate' watermarks immediately.  On pre-gen9 platforms, these
		 * will be the intermediate values that are safe for both pre- and
		 * post- vblank; when vblank happens, the 'active' values will be set
		 * to the final 'target' values and we'll do this again to get the
		 * optimal watermarks.  For gen9+ platforms, the values we program here
		 * will be the final target values which will get automatically latched
		 * at vblank time; no further programming will be necessary.
		 *
		 * If a platform hasn't been transitioned to atomic watermarks yet,
		 * we'll continue to update watermarks the old way, if flags tell
		 * us to.
		 */
		if (dev_priv->display.initial_watermarks)
			dev_priv->display.initial_watermarks(state, crtc);
		else if (new_crtc_state->update_wm_pre)
			intel_update_watermarks(crtc);
	}

	/*
	 * Gen2 reports pipe underruns whenever all planes are disabled.
	 * So disable underrun reporting before all the planes get disabled.
	 *
	 * We do this after .initial_watermarks() so that we have a
	 * chance of catching underruns with the intermediate watermarks
	 * vs. the old plane configuration.
	 */
	if (DISPLAY_VER(dev_priv) == 2 && planes_disabling(old_crtc_state, new_crtc_state))
		intel_set_cpu_fifo_underrun_reporting(dev_priv, pipe, false);

	/*
	 * WA for platforms where async address update enable bit
	 * is double buffered and only latched at start of vblank.
	 */
	if (old_crtc_state->uapi.async_flip && !new_crtc_state->uapi.async_flip)
		intel_crtc_async_flip_disable_wa(state, crtc);
}

static void intel_crtc_disable_planes(struct intel_atomic_state *state,
				      struct intel_crtc *crtc)
{
	struct drm_i915_private *dev_priv = to_i915(crtc->base.dev);
	const struct intel_crtc_state *new_crtc_state =
		intel_atomic_get_new_crtc_state(state, crtc);
	unsigned int update_mask = new_crtc_state->update_planes;
	const struct intel_plane_state *old_plane_state;
	struct intel_plane *plane;
	unsigned fb_bits = 0;
	int i;

	intel_crtc_dpms_overlay_disable(crtc);

	for_each_old_intel_plane_in_state(state, plane, old_plane_state, i) {
		if (crtc->pipe != plane->pipe ||
		    !(update_mask & BIT(plane->id)))
			continue;

		intel_disable_plane(plane, new_crtc_state);

		if (old_plane_state->uapi.visible)
			fb_bits |= plane->frontbuffer_bit;
	}

	intel_frontbuffer_flip(dev_priv, fb_bits);
}

/*
 * intel_connector_primary_encoder - get the primary encoder for a connector
 * @connector: connector for which to return the encoder
 *
 * Returns the primary encoder for a connector. There is a 1:1 mapping from
 * all connectors to their encoder, except for DP-MST connectors which have
 * both a virtual and a primary encoder. These DP-MST primary encoders can be
 * pointed to by as many DP-MST connectors as there are pipes.
 */
static struct intel_encoder *
intel_connector_primary_encoder(struct intel_connector *connector)
{
	struct intel_encoder *encoder;

	if (connector->mst_port)
		return &dp_to_dig_port(connector->mst_port)->base;

	encoder = intel_attached_encoder(connector);
	drm_WARN_ON(connector->base.dev, !encoder);

	return encoder;
}

static void intel_encoders_update_prepare(struct intel_atomic_state *state)
{
	struct drm_connector_state *new_conn_state;
	struct drm_connector *connector;
	int i;

	for_each_new_connector_in_state(&state->base, connector, new_conn_state,
					i) {
		struct intel_connector *intel_connector;
		struct intel_encoder *encoder;
		struct intel_crtc *crtc;

		if (!intel_connector_needs_modeset(state, connector))
			continue;

		intel_connector = to_intel_connector(connector);
		encoder = intel_connector_primary_encoder(intel_connector);
		if (!encoder->update_prepare)
			continue;

		crtc = new_conn_state->crtc ?
			to_intel_crtc(new_conn_state->crtc) : NULL;
		encoder->update_prepare(state, encoder, crtc);
	}
}

static void intel_encoders_update_complete(struct intel_atomic_state *state)
{
	struct drm_connector_state *new_conn_state;
	struct drm_connector *connector;
	int i;

	for_each_new_connector_in_state(&state->base, connector, new_conn_state,
					i) {
		struct intel_connector *intel_connector;
		struct intel_encoder *encoder;
		struct intel_crtc *crtc;

		if (!intel_connector_needs_modeset(state, connector))
			continue;

		intel_connector = to_intel_connector(connector);
		encoder = intel_connector_primary_encoder(intel_connector);
		if (!encoder->update_complete)
			continue;

		crtc = new_conn_state->crtc ?
			to_intel_crtc(new_conn_state->crtc) : NULL;
		encoder->update_complete(state, encoder, crtc);
	}
}

static void intel_encoders_pre_pll_enable(struct intel_atomic_state *state,
					  struct intel_crtc *crtc)
{
	const struct intel_crtc_state *crtc_state =
		intel_atomic_get_new_crtc_state(state, crtc);
	const struct drm_connector_state *conn_state;
	struct drm_connector *conn;
	int i;

	for_each_new_connector_in_state(&state->base, conn, conn_state, i) {
		struct intel_encoder *encoder =
			to_intel_encoder(conn_state->best_encoder);

		if (conn_state->crtc != &crtc->base)
			continue;

		if (encoder->pre_pll_enable)
			encoder->pre_pll_enable(state, encoder,
						crtc_state, conn_state);
	}
}

static void intel_encoders_pre_enable(struct intel_atomic_state *state,
				      struct intel_crtc *crtc)
{
	const struct intel_crtc_state *crtc_state =
		intel_atomic_get_new_crtc_state(state, crtc);
	const struct drm_connector_state *conn_state;
	struct drm_connector *conn;
	int i;

	for_each_new_connector_in_state(&state->base, conn, conn_state, i) {
		struct intel_encoder *encoder =
			to_intel_encoder(conn_state->best_encoder);

		if (conn_state->crtc != &crtc->base)
			continue;

		if (encoder->pre_enable)
			encoder->pre_enable(state, encoder,
					    crtc_state, conn_state);
	}
}

static void intel_encoders_enable(struct intel_atomic_state *state,
				  struct intel_crtc *crtc)
{
	const struct intel_crtc_state *crtc_state =
		intel_atomic_get_new_crtc_state(state, crtc);
	const struct drm_connector_state *conn_state;
	struct drm_connector *conn;
	int i;

	for_each_new_connector_in_state(&state->base, conn, conn_state, i) {
		struct intel_encoder *encoder =
			to_intel_encoder(conn_state->best_encoder);

		if (conn_state->crtc != &crtc->base)
			continue;

		if (encoder->enable)
			encoder->enable(state, encoder,
					crtc_state, conn_state);
		intel_opregion_notify_encoder(encoder, true);
	}
}

static void intel_encoders_disable(struct intel_atomic_state *state,
				   struct intel_crtc *crtc)
{
	const struct intel_crtc_state *old_crtc_state =
		intel_atomic_get_old_crtc_state(state, crtc);
	const struct drm_connector_state *old_conn_state;
	struct drm_connector *conn;
	int i;

	for_each_old_connector_in_state(&state->base, conn, old_conn_state, i) {
		struct intel_encoder *encoder =
			to_intel_encoder(old_conn_state->best_encoder);

		if (old_conn_state->crtc != &crtc->base)
			continue;

		intel_opregion_notify_encoder(encoder, false);
		if (encoder->disable)
			encoder->disable(state, encoder,
					 old_crtc_state, old_conn_state);
	}
}

static void intel_encoders_post_disable(struct intel_atomic_state *state,
					struct intel_crtc *crtc)
{
	const struct intel_crtc_state *old_crtc_state =
		intel_atomic_get_old_crtc_state(state, crtc);
	const struct drm_connector_state *old_conn_state;
	struct drm_connector *conn;
	int i;

	for_each_old_connector_in_state(&state->base, conn, old_conn_state, i) {
		struct intel_encoder *encoder =
			to_intel_encoder(old_conn_state->best_encoder);

		if (old_conn_state->crtc != &crtc->base)
			continue;

		if (encoder->post_disable)
			encoder->post_disable(state, encoder,
					      old_crtc_state, old_conn_state);
	}
}

static void intel_encoders_post_pll_disable(struct intel_atomic_state *state,
					    struct intel_crtc *crtc)
{
	const struct intel_crtc_state *old_crtc_state =
		intel_atomic_get_old_crtc_state(state, crtc);
	const struct drm_connector_state *old_conn_state;
	struct drm_connector *conn;
	int i;

	for_each_old_connector_in_state(&state->base, conn, old_conn_state, i) {
		struct intel_encoder *encoder =
			to_intel_encoder(old_conn_state->best_encoder);

		if (old_conn_state->crtc != &crtc->base)
			continue;

		if (encoder->post_pll_disable)
			encoder->post_pll_disable(state, encoder,
						  old_crtc_state, old_conn_state);
	}
}

static void intel_encoders_update_pipe(struct intel_atomic_state *state,
				       struct intel_crtc *crtc)
{
	const struct intel_crtc_state *crtc_state =
		intel_atomic_get_new_crtc_state(state, crtc);
	const struct drm_connector_state *conn_state;
	struct drm_connector *conn;
	int i;

	for_each_new_connector_in_state(&state->base, conn, conn_state, i) {
		struct intel_encoder *encoder =
			to_intel_encoder(conn_state->best_encoder);

		if (conn_state->crtc != &crtc->base)
			continue;

		if (encoder->update_pipe)
			encoder->update_pipe(state, encoder,
					     crtc_state, conn_state);
	}
}

static void intel_disable_primary_plane(const struct intel_crtc_state *crtc_state)
{
	struct intel_crtc *crtc = to_intel_crtc(crtc_state->uapi.crtc);
	struct intel_plane *plane = to_intel_plane(crtc->base.primary);

	plane->disable_plane(plane, crtc_state);
}

static void ilk_crtc_enable(struct intel_atomic_state *state,
			    struct intel_crtc *crtc)
{
	const struct intel_crtc_state *new_crtc_state =
		intel_atomic_get_new_crtc_state(state, crtc);
	struct drm_i915_private *dev_priv = to_i915(crtc->base.dev);
	enum pipe pipe = crtc->pipe;

	if (drm_WARN_ON(&dev_priv->drm, crtc->active))
		return;

	/*
	 * Sometimes spurious CPU pipe underruns happen during FDI
	 * training, at least with VGA+HDMI cloning. Suppress them.
	 *
	 * On ILK we get an occasional spurious CPU pipe underruns
	 * between eDP port A enable and vdd enable. Also PCH port
	 * enable seems to result in the occasional CPU pipe underrun.
	 *
	 * Spurious PCH underruns also occur during PCH enabling.
	 */
	intel_set_cpu_fifo_underrun_reporting(dev_priv, pipe, false);
	intel_set_pch_fifo_underrun_reporting(dev_priv, pipe, false);

	if (new_crtc_state->has_pch_encoder)
		intel_prepare_shared_dpll(new_crtc_state);

	if (intel_crtc_has_dp_encoder(new_crtc_state))
		intel_dp_set_m_n(new_crtc_state, M1_N1);

	intel_set_transcoder_timings(new_crtc_state);
	intel_set_pipe_src_size(new_crtc_state);

	if (new_crtc_state->has_pch_encoder)
		intel_cpu_transcoder_set_m_n(new_crtc_state,
					     &new_crtc_state->fdi_m_n, NULL);

	ilk_set_pipeconf(new_crtc_state);

	crtc->active = true;

	intel_encoders_pre_enable(state, crtc);

	if (new_crtc_state->has_pch_encoder) {
		/* Note: FDI PLL enabling _must_ be done before we enable the
		 * cpu pipes, hence this is separate from all the other fdi/pch
		 * enabling. */
		ilk_fdi_pll_enable(new_crtc_state);
	} else {
		assert_fdi_tx_disabled(dev_priv, pipe);
		assert_fdi_rx_disabled(dev_priv, pipe);
	}

	ilk_pfit_enable(new_crtc_state);

	/*
	 * On ILK+ LUT must be loaded before the pipe is running but with
	 * clocks enabled
	 */
	intel_color_load_luts(new_crtc_state);
	intel_color_commit(new_crtc_state);
	/* update DSPCNTR to configure gamma for pipe bottom color */
	intel_disable_primary_plane(new_crtc_state);

	if (dev_priv->display.initial_watermarks)
		dev_priv->display.initial_watermarks(state, crtc);
	intel_enable_pipe(new_crtc_state);

	if (new_crtc_state->has_pch_encoder)
		ilk_pch_enable(state, new_crtc_state);

	intel_crtc_vblank_on(new_crtc_state);

	intel_encoders_enable(state, crtc);

	if (HAS_PCH_CPT(dev_priv))
		cpt_verify_modeset(dev_priv, pipe);

	/*
	 * Must wait for vblank to avoid spurious PCH FIFO underruns.
	 * And a second vblank wait is needed at least on ILK with
	 * some interlaced HDMI modes. Let's do the double wait always
	 * in case there are more corner cases we don't know about.
	 */
	if (new_crtc_state->has_pch_encoder) {
		intel_wait_for_vblank(dev_priv, pipe);
		intel_wait_for_vblank(dev_priv, pipe);
	}
	intel_set_cpu_fifo_underrun_reporting(dev_priv, pipe, true);
	intel_set_pch_fifo_underrun_reporting(dev_priv, pipe, true);
}

/* IPS only exists on ULT machines and is tied to pipe A. */
static bool hsw_crtc_supports_ips(struct intel_crtc *crtc)
{
	return HAS_IPS(to_i915(crtc->base.dev)) && crtc->pipe == PIPE_A;
}

static void glk_pipe_scaler_clock_gating_wa(struct drm_i915_private *dev_priv,
					    enum pipe pipe, bool apply)
{
	u32 val = intel_de_read(dev_priv, CLKGATE_DIS_PSL(pipe));
	u32 mask = DPF_GATING_DIS | DPF_RAM_GATING_DIS | DPFR_GATING_DIS;

	if (apply)
		val |= mask;
	else
		val &= ~mask;

	intel_de_write(dev_priv, CLKGATE_DIS_PSL(pipe), val);
}

static void icl_pipe_mbus_enable(struct intel_crtc *crtc)
{
	struct drm_i915_private *dev_priv = to_i915(crtc->base.dev);
	enum pipe pipe = crtc->pipe;
	u32 val;

	val = MBUS_DBOX_A_CREDIT(2);

	if (DISPLAY_VER(dev_priv) >= 12) {
		val |= MBUS_DBOX_BW_CREDIT(2);
		val |= MBUS_DBOX_B_CREDIT(12);
	} else {
		val |= MBUS_DBOX_BW_CREDIT(1);
		val |= MBUS_DBOX_B_CREDIT(8);
	}

	intel_de_write(dev_priv, PIPE_MBUS_DBOX_CTL(pipe), val);
}

static void hsw_set_linetime_wm(const struct intel_crtc_state *crtc_state)
{
	struct intel_crtc *crtc = to_intel_crtc(crtc_state->uapi.crtc);
	struct drm_i915_private *dev_priv = to_i915(crtc->base.dev);

	intel_de_write(dev_priv, WM_LINETIME(crtc->pipe),
		       HSW_LINETIME(crtc_state->linetime) |
		       HSW_IPS_LINETIME(crtc_state->ips_linetime));
}

static void hsw_set_frame_start_delay(const struct intel_crtc_state *crtc_state)
{
	struct intel_crtc *crtc = to_intel_crtc(crtc_state->uapi.crtc);
	struct drm_i915_private *dev_priv = to_i915(crtc->base.dev);
	i915_reg_t reg = CHICKEN_TRANS(crtc_state->cpu_transcoder);
	u32 val;

	val = intel_de_read(dev_priv, reg);
	val &= ~HSW_FRAME_START_DELAY_MASK;
	val |= HSW_FRAME_START_DELAY(dev_priv->framestart_delay - 1);
	intel_de_write(dev_priv, reg, val);
}

static void icl_ddi_bigjoiner_pre_enable(struct intel_atomic_state *state,
					 const struct intel_crtc_state *crtc_state)
{
	struct intel_crtc *master = to_intel_crtc(crtc_state->uapi.crtc);
	struct intel_crtc_state *master_crtc_state;
	struct drm_connector_state *conn_state;
	struct drm_connector *conn;
	struct intel_encoder *encoder = NULL;
	int i;

	if (crtc_state->bigjoiner_slave)
		master = crtc_state->bigjoiner_linked_crtc;

	master_crtc_state = intel_atomic_get_new_crtc_state(state, master);

	for_each_new_connector_in_state(&state->base, conn, conn_state, i) {
		if (conn_state->crtc != &master->base)
			continue;

		encoder = to_intel_encoder(conn_state->best_encoder);
		break;
	}

	if (!crtc_state->bigjoiner_slave) {
		/* need to enable VDSC, which we skipped in pre-enable */
		intel_dsc_enable(encoder, crtc_state);
	} else {
		/*
		 * Enable sequence steps 1-7 on bigjoiner master
		 */
		intel_encoders_pre_pll_enable(state, master);
		intel_enable_shared_dpll(master_crtc_state);
		intel_encoders_pre_enable(state, master);

		/* and DSC on slave */
		intel_dsc_enable(NULL, crtc_state);
	}
}

static void hsw_crtc_enable(struct intel_atomic_state *state,
			    struct intel_crtc *crtc)
{
	const struct intel_crtc_state *new_crtc_state =
		intel_atomic_get_new_crtc_state(state, crtc);
	struct drm_i915_private *dev_priv = to_i915(crtc->base.dev);
	enum pipe pipe = crtc->pipe, hsw_workaround_pipe;
	enum transcoder cpu_transcoder = new_crtc_state->cpu_transcoder;
	bool psl_clkgate_wa;

	if (drm_WARN_ON(&dev_priv->drm, crtc->active))
		return;

	if (!new_crtc_state->bigjoiner) {
		intel_encoders_pre_pll_enable(state, crtc);

		if (new_crtc_state->shared_dpll)
			intel_enable_shared_dpll(new_crtc_state);

		intel_encoders_pre_enable(state, crtc);
	} else {
		icl_ddi_bigjoiner_pre_enable(state, new_crtc_state);
	}

	intel_set_pipe_src_size(new_crtc_state);
	if (DISPLAY_VER(dev_priv) >= 9 || IS_BROADWELL(dev_priv))
		bdw_set_pipemisc(new_crtc_state);

	if (!new_crtc_state->bigjoiner_slave && !transcoder_is_dsi(cpu_transcoder)) {
		intel_set_transcoder_timings(new_crtc_state);

		if (cpu_transcoder != TRANSCODER_EDP)
			intel_de_write(dev_priv, PIPE_MULT(cpu_transcoder),
				       new_crtc_state->pixel_multiplier - 1);

		if (new_crtc_state->has_pch_encoder)
			intel_cpu_transcoder_set_m_n(new_crtc_state,
						     &new_crtc_state->fdi_m_n, NULL);

		hsw_set_frame_start_delay(new_crtc_state);
	}

	if (!transcoder_is_dsi(cpu_transcoder))
		hsw_set_pipeconf(new_crtc_state);

	crtc->active = true;

	/* Display WA #1180: WaDisableScalarClockGating: glk, cnl */
	psl_clkgate_wa = DISPLAY_VER(dev_priv) == 10 &&
		new_crtc_state->pch_pfit.enabled;
	if (psl_clkgate_wa)
		glk_pipe_scaler_clock_gating_wa(dev_priv, pipe, true);

	if (DISPLAY_VER(dev_priv) >= 9)
		skl_pfit_enable(new_crtc_state);
	else
		ilk_pfit_enable(new_crtc_state);

	/*
	 * On ILK+ LUT must be loaded before the pipe is running but with
	 * clocks enabled
	 */
	intel_color_load_luts(new_crtc_state);
	intel_color_commit(new_crtc_state);
	/* update DSPCNTR to configure gamma/csc for pipe bottom color */
	if (DISPLAY_VER(dev_priv) < 9)
		intel_disable_primary_plane(new_crtc_state);

	hsw_set_linetime_wm(new_crtc_state);

	if (DISPLAY_VER(dev_priv) >= 11)
		icl_set_pipe_chicken(crtc);

	if (dev_priv->display.initial_watermarks)
		dev_priv->display.initial_watermarks(state, crtc);

	if (DISPLAY_VER(dev_priv) >= 11)
		icl_pipe_mbus_enable(crtc);

	if (new_crtc_state->bigjoiner_slave)
		intel_crtc_vblank_on(new_crtc_state);

	intel_encoders_enable(state, crtc);

	if (psl_clkgate_wa) {
		intel_wait_for_vblank(dev_priv, pipe);
		glk_pipe_scaler_clock_gating_wa(dev_priv, pipe, false);
	}

	/* If we change the relative order between pipe/planes enabling, we need
	 * to change the workaround. */
	hsw_workaround_pipe = new_crtc_state->hsw_workaround_pipe;
	if (IS_HASWELL(dev_priv) && hsw_workaround_pipe != INVALID_PIPE) {
		intel_wait_for_vblank(dev_priv, hsw_workaround_pipe);
		intel_wait_for_vblank(dev_priv, hsw_workaround_pipe);
	}
}

void ilk_pfit_disable(const struct intel_crtc_state *old_crtc_state)
{
	struct intel_crtc *crtc = to_intel_crtc(old_crtc_state->uapi.crtc);
	struct drm_i915_private *dev_priv = to_i915(crtc->base.dev);
	enum pipe pipe = crtc->pipe;

	/* To avoid upsetting the power well on haswell only disable the pfit if
	 * it's in use. The hw state code will make sure we get this right. */
	if (!old_crtc_state->pch_pfit.enabled)
		return;

	intel_de_write(dev_priv, PF_CTL(pipe), 0);
	intel_de_write(dev_priv, PF_WIN_POS(pipe), 0);
	intel_de_write(dev_priv, PF_WIN_SZ(pipe), 0);
}

static void ilk_crtc_disable(struct intel_atomic_state *state,
			     struct intel_crtc *crtc)
{
	const struct intel_crtc_state *old_crtc_state =
		intel_atomic_get_old_crtc_state(state, crtc);
	struct drm_i915_private *dev_priv = to_i915(crtc->base.dev);
	enum pipe pipe = crtc->pipe;

	/*
	 * Sometimes spurious CPU pipe underruns happen when the
	 * pipe is already disabled, but FDI RX/TX is still enabled.
	 * Happens at least with VGA+HDMI cloning. Suppress them.
	 */
	intel_set_cpu_fifo_underrun_reporting(dev_priv, pipe, false);
	intel_set_pch_fifo_underrun_reporting(dev_priv, pipe, false);

	intel_encoders_disable(state, crtc);

	intel_crtc_vblank_off(old_crtc_state);

	intel_disable_pipe(old_crtc_state);

	ilk_pfit_disable(old_crtc_state);

	if (old_crtc_state->has_pch_encoder)
		ilk_fdi_disable(crtc);

	intel_encoders_post_disable(state, crtc);

	if (old_crtc_state->has_pch_encoder) {
		ilk_disable_pch_transcoder(dev_priv, pipe);

		if (HAS_PCH_CPT(dev_priv)) {
			i915_reg_t reg;
			u32 temp;

			/* disable TRANS_DP_CTL */
			reg = TRANS_DP_CTL(pipe);
			temp = intel_de_read(dev_priv, reg);
			temp &= ~(TRANS_DP_OUTPUT_ENABLE |
				  TRANS_DP_PORT_SEL_MASK);
			temp |= TRANS_DP_PORT_SEL_NONE;
			intel_de_write(dev_priv, reg, temp);

			/* disable DPLL_SEL */
			temp = intel_de_read(dev_priv, PCH_DPLL_SEL);
			temp &= ~(TRANS_DPLL_ENABLE(pipe) | TRANS_DPLLB_SEL(pipe));
			intel_de_write(dev_priv, PCH_DPLL_SEL, temp);
		}

		ilk_fdi_pll_disable(crtc);
	}

	intel_set_cpu_fifo_underrun_reporting(dev_priv, pipe, true);
	intel_set_pch_fifo_underrun_reporting(dev_priv, pipe, true);
}

static void hsw_crtc_disable(struct intel_atomic_state *state,
			     struct intel_crtc *crtc)
{
	/*
	 * FIXME collapse everything to one hook.
	 * Need care with mst->ddi interactions.
	 */
	intel_encoders_disable(state, crtc);
	intel_encoders_post_disable(state, crtc);
}

static void i9xx_pfit_enable(const struct intel_crtc_state *crtc_state)
{
	struct intel_crtc *crtc = to_intel_crtc(crtc_state->uapi.crtc);
	struct drm_i915_private *dev_priv = to_i915(crtc->base.dev);

	if (!crtc_state->gmch_pfit.control)
		return;

	/*
	 * The panel fitter should only be adjusted whilst the pipe is disabled,
	 * according to register description and PRM.
	 */
	drm_WARN_ON(&dev_priv->drm,
		    intel_de_read(dev_priv, PFIT_CONTROL) & PFIT_ENABLE);
	assert_pipe_disabled(dev_priv, crtc_state->cpu_transcoder);

	intel_de_write(dev_priv, PFIT_PGM_RATIOS,
		       crtc_state->gmch_pfit.pgm_ratios);
	intel_de_write(dev_priv, PFIT_CONTROL, crtc_state->gmch_pfit.control);

	/* Border color in case we don't scale up to the full screen. Black by
	 * default, change to something else for debugging. */
	intel_de_write(dev_priv, BCLRPAT(crtc->pipe), 0);
}

bool intel_phy_is_combo(struct drm_i915_private *dev_priv, enum phy phy)
{
	if (phy == PHY_NONE)
		return false;
	else if (IS_ALDERLAKE_S(dev_priv))
		return phy <= PHY_E;
	else if (IS_DG1(dev_priv) || IS_ROCKETLAKE(dev_priv))
		return phy <= PHY_D;
	else if (IS_JSL_EHL(dev_priv))
		return phy <= PHY_C;
	else if (DISPLAY_VER(dev_priv) >= 11)
		return phy <= PHY_B;
	else
		return false;
}

bool intel_phy_is_tc(struct drm_i915_private *dev_priv, enum phy phy)
{
	if (IS_TIGERLAKE(dev_priv))
		return phy >= PHY_D && phy <= PHY_I;
	else if (IS_ICELAKE(dev_priv))
		return phy >= PHY_C && phy <= PHY_F;
	else
		return false;
}

enum phy intel_port_to_phy(struct drm_i915_private *i915, enum port port)
{
	if (IS_ALDERLAKE_S(i915) && port >= PORT_TC1)
		return PHY_B + port - PORT_TC1;
	else if ((IS_DG1(i915) || IS_ROCKETLAKE(i915)) && port >= PORT_TC1)
		return PHY_C + port - PORT_TC1;
	else if (IS_JSL_EHL(i915) && port == PORT_D)
		return PHY_A;

	return PHY_A + port - PORT_A;
}

enum tc_port intel_port_to_tc(struct drm_i915_private *dev_priv, enum port port)
{
	if (!intel_phy_is_tc(dev_priv, intel_port_to_phy(dev_priv, port)))
		return TC_PORT_NONE;

	if (DISPLAY_VER(dev_priv) >= 12)
		return TC_PORT_1 + port - PORT_TC1;
	else
		return TC_PORT_1 + port - PORT_C;
}

enum intel_display_power_domain intel_port_to_power_domain(enum port port)
{
	switch (port) {
	case PORT_A:
		return POWER_DOMAIN_PORT_DDI_A_LANES;
	case PORT_B:
		return POWER_DOMAIN_PORT_DDI_B_LANES;
	case PORT_C:
		return POWER_DOMAIN_PORT_DDI_C_LANES;
	case PORT_D:
		return POWER_DOMAIN_PORT_DDI_D_LANES;
	case PORT_E:
		return POWER_DOMAIN_PORT_DDI_E_LANES;
	case PORT_F:
		return POWER_DOMAIN_PORT_DDI_F_LANES;
	case PORT_G:
		return POWER_DOMAIN_PORT_DDI_G_LANES;
	case PORT_H:
		return POWER_DOMAIN_PORT_DDI_H_LANES;
	case PORT_I:
		return POWER_DOMAIN_PORT_DDI_I_LANES;
	default:
		MISSING_CASE(port);
		return POWER_DOMAIN_PORT_OTHER;
	}
}

enum intel_display_power_domain
intel_aux_power_domain(struct intel_digital_port *dig_port)
{
	struct drm_i915_private *dev_priv = to_i915(dig_port->base.base.dev);
	enum phy phy = intel_port_to_phy(dev_priv, dig_port->base.port);

	if (intel_phy_is_tc(dev_priv, phy) &&
	    dig_port->tc_mode == TC_PORT_TBT_ALT) {
		switch (dig_port->aux_ch) {
		case AUX_CH_C:
			return POWER_DOMAIN_AUX_C_TBT;
		case AUX_CH_D:
			return POWER_DOMAIN_AUX_D_TBT;
		case AUX_CH_E:
			return POWER_DOMAIN_AUX_E_TBT;
		case AUX_CH_F:
			return POWER_DOMAIN_AUX_F_TBT;
		case AUX_CH_G:
			return POWER_DOMAIN_AUX_G_TBT;
		case AUX_CH_H:
			return POWER_DOMAIN_AUX_H_TBT;
		case AUX_CH_I:
			return POWER_DOMAIN_AUX_I_TBT;
		default:
			MISSING_CASE(dig_port->aux_ch);
			return POWER_DOMAIN_AUX_C_TBT;
		}
	}

	return intel_legacy_aux_to_power_domain(dig_port->aux_ch);
}

/*
 * Converts aux_ch to power_domain without caring about TBT ports for that use
 * intel_aux_power_domain()
 */
enum intel_display_power_domain
intel_legacy_aux_to_power_domain(enum aux_ch aux_ch)
{
	switch (aux_ch) {
	case AUX_CH_A:
		return POWER_DOMAIN_AUX_A;
	case AUX_CH_B:
		return POWER_DOMAIN_AUX_B;
	case AUX_CH_C:
		return POWER_DOMAIN_AUX_C;
	case AUX_CH_D:
		return POWER_DOMAIN_AUX_D;
	case AUX_CH_E:
		return POWER_DOMAIN_AUX_E;
	case AUX_CH_F:
		return POWER_DOMAIN_AUX_F;
	case AUX_CH_G:
		return POWER_DOMAIN_AUX_G;
	case AUX_CH_H:
		return POWER_DOMAIN_AUX_H;
	case AUX_CH_I:
		return POWER_DOMAIN_AUX_I;
	default:
		MISSING_CASE(aux_ch);
		return POWER_DOMAIN_AUX_A;
	}
}

static u64 get_crtc_power_domains(struct intel_crtc_state *crtc_state)
{
	struct intel_crtc *crtc = to_intel_crtc(crtc_state->uapi.crtc);
	struct drm_i915_private *dev_priv = to_i915(crtc->base.dev);
	struct drm_encoder *encoder;
	enum pipe pipe = crtc->pipe;
	u64 mask;
	enum transcoder transcoder = crtc_state->cpu_transcoder;

	if (!crtc_state->hw.active)
		return 0;

	mask = BIT_ULL(POWER_DOMAIN_PIPE(pipe));
	mask |= BIT_ULL(POWER_DOMAIN_TRANSCODER(transcoder));
	if (crtc_state->pch_pfit.enabled ||
	    crtc_state->pch_pfit.force_thru)
		mask |= BIT_ULL(POWER_DOMAIN_PIPE_PANEL_FITTER(pipe));

	drm_for_each_encoder_mask(encoder, &dev_priv->drm,
				  crtc_state->uapi.encoder_mask) {
		struct intel_encoder *intel_encoder = to_intel_encoder(encoder);

		mask |= BIT_ULL(intel_encoder->power_domain);
	}

	if (HAS_DDI(dev_priv) && crtc_state->has_audio)
		mask |= BIT_ULL(POWER_DOMAIN_AUDIO);

	if (crtc_state->shared_dpll)
		mask |= BIT_ULL(POWER_DOMAIN_DISPLAY_CORE);

	if (crtc_state->dsc.compression_enable)
		mask |= BIT_ULL(intel_dsc_power_domain(crtc_state));

	return mask;
}

static u64
modeset_get_crtc_power_domains(struct intel_crtc_state *crtc_state)
{
	struct intel_crtc *crtc = to_intel_crtc(crtc_state->uapi.crtc);
	struct drm_i915_private *dev_priv = to_i915(crtc->base.dev);
	enum intel_display_power_domain domain;
	u64 domains, new_domains, old_domains;

	domains = get_crtc_power_domains(crtc_state);

	new_domains = domains & ~crtc->enabled_power_domains.mask;
	old_domains = crtc->enabled_power_domains.mask & ~domains;

	for_each_power_domain(domain, new_domains)
		intel_display_power_get_in_set(dev_priv,
					       &crtc->enabled_power_domains,
					       domain);

	return old_domains;
}

static void modeset_put_crtc_power_domains(struct intel_crtc *crtc,
					   u64 domains)
{
	intel_display_power_put_mask_in_set(to_i915(crtc->base.dev),
					    &crtc->enabled_power_domains,
					    domains);
}

static void valleyview_crtc_enable(struct intel_atomic_state *state,
				   struct intel_crtc *crtc)
{
	const struct intel_crtc_state *new_crtc_state =
		intel_atomic_get_new_crtc_state(state, crtc);
	struct drm_i915_private *dev_priv = to_i915(crtc->base.dev);
	enum pipe pipe = crtc->pipe;

	if (drm_WARN_ON(&dev_priv->drm, crtc->active))
		return;

	if (intel_crtc_has_dp_encoder(new_crtc_state))
		intel_dp_set_m_n(new_crtc_state, M1_N1);

	intel_set_transcoder_timings(new_crtc_state);
	intel_set_pipe_src_size(new_crtc_state);

	if (IS_CHERRYVIEW(dev_priv) && pipe == PIPE_B) {
		intel_de_write(dev_priv, CHV_BLEND(pipe), CHV_BLEND_LEGACY);
		intel_de_write(dev_priv, CHV_CANVAS(pipe), 0);
	}

	i9xx_set_pipeconf(new_crtc_state);

	crtc->active = true;

	intel_set_cpu_fifo_underrun_reporting(dev_priv, pipe, true);

	intel_encoders_pre_pll_enable(state, crtc);

	if (IS_CHERRYVIEW(dev_priv)) {
		chv_prepare_pll(crtc, new_crtc_state);
		chv_enable_pll(crtc, new_crtc_state);
	} else {
		vlv_prepare_pll(crtc, new_crtc_state);
		vlv_enable_pll(crtc, new_crtc_state);
	}

	intel_encoders_pre_enable(state, crtc);

	i9xx_pfit_enable(new_crtc_state);

	intel_color_load_luts(new_crtc_state);
	intel_color_commit(new_crtc_state);
	/* update DSPCNTR to configure gamma for pipe bottom color */
	intel_disable_primary_plane(new_crtc_state);

	dev_priv->display.initial_watermarks(state, crtc);
	intel_enable_pipe(new_crtc_state);

	intel_crtc_vblank_on(new_crtc_state);

	intel_encoders_enable(state, crtc);
}

static void i9xx_set_pll_dividers(const struct intel_crtc_state *crtc_state)
{
	struct intel_crtc *crtc = to_intel_crtc(crtc_state->uapi.crtc);
	struct drm_i915_private *dev_priv = to_i915(crtc->base.dev);

	intel_de_write(dev_priv, FP0(crtc->pipe),
		       crtc_state->dpll_hw_state.fp0);
	intel_de_write(dev_priv, FP1(crtc->pipe),
		       crtc_state->dpll_hw_state.fp1);
}

static void i9xx_crtc_enable(struct intel_atomic_state *state,
			     struct intel_crtc *crtc)
{
	const struct intel_crtc_state *new_crtc_state =
		intel_atomic_get_new_crtc_state(state, crtc);
	struct drm_i915_private *dev_priv = to_i915(crtc->base.dev);
	enum pipe pipe = crtc->pipe;

	if (drm_WARN_ON(&dev_priv->drm, crtc->active))
		return;

	i9xx_set_pll_dividers(new_crtc_state);

	if (intel_crtc_has_dp_encoder(new_crtc_state))
		intel_dp_set_m_n(new_crtc_state, M1_N1);

	intel_set_transcoder_timings(new_crtc_state);
	intel_set_pipe_src_size(new_crtc_state);

	i9xx_set_pipeconf(new_crtc_state);

	crtc->active = true;

	if (DISPLAY_VER(dev_priv) != 2)
		intel_set_cpu_fifo_underrun_reporting(dev_priv, pipe, true);

	intel_encoders_pre_enable(state, crtc);

	i9xx_enable_pll(crtc, new_crtc_state);

	i9xx_pfit_enable(new_crtc_state);

	intel_color_load_luts(new_crtc_state);
	intel_color_commit(new_crtc_state);
	/* update DSPCNTR to configure gamma for pipe bottom color */
	intel_disable_primary_plane(new_crtc_state);

	if (dev_priv->display.initial_watermarks)
		dev_priv->display.initial_watermarks(state, crtc);
	else
		intel_update_watermarks(crtc);
	intel_enable_pipe(new_crtc_state);

	intel_crtc_vblank_on(new_crtc_state);

	intel_encoders_enable(state, crtc);

	/* prevents spurious underruns */
	if (DISPLAY_VER(dev_priv) == 2)
		intel_wait_for_vblank(dev_priv, pipe);
}

static void i9xx_pfit_disable(const struct intel_crtc_state *old_crtc_state)
{
	struct intel_crtc *crtc = to_intel_crtc(old_crtc_state->uapi.crtc);
	struct drm_i915_private *dev_priv = to_i915(crtc->base.dev);

	if (!old_crtc_state->gmch_pfit.control)
		return;

	assert_pipe_disabled(dev_priv, old_crtc_state->cpu_transcoder);

	drm_dbg_kms(&dev_priv->drm, "disabling pfit, current: 0x%08x\n",
		    intel_de_read(dev_priv, PFIT_CONTROL));
	intel_de_write(dev_priv, PFIT_CONTROL, 0);
}

static void i9xx_crtc_disable(struct intel_atomic_state *state,
			      struct intel_crtc *crtc)
{
	struct intel_crtc_state *old_crtc_state =
		intel_atomic_get_old_crtc_state(state, crtc);
	struct drm_i915_private *dev_priv = to_i915(crtc->base.dev);
	enum pipe pipe = crtc->pipe;

	/*
	 * On gen2 planes are double buffered but the pipe isn't, so we must
	 * wait for planes to fully turn off before disabling the pipe.
	 */
	if (DISPLAY_VER(dev_priv) == 2)
		intel_wait_for_vblank(dev_priv, pipe);

	intel_encoders_disable(state, crtc);

	intel_crtc_vblank_off(old_crtc_state);

	intel_disable_pipe(old_crtc_state);

	i9xx_pfit_disable(old_crtc_state);

	intel_encoders_post_disable(state, crtc);

	if (!intel_crtc_has_type(old_crtc_state, INTEL_OUTPUT_DSI)) {
		if (IS_CHERRYVIEW(dev_priv))
			chv_disable_pll(dev_priv, pipe);
		else if (IS_VALLEYVIEW(dev_priv))
			vlv_disable_pll(dev_priv, pipe);
		else
			i9xx_disable_pll(old_crtc_state);
	}

	intel_encoders_post_pll_disable(state, crtc);

	if (DISPLAY_VER(dev_priv) != 2)
		intel_set_cpu_fifo_underrun_reporting(dev_priv, pipe, false);

	if (!dev_priv->display.initial_watermarks)
		intel_update_watermarks(crtc);

	/* clock the pipe down to 640x480@60 to potentially save power */
	if (IS_I830(dev_priv))
		i830_enable_pipe(dev_priv, pipe);
}

static void intel_crtc_disable_noatomic(struct intel_crtc *crtc,
					struct drm_modeset_acquire_ctx *ctx)
{
	struct intel_encoder *encoder;
	struct drm_i915_private *dev_priv = to_i915(crtc->base.dev);
	struct intel_bw_state *bw_state =
		to_intel_bw_state(dev_priv->bw_obj.state);
	struct intel_cdclk_state *cdclk_state =
		to_intel_cdclk_state(dev_priv->cdclk.obj.state);
	struct intel_dbuf_state *dbuf_state =
		to_intel_dbuf_state(dev_priv->dbuf.obj.state);
	struct intel_crtc_state *crtc_state =
		to_intel_crtc_state(crtc->base.state);
	struct intel_plane *plane;
	struct drm_atomic_state *state;
	struct intel_crtc_state *temp_crtc_state;
	enum pipe pipe = crtc->pipe;
	int ret;

	if (!crtc_state->hw.active)
		return;

	for_each_intel_plane_on_crtc(&dev_priv->drm, crtc, plane) {
		const struct intel_plane_state *plane_state =
			to_intel_plane_state(plane->base.state);

		if (plane_state->uapi.visible)
			intel_plane_disable_noatomic(crtc, plane);
	}

	state = drm_atomic_state_alloc(&dev_priv->drm);
	if (!state) {
		drm_dbg_kms(&dev_priv->drm,
			    "failed to disable [CRTC:%d:%s], out of memory",
			    crtc->base.base.id, crtc->base.name);
		return;
	}

	state->acquire_ctx = ctx;

	/* Everything's already locked, -EDEADLK can't happen. */
	temp_crtc_state = intel_atomic_get_crtc_state(state, crtc);
	ret = drm_atomic_add_affected_connectors(state, &crtc->base);

	drm_WARN_ON(&dev_priv->drm, IS_ERR(temp_crtc_state) || ret);

	dev_priv->display.crtc_disable(to_intel_atomic_state(state), crtc);

	drm_atomic_state_put(state);

	drm_dbg_kms(&dev_priv->drm,
		    "[CRTC:%d:%s] hw state adjusted, was enabled, now disabled\n",
		    crtc->base.base.id, crtc->base.name);

	crtc->active = false;
	crtc->base.enabled = false;

	drm_WARN_ON(&dev_priv->drm,
		    drm_atomic_set_mode_for_crtc(&crtc_state->uapi, NULL) < 0);
	crtc_state->uapi.active = false;
	crtc_state->uapi.connector_mask = 0;
	crtc_state->uapi.encoder_mask = 0;
	intel_crtc_free_hw_state(crtc_state);
	memset(&crtc_state->hw, 0, sizeof(crtc_state->hw));

	for_each_encoder_on_crtc(&dev_priv->drm, &crtc->base, encoder)
		encoder->base.crtc = NULL;

	intel_fbc_disable(crtc);
	intel_update_watermarks(crtc);
	intel_disable_shared_dpll(crtc_state);

	intel_display_power_put_all_in_set(dev_priv, &crtc->enabled_power_domains);

	dev_priv->active_pipes &= ~BIT(pipe);
	cdclk_state->min_cdclk[pipe] = 0;
	cdclk_state->min_voltage_level[pipe] = 0;
	cdclk_state->active_pipes &= ~BIT(pipe);

	dbuf_state->active_pipes &= ~BIT(pipe);

	bw_state->data_rate[pipe] = 0;
	bw_state->num_active_planes[pipe] = 0;
}

/*
 * turn all crtc's off, but do not adjust state
 * This has to be paired with a call to intel_modeset_setup_hw_state.
 */
int intel_display_suspend(struct drm_device *dev)
{
	struct drm_i915_private *dev_priv = to_i915(dev);
	struct drm_atomic_state *state;
	int ret;

	if (!HAS_DISPLAY(dev_priv))
		return 0;

	state = drm_atomic_helper_suspend(dev);
	ret = PTR_ERR_OR_ZERO(state);
	if (ret)
		drm_err(&dev_priv->drm, "Suspending crtc's failed with %i\n",
			ret);
	else
		dev_priv->modeset_restore_state = state;
	return ret;
}

void intel_encoder_destroy(struct drm_encoder *encoder)
{
	struct intel_encoder *intel_encoder = to_intel_encoder(encoder);

	drm_encoder_cleanup(encoder);
	kfree(intel_encoder);
}

/* Cross check the actual hw state with our own modeset state tracking (and it's
 * internal consistency). */
static void intel_connector_verify_state(struct intel_crtc_state *crtc_state,
					 struct drm_connector_state *conn_state)
{
	struct intel_connector *connector = to_intel_connector(conn_state->connector);
	struct drm_i915_private *i915 = to_i915(connector->base.dev);

	drm_dbg_kms(&i915->drm, "[CONNECTOR:%d:%s]\n",
		    connector->base.base.id, connector->base.name);

	if (connector->get_hw_state(connector)) {
		struct intel_encoder *encoder = intel_attached_encoder(connector);

		I915_STATE_WARN(!crtc_state,
			 "connector enabled without attached crtc\n");

		if (!crtc_state)
			return;

		I915_STATE_WARN(!crtc_state->hw.active,
				"connector is active, but attached crtc isn't\n");

		if (!encoder || encoder->type == INTEL_OUTPUT_DP_MST)
			return;

		I915_STATE_WARN(conn_state->best_encoder != &encoder->base,
			"atomic encoder doesn't match attached encoder\n");

		I915_STATE_WARN(conn_state->crtc != encoder->base.crtc,
			"attached encoder crtc differs from connector crtc\n");
	} else {
		I915_STATE_WARN(crtc_state && crtc_state->hw.active,
				"attached crtc is active, but connector isn't\n");
		I915_STATE_WARN(!crtc_state && conn_state->best_encoder,
			"best encoder set without crtc!\n");
	}
}

bool hsw_crtc_state_ips_capable(const struct intel_crtc_state *crtc_state)
{
	struct intel_crtc *crtc = to_intel_crtc(crtc_state->uapi.crtc);
	struct drm_i915_private *dev_priv = to_i915(crtc->base.dev);

	/* IPS only exists on ULT machines and is tied to pipe A. */
	if (!hsw_crtc_supports_ips(crtc))
		return false;

	if (!dev_priv->params.enable_ips)
		return false;

	if (crtc_state->pipe_bpp > 24)
		return false;

	/*
	 * We compare against max which means we must take
	 * the increased cdclk requirement into account when
	 * calculating the new cdclk.
	 *
	 * Should measure whether using a lower cdclk w/o IPS
	 */
	if (IS_BROADWELL(dev_priv) &&
	    crtc_state->pixel_rate > dev_priv->max_cdclk_freq * 95 / 100)
		return false;

	return true;
}

static int hsw_compute_ips_config(struct intel_crtc_state *crtc_state)
{
	struct drm_i915_private *dev_priv =
		to_i915(crtc_state->uapi.crtc->dev);
	struct intel_atomic_state *state =
		to_intel_atomic_state(crtc_state->uapi.state);

	crtc_state->ips_enabled = false;

	if (!hsw_crtc_state_ips_capable(crtc_state))
		return 0;

	/*
	 * When IPS gets enabled, the pipe CRC changes. Since IPS gets
	 * enabled and disabled dynamically based on package C states,
	 * user space can't make reliable use of the CRCs, so let's just
	 * completely disable it.
	 */
	if (crtc_state->crc_enabled)
		return 0;

	/* IPS should be fine as long as at least one plane is enabled. */
	if (!(crtc_state->active_planes & ~BIT(PLANE_CURSOR)))
		return 0;

	if (IS_BROADWELL(dev_priv)) {
		const struct intel_cdclk_state *cdclk_state;

		cdclk_state = intel_atomic_get_cdclk_state(state);
		if (IS_ERR(cdclk_state))
			return PTR_ERR(cdclk_state);

		/* pixel rate mustn't exceed 95% of cdclk with IPS on BDW */
		if (crtc_state->pixel_rate > cdclk_state->logical.cdclk * 95 / 100)
			return 0;
	}

	crtc_state->ips_enabled = true;

	return 0;
}

static bool intel_crtc_supports_double_wide(const struct intel_crtc *crtc)
{
	const struct drm_i915_private *dev_priv = to_i915(crtc->base.dev);

	/* GDG double wide on either pipe, otherwise pipe A only */
	return DISPLAY_VER(dev_priv) < 4 &&
		(crtc->pipe == PIPE_A || IS_I915G(dev_priv));
}

static u32 ilk_pipe_pixel_rate(const struct intel_crtc_state *crtc_state)
{
	u32 pixel_rate = crtc_state->hw.pipe_mode.crtc_clock;
	struct drm_rect src;

	/*
	 * We only use IF-ID interlacing. If we ever use
	 * PF-ID we'll need to adjust the pixel_rate here.
	 */

	if (!crtc_state->pch_pfit.enabled)
		return pixel_rate;

	drm_rect_init(&src, 0, 0,
		      crtc_state->pipe_src_w << 16,
		      crtc_state->pipe_src_h << 16);

	return intel_adjusted_rate(&src, &crtc_state->pch_pfit.dst,
				   pixel_rate);
}

static void intel_mode_from_crtc_timings(struct drm_display_mode *mode,
					 const struct drm_display_mode *timings)
{
	mode->hdisplay = timings->crtc_hdisplay;
	mode->htotal = timings->crtc_htotal;
	mode->hsync_start = timings->crtc_hsync_start;
	mode->hsync_end = timings->crtc_hsync_end;

	mode->vdisplay = timings->crtc_vdisplay;
	mode->vtotal = timings->crtc_vtotal;
	mode->vsync_start = timings->crtc_vsync_start;
	mode->vsync_end = timings->crtc_vsync_end;

	mode->flags = timings->flags;
	mode->type = DRM_MODE_TYPE_DRIVER;

	mode->clock = timings->crtc_clock;

	drm_mode_set_name(mode);
}

static void intel_crtc_compute_pixel_rate(struct intel_crtc_state *crtc_state)
{
	struct drm_i915_private *dev_priv = to_i915(crtc_state->uapi.crtc->dev);

	if (HAS_GMCH(dev_priv))
		/* FIXME calculate proper pipe pixel rate for GMCH pfit */
		crtc_state->pixel_rate =
			crtc_state->hw.pipe_mode.crtc_clock;
	else
		crtc_state->pixel_rate =
			ilk_pipe_pixel_rate(crtc_state);
}

static void intel_crtc_readout_derived_state(struct intel_crtc_state *crtc_state)
{
	struct drm_display_mode *mode = &crtc_state->hw.mode;
	struct drm_display_mode *pipe_mode = &crtc_state->hw.pipe_mode;
	struct drm_display_mode *adjusted_mode = &crtc_state->hw.adjusted_mode;

	drm_mode_copy(pipe_mode, adjusted_mode);

	if (crtc_state->bigjoiner) {
		/*
		 * transcoder is programmed to the full mode,
		 * but pipe timings are half of the transcoder mode
		 */
		pipe_mode->crtc_hdisplay /= 2;
		pipe_mode->crtc_hblank_start /= 2;
		pipe_mode->crtc_hblank_end /= 2;
		pipe_mode->crtc_hsync_start /= 2;
		pipe_mode->crtc_hsync_end /= 2;
		pipe_mode->crtc_htotal /= 2;
		pipe_mode->crtc_clock /= 2;
	}

	if (crtc_state->splitter.enable) {
		int n = crtc_state->splitter.link_count;
		int overlap = crtc_state->splitter.pixel_overlap;

		/*
		 * eDP MSO uses segment timings from EDID for transcoder
		 * timings, but full mode for everything else.
		 *
		 * h_full = (h_segment - pixel_overlap) * link_count
		 */
		pipe_mode->crtc_hdisplay = (pipe_mode->crtc_hdisplay - overlap) * n;
		pipe_mode->crtc_hblank_start = (pipe_mode->crtc_hblank_start - overlap) * n;
		pipe_mode->crtc_hblank_end = (pipe_mode->crtc_hblank_end - overlap) * n;
		pipe_mode->crtc_hsync_start = (pipe_mode->crtc_hsync_start - overlap) * n;
		pipe_mode->crtc_hsync_end = (pipe_mode->crtc_hsync_end - overlap) * n;
		pipe_mode->crtc_htotal = (pipe_mode->crtc_htotal - overlap) * n;
		pipe_mode->crtc_clock *= n;

		intel_mode_from_crtc_timings(pipe_mode, pipe_mode);
		intel_mode_from_crtc_timings(adjusted_mode, pipe_mode);
	} else {
		intel_mode_from_crtc_timings(pipe_mode, pipe_mode);
		intel_mode_from_crtc_timings(adjusted_mode, adjusted_mode);
	}

	intel_crtc_compute_pixel_rate(crtc_state);

	drm_mode_copy(mode, adjusted_mode);
	mode->hdisplay = crtc_state->pipe_src_w << crtc_state->bigjoiner;
	mode->vdisplay = crtc_state->pipe_src_h;
}

static void intel_encoder_get_config(struct intel_encoder *encoder,
				     struct intel_crtc_state *crtc_state)
{
	encoder->get_config(encoder, crtc_state);

	intel_crtc_readout_derived_state(crtc_state);
}

static int intel_crtc_compute_config(struct intel_crtc *crtc,
				     struct intel_crtc_state *pipe_config)
{
	struct drm_i915_private *dev_priv = to_i915(crtc->base.dev);
	struct drm_display_mode *pipe_mode = &pipe_config->hw.pipe_mode;
	int clock_limit = dev_priv->max_dotclk_freq;

	drm_mode_copy(pipe_mode, &pipe_config->hw.adjusted_mode);

	/* Adjust pipe_mode for bigjoiner, with half the horizontal mode */
	if (pipe_config->bigjoiner) {
		pipe_mode->crtc_clock /= 2;
		pipe_mode->crtc_hdisplay /= 2;
		pipe_mode->crtc_hblank_start /= 2;
		pipe_mode->crtc_hblank_end /= 2;
		pipe_mode->crtc_hsync_start /= 2;
		pipe_mode->crtc_hsync_end /= 2;
		pipe_mode->crtc_htotal /= 2;
		pipe_config->pipe_src_w /= 2;
	}

	if (pipe_config->splitter.enable) {
		int n = pipe_config->splitter.link_count;
		int overlap = pipe_config->splitter.pixel_overlap;

		pipe_mode->crtc_hdisplay = (pipe_mode->crtc_hdisplay - overlap) * n;
		pipe_mode->crtc_hblank_start = (pipe_mode->crtc_hblank_start - overlap) * n;
		pipe_mode->crtc_hblank_end = (pipe_mode->crtc_hblank_end - overlap) * n;
		pipe_mode->crtc_hsync_start = (pipe_mode->crtc_hsync_start - overlap) * n;
		pipe_mode->crtc_hsync_end = (pipe_mode->crtc_hsync_end - overlap) * n;
		pipe_mode->crtc_htotal = (pipe_mode->crtc_htotal - overlap) * n;
		pipe_mode->crtc_clock *= n;
	}

	intel_mode_from_crtc_timings(pipe_mode, pipe_mode);

	if (DISPLAY_VER(dev_priv) < 4) {
		clock_limit = dev_priv->max_cdclk_freq * 9 / 10;

		/*
		 * Enable double wide mode when the dot clock
		 * is > 90% of the (display) core speed.
		 */
		if (intel_crtc_supports_double_wide(crtc) &&
		    pipe_mode->crtc_clock > clock_limit) {
			clock_limit = dev_priv->max_dotclk_freq;
			pipe_config->double_wide = true;
		}
	}

	if (pipe_mode->crtc_clock > clock_limit) {
		drm_dbg_kms(&dev_priv->drm,
			    "requested pixel clock (%d kHz) too high (max: %d kHz, double wide: %s)\n",
			    pipe_mode->crtc_clock, clock_limit,
			    yesno(pipe_config->double_wide));
		return -EINVAL;
	}

	/*
	 * Pipe horizontal size must be even in:
	 * - DVO ganged mode
	 * - LVDS dual channel mode
	 * - Double wide pipe
	 */
	if (pipe_config->pipe_src_w & 1) {
		if (pipe_config->double_wide) {
			drm_dbg_kms(&dev_priv->drm,
				    "Odd pipe source width not supported with double wide pipe\n");
			return -EINVAL;
		}

		if (intel_crtc_has_type(pipe_config, INTEL_OUTPUT_LVDS) &&
		    intel_is_dual_link_lvds(dev_priv)) {
			drm_dbg_kms(&dev_priv->drm,
				    "Odd pipe source width not supported with dual link LVDS\n");
			return -EINVAL;
		}
	}

	/* Cantiga+ cannot handle modes with a hsync front porch of 0.
	 * WaPruneModeWithIncorrectHsyncOffset:ctg,elk,ilk,snb,ivb,vlv,hsw.
	 */
	if ((DISPLAY_VER(dev_priv) > 4 || IS_G4X(dev_priv)) &&
	    pipe_mode->crtc_hsync_start == pipe_mode->crtc_hdisplay)
		return -EINVAL;

	intel_crtc_compute_pixel_rate(pipe_config);

	if (pipe_config->has_pch_encoder)
		return ilk_fdi_compute_config(crtc, pipe_config);

	return 0;
}

static void
intel_reduce_m_n_ratio(u32 *num, u32 *den)
{
	while (*num > DATA_LINK_M_N_MASK ||
	       *den > DATA_LINK_M_N_MASK) {
		*num >>= 1;
		*den >>= 1;
	}
}

static void compute_m_n(unsigned int m, unsigned int n,
			u32 *ret_m, u32 *ret_n,
			bool constant_n)
{
	/*
	 * Several DP dongles in particular seem to be fussy about
	 * too large link M/N values. Give N value as 0x8000 that
	 * should be acceptable by specific devices. 0x8000 is the
	 * specified fixed N value for asynchronous clock mode,
	 * which the devices expect also in synchronous clock mode.
	 */
	if (constant_n)
		*ret_n = DP_LINK_CONSTANT_N_VALUE;
	else
		*ret_n = min_t(unsigned int, roundup_pow_of_two(n), DATA_LINK_N_MAX);

	*ret_m = div_u64(mul_u32_u32(m, *ret_n), n);
	intel_reduce_m_n_ratio(ret_m, ret_n);
}

void
intel_link_compute_m_n(u16 bits_per_pixel, int nlanes,
		       int pixel_clock, int link_clock,
		       struct intel_link_m_n *m_n,
		       bool constant_n, bool fec_enable)
{
	u32 data_clock = bits_per_pixel * pixel_clock;

	if (fec_enable)
		data_clock = intel_dp_mode_to_fec_clock(data_clock);

	m_n->tu = 64;
	compute_m_n(data_clock,
		    link_clock * nlanes * 8,
		    &m_n->gmch_m, &m_n->gmch_n,
		    constant_n);

	compute_m_n(pixel_clock, link_clock,
		    &m_n->link_m, &m_n->link_n,
		    constant_n);
}

static void intel_panel_sanitize_ssc(struct drm_i915_private *dev_priv)
{
	/*
	 * There may be no VBT; and if the BIOS enabled SSC we can
	 * just keep using it to avoid unnecessary flicker.  Whereas if the
	 * BIOS isn't using it, don't assume it will work even if the VBT
	 * indicates as much.
	 */
	if (HAS_PCH_IBX(dev_priv) || HAS_PCH_CPT(dev_priv)) {
		bool bios_lvds_use_ssc = intel_de_read(dev_priv,
						       PCH_DREF_CONTROL) &
			DREF_SSC1_ENABLE;

		if (dev_priv->vbt.lvds_use_ssc != bios_lvds_use_ssc) {
			drm_dbg_kms(&dev_priv->drm,
				    "SSC %s by BIOS, overriding VBT which says %s\n",
				    enableddisabled(bios_lvds_use_ssc),
				    enableddisabled(dev_priv->vbt.lvds_use_ssc));
			dev_priv->vbt.lvds_use_ssc = bios_lvds_use_ssc;
		}
	}
}

static void intel_pch_transcoder_set_m_n(const struct intel_crtc_state *crtc_state,
					 const struct intel_link_m_n *m_n)
{
	struct intel_crtc *crtc = to_intel_crtc(crtc_state->uapi.crtc);
	struct drm_i915_private *dev_priv = to_i915(crtc->base.dev);
	enum pipe pipe = crtc->pipe;

	intel_de_write(dev_priv, PCH_TRANS_DATA_M1(pipe),
		       TU_SIZE(m_n->tu) | m_n->gmch_m);
	intel_de_write(dev_priv, PCH_TRANS_DATA_N1(pipe), m_n->gmch_n);
	intel_de_write(dev_priv, PCH_TRANS_LINK_M1(pipe), m_n->link_m);
	intel_de_write(dev_priv, PCH_TRANS_LINK_N1(pipe), m_n->link_n);
}

static bool transcoder_has_m2_n2(struct drm_i915_private *dev_priv,
				 enum transcoder transcoder)
{
	if (IS_HASWELL(dev_priv))
		return transcoder == TRANSCODER_EDP;

	/*
	 * Strictly speaking some registers are available before
	 * gen7, but we only support DRRS on gen7+
	 */
	return DISPLAY_VER(dev_priv) == 7 || IS_CHERRYVIEW(dev_priv);
}

static void intel_cpu_transcoder_set_m_n(const struct intel_crtc_state *crtc_state,
					 const struct intel_link_m_n *m_n,
					 const struct intel_link_m_n *m2_n2)
{
	struct intel_crtc *crtc = to_intel_crtc(crtc_state->uapi.crtc);
	struct drm_i915_private *dev_priv = to_i915(crtc->base.dev);
	enum pipe pipe = crtc->pipe;
	enum transcoder transcoder = crtc_state->cpu_transcoder;

	if (DISPLAY_VER(dev_priv) >= 5) {
		intel_de_write(dev_priv, PIPE_DATA_M1(transcoder),
			       TU_SIZE(m_n->tu) | m_n->gmch_m);
		intel_de_write(dev_priv, PIPE_DATA_N1(transcoder),
			       m_n->gmch_n);
		intel_de_write(dev_priv, PIPE_LINK_M1(transcoder),
			       m_n->link_m);
		intel_de_write(dev_priv, PIPE_LINK_N1(transcoder),
			       m_n->link_n);
		/*
		 *  M2_N2 registers are set only if DRRS is supported
		 * (to make sure the registers are not unnecessarily accessed).
		 */
		if (m2_n2 && crtc_state->has_drrs &&
		    transcoder_has_m2_n2(dev_priv, transcoder)) {
			intel_de_write(dev_priv, PIPE_DATA_M2(transcoder),
				       TU_SIZE(m2_n2->tu) | m2_n2->gmch_m);
			intel_de_write(dev_priv, PIPE_DATA_N2(transcoder),
				       m2_n2->gmch_n);
			intel_de_write(dev_priv, PIPE_LINK_M2(transcoder),
				       m2_n2->link_m);
			intel_de_write(dev_priv, PIPE_LINK_N2(transcoder),
				       m2_n2->link_n);
		}
	} else {
		intel_de_write(dev_priv, PIPE_DATA_M_G4X(pipe),
			       TU_SIZE(m_n->tu) | m_n->gmch_m);
		intel_de_write(dev_priv, PIPE_DATA_N_G4X(pipe), m_n->gmch_n);
		intel_de_write(dev_priv, PIPE_LINK_M_G4X(pipe), m_n->link_m);
		intel_de_write(dev_priv, PIPE_LINK_N_G4X(pipe), m_n->link_n);
	}
}

void intel_dp_set_m_n(const struct intel_crtc_state *crtc_state, enum link_m_n_set m_n)
{
	const struct intel_link_m_n *dp_m_n, *dp_m2_n2 = NULL;
	struct drm_i915_private *i915 = to_i915(crtc_state->uapi.crtc->dev);

	if (m_n == M1_N1) {
		dp_m_n = &crtc_state->dp_m_n;
		dp_m2_n2 = &crtc_state->dp_m2_n2;
	} else if (m_n == M2_N2) {

		/*
		 * M2_N2 registers are not supported. Hence m2_n2 divider value
		 * needs to be programmed into M1_N1.
		 */
		dp_m_n = &crtc_state->dp_m2_n2;
	} else {
		drm_err(&i915->drm, "Unsupported divider value\n");
		return;
	}

	if (crtc_state->has_pch_encoder)
		intel_pch_transcoder_set_m_n(crtc_state, &crtc_state->dp_m_n);
	else
		intel_cpu_transcoder_set_m_n(crtc_state, dp_m_n, dp_m2_n2);
}

static void intel_set_transcoder_timings(const struct intel_crtc_state *crtc_state)
{
	struct intel_crtc *crtc = to_intel_crtc(crtc_state->uapi.crtc);
	struct drm_i915_private *dev_priv = to_i915(crtc->base.dev);
	enum pipe pipe = crtc->pipe;
	enum transcoder cpu_transcoder = crtc_state->cpu_transcoder;
	const struct drm_display_mode *adjusted_mode = &crtc_state->hw.adjusted_mode;
	u32 crtc_vtotal, crtc_vblank_end;
	int vsyncshift = 0;

	/* We need to be careful not to changed the adjusted mode, for otherwise
	 * the hw state checker will get angry at the mismatch. */
	crtc_vtotal = adjusted_mode->crtc_vtotal;
	crtc_vblank_end = adjusted_mode->crtc_vblank_end;

	if (adjusted_mode->flags & DRM_MODE_FLAG_INTERLACE) {
		/* the chip adds 2 halflines automatically */
		crtc_vtotal -= 1;
		crtc_vblank_end -= 1;

		if (intel_crtc_has_type(crtc_state, INTEL_OUTPUT_SDVO))
			vsyncshift = (adjusted_mode->crtc_htotal - 1) / 2;
		else
			vsyncshift = adjusted_mode->crtc_hsync_start -
				adjusted_mode->crtc_htotal / 2;
		if (vsyncshift < 0)
			vsyncshift += adjusted_mode->crtc_htotal;
	}

	if (DISPLAY_VER(dev_priv) > 3)
		intel_de_write(dev_priv, VSYNCSHIFT(cpu_transcoder),
		               vsyncshift);

	intel_de_write(dev_priv, HTOTAL(cpu_transcoder),
		       (adjusted_mode->crtc_hdisplay - 1) | ((adjusted_mode->crtc_htotal - 1) << 16));
	intel_de_write(dev_priv, HBLANK(cpu_transcoder),
		       (adjusted_mode->crtc_hblank_start - 1) | ((adjusted_mode->crtc_hblank_end - 1) << 16));
	intel_de_write(dev_priv, HSYNC(cpu_transcoder),
		       (adjusted_mode->crtc_hsync_start - 1) | ((adjusted_mode->crtc_hsync_end - 1) << 16));

	intel_de_write(dev_priv, VTOTAL(cpu_transcoder),
		       (adjusted_mode->crtc_vdisplay - 1) | ((crtc_vtotal - 1) << 16));
	intel_de_write(dev_priv, VBLANK(cpu_transcoder),
		       (adjusted_mode->crtc_vblank_start - 1) | ((crtc_vblank_end - 1) << 16));
	intel_de_write(dev_priv, VSYNC(cpu_transcoder),
		       (adjusted_mode->crtc_vsync_start - 1) | ((adjusted_mode->crtc_vsync_end - 1) << 16));

	/* Workaround: when the EDP input selection is B, the VTOTAL_B must be
	 * programmed with the VTOTAL_EDP value. Same for VTOTAL_C. This is
	 * documented on the DDI_FUNC_CTL register description, EDP Input Select
	 * bits. */
	if (IS_HASWELL(dev_priv) && cpu_transcoder == TRANSCODER_EDP &&
	    (pipe == PIPE_B || pipe == PIPE_C))
		intel_de_write(dev_priv, VTOTAL(pipe),
		               intel_de_read(dev_priv, VTOTAL(cpu_transcoder)));

}

static void intel_set_pipe_src_size(const struct intel_crtc_state *crtc_state)
{
	struct intel_crtc *crtc = to_intel_crtc(crtc_state->uapi.crtc);
	struct drm_i915_private *dev_priv = to_i915(crtc->base.dev);
	enum pipe pipe = crtc->pipe;

	/* pipesrc controls the size that is scaled from, which should
	 * always be the user's requested size.
	 */
	intel_de_write(dev_priv, PIPESRC(pipe),
		       ((crtc_state->pipe_src_w - 1) << 16) | (crtc_state->pipe_src_h - 1));
}

static bool intel_pipe_is_interlaced(const struct intel_crtc_state *crtc_state)
{
	struct drm_i915_private *dev_priv = to_i915(crtc_state->uapi.crtc->dev);
	enum transcoder cpu_transcoder = crtc_state->cpu_transcoder;

	if (DISPLAY_VER(dev_priv) == 2)
		return false;

	if (DISPLAY_VER(dev_priv) >= 9 ||
	    IS_BROADWELL(dev_priv) || IS_HASWELL(dev_priv))
		return intel_de_read(dev_priv, PIPECONF(cpu_transcoder)) & PIPECONF_INTERLACE_MASK_HSW;
	else
		return intel_de_read(dev_priv, PIPECONF(cpu_transcoder)) & PIPECONF_INTERLACE_MASK;
}

static void intel_get_transcoder_timings(struct intel_crtc *crtc,
					 struct intel_crtc_state *pipe_config)
{
	struct drm_device *dev = crtc->base.dev;
	struct drm_i915_private *dev_priv = to_i915(dev);
	enum transcoder cpu_transcoder = pipe_config->cpu_transcoder;
	u32 tmp;

	tmp = intel_de_read(dev_priv, HTOTAL(cpu_transcoder));
	pipe_config->hw.adjusted_mode.crtc_hdisplay = (tmp & 0xffff) + 1;
	pipe_config->hw.adjusted_mode.crtc_htotal = ((tmp >> 16) & 0xffff) + 1;

	if (!transcoder_is_dsi(cpu_transcoder)) {
		tmp = intel_de_read(dev_priv, HBLANK(cpu_transcoder));
		pipe_config->hw.adjusted_mode.crtc_hblank_start =
							(tmp & 0xffff) + 1;
		pipe_config->hw.adjusted_mode.crtc_hblank_end =
						((tmp >> 16) & 0xffff) + 1;
	}
	tmp = intel_de_read(dev_priv, HSYNC(cpu_transcoder));
	pipe_config->hw.adjusted_mode.crtc_hsync_start = (tmp & 0xffff) + 1;
	pipe_config->hw.adjusted_mode.crtc_hsync_end = ((tmp >> 16) & 0xffff) + 1;

	tmp = intel_de_read(dev_priv, VTOTAL(cpu_transcoder));
	pipe_config->hw.adjusted_mode.crtc_vdisplay = (tmp & 0xffff) + 1;
	pipe_config->hw.adjusted_mode.crtc_vtotal = ((tmp >> 16) & 0xffff) + 1;

	if (!transcoder_is_dsi(cpu_transcoder)) {
		tmp = intel_de_read(dev_priv, VBLANK(cpu_transcoder));
		pipe_config->hw.adjusted_mode.crtc_vblank_start =
							(tmp & 0xffff) + 1;
		pipe_config->hw.adjusted_mode.crtc_vblank_end =
						((tmp >> 16) & 0xffff) + 1;
	}
	tmp = intel_de_read(dev_priv, VSYNC(cpu_transcoder));
	pipe_config->hw.adjusted_mode.crtc_vsync_start = (tmp & 0xffff) + 1;
	pipe_config->hw.adjusted_mode.crtc_vsync_end = ((tmp >> 16) & 0xffff) + 1;

	if (intel_pipe_is_interlaced(pipe_config)) {
		pipe_config->hw.adjusted_mode.flags |= DRM_MODE_FLAG_INTERLACE;
		pipe_config->hw.adjusted_mode.crtc_vtotal += 1;
		pipe_config->hw.adjusted_mode.crtc_vblank_end += 1;
	}
}

static void intel_get_pipe_src_size(struct intel_crtc *crtc,
				    struct intel_crtc_state *pipe_config)
{
	struct drm_device *dev = crtc->base.dev;
	struct drm_i915_private *dev_priv = to_i915(dev);
	u32 tmp;

	tmp = intel_de_read(dev_priv, PIPESRC(crtc->pipe));
	pipe_config->pipe_src_h = (tmp & 0xffff) + 1;
	pipe_config->pipe_src_w = ((tmp >> 16) & 0xffff) + 1;
}

static void i9xx_set_pipeconf(const struct intel_crtc_state *crtc_state)
{
	struct intel_crtc *crtc = to_intel_crtc(crtc_state->uapi.crtc);
	struct drm_i915_private *dev_priv = to_i915(crtc->base.dev);
	u32 pipeconf;

	pipeconf = 0;

	/* we keep both pipes enabled on 830 */
	if (IS_I830(dev_priv))
		pipeconf |= intel_de_read(dev_priv, PIPECONF(crtc->pipe)) & PIPECONF_ENABLE;

	if (crtc_state->double_wide)
		pipeconf |= PIPECONF_DOUBLE_WIDE;

	/* only g4x and later have fancy bpc/dither controls */
	if (IS_G4X(dev_priv) || IS_VALLEYVIEW(dev_priv) ||
	    IS_CHERRYVIEW(dev_priv)) {
		/* Bspec claims that we can't use dithering for 30bpp pipes. */
		if (crtc_state->dither && crtc_state->pipe_bpp != 30)
			pipeconf |= PIPECONF_DITHER_EN |
				    PIPECONF_DITHER_TYPE_SP;

		switch (crtc_state->pipe_bpp) {
		case 18:
			pipeconf |= PIPECONF_6BPC;
			break;
		case 24:
			pipeconf |= PIPECONF_8BPC;
			break;
		case 30:
			pipeconf |= PIPECONF_10BPC;
			break;
		default:
			/* Case prevented by intel_choose_pipe_bpp_dither. */
			BUG();
		}
	}

	if (crtc_state->hw.adjusted_mode.flags & DRM_MODE_FLAG_INTERLACE) {
		if (DISPLAY_VER(dev_priv) < 4 ||
		    intel_crtc_has_type(crtc_state, INTEL_OUTPUT_SDVO))
			pipeconf |= PIPECONF_INTERLACE_W_FIELD_INDICATION;
		else
			pipeconf |= PIPECONF_INTERLACE_W_SYNC_SHIFT;
	} else {
		pipeconf |= PIPECONF_PROGRESSIVE;
	}

	if ((IS_VALLEYVIEW(dev_priv) || IS_CHERRYVIEW(dev_priv)) &&
	     crtc_state->limited_color_range)
		pipeconf |= PIPECONF_COLOR_RANGE_SELECT;

	pipeconf |= PIPECONF_GAMMA_MODE(crtc_state->gamma_mode);

	pipeconf |= PIPECONF_FRAME_START_DELAY(dev_priv->framestart_delay - 1);

	intel_de_write(dev_priv, PIPECONF(crtc->pipe), pipeconf);
	intel_de_posting_read(dev_priv, PIPECONF(crtc->pipe));
}

static bool i9xx_has_pfit(struct drm_i915_private *dev_priv)
{
	if (IS_I830(dev_priv))
		return false;

	return DISPLAY_VER(dev_priv) >= 4 ||
		IS_PINEVIEW(dev_priv) || IS_MOBILE(dev_priv);
}

static void i9xx_get_pfit_config(struct intel_crtc_state *crtc_state)
{
	struct intel_crtc *crtc = to_intel_crtc(crtc_state->uapi.crtc);
	struct drm_i915_private *dev_priv = to_i915(crtc->base.dev);
	u32 tmp;

	if (!i9xx_has_pfit(dev_priv))
		return;

	tmp = intel_de_read(dev_priv, PFIT_CONTROL);
	if (!(tmp & PFIT_ENABLE))
		return;

	/* Check whether the pfit is attached to our pipe. */
	if (DISPLAY_VER(dev_priv) < 4) {
		if (crtc->pipe != PIPE_B)
			return;
	} else {
		if ((tmp & PFIT_PIPE_MASK) != (crtc->pipe << PFIT_PIPE_SHIFT))
			return;
	}

	crtc_state->gmch_pfit.control = tmp;
	crtc_state->gmch_pfit.pgm_ratios =
		intel_de_read(dev_priv, PFIT_PGM_RATIOS);
}

static void vlv_crtc_clock_get(struct intel_crtc *crtc,
			       struct intel_crtc_state *pipe_config)
{
	struct drm_device *dev = crtc->base.dev;
	struct drm_i915_private *dev_priv = to_i915(dev);
	enum pipe pipe = crtc->pipe;
	struct dpll clock;
	u32 mdiv;
	int refclk = 100000;

	/* In case of DSI, DPLL will not be used */
	if ((pipe_config->dpll_hw_state.dpll & DPLL_VCO_ENABLE) == 0)
		return;

	vlv_dpio_get(dev_priv);
	mdiv = vlv_dpio_read(dev_priv, pipe, VLV_PLL_DW3(pipe));
	vlv_dpio_put(dev_priv);

	clock.m1 = (mdiv >> DPIO_M1DIV_SHIFT) & 7;
	clock.m2 = mdiv & DPIO_M2DIV_MASK;
	clock.n = (mdiv >> DPIO_N_SHIFT) & 0xf;
	clock.p1 = (mdiv >> DPIO_P1_SHIFT) & 7;
	clock.p2 = (mdiv >> DPIO_P2_SHIFT) & 0x1f;

	pipe_config->port_clock = vlv_calc_dpll_params(refclk, &clock);
}

static void chv_crtc_clock_get(struct intel_crtc *crtc,
			       struct intel_crtc_state *pipe_config)
{
	struct drm_device *dev = crtc->base.dev;
	struct drm_i915_private *dev_priv = to_i915(dev);
	enum pipe pipe = crtc->pipe;
	enum dpio_channel port = vlv_pipe_to_channel(pipe);
	struct dpll clock;
	u32 cmn_dw13, pll_dw0, pll_dw1, pll_dw2, pll_dw3;
	int refclk = 100000;

	/* In case of DSI, DPLL will not be used */
	if ((pipe_config->dpll_hw_state.dpll & DPLL_VCO_ENABLE) == 0)
		return;

	vlv_dpio_get(dev_priv);
	cmn_dw13 = vlv_dpio_read(dev_priv, pipe, CHV_CMN_DW13(port));
	pll_dw0 = vlv_dpio_read(dev_priv, pipe, CHV_PLL_DW0(port));
	pll_dw1 = vlv_dpio_read(dev_priv, pipe, CHV_PLL_DW1(port));
	pll_dw2 = vlv_dpio_read(dev_priv, pipe, CHV_PLL_DW2(port));
	pll_dw3 = vlv_dpio_read(dev_priv, pipe, CHV_PLL_DW3(port));
	vlv_dpio_put(dev_priv);

	clock.m1 = (pll_dw1 & 0x7) == DPIO_CHV_M1_DIV_BY_2 ? 2 : 0;
	clock.m2 = (pll_dw0 & 0xff) << 22;
	if (pll_dw3 & DPIO_CHV_FRAC_DIV_EN)
		clock.m2 |= pll_dw2 & 0x3fffff;
	clock.n = (pll_dw1 >> DPIO_CHV_N_DIV_SHIFT) & 0xf;
	clock.p1 = (cmn_dw13 >> DPIO_CHV_P1_DIV_SHIFT) & 0x7;
	clock.p2 = (cmn_dw13 >> DPIO_CHV_P2_DIV_SHIFT) & 0x1f;

	pipe_config->port_clock = chv_calc_dpll_params(refclk, &clock);
}

static enum intel_output_format
bdw_get_pipemisc_output_format(struct intel_crtc *crtc)
{
	struct drm_i915_private *dev_priv = to_i915(crtc->base.dev);
	u32 tmp;

	tmp = intel_de_read(dev_priv, PIPEMISC(crtc->pipe));

	if (tmp & PIPEMISC_YUV420_ENABLE) {
		/* We support 4:2:0 in full blend mode only */
		drm_WARN_ON(&dev_priv->drm,
			    (tmp & PIPEMISC_YUV420_MODE_FULL_BLEND) == 0);

		return INTEL_OUTPUT_FORMAT_YCBCR420;
	} else if (tmp & PIPEMISC_OUTPUT_COLORSPACE_YUV) {
		return INTEL_OUTPUT_FORMAT_YCBCR444;
	} else {
		return INTEL_OUTPUT_FORMAT_RGB;
	}
}

static void i9xx_get_pipe_color_config(struct intel_crtc_state *crtc_state)
{
	struct intel_crtc *crtc = to_intel_crtc(crtc_state->uapi.crtc);
	struct intel_plane *plane = to_intel_plane(crtc->base.primary);
	struct drm_i915_private *dev_priv = to_i915(crtc->base.dev);
	enum i9xx_plane_id i9xx_plane = plane->i9xx_plane;
	u32 tmp;

	tmp = intel_de_read(dev_priv, DSPCNTR(i9xx_plane));

	if (tmp & DISPPLANE_GAMMA_ENABLE)
		crtc_state->gamma_enable = true;

	if (!HAS_GMCH(dev_priv) &&
	    tmp & DISPPLANE_PIPE_CSC_ENABLE)
		crtc_state->csc_enable = true;
}

static bool i9xx_get_pipe_config(struct intel_crtc *crtc,
				 struct intel_crtc_state *pipe_config)
{
	struct drm_i915_private *dev_priv = to_i915(crtc->base.dev);
	enum intel_display_power_domain power_domain;
	intel_wakeref_t wakeref;
	u32 tmp;
	bool ret;

	power_domain = POWER_DOMAIN_PIPE(crtc->pipe);
	wakeref = intel_display_power_get_if_enabled(dev_priv, power_domain);
	if (!wakeref)
		return false;

	pipe_config->output_format = INTEL_OUTPUT_FORMAT_RGB;
	pipe_config->cpu_transcoder = (enum transcoder) crtc->pipe;
	pipe_config->shared_dpll = NULL;

	ret = false;

	tmp = intel_de_read(dev_priv, PIPECONF(crtc->pipe));
	if (!(tmp & PIPECONF_ENABLE))
		goto out;

	if (IS_G4X(dev_priv) || IS_VALLEYVIEW(dev_priv) ||
	    IS_CHERRYVIEW(dev_priv)) {
		switch (tmp & PIPECONF_BPC_MASK) {
		case PIPECONF_6BPC:
			pipe_config->pipe_bpp = 18;
			break;
		case PIPECONF_8BPC:
			pipe_config->pipe_bpp = 24;
			break;
		case PIPECONF_10BPC:
			pipe_config->pipe_bpp = 30;
			break;
		default:
			break;
		}
	}

	if ((IS_VALLEYVIEW(dev_priv) || IS_CHERRYVIEW(dev_priv)) &&
	    (tmp & PIPECONF_COLOR_RANGE_SELECT))
		pipe_config->limited_color_range = true;

	pipe_config->gamma_mode = (tmp & PIPECONF_GAMMA_MODE_MASK_I9XX) >>
		PIPECONF_GAMMA_MODE_SHIFT;

	if (IS_CHERRYVIEW(dev_priv))
		pipe_config->cgm_mode = intel_de_read(dev_priv,
						      CGM_PIPE_MODE(crtc->pipe));

	i9xx_get_pipe_color_config(pipe_config);
	intel_color_get_config(pipe_config);

	if (DISPLAY_VER(dev_priv) < 4)
		pipe_config->double_wide = tmp & PIPECONF_DOUBLE_WIDE;

	intel_get_transcoder_timings(crtc, pipe_config);
	intel_get_pipe_src_size(crtc, pipe_config);

	i9xx_get_pfit_config(pipe_config);

	if (DISPLAY_VER(dev_priv) >= 4) {
		/* No way to read it out on pipes B and C */
		if (IS_CHERRYVIEW(dev_priv) && crtc->pipe != PIPE_A)
			tmp = dev_priv->chv_dpll_md[crtc->pipe];
		else
			tmp = intel_de_read(dev_priv, DPLL_MD(crtc->pipe));
		pipe_config->pixel_multiplier =
			((tmp & DPLL_MD_UDI_MULTIPLIER_MASK)
			 >> DPLL_MD_UDI_MULTIPLIER_SHIFT) + 1;
		pipe_config->dpll_hw_state.dpll_md = tmp;
	} else if (IS_I945G(dev_priv) || IS_I945GM(dev_priv) ||
		   IS_G33(dev_priv) || IS_PINEVIEW(dev_priv)) {
		tmp = intel_de_read(dev_priv, DPLL(crtc->pipe));
		pipe_config->pixel_multiplier =
			((tmp & SDVO_MULTIPLIER_MASK)
			 >> SDVO_MULTIPLIER_SHIFT_HIRES) + 1;
	} else {
		/* Note that on i915G/GM the pixel multiplier is in the sdvo
		 * port and will be fixed up in the encoder->get_config
		 * function. */
		pipe_config->pixel_multiplier = 1;
	}
	pipe_config->dpll_hw_state.dpll = intel_de_read(dev_priv,
							DPLL(crtc->pipe));
	if (!IS_VALLEYVIEW(dev_priv) && !IS_CHERRYVIEW(dev_priv)) {
		pipe_config->dpll_hw_state.fp0 = intel_de_read(dev_priv,
							       FP0(crtc->pipe));
		pipe_config->dpll_hw_state.fp1 = intel_de_read(dev_priv,
							       FP1(crtc->pipe));
	} else {
		/* Mask out read-only status bits. */
		pipe_config->dpll_hw_state.dpll &= ~(DPLL_LOCK_VLV |
						     DPLL_PORTC_READY_MASK |
						     DPLL_PORTB_READY_MASK);
	}

	if (IS_CHERRYVIEW(dev_priv))
		chv_crtc_clock_get(crtc, pipe_config);
	else if (IS_VALLEYVIEW(dev_priv))
		vlv_crtc_clock_get(crtc, pipe_config);
	else
		i9xx_crtc_clock_get(crtc, pipe_config);

	/*
	 * Normally the dotclock is filled in by the encoder .get_config()
	 * but in case the pipe is enabled w/o any ports we need a sane
	 * default.
	 */
	pipe_config->hw.adjusted_mode.crtc_clock =
		pipe_config->port_clock / pipe_config->pixel_multiplier;

	ret = true;

out:
	intel_display_power_put(dev_priv, power_domain, wakeref);

	return ret;
}

static void ilk_init_pch_refclk(struct drm_i915_private *dev_priv)
{
	struct intel_encoder *encoder;
	int i;
	u32 val, final;
	bool has_lvds = false;
	bool has_cpu_edp = false;
	bool has_panel = false;
	bool has_ck505 = false;
	bool can_ssc = false;
	bool using_ssc_source = false;

	/* We need to take the global config into account */
	for_each_intel_encoder(&dev_priv->drm, encoder) {
		switch (encoder->type) {
		case INTEL_OUTPUT_LVDS:
			has_panel = true;
			has_lvds = true;
			break;
		case INTEL_OUTPUT_EDP:
			has_panel = true;
			if (encoder->port == PORT_A)
				has_cpu_edp = true;
			break;
		default:
			break;
		}
	}

	if (HAS_PCH_IBX(dev_priv)) {
		has_ck505 = dev_priv->vbt.display_clock_mode;
		can_ssc = has_ck505;
	} else {
		has_ck505 = false;
		can_ssc = true;
	}

	/* Check if any DPLLs are using the SSC source */
	for (i = 0; i < dev_priv->dpll.num_shared_dpll; i++) {
		u32 temp = intel_de_read(dev_priv, PCH_DPLL(i));

		if (!(temp & DPLL_VCO_ENABLE))
			continue;

		if ((temp & PLL_REF_INPUT_MASK) ==
		    PLLB_REF_INPUT_SPREADSPECTRUMIN) {
			using_ssc_source = true;
			break;
		}
	}

	drm_dbg_kms(&dev_priv->drm,
		    "has_panel %d has_lvds %d has_ck505 %d using_ssc_source %d\n",
		    has_panel, has_lvds, has_ck505, using_ssc_source);

	/* Ironlake: try to setup display ref clock before DPLL
	 * enabling. This is only under driver's control after
	 * PCH B stepping, previous chipset stepping should be
	 * ignoring this setting.
	 */
	val = intel_de_read(dev_priv, PCH_DREF_CONTROL);

	/* As we must carefully and slowly disable/enable each source in turn,
	 * compute the final state we want first and check if we need to
	 * make any changes at all.
	 */
	final = val;
	final &= ~DREF_NONSPREAD_SOURCE_MASK;
	if (has_ck505)
		final |= DREF_NONSPREAD_CK505_ENABLE;
	else
		final |= DREF_NONSPREAD_SOURCE_ENABLE;

	final &= ~DREF_SSC_SOURCE_MASK;
	final &= ~DREF_CPU_SOURCE_OUTPUT_MASK;
	final &= ~DREF_SSC1_ENABLE;

	if (has_panel) {
		final |= DREF_SSC_SOURCE_ENABLE;

		if (intel_panel_use_ssc(dev_priv) && can_ssc)
			final |= DREF_SSC1_ENABLE;

		if (has_cpu_edp) {
			if (intel_panel_use_ssc(dev_priv) && can_ssc)
				final |= DREF_CPU_SOURCE_OUTPUT_DOWNSPREAD;
			else
				final |= DREF_CPU_SOURCE_OUTPUT_NONSPREAD;
		} else
			final |= DREF_CPU_SOURCE_OUTPUT_DISABLE;
	} else if (using_ssc_source) {
		final |= DREF_SSC_SOURCE_ENABLE;
		final |= DREF_SSC1_ENABLE;
	}

	if (final == val)
		return;

	/* Always enable nonspread source */
	val &= ~DREF_NONSPREAD_SOURCE_MASK;

	if (has_ck505)
		val |= DREF_NONSPREAD_CK505_ENABLE;
	else
		val |= DREF_NONSPREAD_SOURCE_ENABLE;

	if (has_panel) {
		val &= ~DREF_SSC_SOURCE_MASK;
		val |= DREF_SSC_SOURCE_ENABLE;

		/* SSC must be turned on before enabling the CPU output  */
		if (intel_panel_use_ssc(dev_priv) && can_ssc) {
			drm_dbg_kms(&dev_priv->drm, "Using SSC on panel\n");
			val |= DREF_SSC1_ENABLE;
		} else
			val &= ~DREF_SSC1_ENABLE;

		/* Get SSC going before enabling the outputs */
		intel_de_write(dev_priv, PCH_DREF_CONTROL, val);
		intel_de_posting_read(dev_priv, PCH_DREF_CONTROL);
		udelay(200);

		val &= ~DREF_CPU_SOURCE_OUTPUT_MASK;

		/* Enable CPU source on CPU attached eDP */
		if (has_cpu_edp) {
			if (intel_panel_use_ssc(dev_priv) && can_ssc) {
				drm_dbg_kms(&dev_priv->drm,
					    "Using SSC on eDP\n");
				val |= DREF_CPU_SOURCE_OUTPUT_DOWNSPREAD;
			} else
				val |= DREF_CPU_SOURCE_OUTPUT_NONSPREAD;
		} else
			val |= DREF_CPU_SOURCE_OUTPUT_DISABLE;

		intel_de_write(dev_priv, PCH_DREF_CONTROL, val);
		intel_de_posting_read(dev_priv, PCH_DREF_CONTROL);
		udelay(200);
	} else {
		drm_dbg_kms(&dev_priv->drm, "Disabling CPU source output\n");

		val &= ~DREF_CPU_SOURCE_OUTPUT_MASK;

		/* Turn off CPU output */
		val |= DREF_CPU_SOURCE_OUTPUT_DISABLE;

		intel_de_write(dev_priv, PCH_DREF_CONTROL, val);
		intel_de_posting_read(dev_priv, PCH_DREF_CONTROL);
		udelay(200);

		if (!using_ssc_source) {
			drm_dbg_kms(&dev_priv->drm, "Disabling SSC source\n");

			/* Turn off the SSC source */
			val &= ~DREF_SSC_SOURCE_MASK;
			val |= DREF_SSC_SOURCE_DISABLE;

			/* Turn off SSC1 */
			val &= ~DREF_SSC1_ENABLE;

			intel_de_write(dev_priv, PCH_DREF_CONTROL, val);
			intel_de_posting_read(dev_priv, PCH_DREF_CONTROL);
			udelay(200);
		}
	}

	BUG_ON(val != final);
}

static void lpt_reset_fdi_mphy(struct drm_i915_private *dev_priv)
{
	u32 tmp;

	tmp = intel_de_read(dev_priv, SOUTH_CHICKEN2);
	tmp |= FDI_MPHY_IOSFSB_RESET_CTL;
	intel_de_write(dev_priv, SOUTH_CHICKEN2, tmp);

	if (wait_for_us(intel_de_read(dev_priv, SOUTH_CHICKEN2) &
			FDI_MPHY_IOSFSB_RESET_STATUS, 100))
		drm_err(&dev_priv->drm, "FDI mPHY reset assert timeout\n");

	tmp = intel_de_read(dev_priv, SOUTH_CHICKEN2);
	tmp &= ~FDI_MPHY_IOSFSB_RESET_CTL;
	intel_de_write(dev_priv, SOUTH_CHICKEN2, tmp);

	if (wait_for_us((intel_de_read(dev_priv, SOUTH_CHICKEN2) &
			 FDI_MPHY_IOSFSB_RESET_STATUS) == 0, 100))
		drm_err(&dev_priv->drm, "FDI mPHY reset de-assert timeout\n");
}

/* WaMPhyProgramming:hsw */
static void lpt_program_fdi_mphy(struct drm_i915_private *dev_priv)
{
	u32 tmp;

	tmp = intel_sbi_read(dev_priv, 0x8008, SBI_MPHY);
	tmp &= ~(0xFF << 24);
	tmp |= (0x12 << 24);
	intel_sbi_write(dev_priv, 0x8008, tmp, SBI_MPHY);

	tmp = intel_sbi_read(dev_priv, 0x2008, SBI_MPHY);
	tmp |= (1 << 11);
	intel_sbi_write(dev_priv, 0x2008, tmp, SBI_MPHY);

	tmp = intel_sbi_read(dev_priv, 0x2108, SBI_MPHY);
	tmp |= (1 << 11);
	intel_sbi_write(dev_priv, 0x2108, tmp, SBI_MPHY);

	tmp = intel_sbi_read(dev_priv, 0x206C, SBI_MPHY);
	tmp |= (1 << 24) | (1 << 21) | (1 << 18);
	intel_sbi_write(dev_priv, 0x206C, tmp, SBI_MPHY);

	tmp = intel_sbi_read(dev_priv, 0x216C, SBI_MPHY);
	tmp |= (1 << 24) | (1 << 21) | (1 << 18);
	intel_sbi_write(dev_priv, 0x216C, tmp, SBI_MPHY);

	tmp = intel_sbi_read(dev_priv, 0x2080, SBI_MPHY);
	tmp &= ~(7 << 13);
	tmp |= (5 << 13);
	intel_sbi_write(dev_priv, 0x2080, tmp, SBI_MPHY);

	tmp = intel_sbi_read(dev_priv, 0x2180, SBI_MPHY);
	tmp &= ~(7 << 13);
	tmp |= (5 << 13);
	intel_sbi_write(dev_priv, 0x2180, tmp, SBI_MPHY);

	tmp = intel_sbi_read(dev_priv, 0x208C, SBI_MPHY);
	tmp &= ~0xFF;
	tmp |= 0x1C;
	intel_sbi_write(dev_priv, 0x208C, tmp, SBI_MPHY);

	tmp = intel_sbi_read(dev_priv, 0x218C, SBI_MPHY);
	tmp &= ~0xFF;
	tmp |= 0x1C;
	intel_sbi_write(dev_priv, 0x218C, tmp, SBI_MPHY);

	tmp = intel_sbi_read(dev_priv, 0x2098, SBI_MPHY);
	tmp &= ~(0xFF << 16);
	tmp |= (0x1C << 16);
	intel_sbi_write(dev_priv, 0x2098, tmp, SBI_MPHY);

	tmp = intel_sbi_read(dev_priv, 0x2198, SBI_MPHY);
	tmp &= ~(0xFF << 16);
	tmp |= (0x1C << 16);
	intel_sbi_write(dev_priv, 0x2198, tmp, SBI_MPHY);

	tmp = intel_sbi_read(dev_priv, 0x20C4, SBI_MPHY);
	tmp |= (1 << 27);
	intel_sbi_write(dev_priv, 0x20C4, tmp, SBI_MPHY);

	tmp = intel_sbi_read(dev_priv, 0x21C4, SBI_MPHY);
	tmp |= (1 << 27);
	intel_sbi_write(dev_priv, 0x21C4, tmp, SBI_MPHY);

	tmp = intel_sbi_read(dev_priv, 0x20EC, SBI_MPHY);
	tmp &= ~(0xF << 28);
	tmp |= (4 << 28);
	intel_sbi_write(dev_priv, 0x20EC, tmp, SBI_MPHY);

	tmp = intel_sbi_read(dev_priv, 0x21EC, SBI_MPHY);
	tmp &= ~(0xF << 28);
	tmp |= (4 << 28);
	intel_sbi_write(dev_priv, 0x21EC, tmp, SBI_MPHY);
}

/* Implements 3 different sequences from BSpec chapter "Display iCLK
 * Programming" based on the parameters passed:
 * - Sequence to enable CLKOUT_DP
 * - Sequence to enable CLKOUT_DP without spread
 * - Sequence to enable CLKOUT_DP for FDI usage and configure PCH FDI I/O
 */
static void lpt_enable_clkout_dp(struct drm_i915_private *dev_priv,
				 bool with_spread, bool with_fdi)
{
	u32 reg, tmp;

	if (drm_WARN(&dev_priv->drm, with_fdi && !with_spread,
		     "FDI requires downspread\n"))
		with_spread = true;
	if (drm_WARN(&dev_priv->drm, HAS_PCH_LPT_LP(dev_priv) &&
		     with_fdi, "LP PCH doesn't have FDI\n"))
		with_fdi = false;

	mutex_lock(&dev_priv->sb_lock);

	tmp = intel_sbi_read(dev_priv, SBI_SSCCTL, SBI_ICLK);
	tmp &= ~SBI_SSCCTL_DISABLE;
	tmp |= SBI_SSCCTL_PATHALT;
	intel_sbi_write(dev_priv, SBI_SSCCTL, tmp, SBI_ICLK);

	udelay(24);

	if (with_spread) {
		tmp = intel_sbi_read(dev_priv, SBI_SSCCTL, SBI_ICLK);
		tmp &= ~SBI_SSCCTL_PATHALT;
		intel_sbi_write(dev_priv, SBI_SSCCTL, tmp, SBI_ICLK);

		if (with_fdi) {
			lpt_reset_fdi_mphy(dev_priv);
			lpt_program_fdi_mphy(dev_priv);
		}
	}

	reg = HAS_PCH_LPT_LP(dev_priv) ? SBI_GEN0 : SBI_DBUFF0;
	tmp = intel_sbi_read(dev_priv, reg, SBI_ICLK);
	tmp |= SBI_GEN0_CFG_BUFFENABLE_DISABLE;
	intel_sbi_write(dev_priv, reg, tmp, SBI_ICLK);

	mutex_unlock(&dev_priv->sb_lock);
}

/* Sequence to disable CLKOUT_DP */
void lpt_disable_clkout_dp(struct drm_i915_private *dev_priv)
{
	u32 reg, tmp;

	mutex_lock(&dev_priv->sb_lock);

	reg = HAS_PCH_LPT_LP(dev_priv) ? SBI_GEN0 : SBI_DBUFF0;
	tmp = intel_sbi_read(dev_priv, reg, SBI_ICLK);
	tmp &= ~SBI_GEN0_CFG_BUFFENABLE_DISABLE;
	intel_sbi_write(dev_priv, reg, tmp, SBI_ICLK);

	tmp = intel_sbi_read(dev_priv, SBI_SSCCTL, SBI_ICLK);
	if (!(tmp & SBI_SSCCTL_DISABLE)) {
		if (!(tmp & SBI_SSCCTL_PATHALT)) {
			tmp |= SBI_SSCCTL_PATHALT;
			intel_sbi_write(dev_priv, SBI_SSCCTL, tmp, SBI_ICLK);
			udelay(32);
		}
		tmp |= SBI_SSCCTL_DISABLE;
		intel_sbi_write(dev_priv, SBI_SSCCTL, tmp, SBI_ICLK);
	}

	mutex_unlock(&dev_priv->sb_lock);
}

#define BEND_IDX(steps) ((50 + (steps)) / 5)

static const u16 sscdivintphase[] = {
	[BEND_IDX( 50)] = 0x3B23,
	[BEND_IDX( 45)] = 0x3B23,
	[BEND_IDX( 40)] = 0x3C23,
	[BEND_IDX( 35)] = 0x3C23,
	[BEND_IDX( 30)] = 0x3D23,
	[BEND_IDX( 25)] = 0x3D23,
	[BEND_IDX( 20)] = 0x3E23,
	[BEND_IDX( 15)] = 0x3E23,
	[BEND_IDX( 10)] = 0x3F23,
	[BEND_IDX(  5)] = 0x3F23,
	[BEND_IDX(  0)] = 0x0025,
	[BEND_IDX( -5)] = 0x0025,
	[BEND_IDX(-10)] = 0x0125,
	[BEND_IDX(-15)] = 0x0125,
	[BEND_IDX(-20)] = 0x0225,
	[BEND_IDX(-25)] = 0x0225,
	[BEND_IDX(-30)] = 0x0325,
	[BEND_IDX(-35)] = 0x0325,
	[BEND_IDX(-40)] = 0x0425,
	[BEND_IDX(-45)] = 0x0425,
	[BEND_IDX(-50)] = 0x0525,
};

/*
 * Bend CLKOUT_DP
 * steps -50 to 50 inclusive, in steps of 5
 * < 0 slow down the clock, > 0 speed up the clock, 0 == no bend (135MHz)
 * change in clock period = -(steps / 10) * 5.787 ps
 */
static void lpt_bend_clkout_dp(struct drm_i915_private *dev_priv, int steps)
{
	u32 tmp;
	int idx = BEND_IDX(steps);

	if (drm_WARN_ON(&dev_priv->drm, steps % 5 != 0))
		return;

	if (drm_WARN_ON(&dev_priv->drm, idx >= ARRAY_SIZE(sscdivintphase)))
		return;

	mutex_lock(&dev_priv->sb_lock);

	if (steps % 10 != 0)
		tmp = 0xAAAAAAAB;
	else
		tmp = 0x00000000;
	intel_sbi_write(dev_priv, SBI_SSCDITHPHASE, tmp, SBI_ICLK);

	tmp = intel_sbi_read(dev_priv, SBI_SSCDIVINTPHASE, SBI_ICLK);
	tmp &= 0xffff0000;
	tmp |= sscdivintphase[idx];
	intel_sbi_write(dev_priv, SBI_SSCDIVINTPHASE, tmp, SBI_ICLK);

	mutex_unlock(&dev_priv->sb_lock);
}

#undef BEND_IDX

static bool spll_uses_pch_ssc(struct drm_i915_private *dev_priv)
{
	u32 fuse_strap = intel_de_read(dev_priv, FUSE_STRAP);
	u32 ctl = intel_de_read(dev_priv, SPLL_CTL);

	if ((ctl & SPLL_PLL_ENABLE) == 0)
		return false;

	if ((ctl & SPLL_REF_MASK) == SPLL_REF_MUXED_SSC &&
	    (fuse_strap & HSW_CPU_SSC_ENABLE) == 0)
		return true;

	if (IS_BROADWELL(dev_priv) &&
	    (ctl & SPLL_REF_MASK) == SPLL_REF_PCH_SSC_BDW)
		return true;

	return false;
}

static bool wrpll_uses_pch_ssc(struct drm_i915_private *dev_priv,
			       enum intel_dpll_id id)
{
	u32 fuse_strap = intel_de_read(dev_priv, FUSE_STRAP);
	u32 ctl = intel_de_read(dev_priv, WRPLL_CTL(id));

	if ((ctl & WRPLL_PLL_ENABLE) == 0)
		return false;

	if ((ctl & WRPLL_REF_MASK) == WRPLL_REF_PCH_SSC)
		return true;

	if ((IS_BROADWELL(dev_priv) || IS_HSW_ULT(dev_priv)) &&
	    (ctl & WRPLL_REF_MASK) == WRPLL_REF_MUXED_SSC_BDW &&
	    (fuse_strap & HSW_CPU_SSC_ENABLE) == 0)
		return true;

	return false;
}

static void lpt_init_pch_refclk(struct drm_i915_private *dev_priv)
{
	struct intel_encoder *encoder;
	bool has_fdi = false;

	for_each_intel_encoder(&dev_priv->drm, encoder) {
		switch (encoder->type) {
		case INTEL_OUTPUT_ANALOG:
			has_fdi = true;
			break;
		default:
			break;
		}
	}

	/*
	 * The BIOS may have decided to use the PCH SSC
	 * reference so we must not disable it until the
	 * relevant PLLs have stopped relying on it. We'll
	 * just leave the PCH SSC reference enabled in case
	 * any active PLL is using it. It will get disabled
	 * after runtime suspend if we don't have FDI.
	 *
	 * TODO: Move the whole reference clock handling
	 * to the modeset sequence proper so that we can
	 * actually enable/disable/reconfigure these things
	 * safely. To do that we need to introduce a real
	 * clock hierarchy. That would also allow us to do
	 * clock bending finally.
	 */
	dev_priv->pch_ssc_use = 0;

	if (spll_uses_pch_ssc(dev_priv)) {
		drm_dbg_kms(&dev_priv->drm, "SPLL using PCH SSC\n");
		dev_priv->pch_ssc_use |= BIT(DPLL_ID_SPLL);
	}

	if (wrpll_uses_pch_ssc(dev_priv, DPLL_ID_WRPLL1)) {
		drm_dbg_kms(&dev_priv->drm, "WRPLL1 using PCH SSC\n");
		dev_priv->pch_ssc_use |= BIT(DPLL_ID_WRPLL1);
	}

	if (wrpll_uses_pch_ssc(dev_priv, DPLL_ID_WRPLL2)) {
		drm_dbg_kms(&dev_priv->drm, "WRPLL2 using PCH SSC\n");
		dev_priv->pch_ssc_use |= BIT(DPLL_ID_WRPLL2);
	}

	if (dev_priv->pch_ssc_use)
		return;

	if (has_fdi) {
		lpt_bend_clkout_dp(dev_priv, 0);
		lpt_enable_clkout_dp(dev_priv, true, true);
	} else {
		lpt_disable_clkout_dp(dev_priv);
	}
}

/*
 * Initialize reference clocks when the driver loads
 */
void intel_init_pch_refclk(struct drm_i915_private *dev_priv)
{
	if (HAS_PCH_IBX(dev_priv) || HAS_PCH_CPT(dev_priv))
		ilk_init_pch_refclk(dev_priv);
	else if (HAS_PCH_LPT(dev_priv))
		lpt_init_pch_refclk(dev_priv);
}

static void ilk_set_pipeconf(const struct intel_crtc_state *crtc_state)
{
	struct intel_crtc *crtc = to_intel_crtc(crtc_state->uapi.crtc);
	struct drm_i915_private *dev_priv = to_i915(crtc->base.dev);
	enum pipe pipe = crtc->pipe;
	u32 val;

	val = 0;

	switch (crtc_state->pipe_bpp) {
	case 18:
		val |= PIPECONF_6BPC;
		break;
	case 24:
		val |= PIPECONF_8BPC;
		break;
	case 30:
		val |= PIPECONF_10BPC;
		break;
	case 36:
		val |= PIPECONF_12BPC;
		break;
	default:
		/* Case prevented by intel_choose_pipe_bpp_dither. */
		BUG();
	}

	if (crtc_state->dither)
		val |= (PIPECONF_DITHER_EN | PIPECONF_DITHER_TYPE_SP);

	if (crtc_state->hw.adjusted_mode.flags & DRM_MODE_FLAG_INTERLACE)
		val |= PIPECONF_INTERLACED_ILK;
	else
		val |= PIPECONF_PROGRESSIVE;

	/*
	 * This would end up with an odd purple hue over
	 * the entire display. Make sure we don't do it.
	 */
	drm_WARN_ON(&dev_priv->drm, crtc_state->limited_color_range &&
		    crtc_state->output_format != INTEL_OUTPUT_FORMAT_RGB);

	if (crtc_state->limited_color_range &&
	    !intel_crtc_has_type(crtc_state, INTEL_OUTPUT_SDVO))
		val |= PIPECONF_COLOR_RANGE_SELECT;

	if (crtc_state->output_format != INTEL_OUTPUT_FORMAT_RGB)
		val |= PIPECONF_OUTPUT_COLORSPACE_YUV709;

	val |= PIPECONF_GAMMA_MODE(crtc_state->gamma_mode);

	val |= PIPECONF_FRAME_START_DELAY(dev_priv->framestart_delay - 1);

	intel_de_write(dev_priv, PIPECONF(pipe), val);
	intel_de_posting_read(dev_priv, PIPECONF(pipe));
}

static void hsw_set_pipeconf(const struct intel_crtc_state *crtc_state)
{
	struct intel_crtc *crtc = to_intel_crtc(crtc_state->uapi.crtc);
	struct drm_i915_private *dev_priv = to_i915(crtc->base.dev);
	enum transcoder cpu_transcoder = crtc_state->cpu_transcoder;
	u32 val = 0;

	if (IS_HASWELL(dev_priv) && crtc_state->dither)
		val |= (PIPECONF_DITHER_EN | PIPECONF_DITHER_TYPE_SP);

	if (crtc_state->hw.adjusted_mode.flags & DRM_MODE_FLAG_INTERLACE)
		val |= PIPECONF_INTERLACED_ILK;
	else
		val |= PIPECONF_PROGRESSIVE;

	if (IS_HASWELL(dev_priv) &&
	    crtc_state->output_format != INTEL_OUTPUT_FORMAT_RGB)
		val |= PIPECONF_OUTPUT_COLORSPACE_YUV_HSW;

	intel_de_write(dev_priv, PIPECONF(cpu_transcoder), val);
	intel_de_posting_read(dev_priv, PIPECONF(cpu_transcoder));
}

static void bdw_set_pipemisc(const struct intel_crtc_state *crtc_state)
{
	struct intel_crtc *crtc = to_intel_crtc(crtc_state->uapi.crtc);
	struct drm_i915_private *dev_priv = to_i915(crtc->base.dev);
	u32 val = 0;

	switch (crtc_state->pipe_bpp) {
	case 18:
		val |= PIPEMISC_DITHER_6_BPC;
		break;
	case 24:
		val |= PIPEMISC_DITHER_8_BPC;
		break;
	case 30:
		val |= PIPEMISC_DITHER_10_BPC;
		break;
	case 36:
		val |= PIPEMISC_DITHER_12_BPC;
		break;
	default:
		MISSING_CASE(crtc_state->pipe_bpp);
		break;
	}

	if (crtc_state->dither)
		val |= PIPEMISC_DITHER_ENABLE | PIPEMISC_DITHER_TYPE_SP;

	if (crtc_state->output_format == INTEL_OUTPUT_FORMAT_YCBCR420 ||
	    crtc_state->output_format == INTEL_OUTPUT_FORMAT_YCBCR444)
		val |= PIPEMISC_OUTPUT_COLORSPACE_YUV;

	if (crtc_state->output_format == INTEL_OUTPUT_FORMAT_YCBCR420)
		val |= PIPEMISC_YUV420_ENABLE |
			PIPEMISC_YUV420_MODE_FULL_BLEND;

	if (DISPLAY_VER(dev_priv) >= 11 &&
	    (crtc_state->active_planes & ~(icl_hdr_plane_mask() |
					   BIT(PLANE_CURSOR))) == 0)
		val |= PIPEMISC_HDR_MODE_PRECISION;

	if (DISPLAY_VER(dev_priv) >= 12)
		val |= PIPEMISC_PIXEL_ROUNDING_TRUNC;

	intel_de_write(dev_priv, PIPEMISC(crtc->pipe), val);
}

int bdw_get_pipemisc_bpp(struct intel_crtc *crtc)
{
	struct drm_i915_private *dev_priv = to_i915(crtc->base.dev);
	u32 tmp;

	tmp = intel_de_read(dev_priv, PIPEMISC(crtc->pipe));

	switch (tmp & PIPEMISC_DITHER_BPC_MASK) {
	case PIPEMISC_DITHER_6_BPC:
		return 18;
	case PIPEMISC_DITHER_8_BPC:
		return 24;
	case PIPEMISC_DITHER_10_BPC:
		return 30;
	case PIPEMISC_DITHER_12_BPC:
		return 36;
	default:
		MISSING_CASE(tmp);
		return 0;
	}
}

int ilk_get_lanes_required(int target_clock, int link_bw, int bpp)
{
	/*
	 * Account for spread spectrum to avoid
	 * oversubscribing the link. Max center spread
	 * is 2.5%; use 5% for safety's sake.
	 */
	u32 bps = target_clock * bpp * 21 / 20;
	return DIV_ROUND_UP(bps, link_bw * 8);
}

static void intel_pch_transcoder_get_m_n(struct intel_crtc *crtc,
					 struct intel_link_m_n *m_n)
{
	struct drm_device *dev = crtc->base.dev;
	struct drm_i915_private *dev_priv = to_i915(dev);
	enum pipe pipe = crtc->pipe;

	m_n->link_m = intel_de_read(dev_priv, PCH_TRANS_LINK_M1(pipe));
	m_n->link_n = intel_de_read(dev_priv, PCH_TRANS_LINK_N1(pipe));
	m_n->gmch_m = intel_de_read(dev_priv, PCH_TRANS_DATA_M1(pipe))
		& ~TU_SIZE_MASK;
	m_n->gmch_n = intel_de_read(dev_priv, PCH_TRANS_DATA_N1(pipe));
	m_n->tu = ((intel_de_read(dev_priv, PCH_TRANS_DATA_M1(pipe))
		    & TU_SIZE_MASK) >> TU_SIZE_SHIFT) + 1;
}

static void intel_cpu_transcoder_get_m_n(struct intel_crtc *crtc,
					 enum transcoder transcoder,
					 struct intel_link_m_n *m_n,
					 struct intel_link_m_n *m2_n2)
{
	struct drm_i915_private *dev_priv = to_i915(crtc->base.dev);
	enum pipe pipe = crtc->pipe;

	if (DISPLAY_VER(dev_priv) >= 5) {
		m_n->link_m = intel_de_read(dev_priv,
					    PIPE_LINK_M1(transcoder));
		m_n->link_n = intel_de_read(dev_priv,
					    PIPE_LINK_N1(transcoder));
		m_n->gmch_m = intel_de_read(dev_priv,
					    PIPE_DATA_M1(transcoder))
			& ~TU_SIZE_MASK;
		m_n->gmch_n = intel_de_read(dev_priv,
					    PIPE_DATA_N1(transcoder));
		m_n->tu = ((intel_de_read(dev_priv, PIPE_DATA_M1(transcoder))
			    & TU_SIZE_MASK) >> TU_SIZE_SHIFT) + 1;

		if (m2_n2 && transcoder_has_m2_n2(dev_priv, transcoder)) {
			m2_n2->link_m = intel_de_read(dev_priv,
						      PIPE_LINK_M2(transcoder));
			m2_n2->link_n =	intel_de_read(dev_priv,
							     PIPE_LINK_N2(transcoder));
			m2_n2->gmch_m =	intel_de_read(dev_priv,
							     PIPE_DATA_M2(transcoder))
					& ~TU_SIZE_MASK;
			m2_n2->gmch_n =	intel_de_read(dev_priv,
							     PIPE_DATA_N2(transcoder));
			m2_n2->tu = ((intel_de_read(dev_priv, PIPE_DATA_M2(transcoder))
					& TU_SIZE_MASK) >> TU_SIZE_SHIFT) + 1;
		}
	} else {
		m_n->link_m = intel_de_read(dev_priv, PIPE_LINK_M_G4X(pipe));
		m_n->link_n = intel_de_read(dev_priv, PIPE_LINK_N_G4X(pipe));
		m_n->gmch_m = intel_de_read(dev_priv, PIPE_DATA_M_G4X(pipe))
			& ~TU_SIZE_MASK;
		m_n->gmch_n = intel_de_read(dev_priv, PIPE_DATA_N_G4X(pipe));
		m_n->tu = ((intel_de_read(dev_priv, PIPE_DATA_M_G4X(pipe))
			    & TU_SIZE_MASK) >> TU_SIZE_SHIFT) + 1;
	}
}

void intel_dp_get_m_n(struct intel_crtc *crtc,
		      struct intel_crtc_state *pipe_config)
{
	if (pipe_config->has_pch_encoder)
		intel_pch_transcoder_get_m_n(crtc, &pipe_config->dp_m_n);
	else
		intel_cpu_transcoder_get_m_n(crtc, pipe_config->cpu_transcoder,
					     &pipe_config->dp_m_n,
					     &pipe_config->dp_m2_n2);
}

static void ilk_get_fdi_m_n_config(struct intel_crtc *crtc,
				   struct intel_crtc_state *pipe_config)
{
	intel_cpu_transcoder_get_m_n(crtc, pipe_config->cpu_transcoder,
				     &pipe_config->fdi_m_n, NULL);
}

static void ilk_get_pfit_pos_size(struct intel_crtc_state *crtc_state,
				  u32 pos, u32 size)
{
	drm_rect_init(&crtc_state->pch_pfit.dst,
		      pos >> 16, pos & 0xffff,
		      size >> 16, size & 0xffff);
}

static void skl_get_pfit_config(struct intel_crtc_state *crtc_state)
{
	struct intel_crtc *crtc = to_intel_crtc(crtc_state->uapi.crtc);
	struct drm_i915_private *dev_priv = to_i915(crtc->base.dev);
	struct intel_crtc_scaler_state *scaler_state = &crtc_state->scaler_state;
	int id = -1;
	int i;

	/* find scaler attached to this pipe */
	for (i = 0; i < crtc->num_scalers; i++) {
		u32 ctl, pos, size;

		ctl = intel_de_read(dev_priv, SKL_PS_CTRL(crtc->pipe, i));
		if ((ctl & (PS_SCALER_EN | PS_PLANE_SEL_MASK)) != PS_SCALER_EN)
			continue;

		id = i;
		crtc_state->pch_pfit.enabled = true;

		pos = intel_de_read(dev_priv, SKL_PS_WIN_POS(crtc->pipe, i));
		size = intel_de_read(dev_priv, SKL_PS_WIN_SZ(crtc->pipe, i));

		ilk_get_pfit_pos_size(crtc_state, pos, size);

		scaler_state->scalers[i].in_use = true;
		break;
	}

	scaler_state->scaler_id = id;
	if (id >= 0)
		scaler_state->scaler_users |= (1 << SKL_CRTC_INDEX);
	else
		scaler_state->scaler_users &= ~(1 << SKL_CRTC_INDEX);
}

static void ilk_get_pfit_config(struct intel_crtc_state *crtc_state)
{
	struct intel_crtc *crtc = to_intel_crtc(crtc_state->uapi.crtc);
	struct drm_i915_private *dev_priv = to_i915(crtc->base.dev);
	u32 ctl, pos, size;

	ctl = intel_de_read(dev_priv, PF_CTL(crtc->pipe));
	if ((ctl & PF_ENABLE) == 0)
		return;

	crtc_state->pch_pfit.enabled = true;

	pos = intel_de_read(dev_priv, PF_WIN_POS(crtc->pipe));
	size = intel_de_read(dev_priv, PF_WIN_SZ(crtc->pipe));

	ilk_get_pfit_pos_size(crtc_state, pos, size);

	/*
	 * We currently do not free assignements of panel fitters on
	 * ivb/hsw (since we don't use the higher upscaling modes which
	 * differentiates them) so just WARN about this case for now.
	 */
	drm_WARN_ON(&dev_priv->drm, DISPLAY_VER(dev_priv) == 7 &&
		    (ctl & PF_PIPE_SEL_MASK_IVB) != PF_PIPE_SEL_IVB(crtc->pipe));
}

static bool ilk_get_pipe_config(struct intel_crtc *crtc,
				struct intel_crtc_state *pipe_config)
{
	struct drm_device *dev = crtc->base.dev;
	struct drm_i915_private *dev_priv = to_i915(dev);
	enum intel_display_power_domain power_domain;
	intel_wakeref_t wakeref;
	u32 tmp;
	bool ret;

	power_domain = POWER_DOMAIN_PIPE(crtc->pipe);
	wakeref = intel_display_power_get_if_enabled(dev_priv, power_domain);
	if (!wakeref)
		return false;

	pipe_config->cpu_transcoder = (enum transcoder) crtc->pipe;
	pipe_config->shared_dpll = NULL;

	ret = false;
	tmp = intel_de_read(dev_priv, PIPECONF(crtc->pipe));
	if (!(tmp & PIPECONF_ENABLE))
		goto out;

	switch (tmp & PIPECONF_BPC_MASK) {
	case PIPECONF_6BPC:
		pipe_config->pipe_bpp = 18;
		break;
	case PIPECONF_8BPC:
		pipe_config->pipe_bpp = 24;
		break;
	case PIPECONF_10BPC:
		pipe_config->pipe_bpp = 30;
		break;
	case PIPECONF_12BPC:
		pipe_config->pipe_bpp = 36;
		break;
	default:
		break;
	}

	if (tmp & PIPECONF_COLOR_RANGE_SELECT)
		pipe_config->limited_color_range = true;

	switch (tmp & PIPECONF_OUTPUT_COLORSPACE_MASK) {
	case PIPECONF_OUTPUT_COLORSPACE_YUV601:
	case PIPECONF_OUTPUT_COLORSPACE_YUV709:
		pipe_config->output_format = INTEL_OUTPUT_FORMAT_YCBCR444;
		break;
	default:
		pipe_config->output_format = INTEL_OUTPUT_FORMAT_RGB;
		break;
	}

	pipe_config->gamma_mode = (tmp & PIPECONF_GAMMA_MODE_MASK_ILK) >>
		PIPECONF_GAMMA_MODE_SHIFT;

	pipe_config->csc_mode = intel_de_read(dev_priv,
					      PIPE_CSC_MODE(crtc->pipe));

	i9xx_get_pipe_color_config(pipe_config);
	intel_color_get_config(pipe_config);

	if (intel_de_read(dev_priv, PCH_TRANSCONF(crtc->pipe)) & TRANS_ENABLE) {
		struct intel_shared_dpll *pll;
		enum intel_dpll_id pll_id;
		bool pll_active;

		pipe_config->has_pch_encoder = true;

		tmp = intel_de_read(dev_priv, FDI_RX_CTL(crtc->pipe));
		pipe_config->fdi_lanes = ((FDI_DP_PORT_WIDTH_MASK & tmp) >>
					  FDI_DP_PORT_WIDTH_SHIFT) + 1;

		ilk_get_fdi_m_n_config(crtc, pipe_config);

		if (HAS_PCH_IBX(dev_priv)) {
			/*
			 * The pipe->pch transcoder and pch transcoder->pll
			 * mapping is fixed.
			 */
			pll_id = (enum intel_dpll_id) crtc->pipe;
		} else {
			tmp = intel_de_read(dev_priv, PCH_DPLL_SEL);
			if (tmp & TRANS_DPLLB_SEL(crtc->pipe))
				pll_id = DPLL_ID_PCH_PLL_B;
			else
				pll_id= DPLL_ID_PCH_PLL_A;
		}

		pipe_config->shared_dpll =
			intel_get_shared_dpll_by_id(dev_priv, pll_id);
		pll = pipe_config->shared_dpll;

		pll_active = intel_dpll_get_hw_state(dev_priv, pll,
						     &pipe_config->dpll_hw_state);
		drm_WARN_ON(dev, !pll_active);

		tmp = pipe_config->dpll_hw_state.dpll;
		pipe_config->pixel_multiplier =
			((tmp & PLL_REF_SDVO_HDMI_MULTIPLIER_MASK)
			 >> PLL_REF_SDVO_HDMI_MULTIPLIER_SHIFT) + 1;

		ilk_pch_clock_get(crtc, pipe_config);
	} else {
		pipe_config->pixel_multiplier = 1;
	}

	intel_get_transcoder_timings(crtc, pipe_config);
	intel_get_pipe_src_size(crtc, pipe_config);

	ilk_get_pfit_config(pipe_config);

	ret = true;

out:
	intel_display_power_put(dev_priv, power_domain, wakeref);

	return ret;
}

static bool hsw_get_transcoder_state(struct intel_crtc *crtc,
				     struct intel_crtc_state *pipe_config,
				     struct intel_display_power_domain_set *power_domain_set)
{
	struct drm_device *dev = crtc->base.dev;
	struct drm_i915_private *dev_priv = to_i915(dev);
	unsigned long panel_transcoder_mask = BIT(TRANSCODER_EDP);
	unsigned long enabled_panel_transcoders = 0;
	enum transcoder panel_transcoder;
	u32 tmp;

	if (DISPLAY_VER(dev_priv) >= 11)
		panel_transcoder_mask |=
			BIT(TRANSCODER_DSI_0) | BIT(TRANSCODER_DSI_1);

	/*
	 * The pipe->transcoder mapping is fixed with the exception of the eDP
	 * and DSI transcoders handled below.
	 */
	pipe_config->cpu_transcoder = (enum transcoder) crtc->pipe;

	/*
	 * XXX: Do intel_display_power_get_if_enabled before reading this (for
	 * consistency and less surprising code; it's in always on power).
	 */
	for_each_cpu_transcoder_masked(dev_priv, panel_transcoder,
				       panel_transcoder_mask) {
		bool force_thru = false;
		enum pipe trans_pipe;

		tmp = intel_de_read(dev_priv,
				    TRANS_DDI_FUNC_CTL(panel_transcoder));
		if (!(tmp & TRANS_DDI_FUNC_ENABLE))
			continue;

		/*
		 * Log all enabled ones, only use the first one.
		 *
		 * FIXME: This won't work for two separate DSI displays.
		 */
		enabled_panel_transcoders |= BIT(panel_transcoder);
		if (enabled_panel_transcoders != BIT(panel_transcoder))
			continue;

		switch (tmp & TRANS_DDI_EDP_INPUT_MASK) {
		default:
			drm_WARN(dev, 1,
				 "unknown pipe linked to transcoder %s\n",
				 transcoder_name(panel_transcoder));
			fallthrough;
		case TRANS_DDI_EDP_INPUT_A_ONOFF:
			force_thru = true;
			fallthrough;
		case TRANS_DDI_EDP_INPUT_A_ON:
			trans_pipe = PIPE_A;
			break;
		case TRANS_DDI_EDP_INPUT_B_ONOFF:
			trans_pipe = PIPE_B;
			break;
		case TRANS_DDI_EDP_INPUT_C_ONOFF:
			trans_pipe = PIPE_C;
			break;
		case TRANS_DDI_EDP_INPUT_D_ONOFF:
			trans_pipe = PIPE_D;
			break;
		}

		if (trans_pipe == crtc->pipe) {
			pipe_config->cpu_transcoder = panel_transcoder;
			pipe_config->pch_pfit.force_thru = force_thru;
		}
	}

	/*
	 * Valid combos: none, eDP, DSI0, DSI1, DSI0+DSI1
	 */
	drm_WARN_ON(dev, (enabled_panel_transcoders & BIT(TRANSCODER_EDP)) &&
		    enabled_panel_transcoders != BIT(TRANSCODER_EDP));

	if (!intel_display_power_get_in_set_if_enabled(dev_priv, power_domain_set,
						       POWER_DOMAIN_TRANSCODER(pipe_config->cpu_transcoder)))
		return false;

	tmp = intel_de_read(dev_priv, PIPECONF(pipe_config->cpu_transcoder));

	return tmp & PIPECONF_ENABLE;
}

static bool bxt_get_dsi_transcoder_state(struct intel_crtc *crtc,
					 struct intel_crtc_state *pipe_config,
					 struct intel_display_power_domain_set *power_domain_set)
{
	struct drm_device *dev = crtc->base.dev;
	struct drm_i915_private *dev_priv = to_i915(dev);
	enum transcoder cpu_transcoder;
	enum port port;
	u32 tmp;

	for_each_port_masked(port, BIT(PORT_A) | BIT(PORT_C)) {
		if (port == PORT_A)
			cpu_transcoder = TRANSCODER_DSI_A;
		else
			cpu_transcoder = TRANSCODER_DSI_C;

		if (!intel_display_power_get_in_set_if_enabled(dev_priv, power_domain_set,
							       POWER_DOMAIN_TRANSCODER(cpu_transcoder)))
			continue;

		/*
		 * The PLL needs to be enabled with a valid divider
		 * configuration, otherwise accessing DSI registers will hang
		 * the machine. See BSpec North Display Engine
		 * registers/MIPI[BXT]. We can break out here early, since we
		 * need the same DSI PLL to be enabled for both DSI ports.
		 */
		if (!bxt_dsi_pll_is_enabled(dev_priv))
			break;

		/* XXX: this works for video mode only */
		tmp = intel_de_read(dev_priv, BXT_MIPI_PORT_CTRL(port));
		if (!(tmp & DPI_ENABLE))
			continue;

		tmp = intel_de_read(dev_priv, MIPI_CTRL(port));
		if ((tmp & BXT_PIPE_SELECT_MASK) != BXT_PIPE_SELECT(crtc->pipe))
			continue;

		pipe_config->cpu_transcoder = cpu_transcoder;
		break;
	}

	return transcoder_is_dsi(pipe_config->cpu_transcoder);
}

static void hsw_get_ddi_port_state(struct intel_crtc *crtc,
				   struct intel_crtc_state *pipe_config)
{
	struct drm_i915_private *dev_priv = to_i915(crtc->base.dev);
	enum transcoder cpu_transcoder = pipe_config->cpu_transcoder;
	enum port port;
	u32 tmp;

	if (transcoder_is_dsi(cpu_transcoder)) {
		port = (cpu_transcoder == TRANSCODER_DSI_A) ?
						PORT_A : PORT_B;
	} else {
		tmp = intel_de_read(dev_priv,
				    TRANS_DDI_FUNC_CTL(cpu_transcoder));
		if (!(tmp & TRANS_DDI_FUNC_ENABLE))
			return;
		if (DISPLAY_VER(dev_priv) >= 12)
			port = TGL_TRANS_DDI_FUNC_CTL_VAL_TO_PORT(tmp);
		else
			port = TRANS_DDI_FUNC_CTL_VAL_TO_PORT(tmp);
	}

	/*
	 * Haswell has only FDI/PCH transcoder A. It is which is connected to
	 * DDI E. So just check whether this pipe is wired to DDI E and whether
	 * the PCH transcoder is on.
	 */
	if (DISPLAY_VER(dev_priv) < 9 &&
	    (port == PORT_E) && intel_de_read(dev_priv, LPT_TRANSCONF) & TRANS_ENABLE) {
		pipe_config->has_pch_encoder = true;

		tmp = intel_de_read(dev_priv, FDI_RX_CTL(PIPE_A));
		pipe_config->fdi_lanes = ((FDI_DP_PORT_WIDTH_MASK & tmp) >>
					  FDI_DP_PORT_WIDTH_SHIFT) + 1;

		ilk_get_fdi_m_n_config(crtc, pipe_config);
	}
}

static bool hsw_get_pipe_config(struct intel_crtc *crtc,
				struct intel_crtc_state *pipe_config)
{
	struct drm_i915_private *dev_priv = to_i915(crtc->base.dev);
	struct intel_display_power_domain_set power_domain_set = { };
	bool active;
	u32 tmp;

	if (!intel_display_power_get_in_set_if_enabled(dev_priv, &power_domain_set,
						       POWER_DOMAIN_PIPE(crtc->pipe)))
		return false;

	pipe_config->shared_dpll = NULL;

	active = hsw_get_transcoder_state(crtc, pipe_config, &power_domain_set);

	if ((IS_GEMINILAKE(dev_priv) || IS_BROXTON(dev_priv)) &&
	    bxt_get_dsi_transcoder_state(crtc, pipe_config, &power_domain_set)) {
		drm_WARN_ON(&dev_priv->drm, active);
		active = true;
	}

	intel_dsc_get_config(pipe_config);

	if (!active) {
		/* bigjoiner slave doesn't enable transcoder */
		if (!pipe_config->bigjoiner_slave)
			goto out;

		active = true;
		pipe_config->pixel_multiplier = 1;

		/* we cannot read out most state, so don't bother.. */
		pipe_config->quirks |= PIPE_CONFIG_QUIRK_BIGJOINER_SLAVE;
	} else if (!transcoder_is_dsi(pipe_config->cpu_transcoder) ||
	    DISPLAY_VER(dev_priv) >= 11) {
		hsw_get_ddi_port_state(crtc, pipe_config);
		intel_get_transcoder_timings(crtc, pipe_config);
	}

	if (HAS_VRR(dev_priv) && !transcoder_is_dsi(pipe_config->cpu_transcoder))
		intel_vrr_get_config(crtc, pipe_config);

	intel_get_pipe_src_size(crtc, pipe_config);

	if (IS_HASWELL(dev_priv)) {
		u32 tmp = intel_de_read(dev_priv,
					PIPECONF(pipe_config->cpu_transcoder));

		if (tmp & PIPECONF_OUTPUT_COLORSPACE_YUV_HSW)
			pipe_config->output_format = INTEL_OUTPUT_FORMAT_YCBCR444;
		else
			pipe_config->output_format = INTEL_OUTPUT_FORMAT_RGB;
	} else {
		pipe_config->output_format =
			bdw_get_pipemisc_output_format(crtc);
	}

	pipe_config->gamma_mode = intel_de_read(dev_priv,
						GAMMA_MODE(crtc->pipe));

	pipe_config->csc_mode = intel_de_read(dev_priv,
					      PIPE_CSC_MODE(crtc->pipe));

	if (DISPLAY_VER(dev_priv) >= 9) {
		tmp = intel_de_read(dev_priv, SKL_BOTTOM_COLOR(crtc->pipe));

		if (tmp & SKL_BOTTOM_COLOR_GAMMA_ENABLE)
			pipe_config->gamma_enable = true;

		if (tmp & SKL_BOTTOM_COLOR_CSC_ENABLE)
			pipe_config->csc_enable = true;
	} else {
		i9xx_get_pipe_color_config(pipe_config);
	}

	intel_color_get_config(pipe_config);

	tmp = intel_de_read(dev_priv, WM_LINETIME(crtc->pipe));
	pipe_config->linetime = REG_FIELD_GET(HSW_LINETIME_MASK, tmp);
	if (IS_BROADWELL(dev_priv) || IS_HASWELL(dev_priv))
		pipe_config->ips_linetime =
			REG_FIELD_GET(HSW_IPS_LINETIME_MASK, tmp);

	if (intel_display_power_get_in_set_if_enabled(dev_priv, &power_domain_set,
						      POWER_DOMAIN_PIPE_PANEL_FITTER(crtc->pipe))) {
		if (DISPLAY_VER(dev_priv) >= 9)
			skl_get_pfit_config(pipe_config);
		else
			ilk_get_pfit_config(pipe_config);
	}

	if (hsw_crtc_supports_ips(crtc)) {
		if (IS_HASWELL(dev_priv))
			pipe_config->ips_enabled = intel_de_read(dev_priv,
								 IPS_CTL) & IPS_ENABLE;
		else {
			/*
			 * We cannot readout IPS state on broadwell, set to
			 * true so we can set it to a defined state on first
			 * commit.
			 */
			pipe_config->ips_enabled = true;
		}
	}

	if (pipe_config->bigjoiner_slave) {
		/* Cannot be read out as a slave, set to 0. */
		pipe_config->pixel_multiplier = 0;
	} else if (pipe_config->cpu_transcoder != TRANSCODER_EDP &&
	    !transcoder_is_dsi(pipe_config->cpu_transcoder)) {
		pipe_config->pixel_multiplier =
			intel_de_read(dev_priv,
				      PIPE_MULT(pipe_config->cpu_transcoder)) + 1;
	} else {
		pipe_config->pixel_multiplier = 1;
	}

out:
	intel_display_power_put_all_in_set(dev_priv, &power_domain_set);

	return active;
}

static bool intel_crtc_get_pipe_config(struct intel_crtc_state *crtc_state)
{
	struct intel_crtc *crtc = to_intel_crtc(crtc_state->uapi.crtc);
	struct drm_i915_private *i915 = to_i915(crtc->base.dev);

	if (!i915->display.get_pipe_config(crtc, crtc_state))
		return false;

	crtc_state->hw.active = true;

	intel_crtc_readout_derived_state(crtc_state);

	return true;
}

/* VESA 640x480x72Hz mode to set on the pipe */
static const struct drm_display_mode load_detect_mode = {
	DRM_MODE("640x480", DRM_MODE_TYPE_DEFAULT, 31500, 640, 664,
		 704, 832, 0, 480, 489, 491, 520, 0, DRM_MODE_FLAG_NHSYNC | DRM_MODE_FLAG_NVSYNC),
};

struct drm_framebuffer *
intel_framebuffer_create(struct drm_i915_gem_object *obj,
			 struct drm_mode_fb_cmd2 *mode_cmd)
{
	struct intel_framebuffer *intel_fb;
	int ret;

	intel_fb = kzalloc(sizeof(*intel_fb), GFP_KERNEL);
	if (!intel_fb)
		return ERR_PTR(-ENOMEM);

	ret = intel_framebuffer_init(intel_fb, obj, mode_cmd);
	if (ret)
		goto err;

	return &intel_fb->base;

err:
	kfree(intel_fb);
	return ERR_PTR(ret);
}

static int intel_modeset_disable_planes(struct drm_atomic_state *state,
					struct drm_crtc *crtc)
{
	struct drm_plane *plane;
	struct drm_plane_state *plane_state;
	int ret, i;

	ret = drm_atomic_add_affected_planes(state, crtc);
	if (ret)
		return ret;

	for_each_new_plane_in_state(state, plane, plane_state, i) {
		if (plane_state->crtc != crtc)
			continue;

		ret = drm_atomic_set_crtc_for_plane(plane_state, NULL);
		if (ret)
			return ret;

		drm_atomic_set_fb_for_plane(plane_state, NULL);
	}

	return 0;
}

int intel_get_load_detect_pipe(struct drm_connector *connector,
			       struct intel_load_detect_pipe *old,
			       struct drm_modeset_acquire_ctx *ctx)
{
	struct intel_crtc *intel_crtc;
	struct intel_encoder *intel_encoder =
		intel_attached_encoder(to_intel_connector(connector));
	struct drm_crtc *possible_crtc;
	struct drm_encoder *encoder = &intel_encoder->base;
	struct drm_crtc *crtc = NULL;
	struct drm_device *dev = encoder->dev;
	struct drm_i915_private *dev_priv = to_i915(dev);
	struct drm_mode_config *config = &dev->mode_config;
	struct drm_atomic_state *state = NULL, *restore_state = NULL;
	struct drm_connector_state *connector_state;
	struct intel_crtc_state *crtc_state;
	int ret, i = -1;

	drm_dbg_kms(&dev_priv->drm, "[CONNECTOR:%d:%s], [ENCODER:%d:%s]\n",
		    connector->base.id, connector->name,
		    encoder->base.id, encoder->name);

	old->restore_state = NULL;

	drm_WARN_ON(dev, !drm_modeset_is_locked(&config->connection_mutex));

	/*
	 * Algorithm gets a little messy:
	 *
	 *   - if the connector already has an assigned crtc, use it (but make
	 *     sure it's on first)
	 *
	 *   - try to find the first unused crtc that can drive this connector,
	 *     and use that if we find one
	 */

	/* See if we already have a CRTC for this connector */
	if (connector->state->crtc) {
		crtc = connector->state->crtc;

		ret = drm_modeset_lock(&crtc->mutex, ctx);
		if (ret)
			goto fail;

		/* Make sure the crtc and connector are running */
		goto found;
	}

	/* Find an unused one (if possible) */
	for_each_crtc(dev, possible_crtc) {
		i++;
		if (!(encoder->possible_crtcs & (1 << i)))
			continue;

		ret = drm_modeset_lock(&possible_crtc->mutex, ctx);
		if (ret)
			goto fail;

		if (possible_crtc->state->enable) {
			drm_modeset_unlock(&possible_crtc->mutex);
			continue;
		}

		crtc = possible_crtc;
		break;
	}

	/*
	 * If we didn't find an unused CRTC, don't use any.
	 */
	if (!crtc) {
		drm_dbg_kms(&dev_priv->drm,
			    "no pipe available for load-detect\n");
		ret = -ENODEV;
		goto fail;
	}

found:
	intel_crtc = to_intel_crtc(crtc);

	state = drm_atomic_state_alloc(dev);
	restore_state = drm_atomic_state_alloc(dev);
	if (!state || !restore_state) {
		ret = -ENOMEM;
		goto fail;
	}

	state->acquire_ctx = ctx;
	restore_state->acquire_ctx = ctx;

	connector_state = drm_atomic_get_connector_state(state, connector);
	if (IS_ERR(connector_state)) {
		ret = PTR_ERR(connector_state);
		goto fail;
	}

	ret = drm_atomic_set_crtc_for_connector(connector_state, crtc);
	if (ret)
		goto fail;

	crtc_state = intel_atomic_get_crtc_state(state, intel_crtc);
	if (IS_ERR(crtc_state)) {
		ret = PTR_ERR(crtc_state);
		goto fail;
	}

	crtc_state->uapi.active = true;

	ret = drm_atomic_set_mode_for_crtc(&crtc_state->uapi,
					   &load_detect_mode);
	if (ret)
		goto fail;

	ret = intel_modeset_disable_planes(state, crtc);
	if (ret)
		goto fail;

	ret = PTR_ERR_OR_ZERO(drm_atomic_get_connector_state(restore_state, connector));
	if (!ret)
		ret = PTR_ERR_OR_ZERO(drm_atomic_get_crtc_state(restore_state, crtc));
	if (!ret)
		ret = drm_atomic_add_affected_planes(restore_state, crtc);
	if (ret) {
		drm_dbg_kms(&dev_priv->drm,
			    "Failed to create a copy of old state to restore: %i\n",
			    ret);
		goto fail;
	}

	ret = drm_atomic_commit(state);
	if (ret) {
		drm_dbg_kms(&dev_priv->drm,
			    "failed to set mode on load-detect pipe\n");
		goto fail;
	}

	old->restore_state = restore_state;
	drm_atomic_state_put(state);

	/* let the connector get through one full cycle before testing */
	intel_wait_for_vblank(dev_priv, intel_crtc->pipe);
	return true;

fail:
	if (state) {
		drm_atomic_state_put(state);
		state = NULL;
	}
	if (restore_state) {
		drm_atomic_state_put(restore_state);
		restore_state = NULL;
	}

	if (ret == -EDEADLK)
		return ret;

	return false;
}

void intel_release_load_detect_pipe(struct drm_connector *connector,
				    struct intel_load_detect_pipe *old,
				    struct drm_modeset_acquire_ctx *ctx)
{
	struct intel_encoder *intel_encoder =
		intel_attached_encoder(to_intel_connector(connector));
	struct drm_i915_private *i915 = to_i915(intel_encoder->base.dev);
	struct drm_encoder *encoder = &intel_encoder->base;
	struct drm_atomic_state *state = old->restore_state;
	int ret;

	drm_dbg_kms(&i915->drm, "[CONNECTOR:%d:%s], [ENCODER:%d:%s]\n",
		    connector->base.id, connector->name,
		    encoder->base.id, encoder->name);

	if (!state)
		return;

	ret = drm_atomic_helper_commit_duplicated_state(state, ctx);
	if (ret)
		drm_dbg_kms(&i915->drm,
			    "Couldn't release load detect pipe: %i\n", ret);
	drm_atomic_state_put(state);
}

static int i9xx_pll_refclk(struct drm_device *dev,
			   const struct intel_crtc_state *pipe_config)
{
	struct drm_i915_private *dev_priv = to_i915(dev);
	u32 dpll = pipe_config->dpll_hw_state.dpll;

	if ((dpll & PLL_REF_INPUT_MASK) == PLLB_REF_INPUT_SPREADSPECTRUMIN)
		return dev_priv->vbt.lvds_ssc_freq;
	else if (HAS_PCH_SPLIT(dev_priv))
		return 120000;
	else if (DISPLAY_VER(dev_priv) != 2)
		return 96000;
	else
		return 48000;
}

/* Returns the clock of the currently programmed mode of the given pipe. */
static void i9xx_crtc_clock_get(struct intel_crtc *crtc,
				struct intel_crtc_state *pipe_config)
{
	struct drm_device *dev = crtc->base.dev;
	struct drm_i915_private *dev_priv = to_i915(dev);
	enum pipe pipe = crtc->pipe;
	u32 dpll = pipe_config->dpll_hw_state.dpll;
	u32 fp;
	struct dpll clock;
	int port_clock;
	int refclk = i9xx_pll_refclk(dev, pipe_config);

	if ((dpll & DISPLAY_RATE_SELECT_FPA1) == 0)
		fp = pipe_config->dpll_hw_state.fp0;
	else
		fp = pipe_config->dpll_hw_state.fp1;

	clock.m1 = (fp & FP_M1_DIV_MASK) >> FP_M1_DIV_SHIFT;
	if (IS_PINEVIEW(dev_priv)) {
		clock.n = ffs((fp & FP_N_PINEVIEW_DIV_MASK) >> FP_N_DIV_SHIFT) - 1;
		clock.m2 = (fp & FP_M2_PINEVIEW_DIV_MASK) >> FP_M2_DIV_SHIFT;
	} else {
		clock.n = (fp & FP_N_DIV_MASK) >> FP_N_DIV_SHIFT;
		clock.m2 = (fp & FP_M2_DIV_MASK) >> FP_M2_DIV_SHIFT;
	}

	if (DISPLAY_VER(dev_priv) != 2) {
		if (IS_PINEVIEW(dev_priv))
			clock.p1 = ffs((dpll & DPLL_FPA01_P1_POST_DIV_MASK_PINEVIEW) >>
				DPLL_FPA01_P1_POST_DIV_SHIFT_PINEVIEW);
		else
			clock.p1 = ffs((dpll & DPLL_FPA01_P1_POST_DIV_MASK) >>
			       DPLL_FPA01_P1_POST_DIV_SHIFT);

		switch (dpll & DPLL_MODE_MASK) {
		case DPLLB_MODE_DAC_SERIAL:
			clock.p2 = dpll & DPLL_DAC_SERIAL_P2_CLOCK_DIV_5 ?
				5 : 10;
			break;
		case DPLLB_MODE_LVDS:
			clock.p2 = dpll & DPLLB_LVDS_P2_CLOCK_DIV_7 ?
				7 : 14;
			break;
		default:
			drm_dbg_kms(&dev_priv->drm,
				    "Unknown DPLL mode %08x in programmed "
				    "mode\n", (int)(dpll & DPLL_MODE_MASK));
			return;
		}

		if (IS_PINEVIEW(dev_priv))
			port_clock = pnv_calc_dpll_params(refclk, &clock);
		else
			port_clock = i9xx_calc_dpll_params(refclk, &clock);
	} else {
		u32 lvds = IS_I830(dev_priv) ? 0 : intel_de_read(dev_priv,
								 LVDS);
		bool is_lvds = (pipe == 1) && (lvds & LVDS_PORT_EN);

		if (is_lvds) {
			clock.p1 = ffs((dpll & DPLL_FPA01_P1_POST_DIV_MASK_I830_LVDS) >>
				       DPLL_FPA01_P1_POST_DIV_SHIFT);

			if (lvds & LVDS_CLKB_POWER_UP)
				clock.p2 = 7;
			else
				clock.p2 = 14;
		} else {
			if (dpll & PLL_P1_DIVIDE_BY_TWO)
				clock.p1 = 2;
			else {
				clock.p1 = ((dpll & DPLL_FPA01_P1_POST_DIV_MASK_I830) >>
					    DPLL_FPA01_P1_POST_DIV_SHIFT) + 2;
			}
			if (dpll & PLL_P2_DIVIDE_BY_4)
				clock.p2 = 4;
			else
				clock.p2 = 2;
		}

		port_clock = i9xx_calc_dpll_params(refclk, &clock);
	}

	/*
	 * This value includes pixel_multiplier. We will use
	 * port_clock to compute adjusted_mode.crtc_clock in the
	 * encoder's get_config() function.
	 */
	pipe_config->port_clock = port_clock;
}

int intel_dotclock_calculate(int link_freq,
			     const struct intel_link_m_n *m_n)
{
	/*
	 * The calculation for the data clock is:
	 * pixel_clock = ((m/n)*(link_clock * nr_lanes))/bpp
	 * But we want to avoid losing precison if possible, so:
	 * pixel_clock = ((m * link_clock * nr_lanes)/(n*bpp))
	 *
	 * and the link clock is simpler:
	 * link_clock = (m * link_clock) / n
	 */

	if (!m_n->link_n)
		return 0;

	return div_u64(mul_u32_u32(m_n->link_m, link_freq), m_n->link_n);
}

static void ilk_pch_clock_get(struct intel_crtc *crtc,
			      struct intel_crtc_state *pipe_config)
{
	struct drm_i915_private *dev_priv = to_i915(crtc->base.dev);

	/* read out port_clock from the DPLL */
	i9xx_crtc_clock_get(crtc, pipe_config);

	/*
	 * In case there is an active pipe without active ports,
	 * we may need some idea for the dotclock anyway.
	 * Calculate one based on the FDI configuration.
	 */
	pipe_config->hw.adjusted_mode.crtc_clock =
		intel_dotclock_calculate(intel_fdi_link_freq(dev_priv, pipe_config),
					 &pipe_config->fdi_m_n);
}

/* Returns the currently programmed mode of the given encoder. */
struct drm_display_mode *
intel_encoder_current_mode(struct intel_encoder *encoder)
{
	struct drm_i915_private *dev_priv = to_i915(encoder->base.dev);
	struct intel_crtc_state *crtc_state;
	struct drm_display_mode *mode;
	struct intel_crtc *crtc;
	enum pipe pipe;

	if (!encoder->get_hw_state(encoder, &pipe))
		return NULL;

	crtc = intel_get_crtc_for_pipe(dev_priv, pipe);

	mode = kzalloc(sizeof(*mode), GFP_KERNEL);
	if (!mode)
		return NULL;

	crtc_state = intel_crtc_state_alloc(crtc);
	if (!crtc_state) {
		kfree(mode);
		return NULL;
	}

	if (!intel_crtc_get_pipe_config(crtc_state)) {
		kfree(crtc_state);
		kfree(mode);
		return NULL;
	}

	intel_encoder_get_config(encoder, crtc_state);

	intel_mode_from_crtc_timings(mode, &crtc_state->hw.adjusted_mode);

	kfree(crtc_state);

	return mode;
}

/**
 * intel_wm_need_update - Check whether watermarks need updating
 * @cur: current plane state
 * @new: new plane state
 *
 * Check current plane state versus the new one to determine whether
 * watermarks need to be recalculated.
 *
 * Returns true or false.
 */
static bool intel_wm_need_update(const struct intel_plane_state *cur,
				 struct intel_plane_state *new)
{
	/* Update watermarks on tiling or size changes. */
	if (new->uapi.visible != cur->uapi.visible)
		return true;

	if (!cur->hw.fb || !new->hw.fb)
		return false;

	if (cur->hw.fb->modifier != new->hw.fb->modifier ||
	    cur->hw.rotation != new->hw.rotation ||
	    drm_rect_width(&new->uapi.src) != drm_rect_width(&cur->uapi.src) ||
	    drm_rect_height(&new->uapi.src) != drm_rect_height(&cur->uapi.src) ||
	    drm_rect_width(&new->uapi.dst) != drm_rect_width(&cur->uapi.dst) ||
	    drm_rect_height(&new->uapi.dst) != drm_rect_height(&cur->uapi.dst))
		return true;

	return false;
}

static bool needs_scaling(const struct intel_plane_state *state)
{
	int src_w = drm_rect_width(&state->uapi.src) >> 16;
	int src_h = drm_rect_height(&state->uapi.src) >> 16;
	int dst_w = drm_rect_width(&state->uapi.dst);
	int dst_h = drm_rect_height(&state->uapi.dst);

	return (src_w != dst_w || src_h != dst_h);
}

int intel_plane_atomic_calc_changes(const struct intel_crtc_state *old_crtc_state,
				    struct intel_crtc_state *crtc_state,
				    const struct intel_plane_state *old_plane_state,
				    struct intel_plane_state *plane_state)
{
	struct intel_crtc *crtc = to_intel_crtc(crtc_state->uapi.crtc);
	struct intel_plane *plane = to_intel_plane(plane_state->uapi.plane);
	struct drm_i915_private *dev_priv = to_i915(crtc->base.dev);
	bool mode_changed = intel_crtc_needs_modeset(crtc_state);
	bool was_crtc_enabled = old_crtc_state->hw.active;
	bool is_crtc_enabled = crtc_state->hw.active;
	bool turn_off, turn_on, visible, was_visible;
	int ret;

	if (DISPLAY_VER(dev_priv) >= 9 && plane->id != PLANE_CURSOR) {
		ret = skl_update_scaler_plane(crtc_state, plane_state);
		if (ret)
			return ret;
	}

	was_visible = old_plane_state->uapi.visible;
	visible = plane_state->uapi.visible;

	if (!was_crtc_enabled && drm_WARN_ON(&dev_priv->drm, was_visible))
		was_visible = false;

	/*
	 * Visibility is calculated as if the crtc was on, but
	 * after scaler setup everything depends on it being off
	 * when the crtc isn't active.
	 *
	 * FIXME this is wrong for watermarks. Watermarks should also
	 * be computed as if the pipe would be active. Perhaps move
	 * per-plane wm computation to the .check_plane() hook, and
	 * only combine the results from all planes in the current place?
	 */
	if (!is_crtc_enabled) {
		intel_plane_set_invisible(crtc_state, plane_state);
		visible = false;
	}

	if (!was_visible && !visible)
		return 0;

	turn_off = was_visible && (!visible || mode_changed);
	turn_on = visible && (!was_visible || mode_changed);

	drm_dbg_atomic(&dev_priv->drm,
		       "[CRTC:%d:%s] with [PLANE:%d:%s] visible %i -> %i, off %i, on %i, ms %i\n",
		       crtc->base.base.id, crtc->base.name,
		       plane->base.base.id, plane->base.name,
		       was_visible, visible,
		       turn_off, turn_on, mode_changed);

	if (turn_on) {
		if (DISPLAY_VER(dev_priv) < 5 && !IS_G4X(dev_priv))
			crtc_state->update_wm_pre = true;

		/* must disable cxsr around plane enable/disable */
		if (plane->id != PLANE_CURSOR)
			crtc_state->disable_cxsr = true;
	} else if (turn_off) {
		if (DISPLAY_VER(dev_priv) < 5 && !IS_G4X(dev_priv))
			crtc_state->update_wm_post = true;

		/* must disable cxsr around plane enable/disable */
		if (plane->id != PLANE_CURSOR)
			crtc_state->disable_cxsr = true;
	} else if (intel_wm_need_update(old_plane_state, plane_state)) {
		if (DISPLAY_VER(dev_priv) < 5 && !IS_G4X(dev_priv)) {
			/* FIXME bollocks */
			crtc_state->update_wm_pre = true;
			crtc_state->update_wm_post = true;
		}
	}

	if (visible || was_visible)
		crtc_state->fb_bits |= plane->frontbuffer_bit;

	/*
	 * ILK/SNB DVSACNTR/Sprite Enable
	 * IVB SPR_CTL/Sprite Enable
	 * "When in Self Refresh Big FIFO mode, a write to enable the
	 *  plane will be internally buffered and delayed while Big FIFO
	 *  mode is exiting."
	 *
	 * Which means that enabling the sprite can take an extra frame
	 * when we start in big FIFO mode (LP1+). Thus we need to drop
	 * down to LP0 and wait for vblank in order to make sure the
	 * sprite gets enabled on the next vblank after the register write.
	 * Doing otherwise would risk enabling the sprite one frame after
	 * we've already signalled flip completion. We can resume LP1+
	 * once the sprite has been enabled.
	 *
	 *
	 * WaCxSRDisabledForSpriteScaling:ivb
	 * IVB SPR_SCALE/Scaling Enable
	 * "Low Power watermarks must be disabled for at least one
	 *  frame before enabling sprite scaling, and kept disabled
	 *  until sprite scaling is disabled."
	 *
	 * ILK/SNB DVSASCALE/Scaling Enable
	 * "When in Self Refresh Big FIFO mode, scaling enable will be
	 *  masked off while Big FIFO mode is exiting."
	 *
	 * Despite the w/a only being listed for IVB we assume that
	 * the ILK/SNB note has similar ramifications, hence we apply
	 * the w/a on all three platforms.
	 *
	 * With experimental results seems this is needed also for primary
	 * plane, not only sprite plane.
	 */
	if (plane->id != PLANE_CURSOR &&
	    (IS_IRONLAKE(dev_priv) || IS_SANDYBRIDGE(dev_priv) ||
	     IS_IVYBRIDGE(dev_priv)) &&
	    (turn_on || (!needs_scaling(old_plane_state) &&
			 needs_scaling(plane_state))))
		crtc_state->disable_lp_wm = true;

	return 0;
}

static bool encoders_cloneable(const struct intel_encoder *a,
			       const struct intel_encoder *b)
{
	/* masks could be asymmetric, so check both ways */
	return a == b || (a->cloneable & (1 << b->type) &&
			  b->cloneable & (1 << a->type));
}

static bool check_single_encoder_cloning(struct intel_atomic_state *state,
					 struct intel_crtc *crtc,
					 struct intel_encoder *encoder)
{
	struct intel_encoder *source_encoder;
	struct drm_connector *connector;
	struct drm_connector_state *connector_state;
	int i;

	for_each_new_connector_in_state(&state->base, connector, connector_state, i) {
		if (connector_state->crtc != &crtc->base)
			continue;

		source_encoder =
			to_intel_encoder(connector_state->best_encoder);
		if (!encoders_cloneable(encoder, source_encoder))
			return false;
	}

	return true;
}

static int icl_add_linked_planes(struct intel_atomic_state *state)
{
	struct intel_plane *plane, *linked;
	struct intel_plane_state *plane_state, *linked_plane_state;
	int i;

	for_each_new_intel_plane_in_state(state, plane, plane_state, i) {
		linked = plane_state->planar_linked_plane;

		if (!linked)
			continue;

		linked_plane_state = intel_atomic_get_plane_state(state, linked);
		if (IS_ERR(linked_plane_state))
			return PTR_ERR(linked_plane_state);

		drm_WARN_ON(state->base.dev,
			    linked_plane_state->planar_linked_plane != plane);
		drm_WARN_ON(state->base.dev,
			    linked_plane_state->planar_slave == plane_state->planar_slave);
	}

	return 0;
}

static int icl_check_nv12_planes(struct intel_crtc_state *crtc_state)
{
	struct intel_crtc *crtc = to_intel_crtc(crtc_state->uapi.crtc);
	struct drm_i915_private *dev_priv = to_i915(crtc->base.dev);
	struct intel_atomic_state *state = to_intel_atomic_state(crtc_state->uapi.state);
	struct intel_plane *plane, *linked;
	struct intel_plane_state *plane_state;
	int i;

	if (DISPLAY_VER(dev_priv) < 11)
		return 0;

	/*
	 * Destroy all old plane links and make the slave plane invisible
	 * in the crtc_state->active_planes mask.
	 */
	for_each_new_intel_plane_in_state(state, plane, plane_state, i) {
		if (plane->pipe != crtc->pipe || !plane_state->planar_linked_plane)
			continue;

		plane_state->planar_linked_plane = NULL;
		if (plane_state->planar_slave && !plane_state->uapi.visible) {
			crtc_state->enabled_planes &= ~BIT(plane->id);
			crtc_state->active_planes &= ~BIT(plane->id);
			crtc_state->update_planes |= BIT(plane->id);
		}

		plane_state->planar_slave = false;
	}

	if (!crtc_state->nv12_planes)
		return 0;

	for_each_new_intel_plane_in_state(state, plane, plane_state, i) {
		struct intel_plane_state *linked_state = NULL;

		if (plane->pipe != crtc->pipe ||
		    !(crtc_state->nv12_planes & BIT(plane->id)))
			continue;

		for_each_intel_plane_on_crtc(&dev_priv->drm, crtc, linked) {
			if (!icl_is_nv12_y_plane(dev_priv, linked->id))
				continue;

			if (crtc_state->active_planes & BIT(linked->id))
				continue;

			linked_state = intel_atomic_get_plane_state(state, linked);
			if (IS_ERR(linked_state))
				return PTR_ERR(linked_state);

			break;
		}

		if (!linked_state) {
			drm_dbg_kms(&dev_priv->drm,
				    "Need %d free Y planes for planar YUV\n",
				    hweight8(crtc_state->nv12_planes));

			return -EINVAL;
		}

		plane_state->planar_linked_plane = linked;

		linked_state->planar_slave = true;
		linked_state->planar_linked_plane = plane;
		crtc_state->enabled_planes |= BIT(linked->id);
		crtc_state->active_planes |= BIT(linked->id);
		crtc_state->update_planes |= BIT(linked->id);
		drm_dbg_kms(&dev_priv->drm, "Using %s as Y plane for %s\n",
			    linked->base.name, plane->base.name);

		/* Copy parameters to slave plane */
		linked_state->ctl = plane_state->ctl | PLANE_CTL_YUV420_Y_PLANE;
		linked_state->color_ctl = plane_state->color_ctl;
		linked_state->view = plane_state->view;

		intel_plane_copy_hw_state(linked_state, plane_state);
		linked_state->uapi.src = plane_state->uapi.src;
		linked_state->uapi.dst = plane_state->uapi.dst;

		if (icl_is_hdr_plane(dev_priv, plane->id)) {
			if (linked->id == PLANE_SPRITE5)
				plane_state->cus_ctl |= PLANE_CUS_PLANE_7;
			else if (linked->id == PLANE_SPRITE4)
				plane_state->cus_ctl |= PLANE_CUS_PLANE_6;
			else if (linked->id == PLANE_SPRITE3)
				plane_state->cus_ctl |= PLANE_CUS_PLANE_5_RKL;
			else if (linked->id == PLANE_SPRITE2)
				plane_state->cus_ctl |= PLANE_CUS_PLANE_4_RKL;
			else
				MISSING_CASE(linked->id);
		}
	}

	return 0;
}

static bool c8_planes_changed(const struct intel_crtc_state *new_crtc_state)
{
	struct intel_crtc *crtc = to_intel_crtc(new_crtc_state->uapi.crtc);
	struct intel_atomic_state *state =
		to_intel_atomic_state(new_crtc_state->uapi.state);
	const struct intel_crtc_state *old_crtc_state =
		intel_atomic_get_old_crtc_state(state, crtc);

	return !old_crtc_state->c8_planes != !new_crtc_state->c8_planes;
}

static u16 hsw_linetime_wm(const struct intel_crtc_state *crtc_state)
{
	const struct drm_display_mode *pipe_mode =
		&crtc_state->hw.pipe_mode;
	int linetime_wm;

	if (!crtc_state->hw.enable)
		return 0;

	linetime_wm = DIV_ROUND_CLOSEST(pipe_mode->crtc_htotal * 1000 * 8,
					pipe_mode->crtc_clock);

	return min(linetime_wm, 0x1ff);
}

static u16 hsw_ips_linetime_wm(const struct intel_crtc_state *crtc_state,
			       const struct intel_cdclk_state *cdclk_state)
{
	const struct drm_display_mode *pipe_mode =
		&crtc_state->hw.pipe_mode;
	int linetime_wm;

	if (!crtc_state->hw.enable)
		return 0;

	linetime_wm = DIV_ROUND_CLOSEST(pipe_mode->crtc_htotal * 1000 * 8,
					cdclk_state->logical.cdclk);

	return min(linetime_wm, 0x1ff);
}

static u16 skl_linetime_wm(const struct intel_crtc_state *crtc_state)
{
	struct intel_crtc *crtc = to_intel_crtc(crtc_state->uapi.crtc);
	struct drm_i915_private *dev_priv = to_i915(crtc->base.dev);
	const struct drm_display_mode *pipe_mode =
		&crtc_state->hw.pipe_mode;
	int linetime_wm;

	if (!crtc_state->hw.enable)
		return 0;

	linetime_wm = DIV_ROUND_UP(pipe_mode->crtc_htotal * 1000 * 8,
				   crtc_state->pixel_rate);

	/* Display WA #1135: BXT:ALL GLK:ALL */
	if ((IS_GEMINILAKE(dev_priv) || IS_BROXTON(dev_priv)) &&
	    dev_priv->ipc_enabled)
		linetime_wm /= 2;

	return min(linetime_wm, 0x1ff);
}

static int hsw_compute_linetime_wm(struct intel_atomic_state *state,
				   struct intel_crtc *crtc)
{
	struct drm_i915_private *dev_priv = to_i915(crtc->base.dev);
	struct intel_crtc_state *crtc_state =
		intel_atomic_get_new_crtc_state(state, crtc);
	const struct intel_cdclk_state *cdclk_state;

	if (DISPLAY_VER(dev_priv) >= 9)
		crtc_state->linetime = skl_linetime_wm(crtc_state);
	else
		crtc_state->linetime = hsw_linetime_wm(crtc_state);

	if (!hsw_crtc_supports_ips(crtc))
		return 0;

	cdclk_state = intel_atomic_get_cdclk_state(state);
	if (IS_ERR(cdclk_state))
		return PTR_ERR(cdclk_state);

	crtc_state->ips_linetime = hsw_ips_linetime_wm(crtc_state,
						       cdclk_state);

	return 0;
}

static int intel_crtc_atomic_check(struct intel_atomic_state *state,
				   struct intel_crtc *crtc)
{
	struct drm_i915_private *dev_priv = to_i915(crtc->base.dev);
	struct intel_crtc_state *crtc_state =
		intel_atomic_get_new_crtc_state(state, crtc);
	bool mode_changed = intel_crtc_needs_modeset(crtc_state);
	int ret;

	if (DISPLAY_VER(dev_priv) < 5 && !IS_G4X(dev_priv) &&
	    mode_changed && !crtc_state->hw.active)
		crtc_state->update_wm_post = true;

	if (mode_changed && crtc_state->hw.enable &&
	    dev_priv->display.crtc_compute_clock &&
	    !crtc_state->bigjoiner_slave &&
	    !drm_WARN_ON(&dev_priv->drm, crtc_state->shared_dpll)) {
		ret = dev_priv->display.crtc_compute_clock(crtc, crtc_state);
		if (ret)
			return ret;
	}

	/*
	 * May need to update pipe gamma enable bits
	 * when C8 planes are getting enabled/disabled.
	 */
	if (c8_planes_changed(crtc_state))
		crtc_state->uapi.color_mgmt_changed = true;

	if (mode_changed || crtc_state->update_pipe ||
	    crtc_state->uapi.color_mgmt_changed) {
		ret = intel_color_check(crtc_state);
		if (ret)
			return ret;
	}

	if (dev_priv->display.compute_pipe_wm) {
		ret = dev_priv->display.compute_pipe_wm(crtc_state);
		if (ret) {
			drm_dbg_kms(&dev_priv->drm,
				    "Target pipe watermarks are invalid\n");
			return ret;
		}
	}

	if (dev_priv->display.compute_intermediate_wm) {
		if (drm_WARN_ON(&dev_priv->drm,
				!dev_priv->display.compute_pipe_wm))
			return 0;

		/*
		 * Calculate 'intermediate' watermarks that satisfy both the
		 * old state and the new state.  We can program these
		 * immediately.
		 */
		ret = dev_priv->display.compute_intermediate_wm(crtc_state);
		if (ret) {
			drm_dbg_kms(&dev_priv->drm,
				    "No valid intermediate pipe watermarks are possible\n");
			return ret;
		}
	}

	if (DISPLAY_VER(dev_priv) >= 9) {
		if (mode_changed || crtc_state->update_pipe) {
			ret = skl_update_scaler_crtc(crtc_state);
			if (ret)
				return ret;
		}

		ret = intel_atomic_setup_scalers(dev_priv, crtc, crtc_state);
		if (ret)
			return ret;
	}

	if (HAS_IPS(dev_priv)) {
		ret = hsw_compute_ips_config(crtc_state);
		if (ret)
			return ret;
	}

	if (DISPLAY_VER(dev_priv) >= 9 ||
	    IS_BROADWELL(dev_priv) || IS_HASWELL(dev_priv)) {
		ret = hsw_compute_linetime_wm(state, crtc);
		if (ret)
			return ret;

	}

	if (!mode_changed) {
		ret = intel_psr2_sel_fetch_update(state, crtc);
		if (ret)
			return ret;
	}

	return 0;
}

static void intel_modeset_update_connector_atomic_state(struct drm_device *dev)
{
	struct intel_connector *connector;
	struct drm_connector_list_iter conn_iter;

	drm_connector_list_iter_begin(dev, &conn_iter);
	for_each_intel_connector_iter(connector, &conn_iter) {
		struct drm_connector_state *conn_state = connector->base.state;
		struct intel_encoder *encoder =
			to_intel_encoder(connector->base.encoder);

		if (conn_state->crtc)
			drm_connector_put(&connector->base);

		if (encoder) {
			struct intel_crtc *crtc =
				to_intel_crtc(encoder->base.crtc);
			const struct intel_crtc_state *crtc_state =
				to_intel_crtc_state(crtc->base.state);

			conn_state->best_encoder = &encoder->base;
			conn_state->crtc = &crtc->base;
			conn_state->max_bpc = (crtc_state->pipe_bpp ?: 24) / 3;

			drm_connector_get(&connector->base);
		} else {
			conn_state->best_encoder = NULL;
			conn_state->crtc = NULL;
		}
	}
	drm_connector_list_iter_end(&conn_iter);
}

static int
compute_sink_pipe_bpp(const struct drm_connector_state *conn_state,
		      struct intel_crtc_state *pipe_config)
{
	struct drm_connector *connector = conn_state->connector;
	struct drm_i915_private *i915 = to_i915(pipe_config->uapi.crtc->dev);
	const struct drm_display_info *info = &connector->display_info;
	int bpp;

	switch (conn_state->max_bpc) {
	case 6 ... 7:
		bpp = 6 * 3;
		break;
	case 8 ... 9:
		bpp = 8 * 3;
		break;
	case 10 ... 11:
		bpp = 10 * 3;
		break;
	case 12 ... 16:
		bpp = 12 * 3;
		break;
	default:
		MISSING_CASE(conn_state->max_bpc);
		return -EINVAL;
	}

	if (bpp < pipe_config->pipe_bpp) {
		drm_dbg_kms(&i915->drm,
			    "[CONNECTOR:%d:%s] Limiting display bpp to %d instead of "
			    "EDID bpp %d, requested bpp %d, max platform bpp %d\n",
			    connector->base.id, connector->name,
			    bpp, 3 * info->bpc,
			    3 * conn_state->max_requested_bpc,
			    pipe_config->pipe_bpp);

		pipe_config->pipe_bpp = bpp;
	}

	return 0;
}

static int
compute_baseline_pipe_bpp(struct intel_crtc *crtc,
			  struct intel_crtc_state *pipe_config)
{
	struct drm_i915_private *dev_priv = to_i915(crtc->base.dev);
	struct drm_atomic_state *state = pipe_config->uapi.state;
	struct drm_connector *connector;
	struct drm_connector_state *connector_state;
	int bpp, i;

	if ((IS_G4X(dev_priv) || IS_VALLEYVIEW(dev_priv) ||
	    IS_CHERRYVIEW(dev_priv)))
		bpp = 10*3;
	else if (DISPLAY_VER(dev_priv) >= 5)
		bpp = 12*3;
	else
		bpp = 8*3;

	pipe_config->pipe_bpp = bpp;

	/* Clamp display bpp to connector max bpp */
	for_each_new_connector_in_state(state, connector, connector_state, i) {
		int ret;

		if (connector_state->crtc != &crtc->base)
			continue;

		ret = compute_sink_pipe_bpp(connector_state, pipe_config);
		if (ret)
			return ret;
	}

	return 0;
}

static void intel_dump_crtc_timings(struct drm_i915_private *i915,
				    const struct drm_display_mode *mode)
{
	drm_dbg_kms(&i915->drm, "crtc timings: %d %d %d %d %d %d %d %d %d, "
		    "type: 0x%x flags: 0x%x\n",
		    mode->crtc_clock,
		    mode->crtc_hdisplay, mode->crtc_hsync_start,
		    mode->crtc_hsync_end, mode->crtc_htotal,
		    mode->crtc_vdisplay, mode->crtc_vsync_start,
		    mode->crtc_vsync_end, mode->crtc_vtotal,
		    mode->type, mode->flags);
}

static void
intel_dump_m_n_config(const struct intel_crtc_state *pipe_config,
		      const char *id, unsigned int lane_count,
		      const struct intel_link_m_n *m_n)
{
	struct drm_i915_private *i915 = to_i915(pipe_config->uapi.crtc->dev);

	drm_dbg_kms(&i915->drm,
		    "%s: lanes: %i; gmch_m: %u, gmch_n: %u, link_m: %u, link_n: %u, tu: %u\n",
		    id, lane_count,
		    m_n->gmch_m, m_n->gmch_n,
		    m_n->link_m, m_n->link_n, m_n->tu);
}

static void
intel_dump_infoframe(struct drm_i915_private *dev_priv,
		     const union hdmi_infoframe *frame)
{
	if (!drm_debug_enabled(DRM_UT_KMS))
		return;

	hdmi_infoframe_log(KERN_DEBUG, dev_priv->drm.dev, frame);
}

static void
intel_dump_dp_vsc_sdp(struct drm_i915_private *dev_priv,
		      const struct drm_dp_vsc_sdp *vsc)
{
	if (!drm_debug_enabled(DRM_UT_KMS))
		return;

	drm_dp_vsc_sdp_log(KERN_DEBUG, dev_priv->drm.dev, vsc);
}

#define OUTPUT_TYPE(x) [INTEL_OUTPUT_ ## x] = #x

static const char * const output_type_str[] = {
	OUTPUT_TYPE(UNUSED),
	OUTPUT_TYPE(ANALOG),
	OUTPUT_TYPE(DVO),
	OUTPUT_TYPE(SDVO),
	OUTPUT_TYPE(LVDS),
	OUTPUT_TYPE(TVOUT),
	OUTPUT_TYPE(HDMI),
	OUTPUT_TYPE(DP),
	OUTPUT_TYPE(EDP),
	OUTPUT_TYPE(DSI),
	OUTPUT_TYPE(DDI),
	OUTPUT_TYPE(DP_MST),
};

#undef OUTPUT_TYPE

static void snprintf_output_types(char *buf, size_t len,
				  unsigned int output_types)
{
	char *str = buf;
	int i;

	str[0] = '\0';

	for (i = 0; i < ARRAY_SIZE(output_type_str); i++) {
		int r;

		if ((output_types & BIT(i)) == 0)
			continue;

		r = snprintf(str, len, "%s%s",
			     str != buf ? "," : "", output_type_str[i]);
		if (r >= len)
			break;
		str += r;
		len -= r;

		output_types &= ~BIT(i);
	}

	WARN_ON_ONCE(output_types != 0);
}

static const char * const output_format_str[] = {
	[INTEL_OUTPUT_FORMAT_RGB] = "RGB",
	[INTEL_OUTPUT_FORMAT_YCBCR420] = "YCBCR4:2:0",
	[INTEL_OUTPUT_FORMAT_YCBCR444] = "YCBCR4:4:4",
};

static const char *output_formats(enum intel_output_format format)
{
	if (format >= ARRAY_SIZE(output_format_str))
		return "invalid";
	return output_format_str[format];
}

static void intel_dump_plane_state(const struct intel_plane_state *plane_state)
{
	struct intel_plane *plane = to_intel_plane(plane_state->uapi.plane);
	struct drm_i915_private *i915 = to_i915(plane->base.dev);
	const struct drm_framebuffer *fb = plane_state->hw.fb;

	if (!fb) {
		drm_dbg_kms(&i915->drm,
			    "[PLANE:%d:%s] fb: [NOFB], visible: %s\n",
			    plane->base.base.id, plane->base.name,
			    yesno(plane_state->uapi.visible));
		return;
	}

	drm_dbg_kms(&i915->drm,
		    "[PLANE:%d:%s] fb: [FB:%d] %ux%u format = %p4cc modifier = 0x%llx, visible: %s\n",
		    plane->base.base.id, plane->base.name,
		    fb->base.id, fb->width, fb->height, &fb->format->format,
		    fb->modifier, yesno(plane_state->uapi.visible));
	drm_dbg_kms(&i915->drm, "\trotation: 0x%x, scaler: %d\n",
		    plane_state->hw.rotation, plane_state->scaler_id);
	if (plane_state->uapi.visible)
		drm_dbg_kms(&i915->drm,
			    "\tsrc: " DRM_RECT_FP_FMT " dst: " DRM_RECT_FMT "\n",
			    DRM_RECT_FP_ARG(&plane_state->uapi.src),
			    DRM_RECT_ARG(&plane_state->uapi.dst));
}

static void intel_dump_pipe_config(const struct intel_crtc_state *pipe_config,
				   struct intel_atomic_state *state,
				   const char *context)
{
	struct intel_crtc *crtc = to_intel_crtc(pipe_config->uapi.crtc);
	struct drm_i915_private *dev_priv = to_i915(crtc->base.dev);
	const struct intel_plane_state *plane_state;
	struct intel_plane *plane;
	char buf[64];
	int i;

	drm_dbg_kms(&dev_priv->drm, "[CRTC:%d:%s] enable: %s %s\n",
		    crtc->base.base.id, crtc->base.name,
		    yesno(pipe_config->hw.enable), context);

	if (!pipe_config->hw.enable)
		goto dump_planes;

	snprintf_output_types(buf, sizeof(buf), pipe_config->output_types);
	drm_dbg_kms(&dev_priv->drm,
		    "active: %s, output_types: %s (0x%x), output format: %s\n",
		    yesno(pipe_config->hw.active),
		    buf, pipe_config->output_types,
		    output_formats(pipe_config->output_format));

	drm_dbg_kms(&dev_priv->drm,
		    "cpu_transcoder: %s, pipe bpp: %i, dithering: %i\n",
		    transcoder_name(pipe_config->cpu_transcoder),
		    pipe_config->pipe_bpp, pipe_config->dither);

	drm_dbg_kms(&dev_priv->drm, "MST master transcoder: %s\n",
		    transcoder_name(pipe_config->mst_master_transcoder));

	drm_dbg_kms(&dev_priv->drm,
		    "port sync: master transcoder: %s, slave transcoder bitmask = 0x%x\n",
		    transcoder_name(pipe_config->master_transcoder),
		    pipe_config->sync_mode_slaves_mask);

	drm_dbg_kms(&dev_priv->drm, "bigjoiner: %s\n",
		    pipe_config->bigjoiner_slave ? "slave" :
		    pipe_config->bigjoiner ? "master" : "no");

	drm_dbg_kms(&dev_priv->drm, "splitter: %s, link count %d, overlap %d\n",
		    enableddisabled(pipe_config->splitter.enable),
		    pipe_config->splitter.link_count,
		    pipe_config->splitter.pixel_overlap);

	if (pipe_config->has_pch_encoder)
		intel_dump_m_n_config(pipe_config, "fdi",
				      pipe_config->fdi_lanes,
				      &pipe_config->fdi_m_n);

	if (intel_crtc_has_dp_encoder(pipe_config)) {
		intel_dump_m_n_config(pipe_config, "dp m_n",
				pipe_config->lane_count, &pipe_config->dp_m_n);
		if (pipe_config->has_drrs)
			intel_dump_m_n_config(pipe_config, "dp m2_n2",
					      pipe_config->lane_count,
					      &pipe_config->dp_m2_n2);
	}

	drm_dbg_kms(&dev_priv->drm,
		    "audio: %i, infoframes: %i, infoframes enabled: 0x%x\n",
		    pipe_config->has_audio, pipe_config->has_infoframe,
		    pipe_config->infoframes.enable);

	if (pipe_config->infoframes.enable &
	    intel_hdmi_infoframe_enable(HDMI_PACKET_TYPE_GENERAL_CONTROL))
		drm_dbg_kms(&dev_priv->drm, "GCP: 0x%x\n",
			    pipe_config->infoframes.gcp);
	if (pipe_config->infoframes.enable &
	    intel_hdmi_infoframe_enable(HDMI_INFOFRAME_TYPE_AVI))
		intel_dump_infoframe(dev_priv, &pipe_config->infoframes.avi);
	if (pipe_config->infoframes.enable &
	    intel_hdmi_infoframe_enable(HDMI_INFOFRAME_TYPE_SPD))
		intel_dump_infoframe(dev_priv, &pipe_config->infoframes.spd);
	if (pipe_config->infoframes.enable &
	    intel_hdmi_infoframe_enable(HDMI_INFOFRAME_TYPE_VENDOR))
		intel_dump_infoframe(dev_priv, &pipe_config->infoframes.hdmi);
	if (pipe_config->infoframes.enable &
	    intel_hdmi_infoframe_enable(HDMI_INFOFRAME_TYPE_DRM))
		intel_dump_infoframe(dev_priv, &pipe_config->infoframes.drm);
	if (pipe_config->infoframes.enable &
	    intel_hdmi_infoframe_enable(HDMI_PACKET_TYPE_GAMUT_METADATA))
		intel_dump_infoframe(dev_priv, &pipe_config->infoframes.drm);
	if (pipe_config->infoframes.enable &
	    intel_hdmi_infoframe_enable(DP_SDP_VSC))
		intel_dump_dp_vsc_sdp(dev_priv, &pipe_config->infoframes.vsc);

	drm_dbg_kms(&dev_priv->drm, "vrr: %s, vmin: %d, vmax: %d, pipeline full: %d, flipline: %d, vmin vblank: %d, vmax vblank: %d\n",
		    yesno(pipe_config->vrr.enable),
		    pipe_config->vrr.vmin, pipe_config->vrr.vmax,
		    pipe_config->vrr.pipeline_full, pipe_config->vrr.flipline,
		    intel_vrr_vmin_vblank_start(pipe_config),
		    intel_vrr_vmax_vblank_start(pipe_config));

	drm_dbg_kms(&dev_priv->drm, "requested mode:\n");
	drm_mode_debug_printmodeline(&pipe_config->hw.mode);
	drm_dbg_kms(&dev_priv->drm, "adjusted mode:\n");
	drm_mode_debug_printmodeline(&pipe_config->hw.adjusted_mode);
	intel_dump_crtc_timings(dev_priv, &pipe_config->hw.adjusted_mode);
	drm_dbg_kms(&dev_priv->drm, "pipe mode:\n");
	drm_mode_debug_printmodeline(&pipe_config->hw.pipe_mode);
	intel_dump_crtc_timings(dev_priv, &pipe_config->hw.pipe_mode);
	drm_dbg_kms(&dev_priv->drm,
		    "port clock: %d, pipe src size: %dx%d, pixel rate %d\n",
		    pipe_config->port_clock,
		    pipe_config->pipe_src_w, pipe_config->pipe_src_h,
		    pipe_config->pixel_rate);

	drm_dbg_kms(&dev_priv->drm, "linetime: %d, ips linetime: %d\n",
		    pipe_config->linetime, pipe_config->ips_linetime);

	if (DISPLAY_VER(dev_priv) >= 9)
		drm_dbg_kms(&dev_priv->drm,
			    "num_scalers: %d, scaler_users: 0x%x, scaler_id: %d\n",
			    crtc->num_scalers,
			    pipe_config->scaler_state.scaler_users,
			    pipe_config->scaler_state.scaler_id);

	if (HAS_GMCH(dev_priv))
		drm_dbg_kms(&dev_priv->drm,
			    "gmch pfit: control: 0x%08x, ratios: 0x%08x, lvds border: 0x%08x\n",
			    pipe_config->gmch_pfit.control,
			    pipe_config->gmch_pfit.pgm_ratios,
			    pipe_config->gmch_pfit.lvds_border_bits);
	else
		drm_dbg_kms(&dev_priv->drm,
			    "pch pfit: " DRM_RECT_FMT ", %s, force thru: %s\n",
			    DRM_RECT_ARG(&pipe_config->pch_pfit.dst),
			    enableddisabled(pipe_config->pch_pfit.enabled),
			    yesno(pipe_config->pch_pfit.force_thru));

	drm_dbg_kms(&dev_priv->drm, "ips: %i, double wide: %i\n",
		    pipe_config->ips_enabled, pipe_config->double_wide);

	intel_dpll_dump_hw_state(dev_priv, &pipe_config->dpll_hw_state);

	if (IS_CHERRYVIEW(dev_priv))
		drm_dbg_kms(&dev_priv->drm,
			    "cgm_mode: 0x%x gamma_mode: 0x%x gamma_enable: %d csc_enable: %d\n",
			    pipe_config->cgm_mode, pipe_config->gamma_mode,
			    pipe_config->gamma_enable, pipe_config->csc_enable);
	else
		drm_dbg_kms(&dev_priv->drm,
			    "csc_mode: 0x%x gamma_mode: 0x%x gamma_enable: %d csc_enable: %d\n",
			    pipe_config->csc_mode, pipe_config->gamma_mode,
			    pipe_config->gamma_enable, pipe_config->csc_enable);

	drm_dbg_kms(&dev_priv->drm, "degamma lut: %d entries, gamma lut: %d entries\n",
		    pipe_config->hw.degamma_lut ?
		    drm_color_lut_size(pipe_config->hw.degamma_lut) : 0,
		    pipe_config->hw.gamma_lut ?
		    drm_color_lut_size(pipe_config->hw.gamma_lut) : 0);

dump_planes:
	if (!state)
		return;

	for_each_new_intel_plane_in_state(state, plane, plane_state, i) {
		if (plane->pipe == crtc->pipe)
			intel_dump_plane_state(plane_state);
	}
}

static bool check_digital_port_conflicts(struct intel_atomic_state *state)
{
	struct drm_device *dev = state->base.dev;
	struct drm_connector *connector;
	struct drm_connector_list_iter conn_iter;
	unsigned int used_ports = 0;
	unsigned int used_mst_ports = 0;
	bool ret = true;

	/*
	 * We're going to peek into connector->state,
	 * hence connection_mutex must be held.
	 */
	drm_modeset_lock_assert_held(&dev->mode_config.connection_mutex);

	/*
	 * Walk the connector list instead of the encoder
	 * list to detect the problem on ddi platforms
	 * where there's just one encoder per digital port.
	 */
	drm_connector_list_iter_begin(dev, &conn_iter);
	drm_for_each_connector_iter(connector, &conn_iter) {
		struct drm_connector_state *connector_state;
		struct intel_encoder *encoder;

		connector_state =
			drm_atomic_get_new_connector_state(&state->base,
							   connector);
		if (!connector_state)
			connector_state = connector->state;

		if (!connector_state->best_encoder)
			continue;

		encoder = to_intel_encoder(connector_state->best_encoder);

		drm_WARN_ON(dev, !connector_state->crtc);

		switch (encoder->type) {
		case INTEL_OUTPUT_DDI:
			if (drm_WARN_ON(dev, !HAS_DDI(to_i915(dev))))
				break;
			fallthrough;
		case INTEL_OUTPUT_DP:
		case INTEL_OUTPUT_HDMI:
		case INTEL_OUTPUT_EDP:
			/* the same port mustn't appear more than once */
			if (used_ports & BIT(encoder->port))
				ret = false;

			used_ports |= BIT(encoder->port);
			break;
		case INTEL_OUTPUT_DP_MST:
			used_mst_ports |=
				1 << encoder->port;
			break;
		default:
			break;
		}
	}
	drm_connector_list_iter_end(&conn_iter);

	/* can't mix MST and SST/HDMI on the same port */
	if (used_ports & used_mst_ports)
		return false;

	return ret;
}

static void
intel_crtc_copy_uapi_to_hw_state_nomodeset(struct intel_atomic_state *state,
					   struct intel_crtc_state *crtc_state)
{
	const struct intel_crtc_state *from_crtc_state = crtc_state;

	if (crtc_state->bigjoiner_slave) {
		from_crtc_state = intel_atomic_get_new_crtc_state(state,
								  crtc_state->bigjoiner_linked_crtc);

		/* No need to copy state if the master state is unchanged */
		if (!from_crtc_state)
			return;
	}

	intel_crtc_copy_color_blobs(crtc_state, from_crtc_state);
}

static void
intel_crtc_copy_uapi_to_hw_state(struct intel_atomic_state *state,
				 struct intel_crtc_state *crtc_state)
{
	crtc_state->hw.enable = crtc_state->uapi.enable;
	crtc_state->hw.active = crtc_state->uapi.active;
	crtc_state->hw.mode = crtc_state->uapi.mode;
	crtc_state->hw.adjusted_mode = crtc_state->uapi.adjusted_mode;
	crtc_state->hw.scaling_filter = crtc_state->uapi.scaling_filter;

	intel_crtc_copy_uapi_to_hw_state_nomodeset(state, crtc_state);
}

static void intel_crtc_copy_hw_to_uapi_state(struct intel_crtc_state *crtc_state)
{
	if (crtc_state->bigjoiner_slave)
		return;

	crtc_state->uapi.enable = crtc_state->hw.enable;
	crtc_state->uapi.active = crtc_state->hw.active;
	drm_WARN_ON(crtc_state->uapi.crtc->dev,
		    drm_atomic_set_mode_for_crtc(&crtc_state->uapi, &crtc_state->hw.mode) < 0);

	crtc_state->uapi.adjusted_mode = crtc_state->hw.adjusted_mode;
	crtc_state->uapi.scaling_filter = crtc_state->hw.scaling_filter;

	/* copy color blobs to uapi */
	drm_property_replace_blob(&crtc_state->uapi.degamma_lut,
				  crtc_state->hw.degamma_lut);
	drm_property_replace_blob(&crtc_state->uapi.gamma_lut,
				  crtc_state->hw.gamma_lut);
	drm_property_replace_blob(&crtc_state->uapi.ctm,
				  crtc_state->hw.ctm);
}

static int
copy_bigjoiner_crtc_state(struct intel_crtc_state *crtc_state,
			  const struct intel_crtc_state *from_crtc_state)
{
	struct intel_crtc_state *saved_state;
	struct intel_crtc *crtc = to_intel_crtc(crtc_state->uapi.crtc);

	saved_state = kmemdup(from_crtc_state, sizeof(*saved_state), GFP_KERNEL);
	if (!saved_state)
		return -ENOMEM;

	saved_state->uapi = crtc_state->uapi;
	saved_state->scaler_state = crtc_state->scaler_state;
	saved_state->shared_dpll = crtc_state->shared_dpll;
	saved_state->dpll_hw_state = crtc_state->dpll_hw_state;
	saved_state->crc_enabled = crtc_state->crc_enabled;

	intel_crtc_free_hw_state(crtc_state);
	memcpy(crtc_state, saved_state, sizeof(*crtc_state));
	kfree(saved_state);

	/* Re-init hw state */
	memset(&crtc_state->hw, 0, sizeof(saved_state->hw));
	crtc_state->hw.enable = from_crtc_state->hw.enable;
	crtc_state->hw.active = from_crtc_state->hw.active;
	crtc_state->hw.pipe_mode = from_crtc_state->hw.pipe_mode;
	crtc_state->hw.adjusted_mode = from_crtc_state->hw.adjusted_mode;

	/* Some fixups */
	crtc_state->uapi.mode_changed = from_crtc_state->uapi.mode_changed;
	crtc_state->uapi.connectors_changed = from_crtc_state->uapi.connectors_changed;
	crtc_state->uapi.active_changed = from_crtc_state->uapi.active_changed;
	crtc_state->nv12_planes = crtc_state->c8_planes = crtc_state->update_planes = 0;
	crtc_state->bigjoiner_linked_crtc = to_intel_crtc(from_crtc_state->uapi.crtc);
	crtc_state->bigjoiner_slave = true;
	crtc_state->cpu_transcoder = (enum transcoder)crtc->pipe;
	crtc_state->has_audio = false;

	return 0;
}

static int
intel_crtc_prepare_cleared_state(struct intel_atomic_state *state,
				 struct intel_crtc_state *crtc_state)
{
	struct intel_crtc *crtc = to_intel_crtc(crtc_state->uapi.crtc);
	struct drm_i915_private *dev_priv = to_i915(crtc->base.dev);
	struct intel_crtc_state *saved_state;

	saved_state = intel_crtc_state_alloc(crtc);
	if (!saved_state)
		return -ENOMEM;

	/* free the old crtc_state->hw members */
	intel_crtc_free_hw_state(crtc_state);

	/* FIXME: before the switch to atomic started, a new pipe_config was
	 * kzalloc'd. Code that depends on any field being zero should be
	 * fixed, so that the crtc_state can be safely duplicated. For now,
	 * only fields that are know to not cause problems are preserved. */

	saved_state->uapi = crtc_state->uapi;
	saved_state->scaler_state = crtc_state->scaler_state;
	saved_state->shared_dpll = crtc_state->shared_dpll;
	saved_state->dpll_hw_state = crtc_state->dpll_hw_state;
	memcpy(saved_state->icl_port_dplls, crtc_state->icl_port_dplls,
	       sizeof(saved_state->icl_port_dplls));
	saved_state->crc_enabled = crtc_state->crc_enabled;
	if (IS_G4X(dev_priv) ||
	    IS_VALLEYVIEW(dev_priv) || IS_CHERRYVIEW(dev_priv))
		saved_state->wm = crtc_state->wm;

	memcpy(crtc_state, saved_state, sizeof(*crtc_state));
	kfree(saved_state);

	intel_crtc_copy_uapi_to_hw_state(state, crtc_state);

	return 0;
}

static int
intel_modeset_pipe_config(struct intel_atomic_state *state,
			  struct intel_crtc_state *pipe_config)
{
	struct drm_crtc *crtc = pipe_config->uapi.crtc;
	struct drm_i915_private *i915 = to_i915(pipe_config->uapi.crtc->dev);
	struct drm_connector *connector;
	struct drm_connector_state *connector_state;
	int base_bpp, ret, i;
	bool retry = true;

	pipe_config->cpu_transcoder =
		(enum transcoder) to_intel_crtc(crtc)->pipe;

	/*
	 * Sanitize sync polarity flags based on requested ones. If neither
	 * positive or negative polarity is requested, treat this as meaning
	 * negative polarity.
	 */
	if (!(pipe_config->hw.adjusted_mode.flags &
	      (DRM_MODE_FLAG_PHSYNC | DRM_MODE_FLAG_NHSYNC)))
		pipe_config->hw.adjusted_mode.flags |= DRM_MODE_FLAG_NHSYNC;

	if (!(pipe_config->hw.adjusted_mode.flags &
	      (DRM_MODE_FLAG_PVSYNC | DRM_MODE_FLAG_NVSYNC)))
		pipe_config->hw.adjusted_mode.flags |= DRM_MODE_FLAG_NVSYNC;

	ret = compute_baseline_pipe_bpp(to_intel_crtc(crtc),
					pipe_config);
	if (ret)
		return ret;

	base_bpp = pipe_config->pipe_bpp;

	/*
	 * Determine the real pipe dimensions. Note that stereo modes can
	 * increase the actual pipe size due to the frame doubling and
	 * insertion of additional space for blanks between the frame. This
	 * is stored in the crtc timings. We use the requested mode to do this
	 * computation to clearly distinguish it from the adjusted mode, which
	 * can be changed by the connectors in the below retry loop.
	 */
	drm_mode_get_hv_timing(&pipe_config->hw.mode,
			       &pipe_config->pipe_src_w,
			       &pipe_config->pipe_src_h);

	for_each_new_connector_in_state(&state->base, connector, connector_state, i) {
		struct intel_encoder *encoder =
			to_intel_encoder(connector_state->best_encoder);

		if (connector_state->crtc != crtc)
			continue;

		if (!check_single_encoder_cloning(state, to_intel_crtc(crtc), encoder)) {
			drm_dbg_kms(&i915->drm,
				    "rejecting invalid cloning configuration\n");
			return -EINVAL;
		}

		/*
		 * Determine output_types before calling the .compute_config()
		 * hooks so that the hooks can use this information safely.
		 */
		if (encoder->compute_output_type)
			pipe_config->output_types |=
				BIT(encoder->compute_output_type(encoder, pipe_config,
								 connector_state));
		else
			pipe_config->output_types |= BIT(encoder->type);
	}

encoder_retry:
	/* Ensure the port clock defaults are reset when retrying. */
	pipe_config->port_clock = 0;
	pipe_config->pixel_multiplier = 1;

	/* Fill in default crtc timings, allow encoders to overwrite them. */
	drm_mode_set_crtcinfo(&pipe_config->hw.adjusted_mode,
			      CRTC_STEREO_DOUBLE);

	/* Pass our mode to the connectors and the CRTC to give them a chance to
	 * adjust it according to limitations or connector properties, and also
	 * a chance to reject the mode entirely.
	 */
	for_each_new_connector_in_state(&state->base, connector, connector_state, i) {
		struct intel_encoder *encoder =
			to_intel_encoder(connector_state->best_encoder);

		if (connector_state->crtc != crtc)
			continue;

		ret = encoder->compute_config(encoder, pipe_config,
					      connector_state);
		if (ret < 0) {
			if (ret != -EDEADLK)
				drm_dbg_kms(&i915->drm,
					    "Encoder config failure: %d\n",
					    ret);
			return ret;
		}
	}

	/* Set default port clock if not overwritten by the encoder. Needs to be
	 * done afterwards in case the encoder adjusts the mode. */
	if (!pipe_config->port_clock)
		pipe_config->port_clock = pipe_config->hw.adjusted_mode.crtc_clock
			* pipe_config->pixel_multiplier;

	ret = intel_crtc_compute_config(to_intel_crtc(crtc), pipe_config);
	if (ret == -EDEADLK)
		return ret;
	if (ret < 0) {
		drm_dbg_kms(&i915->drm, "CRTC fixup failed\n");
		return ret;
	}

	if (ret == I915_DISPLAY_CONFIG_RETRY) {
		if (drm_WARN(&i915->drm, !retry,
			     "loop in pipe configuration computation\n"))
			return -EINVAL;

		drm_dbg_kms(&i915->drm, "CRTC bw constrained, retrying\n");
		retry = false;
		goto encoder_retry;
	}

	/* Dithering seems to not pass-through bits correctly when it should, so
	 * only enable it on 6bpc panels and when its not a compliance
	 * test requesting 6bpc video pattern.
	 */
	pipe_config->dither = (pipe_config->pipe_bpp == 6*3) &&
		!pipe_config->dither_force_disable;
	drm_dbg_kms(&i915->drm,
		    "hw max bpp: %i, pipe bpp: %i, dithering: %i\n",
		    base_bpp, pipe_config->pipe_bpp, pipe_config->dither);

	return 0;
}

static int
intel_modeset_pipe_config_late(struct intel_crtc_state *crtc_state)
{
	struct intel_atomic_state *state =
		to_intel_atomic_state(crtc_state->uapi.state);
	struct intel_crtc *crtc = to_intel_crtc(crtc_state->uapi.crtc);
	struct drm_connector_state *conn_state;
	struct drm_connector *connector;
	int i;

	for_each_new_connector_in_state(&state->base, connector,
					conn_state, i) {
		struct intel_encoder *encoder =
			to_intel_encoder(conn_state->best_encoder);
		int ret;

		if (conn_state->crtc != &crtc->base ||
		    !encoder->compute_config_late)
			continue;

		ret = encoder->compute_config_late(encoder, crtc_state,
						   conn_state);
		if (ret)
			return ret;
	}

	return 0;
}

bool intel_fuzzy_clock_check(int clock1, int clock2)
{
	int diff;

	if (clock1 == clock2)
		return true;

	if (!clock1 || !clock2)
		return false;

	diff = abs(clock1 - clock2);

	if (((((diff + clock1 + clock2) * 100)) / (clock1 + clock2)) < 105)
		return true;

	return false;
}

static bool
intel_compare_m_n(unsigned int m, unsigned int n,
		  unsigned int m2, unsigned int n2,
		  bool exact)
{
	if (m == m2 && n == n2)
		return true;

	if (exact || !m || !n || !m2 || !n2)
		return false;

	BUILD_BUG_ON(DATA_LINK_M_N_MASK > INT_MAX);

	if (n > n2) {
		while (n > n2) {
			m2 <<= 1;
			n2 <<= 1;
		}
	} else if (n < n2) {
		while (n < n2) {
			m <<= 1;
			n <<= 1;
		}
	}

	if (n != n2)
		return false;

	return intel_fuzzy_clock_check(m, m2);
}

static bool
intel_compare_link_m_n(const struct intel_link_m_n *m_n,
		       const struct intel_link_m_n *m2_n2,
		       bool exact)
{
	return m_n->tu == m2_n2->tu &&
		intel_compare_m_n(m_n->gmch_m, m_n->gmch_n,
				  m2_n2->gmch_m, m2_n2->gmch_n, exact) &&
		intel_compare_m_n(m_n->link_m, m_n->link_n,
				  m2_n2->link_m, m2_n2->link_n, exact);
}

static bool
intel_compare_infoframe(const union hdmi_infoframe *a,
			const union hdmi_infoframe *b)
{
	return memcmp(a, b, sizeof(*a)) == 0;
}

static bool
intel_compare_dp_vsc_sdp(const struct drm_dp_vsc_sdp *a,
			 const struct drm_dp_vsc_sdp *b)
{
	return memcmp(a, b, sizeof(*a)) == 0;
}

static void
pipe_config_infoframe_mismatch(struct drm_i915_private *dev_priv,
			       bool fastset, const char *name,
			       const union hdmi_infoframe *a,
			       const union hdmi_infoframe *b)
{
	if (fastset) {
		if (!drm_debug_enabled(DRM_UT_KMS))
			return;

		drm_dbg_kms(&dev_priv->drm,
			    "fastset mismatch in %s infoframe\n", name);
		drm_dbg_kms(&dev_priv->drm, "expected:\n");
		hdmi_infoframe_log(KERN_DEBUG, dev_priv->drm.dev, a);
		drm_dbg_kms(&dev_priv->drm, "found:\n");
		hdmi_infoframe_log(KERN_DEBUG, dev_priv->drm.dev, b);
	} else {
		drm_err(&dev_priv->drm, "mismatch in %s infoframe\n", name);
		drm_err(&dev_priv->drm, "expected:\n");
		hdmi_infoframe_log(KERN_ERR, dev_priv->drm.dev, a);
		drm_err(&dev_priv->drm, "found:\n");
		hdmi_infoframe_log(KERN_ERR, dev_priv->drm.dev, b);
	}
}

static void
pipe_config_dp_vsc_sdp_mismatch(struct drm_i915_private *dev_priv,
				bool fastset, const char *name,
				const struct drm_dp_vsc_sdp *a,
				const struct drm_dp_vsc_sdp *b)
{
	if (fastset) {
		if (!drm_debug_enabled(DRM_UT_KMS))
			return;

		drm_dbg_kms(&dev_priv->drm,
			    "fastset mismatch in %s dp sdp\n", name);
		drm_dbg_kms(&dev_priv->drm, "expected:\n");
		drm_dp_vsc_sdp_log(KERN_DEBUG, dev_priv->drm.dev, a);
		drm_dbg_kms(&dev_priv->drm, "found:\n");
		drm_dp_vsc_sdp_log(KERN_DEBUG, dev_priv->drm.dev, b);
	} else {
		drm_err(&dev_priv->drm, "mismatch in %s dp sdp\n", name);
		drm_err(&dev_priv->drm, "expected:\n");
		drm_dp_vsc_sdp_log(KERN_ERR, dev_priv->drm.dev, a);
		drm_err(&dev_priv->drm, "found:\n");
		drm_dp_vsc_sdp_log(KERN_ERR, dev_priv->drm.dev, b);
	}
}

static void __printf(4, 5)
pipe_config_mismatch(bool fastset, const struct intel_crtc *crtc,
		     const char *name, const char *format, ...)
{
	struct drm_i915_private *i915 = to_i915(crtc->base.dev);
	struct va_format vaf;
	va_list args;

	va_start(args, format);
	vaf.fmt = format;
	vaf.va = &args;

	if (fastset)
		drm_dbg_kms(&i915->drm,
			    "[CRTC:%d:%s] fastset mismatch in %s %pV\n",
			    crtc->base.base.id, crtc->base.name, name, &vaf);
	else
		drm_err(&i915->drm, "[CRTC:%d:%s] mismatch in %s %pV\n",
			crtc->base.base.id, crtc->base.name, name, &vaf);

	va_end(args);
}

static bool fastboot_enabled(struct drm_i915_private *dev_priv)
{
	if (dev_priv->params.fastboot != -1)
		return dev_priv->params.fastboot;

	/* Enable fastboot by default on Skylake and newer */
	if (DISPLAY_VER(dev_priv) >= 9)
		return true;

	/* Enable fastboot by default on VLV and CHV */
	if (IS_VALLEYVIEW(dev_priv) || IS_CHERRYVIEW(dev_priv))
		return true;

	/* Disabled by default on all others */
	return false;
}

static bool
intel_pipe_config_compare(const struct intel_crtc_state *current_config,
			  const struct intel_crtc_state *pipe_config,
			  bool fastset)
{
	struct drm_i915_private *dev_priv = to_i915(current_config->uapi.crtc->dev);
	struct intel_crtc *crtc = to_intel_crtc(pipe_config->uapi.crtc);
	bool ret = true;
	u32 bp_gamma = 0;
	bool fixup_inherited = fastset &&
		current_config->inherited && !pipe_config->inherited;

	if (fixup_inherited && !fastboot_enabled(dev_priv)) {
		drm_dbg_kms(&dev_priv->drm,
			    "initial modeset and fastboot not set\n");
		ret = false;
	}

#define PIPE_CONF_CHECK_X(name) do { \
	if (current_config->name != pipe_config->name) { \
		pipe_config_mismatch(fastset, crtc, __stringify(name), \
				     "(expected 0x%08x, found 0x%08x)", \
				     current_config->name, \
				     pipe_config->name); \
		ret = false; \
	} \
} while (0)

#define PIPE_CONF_CHECK_I(name) do { \
	if (current_config->name != pipe_config->name) { \
		pipe_config_mismatch(fastset, crtc, __stringify(name), \
				     "(expected %i, found %i)", \
				     current_config->name, \
				     pipe_config->name); \
		ret = false; \
	} \
} while (0)

#define PIPE_CONF_CHECK_BOOL(name) do { \
	if (current_config->name != pipe_config->name) { \
		pipe_config_mismatch(fastset, crtc,  __stringify(name), \
				     "(expected %s, found %s)", \
				     yesno(current_config->name), \
				     yesno(pipe_config->name)); \
		ret = false; \
	} \
} while (0)

/*
 * Checks state where we only read out the enabling, but not the entire
 * state itself (like full infoframes or ELD for audio). These states
 * require a full modeset on bootup to fix up.
 */
#define PIPE_CONF_CHECK_BOOL_INCOMPLETE(name) do { \
	if (!fixup_inherited || (!current_config->name && !pipe_config->name)) { \
		PIPE_CONF_CHECK_BOOL(name); \
	} else { \
		pipe_config_mismatch(fastset, crtc, __stringify(name), \
				     "unable to verify whether state matches exactly, forcing modeset (expected %s, found %s)", \
				     yesno(current_config->name), \
				     yesno(pipe_config->name)); \
		ret = false; \
	} \
} while (0)

#define PIPE_CONF_CHECK_P(name) do { \
	if (current_config->name != pipe_config->name) { \
		pipe_config_mismatch(fastset, crtc, __stringify(name), \
				     "(expected %p, found %p)", \
				     current_config->name, \
				     pipe_config->name); \
		ret = false; \
	} \
} while (0)

#define PIPE_CONF_CHECK_M_N(name) do { \
	if (!intel_compare_link_m_n(&current_config->name, \
				    &pipe_config->name,\
				    !fastset)) { \
		pipe_config_mismatch(fastset, crtc, __stringify(name), \
				     "(expected tu %i gmch %i/%i link %i/%i, " \
				     "found tu %i, gmch %i/%i link %i/%i)", \
				     current_config->name.tu, \
				     current_config->name.gmch_m, \
				     current_config->name.gmch_n, \
				     current_config->name.link_m, \
				     current_config->name.link_n, \
				     pipe_config->name.tu, \
				     pipe_config->name.gmch_m, \
				     pipe_config->name.gmch_n, \
				     pipe_config->name.link_m, \
				     pipe_config->name.link_n); \
		ret = false; \
	} \
} while (0)

/* This is required for BDW+ where there is only one set of registers for
 * switching between high and low RR.
 * This macro can be used whenever a comparison has to be made between one
 * hw state and multiple sw state variables.
 */
#define PIPE_CONF_CHECK_M_N_ALT(name, alt_name) do { \
	if (!intel_compare_link_m_n(&current_config->name, \
				    &pipe_config->name, !fastset) && \
	    !intel_compare_link_m_n(&current_config->alt_name, \
				    &pipe_config->name, !fastset)) { \
		pipe_config_mismatch(fastset, crtc, __stringify(name), \
				     "(expected tu %i gmch %i/%i link %i/%i, " \
				     "or tu %i gmch %i/%i link %i/%i, " \
				     "found tu %i, gmch %i/%i link %i/%i)", \
				     current_config->name.tu, \
				     current_config->name.gmch_m, \
				     current_config->name.gmch_n, \
				     current_config->name.link_m, \
				     current_config->name.link_n, \
				     current_config->alt_name.tu, \
				     current_config->alt_name.gmch_m, \
				     current_config->alt_name.gmch_n, \
				     current_config->alt_name.link_m, \
				     current_config->alt_name.link_n, \
				     pipe_config->name.tu, \
				     pipe_config->name.gmch_m, \
				     pipe_config->name.gmch_n, \
				     pipe_config->name.link_m, \
				     pipe_config->name.link_n); \
		ret = false; \
	} \
} while (0)

#define PIPE_CONF_CHECK_FLAGS(name, mask) do { \
	if ((current_config->name ^ pipe_config->name) & (mask)) { \
		pipe_config_mismatch(fastset, crtc, __stringify(name), \
				     "(%x) (expected %i, found %i)", \
				     (mask), \
				     current_config->name & (mask), \
				     pipe_config->name & (mask)); \
		ret = false; \
	} \
} while (0)

#define PIPE_CONF_CHECK_CLOCK_FUZZY(name) do { \
	if (!intel_fuzzy_clock_check(current_config->name, pipe_config->name)) { \
		pipe_config_mismatch(fastset, crtc, __stringify(name), \
				     "(expected %i, found %i)", \
				     current_config->name, \
				     pipe_config->name); \
		ret = false; \
	} \
} while (0)

#define PIPE_CONF_CHECK_INFOFRAME(name) do { \
	if (!intel_compare_infoframe(&current_config->infoframes.name, \
				     &pipe_config->infoframes.name)) { \
		pipe_config_infoframe_mismatch(dev_priv, fastset, __stringify(name), \
					       &current_config->infoframes.name, \
					       &pipe_config->infoframes.name); \
		ret = false; \
	} \
} while (0)

#define PIPE_CONF_CHECK_DP_VSC_SDP(name) do { \
	if (!current_config->has_psr && !pipe_config->has_psr && \
	    !intel_compare_dp_vsc_sdp(&current_config->infoframes.name, \
				      &pipe_config->infoframes.name)) { \
		pipe_config_dp_vsc_sdp_mismatch(dev_priv, fastset, __stringify(name), \
						&current_config->infoframes.name, \
						&pipe_config->infoframes.name); \
		ret = false; \
	} \
} while (0)

#define PIPE_CONF_CHECK_COLOR_LUT(name1, name2, bit_precision) do { \
	if (current_config->name1 != pipe_config->name1) { \
		pipe_config_mismatch(fastset, crtc, __stringify(name1), \
				"(expected %i, found %i, won't compare lut values)", \
				current_config->name1, \
				pipe_config->name1); \
		ret = false;\
	} else { \
		if (!intel_color_lut_equal(current_config->name2, \
					pipe_config->name2, pipe_config->name1, \
					bit_precision)) { \
			pipe_config_mismatch(fastset, crtc, __stringify(name2), \
					"hw_state doesn't match sw_state"); \
			ret = false; \
		} \
	} \
} while (0)

#define PIPE_CONF_QUIRK(quirk) \
	((current_config->quirks | pipe_config->quirks) & (quirk))

	PIPE_CONF_CHECK_I(cpu_transcoder);

	PIPE_CONF_CHECK_BOOL(has_pch_encoder);
	PIPE_CONF_CHECK_I(fdi_lanes);
	PIPE_CONF_CHECK_M_N(fdi_m_n);

	PIPE_CONF_CHECK_I(lane_count);
	PIPE_CONF_CHECK_X(lane_lat_optim_mask);

	if (DISPLAY_VER(dev_priv) < 8) {
		PIPE_CONF_CHECK_M_N(dp_m_n);

		if (current_config->has_drrs)
			PIPE_CONF_CHECK_M_N(dp_m2_n2);
	} else
		PIPE_CONF_CHECK_M_N_ALT(dp_m_n, dp_m2_n2);

	PIPE_CONF_CHECK_X(output_types);

	/* FIXME do the readout properly and get rid of this quirk */
	if (!PIPE_CONF_QUIRK(PIPE_CONFIG_QUIRK_BIGJOINER_SLAVE)) {
		PIPE_CONF_CHECK_I(hw.pipe_mode.crtc_hdisplay);
		PIPE_CONF_CHECK_I(hw.pipe_mode.crtc_htotal);
		PIPE_CONF_CHECK_I(hw.pipe_mode.crtc_hblank_start);
		PIPE_CONF_CHECK_I(hw.pipe_mode.crtc_hblank_end);
		PIPE_CONF_CHECK_I(hw.pipe_mode.crtc_hsync_start);
		PIPE_CONF_CHECK_I(hw.pipe_mode.crtc_hsync_end);

		PIPE_CONF_CHECK_I(hw.pipe_mode.crtc_vdisplay);
		PIPE_CONF_CHECK_I(hw.pipe_mode.crtc_vtotal);
		PIPE_CONF_CHECK_I(hw.pipe_mode.crtc_vblank_start);
		PIPE_CONF_CHECK_I(hw.pipe_mode.crtc_vblank_end);
		PIPE_CONF_CHECK_I(hw.pipe_mode.crtc_vsync_start);
		PIPE_CONF_CHECK_I(hw.pipe_mode.crtc_vsync_end);

		PIPE_CONF_CHECK_I(hw.adjusted_mode.crtc_hdisplay);
		PIPE_CONF_CHECK_I(hw.adjusted_mode.crtc_htotal);
		PIPE_CONF_CHECK_I(hw.adjusted_mode.crtc_hblank_start);
		PIPE_CONF_CHECK_I(hw.adjusted_mode.crtc_hblank_end);
		PIPE_CONF_CHECK_I(hw.adjusted_mode.crtc_hsync_start);
		PIPE_CONF_CHECK_I(hw.adjusted_mode.crtc_hsync_end);

		PIPE_CONF_CHECK_I(hw.adjusted_mode.crtc_vdisplay);
		PIPE_CONF_CHECK_I(hw.adjusted_mode.crtc_vtotal);
		PIPE_CONF_CHECK_I(hw.adjusted_mode.crtc_vblank_start);
		PIPE_CONF_CHECK_I(hw.adjusted_mode.crtc_vblank_end);
		PIPE_CONF_CHECK_I(hw.adjusted_mode.crtc_vsync_start);
		PIPE_CONF_CHECK_I(hw.adjusted_mode.crtc_vsync_end);

		PIPE_CONF_CHECK_I(pixel_multiplier);

		PIPE_CONF_CHECK_FLAGS(hw.adjusted_mode.flags,
				      DRM_MODE_FLAG_INTERLACE);

		if (!PIPE_CONF_QUIRK(PIPE_CONFIG_QUIRK_MODE_SYNC_FLAGS)) {
			PIPE_CONF_CHECK_FLAGS(hw.adjusted_mode.flags,
					      DRM_MODE_FLAG_PHSYNC);
			PIPE_CONF_CHECK_FLAGS(hw.adjusted_mode.flags,
					      DRM_MODE_FLAG_NHSYNC);
			PIPE_CONF_CHECK_FLAGS(hw.adjusted_mode.flags,
					      DRM_MODE_FLAG_PVSYNC);
			PIPE_CONF_CHECK_FLAGS(hw.adjusted_mode.flags,
					      DRM_MODE_FLAG_NVSYNC);
		}
	}

	PIPE_CONF_CHECK_I(output_format);
	PIPE_CONF_CHECK_BOOL(has_hdmi_sink);
	if ((DISPLAY_VER(dev_priv) < 8 && !IS_HASWELL(dev_priv)) ||
	    IS_VALLEYVIEW(dev_priv) || IS_CHERRYVIEW(dev_priv))
		PIPE_CONF_CHECK_BOOL(limited_color_range);

	PIPE_CONF_CHECK_BOOL(hdmi_scrambling);
	PIPE_CONF_CHECK_BOOL(hdmi_high_tmds_clock_ratio);
	PIPE_CONF_CHECK_BOOL(has_infoframe);
	/* FIXME do the readout properly and get rid of this quirk */
	if (!PIPE_CONF_QUIRK(PIPE_CONFIG_QUIRK_BIGJOINER_SLAVE))
		PIPE_CONF_CHECK_BOOL(fec_enable);

	PIPE_CONF_CHECK_BOOL_INCOMPLETE(has_audio);

	PIPE_CONF_CHECK_X(gmch_pfit.control);
	/* pfit ratios are autocomputed by the hw on gen4+ */
	if (DISPLAY_VER(dev_priv) < 4)
		PIPE_CONF_CHECK_X(gmch_pfit.pgm_ratios);
	PIPE_CONF_CHECK_X(gmch_pfit.lvds_border_bits);

	/*
	 * Changing the EDP transcoder input mux
	 * (A_ONOFF vs. A_ON) requires a full modeset.
	 */
	PIPE_CONF_CHECK_BOOL(pch_pfit.force_thru);

	if (!fastset) {
		PIPE_CONF_CHECK_I(pipe_src_w);
		PIPE_CONF_CHECK_I(pipe_src_h);

		PIPE_CONF_CHECK_BOOL(pch_pfit.enabled);
		if (current_config->pch_pfit.enabled) {
			PIPE_CONF_CHECK_I(pch_pfit.dst.x1);
			PIPE_CONF_CHECK_I(pch_pfit.dst.y1);
			PIPE_CONF_CHECK_I(pch_pfit.dst.x2);
			PIPE_CONF_CHECK_I(pch_pfit.dst.y2);
		}

		PIPE_CONF_CHECK_I(scaler_state.scaler_id);
		/* FIXME do the readout properly and get rid of this quirk */
		if (!PIPE_CONF_QUIRK(PIPE_CONFIG_QUIRK_BIGJOINER_SLAVE))
			PIPE_CONF_CHECK_CLOCK_FUZZY(pixel_rate);

		PIPE_CONF_CHECK_X(gamma_mode);
		if (IS_CHERRYVIEW(dev_priv))
			PIPE_CONF_CHECK_X(cgm_mode);
		else
			PIPE_CONF_CHECK_X(csc_mode);
		PIPE_CONF_CHECK_BOOL(gamma_enable);
		PIPE_CONF_CHECK_BOOL(csc_enable);

		PIPE_CONF_CHECK_I(linetime);
		PIPE_CONF_CHECK_I(ips_linetime);

		bp_gamma = intel_color_get_gamma_bit_precision(pipe_config);
		if (bp_gamma)
			PIPE_CONF_CHECK_COLOR_LUT(gamma_mode, hw.gamma_lut, bp_gamma);
	}

	PIPE_CONF_CHECK_BOOL(double_wide);

	PIPE_CONF_CHECK_P(shared_dpll);

	/* FIXME do the readout properly and get rid of this quirk */
	if (!PIPE_CONF_QUIRK(PIPE_CONFIG_QUIRK_BIGJOINER_SLAVE)) {
		PIPE_CONF_CHECK_X(dpll_hw_state.dpll);
		PIPE_CONF_CHECK_X(dpll_hw_state.dpll_md);
		PIPE_CONF_CHECK_X(dpll_hw_state.fp0);
		PIPE_CONF_CHECK_X(dpll_hw_state.fp1);
		PIPE_CONF_CHECK_X(dpll_hw_state.wrpll);
		PIPE_CONF_CHECK_X(dpll_hw_state.spll);
		PIPE_CONF_CHECK_X(dpll_hw_state.ctrl1);
		PIPE_CONF_CHECK_X(dpll_hw_state.cfgcr1);
		PIPE_CONF_CHECK_X(dpll_hw_state.cfgcr2);
		PIPE_CONF_CHECK_X(dpll_hw_state.cfgcr0);
		PIPE_CONF_CHECK_X(dpll_hw_state.ebb0);
		PIPE_CONF_CHECK_X(dpll_hw_state.ebb4);
		PIPE_CONF_CHECK_X(dpll_hw_state.pll0);
		PIPE_CONF_CHECK_X(dpll_hw_state.pll1);
		PIPE_CONF_CHECK_X(dpll_hw_state.pll2);
		PIPE_CONF_CHECK_X(dpll_hw_state.pll3);
		PIPE_CONF_CHECK_X(dpll_hw_state.pll6);
		PIPE_CONF_CHECK_X(dpll_hw_state.pll8);
		PIPE_CONF_CHECK_X(dpll_hw_state.pll9);
		PIPE_CONF_CHECK_X(dpll_hw_state.pll10);
		PIPE_CONF_CHECK_X(dpll_hw_state.pcsdw12);
		PIPE_CONF_CHECK_X(dpll_hw_state.mg_refclkin_ctl);
		PIPE_CONF_CHECK_X(dpll_hw_state.mg_clktop2_coreclkctl1);
		PIPE_CONF_CHECK_X(dpll_hw_state.mg_clktop2_hsclkctl);
		PIPE_CONF_CHECK_X(dpll_hw_state.mg_pll_div0);
		PIPE_CONF_CHECK_X(dpll_hw_state.mg_pll_div1);
		PIPE_CONF_CHECK_X(dpll_hw_state.mg_pll_lf);
		PIPE_CONF_CHECK_X(dpll_hw_state.mg_pll_frac_lock);
		PIPE_CONF_CHECK_X(dpll_hw_state.mg_pll_ssc);
		PIPE_CONF_CHECK_X(dpll_hw_state.mg_pll_bias);
		PIPE_CONF_CHECK_X(dpll_hw_state.mg_pll_tdc_coldst_bias);

		PIPE_CONF_CHECK_X(dsi_pll.ctrl);
		PIPE_CONF_CHECK_X(dsi_pll.div);

		if (IS_G4X(dev_priv) || DISPLAY_VER(dev_priv) >= 5)
			PIPE_CONF_CHECK_I(pipe_bpp);

		PIPE_CONF_CHECK_CLOCK_FUZZY(hw.pipe_mode.crtc_clock);
		PIPE_CONF_CHECK_CLOCK_FUZZY(hw.adjusted_mode.crtc_clock);
		PIPE_CONF_CHECK_CLOCK_FUZZY(port_clock);

		PIPE_CONF_CHECK_I(min_voltage_level);
	}

	PIPE_CONF_CHECK_X(infoframes.enable);
	PIPE_CONF_CHECK_X(infoframes.gcp);
	PIPE_CONF_CHECK_INFOFRAME(avi);
	PIPE_CONF_CHECK_INFOFRAME(spd);
	PIPE_CONF_CHECK_INFOFRAME(hdmi);
	PIPE_CONF_CHECK_INFOFRAME(drm);
	PIPE_CONF_CHECK_DP_VSC_SDP(vsc);

	PIPE_CONF_CHECK_X(sync_mode_slaves_mask);
	PIPE_CONF_CHECK_I(master_transcoder);
	PIPE_CONF_CHECK_BOOL(bigjoiner);
	PIPE_CONF_CHECK_BOOL(bigjoiner_slave);
	PIPE_CONF_CHECK_P(bigjoiner_linked_crtc);

	PIPE_CONF_CHECK_I(dsc.compression_enable);
	PIPE_CONF_CHECK_I(dsc.dsc_split);
	PIPE_CONF_CHECK_I(dsc.compressed_bpp);

	PIPE_CONF_CHECK_BOOL(splitter.enable);
	PIPE_CONF_CHECK_I(splitter.link_count);
	PIPE_CONF_CHECK_I(splitter.pixel_overlap);

	PIPE_CONF_CHECK_I(mst_master_transcoder);

	PIPE_CONF_CHECK_BOOL(vrr.enable);
	PIPE_CONF_CHECK_I(vrr.vmin);
	PIPE_CONF_CHECK_I(vrr.vmax);
	PIPE_CONF_CHECK_I(vrr.flipline);
	PIPE_CONF_CHECK_I(vrr.pipeline_full);

#undef PIPE_CONF_CHECK_X
#undef PIPE_CONF_CHECK_I
#undef PIPE_CONF_CHECK_BOOL
#undef PIPE_CONF_CHECK_BOOL_INCOMPLETE
#undef PIPE_CONF_CHECK_P
#undef PIPE_CONF_CHECK_FLAGS
#undef PIPE_CONF_CHECK_CLOCK_FUZZY
#undef PIPE_CONF_CHECK_COLOR_LUT
#undef PIPE_CONF_QUIRK

	return ret;
}

static void intel_pipe_config_sanity_check(struct drm_i915_private *dev_priv,
					   const struct intel_crtc_state *pipe_config)
{
	if (pipe_config->has_pch_encoder) {
		int fdi_dotclock = intel_dotclock_calculate(intel_fdi_link_freq(dev_priv, pipe_config),
							    &pipe_config->fdi_m_n);
		int dotclock = pipe_config->hw.adjusted_mode.crtc_clock;

		/*
		 * FDI already provided one idea for the dotclock.
		 * Yell if the encoder disagrees.
		 */
		drm_WARN(&dev_priv->drm,
			 !intel_fuzzy_clock_check(fdi_dotclock, dotclock),
			 "FDI dotclock and encoder dotclock mismatch, fdi: %i, encoder: %i\n",
			 fdi_dotclock, dotclock);
	}
}

static void verify_wm_state(struct intel_crtc *crtc,
			    struct intel_crtc_state *new_crtc_state)
{
	struct drm_i915_private *dev_priv = to_i915(crtc->base.dev);
	struct skl_hw_state {
		struct skl_ddb_entry ddb_y[I915_MAX_PLANES];
		struct skl_ddb_entry ddb_uv[I915_MAX_PLANES];
		struct skl_pipe_wm wm;
	} *hw;
	const struct skl_pipe_wm *sw_wm = &new_crtc_state->wm.skl.optimal;
	int level, max_level = ilk_wm_max_level(dev_priv);
	struct intel_plane *plane;
	u8 hw_enabled_slices;

	if (DISPLAY_VER(dev_priv) < 9 || !new_crtc_state->hw.active)
		return;

	hw = kzalloc(sizeof(*hw), GFP_KERNEL);
	if (!hw)
		return;

	skl_pipe_wm_get_hw_state(crtc, &hw->wm);

	skl_pipe_ddb_get_hw_state(crtc, hw->ddb_y, hw->ddb_uv);

	hw_enabled_slices = intel_enabled_dbuf_slices_mask(dev_priv);

	if (DISPLAY_VER(dev_priv) >= 11 &&
	    hw_enabled_slices != dev_priv->dbuf.enabled_slices)
		drm_err(&dev_priv->drm,
			"mismatch in DBUF Slices (expected 0x%x, got 0x%x)\n",
			dev_priv->dbuf.enabled_slices,
			hw_enabled_slices);

	for_each_intel_plane_on_crtc(&dev_priv->drm, crtc, plane) {
		const struct skl_ddb_entry *hw_ddb_entry, *sw_ddb_entry;
		const struct skl_wm_level *hw_wm_level, *sw_wm_level;

		/* Watermarks */
		for (level = 0; level <= max_level; level++) {
			hw_wm_level = &hw->wm.planes[plane->id].wm[level];
			sw_wm_level = skl_plane_wm_level(sw_wm, plane->id, level);

			if (skl_wm_level_equals(hw_wm_level, sw_wm_level))
				continue;

			drm_err(&dev_priv->drm,
				"[PLANE:%d:%s] mismatch in WM%d (expected e=%d b=%u l=%u, got e=%d b=%u l=%u)\n",
				plane->base.base.id, plane->base.name, level,
				sw_wm_level->enable,
				sw_wm_level->blocks,
				sw_wm_level->lines,
				hw_wm_level->enable,
				hw_wm_level->blocks,
				hw_wm_level->lines);
		}

		hw_wm_level = &hw->wm.planes[plane->id].trans_wm;
		sw_wm_level = skl_plane_trans_wm(sw_wm, plane->id);

		if (!skl_wm_level_equals(hw_wm_level, sw_wm_level)) {
			drm_err(&dev_priv->drm,
				"[PLANE:%d:%s] mismatch in trans WM (expected e=%d b=%u l=%u, got e=%d b=%u l=%u)\n",
				plane->base.base.id, plane->base.name,
				sw_wm_level->enable,
				sw_wm_level->blocks,
				sw_wm_level->lines,
				hw_wm_level->enable,
				hw_wm_level->blocks,
				hw_wm_level->lines);
		}

		/* DDB */
		hw_ddb_entry = &hw->ddb_y[plane->id];
		sw_ddb_entry = &new_crtc_state->wm.skl.plane_ddb_y[plane->id];

		if (!skl_ddb_entry_equal(hw_ddb_entry, sw_ddb_entry)) {
			drm_err(&dev_priv->drm,
				"[PLANE:%d:%s] mismatch in DDB (expected (%u,%u), found (%u,%u))\n",
				plane->base.base.id, plane->base.name,
				sw_ddb_entry->start, sw_ddb_entry->end,
				hw_ddb_entry->start, hw_ddb_entry->end);
		}
	}

	kfree(hw);
}

static void
verify_connector_state(struct intel_atomic_state *state,
		       struct intel_crtc *crtc)
{
	struct drm_connector *connector;
	struct drm_connector_state *new_conn_state;
	int i;

	for_each_new_connector_in_state(&state->base, connector, new_conn_state, i) {
		struct drm_encoder *encoder = connector->encoder;
		struct intel_crtc_state *crtc_state = NULL;

		if (new_conn_state->crtc != &crtc->base)
			continue;

		if (crtc)
			crtc_state = intel_atomic_get_new_crtc_state(state, crtc);

		intel_connector_verify_state(crtc_state, new_conn_state);

		I915_STATE_WARN(new_conn_state->best_encoder != encoder,
		     "connector's atomic encoder doesn't match legacy encoder\n");
	}
}

static void
verify_encoder_state(struct drm_i915_private *dev_priv, struct intel_atomic_state *state)
{
	struct intel_encoder *encoder;
	struct drm_connector *connector;
	struct drm_connector_state *old_conn_state, *new_conn_state;
	int i;

	for_each_intel_encoder(&dev_priv->drm, encoder) {
		bool enabled = false, found = false;
		enum pipe pipe;

		drm_dbg_kms(&dev_priv->drm, "[ENCODER:%d:%s]\n",
			    encoder->base.base.id,
			    encoder->base.name);

		for_each_oldnew_connector_in_state(&state->base, connector, old_conn_state,
						   new_conn_state, i) {
			if (old_conn_state->best_encoder == &encoder->base)
				found = true;

			if (new_conn_state->best_encoder != &encoder->base)
				continue;
			found = enabled = true;

			I915_STATE_WARN(new_conn_state->crtc !=
					encoder->base.crtc,
			     "connector's crtc doesn't match encoder crtc\n");
		}

		if (!found)
			continue;

		I915_STATE_WARN(!!encoder->base.crtc != enabled,
		     "encoder's enabled state mismatch "
		     "(expected %i, found %i)\n",
		     !!encoder->base.crtc, enabled);

		if (!encoder->base.crtc) {
			bool active;

			active = encoder->get_hw_state(encoder, &pipe);
			I915_STATE_WARN(active,
			     "encoder detached but still enabled on pipe %c.\n",
			     pipe_name(pipe));
		}
	}
}

static void
verify_crtc_state(struct intel_crtc *crtc,
		  struct intel_crtc_state *old_crtc_state,
		  struct intel_crtc_state *new_crtc_state)
{
	struct drm_device *dev = crtc->base.dev;
	struct drm_i915_private *dev_priv = to_i915(dev);
	struct intel_encoder *encoder;
	struct intel_crtc_state *pipe_config = old_crtc_state;
	struct drm_atomic_state *state = old_crtc_state->uapi.state;
	struct intel_crtc *master = crtc;

	__drm_atomic_helper_crtc_destroy_state(&old_crtc_state->uapi);
	intel_crtc_free_hw_state(old_crtc_state);
	intel_crtc_state_reset(old_crtc_state, crtc);
	old_crtc_state->uapi.state = state;

	drm_dbg_kms(&dev_priv->drm, "[CRTC:%d:%s]\n", crtc->base.base.id,
		    crtc->base.name);

	pipe_config->hw.enable = new_crtc_state->hw.enable;

	intel_crtc_get_pipe_config(pipe_config);

	/* we keep both pipes enabled on 830 */
	if (IS_I830(dev_priv) && pipe_config->hw.active)
		pipe_config->hw.active = new_crtc_state->hw.active;

	I915_STATE_WARN(new_crtc_state->hw.active != pipe_config->hw.active,
			"crtc active state doesn't match with hw state "
			"(expected %i, found %i)\n",
			new_crtc_state->hw.active, pipe_config->hw.active);

	I915_STATE_WARN(crtc->active != new_crtc_state->hw.active,
			"transitional active state does not match atomic hw state "
			"(expected %i, found %i)\n",
			new_crtc_state->hw.active, crtc->active);

	if (new_crtc_state->bigjoiner_slave)
		master = new_crtc_state->bigjoiner_linked_crtc;

	for_each_encoder_on_crtc(dev, &master->base, encoder) {
		enum pipe pipe;
		bool active;

		active = encoder->get_hw_state(encoder, &pipe);
		I915_STATE_WARN(active != new_crtc_state->hw.active,
				"[ENCODER:%i] active %i with crtc active %i\n",
				encoder->base.base.id, active,
				new_crtc_state->hw.active);

		I915_STATE_WARN(active && master->pipe != pipe,
				"Encoder connected to wrong pipe %c\n",
				pipe_name(pipe));

		if (active)
			intel_encoder_get_config(encoder, pipe_config);
	}

	if (!new_crtc_state->hw.active)
		return;

	intel_pipe_config_sanity_check(dev_priv, pipe_config);

	if (!intel_pipe_config_compare(new_crtc_state,
				       pipe_config, false)) {
		I915_STATE_WARN(1, "pipe state doesn't match!\n");
		intel_dump_pipe_config(pipe_config, NULL, "[hw state]");
		intel_dump_pipe_config(new_crtc_state, NULL, "[sw state]");
	}
}

static void
intel_verify_planes(struct intel_atomic_state *state)
{
	struct intel_plane *plane;
	const struct intel_plane_state *plane_state;
	int i;

	for_each_new_intel_plane_in_state(state, plane,
					  plane_state, i)
		assert_plane(plane, plane_state->planar_slave ||
			     plane_state->uapi.visible);
}

static void
verify_single_dpll_state(struct drm_i915_private *dev_priv,
			 struct intel_shared_dpll *pll,
			 struct intel_crtc *crtc,
			 struct intel_crtc_state *new_crtc_state)
{
	struct intel_dpll_hw_state dpll_hw_state;
	u8 pipe_mask;
	bool active;

	memset(&dpll_hw_state, 0, sizeof(dpll_hw_state));

	drm_dbg_kms(&dev_priv->drm, "%s\n", pll->info->name);

	active = intel_dpll_get_hw_state(dev_priv, pll, &dpll_hw_state);

	if (!(pll->info->flags & INTEL_DPLL_ALWAYS_ON)) {
		I915_STATE_WARN(!pll->on && pll->active_mask,
		     "pll in active use but not on in sw tracking\n");
		I915_STATE_WARN(pll->on && !pll->active_mask,
		     "pll is on but not used by any active pipe\n");
		I915_STATE_WARN(pll->on != active,
		     "pll on state mismatch (expected %i, found %i)\n",
		     pll->on, active);
	}

	if (!crtc) {
		I915_STATE_WARN(pll->active_mask & ~pll->state.pipe_mask,
				"more active pll users than references: 0x%x vs 0x%x\n",
				pll->active_mask, pll->state.pipe_mask);

		return;
	}

	pipe_mask = BIT(crtc->pipe);

	if (new_crtc_state->hw.active)
		I915_STATE_WARN(!(pll->active_mask & pipe_mask),
				"pll active mismatch (expected pipe %c in active mask 0x%x)\n",
				pipe_name(crtc->pipe), pll->active_mask);
	else
		I915_STATE_WARN(pll->active_mask & pipe_mask,
				"pll active mismatch (didn't expect pipe %c in active mask 0x%x)\n",
				pipe_name(crtc->pipe), pll->active_mask);

	I915_STATE_WARN(!(pll->state.pipe_mask & pipe_mask),
			"pll enabled crtcs mismatch (expected 0x%x in 0x%x)\n",
			pipe_mask, pll->state.pipe_mask);

	I915_STATE_WARN(pll->on && memcmp(&pll->state.hw_state,
					  &dpll_hw_state,
					  sizeof(dpll_hw_state)),
			"pll hw state mismatch\n");
}

static void
verify_shared_dpll_state(struct intel_crtc *crtc,
			 struct intel_crtc_state *old_crtc_state,
			 struct intel_crtc_state *new_crtc_state)
{
	struct drm_i915_private *dev_priv = to_i915(crtc->base.dev);

	if (new_crtc_state->shared_dpll)
		verify_single_dpll_state(dev_priv, new_crtc_state->shared_dpll, crtc, new_crtc_state);

	if (old_crtc_state->shared_dpll &&
	    old_crtc_state->shared_dpll != new_crtc_state->shared_dpll) {
		u8 pipe_mask = BIT(crtc->pipe);
		struct intel_shared_dpll *pll = old_crtc_state->shared_dpll;

		I915_STATE_WARN(pll->active_mask & pipe_mask,
				"pll active mismatch (didn't expect pipe %c in active mask (0x%x))\n",
				pipe_name(crtc->pipe), pll->active_mask);
		I915_STATE_WARN(pll->state.pipe_mask & pipe_mask,
				"pll enabled crtcs mismatch (found %x in enabled mask (0x%x))\n",
				pipe_name(crtc->pipe), pll->state.pipe_mask);
	}
}

static void
intel_modeset_verify_crtc(struct intel_crtc *crtc,
			  struct intel_atomic_state *state,
			  struct intel_crtc_state *old_crtc_state,
			  struct intel_crtc_state *new_crtc_state)
{
	if (!intel_crtc_needs_modeset(new_crtc_state) && !new_crtc_state->update_pipe)
		return;

	verify_wm_state(crtc, new_crtc_state);
	verify_connector_state(state, crtc);
	verify_crtc_state(crtc, old_crtc_state, new_crtc_state);
	verify_shared_dpll_state(crtc, old_crtc_state, new_crtc_state);
}

static void
verify_disabled_dpll_state(struct drm_i915_private *dev_priv)
{
	int i;

	for (i = 0; i < dev_priv->dpll.num_shared_dpll; i++)
		verify_single_dpll_state(dev_priv,
					 &dev_priv->dpll.shared_dplls[i],
					 NULL, NULL);
}

static void
intel_modeset_verify_disabled(struct drm_i915_private *dev_priv,
			      struct intel_atomic_state *state)
{
	verify_encoder_state(dev_priv, state);
	verify_connector_state(state, NULL);
	verify_disabled_dpll_state(dev_priv);
}

static void
intel_crtc_update_active_timings(const struct intel_crtc_state *crtc_state)
{
	struct intel_crtc *crtc = to_intel_crtc(crtc_state->uapi.crtc);
	struct drm_i915_private *dev_priv = to_i915(crtc->base.dev);
	struct drm_display_mode adjusted_mode =
		crtc_state->hw.adjusted_mode;

	if (crtc_state->vrr.enable) {
		adjusted_mode.crtc_vtotal = crtc_state->vrr.vmax;
		adjusted_mode.crtc_vblank_end = crtc_state->vrr.vmax;
		adjusted_mode.crtc_vblank_start = intel_vrr_vmin_vblank_start(crtc_state);
		crtc->vmax_vblank_start = intel_vrr_vmax_vblank_start(crtc_state);
	}

	drm_calc_timestamping_constants(&crtc->base, &adjusted_mode);

	crtc->mode_flags = crtc_state->mode_flags;

	/*
	 * The scanline counter increments at the leading edge of hsync.
	 *
	 * On most platforms it starts counting from vtotal-1 on the
	 * first active line. That means the scanline counter value is
	 * always one less than what we would expect. Ie. just after
	 * start of vblank, which also occurs at start of hsync (on the
	 * last active line), the scanline counter will read vblank_start-1.
	 *
	 * On gen2 the scanline counter starts counting from 1 instead
	 * of vtotal-1, so we have to subtract one (or rather add vtotal-1
	 * to keep the value positive), instead of adding one.
	 *
	 * On HSW+ the behaviour of the scanline counter depends on the output
	 * type. For DP ports it behaves like most other platforms, but on HDMI
	 * there's an extra 1 line difference. So we need to add two instead of
	 * one to the value.
	 *
	 * On VLV/CHV DSI the scanline counter would appear to increment
	 * approx. 1/3 of a scanline before start of vblank. Unfortunately
	 * that means we can't tell whether we're in vblank or not while
	 * we're on that particular line. We must still set scanline_offset
	 * to 1 so that the vblank timestamps come out correct when we query
	 * the scanline counter from within the vblank interrupt handler.
	 * However if queried just before the start of vblank we'll get an
	 * answer that's slightly in the future.
	 */
	if (DISPLAY_VER(dev_priv) == 2) {
		int vtotal;

		vtotal = adjusted_mode.crtc_vtotal;
		if (adjusted_mode.flags & DRM_MODE_FLAG_INTERLACE)
			vtotal /= 2;

		crtc->scanline_offset = vtotal - 1;
	} else if (HAS_DDI(dev_priv) &&
		   intel_crtc_has_type(crtc_state, INTEL_OUTPUT_HDMI)) {
		crtc->scanline_offset = 2;
	} else {
		crtc->scanline_offset = 1;
	}
}

static void intel_modeset_clear_plls(struct intel_atomic_state *state)
{
	struct drm_i915_private *dev_priv = to_i915(state->base.dev);
	struct intel_crtc_state *new_crtc_state;
	struct intel_crtc *crtc;
	int i;

	if (!dev_priv->display.crtc_compute_clock)
		return;

	for_each_new_intel_crtc_in_state(state, crtc, new_crtc_state, i) {
		if (!intel_crtc_needs_modeset(new_crtc_state))
			continue;

		intel_release_shared_dplls(state, crtc);
	}
}

/*
 * This implements the workaround described in the "notes" section of the mode
 * set sequence documentation. When going from no pipes or single pipe to
 * multiple pipes, and planes are enabled after the pipe, we need to wait at
 * least 2 vblanks on the first pipe before enabling planes on the second pipe.
 */
static int hsw_mode_set_planes_workaround(struct intel_atomic_state *state)
{
	struct intel_crtc_state *crtc_state;
	struct intel_crtc *crtc;
	struct intel_crtc_state *first_crtc_state = NULL;
	struct intel_crtc_state *other_crtc_state = NULL;
	enum pipe first_pipe = INVALID_PIPE, enabled_pipe = INVALID_PIPE;
	int i;

	/* look at all crtc's that are going to be enabled in during modeset */
	for_each_new_intel_crtc_in_state(state, crtc, crtc_state, i) {
		if (!crtc_state->hw.active ||
		    !intel_crtc_needs_modeset(crtc_state))
			continue;

		if (first_crtc_state) {
			other_crtc_state = crtc_state;
			break;
		} else {
			first_crtc_state = crtc_state;
			first_pipe = crtc->pipe;
		}
	}

	/* No workaround needed? */
	if (!first_crtc_state)
		return 0;

	/* w/a possibly needed, check how many crtc's are already enabled. */
	for_each_intel_crtc(state->base.dev, crtc) {
		crtc_state = intel_atomic_get_crtc_state(&state->base, crtc);
		if (IS_ERR(crtc_state))
			return PTR_ERR(crtc_state);

		crtc_state->hsw_workaround_pipe = INVALID_PIPE;

		if (!crtc_state->hw.active ||
		    intel_crtc_needs_modeset(crtc_state))
			continue;

		/* 2 or more enabled crtcs means no need for w/a */
		if (enabled_pipe != INVALID_PIPE)
			return 0;

		enabled_pipe = crtc->pipe;
	}

	if (enabled_pipe != INVALID_PIPE)
		first_crtc_state->hsw_workaround_pipe = enabled_pipe;
	else if (other_crtc_state)
		other_crtc_state->hsw_workaround_pipe = first_pipe;

	return 0;
}

u8 intel_calc_active_pipes(struct intel_atomic_state *state,
			   u8 active_pipes)
{
	const struct intel_crtc_state *crtc_state;
	struct intel_crtc *crtc;
	int i;

	for_each_new_intel_crtc_in_state(state, crtc, crtc_state, i) {
		if (crtc_state->hw.active)
			active_pipes |= BIT(crtc->pipe);
		else
			active_pipes &= ~BIT(crtc->pipe);
	}

	return active_pipes;
}

static int intel_modeset_checks(struct intel_atomic_state *state)
{
	struct drm_i915_private *dev_priv = to_i915(state->base.dev);

	state->modeset = true;

	if (IS_HASWELL(dev_priv))
		return hsw_mode_set_planes_workaround(state);

	return 0;
}

/*
 * Handle calculation of various watermark data at the end of the atomic check
 * phase.  The code here should be run after the per-crtc and per-plane 'check'
 * handlers to ensure that all derived state has been updated.
 */
static int calc_watermark_data(struct intel_atomic_state *state)
{
	struct drm_device *dev = state->base.dev;
	struct drm_i915_private *dev_priv = to_i915(dev);

	/* Is there platform-specific watermark information to calculate? */
	if (dev_priv->display.compute_global_watermarks)
		return dev_priv->display.compute_global_watermarks(state);

	return 0;
}

static void intel_crtc_check_fastset(const struct intel_crtc_state *old_crtc_state,
				     struct intel_crtc_state *new_crtc_state)
{
	if (!intel_pipe_config_compare(old_crtc_state, new_crtc_state, true))
		return;

	new_crtc_state->uapi.mode_changed = false;
	new_crtc_state->update_pipe = true;
}

static void intel_crtc_copy_fastset(const struct intel_crtc_state *old_crtc_state,
				    struct intel_crtc_state *new_crtc_state)
{
	/*
	 * If we're not doing the full modeset we want to
	 * keep the current M/N values as they may be
	 * sufficiently different to the computed values
	 * to cause problems.
	 *
	 * FIXME: should really copy more fuzzy state here
	 */
	new_crtc_state->fdi_m_n = old_crtc_state->fdi_m_n;
	new_crtc_state->dp_m_n = old_crtc_state->dp_m_n;
	new_crtc_state->dp_m2_n2 = old_crtc_state->dp_m2_n2;
	new_crtc_state->has_drrs = old_crtc_state->has_drrs;
}

static int intel_crtc_add_planes_to_state(struct intel_atomic_state *state,
					  struct intel_crtc *crtc,
					  u8 plane_ids_mask)
{
	struct drm_i915_private *dev_priv = to_i915(state->base.dev);
	struct intel_plane *plane;

	for_each_intel_plane_on_crtc(&dev_priv->drm, crtc, plane) {
		struct intel_plane_state *plane_state;

		if ((plane_ids_mask & BIT(plane->id)) == 0)
			continue;

		plane_state = intel_atomic_get_plane_state(state, plane);
		if (IS_ERR(plane_state))
			return PTR_ERR(plane_state);
	}

	return 0;
}

int intel_atomic_add_affected_planes(struct intel_atomic_state *state,
				     struct intel_crtc *crtc)
{
	const struct intel_crtc_state *old_crtc_state =
		intel_atomic_get_old_crtc_state(state, crtc);
	const struct intel_crtc_state *new_crtc_state =
		intel_atomic_get_new_crtc_state(state, crtc);

	return intel_crtc_add_planes_to_state(state, crtc,
					      old_crtc_state->enabled_planes |
					      new_crtc_state->enabled_planes);
}

static bool active_planes_affects_min_cdclk(struct drm_i915_private *dev_priv)
{
	/* See {hsw,vlv,ivb}_plane_ratio() */
	return IS_BROADWELL(dev_priv) || IS_HASWELL(dev_priv) ||
		IS_CHERRYVIEW(dev_priv) || IS_VALLEYVIEW(dev_priv) ||
		IS_IVYBRIDGE(dev_priv);
}

static int intel_crtc_add_bigjoiner_planes(struct intel_atomic_state *state,
					   struct intel_crtc *crtc,
					   struct intel_crtc *other)
{
	const struct intel_plane_state *plane_state;
	struct intel_plane *plane;
	u8 plane_ids = 0;
	int i;

	for_each_new_intel_plane_in_state(state, plane, plane_state, i) {
		if (plane->pipe == crtc->pipe)
			plane_ids |= BIT(plane->id);
	}

	return intel_crtc_add_planes_to_state(state, other, plane_ids);
}

static int intel_bigjoiner_add_affected_planes(struct intel_atomic_state *state)
{
	const struct intel_crtc_state *crtc_state;
	struct intel_crtc *crtc;
	int i;

	for_each_new_intel_crtc_in_state(state, crtc, crtc_state, i) {
		int ret;

		if (!crtc_state->bigjoiner)
			continue;

		ret = intel_crtc_add_bigjoiner_planes(state, crtc,
						      crtc_state->bigjoiner_linked_crtc);
		if (ret)
			return ret;
	}

	return 0;
}

static int intel_atomic_check_planes(struct intel_atomic_state *state)
{
	struct drm_i915_private *dev_priv = to_i915(state->base.dev);
	struct intel_crtc_state *old_crtc_state, *new_crtc_state;
	struct intel_plane_state *plane_state;
	struct intel_plane *plane;
	struct intel_crtc *crtc;
	int i, ret;

	ret = icl_add_linked_planes(state);
	if (ret)
		return ret;

	ret = intel_bigjoiner_add_affected_planes(state);
	if (ret)
		return ret;

	for_each_new_intel_plane_in_state(state, plane, plane_state, i) {
		ret = intel_plane_atomic_check(state, plane);
		if (ret) {
			drm_dbg_atomic(&dev_priv->drm,
				       "[PLANE:%d:%s] atomic driver check failed\n",
				       plane->base.base.id, plane->base.name);
			return ret;
		}
	}

	for_each_oldnew_intel_crtc_in_state(state, crtc, old_crtc_state,
					    new_crtc_state, i) {
		u8 old_active_planes, new_active_planes;

		ret = icl_check_nv12_planes(new_crtc_state);
		if (ret)
			return ret;

		/*
		 * On some platforms the number of active planes affects
		 * the planes' minimum cdclk calculation. Add such planes
		 * to the state before we compute the minimum cdclk.
		 */
		if (!active_planes_affects_min_cdclk(dev_priv))
			continue;

		old_active_planes = old_crtc_state->active_planes & ~BIT(PLANE_CURSOR);
		new_active_planes = new_crtc_state->active_planes & ~BIT(PLANE_CURSOR);

		if (hweight8(old_active_planes) == hweight8(new_active_planes))
			continue;

		ret = intel_crtc_add_planes_to_state(state, crtc, new_active_planes);
		if (ret)
			return ret;
	}

	return 0;
}

static int intel_atomic_check_cdclk(struct intel_atomic_state *state,
				    bool *need_cdclk_calc)
{
	struct drm_i915_private *dev_priv = to_i915(state->base.dev);
	const struct intel_cdclk_state *old_cdclk_state;
	const struct intel_cdclk_state *new_cdclk_state;
	struct intel_plane_state *plane_state;
	struct intel_bw_state *new_bw_state;
	struct intel_plane *plane;
	int min_cdclk = 0;
	enum pipe pipe;
	int ret;
	int i;
	/*
	 * active_planes bitmask has been updated, and potentially
	 * affected planes are part of the state. We can now
	 * compute the minimum cdclk for each plane.
	 */
	for_each_new_intel_plane_in_state(state, plane, plane_state, i) {
		ret = intel_plane_calc_min_cdclk(state, plane, need_cdclk_calc);
		if (ret)
			return ret;
	}

	old_cdclk_state = intel_atomic_get_old_cdclk_state(state);
	new_cdclk_state = intel_atomic_get_new_cdclk_state(state);

	if (new_cdclk_state &&
	    old_cdclk_state->force_min_cdclk != new_cdclk_state->force_min_cdclk)
		*need_cdclk_calc = true;

	ret = dev_priv->display.bw_calc_min_cdclk(state);
	if (ret)
		return ret;

	new_bw_state = intel_atomic_get_new_bw_state(state);

	if (!new_cdclk_state || !new_bw_state)
		return 0;

	for_each_pipe(dev_priv, pipe) {
		min_cdclk = max(new_cdclk_state->min_cdclk[pipe], min_cdclk);

		/*
		 * Currently do this change only if we need to increase
		 */
		if (new_bw_state->min_cdclk > min_cdclk)
			*need_cdclk_calc = true;
	}

	return 0;
}

static int intel_atomic_check_crtcs(struct intel_atomic_state *state)
{
	struct intel_crtc_state *crtc_state;
	struct intel_crtc *crtc;
	int i;

	for_each_new_intel_crtc_in_state(state, crtc, crtc_state, i) {
		struct drm_i915_private *i915 = to_i915(crtc->base.dev);
		int ret;

		ret = intel_crtc_atomic_check(state, crtc);
		if (ret) {
			drm_dbg_atomic(&i915->drm,
				       "[CRTC:%d:%s] atomic driver check failed\n",
				       crtc->base.base.id, crtc->base.name);
			return ret;
		}
	}

	return 0;
}

static bool intel_cpu_transcoders_need_modeset(struct intel_atomic_state *state,
					       u8 transcoders)
{
	const struct intel_crtc_state *new_crtc_state;
	struct intel_crtc *crtc;
	int i;

	for_each_new_intel_crtc_in_state(state, crtc, new_crtc_state, i) {
		if (new_crtc_state->hw.enable &&
		    transcoders & BIT(new_crtc_state->cpu_transcoder) &&
		    intel_crtc_needs_modeset(new_crtc_state))
			return true;
	}

	return false;
}

static int intel_atomic_check_bigjoiner(struct intel_atomic_state *state,
					struct intel_crtc *crtc,
					struct intel_crtc_state *old_crtc_state,
					struct intel_crtc_state *new_crtc_state)
{
	struct drm_i915_private *dev_priv = to_i915(state->base.dev);
	struct intel_crtc_state *slave_crtc_state, *master_crtc_state;
	struct intel_crtc *slave, *master;

	/* slave being enabled, is master is still claiming this crtc? */
	if (old_crtc_state->bigjoiner_slave) {
		slave = crtc;
		master = old_crtc_state->bigjoiner_linked_crtc;
		master_crtc_state = intel_atomic_get_new_crtc_state(state, master);
		if (!master_crtc_state || !intel_crtc_needs_modeset(master_crtc_state))
			goto claimed;
	}

	if (!new_crtc_state->bigjoiner)
		return 0;

	if (1 + crtc->pipe >= INTEL_NUM_PIPES(dev_priv)) {
		DRM_DEBUG_KMS("[CRTC:%d:%s] Big joiner configuration requires "
			      "CRTC + 1 to be used, doesn't exist\n",
			      crtc->base.base.id, crtc->base.name);
		return -EINVAL;
	}

	slave = new_crtc_state->bigjoiner_linked_crtc =
		intel_get_crtc_for_pipe(dev_priv, crtc->pipe + 1);
	slave_crtc_state = intel_atomic_get_crtc_state(&state->base, slave);
	master = crtc;
	if (IS_ERR(slave_crtc_state))
		return PTR_ERR(slave_crtc_state);

	/* master being enabled, slave was already configured? */
	if (slave_crtc_state->uapi.enable)
		goto claimed;

	DRM_DEBUG_KMS("[CRTC:%d:%s] Used as slave for big joiner\n",
		      slave->base.base.id, slave->base.name);

	return copy_bigjoiner_crtc_state(slave_crtc_state, new_crtc_state);

claimed:
	DRM_DEBUG_KMS("[CRTC:%d:%s] Slave is enabled as normal CRTC, but "
		      "[CRTC:%d:%s] claiming this CRTC for bigjoiner.\n",
		      slave->base.base.id, slave->base.name,
		      master->base.base.id, master->base.name);
	return -EINVAL;
}

static void kill_bigjoiner_slave(struct intel_atomic_state *state,
				 struct intel_crtc_state *master_crtc_state)
{
	struct intel_crtc_state *slave_crtc_state =
		intel_atomic_get_new_crtc_state(state, master_crtc_state->bigjoiner_linked_crtc);

	slave_crtc_state->bigjoiner = master_crtc_state->bigjoiner = false;
	slave_crtc_state->bigjoiner_slave = master_crtc_state->bigjoiner_slave = false;
	slave_crtc_state->bigjoiner_linked_crtc = master_crtc_state->bigjoiner_linked_crtc = NULL;
	intel_crtc_copy_uapi_to_hw_state(state, slave_crtc_state);
}

/**
 * DOC: asynchronous flip implementation
 *
 * Asynchronous page flip is the implementation for the DRM_MODE_PAGE_FLIP_ASYNC
 * flag. Currently async flip is only supported via the drmModePageFlip IOCTL.
 * Correspondingly, support is currently added for primary plane only.
 *
 * Async flip can only change the plane surface address, so anything else
 * changing is rejected from the intel_atomic_check_async() function.
 * Once this check is cleared, flip done interrupt is enabled using
 * the intel_crtc_enable_flip_done() function.
 *
 * As soon as the surface address register is written, flip done interrupt is
 * generated and the requested events are sent to the usersapce in the interrupt
 * handler itself. The timestamp and sequence sent during the flip done event
 * correspond to the last vblank and have no relation to the actual time when
 * the flip done event was sent.
 */
static int intel_atomic_check_async(struct intel_atomic_state *state)
{
	struct drm_i915_private *i915 = to_i915(state->base.dev);
	const struct intel_crtc_state *old_crtc_state, *new_crtc_state;
	const struct intel_plane_state *new_plane_state, *old_plane_state;
	struct intel_crtc *crtc;
	struct intel_plane *plane;
	int i;

	for_each_oldnew_intel_crtc_in_state(state, crtc, old_crtc_state,
					    new_crtc_state, i) {
		if (intel_crtc_needs_modeset(new_crtc_state)) {
			drm_dbg_kms(&i915->drm, "Modeset Required. Async flip not supported\n");
			return -EINVAL;
		}

		if (!new_crtc_state->hw.active) {
			drm_dbg_kms(&i915->drm, "CRTC inactive\n");
			return -EINVAL;
		}
		if (old_crtc_state->active_planes != new_crtc_state->active_planes) {
			drm_dbg_kms(&i915->drm,
				    "Active planes cannot be changed during async flip\n");
			return -EINVAL;
		}
	}

	for_each_oldnew_intel_plane_in_state(state, plane, old_plane_state,
					     new_plane_state, i) {
		/*
		 * TODO: Async flip is only supported through the page flip IOCTL
		 * as of now. So support currently added for primary plane only.
		 * Support for other planes on platforms on which supports
		 * this(vlv/chv and icl+) should be added when async flip is
		 * enabled in the atomic IOCTL path.
		 */
		if (!plane->async_flip)
			return -EINVAL;

		/*
		 * FIXME: This check is kept generic for all platforms.
		 * Need to verify this for all gen9 and gen10 platforms to enable
		 * this selectively if required.
		 */
		switch (new_plane_state->hw.fb->modifier) {
		case I915_FORMAT_MOD_X_TILED:
		case I915_FORMAT_MOD_Y_TILED:
		case I915_FORMAT_MOD_Yf_TILED:
			break;
		default:
			drm_dbg_kms(&i915->drm,
				    "Linear memory/CCS does not support async flips\n");
			return -EINVAL;
		}

		if (old_plane_state->view.color_plane[0].stride !=
		    new_plane_state->view.color_plane[0].stride) {
			drm_dbg_kms(&i915->drm, "Stride cannot be changed in async flip\n");
			return -EINVAL;
		}

		if (old_plane_state->hw.fb->modifier !=
		    new_plane_state->hw.fb->modifier) {
			drm_dbg_kms(&i915->drm,
				    "Framebuffer modifiers cannot be changed in async flip\n");
			return -EINVAL;
		}

		if (old_plane_state->hw.fb->format !=
		    new_plane_state->hw.fb->format) {
			drm_dbg_kms(&i915->drm,
				    "Framebuffer format cannot be changed in async flip\n");
			return -EINVAL;
		}

		if (old_plane_state->hw.rotation !=
		    new_plane_state->hw.rotation) {
			drm_dbg_kms(&i915->drm, "Rotation cannot be changed in async flip\n");
			return -EINVAL;
		}

		if (!drm_rect_equals(&old_plane_state->uapi.src, &new_plane_state->uapi.src) ||
		    !drm_rect_equals(&old_plane_state->uapi.dst, &new_plane_state->uapi.dst)) {
			drm_dbg_kms(&i915->drm,
				    "Plane size/co-ordinates cannot be changed in async flip\n");
			return -EINVAL;
		}

		if (old_plane_state->hw.alpha != new_plane_state->hw.alpha) {
			drm_dbg_kms(&i915->drm, "Alpha value cannot be changed in async flip\n");
			return -EINVAL;
		}

		if (old_plane_state->hw.pixel_blend_mode !=
		    new_plane_state->hw.pixel_blend_mode) {
			drm_dbg_kms(&i915->drm,
				    "Pixel blend mode cannot be changed in async flip\n");
			return -EINVAL;
		}

		if (old_plane_state->hw.color_encoding != new_plane_state->hw.color_encoding) {
			drm_dbg_kms(&i915->drm,
				    "Color encoding cannot be changed in async flip\n");
			return -EINVAL;
		}

		if (old_plane_state->hw.color_range != new_plane_state->hw.color_range) {
			drm_dbg_kms(&i915->drm, "Color range cannot be changed in async flip\n");
			return -EINVAL;
		}
	}

	return 0;
}

static int intel_bigjoiner_add_affected_crtcs(struct intel_atomic_state *state)
{
	struct intel_crtc_state *crtc_state;
	struct intel_crtc *crtc;
	int i;

	for_each_new_intel_crtc_in_state(state, crtc, crtc_state, i) {
		struct intel_crtc_state *linked_crtc_state;
		struct intel_crtc *linked_crtc;
		int ret;

		if (!crtc_state->bigjoiner)
			continue;

		linked_crtc = crtc_state->bigjoiner_linked_crtc;
		linked_crtc_state = intel_atomic_get_crtc_state(&state->base, linked_crtc);
		if (IS_ERR(linked_crtc_state))
			return PTR_ERR(linked_crtc_state);

		if (!intel_crtc_needs_modeset(crtc_state))
			continue;

		linked_crtc_state->uapi.mode_changed = true;

		ret = drm_atomic_add_affected_connectors(&state->base,
							 &linked_crtc->base);
		if (ret)
			return ret;

		ret = intel_atomic_add_affected_planes(state, linked_crtc);
		if (ret)
			return ret;
	}

	for_each_new_intel_crtc_in_state(state, crtc, crtc_state, i) {
		/* Kill old bigjoiner link, we may re-establish afterwards */
		if (intel_crtc_needs_modeset(crtc_state) &&
		    crtc_state->bigjoiner && !crtc_state->bigjoiner_slave)
			kill_bigjoiner_slave(state, crtc_state);
	}

	return 0;
}

/**
 * intel_atomic_check - validate state object
 * @dev: drm device
 * @_state: state to validate
 */
static int intel_atomic_check(struct drm_device *dev,
			      struct drm_atomic_state *_state)
{
	struct drm_i915_private *dev_priv = to_i915(dev);
	struct intel_atomic_state *state = to_intel_atomic_state(_state);
	struct intel_crtc_state *old_crtc_state, *new_crtc_state;
	struct intel_crtc *crtc;
	int ret, i;
	bool any_ms = false;

	for_each_oldnew_intel_crtc_in_state(state, crtc, old_crtc_state,
					    new_crtc_state, i) {
		if (new_crtc_state->inherited != old_crtc_state->inherited)
			new_crtc_state->uapi.mode_changed = true;
	}

	intel_vrr_check_modeset(state);

	ret = drm_atomic_helper_check_modeset(dev, &state->base);
	if (ret)
		goto fail;

	ret = intel_bigjoiner_add_affected_crtcs(state);
	if (ret)
		goto fail;

	for_each_oldnew_intel_crtc_in_state(state, crtc, old_crtc_state,
					    new_crtc_state, i) {
		if (!intel_crtc_needs_modeset(new_crtc_state)) {
			/* Light copy */
			intel_crtc_copy_uapi_to_hw_state_nomodeset(state, new_crtc_state);

			continue;
		}

		if (!new_crtc_state->uapi.enable) {
			if (!new_crtc_state->bigjoiner_slave) {
				intel_crtc_copy_uapi_to_hw_state(state, new_crtc_state);
				any_ms = true;
			}
			continue;
		}

		ret = intel_crtc_prepare_cleared_state(state, new_crtc_state);
		if (ret)
			goto fail;

		ret = intel_modeset_pipe_config(state, new_crtc_state);
		if (ret)
			goto fail;

		ret = intel_atomic_check_bigjoiner(state, crtc, old_crtc_state,
						   new_crtc_state);
		if (ret)
			goto fail;
	}

	for_each_oldnew_intel_crtc_in_state(state, crtc, old_crtc_state,
					    new_crtc_state, i) {
		if (!intel_crtc_needs_modeset(new_crtc_state))
			continue;

		ret = intel_modeset_pipe_config_late(new_crtc_state);
		if (ret)
			goto fail;

		intel_crtc_check_fastset(old_crtc_state, new_crtc_state);
	}

	/**
	 * Check if fastset is allowed by external dependencies like other
	 * pipes and transcoders.
	 *
	 * Right now it only forces a fullmodeset when the MST master
	 * transcoder did not changed but the pipe of the master transcoder
	 * needs a fullmodeset so all slaves also needs to do a fullmodeset or
	 * in case of port synced crtcs, if one of the synced crtcs
	 * needs a full modeset, all other synced crtcs should be
	 * forced a full modeset.
	 */
	for_each_new_intel_crtc_in_state(state, crtc, new_crtc_state, i) {
		if (!new_crtc_state->hw.enable || intel_crtc_needs_modeset(new_crtc_state))
			continue;

		if (intel_dp_mst_is_slave_trans(new_crtc_state)) {
			enum transcoder master = new_crtc_state->mst_master_transcoder;

			if (intel_cpu_transcoders_need_modeset(state, BIT(master))) {
				new_crtc_state->uapi.mode_changed = true;
				new_crtc_state->update_pipe = false;
			}
		}

		if (is_trans_port_sync_mode(new_crtc_state)) {
			u8 trans = new_crtc_state->sync_mode_slaves_mask;

			if (new_crtc_state->master_transcoder != INVALID_TRANSCODER)
				trans |= BIT(new_crtc_state->master_transcoder);

			if (intel_cpu_transcoders_need_modeset(state, trans)) {
				new_crtc_state->uapi.mode_changed = true;
				new_crtc_state->update_pipe = false;
			}
		}

		if (new_crtc_state->bigjoiner) {
			struct intel_crtc_state *linked_crtc_state =
				intel_atomic_get_new_crtc_state(state, new_crtc_state->bigjoiner_linked_crtc);

			if (intel_crtc_needs_modeset(linked_crtc_state)) {
				new_crtc_state->uapi.mode_changed = true;
				new_crtc_state->update_pipe = false;
			}
		}
	}

	for_each_oldnew_intel_crtc_in_state(state, crtc, old_crtc_state,
					    new_crtc_state, i) {
		if (intel_crtc_needs_modeset(new_crtc_state)) {
			any_ms = true;
			continue;
		}

		if (!new_crtc_state->update_pipe)
			continue;

		intel_crtc_copy_fastset(old_crtc_state, new_crtc_state);
	}

	if (any_ms && !check_digital_port_conflicts(state)) {
		drm_dbg_kms(&dev_priv->drm,
			    "rejecting conflicting digital port configuration\n");
		ret = -EINVAL;
		goto fail;
	}

	ret = drm_dp_mst_atomic_check(&state->base);
	if (ret)
		goto fail;

	ret = intel_atomic_check_planes(state);
	if (ret)
		goto fail;

	intel_fbc_choose_crtc(dev_priv, state);
	ret = calc_watermark_data(state);
	if (ret)
		goto fail;

	ret = intel_bw_atomic_check(state);
	if (ret)
		goto fail;

	ret = intel_atomic_check_cdclk(state, &any_ms);
	if (ret)
		goto fail;

	if (any_ms) {
		ret = intel_modeset_checks(state);
		if (ret)
			goto fail;

		ret = intel_modeset_calc_cdclk(state);
		if (ret)
			return ret;

		intel_modeset_clear_plls(state);
	}

	ret = intel_atomic_check_crtcs(state);
	if (ret)
		goto fail;

	for_each_oldnew_intel_crtc_in_state(state, crtc, old_crtc_state,
					    new_crtc_state, i) {
		if (new_crtc_state->uapi.async_flip) {
			ret = intel_atomic_check_async(state);
			if (ret)
				goto fail;
		}

		if (!intel_crtc_needs_modeset(new_crtc_state) &&
		    !new_crtc_state->update_pipe)
			continue;

		intel_dump_pipe_config(new_crtc_state, state,
				       intel_crtc_needs_modeset(new_crtc_state) ?
				       "[modeset]" : "[fastset]");
	}

	return 0;

 fail:
	if (ret == -EDEADLK)
		return ret;

	/*
	 * FIXME would probably be nice to know which crtc specifically
	 * caused the failure, in cases where we can pinpoint it.
	 */
	for_each_oldnew_intel_crtc_in_state(state, crtc, old_crtc_state,
					    new_crtc_state, i)
		intel_dump_pipe_config(new_crtc_state, state, "[failed]");

	return ret;
}

static int intel_atomic_prepare_commit(struct intel_atomic_state *state)
{
	struct intel_crtc_state *crtc_state;
	struct intel_crtc *crtc;
	int i, ret;

	ret = drm_atomic_helper_prepare_planes(state->base.dev, &state->base);
	if (ret < 0)
		return ret;

	for_each_new_intel_crtc_in_state(state, crtc, crtc_state, i) {
		bool mode_changed = intel_crtc_needs_modeset(crtc_state);

		if (mode_changed || crtc_state->update_pipe ||
		    crtc_state->uapi.color_mgmt_changed) {
			intel_dsb_prepare(crtc_state);
		}
	}

	return 0;
}

void intel_crtc_arm_fifo_underrun(struct intel_crtc *crtc,
				  struct intel_crtc_state *crtc_state)
{
	struct drm_i915_private *dev_priv = to_i915(crtc->base.dev);

	if (DISPLAY_VER(dev_priv) != 2 || crtc_state->active_planes)
		intel_set_cpu_fifo_underrun_reporting(dev_priv, crtc->pipe, true);

	if (crtc_state->has_pch_encoder) {
		enum pipe pch_transcoder =
			intel_crtc_pch_transcoder(crtc);

		intel_set_pch_fifo_underrun_reporting(dev_priv, pch_transcoder, true);
	}
}

static void intel_pipe_fastset(const struct intel_crtc_state *old_crtc_state,
			       const struct intel_crtc_state *new_crtc_state)
{
	struct intel_crtc *crtc = to_intel_crtc(new_crtc_state->uapi.crtc);
	struct drm_i915_private *dev_priv = to_i915(crtc->base.dev);

	/*
	 * Update pipe size and adjust fitter if needed: the reason for this is
	 * that in compute_mode_changes we check the native mode (not the pfit
	 * mode) to see if we can flip rather than do a full mode set. In the
	 * fastboot case, we'll flip, but if we don't update the pipesrc and
	 * pfit state, we'll end up with a big fb scanned out into the wrong
	 * sized surface.
	 */
	intel_set_pipe_src_size(new_crtc_state);

	/* on skylake this is done by detaching scalers */
	if (DISPLAY_VER(dev_priv) >= 9) {
		skl_detach_scalers(new_crtc_state);

		if (new_crtc_state->pch_pfit.enabled)
			skl_pfit_enable(new_crtc_state);
	} else if (HAS_PCH_SPLIT(dev_priv)) {
		if (new_crtc_state->pch_pfit.enabled)
			ilk_pfit_enable(new_crtc_state);
		else if (old_crtc_state->pch_pfit.enabled)
			ilk_pfit_disable(old_crtc_state);
	}

	/*
	 * The register is supposedly single buffered so perhaps
	 * not 100% correct to do this here. But SKL+ calculate
	 * this based on the adjust pixel rate so pfit changes do
	 * affect it and so it must be updated for fastsets.
	 * HSW/BDW only really need this here for fastboot, after
	 * that the value should not change without a full modeset.
	 */
	if (DISPLAY_VER(dev_priv) >= 9 ||
	    IS_BROADWELL(dev_priv) || IS_HASWELL(dev_priv))
		hsw_set_linetime_wm(new_crtc_state);

	if (DISPLAY_VER(dev_priv) >= 11)
		icl_set_pipe_chicken(crtc);
}

static void commit_pipe_config(struct intel_atomic_state *state,
			       struct intel_crtc *crtc)
{
	struct drm_i915_private *dev_priv = to_i915(state->base.dev);
	const struct intel_crtc_state *old_crtc_state =
		intel_atomic_get_old_crtc_state(state, crtc);
	const struct intel_crtc_state *new_crtc_state =
		intel_atomic_get_new_crtc_state(state, crtc);
	bool modeset = intel_crtc_needs_modeset(new_crtc_state);

	/*
	 * During modesets pipe configuration was programmed as the
	 * CRTC was enabled.
	 */
	if (!modeset) {
		if (new_crtc_state->uapi.color_mgmt_changed ||
		    new_crtc_state->update_pipe)
			intel_color_commit(new_crtc_state);

		if (DISPLAY_VER(dev_priv) >= 9)
			skl_detach_scalers(new_crtc_state);

		if (DISPLAY_VER(dev_priv) >= 9 || IS_BROADWELL(dev_priv))
			bdw_set_pipemisc(new_crtc_state);

		if (new_crtc_state->update_pipe)
			intel_pipe_fastset(old_crtc_state, new_crtc_state);

		intel_psr2_program_trans_man_trk_ctl(new_crtc_state);
	}

	if (dev_priv->display.atomic_update_watermarks)
		dev_priv->display.atomic_update_watermarks(state, crtc);
}

static void intel_enable_crtc(struct intel_atomic_state *state,
			      struct intel_crtc *crtc)
{
	struct drm_i915_private *dev_priv = to_i915(state->base.dev);
	const struct intel_crtc_state *new_crtc_state =
		intel_atomic_get_new_crtc_state(state, crtc);

	if (!intel_crtc_needs_modeset(new_crtc_state))
		return;

	intel_crtc_update_active_timings(new_crtc_state);

	dev_priv->display.crtc_enable(state, crtc);

	if (new_crtc_state->bigjoiner_slave)
		return;

	/* vblanks work again, re-enable pipe CRC. */
	intel_crtc_enable_pipe_crc(crtc);
}

static void intel_update_crtc(struct intel_atomic_state *state,
			      struct intel_crtc *crtc)
{
	struct drm_i915_private *dev_priv = to_i915(state->base.dev);
	const struct intel_crtc_state *old_crtc_state =
		intel_atomic_get_old_crtc_state(state, crtc);
	struct intel_crtc_state *new_crtc_state =
		intel_atomic_get_new_crtc_state(state, crtc);
	bool modeset = intel_crtc_needs_modeset(new_crtc_state);

	if (!modeset) {
		if (new_crtc_state->preload_luts &&
		    (new_crtc_state->uapi.color_mgmt_changed ||
		     new_crtc_state->update_pipe))
			intel_color_load_luts(new_crtc_state);

		intel_pre_plane_update(state, crtc);

		if (new_crtc_state->update_pipe)
			intel_encoders_update_pipe(state, crtc);
	}

	if (new_crtc_state->update_pipe && !new_crtc_state->enable_fbc)
		intel_fbc_disable(crtc);
	else
		intel_fbc_enable(state, crtc);

	/* Perform vblank evasion around commit operation */
	intel_pipe_update_start(new_crtc_state);

	commit_pipe_config(state, crtc);

	if (DISPLAY_VER(dev_priv) >= 9)
		skl_update_planes_on_crtc(state, crtc);
	else
		i9xx_update_planes_on_crtc(state, crtc);

	intel_pipe_update_end(new_crtc_state);

	/*
	 * We usually enable FIFO underrun interrupts as part of the
	 * CRTC enable sequence during modesets.  But when we inherit a
	 * valid pipe configuration from the BIOS we need to take care
	 * of enabling them on the CRTC's first fastset.
	 */
	if (new_crtc_state->update_pipe && !modeset &&
	    old_crtc_state->inherited)
		intel_crtc_arm_fifo_underrun(crtc, new_crtc_state);
}

static void intel_old_crtc_state_disables(struct intel_atomic_state *state,
					  struct intel_crtc_state *old_crtc_state,
					  struct intel_crtc_state *new_crtc_state,
					  struct intel_crtc *crtc)
{
	struct drm_i915_private *dev_priv = to_i915(state->base.dev);

	drm_WARN_ON(&dev_priv->drm, old_crtc_state->bigjoiner_slave);

	intel_crtc_disable_planes(state, crtc);

	/*
	 * We still need special handling for disabling bigjoiner master
	 * and slaves since for slave we do not have encoder or plls
	 * so we dont need to disable those.
	 */
	if (old_crtc_state->bigjoiner) {
		intel_crtc_disable_planes(state,
					  old_crtc_state->bigjoiner_linked_crtc);
		old_crtc_state->bigjoiner_linked_crtc->active = false;
	}

	/*
	 * We need to disable pipe CRC before disabling the pipe,
	 * or we race against vblank off.
	 */
	intel_crtc_disable_pipe_crc(crtc);

	dev_priv->display.crtc_disable(state, crtc);
	crtc->active = false;
	intel_fbc_disable(crtc);
	intel_disable_shared_dpll(old_crtc_state);

	/* FIXME unify this for all platforms */
	if (!new_crtc_state->hw.active &&
	    !HAS_GMCH(dev_priv) &&
	    dev_priv->display.initial_watermarks)
		dev_priv->display.initial_watermarks(state, crtc);
}

static void intel_commit_modeset_disables(struct intel_atomic_state *state)
{
	struct intel_crtc_state *new_crtc_state, *old_crtc_state;
	struct intel_crtc *crtc;
	u32 handled = 0;
	int i;

	/* Only disable port sync and MST slaves */
	for_each_oldnew_intel_crtc_in_state(state, crtc, old_crtc_state,
					    new_crtc_state, i) {
		if (!intel_crtc_needs_modeset(new_crtc_state) || old_crtc_state->bigjoiner)
			continue;

		if (!old_crtc_state->hw.active)
			continue;

		/* In case of Transcoder port Sync master slave CRTCs can be
		 * assigned in any order and we need to make sure that
		 * slave CRTCs are disabled first and then master CRTC since
		 * Slave vblanks are masked till Master Vblanks.
		 */
		if (!is_trans_port_sync_slave(old_crtc_state) &&
		    !intel_dp_mst_is_slave_trans(old_crtc_state))
			continue;

		intel_pre_plane_update(state, crtc);
		intel_old_crtc_state_disables(state, old_crtc_state,
					      new_crtc_state, crtc);
		handled |= BIT(crtc->pipe);
	}

	/* Disable everything else left on */
	for_each_oldnew_intel_crtc_in_state(state, crtc, old_crtc_state,
					    new_crtc_state, i) {
		if (!intel_crtc_needs_modeset(new_crtc_state) ||
		    (handled & BIT(crtc->pipe)) ||
		    old_crtc_state->bigjoiner_slave)
			continue;

		intel_pre_plane_update(state, crtc);
		if (old_crtc_state->bigjoiner) {
			struct intel_crtc *slave =
				old_crtc_state->bigjoiner_linked_crtc;

			intel_pre_plane_update(state, slave);
		}

		if (old_crtc_state->hw.active)
			intel_old_crtc_state_disables(state, old_crtc_state,
						      new_crtc_state, crtc);
	}
}

static void intel_commit_modeset_enables(struct intel_atomic_state *state)
{
	struct intel_crtc_state *new_crtc_state;
	struct intel_crtc *crtc;
	int i;

	for_each_new_intel_crtc_in_state(state, crtc, new_crtc_state, i) {
		if (!new_crtc_state->hw.active)
			continue;

		intel_enable_crtc(state, crtc);
		intel_update_crtc(state, crtc);
	}
}

static void skl_commit_modeset_enables(struct intel_atomic_state *state)
{
	struct drm_i915_private *dev_priv = to_i915(state->base.dev);
	struct intel_crtc *crtc;
	struct intel_crtc_state *old_crtc_state, *new_crtc_state;
	struct skl_ddb_entry entries[I915_MAX_PIPES] = {};
	u8 update_pipes = 0, modeset_pipes = 0;
	int i;

	for_each_oldnew_intel_crtc_in_state(state, crtc, old_crtc_state, new_crtc_state, i) {
		enum pipe pipe = crtc->pipe;

		if (!new_crtc_state->hw.active)
			continue;

		/* ignore allocations for crtc's that have been turned off. */
		if (!intel_crtc_needs_modeset(new_crtc_state)) {
			entries[pipe] = old_crtc_state->wm.skl.ddb;
			update_pipes |= BIT(pipe);
		} else {
			modeset_pipes |= BIT(pipe);
		}
	}

	/*
	 * Whenever the number of active pipes changes, we need to make sure we
	 * update the pipes in the right order so that their ddb allocations
	 * never overlap with each other between CRTC updates. Otherwise we'll
	 * cause pipe underruns and other bad stuff.
	 *
	 * So first lets enable all pipes that do not need a fullmodeset as
	 * those don't have any external dependency.
	 */
	while (update_pipes) {
		for_each_oldnew_intel_crtc_in_state(state, crtc, old_crtc_state,
						    new_crtc_state, i) {
			enum pipe pipe = crtc->pipe;

			if ((update_pipes & BIT(pipe)) == 0)
				continue;

			if (skl_ddb_allocation_overlaps(&new_crtc_state->wm.skl.ddb,
							entries, I915_MAX_PIPES, pipe))
				continue;

			entries[pipe] = new_crtc_state->wm.skl.ddb;
			update_pipes &= ~BIT(pipe);

			intel_update_crtc(state, crtc);

			/*
			 * If this is an already active pipe, it's DDB changed,
			 * and this isn't the last pipe that needs updating
			 * then we need to wait for a vblank to pass for the
			 * new ddb allocation to take effect.
			 */
			if (!skl_ddb_entry_equal(&new_crtc_state->wm.skl.ddb,
						 &old_crtc_state->wm.skl.ddb) &&
			    (update_pipes | modeset_pipes))
				intel_wait_for_vblank(dev_priv, pipe);
		}
	}

	update_pipes = modeset_pipes;

	/*
	 * Enable all pipes that needs a modeset and do not depends on other
	 * pipes
	 */
	for_each_new_intel_crtc_in_state(state, crtc, new_crtc_state, i) {
		enum pipe pipe = crtc->pipe;

		if ((modeset_pipes & BIT(pipe)) == 0)
			continue;

		if (intel_dp_mst_is_slave_trans(new_crtc_state) ||
		    is_trans_port_sync_master(new_crtc_state) ||
		    (new_crtc_state->bigjoiner && !new_crtc_state->bigjoiner_slave))
			continue;

		modeset_pipes &= ~BIT(pipe);

		intel_enable_crtc(state, crtc);
	}

	/*
	 * Then we enable all remaining pipes that depend on other
	 * pipes: MST slaves and port sync masters, big joiner master
	 */
	for_each_new_intel_crtc_in_state(state, crtc, new_crtc_state, i) {
		enum pipe pipe = crtc->pipe;

		if ((modeset_pipes & BIT(pipe)) == 0)
			continue;

		modeset_pipes &= ~BIT(pipe);

		intel_enable_crtc(state, crtc);
	}

	/*
	 * Finally we do the plane updates/etc. for all pipes that got enabled.
	 */
	for_each_new_intel_crtc_in_state(state, crtc, new_crtc_state, i) {
		enum pipe pipe = crtc->pipe;

		if ((update_pipes & BIT(pipe)) == 0)
			continue;

		drm_WARN_ON(&dev_priv->drm, skl_ddb_allocation_overlaps(&new_crtc_state->wm.skl.ddb,
									entries, I915_MAX_PIPES, pipe));

		entries[pipe] = new_crtc_state->wm.skl.ddb;
		update_pipes &= ~BIT(pipe);

		intel_update_crtc(state, crtc);
	}

	drm_WARN_ON(&dev_priv->drm, modeset_pipes);
	drm_WARN_ON(&dev_priv->drm, update_pipes);
}

static void intel_atomic_helper_free_state(struct drm_i915_private *dev_priv)
{
	struct intel_atomic_state *state, *next;
	struct llist_node *freed;

	freed = llist_del_all(&dev_priv->atomic_helper.free_list);
	llist_for_each_entry_safe(state, next, freed, freed)
		drm_atomic_state_put(&state->base);
}

static void intel_atomic_helper_free_state_worker(struct work_struct *work)
{
	struct drm_i915_private *dev_priv =
		container_of(work, typeof(*dev_priv), atomic_helper.free_work);

	intel_atomic_helper_free_state(dev_priv);
}

static void intel_atomic_commit_fence_wait(struct intel_atomic_state *intel_state)
{
	struct wait_queue_entry wait_fence, wait_reset;
	struct drm_i915_private *dev_priv = to_i915(intel_state->base.dev);

	init_wait_entry(&wait_fence, 0);
	init_wait_entry(&wait_reset, 0);
	for (;;) {
		prepare_to_wait(&intel_state->commit_ready.wait,
				&wait_fence, TASK_UNINTERRUPTIBLE);
		prepare_to_wait(bit_waitqueue(&dev_priv->gt.reset.flags,
					      I915_RESET_MODESET),
				&wait_reset, TASK_UNINTERRUPTIBLE);


		if (i915_sw_fence_done(&intel_state->commit_ready) ||
		    test_bit(I915_RESET_MODESET, &dev_priv->gt.reset.flags))
			break;

		schedule();
	}
	finish_wait(&intel_state->commit_ready.wait, &wait_fence);
	finish_wait(bit_waitqueue(&dev_priv->gt.reset.flags,
				  I915_RESET_MODESET),
		    &wait_reset);
}

static void intel_cleanup_dsbs(struct intel_atomic_state *state)
{
	struct intel_crtc_state *old_crtc_state, *new_crtc_state;
	struct intel_crtc *crtc;
	int i;

	for_each_oldnew_intel_crtc_in_state(state, crtc, old_crtc_state,
					    new_crtc_state, i)
		intel_dsb_cleanup(old_crtc_state);
}

static void intel_atomic_cleanup_work(struct work_struct *work)
{
	struct intel_atomic_state *state =
		container_of(work, struct intel_atomic_state, base.commit_work);
	struct drm_i915_private *i915 = to_i915(state->base.dev);

	intel_cleanup_dsbs(state);
	drm_atomic_helper_cleanup_planes(&i915->drm, &state->base);
	drm_atomic_helper_commit_cleanup_done(&state->base);
	drm_atomic_state_put(&state->base);

	intel_atomic_helper_free_state(i915);
}

static void intel_atomic_prepare_plane_clear_colors(struct intel_atomic_state *state)
{
	struct drm_i915_private *i915 = to_i915(state->base.dev);
	struct intel_plane *plane;
	struct intel_plane_state *plane_state;
	int i;

	for_each_new_intel_plane_in_state(state, plane, plane_state, i) {
		struct drm_framebuffer *fb = plane_state->hw.fb;
		int ret;

		if (!fb ||
		    fb->modifier != I915_FORMAT_MOD_Y_TILED_GEN12_RC_CCS_CC)
			continue;

		/*
		 * The layout of the fast clear color value expected by HW
		 * (the DRM ABI requiring this value to be located in fb at offset 0 of plane#2):
		 * - 4 x 4 bytes per-channel value
		 *   (in surface type specific float/int format provided by the fb user)
		 * - 8 bytes native color value used by the display
		 *   (converted/written by GPU during a fast clear operation using the
		 *    above per-channel values)
		 *
		 * The commit's FB prepare hook already ensured that FB obj is pinned and the
		 * caller made sure that the object is synced wrt. the related color clear value
		 * GPU write on it.
		 */
		ret = i915_gem_object_read_from_page(intel_fb_obj(fb),
						     fb->offsets[2] + 16,
						     &plane_state->ccval,
						     sizeof(plane_state->ccval));
		/* The above could only fail if the FB obj has an unexpected backing store type. */
		drm_WARN_ON(&i915->drm, ret);
	}
}

static void intel_atomic_commit_tail(struct intel_atomic_state *state)
{
	struct drm_device *dev = state->base.dev;
	struct drm_i915_private *dev_priv = to_i915(dev);
	struct intel_crtc_state *new_crtc_state, *old_crtc_state;
	struct intel_crtc *crtc;
	u64 put_domains[I915_MAX_PIPES] = {};
	intel_wakeref_t wakeref = 0;
	int i;

	intel_atomic_commit_fence_wait(state);

	drm_atomic_helper_wait_for_dependencies(&state->base);

	if (state->modeset)
		wakeref = intel_display_power_get(dev_priv, POWER_DOMAIN_MODESET);

	intel_atomic_prepare_plane_clear_colors(state);

	for_each_oldnew_intel_crtc_in_state(state, crtc, old_crtc_state,
					    new_crtc_state, i) {
		if (intel_crtc_needs_modeset(new_crtc_state) ||
		    new_crtc_state->update_pipe) {

			put_domains[crtc->pipe] =
				modeset_get_crtc_power_domains(new_crtc_state);
		}
	}

	intel_commit_modeset_disables(state);

	/* FIXME: Eventually get rid of our crtc->config pointer */
	for_each_new_intel_crtc_in_state(state, crtc, new_crtc_state, i)
		crtc->config = new_crtc_state;

	if (state->modeset) {
		drm_atomic_helper_update_legacy_modeset_state(dev, &state->base);

		intel_set_cdclk_pre_plane_update(state);

		intel_modeset_verify_disabled(dev_priv, state);
	}

	intel_sagv_pre_plane_update(state);

	/* Complete the events for pipes that have now been disabled */
	for_each_new_intel_crtc_in_state(state, crtc, new_crtc_state, i) {
		bool modeset = intel_crtc_needs_modeset(new_crtc_state);

		/* Complete events for now disable pipes here. */
		if (modeset && !new_crtc_state->hw.active && new_crtc_state->uapi.event) {
			spin_lock_irq(&dev->event_lock);
			drm_crtc_send_vblank_event(&crtc->base,
						   new_crtc_state->uapi.event);
			spin_unlock_irq(&dev->event_lock);

			new_crtc_state->uapi.event = NULL;
		}
	}

	if (state->modeset)
		intel_encoders_update_prepare(state);

	intel_dbuf_pre_plane_update(state);

	for_each_new_intel_crtc_in_state(state, crtc, new_crtc_state, i) {
		if (new_crtc_state->uapi.async_flip)
			intel_crtc_enable_flip_done(state, crtc);
	}

	/* Now enable the clocks, plane, pipe, and connectors that we set up. */
	dev_priv->display.commit_modeset_enables(state);

	if (state->modeset) {
		intel_encoders_update_complete(state);

		intel_set_cdclk_post_plane_update(state);
	}

	/* FIXME: We should call drm_atomic_helper_commit_hw_done() here
	 * already, but still need the state for the delayed optimization. To
	 * fix this:
	 * - wrap the optimization/post_plane_update stuff into a per-crtc work.
	 * - schedule that vblank worker _before_ calling hw_done
	 * - at the start of commit_tail, cancel it _synchrously
	 * - switch over to the vblank wait helper in the core after that since
	 *   we don't need out special handling any more.
	 */
	drm_atomic_helper_wait_for_flip_done(dev, &state->base);

	for_each_new_intel_crtc_in_state(state, crtc, new_crtc_state, i) {
		if (new_crtc_state->uapi.async_flip)
			intel_crtc_disable_flip_done(state, crtc);

		if (new_crtc_state->hw.active &&
		    !intel_crtc_needs_modeset(new_crtc_state) &&
		    !new_crtc_state->preload_luts &&
		    (new_crtc_state->uapi.color_mgmt_changed ||
		     new_crtc_state->update_pipe))
			intel_color_load_luts(new_crtc_state);
	}

	/*
	 * Now that the vblank has passed, we can go ahead and program the
	 * optimal watermarks on platforms that need two-step watermark
	 * programming.
	 *
	 * TODO: Move this (and other cleanup) to an async worker eventually.
	 */
	for_each_oldnew_intel_crtc_in_state(state, crtc, old_crtc_state,
					    new_crtc_state, i) {
		/*
		 * Gen2 reports pipe underruns whenever all planes are disabled.
		 * So re-enable underrun reporting after some planes get enabled.
		 *
		 * We do this before .optimize_watermarks() so that we have a
		 * chance of catching underruns with the intermediate watermarks
		 * vs. the new plane configuration.
		 */
		if (DISPLAY_VER(dev_priv) == 2 && planes_enabling(old_crtc_state, new_crtc_state))
			intel_set_cpu_fifo_underrun_reporting(dev_priv, crtc->pipe, true);

		if (dev_priv->display.optimize_watermarks)
			dev_priv->display.optimize_watermarks(state, crtc);
	}

	intel_dbuf_post_plane_update(state);

	for_each_oldnew_intel_crtc_in_state(state, crtc, old_crtc_state, new_crtc_state, i) {
		intel_post_plane_update(state, crtc);

		modeset_put_crtc_power_domains(crtc, put_domains[crtc->pipe]);

		intel_modeset_verify_crtc(crtc, state, old_crtc_state, new_crtc_state);

		/*
		 * DSB cleanup is done in cleanup_work aligning with framebuffer
		 * cleanup. So copy and reset the dsb structure to sync with
		 * commit_done and later do dsb cleanup in cleanup_work.
		 */
		old_crtc_state->dsb = fetch_and_zero(&new_crtc_state->dsb);
	}

	/* Underruns don't always raise interrupts, so check manually */
	intel_check_cpu_fifo_underruns(dev_priv);
	intel_check_pch_fifo_underruns(dev_priv);

	if (state->modeset)
		intel_verify_planes(state);

	intel_sagv_post_plane_update(state);

	drm_atomic_helper_commit_hw_done(&state->base);

	if (state->modeset) {
		/* As one of the primary mmio accessors, KMS has a high
		 * likelihood of triggering bugs in unclaimed access. After we
		 * finish modesetting, see if an error has been flagged, and if
		 * so enable debugging for the next modeset - and hope we catch
		 * the culprit.
		 */
		intel_uncore_arm_unclaimed_mmio_detection(&dev_priv->uncore);
		intel_display_power_put(dev_priv, POWER_DOMAIN_MODESET, wakeref);
	}
	intel_runtime_pm_put(&dev_priv->runtime_pm, state->wakeref);

	/*
	 * Defer the cleanup of the old state to a separate worker to not
	 * impede the current task (userspace for blocking modesets) that
	 * are executed inline. For out-of-line asynchronous modesets/flips,
	 * deferring to a new worker seems overkill, but we would place a
	 * schedule point (cond_resched()) here anyway to keep latencies
	 * down.
	 */
	INIT_WORK(&state->base.commit_work, intel_atomic_cleanup_work);
	queue_work(system_highpri_wq, &state->base.commit_work);
}

static void intel_atomic_commit_work(struct work_struct *work)
{
	struct intel_atomic_state *state =
		container_of(work, struct intel_atomic_state, base.commit_work);

	intel_atomic_commit_tail(state);
}

static int __i915_sw_fence_call
intel_atomic_commit_ready(struct i915_sw_fence *fence,
			  enum i915_sw_fence_notify notify)
{
	struct intel_atomic_state *state =
		container_of(fence, struct intel_atomic_state, commit_ready);

	switch (notify) {
	case FENCE_COMPLETE:
		/* we do blocking waits in the worker, nothing to do here */
		break;
	case FENCE_FREE:
		{
			struct intel_atomic_helper *helper =
				&to_i915(state->base.dev)->atomic_helper;

			if (llist_add(&state->freed, &helper->free_list))
				schedule_work(&helper->free_work);
			break;
		}
	}

	return NOTIFY_DONE;
}

static void intel_atomic_track_fbs(struct intel_atomic_state *state)
{
	struct intel_plane_state *old_plane_state, *new_plane_state;
	struct intel_plane *plane;
	int i;

	for_each_oldnew_intel_plane_in_state(state, plane, old_plane_state,
					     new_plane_state, i)
		intel_frontbuffer_track(to_intel_frontbuffer(old_plane_state->hw.fb),
					to_intel_frontbuffer(new_plane_state->hw.fb),
					plane->frontbuffer_bit);
}

static int intel_atomic_commit(struct drm_device *dev,
			       struct drm_atomic_state *_state,
			       bool nonblock)
{
	struct intel_atomic_state *state = to_intel_atomic_state(_state);
	struct drm_i915_private *dev_priv = to_i915(dev);
	int ret = 0;

	state->wakeref = intel_runtime_pm_get(&dev_priv->runtime_pm);

	drm_atomic_state_get(&state->base);
	i915_sw_fence_init(&state->commit_ready,
			   intel_atomic_commit_ready);

	/*
	 * The intel_legacy_cursor_update() fast path takes care
	 * of avoiding the vblank waits for simple cursor
	 * movement and flips. For cursor on/off and size changes,
	 * we want to perform the vblank waits so that watermark
	 * updates happen during the correct frames. Gen9+ have
	 * double buffered watermarks and so shouldn't need this.
	 *
	 * Unset state->legacy_cursor_update before the call to
	 * drm_atomic_helper_setup_commit() because otherwise
	 * drm_atomic_helper_wait_for_flip_done() is a noop and
	 * we get FIFO underruns because we didn't wait
	 * for vblank.
	 *
	 * FIXME doing watermarks and fb cleanup from a vblank worker
	 * (assuming we had any) would solve these problems.
	 */
	if (DISPLAY_VER(dev_priv) < 9 && state->base.legacy_cursor_update) {
		struct intel_crtc_state *new_crtc_state;
		struct intel_crtc *crtc;
		int i;

		for_each_new_intel_crtc_in_state(state, crtc, new_crtc_state, i)
			if (new_crtc_state->wm.need_postvbl_update ||
			    new_crtc_state->update_wm_post)
				state->base.legacy_cursor_update = false;
	}

	ret = intel_atomic_prepare_commit(state);
	if (ret) {
		drm_dbg_atomic(&dev_priv->drm,
			       "Preparing state failed with %i\n", ret);
		i915_sw_fence_commit(&state->commit_ready);
		intel_runtime_pm_put(&dev_priv->runtime_pm, state->wakeref);
		return ret;
	}

	ret = drm_atomic_helper_setup_commit(&state->base, nonblock);
	if (!ret)
		ret = drm_atomic_helper_swap_state(&state->base, true);
	if (!ret)
		intel_atomic_swap_global_state(state);

	if (ret) {
		struct intel_crtc_state *new_crtc_state;
		struct intel_crtc *crtc;
		int i;

		i915_sw_fence_commit(&state->commit_ready);

		for_each_new_intel_crtc_in_state(state, crtc, new_crtc_state, i)
			intel_dsb_cleanup(new_crtc_state);

		drm_atomic_helper_cleanup_planes(dev, &state->base);
		intel_runtime_pm_put(&dev_priv->runtime_pm, state->wakeref);
		return ret;
	}
	intel_shared_dpll_swap_state(state);
	intel_atomic_track_fbs(state);

	drm_atomic_state_get(&state->base);
	INIT_WORK(&state->base.commit_work, intel_atomic_commit_work);

	i915_sw_fence_commit(&state->commit_ready);
	if (nonblock && state->modeset) {
		queue_work(dev_priv->modeset_wq, &state->base.commit_work);
	} else if (nonblock) {
		queue_work(dev_priv->flip_wq, &state->base.commit_work);
	} else {
		if (state->modeset)
			flush_workqueue(dev_priv->modeset_wq);
		intel_atomic_commit_tail(state);
	}

	return 0;
}

struct wait_rps_boost {
	struct wait_queue_entry wait;

	struct drm_crtc *crtc;
	struct i915_request *request;
};

static int do_rps_boost(struct wait_queue_entry *_wait,
			unsigned mode, int sync, void *key)
{
	struct wait_rps_boost *wait = container_of(_wait, typeof(*wait), wait);
	struct i915_request *rq = wait->request;

	/*
	 * If we missed the vblank, but the request is already running it
	 * is reasonable to assume that it will complete before the next
	 * vblank without our intervention, so leave RPS alone.
	 */
	if (!i915_request_started(rq))
		intel_rps_boost(rq);
	i915_request_put(rq);

	drm_crtc_vblank_put(wait->crtc);

	list_del(&wait->wait.entry);
	kfree(wait);
	return 1;
}

static void add_rps_boost_after_vblank(struct drm_crtc *crtc,
				       struct dma_fence *fence)
{
	struct wait_rps_boost *wait;

	if (!dma_fence_is_i915(fence))
		return;

	if (DISPLAY_VER(to_i915(crtc->dev)) < 6)
		return;

	if (drm_crtc_vblank_get(crtc))
		return;

	wait = kmalloc(sizeof(*wait), GFP_KERNEL);
	if (!wait) {
		drm_crtc_vblank_put(crtc);
		return;
	}

	wait->request = to_request(dma_fence_get(fence));
	wait->crtc = crtc;

	wait->wait.func = do_rps_boost;
	wait->wait.flags = 0;

	add_wait_queue(drm_crtc_vblank_waitqueue(crtc), &wait->wait);
}

int intel_plane_pin_fb(struct intel_plane_state *plane_state)
{
	struct intel_plane *plane = to_intel_plane(plane_state->uapi.plane);
	struct drm_i915_private *dev_priv = to_i915(plane->base.dev);
	struct drm_framebuffer *fb = plane_state->hw.fb;
	struct i915_vma *vma;
	bool phys_cursor =
		plane->id == PLANE_CURSOR &&
		INTEL_INFO(dev_priv)->display.cursor_needs_physical;

	vma = intel_pin_and_fence_fb_obj(fb, phys_cursor,
					 &plane_state->view.gtt,
					 intel_plane_uses_fence(plane_state),
					 &plane_state->flags);
	if (IS_ERR(vma))
		return PTR_ERR(vma);

	plane_state->vma = vma;

	return 0;
}

void intel_plane_unpin_fb(struct intel_plane_state *old_plane_state)
{
	struct i915_vma *vma;

	vma = fetch_and_zero(&old_plane_state->vma);
	if (vma)
		intel_unpin_fb_vma(vma, old_plane_state->flags);
}

/**
 * intel_prepare_plane_fb - Prepare fb for usage on plane
 * @_plane: drm plane to prepare for
 * @_new_plane_state: the plane state being prepared
 *
 * Prepares a framebuffer for usage on a display plane.  Generally this
 * involves pinning the underlying object and updating the frontbuffer tracking
 * bits.  Some older platforms need special physical address handling for
 * cursor planes.
 *
 * Returns 0 on success, negative error code on failure.
 */
int
intel_prepare_plane_fb(struct drm_plane *_plane,
		       struct drm_plane_state *_new_plane_state)
{
	struct i915_sched_attr attr = { .priority = I915_PRIORITY_DISPLAY };
	struct intel_plane *plane = to_intel_plane(_plane);
	struct intel_plane_state *new_plane_state =
		to_intel_plane_state(_new_plane_state);
	struct intel_atomic_state *state =
		to_intel_atomic_state(new_plane_state->uapi.state);
	struct drm_i915_private *dev_priv = to_i915(plane->base.dev);
	const struct intel_plane_state *old_plane_state =
		intel_atomic_get_old_plane_state(state, plane);
	struct drm_i915_gem_object *obj = intel_fb_obj(new_plane_state->hw.fb);
	struct drm_i915_gem_object *old_obj = intel_fb_obj(old_plane_state->hw.fb);
	int ret;

	if (old_obj) {
		const struct intel_crtc_state *crtc_state =
			intel_atomic_get_new_crtc_state(state,
							to_intel_crtc(old_plane_state->hw.crtc));

		/* Big Hammer, we also need to ensure that any pending
		 * MI_WAIT_FOR_EVENT inside a user batch buffer on the
		 * current scanout is retired before unpinning the old
		 * framebuffer. Note that we rely on userspace rendering
		 * into the buffer attached to the pipe they are waiting
		 * on. If not, userspace generates a GPU hang with IPEHR
		 * point to the MI_WAIT_FOR_EVENT.
		 *
		 * This should only fail upon a hung GPU, in which case we
		 * can safely continue.
		 */
		if (intel_crtc_needs_modeset(crtc_state)) {
			ret = i915_sw_fence_await_reservation(&state->commit_ready,
							      old_obj->base.resv, NULL,
							      false, 0,
							      GFP_KERNEL);
			if (ret < 0)
				return ret;
		}
	}

	if (new_plane_state->uapi.fence) { /* explicit fencing */
		i915_gem_fence_wait_priority(new_plane_state->uapi.fence,
					     &attr);
		ret = i915_sw_fence_await_dma_fence(&state->commit_ready,
						    new_plane_state->uapi.fence,
						    i915_fence_timeout(dev_priv),
						    GFP_KERNEL);
		if (ret < 0)
			return ret;
	}

	if (!obj)
		return 0;


	ret = intel_plane_pin_fb(new_plane_state);
	if (ret)
		return ret;

	i915_gem_object_wait_priority(obj, 0, &attr);
	i915_gem_object_flush_frontbuffer(obj, ORIGIN_DIRTYFB);

	if (!new_plane_state->uapi.fence) { /* implicit fencing */
		struct dma_fence *fence;

		ret = i915_sw_fence_await_reservation(&state->commit_ready,
						      obj->base.resv, NULL,
						      false,
						      i915_fence_timeout(dev_priv),
						      GFP_KERNEL);
		if (ret < 0)
			goto unpin_fb;

		fence = dma_resv_get_excl_rcu(obj->base.resv);
		if (fence) {
			add_rps_boost_after_vblank(new_plane_state->hw.crtc,
						   fence);
			dma_fence_put(fence);
		}
	} else {
		add_rps_boost_after_vblank(new_plane_state->hw.crtc,
					   new_plane_state->uapi.fence);
	}

	/*
	 * We declare pageflips to be interactive and so merit a small bias
	 * towards upclocking to deliver the frame on time. By only changing
	 * the RPS thresholds to sample more regularly and aim for higher
	 * clocks we can hopefully deliver low power workloads (like kodi)
	 * that are not quite steady state without resorting to forcing
	 * maximum clocks following a vblank miss (see do_rps_boost()).
	 */
	if (!state->rps_interactive) {
		intel_rps_mark_interactive(&dev_priv->gt.rps, true);
		state->rps_interactive = true;
	}

	return 0;

unpin_fb:
	intel_plane_unpin_fb(new_plane_state);

	return ret;
}

/**
 * intel_cleanup_plane_fb - Cleans up an fb after plane use
 * @plane: drm plane to clean up for
 * @_old_plane_state: the state from the previous modeset
 *
 * Cleans up a framebuffer that has just been removed from a plane.
 */
void
intel_cleanup_plane_fb(struct drm_plane *plane,
		       struct drm_plane_state *_old_plane_state)
{
	struct intel_plane_state *old_plane_state =
		to_intel_plane_state(_old_plane_state);
	struct intel_atomic_state *state =
		to_intel_atomic_state(old_plane_state->uapi.state);
	struct drm_i915_private *dev_priv = to_i915(plane->dev);
	struct drm_i915_gem_object *obj = intel_fb_obj(old_plane_state->hw.fb);

	if (!obj)
		return;

	if (state->rps_interactive) {
		intel_rps_mark_interactive(&dev_priv->gt.rps, false);
		state->rps_interactive = false;
	}

	/* Should only be called after a successful intel_prepare_plane_fb()! */
	intel_plane_unpin_fb(old_plane_state);
}

/**
 * intel_plane_destroy - destroy a plane
 * @plane: plane to destroy
 *
 * Common destruction function for all types of planes (primary, cursor,
 * sprite).
 */
void intel_plane_destroy(struct drm_plane *plane)
{
	drm_plane_cleanup(plane);
	kfree(to_intel_plane(plane));
}

static void intel_plane_possible_crtcs_init(struct drm_i915_private *dev_priv)
{
	struct intel_plane *plane;

	for_each_intel_plane(&dev_priv->drm, plane) {
		struct intel_crtc *crtc = intel_get_crtc_for_pipe(dev_priv,
								  plane->pipe);

		plane->base.possible_crtcs = drm_crtc_mask(&crtc->base);
	}
}


int intel_get_pipe_from_crtc_id_ioctl(struct drm_device *dev, void *data,
				      struct drm_file *file)
{
	struct drm_i915_get_pipe_from_crtc_id *pipe_from_crtc_id = data;
	struct drm_crtc *drmmode_crtc;
	struct intel_crtc *crtc;

	drmmode_crtc = drm_crtc_find(dev, file, pipe_from_crtc_id->crtc_id);
	if (!drmmode_crtc)
		return -ENOENT;

	crtc = to_intel_crtc(drmmode_crtc);
	pipe_from_crtc_id->pipe = crtc->pipe;

	return 0;
}

static u32 intel_encoder_possible_clones(struct intel_encoder *encoder)
{
	struct drm_device *dev = encoder->base.dev;
	struct intel_encoder *source_encoder;
	u32 possible_clones = 0;

	for_each_intel_encoder(dev, source_encoder) {
		if (encoders_cloneable(encoder, source_encoder))
			possible_clones |= drm_encoder_mask(&source_encoder->base);
	}

	return possible_clones;
}

static u32 intel_encoder_possible_crtcs(struct intel_encoder *encoder)
{
	struct drm_device *dev = encoder->base.dev;
	struct intel_crtc *crtc;
	u32 possible_crtcs = 0;

	for_each_intel_crtc(dev, crtc) {
		if (encoder->pipe_mask & BIT(crtc->pipe))
			possible_crtcs |= drm_crtc_mask(&crtc->base);
	}

	return possible_crtcs;
}

static bool ilk_has_edp_a(struct drm_i915_private *dev_priv)
{
	if (!IS_MOBILE(dev_priv))
		return false;

	if ((intel_de_read(dev_priv, DP_A) & DP_DETECTED) == 0)
		return false;

	if (IS_IRONLAKE(dev_priv) && (intel_de_read(dev_priv, FUSE_STRAP) & ILK_eDP_A_DISABLE))
		return false;

	return true;
}

static bool intel_ddi_crt_present(struct drm_i915_private *dev_priv)
{
	if (DISPLAY_VER(dev_priv) >= 9)
		return false;

	if (IS_HSW_ULT(dev_priv) || IS_BDW_ULT(dev_priv))
		return false;

	if (HAS_PCH_LPT_H(dev_priv) &&
	    intel_de_read(dev_priv, SFUSE_STRAP) & SFUSE_STRAP_CRT_DISABLED)
		return false;

	/* DDI E can't be used if DDI A requires 4 lanes */
	if (intel_de_read(dev_priv, DDI_BUF_CTL(PORT_A)) & DDI_A_4_LANES)
		return false;

	if (!dev_priv->vbt.int_crt_support)
		return false;

	return true;
}

static void intel_setup_outputs(struct drm_i915_private *dev_priv)
{
	struct intel_encoder *encoder;
	bool dpd_is_edp = false;

	intel_pps_unlock_regs_wa(dev_priv);

	if (!HAS_DISPLAY(dev_priv))
		return;

	if (IS_ALDERLAKE_S(dev_priv)) {
		intel_ddi_init(dev_priv, PORT_A);
		intel_ddi_init(dev_priv, PORT_TC1);
		intel_ddi_init(dev_priv, PORT_TC2);
		intel_ddi_init(dev_priv, PORT_TC3);
		intel_ddi_init(dev_priv, PORT_TC4);
	} else if (IS_DG1(dev_priv) || IS_ROCKETLAKE(dev_priv)) {
		intel_ddi_init(dev_priv, PORT_A);
		intel_ddi_init(dev_priv, PORT_B);
		intel_ddi_init(dev_priv, PORT_TC1);
		intel_ddi_init(dev_priv, PORT_TC2);
	} else if (DISPLAY_VER(dev_priv) >= 12) {
		intel_ddi_init(dev_priv, PORT_A);
		intel_ddi_init(dev_priv, PORT_B);
		intel_ddi_init(dev_priv, PORT_TC1);
		intel_ddi_init(dev_priv, PORT_TC2);
		intel_ddi_init(dev_priv, PORT_TC3);
		intel_ddi_init(dev_priv, PORT_TC4);
		intel_ddi_init(dev_priv, PORT_TC5);
		intel_ddi_init(dev_priv, PORT_TC6);
		icl_dsi_init(dev_priv);
	} else if (IS_JSL_EHL(dev_priv)) {
		intel_ddi_init(dev_priv, PORT_A);
		intel_ddi_init(dev_priv, PORT_B);
		intel_ddi_init(dev_priv, PORT_C);
		intel_ddi_init(dev_priv, PORT_D);
		icl_dsi_init(dev_priv);
	} else if (DISPLAY_VER(dev_priv) == 11) {
		intel_ddi_init(dev_priv, PORT_A);
		intel_ddi_init(dev_priv, PORT_B);
		intel_ddi_init(dev_priv, PORT_C);
		intel_ddi_init(dev_priv, PORT_D);
		intel_ddi_init(dev_priv, PORT_E);
		/*
		 * On some ICL SKUs port F is not present. No strap bits for
		 * this, so rely on VBT.
		 * Work around broken VBTs on SKUs known to have no port F.
		 */
		if (IS_ICL_WITH_PORT_F(dev_priv) &&
		    intel_bios_is_port_present(dev_priv, PORT_F))
			intel_ddi_init(dev_priv, PORT_F);

		icl_dsi_init(dev_priv);
	} else if (IS_GEMINILAKE(dev_priv) || IS_BROXTON(dev_priv)) {
		/*
		 * FIXME: Broxton doesn't support port detection via the
		 * DDI_BUF_CTL_A or SFUSE_STRAP registers, find another way to
		 * detect the ports.
		 */
		intel_ddi_init(dev_priv, PORT_A);
		intel_ddi_init(dev_priv, PORT_B);
		intel_ddi_init(dev_priv, PORT_C);

		vlv_dsi_init(dev_priv);
	} else if (HAS_DDI(dev_priv)) {
		int found;

		if (intel_ddi_crt_present(dev_priv))
			intel_crt_init(dev_priv);

		/*
		 * Haswell uses DDI functions to detect digital outputs.
		 * On SKL pre-D0 the strap isn't connected. Later SKUs may or
		 * may not have it - it was supposed to be fixed by the same
		 * time we stopped using straps. Assume it's there.
		 */
		found = intel_de_read(dev_priv, DDI_BUF_CTL(PORT_A)) & DDI_INIT_DISPLAY_DETECTED;
		/* WaIgnoreDDIAStrap: skl */
<<<<<<< HEAD
		if (found || IS_DISPLAY_VER(dev_priv, 9))
=======
		if (found || DISPLAY_VER(dev_priv) == 9)
>>>>>>> 425390c5
			intel_ddi_init(dev_priv, PORT_A);

		/* DDI B, C, D, and F detection is indicated by the SFUSE_STRAP
		 * register */
		if (HAS_PCH_TGP(dev_priv)) {
			/* W/A due to lack of STRAP config on TGP PCH*/
			found = (SFUSE_STRAP_DDIB_DETECTED |
				 SFUSE_STRAP_DDIC_DETECTED |
				 SFUSE_STRAP_DDID_DETECTED);
		} else {
			found = intel_de_read(dev_priv, SFUSE_STRAP);
		}

		if (found & SFUSE_STRAP_DDIB_DETECTED)
			intel_ddi_init(dev_priv, PORT_B);
		if (found & SFUSE_STRAP_DDIC_DETECTED)
			intel_ddi_init(dev_priv, PORT_C);
		if (found & SFUSE_STRAP_DDID_DETECTED)
			intel_ddi_init(dev_priv, PORT_D);
		if (found & SFUSE_STRAP_DDIF_DETECTED)
			intel_ddi_init(dev_priv, PORT_F);
		/*
		 * On SKL we don't have a way to detect DDI-E so we rely on VBT.
		 */
<<<<<<< HEAD
		if (IS_DISPLAY_VER(dev_priv, 9) &&
=======
		if (DISPLAY_VER(dev_priv) == 9 &&
>>>>>>> 425390c5
		    intel_bios_is_port_present(dev_priv, PORT_E))
			intel_ddi_init(dev_priv, PORT_E);

	} else if (HAS_PCH_SPLIT(dev_priv)) {
		int found;

		/*
		 * intel_edp_init_connector() depends on this completing first,
		 * to prevent the registration of both eDP and LVDS and the
		 * incorrect sharing of the PPS.
		 */
		intel_lvds_init(dev_priv);
		intel_crt_init(dev_priv);

		dpd_is_edp = intel_dp_is_port_edp(dev_priv, PORT_D);

		if (ilk_has_edp_a(dev_priv))
			g4x_dp_init(dev_priv, DP_A, PORT_A);

		if (intel_de_read(dev_priv, PCH_HDMIB) & SDVO_DETECTED) {
			/* PCH SDVOB multiplex with HDMIB */
			found = intel_sdvo_init(dev_priv, PCH_SDVOB, PORT_B);
			if (!found)
				g4x_hdmi_init(dev_priv, PCH_HDMIB, PORT_B);
			if (!found && (intel_de_read(dev_priv, PCH_DP_B) & DP_DETECTED))
				g4x_dp_init(dev_priv, PCH_DP_B, PORT_B);
		}

		if (intel_de_read(dev_priv, PCH_HDMIC) & SDVO_DETECTED)
			g4x_hdmi_init(dev_priv, PCH_HDMIC, PORT_C);

		if (!dpd_is_edp && intel_de_read(dev_priv, PCH_HDMID) & SDVO_DETECTED)
			g4x_hdmi_init(dev_priv, PCH_HDMID, PORT_D);

		if (intel_de_read(dev_priv, PCH_DP_C) & DP_DETECTED)
			g4x_dp_init(dev_priv, PCH_DP_C, PORT_C);

		if (intel_de_read(dev_priv, PCH_DP_D) & DP_DETECTED)
			g4x_dp_init(dev_priv, PCH_DP_D, PORT_D);
	} else if (IS_VALLEYVIEW(dev_priv) || IS_CHERRYVIEW(dev_priv)) {
		bool has_edp, has_port;

		if (IS_VALLEYVIEW(dev_priv) && dev_priv->vbt.int_crt_support)
			intel_crt_init(dev_priv);

		/*
		 * The DP_DETECTED bit is the latched state of the DDC
		 * SDA pin at boot. However since eDP doesn't require DDC
		 * (no way to plug in a DP->HDMI dongle) the DDC pins for
		 * eDP ports may have been muxed to an alternate function.
		 * Thus we can't rely on the DP_DETECTED bit alone to detect
		 * eDP ports. Consult the VBT as well as DP_DETECTED to
		 * detect eDP ports.
		 *
		 * Sadly the straps seem to be missing sometimes even for HDMI
		 * ports (eg. on Voyo V3 - CHT x7-Z8700), so check both strap
		 * and VBT for the presence of the port. Additionally we can't
		 * trust the port type the VBT declares as we've seen at least
		 * HDMI ports that the VBT claim are DP or eDP.
		 */
		has_edp = intel_dp_is_port_edp(dev_priv, PORT_B);
		has_port = intel_bios_is_port_present(dev_priv, PORT_B);
		if (intel_de_read(dev_priv, VLV_DP_B) & DP_DETECTED || has_port)
			has_edp &= g4x_dp_init(dev_priv, VLV_DP_B, PORT_B);
		if ((intel_de_read(dev_priv, VLV_HDMIB) & SDVO_DETECTED || has_port) && !has_edp)
			g4x_hdmi_init(dev_priv, VLV_HDMIB, PORT_B);

		has_edp = intel_dp_is_port_edp(dev_priv, PORT_C);
		has_port = intel_bios_is_port_present(dev_priv, PORT_C);
		if (intel_de_read(dev_priv, VLV_DP_C) & DP_DETECTED || has_port)
			has_edp &= g4x_dp_init(dev_priv, VLV_DP_C, PORT_C);
		if ((intel_de_read(dev_priv, VLV_HDMIC) & SDVO_DETECTED || has_port) && !has_edp)
			g4x_hdmi_init(dev_priv, VLV_HDMIC, PORT_C);

		if (IS_CHERRYVIEW(dev_priv)) {
			/*
			 * eDP not supported on port D,
			 * so no need to worry about it
			 */
			has_port = intel_bios_is_port_present(dev_priv, PORT_D);
			if (intel_de_read(dev_priv, CHV_DP_D) & DP_DETECTED || has_port)
				g4x_dp_init(dev_priv, CHV_DP_D, PORT_D);
			if (intel_de_read(dev_priv, CHV_HDMID) & SDVO_DETECTED || has_port)
				g4x_hdmi_init(dev_priv, CHV_HDMID, PORT_D);
		}

		vlv_dsi_init(dev_priv);
	} else if (IS_PINEVIEW(dev_priv)) {
		intel_lvds_init(dev_priv);
		intel_crt_init(dev_priv);
	} else if (IS_DISPLAY_VER(dev_priv, 3, 4)) {
		bool found = false;

		if (IS_MOBILE(dev_priv))
			intel_lvds_init(dev_priv);

		intel_crt_init(dev_priv);

		if (intel_de_read(dev_priv, GEN3_SDVOB) & SDVO_DETECTED) {
			drm_dbg_kms(&dev_priv->drm, "probing SDVOB\n");
			found = intel_sdvo_init(dev_priv, GEN3_SDVOB, PORT_B);
			if (!found && IS_G4X(dev_priv)) {
				drm_dbg_kms(&dev_priv->drm,
					    "probing HDMI on SDVOB\n");
				g4x_hdmi_init(dev_priv, GEN4_HDMIB, PORT_B);
			}

			if (!found && IS_G4X(dev_priv))
				g4x_dp_init(dev_priv, DP_B, PORT_B);
		}

		/* Before G4X SDVOC doesn't have its own detect register */

		if (intel_de_read(dev_priv, GEN3_SDVOB) & SDVO_DETECTED) {
			drm_dbg_kms(&dev_priv->drm, "probing SDVOC\n");
			found = intel_sdvo_init(dev_priv, GEN3_SDVOC, PORT_C);
		}

		if (!found && (intel_de_read(dev_priv, GEN3_SDVOC) & SDVO_DETECTED)) {

			if (IS_G4X(dev_priv)) {
				drm_dbg_kms(&dev_priv->drm,
					    "probing HDMI on SDVOC\n");
				g4x_hdmi_init(dev_priv, GEN4_HDMIC, PORT_C);
			}
			if (IS_G4X(dev_priv))
				g4x_dp_init(dev_priv, DP_C, PORT_C);
		}

		if (IS_G4X(dev_priv) && (intel_de_read(dev_priv, DP_D) & DP_DETECTED))
			g4x_dp_init(dev_priv, DP_D, PORT_D);

		if (SUPPORTS_TV(dev_priv))
			intel_tv_init(dev_priv);
	} else if (DISPLAY_VER(dev_priv) == 2) {
		if (IS_I85X(dev_priv))
			intel_lvds_init(dev_priv);

		intel_crt_init(dev_priv);
		intel_dvo_init(dev_priv);
	}

	for_each_intel_encoder(&dev_priv->drm, encoder) {
		encoder->base.possible_crtcs =
			intel_encoder_possible_crtcs(encoder);
		encoder->base.possible_clones =
			intel_encoder_possible_clones(encoder);
	}

	intel_init_pch_refclk(dev_priv);

	drm_helper_move_panel_connectors_to_head(&dev_priv->drm);
}

static void intel_user_framebuffer_destroy(struct drm_framebuffer *fb)
{
	struct intel_framebuffer *intel_fb = to_intel_framebuffer(fb);

	drm_framebuffer_cleanup(fb);
	intel_frontbuffer_put(intel_fb->frontbuffer);

	kfree(intel_fb);
}

static int intel_user_framebuffer_create_handle(struct drm_framebuffer *fb,
						struct drm_file *file,
						unsigned int *handle)
{
	struct drm_i915_gem_object *obj = intel_fb_obj(fb);
	struct drm_i915_private *i915 = to_i915(obj->base.dev);

	if (i915_gem_object_is_userptr(obj)) {
		drm_dbg(&i915->drm,
			"attempting to use a userptr for a framebuffer, denied\n");
		return -EINVAL;
	}

	return drm_gem_handle_create(file, &obj->base, handle);
}

static int intel_user_framebuffer_dirty(struct drm_framebuffer *fb,
					struct drm_file *file,
					unsigned flags, unsigned color,
					struct drm_clip_rect *clips,
					unsigned num_clips)
{
	struct drm_i915_gem_object *obj = intel_fb_obj(fb);

	i915_gem_object_flush_if_display(obj);
	intel_frontbuffer_flush(to_intel_frontbuffer(fb), ORIGIN_DIRTYFB);

	return 0;
}

static const struct drm_framebuffer_funcs intel_fb_funcs = {
	.destroy = intel_user_framebuffer_destroy,
	.create_handle = intel_user_framebuffer_create_handle,
	.dirty = intel_user_framebuffer_dirty,
};

static int intel_framebuffer_init(struct intel_framebuffer *intel_fb,
				  struct drm_i915_gem_object *obj,
				  struct drm_mode_fb_cmd2 *mode_cmd)
{
	struct drm_i915_private *dev_priv = to_i915(obj->base.dev);
	struct drm_framebuffer *fb = &intel_fb->base;
	u32 max_stride;
	unsigned int tiling, stride;
	int ret = -EINVAL;
	int i;

	intel_fb->frontbuffer = intel_frontbuffer_get(obj);
	if (!intel_fb->frontbuffer)
		return -ENOMEM;

	i915_gem_object_lock(obj, NULL);
	tiling = i915_gem_object_get_tiling(obj);
	stride = i915_gem_object_get_stride(obj);
	i915_gem_object_unlock(obj);

	if (mode_cmd->flags & DRM_MODE_FB_MODIFIERS) {
		/*
		 * If there's a fence, enforce that
		 * the fb modifier and tiling mode match.
		 */
		if (tiling != I915_TILING_NONE &&
		    tiling != intel_fb_modifier_to_tiling(mode_cmd->modifier[0])) {
			drm_dbg_kms(&dev_priv->drm,
				    "tiling_mode doesn't match fb modifier\n");
			goto err;
		}
	} else {
		if (tiling == I915_TILING_X) {
			mode_cmd->modifier[0] = I915_FORMAT_MOD_X_TILED;
		} else if (tiling == I915_TILING_Y) {
			drm_dbg_kms(&dev_priv->drm,
				    "No Y tiling for legacy addfb\n");
			goto err;
		}
	}

	if (!drm_any_plane_has_format(&dev_priv->drm,
				      mode_cmd->pixel_format,
				      mode_cmd->modifier[0])) {
		drm_dbg_kms(&dev_priv->drm,
			    "unsupported pixel format %p4cc / modifier 0x%llx\n",
			    &mode_cmd->pixel_format, mode_cmd->modifier[0]);
		goto err;
	}

	/*
	 * gen2/3 display engine uses the fence if present,
	 * so the tiling mode must match the fb modifier exactly.
	 */
	if (DISPLAY_VER(dev_priv) < 4 &&
	    tiling != intel_fb_modifier_to_tiling(mode_cmd->modifier[0])) {
		drm_dbg_kms(&dev_priv->drm,
			    "tiling_mode must match fb modifier exactly on gen2/3\n");
		goto err;
	}

	max_stride = intel_fb_max_stride(dev_priv, mode_cmd->pixel_format,
					 mode_cmd->modifier[0]);
	if (mode_cmd->pitches[0] > max_stride) {
		drm_dbg_kms(&dev_priv->drm,
			    "%s pitch (%u) must be at most %d\n",
			    mode_cmd->modifier[0] != DRM_FORMAT_MOD_LINEAR ?
			    "tiled" : "linear",
			    mode_cmd->pitches[0], max_stride);
		goto err;
	}

	/*
	 * If there's a fence, enforce that
	 * the fb pitch and fence stride match.
	 */
	if (tiling != I915_TILING_NONE && mode_cmd->pitches[0] != stride) {
		drm_dbg_kms(&dev_priv->drm,
			    "pitch (%d) must match tiling stride (%d)\n",
			    mode_cmd->pitches[0], stride);
		goto err;
	}

	/* FIXME need to adjust LINOFF/TILEOFF accordingly. */
	if (mode_cmd->offsets[0] != 0) {
		drm_dbg_kms(&dev_priv->drm,
			    "plane 0 offset (0x%08x) must be 0\n",
			    mode_cmd->offsets[0]);
		goto err;
	}

	drm_helper_mode_fill_fb_struct(&dev_priv->drm, fb, mode_cmd);

	for (i = 0; i < fb->format->num_planes; i++) {
		u32 stride_alignment;

		if (mode_cmd->handles[i] != mode_cmd->handles[0]) {
			drm_dbg_kms(&dev_priv->drm, "bad plane %d handle\n",
				    i);
			goto err;
		}

		stride_alignment = intel_fb_stride_alignment(fb, i);
		if (fb->pitches[i] & (stride_alignment - 1)) {
			drm_dbg_kms(&dev_priv->drm,
				    "plane %d pitch (%d) must be at least %u byte aligned\n",
				    i, fb->pitches[i], stride_alignment);
			goto err;
		}

		if (is_gen12_ccs_plane(fb, i) && !is_gen12_ccs_cc_plane(fb, i)) {
			int ccs_aux_stride = gen12_ccs_aux_stride(fb, i);

			if (fb->pitches[i] != ccs_aux_stride) {
				drm_dbg_kms(&dev_priv->drm,
					    "ccs aux plane %d pitch (%d) must be %d\n",
					    i,
					    fb->pitches[i], ccs_aux_stride);
				goto err;
			}
		}

		fb->obj[i] = &obj->base;
	}

	ret = intel_fill_fb_info(dev_priv, fb);
	if (ret)
		goto err;

	ret = drm_framebuffer_init(&dev_priv->drm, fb, &intel_fb_funcs);
	if (ret) {
		drm_err(&dev_priv->drm, "framebuffer init failed %d\n", ret);
		goto err;
	}

	return 0;

err:
	intel_frontbuffer_put(intel_fb->frontbuffer);
	return ret;
}

static struct drm_framebuffer *
intel_user_framebuffer_create(struct drm_device *dev,
			      struct drm_file *filp,
			      const struct drm_mode_fb_cmd2 *user_mode_cmd)
{
	struct drm_framebuffer *fb;
	struct drm_i915_gem_object *obj;
	struct drm_mode_fb_cmd2 mode_cmd = *user_mode_cmd;

	obj = i915_gem_object_lookup(filp, mode_cmd.handles[0]);
	if (!obj)
		return ERR_PTR(-ENOENT);

	fb = intel_framebuffer_create(obj, &mode_cmd);
	i915_gem_object_put(obj);

	return fb;
}

static enum drm_mode_status
intel_mode_valid(struct drm_device *dev,
		 const struct drm_display_mode *mode)
{
	struct drm_i915_private *dev_priv = to_i915(dev);
	int hdisplay_max, htotal_max;
	int vdisplay_max, vtotal_max;

	/*
	 * Can't reject DBLSCAN here because Xorg ddxen can add piles
	 * of DBLSCAN modes to the output's mode list when they detect
	 * the scaling mode property on the connector. And they don't
	 * ask the kernel to validate those modes in any way until
	 * modeset time at which point the client gets a protocol error.
	 * So in order to not upset those clients we silently ignore the
	 * DBLSCAN flag on such connectors. For other connectors we will
	 * reject modes with the DBLSCAN flag in encoder->compute_config().
	 * And we always reject DBLSCAN modes in connector->mode_valid()
	 * as we never want such modes on the connector's mode list.
	 */

	if (mode->vscan > 1)
		return MODE_NO_VSCAN;

	if (mode->flags & DRM_MODE_FLAG_HSKEW)
		return MODE_H_ILLEGAL;

	if (mode->flags & (DRM_MODE_FLAG_CSYNC |
			   DRM_MODE_FLAG_NCSYNC |
			   DRM_MODE_FLAG_PCSYNC))
		return MODE_HSYNC;

	if (mode->flags & (DRM_MODE_FLAG_BCAST |
			   DRM_MODE_FLAG_PIXMUX |
			   DRM_MODE_FLAG_CLKDIV2))
		return MODE_BAD;

	/* Transcoder timing limits */
	if (DISPLAY_VER(dev_priv) >= 11) {
		hdisplay_max = 16384;
		vdisplay_max = 8192;
		htotal_max = 16384;
		vtotal_max = 8192;
	} else if (DISPLAY_VER(dev_priv) >= 9 ||
		   IS_BROADWELL(dev_priv) || IS_HASWELL(dev_priv)) {
		hdisplay_max = 8192; /* FDI max 4096 handled elsewhere */
		vdisplay_max = 4096;
		htotal_max = 8192;
		vtotal_max = 8192;
	} else if (DISPLAY_VER(dev_priv) >= 3) {
		hdisplay_max = 4096;
		vdisplay_max = 4096;
		htotal_max = 8192;
		vtotal_max = 8192;
	} else {
		hdisplay_max = 2048;
		vdisplay_max = 2048;
		htotal_max = 4096;
		vtotal_max = 4096;
	}

	if (mode->hdisplay > hdisplay_max ||
	    mode->hsync_start > htotal_max ||
	    mode->hsync_end > htotal_max ||
	    mode->htotal > htotal_max)
		return MODE_H_ILLEGAL;

	if (mode->vdisplay > vdisplay_max ||
	    mode->vsync_start > vtotal_max ||
	    mode->vsync_end > vtotal_max ||
	    mode->vtotal > vtotal_max)
		return MODE_V_ILLEGAL;

	if (DISPLAY_VER(dev_priv) >= 5) {
		if (mode->hdisplay < 64 ||
		    mode->htotal - mode->hdisplay < 32)
			return MODE_H_ILLEGAL;

		if (mode->vtotal - mode->vdisplay < 5)
			return MODE_V_ILLEGAL;
	} else {
		if (mode->htotal - mode->hdisplay < 32)
			return MODE_H_ILLEGAL;

		if (mode->vtotal - mode->vdisplay < 3)
			return MODE_V_ILLEGAL;
	}

	return MODE_OK;
}

enum drm_mode_status
intel_mode_valid_max_plane_size(struct drm_i915_private *dev_priv,
				const struct drm_display_mode *mode,
				bool bigjoiner)
{
	int plane_width_max, plane_height_max;

	/*
	 * intel_mode_valid() should be
	 * sufficient on older platforms.
	 */
	if (DISPLAY_VER(dev_priv) < 9)
		return MODE_OK;

	/*
	 * Most people will probably want a fullscreen
	 * plane so let's not advertize modes that are
	 * too big for that.
	 */
	if (DISPLAY_VER(dev_priv) >= 11) {
		plane_width_max = 5120 << bigjoiner;
		plane_height_max = 4320;
	} else {
		plane_width_max = 5120;
		plane_height_max = 4096;
	}

	if (mode->hdisplay > plane_width_max)
		return MODE_H_ILLEGAL;

	if (mode->vdisplay > plane_height_max)
		return MODE_V_ILLEGAL;

	return MODE_OK;
}

static const struct drm_mode_config_funcs intel_mode_funcs = {
	.fb_create = intel_user_framebuffer_create,
	.get_format_info = intel_get_format_info,
	.output_poll_changed = intel_fbdev_output_poll_changed,
	.mode_valid = intel_mode_valid,
	.atomic_check = intel_atomic_check,
	.atomic_commit = intel_atomic_commit,
	.atomic_state_alloc = intel_atomic_state_alloc,
	.atomic_state_clear = intel_atomic_state_clear,
	.atomic_state_free = intel_atomic_state_free,
};

/**
 * intel_init_display_hooks - initialize the display modesetting hooks
 * @dev_priv: device private
 */
void intel_init_display_hooks(struct drm_i915_private *dev_priv)
{
	if (!HAS_DISPLAY(dev_priv))
		return;

	intel_init_cdclk_hooks(dev_priv);
	intel_init_audio_hooks(dev_priv);

	intel_dpll_init_clock_hook(dev_priv);

	if (DISPLAY_VER(dev_priv) >= 9) {
		dev_priv->display.get_pipe_config = hsw_get_pipe_config;
		dev_priv->display.crtc_enable = hsw_crtc_enable;
		dev_priv->display.crtc_disable = hsw_crtc_disable;
	} else if (HAS_DDI(dev_priv)) {
		dev_priv->display.get_pipe_config = hsw_get_pipe_config;
		dev_priv->display.crtc_enable = hsw_crtc_enable;
		dev_priv->display.crtc_disable = hsw_crtc_disable;
	} else if (HAS_PCH_SPLIT(dev_priv)) {
		dev_priv->display.get_pipe_config = ilk_get_pipe_config;
		dev_priv->display.crtc_enable = ilk_crtc_enable;
		dev_priv->display.crtc_disable = ilk_crtc_disable;
	} else if (IS_CHERRYVIEW(dev_priv) ||
		   IS_VALLEYVIEW(dev_priv)) {
		dev_priv->display.get_pipe_config = i9xx_get_pipe_config;
		dev_priv->display.crtc_enable = valleyview_crtc_enable;
		dev_priv->display.crtc_disable = i9xx_crtc_disable;
	} else {
		dev_priv->display.get_pipe_config = i9xx_get_pipe_config;
		dev_priv->display.crtc_enable = i9xx_crtc_enable;
		dev_priv->display.crtc_disable = i9xx_crtc_disable;
	}

	intel_fdi_init_hook(dev_priv);

	if (DISPLAY_VER(dev_priv) >= 9) {
		dev_priv->display.commit_modeset_enables = skl_commit_modeset_enables;
		dev_priv->display.get_initial_plane_config = skl_get_initial_plane_config;
	} else {
		dev_priv->display.commit_modeset_enables = intel_commit_modeset_enables;
		dev_priv->display.get_initial_plane_config = i9xx_get_initial_plane_config;
	}

}

void intel_modeset_init_hw(struct drm_i915_private *i915)
{
	struct intel_cdclk_state *cdclk_state;

	if (!HAS_DISPLAY(i915))
		return;

	cdclk_state = to_intel_cdclk_state(i915->cdclk.obj.state);

	intel_update_cdclk(i915);
	intel_dump_cdclk_config(&i915->cdclk.hw, "Current CDCLK");
	cdclk_state->logical = cdclk_state->actual = i915->cdclk.hw;
}

static int sanitize_watermarks_add_affected(struct drm_atomic_state *state)
{
	struct drm_plane *plane;
	struct intel_crtc *crtc;

	for_each_intel_crtc(state->dev, crtc) {
		struct intel_crtc_state *crtc_state;

		crtc_state = intel_atomic_get_crtc_state(state, crtc);
		if (IS_ERR(crtc_state))
			return PTR_ERR(crtc_state);

		if (crtc_state->hw.active) {
			/*
			 * Preserve the inherited flag to avoid
			 * taking the full modeset path.
			 */
			crtc_state->inherited = true;
		}
	}

	drm_for_each_plane(plane, state->dev) {
		struct drm_plane_state *plane_state;

		plane_state = drm_atomic_get_plane_state(state, plane);
		if (IS_ERR(plane_state))
			return PTR_ERR(plane_state);
	}

	return 0;
}

/*
 * Calculate what we think the watermarks should be for the state we've read
 * out of the hardware and then immediately program those watermarks so that
 * we ensure the hardware settings match our internal state.
 *
 * We can calculate what we think WM's should be by creating a duplicate of the
 * current state (which was constructed during hardware readout) and running it
 * through the atomic check code to calculate new watermark values in the
 * state object.
 */
static void sanitize_watermarks(struct drm_i915_private *dev_priv)
{
	struct drm_atomic_state *state;
	struct intel_atomic_state *intel_state;
	struct intel_crtc *crtc;
	struct intel_crtc_state *crtc_state;
	struct drm_modeset_acquire_ctx ctx;
	int ret;
	int i;

	/* Only supported on platforms that use atomic watermark design */
	if (!dev_priv->display.optimize_watermarks)
		return;

	state = drm_atomic_state_alloc(&dev_priv->drm);
	if (drm_WARN_ON(&dev_priv->drm, !state))
		return;

	intel_state = to_intel_atomic_state(state);

	drm_modeset_acquire_init(&ctx, 0);

retry:
	state->acquire_ctx = &ctx;

	/*
	 * Hardware readout is the only time we don't want to calculate
	 * intermediate watermarks (since we don't trust the current
	 * watermarks).
	 */
	if (!HAS_GMCH(dev_priv))
		intel_state->skip_intermediate_wm = true;

	ret = sanitize_watermarks_add_affected(state);
	if (ret)
		goto fail;

	ret = intel_atomic_check(&dev_priv->drm, state);
	if (ret)
		goto fail;

	/* Write calculated watermark values back */
	for_each_new_intel_crtc_in_state(intel_state, crtc, crtc_state, i) {
		crtc_state->wm.need_postvbl_update = true;
		dev_priv->display.optimize_watermarks(intel_state, crtc);

		to_intel_crtc_state(crtc->base.state)->wm = crtc_state->wm;
	}

fail:
	if (ret == -EDEADLK) {
		drm_atomic_state_clear(state);
		drm_modeset_backoff(&ctx);
		goto retry;
	}

	/*
	 * If we fail here, it means that the hardware appears to be
	 * programmed in a way that shouldn't be possible, given our
	 * understanding of watermark requirements.  This might mean a
	 * mistake in the hardware readout code or a mistake in the
	 * watermark calculations for a given platform.  Raise a WARN
	 * so that this is noticeable.
	 *
	 * If this actually happens, we'll have to just leave the
	 * BIOS-programmed watermarks untouched and hope for the best.
	 */
	drm_WARN(&dev_priv->drm, ret,
		 "Could not determine valid watermarks for inherited state\n");

	drm_atomic_state_put(state);

	drm_modeset_drop_locks(&ctx);
	drm_modeset_acquire_fini(&ctx);
}

static void intel_update_fdi_pll_freq(struct drm_i915_private *dev_priv)
{
	if (IS_IRONLAKE(dev_priv)) {
		u32 fdi_pll_clk =
			intel_de_read(dev_priv, FDI_PLL_BIOS_0) & FDI_PLL_FB_CLOCK_MASK;

		dev_priv->fdi_pll_freq = (fdi_pll_clk + 2) * 10000;
	} else if (IS_SANDYBRIDGE(dev_priv) || IS_IVYBRIDGE(dev_priv)) {
		dev_priv->fdi_pll_freq = 270000;
	} else {
		return;
	}

	drm_dbg(&dev_priv->drm, "FDI PLL freq=%d\n", dev_priv->fdi_pll_freq);
}

static int intel_initial_commit(struct drm_device *dev)
{
	struct drm_atomic_state *state = NULL;
	struct drm_modeset_acquire_ctx ctx;
	struct intel_crtc *crtc;
	int ret = 0;

	state = drm_atomic_state_alloc(dev);
	if (!state)
		return -ENOMEM;

	drm_modeset_acquire_init(&ctx, 0);

retry:
	state->acquire_ctx = &ctx;

	for_each_intel_crtc(dev, crtc) {
		struct intel_crtc_state *crtc_state =
			intel_atomic_get_crtc_state(state, crtc);

		if (IS_ERR(crtc_state)) {
			ret = PTR_ERR(crtc_state);
			goto out;
		}

		if (crtc_state->hw.active) {
			struct intel_encoder *encoder;

			/*
			 * We've not yet detected sink capabilities
			 * (audio,infoframes,etc.) and thus we don't want to
			 * force a full state recomputation yet. We want that to
			 * happen only for the first real commit from userspace.
			 * So preserve the inherited flag for the time being.
			 */
			crtc_state->inherited = true;

			ret = drm_atomic_add_affected_planes(state, &crtc->base);
			if (ret)
				goto out;

			/*
			 * FIXME hack to force a LUT update to avoid the
			 * plane update forcing the pipe gamma on without
			 * having a proper LUT loaded. Remove once we
			 * have readout for pipe gamma enable.
			 */
			crtc_state->uapi.color_mgmt_changed = true;

			for_each_intel_encoder_mask(dev, encoder,
						    crtc_state->uapi.encoder_mask) {
				if (encoder->initial_fastset_check &&
				    !encoder->initial_fastset_check(encoder, crtc_state)) {
					ret = drm_atomic_add_affected_connectors(state,
										 &crtc->base);
					if (ret)
						goto out;
				}
			}
		}
	}

	ret = drm_atomic_commit(state);

out:
	if (ret == -EDEADLK) {
		drm_atomic_state_clear(state);
		drm_modeset_backoff(&ctx);
		goto retry;
	}

	drm_atomic_state_put(state);

	drm_modeset_drop_locks(&ctx);
	drm_modeset_acquire_fini(&ctx);

	return ret;
}

static void intel_mode_config_init(struct drm_i915_private *i915)
{
	struct drm_mode_config *mode_config = &i915->drm.mode_config;

	drm_mode_config_init(&i915->drm);
	INIT_LIST_HEAD(&i915->global_obj_list);

	mode_config->min_width = 0;
	mode_config->min_height = 0;

	mode_config->preferred_depth = 24;
	mode_config->prefer_shadow = 1;

	mode_config->allow_fb_modifiers = true;

	mode_config->funcs = &intel_mode_funcs;

	mode_config->async_page_flip = has_async_flips(i915);

	/*
	 * Maximum framebuffer dimensions, chosen to match
	 * the maximum render engine surface size on gen4+.
	 */
	if (DISPLAY_VER(i915) >= 7) {
		mode_config->max_width = 16384;
		mode_config->max_height = 16384;
	} else if (DISPLAY_VER(i915) >= 4) {
		mode_config->max_width = 8192;
		mode_config->max_height = 8192;
	} else if (DISPLAY_VER(i915) == 3) {
		mode_config->max_width = 4096;
		mode_config->max_height = 4096;
	} else {
		mode_config->max_width = 2048;
		mode_config->max_height = 2048;
	}

	if (IS_I845G(i915) || IS_I865G(i915)) {
		mode_config->cursor_width = IS_I845G(i915) ? 64 : 512;
		mode_config->cursor_height = 1023;
	} else if (IS_I830(i915) || IS_I85X(i915) ||
		   IS_I915G(i915) || IS_I915GM(i915)) {
		mode_config->cursor_width = 64;
		mode_config->cursor_height = 64;
	} else {
		mode_config->cursor_width = 256;
		mode_config->cursor_height = 256;
	}
}

static void intel_mode_config_cleanup(struct drm_i915_private *i915)
{
	intel_atomic_global_obj_cleanup(i915);
	drm_mode_config_cleanup(&i915->drm);
}

static void plane_config_fini(struct intel_initial_plane_config *plane_config)
{
	if (plane_config->fb) {
		struct drm_framebuffer *fb = &plane_config->fb->base;

		/* We may only have the stub and not a full framebuffer */
		if (drm_framebuffer_read_refcount(fb))
			drm_framebuffer_put(fb);
		else
			kfree(fb);
	}

	if (plane_config->vma)
		i915_vma_put(plane_config->vma);
}

/* part #1: call before irq install */
int intel_modeset_init_noirq(struct drm_i915_private *i915)
{
	int ret;

	if (i915_inject_probe_failure(i915))
		return -ENODEV;

	if (HAS_DISPLAY(i915)) {
		ret = drm_vblank_init(&i915->drm,
				      INTEL_NUM_PIPES(i915));
		if (ret)
			return ret;
	}

	intel_bios_init(i915);

	ret = intel_vga_register(i915);
	if (ret)
		goto cleanup_bios;

	/* FIXME: completely on the wrong abstraction layer */
	intel_power_domains_init_hw(i915, false);

	if (!HAS_DISPLAY(i915))
		return 0;

	intel_csr_ucode_init(i915);

	i915->modeset_wq = alloc_ordered_workqueue("i915_modeset", 0);
	i915->flip_wq = alloc_workqueue("i915_flip", WQ_HIGHPRI |
					WQ_UNBOUND, WQ_UNBOUND_MAX_ACTIVE);

	i915->framestart_delay = 1; /* 1-4 */

	intel_mode_config_init(i915);

	ret = intel_cdclk_init(i915);
	if (ret)
		goto cleanup_vga_client_pw_domain_csr;

	ret = intel_dbuf_init(i915);
	if (ret)
		goto cleanup_vga_client_pw_domain_csr;

	ret = intel_bw_init(i915);
	if (ret)
		goto cleanup_vga_client_pw_domain_csr;

	init_llist_head(&i915->atomic_helper.free_list);
	INIT_WORK(&i915->atomic_helper.free_work,
		  intel_atomic_helper_free_state_worker);

	intel_init_quirks(i915);

	intel_fbc_init(i915);

	return 0;

cleanup_vga_client_pw_domain_csr:
	intel_csr_ucode_fini(i915);
	intel_power_domains_driver_remove(i915);
	intel_vga_unregister(i915);
cleanup_bios:
	intel_bios_driver_remove(i915);

	return ret;
}

/* part #2: call after irq install, but before gem init */
int intel_modeset_init_nogem(struct drm_i915_private *i915)
{
	struct drm_device *dev = &i915->drm;
	enum pipe pipe;
	struct intel_crtc *crtc;
	int ret;

	if (!HAS_DISPLAY(i915))
		return 0;

	intel_init_pm(i915);

	intel_panel_sanitize_ssc(i915);

	intel_pps_setup(i915);

	intel_gmbus_setup(i915);

	drm_dbg_kms(&i915->drm, "%d display pipe%s available.\n",
		    INTEL_NUM_PIPES(i915),
		    INTEL_NUM_PIPES(i915) > 1 ? "s" : "");

	for_each_pipe(i915, pipe) {
		ret = intel_crtc_init(i915, pipe);
		if (ret) {
			intel_mode_config_cleanup(i915);
			return ret;
		}
	}

	intel_plane_possible_crtcs_init(i915);
	intel_shared_dpll_init(dev);
	intel_update_fdi_pll_freq(i915);

	intel_update_czclk(i915);
	intel_modeset_init_hw(i915);
	intel_dpll_update_ref_clks(i915);

	intel_hdcp_component_init(i915);

	if (i915->max_cdclk_freq == 0)
		intel_update_max_cdclk(i915);

	/*
	 * If the platform has HTI, we need to find out whether it has reserved
	 * any display resources before we create our display outputs.
	 */
	if (INTEL_INFO(i915)->display.has_hti)
		i915->hti_state = intel_de_read(i915, HDPORT_STATE);

	/* Just disable it once at startup */
	intel_vga_disable(i915);
	intel_setup_outputs(i915);

	drm_modeset_lock_all(dev);
	intel_modeset_setup_hw_state(dev, dev->mode_config.acquire_ctx);
	drm_modeset_unlock_all(dev);

	for_each_intel_crtc(dev, crtc) {
		struct intel_initial_plane_config plane_config = {};

		if (!to_intel_crtc_state(crtc->base.state)->uapi.active)
			continue;

		/*
		 * Note that reserving the BIOS fb up front prevents us
		 * from stuffing other stolen allocations like the ring
		 * on top.  This prevents some ugliness at boot time, and
		 * can even allow for smooth boot transitions if the BIOS
		 * fb is large enough for the active pipe configuration.
		 */
		i915->display.get_initial_plane_config(crtc, &plane_config);

		/*
		 * If the fb is shared between multiple heads, we'll
		 * just get the first one.
		 */
		intel_find_initial_plane_obj(crtc, &plane_config);

		plane_config_fini(&plane_config);
	}

	/*
	 * Make sure hardware watermarks really match the state we read out.
	 * Note that we need to do this after reconstructing the BIOS fb's
	 * since the watermark calculation done here will use pstate->fb.
	 */
	if (!HAS_GMCH(i915))
		sanitize_watermarks(i915);

	return 0;
}

/* part #3: call after gem init */
int intel_modeset_init(struct drm_i915_private *i915)
{
	int ret;

	if (!HAS_DISPLAY(i915))
		return 0;

	/*
	 * Force all active planes to recompute their states. So that on
	 * mode_setcrtc after probe, all the intel_plane_state variables
	 * are already calculated and there is no assert_plane warnings
	 * during bootup.
	 */
	ret = intel_initial_commit(&i915->drm);
	if (ret)
		drm_dbg_kms(&i915->drm, "Initial modeset failed, %d\n", ret);

	intel_overlay_setup(i915);

	ret = intel_fbdev_init(&i915->drm);
	if (ret)
		return ret;

	/* Only enable hotplug handling once the fbdev is fully set up. */
	intel_hpd_init(i915);
	intel_hpd_poll_disable(i915);

	intel_init_ipc(i915);

	return 0;
}

void i830_enable_pipe(struct drm_i915_private *dev_priv, enum pipe pipe)
{
	struct intel_crtc *crtc = intel_get_crtc_for_pipe(dev_priv, pipe);
	/* 640x480@60Hz, ~25175 kHz */
	struct dpll clock = {
		.m1 = 18,
		.m2 = 7,
		.p1 = 13,
		.p2 = 4,
		.n = 2,
	};
	u32 dpll, fp;
	int i;

	drm_WARN_ON(&dev_priv->drm,
		    i9xx_calc_dpll_params(48000, &clock) != 25154);

	drm_dbg_kms(&dev_priv->drm,
		    "enabling pipe %c due to force quirk (vco=%d dot=%d)\n",
		    pipe_name(pipe), clock.vco, clock.dot);

	fp = i9xx_dpll_compute_fp(&clock);
	dpll = DPLL_DVO_2X_MODE |
		DPLL_VGA_MODE_DIS |
		((clock.p1 - 2) << DPLL_FPA01_P1_POST_DIV_SHIFT) |
		PLL_P2_DIVIDE_BY_4 |
		PLL_REF_INPUT_DREFCLK |
		DPLL_VCO_ENABLE;

	intel_de_write(dev_priv, FP0(pipe), fp);
	intel_de_write(dev_priv, FP1(pipe), fp);

	intel_de_write(dev_priv, HTOTAL(pipe), (640 - 1) | ((800 - 1) << 16));
	intel_de_write(dev_priv, HBLANK(pipe), (640 - 1) | ((800 - 1) << 16));
	intel_de_write(dev_priv, HSYNC(pipe), (656 - 1) | ((752 - 1) << 16));
	intel_de_write(dev_priv, VTOTAL(pipe), (480 - 1) | ((525 - 1) << 16));
	intel_de_write(dev_priv, VBLANK(pipe), (480 - 1) | ((525 - 1) << 16));
	intel_de_write(dev_priv, VSYNC(pipe), (490 - 1) | ((492 - 1) << 16));
	intel_de_write(dev_priv, PIPESRC(pipe), ((640 - 1) << 16) | (480 - 1));

	/*
	 * Apparently we need to have VGA mode enabled prior to changing
	 * the P1/P2 dividers. Otherwise the DPLL will keep using the old
	 * dividers, even though the register value does change.
	 */
	intel_de_write(dev_priv, DPLL(pipe), dpll & ~DPLL_VGA_MODE_DIS);
	intel_de_write(dev_priv, DPLL(pipe), dpll);

	/* Wait for the clocks to stabilize. */
	intel_de_posting_read(dev_priv, DPLL(pipe));
	udelay(150);

	/* The pixel multiplier can only be updated once the
	 * DPLL is enabled and the clocks are stable.
	 *
	 * So write it again.
	 */
	intel_de_write(dev_priv, DPLL(pipe), dpll);

	/* We do this three times for luck */
	for (i = 0; i < 3 ; i++) {
		intel_de_write(dev_priv, DPLL(pipe), dpll);
		intel_de_posting_read(dev_priv, DPLL(pipe));
		udelay(150); /* wait for warmup */
	}

	intel_de_write(dev_priv, PIPECONF(pipe),
		       PIPECONF_ENABLE | PIPECONF_PROGRESSIVE);
	intel_de_posting_read(dev_priv, PIPECONF(pipe));

	intel_wait_for_pipe_scanline_moving(crtc);
}

void i830_disable_pipe(struct drm_i915_private *dev_priv, enum pipe pipe)
{
	struct intel_crtc *crtc = intel_get_crtc_for_pipe(dev_priv, pipe);

	drm_dbg_kms(&dev_priv->drm, "disabling pipe %c due to force quirk\n",
		    pipe_name(pipe));

	drm_WARN_ON(&dev_priv->drm,
		    intel_de_read(dev_priv, DSPCNTR(PLANE_A)) &
		    DISPLAY_PLANE_ENABLE);
	drm_WARN_ON(&dev_priv->drm,
		    intel_de_read(dev_priv, DSPCNTR(PLANE_B)) &
		    DISPLAY_PLANE_ENABLE);
	drm_WARN_ON(&dev_priv->drm,
		    intel_de_read(dev_priv, DSPCNTR(PLANE_C)) &
		    DISPLAY_PLANE_ENABLE);
	drm_WARN_ON(&dev_priv->drm,
		    intel_de_read(dev_priv, CURCNTR(PIPE_A)) & MCURSOR_MODE);
	drm_WARN_ON(&dev_priv->drm,
		    intel_de_read(dev_priv, CURCNTR(PIPE_B)) & MCURSOR_MODE);

	intel_de_write(dev_priv, PIPECONF(pipe), 0);
	intel_de_posting_read(dev_priv, PIPECONF(pipe));

	intel_wait_for_pipe_scanline_stopped(crtc);

	intel_de_write(dev_priv, DPLL(pipe), DPLL_VGA_MODE_DIS);
	intel_de_posting_read(dev_priv, DPLL(pipe));
}

static void
intel_sanitize_plane_mapping(struct drm_i915_private *dev_priv)
{
	struct intel_crtc *crtc;

	if (DISPLAY_VER(dev_priv) >= 4)
		return;

	for_each_intel_crtc(&dev_priv->drm, crtc) {
		struct intel_plane *plane =
			to_intel_plane(crtc->base.primary);
		struct intel_crtc *plane_crtc;
		enum pipe pipe;

		if (!plane->get_hw_state(plane, &pipe))
			continue;

		if (pipe == crtc->pipe)
			continue;

		drm_dbg_kms(&dev_priv->drm,
			    "[PLANE:%d:%s] attached to the wrong pipe, disabling plane\n",
			    plane->base.base.id, plane->base.name);

		plane_crtc = intel_get_crtc_for_pipe(dev_priv, pipe);
		intel_plane_disable_noatomic(plane_crtc, plane);
	}
}

static bool intel_crtc_has_encoders(struct intel_crtc *crtc)
{
	struct drm_device *dev = crtc->base.dev;
	struct intel_encoder *encoder;

	for_each_encoder_on_crtc(dev, &crtc->base, encoder)
		return true;

	return false;
}

static struct intel_connector *intel_encoder_find_connector(struct intel_encoder *encoder)
{
	struct drm_device *dev = encoder->base.dev;
	struct intel_connector *connector;

	for_each_connector_on_encoder(dev, &encoder->base, connector)
		return connector;

	return NULL;
}

static bool has_pch_trancoder(struct drm_i915_private *dev_priv,
			      enum pipe pch_transcoder)
{
	return HAS_PCH_IBX(dev_priv) || HAS_PCH_CPT(dev_priv) ||
		(HAS_PCH_LPT_H(dev_priv) && pch_transcoder == PIPE_A);
}

static void intel_sanitize_frame_start_delay(const struct intel_crtc_state *crtc_state)
{
	struct intel_crtc *crtc = to_intel_crtc(crtc_state->uapi.crtc);
	struct drm_i915_private *dev_priv = to_i915(crtc->base.dev);
	enum transcoder cpu_transcoder = crtc_state->cpu_transcoder;

	if (DISPLAY_VER(dev_priv) >= 9 ||
	    IS_BROADWELL(dev_priv) || IS_HASWELL(dev_priv)) {
		i915_reg_t reg = CHICKEN_TRANS(cpu_transcoder);
		u32 val;

		if (transcoder_is_dsi(cpu_transcoder))
			return;

		val = intel_de_read(dev_priv, reg);
		val &= ~HSW_FRAME_START_DELAY_MASK;
		val |= HSW_FRAME_START_DELAY(dev_priv->framestart_delay - 1);
		intel_de_write(dev_priv, reg, val);
	} else {
		i915_reg_t reg = PIPECONF(cpu_transcoder);
		u32 val;

		val = intel_de_read(dev_priv, reg);
		val &= ~PIPECONF_FRAME_START_DELAY_MASK;
		val |= PIPECONF_FRAME_START_DELAY(dev_priv->framestart_delay - 1);
		intel_de_write(dev_priv, reg, val);
	}

	if (!crtc_state->has_pch_encoder)
		return;

	if (HAS_PCH_IBX(dev_priv)) {
		i915_reg_t reg = PCH_TRANSCONF(crtc->pipe);
		u32 val;

		val = intel_de_read(dev_priv, reg);
		val &= ~TRANS_FRAME_START_DELAY_MASK;
		val |= TRANS_FRAME_START_DELAY(dev_priv->framestart_delay - 1);
		intel_de_write(dev_priv, reg, val);
	} else {
		enum pipe pch_transcoder = intel_crtc_pch_transcoder(crtc);
		i915_reg_t reg = TRANS_CHICKEN2(pch_transcoder);
		u32 val;

		val = intel_de_read(dev_priv, reg);
		val &= ~TRANS_CHICKEN2_FRAME_START_DELAY_MASK;
		val |= TRANS_CHICKEN2_FRAME_START_DELAY(dev_priv->framestart_delay - 1);
		intel_de_write(dev_priv, reg, val);
	}
}

static void intel_sanitize_crtc(struct intel_crtc *crtc,
				struct drm_modeset_acquire_ctx *ctx)
{
	struct drm_device *dev = crtc->base.dev;
	struct drm_i915_private *dev_priv = to_i915(dev);
	struct intel_crtc_state *crtc_state = to_intel_crtc_state(crtc->base.state);

	if (crtc_state->hw.active) {
		struct intel_plane *plane;

		/* Clear any frame start delays used for debugging left by the BIOS */
		intel_sanitize_frame_start_delay(crtc_state);

		/* Disable everything but the primary plane */
		for_each_intel_plane_on_crtc(dev, crtc, plane) {
			const struct intel_plane_state *plane_state =
				to_intel_plane_state(plane->base.state);

			if (plane_state->uapi.visible &&
			    plane->base.type != DRM_PLANE_TYPE_PRIMARY)
				intel_plane_disable_noatomic(crtc, plane);
		}

		/*
		 * Disable any background color set by the BIOS, but enable the
		 * gamma and CSC to match how we program our planes.
		 */
		if (DISPLAY_VER(dev_priv) >= 9)
			intel_de_write(dev_priv, SKL_BOTTOM_COLOR(crtc->pipe),
				       SKL_BOTTOM_COLOR_GAMMA_ENABLE | SKL_BOTTOM_COLOR_CSC_ENABLE);
	}

	/* Adjust the state of the output pipe according to whether we
	 * have active connectors/encoders. */
	if (crtc_state->hw.active && !intel_crtc_has_encoders(crtc) &&
	    !crtc_state->bigjoiner_slave)
		intel_crtc_disable_noatomic(crtc, ctx);

	if (crtc_state->hw.active || HAS_GMCH(dev_priv)) {
		/*
		 * We start out with underrun reporting disabled to avoid races.
		 * For correct bookkeeping mark this on active crtcs.
		 *
		 * Also on gmch platforms we dont have any hardware bits to
		 * disable the underrun reporting. Which means we need to start
		 * out with underrun reporting disabled also on inactive pipes,
		 * since otherwise we'll complain about the garbage we read when
		 * e.g. coming up after runtime pm.
		 *
		 * No protection against concurrent access is required - at
		 * worst a fifo underrun happens which also sets this to false.
		 */
		crtc->cpu_fifo_underrun_disabled = true;
		/*
		 * We track the PCH trancoder underrun reporting state
		 * within the crtc. With crtc for pipe A housing the underrun
		 * reporting state for PCH transcoder A, crtc for pipe B housing
		 * it for PCH transcoder B, etc. LPT-H has only PCH transcoder A,
		 * and marking underrun reporting as disabled for the non-existing
		 * PCH transcoders B and C would prevent enabling the south
		 * error interrupt (see cpt_can_enable_serr_int()).
		 */
		if (has_pch_trancoder(dev_priv, crtc->pipe))
			crtc->pch_fifo_underrun_disabled = true;
	}
}

static bool has_bogus_dpll_config(const struct intel_crtc_state *crtc_state)
{
	struct drm_i915_private *dev_priv = to_i915(crtc_state->uapi.crtc->dev);

	/*
	 * Some SNB BIOSen (eg. ASUS K53SV) are known to misprogram
	 * the hardware when a high res displays plugged in. DPLL P
	 * divider is zero, and the pipe timings are bonkers. We'll
	 * try to disable everything in that case.
	 *
	 * FIXME would be nice to be able to sanitize this state
	 * without several WARNs, but for now let's take the easy
	 * road.
	 */
	return IS_SANDYBRIDGE(dev_priv) &&
		crtc_state->hw.active &&
		crtc_state->shared_dpll &&
		crtc_state->port_clock == 0;
}

static void intel_sanitize_encoder(struct intel_encoder *encoder)
{
	struct drm_i915_private *dev_priv = to_i915(encoder->base.dev);
	struct intel_connector *connector;
	struct intel_crtc *crtc = to_intel_crtc(encoder->base.crtc);
	struct intel_crtc_state *crtc_state = crtc ?
		to_intel_crtc_state(crtc->base.state) : NULL;

	/* We need to check both for a crtc link (meaning that the
	 * encoder is active and trying to read from a pipe) and the
	 * pipe itself being active. */
	bool has_active_crtc = crtc_state &&
		crtc_state->hw.active;

	if (crtc_state && has_bogus_dpll_config(crtc_state)) {
		drm_dbg_kms(&dev_priv->drm,
			    "BIOS has misprogrammed the hardware. Disabling pipe %c\n",
			    pipe_name(crtc->pipe));
		has_active_crtc = false;
	}

	connector = intel_encoder_find_connector(encoder);
	if (connector && !has_active_crtc) {
		drm_dbg_kms(&dev_priv->drm,
			    "[ENCODER:%d:%s] has active connectors but no active pipe!\n",
			    encoder->base.base.id,
			    encoder->base.name);

		/* Connector is active, but has no active pipe. This is
		 * fallout from our resume register restoring. Disable
		 * the encoder manually again. */
		if (crtc_state) {
			struct drm_encoder *best_encoder;

			drm_dbg_kms(&dev_priv->drm,
				    "[ENCODER:%d:%s] manually disabled\n",
				    encoder->base.base.id,
				    encoder->base.name);

			/* avoid oopsing in case the hooks consult best_encoder */
			best_encoder = connector->base.state->best_encoder;
			connector->base.state->best_encoder = &encoder->base;

			/* FIXME NULL atomic state passed! */
			if (encoder->disable)
				encoder->disable(NULL, encoder, crtc_state,
						 connector->base.state);
			if (encoder->post_disable)
				encoder->post_disable(NULL, encoder, crtc_state,
						      connector->base.state);

			connector->base.state->best_encoder = best_encoder;
		}
		encoder->base.crtc = NULL;

		/* Inconsistent output/port/pipe state happens presumably due to
		 * a bug in one of the get_hw_state functions. Or someplace else
		 * in our code, like the register restore mess on resume. Clamp
		 * things to off as a safer default. */

		connector->base.dpms = DRM_MODE_DPMS_OFF;
		connector->base.encoder = NULL;
	}

	/* notify opregion of the sanitized encoder state */
	intel_opregion_notify_encoder(encoder, connector && has_active_crtc);

	if (HAS_DDI(dev_priv))
		intel_ddi_sanitize_encoder_pll_mapping(encoder);
}

/* FIXME read out full plane state for all planes */
static void readout_plane_state(struct drm_i915_private *dev_priv)
{
	struct intel_plane *plane;
	struct intel_crtc *crtc;

	for_each_intel_plane(&dev_priv->drm, plane) {
		struct intel_plane_state *plane_state =
			to_intel_plane_state(plane->base.state);
		struct intel_crtc_state *crtc_state;
		enum pipe pipe = PIPE_A;
		bool visible;

		visible = plane->get_hw_state(plane, &pipe);

		crtc = intel_get_crtc_for_pipe(dev_priv, pipe);
		crtc_state = to_intel_crtc_state(crtc->base.state);

		intel_set_plane_visible(crtc_state, plane_state, visible);

		drm_dbg_kms(&dev_priv->drm,
			    "[PLANE:%d:%s] hw state readout: %s, pipe %c\n",
			    plane->base.base.id, plane->base.name,
			    enableddisabled(visible), pipe_name(pipe));
	}

	for_each_intel_crtc(&dev_priv->drm, crtc) {
		struct intel_crtc_state *crtc_state =
			to_intel_crtc_state(crtc->base.state);

		fixup_plane_bitmasks(crtc_state);
	}
}

static void intel_modeset_readout_hw_state(struct drm_device *dev)
{
	struct drm_i915_private *dev_priv = to_i915(dev);
	struct intel_cdclk_state *cdclk_state =
		to_intel_cdclk_state(dev_priv->cdclk.obj.state);
	struct intel_dbuf_state *dbuf_state =
		to_intel_dbuf_state(dev_priv->dbuf.obj.state);
	enum pipe pipe;
	struct intel_crtc *crtc;
	struct intel_encoder *encoder;
	struct intel_connector *connector;
	struct drm_connector_list_iter conn_iter;
	u8 active_pipes = 0;

	for_each_intel_crtc(dev, crtc) {
		struct intel_crtc_state *crtc_state =
			to_intel_crtc_state(crtc->base.state);

		__drm_atomic_helper_crtc_destroy_state(&crtc_state->uapi);
		intel_crtc_free_hw_state(crtc_state);
		intel_crtc_state_reset(crtc_state, crtc);

		intel_crtc_get_pipe_config(crtc_state);

		crtc_state->hw.enable = crtc_state->hw.active;

		crtc->base.enabled = crtc_state->hw.enable;
		crtc->active = crtc_state->hw.active;

		if (crtc_state->hw.active)
			active_pipes |= BIT(crtc->pipe);

		drm_dbg_kms(&dev_priv->drm,
			    "[CRTC:%d:%s] hw state readout: %s\n",
			    crtc->base.base.id, crtc->base.name,
			    enableddisabled(crtc_state->hw.active));
	}

	dev_priv->active_pipes = cdclk_state->active_pipes =
		dbuf_state->active_pipes = active_pipes;

	readout_plane_state(dev_priv);

	for_each_intel_encoder(dev, encoder) {
		pipe = 0;

		if (encoder->get_hw_state(encoder, &pipe)) {
			struct intel_crtc_state *crtc_state;

			crtc = intel_get_crtc_for_pipe(dev_priv, pipe);
			crtc_state = to_intel_crtc_state(crtc->base.state);

			encoder->base.crtc = &crtc->base;
			intel_encoder_get_config(encoder, crtc_state);
			if (encoder->sync_state)
				encoder->sync_state(encoder, crtc_state);

			/* read out to slave crtc as well for bigjoiner */
			if (crtc_state->bigjoiner) {
				/* encoder should read be linked to bigjoiner master */
				WARN_ON(crtc_state->bigjoiner_slave);

				crtc = crtc_state->bigjoiner_linked_crtc;
				crtc_state = to_intel_crtc_state(crtc->base.state);
				intel_encoder_get_config(encoder, crtc_state);
			}
		} else {
			encoder->base.crtc = NULL;
		}

		drm_dbg_kms(&dev_priv->drm,
			    "[ENCODER:%d:%s] hw state readout: %s, pipe %c\n",
			    encoder->base.base.id, encoder->base.name,
			    enableddisabled(encoder->base.crtc),
			    pipe_name(pipe));
	}

	intel_dpll_readout_hw_state(dev_priv);

	drm_connector_list_iter_begin(dev, &conn_iter);
	for_each_intel_connector_iter(connector, &conn_iter) {
		if (connector->get_hw_state(connector)) {
			struct intel_crtc_state *crtc_state;
			struct intel_crtc *crtc;

			connector->base.dpms = DRM_MODE_DPMS_ON;

			encoder = intel_attached_encoder(connector);
			connector->base.encoder = &encoder->base;

			crtc = to_intel_crtc(encoder->base.crtc);
			crtc_state = crtc ? to_intel_crtc_state(crtc->base.state) : NULL;

			if (crtc_state && crtc_state->hw.active) {
				/*
				 * This has to be done during hardware readout
				 * because anything calling .crtc_disable may
				 * rely on the connector_mask being accurate.
				 */
				crtc_state->uapi.connector_mask |=
					drm_connector_mask(&connector->base);
				crtc_state->uapi.encoder_mask |=
					drm_encoder_mask(&encoder->base);
			}
		} else {
			connector->base.dpms = DRM_MODE_DPMS_OFF;
			connector->base.encoder = NULL;
		}
		drm_dbg_kms(&dev_priv->drm,
			    "[CONNECTOR:%d:%s] hw state readout: %s\n",
			    connector->base.base.id, connector->base.name,
			    enableddisabled(connector->base.encoder));
	}
	drm_connector_list_iter_end(&conn_iter);

	for_each_intel_crtc(dev, crtc) {
		struct intel_bw_state *bw_state =
			to_intel_bw_state(dev_priv->bw_obj.state);
		struct intel_crtc_state *crtc_state =
			to_intel_crtc_state(crtc->base.state);
		struct intel_plane *plane;
		int min_cdclk = 0;

		if (crtc_state->bigjoiner_slave)
			continue;

		if (crtc_state->hw.active) {
			/*
			 * The initial mode needs to be set in order to keep
			 * the atomic core happy. It wants a valid mode if the
			 * crtc's enabled, so we do the above call.
			 *
			 * But we don't set all the derived state fully, hence
			 * set a flag to indicate that a full recalculation is
			 * needed on the next commit.
			 */
			crtc_state->inherited = true;

			intel_crtc_update_active_timings(crtc_state);

			intel_crtc_copy_hw_to_uapi_state(crtc_state);
		}

		for_each_intel_plane_on_crtc(&dev_priv->drm, crtc, plane) {
			const struct intel_plane_state *plane_state =
				to_intel_plane_state(plane->base.state);

			/*
			 * FIXME don't have the fb yet, so can't
			 * use intel_plane_data_rate() :(
			 */
			if (plane_state->uapi.visible)
				crtc_state->data_rate[plane->id] =
					4 * crtc_state->pixel_rate;
			/*
			 * FIXME don't have the fb yet, so can't
			 * use plane->min_cdclk() :(
			 */
			if (plane_state->uapi.visible && plane->min_cdclk) {
				if (crtc_state->double_wide || DISPLAY_VER(dev_priv) >= 10)
					crtc_state->min_cdclk[plane->id] =
						DIV_ROUND_UP(crtc_state->pixel_rate, 2);
				else
					crtc_state->min_cdclk[plane->id] =
						crtc_state->pixel_rate;
			}
			drm_dbg_kms(&dev_priv->drm,
				    "[PLANE:%d:%s] min_cdclk %d kHz\n",
				    plane->base.base.id, plane->base.name,
				    crtc_state->min_cdclk[plane->id]);
		}

		if (crtc_state->hw.active) {
			min_cdclk = intel_crtc_compute_min_cdclk(crtc_state);
			if (drm_WARN_ON(dev, min_cdclk < 0))
				min_cdclk = 0;
		}

		cdclk_state->min_cdclk[crtc->pipe] = min_cdclk;
		cdclk_state->min_voltage_level[crtc->pipe] =
			crtc_state->min_voltage_level;

		intel_bw_crtc_update(bw_state, crtc_state);

		intel_pipe_config_sanity_check(dev_priv, crtc_state);

		/* discard our incomplete slave state, copy it from master */
		if (crtc_state->bigjoiner && crtc_state->hw.active) {
			struct intel_crtc *slave = crtc_state->bigjoiner_linked_crtc;
			struct intel_crtc_state *slave_crtc_state =
				to_intel_crtc_state(slave->base.state);

			copy_bigjoiner_crtc_state(slave_crtc_state, crtc_state);
			slave->base.mode = crtc->base.mode;

			cdclk_state->min_cdclk[slave->pipe] = min_cdclk;
			cdclk_state->min_voltage_level[slave->pipe] =
				crtc_state->min_voltage_level;

			for_each_intel_plane_on_crtc(&dev_priv->drm, slave, plane) {
				const struct intel_plane_state *plane_state =
					to_intel_plane_state(plane->base.state);

				/*
				 * FIXME don't have the fb yet, so can't
				 * use intel_plane_data_rate() :(
				 */
				if (plane_state->uapi.visible)
					crtc_state->data_rate[plane->id] =
						4 * crtc_state->pixel_rate;
				else
					crtc_state->data_rate[plane->id] = 0;
			}

			intel_bw_crtc_update(bw_state, slave_crtc_state);
			drm_calc_timestamping_constants(&slave->base,
							&slave_crtc_state->hw.adjusted_mode);
		}
	}
}

static void
get_encoder_power_domains(struct drm_i915_private *dev_priv)
{
	struct intel_encoder *encoder;

	for_each_intel_encoder(&dev_priv->drm, encoder) {
		struct intel_crtc_state *crtc_state;

		if (!encoder->get_power_domains)
			continue;

		/*
		 * MST-primary and inactive encoders don't have a crtc state
		 * and neither of these require any power domain references.
		 */
		if (!encoder->base.crtc)
			continue;

		crtc_state = to_intel_crtc_state(encoder->base.crtc->state);
		encoder->get_power_domains(encoder, crtc_state);
	}
}

static void intel_early_display_was(struct drm_i915_private *dev_priv)
{
	/*
	 * Display WA #1185 WaDisableDARBFClkGating:cnl,glk,icl,ehl,tgl
	 * Also known as Wa_14010480278.
	 */
	if (IS_DISPLAY_VER(dev_priv, 10, 12))
		intel_de_write(dev_priv, GEN9_CLKGATE_DIS_0,
			       intel_de_read(dev_priv, GEN9_CLKGATE_DIS_0) | DARBF_GATING_DIS);

	if (IS_HASWELL(dev_priv)) {
		/*
		 * WaRsPkgCStateDisplayPMReq:hsw
		 * System hang if this isn't done before disabling all planes!
		 */
		intel_de_write(dev_priv, CHICKEN_PAR1_1,
			       intel_de_read(dev_priv, CHICKEN_PAR1_1) | FORCE_ARB_IDLE_PLANES);
	}

	if (IS_KABYLAKE(dev_priv) || IS_COFFEELAKE(dev_priv) || IS_COMETLAKE(dev_priv)) {
		/* Display WA #1142:kbl,cfl,cml */
		intel_de_rmw(dev_priv, CHICKEN_PAR1_1,
			     KBL_ARB_FILL_SPARE_22, KBL_ARB_FILL_SPARE_22);
		intel_de_rmw(dev_priv, CHICKEN_MISC_2,
			     KBL_ARB_FILL_SPARE_13 | KBL_ARB_FILL_SPARE_14,
			     KBL_ARB_FILL_SPARE_14);
	}
}

static void ibx_sanitize_pch_hdmi_port(struct drm_i915_private *dev_priv,
				       enum port port, i915_reg_t hdmi_reg)
{
	u32 val = intel_de_read(dev_priv, hdmi_reg);

	if (val & SDVO_ENABLE ||
	    (val & SDVO_PIPE_SEL_MASK) == SDVO_PIPE_SEL(PIPE_A))
		return;

	drm_dbg_kms(&dev_priv->drm,
		    "Sanitizing transcoder select for HDMI %c\n",
		    port_name(port));

	val &= ~SDVO_PIPE_SEL_MASK;
	val |= SDVO_PIPE_SEL(PIPE_A);

	intel_de_write(dev_priv, hdmi_reg, val);
}

static void ibx_sanitize_pch_dp_port(struct drm_i915_private *dev_priv,
				     enum port port, i915_reg_t dp_reg)
{
	u32 val = intel_de_read(dev_priv, dp_reg);

	if (val & DP_PORT_EN ||
	    (val & DP_PIPE_SEL_MASK) == DP_PIPE_SEL(PIPE_A))
		return;

	drm_dbg_kms(&dev_priv->drm,
		    "Sanitizing transcoder select for DP %c\n",
		    port_name(port));

	val &= ~DP_PIPE_SEL_MASK;
	val |= DP_PIPE_SEL(PIPE_A);

	intel_de_write(dev_priv, dp_reg, val);
}

static void ibx_sanitize_pch_ports(struct drm_i915_private *dev_priv)
{
	/*
	 * The BIOS may select transcoder B on some of the PCH
	 * ports even it doesn't enable the port. This would trip
	 * assert_pch_dp_disabled() and assert_pch_hdmi_disabled().
	 * Sanitize the transcoder select bits to prevent that. We
	 * assume that the BIOS never actually enabled the port,
	 * because if it did we'd actually have to toggle the port
	 * on and back off to make the transcoder A select stick
	 * (see. intel_dp_link_down(), intel_disable_hdmi(),
	 * intel_disable_sdvo()).
	 */
	ibx_sanitize_pch_dp_port(dev_priv, PORT_B, PCH_DP_B);
	ibx_sanitize_pch_dp_port(dev_priv, PORT_C, PCH_DP_C);
	ibx_sanitize_pch_dp_port(dev_priv, PORT_D, PCH_DP_D);

	/* PCH SDVOB multiplex with HDMIB */
	ibx_sanitize_pch_hdmi_port(dev_priv, PORT_B, PCH_HDMIB);
	ibx_sanitize_pch_hdmi_port(dev_priv, PORT_C, PCH_HDMIC);
	ibx_sanitize_pch_hdmi_port(dev_priv, PORT_D, PCH_HDMID);
}

/* Scan out the current hw modeset state,
 * and sanitizes it to the current state
 */
static void
intel_modeset_setup_hw_state(struct drm_device *dev,
			     struct drm_modeset_acquire_ctx *ctx)
{
	struct drm_i915_private *dev_priv = to_i915(dev);
	struct intel_encoder *encoder;
	struct intel_crtc *crtc;
	intel_wakeref_t wakeref;

	wakeref = intel_display_power_get(dev_priv, POWER_DOMAIN_INIT);

	intel_early_display_was(dev_priv);
	intel_modeset_readout_hw_state(dev);

	/* HW state is read out, now we need to sanitize this mess. */

	/* Sanitize the TypeC port mode upfront, encoders depend on this */
	for_each_intel_encoder(dev, encoder) {
		enum phy phy = intel_port_to_phy(dev_priv, encoder->port);

		/* We need to sanitize only the MST primary port. */
		if (encoder->type != INTEL_OUTPUT_DP_MST &&
		    intel_phy_is_tc(dev_priv, phy))
			intel_tc_port_sanitize(enc_to_dig_port(encoder));
	}

	get_encoder_power_domains(dev_priv);

	if (HAS_PCH_IBX(dev_priv))
		ibx_sanitize_pch_ports(dev_priv);

	/*
	 * intel_sanitize_plane_mapping() may need to do vblank
	 * waits, so we need vblank interrupts restored beforehand.
	 */
	for_each_intel_crtc(&dev_priv->drm, crtc) {
		struct intel_crtc_state *crtc_state =
			to_intel_crtc_state(crtc->base.state);

		drm_crtc_vblank_reset(&crtc->base);

		if (crtc_state->hw.active)
			intel_crtc_vblank_on(crtc_state);
	}

	intel_sanitize_plane_mapping(dev_priv);

	for_each_intel_encoder(dev, encoder)
		intel_sanitize_encoder(encoder);

	for_each_intel_crtc(&dev_priv->drm, crtc) {
		struct intel_crtc_state *crtc_state =
			to_intel_crtc_state(crtc->base.state);

		intel_sanitize_crtc(crtc, ctx);
		intel_dump_pipe_config(crtc_state, NULL, "[setup_hw_state]");
	}

	intel_modeset_update_connector_atomic_state(dev);

	intel_dpll_sanitize_state(dev_priv);

	if (IS_G4X(dev_priv)) {
		g4x_wm_get_hw_state(dev_priv);
		g4x_wm_sanitize(dev_priv);
	} else if (IS_VALLEYVIEW(dev_priv) || IS_CHERRYVIEW(dev_priv)) {
		vlv_wm_get_hw_state(dev_priv);
		vlv_wm_sanitize(dev_priv);
	} else if (DISPLAY_VER(dev_priv) >= 9) {
		skl_wm_get_hw_state(dev_priv);
	} else if (HAS_PCH_SPLIT(dev_priv)) {
		ilk_wm_get_hw_state(dev_priv);
	}

	for_each_intel_crtc(dev, crtc) {
		struct intel_crtc_state *crtc_state =
			to_intel_crtc_state(crtc->base.state);
		u64 put_domains;

		put_domains = modeset_get_crtc_power_domains(crtc_state);
		if (drm_WARN_ON(dev, put_domains))
			modeset_put_crtc_power_domains(crtc, put_domains);
	}

	intel_display_power_put(dev_priv, POWER_DOMAIN_INIT, wakeref);
}

void intel_display_resume(struct drm_device *dev)
{
	struct drm_i915_private *dev_priv = to_i915(dev);
	struct drm_atomic_state *state = dev_priv->modeset_restore_state;
	struct drm_modeset_acquire_ctx ctx;
	int ret;

	if (!HAS_DISPLAY(dev_priv))
		return;

	dev_priv->modeset_restore_state = NULL;
	if (state)
		state->acquire_ctx = &ctx;

	drm_modeset_acquire_init(&ctx, 0);

	while (1) {
		ret = drm_modeset_lock_all_ctx(dev, &ctx);
		if (ret != -EDEADLK)
			break;

		drm_modeset_backoff(&ctx);
	}

	if (!ret)
		ret = __intel_display_resume(dev, state, &ctx);

	intel_enable_ipc(dev_priv);
	drm_modeset_drop_locks(&ctx);
	drm_modeset_acquire_fini(&ctx);

	if (ret)
		drm_err(&dev_priv->drm,
			"Restoring old state failed with %i\n", ret);
	if (state)
		drm_atomic_state_put(state);
}

static void intel_hpd_poll_fini(struct drm_i915_private *i915)
{
	struct intel_connector *connector;
	struct drm_connector_list_iter conn_iter;

	/* Kill all the work that may have been queued by hpd. */
	drm_connector_list_iter_begin(&i915->drm, &conn_iter);
	for_each_intel_connector_iter(connector, &conn_iter) {
		if (connector->modeset_retry_work.func)
			cancel_work_sync(&connector->modeset_retry_work);
		if (connector->hdcp.shim) {
			cancel_delayed_work_sync(&connector->hdcp.check_work);
			cancel_work_sync(&connector->hdcp.prop_work);
		}
	}
	drm_connector_list_iter_end(&conn_iter);
}

/* part #1: call before irq uninstall */
void intel_modeset_driver_remove(struct drm_i915_private *i915)
{
	if (!HAS_DISPLAY(i915))
		return;

	flush_workqueue(i915->flip_wq);
	flush_workqueue(i915->modeset_wq);

	flush_work(&i915->atomic_helper.free_work);
	drm_WARN_ON(&i915->drm, !llist_empty(&i915->atomic_helper.free_list));
}

/* part #2: call after irq uninstall */
void intel_modeset_driver_remove_noirq(struct drm_i915_private *i915)
{
	if (!HAS_DISPLAY(i915))
		return;

	/*
	 * Due to the hpd irq storm handling the hotplug work can re-arm the
	 * poll handlers. Hence disable polling after hpd handling is shut down.
	 */
	intel_hpd_poll_fini(i915);

	/*
	 * MST topology needs to be suspended so we don't have any calls to
	 * fbdev after it's finalized. MST will be destroyed later as part of
	 * drm_mode_config_cleanup()
	 */
	intel_dp_mst_suspend(i915);

	/* poll work can call into fbdev, hence clean that up afterwards */
	intel_fbdev_fini(i915);

	intel_unregister_dsm_handler();

	intel_fbc_global_disable(i915);

	/* flush any delayed tasks or pending work */
	flush_scheduled_work();

	intel_hdcp_component_fini(i915);

	intel_mode_config_cleanup(i915);

	intel_overlay_cleanup(i915);

	intel_gmbus_teardown(i915);

	destroy_workqueue(i915->flip_wq);
	destroy_workqueue(i915->modeset_wq);

	intel_fbc_cleanup_cfb(i915);
}

/* part #3: call after gem init */
void intel_modeset_driver_remove_nogem(struct drm_i915_private *i915)
{
	intel_csr_ucode_fini(i915);

	intel_power_domains_driver_remove(i915);

	intel_vga_unregister(i915);

	intel_bios_driver_remove(i915);
}

void intel_display_driver_register(struct drm_i915_private *i915)
{
	if (!HAS_DISPLAY(i915))
		return;

	intel_display_debugfs_register(i915);

	/* Must be done after probing outputs */
	intel_opregion_register(i915);
	acpi_video_register();

	intel_audio_init(i915);

	/*
	 * Some ports require correctly set-up hpd registers for
	 * detection to work properly (leading to ghost connected
	 * connector status), e.g. VGA on gm45.  Hence we can only set
	 * up the initial fbdev config after hpd irqs are fully
	 * enabled. We do it last so that the async config cannot run
	 * before the connectors are registered.
	 */
	intel_fbdev_initial_config_async(&i915->drm);

	/*
	 * We need to coordinate the hotplugs with the asynchronous
	 * fbdev configuration, for which we use the
	 * fbdev->async_cookie.
	 */
	drm_kms_helper_poll_init(&i915->drm);
}

void intel_display_driver_unregister(struct drm_i915_private *i915)
{
	if (!HAS_DISPLAY(i915))
		return;

	intel_fbdev_unregister(i915);
	intel_audio_deinit(i915);

	/*
	 * After flushing the fbdev (incl. a late async config which
	 * will have delayed queuing of a hotplug event), then flush
	 * the hotplug events.
	 */
	drm_kms_helper_poll_fini(&i915->drm);
	drm_atomic_helper_shutdown(&i915->drm);

	acpi_video_unregister();
	intel_opregion_unregister(i915);
}

#if IS_ENABLED(CONFIG_DRM_I915_CAPTURE_ERROR)

struct intel_display_error_state {

	u32 power_well_driver;

	struct intel_cursor_error_state {
		u32 control;
		u32 position;
		u32 base;
		u32 size;
	} cursor[I915_MAX_PIPES];

	struct intel_pipe_error_state {
		bool power_domain_on;
		u32 source;
		u32 stat;
	} pipe[I915_MAX_PIPES];

	struct intel_plane_error_state {
		u32 control;
		u32 stride;
		u32 size;
		u32 pos;
		u32 addr;
		u32 surface;
		u32 tile_offset;
	} plane[I915_MAX_PIPES];

	struct intel_transcoder_error_state {
		bool available;
		bool power_domain_on;
		enum transcoder cpu_transcoder;

		u32 conf;

		u32 htotal;
		u32 hblank;
		u32 hsync;
		u32 vtotal;
		u32 vblank;
		u32 vsync;
	} transcoder[5];
};

struct intel_display_error_state *
intel_display_capture_error_state(struct drm_i915_private *dev_priv)
{
	struct intel_display_error_state *error;
	int transcoders[] = {
		TRANSCODER_A,
		TRANSCODER_B,
		TRANSCODER_C,
		TRANSCODER_D,
		TRANSCODER_EDP,
	};
	int i;

	BUILD_BUG_ON(ARRAY_SIZE(transcoders) != ARRAY_SIZE(error->transcoder));

	if (!HAS_DISPLAY(dev_priv))
		return NULL;

	error = kzalloc(sizeof(*error), GFP_ATOMIC);
	if (error == NULL)
		return NULL;

	if (IS_HASWELL(dev_priv) || IS_BROADWELL(dev_priv))
		error->power_well_driver = intel_de_read(dev_priv,
							 HSW_PWR_WELL_CTL2);

	for_each_pipe(dev_priv, i) {
		error->pipe[i].power_domain_on =
			__intel_display_power_is_enabled(dev_priv,
							 POWER_DOMAIN_PIPE(i));
		if (!error->pipe[i].power_domain_on)
			continue;

		error->cursor[i].control = intel_de_read(dev_priv, CURCNTR(i));
		error->cursor[i].position = intel_de_read(dev_priv, CURPOS(i));
		error->cursor[i].base = intel_de_read(dev_priv, CURBASE(i));

		error->plane[i].control = intel_de_read(dev_priv, DSPCNTR(i));
		error->plane[i].stride = intel_de_read(dev_priv, DSPSTRIDE(i));
		if (DISPLAY_VER(dev_priv) <= 3) {
			error->plane[i].size = intel_de_read(dev_priv,
							     DSPSIZE(i));
			error->plane[i].pos = intel_de_read(dev_priv,
							    DSPPOS(i));
		}
		if (DISPLAY_VER(dev_priv) <= 7 && !IS_HASWELL(dev_priv))
			error->plane[i].addr = intel_de_read(dev_priv,
							     DSPADDR(i));
		if (DISPLAY_VER(dev_priv) >= 4) {
			error->plane[i].surface = intel_de_read(dev_priv,
								DSPSURF(i));
			error->plane[i].tile_offset = intel_de_read(dev_priv,
								    DSPTILEOFF(i));
		}

		error->pipe[i].source = intel_de_read(dev_priv, PIPESRC(i));

		if (HAS_GMCH(dev_priv))
			error->pipe[i].stat = intel_de_read(dev_priv,
							    PIPESTAT(i));
	}

	for (i = 0; i < ARRAY_SIZE(error->transcoder); i++) {
		enum transcoder cpu_transcoder = transcoders[i];

		if (!HAS_TRANSCODER(dev_priv, cpu_transcoder))
			continue;

		error->transcoder[i].available = true;
		error->transcoder[i].power_domain_on =
			__intel_display_power_is_enabled(dev_priv,
				POWER_DOMAIN_TRANSCODER(cpu_transcoder));
		if (!error->transcoder[i].power_domain_on)
			continue;

		error->transcoder[i].cpu_transcoder = cpu_transcoder;

		error->transcoder[i].conf = intel_de_read(dev_priv,
							  PIPECONF(cpu_transcoder));
		error->transcoder[i].htotal = intel_de_read(dev_priv,
							    HTOTAL(cpu_transcoder));
		error->transcoder[i].hblank = intel_de_read(dev_priv,
							    HBLANK(cpu_transcoder));
		error->transcoder[i].hsync = intel_de_read(dev_priv,
							   HSYNC(cpu_transcoder));
		error->transcoder[i].vtotal = intel_de_read(dev_priv,
							    VTOTAL(cpu_transcoder));
		error->transcoder[i].vblank = intel_de_read(dev_priv,
							    VBLANK(cpu_transcoder));
		error->transcoder[i].vsync = intel_de_read(dev_priv,
							   VSYNC(cpu_transcoder));
	}

	return error;
}

#define err_printf(e, ...) i915_error_printf(e, __VA_ARGS__)

void
intel_display_print_error_state(struct drm_i915_error_state_buf *m,
				struct intel_display_error_state *error)
{
	struct drm_i915_private *dev_priv = m->i915;
	int i;

	if (!error)
		return;

	err_printf(m, "Num Pipes: %d\n", INTEL_NUM_PIPES(dev_priv));
	if (IS_HASWELL(dev_priv) || IS_BROADWELL(dev_priv))
		err_printf(m, "PWR_WELL_CTL2: %08x\n",
			   error->power_well_driver);
	for_each_pipe(dev_priv, i) {
		err_printf(m, "Pipe [%d]:\n", i);
		err_printf(m, "  Power: %s\n",
			   onoff(error->pipe[i].power_domain_on));
		err_printf(m, "  SRC: %08x\n", error->pipe[i].source);
		err_printf(m, "  STAT: %08x\n", error->pipe[i].stat);

		err_printf(m, "Plane [%d]:\n", i);
		err_printf(m, "  CNTR: %08x\n", error->plane[i].control);
		err_printf(m, "  STRIDE: %08x\n", error->plane[i].stride);
		if (DISPLAY_VER(dev_priv) <= 3) {
			err_printf(m, "  SIZE: %08x\n", error->plane[i].size);
			err_printf(m, "  POS: %08x\n", error->plane[i].pos);
		}
		if (DISPLAY_VER(dev_priv) <= 7 && !IS_HASWELL(dev_priv))
			err_printf(m, "  ADDR: %08x\n", error->plane[i].addr);
		if (DISPLAY_VER(dev_priv) >= 4) {
			err_printf(m, "  SURF: %08x\n", error->plane[i].surface);
			err_printf(m, "  TILEOFF: %08x\n", error->plane[i].tile_offset);
		}

		err_printf(m, "Cursor [%d]:\n", i);
		err_printf(m, "  CNTR: %08x\n", error->cursor[i].control);
		err_printf(m, "  POS: %08x\n", error->cursor[i].position);
		err_printf(m, "  BASE: %08x\n", error->cursor[i].base);
	}

	for (i = 0; i < ARRAY_SIZE(error->transcoder); i++) {
		if (!error->transcoder[i].available)
			continue;

		err_printf(m, "CPU transcoder: %s\n",
			   transcoder_name(error->transcoder[i].cpu_transcoder));
		err_printf(m, "  Power: %s\n",
			   onoff(error->transcoder[i].power_domain_on));
		err_printf(m, "  CONF: %08x\n", error->transcoder[i].conf);
		err_printf(m, "  HTOTAL: %08x\n", error->transcoder[i].htotal);
		err_printf(m, "  HBLANK: %08x\n", error->transcoder[i].hblank);
		err_printf(m, "  HSYNC: %08x\n", error->transcoder[i].hsync);
		err_printf(m, "  VTOTAL: %08x\n", error->transcoder[i].vtotal);
		err_printf(m, "  VBLANK: %08x\n", error->transcoder[i].vblank);
		err_printf(m, "  VSYNC: %08x\n", error->transcoder[i].vsync);
	}
}

#endif<|MERGE_RESOLUTION|>--- conflicted
+++ resolved
@@ -10893,11 +10893,7 @@
 		 */
 		found = intel_de_read(dev_priv, DDI_BUF_CTL(PORT_A)) & DDI_INIT_DISPLAY_DETECTED;
 		/* WaIgnoreDDIAStrap: skl */
-<<<<<<< HEAD
-		if (found || IS_DISPLAY_VER(dev_priv, 9))
-=======
 		if (found || DISPLAY_VER(dev_priv) == 9)
->>>>>>> 425390c5
 			intel_ddi_init(dev_priv, PORT_A);
 
 		/* DDI B, C, D, and F detection is indicated by the SFUSE_STRAP
@@ -10922,11 +10918,7 @@
 		/*
 		 * On SKL we don't have a way to detect DDI-E so we rely on VBT.
 		 */
-<<<<<<< HEAD
-		if (IS_DISPLAY_VER(dev_priv, 9) &&
-=======
 		if (DISPLAY_VER(dev_priv) == 9 &&
->>>>>>> 425390c5
 		    intel_bios_is_port_present(dev_priv, PORT_E))
 			intel_ddi_init(dev_priv, PORT_E);
 
