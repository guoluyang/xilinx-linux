/* i915_drv.c -- i830,i845,i855,i865,i915 driver -*- linux-c -*-
 */
/*
 *
 * Copyright 2003 Tungsten Graphics, Inc., Cedar Park, Texas.
 * All Rights Reserved.
 *
 * Permission is hereby granted, free of charge, to any person obtaining a
 * copy of this software and associated documentation files (the
 * "Software"), to deal in the Software without restriction, including
 * without limitation the rights to use, copy, modify, merge, publish,
 * distribute, sub license, and/or sell copies of the Software, and to
 * permit persons to whom the Software is furnished to do so, subject to
 * the following conditions:
 *
 * The above copyright notice and this permission notice (including the
 * next paragraph) shall be included in all copies or substantial portions
 * of the Software.
 *
 * THE SOFTWARE IS PROVIDED "AS IS", WITHOUT WARRANTY OF ANY KIND, EXPRESS
 * OR IMPLIED, INCLUDING BUT NOT LIMITED TO THE WARRANTIES OF
 * MERCHANTABILITY, FITNESS FOR A PARTICULAR PURPOSE AND NON-INFRINGEMENT.
 * IN NO EVENT SHALL TUNGSTEN GRAPHICS AND/OR ITS SUPPLIERS BE LIABLE FOR
 * ANY CLAIM, DAMAGES OR OTHER LIABILITY, WHETHER IN AN ACTION OF CONTRACT,
 * TORT OR OTHERWISE, ARISING FROM, OUT OF OR IN CONNECTION WITH THE
 * SOFTWARE OR THE USE OR OTHER DEALINGS IN THE SOFTWARE.
 *
 */

#include <linux/acpi.h>
#include <linux/device.h>
#include <linux/oom.h>
#include <linux/module.h>
#include <linux/pci.h>
#include <linux/pm.h>
#include <linux/pm_runtime.h>
#include <linux/pnp.h>
#include <linux/slab.h>
<<<<<<< HEAD
#include <linux/vgaarb.h>
=======
>>>>>>> 24b8d41d
#include <linux/vga_switcheroo.h>
#include <linux/vt.h>
#include <acpi/video.h>

<<<<<<< HEAD
#include <drm/drmP.h>
#include <drm/drm_crtc_helper.h>
#include <drm/i915_drm.h>

#include "i915_drv.h"
#include "i915_trace.h"
#include "i915_vgpu.h"
#include "intel_drv.h"

static struct drm_driver driver;

static unsigned int i915_load_fail_count;

bool __i915_inject_load_failure(const char *func, int line)
{
	if (i915_load_fail_count >= i915.inject_load_failure)
		return false;

	if (++i915_load_fail_count == i915.inject_load_failure) {
		DRM_INFO("Injecting failure at checkpoint %u [%s:%d]\n",
			 i915.inject_load_failure, func, line);
		return true;
	}

	return false;
}

#define FDO_BUG_URL "https://bugs.freedesktop.org/enter_bug.cgi?product=DRI"
#define FDO_BUG_MSG "Please file a bug at " FDO_BUG_URL " against DRM/Intel " \
		    "providing the dmesg log by booting with drm.debug=0xf"

void
__i915_printk(struct drm_i915_private *dev_priv, const char *level,
	      const char *fmt, ...)
{
	static bool shown_bug_once;
	struct device *kdev = dev_priv->drm.dev;
	bool is_error = level[1] <= KERN_ERR[1];
	bool is_debug = level[1] == KERN_DEBUG[1];
	struct va_format vaf;
	va_list args;

	if (is_debug && !(drm_debug & DRM_UT_DRIVER))
		return;

	va_start(args, fmt);

	vaf.fmt = fmt;
	vaf.va = &args;

	dev_printk(level, kdev, "[" DRM_NAME ":%ps] %pV",
		   __builtin_return_address(0), &vaf);

	if (is_error && !shown_bug_once) {
		dev_notice(kdev, "%s", FDO_BUG_MSG);
		shown_bug_once = true;
	}

	va_end(args);
}

static bool i915_error_injected(struct drm_i915_private *dev_priv)
{
	return i915.inject_load_failure &&
	       i915_load_fail_count == i915.inject_load_failure;
}

#define i915_load_error(dev_priv, fmt, ...)				     \
	__i915_printk(dev_priv,						     \
		      i915_error_injected(dev_priv) ? KERN_DEBUG : KERN_ERR, \
		      fmt, ##__VA_ARGS__)


static enum intel_pch intel_virt_detect_pch(struct drm_device *dev)
{
	enum intel_pch ret = PCH_NOP;

	/*
	 * In a virtualized passthrough environment we can be in a
	 * setup where the ISA bridge is not able to be passed through.
	 * In this case, a south bridge can be emulated and we have to
	 * make an educated guess as to which PCH is really there.
	 */

	if (IS_GEN5(dev)) {
		ret = PCH_IBX;
		DRM_DEBUG_KMS("Assuming Ibex Peak PCH\n");
	} else if (IS_GEN6(dev) || IS_IVYBRIDGE(dev)) {
		ret = PCH_CPT;
		DRM_DEBUG_KMS("Assuming CouarPoint PCH\n");
	} else if (IS_HASWELL(dev) || IS_BROADWELL(dev)) {
		ret = PCH_LPT;
		DRM_DEBUG_KMS("Assuming LynxPoint PCH\n");
	} else if (IS_SKYLAKE(dev) || IS_KABYLAKE(dev)) {
		ret = PCH_SPT;
		DRM_DEBUG_KMS("Assuming SunrisePoint PCH\n");
	}

	return ret;
}

static void intel_detect_pch(struct drm_device *dev)
{
	struct drm_i915_private *dev_priv = to_i915(dev);
	struct pci_dev *pch = NULL;

	/* In all current cases, num_pipes is equivalent to the PCH_NOP setting
	 * (which really amounts to a PCH but no South Display).
	 */
	if (INTEL_INFO(dev)->num_pipes == 0) {
		dev_priv->pch_type = PCH_NOP;
		return;
	}

	/*
	 * The reason to probe ISA bridge instead of Dev31:Fun0 is to
	 * make graphics device passthrough work easy for VMM, that only
	 * need to expose ISA bridge to let driver know the real hardware
	 * underneath. This is a requirement from virtualization team.
	 *
	 * In some virtualized environments (e.g. XEN), there is irrelevant
	 * ISA bridge in the system. To work reliably, we should scan trhough
	 * all the ISA bridge devices and check for the first match, instead
	 * of only checking the first one.
	 */
	while ((pch = pci_get_class(PCI_CLASS_BRIDGE_ISA << 8, pch))) {
		if (pch->vendor == PCI_VENDOR_ID_INTEL) {
			unsigned short id = pch->device & INTEL_PCH_DEVICE_ID_MASK;
			dev_priv->pch_id = id;

			if (id == INTEL_PCH_IBX_DEVICE_ID_TYPE) {
				dev_priv->pch_type = PCH_IBX;
				DRM_DEBUG_KMS("Found Ibex Peak PCH\n");
				WARN_ON(!IS_GEN5(dev));
			} else if (id == INTEL_PCH_CPT_DEVICE_ID_TYPE) {
				dev_priv->pch_type = PCH_CPT;
				DRM_DEBUG_KMS("Found CougarPoint PCH\n");
				WARN_ON(!(IS_GEN6(dev) || IS_IVYBRIDGE(dev)));
			} else if (id == INTEL_PCH_PPT_DEVICE_ID_TYPE) {
				/* PantherPoint is CPT compatible */
				dev_priv->pch_type = PCH_CPT;
				DRM_DEBUG_KMS("Found PantherPoint PCH\n");
				WARN_ON(!(IS_GEN6(dev) || IS_IVYBRIDGE(dev)));
			} else if (id == INTEL_PCH_LPT_DEVICE_ID_TYPE) {
				dev_priv->pch_type = PCH_LPT;
				DRM_DEBUG_KMS("Found LynxPoint PCH\n");
				WARN_ON(!IS_HASWELL(dev) && !IS_BROADWELL(dev));
				WARN_ON(IS_HSW_ULT(dev) || IS_BDW_ULT(dev));
			} else if (id == INTEL_PCH_LPT_LP_DEVICE_ID_TYPE) {
				dev_priv->pch_type = PCH_LPT;
				DRM_DEBUG_KMS("Found LynxPoint LP PCH\n");
				WARN_ON(!IS_HASWELL(dev) && !IS_BROADWELL(dev));
				WARN_ON(!IS_HSW_ULT(dev) && !IS_BDW_ULT(dev));
			} else if (id == INTEL_PCH_SPT_DEVICE_ID_TYPE) {
				dev_priv->pch_type = PCH_SPT;
				DRM_DEBUG_KMS("Found SunrisePoint PCH\n");
				WARN_ON(!IS_SKYLAKE(dev) &&
					!IS_KABYLAKE(dev));
			} else if (id == INTEL_PCH_SPT_LP_DEVICE_ID_TYPE) {
				dev_priv->pch_type = PCH_SPT;
				DRM_DEBUG_KMS("Found SunrisePoint LP PCH\n");
				WARN_ON(!IS_SKYLAKE(dev) &&
					!IS_KABYLAKE(dev));
			} else if (id == INTEL_PCH_KBP_DEVICE_ID_TYPE) {
				dev_priv->pch_type = PCH_KBP;
				DRM_DEBUG_KMS("Found KabyPoint PCH\n");
				WARN_ON(!IS_KABYLAKE(dev));
			} else if ((id == INTEL_PCH_P2X_DEVICE_ID_TYPE) ||
				   (id == INTEL_PCH_P3X_DEVICE_ID_TYPE) ||
				   ((id == INTEL_PCH_QEMU_DEVICE_ID_TYPE) &&
				    pch->subsystem_vendor ==
					    PCI_SUBVENDOR_ID_REDHAT_QUMRANET &&
				    pch->subsystem_device ==
					    PCI_SUBDEVICE_ID_QEMU)) {
				dev_priv->pch_type = intel_virt_detect_pch(dev);
			} else
				continue;

			break;
		}
	}
	if (!pch)
		DRM_DEBUG_KMS("No PCH found.\n");

	pci_dev_put(pch);
}

static int i915_getparam(struct drm_device *dev, void *data,
			 struct drm_file *file_priv)
{
	struct drm_i915_private *dev_priv = to_i915(dev);
	struct pci_dev *pdev = dev_priv->drm.pdev;
	drm_i915_getparam_t *param = data;
	int value;

	switch (param->param) {
	case I915_PARAM_IRQ_ACTIVE:
	case I915_PARAM_ALLOW_BATCHBUFFER:
	case I915_PARAM_LAST_DISPATCH:
		/* Reject all old ums/dri params. */
		return -ENODEV;
	case I915_PARAM_CHIPSET_ID:
		value = pdev->device;
		break;
	case I915_PARAM_REVISION:
		value = pdev->revision;
		break;
	case I915_PARAM_NUM_FENCES_AVAIL:
		value = dev_priv->num_fence_regs;
		break;
	case I915_PARAM_HAS_OVERLAY:
		value = dev_priv->overlay ? 1 : 0;
		break;
	case I915_PARAM_HAS_BSD:
		value = intel_engine_initialized(&dev_priv->engine[VCS]);
		break;
	case I915_PARAM_HAS_BLT:
		value = intel_engine_initialized(&dev_priv->engine[BCS]);
		break;
	case I915_PARAM_HAS_VEBOX:
		value = intel_engine_initialized(&dev_priv->engine[VECS]);
		break;
	case I915_PARAM_HAS_BSD2:
		value = intel_engine_initialized(&dev_priv->engine[VCS2]);
		break;
	case I915_PARAM_HAS_EXEC_CONSTANTS:
		value = INTEL_GEN(dev_priv) >= 4;
		break;
	case I915_PARAM_HAS_LLC:
		value = HAS_LLC(dev_priv);
		break;
	case I915_PARAM_HAS_WT:
		value = HAS_WT(dev_priv);
		break;
	case I915_PARAM_HAS_ALIASING_PPGTT:
		value = USES_PPGTT(dev_priv);
		break;
	case I915_PARAM_HAS_SEMAPHORES:
		value = i915.semaphores;
		break;
	case I915_PARAM_HAS_SECURE_BATCHES:
		value = capable(CAP_SYS_ADMIN);
		break;
	case I915_PARAM_CMD_PARSER_VERSION:
		value = i915_cmd_parser_get_version(dev_priv);
		break;
	case I915_PARAM_SUBSLICE_TOTAL:
		value = sseu_subslice_total(&INTEL_INFO(dev_priv)->sseu);
		if (!value)
			return -ENODEV;
		break;
	case I915_PARAM_EU_TOTAL:
		value = INTEL_INFO(dev_priv)->sseu.eu_total;
		if (!value)
			return -ENODEV;
		break;
	case I915_PARAM_HAS_GPU_RESET:
		value = i915.enable_hangcheck && intel_has_gpu_reset(dev_priv);
		break;
	case I915_PARAM_HAS_RESOURCE_STREAMER:
		value = HAS_RESOURCE_STREAMER(dev_priv);
		break;
	case I915_PARAM_HAS_POOLED_EU:
		value = HAS_POOLED_EU(dev_priv);
		break;
	case I915_PARAM_MIN_EU_IN_POOL:
		value = INTEL_INFO(dev_priv)->sseu.min_eu_in_pool;
		break;
	case I915_PARAM_MMAP_GTT_VERSION:
		/* Though we've started our numbering from 1, and so class all
		 * earlier versions as 0, in effect their value is undefined as
		 * the ioctl will report EINVAL for the unknown param!
		 */
		value = i915_gem_mmap_gtt_version();
		break;
	case I915_PARAM_MMAP_VERSION:
		/* Remember to bump this if the version changes! */
	case I915_PARAM_HAS_GEM:
	case I915_PARAM_HAS_PAGEFLIPPING:
	case I915_PARAM_HAS_EXECBUF2: /* depends on GEM */
	case I915_PARAM_HAS_RELAXED_FENCING:
	case I915_PARAM_HAS_COHERENT_RINGS:
	case I915_PARAM_HAS_RELAXED_DELTA:
	case I915_PARAM_HAS_GEN7_SOL_RESET:
	case I915_PARAM_HAS_WAIT_TIMEOUT:
	case I915_PARAM_HAS_PRIME_VMAP_FLUSH:
	case I915_PARAM_HAS_PINNED_BATCHES:
	case I915_PARAM_HAS_EXEC_NO_RELOC:
	case I915_PARAM_HAS_EXEC_HANDLE_LUT:
	case I915_PARAM_HAS_COHERENT_PHYS_GTT:
	case I915_PARAM_HAS_EXEC_SOFTPIN:
		/* For the time being all of these are always true;
		 * if some supported hardware does not have one of these
		 * features this value needs to be provided from
		 * INTEL_INFO(), a feature macro, or similar.
		 */
		value = 1;
		break;
	default:
		DRM_DEBUG("Unknown parameter %d\n", param->param);
		return -EINVAL;
	}

	if (put_user(value, param->value))
		return -EFAULT;

	return 0;
}

static int i915_get_bridge_dev(struct drm_device *dev)
{
	struct drm_i915_private *dev_priv = to_i915(dev);

	dev_priv->bridge_dev = pci_get_bus_and_slot(0, PCI_DEVFN(0, 0));
	if (!dev_priv->bridge_dev) {
		DRM_ERROR("bridge device not found\n");
		return -1;
	}
	return 0;
}

/* Allocate space for the MCH regs if needed, return nonzero on error */
static int
intel_alloc_mchbar_resource(struct drm_device *dev)
{
	struct drm_i915_private *dev_priv = to_i915(dev);
	int reg = INTEL_INFO(dev)->gen >= 4 ? MCHBAR_I965 : MCHBAR_I915;
	u32 temp_lo, temp_hi = 0;
	u64 mchbar_addr;
	int ret;

	if (INTEL_INFO(dev)->gen >= 4)
		pci_read_config_dword(dev_priv->bridge_dev, reg + 4, &temp_hi);
	pci_read_config_dword(dev_priv->bridge_dev, reg, &temp_lo);
	mchbar_addr = ((u64)temp_hi << 32) | temp_lo;

	/* If ACPI doesn't have it, assume we need to allocate it ourselves */
#ifdef CONFIG_PNP
	if (mchbar_addr &&
	    pnp_range_reserved(mchbar_addr, mchbar_addr + MCHBAR_SIZE))
		return 0;
#endif

	/* Get some space for it */
	dev_priv->mch_res.name = "i915 MCHBAR";
	dev_priv->mch_res.flags = IORESOURCE_MEM;
	ret = pci_bus_alloc_resource(dev_priv->bridge_dev->bus,
				     &dev_priv->mch_res,
				     MCHBAR_SIZE, MCHBAR_SIZE,
				     PCIBIOS_MIN_MEM,
				     0, pcibios_align_resource,
				     dev_priv->bridge_dev);
	if (ret) {
		DRM_DEBUG_DRIVER("failed bus alloc: %d\n", ret);
		dev_priv->mch_res.start = 0;
		return ret;
	}

	if (INTEL_INFO(dev)->gen >= 4)
		pci_write_config_dword(dev_priv->bridge_dev, reg + 4,
				       upper_32_bits(dev_priv->mch_res.start));

	pci_write_config_dword(dev_priv->bridge_dev, reg,
			       lower_32_bits(dev_priv->mch_res.start));
	return 0;
}

/* Setup MCHBAR if possible, return true if we should disable it again */
static void
intel_setup_mchbar(struct drm_device *dev)
{
	struct drm_i915_private *dev_priv = to_i915(dev);
	int mchbar_reg = INTEL_INFO(dev)->gen >= 4 ? MCHBAR_I965 : MCHBAR_I915;
	u32 temp;
	bool enabled;

	if (IS_VALLEYVIEW(dev) || IS_CHERRYVIEW(dev))
		return;

	dev_priv->mchbar_need_disable = false;

	if (IS_I915G(dev) || IS_I915GM(dev)) {
		pci_read_config_dword(dev_priv->bridge_dev, DEVEN, &temp);
		enabled = !!(temp & DEVEN_MCHBAR_EN);
	} else {
		pci_read_config_dword(dev_priv->bridge_dev, mchbar_reg, &temp);
		enabled = temp & 1;
	}

	/* If it's already enabled, don't have to do anything */
	if (enabled)
		return;

	if (intel_alloc_mchbar_resource(dev))
		return;

	dev_priv->mchbar_need_disable = true;

	/* Space is allocated or reserved, so enable it. */
	if (IS_I915G(dev) || IS_I915GM(dev)) {
		pci_write_config_dword(dev_priv->bridge_dev, DEVEN,
				       temp | DEVEN_MCHBAR_EN);
	} else {
		pci_read_config_dword(dev_priv->bridge_dev, mchbar_reg, &temp);
		pci_write_config_dword(dev_priv->bridge_dev, mchbar_reg, temp | 1);
	}
}

static void
intel_teardown_mchbar(struct drm_device *dev)
{
	struct drm_i915_private *dev_priv = to_i915(dev);
	int mchbar_reg = INTEL_INFO(dev)->gen >= 4 ? MCHBAR_I965 : MCHBAR_I915;

	if (dev_priv->mchbar_need_disable) {
		if (IS_I915G(dev) || IS_I915GM(dev)) {
			u32 deven_val;

			pci_read_config_dword(dev_priv->bridge_dev, DEVEN,
					      &deven_val);
			deven_val &= ~DEVEN_MCHBAR_EN;
			pci_write_config_dword(dev_priv->bridge_dev, DEVEN,
					       deven_val);
		} else {
			u32 mchbar_val;

			pci_read_config_dword(dev_priv->bridge_dev, mchbar_reg,
					      &mchbar_val);
			mchbar_val &= ~1;
			pci_write_config_dword(dev_priv->bridge_dev, mchbar_reg,
					       mchbar_val);
		}
	}

	if (dev_priv->mch_res.start)
		release_resource(&dev_priv->mch_res);
}

/* true = enable decode, false = disable decoder */
static unsigned int i915_vga_set_decode(void *cookie, bool state)
{
	struct drm_device *dev = cookie;

	intel_modeset_vga_set_state(dev, state);
	if (state)
		return VGA_RSRC_LEGACY_IO | VGA_RSRC_LEGACY_MEM |
		       VGA_RSRC_NORMAL_IO | VGA_RSRC_NORMAL_MEM;
	else
		return VGA_RSRC_NORMAL_IO | VGA_RSRC_NORMAL_MEM;
}

static void i915_switcheroo_set_state(struct pci_dev *pdev, enum vga_switcheroo_state state)
{
	struct drm_device *dev = pci_get_drvdata(pdev);
	pm_message_t pmm = { .event = PM_EVENT_SUSPEND };

	if (state == VGA_SWITCHEROO_ON) {
		pr_info("switched on\n");
		dev->switch_power_state = DRM_SWITCH_POWER_CHANGING;
		/* i915 resume handler doesn't set to D0 */
		pci_set_power_state(pdev, PCI_D0);
		i915_resume_switcheroo(dev);
		dev->switch_power_state = DRM_SWITCH_POWER_ON;
	} else {
		pr_info("switched off\n");
		dev->switch_power_state = DRM_SWITCH_POWER_CHANGING;
		i915_suspend_switcheroo(dev, pmm);
		dev->switch_power_state = DRM_SWITCH_POWER_OFF;
	}
}

static bool i915_switcheroo_can_switch(struct pci_dev *pdev)
{
	struct drm_device *dev = pci_get_drvdata(pdev);

	/*
	 * FIXME: open_count is protected by drm_global_mutex but that would lead to
	 * locking inversion with the driver load path. And the access here is
	 * completely racy anyway. So don't bother with locking for now.
	 */
	return dev->open_count == 0;
}

static const struct vga_switcheroo_client_ops i915_switcheroo_ops = {
	.set_gpu_state = i915_switcheroo_set_state,
	.reprobe = NULL,
	.can_switch = i915_switcheroo_can_switch,
};

static void i915_gem_fini(struct drm_device *dev)
{
	struct drm_i915_private *dev_priv = to_i915(dev);

	/*
	 * Neither the BIOS, ourselves or any other kernel
	 * expects the system to be in execlists mode on startup,
	 * so we need to reset the GPU back to legacy mode. And the only
	 * known way to disable logical contexts is through a GPU reset.
	 *
	 * So in order to leave the system in a known default configuration,
	 * always reset the GPU upon unload. Afterwards we then clean up the
	 * GEM state tracking, flushing off the requests and leaving the
	 * system in a known idle state.
	 *
	 * Note that is of the upmost importance that the GPU is idle and
	 * all stray writes are flushed *before* we dismantle the backing
	 * storage for the pinned objects.
	 *
	 * However, since we are uncertain that reseting the GPU on older
	 * machines is a good idea, we don't - just in case it leaves the
	 * machine in an unusable condition.
	 */
	if (HAS_HW_CONTEXTS(dev)) {
		int reset = intel_gpu_reset(dev_priv, ALL_ENGINES);
		WARN_ON(reset && reset != -ENODEV);
	}

	mutex_lock(&dev->struct_mutex);
	i915_gem_cleanup_engines(dev);
	i915_gem_context_fini(dev);
	mutex_unlock(&dev->struct_mutex);

	WARN_ON(!list_empty(&to_i915(dev)->context_list));
}

static int i915_load_modeset_init(struct drm_device *dev)
{
	struct drm_i915_private *dev_priv = to_i915(dev);
	struct pci_dev *pdev = dev_priv->drm.pdev;
	int ret;

	if (i915_inject_load_failure())
		return -ENODEV;

	ret = intel_bios_init(dev_priv);
	if (ret)
		DRM_INFO("failed to find VBIOS tables\n");

	/* If we have > 1 VGA cards, then we need to arbitrate access
	 * to the common VGA resources.
	 *
	 * If we are a secondary display controller (!PCI_DISPLAY_CLASS_VGA),
	 * then we do not take part in VGA arbitration and the
	 * vga_client_register() fails with -ENODEV.
	 */
	ret = vga_client_register(pdev, dev, NULL, i915_vga_set_decode);
	if (ret && ret != -ENODEV)
		goto out;

	intel_register_dsm_handler();

	ret = vga_switcheroo_register_client(pdev, &i915_switcheroo_ops, false);
	if (ret)
		goto cleanup_vga_client;

	/* must happen before intel_power_domains_init_hw() on VLV/CHV */
	intel_update_rawclk(dev_priv);

	intel_power_domains_init_hw(dev_priv, false);

	intel_csr_ucode_init(dev_priv);

	ret = intel_irq_install(dev_priv);
	if (ret)
		goto cleanup_csr;

	intel_setup_gmbus(dev);

	/* Important: The output setup functions called by modeset_init need
	 * working irqs for e.g. gmbus and dp aux transfers. */
	intel_modeset_init(dev);

	intel_guc_init(dev);

	ret = i915_gem_init(dev);
	if (ret)
		goto cleanup_irq;

	intel_modeset_gem_init(dev);

	if (INTEL_INFO(dev)->num_pipes == 0)
		return 0;

	ret = intel_fbdev_init(dev);
	if (ret)
		goto cleanup_gem;

	/* Only enable hotplug handling once the fbdev is fully set up. */
	intel_hpd_init(dev_priv);

	drm_kms_helper_poll_init(dev);

	return 0;

cleanup_gem:
	i915_gem_fini(dev);
cleanup_irq:
	intel_guc_fini(dev);
	drm_irq_uninstall(dev);
	intel_teardown_gmbus(dev);
cleanup_csr:
	intel_csr_ucode_fini(dev_priv);
	intel_power_domains_fini(dev_priv);
	vga_switcheroo_unregister_client(pdev);
cleanup_vga_client:
	vga_client_register(pdev, NULL, NULL, NULL);
out:
	return ret;
}

#if IS_ENABLED(CONFIG_FB)
static int i915_kick_out_firmware_fb(struct drm_i915_private *dev_priv)
{
	struct apertures_struct *ap;
	struct pci_dev *pdev = dev_priv->drm.pdev;
	struct i915_ggtt *ggtt = &dev_priv->ggtt;
	bool primary;
	int ret;

	ap = alloc_apertures(1);
	if (!ap)
		return -ENOMEM;

	ap->ranges[0].base = ggtt->mappable_base;
	ap->ranges[0].size = ggtt->mappable_end;

	primary =
		pdev->resource[PCI_ROM_RESOURCE].flags & IORESOURCE_ROM_SHADOW;

	ret = drm_fb_helper_remove_conflicting_framebuffers(ap, "inteldrmfb", primary);

	kfree(ap);

	return ret;
}
#else
static int i915_kick_out_firmware_fb(struct drm_i915_private *dev_priv)
{
	return 0;
}
#endif

#if !defined(CONFIG_VGA_CONSOLE)
static int i915_kick_out_vgacon(struct drm_i915_private *dev_priv)
{
	return 0;
}
#elif !defined(CONFIG_DUMMY_CONSOLE)
static int i915_kick_out_vgacon(struct drm_i915_private *dev_priv)
{
	return -ENODEV;
}
#else
static int i915_kick_out_vgacon(struct drm_i915_private *dev_priv)
{
	int ret = 0;

	DRM_INFO("Replacing VGA console driver\n");

	console_lock();
	if (con_is_bound(&vga_con))
		ret = do_take_over_console(&dummy_con, 0, MAX_NR_CONSOLES - 1, 1);
	if (ret == 0) {
		ret = do_unregister_con_driver(&vga_con);

		/* Ignore "already unregistered". */
		if (ret == -ENODEV)
			ret = 0;
	}
	console_unlock();

	return ret;
}
#endif

static void intel_init_dpio(struct drm_i915_private *dev_priv)
{
	/*
	 * IOSF_PORT_DPIO is used for VLV x2 PHY (DP/HDMI B and C),
	 * CHV x1 PHY (DP/HDMI D)
	 * IOSF_PORT_DPIO_2 is used for CHV x2 PHY (DP/HDMI B and C)
	 */
	if (IS_CHERRYVIEW(dev_priv)) {
		DPIO_PHY_IOSF_PORT(DPIO_PHY0) = IOSF_PORT_DPIO_2;
		DPIO_PHY_IOSF_PORT(DPIO_PHY1) = IOSF_PORT_DPIO;
	} else if (IS_VALLEYVIEW(dev_priv)) {
		DPIO_PHY_IOSF_PORT(DPIO_PHY0) = IOSF_PORT_DPIO;
	}
}

static int i915_workqueues_init(struct drm_i915_private *dev_priv)
{
	/*
	 * The i915 workqueue is primarily used for batched retirement of
	 * requests (and thus managing bo) once the task has been completed
	 * by the GPU. i915_gem_retire_requests() is called directly when we
	 * need high-priority retirement, such as waiting for an explicit
	 * bo.
	 *
	 * It is also used for periodic low-priority events, such as
	 * idle-timers and recording error state.
	 *
	 * All tasks on the workqueue are expected to acquire the dev mutex
	 * so there is no point in running more than one instance of the
	 * workqueue at any time.  Use an ordered one.
	 */
	dev_priv->wq = alloc_ordered_workqueue("i915", 0);
	if (dev_priv->wq == NULL)
		goto out_err;

	dev_priv->hotplug.dp_wq = alloc_ordered_workqueue("i915-dp", 0);
	if (dev_priv->hotplug.dp_wq == NULL)
		goto out_free_wq;

	return 0;

out_free_wq:
	destroy_workqueue(dev_priv->wq);
out_err:
	DRM_ERROR("Failed to allocate workqueues.\n");

	return -ENOMEM;
}

static void i915_workqueues_cleanup(struct drm_i915_private *dev_priv)
{
	destroy_workqueue(dev_priv->hotplug.dp_wq);
	destroy_workqueue(dev_priv->wq);
}

/**
 * i915_driver_init_early - setup state not requiring device access
 * @dev_priv: device private
 *
 * Initialize everything that is a "SW-only" state, that is state not
 * requiring accessing the device or exposing the driver via kernel internal
 * or userspace interfaces. Example steps belonging here: lock initialization,
 * system memory allocation, setting up device specific attributes and
 * function hooks not requiring accessing the device.
 */
static int i915_driver_init_early(struct drm_i915_private *dev_priv,
				  const struct pci_device_id *ent)
{
	const struct intel_device_info *match_info =
		(struct intel_device_info *)ent->driver_data;
	struct intel_device_info *device_info;
	int ret = 0;

	if (i915_inject_load_failure())
		return -ENODEV;

	/* Setup the write-once "constant" device info */
	device_info = mkwrite_device_info(dev_priv);
	memcpy(device_info, match_info, sizeof(*device_info));
	device_info->device_id = dev_priv->drm.pdev->device;

	BUG_ON(device_info->gen > sizeof(device_info->gen_mask) * BITS_PER_BYTE);
	device_info->gen_mask = BIT(device_info->gen - 1);

	spin_lock_init(&dev_priv->irq_lock);
	spin_lock_init(&dev_priv->gpu_error.lock);
	mutex_init(&dev_priv->backlight_lock);
	spin_lock_init(&dev_priv->uncore.lock);
	spin_lock_init(&dev_priv->mm.object_stat_lock);
	spin_lock_init(&dev_priv->mmio_flip_lock);
	mutex_init(&dev_priv->sb_lock);
	mutex_init(&dev_priv->modeset_restore_lock);
	mutex_init(&dev_priv->av_mutex);
	mutex_init(&dev_priv->wm.wm_mutex);
	mutex_init(&dev_priv->pps_mutex);

	i915_memcpy_init_early(dev_priv);

	ret = i915_workqueues_init(dev_priv);
	if (ret < 0)
		return ret;

	ret = intel_gvt_init(dev_priv);
	if (ret < 0)
		goto err_workqueues;

	/* This must be called before any calls to HAS_PCH_* */
	intel_detect_pch(&dev_priv->drm);

	intel_pm_setup(&dev_priv->drm);
	intel_init_dpio(dev_priv);
	intel_power_domains_init(dev_priv);
	intel_irq_init(dev_priv);
	intel_init_display_hooks(dev_priv);
	intel_init_clock_gating_hooks(dev_priv);
	intel_init_audio_hooks(dev_priv);
	i915_gem_load_init(&dev_priv->drm);

	intel_display_crc_init(dev_priv);

	intel_device_info_dump(dev_priv);

	/* Not all pre-production machines fall into this category, only the
	 * very first ones. Almost everything should work, except for maybe
	 * suspend/resume. And we don't implement workarounds that affect only
	 * pre-production machines. */
	if (IS_HSW_EARLY_SDV(dev_priv))
		DRM_INFO("This is an early pre-production Haswell machine. "
			 "It may not be fully functional.\n");

	return 0;

err_workqueues:
	i915_workqueues_cleanup(dev_priv);
	return ret;
}

/**
 * i915_driver_cleanup_early - cleanup the setup done in i915_driver_init_early()
 * @dev_priv: device private
 */
static void i915_driver_cleanup_early(struct drm_i915_private *dev_priv)
{
	i915_gem_load_cleanup(&dev_priv->drm);
	i915_workqueues_cleanup(dev_priv);
}

static int i915_mmio_setup(struct drm_device *dev)
{
	struct drm_i915_private *dev_priv = to_i915(dev);
	struct pci_dev *pdev = dev_priv->drm.pdev;
	int mmio_bar;
	int mmio_size;

	mmio_bar = IS_GEN2(dev) ? 1 : 0;
	/*
	 * Before gen4, the registers and the GTT are behind different BARs.
	 * However, from gen4 onwards, the registers and the GTT are shared
	 * in the same BAR, so we want to restrict this ioremap from
	 * clobbering the GTT which we want ioremap_wc instead. Fortunately,
	 * the register BAR remains the same size for all the earlier
	 * generations up to Ironlake.
	 */
	if (INTEL_INFO(dev)->gen < 5)
		mmio_size = 512 * 1024;
	else
		mmio_size = 2 * 1024 * 1024;
	dev_priv->regs = pci_iomap(pdev, mmio_bar, mmio_size);
	if (dev_priv->regs == NULL) {
		DRM_ERROR("failed to map registers\n");

		return -EIO;
	}

	/* Try to make sure MCHBAR is enabled before poking at it */
	intel_setup_mchbar(dev);

	return 0;
}

static void i915_mmio_cleanup(struct drm_device *dev)
{
	struct drm_i915_private *dev_priv = to_i915(dev);
	struct pci_dev *pdev = dev_priv->drm.pdev;

	intel_teardown_mchbar(dev);
	pci_iounmap(pdev, dev_priv->regs);
}

/**
 * i915_driver_init_mmio - setup device MMIO
 * @dev_priv: device private
 *
 * Setup minimal device state necessary for MMIO accesses later in the
 * initialization sequence. The setup here should avoid any other device-wide
 * side effects or exposing the driver via kernel internal or user space
 * interfaces.
 */
static int i915_driver_init_mmio(struct drm_i915_private *dev_priv)
{
	struct drm_device *dev = &dev_priv->drm;
	int ret;

	if (i915_inject_load_failure())
		return -ENODEV;

	if (i915_get_bridge_dev(dev))
		return -EIO;

	ret = i915_mmio_setup(dev);
	if (ret < 0)
		goto put_bridge;

	intel_uncore_init(dev_priv);

	return 0;

put_bridge:
	pci_dev_put(dev_priv->bridge_dev);

	return ret;
}

/**
 * i915_driver_cleanup_mmio - cleanup the setup done in i915_driver_init_mmio()
 * @dev_priv: device private
 */
static void i915_driver_cleanup_mmio(struct drm_i915_private *dev_priv)
{
	struct drm_device *dev = &dev_priv->drm;

	intel_uncore_fini(dev_priv);
	i915_mmio_cleanup(dev);
	pci_dev_put(dev_priv->bridge_dev);
}

static void intel_sanitize_options(struct drm_i915_private *dev_priv)
{
	i915.enable_execlists =
		intel_sanitize_enable_execlists(dev_priv,
						i915.enable_execlists);

	/*
	 * i915.enable_ppgtt is read-only, so do an early pass to validate the
	 * user's requested state against the hardware/driver capabilities.  We
	 * do this now so that we can print out any log messages once rather
	 * than every time we check intel_enable_ppgtt().
	 */
	i915.enable_ppgtt =
		intel_sanitize_enable_ppgtt(dev_priv, i915.enable_ppgtt);
	DRM_DEBUG_DRIVER("ppgtt mode: %i\n", i915.enable_ppgtt);

	i915.semaphores = intel_sanitize_semaphores(dev_priv, i915.semaphores);
	DRM_DEBUG_DRIVER("use GPU sempahores? %s\n", yesno(i915.semaphores));
}

/**
 * i915_driver_init_hw - setup state requiring device access
 * @dev_priv: device private
 *
 * Setup state that requires accessing the device, but doesn't require
 * exposing the driver via kernel internal or userspace interfaces.
 */
static int i915_driver_init_hw(struct drm_i915_private *dev_priv)
{
	struct pci_dev *pdev = dev_priv->drm.pdev;
	struct drm_device *dev = &dev_priv->drm;
	int ret;

	if (i915_inject_load_failure())
		return -ENODEV;

	intel_device_info_runtime_init(dev_priv);

	intel_sanitize_options(dev_priv);

	ret = i915_ggtt_probe_hw(dev_priv);
	if (ret)
		return ret;

	/* WARNING: Apparently we must kick fbdev drivers before vgacon,
	 * otherwise the vga fbdev driver falls over. */
	ret = i915_kick_out_firmware_fb(dev_priv);
	if (ret) {
		DRM_ERROR("failed to remove conflicting framebuffer drivers\n");
		goto out_ggtt;
	}

	ret = i915_kick_out_vgacon(dev_priv);
	if (ret) {
		DRM_ERROR("failed to remove conflicting VGA console\n");
		goto out_ggtt;
	}

	ret = i915_ggtt_init_hw(dev_priv);
	if (ret)
		return ret;

	ret = i915_ggtt_enable_hw(dev_priv);
	if (ret) {
		DRM_ERROR("failed to enable GGTT\n");
		goto out_ggtt;
	}

	pci_set_master(pdev);

	/* overlay on gen2 is broken and can't address above 1G */
	if (IS_GEN2(dev)) {
		ret = dma_set_coherent_mask(&pdev->dev, DMA_BIT_MASK(30));
		if (ret) {
			DRM_ERROR("failed to set DMA mask\n");

			goto out_ggtt;
		}
	}

	/* 965GM sometimes incorrectly writes to hardware status page (HWS)
	 * using 32bit addressing, overwriting memory if HWS is located
	 * above 4GB.
	 *
	 * The documentation also mentions an issue with undefined
	 * behaviour if any general state is accessed within a page above 4GB,
	 * which also needs to be handled carefully.
	 */
	if (IS_BROADWATER(dev) || IS_CRESTLINE(dev)) {
		ret = dma_set_coherent_mask(&pdev->dev, DMA_BIT_MASK(32));

		if (ret) {
			DRM_ERROR("failed to set DMA mask\n");

			goto out_ggtt;
		}
	}

	pm_qos_add_request(&dev_priv->pm_qos, PM_QOS_CPU_DMA_LATENCY,
			   PM_QOS_DEFAULT_VALUE);

	intel_uncore_sanitize(dev_priv);

	intel_opregion_setup(dev_priv);

	i915_gem_load_init_fences(dev_priv);

	/* On the 945G/GM, the chipset reports the MSI capability on the
	 * integrated graphics even though the support isn't actually there
	 * according to the published specs.  It doesn't appear to function
	 * correctly in testing on 945G.
	 * This may be a side effect of MSI having been made available for PEG
	 * and the registers being closely associated.
	 *
	 * According to chipset errata, on the 965GM, MSI interrupts may
	 * be lost or delayed, but we use them anyways to avoid
	 * stuck interrupts on some machines.
	 */
	if (!IS_I945G(dev) && !IS_I945GM(dev)) {
		if (pci_enable_msi(pdev) < 0)
			DRM_DEBUG_DRIVER("can't enable MSI");
	}

	return 0;

out_ggtt:
	i915_ggtt_cleanup_hw(dev_priv);

	return ret;
}

/**
 * i915_driver_cleanup_hw - cleanup the setup done in i915_driver_init_hw()
 * @dev_priv: device private
 */
static void i915_driver_cleanup_hw(struct drm_i915_private *dev_priv)
{
	struct pci_dev *pdev = dev_priv->drm.pdev;

	if (pdev->msi_enabled)
		pci_disable_msi(pdev);

	pm_qos_remove_request(&dev_priv->pm_qos);
	i915_ggtt_cleanup_hw(dev_priv);
}

/**
 * i915_driver_register - register the driver with the rest of the system
 * @dev_priv: device private
 *
 * Perform any steps necessary to make the driver available via kernel
 * internal or userspace interfaces.
 */
static void i915_driver_register(struct drm_i915_private *dev_priv)
{
	struct drm_device *dev = &dev_priv->drm;

	i915_gem_shrinker_init(dev_priv);

	/*
	 * Notify a valid surface after modesetting,
	 * when running inside a VM.
	 */
	if (intel_vgpu_active(dev_priv))
		I915_WRITE(vgtif_reg(display_ready), VGT_DRV_DISPLAY_READY);

	/* Reveal our presence to userspace */
	if (drm_dev_register(dev, 0) == 0) {
		i915_debugfs_register(dev_priv);
		i915_setup_sysfs(dev_priv);
	} else
		DRM_ERROR("Failed to register driver for userspace access!\n");

	if (INTEL_INFO(dev_priv)->num_pipes) {
		/* Must be done after probing outputs */
		intel_opregion_register(dev_priv);
		acpi_video_register();
	}

	if (IS_GEN5(dev_priv))
		intel_gpu_ips_init(dev_priv);

	i915_audio_component_init(dev_priv);

	/*
	 * Some ports require correctly set-up hpd registers for detection to
	 * work properly (leading to ghost connected connector status), e.g. VGA
	 * on gm45.  Hence we can only set up the initial fbdev config after hpd
	 * irqs are fully enabled. We do it last so that the async config
	 * cannot run before the connectors are registered.
	 */
	intel_fbdev_initial_config_async(dev);
}

/**
 * i915_driver_unregister - cleanup the registration done in i915_driver_regiser()
 * @dev_priv: device private
 */
static void i915_driver_unregister(struct drm_i915_private *dev_priv)
{
	i915_audio_component_cleanup(dev_priv);

	intel_gpu_ips_teardown();
	acpi_video_unregister();
	intel_opregion_unregister(dev_priv);

	i915_teardown_sysfs(dev_priv);
	i915_debugfs_unregister(dev_priv);
	drm_dev_unregister(&dev_priv->drm);

	i915_gem_shrinker_cleanup(dev_priv);
}

/**
 * i915_driver_load - setup chip and create an initial config
 * @dev: DRM device
 * @flags: startup flags
 *
 * The driver load routine has to do several things:
 *   - drive output discovery via intel_modeset_init()
 *   - initialize the memory manager
 *   - allocate initial config memory
 *   - setup the DRM framebuffer with the allocated memory
 */
int i915_driver_load(struct pci_dev *pdev, const struct pci_device_id *ent)
{
	struct drm_i915_private *dev_priv;
	int ret;

	if (i915.nuclear_pageflip)
		driver.driver_features |= DRIVER_ATOMIC;

	ret = -ENOMEM;
	dev_priv = kzalloc(sizeof(*dev_priv), GFP_KERNEL);
	if (dev_priv)
		ret = drm_dev_init(&dev_priv->drm, &driver, &pdev->dev);
	if (ret) {
		dev_printk(KERN_ERR, &pdev->dev,
			   "[" DRM_NAME ":%s] allocation failed\n", __func__);
		kfree(dev_priv);
		return ret;
	}

	dev_priv->drm.pdev = pdev;
	dev_priv->drm.dev_private = dev_priv;

	ret = pci_enable_device(pdev);
	if (ret)
		goto out_free_priv;

	pci_set_drvdata(pdev, &dev_priv->drm);

	ret = i915_driver_init_early(dev_priv, ent);
	if (ret < 0)
		goto out_pci_disable;

	intel_runtime_pm_get(dev_priv);

	ret = i915_driver_init_mmio(dev_priv);
	if (ret < 0)
		goto out_runtime_pm_put;

	ret = i915_driver_init_hw(dev_priv);
	if (ret < 0)
		goto out_cleanup_mmio;

	/*
	 * TODO: move the vblank init and parts of modeset init steps into one
	 * of the i915_driver_init_/i915_driver_register functions according
	 * to the role/effect of the given init step.
	 */
	if (INTEL_INFO(dev_priv)->num_pipes) {
		ret = drm_vblank_init(&dev_priv->drm,
				      INTEL_INFO(dev_priv)->num_pipes);
		if (ret)
			goto out_cleanup_hw;
	}

	ret = i915_load_modeset_init(&dev_priv->drm);
	if (ret < 0)
		goto out_cleanup_vblank;

	i915_driver_register(dev_priv);

	intel_runtime_pm_enable(dev_priv);

	/* Everything is in place, we can now relax! */
	DRM_INFO("Initialized %s %d.%d.%d %s for %s on minor %d\n",
		 driver.name, driver.major, driver.minor, driver.patchlevel,
		 driver.date, pci_name(pdev), dev_priv->drm.primary->index);

	intel_runtime_pm_put(dev_priv);

	return 0;

out_cleanup_vblank:
	drm_vblank_cleanup(&dev_priv->drm);
out_cleanup_hw:
	i915_driver_cleanup_hw(dev_priv);
out_cleanup_mmio:
	i915_driver_cleanup_mmio(dev_priv);
out_runtime_pm_put:
	intel_runtime_pm_put(dev_priv);
	i915_driver_cleanup_early(dev_priv);
out_pci_disable:
	pci_disable_device(pdev);
out_free_priv:
	i915_load_error(dev_priv, "Device initialization failed (%d)\n", ret);
	drm_dev_unref(&dev_priv->drm);
	return ret;
}

void i915_driver_unload(struct drm_device *dev)
{
	struct drm_i915_private *dev_priv = to_i915(dev);
	struct pci_dev *pdev = dev_priv->drm.pdev;

	intel_fbdev_fini(dev);

	if (i915_gem_suspend(dev))
		DRM_ERROR("failed to idle hardware; continuing to unload!\n");

	intel_display_power_get(dev_priv, POWER_DOMAIN_INIT);

	i915_driver_unregister(dev_priv);

	drm_vblank_cleanup(dev);

	intel_modeset_cleanup(dev);
=======
#include <drm/drm_atomic_helper.h>
#include <drm/drm_ioctl.h>
#include <drm/drm_irq.h>
#include <drm/drm_managed.h>
#include <drm/drm_probe_helper.h>

#include "display/intel_acpi.h"
#include "display/intel_audio.h"
#include "display/intel_bw.h"
#include "display/intel_cdclk.h"
#include "display/intel_csr.h"
#include "display/intel_display_debugfs.h"
#include "display/intel_display_types.h"
#include "display/intel_dp.h"
#include "display/intel_fbdev.h"
#include "display/intel_hotplug.h"
#include "display/intel_overlay.h"
#include "display/intel_pipe_crc.h"
#include "display/intel_sprite.h"
#include "display/intel_vga.h"

#include "gem/i915_gem_context.h"
#include "gem/i915_gem_ioctls.h"
#include "gem/i915_gem_mman.h"
#include "gt/intel_gt.h"
#include "gt/intel_gt_pm.h"
#include "gt/intel_rc6.h"

#include "i915_debugfs.h"
#include "i915_drv.h"
#include "i915_ioc32.h"
#include "i915_irq.h"
#include "i915_memcpy.h"
#include "i915_perf.h"
#include "i915_query.h"
#include "i915_suspend.h"
#include "i915_switcheroo.h"
#include "i915_sysfs.h"
#include "i915_trace.h"
#include "i915_vgpu.h"
#include "intel_dram.h"
#include "intel_gvt.h"
#include "intel_memory_region.h"
#include "intel_pm.h"
#include "vlv_suspend.h"

static struct drm_driver driver;

static int i915_get_bridge_dev(struct drm_i915_private *dev_priv)
{
	int domain = pci_domain_nr(dev_priv->drm.pdev->bus);

	dev_priv->bridge_dev =
		pci_get_domain_bus_and_slot(domain, 0, PCI_DEVFN(0, 0));
	if (!dev_priv->bridge_dev) {
		drm_err(&dev_priv->drm, "bridge device not found\n");
		return -1;
	}
	return 0;
}

/* Allocate space for the MCH regs if needed, return nonzero on error */
static int
intel_alloc_mchbar_resource(struct drm_i915_private *dev_priv)
{
	int reg = INTEL_GEN(dev_priv) >= 4 ? MCHBAR_I965 : MCHBAR_I915;
	u32 temp_lo, temp_hi = 0;
	u64 mchbar_addr;
	int ret;

	if (INTEL_GEN(dev_priv) >= 4)
		pci_read_config_dword(dev_priv->bridge_dev, reg + 4, &temp_hi);
	pci_read_config_dword(dev_priv->bridge_dev, reg, &temp_lo);
	mchbar_addr = ((u64)temp_hi << 32) | temp_lo;

	/* If ACPI doesn't have it, assume we need to allocate it ourselves */
#ifdef CONFIG_PNP
	if (mchbar_addr &&
	    pnp_range_reserved(mchbar_addr, mchbar_addr + MCHBAR_SIZE))
		return 0;
#endif

	/* Get some space for it */
	dev_priv->mch_res.name = "i915 MCHBAR";
	dev_priv->mch_res.flags = IORESOURCE_MEM;
	ret = pci_bus_alloc_resource(dev_priv->bridge_dev->bus,
				     &dev_priv->mch_res,
				     MCHBAR_SIZE, MCHBAR_SIZE,
				     PCIBIOS_MIN_MEM,
				     0, pcibios_align_resource,
				     dev_priv->bridge_dev);
	if (ret) {
		drm_dbg(&dev_priv->drm, "failed bus alloc: %d\n", ret);
		dev_priv->mch_res.start = 0;
		return ret;
	}

	if (INTEL_GEN(dev_priv) >= 4)
		pci_write_config_dword(dev_priv->bridge_dev, reg + 4,
				       upper_32_bits(dev_priv->mch_res.start));

	pci_write_config_dword(dev_priv->bridge_dev, reg,
			       lower_32_bits(dev_priv->mch_res.start));
	return 0;
}

/* Setup MCHBAR if possible, return true if we should disable it again */
static void
intel_setup_mchbar(struct drm_i915_private *dev_priv)
{
	int mchbar_reg = INTEL_GEN(dev_priv) >= 4 ? MCHBAR_I965 : MCHBAR_I915;
	u32 temp;
	bool enabled;

	if (IS_VALLEYVIEW(dev_priv) || IS_CHERRYVIEW(dev_priv))
		return;

	dev_priv->mchbar_need_disable = false;

	if (IS_I915G(dev_priv) || IS_I915GM(dev_priv)) {
		pci_read_config_dword(dev_priv->bridge_dev, DEVEN, &temp);
		enabled = !!(temp & DEVEN_MCHBAR_EN);
	} else {
		pci_read_config_dword(dev_priv->bridge_dev, mchbar_reg, &temp);
		enabled = temp & 1;
	}

	/* If it's already enabled, don't have to do anything */
	if (enabled)
		return;

	if (intel_alloc_mchbar_resource(dev_priv))
		return;

	dev_priv->mchbar_need_disable = true;

	/* Space is allocated or reserved, so enable it. */
	if (IS_I915G(dev_priv) || IS_I915GM(dev_priv)) {
		pci_write_config_dword(dev_priv->bridge_dev, DEVEN,
				       temp | DEVEN_MCHBAR_EN);
	} else {
		pci_read_config_dword(dev_priv->bridge_dev, mchbar_reg, &temp);
		pci_write_config_dword(dev_priv->bridge_dev, mchbar_reg, temp | 1);
	}
}

static void
intel_teardown_mchbar(struct drm_i915_private *dev_priv)
{
	int mchbar_reg = INTEL_GEN(dev_priv) >= 4 ? MCHBAR_I965 : MCHBAR_I915;

	if (dev_priv->mchbar_need_disable) {
		if (IS_I915G(dev_priv) || IS_I915GM(dev_priv)) {
			u32 deven_val;

			pci_read_config_dword(dev_priv->bridge_dev, DEVEN,
					      &deven_val);
			deven_val &= ~DEVEN_MCHBAR_EN;
			pci_write_config_dword(dev_priv->bridge_dev, DEVEN,
					       deven_val);
		} else {
			u32 mchbar_val;

			pci_read_config_dword(dev_priv->bridge_dev, mchbar_reg,
					      &mchbar_val);
			mchbar_val &= ~1;
			pci_write_config_dword(dev_priv->bridge_dev, mchbar_reg,
					       mchbar_val);
		}
	}

	if (dev_priv->mch_res.start)
		release_resource(&dev_priv->mch_res);
}

static int i915_workqueues_init(struct drm_i915_private *dev_priv)
{
	/*
	 * The i915 workqueue is primarily used for batched retirement of
	 * requests (and thus managing bo) once the task has been completed
	 * by the GPU. i915_retire_requests() is called directly when we
	 * need high-priority retirement, such as waiting for an explicit
	 * bo.
	 *
	 * It is also used for periodic low-priority events, such as
	 * idle-timers and recording error state.
	 *
	 * All tasks on the workqueue are expected to acquire the dev mutex
	 * so there is no point in running more than one instance of the
	 * workqueue at any time.  Use an ordered one.
	 */
	dev_priv->wq = alloc_ordered_workqueue("i915", 0);
	if (dev_priv->wq == NULL)
		goto out_err;

	dev_priv->hotplug.dp_wq = alloc_ordered_workqueue("i915-dp", 0);
	if (dev_priv->hotplug.dp_wq == NULL)
		goto out_free_wq;

	return 0;

out_free_wq:
	destroy_workqueue(dev_priv->wq);
out_err:
	drm_err(&dev_priv->drm, "Failed to allocate workqueues.\n");

	return -ENOMEM;
}

static void i915_workqueues_cleanup(struct drm_i915_private *dev_priv)
{
	destroy_workqueue(dev_priv->hotplug.dp_wq);
	destroy_workqueue(dev_priv->wq);
}

/*
 * We don't keep the workarounds for pre-production hardware, so we expect our
 * driver to fail on these machines in one way or another. A little warning on
 * dmesg may help both the user and the bug triagers.
 *
 * Our policy for removing pre-production workarounds is to keep the
 * current gen workarounds as a guide to the bring-up of the next gen
 * (workarounds have a habit of persisting!). Anything older than that
 * should be removed along with the complications they introduce.
 */
static void intel_detect_preproduction_hw(struct drm_i915_private *dev_priv)
{
	bool pre = false;

	pre |= IS_HSW_EARLY_SDV(dev_priv);
	pre |= IS_SKL_REVID(dev_priv, 0, SKL_REVID_F0);
	pre |= IS_BXT_REVID(dev_priv, 0, BXT_REVID_B_LAST);
	pre |= IS_KBL_GT_REVID(dev_priv, 0, KBL_REVID_A0);
	pre |= IS_GLK_REVID(dev_priv, 0, GLK_REVID_A2);

	if (pre) {
		drm_err(&dev_priv->drm, "This is a pre-production stepping. "
			  "It may not be fully functional.\n");
		add_taint(TAINT_MACHINE_CHECK, LOCKDEP_STILL_OK);
	}
}

static void sanitize_gpu(struct drm_i915_private *i915)
{
	if (!INTEL_INFO(i915)->gpu_reset_clobbers_display)
		__intel_gt_reset(&i915->gt, ALL_ENGINES);
}

/**
 * i915_driver_early_probe - setup state not requiring device access
 * @dev_priv: device private
 *
 * Initialize everything that is a "SW-only" state, that is state not
 * requiring accessing the device or exposing the driver via kernel internal
 * or userspace interfaces. Example steps belonging here: lock initialization,
 * system memory allocation, setting up device specific attributes and
 * function hooks not requiring accessing the device.
 */
static int i915_driver_early_probe(struct drm_i915_private *dev_priv)
{
	int ret = 0;

	if (i915_inject_probe_failure(dev_priv))
		return -ENODEV;

	intel_device_info_subplatform_init(dev_priv);

	intel_uncore_mmio_debug_init_early(&dev_priv->mmio_debug);
	intel_uncore_init_early(&dev_priv->uncore, dev_priv);

	spin_lock_init(&dev_priv->irq_lock);
	spin_lock_init(&dev_priv->gpu_error.lock);
	mutex_init(&dev_priv->backlight_lock);

	mutex_init(&dev_priv->sb_lock);
	cpu_latency_qos_add_request(&dev_priv->sb_qos, PM_QOS_DEFAULT_VALUE);

	mutex_init(&dev_priv->av_mutex);
	mutex_init(&dev_priv->wm.wm_mutex);
	mutex_init(&dev_priv->pps_mutex);
	mutex_init(&dev_priv->hdcp_comp_mutex);

	i915_memcpy_init_early(dev_priv);
	intel_runtime_pm_init_early(&dev_priv->runtime_pm);

	ret = i915_workqueues_init(dev_priv);
	if (ret < 0)
		return ret;

	ret = vlv_suspend_init(dev_priv);
	if (ret < 0)
		goto err_workqueues;

	intel_wopcm_init_early(&dev_priv->wopcm);

	intel_gt_init_early(&dev_priv->gt, dev_priv);

	i915_gem_init_early(dev_priv);

	/* This must be called before any calls to HAS_PCH_* */
	intel_detect_pch(dev_priv);

	intel_pm_setup(dev_priv);
	ret = intel_power_domains_init(dev_priv);
	if (ret < 0)
		goto err_gem;
	intel_irq_init(dev_priv);
	intel_init_display_hooks(dev_priv);
	intel_init_clock_gating_hooks(dev_priv);
	intel_init_audio_hooks(dev_priv);

	intel_detect_preproduction_hw(dev_priv);

	return 0;

err_gem:
	i915_gem_cleanup_early(dev_priv);
	intel_gt_driver_late_release(&dev_priv->gt);
	vlv_suspend_cleanup(dev_priv);
err_workqueues:
	i915_workqueues_cleanup(dev_priv);
	return ret;
}

/**
 * i915_driver_late_release - cleanup the setup done in
 *			       i915_driver_early_probe()
 * @dev_priv: device private
 */
static void i915_driver_late_release(struct drm_i915_private *dev_priv)
{
	intel_irq_fini(dev_priv);
	intel_power_domains_cleanup(dev_priv);
	i915_gem_cleanup_early(dev_priv);
	intel_gt_driver_late_release(&dev_priv->gt);
	vlv_suspend_cleanup(dev_priv);
	i915_workqueues_cleanup(dev_priv);

	cpu_latency_qos_remove_request(&dev_priv->sb_qos);
	mutex_destroy(&dev_priv->sb_lock);

	i915_params_free(&dev_priv->params);
}

/**
 * i915_driver_mmio_probe - setup device MMIO
 * @dev_priv: device private
 *
 * Setup minimal device state necessary for MMIO accesses later in the
 * initialization sequence. The setup here should avoid any other device-wide
 * side effects or exposing the driver via kernel internal or user space
 * interfaces.
 */
static int i915_driver_mmio_probe(struct drm_i915_private *dev_priv)
{
	int ret;

	if (i915_inject_probe_failure(dev_priv))
		return -ENODEV;

	if (i915_get_bridge_dev(dev_priv))
		return -EIO;

	ret = intel_uncore_init_mmio(&dev_priv->uncore);
	if (ret < 0)
		goto err_bridge;

	/* Try to make sure MCHBAR is enabled before poking at it */
	intel_setup_mchbar(dev_priv);

	ret = intel_gt_init_mmio(&dev_priv->gt);
	if (ret)
		goto err_uncore;

	/* As early as possible, scrub existing GPU state before clobbering */
	sanitize_gpu(dev_priv);

	return 0;

err_uncore:
	intel_teardown_mchbar(dev_priv);
	intel_uncore_fini_mmio(&dev_priv->uncore);
err_bridge:
	pci_dev_put(dev_priv->bridge_dev);

	return ret;
}

/**
 * i915_driver_mmio_release - cleanup the setup done in i915_driver_mmio_probe()
 * @dev_priv: device private
 */
static void i915_driver_mmio_release(struct drm_i915_private *dev_priv)
{
	intel_teardown_mchbar(dev_priv);
	intel_uncore_fini_mmio(&dev_priv->uncore);
	pci_dev_put(dev_priv->bridge_dev);
}

static void intel_sanitize_options(struct drm_i915_private *dev_priv)
{
	intel_gvt_sanitize_options(dev_priv);
}

/**
 * i915_set_dma_info - set all relevant PCI dma info as configured for the
 * platform
 * @i915: valid i915 instance
 *
 * Set the dma max segment size, device and coherent masks.  The dma mask set
 * needs to occur before i915_ggtt_probe_hw.
 *
 * A couple of platforms have special needs.  Address them as well.
 *
 */
static int i915_set_dma_info(struct drm_i915_private *i915)
{
	struct pci_dev *pdev = i915->drm.pdev;
	unsigned int mask_size = INTEL_INFO(i915)->dma_mask_size;
	int ret;

	GEM_BUG_ON(!mask_size);

	/*
	 * We don't have a max segment size, so set it to the max so sg's
	 * debugging layer doesn't complain
	 */
	dma_set_max_seg_size(&pdev->dev, UINT_MAX);

	ret = dma_set_mask(&pdev->dev, DMA_BIT_MASK(mask_size));
	if (ret)
		goto mask_err;

	/* overlay on gen2 is broken and can't address above 1G */
	if (IS_GEN(i915, 2))
		mask_size = 30;

	/*
	 * 965GM sometimes incorrectly writes to hardware status page (HWS)
	 * using 32bit addressing, overwriting memory if HWS is located
	 * above 4GB.
	 *
	 * The documentation also mentions an issue with undefined
	 * behaviour if any general state is accessed within a page above 4GB,
	 * which also needs to be handled carefully.
	 */
	if (IS_I965G(i915) || IS_I965GM(i915))
		mask_size = 32;

	ret = dma_set_coherent_mask(&pdev->dev, DMA_BIT_MASK(mask_size));
	if (ret)
		goto mask_err;

	return 0;

mask_err:
	drm_err(&i915->drm, "Can't set DMA mask/consistent mask (%d)\n", ret);
	return ret;
}

/**
 * i915_driver_hw_probe - setup state requiring device access
 * @dev_priv: device private
 *
 * Setup state that requires accessing the device, but doesn't require
 * exposing the driver via kernel internal or userspace interfaces.
 */
static int i915_driver_hw_probe(struct drm_i915_private *dev_priv)
{
	struct pci_dev *pdev = dev_priv->drm.pdev;
	int ret;

	if (i915_inject_probe_failure(dev_priv))
		return -ENODEV;

	intel_device_info_runtime_init(dev_priv);

	if (HAS_PPGTT(dev_priv)) {
		if (intel_vgpu_active(dev_priv) &&
		    !intel_vgpu_has_full_ppgtt(dev_priv)) {
			i915_report_error(dev_priv,
					  "incompatible vGPU found, support for isolated ppGTT required\n");
			return -ENXIO;
		}
	}

	if (HAS_EXECLISTS(dev_priv)) {
		/*
		 * Older GVT emulation depends upon intercepting CSB mmio,
		 * which we no longer use, preferring to use the HWSP cache
		 * instead.
		 */
		if (intel_vgpu_active(dev_priv) &&
		    !intel_vgpu_has_hwsp_emulation(dev_priv)) {
			i915_report_error(dev_priv,
					  "old vGPU host found, support for HWSP emulation required\n");
			return -ENXIO;
		}
	}

	intel_sanitize_options(dev_priv);

	/* needs to be done before ggtt probe */
	intel_dram_edram_detect(dev_priv);

	ret = i915_set_dma_info(dev_priv);
	if (ret)
		return ret;

	i915_perf_init(dev_priv);

	ret = i915_ggtt_probe_hw(dev_priv);
	if (ret)
		goto err_perf;

	ret = drm_fb_helper_remove_conflicting_pci_framebuffers(pdev, "inteldrmfb");
	if (ret)
		goto err_ggtt;

	ret = i915_ggtt_init_hw(dev_priv);
	if (ret)
		goto err_ggtt;

	ret = intel_memory_regions_hw_probe(dev_priv);
	if (ret)
		goto err_ggtt;

	intel_gt_init_hw_early(&dev_priv->gt, &dev_priv->ggtt);

	ret = i915_ggtt_enable_hw(dev_priv);
	if (ret) {
		drm_err(&dev_priv->drm, "failed to enable GGTT\n");
		goto err_mem_regions;
	}

	pci_set_master(pdev);

	cpu_latency_qos_add_request(&dev_priv->pm_qos, PM_QOS_DEFAULT_VALUE);

	intel_gt_init_workarounds(dev_priv);

	/* On the 945G/GM, the chipset reports the MSI capability on the
	 * integrated graphics even though the support isn't actually there
	 * according to the published specs.  It doesn't appear to function
	 * correctly in testing on 945G.
	 * This may be a side effect of MSI having been made available for PEG
	 * and the registers being closely associated.
	 *
	 * According to chipset errata, on the 965GM, MSI interrupts may
	 * be lost or delayed, and was defeatured. MSI interrupts seem to
	 * get lost on g4x as well, and interrupt delivery seems to stay
	 * properly dead afterwards. So we'll just disable them for all
	 * pre-gen5 chipsets.
	 *
	 * dp aux and gmbus irq on gen4 seems to be able to generate legacy
	 * interrupts even when in MSI mode. This results in spurious
	 * interrupt warnings if the legacy irq no. is shared with another
	 * device. The kernel then disables that interrupt source and so
	 * prevents the other device from working properly.
	 */
	if (INTEL_GEN(dev_priv) >= 5) {
		if (pci_enable_msi(pdev) < 0)
			drm_dbg(&dev_priv->drm, "can't enable MSI");
	}

	ret = intel_gvt_init(dev_priv);
	if (ret)
		goto err_msi;

	intel_opregion_setup(dev_priv);
	/*
	 * Fill the dram structure to get the system raw bandwidth and
	 * dram info. This will be used for memory latency calculation.
	 */
	intel_dram_detect(dev_priv);

	intel_bw_init_hw(dev_priv);

	return 0;

err_msi:
	if (pdev->msi_enabled)
		pci_disable_msi(pdev);
	cpu_latency_qos_remove_request(&dev_priv->pm_qos);
err_mem_regions:
	intel_memory_regions_driver_release(dev_priv);
err_ggtt:
	i915_ggtt_driver_release(dev_priv);
err_perf:
	i915_perf_fini(dev_priv);
	return ret;
}

/**
 * i915_driver_hw_remove - cleanup the setup done in i915_driver_hw_probe()
 * @dev_priv: device private
 */
static void i915_driver_hw_remove(struct drm_i915_private *dev_priv)
{
	struct pci_dev *pdev = dev_priv->drm.pdev;

	i915_perf_fini(dev_priv);

	if (pdev->msi_enabled)
		pci_disable_msi(pdev);

	cpu_latency_qos_remove_request(&dev_priv->pm_qos);
}

/**
 * i915_driver_register - register the driver with the rest of the system
 * @dev_priv: device private
 *
 * Perform any steps necessary to make the driver available via kernel
 * internal or userspace interfaces.
 */
static void i915_driver_register(struct drm_i915_private *dev_priv)
{
	struct drm_device *dev = &dev_priv->drm;

	i915_gem_driver_register(dev_priv);
	i915_pmu_register(dev_priv);

	intel_vgpu_register(dev_priv);

	/* Reveal our presence to userspace */
	if (drm_dev_register(dev, 0) == 0) {
		i915_debugfs_register(dev_priv);
		intel_display_debugfs_register(dev_priv);
		i915_setup_sysfs(dev_priv);

		/* Depends on sysfs having been initialized */
		i915_perf_register(dev_priv);
	} else
		drm_err(&dev_priv->drm,
			"Failed to register driver for userspace access!\n");

	if (HAS_DISPLAY(dev_priv)) {
		/* Must be done after probing outputs */
		intel_opregion_register(dev_priv);
		acpi_video_register();
	}

	intel_gt_driver_register(&dev_priv->gt);

	intel_audio_init(dev_priv);

	/*
	 * Some ports require correctly set-up hpd registers for detection to
	 * work properly (leading to ghost connected connector status), e.g. VGA
	 * on gm45.  Hence we can only set up the initial fbdev config after hpd
	 * irqs are fully enabled. We do it last so that the async config
	 * cannot run before the connectors are registered.
	 */
	intel_fbdev_initial_config_async(dev);

	/*
	 * We need to coordinate the hotplugs with the asynchronous fbdev
	 * configuration, for which we use the fbdev->async_cookie.
	 */
	if (HAS_DISPLAY(dev_priv))
		drm_kms_helper_poll_init(dev);

	intel_power_domains_enable(dev_priv);
	intel_runtime_pm_enable(&dev_priv->runtime_pm);

	intel_register_dsm_handler();

	if (i915_switcheroo_register(dev_priv))
		drm_err(&dev_priv->drm, "Failed to register vga switcheroo!\n");
}

/**
 * i915_driver_unregister - cleanup the registration done in i915_driver_regiser()
 * @dev_priv: device private
 */
static void i915_driver_unregister(struct drm_i915_private *dev_priv)
{
	i915_switcheroo_unregister(dev_priv);

	intel_unregister_dsm_handler();

	intel_runtime_pm_disable(&dev_priv->runtime_pm);
	intel_power_domains_disable(dev_priv);

	intel_fbdev_unregister(dev_priv);
	intel_audio_deinit(dev_priv);

	/*
	 * After flushing the fbdev (incl. a late async config which will
	 * have delayed queuing of a hotplug event), then flush the hotplug
	 * events.
	 */
	drm_kms_helper_poll_fini(&dev_priv->drm);

	intel_gt_driver_unregister(&dev_priv->gt);
	acpi_video_unregister();
	intel_opregion_unregister(dev_priv);

	i915_perf_unregister(dev_priv);
	i915_pmu_unregister(dev_priv);

	i915_teardown_sysfs(dev_priv);
	drm_dev_unplug(&dev_priv->drm);

	i915_gem_driver_unregister(dev_priv);
}

static void i915_welcome_messages(struct drm_i915_private *dev_priv)
{
	if (drm_debug_enabled(DRM_UT_DRIVER)) {
		struct drm_printer p = drm_debug_printer("i915 device info:");

		drm_printf(&p, "pciid=0x%04x rev=0x%02x platform=%s (subplatform=0x%x) gen=%i\n",
			   INTEL_DEVID(dev_priv),
			   INTEL_REVID(dev_priv),
			   intel_platform_name(INTEL_INFO(dev_priv)->platform),
			   intel_subplatform(RUNTIME_INFO(dev_priv),
					     INTEL_INFO(dev_priv)->platform),
			   INTEL_GEN(dev_priv));

		intel_device_info_print_static(INTEL_INFO(dev_priv), &p);
		intel_device_info_print_runtime(RUNTIME_INFO(dev_priv), &p);
		intel_gt_info_print(&dev_priv->gt.info, &p);
	}
>>>>>>> 24b8d41d

	if (IS_ENABLED(CONFIG_DRM_I915_DEBUG))
		drm_info(&dev_priv->drm, "DRM_I915_DEBUG enabled\n");
	if (IS_ENABLED(CONFIG_DRM_I915_DEBUG_GEM))
		drm_info(&dev_priv->drm, "DRM_I915_DEBUG_GEM enabled\n");
	if (IS_ENABLED(CONFIG_DRM_I915_DEBUG_RUNTIME_PM))
		drm_info(&dev_priv->drm,
			 "DRM_I915_DEBUG_RUNTIME_PM enabled\n");
}

static struct drm_i915_private *
i915_driver_create(struct pci_dev *pdev, const struct pci_device_id *ent)
{
	const struct intel_device_info *match_info =
		(struct intel_device_info *)ent->driver_data;
	struct intel_device_info *device_info;
	struct drm_i915_private *i915;

	i915 = devm_drm_dev_alloc(&pdev->dev, &driver,
				  struct drm_i915_private, drm);
	if (IS_ERR(i915))
		return i915;

	i915->drm.pdev = pdev;
	pci_set_drvdata(pdev, i915);

	/* Device parameters start as a copy of module parameters. */
	i915_params_copy(&i915->params, &i915_modparams);

	/* Setup the write-once "constant" device info */
	device_info = mkwrite_device_info(i915);
	memcpy(device_info, match_info, sizeof(*device_info));
	RUNTIME_INFO(i915)->device_id = pdev->device;

	BUG_ON(device_info->gen > BITS_PER_TYPE(device_info->gen_mask));

	return i915;
}

/**
 * i915_driver_probe - setup chip and create an initial config
 * @pdev: PCI device
 * @ent: matching PCI ID entry
 *
 * The driver probe routine has to do several things:
 *   - drive output discovery via intel_modeset_init()
 *   - initialize the memory manager
 *   - allocate initial config memory
 *   - setup the DRM framebuffer with the allocated memory
 */
int i915_driver_probe(struct pci_dev *pdev, const struct pci_device_id *ent)
{
	const struct intel_device_info *match_info =
		(struct intel_device_info *)ent->driver_data;
	struct drm_i915_private *i915;
	int ret;

	i915 = i915_driver_create(pdev, ent);
	if (IS_ERR(i915))
		return PTR_ERR(i915);

	/* Disable nuclear pageflip by default on pre-ILK */
	if (!i915->params.nuclear_pageflip && match_info->gen < 5)
		i915->drm.driver_features &= ~DRIVER_ATOMIC;

	/*
<<<<<<< HEAD
	 * free the memory space allocated for the child device
	 * config parsed from VBT
	 */
	if (dev_priv->vbt.child_dev && dev_priv->vbt.child_dev_num) {
		kfree(dev_priv->vbt.child_dev);
		dev_priv->vbt.child_dev = NULL;
		dev_priv->vbt.child_dev_num = 0;
	}
	kfree(dev_priv->vbt.sdvo_lvds_vbt_mode);
	dev_priv->vbt.sdvo_lvds_vbt_mode = NULL;
	kfree(dev_priv->vbt.lfp_lvds_vbt_mode);
	dev_priv->vbt.lfp_lvds_vbt_mode = NULL;

	vga_switcheroo_unregister_client(pdev);
	vga_client_register(pdev, NULL, NULL, NULL);

	intel_csr_ucode_fini(dev_priv);

	/* Free error state after interrupts are fully disabled. */
	cancel_delayed_work_sync(&dev_priv->gpu_error.hangcheck_work);
	i915_destroy_error_state(dev);

	/* Flush any outstanding unpin_work. */
	drain_workqueue(dev_priv->wq);

	intel_guc_fini(dev);
	i915_gem_fini(dev);
	intel_fbc_cleanup_cfb(dev_priv);

	intel_power_domains_fini(dev_priv);

	i915_driver_cleanup_hw(dev_priv);
	i915_driver_cleanup_mmio(dev_priv);

	intel_display_power_put(dev_priv, POWER_DOMAIN_INIT);

	i915_driver_cleanup_early(dev_priv);
}

static int i915_driver_open(struct drm_device *dev, struct drm_file *file)
{
	int ret;

	ret = i915_gem_open(dev, file);
	if (ret)
		return ret;

	return 0;
}

/**
 * i915_driver_lastclose - clean up after all DRM clients have exited
 * @dev: DRM device
 *
 * Take care of cleaning up after all DRM clients have exited.  In the
 * mode setting case, we want to restore the kernel's initial mode (just
 * in case the last client left us in a bad state).
 *
 * Additionally, in the non-mode setting case, we'll tear down the GTT
 * and DMA structures, since the kernel won't be using them, and clea
 * up any GEM state.
 */
static void i915_driver_lastclose(struct drm_device *dev)
{
	intel_fbdev_restore_mode(dev);
	vga_switcheroo_process_delayed_switch();
}

static void i915_driver_preclose(struct drm_device *dev, struct drm_file *file)
{
	mutex_lock(&dev->struct_mutex);
	i915_gem_context_close(dev, file);
	i915_gem_release(dev, file);
	mutex_unlock(&dev->struct_mutex);
}

static void i915_driver_postclose(struct drm_device *dev, struct drm_file *file)
{
	struct drm_i915_file_private *file_priv = file->driver_priv;

	kfree(file_priv);
=======
	 * Check if we support fake LMEM -- for now we only unleash this for
	 * the live selftests(test-and-exit).
	 */
#if IS_ENABLED(CONFIG_DRM_I915_SELFTEST)
	if (IS_ENABLED(CONFIG_DRM_I915_UNSTABLE_FAKE_LMEM)) {
		if (INTEL_GEN(i915) >= 9 && i915_selftest.live < 0 &&
		    i915->params.fake_lmem_start) {
			mkwrite_device_info(i915)->memory_regions =
				REGION_SMEM | REGION_LMEM | REGION_STOLEN;
			mkwrite_device_info(i915)->is_dgfx = true;
			GEM_BUG_ON(!HAS_LMEM(i915));
			GEM_BUG_ON(!IS_DGFX(i915));
		}
	}
#endif

	ret = pci_enable_device(pdev);
	if (ret)
		goto out_fini;

	ret = i915_driver_early_probe(i915);
	if (ret < 0)
		goto out_pci_disable;

	disable_rpm_wakeref_asserts(&i915->runtime_pm);

	intel_vgpu_detect(i915);

	ret = i915_driver_mmio_probe(i915);
	if (ret < 0)
		goto out_runtime_pm_put;

	ret = i915_driver_hw_probe(i915);
	if (ret < 0)
		goto out_cleanup_mmio;

	ret = intel_modeset_init_noirq(i915);
	if (ret < 0)
		goto out_cleanup_hw;

	ret = intel_irq_install(i915);
	if (ret)
		goto out_cleanup_modeset;

	ret = intel_modeset_init_nogem(i915);
	if (ret)
		goto out_cleanup_irq;

	ret = i915_gem_init(i915);
	if (ret)
		goto out_cleanup_modeset2;

	ret = intel_modeset_init(i915);
	if (ret)
		goto out_cleanup_gem;

	i915_driver_register(i915);

	enable_rpm_wakeref_asserts(&i915->runtime_pm);

	i915_welcome_messages(i915);

	i915->do_release = true;

	return 0;

out_cleanup_gem:
	i915_gem_suspend(i915);
	i915_gem_driver_remove(i915);
	i915_gem_driver_release(i915);
out_cleanup_modeset2:
	/* FIXME clean up the error path */
	intel_modeset_driver_remove(i915);
	intel_irq_uninstall(i915);
	intel_modeset_driver_remove_noirq(i915);
	goto out_cleanup_modeset;
out_cleanup_irq:
	intel_irq_uninstall(i915);
out_cleanup_modeset:
	intel_modeset_driver_remove_nogem(i915);
out_cleanup_hw:
	i915_driver_hw_remove(i915);
	intel_memory_regions_driver_release(i915);
	i915_ggtt_driver_release(i915);
out_cleanup_mmio:
	i915_driver_mmio_release(i915);
out_runtime_pm_put:
	enable_rpm_wakeref_asserts(&i915->runtime_pm);
	i915_driver_late_release(i915);
out_pci_disable:
	pci_disable_device(pdev);
out_fini:
	i915_probe_error(i915, "Device initialization failed (%d)\n", ret);
	return ret;
}

void i915_driver_remove(struct drm_i915_private *i915)
{
	disable_rpm_wakeref_asserts(&i915->runtime_pm);

	i915_driver_unregister(i915);

	/* Flush any external code that still may be under the RCU lock */
	synchronize_rcu();

	i915_gem_suspend(i915);

	drm_atomic_helper_shutdown(&i915->drm);

	intel_gvt_driver_remove(i915);

	intel_modeset_driver_remove(i915);

	intel_irq_uninstall(i915);

	intel_modeset_driver_remove_noirq(i915);

	i915_reset_error_state(i915);
	i915_gem_driver_remove(i915);

	intel_modeset_driver_remove_nogem(i915);

	i915_driver_hw_remove(i915);

	enable_rpm_wakeref_asserts(&i915->runtime_pm);
}

static void i915_driver_release(struct drm_device *dev)
{
	struct drm_i915_private *dev_priv = to_i915(dev);
	struct intel_runtime_pm *rpm = &dev_priv->runtime_pm;

	if (!dev_priv->do_release)
		return;

	disable_rpm_wakeref_asserts(rpm);

	i915_gem_driver_release(dev_priv);

	intel_memory_regions_driver_release(dev_priv);
	i915_ggtt_driver_release(dev_priv);
	i915_gem_drain_freed_objects(dev_priv);

	i915_driver_mmio_release(dev_priv);

	enable_rpm_wakeref_asserts(rpm);
	intel_runtime_pm_driver_release(rpm);

	i915_driver_late_release(dev_priv);
}

static int i915_driver_open(struct drm_device *dev, struct drm_file *file)
{
	struct drm_i915_private *i915 = to_i915(dev);
	int ret;

	ret = i915_gem_open(i915, file);
	if (ret)
		return ret;

	return 0;
}

/**
 * i915_driver_lastclose - clean up after all DRM clients have exited
 * @dev: DRM device
 *
 * Take care of cleaning up after all DRM clients have exited.  In the
 * mode setting case, we want to restore the kernel's initial mode (just
 * in case the last client left us in a bad state).
 *
 * Additionally, in the non-mode setting case, we'll tear down the GTT
 * and DMA structures, since the kernel won't be using them, and clea
 * up any GEM state.
 */
static void i915_driver_lastclose(struct drm_device *dev)
{
	intel_fbdev_restore_mode(dev);
	vga_switcheroo_process_delayed_switch();
}

static void i915_driver_postclose(struct drm_device *dev, struct drm_file *file)
{
	struct drm_i915_file_private *file_priv = file->driver_priv;

	i915_gem_context_close(file);

	kfree_rcu(file_priv, rcu);

	/* Catch up with all the deferred frees from "this" client */
	i915_gem_flush_free_objects(to_i915(dev));
>>>>>>> 24b8d41d
}

static void intel_suspend_encoders(struct drm_i915_private *dev_priv)
{
	struct drm_device *dev = &dev_priv->drm;
	struct intel_encoder *encoder;

	drm_modeset_lock_all(dev);
	for_each_intel_encoder(dev, encoder)
		if (encoder->suspend)
			encoder->suspend(encoder);
	drm_modeset_unlock_all(dev);
}

<<<<<<< HEAD
static int vlv_resume_prepare(struct drm_i915_private *dev_priv,
			      bool rpm_resume);
static int vlv_suspend_complete(struct drm_i915_private *dev_priv);

=======
>>>>>>> 24b8d41d
static bool suspend_to_idle(struct drm_i915_private *dev_priv)
{
#if IS_ENABLED(CONFIG_ACPI_SLEEP)
	if (acpi_target_system_state() < ACPI_STATE_S3)
		return true;
#endif
	return false;
}

static int i915_drm_prepare(struct drm_device *dev)
{
	struct drm_i915_private *i915 = to_i915(dev);

	/*
	 * NB intel_display_suspend() may issue new requests after we've
	 * ostensibly marked the GPU as ready-to-sleep here. We need to
	 * split out that work and pull it forward so that after point,
	 * the GPU is not woken again.
	 */
	i915_gem_suspend(i915);

	return 0;
}

static int i915_drm_suspend(struct drm_device *dev)
{
	struct drm_i915_private *dev_priv = to_i915(dev);
	struct pci_dev *pdev = dev_priv->drm.pdev;
	pci_power_t opregion_target_state;

	disable_rpm_wakeref_asserts(&dev_priv->runtime_pm);

	/* We do a lot of poking in a lot of registers, make sure they work
	 * properly. */
	intel_power_domains_disable(dev_priv);

	drm_kms_helper_poll_disable(dev);

	pci_save_state(pdev);

<<<<<<< HEAD
	error = i915_gem_suspend(dev);
	if (error) {
		dev_err(&pdev->dev,
			"GEM idle failed, resume might fail\n");
		goto out;
	}

	intel_guc_suspend(dev);

=======
>>>>>>> 24b8d41d
	intel_display_suspend(dev);

	intel_dp_mst_suspend(dev_priv);

	intel_runtime_pm_disable_interrupts(dev_priv);
	intel_hpd_cancel_work(dev_priv);

	intel_suspend_encoders(dev_priv);

	intel_suspend_hw(dev_priv);

	i915_ggtt_suspend(&dev_priv->ggtt);

	i915_save_state(dev_priv);

	opregion_target_state = suspend_to_idle(dev_priv) ? PCI_D1 : PCI_D3cold;
<<<<<<< HEAD
	intel_opregion_notify_adapter(dev_priv, opregion_target_state);

	intel_uncore_forcewake_reset(dev_priv, false);
	intel_opregion_unregister(dev_priv);
=======
	intel_opregion_suspend(dev_priv, opregion_target_state);
>>>>>>> 24b8d41d

	intel_fbdev_set_suspend(dev, FBINFO_STATE_SUSPENDED, true);

	dev_priv->suspend_count++;

	intel_csr_ucode_suspend(dev_priv);
<<<<<<< HEAD
=======

	enable_rpm_wakeref_asserts(&dev_priv->runtime_pm);
>>>>>>> 24b8d41d

	return 0;
}

static enum i915_drm_suspend_mode
get_suspend_mode(struct drm_i915_private *dev_priv, bool hibernate)
{
	if (hibernate)
		return I915_DRM_SUSPEND_HIBERNATE;

	if (suspend_to_idle(dev_priv))
		return I915_DRM_SUSPEND_IDLE;

	return I915_DRM_SUSPEND_MEM;
}

static int i915_drm_suspend_late(struct drm_device *dev, bool hibernation)
{
	struct drm_i915_private *dev_priv = to_i915(dev);
	struct pci_dev *pdev = dev_priv->drm.pdev;
<<<<<<< HEAD
	bool fw_csr;
=======
	struct intel_runtime_pm *rpm = &dev_priv->runtime_pm;
>>>>>>> 24b8d41d
	int ret;

	disable_rpm_wakeref_asserts(rpm);

<<<<<<< HEAD
	intel_display_set_init_power(dev_priv, false);

	fw_csr = !IS_BROXTON(dev_priv) &&
		suspend_to_idle(dev_priv) && dev_priv->csr.dmc_payload;
	/*
	 * In case of firmware assisted context save/restore don't manually
	 * deinit the power domains. This also means the CSR/DMC firmware will
	 * stay active, it will power down any HW resources as required and
	 * also enable deeper system power states that would be blocked if the
	 * firmware was inactive.
	 */
	if (!fw_csr)
		intel_power_domains_suspend(dev_priv);

	ret = 0;
	if (IS_BROXTON(dev_priv))
		bxt_enable_dc9(dev_priv);
	else if (IS_HASWELL(dev_priv) || IS_BROADWELL(dev_priv))
		hsw_enable_pc8(dev_priv);
	else if (IS_VALLEYVIEW(dev_priv) || IS_CHERRYVIEW(dev_priv))
		ret = vlv_suspend_complete(dev_priv);
=======
	i915_gem_suspend_late(dev_priv);

	intel_uncore_suspend(&dev_priv->uncore);

	intel_power_domains_suspend(dev_priv,
				    get_suspend_mode(dev_priv, hibernation));

	intel_display_power_suspend_late(dev_priv);
>>>>>>> 24b8d41d

	ret = vlv_suspend_complete(dev_priv);
	if (ret) {
		drm_err(&dev_priv->drm, "Suspend complete failed: %d\n", ret);
		intel_power_domains_resume(dev_priv);

		goto out;
	}

	pci_disable_device(pdev);
	/*
	 * During hibernation on some platforms the BIOS may try to access
	 * the device even though it's already in D3 and hang the machine. So
	 * leave the device in D0 on those platforms and hope the BIOS will
	 * power down the device properly. The issue was seen on multiple old
	 * GENs with different BIOS vendors, so having an explicit blacklist
	 * is inpractical; apply the workaround on everything pre GEN6. The
	 * platforms where the issue was seen:
	 * Lenovo Thinkpad X301, X61s, X60, T60, X41
	 * Fujitsu FSC S7110
	 * Acer Aspire 1830T
	 */
<<<<<<< HEAD
	if (!(hibernation && INTEL_INFO(dev_priv)->gen < 6))
		pci_set_power_state(pdev, PCI_D3hot);

	dev_priv->suspended_to_idle = suspend_to_idle(dev_priv);
=======
	if (!(hibernation && INTEL_GEN(dev_priv) < 6))
		pci_set_power_state(pdev, PCI_D3hot);
>>>>>>> 24b8d41d

out:
	enable_rpm_wakeref_asserts(rpm);
	if (!dev_priv->uncore.user_forcewake_count)
		intel_runtime_pm_driver_release(rpm);

	return ret;
}

int i915_suspend_switcheroo(struct drm_i915_private *i915, pm_message_t state)
{
	int error;

<<<<<<< HEAD
	if (!dev) {
		DRM_ERROR("dev: %p\n", dev);
		DRM_ERROR("DRM not initialized, aborting suspend.\n");
		return -ENODEV;
	}

	if (WARN_ON_ONCE(state.event != PM_EVENT_SUSPEND &&
			 state.event != PM_EVENT_FREEZE))
=======
	if (drm_WARN_ON_ONCE(&i915->drm, state.event != PM_EVENT_SUSPEND &&
			     state.event != PM_EVENT_FREEZE))
>>>>>>> 24b8d41d
		return -EINVAL;

	if (i915->drm.switch_power_state == DRM_SWITCH_POWER_OFF)
		return 0;

	error = i915_drm_suspend(&i915->drm);
	if (error)
		return error;

	return i915_drm_suspend_late(&i915->drm, false);
}

static int i915_drm_resume(struct drm_device *dev)
{
	struct drm_i915_private *dev_priv = to_i915(dev);
	int ret;
<<<<<<< HEAD

	disable_rpm_wakeref_asserts(dev_priv);
	intel_sanitize_gt_powersave(dev_priv);

	ret = i915_ggtt_enable_hw(dev_priv);
	if (ret)
		DRM_ERROR("failed to re-enable GGTT\n");

	intel_csr_ucode_resume(dev_priv);

	i915_gem_resume(dev);

	i915_restore_state(dev);
	intel_pps_unlock_regs_wa(dev_priv);
	intel_opregion_setup(dev_priv);
=======

	disable_rpm_wakeref_asserts(&dev_priv->runtime_pm);

	sanitize_gpu(dev_priv);

	ret = i915_ggtt_enable_hw(dev_priv);
	if (ret)
		drm_err(&dev_priv->drm, "failed to re-enable GGTT\n");

	i915_ggtt_resume(&dev_priv->ggtt);
>>>>>>> 24b8d41d

	intel_csr_ucode_resume(dev_priv);

	i915_restore_state(dev_priv);
	intel_pps_unlock_regs_wa(dev_priv);

	intel_init_pch_refclk(dev_priv);

	/*
	 * Interrupts have to be enabled before any batches are run. If not the
	 * GPU will hang. i915_gem_init_hw() will initiate batches to
	 * update/restore the context.
	 *
	 * drm_mode_config_reset() needs AUX interrupts.
	 *
	 * Modeset enabling in intel_modeset_init_hw() also needs working
	 * interrupts.
	 */
	intel_runtime_pm_enable_interrupts(dev_priv);

<<<<<<< HEAD
	mutex_lock(&dev->struct_mutex);
	if (i915_gem_init_hw(dev)) {
		DRM_ERROR("failed to re-initialize GPU, declaring wedged!\n");
		i915_gem_set_wedged(dev_priv);
	}
	mutex_unlock(&dev->struct_mutex);
=======
	drm_mode_config_reset(dev);
>>>>>>> 24b8d41d

	i915_gem_resume(dev_priv);

	intel_modeset_init_hw(dev_priv);
	intel_init_clock_gating(dev_priv);

	spin_lock_irq(&dev_priv->irq_lock);
	if (dev_priv->display.hpd_irq_setup)
		dev_priv->display.hpd_irq_setup(dev_priv);
	spin_unlock_irq(&dev_priv->irq_lock);

	intel_dp_mst_resume(dev_priv);

	intel_display_resume(dev);

	drm_kms_helper_poll_enable(dev);

	/*
	 * ... but also need to make sure that hotplug processing
	 * doesn't cause havoc. Like in the driver load code we don't
	 * bother with the tiny race here where we might lose hotplug
	 * notifications.
	 * */
	intel_hpd_init(dev_priv);

<<<<<<< HEAD
	intel_opregion_register(dev_priv);

	intel_fbdev_set_suspend(dev, FBINFO_STATE_RUNNING, false);

	mutex_lock(&dev_priv->modeset_restore_lock);
	dev_priv->modeset_restore = MODESET_DONE;
	mutex_unlock(&dev_priv->modeset_restore_lock);

	intel_opregion_notify_adapter(dev_priv, PCI_D0);

	intel_autoenable_gt_powersave(dev_priv);
	drm_kms_helper_poll_enable(dev);

	enable_rpm_wakeref_asserts(dev_priv);
=======
	intel_opregion_resume(dev_priv);

	intel_fbdev_set_suspend(dev, FBINFO_STATE_RUNNING, false);

	intel_power_domains_enable(dev_priv);

	enable_rpm_wakeref_asserts(&dev_priv->runtime_pm);
>>>>>>> 24b8d41d

	return 0;
}

static int i915_drm_resume_early(struct drm_device *dev)
{
	struct drm_i915_private *dev_priv = to_i915(dev);
	struct pci_dev *pdev = dev_priv->drm.pdev;
	int ret;

	/*
	 * We have a resume ordering issue with the snd-hda driver also
	 * requiring our device to be power up. Due to the lack of a
	 * parent/child relationship we currently solve this with an early
	 * resume hook.
	 *
	 * FIXME: This should be solved with a special hdmi sink device or
	 * similar so that power domains can be employed.
	 */

	/*
	 * Note that we need to set the power state explicitly, since we
	 * powered off the device during freeze and the PCI core won't power
	 * it back up for us during thaw. Powering off the device during
	 * freeze is not a hard requirement though, and during the
	 * suspend/resume phases the PCI core makes sure we get here with the
	 * device powered on. So in case we change our freeze logic and keep
	 * the device powered we can also remove the following set power state
	 * call.
	 */
	ret = pci_set_power_state(pdev, PCI_D0);
	if (ret) {
		drm_err(&dev_priv->drm,
			"failed to set PCI D0 power state (%d)\n", ret);
		return ret;
	}

	/*
	 * Note that pci_enable_device() first enables any parent bridge
	 * device and only then sets the power state for this device. The
	 * bridge enabling is a nop though, since bridge devices are resumed
	 * first. The order of enabling power and enabling the device is
	 * imposed by the PCI core as described above, so here we preserve the
	 * same order for the freeze/thaw phases.
	 *
	 * TODO: eventually we should remove pci_disable_device() /
	 * pci_enable_enable_device() from suspend/resume. Due to how they
	 * depend on the device enable refcount we can't anyway depend on them
	 * disabling/enabling the device.
	 */
<<<<<<< HEAD
	if (pci_enable_device(pdev)) {
		ret = -EIO;
		goto out;
	}
=======
	if (pci_enable_device(pdev))
		return -EIO;
>>>>>>> 24b8d41d

	pci_set_master(pdev);

	disable_rpm_wakeref_asserts(&dev_priv->runtime_pm);

	ret = vlv_resume_prepare(dev_priv, false);
	if (ret)
<<<<<<< HEAD
		DRM_ERROR("Resume prepare failed: %d, continuing anyway\n",
			  ret);

	intel_uncore_early_sanitize(dev_priv, true);

	if (IS_BROXTON(dev_priv)) {
		if (!dev_priv->suspended_to_idle)
			gen9_sanitize_dc_state(dev_priv);
		bxt_disable_dc9(dev_priv);
	} else if (IS_HASWELL(dev_priv) || IS_BROADWELL(dev_priv)) {
		hsw_disable_pc8(dev_priv);
	}

	intel_uncore_sanitize(dev_priv);

	if (IS_BROXTON(dev_priv) ||
	    !(dev_priv->suspended_to_idle && dev_priv->csr.dmc_payload))
		intel_power_domains_init_hw(dev_priv, true);

	enable_rpm_wakeref_asserts(dev_priv);

out:
	dev_priv->suspended_to_idle = false;

=======
		drm_err(&dev_priv->drm,
			"Resume prepare failed: %d, continuing anyway\n", ret);

	intel_uncore_resume_early(&dev_priv->uncore);

	intel_gt_check_and_clear_faults(&dev_priv->gt);

	intel_display_power_resume_early(dev_priv);

	intel_power_domains_resume(dev_priv);

	enable_rpm_wakeref_asserts(&dev_priv->runtime_pm);

>>>>>>> 24b8d41d
	return ret;
}

int i915_resume_switcheroo(struct drm_i915_private *i915)
{
	int ret;

	if (i915->drm.switch_power_state == DRM_SWITCH_POWER_OFF)
		return 0;

	ret = i915_drm_resume_early(&i915->drm);
	if (ret)
		return ret;

<<<<<<< HEAD
	return i915_drm_resume(dev);
}

/**
 * i915_reset - reset chip after a hang
 * @dev: drm device to reset
 *
 * Reset the chip.  Useful if a hang is detected. Marks the device as wedged
 * on failure.
 *
 * Caller must hold the struct_mutex.
 *
 * Procedure is fairly simple:
 *   - reset the chip using the reset reg
 *   - re-init context state
 *   - re-init hardware status page
 *   - re-init ring buffer
 *   - re-init interrupt state
 *   - re-init display
 */
void i915_reset(struct drm_i915_private *dev_priv)
{
	struct drm_device *dev = &dev_priv->drm;
	struct i915_gpu_error *error = &dev_priv->gpu_error;
	int ret;

	lockdep_assert_held(&dev->struct_mutex);

	if (!test_and_clear_bit(I915_RESET_IN_PROGRESS, &error->flags))
		return;

	/* Clear any previous failed attempts at recovery. Time to try again. */
	__clear_bit(I915_WEDGED, &error->flags);
	error->reset_count++;

	pr_notice("drm/i915: Resetting chip after gpu hang\n");
	ret = intel_gpu_reset(dev_priv, ALL_ENGINES);
	if (ret) {
		if (ret != -ENODEV)
			DRM_ERROR("Failed to reset chip: %i\n", ret);
		else
			DRM_DEBUG_DRIVER("GPU reset disabled\n");
		goto error;
	}

	i915_gem_reset(dev_priv);
	intel_overlay_reset(dev_priv);

	/* Ok, now get things going again... */

	/*
	 * Everything depends on having the GTT running, so we need to start
	 * there.  Fortunately we don't need to do this unless we reset the
	 * chip at a PCI level.
	 *
	 * Next we need to restore the context, but we don't use those
	 * yet either...
	 *
	 * Ring buffer needs to be re-initialized in the KMS case, or if X
	 * was running at the time of the reset (i.e. we weren't VT
	 * switched away).
	 */
	ret = i915_gem_init_hw(dev);
	if (ret) {
		DRM_ERROR("Failed hw init on reset %d\n", ret);
		goto error;
	}

wakeup:
	wake_up_bit(&error->flags, I915_RESET_IN_PROGRESS);
	return;

error:
	i915_gem_set_wedged(dev_priv);
	goto wakeup;
}

static int i915_pm_suspend(struct device *kdev)
{
	struct pci_dev *pdev = to_pci_dev(kdev);
	struct drm_device *dev = pci_get_drvdata(pdev);

	if (!dev) {
=======
	return i915_drm_resume(&i915->drm);
}

static int i915_pm_prepare(struct device *kdev)
{
	struct drm_i915_private *i915 = kdev_to_i915(kdev);

	if (!i915) {
		dev_err(kdev, "DRM not initialized, aborting suspend.\n");
		return -ENODEV;
	}

	if (i915->drm.switch_power_state == DRM_SWITCH_POWER_OFF)
		return 0;

	return i915_drm_prepare(&i915->drm);
}

static int i915_pm_suspend(struct device *kdev)
{
	struct drm_i915_private *i915 = kdev_to_i915(kdev);

	if (!i915) {
>>>>>>> 24b8d41d
		dev_err(kdev, "DRM not initialized, aborting suspend.\n");
		return -ENODEV;
	}

<<<<<<< HEAD
	if (dev->switch_power_state == DRM_SWITCH_POWER_OFF)
		return 0;

	return i915_drm_suspend(dev);
=======
	if (i915->drm.switch_power_state == DRM_SWITCH_POWER_OFF)
		return 0;

	return i915_drm_suspend(&i915->drm);
>>>>>>> 24b8d41d
}

static int i915_pm_suspend_late(struct device *kdev)
{
<<<<<<< HEAD
	struct drm_device *dev = &kdev_to_i915(kdev)->drm;
=======
	struct drm_i915_private *i915 = kdev_to_i915(kdev);
>>>>>>> 24b8d41d

	/*
	 * We have a suspend ordering issue with the snd-hda driver also
	 * requiring our device to be power up. Due to the lack of a
	 * parent/child relationship we currently solve this with an late
	 * suspend hook.
	 *
	 * FIXME: This should be solved with a special hdmi sink device or
	 * similar so that power domains can be employed.
	 */
<<<<<<< HEAD
	if (dev->switch_power_state == DRM_SWITCH_POWER_OFF)
		return 0;

	return i915_drm_suspend_late(dev, false);
=======
	if (i915->drm.switch_power_state == DRM_SWITCH_POWER_OFF)
		return 0;

	return i915_drm_suspend_late(&i915->drm, false);
>>>>>>> 24b8d41d
}

static int i915_pm_poweroff_late(struct device *kdev)
{
<<<<<<< HEAD
	struct drm_device *dev = &kdev_to_i915(kdev)->drm;

	if (dev->switch_power_state == DRM_SWITCH_POWER_OFF)
		return 0;

	return i915_drm_suspend_late(dev, true);
=======
	struct drm_i915_private *i915 = kdev_to_i915(kdev);

	if (i915->drm.switch_power_state == DRM_SWITCH_POWER_OFF)
		return 0;

	return i915_drm_suspend_late(&i915->drm, true);
>>>>>>> 24b8d41d
}

static int i915_pm_resume_early(struct device *kdev)
{
<<<<<<< HEAD
	struct drm_device *dev = &kdev_to_i915(kdev)->drm;

	if (dev->switch_power_state == DRM_SWITCH_POWER_OFF)
		return 0;

	return i915_drm_resume_early(dev);
=======
	struct drm_i915_private *i915 = kdev_to_i915(kdev);

	if (i915->drm.switch_power_state == DRM_SWITCH_POWER_OFF)
		return 0;

	return i915_drm_resume_early(&i915->drm);
>>>>>>> 24b8d41d
}

static int i915_pm_resume(struct device *kdev)
{
<<<<<<< HEAD
	struct drm_device *dev = &kdev_to_i915(kdev)->drm;

	if (dev->switch_power_state == DRM_SWITCH_POWER_OFF)
		return 0;

	return i915_drm_resume(dev);
=======
	struct drm_i915_private *i915 = kdev_to_i915(kdev);

	if (i915->drm.switch_power_state == DRM_SWITCH_POWER_OFF)
		return 0;

	return i915_drm_resume(&i915->drm);
>>>>>>> 24b8d41d
}

/* freeze: before creating the hibernation_image */
static int i915_pm_freeze(struct device *kdev)
{
<<<<<<< HEAD
	int ret;

	ret = i915_pm_suspend(kdev);
	if (ret)
		return ret;

	ret = i915_gem_freeze(kdev_to_i915(kdev));
	if (ret)
		return ret;

	return 0;
}

static int i915_pm_freeze_late(struct device *kdev)
{
	int ret;

	ret = i915_pm_suspend_late(kdev);
	if (ret)
		return ret;

	ret = i915_gem_freeze_late(kdev_to_i915(kdev));
=======
	struct drm_i915_private *i915 = kdev_to_i915(kdev);
	int ret;

	if (i915->drm.switch_power_state != DRM_SWITCH_POWER_OFF) {
		ret = i915_drm_suspend(&i915->drm);
		if (ret)
			return ret;
	}

	ret = i915_gem_freeze(i915);
>>>>>>> 24b8d41d
	if (ret)
		return ret;

	return 0;
}

<<<<<<< HEAD
/* thaw: called after creating the hibernation image, but before turning off. */
static int i915_pm_thaw_early(struct device *kdev)
{
	return i915_pm_resume_early(kdev);
}

static int i915_pm_thaw(struct device *kdev)
{
	return i915_pm_resume(kdev);
}

/* restore: called after loading the hibernation image. */
static int i915_pm_restore_early(struct device *kdev)
{
	return i915_pm_resume_early(kdev);
}
=======
static int i915_pm_freeze_late(struct device *kdev)
{
	struct drm_i915_private *i915 = kdev_to_i915(kdev);
	int ret;

	if (i915->drm.switch_power_state != DRM_SWITCH_POWER_OFF) {
		ret = i915_drm_suspend_late(&i915->drm, true);
		if (ret)
			return ret;
	}

	ret = i915_gem_freeze_late(i915);
	if (ret)
		return ret;
>>>>>>> 24b8d41d

static int i915_pm_restore(struct device *kdev)
{
	return i915_pm_resume(kdev);
}

<<<<<<< HEAD
/*
 * Save all Gunit registers that may be lost after a D3 and a subsequent
 * S0i[R123] transition. The list of registers needing a save/restore is
 * defined in the VLV2_S0IXRegs document. This documents marks all Gunit
 * registers in the following way:
 * - Driver: saved/restored by the driver
 * - Punit : saved/restored by the Punit firmware
 * - No, w/o marking: no need to save/restore, since the register is R/O or
 *                    used internally by the HW in a way that doesn't depend
 *                    keeping the content across a suspend/resume.
 * - Debug : used for debugging
 *
 * We save/restore all registers marked with 'Driver', with the following
 * exceptions:
 * - Registers out of use, including also registers marked with 'Debug'.
 *   These have no effect on the driver's operation, so we don't save/restore
 *   them to reduce the overhead.
 * - Registers that are fully setup by an initialization function called from
 *   the resume path. For example many clock gating and RPS/RC6 registers.
 * - Registers that provide the right functionality with their reset defaults.
 *
 * TODO: Except for registers that based on the above 3 criteria can be safely
 * ignored, we save/restore all others, practically treating the HW context as
 * a black-box for the driver. Further investigation is needed to reduce the
 * saved/restored registers even further, by following the same 3 criteria.
 */
static void vlv_save_gunit_s0ix_state(struct drm_i915_private *dev_priv)
{
	struct vlv_s0ix_state *s = &dev_priv->vlv_s0ix_state;
	int i;

	/* GAM 0x4000-0x4770 */
	s->wr_watermark		= I915_READ(GEN7_WR_WATERMARK);
	s->gfx_prio_ctrl	= I915_READ(GEN7_GFX_PRIO_CTRL);
	s->arb_mode		= I915_READ(ARB_MODE);
	s->gfx_pend_tlb0	= I915_READ(GEN7_GFX_PEND_TLB0);
	s->gfx_pend_tlb1	= I915_READ(GEN7_GFX_PEND_TLB1);

	for (i = 0; i < ARRAY_SIZE(s->lra_limits); i++)
		s->lra_limits[i] = I915_READ(GEN7_LRA_LIMITS(i));

	s->media_max_req_count	= I915_READ(GEN7_MEDIA_MAX_REQ_COUNT);
	s->gfx_max_req_count	= I915_READ(GEN7_GFX_MAX_REQ_COUNT);

	s->render_hwsp		= I915_READ(RENDER_HWS_PGA_GEN7);
	s->ecochk		= I915_READ(GAM_ECOCHK);
	s->bsd_hwsp		= I915_READ(BSD_HWS_PGA_GEN7);
	s->blt_hwsp		= I915_READ(BLT_HWS_PGA_GEN7);

	s->tlb_rd_addr		= I915_READ(GEN7_TLB_RD_ADDR);

	/* MBC 0x9024-0x91D0, 0x8500 */
	s->g3dctl		= I915_READ(VLV_G3DCTL);
	s->gsckgctl		= I915_READ(VLV_GSCKGCTL);
	s->mbctl		= I915_READ(GEN6_MBCTL);

	/* GCP 0x9400-0x9424, 0x8100-0x810C */
	s->ucgctl1		= I915_READ(GEN6_UCGCTL1);
	s->ucgctl3		= I915_READ(GEN6_UCGCTL3);
	s->rcgctl1		= I915_READ(GEN6_RCGCTL1);
	s->rcgctl2		= I915_READ(GEN6_RCGCTL2);
	s->rstctl		= I915_READ(GEN6_RSTCTL);
	s->misccpctl		= I915_READ(GEN7_MISCCPCTL);

	/* GPM 0xA000-0xAA84, 0x8000-0x80FC */
	s->gfxpause		= I915_READ(GEN6_GFXPAUSE);
	s->rpdeuhwtc		= I915_READ(GEN6_RPDEUHWTC);
	s->rpdeuc		= I915_READ(GEN6_RPDEUC);
	s->ecobus		= I915_READ(ECOBUS);
	s->pwrdwnupctl		= I915_READ(VLV_PWRDWNUPCTL);
	s->rp_down_timeout	= I915_READ(GEN6_RP_DOWN_TIMEOUT);
	s->rp_deucsw		= I915_READ(GEN6_RPDEUCSW);
	s->rcubmabdtmr		= I915_READ(GEN6_RCUBMABDTMR);
	s->rcedata		= I915_READ(VLV_RCEDATA);
	s->spare2gh		= I915_READ(VLV_SPAREG2H);

	/* Display CZ domain, 0x4400C-0x4402C, 0x4F000-0x4F11F */
	s->gt_imr		= I915_READ(GTIMR);
	s->gt_ier		= I915_READ(GTIER);
	s->pm_imr		= I915_READ(GEN6_PMIMR);
	s->pm_ier		= I915_READ(GEN6_PMIER);

	for (i = 0; i < ARRAY_SIZE(s->gt_scratch); i++)
		s->gt_scratch[i] = I915_READ(GEN7_GT_SCRATCH(i));

	/* GT SA CZ domain, 0x100000-0x138124 */
	s->tilectl		= I915_READ(TILECTL);
	s->gt_fifoctl		= I915_READ(GTFIFOCTL);
	s->gtlc_wake_ctrl	= I915_READ(VLV_GTLC_WAKE_CTRL);
	s->gtlc_survive		= I915_READ(VLV_GTLC_SURVIVABILITY_REG);
	s->pmwgicz		= I915_READ(VLV_PMWGICZ);

	/* Gunit-Display CZ domain, 0x182028-0x1821CF */
	s->gu_ctl0		= I915_READ(VLV_GU_CTL0);
	s->gu_ctl1		= I915_READ(VLV_GU_CTL1);
	s->pcbr			= I915_READ(VLV_PCBR);
	s->clock_gate_dis2	= I915_READ(VLV_GUNIT_CLOCK_GATE2);

	/*
	 * Not saving any of:
	 * DFT,		0x9800-0x9EC0
	 * SARB,	0xB000-0xB1FC
	 * GAC,		0x5208-0x524C, 0x14000-0x14C000
	 * PCI CFG
	 */
}

static void vlv_restore_gunit_s0ix_state(struct drm_i915_private *dev_priv)
{
	struct vlv_s0ix_state *s = &dev_priv->vlv_s0ix_state;
	u32 val;
	int i;

	/* GAM 0x4000-0x4770 */
	I915_WRITE(GEN7_WR_WATERMARK,	s->wr_watermark);
	I915_WRITE(GEN7_GFX_PRIO_CTRL,	s->gfx_prio_ctrl);
	I915_WRITE(ARB_MODE,		s->arb_mode | (0xffff << 16));
	I915_WRITE(GEN7_GFX_PEND_TLB0,	s->gfx_pend_tlb0);
	I915_WRITE(GEN7_GFX_PEND_TLB1,	s->gfx_pend_tlb1);

	for (i = 0; i < ARRAY_SIZE(s->lra_limits); i++)
		I915_WRITE(GEN7_LRA_LIMITS(i), s->lra_limits[i]);

	I915_WRITE(GEN7_MEDIA_MAX_REQ_COUNT, s->media_max_req_count);
	I915_WRITE(GEN7_GFX_MAX_REQ_COUNT, s->gfx_max_req_count);

	I915_WRITE(RENDER_HWS_PGA_GEN7,	s->render_hwsp);
	I915_WRITE(GAM_ECOCHK,		s->ecochk);
	I915_WRITE(BSD_HWS_PGA_GEN7,	s->bsd_hwsp);
	I915_WRITE(BLT_HWS_PGA_GEN7,	s->blt_hwsp);

	I915_WRITE(GEN7_TLB_RD_ADDR,	s->tlb_rd_addr);

	/* MBC 0x9024-0x91D0, 0x8500 */
	I915_WRITE(VLV_G3DCTL,		s->g3dctl);
	I915_WRITE(VLV_GSCKGCTL,	s->gsckgctl);
	I915_WRITE(GEN6_MBCTL,		s->mbctl);

	/* GCP 0x9400-0x9424, 0x8100-0x810C */
	I915_WRITE(GEN6_UCGCTL1,	s->ucgctl1);
	I915_WRITE(GEN6_UCGCTL3,	s->ucgctl3);
	I915_WRITE(GEN6_RCGCTL1,	s->rcgctl1);
	I915_WRITE(GEN6_RCGCTL2,	s->rcgctl2);
	I915_WRITE(GEN6_RSTCTL,		s->rstctl);
	I915_WRITE(GEN7_MISCCPCTL,	s->misccpctl);

	/* GPM 0xA000-0xAA84, 0x8000-0x80FC */
	I915_WRITE(GEN6_GFXPAUSE,	s->gfxpause);
	I915_WRITE(GEN6_RPDEUHWTC,	s->rpdeuhwtc);
	I915_WRITE(GEN6_RPDEUC,		s->rpdeuc);
	I915_WRITE(ECOBUS,		s->ecobus);
	I915_WRITE(VLV_PWRDWNUPCTL,	s->pwrdwnupctl);
	I915_WRITE(GEN6_RP_DOWN_TIMEOUT,s->rp_down_timeout);
	I915_WRITE(GEN6_RPDEUCSW,	s->rp_deucsw);
	I915_WRITE(GEN6_RCUBMABDTMR,	s->rcubmabdtmr);
	I915_WRITE(VLV_RCEDATA,		s->rcedata);
	I915_WRITE(VLV_SPAREG2H,	s->spare2gh);

	/* Display CZ domain, 0x4400C-0x4402C, 0x4F000-0x4F11F */
	I915_WRITE(GTIMR,		s->gt_imr);
	I915_WRITE(GTIER,		s->gt_ier);
	I915_WRITE(GEN6_PMIMR,		s->pm_imr);
	I915_WRITE(GEN6_PMIER,		s->pm_ier);

	for (i = 0; i < ARRAY_SIZE(s->gt_scratch); i++)
		I915_WRITE(GEN7_GT_SCRATCH(i), s->gt_scratch[i]);

	/* GT SA CZ domain, 0x100000-0x138124 */
	I915_WRITE(TILECTL,			s->tilectl);
	I915_WRITE(GTFIFOCTL,			s->gt_fifoctl);
	/*
	 * Preserve the GT allow wake and GFX force clock bit, they are not
	 * be restored, as they are used to control the s0ix suspend/resume
	 * sequence by the caller.
	 */
	val = I915_READ(VLV_GTLC_WAKE_CTRL);
	val &= VLV_GTLC_ALLOWWAKEREQ;
	val |= s->gtlc_wake_ctrl & ~VLV_GTLC_ALLOWWAKEREQ;
	I915_WRITE(VLV_GTLC_WAKE_CTRL, val);

	val = I915_READ(VLV_GTLC_SURVIVABILITY_REG);
	val &= VLV_GFX_CLK_FORCE_ON_BIT;
	val |= s->gtlc_survive & ~VLV_GFX_CLK_FORCE_ON_BIT;
	I915_WRITE(VLV_GTLC_SURVIVABILITY_REG, val);

	I915_WRITE(VLV_PMWGICZ,			s->pmwgicz);

	/* Gunit-Display CZ domain, 0x182028-0x1821CF */
	I915_WRITE(VLV_GU_CTL0,			s->gu_ctl0);
	I915_WRITE(VLV_GU_CTL1,			s->gu_ctl1);
	I915_WRITE(VLV_PCBR,			s->pcbr);
	I915_WRITE(VLV_GUNIT_CLOCK_GATE2,	s->clock_gate_dis2);
}

int vlv_force_gfx_clock(struct drm_i915_private *dev_priv, bool force_on)
{
	u32 val;
	int err;

	val = I915_READ(VLV_GTLC_SURVIVABILITY_REG);
	val &= ~VLV_GFX_CLK_FORCE_ON_BIT;
	if (force_on)
		val |= VLV_GFX_CLK_FORCE_ON_BIT;
	I915_WRITE(VLV_GTLC_SURVIVABILITY_REG, val);

	if (!force_on)
		return 0;

	err = intel_wait_for_register(dev_priv,
				      VLV_GTLC_SURVIVABILITY_REG,
				      VLV_GFX_CLK_STATUS_BIT,
				      VLV_GFX_CLK_STATUS_BIT,
				      20);
	if (err)
		DRM_ERROR("timeout waiting for GFX clock force-on (%08x)\n",
			  I915_READ(VLV_GTLC_SURVIVABILITY_REG));

	return err;
}

static int vlv_allow_gt_wake(struct drm_i915_private *dev_priv, bool allow)
{
	u32 val;
	int err = 0;

	val = I915_READ(VLV_GTLC_WAKE_CTRL);
	val &= ~VLV_GTLC_ALLOWWAKEREQ;
	if (allow)
		val |= VLV_GTLC_ALLOWWAKEREQ;
	I915_WRITE(VLV_GTLC_WAKE_CTRL, val);
	POSTING_READ(VLV_GTLC_WAKE_CTRL);

	err = intel_wait_for_register(dev_priv,
				      VLV_GTLC_PW_STATUS,
				      VLV_GTLC_ALLOWWAKEACK,
				      allow,
				      1);
	if (err)
		DRM_ERROR("timeout disabling GT waking\n");

	return err;
}

static int vlv_wait_for_gt_wells(struct drm_i915_private *dev_priv,
				 bool wait_for_on)
{
	u32 mask;
	u32 val;
	int err;

	mask = VLV_GTLC_PW_MEDIA_STATUS_MASK | VLV_GTLC_PW_RENDER_STATUS_MASK;
	val = wait_for_on ? mask : 0;
	if ((I915_READ(VLV_GTLC_PW_STATUS) & mask) == val)
		return 0;

	DRM_DEBUG_KMS("waiting for GT wells to go %s (%08x)\n",
		      onoff(wait_for_on),
		      I915_READ(VLV_GTLC_PW_STATUS));

	/*
	 * RC6 transitioning can be delayed up to 2 msec (see
	 * valleyview_enable_rps), use 3 msec for safety.
	 */
	err = intel_wait_for_register(dev_priv,
				      VLV_GTLC_PW_STATUS, mask, val,
				      3);
	if (err)
		DRM_ERROR("timeout waiting for GT wells to go %s\n",
			  onoff(wait_for_on));

	return err;
=======
/* thaw: called after creating the hibernation image, but before turning off. */
static int i915_pm_thaw_early(struct device *kdev)
{
	return i915_pm_resume_early(kdev);
>>>>>>> 24b8d41d
}

static int i915_pm_thaw(struct device *kdev)
{
	return i915_pm_resume(kdev);
}

/* restore: called after loading the hibernation image. */
static int i915_pm_restore_early(struct device *kdev)
{
<<<<<<< HEAD
	u32 mask;
	int err;

	/*
	 * Bspec defines the following GT well on flags as debug only, so
	 * don't treat them as hard failures.
	 */
	(void)vlv_wait_for_gt_wells(dev_priv, false);

	mask = VLV_GTLC_RENDER_CTX_EXISTS | VLV_GTLC_MEDIA_CTX_EXISTS;
	WARN_ON((I915_READ(VLV_GTLC_WAKE_CTRL) & mask) != mask);

	vlv_check_no_gt_access(dev_priv);

	err = vlv_force_gfx_clock(dev_priv, true);
	if (err)
		goto err1;

	err = vlv_allow_gt_wake(dev_priv, false);
	if (err)
		goto err2;

	if (!IS_CHERRYVIEW(dev_priv))
		vlv_save_gunit_s0ix_state(dev_priv);

	err = vlv_force_gfx_clock(dev_priv, false);
	if (err)
		goto err2;

	return 0;

err2:
	/* For safety always re-enable waking and disable gfx clock forcing */
	vlv_allow_gt_wake(dev_priv, true);
err1:
	vlv_force_gfx_clock(dev_priv, false);

	return err;
=======
	return i915_pm_resume_early(kdev);
>>>>>>> 24b8d41d
}

static int i915_pm_restore(struct device *kdev)
{
<<<<<<< HEAD
	struct drm_device *dev = &dev_priv->drm;
	int err;
	int ret;

	/*
	 * If any of the steps fail just try to continue, that's the best we
	 * can do at this point. Return the first error code (which will also
	 * leave RPM permanently disabled).
	 */
	ret = vlv_force_gfx_clock(dev_priv, true);

	if (!IS_CHERRYVIEW(dev_priv))
		vlv_restore_gunit_s0ix_state(dev_priv);

	err = vlv_allow_gt_wake(dev_priv, true);
	if (!ret)
		ret = err;

	err = vlv_force_gfx_clock(dev_priv, false);
	if (!ret)
		ret = err;

	vlv_check_no_gt_access(dev_priv);

	if (rpm_resume) {
		intel_init_clock_gating(dev);
		i915_gem_restore_fences(dev);
	}

	return ret;
=======
	return i915_pm_resume(kdev);
>>>>>>> 24b8d41d
}

static int intel_runtime_suspend(struct device *kdev)
{
<<<<<<< HEAD
	struct pci_dev *pdev = to_pci_dev(kdev);
	struct drm_device *dev = pci_get_drvdata(pdev);
	struct drm_i915_private *dev_priv = to_i915(dev);
	int ret;

	if (WARN_ON_ONCE(!(dev_priv->rps.enabled && intel_enable_rc6())))
		return -ENODEV;

	if (WARN_ON_ONCE(!HAS_RUNTIME_PM(dev)))
		return -ENODEV;

	DRM_DEBUG_KMS("Suspending device\n");

	/*
	 * We could deadlock here in case another thread holding struct_mutex
	 * calls RPM suspend concurrently, since the RPM suspend will wait
	 * first for this RPM suspend to finish. In this case the concurrent
	 * RPM resume will be followed by its RPM suspend counterpart. Still
	 * for consistency return -EAGAIN, which will reschedule this suspend.
	 */
	if (!mutex_trylock(&dev->struct_mutex)) {
		DRM_DEBUG_KMS("device lock contention, deffering suspend\n");
		/*
		 * Bump the expiration timestamp, otherwise the suspend won't
		 * be rescheduled.
		 */
		pm_runtime_mark_last_busy(kdev);

		return -EAGAIN;
	}
=======
	struct drm_i915_private *dev_priv = kdev_to_i915(kdev);
	struct intel_runtime_pm *rpm = &dev_priv->runtime_pm;
	int ret;

	if (drm_WARN_ON_ONCE(&dev_priv->drm, !HAS_RUNTIME_PM(dev_priv)))
		return -ENODEV;

	drm_dbg_kms(&dev_priv->drm, "Suspending device\n");
>>>>>>> 24b8d41d

	disable_rpm_wakeref_asserts(rpm);

	/*
	 * We are safe here against re-faults, since the fault handler takes
	 * an RPM reference.
	 */
<<<<<<< HEAD
	i915_gem_release_all_mmaps(dev_priv);
	mutex_unlock(&dev->struct_mutex);

	intel_guc_suspend(dev);

	intel_runtime_pm_disable_interrupts(dev_priv);

	ret = 0;
	if (IS_BROXTON(dev_priv)) {
		bxt_display_core_uninit(dev_priv);
		bxt_enable_dc9(dev_priv);
	} else if (IS_HASWELL(dev_priv) || IS_BROADWELL(dev_priv)) {
		hsw_enable_pc8(dev_priv);
	} else if (IS_VALLEYVIEW(dev_priv) || IS_CHERRYVIEW(dev_priv)) {
		ret = vlv_suspend_complete(dev_priv);
	}

=======
	i915_gem_runtime_suspend(dev_priv);

	intel_gt_runtime_suspend(&dev_priv->gt);

	intel_runtime_pm_disable_interrupts(dev_priv);

	intel_uncore_suspend(&dev_priv->uncore);

	intel_display_power_suspend(dev_priv);

	ret = vlv_suspend_complete(dev_priv);
>>>>>>> 24b8d41d
	if (ret) {
		drm_err(&dev_priv->drm,
			"Runtime suspend failed, disabling it (%d)\n", ret);
		intel_uncore_runtime_resume(&dev_priv->uncore);

		intel_runtime_pm_enable_interrupts(dev_priv);

		intel_gt_runtime_resume(&dev_priv->gt);

		enable_rpm_wakeref_asserts(rpm);

		return ret;
	}

<<<<<<< HEAD
	intel_uncore_forcewake_reset(dev_priv, false);
=======
	enable_rpm_wakeref_asserts(rpm);
	intel_runtime_pm_driver_release(rpm);
>>>>>>> 24b8d41d

	if (intel_uncore_arm_unclaimed_mmio_detection(&dev_priv->uncore))
		drm_err(&dev_priv->drm,
			"Unclaimed access detected prior to suspending\n");

	rpm->suspended = true;

	/*
	 * FIXME: We really should find a document that references the arguments
	 * used below!
	 */
	if (IS_BROADWELL(dev_priv)) {
		/*
		 * On Broadwell, if we use PCI_D1 the PCH DDI ports will stop
		 * being detected, and the call we do at intel_runtime_resume()
		 * won't be able to restore them. Since PCI_D3hot matches the
		 * actual specification and appears to be working, use it.
		 */
		intel_opregion_notify_adapter(dev_priv, PCI_D3hot);
	} else {
		/*
		 * current versions of firmware which depend on this opregion
		 * notification have repurposed the D1 definition to mean
		 * "runtime suspended" vs. what you would normally expect (D3)
		 * to distinguish it from notifications that might be sent via
		 * the suspend path.
		 */
		intel_opregion_notify_adapter(dev_priv, PCI_D1);
	}

	assert_forcewakes_inactive(&dev_priv->uncore);

	if (!IS_VALLEYVIEW(dev_priv) && !IS_CHERRYVIEW(dev_priv))
		intel_hpd_poll_init(dev_priv);

<<<<<<< HEAD
	if (!IS_VALLEYVIEW(dev_priv) || !IS_CHERRYVIEW(dev_priv))
		intel_hpd_poll_init(dev_priv);

	DRM_DEBUG_KMS("Device suspended\n");
=======
	drm_dbg_kms(&dev_priv->drm, "Device suspended\n");
>>>>>>> 24b8d41d
	return 0;
}

static int intel_runtime_resume(struct device *kdev)
{
<<<<<<< HEAD
	struct pci_dev *pdev = to_pci_dev(kdev);
	struct drm_device *dev = pci_get_drvdata(pdev);
	struct drm_i915_private *dev_priv = to_i915(dev);
	int ret = 0;
=======
	struct drm_i915_private *dev_priv = kdev_to_i915(kdev);
	struct intel_runtime_pm *rpm = &dev_priv->runtime_pm;
	int ret;
>>>>>>> 24b8d41d

	if (drm_WARN_ON_ONCE(&dev_priv->drm, !HAS_RUNTIME_PM(dev_priv)))
		return -ENODEV;

	drm_dbg_kms(&dev_priv->drm, "Resuming device\n");

	drm_WARN_ON_ONCE(&dev_priv->drm, atomic_read(&rpm->wakeref_count));
	disable_rpm_wakeref_asserts(rpm);

	intel_opregion_notify_adapter(dev_priv, PCI_D0);
	rpm->suspended = false;
	if (intel_uncore_unclaimed_mmio(&dev_priv->uncore))
		drm_dbg(&dev_priv->drm,
			"Unclaimed access during suspend, bios?\n");

<<<<<<< HEAD
	intel_opregion_notify_adapter(dev_priv, PCI_D0);
	dev_priv->pm.suspended = false;
	if (intel_uncore_unclaimed_mmio(dev_priv))
		DRM_DEBUG_DRIVER("Unclaimed access during suspend, bios?\n");
=======
	intel_display_power_resume(dev_priv);
>>>>>>> 24b8d41d

	ret = vlv_resume_prepare(dev_priv, true);

	intel_uncore_runtime_resume(&dev_priv->uncore);

<<<<<<< HEAD
	if (IS_BROXTON(dev)) {
		bxt_disable_dc9(dev_priv);
		bxt_display_core_init(dev_priv, true);
		if (dev_priv->csr.dmc_payload &&
		    (dev_priv->csr.allowed_dc_mask & DC_STATE_EN_UPTO_DC5))
			gen9_enable_dc5(dev_priv);
	} else if (IS_HASWELL(dev_priv) || IS_BROADWELL(dev_priv)) {
		hsw_disable_pc8(dev_priv);
	} else if (IS_VALLEYVIEW(dev_priv) || IS_CHERRYVIEW(dev_priv)) {
		ret = vlv_resume_prepare(dev_priv, true);
	}
=======
	intel_runtime_pm_enable_interrupts(dev_priv);
>>>>>>> 24b8d41d

	/*
	 * No point of rolling back things in case of an error, as the best
	 * we can do is to hope that things will still work (and disable RPM).
	 */
<<<<<<< HEAD
	i915_gem_init_swizzling(dev);

	intel_runtime_pm_enable_interrupts(dev_priv);
=======
	intel_gt_runtime_resume(&dev_priv->gt);
>>>>>>> 24b8d41d

	/*
	 * On VLV/CHV display interrupts are part of the display
	 * power well, so hpd is reinitialized from there. For
	 * everyone else do it here.
	 */
	if (!IS_VALLEYVIEW(dev_priv) && !IS_CHERRYVIEW(dev_priv))
		intel_hpd_init(dev_priv);

<<<<<<< HEAD
	enable_rpm_wakeref_asserts(dev_priv);

	if (ret)
		DRM_ERROR("Runtime resume failed, disabling it (%d)\n", ret);
	else
		DRM_DEBUG_KMS("Device resumed\n");
=======
	intel_enable_ipc(dev_priv);

	enable_rpm_wakeref_asserts(rpm);

	if (ret)
		drm_err(&dev_priv->drm,
			"Runtime resume failed, disabling it (%d)\n", ret);
	else
		drm_dbg_kms(&dev_priv->drm, "Device resumed\n");
>>>>>>> 24b8d41d

	return ret;
}

const struct dev_pm_ops i915_pm_ops = {
	/*
	 * S0ix (via system suspend) and S3 event handlers [PMSG_SUSPEND,
	 * PMSG_RESUME]
	 */
	.prepare = i915_pm_prepare,
	.suspend = i915_pm_suspend,
	.suspend_late = i915_pm_suspend_late,
	.resume_early = i915_pm_resume_early,
	.resume = i915_pm_resume,

	/*
	 * S4 event handlers
	 * @freeze, @freeze_late    : called (1) before creating the
	 *                            hibernation image [PMSG_FREEZE] and
	 *                            (2) after rebooting, before restoring
	 *                            the image [PMSG_QUIESCE]
	 * @thaw, @thaw_early       : called (1) after creating the hibernation
	 *                            image, before writing it [PMSG_THAW]
	 *                            and (2) after failing to create or
	 *                            restore the image [PMSG_RECOVER]
	 * @poweroff, @poweroff_late: called after writing the hibernation
	 *                            image, before rebooting [PMSG_HIBERNATE]
	 * @restore, @restore_early : called after rebooting and restoring the
	 *                            hibernation image [PMSG_RESTORE]
	 */
	.freeze = i915_pm_freeze,
	.freeze_late = i915_pm_freeze_late,
	.thaw_early = i915_pm_thaw_early,
	.thaw = i915_pm_thaw,
	.poweroff = i915_pm_suspend,
	.poweroff_late = i915_pm_poweroff_late,
	.restore_early = i915_pm_restore_early,
	.restore = i915_pm_restore,

	/* S0ix (via runtime suspend) event handlers */
	.runtime_suspend = intel_runtime_suspend,
	.runtime_resume = intel_runtime_resume,
};

static const struct file_operations i915_driver_fops = {
	.owner = THIS_MODULE,
	.open = drm_open,
	.release = drm_release_noglobal,
	.unlocked_ioctl = drm_ioctl,
	.mmap = i915_gem_mmap,
	.poll = drm_poll,
	.read = drm_read,
	.compat_ioctl = i915_ioc32_compat_ioctl,
	.llseek = noop_llseek,
};

static int
i915_gem_reject_pin_ioctl(struct drm_device *dev, void *data,
			  struct drm_file *file)
{
	return -ENODEV;
}

static const struct drm_ioctl_desc i915_ioctls[] = {
	DRM_IOCTL_DEF_DRV(I915_INIT, drm_noop, DRM_AUTH|DRM_MASTER|DRM_ROOT_ONLY),
	DRM_IOCTL_DEF_DRV(I915_FLUSH, drm_noop, DRM_AUTH),
	DRM_IOCTL_DEF_DRV(I915_FLIP, drm_noop, DRM_AUTH),
	DRM_IOCTL_DEF_DRV(I915_BATCHBUFFER, drm_noop, DRM_AUTH),
	DRM_IOCTL_DEF_DRV(I915_IRQ_EMIT, drm_noop, DRM_AUTH),
	DRM_IOCTL_DEF_DRV(I915_IRQ_WAIT, drm_noop, DRM_AUTH),
<<<<<<< HEAD
	DRM_IOCTL_DEF_DRV(I915_GETPARAM, i915_getparam, DRM_AUTH|DRM_RENDER_ALLOW),
=======
	DRM_IOCTL_DEF_DRV(I915_GETPARAM, i915_getparam_ioctl, DRM_RENDER_ALLOW),
>>>>>>> 24b8d41d
	DRM_IOCTL_DEF_DRV(I915_SETPARAM, drm_noop, DRM_AUTH|DRM_MASTER|DRM_ROOT_ONLY),
	DRM_IOCTL_DEF_DRV(I915_ALLOC, drm_noop, DRM_AUTH),
	DRM_IOCTL_DEF_DRV(I915_FREE, drm_noop, DRM_AUTH),
	DRM_IOCTL_DEF_DRV(I915_INIT_HEAP, drm_noop, DRM_AUTH|DRM_MASTER|DRM_ROOT_ONLY),
	DRM_IOCTL_DEF_DRV(I915_CMDBUFFER, drm_noop, DRM_AUTH),
	DRM_IOCTL_DEF_DRV(I915_DESTROY_HEAP,  drm_noop, DRM_AUTH|DRM_MASTER|DRM_ROOT_ONLY),
	DRM_IOCTL_DEF_DRV(I915_SET_VBLANK_PIPE,  drm_noop, DRM_AUTH|DRM_MASTER|DRM_ROOT_ONLY),
	DRM_IOCTL_DEF_DRV(I915_GET_VBLANK_PIPE,  drm_noop, DRM_AUTH),
	DRM_IOCTL_DEF_DRV(I915_VBLANK_SWAP, drm_noop, DRM_AUTH),
	DRM_IOCTL_DEF_DRV(I915_HWS_ADDR, drm_noop, DRM_AUTH|DRM_MASTER|DRM_ROOT_ONLY),
	DRM_IOCTL_DEF_DRV(I915_GEM_INIT, drm_noop, DRM_AUTH|DRM_MASTER|DRM_ROOT_ONLY),
<<<<<<< HEAD
	DRM_IOCTL_DEF_DRV(I915_GEM_EXECBUFFER, i915_gem_execbuffer, DRM_AUTH),
	DRM_IOCTL_DEF_DRV(I915_GEM_EXECBUFFER2, i915_gem_execbuffer2, DRM_AUTH|DRM_RENDER_ALLOW),
	DRM_IOCTL_DEF_DRV(I915_GEM_PIN, i915_gem_reject_pin_ioctl, DRM_AUTH|DRM_ROOT_ONLY),
	DRM_IOCTL_DEF_DRV(I915_GEM_UNPIN, i915_gem_reject_pin_ioctl, DRM_AUTH|DRM_ROOT_ONLY),
	DRM_IOCTL_DEF_DRV(I915_GEM_BUSY, i915_gem_busy_ioctl, DRM_AUTH|DRM_RENDER_ALLOW),
	DRM_IOCTL_DEF_DRV(I915_GEM_SET_CACHING, i915_gem_set_caching_ioctl, DRM_RENDER_ALLOW),
	DRM_IOCTL_DEF_DRV(I915_GEM_GET_CACHING, i915_gem_get_caching_ioctl, DRM_RENDER_ALLOW),
	DRM_IOCTL_DEF_DRV(I915_GEM_THROTTLE, i915_gem_throttle_ioctl, DRM_AUTH|DRM_RENDER_ALLOW),
=======
	DRM_IOCTL_DEF_DRV(I915_GEM_EXECBUFFER, i915_gem_execbuffer_ioctl, DRM_AUTH),
	DRM_IOCTL_DEF_DRV(I915_GEM_EXECBUFFER2_WR, i915_gem_execbuffer2_ioctl, DRM_RENDER_ALLOW),
	DRM_IOCTL_DEF_DRV(I915_GEM_PIN, i915_gem_reject_pin_ioctl, DRM_AUTH|DRM_ROOT_ONLY),
	DRM_IOCTL_DEF_DRV(I915_GEM_UNPIN, i915_gem_reject_pin_ioctl, DRM_AUTH|DRM_ROOT_ONLY),
	DRM_IOCTL_DEF_DRV(I915_GEM_BUSY, i915_gem_busy_ioctl, DRM_RENDER_ALLOW),
	DRM_IOCTL_DEF_DRV(I915_GEM_SET_CACHING, i915_gem_set_caching_ioctl, DRM_RENDER_ALLOW),
	DRM_IOCTL_DEF_DRV(I915_GEM_GET_CACHING, i915_gem_get_caching_ioctl, DRM_RENDER_ALLOW),
	DRM_IOCTL_DEF_DRV(I915_GEM_THROTTLE, i915_gem_throttle_ioctl, DRM_RENDER_ALLOW),
>>>>>>> 24b8d41d
	DRM_IOCTL_DEF_DRV(I915_GEM_ENTERVT, drm_noop, DRM_AUTH|DRM_MASTER|DRM_ROOT_ONLY),
	DRM_IOCTL_DEF_DRV(I915_GEM_LEAVEVT, drm_noop, DRM_AUTH|DRM_MASTER|DRM_ROOT_ONLY),
	DRM_IOCTL_DEF_DRV(I915_GEM_CREATE, i915_gem_create_ioctl, DRM_RENDER_ALLOW),
	DRM_IOCTL_DEF_DRV(I915_GEM_PREAD, i915_gem_pread_ioctl, DRM_RENDER_ALLOW),
	DRM_IOCTL_DEF_DRV(I915_GEM_PWRITE, i915_gem_pwrite_ioctl, DRM_RENDER_ALLOW),
	DRM_IOCTL_DEF_DRV(I915_GEM_MMAP, i915_gem_mmap_ioctl, DRM_RENDER_ALLOW),
<<<<<<< HEAD
	DRM_IOCTL_DEF_DRV(I915_GEM_MMAP_GTT, i915_gem_mmap_gtt_ioctl, DRM_RENDER_ALLOW),
	DRM_IOCTL_DEF_DRV(I915_GEM_SET_DOMAIN, i915_gem_set_domain_ioctl, DRM_RENDER_ALLOW),
	DRM_IOCTL_DEF_DRV(I915_GEM_SW_FINISH, i915_gem_sw_finish_ioctl, DRM_RENDER_ALLOW),
	DRM_IOCTL_DEF_DRV(I915_GEM_SET_TILING, i915_gem_set_tiling, DRM_RENDER_ALLOW),
	DRM_IOCTL_DEF_DRV(I915_GEM_GET_TILING, i915_gem_get_tiling, DRM_RENDER_ALLOW),
	DRM_IOCTL_DEF_DRV(I915_GEM_GET_APERTURE, i915_gem_get_aperture_ioctl, DRM_RENDER_ALLOW),
	DRM_IOCTL_DEF_DRV(I915_GET_PIPE_FROM_CRTC_ID, intel_get_pipe_from_crtc_id, 0),
	DRM_IOCTL_DEF_DRV(I915_GEM_MADVISE, i915_gem_madvise_ioctl, DRM_RENDER_ALLOW),
	DRM_IOCTL_DEF_DRV(I915_OVERLAY_PUT_IMAGE, intel_overlay_put_image_ioctl, DRM_MASTER|DRM_CONTROL_ALLOW),
	DRM_IOCTL_DEF_DRV(I915_OVERLAY_ATTRS, intel_overlay_attrs_ioctl, DRM_MASTER|DRM_CONTROL_ALLOW),
	DRM_IOCTL_DEF_DRV(I915_SET_SPRITE_COLORKEY, intel_sprite_set_colorkey, DRM_MASTER|DRM_CONTROL_ALLOW),
	DRM_IOCTL_DEF_DRV(I915_GET_SPRITE_COLORKEY, drm_noop, DRM_MASTER|DRM_CONTROL_ALLOW),
	DRM_IOCTL_DEF_DRV(I915_GEM_WAIT, i915_gem_wait_ioctl, DRM_AUTH|DRM_RENDER_ALLOW),
	DRM_IOCTL_DEF_DRV(I915_GEM_CONTEXT_CREATE, i915_gem_context_create_ioctl, DRM_RENDER_ALLOW),
=======
	DRM_IOCTL_DEF_DRV(I915_GEM_MMAP_OFFSET, i915_gem_mmap_offset_ioctl, DRM_RENDER_ALLOW),
	DRM_IOCTL_DEF_DRV(I915_GEM_SET_DOMAIN, i915_gem_set_domain_ioctl, DRM_RENDER_ALLOW),
	DRM_IOCTL_DEF_DRV(I915_GEM_SW_FINISH, i915_gem_sw_finish_ioctl, DRM_RENDER_ALLOW),
	DRM_IOCTL_DEF_DRV(I915_GEM_SET_TILING, i915_gem_set_tiling_ioctl, DRM_RENDER_ALLOW),
	DRM_IOCTL_DEF_DRV(I915_GEM_GET_TILING, i915_gem_get_tiling_ioctl, DRM_RENDER_ALLOW),
	DRM_IOCTL_DEF_DRV(I915_GEM_GET_APERTURE, i915_gem_get_aperture_ioctl, DRM_RENDER_ALLOW),
	DRM_IOCTL_DEF_DRV(I915_GET_PIPE_FROM_CRTC_ID, intel_get_pipe_from_crtc_id_ioctl, 0),
	DRM_IOCTL_DEF_DRV(I915_GEM_MADVISE, i915_gem_madvise_ioctl, DRM_RENDER_ALLOW),
	DRM_IOCTL_DEF_DRV(I915_OVERLAY_PUT_IMAGE, intel_overlay_put_image_ioctl, DRM_MASTER),
	DRM_IOCTL_DEF_DRV(I915_OVERLAY_ATTRS, intel_overlay_attrs_ioctl, DRM_MASTER),
	DRM_IOCTL_DEF_DRV(I915_SET_SPRITE_COLORKEY, intel_sprite_set_colorkey_ioctl, DRM_MASTER),
	DRM_IOCTL_DEF_DRV(I915_GET_SPRITE_COLORKEY, drm_noop, DRM_MASTER),
	DRM_IOCTL_DEF_DRV(I915_GEM_WAIT, i915_gem_wait_ioctl, DRM_RENDER_ALLOW),
	DRM_IOCTL_DEF_DRV(I915_GEM_CONTEXT_CREATE_EXT, i915_gem_context_create_ioctl, DRM_RENDER_ALLOW),
>>>>>>> 24b8d41d
	DRM_IOCTL_DEF_DRV(I915_GEM_CONTEXT_DESTROY, i915_gem_context_destroy_ioctl, DRM_RENDER_ALLOW),
	DRM_IOCTL_DEF_DRV(I915_REG_READ, i915_reg_read_ioctl, DRM_RENDER_ALLOW),
	DRM_IOCTL_DEF_DRV(I915_GET_RESET_STATS, i915_gem_context_reset_stats_ioctl, DRM_RENDER_ALLOW),
	DRM_IOCTL_DEF_DRV(I915_GEM_USERPTR, i915_gem_userptr_ioctl, DRM_RENDER_ALLOW),
	DRM_IOCTL_DEF_DRV(I915_GEM_CONTEXT_GETPARAM, i915_gem_context_getparam_ioctl, DRM_RENDER_ALLOW),
	DRM_IOCTL_DEF_DRV(I915_GEM_CONTEXT_SETPARAM, i915_gem_context_setparam_ioctl, DRM_RENDER_ALLOW),
<<<<<<< HEAD
=======
	DRM_IOCTL_DEF_DRV(I915_PERF_OPEN, i915_perf_open_ioctl, DRM_RENDER_ALLOW),
	DRM_IOCTL_DEF_DRV(I915_PERF_ADD_CONFIG, i915_perf_add_config_ioctl, DRM_RENDER_ALLOW),
	DRM_IOCTL_DEF_DRV(I915_PERF_REMOVE_CONFIG, i915_perf_remove_config_ioctl, DRM_RENDER_ALLOW),
	DRM_IOCTL_DEF_DRV(I915_QUERY, i915_query_ioctl, DRM_RENDER_ALLOW),
	DRM_IOCTL_DEF_DRV(I915_GEM_VM_CREATE, i915_gem_vm_create_ioctl, DRM_RENDER_ALLOW),
	DRM_IOCTL_DEF_DRV(I915_GEM_VM_DESTROY, i915_gem_vm_destroy_ioctl, DRM_RENDER_ALLOW),
>>>>>>> 24b8d41d
};

static struct drm_driver driver = {
	/* Don't use MTRRs here; the Xserver or userspace app should
	 * deal with them for Intel hardware.
	 */
	.driver_features =
<<<<<<< HEAD
	    DRIVER_HAVE_IRQ | DRIVER_IRQ_SHARED | DRIVER_GEM | DRIVER_PRIME |
	    DRIVER_RENDER | DRIVER_MODESET,
=======
	    DRIVER_GEM |
	    DRIVER_RENDER | DRIVER_MODESET | DRIVER_ATOMIC | DRIVER_SYNCOBJ |
	    DRIVER_SYNCOBJ_TIMELINE,
	.release = i915_driver_release,
>>>>>>> 24b8d41d
	.open = i915_driver_open,
	.lastclose = i915_driver_lastclose,
	.postclose = i915_driver_postclose,

	.gem_close_object = i915_gem_close_object,
<<<<<<< HEAD
	.gem_free_object = i915_gem_free_object,
	.gem_vm_ops = &i915_gem_vm_ops,
=======
	.gem_free_object_unlocked = i915_gem_free_object,
>>>>>>> 24b8d41d

	.prime_handle_to_fd = drm_gem_prime_handle_to_fd,
	.prime_fd_to_handle = drm_gem_prime_fd_to_handle,
	.gem_prime_export = i915_gem_prime_export,
	.gem_prime_import = i915_gem_prime_import,

	.dumb_create = i915_gem_dumb_create,
	.dumb_map_offset = i915_gem_dumb_mmap_offset,

	.ioctls = i915_ioctls,
	.num_ioctls = ARRAY_SIZE(i915_ioctls),
	.fops = &i915_driver_fops,
	.name = DRIVER_NAME,
	.desc = DRIVER_DESC,
	.date = DRIVER_DATE,
	.major = DRIVER_MAJOR,
	.minor = DRIVER_MINOR,
	.patchlevel = DRIVER_PATCHLEVEL,
};<|MERGE_RESOLUTION|>--- conflicted
+++ resolved
@@ -36,1256 +36,10 @@
 #include <linux/pm_runtime.h>
 #include <linux/pnp.h>
 #include <linux/slab.h>
-<<<<<<< HEAD
-#include <linux/vgaarb.h>
-=======
->>>>>>> 24b8d41d
 #include <linux/vga_switcheroo.h>
 #include <linux/vt.h>
 #include <acpi/video.h>
 
-<<<<<<< HEAD
-#include <drm/drmP.h>
-#include <drm/drm_crtc_helper.h>
-#include <drm/i915_drm.h>
-
-#include "i915_drv.h"
-#include "i915_trace.h"
-#include "i915_vgpu.h"
-#include "intel_drv.h"
-
-static struct drm_driver driver;
-
-static unsigned int i915_load_fail_count;
-
-bool __i915_inject_load_failure(const char *func, int line)
-{
-	if (i915_load_fail_count >= i915.inject_load_failure)
-		return false;
-
-	if (++i915_load_fail_count == i915.inject_load_failure) {
-		DRM_INFO("Injecting failure at checkpoint %u [%s:%d]\n",
-			 i915.inject_load_failure, func, line);
-		return true;
-	}
-
-	return false;
-}
-
-#define FDO_BUG_URL "https://bugs.freedesktop.org/enter_bug.cgi?product=DRI"
-#define FDO_BUG_MSG "Please file a bug at " FDO_BUG_URL " against DRM/Intel " \
-		    "providing the dmesg log by booting with drm.debug=0xf"
-
-void
-__i915_printk(struct drm_i915_private *dev_priv, const char *level,
-	      const char *fmt, ...)
-{
-	static bool shown_bug_once;
-	struct device *kdev = dev_priv->drm.dev;
-	bool is_error = level[1] <= KERN_ERR[1];
-	bool is_debug = level[1] == KERN_DEBUG[1];
-	struct va_format vaf;
-	va_list args;
-
-	if (is_debug && !(drm_debug & DRM_UT_DRIVER))
-		return;
-
-	va_start(args, fmt);
-
-	vaf.fmt = fmt;
-	vaf.va = &args;
-
-	dev_printk(level, kdev, "[" DRM_NAME ":%ps] %pV",
-		   __builtin_return_address(0), &vaf);
-
-	if (is_error && !shown_bug_once) {
-		dev_notice(kdev, "%s", FDO_BUG_MSG);
-		shown_bug_once = true;
-	}
-
-	va_end(args);
-}
-
-static bool i915_error_injected(struct drm_i915_private *dev_priv)
-{
-	return i915.inject_load_failure &&
-	       i915_load_fail_count == i915.inject_load_failure;
-}
-
-#define i915_load_error(dev_priv, fmt, ...)				     \
-	__i915_printk(dev_priv,						     \
-		      i915_error_injected(dev_priv) ? KERN_DEBUG : KERN_ERR, \
-		      fmt, ##__VA_ARGS__)
-
-
-static enum intel_pch intel_virt_detect_pch(struct drm_device *dev)
-{
-	enum intel_pch ret = PCH_NOP;
-
-	/*
-	 * In a virtualized passthrough environment we can be in a
-	 * setup where the ISA bridge is not able to be passed through.
-	 * In this case, a south bridge can be emulated and we have to
-	 * make an educated guess as to which PCH is really there.
-	 */
-
-	if (IS_GEN5(dev)) {
-		ret = PCH_IBX;
-		DRM_DEBUG_KMS("Assuming Ibex Peak PCH\n");
-	} else if (IS_GEN6(dev) || IS_IVYBRIDGE(dev)) {
-		ret = PCH_CPT;
-		DRM_DEBUG_KMS("Assuming CouarPoint PCH\n");
-	} else if (IS_HASWELL(dev) || IS_BROADWELL(dev)) {
-		ret = PCH_LPT;
-		DRM_DEBUG_KMS("Assuming LynxPoint PCH\n");
-	} else if (IS_SKYLAKE(dev) || IS_KABYLAKE(dev)) {
-		ret = PCH_SPT;
-		DRM_DEBUG_KMS("Assuming SunrisePoint PCH\n");
-	}
-
-	return ret;
-}
-
-static void intel_detect_pch(struct drm_device *dev)
-{
-	struct drm_i915_private *dev_priv = to_i915(dev);
-	struct pci_dev *pch = NULL;
-
-	/* In all current cases, num_pipes is equivalent to the PCH_NOP setting
-	 * (which really amounts to a PCH but no South Display).
-	 */
-	if (INTEL_INFO(dev)->num_pipes == 0) {
-		dev_priv->pch_type = PCH_NOP;
-		return;
-	}
-
-	/*
-	 * The reason to probe ISA bridge instead of Dev31:Fun0 is to
-	 * make graphics device passthrough work easy for VMM, that only
-	 * need to expose ISA bridge to let driver know the real hardware
-	 * underneath. This is a requirement from virtualization team.
-	 *
-	 * In some virtualized environments (e.g. XEN), there is irrelevant
-	 * ISA bridge in the system. To work reliably, we should scan trhough
-	 * all the ISA bridge devices and check for the first match, instead
-	 * of only checking the first one.
-	 */
-	while ((pch = pci_get_class(PCI_CLASS_BRIDGE_ISA << 8, pch))) {
-		if (pch->vendor == PCI_VENDOR_ID_INTEL) {
-			unsigned short id = pch->device & INTEL_PCH_DEVICE_ID_MASK;
-			dev_priv->pch_id = id;
-
-			if (id == INTEL_PCH_IBX_DEVICE_ID_TYPE) {
-				dev_priv->pch_type = PCH_IBX;
-				DRM_DEBUG_KMS("Found Ibex Peak PCH\n");
-				WARN_ON(!IS_GEN5(dev));
-			} else if (id == INTEL_PCH_CPT_DEVICE_ID_TYPE) {
-				dev_priv->pch_type = PCH_CPT;
-				DRM_DEBUG_KMS("Found CougarPoint PCH\n");
-				WARN_ON(!(IS_GEN6(dev) || IS_IVYBRIDGE(dev)));
-			} else if (id == INTEL_PCH_PPT_DEVICE_ID_TYPE) {
-				/* PantherPoint is CPT compatible */
-				dev_priv->pch_type = PCH_CPT;
-				DRM_DEBUG_KMS("Found PantherPoint PCH\n");
-				WARN_ON(!(IS_GEN6(dev) || IS_IVYBRIDGE(dev)));
-			} else if (id == INTEL_PCH_LPT_DEVICE_ID_TYPE) {
-				dev_priv->pch_type = PCH_LPT;
-				DRM_DEBUG_KMS("Found LynxPoint PCH\n");
-				WARN_ON(!IS_HASWELL(dev) && !IS_BROADWELL(dev));
-				WARN_ON(IS_HSW_ULT(dev) || IS_BDW_ULT(dev));
-			} else if (id == INTEL_PCH_LPT_LP_DEVICE_ID_TYPE) {
-				dev_priv->pch_type = PCH_LPT;
-				DRM_DEBUG_KMS("Found LynxPoint LP PCH\n");
-				WARN_ON(!IS_HASWELL(dev) && !IS_BROADWELL(dev));
-				WARN_ON(!IS_HSW_ULT(dev) && !IS_BDW_ULT(dev));
-			} else if (id == INTEL_PCH_SPT_DEVICE_ID_TYPE) {
-				dev_priv->pch_type = PCH_SPT;
-				DRM_DEBUG_KMS("Found SunrisePoint PCH\n");
-				WARN_ON(!IS_SKYLAKE(dev) &&
-					!IS_KABYLAKE(dev));
-			} else if (id == INTEL_PCH_SPT_LP_DEVICE_ID_TYPE) {
-				dev_priv->pch_type = PCH_SPT;
-				DRM_DEBUG_KMS("Found SunrisePoint LP PCH\n");
-				WARN_ON(!IS_SKYLAKE(dev) &&
-					!IS_KABYLAKE(dev));
-			} else if (id == INTEL_PCH_KBP_DEVICE_ID_TYPE) {
-				dev_priv->pch_type = PCH_KBP;
-				DRM_DEBUG_KMS("Found KabyPoint PCH\n");
-				WARN_ON(!IS_KABYLAKE(dev));
-			} else if ((id == INTEL_PCH_P2X_DEVICE_ID_TYPE) ||
-				   (id == INTEL_PCH_P3X_DEVICE_ID_TYPE) ||
-				   ((id == INTEL_PCH_QEMU_DEVICE_ID_TYPE) &&
-				    pch->subsystem_vendor ==
-					    PCI_SUBVENDOR_ID_REDHAT_QUMRANET &&
-				    pch->subsystem_device ==
-					    PCI_SUBDEVICE_ID_QEMU)) {
-				dev_priv->pch_type = intel_virt_detect_pch(dev);
-			} else
-				continue;
-
-			break;
-		}
-	}
-	if (!pch)
-		DRM_DEBUG_KMS("No PCH found.\n");
-
-	pci_dev_put(pch);
-}
-
-static int i915_getparam(struct drm_device *dev, void *data,
-			 struct drm_file *file_priv)
-{
-	struct drm_i915_private *dev_priv = to_i915(dev);
-	struct pci_dev *pdev = dev_priv->drm.pdev;
-	drm_i915_getparam_t *param = data;
-	int value;
-
-	switch (param->param) {
-	case I915_PARAM_IRQ_ACTIVE:
-	case I915_PARAM_ALLOW_BATCHBUFFER:
-	case I915_PARAM_LAST_DISPATCH:
-		/* Reject all old ums/dri params. */
-		return -ENODEV;
-	case I915_PARAM_CHIPSET_ID:
-		value = pdev->device;
-		break;
-	case I915_PARAM_REVISION:
-		value = pdev->revision;
-		break;
-	case I915_PARAM_NUM_FENCES_AVAIL:
-		value = dev_priv->num_fence_regs;
-		break;
-	case I915_PARAM_HAS_OVERLAY:
-		value = dev_priv->overlay ? 1 : 0;
-		break;
-	case I915_PARAM_HAS_BSD:
-		value = intel_engine_initialized(&dev_priv->engine[VCS]);
-		break;
-	case I915_PARAM_HAS_BLT:
-		value = intel_engine_initialized(&dev_priv->engine[BCS]);
-		break;
-	case I915_PARAM_HAS_VEBOX:
-		value = intel_engine_initialized(&dev_priv->engine[VECS]);
-		break;
-	case I915_PARAM_HAS_BSD2:
-		value = intel_engine_initialized(&dev_priv->engine[VCS2]);
-		break;
-	case I915_PARAM_HAS_EXEC_CONSTANTS:
-		value = INTEL_GEN(dev_priv) >= 4;
-		break;
-	case I915_PARAM_HAS_LLC:
-		value = HAS_LLC(dev_priv);
-		break;
-	case I915_PARAM_HAS_WT:
-		value = HAS_WT(dev_priv);
-		break;
-	case I915_PARAM_HAS_ALIASING_PPGTT:
-		value = USES_PPGTT(dev_priv);
-		break;
-	case I915_PARAM_HAS_SEMAPHORES:
-		value = i915.semaphores;
-		break;
-	case I915_PARAM_HAS_SECURE_BATCHES:
-		value = capable(CAP_SYS_ADMIN);
-		break;
-	case I915_PARAM_CMD_PARSER_VERSION:
-		value = i915_cmd_parser_get_version(dev_priv);
-		break;
-	case I915_PARAM_SUBSLICE_TOTAL:
-		value = sseu_subslice_total(&INTEL_INFO(dev_priv)->sseu);
-		if (!value)
-			return -ENODEV;
-		break;
-	case I915_PARAM_EU_TOTAL:
-		value = INTEL_INFO(dev_priv)->sseu.eu_total;
-		if (!value)
-			return -ENODEV;
-		break;
-	case I915_PARAM_HAS_GPU_RESET:
-		value = i915.enable_hangcheck && intel_has_gpu_reset(dev_priv);
-		break;
-	case I915_PARAM_HAS_RESOURCE_STREAMER:
-		value = HAS_RESOURCE_STREAMER(dev_priv);
-		break;
-	case I915_PARAM_HAS_POOLED_EU:
-		value = HAS_POOLED_EU(dev_priv);
-		break;
-	case I915_PARAM_MIN_EU_IN_POOL:
-		value = INTEL_INFO(dev_priv)->sseu.min_eu_in_pool;
-		break;
-	case I915_PARAM_MMAP_GTT_VERSION:
-		/* Though we've started our numbering from 1, and so class all
-		 * earlier versions as 0, in effect their value is undefined as
-		 * the ioctl will report EINVAL for the unknown param!
-		 */
-		value = i915_gem_mmap_gtt_version();
-		break;
-	case I915_PARAM_MMAP_VERSION:
-		/* Remember to bump this if the version changes! */
-	case I915_PARAM_HAS_GEM:
-	case I915_PARAM_HAS_PAGEFLIPPING:
-	case I915_PARAM_HAS_EXECBUF2: /* depends on GEM */
-	case I915_PARAM_HAS_RELAXED_FENCING:
-	case I915_PARAM_HAS_COHERENT_RINGS:
-	case I915_PARAM_HAS_RELAXED_DELTA:
-	case I915_PARAM_HAS_GEN7_SOL_RESET:
-	case I915_PARAM_HAS_WAIT_TIMEOUT:
-	case I915_PARAM_HAS_PRIME_VMAP_FLUSH:
-	case I915_PARAM_HAS_PINNED_BATCHES:
-	case I915_PARAM_HAS_EXEC_NO_RELOC:
-	case I915_PARAM_HAS_EXEC_HANDLE_LUT:
-	case I915_PARAM_HAS_COHERENT_PHYS_GTT:
-	case I915_PARAM_HAS_EXEC_SOFTPIN:
-		/* For the time being all of these are always true;
-		 * if some supported hardware does not have one of these
-		 * features this value needs to be provided from
-		 * INTEL_INFO(), a feature macro, or similar.
-		 */
-		value = 1;
-		break;
-	default:
-		DRM_DEBUG("Unknown parameter %d\n", param->param);
-		return -EINVAL;
-	}
-
-	if (put_user(value, param->value))
-		return -EFAULT;
-
-	return 0;
-}
-
-static int i915_get_bridge_dev(struct drm_device *dev)
-{
-	struct drm_i915_private *dev_priv = to_i915(dev);
-
-	dev_priv->bridge_dev = pci_get_bus_and_slot(0, PCI_DEVFN(0, 0));
-	if (!dev_priv->bridge_dev) {
-		DRM_ERROR("bridge device not found\n");
-		return -1;
-	}
-	return 0;
-}
-
-/* Allocate space for the MCH regs if needed, return nonzero on error */
-static int
-intel_alloc_mchbar_resource(struct drm_device *dev)
-{
-	struct drm_i915_private *dev_priv = to_i915(dev);
-	int reg = INTEL_INFO(dev)->gen >= 4 ? MCHBAR_I965 : MCHBAR_I915;
-	u32 temp_lo, temp_hi = 0;
-	u64 mchbar_addr;
-	int ret;
-
-	if (INTEL_INFO(dev)->gen >= 4)
-		pci_read_config_dword(dev_priv->bridge_dev, reg + 4, &temp_hi);
-	pci_read_config_dword(dev_priv->bridge_dev, reg, &temp_lo);
-	mchbar_addr = ((u64)temp_hi << 32) | temp_lo;
-
-	/* If ACPI doesn't have it, assume we need to allocate it ourselves */
-#ifdef CONFIG_PNP
-	if (mchbar_addr &&
-	    pnp_range_reserved(mchbar_addr, mchbar_addr + MCHBAR_SIZE))
-		return 0;
-#endif
-
-	/* Get some space for it */
-	dev_priv->mch_res.name = "i915 MCHBAR";
-	dev_priv->mch_res.flags = IORESOURCE_MEM;
-	ret = pci_bus_alloc_resource(dev_priv->bridge_dev->bus,
-				     &dev_priv->mch_res,
-				     MCHBAR_SIZE, MCHBAR_SIZE,
-				     PCIBIOS_MIN_MEM,
-				     0, pcibios_align_resource,
-				     dev_priv->bridge_dev);
-	if (ret) {
-		DRM_DEBUG_DRIVER("failed bus alloc: %d\n", ret);
-		dev_priv->mch_res.start = 0;
-		return ret;
-	}
-
-	if (INTEL_INFO(dev)->gen >= 4)
-		pci_write_config_dword(dev_priv->bridge_dev, reg + 4,
-				       upper_32_bits(dev_priv->mch_res.start));
-
-	pci_write_config_dword(dev_priv->bridge_dev, reg,
-			       lower_32_bits(dev_priv->mch_res.start));
-	return 0;
-}
-
-/* Setup MCHBAR if possible, return true if we should disable it again */
-static void
-intel_setup_mchbar(struct drm_device *dev)
-{
-	struct drm_i915_private *dev_priv = to_i915(dev);
-	int mchbar_reg = INTEL_INFO(dev)->gen >= 4 ? MCHBAR_I965 : MCHBAR_I915;
-	u32 temp;
-	bool enabled;
-
-	if (IS_VALLEYVIEW(dev) || IS_CHERRYVIEW(dev))
-		return;
-
-	dev_priv->mchbar_need_disable = false;
-
-	if (IS_I915G(dev) || IS_I915GM(dev)) {
-		pci_read_config_dword(dev_priv->bridge_dev, DEVEN, &temp);
-		enabled = !!(temp & DEVEN_MCHBAR_EN);
-	} else {
-		pci_read_config_dword(dev_priv->bridge_dev, mchbar_reg, &temp);
-		enabled = temp & 1;
-	}
-
-	/* If it's already enabled, don't have to do anything */
-	if (enabled)
-		return;
-
-	if (intel_alloc_mchbar_resource(dev))
-		return;
-
-	dev_priv->mchbar_need_disable = true;
-
-	/* Space is allocated or reserved, so enable it. */
-	if (IS_I915G(dev) || IS_I915GM(dev)) {
-		pci_write_config_dword(dev_priv->bridge_dev, DEVEN,
-				       temp | DEVEN_MCHBAR_EN);
-	} else {
-		pci_read_config_dword(dev_priv->bridge_dev, mchbar_reg, &temp);
-		pci_write_config_dword(dev_priv->bridge_dev, mchbar_reg, temp | 1);
-	}
-}
-
-static void
-intel_teardown_mchbar(struct drm_device *dev)
-{
-	struct drm_i915_private *dev_priv = to_i915(dev);
-	int mchbar_reg = INTEL_INFO(dev)->gen >= 4 ? MCHBAR_I965 : MCHBAR_I915;
-
-	if (dev_priv->mchbar_need_disable) {
-		if (IS_I915G(dev) || IS_I915GM(dev)) {
-			u32 deven_val;
-
-			pci_read_config_dword(dev_priv->bridge_dev, DEVEN,
-					      &deven_val);
-			deven_val &= ~DEVEN_MCHBAR_EN;
-			pci_write_config_dword(dev_priv->bridge_dev, DEVEN,
-					       deven_val);
-		} else {
-			u32 mchbar_val;
-
-			pci_read_config_dword(dev_priv->bridge_dev, mchbar_reg,
-					      &mchbar_val);
-			mchbar_val &= ~1;
-			pci_write_config_dword(dev_priv->bridge_dev, mchbar_reg,
-					       mchbar_val);
-		}
-	}
-
-	if (dev_priv->mch_res.start)
-		release_resource(&dev_priv->mch_res);
-}
-
-/* true = enable decode, false = disable decoder */
-static unsigned int i915_vga_set_decode(void *cookie, bool state)
-{
-	struct drm_device *dev = cookie;
-
-	intel_modeset_vga_set_state(dev, state);
-	if (state)
-		return VGA_RSRC_LEGACY_IO | VGA_RSRC_LEGACY_MEM |
-		       VGA_RSRC_NORMAL_IO | VGA_RSRC_NORMAL_MEM;
-	else
-		return VGA_RSRC_NORMAL_IO | VGA_RSRC_NORMAL_MEM;
-}
-
-static void i915_switcheroo_set_state(struct pci_dev *pdev, enum vga_switcheroo_state state)
-{
-	struct drm_device *dev = pci_get_drvdata(pdev);
-	pm_message_t pmm = { .event = PM_EVENT_SUSPEND };
-
-	if (state == VGA_SWITCHEROO_ON) {
-		pr_info("switched on\n");
-		dev->switch_power_state = DRM_SWITCH_POWER_CHANGING;
-		/* i915 resume handler doesn't set to D0 */
-		pci_set_power_state(pdev, PCI_D0);
-		i915_resume_switcheroo(dev);
-		dev->switch_power_state = DRM_SWITCH_POWER_ON;
-	} else {
-		pr_info("switched off\n");
-		dev->switch_power_state = DRM_SWITCH_POWER_CHANGING;
-		i915_suspend_switcheroo(dev, pmm);
-		dev->switch_power_state = DRM_SWITCH_POWER_OFF;
-	}
-}
-
-static bool i915_switcheroo_can_switch(struct pci_dev *pdev)
-{
-	struct drm_device *dev = pci_get_drvdata(pdev);
-
-	/*
-	 * FIXME: open_count is protected by drm_global_mutex but that would lead to
-	 * locking inversion with the driver load path. And the access here is
-	 * completely racy anyway. So don't bother with locking for now.
-	 */
-	return dev->open_count == 0;
-}
-
-static const struct vga_switcheroo_client_ops i915_switcheroo_ops = {
-	.set_gpu_state = i915_switcheroo_set_state,
-	.reprobe = NULL,
-	.can_switch = i915_switcheroo_can_switch,
-};
-
-static void i915_gem_fini(struct drm_device *dev)
-{
-	struct drm_i915_private *dev_priv = to_i915(dev);
-
-	/*
-	 * Neither the BIOS, ourselves or any other kernel
-	 * expects the system to be in execlists mode on startup,
-	 * so we need to reset the GPU back to legacy mode. And the only
-	 * known way to disable logical contexts is through a GPU reset.
-	 *
-	 * So in order to leave the system in a known default configuration,
-	 * always reset the GPU upon unload. Afterwards we then clean up the
-	 * GEM state tracking, flushing off the requests and leaving the
-	 * system in a known idle state.
-	 *
-	 * Note that is of the upmost importance that the GPU is idle and
-	 * all stray writes are flushed *before* we dismantle the backing
-	 * storage for the pinned objects.
-	 *
-	 * However, since we are uncertain that reseting the GPU on older
-	 * machines is a good idea, we don't - just in case it leaves the
-	 * machine in an unusable condition.
-	 */
-	if (HAS_HW_CONTEXTS(dev)) {
-		int reset = intel_gpu_reset(dev_priv, ALL_ENGINES);
-		WARN_ON(reset && reset != -ENODEV);
-	}
-
-	mutex_lock(&dev->struct_mutex);
-	i915_gem_cleanup_engines(dev);
-	i915_gem_context_fini(dev);
-	mutex_unlock(&dev->struct_mutex);
-
-	WARN_ON(!list_empty(&to_i915(dev)->context_list));
-}
-
-static int i915_load_modeset_init(struct drm_device *dev)
-{
-	struct drm_i915_private *dev_priv = to_i915(dev);
-	struct pci_dev *pdev = dev_priv->drm.pdev;
-	int ret;
-
-	if (i915_inject_load_failure())
-		return -ENODEV;
-
-	ret = intel_bios_init(dev_priv);
-	if (ret)
-		DRM_INFO("failed to find VBIOS tables\n");
-
-	/* If we have > 1 VGA cards, then we need to arbitrate access
-	 * to the common VGA resources.
-	 *
-	 * If we are a secondary display controller (!PCI_DISPLAY_CLASS_VGA),
-	 * then we do not take part in VGA arbitration and the
-	 * vga_client_register() fails with -ENODEV.
-	 */
-	ret = vga_client_register(pdev, dev, NULL, i915_vga_set_decode);
-	if (ret && ret != -ENODEV)
-		goto out;
-
-	intel_register_dsm_handler();
-
-	ret = vga_switcheroo_register_client(pdev, &i915_switcheroo_ops, false);
-	if (ret)
-		goto cleanup_vga_client;
-
-	/* must happen before intel_power_domains_init_hw() on VLV/CHV */
-	intel_update_rawclk(dev_priv);
-
-	intel_power_domains_init_hw(dev_priv, false);
-
-	intel_csr_ucode_init(dev_priv);
-
-	ret = intel_irq_install(dev_priv);
-	if (ret)
-		goto cleanup_csr;
-
-	intel_setup_gmbus(dev);
-
-	/* Important: The output setup functions called by modeset_init need
-	 * working irqs for e.g. gmbus and dp aux transfers. */
-	intel_modeset_init(dev);
-
-	intel_guc_init(dev);
-
-	ret = i915_gem_init(dev);
-	if (ret)
-		goto cleanup_irq;
-
-	intel_modeset_gem_init(dev);
-
-	if (INTEL_INFO(dev)->num_pipes == 0)
-		return 0;
-
-	ret = intel_fbdev_init(dev);
-	if (ret)
-		goto cleanup_gem;
-
-	/* Only enable hotplug handling once the fbdev is fully set up. */
-	intel_hpd_init(dev_priv);
-
-	drm_kms_helper_poll_init(dev);
-
-	return 0;
-
-cleanup_gem:
-	i915_gem_fini(dev);
-cleanup_irq:
-	intel_guc_fini(dev);
-	drm_irq_uninstall(dev);
-	intel_teardown_gmbus(dev);
-cleanup_csr:
-	intel_csr_ucode_fini(dev_priv);
-	intel_power_domains_fini(dev_priv);
-	vga_switcheroo_unregister_client(pdev);
-cleanup_vga_client:
-	vga_client_register(pdev, NULL, NULL, NULL);
-out:
-	return ret;
-}
-
-#if IS_ENABLED(CONFIG_FB)
-static int i915_kick_out_firmware_fb(struct drm_i915_private *dev_priv)
-{
-	struct apertures_struct *ap;
-	struct pci_dev *pdev = dev_priv->drm.pdev;
-	struct i915_ggtt *ggtt = &dev_priv->ggtt;
-	bool primary;
-	int ret;
-
-	ap = alloc_apertures(1);
-	if (!ap)
-		return -ENOMEM;
-
-	ap->ranges[0].base = ggtt->mappable_base;
-	ap->ranges[0].size = ggtt->mappable_end;
-
-	primary =
-		pdev->resource[PCI_ROM_RESOURCE].flags & IORESOURCE_ROM_SHADOW;
-
-	ret = drm_fb_helper_remove_conflicting_framebuffers(ap, "inteldrmfb", primary);
-
-	kfree(ap);
-
-	return ret;
-}
-#else
-static int i915_kick_out_firmware_fb(struct drm_i915_private *dev_priv)
-{
-	return 0;
-}
-#endif
-
-#if !defined(CONFIG_VGA_CONSOLE)
-static int i915_kick_out_vgacon(struct drm_i915_private *dev_priv)
-{
-	return 0;
-}
-#elif !defined(CONFIG_DUMMY_CONSOLE)
-static int i915_kick_out_vgacon(struct drm_i915_private *dev_priv)
-{
-	return -ENODEV;
-}
-#else
-static int i915_kick_out_vgacon(struct drm_i915_private *dev_priv)
-{
-	int ret = 0;
-
-	DRM_INFO("Replacing VGA console driver\n");
-
-	console_lock();
-	if (con_is_bound(&vga_con))
-		ret = do_take_over_console(&dummy_con, 0, MAX_NR_CONSOLES - 1, 1);
-	if (ret == 0) {
-		ret = do_unregister_con_driver(&vga_con);
-
-		/* Ignore "already unregistered". */
-		if (ret == -ENODEV)
-			ret = 0;
-	}
-	console_unlock();
-
-	return ret;
-}
-#endif
-
-static void intel_init_dpio(struct drm_i915_private *dev_priv)
-{
-	/*
-	 * IOSF_PORT_DPIO is used for VLV x2 PHY (DP/HDMI B and C),
-	 * CHV x1 PHY (DP/HDMI D)
-	 * IOSF_PORT_DPIO_2 is used for CHV x2 PHY (DP/HDMI B and C)
-	 */
-	if (IS_CHERRYVIEW(dev_priv)) {
-		DPIO_PHY_IOSF_PORT(DPIO_PHY0) = IOSF_PORT_DPIO_2;
-		DPIO_PHY_IOSF_PORT(DPIO_PHY1) = IOSF_PORT_DPIO;
-	} else if (IS_VALLEYVIEW(dev_priv)) {
-		DPIO_PHY_IOSF_PORT(DPIO_PHY0) = IOSF_PORT_DPIO;
-	}
-}
-
-static int i915_workqueues_init(struct drm_i915_private *dev_priv)
-{
-	/*
-	 * The i915 workqueue is primarily used for batched retirement of
-	 * requests (and thus managing bo) once the task has been completed
-	 * by the GPU. i915_gem_retire_requests() is called directly when we
-	 * need high-priority retirement, such as waiting for an explicit
-	 * bo.
-	 *
-	 * It is also used for periodic low-priority events, such as
-	 * idle-timers and recording error state.
-	 *
-	 * All tasks on the workqueue are expected to acquire the dev mutex
-	 * so there is no point in running more than one instance of the
-	 * workqueue at any time.  Use an ordered one.
-	 */
-	dev_priv->wq = alloc_ordered_workqueue("i915", 0);
-	if (dev_priv->wq == NULL)
-		goto out_err;
-
-	dev_priv->hotplug.dp_wq = alloc_ordered_workqueue("i915-dp", 0);
-	if (dev_priv->hotplug.dp_wq == NULL)
-		goto out_free_wq;
-
-	return 0;
-
-out_free_wq:
-	destroy_workqueue(dev_priv->wq);
-out_err:
-	DRM_ERROR("Failed to allocate workqueues.\n");
-
-	return -ENOMEM;
-}
-
-static void i915_workqueues_cleanup(struct drm_i915_private *dev_priv)
-{
-	destroy_workqueue(dev_priv->hotplug.dp_wq);
-	destroy_workqueue(dev_priv->wq);
-}
-
-/**
- * i915_driver_init_early - setup state not requiring device access
- * @dev_priv: device private
- *
- * Initialize everything that is a "SW-only" state, that is state not
- * requiring accessing the device or exposing the driver via kernel internal
- * or userspace interfaces. Example steps belonging here: lock initialization,
- * system memory allocation, setting up device specific attributes and
- * function hooks not requiring accessing the device.
- */
-static int i915_driver_init_early(struct drm_i915_private *dev_priv,
-				  const struct pci_device_id *ent)
-{
-	const struct intel_device_info *match_info =
-		(struct intel_device_info *)ent->driver_data;
-	struct intel_device_info *device_info;
-	int ret = 0;
-
-	if (i915_inject_load_failure())
-		return -ENODEV;
-
-	/* Setup the write-once "constant" device info */
-	device_info = mkwrite_device_info(dev_priv);
-	memcpy(device_info, match_info, sizeof(*device_info));
-	device_info->device_id = dev_priv->drm.pdev->device;
-
-	BUG_ON(device_info->gen > sizeof(device_info->gen_mask) * BITS_PER_BYTE);
-	device_info->gen_mask = BIT(device_info->gen - 1);
-
-	spin_lock_init(&dev_priv->irq_lock);
-	spin_lock_init(&dev_priv->gpu_error.lock);
-	mutex_init(&dev_priv->backlight_lock);
-	spin_lock_init(&dev_priv->uncore.lock);
-	spin_lock_init(&dev_priv->mm.object_stat_lock);
-	spin_lock_init(&dev_priv->mmio_flip_lock);
-	mutex_init(&dev_priv->sb_lock);
-	mutex_init(&dev_priv->modeset_restore_lock);
-	mutex_init(&dev_priv->av_mutex);
-	mutex_init(&dev_priv->wm.wm_mutex);
-	mutex_init(&dev_priv->pps_mutex);
-
-	i915_memcpy_init_early(dev_priv);
-
-	ret = i915_workqueues_init(dev_priv);
-	if (ret < 0)
-		return ret;
-
-	ret = intel_gvt_init(dev_priv);
-	if (ret < 0)
-		goto err_workqueues;
-
-	/* This must be called before any calls to HAS_PCH_* */
-	intel_detect_pch(&dev_priv->drm);
-
-	intel_pm_setup(&dev_priv->drm);
-	intel_init_dpio(dev_priv);
-	intel_power_domains_init(dev_priv);
-	intel_irq_init(dev_priv);
-	intel_init_display_hooks(dev_priv);
-	intel_init_clock_gating_hooks(dev_priv);
-	intel_init_audio_hooks(dev_priv);
-	i915_gem_load_init(&dev_priv->drm);
-
-	intel_display_crc_init(dev_priv);
-
-	intel_device_info_dump(dev_priv);
-
-	/* Not all pre-production machines fall into this category, only the
-	 * very first ones. Almost everything should work, except for maybe
-	 * suspend/resume. And we don't implement workarounds that affect only
-	 * pre-production machines. */
-	if (IS_HSW_EARLY_SDV(dev_priv))
-		DRM_INFO("This is an early pre-production Haswell machine. "
-			 "It may not be fully functional.\n");
-
-	return 0;
-
-err_workqueues:
-	i915_workqueues_cleanup(dev_priv);
-	return ret;
-}
-
-/**
- * i915_driver_cleanup_early - cleanup the setup done in i915_driver_init_early()
- * @dev_priv: device private
- */
-static void i915_driver_cleanup_early(struct drm_i915_private *dev_priv)
-{
-	i915_gem_load_cleanup(&dev_priv->drm);
-	i915_workqueues_cleanup(dev_priv);
-}
-
-static int i915_mmio_setup(struct drm_device *dev)
-{
-	struct drm_i915_private *dev_priv = to_i915(dev);
-	struct pci_dev *pdev = dev_priv->drm.pdev;
-	int mmio_bar;
-	int mmio_size;
-
-	mmio_bar = IS_GEN2(dev) ? 1 : 0;
-	/*
-	 * Before gen4, the registers and the GTT are behind different BARs.
-	 * However, from gen4 onwards, the registers and the GTT are shared
-	 * in the same BAR, so we want to restrict this ioremap from
-	 * clobbering the GTT which we want ioremap_wc instead. Fortunately,
-	 * the register BAR remains the same size for all the earlier
-	 * generations up to Ironlake.
-	 */
-	if (INTEL_INFO(dev)->gen < 5)
-		mmio_size = 512 * 1024;
-	else
-		mmio_size = 2 * 1024 * 1024;
-	dev_priv->regs = pci_iomap(pdev, mmio_bar, mmio_size);
-	if (dev_priv->regs == NULL) {
-		DRM_ERROR("failed to map registers\n");
-
-		return -EIO;
-	}
-
-	/* Try to make sure MCHBAR is enabled before poking at it */
-	intel_setup_mchbar(dev);
-
-	return 0;
-}
-
-static void i915_mmio_cleanup(struct drm_device *dev)
-{
-	struct drm_i915_private *dev_priv = to_i915(dev);
-	struct pci_dev *pdev = dev_priv->drm.pdev;
-
-	intel_teardown_mchbar(dev);
-	pci_iounmap(pdev, dev_priv->regs);
-}
-
-/**
- * i915_driver_init_mmio - setup device MMIO
- * @dev_priv: device private
- *
- * Setup minimal device state necessary for MMIO accesses later in the
- * initialization sequence. The setup here should avoid any other device-wide
- * side effects or exposing the driver via kernel internal or user space
- * interfaces.
- */
-static int i915_driver_init_mmio(struct drm_i915_private *dev_priv)
-{
-	struct drm_device *dev = &dev_priv->drm;
-	int ret;
-
-	if (i915_inject_load_failure())
-		return -ENODEV;
-
-	if (i915_get_bridge_dev(dev))
-		return -EIO;
-
-	ret = i915_mmio_setup(dev);
-	if (ret < 0)
-		goto put_bridge;
-
-	intel_uncore_init(dev_priv);
-
-	return 0;
-
-put_bridge:
-	pci_dev_put(dev_priv->bridge_dev);
-
-	return ret;
-}
-
-/**
- * i915_driver_cleanup_mmio - cleanup the setup done in i915_driver_init_mmio()
- * @dev_priv: device private
- */
-static void i915_driver_cleanup_mmio(struct drm_i915_private *dev_priv)
-{
-	struct drm_device *dev = &dev_priv->drm;
-
-	intel_uncore_fini(dev_priv);
-	i915_mmio_cleanup(dev);
-	pci_dev_put(dev_priv->bridge_dev);
-}
-
-static void intel_sanitize_options(struct drm_i915_private *dev_priv)
-{
-	i915.enable_execlists =
-		intel_sanitize_enable_execlists(dev_priv,
-						i915.enable_execlists);
-
-	/*
-	 * i915.enable_ppgtt is read-only, so do an early pass to validate the
-	 * user's requested state against the hardware/driver capabilities.  We
-	 * do this now so that we can print out any log messages once rather
-	 * than every time we check intel_enable_ppgtt().
-	 */
-	i915.enable_ppgtt =
-		intel_sanitize_enable_ppgtt(dev_priv, i915.enable_ppgtt);
-	DRM_DEBUG_DRIVER("ppgtt mode: %i\n", i915.enable_ppgtt);
-
-	i915.semaphores = intel_sanitize_semaphores(dev_priv, i915.semaphores);
-	DRM_DEBUG_DRIVER("use GPU sempahores? %s\n", yesno(i915.semaphores));
-}
-
-/**
- * i915_driver_init_hw - setup state requiring device access
- * @dev_priv: device private
- *
- * Setup state that requires accessing the device, but doesn't require
- * exposing the driver via kernel internal or userspace interfaces.
- */
-static int i915_driver_init_hw(struct drm_i915_private *dev_priv)
-{
-	struct pci_dev *pdev = dev_priv->drm.pdev;
-	struct drm_device *dev = &dev_priv->drm;
-	int ret;
-
-	if (i915_inject_load_failure())
-		return -ENODEV;
-
-	intel_device_info_runtime_init(dev_priv);
-
-	intel_sanitize_options(dev_priv);
-
-	ret = i915_ggtt_probe_hw(dev_priv);
-	if (ret)
-		return ret;
-
-	/* WARNING: Apparently we must kick fbdev drivers before vgacon,
-	 * otherwise the vga fbdev driver falls over. */
-	ret = i915_kick_out_firmware_fb(dev_priv);
-	if (ret) {
-		DRM_ERROR("failed to remove conflicting framebuffer drivers\n");
-		goto out_ggtt;
-	}
-
-	ret = i915_kick_out_vgacon(dev_priv);
-	if (ret) {
-		DRM_ERROR("failed to remove conflicting VGA console\n");
-		goto out_ggtt;
-	}
-
-	ret = i915_ggtt_init_hw(dev_priv);
-	if (ret)
-		return ret;
-
-	ret = i915_ggtt_enable_hw(dev_priv);
-	if (ret) {
-		DRM_ERROR("failed to enable GGTT\n");
-		goto out_ggtt;
-	}
-
-	pci_set_master(pdev);
-
-	/* overlay on gen2 is broken and can't address above 1G */
-	if (IS_GEN2(dev)) {
-		ret = dma_set_coherent_mask(&pdev->dev, DMA_BIT_MASK(30));
-		if (ret) {
-			DRM_ERROR("failed to set DMA mask\n");
-
-			goto out_ggtt;
-		}
-	}
-
-	/* 965GM sometimes incorrectly writes to hardware status page (HWS)
-	 * using 32bit addressing, overwriting memory if HWS is located
-	 * above 4GB.
-	 *
-	 * The documentation also mentions an issue with undefined
-	 * behaviour if any general state is accessed within a page above 4GB,
-	 * which also needs to be handled carefully.
-	 */
-	if (IS_BROADWATER(dev) || IS_CRESTLINE(dev)) {
-		ret = dma_set_coherent_mask(&pdev->dev, DMA_BIT_MASK(32));
-
-		if (ret) {
-			DRM_ERROR("failed to set DMA mask\n");
-
-			goto out_ggtt;
-		}
-	}
-
-	pm_qos_add_request(&dev_priv->pm_qos, PM_QOS_CPU_DMA_LATENCY,
-			   PM_QOS_DEFAULT_VALUE);
-
-	intel_uncore_sanitize(dev_priv);
-
-	intel_opregion_setup(dev_priv);
-
-	i915_gem_load_init_fences(dev_priv);
-
-	/* On the 945G/GM, the chipset reports the MSI capability on the
-	 * integrated graphics even though the support isn't actually there
-	 * according to the published specs.  It doesn't appear to function
-	 * correctly in testing on 945G.
-	 * This may be a side effect of MSI having been made available for PEG
-	 * and the registers being closely associated.
-	 *
-	 * According to chipset errata, on the 965GM, MSI interrupts may
-	 * be lost or delayed, but we use them anyways to avoid
-	 * stuck interrupts on some machines.
-	 */
-	if (!IS_I945G(dev) && !IS_I945GM(dev)) {
-		if (pci_enable_msi(pdev) < 0)
-			DRM_DEBUG_DRIVER("can't enable MSI");
-	}
-
-	return 0;
-
-out_ggtt:
-	i915_ggtt_cleanup_hw(dev_priv);
-
-	return ret;
-}
-
-/**
- * i915_driver_cleanup_hw - cleanup the setup done in i915_driver_init_hw()
- * @dev_priv: device private
- */
-static void i915_driver_cleanup_hw(struct drm_i915_private *dev_priv)
-{
-	struct pci_dev *pdev = dev_priv->drm.pdev;
-
-	if (pdev->msi_enabled)
-		pci_disable_msi(pdev);
-
-	pm_qos_remove_request(&dev_priv->pm_qos);
-	i915_ggtt_cleanup_hw(dev_priv);
-}
-
-/**
- * i915_driver_register - register the driver with the rest of the system
- * @dev_priv: device private
- *
- * Perform any steps necessary to make the driver available via kernel
- * internal or userspace interfaces.
- */
-static void i915_driver_register(struct drm_i915_private *dev_priv)
-{
-	struct drm_device *dev = &dev_priv->drm;
-
-	i915_gem_shrinker_init(dev_priv);
-
-	/*
-	 * Notify a valid surface after modesetting,
-	 * when running inside a VM.
-	 */
-	if (intel_vgpu_active(dev_priv))
-		I915_WRITE(vgtif_reg(display_ready), VGT_DRV_DISPLAY_READY);
-
-	/* Reveal our presence to userspace */
-	if (drm_dev_register(dev, 0) == 0) {
-		i915_debugfs_register(dev_priv);
-		i915_setup_sysfs(dev_priv);
-	} else
-		DRM_ERROR("Failed to register driver for userspace access!\n");
-
-	if (INTEL_INFO(dev_priv)->num_pipes) {
-		/* Must be done after probing outputs */
-		intel_opregion_register(dev_priv);
-		acpi_video_register();
-	}
-
-	if (IS_GEN5(dev_priv))
-		intel_gpu_ips_init(dev_priv);
-
-	i915_audio_component_init(dev_priv);
-
-	/*
-	 * Some ports require correctly set-up hpd registers for detection to
-	 * work properly (leading to ghost connected connector status), e.g. VGA
-	 * on gm45.  Hence we can only set up the initial fbdev config after hpd
-	 * irqs are fully enabled. We do it last so that the async config
-	 * cannot run before the connectors are registered.
-	 */
-	intel_fbdev_initial_config_async(dev);
-}
-
-/**
- * i915_driver_unregister - cleanup the registration done in i915_driver_regiser()
- * @dev_priv: device private
- */
-static void i915_driver_unregister(struct drm_i915_private *dev_priv)
-{
-	i915_audio_component_cleanup(dev_priv);
-
-	intel_gpu_ips_teardown();
-	acpi_video_unregister();
-	intel_opregion_unregister(dev_priv);
-
-	i915_teardown_sysfs(dev_priv);
-	i915_debugfs_unregister(dev_priv);
-	drm_dev_unregister(&dev_priv->drm);
-
-	i915_gem_shrinker_cleanup(dev_priv);
-}
-
-/**
- * i915_driver_load - setup chip and create an initial config
- * @dev: DRM device
- * @flags: startup flags
- *
- * The driver load routine has to do several things:
- *   - drive output discovery via intel_modeset_init()
- *   - initialize the memory manager
- *   - allocate initial config memory
- *   - setup the DRM framebuffer with the allocated memory
- */
-int i915_driver_load(struct pci_dev *pdev, const struct pci_device_id *ent)
-{
-	struct drm_i915_private *dev_priv;
-	int ret;
-
-	if (i915.nuclear_pageflip)
-		driver.driver_features |= DRIVER_ATOMIC;
-
-	ret = -ENOMEM;
-	dev_priv = kzalloc(sizeof(*dev_priv), GFP_KERNEL);
-	if (dev_priv)
-		ret = drm_dev_init(&dev_priv->drm, &driver, &pdev->dev);
-	if (ret) {
-		dev_printk(KERN_ERR, &pdev->dev,
-			   "[" DRM_NAME ":%s] allocation failed\n", __func__);
-		kfree(dev_priv);
-		return ret;
-	}
-
-	dev_priv->drm.pdev = pdev;
-	dev_priv->drm.dev_private = dev_priv;
-
-	ret = pci_enable_device(pdev);
-	if (ret)
-		goto out_free_priv;
-
-	pci_set_drvdata(pdev, &dev_priv->drm);
-
-	ret = i915_driver_init_early(dev_priv, ent);
-	if (ret < 0)
-		goto out_pci_disable;
-
-	intel_runtime_pm_get(dev_priv);
-
-	ret = i915_driver_init_mmio(dev_priv);
-	if (ret < 0)
-		goto out_runtime_pm_put;
-
-	ret = i915_driver_init_hw(dev_priv);
-	if (ret < 0)
-		goto out_cleanup_mmio;
-
-	/*
-	 * TODO: move the vblank init and parts of modeset init steps into one
-	 * of the i915_driver_init_/i915_driver_register functions according
-	 * to the role/effect of the given init step.
-	 */
-	if (INTEL_INFO(dev_priv)->num_pipes) {
-		ret = drm_vblank_init(&dev_priv->drm,
-				      INTEL_INFO(dev_priv)->num_pipes);
-		if (ret)
-			goto out_cleanup_hw;
-	}
-
-	ret = i915_load_modeset_init(&dev_priv->drm);
-	if (ret < 0)
-		goto out_cleanup_vblank;
-
-	i915_driver_register(dev_priv);
-
-	intel_runtime_pm_enable(dev_priv);
-
-	/* Everything is in place, we can now relax! */
-	DRM_INFO("Initialized %s %d.%d.%d %s for %s on minor %d\n",
-		 driver.name, driver.major, driver.minor, driver.patchlevel,
-		 driver.date, pci_name(pdev), dev_priv->drm.primary->index);
-
-	intel_runtime_pm_put(dev_priv);
-
-	return 0;
-
-out_cleanup_vblank:
-	drm_vblank_cleanup(&dev_priv->drm);
-out_cleanup_hw:
-	i915_driver_cleanup_hw(dev_priv);
-out_cleanup_mmio:
-	i915_driver_cleanup_mmio(dev_priv);
-out_runtime_pm_put:
-	intel_runtime_pm_put(dev_priv);
-	i915_driver_cleanup_early(dev_priv);
-out_pci_disable:
-	pci_disable_device(pdev);
-out_free_priv:
-	i915_load_error(dev_priv, "Device initialization failed (%d)\n", ret);
-	drm_dev_unref(&dev_priv->drm);
-	return ret;
-}
-
-void i915_driver_unload(struct drm_device *dev)
-{
-	struct drm_i915_private *dev_priv = to_i915(dev);
-	struct pci_dev *pdev = dev_priv->drm.pdev;
-
-	intel_fbdev_fini(dev);
-
-	if (i915_gem_suspend(dev))
-		DRM_ERROR("failed to idle hardware; continuing to unload!\n");
-
-	intel_display_power_get(dev_priv, POWER_DOMAIN_INIT);
-
-	i915_driver_unregister(dev_priv);
-
-	drm_vblank_cleanup(dev);
-
-	intel_modeset_cleanup(dev);
-=======
 #include <drm/drm_atomic_helper.h>
 #include <drm/drm_ioctl.h>
 #include <drm/drm_irq.h>
@@ -2011,7 +765,6 @@
 		intel_device_info_print_runtime(RUNTIME_INFO(dev_priv), &p);
 		intel_gt_info_print(&dev_priv->gt.info, &p);
 	}
->>>>>>> 24b8d41d
 
 	if (IS_ENABLED(CONFIG_DRM_I915_DEBUG))
 		drm_info(&dev_priv->drm, "DRM_I915_DEBUG enabled\n");
@@ -2078,89 +831,6 @@
 		i915->drm.driver_features &= ~DRIVER_ATOMIC;
 
 	/*
-<<<<<<< HEAD
-	 * free the memory space allocated for the child device
-	 * config parsed from VBT
-	 */
-	if (dev_priv->vbt.child_dev && dev_priv->vbt.child_dev_num) {
-		kfree(dev_priv->vbt.child_dev);
-		dev_priv->vbt.child_dev = NULL;
-		dev_priv->vbt.child_dev_num = 0;
-	}
-	kfree(dev_priv->vbt.sdvo_lvds_vbt_mode);
-	dev_priv->vbt.sdvo_lvds_vbt_mode = NULL;
-	kfree(dev_priv->vbt.lfp_lvds_vbt_mode);
-	dev_priv->vbt.lfp_lvds_vbt_mode = NULL;
-
-	vga_switcheroo_unregister_client(pdev);
-	vga_client_register(pdev, NULL, NULL, NULL);
-
-	intel_csr_ucode_fini(dev_priv);
-
-	/* Free error state after interrupts are fully disabled. */
-	cancel_delayed_work_sync(&dev_priv->gpu_error.hangcheck_work);
-	i915_destroy_error_state(dev);
-
-	/* Flush any outstanding unpin_work. */
-	drain_workqueue(dev_priv->wq);
-
-	intel_guc_fini(dev);
-	i915_gem_fini(dev);
-	intel_fbc_cleanup_cfb(dev_priv);
-
-	intel_power_domains_fini(dev_priv);
-
-	i915_driver_cleanup_hw(dev_priv);
-	i915_driver_cleanup_mmio(dev_priv);
-
-	intel_display_power_put(dev_priv, POWER_DOMAIN_INIT);
-
-	i915_driver_cleanup_early(dev_priv);
-}
-
-static int i915_driver_open(struct drm_device *dev, struct drm_file *file)
-{
-	int ret;
-
-	ret = i915_gem_open(dev, file);
-	if (ret)
-		return ret;
-
-	return 0;
-}
-
-/**
- * i915_driver_lastclose - clean up after all DRM clients have exited
- * @dev: DRM device
- *
- * Take care of cleaning up after all DRM clients have exited.  In the
- * mode setting case, we want to restore the kernel's initial mode (just
- * in case the last client left us in a bad state).
- *
- * Additionally, in the non-mode setting case, we'll tear down the GTT
- * and DMA structures, since the kernel won't be using them, and clea
- * up any GEM state.
- */
-static void i915_driver_lastclose(struct drm_device *dev)
-{
-	intel_fbdev_restore_mode(dev);
-	vga_switcheroo_process_delayed_switch();
-}
-
-static void i915_driver_preclose(struct drm_device *dev, struct drm_file *file)
-{
-	mutex_lock(&dev->struct_mutex);
-	i915_gem_context_close(dev, file);
-	i915_gem_release(dev, file);
-	mutex_unlock(&dev->struct_mutex);
-}
-
-static void i915_driver_postclose(struct drm_device *dev, struct drm_file *file)
-{
-	struct drm_i915_file_private *file_priv = file->driver_priv;
-
-	kfree(file_priv);
-=======
 	 * Check if we support fake LMEM -- for now we only unleash this for
 	 * the live selftests(test-and-exit).
 	 */
@@ -2352,7 +1022,6 @@
 
 	/* Catch up with all the deferred frees from "this" client */
 	i915_gem_flush_free_objects(to_i915(dev));
->>>>>>> 24b8d41d
 }
 
 static void intel_suspend_encoders(struct drm_i915_private *dev_priv)
@@ -2367,13 +1036,6 @@
 	drm_modeset_unlock_all(dev);
 }
 
-<<<<<<< HEAD
-static int vlv_resume_prepare(struct drm_i915_private *dev_priv,
-			      bool rpm_resume);
-static int vlv_suspend_complete(struct drm_i915_private *dev_priv);
-
-=======
->>>>>>> 24b8d41d
 static bool suspend_to_idle(struct drm_i915_private *dev_priv)
 {
 #if IS_ENABLED(CONFIG_ACPI_SLEEP)
@@ -2414,18 +1076,6 @@
 
 	pci_save_state(pdev);
 
-<<<<<<< HEAD
-	error = i915_gem_suspend(dev);
-	if (error) {
-		dev_err(&pdev->dev,
-			"GEM idle failed, resume might fail\n");
-		goto out;
-	}
-
-	intel_guc_suspend(dev);
-
-=======
->>>>>>> 24b8d41d
 	intel_display_suspend(dev);
 
 	intel_dp_mst_suspend(dev_priv);
@@ -2442,25 +1092,15 @@
 	i915_save_state(dev_priv);
 
 	opregion_target_state = suspend_to_idle(dev_priv) ? PCI_D1 : PCI_D3cold;
-<<<<<<< HEAD
-	intel_opregion_notify_adapter(dev_priv, opregion_target_state);
-
-	intel_uncore_forcewake_reset(dev_priv, false);
-	intel_opregion_unregister(dev_priv);
-=======
 	intel_opregion_suspend(dev_priv, opregion_target_state);
->>>>>>> 24b8d41d
 
 	intel_fbdev_set_suspend(dev, FBINFO_STATE_SUSPENDED, true);
 
 	dev_priv->suspend_count++;
 
 	intel_csr_ucode_suspend(dev_priv);
-<<<<<<< HEAD
-=======
 
 	enable_rpm_wakeref_asserts(&dev_priv->runtime_pm);
->>>>>>> 24b8d41d
 
 	return 0;
 }
@@ -2481,38 +1121,11 @@
 {
 	struct drm_i915_private *dev_priv = to_i915(dev);
 	struct pci_dev *pdev = dev_priv->drm.pdev;
-<<<<<<< HEAD
-	bool fw_csr;
-=======
 	struct intel_runtime_pm *rpm = &dev_priv->runtime_pm;
->>>>>>> 24b8d41d
 	int ret;
 
 	disable_rpm_wakeref_asserts(rpm);
 
-<<<<<<< HEAD
-	intel_display_set_init_power(dev_priv, false);
-
-	fw_csr = !IS_BROXTON(dev_priv) &&
-		suspend_to_idle(dev_priv) && dev_priv->csr.dmc_payload;
-	/*
-	 * In case of firmware assisted context save/restore don't manually
-	 * deinit the power domains. This also means the CSR/DMC firmware will
-	 * stay active, it will power down any HW resources as required and
-	 * also enable deeper system power states that would be blocked if the
-	 * firmware was inactive.
-	 */
-	if (!fw_csr)
-		intel_power_domains_suspend(dev_priv);
-
-	ret = 0;
-	if (IS_BROXTON(dev_priv))
-		bxt_enable_dc9(dev_priv);
-	else if (IS_HASWELL(dev_priv) || IS_BROADWELL(dev_priv))
-		hsw_enable_pc8(dev_priv);
-	else if (IS_VALLEYVIEW(dev_priv) || IS_CHERRYVIEW(dev_priv))
-		ret = vlv_suspend_complete(dev_priv);
-=======
 	i915_gem_suspend_late(dev_priv);
 
 	intel_uncore_suspend(&dev_priv->uncore);
@@ -2521,7 +1134,6 @@
 				    get_suspend_mode(dev_priv, hibernation));
 
 	intel_display_power_suspend_late(dev_priv);
->>>>>>> 24b8d41d
 
 	ret = vlv_suspend_complete(dev_priv);
 	if (ret) {
@@ -2544,15 +1156,8 @@
 	 * Fujitsu FSC S7110
 	 * Acer Aspire 1830T
 	 */
-<<<<<<< HEAD
-	if (!(hibernation && INTEL_INFO(dev_priv)->gen < 6))
-		pci_set_power_state(pdev, PCI_D3hot);
-
-	dev_priv->suspended_to_idle = suspend_to_idle(dev_priv);
-=======
 	if (!(hibernation && INTEL_GEN(dev_priv) < 6))
 		pci_set_power_state(pdev, PCI_D3hot);
->>>>>>> 24b8d41d
 
 out:
 	enable_rpm_wakeref_asserts(rpm);
@@ -2566,19 +1171,8 @@
 {
 	int error;
 
-<<<<<<< HEAD
-	if (!dev) {
-		DRM_ERROR("dev: %p\n", dev);
-		DRM_ERROR("DRM not initialized, aborting suspend.\n");
-		return -ENODEV;
-	}
-
-	if (WARN_ON_ONCE(state.event != PM_EVENT_SUSPEND &&
-			 state.event != PM_EVENT_FREEZE))
-=======
 	if (drm_WARN_ON_ONCE(&i915->drm, state.event != PM_EVENT_SUSPEND &&
 			     state.event != PM_EVENT_FREEZE))
->>>>>>> 24b8d41d
 		return -EINVAL;
 
 	if (i915->drm.switch_power_state == DRM_SWITCH_POWER_OFF)
@@ -2595,34 +1189,16 @@
 {
 	struct drm_i915_private *dev_priv = to_i915(dev);
 	int ret;
-<<<<<<< HEAD
-
-	disable_rpm_wakeref_asserts(dev_priv);
-	intel_sanitize_gt_powersave(dev_priv);
+
+	disable_rpm_wakeref_asserts(&dev_priv->runtime_pm);
+
+	sanitize_gpu(dev_priv);
 
 	ret = i915_ggtt_enable_hw(dev_priv);
 	if (ret)
-		DRM_ERROR("failed to re-enable GGTT\n");
-
-	intel_csr_ucode_resume(dev_priv);
-
-	i915_gem_resume(dev);
-
-	i915_restore_state(dev);
-	intel_pps_unlock_regs_wa(dev_priv);
-	intel_opregion_setup(dev_priv);
-=======
-
-	disable_rpm_wakeref_asserts(&dev_priv->runtime_pm);
-
-	sanitize_gpu(dev_priv);
-
-	ret = i915_ggtt_enable_hw(dev_priv);
-	if (ret)
 		drm_err(&dev_priv->drm, "failed to re-enable GGTT\n");
 
 	i915_ggtt_resume(&dev_priv->ggtt);
->>>>>>> 24b8d41d
 
 	intel_csr_ucode_resume(dev_priv);
 
@@ -2643,16 +1219,7 @@
 	 */
 	intel_runtime_pm_enable_interrupts(dev_priv);
 
-<<<<<<< HEAD
-	mutex_lock(&dev->struct_mutex);
-	if (i915_gem_init_hw(dev)) {
-		DRM_ERROR("failed to re-initialize GPU, declaring wedged!\n");
-		i915_gem_set_wedged(dev_priv);
-	}
-	mutex_unlock(&dev->struct_mutex);
-=======
 	drm_mode_config_reset(dev);
->>>>>>> 24b8d41d
 
 	i915_gem_resume(dev_priv);
 
@@ -2678,30 +1245,13 @@
 	 * */
 	intel_hpd_init(dev_priv);
 
-<<<<<<< HEAD
-	intel_opregion_register(dev_priv);
+	intel_opregion_resume(dev_priv);
 
 	intel_fbdev_set_suspend(dev, FBINFO_STATE_RUNNING, false);
 
-	mutex_lock(&dev_priv->modeset_restore_lock);
-	dev_priv->modeset_restore = MODESET_DONE;
-	mutex_unlock(&dev_priv->modeset_restore_lock);
-
-	intel_opregion_notify_adapter(dev_priv, PCI_D0);
-
-	intel_autoenable_gt_powersave(dev_priv);
-	drm_kms_helper_poll_enable(dev);
-
-	enable_rpm_wakeref_asserts(dev_priv);
-=======
-	intel_opregion_resume(dev_priv);
-
-	intel_fbdev_set_suspend(dev, FBINFO_STATE_RUNNING, false);
-
 	intel_power_domains_enable(dev_priv);
 
 	enable_rpm_wakeref_asserts(&dev_priv->runtime_pm);
->>>>>>> 24b8d41d
 
 	return 0;
 }
@@ -2752,15 +1302,8 @@
 	 * depend on the device enable refcount we can't anyway depend on them
 	 * disabling/enabling the device.
 	 */
-<<<<<<< HEAD
-	if (pci_enable_device(pdev)) {
-		ret = -EIO;
-		goto out;
-	}
-=======
 	if (pci_enable_device(pdev))
 		return -EIO;
->>>>>>> 24b8d41d
 
 	pci_set_master(pdev);
 
@@ -2768,32 +1311,6 @@
 
 	ret = vlv_resume_prepare(dev_priv, false);
 	if (ret)
-<<<<<<< HEAD
-		DRM_ERROR("Resume prepare failed: %d, continuing anyway\n",
-			  ret);
-
-	intel_uncore_early_sanitize(dev_priv, true);
-
-	if (IS_BROXTON(dev_priv)) {
-		if (!dev_priv->suspended_to_idle)
-			gen9_sanitize_dc_state(dev_priv);
-		bxt_disable_dc9(dev_priv);
-	} else if (IS_HASWELL(dev_priv) || IS_BROADWELL(dev_priv)) {
-		hsw_disable_pc8(dev_priv);
-	}
-
-	intel_uncore_sanitize(dev_priv);
-
-	if (IS_BROXTON(dev_priv) ||
-	    !(dev_priv->suspended_to_idle && dev_priv->csr.dmc_payload))
-		intel_power_domains_init_hw(dev_priv, true);
-
-	enable_rpm_wakeref_asserts(dev_priv);
-
-out:
-	dev_priv->suspended_to_idle = false;
-
-=======
 		drm_err(&dev_priv->drm,
 			"Resume prepare failed: %d, continuing anyway\n", ret);
 
@@ -2807,7 +1324,6 @@
 
 	enable_rpm_wakeref_asserts(&dev_priv->runtime_pm);
 
->>>>>>> 24b8d41d
 	return ret;
 }
 
@@ -2822,91 +1338,6 @@
 	if (ret)
 		return ret;
 
-<<<<<<< HEAD
-	return i915_drm_resume(dev);
-}
-
-/**
- * i915_reset - reset chip after a hang
- * @dev: drm device to reset
- *
- * Reset the chip.  Useful if a hang is detected. Marks the device as wedged
- * on failure.
- *
- * Caller must hold the struct_mutex.
- *
- * Procedure is fairly simple:
- *   - reset the chip using the reset reg
- *   - re-init context state
- *   - re-init hardware status page
- *   - re-init ring buffer
- *   - re-init interrupt state
- *   - re-init display
- */
-void i915_reset(struct drm_i915_private *dev_priv)
-{
-	struct drm_device *dev = &dev_priv->drm;
-	struct i915_gpu_error *error = &dev_priv->gpu_error;
-	int ret;
-
-	lockdep_assert_held(&dev->struct_mutex);
-
-	if (!test_and_clear_bit(I915_RESET_IN_PROGRESS, &error->flags))
-		return;
-
-	/* Clear any previous failed attempts at recovery. Time to try again. */
-	__clear_bit(I915_WEDGED, &error->flags);
-	error->reset_count++;
-
-	pr_notice("drm/i915: Resetting chip after gpu hang\n");
-	ret = intel_gpu_reset(dev_priv, ALL_ENGINES);
-	if (ret) {
-		if (ret != -ENODEV)
-			DRM_ERROR("Failed to reset chip: %i\n", ret);
-		else
-			DRM_DEBUG_DRIVER("GPU reset disabled\n");
-		goto error;
-	}
-
-	i915_gem_reset(dev_priv);
-	intel_overlay_reset(dev_priv);
-
-	/* Ok, now get things going again... */
-
-	/*
-	 * Everything depends on having the GTT running, so we need to start
-	 * there.  Fortunately we don't need to do this unless we reset the
-	 * chip at a PCI level.
-	 *
-	 * Next we need to restore the context, but we don't use those
-	 * yet either...
-	 *
-	 * Ring buffer needs to be re-initialized in the KMS case, or if X
-	 * was running at the time of the reset (i.e. we weren't VT
-	 * switched away).
-	 */
-	ret = i915_gem_init_hw(dev);
-	if (ret) {
-		DRM_ERROR("Failed hw init on reset %d\n", ret);
-		goto error;
-	}
-
-wakeup:
-	wake_up_bit(&error->flags, I915_RESET_IN_PROGRESS);
-	return;
-
-error:
-	i915_gem_set_wedged(dev_priv);
-	goto wakeup;
-}
-
-static int i915_pm_suspend(struct device *kdev)
-{
-	struct pci_dev *pdev = to_pci_dev(kdev);
-	struct drm_device *dev = pci_get_drvdata(pdev);
-
-	if (!dev) {
-=======
 	return i915_drm_resume(&i915->drm);
 }
 
@@ -2930,31 +1361,19 @@
 	struct drm_i915_private *i915 = kdev_to_i915(kdev);
 
 	if (!i915) {
->>>>>>> 24b8d41d
 		dev_err(kdev, "DRM not initialized, aborting suspend.\n");
 		return -ENODEV;
 	}
 
-<<<<<<< HEAD
-	if (dev->switch_power_state == DRM_SWITCH_POWER_OFF)
-		return 0;
-
-	return i915_drm_suspend(dev);
-=======
 	if (i915->drm.switch_power_state == DRM_SWITCH_POWER_OFF)
 		return 0;
 
 	return i915_drm_suspend(&i915->drm);
->>>>>>> 24b8d41d
 }
 
 static int i915_pm_suspend_late(struct device *kdev)
 {
-<<<<<<< HEAD
-	struct drm_device *dev = &kdev_to_i915(kdev)->drm;
-=======
 	struct drm_i915_private *i915 = kdev_to_i915(kdev);
->>>>>>> 24b8d41d
 
 	/*
 	 * We have a suspend ordering issue with the snd-hda driver also
@@ -2965,103 +1384,45 @@
 	 * FIXME: This should be solved with a special hdmi sink device or
 	 * similar so that power domains can be employed.
 	 */
-<<<<<<< HEAD
-	if (dev->switch_power_state == DRM_SWITCH_POWER_OFF)
-		return 0;
-
-	return i915_drm_suspend_late(dev, false);
-=======
 	if (i915->drm.switch_power_state == DRM_SWITCH_POWER_OFF)
 		return 0;
 
 	return i915_drm_suspend_late(&i915->drm, false);
->>>>>>> 24b8d41d
 }
 
 static int i915_pm_poweroff_late(struct device *kdev)
 {
-<<<<<<< HEAD
-	struct drm_device *dev = &kdev_to_i915(kdev)->drm;
-
-	if (dev->switch_power_state == DRM_SWITCH_POWER_OFF)
-		return 0;
-
-	return i915_drm_suspend_late(dev, true);
-=======
 	struct drm_i915_private *i915 = kdev_to_i915(kdev);
 
 	if (i915->drm.switch_power_state == DRM_SWITCH_POWER_OFF)
 		return 0;
 
 	return i915_drm_suspend_late(&i915->drm, true);
->>>>>>> 24b8d41d
 }
 
 static int i915_pm_resume_early(struct device *kdev)
 {
-<<<<<<< HEAD
-	struct drm_device *dev = &kdev_to_i915(kdev)->drm;
-
-	if (dev->switch_power_state == DRM_SWITCH_POWER_OFF)
-		return 0;
-
-	return i915_drm_resume_early(dev);
-=======
 	struct drm_i915_private *i915 = kdev_to_i915(kdev);
 
 	if (i915->drm.switch_power_state == DRM_SWITCH_POWER_OFF)
 		return 0;
 
 	return i915_drm_resume_early(&i915->drm);
->>>>>>> 24b8d41d
 }
 
 static int i915_pm_resume(struct device *kdev)
 {
-<<<<<<< HEAD
-	struct drm_device *dev = &kdev_to_i915(kdev)->drm;
-
-	if (dev->switch_power_state == DRM_SWITCH_POWER_OFF)
-		return 0;
-
-	return i915_drm_resume(dev);
-=======
 	struct drm_i915_private *i915 = kdev_to_i915(kdev);
 
 	if (i915->drm.switch_power_state == DRM_SWITCH_POWER_OFF)
 		return 0;
 
 	return i915_drm_resume(&i915->drm);
->>>>>>> 24b8d41d
 }
 
 /* freeze: before creating the hibernation_image */
 static int i915_pm_freeze(struct device *kdev)
 {
-<<<<<<< HEAD
-	int ret;
-
-	ret = i915_pm_suspend(kdev);
-	if (ret)
-		return ret;
-
-	ret = i915_gem_freeze(kdev_to_i915(kdev));
-	if (ret)
-		return ret;
-
-	return 0;
-}
-
-static int i915_pm_freeze_late(struct device *kdev)
-{
-	int ret;
-
-	ret = i915_pm_suspend_late(kdev);
-	if (ret)
-		return ret;
-
-	ret = i915_gem_freeze_late(kdev_to_i915(kdev));
-=======
 	struct drm_i915_private *i915 = kdev_to_i915(kdev);
 	int ret;
 
@@ -3072,31 +1433,12 @@
 	}
 
 	ret = i915_gem_freeze(i915);
->>>>>>> 24b8d41d
 	if (ret)
 		return ret;
 
 	return 0;
 }
 
-<<<<<<< HEAD
-/* thaw: called after creating the hibernation image, but before turning off. */
-static int i915_pm_thaw_early(struct device *kdev)
-{
-	return i915_pm_resume_early(kdev);
-}
-
-static int i915_pm_thaw(struct device *kdev)
-{
-	return i915_pm_resume(kdev);
-}
-
-/* restore: called after loading the hibernation image. */
-static int i915_pm_restore_early(struct device *kdev)
-{
-	return i915_pm_resume_early(kdev);
-}
-=======
 static int i915_pm_freeze_late(struct device *kdev)
 {
 	struct drm_i915_private *i915 = kdev_to_i915(kdev);
@@ -3111,291 +1453,14 @@
 	ret = i915_gem_freeze_late(i915);
 	if (ret)
 		return ret;
->>>>>>> 24b8d41d
-
-static int i915_pm_restore(struct device *kdev)
-{
-	return i915_pm_resume(kdev);
-}
-
-<<<<<<< HEAD
-/*
- * Save all Gunit registers that may be lost after a D3 and a subsequent
- * S0i[R123] transition. The list of registers needing a save/restore is
- * defined in the VLV2_S0IXRegs document. This documents marks all Gunit
- * registers in the following way:
- * - Driver: saved/restored by the driver
- * - Punit : saved/restored by the Punit firmware
- * - No, w/o marking: no need to save/restore, since the register is R/O or
- *                    used internally by the HW in a way that doesn't depend
- *                    keeping the content across a suspend/resume.
- * - Debug : used for debugging
- *
- * We save/restore all registers marked with 'Driver', with the following
- * exceptions:
- * - Registers out of use, including also registers marked with 'Debug'.
- *   These have no effect on the driver's operation, so we don't save/restore
- *   them to reduce the overhead.
- * - Registers that are fully setup by an initialization function called from
- *   the resume path. For example many clock gating and RPS/RC6 registers.
- * - Registers that provide the right functionality with their reset defaults.
- *
- * TODO: Except for registers that based on the above 3 criteria can be safely
- * ignored, we save/restore all others, practically treating the HW context as
- * a black-box for the driver. Further investigation is needed to reduce the
- * saved/restored registers even further, by following the same 3 criteria.
- */
-static void vlv_save_gunit_s0ix_state(struct drm_i915_private *dev_priv)
-{
-	struct vlv_s0ix_state *s = &dev_priv->vlv_s0ix_state;
-	int i;
-
-	/* GAM 0x4000-0x4770 */
-	s->wr_watermark		= I915_READ(GEN7_WR_WATERMARK);
-	s->gfx_prio_ctrl	= I915_READ(GEN7_GFX_PRIO_CTRL);
-	s->arb_mode		= I915_READ(ARB_MODE);
-	s->gfx_pend_tlb0	= I915_READ(GEN7_GFX_PEND_TLB0);
-	s->gfx_pend_tlb1	= I915_READ(GEN7_GFX_PEND_TLB1);
-
-	for (i = 0; i < ARRAY_SIZE(s->lra_limits); i++)
-		s->lra_limits[i] = I915_READ(GEN7_LRA_LIMITS(i));
-
-	s->media_max_req_count	= I915_READ(GEN7_MEDIA_MAX_REQ_COUNT);
-	s->gfx_max_req_count	= I915_READ(GEN7_GFX_MAX_REQ_COUNT);
-
-	s->render_hwsp		= I915_READ(RENDER_HWS_PGA_GEN7);
-	s->ecochk		= I915_READ(GAM_ECOCHK);
-	s->bsd_hwsp		= I915_READ(BSD_HWS_PGA_GEN7);
-	s->blt_hwsp		= I915_READ(BLT_HWS_PGA_GEN7);
-
-	s->tlb_rd_addr		= I915_READ(GEN7_TLB_RD_ADDR);
-
-	/* MBC 0x9024-0x91D0, 0x8500 */
-	s->g3dctl		= I915_READ(VLV_G3DCTL);
-	s->gsckgctl		= I915_READ(VLV_GSCKGCTL);
-	s->mbctl		= I915_READ(GEN6_MBCTL);
-
-	/* GCP 0x9400-0x9424, 0x8100-0x810C */
-	s->ucgctl1		= I915_READ(GEN6_UCGCTL1);
-	s->ucgctl3		= I915_READ(GEN6_UCGCTL3);
-	s->rcgctl1		= I915_READ(GEN6_RCGCTL1);
-	s->rcgctl2		= I915_READ(GEN6_RCGCTL2);
-	s->rstctl		= I915_READ(GEN6_RSTCTL);
-	s->misccpctl		= I915_READ(GEN7_MISCCPCTL);
-
-	/* GPM 0xA000-0xAA84, 0x8000-0x80FC */
-	s->gfxpause		= I915_READ(GEN6_GFXPAUSE);
-	s->rpdeuhwtc		= I915_READ(GEN6_RPDEUHWTC);
-	s->rpdeuc		= I915_READ(GEN6_RPDEUC);
-	s->ecobus		= I915_READ(ECOBUS);
-	s->pwrdwnupctl		= I915_READ(VLV_PWRDWNUPCTL);
-	s->rp_down_timeout	= I915_READ(GEN6_RP_DOWN_TIMEOUT);
-	s->rp_deucsw		= I915_READ(GEN6_RPDEUCSW);
-	s->rcubmabdtmr		= I915_READ(GEN6_RCUBMABDTMR);
-	s->rcedata		= I915_READ(VLV_RCEDATA);
-	s->spare2gh		= I915_READ(VLV_SPAREG2H);
-
-	/* Display CZ domain, 0x4400C-0x4402C, 0x4F000-0x4F11F */
-	s->gt_imr		= I915_READ(GTIMR);
-	s->gt_ier		= I915_READ(GTIER);
-	s->pm_imr		= I915_READ(GEN6_PMIMR);
-	s->pm_ier		= I915_READ(GEN6_PMIER);
-
-	for (i = 0; i < ARRAY_SIZE(s->gt_scratch); i++)
-		s->gt_scratch[i] = I915_READ(GEN7_GT_SCRATCH(i));
-
-	/* GT SA CZ domain, 0x100000-0x138124 */
-	s->tilectl		= I915_READ(TILECTL);
-	s->gt_fifoctl		= I915_READ(GTFIFOCTL);
-	s->gtlc_wake_ctrl	= I915_READ(VLV_GTLC_WAKE_CTRL);
-	s->gtlc_survive		= I915_READ(VLV_GTLC_SURVIVABILITY_REG);
-	s->pmwgicz		= I915_READ(VLV_PMWGICZ);
-
-	/* Gunit-Display CZ domain, 0x182028-0x1821CF */
-	s->gu_ctl0		= I915_READ(VLV_GU_CTL0);
-	s->gu_ctl1		= I915_READ(VLV_GU_CTL1);
-	s->pcbr			= I915_READ(VLV_PCBR);
-	s->clock_gate_dis2	= I915_READ(VLV_GUNIT_CLOCK_GATE2);
-
-	/*
-	 * Not saving any of:
-	 * DFT,		0x9800-0x9EC0
-	 * SARB,	0xB000-0xB1FC
-	 * GAC,		0x5208-0x524C, 0x14000-0x14C000
-	 * PCI CFG
-	 */
-}
-
-static void vlv_restore_gunit_s0ix_state(struct drm_i915_private *dev_priv)
-{
-	struct vlv_s0ix_state *s = &dev_priv->vlv_s0ix_state;
-	u32 val;
-	int i;
-
-	/* GAM 0x4000-0x4770 */
-	I915_WRITE(GEN7_WR_WATERMARK,	s->wr_watermark);
-	I915_WRITE(GEN7_GFX_PRIO_CTRL,	s->gfx_prio_ctrl);
-	I915_WRITE(ARB_MODE,		s->arb_mode | (0xffff << 16));
-	I915_WRITE(GEN7_GFX_PEND_TLB0,	s->gfx_pend_tlb0);
-	I915_WRITE(GEN7_GFX_PEND_TLB1,	s->gfx_pend_tlb1);
-
-	for (i = 0; i < ARRAY_SIZE(s->lra_limits); i++)
-		I915_WRITE(GEN7_LRA_LIMITS(i), s->lra_limits[i]);
-
-	I915_WRITE(GEN7_MEDIA_MAX_REQ_COUNT, s->media_max_req_count);
-	I915_WRITE(GEN7_GFX_MAX_REQ_COUNT, s->gfx_max_req_count);
-
-	I915_WRITE(RENDER_HWS_PGA_GEN7,	s->render_hwsp);
-	I915_WRITE(GAM_ECOCHK,		s->ecochk);
-	I915_WRITE(BSD_HWS_PGA_GEN7,	s->bsd_hwsp);
-	I915_WRITE(BLT_HWS_PGA_GEN7,	s->blt_hwsp);
-
-	I915_WRITE(GEN7_TLB_RD_ADDR,	s->tlb_rd_addr);
-
-	/* MBC 0x9024-0x91D0, 0x8500 */
-	I915_WRITE(VLV_G3DCTL,		s->g3dctl);
-	I915_WRITE(VLV_GSCKGCTL,	s->gsckgctl);
-	I915_WRITE(GEN6_MBCTL,		s->mbctl);
-
-	/* GCP 0x9400-0x9424, 0x8100-0x810C */
-	I915_WRITE(GEN6_UCGCTL1,	s->ucgctl1);
-	I915_WRITE(GEN6_UCGCTL3,	s->ucgctl3);
-	I915_WRITE(GEN6_RCGCTL1,	s->rcgctl1);
-	I915_WRITE(GEN6_RCGCTL2,	s->rcgctl2);
-	I915_WRITE(GEN6_RSTCTL,		s->rstctl);
-	I915_WRITE(GEN7_MISCCPCTL,	s->misccpctl);
-
-	/* GPM 0xA000-0xAA84, 0x8000-0x80FC */
-	I915_WRITE(GEN6_GFXPAUSE,	s->gfxpause);
-	I915_WRITE(GEN6_RPDEUHWTC,	s->rpdeuhwtc);
-	I915_WRITE(GEN6_RPDEUC,		s->rpdeuc);
-	I915_WRITE(ECOBUS,		s->ecobus);
-	I915_WRITE(VLV_PWRDWNUPCTL,	s->pwrdwnupctl);
-	I915_WRITE(GEN6_RP_DOWN_TIMEOUT,s->rp_down_timeout);
-	I915_WRITE(GEN6_RPDEUCSW,	s->rp_deucsw);
-	I915_WRITE(GEN6_RCUBMABDTMR,	s->rcubmabdtmr);
-	I915_WRITE(VLV_RCEDATA,		s->rcedata);
-	I915_WRITE(VLV_SPAREG2H,	s->spare2gh);
-
-	/* Display CZ domain, 0x4400C-0x4402C, 0x4F000-0x4F11F */
-	I915_WRITE(GTIMR,		s->gt_imr);
-	I915_WRITE(GTIER,		s->gt_ier);
-	I915_WRITE(GEN6_PMIMR,		s->pm_imr);
-	I915_WRITE(GEN6_PMIER,		s->pm_ier);
-
-	for (i = 0; i < ARRAY_SIZE(s->gt_scratch); i++)
-		I915_WRITE(GEN7_GT_SCRATCH(i), s->gt_scratch[i]);
-
-	/* GT SA CZ domain, 0x100000-0x138124 */
-	I915_WRITE(TILECTL,			s->tilectl);
-	I915_WRITE(GTFIFOCTL,			s->gt_fifoctl);
-	/*
-	 * Preserve the GT allow wake and GFX force clock bit, they are not
-	 * be restored, as they are used to control the s0ix suspend/resume
-	 * sequence by the caller.
-	 */
-	val = I915_READ(VLV_GTLC_WAKE_CTRL);
-	val &= VLV_GTLC_ALLOWWAKEREQ;
-	val |= s->gtlc_wake_ctrl & ~VLV_GTLC_ALLOWWAKEREQ;
-	I915_WRITE(VLV_GTLC_WAKE_CTRL, val);
-
-	val = I915_READ(VLV_GTLC_SURVIVABILITY_REG);
-	val &= VLV_GFX_CLK_FORCE_ON_BIT;
-	val |= s->gtlc_survive & ~VLV_GFX_CLK_FORCE_ON_BIT;
-	I915_WRITE(VLV_GTLC_SURVIVABILITY_REG, val);
-
-	I915_WRITE(VLV_PMWGICZ,			s->pmwgicz);
-
-	/* Gunit-Display CZ domain, 0x182028-0x1821CF */
-	I915_WRITE(VLV_GU_CTL0,			s->gu_ctl0);
-	I915_WRITE(VLV_GU_CTL1,			s->gu_ctl1);
-	I915_WRITE(VLV_PCBR,			s->pcbr);
-	I915_WRITE(VLV_GUNIT_CLOCK_GATE2,	s->clock_gate_dis2);
-}
-
-int vlv_force_gfx_clock(struct drm_i915_private *dev_priv, bool force_on)
-{
-	u32 val;
-	int err;
-
-	val = I915_READ(VLV_GTLC_SURVIVABILITY_REG);
-	val &= ~VLV_GFX_CLK_FORCE_ON_BIT;
-	if (force_on)
-		val |= VLV_GFX_CLK_FORCE_ON_BIT;
-	I915_WRITE(VLV_GTLC_SURVIVABILITY_REG, val);
-
-	if (!force_on)
-		return 0;
-
-	err = intel_wait_for_register(dev_priv,
-				      VLV_GTLC_SURVIVABILITY_REG,
-				      VLV_GFX_CLK_STATUS_BIT,
-				      VLV_GFX_CLK_STATUS_BIT,
-				      20);
-	if (err)
-		DRM_ERROR("timeout waiting for GFX clock force-on (%08x)\n",
-			  I915_READ(VLV_GTLC_SURVIVABILITY_REG));
-
-	return err;
-}
-
-static int vlv_allow_gt_wake(struct drm_i915_private *dev_priv, bool allow)
-{
-	u32 val;
-	int err = 0;
-
-	val = I915_READ(VLV_GTLC_WAKE_CTRL);
-	val &= ~VLV_GTLC_ALLOWWAKEREQ;
-	if (allow)
-		val |= VLV_GTLC_ALLOWWAKEREQ;
-	I915_WRITE(VLV_GTLC_WAKE_CTRL, val);
-	POSTING_READ(VLV_GTLC_WAKE_CTRL);
-
-	err = intel_wait_for_register(dev_priv,
-				      VLV_GTLC_PW_STATUS,
-				      VLV_GTLC_ALLOWWAKEACK,
-				      allow,
-				      1);
-	if (err)
-		DRM_ERROR("timeout disabling GT waking\n");
-
-	return err;
-}
-
-static int vlv_wait_for_gt_wells(struct drm_i915_private *dev_priv,
-				 bool wait_for_on)
-{
-	u32 mask;
-	u32 val;
-	int err;
-
-	mask = VLV_GTLC_PW_MEDIA_STATUS_MASK | VLV_GTLC_PW_RENDER_STATUS_MASK;
-	val = wait_for_on ? mask : 0;
-	if ((I915_READ(VLV_GTLC_PW_STATUS) & mask) == val)
-		return 0;
-
-	DRM_DEBUG_KMS("waiting for GT wells to go %s (%08x)\n",
-		      onoff(wait_for_on),
-		      I915_READ(VLV_GTLC_PW_STATUS));
-
-	/*
-	 * RC6 transitioning can be delayed up to 2 msec (see
-	 * valleyview_enable_rps), use 3 msec for safety.
-	 */
-	err = intel_wait_for_register(dev_priv,
-				      VLV_GTLC_PW_STATUS, mask, val,
-				      3);
-	if (err)
-		DRM_ERROR("timeout waiting for GT wells to go %s\n",
-			  onoff(wait_for_on));
-
-	return err;
-=======
+
+	return 0;
+}
+
 /* thaw: called after creating the hibernation image, but before turning off. */
 static int i915_pm_thaw_early(struct device *kdev)
 {
 	return i915_pm_resume_early(kdev);
->>>>>>> 24b8d41d
 }
 
 static int i915_pm_thaw(struct device *kdev)
@@ -3406,122 +1471,16 @@
 /* restore: called after loading the hibernation image. */
 static int i915_pm_restore_early(struct device *kdev)
 {
-<<<<<<< HEAD
-	u32 mask;
-	int err;
-
-	/*
-	 * Bspec defines the following GT well on flags as debug only, so
-	 * don't treat them as hard failures.
-	 */
-	(void)vlv_wait_for_gt_wells(dev_priv, false);
-
-	mask = VLV_GTLC_RENDER_CTX_EXISTS | VLV_GTLC_MEDIA_CTX_EXISTS;
-	WARN_ON((I915_READ(VLV_GTLC_WAKE_CTRL) & mask) != mask);
-
-	vlv_check_no_gt_access(dev_priv);
-
-	err = vlv_force_gfx_clock(dev_priv, true);
-	if (err)
-		goto err1;
-
-	err = vlv_allow_gt_wake(dev_priv, false);
-	if (err)
-		goto err2;
-
-	if (!IS_CHERRYVIEW(dev_priv))
-		vlv_save_gunit_s0ix_state(dev_priv);
-
-	err = vlv_force_gfx_clock(dev_priv, false);
-	if (err)
-		goto err2;
-
-	return 0;
-
-err2:
-	/* For safety always re-enable waking and disable gfx clock forcing */
-	vlv_allow_gt_wake(dev_priv, true);
-err1:
-	vlv_force_gfx_clock(dev_priv, false);
-
-	return err;
-=======
 	return i915_pm_resume_early(kdev);
->>>>>>> 24b8d41d
 }
 
 static int i915_pm_restore(struct device *kdev)
 {
-<<<<<<< HEAD
-	struct drm_device *dev = &dev_priv->drm;
-	int err;
-	int ret;
-
-	/*
-	 * If any of the steps fail just try to continue, that's the best we
-	 * can do at this point. Return the first error code (which will also
-	 * leave RPM permanently disabled).
-	 */
-	ret = vlv_force_gfx_clock(dev_priv, true);
-
-	if (!IS_CHERRYVIEW(dev_priv))
-		vlv_restore_gunit_s0ix_state(dev_priv);
-
-	err = vlv_allow_gt_wake(dev_priv, true);
-	if (!ret)
-		ret = err;
-
-	err = vlv_force_gfx_clock(dev_priv, false);
-	if (!ret)
-		ret = err;
-
-	vlv_check_no_gt_access(dev_priv);
-
-	if (rpm_resume) {
-		intel_init_clock_gating(dev);
-		i915_gem_restore_fences(dev);
-	}
-
-	return ret;
-=======
 	return i915_pm_resume(kdev);
->>>>>>> 24b8d41d
 }
 
 static int intel_runtime_suspend(struct device *kdev)
 {
-<<<<<<< HEAD
-	struct pci_dev *pdev = to_pci_dev(kdev);
-	struct drm_device *dev = pci_get_drvdata(pdev);
-	struct drm_i915_private *dev_priv = to_i915(dev);
-	int ret;
-
-	if (WARN_ON_ONCE(!(dev_priv->rps.enabled && intel_enable_rc6())))
-		return -ENODEV;
-
-	if (WARN_ON_ONCE(!HAS_RUNTIME_PM(dev)))
-		return -ENODEV;
-
-	DRM_DEBUG_KMS("Suspending device\n");
-
-	/*
-	 * We could deadlock here in case another thread holding struct_mutex
-	 * calls RPM suspend concurrently, since the RPM suspend will wait
-	 * first for this RPM suspend to finish. In this case the concurrent
-	 * RPM resume will be followed by its RPM suspend counterpart. Still
-	 * for consistency return -EAGAIN, which will reschedule this suspend.
-	 */
-	if (!mutex_trylock(&dev->struct_mutex)) {
-		DRM_DEBUG_KMS("device lock contention, deffering suspend\n");
-		/*
-		 * Bump the expiration timestamp, otherwise the suspend won't
-		 * be rescheduled.
-		 */
-		pm_runtime_mark_last_busy(kdev);
-
-		return -EAGAIN;
-	}
-=======
 	struct drm_i915_private *dev_priv = kdev_to_i915(kdev);
 	struct intel_runtime_pm *rpm = &dev_priv->runtime_pm;
 	int ret;
@@ -3530,7 +1489,6 @@
 		return -ENODEV;
 
 	drm_dbg_kms(&dev_priv->drm, "Suspending device\n");
->>>>>>> 24b8d41d
 
 	disable_rpm_wakeref_asserts(rpm);
 
@@ -3538,37 +1496,17 @@
 	 * We are safe here against re-faults, since the fault handler takes
 	 * an RPM reference.
 	 */
-<<<<<<< HEAD
-	i915_gem_release_all_mmaps(dev_priv);
-	mutex_unlock(&dev->struct_mutex);
-
-	intel_guc_suspend(dev);
+	i915_gem_runtime_suspend(dev_priv);
+
+	intel_gt_runtime_suspend(&dev_priv->gt);
 
 	intel_runtime_pm_disable_interrupts(dev_priv);
 
-	ret = 0;
-	if (IS_BROXTON(dev_priv)) {
-		bxt_display_core_uninit(dev_priv);
-		bxt_enable_dc9(dev_priv);
-	} else if (IS_HASWELL(dev_priv) || IS_BROADWELL(dev_priv)) {
-		hsw_enable_pc8(dev_priv);
-	} else if (IS_VALLEYVIEW(dev_priv) || IS_CHERRYVIEW(dev_priv)) {
-		ret = vlv_suspend_complete(dev_priv);
-	}
-
-=======
-	i915_gem_runtime_suspend(dev_priv);
-
-	intel_gt_runtime_suspend(&dev_priv->gt);
-
-	intel_runtime_pm_disable_interrupts(dev_priv);
-
 	intel_uncore_suspend(&dev_priv->uncore);
 
 	intel_display_power_suspend(dev_priv);
 
 	ret = vlv_suspend_complete(dev_priv);
->>>>>>> 24b8d41d
 	if (ret) {
 		drm_err(&dev_priv->drm,
 			"Runtime suspend failed, disabling it (%d)\n", ret);
@@ -3583,12 +1521,8 @@
 		return ret;
 	}
 
-<<<<<<< HEAD
-	intel_uncore_forcewake_reset(dev_priv, false);
-=======
 	enable_rpm_wakeref_asserts(rpm);
 	intel_runtime_pm_driver_release(rpm);
->>>>>>> 24b8d41d
 
 	if (intel_uncore_arm_unclaimed_mmio_detection(&dev_priv->uncore))
 		drm_err(&dev_priv->drm,
@@ -3624,29 +1558,15 @@
 	if (!IS_VALLEYVIEW(dev_priv) && !IS_CHERRYVIEW(dev_priv))
 		intel_hpd_poll_init(dev_priv);
 
-<<<<<<< HEAD
-	if (!IS_VALLEYVIEW(dev_priv) || !IS_CHERRYVIEW(dev_priv))
-		intel_hpd_poll_init(dev_priv);
-
-	DRM_DEBUG_KMS("Device suspended\n");
-=======
 	drm_dbg_kms(&dev_priv->drm, "Device suspended\n");
->>>>>>> 24b8d41d
 	return 0;
 }
 
 static int intel_runtime_resume(struct device *kdev)
 {
-<<<<<<< HEAD
-	struct pci_dev *pdev = to_pci_dev(kdev);
-	struct drm_device *dev = pci_get_drvdata(pdev);
-	struct drm_i915_private *dev_priv = to_i915(dev);
-	int ret = 0;
-=======
 	struct drm_i915_private *dev_priv = kdev_to_i915(kdev);
 	struct intel_runtime_pm *rpm = &dev_priv->runtime_pm;
 	int ret;
->>>>>>> 24b8d41d
 
 	if (drm_WARN_ON_ONCE(&dev_priv->drm, !HAS_RUNTIME_PM(dev_priv)))
 		return -ENODEV;
@@ -3662,46 +1582,19 @@
 		drm_dbg(&dev_priv->drm,
 			"Unclaimed access during suspend, bios?\n");
 
-<<<<<<< HEAD
-	intel_opregion_notify_adapter(dev_priv, PCI_D0);
-	dev_priv->pm.suspended = false;
-	if (intel_uncore_unclaimed_mmio(dev_priv))
-		DRM_DEBUG_DRIVER("Unclaimed access during suspend, bios?\n");
-=======
 	intel_display_power_resume(dev_priv);
->>>>>>> 24b8d41d
 
 	ret = vlv_resume_prepare(dev_priv, true);
 
 	intel_uncore_runtime_resume(&dev_priv->uncore);
 
-<<<<<<< HEAD
-	if (IS_BROXTON(dev)) {
-		bxt_disable_dc9(dev_priv);
-		bxt_display_core_init(dev_priv, true);
-		if (dev_priv->csr.dmc_payload &&
-		    (dev_priv->csr.allowed_dc_mask & DC_STATE_EN_UPTO_DC5))
-			gen9_enable_dc5(dev_priv);
-	} else if (IS_HASWELL(dev_priv) || IS_BROADWELL(dev_priv)) {
-		hsw_disable_pc8(dev_priv);
-	} else if (IS_VALLEYVIEW(dev_priv) || IS_CHERRYVIEW(dev_priv)) {
-		ret = vlv_resume_prepare(dev_priv, true);
-	}
-=======
 	intel_runtime_pm_enable_interrupts(dev_priv);
->>>>>>> 24b8d41d
 
 	/*
 	 * No point of rolling back things in case of an error, as the best
 	 * we can do is to hope that things will still work (and disable RPM).
 	 */
-<<<<<<< HEAD
-	i915_gem_init_swizzling(dev);
-
-	intel_runtime_pm_enable_interrupts(dev_priv);
-=======
 	intel_gt_runtime_resume(&dev_priv->gt);
->>>>>>> 24b8d41d
 
 	/*
 	 * On VLV/CHV display interrupts are part of the display
@@ -3711,14 +1604,6 @@
 	if (!IS_VALLEYVIEW(dev_priv) && !IS_CHERRYVIEW(dev_priv))
 		intel_hpd_init(dev_priv);
 
-<<<<<<< HEAD
-	enable_rpm_wakeref_asserts(dev_priv);
-
-	if (ret)
-		DRM_ERROR("Runtime resume failed, disabling it (%d)\n", ret);
-	else
-		DRM_DEBUG_KMS("Device resumed\n");
-=======
 	intel_enable_ipc(dev_priv);
 
 	enable_rpm_wakeref_asserts(rpm);
@@ -3728,7 +1613,6 @@
 			"Runtime resume failed, disabling it (%d)\n", ret);
 	else
 		drm_dbg_kms(&dev_priv->drm, "Device resumed\n");
->>>>>>> 24b8d41d
 
 	return ret;
 }
@@ -3799,11 +1683,7 @@
 	DRM_IOCTL_DEF_DRV(I915_BATCHBUFFER, drm_noop, DRM_AUTH),
 	DRM_IOCTL_DEF_DRV(I915_IRQ_EMIT, drm_noop, DRM_AUTH),
 	DRM_IOCTL_DEF_DRV(I915_IRQ_WAIT, drm_noop, DRM_AUTH),
-<<<<<<< HEAD
-	DRM_IOCTL_DEF_DRV(I915_GETPARAM, i915_getparam, DRM_AUTH|DRM_RENDER_ALLOW),
-=======
 	DRM_IOCTL_DEF_DRV(I915_GETPARAM, i915_getparam_ioctl, DRM_RENDER_ALLOW),
->>>>>>> 24b8d41d
 	DRM_IOCTL_DEF_DRV(I915_SETPARAM, drm_noop, DRM_AUTH|DRM_MASTER|DRM_ROOT_ONLY),
 	DRM_IOCTL_DEF_DRV(I915_ALLOC, drm_noop, DRM_AUTH),
 	DRM_IOCTL_DEF_DRV(I915_FREE, drm_noop, DRM_AUTH),
@@ -3815,16 +1695,6 @@
 	DRM_IOCTL_DEF_DRV(I915_VBLANK_SWAP, drm_noop, DRM_AUTH),
 	DRM_IOCTL_DEF_DRV(I915_HWS_ADDR, drm_noop, DRM_AUTH|DRM_MASTER|DRM_ROOT_ONLY),
 	DRM_IOCTL_DEF_DRV(I915_GEM_INIT, drm_noop, DRM_AUTH|DRM_MASTER|DRM_ROOT_ONLY),
-<<<<<<< HEAD
-	DRM_IOCTL_DEF_DRV(I915_GEM_EXECBUFFER, i915_gem_execbuffer, DRM_AUTH),
-	DRM_IOCTL_DEF_DRV(I915_GEM_EXECBUFFER2, i915_gem_execbuffer2, DRM_AUTH|DRM_RENDER_ALLOW),
-	DRM_IOCTL_DEF_DRV(I915_GEM_PIN, i915_gem_reject_pin_ioctl, DRM_AUTH|DRM_ROOT_ONLY),
-	DRM_IOCTL_DEF_DRV(I915_GEM_UNPIN, i915_gem_reject_pin_ioctl, DRM_AUTH|DRM_ROOT_ONLY),
-	DRM_IOCTL_DEF_DRV(I915_GEM_BUSY, i915_gem_busy_ioctl, DRM_AUTH|DRM_RENDER_ALLOW),
-	DRM_IOCTL_DEF_DRV(I915_GEM_SET_CACHING, i915_gem_set_caching_ioctl, DRM_RENDER_ALLOW),
-	DRM_IOCTL_DEF_DRV(I915_GEM_GET_CACHING, i915_gem_get_caching_ioctl, DRM_RENDER_ALLOW),
-	DRM_IOCTL_DEF_DRV(I915_GEM_THROTTLE, i915_gem_throttle_ioctl, DRM_AUTH|DRM_RENDER_ALLOW),
-=======
 	DRM_IOCTL_DEF_DRV(I915_GEM_EXECBUFFER, i915_gem_execbuffer_ioctl, DRM_AUTH),
 	DRM_IOCTL_DEF_DRV(I915_GEM_EXECBUFFER2_WR, i915_gem_execbuffer2_ioctl, DRM_RENDER_ALLOW),
 	DRM_IOCTL_DEF_DRV(I915_GEM_PIN, i915_gem_reject_pin_ioctl, DRM_AUTH|DRM_ROOT_ONLY),
@@ -3833,29 +1703,12 @@
 	DRM_IOCTL_DEF_DRV(I915_GEM_SET_CACHING, i915_gem_set_caching_ioctl, DRM_RENDER_ALLOW),
 	DRM_IOCTL_DEF_DRV(I915_GEM_GET_CACHING, i915_gem_get_caching_ioctl, DRM_RENDER_ALLOW),
 	DRM_IOCTL_DEF_DRV(I915_GEM_THROTTLE, i915_gem_throttle_ioctl, DRM_RENDER_ALLOW),
->>>>>>> 24b8d41d
 	DRM_IOCTL_DEF_DRV(I915_GEM_ENTERVT, drm_noop, DRM_AUTH|DRM_MASTER|DRM_ROOT_ONLY),
 	DRM_IOCTL_DEF_DRV(I915_GEM_LEAVEVT, drm_noop, DRM_AUTH|DRM_MASTER|DRM_ROOT_ONLY),
 	DRM_IOCTL_DEF_DRV(I915_GEM_CREATE, i915_gem_create_ioctl, DRM_RENDER_ALLOW),
 	DRM_IOCTL_DEF_DRV(I915_GEM_PREAD, i915_gem_pread_ioctl, DRM_RENDER_ALLOW),
 	DRM_IOCTL_DEF_DRV(I915_GEM_PWRITE, i915_gem_pwrite_ioctl, DRM_RENDER_ALLOW),
 	DRM_IOCTL_DEF_DRV(I915_GEM_MMAP, i915_gem_mmap_ioctl, DRM_RENDER_ALLOW),
-<<<<<<< HEAD
-	DRM_IOCTL_DEF_DRV(I915_GEM_MMAP_GTT, i915_gem_mmap_gtt_ioctl, DRM_RENDER_ALLOW),
-	DRM_IOCTL_DEF_DRV(I915_GEM_SET_DOMAIN, i915_gem_set_domain_ioctl, DRM_RENDER_ALLOW),
-	DRM_IOCTL_DEF_DRV(I915_GEM_SW_FINISH, i915_gem_sw_finish_ioctl, DRM_RENDER_ALLOW),
-	DRM_IOCTL_DEF_DRV(I915_GEM_SET_TILING, i915_gem_set_tiling, DRM_RENDER_ALLOW),
-	DRM_IOCTL_DEF_DRV(I915_GEM_GET_TILING, i915_gem_get_tiling, DRM_RENDER_ALLOW),
-	DRM_IOCTL_DEF_DRV(I915_GEM_GET_APERTURE, i915_gem_get_aperture_ioctl, DRM_RENDER_ALLOW),
-	DRM_IOCTL_DEF_DRV(I915_GET_PIPE_FROM_CRTC_ID, intel_get_pipe_from_crtc_id, 0),
-	DRM_IOCTL_DEF_DRV(I915_GEM_MADVISE, i915_gem_madvise_ioctl, DRM_RENDER_ALLOW),
-	DRM_IOCTL_DEF_DRV(I915_OVERLAY_PUT_IMAGE, intel_overlay_put_image_ioctl, DRM_MASTER|DRM_CONTROL_ALLOW),
-	DRM_IOCTL_DEF_DRV(I915_OVERLAY_ATTRS, intel_overlay_attrs_ioctl, DRM_MASTER|DRM_CONTROL_ALLOW),
-	DRM_IOCTL_DEF_DRV(I915_SET_SPRITE_COLORKEY, intel_sprite_set_colorkey, DRM_MASTER|DRM_CONTROL_ALLOW),
-	DRM_IOCTL_DEF_DRV(I915_GET_SPRITE_COLORKEY, drm_noop, DRM_MASTER|DRM_CONTROL_ALLOW),
-	DRM_IOCTL_DEF_DRV(I915_GEM_WAIT, i915_gem_wait_ioctl, DRM_AUTH|DRM_RENDER_ALLOW),
-	DRM_IOCTL_DEF_DRV(I915_GEM_CONTEXT_CREATE, i915_gem_context_create_ioctl, DRM_RENDER_ALLOW),
-=======
 	DRM_IOCTL_DEF_DRV(I915_GEM_MMAP_OFFSET, i915_gem_mmap_offset_ioctl, DRM_RENDER_ALLOW),
 	DRM_IOCTL_DEF_DRV(I915_GEM_SET_DOMAIN, i915_gem_set_domain_ioctl, DRM_RENDER_ALLOW),
 	DRM_IOCTL_DEF_DRV(I915_GEM_SW_FINISH, i915_gem_sw_finish_ioctl, DRM_RENDER_ALLOW),
@@ -3870,22 +1723,18 @@
 	DRM_IOCTL_DEF_DRV(I915_GET_SPRITE_COLORKEY, drm_noop, DRM_MASTER),
 	DRM_IOCTL_DEF_DRV(I915_GEM_WAIT, i915_gem_wait_ioctl, DRM_RENDER_ALLOW),
 	DRM_IOCTL_DEF_DRV(I915_GEM_CONTEXT_CREATE_EXT, i915_gem_context_create_ioctl, DRM_RENDER_ALLOW),
->>>>>>> 24b8d41d
 	DRM_IOCTL_DEF_DRV(I915_GEM_CONTEXT_DESTROY, i915_gem_context_destroy_ioctl, DRM_RENDER_ALLOW),
 	DRM_IOCTL_DEF_DRV(I915_REG_READ, i915_reg_read_ioctl, DRM_RENDER_ALLOW),
 	DRM_IOCTL_DEF_DRV(I915_GET_RESET_STATS, i915_gem_context_reset_stats_ioctl, DRM_RENDER_ALLOW),
 	DRM_IOCTL_DEF_DRV(I915_GEM_USERPTR, i915_gem_userptr_ioctl, DRM_RENDER_ALLOW),
 	DRM_IOCTL_DEF_DRV(I915_GEM_CONTEXT_GETPARAM, i915_gem_context_getparam_ioctl, DRM_RENDER_ALLOW),
 	DRM_IOCTL_DEF_DRV(I915_GEM_CONTEXT_SETPARAM, i915_gem_context_setparam_ioctl, DRM_RENDER_ALLOW),
-<<<<<<< HEAD
-=======
 	DRM_IOCTL_DEF_DRV(I915_PERF_OPEN, i915_perf_open_ioctl, DRM_RENDER_ALLOW),
 	DRM_IOCTL_DEF_DRV(I915_PERF_ADD_CONFIG, i915_perf_add_config_ioctl, DRM_RENDER_ALLOW),
 	DRM_IOCTL_DEF_DRV(I915_PERF_REMOVE_CONFIG, i915_perf_remove_config_ioctl, DRM_RENDER_ALLOW),
 	DRM_IOCTL_DEF_DRV(I915_QUERY, i915_query_ioctl, DRM_RENDER_ALLOW),
 	DRM_IOCTL_DEF_DRV(I915_GEM_VM_CREATE, i915_gem_vm_create_ioctl, DRM_RENDER_ALLOW),
 	DRM_IOCTL_DEF_DRV(I915_GEM_VM_DESTROY, i915_gem_vm_destroy_ioctl, DRM_RENDER_ALLOW),
->>>>>>> 24b8d41d
 };
 
 static struct drm_driver driver = {
@@ -3893,26 +1742,16 @@
 	 * deal with them for Intel hardware.
 	 */
 	.driver_features =
-<<<<<<< HEAD
-	    DRIVER_HAVE_IRQ | DRIVER_IRQ_SHARED | DRIVER_GEM | DRIVER_PRIME |
-	    DRIVER_RENDER | DRIVER_MODESET,
-=======
 	    DRIVER_GEM |
 	    DRIVER_RENDER | DRIVER_MODESET | DRIVER_ATOMIC | DRIVER_SYNCOBJ |
 	    DRIVER_SYNCOBJ_TIMELINE,
 	.release = i915_driver_release,
->>>>>>> 24b8d41d
 	.open = i915_driver_open,
 	.lastclose = i915_driver_lastclose,
 	.postclose = i915_driver_postclose,
 
 	.gem_close_object = i915_gem_close_object,
-<<<<<<< HEAD
-	.gem_free_object = i915_gem_free_object,
-	.gem_vm_ops = &i915_gem_vm_ops,
-=======
 	.gem_free_object_unlocked = i915_gem_free_object,
->>>>>>> 24b8d41d
 
 	.prime_handle_to_fd = drm_gem_prime_handle_to_fd,
 	.prime_fd_to_handle = drm_gem_prime_fd_to_handle,
