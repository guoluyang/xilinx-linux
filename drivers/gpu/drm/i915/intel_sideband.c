/*
 * Copyright © 2013 Intel Corporation
 *
 * Permission is hereby granted, free of charge, to any person obtaining a
 * copy of this software and associated documentation files (the "Software"),
 * to deal in the Software without restriction, including without limitation
 * the rights to use, copy, modify, merge, publish, distribute, sublicense,
 * and/or sell copies of the Software, and to permit persons to whom the
 * Software is furnished to do so, subject to the following conditions:
 *
 * The above copyright notice and this permission notice (including the next
 * paragraph) shall be included in all copies or substantial portions of the
 * Software.
 *
 * THE SOFTWARE IS PROVIDED "AS IS", WITHOUT WARRANTY OF ANY KIND, EXPRESS OR
 * IMPLIED, INCLUDING BUT NOT LIMITED TO THE WARRANTIES OF MERCHANTABILITY,
 * FITNESS FOR A PARTICULAR PURPOSE AND NONINFRINGEMENT.  IN NO EVENT SHALL
 * THE AUTHORS OR COPYRIGHT HOLDERS BE LIABLE FOR ANY CLAIM, DAMAGES OR OTHER
 * LIABILITY, WHETHER IN AN ACTION OF CONTRACT, TORT OR OTHERWISE, ARISING
 * FROM, OUT OF OR IN CONNECTION WITH THE SOFTWARE OR THE USE OR OTHER DEALINGS
 * IN THE SOFTWARE.
 *
 */

#include <asm/iosf_mbi.h>

#include "i915_drv.h"
#include "intel_sideband.h"

/*
 * IOSF sideband, see VLV2_SidebandMsg_HAS.docx and
 * VLV_VLV2_PUNIT_HAS_0.8.docx
 */

/* Standard MMIO read, non-posted */
#define SB_MRD_NP	0x00
/* Standard MMIO write, non-posted */
#define SB_MWR_NP	0x01
/* Private register read, double-word addressing, non-posted */
#define SB_CRRDDA_NP	0x06
/* Private register write, double-word addressing, non-posted */
#define SB_CRWRDA_NP	0x07

static void ping(void *info)
{
}

static void __vlv_punit_get(struct drm_i915_private *i915)
{
	iosf_mbi_punit_acquire();

	/*
	 * Prevent the cpu from sleeping while we use this sideband, otherwise
	 * the punit may cause a machine hang. The issue appears to be isolated
	 * with changing the power state of the CPU package while changing
	 * the power state via the punit, and we have only observed it
	 * reliably on 4-core Baytail systems suggesting the issue is in the
	 * power delivery mechanism and likely to be be board/function
	 * specific. Hence we presume the workaround needs only be applied
	 * to the Valleyview P-unit and not all sideband communications.
	 */
	if (IS_VALLEYVIEW(i915)) {
		cpu_latency_qos_update_request(&i915->sb_qos, 0);
		on_each_cpu(ping, NULL, 1);
	}
}

static void __vlv_punit_put(struct drm_i915_private *i915)
{
	if (IS_VALLEYVIEW(i915))
		cpu_latency_qos_update_request(&i915->sb_qos,
					       PM_QOS_DEFAULT_VALUE);

	iosf_mbi_punit_release();
}

void vlv_iosf_sb_get(struct drm_i915_private *i915, unsigned long ports)
{
	if (ports & BIT(VLV_IOSF_SB_PUNIT))
		__vlv_punit_get(i915);

	mutex_lock(&i915->sb_lock);
}

void vlv_iosf_sb_put(struct drm_i915_private *i915, unsigned long ports)
{
	mutex_unlock(&i915->sb_lock);

	if (ports & BIT(VLV_IOSF_SB_PUNIT))
		__vlv_punit_put(i915);
}

<<<<<<< HEAD
	if (intel_wait_for_register(dev_priv,
				    VLV_IOSF_DOORBELL_REQ, IOSF_SB_BUSY, 0,
				    5)) {
		DRM_DEBUG_DRIVER("IOSF sideband idle wait (%s) timed out\n",
				 is_read ? "read" : "write");
		return -EAGAIN;
	}

	I915_WRITE(VLV_IOSF_ADDR, addr);
	if (!is_read)
		I915_WRITE(VLV_IOSF_DATA, *val);
	I915_WRITE(VLV_IOSF_DOORBELL_REQ, cmd);

	if (intel_wait_for_register(dev_priv,
				    VLV_IOSF_DOORBELL_REQ, IOSF_SB_BUSY, 0,
				    5)) {
		DRM_DEBUG_DRIVER("IOSF sideband finish wait (%s) timed out\n",
				 is_read ? "read" : "write");
		return -ETIMEDOUT;
=======
static int vlv_sideband_rw(struct drm_i915_private *i915,
			   u32 devfn, u32 port, u32 opcode,
			   u32 addr, u32 *val)
{
	struct intel_uncore *uncore = &i915->uncore;
	const bool is_read = (opcode == SB_MRD_NP || opcode == SB_CRRDDA_NP);
	int err;

	lockdep_assert_held(&i915->sb_lock);
	if (port == IOSF_PORT_PUNIT)
		iosf_mbi_assert_punit_acquired();

	/* Flush the previous comms, just in case it failed last time. */
	if (intel_wait_for_register(uncore,
				    VLV_IOSF_DOORBELL_REQ, IOSF_SB_BUSY, 0,
				    5)) {
		drm_dbg(&i915->drm, "IOSF sideband idle wait (%s) timed out\n",
			is_read ? "read" : "write");
		return -EAGAIN;
	}

	preempt_disable();

	intel_uncore_write_fw(uncore, VLV_IOSF_ADDR, addr);
	intel_uncore_write_fw(uncore, VLV_IOSF_DATA, is_read ? 0 : *val);
	intel_uncore_write_fw(uncore, VLV_IOSF_DOORBELL_REQ,
			      (devfn << IOSF_DEVFN_SHIFT) |
			      (opcode << IOSF_OPCODE_SHIFT) |
			      (port << IOSF_PORT_SHIFT) |
			      (0xf << IOSF_BYTE_ENABLES_SHIFT) |
			      (0 << IOSF_BAR_SHIFT) |
			      IOSF_SB_BUSY);

	if (__intel_wait_for_register_fw(uncore,
					 VLV_IOSF_DOORBELL_REQ, IOSF_SB_BUSY, 0,
					 10000, 0, NULL) == 0) {
		if (is_read)
			*val = intel_uncore_read_fw(uncore, VLV_IOSF_DATA);
		err = 0;
	} else {
		drm_dbg(&i915->drm, "IOSF sideband finish wait (%s) timed out\n",
			is_read ? "read" : "write");
		err = -ETIMEDOUT;
>>>>>>> 24b8d41d
	}

	preempt_enable();

	return err;
}

u32 vlv_punit_read(struct drm_i915_private *i915, u32 addr)
{
	u32 val = 0;

	vlv_sideband_rw(i915, PCI_DEVFN(0, 0), IOSF_PORT_PUNIT,
			SB_CRRDDA_NP, addr, &val);

	return val;
}

int vlv_punit_write(struct drm_i915_private *i915, u32 addr, u32 val)
{
	return vlv_sideband_rw(i915, PCI_DEVFN(0, 0), IOSF_PORT_PUNIT,
			       SB_CRWRDA_NP, addr, &val);
}

u32 vlv_bunit_read(struct drm_i915_private *i915, u32 reg)
{
	u32 val = 0;

	vlv_sideband_rw(i915, PCI_DEVFN(0, 0), IOSF_PORT_BUNIT,
			SB_CRRDDA_NP, reg, &val);

	return val;
}

void vlv_bunit_write(struct drm_i915_private *i915, u32 reg, u32 val)
{
	vlv_sideband_rw(i915, PCI_DEVFN(0, 0), IOSF_PORT_BUNIT,
			SB_CRWRDA_NP, reg, &val);
}

u32 vlv_nc_read(struct drm_i915_private *i915, u8 addr)
{
	u32 val = 0;

	vlv_sideband_rw(i915, PCI_DEVFN(0, 0), IOSF_PORT_NC,
			SB_CRRDDA_NP, addr, &val);

	return val;
}

u32 vlv_iosf_sb_read(struct drm_i915_private *i915, u8 port, u32 reg)
{
	u32 val = 0;

	vlv_sideband_rw(i915, PCI_DEVFN(0, 0), port,
			SB_CRRDDA_NP, reg, &val);

	return val;
}

void vlv_iosf_sb_write(struct drm_i915_private *i915,
		       u8 port, u32 reg, u32 val)
{
	vlv_sideband_rw(i915, PCI_DEVFN(0, 0), port,
			SB_CRWRDA_NP, reg, &val);
}

u32 vlv_cck_read(struct drm_i915_private *i915, u32 reg)
{
	u32 val = 0;

	vlv_sideband_rw(i915, PCI_DEVFN(0, 0), IOSF_PORT_CCK,
			SB_CRRDDA_NP, reg, &val);

	return val;
}

void vlv_cck_write(struct drm_i915_private *i915, u32 reg, u32 val)
{
	vlv_sideband_rw(i915, PCI_DEVFN(0, 0), IOSF_PORT_CCK,
			SB_CRWRDA_NP, reg, &val);
}

u32 vlv_ccu_read(struct drm_i915_private *i915, u32 reg)
{
	u32 val = 0;

	vlv_sideband_rw(i915, PCI_DEVFN(0, 0), IOSF_PORT_CCU,
			SB_CRRDDA_NP, reg, &val);

	return val;
}

void vlv_ccu_write(struct drm_i915_private *i915, u32 reg, u32 val)
{
	vlv_sideband_rw(i915, PCI_DEVFN(0, 0), IOSF_PORT_CCU,
			SB_CRWRDA_NP, reg, &val);
}

static u32 vlv_dpio_phy_iosf_port(struct drm_i915_private *i915, enum dpio_phy phy)
{
	/*
	 * IOSF_PORT_DPIO: VLV x2 PHY (DP/HDMI B and C), CHV x1 PHY (DP/HDMI D)
	 * IOSF_PORT_DPIO_2: CHV x2 PHY (DP/HDMI B and C)
	 */
	if (IS_CHERRYVIEW(i915))
		return phy == DPIO_PHY0 ? IOSF_PORT_DPIO_2 : IOSF_PORT_DPIO;
	else
		return IOSF_PORT_DPIO;
}

u32 vlv_dpio_read(struct drm_i915_private *i915, enum pipe pipe, int reg)
{
	u32 port = vlv_dpio_phy_iosf_port(i915, DPIO_PHY(pipe));
	u32 val = 0;

	vlv_sideband_rw(i915, DPIO_DEVFN, port, SB_MRD_NP, reg, &val);

	/*
	 * FIXME: There might be some registers where all 1's is a valid value,
	 * so ideally we should check the register offset instead...
	 */
	drm_WARN(&i915->drm, val == 0xffffffff,
		 "DPIO read pipe %c reg 0x%x == 0x%x\n",
		 pipe_name(pipe), reg, val);

	return val;
}

void vlv_dpio_write(struct drm_i915_private *i915,
		    enum pipe pipe, int reg, u32 val)
{
	u32 port = vlv_dpio_phy_iosf_port(i915, DPIO_PHY(pipe));

	vlv_sideband_rw(i915, DPIO_DEVFN, port, SB_MWR_NP, reg, &val);
}

u32 vlv_flisdsi_read(struct drm_i915_private *i915, u32 reg)
{
	u32 val = 0;

	vlv_sideband_rw(i915, DPIO_DEVFN, IOSF_PORT_FLISDSI, SB_CRRDDA_NP,
			reg, &val);
	return val;
}

void vlv_flisdsi_write(struct drm_i915_private *i915, u32 reg, u32 val)
{
	vlv_sideband_rw(i915, DPIO_DEVFN, IOSF_PORT_FLISDSI, SB_CRWRDA_NP,
			reg, &val);
}

/* SBI access */
static int intel_sbi_rw(struct drm_i915_private *i915, u16 reg,
			enum intel_sbi_destination destination,
			u32 *val, bool is_read)
{
	struct intel_uncore *uncore = &i915->uncore;
	u32 cmd;

<<<<<<< HEAD
	if (intel_wait_for_register(dev_priv,
				    SBI_CTL_STAT, SBI_BUSY, 0,
				    100)) {
		DRM_ERROR("timeout waiting for SBI to become ready\n");
		return 0;
=======
	lockdep_assert_held(&i915->sb_lock);

	if (intel_wait_for_register_fw(uncore,
				       SBI_CTL_STAT, SBI_BUSY, 0,
				       100)) {
		drm_err(&i915->drm,
			"timeout waiting for SBI to become ready\n");
		return -EBUSY;
>>>>>>> 24b8d41d
	}

	intel_uncore_write_fw(uncore, SBI_ADDR, (u32)reg << 16);
	intel_uncore_write_fw(uncore, SBI_DATA, is_read ? 0 : *val);

	if (destination == SBI_ICLK)
		cmd = SBI_CTL_DEST_ICLK | SBI_CTL_OP_CRRD;
	else
		cmd = SBI_CTL_DEST_MPHY | SBI_CTL_OP_IORD;
	if (!is_read)
		cmd |= BIT(8);
	intel_uncore_write_fw(uncore, SBI_CTL_STAT, cmd | SBI_BUSY);

	if (__intel_wait_for_register_fw(uncore,
					 SBI_CTL_STAT, SBI_BUSY, 0,
					 100, 100, &cmd)) {
		drm_err(&i915->drm,
			"timeout waiting for SBI to complete read\n");
		return -ETIMEDOUT;
	}

<<<<<<< HEAD
	if (intel_wait_for_register(dev_priv,
				    SBI_CTL_STAT,
				    SBI_BUSY | SBI_RESPONSE_FAIL,
				    0,
				    100)) {
		DRM_ERROR("timeout waiting for SBI to complete read transaction\n");
		return 0;
=======
	if (cmd & SBI_RESPONSE_FAIL) {
		drm_err(&i915->drm, "error during SBI read of reg %x\n", reg);
		return -ENXIO;
>>>>>>> 24b8d41d
	}

	if (is_read)
		*val = intel_uncore_read_fw(uncore, SBI_DATA);

	return 0;
}

u32 intel_sbi_read(struct drm_i915_private *i915, u16 reg,
		   enum intel_sbi_destination destination)
{
	u32 result = 0;

	intel_sbi_rw(i915, reg, destination, &result, true);

	return result;
}

void intel_sbi_write(struct drm_i915_private *i915, u16 reg, u32 value,
		     enum intel_sbi_destination destination)
{
	intel_sbi_rw(i915, reg, destination, &value, false);
}

static int gen6_check_mailbox_status(u32 mbox)
{
	switch (mbox & GEN6_PCODE_ERROR_MASK) {
	case GEN6_PCODE_SUCCESS:
		return 0;
	case GEN6_PCODE_UNIMPLEMENTED_CMD:
		return -ENODEV;
	case GEN6_PCODE_ILLEGAL_CMD:
		return -ENXIO;
	case GEN6_PCODE_MIN_FREQ_TABLE_GT_RATIO_OUT_OF_RANGE:
	case GEN7_PCODE_MIN_FREQ_TABLE_GT_RATIO_OUT_OF_RANGE:
		return -EOVERFLOW;
	case GEN6_PCODE_TIMEOUT:
		return -ETIMEDOUT;
	default:
		MISSING_CASE(mbox & GEN6_PCODE_ERROR_MASK);
		return 0;
	}
}

<<<<<<< HEAD
	if (intel_wait_for_register(dev_priv,
				    SBI_CTL_STAT, SBI_BUSY, 0,
				    100)) {
		DRM_ERROR("timeout waiting for SBI to become ready\n");
		return;
=======
static int gen7_check_mailbox_status(u32 mbox)
{
	switch (mbox & GEN6_PCODE_ERROR_MASK) {
	case GEN6_PCODE_SUCCESS:
		return 0;
	case GEN6_PCODE_ILLEGAL_CMD:
		return -ENXIO;
	case GEN7_PCODE_TIMEOUT:
		return -ETIMEDOUT;
	case GEN7_PCODE_ILLEGAL_DATA:
		return -EINVAL;
	case GEN11_PCODE_ILLEGAL_SUBCOMMAND:
		return -ENXIO;
	case GEN11_PCODE_LOCKED:
		return -EBUSY;
	case GEN11_PCODE_REJECTED:
		return -EACCES;
	case GEN7_PCODE_MIN_FREQ_TABLE_GT_RATIO_OUT_OF_RANGE:
		return -EOVERFLOW;
	default:
		MISSING_CASE(mbox & GEN6_PCODE_ERROR_MASK);
		return 0;
>>>>>>> 24b8d41d
	}
}

static int __sandybridge_pcode_rw(struct drm_i915_private *i915,
				  u32 mbox, u32 *val, u32 *val1,
				  int fast_timeout_us,
				  int slow_timeout_ms,
				  bool is_read)
{
	struct intel_uncore *uncore = &i915->uncore;

	lockdep_assert_held(&i915->sb_lock);

	/*
	 * GEN6_PCODE_* are outside of the forcewake domain, we can
	 * use te fw I915_READ variants to reduce the amount of work
	 * required when reading/writing.
	 */

	if (intel_uncore_read_fw(uncore, GEN6_PCODE_MAILBOX) & GEN6_PCODE_READY)
		return -EAGAIN;

	intel_uncore_write_fw(uncore, GEN6_PCODE_DATA, *val);
	intel_uncore_write_fw(uncore, GEN6_PCODE_DATA1, val1 ? *val1 : 0);
	intel_uncore_write_fw(uncore,
			      GEN6_PCODE_MAILBOX, GEN6_PCODE_READY | mbox);

	if (__intel_wait_for_register_fw(uncore,
					 GEN6_PCODE_MAILBOX,
					 GEN6_PCODE_READY, 0,
					 fast_timeout_us,
					 slow_timeout_ms,
					 &mbox))
		return -ETIMEDOUT;

	if (is_read)
		*val = intel_uncore_read_fw(uncore, GEN6_PCODE_DATA);
	if (is_read && val1)
		*val1 = intel_uncore_read_fw(uncore, GEN6_PCODE_DATA1);

	if (INTEL_GEN(i915) > 6)
		return gen7_check_mailbox_status(mbox);
	else
		return gen6_check_mailbox_status(mbox);
}

<<<<<<< HEAD
	if (intel_wait_for_register(dev_priv,
				    SBI_CTL_STAT,
				    SBI_BUSY | SBI_RESPONSE_FAIL,
				    0,
				    100)) {
		DRM_ERROR("timeout waiting for SBI to complete write transaction\n");
		return;
=======
int sandybridge_pcode_read(struct drm_i915_private *i915, u32 mbox,
			   u32 *val, u32 *val1)
{
	int err;

	mutex_lock(&i915->sb_lock);
	err = __sandybridge_pcode_rw(i915, mbox, val, val1,
				     500, 20,
				     true);
	mutex_unlock(&i915->sb_lock);

	if (err) {
		drm_dbg(&i915->drm,
			"warning: pcode (read from mbox %x) mailbox access failed for %ps: %d\n",
			mbox, __builtin_return_address(0), err);
>>>>>>> 24b8d41d
	}

	return err;
}

int sandybridge_pcode_write_timeout(struct drm_i915_private *i915,
				    u32 mbox, u32 val,
				    int fast_timeout_us,
				    int slow_timeout_ms)
{
	int err;

	mutex_lock(&i915->sb_lock);
	err = __sandybridge_pcode_rw(i915, mbox, &val, NULL,
				     fast_timeout_us, slow_timeout_ms,
				     false);
	mutex_unlock(&i915->sb_lock);

	if (err) {
		drm_dbg(&i915->drm,
			"warning: pcode (write of 0x%08x to mbox %x) mailbox access failed for %ps: %d\n",
			val, mbox, __builtin_return_address(0), err);
	}

	return err;
}

static bool skl_pcode_try_request(struct drm_i915_private *i915, u32 mbox,
				  u32 request, u32 reply_mask, u32 reply,
				  u32 *status)
{
	*status = __sandybridge_pcode_rw(i915, mbox, &request, NULL,
					 500, 0,
					 true);

	return *status || ((request & reply_mask) == reply);
}

/**
 * skl_pcode_request - send PCODE request until acknowledgment
 * @i915: device private
 * @mbox: PCODE mailbox ID the request is targeted for
 * @request: request ID
 * @reply_mask: mask used to check for request acknowledgment
 * @reply: value used to check for request acknowledgment
 * @timeout_base_ms: timeout for polling with preemption enabled
 *
 * Keep resending the @request to @mbox until PCODE acknowledges it, PCODE
 * reports an error or an overall timeout of @timeout_base_ms+50 ms expires.
 * The request is acknowledged once the PCODE reply dword equals @reply after
 * applying @reply_mask. Polling is first attempted with preemption enabled
 * for @timeout_base_ms and if this times out for another 50 ms with
 * preemption disabled.
 *
 * Returns 0 on success, %-ETIMEDOUT in case of a timeout, <0 in case of some
 * other error as reported by PCODE.
 */
int skl_pcode_request(struct drm_i915_private *i915, u32 mbox, u32 request,
		      u32 reply_mask, u32 reply, int timeout_base_ms)
{
	u32 status;
	int ret;

	mutex_lock(&i915->sb_lock);

#define COND \
	skl_pcode_try_request(i915, mbox, request, reply_mask, reply, &status)

	/*
	 * Prime the PCODE by doing a request first. Normally it guarantees
	 * that a subsequent request, at most @timeout_base_ms later, succeeds.
	 * _wait_for() doesn't guarantee when its passed condition is evaluated
	 * first, so send the first request explicitly.
	 */
	if (COND) {
		ret = 0;
		goto out;
	}
	ret = _wait_for(COND, timeout_base_ms * 1000, 10, 10);
	if (!ret)
		goto out;

	/*
	 * The above can time out if the number of requests was low (2 in the
	 * worst case) _and_ PCODE was busy for some reason even after a
	 * (queued) request and @timeout_base_ms delay. As a workaround retry
	 * the poll with preemption disabled to maximize the number of
	 * requests. Increase the timeout from @timeout_base_ms to 50ms to
	 * account for interrupts that could reduce the number of these
	 * requests, and for any quirks of the PCODE firmware that delays
	 * the request completion.
	 */
	drm_dbg_kms(&i915->drm,
		    "PCODE timeout, retrying with preemption disabled\n");
	drm_WARN_ON_ONCE(&i915->drm, timeout_base_ms > 3);
	preempt_disable();
	ret = wait_for_atomic(COND, 50);
	preempt_enable();

out:
	mutex_unlock(&i915->sb_lock);
	return ret ? ret : status;
#undef COND
}<|MERGE_RESOLUTION|>--- conflicted
+++ resolved
@@ -90,27 +90,6 @@
 		__vlv_punit_put(i915);
 }
 
-<<<<<<< HEAD
-	if (intel_wait_for_register(dev_priv,
-				    VLV_IOSF_DOORBELL_REQ, IOSF_SB_BUSY, 0,
-				    5)) {
-		DRM_DEBUG_DRIVER("IOSF sideband idle wait (%s) timed out\n",
-				 is_read ? "read" : "write");
-		return -EAGAIN;
-	}
-
-	I915_WRITE(VLV_IOSF_ADDR, addr);
-	if (!is_read)
-		I915_WRITE(VLV_IOSF_DATA, *val);
-	I915_WRITE(VLV_IOSF_DOORBELL_REQ, cmd);
-
-	if (intel_wait_for_register(dev_priv,
-				    VLV_IOSF_DOORBELL_REQ, IOSF_SB_BUSY, 0,
-				    5)) {
-		DRM_DEBUG_DRIVER("IOSF sideband finish wait (%s) timed out\n",
-				 is_read ? "read" : "write");
-		return -ETIMEDOUT;
-=======
 static int vlv_sideband_rw(struct drm_i915_private *i915,
 			   u32 devfn, u32 port, u32 opcode,
 			   u32 addr, u32 *val)
@@ -154,7 +133,6 @@
 		drm_dbg(&i915->drm, "IOSF sideband finish wait (%s) timed out\n",
 			is_read ? "read" : "write");
 		err = -ETIMEDOUT;
->>>>>>> 24b8d41d
 	}
 
 	preempt_enable();
@@ -314,13 +292,6 @@
 	struct intel_uncore *uncore = &i915->uncore;
 	u32 cmd;
 
-<<<<<<< HEAD
-	if (intel_wait_for_register(dev_priv,
-				    SBI_CTL_STAT, SBI_BUSY, 0,
-				    100)) {
-		DRM_ERROR("timeout waiting for SBI to become ready\n");
-		return 0;
-=======
 	lockdep_assert_held(&i915->sb_lock);
 
 	if (intel_wait_for_register_fw(uncore,
@@ -329,7 +300,6 @@
 		drm_err(&i915->drm,
 			"timeout waiting for SBI to become ready\n");
 		return -EBUSY;
->>>>>>> 24b8d41d
 	}
 
 	intel_uncore_write_fw(uncore, SBI_ADDR, (u32)reg << 16);
@@ -351,19 +321,9 @@
 		return -ETIMEDOUT;
 	}
 
-<<<<<<< HEAD
-	if (intel_wait_for_register(dev_priv,
-				    SBI_CTL_STAT,
-				    SBI_BUSY | SBI_RESPONSE_FAIL,
-				    0,
-				    100)) {
-		DRM_ERROR("timeout waiting for SBI to complete read transaction\n");
-		return 0;
-=======
 	if (cmd & SBI_RESPONSE_FAIL) {
 		drm_err(&i915->drm, "error during SBI read of reg %x\n", reg);
 		return -ENXIO;
->>>>>>> 24b8d41d
 	}
 
 	if (is_read)
@@ -408,13 +368,6 @@
 	}
 }
 
-<<<<<<< HEAD
-	if (intel_wait_for_register(dev_priv,
-				    SBI_CTL_STAT, SBI_BUSY, 0,
-				    100)) {
-		DRM_ERROR("timeout waiting for SBI to become ready\n");
-		return;
-=======
 static int gen7_check_mailbox_status(u32 mbox)
 {
 	switch (mbox & GEN6_PCODE_ERROR_MASK) {
@@ -437,7 +390,6 @@
 	default:
 		MISSING_CASE(mbox & GEN6_PCODE_ERROR_MASK);
 		return 0;
->>>>>>> 24b8d41d
 	}
 }
 
@@ -484,15 +436,6 @@
 		return gen6_check_mailbox_status(mbox);
 }
 
-<<<<<<< HEAD
-	if (intel_wait_for_register(dev_priv,
-				    SBI_CTL_STAT,
-				    SBI_BUSY | SBI_RESPONSE_FAIL,
-				    0,
-				    100)) {
-		DRM_ERROR("timeout waiting for SBI to complete write transaction\n");
-		return;
-=======
 int sandybridge_pcode_read(struct drm_i915_private *i915, u32 mbox,
 			   u32 *val, u32 *val1)
 {
@@ -508,7 +451,6 @@
 		drm_dbg(&i915->drm,
 			"warning: pcode (read from mbox %x) mailbox access failed for %ps: %d\n",
 			mbox, __builtin_return_address(0), err);
->>>>>>> 24b8d41d
 	}
 
 	return err;
