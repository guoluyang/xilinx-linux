/*
 * Copyright © 2012 Intel Corporation
 * Copyright © 2014 The Chromium OS Authors
 *
 * Permission is hereby granted, free of charge, to any person obtaining a
 * copy of this software and associated documentation files (the "Software"),
 * to deal in the Software without restriction, including without limitation
 * the rights to use, copy, modify, merge, publish, distribute, sublicense,
 * and/or sell copies of the Software, and to permit persons to whom the
 * Software is furnished to do so, subject to the following conditions:
 *
 * The above copyright notice and this permission notice (including the next
 * paragraph) shall be included in all copies or substantial portions of the
 * Software.
 *
 * THE SOFTWARE IS PROVIDED "AS IS", WITHOUT WARRANTY OF ANY KIND, EXPRESS OR
 * IMPLIED, INCLUDING BUT NOT LIMITED TO THE WARRANTIES OF MERCHANTABILITY,
 * FITNESS FOR A PARTICULAR PURPOSE AND NONINFRINGEMENT.  IN NO EVENT SHALL
 * THE AUTHORS OR COPYRIGHT HOLDERS BE LIABLE FOR ANY CLAIM, DAMAGES OR OTHER
 * LIABILITY, WHETHER IN AN ACTION OF CONTRACT, TORT OR OTHERWISE, ARISING
 * FROM, OUT OF OR IN CONNECTION WITH THE SOFTWARE OR THE USE OR OTHER DEALINGS
 * IN THE SOFTWARE.
 *
 * Authors:
 *    Ben Widawsky <ben@bwidawsk.net>
 *
 */

#ifndef _VGEM_DRV_H_
#define _VGEM_DRV_H_

#include <drm/drm_gem.h>
#include <drm/drm_cache.h>

#include <uapi/drm/vgem_drm.h>

struct vgem_file {
	struct idr fence_idr;
	struct mutex fence_mutex;
};

#include <uapi/drm/vgem_drm.h>

struct vgem_file {
	struct idr fence_idr;
	struct mutex fence_mutex;
};

#define to_vgem_bo(x) container_of(x, struct drm_vgem_gem_object, base)
struct drm_vgem_gem_object {
	struct drm_gem_object base;
<<<<<<< HEAD
=======

	struct page **pages;
	unsigned int pages_pin_count;
	struct mutex pages_lock;

	struct sg_table *table;
>>>>>>> 24b8d41d
};

int vgem_fence_open(struct vgem_file *file);
int vgem_fence_attach_ioctl(struct drm_device *dev,
			    void *data,
			    struct drm_file *file);
int vgem_fence_signal_ioctl(struct drm_device *dev,
			    void *data,
			    struct drm_file *file);
void vgem_fence_close(struct vgem_file *file);

#endif<|MERGE_RESOLUTION|>--- conflicted
+++ resolved
@@ -39,25 +39,15 @@
 	struct mutex fence_mutex;
 };
 
-#include <uapi/drm/vgem_drm.h>
-
-struct vgem_file {
-	struct idr fence_idr;
-	struct mutex fence_mutex;
-};
-
 #define to_vgem_bo(x) container_of(x, struct drm_vgem_gem_object, base)
 struct drm_vgem_gem_object {
 	struct drm_gem_object base;
-<<<<<<< HEAD
-=======
 
 	struct page **pages;
 	unsigned int pages_pin_count;
 	struct mutex pages_lock;
 
 	struct sg_table *table;
->>>>>>> 24b8d41d
 };
 
 int vgem_fence_open(struct vgem_file *file);
