--- conflicted
+++ resolved
@@ -18,27 +18,9 @@
 
 #include "atmel_hlcdc_dc.h"
 
-<<<<<<< HEAD
-/**
- * Atmel HLCDC RGB connector structure
- *
- * This structure stores RGB slave device information.
- *
- * @connector: DRM connector
- * @encoder: DRM encoder
- * @dc: pointer to the atmel_hlcdc_dc structure
- * @panel: panel connected on the RGB output
- */
-=======
->>>>>>> 24b8d41d
 struct atmel_hlcdc_rgb_output {
 	struct drm_encoder encoder;
-<<<<<<< HEAD
-	struct atmel_hlcdc_dc *dc;
-	struct drm_panel *panel;
-=======
 	int bus_fmt;
->>>>>>> 24b8d41d
 };
 
 static struct atmel_hlcdc_rgb_output *
@@ -47,142 +29,6 @@
 	return container_of(encoder, struct atmel_hlcdc_rgb_output, encoder);
 }
 
-<<<<<<< HEAD
-static void atmel_hlcdc_rgb_encoder_enable(struct drm_encoder *encoder)
-{
-	struct atmel_hlcdc_rgb_output *rgb =
-			drm_encoder_to_atmel_hlcdc_rgb_output(encoder);
-
-	if (rgb->panel) {
-		drm_panel_prepare(rgb->panel);
-		drm_panel_enable(rgb->panel);
-	}
-}
-
-static void atmel_hlcdc_rgb_encoder_disable(struct drm_encoder *encoder)
-{
-	struct atmel_hlcdc_rgb_output *rgb =
-			drm_encoder_to_atmel_hlcdc_rgb_output(encoder);
-
-	if (rgb->panel) {
-		drm_panel_disable(rgb->panel);
-		drm_panel_unprepare(rgb->panel);
-	}
-}
-
-static const struct drm_encoder_helper_funcs atmel_hlcdc_panel_encoder_helper_funcs = {
-	.disable = atmel_hlcdc_rgb_encoder_disable,
-	.enable = atmel_hlcdc_rgb_encoder_enable,
-};
-
-static void atmel_hlcdc_rgb_encoder_destroy(struct drm_encoder *encoder)
-{
-	drm_encoder_cleanup(encoder);
-	memset(encoder, 0, sizeof(*encoder));
-}
-
-static const struct drm_encoder_funcs atmel_hlcdc_panel_encoder_funcs = {
-	.destroy = atmel_hlcdc_rgb_encoder_destroy,
-};
-
-static int atmel_hlcdc_panel_get_modes(struct drm_connector *connector)
-{
-	struct atmel_hlcdc_rgb_output *rgb =
-			drm_connector_to_atmel_hlcdc_rgb_output(connector);
-
-	if (rgb->panel)
-		return rgb->panel->funcs->get_modes(rgb->panel);
-
-	return 0;
-}
-
-static int atmel_hlcdc_rgb_mode_valid(struct drm_connector *connector,
-				      struct drm_display_mode *mode)
-{
-	struct atmel_hlcdc_rgb_output *rgb =
-			drm_connector_to_atmel_hlcdc_rgb_output(connector);
-
-	return atmel_hlcdc_dc_mode_valid(rgb->dc, mode);
-}
-
-static const struct drm_connector_helper_funcs atmel_hlcdc_panel_connector_helper_funcs = {
-	.get_modes = atmel_hlcdc_panel_get_modes,
-	.mode_valid = atmel_hlcdc_rgb_mode_valid,
-};
-
-static enum drm_connector_status
-atmel_hlcdc_panel_connector_detect(struct drm_connector *connector, bool force)
-{
-	struct atmel_hlcdc_rgb_output *rgb =
-			drm_connector_to_atmel_hlcdc_rgb_output(connector);
-
-	if (rgb->panel)
-		return connector_status_connected;
-
-	return connector_status_disconnected;
-}
-
-static void
-atmel_hlcdc_panel_connector_destroy(struct drm_connector *connector)
-{
-	struct atmel_hlcdc_rgb_output *rgb =
-			drm_connector_to_atmel_hlcdc_rgb_output(connector);
-
-	if (rgb->panel)
-		drm_panel_detach(rgb->panel);
-
-	drm_connector_cleanup(connector);
-}
-
-static const struct drm_connector_funcs atmel_hlcdc_panel_connector_funcs = {
-	.dpms = drm_atomic_helper_connector_dpms,
-	.detect = atmel_hlcdc_panel_connector_detect,
-	.fill_modes = drm_helper_probe_single_connector_modes,
-	.destroy = atmel_hlcdc_panel_connector_destroy,
-	.reset = drm_atomic_helper_connector_reset,
-	.atomic_duplicate_state = drm_atomic_helper_connector_duplicate_state,
-	.atomic_destroy_state = drm_atomic_helper_connector_destroy_state,
-};
-
-static int atmel_hlcdc_check_endpoint(struct drm_device *dev,
-				      const struct of_endpoint *ep)
-{
-	struct device_node *np;
-	void *obj;
-
-	np = of_graph_get_remote_port_parent(ep->local_node);
-
-	obj = of_drm_find_panel(np);
-	if (!obj)
-		obj = of_drm_find_bridge(np);
-
-	of_node_put(np);
-
-	return obj ? 0 : -EPROBE_DEFER;
-}
-
-static int atmel_hlcdc_attach_endpoint(struct drm_device *dev,
-				       const struct of_endpoint *ep)
-{
-	struct atmel_hlcdc_dc *dc = dev->dev_private;
-	struct atmel_hlcdc_rgb_output *output;
-	struct device_node *np;
-	struct drm_panel *panel;
-	struct drm_bridge *bridge;
-	int ret;
-
-	output = devm_kzalloc(dev->dev, sizeof(*output), GFP_KERNEL);
-	if (!output)
-		return -EINVAL;
-
-	output->dc = dc;
-
-	drm_encoder_helper_add(&output->encoder,
-			       &atmel_hlcdc_panel_encoder_helper_funcs);
-	ret = drm_encoder_init(dev, &output->encoder,
-			       &atmel_hlcdc_panel_encoder_funcs,
-			       DRM_MODE_ENCODER_NONE, NULL);
-=======
 int atmel_hlcdc_encoder_get_bus_fmt(struct drm_encoder *encoder)
 {
 	struct atmel_hlcdc_rgb_output *output;
@@ -251,57 +97,11 @@
 
 	ret = drm_simple_encoder_init(dev, &output->encoder,
 				      DRM_MODE_ENCODER_NONE);
->>>>>>> 24b8d41d
 	if (ret)
 		return ret;
 
 	output->encoder.possible_crtcs = 0x1;
 
-<<<<<<< HEAD
-	np = of_graph_get_remote_port_parent(ep->local_node);
-
-	ret = -EPROBE_DEFER;
-
-	panel = of_drm_find_panel(np);
-	if (panel) {
-		of_node_put(np);
-		output->connector.dpms = DRM_MODE_DPMS_OFF;
-		output->connector.polled = DRM_CONNECTOR_POLL_CONNECT;
-		drm_connector_helper_add(&output->connector,
-				&atmel_hlcdc_panel_connector_helper_funcs);
-		ret = drm_connector_init(dev, &output->connector,
-					 &atmel_hlcdc_panel_connector_funcs,
-					 DRM_MODE_CONNECTOR_Unknown);
-		if (ret)
-			goto err_encoder_cleanup;
-
-		drm_mode_connector_attach_encoder(&output->connector,
-						  &output->encoder);
-
-		ret = drm_panel_attach(panel, &output->connector);
-		if (ret) {
-			drm_connector_cleanup(&output->connector);
-			goto err_encoder_cleanup;
-		}
-
-		output->panel = panel;
-
-		return 0;
-	}
-
-	bridge = of_drm_find_bridge(np);
-	of_node_put(np);
-
-	if (bridge) {
-		output->encoder.bridge = bridge;
-		bridge->encoder = &output->encoder;
-		ret = drm_bridge_attach(dev, bridge);
-		if (!ret)
-			return 0;
-	}
-
-err_encoder_cleanup:
-=======
 	if (panel) {
 		bridge = drm_panel_bridge_add_typed(panel,
 						    DRM_MODE_CONNECTOR_Unknown);
@@ -318,7 +118,6 @@
 			drm_panel_bridge_remove(bridge);
 	}
 
->>>>>>> 24b8d41d
 	drm_encoder_cleanup(&output->encoder);
 
 	return ret;
@@ -326,35 +125,6 @@
 
 int atmel_hlcdc_create_outputs(struct drm_device *dev)
 {
-<<<<<<< HEAD
-	struct device_node *ep_np = NULL;
-	struct of_endpoint ep;
-	int ret;
-
-	for_each_endpoint_of_node(dev->dev->of_node, ep_np) {
-		ret = of_graph_parse_endpoint(ep_np, &ep);
-		if (!ret)
-			ret = atmel_hlcdc_check_endpoint(dev, &ep);
-
-		if (ret) {
-			of_node_put(ep_np);
-			return ret;
-		}
-	}
-
-	for_each_endpoint_of_node(dev->dev->of_node, ep_np) {
-		ret = of_graph_parse_endpoint(ep_np, &ep);
-		if (!ret)
-			ret = atmel_hlcdc_attach_endpoint(dev, &ep);
-
-		if (ret) {
-			of_node_put(ep_np);
-			return ret;
-		}
-	}
-
-	return 0;
-=======
 	int endpoint, ret = 0;
 	int attached = 0;
 
@@ -376,5 +146,4 @@
 		return 0;
 
 	return ret;
->>>>>>> 24b8d41d
 }