/*
 * Created: Tue Feb  2 08:37:54 1999 by faith@valinux.com
 *
 * Copyright 1999 Precision Insight, Inc., Cedar Park, Texas.
 * Copyright 2000 VA Linux Systems, Inc., Sunnyvale, California.
 * All Rights Reserved.
 *
 * Author Rickard E. (Rik) Faith <faith@valinux.com>
 * Author Gareth Hughes <gareth@valinux.com>
 *
 * Permission is hereby granted, free of charge, to any person obtaining a
 * copy of this software and associated documentation files (the "Software"),
 * to deal in the Software without restriction, including without limitation
 * the rights to use, copy, modify, merge, publish, distribute, sublicense,
 * and/or sell copies of the Software, and to permit persons to whom the
 * Software is furnished to do so, subject to the following conditions:
 *
 * The above copyright notice and this permission notice (including the next
 * paragraph) shall be included in all copies or substantial portions of the
 * Software.
 *
 * THE SOFTWARE IS PROVIDED "AS IS", WITHOUT WARRANTY OF ANY KIND, EXPRESS OR
 * IMPLIED, INCLUDING BUT NOT LIMITED TO THE WARRANTIES OF MERCHANTABILITY,
 * FITNESS FOR A PARTICULAR PURPOSE AND NONINFRINGEMENT.  IN NO EVENT SHALL
 * VA LINUX SYSTEMS AND/OR ITS SUPPLIERS BE LIABLE FOR ANY CLAIM, DAMAGES OR
 * OTHER LIABILITY, WHETHER IN AN ACTION OF CONTRACT, TORT OR OTHERWISE,
 * ARISING FROM, OUT OF OR IN CONNECTION WITH THE SOFTWARE OR THE USE OR
 * OTHER DEALINGS IN THE SOFTWARE.
 */

#include <linux/slab.h>

#include <drm/drm_auth.h>
#include <drm/drm_drv.h>
#include <drm/drm_file.h>
#include <drm/drm_lease.h>
#include <drm/drm_print.h>

#include "drm_internal.h"
#include "drm_legacy.h"

/**
 * DOC: master and authentication
 *
<<<<<<< HEAD
 * struct &drm_master is used to track groups of clients with open
 * primary/legacy device nodes. For every struct &drm_file which has had at
 * least once successfully became the device master (either through the
 * SET_MASTER IOCTL, or implicitly through opening the primary device node when
 * no one else is the current master that time) there exists one &drm_master.
 * This is noted in the is_master member of &drm_file. All other clients have
 * just a pointer to the &drm_master they are associated with.
=======
 * &struct drm_master is used to track groups of clients with open
 * primary/legacy device nodes. For every &struct drm_file which has had at
 * least once successfully became the device master (either through the
 * SET_MASTER IOCTL, or implicitly through opening the primary device node when
 * no one else is the current master that time) there exists one &drm_master.
 * This is noted in &drm_file.is_master. All other clients have just a pointer
 * to the &drm_master they are associated with.
>>>>>>> 24b8d41d
 *
 * In addition only one &drm_master can be the current master for a &drm_device.
 * It can be switched through the DROP_MASTER and SET_MASTER IOCTL, or
 * implicitly through closing/openeing the primary device node. See also
 * drm_is_current_master().
 *
 * Clients can authenticate against the current master (if it matches their own)
 * using the GETMAGIC and AUTHMAGIC IOCTLs. Together with exchanging masters,
 * this allows controlled access to the device for an entire group of mutually
 * trusted clients.
 */

int drm_getmagic(struct drm_device *dev, void *data, struct drm_file *file_priv)
{
	struct drm_auth *auth = data;
	int ret = 0;

	mutex_lock(&dev->master_mutex);
	if (!file_priv->magic) {
		ret = idr_alloc(&file_priv->master->magic_map, file_priv,
				1, 0, GFP_KERNEL);
		if (ret >= 0)
			file_priv->magic = ret;
	}
	auth->magic = file_priv->magic;
	mutex_unlock(&dev->master_mutex);

	DRM_DEBUG("%u\n", auth->magic);

	return ret < 0 ? ret : 0;
}

int drm_authmagic(struct drm_device *dev, void *data,
		  struct drm_file *file_priv)
{
	struct drm_auth *auth = data;
	struct drm_file *file;

	DRM_DEBUG("%u\n", auth->magic);

	mutex_lock(&dev->master_mutex);
	file = idr_find(&file_priv->master->magic_map, auth->magic);
	if (file) {
		file->authenticated = 1;
		idr_replace(&file_priv->master->magic_map, NULL, auth->magic);
	}
	mutex_unlock(&dev->master_mutex);

	return file ? 0 : -EINVAL;
}

<<<<<<< HEAD
static struct drm_master *drm_master_create(struct drm_device *dev)
=======
struct drm_master *drm_master_create(struct drm_device *dev)
>>>>>>> 24b8d41d
{
	struct drm_master *master;

	master = kzalloc(sizeof(*master), GFP_KERNEL);
	if (!master)
		return NULL;

	kref_init(&master->refcount);
<<<<<<< HEAD
	spin_lock_init(&master->lock.spinlock);
	init_waitqueue_head(&master->lock.lock_queue);
	idr_init(&master->magic_map);
	master->dev = dev;

	return master;
}

static int drm_set_master(struct drm_device *dev, struct drm_file *fpriv,
			  bool new_master)
{
	int ret = 0;

	dev->master = drm_master_get(fpriv->master);
	if (dev->driver->master_set) {
		ret = dev->driver->master_set(dev, fpriv, new_master);
		if (unlikely(ret != 0)) {
			drm_master_put(&dev->master);
		}
	}

	return ret;
=======
	drm_master_legacy_init(master);
	idr_init(&master->magic_map);
	master->dev = dev;

	/* initialize the tree of output resource lessees */
	INIT_LIST_HEAD(&master->lessees);
	INIT_LIST_HEAD(&master->lessee_list);
	idr_init(&master->leases);
	idr_init(&master->lessee_idr);

	return master;
}

static void drm_set_master(struct drm_device *dev, struct drm_file *fpriv,
			   bool new_master)
{
	dev->master = drm_master_get(fpriv->master);
	if (dev->driver->master_set)
		dev->driver->master_set(dev, fpriv, new_master);

	fpriv->was_master = true;
>>>>>>> 24b8d41d
}

static int drm_new_set_master(struct drm_device *dev, struct drm_file *fpriv)
{
	struct drm_master *old_master;
<<<<<<< HEAD
	int ret;

	lockdep_assert_held_once(&dev->master_mutex);

=======

	lockdep_assert_held_once(&dev->master_mutex);

	WARN_ON(fpriv->is_master);
>>>>>>> 24b8d41d
	old_master = fpriv->master;
	fpriv->master = drm_master_create(dev);
	if (!fpriv->master) {
		fpriv->master = old_master;
		return -ENOMEM;
	}

<<<<<<< HEAD
	if (dev->driver->master_create) {
		ret = dev->driver->master_create(dev, fpriv->master);
		if (ret)
			goto out_err;
	}
	fpriv->is_master = 1;
	fpriv->authenticated = 1;

	ret = drm_set_master(dev, fpriv, true);
	if (ret)
		goto out_err;
=======
	fpriv->is_master = 1;
	fpriv->authenticated = 1;

	drm_set_master(dev, fpriv, true);
>>>>>>> 24b8d41d

	if (old_master)
		drm_master_put(&old_master);

	return 0;
<<<<<<< HEAD

out_err:
	/* drop references and restore old master on failure */
	drm_master_put(&fpriv->master);
	fpriv->master = old_master;

	return ret;
=======
}

/*
 * In the olden days the SET/DROP_MASTER ioctls used to return EACCES when
 * CAP_SYS_ADMIN was not set. This was used to prevent rogue applications
 * from becoming master and/or failing to release it.
 *
 * At the same time, the first client (for a given VT) is _always_ master.
 * Thus in order for the ioctls to succeed, one had to _explicitly_ run the
 * application as root or flip the setuid bit.
 *
 * If the CAP_SYS_ADMIN was missing, no other client could become master...
 * EVER :-( Leading to a) the graphics session dying badly or b) a completely
 * locked session.
 *
 *
 * As some point systemd-logind was introduced to orchestrate and delegate
 * master as applicable. It does so by opening the fd and passing it to users
 * while in itself logind a) does the set/drop master per users' request and
 * b)  * implicitly drops master on VT switch.
 *
 * Even though logind looks like the future, there are a few issues:
 *  - some platforms don't have equivalent (Android, CrOS, some BSDs) so
 * root is required _solely_ for SET/DROP MASTER.
 *  - applications may not be updated to use it,
 *  - any client which fails to drop master* can DoS the application using
 * logind, to a varying degree.
 *
 * * Either due missing CAP_SYS_ADMIN or simply not calling DROP_MASTER.
 *
 *
 * Here we implement the next best thing:
 *  - ensure the logind style of fd passing works unchanged, and
 *  - allow a client to drop/set master, iff it is/was master at a given point
 * in time.
 *
 * Note: DROP_MASTER cannot be free for all, as an arbitrator user could:
 *  - DoS/crash the arbitrator - details would be implementation specific
 *  - open the node, become master implicitly and cause issues
 *
 * As a result this fixes the following when using root-less build w/o logind
 * - startx
 * - weston
 * - various compositors based on wlroots
 */
static int
drm_master_check_perm(struct drm_device *dev, struct drm_file *file_priv)
{
	if (file_priv->pid == task_pid(current) && file_priv->was_master)
		return 0;

	if (!capable(CAP_SYS_ADMIN))
		return -EACCES;

	return 0;
>>>>>>> 24b8d41d
}

int drm_setmaster_ioctl(struct drm_device *dev, void *data,
			struct drm_file *file_priv)
{
<<<<<<< HEAD
	int ret = 0;

	mutex_lock(&dev->master_mutex);
=======
	int ret;

	mutex_lock(&dev->master_mutex);

	ret = drm_master_check_perm(dev, file_priv);
	if (ret)
		goto out_unlock;

>>>>>>> 24b8d41d
	if (drm_is_current_master(file_priv))
		goto out_unlock;

	if (dev->master) {
<<<<<<< HEAD
		ret = -EINVAL;
=======
		ret = -EBUSY;
>>>>>>> 24b8d41d
		goto out_unlock;
	}

	if (!file_priv->master) {
		ret = -EINVAL;
		goto out_unlock;
	}

	if (!file_priv->is_master) {
		ret = drm_new_set_master(dev, file_priv);
		goto out_unlock;
	}

<<<<<<< HEAD
	ret = drm_set_master(dev, file_priv, false);
=======
	if (file_priv->master->lessor != NULL) {
		DRM_DEBUG_LEASE("Attempt to set lessee %d as master\n", file_priv->master->lessee_id);
		ret = -EINVAL;
		goto out_unlock;
	}

	drm_set_master(dev, file_priv, false);
>>>>>>> 24b8d41d
out_unlock:
	mutex_unlock(&dev->master_mutex);
	return ret;
}

static void drm_drop_master(struct drm_device *dev,
			    struct drm_file *fpriv)
{
	if (dev->driver->master_drop)
		dev->driver->master_drop(dev, fpriv);
	drm_master_put(&dev->master);
}

int drm_dropmaster_ioctl(struct drm_device *dev, void *data,
			 struct drm_file *file_priv)
{
<<<<<<< HEAD
	int ret = -EINVAL;

	mutex_lock(&dev->master_mutex);
	if (!drm_is_current_master(file_priv))
		goto out_unlock;

	if (!dev->master)
		goto out_unlock;

	ret = 0;
=======
	int ret;

	mutex_lock(&dev->master_mutex);

	ret = drm_master_check_perm(dev, file_priv);
	if (ret)
		goto out_unlock;

	if (!drm_is_current_master(file_priv)) {
		ret = -EINVAL;
		goto out_unlock;
	}

	if (!dev->master) {
		ret = -EINVAL;
		goto out_unlock;
	}

	if (file_priv->master->lessor != NULL) {
		DRM_DEBUG_LEASE("Attempt to drop lessee %d as master\n", file_priv->master->lessee_id);
		ret = -EINVAL;
		goto out_unlock;
	}

>>>>>>> 24b8d41d
	drm_drop_master(dev, file_priv);
out_unlock:
	mutex_unlock(&dev->master_mutex);
	return ret;
}

int drm_master_open(struct drm_file *file_priv)
{
	struct drm_device *dev = file_priv->minor->dev;
	int ret = 0;

	/* if there is no current master make this fd it, but do not create
	 * any master object for render clients */
	mutex_lock(&dev->master_mutex);
	if (!dev->master)
		ret = drm_new_set_master(dev, file_priv);
	else
		file_priv->master = drm_master_get(dev->master);
	mutex_unlock(&dev->master_mutex);

	return ret;
}

void drm_master_release(struct drm_file *file_priv)
{
	struct drm_device *dev = file_priv->minor->dev;
	struct drm_master *master = file_priv->master;

	mutex_lock(&dev->master_mutex);
	if (file_priv->magic)
		idr_remove(&file_priv->master->magic_map, file_priv->magic);

	if (!drm_is_current_master(file_priv))
		goto out;

<<<<<<< HEAD
	if (drm_core_check_feature(dev, DRIVER_LEGACY)) {
		/*
		 * Since the master is disappearing, so is the
		 * possibility to lock.
		 */
		mutex_lock(&dev->struct_mutex);
		if (master->lock.hw_lock) {
			if (dev->sigdata.lock == master->lock.hw_lock)
				dev->sigdata.lock = NULL;
			master->lock.hw_lock = NULL;
			master->lock.file_priv = NULL;
			wake_up_interruptible_all(&master->lock.lock_queue);
		}
		mutex_unlock(&dev->struct_mutex);
	}
=======
	drm_legacy_lock_master_cleanup(dev, master);
>>>>>>> 24b8d41d

	if (dev->master == file_priv->master)
		drm_drop_master(dev, file_priv);
out:
<<<<<<< HEAD
=======
	if (drm_core_check_feature(dev, DRIVER_MODESET) && file_priv->is_master) {
		/* Revoke any leases held by this or lessees, but only if
		 * this is the "real" master
		 */
		drm_lease_revoke(master);
	}

>>>>>>> 24b8d41d
	/* drop the master reference held by the file priv */
	if (file_priv->master)
		drm_master_put(&file_priv->master);
	mutex_unlock(&dev->master_mutex);
}

/**
 * drm_is_current_master - checks whether @priv is the current master
 * @fpriv: DRM file private
 *
 * Checks whether @fpriv is current master on its device. This decides whether a
 * client is allowed to run DRM_MASTER IOCTLs.
 *
 * Most of the modern IOCTL which require DRM_MASTER are for kernel modesetting
 * - the current master is assumed to own the non-shareable display hardware.
 */
bool drm_is_current_master(struct drm_file *fpriv)
{
<<<<<<< HEAD
	return fpriv->is_master && fpriv->master == fpriv->minor->dev->master;
=======
	return fpriv->is_master && drm_lease_owner(fpriv->master) == fpriv->minor->dev->master;
>>>>>>> 24b8d41d
}
EXPORT_SYMBOL(drm_is_current_master);

/**
 * drm_master_get - reference a master pointer
<<<<<<< HEAD
 * @master: struct &drm_master
=======
 * @master: &struct drm_master
>>>>>>> 24b8d41d
 *
 * Increments the reference count of @master and returns a pointer to @master.
 */
struct drm_master *drm_master_get(struct drm_master *master)
{
	kref_get(&master->refcount);
	return master;
}
EXPORT_SYMBOL(drm_master_get);

static void drm_master_destroy(struct kref *kref)
{
	struct drm_master *master = container_of(kref, struct drm_master, refcount);
	struct drm_device *dev = master->dev;

<<<<<<< HEAD
	if (dev->driver->master_destroy)
		dev->driver->master_destroy(dev, master);
=======
	if (drm_core_check_feature(dev, DRIVER_MODESET))
		drm_lease_destroy(master);
>>>>>>> 24b8d41d

	drm_legacy_master_rmmaps(dev, master);

	idr_destroy(&master->magic_map);
<<<<<<< HEAD
=======
	idr_destroy(&master->leases);
	idr_destroy(&master->lessee_idr);

>>>>>>> 24b8d41d
	kfree(master->unique);
	kfree(master);
}

/**
 * drm_master_put - unreference and clear a master pointer
<<<<<<< HEAD
 * @master: pointer to a pointer of struct &drm_master
=======
 * @master: pointer to a pointer of &struct drm_master
>>>>>>> 24b8d41d
 *
 * This decrements the &drm_master behind @master and sets it to NULL.
 */
void drm_master_put(struct drm_master **master)
{
	kref_put(&(*master)->refcount, drm_master_destroy);
	*master = NULL;
}
<<<<<<< HEAD
EXPORT_SYMBOL(drm_master_put);
=======
EXPORT_SYMBOL(drm_master_put);

/* Used by drm_client and drm_fb_helper */
bool drm_master_internal_acquire(struct drm_device *dev)
{
	mutex_lock(&dev->master_mutex);
	if (dev->master) {
		mutex_unlock(&dev->master_mutex);
		return false;
	}

	return true;
}
EXPORT_SYMBOL(drm_master_internal_acquire);

/* Used by drm_client and drm_fb_helper */
void drm_master_internal_release(struct drm_device *dev)
{
	mutex_unlock(&dev->master_mutex);
}
EXPORT_SYMBOL(drm_master_internal_release);
>>>>>>> 24b8d41d
<|MERGE_RESOLUTION|>--- conflicted
+++ resolved
@@ -42,15 +42,6 @@
 /**
  * DOC: master and authentication
  *
-<<<<<<< HEAD
- * struct &drm_master is used to track groups of clients with open
- * primary/legacy device nodes. For every struct &drm_file which has had at
- * least once successfully became the device master (either through the
- * SET_MASTER IOCTL, or implicitly through opening the primary device node when
- * no one else is the current master that time) there exists one &drm_master.
- * This is noted in the is_master member of &drm_file. All other clients have
- * just a pointer to the &drm_master they are associated with.
-=======
  * &struct drm_master is used to track groups of clients with open
  * primary/legacy device nodes. For every &struct drm_file which has had at
  * least once successfully became the device master (either through the
@@ -58,7 +49,6 @@
  * no one else is the current master that time) there exists one &drm_master.
  * This is noted in &drm_file.is_master. All other clients have just a pointer
  * to the &drm_master they are associated with.
->>>>>>> 24b8d41d
  *
  * In addition only one &drm_master can be the current master for a &drm_device.
  * It can be switched through the DROP_MASTER and SET_MASTER IOCTL, or
@@ -110,11 +100,7 @@
 	return file ? 0 : -EINVAL;
 }
 
-<<<<<<< HEAD
-static struct drm_master *drm_master_create(struct drm_device *dev)
-=======
 struct drm_master *drm_master_create(struct drm_device *dev)
->>>>>>> 24b8d41d
 {
 	struct drm_master *master;
 
@@ -123,30 +109,6 @@
 		return NULL;
 
 	kref_init(&master->refcount);
-<<<<<<< HEAD
-	spin_lock_init(&master->lock.spinlock);
-	init_waitqueue_head(&master->lock.lock_queue);
-	idr_init(&master->magic_map);
-	master->dev = dev;
-
-	return master;
-}
-
-static int drm_set_master(struct drm_device *dev, struct drm_file *fpriv,
-			  bool new_master)
-{
-	int ret = 0;
-
-	dev->master = drm_master_get(fpriv->master);
-	if (dev->driver->master_set) {
-		ret = dev->driver->master_set(dev, fpriv, new_master);
-		if (unlikely(ret != 0)) {
-			drm_master_put(&dev->master);
-		}
-	}
-
-	return ret;
-=======
 	drm_master_legacy_init(master);
 	idr_init(&master->magic_map);
 	master->dev = dev;
@@ -168,23 +130,15 @@
 		dev->driver->master_set(dev, fpriv, new_master);
 
 	fpriv->was_master = true;
->>>>>>> 24b8d41d
 }
 
 static int drm_new_set_master(struct drm_device *dev, struct drm_file *fpriv)
 {
 	struct drm_master *old_master;
-<<<<<<< HEAD
-	int ret;
 
 	lockdep_assert_held_once(&dev->master_mutex);
 
-=======
-
-	lockdep_assert_held_once(&dev->master_mutex);
-
 	WARN_ON(fpriv->is_master);
->>>>>>> 24b8d41d
 	old_master = fpriv->master;
 	fpriv->master = drm_master_create(dev);
 	if (!fpriv->master) {
@@ -192,38 +146,15 @@
 		return -ENOMEM;
 	}
 
-<<<<<<< HEAD
-	if (dev->driver->master_create) {
-		ret = dev->driver->master_create(dev, fpriv->master);
-		if (ret)
-			goto out_err;
-	}
 	fpriv->is_master = 1;
 	fpriv->authenticated = 1;
 
-	ret = drm_set_master(dev, fpriv, true);
-	if (ret)
-		goto out_err;
-=======
-	fpriv->is_master = 1;
-	fpriv->authenticated = 1;
-
 	drm_set_master(dev, fpriv, true);
->>>>>>> 24b8d41d
 
 	if (old_master)
 		drm_master_put(&old_master);
 
 	return 0;
-<<<<<<< HEAD
-
-out_err:
-	/* drop references and restore old master on failure */
-	drm_master_put(&fpriv->master);
-	fpriv->master = old_master;
-
-	return ret;
-=======
 }
 
 /*
@@ -279,17 +210,11 @@
 		return -EACCES;
 
 	return 0;
->>>>>>> 24b8d41d
 }
 
 int drm_setmaster_ioctl(struct drm_device *dev, void *data,
 			struct drm_file *file_priv)
 {
-<<<<<<< HEAD
-	int ret = 0;
-
-	mutex_lock(&dev->master_mutex);
-=======
 	int ret;
 
 	mutex_lock(&dev->master_mutex);
@@ -298,16 +223,11 @@
 	if (ret)
 		goto out_unlock;
 
->>>>>>> 24b8d41d
 	if (drm_is_current_master(file_priv))
 		goto out_unlock;
 
 	if (dev->master) {
-<<<<<<< HEAD
-		ret = -EINVAL;
-=======
 		ret = -EBUSY;
->>>>>>> 24b8d41d
 		goto out_unlock;
 	}
 
@@ -321,9 +241,6 @@
 		goto out_unlock;
 	}
 
-<<<<<<< HEAD
-	ret = drm_set_master(dev, file_priv, false);
-=======
 	if (file_priv->master->lessor != NULL) {
 		DRM_DEBUG_LEASE("Attempt to set lessee %d as master\n", file_priv->master->lessee_id);
 		ret = -EINVAL;
@@ -331,7 +248,6 @@
 	}
 
 	drm_set_master(dev, file_priv, false);
->>>>>>> 24b8d41d
 out_unlock:
 	mutex_unlock(&dev->master_mutex);
 	return ret;
@@ -348,18 +264,6 @@
 int drm_dropmaster_ioctl(struct drm_device *dev, void *data,
 			 struct drm_file *file_priv)
 {
-<<<<<<< HEAD
-	int ret = -EINVAL;
-
-	mutex_lock(&dev->master_mutex);
-	if (!drm_is_current_master(file_priv))
-		goto out_unlock;
-
-	if (!dev->master)
-		goto out_unlock;
-
-	ret = 0;
-=======
 	int ret;
 
 	mutex_lock(&dev->master_mutex);
@@ -384,7 +288,6 @@
 		goto out_unlock;
 	}
 
->>>>>>> 24b8d41d
 	drm_drop_master(dev, file_priv);
 out_unlock:
 	mutex_unlock(&dev->master_mutex);
@@ -420,31 +323,11 @@
 	if (!drm_is_current_master(file_priv))
 		goto out;
 
-<<<<<<< HEAD
-	if (drm_core_check_feature(dev, DRIVER_LEGACY)) {
-		/*
-		 * Since the master is disappearing, so is the
-		 * possibility to lock.
-		 */
-		mutex_lock(&dev->struct_mutex);
-		if (master->lock.hw_lock) {
-			if (dev->sigdata.lock == master->lock.hw_lock)
-				dev->sigdata.lock = NULL;
-			master->lock.hw_lock = NULL;
-			master->lock.file_priv = NULL;
-			wake_up_interruptible_all(&master->lock.lock_queue);
-		}
-		mutex_unlock(&dev->struct_mutex);
-	}
-=======
 	drm_legacy_lock_master_cleanup(dev, master);
->>>>>>> 24b8d41d
 
 	if (dev->master == file_priv->master)
 		drm_drop_master(dev, file_priv);
 out:
-<<<<<<< HEAD
-=======
 	if (drm_core_check_feature(dev, DRIVER_MODESET) && file_priv->is_master) {
 		/* Revoke any leases held by this or lessees, but only if
 		 * this is the "real" master
@@ -452,7 +335,6 @@
 		drm_lease_revoke(master);
 	}
 
->>>>>>> 24b8d41d
 	/* drop the master reference held by the file priv */
 	if (file_priv->master)
 		drm_master_put(&file_priv->master);
@@ -471,21 +353,13 @@
  */
 bool drm_is_current_master(struct drm_file *fpriv)
 {
-<<<<<<< HEAD
-	return fpriv->is_master && fpriv->master == fpriv->minor->dev->master;
-=======
 	return fpriv->is_master && drm_lease_owner(fpriv->master) == fpriv->minor->dev->master;
->>>>>>> 24b8d41d
 }
 EXPORT_SYMBOL(drm_is_current_master);
 
 /**
  * drm_master_get - reference a master pointer
-<<<<<<< HEAD
- * @master: struct &drm_master
-=======
  * @master: &struct drm_master
->>>>>>> 24b8d41d
  *
  * Increments the reference count of @master and returns a pointer to @master.
  */
@@ -501,34 +375,22 @@
 	struct drm_master *master = container_of(kref, struct drm_master, refcount);
 	struct drm_device *dev = master->dev;
 
-<<<<<<< HEAD
-	if (dev->driver->master_destroy)
-		dev->driver->master_destroy(dev, master);
-=======
 	if (drm_core_check_feature(dev, DRIVER_MODESET))
 		drm_lease_destroy(master);
->>>>>>> 24b8d41d
 
 	drm_legacy_master_rmmaps(dev, master);
 
 	idr_destroy(&master->magic_map);
-<<<<<<< HEAD
-=======
 	idr_destroy(&master->leases);
 	idr_destroy(&master->lessee_idr);
 
->>>>>>> 24b8d41d
 	kfree(master->unique);
 	kfree(master);
 }
 
 /**
  * drm_master_put - unreference and clear a master pointer
-<<<<<<< HEAD
- * @master: pointer to a pointer of struct &drm_master
-=======
  * @master: pointer to a pointer of &struct drm_master
->>>>>>> 24b8d41d
  *
  * This decrements the &drm_master behind @master and sets it to NULL.
  */
@@ -537,9 +399,6 @@
 	kref_put(&(*master)->refcount, drm_master_destroy);
 	*master = NULL;
 }
-<<<<<<< HEAD
-EXPORT_SYMBOL(drm_master_put);
-=======
 EXPORT_SYMBOL(drm_master_put);
 
 /* Used by drm_client and drm_fb_helper */
@@ -560,5 +419,4 @@
 {
 	mutex_unlock(&dev->master_mutex);
 }
-EXPORT_SYMBOL(drm_master_internal_release);
->>>>>>> 24b8d41d
+EXPORT_SYMBOL(drm_master_internal_release);