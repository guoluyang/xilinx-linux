--- conflicted
+++ resolved
@@ -89,35 +89,12 @@
 };
 
 /**
- * enum vmw_resource_relocation_type - Relocation type for resources
- *
- * @vmw_res_rel_normal: Traditional relocation. The resource id in the
- * command stream is replaced with the actual id after validation.
- * @vmw_res_rel_nop: NOP relocation. The command is unconditionally replaced
- * with a NOP.
- * @vmw_res_rel_cond_nop: Conditional NOP relocation. If the resource id
- * after validation is -1, the command is replaced with a NOP. Otherwise no
- * action.
- */
-enum vmw_resource_relocation_type {
-	vmw_res_rel_normal,
-	vmw_res_rel_nop,
-	vmw_res_rel_cond_nop,
-	vmw_res_rel_max
-};
-
-/**
  * struct vmw_resource_relocation - Relocation info for resources
  *
  * @head: List head for the software context's relocation list.
  * @res: Non-ref-counted pointer to the resource.
-<<<<<<< HEAD
- * @offset: Offset of single byte entries into the command buffer where the
- * id that needs fixup is located.
-=======
  * @offset: Offset of single byte entries into the command buffer where the id
  * that needs fixup is located.
->>>>>>> 24b8d41d
  * @rel_type: Type of relocation.
  */
 struct vmw_resource_relocation {
@@ -168,15 +145,7 @@
 static int vmw_translate_mob_ptr(struct vmw_private *dev_priv,
 				 struct vmw_sw_context *sw_context,
 				 SVGAMobId *id,
-<<<<<<< HEAD
-				 struct vmw_dma_buffer **vmw_bo_p);
-static int vmw_bo_to_validate_list(struct vmw_sw_context *sw_context,
-				   struct vmw_dma_buffer *vbo,
-				   bool validate_as_mob,
-				   uint32_t *p_val_node);
-=======
 				 struct vmw_buffer_object **vmw_bo_p);
->>>>>>> 24b8d41d
 /**
  * vmw_ptr_diff - Compute the offset from a to b in bytes
  *
@@ -542,13 +511,8 @@
  *
  * @list: Pointer to head of relocation list.
  * @res: The resource.
-<<<<<<< HEAD
- * @offset: Offset into the command buffer currently being parsed where the
- * id that needs fixup is located. Granularity is one byte.
-=======
  * @offset: Offset into the command buffer currently being parsed where the id
  * that needs fixup is located. Granularity is one byte.
->>>>>>> 24b8d41d
  * @rel_type: Relocation type.
  */
 static int vmw_resource_relocation_add(struct vmw_sw_context *sw_context,
@@ -568,11 +532,7 @@
 	rel->res = res;
 	rel->offset = offset;
 	rel->rel_type = rel_type;
-<<<<<<< HEAD
-	list_add_tail(&rel->head, list);
-=======
 	list_add_tail(&rel->head, &sw_context->res_relocations);
->>>>>>> 24b8d41d
 
 	return 0;
 }
@@ -669,94 +629,8 @@
 }
 
 /**
-<<<<<<< HEAD
- * vmw_resources_validate - Validate all resources on the sw_context's
- * resource list.
- *
- * @sw_context: Pointer to the software context.
- *
- * Before this function is called, all resource backup buffers must have
- * been validated.
- */
-static int vmw_resources_validate(struct vmw_sw_context *sw_context)
-{
-	struct vmw_resource_val_node *val;
-	int ret;
-
-	list_for_each_entry(val, &sw_context->resource_list, head) {
-		struct vmw_resource *res = val->res;
-		struct vmw_dma_buffer *backup = res->backup;
-
-		ret = vmw_resource_validate(res);
-		if (unlikely(ret != 0)) {
-			if (ret != -ERESTARTSYS)
-				DRM_ERROR("Failed to validate resource.\n");
-			return ret;
-		}
-
-		/* Check if the resource switched backup buffer */
-		if (backup && res->backup && (backup != res->backup)) {
-			struct vmw_dma_buffer *vbo = res->backup;
-
-			ret = vmw_bo_to_validate_list
-				(sw_context, vbo,
-				 vmw_resource_needs_backup(res), NULL);
-			if (ret) {
-				ttm_bo_unreserve(&vbo->base);
-				return ret;
-			}
-		}
-	}
-	return 0;
-}
-
-/**
- * vmw_cmd_res_reloc_add - Add a resource to a software context's
- * relocation- and validation lists.
- *
- * @dev_priv: Pointer to a struct vmw_private identifying the device.
- * @sw_context: Pointer to the software context.
- * @id_loc: Pointer to where the id that needs translation is located.
- * @res: Valid pointer to a struct vmw_resource.
- * @p_val: If non null, a pointer to the struct vmw_resource_validate_node
- * used for this resource is returned here.
- */
-static int vmw_cmd_res_reloc_add(struct vmw_private *dev_priv,
-				 struct vmw_sw_context *sw_context,
-				 uint32_t *id_loc,
-				 struct vmw_resource *res,
-				 struct vmw_resource_val_node **p_val)
-{
-	int ret;
-	struct vmw_resource_val_node *node;
-
-	*p_val = NULL;
-	ret = vmw_resource_relocation_add(&sw_context->res_relocations,
-					  res,
-					  vmw_ptr_diff(sw_context->buf_start,
-						       id_loc),
-					  vmw_res_rel_normal);
-	if (unlikely(ret != 0))
-		return ret;
-
-	ret = vmw_resource_val_add(sw_context, res, &node);
-	if (unlikely(ret != 0))
-		return ret;
-
-	if (p_val)
-		*p_val = node;
-
-	return 0;
-}
-
-
-/**
- * vmw_cmd_res_check - Check that a resource is present and if so, put it
- * on the resource validate list unless it's already there.
-=======
  * vmw_cmd_res_check - Check that a resource is present and if so, put it on the
  * resource validate list unless it's already there.
->>>>>>> 24b8d41d
  *
  * @dev_priv: Pointer to a device private structure.
  * @sw_context: Pointer to the software context.
@@ -812,17 +686,9 @@
 			return PTR_ERR(res);
 		}
 
-<<<<<<< HEAD
-		return vmw_resource_relocation_add
-			(&sw_context->res_relocations, res,
-			 vmw_ptr_diff(sw_context->buf_start, id_loc),
-			 vmw_res_rel_normal);
-	}
-=======
 		ret = vmw_execbuf_res_noref_val_add(sw_context, res, dirty);
 		if (unlikely(ret != 0))
 			return ret;
->>>>>>> 24b8d41d
 
 		if (rcache->valid && rcache->res == res) {
 			rcache->valid_handle = true;
@@ -2070,12 +1936,7 @@
 	if (unlikely(ret != 0))
 		return ret;
 
-<<<<<<< HEAD
-	return vmw_resource_relocation_add(&sw_context->res_relocations,
-					   NULL,
-=======
 	return vmw_resource_relocation_add(sw_context, NULL,
->>>>>>> 24b8d41d
 					   vmw_ptr_diff(sw_context->buf_start,
 							&cmd->header.id),
 					   vmw_res_rel_nop);
@@ -2112,12 +1973,7 @@
 	if (unlikely(ret != 0))
 		return ret;
 
-<<<<<<< HEAD
-	return vmw_resource_relocation_add(&sw_context->res_relocations,
-					   NULL,
-=======
 	return vmw_resource_relocation_add(sw_context, NULL,
->>>>>>> 24b8d41d
 					   vmw_ptr_diff(sw_context->buf_start,
 							&cmd->header.id),
 					   vmw_res_rel_nop);
@@ -2747,13 +2603,8 @@
  * @sw_context: The software context being used for this batch.
  * @header: Pointer to the command header in the command stream.
  *
-<<<<<<< HEAD
- * Check that the view exists, and if it was not created using this
- * command batch, conditionally make this command a NOP.
-=======
  * Check that the view exists, and if it was not created using this command
  * batch, conditionally make this command a NOP.
->>>>>>> 24b8d41d
  */
 static int vmw_cmd_dx_view_remove(struct vmw_private *dev_priv,
 				  struct vmw_sw_context *sw_context,
@@ -2782,12 +2633,7 @@
 	 * relocation to conditionally make this command a NOP to avoid
 	 * device errors.
 	 */
-<<<<<<< HEAD
-	return vmw_resource_relocation_add(&sw_context->res_relocations,
-					   view,
-=======
 	return vmw_resource_relocation_add(sw_context, view,
->>>>>>> 24b8d41d
 					   vmw_ptr_diff(sw_context->buf_start,
 							&cmd->header.id),
 					   vmw_res_rel_cond_nop);
@@ -3314,35 +3160,6 @@
 	return vmw_cmd_res_check(dev_priv, sw_context, vmw_res_surface,
 				 VMW_RES_DIRTY_NONE, user_surface_converter,
 				 &cmd->body.argsBufferSid, NULL);
-}
-
-/**
- * vmw_cmd_dx_transfer_from_buffer -
- * Validate an SVGA_3D_CMD_DX_TRANSFER_FROM_BUFFER command
- *
- * @dev_priv: Pointer to a device private struct.
- * @sw_context: The software context being used for this batch.
- * @header: Pointer to the command header in the command stream.
- */
-static int vmw_cmd_dx_transfer_from_buffer(struct vmw_private *dev_priv,
-					   struct vmw_sw_context *sw_context,
-					   SVGA3dCmdHeader *header)
-{
-	struct {
-		SVGA3dCmdHeader header;
-		SVGA3dCmdDXTransferFromBuffer body;
-	} *cmd = container_of(header, typeof(*cmd), header);
-	int ret;
-
-	ret = vmw_cmd_res_check(dev_priv, sw_context, vmw_res_surface,
-				user_surface_converter,
-				&cmd->body.srcSid, NULL);
-	if (ret != 0)
-		return ret;
-
-	return vmw_cmd_res_check(dev_priv, sw_context, vmw_res_surface,
-				 user_surface_converter,
-				 &cmd->body.destSid, NULL);
 }
 
 static int vmw_cmd_check_not_3d(struct vmw_private *dev_priv,
@@ -3692,8 +3509,6 @@
 	VMW_CMD_DEF(SVGA_3D_CMD_DX_TRANSFER_FROM_BUFFER,
 		    &vmw_cmd_dx_transfer_from_buffer,
 		    true, false, true),
-<<<<<<< HEAD
-=======
 	VMW_CMD_DEF(SVGA_3D_CMD_INTRA_SURFACE_COPY, &vmw_cmd_intra_surface_copy,
 		    true, false, true),
 
@@ -3727,7 +3542,6 @@
 		    &vmw_cmd_dx_define_streamoutput, true, false, true),
 	VMW_CMD_DEF(SVGA_3D_CMD_DX_BIND_STREAMOUTPUT,
 		    &vmw_cmd_dx_bind_streamoutput, true, false, true),
->>>>>>> 24b8d41d
 };
 
 bool vmw_cmd_describe(const void *buf, u32 *size, char const **cmd)
@@ -4535,15 +4349,9 @@
 	if (lfence != NULL)
 		vmw_fence_obj_unreference(&lfence);
 
-<<<<<<< HEAD
-	ttm_bo_unref(&query_val.bo);
-	ttm_bo_unref(&pinned_val.bo);
-	vmw_dmabuf_unreference(&dev_priv->pinned_bo);
-=======
 	vmw_validation_unref_lists(&val_ctx);
 	vmw_bo_unreference(&dev_priv->pinned_bo);
 
->>>>>>> 24b8d41d
 out_unlock:
 	return;
 out_no_emit:
