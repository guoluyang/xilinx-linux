--- conflicted
+++ resolved
@@ -391,13 +391,6 @@
 void vmw_du_crtc_restore(struct drm_crtc *crtc);
 int vmw_du_crtc_gamma_set(struct drm_crtc *crtc,
 			   u16 *r, u16 *g, u16 *b,
-<<<<<<< HEAD
-			   uint32_t size);
-int vmw_du_crtc_cursor_set2(struct drm_crtc *crtc, struct drm_file *file_priv,
-			    uint32_t handle, uint32_t width, uint32_t height,
-			    int32_t hot_x, int32_t hot_y);
-int vmw_du_crtc_cursor_move(struct drm_crtc *crtc, int x, int y);
-=======
 			   uint32_t size,
 			   struct drm_modeset_acquire_ctx *ctx);
 int vmw_du_connector_set_property(struct drm_connector *connector,
@@ -412,7 +405,6 @@
 				     const struct drm_connector_state *state,
 				     struct drm_property *property,
 				     uint64_t *val);
->>>>>>> 24b8d41d
 int vmw_du_connector_dpms(struct drm_connector *connector, int mode);
 void vmw_du_connector_save(struct drm_connector *connector);
 void vmw_du_connector_restore(struct drm_connector *connector);
