// SPDX-License-Identifier: GPL-2.0 OR MIT
/**************************************************************************
 *
 * Copyright 2009-2015 VMware, Inc., Palo Alto, CA., USA
 *
 * Permission is hereby granted, free of charge, to any person obtaining a
 * copy of this software and associated documentation files (the
 * "Software"), to deal in the Software without restriction, including
 * without limitation the rights to use, copy, modify, merge, publish,
 * distribute, sub license, and/or sell copies of the Software, and to
 * permit persons to whom the Software is furnished to do so, subject to
 * the following conditions:
 *
 * The above copyright notice and this permission notice (including the
 * next paragraph) shall be included in all copies or substantial portions
 * of the Software.
 *
 * THE SOFTWARE IS PROVIDED "AS IS", WITHOUT WARRANTY OF ANY KIND, EXPRESS OR
 * IMPLIED, INCLUDING BUT NOT LIMITED TO THE WARRANTIES OF MERCHANTABILITY,
 * FITNESS FOR A PARTICULAR PURPOSE AND NON-INFRINGEMENT. IN NO EVENT SHALL
 * THE COPYRIGHT HOLDERS, AUTHORS AND/OR ITS SUPPLIERS BE LIABLE FOR ANY CLAIM,
 * DAMAGES OR OTHER LIABILITY, WHETHER IN AN ACTION OF CONTRACT, TORT OR
 * OTHERWISE, ARISING FROM, OUT OF OR IN CONNECTION WITH THE SOFTWARE OR THE
 * USE OR OTHER DEALINGS IN THE SOFTWARE.
 *
 **************************************************************************/

#include <drm/drm_atomic.h>
#include <drm/drm_atomic_helper.h>
#include <drm/drm_fourcc.h>
#include <drm/drm_plane_helper.h>
#include <drm/drm_vblank.h>

#include "vmwgfx_kms.h"

#define vmw_crtc_to_ldu(x) \
	container_of(x, struct vmw_legacy_display_unit, base.crtc)
#define vmw_encoder_to_ldu(x) \
	container_of(x, struct vmw_legacy_display_unit, base.encoder)
#define vmw_connector_to_ldu(x) \
	container_of(x, struct vmw_legacy_display_unit, base.connector)

struct vmw_legacy_display {
	struct list_head active;

	unsigned num_active;
	unsigned last_num_active;

	struct vmw_framebuffer *fb;
};

/**
 * Display unit using the legacy register interface.
 */
struct vmw_legacy_display_unit {
	struct vmw_display_unit base;

	struct list_head active;
};

static void vmw_ldu_destroy(struct vmw_legacy_display_unit *ldu)
{
	list_del_init(&ldu->active);
	vmw_du_cleanup(&ldu->base);
	kfree(ldu);
}


/*
 * Legacy Display Unit CRTC functions
 */

static void vmw_ldu_crtc_destroy(struct drm_crtc *crtc)
{
	vmw_ldu_destroy(vmw_crtc_to_ldu(crtc));
}

static int vmw_ldu_commit_list(struct vmw_private *dev_priv)
{
	struct vmw_legacy_display *lds = dev_priv->ldu_priv;
	struct vmw_legacy_display_unit *entry;
	struct drm_framebuffer *fb = NULL;
	struct drm_crtc *crtc = NULL;
	int i;

	/* If there is no display topology the host just assumes
	 * that the guest will set the same layout as the host.
	 */
	if (!(dev_priv->capabilities & SVGA_CAP_DISPLAY_TOPOLOGY)) {
		int w = 0, h = 0;
		list_for_each_entry(entry, &lds->active, active) {
			crtc = &entry->base.crtc;
			w = max(w, crtc->x + crtc->mode.hdisplay);
			h = max(h, crtc->y + crtc->mode.vdisplay);
		}

		if (crtc == NULL)
			return 0;
		fb = crtc->primary->state->fb;

		return vmw_kms_write_svga(dev_priv, w, h, fb->pitches[0],
					  fb->format->cpp[0] * 8,
					  fb->format->depth);
	}

	if (!list_empty(&lds->active)) {
		entry = list_entry(lds->active.next, typeof(*entry), active);
		fb = entry->base.crtc.primary->state->fb;

		vmw_kms_write_svga(dev_priv, fb->width, fb->height, fb->pitches[0],
				   fb->format->cpp[0] * 8, fb->format->depth);
	}

	/* Make sure we always show something. */
	vmw_write(dev_priv, SVGA_REG_NUM_GUEST_DISPLAYS,
		  lds->num_active ? lds->num_active : 1);

	i = 0;
	list_for_each_entry(entry, &lds->active, active) {
		crtc = &entry->base.crtc;

		vmw_write(dev_priv, SVGA_REG_DISPLAY_ID, i);
		vmw_write(dev_priv, SVGA_REG_DISPLAY_IS_PRIMARY, !i);
		vmw_write(dev_priv, SVGA_REG_DISPLAY_POSITION_X, crtc->x);
		vmw_write(dev_priv, SVGA_REG_DISPLAY_POSITION_Y, crtc->y);
		vmw_write(dev_priv, SVGA_REG_DISPLAY_WIDTH, crtc->mode.hdisplay);
		vmw_write(dev_priv, SVGA_REG_DISPLAY_HEIGHT, crtc->mode.vdisplay);
		vmw_write(dev_priv, SVGA_REG_DISPLAY_ID, SVGA_ID_INVALID);

		i++;
	}

	BUG_ON(i != lds->num_active);

	lds->last_num_active = lds->num_active;

	return 0;
}

static int vmw_ldu_del_active(struct vmw_private *vmw_priv,
			      struct vmw_legacy_display_unit *ldu)
{
	struct vmw_legacy_display *ld = vmw_priv->ldu_priv;
	if (list_empty(&ldu->active))
		return 0;

	/* Must init otherwise list_empty(&ldu->active) will not work. */
	list_del_init(&ldu->active);
	if (--(ld->num_active) == 0) {
		BUG_ON(!ld->fb);
		if (ld->fb->unpin)
			ld->fb->unpin(ld->fb);
		ld->fb = NULL;
	}

	return 0;
}

static int vmw_ldu_add_active(struct vmw_private *vmw_priv,
			      struct vmw_legacy_display_unit *ldu,
			      struct vmw_framebuffer *vfb)
{
	struct vmw_legacy_display *ld = vmw_priv->ldu_priv;
	struct vmw_legacy_display_unit *entry;
	struct list_head *at;

	BUG_ON(!ld->num_active && ld->fb);
	if (vfb != ld->fb) {
		if (ld->fb && ld->fb->unpin)
			ld->fb->unpin(ld->fb);
		vmw_svga_enable(vmw_priv);
		if (vfb->pin)
			vfb->pin(vfb);
		ld->fb = vfb;
	}

	if (!list_empty(&ldu->active))
		return 0;

	at = &ld->active;
	list_for_each_entry(entry, &ld->active, active) {
		if (entry->base.unit > ldu->base.unit)
			break;

		at = &entry->active;
	}

	list_add(&ldu->active, at);

	ld->num_active++;

	return 0;
}

/**
 * vmw_ldu_crtc_mode_set_nofb - Enable svga
 *
 * @crtc: CRTC associated with the new screen
 *
 * For LDU, just enable the svga
 */
static void vmw_ldu_crtc_mode_set_nofb(struct drm_crtc *crtc)
{
}

/**
 * vmw_ldu_crtc_atomic_enable - Noop
 *
 * @crtc: CRTC associated with the new screen
 *
 * This is called after a mode set has been completed.  Here's
 * usually a good place to call vmw_ldu_add_active/vmw_ldu_del_active
 * but since for LDU the display plane is closely tied to the
 * CRTC, it makes more sense to do those at plane update time.
 */
static void vmw_ldu_crtc_atomic_enable(struct drm_crtc *crtc,
				       struct drm_crtc_state *old_state)
{
}

/**
 * vmw_ldu_crtc_atomic_disable - Turns off CRTC
 *
 * @crtc: CRTC to be turned off
 */
static void vmw_ldu_crtc_atomic_disable(struct drm_crtc *crtc,
					struct drm_crtc_state *old_state)
{
}

static const struct drm_crtc_funcs vmw_legacy_crtc_funcs = {
	.gamma_set = vmw_du_crtc_gamma_set,
	.destroy = vmw_ldu_crtc_destroy,
	.reset = vmw_du_crtc_reset,
	.atomic_duplicate_state = vmw_du_crtc_duplicate_state,
	.atomic_destroy_state = vmw_du_crtc_destroy_state,
	.set_config = drm_atomic_helper_set_config,
	.get_vblank_counter = vmw_get_vblank_counter,
	.enable_vblank = vmw_enable_vblank,
	.disable_vblank = vmw_disable_vblank,
};


/*
 * Legacy Display Unit encoder functions
 */

static void vmw_ldu_encoder_destroy(struct drm_encoder *encoder)
{
	vmw_ldu_destroy(vmw_encoder_to_ldu(encoder));
}

static const struct drm_encoder_funcs vmw_legacy_encoder_funcs = {
	.destroy = vmw_ldu_encoder_destroy,
};

/*
 * Legacy Display Unit connector functions
 */

static void vmw_ldu_connector_destroy(struct drm_connector *connector)
{
	vmw_ldu_destroy(vmw_connector_to_ldu(connector));
}

static const struct drm_connector_funcs vmw_legacy_connector_funcs = {
	.dpms = vmw_du_connector_dpms,
	.detect = vmw_du_connector_detect,
	.fill_modes = vmw_du_connector_fill_modes,
	.destroy = vmw_ldu_connector_destroy,
	.reset = vmw_du_connector_reset,
	.atomic_duplicate_state = vmw_du_connector_duplicate_state,
	.atomic_destroy_state = vmw_du_connector_destroy_state,
};

static const struct
drm_connector_helper_funcs vmw_ldu_connector_helper_funcs = {
};

/*
 * Legacy Display Plane Functions
 */

static void
vmw_ldu_primary_plane_atomic_update(struct drm_plane *plane,
				    struct drm_plane_state *old_state)
{
	struct vmw_private *dev_priv;
	struct vmw_legacy_display_unit *ldu;
	struct vmw_framebuffer *vfb;
	struct drm_framebuffer *fb;
	struct drm_crtc *crtc = plane->state->crtc ?: old_state->crtc;


	ldu = vmw_crtc_to_ldu(crtc);
	dev_priv = vmw_priv(plane->dev);
	fb       = plane->state->fb;

	vfb = (fb) ? vmw_framebuffer_to_vfb(fb) : NULL;

	if (vfb)
		vmw_ldu_add_active(dev_priv, ldu, vfb);
	else
		vmw_ldu_del_active(dev_priv, ldu);

	vmw_ldu_commit_list(dev_priv);
}


static const struct drm_plane_funcs vmw_ldu_plane_funcs = {
	.update_plane = drm_atomic_helper_update_plane,
	.disable_plane = drm_atomic_helper_disable_plane,
	.destroy = vmw_du_primary_plane_destroy,
	.reset = vmw_du_plane_reset,
	.atomic_duplicate_state = vmw_du_plane_duplicate_state,
	.atomic_destroy_state = vmw_du_plane_destroy_state,
};

static const struct drm_plane_funcs vmw_ldu_cursor_funcs = {
	.update_plane = drm_atomic_helper_update_plane,
	.disable_plane = drm_atomic_helper_disable_plane,
	.destroy = vmw_du_cursor_plane_destroy,
	.reset = vmw_du_plane_reset,
	.atomic_duplicate_state = vmw_du_plane_duplicate_state,
	.atomic_destroy_state = vmw_du_plane_destroy_state,
};

/*
 * Atomic Helpers
 */
static const struct
drm_plane_helper_funcs vmw_ldu_cursor_plane_helper_funcs = {
	.atomic_check = vmw_du_cursor_plane_atomic_check,
	.atomic_update = vmw_du_cursor_plane_atomic_update,
	.prepare_fb = vmw_du_cursor_plane_prepare_fb,
	.cleanup_fb = vmw_du_plane_cleanup_fb,
};

static const struct
drm_plane_helper_funcs vmw_ldu_primary_plane_helper_funcs = {
	.atomic_check = vmw_du_primary_plane_atomic_check,
	.atomic_update = vmw_ldu_primary_plane_atomic_update,
};

static const struct drm_crtc_helper_funcs vmw_ldu_crtc_helper_funcs = {
	.mode_set_nofb = vmw_ldu_crtc_mode_set_nofb,
	.atomic_check = vmw_du_crtc_atomic_check,
	.atomic_begin = vmw_du_crtc_atomic_begin,
	.atomic_flush = vmw_du_crtc_atomic_flush,
	.atomic_enable = vmw_ldu_crtc_atomic_enable,
	.atomic_disable = vmw_ldu_crtc_atomic_disable,
};


static int vmw_ldu_init(struct vmw_private *dev_priv, unsigned unit)
{
	struct vmw_legacy_display_unit *ldu;
	struct drm_device *dev = dev_priv->dev;
	struct drm_connector *connector;
	struct drm_encoder *encoder;
	struct drm_plane *primary, *cursor;
	struct drm_crtc *crtc;
	int ret;

	ldu = kzalloc(sizeof(*ldu), GFP_KERNEL);
	if (!ldu)
		return -ENOMEM;

	ldu->base.unit = unit;
	crtc = &ldu->base.crtc;
	encoder = &ldu->base.encoder;
	connector = &ldu->base.connector;
	primary = &ldu->base.primary;
	cursor = &ldu->base.cursor;

	INIT_LIST_HEAD(&ldu->active);

	ldu->base.pref_active = (unit == 0);
	ldu->base.pref_width = dev_priv->initial_width;
	ldu->base.pref_height = dev_priv->initial_height;
	ldu->base.pref_mode = NULL;

	/*
	 * Remove this after enabling atomic because property values can
	 * only exist in a state object
	 */
	ldu->base.is_implicit = true;

	/* Initialize primary plane */
	ret = drm_universal_plane_init(dev, &ldu->base.primary,
				       0, &vmw_ldu_plane_funcs,
				       vmw_primary_plane_formats,
				       ARRAY_SIZE(vmw_primary_plane_formats),
				       NULL, DRM_PLANE_TYPE_PRIMARY, NULL);
	if (ret) {
		DRM_ERROR("Failed to initialize primary plane");
		goto err_free;
	}

	drm_plane_helper_add(primary, &vmw_ldu_primary_plane_helper_funcs);

	/* Initialize cursor plane */
	ret = drm_universal_plane_init(dev, &ldu->base.cursor,
			0, &vmw_ldu_cursor_funcs,
			vmw_cursor_plane_formats,
			ARRAY_SIZE(vmw_cursor_plane_formats),
			NULL, DRM_PLANE_TYPE_CURSOR, NULL);
	if (ret) {
		DRM_ERROR("Failed to initialize cursor plane");
		drm_plane_cleanup(&ldu->base.primary);
		goto err_free;
	}

	drm_plane_helper_add(cursor, &vmw_ldu_cursor_plane_helper_funcs);

	ret = drm_connector_init(dev, connector, &vmw_legacy_connector_funcs,
				 DRM_MODE_CONNECTOR_VIRTUAL);
	if (ret) {
		DRM_ERROR("Failed to initialize connector\n");
		goto err_free;
	}

	drm_connector_helper_add(connector, &vmw_ldu_connector_helper_funcs);
	connector->status = vmw_du_connector_detect(connector, true);

	ret = drm_encoder_init(dev, encoder, &vmw_legacy_encoder_funcs,
			       DRM_MODE_ENCODER_VIRTUAL, NULL);
	if (ret) {
		DRM_ERROR("Failed to initialize encoder\n");
		goto err_free_connector;
	}

	(void) drm_connector_attach_encoder(connector, encoder);
	encoder->possible_crtcs = (1 << unit);
	encoder->possible_clones = 0;

	ret = drm_connector_register(connector);
	if (ret) {
		DRM_ERROR("Failed to register connector\n");
		goto err_free_encoder;
	}

	ret = drm_crtc_init_with_planes(dev, crtc, &ldu->base.primary,
					&ldu->base.cursor,
					&vmw_legacy_crtc_funcs, NULL);
	if (ret) {
		DRM_ERROR("Failed to initialize CRTC\n");
		goto err_free_unregister;
	}

	drm_crtc_helper_add(crtc, &vmw_ldu_crtc_helper_funcs);

	drm_mode_crtc_set_gamma_size(crtc, 256);

	drm_object_attach_property(&connector->base,
				   dev_priv->hotplug_mode_update_property, 1);
	drm_object_attach_property(&connector->base,
				   dev->mode_config.suggested_x_property, 0);
	drm_object_attach_property(&connector->base,
				   dev->mode_config.suggested_y_property, 0);
	if (dev_priv->implicit_placement_property)
		drm_object_attach_property
			(&connector->base,
			 dev_priv->implicit_placement_property,
			 1);

	return 0;

err_free_unregister:
	drm_connector_unregister(connector);
err_free_encoder:
	drm_encoder_cleanup(encoder);
err_free_connector:
	drm_connector_cleanup(connector);
err_free:
	kfree(ldu);
	return ret;
}

int vmw_kms_ldu_init_display(struct vmw_private *dev_priv)
{
	struct drm_device *dev = dev_priv->dev;
	int i, ret;

	if (dev_priv->ldu_priv) {
		DRM_INFO("ldu system already on\n");
		return -EINVAL;
	}

	dev_priv->ldu_priv = kmalloc(sizeof(*dev_priv->ldu_priv), GFP_KERNEL);
	if (!dev_priv->ldu_priv)
		return -ENOMEM;

	INIT_LIST_HEAD(&dev_priv->ldu_priv->active);
	dev_priv->ldu_priv->num_active = 0;
	dev_priv->ldu_priv->last_num_active = 0;
	dev_priv->ldu_priv->fb = NULL;

	/* for old hardware without multimon only enable one display */
	if (dev_priv->capabilities & SVGA_CAP_MULTIMON)
		ret = drm_vblank_init(dev, VMWGFX_NUM_DISPLAY_UNITS);
	else
		ret = drm_vblank_init(dev, 1);
	if (ret != 0)
		goto err_free;

<<<<<<< HEAD
	vmw_kms_create_implicit_placement_property(dev_priv, true);
=======
	vmw_kms_create_implicit_placement_property(dev_priv);
>>>>>>> 24b8d41d

	if (dev_priv->capabilities & SVGA_CAP_MULTIMON)
		for (i = 0; i < VMWGFX_NUM_DISPLAY_UNITS; ++i)
			vmw_ldu_init(dev_priv, i);
	else
		vmw_ldu_init(dev_priv, 0);

	dev_priv->active_display_unit = vmw_du_legacy;

	drm_mode_config_reset(dev);

	DRM_INFO("Legacy Display Unit initialized\n");

	return 0;

err_free:
	kfree(dev_priv->ldu_priv);
	dev_priv->ldu_priv = NULL;
	return ret;
}

int vmw_kms_ldu_close_display(struct vmw_private *dev_priv)
{
	if (!dev_priv->ldu_priv)
		return -ENOSYS;

	BUG_ON(!list_empty(&dev_priv->ldu_priv->active));

	kfree(dev_priv->ldu_priv);

	return 0;
}


int vmw_kms_ldu_do_bo_dirty(struct vmw_private *dev_priv,
			    struct vmw_framebuffer *framebuffer,
			    unsigned int flags, unsigned int color,
			    struct drm_clip_rect *clips,
			    unsigned int num_clips, int increment)
{
	size_t fifo_size;
	int i;

	struct {
		uint32_t header;
		SVGAFifoCmdUpdate body;
	} *cmd;

	fifo_size = sizeof(*cmd) * num_clips;
	cmd = VMW_FIFO_RESERVE(dev_priv, fifo_size);
	if (unlikely(cmd == NULL))
		return -ENOMEM;

	memset(cmd, 0, fifo_size);
	for (i = 0; i < num_clips; i++, clips += increment) {
		cmd[i].header = SVGA_CMD_UPDATE;
		cmd[i].body.x = clips->x1;
		cmd[i].body.y = clips->y1;
		cmd[i].body.width = clips->x2 - clips->x1;
		cmd[i].body.height = clips->y2 - clips->y1;
	}

	vmw_fifo_commit(dev_priv, fifo_size);
	return 0;
}<|MERGE_RESOLUTION|>--- conflicted
+++ resolved
@@ -504,11 +504,7 @@
 	if (ret != 0)
 		goto err_free;
 
-<<<<<<< HEAD
-	vmw_kms_create_implicit_placement_property(dev_priv, true);
-=======
 	vmw_kms_create_implicit_placement_property(dev_priv);
->>>>>>> 24b8d41d
 
 	if (dev_priv->capabilities & SVGA_CAP_MULTIMON)
 		for (i = 0; i < VMWGFX_NUM_DISPLAY_UNITS; ++i)
