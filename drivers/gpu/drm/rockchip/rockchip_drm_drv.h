--- conflicted
+++ resolved
@@ -24,29 +24,13 @@
 struct drm_connector;
 struct iommu_domain;
 
-<<<<<<< HEAD
-/*
- * Rockchip drm private crtc funcs.
- * @enable_vblank: enable crtc vblank irq.
- * @disable_vblank: disable crtc vblank irq.
- */
-struct rockchip_crtc_funcs {
-	int (*enable_vblank)(struct drm_crtc *crtc);
-	void (*disable_vblank)(struct drm_crtc *crtc);
-};
-
-=======
->>>>>>> 24b8d41d
 struct rockchip_crtc_state {
 	struct drm_crtc_state base;
 	int output_type;
 	int output_mode;
-<<<<<<< HEAD
-=======
 	int output_bpc;
 	int output_flags;
 	bool enable_afbc;
->>>>>>> 24b8d41d
 };
 #define to_rockchip_crtc_state(s) \
 		container_of(s, struct rockchip_crtc_state, base)
@@ -61,18 +45,6 @@
 struct rockchip_drm_private {
 	struct drm_fb_helper fbdev_helper;
 	struct drm_gem_object *fbdev_bo;
-<<<<<<< HEAD
-	const struct rockchip_crtc_funcs *crtc_funcs[ROCKCHIP_MAX_CRTC];
-	struct drm_atomic_state *state;
-
-	struct list_head psr_list;
-	spinlock_t psr_list_lock;
-};
-
-int rockchip_register_crtc_funcs(struct drm_crtc *crtc,
-				 const struct rockchip_crtc_funcs *crtc_funcs);
-void rockchip_unregister_crtc_funcs(struct drm_crtc *crtc);
-=======
 	struct iommu_domain *domain;
 	struct mutex mm_lock;
 	struct drm_mm mm;
@@ -80,16 +52,10 @@
 	struct mutex psr_list_lock;
 };
 
->>>>>>> 24b8d41d
 int rockchip_drm_dma_attach_device(struct drm_device *drm_dev,
 				   struct device *dev);
 void rockchip_drm_dma_detach_device(struct drm_device *drm_dev,
 				    struct device *dev);
-<<<<<<< HEAD
-int rockchip_drm_wait_line_flag(struct drm_crtc *crtc, unsigned int line_num,
-				unsigned int mstimeout);
-
-=======
 int rockchip_drm_wait_vact_end(struct drm_crtc *crtc, unsigned int mstimeout);
 
 int rockchip_drm_endpoint_is_subdriver(struct device_node *ep);
@@ -101,5 +67,4 @@
 extern struct platform_driver rockchip_lvds_driver;
 extern struct platform_driver vop_platform_driver;
 extern struct platform_driver rk3066_hdmi_driver;
->>>>>>> 24b8d41d
 #endif /* _ROCKCHIP_DRM_DRV_H_ */