--- conflicted
+++ resolved
@@ -22,16 +22,6 @@
 		{ \
 		 .offset = off, \
 		 .mask = _mask, \
-<<<<<<< HEAD
-		 .shift = s, \
-		 .write_mask = false,}
-
-#define VOP_REG_MASK(off, _mask, s) \
-		{.offset = off, \
-		 .mask = _mask, \
-		 .shift = s, \
-		 .write_mask = true,}
-=======
 		 .shift = _shift, \
 		 .write_mask = _write_mask, \
 		 .relaxed = _relaxed, \
@@ -45,7 +35,6 @@
 
 #define VOP_REG_MASK_SYNC(off, _mask, _shift) \
 		_VOP_REG(off, _mask, _shift, true, false)
->>>>>>> 24b8d41d
 
 static const uint32_t formats_win_full[] = {
 	DRM_FORMAT_XRGB8888,
@@ -83,14 +72,11 @@
 	DRM_FORMAT_BGR565,
 };
 
-<<<<<<< HEAD
-=======
 static const uint64_t format_modifiers_win_lite[] = {
 	DRM_FORMAT_MOD_LINEAR,
 	DRM_FORMAT_MOD_INVALID,
 };
 
->>>>>>> 24b8d41d
 static const struct vop_scl_regs rk3036_win_scl = {
 	.scale_yrgb_x = VOP_REG(RK3036_WIN0_SCL_FACTOR_YRGB, 0xffff, 0x0),
 	.scale_yrgb_y = VOP_REG(RK3036_WIN0_SCL_FACTOR_YRGB, 0xffff, 16),
@@ -102,10 +88,7 @@
 	.scl = &rk3036_win_scl,
 	.data_formats = formats_win_full,
 	.nformats = ARRAY_SIZE(formats_win_full),
-<<<<<<< HEAD
-=======
 	.format_modifiers = format_modifiers_win_full,
->>>>>>> 24b8d41d
 	.enable = VOP_REG(RK3036_SYS_CTRL, 0x1, 0),
 	.format = VOP_REG(RK3036_SYS_CTRL, 0x7, 3),
 	.rb_swap = VOP_REG(RK3036_SYS_CTRL, 0x1, 15),
@@ -121,10 +104,7 @@
 static const struct vop_win_phy rk3036_win1_data = {
 	.data_formats = formats_win_lite,
 	.nformats = ARRAY_SIZE(formats_win_lite),
-<<<<<<< HEAD
-=======
 	.format_modifiers = format_modifiers_win_lite,
->>>>>>> 24b8d41d
 	.enable = VOP_REG(RK3036_SYS_CTRL, 0x1, 1),
 	.format = VOP_REG(RK3036_SYS_CTRL, 0x7, 6),
 	.rb_swap = VOP_REG(RK3036_SYS_CTRL, 0x1, 19),
@@ -152,17 +132,6 @@
 static const struct vop_intr rk3036_intr = {
 	.intrs = rk3036_vop_intrs,
 	.nintrs = ARRAY_SIZE(rk3036_vop_intrs),
-<<<<<<< HEAD
-	.status = VOP_REG(RK3036_INT_STATUS, 0xf, 0),
-	.enable = VOP_REG(RK3036_INT_STATUS, 0xf, 4),
-	.clear = VOP_REG(RK3036_INT_STATUS, 0xf, 8),
-};
-
-static const struct vop_ctrl rk3036_ctrl_data = {
-	.standby = VOP_REG(RK3036_SYS_CTRL, 0x1, 30),
-	.out_mode = VOP_REG(RK3036_DSP_CTRL0, 0xf, 0),
-	.pin_pol = VOP_REG(RK3036_DSP_CTRL0, 0xf, 4),
-=======
 	.line_flag_num[0] = VOP_REG(RK3036_INT_STATUS, 0xfff, 12),
 	.status = VOP_REG_SYNC(RK3036_INT_STATUS, 0xf, 0),
 	.enable = VOP_REG_SYNC(RK3036_INT_STATUS, 0xf, 4),
@@ -170,26 +139,10 @@
 };
 
 static const struct vop_modeset rk3036_modeset = {
->>>>>>> 24b8d41d
 	.htotal_pw = VOP_REG(RK3036_DSP_HTOTAL_HS_END, 0x1fff1fff, 0),
 	.hact_st_end = VOP_REG(RK3036_DSP_HACT_ST_END, 0x1fff1fff, 0),
 	.vtotal_pw = VOP_REG(RK3036_DSP_VTOTAL_VS_END, 0x1fff1fff, 0),
 	.vact_st_end = VOP_REG(RK3036_DSP_VACT_ST_END, 0x1fff1fff, 0),
-<<<<<<< HEAD
-	.line_flag_num[0] = VOP_REG(RK3036_INT_STATUS, 0xfff, 12),
-	.cfg_done = VOP_REG(RK3036_REG_CFG_DONE, 0x1, 0),
-};
-
-static const struct vop_reg_data rk3036_vop_init_reg_table[] = {
-	{RK3036_DSP_CTRL1, 0x00000000},
-};
-
-static const struct vop_data rk3036_vop = {
-	.init_table = rk3036_vop_init_reg_table,
-	.table_size = ARRAY_SIZE(rk3036_vop_init_reg_table),
-	.ctrl = &rk3036_ctrl_data,
-	.intr = &rk3036_intr,
-=======
 };
 
 static const struct vop_output rk3036_output = {
@@ -211,13 +164,10 @@
 	.common = &rk3036_common,
 	.modeset = &rk3036_modeset,
 	.output = &rk3036_output,
->>>>>>> 24b8d41d
 	.win = rk3036_vop_win_data,
 	.win_size = ARRAY_SIZE(rk3036_vop_win_data),
 };
 
-<<<<<<< HEAD
-=======
 static const struct vop_win_phy rk3126_win1_data = {
 	.data_formats = formats_win_lite,
 	.nformats = ARRAY_SIZE(formats_win_lite),
@@ -595,7 +545,6 @@
 	.feature = VOP_FEATURE_INTERNAL_RGB,
 };
 
->>>>>>> 24b8d41d
 static const struct vop_scl_extension rk3288_win_full_scl_ext = {
 	.cbcr_vsd_mode = VOP_REG(RK3288_WIN0_CTRL1, 0x1, 31),
 	.cbcr_vsu_mode = VOP_REG(RK3288_WIN0_CTRL1, 0x1, 30),
@@ -671,11 +620,6 @@
 	.vact_st_end = VOP_REG(RK3288_DSP_VACT_ST_END, 0x1fff1fff, 0),
 	.hpost_st_end = VOP_REG(RK3288_POST_DSP_HACT_INFO, 0x1fff1fff, 0),
 	.vpost_st_end = VOP_REG(RK3288_POST_DSP_VACT_INFO, 0x1fff1fff, 0),
-<<<<<<< HEAD
-	.line_flag_num[0] = VOP_REG(RK3288_INTR_CTRL0, 0x1fff, 12),
-	.cfg_done = VOP_REG(RK3288_REG_CFG_DONE, 0x1, 0),
-=======
->>>>>>> 24b8d41d
 };
 
 static const struct vop_output rk3288_output = {
@@ -747,95 +691,6 @@
 	.lut_size = 1024,
 };
 
-<<<<<<< HEAD
-static const struct vop_ctrl rk3399_ctrl_data = {
-	.standby = VOP_REG(RK3399_SYS_CTRL, 0x1, 22),
-	.gate_en = VOP_REG(RK3399_SYS_CTRL, 0x1, 23),
-	.rgb_en = VOP_REG(RK3399_SYS_CTRL, 0x1, 12),
-	.hdmi_en = VOP_REG(RK3399_SYS_CTRL, 0x1, 13),
-	.edp_en = VOP_REG(RK3399_SYS_CTRL, 0x1, 14),
-	.mipi_en = VOP_REG(RK3399_SYS_CTRL, 0x1, 15),
-	.dither_down = VOP_REG(RK3399_DSP_CTRL1, 0xf, 1),
-	.dither_up = VOP_REG(RK3399_DSP_CTRL1, 0x1, 6),
-	.data_blank = VOP_REG(RK3399_DSP_CTRL0, 0x1, 19),
-	.out_mode = VOP_REG(RK3399_DSP_CTRL0, 0xf, 0),
-	.rgb_pin_pol = VOP_REG(RK3399_DSP_CTRL1, 0xf, 16),
-	.hdmi_pin_pol = VOP_REG(RK3399_DSP_CTRL1, 0xf, 20),
-	.edp_pin_pol = VOP_REG(RK3399_DSP_CTRL1, 0xf, 24),
-	.mipi_pin_pol = VOP_REG(RK3399_DSP_CTRL1, 0xf, 28),
-	.htotal_pw = VOP_REG(RK3399_DSP_HTOTAL_HS_END, 0x1fff1fff, 0),
-	.hact_st_end = VOP_REG(RK3399_DSP_HACT_ST_END, 0x1fff1fff, 0),
-	.vtotal_pw = VOP_REG(RK3399_DSP_VTOTAL_VS_END, 0x1fff1fff, 0),
-	.vact_st_end = VOP_REG(RK3399_DSP_VACT_ST_END, 0x1fff1fff, 0),
-	.hpost_st_end = VOP_REG(RK3399_POST_DSP_HACT_INFO, 0x1fff1fff, 0),
-	.vpost_st_end = VOP_REG(RK3399_POST_DSP_VACT_INFO, 0x1fff1fff, 0),
-	.line_flag_num[0] = VOP_REG(RK3399_LINE_FLAG, 0xffff, 0),
-	.line_flag_num[1] = VOP_REG(RK3399_LINE_FLAG, 0xffff, 16),
-	.cfg_done = VOP_REG_MASK(RK3399_REG_CFG_DONE, 0x1, 0),
-};
-
-static const int rk3399_vop_intrs[] = {
-	FS_INTR,
-	0, 0,
-	LINE_FLAG_INTR,
-	0,
-	BUS_ERROR_INTR,
-	0, 0, 0, 0, 0, 0, 0,
-	DSP_HOLD_VALID_INTR,
-};
-
-static const struct vop_intr rk3399_vop_intr = {
-	.intrs = rk3399_vop_intrs,
-	.nintrs = ARRAY_SIZE(rk3399_vop_intrs),
-	.status = VOP_REG_MASK(RK3399_INTR_STATUS0, 0xffff, 0),
-	.enable = VOP_REG_MASK(RK3399_INTR_EN0, 0xffff, 0),
-	.clear = VOP_REG_MASK(RK3399_INTR_CLEAR0, 0xffff, 0),
-};
-
-static const struct vop_reg_data rk3399_init_reg_table[] = {
-	{RK3399_SYS_CTRL, 0x2000f800},
-	{RK3399_DSP_CTRL0, 0x00000000},
-	{RK3399_WIN0_CTRL0, 0x00000080},
-	{RK3399_WIN1_CTRL0, 0x00000080},
-	/* TODO: Win2/3 support multiple area function, but we haven't found
-	 * a suitable way to use it yet, so let's just use them as other windows
-	 * with only area 0 enabled.
-	 */
-	{RK3399_WIN2_CTRL0, 0x00000010},
-	{RK3399_WIN3_CTRL0, 0x00000010},
-};
-
-static const struct vop_data rk3399_vop_big = {
-	.init_table = rk3399_init_reg_table,
-	.table_size = ARRAY_SIZE(rk3399_init_reg_table),
-	.intr = &rk3399_vop_intr,
-	.ctrl = &rk3399_ctrl_data,
-	/*
-	 * rk3399 vop big windows register layout is same as rk3288.
-	 */
-	.win = rk3288_vop_win_data,
-	.win_size = ARRAY_SIZE(rk3288_vop_win_data),
-};
-
-static const struct vop_win_data rk3399_vop_lit_win_data[] = {
-	{ .base = 0x00, .phy = &rk3288_win01_data,
-	  .type = DRM_PLANE_TYPE_PRIMARY },
-	{ .base = 0x00, .phy = &rk3288_win23_data,
-	  .type = DRM_PLANE_TYPE_CURSOR},
-};
-
-static const struct vop_data rk3399_vop_lit = {
-	.init_table = rk3399_init_reg_table,
-	.table_size = ARRAY_SIZE(rk3399_init_reg_table),
-	.intr = &rk3399_vop_intr,
-	.ctrl = &rk3399_ctrl_data,
-	/*
-	 * rk3399 vop lit windows register layout is same as rk3288,
-	 * but cut off the win1 and win3 windows.
-	 */
-	.win = rk3399_vop_lit_win_data,
-	.win_size = ARRAY_SIZE(rk3399_vop_lit_win_data),
-=======
 static const int rk3368_vop_intrs[] = {
 	FS_INTR,
 	0, 0,
@@ -1178,16 +1033,11 @@
 	.misc = &rk3328_misc,
 	.win = rk3328_vop_win_data,
 	.win_size = ARRAY_SIZE(rk3328_vop_win_data),
->>>>>>> 24b8d41d
 };
 
 static const struct of_device_id vop_driver_dt_match[] = {
 	{ .compatible = "rockchip,rk3036-vop",
 	  .data = &rk3036_vop },
-<<<<<<< HEAD
-	{ .compatible = "rockchip,rk3288-vop",
-	  .data = &rk3288_vop },
-=======
 	{ .compatible = "rockchip,rk3126-vop",
 	  .data = &rk3126_vop },
 	{ .compatible = "rockchip,px30-vop-big",
@@ -1204,18 +1054,14 @@
 	  .data = &rk3368_vop },
 	{ .compatible = "rockchip,rk3366-vop",
 	  .data = &rk3366_vop },
->>>>>>> 24b8d41d
 	{ .compatible = "rockchip,rk3399-vop-big",
 	  .data = &rk3399_vop_big },
 	{ .compatible = "rockchip,rk3399-vop-lit",
 	  .data = &rk3399_vop_lit },
-<<<<<<< HEAD
-=======
 	{ .compatible = "rockchip,rk3228-vop",
 	  .data = &rk3228_vop },
 	{ .compatible = "rockchip,rk3328-vop",
 	  .data = &rk3328_vop },
->>>>>>> 24b8d41d
 	{},
 };
 MODULE_DEVICE_TABLE(of, vop_driver_dt_match);
@@ -1239,7 +1085,7 @@
 	return 0;
 }
 
-static struct platform_driver vop_platform_driver = {
+struct platform_driver vop_platform_driver = {
 	.probe = vop_probe,
 	.remove = vop_remove,
 	.driver = {
