--- conflicted
+++ resolved
@@ -9,14 +9,7 @@
 #include <linux/platform_device.h>
 #include <linux/phy/phy.h>
 #include <linux/regmap.h>
-<<<<<<< HEAD
-#include <drm/drm_of.h>
-#include <drm/drmP.h>
-#include <drm/drm_crtc_helper.h>
-#include <drm/drm_edid.h>
-=======
-
->>>>>>> 24b8d41d
+
 #include <drm/bridge/dw_hdmi.h>
 #include <drm/drm_edid.h>
 #include <drm/drm_of.h>
@@ -273,18 +266,12 @@
 	u32 val;
 	int ret;
 
-<<<<<<< HEAD
-	mux = drm_of_encoder_active_endpoint_id(hdmi->dev->of_node, encoder);
-	if (mux)
-		val = HDMI_SEL_VOP_LIT | (HDMI_SEL_VOP_LIT << 16);
-=======
 	if (hdmi->chip_data->lcdsel_grf_reg < 0)
 		return;
 
 	ret = drm_of_encoder_active_endpoint_id(hdmi->dev->of_node, encoder);
 	if (ret)
 		val = hdmi->chip_data->lcdsel_lit;
->>>>>>> 24b8d41d
 	else
 		val = hdmi->chip_data->lcdsel_big;
 
@@ -301,19 +288,6 @@
 	clk_disable_unprepare(hdmi->grf_clk);
 	DRM_DEV_DEBUG(hdmi->dev, "vop %s output to hdmi\n",
 		      ret ? "LIT" : "BIG");
-}
-
-static int
-dw_hdmi_rockchip_encoder_atomic_check(struct drm_encoder *encoder,
-				      struct drm_crtc_state *crtc_state,
-				      struct drm_connector_state *conn_state)
-{
-	struct rockchip_crtc_state *s = to_rockchip_crtc_state(crtc_state);
-
-	s->output_mode = ROCKCHIP_OUT_MODE_AAAA;
-	s->output_type = DRM_MODE_CONNECTOR_HDMIA;
-
-	return 0;
 }
 
 static int
@@ -335,8 +309,6 @@
 	.enable     = dw_hdmi_rockchip_encoder_enable,
 	.disable    = dw_hdmi_rockchip_encoder_disable,
 	.atomic_check = dw_hdmi_rockchip_encoder_atomic_check,
-<<<<<<< HEAD
-=======
 };
 
 static int dw_hdmi_rockchip_genphy_init(struct dw_hdmi *dw_hdmi, void *data,
@@ -440,7 +412,6 @@
 	.phy_ops = &rk3228_hdmi_phy_ops,
 	.phy_name = "inno_dw_hdmi_phy2",
 	.phy_force_vendor = true,
->>>>>>> 24b8d41d
 };
 
 static struct rockchip_hdmi_chip_data rk3288_chip_data = {
