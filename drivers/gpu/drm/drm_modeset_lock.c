/*
 * Copyright (C) 2014 Red Hat
 * Author: Rob Clark <robdclark@gmail.com>
 *
 * Permission is hereby granted, free of charge, to any person obtaining a
 * copy of this software and associated documentation files (the "Software"),
 * to deal in the Software without restriction, including without limitation
 * the rights to use, copy, modify, merge, publish, distribute, sublicense,
 * and/or sell copies of the Software, and to permit persons to whom the
 * Software is furnished to do so, subject to the following conditions:
 *
 * The above copyright notice and this permission notice shall be included in
 * all copies or substantial portions of the Software.
 *
 * THE SOFTWARE IS PROVIDED "AS IS", WITHOUT WARRANTY OF ANY KIND, EXPRESS OR
 * IMPLIED, INCLUDING BUT NOT LIMITED TO THE WARRANTIES OF MERCHANTABILITY,
 * FITNESS FOR A PARTICULAR PURPOSE AND NONINFRINGEMENT.  IN NO EVENT SHALL
 * THE COPYRIGHT HOLDER(S) OR AUTHOR(S) BE LIABLE FOR ANY CLAIM, DAMAGES OR
 * OTHER LIABILITY, WHETHER IN AN ACTION OF CONTRACT, TORT OR OTHERWISE,
 * ARISING FROM, OUT OF OR IN CONNECTION WITH THE SOFTWARE OR THE USE OR
 * OTHER DEALINGS IN THE SOFTWARE.
 */

#include <drm/drm_atomic.h>
#include <drm/drm_crtc.h>
#include <drm/drm_device.h>
#include <drm/drm_modeset_lock.h>

/**
 * DOC: kms locking
 *
 * As KMS moves toward more fine grained locking, and atomic ioctl where
 * userspace can indirectly control locking order, it becomes necessary
 * to use &ww_mutex and acquire-contexts to avoid deadlocks.  But because
 * the locking is more distributed around the driver code, we want a bit
 * of extra utility/tracking out of our acquire-ctx.  This is provided
 * by &struct drm_modeset_lock and &struct drm_modeset_acquire_ctx.
 *
<<<<<<< HEAD
 * For basic principles of &ww_mutex, see: Documentation/locking/ww-mutex-design.txt
=======
 * For basic principles of &ww_mutex, see: Documentation/locking/ww-mutex-design.rst
>>>>>>> 24b8d41d
 *
 * The basic usage pattern is to::
 *
 *     drm_modeset_acquire_init(ctx, DRM_MODESET_ACQUIRE_INTERRUPTIBLE)
 *     retry:
 *     foreach (lock in random_ordered_set_of_locks) {
 *         ret = drm_modeset_lock(lock, ctx)
 *         if (ret == -EDEADLK) {
 *             ret = drm_modeset_backoff(ctx);
 *             if (!ret)
 *                 goto retry;
 *         }
 *         if (ret)
 *             goto out;
 *     }
 *     ... do stuff ...
<<<<<<< HEAD
 *     drm_modeset_drop_locks(&ctx);
 *     drm_modeset_acquire_fini(&ctx);
 *
 *  On top of of these per-object locks using &ww_mutex there's also an overall
 *  dev->mode_config.lock, for protecting everything else. Mostly this means
 *  probe state of connectors, and preventing hotplug add/removal of connectors.
 *
 *  Finally there's a bunch of dedicated locks to protect drm core internal
 *  lists and lookup data structures.
=======
 *     out:
 *     drm_modeset_drop_locks(ctx);
 *     drm_modeset_acquire_fini(ctx);
 *
 * For convenience this control flow is implemented in
 * DRM_MODESET_LOCK_ALL_BEGIN() and DRM_MODESET_LOCK_ALL_END() for the case
 * where all modeset locks need to be taken through drm_modeset_lock_all_ctx().
 *
 * If all that is needed is a single modeset lock, then the &struct
 * drm_modeset_acquire_ctx is not needed and the locking can be simplified
 * by passing a NULL instead of ctx in the drm_modeset_lock() call or
 * calling  drm_modeset_lock_single_interruptible(). To unlock afterwards
 * call drm_modeset_unlock().
 *
 * On top of these per-object locks using &ww_mutex there's also an overall
 * &drm_mode_config.mutex, for protecting everything else. Mostly this means
 * probe state of connectors, and preventing hotplug add/removal of connectors.
 *
 * Finally there's a bunch of dedicated locks to protect drm core internal
 * lists and lookup data structures.
>>>>>>> 24b8d41d
 */

static DEFINE_WW_CLASS(crtc_ww_class);

/**
 * drm_modeset_lock_all - take all modeset locks
 * @dev: DRM device
 *
 * This function takes all modeset locks, suitable where a more fine-grained
 * scheme isn't (yet) implemented. Locks must be dropped by calling the
 * drm_modeset_unlock_all() function.
 *
 * This function is deprecated. It allocates a lock acquisition context and
 * stores it in &drm_device.mode_config. This facilitate conversion of
 * existing code because it removes the need to manually deal with the
 * acquisition context, but it is also brittle because the context is global
 * and care must be taken not to nest calls. New code should use the
 * drm_modeset_lock_all_ctx() function and pass in the context explicitly.
 */
void drm_modeset_lock_all(struct drm_device *dev)
{
	struct drm_mode_config *config = &dev->mode_config;
	struct drm_modeset_acquire_ctx *ctx;
	int ret;

	ctx = kzalloc(sizeof(*ctx), GFP_KERNEL | __GFP_NOFAIL);
	if (WARN_ON(!ctx))
		return;

	mutex_lock(&config->mutex);

	drm_modeset_acquire_init(ctx, 0);

retry:
	ret = drm_modeset_lock_all_ctx(dev, ctx);
	if (ret < 0) {
		if (ret == -EDEADLK) {
			drm_modeset_backoff(ctx);
			goto retry;
		}

		drm_modeset_acquire_fini(ctx);
		kfree(ctx);
		return;
	}
	ww_acquire_done(&ctx->ww_ctx);

	WARN_ON(config->acquire_ctx);

	/*
	 * We hold the locks now, so it is safe to stash the acquisition
	 * context for drm_modeset_unlock_all().
	 */
	config->acquire_ctx = ctx;

	drm_warn_on_modeset_not_all_locked(dev);
}
EXPORT_SYMBOL(drm_modeset_lock_all);

/**
 * drm_modeset_unlock_all - drop all modeset locks
 * @dev: DRM device
 *
 * This function drops all modeset locks taken by a previous call to the
 * drm_modeset_lock_all() function.
 *
 * This function is deprecated. It uses the lock acquisition context stored
 * in &drm_device.mode_config. This facilitates conversion of existing
 * code because it removes the need to manually deal with the acquisition
 * context, but it is also brittle because the context is global and care must
 * be taken not to nest calls. New code should pass the acquisition context
 * directly to the drm_modeset_drop_locks() function.
 */
void drm_modeset_unlock_all(struct drm_device *dev)
{
	struct drm_mode_config *config = &dev->mode_config;
	struct drm_modeset_acquire_ctx *ctx = config->acquire_ctx;

	if (WARN_ON(!ctx))
		return;

	config->acquire_ctx = NULL;
	drm_modeset_drop_locks(ctx);
	drm_modeset_acquire_fini(ctx);

	kfree(ctx);

	mutex_unlock(&dev->mode_config.mutex);
}
EXPORT_SYMBOL(drm_modeset_unlock_all);

/**
 * drm_warn_on_modeset_not_all_locked - check that all modeset locks are locked
 * @dev: device
 *
 * Useful as a debug assert.
 */
void drm_warn_on_modeset_not_all_locked(struct drm_device *dev)
{
	struct drm_crtc *crtc;

	/* Locking is currently fubar in the panic handler. */
	if (oops_in_progress)
		return;

	drm_for_each_crtc(crtc, dev)
		WARN_ON(!drm_modeset_is_locked(&crtc->mutex));

	WARN_ON(!drm_modeset_is_locked(&dev->mode_config.connection_mutex));
	WARN_ON(!mutex_is_locked(&dev->mode_config.mutex));
}
EXPORT_SYMBOL(drm_warn_on_modeset_not_all_locked);

/**
 * drm_modeset_acquire_init - initialize acquire context
 * @ctx: the acquire context
 * @flags: 0 or %DRM_MODESET_ACQUIRE_INTERRUPTIBLE
 *
 * When passing %DRM_MODESET_ACQUIRE_INTERRUPTIBLE to @flags,
 * all calls to drm_modeset_lock() will perform an interruptible
 * wait.
 */
void drm_modeset_acquire_init(struct drm_modeset_acquire_ctx *ctx,
		uint32_t flags)
{
	memset(ctx, 0, sizeof(*ctx));
	ww_acquire_init(&ctx->ww_ctx, &crtc_ww_class);
	INIT_LIST_HEAD(&ctx->locked);

	if (flags & DRM_MODESET_ACQUIRE_INTERRUPTIBLE)
		ctx->interruptible = true;
}
EXPORT_SYMBOL(drm_modeset_acquire_init);

/**
 * drm_modeset_acquire_fini - cleanup acquire context
 * @ctx: the acquire context
 */
void drm_modeset_acquire_fini(struct drm_modeset_acquire_ctx *ctx)
{
	ww_acquire_fini(&ctx->ww_ctx);
}
EXPORT_SYMBOL(drm_modeset_acquire_fini);

/**
 * drm_modeset_drop_locks - drop all locks
 * @ctx: the acquire context
 *
 * Drop all locks currently held against this acquire context.
 */
void drm_modeset_drop_locks(struct drm_modeset_acquire_ctx *ctx)
{
	WARN_ON(ctx->contended);
	while (!list_empty(&ctx->locked)) {
		struct drm_modeset_lock *lock;

		lock = list_first_entry(&ctx->locked,
				struct drm_modeset_lock, head);

		drm_modeset_unlock(lock);
	}
}
EXPORT_SYMBOL(drm_modeset_drop_locks);

static inline int modeset_lock(struct drm_modeset_lock *lock,
		struct drm_modeset_acquire_ctx *ctx,
		bool interruptible, bool slow)
{
	int ret;

	WARN_ON(ctx->contended);

	if (ctx->trylock_only) {
		lockdep_assert_held(&ctx->ww_ctx);

		if (!ww_mutex_trylock(&lock->mutex))
			return -EBUSY;
		else
			return 0;
	} else if (interruptible && slow) {
		ret = ww_mutex_lock_slow_interruptible(&lock->mutex, &ctx->ww_ctx);
	} else if (interruptible) {
		ret = ww_mutex_lock_interruptible(&lock->mutex, &ctx->ww_ctx);
	} else if (slow) {
		ww_mutex_lock_slow(&lock->mutex, &ctx->ww_ctx);
		ret = 0;
	} else {
		ret = ww_mutex_lock(&lock->mutex, &ctx->ww_ctx);
	}
	if (!ret) {
		WARN_ON(!list_empty(&lock->head));
		list_add(&lock->head, &ctx->locked);
	} else if (ret == -EALREADY) {
		/* we already hold the lock.. this is fine.  For atomic
		 * we will need to be able to drm_modeset_lock() things
		 * without having to keep track of what is already locked
		 * or not.
		 */
		ret = 0;
	} else if (ret == -EDEADLK) {
		ctx->contended = lock;
	}

	return ret;
}

/**
 * drm_modeset_backoff - deadlock avoidance backoff
 * @ctx: the acquire context
 *
 * If deadlock is detected (ie. drm_modeset_lock() returns -EDEADLK),
 * you must call this function to drop all currently held locks and
 * block until the contended lock becomes available.
 *
 * This function returns 0 on success, or -ERESTARTSYS if this context
 * is initialized with %DRM_MODESET_ACQUIRE_INTERRUPTIBLE and the
 * wait has been interrupted.
 */
int drm_modeset_backoff(struct drm_modeset_acquire_ctx *ctx)
{
	struct drm_modeset_lock *contended = ctx->contended;

	ctx->contended = NULL;

	if (WARN_ON(!contended))
		return 0;

	drm_modeset_drop_locks(ctx);

	return modeset_lock(contended, ctx, ctx->interruptible, true);
}
EXPORT_SYMBOL(drm_modeset_backoff);

/**
 * drm_modeset_lock_init - initialize lock
 * @lock: lock to init
 */
void drm_modeset_lock_init(struct drm_modeset_lock *lock)
{
	ww_mutex_init(&lock->mutex, &crtc_ww_class);
	INIT_LIST_HEAD(&lock->head);
}
EXPORT_SYMBOL(drm_modeset_lock_init);

/**
 * drm_modeset_lock - take modeset lock
 * @lock: lock to take
 * @ctx: acquire ctx
 *
 * If @ctx is not NULL, then its ww acquire context is used and the
 * lock will be tracked by the context and can be released by calling
 * drm_modeset_drop_locks().  If -EDEADLK is returned, this means a
 * deadlock scenario has been detected and it is an error to attempt
 * to take any more locks without first calling drm_modeset_backoff().
 *
 * If the @ctx is not NULL and initialized with
 * %DRM_MODESET_ACQUIRE_INTERRUPTIBLE, this function will fail with
 * -ERESTARTSYS when interrupted.
 *
 * If @ctx is NULL then the function call behaves like a normal,
 * uninterruptible non-nesting mutex_lock() call.
 */
int drm_modeset_lock(struct drm_modeset_lock *lock,
		struct drm_modeset_acquire_ctx *ctx)
{
	if (ctx)
		return modeset_lock(lock, ctx, ctx->interruptible, false);

	ww_mutex_lock(&lock->mutex, NULL);
	return 0;
}
EXPORT_SYMBOL(drm_modeset_lock);

/**
 * drm_modeset_lock_single_interruptible - take a single modeset lock
 * @lock: lock to take
 *
 * This function behaves as drm_modeset_lock() with a NULL context,
 * but performs interruptible waits.
 *
 * This function returns 0 on success, or -ERESTARTSYS when interrupted.
 */
int drm_modeset_lock_single_interruptible(struct drm_modeset_lock *lock)
{
	return ww_mutex_lock_interruptible(&lock->mutex, NULL);
}
EXPORT_SYMBOL(drm_modeset_lock_single_interruptible);

/**
 * drm_modeset_unlock - drop modeset lock
 * @lock: lock to release
 */
void drm_modeset_unlock(struct drm_modeset_lock *lock)
{
	list_del_init(&lock->head);
	ww_mutex_unlock(&lock->mutex);
}
EXPORT_SYMBOL(drm_modeset_unlock);

/**
 * drm_modeset_lock_all_ctx - take all modeset locks
 * @dev: DRM device
 * @ctx: lock acquisition context
 *
 * This function takes all modeset locks, suitable where a more fine-grained
 * scheme isn't (yet) implemented.
 *
 * Unlike drm_modeset_lock_all(), it doesn't take the &drm_mode_config.mutex
 * since that lock isn't required for modeset state changes. Callers which
 * need to grab that lock too need to do so outside of the acquire context
 * @ctx.
 *
 * Locks acquired with this function should be released by calling the
 * drm_modeset_drop_locks() function on @ctx.
 *
 * See also: DRM_MODESET_LOCK_ALL_BEGIN() and DRM_MODESET_LOCK_ALL_END()
 *
 * Returns: 0 on success or a negative error-code on failure.
 */
int drm_modeset_lock_all_ctx(struct drm_device *dev,
			     struct drm_modeset_acquire_ctx *ctx)
{
	struct drm_private_obj *privobj;
	struct drm_crtc *crtc;
	struct drm_plane *plane;
	int ret;

	ret = drm_modeset_lock(&dev->mode_config.connection_mutex, ctx);
	if (ret)
		return ret;

	drm_for_each_crtc(crtc, dev) {
		ret = drm_modeset_lock(&crtc->mutex, ctx);
		if (ret)
			return ret;
	}

	drm_for_each_plane(plane, dev) {
		ret = drm_modeset_lock(&plane->mutex, ctx);
		if (ret)
			return ret;
	}

	drm_for_each_privobj(privobj, dev) {
		ret = drm_modeset_lock(&privobj->lock, ctx);
		if (ret)
			return ret;
	}

	return 0;
}
EXPORT_SYMBOL(drm_modeset_lock_all_ctx);<|MERGE_RESOLUTION|>--- conflicted
+++ resolved
@@ -36,11 +36,7 @@
  * of extra utility/tracking out of our acquire-ctx.  This is provided
  * by &struct drm_modeset_lock and &struct drm_modeset_acquire_ctx.
  *
-<<<<<<< HEAD
- * For basic principles of &ww_mutex, see: Documentation/locking/ww-mutex-design.txt
-=======
  * For basic principles of &ww_mutex, see: Documentation/locking/ww-mutex-design.rst
->>>>>>> 24b8d41d
  *
  * The basic usage pattern is to::
  *
@@ -57,17 +53,6 @@
  *             goto out;
  *     }
  *     ... do stuff ...
-<<<<<<< HEAD
- *     drm_modeset_drop_locks(&ctx);
- *     drm_modeset_acquire_fini(&ctx);
- *
- *  On top of of these per-object locks using &ww_mutex there's also an overall
- *  dev->mode_config.lock, for protecting everything else. Mostly this means
- *  probe state of connectors, and preventing hotplug add/removal of connectors.
- *
- *  Finally there's a bunch of dedicated locks to protect drm core internal
- *  lists and lookup data structures.
-=======
  *     out:
  *     drm_modeset_drop_locks(ctx);
  *     drm_modeset_acquire_fini(ctx);
@@ -88,7 +73,6 @@
  *
  * Finally there's a bunch of dedicated locks to protect drm core internal
  * lists and lookup data structures.
->>>>>>> 24b8d41d
  */
 
 static DEFINE_WW_CLASS(crtc_ww_class);
