--- conflicted
+++ resolved
@@ -666,9 +666,5 @@
 		list_del(&vma->head);
 		kfree(vma);
 	}
-<<<<<<< HEAD
-}
-=======
-}
-#endif
->>>>>>> 24b8d41d
+}
+#endif