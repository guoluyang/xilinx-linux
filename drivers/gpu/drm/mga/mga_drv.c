--- conflicted
+++ resolved
@@ -56,11 +56,7 @@
 static struct drm_driver driver = {
 	.driver_features =
 	    DRIVER_USE_AGP | DRIVER_PCI_DMA | DRIVER_LEGACY |
-<<<<<<< HEAD
-	    DRIVER_HAVE_DMA | DRIVER_HAVE_IRQ | DRIVER_IRQ_SHARED,
-=======
 	    DRIVER_HAVE_DMA | DRIVER_HAVE_IRQ,
->>>>>>> 24b8d41d
 	.dev_priv_size = sizeof(drm_mga_buf_priv_t),
 	.load = mga_driver_load,
 	.unload = mga_driver_unload,
