--- conflicted
+++ resolved
@@ -94,15 +94,6 @@
 static int allocate_event_notification_slot(struct kfd_process *p,
 					    struct kfd_event *ev)
 {
-<<<<<<< HEAD
-	bool ret;
-
-	ret = allocate_free_slot(p, page, signal_slot_index);
-	if (!ret) {
-		ret = allocate_signal_page(devkfd, p);
-		if (ret)
-			ret = allocate_free_slot(p, page, signal_slot_index);
-=======
 	int id;
 
 	if (!p->signal_page) {
@@ -111,7 +102,6 @@
 			return -ENOMEM;
 		/* Oldest user mode expects 256 event slots */
 		p->signal_mapped_size = 256*8;
->>>>>>> 24b8d41d
 	}
 
 	/*
