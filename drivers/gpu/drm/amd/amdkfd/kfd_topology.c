--- conflicted
+++ resolved
@@ -441,56 +441,6 @@
 
 	dev = container_of(attr, struct kfd_topology_device,
 			attr_props);
-<<<<<<< HEAD
-	sysfs_show_32bit_prop(buffer, "cpu_cores_count",
-			dev->node_props.cpu_cores_count);
-	sysfs_show_32bit_prop(buffer, "simd_count",
-			dev->node_props.simd_count);
-
-	if (dev->mem_bank_count < dev->node_props.mem_banks_count) {
-		pr_info_once("kfd: mem_banks_count truncated from %d to %d\n",
-				dev->node_props.mem_banks_count,
-				dev->mem_bank_count);
-		sysfs_show_32bit_prop(buffer, "mem_banks_count",
-				dev->mem_bank_count);
-	} else {
-		sysfs_show_32bit_prop(buffer, "mem_banks_count",
-				dev->node_props.mem_banks_count);
-	}
-
-	sysfs_show_32bit_prop(buffer, "caches_count",
-			dev->node_props.caches_count);
-	sysfs_show_32bit_prop(buffer, "io_links_count",
-			dev->node_props.io_links_count);
-	sysfs_show_32bit_prop(buffer, "cpu_core_id_base",
-			dev->node_props.cpu_core_id_base);
-	sysfs_show_32bit_prop(buffer, "simd_id_base",
-			dev->node_props.simd_id_base);
-	sysfs_show_32bit_prop(buffer, "max_waves_per_simd",
-			dev->node_props.max_waves_per_simd);
-	sysfs_show_32bit_prop(buffer, "lds_size_in_kb",
-			dev->node_props.lds_size_in_kb);
-	sysfs_show_32bit_prop(buffer, "gds_size_in_kb",
-			dev->node_props.gds_size_in_kb);
-	sysfs_show_32bit_prop(buffer, "wave_front_size",
-			dev->node_props.wave_front_size);
-	sysfs_show_32bit_prop(buffer, "array_count",
-			dev->node_props.array_count);
-	sysfs_show_32bit_prop(buffer, "simd_arrays_per_engine",
-			dev->node_props.simd_arrays_per_engine);
-	sysfs_show_32bit_prop(buffer, "cu_per_simd_array",
-			dev->node_props.cu_per_simd_array);
-	sysfs_show_32bit_prop(buffer, "simd_per_cu",
-			dev->node_props.simd_per_cu);
-	sysfs_show_32bit_prop(buffer, "max_slots_scratch_cu",
-			dev->node_props.max_slots_scratch_cu);
-	sysfs_show_32bit_prop(buffer, "vendor_id",
-			dev->node_props.vendor_id);
-	sysfs_show_32bit_prop(buffer, "device_id",
-			dev->node_props.device_id);
-	sysfs_show_32bit_prop(buffer, "location_id",
-			dev->node_props.location_id);
-=======
 	if (dev->gpu && kfd_devcgroup_check_permission(dev->gpu))
 		return -EPERM;
 	sysfs_show_32bit_prop(buffer, offs, "cpu_cores_count",
@@ -549,7 +499,6 @@
 			      dev->node_props.num_cp_queues);
 	sysfs_show_64bit_prop(buffer, offs, "unique_id",
 			      dev->node_props.unique_id);
->>>>>>> 24b8d41d
 
 	if (dev->gpu) {
 		log_max_watch_addr =
@@ -1153,14 +1102,10 @@
 	if (!gpu)
 		return 0;
 
-<<<<<<< HEAD
-	local_mem_size = gpu->kfd2kgd->get_vmem_size(gpu->kgd);
-=======
 	amdgpu_amdkfd_get_local_mem_info(gpu->kgd, &local_mem_info);
 
 	local_mem_size = local_mem_info.local_mem_size_private +
 			local_mem_info.local_mem_size_public;
->>>>>>> 24b8d41d
 
 	buf[0] = gpu->pdev->devfn;
 	buf[1] = gpu->pdev->subsystem_vendor |
