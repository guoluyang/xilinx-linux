/*
 * Copyright 2014 Advanced Micro Devices, Inc.
 *
 * Permission is hereby granted, free of charge, to any person obtaining a
 * copy of this software and associated documentation files (the "Software"),
 * to deal in the Software without restriction, including without limitation
 * the rights to use, copy, modify, merge, publish, distribute, sublicense,
 * and/or sell copies of the Software, and to permit persons to whom the
 * Software is furnished to do so, subject to the following conditions:
 *
 * The above copyright notice and this permission notice shall be included in
 * all copies or substantial portions of the Software.
 *
 * THE SOFTWARE IS PROVIDED "AS IS", WITHOUT WARRANTY OF ANY KIND, EXPRESS OR
 * IMPLIED, INCLUDING BUT NOT LIMITED TO THE WARRANTIES OF MERCHANTABILITY,
 * FITNESS FOR A PARTICULAR PURPOSE AND NONINFRINGEMENT.  IN NO EVENT SHALL
 * THE COPYRIGHT HOLDER(S) OR AUTHOR(S) BE LIABLE FOR ANY CLAIM, DAMAGES OR
 * OTHER LIABILITY, WHETHER IN AN ACTION OF CONTRACT, TORT OR OTHERWISE,
 * ARISING FROM, OUT OF OR IN CONNECTION WITH THE SOFTWARE OR THE USE OR
 * OTHER DEALINGS IN THE SOFTWARE.
 *
 */

#include <linux/slab.h>
#include <linux/mutex.h>
#include "kfd_device_queue_manager.h"
#include "kfd_kernel_queue.h"
#include "kfd_priv.h"

static inline void inc_wptr(unsigned int *wptr, unsigned int increment_bytes,
				unsigned int buffer_size_bytes)
{
	unsigned int temp = *wptr + increment_bytes / sizeof(uint32_t);

	WARN((temp * sizeof(uint32_t)) > buffer_size_bytes,
	     "Runlist IB overflow");
	*wptr = temp;
}

static void pm_calc_rlib_size(struct packet_manager *pm,
				unsigned int *rlib_size,
				bool *over_subscription)
{
	unsigned int process_count, queue_count, compute_queue_count, gws_queue_count;
	unsigned int map_queue_size;
	unsigned int max_proc_per_quantum = 1;
	struct kfd_dev *dev = pm->dqm->dev;

	process_count = pm->dqm->processes_count;
	queue_count = pm->dqm->active_queue_count;
	compute_queue_count = pm->dqm->active_cp_queue_count;
	gws_queue_count = pm->dqm->gws_queue_count;

	/* check if there is over subscription
	 * Note: the arbitration between the number of VMIDs and
	 * hws_max_conc_proc has been done in
	 * kgd2kfd_device_init().
	 */
	*over_subscription = false;

	if (dev->max_proc_per_quantum > 1)
		max_proc_per_quantum = dev->max_proc_per_quantum;

	if ((process_count > max_proc_per_quantum) ||
	    compute_queue_count > get_cp_queues_num(pm->dqm) ||
	    gws_queue_count > 1) {
		*over_subscription = true;
		pr_debug("Over subscribed runlist\n");
	}

	map_queue_size = pm->pmf->map_queues_size;
	/* calculate run list ib allocation size */
	*rlib_size = process_count * pm->pmf->map_process_size +
		     queue_count * map_queue_size;

	/*
	 * Increase the allocation size in case we need a chained run list
	 * when over subscription
	 */
	if (*over_subscription)
		*rlib_size += pm->pmf->runlist_size;

	pr_debug("runlist ib size %d\n", *rlib_size);
}

static int pm_allocate_runlist_ib(struct packet_manager *pm,
				unsigned int **rl_buffer,
				uint64_t *rl_gpu_buffer,
				unsigned int *rl_buffer_size,
				bool *is_over_subscription)
{
	int retval;

<<<<<<< HEAD
	BUG_ON(!pm);
	BUG_ON(pm->allocated);
	BUG_ON(is_over_subscription == NULL);
=======
	if (WARN_ON(pm->allocated))
		return -EINVAL;
>>>>>>> 24b8d41d

	pm_calc_rlib_size(pm, rl_buffer_size, is_over_subscription);

	mutex_lock(&pm->lock);

	retval = kfd_gtt_sa_allocate(pm->dqm->dev, *rl_buffer_size,
					&pm->ib_buffer_obj);

	if (retval) {
		pr_err("Failed to allocate runlist IB\n");
		goto out;
	}

	*(void **)rl_buffer = pm->ib_buffer_obj->cpu_ptr;
	*rl_gpu_buffer = pm->ib_buffer_obj->gpu_addr;

	memset(*rl_buffer, 0, *rl_buffer_size);
	pm->allocated = true;

<<<<<<< HEAD
	memset(buffer, 0, sizeof(struct pm4_runlist));
	packet->header.u32all = build_pm4_header(IT_RUN_LIST,
						sizeof(struct pm4_runlist));

	packet->bitfields4.ib_size = ib_size_in_dwords;
	packet->bitfields4.chain = chain ? 1 : 0;
	packet->bitfields4.offload_polling = 0;
	packet->bitfields4.valid = 1;
	packet->ordinal2 = lower_32_bits(ib);
	packet->bitfields3.ib_base_hi = upper_32_bits(ib);

	return 0;
}

static int pm_create_map_process(struct packet_manager *pm, uint32_t *buffer,
				struct qcm_process_device *qpd)
{
	struct pm4_map_process *packet;
	struct queue *cur;
	uint32_t num_queues;

	BUG_ON(!pm || !buffer || !qpd);

	packet = (struct pm4_map_process *)buffer;

	pr_debug("kfd: In func %s\n", __func__);

	memset(buffer, 0, sizeof(struct pm4_map_process));

	packet->header.u32all = build_pm4_header(IT_MAP_PROCESS,
					sizeof(struct pm4_map_process));
	packet->bitfields2.diq_enable = (qpd->is_debug) ? 1 : 0;
	packet->bitfields2.process_quantum = 1;
	packet->bitfields2.pasid = qpd->pqm->process->pasid;
	packet->bitfields3.page_table_base = qpd->page_table_base;
	packet->bitfields10.gds_size = qpd->gds_size;
	packet->bitfields10.num_gws = qpd->num_gws;
	packet->bitfields10.num_oac = qpd->num_oac;
	num_queues = 0;
	list_for_each_entry(cur, &qpd->queues_list, list)
		num_queues++;
	packet->bitfields10.num_queues = (qpd->is_debug) ? 0 : num_queues;

	packet->sh_mem_config = qpd->sh_mem_config;
	packet->sh_mem_bases = qpd->sh_mem_bases;
	packet->sh_mem_ape1_base = qpd->sh_mem_ape1_base;
	packet->sh_mem_ape1_limit = qpd->sh_mem_ape1_limit;

	packet->gds_addr_lo = lower_32_bits(qpd->gds_context_area);
	packet->gds_addr_hi = upper_32_bits(qpd->gds_context_area);

	return 0;
}

static int pm_create_map_queue_vi(struct packet_manager *pm, uint32_t *buffer,
		struct queue *q, bool is_static)
{
	struct pm4_mes_map_queues *packet;
	bool use_static = is_static;

	BUG_ON(!pm || !buffer || !q);

	pr_debug("kfd: In func %s\n", __func__);

	packet = (struct pm4_mes_map_queues *)buffer;
	memset(buffer, 0, sizeof(struct pm4_map_queues));

	packet->header.u32all = build_pm4_header(IT_MAP_QUEUES,
						sizeof(struct pm4_map_queues));
	packet->bitfields2.alloc_format =
		alloc_format__mes_map_queues__one_per_pipe_vi;
	packet->bitfields2.num_queues = 1;
	packet->bitfields2.queue_sel =
		queue_sel__mes_map_queues__map_to_hws_determined_queue_slots_vi;

	packet->bitfields2.engine_sel =
		engine_sel__mes_map_queues__compute_vi;
	packet->bitfields2.queue_type =
		queue_type__mes_map_queues__normal_compute_vi;

	switch (q->properties.type) {
	case KFD_QUEUE_TYPE_COMPUTE:
		if (use_static)
			packet->bitfields2.queue_type =
		queue_type__mes_map_queues__normal_latency_static_queue_vi;
		break;
	case KFD_QUEUE_TYPE_DIQ:
		packet->bitfields2.queue_type =
			queue_type__mes_map_queues__debug_interface_queue_vi;
		break;
	case KFD_QUEUE_TYPE_SDMA:
		packet->bitfields2.engine_sel =
				engine_sel__mes_map_queues__sdma0_vi;
		use_static = false; /* no static queues under SDMA */
		break;
	default:
		pr_err("kfd: in %s queue type %d\n", __func__,
				q->properties.type);
		BUG();
		break;
	}
	packet->bitfields3.doorbell_offset =
			q->properties.doorbell_off;

	packet->mqd_addr_lo =
			lower_32_bits(q->gart_mqd_addr);

	packet->mqd_addr_hi =
			upper_32_bits(q->gart_mqd_addr);

	packet->wptr_addr_lo =
			lower_32_bits((uint64_t)q->properties.write_ptr);

	packet->wptr_addr_hi =
			upper_32_bits((uint64_t)q->properties.write_ptr);

	return 0;
}

static int pm_create_map_queue(struct packet_manager *pm, uint32_t *buffer,
				struct queue *q, bool is_static)
{
	struct pm4_map_queues *packet;
	bool use_static = is_static;

	BUG_ON(!pm || !buffer || !q);

	pr_debug("kfd: In func %s\n", __func__);

	packet = (struct pm4_map_queues *)buffer;
	memset(buffer, 0, sizeof(struct pm4_map_queues));

	packet->header.u32all = build_pm4_header(IT_MAP_QUEUES,
						sizeof(struct pm4_map_queues));
	packet->bitfields2.alloc_format =
				alloc_format__mes_map_queues__one_per_pipe;
	packet->bitfields2.num_queues = 1;
	packet->bitfields2.queue_sel =
		queue_sel__mes_map_queues__map_to_hws_determined_queue_slots;

	packet->bitfields2.vidmem = (q->properties.is_interop) ?
			vidmem__mes_map_queues__uses_video_memory :
			vidmem__mes_map_queues__uses_no_video_memory;

	switch (q->properties.type) {
	case KFD_QUEUE_TYPE_COMPUTE:
	case KFD_QUEUE_TYPE_DIQ:
		packet->bitfields2.engine_sel =
				engine_sel__mes_map_queues__compute;
		break;
	case KFD_QUEUE_TYPE_SDMA:
		packet->bitfields2.engine_sel =
				engine_sel__mes_map_queues__sdma0;
		use_static = false; /* no static queues under SDMA */
		break;
	default:
		BUG();
		break;
	}

	packet->mes_map_queues_ordinals[0].bitfields3.doorbell_offset =
			q->properties.doorbell_off;

	packet->mes_map_queues_ordinals[0].bitfields3.is_static =
			(use_static) ? 1 : 0;

	packet->mes_map_queues_ordinals[0].mqd_addr_lo =
			lower_32_bits(q->gart_mqd_addr);

	packet->mes_map_queues_ordinals[0].mqd_addr_hi =
			upper_32_bits(q->gart_mqd_addr);

	packet->mes_map_queues_ordinals[0].wptr_addr_lo =
			lower_32_bits((uint64_t)q->properties.write_ptr);

	packet->mes_map_queues_ordinals[0].wptr_addr_hi =
			upper_32_bits((uint64_t)q->properties.write_ptr);

	return 0;
=======
out:
	mutex_unlock(&pm->lock);
	return retval;
>>>>>>> 24b8d41d
}

static int pm_create_runlist_ib(struct packet_manager *pm,
				struct list_head *queues,
				uint64_t *rl_gpu_addr,
				size_t *rl_size_bytes)
{
	unsigned int alloc_size_bytes;
	unsigned int *rl_buffer, rl_wptr, i;
	int retval, proccesses_mapped;
	struct device_process_node *cur;
	struct qcm_process_device *qpd;
	struct queue *q;
	struct kernel_queue *kq;
	bool is_over_subscription;

	rl_wptr = retval = proccesses_mapped = 0;

	retval = pm_allocate_runlist_ib(pm, &rl_buffer, rl_gpu_addr,
				&alloc_size_bytes, &is_over_subscription);
	if (retval)
		return retval;

	*rl_size_bytes = alloc_size_bytes;
	pm->ib_size_bytes = alloc_size_bytes;

	pr_debug("Building runlist ib process count: %d queues count %d\n",
		pm->dqm->processes_count, pm->dqm->active_queue_count);

	/* build the run list ib packet */
	list_for_each_entry(cur, queues, list) {
		qpd = cur->qpd;
		/* build map process packet */
		if (proccesses_mapped >= pm->dqm->processes_count) {
			pr_debug("Not enough space left in runlist IB\n");
			pm_release_ib(pm);
			return -ENOMEM;
		}

		retval = pm->pmf->map_process(pm, &rl_buffer[rl_wptr], qpd);
		if (retval)
			return retval;

		proccesses_mapped++;
		inc_wptr(&rl_wptr, pm->pmf->map_process_size,
				alloc_size_bytes);

		list_for_each_entry(kq, &qpd->priv_queue_list, list) {
			if (!kq->queue->properties.is_active)
				continue;

			pr_debug("static_queue, mapping kernel q %d, is debug status %d\n",
				kq->queue->queue, qpd->is_debug);

			retval = pm->pmf->map_queues(pm,
						&rl_buffer[rl_wptr],
						kq->queue,
						qpd->is_debug);
			if (retval)
				return retval;

			inc_wptr(&rl_wptr,
				pm->pmf->map_queues_size,
				alloc_size_bytes);
		}

		list_for_each_entry(q, &qpd->queues_list, list) {
			if (!q->properties.is_active)
				continue;

			pr_debug("static_queue, mapping user queue %d, is debug status %d\n",
				q->queue, qpd->is_debug);

			retval = pm->pmf->map_queues(pm,
						&rl_buffer[rl_wptr],
						q,
						qpd->is_debug);

			if (retval)
				return retval;

			inc_wptr(&rl_wptr,
				pm->pmf->map_queues_size,
				alloc_size_bytes);
		}
	}

	pr_debug("Finished map process and queues to runlist\n");

	if (is_over_subscription) {
		if (!pm->is_over_subscription)
			pr_warn("Runlist is getting oversubscribed. Expect reduced ROCm performance.\n");
		retval = pm->pmf->runlist(pm, &rl_buffer[rl_wptr],
					*rl_gpu_addr,
					alloc_size_bytes / sizeof(uint32_t),
					true);
	}
	pm->is_over_subscription = is_over_subscription;

	for (i = 0; i < alloc_size_bytes / sizeof(uint32_t); i++)
		pr_debug("0x%2X ", rl_buffer[i]);
	pr_debug("\n");

	return retval;
}

int pm_init(struct packet_manager *pm, struct device_queue_manager *dqm)
{
	switch (dqm->dev->device_info->asic_family) {
	case CHIP_KAVERI:
	case CHIP_HAWAII:
		/* PM4 packet structures on CIK are the same as on VI */
	case CHIP_CARRIZO:
	case CHIP_TONGA:
	case CHIP_FIJI:
	case CHIP_POLARIS10:
	case CHIP_POLARIS11:
	case CHIP_POLARIS12:
	case CHIP_VEGAM:
		pm->pmf = &kfd_vi_pm_funcs;
		break;
	case CHIP_VEGA10:
	case CHIP_VEGA12:
	case CHIP_VEGA20:
	case CHIP_RAVEN:
	case CHIP_RENOIR:
	case CHIP_ARCTURUS:
	case CHIP_NAVI10:
	case CHIP_NAVI12:
	case CHIP_NAVI14:
	case CHIP_SIENNA_CICHLID:
	case CHIP_NAVY_FLOUNDER:
		pm->pmf = &kfd_v9_pm_funcs;
		break;
	default:
		WARN(1, "Unexpected ASIC family %u",
		     dqm->dev->device_info->asic_family);
		return -EINVAL;
	}

	pm->dqm = dqm;
	mutex_init(&pm->lock);
	pm->priv_queue = kernel_queue_init(dqm->dev, KFD_QUEUE_TYPE_HIQ);
	if (!pm->priv_queue) {
		mutex_destroy(&pm->lock);
		return -ENOMEM;
	}
	pm->allocated = false;

	return 0;
}

void pm_uninit(struct packet_manager *pm, bool hanging)
{
	mutex_destroy(&pm->lock);
	kernel_queue_uninit(pm->priv_queue, hanging);
}

int pm_send_set_resources(struct packet_manager *pm,
				struct scheduling_resources *res)
{
	uint32_t *buffer, size;
	int retval = 0;

	size = pm->pmf->set_resources_size;
	mutex_lock(&pm->lock);
	kq_acquire_packet_buffer(pm->priv_queue,
					size / sizeof(uint32_t),
					(unsigned int **)&buffer);
	if (!buffer) {
		pr_err("Failed to allocate buffer on kernel queue\n");
		retval = -ENOMEM;
		goto out;
	}

	retval = pm->pmf->set_resources(pm, buffer, res);
	if (!retval)
		kq_submit_packet(pm->priv_queue);
	else
		kq_rollback_packet(pm->priv_queue);

out:
	mutex_unlock(&pm->lock);

	return retval;
}

int pm_send_runlist(struct packet_manager *pm, struct list_head *dqm_queues)
{
	uint64_t rl_gpu_ib_addr;
	uint32_t *rl_buffer;
	size_t rl_ib_size, packet_size_dwords;
	int retval;

	retval = pm_create_runlist_ib(pm, dqm_queues, &rl_gpu_ib_addr,
					&rl_ib_size);
	if (retval)
		goto fail_create_runlist_ib;

	pr_debug("runlist IB address: 0x%llX\n", rl_gpu_ib_addr);

	packet_size_dwords = pm->pmf->runlist_size / sizeof(uint32_t);
	mutex_lock(&pm->lock);

	retval = kq_acquire_packet_buffer(pm->priv_queue,
					packet_size_dwords, &rl_buffer);
	if (retval)
		goto fail_acquire_packet_buffer;

	retval = pm->pmf->runlist(pm, rl_buffer, rl_gpu_ib_addr,
					rl_ib_size / sizeof(uint32_t), false);
	if (retval)
		goto fail_create_runlist;

	kq_submit_packet(pm->priv_queue);

	mutex_unlock(&pm->lock);

	return retval;

fail_create_runlist:
	kq_rollback_packet(pm->priv_queue);
fail_acquire_packet_buffer:
	mutex_unlock(&pm->lock);
fail_create_runlist_ib:
<<<<<<< HEAD
	if (pm->allocated)
		pm_release_ib(pm);
=======
	pm_release_ib(pm);
>>>>>>> 24b8d41d
	return retval;
}

int pm_send_query_status(struct packet_manager *pm, uint64_t fence_address,
			uint32_t fence_value)
{
	uint32_t *buffer, size;
	int retval = 0;

	if (WARN_ON(!fence_address))
		return -EFAULT;

	size = pm->pmf->query_status_size;
	mutex_lock(&pm->lock);
	kq_acquire_packet_buffer(pm->priv_queue,
			size / sizeof(uint32_t), (unsigned int **)&buffer);
	if (!buffer) {
		pr_err("Failed to allocate buffer on kernel queue\n");
		retval = -ENOMEM;
		goto out;
	}

	retval = pm->pmf->query_status(pm, buffer, fence_address, fence_value);
	if (!retval)
		kq_submit_packet(pm->priv_queue);
	else
		kq_rollback_packet(pm->priv_queue);

out:
	mutex_unlock(&pm->lock);
	return retval;
}

int pm_send_unmap_queue(struct packet_manager *pm, enum kfd_queue_type type,
			enum kfd_unmap_queues_filter filter,
			uint32_t filter_param, bool reset,
			unsigned int sdma_engine)
{
	uint32_t *buffer, size;
	int retval = 0;

	size = pm->pmf->unmap_queues_size;
	mutex_lock(&pm->lock);
	kq_acquire_packet_buffer(pm->priv_queue,
			size / sizeof(uint32_t), (unsigned int **)&buffer);
	if (!buffer) {
		pr_err("Failed to allocate buffer on kernel queue\n");
		retval = -ENOMEM;
		goto out;
	}

	retval = pm->pmf->unmap_queues(pm, buffer, type, filter, filter_param,
				       reset, sdma_engine);
	if (!retval)
		kq_submit_packet(pm->priv_queue);
	else
<<<<<<< HEAD
		packet->bitfields2.action =
				action__mes_unmap_queues__preempt_queues;

	switch (mode) {
	case KFD_PREEMPT_TYPE_FILTER_SINGLE_QUEUE:
		packet->bitfields2.queue_sel =
				queue_sel__mes_unmap_queues__perform_request_on_specified_queues;
		packet->bitfields2.num_queues = 1;
		packet->bitfields3b.doorbell_offset0 = filter_param;
		break;
	case KFD_PREEMPT_TYPE_FILTER_BY_PASID:
		packet->bitfields2.queue_sel =
				queue_sel__mes_unmap_queues__perform_request_on_pasid_queues;
		packet->bitfields3a.pasid = filter_param;
		break;
	case KFD_PREEMPT_TYPE_FILTER_ALL_QUEUES:
		packet->bitfields2.queue_sel =
				queue_sel__mes_unmap_queues__perform_request_on_all_active_queues;
		break;
	case KFD_PREEMPT_TYPE_FILTER_DYNAMIC_QUEUES:
		/* in this case, we do not preempt static queues */
		packet->bitfields2.queue_sel =
				queue_sel__mes_unmap_queues__perform_request_on_dynamic_queues_only;
		break;
	default:
		BUG();
		break;
	}

	pm->priv_queue->ops.submit_packet(pm->priv_queue);
=======
		kq_rollback_packet(pm->priv_queue);
>>>>>>> 24b8d41d

out:
	mutex_unlock(&pm->lock);
	return retval;
}

void pm_release_ib(struct packet_manager *pm)
{
	mutex_lock(&pm->lock);
	if (pm->allocated) {
		kfd_gtt_sa_free(pm->dqm->dev, pm->ib_buffer_obj);
		pm->allocated = false;
	}
	mutex_unlock(&pm->lock);
}

#if defined(CONFIG_DEBUG_FS)

int pm_debugfs_runlist(struct seq_file *m, void *data)
{
	struct packet_manager *pm = data;

	mutex_lock(&pm->lock);

	if (!pm->allocated) {
		seq_puts(m, "  No active runlist\n");
		goto out;
	}

	seq_hex_dump(m, "  ", DUMP_PREFIX_OFFSET, 32, 4,
		     pm->ib_buffer_obj->cpu_ptr, pm->ib_size_bytes, false);

out:
	mutex_unlock(&pm->lock);
	return 0;
}

int pm_debugfs_hang_hws(struct packet_manager *pm)
{
	uint32_t *buffer, size;
	int r = 0;

	size = pm->pmf->query_status_size;
	mutex_lock(&pm->lock);
	kq_acquire_packet_buffer(pm->priv_queue,
			size / sizeof(uint32_t), (unsigned int **)&buffer);
	if (!buffer) {
		pr_err("Failed to allocate buffer on kernel queue\n");
		r = -ENOMEM;
		goto out;
	}
	memset(buffer, 0x55, size);
	kq_submit_packet(pm->priv_queue);

	pr_info("Submitting %x %x %x %x %x %x %x to HIQ to hang the HWS.",
		buffer[0], buffer[1], buffer[2], buffer[3],
		buffer[4], buffer[5], buffer[6]);
out:
	mutex_unlock(&pm->lock);
	return r;
}


#endif<|MERGE_RESOLUTION|>--- conflicted
+++ resolved
@@ -91,14 +91,8 @@
 {
 	int retval;
 
-<<<<<<< HEAD
-	BUG_ON(!pm);
-	BUG_ON(pm->allocated);
-	BUG_ON(is_over_subscription == NULL);
-=======
 	if (WARN_ON(pm->allocated))
 		return -EINVAL;
->>>>>>> 24b8d41d
 
 	pm_calc_rlib_size(pm, rl_buffer_size, is_over_subscription);
 
@@ -118,191 +112,9 @@
 	memset(*rl_buffer, 0, *rl_buffer_size);
 	pm->allocated = true;
 
-<<<<<<< HEAD
-	memset(buffer, 0, sizeof(struct pm4_runlist));
-	packet->header.u32all = build_pm4_header(IT_RUN_LIST,
-						sizeof(struct pm4_runlist));
-
-	packet->bitfields4.ib_size = ib_size_in_dwords;
-	packet->bitfields4.chain = chain ? 1 : 0;
-	packet->bitfields4.offload_polling = 0;
-	packet->bitfields4.valid = 1;
-	packet->ordinal2 = lower_32_bits(ib);
-	packet->bitfields3.ib_base_hi = upper_32_bits(ib);
-
-	return 0;
-}
-
-static int pm_create_map_process(struct packet_manager *pm, uint32_t *buffer,
-				struct qcm_process_device *qpd)
-{
-	struct pm4_map_process *packet;
-	struct queue *cur;
-	uint32_t num_queues;
-
-	BUG_ON(!pm || !buffer || !qpd);
-
-	packet = (struct pm4_map_process *)buffer;
-
-	pr_debug("kfd: In func %s\n", __func__);
-
-	memset(buffer, 0, sizeof(struct pm4_map_process));
-
-	packet->header.u32all = build_pm4_header(IT_MAP_PROCESS,
-					sizeof(struct pm4_map_process));
-	packet->bitfields2.diq_enable = (qpd->is_debug) ? 1 : 0;
-	packet->bitfields2.process_quantum = 1;
-	packet->bitfields2.pasid = qpd->pqm->process->pasid;
-	packet->bitfields3.page_table_base = qpd->page_table_base;
-	packet->bitfields10.gds_size = qpd->gds_size;
-	packet->bitfields10.num_gws = qpd->num_gws;
-	packet->bitfields10.num_oac = qpd->num_oac;
-	num_queues = 0;
-	list_for_each_entry(cur, &qpd->queues_list, list)
-		num_queues++;
-	packet->bitfields10.num_queues = (qpd->is_debug) ? 0 : num_queues;
-
-	packet->sh_mem_config = qpd->sh_mem_config;
-	packet->sh_mem_bases = qpd->sh_mem_bases;
-	packet->sh_mem_ape1_base = qpd->sh_mem_ape1_base;
-	packet->sh_mem_ape1_limit = qpd->sh_mem_ape1_limit;
-
-	packet->gds_addr_lo = lower_32_bits(qpd->gds_context_area);
-	packet->gds_addr_hi = upper_32_bits(qpd->gds_context_area);
-
-	return 0;
-}
-
-static int pm_create_map_queue_vi(struct packet_manager *pm, uint32_t *buffer,
-		struct queue *q, bool is_static)
-{
-	struct pm4_mes_map_queues *packet;
-	bool use_static = is_static;
-
-	BUG_ON(!pm || !buffer || !q);
-
-	pr_debug("kfd: In func %s\n", __func__);
-
-	packet = (struct pm4_mes_map_queues *)buffer;
-	memset(buffer, 0, sizeof(struct pm4_map_queues));
-
-	packet->header.u32all = build_pm4_header(IT_MAP_QUEUES,
-						sizeof(struct pm4_map_queues));
-	packet->bitfields2.alloc_format =
-		alloc_format__mes_map_queues__one_per_pipe_vi;
-	packet->bitfields2.num_queues = 1;
-	packet->bitfields2.queue_sel =
-		queue_sel__mes_map_queues__map_to_hws_determined_queue_slots_vi;
-
-	packet->bitfields2.engine_sel =
-		engine_sel__mes_map_queues__compute_vi;
-	packet->bitfields2.queue_type =
-		queue_type__mes_map_queues__normal_compute_vi;
-
-	switch (q->properties.type) {
-	case KFD_QUEUE_TYPE_COMPUTE:
-		if (use_static)
-			packet->bitfields2.queue_type =
-		queue_type__mes_map_queues__normal_latency_static_queue_vi;
-		break;
-	case KFD_QUEUE_TYPE_DIQ:
-		packet->bitfields2.queue_type =
-			queue_type__mes_map_queues__debug_interface_queue_vi;
-		break;
-	case KFD_QUEUE_TYPE_SDMA:
-		packet->bitfields2.engine_sel =
-				engine_sel__mes_map_queues__sdma0_vi;
-		use_static = false; /* no static queues under SDMA */
-		break;
-	default:
-		pr_err("kfd: in %s queue type %d\n", __func__,
-				q->properties.type);
-		BUG();
-		break;
-	}
-	packet->bitfields3.doorbell_offset =
-			q->properties.doorbell_off;
-
-	packet->mqd_addr_lo =
-			lower_32_bits(q->gart_mqd_addr);
-
-	packet->mqd_addr_hi =
-			upper_32_bits(q->gart_mqd_addr);
-
-	packet->wptr_addr_lo =
-			lower_32_bits((uint64_t)q->properties.write_ptr);
-
-	packet->wptr_addr_hi =
-			upper_32_bits((uint64_t)q->properties.write_ptr);
-
-	return 0;
-}
-
-static int pm_create_map_queue(struct packet_manager *pm, uint32_t *buffer,
-				struct queue *q, bool is_static)
-{
-	struct pm4_map_queues *packet;
-	bool use_static = is_static;
-
-	BUG_ON(!pm || !buffer || !q);
-
-	pr_debug("kfd: In func %s\n", __func__);
-
-	packet = (struct pm4_map_queues *)buffer;
-	memset(buffer, 0, sizeof(struct pm4_map_queues));
-
-	packet->header.u32all = build_pm4_header(IT_MAP_QUEUES,
-						sizeof(struct pm4_map_queues));
-	packet->bitfields2.alloc_format =
-				alloc_format__mes_map_queues__one_per_pipe;
-	packet->bitfields2.num_queues = 1;
-	packet->bitfields2.queue_sel =
-		queue_sel__mes_map_queues__map_to_hws_determined_queue_slots;
-
-	packet->bitfields2.vidmem = (q->properties.is_interop) ?
-			vidmem__mes_map_queues__uses_video_memory :
-			vidmem__mes_map_queues__uses_no_video_memory;
-
-	switch (q->properties.type) {
-	case KFD_QUEUE_TYPE_COMPUTE:
-	case KFD_QUEUE_TYPE_DIQ:
-		packet->bitfields2.engine_sel =
-				engine_sel__mes_map_queues__compute;
-		break;
-	case KFD_QUEUE_TYPE_SDMA:
-		packet->bitfields2.engine_sel =
-				engine_sel__mes_map_queues__sdma0;
-		use_static = false; /* no static queues under SDMA */
-		break;
-	default:
-		BUG();
-		break;
-	}
-
-	packet->mes_map_queues_ordinals[0].bitfields3.doorbell_offset =
-			q->properties.doorbell_off;
-
-	packet->mes_map_queues_ordinals[0].bitfields3.is_static =
-			(use_static) ? 1 : 0;
-
-	packet->mes_map_queues_ordinals[0].mqd_addr_lo =
-			lower_32_bits(q->gart_mqd_addr);
-
-	packet->mes_map_queues_ordinals[0].mqd_addr_hi =
-			upper_32_bits(q->gart_mqd_addr);
-
-	packet->mes_map_queues_ordinals[0].wptr_addr_lo =
-			lower_32_bits((uint64_t)q->properties.write_ptr);
-
-	packet->mes_map_queues_ordinals[0].wptr_addr_hi =
-			upper_32_bits((uint64_t)q->properties.write_ptr);
-
-	return 0;
-=======
-out:
-	mutex_unlock(&pm->lock);
-	return retval;
->>>>>>> 24b8d41d
+out:
+	mutex_unlock(&pm->lock);
+	return retval;
 }
 
 static int pm_create_runlist_ib(struct packet_manager *pm,
@@ -528,12 +340,7 @@
 fail_acquire_packet_buffer:
 	mutex_unlock(&pm->lock);
 fail_create_runlist_ib:
-<<<<<<< HEAD
-	if (pm->allocated)
-		pm_release_ib(pm);
-=======
 	pm_release_ib(pm);
->>>>>>> 24b8d41d
 	return retval;
 }
 
@@ -590,40 +397,7 @@
 	if (!retval)
 		kq_submit_packet(pm->priv_queue);
 	else
-<<<<<<< HEAD
-		packet->bitfields2.action =
-				action__mes_unmap_queues__preempt_queues;
-
-	switch (mode) {
-	case KFD_PREEMPT_TYPE_FILTER_SINGLE_QUEUE:
-		packet->bitfields2.queue_sel =
-				queue_sel__mes_unmap_queues__perform_request_on_specified_queues;
-		packet->bitfields2.num_queues = 1;
-		packet->bitfields3b.doorbell_offset0 = filter_param;
-		break;
-	case KFD_PREEMPT_TYPE_FILTER_BY_PASID:
-		packet->bitfields2.queue_sel =
-				queue_sel__mes_unmap_queues__perform_request_on_pasid_queues;
-		packet->bitfields3a.pasid = filter_param;
-		break;
-	case KFD_PREEMPT_TYPE_FILTER_ALL_QUEUES:
-		packet->bitfields2.queue_sel =
-				queue_sel__mes_unmap_queues__perform_request_on_all_active_queues;
-		break;
-	case KFD_PREEMPT_TYPE_FILTER_DYNAMIC_QUEUES:
-		/* in this case, we do not preempt static queues */
-		packet->bitfields2.queue_sel =
-				queue_sel__mes_unmap_queues__perform_request_on_dynamic_queues_only;
-		break;
-	default:
-		BUG();
-		break;
-	}
-
-	pm->priv_queue->ops.submit_packet(pm->priv_queue);
-=======
 		kq_rollback_packet(pm->priv_queue);
->>>>>>> 24b8d41d
 
 out:
 	mutex_unlock(&pm->lock);
