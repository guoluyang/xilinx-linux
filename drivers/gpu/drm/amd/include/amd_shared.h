--- conflicted
+++ resolved
@@ -25,34 +25,8 @@
 
 #include <drm/amd_asic_type.h>
 
-<<<<<<< HEAD
-/*
- * Supported ASIC types
- */
-enum amd_asic_type {
-	CHIP_TAHITI = 0,
-	CHIP_PITCAIRN,
-	CHIP_VERDE,
-	CHIP_OLAND,
-	CHIP_HAINAN,
-	CHIP_BONAIRE,
-	CHIP_KAVERI,
-	CHIP_KABINI,
-	CHIP_HAWAII,
-	CHIP_MULLINS,
-	CHIP_TOPAZ,
-	CHIP_TONGA,
-	CHIP_FIJI,
-	CHIP_CARRIZO,
-	CHIP_STONEY,
-	CHIP_POLARIS10,
-	CHIP_POLARIS11,
-	CHIP_LAST,
-};
-=======
 
 #define AMD_MAX_USEC_TIMEOUT		1000000  /* 1000 ms */
->>>>>>> 24b8d41d
 
 /*
  * Chip flags
@@ -156,9 +130,6 @@
 #define AMD_CG_SUPPORT_HDP_LS			(1 << 15)
 #define AMD_CG_SUPPORT_HDP_MGCG			(1 << 16)
 #define AMD_CG_SUPPORT_ROM_MGCG			(1 << 17)
-<<<<<<< HEAD
-
-=======
 #define AMD_CG_SUPPORT_DRM_LS			(1 << 18)
 #define AMD_CG_SUPPORT_BIF_MGCG			(1 << 19)
 #define AMD_CG_SUPPORT_GFX_3D_CGCG		(1 << 20)
@@ -172,7 +143,6 @@
 #define AMD_CG_SUPPORT_ATHUB_LS			(1 << 28)
 #define AMD_CG_SUPPORT_ATHUB_MGCG		(1 << 29)
 #define AMD_CG_SUPPORT_JPEG_MGCG		(1 << 30)
->>>>>>> 24b8d41d
 /* PG flags */
 #define AMD_PG_SUPPORT_GFX_PG			(1 << 0)
 #define AMD_PG_SUPPORT_GFX_SMG			(1 << 1)
@@ -187,8 +157,6 @@
 #define AMD_PG_SUPPORT_SAMU			(1 << 10)
 #define AMD_PG_SUPPORT_GFX_QUICK_MG		(1 << 11)
 #define AMD_PG_SUPPORT_GFX_PIPELINE		(1 << 12)
-<<<<<<< HEAD
-=======
 #define AMD_PG_SUPPORT_MMHUB			(1 << 13)
 #define AMD_PG_SUPPORT_VCN			(1 << 14)
 #define AMD_PG_SUPPORT_VCN_DPG			(1 << 15)
@@ -244,7 +212,6 @@
 	PP_STUTTER_MODE = 0x20000,
 	PP_AVFS_MASK = 0x40000,
 };
->>>>>>> 24b8d41d
 
 enum DC_FEATURE_MASK {
 	DC_FBC_MASK = 0x1,
@@ -293,13 +260,7 @@
  * that the driver initializes the IP blocks in a safe sequence.
  */
 struct amd_ip_funcs {
-<<<<<<< HEAD
-	/* Name of IP block */
 	char *name;
-	/* sets up early driver state (pre sw_init), does not configure hw - Optional */
-=======
-	char *name;
->>>>>>> 24b8d41d
 	int (*early_init)(void *handle);
 	int (*late_init)(void *handle);
 	int (*sw_init)(void *handle);
@@ -307,30 +268,14 @@
 	int (*hw_init)(void *handle);
 	int (*hw_fini)(void *handle);
 	void (*late_fini)(void *handle);
-<<<<<<< HEAD
-	/* handles IP specific hw/sw changes for suspend */
-=======
->>>>>>> 24b8d41d
 	int (*suspend)(void *handle);
 	int (*resume)(void *handle);
 	bool (*is_idle)(void *handle);
 	int (*wait_for_idle)(void *handle);
-<<<<<<< HEAD
-	/* check soft reset the IP block */
-	bool (*check_soft_reset)(void *handle);
-	/* pre soft reset the IP block */
-	int (*pre_soft_reset)(void *handle);
-	/* soft reset the IP block */
-	int (*soft_reset)(void *handle);
-	/* post soft reset the IP block */
-	int (*post_soft_reset)(void *handle);
-	/* enable/disable cg for the IP block */
-=======
 	bool (*check_soft_reset)(void *handle);
 	int (*pre_soft_reset)(void *handle);
 	int (*soft_reset)(void *handle);
 	int (*post_soft_reset)(void *handle);
->>>>>>> 24b8d41d
 	int (*set_clockgating_state)(void *handle,
 				     enum amd_clockgating_state state);
 	int (*set_powergating_state)(void *handle,
