/*
 * Copyright 2014 Advanced Micro Devices, Inc.
 *
 * Permission is hereby granted, free of charge, to any person obtaining a
 * copy of this software and associated documentation files (the "Software"),
 * to deal in the Software without restriction, including without limitation
 * the rights to use, copy, modify, merge, publish, distribute, sublicense,
 * and/or sell copies of the Software, and to permit persons to whom the
 * Software is furnished to do so, subject to the following conditions:
 *
 * The above copyright notice and this permission notice shall be included in
 * all copies or substantial portions of the Software.
 *
 * THE SOFTWARE IS PROVIDED "AS IS", WITHOUT WARRANTY OF ANY KIND, EXPRESS OR
 * IMPLIED, INCLUDING BUT NOT LIMITED TO THE WARRANTIES OF MERCHANTABILITY,
 * FITNESS FOR A PARTICULAR PURPOSE AND NONINFRINGEMENT.  IN NO EVENT SHALL
 * THE COPYRIGHT HOLDER(S) OR AUTHOR(S) BE LIABLE FOR ANY CLAIM, DAMAGES OR
 * OTHER LIABILITY, WHETHER IN AN ACTION OF CONTRACT, TORT OR OTHERWISE,
 * ARISING FROM, OUT OF OR IN CONNECTION WITH THE SOFTWARE OR THE USE OR
 * OTHER DEALINGS IN THE SOFTWARE.
 *
 * Authors: Alex Deucher
 */

#include <linux/delay.h>
#include <linux/firmware.h>
#include <linux/module.h>

#include "amdgpu.h"
#include "amdgpu_ucode.h"
#include "amdgpu_trace.h"
#include "vi.h"
#include "vid.h"

#include "oss/oss_3_0_d.h"
#include "oss/oss_3_0_sh_mask.h"

#include "gmc/gmc_8_1_d.h"
#include "gmc/gmc_8_1_sh_mask.h"

#include "gca/gfx_8_0_d.h"
#include "gca/gfx_8_0_enum.h"
#include "gca/gfx_8_0_sh_mask.h"

#include "bif/bif_5_0_d.h"
#include "bif/bif_5_0_sh_mask.h"

#include "tonga_sdma_pkt_open.h"

#include "ivsrcid/ivsrcid_vislands30.h"

static void sdma_v3_0_set_ring_funcs(struct amdgpu_device *adev);
static void sdma_v3_0_set_buffer_funcs(struct amdgpu_device *adev);
static void sdma_v3_0_set_vm_pte_funcs(struct amdgpu_device *adev);
static void sdma_v3_0_set_irq_funcs(struct amdgpu_device *adev);

MODULE_FIRMWARE("amdgpu/tonga_sdma.bin");
MODULE_FIRMWARE("amdgpu/tonga_sdma1.bin");
MODULE_FIRMWARE("amdgpu/carrizo_sdma.bin");
MODULE_FIRMWARE("amdgpu/carrizo_sdma1.bin");
MODULE_FIRMWARE("amdgpu/fiji_sdma.bin");
MODULE_FIRMWARE("amdgpu/fiji_sdma1.bin");
MODULE_FIRMWARE("amdgpu/stoney_sdma.bin");
MODULE_FIRMWARE("amdgpu/polaris10_sdma.bin");
MODULE_FIRMWARE("amdgpu/polaris10_sdma1.bin");
MODULE_FIRMWARE("amdgpu/polaris11_sdma.bin");
MODULE_FIRMWARE("amdgpu/polaris11_sdma1.bin");
<<<<<<< HEAD
=======
MODULE_FIRMWARE("amdgpu/polaris12_sdma.bin");
MODULE_FIRMWARE("amdgpu/polaris12_sdma1.bin");
MODULE_FIRMWARE("amdgpu/vegam_sdma.bin");
MODULE_FIRMWARE("amdgpu/vegam_sdma1.bin");
>>>>>>> 24b8d41d


static const u32 sdma_offsets[SDMA_MAX_INSTANCE] =
{
	SDMA0_REGISTER_OFFSET,
	SDMA1_REGISTER_OFFSET
};

static const u32 golden_settings_tonga_a11[] =
{
	mmSDMA0_CHICKEN_BITS, 0xfc910007, 0x00810007,
	mmSDMA0_CLK_CTRL, 0xff000fff, 0x00000000,
	mmSDMA0_GFX_IB_CNTL, 0x800f0111, 0x00000100,
	mmSDMA0_RLC0_IB_CNTL, 0x800f0111, 0x00000100,
	mmSDMA0_RLC1_IB_CNTL, 0x800f0111, 0x00000100,
	mmSDMA1_CHICKEN_BITS, 0xfc910007, 0x00810007,
	mmSDMA1_CLK_CTRL, 0xff000fff, 0x00000000,
	mmSDMA1_GFX_IB_CNTL, 0x800f0111, 0x00000100,
	mmSDMA1_RLC0_IB_CNTL, 0x800f0111, 0x00000100,
	mmSDMA1_RLC1_IB_CNTL, 0x800f0111, 0x00000100,
};

static const u32 tonga_mgcg_cgcg_init[] =
{
	mmSDMA0_CLK_CTRL, 0xff000ff0, 0x00000100,
	mmSDMA1_CLK_CTRL, 0xff000ff0, 0x00000100
};

static const u32 golden_settings_fiji_a10[] =
{
	mmSDMA0_CHICKEN_BITS, 0xfc910007, 0x00810007,
	mmSDMA0_GFX_IB_CNTL, 0x800f0111, 0x00000100,
	mmSDMA0_RLC0_IB_CNTL, 0x800f0111, 0x00000100,
	mmSDMA0_RLC1_IB_CNTL, 0x800f0111, 0x00000100,
	mmSDMA1_CHICKEN_BITS, 0xfc910007, 0x00810007,
	mmSDMA1_GFX_IB_CNTL, 0x800f0111, 0x00000100,
	mmSDMA1_RLC0_IB_CNTL, 0x800f0111, 0x00000100,
	mmSDMA1_RLC1_IB_CNTL, 0x800f0111, 0x00000100,
};

static const u32 fiji_mgcg_cgcg_init[] =
{
	mmSDMA0_CLK_CTRL, 0xff000ff0, 0x00000100,
	mmSDMA1_CLK_CTRL, 0xff000ff0, 0x00000100
};

static const u32 golden_settings_polaris11_a11[] =
{
	mmSDMA0_CHICKEN_BITS, 0xfc910007, 0x00810007,
	mmSDMA0_CLK_CTRL, 0xff000fff, 0x00000000,
	mmSDMA0_GFX_IB_CNTL, 0x800f0111, 0x00000100,
	mmSDMA0_RLC0_IB_CNTL, 0x800f0111, 0x00000100,
	mmSDMA0_RLC1_IB_CNTL, 0x800f0111, 0x00000100,
	mmSDMA1_CHICKEN_BITS, 0xfc910007, 0x00810007,
	mmSDMA1_CLK_CTRL, 0xff000fff, 0x00000000,
	mmSDMA1_GFX_IB_CNTL, 0x800f0111, 0x00000100,
	mmSDMA1_RLC0_IB_CNTL, 0x800f0111, 0x00000100,
	mmSDMA1_RLC1_IB_CNTL, 0x800f0111, 0x00000100,
};

static const u32 golden_settings_polaris10_a11[] =
{
	mmSDMA0_CHICKEN_BITS, 0xfc910007, 0x00810007,
	mmSDMA0_CLK_CTRL, 0xff000fff, 0x00000000,
	mmSDMA0_GFX_IB_CNTL, 0x800f0111, 0x00000100,
	mmSDMA0_RLC0_IB_CNTL, 0x800f0111, 0x00000100,
	mmSDMA0_RLC1_IB_CNTL, 0x800f0111, 0x00000100,
	mmSDMA1_CHICKEN_BITS, 0xfc910007, 0x00810007,
	mmSDMA1_CLK_CTRL, 0xff000fff, 0x00000000,
	mmSDMA1_GFX_IB_CNTL, 0x800f0111, 0x00000100,
	mmSDMA1_RLC0_IB_CNTL, 0x800f0111, 0x00000100,
	mmSDMA1_RLC1_IB_CNTL, 0x800f0111, 0x00000100,
};

static const u32 cz_golden_settings_a11[] =
{
	mmSDMA0_CHICKEN_BITS, 0xfc910007, 0x00810007,
	mmSDMA0_CLK_CTRL, 0xff000fff, 0x00000000,
	mmSDMA0_GFX_IB_CNTL, 0x00000100, 0x00000100,
	mmSDMA0_POWER_CNTL, 0x00000800, 0x0003c800,
	mmSDMA0_RLC0_IB_CNTL, 0x00000100, 0x00000100,
	mmSDMA0_RLC1_IB_CNTL, 0x00000100, 0x00000100,
	mmSDMA1_CHICKEN_BITS, 0xfc910007, 0x00810007,
	mmSDMA1_CLK_CTRL, 0xff000fff, 0x00000000,
	mmSDMA1_GFX_IB_CNTL, 0x00000100, 0x00000100,
	mmSDMA1_POWER_CNTL, 0x00000800, 0x0003c800,
	mmSDMA1_RLC0_IB_CNTL, 0x00000100, 0x00000100,
	mmSDMA1_RLC1_IB_CNTL, 0x00000100, 0x00000100,
};

static const u32 cz_mgcg_cgcg_init[] =
{
	mmSDMA0_CLK_CTRL, 0xff000ff0, 0x00000100,
	mmSDMA1_CLK_CTRL, 0xff000ff0, 0x00000100
};

static const u32 stoney_golden_settings_a11[] =
{
	mmSDMA0_GFX_IB_CNTL, 0x00000100, 0x00000100,
	mmSDMA0_POWER_CNTL, 0x00000800, 0x0003c800,
	mmSDMA0_RLC0_IB_CNTL, 0x00000100, 0x00000100,
	mmSDMA0_RLC1_IB_CNTL, 0x00000100, 0x00000100,
};

static const u32 stoney_mgcg_cgcg_init[] =
{
	mmSDMA0_CLK_CTRL, 0xffffffff, 0x00000100,
};

/*
 * sDMA - System DMA
 * Starting with CIK, the GPU has new asynchronous
 * DMA engines.  These engines are used for compute
 * and gfx.  There are two DMA engines (SDMA0, SDMA1)
 * and each one supports 1 ring buffer used for gfx
 * and 2 queues used for compute.
 *
 * The programming model is very similar to the CP
 * (ring buffer, IBs, etc.), but sDMA has it's own
 * packet format that is different from the PM4 format
 * used by the CP. sDMA supports copying data, writing
 * embedded data, solid fills, and a number of other
 * things.  It also has support for tiling/detiling of
 * buffers.
 */

static void sdma_v3_0_init_golden_registers(struct amdgpu_device *adev)
{
	switch (adev->asic_type) {
	case CHIP_FIJI:
		amdgpu_device_program_register_sequence(adev,
							fiji_mgcg_cgcg_init,
							ARRAY_SIZE(fiji_mgcg_cgcg_init));
		amdgpu_device_program_register_sequence(adev,
							golden_settings_fiji_a10,
							ARRAY_SIZE(golden_settings_fiji_a10));
		break;
	case CHIP_TONGA:
		amdgpu_device_program_register_sequence(adev,
							tonga_mgcg_cgcg_init,
							ARRAY_SIZE(tonga_mgcg_cgcg_init));
		amdgpu_device_program_register_sequence(adev,
							golden_settings_tonga_a11,
							ARRAY_SIZE(golden_settings_tonga_a11));
		break;
	case CHIP_POLARIS11:
	case CHIP_POLARIS12:
	case CHIP_VEGAM:
		amdgpu_device_program_register_sequence(adev,
							golden_settings_polaris11_a11,
							ARRAY_SIZE(golden_settings_polaris11_a11));
		break;
	case CHIP_POLARIS10:
		amdgpu_device_program_register_sequence(adev,
							golden_settings_polaris10_a11,
							ARRAY_SIZE(golden_settings_polaris10_a11));
		break;
	case CHIP_POLARIS11:
		amdgpu_program_register_sequence(adev,
						 golden_settings_polaris11_a11,
						 (const u32)ARRAY_SIZE(golden_settings_polaris11_a11));
		break;
	case CHIP_POLARIS10:
		amdgpu_program_register_sequence(adev,
						 golden_settings_polaris10_a11,
						 (const u32)ARRAY_SIZE(golden_settings_polaris10_a11));
		break;
	case CHIP_CARRIZO:
		amdgpu_device_program_register_sequence(adev,
							cz_mgcg_cgcg_init,
							ARRAY_SIZE(cz_mgcg_cgcg_init));
		amdgpu_device_program_register_sequence(adev,
							cz_golden_settings_a11,
							ARRAY_SIZE(cz_golden_settings_a11));
		break;
	case CHIP_STONEY:
		amdgpu_device_program_register_sequence(adev,
							stoney_mgcg_cgcg_init,
							ARRAY_SIZE(stoney_mgcg_cgcg_init));
		amdgpu_device_program_register_sequence(adev,
							stoney_golden_settings_a11,
							ARRAY_SIZE(stoney_golden_settings_a11));
		break;
	default:
		break;
	}
}

static void sdma_v3_0_free_microcode(struct amdgpu_device *adev)
{
	int i;
	for (i = 0; i < adev->sdma.num_instances; i++) {
		release_firmware(adev->sdma.instance[i].fw);
		adev->sdma.instance[i].fw = NULL;
	}
}

/**
 * sdma_v3_0_init_microcode - load ucode images from disk
 *
 * @adev: amdgpu_device pointer
 *
 * Use the firmware interface to load the ucode images into
 * the driver (not loaded into hw).
 * Returns 0 on success, error on failure.
 */
static int sdma_v3_0_init_microcode(struct amdgpu_device *adev)
{
	const char *chip_name;
	char fw_name[30];
	int err = 0, i;
	struct amdgpu_firmware_info *info = NULL;
	const struct common_firmware_header *header = NULL;
	const struct sdma_firmware_header_v1_0 *hdr;

	DRM_DEBUG("\n");

	switch (adev->asic_type) {
	case CHIP_TONGA:
		chip_name = "tonga";
		break;
	case CHIP_FIJI:
		chip_name = "fiji";
		break;
<<<<<<< HEAD
	case CHIP_POLARIS11:
		chip_name = "polaris11";
		break;
	case CHIP_POLARIS10:
		chip_name = "polaris10";
=======
	case CHIP_POLARIS10:
		chip_name = "polaris10";
		break;
	case CHIP_POLARIS11:
		chip_name = "polaris11";
		break;
	case CHIP_POLARIS12:
		chip_name = "polaris12";
		break;
	case CHIP_VEGAM:
		chip_name = "vegam";
>>>>>>> 24b8d41d
		break;
	case CHIP_CARRIZO:
		chip_name = "carrizo";
		break;
	case CHIP_STONEY:
		chip_name = "stoney";
		break;
	default: BUG();
	}

	for (i = 0; i < adev->sdma.num_instances; i++) {
		if (i == 0)
			snprintf(fw_name, sizeof(fw_name), "amdgpu/%s_sdma.bin", chip_name);
		else
			snprintf(fw_name, sizeof(fw_name), "amdgpu/%s_sdma1.bin", chip_name);
		err = request_firmware(&adev->sdma.instance[i].fw, fw_name, adev->dev);
		if (err)
			goto out;
		err = amdgpu_ucode_validate(adev->sdma.instance[i].fw);
		if (err)
			goto out;
		hdr = (const struct sdma_firmware_header_v1_0 *)adev->sdma.instance[i].fw->data;
		adev->sdma.instance[i].fw_version = le32_to_cpu(hdr->header.ucode_version);
		adev->sdma.instance[i].feature_version = le32_to_cpu(hdr->ucode_feature_version);
		if (adev->sdma.instance[i].feature_version >= 20)
			adev->sdma.instance[i].burst_nop = true;

		info = &adev->firmware.ucode[AMDGPU_UCODE_ID_SDMA0 + i];
		info->ucode_id = AMDGPU_UCODE_ID_SDMA0 + i;
		info->fw = adev->sdma.instance[i].fw;
		header = (const struct common_firmware_header *)info->fw->data;
		adev->firmware.fw_size +=
			ALIGN(le32_to_cpu(header->ucode_size_bytes), PAGE_SIZE);

	}
out:
	if (err) {
		pr_err("sdma_v3_0: Failed to load firmware \"%s\"\n", fw_name);
		for (i = 0; i < adev->sdma.num_instances; i++) {
			release_firmware(adev->sdma.instance[i].fw);
			adev->sdma.instance[i].fw = NULL;
		}
	}
	return err;
}

/**
 * sdma_v3_0_ring_get_rptr - get the current read pointer
 *
 * @ring: amdgpu ring pointer
 *
 * Get the current rptr from the hardware (VI+).
 */
static uint64_t sdma_v3_0_ring_get_rptr(struct amdgpu_ring *ring)
{
	/* XXX check if swapping is necessary on BE */
	return ring->adev->wb.wb[ring->rptr_offs] >> 2;
}

/**
 * sdma_v3_0_ring_get_wptr - get the current write pointer
 *
 * @ring: amdgpu ring pointer
 *
 * Get the current wptr from the hardware (VI+).
 */
static uint64_t sdma_v3_0_ring_get_wptr(struct amdgpu_ring *ring)
{
	struct amdgpu_device *adev = ring->adev;
	u32 wptr;

	if (ring->use_doorbell || ring->use_pollmem) {
		/* XXX check if swapping is necessary on BE */
		wptr = ring->adev->wb.wb[ring->wptr_offs] >> 2;
	} else {
		wptr = RREG32(mmSDMA0_GFX_RB_WPTR + sdma_offsets[ring->me]) >> 2;
	}

	return wptr;
}

/**
 * sdma_v3_0_ring_set_wptr - commit the write pointer
 *
 * @ring: amdgpu ring pointer
 *
 * Write the wptr back to the hardware (VI+).
 */
static void sdma_v3_0_ring_set_wptr(struct amdgpu_ring *ring)
{
	struct amdgpu_device *adev = ring->adev;

	if (ring->use_doorbell) {
		u32 *wb = (u32 *)&adev->wb.wb[ring->wptr_offs];
		/* XXX check if swapping is necessary on BE */
		WRITE_ONCE(*wb, (lower_32_bits(ring->wptr) << 2));
		WDOORBELL32(ring->doorbell_index, lower_32_bits(ring->wptr) << 2);
	} else if (ring->use_pollmem) {
		u32 *wb = (u32 *)&adev->wb.wb[ring->wptr_offs];

		WRITE_ONCE(*wb, (lower_32_bits(ring->wptr) << 2));
	} else {
		WREG32(mmSDMA0_GFX_RB_WPTR + sdma_offsets[ring->me], lower_32_bits(ring->wptr) << 2);
	}
}

static void sdma_v3_0_ring_insert_nop(struct amdgpu_ring *ring, uint32_t count)
{
	struct amdgpu_sdma_instance *sdma = amdgpu_sdma_get_instance_from_ring(ring);
	int i;

	for (i = 0; i < count; i++)
		if (sdma && sdma->burst_nop && (i == 0))
			amdgpu_ring_write(ring, ring->funcs->nop |
				SDMA_PKT_NOP_HEADER_COUNT(count - 1));
		else
			amdgpu_ring_write(ring, ring->funcs->nop);
}

/**
 * sdma_v3_0_ring_emit_ib - Schedule an IB on the DMA engine
 *
 * @ring: amdgpu ring pointer
 * @ib: IB object to schedule
 *
 * Schedule an IB in the DMA ring (VI).
 */
static void sdma_v3_0_ring_emit_ib(struct amdgpu_ring *ring,
<<<<<<< HEAD
				   struct amdgpu_ib *ib,
				   unsigned vm_id, bool ctx_switch)
{
	u32 vmid = vm_id & 0xf;
=======
				   struct amdgpu_job *job,
				   struct amdgpu_ib *ib,
				   uint32_t flags)
{
	unsigned vmid = AMDGPU_JOB_GET_VMID(job);
>>>>>>> 24b8d41d

	/* IB packet must end on a 8 DW boundary */
	sdma_v3_0_ring_insert_nop(ring, (2 - lower_32_bits(ring->wptr)) & 7);

	amdgpu_ring_write(ring, SDMA_PKT_HEADER_OP(SDMA_OP_INDIRECT) |
			  SDMA_PKT_INDIRECT_HEADER_VMID(vmid & 0xf));
	/* base must be 32 byte aligned */
	amdgpu_ring_write(ring, lower_32_bits(ib->gpu_addr) & 0xffffffe0);
	amdgpu_ring_write(ring, upper_32_bits(ib->gpu_addr));
	amdgpu_ring_write(ring, ib->length_dw);
	amdgpu_ring_write(ring, 0);
	amdgpu_ring_write(ring, 0);

}

/**
 * sdma_v3_0_ring_emit_hdp_flush - emit an hdp flush on the DMA ring
 *
 * @ring: amdgpu ring pointer
 *
 * Emit an hdp flush packet on the requested DMA ring.
 */
static void sdma_v3_0_ring_emit_hdp_flush(struct amdgpu_ring *ring)
{
	u32 ref_and_mask = 0;

	if (ring->me == 0)
		ref_and_mask = REG_SET_FIELD(ref_and_mask, GPU_HDP_FLUSH_DONE, SDMA0, 1);
	else
		ref_and_mask = REG_SET_FIELD(ref_and_mask, GPU_HDP_FLUSH_DONE, SDMA1, 1);

	amdgpu_ring_write(ring, SDMA_PKT_HEADER_OP(SDMA_OP_POLL_REGMEM) |
			  SDMA_PKT_POLL_REGMEM_HEADER_HDP_FLUSH(1) |
			  SDMA_PKT_POLL_REGMEM_HEADER_FUNC(3)); /* == */
	amdgpu_ring_write(ring, mmGPU_HDP_FLUSH_DONE << 2);
	amdgpu_ring_write(ring, mmGPU_HDP_FLUSH_REQ << 2);
	amdgpu_ring_write(ring, ref_and_mask); /* reference */
	amdgpu_ring_write(ring, ref_and_mask); /* mask */
	amdgpu_ring_write(ring, SDMA_PKT_POLL_REGMEM_DW5_RETRY_COUNT(0xfff) |
			  SDMA_PKT_POLL_REGMEM_DW5_INTERVAL(10)); /* retry count, poll interval */
}

/**
 * sdma_v3_0_ring_emit_fence - emit a fence on the DMA ring
 *
 * @ring: amdgpu ring pointer
 * @fence: amdgpu fence object
 *
 * Add a DMA fence packet to the ring to write
 * the fence seq number and DMA trap packet to generate
 * an interrupt if needed (VI).
 */
static void sdma_v3_0_ring_emit_fence(struct amdgpu_ring *ring, u64 addr, u64 seq,
				      unsigned flags)
{
	bool write64bit = flags & AMDGPU_FENCE_FLAG_64BIT;
	/* write the fence */
	amdgpu_ring_write(ring, SDMA_PKT_HEADER_OP(SDMA_OP_FENCE));
	amdgpu_ring_write(ring, lower_32_bits(addr));
	amdgpu_ring_write(ring, upper_32_bits(addr));
	amdgpu_ring_write(ring, lower_32_bits(seq));

	/* optionally write high bits as well */
	if (write64bit) {
		addr += 4;
		amdgpu_ring_write(ring, SDMA_PKT_HEADER_OP(SDMA_OP_FENCE));
		amdgpu_ring_write(ring, lower_32_bits(addr));
		amdgpu_ring_write(ring, upper_32_bits(addr));
		amdgpu_ring_write(ring, upper_32_bits(seq));
	}

	/* generate an interrupt */
	amdgpu_ring_write(ring, SDMA_PKT_HEADER_OP(SDMA_OP_TRAP));
	amdgpu_ring_write(ring, SDMA_PKT_TRAP_INT_CONTEXT_INT_CONTEXT(0));
}

/**
 * sdma_v3_0_gfx_stop - stop the gfx async dma engines
 *
 * @adev: amdgpu_device pointer
 *
 * Stop the gfx async dma ring buffers (VI).
 */
static void sdma_v3_0_gfx_stop(struct amdgpu_device *adev)
{
	struct amdgpu_ring *sdma0 = &adev->sdma.instance[0].ring;
	struct amdgpu_ring *sdma1 = &adev->sdma.instance[1].ring;
	u32 rb_cntl, ib_cntl;
	int i;

	if ((adev->mman.buffer_funcs_ring == sdma0) ||
	    (adev->mman.buffer_funcs_ring == sdma1))
		amdgpu_ttm_set_buffer_funcs_status(adev, false);

	for (i = 0; i < adev->sdma.num_instances; i++) {
		rb_cntl = RREG32(mmSDMA0_GFX_RB_CNTL + sdma_offsets[i]);
		rb_cntl = REG_SET_FIELD(rb_cntl, SDMA0_GFX_RB_CNTL, RB_ENABLE, 0);
		WREG32(mmSDMA0_GFX_RB_CNTL + sdma_offsets[i], rb_cntl);
		ib_cntl = RREG32(mmSDMA0_GFX_IB_CNTL + sdma_offsets[i]);
		ib_cntl = REG_SET_FIELD(ib_cntl, SDMA0_GFX_IB_CNTL, IB_ENABLE, 0);
		WREG32(mmSDMA0_GFX_IB_CNTL + sdma_offsets[i], ib_cntl);
	}
}

/**
 * sdma_v3_0_rlc_stop - stop the compute async dma engines
 *
 * @adev: amdgpu_device pointer
 *
 * Stop the compute async dma queues (VI).
 */
static void sdma_v3_0_rlc_stop(struct amdgpu_device *adev)
{
	/* XXX todo */
}

/**
 * sdma_v3_0_ctx_switch_enable - stop the async dma engines context switch
 *
 * @adev: amdgpu_device pointer
 * @enable: enable/disable the DMA MEs context switch.
 *
 * Halt or unhalt the async dma engines context switch (VI).
 */
static void sdma_v3_0_ctx_switch_enable(struct amdgpu_device *adev, bool enable)
{
	u32 f32_cntl, phase_quantum = 0;
	int i;

	if (amdgpu_sdma_phase_quantum) {
		unsigned value = amdgpu_sdma_phase_quantum;
		unsigned unit = 0;

		while (value > (SDMA0_PHASE0_QUANTUM__VALUE_MASK >>
				SDMA0_PHASE0_QUANTUM__VALUE__SHIFT)) {
			value = (value + 1) >> 1;
			unit++;
		}
		if (unit > (SDMA0_PHASE0_QUANTUM__UNIT_MASK >>
			    SDMA0_PHASE0_QUANTUM__UNIT__SHIFT)) {
			value = (SDMA0_PHASE0_QUANTUM__VALUE_MASK >>
				 SDMA0_PHASE0_QUANTUM__VALUE__SHIFT);
			unit = (SDMA0_PHASE0_QUANTUM__UNIT_MASK >>
				SDMA0_PHASE0_QUANTUM__UNIT__SHIFT);
			WARN_ONCE(1,
			"clamping sdma_phase_quantum to %uK clock cycles\n",
				  value << unit);
		}
		phase_quantum =
			value << SDMA0_PHASE0_QUANTUM__VALUE__SHIFT |
			unit  << SDMA0_PHASE0_QUANTUM__UNIT__SHIFT;
	}

	for (i = 0; i < adev->sdma.num_instances; i++) {
		f32_cntl = RREG32(mmSDMA0_CNTL + sdma_offsets[i]);
		if (enable) {
			f32_cntl = REG_SET_FIELD(f32_cntl, SDMA0_CNTL,
					AUTO_CTXSW_ENABLE, 1);
			f32_cntl = REG_SET_FIELD(f32_cntl, SDMA0_CNTL,
					ATC_L1_ENABLE, 1);
			if (amdgpu_sdma_phase_quantum) {
				WREG32(mmSDMA0_PHASE0_QUANTUM + sdma_offsets[i],
				       phase_quantum);
				WREG32(mmSDMA0_PHASE1_QUANTUM + sdma_offsets[i],
				       phase_quantum);
			}
		} else {
			f32_cntl = REG_SET_FIELD(f32_cntl, SDMA0_CNTL,
					AUTO_CTXSW_ENABLE, 0);
			f32_cntl = REG_SET_FIELD(f32_cntl, SDMA0_CNTL,
					ATC_L1_ENABLE, 1);
		}

		WREG32(mmSDMA0_CNTL + sdma_offsets[i], f32_cntl);
	}
}

/**
 * sdma_v3_0_enable - stop the async dma engines
 *
 * @adev: amdgpu_device pointer
 * @enable: enable/disable the DMA MEs.
 *
 * Halt or unhalt the async dma engines (VI).
 */
static void sdma_v3_0_enable(struct amdgpu_device *adev, bool enable)
{
	u32 f32_cntl;
	int i;

	if (!enable) {
		sdma_v3_0_gfx_stop(adev);
		sdma_v3_0_rlc_stop(adev);
	}

	for (i = 0; i < adev->sdma.num_instances; i++) {
		f32_cntl = RREG32(mmSDMA0_F32_CNTL + sdma_offsets[i]);
		if (enable)
			f32_cntl = REG_SET_FIELD(f32_cntl, SDMA0_F32_CNTL, HALT, 0);
		else
			f32_cntl = REG_SET_FIELD(f32_cntl, SDMA0_F32_CNTL, HALT, 1);
		WREG32(mmSDMA0_F32_CNTL + sdma_offsets[i], f32_cntl);
	}
}

/**
 * sdma_v3_0_gfx_resume - setup and start the async dma engines
 *
 * @adev: amdgpu_device pointer
 *
 * Set up the gfx DMA ring buffers and enable them (VI).
 * Returns 0 for success, error for failure.
 */
static int sdma_v3_0_gfx_resume(struct amdgpu_device *adev)
{
	struct amdgpu_ring *ring;
	u32 rb_cntl, ib_cntl, wptr_poll_cntl;
	u32 rb_bufsz;
	u32 wb_offset;
	u32 doorbell;
	u64 wptr_gpu_addr;
	int i, j, r;

	for (i = 0; i < adev->sdma.num_instances; i++) {
		ring = &adev->sdma.instance[i].ring;
		amdgpu_ring_clear_ring(ring);
		wb_offset = (ring->rptr_offs * 4);

		mutex_lock(&adev->srbm_mutex);
		for (j = 0; j < 16; j++) {
			vi_srbm_select(adev, 0, 0, 0, j);
			/* SDMA GFX */
			WREG32(mmSDMA0_GFX_VIRTUAL_ADDR + sdma_offsets[i], 0);
			WREG32(mmSDMA0_GFX_APE1_CNTL + sdma_offsets[i], 0);
		}
		vi_srbm_select(adev, 0, 0, 0, 0);
		mutex_unlock(&adev->srbm_mutex);

		WREG32(mmSDMA0_TILING_CONFIG + sdma_offsets[i],
		       adev->gfx.config.gb_addr_config & 0x70);

		WREG32(mmSDMA0_SEM_WAIT_FAIL_TIMER_CNTL + sdma_offsets[i], 0);

		/* Set ring buffer size in dwords */
		rb_bufsz = order_base_2(ring->ring_size / 4);
		rb_cntl = RREG32(mmSDMA0_GFX_RB_CNTL + sdma_offsets[i]);
		rb_cntl = REG_SET_FIELD(rb_cntl, SDMA0_GFX_RB_CNTL, RB_SIZE, rb_bufsz);
#ifdef __BIG_ENDIAN
		rb_cntl = REG_SET_FIELD(rb_cntl, SDMA0_GFX_RB_CNTL, RB_SWAP_ENABLE, 1);
		rb_cntl = REG_SET_FIELD(rb_cntl, SDMA0_GFX_RB_CNTL,
					RPTR_WRITEBACK_SWAP_ENABLE, 1);
#endif
		WREG32(mmSDMA0_GFX_RB_CNTL + sdma_offsets[i], rb_cntl);

		/* Initialize the ring buffer's read and write pointers */
		ring->wptr = 0;
		WREG32(mmSDMA0_GFX_RB_RPTR + sdma_offsets[i], 0);
<<<<<<< HEAD
		WREG32(mmSDMA0_GFX_RB_WPTR + sdma_offsets[i], 0);
=======
		sdma_v3_0_ring_set_wptr(ring);
>>>>>>> 24b8d41d
		WREG32(mmSDMA0_GFX_IB_RPTR + sdma_offsets[i], 0);
		WREG32(mmSDMA0_GFX_IB_OFFSET + sdma_offsets[i], 0);

		/* set the wb address whether it's enabled or not */
		WREG32(mmSDMA0_GFX_RB_RPTR_ADDR_HI + sdma_offsets[i],
		       upper_32_bits(adev->wb.gpu_addr + wb_offset) & 0xFFFFFFFF);
		WREG32(mmSDMA0_GFX_RB_RPTR_ADDR_LO + sdma_offsets[i],
		       lower_32_bits(adev->wb.gpu_addr + wb_offset) & 0xFFFFFFFC);

		rb_cntl = REG_SET_FIELD(rb_cntl, SDMA0_GFX_RB_CNTL, RPTR_WRITEBACK_ENABLE, 1);

		WREG32(mmSDMA0_GFX_RB_BASE + sdma_offsets[i], ring->gpu_addr >> 8);
		WREG32(mmSDMA0_GFX_RB_BASE_HI + sdma_offsets[i], ring->gpu_addr >> 40);

		doorbell = RREG32(mmSDMA0_GFX_DOORBELL + sdma_offsets[i]);

		if (ring->use_doorbell) {
			doorbell = REG_SET_FIELD(doorbell, SDMA0_GFX_DOORBELL,
						 OFFSET, ring->doorbell_index);
			doorbell = REG_SET_FIELD(doorbell, SDMA0_GFX_DOORBELL, ENABLE, 1);
		} else {
			doorbell = REG_SET_FIELD(doorbell, SDMA0_GFX_DOORBELL, ENABLE, 0);
		}
		WREG32(mmSDMA0_GFX_DOORBELL + sdma_offsets[i], doorbell);

		/* setup the wptr shadow polling */
		wptr_gpu_addr = adev->wb.gpu_addr + (ring->wptr_offs * 4);

		WREG32(mmSDMA0_GFX_RB_WPTR_POLL_ADDR_LO + sdma_offsets[i],
		       lower_32_bits(wptr_gpu_addr));
		WREG32(mmSDMA0_GFX_RB_WPTR_POLL_ADDR_HI + sdma_offsets[i],
		       upper_32_bits(wptr_gpu_addr));
		wptr_poll_cntl = RREG32(mmSDMA0_GFX_RB_WPTR_POLL_CNTL + sdma_offsets[i]);
		if (ring->use_pollmem) {
			/*wptr polling is not enogh fast, directly clean the wptr register */
			WREG32(mmSDMA0_GFX_RB_WPTR + sdma_offsets[i], 0);
			wptr_poll_cntl = REG_SET_FIELD(wptr_poll_cntl,
						       SDMA0_GFX_RB_WPTR_POLL_CNTL,
						       ENABLE, 1);
		} else {
			wptr_poll_cntl = REG_SET_FIELD(wptr_poll_cntl,
						       SDMA0_GFX_RB_WPTR_POLL_CNTL,
						       ENABLE, 0);
		}
		WREG32(mmSDMA0_GFX_RB_WPTR_POLL_CNTL + sdma_offsets[i], wptr_poll_cntl);

		/* enable DMA RB */
		rb_cntl = REG_SET_FIELD(rb_cntl, SDMA0_GFX_RB_CNTL, RB_ENABLE, 1);
		WREG32(mmSDMA0_GFX_RB_CNTL + sdma_offsets[i], rb_cntl);

		ib_cntl = RREG32(mmSDMA0_GFX_IB_CNTL + sdma_offsets[i]);
		ib_cntl = REG_SET_FIELD(ib_cntl, SDMA0_GFX_IB_CNTL, IB_ENABLE, 1);
#ifdef __BIG_ENDIAN
		ib_cntl = REG_SET_FIELD(ib_cntl, SDMA0_GFX_IB_CNTL, IB_SWAP_ENABLE, 1);
#endif
		/* enable DMA IBs */
		WREG32(mmSDMA0_GFX_IB_CNTL + sdma_offsets[i], ib_cntl);

<<<<<<< HEAD
		ring->ready = true;
=======
		ring->sched.ready = true;
>>>>>>> 24b8d41d
	}

	/* unhalt the MEs */
	sdma_v3_0_enable(adev, true);
	/* enable sdma ring preemption */
	sdma_v3_0_ctx_switch_enable(adev, true);

	for (i = 0; i < adev->sdma.num_instances; i++) {
		ring = &adev->sdma.instance[i].ring;
<<<<<<< HEAD
		r = amdgpu_ring_test_ring(ring);
		if (r) {
			ring->ready = false;
=======
		r = amdgpu_ring_test_helper(ring);
		if (r)
>>>>>>> 24b8d41d
			return r;

		if (adev->mman.buffer_funcs_ring == ring)
			amdgpu_ttm_set_buffer_funcs_status(adev, true);
	}

	return 0;
}

/**
 * sdma_v3_0_rlc_resume - setup and start the async dma engines
 *
 * @adev: amdgpu_device pointer
 *
 * Set up the compute DMA queues and enable them (VI).
 * Returns 0 for success, error for failure.
 */
static int sdma_v3_0_rlc_resume(struct amdgpu_device *adev)
{
	/* XXX todo */
	return 0;
}

/**
 * sdma_v3_0_start - setup and start the async dma engines
 *
 * @adev: amdgpu_device pointer
 *
 * Set up the DMA engines and enable them (VI).
 * Returns 0 for success, error for failure.
 */
static int sdma_v3_0_start(struct amdgpu_device *adev)
{
	int r;

<<<<<<< HEAD
	/* disble sdma engine before programing it */
=======
	/* disable sdma engine before programing it */
>>>>>>> 24b8d41d
	sdma_v3_0_ctx_switch_enable(adev, false);
	sdma_v3_0_enable(adev, false);

	/* start the gfx rings and rlc compute queues */
	r = sdma_v3_0_gfx_resume(adev);
	if (r)
		return r;
	r = sdma_v3_0_rlc_resume(adev);
	if (r)
		return r;

	return 0;
}

/**
 * sdma_v3_0_ring_test_ring - simple async dma engine test
 *
 * @ring: amdgpu_ring structure holding ring information
 *
 * Test the DMA engine by writing using it to write an
 * value to memory. (VI).
 * Returns 0 for success, error for failure.
 */
static int sdma_v3_0_ring_test_ring(struct amdgpu_ring *ring)
{
	struct amdgpu_device *adev = ring->adev;
	unsigned i;
	unsigned index;
	int r;
	u32 tmp;
	u64 gpu_addr;

	r = amdgpu_device_wb_get(adev, &index);
	if (r)
		return r;

	gpu_addr = adev->wb.gpu_addr + (index * 4);
	tmp = 0xCAFEDEAD;
	adev->wb.wb[index] = cpu_to_le32(tmp);

	r = amdgpu_ring_alloc(ring, 5);
	if (r)
		goto error_free_wb;

	amdgpu_ring_write(ring, SDMA_PKT_HEADER_OP(SDMA_OP_WRITE) |
			  SDMA_PKT_HEADER_SUB_OP(SDMA_SUBOP_WRITE_LINEAR));
	amdgpu_ring_write(ring, lower_32_bits(gpu_addr));
	amdgpu_ring_write(ring, upper_32_bits(gpu_addr));
	amdgpu_ring_write(ring, SDMA_PKT_WRITE_UNTILED_DW_3_COUNT(1));
	amdgpu_ring_write(ring, 0xDEADBEEF);
	amdgpu_ring_commit(ring);

	for (i = 0; i < adev->usec_timeout; i++) {
		tmp = le32_to_cpu(adev->wb.wb[index]);
		if (tmp == 0xDEADBEEF)
			break;
		udelay(1);
	}

	if (i >= adev->usec_timeout)
		r = -ETIMEDOUT;

error_free_wb:
	amdgpu_device_wb_free(adev, index);
	return r;
}

/**
 * sdma_v3_0_ring_test_ib - test an IB on the DMA engine
 *
 * @ring: amdgpu_ring structure holding ring information
 *
 * Test a simple IB in the DMA ring (VI).
 * Returns 0 on success, error on failure.
 */
static int sdma_v3_0_ring_test_ib(struct amdgpu_ring *ring, long timeout)
{
	struct amdgpu_device *adev = ring->adev;
	struct amdgpu_ib ib;
<<<<<<< HEAD
	struct fence *f = NULL;
=======
	struct dma_fence *f = NULL;
>>>>>>> 24b8d41d
	unsigned index;
	u32 tmp = 0;
	u64 gpu_addr;
	long r;

<<<<<<< HEAD
	r = amdgpu_wb_get(adev, &index);
	if (r) {
		dev_err(adev->dev, "(%ld) failed to allocate wb slot\n", r);
=======
	r = amdgpu_device_wb_get(adev, &index);
	if (r)
>>>>>>> 24b8d41d
		return r;

	gpu_addr = adev->wb.gpu_addr + (index * 4);
	tmp = 0xCAFEDEAD;
	adev->wb.wb[index] = cpu_to_le32(tmp);
	memset(&ib, 0, sizeof(ib));
<<<<<<< HEAD
	r = amdgpu_ib_get(adev, NULL, 256, &ib);
	if (r) {
		DRM_ERROR("amdgpu: failed to get ib (%ld).\n", r);
=======
	r = amdgpu_ib_get(adev, NULL, 256,
					AMDGPU_IB_POOL_DIRECT, &ib);
	if (r)
>>>>>>> 24b8d41d
		goto err0;

	ib.ptr[0] = SDMA_PKT_HEADER_OP(SDMA_OP_WRITE) |
		SDMA_PKT_HEADER_SUB_OP(SDMA_SUBOP_WRITE_LINEAR);
	ib.ptr[1] = lower_32_bits(gpu_addr);
	ib.ptr[2] = upper_32_bits(gpu_addr);
	ib.ptr[3] = SDMA_PKT_WRITE_UNTILED_DW_3_COUNT(1);
	ib.ptr[4] = 0xDEADBEEF;
	ib.ptr[5] = SDMA_PKT_NOP_HEADER_OP(SDMA_OP_NOP);
	ib.ptr[6] = SDMA_PKT_NOP_HEADER_OP(SDMA_OP_NOP);
	ib.ptr[7] = SDMA_PKT_NOP_HEADER_OP(SDMA_OP_NOP);
	ib.length_dw = 8;

	r = amdgpu_ib_schedule(ring, 1, &ib, NULL, NULL, &f);
	if (r)
		goto err1;

<<<<<<< HEAD
	r = fence_wait_timeout(f, false, timeout);
	if (r == 0) {
		DRM_ERROR("amdgpu: IB test timed out\n");
		r = -ETIMEDOUT;
		goto err1;
	} else if (r < 0) {
		DRM_ERROR("amdgpu: fence wait failed (%ld).\n", r);
		goto err1;
	}
	tmp = le32_to_cpu(adev->wb.wb[index]);
	if (tmp == 0xDEADBEEF) {
		DRM_INFO("ib test on ring %d succeeded\n", ring->idx);
		r = 0;
	} else {
		DRM_ERROR("amdgpu: ib test failed (0x%08X)\n", tmp);
		r = -EINVAL;
=======
	r = dma_fence_wait_timeout(f, false, timeout);
	if (r == 0) {
		r = -ETIMEDOUT;
		goto err1;
	} else if (r < 0) {
		goto err1;
>>>>>>> 24b8d41d
	}
	tmp = le32_to_cpu(adev->wb.wb[index]);
	if (tmp == 0xDEADBEEF)
		r = 0;
	else
		r = -EINVAL;
err1:
	amdgpu_ib_free(adev, &ib, NULL);
	dma_fence_put(f);
err0:
	amdgpu_device_wb_free(adev, index);
	return r;
}

/**
 * sdma_v3_0_vm_copy_pte - update PTEs by copying them from the GART
 *
 * @ib: indirect buffer to fill with commands
 * @pe: addr of the page entry
 * @src: src addr to copy from
 * @count: number of page entries to update
 *
 * Update PTEs by copying them from the GART using sDMA (CIK).
 */
static void sdma_v3_0_vm_copy_pte(struct amdgpu_ib *ib,
				  uint64_t pe, uint64_t src,
				  unsigned count)
{
	unsigned bytes = count * 8;

	ib->ptr[ib->length_dw++] = SDMA_PKT_HEADER_OP(SDMA_OP_COPY) |
		SDMA_PKT_HEADER_SUB_OP(SDMA_SUBOP_COPY_LINEAR);
	ib->ptr[ib->length_dw++] = bytes;
	ib->ptr[ib->length_dw++] = 0; /* src/dst endian swap */
	ib->ptr[ib->length_dw++] = lower_32_bits(src);
	ib->ptr[ib->length_dw++] = upper_32_bits(src);
	ib->ptr[ib->length_dw++] = lower_32_bits(pe);
	ib->ptr[ib->length_dw++] = upper_32_bits(pe);
}

/**
 * sdma_v3_0_vm_write_pte - update PTEs by writing them manually
 *
 * @ib: indirect buffer to fill with commands
 * @pe: addr of the page entry
 * @value: dst addr to write into pe
 * @count: number of page entries to update
 * @incr: increase next addr by incr bytes
 *
 * Update PTEs by writing them manually using sDMA (CIK).
 */
static void sdma_v3_0_vm_write_pte(struct amdgpu_ib *ib, uint64_t pe,
				   uint64_t value, unsigned count,
				   uint32_t incr)
{
	unsigned ndw = count * 2;

	ib->ptr[ib->length_dw++] = SDMA_PKT_HEADER_OP(SDMA_OP_WRITE) |
<<<<<<< HEAD
		SDMA_PKT_HEADER_SUB_OP(SDMA_SUBOP_COPY_LINEAR);
	ib->ptr[ib->length_dw++] = lower_32_bits(pe);
	ib->ptr[ib->length_dw++] = upper_32_bits(pe);
	ib->ptr[ib->length_dw++] = ndw;
	for (; ndw > 0; ndw -= 2, --count, pe += 8) {
=======
		SDMA_PKT_HEADER_SUB_OP(SDMA_SUBOP_WRITE_LINEAR);
	ib->ptr[ib->length_dw++] = lower_32_bits(pe);
	ib->ptr[ib->length_dw++] = upper_32_bits(pe);
	ib->ptr[ib->length_dw++] = ndw;
	for (; ndw > 0; ndw -= 2) {
>>>>>>> 24b8d41d
		ib->ptr[ib->length_dw++] = lower_32_bits(value);
		ib->ptr[ib->length_dw++] = upper_32_bits(value);
		value += incr;
	}
}

/**
 * sdma_v3_0_vm_set_pte_pde - update the page tables using sDMA
 *
 * @ib: indirect buffer to fill with commands
 * @pe: addr of the page entry
 * @addr: dst addr to write into pe
 * @count: number of page entries to update
 * @incr: increase next addr by incr bytes
 * @flags: access flags
 *
 * Update the page tables using sDMA (CIK).
 */
static void sdma_v3_0_vm_set_pte_pde(struct amdgpu_ib *ib, uint64_t pe,
				     uint64_t addr, unsigned count,
				     uint32_t incr, uint64_t flags)
{
	/* for physically contiguous pages (vram) */
	ib->ptr[ib->length_dw++] = SDMA_PKT_HEADER_OP(SDMA_OP_GEN_PTEPDE);
	ib->ptr[ib->length_dw++] = lower_32_bits(pe); /* dst addr */
	ib->ptr[ib->length_dw++] = upper_32_bits(pe);
<<<<<<< HEAD
	ib->ptr[ib->length_dw++] = flags; /* mask */
	ib->ptr[ib->length_dw++] = 0;
=======
	ib->ptr[ib->length_dw++] = lower_32_bits(flags); /* mask */
	ib->ptr[ib->length_dw++] = upper_32_bits(flags);
>>>>>>> 24b8d41d
	ib->ptr[ib->length_dw++] = lower_32_bits(addr); /* value */
	ib->ptr[ib->length_dw++] = upper_32_bits(addr);
	ib->ptr[ib->length_dw++] = incr; /* increment size */
	ib->ptr[ib->length_dw++] = 0;
	ib->ptr[ib->length_dw++] = count; /* number of entries */
}

/**
 * sdma_v3_0_ring_pad_ib - pad the IB to the required number of dw
 *
 * @ib: indirect buffer to fill with padding
 *
 */
static void sdma_v3_0_ring_pad_ib(struct amdgpu_ring *ring, struct amdgpu_ib *ib)
{
	struct amdgpu_sdma_instance *sdma = amdgpu_sdma_get_instance_from_ring(ring);
	u32 pad_count;
	int i;

	pad_count = (-ib->length_dw) & 7;
	for (i = 0; i < pad_count; i++)
		if (sdma && sdma->burst_nop && (i == 0))
			ib->ptr[ib->length_dw++] =
				SDMA_PKT_HEADER_OP(SDMA_OP_NOP) |
				SDMA_PKT_NOP_HEADER_COUNT(pad_count - 1);
		else
			ib->ptr[ib->length_dw++] =
				SDMA_PKT_HEADER_OP(SDMA_OP_NOP);
}

/**
 * sdma_v3_0_ring_emit_pipeline_sync - sync the pipeline
 *
 * @ring: amdgpu_ring pointer
 *
 * Make sure all previous operations are completed (CIK).
 */
static void sdma_v3_0_ring_emit_pipeline_sync(struct amdgpu_ring *ring)
{
	uint32_t seq = ring->fence_drv.sync_seq;
	uint64_t addr = ring->fence_drv.gpu_addr;

	/* wait for idle */
	amdgpu_ring_write(ring, SDMA_PKT_HEADER_OP(SDMA_OP_POLL_REGMEM) |
			  SDMA_PKT_POLL_REGMEM_HEADER_HDP_FLUSH(0) |
			  SDMA_PKT_POLL_REGMEM_HEADER_FUNC(3) | /* equal */
			  SDMA_PKT_POLL_REGMEM_HEADER_MEM_POLL(1));
	amdgpu_ring_write(ring, addr & 0xfffffffc);
	amdgpu_ring_write(ring, upper_32_bits(addr) & 0xffffffff);
	amdgpu_ring_write(ring, seq); /* reference */
	amdgpu_ring_write(ring, 0xffffffff); /* mask */
	amdgpu_ring_write(ring, SDMA_PKT_POLL_REGMEM_DW5_RETRY_COUNT(0xfff) |
			  SDMA_PKT_POLL_REGMEM_DW5_INTERVAL(4)); /* retry count, poll interval */
}

/**
 * sdma_v3_0_ring_emit_vm_flush - cik vm flush using sDMA
 *
 * @ring: amdgpu_ring pointer
 * @vm: amdgpu_vm pointer
 *
 * Update the page table base and flush the VM TLB
 * using sDMA (VI).
 */
static void sdma_v3_0_ring_emit_vm_flush(struct amdgpu_ring *ring,
					 unsigned vmid, uint64_t pd_addr)
{
	amdgpu_gmc_emit_flush_gpu_tlb(ring, vmid, pd_addr);

	/* wait for flush */
	amdgpu_ring_write(ring, SDMA_PKT_HEADER_OP(SDMA_OP_POLL_REGMEM) |
			  SDMA_PKT_POLL_REGMEM_HEADER_HDP_FLUSH(0) |
			  SDMA_PKT_POLL_REGMEM_HEADER_FUNC(0)); /* always */
	amdgpu_ring_write(ring, mmVM_INVALIDATE_REQUEST << 2);
	amdgpu_ring_write(ring, 0);
	amdgpu_ring_write(ring, 0); /* reference */
	amdgpu_ring_write(ring, 0); /* mask */
	amdgpu_ring_write(ring, SDMA_PKT_POLL_REGMEM_DW5_RETRY_COUNT(0xfff) |
			  SDMA_PKT_POLL_REGMEM_DW5_INTERVAL(10)); /* retry count, poll interval */
}

<<<<<<< HEAD
static unsigned sdma_v3_0_ring_get_emit_ib_size(struct amdgpu_ring *ring)
{
	return
		7 + 6; /* sdma_v3_0_ring_emit_ib */
}

static unsigned sdma_v3_0_ring_get_dma_frame_size(struct amdgpu_ring *ring)
{
	return
		6 + /* sdma_v3_0_ring_emit_hdp_flush */
		3 + /* sdma_v3_0_ring_emit_hdp_invalidate */
		6 + /* sdma_v3_0_ring_emit_pipeline_sync */
		12 + /* sdma_v3_0_ring_emit_vm_flush */
		10 + 10 + 10; /* sdma_v3_0_ring_emit_fence x3 for user fence, vm fence */
=======
static void sdma_v3_0_ring_emit_wreg(struct amdgpu_ring *ring,
				     uint32_t reg, uint32_t val)
{
	amdgpu_ring_write(ring, SDMA_PKT_HEADER_OP(SDMA_OP_SRBM_WRITE) |
			  SDMA_PKT_SRBM_WRITE_HEADER_BYTE_EN(0xf));
	amdgpu_ring_write(ring, reg);
	amdgpu_ring_write(ring, val);
>>>>>>> 24b8d41d
}

static int sdma_v3_0_early_init(void *handle)
{
	struct amdgpu_device *adev = (struct amdgpu_device *)handle;

	switch (adev->asic_type) {
	case CHIP_STONEY:
		adev->sdma.num_instances = 1;
		break;
	default:
		adev->sdma.num_instances = SDMA_MAX_INSTANCE;
		break;
	}

	sdma_v3_0_set_ring_funcs(adev);
	sdma_v3_0_set_buffer_funcs(adev);
	sdma_v3_0_set_vm_pte_funcs(adev);
	sdma_v3_0_set_irq_funcs(adev);

	return 0;
}

static int sdma_v3_0_sw_init(void *handle)
{
	struct amdgpu_ring *ring;
	int r, i;
	struct amdgpu_device *adev = (struct amdgpu_device *)handle;

	/* SDMA trap event */
	r = amdgpu_irq_add_id(adev, AMDGPU_IRQ_CLIENTID_LEGACY, VISLANDS30_IV_SRCID_SDMA_TRAP,
			      &adev->sdma.trap_irq);
	if (r)
		return r;

	/* SDMA Privileged inst */
	r = amdgpu_irq_add_id(adev, AMDGPU_IRQ_CLIENTID_LEGACY, 241,
			      &adev->sdma.illegal_inst_irq);
	if (r)
		return r;

	/* SDMA Privileged inst */
	r = amdgpu_irq_add_id(adev, AMDGPU_IRQ_CLIENTID_LEGACY, VISLANDS30_IV_SRCID_SDMA_SRBM_WRITE,
			      &adev->sdma.illegal_inst_irq);
	if (r)
		return r;

	r = sdma_v3_0_init_microcode(adev);
	if (r) {
		DRM_ERROR("Failed to load sdma firmware!\n");
		return r;
	}

	for (i = 0; i < adev->sdma.num_instances; i++) {
		ring = &adev->sdma.instance[i].ring;
		ring->ring_obj = NULL;
		if (!amdgpu_sriov_vf(adev)) {
			ring->use_doorbell = true;
			ring->doorbell_index = adev->doorbell_index.sdma_engine[i];
		} else {
			ring->use_pollmem = true;
		}

		sprintf(ring->name, "sdma%d", i);
		r = amdgpu_ring_init(adev, ring, 1024,
<<<<<<< HEAD
				     SDMA_PKT_NOP_HEADER_OP(SDMA_OP_NOP), 0xf,
=======
>>>>>>> 24b8d41d
				     &adev->sdma.trap_irq,
				     (i == 0) ?
				     AMDGPU_SDMA_IRQ_INSTANCE0 :
				     AMDGPU_SDMA_IRQ_INSTANCE1,
				     AMDGPU_RING_PRIO_DEFAULT);
		if (r)
			return r;
	}

	return r;
}

static int sdma_v3_0_sw_fini(void *handle)
{
	struct amdgpu_device *adev = (struct amdgpu_device *)handle;
	int i;

	for (i = 0; i < adev->sdma.num_instances; i++)
		amdgpu_ring_fini(&adev->sdma.instance[i].ring);

	sdma_v3_0_free_microcode(adev);
	return 0;
}

static int sdma_v3_0_hw_init(void *handle)
{
	int r;
	struct amdgpu_device *adev = (struct amdgpu_device *)handle;

	sdma_v3_0_init_golden_registers(adev);

	r = sdma_v3_0_start(adev);
	if (r)
		return r;

	return r;
}

static int sdma_v3_0_hw_fini(void *handle)
{
	struct amdgpu_device *adev = (struct amdgpu_device *)handle;

	sdma_v3_0_ctx_switch_enable(adev, false);
	sdma_v3_0_enable(adev, false);

	return 0;
}

static int sdma_v3_0_suspend(void *handle)
{
	struct amdgpu_device *adev = (struct amdgpu_device *)handle;

	return sdma_v3_0_hw_fini(adev);
}

static int sdma_v3_0_resume(void *handle)
{
	struct amdgpu_device *adev = (struct amdgpu_device *)handle;

	return sdma_v3_0_hw_init(adev);
}

static bool sdma_v3_0_is_idle(void *handle)
{
	struct amdgpu_device *adev = (struct amdgpu_device *)handle;
	u32 tmp = RREG32(mmSRBM_STATUS2);

	if (tmp & (SRBM_STATUS2__SDMA_BUSY_MASK |
		   SRBM_STATUS2__SDMA1_BUSY_MASK))
	    return false;

	return true;
}

static int sdma_v3_0_wait_for_idle(void *handle)
{
	unsigned i;
	u32 tmp;
	struct amdgpu_device *adev = (struct amdgpu_device *)handle;

	for (i = 0; i < adev->usec_timeout; i++) {
		tmp = RREG32(mmSRBM_STATUS2) & (SRBM_STATUS2__SDMA_BUSY_MASK |
				SRBM_STATUS2__SDMA1_BUSY_MASK);

		if (!tmp)
			return 0;
		udelay(1);
	}
	return -ETIMEDOUT;
}

static bool sdma_v3_0_check_soft_reset(void *handle)
{
	struct amdgpu_device *adev = (struct amdgpu_device *)handle;
	u32 srbm_soft_reset = 0;
	u32 tmp = RREG32(mmSRBM_STATUS2);

	if ((tmp & SRBM_STATUS2__SDMA_BUSY_MASK) ||
	    (tmp & SRBM_STATUS2__SDMA1_BUSY_MASK)) {
		srbm_soft_reset |= SRBM_SOFT_RESET__SOFT_RESET_SDMA_MASK;
		srbm_soft_reset |= SRBM_SOFT_RESET__SOFT_RESET_SDMA1_MASK;
	}

	if (srbm_soft_reset) {
		adev->sdma.srbm_soft_reset = srbm_soft_reset;
		return true;
	} else {
		adev->sdma.srbm_soft_reset = 0;
		return false;
	}
}

static int sdma_v3_0_pre_soft_reset(void *handle)
{
	struct amdgpu_device *adev = (struct amdgpu_device *)handle;
	u32 srbm_soft_reset = 0;

	if (!adev->sdma.srbm_soft_reset)
		return 0;

	srbm_soft_reset = adev->sdma.srbm_soft_reset;

	if (REG_GET_FIELD(srbm_soft_reset, SRBM_SOFT_RESET, SOFT_RESET_SDMA) ||
	    REG_GET_FIELD(srbm_soft_reset, SRBM_SOFT_RESET, SOFT_RESET_SDMA1)) {
		sdma_v3_0_ctx_switch_enable(adev, false);
		sdma_v3_0_enable(adev, false);
	}

	return 0;
}

static int sdma_v3_0_post_soft_reset(void *handle)
{
	struct amdgpu_device *adev = (struct amdgpu_device *)handle;
	u32 srbm_soft_reset = 0;

	if (!adev->sdma.srbm_soft_reset)
		return 0;

	srbm_soft_reset = adev->sdma.srbm_soft_reset;

	if (REG_GET_FIELD(srbm_soft_reset, SRBM_SOFT_RESET, SOFT_RESET_SDMA) ||
	    REG_GET_FIELD(srbm_soft_reset, SRBM_SOFT_RESET, SOFT_RESET_SDMA1)) {
		sdma_v3_0_gfx_resume(adev);
		sdma_v3_0_rlc_resume(adev);
	}

	return 0;
}
<<<<<<< HEAD

static int sdma_v3_0_soft_reset(void *handle)
{
	struct amdgpu_device *adev = (struct amdgpu_device *)handle;
	u32 srbm_soft_reset = 0;
	u32 tmp;

	if (!adev->sdma.srbm_soft_reset)
		return 0;

	srbm_soft_reset = adev->sdma.srbm_soft_reset;

=======

static int sdma_v3_0_soft_reset(void *handle)
{
	struct amdgpu_device *adev = (struct amdgpu_device *)handle;
	u32 srbm_soft_reset = 0;
	u32 tmp;

	if (!adev->sdma.srbm_soft_reset)
		return 0;

	srbm_soft_reset = adev->sdma.srbm_soft_reset;

>>>>>>> 24b8d41d
	if (srbm_soft_reset) {
		tmp = RREG32(mmSRBM_SOFT_RESET);
		tmp |= srbm_soft_reset;
		dev_info(adev->dev, "SRBM_SOFT_RESET=0x%08X\n", tmp);
		WREG32(mmSRBM_SOFT_RESET, tmp);
		tmp = RREG32(mmSRBM_SOFT_RESET);

		udelay(50);

		tmp &= ~srbm_soft_reset;
		WREG32(mmSRBM_SOFT_RESET, tmp);
		tmp = RREG32(mmSRBM_SOFT_RESET);

		/* Wait a little for things to settle down */
		udelay(50);
	}

	return 0;
}

static int sdma_v3_0_set_trap_irq_state(struct amdgpu_device *adev,
					struct amdgpu_irq_src *source,
					unsigned type,
					enum amdgpu_interrupt_state state)
{
	u32 sdma_cntl;

	switch (type) {
	case AMDGPU_SDMA_IRQ_INSTANCE0:
		switch (state) {
		case AMDGPU_IRQ_STATE_DISABLE:
			sdma_cntl = RREG32(mmSDMA0_CNTL + SDMA0_REGISTER_OFFSET);
			sdma_cntl = REG_SET_FIELD(sdma_cntl, SDMA0_CNTL, TRAP_ENABLE, 0);
			WREG32(mmSDMA0_CNTL + SDMA0_REGISTER_OFFSET, sdma_cntl);
			break;
		case AMDGPU_IRQ_STATE_ENABLE:
			sdma_cntl = RREG32(mmSDMA0_CNTL + SDMA0_REGISTER_OFFSET);
			sdma_cntl = REG_SET_FIELD(sdma_cntl, SDMA0_CNTL, TRAP_ENABLE, 1);
			WREG32(mmSDMA0_CNTL + SDMA0_REGISTER_OFFSET, sdma_cntl);
			break;
		default:
			break;
		}
		break;
	case AMDGPU_SDMA_IRQ_INSTANCE1:
		switch (state) {
		case AMDGPU_IRQ_STATE_DISABLE:
			sdma_cntl = RREG32(mmSDMA0_CNTL + SDMA1_REGISTER_OFFSET);
			sdma_cntl = REG_SET_FIELD(sdma_cntl, SDMA0_CNTL, TRAP_ENABLE, 0);
			WREG32(mmSDMA0_CNTL + SDMA1_REGISTER_OFFSET, sdma_cntl);
			break;
		case AMDGPU_IRQ_STATE_ENABLE:
			sdma_cntl = RREG32(mmSDMA0_CNTL + SDMA1_REGISTER_OFFSET);
			sdma_cntl = REG_SET_FIELD(sdma_cntl, SDMA0_CNTL, TRAP_ENABLE, 1);
			WREG32(mmSDMA0_CNTL + SDMA1_REGISTER_OFFSET, sdma_cntl);
			break;
		default:
			break;
		}
		break;
	default:
		break;
	}
	return 0;
}

static int sdma_v3_0_process_trap_irq(struct amdgpu_device *adev,
				      struct amdgpu_irq_src *source,
				      struct amdgpu_iv_entry *entry)
{
	u8 instance_id, queue_id;

	instance_id = (entry->ring_id & 0x3) >> 0;
	queue_id = (entry->ring_id & 0xc) >> 2;
	DRM_DEBUG("IH: SDMA trap\n");
	switch (instance_id) {
	case 0:
		switch (queue_id) {
		case 0:
			amdgpu_fence_process(&adev->sdma.instance[0].ring);
			break;
		case 1:
			/* XXX compute */
			break;
		case 2:
			/* XXX compute */
			break;
		}
		break;
	case 1:
		switch (queue_id) {
		case 0:
			amdgpu_fence_process(&adev->sdma.instance[1].ring);
			break;
		case 1:
			/* XXX compute */
			break;
		case 2:
			/* XXX compute */
			break;
		}
		break;
	}
	return 0;
}

static int sdma_v3_0_process_illegal_inst_irq(struct amdgpu_device *adev,
					      struct amdgpu_irq_src *source,
					      struct amdgpu_iv_entry *entry)
{
	u8 instance_id, queue_id;

	DRM_ERROR("Illegal instruction in SDMA command stream\n");
	instance_id = (entry->ring_id & 0x3) >> 0;
	queue_id = (entry->ring_id & 0xc) >> 2;

	if (instance_id <= 1 && queue_id == 0)
		drm_sched_fault(&adev->sdma.instance[instance_id].ring.sched);
	return 0;
}

static void sdma_v3_0_update_sdma_medium_grain_clock_gating(
		struct amdgpu_device *adev,
		bool enable)
{
	uint32_t temp, data;
	int i;

	if (enable && (adev->cg_flags & AMD_CG_SUPPORT_SDMA_MGCG)) {
		for (i = 0; i < adev->sdma.num_instances; i++) {
			temp = data = RREG32(mmSDMA0_CLK_CTRL + sdma_offsets[i]);
			data &= ~(SDMA0_CLK_CTRL__SOFT_OVERRIDE7_MASK |
				  SDMA0_CLK_CTRL__SOFT_OVERRIDE6_MASK |
				  SDMA0_CLK_CTRL__SOFT_OVERRIDE5_MASK |
				  SDMA0_CLK_CTRL__SOFT_OVERRIDE4_MASK |
				  SDMA0_CLK_CTRL__SOFT_OVERRIDE3_MASK |
				  SDMA0_CLK_CTRL__SOFT_OVERRIDE2_MASK |
				  SDMA0_CLK_CTRL__SOFT_OVERRIDE1_MASK |
				  SDMA0_CLK_CTRL__SOFT_OVERRIDE0_MASK);
			if (data != temp)
				WREG32(mmSDMA0_CLK_CTRL + sdma_offsets[i], data);
		}
	} else {
		for (i = 0; i < adev->sdma.num_instances; i++) {
			temp = data = RREG32(mmSDMA0_CLK_CTRL + sdma_offsets[i]);
			data |= SDMA0_CLK_CTRL__SOFT_OVERRIDE7_MASK |
				SDMA0_CLK_CTRL__SOFT_OVERRIDE6_MASK |
				SDMA0_CLK_CTRL__SOFT_OVERRIDE5_MASK |
				SDMA0_CLK_CTRL__SOFT_OVERRIDE4_MASK |
				SDMA0_CLK_CTRL__SOFT_OVERRIDE3_MASK |
				SDMA0_CLK_CTRL__SOFT_OVERRIDE2_MASK |
				SDMA0_CLK_CTRL__SOFT_OVERRIDE1_MASK |
				SDMA0_CLK_CTRL__SOFT_OVERRIDE0_MASK;

			if (data != temp)
				WREG32(mmSDMA0_CLK_CTRL + sdma_offsets[i], data);
		}
	}
}

static void sdma_v3_0_update_sdma_medium_grain_light_sleep(
		struct amdgpu_device *adev,
		bool enable)
{
	uint32_t temp, data;
	int i;

	if (enable && (adev->cg_flags & AMD_CG_SUPPORT_SDMA_LS)) {
		for (i = 0; i < adev->sdma.num_instances; i++) {
			temp = data = RREG32(mmSDMA0_POWER_CNTL + sdma_offsets[i]);
			data |= SDMA0_POWER_CNTL__MEM_POWER_OVERRIDE_MASK;

			if (temp != data)
				WREG32(mmSDMA0_POWER_CNTL + sdma_offsets[i], data);
		}
	} else {
		for (i = 0; i < adev->sdma.num_instances; i++) {
			temp = data = RREG32(mmSDMA0_POWER_CNTL + sdma_offsets[i]);
			data &= ~SDMA0_POWER_CNTL__MEM_POWER_OVERRIDE_MASK;

			if (temp != data)
				WREG32(mmSDMA0_POWER_CNTL + sdma_offsets[i], data);
		}
	}
}

static int sdma_v3_0_set_clockgating_state(void *handle,
					  enum amd_clockgating_state state)
{
	struct amdgpu_device *adev = (struct amdgpu_device *)handle;

	if (amdgpu_sriov_vf(adev))
		return 0;

	switch (adev->asic_type) {
	case CHIP_FIJI:
	case CHIP_CARRIZO:
	case CHIP_STONEY:
		sdma_v3_0_update_sdma_medium_grain_clock_gating(adev,
<<<<<<< HEAD
				state == AMD_CG_STATE_GATE ? true : false);
		sdma_v3_0_update_sdma_medium_grain_light_sleep(adev,
				state == AMD_CG_STATE_GATE ? true : false);
=======
				state == AMD_CG_STATE_GATE);
		sdma_v3_0_update_sdma_medium_grain_light_sleep(adev,
				state == AMD_CG_STATE_GATE);
>>>>>>> 24b8d41d
		break;
	default:
		break;
	}
	return 0;
}

static int sdma_v3_0_set_powergating_state(void *handle,
					  enum amd_powergating_state state)
{
	return 0;
}

<<<<<<< HEAD
const struct amd_ip_funcs sdma_v3_0_ip_funcs = {
=======
static void sdma_v3_0_get_clockgating_state(void *handle, u32 *flags)
{
	struct amdgpu_device *adev = (struct amdgpu_device *)handle;
	int data;

	if (amdgpu_sriov_vf(adev))
		*flags = 0;

	/* AMD_CG_SUPPORT_SDMA_MGCG */
	data = RREG32(mmSDMA0_CLK_CTRL + sdma_offsets[0]);
	if (!(data & SDMA0_CLK_CTRL__SOFT_OVERRIDE0_MASK))
		*flags |= AMD_CG_SUPPORT_SDMA_MGCG;

	/* AMD_CG_SUPPORT_SDMA_LS */
	data = RREG32(mmSDMA0_POWER_CNTL + sdma_offsets[0]);
	if (data & SDMA0_POWER_CNTL__MEM_POWER_OVERRIDE_MASK)
		*flags |= AMD_CG_SUPPORT_SDMA_LS;
}

static const struct amd_ip_funcs sdma_v3_0_ip_funcs = {
>>>>>>> 24b8d41d
	.name = "sdma_v3_0",
	.early_init = sdma_v3_0_early_init,
	.late_init = NULL,
	.sw_init = sdma_v3_0_sw_init,
	.sw_fini = sdma_v3_0_sw_fini,
	.hw_init = sdma_v3_0_hw_init,
	.hw_fini = sdma_v3_0_hw_fini,
	.suspend = sdma_v3_0_suspend,
	.resume = sdma_v3_0_resume,
	.is_idle = sdma_v3_0_is_idle,
	.wait_for_idle = sdma_v3_0_wait_for_idle,
	.check_soft_reset = sdma_v3_0_check_soft_reset,
	.pre_soft_reset = sdma_v3_0_pre_soft_reset,
	.post_soft_reset = sdma_v3_0_post_soft_reset,
	.soft_reset = sdma_v3_0_soft_reset,
	.set_clockgating_state = sdma_v3_0_set_clockgating_state,
	.set_powergating_state = sdma_v3_0_set_powergating_state,
	.get_clockgating_state = sdma_v3_0_get_clockgating_state,
};

static const struct amdgpu_ring_funcs sdma_v3_0_ring_funcs = {
	.type = AMDGPU_RING_TYPE_SDMA,
	.align_mask = 0xf,
	.nop = SDMA_PKT_NOP_HEADER_OP(SDMA_OP_NOP),
	.support_64bit_ptrs = false,
	.get_rptr = sdma_v3_0_ring_get_rptr,
	.get_wptr = sdma_v3_0_ring_get_wptr,
	.set_wptr = sdma_v3_0_ring_set_wptr,
	.emit_frame_size =
		6 + /* sdma_v3_0_ring_emit_hdp_flush */
		3 + /* hdp invalidate */
		6 + /* sdma_v3_0_ring_emit_pipeline_sync */
		VI_FLUSH_GPU_TLB_NUM_WREG * 3 + 6 + /* sdma_v3_0_ring_emit_vm_flush */
		10 + 10 + 10, /* sdma_v3_0_ring_emit_fence x3 for user fence, vm fence */
	.emit_ib_size = 7 + 6, /* sdma_v3_0_ring_emit_ib */
	.emit_ib = sdma_v3_0_ring_emit_ib,
	.emit_fence = sdma_v3_0_ring_emit_fence,
	.emit_pipeline_sync = sdma_v3_0_ring_emit_pipeline_sync,
	.emit_vm_flush = sdma_v3_0_ring_emit_vm_flush,
	.emit_hdp_flush = sdma_v3_0_ring_emit_hdp_flush,
	.test_ring = sdma_v3_0_ring_test_ring,
	.test_ib = sdma_v3_0_ring_test_ib,
	.insert_nop = sdma_v3_0_ring_insert_nop,
	.pad_ib = sdma_v3_0_ring_pad_ib,
<<<<<<< HEAD
	.get_emit_ib_size = sdma_v3_0_ring_get_emit_ib_size,
	.get_dma_frame_size = sdma_v3_0_ring_get_dma_frame_size,
=======
	.emit_wreg = sdma_v3_0_ring_emit_wreg,
>>>>>>> 24b8d41d
};

static void sdma_v3_0_set_ring_funcs(struct amdgpu_device *adev)
{
	int i;

	for (i = 0; i < adev->sdma.num_instances; i++) {
		adev->sdma.instance[i].ring.funcs = &sdma_v3_0_ring_funcs;
		adev->sdma.instance[i].ring.me = i;
	}
}

static const struct amdgpu_irq_src_funcs sdma_v3_0_trap_irq_funcs = {
	.set = sdma_v3_0_set_trap_irq_state,
	.process = sdma_v3_0_process_trap_irq,
};

static const struct amdgpu_irq_src_funcs sdma_v3_0_illegal_inst_irq_funcs = {
	.process = sdma_v3_0_process_illegal_inst_irq,
};

static void sdma_v3_0_set_irq_funcs(struct amdgpu_device *adev)
{
	adev->sdma.trap_irq.num_types = AMDGPU_SDMA_IRQ_LAST;
	adev->sdma.trap_irq.funcs = &sdma_v3_0_trap_irq_funcs;
	adev->sdma.illegal_inst_irq.funcs = &sdma_v3_0_illegal_inst_irq_funcs;
}

/**
 * sdma_v3_0_emit_copy_buffer - copy buffer using the sDMA engine
 *
 * @ring: amdgpu_ring structure holding ring information
 * @src_offset: src GPU address
 * @dst_offset: dst GPU address
 * @byte_count: number of bytes to xfer
 *
 * Copy GPU buffers using the DMA engine (VI).
 * Used by the amdgpu ttm implementation to move pages if
 * registered as the asic copy callback.
 */
static void sdma_v3_0_emit_copy_buffer(struct amdgpu_ib *ib,
				       uint64_t src_offset,
				       uint64_t dst_offset,
				       uint32_t byte_count,
				       bool tmz)
{
	ib->ptr[ib->length_dw++] = SDMA_PKT_HEADER_OP(SDMA_OP_COPY) |
		SDMA_PKT_HEADER_SUB_OP(SDMA_SUBOP_COPY_LINEAR);
	ib->ptr[ib->length_dw++] = byte_count;
	ib->ptr[ib->length_dw++] = 0; /* src/dst endian swap */
	ib->ptr[ib->length_dw++] = lower_32_bits(src_offset);
	ib->ptr[ib->length_dw++] = upper_32_bits(src_offset);
	ib->ptr[ib->length_dw++] = lower_32_bits(dst_offset);
	ib->ptr[ib->length_dw++] = upper_32_bits(dst_offset);
}

/**
 * sdma_v3_0_emit_fill_buffer - fill buffer using the sDMA engine
 *
 * @ring: amdgpu_ring structure holding ring information
 * @src_data: value to write to buffer
 * @dst_offset: dst GPU address
 * @byte_count: number of bytes to xfer
 *
 * Fill GPU buffers using the DMA engine (VI).
 */
static void sdma_v3_0_emit_fill_buffer(struct amdgpu_ib *ib,
				       uint32_t src_data,
				       uint64_t dst_offset,
				       uint32_t byte_count)
{
	ib->ptr[ib->length_dw++] = SDMA_PKT_HEADER_OP(SDMA_OP_CONST_FILL);
	ib->ptr[ib->length_dw++] = lower_32_bits(dst_offset);
	ib->ptr[ib->length_dw++] = upper_32_bits(dst_offset);
	ib->ptr[ib->length_dw++] = src_data;
	ib->ptr[ib->length_dw++] = byte_count;
}

static const struct amdgpu_buffer_funcs sdma_v3_0_buffer_funcs = {
	.copy_max_bytes = 0x3fffe0, /* not 0x3fffff due to HW limitation */
	.copy_num_dw = 7,
	.emit_copy_buffer = sdma_v3_0_emit_copy_buffer,

	.fill_max_bytes = 0x3fffe0, /* not 0x3fffff due to HW limitation */
	.fill_num_dw = 5,
	.emit_fill_buffer = sdma_v3_0_emit_fill_buffer,
};

static void sdma_v3_0_set_buffer_funcs(struct amdgpu_device *adev)
{
	adev->mman.buffer_funcs = &sdma_v3_0_buffer_funcs;
	adev->mman.buffer_funcs_ring = &adev->sdma.instance[0].ring;
}

static const struct amdgpu_vm_pte_funcs sdma_v3_0_vm_pte_funcs = {
	.copy_pte_num_dw = 7,
	.copy_pte = sdma_v3_0_vm_copy_pte,

	.write_pte = sdma_v3_0_vm_write_pte,
	.set_pte_pde = sdma_v3_0_vm_set_pte_pde,
};

static void sdma_v3_0_set_vm_pte_funcs(struct amdgpu_device *adev)
{
	unsigned i;

	adev->vm_manager.vm_pte_funcs = &sdma_v3_0_vm_pte_funcs;
	for (i = 0; i < adev->sdma.num_instances; i++) {
		adev->vm_manager.vm_pte_scheds[i] =
			 &adev->sdma.instance[i].ring.sched;
	}
	adev->vm_manager.vm_pte_num_scheds = adev->sdma.num_instances;
}

const struct amdgpu_ip_block_version sdma_v3_0_ip_block =
{
	.type = AMD_IP_BLOCK_TYPE_SDMA,
	.major = 3,
	.minor = 0,
	.rev = 0,
	.funcs = &sdma_v3_0_ip_funcs,
};

const struct amdgpu_ip_block_version sdma_v3_1_ip_block =
{
	.type = AMD_IP_BLOCK_TYPE_SDMA,
	.major = 3,
	.minor = 1,
	.rev = 0,
	.funcs = &sdma_v3_0_ip_funcs,
};<|MERGE_RESOLUTION|>--- conflicted
+++ resolved
@@ -65,13 +65,10 @@
 MODULE_FIRMWARE("amdgpu/polaris10_sdma1.bin");
 MODULE_FIRMWARE("amdgpu/polaris11_sdma.bin");
 MODULE_FIRMWARE("amdgpu/polaris11_sdma1.bin");
-<<<<<<< HEAD
-=======
 MODULE_FIRMWARE("amdgpu/polaris12_sdma.bin");
 MODULE_FIRMWARE("amdgpu/polaris12_sdma1.bin");
 MODULE_FIRMWARE("amdgpu/vegam_sdma.bin");
 MODULE_FIRMWARE("amdgpu/vegam_sdma1.bin");
->>>>>>> 24b8d41d
 
 
 static const u32 sdma_offsets[SDMA_MAX_INSTANCE] =
@@ -229,16 +226,6 @@
 							golden_settings_polaris10_a11,
 							ARRAY_SIZE(golden_settings_polaris10_a11));
 		break;
-	case CHIP_POLARIS11:
-		amdgpu_program_register_sequence(adev,
-						 golden_settings_polaris11_a11,
-						 (const u32)ARRAY_SIZE(golden_settings_polaris11_a11));
-		break;
-	case CHIP_POLARIS10:
-		amdgpu_program_register_sequence(adev,
-						 golden_settings_polaris10_a11,
-						 (const u32)ARRAY_SIZE(golden_settings_polaris10_a11));
-		break;
 	case CHIP_CARRIZO:
 		amdgpu_device_program_register_sequence(adev,
 							cz_mgcg_cgcg_init,
@@ -296,25 +283,17 @@
 	case CHIP_FIJI:
 		chip_name = "fiji";
 		break;
-<<<<<<< HEAD
+	case CHIP_POLARIS10:
+		chip_name = "polaris10";
+		break;
 	case CHIP_POLARIS11:
 		chip_name = "polaris11";
 		break;
-	case CHIP_POLARIS10:
-		chip_name = "polaris10";
-=======
-	case CHIP_POLARIS10:
-		chip_name = "polaris10";
-		break;
-	case CHIP_POLARIS11:
-		chip_name = "polaris11";
-		break;
 	case CHIP_POLARIS12:
 		chip_name = "polaris12";
 		break;
 	case CHIP_VEGAM:
 		chip_name = "vegam";
->>>>>>> 24b8d41d
 		break;
 	case CHIP_CARRIZO:
 		chip_name = "carrizo";
@@ -443,18 +422,11 @@
  * Schedule an IB in the DMA ring (VI).
  */
 static void sdma_v3_0_ring_emit_ib(struct amdgpu_ring *ring,
-<<<<<<< HEAD
-				   struct amdgpu_ib *ib,
-				   unsigned vm_id, bool ctx_switch)
-{
-	u32 vmid = vm_id & 0xf;
-=======
 				   struct amdgpu_job *job,
 				   struct amdgpu_ib *ib,
 				   uint32_t flags)
 {
 	unsigned vmid = AMDGPU_JOB_GET_VMID(job);
->>>>>>> 24b8d41d
 
 	/* IB packet must end on a 8 DW boundary */
 	sdma_v3_0_ring_insert_nop(ring, (2 - lower_32_bits(ring->wptr)) & 7);
@@ -712,11 +684,7 @@
 		/* Initialize the ring buffer's read and write pointers */
 		ring->wptr = 0;
 		WREG32(mmSDMA0_GFX_RB_RPTR + sdma_offsets[i], 0);
-<<<<<<< HEAD
-		WREG32(mmSDMA0_GFX_RB_WPTR + sdma_offsets[i], 0);
-=======
 		sdma_v3_0_ring_set_wptr(ring);
->>>>>>> 24b8d41d
 		WREG32(mmSDMA0_GFX_IB_RPTR + sdma_offsets[i], 0);
 		WREG32(mmSDMA0_GFX_IB_OFFSET + sdma_offsets[i], 0);
 
@@ -775,11 +743,7 @@
 		/* enable DMA IBs */
 		WREG32(mmSDMA0_GFX_IB_CNTL + sdma_offsets[i], ib_cntl);
 
-<<<<<<< HEAD
-		ring->ready = true;
-=======
 		ring->sched.ready = true;
->>>>>>> 24b8d41d
 	}
 
 	/* unhalt the MEs */
@@ -789,14 +753,8 @@
 
 	for (i = 0; i < adev->sdma.num_instances; i++) {
 		ring = &adev->sdma.instance[i].ring;
-<<<<<<< HEAD
-		r = amdgpu_ring_test_ring(ring);
-		if (r) {
-			ring->ready = false;
-=======
 		r = amdgpu_ring_test_helper(ring);
 		if (r)
->>>>>>> 24b8d41d
 			return r;
 
 		if (adev->mman.buffer_funcs_ring == ring)
@@ -832,11 +790,7 @@
 {
 	int r;
 
-<<<<<<< HEAD
-	/* disble sdma engine before programing it */
-=======
 	/* disable sdma engine before programing it */
->>>>>>> 24b8d41d
 	sdma_v3_0_ctx_switch_enable(adev, false);
 	sdma_v3_0_enable(adev, false);
 
@@ -916,39 +870,23 @@
 {
 	struct amdgpu_device *adev = ring->adev;
 	struct amdgpu_ib ib;
-<<<<<<< HEAD
-	struct fence *f = NULL;
-=======
 	struct dma_fence *f = NULL;
->>>>>>> 24b8d41d
 	unsigned index;
 	u32 tmp = 0;
 	u64 gpu_addr;
 	long r;
 
-<<<<<<< HEAD
-	r = amdgpu_wb_get(adev, &index);
-	if (r) {
-		dev_err(adev->dev, "(%ld) failed to allocate wb slot\n", r);
-=======
 	r = amdgpu_device_wb_get(adev, &index);
 	if (r)
->>>>>>> 24b8d41d
 		return r;
 
 	gpu_addr = adev->wb.gpu_addr + (index * 4);
 	tmp = 0xCAFEDEAD;
 	adev->wb.wb[index] = cpu_to_le32(tmp);
 	memset(&ib, 0, sizeof(ib));
-<<<<<<< HEAD
-	r = amdgpu_ib_get(adev, NULL, 256, &ib);
-	if (r) {
-		DRM_ERROR("amdgpu: failed to get ib (%ld).\n", r);
-=======
 	r = amdgpu_ib_get(adev, NULL, 256,
 					AMDGPU_IB_POOL_DIRECT, &ib);
 	if (r)
->>>>>>> 24b8d41d
 		goto err0;
 
 	ib.ptr[0] = SDMA_PKT_HEADER_OP(SDMA_OP_WRITE) |
@@ -962,35 +900,16 @@
 	ib.ptr[7] = SDMA_PKT_NOP_HEADER_OP(SDMA_OP_NOP);
 	ib.length_dw = 8;
 
-	r = amdgpu_ib_schedule(ring, 1, &ib, NULL, NULL, &f);
+	r = amdgpu_ib_schedule(ring, 1, &ib, NULL, &f);
 	if (r)
 		goto err1;
 
-<<<<<<< HEAD
-	r = fence_wait_timeout(f, false, timeout);
-	if (r == 0) {
-		DRM_ERROR("amdgpu: IB test timed out\n");
-		r = -ETIMEDOUT;
-		goto err1;
-	} else if (r < 0) {
-		DRM_ERROR("amdgpu: fence wait failed (%ld).\n", r);
-		goto err1;
-	}
-	tmp = le32_to_cpu(adev->wb.wb[index]);
-	if (tmp == 0xDEADBEEF) {
-		DRM_INFO("ib test on ring %d succeeded\n", ring->idx);
-		r = 0;
-	} else {
-		DRM_ERROR("amdgpu: ib test failed (0x%08X)\n", tmp);
-		r = -EINVAL;
-=======
 	r = dma_fence_wait_timeout(f, false, timeout);
 	if (r == 0) {
 		r = -ETIMEDOUT;
 		goto err1;
 	} else if (r < 0) {
 		goto err1;
->>>>>>> 24b8d41d
 	}
 	tmp = le32_to_cpu(adev->wb.wb[index]);
 	if (tmp == 0xDEADBEEF)
@@ -1049,19 +968,11 @@
 	unsigned ndw = count * 2;
 
 	ib->ptr[ib->length_dw++] = SDMA_PKT_HEADER_OP(SDMA_OP_WRITE) |
-<<<<<<< HEAD
-		SDMA_PKT_HEADER_SUB_OP(SDMA_SUBOP_COPY_LINEAR);
-	ib->ptr[ib->length_dw++] = lower_32_bits(pe);
-	ib->ptr[ib->length_dw++] = upper_32_bits(pe);
-	ib->ptr[ib->length_dw++] = ndw;
-	for (; ndw > 0; ndw -= 2, --count, pe += 8) {
-=======
 		SDMA_PKT_HEADER_SUB_OP(SDMA_SUBOP_WRITE_LINEAR);
 	ib->ptr[ib->length_dw++] = lower_32_bits(pe);
 	ib->ptr[ib->length_dw++] = upper_32_bits(pe);
 	ib->ptr[ib->length_dw++] = ndw;
 	for (; ndw > 0; ndw -= 2) {
->>>>>>> 24b8d41d
 		ib->ptr[ib->length_dw++] = lower_32_bits(value);
 		ib->ptr[ib->length_dw++] = upper_32_bits(value);
 		value += incr;
@@ -1088,13 +999,8 @@
 	ib->ptr[ib->length_dw++] = SDMA_PKT_HEADER_OP(SDMA_OP_GEN_PTEPDE);
 	ib->ptr[ib->length_dw++] = lower_32_bits(pe); /* dst addr */
 	ib->ptr[ib->length_dw++] = upper_32_bits(pe);
-<<<<<<< HEAD
-	ib->ptr[ib->length_dw++] = flags; /* mask */
-	ib->ptr[ib->length_dw++] = 0;
-=======
 	ib->ptr[ib->length_dw++] = lower_32_bits(flags); /* mask */
 	ib->ptr[ib->length_dw++] = upper_32_bits(flags);
->>>>>>> 24b8d41d
 	ib->ptr[ib->length_dw++] = lower_32_bits(addr); /* value */
 	ib->ptr[ib->length_dw++] = upper_32_bits(addr);
 	ib->ptr[ib->length_dw++] = incr; /* increment size */
@@ -1176,22 +1082,6 @@
 			  SDMA_PKT_POLL_REGMEM_DW5_INTERVAL(10)); /* retry count, poll interval */
 }
 
-<<<<<<< HEAD
-static unsigned sdma_v3_0_ring_get_emit_ib_size(struct amdgpu_ring *ring)
-{
-	return
-		7 + 6; /* sdma_v3_0_ring_emit_ib */
-}
-
-static unsigned sdma_v3_0_ring_get_dma_frame_size(struct amdgpu_ring *ring)
-{
-	return
-		6 + /* sdma_v3_0_ring_emit_hdp_flush */
-		3 + /* sdma_v3_0_ring_emit_hdp_invalidate */
-		6 + /* sdma_v3_0_ring_emit_pipeline_sync */
-		12 + /* sdma_v3_0_ring_emit_vm_flush */
-		10 + 10 + 10; /* sdma_v3_0_ring_emit_fence x3 for user fence, vm fence */
-=======
 static void sdma_v3_0_ring_emit_wreg(struct amdgpu_ring *ring,
 				     uint32_t reg, uint32_t val)
 {
@@ -1199,7 +1089,6 @@
 			  SDMA_PKT_SRBM_WRITE_HEADER_BYTE_EN(0xf));
 	amdgpu_ring_write(ring, reg);
 	amdgpu_ring_write(ring, val);
->>>>>>> 24b8d41d
 }
 
 static int sdma_v3_0_early_init(void *handle)
@@ -1265,10 +1154,6 @@
 
 		sprintf(ring->name, "sdma%d", i);
 		r = amdgpu_ring_init(adev, ring, 1024,
-<<<<<<< HEAD
-				     SDMA_PKT_NOP_HEADER_OP(SDMA_OP_NOP), 0xf,
-=======
->>>>>>> 24b8d41d
 				     &adev->sdma.trap_irq,
 				     (i == 0) ?
 				     AMDGPU_SDMA_IRQ_INSTANCE0 :
@@ -1418,7 +1303,6 @@
 
 	return 0;
 }
-<<<<<<< HEAD
 
 static int sdma_v3_0_soft_reset(void *handle)
 {
@@ -1431,20 +1315,6 @@
 
 	srbm_soft_reset = adev->sdma.srbm_soft_reset;
 
-=======
-
-static int sdma_v3_0_soft_reset(void *handle)
-{
-	struct amdgpu_device *adev = (struct amdgpu_device *)handle;
-	u32 srbm_soft_reset = 0;
-	u32 tmp;
-
-	if (!adev->sdma.srbm_soft_reset)
-		return 0;
-
-	srbm_soft_reset = adev->sdma.srbm_soft_reset;
-
->>>>>>> 24b8d41d
 	if (srbm_soft_reset) {
 		tmp = RREG32(mmSRBM_SOFT_RESET);
 		tmp |= srbm_soft_reset;
@@ -1644,15 +1514,9 @@
 	case CHIP_CARRIZO:
 	case CHIP_STONEY:
 		sdma_v3_0_update_sdma_medium_grain_clock_gating(adev,
-<<<<<<< HEAD
-				state == AMD_CG_STATE_GATE ? true : false);
-		sdma_v3_0_update_sdma_medium_grain_light_sleep(adev,
-				state == AMD_CG_STATE_GATE ? true : false);
-=======
 				state == AMD_CG_STATE_GATE);
 		sdma_v3_0_update_sdma_medium_grain_light_sleep(adev,
 				state == AMD_CG_STATE_GATE);
->>>>>>> 24b8d41d
 		break;
 	default:
 		break;
@@ -1666,9 +1530,6 @@
 	return 0;
 }
 
-<<<<<<< HEAD
-const struct amd_ip_funcs sdma_v3_0_ip_funcs = {
-=======
 static void sdma_v3_0_get_clockgating_state(void *handle, u32 *flags)
 {
 	struct amdgpu_device *adev = (struct amdgpu_device *)handle;
@@ -1689,7 +1550,6 @@
 }
 
 static const struct amd_ip_funcs sdma_v3_0_ip_funcs = {
->>>>>>> 24b8d41d
 	.name = "sdma_v3_0",
 	.early_init = sdma_v3_0_early_init,
 	.late_init = NULL,
@@ -1734,12 +1594,7 @@
 	.test_ib = sdma_v3_0_ring_test_ib,
 	.insert_nop = sdma_v3_0_ring_insert_nop,
 	.pad_ib = sdma_v3_0_ring_pad_ib,
-<<<<<<< HEAD
-	.get_emit_ib_size = sdma_v3_0_ring_get_emit_ib_size,
-	.get_dma_frame_size = sdma_v3_0_ring_get_dma_frame_size,
-=======
 	.emit_wreg = sdma_v3_0_ring_emit_wreg,
->>>>>>> 24b8d41d
 };
 
 static void sdma_v3_0_set_ring_funcs(struct amdgpu_device *adev)
