--- conflicted
+++ resolved
@@ -73,10 +73,7 @@
 #include "amdgpu_irq.h"
 #include "amdgpu_ucode.h"
 #include "amdgpu_ttm.h"
-<<<<<<< HEAD
-=======
 #include "amdgpu_psp.h"
->>>>>>> 24b8d41d
 #include "amdgpu_gds.h"
 #include "amdgpu_sync.h"
 #include "amdgpu_ring.h"
@@ -118,10 +115,6 @@
 	int				mgpu_fan_enabled;
 };
 
-<<<<<<< HEAD
-#include "gpu_scheduler.h"
-#include "amdgpu_virt.h"
-=======
 struct amdgpu_mgpu_info
 {
 	struct amdgpu_gpu_instance	gpu_ins[MAX_GPU_INSTANCE];
@@ -132,7 +125,6 @@
 };
 
 #define AMDGPU_MAX_TIMEOUT_PARAM_LENGTH	256
->>>>>>> 24b8d41d
 
 /*
  * Modules parameters.
@@ -141,10 +133,7 @@
 extern int amdgpu_vram_limit;
 extern int amdgpu_vis_vram_limit;
 extern int amdgpu_gart_size;
-<<<<<<< HEAD
-=======
 extern int amdgpu_gtt_size;
->>>>>>> 24b8d41d
 extern int amdgpu_moverate;
 extern int amdgpu_benchmarking;
 extern int amdgpu_testing;
@@ -171,18 +160,6 @@
 extern int amdgpu_dc;
 extern int amdgpu_sched_jobs;
 extern int amdgpu_sched_hw_submission;
-<<<<<<< HEAD
-extern int amdgpu_powerplay;
-extern int amdgpu_powercontainment;
-extern unsigned amdgpu_pcie_gen_cap;
-extern unsigned amdgpu_pcie_lane_cap;
-extern unsigned amdgpu_cg_mask;
-extern unsigned amdgpu_pg_mask;
-extern char *amdgpu_disable_cu;
-extern int amdgpu_sclk_deep_sleep_en;
-extern char *amdgpu_virtual_display;
-extern unsigned amdgpu_pp_feature_mask;
-=======
 extern uint amdgpu_pcie_gen_cap;
 extern uint amdgpu_pcie_lane_cap;
 extern uint amdgpu_cg_mask;
@@ -223,7 +200,6 @@
 
 extern int amdgpu_tmz;
 extern int amdgpu_reset_method;
->>>>>>> 24b8d41d
 
 #ifdef CONFIG_DRM_AMDGPU_SI
 extern int amdgpu_si_support;
@@ -243,21 +219,7 @@
 #define AMDGPUFB_CONN_LIMIT			4
 #define AMDGPU_BIOS_NUM_SCRATCH			16
 
-<<<<<<< HEAD
-/* max number of rings */
-#define AMDGPU_MAX_RINGS			16
-#define AMDGPU_MAX_GFX_RINGS			1
-#define AMDGPU_MAX_COMPUTE_RINGS		8
-#define AMDGPU_MAX_VCE_RINGS			3
-
-/* max number of IP instances */
-#define AMDGPU_MAX_SDMA_INSTANCES		2
-
-/* hardcode that limit for now */
-#define AMDGPU_VA_RESERVED_SIZE			(8 << 20)
-=======
 #define AMDGPU_VBIOS_VGA_ALLOCATION		(9 * 1024 * 1024) /* reserve 8MB for vga emulator and 1 MB for FB */
->>>>>>> 24b8d41d
 
 /* hard reset data */
 #define AMDGPU_ASIC_RESET_DATA                  0x39d5e86b
@@ -316,18 +278,6 @@
 	AMDGPU_THERMAL_IRQ_LAST
 };
 
-<<<<<<< HEAD
-int amdgpu_set_clockgating_state(struct amdgpu_device *adev,
-				  enum amd_ip_block_type block_type,
-				  enum amd_clockgating_state state);
-int amdgpu_set_powergating_state(struct amdgpu_device *adev,
-				  enum amd_ip_block_type block_type,
-				  enum amd_powergating_state state);
-int amdgpu_wait_for_idle(struct amdgpu_device *adev,
-			 enum amd_ip_block_type block_type);
-bool amdgpu_is_idle(struct amdgpu_device *adev,
-		    enum amd_ip_block_type block_type);
-=======
 enum amdgpu_kiq_irq {
 	AMDGPU_CP_KIQ_IRQ_DRIVER0 = 0,
 	AMDGPU_CP_KIQ_IRQ_LAST
@@ -359,7 +309,6 @@
 	bool late_initialized;
 	bool hang;
 };
->>>>>>> 24b8d41d
 
 struct amdgpu_ip_block_version {
 	const enum amd_ip_block_type type;
@@ -372,27 +321,9 @@
 #define HW_REV(_Major, _Minor, _Rev) \
 	((((uint32_t) (_Major)) << 16) | ((uint32_t) (_Minor) << 8) | ((uint32_t) (_Rev)))
 
-<<<<<<< HEAD
-/* provided by hw blocks that can write ptes, e.g., sdma */
-struct amdgpu_vm_pte_funcs {
-	/* copy pte entries from GART */
-	void (*copy_pte)(struct amdgpu_ib *ib,
-			 uint64_t pe, uint64_t src,
-			 unsigned count);
-	/* write pte one entry at a time with addr mapping */
-	void (*write_pte)(struct amdgpu_ib *ib, uint64_t pe,
-			  uint64_t value, unsigned count,
-			  uint32_t incr);
-	/* for linear pte/pde updates without addr mapping */
-	void (*set_pte_pde)(struct amdgpu_ib *ib,
-			    uint64_t pe,
-			    uint64_t addr, unsigned count,
-			    uint32_t incr, uint32_t flags);
-=======
 struct amdgpu_ip_block {
 	struct amdgpu_ip_block_status status;
 	const struct amdgpu_ip_block_version *version;
->>>>>>> 24b8d41d
 };
 
 int amdgpu_device_ip_block_version_cmp(struct amdgpu_device *adev,
@@ -403,51 +334,8 @@
 amdgpu_device_ip_get_ip_block(struct amdgpu_device *adev,
 			      enum amd_ip_block_type type);
 
-<<<<<<< HEAD
-/* provided by hw blocks that expose a ring buffer for commands */
-struct amdgpu_ring_funcs {
-	/* ring read/write ptr handling */
-	u32 (*get_rptr)(struct amdgpu_ring *ring);
-	u32 (*get_wptr)(struct amdgpu_ring *ring);
-	void (*set_wptr)(struct amdgpu_ring *ring);
-	/* validating and patching of IBs */
-	int (*parse_cs)(struct amdgpu_cs_parser *p, uint32_t ib_idx);
-	/* command emit functions */
-	void (*emit_ib)(struct amdgpu_ring *ring,
-			struct amdgpu_ib *ib,
-			unsigned vm_id, bool ctx_switch);
-	void (*emit_fence)(struct amdgpu_ring *ring, uint64_t addr,
-			   uint64_t seq, unsigned flags);
-	void (*emit_pipeline_sync)(struct amdgpu_ring *ring);
-	void (*emit_vm_flush)(struct amdgpu_ring *ring, unsigned vm_id,
-			      uint64_t pd_addr);
-	void (*emit_hdp_flush)(struct amdgpu_ring *ring);
-	void (*emit_hdp_invalidate)(struct amdgpu_ring *ring);
-	void (*emit_gds_switch)(struct amdgpu_ring *ring, uint32_t vmid,
-				uint32_t gds_base, uint32_t gds_size,
-				uint32_t gws_base, uint32_t gws_size,
-				uint32_t oa_base, uint32_t oa_size);
-	/* testing functions */
-	int (*test_ring)(struct amdgpu_ring *ring);
-	int (*test_ib)(struct amdgpu_ring *ring, long timeout);
-	/* insert NOP packets */
-	void (*insert_nop)(struct amdgpu_ring *ring, uint32_t count);
-	/* pad the indirect buffer to the necessary number of dw */
-	void (*pad_ib)(struct amdgpu_ring *ring, struct amdgpu_ib *ib);
-	unsigned (*init_cond_exec)(struct amdgpu_ring *ring);
-	void (*patch_cond_exec)(struct amdgpu_ring *ring, unsigned offset);
-	/* note usage for clock and power gating */
-	void (*begin_use)(struct amdgpu_ring *ring);
-	void (*end_use)(struct amdgpu_ring *ring);
-	void (*emit_switch_buffer) (struct amdgpu_ring *ring);
-	void (*emit_cntxcntl) (struct amdgpu_ring *ring, uint32_t flags);
-	unsigned (*get_emit_ib_size) (struct amdgpu_ring *ring);
-	unsigned (*get_dma_frame_size) (struct amdgpu_ring *ring);
-};
-=======
 int amdgpu_device_ip_block_add(struct amdgpu_device *adev,
 			       const struct amdgpu_ip_block_version *ip_block_version);
->>>>>>> 24b8d41d
 
 /*
  * BIOS.
@@ -474,144 +362,6 @@
 	uint32_t max_pixel_clock;
 };
 
-<<<<<<< HEAD
-/*
- * Fences.
- */
-struct amdgpu_fence_driver {
-	uint64_t			gpu_addr;
-	volatile uint32_t		*cpu_addr;
-	/* sync_seq is protected by ring emission lock */
-	uint32_t			sync_seq;
-	atomic_t			last_seq;
-	bool				initialized;
-	struct amdgpu_irq_src		*irq_src;
-	unsigned			irq_type;
-	struct timer_list		fallback_timer;
-	unsigned			num_fences_mask;
-	spinlock_t			lock;
-	struct fence			**fences;
-};
-
-/* some special values for the owner field */
-#define AMDGPU_FENCE_OWNER_UNDEFINED	((void*)0ul)
-#define AMDGPU_FENCE_OWNER_VM		((void*)1ul)
-
-#define AMDGPU_FENCE_FLAG_64BIT         (1 << 0)
-#define AMDGPU_FENCE_FLAG_INT           (1 << 1)
-
-int amdgpu_fence_driver_init(struct amdgpu_device *adev);
-void amdgpu_fence_driver_fini(struct amdgpu_device *adev);
-void amdgpu_fence_driver_force_completion(struct amdgpu_device *adev);
-
-int amdgpu_fence_driver_init_ring(struct amdgpu_ring *ring,
-				  unsigned num_hw_submission);
-int amdgpu_fence_driver_start_ring(struct amdgpu_ring *ring,
-				   struct amdgpu_irq_src *irq_src,
-				   unsigned irq_type);
-void amdgpu_fence_driver_suspend(struct amdgpu_device *adev);
-void amdgpu_fence_driver_resume(struct amdgpu_device *adev);
-int amdgpu_fence_emit(struct amdgpu_ring *ring, struct fence **fence);
-void amdgpu_fence_process(struct amdgpu_ring *ring);
-int amdgpu_fence_wait_empty(struct amdgpu_ring *ring);
-unsigned amdgpu_fence_count_emitted(struct amdgpu_ring *ring);
-
-/*
- * BO.
- */
-struct amdgpu_bo_list_entry {
-	struct amdgpu_bo		*robj;
-	struct ttm_validate_buffer	tv;
-	struct amdgpu_bo_va		*bo_va;
-	uint32_t			priority;
-	struct page			**user_pages;
-	int				user_invalidated;
-};
-
-struct amdgpu_bo_va_mapping {
-	struct list_head		list;
-	struct interval_tree_node	it;
-	uint64_t			offset;
-	uint32_t			flags;
-};
-
-/* bo virtual addresses in a specific vm */
-struct amdgpu_bo_va {
-	/* protected by bo being reserved */
-	struct list_head		bo_list;
-	struct fence		        *last_pt_update;
-	unsigned			ref_count;
-
-	/* protected by vm mutex and spinlock */
-	struct list_head		vm_status;
-
-	/* mappings for this bo_va */
-	struct list_head		invalids;
-	struct list_head		valids;
-
-	/* constant after initialization */
-	struct amdgpu_vm		*vm;
-	struct amdgpu_bo		*bo;
-};
-
-#define AMDGPU_GEM_DOMAIN_MAX		0x3
-
-struct amdgpu_bo {
-	/* Protected by tbo.reserved */
-	u32				prefered_domains;
-	u32				allowed_domains;
-	struct ttm_place		placements[AMDGPU_GEM_DOMAIN_MAX + 1];
-	struct ttm_placement		placement;
-	struct ttm_buffer_object	tbo;
-	struct ttm_bo_kmap_obj		kmap;
-	u64				flags;
-	unsigned			pin_count;
-	void				*kptr;
-	u64				tiling_flags;
-	u64				metadata_flags;
-	void				*metadata;
-	u32				metadata_size;
-	unsigned			prime_shared_count;
-	/* list of all virtual address to which this bo
-	 * is associated to
-	 */
-	struct list_head		va;
-	/* Constant after initialization */
-	struct amdgpu_device		*adev;
-	struct drm_gem_object		gem_base;
-	struct amdgpu_bo		*parent;
-	struct amdgpu_bo		*shadow;
-
-	struct ttm_bo_kmap_obj		dma_buf_vmap;
-	struct amdgpu_mn		*mn;
-	struct list_head		mn_list;
-	struct list_head		shadow_list;
-};
-#define gem_to_amdgpu_bo(gobj) container_of((gobj), struct amdgpu_bo, gem_base)
-
-void amdgpu_gem_object_free(struct drm_gem_object *obj);
-int amdgpu_gem_object_open(struct drm_gem_object *obj,
-				struct drm_file *file_priv);
-void amdgpu_gem_object_close(struct drm_gem_object *obj,
-				struct drm_file *file_priv);
-unsigned long amdgpu_gem_timeout(uint64_t timeout_ns);
-struct sg_table *amdgpu_gem_prime_get_sg_table(struct drm_gem_object *obj);
-struct drm_gem_object *
-amdgpu_gem_prime_import_sg_table(struct drm_device *dev,
-				 struct dma_buf_attachment *attach,
-				 struct sg_table *sg);
-struct dma_buf *amdgpu_gem_prime_export(struct drm_device *dev,
-					struct drm_gem_object *gobj,
-					int flags);
-int amdgpu_gem_prime_pin(struct drm_gem_object *obj);
-void amdgpu_gem_prime_unpin(struct drm_gem_object *obj);
-struct reservation_object *amdgpu_gem_prime_res_obj(struct drm_gem_object *);
-void *amdgpu_gem_prime_vmap(struct drm_gem_object *obj);
-void amdgpu_gem_prime_vunmap(struct drm_gem_object *obj, void *vaddr);
-int amdgpu_gem_debugfs_init(struct amdgpu_device *adev);
-
-=======
->>>>>>> 24b8d41d
 /* sub-allocation manager, it has to be protected by another lock.
  * By conception this is an helper for other part of the driver
  * like the indirect buffer or semaphore, which both have their
@@ -661,131 +411,8 @@
 	struct dma_fence	        *fence;
 };
 
-<<<<<<< HEAD
-void amdgpu_sync_create(struct amdgpu_sync *sync);
-int amdgpu_sync_fence(struct amdgpu_device *adev, struct amdgpu_sync *sync,
-		      struct fence *f);
-int amdgpu_sync_resv(struct amdgpu_device *adev,
-		     struct amdgpu_sync *sync,
-		     struct reservation_object *resv,
-		     void *owner);
-struct fence *amdgpu_sync_peek_fence(struct amdgpu_sync *sync,
-				     struct amdgpu_ring *ring);
-struct fence *amdgpu_sync_get_fence(struct amdgpu_sync *sync);
-void amdgpu_sync_free(struct amdgpu_sync *sync);
-int amdgpu_sync_init(void);
-void amdgpu_sync_fini(void);
 int amdgpu_fence_slab_init(void);
 void amdgpu_fence_slab_fini(void);
-
-/*
- * GART structures, functions & helpers
- */
-struct amdgpu_mc;
-
-#define AMDGPU_GPU_PAGE_SIZE 4096
-#define AMDGPU_GPU_PAGE_MASK (AMDGPU_GPU_PAGE_SIZE - 1)
-#define AMDGPU_GPU_PAGE_SHIFT 12
-#define AMDGPU_GPU_PAGE_ALIGN(a) (((a) + AMDGPU_GPU_PAGE_MASK) & ~AMDGPU_GPU_PAGE_MASK)
-
-struct amdgpu_gart {
-	dma_addr_t			table_addr;
-	struct amdgpu_bo		*robj;
-	void				*ptr;
-	unsigned			num_gpu_pages;
-	unsigned			num_cpu_pages;
-	unsigned			table_size;
-#ifdef CONFIG_DRM_AMDGPU_GART_DEBUGFS
-	struct page			**pages;
-#endif
-	bool				ready;
-	const struct amdgpu_gart_funcs *gart_funcs;
-};
-
-int amdgpu_gart_table_ram_alloc(struct amdgpu_device *adev);
-void amdgpu_gart_table_ram_free(struct amdgpu_device *adev);
-int amdgpu_gart_table_vram_alloc(struct amdgpu_device *adev);
-void amdgpu_gart_table_vram_free(struct amdgpu_device *adev);
-int amdgpu_gart_table_vram_pin(struct amdgpu_device *adev);
-void amdgpu_gart_table_vram_unpin(struct amdgpu_device *adev);
-int amdgpu_gart_init(struct amdgpu_device *adev);
-void amdgpu_gart_fini(struct amdgpu_device *adev);
-void amdgpu_gart_unbind(struct amdgpu_device *adev, uint64_t offset,
-			int pages);
-int amdgpu_gart_bind(struct amdgpu_device *adev, uint64_t offset,
-		     int pages, struct page **pagelist,
-		     dma_addr_t *dma_addr, uint32_t flags);
-int amdgpu_ttm_recover_gart(struct amdgpu_device *adev);
-
-/*
- * GPU MC structures, functions & helpers
- */
-struct amdgpu_mc {
-	resource_size_t		aper_size;
-	resource_size_t		aper_base;
-	resource_size_t		agp_base;
-	/* for some chips with <= 32MB we need to lie
-	 * about vram size near mc fb location */
-	u64			mc_vram_size;
-	u64			visible_vram_size;
-	u64			gtt_size;
-	u64			gtt_start;
-	u64			gtt_end;
-	u64			vram_start;
-	u64			vram_end;
-	unsigned		vram_width;
-	u64			real_vram_size;
-	int			vram_mtrr;
-	u64                     gtt_base_align;
-	u64                     mc_mask;
-	const struct firmware   *fw;	/* MC firmware */
-	uint32_t                fw_version;
-	struct amdgpu_irq_src	vm_fault;
-	uint32_t		vram_type;
-	uint32_t                srbm_soft_reset;
-	struct amdgpu_mode_mc_save save;
-};
-
-/*
- * GPU doorbell structures, functions & helpers
- */
-typedef enum _AMDGPU_DOORBELL_ASSIGNMENT
-{
-	AMDGPU_DOORBELL_KIQ                     = 0x000,
-	AMDGPU_DOORBELL_HIQ                     = 0x001,
-	AMDGPU_DOORBELL_DIQ                     = 0x002,
-	AMDGPU_DOORBELL_MEC_RING0               = 0x010,
-	AMDGPU_DOORBELL_MEC_RING1               = 0x011,
-	AMDGPU_DOORBELL_MEC_RING2               = 0x012,
-	AMDGPU_DOORBELL_MEC_RING3               = 0x013,
-	AMDGPU_DOORBELL_MEC_RING4               = 0x014,
-	AMDGPU_DOORBELL_MEC_RING5               = 0x015,
-	AMDGPU_DOORBELL_MEC_RING6               = 0x016,
-	AMDGPU_DOORBELL_MEC_RING7               = 0x017,
-	AMDGPU_DOORBELL_GFX_RING0               = 0x020,
-	AMDGPU_DOORBELL_sDMA_ENGINE0            = 0x1E0,
-	AMDGPU_DOORBELL_sDMA_ENGINE1            = 0x1E1,
-	AMDGPU_DOORBELL_IH                      = 0x1E8,
-	AMDGPU_DOORBELL_MAX_ASSIGNMENT          = 0x3FF,
-	AMDGPU_DOORBELL_INVALID                 = 0xFFFF
-} AMDGPU_DOORBELL_ASSIGNMENT;
-
-struct amdgpu_doorbell {
-	/* doorbell mmio */
-	resource_size_t		base;
-	resource_size_t		size;
-	u32 __iomem		*ptr;
-	u32			num_doorbells;	/* Number of doorbells actually reserved for amdgpu. */
-};
-
-void amdgpu_doorbell_get_kfd_info(struct amdgpu_device *adev,
-				phys_addr_t *aperture_base,
-				size_t *aperture_size,
-				size_t *start_offset);
-=======
-int amdgpu_fence_slab_init(void);
-void amdgpu_fence_slab_fini(void);
->>>>>>> 24b8d41d
 
 /*
  * IRQS.
@@ -800,17 +427,10 @@
 	uint64_t			base;
 	struct drm_pending_vblank_event *event;
 	struct amdgpu_bo		*old_abo;
-<<<<<<< HEAD
-	struct fence			*excl;
-	unsigned			shared_count;
-	struct fence			**shared;
-	struct fence_cb			cb;
-=======
 	struct dma_fence		*excl;
 	unsigned			shared_count;
 	struct dma_fence		**shared;
 	struct dma_fence_cb		cb;
->>>>>>> 24b8d41d
 	bool				async;
 };
 
@@ -825,282 +445,9 @@
 	uint64_t			gpu_addr;
 	uint32_t			*ptr;
 	uint32_t			flags;
-<<<<<<< HEAD
-};
-
-enum amdgpu_ring_type {
-	AMDGPU_RING_TYPE_GFX,
-	AMDGPU_RING_TYPE_COMPUTE,
-	AMDGPU_RING_TYPE_SDMA,
-	AMDGPU_RING_TYPE_UVD,
-	AMDGPU_RING_TYPE_VCE
-};
-
-extern const struct amd_sched_backend_ops amdgpu_sched_ops;
-
-int amdgpu_job_alloc(struct amdgpu_device *adev, unsigned num_ibs,
-		     struct amdgpu_job **job, struct amdgpu_vm *vm);
-int amdgpu_job_alloc_with_ib(struct amdgpu_device *adev, unsigned size,
-			     struct amdgpu_job **job);
-
-void amdgpu_job_free_resources(struct amdgpu_job *job);
-void amdgpu_job_free(struct amdgpu_job *job);
-int amdgpu_job_submit(struct amdgpu_job *job, struct amdgpu_ring *ring,
-		      struct amd_sched_entity *entity, void *owner,
-		      struct fence **f);
-
-struct amdgpu_ring {
-	struct amdgpu_device		*adev;
-	const struct amdgpu_ring_funcs	*funcs;
-	struct amdgpu_fence_driver	fence_drv;
-	struct amd_gpu_scheduler	sched;
-
-	struct amdgpu_bo	*ring_obj;
-	volatile uint32_t	*ring;
-	unsigned		rptr_offs;
-	unsigned		wptr;
-	unsigned		wptr_old;
-	unsigned		ring_size;
-	unsigned		max_dw;
-	int			count_dw;
-	uint64_t		gpu_addr;
-	uint32_t		align_mask;
-	uint32_t		ptr_mask;
-	bool			ready;
-	u32			nop;
-	u32			idx;
-	u32			me;
-	u32			pipe;
-	u32			queue;
-	struct amdgpu_bo	*mqd_obj;
-	u32			doorbell_index;
-	bool			use_doorbell;
-	unsigned		wptr_offs;
-	unsigned		fence_offs;
-	uint64_t		current_ctx;
-	enum amdgpu_ring_type	type;
-	char			name[16];
-	unsigned		cond_exe_offs;
-	u64			cond_exe_gpu_addr;
-	volatile u32		*cond_exe_cpu_addr;
-#if defined(CONFIG_DEBUG_FS)
-	struct dentry *ent;
-#endif
-};
-
-/*
- * VM
- */
-
-/* maximum number of VMIDs */
-#define AMDGPU_NUM_VM	16
-
-/* Maximum number of PTEs the hardware can write with one command */
-#define AMDGPU_VM_MAX_UPDATE_SIZE	0x3FFFF
-
-/* number of entries in page table */
-#define AMDGPU_VM_PTE_COUNT (1 << amdgpu_vm_block_size)
-
-/* PTBs (Page Table Blocks) need to be aligned to 32K */
-#define AMDGPU_VM_PTB_ALIGN_SIZE   32768
-
-/* LOG2 number of continuous pages for the fragment field */
-#define AMDGPU_LOG2_PAGES_PER_FRAG 4
-
-#define AMDGPU_PTE_VALID	(1 << 0)
-#define AMDGPU_PTE_SYSTEM	(1 << 1)
-#define AMDGPU_PTE_SNOOPED	(1 << 2)
-
-/* VI only */
-#define AMDGPU_PTE_EXECUTABLE	(1 << 4)
-
-#define AMDGPU_PTE_READABLE	(1 << 5)
-#define AMDGPU_PTE_WRITEABLE	(1 << 6)
-
-#define AMDGPU_PTE_FRAG(x)	((x & 0x1f) << 7)
-
-/* How to programm VM fault handling */
-#define AMDGPU_VM_FAULT_STOP_NEVER	0
-#define AMDGPU_VM_FAULT_STOP_FIRST	1
-#define AMDGPU_VM_FAULT_STOP_ALWAYS	2
-
-struct amdgpu_vm_pt {
-	struct amdgpu_bo_list_entry	entry;
-	uint64_t			addr;
-	uint64_t			shadow_addr;
-};
-
-struct amdgpu_vm {
-	/* tree of virtual addresses mapped */
-	struct rb_root		va;
-
-	/* protecting invalidated */
-	spinlock_t		status_lock;
-
-	/* BOs moved, but not yet updated in the PT */
-	struct list_head	invalidated;
-
-	/* BOs cleared in the PT because of a move */
-	struct list_head	cleared;
-
-	/* BO mappings freed, but not yet updated in the PT */
-	struct list_head	freed;
-
-	/* contains the page directory */
-	struct amdgpu_bo	*page_directory;
-	unsigned		max_pde_used;
-	struct fence		*page_directory_fence;
-	uint64_t		last_eviction_counter;
-
-	/* array of page tables, one for each page directory entry */
-	struct amdgpu_vm_pt	*page_tables;
-
-	/* for id and flush management per ring */
-	struct amdgpu_vm_id	*ids[AMDGPU_MAX_RINGS];
-
-	/* protecting freed */
-	spinlock_t		freed_lock;
-
-	/* Scheduler entity for page table updates */
-	struct amd_sched_entity	entity;
-
-	/* client id */
-	u64                     client_id;
-};
-
-struct amdgpu_vm_id {
-	struct list_head	list;
-	struct fence		*first;
-	struct amdgpu_sync	active;
-	struct fence		*last_flush;
-	atomic64_t		owner;
-
-	uint64_t		pd_gpu_addr;
-	/* last flushed PD/PT update */
-	struct fence		*flushed_updates;
-
-	uint32_t                current_gpu_reset_count;
-
-	uint32_t		gds_base;
-	uint32_t		gds_size;
-	uint32_t		gws_base;
-	uint32_t		gws_size;
-	uint32_t		oa_base;
-	uint32_t		oa_size;
-};
-
-struct amdgpu_vm_manager {
-	/* Handling of VMIDs */
-	struct mutex				lock;
-	unsigned				num_ids;
-	struct list_head			ids_lru;
-	struct amdgpu_vm_id			ids[AMDGPU_NUM_VM];
-
-	/* Handling of VM fences */
-	u64					fence_context;
-	unsigned				seqno[AMDGPU_MAX_RINGS];
-
-	uint32_t				max_pfn;
-	/* vram base address for page table entry  */
-	u64					vram_base_offset;
-	/* is vm enabled? */
-	bool					enabled;
-	/* vm pte handling */
-	const struct amdgpu_vm_pte_funcs        *vm_pte_funcs;
-	struct amdgpu_ring                      *vm_pte_rings[AMDGPU_MAX_RINGS];
-	unsigned				vm_pte_num_rings;
-	atomic_t				vm_pte_next_ring;
-	/* client id counter */
-	atomic64_t				client_counter;
-};
-
-void amdgpu_vm_manager_init(struct amdgpu_device *adev);
-void amdgpu_vm_manager_fini(struct amdgpu_device *adev);
-int amdgpu_vm_init(struct amdgpu_device *adev, struct amdgpu_vm *vm);
-void amdgpu_vm_fini(struct amdgpu_device *adev, struct amdgpu_vm *vm);
-void amdgpu_vm_get_pd_bo(struct amdgpu_vm *vm,
-			 struct list_head *validated,
-			 struct amdgpu_bo_list_entry *entry);
-void amdgpu_vm_get_pt_bos(struct amdgpu_device *adev, struct amdgpu_vm *vm,
-			  struct list_head *duplicates);
-void amdgpu_vm_move_pt_bos_in_lru(struct amdgpu_device *adev,
-				  struct amdgpu_vm *vm);
-int amdgpu_vm_grab_id(struct amdgpu_vm *vm, struct amdgpu_ring *ring,
-		      struct amdgpu_sync *sync, struct fence *fence,
-		      struct amdgpu_job *job);
-int amdgpu_vm_flush(struct amdgpu_ring *ring, struct amdgpu_job *job);
-void amdgpu_vm_reset_id(struct amdgpu_device *adev, unsigned vm_id);
-int amdgpu_vm_update_page_directory(struct amdgpu_device *adev,
-				    struct amdgpu_vm *vm);
-int amdgpu_vm_clear_freed(struct amdgpu_device *adev,
-			  struct amdgpu_vm *vm);
-int amdgpu_vm_clear_invalids(struct amdgpu_device *adev, struct amdgpu_vm *vm,
-			     struct amdgpu_sync *sync);
-int amdgpu_vm_bo_update(struct amdgpu_device *adev,
-			struct amdgpu_bo_va *bo_va,
-			bool clear);
-void amdgpu_vm_bo_invalidate(struct amdgpu_device *adev,
-			     struct amdgpu_bo *bo);
-struct amdgpu_bo_va *amdgpu_vm_bo_find(struct amdgpu_vm *vm,
-				       struct amdgpu_bo *bo);
-struct amdgpu_bo_va *amdgpu_vm_bo_add(struct amdgpu_device *adev,
-				      struct amdgpu_vm *vm,
-				      struct amdgpu_bo *bo);
-int amdgpu_vm_bo_map(struct amdgpu_device *adev,
-		     struct amdgpu_bo_va *bo_va,
-		     uint64_t addr, uint64_t offset,
-		     uint64_t size, uint32_t flags);
-int amdgpu_vm_bo_unmap(struct amdgpu_device *adev,
-		       struct amdgpu_bo_va *bo_va,
-		       uint64_t addr);
-void amdgpu_vm_bo_rmv(struct amdgpu_device *adev,
-		      struct amdgpu_bo_va *bo_va);
-
-/*
- * context related structures
- */
-
-struct amdgpu_ctx_ring {
-	uint64_t		sequence;
-	struct fence		**fences;
-	struct amd_sched_entity	entity;
-};
-
-struct amdgpu_ctx {
-	struct kref		refcount;
-	struct amdgpu_device    *adev;
-	unsigned		reset_counter;
-	spinlock_t		ring_lock;
-	struct fence            **fences;
-	struct amdgpu_ctx_ring	rings[AMDGPU_MAX_RINGS];
-	bool preamble_presented;
-};
-
-struct amdgpu_ctx_mgr {
-	struct amdgpu_device	*adev;
-	struct mutex		lock;
-	/* protected by lock */
-	struct idr		ctx_handles;
-};
-
-struct amdgpu_ctx *amdgpu_ctx_get(struct amdgpu_fpriv *fpriv, uint32_t id);
-int amdgpu_ctx_put(struct amdgpu_ctx *ctx);
-
-uint64_t amdgpu_ctx_add_fence(struct amdgpu_ctx *ctx, struct amdgpu_ring *ring,
-			      struct fence *fence);
-struct fence *amdgpu_ctx_get_fence(struct amdgpu_ctx *ctx,
-				   struct amdgpu_ring *ring, uint64_t seq);
-
-int amdgpu_ctx_ioctl(struct drm_device *dev, void *data,
-		     struct drm_file *filp);
-
-void amdgpu_ctx_mgr_init(struct amdgpu_ctx_mgr *mgr);
-void amdgpu_ctx_mgr_fini(struct amdgpu_ctx_mgr *mgr);
-=======
 };
 
 extern const struct drm_sched_backend_ops amdgpu_sched_ops;
->>>>>>> 24b8d41d
 
 /*
  * file private structure
@@ -1115,203 +462,6 @@
 	struct amdgpu_ctx_mgr	ctx_mgr;
 };
 
-<<<<<<< HEAD
-/*
- * residency list
- */
-
-struct amdgpu_bo_list {
-	struct mutex lock;
-	struct amdgpu_bo *gds_obj;
-	struct amdgpu_bo *gws_obj;
-	struct amdgpu_bo *oa_obj;
-	unsigned first_userptr;
-	unsigned num_entries;
-	struct amdgpu_bo_list_entry *array;
-};
-
-struct amdgpu_bo_list *
-amdgpu_bo_list_get(struct amdgpu_fpriv *fpriv, int id);
-void amdgpu_bo_list_get_list(struct amdgpu_bo_list *list,
-			     struct list_head *validated);
-void amdgpu_bo_list_put(struct amdgpu_bo_list *list);
-void amdgpu_bo_list_free(struct amdgpu_bo_list *list);
-
-/*
- * GFX stuff
- */
-#include "clearstate_defs.h"
-
-struct amdgpu_rlc_funcs {
-	void (*enter_safe_mode)(struct amdgpu_device *adev);
-	void (*exit_safe_mode)(struct amdgpu_device *adev);
-};
-
-struct amdgpu_rlc {
-	/* for power gating */
-	struct amdgpu_bo	*save_restore_obj;
-	uint64_t		save_restore_gpu_addr;
-	volatile uint32_t	*sr_ptr;
-	const u32               *reg_list;
-	u32                     reg_list_size;
-	/* for clear state */
-	struct amdgpu_bo	*clear_state_obj;
-	uint64_t		clear_state_gpu_addr;
-	volatile uint32_t	*cs_ptr;
-	const struct cs_section_def   *cs_data;
-	u32                     clear_state_size;
-	/* for cp tables */
-	struct amdgpu_bo	*cp_table_obj;
-	uint64_t		cp_table_gpu_addr;
-	volatile uint32_t	*cp_table_ptr;
-	u32                     cp_table_size;
-
-	/* safe mode for updating CG/PG state */
-	bool in_safe_mode;
-	const struct amdgpu_rlc_funcs *funcs;
-
-	/* for firmware data */
-	u32 save_and_restore_offset;
-	u32 clear_state_descriptor_offset;
-	u32 avail_scratch_ram_locations;
-	u32 reg_restore_list_size;
-	u32 reg_list_format_start;
-	u32 reg_list_format_separate_start;
-	u32 starting_offsets_start;
-	u32 reg_list_format_size_bytes;
-	u32 reg_list_size_bytes;
-
-	u32 *register_list_format;
-	u32 *register_restore;
-};
-
-struct amdgpu_mec {
-	struct amdgpu_bo	*hpd_eop_obj;
-	u64			hpd_eop_gpu_addr;
-	u32 num_pipe;
-	u32 num_mec;
-	u32 num_queue;
-};
-
-/*
- * GPU scratch registers structures, functions & helpers
- */
-struct amdgpu_scratch {
-	unsigned		num_reg;
-	uint32_t                reg_base;
-	bool			free[32];
-	uint32_t		reg[32];
-};
-
-/*
- * GFX configurations
- */
-struct amdgpu_gca_config {
-	unsigned max_shader_engines;
-	unsigned max_tile_pipes;
-	unsigned max_cu_per_sh;
-	unsigned max_sh_per_se;
-	unsigned max_backends_per_se;
-	unsigned max_texture_channel_caches;
-	unsigned max_gprs;
-	unsigned max_gs_threads;
-	unsigned max_hw_contexts;
-	unsigned sc_prim_fifo_size_frontend;
-	unsigned sc_prim_fifo_size_backend;
-	unsigned sc_hiz_tile_fifo_size;
-	unsigned sc_earlyz_tile_fifo_size;
-
-	unsigned num_tile_pipes;
-	unsigned backend_enable_mask;
-	unsigned mem_max_burst_length_bytes;
-	unsigned mem_row_size_in_kb;
-	unsigned shader_engine_tile_size;
-	unsigned num_gpus;
-	unsigned multi_gpu_tile_size;
-	unsigned mc_arb_ramcfg;
-	unsigned gb_addr_config;
-	unsigned num_rbs;
-
-	uint32_t tile_mode_array[32];
-	uint32_t macrotile_mode_array[16];
-};
-
-struct amdgpu_cu_info {
-	uint32_t number; /* total active CU number */
-	uint32_t ao_cu_mask;
-	uint32_t bitmap[4][4];
-};
-
-struct amdgpu_gfx_funcs {
-	/* get the gpu clock counter */
-	uint64_t (*get_gpu_clock_counter)(struct amdgpu_device *adev);
-	void (*select_se_sh)(struct amdgpu_device *adev, u32 se_num, u32 sh_num, u32 instance);
-};
-
-struct amdgpu_gfx {
-	struct mutex			gpu_clock_mutex;
-	struct amdgpu_gca_config	config;
-	struct amdgpu_rlc		rlc;
-	struct amdgpu_mec		mec;
-	struct amdgpu_scratch		scratch;
-	const struct firmware		*me_fw;	/* ME firmware */
-	uint32_t			me_fw_version;
-	const struct firmware		*pfp_fw; /* PFP firmware */
-	uint32_t			pfp_fw_version;
-	const struct firmware		*ce_fw;	/* CE firmware */
-	uint32_t			ce_fw_version;
-	const struct firmware		*rlc_fw; /* RLC firmware */
-	uint32_t			rlc_fw_version;
-	const struct firmware		*mec_fw; /* MEC firmware */
-	uint32_t			mec_fw_version;
-	const struct firmware		*mec2_fw; /* MEC2 firmware */
-	uint32_t			mec2_fw_version;
-	uint32_t			me_feature_version;
-	uint32_t			ce_feature_version;
-	uint32_t			pfp_feature_version;
-	uint32_t			rlc_feature_version;
-	uint32_t			mec_feature_version;
-	uint32_t			mec2_feature_version;
-	struct amdgpu_ring		gfx_ring[AMDGPU_MAX_GFX_RINGS];
-	unsigned			num_gfx_rings;
-	struct amdgpu_ring		compute_ring[AMDGPU_MAX_COMPUTE_RINGS];
-	unsigned			num_compute_rings;
-	struct amdgpu_irq_src		eop_irq;
-	struct amdgpu_irq_src		priv_reg_irq;
-	struct amdgpu_irq_src		priv_inst_irq;
-	/* gfx status */
-	uint32_t			gfx_current_status;
-	/* ce ram size*/
-	unsigned			ce_ram_size;
-	struct amdgpu_cu_info		cu_info;
-	const struct amdgpu_gfx_funcs	*funcs;
-
-	/* reset mask */
-	uint32_t                        grbm_soft_reset;
-	uint32_t                        srbm_soft_reset;
-};
-
-int amdgpu_ib_get(struct amdgpu_device *adev, struct amdgpu_vm *vm,
-		  unsigned size, struct amdgpu_ib *ib);
-void amdgpu_ib_free(struct amdgpu_device *adev, struct amdgpu_ib *ib,
-		    struct fence *f);
-int amdgpu_ib_schedule(struct amdgpu_ring *ring, unsigned num_ibs,
-		       struct amdgpu_ib *ib, struct fence *last_vm_update,
-		       struct amdgpu_job *job, struct fence **f);
-int amdgpu_ib_pool_init(struct amdgpu_device *adev);
-void amdgpu_ib_pool_fini(struct amdgpu_device *adev);
-int amdgpu_ib_ring_tests(struct amdgpu_device *adev);
-int amdgpu_ring_alloc(struct amdgpu_ring *ring, unsigned ndw);
-void amdgpu_ring_insert_nop(struct amdgpu_ring *ring, uint32_t count);
-void amdgpu_ring_generic_pad_ib(struct amdgpu_ring *ring, struct amdgpu_ib *ib);
-void amdgpu_ring_commit(struct amdgpu_ring *ring);
-void amdgpu_ring_undo(struct amdgpu_ring *ring);
-int amdgpu_ring_init(struct amdgpu_device *adev, struct amdgpu_ring *ring,
-		     unsigned ring_size, u32 nop, u32 align_mask,
-		     struct amdgpu_irq_src *irq_src, unsigned irq_type,
-		     enum amdgpu_ring_type ring_type);
-void amdgpu_ring_fini(struct amdgpu_ring *ring);
-=======
 int amdgpu_file_to_fpriv(struct file *filp, struct amdgpu_fpriv **fpriv);
 
 int amdgpu_ib_get(struct amdgpu_device *adev, struct amdgpu_vm *vm,
@@ -1326,7 +476,6 @@
 int amdgpu_ib_pool_init(struct amdgpu_device *adev);
 void amdgpu_ib_pool_fini(struct amdgpu_device *adev);
 int amdgpu_ib_ring_tests(struct amdgpu_device *adev);
->>>>>>> 24b8d41d
 
 /*
  * CS.
@@ -1335,15 +484,12 @@
 	uint32_t		chunk_id;
 	uint32_t		length_dw;
 	void			*kdata;
-<<<<<<< HEAD
-=======
 };
 
 struct amdgpu_cs_post_dep {
 	struct drm_syncobj *syncobj;
 	struct dma_fence_chain *chain;
 	u64 point;
->>>>>>> 24b8d41d
 };
 
 struct amdgpu_cs_parser {
@@ -1369,47 +515,13 @@
 	uint64_t			bytes_moved_threshold;
 	uint64_t			bytes_moved_vis_threshold;
 	uint64_t			bytes_moved;
-<<<<<<< HEAD
-	struct amdgpu_bo_list_entry	*evictable;
-=======
 	uint64_t			bytes_moved_vis;
->>>>>>> 24b8d41d
 
 	/* user fence */
 	struct amdgpu_bo_list_entry	uf_entry;
 
-<<<<<<< HEAD
-#define AMDGPU_PREAMBLE_IB_PRESENT          (1 << 0) /* bit set means command submit involves a preamble IB */
-#define AMDGPU_PREAMBLE_IB_PRESENT_FIRST    (1 << 1) /* bit set means preamble IB is first presented in belonging context */
-#define AMDGPU_HAVE_CTX_SWITCH              (1 << 2) /* bit set means context switch occured */
-
-struct amdgpu_job {
-	struct amd_sched_job    base;
-	struct amdgpu_device	*adev;
-	struct amdgpu_vm	*vm;
-	struct amdgpu_ring	*ring;
-	struct amdgpu_sync	sync;
-	struct amdgpu_ib	*ibs;
-	struct fence		*fence; /* the hw fence */
-	uint32_t		preamble_status;
-	uint32_t		num_ibs;
-	void			*owner;
-	uint64_t		fence_ctx; /* the fence_context this job uses */
-	bool                    vm_needs_flush;
-	unsigned		vm_id;
-	uint64_t		vm_pd_addr;
-	uint32_t		gds_base, gds_size;
-	uint32_t		gws_base, gws_size;
-	uint32_t		oa_base, oa_size;
-
-	/* user fence handling */
-	uint64_t		uf_addr;
-	uint64_t		uf_sequence;
-
-=======
 	unsigned			num_post_deps;
 	struct amdgpu_cs_post_dep	*post_deps;
->>>>>>> 24b8d41d
 };
 
 static inline u32 amdgpu_get_ib_value(struct amdgpu_cs_parser *p,
@@ -1438,455 +550,8 @@
 	unsigned long		used[DIV_ROUND_UP(AMDGPU_MAX_WB, BITS_PER_LONG)];
 };
 
-<<<<<<< HEAD
-int amdgpu_wb_get(struct amdgpu_device *adev, u32 *wb);
-void amdgpu_wb_free(struct amdgpu_device *adev, u32 wb);
-
-
-
-enum amdgpu_int_thermal_type {
-	THERMAL_TYPE_NONE,
-	THERMAL_TYPE_EXTERNAL,
-	THERMAL_TYPE_EXTERNAL_GPIO,
-	THERMAL_TYPE_RV6XX,
-	THERMAL_TYPE_RV770,
-	THERMAL_TYPE_ADT7473_WITH_INTERNAL,
-	THERMAL_TYPE_EVERGREEN,
-	THERMAL_TYPE_SUMO,
-	THERMAL_TYPE_NI,
-	THERMAL_TYPE_SI,
-	THERMAL_TYPE_EMC2103_WITH_INTERNAL,
-	THERMAL_TYPE_CI,
-	THERMAL_TYPE_KV,
-};
-
-enum amdgpu_dpm_auto_throttle_src {
-	AMDGPU_DPM_AUTO_THROTTLE_SRC_THERMAL,
-	AMDGPU_DPM_AUTO_THROTTLE_SRC_EXTERNAL
-};
-
-enum amdgpu_dpm_event_src {
-	AMDGPU_DPM_EVENT_SRC_ANALOG = 0,
-	AMDGPU_DPM_EVENT_SRC_EXTERNAL = 1,
-	AMDGPU_DPM_EVENT_SRC_DIGITAL = 2,
-	AMDGPU_DPM_EVENT_SRC_ANALOG_OR_EXTERNAL = 3,
-	AMDGPU_DPM_EVENT_SRC_DIGIAL_OR_EXTERNAL = 4
-};
-
-#define AMDGPU_MAX_VCE_LEVELS 6
-
-enum amdgpu_vce_level {
-	AMDGPU_VCE_LEVEL_AC_ALL = 0,     /* AC, All cases */
-	AMDGPU_VCE_LEVEL_DC_EE = 1,      /* DC, entropy encoding */
-	AMDGPU_VCE_LEVEL_DC_LL_LOW = 2,  /* DC, low latency queue, res <= 720 */
-	AMDGPU_VCE_LEVEL_DC_LL_HIGH = 3, /* DC, low latency queue, 1080 >= res > 720 */
-	AMDGPU_VCE_LEVEL_DC_GP_LOW = 4,  /* DC, general purpose queue, res <= 720 */
-	AMDGPU_VCE_LEVEL_DC_GP_HIGH = 5, /* DC, general purpose queue, 1080 >= res > 720 */
-};
-
-struct amdgpu_ps {
-	u32 caps; /* vbios flags */
-	u32 class; /* vbios flags */
-	u32 class2; /* vbios flags */
-	/* UVD clocks */
-	u32 vclk;
-	u32 dclk;
-	/* VCE clocks */
-	u32 evclk;
-	u32 ecclk;
-	bool vce_active;
-	enum amdgpu_vce_level vce_level;
-	/* asic priv */
-	void *ps_priv;
-};
-
-struct amdgpu_dpm_thermal {
-	/* thermal interrupt work */
-	struct work_struct work;
-	/* low temperature threshold */
-	int                min_temp;
-	/* high temperature threshold */
-	int                max_temp;
-	/* was last interrupt low to high or high to low */
-	bool               high_to_low;
-	/* interrupt source */
-	struct amdgpu_irq_src	irq;
-};
-
-enum amdgpu_clk_action
-{
-	AMDGPU_SCLK_UP = 1,
-	AMDGPU_SCLK_DOWN
-};
-
-struct amdgpu_blacklist_clocks
-{
-	u32 sclk;
-	u32 mclk;
-	enum amdgpu_clk_action action;
-};
-
-struct amdgpu_clock_and_voltage_limits {
-	u32 sclk;
-	u32 mclk;
-	u16 vddc;
-	u16 vddci;
-};
-
-struct amdgpu_clock_array {
-	u32 count;
-	u32 *values;
-};
-
-struct amdgpu_clock_voltage_dependency_entry {
-	u32 clk;
-	u16 v;
-};
-
-struct amdgpu_clock_voltage_dependency_table {
-	u32 count;
-	struct amdgpu_clock_voltage_dependency_entry *entries;
-};
-
-union amdgpu_cac_leakage_entry {
-	struct {
-		u16 vddc;
-		u32 leakage;
-	};
-	struct {
-		u16 vddc1;
-		u16 vddc2;
-		u16 vddc3;
-	};
-};
-
-struct amdgpu_cac_leakage_table {
-	u32 count;
-	union amdgpu_cac_leakage_entry *entries;
-};
-
-struct amdgpu_phase_shedding_limits_entry {
-	u16 voltage;
-	u32 sclk;
-	u32 mclk;
-};
-
-struct amdgpu_phase_shedding_limits_table {
-	u32 count;
-	struct amdgpu_phase_shedding_limits_entry *entries;
-};
-
-struct amdgpu_uvd_clock_voltage_dependency_entry {
-	u32 vclk;
-	u32 dclk;
-	u16 v;
-};
-
-struct amdgpu_uvd_clock_voltage_dependency_table {
-	u8 count;
-	struct amdgpu_uvd_clock_voltage_dependency_entry *entries;
-};
-
-struct amdgpu_vce_clock_voltage_dependency_entry {
-	u32 ecclk;
-	u32 evclk;
-	u16 v;
-};
-
-struct amdgpu_vce_clock_voltage_dependency_table {
-	u8 count;
-	struct amdgpu_vce_clock_voltage_dependency_entry *entries;
-};
-
-struct amdgpu_ppm_table {
-	u8 ppm_design;
-	u16 cpu_core_number;
-	u32 platform_tdp;
-	u32 small_ac_platform_tdp;
-	u32 platform_tdc;
-	u32 small_ac_platform_tdc;
-	u32 apu_tdp;
-	u32 dgpu_tdp;
-	u32 dgpu_ulv_power;
-	u32 tj_max;
-};
-
-struct amdgpu_cac_tdp_table {
-	u16 tdp;
-	u16 configurable_tdp;
-	u16 tdc;
-	u16 battery_power_limit;
-	u16 small_power_limit;
-	u16 low_cac_leakage;
-	u16 high_cac_leakage;
-	u16 maximum_power_delivery_limit;
-};
-
-struct amdgpu_dpm_dynamic_state {
-	struct amdgpu_clock_voltage_dependency_table vddc_dependency_on_sclk;
-	struct amdgpu_clock_voltage_dependency_table vddci_dependency_on_mclk;
-	struct amdgpu_clock_voltage_dependency_table vddc_dependency_on_mclk;
-	struct amdgpu_clock_voltage_dependency_table mvdd_dependency_on_mclk;
-	struct amdgpu_clock_voltage_dependency_table vddc_dependency_on_dispclk;
-	struct amdgpu_uvd_clock_voltage_dependency_table uvd_clock_voltage_dependency_table;
-	struct amdgpu_vce_clock_voltage_dependency_table vce_clock_voltage_dependency_table;
-	struct amdgpu_clock_voltage_dependency_table samu_clock_voltage_dependency_table;
-	struct amdgpu_clock_voltage_dependency_table acp_clock_voltage_dependency_table;
-	struct amdgpu_clock_voltage_dependency_table vddgfx_dependency_on_sclk;
-	struct amdgpu_clock_array valid_sclk_values;
-	struct amdgpu_clock_array valid_mclk_values;
-	struct amdgpu_clock_and_voltage_limits max_clock_voltage_on_dc;
-	struct amdgpu_clock_and_voltage_limits max_clock_voltage_on_ac;
-	u32 mclk_sclk_ratio;
-	u32 sclk_mclk_delta;
-	u16 vddc_vddci_delta;
-	u16 min_vddc_for_pcie_gen2;
-	struct amdgpu_cac_leakage_table cac_leakage_table;
-	struct amdgpu_phase_shedding_limits_table phase_shedding_limits_table;
-	struct amdgpu_ppm_table *ppm_table;
-	struct amdgpu_cac_tdp_table *cac_tdp_table;
-};
-
-struct amdgpu_dpm_fan {
-	u16 t_min;
-	u16 t_med;
-	u16 t_high;
-	u16 pwm_min;
-	u16 pwm_med;
-	u16 pwm_high;
-	u8 t_hyst;
-	u32 cycle_delay;
-	u16 t_max;
-	u8 control_mode;
-	u16 default_max_fan_pwm;
-	u16 default_fan_output_sensitivity;
-	u16 fan_output_sensitivity;
-	bool ucode_fan_control;
-};
-
-enum amdgpu_pcie_gen {
-	AMDGPU_PCIE_GEN1 = 0,
-	AMDGPU_PCIE_GEN2 = 1,
-	AMDGPU_PCIE_GEN3 = 2,
-	AMDGPU_PCIE_GEN_INVALID = 0xffff
-};
-
-enum amdgpu_dpm_forced_level {
-	AMDGPU_DPM_FORCED_LEVEL_AUTO = 0,
-	AMDGPU_DPM_FORCED_LEVEL_LOW = 1,
-	AMDGPU_DPM_FORCED_LEVEL_HIGH = 2,
-	AMDGPU_DPM_FORCED_LEVEL_MANUAL = 3,
-};
-
-struct amdgpu_vce_state {
-	/* vce clocks */
-	u32 evclk;
-	u32 ecclk;
-	/* gpu clocks */
-	u32 sclk;
-	u32 mclk;
-	u8 clk_idx;
-	u8 pstate;
-};
-
-struct amdgpu_dpm_funcs {
-	int (*get_temperature)(struct amdgpu_device *adev);
-	int (*pre_set_power_state)(struct amdgpu_device *adev);
-	int (*set_power_state)(struct amdgpu_device *adev);
-	void (*post_set_power_state)(struct amdgpu_device *adev);
-	void (*display_configuration_changed)(struct amdgpu_device *adev);
-	u32 (*get_sclk)(struct amdgpu_device *adev, bool low);
-	u32 (*get_mclk)(struct amdgpu_device *adev, bool low);
-	void (*print_power_state)(struct amdgpu_device *adev, struct amdgpu_ps *ps);
-	void (*debugfs_print_current_performance_level)(struct amdgpu_device *adev, struct seq_file *m);
-	int (*force_performance_level)(struct amdgpu_device *adev, enum amdgpu_dpm_forced_level level);
-	bool (*vblank_too_short)(struct amdgpu_device *adev);
-	void (*powergate_uvd)(struct amdgpu_device *adev, bool gate);
-	void (*powergate_vce)(struct amdgpu_device *adev, bool gate);
-	void (*enable_bapm)(struct amdgpu_device *adev, bool enable);
-	void (*set_fan_control_mode)(struct amdgpu_device *adev, u32 mode);
-	u32 (*get_fan_control_mode)(struct amdgpu_device *adev);
-	int (*set_fan_speed_percent)(struct amdgpu_device *adev, u32 speed);
-	int (*get_fan_speed_percent)(struct amdgpu_device *adev, u32 *speed);
-	int (*force_clock_level)(struct amdgpu_device *adev, enum pp_clock_type type, uint32_t mask);
-	int (*print_clock_levels)(struct amdgpu_device *adev, enum pp_clock_type type, char *buf);
-	int (*get_sclk_od)(struct amdgpu_device *adev);
-	int (*set_sclk_od)(struct amdgpu_device *adev, uint32_t value);
-	int (*get_mclk_od)(struct amdgpu_device *adev);
-	int (*set_mclk_od)(struct amdgpu_device *adev, uint32_t value);
-};
-
-struct amdgpu_dpm {
-	struct amdgpu_ps        *ps;
-	/* number of valid power states */
-	int                     num_ps;
-	/* current power state that is active */
-	struct amdgpu_ps        *current_ps;
-	/* requested power state */
-	struct amdgpu_ps        *requested_ps;
-	/* boot up power state */
-	struct amdgpu_ps        *boot_ps;
-	/* default uvd power state */
-	struct amdgpu_ps        *uvd_ps;
-	/* vce requirements */
-	struct amdgpu_vce_state vce_states[AMDGPU_MAX_VCE_LEVELS];
-	enum amdgpu_vce_level vce_level;
-	enum amd_pm_state_type state;
-	enum amd_pm_state_type user_state;
-	u32                     platform_caps;
-	u32                     voltage_response_time;
-	u32                     backbias_response_time;
-	void                    *priv;
-	u32			new_active_crtcs;
-	int			new_active_crtc_count;
-	u32			current_active_crtcs;
-	int			current_active_crtc_count;
-	struct amdgpu_dpm_dynamic_state dyn_state;
-	struct amdgpu_dpm_fan fan;
-	u32 tdp_limit;
-	u32 near_tdp_limit;
-	u32 near_tdp_limit_adjusted;
-	u32 sq_ramping_threshold;
-	u32 cac_leakage;
-	u16 tdp_od_limit;
-	u32 tdp_adjustment;
-	u16 load_line_slope;
-	bool power_control;
-	bool ac_power;
-	/* special states active */
-	bool                    thermal_active;
-	bool                    uvd_active;
-	bool                    vce_active;
-	/* thermal handling */
-	struct amdgpu_dpm_thermal thermal;
-	/* forced levels */
-	enum amdgpu_dpm_forced_level forced_level;
-};
-
-struct amdgpu_pm {
-	struct mutex		mutex;
-	u32                     current_sclk;
-	u32                     current_mclk;
-	u32                     default_sclk;
-	u32                     default_mclk;
-	struct amdgpu_i2c_chan *i2c_bus;
-	/* internal thermal controller on rv6xx+ */
-	enum amdgpu_int_thermal_type int_thermal_type;
-	struct device	        *int_hwmon_dev;
-	/* fan control parameters */
-	bool                    no_fan;
-	u8                      fan_pulses_per_revolution;
-	u8                      fan_min_rpm;
-	u8                      fan_max_rpm;
-	/* dpm */
-	bool                    dpm_enabled;
-	bool                    sysfs_initialized;
-	struct amdgpu_dpm       dpm;
-	const struct firmware	*fw;	/* SMC firmware */
-	uint32_t                fw_version;
-	const struct amdgpu_dpm_funcs *funcs;
-	uint32_t                pcie_gen_mask;
-	uint32_t                pcie_mlw_mask;
-	struct amd_pp_display_configuration pm_display_cfg;/* set by DAL */
-};
-
-void amdgpu_get_pcie_info(struct amdgpu_device *adev);
-
-/*
- * UVD
- */
-#define AMDGPU_DEFAULT_UVD_HANDLES	10
-#define AMDGPU_MAX_UVD_HANDLES		40
-#define AMDGPU_UVD_STACK_SIZE		(200*1024)
-#define AMDGPU_UVD_HEAP_SIZE		(256*1024)
-#define AMDGPU_UVD_SESSION_SIZE		(50*1024)
-#define AMDGPU_UVD_FIRMWARE_OFFSET	256
-
-struct amdgpu_uvd {
-	struct amdgpu_bo	*vcpu_bo;
-	void			*cpu_addr;
-	uint64_t		gpu_addr;
-	unsigned		fw_version;
-	void			*saved_bo;
-	unsigned		max_handles;
-	atomic_t		handles[AMDGPU_MAX_UVD_HANDLES];
-	struct drm_file		*filp[AMDGPU_MAX_UVD_HANDLES];
-	struct delayed_work	idle_work;
-	const struct firmware	*fw;	/* UVD firmware */
-	struct amdgpu_ring	ring;
-	struct amdgpu_irq_src	irq;
-	bool			address_64_bit;
-	bool			use_ctx_buf;
-	struct amd_sched_entity entity;
-	uint32_t                srbm_soft_reset;
-};
-
-/*
- * VCE
- */
-#define AMDGPU_MAX_VCE_HANDLES	16
-#define AMDGPU_VCE_FIRMWARE_OFFSET 256
-
-#define AMDGPU_VCE_HARVEST_VCE0 (1 << 0)
-#define AMDGPU_VCE_HARVEST_VCE1 (1 << 1)
-
-struct amdgpu_vce {
-	struct amdgpu_bo	*vcpu_bo;
-	uint64_t		gpu_addr;
-	unsigned		fw_version;
-	unsigned		fb_version;
-	atomic_t		handles[AMDGPU_MAX_VCE_HANDLES];
-	struct drm_file		*filp[AMDGPU_MAX_VCE_HANDLES];
-	uint32_t		img_size[AMDGPU_MAX_VCE_HANDLES];
-	struct delayed_work	idle_work;
-	struct mutex		idle_mutex;
-	const struct firmware	*fw;	/* VCE firmware */
-	struct amdgpu_ring	ring[AMDGPU_MAX_VCE_RINGS];
-	struct amdgpu_irq_src	irq;
-	unsigned		harvest_config;
-	struct amd_sched_entity	entity;
-	uint32_t                srbm_soft_reset;
-	unsigned		num_rings;
-};
-
-/*
- * SDMA
- */
-struct amdgpu_sdma_instance {
-	/* SDMA firmware */
-	const struct firmware	*fw;
-	uint32_t		fw_version;
-	uint32_t		feature_version;
-
-	struct amdgpu_ring	ring;
-	bool			burst_nop;
-};
-
-struct amdgpu_sdma {
-	struct amdgpu_sdma_instance instance[AMDGPU_MAX_SDMA_INSTANCES];
-#ifdef CONFIG_DRM_AMDGPU_SI
-	//SI DMA has a difference trap irq number for the second engine
-	struct amdgpu_irq_src	trap_irq_1;
-#endif
-	struct amdgpu_irq_src	trap_irq;
-	struct amdgpu_irq_src	illegal_inst_irq;
-	int			num_instances;
-	uint32_t                    srbm_soft_reset;
-};
-
-/*
- * Firmware
- */
-struct amdgpu_firmware {
-	struct amdgpu_firmware_info ucode[AMDGPU_UCODE_ID_MAXIMUM];
-	bool smu_load;
-	struct amdgpu_bo *fw_buf;
-	unsigned int fw_size;
-};
-=======
 int amdgpu_device_wb_get(struct amdgpu_device *adev, u32 *wb);
 void amdgpu_device_wb_free(struct amdgpu_device *adev, u32 wb);
->>>>>>> 24b8d41d
 
 /*
  * Benchmarking
@@ -1898,71 +563,6 @@
  * Testing
  */
 void amdgpu_test_moves(struct amdgpu_device *adev);
-<<<<<<< HEAD
-void amdgpu_test_ring_sync(struct amdgpu_device *adev,
-			   struct amdgpu_ring *cpA,
-			   struct amdgpu_ring *cpB);
-void amdgpu_test_syncing(struct amdgpu_device *adev);
-
-/*
- * MMU Notifier
- */
-#if defined(CONFIG_MMU_NOTIFIER)
-int amdgpu_mn_register(struct amdgpu_bo *bo, unsigned long addr);
-void amdgpu_mn_unregister(struct amdgpu_bo *bo);
-#else
-static inline int amdgpu_mn_register(struct amdgpu_bo *bo, unsigned long addr)
-{
-	return -ENODEV;
-}
-static inline void amdgpu_mn_unregister(struct amdgpu_bo *bo) {}
-#endif
-
-/*
- * Debugfs
- */
-struct amdgpu_debugfs {
-	const struct drm_info_list	*files;
-	unsigned		num_files;
-};
-
-int amdgpu_debugfs_add_files(struct amdgpu_device *adev,
-			     const struct drm_info_list *files,
-			     unsigned nfiles);
-int amdgpu_debugfs_fence_init(struct amdgpu_device *adev);
-
-#if defined(CONFIG_DEBUG_FS)
-int amdgpu_debugfs_init(struct drm_minor *minor);
-void amdgpu_debugfs_cleanup(struct drm_minor *minor);
-#endif
-
-int amdgpu_debugfs_firmware_init(struct amdgpu_device *adev);
-
-/*
- * amdgpu smumgr functions
- */
-struct amdgpu_smumgr_funcs {
-	int (*check_fw_load_finish)(struct amdgpu_device *adev, uint32_t fwtype);
-	int (*request_smu_load_fw)(struct amdgpu_device *adev);
-	int (*request_smu_specific_fw)(struct amdgpu_device *adev, uint32_t fwtype);
-};
-
-/*
- * amdgpu smumgr
- */
-struct amdgpu_smumgr {
-	struct amdgpu_bo *toc_buf;
-	struct amdgpu_bo *smu_buf;
-	/* asic priv smu data */
-	void *priv;
-	spinlock_t smu_lock;
-	/* smumgr functions */
-	const struct amdgpu_smumgr_funcs *smumgr_funcs;
-	/* ucode loading complete flag */
-	uint32_t fw_flags;
-};
-=======
->>>>>>> 24b8d41d
 
 /*
  * ASIC specific register table accessible by UMD
@@ -1972,8 +572,6 @@
 	bool grbm_indexed;
 };
 
-<<<<<<< HEAD
-=======
 enum amd_reset_method {
 	AMD_RESET_METHOD_LEGACY = 0,
 	AMD_RESET_METHOD_MODE0,
@@ -1982,7 +580,6 @@
 	AMD_RESET_METHOD_BACO
 };
 
->>>>>>> 24b8d41d
 /*
  * ASIC specific functions.
  */
@@ -1990,15 +587,11 @@
 	bool (*read_disabled_bios)(struct amdgpu_device *adev);
 	bool (*read_bios_from_rom)(struct amdgpu_device *adev,
 				   u8 *bios, u32 length_bytes);
-	void (*detect_hw_virtualization) (struct amdgpu_device *adev);
 	int (*read_register)(struct amdgpu_device *adev, u32 se_num,
 			     u32 sh_num, u32 reg_offset, u32 *value);
 	void (*set_vga_state)(struct amdgpu_device *adev, bool state);
 	int (*reset)(struct amdgpu_device *adev);
-<<<<<<< HEAD
-=======
 	enum amd_reset_method (*reset_method)(struct amdgpu_device *adev);
->>>>>>> 24b8d41d
 	/* get the reference clock */
 	u32 (*get_xclk)(struct amdgpu_device *adev);
 	/* MM block clocks */
@@ -2007,8 +600,6 @@
 	/* static power management */
 	int (*get_pcie_lanes)(struct amdgpu_device *adev);
 	void (*set_pcie_lanes)(struct amdgpu_device *adev, int lanes);
-<<<<<<< HEAD
-=======
 	/* get config memsize register */
 	u32 (*get_config_memsize)(struct amdgpu_device *adev);
 	/* flush hdp write queue */
@@ -2032,7 +623,6 @@
 	bool (*supports_baco)(struct amdgpu_device *adev);
 	/* pre asic_init quirks */
 	void (*pre_asic_init)(struct amdgpu_device *adev);
->>>>>>> 24b8d41d
 };
 
 /*
@@ -2087,16 +677,6 @@
 typedef uint32_t (*amdgpu_block_rreg_t)(struct amdgpu_device*, uint32_t, uint32_t);
 typedef void (*amdgpu_block_wreg_t)(struct amdgpu_device*, uint32_t, uint32_t, uint32_t);
 
-<<<<<<< HEAD
-struct amdgpu_ip_block_status {
-	bool valid;
-	bool sw;
-	bool hw;
-	bool late_initialized;
-	bool hang;
-};
-
-=======
 struct amdgpu_mmio_remap {
 	u32 reg_offset;
 	resource_size_t bus_addr;
@@ -2145,7 +725,6 @@
 
 #define AMDGPU_RESET_MAGIC_NUM 64
 #define AMDGPU_MAX_DF_PERFMONS 4
->>>>>>> 24b8d41d
 struct amdgpu_device {
 	struct device			*dev;
 	struct pci_dev			*pdev;
@@ -2165,23 +744,14 @@
 	int				usec_timeout;
 	const struct amdgpu_asic_funcs	*asic_funcs;
 	bool				shutdown;
-<<<<<<< HEAD
-	bool				need_dma32;
-	bool				accel_working;
-	struct work_struct		reset_work;
-=======
 	bool				need_swiotlb;
 	bool				accel_working;
->>>>>>> 24b8d41d
 	struct notifier_block		acpi_nb;
 	struct amdgpu_i2c_chan		*i2c_bus[AMDGPU_MAX_I2C_BUS];
 	struct amdgpu_debugfs		debugfs[AMDGPU_DEBUGFS_MAX_COMPONENTS];
 	unsigned			debugfs_count;
 #if defined(CONFIG_DEBUG_FS)
-<<<<<<< HEAD
-=======
 	struct dentry                   *debugfs_preempt;
->>>>>>> 24b8d41d
 	struct dentry			*debugfs_regs[AMDGPU_DEBUGFS_MAX_COMPONENTS];
 #endif
 	struct amdgpu_atif		*atif;
@@ -2196,13 +766,8 @@
 	/* BIOS */
 	bool				is_atom_fw;
 	uint8_t				*bios;
-<<<<<<< HEAD
-	bool				is_atom_bios;
-	struct amdgpu_bo		*stollen_vga_memory;
-=======
 	uint32_t			bios_size;
 	uint32_t			bios_scratch_reg_offset;
->>>>>>> 24b8d41d
 	uint32_t			bios_scratch[AMDGPU_BIOS_NUM_SCRATCH];
 
 	/* Register/doorbell mmio */
@@ -2222,11 +787,8 @@
 	amdgpu_wreg_t			pcie_wreg;
 	amdgpu_rreg_t			pciep_rreg;
 	amdgpu_wreg_t			pciep_wreg;
-<<<<<<< HEAD
-=======
 	amdgpu_rreg64_t			pcie_rreg64;
 	amdgpu_wreg64_t			pcie_wreg64;
->>>>>>> 24b8d41d
 	/* protects concurrent UVD register access */
 	spinlock_t uvd_ctx_idx_lock;
 	amdgpu_rreg_t			uvd_ctx_rreg;
@@ -2239,13 +801,10 @@
 	spinlock_t gc_cac_idx_lock;
 	amdgpu_rreg_t			gc_cac_rreg;
 	amdgpu_wreg_t			gc_cac_wreg;
-<<<<<<< HEAD
-=======
 	/* protects concurrent se_cac register access */
 	spinlock_t se_cac_idx_lock;
 	amdgpu_rreg_t			se_cac_rreg;
 	amdgpu_wreg_t			se_cac_wreg;
->>>>>>> 24b8d41d
 	/* protects concurrent ENDPOINT (audio) register access */
 	spinlock_t audio_endpt_idx_lock;
 	amdgpu_block_rreg_t		audio_endpt_rreg;
@@ -2271,10 +830,7 @@
 	struct amdgpu_wb		wb;
 	atomic64_t			num_bytes_moved;
 	atomic64_t			num_evictions;
-<<<<<<< HEAD
-=======
 	atomic64_t			num_vram_cpu_page_faults;
->>>>>>> 24b8d41d
 	atomic_t			gpu_reset_counter;
 	atomic_t			vram_lost_counter;
 
@@ -2284,14 +840,6 @@
 		s64			last_update_us;
 		s64			accum_us; /* accumulated microseconds */
 		s64			accum_us_vis; /* for visible VRAM */
-		u32			log2_max_MBps;
-	} mm_stats;
-
-	/* data for buffer migration throttling */
-	struct {
-		spinlock_t		lock;
-		s64			last_update_us;
-		s64			accum_us; /* accumulated microseconds */
 		u32			log2_max_MBps;
 	} mm_stats;
 
@@ -2446,20 +994,8 @@
 	struct ratelimit_state		throttling_logging_rs;
 	uint32_t			ras_features;
 
-<<<<<<< HEAD
-	struct amdgpu_virtualization virtualization;
-
-	/* link all shadow bo */
-	struct list_head                shadow_list;
-	struct mutex                    shadow_list_lock;
-	/* link all gtt */
-	spinlock_t			gtt_list_lock;
-	struct list_head                gtt_list;
-
-=======
 	bool                            in_pci_err_recovery;
 	struct pci_saved_state          *pci_state;
->>>>>>> 24b8d41d
 };
 
 static inline struct amdgpu_device *drm_to_adev(struct drm_device *ddev)
@@ -2538,11 +1074,8 @@
 #define WREG32_PCIE(reg, v) adev->pcie_wreg(adev, (reg), (v))
 #define RREG32_PCIE_PORT(reg) adev->pciep_rreg(adev, (reg))
 #define WREG32_PCIE_PORT(reg, v) adev->pciep_wreg(adev, (reg), (v))
-<<<<<<< HEAD
-=======
 #define RREG64_PCIE(reg) adev->pcie_rreg64(adev, (reg))
 #define WREG64_PCIE(reg, v) adev->pcie_wreg64(adev, (reg), (v))
->>>>>>> 24b8d41d
 #define RREG32_SMC(reg) adev->smc_rreg(adev, (reg))
 #define WREG32_SMC(reg, v) adev->smc_wreg(adev, (reg), (v))
 #define RREG32_UVD_CTX(reg) adev->uvd_ctx_rreg(adev, (reg))
@@ -2551,11 +1084,8 @@
 #define WREG32_DIDT(reg, v) adev->didt_wreg(adev, (reg), (v))
 #define RREG32_GC_CAC(reg) adev->gc_cac_rreg(adev, (reg))
 #define WREG32_GC_CAC(reg, v) adev->gc_cac_wreg(adev, (reg), (v))
-<<<<<<< HEAD
-=======
 #define RREG32_SE_CAC(reg) adev->se_cac_rreg(adev, (reg))
 #define WREG32_SE_CAC(reg, v) adev->se_cac_wreg(adev, (reg), (v))
->>>>>>> 24b8d41d
 #define RREG32_AUDIO_ENDPT(block, reg) adev->audio_endpt_rreg(adev, (block), (reg))
 #define WREG32_AUDIO_ENDPT(block, reg, v) adev->audio_endpt_wreg(adev, (block), (reg), (v))
 #define WREG32_P(reg, val, mask)				\
@@ -2600,12 +1130,9 @@
 #define WREG32_FIELD(reg, field, val)	\
 	WREG32(mm##reg, (RREG32(mm##reg) & ~REG_FIELD_MASK(reg, field)) | (val) << REG_FIELD_SHIFT(reg, field))
 
-<<<<<<< HEAD
-=======
 #define WREG32_FIELD_OFFSET(reg, offset, field, val)	\
 	WREG32(mm##reg + offset, (RREG32(mm##reg + offset) & ~REG_FIELD_MASK(reg, field)) | (val) << REG_FIELD_SHIFT(reg, field))
 
->>>>>>> 24b8d41d
 /*
  * BIOS helpers.
  */
@@ -2618,10 +1145,7 @@
  */
 #define amdgpu_asic_set_vga_state(adev, state) (adev)->asic_funcs->set_vga_state((adev), (state))
 #define amdgpu_asic_reset(adev) (adev)->asic_funcs->reset((adev))
-<<<<<<< HEAD
-=======
 #define amdgpu_asic_reset_method(adev) (adev)->asic_funcs->reset_method((adev))
->>>>>>> 24b8d41d
 #define amdgpu_asic_get_xclk(adev) (adev)->asic_funcs->get_xclk((adev))
 #define amdgpu_asic_set_uvd_clocks(adev, v, d) (adev)->asic_funcs->set_uvd_clocks((adev), (v), (d))
 #define amdgpu_asic_set_vce_clocks(adev, ev, ec) (adev)->asic_funcs->set_vce_clocks((adev), (ev), (ec))
@@ -2630,193 +1154,7 @@
 #define amdgpu_asic_get_gpu_clock_counter(adev) (adev)->asic_funcs->get_gpu_clock_counter((adev))
 #define amdgpu_asic_read_disabled_bios(adev) (adev)->asic_funcs->read_disabled_bios((adev))
 #define amdgpu_asic_read_bios_from_rom(adev, b, l) (adev)->asic_funcs->read_bios_from_rom((adev), (b), (l))
-#define amdgpu_asic_detect_hw_virtualization(adev) (adev)->asic_funcs->detect_hw_virtualization((adev))
 #define amdgpu_asic_read_register(adev, se, sh, offset, v)((adev)->asic_funcs->read_register((adev), (se), (sh), (offset), (v)))
-<<<<<<< HEAD
-#define amdgpu_gart_flush_gpu_tlb(adev, vmid) (adev)->gart.gart_funcs->flush_gpu_tlb((adev), (vmid))
-#define amdgpu_gart_set_pte_pde(adev, pt, idx, addr, flags) (adev)->gart.gart_funcs->set_pte_pde((adev), (pt), (idx), (addr), (flags))
-#define amdgpu_vm_copy_pte(adev, ib, pe, src, count) ((adev)->vm_manager.vm_pte_funcs->copy_pte((ib), (pe), (src), (count)))
-#define amdgpu_vm_write_pte(adev, ib, pe, value, count, incr) ((adev)->vm_manager.vm_pte_funcs->write_pte((ib), (pe), (value), (count), (incr)))
-#define amdgpu_vm_set_pte_pde(adev, ib, pe, addr, count, incr, flags) ((adev)->vm_manager.vm_pte_funcs->set_pte_pde((ib), (pe), (addr), (count), (incr), (flags)))
-#define amdgpu_ring_parse_cs(r, p, ib) ((r)->funcs->parse_cs((p), (ib)))
-#define amdgpu_ring_test_ring(r) (r)->funcs->test_ring((r))
-#define amdgpu_ring_test_ib(r, t) (r)->funcs->test_ib((r), (t))
-#define amdgpu_ring_get_rptr(r) (r)->funcs->get_rptr((r))
-#define amdgpu_ring_get_wptr(r) (r)->funcs->get_wptr((r))
-#define amdgpu_ring_set_wptr(r) (r)->funcs->set_wptr((r))
-#define amdgpu_ring_emit_ib(r, ib, vm_id, c) (r)->funcs->emit_ib((r), (ib), (vm_id), (c))
-#define amdgpu_ring_emit_pipeline_sync(r) (r)->funcs->emit_pipeline_sync((r))
-#define amdgpu_ring_emit_vm_flush(r, vmid, addr) (r)->funcs->emit_vm_flush((r), (vmid), (addr))
-#define amdgpu_ring_emit_fence(r, addr, seq, flags) (r)->funcs->emit_fence((r), (addr), (seq), (flags))
-#define amdgpu_ring_emit_gds_switch(r, v, db, ds, wb, ws, ab, as) (r)->funcs->emit_gds_switch((r), (v), (db), (ds), (wb), (ws), (ab), (as))
-#define amdgpu_ring_emit_hdp_flush(r) (r)->funcs->emit_hdp_flush((r))
-#define amdgpu_ring_emit_hdp_invalidate(r) (r)->funcs->emit_hdp_invalidate((r))
-#define amdgpu_ring_emit_switch_buffer(r) (r)->funcs->emit_switch_buffer((r))
-#define amdgpu_ring_emit_cntxcntl(r, d) (r)->funcs->emit_cntxcntl((r), (d))
-#define amdgpu_ring_pad_ib(r, ib) ((r)->funcs->pad_ib((r), (ib)))
-#define amdgpu_ring_init_cond_exec(r) (r)->funcs->init_cond_exec((r))
-#define amdgpu_ring_patch_cond_exec(r,o) (r)->funcs->patch_cond_exec((r),(o))
-#define amdgpu_ring_get_emit_ib_size(r) (r)->funcs->get_emit_ib_size((r))
-#define amdgpu_ring_get_dma_frame_size(r) (r)->funcs->get_dma_frame_size((r))
-#define amdgpu_ih_get_wptr(adev) (adev)->irq.ih_funcs->get_wptr((adev))
-#define amdgpu_ih_decode_iv(adev, iv) (adev)->irq.ih_funcs->decode_iv((adev), (iv))
-#define amdgpu_ih_set_rptr(adev) (adev)->irq.ih_funcs->set_rptr((adev))
-#define amdgpu_display_set_vga_render_state(adev, r) (adev)->mode_info.funcs->set_vga_render_state((adev), (r))
-#define amdgpu_display_vblank_get_counter(adev, crtc) (adev)->mode_info.funcs->vblank_get_counter((adev), (crtc))
-#define amdgpu_display_vblank_wait(adev, crtc) (adev)->mode_info.funcs->vblank_wait((adev), (crtc))
-#define amdgpu_display_is_display_hung(adev) (adev)->mode_info.funcs->is_display_hung((adev))
-#define amdgpu_display_backlight_set_level(adev, e, l) (adev)->mode_info.funcs->backlight_set_level((e), (l))
-#define amdgpu_display_backlight_get_level(adev, e) (adev)->mode_info.funcs->backlight_get_level((e))
-#define amdgpu_display_hpd_sense(adev, h) (adev)->mode_info.funcs->hpd_sense((adev), (h))
-#define amdgpu_display_hpd_set_polarity(adev, h) (adev)->mode_info.funcs->hpd_set_polarity((adev), (h))
-#define amdgpu_display_hpd_get_gpio_reg(adev) (adev)->mode_info.funcs->hpd_get_gpio_reg((adev))
-#define amdgpu_display_bandwidth_update(adev) (adev)->mode_info.funcs->bandwidth_update((adev))
-#define amdgpu_display_page_flip(adev, crtc, base, async) (adev)->mode_info.funcs->page_flip((adev), (crtc), (base), (async))
-#define amdgpu_display_page_flip_get_scanoutpos(adev, crtc, vbl, pos) (adev)->mode_info.funcs->page_flip_get_scanoutpos((adev), (crtc), (vbl), (pos))
-#define amdgpu_display_add_encoder(adev, e, s, c) (adev)->mode_info.funcs->add_encoder((adev), (e), (s), (c))
-#define amdgpu_display_add_connector(adev, ci, sd, ct, ib, coi, h, r) (adev)->mode_info.funcs->add_connector((adev), (ci), (sd), (ct), (ib), (coi), (h), (r))
-#define amdgpu_display_stop_mc_access(adev, s) (adev)->mode_info.funcs->stop_mc_access((adev), (s))
-#define amdgpu_display_resume_mc_access(adev, s) (adev)->mode_info.funcs->resume_mc_access((adev), (s))
-#define amdgpu_emit_copy_buffer(adev, ib, s, d, b) (adev)->mman.buffer_funcs->emit_copy_buffer((ib),  (s), (d), (b))
-#define amdgpu_emit_fill_buffer(adev, ib, s, d, b) (adev)->mman.buffer_funcs->emit_fill_buffer((ib), (s), (d), (b))
-#define amdgpu_dpm_pre_set_power_state(adev) (adev)->pm.funcs->pre_set_power_state((adev))
-#define amdgpu_dpm_set_power_state(adev) (adev)->pm.funcs->set_power_state((adev))
-#define amdgpu_dpm_post_set_power_state(adev) (adev)->pm.funcs->post_set_power_state((adev))
-#define amdgpu_dpm_display_configuration_changed(adev) (adev)->pm.funcs->display_configuration_changed((adev))
-#define amdgpu_dpm_print_power_state(adev, ps) (adev)->pm.funcs->print_power_state((adev), (ps))
-#define amdgpu_dpm_vblank_too_short(adev) (adev)->pm.funcs->vblank_too_short((adev))
-#define amdgpu_dpm_enable_bapm(adev, e) (adev)->pm.funcs->enable_bapm((adev), (e))
-#define amdgpu_gfx_get_gpu_clock_counter(adev) (adev)->gfx.funcs->get_gpu_clock_counter((adev))
-#define amdgpu_gfx_select_se_sh(adev, se, sh, instance) (adev)->gfx.funcs->select_se_sh((adev), (se), (sh), (instance))
-
-#define amdgpu_dpm_read_sensor(adev, idx, value) \
-	((adev)->pp_enabled ? \
-		(adev)->powerplay.pp_funcs->read_sensor(adev->powerplay.pp_handle, (idx), (value)) : \
-		-EINVAL)
-
-#define amdgpu_dpm_get_temperature(adev) \
-	((adev)->pp_enabled ?						\
-	      (adev)->powerplay.pp_funcs->get_temperature((adev)->powerplay.pp_handle) : \
-	      (adev)->pm.funcs->get_temperature((adev)))
-
-#define amdgpu_dpm_set_fan_control_mode(adev, m) \
-	((adev)->pp_enabled ?						\
-	      (adev)->powerplay.pp_funcs->set_fan_control_mode((adev)->powerplay.pp_handle, (m)) : \
-	      (adev)->pm.funcs->set_fan_control_mode((adev), (m)))
-
-#define amdgpu_dpm_get_fan_control_mode(adev) \
-	((adev)->pp_enabled ?						\
-	      (adev)->powerplay.pp_funcs->get_fan_control_mode((adev)->powerplay.pp_handle) : \
-	      (adev)->pm.funcs->get_fan_control_mode((adev)))
-
-#define amdgpu_dpm_set_fan_speed_percent(adev, s) \
-	((adev)->pp_enabled ?						\
-	      (adev)->powerplay.pp_funcs->set_fan_speed_percent((adev)->powerplay.pp_handle, (s)) : \
-	      (adev)->pm.funcs->set_fan_speed_percent((adev), (s)))
-
-#define amdgpu_dpm_get_fan_speed_percent(adev, s) \
-	((adev)->pp_enabled ?						\
-	      (adev)->powerplay.pp_funcs->get_fan_speed_percent((adev)->powerplay.pp_handle, (s)) : \
-	      (adev)->pm.funcs->get_fan_speed_percent((adev), (s)))
-
-#define amdgpu_dpm_get_sclk(adev, l) \
-	((adev)->pp_enabled ?						\
-	      (adev)->powerplay.pp_funcs->get_sclk((adev)->powerplay.pp_handle, (l)) : \
-		(adev)->pm.funcs->get_sclk((adev), (l)))
-
-#define amdgpu_dpm_get_mclk(adev, l)  \
-	((adev)->pp_enabled ?						\
-	      (adev)->powerplay.pp_funcs->get_mclk((adev)->powerplay.pp_handle, (l)) : \
-	      (adev)->pm.funcs->get_mclk((adev), (l)))
-
-
-#define amdgpu_dpm_force_performance_level(adev, l) \
-	((adev)->pp_enabled ?						\
-	      (adev)->powerplay.pp_funcs->force_performance_level((adev)->powerplay.pp_handle, (l)) : \
-	      (adev)->pm.funcs->force_performance_level((adev), (l)))
-
-#define amdgpu_dpm_powergate_uvd(adev, g) \
-	((adev)->pp_enabled ?						\
-	      (adev)->powerplay.pp_funcs->powergate_uvd((adev)->powerplay.pp_handle, (g)) : \
-	      (adev)->pm.funcs->powergate_uvd((adev), (g)))
-
-#define amdgpu_dpm_powergate_vce(adev, g) \
-	((adev)->pp_enabled ?						\
-	      (adev)->powerplay.pp_funcs->powergate_vce((adev)->powerplay.pp_handle, (g)) : \
-	      (adev)->pm.funcs->powergate_vce((adev), (g)))
-
-#define amdgpu_dpm_get_current_power_state(adev) \
-	(adev)->powerplay.pp_funcs->get_current_power_state((adev)->powerplay.pp_handle)
-
-#define amdgpu_dpm_get_performance_level(adev) \
-	(adev)->powerplay.pp_funcs->get_performance_level((adev)->powerplay.pp_handle)
-
-#define amdgpu_dpm_get_pp_num_states(adev, data) \
-	(adev)->powerplay.pp_funcs->get_pp_num_states((adev)->powerplay.pp_handle, data)
-
-#define amdgpu_dpm_get_pp_table(adev, table) \
-	(adev)->powerplay.pp_funcs->get_pp_table((adev)->powerplay.pp_handle, table)
-
-#define amdgpu_dpm_set_pp_table(adev, buf, size) \
-	(adev)->powerplay.pp_funcs->set_pp_table((adev)->powerplay.pp_handle, buf, size)
-
-#define amdgpu_dpm_print_clock_levels(adev, type, buf) \
-	(adev)->powerplay.pp_funcs->print_clock_levels((adev)->powerplay.pp_handle, type, buf)
-
-#define amdgpu_dpm_force_clock_level(adev, type, level) \
-		(adev)->powerplay.pp_funcs->force_clock_level((adev)->powerplay.pp_handle, type, level)
-
-#define amdgpu_dpm_get_sclk_od(adev) \
-	(adev)->powerplay.pp_funcs->get_sclk_od((adev)->powerplay.pp_handle)
-
-#define amdgpu_dpm_set_sclk_od(adev, value) \
-	(adev)->powerplay.pp_funcs->set_sclk_od((adev)->powerplay.pp_handle, value)
-
-#define amdgpu_dpm_get_mclk_od(adev) \
-	((adev)->powerplay.pp_funcs->get_mclk_od((adev)->powerplay.pp_handle))
-
-#define amdgpu_dpm_set_mclk_od(adev, value) \
-	((adev)->powerplay.pp_funcs->set_mclk_od((adev)->powerplay.pp_handle, value))
-
-#define amdgpu_dpm_dispatch_task(adev, event_id, input, output)		\
-	(adev)->powerplay.pp_funcs->dispatch_tasks((adev)->powerplay.pp_handle, (event_id), (input), (output))
-
-#define amdgpu_gds_switch(adev, r, v, d, w, a) (adev)->gds.funcs->patch_gds_switch((r), (v), (d), (w), (a))
-
-/* Common functions */
-int amdgpu_gpu_reset(struct amdgpu_device *adev);
-bool amdgpu_need_backup(struct amdgpu_device *adev);
-void amdgpu_pci_config_reset(struct amdgpu_device *adev);
-bool amdgpu_card_posted(struct amdgpu_device *adev);
-void amdgpu_update_display_priority(struct amdgpu_device *adev);
-
-int amdgpu_cs_parser_init(struct amdgpu_cs_parser *p, void *data);
-int amdgpu_cs_get_ring(struct amdgpu_device *adev, u32 ip_type,
-		       u32 ip_instance, u32 ring,
-		       struct amdgpu_ring **out_ring);
-void amdgpu_ttm_placement_from_domain(struct amdgpu_bo *abo, u32 domain);
-bool amdgpu_ttm_bo_is_amdgpu_bo(struct ttm_buffer_object *bo);
-int amdgpu_ttm_tt_get_user_pages(struct ttm_tt *ttm, struct page **pages);
-int amdgpu_ttm_tt_set_userptr(struct ttm_tt *ttm, uint64_t addr,
-				     uint32_t flags);
-bool amdgpu_ttm_tt_has_userptr(struct ttm_tt *ttm);
-struct mm_struct *amdgpu_ttm_tt_get_usermm(struct ttm_tt *ttm);
-bool amdgpu_ttm_tt_affect_userptr(struct ttm_tt *ttm, unsigned long start,
-				  unsigned long end);
-bool amdgpu_ttm_tt_userptr_invalidated(struct ttm_tt *ttm,
-				       int *last_invalidated);
-bool amdgpu_ttm_tt_is_readonly(struct ttm_tt *ttm);
-uint32_t amdgpu_ttm_tt_pte_flags(struct amdgpu_device *adev, struct ttm_tt *ttm,
-				 struct ttm_mem_reg *mem);
-void amdgpu_vram_location(struct amdgpu_device *adev, struct amdgpu_mc *mc, u64 base);
-void amdgpu_gtt_location(struct amdgpu_device *adev, struct amdgpu_mc *mc);
-void amdgpu_ttm_set_active_vram_size(struct amdgpu_device *adev, u64 size);
-u64 amdgpu_ttm_get_gtt_mem_size(struct amdgpu_device *adev);
-int amdgpu_ttm_global_init(struct amdgpu_device *adev);
-int amdgpu_ttm_init(struct amdgpu_device *adev);
-void amdgpu_ttm_fini(struct amdgpu_device *adev);
-void amdgpu_program_register_sequence(struct amdgpu_device *adev,
-=======
 #define amdgpu_asic_get_config_memsize(adev) (adev)->asic_funcs->get_config_memsize((adev))
 #define amdgpu_asic_flush_hdp(adev, r) (adev)->asic_funcs->flush_hdp((adev), (r))
 #define amdgpu_asic_invalidate_hdp(adev, r) (adev)->asic_funcs->invalidate_hdp((adev), (r))
@@ -2842,7 +1180,6 @@
 				  u64 num_vis_bytes);
 int amdgpu_device_resize_fb_bar(struct amdgpu_device *adev);
 void amdgpu_device_program_register_sequence(struct amdgpu_device *adev,
->>>>>>> 24b8d41d
 					     const u32 *registers,
 					     const u32 array_size);
 
@@ -2860,18 +1197,13 @@
 bool amdgpu_has_atpx_dgpu_power_cntl(void);
 bool amdgpu_is_atpx_hybrid(void);
 bool amdgpu_atpx_dgpu_req_power_for_displays(void);
-<<<<<<< HEAD
-=======
 bool amdgpu_has_atpx(void);
->>>>>>> 24b8d41d
 #else
 static inline void amdgpu_register_atpx_handler(void) {}
 static inline void amdgpu_unregister_atpx_handler(void) {}
 static inline bool amdgpu_has_atpx_dgpu_power_cntl(void) { return false; }
 static inline bool amdgpu_is_atpx_hybrid(void) { return false; }
 static inline bool amdgpu_atpx_dgpu_req_power_for_displays(void) { return false; }
-<<<<<<< HEAD
-=======
 static inline bool amdgpu_has_atpx(void) { return false; }
 #endif
 
@@ -2879,7 +1211,6 @@
 void *amdgpu_atpx_get_dhandle(void);
 #else
 static inline void *amdgpu_atpx_get_dhandle(void) { return NULL; }
->>>>>>> 24b8d41d
 #endif
 
 /*
@@ -2894,27 +1225,12 @@
 int amdgpu_driver_open_kms(struct drm_device *dev, struct drm_file *file_priv);
 void amdgpu_driver_postclose_kms(struct drm_device *dev,
 				 struct drm_file *file_priv);
-<<<<<<< HEAD
-void amdgpu_driver_preclose_kms(struct drm_device *dev,
-				struct drm_file *file_priv);
-int amdgpu_suspend(struct amdgpu_device *adev);
-int amdgpu_device_suspend(struct drm_device *dev, bool suspend, bool fbcon);
-int amdgpu_device_resume(struct drm_device *dev, bool resume, bool fbcon);
-u32 amdgpu_get_vblank_counter_kms(struct drm_device *dev, unsigned int pipe);
-int amdgpu_enable_vblank_kms(struct drm_device *dev, unsigned int pipe);
-void amdgpu_disable_vblank_kms(struct drm_device *dev, unsigned int pipe);
-int amdgpu_get_vblank_timestamp_kms(struct drm_device *dev, unsigned int pipe,
-				    int *max_error,
-				    struct timeval *vblank_time,
-				    unsigned flags);
-=======
 int amdgpu_device_ip_suspend(struct amdgpu_device *adev);
 int amdgpu_device_suspend(struct drm_device *dev, bool fbcon);
 int amdgpu_device_resume(struct drm_device *dev, bool fbcon);
 u32 amdgpu_get_vblank_counter_kms(struct drm_crtc *crtc);
 int amdgpu_enable_vblank_kms(struct drm_crtc *crtc);
 void amdgpu_disable_vblank_kms(struct drm_crtc *crtc);
->>>>>>> 24b8d41d
 long amdgpu_kms_compat_ioctl(struct file *filp, unsigned int cmd,
 			     unsigned long arg);
 
@@ -2953,14 +1269,6 @@
 static inline void amdgpu_acpi_fini(struct amdgpu_device *adev) { }
 #endif
 
-<<<<<<< HEAD
-struct amdgpu_bo_va_mapping *
-amdgpu_cs_find_mapping(struct amdgpu_cs_parser *parser,
-		       uint64_t addr, struct amdgpu_bo **bo);
-int amdgpu_cs_sysvm_access_required(struct amdgpu_cs_parser *parser);
-
-#include "amdgpu_object.h"
-=======
 int amdgpu_cs_find_mapping(struct amdgpu_cs_parser *parser,
 			   uint64_t addr, struct amdgpu_bo **bo,
 			   struct amdgpu_bo_va_mapping **mapping);
@@ -3008,5 +1316,4 @@
 {
 	return atomic_read(&adev->in_gpu_reset);
 }
->>>>>>> 24b8d41d
 #endif