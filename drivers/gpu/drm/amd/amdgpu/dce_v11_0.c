/*
 * Copyright 2014 Advanced Micro Devices, Inc.
 *
 * Permission is hereby granted, free of charge, to any person obtaining a
 * copy of this software and associated documentation files (the "Software"),
 * to deal in the Software without restriction, including without limitation
 * the rights to use, copy, modify, merge, publish, distribute, sublicense,
 * and/or sell copies of the Software, and to permit persons to whom the
 * Software is furnished to do so, subject to the following conditions:
 *
 * The above copyright notice and this permission notice shall be included in
 * all copies or substantial portions of the Software.
 *
 * THE SOFTWARE IS PROVIDED "AS IS", WITHOUT WARRANTY OF ANY KIND, EXPRESS OR
 * IMPLIED, INCLUDING BUT NOT LIMITED TO THE WARRANTIES OF MERCHANTABILITY,
 * FITNESS FOR A PARTICULAR PURPOSE AND NONINFRINGEMENT.  IN NO EVENT SHALL
 * THE COPYRIGHT HOLDER(S) OR AUTHOR(S) BE LIABLE FOR ANY CLAIM, DAMAGES OR
 * OTHER LIABILITY, WHETHER IN AN ACTION OF CONTRACT, TORT OR OTHERWISE,
 * ARISING FROM, OUT OF OR IN CONNECTION WITH THE SOFTWARE OR THE USE OR
 * OTHER DEALINGS IN THE SOFTWARE.
 *
 */

#include <drm/drm_fourcc.h>
#include <drm/drm_vblank.h>

#include "amdgpu.h"
#include "amdgpu_pm.h"
#include "amdgpu_i2c.h"
#include "vid.h"
#include "atom.h"
#include "amdgpu_atombios.h"
#include "atombios_crtc.h"
#include "atombios_encoders.h"
#include "amdgpu_pll.h"
#include "amdgpu_connectors.h"
#include "amdgpu_display.h"
#include "dce_v11_0.h"

#include "dce/dce_11_0_d.h"
#include "dce/dce_11_0_sh_mask.h"
#include "dce/dce_11_0_enum.h"
#include "oss/oss_3_0_d.h"
#include "oss/oss_3_0_sh_mask.h"
#include "gmc/gmc_8_1_d.h"
#include "gmc/gmc_8_1_sh_mask.h"

#include "ivsrcid/ivsrcid_vislands30.h"

static void dce_v11_0_set_display_funcs(struct amdgpu_device *adev);
static void dce_v11_0_set_irq_funcs(struct amdgpu_device *adev);

static const u32 crtc_offsets[] =
{
	CRTC0_REGISTER_OFFSET,
	CRTC1_REGISTER_OFFSET,
	CRTC2_REGISTER_OFFSET,
	CRTC3_REGISTER_OFFSET,
	CRTC4_REGISTER_OFFSET,
	CRTC5_REGISTER_OFFSET,
	CRTC6_REGISTER_OFFSET
};

static const u32 hpd_offsets[] =
{
	HPD0_REGISTER_OFFSET,
	HPD1_REGISTER_OFFSET,
	HPD2_REGISTER_OFFSET,
	HPD3_REGISTER_OFFSET,
	HPD4_REGISTER_OFFSET,
	HPD5_REGISTER_OFFSET
};

static const uint32_t dig_offsets[] = {
	DIG0_REGISTER_OFFSET,
	DIG1_REGISTER_OFFSET,
	DIG2_REGISTER_OFFSET,
	DIG3_REGISTER_OFFSET,
	DIG4_REGISTER_OFFSET,
	DIG5_REGISTER_OFFSET,
	DIG6_REGISTER_OFFSET,
	DIG7_REGISTER_OFFSET,
	DIG8_REGISTER_OFFSET
};

static const struct {
	uint32_t        reg;
	uint32_t        vblank;
	uint32_t        vline;
	uint32_t        hpd;

} interrupt_status_offsets[] = { {
	.reg = mmDISP_INTERRUPT_STATUS,
	.vblank = DISP_INTERRUPT_STATUS__LB_D1_VBLANK_INTERRUPT_MASK,
	.vline = DISP_INTERRUPT_STATUS__LB_D1_VLINE_INTERRUPT_MASK,
	.hpd = DISP_INTERRUPT_STATUS__DC_HPD1_INTERRUPT_MASK
}, {
	.reg = mmDISP_INTERRUPT_STATUS_CONTINUE,
	.vblank = DISP_INTERRUPT_STATUS_CONTINUE__LB_D2_VBLANK_INTERRUPT_MASK,
	.vline = DISP_INTERRUPT_STATUS_CONTINUE__LB_D2_VLINE_INTERRUPT_MASK,
	.hpd = DISP_INTERRUPT_STATUS_CONTINUE__DC_HPD2_INTERRUPT_MASK
}, {
	.reg = mmDISP_INTERRUPT_STATUS_CONTINUE2,
	.vblank = DISP_INTERRUPT_STATUS_CONTINUE2__LB_D3_VBLANK_INTERRUPT_MASK,
	.vline = DISP_INTERRUPT_STATUS_CONTINUE2__LB_D3_VLINE_INTERRUPT_MASK,
	.hpd = DISP_INTERRUPT_STATUS_CONTINUE2__DC_HPD3_INTERRUPT_MASK
}, {
	.reg = mmDISP_INTERRUPT_STATUS_CONTINUE3,
	.vblank = DISP_INTERRUPT_STATUS_CONTINUE3__LB_D4_VBLANK_INTERRUPT_MASK,
	.vline = DISP_INTERRUPT_STATUS_CONTINUE3__LB_D4_VLINE_INTERRUPT_MASK,
	.hpd = DISP_INTERRUPT_STATUS_CONTINUE3__DC_HPD4_INTERRUPT_MASK
}, {
	.reg = mmDISP_INTERRUPT_STATUS_CONTINUE4,
	.vblank = DISP_INTERRUPT_STATUS_CONTINUE4__LB_D5_VBLANK_INTERRUPT_MASK,
	.vline = DISP_INTERRUPT_STATUS_CONTINUE4__LB_D5_VLINE_INTERRUPT_MASK,
	.hpd = DISP_INTERRUPT_STATUS_CONTINUE4__DC_HPD5_INTERRUPT_MASK
}, {
	.reg = mmDISP_INTERRUPT_STATUS_CONTINUE5,
	.vblank = DISP_INTERRUPT_STATUS_CONTINUE5__LB_D6_VBLANK_INTERRUPT_MASK,
	.vline = DISP_INTERRUPT_STATUS_CONTINUE5__LB_D6_VLINE_INTERRUPT_MASK,
	.hpd = DISP_INTERRUPT_STATUS_CONTINUE5__DC_HPD6_INTERRUPT_MASK
} };

static const u32 cz_golden_settings_a11[] =
{
	mmCRTC_DOUBLE_BUFFER_CONTROL, 0x00010101, 0x00010000,
	mmFBC_MISC, 0x1f311fff, 0x14300000,
};

static const u32 cz_mgcg_cgcg_init[] =
{
	mmXDMA_CLOCK_GATING_CNTL, 0xffffffff, 0x00000100,
	mmXDMA_MEM_POWER_CNTL, 0x00000101, 0x00000000,
};

static const u32 stoney_golden_settings_a11[] =
{
	mmCRTC_DOUBLE_BUFFER_CONTROL, 0x00010101, 0x00010000,
	mmFBC_MISC, 0x1f311fff, 0x14302000,
};

static const u32 polaris11_golden_settings_a11[] =
{
	mmDCI_CLK_CNTL, 0x00000080, 0x00000000,
	mmFBC_DEBUG_COMP, 0x000000f0, 0x00000070,
	mmFBC_DEBUG1, 0xffffffff, 0x00000008,
	mmFBC_MISC, 0x9f313fff, 0x14302008,
	mmHDMI_CONTROL, 0x313f031f, 0x00000011,
};

static const u32 polaris10_golden_settings_a11[] =
{
	mmDCI_CLK_CNTL, 0x00000080, 0x00000000,
	mmFBC_DEBUG_COMP, 0x000000f0, 0x00000070,
	mmFBC_MISC, 0x9f313fff, 0x14302008,
	mmHDMI_CONTROL, 0x313f031f, 0x00000011,
};

static void dce_v11_0_init_golden_registers(struct amdgpu_device *adev)
{
	switch (adev->asic_type) {
	case CHIP_CARRIZO:
		amdgpu_device_program_register_sequence(adev,
							cz_mgcg_cgcg_init,
							ARRAY_SIZE(cz_mgcg_cgcg_init));
		amdgpu_device_program_register_sequence(adev,
							cz_golden_settings_a11,
							ARRAY_SIZE(cz_golden_settings_a11));
		break;
	case CHIP_STONEY:
		amdgpu_device_program_register_sequence(adev,
							stoney_golden_settings_a11,
							ARRAY_SIZE(stoney_golden_settings_a11));
		break;
	case CHIP_POLARIS11:
	case CHIP_POLARIS12:
		amdgpu_device_program_register_sequence(adev,
							polaris11_golden_settings_a11,
							ARRAY_SIZE(polaris11_golden_settings_a11));
		break;
	case CHIP_POLARIS10:
	case CHIP_VEGAM:
		amdgpu_device_program_register_sequence(adev,
							polaris10_golden_settings_a11,
							ARRAY_SIZE(polaris10_golden_settings_a11));
		break;
	case CHIP_POLARIS11:
		amdgpu_program_register_sequence(adev,
						 polaris11_golden_settings_a11,
						 (const u32)ARRAY_SIZE(polaris11_golden_settings_a11));
		break;
	case CHIP_POLARIS10:
		amdgpu_program_register_sequence(adev,
						 polaris10_golden_settings_a11,
						 (const u32)ARRAY_SIZE(polaris10_golden_settings_a11));
		break;
	default:
		break;
	}
}

static u32 dce_v11_0_audio_endpt_rreg(struct amdgpu_device *adev,
				     u32 block_offset, u32 reg)
{
	unsigned long flags;
	u32 r;

	spin_lock_irqsave(&adev->audio_endpt_idx_lock, flags);
	WREG32(mmAZALIA_F0_CODEC_ENDPOINT_INDEX + block_offset, reg);
	r = RREG32(mmAZALIA_F0_CODEC_ENDPOINT_DATA + block_offset);
	spin_unlock_irqrestore(&adev->audio_endpt_idx_lock, flags);

	return r;
}

static void dce_v11_0_audio_endpt_wreg(struct amdgpu_device *adev,
				      u32 block_offset, u32 reg, u32 v)
{
	unsigned long flags;

	spin_lock_irqsave(&adev->audio_endpt_idx_lock, flags);
	WREG32(mmAZALIA_F0_CODEC_ENDPOINT_INDEX + block_offset, reg);
	WREG32(mmAZALIA_F0_CODEC_ENDPOINT_DATA + block_offset, v);
	spin_unlock_irqrestore(&adev->audio_endpt_idx_lock, flags);
}

static u32 dce_v11_0_vblank_get_counter(struct amdgpu_device *adev, int crtc)
{
	if (crtc < 0 || crtc >= adev->mode_info.num_crtc)
		return 0;
	else
		return RREG32(mmCRTC_STATUS_FRAME_COUNT + crtc_offsets[crtc]);
}

static void dce_v11_0_pageflip_interrupt_init(struct amdgpu_device *adev)
{
	unsigned i;

	/* Enable pflip interrupts */
	for (i = 0; i < adev->mode_info.num_crtc; i++)
		amdgpu_irq_get(adev, &adev->pageflip_irq, i);
}

static void dce_v11_0_pageflip_interrupt_fini(struct amdgpu_device *adev)
{
	unsigned i;

	/* Disable pflip interrupts */
	for (i = 0; i < adev->mode_info.num_crtc; i++)
		amdgpu_irq_put(adev, &adev->pageflip_irq, i);
}

/**
 * dce_v11_0_page_flip - pageflip callback.
 *
 * @adev: amdgpu_device pointer
 * @crtc_id: crtc to cleanup pageflip on
 * @crtc_base: new address of the crtc (GPU MC address)
 *
 * Triggers the actual pageflip by updating the primary
 * surface base address.
 */
static void dce_v11_0_page_flip(struct amdgpu_device *adev,
				int crtc_id, u64 crtc_base, bool async)
{
	struct amdgpu_crtc *amdgpu_crtc = adev->mode_info.crtcs[crtc_id];
<<<<<<< HEAD
=======
	struct drm_framebuffer *fb = amdgpu_crtc->base.primary->fb;
>>>>>>> 24b8d41d
	u32 tmp;

	/* flip immediate for async, default is vsync */
	tmp = RREG32(mmGRPH_FLIP_CONTROL + amdgpu_crtc->crtc_offset);
	tmp = REG_SET_FIELD(tmp, GRPH_FLIP_CONTROL,
			    GRPH_SURFACE_UPDATE_IMMEDIATE_EN, async ? 1 : 0);
	WREG32(mmGRPH_FLIP_CONTROL + amdgpu_crtc->crtc_offset, tmp);
<<<<<<< HEAD
=======
	/* update pitch */
	WREG32(mmGRPH_PITCH + amdgpu_crtc->crtc_offset,
	       fb->pitches[0] / fb->format->cpp[0]);
>>>>>>> 24b8d41d
	/* update the scanout addresses */
	WREG32(mmGRPH_PRIMARY_SURFACE_ADDRESS_HIGH + amdgpu_crtc->crtc_offset,
	       upper_32_bits(crtc_base));
	/* writing to the low address triggers the update */
	WREG32(mmGRPH_PRIMARY_SURFACE_ADDRESS + amdgpu_crtc->crtc_offset,
	       lower_32_bits(crtc_base));
	/* post the write */
	RREG32(mmGRPH_PRIMARY_SURFACE_ADDRESS + amdgpu_crtc->crtc_offset);
}

static int dce_v11_0_crtc_get_scanoutpos(struct amdgpu_device *adev, int crtc,
					u32 *vbl, u32 *position)
{
	if ((crtc < 0) || (crtc >= adev->mode_info.num_crtc))
		return -EINVAL;

	*vbl = RREG32(mmCRTC_V_BLANK_START_END + crtc_offsets[crtc]);
	*position = RREG32(mmCRTC_STATUS_POSITION + crtc_offsets[crtc]);

	return 0;
}

/**
 * dce_v11_0_hpd_sense - hpd sense callback.
 *
 * @adev: amdgpu_device pointer
 * @hpd: hpd (hotplug detect) pin
 *
 * Checks if a digital monitor is connected (evergreen+).
 * Returns true if connected, false if not connected.
 */
static bool dce_v11_0_hpd_sense(struct amdgpu_device *adev,
			       enum amdgpu_hpd_id hpd)
{
	bool connected = false;

	if (hpd >= adev->mode_info.num_hpd)
		return connected;

	if (RREG32(mmDC_HPD_INT_STATUS + hpd_offsets[hpd]) &
	    DC_HPD_INT_STATUS__DC_HPD_SENSE_MASK)
		connected = true;

	return connected;
}

/**
 * dce_v11_0_hpd_set_polarity - hpd set polarity callback.
 *
 * @adev: amdgpu_device pointer
 * @hpd: hpd (hotplug detect) pin
 *
 * Set the polarity of the hpd pin (evergreen+).
 */
static void dce_v11_0_hpd_set_polarity(struct amdgpu_device *adev,
				      enum amdgpu_hpd_id hpd)
{
	u32 tmp;
	bool connected = dce_v11_0_hpd_sense(adev, hpd);

	if (hpd >= adev->mode_info.num_hpd)
		return;

	tmp = RREG32(mmDC_HPD_INT_CONTROL + hpd_offsets[hpd]);
	if (connected)
		tmp = REG_SET_FIELD(tmp, DC_HPD_INT_CONTROL, DC_HPD_INT_POLARITY, 0);
	else
		tmp = REG_SET_FIELD(tmp, DC_HPD_INT_CONTROL, DC_HPD_INT_POLARITY, 1);
	WREG32(mmDC_HPD_INT_CONTROL + hpd_offsets[hpd], tmp);
}

/**
 * dce_v11_0_hpd_init - hpd setup callback.
 *
 * @adev: amdgpu_device pointer
 *
 * Setup the hpd pins used by the card (evergreen+).
 * Enable the pin, set the polarity, and enable the hpd interrupts.
 */
static void dce_v11_0_hpd_init(struct amdgpu_device *adev)
{
	struct drm_device *dev = adev_to_drm(adev);
	struct drm_connector *connector;
	struct drm_connector_list_iter iter;
	u32 tmp;

	drm_connector_list_iter_begin(dev, &iter);
	drm_for_each_connector_iter(connector, &iter) {
		struct amdgpu_connector *amdgpu_connector = to_amdgpu_connector(connector);

<<<<<<< HEAD
		switch (amdgpu_connector->hpd.hpd) {
		case AMDGPU_HPD_1:
			idx = 0;
			break;
		case AMDGPU_HPD_2:
			idx = 1;
			break;
		case AMDGPU_HPD_3:
			idx = 2;
			break;
		case AMDGPU_HPD_4:
			idx = 3;
			break;
		case AMDGPU_HPD_5:
			idx = 4;
			break;
		case AMDGPU_HPD_6:
			idx = 5;
			break;
		default:
			continue;
		}
=======
		if (amdgpu_connector->hpd.hpd >= adev->mode_info.num_hpd)
			continue;
>>>>>>> 24b8d41d

		if (connector->connector_type == DRM_MODE_CONNECTOR_eDP ||
		    connector->connector_type == DRM_MODE_CONNECTOR_LVDS) {
			/* don't try to enable hpd on eDP or LVDS avoid breaking the
			 * aux dp channel on imac and help (but not completely fix)
			 * https://bugzilla.redhat.com/show_bug.cgi?id=726143
			 * also avoid interrupt storms during dpms.
			 */
<<<<<<< HEAD
			tmp = RREG32(mmDC_HPD_INT_CONTROL + hpd_offsets[idx]);
			tmp = REG_SET_FIELD(tmp, DC_HPD_INT_CONTROL, DC_HPD_INT_EN, 0);
			WREG32(mmDC_HPD_INT_CONTROL + hpd_offsets[idx], tmp);
			continue;
		}

		tmp = RREG32(mmDC_HPD_CONTROL + hpd_offsets[idx]);
=======
			tmp = RREG32(mmDC_HPD_INT_CONTROL + hpd_offsets[amdgpu_connector->hpd.hpd]);
			tmp = REG_SET_FIELD(tmp, DC_HPD_INT_CONTROL, DC_HPD_INT_EN, 0);
			WREG32(mmDC_HPD_INT_CONTROL + hpd_offsets[amdgpu_connector->hpd.hpd], tmp);
			continue;
		}

		tmp = RREG32(mmDC_HPD_CONTROL + hpd_offsets[amdgpu_connector->hpd.hpd]);
>>>>>>> 24b8d41d
		tmp = REG_SET_FIELD(tmp, DC_HPD_CONTROL, DC_HPD_EN, 1);
		WREG32(mmDC_HPD_CONTROL + hpd_offsets[amdgpu_connector->hpd.hpd], tmp);

		tmp = RREG32(mmDC_HPD_TOGGLE_FILT_CNTL + hpd_offsets[amdgpu_connector->hpd.hpd]);
		tmp = REG_SET_FIELD(tmp, DC_HPD_TOGGLE_FILT_CNTL,
				    DC_HPD_CONNECT_INT_DELAY,
				    AMDGPU_HPD_CONNECT_INT_DELAY_IN_MS);
		tmp = REG_SET_FIELD(tmp, DC_HPD_TOGGLE_FILT_CNTL,
				    DC_HPD_DISCONNECT_INT_DELAY,
				    AMDGPU_HPD_DISCONNECT_INT_DELAY_IN_MS);
		WREG32(mmDC_HPD_TOGGLE_FILT_CNTL + hpd_offsets[amdgpu_connector->hpd.hpd], tmp);

		dce_v11_0_hpd_set_polarity(adev, amdgpu_connector->hpd.hpd);
		amdgpu_irq_get(adev, &adev->hpd_irq, amdgpu_connector->hpd.hpd);
	}
	drm_connector_list_iter_end(&iter);
}

/**
 * dce_v11_0_hpd_fini - hpd tear down callback.
 *
 * @adev: amdgpu_device pointer
 *
 * Tear down the hpd pins used by the card (evergreen+).
 * Disable the hpd interrupts.
 */
static void dce_v11_0_hpd_fini(struct amdgpu_device *adev)
{
	struct drm_device *dev = adev_to_drm(adev);
	struct drm_connector *connector;
	struct drm_connector_list_iter iter;
	u32 tmp;

	drm_connector_list_iter_begin(dev, &iter);
	drm_for_each_connector_iter(connector, &iter) {
		struct amdgpu_connector *amdgpu_connector = to_amdgpu_connector(connector);

		if (amdgpu_connector->hpd.hpd >= adev->mode_info.num_hpd)
			continue;

		tmp = RREG32(mmDC_HPD_CONTROL + hpd_offsets[amdgpu_connector->hpd.hpd]);
		tmp = REG_SET_FIELD(tmp, DC_HPD_CONTROL, DC_HPD_EN, 0);
		WREG32(mmDC_HPD_CONTROL + hpd_offsets[amdgpu_connector->hpd.hpd], tmp);

		amdgpu_irq_put(adev, &adev->hpd_irq, amdgpu_connector->hpd.hpd);
	}
	drm_connector_list_iter_end(&iter);
}

static u32 dce_v11_0_hpd_get_gpio_reg(struct amdgpu_device *adev)
{
	return mmDC_GPIO_HPD_A;
}

static bool dce_v11_0_is_display_hung(struct amdgpu_device *adev)
{
	u32 crtc_hung = 0;
	u32 crtc_status[6];
	u32 i, j, tmp;

	for (i = 0; i < adev->mode_info.num_crtc; i++) {
		tmp = RREG32(mmCRTC_CONTROL + crtc_offsets[i]);
		if (REG_GET_FIELD(tmp, CRTC_CONTROL, CRTC_MASTER_EN)) {
			crtc_status[i] = RREG32(mmCRTC_STATUS_HV_COUNT + crtc_offsets[i]);
			crtc_hung |= (1 << i);
		}
	}

	for (j = 0; j < 10; j++) {
		for (i = 0; i < adev->mode_info.num_crtc; i++) {
			if (crtc_hung & (1 << i)) {
				tmp = RREG32(mmCRTC_STATUS_HV_COUNT + crtc_offsets[i]);
				if (tmp != crtc_status[i])
					crtc_hung &= ~(1 << i);
			}
		}
		if (crtc_hung == 0)
			return false;
		udelay(100);
	}

	return true;
}

<<<<<<< HEAD
static void dce_v11_0_stop_mc_access(struct amdgpu_device *adev,
				     struct amdgpu_mode_mc_save *save)
{
	u32 crtc_enabled, tmp;
	int i;

	save->vga_render_control = RREG32(mmVGA_RENDER_CONTROL);
	save->vga_hdp_control = RREG32(mmVGA_HDP_CONTROL);

	/* disable VGA render */
	tmp = RREG32(mmVGA_RENDER_CONTROL);
	tmp = REG_SET_FIELD(tmp, VGA_RENDER_CONTROL, VGA_VSTATUS_CNTL, 0);
	WREG32(mmVGA_RENDER_CONTROL, tmp);

	/* blank the display controllers */
	for (i = 0; i < adev->mode_info.num_crtc; i++) {
		crtc_enabled = REG_GET_FIELD(RREG32(mmCRTC_CONTROL + crtc_offsets[i]),
					     CRTC_CONTROL, CRTC_MASTER_EN);
		if (crtc_enabled) {
#if 1
			save->crtc_enabled[i] = true;
			tmp = RREG32(mmCRTC_BLANK_CONTROL + crtc_offsets[i]);
			if (REG_GET_FIELD(tmp, CRTC_BLANK_CONTROL, CRTC_BLANK_DATA_EN) == 0) {
				/*it is correct only for RGB ; black is 0*/
				WREG32(mmCRTC_BLANK_DATA_COLOR + crtc_offsets[i], 0);
				tmp = REG_SET_FIELD(tmp, CRTC_BLANK_CONTROL, CRTC_BLANK_DATA_EN, 1);
				WREG32(mmCRTC_BLANK_CONTROL + crtc_offsets[i], tmp);
			}
#else
			/* XXX this is a hack to avoid strange behavior with EFI on certain systems */
			WREG32(mmCRTC_UPDATE_LOCK + crtc_offsets[i], 1);
			tmp = RREG32(mmCRTC_CONTROL + crtc_offsets[i]);
			tmp = REG_SET_FIELD(tmp, CRTC_CONTROL, CRTC_MASTER_EN, 0);
			WREG32(mmCRTC_CONTROL + crtc_offsets[i], tmp);
			WREG32(mmCRTC_UPDATE_LOCK + crtc_offsets[i], 0);
			save->crtc_enabled[i] = false;
			/* ***** */
#endif
		} else {
			save->crtc_enabled[i] = false;
		}
	}
}

static void dce_v11_0_resume_mc_access(struct amdgpu_device *adev,
				       struct amdgpu_mode_mc_save *save)
{
	u32 tmp;
	int i;

	/* update crtc base addresses */
	for (i = 0; i < adev->mode_info.num_crtc; i++) {
		WREG32(mmGRPH_PRIMARY_SURFACE_ADDRESS_HIGH + crtc_offsets[i],
		       upper_32_bits(adev->mc.vram_start));
		WREG32(mmGRPH_PRIMARY_SURFACE_ADDRESS + crtc_offsets[i],
		       (u32)adev->mc.vram_start);

		if (save->crtc_enabled[i]) {
			tmp = RREG32(mmCRTC_BLANK_CONTROL + crtc_offsets[i]);
			tmp = REG_SET_FIELD(tmp, CRTC_BLANK_CONTROL, CRTC_BLANK_DATA_EN, 0);
			WREG32(mmCRTC_BLANK_CONTROL + crtc_offsets[i], tmp);
		}
	}

	WREG32(mmVGA_MEMORY_BASE_ADDRESS_HIGH, upper_32_bits(adev->mc.vram_start));
	WREG32(mmVGA_MEMORY_BASE_ADDRESS, lower_32_bits(adev->mc.vram_start));

	/* Unlock vga access */
	WREG32(mmVGA_HDP_CONTROL, save->vga_hdp_control);
	mdelay(1);
	WREG32(mmVGA_RENDER_CONTROL, save->vga_render_control);
}

=======
>>>>>>> 24b8d41d
static void dce_v11_0_set_vga_render_state(struct amdgpu_device *adev,
					   bool render)
{
	u32 tmp;

	/* Lockout access through VGA aperture*/
	tmp = RREG32(mmVGA_HDP_CONTROL);
	if (render)
		tmp = REG_SET_FIELD(tmp, VGA_HDP_CONTROL, VGA_MEMORY_DISABLE, 0);
	else
		tmp = REG_SET_FIELD(tmp, VGA_HDP_CONTROL, VGA_MEMORY_DISABLE, 1);
	WREG32(mmVGA_HDP_CONTROL, tmp);

	/* disable VGA render */
	tmp = RREG32(mmVGA_RENDER_CONTROL);
	if (render)
		tmp = REG_SET_FIELD(tmp, VGA_RENDER_CONTROL, VGA_VSTATUS_CNTL, 1);
	else
		tmp = REG_SET_FIELD(tmp, VGA_RENDER_CONTROL, VGA_VSTATUS_CNTL, 0);
	WREG32(mmVGA_RENDER_CONTROL, tmp);
}

static int dce_v11_0_get_num_crtc (struct amdgpu_device *adev)
{
	int num_crtc = 0;

	switch (adev->asic_type) {
	case CHIP_CARRIZO:
		num_crtc = 3;
		break;
	case CHIP_STONEY:
		num_crtc = 2;
		break;
	case CHIP_POLARIS10:
<<<<<<< HEAD
		num_crtc = 6;
		break;
	case CHIP_POLARIS11:
=======
	case CHIP_VEGAM:
		num_crtc = 6;
		break;
	case CHIP_POLARIS11:
	case CHIP_POLARIS12:
>>>>>>> 24b8d41d
		num_crtc = 5;
		break;
	default:
		num_crtc = 0;
	}
	return num_crtc;
}

void dce_v11_0_disable_dce(struct amdgpu_device *adev)
{
	/*Disable VGA render and enabled crtc, if has DCE engine*/
	if (amdgpu_atombios_has_dce_engine_info(adev)) {
		u32 tmp;
		int crtc_enabled, i;

		dce_v11_0_set_vga_render_state(adev, false);

		/*Disable crtc*/
		for (i = 0; i < dce_v11_0_get_num_crtc(adev); i++) {
			crtc_enabled = REG_GET_FIELD(RREG32(mmCRTC_CONTROL + crtc_offsets[i]),
									 CRTC_CONTROL, CRTC_MASTER_EN);
			if (crtc_enabled) {
				WREG32(mmCRTC_UPDATE_LOCK + crtc_offsets[i], 1);
				tmp = RREG32(mmCRTC_CONTROL + crtc_offsets[i]);
				tmp = REG_SET_FIELD(tmp, CRTC_CONTROL, CRTC_MASTER_EN, 0);
				WREG32(mmCRTC_CONTROL + crtc_offsets[i], tmp);
				WREG32(mmCRTC_UPDATE_LOCK + crtc_offsets[i], 0);
			}
		}
	}
}

static void dce_v11_0_program_fmt(struct drm_encoder *encoder)
{
	struct drm_device *dev = encoder->dev;
	struct amdgpu_device *adev = drm_to_adev(dev);
	struct amdgpu_encoder *amdgpu_encoder = to_amdgpu_encoder(encoder);
	struct amdgpu_crtc *amdgpu_crtc = to_amdgpu_crtc(encoder->crtc);
	struct drm_connector *connector = amdgpu_get_connector_for_encoder(encoder);
	int bpc = 0;
	u32 tmp = 0;
	enum amdgpu_connector_dither dither = AMDGPU_FMT_DITHER_DISABLE;

	if (connector) {
		struct amdgpu_connector *amdgpu_connector = to_amdgpu_connector(connector);
		bpc = amdgpu_connector_get_monitor_bpc(connector);
		dither = amdgpu_connector->dither;
	}

	/* LVDS/eDP FMT is set up by atom */
	if (amdgpu_encoder->devices & ATOM_DEVICE_LCD_SUPPORT)
		return;

	/* not needed for analog */
	if ((amdgpu_encoder->encoder_id == ENCODER_OBJECT_ID_INTERNAL_KLDSCP_DAC1) ||
	    (amdgpu_encoder->encoder_id == ENCODER_OBJECT_ID_INTERNAL_KLDSCP_DAC2))
		return;

	if (bpc == 0)
		return;

	switch (bpc) {
	case 6:
		if (dither == AMDGPU_FMT_DITHER_ENABLE) {
			/* XXX sort out optimal dither settings */
			tmp = REG_SET_FIELD(tmp, FMT_BIT_DEPTH_CONTROL, FMT_FRAME_RANDOM_ENABLE, 1);
			tmp = REG_SET_FIELD(tmp, FMT_BIT_DEPTH_CONTROL, FMT_HIGHPASS_RANDOM_ENABLE, 1);
			tmp = REG_SET_FIELD(tmp, FMT_BIT_DEPTH_CONTROL, FMT_SPATIAL_DITHER_EN, 1);
			tmp = REG_SET_FIELD(tmp, FMT_BIT_DEPTH_CONTROL, FMT_SPATIAL_DITHER_DEPTH, 0);
		} else {
			tmp = REG_SET_FIELD(tmp, FMT_BIT_DEPTH_CONTROL, FMT_TRUNCATE_EN, 1);
			tmp = REG_SET_FIELD(tmp, FMT_BIT_DEPTH_CONTROL, FMT_TRUNCATE_DEPTH, 0);
		}
		break;
	case 8:
		if (dither == AMDGPU_FMT_DITHER_ENABLE) {
			/* XXX sort out optimal dither settings */
			tmp = REG_SET_FIELD(tmp, FMT_BIT_DEPTH_CONTROL, FMT_FRAME_RANDOM_ENABLE, 1);
			tmp = REG_SET_FIELD(tmp, FMT_BIT_DEPTH_CONTROL, FMT_HIGHPASS_RANDOM_ENABLE, 1);
			tmp = REG_SET_FIELD(tmp, FMT_BIT_DEPTH_CONTROL, FMT_RGB_RANDOM_ENABLE, 1);
			tmp = REG_SET_FIELD(tmp, FMT_BIT_DEPTH_CONTROL, FMT_SPATIAL_DITHER_EN, 1);
			tmp = REG_SET_FIELD(tmp, FMT_BIT_DEPTH_CONTROL, FMT_SPATIAL_DITHER_DEPTH, 1);
		} else {
			tmp = REG_SET_FIELD(tmp, FMT_BIT_DEPTH_CONTROL, FMT_TRUNCATE_EN, 1);
			tmp = REG_SET_FIELD(tmp, FMT_BIT_DEPTH_CONTROL, FMT_TRUNCATE_DEPTH, 1);
		}
		break;
	case 10:
		if (dither == AMDGPU_FMT_DITHER_ENABLE) {
			/* XXX sort out optimal dither settings */
			tmp = REG_SET_FIELD(tmp, FMT_BIT_DEPTH_CONTROL, FMT_FRAME_RANDOM_ENABLE, 1);
			tmp = REG_SET_FIELD(tmp, FMT_BIT_DEPTH_CONTROL, FMT_HIGHPASS_RANDOM_ENABLE, 1);
			tmp = REG_SET_FIELD(tmp, FMT_BIT_DEPTH_CONTROL, FMT_RGB_RANDOM_ENABLE, 1);
			tmp = REG_SET_FIELD(tmp, FMT_BIT_DEPTH_CONTROL, FMT_SPATIAL_DITHER_EN, 1);
			tmp = REG_SET_FIELD(tmp, FMT_BIT_DEPTH_CONTROL, FMT_SPATIAL_DITHER_DEPTH, 2);
		} else {
			tmp = REG_SET_FIELD(tmp, FMT_BIT_DEPTH_CONTROL, FMT_TRUNCATE_EN, 1);
			tmp = REG_SET_FIELD(tmp, FMT_BIT_DEPTH_CONTROL, FMT_TRUNCATE_DEPTH, 2);
		}
		break;
	default:
		/* not needed */
		break;
	}

	WREG32(mmFMT_BIT_DEPTH_CONTROL + amdgpu_crtc->crtc_offset, tmp);
}


/* display watermark setup */
/**
 * dce_v11_0_line_buffer_adjust - Set up the line buffer
 *
 * @adev: amdgpu_device pointer
 * @amdgpu_crtc: the selected display controller
 * @mode: the current display mode on the selected display
 * controller
 *
 * Setup up the line buffer allocation for
 * the selected display controller (CIK).
 * Returns the line buffer size in pixels.
 */
static u32 dce_v11_0_line_buffer_adjust(struct amdgpu_device *adev,
				       struct amdgpu_crtc *amdgpu_crtc,
				       struct drm_display_mode *mode)
{
	u32 tmp, buffer_alloc, i, mem_cfg;
	u32 pipe_offset = amdgpu_crtc->crtc_id;
	/*
	 * Line Buffer Setup
	 * There are 6 line buffers, one for each display controllers.
	 * There are 3 partitions per LB. Select the number of partitions
	 * to enable based on the display width.  For display widths larger
	 * than 4096, you need use to use 2 display controllers and combine
	 * them using the stereo blender.
	 */
	if (amdgpu_crtc->base.enabled && mode) {
		if (mode->crtc_hdisplay < 1920) {
			mem_cfg = 1;
			buffer_alloc = 2;
		} else if (mode->crtc_hdisplay < 2560) {
			mem_cfg = 2;
			buffer_alloc = 2;
		} else if (mode->crtc_hdisplay < 4096) {
			mem_cfg = 0;
			buffer_alloc = (adev->flags & AMD_IS_APU) ? 2 : 4;
		} else {
			DRM_DEBUG_KMS("Mode too big for LB!\n");
			mem_cfg = 0;
			buffer_alloc = (adev->flags & AMD_IS_APU) ? 2 : 4;
		}
	} else {
		mem_cfg = 1;
		buffer_alloc = 0;
	}

	tmp = RREG32(mmLB_MEMORY_CTRL + amdgpu_crtc->crtc_offset);
	tmp = REG_SET_FIELD(tmp, LB_MEMORY_CTRL, LB_MEMORY_CONFIG, mem_cfg);
	WREG32(mmLB_MEMORY_CTRL + amdgpu_crtc->crtc_offset, tmp);

	tmp = RREG32(mmPIPE0_DMIF_BUFFER_CONTROL + pipe_offset);
	tmp = REG_SET_FIELD(tmp, PIPE0_DMIF_BUFFER_CONTROL, DMIF_BUFFERS_ALLOCATED, buffer_alloc);
	WREG32(mmPIPE0_DMIF_BUFFER_CONTROL + pipe_offset, tmp);

	for (i = 0; i < adev->usec_timeout; i++) {
		tmp = RREG32(mmPIPE0_DMIF_BUFFER_CONTROL + pipe_offset);
		if (REG_GET_FIELD(tmp, PIPE0_DMIF_BUFFER_CONTROL, DMIF_BUFFERS_ALLOCATION_COMPLETED))
			break;
		udelay(1);
	}

	if (amdgpu_crtc->base.enabled && mode) {
		switch (mem_cfg) {
		case 0:
		default:
			return 4096 * 2;
		case 1:
			return 1920 * 2;
		case 2:
			return 2560 * 2;
		}
	}

	/* controller not enabled, so no lb used */
	return 0;
}

/**
 * cik_get_number_of_dram_channels - get the number of dram channels
 *
 * @adev: amdgpu_device pointer
 *
 * Look up the number of video ram channels (CIK).
 * Used for display watermark bandwidth calculations
 * Returns the number of dram channels
 */
static u32 cik_get_number_of_dram_channels(struct amdgpu_device *adev)
{
	u32 tmp = RREG32(mmMC_SHARED_CHMAP);

	switch (REG_GET_FIELD(tmp, MC_SHARED_CHMAP, NOOFCHAN)) {
	case 0:
	default:
		return 1;
	case 1:
		return 2;
	case 2:
		return 4;
	case 3:
		return 8;
	case 4:
		return 3;
	case 5:
		return 6;
	case 6:
		return 10;
	case 7:
		return 12;
	case 8:
		return 16;
	}
}

struct dce10_wm_params {
	u32 dram_channels; /* number of dram channels */
	u32 yclk;          /* bandwidth per dram data pin in kHz */
	u32 sclk;          /* engine clock in kHz */
	u32 disp_clk;      /* display clock in kHz */
	u32 src_width;     /* viewport width */
	u32 active_time;   /* active display time in ns */
	u32 blank_time;    /* blank time in ns */
	bool interlaced;    /* mode is interlaced */
	fixed20_12 vsc;    /* vertical scale ratio */
	u32 num_heads;     /* number of active crtcs */
	u32 bytes_per_pixel; /* bytes per pixel display + overlay */
	u32 lb_size;       /* line buffer allocated to pipe */
	u32 vtaps;         /* vertical scaler taps */
};

/**
 * dce_v11_0_dram_bandwidth - get the dram bandwidth
 *
 * @wm: watermark calculation data
 *
 * Calculate the raw dram bandwidth (CIK).
 * Used for display watermark bandwidth calculations
 * Returns the dram bandwidth in MBytes/s
 */
static u32 dce_v11_0_dram_bandwidth(struct dce10_wm_params *wm)
{
	/* Calculate raw DRAM Bandwidth */
	fixed20_12 dram_efficiency; /* 0.7 */
	fixed20_12 yclk, dram_channels, bandwidth;
	fixed20_12 a;

	a.full = dfixed_const(1000);
	yclk.full = dfixed_const(wm->yclk);
	yclk.full = dfixed_div(yclk, a);
	dram_channels.full = dfixed_const(wm->dram_channels * 4);
	a.full = dfixed_const(10);
	dram_efficiency.full = dfixed_const(7);
	dram_efficiency.full = dfixed_div(dram_efficiency, a);
	bandwidth.full = dfixed_mul(dram_channels, yclk);
	bandwidth.full = dfixed_mul(bandwidth, dram_efficiency);

	return dfixed_trunc(bandwidth);
}

/**
 * dce_v11_0_dram_bandwidth_for_display - get the dram bandwidth for display
 *
 * @wm: watermark calculation data
 *
 * Calculate the dram bandwidth used for display (CIK).
 * Used for display watermark bandwidth calculations
 * Returns the dram bandwidth for display in MBytes/s
 */
static u32 dce_v11_0_dram_bandwidth_for_display(struct dce10_wm_params *wm)
{
	/* Calculate DRAM Bandwidth and the part allocated to display. */
	fixed20_12 disp_dram_allocation; /* 0.3 to 0.7 */
	fixed20_12 yclk, dram_channels, bandwidth;
	fixed20_12 a;

	a.full = dfixed_const(1000);
	yclk.full = dfixed_const(wm->yclk);
	yclk.full = dfixed_div(yclk, a);
	dram_channels.full = dfixed_const(wm->dram_channels * 4);
	a.full = dfixed_const(10);
	disp_dram_allocation.full = dfixed_const(3); /* XXX worse case value 0.3 */
	disp_dram_allocation.full = dfixed_div(disp_dram_allocation, a);
	bandwidth.full = dfixed_mul(dram_channels, yclk);
	bandwidth.full = dfixed_mul(bandwidth, disp_dram_allocation);

	return dfixed_trunc(bandwidth);
}

/**
 * dce_v11_0_data_return_bandwidth - get the data return bandwidth
 *
 * @wm: watermark calculation data
 *
 * Calculate the data return bandwidth used for display (CIK).
 * Used for display watermark bandwidth calculations
 * Returns the data return bandwidth in MBytes/s
 */
static u32 dce_v11_0_data_return_bandwidth(struct dce10_wm_params *wm)
{
	/* Calculate the display Data return Bandwidth */
	fixed20_12 return_efficiency; /* 0.8 */
	fixed20_12 sclk, bandwidth;
	fixed20_12 a;

	a.full = dfixed_const(1000);
	sclk.full = dfixed_const(wm->sclk);
	sclk.full = dfixed_div(sclk, a);
	a.full = dfixed_const(10);
	return_efficiency.full = dfixed_const(8);
	return_efficiency.full = dfixed_div(return_efficiency, a);
	a.full = dfixed_const(32);
	bandwidth.full = dfixed_mul(a, sclk);
	bandwidth.full = dfixed_mul(bandwidth, return_efficiency);

	return dfixed_trunc(bandwidth);
}

/**
 * dce_v11_0_dmif_request_bandwidth - get the dmif bandwidth
 *
 * @wm: watermark calculation data
 *
 * Calculate the dmif bandwidth used for display (CIK).
 * Used for display watermark bandwidth calculations
 * Returns the dmif bandwidth in MBytes/s
 */
static u32 dce_v11_0_dmif_request_bandwidth(struct dce10_wm_params *wm)
{
	/* Calculate the DMIF Request Bandwidth */
	fixed20_12 disp_clk_request_efficiency; /* 0.8 */
	fixed20_12 disp_clk, bandwidth;
	fixed20_12 a, b;

	a.full = dfixed_const(1000);
	disp_clk.full = dfixed_const(wm->disp_clk);
	disp_clk.full = dfixed_div(disp_clk, a);
	a.full = dfixed_const(32);
	b.full = dfixed_mul(a, disp_clk);

	a.full = dfixed_const(10);
	disp_clk_request_efficiency.full = dfixed_const(8);
	disp_clk_request_efficiency.full = dfixed_div(disp_clk_request_efficiency, a);

	bandwidth.full = dfixed_mul(b, disp_clk_request_efficiency);

	return dfixed_trunc(bandwidth);
}

/**
 * dce_v11_0_available_bandwidth - get the min available bandwidth
 *
 * @wm: watermark calculation data
 *
 * Calculate the min available bandwidth used for display (CIK).
 * Used for display watermark bandwidth calculations
 * Returns the min available bandwidth in MBytes/s
 */
static u32 dce_v11_0_available_bandwidth(struct dce10_wm_params *wm)
{
	/* Calculate the Available bandwidth. Display can use this temporarily but not in average. */
	u32 dram_bandwidth = dce_v11_0_dram_bandwidth(wm);
	u32 data_return_bandwidth = dce_v11_0_data_return_bandwidth(wm);
	u32 dmif_req_bandwidth = dce_v11_0_dmif_request_bandwidth(wm);

	return min(dram_bandwidth, min(data_return_bandwidth, dmif_req_bandwidth));
}

/**
 * dce_v11_0_average_bandwidth - get the average available bandwidth
 *
 * @wm: watermark calculation data
 *
 * Calculate the average available bandwidth used for display (CIK).
 * Used for display watermark bandwidth calculations
 * Returns the average available bandwidth in MBytes/s
 */
static u32 dce_v11_0_average_bandwidth(struct dce10_wm_params *wm)
{
	/* Calculate the display mode Average Bandwidth
	 * DisplayMode should contain the source and destination dimensions,
	 * timing, etc.
	 */
	fixed20_12 bpp;
	fixed20_12 line_time;
	fixed20_12 src_width;
	fixed20_12 bandwidth;
	fixed20_12 a;

	a.full = dfixed_const(1000);
	line_time.full = dfixed_const(wm->active_time + wm->blank_time);
	line_time.full = dfixed_div(line_time, a);
	bpp.full = dfixed_const(wm->bytes_per_pixel);
	src_width.full = dfixed_const(wm->src_width);
	bandwidth.full = dfixed_mul(src_width, bpp);
	bandwidth.full = dfixed_mul(bandwidth, wm->vsc);
	bandwidth.full = dfixed_div(bandwidth, line_time);

	return dfixed_trunc(bandwidth);
}

/**
 * dce_v11_0_latency_watermark - get the latency watermark
 *
 * @wm: watermark calculation data
 *
 * Calculate the latency watermark (CIK).
 * Used for display watermark bandwidth calculations
 * Returns the latency watermark in ns
 */
static u32 dce_v11_0_latency_watermark(struct dce10_wm_params *wm)
{
	/* First calculate the latency in ns */
	u32 mc_latency = 2000; /* 2000 ns. */
	u32 available_bandwidth = dce_v11_0_available_bandwidth(wm);
	u32 worst_chunk_return_time = (512 * 8 * 1000) / available_bandwidth;
	u32 cursor_line_pair_return_time = (128 * 4 * 1000) / available_bandwidth;
	u32 dc_latency = 40000000 / wm->disp_clk; /* dc pipe latency */
	u32 other_heads_data_return_time = ((wm->num_heads + 1) * worst_chunk_return_time) +
		(wm->num_heads * cursor_line_pair_return_time);
	u32 latency = mc_latency + other_heads_data_return_time + dc_latency;
	u32 max_src_lines_per_dst_line, lb_fill_bw, line_fill_time;
	u32 tmp, dmif_size = 12288;
	fixed20_12 a, b, c;

	if (wm->num_heads == 0)
		return 0;

	a.full = dfixed_const(2);
	b.full = dfixed_const(1);
	if ((wm->vsc.full > a.full) ||
	    ((wm->vsc.full > b.full) && (wm->vtaps >= 3)) ||
	    (wm->vtaps >= 5) ||
	    ((wm->vsc.full >= a.full) && wm->interlaced))
		max_src_lines_per_dst_line = 4;
	else
		max_src_lines_per_dst_line = 2;

	a.full = dfixed_const(available_bandwidth);
	b.full = dfixed_const(wm->num_heads);
	a.full = dfixed_div(a, b);
	tmp = div_u64((u64) dmif_size * (u64) wm->disp_clk, mc_latency + 512);
	tmp = min(dfixed_trunc(a), tmp);

	lb_fill_bw = min(tmp, wm->disp_clk * wm->bytes_per_pixel / 1000);

	a.full = dfixed_const(max_src_lines_per_dst_line * wm->src_width * wm->bytes_per_pixel);
	b.full = dfixed_const(1000);
	c.full = dfixed_const(lb_fill_bw);
	b.full = dfixed_div(c, b);
	a.full = dfixed_div(a, b);
	line_fill_time = dfixed_trunc(a);

	if (line_fill_time < wm->active_time)
		return latency;
	else
		return latency + (line_fill_time - wm->active_time);

}

/**
 * dce_v11_0_average_bandwidth_vs_dram_bandwidth_for_display - check
 * average and available dram bandwidth
 *
 * @wm: watermark calculation data
 *
 * Check if the display average bandwidth fits in the display
 * dram bandwidth (CIK).
 * Used for display watermark bandwidth calculations
 * Returns true if the display fits, false if not.
 */
static bool dce_v11_0_average_bandwidth_vs_dram_bandwidth_for_display(struct dce10_wm_params *wm)
{
	if (dce_v11_0_average_bandwidth(wm) <=
	    (dce_v11_0_dram_bandwidth_for_display(wm) / wm->num_heads))
		return true;
	else
		return false;
}

/**
 * dce_v11_0_average_bandwidth_vs_available_bandwidth - check
 * average and available bandwidth
 *
 * @wm: watermark calculation data
 *
 * Check if the display average bandwidth fits in the display
 * available bandwidth (CIK).
 * Used for display watermark bandwidth calculations
 * Returns true if the display fits, false if not.
 */
static bool dce_v11_0_average_bandwidth_vs_available_bandwidth(struct dce10_wm_params *wm)
{
	if (dce_v11_0_average_bandwidth(wm) <=
	    (dce_v11_0_available_bandwidth(wm) / wm->num_heads))
		return true;
	else
		return false;
}

/**
 * dce_v11_0_check_latency_hiding - check latency hiding
 *
 * @wm: watermark calculation data
 *
 * Check latency hiding (CIK).
 * Used for display watermark bandwidth calculations
 * Returns true if the display fits, false if not.
 */
static bool dce_v11_0_check_latency_hiding(struct dce10_wm_params *wm)
{
	u32 lb_partitions = wm->lb_size / wm->src_width;
	u32 line_time = wm->active_time + wm->blank_time;
	u32 latency_tolerant_lines;
	u32 latency_hiding;
	fixed20_12 a;

	a.full = dfixed_const(1);
	if (wm->vsc.full > a.full)
		latency_tolerant_lines = 1;
	else {
		if (lb_partitions <= (wm->vtaps + 1))
			latency_tolerant_lines = 1;
		else
			latency_tolerant_lines = 2;
	}

	latency_hiding = (latency_tolerant_lines * line_time + wm->blank_time);

	if (dce_v11_0_latency_watermark(wm) <= latency_hiding)
		return true;
	else
		return false;
}

/**
 * dce_v11_0_program_watermarks - program display watermarks
 *
 * @adev: amdgpu_device pointer
 * @amdgpu_crtc: the selected display controller
 * @lb_size: line buffer size
 * @num_heads: number of display controllers in use
 *
 * Calculate and program the display watermarks for the
 * selected display controller (CIK).
 */
static void dce_v11_0_program_watermarks(struct amdgpu_device *adev,
					struct amdgpu_crtc *amdgpu_crtc,
					u32 lb_size, u32 num_heads)
{
	struct drm_display_mode *mode = &amdgpu_crtc->base.mode;
	struct dce10_wm_params wm_low, wm_high;
	u32 active_time;
	u32 line_time = 0;
	u32 latency_watermark_a = 0, latency_watermark_b = 0;
	u32 tmp, wm_mask, lb_vblank_lead_lines = 0;

	if (amdgpu_crtc->base.enabled && num_heads && mode) {
		active_time = (u32) div_u64((u64)mode->crtc_hdisplay * 1000000,
					    (u32)mode->clock);
		line_time = (u32) div_u64((u64)mode->crtc_htotal * 1000000,
					  (u32)mode->clock);
		line_time = min(line_time, (u32)65535);

		/* watermark for high clocks */
		if (adev->pm.dpm_enabled) {
			wm_high.yclk =
				amdgpu_dpm_get_mclk(adev, false) * 10;
			wm_high.sclk =
				amdgpu_dpm_get_sclk(adev, false) * 10;
		} else {
			wm_high.yclk = adev->pm.current_mclk * 10;
			wm_high.sclk = adev->pm.current_sclk * 10;
		}

		wm_high.disp_clk = mode->clock;
		wm_high.src_width = mode->crtc_hdisplay;
		wm_high.active_time = active_time;
		wm_high.blank_time = line_time - wm_high.active_time;
		wm_high.interlaced = false;
		if (mode->flags & DRM_MODE_FLAG_INTERLACE)
			wm_high.interlaced = true;
		wm_high.vsc = amdgpu_crtc->vsc;
		wm_high.vtaps = 1;
		if (amdgpu_crtc->rmx_type != RMX_OFF)
			wm_high.vtaps = 2;
		wm_high.bytes_per_pixel = 4; /* XXX: get this from fb config */
		wm_high.lb_size = lb_size;
		wm_high.dram_channels = cik_get_number_of_dram_channels(adev);
		wm_high.num_heads = num_heads;

		/* set for high clocks */
		latency_watermark_a = min(dce_v11_0_latency_watermark(&wm_high), (u32)65535);

		/* possibly force display priority to high */
		/* should really do this at mode validation time... */
		if (!dce_v11_0_average_bandwidth_vs_dram_bandwidth_for_display(&wm_high) ||
		    !dce_v11_0_average_bandwidth_vs_available_bandwidth(&wm_high) ||
		    !dce_v11_0_check_latency_hiding(&wm_high) ||
		    (adev->mode_info.disp_priority == 2)) {
			DRM_DEBUG_KMS("force priority to high\n");
		}

		/* watermark for low clocks */
		if (adev->pm.dpm_enabled) {
			wm_low.yclk =
				amdgpu_dpm_get_mclk(adev, true) * 10;
			wm_low.sclk =
				amdgpu_dpm_get_sclk(adev, true) * 10;
		} else {
			wm_low.yclk = adev->pm.current_mclk * 10;
			wm_low.sclk = adev->pm.current_sclk * 10;
		}

		wm_low.disp_clk = mode->clock;
		wm_low.src_width = mode->crtc_hdisplay;
		wm_low.active_time = active_time;
		wm_low.blank_time = line_time - wm_low.active_time;
		wm_low.interlaced = false;
		if (mode->flags & DRM_MODE_FLAG_INTERLACE)
			wm_low.interlaced = true;
		wm_low.vsc = amdgpu_crtc->vsc;
		wm_low.vtaps = 1;
		if (amdgpu_crtc->rmx_type != RMX_OFF)
			wm_low.vtaps = 2;
		wm_low.bytes_per_pixel = 4; /* XXX: get this from fb config */
		wm_low.lb_size = lb_size;
		wm_low.dram_channels = cik_get_number_of_dram_channels(adev);
		wm_low.num_heads = num_heads;

		/* set for low clocks */
		latency_watermark_b = min(dce_v11_0_latency_watermark(&wm_low), (u32)65535);

		/* possibly force display priority to high */
		/* should really do this at mode validation time... */
		if (!dce_v11_0_average_bandwidth_vs_dram_bandwidth_for_display(&wm_low) ||
		    !dce_v11_0_average_bandwidth_vs_available_bandwidth(&wm_low) ||
		    !dce_v11_0_check_latency_hiding(&wm_low) ||
		    (adev->mode_info.disp_priority == 2)) {
			DRM_DEBUG_KMS("force priority to high\n");
		}
		lb_vblank_lead_lines = DIV_ROUND_UP(lb_size, mode->crtc_hdisplay);
	}

	/* select wm A */
	wm_mask = RREG32(mmDPG_WATERMARK_MASK_CONTROL + amdgpu_crtc->crtc_offset);
	tmp = REG_SET_FIELD(wm_mask, DPG_WATERMARK_MASK_CONTROL, URGENCY_WATERMARK_MASK, 1);
	WREG32(mmDPG_WATERMARK_MASK_CONTROL + amdgpu_crtc->crtc_offset, tmp);
	tmp = RREG32(mmDPG_PIPE_URGENCY_CONTROL + amdgpu_crtc->crtc_offset);
	tmp = REG_SET_FIELD(tmp, DPG_PIPE_URGENCY_CONTROL, URGENCY_LOW_WATERMARK, latency_watermark_a);
	tmp = REG_SET_FIELD(tmp, DPG_PIPE_URGENCY_CONTROL, URGENCY_HIGH_WATERMARK, line_time);
	WREG32(mmDPG_PIPE_URGENCY_CONTROL + amdgpu_crtc->crtc_offset, tmp);
	/* select wm B */
	tmp = REG_SET_FIELD(wm_mask, DPG_WATERMARK_MASK_CONTROL, URGENCY_WATERMARK_MASK, 2);
	WREG32(mmDPG_WATERMARK_MASK_CONTROL + amdgpu_crtc->crtc_offset, tmp);
	tmp = RREG32(mmDPG_PIPE_URGENCY_CONTROL + amdgpu_crtc->crtc_offset);
	tmp = REG_SET_FIELD(tmp, DPG_PIPE_URGENCY_CONTROL, URGENCY_LOW_WATERMARK, latency_watermark_b);
	tmp = REG_SET_FIELD(tmp, DPG_PIPE_URGENCY_CONTROL, URGENCY_HIGH_WATERMARK, line_time);
	WREG32(mmDPG_PIPE_URGENCY_CONTROL + amdgpu_crtc->crtc_offset, tmp);
	/* restore original selection */
	WREG32(mmDPG_WATERMARK_MASK_CONTROL + amdgpu_crtc->crtc_offset, wm_mask);

	/* save values for DPM */
	amdgpu_crtc->line_time = line_time;
	amdgpu_crtc->wm_high = latency_watermark_a;
	amdgpu_crtc->wm_low = latency_watermark_b;
	/* Save number of lines the linebuffer leads before the scanout */
	amdgpu_crtc->lb_vblank_lead_lines = lb_vblank_lead_lines;
}

/**
 * dce_v11_0_bandwidth_update - program display watermarks
 *
 * @adev: amdgpu_device pointer
 *
 * Calculate and program the display watermarks and line
 * buffer allocation (CIK).
 */
static void dce_v11_0_bandwidth_update(struct amdgpu_device *adev)
{
	struct drm_display_mode *mode = NULL;
	u32 num_heads = 0, lb_size;
	int i;

	amdgpu_display_update_priority(adev);

	for (i = 0; i < adev->mode_info.num_crtc; i++) {
		if (adev->mode_info.crtcs[i]->base.enabled)
			num_heads++;
	}
	for (i = 0; i < adev->mode_info.num_crtc; i++) {
		mode = &adev->mode_info.crtcs[i]->base.mode;
		lb_size = dce_v11_0_line_buffer_adjust(adev, adev->mode_info.crtcs[i], mode);
		dce_v11_0_program_watermarks(adev, adev->mode_info.crtcs[i],
					    lb_size, num_heads);
	}
}

static void dce_v11_0_audio_get_connected_pins(struct amdgpu_device *adev)
{
	int i;
	u32 offset, tmp;

	for (i = 0; i < adev->mode_info.audio.num_pins; i++) {
		offset = adev->mode_info.audio.pin[i].offset;
		tmp = RREG32_AUDIO_ENDPT(offset,
					 ixAZALIA_F0_CODEC_PIN_CONTROL_RESPONSE_CONFIGURATION_DEFAULT);
		if (((tmp &
		AZALIA_F0_CODEC_PIN_CONTROL_RESPONSE_CONFIGURATION_DEFAULT__PORT_CONNECTIVITY_MASK) >>
		AZALIA_F0_CODEC_PIN_CONTROL_RESPONSE_CONFIGURATION_DEFAULT__PORT_CONNECTIVITY__SHIFT) == 1)
			adev->mode_info.audio.pin[i].connected = false;
		else
			adev->mode_info.audio.pin[i].connected = true;
	}
}

static struct amdgpu_audio_pin *dce_v11_0_audio_get_pin(struct amdgpu_device *adev)
{
	int i;

	dce_v11_0_audio_get_connected_pins(adev);

	for (i = 0; i < adev->mode_info.audio.num_pins; i++) {
		if (adev->mode_info.audio.pin[i].connected)
			return &adev->mode_info.audio.pin[i];
	}
	DRM_ERROR("No connected audio pins found!\n");
	return NULL;
}

static void dce_v11_0_afmt_audio_select_pin(struct drm_encoder *encoder)
{
	struct amdgpu_device *adev = drm_to_adev(encoder->dev);
	struct amdgpu_encoder *amdgpu_encoder = to_amdgpu_encoder(encoder);
	struct amdgpu_encoder_atom_dig *dig = amdgpu_encoder->enc_priv;
	u32 tmp;

	if (!dig || !dig->afmt || !dig->afmt->pin)
		return;

	tmp = RREG32(mmAFMT_AUDIO_SRC_CONTROL + dig->afmt->offset);
	tmp = REG_SET_FIELD(tmp, AFMT_AUDIO_SRC_CONTROL, AFMT_AUDIO_SRC_SELECT, dig->afmt->pin->id);
	WREG32(mmAFMT_AUDIO_SRC_CONTROL + dig->afmt->offset, tmp);
}

static void dce_v11_0_audio_write_latency_fields(struct drm_encoder *encoder,
						struct drm_display_mode *mode)
{
	struct drm_device *dev = encoder->dev;
	struct amdgpu_device *adev = drm_to_adev(dev);
	struct amdgpu_encoder *amdgpu_encoder = to_amdgpu_encoder(encoder);
	struct amdgpu_encoder_atom_dig *dig = amdgpu_encoder->enc_priv;
	struct drm_connector *connector;
	struct drm_connector_list_iter iter;
	struct amdgpu_connector *amdgpu_connector = NULL;
	u32 tmp;
	int interlace = 0;

	if (!dig || !dig->afmt || !dig->afmt->pin)
		return;

	drm_connector_list_iter_begin(dev, &iter);
	drm_for_each_connector_iter(connector, &iter) {
		if (connector->encoder == encoder) {
			amdgpu_connector = to_amdgpu_connector(connector);
			break;
		}
	}
	drm_connector_list_iter_end(&iter);

	if (!amdgpu_connector) {
		DRM_ERROR("Couldn't find encoder's connector\n");
		return;
	}

	if (mode->flags & DRM_MODE_FLAG_INTERLACE)
		interlace = 1;
	if (connector->latency_present[interlace]) {
		tmp = REG_SET_FIELD(0, AZALIA_F0_CODEC_PIN_CONTROL_RESPONSE_LIPSYNC,
				    VIDEO_LIPSYNC, connector->video_latency[interlace]);
		tmp = REG_SET_FIELD(0, AZALIA_F0_CODEC_PIN_CONTROL_RESPONSE_LIPSYNC,
				    AUDIO_LIPSYNC, connector->audio_latency[interlace]);
	} else {
		tmp = REG_SET_FIELD(0, AZALIA_F0_CODEC_PIN_CONTROL_RESPONSE_LIPSYNC,
				    VIDEO_LIPSYNC, 0);
		tmp = REG_SET_FIELD(0, AZALIA_F0_CODEC_PIN_CONTROL_RESPONSE_LIPSYNC,
				    AUDIO_LIPSYNC, 0);
	}
	WREG32_AUDIO_ENDPT(dig->afmt->pin->offset,
			   ixAZALIA_F0_CODEC_PIN_CONTROL_RESPONSE_LIPSYNC, tmp);
}

static void dce_v11_0_audio_write_speaker_allocation(struct drm_encoder *encoder)
{
	struct drm_device *dev = encoder->dev;
	struct amdgpu_device *adev = drm_to_adev(dev);
	struct amdgpu_encoder *amdgpu_encoder = to_amdgpu_encoder(encoder);
	struct amdgpu_encoder_atom_dig *dig = amdgpu_encoder->enc_priv;
	struct drm_connector *connector;
	struct drm_connector_list_iter iter;
	struct amdgpu_connector *amdgpu_connector = NULL;
	u32 tmp;
	u8 *sadb = NULL;
	int sad_count;

	if (!dig || !dig->afmt || !dig->afmt->pin)
		return;

	drm_connector_list_iter_begin(dev, &iter);
	drm_for_each_connector_iter(connector, &iter) {
		if (connector->encoder == encoder) {
			amdgpu_connector = to_amdgpu_connector(connector);
			break;
		}
	}
	drm_connector_list_iter_end(&iter);

	if (!amdgpu_connector) {
		DRM_ERROR("Couldn't find encoder's connector\n");
		return;
	}

	sad_count = drm_edid_to_speaker_allocation(amdgpu_connector_edid(connector), &sadb);
	if (sad_count < 0) {
		DRM_ERROR("Couldn't read Speaker Allocation Data Block: %d\n", sad_count);
		sad_count = 0;
	}

	/* program the speaker allocation */
	tmp = RREG32_AUDIO_ENDPT(dig->afmt->pin->offset,
				 ixAZALIA_F0_CODEC_PIN_CONTROL_CHANNEL_SPEAKER);
	tmp = REG_SET_FIELD(tmp, AZALIA_F0_CODEC_PIN_CONTROL_CHANNEL_SPEAKER,
			    DP_CONNECTION, 0);
	/* set HDMI mode */
	tmp = REG_SET_FIELD(tmp, AZALIA_F0_CODEC_PIN_CONTROL_CHANNEL_SPEAKER,
			    HDMI_CONNECTION, 1);
	if (sad_count)
		tmp = REG_SET_FIELD(tmp, AZALIA_F0_CODEC_PIN_CONTROL_CHANNEL_SPEAKER,
				    SPEAKER_ALLOCATION, sadb[0]);
	else
		tmp = REG_SET_FIELD(tmp, AZALIA_F0_CODEC_PIN_CONTROL_CHANNEL_SPEAKER,
				    SPEAKER_ALLOCATION, 5); /* stereo */
	WREG32_AUDIO_ENDPT(dig->afmt->pin->offset,
			   ixAZALIA_F0_CODEC_PIN_CONTROL_CHANNEL_SPEAKER, tmp);

	kfree(sadb);
}

static void dce_v11_0_audio_write_sad_regs(struct drm_encoder *encoder)
{
	struct drm_device *dev = encoder->dev;
	struct amdgpu_device *adev = drm_to_adev(dev);
	struct amdgpu_encoder *amdgpu_encoder = to_amdgpu_encoder(encoder);
	struct amdgpu_encoder_atom_dig *dig = amdgpu_encoder->enc_priv;
	struct drm_connector *connector;
	struct drm_connector_list_iter iter;
	struct amdgpu_connector *amdgpu_connector = NULL;
	struct cea_sad *sads;
	int i, sad_count;

	static const u16 eld_reg_to_type[][2] = {
		{ ixAZALIA_F0_CODEC_PIN_CONTROL_AUDIO_DESCRIPTOR0, HDMI_AUDIO_CODING_TYPE_PCM },
		{ ixAZALIA_F0_CODEC_PIN_CONTROL_AUDIO_DESCRIPTOR1, HDMI_AUDIO_CODING_TYPE_AC3 },
		{ ixAZALIA_F0_CODEC_PIN_CONTROL_AUDIO_DESCRIPTOR2, HDMI_AUDIO_CODING_TYPE_MPEG1 },
		{ ixAZALIA_F0_CODEC_PIN_CONTROL_AUDIO_DESCRIPTOR3, HDMI_AUDIO_CODING_TYPE_MP3 },
		{ ixAZALIA_F0_CODEC_PIN_CONTROL_AUDIO_DESCRIPTOR4, HDMI_AUDIO_CODING_TYPE_MPEG2 },
		{ ixAZALIA_F0_CODEC_PIN_CONTROL_AUDIO_DESCRIPTOR5, HDMI_AUDIO_CODING_TYPE_AAC_LC },
		{ ixAZALIA_F0_CODEC_PIN_CONTROL_AUDIO_DESCRIPTOR6, HDMI_AUDIO_CODING_TYPE_DTS },
		{ ixAZALIA_F0_CODEC_PIN_CONTROL_AUDIO_DESCRIPTOR7, HDMI_AUDIO_CODING_TYPE_ATRAC },
		{ ixAZALIA_F0_CODEC_PIN_CONTROL_AUDIO_DESCRIPTOR9, HDMI_AUDIO_CODING_TYPE_EAC3 },
		{ ixAZALIA_F0_CODEC_PIN_CONTROL_AUDIO_DESCRIPTOR10, HDMI_AUDIO_CODING_TYPE_DTS_HD },
		{ ixAZALIA_F0_CODEC_PIN_CONTROL_AUDIO_DESCRIPTOR11, HDMI_AUDIO_CODING_TYPE_MLP },
		{ ixAZALIA_F0_CODEC_PIN_CONTROL_AUDIO_DESCRIPTOR13, HDMI_AUDIO_CODING_TYPE_WMA_PRO },
	};

	if (!dig || !dig->afmt || !dig->afmt->pin)
		return;

	drm_connector_list_iter_begin(dev, &iter);
	drm_for_each_connector_iter(connector, &iter) {
		if (connector->encoder == encoder) {
			amdgpu_connector = to_amdgpu_connector(connector);
			break;
		}
	}
	drm_connector_list_iter_end(&iter);

	if (!amdgpu_connector) {
		DRM_ERROR("Couldn't find encoder's connector\n");
		return;
	}

	sad_count = drm_edid_to_sad(amdgpu_connector_edid(connector), &sads);
	if (sad_count < 0)
		DRM_ERROR("Couldn't read SADs: %d\n", sad_count);
	if (sad_count <= 0)
		return;
	BUG_ON(!sads);

	for (i = 0; i < ARRAY_SIZE(eld_reg_to_type); i++) {
		u32 tmp = 0;
		u8 stereo_freqs = 0;
		int max_channels = -1;
		int j;

		for (j = 0; j < sad_count; j++) {
			struct cea_sad *sad = &sads[j];

			if (sad->format == eld_reg_to_type[i][1]) {
				if (sad->channels > max_channels) {
					tmp = REG_SET_FIELD(tmp, AZALIA_F0_CODEC_PIN_CONTROL_AUDIO_DESCRIPTOR0,
							    MAX_CHANNELS, sad->channels);
					tmp = REG_SET_FIELD(tmp, AZALIA_F0_CODEC_PIN_CONTROL_AUDIO_DESCRIPTOR0,
							    DESCRIPTOR_BYTE_2, sad->byte2);
					tmp = REG_SET_FIELD(tmp, AZALIA_F0_CODEC_PIN_CONTROL_AUDIO_DESCRIPTOR0,
							    SUPPORTED_FREQUENCIES, sad->freq);
					max_channels = sad->channels;
				}

				if (sad->format == HDMI_AUDIO_CODING_TYPE_PCM)
					stereo_freqs |= sad->freq;
				else
					break;
			}
		}

		tmp = REG_SET_FIELD(tmp, AZALIA_F0_CODEC_PIN_CONTROL_AUDIO_DESCRIPTOR0,
				    SUPPORTED_FREQUENCIES_STEREO, stereo_freqs);
		WREG32_AUDIO_ENDPT(dig->afmt->pin->offset, eld_reg_to_type[i][0], tmp);
	}

	kfree(sads);
}

static void dce_v11_0_audio_enable(struct amdgpu_device *adev,
				  struct amdgpu_audio_pin *pin,
				  bool enable)
{
	if (!pin)
		return;

	WREG32_AUDIO_ENDPT(pin->offset, ixAZALIA_F0_CODEC_PIN_CONTROL_HOT_PLUG_CONTROL,
			   enable ? AZALIA_F0_CODEC_PIN_CONTROL_HOT_PLUG_CONTROL__AUDIO_ENABLED_MASK : 0);
}

static const u32 pin_offsets[] =
{
	AUD0_REGISTER_OFFSET,
	AUD1_REGISTER_OFFSET,
	AUD2_REGISTER_OFFSET,
	AUD3_REGISTER_OFFSET,
	AUD4_REGISTER_OFFSET,
	AUD5_REGISTER_OFFSET,
	AUD6_REGISTER_OFFSET,
	AUD7_REGISTER_OFFSET,
};

static int dce_v11_0_audio_init(struct amdgpu_device *adev)
{
	int i;

	if (!amdgpu_audio)
		return 0;

	adev->mode_info.audio.enabled = true;

	switch (adev->asic_type) {
	case CHIP_CARRIZO:
	case CHIP_STONEY:
		adev->mode_info.audio.num_pins = 7;
		break;
	case CHIP_POLARIS10:
<<<<<<< HEAD
		adev->mode_info.audio.num_pins = 8;
		break;
	case CHIP_POLARIS11:
=======
	case CHIP_VEGAM:
		adev->mode_info.audio.num_pins = 8;
		break;
	case CHIP_POLARIS11:
	case CHIP_POLARIS12:
>>>>>>> 24b8d41d
		adev->mode_info.audio.num_pins = 6;
		break;
	default:
		return -EINVAL;
	}

	for (i = 0; i < adev->mode_info.audio.num_pins; i++) {
		adev->mode_info.audio.pin[i].channels = -1;
		adev->mode_info.audio.pin[i].rate = -1;
		adev->mode_info.audio.pin[i].bits_per_sample = -1;
		adev->mode_info.audio.pin[i].status_bits = 0;
		adev->mode_info.audio.pin[i].category_code = 0;
		adev->mode_info.audio.pin[i].connected = false;
		adev->mode_info.audio.pin[i].offset = pin_offsets[i];
		adev->mode_info.audio.pin[i].id = i;
		/* disable audio.  it will be set up later */
		/* XXX remove once we switch to ip funcs */
		dce_v11_0_audio_enable(adev, &adev->mode_info.audio.pin[i], false);
	}

	return 0;
}

static void dce_v11_0_audio_fini(struct amdgpu_device *adev)
{
	int i;

	if (!amdgpu_audio)
		return;

	if (!adev->mode_info.audio.enabled)
		return;

	for (i = 0; i < adev->mode_info.audio.num_pins; i++)
		dce_v11_0_audio_enable(adev, &adev->mode_info.audio.pin[i], false);

	adev->mode_info.audio.enabled = false;
}

/*
 * update the N and CTS parameters for a given pixel clock rate
 */
static void dce_v11_0_afmt_update_ACR(struct drm_encoder *encoder, uint32_t clock)
{
	struct drm_device *dev = encoder->dev;
	struct amdgpu_device *adev = drm_to_adev(dev);
	struct amdgpu_afmt_acr acr = amdgpu_afmt_acr(clock);
	struct amdgpu_encoder *amdgpu_encoder = to_amdgpu_encoder(encoder);
	struct amdgpu_encoder_atom_dig *dig = amdgpu_encoder->enc_priv;
	u32 tmp;

	tmp = RREG32(mmHDMI_ACR_32_0 + dig->afmt->offset);
	tmp = REG_SET_FIELD(tmp, HDMI_ACR_32_0, HDMI_ACR_CTS_32, acr.cts_32khz);
	WREG32(mmHDMI_ACR_32_0 + dig->afmt->offset, tmp);
	tmp = RREG32(mmHDMI_ACR_32_1 + dig->afmt->offset);
	tmp = REG_SET_FIELD(tmp, HDMI_ACR_32_1, HDMI_ACR_N_32, acr.n_32khz);
	WREG32(mmHDMI_ACR_32_1 + dig->afmt->offset, tmp);

	tmp = RREG32(mmHDMI_ACR_44_0 + dig->afmt->offset);
	tmp = REG_SET_FIELD(tmp, HDMI_ACR_44_0, HDMI_ACR_CTS_44, acr.cts_44_1khz);
	WREG32(mmHDMI_ACR_44_0 + dig->afmt->offset, tmp);
	tmp = RREG32(mmHDMI_ACR_44_1 + dig->afmt->offset);
	tmp = REG_SET_FIELD(tmp, HDMI_ACR_44_1, HDMI_ACR_N_44, acr.n_44_1khz);
	WREG32(mmHDMI_ACR_44_1 + dig->afmt->offset, tmp);

	tmp = RREG32(mmHDMI_ACR_48_0 + dig->afmt->offset);
	tmp = REG_SET_FIELD(tmp, HDMI_ACR_48_0, HDMI_ACR_CTS_48, acr.cts_48khz);
	WREG32(mmHDMI_ACR_48_0 + dig->afmt->offset, tmp);
	tmp = RREG32(mmHDMI_ACR_48_1 + dig->afmt->offset);
	tmp = REG_SET_FIELD(tmp, HDMI_ACR_48_1, HDMI_ACR_N_48, acr.n_48khz);
	WREG32(mmHDMI_ACR_48_1 + dig->afmt->offset, tmp);

}

/*
 * build a HDMI Video Info Frame
 */
static void dce_v11_0_afmt_update_avi_infoframe(struct drm_encoder *encoder,
					       void *buffer, size_t size)
{
	struct drm_device *dev = encoder->dev;
	struct amdgpu_device *adev = drm_to_adev(dev);
	struct amdgpu_encoder *amdgpu_encoder = to_amdgpu_encoder(encoder);
	struct amdgpu_encoder_atom_dig *dig = amdgpu_encoder->enc_priv;
	uint8_t *frame = buffer + 3;
	uint8_t *header = buffer;

	WREG32(mmAFMT_AVI_INFO0 + dig->afmt->offset,
		frame[0x0] | (frame[0x1] << 8) | (frame[0x2] << 16) | (frame[0x3] << 24));
	WREG32(mmAFMT_AVI_INFO1 + dig->afmt->offset,
		frame[0x4] | (frame[0x5] << 8) | (frame[0x6] << 16) | (frame[0x7] << 24));
	WREG32(mmAFMT_AVI_INFO2 + dig->afmt->offset,
		frame[0x8] | (frame[0x9] << 8) | (frame[0xA] << 16) | (frame[0xB] << 24));
	WREG32(mmAFMT_AVI_INFO3 + dig->afmt->offset,
		frame[0xC] | (frame[0xD] << 8) | (header[1] << 24));
}

static void dce_v11_0_audio_set_dto(struct drm_encoder *encoder, u32 clock)
{
	struct drm_device *dev = encoder->dev;
	struct amdgpu_device *adev = drm_to_adev(dev);
	struct amdgpu_encoder *amdgpu_encoder = to_amdgpu_encoder(encoder);
	struct amdgpu_encoder_atom_dig *dig = amdgpu_encoder->enc_priv;
	struct amdgpu_crtc *amdgpu_crtc = to_amdgpu_crtc(encoder->crtc);
	u32 dto_phase = 24 * 1000;
	u32 dto_modulo = clock;
	u32 tmp;

	if (!dig || !dig->afmt)
		return;

	/* XXX two dtos; generally use dto0 for hdmi */
	/* Express [24MHz / target pixel clock] as an exact rational
	 * number (coefficient of two integer numbers.  DCCG_AUDIO_DTOx_PHASE
	 * is the numerator, DCCG_AUDIO_DTOx_MODULE is the denominator
	 */
	tmp = RREG32(mmDCCG_AUDIO_DTO_SOURCE);
	tmp = REG_SET_FIELD(tmp, DCCG_AUDIO_DTO_SOURCE, DCCG_AUDIO_DTO0_SOURCE_SEL,
			    amdgpu_crtc->crtc_id);
	WREG32(mmDCCG_AUDIO_DTO_SOURCE, tmp);
	WREG32(mmDCCG_AUDIO_DTO0_PHASE, dto_phase);
	WREG32(mmDCCG_AUDIO_DTO0_MODULE, dto_modulo);
}

/*
 * update the info frames with the data from the current display mode
 */
static void dce_v11_0_afmt_setmode(struct drm_encoder *encoder,
				  struct drm_display_mode *mode)
{
	struct drm_device *dev = encoder->dev;
	struct amdgpu_device *adev = drm_to_adev(dev);
	struct amdgpu_encoder *amdgpu_encoder = to_amdgpu_encoder(encoder);
	struct amdgpu_encoder_atom_dig *dig = amdgpu_encoder->enc_priv;
	struct drm_connector *connector = amdgpu_get_connector_for_encoder(encoder);
	u8 buffer[HDMI_INFOFRAME_HEADER_SIZE + HDMI_AVI_INFOFRAME_SIZE];
	struct hdmi_avi_infoframe frame;
	ssize_t err;
	u32 tmp;
	int bpc = 8;

	if (!dig || !dig->afmt)
		return;

	/* Silent, r600_hdmi_enable will raise WARN for us */
	if (!dig->afmt->enabled)
		return;

	/* hdmi deep color mode general control packets setup, if bpc > 8 */
	if (encoder->crtc) {
		struct amdgpu_crtc *amdgpu_crtc = to_amdgpu_crtc(encoder->crtc);
		bpc = amdgpu_crtc->bpc;
	}

	/* disable audio prior to setting up hw */
	dig->afmt->pin = dce_v11_0_audio_get_pin(adev);
	dce_v11_0_audio_enable(adev, dig->afmt->pin, false);

	dce_v11_0_audio_set_dto(encoder, mode->clock);

	tmp = RREG32(mmHDMI_VBI_PACKET_CONTROL + dig->afmt->offset);
	tmp = REG_SET_FIELD(tmp, HDMI_VBI_PACKET_CONTROL, HDMI_NULL_SEND, 1);
	WREG32(mmHDMI_VBI_PACKET_CONTROL + dig->afmt->offset, tmp); /* send null packets when required */

	WREG32(mmAFMT_AUDIO_CRC_CONTROL + dig->afmt->offset, 0x1000);

	tmp = RREG32(mmHDMI_CONTROL + dig->afmt->offset);
	switch (bpc) {
	case 0:
	case 6:
	case 8:
	case 16:
	default:
		tmp = REG_SET_FIELD(tmp, HDMI_CONTROL, HDMI_DEEP_COLOR_ENABLE, 0);
		tmp = REG_SET_FIELD(tmp, HDMI_CONTROL, HDMI_DEEP_COLOR_DEPTH, 0);
		DRM_DEBUG("%s: Disabling hdmi deep color for %d bpc.\n",
			  connector->name, bpc);
		break;
	case 10:
		tmp = REG_SET_FIELD(tmp, HDMI_CONTROL, HDMI_DEEP_COLOR_ENABLE, 1);
		tmp = REG_SET_FIELD(tmp, HDMI_CONTROL, HDMI_DEEP_COLOR_DEPTH, 1);
		DRM_DEBUG("%s: Enabling hdmi deep color 30 for 10 bpc.\n",
			  connector->name);
		break;
	case 12:
		tmp = REG_SET_FIELD(tmp, HDMI_CONTROL, HDMI_DEEP_COLOR_ENABLE, 1);
		tmp = REG_SET_FIELD(tmp, HDMI_CONTROL, HDMI_DEEP_COLOR_DEPTH, 2);
		DRM_DEBUG("%s: Enabling hdmi deep color 36 for 12 bpc.\n",
			  connector->name);
		break;
	}
	WREG32(mmHDMI_CONTROL + dig->afmt->offset, tmp);

	tmp = RREG32(mmHDMI_VBI_PACKET_CONTROL + dig->afmt->offset);
	tmp = REG_SET_FIELD(tmp, HDMI_VBI_PACKET_CONTROL, HDMI_NULL_SEND, 1); /* send null packets when required */
	tmp = REG_SET_FIELD(tmp, HDMI_VBI_PACKET_CONTROL, HDMI_GC_SEND, 1); /* send general control packets */
	tmp = REG_SET_FIELD(tmp, HDMI_VBI_PACKET_CONTROL, HDMI_GC_CONT, 1); /* send general control packets every frame */
	WREG32(mmHDMI_VBI_PACKET_CONTROL + dig->afmt->offset, tmp);

	tmp = RREG32(mmHDMI_INFOFRAME_CONTROL0 + dig->afmt->offset);
	/* enable audio info frames (frames won't be set until audio is enabled) */
	tmp = REG_SET_FIELD(tmp, HDMI_INFOFRAME_CONTROL0, HDMI_AUDIO_INFO_SEND, 1);
	/* required for audio info values to be updated */
	tmp = REG_SET_FIELD(tmp, HDMI_INFOFRAME_CONTROL0, HDMI_AUDIO_INFO_CONT, 1);
	WREG32(mmHDMI_INFOFRAME_CONTROL0 + dig->afmt->offset, tmp);

	tmp = RREG32(mmAFMT_INFOFRAME_CONTROL0 + dig->afmt->offset);
	/* required for audio info values to be updated */
	tmp = REG_SET_FIELD(tmp, AFMT_INFOFRAME_CONTROL0, AFMT_AUDIO_INFO_UPDATE, 1);
	WREG32(mmAFMT_INFOFRAME_CONTROL0 + dig->afmt->offset, tmp);

	tmp = RREG32(mmHDMI_INFOFRAME_CONTROL1 + dig->afmt->offset);
	/* anything other than 0 */
	tmp = REG_SET_FIELD(tmp, HDMI_INFOFRAME_CONTROL1, HDMI_AUDIO_INFO_LINE, 2);
	WREG32(mmHDMI_INFOFRAME_CONTROL1 + dig->afmt->offset, tmp);

	WREG32(mmHDMI_GC + dig->afmt->offset, 0); /* unset HDMI_GC_AVMUTE */

	tmp = RREG32(mmHDMI_AUDIO_PACKET_CONTROL + dig->afmt->offset);
	/* set the default audio delay */
	tmp = REG_SET_FIELD(tmp, HDMI_AUDIO_PACKET_CONTROL, HDMI_AUDIO_DELAY_EN, 1);
	/* should be suffient for all audio modes and small enough for all hblanks */
	tmp = REG_SET_FIELD(tmp, HDMI_AUDIO_PACKET_CONTROL, HDMI_AUDIO_PACKETS_PER_LINE, 3);
	WREG32(mmHDMI_AUDIO_PACKET_CONTROL + dig->afmt->offset, tmp);

	tmp = RREG32(mmAFMT_AUDIO_PACKET_CONTROL + dig->afmt->offset);
	/* allow 60958 channel status fields to be updated */
	tmp = REG_SET_FIELD(tmp, AFMT_AUDIO_PACKET_CONTROL, AFMT_60958_CS_UPDATE, 1);
	WREG32(mmAFMT_AUDIO_PACKET_CONTROL + dig->afmt->offset, tmp);

	tmp = RREG32(mmHDMI_ACR_PACKET_CONTROL + dig->afmt->offset);
	if (bpc > 8)
		/* clear SW CTS value */
		tmp = REG_SET_FIELD(tmp, HDMI_ACR_PACKET_CONTROL, HDMI_ACR_SOURCE, 0);
	else
		/* select SW CTS value */
		tmp = REG_SET_FIELD(tmp, HDMI_ACR_PACKET_CONTROL, HDMI_ACR_SOURCE, 1);
	/* allow hw to sent ACR packets when required */
	tmp = REG_SET_FIELD(tmp, HDMI_ACR_PACKET_CONTROL, HDMI_ACR_AUTO_SEND, 1);
	WREG32(mmHDMI_ACR_PACKET_CONTROL + dig->afmt->offset, tmp);

	dce_v11_0_afmt_update_ACR(encoder, mode->clock);

	tmp = RREG32(mmAFMT_60958_0 + dig->afmt->offset);
	tmp = REG_SET_FIELD(tmp, AFMT_60958_0, AFMT_60958_CS_CHANNEL_NUMBER_L, 1);
	WREG32(mmAFMT_60958_0 + dig->afmt->offset, tmp);

	tmp = RREG32(mmAFMT_60958_1 + dig->afmt->offset);
	tmp = REG_SET_FIELD(tmp, AFMT_60958_1, AFMT_60958_CS_CHANNEL_NUMBER_R, 2);
	WREG32(mmAFMT_60958_1 + dig->afmt->offset, tmp);

	tmp = RREG32(mmAFMT_60958_2 + dig->afmt->offset);
	tmp = REG_SET_FIELD(tmp, AFMT_60958_2, AFMT_60958_CS_CHANNEL_NUMBER_2, 3);
	tmp = REG_SET_FIELD(tmp, AFMT_60958_2, AFMT_60958_CS_CHANNEL_NUMBER_3, 4);
	tmp = REG_SET_FIELD(tmp, AFMT_60958_2, AFMT_60958_CS_CHANNEL_NUMBER_4, 5);
	tmp = REG_SET_FIELD(tmp, AFMT_60958_2, AFMT_60958_CS_CHANNEL_NUMBER_5, 6);
	tmp = REG_SET_FIELD(tmp, AFMT_60958_2, AFMT_60958_CS_CHANNEL_NUMBER_6, 7);
	tmp = REG_SET_FIELD(tmp, AFMT_60958_2, AFMT_60958_CS_CHANNEL_NUMBER_7, 8);
	WREG32(mmAFMT_60958_2 + dig->afmt->offset, tmp);

	dce_v11_0_audio_write_speaker_allocation(encoder);

	WREG32(mmAFMT_AUDIO_PACKET_CONTROL2 + dig->afmt->offset,
	       (0xff << AFMT_AUDIO_PACKET_CONTROL2__AFMT_AUDIO_CHANNEL_ENABLE__SHIFT));

	dce_v11_0_afmt_audio_select_pin(encoder);
	dce_v11_0_audio_write_sad_regs(encoder);
	dce_v11_0_audio_write_latency_fields(encoder, mode);

	err = drm_hdmi_avi_infoframe_from_display_mode(&frame, connector, mode);
	if (err < 0) {
		DRM_ERROR("failed to setup AVI infoframe: %zd\n", err);
		return;
	}

	err = hdmi_avi_infoframe_pack(&frame, buffer, sizeof(buffer));
	if (err < 0) {
		DRM_ERROR("failed to pack AVI infoframe: %zd\n", err);
		return;
	}

	dce_v11_0_afmt_update_avi_infoframe(encoder, buffer, sizeof(buffer));

	tmp = RREG32(mmHDMI_INFOFRAME_CONTROL0 + dig->afmt->offset);
	/* enable AVI info frames */
	tmp = REG_SET_FIELD(tmp, HDMI_INFOFRAME_CONTROL0, HDMI_AVI_INFO_SEND, 1);
	/* required for audio info values to be updated */
	tmp = REG_SET_FIELD(tmp, HDMI_INFOFRAME_CONTROL0, HDMI_AVI_INFO_CONT, 1);
	WREG32(mmHDMI_INFOFRAME_CONTROL0 + dig->afmt->offset, tmp);

	tmp = RREG32(mmHDMI_INFOFRAME_CONTROL1 + dig->afmt->offset);
	tmp = REG_SET_FIELD(tmp, HDMI_INFOFRAME_CONTROL1, HDMI_AVI_INFO_LINE, 2);
	WREG32(mmHDMI_INFOFRAME_CONTROL1 + dig->afmt->offset, tmp);

	tmp = RREG32(mmAFMT_AUDIO_PACKET_CONTROL + dig->afmt->offset);
	/* send audio packets */
	tmp = REG_SET_FIELD(tmp, AFMT_AUDIO_PACKET_CONTROL, AFMT_AUDIO_SAMPLE_SEND, 1);
	WREG32(mmAFMT_AUDIO_PACKET_CONTROL + dig->afmt->offset, tmp);

	WREG32(mmAFMT_RAMP_CONTROL0 + dig->afmt->offset, 0x00FFFFFF);
	WREG32(mmAFMT_RAMP_CONTROL1 + dig->afmt->offset, 0x007FFFFF);
	WREG32(mmAFMT_RAMP_CONTROL2 + dig->afmt->offset, 0x00000001);
	WREG32(mmAFMT_RAMP_CONTROL3 + dig->afmt->offset, 0x00000001);

	/* enable audio after to setting up hw */
	dce_v11_0_audio_enable(adev, dig->afmt->pin, true);
}

static void dce_v11_0_afmt_enable(struct drm_encoder *encoder, bool enable)
{
	struct drm_device *dev = encoder->dev;
	struct amdgpu_device *adev = drm_to_adev(dev);
	struct amdgpu_encoder *amdgpu_encoder = to_amdgpu_encoder(encoder);
	struct amdgpu_encoder_atom_dig *dig = amdgpu_encoder->enc_priv;

	if (!dig || !dig->afmt)
		return;

	/* Silent, r600_hdmi_enable will raise WARN for us */
	if (enable && dig->afmt->enabled)
		return;
	if (!enable && !dig->afmt->enabled)
		return;

	if (!enable && dig->afmt->pin) {
		dce_v11_0_audio_enable(adev, dig->afmt->pin, false);
		dig->afmt->pin = NULL;
	}

	dig->afmt->enabled = enable;

	DRM_DEBUG("%sabling AFMT interface @ 0x%04X for encoder 0x%x\n",
		  enable ? "En" : "Dis", dig->afmt->offset, amdgpu_encoder->encoder_id);
}

static int dce_v11_0_afmt_init(struct amdgpu_device *adev)
{
	int i;

	for (i = 0; i < adev->mode_info.num_dig; i++)
		adev->mode_info.afmt[i] = NULL;

	/* DCE11 has audio blocks tied to DIG encoders */
	for (i = 0; i < adev->mode_info.num_dig; i++) {
		adev->mode_info.afmt[i] = kzalloc(sizeof(struct amdgpu_afmt), GFP_KERNEL);
		if (adev->mode_info.afmt[i]) {
			adev->mode_info.afmt[i]->offset = dig_offsets[i];
			adev->mode_info.afmt[i]->id = i;
		} else {
			int j;
			for (j = 0; j < i; j++) {
				kfree(adev->mode_info.afmt[j]);
				adev->mode_info.afmt[j] = NULL;
			}
			return -ENOMEM;
		}
	}
	return 0;
}

static void dce_v11_0_afmt_fini(struct amdgpu_device *adev)
{
	int i;

	for (i = 0; i < adev->mode_info.num_dig; i++) {
		kfree(adev->mode_info.afmt[i]);
		adev->mode_info.afmt[i] = NULL;
	}
}

static const u32 vga_control_regs[6] =
{
	mmD1VGA_CONTROL,
	mmD2VGA_CONTROL,
	mmD3VGA_CONTROL,
	mmD4VGA_CONTROL,
	mmD5VGA_CONTROL,
	mmD6VGA_CONTROL,
};

static void dce_v11_0_vga_enable(struct drm_crtc *crtc, bool enable)
{
	struct amdgpu_crtc *amdgpu_crtc = to_amdgpu_crtc(crtc);
	struct drm_device *dev = crtc->dev;
	struct amdgpu_device *adev = drm_to_adev(dev);
	u32 vga_control;

	vga_control = RREG32(vga_control_regs[amdgpu_crtc->crtc_id]) & ~1;
	if (enable)
		WREG32(vga_control_regs[amdgpu_crtc->crtc_id], vga_control | 1);
	else
		WREG32(vga_control_regs[amdgpu_crtc->crtc_id], vga_control);
}

static void dce_v11_0_grph_enable(struct drm_crtc *crtc, bool enable)
{
	struct amdgpu_crtc *amdgpu_crtc = to_amdgpu_crtc(crtc);
	struct drm_device *dev = crtc->dev;
	struct amdgpu_device *adev = drm_to_adev(dev);

	if (enable)
		WREG32(mmGRPH_ENABLE + amdgpu_crtc->crtc_offset, 1);
	else
		WREG32(mmGRPH_ENABLE + amdgpu_crtc->crtc_offset, 0);
}

static int dce_v11_0_crtc_do_set_base(struct drm_crtc *crtc,
				     struct drm_framebuffer *fb,
				     int x, int y, int atomic)
{
	struct amdgpu_crtc *amdgpu_crtc = to_amdgpu_crtc(crtc);
	struct drm_device *dev = crtc->dev;
	struct amdgpu_device *adev = drm_to_adev(dev);
	struct drm_framebuffer *target_fb;
	struct drm_gem_object *obj;
	struct amdgpu_bo *abo;
	uint64_t fb_location, tiling_flags;
	uint32_t fb_format, fb_pitch_pixels;
	u32 fb_swap = REG_SET_FIELD(0, GRPH_SWAP_CNTL, GRPH_ENDIAN_SWAP, ENDIAN_NONE);
	u32 pipe_config;
	u32 tmp, viewport_w, viewport_h;
	int r;
	bool bypass_lut = false;
<<<<<<< HEAD
	char *format_name;
=======
	struct drm_format_name_buf format_name;
>>>>>>> 24b8d41d

	/* no fb bound */
	if (!atomic && !crtc->primary->fb) {
		DRM_DEBUG_KMS("No FB bound\n");
		return 0;
	}

	if (atomic)
		target_fb = fb;
	else
		target_fb = crtc->primary->fb;

	/* If atomic, assume fb object is pinned & idle & fenced and
	 * just update base pointers
	 */
<<<<<<< HEAD
	obj = amdgpu_fb->obj;
=======
	obj = target_fb->obj[0];
>>>>>>> 24b8d41d
	abo = gem_to_amdgpu_bo(obj);
	r = amdgpu_bo_reserve(abo, false);
	if (unlikely(r != 0))
		return r;

<<<<<<< HEAD
	if (atomic) {
		fb_location = amdgpu_bo_gpu_offset(abo);
	} else {
		r = amdgpu_bo_pin(abo, AMDGPU_GEM_DOMAIN_VRAM, &fb_location);
=======
	if (!atomic) {
		r = amdgpu_bo_pin(abo, AMDGPU_GEM_DOMAIN_VRAM);
>>>>>>> 24b8d41d
		if (unlikely(r != 0)) {
			amdgpu_bo_unreserve(abo);
			return -EINVAL;
		}
	}
	fb_location = amdgpu_bo_gpu_offset(abo);

	amdgpu_bo_get_tiling_flags(abo, &tiling_flags);
	amdgpu_bo_unreserve(abo);

	pipe_config = AMDGPU_TILING_GET(tiling_flags, PIPE_CONFIG);

	switch (target_fb->format->format) {
	case DRM_FORMAT_C8:
		fb_format = REG_SET_FIELD(0, GRPH_CONTROL, GRPH_DEPTH, 0);
		fb_format = REG_SET_FIELD(fb_format, GRPH_CONTROL, GRPH_FORMAT, 0);
		break;
	case DRM_FORMAT_XRGB4444:
	case DRM_FORMAT_ARGB4444:
		fb_format = REG_SET_FIELD(0, GRPH_CONTROL, GRPH_DEPTH, 1);
		fb_format = REG_SET_FIELD(fb_format, GRPH_CONTROL, GRPH_FORMAT, 2);
#ifdef __BIG_ENDIAN
		fb_swap = REG_SET_FIELD(fb_swap, GRPH_SWAP_CNTL, GRPH_ENDIAN_SWAP,
					ENDIAN_8IN16);
#endif
		break;
	case DRM_FORMAT_XRGB1555:
	case DRM_FORMAT_ARGB1555:
		fb_format = REG_SET_FIELD(0, GRPH_CONTROL, GRPH_DEPTH, 1);
		fb_format = REG_SET_FIELD(fb_format, GRPH_CONTROL, GRPH_FORMAT, 0);
#ifdef __BIG_ENDIAN
		fb_swap = REG_SET_FIELD(fb_swap, GRPH_SWAP_CNTL, GRPH_ENDIAN_SWAP,
					ENDIAN_8IN16);
#endif
		break;
	case DRM_FORMAT_BGRX5551:
	case DRM_FORMAT_BGRA5551:
		fb_format = REG_SET_FIELD(0, GRPH_CONTROL, GRPH_DEPTH, 1);
		fb_format = REG_SET_FIELD(fb_format, GRPH_CONTROL, GRPH_FORMAT, 5);
#ifdef __BIG_ENDIAN
		fb_swap = REG_SET_FIELD(fb_swap, GRPH_SWAP_CNTL, GRPH_ENDIAN_SWAP,
					ENDIAN_8IN16);
#endif
		break;
	case DRM_FORMAT_RGB565:
		fb_format = REG_SET_FIELD(0, GRPH_CONTROL, GRPH_DEPTH, 1);
		fb_format = REG_SET_FIELD(fb_format, GRPH_CONTROL, GRPH_FORMAT, 1);
#ifdef __BIG_ENDIAN
		fb_swap = REG_SET_FIELD(fb_swap, GRPH_SWAP_CNTL, GRPH_ENDIAN_SWAP,
					ENDIAN_8IN16);
#endif
		break;
	case DRM_FORMAT_XRGB8888:
	case DRM_FORMAT_ARGB8888:
		fb_format = REG_SET_FIELD(0, GRPH_CONTROL, GRPH_DEPTH, 2);
		fb_format = REG_SET_FIELD(fb_format, GRPH_CONTROL, GRPH_FORMAT, 0);
#ifdef __BIG_ENDIAN
		fb_swap = REG_SET_FIELD(fb_swap, GRPH_SWAP_CNTL, GRPH_ENDIAN_SWAP,
					ENDIAN_8IN32);
#endif
		break;
	case DRM_FORMAT_XRGB2101010:
	case DRM_FORMAT_ARGB2101010:
		fb_format = REG_SET_FIELD(0, GRPH_CONTROL, GRPH_DEPTH, 2);
		fb_format = REG_SET_FIELD(fb_format, GRPH_CONTROL, GRPH_FORMAT, 1);
#ifdef __BIG_ENDIAN
		fb_swap = REG_SET_FIELD(fb_swap, GRPH_SWAP_CNTL, GRPH_ENDIAN_SWAP,
					ENDIAN_8IN32);
#endif
		/* Greater 8 bpc fb needs to bypass hw-lut to retain precision */
		bypass_lut = true;
		break;
	case DRM_FORMAT_BGRX1010102:
	case DRM_FORMAT_BGRA1010102:
		fb_format = REG_SET_FIELD(0, GRPH_CONTROL, GRPH_DEPTH, 2);
		fb_format = REG_SET_FIELD(fb_format, GRPH_CONTROL, GRPH_FORMAT, 4);
#ifdef __BIG_ENDIAN
		fb_swap = REG_SET_FIELD(fb_swap, GRPH_SWAP_CNTL, GRPH_ENDIAN_SWAP,
					ENDIAN_8IN32);
#endif
		/* Greater 8 bpc fb needs to bypass hw-lut to retain precision */
		bypass_lut = true;
		break;
	case DRM_FORMAT_XBGR8888:
	case DRM_FORMAT_ABGR8888:
		fb_format = REG_SET_FIELD(0, GRPH_CONTROL, GRPH_DEPTH, 2);
		fb_format = REG_SET_FIELD(fb_format, GRPH_CONTROL, GRPH_FORMAT, 0);
		fb_swap = REG_SET_FIELD(fb_swap, GRPH_SWAP_CNTL, GRPH_RED_CROSSBAR, 2);
		fb_swap = REG_SET_FIELD(fb_swap, GRPH_SWAP_CNTL, GRPH_BLUE_CROSSBAR, 2);
#ifdef __BIG_ENDIAN
		fb_swap = REG_SET_FIELD(fb_swap, GRPH_SWAP_CNTL, GRPH_ENDIAN_SWAP,
					ENDIAN_8IN32);
#endif
		break;
	default:
<<<<<<< HEAD
		format_name = drm_get_format_name(target_fb->pixel_format);
		DRM_ERROR("Unsupported screen format %s\n", format_name);
		kfree(format_name);
=======
		DRM_ERROR("Unsupported screen format %s\n",
		          drm_get_format_name(target_fb->format->format, &format_name));
>>>>>>> 24b8d41d
		return -EINVAL;
	}

	if (AMDGPU_TILING_GET(tiling_flags, ARRAY_MODE) == ARRAY_2D_TILED_THIN1) {
		unsigned bankw, bankh, mtaspect, tile_split, num_banks;

		bankw = AMDGPU_TILING_GET(tiling_flags, BANK_WIDTH);
		bankh = AMDGPU_TILING_GET(tiling_flags, BANK_HEIGHT);
		mtaspect = AMDGPU_TILING_GET(tiling_flags, MACRO_TILE_ASPECT);
		tile_split = AMDGPU_TILING_GET(tiling_flags, TILE_SPLIT);
		num_banks = AMDGPU_TILING_GET(tiling_flags, NUM_BANKS);

		fb_format = REG_SET_FIELD(fb_format, GRPH_CONTROL, GRPH_NUM_BANKS, num_banks);
		fb_format = REG_SET_FIELD(fb_format, GRPH_CONTROL, GRPH_ARRAY_MODE,
					  ARRAY_2D_TILED_THIN1);
		fb_format = REG_SET_FIELD(fb_format, GRPH_CONTROL, GRPH_TILE_SPLIT,
					  tile_split);
		fb_format = REG_SET_FIELD(fb_format, GRPH_CONTROL, GRPH_BANK_WIDTH, bankw);
		fb_format = REG_SET_FIELD(fb_format, GRPH_CONTROL, GRPH_BANK_HEIGHT, bankh);
		fb_format = REG_SET_FIELD(fb_format, GRPH_CONTROL, GRPH_MACRO_TILE_ASPECT,
					  mtaspect);
		fb_format = REG_SET_FIELD(fb_format, GRPH_CONTROL, GRPH_MICRO_TILE_MODE,
					  ADDR_SURF_MICRO_TILING_DISPLAY);
	} else if (AMDGPU_TILING_GET(tiling_flags, ARRAY_MODE) == ARRAY_1D_TILED_THIN1) {
		fb_format = REG_SET_FIELD(fb_format, GRPH_CONTROL, GRPH_ARRAY_MODE,
					  ARRAY_1D_TILED_THIN1);
	}

	fb_format = REG_SET_FIELD(fb_format, GRPH_CONTROL, GRPH_PIPE_CONFIG,
				  pipe_config);

	dce_v11_0_vga_enable(crtc, false);

	/* Make sure surface address is updated at vertical blank rather than
	 * horizontal blank
	 */
	tmp = RREG32(mmGRPH_FLIP_CONTROL + amdgpu_crtc->crtc_offset);
	tmp = REG_SET_FIELD(tmp, GRPH_FLIP_CONTROL,
			    GRPH_SURFACE_UPDATE_H_RETRACE_EN, 0);
	WREG32(mmGRPH_FLIP_CONTROL + amdgpu_crtc->crtc_offset, tmp);

	WREG32(mmGRPH_PRIMARY_SURFACE_ADDRESS_HIGH + amdgpu_crtc->crtc_offset,
	       upper_32_bits(fb_location));
	WREG32(mmGRPH_SECONDARY_SURFACE_ADDRESS_HIGH + amdgpu_crtc->crtc_offset,
	       upper_32_bits(fb_location));
	WREG32(mmGRPH_PRIMARY_SURFACE_ADDRESS + amdgpu_crtc->crtc_offset,
	       (u32)fb_location & GRPH_PRIMARY_SURFACE_ADDRESS__GRPH_PRIMARY_SURFACE_ADDRESS_MASK);
	WREG32(mmGRPH_SECONDARY_SURFACE_ADDRESS + amdgpu_crtc->crtc_offset,
	       (u32) fb_location & GRPH_SECONDARY_SURFACE_ADDRESS__GRPH_SECONDARY_SURFACE_ADDRESS_MASK);
	WREG32(mmGRPH_CONTROL + amdgpu_crtc->crtc_offset, fb_format);
	WREG32(mmGRPH_SWAP_CNTL + amdgpu_crtc->crtc_offset, fb_swap);

	/*
	 * The LUT only has 256 slots for indexing by a 8 bpc fb. Bypass the LUT
	 * for > 8 bpc scanout to avoid truncation of fb indices to 8 msb's, to
	 * retain the full precision throughout the pipeline.
	 */
	tmp = RREG32(mmGRPH_LUT_10BIT_BYPASS + amdgpu_crtc->crtc_offset);
	if (bypass_lut)
		tmp = REG_SET_FIELD(tmp, GRPH_LUT_10BIT_BYPASS, GRPH_LUT_10BIT_BYPASS_EN, 1);
	else
		tmp = REG_SET_FIELD(tmp, GRPH_LUT_10BIT_BYPASS, GRPH_LUT_10BIT_BYPASS_EN, 0);
	WREG32(mmGRPH_LUT_10BIT_BYPASS + amdgpu_crtc->crtc_offset, tmp);

	if (bypass_lut)
		DRM_DEBUG_KMS("Bypassing hardware LUT due to 10 bit fb scanout.\n");

	WREG32(mmGRPH_SURFACE_OFFSET_X + amdgpu_crtc->crtc_offset, 0);
	WREG32(mmGRPH_SURFACE_OFFSET_Y + amdgpu_crtc->crtc_offset, 0);
	WREG32(mmGRPH_X_START + amdgpu_crtc->crtc_offset, 0);
	WREG32(mmGRPH_Y_START + amdgpu_crtc->crtc_offset, 0);
	WREG32(mmGRPH_X_END + amdgpu_crtc->crtc_offset, target_fb->width);
	WREG32(mmGRPH_Y_END + amdgpu_crtc->crtc_offset, target_fb->height);

	fb_pitch_pixels = target_fb->pitches[0] / target_fb->format->cpp[0];
	WREG32(mmGRPH_PITCH + amdgpu_crtc->crtc_offset, fb_pitch_pixels);

	dce_v11_0_grph_enable(crtc, true);

	WREG32(mmLB_DESKTOP_HEIGHT + amdgpu_crtc->crtc_offset,
	       target_fb->height);

	x &= ~3;
	y &= ~1;
	WREG32(mmVIEWPORT_START + amdgpu_crtc->crtc_offset,
	       (x << 16) | y);
	viewport_w = crtc->mode.hdisplay;
	viewport_h = (crtc->mode.vdisplay + 1) & ~1;
	WREG32(mmVIEWPORT_SIZE + amdgpu_crtc->crtc_offset,
	       (viewport_w << 16) | viewport_h);

	/* set pageflip to happen anywhere in vblank interval */
	WREG32(mmCRTC_MASTER_UPDATE_MODE + amdgpu_crtc->crtc_offset, 0);

	if (!atomic && fb && fb != crtc->primary->fb) {
<<<<<<< HEAD
		amdgpu_fb = to_amdgpu_framebuffer(fb);
		abo = gem_to_amdgpu_bo(amdgpu_fb->obj);
		r = amdgpu_bo_reserve(abo, false);
=======
		abo = gem_to_amdgpu_bo(fb->obj[0]);
		r = amdgpu_bo_reserve(abo, true);
>>>>>>> 24b8d41d
		if (unlikely(r != 0))
			return r;
		amdgpu_bo_unpin(abo);
		amdgpu_bo_unreserve(abo);
	}

	/* Bytes per pixel may have changed */
	dce_v11_0_bandwidth_update(adev);

	return 0;
}

static void dce_v11_0_set_interleave(struct drm_crtc *crtc,
				     struct drm_display_mode *mode)
{
	struct drm_device *dev = crtc->dev;
	struct amdgpu_device *adev = drm_to_adev(dev);
	struct amdgpu_crtc *amdgpu_crtc = to_amdgpu_crtc(crtc);
	u32 tmp;

	tmp = RREG32(mmLB_DATA_FORMAT + amdgpu_crtc->crtc_offset);
	if (mode->flags & DRM_MODE_FLAG_INTERLACE)
		tmp = REG_SET_FIELD(tmp, LB_DATA_FORMAT, INTERLEAVE_EN, 1);
	else
		tmp = REG_SET_FIELD(tmp, LB_DATA_FORMAT, INTERLEAVE_EN, 0);
	WREG32(mmLB_DATA_FORMAT + amdgpu_crtc->crtc_offset, tmp);
}

static void dce_v11_0_crtc_load_lut(struct drm_crtc *crtc)
{
	struct amdgpu_crtc *amdgpu_crtc = to_amdgpu_crtc(crtc);
	struct drm_device *dev = crtc->dev;
	struct amdgpu_device *adev = drm_to_adev(dev);
	u16 *r, *g, *b;
	int i;
	u32 tmp;

	DRM_DEBUG_KMS("%d\n", amdgpu_crtc->crtc_id);

	tmp = RREG32(mmINPUT_CSC_CONTROL + amdgpu_crtc->crtc_offset);
	tmp = REG_SET_FIELD(tmp, INPUT_CSC_CONTROL, INPUT_CSC_GRPH_MODE, 0);
	WREG32(mmINPUT_CSC_CONTROL + amdgpu_crtc->crtc_offset, tmp);

	tmp = RREG32(mmPRESCALE_GRPH_CONTROL + amdgpu_crtc->crtc_offset);
	tmp = REG_SET_FIELD(tmp, PRESCALE_GRPH_CONTROL, GRPH_PRESCALE_BYPASS, 1);
	WREG32(mmPRESCALE_GRPH_CONTROL + amdgpu_crtc->crtc_offset, tmp);

	tmp = RREG32(mmINPUT_GAMMA_CONTROL + amdgpu_crtc->crtc_offset);
	tmp = REG_SET_FIELD(tmp, INPUT_GAMMA_CONTROL, GRPH_INPUT_GAMMA_MODE, 0);
	WREG32(mmINPUT_GAMMA_CONTROL + amdgpu_crtc->crtc_offset, tmp);

	WREG32(mmDC_LUT_CONTROL + amdgpu_crtc->crtc_offset, 0);

	WREG32(mmDC_LUT_BLACK_OFFSET_BLUE + amdgpu_crtc->crtc_offset, 0);
	WREG32(mmDC_LUT_BLACK_OFFSET_GREEN + amdgpu_crtc->crtc_offset, 0);
	WREG32(mmDC_LUT_BLACK_OFFSET_RED + amdgpu_crtc->crtc_offset, 0);

	WREG32(mmDC_LUT_WHITE_OFFSET_BLUE + amdgpu_crtc->crtc_offset, 0xffff);
	WREG32(mmDC_LUT_WHITE_OFFSET_GREEN + amdgpu_crtc->crtc_offset, 0xffff);
	WREG32(mmDC_LUT_WHITE_OFFSET_RED + amdgpu_crtc->crtc_offset, 0xffff);

	WREG32(mmDC_LUT_RW_MODE + amdgpu_crtc->crtc_offset, 0);
	WREG32(mmDC_LUT_WRITE_EN_MASK + amdgpu_crtc->crtc_offset, 0x00000007);

	WREG32(mmDC_LUT_RW_INDEX + amdgpu_crtc->crtc_offset, 0);
	r = crtc->gamma_store;
	g = r + crtc->gamma_size;
	b = g + crtc->gamma_size;
	for (i = 0; i < 256; i++) {
		WREG32(mmDC_LUT_30_COLOR + amdgpu_crtc->crtc_offset,
		       ((*r++ & 0xffc0) << 14) |
		       ((*g++ & 0xffc0) << 4) |
		       (*b++ >> 6));
	}

	tmp = RREG32(mmDEGAMMA_CONTROL + amdgpu_crtc->crtc_offset);
	tmp = REG_SET_FIELD(tmp, DEGAMMA_CONTROL, GRPH_DEGAMMA_MODE, 0);
	tmp = REG_SET_FIELD(tmp, DEGAMMA_CONTROL, CURSOR_DEGAMMA_MODE, 0);
	tmp = REG_SET_FIELD(tmp, DEGAMMA_CONTROL, CURSOR2_DEGAMMA_MODE, 0);
	WREG32(mmDEGAMMA_CONTROL + amdgpu_crtc->crtc_offset, tmp);

	tmp = RREG32(mmGAMUT_REMAP_CONTROL + amdgpu_crtc->crtc_offset);
	tmp = REG_SET_FIELD(tmp, GAMUT_REMAP_CONTROL, GRPH_GAMUT_REMAP_MODE, 0);
	WREG32(mmGAMUT_REMAP_CONTROL + amdgpu_crtc->crtc_offset, tmp);

	tmp = RREG32(mmREGAMMA_CONTROL + amdgpu_crtc->crtc_offset);
	tmp = REG_SET_FIELD(tmp, REGAMMA_CONTROL, GRPH_REGAMMA_MODE, 0);
	WREG32(mmREGAMMA_CONTROL + amdgpu_crtc->crtc_offset, tmp);

	tmp = RREG32(mmOUTPUT_CSC_CONTROL + amdgpu_crtc->crtc_offset);
	tmp = REG_SET_FIELD(tmp, OUTPUT_CSC_CONTROL, OUTPUT_CSC_GRPH_MODE, 0);
	WREG32(mmOUTPUT_CSC_CONTROL + amdgpu_crtc->crtc_offset, tmp);

	/* XXX match this to the depth of the crtc fmt block, move to modeset? */
	WREG32(mmDENORM_CONTROL + amdgpu_crtc->crtc_offset, 0);
	/* XXX this only needs to be programmed once per crtc at startup,
	 * not sure where the best place for it is
	 */
	tmp = RREG32(mmALPHA_CONTROL + amdgpu_crtc->crtc_offset);
	tmp = REG_SET_FIELD(tmp, ALPHA_CONTROL, CURSOR_ALPHA_BLND_ENA, 1);
	WREG32(mmALPHA_CONTROL + amdgpu_crtc->crtc_offset, tmp);
}

static int dce_v11_0_pick_dig_encoder(struct drm_encoder *encoder)
{
	struct amdgpu_encoder *amdgpu_encoder = to_amdgpu_encoder(encoder);
	struct amdgpu_encoder_atom_dig *dig = amdgpu_encoder->enc_priv;

	switch (amdgpu_encoder->encoder_id) {
	case ENCODER_OBJECT_ID_INTERNAL_UNIPHY:
		if (dig->linkb)
			return 1;
		else
			return 0;
		break;
	case ENCODER_OBJECT_ID_INTERNAL_UNIPHY1:
		if (dig->linkb)
			return 3;
		else
			return 2;
		break;
	case ENCODER_OBJECT_ID_INTERNAL_UNIPHY2:
		if (dig->linkb)
			return 5;
		else
			return 4;
		break;
	case ENCODER_OBJECT_ID_INTERNAL_UNIPHY3:
		return 6;
		break;
	default:
		DRM_ERROR("invalid encoder_id: 0x%x\n", amdgpu_encoder->encoder_id);
		return 0;
	}
}

/**
 * dce_v11_0_pick_pll - Allocate a PPLL for use by the crtc.
 *
 * @crtc: drm crtc
 *
 * Returns the PPLL (Pixel PLL) to be used by the crtc.  For DP monitors
 * a single PPLL can be used for all DP crtcs/encoders.  For non-DP
 * monitors a dedicated PPLL must be used.  If a particular board has
 * an external DP PLL, return ATOM_PPLL_INVALID to skip PLL programming
 * as there is no need to program the PLL itself.  If we are not able to
 * allocate a PLL, return ATOM_PPLL_INVALID to skip PLL programming to
 * avoid messing up an existing monitor.
 *
 * Asic specific PLL information
 *
 * DCE 10.x
 * Tonga
 * - PPLL1, PPLL2 are available for all UNIPHY (both DP and non-DP)
 * CI
 * - PPLL0, PPLL1, PPLL2 are available for all UNIPHY (both DP and non-DP) and DAC
 *
 */
static u32 dce_v11_0_pick_pll(struct drm_crtc *crtc)
{
	struct amdgpu_crtc *amdgpu_crtc = to_amdgpu_crtc(crtc);
	struct drm_device *dev = crtc->dev;
	struct amdgpu_device *adev = drm_to_adev(dev);
	u32 pll_in_use;
	int pll;

	if ((adev->asic_type == CHIP_POLARIS10) ||
<<<<<<< HEAD
	    (adev->asic_type == CHIP_POLARIS11)) {
=======
	    (adev->asic_type == CHIP_POLARIS11) ||
	    (adev->asic_type == CHIP_POLARIS12) ||
	    (adev->asic_type == CHIP_VEGAM)) {
>>>>>>> 24b8d41d
		struct amdgpu_encoder *amdgpu_encoder =
			to_amdgpu_encoder(amdgpu_crtc->encoder);
		struct amdgpu_encoder_atom_dig *dig = amdgpu_encoder->enc_priv;

		if (ENCODER_MODE_IS_DP(amdgpu_atombios_encoder_get_encoder_mode(amdgpu_crtc->encoder)))
			return ATOM_DP_DTO;

		switch (amdgpu_encoder->encoder_id) {
		case ENCODER_OBJECT_ID_INTERNAL_UNIPHY:
			if (dig->linkb)
				return ATOM_COMBOPHY_PLL1;
			else
				return ATOM_COMBOPHY_PLL0;
			break;
		case ENCODER_OBJECT_ID_INTERNAL_UNIPHY1:
			if (dig->linkb)
				return ATOM_COMBOPHY_PLL3;
			else
				return ATOM_COMBOPHY_PLL2;
			break;
		case ENCODER_OBJECT_ID_INTERNAL_UNIPHY2:
			if (dig->linkb)
				return ATOM_COMBOPHY_PLL5;
			else
				return ATOM_COMBOPHY_PLL4;
			break;
		default:
			DRM_ERROR("invalid encoder_id: 0x%x\n", amdgpu_encoder->encoder_id);
			return ATOM_PPLL_INVALID;
		}
	}

	if (ENCODER_MODE_IS_DP(amdgpu_atombios_encoder_get_encoder_mode(amdgpu_crtc->encoder))) {
		if (adev->clock.dp_extclk)
			/* skip PPLL programming if using ext clock */
			return ATOM_PPLL_INVALID;
		else {
			/* use the same PPLL for all DP monitors */
			pll = amdgpu_pll_get_shared_dp_ppll(crtc);
			if (pll != ATOM_PPLL_INVALID)
				return pll;
		}
	} else {
		/* use the same PPLL for all monitors with the same clock */
		pll = amdgpu_pll_get_shared_nondp_ppll(crtc);
		if (pll != ATOM_PPLL_INVALID)
			return pll;
	}

	/* XXX need to determine what plls are available on each DCE11 part */
	pll_in_use = amdgpu_pll_get_use_mask(crtc);
	if (adev->flags & AMD_IS_APU) {
		if (!(pll_in_use & (1 << ATOM_PPLL1)))
			return ATOM_PPLL1;
		if (!(pll_in_use & (1 << ATOM_PPLL0)))
			return ATOM_PPLL0;
		DRM_ERROR("unable to allocate a PPLL\n");
		return ATOM_PPLL_INVALID;
	} else {
		if (!(pll_in_use & (1 << ATOM_PPLL2)))
			return ATOM_PPLL2;
		if (!(pll_in_use & (1 << ATOM_PPLL1)))
			return ATOM_PPLL1;
		if (!(pll_in_use & (1 << ATOM_PPLL0)))
			return ATOM_PPLL0;
		DRM_ERROR("unable to allocate a PPLL\n");
		return ATOM_PPLL_INVALID;
	}
	return ATOM_PPLL_INVALID;
}

static void dce_v11_0_lock_cursor(struct drm_crtc *crtc, bool lock)
{
	struct amdgpu_device *adev = drm_to_adev(crtc->dev);
	struct amdgpu_crtc *amdgpu_crtc = to_amdgpu_crtc(crtc);
	uint32_t cur_lock;

	cur_lock = RREG32(mmCUR_UPDATE + amdgpu_crtc->crtc_offset);
	if (lock)
		cur_lock = REG_SET_FIELD(cur_lock, CUR_UPDATE, CURSOR_UPDATE_LOCK, 1);
	else
		cur_lock = REG_SET_FIELD(cur_lock, CUR_UPDATE, CURSOR_UPDATE_LOCK, 0);
	WREG32(mmCUR_UPDATE + amdgpu_crtc->crtc_offset, cur_lock);
}

static void dce_v11_0_hide_cursor(struct drm_crtc *crtc)
{
	struct amdgpu_crtc *amdgpu_crtc = to_amdgpu_crtc(crtc);
	struct amdgpu_device *adev = drm_to_adev(crtc->dev);
	u32 tmp;

	tmp = RREG32(mmCUR_CONTROL + amdgpu_crtc->crtc_offset);
	tmp = REG_SET_FIELD(tmp, CUR_CONTROL, CURSOR_EN, 0);
	WREG32(mmCUR_CONTROL + amdgpu_crtc->crtc_offset, tmp);
}

static void dce_v11_0_show_cursor(struct drm_crtc *crtc)
{
	struct amdgpu_crtc *amdgpu_crtc = to_amdgpu_crtc(crtc);
	struct amdgpu_device *adev = drm_to_adev(crtc->dev);
	u32 tmp;

	WREG32(mmCUR_SURFACE_ADDRESS_HIGH + amdgpu_crtc->crtc_offset,
	       upper_32_bits(amdgpu_crtc->cursor_addr));
	WREG32(mmCUR_SURFACE_ADDRESS + amdgpu_crtc->crtc_offset,
	       lower_32_bits(amdgpu_crtc->cursor_addr));

	tmp = RREG32(mmCUR_CONTROL + amdgpu_crtc->crtc_offset);
	tmp = REG_SET_FIELD(tmp, CUR_CONTROL, CURSOR_EN, 1);
	tmp = REG_SET_FIELD(tmp, CUR_CONTROL, CURSOR_MODE, 2);
	WREG32(mmCUR_CONTROL + amdgpu_crtc->crtc_offset, tmp);
}

static int dce_v11_0_cursor_move_locked(struct drm_crtc *crtc,
					int x, int y)
{
	struct amdgpu_crtc *amdgpu_crtc = to_amdgpu_crtc(crtc);
	struct amdgpu_device *adev = drm_to_adev(crtc->dev);
	int xorigin = 0, yorigin = 0;

	amdgpu_crtc->cursor_x = x;
	amdgpu_crtc->cursor_y = y;

	/* avivo cursor are offset into the total surface */
	x += crtc->x;
	y += crtc->y;
	DRM_DEBUG("x %d y %d c->x %d c->y %d\n", x, y, crtc->x, crtc->y);

	if (x < 0) {
		xorigin = min(-x, amdgpu_crtc->max_cursor_width - 1);
		x = 0;
	}
	if (y < 0) {
		yorigin = min(-y, amdgpu_crtc->max_cursor_height - 1);
		y = 0;
	}

	WREG32(mmCUR_POSITION + amdgpu_crtc->crtc_offset, (x << 16) | y);
	WREG32(mmCUR_HOT_SPOT + amdgpu_crtc->crtc_offset, (xorigin << 16) | yorigin);
	WREG32(mmCUR_SIZE + amdgpu_crtc->crtc_offset,
	       ((amdgpu_crtc->cursor_width - 1) << 16) | (amdgpu_crtc->cursor_height - 1));

	return 0;
}

static int dce_v11_0_crtc_cursor_move(struct drm_crtc *crtc,
				      int x, int y)
{
	int ret;

	dce_v11_0_lock_cursor(crtc, true);
	ret = dce_v11_0_cursor_move_locked(crtc, x, y);
	dce_v11_0_lock_cursor(crtc, false);

	return ret;
}

static int dce_v11_0_crtc_cursor_set2(struct drm_crtc *crtc,
				      struct drm_file *file_priv,
				      uint32_t handle,
				      uint32_t width,
				      uint32_t height,
				      int32_t hot_x,
				      int32_t hot_y)
{
	struct amdgpu_crtc *amdgpu_crtc = to_amdgpu_crtc(crtc);
	struct drm_gem_object *obj;
	struct amdgpu_bo *aobj;
	int ret;

	if (!handle) {
		/* turn off cursor */
		dce_v11_0_hide_cursor(crtc);
		obj = NULL;
		goto unpin;
	}

	if ((width > amdgpu_crtc->max_cursor_width) ||
	    (height > amdgpu_crtc->max_cursor_height)) {
		DRM_ERROR("bad cursor width or height %d x %d\n", width, height);
		return -EINVAL;
	}

	obj = drm_gem_object_lookup(file_priv, handle);
	if (!obj) {
		DRM_ERROR("Cannot find cursor object %x for crtc %d\n", handle, amdgpu_crtc->crtc_id);
		return -ENOENT;
	}

	aobj = gem_to_amdgpu_bo(obj);
	ret = amdgpu_bo_reserve(aobj, false);
	if (ret != 0) {
		drm_gem_object_put(obj);
		return ret;
	}

	ret = amdgpu_bo_pin(aobj, AMDGPU_GEM_DOMAIN_VRAM);
	amdgpu_bo_unreserve(aobj);
	if (ret) {
		DRM_ERROR("Failed to pin new cursor BO (%d)\n", ret);
		drm_gem_object_put(obj);
		return ret;
	}
	amdgpu_crtc->cursor_addr = amdgpu_bo_gpu_offset(aobj);

	dce_v11_0_lock_cursor(crtc, true);

	if (width != amdgpu_crtc->cursor_width ||
	    height != amdgpu_crtc->cursor_height ||
	    hot_x != amdgpu_crtc->cursor_hot_x ||
	    hot_y != amdgpu_crtc->cursor_hot_y) {
		int x, y;

		x = amdgpu_crtc->cursor_x + amdgpu_crtc->cursor_hot_x - hot_x;
		y = amdgpu_crtc->cursor_y + amdgpu_crtc->cursor_hot_y - hot_y;

		dce_v11_0_cursor_move_locked(crtc, x, y);

		amdgpu_crtc->cursor_width = width;
		amdgpu_crtc->cursor_height = height;
		amdgpu_crtc->cursor_hot_x = hot_x;
		amdgpu_crtc->cursor_hot_y = hot_y;
	}

	dce_v11_0_show_cursor(crtc);
	dce_v11_0_lock_cursor(crtc, false);

unpin:
	if (amdgpu_crtc->cursor_bo) {
		struct amdgpu_bo *aobj = gem_to_amdgpu_bo(amdgpu_crtc->cursor_bo);
		ret = amdgpu_bo_reserve(aobj, true);
		if (likely(ret == 0)) {
			amdgpu_bo_unpin(aobj);
			amdgpu_bo_unreserve(aobj);
		}
		drm_gem_object_put(amdgpu_crtc->cursor_bo);
	}

	amdgpu_crtc->cursor_bo = obj;
	return 0;
}

static void dce_v11_0_cursor_reset(struct drm_crtc *crtc)
{
	struct amdgpu_crtc *amdgpu_crtc = to_amdgpu_crtc(crtc);

	if (amdgpu_crtc->cursor_bo) {
		dce_v11_0_lock_cursor(crtc, true);

		dce_v11_0_cursor_move_locked(crtc, amdgpu_crtc->cursor_x,
					     amdgpu_crtc->cursor_y);

		dce_v11_0_show_cursor(crtc);

		dce_v11_0_lock_cursor(crtc, false);
	}
}

static int dce_v11_0_crtc_gamma_set(struct drm_crtc *crtc, u16 *red, u16 *green,
<<<<<<< HEAD
				    u16 *blue, uint32_t size)
{
	struct amdgpu_crtc *amdgpu_crtc = to_amdgpu_crtc(crtc);
	int i;

	/* userspace palettes are always correct as is */
	for (i = 0; i < size; i++) {
		amdgpu_crtc->lut_r[i] = red[i] >> 6;
		amdgpu_crtc->lut_g[i] = green[i] >> 6;
		amdgpu_crtc->lut_b[i] = blue[i] >> 6;
	}
=======
				    u16 *blue, uint32_t size,
				    struct drm_modeset_acquire_ctx *ctx)
{
>>>>>>> 24b8d41d
	dce_v11_0_crtc_load_lut(crtc);

	return 0;
}

static void dce_v11_0_crtc_destroy(struct drm_crtc *crtc)
{
	struct amdgpu_crtc *amdgpu_crtc = to_amdgpu_crtc(crtc);

	drm_crtc_cleanup(crtc);
	kfree(amdgpu_crtc);
}

static const struct drm_crtc_funcs dce_v11_0_crtc_funcs = {
	.cursor_set2 = dce_v11_0_crtc_cursor_set2,
	.cursor_move = dce_v11_0_crtc_cursor_move,
	.gamma_set = dce_v11_0_crtc_gamma_set,
	.set_config = amdgpu_display_crtc_set_config,
	.destroy = dce_v11_0_crtc_destroy,
<<<<<<< HEAD
	.page_flip_target = amdgpu_crtc_page_flip_target,
=======
	.page_flip_target = amdgpu_display_crtc_page_flip_target,
	.get_vblank_counter = amdgpu_get_vblank_counter_kms,
	.enable_vblank = amdgpu_enable_vblank_kms,
	.disable_vblank = amdgpu_disable_vblank_kms,
	.get_vblank_timestamp = drm_crtc_vblank_helper_get_vblank_timestamp,
>>>>>>> 24b8d41d
};

static void dce_v11_0_crtc_dpms(struct drm_crtc *crtc, int mode)
{
	struct drm_device *dev = crtc->dev;
	struct amdgpu_device *adev = drm_to_adev(dev);
	struct amdgpu_crtc *amdgpu_crtc = to_amdgpu_crtc(crtc);
	unsigned type;

	switch (mode) {
	case DRM_MODE_DPMS_ON:
		amdgpu_crtc->enabled = true;
		amdgpu_atombios_crtc_enable(crtc, ATOM_ENABLE);
		dce_v11_0_vga_enable(crtc, true);
		amdgpu_atombios_crtc_blank(crtc, ATOM_DISABLE);
		dce_v11_0_vga_enable(crtc, false);
		/* Make sure VBLANK and PFLIP interrupts are still enabled */
		type = amdgpu_display_crtc_idx_to_irq_type(adev,
						amdgpu_crtc->crtc_id);
		amdgpu_irq_update(adev, &adev->crtc_irq, type);
		amdgpu_irq_update(adev, &adev->pageflip_irq, type);
		drm_crtc_vblank_on(crtc);
		dce_v11_0_crtc_load_lut(crtc);
		break;
	case DRM_MODE_DPMS_STANDBY:
	case DRM_MODE_DPMS_SUSPEND:
	case DRM_MODE_DPMS_OFF:
		drm_crtc_vblank_off(crtc);
		if (amdgpu_crtc->enabled) {
			dce_v11_0_vga_enable(crtc, true);
			amdgpu_atombios_crtc_blank(crtc, ATOM_ENABLE);
			dce_v11_0_vga_enable(crtc, false);
		}
		amdgpu_atombios_crtc_enable(crtc, ATOM_DISABLE);
		amdgpu_crtc->enabled = false;
		break;
	}
	/* adjust pm to dpms */
	amdgpu_pm_compute_clocks(adev);
}

static void dce_v11_0_crtc_prepare(struct drm_crtc *crtc)
{
	/* disable crtc pair power gating before programming */
	amdgpu_atombios_crtc_powergate(crtc, ATOM_DISABLE);
	amdgpu_atombios_crtc_lock(crtc, ATOM_ENABLE);
	dce_v11_0_crtc_dpms(crtc, DRM_MODE_DPMS_OFF);
}

static void dce_v11_0_crtc_commit(struct drm_crtc *crtc)
{
	dce_v11_0_crtc_dpms(crtc, DRM_MODE_DPMS_ON);
	amdgpu_atombios_crtc_lock(crtc, ATOM_DISABLE);
}

static void dce_v11_0_crtc_disable(struct drm_crtc *crtc)
{
	struct amdgpu_crtc *amdgpu_crtc = to_amdgpu_crtc(crtc);
	struct drm_device *dev = crtc->dev;
	struct amdgpu_device *adev = drm_to_adev(dev);
	struct amdgpu_atom_ss ss;
	int i;

	dce_v11_0_crtc_dpms(crtc, DRM_MODE_DPMS_OFF);
	if (crtc->primary->fb) {
		int r;
<<<<<<< HEAD
		struct amdgpu_framebuffer *amdgpu_fb;
		struct amdgpu_bo *abo;

		amdgpu_fb = to_amdgpu_framebuffer(crtc->primary->fb);
		abo = gem_to_amdgpu_bo(amdgpu_fb->obj);
		r = amdgpu_bo_reserve(abo, false);
=======
		struct amdgpu_bo *abo;

		abo = gem_to_amdgpu_bo(crtc->primary->fb->obj[0]);
		r = amdgpu_bo_reserve(abo, true);
>>>>>>> 24b8d41d
		if (unlikely(r))
			DRM_ERROR("failed to reserve abo before unpin\n");
		else {
			amdgpu_bo_unpin(abo);
			amdgpu_bo_unreserve(abo);
		}
	}
	/* disable the GRPH */
	dce_v11_0_grph_enable(crtc, false);

	amdgpu_atombios_crtc_powergate(crtc, ATOM_ENABLE);

	for (i = 0; i < adev->mode_info.num_crtc; i++) {
		if (adev->mode_info.crtcs[i] &&
		    adev->mode_info.crtcs[i]->enabled &&
		    i != amdgpu_crtc->crtc_id &&
		    amdgpu_crtc->pll_id == adev->mode_info.crtcs[i]->pll_id) {
			/* one other crtc is using this pll don't turn
			 * off the pll
			 */
			goto done;
		}
	}

	switch (amdgpu_crtc->pll_id) {
	case ATOM_PPLL0:
	case ATOM_PPLL1:
	case ATOM_PPLL2:
		/* disable the ppll */
		amdgpu_atombios_crtc_program_pll(crtc, amdgpu_crtc->crtc_id, amdgpu_crtc->pll_id,
						 0, 0, ATOM_DISABLE, 0, 0, 0, 0, 0, false, &ss);
		break;
	case ATOM_COMBOPHY_PLL0:
	case ATOM_COMBOPHY_PLL1:
	case ATOM_COMBOPHY_PLL2:
	case ATOM_COMBOPHY_PLL3:
	case ATOM_COMBOPHY_PLL4:
	case ATOM_COMBOPHY_PLL5:
		/* disable the ppll */
		amdgpu_atombios_crtc_program_pll(crtc, ATOM_CRTC_INVALID, amdgpu_crtc->pll_id,
						 0, 0, ATOM_DISABLE, 0, 0, 0, 0, 0, false, &ss);
		break;
	default:
		break;
	}
done:
	amdgpu_crtc->pll_id = ATOM_PPLL_INVALID;
	amdgpu_crtc->adjusted_clock = 0;
	amdgpu_crtc->encoder = NULL;
	amdgpu_crtc->connector = NULL;
}

static int dce_v11_0_crtc_mode_set(struct drm_crtc *crtc,
				  struct drm_display_mode *mode,
				  struct drm_display_mode *adjusted_mode,
				  int x, int y, struct drm_framebuffer *old_fb)
{
	struct amdgpu_crtc *amdgpu_crtc = to_amdgpu_crtc(crtc);
	struct drm_device *dev = crtc->dev;
<<<<<<< HEAD
	struct amdgpu_device *adev = dev->dev_private;
=======
	struct amdgpu_device *adev = drm_to_adev(dev);
>>>>>>> 24b8d41d

	if (!amdgpu_crtc->adjusted_clock)
		return -EINVAL;

	if ((adev->asic_type == CHIP_POLARIS10) ||
<<<<<<< HEAD
	    (adev->asic_type == CHIP_POLARIS11)) {
=======
	    (adev->asic_type == CHIP_POLARIS11) ||
	    (adev->asic_type == CHIP_POLARIS12) ||
	    (adev->asic_type == CHIP_VEGAM)) {
>>>>>>> 24b8d41d
		struct amdgpu_encoder *amdgpu_encoder =
			to_amdgpu_encoder(amdgpu_crtc->encoder);
		int encoder_mode =
			amdgpu_atombios_encoder_get_encoder_mode(amdgpu_crtc->encoder);

		/* SetPixelClock calculates the plls and ss values now */
		amdgpu_atombios_crtc_program_pll(crtc, amdgpu_crtc->crtc_id,
						 amdgpu_crtc->pll_id,
						 encoder_mode, amdgpu_encoder->encoder_id,
						 adjusted_mode->clock, 0, 0, 0, 0,
						 amdgpu_crtc->bpc, amdgpu_crtc->ss_enabled, &amdgpu_crtc->ss);
	} else {
		amdgpu_atombios_crtc_set_pll(crtc, adjusted_mode);
	}
	amdgpu_atombios_crtc_set_dtd_timing(crtc, adjusted_mode);
	dce_v11_0_crtc_do_set_base(crtc, old_fb, x, y, 0);
	amdgpu_atombios_crtc_overscan_setup(crtc, mode, adjusted_mode);
	amdgpu_atombios_crtc_scaler_setup(crtc);
	dce_v11_0_cursor_reset(crtc);
	/* update the hw version fpr dpm */
	amdgpu_crtc->hw_mode = *adjusted_mode;

	return 0;
}

static bool dce_v11_0_crtc_mode_fixup(struct drm_crtc *crtc,
				     const struct drm_display_mode *mode,
				     struct drm_display_mode *adjusted_mode)
{
	struct amdgpu_crtc *amdgpu_crtc = to_amdgpu_crtc(crtc);
	struct drm_device *dev = crtc->dev;
	struct drm_encoder *encoder;

	/* assign the encoder to the amdgpu crtc to avoid repeated lookups later */
	list_for_each_entry(encoder, &dev->mode_config.encoder_list, head) {
		if (encoder->crtc == crtc) {
			amdgpu_crtc->encoder = encoder;
			amdgpu_crtc->connector = amdgpu_get_connector_for_encoder(encoder);
			break;
		}
	}
	if ((amdgpu_crtc->encoder == NULL) || (amdgpu_crtc->connector == NULL)) {
		amdgpu_crtc->encoder = NULL;
		amdgpu_crtc->connector = NULL;
		return false;
	}
	if (!amdgpu_display_crtc_scaling_mode_fixup(crtc, mode, adjusted_mode))
		return false;
	if (amdgpu_atombios_crtc_prepare_pll(crtc, adjusted_mode))
		return false;
	/* pick pll */
	amdgpu_crtc->pll_id = dce_v11_0_pick_pll(crtc);
	/* if we can't get a PPLL for a non-DP encoder, fail */
	if ((amdgpu_crtc->pll_id == ATOM_PPLL_INVALID) &&
	    !ENCODER_MODE_IS_DP(amdgpu_atombios_encoder_get_encoder_mode(amdgpu_crtc->encoder)))
		return false;

	return true;
}

static int dce_v11_0_crtc_set_base(struct drm_crtc *crtc, int x, int y,
				  struct drm_framebuffer *old_fb)
{
	return dce_v11_0_crtc_do_set_base(crtc, old_fb, x, y, 0);
}

static int dce_v11_0_crtc_set_base_atomic(struct drm_crtc *crtc,
					 struct drm_framebuffer *fb,
					 int x, int y, enum mode_set_atomic state)
{
       return dce_v11_0_crtc_do_set_base(crtc, fb, x, y, 1);
}

static const struct drm_crtc_helper_funcs dce_v11_0_crtc_helper_funcs = {
	.dpms = dce_v11_0_crtc_dpms,
	.mode_fixup = dce_v11_0_crtc_mode_fixup,
	.mode_set = dce_v11_0_crtc_mode_set,
	.mode_set_base = dce_v11_0_crtc_set_base,
	.mode_set_base_atomic = dce_v11_0_crtc_set_base_atomic,
	.prepare = dce_v11_0_crtc_prepare,
	.commit = dce_v11_0_crtc_commit,
	.disable = dce_v11_0_crtc_disable,
	.get_scanout_position = amdgpu_crtc_get_scanout_position,
};

static int dce_v11_0_crtc_init(struct amdgpu_device *adev, int index)
{
	struct amdgpu_crtc *amdgpu_crtc;

	amdgpu_crtc = kzalloc(sizeof(struct amdgpu_crtc) +
			      (AMDGPUFB_CONN_LIMIT * sizeof(struct drm_connector *)), GFP_KERNEL);
	if (amdgpu_crtc == NULL)
		return -ENOMEM;

	drm_crtc_init(adev_to_drm(adev), &amdgpu_crtc->base, &dce_v11_0_crtc_funcs);

	drm_mode_crtc_set_gamma_size(&amdgpu_crtc->base, 256);
	amdgpu_crtc->crtc_id = index;
	adev->mode_info.crtcs[index] = amdgpu_crtc;

	amdgpu_crtc->max_cursor_width = 128;
	amdgpu_crtc->max_cursor_height = 128;
	adev_to_drm(adev)->mode_config.cursor_width = amdgpu_crtc->max_cursor_width;
	adev_to_drm(adev)->mode_config.cursor_height = amdgpu_crtc->max_cursor_height;

	switch (amdgpu_crtc->crtc_id) {
	case 0:
	default:
		amdgpu_crtc->crtc_offset = CRTC0_REGISTER_OFFSET;
		break;
	case 1:
		amdgpu_crtc->crtc_offset = CRTC1_REGISTER_OFFSET;
		break;
	case 2:
		amdgpu_crtc->crtc_offset = CRTC2_REGISTER_OFFSET;
		break;
	case 3:
		amdgpu_crtc->crtc_offset = CRTC3_REGISTER_OFFSET;
		break;
	case 4:
		amdgpu_crtc->crtc_offset = CRTC4_REGISTER_OFFSET;
		break;
	case 5:
		amdgpu_crtc->crtc_offset = CRTC5_REGISTER_OFFSET;
		break;
	}

	amdgpu_crtc->pll_id = ATOM_PPLL_INVALID;
	amdgpu_crtc->adjusted_clock = 0;
	amdgpu_crtc->encoder = NULL;
	amdgpu_crtc->connector = NULL;
	drm_crtc_helper_add(&amdgpu_crtc->base, &dce_v11_0_crtc_helper_funcs);

	return 0;
}

static int dce_v11_0_early_init(void *handle)
{
	struct amdgpu_device *adev = (struct amdgpu_device *)handle;

	adev->audio_endpt_rreg = &dce_v11_0_audio_endpt_rreg;
	adev->audio_endpt_wreg = &dce_v11_0_audio_endpt_wreg;

	dce_v11_0_set_display_funcs(adev);

	adev->mode_info.num_crtc = dce_v11_0_get_num_crtc(adev);

	adev->mode_info.num_crtc = dce_v11_0_get_num_crtc(adev);

	switch (adev->asic_type) {
	case CHIP_CARRIZO:
		adev->mode_info.num_hpd = 6;
		adev->mode_info.num_dig = 9;
		break;
	case CHIP_STONEY:
		adev->mode_info.num_hpd = 6;
		adev->mode_info.num_dig = 9;
		break;
	case CHIP_POLARIS10:
<<<<<<< HEAD
=======
	case CHIP_VEGAM:
>>>>>>> 24b8d41d
		adev->mode_info.num_hpd = 6;
		adev->mode_info.num_dig = 6;
		break;
	case CHIP_POLARIS11:
<<<<<<< HEAD
=======
	case CHIP_POLARIS12:
>>>>>>> 24b8d41d
		adev->mode_info.num_hpd = 5;
		adev->mode_info.num_dig = 5;
		break;
	default:
		/* FIXME: not supported yet */
		return -EINVAL;
	}

	dce_v11_0_set_irq_funcs(adev);

	return 0;
}

static int dce_v11_0_sw_init(void *handle)
{
	int r, i;
	struct amdgpu_device *adev = (struct amdgpu_device *)handle;

	for (i = 0; i < adev->mode_info.num_crtc; i++) {
		r = amdgpu_irq_add_id(adev, AMDGPU_IRQ_CLIENTID_LEGACY, i + 1, &adev->crtc_irq);
		if (r)
			return r;
	}

	for (i = VISLANDS30_IV_SRCID_D1_GRPH_PFLIP; i < 20; i += 2) {
		r = amdgpu_irq_add_id(adev, AMDGPU_IRQ_CLIENTID_LEGACY, i, &adev->pageflip_irq);
		if (r)
			return r;
	}

	/* HPD hotplug */
	r = amdgpu_irq_add_id(adev, AMDGPU_IRQ_CLIENTID_LEGACY, VISLANDS30_IV_SRCID_HOTPLUG_DETECT_A, &adev->hpd_irq);
	if (r)
		return r;

	adev_to_drm(adev)->mode_config.funcs = &amdgpu_mode_funcs;

	adev_to_drm(adev)->mode_config.async_page_flip = true;

<<<<<<< HEAD
	adev->ddev->mode_config.async_page_flip = true;

	adev->ddev->mode_config.max_width = 16384;
	adev->ddev->mode_config.max_height = 16384;
=======
	adev_to_drm(adev)->mode_config.max_width = 16384;
	adev_to_drm(adev)->mode_config.max_height = 16384;
>>>>>>> 24b8d41d

	adev_to_drm(adev)->mode_config.preferred_depth = 24;
	adev_to_drm(adev)->mode_config.prefer_shadow = 1;

	adev_to_drm(adev)->mode_config.fb_base = adev->gmc.aper_base;

	r = amdgpu_display_modeset_create_props(adev);
	if (r)
		return r;

	adev_to_drm(adev)->mode_config.max_width = 16384;
	adev_to_drm(adev)->mode_config.max_height = 16384;


	/* allocate crtcs */
	for (i = 0; i < adev->mode_info.num_crtc; i++) {
		r = dce_v11_0_crtc_init(adev, i);
		if (r)
			return r;
	}

	if (amdgpu_atombios_get_connector_info_from_object_table(adev))
		amdgpu_display_print_display_setup(adev_to_drm(adev));
	else
		return -EINVAL;

	/* setup afmt */
	r = dce_v11_0_afmt_init(adev);
	if (r)
		return r;

	r = dce_v11_0_audio_init(adev);
	if (r)
		return r;

	drm_kms_helper_poll_init(adev_to_drm(adev));

	adev->mode_info.mode_config_initialized = true;
	return 0;
}

static int dce_v11_0_sw_fini(void *handle)
{
	struct amdgpu_device *adev = (struct amdgpu_device *)handle;

	kfree(adev->mode_info.bios_hardcoded_edid);

	drm_kms_helper_poll_fini(adev_to_drm(adev));

	dce_v11_0_audio_fini(adev);

	dce_v11_0_afmt_fini(adev);

<<<<<<< HEAD
	drm_mode_config_cleanup(adev->ddev);
=======
	drm_mode_config_cleanup(adev_to_drm(adev));
>>>>>>> 24b8d41d
	adev->mode_info.mode_config_initialized = false;

	return 0;
}

static int dce_v11_0_hw_init(void *handle)
{
	int i;
	struct amdgpu_device *adev = (struct amdgpu_device *)handle;

	dce_v11_0_init_golden_registers(adev);

	/* disable vga render */
	dce_v11_0_set_vga_render_state(adev, false);
	/* init dig PHYs, disp eng pll */
	amdgpu_atombios_crtc_powergate_init(adev);
	amdgpu_atombios_encoder_init_dig(adev);
	if ((adev->asic_type == CHIP_POLARIS10) ||
<<<<<<< HEAD
	    (adev->asic_type == CHIP_POLARIS11)) {
=======
	    (adev->asic_type == CHIP_POLARIS11) ||
	    (adev->asic_type == CHIP_POLARIS12) ||
	    (adev->asic_type == CHIP_VEGAM)) {
>>>>>>> 24b8d41d
		amdgpu_atombios_crtc_set_dce_clock(adev, adev->clock.default_dispclk,
						   DCE_CLOCK_TYPE_DISPCLK, ATOM_GCK_DFS);
		amdgpu_atombios_crtc_set_dce_clock(adev, 0,
						   DCE_CLOCK_TYPE_DPREFCLK, ATOM_GCK_DFS);
	} else {
		amdgpu_atombios_crtc_set_disp_eng_pll(adev, adev->clock.default_dispclk);
	}

	/* initialize hpd */
	dce_v11_0_hpd_init(adev);

	for (i = 0; i < adev->mode_info.audio.num_pins; i++) {
		dce_v11_0_audio_enable(adev, &adev->mode_info.audio.pin[i], false);
	}

	dce_v11_0_pageflip_interrupt_init(adev);

	return 0;
}

static int dce_v11_0_hw_fini(void *handle)
{
	int i;
	struct amdgpu_device *adev = (struct amdgpu_device *)handle;

	dce_v11_0_hpd_fini(adev);

	for (i = 0; i < adev->mode_info.audio.num_pins; i++) {
		dce_v11_0_audio_enable(adev, &adev->mode_info.audio.pin[i], false);
	}

	dce_v11_0_pageflip_interrupt_fini(adev);

	return 0;
}

static int dce_v11_0_suspend(void *handle)
{
<<<<<<< HEAD
=======
	struct amdgpu_device *adev = (struct amdgpu_device *)handle;

	adev->mode_info.bl_level =
		amdgpu_atombios_encoder_get_backlight_level_from_reg(adev);

>>>>>>> 24b8d41d
	return dce_v11_0_hw_fini(handle);
}

static int dce_v11_0_resume(void *handle)
{
	struct amdgpu_device *adev = (struct amdgpu_device *)handle;
	int ret;

	amdgpu_atombios_encoder_set_backlight_level_to_reg(adev,
							   adev->mode_info.bl_level);

<<<<<<< HEAD
=======
	ret = dce_v11_0_hw_init(handle);

>>>>>>> 24b8d41d
	/* turn on the BL */
	if (adev->mode_info.bl_encoder) {
		u8 bl_level = amdgpu_display_backlight_get_level(adev,
								  adev->mode_info.bl_encoder);
		amdgpu_display_backlight_set_level(adev, adev->mode_info.bl_encoder,
						    bl_level);
	}

	return ret;
}

static bool dce_v11_0_is_idle(void *handle)
{
	return true;
}

static int dce_v11_0_wait_for_idle(void *handle)
{
	return 0;
}

static int dce_v11_0_soft_reset(void *handle)
{
	u32 srbm_soft_reset = 0, tmp;
	struct amdgpu_device *adev = (struct amdgpu_device *)handle;

	if (dce_v11_0_is_display_hung(adev))
		srbm_soft_reset |= SRBM_SOFT_RESET__SOFT_RESET_DC_MASK;

	if (srbm_soft_reset) {
		tmp = RREG32(mmSRBM_SOFT_RESET);
		tmp |= srbm_soft_reset;
		dev_info(adev->dev, "SRBM_SOFT_RESET=0x%08X\n", tmp);
		WREG32(mmSRBM_SOFT_RESET, tmp);
		tmp = RREG32(mmSRBM_SOFT_RESET);

		udelay(50);

		tmp &= ~srbm_soft_reset;
		WREG32(mmSRBM_SOFT_RESET, tmp);
		tmp = RREG32(mmSRBM_SOFT_RESET);

		/* Wait a little for things to settle down */
		udelay(50);
	}
	return 0;
}

static void dce_v11_0_set_crtc_vblank_interrupt_state(struct amdgpu_device *adev,
						     int crtc,
						     enum amdgpu_interrupt_state state)
{
	u32 lb_interrupt_mask;

	if (crtc >= adev->mode_info.num_crtc) {
		DRM_DEBUG("invalid crtc %d\n", crtc);
		return;
	}

	switch (state) {
	case AMDGPU_IRQ_STATE_DISABLE:
		lb_interrupt_mask = RREG32(mmLB_INTERRUPT_MASK + crtc_offsets[crtc]);
		lb_interrupt_mask = REG_SET_FIELD(lb_interrupt_mask, LB_INTERRUPT_MASK,
						  VBLANK_INTERRUPT_MASK, 0);
		WREG32(mmLB_INTERRUPT_MASK + crtc_offsets[crtc], lb_interrupt_mask);
		break;
	case AMDGPU_IRQ_STATE_ENABLE:
		lb_interrupt_mask = RREG32(mmLB_INTERRUPT_MASK + crtc_offsets[crtc]);
		lb_interrupt_mask = REG_SET_FIELD(lb_interrupt_mask, LB_INTERRUPT_MASK,
						  VBLANK_INTERRUPT_MASK, 1);
		WREG32(mmLB_INTERRUPT_MASK + crtc_offsets[crtc], lb_interrupt_mask);
		break;
	default:
		break;
	}
}

static void dce_v11_0_set_crtc_vline_interrupt_state(struct amdgpu_device *adev,
						    int crtc,
						    enum amdgpu_interrupt_state state)
{
	u32 lb_interrupt_mask;

	if (crtc >= adev->mode_info.num_crtc) {
		DRM_DEBUG("invalid crtc %d\n", crtc);
		return;
	}

	switch (state) {
	case AMDGPU_IRQ_STATE_DISABLE:
		lb_interrupt_mask = RREG32(mmLB_INTERRUPT_MASK + crtc_offsets[crtc]);
		lb_interrupt_mask = REG_SET_FIELD(lb_interrupt_mask, LB_INTERRUPT_MASK,
						  VLINE_INTERRUPT_MASK, 0);
		WREG32(mmLB_INTERRUPT_MASK + crtc_offsets[crtc], lb_interrupt_mask);
		break;
	case AMDGPU_IRQ_STATE_ENABLE:
		lb_interrupt_mask = RREG32(mmLB_INTERRUPT_MASK + crtc_offsets[crtc]);
		lb_interrupt_mask = REG_SET_FIELD(lb_interrupt_mask, LB_INTERRUPT_MASK,
						  VLINE_INTERRUPT_MASK, 1);
		WREG32(mmLB_INTERRUPT_MASK + crtc_offsets[crtc], lb_interrupt_mask);
		break;
	default:
		break;
	}
}

static int dce_v11_0_set_hpd_irq_state(struct amdgpu_device *adev,
					struct amdgpu_irq_src *source,
					unsigned hpd,
					enum amdgpu_interrupt_state state)
{
	u32 tmp;

	if (hpd >= adev->mode_info.num_hpd) {
		DRM_DEBUG("invalid hdp %d\n", hpd);
		return 0;
	}

	switch (state) {
	case AMDGPU_IRQ_STATE_DISABLE:
		tmp = RREG32(mmDC_HPD_INT_CONTROL + hpd_offsets[hpd]);
		tmp = REG_SET_FIELD(tmp, DC_HPD_INT_CONTROL, DC_HPD_INT_EN, 0);
		WREG32(mmDC_HPD_INT_CONTROL + hpd_offsets[hpd], tmp);
		break;
	case AMDGPU_IRQ_STATE_ENABLE:
		tmp = RREG32(mmDC_HPD_INT_CONTROL + hpd_offsets[hpd]);
		tmp = REG_SET_FIELD(tmp, DC_HPD_INT_CONTROL, DC_HPD_INT_EN, 1);
		WREG32(mmDC_HPD_INT_CONTROL + hpd_offsets[hpd], tmp);
		break;
	default:
		break;
	}

	return 0;
}

static int dce_v11_0_set_crtc_irq_state(struct amdgpu_device *adev,
					struct amdgpu_irq_src *source,
					unsigned type,
					enum amdgpu_interrupt_state state)
{
	switch (type) {
	case AMDGPU_CRTC_IRQ_VBLANK1:
		dce_v11_0_set_crtc_vblank_interrupt_state(adev, 0, state);
		break;
	case AMDGPU_CRTC_IRQ_VBLANK2:
		dce_v11_0_set_crtc_vblank_interrupt_state(adev, 1, state);
		break;
	case AMDGPU_CRTC_IRQ_VBLANK3:
		dce_v11_0_set_crtc_vblank_interrupt_state(adev, 2, state);
		break;
	case AMDGPU_CRTC_IRQ_VBLANK4:
		dce_v11_0_set_crtc_vblank_interrupt_state(adev, 3, state);
		break;
	case AMDGPU_CRTC_IRQ_VBLANK5:
		dce_v11_0_set_crtc_vblank_interrupt_state(adev, 4, state);
		break;
	case AMDGPU_CRTC_IRQ_VBLANK6:
		dce_v11_0_set_crtc_vblank_interrupt_state(adev, 5, state);
		break;
	case AMDGPU_CRTC_IRQ_VLINE1:
		dce_v11_0_set_crtc_vline_interrupt_state(adev, 0, state);
		break;
	case AMDGPU_CRTC_IRQ_VLINE2:
		dce_v11_0_set_crtc_vline_interrupt_state(adev, 1, state);
		break;
	case AMDGPU_CRTC_IRQ_VLINE3:
		dce_v11_0_set_crtc_vline_interrupt_state(adev, 2, state);
		break;
	case AMDGPU_CRTC_IRQ_VLINE4:
		dce_v11_0_set_crtc_vline_interrupt_state(adev, 3, state);
		break;
	case AMDGPU_CRTC_IRQ_VLINE5:
		dce_v11_0_set_crtc_vline_interrupt_state(adev, 4, state);
		break;
	 case AMDGPU_CRTC_IRQ_VLINE6:
		dce_v11_0_set_crtc_vline_interrupt_state(adev, 5, state);
		break;
	default:
		break;
	}
	return 0;
}

static int dce_v11_0_set_pageflip_irq_state(struct amdgpu_device *adev,
					    struct amdgpu_irq_src *src,
					    unsigned type,
					    enum amdgpu_interrupt_state state)
{
	u32 reg;

	if (type >= adev->mode_info.num_crtc) {
		DRM_ERROR("invalid pageflip crtc %d\n", type);
		return -EINVAL;
	}

	reg = RREG32(mmGRPH_INTERRUPT_CONTROL + crtc_offsets[type]);
	if (state == AMDGPU_IRQ_STATE_DISABLE)
		WREG32(mmGRPH_INTERRUPT_CONTROL + crtc_offsets[type],
		       reg & ~GRPH_INTERRUPT_CONTROL__GRPH_PFLIP_INT_MASK_MASK);
	else
		WREG32(mmGRPH_INTERRUPT_CONTROL + crtc_offsets[type],
		       reg | GRPH_INTERRUPT_CONTROL__GRPH_PFLIP_INT_MASK_MASK);

	return 0;
}

static int dce_v11_0_pageflip_irq(struct amdgpu_device *adev,
				  struct amdgpu_irq_src *source,
				  struct amdgpu_iv_entry *entry)
{
	unsigned long flags;
	unsigned crtc_id;
	struct amdgpu_crtc *amdgpu_crtc;
	struct amdgpu_flip_work *works;

	crtc_id = (entry->src_id - 8) >> 1;
	amdgpu_crtc = adev->mode_info.crtcs[crtc_id];

	if (crtc_id >= adev->mode_info.num_crtc) {
		DRM_ERROR("invalid pageflip crtc %d\n", crtc_id);
		return -EINVAL;
	}

	if (RREG32(mmGRPH_INTERRUPT_STATUS + crtc_offsets[crtc_id]) &
	    GRPH_INTERRUPT_STATUS__GRPH_PFLIP_INT_OCCURRED_MASK)
		WREG32(mmGRPH_INTERRUPT_STATUS + crtc_offsets[crtc_id],
		       GRPH_INTERRUPT_STATUS__GRPH_PFLIP_INT_CLEAR_MASK);

	/* IRQ could occur when in initial stage */
	if(amdgpu_crtc == NULL)
		return 0;

	spin_lock_irqsave(&adev_to_drm(adev)->event_lock, flags);
	works = amdgpu_crtc->pflip_works;
	if (amdgpu_crtc->pflip_status != AMDGPU_FLIP_SUBMITTED){
		DRM_DEBUG_DRIVER("amdgpu_crtc->pflip_status = %d != "
						 "AMDGPU_FLIP_SUBMITTED(%d)\n",
						 amdgpu_crtc->pflip_status,
						 AMDGPU_FLIP_SUBMITTED);
		spin_unlock_irqrestore(&adev_to_drm(adev)->event_lock, flags);
		return 0;
	}

	/* page flip completed. clean up */
	amdgpu_crtc->pflip_status = AMDGPU_FLIP_NONE;
	amdgpu_crtc->pflip_works = NULL;

	/* wakeup usersapce */
	if(works->event)
		drm_crtc_send_vblank_event(&amdgpu_crtc->base, works->event);

	spin_unlock_irqrestore(&adev_to_drm(adev)->event_lock, flags);

	drm_crtc_vblank_put(&amdgpu_crtc->base);
	schedule_work(&works->unpin_work);

	return 0;
}

static void dce_v11_0_hpd_int_ack(struct amdgpu_device *adev,
				  int hpd)
{
	u32 tmp;

	if (hpd >= adev->mode_info.num_hpd) {
		DRM_DEBUG("invalid hdp %d\n", hpd);
		return;
	}

	tmp = RREG32(mmDC_HPD_INT_CONTROL + hpd_offsets[hpd]);
	tmp = REG_SET_FIELD(tmp, DC_HPD_INT_CONTROL, DC_HPD_INT_ACK, 1);
	WREG32(mmDC_HPD_INT_CONTROL + hpd_offsets[hpd], tmp);
}

static void dce_v11_0_crtc_vblank_int_ack(struct amdgpu_device *adev,
					  int crtc)
{
	u32 tmp;

	if (crtc < 0 || crtc >= adev->mode_info.num_crtc) {
		DRM_DEBUG("invalid crtc %d\n", crtc);
		return;
	}

	tmp = RREG32(mmLB_VBLANK_STATUS + crtc_offsets[crtc]);
	tmp = REG_SET_FIELD(tmp, LB_VBLANK_STATUS, VBLANK_ACK, 1);
	WREG32(mmLB_VBLANK_STATUS + crtc_offsets[crtc], tmp);
}

static void dce_v11_0_crtc_vline_int_ack(struct amdgpu_device *adev,
					 int crtc)
{
	u32 tmp;

	if (crtc < 0 || crtc >= adev->mode_info.num_crtc) {
		DRM_DEBUG("invalid crtc %d\n", crtc);
		return;
	}

	tmp = RREG32(mmLB_VLINE_STATUS + crtc_offsets[crtc]);
	tmp = REG_SET_FIELD(tmp, LB_VLINE_STATUS, VLINE_ACK, 1);
	WREG32(mmLB_VLINE_STATUS + crtc_offsets[crtc], tmp);
}

static int dce_v11_0_crtc_irq(struct amdgpu_device *adev,
				struct amdgpu_irq_src *source,
				struct amdgpu_iv_entry *entry)
{
	unsigned crtc = entry->src_id - 1;
	uint32_t disp_int = RREG32(interrupt_status_offsets[crtc].reg);
	unsigned int irq_type = amdgpu_display_crtc_idx_to_irq_type(adev,
								    crtc);

	switch (entry->src_data[0]) {
	case 0: /* vblank */
		if (disp_int & interrupt_status_offsets[crtc].vblank)
			dce_v11_0_crtc_vblank_int_ack(adev, crtc);
		else
			DRM_DEBUG("IH: IH event w/o asserted irq bit?\n");

		if (amdgpu_irq_enabled(adev, source, irq_type)) {
			drm_handle_vblank(adev_to_drm(adev), crtc);
		}
		DRM_DEBUG("IH: D%d vblank\n", crtc + 1);

		break;
	case 1: /* vline */
		if (disp_int & interrupt_status_offsets[crtc].vline)
			dce_v11_0_crtc_vline_int_ack(adev, crtc);
		else
			DRM_DEBUG("IH: IH event w/o asserted irq bit?\n");

		DRM_DEBUG("IH: D%d vline\n", crtc + 1);

		break;
	default:
		DRM_DEBUG("Unhandled interrupt: %d %d\n", entry->src_id, entry->src_data[0]);
		break;
	}

	return 0;
}

static int dce_v11_0_hpd_irq(struct amdgpu_device *adev,
			     struct amdgpu_irq_src *source,
			     struct amdgpu_iv_entry *entry)
{
	uint32_t disp_int, mask;
	unsigned hpd;

	if (entry->src_data[0] >= adev->mode_info.num_hpd) {
		DRM_DEBUG("Unhandled interrupt: %d %d\n", entry->src_id, entry->src_data[0]);
		return 0;
	}

	hpd = entry->src_data[0];
	disp_int = RREG32(interrupt_status_offsets[hpd].reg);
	mask = interrupt_status_offsets[hpd].hpd;

	if (disp_int & mask) {
		dce_v11_0_hpd_int_ack(adev, hpd);
		schedule_work(&adev->hotplug_work);
		DRM_DEBUG("IH: HPD%d\n", hpd + 1);
	}

	return 0;
}

static int dce_v11_0_set_clockgating_state(void *handle,
					  enum amd_clockgating_state state)
{
	return 0;
}

static int dce_v11_0_set_powergating_state(void *handle,
					  enum amd_powergating_state state)
{
	return 0;
}

<<<<<<< HEAD
const struct amd_ip_funcs dce_v11_0_ip_funcs = {
=======
static const struct amd_ip_funcs dce_v11_0_ip_funcs = {
>>>>>>> 24b8d41d
	.name = "dce_v11_0",
	.early_init = dce_v11_0_early_init,
	.late_init = NULL,
	.sw_init = dce_v11_0_sw_init,
	.sw_fini = dce_v11_0_sw_fini,
	.hw_init = dce_v11_0_hw_init,
	.hw_fini = dce_v11_0_hw_fini,
	.suspend = dce_v11_0_suspend,
	.resume = dce_v11_0_resume,
	.is_idle = dce_v11_0_is_idle,
	.wait_for_idle = dce_v11_0_wait_for_idle,
	.soft_reset = dce_v11_0_soft_reset,
	.set_clockgating_state = dce_v11_0_set_clockgating_state,
	.set_powergating_state = dce_v11_0_set_powergating_state,
};

static void
dce_v11_0_encoder_mode_set(struct drm_encoder *encoder,
			  struct drm_display_mode *mode,
			  struct drm_display_mode *adjusted_mode)
{
	struct amdgpu_encoder *amdgpu_encoder = to_amdgpu_encoder(encoder);

	amdgpu_encoder->pixel_clock = adjusted_mode->clock;

	/* need to call this here rather than in prepare() since we need some crtc info */
	amdgpu_atombios_encoder_dpms(encoder, DRM_MODE_DPMS_OFF);

	/* set scaler clears this on some chips */
	dce_v11_0_set_interleave(encoder->crtc, mode);

	if (amdgpu_atombios_encoder_get_encoder_mode(encoder) == ATOM_ENCODER_MODE_HDMI) {
		dce_v11_0_afmt_enable(encoder, true);
		dce_v11_0_afmt_setmode(encoder, adjusted_mode);
	}
}

static void dce_v11_0_encoder_prepare(struct drm_encoder *encoder)
{
	struct amdgpu_device *adev = drm_to_adev(encoder->dev);
	struct amdgpu_encoder *amdgpu_encoder = to_amdgpu_encoder(encoder);
	struct drm_connector *connector = amdgpu_get_connector_for_encoder(encoder);

	if ((amdgpu_encoder->active_device &
	     (ATOM_DEVICE_DFP_SUPPORT | ATOM_DEVICE_LCD_SUPPORT)) ||
	    (amdgpu_encoder_get_dp_bridge_encoder_id(encoder) !=
	     ENCODER_OBJECT_ID_NONE)) {
		struct amdgpu_encoder_atom_dig *dig = amdgpu_encoder->enc_priv;
		if (dig) {
			dig->dig_encoder = dce_v11_0_pick_dig_encoder(encoder);
			if (amdgpu_encoder->active_device & ATOM_DEVICE_DFP_SUPPORT)
				dig->afmt = adev->mode_info.afmt[dig->dig_encoder];
		}
	}

	amdgpu_atombios_scratch_regs_lock(adev, true);

	if (connector) {
		struct amdgpu_connector *amdgpu_connector = to_amdgpu_connector(connector);

		/* select the clock/data port if it uses a router */
		if (amdgpu_connector->router.cd_valid)
			amdgpu_i2c_router_select_cd_port(amdgpu_connector);

		/* turn eDP panel on for mode set */
		if (connector->connector_type == DRM_MODE_CONNECTOR_eDP)
			amdgpu_atombios_encoder_set_edp_panel_power(connector,
							     ATOM_TRANSMITTER_ACTION_POWER_ON);
	}

	/* this is needed for the pll/ss setup to work correctly in some cases */
	amdgpu_atombios_encoder_set_crtc_source(encoder);
	/* set up the FMT blocks */
	dce_v11_0_program_fmt(encoder);
}

static void dce_v11_0_encoder_commit(struct drm_encoder *encoder)
{
	struct drm_device *dev = encoder->dev;
	struct amdgpu_device *adev = drm_to_adev(dev);

	/* need to call this here as we need the crtc set up */
	amdgpu_atombios_encoder_dpms(encoder, DRM_MODE_DPMS_ON);
	amdgpu_atombios_scratch_regs_lock(adev, false);
}

static void dce_v11_0_encoder_disable(struct drm_encoder *encoder)
{
	struct amdgpu_encoder *amdgpu_encoder = to_amdgpu_encoder(encoder);
	struct amdgpu_encoder_atom_dig *dig;

	amdgpu_atombios_encoder_dpms(encoder, DRM_MODE_DPMS_OFF);

	if (amdgpu_atombios_encoder_is_digital(encoder)) {
		if (amdgpu_atombios_encoder_get_encoder_mode(encoder) == ATOM_ENCODER_MODE_HDMI)
			dce_v11_0_afmt_enable(encoder, false);
		dig = amdgpu_encoder->enc_priv;
		dig->dig_encoder = -1;
	}
	amdgpu_encoder->active_device = 0;
}

/* these are handled by the primary encoders */
static void dce_v11_0_ext_prepare(struct drm_encoder *encoder)
{

}

static void dce_v11_0_ext_commit(struct drm_encoder *encoder)
{

}

static void
dce_v11_0_ext_mode_set(struct drm_encoder *encoder,
		      struct drm_display_mode *mode,
		      struct drm_display_mode *adjusted_mode)
{

}

static void dce_v11_0_ext_disable(struct drm_encoder *encoder)
{

}

static void
dce_v11_0_ext_dpms(struct drm_encoder *encoder, int mode)
{

}

static const struct drm_encoder_helper_funcs dce_v11_0_ext_helper_funcs = {
	.dpms = dce_v11_0_ext_dpms,
	.prepare = dce_v11_0_ext_prepare,
	.mode_set = dce_v11_0_ext_mode_set,
	.commit = dce_v11_0_ext_commit,
	.disable = dce_v11_0_ext_disable,
	/* no detect for TMDS/LVDS yet */
};

static const struct drm_encoder_helper_funcs dce_v11_0_dig_helper_funcs = {
	.dpms = amdgpu_atombios_encoder_dpms,
	.mode_fixup = amdgpu_atombios_encoder_mode_fixup,
	.prepare = dce_v11_0_encoder_prepare,
	.mode_set = dce_v11_0_encoder_mode_set,
	.commit = dce_v11_0_encoder_commit,
	.disable = dce_v11_0_encoder_disable,
	.detect = amdgpu_atombios_encoder_dig_detect,
};

static const struct drm_encoder_helper_funcs dce_v11_0_dac_helper_funcs = {
	.dpms = amdgpu_atombios_encoder_dpms,
	.mode_fixup = amdgpu_atombios_encoder_mode_fixup,
	.prepare = dce_v11_0_encoder_prepare,
	.mode_set = dce_v11_0_encoder_mode_set,
	.commit = dce_v11_0_encoder_commit,
	.detect = amdgpu_atombios_encoder_dac_detect,
};

static void dce_v11_0_encoder_destroy(struct drm_encoder *encoder)
{
	struct amdgpu_encoder *amdgpu_encoder = to_amdgpu_encoder(encoder);
	if (amdgpu_encoder->devices & (ATOM_DEVICE_LCD_SUPPORT))
		amdgpu_atombios_encoder_fini_backlight(amdgpu_encoder);
	kfree(amdgpu_encoder->enc_priv);
	drm_encoder_cleanup(encoder);
	kfree(amdgpu_encoder);
}

static const struct drm_encoder_funcs dce_v11_0_encoder_funcs = {
	.destroy = dce_v11_0_encoder_destroy,
};

static void dce_v11_0_encoder_add(struct amdgpu_device *adev,
				 uint32_t encoder_enum,
				 uint32_t supported_device,
				 u16 caps)
{
	struct drm_device *dev = adev_to_drm(adev);
	struct drm_encoder *encoder;
	struct amdgpu_encoder *amdgpu_encoder;

	/* see if we already added it */
	list_for_each_entry(encoder, &dev->mode_config.encoder_list, head) {
		amdgpu_encoder = to_amdgpu_encoder(encoder);
		if (amdgpu_encoder->encoder_enum == encoder_enum) {
			amdgpu_encoder->devices |= supported_device;
			return;
		}

	}

	/* add a new one */
	amdgpu_encoder = kzalloc(sizeof(struct amdgpu_encoder), GFP_KERNEL);
	if (!amdgpu_encoder)
		return;

	encoder = &amdgpu_encoder->base;
	switch (adev->mode_info.num_crtc) {
	case 1:
		encoder->possible_crtcs = 0x1;
		break;
	case 2:
	default:
		encoder->possible_crtcs = 0x3;
		break;
	case 3:
		encoder->possible_crtcs = 0x7;
		break;
	case 4:
		encoder->possible_crtcs = 0xf;
		break;
	case 5:
		encoder->possible_crtcs = 0x1f;
		break;
	case 6:
		encoder->possible_crtcs = 0x3f;
		break;
	}

	amdgpu_encoder->enc_priv = NULL;

	amdgpu_encoder->encoder_enum = encoder_enum;
	amdgpu_encoder->encoder_id = (encoder_enum & OBJECT_ID_MASK) >> OBJECT_ID_SHIFT;
	amdgpu_encoder->devices = supported_device;
	amdgpu_encoder->rmx_type = RMX_OFF;
	amdgpu_encoder->underscan_type = UNDERSCAN_OFF;
	amdgpu_encoder->is_ext_encoder = false;
	amdgpu_encoder->caps = caps;

	switch (amdgpu_encoder->encoder_id) {
	case ENCODER_OBJECT_ID_INTERNAL_KLDSCP_DAC1:
	case ENCODER_OBJECT_ID_INTERNAL_KLDSCP_DAC2:
		drm_encoder_init(dev, encoder, &dce_v11_0_encoder_funcs,
				 DRM_MODE_ENCODER_DAC, NULL);
		drm_encoder_helper_add(encoder, &dce_v11_0_dac_helper_funcs);
		break;
	case ENCODER_OBJECT_ID_INTERNAL_KLDSCP_DVO1:
	case ENCODER_OBJECT_ID_INTERNAL_UNIPHY:
	case ENCODER_OBJECT_ID_INTERNAL_UNIPHY1:
	case ENCODER_OBJECT_ID_INTERNAL_UNIPHY2:
	case ENCODER_OBJECT_ID_INTERNAL_UNIPHY3:
		if (amdgpu_encoder->devices & (ATOM_DEVICE_LCD_SUPPORT)) {
			amdgpu_encoder->rmx_type = RMX_FULL;
			drm_encoder_init(dev, encoder, &dce_v11_0_encoder_funcs,
					 DRM_MODE_ENCODER_LVDS, NULL);
			amdgpu_encoder->enc_priv = amdgpu_atombios_encoder_get_lcd_info(amdgpu_encoder);
		} else if (amdgpu_encoder->devices & (ATOM_DEVICE_CRT_SUPPORT)) {
			drm_encoder_init(dev, encoder, &dce_v11_0_encoder_funcs,
					 DRM_MODE_ENCODER_DAC, NULL);
			amdgpu_encoder->enc_priv = amdgpu_atombios_encoder_get_dig_info(amdgpu_encoder);
		} else {
			drm_encoder_init(dev, encoder, &dce_v11_0_encoder_funcs,
					 DRM_MODE_ENCODER_TMDS, NULL);
			amdgpu_encoder->enc_priv = amdgpu_atombios_encoder_get_dig_info(amdgpu_encoder);
		}
		drm_encoder_helper_add(encoder, &dce_v11_0_dig_helper_funcs);
		break;
	case ENCODER_OBJECT_ID_SI170B:
	case ENCODER_OBJECT_ID_CH7303:
	case ENCODER_OBJECT_ID_EXTERNAL_SDVOA:
	case ENCODER_OBJECT_ID_EXTERNAL_SDVOB:
	case ENCODER_OBJECT_ID_TITFP513:
	case ENCODER_OBJECT_ID_VT1623:
	case ENCODER_OBJECT_ID_HDMI_SI1930:
	case ENCODER_OBJECT_ID_TRAVIS:
	case ENCODER_OBJECT_ID_NUTMEG:
		/* these are handled by the primary encoders */
		amdgpu_encoder->is_ext_encoder = true;
		if (amdgpu_encoder->devices & (ATOM_DEVICE_LCD_SUPPORT))
			drm_encoder_init(dev, encoder, &dce_v11_0_encoder_funcs,
					 DRM_MODE_ENCODER_LVDS, NULL);
		else if (amdgpu_encoder->devices & (ATOM_DEVICE_CRT_SUPPORT))
			drm_encoder_init(dev, encoder, &dce_v11_0_encoder_funcs,
					 DRM_MODE_ENCODER_DAC, NULL);
		else
			drm_encoder_init(dev, encoder, &dce_v11_0_encoder_funcs,
					 DRM_MODE_ENCODER_TMDS, NULL);
		drm_encoder_helper_add(encoder, &dce_v11_0_ext_helper_funcs);
		break;
	}
}

static const struct amdgpu_display_funcs dce_v11_0_display_funcs = {
	.bandwidth_update = &dce_v11_0_bandwidth_update,
	.vblank_get_counter = &dce_v11_0_vblank_get_counter,
	.backlight_set_level = &amdgpu_atombios_encoder_set_backlight_level,
	.backlight_get_level = &amdgpu_atombios_encoder_get_backlight_level,
	.hpd_sense = &dce_v11_0_hpd_sense,
	.hpd_set_polarity = &dce_v11_0_hpd_set_polarity,
	.hpd_get_gpio_reg = &dce_v11_0_hpd_get_gpio_reg,
	.page_flip = &dce_v11_0_page_flip,
	.page_flip_get_scanoutpos = &dce_v11_0_crtc_get_scanoutpos,
	.add_encoder = &dce_v11_0_encoder_add,
	.add_connector = &amdgpu_connector_add,
};

static void dce_v11_0_set_display_funcs(struct amdgpu_device *adev)
{
	adev->mode_info.funcs = &dce_v11_0_display_funcs;
}

static const struct amdgpu_irq_src_funcs dce_v11_0_crtc_irq_funcs = {
	.set = dce_v11_0_set_crtc_irq_state,
	.process = dce_v11_0_crtc_irq,
};

static const struct amdgpu_irq_src_funcs dce_v11_0_pageflip_irq_funcs = {
	.set = dce_v11_0_set_pageflip_irq_state,
	.process = dce_v11_0_pageflip_irq,
};

static const struct amdgpu_irq_src_funcs dce_v11_0_hpd_irq_funcs = {
	.set = dce_v11_0_set_hpd_irq_state,
	.process = dce_v11_0_hpd_irq,
};

static void dce_v11_0_set_irq_funcs(struct amdgpu_device *adev)
{
	if (adev->mode_info.num_crtc > 0)
		adev->crtc_irq.num_types = AMDGPU_CRTC_IRQ_VLINE1 + adev->mode_info.num_crtc;
	else
		adev->crtc_irq.num_types = 0;
	adev->crtc_irq.funcs = &dce_v11_0_crtc_irq_funcs;

	adev->pageflip_irq.num_types = adev->mode_info.num_crtc;
	adev->pageflip_irq.funcs = &dce_v11_0_pageflip_irq_funcs;

	adev->hpd_irq.num_types = adev->mode_info.num_hpd;
	adev->hpd_irq.funcs = &dce_v11_0_hpd_irq_funcs;
}

const struct amdgpu_ip_block_version dce_v11_0_ip_block =
{
	.type = AMD_IP_BLOCK_TYPE_DCE,
	.major = 11,
	.minor = 0,
	.rev = 0,
	.funcs = &dce_v11_0_ip_funcs,
};

const struct amdgpu_ip_block_version dce_v11_2_ip_block =
{
	.type = AMD_IP_BLOCK_TYPE_DCE,
	.major = 11,
	.minor = 2,
	.rev = 0,
	.funcs = &dce_v11_0_ip_funcs,
};<|MERGE_RESOLUTION|>--- conflicted
+++ resolved
@@ -184,16 +184,6 @@
 							polaris10_golden_settings_a11,
 							ARRAY_SIZE(polaris10_golden_settings_a11));
 		break;
-	case CHIP_POLARIS11:
-		amdgpu_program_register_sequence(adev,
-						 polaris11_golden_settings_a11,
-						 (const u32)ARRAY_SIZE(polaris11_golden_settings_a11));
-		break;
-	case CHIP_POLARIS10:
-		amdgpu_program_register_sequence(adev,
-						 polaris10_golden_settings_a11,
-						 (const u32)ARRAY_SIZE(polaris10_golden_settings_a11));
-		break;
 	default:
 		break;
 	}
@@ -264,10 +254,7 @@
 				int crtc_id, u64 crtc_base, bool async)
 {
 	struct amdgpu_crtc *amdgpu_crtc = adev->mode_info.crtcs[crtc_id];
-<<<<<<< HEAD
-=======
 	struct drm_framebuffer *fb = amdgpu_crtc->base.primary->fb;
->>>>>>> 24b8d41d
 	u32 tmp;
 
 	/* flip immediate for async, default is vsync */
@@ -275,12 +262,9 @@
 	tmp = REG_SET_FIELD(tmp, GRPH_FLIP_CONTROL,
 			    GRPH_SURFACE_UPDATE_IMMEDIATE_EN, async ? 1 : 0);
 	WREG32(mmGRPH_FLIP_CONTROL + amdgpu_crtc->crtc_offset, tmp);
-<<<<<<< HEAD
-=======
 	/* update pitch */
 	WREG32(mmGRPH_PITCH + amdgpu_crtc->crtc_offset,
 	       fb->pitches[0] / fb->format->cpp[0]);
->>>>>>> 24b8d41d
 	/* update the scanout addresses */
 	WREG32(mmGRPH_PRIMARY_SURFACE_ADDRESS_HIGH + amdgpu_crtc->crtc_offset,
 	       upper_32_bits(crtc_base));
@@ -371,33 +355,8 @@
 	drm_for_each_connector_iter(connector, &iter) {
 		struct amdgpu_connector *amdgpu_connector = to_amdgpu_connector(connector);
 
-<<<<<<< HEAD
-		switch (amdgpu_connector->hpd.hpd) {
-		case AMDGPU_HPD_1:
-			idx = 0;
-			break;
-		case AMDGPU_HPD_2:
-			idx = 1;
-			break;
-		case AMDGPU_HPD_3:
-			idx = 2;
-			break;
-		case AMDGPU_HPD_4:
-			idx = 3;
-			break;
-		case AMDGPU_HPD_5:
-			idx = 4;
-			break;
-		case AMDGPU_HPD_6:
-			idx = 5;
-			break;
-		default:
-			continue;
-		}
-=======
 		if (amdgpu_connector->hpd.hpd >= adev->mode_info.num_hpd)
 			continue;
->>>>>>> 24b8d41d
 
 		if (connector->connector_type == DRM_MODE_CONNECTOR_eDP ||
 		    connector->connector_type == DRM_MODE_CONNECTOR_LVDS) {
@@ -406,15 +365,6 @@
 			 * https://bugzilla.redhat.com/show_bug.cgi?id=726143
 			 * also avoid interrupt storms during dpms.
 			 */
-<<<<<<< HEAD
-			tmp = RREG32(mmDC_HPD_INT_CONTROL + hpd_offsets[idx]);
-			tmp = REG_SET_FIELD(tmp, DC_HPD_INT_CONTROL, DC_HPD_INT_EN, 0);
-			WREG32(mmDC_HPD_INT_CONTROL + hpd_offsets[idx], tmp);
-			continue;
-		}
-
-		tmp = RREG32(mmDC_HPD_CONTROL + hpd_offsets[idx]);
-=======
 			tmp = RREG32(mmDC_HPD_INT_CONTROL + hpd_offsets[amdgpu_connector->hpd.hpd]);
 			tmp = REG_SET_FIELD(tmp, DC_HPD_INT_CONTROL, DC_HPD_INT_EN, 0);
 			WREG32(mmDC_HPD_INT_CONTROL + hpd_offsets[amdgpu_connector->hpd.hpd], tmp);
@@ -422,7 +372,6 @@
 		}
 
 		tmp = RREG32(mmDC_HPD_CONTROL + hpd_offsets[amdgpu_connector->hpd.hpd]);
->>>>>>> 24b8d41d
 		tmp = REG_SET_FIELD(tmp, DC_HPD_CONTROL, DC_HPD_EN, 1);
 		WREG32(mmDC_HPD_CONTROL + hpd_offsets[amdgpu_connector->hpd.hpd], tmp);
 
@@ -507,82 +456,6 @@
 	return true;
 }
 
-<<<<<<< HEAD
-static void dce_v11_0_stop_mc_access(struct amdgpu_device *adev,
-				     struct amdgpu_mode_mc_save *save)
-{
-	u32 crtc_enabled, tmp;
-	int i;
-
-	save->vga_render_control = RREG32(mmVGA_RENDER_CONTROL);
-	save->vga_hdp_control = RREG32(mmVGA_HDP_CONTROL);
-
-	/* disable VGA render */
-	tmp = RREG32(mmVGA_RENDER_CONTROL);
-	tmp = REG_SET_FIELD(tmp, VGA_RENDER_CONTROL, VGA_VSTATUS_CNTL, 0);
-	WREG32(mmVGA_RENDER_CONTROL, tmp);
-
-	/* blank the display controllers */
-	for (i = 0; i < adev->mode_info.num_crtc; i++) {
-		crtc_enabled = REG_GET_FIELD(RREG32(mmCRTC_CONTROL + crtc_offsets[i]),
-					     CRTC_CONTROL, CRTC_MASTER_EN);
-		if (crtc_enabled) {
-#if 1
-			save->crtc_enabled[i] = true;
-			tmp = RREG32(mmCRTC_BLANK_CONTROL + crtc_offsets[i]);
-			if (REG_GET_FIELD(tmp, CRTC_BLANK_CONTROL, CRTC_BLANK_DATA_EN) == 0) {
-				/*it is correct only for RGB ; black is 0*/
-				WREG32(mmCRTC_BLANK_DATA_COLOR + crtc_offsets[i], 0);
-				tmp = REG_SET_FIELD(tmp, CRTC_BLANK_CONTROL, CRTC_BLANK_DATA_EN, 1);
-				WREG32(mmCRTC_BLANK_CONTROL + crtc_offsets[i], tmp);
-			}
-#else
-			/* XXX this is a hack to avoid strange behavior with EFI on certain systems */
-			WREG32(mmCRTC_UPDATE_LOCK + crtc_offsets[i], 1);
-			tmp = RREG32(mmCRTC_CONTROL + crtc_offsets[i]);
-			tmp = REG_SET_FIELD(tmp, CRTC_CONTROL, CRTC_MASTER_EN, 0);
-			WREG32(mmCRTC_CONTROL + crtc_offsets[i], tmp);
-			WREG32(mmCRTC_UPDATE_LOCK + crtc_offsets[i], 0);
-			save->crtc_enabled[i] = false;
-			/* ***** */
-#endif
-		} else {
-			save->crtc_enabled[i] = false;
-		}
-	}
-}
-
-static void dce_v11_0_resume_mc_access(struct amdgpu_device *adev,
-				       struct amdgpu_mode_mc_save *save)
-{
-	u32 tmp;
-	int i;
-
-	/* update crtc base addresses */
-	for (i = 0; i < adev->mode_info.num_crtc; i++) {
-		WREG32(mmGRPH_PRIMARY_SURFACE_ADDRESS_HIGH + crtc_offsets[i],
-		       upper_32_bits(adev->mc.vram_start));
-		WREG32(mmGRPH_PRIMARY_SURFACE_ADDRESS + crtc_offsets[i],
-		       (u32)adev->mc.vram_start);
-
-		if (save->crtc_enabled[i]) {
-			tmp = RREG32(mmCRTC_BLANK_CONTROL + crtc_offsets[i]);
-			tmp = REG_SET_FIELD(tmp, CRTC_BLANK_CONTROL, CRTC_BLANK_DATA_EN, 0);
-			WREG32(mmCRTC_BLANK_CONTROL + crtc_offsets[i], tmp);
-		}
-	}
-
-	WREG32(mmVGA_MEMORY_BASE_ADDRESS_HIGH, upper_32_bits(adev->mc.vram_start));
-	WREG32(mmVGA_MEMORY_BASE_ADDRESS, lower_32_bits(adev->mc.vram_start));
-
-	/* Unlock vga access */
-	WREG32(mmVGA_HDP_CONTROL, save->vga_hdp_control);
-	mdelay(1);
-	WREG32(mmVGA_RENDER_CONTROL, save->vga_render_control);
-}
-
-=======
->>>>>>> 24b8d41d
 static void dce_v11_0_set_vga_render_state(struct amdgpu_device *adev,
 					   bool render)
 {
@@ -617,17 +490,11 @@
 		num_crtc = 2;
 		break;
 	case CHIP_POLARIS10:
-<<<<<<< HEAD
-		num_crtc = 6;
-		break;
-	case CHIP_POLARIS11:
-=======
 	case CHIP_VEGAM:
 		num_crtc = 6;
 		break;
 	case CHIP_POLARIS11:
 	case CHIP_POLARIS12:
->>>>>>> 24b8d41d
 		num_crtc = 5;
 		break;
 	default:
@@ -1608,17 +1475,11 @@
 		adev->mode_info.audio.num_pins = 7;
 		break;
 	case CHIP_POLARIS10:
-<<<<<<< HEAD
-		adev->mode_info.audio.num_pins = 8;
-		break;
-	case CHIP_POLARIS11:
-=======
 	case CHIP_VEGAM:
 		adev->mode_info.audio.num_pins = 8;
 		break;
 	case CHIP_POLARIS11:
 	case CHIP_POLARIS12:
->>>>>>> 24b8d41d
 		adev->mode_info.audio.num_pins = 6;
 		break;
 	default:
@@ -2042,11 +1903,7 @@
 	u32 tmp, viewport_w, viewport_h;
 	int r;
 	bool bypass_lut = false;
-<<<<<<< HEAD
-	char *format_name;
-=======
 	struct drm_format_name_buf format_name;
->>>>>>> 24b8d41d
 
 	/* no fb bound */
 	if (!atomic && !crtc->primary->fb) {
@@ -2062,25 +1919,14 @@
 	/* If atomic, assume fb object is pinned & idle & fenced and
 	 * just update base pointers
 	 */
-<<<<<<< HEAD
-	obj = amdgpu_fb->obj;
-=======
 	obj = target_fb->obj[0];
->>>>>>> 24b8d41d
 	abo = gem_to_amdgpu_bo(obj);
 	r = amdgpu_bo_reserve(abo, false);
 	if (unlikely(r != 0))
 		return r;
 
-<<<<<<< HEAD
-	if (atomic) {
-		fb_location = amdgpu_bo_gpu_offset(abo);
-	} else {
-		r = amdgpu_bo_pin(abo, AMDGPU_GEM_DOMAIN_VRAM, &fb_location);
-=======
 	if (!atomic) {
 		r = amdgpu_bo_pin(abo, AMDGPU_GEM_DOMAIN_VRAM);
->>>>>>> 24b8d41d
 		if (unlikely(r != 0)) {
 			amdgpu_bo_unreserve(abo);
 			return -EINVAL;
@@ -2176,14 +2022,8 @@
 #endif
 		break;
 	default:
-<<<<<<< HEAD
-		format_name = drm_get_format_name(target_fb->pixel_format);
-		DRM_ERROR("Unsupported screen format %s\n", format_name);
-		kfree(format_name);
-=======
 		DRM_ERROR("Unsupported screen format %s\n",
 		          drm_get_format_name(target_fb->format->format, &format_name));
->>>>>>> 24b8d41d
 		return -EINVAL;
 	}
 
@@ -2279,14 +2119,8 @@
 	WREG32(mmCRTC_MASTER_UPDATE_MODE + amdgpu_crtc->crtc_offset, 0);
 
 	if (!atomic && fb && fb != crtc->primary->fb) {
-<<<<<<< HEAD
-		amdgpu_fb = to_amdgpu_framebuffer(fb);
-		abo = gem_to_amdgpu_bo(amdgpu_fb->obj);
-		r = amdgpu_bo_reserve(abo, false);
-=======
 		abo = gem_to_amdgpu_bo(fb->obj[0]);
 		r = amdgpu_bo_reserve(abo, true);
->>>>>>> 24b8d41d
 		if (unlikely(r != 0))
 			return r;
 		amdgpu_bo_unpin(abo);
@@ -2454,13 +2288,9 @@
 	int pll;
 
 	if ((adev->asic_type == CHIP_POLARIS10) ||
-<<<<<<< HEAD
-	    (adev->asic_type == CHIP_POLARIS11)) {
-=======
 	    (adev->asic_type == CHIP_POLARIS11) ||
 	    (adev->asic_type == CHIP_POLARIS12) ||
 	    (adev->asic_type == CHIP_VEGAM)) {
->>>>>>> 24b8d41d
 		struct amdgpu_encoder *amdgpu_encoder =
 			to_amdgpu_encoder(amdgpu_crtc->encoder);
 		struct amdgpu_encoder_atom_dig *dig = amdgpu_encoder->enc_priv;
@@ -2720,23 +2550,9 @@
 }
 
 static int dce_v11_0_crtc_gamma_set(struct drm_crtc *crtc, u16 *red, u16 *green,
-<<<<<<< HEAD
-				    u16 *blue, uint32_t size)
-{
-	struct amdgpu_crtc *amdgpu_crtc = to_amdgpu_crtc(crtc);
-	int i;
-
-	/* userspace palettes are always correct as is */
-	for (i = 0; i < size; i++) {
-		amdgpu_crtc->lut_r[i] = red[i] >> 6;
-		amdgpu_crtc->lut_g[i] = green[i] >> 6;
-		amdgpu_crtc->lut_b[i] = blue[i] >> 6;
-	}
-=======
 				    u16 *blue, uint32_t size,
 				    struct drm_modeset_acquire_ctx *ctx)
 {
->>>>>>> 24b8d41d
 	dce_v11_0_crtc_load_lut(crtc);
 
 	return 0;
@@ -2756,15 +2572,11 @@
 	.gamma_set = dce_v11_0_crtc_gamma_set,
 	.set_config = amdgpu_display_crtc_set_config,
 	.destroy = dce_v11_0_crtc_destroy,
-<<<<<<< HEAD
-	.page_flip_target = amdgpu_crtc_page_flip_target,
-=======
 	.page_flip_target = amdgpu_display_crtc_page_flip_target,
 	.get_vblank_counter = amdgpu_get_vblank_counter_kms,
 	.enable_vblank = amdgpu_enable_vblank_kms,
 	.disable_vblank = amdgpu_disable_vblank_kms,
 	.get_vblank_timestamp = drm_crtc_vblank_helper_get_vblank_timestamp,
->>>>>>> 24b8d41d
 };
 
 static void dce_v11_0_crtc_dpms(struct drm_crtc *crtc, int mode)
@@ -2831,19 +2643,10 @@
 	dce_v11_0_crtc_dpms(crtc, DRM_MODE_DPMS_OFF);
 	if (crtc->primary->fb) {
 		int r;
-<<<<<<< HEAD
-		struct amdgpu_framebuffer *amdgpu_fb;
-		struct amdgpu_bo *abo;
-
-		amdgpu_fb = to_amdgpu_framebuffer(crtc->primary->fb);
-		abo = gem_to_amdgpu_bo(amdgpu_fb->obj);
-		r = amdgpu_bo_reserve(abo, false);
-=======
 		struct amdgpu_bo *abo;
 
 		abo = gem_to_amdgpu_bo(crtc->primary->fb->obj[0]);
 		r = amdgpu_bo_reserve(abo, true);
->>>>>>> 24b8d41d
 		if (unlikely(r))
 			DRM_ERROR("failed to reserve abo before unpin\n");
 		else {
@@ -2903,23 +2706,15 @@
 {
 	struct amdgpu_crtc *amdgpu_crtc = to_amdgpu_crtc(crtc);
 	struct drm_device *dev = crtc->dev;
-<<<<<<< HEAD
-	struct amdgpu_device *adev = dev->dev_private;
-=======
 	struct amdgpu_device *adev = drm_to_adev(dev);
->>>>>>> 24b8d41d
 
 	if (!amdgpu_crtc->adjusted_clock)
 		return -EINVAL;
 
 	if ((adev->asic_type == CHIP_POLARIS10) ||
-<<<<<<< HEAD
-	    (adev->asic_type == CHIP_POLARIS11)) {
-=======
 	    (adev->asic_type == CHIP_POLARIS11) ||
 	    (adev->asic_type == CHIP_POLARIS12) ||
 	    (adev->asic_type == CHIP_VEGAM)) {
->>>>>>> 24b8d41d
 		struct amdgpu_encoder *amdgpu_encoder =
 			to_amdgpu_encoder(amdgpu_crtc->encoder);
 		int encoder_mode =
@@ -3067,8 +2862,6 @@
 
 	adev->mode_info.num_crtc = dce_v11_0_get_num_crtc(adev);
 
-	adev->mode_info.num_crtc = dce_v11_0_get_num_crtc(adev);
-
 	switch (adev->asic_type) {
 	case CHIP_CARRIZO:
 		adev->mode_info.num_hpd = 6;
@@ -3079,18 +2872,12 @@
 		adev->mode_info.num_dig = 9;
 		break;
 	case CHIP_POLARIS10:
-<<<<<<< HEAD
-=======
 	case CHIP_VEGAM:
->>>>>>> 24b8d41d
 		adev->mode_info.num_hpd = 6;
 		adev->mode_info.num_dig = 6;
 		break;
 	case CHIP_POLARIS11:
-<<<<<<< HEAD
-=======
 	case CHIP_POLARIS12:
->>>>>>> 24b8d41d
 		adev->mode_info.num_hpd = 5;
 		adev->mode_info.num_dig = 5;
 		break;
@@ -3130,15 +2917,8 @@
 
 	adev_to_drm(adev)->mode_config.async_page_flip = true;
 
-<<<<<<< HEAD
-	adev->ddev->mode_config.async_page_flip = true;
-
-	adev->ddev->mode_config.max_width = 16384;
-	adev->ddev->mode_config.max_height = 16384;
-=======
 	adev_to_drm(adev)->mode_config.max_width = 16384;
 	adev_to_drm(adev)->mode_config.max_height = 16384;
->>>>>>> 24b8d41d
 
 	adev_to_drm(adev)->mode_config.preferred_depth = 24;
 	adev_to_drm(adev)->mode_config.prefer_shadow = 1;
@@ -3192,11 +2972,7 @@
 
 	dce_v11_0_afmt_fini(adev);
 
-<<<<<<< HEAD
-	drm_mode_config_cleanup(adev->ddev);
-=======
 	drm_mode_config_cleanup(adev_to_drm(adev));
->>>>>>> 24b8d41d
 	adev->mode_info.mode_config_initialized = false;
 
 	return 0;
@@ -3215,13 +2991,9 @@
 	amdgpu_atombios_crtc_powergate_init(adev);
 	amdgpu_atombios_encoder_init_dig(adev);
 	if ((adev->asic_type == CHIP_POLARIS10) ||
-<<<<<<< HEAD
-	    (adev->asic_type == CHIP_POLARIS11)) {
-=======
 	    (adev->asic_type == CHIP_POLARIS11) ||
 	    (adev->asic_type == CHIP_POLARIS12) ||
 	    (adev->asic_type == CHIP_VEGAM)) {
->>>>>>> 24b8d41d
 		amdgpu_atombios_crtc_set_dce_clock(adev, adev->clock.default_dispclk,
 						   DCE_CLOCK_TYPE_DISPCLK, ATOM_GCK_DFS);
 		amdgpu_atombios_crtc_set_dce_clock(adev, 0,
@@ -3260,14 +3032,11 @@
 
 static int dce_v11_0_suspend(void *handle)
 {
-<<<<<<< HEAD
-=======
 	struct amdgpu_device *adev = (struct amdgpu_device *)handle;
 
 	adev->mode_info.bl_level =
 		amdgpu_atombios_encoder_get_backlight_level_from_reg(adev);
 
->>>>>>> 24b8d41d
 	return dce_v11_0_hw_fini(handle);
 }
 
@@ -3279,11 +3048,8 @@
 	amdgpu_atombios_encoder_set_backlight_level_to_reg(adev,
 							   adev->mode_info.bl_level);
 
-<<<<<<< HEAD
-=======
 	ret = dce_v11_0_hw_init(handle);
 
->>>>>>> 24b8d41d
 	/* turn on the BL */
 	if (adev->mode_info.bl_encoder) {
 		u8 bl_level = amdgpu_display_backlight_get_level(adev,
@@ -3665,11 +3431,7 @@
 	return 0;
 }
 
-<<<<<<< HEAD
-const struct amd_ip_funcs dce_v11_0_ip_funcs = {
-=======
 static const struct amd_ip_funcs dce_v11_0_ip_funcs = {
->>>>>>> 24b8d41d
 	.name = "dce_v11_0",
 	.early_init = dce_v11_0_early_init,
 	.late_init = NULL,
