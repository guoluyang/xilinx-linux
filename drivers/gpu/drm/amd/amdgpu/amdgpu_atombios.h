--- conflicted
+++ resolved
@@ -148,11 +148,8 @@
 
 int amdgpu_atombios_get_gfx_info(struct amdgpu_device *adev);
 
-<<<<<<< HEAD
-=======
 int amdgpu_atombios_get_vram_width(struct amdgpu_device *adev);
 
->>>>>>> 24b8d41d
 bool amdgpu_atombios_get_asic_ss_info(struct amdgpu_device *adev,
 				      struct amdgpu_atom_ss *ss,
 				      int id, u32 clock);
@@ -218,8 +215,6 @@
 int amdgpu_atombios_get_svi2_info(struct amdgpu_device *adev,
 			      u8 voltage_type,
 			      u8 *svd_gpio_id, u8 *svc_gpio_id);
-<<<<<<< HEAD
-=======
 
 int amdgpu_atombios_get_data_table(struct amdgpu_device *adev,
 				   uint32_t table,
@@ -231,5 +226,4 @@
 void amdgpu_atombios_fini(struct amdgpu_device *adev);
 int amdgpu_atombios_init(struct amdgpu_device *adev);
 
->>>>>>> 24b8d41d
 #endif