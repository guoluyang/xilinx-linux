/*
 * Copyright 2014 Advanced Micro Devices, Inc.
 *
 * Permission is hereby granted, free of charge, to any person obtaining a
 * copy of this software and associated documentation files (the "Software"),
 * to deal in the Software without restriction, including without limitation
 * the rights to use, copy, modify, merge, publish, distribute, sublicense,
 * and/or sell copies of the Software, and to permit persons to whom the
 * Software is furnished to do so, subject to the following conditions:
 *
 * The above copyright notice and this permission notice shall be included in
 * all copies or substantial portions of the Software.
 *
 * THE SOFTWARE IS PROVIDED "AS IS", WITHOUT WARRANTY OF ANY KIND, EXPRESS OR
 * IMPLIED, INCLUDING BUT NOT LIMITED TO THE WARRANTIES OF MERCHANTABILITY,
 * FITNESS FOR A PARTICULAR PURPOSE AND NONINFRINGEMENT.  IN NO EVENT SHALL
 * THE COPYRIGHT HOLDER(S) OR AUTHOR(S) BE LIABLE FOR ANY CLAIM, DAMAGES OR
 * OTHER LIABILITY, WHETHER IN AN ACTION OF CONTRACT, TORT OR OTHERWISE,
 * ARISING FROM, OUT OF OR IN CONNECTION WITH THE SOFTWARE OR THE USE OR
 * OTHER DEALINGS IN THE SOFTWARE.
 *
 */

#include <drm/drm_fourcc.h>
#include <drm/drm_vblank.h>

#include "amdgpu.h"
#include "amdgpu_pm.h"
#include "amdgpu_i2c.h"
#include "vid.h"
#include "atom.h"
#include "amdgpu_atombios.h"
#include "atombios_crtc.h"
#include "atombios_encoders.h"
#include "amdgpu_pll.h"
#include "amdgpu_connectors.h"
#include "amdgpu_display.h"
#include "dce_v10_0.h"

#include "dce/dce_10_0_d.h"
#include "dce/dce_10_0_sh_mask.h"
#include "dce/dce_10_0_enum.h"
#include "oss/oss_3_0_d.h"
#include "oss/oss_3_0_sh_mask.h"
#include "gmc/gmc_8_1_d.h"
#include "gmc/gmc_8_1_sh_mask.h"

#include "ivsrcid/ivsrcid_vislands30.h"

static void dce_v10_0_set_display_funcs(struct amdgpu_device *adev);
static void dce_v10_0_set_irq_funcs(struct amdgpu_device *adev);

static const u32 crtc_offsets[] =
{
	CRTC0_REGISTER_OFFSET,
	CRTC1_REGISTER_OFFSET,
	CRTC2_REGISTER_OFFSET,
	CRTC3_REGISTER_OFFSET,
	CRTC4_REGISTER_OFFSET,
	CRTC5_REGISTER_OFFSET,
	CRTC6_REGISTER_OFFSET
};

static const u32 hpd_offsets[] =
{
	HPD0_REGISTER_OFFSET,
	HPD1_REGISTER_OFFSET,
	HPD2_REGISTER_OFFSET,
	HPD3_REGISTER_OFFSET,
	HPD4_REGISTER_OFFSET,
	HPD5_REGISTER_OFFSET
};

static const uint32_t dig_offsets[] = {
	DIG0_REGISTER_OFFSET,
	DIG1_REGISTER_OFFSET,
	DIG2_REGISTER_OFFSET,
	DIG3_REGISTER_OFFSET,
	DIG4_REGISTER_OFFSET,
	DIG5_REGISTER_OFFSET,
	DIG6_REGISTER_OFFSET
};

static const struct {
	uint32_t        reg;
	uint32_t        vblank;
	uint32_t        vline;
	uint32_t        hpd;

} interrupt_status_offsets[] = { {
	.reg = mmDISP_INTERRUPT_STATUS,
	.vblank = DISP_INTERRUPT_STATUS__LB_D1_VBLANK_INTERRUPT_MASK,
	.vline = DISP_INTERRUPT_STATUS__LB_D1_VLINE_INTERRUPT_MASK,
	.hpd = DISP_INTERRUPT_STATUS__DC_HPD1_INTERRUPT_MASK
}, {
	.reg = mmDISP_INTERRUPT_STATUS_CONTINUE,
	.vblank = DISP_INTERRUPT_STATUS_CONTINUE__LB_D2_VBLANK_INTERRUPT_MASK,
	.vline = DISP_INTERRUPT_STATUS_CONTINUE__LB_D2_VLINE_INTERRUPT_MASK,
	.hpd = DISP_INTERRUPT_STATUS_CONTINUE__DC_HPD2_INTERRUPT_MASK
}, {
	.reg = mmDISP_INTERRUPT_STATUS_CONTINUE2,
	.vblank = DISP_INTERRUPT_STATUS_CONTINUE2__LB_D3_VBLANK_INTERRUPT_MASK,
	.vline = DISP_INTERRUPT_STATUS_CONTINUE2__LB_D3_VLINE_INTERRUPT_MASK,
	.hpd = DISP_INTERRUPT_STATUS_CONTINUE2__DC_HPD3_INTERRUPT_MASK
}, {
	.reg = mmDISP_INTERRUPT_STATUS_CONTINUE3,
	.vblank = DISP_INTERRUPT_STATUS_CONTINUE3__LB_D4_VBLANK_INTERRUPT_MASK,
	.vline = DISP_INTERRUPT_STATUS_CONTINUE3__LB_D4_VLINE_INTERRUPT_MASK,
	.hpd = DISP_INTERRUPT_STATUS_CONTINUE3__DC_HPD4_INTERRUPT_MASK
}, {
	.reg = mmDISP_INTERRUPT_STATUS_CONTINUE4,
	.vblank = DISP_INTERRUPT_STATUS_CONTINUE4__LB_D5_VBLANK_INTERRUPT_MASK,
	.vline = DISP_INTERRUPT_STATUS_CONTINUE4__LB_D5_VLINE_INTERRUPT_MASK,
	.hpd = DISP_INTERRUPT_STATUS_CONTINUE4__DC_HPD5_INTERRUPT_MASK
}, {
	.reg = mmDISP_INTERRUPT_STATUS_CONTINUE5,
	.vblank = DISP_INTERRUPT_STATUS_CONTINUE5__LB_D6_VBLANK_INTERRUPT_MASK,
	.vline = DISP_INTERRUPT_STATUS_CONTINUE5__LB_D6_VLINE_INTERRUPT_MASK,
	.hpd = DISP_INTERRUPT_STATUS_CONTINUE5__DC_HPD6_INTERRUPT_MASK
} };

static const u32 golden_settings_tonga_a11[] =
{
	mmDCI_CLK_CNTL, 0x00000080, 0x00000000,
	mmFBC_DEBUG_COMP, 0x000000f0, 0x00000070,
	mmFBC_MISC, 0x1f311fff, 0x12300000,
	mmHDMI_CONTROL, 0x31000111, 0x00000011,
};

static const u32 tonga_mgcg_cgcg_init[] =
{
	mmXDMA_CLOCK_GATING_CNTL, 0xffffffff, 0x00000100,
	mmXDMA_MEM_POWER_CNTL, 0x00000101, 0x00000000,
};

static const u32 golden_settings_fiji_a10[] =
{
	mmDCI_CLK_CNTL, 0x00000080, 0x00000000,
	mmFBC_DEBUG_COMP, 0x000000f0, 0x00000070,
	mmFBC_MISC, 0x1f311fff, 0x12300000,
	mmHDMI_CONTROL, 0x31000111, 0x00000011,
};

static const u32 fiji_mgcg_cgcg_init[] =
{
	mmXDMA_CLOCK_GATING_CNTL, 0xffffffff, 0x00000100,
	mmXDMA_MEM_POWER_CNTL, 0x00000101, 0x00000000,
};

static void dce_v10_0_init_golden_registers(struct amdgpu_device *adev)
{
	switch (adev->asic_type) {
	case CHIP_FIJI:
		amdgpu_device_program_register_sequence(adev,
							fiji_mgcg_cgcg_init,
							ARRAY_SIZE(fiji_mgcg_cgcg_init));
		amdgpu_device_program_register_sequence(adev,
							golden_settings_fiji_a10,
							ARRAY_SIZE(golden_settings_fiji_a10));
		break;
	case CHIP_TONGA:
		amdgpu_device_program_register_sequence(adev,
							tonga_mgcg_cgcg_init,
							ARRAY_SIZE(tonga_mgcg_cgcg_init));
		amdgpu_device_program_register_sequence(adev,
							golden_settings_tonga_a11,
							ARRAY_SIZE(golden_settings_tonga_a11));
		break;
	default:
		break;
	}
}

static u32 dce_v10_0_audio_endpt_rreg(struct amdgpu_device *adev,
				     u32 block_offset, u32 reg)
{
	unsigned long flags;
	u32 r;

	spin_lock_irqsave(&adev->audio_endpt_idx_lock, flags);
	WREG32(mmAZALIA_F0_CODEC_ENDPOINT_INDEX + block_offset, reg);
	r = RREG32(mmAZALIA_F0_CODEC_ENDPOINT_DATA + block_offset);
	spin_unlock_irqrestore(&adev->audio_endpt_idx_lock, flags);

	return r;
}

static void dce_v10_0_audio_endpt_wreg(struct amdgpu_device *adev,
				      u32 block_offset, u32 reg, u32 v)
{
	unsigned long flags;

	spin_lock_irqsave(&adev->audio_endpt_idx_lock, flags);
	WREG32(mmAZALIA_F0_CODEC_ENDPOINT_INDEX + block_offset, reg);
	WREG32(mmAZALIA_F0_CODEC_ENDPOINT_DATA + block_offset, v);
	spin_unlock_irqrestore(&adev->audio_endpt_idx_lock, flags);
}

<<<<<<< HEAD
static bool dce_v10_0_is_in_vblank(struct amdgpu_device *adev, int crtc)
{
	if (RREG32(mmCRTC_STATUS + crtc_offsets[crtc]) &
			CRTC_V_BLANK_START_END__CRTC_V_BLANK_START_MASK)
		return true;
	else
		return false;
}

static bool dce_v10_0_is_counter_moving(struct amdgpu_device *adev, int crtc)
{
	u32 pos1, pos2;

	pos1 = RREG32(mmCRTC_STATUS_POSITION + crtc_offsets[crtc]);
	pos2 = RREG32(mmCRTC_STATUS_POSITION + crtc_offsets[crtc]);

	if (pos1 != pos2)
		return true;
	else
		return false;
}

/**
 * dce_v10_0_vblank_wait - vblank wait asic callback.
 *
 * @adev: amdgpu_device pointer
 * @crtc: crtc to wait for vblank on
 *
 * Wait for vblank on the requested crtc (evergreen+).
 */
static void dce_v10_0_vblank_wait(struct amdgpu_device *adev, int crtc)
{
	unsigned i = 100;

	if (crtc >= adev->mode_info.num_crtc)
		return;

	if (!(RREG32(mmCRTC_CONTROL + crtc_offsets[crtc]) & CRTC_CONTROL__CRTC_MASTER_EN_MASK))
		return;

	/* depending on when we hit vblank, we may be close to active; if so,
	 * wait for another frame.
	 */
	while (dce_v10_0_is_in_vblank(adev, crtc)) {
		if (i++ == 100) {
			i = 0;
			if (!dce_v10_0_is_counter_moving(adev, crtc))
				break;
		}
	}

	while (!dce_v10_0_is_in_vblank(adev, crtc)) {
		if (i++ == 100) {
			i = 0;
			if (!dce_v10_0_is_counter_moving(adev, crtc))
				break;
		}
	}
}

=======
>>>>>>> 24b8d41d
static u32 dce_v10_0_vblank_get_counter(struct amdgpu_device *adev, int crtc)
{
	if (crtc >= adev->mode_info.num_crtc)
		return 0;
	else
		return RREG32(mmCRTC_STATUS_FRAME_COUNT + crtc_offsets[crtc]);
}

static void dce_v10_0_pageflip_interrupt_init(struct amdgpu_device *adev)
{
	unsigned i;

	/* Enable pflip interrupts */
	for (i = 0; i < adev->mode_info.num_crtc; i++)
		amdgpu_irq_get(adev, &adev->pageflip_irq, i);
}

static void dce_v10_0_pageflip_interrupt_fini(struct amdgpu_device *adev)
{
	unsigned i;

	/* Disable pflip interrupts */
	for (i = 0; i < adev->mode_info.num_crtc; i++)
		amdgpu_irq_put(adev, &adev->pageflip_irq, i);
}

/**
 * dce_v10_0_page_flip - pageflip callback.
 *
 * @adev: amdgpu_device pointer
 * @crtc_id: crtc to cleanup pageflip on
 * @crtc_base: new address of the crtc (GPU MC address)
 *
 * Triggers the actual pageflip by updating the primary
 * surface base address.
 */
static void dce_v10_0_page_flip(struct amdgpu_device *adev,
				int crtc_id, u64 crtc_base, bool async)
{
	struct amdgpu_crtc *amdgpu_crtc = adev->mode_info.crtcs[crtc_id];
<<<<<<< HEAD
=======
	struct drm_framebuffer *fb = amdgpu_crtc->base.primary->fb;
>>>>>>> 24b8d41d
	u32 tmp;

	/* flip at hsync for async, default is vsync */
	tmp = RREG32(mmGRPH_FLIP_CONTROL + amdgpu_crtc->crtc_offset);
	tmp = REG_SET_FIELD(tmp, GRPH_FLIP_CONTROL,
			    GRPH_SURFACE_UPDATE_H_RETRACE_EN, async ? 1 : 0);
	WREG32(mmGRPH_FLIP_CONTROL + amdgpu_crtc->crtc_offset, tmp);
<<<<<<< HEAD
=======
	/* update pitch */
	WREG32(mmGRPH_PITCH + amdgpu_crtc->crtc_offset,
	       fb->pitches[0] / fb->format->cpp[0]);
>>>>>>> 24b8d41d
	/* update the primary scanout address */
	WREG32(mmGRPH_PRIMARY_SURFACE_ADDRESS_HIGH + amdgpu_crtc->crtc_offset,
	       upper_32_bits(crtc_base));
	/* writing to the low address triggers the update */
	WREG32(mmGRPH_PRIMARY_SURFACE_ADDRESS + amdgpu_crtc->crtc_offset,
	       lower_32_bits(crtc_base));
	/* post the write */
	RREG32(mmGRPH_PRIMARY_SURFACE_ADDRESS + amdgpu_crtc->crtc_offset);
}

static int dce_v10_0_crtc_get_scanoutpos(struct amdgpu_device *adev, int crtc,
					u32 *vbl, u32 *position)
{
	if ((crtc < 0) || (crtc >= adev->mode_info.num_crtc))
		return -EINVAL;

	*vbl = RREG32(mmCRTC_V_BLANK_START_END + crtc_offsets[crtc]);
	*position = RREG32(mmCRTC_STATUS_POSITION + crtc_offsets[crtc]);

	return 0;
}

/**
 * dce_v10_0_hpd_sense - hpd sense callback.
 *
 * @adev: amdgpu_device pointer
 * @hpd: hpd (hotplug detect) pin
 *
 * Checks if a digital monitor is connected (evergreen+).
 * Returns true if connected, false if not connected.
 */
static bool dce_v10_0_hpd_sense(struct amdgpu_device *adev,
			       enum amdgpu_hpd_id hpd)
{
	bool connected = false;

	if (hpd >= adev->mode_info.num_hpd)
		return connected;

	if (RREG32(mmDC_HPD_INT_STATUS + hpd_offsets[hpd]) &
	    DC_HPD_INT_STATUS__DC_HPD_SENSE_MASK)
		connected = true;

	return connected;
}

/**
 * dce_v10_0_hpd_set_polarity - hpd set polarity callback.
 *
 * @adev: amdgpu_device pointer
 * @hpd: hpd (hotplug detect) pin
 *
 * Set the polarity of the hpd pin (evergreen+).
 */
static void dce_v10_0_hpd_set_polarity(struct amdgpu_device *adev,
				      enum amdgpu_hpd_id hpd)
{
	u32 tmp;
	bool connected = dce_v10_0_hpd_sense(adev, hpd);

	if (hpd >= adev->mode_info.num_hpd)
		return;

	tmp = RREG32(mmDC_HPD_INT_CONTROL + hpd_offsets[hpd]);
	if (connected)
		tmp = REG_SET_FIELD(tmp, DC_HPD_INT_CONTROL, DC_HPD_INT_POLARITY, 0);
	else
		tmp = REG_SET_FIELD(tmp, DC_HPD_INT_CONTROL, DC_HPD_INT_POLARITY, 1);
	WREG32(mmDC_HPD_INT_CONTROL + hpd_offsets[hpd], tmp);
}

/**
 * dce_v10_0_hpd_init - hpd setup callback.
 *
 * @adev: amdgpu_device pointer
 *
 * Setup the hpd pins used by the card (evergreen+).
 * Enable the pin, set the polarity, and enable the hpd interrupts.
 */
static void dce_v10_0_hpd_init(struct amdgpu_device *adev)
{
	struct drm_device *dev = adev_to_drm(adev);
	struct drm_connector *connector;
	struct drm_connector_list_iter iter;
	u32 tmp;

	drm_connector_list_iter_begin(dev, &iter);
	drm_for_each_connector_iter(connector, &iter) {
		struct amdgpu_connector *amdgpu_connector = to_amdgpu_connector(connector);

<<<<<<< HEAD
		switch (amdgpu_connector->hpd.hpd) {
		case AMDGPU_HPD_1:
			idx = 0;
			break;
		case AMDGPU_HPD_2:
			idx = 1;
			break;
		case AMDGPU_HPD_3:
			idx = 2;
			break;
		case AMDGPU_HPD_4:
			idx = 3;
			break;
		case AMDGPU_HPD_5:
			idx = 4;
			break;
		case AMDGPU_HPD_6:
			idx = 5;
			break;
		default:
			continue;
		}
=======
		if (amdgpu_connector->hpd.hpd >= adev->mode_info.num_hpd)
			continue;
>>>>>>> 24b8d41d

		if (connector->connector_type == DRM_MODE_CONNECTOR_eDP ||
		    connector->connector_type == DRM_MODE_CONNECTOR_LVDS) {
			/* don't try to enable hpd on eDP or LVDS avoid breaking the
			 * aux dp channel on imac and help (but not completely fix)
			 * https://bugzilla.redhat.com/show_bug.cgi?id=726143
			 * also avoid interrupt storms during dpms.
			 */
<<<<<<< HEAD
			tmp = RREG32(mmDC_HPD_INT_CONTROL + hpd_offsets[idx]);
			tmp = REG_SET_FIELD(tmp, DC_HPD_INT_CONTROL, DC_HPD_INT_EN, 0);
			WREG32(mmDC_HPD_INT_CONTROL + hpd_offsets[idx], tmp);
			continue;
		}

		tmp = RREG32(mmDC_HPD_CONTROL + hpd_offsets[idx]);
=======
			tmp = RREG32(mmDC_HPD_INT_CONTROL + hpd_offsets[amdgpu_connector->hpd.hpd]);
			tmp = REG_SET_FIELD(tmp, DC_HPD_INT_CONTROL, DC_HPD_INT_EN, 0);
			WREG32(mmDC_HPD_INT_CONTROL + hpd_offsets[amdgpu_connector->hpd.hpd], tmp);
			continue;
		}

		tmp = RREG32(mmDC_HPD_CONTROL + hpd_offsets[amdgpu_connector->hpd.hpd]);
>>>>>>> 24b8d41d
		tmp = REG_SET_FIELD(tmp, DC_HPD_CONTROL, DC_HPD_EN, 1);
		WREG32(mmDC_HPD_CONTROL + hpd_offsets[amdgpu_connector->hpd.hpd], tmp);

		tmp = RREG32(mmDC_HPD_TOGGLE_FILT_CNTL + hpd_offsets[amdgpu_connector->hpd.hpd]);
		tmp = REG_SET_FIELD(tmp, DC_HPD_TOGGLE_FILT_CNTL,
				    DC_HPD_CONNECT_INT_DELAY,
				    AMDGPU_HPD_CONNECT_INT_DELAY_IN_MS);
		tmp = REG_SET_FIELD(tmp, DC_HPD_TOGGLE_FILT_CNTL,
				    DC_HPD_DISCONNECT_INT_DELAY,
				    AMDGPU_HPD_DISCONNECT_INT_DELAY_IN_MS);
		WREG32(mmDC_HPD_TOGGLE_FILT_CNTL + hpd_offsets[amdgpu_connector->hpd.hpd], tmp);

		dce_v10_0_hpd_set_polarity(adev, amdgpu_connector->hpd.hpd);
		amdgpu_irq_get(adev, &adev->hpd_irq,
			       amdgpu_connector->hpd.hpd);
	}
	drm_connector_list_iter_end(&iter);
}

/**
 * dce_v10_0_hpd_fini - hpd tear down callback.
 *
 * @adev: amdgpu_device pointer
 *
 * Tear down the hpd pins used by the card (evergreen+).
 * Disable the hpd interrupts.
 */
static void dce_v10_0_hpd_fini(struct amdgpu_device *adev)
{
	struct drm_device *dev = adev_to_drm(adev);
	struct drm_connector *connector;
	struct drm_connector_list_iter iter;
	u32 tmp;

	drm_connector_list_iter_begin(dev, &iter);
	drm_for_each_connector_iter(connector, &iter) {
		struct amdgpu_connector *amdgpu_connector = to_amdgpu_connector(connector);

		if (amdgpu_connector->hpd.hpd >= adev->mode_info.num_hpd)
			continue;

		tmp = RREG32(mmDC_HPD_CONTROL + hpd_offsets[amdgpu_connector->hpd.hpd]);
		tmp = REG_SET_FIELD(tmp, DC_HPD_CONTROL, DC_HPD_EN, 0);
		WREG32(mmDC_HPD_CONTROL + hpd_offsets[amdgpu_connector->hpd.hpd], tmp);

		amdgpu_irq_put(adev, &adev->hpd_irq,
			       amdgpu_connector->hpd.hpd);
	}
	drm_connector_list_iter_end(&iter);
}

static u32 dce_v10_0_hpd_get_gpio_reg(struct amdgpu_device *adev)
{
	return mmDC_GPIO_HPD_A;
}

static bool dce_v10_0_is_display_hung(struct amdgpu_device *adev)
{
	u32 crtc_hung = 0;
	u32 crtc_status[6];
	u32 i, j, tmp;

	for (i = 0; i < adev->mode_info.num_crtc; i++) {
		tmp = RREG32(mmCRTC_CONTROL + crtc_offsets[i]);
		if (REG_GET_FIELD(tmp, CRTC_CONTROL, CRTC_MASTER_EN)) {
			crtc_status[i] = RREG32(mmCRTC_STATUS_HV_COUNT + crtc_offsets[i]);
			crtc_hung |= (1 << i);
		}
	}

	for (j = 0; j < 10; j++) {
		for (i = 0; i < adev->mode_info.num_crtc; i++) {
			if (crtc_hung & (1 << i)) {
				tmp = RREG32(mmCRTC_STATUS_HV_COUNT + crtc_offsets[i]);
				if (tmp != crtc_status[i])
					crtc_hung &= ~(1 << i);
			}
		}
		if (crtc_hung == 0)
			return false;
		udelay(100);
	}

	return true;
}

<<<<<<< HEAD
static void dce_v10_0_stop_mc_access(struct amdgpu_device *adev,
				     struct amdgpu_mode_mc_save *save)
{
	u32 crtc_enabled, tmp;
	int i;

	save->vga_render_control = RREG32(mmVGA_RENDER_CONTROL);
	save->vga_hdp_control = RREG32(mmVGA_HDP_CONTROL);

	/* disable VGA render */
	tmp = RREG32(mmVGA_RENDER_CONTROL);
	tmp = REG_SET_FIELD(tmp, VGA_RENDER_CONTROL, VGA_VSTATUS_CNTL, 0);
	WREG32(mmVGA_RENDER_CONTROL, tmp);

	/* blank the display controllers */
	for (i = 0; i < adev->mode_info.num_crtc; i++) {
		crtc_enabled = REG_GET_FIELD(RREG32(mmCRTC_CONTROL + crtc_offsets[i]),
					     CRTC_CONTROL, CRTC_MASTER_EN);
		if (crtc_enabled) {
#if 0
			u32 frame_count;
			int j;

			save->crtc_enabled[i] = true;
			tmp = RREG32(mmCRTC_BLANK_CONTROL + crtc_offsets[i]);
			if (REG_GET_FIELD(tmp, CRTC_BLANK_CONTROL, CRTC_BLANK_DATA_EN) == 0) {
				amdgpu_display_vblank_wait(adev, i);
				WREG32(mmCRTC_UPDATE_LOCK + crtc_offsets[i], 1);
				tmp = REG_SET_FIELD(tmp, CRTC_BLANK_CONTROL, CRTC_BLANK_DATA_EN, 1);
				WREG32(mmCRTC_BLANK_CONTROL + crtc_offsets[i], tmp);
				WREG32(mmCRTC_UPDATE_LOCK + crtc_offsets[i], 0);
			}
			/* wait for the next frame */
			frame_count = amdgpu_display_vblank_get_counter(adev, i);
			for (j = 0; j < adev->usec_timeout; j++) {
				if (amdgpu_display_vblank_get_counter(adev, i) != frame_count)
					break;
				udelay(1);
			}
			tmp = RREG32(mmGRPH_UPDATE + crtc_offsets[i]);
			if (REG_GET_FIELD(tmp, GRPH_UPDATE, GRPH_UPDATE_LOCK) == 0) {
				tmp = REG_SET_FIELD(tmp, GRPH_UPDATE, GRPH_UPDATE_LOCK, 1);
				WREG32(mmGRPH_UPDATE + crtc_offsets[i], tmp);
			}
			tmp = RREG32(mmMASTER_UPDATE_LOCK + crtc_offsets[i]);
			if (REG_GET_FIELD(tmp, MASTER_UPDATE_LOCK, MASTER_UPDATE_LOCK) == 0) {
				tmp = REG_SET_FIELD(tmp, MASTER_UPDATE_LOCK, MASTER_UPDATE_LOCK, 1);
				WREG32(mmMASTER_UPDATE_LOCK + crtc_offsets[i], tmp);
			}
#else
			/* XXX this is a hack to avoid strange behavior with EFI on certain systems */
			WREG32(mmCRTC_UPDATE_LOCK + crtc_offsets[i], 1);
			tmp = RREG32(mmCRTC_CONTROL + crtc_offsets[i]);
			tmp = REG_SET_FIELD(tmp, CRTC_CONTROL, CRTC_MASTER_EN, 0);
			WREG32(mmCRTC_CONTROL + crtc_offsets[i], tmp);
			WREG32(mmCRTC_UPDATE_LOCK + crtc_offsets[i], 0);
			save->crtc_enabled[i] = false;
			/* ***** */
#endif
		} else {
			save->crtc_enabled[i] = false;
		}
	}
}

static void dce_v10_0_resume_mc_access(struct amdgpu_device *adev,
				       struct amdgpu_mode_mc_save *save)
{
	u32 tmp, frame_count;
	int i, j;

	/* update crtc base addresses */
	for (i = 0; i < adev->mode_info.num_crtc; i++) {
		WREG32(mmGRPH_PRIMARY_SURFACE_ADDRESS_HIGH + crtc_offsets[i],
		       upper_32_bits(adev->mc.vram_start));
		WREG32(mmGRPH_SECONDARY_SURFACE_ADDRESS_HIGH + crtc_offsets[i],
		       upper_32_bits(adev->mc.vram_start));
		WREG32(mmGRPH_PRIMARY_SURFACE_ADDRESS + crtc_offsets[i],
		       (u32)adev->mc.vram_start);
		WREG32(mmGRPH_SECONDARY_SURFACE_ADDRESS + crtc_offsets[i],
		       (u32)adev->mc.vram_start);

		if (save->crtc_enabled[i]) {
			tmp = RREG32(mmMASTER_UPDATE_MODE + crtc_offsets[i]);
			if (REG_GET_FIELD(tmp, MASTER_UPDATE_MODE, MASTER_UPDATE_MODE) != 0) {
				tmp = REG_SET_FIELD(tmp, MASTER_UPDATE_MODE, MASTER_UPDATE_MODE, 0);
				WREG32(mmMASTER_UPDATE_MODE + crtc_offsets[i], tmp);
			}
			tmp = RREG32(mmGRPH_UPDATE + crtc_offsets[i]);
			if (REG_GET_FIELD(tmp, GRPH_UPDATE, GRPH_UPDATE_LOCK)) {
				tmp = REG_SET_FIELD(tmp, GRPH_UPDATE, GRPH_UPDATE_LOCK, 0);
				WREG32(mmGRPH_UPDATE + crtc_offsets[i], tmp);
			}
			tmp = RREG32(mmMASTER_UPDATE_LOCK + crtc_offsets[i]);
			if (REG_GET_FIELD(tmp, MASTER_UPDATE_LOCK, MASTER_UPDATE_LOCK)) {
				tmp = REG_SET_FIELD(tmp, MASTER_UPDATE_LOCK, MASTER_UPDATE_LOCK, 0);
				WREG32(mmMASTER_UPDATE_LOCK + crtc_offsets[i], tmp);
			}
			for (j = 0; j < adev->usec_timeout; j++) {
				tmp = RREG32(mmGRPH_UPDATE + crtc_offsets[i]);
				if (REG_GET_FIELD(tmp, GRPH_UPDATE, GRPH_SURFACE_UPDATE_PENDING) == 0)
					break;
				udelay(1);
			}
			tmp = RREG32(mmCRTC_BLANK_CONTROL + crtc_offsets[i]);
			tmp = REG_SET_FIELD(tmp, CRTC_BLANK_CONTROL, CRTC_BLANK_DATA_EN, 0);
			WREG32(mmCRTC_UPDATE_LOCK + crtc_offsets[i], 1);
			WREG32(mmCRTC_BLANK_CONTROL + crtc_offsets[i], tmp);
			WREG32(mmCRTC_UPDATE_LOCK + crtc_offsets[i], 0);
			/* wait for the next frame */
			frame_count = amdgpu_display_vblank_get_counter(adev, i);
			for (j = 0; j < adev->usec_timeout; j++) {
				if (amdgpu_display_vblank_get_counter(adev, i) != frame_count)
					break;
				udelay(1);
			}
		}
	}

	WREG32(mmVGA_MEMORY_BASE_ADDRESS_HIGH, upper_32_bits(adev->mc.vram_start));
	WREG32(mmVGA_MEMORY_BASE_ADDRESS, lower_32_bits(adev->mc.vram_start));

	/* Unlock vga access */
	WREG32(mmVGA_HDP_CONTROL, save->vga_hdp_control);
	mdelay(1);
	WREG32(mmVGA_RENDER_CONTROL, save->vga_render_control);
}

=======
>>>>>>> 24b8d41d
static void dce_v10_0_set_vga_render_state(struct amdgpu_device *adev,
					   bool render)
{
	u32 tmp;

	/* Lockout access through VGA aperture*/
	tmp = RREG32(mmVGA_HDP_CONTROL);
	if (render)
		tmp = REG_SET_FIELD(tmp, VGA_HDP_CONTROL, VGA_MEMORY_DISABLE, 0);
	else
		tmp = REG_SET_FIELD(tmp, VGA_HDP_CONTROL, VGA_MEMORY_DISABLE, 1);
	WREG32(mmVGA_HDP_CONTROL, tmp);

	/* disable VGA render */
	tmp = RREG32(mmVGA_RENDER_CONTROL);
	if (render)
		tmp = REG_SET_FIELD(tmp, VGA_RENDER_CONTROL, VGA_VSTATUS_CNTL, 1);
	else
		tmp = REG_SET_FIELD(tmp, VGA_RENDER_CONTROL, VGA_VSTATUS_CNTL, 0);
	WREG32(mmVGA_RENDER_CONTROL, tmp);
}

static int dce_v10_0_get_num_crtc(struct amdgpu_device *adev)
{
	int num_crtc = 0;

	switch (adev->asic_type) {
	case CHIP_FIJI:
	case CHIP_TONGA:
		num_crtc = 6;
		break;
	default:
		num_crtc = 0;
	}
	return num_crtc;
}

void dce_v10_0_disable_dce(struct amdgpu_device *adev)
{
	/*Disable VGA render and enabled crtc, if has DCE engine*/
	if (amdgpu_atombios_has_dce_engine_info(adev)) {
		u32 tmp;
		int crtc_enabled, i;

		dce_v10_0_set_vga_render_state(adev, false);

		/*Disable crtc*/
		for (i = 0; i < dce_v10_0_get_num_crtc(adev); i++) {
			crtc_enabled = REG_GET_FIELD(RREG32(mmCRTC_CONTROL + crtc_offsets[i]),
									 CRTC_CONTROL, CRTC_MASTER_EN);
			if (crtc_enabled) {
				WREG32(mmCRTC_UPDATE_LOCK + crtc_offsets[i], 1);
				tmp = RREG32(mmCRTC_CONTROL + crtc_offsets[i]);
				tmp = REG_SET_FIELD(tmp, CRTC_CONTROL, CRTC_MASTER_EN, 0);
				WREG32(mmCRTC_CONTROL + crtc_offsets[i], tmp);
				WREG32(mmCRTC_UPDATE_LOCK + crtc_offsets[i], 0);
			}
		}
	}
}

static void dce_v10_0_program_fmt(struct drm_encoder *encoder)
{
	struct drm_device *dev = encoder->dev;
	struct amdgpu_device *adev = drm_to_adev(dev);
	struct amdgpu_encoder *amdgpu_encoder = to_amdgpu_encoder(encoder);
	struct amdgpu_crtc *amdgpu_crtc = to_amdgpu_crtc(encoder->crtc);
	struct drm_connector *connector = amdgpu_get_connector_for_encoder(encoder);
	int bpc = 0;
	u32 tmp = 0;
	enum amdgpu_connector_dither dither = AMDGPU_FMT_DITHER_DISABLE;

	if (connector) {
		struct amdgpu_connector *amdgpu_connector = to_amdgpu_connector(connector);
		bpc = amdgpu_connector_get_monitor_bpc(connector);
		dither = amdgpu_connector->dither;
	}

	/* LVDS/eDP FMT is set up by atom */
	if (amdgpu_encoder->devices & ATOM_DEVICE_LCD_SUPPORT)
		return;

	/* not needed for analog */
	if ((amdgpu_encoder->encoder_id == ENCODER_OBJECT_ID_INTERNAL_KLDSCP_DAC1) ||
	    (amdgpu_encoder->encoder_id == ENCODER_OBJECT_ID_INTERNAL_KLDSCP_DAC2))
		return;

	if (bpc == 0)
		return;

	switch (bpc) {
	case 6:
		if (dither == AMDGPU_FMT_DITHER_ENABLE) {
			/* XXX sort out optimal dither settings */
			tmp = REG_SET_FIELD(tmp, FMT_BIT_DEPTH_CONTROL, FMT_FRAME_RANDOM_ENABLE, 1);
			tmp = REG_SET_FIELD(tmp, FMT_BIT_DEPTH_CONTROL, FMT_HIGHPASS_RANDOM_ENABLE, 1);
			tmp = REG_SET_FIELD(tmp, FMT_BIT_DEPTH_CONTROL, FMT_SPATIAL_DITHER_EN, 1);
			tmp = REG_SET_FIELD(tmp, FMT_BIT_DEPTH_CONTROL, FMT_SPATIAL_DITHER_DEPTH, 0);
		} else {
			tmp = REG_SET_FIELD(tmp, FMT_BIT_DEPTH_CONTROL, FMT_TRUNCATE_EN, 1);
			tmp = REG_SET_FIELD(tmp, FMT_BIT_DEPTH_CONTROL, FMT_TRUNCATE_DEPTH, 0);
		}
		break;
	case 8:
		if (dither == AMDGPU_FMT_DITHER_ENABLE) {
			/* XXX sort out optimal dither settings */
			tmp = REG_SET_FIELD(tmp, FMT_BIT_DEPTH_CONTROL, FMT_FRAME_RANDOM_ENABLE, 1);
			tmp = REG_SET_FIELD(tmp, FMT_BIT_DEPTH_CONTROL, FMT_HIGHPASS_RANDOM_ENABLE, 1);
			tmp = REG_SET_FIELD(tmp, FMT_BIT_DEPTH_CONTROL, FMT_RGB_RANDOM_ENABLE, 1);
			tmp = REG_SET_FIELD(tmp, FMT_BIT_DEPTH_CONTROL, FMT_SPATIAL_DITHER_EN, 1);
			tmp = REG_SET_FIELD(tmp, FMT_BIT_DEPTH_CONTROL, FMT_SPATIAL_DITHER_DEPTH, 1);
		} else {
			tmp = REG_SET_FIELD(tmp, FMT_BIT_DEPTH_CONTROL, FMT_TRUNCATE_EN, 1);
			tmp = REG_SET_FIELD(tmp, FMT_BIT_DEPTH_CONTROL, FMT_TRUNCATE_DEPTH, 1);
		}
		break;
	case 10:
		if (dither == AMDGPU_FMT_DITHER_ENABLE) {
			/* XXX sort out optimal dither settings */
			tmp = REG_SET_FIELD(tmp, FMT_BIT_DEPTH_CONTROL, FMT_FRAME_RANDOM_ENABLE, 1);
			tmp = REG_SET_FIELD(tmp, FMT_BIT_DEPTH_CONTROL, FMT_HIGHPASS_RANDOM_ENABLE, 1);
			tmp = REG_SET_FIELD(tmp, FMT_BIT_DEPTH_CONTROL, FMT_RGB_RANDOM_ENABLE, 1);
			tmp = REG_SET_FIELD(tmp, FMT_BIT_DEPTH_CONTROL, FMT_SPATIAL_DITHER_EN, 1);
			tmp = REG_SET_FIELD(tmp, FMT_BIT_DEPTH_CONTROL, FMT_SPATIAL_DITHER_DEPTH, 2);
		} else {
			tmp = REG_SET_FIELD(tmp, FMT_BIT_DEPTH_CONTROL, FMT_TRUNCATE_EN, 1);
			tmp = REG_SET_FIELD(tmp, FMT_BIT_DEPTH_CONTROL, FMT_TRUNCATE_DEPTH, 2);
		}
		break;
	default:
		/* not needed */
		break;
	}

	WREG32(mmFMT_BIT_DEPTH_CONTROL + amdgpu_crtc->crtc_offset, tmp);
}


/* display watermark setup */
/**
 * dce_v10_0_line_buffer_adjust - Set up the line buffer
 *
 * @adev: amdgpu_device pointer
 * @amdgpu_crtc: the selected display controller
 * @mode: the current display mode on the selected display
 * controller
 *
 * Setup up the line buffer allocation for
 * the selected display controller (CIK).
 * Returns the line buffer size in pixels.
 */
static u32 dce_v10_0_line_buffer_adjust(struct amdgpu_device *adev,
				       struct amdgpu_crtc *amdgpu_crtc,
				       struct drm_display_mode *mode)
{
	u32 tmp, buffer_alloc, i, mem_cfg;
	u32 pipe_offset = amdgpu_crtc->crtc_id;
	/*
	 * Line Buffer Setup
	 * There are 6 line buffers, one for each display controllers.
	 * There are 3 partitions per LB. Select the number of partitions
	 * to enable based on the display width.  For display widths larger
	 * than 4096, you need use to use 2 display controllers and combine
	 * them using the stereo blender.
	 */
	if (amdgpu_crtc->base.enabled && mode) {
		if (mode->crtc_hdisplay < 1920) {
			mem_cfg = 1;
			buffer_alloc = 2;
		} else if (mode->crtc_hdisplay < 2560) {
			mem_cfg = 2;
			buffer_alloc = 2;
		} else if (mode->crtc_hdisplay < 4096) {
			mem_cfg = 0;
			buffer_alloc = (adev->flags & AMD_IS_APU) ? 2 : 4;
		} else {
			DRM_DEBUG_KMS("Mode too big for LB!\n");
			mem_cfg = 0;
			buffer_alloc = (adev->flags & AMD_IS_APU) ? 2 : 4;
		}
	} else {
		mem_cfg = 1;
		buffer_alloc = 0;
	}

	tmp = RREG32(mmLB_MEMORY_CTRL + amdgpu_crtc->crtc_offset);
	tmp = REG_SET_FIELD(tmp, LB_MEMORY_CTRL, LB_MEMORY_CONFIG, mem_cfg);
	WREG32(mmLB_MEMORY_CTRL + amdgpu_crtc->crtc_offset, tmp);

	tmp = RREG32(mmPIPE0_DMIF_BUFFER_CONTROL + pipe_offset);
	tmp = REG_SET_FIELD(tmp, PIPE0_DMIF_BUFFER_CONTROL, DMIF_BUFFERS_ALLOCATED, buffer_alloc);
	WREG32(mmPIPE0_DMIF_BUFFER_CONTROL + pipe_offset, tmp);

	for (i = 0; i < adev->usec_timeout; i++) {
		tmp = RREG32(mmPIPE0_DMIF_BUFFER_CONTROL + pipe_offset);
		if (REG_GET_FIELD(tmp, PIPE0_DMIF_BUFFER_CONTROL, DMIF_BUFFERS_ALLOCATION_COMPLETED))
			break;
		udelay(1);
	}

	if (amdgpu_crtc->base.enabled && mode) {
		switch (mem_cfg) {
		case 0:
		default:
			return 4096 * 2;
		case 1:
			return 1920 * 2;
		case 2:
			return 2560 * 2;
		}
	}

	/* controller not enabled, so no lb used */
	return 0;
}

/**
 * cik_get_number_of_dram_channels - get the number of dram channels
 *
 * @adev: amdgpu_device pointer
 *
 * Look up the number of video ram channels (CIK).
 * Used for display watermark bandwidth calculations
 * Returns the number of dram channels
 */
static u32 cik_get_number_of_dram_channels(struct amdgpu_device *adev)
{
	u32 tmp = RREG32(mmMC_SHARED_CHMAP);

	switch (REG_GET_FIELD(tmp, MC_SHARED_CHMAP, NOOFCHAN)) {
	case 0:
	default:
		return 1;
	case 1:
		return 2;
	case 2:
		return 4;
	case 3:
		return 8;
	case 4:
		return 3;
	case 5:
		return 6;
	case 6:
		return 10;
	case 7:
		return 12;
	case 8:
		return 16;
	}
}

struct dce10_wm_params {
	u32 dram_channels; /* number of dram channels */
	u32 yclk;          /* bandwidth per dram data pin in kHz */
	u32 sclk;          /* engine clock in kHz */
	u32 disp_clk;      /* display clock in kHz */
	u32 src_width;     /* viewport width */
	u32 active_time;   /* active display time in ns */
	u32 blank_time;    /* blank time in ns */
	bool interlaced;    /* mode is interlaced */
	fixed20_12 vsc;    /* vertical scale ratio */
	u32 num_heads;     /* number of active crtcs */
	u32 bytes_per_pixel; /* bytes per pixel display + overlay */
	u32 lb_size;       /* line buffer allocated to pipe */
	u32 vtaps;         /* vertical scaler taps */
};

/**
 * dce_v10_0_dram_bandwidth - get the dram bandwidth
 *
 * @wm: watermark calculation data
 *
 * Calculate the raw dram bandwidth (CIK).
 * Used for display watermark bandwidth calculations
 * Returns the dram bandwidth in MBytes/s
 */
static u32 dce_v10_0_dram_bandwidth(struct dce10_wm_params *wm)
{
	/* Calculate raw DRAM Bandwidth */
	fixed20_12 dram_efficiency; /* 0.7 */
	fixed20_12 yclk, dram_channels, bandwidth;
	fixed20_12 a;

	a.full = dfixed_const(1000);
	yclk.full = dfixed_const(wm->yclk);
	yclk.full = dfixed_div(yclk, a);
	dram_channels.full = dfixed_const(wm->dram_channels * 4);
	a.full = dfixed_const(10);
	dram_efficiency.full = dfixed_const(7);
	dram_efficiency.full = dfixed_div(dram_efficiency, a);
	bandwidth.full = dfixed_mul(dram_channels, yclk);
	bandwidth.full = dfixed_mul(bandwidth, dram_efficiency);

	return dfixed_trunc(bandwidth);
}

/**
 * dce_v10_0_dram_bandwidth_for_display - get the dram bandwidth for display
 *
 * @wm: watermark calculation data
 *
 * Calculate the dram bandwidth used for display (CIK).
 * Used for display watermark bandwidth calculations
 * Returns the dram bandwidth for display in MBytes/s
 */
static u32 dce_v10_0_dram_bandwidth_for_display(struct dce10_wm_params *wm)
{
	/* Calculate DRAM Bandwidth and the part allocated to display. */
	fixed20_12 disp_dram_allocation; /* 0.3 to 0.7 */
	fixed20_12 yclk, dram_channels, bandwidth;
	fixed20_12 a;

	a.full = dfixed_const(1000);
	yclk.full = dfixed_const(wm->yclk);
	yclk.full = dfixed_div(yclk, a);
	dram_channels.full = dfixed_const(wm->dram_channels * 4);
	a.full = dfixed_const(10);
	disp_dram_allocation.full = dfixed_const(3); /* XXX worse case value 0.3 */
	disp_dram_allocation.full = dfixed_div(disp_dram_allocation, a);
	bandwidth.full = dfixed_mul(dram_channels, yclk);
	bandwidth.full = dfixed_mul(bandwidth, disp_dram_allocation);

	return dfixed_trunc(bandwidth);
}

/**
 * dce_v10_0_data_return_bandwidth - get the data return bandwidth
 *
 * @wm: watermark calculation data
 *
 * Calculate the data return bandwidth used for display (CIK).
 * Used for display watermark bandwidth calculations
 * Returns the data return bandwidth in MBytes/s
 */
static u32 dce_v10_0_data_return_bandwidth(struct dce10_wm_params *wm)
{
	/* Calculate the display Data return Bandwidth */
	fixed20_12 return_efficiency; /* 0.8 */
	fixed20_12 sclk, bandwidth;
	fixed20_12 a;

	a.full = dfixed_const(1000);
	sclk.full = dfixed_const(wm->sclk);
	sclk.full = dfixed_div(sclk, a);
	a.full = dfixed_const(10);
	return_efficiency.full = dfixed_const(8);
	return_efficiency.full = dfixed_div(return_efficiency, a);
	a.full = dfixed_const(32);
	bandwidth.full = dfixed_mul(a, sclk);
	bandwidth.full = dfixed_mul(bandwidth, return_efficiency);

	return dfixed_trunc(bandwidth);
}

/**
 * dce_v10_0_dmif_request_bandwidth - get the dmif bandwidth
 *
 * @wm: watermark calculation data
 *
 * Calculate the dmif bandwidth used for display (CIK).
 * Used for display watermark bandwidth calculations
 * Returns the dmif bandwidth in MBytes/s
 */
static u32 dce_v10_0_dmif_request_bandwidth(struct dce10_wm_params *wm)
{
	/* Calculate the DMIF Request Bandwidth */
	fixed20_12 disp_clk_request_efficiency; /* 0.8 */
	fixed20_12 disp_clk, bandwidth;
	fixed20_12 a, b;

	a.full = dfixed_const(1000);
	disp_clk.full = dfixed_const(wm->disp_clk);
	disp_clk.full = dfixed_div(disp_clk, a);
	a.full = dfixed_const(32);
	b.full = dfixed_mul(a, disp_clk);

	a.full = dfixed_const(10);
	disp_clk_request_efficiency.full = dfixed_const(8);
	disp_clk_request_efficiency.full = dfixed_div(disp_clk_request_efficiency, a);

	bandwidth.full = dfixed_mul(b, disp_clk_request_efficiency);

	return dfixed_trunc(bandwidth);
}

/**
 * dce_v10_0_available_bandwidth - get the min available bandwidth
 *
 * @wm: watermark calculation data
 *
 * Calculate the min available bandwidth used for display (CIK).
 * Used for display watermark bandwidth calculations
 * Returns the min available bandwidth in MBytes/s
 */
static u32 dce_v10_0_available_bandwidth(struct dce10_wm_params *wm)
{
	/* Calculate the Available bandwidth. Display can use this temporarily but not in average. */
	u32 dram_bandwidth = dce_v10_0_dram_bandwidth(wm);
	u32 data_return_bandwidth = dce_v10_0_data_return_bandwidth(wm);
	u32 dmif_req_bandwidth = dce_v10_0_dmif_request_bandwidth(wm);

	return min(dram_bandwidth, min(data_return_bandwidth, dmif_req_bandwidth));
}

/**
 * dce_v10_0_average_bandwidth - get the average available bandwidth
 *
 * @wm: watermark calculation data
 *
 * Calculate the average available bandwidth used for display (CIK).
 * Used for display watermark bandwidth calculations
 * Returns the average available bandwidth in MBytes/s
 */
static u32 dce_v10_0_average_bandwidth(struct dce10_wm_params *wm)
{
	/* Calculate the display mode Average Bandwidth
	 * DisplayMode should contain the source and destination dimensions,
	 * timing, etc.
	 */
	fixed20_12 bpp;
	fixed20_12 line_time;
	fixed20_12 src_width;
	fixed20_12 bandwidth;
	fixed20_12 a;

	a.full = dfixed_const(1000);
	line_time.full = dfixed_const(wm->active_time + wm->blank_time);
	line_time.full = dfixed_div(line_time, a);
	bpp.full = dfixed_const(wm->bytes_per_pixel);
	src_width.full = dfixed_const(wm->src_width);
	bandwidth.full = dfixed_mul(src_width, bpp);
	bandwidth.full = dfixed_mul(bandwidth, wm->vsc);
	bandwidth.full = dfixed_div(bandwidth, line_time);

	return dfixed_trunc(bandwidth);
}

/**
 * dce_v10_0_latency_watermark - get the latency watermark
 *
 * @wm: watermark calculation data
 *
 * Calculate the latency watermark (CIK).
 * Used for display watermark bandwidth calculations
 * Returns the latency watermark in ns
 */
static u32 dce_v10_0_latency_watermark(struct dce10_wm_params *wm)
{
	/* First calculate the latency in ns */
	u32 mc_latency = 2000; /* 2000 ns. */
	u32 available_bandwidth = dce_v10_0_available_bandwidth(wm);
	u32 worst_chunk_return_time = (512 * 8 * 1000) / available_bandwidth;
	u32 cursor_line_pair_return_time = (128 * 4 * 1000) / available_bandwidth;
	u32 dc_latency = 40000000 / wm->disp_clk; /* dc pipe latency */
	u32 other_heads_data_return_time = ((wm->num_heads + 1) * worst_chunk_return_time) +
		(wm->num_heads * cursor_line_pair_return_time);
	u32 latency = mc_latency + other_heads_data_return_time + dc_latency;
	u32 max_src_lines_per_dst_line, lb_fill_bw, line_fill_time;
	u32 tmp, dmif_size = 12288;
	fixed20_12 a, b, c;

	if (wm->num_heads == 0)
		return 0;

	a.full = dfixed_const(2);
	b.full = dfixed_const(1);
	if ((wm->vsc.full > a.full) ||
	    ((wm->vsc.full > b.full) && (wm->vtaps >= 3)) ||
	    (wm->vtaps >= 5) ||
	    ((wm->vsc.full >= a.full) && wm->interlaced))
		max_src_lines_per_dst_line = 4;
	else
		max_src_lines_per_dst_line = 2;

	a.full = dfixed_const(available_bandwidth);
	b.full = dfixed_const(wm->num_heads);
	a.full = dfixed_div(a, b);
	tmp = div_u64((u64) dmif_size * (u64) wm->disp_clk, mc_latency + 512);
	tmp = min(dfixed_trunc(a), tmp);

	lb_fill_bw = min(tmp, wm->disp_clk * wm->bytes_per_pixel / 1000);

	a.full = dfixed_const(max_src_lines_per_dst_line * wm->src_width * wm->bytes_per_pixel);
	b.full = dfixed_const(1000);
	c.full = dfixed_const(lb_fill_bw);
	b.full = dfixed_div(c, b);
	a.full = dfixed_div(a, b);
	line_fill_time = dfixed_trunc(a);

	if (line_fill_time < wm->active_time)
		return latency;
	else
		return latency + (line_fill_time - wm->active_time);

}

/**
 * dce_v10_0_average_bandwidth_vs_dram_bandwidth_for_display - check
 * average and available dram bandwidth
 *
 * @wm: watermark calculation data
 *
 * Check if the display average bandwidth fits in the display
 * dram bandwidth (CIK).
 * Used for display watermark bandwidth calculations
 * Returns true if the display fits, false if not.
 */
static bool dce_v10_0_average_bandwidth_vs_dram_bandwidth_for_display(struct dce10_wm_params *wm)
{
	if (dce_v10_0_average_bandwidth(wm) <=
	    (dce_v10_0_dram_bandwidth_for_display(wm) / wm->num_heads))
		return true;
	else
		return false;
}

/**
 * dce_v10_0_average_bandwidth_vs_available_bandwidth - check
 * average and available bandwidth
 *
 * @wm: watermark calculation data
 *
 * Check if the display average bandwidth fits in the display
 * available bandwidth (CIK).
 * Used for display watermark bandwidth calculations
 * Returns true if the display fits, false if not.
 */
static bool dce_v10_0_average_bandwidth_vs_available_bandwidth(struct dce10_wm_params *wm)
{
	if (dce_v10_0_average_bandwidth(wm) <=
	    (dce_v10_0_available_bandwidth(wm) / wm->num_heads))
		return true;
	else
		return false;
}

/**
 * dce_v10_0_check_latency_hiding - check latency hiding
 *
 * @wm: watermark calculation data
 *
 * Check latency hiding (CIK).
 * Used for display watermark bandwidth calculations
 * Returns true if the display fits, false if not.
 */
static bool dce_v10_0_check_latency_hiding(struct dce10_wm_params *wm)
{
	u32 lb_partitions = wm->lb_size / wm->src_width;
	u32 line_time = wm->active_time + wm->blank_time;
	u32 latency_tolerant_lines;
	u32 latency_hiding;
	fixed20_12 a;

	a.full = dfixed_const(1);
	if (wm->vsc.full > a.full)
		latency_tolerant_lines = 1;
	else {
		if (lb_partitions <= (wm->vtaps + 1))
			latency_tolerant_lines = 1;
		else
			latency_tolerant_lines = 2;
	}

	latency_hiding = (latency_tolerant_lines * line_time + wm->blank_time);

	if (dce_v10_0_latency_watermark(wm) <= latency_hiding)
		return true;
	else
		return false;
}

/**
 * dce_v10_0_program_watermarks - program display watermarks
 *
 * @adev: amdgpu_device pointer
 * @amdgpu_crtc: the selected display controller
 * @lb_size: line buffer size
 * @num_heads: number of display controllers in use
 *
 * Calculate and program the display watermarks for the
 * selected display controller (CIK).
 */
static void dce_v10_0_program_watermarks(struct amdgpu_device *adev,
					struct amdgpu_crtc *amdgpu_crtc,
					u32 lb_size, u32 num_heads)
{
	struct drm_display_mode *mode = &amdgpu_crtc->base.mode;
	struct dce10_wm_params wm_low, wm_high;
	u32 active_time;
	u32 line_time = 0;
	u32 latency_watermark_a = 0, latency_watermark_b = 0;
	u32 tmp, wm_mask, lb_vblank_lead_lines = 0;

	if (amdgpu_crtc->base.enabled && num_heads && mode) {
		active_time = (u32) div_u64((u64)mode->crtc_hdisplay * 1000000,
					    (u32)mode->clock);
		line_time = (u32) div_u64((u64)mode->crtc_htotal * 1000000,
					  (u32)mode->clock);
		line_time = min(line_time, (u32)65535);

		/* watermark for high clocks */
		if (adev->pm.dpm_enabled) {
			wm_high.yclk =
				amdgpu_dpm_get_mclk(adev, false) * 10;
			wm_high.sclk =
				amdgpu_dpm_get_sclk(adev, false) * 10;
		} else {
			wm_high.yclk = adev->pm.current_mclk * 10;
			wm_high.sclk = adev->pm.current_sclk * 10;
		}

		wm_high.disp_clk = mode->clock;
		wm_high.src_width = mode->crtc_hdisplay;
		wm_high.active_time = active_time;
		wm_high.blank_time = line_time - wm_high.active_time;
		wm_high.interlaced = false;
		if (mode->flags & DRM_MODE_FLAG_INTERLACE)
			wm_high.interlaced = true;
		wm_high.vsc = amdgpu_crtc->vsc;
		wm_high.vtaps = 1;
		if (amdgpu_crtc->rmx_type != RMX_OFF)
			wm_high.vtaps = 2;
		wm_high.bytes_per_pixel = 4; /* XXX: get this from fb config */
		wm_high.lb_size = lb_size;
		wm_high.dram_channels = cik_get_number_of_dram_channels(adev);
		wm_high.num_heads = num_heads;

		/* set for high clocks */
		latency_watermark_a = min(dce_v10_0_latency_watermark(&wm_high), (u32)65535);

		/* possibly force display priority to high */
		/* should really do this at mode validation time... */
		if (!dce_v10_0_average_bandwidth_vs_dram_bandwidth_for_display(&wm_high) ||
		    !dce_v10_0_average_bandwidth_vs_available_bandwidth(&wm_high) ||
		    !dce_v10_0_check_latency_hiding(&wm_high) ||
		    (adev->mode_info.disp_priority == 2)) {
			DRM_DEBUG_KMS("force priority to high\n");
		}

		/* watermark for low clocks */
		if (adev->pm.dpm_enabled) {
			wm_low.yclk =
				amdgpu_dpm_get_mclk(adev, true) * 10;
			wm_low.sclk =
				amdgpu_dpm_get_sclk(adev, true) * 10;
		} else {
			wm_low.yclk = adev->pm.current_mclk * 10;
			wm_low.sclk = adev->pm.current_sclk * 10;
		}

		wm_low.disp_clk = mode->clock;
		wm_low.src_width = mode->crtc_hdisplay;
		wm_low.active_time = active_time;
		wm_low.blank_time = line_time - wm_low.active_time;
		wm_low.interlaced = false;
		if (mode->flags & DRM_MODE_FLAG_INTERLACE)
			wm_low.interlaced = true;
		wm_low.vsc = amdgpu_crtc->vsc;
		wm_low.vtaps = 1;
		if (amdgpu_crtc->rmx_type != RMX_OFF)
			wm_low.vtaps = 2;
		wm_low.bytes_per_pixel = 4; /* XXX: get this from fb config */
		wm_low.lb_size = lb_size;
		wm_low.dram_channels = cik_get_number_of_dram_channels(adev);
		wm_low.num_heads = num_heads;

		/* set for low clocks */
		latency_watermark_b = min(dce_v10_0_latency_watermark(&wm_low), (u32)65535);

		/* possibly force display priority to high */
		/* should really do this at mode validation time... */
		if (!dce_v10_0_average_bandwidth_vs_dram_bandwidth_for_display(&wm_low) ||
		    !dce_v10_0_average_bandwidth_vs_available_bandwidth(&wm_low) ||
		    !dce_v10_0_check_latency_hiding(&wm_low) ||
		    (adev->mode_info.disp_priority == 2)) {
			DRM_DEBUG_KMS("force priority to high\n");
		}
		lb_vblank_lead_lines = DIV_ROUND_UP(lb_size, mode->crtc_hdisplay);
	}

	/* select wm A */
	wm_mask = RREG32(mmDPG_WATERMARK_MASK_CONTROL + amdgpu_crtc->crtc_offset);
	tmp = REG_SET_FIELD(wm_mask, DPG_WATERMARK_MASK_CONTROL, URGENCY_WATERMARK_MASK, 1);
	WREG32(mmDPG_WATERMARK_MASK_CONTROL + amdgpu_crtc->crtc_offset, tmp);
	tmp = RREG32(mmDPG_PIPE_URGENCY_CONTROL + amdgpu_crtc->crtc_offset);
	tmp = REG_SET_FIELD(tmp, DPG_PIPE_URGENCY_CONTROL, URGENCY_LOW_WATERMARK, latency_watermark_a);
	tmp = REG_SET_FIELD(tmp, DPG_PIPE_URGENCY_CONTROL, URGENCY_HIGH_WATERMARK, line_time);
	WREG32(mmDPG_PIPE_URGENCY_CONTROL + amdgpu_crtc->crtc_offset, tmp);
	/* select wm B */
	tmp = REG_SET_FIELD(wm_mask, DPG_WATERMARK_MASK_CONTROL, URGENCY_WATERMARK_MASK, 2);
	WREG32(mmDPG_WATERMARK_MASK_CONTROL + amdgpu_crtc->crtc_offset, tmp);
	tmp = RREG32(mmDPG_PIPE_URGENCY_CONTROL + amdgpu_crtc->crtc_offset);
	tmp = REG_SET_FIELD(tmp, DPG_PIPE_URGENCY_CONTROL, URGENCY_LOW_WATERMARK, latency_watermark_b);
	tmp = REG_SET_FIELD(tmp, DPG_PIPE_URGENCY_CONTROL, URGENCY_HIGH_WATERMARK, line_time);
	WREG32(mmDPG_PIPE_URGENCY_CONTROL + amdgpu_crtc->crtc_offset, tmp);
	/* restore original selection */
	WREG32(mmDPG_WATERMARK_MASK_CONTROL + amdgpu_crtc->crtc_offset, wm_mask);

	/* save values for DPM */
	amdgpu_crtc->line_time = line_time;
	amdgpu_crtc->wm_high = latency_watermark_a;
	amdgpu_crtc->wm_low = latency_watermark_b;
	/* Save number of lines the linebuffer leads before the scanout */
	amdgpu_crtc->lb_vblank_lead_lines = lb_vblank_lead_lines;
}

/**
 * dce_v10_0_bandwidth_update - program display watermarks
 *
 * @adev: amdgpu_device pointer
 *
 * Calculate and program the display watermarks and line
 * buffer allocation (CIK).
 */
static void dce_v10_0_bandwidth_update(struct amdgpu_device *adev)
{
	struct drm_display_mode *mode = NULL;
	u32 num_heads = 0, lb_size;
	int i;

	amdgpu_display_update_priority(adev);

	for (i = 0; i < adev->mode_info.num_crtc; i++) {
		if (adev->mode_info.crtcs[i]->base.enabled)
			num_heads++;
	}
	for (i = 0; i < adev->mode_info.num_crtc; i++) {
		mode = &adev->mode_info.crtcs[i]->base.mode;
		lb_size = dce_v10_0_line_buffer_adjust(adev, adev->mode_info.crtcs[i], mode);
		dce_v10_0_program_watermarks(adev, adev->mode_info.crtcs[i],
					    lb_size, num_heads);
	}
}

static void dce_v10_0_audio_get_connected_pins(struct amdgpu_device *adev)
{
	int i;
	u32 offset, tmp;

	for (i = 0; i < adev->mode_info.audio.num_pins; i++) {
		offset = adev->mode_info.audio.pin[i].offset;
		tmp = RREG32_AUDIO_ENDPT(offset,
					 ixAZALIA_F0_CODEC_PIN_CONTROL_RESPONSE_CONFIGURATION_DEFAULT);
		if (((tmp &
		AZALIA_F0_CODEC_PIN_CONTROL_RESPONSE_CONFIGURATION_DEFAULT__PORT_CONNECTIVITY_MASK) >>
		AZALIA_F0_CODEC_PIN_CONTROL_RESPONSE_CONFIGURATION_DEFAULT__PORT_CONNECTIVITY__SHIFT) == 1)
			adev->mode_info.audio.pin[i].connected = false;
		else
			adev->mode_info.audio.pin[i].connected = true;
	}
}

static struct amdgpu_audio_pin *dce_v10_0_audio_get_pin(struct amdgpu_device *adev)
{
	int i;

	dce_v10_0_audio_get_connected_pins(adev);

	for (i = 0; i < adev->mode_info.audio.num_pins; i++) {
		if (adev->mode_info.audio.pin[i].connected)
			return &adev->mode_info.audio.pin[i];
	}
	DRM_ERROR("No connected audio pins found!\n");
	return NULL;
}

static void dce_v10_0_afmt_audio_select_pin(struct drm_encoder *encoder)
{
	struct amdgpu_device *adev = drm_to_adev(encoder->dev);
	struct amdgpu_encoder *amdgpu_encoder = to_amdgpu_encoder(encoder);
	struct amdgpu_encoder_atom_dig *dig = amdgpu_encoder->enc_priv;
	u32 tmp;

	if (!dig || !dig->afmt || !dig->afmt->pin)
		return;

	tmp = RREG32(mmAFMT_AUDIO_SRC_CONTROL + dig->afmt->offset);
	tmp = REG_SET_FIELD(tmp, AFMT_AUDIO_SRC_CONTROL, AFMT_AUDIO_SRC_SELECT, dig->afmt->pin->id);
	WREG32(mmAFMT_AUDIO_SRC_CONTROL + dig->afmt->offset, tmp);
}

static void dce_v10_0_audio_write_latency_fields(struct drm_encoder *encoder,
						struct drm_display_mode *mode)
{
	struct drm_device *dev = encoder->dev;
	struct amdgpu_device *adev = drm_to_adev(dev);
	struct amdgpu_encoder *amdgpu_encoder = to_amdgpu_encoder(encoder);
	struct amdgpu_encoder_atom_dig *dig = amdgpu_encoder->enc_priv;
	struct drm_connector *connector;
	struct drm_connector_list_iter iter;
	struct amdgpu_connector *amdgpu_connector = NULL;
	u32 tmp;
	int interlace = 0;

	if (!dig || !dig->afmt || !dig->afmt->pin)
		return;

	drm_connector_list_iter_begin(dev, &iter);
	drm_for_each_connector_iter(connector, &iter) {
		if (connector->encoder == encoder) {
			amdgpu_connector = to_amdgpu_connector(connector);
			break;
		}
	}
	drm_connector_list_iter_end(&iter);

	if (!amdgpu_connector) {
		DRM_ERROR("Couldn't find encoder's connector\n");
		return;
	}

	if (mode->flags & DRM_MODE_FLAG_INTERLACE)
		interlace = 1;
	if (connector->latency_present[interlace]) {
		tmp = REG_SET_FIELD(0, AZALIA_F0_CODEC_PIN_CONTROL_RESPONSE_LIPSYNC,
				    VIDEO_LIPSYNC, connector->video_latency[interlace]);
		tmp = REG_SET_FIELD(0, AZALIA_F0_CODEC_PIN_CONTROL_RESPONSE_LIPSYNC,
				    AUDIO_LIPSYNC, connector->audio_latency[interlace]);
	} else {
		tmp = REG_SET_FIELD(0, AZALIA_F0_CODEC_PIN_CONTROL_RESPONSE_LIPSYNC,
				    VIDEO_LIPSYNC, 0);
		tmp = REG_SET_FIELD(0, AZALIA_F0_CODEC_PIN_CONTROL_RESPONSE_LIPSYNC,
				    AUDIO_LIPSYNC, 0);
	}
	WREG32_AUDIO_ENDPT(dig->afmt->pin->offset,
			   ixAZALIA_F0_CODEC_PIN_CONTROL_RESPONSE_LIPSYNC, tmp);
}

static void dce_v10_0_audio_write_speaker_allocation(struct drm_encoder *encoder)
{
	struct drm_device *dev = encoder->dev;
	struct amdgpu_device *adev = drm_to_adev(dev);
	struct amdgpu_encoder *amdgpu_encoder = to_amdgpu_encoder(encoder);
	struct amdgpu_encoder_atom_dig *dig = amdgpu_encoder->enc_priv;
	struct drm_connector *connector;
	struct drm_connector_list_iter iter;
	struct amdgpu_connector *amdgpu_connector = NULL;
	u32 tmp;
	u8 *sadb = NULL;
	int sad_count;

	if (!dig || !dig->afmt || !dig->afmt->pin)
		return;

	drm_connector_list_iter_begin(dev, &iter);
	drm_for_each_connector_iter(connector, &iter) {
		if (connector->encoder == encoder) {
			amdgpu_connector = to_amdgpu_connector(connector);
			break;
		}
	}
	drm_connector_list_iter_end(&iter);

	if (!amdgpu_connector) {
		DRM_ERROR("Couldn't find encoder's connector\n");
		return;
	}

	sad_count = drm_edid_to_speaker_allocation(amdgpu_connector_edid(connector), &sadb);
	if (sad_count < 0) {
		DRM_ERROR("Couldn't read Speaker Allocation Data Block: %d\n", sad_count);
		sad_count = 0;
	}

	/* program the speaker allocation */
	tmp = RREG32_AUDIO_ENDPT(dig->afmt->pin->offset,
				 ixAZALIA_F0_CODEC_PIN_CONTROL_CHANNEL_SPEAKER);
	tmp = REG_SET_FIELD(tmp, AZALIA_F0_CODEC_PIN_CONTROL_CHANNEL_SPEAKER,
			    DP_CONNECTION, 0);
	/* set HDMI mode */
	tmp = REG_SET_FIELD(tmp, AZALIA_F0_CODEC_PIN_CONTROL_CHANNEL_SPEAKER,
			    HDMI_CONNECTION, 1);
	if (sad_count)
		tmp = REG_SET_FIELD(tmp, AZALIA_F0_CODEC_PIN_CONTROL_CHANNEL_SPEAKER,
				    SPEAKER_ALLOCATION, sadb[0]);
	else
		tmp = REG_SET_FIELD(tmp, AZALIA_F0_CODEC_PIN_CONTROL_CHANNEL_SPEAKER,
				    SPEAKER_ALLOCATION, 5); /* stereo */
	WREG32_AUDIO_ENDPT(dig->afmt->pin->offset,
			   ixAZALIA_F0_CODEC_PIN_CONTROL_CHANNEL_SPEAKER, tmp);

	kfree(sadb);
}

static void dce_v10_0_audio_write_sad_regs(struct drm_encoder *encoder)
{
	struct drm_device *dev = encoder->dev;
	struct amdgpu_device *adev = drm_to_adev(dev);
	struct amdgpu_encoder *amdgpu_encoder = to_amdgpu_encoder(encoder);
	struct amdgpu_encoder_atom_dig *dig = amdgpu_encoder->enc_priv;
	struct drm_connector *connector;
	struct drm_connector_list_iter iter;
	struct amdgpu_connector *amdgpu_connector = NULL;
	struct cea_sad *sads;
	int i, sad_count;

	static const u16 eld_reg_to_type[][2] = {
		{ ixAZALIA_F0_CODEC_PIN_CONTROL_AUDIO_DESCRIPTOR0, HDMI_AUDIO_CODING_TYPE_PCM },
		{ ixAZALIA_F0_CODEC_PIN_CONTROL_AUDIO_DESCRIPTOR1, HDMI_AUDIO_CODING_TYPE_AC3 },
		{ ixAZALIA_F0_CODEC_PIN_CONTROL_AUDIO_DESCRIPTOR2, HDMI_AUDIO_CODING_TYPE_MPEG1 },
		{ ixAZALIA_F0_CODEC_PIN_CONTROL_AUDIO_DESCRIPTOR3, HDMI_AUDIO_CODING_TYPE_MP3 },
		{ ixAZALIA_F0_CODEC_PIN_CONTROL_AUDIO_DESCRIPTOR4, HDMI_AUDIO_CODING_TYPE_MPEG2 },
		{ ixAZALIA_F0_CODEC_PIN_CONTROL_AUDIO_DESCRIPTOR5, HDMI_AUDIO_CODING_TYPE_AAC_LC },
		{ ixAZALIA_F0_CODEC_PIN_CONTROL_AUDIO_DESCRIPTOR6, HDMI_AUDIO_CODING_TYPE_DTS },
		{ ixAZALIA_F0_CODEC_PIN_CONTROL_AUDIO_DESCRIPTOR7, HDMI_AUDIO_CODING_TYPE_ATRAC },
		{ ixAZALIA_F0_CODEC_PIN_CONTROL_AUDIO_DESCRIPTOR9, HDMI_AUDIO_CODING_TYPE_EAC3 },
		{ ixAZALIA_F0_CODEC_PIN_CONTROL_AUDIO_DESCRIPTOR10, HDMI_AUDIO_CODING_TYPE_DTS_HD },
		{ ixAZALIA_F0_CODEC_PIN_CONTROL_AUDIO_DESCRIPTOR11, HDMI_AUDIO_CODING_TYPE_MLP },
		{ ixAZALIA_F0_CODEC_PIN_CONTROL_AUDIO_DESCRIPTOR13, HDMI_AUDIO_CODING_TYPE_WMA_PRO },
	};

	if (!dig || !dig->afmt || !dig->afmt->pin)
		return;

	drm_connector_list_iter_begin(dev, &iter);
	drm_for_each_connector_iter(connector, &iter) {
		if (connector->encoder == encoder) {
			amdgpu_connector = to_amdgpu_connector(connector);
			break;
		}
	}
	drm_connector_list_iter_end(&iter);

	if (!amdgpu_connector) {
		DRM_ERROR("Couldn't find encoder's connector\n");
		return;
	}

	sad_count = drm_edid_to_sad(amdgpu_connector_edid(connector), &sads);
	if (sad_count < 0)
		DRM_ERROR("Couldn't read SADs: %d\n", sad_count);
	if (sad_count <= 0)
		return;
	BUG_ON(!sads);

	for (i = 0; i < ARRAY_SIZE(eld_reg_to_type); i++) {
		u32 tmp = 0;
		u8 stereo_freqs = 0;
		int max_channels = -1;
		int j;

		for (j = 0; j < sad_count; j++) {
			struct cea_sad *sad = &sads[j];

			if (sad->format == eld_reg_to_type[i][1]) {
				if (sad->channels > max_channels) {
					tmp = REG_SET_FIELD(tmp, AZALIA_F0_CODEC_PIN_CONTROL_AUDIO_DESCRIPTOR0,
							    MAX_CHANNELS, sad->channels);
					tmp = REG_SET_FIELD(tmp, AZALIA_F0_CODEC_PIN_CONTROL_AUDIO_DESCRIPTOR0,
							    DESCRIPTOR_BYTE_2, sad->byte2);
					tmp = REG_SET_FIELD(tmp, AZALIA_F0_CODEC_PIN_CONTROL_AUDIO_DESCRIPTOR0,
							    SUPPORTED_FREQUENCIES, sad->freq);
					max_channels = sad->channels;
				}

				if (sad->format == HDMI_AUDIO_CODING_TYPE_PCM)
					stereo_freqs |= sad->freq;
				else
					break;
			}
		}

		tmp = REG_SET_FIELD(tmp, AZALIA_F0_CODEC_PIN_CONTROL_AUDIO_DESCRIPTOR0,
				    SUPPORTED_FREQUENCIES_STEREO, stereo_freqs);
		WREG32_AUDIO_ENDPT(dig->afmt->pin->offset, eld_reg_to_type[i][0], tmp);
	}

	kfree(sads);
}

static void dce_v10_0_audio_enable(struct amdgpu_device *adev,
				  struct amdgpu_audio_pin *pin,
				  bool enable)
{
	if (!pin)
		return;

	WREG32_AUDIO_ENDPT(pin->offset, ixAZALIA_F0_CODEC_PIN_CONTROL_HOT_PLUG_CONTROL,
			   enable ? AZALIA_F0_CODEC_PIN_CONTROL_HOT_PLUG_CONTROL__AUDIO_ENABLED_MASK : 0);
}

static const u32 pin_offsets[] =
{
	AUD0_REGISTER_OFFSET,
	AUD1_REGISTER_OFFSET,
	AUD2_REGISTER_OFFSET,
	AUD3_REGISTER_OFFSET,
	AUD4_REGISTER_OFFSET,
	AUD5_REGISTER_OFFSET,
	AUD6_REGISTER_OFFSET,
};

static int dce_v10_0_audio_init(struct amdgpu_device *adev)
{
	int i;

	if (!amdgpu_audio)
		return 0;

	adev->mode_info.audio.enabled = true;

	adev->mode_info.audio.num_pins = 7;

	for (i = 0; i < adev->mode_info.audio.num_pins; i++) {
		adev->mode_info.audio.pin[i].channels = -1;
		adev->mode_info.audio.pin[i].rate = -1;
		adev->mode_info.audio.pin[i].bits_per_sample = -1;
		adev->mode_info.audio.pin[i].status_bits = 0;
		adev->mode_info.audio.pin[i].category_code = 0;
		adev->mode_info.audio.pin[i].connected = false;
		adev->mode_info.audio.pin[i].offset = pin_offsets[i];
		adev->mode_info.audio.pin[i].id = i;
		/* disable audio.  it will be set up later */
		/* XXX remove once we switch to ip funcs */
		dce_v10_0_audio_enable(adev, &adev->mode_info.audio.pin[i], false);
	}

	return 0;
}

static void dce_v10_0_audio_fini(struct amdgpu_device *adev)
{
	int i;

	if (!amdgpu_audio)
		return;

	if (!adev->mode_info.audio.enabled)
		return;

	for (i = 0; i < adev->mode_info.audio.num_pins; i++)
		dce_v10_0_audio_enable(adev, &adev->mode_info.audio.pin[i], false);

	adev->mode_info.audio.enabled = false;
}

/*
 * update the N and CTS parameters for a given pixel clock rate
 */
static void dce_v10_0_afmt_update_ACR(struct drm_encoder *encoder, uint32_t clock)
{
	struct drm_device *dev = encoder->dev;
	struct amdgpu_device *adev = drm_to_adev(dev);
	struct amdgpu_afmt_acr acr = amdgpu_afmt_acr(clock);
	struct amdgpu_encoder *amdgpu_encoder = to_amdgpu_encoder(encoder);
	struct amdgpu_encoder_atom_dig *dig = amdgpu_encoder->enc_priv;
	u32 tmp;

	tmp = RREG32(mmHDMI_ACR_32_0 + dig->afmt->offset);
	tmp = REG_SET_FIELD(tmp, HDMI_ACR_32_0, HDMI_ACR_CTS_32, acr.cts_32khz);
	WREG32(mmHDMI_ACR_32_0 + dig->afmt->offset, tmp);
	tmp = RREG32(mmHDMI_ACR_32_1 + dig->afmt->offset);
	tmp = REG_SET_FIELD(tmp, HDMI_ACR_32_1, HDMI_ACR_N_32, acr.n_32khz);
	WREG32(mmHDMI_ACR_32_1 + dig->afmt->offset, tmp);

	tmp = RREG32(mmHDMI_ACR_44_0 + dig->afmt->offset);
	tmp = REG_SET_FIELD(tmp, HDMI_ACR_44_0, HDMI_ACR_CTS_44, acr.cts_44_1khz);
	WREG32(mmHDMI_ACR_44_0 + dig->afmt->offset, tmp);
	tmp = RREG32(mmHDMI_ACR_44_1 + dig->afmt->offset);
	tmp = REG_SET_FIELD(tmp, HDMI_ACR_44_1, HDMI_ACR_N_44, acr.n_44_1khz);
	WREG32(mmHDMI_ACR_44_1 + dig->afmt->offset, tmp);

	tmp = RREG32(mmHDMI_ACR_48_0 + dig->afmt->offset);
	tmp = REG_SET_FIELD(tmp, HDMI_ACR_48_0, HDMI_ACR_CTS_48, acr.cts_48khz);
	WREG32(mmHDMI_ACR_48_0 + dig->afmt->offset, tmp);
	tmp = RREG32(mmHDMI_ACR_48_1 + dig->afmt->offset);
	tmp = REG_SET_FIELD(tmp, HDMI_ACR_48_1, HDMI_ACR_N_48, acr.n_48khz);
	WREG32(mmHDMI_ACR_48_1 + dig->afmt->offset, tmp);

}

/*
 * build a HDMI Video Info Frame
 */
static void dce_v10_0_afmt_update_avi_infoframe(struct drm_encoder *encoder,
					       void *buffer, size_t size)
{
	struct drm_device *dev = encoder->dev;
	struct amdgpu_device *adev = drm_to_adev(dev);
	struct amdgpu_encoder *amdgpu_encoder = to_amdgpu_encoder(encoder);
	struct amdgpu_encoder_atom_dig *dig = amdgpu_encoder->enc_priv;
	uint8_t *frame = buffer + 3;
	uint8_t *header = buffer;

	WREG32(mmAFMT_AVI_INFO0 + dig->afmt->offset,
		frame[0x0] | (frame[0x1] << 8) | (frame[0x2] << 16) | (frame[0x3] << 24));
	WREG32(mmAFMT_AVI_INFO1 + dig->afmt->offset,
		frame[0x4] | (frame[0x5] << 8) | (frame[0x6] << 16) | (frame[0x7] << 24));
	WREG32(mmAFMT_AVI_INFO2 + dig->afmt->offset,
		frame[0x8] | (frame[0x9] << 8) | (frame[0xA] << 16) | (frame[0xB] << 24));
	WREG32(mmAFMT_AVI_INFO3 + dig->afmt->offset,
		frame[0xC] | (frame[0xD] << 8) | (header[1] << 24));
}

static void dce_v10_0_audio_set_dto(struct drm_encoder *encoder, u32 clock)
{
	struct drm_device *dev = encoder->dev;
	struct amdgpu_device *adev = drm_to_adev(dev);
	struct amdgpu_encoder *amdgpu_encoder = to_amdgpu_encoder(encoder);
	struct amdgpu_encoder_atom_dig *dig = amdgpu_encoder->enc_priv;
	struct amdgpu_crtc *amdgpu_crtc = to_amdgpu_crtc(encoder->crtc);
	u32 dto_phase = 24 * 1000;
	u32 dto_modulo = clock;
	u32 tmp;

	if (!dig || !dig->afmt)
		return;

	/* XXX two dtos; generally use dto0 for hdmi */
	/* Express [24MHz / target pixel clock] as an exact rational
	 * number (coefficient of two integer numbers.  DCCG_AUDIO_DTOx_PHASE
	 * is the numerator, DCCG_AUDIO_DTOx_MODULE is the denominator
	 */
	tmp = RREG32(mmDCCG_AUDIO_DTO_SOURCE);
	tmp = REG_SET_FIELD(tmp, DCCG_AUDIO_DTO_SOURCE, DCCG_AUDIO_DTO0_SOURCE_SEL,
			    amdgpu_crtc->crtc_id);
	WREG32(mmDCCG_AUDIO_DTO_SOURCE, tmp);
	WREG32(mmDCCG_AUDIO_DTO0_PHASE, dto_phase);
	WREG32(mmDCCG_AUDIO_DTO0_MODULE, dto_modulo);
}

/*
 * update the info frames with the data from the current display mode
 */
static void dce_v10_0_afmt_setmode(struct drm_encoder *encoder,
				  struct drm_display_mode *mode)
{
	struct drm_device *dev = encoder->dev;
	struct amdgpu_device *adev = drm_to_adev(dev);
	struct amdgpu_encoder *amdgpu_encoder = to_amdgpu_encoder(encoder);
	struct amdgpu_encoder_atom_dig *dig = amdgpu_encoder->enc_priv;
	struct drm_connector *connector = amdgpu_get_connector_for_encoder(encoder);
	u8 buffer[HDMI_INFOFRAME_HEADER_SIZE + HDMI_AVI_INFOFRAME_SIZE];
	struct hdmi_avi_infoframe frame;
	ssize_t err;
	u32 tmp;
	int bpc = 8;

	if (!dig || !dig->afmt)
		return;

	/* Silent, r600_hdmi_enable will raise WARN for us */
	if (!dig->afmt->enabled)
		return;

	/* hdmi deep color mode general control packets setup, if bpc > 8 */
	if (encoder->crtc) {
		struct amdgpu_crtc *amdgpu_crtc = to_amdgpu_crtc(encoder->crtc);
		bpc = amdgpu_crtc->bpc;
	}

	/* disable audio prior to setting up hw */
	dig->afmt->pin = dce_v10_0_audio_get_pin(adev);
	dce_v10_0_audio_enable(adev, dig->afmt->pin, false);

	dce_v10_0_audio_set_dto(encoder, mode->clock);

	tmp = RREG32(mmHDMI_VBI_PACKET_CONTROL + dig->afmt->offset);
	tmp = REG_SET_FIELD(tmp, HDMI_VBI_PACKET_CONTROL, HDMI_NULL_SEND, 1);
	WREG32(mmHDMI_VBI_PACKET_CONTROL + dig->afmt->offset, tmp); /* send null packets when required */

	WREG32(mmAFMT_AUDIO_CRC_CONTROL + dig->afmt->offset, 0x1000);

	tmp = RREG32(mmHDMI_CONTROL + dig->afmt->offset);
	switch (bpc) {
	case 0:
	case 6:
	case 8:
	case 16:
	default:
		tmp = REG_SET_FIELD(tmp, HDMI_CONTROL, HDMI_DEEP_COLOR_ENABLE, 0);
		tmp = REG_SET_FIELD(tmp, HDMI_CONTROL, HDMI_DEEP_COLOR_DEPTH, 0);
		DRM_DEBUG("%s: Disabling hdmi deep color for %d bpc.\n",
			  connector->name, bpc);
		break;
	case 10:
		tmp = REG_SET_FIELD(tmp, HDMI_CONTROL, HDMI_DEEP_COLOR_ENABLE, 1);
		tmp = REG_SET_FIELD(tmp, HDMI_CONTROL, HDMI_DEEP_COLOR_DEPTH, 1);
		DRM_DEBUG("%s: Enabling hdmi deep color 30 for 10 bpc.\n",
			  connector->name);
		break;
	case 12:
		tmp = REG_SET_FIELD(tmp, HDMI_CONTROL, HDMI_DEEP_COLOR_ENABLE, 1);
		tmp = REG_SET_FIELD(tmp, HDMI_CONTROL, HDMI_DEEP_COLOR_DEPTH, 2);
		DRM_DEBUG("%s: Enabling hdmi deep color 36 for 12 bpc.\n",
			  connector->name);
		break;
	}
	WREG32(mmHDMI_CONTROL + dig->afmt->offset, tmp);

	tmp = RREG32(mmHDMI_VBI_PACKET_CONTROL + dig->afmt->offset);
	tmp = REG_SET_FIELD(tmp, HDMI_VBI_PACKET_CONTROL, HDMI_NULL_SEND, 1); /* send null packets when required */
	tmp = REG_SET_FIELD(tmp, HDMI_VBI_PACKET_CONTROL, HDMI_GC_SEND, 1); /* send general control packets */
	tmp = REG_SET_FIELD(tmp, HDMI_VBI_PACKET_CONTROL, HDMI_GC_CONT, 1); /* send general control packets every frame */
	WREG32(mmHDMI_VBI_PACKET_CONTROL + dig->afmt->offset, tmp);

	tmp = RREG32(mmHDMI_INFOFRAME_CONTROL0 + dig->afmt->offset);
	/* enable audio info frames (frames won't be set until audio is enabled) */
	tmp = REG_SET_FIELD(tmp, HDMI_INFOFRAME_CONTROL0, HDMI_AUDIO_INFO_SEND, 1);
	/* required for audio info values to be updated */
	tmp = REG_SET_FIELD(tmp, HDMI_INFOFRAME_CONTROL0, HDMI_AUDIO_INFO_CONT, 1);
	WREG32(mmHDMI_INFOFRAME_CONTROL0 + dig->afmt->offset, tmp);

	tmp = RREG32(mmAFMT_INFOFRAME_CONTROL0 + dig->afmt->offset);
	/* required for audio info values to be updated */
	tmp = REG_SET_FIELD(tmp, AFMT_INFOFRAME_CONTROL0, AFMT_AUDIO_INFO_UPDATE, 1);
	WREG32(mmAFMT_INFOFRAME_CONTROL0 + dig->afmt->offset, tmp);

	tmp = RREG32(mmHDMI_INFOFRAME_CONTROL1 + dig->afmt->offset);
	/* anything other than 0 */
	tmp = REG_SET_FIELD(tmp, HDMI_INFOFRAME_CONTROL1, HDMI_AUDIO_INFO_LINE, 2);
	WREG32(mmHDMI_INFOFRAME_CONTROL1 + dig->afmt->offset, tmp);

	WREG32(mmHDMI_GC + dig->afmt->offset, 0); /* unset HDMI_GC_AVMUTE */

	tmp = RREG32(mmHDMI_AUDIO_PACKET_CONTROL + dig->afmt->offset);
	/* set the default audio delay */
	tmp = REG_SET_FIELD(tmp, HDMI_AUDIO_PACKET_CONTROL, HDMI_AUDIO_DELAY_EN, 1);
	/* should be suffient for all audio modes and small enough for all hblanks */
	tmp = REG_SET_FIELD(tmp, HDMI_AUDIO_PACKET_CONTROL, HDMI_AUDIO_PACKETS_PER_LINE, 3);
	WREG32(mmHDMI_AUDIO_PACKET_CONTROL + dig->afmt->offset, tmp);

	tmp = RREG32(mmAFMT_AUDIO_PACKET_CONTROL + dig->afmt->offset);
	/* allow 60958 channel status fields to be updated */
	tmp = REG_SET_FIELD(tmp, AFMT_AUDIO_PACKET_CONTROL, AFMT_60958_CS_UPDATE, 1);
	WREG32(mmAFMT_AUDIO_PACKET_CONTROL + dig->afmt->offset, tmp);

	tmp = RREG32(mmHDMI_ACR_PACKET_CONTROL + dig->afmt->offset);
	if (bpc > 8)
		/* clear SW CTS value */
		tmp = REG_SET_FIELD(tmp, HDMI_ACR_PACKET_CONTROL, HDMI_ACR_SOURCE, 0);
	else
		/* select SW CTS value */
		tmp = REG_SET_FIELD(tmp, HDMI_ACR_PACKET_CONTROL, HDMI_ACR_SOURCE, 1);
	/* allow hw to sent ACR packets when required */
	tmp = REG_SET_FIELD(tmp, HDMI_ACR_PACKET_CONTROL, HDMI_ACR_AUTO_SEND, 1);
	WREG32(mmHDMI_ACR_PACKET_CONTROL + dig->afmt->offset, tmp);

	dce_v10_0_afmt_update_ACR(encoder, mode->clock);

	tmp = RREG32(mmAFMT_60958_0 + dig->afmt->offset);
	tmp = REG_SET_FIELD(tmp, AFMT_60958_0, AFMT_60958_CS_CHANNEL_NUMBER_L, 1);
	WREG32(mmAFMT_60958_0 + dig->afmt->offset, tmp);

	tmp = RREG32(mmAFMT_60958_1 + dig->afmt->offset);
	tmp = REG_SET_FIELD(tmp, AFMT_60958_1, AFMT_60958_CS_CHANNEL_NUMBER_R, 2);
	WREG32(mmAFMT_60958_1 + dig->afmt->offset, tmp);

	tmp = RREG32(mmAFMT_60958_2 + dig->afmt->offset);
	tmp = REG_SET_FIELD(tmp, AFMT_60958_2, AFMT_60958_CS_CHANNEL_NUMBER_2, 3);
	tmp = REG_SET_FIELD(tmp, AFMT_60958_2, AFMT_60958_CS_CHANNEL_NUMBER_3, 4);
	tmp = REG_SET_FIELD(tmp, AFMT_60958_2, AFMT_60958_CS_CHANNEL_NUMBER_4, 5);
	tmp = REG_SET_FIELD(tmp, AFMT_60958_2, AFMT_60958_CS_CHANNEL_NUMBER_5, 6);
	tmp = REG_SET_FIELD(tmp, AFMT_60958_2, AFMT_60958_CS_CHANNEL_NUMBER_6, 7);
	tmp = REG_SET_FIELD(tmp, AFMT_60958_2, AFMT_60958_CS_CHANNEL_NUMBER_7, 8);
	WREG32(mmAFMT_60958_2 + dig->afmt->offset, tmp);

	dce_v10_0_audio_write_speaker_allocation(encoder);

	WREG32(mmAFMT_AUDIO_PACKET_CONTROL2 + dig->afmt->offset,
	       (0xff << AFMT_AUDIO_PACKET_CONTROL2__AFMT_AUDIO_CHANNEL_ENABLE__SHIFT));

	dce_v10_0_afmt_audio_select_pin(encoder);
	dce_v10_0_audio_write_sad_regs(encoder);
	dce_v10_0_audio_write_latency_fields(encoder, mode);

	err = drm_hdmi_avi_infoframe_from_display_mode(&frame, connector, mode);
	if (err < 0) {
		DRM_ERROR("failed to setup AVI infoframe: %zd\n", err);
		return;
	}

	err = hdmi_avi_infoframe_pack(&frame, buffer, sizeof(buffer));
	if (err < 0) {
		DRM_ERROR("failed to pack AVI infoframe: %zd\n", err);
		return;
	}

	dce_v10_0_afmt_update_avi_infoframe(encoder, buffer, sizeof(buffer));

	tmp = RREG32(mmHDMI_INFOFRAME_CONTROL0 + dig->afmt->offset);
	/* enable AVI info frames */
	tmp = REG_SET_FIELD(tmp, HDMI_INFOFRAME_CONTROL0, HDMI_AVI_INFO_SEND, 1);
	/* required for audio info values to be updated */
	tmp = REG_SET_FIELD(tmp, HDMI_INFOFRAME_CONTROL0, HDMI_AVI_INFO_CONT, 1);
	WREG32(mmHDMI_INFOFRAME_CONTROL0 + dig->afmt->offset, tmp);

	tmp = RREG32(mmHDMI_INFOFRAME_CONTROL1 + dig->afmt->offset);
	tmp = REG_SET_FIELD(tmp, HDMI_INFOFRAME_CONTROL1, HDMI_AVI_INFO_LINE, 2);
	WREG32(mmHDMI_INFOFRAME_CONTROL1 + dig->afmt->offset, tmp);

	tmp = RREG32(mmAFMT_AUDIO_PACKET_CONTROL + dig->afmt->offset);
	/* send audio packets */
	tmp = REG_SET_FIELD(tmp, AFMT_AUDIO_PACKET_CONTROL, AFMT_AUDIO_SAMPLE_SEND, 1);
	WREG32(mmAFMT_AUDIO_PACKET_CONTROL + dig->afmt->offset, tmp);

	WREG32(mmAFMT_RAMP_CONTROL0 + dig->afmt->offset, 0x00FFFFFF);
	WREG32(mmAFMT_RAMP_CONTROL1 + dig->afmt->offset, 0x007FFFFF);
	WREG32(mmAFMT_RAMP_CONTROL2 + dig->afmt->offset, 0x00000001);
	WREG32(mmAFMT_RAMP_CONTROL3 + dig->afmt->offset, 0x00000001);

	/* enable audio after to setting up hw */
	dce_v10_0_audio_enable(adev, dig->afmt->pin, true);
}

static void dce_v10_0_afmt_enable(struct drm_encoder *encoder, bool enable)
{
	struct drm_device *dev = encoder->dev;
	struct amdgpu_device *adev = drm_to_adev(dev);
	struct amdgpu_encoder *amdgpu_encoder = to_amdgpu_encoder(encoder);
	struct amdgpu_encoder_atom_dig *dig = amdgpu_encoder->enc_priv;

	if (!dig || !dig->afmt)
		return;

	/* Silent, r600_hdmi_enable will raise WARN for us */
	if (enable && dig->afmt->enabled)
		return;
	if (!enable && !dig->afmt->enabled)
		return;

	if (!enable && dig->afmt->pin) {
		dce_v10_0_audio_enable(adev, dig->afmt->pin, false);
		dig->afmt->pin = NULL;
	}

	dig->afmt->enabled = enable;

	DRM_DEBUG("%sabling AFMT interface @ 0x%04X for encoder 0x%x\n",
		  enable ? "En" : "Dis", dig->afmt->offset, amdgpu_encoder->encoder_id);
}

static int dce_v10_0_afmt_init(struct amdgpu_device *adev)
{
	int i;

	for (i = 0; i < adev->mode_info.num_dig; i++)
		adev->mode_info.afmt[i] = NULL;

	/* DCE10 has audio blocks tied to DIG encoders */
	for (i = 0; i < adev->mode_info.num_dig; i++) {
		adev->mode_info.afmt[i] = kzalloc(sizeof(struct amdgpu_afmt), GFP_KERNEL);
		if (adev->mode_info.afmt[i]) {
			adev->mode_info.afmt[i]->offset = dig_offsets[i];
			adev->mode_info.afmt[i]->id = i;
		} else {
			int j;
			for (j = 0; j < i; j++) {
				kfree(adev->mode_info.afmt[j]);
				adev->mode_info.afmt[j] = NULL;
			}
			return -ENOMEM;
		}
	}
	return 0;
}

static void dce_v10_0_afmt_fini(struct amdgpu_device *adev)
{
	int i;

	for (i = 0; i < adev->mode_info.num_dig; i++) {
		kfree(adev->mode_info.afmt[i]);
		adev->mode_info.afmt[i] = NULL;
	}
}

static const u32 vga_control_regs[6] =
{
	mmD1VGA_CONTROL,
	mmD2VGA_CONTROL,
	mmD3VGA_CONTROL,
	mmD4VGA_CONTROL,
	mmD5VGA_CONTROL,
	mmD6VGA_CONTROL,
};

static void dce_v10_0_vga_enable(struct drm_crtc *crtc, bool enable)
{
	struct amdgpu_crtc *amdgpu_crtc = to_amdgpu_crtc(crtc);
	struct drm_device *dev = crtc->dev;
	struct amdgpu_device *adev = drm_to_adev(dev);
	u32 vga_control;

	vga_control = RREG32(vga_control_regs[amdgpu_crtc->crtc_id]) & ~1;
	if (enable)
		WREG32(vga_control_regs[amdgpu_crtc->crtc_id], vga_control | 1);
	else
		WREG32(vga_control_regs[amdgpu_crtc->crtc_id], vga_control);
}

static void dce_v10_0_grph_enable(struct drm_crtc *crtc, bool enable)
{
	struct amdgpu_crtc *amdgpu_crtc = to_amdgpu_crtc(crtc);
	struct drm_device *dev = crtc->dev;
	struct amdgpu_device *adev = drm_to_adev(dev);

	if (enable)
		WREG32(mmGRPH_ENABLE + amdgpu_crtc->crtc_offset, 1);
	else
		WREG32(mmGRPH_ENABLE + amdgpu_crtc->crtc_offset, 0);
}

static int dce_v10_0_crtc_do_set_base(struct drm_crtc *crtc,
				     struct drm_framebuffer *fb,
				     int x, int y, int atomic)
{
	struct amdgpu_crtc *amdgpu_crtc = to_amdgpu_crtc(crtc);
	struct drm_device *dev = crtc->dev;
	struct amdgpu_device *adev = drm_to_adev(dev);
	struct drm_framebuffer *target_fb;
	struct drm_gem_object *obj;
	struct amdgpu_bo *abo;
	uint64_t fb_location, tiling_flags;
	uint32_t fb_format, fb_pitch_pixels;
	u32 fb_swap = REG_SET_FIELD(0, GRPH_SWAP_CNTL, GRPH_ENDIAN_SWAP, ENDIAN_NONE);
	u32 pipe_config;
	u32 tmp, viewport_w, viewport_h;
	int r;
	bool bypass_lut = false;
<<<<<<< HEAD
	char *format_name;
=======
	struct drm_format_name_buf format_name;
>>>>>>> 24b8d41d

	/* no fb bound */
	if (!atomic && !crtc->primary->fb) {
		DRM_DEBUG_KMS("No FB bound\n");
		return 0;
	}

	if (atomic)
		target_fb = fb;
	else
		target_fb = crtc->primary->fb;

	/* If atomic, assume fb object is pinned & idle & fenced and
	 * just update base pointers
	 */
<<<<<<< HEAD
	obj = amdgpu_fb->obj;
=======
	obj = target_fb->obj[0];
>>>>>>> 24b8d41d
	abo = gem_to_amdgpu_bo(obj);
	r = amdgpu_bo_reserve(abo, false);
	if (unlikely(r != 0))
		return r;

<<<<<<< HEAD
	if (atomic) {
		fb_location = amdgpu_bo_gpu_offset(abo);
	} else {
		r = amdgpu_bo_pin(abo, AMDGPU_GEM_DOMAIN_VRAM, &fb_location);
=======
	if (!atomic) {
		r = amdgpu_bo_pin(abo, AMDGPU_GEM_DOMAIN_VRAM);
>>>>>>> 24b8d41d
		if (unlikely(r != 0)) {
			amdgpu_bo_unreserve(abo);
			return -EINVAL;
		}
	}
	fb_location = amdgpu_bo_gpu_offset(abo);

	amdgpu_bo_get_tiling_flags(abo, &tiling_flags);
	amdgpu_bo_unreserve(abo);

	pipe_config = AMDGPU_TILING_GET(tiling_flags, PIPE_CONFIG);

	switch (target_fb->format->format) {
	case DRM_FORMAT_C8:
		fb_format = REG_SET_FIELD(0, GRPH_CONTROL, GRPH_DEPTH, 0);
		fb_format = REG_SET_FIELD(fb_format, GRPH_CONTROL, GRPH_FORMAT, 0);
		break;
	case DRM_FORMAT_XRGB4444:
	case DRM_FORMAT_ARGB4444:
		fb_format = REG_SET_FIELD(0, GRPH_CONTROL, GRPH_DEPTH, 1);
		fb_format = REG_SET_FIELD(fb_format, GRPH_CONTROL, GRPH_FORMAT, 2);
#ifdef __BIG_ENDIAN
		fb_swap = REG_SET_FIELD(fb_swap, GRPH_SWAP_CNTL, GRPH_ENDIAN_SWAP,
					ENDIAN_8IN16);
#endif
		break;
	case DRM_FORMAT_XRGB1555:
	case DRM_FORMAT_ARGB1555:
		fb_format = REG_SET_FIELD(0, GRPH_CONTROL, GRPH_DEPTH, 1);
		fb_format = REG_SET_FIELD(fb_format, GRPH_CONTROL, GRPH_FORMAT, 0);
#ifdef __BIG_ENDIAN
		fb_swap = REG_SET_FIELD(fb_swap, GRPH_SWAP_CNTL, GRPH_ENDIAN_SWAP,
					ENDIAN_8IN16);
#endif
		break;
	case DRM_FORMAT_BGRX5551:
	case DRM_FORMAT_BGRA5551:
		fb_format = REG_SET_FIELD(0, GRPH_CONTROL, GRPH_DEPTH, 1);
		fb_format = REG_SET_FIELD(fb_format, GRPH_CONTROL, GRPH_FORMAT, 5);
#ifdef __BIG_ENDIAN
		fb_swap = REG_SET_FIELD(fb_swap, GRPH_SWAP_CNTL, GRPH_ENDIAN_SWAP,
					ENDIAN_8IN16);
#endif
		break;
	case DRM_FORMAT_RGB565:
		fb_format = REG_SET_FIELD(0, GRPH_CONTROL, GRPH_DEPTH, 1);
		fb_format = REG_SET_FIELD(fb_format, GRPH_CONTROL, GRPH_FORMAT, 1);
#ifdef __BIG_ENDIAN
		fb_swap = REG_SET_FIELD(fb_swap, GRPH_SWAP_CNTL, GRPH_ENDIAN_SWAP,
					ENDIAN_8IN16);
#endif
		break;
	case DRM_FORMAT_XRGB8888:
	case DRM_FORMAT_ARGB8888:
		fb_format = REG_SET_FIELD(0, GRPH_CONTROL, GRPH_DEPTH, 2);
		fb_format = REG_SET_FIELD(fb_format, GRPH_CONTROL, GRPH_FORMAT, 0);
#ifdef __BIG_ENDIAN
		fb_swap = REG_SET_FIELD(fb_swap, GRPH_SWAP_CNTL, GRPH_ENDIAN_SWAP,
					ENDIAN_8IN32);
#endif
		break;
	case DRM_FORMAT_XRGB2101010:
	case DRM_FORMAT_ARGB2101010:
		fb_format = REG_SET_FIELD(0, GRPH_CONTROL, GRPH_DEPTH, 2);
		fb_format = REG_SET_FIELD(fb_format, GRPH_CONTROL, GRPH_FORMAT, 1);
#ifdef __BIG_ENDIAN
		fb_swap = REG_SET_FIELD(fb_swap, GRPH_SWAP_CNTL, GRPH_ENDIAN_SWAP,
					ENDIAN_8IN32);
#endif
		/* Greater 8 bpc fb needs to bypass hw-lut to retain precision */
		bypass_lut = true;
		break;
	case DRM_FORMAT_BGRX1010102:
	case DRM_FORMAT_BGRA1010102:
		fb_format = REG_SET_FIELD(0, GRPH_CONTROL, GRPH_DEPTH, 2);
		fb_format = REG_SET_FIELD(fb_format, GRPH_CONTROL, GRPH_FORMAT, 4);
#ifdef __BIG_ENDIAN
		fb_swap = REG_SET_FIELD(fb_swap, GRPH_SWAP_CNTL, GRPH_ENDIAN_SWAP,
					ENDIAN_8IN32);
#endif
		/* Greater 8 bpc fb needs to bypass hw-lut to retain precision */
		bypass_lut = true;
		break;
	case DRM_FORMAT_XBGR8888:
	case DRM_FORMAT_ABGR8888:
		fb_format = REG_SET_FIELD(0, GRPH_CONTROL, GRPH_DEPTH, 2);
		fb_format = REG_SET_FIELD(fb_format, GRPH_CONTROL, GRPH_FORMAT, 0);
		fb_swap = REG_SET_FIELD(fb_swap, GRPH_SWAP_CNTL, GRPH_RED_CROSSBAR, 2);
		fb_swap = REG_SET_FIELD(fb_swap, GRPH_SWAP_CNTL, GRPH_BLUE_CROSSBAR, 2);
#ifdef __BIG_ENDIAN
		fb_swap = REG_SET_FIELD(fb_swap, GRPH_SWAP_CNTL, GRPH_ENDIAN_SWAP,
					ENDIAN_8IN32);
#endif
		break;
	default:
<<<<<<< HEAD
		format_name = drm_get_format_name(target_fb->pixel_format);
		DRM_ERROR("Unsupported screen format %s\n", format_name);
		kfree(format_name);
=======
		DRM_ERROR("Unsupported screen format %s\n",
		          drm_get_format_name(target_fb->format->format, &format_name));
>>>>>>> 24b8d41d
		return -EINVAL;
	}

	if (AMDGPU_TILING_GET(tiling_flags, ARRAY_MODE) == ARRAY_2D_TILED_THIN1) {
		unsigned bankw, bankh, mtaspect, tile_split, num_banks;

		bankw = AMDGPU_TILING_GET(tiling_flags, BANK_WIDTH);
		bankh = AMDGPU_TILING_GET(tiling_flags, BANK_HEIGHT);
		mtaspect = AMDGPU_TILING_GET(tiling_flags, MACRO_TILE_ASPECT);
		tile_split = AMDGPU_TILING_GET(tiling_flags, TILE_SPLIT);
		num_banks = AMDGPU_TILING_GET(tiling_flags, NUM_BANKS);

		fb_format = REG_SET_FIELD(fb_format, GRPH_CONTROL, GRPH_NUM_BANKS, num_banks);
		fb_format = REG_SET_FIELD(fb_format, GRPH_CONTROL, GRPH_ARRAY_MODE,
					  ARRAY_2D_TILED_THIN1);
		fb_format = REG_SET_FIELD(fb_format, GRPH_CONTROL, GRPH_TILE_SPLIT,
					  tile_split);
		fb_format = REG_SET_FIELD(fb_format, GRPH_CONTROL, GRPH_BANK_WIDTH, bankw);
		fb_format = REG_SET_FIELD(fb_format, GRPH_CONTROL, GRPH_BANK_HEIGHT, bankh);
		fb_format = REG_SET_FIELD(fb_format, GRPH_CONTROL, GRPH_MACRO_TILE_ASPECT,
					  mtaspect);
		fb_format = REG_SET_FIELD(fb_format, GRPH_CONTROL, GRPH_MICRO_TILE_MODE,
					  ADDR_SURF_MICRO_TILING_DISPLAY);
	} else if (AMDGPU_TILING_GET(tiling_flags, ARRAY_MODE) == ARRAY_1D_TILED_THIN1) {
		fb_format = REG_SET_FIELD(fb_format, GRPH_CONTROL, GRPH_ARRAY_MODE,
					  ARRAY_1D_TILED_THIN1);
	}

	fb_format = REG_SET_FIELD(fb_format, GRPH_CONTROL, GRPH_PIPE_CONFIG,
				  pipe_config);

	dce_v10_0_vga_enable(crtc, false);

	/* Make sure surface address is updated at vertical blank rather than
	 * horizontal blank
	 */
	tmp = RREG32(mmGRPH_FLIP_CONTROL + amdgpu_crtc->crtc_offset);
	tmp = REG_SET_FIELD(tmp, GRPH_FLIP_CONTROL,
			    GRPH_SURFACE_UPDATE_H_RETRACE_EN, 0);
	WREG32(mmGRPH_FLIP_CONTROL + amdgpu_crtc->crtc_offset, tmp);

	WREG32(mmGRPH_PRIMARY_SURFACE_ADDRESS_HIGH + amdgpu_crtc->crtc_offset,
	       upper_32_bits(fb_location));
	WREG32(mmGRPH_SECONDARY_SURFACE_ADDRESS_HIGH + amdgpu_crtc->crtc_offset,
	       upper_32_bits(fb_location));
	WREG32(mmGRPH_PRIMARY_SURFACE_ADDRESS + amdgpu_crtc->crtc_offset,
	       (u32)fb_location & GRPH_PRIMARY_SURFACE_ADDRESS__GRPH_PRIMARY_SURFACE_ADDRESS_MASK);
	WREG32(mmGRPH_SECONDARY_SURFACE_ADDRESS + amdgpu_crtc->crtc_offset,
	       (u32) fb_location & GRPH_SECONDARY_SURFACE_ADDRESS__GRPH_SECONDARY_SURFACE_ADDRESS_MASK);
	WREG32(mmGRPH_CONTROL + amdgpu_crtc->crtc_offset, fb_format);
	WREG32(mmGRPH_SWAP_CNTL + amdgpu_crtc->crtc_offset, fb_swap);

	/*
	 * The LUT only has 256 slots for indexing by a 8 bpc fb. Bypass the LUT
	 * for > 8 bpc scanout to avoid truncation of fb indices to 8 msb's, to
	 * retain the full precision throughout the pipeline.
	 */
	tmp = RREG32(mmGRPH_LUT_10BIT_BYPASS + amdgpu_crtc->crtc_offset);
	if (bypass_lut)
		tmp = REG_SET_FIELD(tmp, GRPH_LUT_10BIT_BYPASS, GRPH_LUT_10BIT_BYPASS_EN, 1);
	else
		tmp = REG_SET_FIELD(tmp, GRPH_LUT_10BIT_BYPASS, GRPH_LUT_10BIT_BYPASS_EN, 0);
	WREG32(mmGRPH_LUT_10BIT_BYPASS + amdgpu_crtc->crtc_offset, tmp);

	if (bypass_lut)
		DRM_DEBUG_KMS("Bypassing hardware LUT due to 10 bit fb scanout.\n");

	WREG32(mmGRPH_SURFACE_OFFSET_X + amdgpu_crtc->crtc_offset, 0);
	WREG32(mmGRPH_SURFACE_OFFSET_Y + amdgpu_crtc->crtc_offset, 0);
	WREG32(mmGRPH_X_START + amdgpu_crtc->crtc_offset, 0);
	WREG32(mmGRPH_Y_START + amdgpu_crtc->crtc_offset, 0);
	WREG32(mmGRPH_X_END + amdgpu_crtc->crtc_offset, target_fb->width);
	WREG32(mmGRPH_Y_END + amdgpu_crtc->crtc_offset, target_fb->height);

	fb_pitch_pixels = target_fb->pitches[0] / target_fb->format->cpp[0];
	WREG32(mmGRPH_PITCH + amdgpu_crtc->crtc_offset, fb_pitch_pixels);

	dce_v10_0_grph_enable(crtc, true);

	WREG32(mmLB_DESKTOP_HEIGHT + amdgpu_crtc->crtc_offset,
	       target_fb->height);

	x &= ~3;
	y &= ~1;
	WREG32(mmVIEWPORT_START + amdgpu_crtc->crtc_offset,
	       (x << 16) | y);
	viewport_w = crtc->mode.hdisplay;
	viewport_h = (crtc->mode.vdisplay + 1) & ~1;
	WREG32(mmVIEWPORT_SIZE + amdgpu_crtc->crtc_offset,
	       (viewport_w << 16) | viewport_h);

	/* set pageflip to happen anywhere in vblank interval */
	WREG32(mmMASTER_UPDATE_MODE + amdgpu_crtc->crtc_offset, 0);

	if (!atomic && fb && fb != crtc->primary->fb) {
<<<<<<< HEAD
		amdgpu_fb = to_amdgpu_framebuffer(fb);
		abo = gem_to_amdgpu_bo(amdgpu_fb->obj);
		r = amdgpu_bo_reserve(abo, false);
=======
		abo = gem_to_amdgpu_bo(fb->obj[0]);
		r = amdgpu_bo_reserve(abo, true);
>>>>>>> 24b8d41d
		if (unlikely(r != 0))
			return r;
		amdgpu_bo_unpin(abo);
		amdgpu_bo_unreserve(abo);
	}

	/* Bytes per pixel may have changed */
	dce_v10_0_bandwidth_update(adev);

	return 0;
}

static void dce_v10_0_set_interleave(struct drm_crtc *crtc,
				     struct drm_display_mode *mode)
{
	struct drm_device *dev = crtc->dev;
	struct amdgpu_device *adev = drm_to_adev(dev);
	struct amdgpu_crtc *amdgpu_crtc = to_amdgpu_crtc(crtc);
	u32 tmp;

	tmp = RREG32(mmLB_DATA_FORMAT + amdgpu_crtc->crtc_offset);
	if (mode->flags & DRM_MODE_FLAG_INTERLACE)
		tmp = REG_SET_FIELD(tmp, LB_DATA_FORMAT, INTERLEAVE_EN, 1);
	else
		tmp = REG_SET_FIELD(tmp, LB_DATA_FORMAT, INTERLEAVE_EN, 0);
	WREG32(mmLB_DATA_FORMAT + amdgpu_crtc->crtc_offset, tmp);
}

static void dce_v10_0_crtc_load_lut(struct drm_crtc *crtc)
{
	struct amdgpu_crtc *amdgpu_crtc = to_amdgpu_crtc(crtc);
	struct drm_device *dev = crtc->dev;
	struct amdgpu_device *adev = drm_to_adev(dev);
	u16 *r, *g, *b;
	int i;
	u32 tmp;

	DRM_DEBUG_KMS("%d\n", amdgpu_crtc->crtc_id);

	tmp = RREG32(mmINPUT_CSC_CONTROL + amdgpu_crtc->crtc_offset);
	tmp = REG_SET_FIELD(tmp, INPUT_CSC_CONTROL, INPUT_CSC_GRPH_MODE, 0);
	tmp = REG_SET_FIELD(tmp, INPUT_CSC_CONTROL, INPUT_CSC_OVL_MODE, 0);
	WREG32(mmINPUT_CSC_CONTROL + amdgpu_crtc->crtc_offset, tmp);

	tmp = RREG32(mmPRESCALE_GRPH_CONTROL + amdgpu_crtc->crtc_offset);
	tmp = REG_SET_FIELD(tmp, PRESCALE_GRPH_CONTROL, GRPH_PRESCALE_BYPASS, 1);
	WREG32(mmPRESCALE_GRPH_CONTROL + amdgpu_crtc->crtc_offset, tmp);

	tmp = RREG32(mmPRESCALE_OVL_CONTROL + amdgpu_crtc->crtc_offset);
	tmp = REG_SET_FIELD(tmp, PRESCALE_OVL_CONTROL, OVL_PRESCALE_BYPASS, 1);
	WREG32(mmPRESCALE_OVL_CONTROL + amdgpu_crtc->crtc_offset, tmp);

	tmp = RREG32(mmINPUT_GAMMA_CONTROL + amdgpu_crtc->crtc_offset);
	tmp = REG_SET_FIELD(tmp, INPUT_GAMMA_CONTROL, GRPH_INPUT_GAMMA_MODE, 0);
	tmp = REG_SET_FIELD(tmp, INPUT_GAMMA_CONTROL, OVL_INPUT_GAMMA_MODE, 0);
	WREG32(mmINPUT_GAMMA_CONTROL + amdgpu_crtc->crtc_offset, tmp);

	WREG32(mmDC_LUT_CONTROL + amdgpu_crtc->crtc_offset, 0);

	WREG32(mmDC_LUT_BLACK_OFFSET_BLUE + amdgpu_crtc->crtc_offset, 0);
	WREG32(mmDC_LUT_BLACK_OFFSET_GREEN + amdgpu_crtc->crtc_offset, 0);
	WREG32(mmDC_LUT_BLACK_OFFSET_RED + amdgpu_crtc->crtc_offset, 0);

	WREG32(mmDC_LUT_WHITE_OFFSET_BLUE + amdgpu_crtc->crtc_offset, 0xffff);
	WREG32(mmDC_LUT_WHITE_OFFSET_GREEN + amdgpu_crtc->crtc_offset, 0xffff);
	WREG32(mmDC_LUT_WHITE_OFFSET_RED + amdgpu_crtc->crtc_offset, 0xffff);

	WREG32(mmDC_LUT_RW_MODE + amdgpu_crtc->crtc_offset, 0);
	WREG32(mmDC_LUT_WRITE_EN_MASK + amdgpu_crtc->crtc_offset, 0x00000007);

	WREG32(mmDC_LUT_RW_INDEX + amdgpu_crtc->crtc_offset, 0);
	r = crtc->gamma_store;
	g = r + crtc->gamma_size;
	b = g + crtc->gamma_size;
	for (i = 0; i < 256; i++) {
		WREG32(mmDC_LUT_30_COLOR + amdgpu_crtc->crtc_offset,
		       ((*r++ & 0xffc0) << 14) |
		       ((*g++ & 0xffc0) << 4) |
		       (*b++ >> 6));
	}

	tmp = RREG32(mmDEGAMMA_CONTROL + amdgpu_crtc->crtc_offset);
	tmp = REG_SET_FIELD(tmp, DEGAMMA_CONTROL, GRPH_DEGAMMA_MODE, 0);
	tmp = REG_SET_FIELD(tmp, DEGAMMA_CONTROL, OVL_DEGAMMA_MODE, 0);
	tmp = REG_SET_FIELD(tmp, DEGAMMA_CONTROL, CURSOR_DEGAMMA_MODE, 0);
	WREG32(mmDEGAMMA_CONTROL + amdgpu_crtc->crtc_offset, tmp);

	tmp = RREG32(mmGAMUT_REMAP_CONTROL + amdgpu_crtc->crtc_offset);
	tmp = REG_SET_FIELD(tmp, GAMUT_REMAP_CONTROL, GRPH_GAMUT_REMAP_MODE, 0);
	tmp = REG_SET_FIELD(tmp, GAMUT_REMAP_CONTROL, OVL_GAMUT_REMAP_MODE, 0);
	WREG32(mmGAMUT_REMAP_CONTROL + amdgpu_crtc->crtc_offset, tmp);

	tmp = RREG32(mmREGAMMA_CONTROL + amdgpu_crtc->crtc_offset);
	tmp = REG_SET_FIELD(tmp, REGAMMA_CONTROL, GRPH_REGAMMA_MODE, 0);
	tmp = REG_SET_FIELD(tmp, REGAMMA_CONTROL, OVL_REGAMMA_MODE, 0);
	WREG32(mmREGAMMA_CONTROL + amdgpu_crtc->crtc_offset, tmp);

	tmp = RREG32(mmOUTPUT_CSC_CONTROL + amdgpu_crtc->crtc_offset);
	tmp = REG_SET_FIELD(tmp, OUTPUT_CSC_CONTROL, OUTPUT_CSC_GRPH_MODE, 0);
	tmp = REG_SET_FIELD(tmp, OUTPUT_CSC_CONTROL, OUTPUT_CSC_OVL_MODE, 0);
	WREG32(mmOUTPUT_CSC_CONTROL + amdgpu_crtc->crtc_offset, tmp);

	/* XXX match this to the depth of the crtc fmt block, move to modeset? */
	WREG32(mmDENORM_CONTROL + amdgpu_crtc->crtc_offset, 0);
	/* XXX this only needs to be programmed once per crtc at startup,
	 * not sure where the best place for it is
	 */
	tmp = RREG32(mmALPHA_CONTROL + amdgpu_crtc->crtc_offset);
	tmp = REG_SET_FIELD(tmp, ALPHA_CONTROL, CURSOR_ALPHA_BLND_ENA, 1);
	WREG32(mmALPHA_CONTROL + amdgpu_crtc->crtc_offset, tmp);
}

static int dce_v10_0_pick_dig_encoder(struct drm_encoder *encoder)
{
	struct amdgpu_encoder *amdgpu_encoder = to_amdgpu_encoder(encoder);
	struct amdgpu_encoder_atom_dig *dig = amdgpu_encoder->enc_priv;

	switch (amdgpu_encoder->encoder_id) {
	case ENCODER_OBJECT_ID_INTERNAL_UNIPHY:
		if (dig->linkb)
			return 1;
		else
			return 0;
		break;
	case ENCODER_OBJECT_ID_INTERNAL_UNIPHY1:
		if (dig->linkb)
			return 3;
		else
			return 2;
		break;
	case ENCODER_OBJECT_ID_INTERNAL_UNIPHY2:
		if (dig->linkb)
			return 5;
		else
			return 4;
		break;
	case ENCODER_OBJECT_ID_INTERNAL_UNIPHY3:
		return 6;
		break;
	default:
		DRM_ERROR("invalid encoder_id: 0x%x\n", amdgpu_encoder->encoder_id);
		return 0;
	}
}

/**
 * dce_v10_0_pick_pll - Allocate a PPLL for use by the crtc.
 *
 * @crtc: drm crtc
 *
 * Returns the PPLL (Pixel PLL) to be used by the crtc.  For DP monitors
 * a single PPLL can be used for all DP crtcs/encoders.  For non-DP
 * monitors a dedicated PPLL must be used.  If a particular board has
 * an external DP PLL, return ATOM_PPLL_INVALID to skip PLL programming
 * as there is no need to program the PLL itself.  If we are not able to
 * allocate a PLL, return ATOM_PPLL_INVALID to skip PLL programming to
 * avoid messing up an existing monitor.
 *
 * Asic specific PLL information
 *
 * DCE 10.x
 * Tonga
 * - PPLL1, PPLL2 are available for all UNIPHY (both DP and non-DP)
 * CI
 * - PPLL0, PPLL1, PPLL2 are available for all UNIPHY (both DP and non-DP) and DAC
 *
 */
static u32 dce_v10_0_pick_pll(struct drm_crtc *crtc)
{
	struct amdgpu_crtc *amdgpu_crtc = to_amdgpu_crtc(crtc);
	struct drm_device *dev = crtc->dev;
	struct amdgpu_device *adev = drm_to_adev(dev);
	u32 pll_in_use;
	int pll;

	if (ENCODER_MODE_IS_DP(amdgpu_atombios_encoder_get_encoder_mode(amdgpu_crtc->encoder))) {
		if (adev->clock.dp_extclk)
			/* skip PPLL programming if using ext clock */
			return ATOM_PPLL_INVALID;
		else {
			/* use the same PPLL for all DP monitors */
			pll = amdgpu_pll_get_shared_dp_ppll(crtc);
			if (pll != ATOM_PPLL_INVALID)
				return pll;
		}
	} else {
		/* use the same PPLL for all monitors with the same clock */
		pll = amdgpu_pll_get_shared_nondp_ppll(crtc);
		if (pll != ATOM_PPLL_INVALID)
			return pll;
	}

	/* DCE10 has PPLL0, PPLL1, and PPLL2 */
	pll_in_use = amdgpu_pll_get_use_mask(crtc);
	if (!(pll_in_use & (1 << ATOM_PPLL2)))
		return ATOM_PPLL2;
	if (!(pll_in_use & (1 << ATOM_PPLL1)))
		return ATOM_PPLL1;
	if (!(pll_in_use & (1 << ATOM_PPLL0)))
		return ATOM_PPLL0;
	DRM_ERROR("unable to allocate a PPLL\n");
	return ATOM_PPLL_INVALID;
}

static void dce_v10_0_lock_cursor(struct drm_crtc *crtc, bool lock)
{
	struct amdgpu_device *adev = drm_to_adev(crtc->dev);
	struct amdgpu_crtc *amdgpu_crtc = to_amdgpu_crtc(crtc);
	uint32_t cur_lock;

	cur_lock = RREG32(mmCUR_UPDATE + amdgpu_crtc->crtc_offset);
	if (lock)
		cur_lock = REG_SET_FIELD(cur_lock, CUR_UPDATE, CURSOR_UPDATE_LOCK, 1);
	else
		cur_lock = REG_SET_FIELD(cur_lock, CUR_UPDATE, CURSOR_UPDATE_LOCK, 0);
	WREG32(mmCUR_UPDATE + amdgpu_crtc->crtc_offset, cur_lock);
}

static void dce_v10_0_hide_cursor(struct drm_crtc *crtc)
{
	struct amdgpu_crtc *amdgpu_crtc = to_amdgpu_crtc(crtc);
	struct amdgpu_device *adev = drm_to_adev(crtc->dev);
	u32 tmp;

	tmp = RREG32(mmCUR_CONTROL + amdgpu_crtc->crtc_offset);
	tmp = REG_SET_FIELD(tmp, CUR_CONTROL, CURSOR_EN, 0);
	WREG32(mmCUR_CONTROL + amdgpu_crtc->crtc_offset, tmp);
}

static void dce_v10_0_show_cursor(struct drm_crtc *crtc)
{
	struct amdgpu_crtc *amdgpu_crtc = to_amdgpu_crtc(crtc);
	struct amdgpu_device *adev = drm_to_adev(crtc->dev);
	u32 tmp;

	WREG32(mmCUR_SURFACE_ADDRESS_HIGH + amdgpu_crtc->crtc_offset,
	       upper_32_bits(amdgpu_crtc->cursor_addr));
	WREG32(mmCUR_SURFACE_ADDRESS + amdgpu_crtc->crtc_offset,
	       lower_32_bits(amdgpu_crtc->cursor_addr));

	tmp = RREG32(mmCUR_CONTROL + amdgpu_crtc->crtc_offset);
	tmp = REG_SET_FIELD(tmp, CUR_CONTROL, CURSOR_EN, 1);
	tmp = REG_SET_FIELD(tmp, CUR_CONTROL, CURSOR_MODE, 2);
	WREG32(mmCUR_CONTROL + amdgpu_crtc->crtc_offset, tmp);
}

static int dce_v10_0_cursor_move_locked(struct drm_crtc *crtc,
					int x, int y)
{
	struct amdgpu_crtc *amdgpu_crtc = to_amdgpu_crtc(crtc);
	struct amdgpu_device *adev = drm_to_adev(crtc->dev);
	int xorigin = 0, yorigin = 0;

	amdgpu_crtc->cursor_x = x;
	amdgpu_crtc->cursor_y = y;

	/* avivo cursor are offset into the total surface */
	x += crtc->x;
	y += crtc->y;
	DRM_DEBUG("x %d y %d c->x %d c->y %d\n", x, y, crtc->x, crtc->y);

	if (x < 0) {
		xorigin = min(-x, amdgpu_crtc->max_cursor_width - 1);
		x = 0;
	}
	if (y < 0) {
		yorigin = min(-y, amdgpu_crtc->max_cursor_height - 1);
		y = 0;
	}

	WREG32(mmCUR_POSITION + amdgpu_crtc->crtc_offset, (x << 16) | y);
	WREG32(mmCUR_HOT_SPOT + amdgpu_crtc->crtc_offset, (xorigin << 16) | yorigin);
	WREG32(mmCUR_SIZE + amdgpu_crtc->crtc_offset,
	       ((amdgpu_crtc->cursor_width - 1) << 16) | (amdgpu_crtc->cursor_height - 1));

	return 0;
}

static int dce_v10_0_crtc_cursor_move(struct drm_crtc *crtc,
				      int x, int y)
{
	int ret;

	dce_v10_0_lock_cursor(crtc, true);
	ret = dce_v10_0_cursor_move_locked(crtc, x, y);
	dce_v10_0_lock_cursor(crtc, false);

	return ret;
}

static int dce_v10_0_crtc_cursor_set2(struct drm_crtc *crtc,
				      struct drm_file *file_priv,
				      uint32_t handle,
				      uint32_t width,
				      uint32_t height,
				      int32_t hot_x,
				      int32_t hot_y)
{
	struct amdgpu_crtc *amdgpu_crtc = to_amdgpu_crtc(crtc);
	struct drm_gem_object *obj;
	struct amdgpu_bo *aobj;
	int ret;

	if (!handle) {
		/* turn off cursor */
		dce_v10_0_hide_cursor(crtc);
		obj = NULL;
		goto unpin;
	}

	if ((width > amdgpu_crtc->max_cursor_width) ||
	    (height > amdgpu_crtc->max_cursor_height)) {
		DRM_ERROR("bad cursor width or height %d x %d\n", width, height);
		return -EINVAL;
	}

	obj = drm_gem_object_lookup(file_priv, handle);
	if (!obj) {
		DRM_ERROR("Cannot find cursor object %x for crtc %d\n", handle, amdgpu_crtc->crtc_id);
		return -ENOENT;
	}

	aobj = gem_to_amdgpu_bo(obj);
	ret = amdgpu_bo_reserve(aobj, false);
	if (ret != 0) {
		drm_gem_object_put(obj);
		return ret;
	}

	ret = amdgpu_bo_pin(aobj, AMDGPU_GEM_DOMAIN_VRAM);
	amdgpu_bo_unreserve(aobj);
	if (ret) {
		DRM_ERROR("Failed to pin new cursor BO (%d)\n", ret);
		drm_gem_object_put(obj);
		return ret;
	}
	amdgpu_crtc->cursor_addr = amdgpu_bo_gpu_offset(aobj);

	dce_v10_0_lock_cursor(crtc, true);

	if (width != amdgpu_crtc->cursor_width ||
	    height != amdgpu_crtc->cursor_height ||
	    hot_x != amdgpu_crtc->cursor_hot_x ||
	    hot_y != amdgpu_crtc->cursor_hot_y) {
		int x, y;

		x = amdgpu_crtc->cursor_x + amdgpu_crtc->cursor_hot_x - hot_x;
		y = amdgpu_crtc->cursor_y + amdgpu_crtc->cursor_hot_y - hot_y;

		dce_v10_0_cursor_move_locked(crtc, x, y);

		amdgpu_crtc->cursor_width = width;
		amdgpu_crtc->cursor_height = height;
		amdgpu_crtc->cursor_hot_x = hot_x;
		amdgpu_crtc->cursor_hot_y = hot_y;
	}

	dce_v10_0_show_cursor(crtc);
	dce_v10_0_lock_cursor(crtc, false);

unpin:
	if (amdgpu_crtc->cursor_bo) {
		struct amdgpu_bo *aobj = gem_to_amdgpu_bo(amdgpu_crtc->cursor_bo);
		ret = amdgpu_bo_reserve(aobj, true);
		if (likely(ret == 0)) {
			amdgpu_bo_unpin(aobj);
			amdgpu_bo_unreserve(aobj);
		}
		drm_gem_object_put(amdgpu_crtc->cursor_bo);
	}

	amdgpu_crtc->cursor_bo = obj;
	return 0;
}

static void dce_v10_0_cursor_reset(struct drm_crtc *crtc)
{
	struct amdgpu_crtc *amdgpu_crtc = to_amdgpu_crtc(crtc);

	if (amdgpu_crtc->cursor_bo) {
		dce_v10_0_lock_cursor(crtc, true);

		dce_v10_0_cursor_move_locked(crtc, amdgpu_crtc->cursor_x,
					     amdgpu_crtc->cursor_y);

		dce_v10_0_show_cursor(crtc);

		dce_v10_0_lock_cursor(crtc, false);
	}
}

static int dce_v10_0_crtc_gamma_set(struct drm_crtc *crtc, u16 *red, u16 *green,
<<<<<<< HEAD
				    u16 *blue, uint32_t size)
{
	struct amdgpu_crtc *amdgpu_crtc = to_amdgpu_crtc(crtc);
	int i;

	/* userspace palettes are always correct as is */
	for (i = 0; i < size; i++) {
		amdgpu_crtc->lut_r[i] = red[i] >> 6;
		amdgpu_crtc->lut_g[i] = green[i] >> 6;
		amdgpu_crtc->lut_b[i] = blue[i] >> 6;
	}
=======
				    u16 *blue, uint32_t size,
				    struct drm_modeset_acquire_ctx *ctx)
{
>>>>>>> 24b8d41d
	dce_v10_0_crtc_load_lut(crtc);

	return 0;
}

static void dce_v10_0_crtc_destroy(struct drm_crtc *crtc)
{
	struct amdgpu_crtc *amdgpu_crtc = to_amdgpu_crtc(crtc);

	drm_crtc_cleanup(crtc);
	kfree(amdgpu_crtc);
}

static const struct drm_crtc_funcs dce_v10_0_crtc_funcs = {
	.cursor_set2 = dce_v10_0_crtc_cursor_set2,
	.cursor_move = dce_v10_0_crtc_cursor_move,
	.gamma_set = dce_v10_0_crtc_gamma_set,
	.set_config = amdgpu_display_crtc_set_config,
	.destroy = dce_v10_0_crtc_destroy,
<<<<<<< HEAD
	.page_flip_target = amdgpu_crtc_page_flip_target,
=======
	.page_flip_target = amdgpu_display_crtc_page_flip_target,
	.get_vblank_counter = amdgpu_get_vblank_counter_kms,
	.enable_vblank = amdgpu_enable_vblank_kms,
	.disable_vblank = amdgpu_disable_vblank_kms,
	.get_vblank_timestamp = drm_crtc_vblank_helper_get_vblank_timestamp,
>>>>>>> 24b8d41d
};

static void dce_v10_0_crtc_dpms(struct drm_crtc *crtc, int mode)
{
	struct drm_device *dev = crtc->dev;
	struct amdgpu_device *adev = drm_to_adev(dev);
	struct amdgpu_crtc *amdgpu_crtc = to_amdgpu_crtc(crtc);
	unsigned type;

	switch (mode) {
	case DRM_MODE_DPMS_ON:
		amdgpu_crtc->enabled = true;
		amdgpu_atombios_crtc_enable(crtc, ATOM_ENABLE);
		dce_v10_0_vga_enable(crtc, true);
		amdgpu_atombios_crtc_blank(crtc, ATOM_DISABLE);
		dce_v10_0_vga_enable(crtc, false);
		/* Make sure VBLANK and PFLIP interrupts are still enabled */
		type = amdgpu_display_crtc_idx_to_irq_type(adev,
						amdgpu_crtc->crtc_id);
		amdgpu_irq_update(adev, &adev->crtc_irq, type);
		amdgpu_irq_update(adev, &adev->pageflip_irq, type);
		drm_crtc_vblank_on(crtc);
		dce_v10_0_crtc_load_lut(crtc);
		break;
	case DRM_MODE_DPMS_STANDBY:
	case DRM_MODE_DPMS_SUSPEND:
	case DRM_MODE_DPMS_OFF:
		drm_crtc_vblank_off(crtc);
		if (amdgpu_crtc->enabled) {
			dce_v10_0_vga_enable(crtc, true);
			amdgpu_atombios_crtc_blank(crtc, ATOM_ENABLE);
			dce_v10_0_vga_enable(crtc, false);
		}
		amdgpu_atombios_crtc_enable(crtc, ATOM_DISABLE);
		amdgpu_crtc->enabled = false;
		break;
	}
	/* adjust pm to dpms */
	amdgpu_pm_compute_clocks(adev);
}

static void dce_v10_0_crtc_prepare(struct drm_crtc *crtc)
{
	/* disable crtc pair power gating before programming */
	amdgpu_atombios_crtc_powergate(crtc, ATOM_DISABLE);
	amdgpu_atombios_crtc_lock(crtc, ATOM_ENABLE);
	dce_v10_0_crtc_dpms(crtc, DRM_MODE_DPMS_OFF);
}

static void dce_v10_0_crtc_commit(struct drm_crtc *crtc)
{
	dce_v10_0_crtc_dpms(crtc, DRM_MODE_DPMS_ON);
	amdgpu_atombios_crtc_lock(crtc, ATOM_DISABLE);
}

static void dce_v10_0_crtc_disable(struct drm_crtc *crtc)
{
	struct amdgpu_crtc *amdgpu_crtc = to_amdgpu_crtc(crtc);
	struct drm_device *dev = crtc->dev;
	struct amdgpu_device *adev = drm_to_adev(dev);
	struct amdgpu_atom_ss ss;
	int i;

	dce_v10_0_crtc_dpms(crtc, DRM_MODE_DPMS_OFF);
	if (crtc->primary->fb) {
		int r;
<<<<<<< HEAD
		struct amdgpu_framebuffer *amdgpu_fb;
		struct amdgpu_bo *abo;

		amdgpu_fb = to_amdgpu_framebuffer(crtc->primary->fb);
		abo = gem_to_amdgpu_bo(amdgpu_fb->obj);
		r = amdgpu_bo_reserve(abo, false);
=======
		struct amdgpu_bo *abo;

		abo = gem_to_amdgpu_bo(crtc->primary->fb->obj[0]);
		r = amdgpu_bo_reserve(abo, true);
>>>>>>> 24b8d41d
		if (unlikely(r))
			DRM_ERROR("failed to reserve abo before unpin\n");
		else {
			amdgpu_bo_unpin(abo);
			amdgpu_bo_unreserve(abo);
		}
	}
	/* disable the GRPH */
	dce_v10_0_grph_enable(crtc, false);

	amdgpu_atombios_crtc_powergate(crtc, ATOM_ENABLE);

	for (i = 0; i < adev->mode_info.num_crtc; i++) {
		if (adev->mode_info.crtcs[i] &&
		    adev->mode_info.crtcs[i]->enabled &&
		    i != amdgpu_crtc->crtc_id &&
		    amdgpu_crtc->pll_id == adev->mode_info.crtcs[i]->pll_id) {
			/* one other crtc is using this pll don't turn
			 * off the pll
			 */
			goto done;
		}
	}

	switch (amdgpu_crtc->pll_id) {
	case ATOM_PPLL0:
	case ATOM_PPLL1:
	case ATOM_PPLL2:
		/* disable the ppll */
		amdgpu_atombios_crtc_program_pll(crtc, amdgpu_crtc->crtc_id, amdgpu_crtc->pll_id,
					  0, 0, ATOM_DISABLE, 0, 0, 0, 0, 0, false, &ss);
		break;
	default:
		break;
	}
done:
	amdgpu_crtc->pll_id = ATOM_PPLL_INVALID;
	amdgpu_crtc->adjusted_clock = 0;
	amdgpu_crtc->encoder = NULL;
	amdgpu_crtc->connector = NULL;
}

static int dce_v10_0_crtc_mode_set(struct drm_crtc *crtc,
				  struct drm_display_mode *mode,
				  struct drm_display_mode *adjusted_mode,
				  int x, int y, struct drm_framebuffer *old_fb)
{
	struct amdgpu_crtc *amdgpu_crtc = to_amdgpu_crtc(crtc);

	if (!amdgpu_crtc->adjusted_clock)
		return -EINVAL;

	amdgpu_atombios_crtc_set_pll(crtc, adjusted_mode);
	amdgpu_atombios_crtc_set_dtd_timing(crtc, adjusted_mode);
	dce_v10_0_crtc_do_set_base(crtc, old_fb, x, y, 0);
	amdgpu_atombios_crtc_overscan_setup(crtc, mode, adjusted_mode);
	amdgpu_atombios_crtc_scaler_setup(crtc);
	dce_v10_0_cursor_reset(crtc);
	/* update the hw version fpr dpm */
	amdgpu_crtc->hw_mode = *adjusted_mode;

	return 0;
}

static bool dce_v10_0_crtc_mode_fixup(struct drm_crtc *crtc,
				     const struct drm_display_mode *mode,
				     struct drm_display_mode *adjusted_mode)
{
	struct amdgpu_crtc *amdgpu_crtc = to_amdgpu_crtc(crtc);
	struct drm_device *dev = crtc->dev;
	struct drm_encoder *encoder;

	/* assign the encoder to the amdgpu crtc to avoid repeated lookups later */
	list_for_each_entry(encoder, &dev->mode_config.encoder_list, head) {
		if (encoder->crtc == crtc) {
			amdgpu_crtc->encoder = encoder;
			amdgpu_crtc->connector = amdgpu_get_connector_for_encoder(encoder);
			break;
		}
	}
	if ((amdgpu_crtc->encoder == NULL) || (amdgpu_crtc->connector == NULL)) {
		amdgpu_crtc->encoder = NULL;
		amdgpu_crtc->connector = NULL;
		return false;
	}
	if (!amdgpu_display_crtc_scaling_mode_fixup(crtc, mode, adjusted_mode))
		return false;
	if (amdgpu_atombios_crtc_prepare_pll(crtc, adjusted_mode))
		return false;
	/* pick pll */
	amdgpu_crtc->pll_id = dce_v10_0_pick_pll(crtc);
	/* if we can't get a PPLL for a non-DP encoder, fail */
	if ((amdgpu_crtc->pll_id == ATOM_PPLL_INVALID) &&
	    !ENCODER_MODE_IS_DP(amdgpu_atombios_encoder_get_encoder_mode(amdgpu_crtc->encoder)))
		return false;

	return true;
}

static int dce_v10_0_crtc_set_base(struct drm_crtc *crtc, int x, int y,
				  struct drm_framebuffer *old_fb)
{
	return dce_v10_0_crtc_do_set_base(crtc, old_fb, x, y, 0);
}

static int dce_v10_0_crtc_set_base_atomic(struct drm_crtc *crtc,
					 struct drm_framebuffer *fb,
					 int x, int y, enum mode_set_atomic state)
{
       return dce_v10_0_crtc_do_set_base(crtc, fb, x, y, 1);
}

static const struct drm_crtc_helper_funcs dce_v10_0_crtc_helper_funcs = {
	.dpms = dce_v10_0_crtc_dpms,
	.mode_fixup = dce_v10_0_crtc_mode_fixup,
	.mode_set = dce_v10_0_crtc_mode_set,
	.mode_set_base = dce_v10_0_crtc_set_base,
	.mode_set_base_atomic = dce_v10_0_crtc_set_base_atomic,
	.prepare = dce_v10_0_crtc_prepare,
	.commit = dce_v10_0_crtc_commit,
	.disable = dce_v10_0_crtc_disable,
	.get_scanout_position = amdgpu_crtc_get_scanout_position,
};

static int dce_v10_0_crtc_init(struct amdgpu_device *adev, int index)
{
	struct amdgpu_crtc *amdgpu_crtc;

	amdgpu_crtc = kzalloc(sizeof(struct amdgpu_crtc) +
			      (AMDGPUFB_CONN_LIMIT * sizeof(struct drm_connector *)), GFP_KERNEL);
	if (amdgpu_crtc == NULL)
		return -ENOMEM;

	drm_crtc_init(adev_to_drm(adev), &amdgpu_crtc->base, &dce_v10_0_crtc_funcs);

	drm_mode_crtc_set_gamma_size(&amdgpu_crtc->base, 256);
	amdgpu_crtc->crtc_id = index;
	adev->mode_info.crtcs[index] = amdgpu_crtc;

	amdgpu_crtc->max_cursor_width = 128;
	amdgpu_crtc->max_cursor_height = 128;
	adev_to_drm(adev)->mode_config.cursor_width = amdgpu_crtc->max_cursor_width;
	adev_to_drm(adev)->mode_config.cursor_height = amdgpu_crtc->max_cursor_height;

	switch (amdgpu_crtc->crtc_id) {
	case 0:
	default:
		amdgpu_crtc->crtc_offset = CRTC0_REGISTER_OFFSET;
		break;
	case 1:
		amdgpu_crtc->crtc_offset = CRTC1_REGISTER_OFFSET;
		break;
	case 2:
		amdgpu_crtc->crtc_offset = CRTC2_REGISTER_OFFSET;
		break;
	case 3:
		amdgpu_crtc->crtc_offset = CRTC3_REGISTER_OFFSET;
		break;
	case 4:
		amdgpu_crtc->crtc_offset = CRTC4_REGISTER_OFFSET;
		break;
	case 5:
		amdgpu_crtc->crtc_offset = CRTC5_REGISTER_OFFSET;
		break;
	}

	amdgpu_crtc->pll_id = ATOM_PPLL_INVALID;
	amdgpu_crtc->adjusted_clock = 0;
	amdgpu_crtc->encoder = NULL;
	amdgpu_crtc->connector = NULL;
	drm_crtc_helper_add(&amdgpu_crtc->base, &dce_v10_0_crtc_helper_funcs);

	return 0;
}

static int dce_v10_0_early_init(void *handle)
{
	struct amdgpu_device *adev = (struct amdgpu_device *)handle;

	adev->audio_endpt_rreg = &dce_v10_0_audio_endpt_rreg;
	adev->audio_endpt_wreg = &dce_v10_0_audio_endpt_wreg;

	dce_v10_0_set_display_funcs(adev);

	adev->mode_info.num_crtc = dce_v10_0_get_num_crtc(adev);

	adev->mode_info.num_crtc = dce_v10_0_get_num_crtc(adev);

	switch (adev->asic_type) {
	case CHIP_FIJI:
	case CHIP_TONGA:
		adev->mode_info.num_hpd = 6;
		adev->mode_info.num_dig = 7;
		break;
	default:
		/* FIXME: not supported yet */
		return -EINVAL;
	}

	dce_v10_0_set_irq_funcs(adev);

	return 0;
}

static int dce_v10_0_sw_init(void *handle)
{
	int r, i;
	struct amdgpu_device *adev = (struct amdgpu_device *)handle;

	for (i = 0; i < adev->mode_info.num_crtc; i++) {
		r = amdgpu_irq_add_id(adev, AMDGPU_IRQ_CLIENTID_LEGACY, i + 1, &adev->crtc_irq);
		if (r)
			return r;
	}

	for (i = VISLANDS30_IV_SRCID_D1_GRPH_PFLIP; i < 20; i += 2) {
		r = amdgpu_irq_add_id(adev, AMDGPU_IRQ_CLIENTID_LEGACY, i, &adev->pageflip_irq);
		if (r)
			return r;
	}

	/* HPD hotplug */
	r = amdgpu_irq_add_id(adev, AMDGPU_IRQ_CLIENTID_LEGACY, VISLANDS30_IV_SRCID_HOTPLUG_DETECT_A, &adev->hpd_irq);
	if (r)
		return r;

	adev_to_drm(adev)->mode_config.funcs = &amdgpu_mode_funcs;

	adev_to_drm(adev)->mode_config.async_page_flip = true;

<<<<<<< HEAD
	adev->ddev->mode_config.async_page_flip = true;

	adev->ddev->mode_config.max_width = 16384;
	adev->ddev->mode_config.max_height = 16384;
=======
	adev_to_drm(adev)->mode_config.max_width = 16384;
	adev_to_drm(adev)->mode_config.max_height = 16384;
>>>>>>> 24b8d41d

	adev_to_drm(adev)->mode_config.preferred_depth = 24;
	adev_to_drm(adev)->mode_config.prefer_shadow = 1;

	adev_to_drm(adev)->mode_config.fb_base = adev->gmc.aper_base;

	r = amdgpu_display_modeset_create_props(adev);
	if (r)
		return r;

	adev_to_drm(adev)->mode_config.max_width = 16384;
	adev_to_drm(adev)->mode_config.max_height = 16384;

	/* allocate crtcs */
	for (i = 0; i < adev->mode_info.num_crtc; i++) {
		r = dce_v10_0_crtc_init(adev, i);
		if (r)
			return r;
	}

	if (amdgpu_atombios_get_connector_info_from_object_table(adev))
		amdgpu_display_print_display_setup(adev_to_drm(adev));
	else
		return -EINVAL;

	/* setup afmt */
	r = dce_v10_0_afmt_init(adev);
	if (r)
		return r;

	r = dce_v10_0_audio_init(adev);
	if (r)
		return r;

	drm_kms_helper_poll_init(adev_to_drm(adev));

	adev->mode_info.mode_config_initialized = true;
	return 0;
}

static int dce_v10_0_sw_fini(void *handle)
{
	struct amdgpu_device *adev = (struct amdgpu_device *)handle;

	kfree(adev->mode_info.bios_hardcoded_edid);

	drm_kms_helper_poll_fini(adev_to_drm(adev));

	dce_v10_0_audio_fini(adev);

	dce_v10_0_afmt_fini(adev);

	drm_mode_config_cleanup(adev_to_drm(adev));
	adev->mode_info.mode_config_initialized = false;

	return 0;
}

static int dce_v10_0_hw_init(void *handle)
{
	int i;
	struct amdgpu_device *adev = (struct amdgpu_device *)handle;

	dce_v10_0_init_golden_registers(adev);

	/* disable vga render */
	dce_v10_0_set_vga_render_state(adev, false);
	/* init dig PHYs, disp eng pll */
	amdgpu_atombios_encoder_init_dig(adev);
	amdgpu_atombios_crtc_set_disp_eng_pll(adev, adev->clock.default_dispclk);

	/* initialize hpd */
	dce_v10_0_hpd_init(adev);

	for (i = 0; i < adev->mode_info.audio.num_pins; i++) {
		dce_v10_0_audio_enable(adev, &adev->mode_info.audio.pin[i], false);
	}

	dce_v10_0_pageflip_interrupt_init(adev);

	return 0;
}

static int dce_v10_0_hw_fini(void *handle)
{
	int i;
	struct amdgpu_device *adev = (struct amdgpu_device *)handle;

	dce_v10_0_hpd_fini(adev);

	for (i = 0; i < adev->mode_info.audio.num_pins; i++) {
		dce_v10_0_audio_enable(adev, &adev->mode_info.audio.pin[i], false);
	}

	dce_v10_0_pageflip_interrupt_fini(adev);

	return 0;
}

static int dce_v10_0_suspend(void *handle)
{
<<<<<<< HEAD
=======
	struct amdgpu_device *adev = (struct amdgpu_device *)handle;

	adev->mode_info.bl_level =
		amdgpu_atombios_encoder_get_backlight_level_from_reg(adev);

>>>>>>> 24b8d41d
	return dce_v10_0_hw_fini(handle);
}

static int dce_v10_0_resume(void *handle)
{
	struct amdgpu_device *adev = (struct amdgpu_device *)handle;
	int ret;

	amdgpu_atombios_encoder_set_backlight_level_to_reg(adev,
							   adev->mode_info.bl_level);

<<<<<<< HEAD
=======
	ret = dce_v10_0_hw_init(handle);

>>>>>>> 24b8d41d
	/* turn on the BL */
	if (adev->mode_info.bl_encoder) {
		u8 bl_level = amdgpu_display_backlight_get_level(adev,
								  adev->mode_info.bl_encoder);
		amdgpu_display_backlight_set_level(adev, adev->mode_info.bl_encoder,
						    bl_level);
	}

	return ret;
}

static bool dce_v10_0_is_idle(void *handle)
{
	return true;
}

static int dce_v10_0_wait_for_idle(void *handle)
{
	return 0;
}

static bool dce_v10_0_check_soft_reset(void *handle)
{
	struct amdgpu_device *adev = (struct amdgpu_device *)handle;

	return dce_v10_0_is_display_hung(adev);
}

static int dce_v10_0_soft_reset(void *handle)
{
	u32 srbm_soft_reset = 0, tmp;
	struct amdgpu_device *adev = (struct amdgpu_device *)handle;

	if (dce_v10_0_is_display_hung(adev))
		srbm_soft_reset |= SRBM_SOFT_RESET__SOFT_RESET_DC_MASK;

	if (srbm_soft_reset) {
		tmp = RREG32(mmSRBM_SOFT_RESET);
		tmp |= srbm_soft_reset;
		dev_info(adev->dev, "SRBM_SOFT_RESET=0x%08X\n", tmp);
		WREG32(mmSRBM_SOFT_RESET, tmp);
		tmp = RREG32(mmSRBM_SOFT_RESET);

		udelay(50);

		tmp &= ~srbm_soft_reset;
		WREG32(mmSRBM_SOFT_RESET, tmp);
		tmp = RREG32(mmSRBM_SOFT_RESET);

		/* Wait a little for things to settle down */
		udelay(50);
	}
	return 0;
}

static void dce_v10_0_set_crtc_vblank_interrupt_state(struct amdgpu_device *adev,
						     int crtc,
						     enum amdgpu_interrupt_state state)
{
	u32 lb_interrupt_mask;

	if (crtc >= adev->mode_info.num_crtc) {
		DRM_DEBUG("invalid crtc %d\n", crtc);
		return;
	}

	switch (state) {
	case AMDGPU_IRQ_STATE_DISABLE:
		lb_interrupt_mask = RREG32(mmLB_INTERRUPT_MASK + crtc_offsets[crtc]);
		lb_interrupt_mask = REG_SET_FIELD(lb_interrupt_mask, LB_INTERRUPT_MASK,
						  VBLANK_INTERRUPT_MASK, 0);
		WREG32(mmLB_INTERRUPT_MASK + crtc_offsets[crtc], lb_interrupt_mask);
		break;
	case AMDGPU_IRQ_STATE_ENABLE:
		lb_interrupt_mask = RREG32(mmLB_INTERRUPT_MASK + crtc_offsets[crtc]);
		lb_interrupt_mask = REG_SET_FIELD(lb_interrupt_mask, LB_INTERRUPT_MASK,
						  VBLANK_INTERRUPT_MASK, 1);
		WREG32(mmLB_INTERRUPT_MASK + crtc_offsets[crtc], lb_interrupt_mask);
		break;
	default:
		break;
	}
}

static void dce_v10_0_set_crtc_vline_interrupt_state(struct amdgpu_device *adev,
						    int crtc,
						    enum amdgpu_interrupt_state state)
{
	u32 lb_interrupt_mask;

	if (crtc >= adev->mode_info.num_crtc) {
		DRM_DEBUG("invalid crtc %d\n", crtc);
		return;
	}

	switch (state) {
	case AMDGPU_IRQ_STATE_DISABLE:
		lb_interrupt_mask = RREG32(mmLB_INTERRUPT_MASK + crtc_offsets[crtc]);
		lb_interrupt_mask = REG_SET_FIELD(lb_interrupt_mask, LB_INTERRUPT_MASK,
						  VLINE_INTERRUPT_MASK, 0);
		WREG32(mmLB_INTERRUPT_MASK + crtc_offsets[crtc], lb_interrupt_mask);
		break;
	case AMDGPU_IRQ_STATE_ENABLE:
		lb_interrupt_mask = RREG32(mmLB_INTERRUPT_MASK + crtc_offsets[crtc]);
		lb_interrupt_mask = REG_SET_FIELD(lb_interrupt_mask, LB_INTERRUPT_MASK,
						  VLINE_INTERRUPT_MASK, 1);
		WREG32(mmLB_INTERRUPT_MASK + crtc_offsets[crtc], lb_interrupt_mask);
		break;
	default:
		break;
	}
}

static int dce_v10_0_set_hpd_irq_state(struct amdgpu_device *adev,
				       struct amdgpu_irq_src *source,
				       unsigned hpd,
				       enum amdgpu_interrupt_state state)
{
	u32 tmp;

	if (hpd >= adev->mode_info.num_hpd) {
		DRM_DEBUG("invalid hdp %d\n", hpd);
		return 0;
	}

	switch (state) {
	case AMDGPU_IRQ_STATE_DISABLE:
		tmp = RREG32(mmDC_HPD_INT_CONTROL + hpd_offsets[hpd]);
		tmp = REG_SET_FIELD(tmp, DC_HPD_INT_CONTROL, DC_HPD_INT_EN, 0);
		WREG32(mmDC_HPD_INT_CONTROL + hpd_offsets[hpd], tmp);
		break;
	case AMDGPU_IRQ_STATE_ENABLE:
		tmp = RREG32(mmDC_HPD_INT_CONTROL + hpd_offsets[hpd]);
		tmp = REG_SET_FIELD(tmp, DC_HPD_INT_CONTROL, DC_HPD_INT_EN, 1);
		WREG32(mmDC_HPD_INT_CONTROL + hpd_offsets[hpd], tmp);
		break;
	default:
		break;
	}

	return 0;
}

static int dce_v10_0_set_crtc_irq_state(struct amdgpu_device *adev,
					struct amdgpu_irq_src *source,
					unsigned type,
					enum amdgpu_interrupt_state state)
{
	switch (type) {
	case AMDGPU_CRTC_IRQ_VBLANK1:
		dce_v10_0_set_crtc_vblank_interrupt_state(adev, 0, state);
		break;
	case AMDGPU_CRTC_IRQ_VBLANK2:
		dce_v10_0_set_crtc_vblank_interrupt_state(adev, 1, state);
		break;
	case AMDGPU_CRTC_IRQ_VBLANK3:
		dce_v10_0_set_crtc_vblank_interrupt_state(adev, 2, state);
		break;
	case AMDGPU_CRTC_IRQ_VBLANK4:
		dce_v10_0_set_crtc_vblank_interrupt_state(adev, 3, state);
		break;
	case AMDGPU_CRTC_IRQ_VBLANK5:
		dce_v10_0_set_crtc_vblank_interrupt_state(adev, 4, state);
		break;
	case AMDGPU_CRTC_IRQ_VBLANK6:
		dce_v10_0_set_crtc_vblank_interrupt_state(adev, 5, state);
		break;
	case AMDGPU_CRTC_IRQ_VLINE1:
		dce_v10_0_set_crtc_vline_interrupt_state(adev, 0, state);
		break;
	case AMDGPU_CRTC_IRQ_VLINE2:
		dce_v10_0_set_crtc_vline_interrupt_state(adev, 1, state);
		break;
	case AMDGPU_CRTC_IRQ_VLINE3:
		dce_v10_0_set_crtc_vline_interrupt_state(adev, 2, state);
		break;
	case AMDGPU_CRTC_IRQ_VLINE4:
		dce_v10_0_set_crtc_vline_interrupt_state(adev, 3, state);
		break;
	case AMDGPU_CRTC_IRQ_VLINE5:
		dce_v10_0_set_crtc_vline_interrupt_state(adev, 4, state);
		break;
	case AMDGPU_CRTC_IRQ_VLINE6:
		dce_v10_0_set_crtc_vline_interrupt_state(adev, 5, state);
		break;
	default:
		break;
	}
	return 0;
}

static int dce_v10_0_set_pageflip_irq_state(struct amdgpu_device *adev,
					    struct amdgpu_irq_src *src,
					    unsigned type,
					    enum amdgpu_interrupt_state state)
{
	u32 reg;

	if (type >= adev->mode_info.num_crtc) {
		DRM_ERROR("invalid pageflip crtc %d\n", type);
		return -EINVAL;
	}

	reg = RREG32(mmGRPH_INTERRUPT_CONTROL + crtc_offsets[type]);
	if (state == AMDGPU_IRQ_STATE_DISABLE)
		WREG32(mmGRPH_INTERRUPT_CONTROL + crtc_offsets[type],
		       reg & ~GRPH_INTERRUPT_CONTROL__GRPH_PFLIP_INT_MASK_MASK);
	else
		WREG32(mmGRPH_INTERRUPT_CONTROL + crtc_offsets[type],
		       reg | GRPH_INTERRUPT_CONTROL__GRPH_PFLIP_INT_MASK_MASK);

	return 0;
}

static int dce_v10_0_pageflip_irq(struct amdgpu_device *adev,
				  struct amdgpu_irq_src *source,
				  struct amdgpu_iv_entry *entry)
{
	unsigned long flags;
	unsigned crtc_id;
	struct amdgpu_crtc *amdgpu_crtc;
	struct amdgpu_flip_work *works;

	crtc_id = (entry->src_id - 8) >> 1;
	amdgpu_crtc = adev->mode_info.crtcs[crtc_id];

	if (crtc_id >= adev->mode_info.num_crtc) {
		DRM_ERROR("invalid pageflip crtc %d\n", crtc_id);
		return -EINVAL;
	}

	if (RREG32(mmGRPH_INTERRUPT_STATUS + crtc_offsets[crtc_id]) &
	    GRPH_INTERRUPT_STATUS__GRPH_PFLIP_INT_OCCURRED_MASK)
		WREG32(mmGRPH_INTERRUPT_STATUS + crtc_offsets[crtc_id],
		       GRPH_INTERRUPT_STATUS__GRPH_PFLIP_INT_CLEAR_MASK);

	/* IRQ could occur when in initial stage */
	if (amdgpu_crtc == NULL)
		return 0;

	spin_lock_irqsave(&adev_to_drm(adev)->event_lock, flags);
	works = amdgpu_crtc->pflip_works;
	if (amdgpu_crtc->pflip_status != AMDGPU_FLIP_SUBMITTED) {
		DRM_DEBUG_DRIVER("amdgpu_crtc->pflip_status = %d != "
						 "AMDGPU_FLIP_SUBMITTED(%d)\n",
						 amdgpu_crtc->pflip_status,
						 AMDGPU_FLIP_SUBMITTED);
		spin_unlock_irqrestore(&adev_to_drm(adev)->event_lock, flags);
		return 0;
	}

	/* page flip completed. clean up */
	amdgpu_crtc->pflip_status = AMDGPU_FLIP_NONE;
	amdgpu_crtc->pflip_works = NULL;

	/* wakeup usersapce */
	if (works->event)
		drm_crtc_send_vblank_event(&amdgpu_crtc->base, works->event);

	spin_unlock_irqrestore(&adev_to_drm(adev)->event_lock, flags);

	drm_crtc_vblank_put(&amdgpu_crtc->base);
	schedule_work(&works->unpin_work);

	return 0;
}

static void dce_v10_0_hpd_int_ack(struct amdgpu_device *adev,
				  int hpd)
{
	u32 tmp;

	if (hpd >= adev->mode_info.num_hpd) {
		DRM_DEBUG("invalid hdp %d\n", hpd);
		return;
	}

	tmp = RREG32(mmDC_HPD_INT_CONTROL + hpd_offsets[hpd]);
	tmp = REG_SET_FIELD(tmp, DC_HPD_INT_CONTROL, DC_HPD_INT_ACK, 1);
	WREG32(mmDC_HPD_INT_CONTROL + hpd_offsets[hpd], tmp);
}

static void dce_v10_0_crtc_vblank_int_ack(struct amdgpu_device *adev,
					  int crtc)
{
	u32 tmp;

	if (crtc >= adev->mode_info.num_crtc) {
		DRM_DEBUG("invalid crtc %d\n", crtc);
		return;
	}

	tmp = RREG32(mmLB_VBLANK_STATUS + crtc_offsets[crtc]);
	tmp = REG_SET_FIELD(tmp, LB_VBLANK_STATUS, VBLANK_ACK, 1);
	WREG32(mmLB_VBLANK_STATUS + crtc_offsets[crtc], tmp);
}

static void dce_v10_0_crtc_vline_int_ack(struct amdgpu_device *adev,
					 int crtc)
{
	u32 tmp;

	if (crtc >= adev->mode_info.num_crtc) {
		DRM_DEBUG("invalid crtc %d\n", crtc);
		return;
	}

	tmp = RREG32(mmLB_VLINE_STATUS + crtc_offsets[crtc]);
	tmp = REG_SET_FIELD(tmp, LB_VLINE_STATUS, VLINE_ACK, 1);
	WREG32(mmLB_VLINE_STATUS + crtc_offsets[crtc], tmp);
}

static int dce_v10_0_crtc_irq(struct amdgpu_device *adev,
			      struct amdgpu_irq_src *source,
			      struct amdgpu_iv_entry *entry)
{
	unsigned crtc = entry->src_id - 1;
	uint32_t disp_int = RREG32(interrupt_status_offsets[crtc].reg);
	unsigned int irq_type = amdgpu_display_crtc_idx_to_irq_type(adev, crtc);

	switch (entry->src_data[0]) {
	case 0: /* vblank */
		if (disp_int & interrupt_status_offsets[crtc].vblank)
			dce_v10_0_crtc_vblank_int_ack(adev, crtc);
		else
			DRM_DEBUG("IH: IH event w/o asserted irq bit?\n");

		if (amdgpu_irq_enabled(adev, source, irq_type)) {
			drm_handle_vblank(adev_to_drm(adev), crtc);
		}
		DRM_DEBUG("IH: D%d vblank\n", crtc + 1);

		break;
	case 1: /* vline */
		if (disp_int & interrupt_status_offsets[crtc].vline)
			dce_v10_0_crtc_vline_int_ack(adev, crtc);
		else
			DRM_DEBUG("IH: IH event w/o asserted irq bit?\n");

		DRM_DEBUG("IH: D%d vline\n", crtc + 1);

		break;
	default:
		DRM_DEBUG("Unhandled interrupt: %d %d\n", entry->src_id, entry->src_data[0]);
		break;
	}

	return 0;
}

static int dce_v10_0_hpd_irq(struct amdgpu_device *adev,
			     struct amdgpu_irq_src *source,
			     struct amdgpu_iv_entry *entry)
{
	uint32_t disp_int, mask;
	unsigned hpd;

	if (entry->src_data[0] >= adev->mode_info.num_hpd) {
		DRM_DEBUG("Unhandled interrupt: %d %d\n", entry->src_id, entry->src_data[0]);
		return 0;
	}

	hpd = entry->src_data[0];
	disp_int = RREG32(interrupt_status_offsets[hpd].reg);
	mask = interrupt_status_offsets[hpd].hpd;

	if (disp_int & mask) {
		dce_v10_0_hpd_int_ack(adev, hpd);
		schedule_work(&adev->hotplug_work);
		DRM_DEBUG("IH: HPD%d\n", hpd + 1);
	}

	return 0;
}

static int dce_v10_0_set_clockgating_state(void *handle,
					  enum amd_clockgating_state state)
{
	return 0;
}

static int dce_v10_0_set_powergating_state(void *handle,
					  enum amd_powergating_state state)
{
	return 0;
}

<<<<<<< HEAD
const struct amd_ip_funcs dce_v10_0_ip_funcs = {
=======
static const struct amd_ip_funcs dce_v10_0_ip_funcs = {
>>>>>>> 24b8d41d
	.name = "dce_v10_0",
	.early_init = dce_v10_0_early_init,
	.late_init = NULL,
	.sw_init = dce_v10_0_sw_init,
	.sw_fini = dce_v10_0_sw_fini,
	.hw_init = dce_v10_0_hw_init,
	.hw_fini = dce_v10_0_hw_fini,
	.suspend = dce_v10_0_suspend,
	.resume = dce_v10_0_resume,
	.is_idle = dce_v10_0_is_idle,
	.wait_for_idle = dce_v10_0_wait_for_idle,
	.check_soft_reset = dce_v10_0_check_soft_reset,
	.soft_reset = dce_v10_0_soft_reset,
	.set_clockgating_state = dce_v10_0_set_clockgating_state,
	.set_powergating_state = dce_v10_0_set_powergating_state,
};

static void
dce_v10_0_encoder_mode_set(struct drm_encoder *encoder,
			  struct drm_display_mode *mode,
			  struct drm_display_mode *adjusted_mode)
{
	struct amdgpu_encoder *amdgpu_encoder = to_amdgpu_encoder(encoder);

	amdgpu_encoder->pixel_clock = adjusted_mode->clock;

	/* need to call this here rather than in prepare() since we need some crtc info */
	amdgpu_atombios_encoder_dpms(encoder, DRM_MODE_DPMS_OFF);

	/* set scaler clears this on some chips */
	dce_v10_0_set_interleave(encoder->crtc, mode);

	if (amdgpu_atombios_encoder_get_encoder_mode(encoder) == ATOM_ENCODER_MODE_HDMI) {
		dce_v10_0_afmt_enable(encoder, true);
		dce_v10_0_afmt_setmode(encoder, adjusted_mode);
	}
}

static void dce_v10_0_encoder_prepare(struct drm_encoder *encoder)
{
	struct amdgpu_device *adev = drm_to_adev(encoder->dev);
	struct amdgpu_encoder *amdgpu_encoder = to_amdgpu_encoder(encoder);
	struct drm_connector *connector = amdgpu_get_connector_for_encoder(encoder);

	if ((amdgpu_encoder->active_device &
	     (ATOM_DEVICE_DFP_SUPPORT | ATOM_DEVICE_LCD_SUPPORT)) ||
	    (amdgpu_encoder_get_dp_bridge_encoder_id(encoder) !=
	     ENCODER_OBJECT_ID_NONE)) {
		struct amdgpu_encoder_atom_dig *dig = amdgpu_encoder->enc_priv;
		if (dig) {
			dig->dig_encoder = dce_v10_0_pick_dig_encoder(encoder);
			if (amdgpu_encoder->active_device & ATOM_DEVICE_DFP_SUPPORT)
				dig->afmt = adev->mode_info.afmt[dig->dig_encoder];
		}
	}

	amdgpu_atombios_scratch_regs_lock(adev, true);

	if (connector) {
		struct amdgpu_connector *amdgpu_connector = to_amdgpu_connector(connector);

		/* select the clock/data port if it uses a router */
		if (amdgpu_connector->router.cd_valid)
			amdgpu_i2c_router_select_cd_port(amdgpu_connector);

		/* turn eDP panel on for mode set */
		if (connector->connector_type == DRM_MODE_CONNECTOR_eDP)
			amdgpu_atombios_encoder_set_edp_panel_power(connector,
							     ATOM_TRANSMITTER_ACTION_POWER_ON);
	}

	/* this is needed for the pll/ss setup to work correctly in some cases */
	amdgpu_atombios_encoder_set_crtc_source(encoder);
	/* set up the FMT blocks */
	dce_v10_0_program_fmt(encoder);
}

static void dce_v10_0_encoder_commit(struct drm_encoder *encoder)
{
	struct drm_device *dev = encoder->dev;
	struct amdgpu_device *adev = drm_to_adev(dev);

	/* need to call this here as we need the crtc set up */
	amdgpu_atombios_encoder_dpms(encoder, DRM_MODE_DPMS_ON);
	amdgpu_atombios_scratch_regs_lock(adev, false);
}

static void dce_v10_0_encoder_disable(struct drm_encoder *encoder)
{
	struct amdgpu_encoder *amdgpu_encoder = to_amdgpu_encoder(encoder);
	struct amdgpu_encoder_atom_dig *dig;

	amdgpu_atombios_encoder_dpms(encoder, DRM_MODE_DPMS_OFF);

	if (amdgpu_atombios_encoder_is_digital(encoder)) {
		if (amdgpu_atombios_encoder_get_encoder_mode(encoder) == ATOM_ENCODER_MODE_HDMI)
			dce_v10_0_afmt_enable(encoder, false);
		dig = amdgpu_encoder->enc_priv;
		dig->dig_encoder = -1;
	}
	amdgpu_encoder->active_device = 0;
}

/* these are handled by the primary encoders */
static void dce_v10_0_ext_prepare(struct drm_encoder *encoder)
{

}

static void dce_v10_0_ext_commit(struct drm_encoder *encoder)
{

}

static void
dce_v10_0_ext_mode_set(struct drm_encoder *encoder,
		      struct drm_display_mode *mode,
		      struct drm_display_mode *adjusted_mode)
{

}

static void dce_v10_0_ext_disable(struct drm_encoder *encoder)
{

}

static void
dce_v10_0_ext_dpms(struct drm_encoder *encoder, int mode)
{

}

static const struct drm_encoder_helper_funcs dce_v10_0_ext_helper_funcs = {
	.dpms = dce_v10_0_ext_dpms,
	.prepare = dce_v10_0_ext_prepare,
	.mode_set = dce_v10_0_ext_mode_set,
	.commit = dce_v10_0_ext_commit,
	.disable = dce_v10_0_ext_disable,
	/* no detect for TMDS/LVDS yet */
};

static const struct drm_encoder_helper_funcs dce_v10_0_dig_helper_funcs = {
	.dpms = amdgpu_atombios_encoder_dpms,
	.mode_fixup = amdgpu_atombios_encoder_mode_fixup,
	.prepare = dce_v10_0_encoder_prepare,
	.mode_set = dce_v10_0_encoder_mode_set,
	.commit = dce_v10_0_encoder_commit,
	.disable = dce_v10_0_encoder_disable,
	.detect = amdgpu_atombios_encoder_dig_detect,
};

static const struct drm_encoder_helper_funcs dce_v10_0_dac_helper_funcs = {
	.dpms = amdgpu_atombios_encoder_dpms,
	.mode_fixup = amdgpu_atombios_encoder_mode_fixup,
	.prepare = dce_v10_0_encoder_prepare,
	.mode_set = dce_v10_0_encoder_mode_set,
	.commit = dce_v10_0_encoder_commit,
	.detect = amdgpu_atombios_encoder_dac_detect,
};

static void dce_v10_0_encoder_destroy(struct drm_encoder *encoder)
{
	struct amdgpu_encoder *amdgpu_encoder = to_amdgpu_encoder(encoder);
	if (amdgpu_encoder->devices & (ATOM_DEVICE_LCD_SUPPORT))
		amdgpu_atombios_encoder_fini_backlight(amdgpu_encoder);
	kfree(amdgpu_encoder->enc_priv);
	drm_encoder_cleanup(encoder);
	kfree(amdgpu_encoder);
}

static const struct drm_encoder_funcs dce_v10_0_encoder_funcs = {
	.destroy = dce_v10_0_encoder_destroy,
};

static void dce_v10_0_encoder_add(struct amdgpu_device *adev,
				 uint32_t encoder_enum,
				 uint32_t supported_device,
				 u16 caps)
{
	struct drm_device *dev = adev_to_drm(adev);
	struct drm_encoder *encoder;
	struct amdgpu_encoder *amdgpu_encoder;

	/* see if we already added it */
	list_for_each_entry(encoder, &dev->mode_config.encoder_list, head) {
		amdgpu_encoder = to_amdgpu_encoder(encoder);
		if (amdgpu_encoder->encoder_enum == encoder_enum) {
			amdgpu_encoder->devices |= supported_device;
			return;
		}

	}

	/* add a new one */
	amdgpu_encoder = kzalloc(sizeof(struct amdgpu_encoder), GFP_KERNEL);
	if (!amdgpu_encoder)
		return;

	encoder = &amdgpu_encoder->base;
	switch (adev->mode_info.num_crtc) {
	case 1:
		encoder->possible_crtcs = 0x1;
		break;
	case 2:
	default:
		encoder->possible_crtcs = 0x3;
		break;
	case 4:
		encoder->possible_crtcs = 0xf;
		break;
	case 6:
		encoder->possible_crtcs = 0x3f;
		break;
	}

	amdgpu_encoder->enc_priv = NULL;

	amdgpu_encoder->encoder_enum = encoder_enum;
	amdgpu_encoder->encoder_id = (encoder_enum & OBJECT_ID_MASK) >> OBJECT_ID_SHIFT;
	amdgpu_encoder->devices = supported_device;
	amdgpu_encoder->rmx_type = RMX_OFF;
	amdgpu_encoder->underscan_type = UNDERSCAN_OFF;
	amdgpu_encoder->is_ext_encoder = false;
	amdgpu_encoder->caps = caps;

	switch (amdgpu_encoder->encoder_id) {
	case ENCODER_OBJECT_ID_INTERNAL_KLDSCP_DAC1:
	case ENCODER_OBJECT_ID_INTERNAL_KLDSCP_DAC2:
		drm_encoder_init(dev, encoder, &dce_v10_0_encoder_funcs,
				 DRM_MODE_ENCODER_DAC, NULL);
		drm_encoder_helper_add(encoder, &dce_v10_0_dac_helper_funcs);
		break;
	case ENCODER_OBJECT_ID_INTERNAL_KLDSCP_DVO1:
	case ENCODER_OBJECT_ID_INTERNAL_UNIPHY:
	case ENCODER_OBJECT_ID_INTERNAL_UNIPHY1:
	case ENCODER_OBJECT_ID_INTERNAL_UNIPHY2:
	case ENCODER_OBJECT_ID_INTERNAL_UNIPHY3:
		if (amdgpu_encoder->devices & (ATOM_DEVICE_LCD_SUPPORT)) {
			amdgpu_encoder->rmx_type = RMX_FULL;
			drm_encoder_init(dev, encoder, &dce_v10_0_encoder_funcs,
					 DRM_MODE_ENCODER_LVDS, NULL);
			amdgpu_encoder->enc_priv = amdgpu_atombios_encoder_get_lcd_info(amdgpu_encoder);
		} else if (amdgpu_encoder->devices & (ATOM_DEVICE_CRT_SUPPORT)) {
			drm_encoder_init(dev, encoder, &dce_v10_0_encoder_funcs,
					 DRM_MODE_ENCODER_DAC, NULL);
			amdgpu_encoder->enc_priv = amdgpu_atombios_encoder_get_dig_info(amdgpu_encoder);
		} else {
			drm_encoder_init(dev, encoder, &dce_v10_0_encoder_funcs,
					 DRM_MODE_ENCODER_TMDS, NULL);
			amdgpu_encoder->enc_priv = amdgpu_atombios_encoder_get_dig_info(amdgpu_encoder);
		}
		drm_encoder_helper_add(encoder, &dce_v10_0_dig_helper_funcs);
		break;
	case ENCODER_OBJECT_ID_SI170B:
	case ENCODER_OBJECT_ID_CH7303:
	case ENCODER_OBJECT_ID_EXTERNAL_SDVOA:
	case ENCODER_OBJECT_ID_EXTERNAL_SDVOB:
	case ENCODER_OBJECT_ID_TITFP513:
	case ENCODER_OBJECT_ID_VT1623:
	case ENCODER_OBJECT_ID_HDMI_SI1930:
	case ENCODER_OBJECT_ID_TRAVIS:
	case ENCODER_OBJECT_ID_NUTMEG:
		/* these are handled by the primary encoders */
		amdgpu_encoder->is_ext_encoder = true;
		if (amdgpu_encoder->devices & (ATOM_DEVICE_LCD_SUPPORT))
			drm_encoder_init(dev, encoder, &dce_v10_0_encoder_funcs,
					 DRM_MODE_ENCODER_LVDS, NULL);
		else if (amdgpu_encoder->devices & (ATOM_DEVICE_CRT_SUPPORT))
			drm_encoder_init(dev, encoder, &dce_v10_0_encoder_funcs,
					 DRM_MODE_ENCODER_DAC, NULL);
		else
			drm_encoder_init(dev, encoder, &dce_v10_0_encoder_funcs,
					 DRM_MODE_ENCODER_TMDS, NULL);
		drm_encoder_helper_add(encoder, &dce_v10_0_ext_helper_funcs);
		break;
	}
}

static const struct amdgpu_display_funcs dce_v10_0_display_funcs = {
	.bandwidth_update = &dce_v10_0_bandwidth_update,
	.vblank_get_counter = &dce_v10_0_vblank_get_counter,
	.backlight_set_level = &amdgpu_atombios_encoder_set_backlight_level,
	.backlight_get_level = &amdgpu_atombios_encoder_get_backlight_level,
	.hpd_sense = &dce_v10_0_hpd_sense,
	.hpd_set_polarity = &dce_v10_0_hpd_set_polarity,
	.hpd_get_gpio_reg = &dce_v10_0_hpd_get_gpio_reg,
	.page_flip = &dce_v10_0_page_flip,
	.page_flip_get_scanoutpos = &dce_v10_0_crtc_get_scanoutpos,
	.add_encoder = &dce_v10_0_encoder_add,
	.add_connector = &amdgpu_connector_add,
};

static void dce_v10_0_set_display_funcs(struct amdgpu_device *adev)
{
	adev->mode_info.funcs = &dce_v10_0_display_funcs;
}

static const struct amdgpu_irq_src_funcs dce_v10_0_crtc_irq_funcs = {
	.set = dce_v10_0_set_crtc_irq_state,
	.process = dce_v10_0_crtc_irq,
};

static const struct amdgpu_irq_src_funcs dce_v10_0_pageflip_irq_funcs = {
	.set = dce_v10_0_set_pageflip_irq_state,
	.process = dce_v10_0_pageflip_irq,
};

static const struct amdgpu_irq_src_funcs dce_v10_0_hpd_irq_funcs = {
	.set = dce_v10_0_set_hpd_irq_state,
	.process = dce_v10_0_hpd_irq,
};

static void dce_v10_0_set_irq_funcs(struct amdgpu_device *adev)
{
	if (adev->mode_info.num_crtc > 0)
		adev->crtc_irq.num_types = AMDGPU_CRTC_IRQ_VLINE1 + adev->mode_info.num_crtc;
	else
		adev->crtc_irq.num_types = 0;
	adev->crtc_irq.funcs = &dce_v10_0_crtc_irq_funcs;

	adev->pageflip_irq.num_types = adev->mode_info.num_crtc;
	adev->pageflip_irq.funcs = &dce_v10_0_pageflip_irq_funcs;

	adev->hpd_irq.num_types = adev->mode_info.num_hpd;
	adev->hpd_irq.funcs = &dce_v10_0_hpd_irq_funcs;
}

const struct amdgpu_ip_block_version dce_v10_0_ip_block =
{
	.type = AMD_IP_BLOCK_TYPE_DCE,
	.major = 10,
	.minor = 0,
	.rev = 0,
	.funcs = &dce_v10_0_ip_funcs,
};

const struct amdgpu_ip_block_version dce_v10_1_ip_block =
{
	.type = AMD_IP_BLOCK_TYPE_DCE,
	.major = 10,
	.minor = 1,
	.rev = 0,
	.funcs = &dce_v10_0_ip_funcs,
};<|MERGE_RESOLUTION|>--- conflicted
+++ resolved
@@ -196,69 +196,6 @@
 	spin_unlock_irqrestore(&adev->audio_endpt_idx_lock, flags);
 }
 
-<<<<<<< HEAD
-static bool dce_v10_0_is_in_vblank(struct amdgpu_device *adev, int crtc)
-{
-	if (RREG32(mmCRTC_STATUS + crtc_offsets[crtc]) &
-			CRTC_V_BLANK_START_END__CRTC_V_BLANK_START_MASK)
-		return true;
-	else
-		return false;
-}
-
-static bool dce_v10_0_is_counter_moving(struct amdgpu_device *adev, int crtc)
-{
-	u32 pos1, pos2;
-
-	pos1 = RREG32(mmCRTC_STATUS_POSITION + crtc_offsets[crtc]);
-	pos2 = RREG32(mmCRTC_STATUS_POSITION + crtc_offsets[crtc]);
-
-	if (pos1 != pos2)
-		return true;
-	else
-		return false;
-}
-
-/**
- * dce_v10_0_vblank_wait - vblank wait asic callback.
- *
- * @adev: amdgpu_device pointer
- * @crtc: crtc to wait for vblank on
- *
- * Wait for vblank on the requested crtc (evergreen+).
- */
-static void dce_v10_0_vblank_wait(struct amdgpu_device *adev, int crtc)
-{
-	unsigned i = 100;
-
-	if (crtc >= adev->mode_info.num_crtc)
-		return;
-
-	if (!(RREG32(mmCRTC_CONTROL + crtc_offsets[crtc]) & CRTC_CONTROL__CRTC_MASTER_EN_MASK))
-		return;
-
-	/* depending on when we hit vblank, we may be close to active; if so,
-	 * wait for another frame.
-	 */
-	while (dce_v10_0_is_in_vblank(adev, crtc)) {
-		if (i++ == 100) {
-			i = 0;
-			if (!dce_v10_0_is_counter_moving(adev, crtc))
-				break;
-		}
-	}
-
-	while (!dce_v10_0_is_in_vblank(adev, crtc)) {
-		if (i++ == 100) {
-			i = 0;
-			if (!dce_v10_0_is_counter_moving(adev, crtc))
-				break;
-		}
-	}
-}
-
-=======
->>>>>>> 24b8d41d
 static u32 dce_v10_0_vblank_get_counter(struct amdgpu_device *adev, int crtc)
 {
 	if (crtc >= adev->mode_info.num_crtc)
@@ -299,10 +236,7 @@
 				int crtc_id, u64 crtc_base, bool async)
 {
 	struct amdgpu_crtc *amdgpu_crtc = adev->mode_info.crtcs[crtc_id];
-<<<<<<< HEAD
-=======
 	struct drm_framebuffer *fb = amdgpu_crtc->base.primary->fb;
->>>>>>> 24b8d41d
 	u32 tmp;
 
 	/* flip at hsync for async, default is vsync */
@@ -310,12 +244,9 @@
 	tmp = REG_SET_FIELD(tmp, GRPH_FLIP_CONTROL,
 			    GRPH_SURFACE_UPDATE_H_RETRACE_EN, async ? 1 : 0);
 	WREG32(mmGRPH_FLIP_CONTROL + amdgpu_crtc->crtc_offset, tmp);
-<<<<<<< HEAD
-=======
 	/* update pitch */
 	WREG32(mmGRPH_PITCH + amdgpu_crtc->crtc_offset,
 	       fb->pitches[0] / fb->format->cpp[0]);
->>>>>>> 24b8d41d
 	/* update the primary scanout address */
 	WREG32(mmGRPH_PRIMARY_SURFACE_ADDRESS_HIGH + amdgpu_crtc->crtc_offset,
 	       upper_32_bits(crtc_base));
@@ -406,33 +337,8 @@
 	drm_for_each_connector_iter(connector, &iter) {
 		struct amdgpu_connector *amdgpu_connector = to_amdgpu_connector(connector);
 
-<<<<<<< HEAD
-		switch (amdgpu_connector->hpd.hpd) {
-		case AMDGPU_HPD_1:
-			idx = 0;
-			break;
-		case AMDGPU_HPD_2:
-			idx = 1;
-			break;
-		case AMDGPU_HPD_3:
-			idx = 2;
-			break;
-		case AMDGPU_HPD_4:
-			idx = 3;
-			break;
-		case AMDGPU_HPD_5:
-			idx = 4;
-			break;
-		case AMDGPU_HPD_6:
-			idx = 5;
-			break;
-		default:
-			continue;
-		}
-=======
 		if (amdgpu_connector->hpd.hpd >= adev->mode_info.num_hpd)
 			continue;
->>>>>>> 24b8d41d
 
 		if (connector->connector_type == DRM_MODE_CONNECTOR_eDP ||
 		    connector->connector_type == DRM_MODE_CONNECTOR_LVDS) {
@@ -441,15 +347,6 @@
 			 * https://bugzilla.redhat.com/show_bug.cgi?id=726143
 			 * also avoid interrupt storms during dpms.
 			 */
-<<<<<<< HEAD
-			tmp = RREG32(mmDC_HPD_INT_CONTROL + hpd_offsets[idx]);
-			tmp = REG_SET_FIELD(tmp, DC_HPD_INT_CONTROL, DC_HPD_INT_EN, 0);
-			WREG32(mmDC_HPD_INT_CONTROL + hpd_offsets[idx], tmp);
-			continue;
-		}
-
-		tmp = RREG32(mmDC_HPD_CONTROL + hpd_offsets[idx]);
-=======
 			tmp = RREG32(mmDC_HPD_INT_CONTROL + hpd_offsets[amdgpu_connector->hpd.hpd]);
 			tmp = REG_SET_FIELD(tmp, DC_HPD_INT_CONTROL, DC_HPD_INT_EN, 0);
 			WREG32(mmDC_HPD_INT_CONTROL + hpd_offsets[amdgpu_connector->hpd.hpd], tmp);
@@ -457,7 +354,6 @@
 		}
 
 		tmp = RREG32(mmDC_HPD_CONTROL + hpd_offsets[amdgpu_connector->hpd.hpd]);
->>>>>>> 24b8d41d
 		tmp = REG_SET_FIELD(tmp, DC_HPD_CONTROL, DC_HPD_EN, 1);
 		WREG32(mmDC_HPD_CONTROL + hpd_offsets[amdgpu_connector->hpd.hpd], tmp);
 
@@ -544,137 +440,6 @@
 	return true;
 }
 
-<<<<<<< HEAD
-static void dce_v10_0_stop_mc_access(struct amdgpu_device *adev,
-				     struct amdgpu_mode_mc_save *save)
-{
-	u32 crtc_enabled, tmp;
-	int i;
-
-	save->vga_render_control = RREG32(mmVGA_RENDER_CONTROL);
-	save->vga_hdp_control = RREG32(mmVGA_HDP_CONTROL);
-
-	/* disable VGA render */
-	tmp = RREG32(mmVGA_RENDER_CONTROL);
-	tmp = REG_SET_FIELD(tmp, VGA_RENDER_CONTROL, VGA_VSTATUS_CNTL, 0);
-	WREG32(mmVGA_RENDER_CONTROL, tmp);
-
-	/* blank the display controllers */
-	for (i = 0; i < adev->mode_info.num_crtc; i++) {
-		crtc_enabled = REG_GET_FIELD(RREG32(mmCRTC_CONTROL + crtc_offsets[i]),
-					     CRTC_CONTROL, CRTC_MASTER_EN);
-		if (crtc_enabled) {
-#if 0
-			u32 frame_count;
-			int j;
-
-			save->crtc_enabled[i] = true;
-			tmp = RREG32(mmCRTC_BLANK_CONTROL + crtc_offsets[i]);
-			if (REG_GET_FIELD(tmp, CRTC_BLANK_CONTROL, CRTC_BLANK_DATA_EN) == 0) {
-				amdgpu_display_vblank_wait(adev, i);
-				WREG32(mmCRTC_UPDATE_LOCK + crtc_offsets[i], 1);
-				tmp = REG_SET_FIELD(tmp, CRTC_BLANK_CONTROL, CRTC_BLANK_DATA_EN, 1);
-				WREG32(mmCRTC_BLANK_CONTROL + crtc_offsets[i], tmp);
-				WREG32(mmCRTC_UPDATE_LOCK + crtc_offsets[i], 0);
-			}
-			/* wait for the next frame */
-			frame_count = amdgpu_display_vblank_get_counter(adev, i);
-			for (j = 0; j < adev->usec_timeout; j++) {
-				if (amdgpu_display_vblank_get_counter(adev, i) != frame_count)
-					break;
-				udelay(1);
-			}
-			tmp = RREG32(mmGRPH_UPDATE + crtc_offsets[i]);
-			if (REG_GET_FIELD(tmp, GRPH_UPDATE, GRPH_UPDATE_LOCK) == 0) {
-				tmp = REG_SET_FIELD(tmp, GRPH_UPDATE, GRPH_UPDATE_LOCK, 1);
-				WREG32(mmGRPH_UPDATE + crtc_offsets[i], tmp);
-			}
-			tmp = RREG32(mmMASTER_UPDATE_LOCK + crtc_offsets[i]);
-			if (REG_GET_FIELD(tmp, MASTER_UPDATE_LOCK, MASTER_UPDATE_LOCK) == 0) {
-				tmp = REG_SET_FIELD(tmp, MASTER_UPDATE_LOCK, MASTER_UPDATE_LOCK, 1);
-				WREG32(mmMASTER_UPDATE_LOCK + crtc_offsets[i], tmp);
-			}
-#else
-			/* XXX this is a hack to avoid strange behavior with EFI on certain systems */
-			WREG32(mmCRTC_UPDATE_LOCK + crtc_offsets[i], 1);
-			tmp = RREG32(mmCRTC_CONTROL + crtc_offsets[i]);
-			tmp = REG_SET_FIELD(tmp, CRTC_CONTROL, CRTC_MASTER_EN, 0);
-			WREG32(mmCRTC_CONTROL + crtc_offsets[i], tmp);
-			WREG32(mmCRTC_UPDATE_LOCK + crtc_offsets[i], 0);
-			save->crtc_enabled[i] = false;
-			/* ***** */
-#endif
-		} else {
-			save->crtc_enabled[i] = false;
-		}
-	}
-}
-
-static void dce_v10_0_resume_mc_access(struct amdgpu_device *adev,
-				       struct amdgpu_mode_mc_save *save)
-{
-	u32 tmp, frame_count;
-	int i, j;
-
-	/* update crtc base addresses */
-	for (i = 0; i < adev->mode_info.num_crtc; i++) {
-		WREG32(mmGRPH_PRIMARY_SURFACE_ADDRESS_HIGH + crtc_offsets[i],
-		       upper_32_bits(adev->mc.vram_start));
-		WREG32(mmGRPH_SECONDARY_SURFACE_ADDRESS_HIGH + crtc_offsets[i],
-		       upper_32_bits(adev->mc.vram_start));
-		WREG32(mmGRPH_PRIMARY_SURFACE_ADDRESS + crtc_offsets[i],
-		       (u32)adev->mc.vram_start);
-		WREG32(mmGRPH_SECONDARY_SURFACE_ADDRESS + crtc_offsets[i],
-		       (u32)adev->mc.vram_start);
-
-		if (save->crtc_enabled[i]) {
-			tmp = RREG32(mmMASTER_UPDATE_MODE + crtc_offsets[i]);
-			if (REG_GET_FIELD(tmp, MASTER_UPDATE_MODE, MASTER_UPDATE_MODE) != 0) {
-				tmp = REG_SET_FIELD(tmp, MASTER_UPDATE_MODE, MASTER_UPDATE_MODE, 0);
-				WREG32(mmMASTER_UPDATE_MODE + crtc_offsets[i], tmp);
-			}
-			tmp = RREG32(mmGRPH_UPDATE + crtc_offsets[i]);
-			if (REG_GET_FIELD(tmp, GRPH_UPDATE, GRPH_UPDATE_LOCK)) {
-				tmp = REG_SET_FIELD(tmp, GRPH_UPDATE, GRPH_UPDATE_LOCK, 0);
-				WREG32(mmGRPH_UPDATE + crtc_offsets[i], tmp);
-			}
-			tmp = RREG32(mmMASTER_UPDATE_LOCK + crtc_offsets[i]);
-			if (REG_GET_FIELD(tmp, MASTER_UPDATE_LOCK, MASTER_UPDATE_LOCK)) {
-				tmp = REG_SET_FIELD(tmp, MASTER_UPDATE_LOCK, MASTER_UPDATE_LOCK, 0);
-				WREG32(mmMASTER_UPDATE_LOCK + crtc_offsets[i], tmp);
-			}
-			for (j = 0; j < adev->usec_timeout; j++) {
-				tmp = RREG32(mmGRPH_UPDATE + crtc_offsets[i]);
-				if (REG_GET_FIELD(tmp, GRPH_UPDATE, GRPH_SURFACE_UPDATE_PENDING) == 0)
-					break;
-				udelay(1);
-			}
-			tmp = RREG32(mmCRTC_BLANK_CONTROL + crtc_offsets[i]);
-			tmp = REG_SET_FIELD(tmp, CRTC_BLANK_CONTROL, CRTC_BLANK_DATA_EN, 0);
-			WREG32(mmCRTC_UPDATE_LOCK + crtc_offsets[i], 1);
-			WREG32(mmCRTC_BLANK_CONTROL + crtc_offsets[i], tmp);
-			WREG32(mmCRTC_UPDATE_LOCK + crtc_offsets[i], 0);
-			/* wait for the next frame */
-			frame_count = amdgpu_display_vblank_get_counter(adev, i);
-			for (j = 0; j < adev->usec_timeout; j++) {
-				if (amdgpu_display_vblank_get_counter(adev, i) != frame_count)
-					break;
-				udelay(1);
-			}
-		}
-	}
-
-	WREG32(mmVGA_MEMORY_BASE_ADDRESS_HIGH, upper_32_bits(adev->mc.vram_start));
-	WREG32(mmVGA_MEMORY_BASE_ADDRESS, lower_32_bits(adev->mc.vram_start));
-
-	/* Unlock vga access */
-	WREG32(mmVGA_HDP_CONTROL, save->vga_hdp_control);
-	mdelay(1);
-	WREG32(mmVGA_RENDER_CONTROL, save->vga_render_control);
-}
-
-=======
->>>>>>> 24b8d41d
 static void dce_v10_0_set_vga_render_state(struct amdgpu_device *adev,
 					   bool render)
 {
@@ -2096,11 +1861,7 @@
 	u32 tmp, viewport_w, viewport_h;
 	int r;
 	bool bypass_lut = false;
-<<<<<<< HEAD
-	char *format_name;
-=======
 	struct drm_format_name_buf format_name;
->>>>>>> 24b8d41d
 
 	/* no fb bound */
 	if (!atomic && !crtc->primary->fb) {
@@ -2116,25 +1877,14 @@
 	/* If atomic, assume fb object is pinned & idle & fenced and
 	 * just update base pointers
 	 */
-<<<<<<< HEAD
-	obj = amdgpu_fb->obj;
-=======
 	obj = target_fb->obj[0];
->>>>>>> 24b8d41d
 	abo = gem_to_amdgpu_bo(obj);
 	r = amdgpu_bo_reserve(abo, false);
 	if (unlikely(r != 0))
 		return r;
 
-<<<<<<< HEAD
-	if (atomic) {
-		fb_location = amdgpu_bo_gpu_offset(abo);
-	} else {
-		r = amdgpu_bo_pin(abo, AMDGPU_GEM_DOMAIN_VRAM, &fb_location);
-=======
 	if (!atomic) {
 		r = amdgpu_bo_pin(abo, AMDGPU_GEM_DOMAIN_VRAM);
->>>>>>> 24b8d41d
 		if (unlikely(r != 0)) {
 			amdgpu_bo_unreserve(abo);
 			return -EINVAL;
@@ -2230,14 +1980,8 @@
 #endif
 		break;
 	default:
-<<<<<<< HEAD
-		format_name = drm_get_format_name(target_fb->pixel_format);
-		DRM_ERROR("Unsupported screen format %s\n", format_name);
-		kfree(format_name);
-=======
 		DRM_ERROR("Unsupported screen format %s\n",
 		          drm_get_format_name(target_fb->format->format, &format_name));
->>>>>>> 24b8d41d
 		return -EINVAL;
 	}
 
@@ -2333,14 +2077,8 @@
 	WREG32(mmMASTER_UPDATE_MODE + amdgpu_crtc->crtc_offset, 0);
 
 	if (!atomic && fb && fb != crtc->primary->fb) {
-<<<<<<< HEAD
-		amdgpu_fb = to_amdgpu_framebuffer(fb);
-		abo = gem_to_amdgpu_bo(amdgpu_fb->obj);
-		r = amdgpu_bo_reserve(abo, false);
-=======
 		abo = gem_to_amdgpu_bo(fb->obj[0]);
 		r = amdgpu_bo_reserve(abo, true);
->>>>>>> 24b8d41d
 		if (unlikely(r != 0))
 			return r;
 		amdgpu_bo_unpin(abo);
@@ -2733,23 +2471,9 @@
 }
 
 static int dce_v10_0_crtc_gamma_set(struct drm_crtc *crtc, u16 *red, u16 *green,
-<<<<<<< HEAD
-				    u16 *blue, uint32_t size)
-{
-	struct amdgpu_crtc *amdgpu_crtc = to_amdgpu_crtc(crtc);
-	int i;
-
-	/* userspace palettes are always correct as is */
-	for (i = 0; i < size; i++) {
-		amdgpu_crtc->lut_r[i] = red[i] >> 6;
-		amdgpu_crtc->lut_g[i] = green[i] >> 6;
-		amdgpu_crtc->lut_b[i] = blue[i] >> 6;
-	}
-=======
 				    u16 *blue, uint32_t size,
 				    struct drm_modeset_acquire_ctx *ctx)
 {
->>>>>>> 24b8d41d
 	dce_v10_0_crtc_load_lut(crtc);
 
 	return 0;
@@ -2769,15 +2493,11 @@
 	.gamma_set = dce_v10_0_crtc_gamma_set,
 	.set_config = amdgpu_display_crtc_set_config,
 	.destroy = dce_v10_0_crtc_destroy,
-<<<<<<< HEAD
-	.page_flip_target = amdgpu_crtc_page_flip_target,
-=======
 	.page_flip_target = amdgpu_display_crtc_page_flip_target,
 	.get_vblank_counter = amdgpu_get_vblank_counter_kms,
 	.enable_vblank = amdgpu_enable_vblank_kms,
 	.disable_vblank = amdgpu_disable_vblank_kms,
 	.get_vblank_timestamp = drm_crtc_vblank_helper_get_vblank_timestamp,
->>>>>>> 24b8d41d
 };
 
 static void dce_v10_0_crtc_dpms(struct drm_crtc *crtc, int mode)
@@ -2844,19 +2564,10 @@
 	dce_v10_0_crtc_dpms(crtc, DRM_MODE_DPMS_OFF);
 	if (crtc->primary->fb) {
 		int r;
-<<<<<<< HEAD
-		struct amdgpu_framebuffer *amdgpu_fb;
-		struct amdgpu_bo *abo;
-
-		amdgpu_fb = to_amdgpu_framebuffer(crtc->primary->fb);
-		abo = gem_to_amdgpu_bo(amdgpu_fb->obj);
-		r = amdgpu_bo_reserve(abo, false);
-=======
 		struct amdgpu_bo *abo;
 
 		abo = gem_to_amdgpu_bo(crtc->primary->fb->obj[0]);
 		r = amdgpu_bo_reserve(abo, true);
->>>>>>> 24b8d41d
 		if (unlikely(r))
 			DRM_ERROR("failed to reserve abo before unpin\n");
 		else {
@@ -3043,8 +2754,6 @@
 
 	adev->mode_info.num_crtc = dce_v10_0_get_num_crtc(adev);
 
-	adev->mode_info.num_crtc = dce_v10_0_get_num_crtc(adev);
-
 	switch (adev->asic_type) {
 	case CHIP_FIJI:
 	case CHIP_TONGA:
@@ -3087,15 +2796,8 @@
 
 	adev_to_drm(adev)->mode_config.async_page_flip = true;
 
-<<<<<<< HEAD
-	adev->ddev->mode_config.async_page_flip = true;
-
-	adev->ddev->mode_config.max_width = 16384;
-	adev->ddev->mode_config.max_height = 16384;
-=======
 	adev_to_drm(adev)->mode_config.max_width = 16384;
 	adev_to_drm(adev)->mode_config.max_height = 16384;
->>>>>>> 24b8d41d
 
 	adev_to_drm(adev)->mode_config.preferred_depth = 24;
 	adev_to_drm(adev)->mode_config.prefer_shadow = 1;
@@ -3197,14 +2899,11 @@
 
 static int dce_v10_0_suspend(void *handle)
 {
-<<<<<<< HEAD
-=======
 	struct amdgpu_device *adev = (struct amdgpu_device *)handle;
 
 	adev->mode_info.bl_level =
 		amdgpu_atombios_encoder_get_backlight_level_from_reg(adev);
 
->>>>>>> 24b8d41d
 	return dce_v10_0_hw_fini(handle);
 }
 
@@ -3216,11 +2915,8 @@
 	amdgpu_atombios_encoder_set_backlight_level_to_reg(adev,
 							   adev->mode_info.bl_level);
 
-<<<<<<< HEAD
-=======
 	ret = dce_v10_0_hw_init(handle);
 
->>>>>>> 24b8d41d
 	/* turn on the BL */
 	if (adev->mode_info.bl_encoder) {
 		u8 bl_level = amdgpu_display_backlight_get_level(adev,
@@ -3608,11 +3304,7 @@
 	return 0;
 }
 
-<<<<<<< HEAD
-const struct amd_ip_funcs dce_v10_0_ip_funcs = {
-=======
 static const struct amd_ip_funcs dce_v10_0_ip_funcs = {
->>>>>>> 24b8d41d
 	.name = "dce_v10_0",
 	.early_init = dce_v10_0_early_init,
 	.late_init = NULL,
