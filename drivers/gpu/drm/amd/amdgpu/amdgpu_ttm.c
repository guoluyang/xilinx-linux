--- conflicted
+++ resolved
@@ -29,16 +29,6 @@
  *    Thomas Hellstrom <thomas-at-tungstengraphics-dot-com>
  *    Dave Airlie
  */
-<<<<<<< HEAD
-#include <ttm/ttm_bo_api.h>
-#include <ttm/ttm_bo_driver.h>
-#include <ttm/ttm_placement.h>
-#include <ttm/ttm_module.h>
-#include <ttm/ttm_page_alloc.h>
-#include <ttm/ttm_memory.h>
-#include <drm/drmP.h>
-#include <drm/amdgpu_drm.h>
-=======
 
 #include <linux/dma-mapping.h>
 #include <linux/iommu.h>
@@ -46,7 +36,6 @@
 #include <linux/pagemap.h>
 #include <linux/sched/task.h>
 #include <linux/sched/mm.h>
->>>>>>> 24b8d41d
 #include <linux/seq_file.h>
 #include <linux/slab.h>
 #include <linux/swap.h>
@@ -231,9 +220,6 @@
 	return mm_node;
 }
 
-<<<<<<< HEAD
-int amdgpu_ttm_global_init(struct amdgpu_device *adev)
-=======
 /**
  * amdgpu_ttm_map_buffer - Map memory into the GART windows
  * @bo: buffer object to map
@@ -255,7 +241,6 @@
 				 unsigned num_pages, uint64_t offset,
 				 unsigned window, struct amdgpu_ring *ring,
 				 bool tmz, uint64_t *addr)
->>>>>>> 24b8d41d
 {
 	struct amdgpu_device *adev = ring->adev;
 	struct amdgpu_job *job;
@@ -267,42 +252,6 @@
 	unsigned int i;
 	int r;
 
-<<<<<<< HEAD
-	adev->mman.mem_global_referenced = false;
-	global_ref = &adev->mman.mem_global_ref;
-	global_ref->global_type = DRM_GLOBAL_TTM_MEM;
-	global_ref->size = sizeof(struct ttm_mem_global);
-	global_ref->init = &amdgpu_ttm_mem_global_init;
-	global_ref->release = &amdgpu_ttm_mem_global_release;
-	r = drm_global_item_ref(global_ref);
-	if (r) {
-		DRM_ERROR("Failed setting up TTM memory accounting "
-			  "subsystem.\n");
-		goto error_mem;
-	}
-
-	adev->mman.bo_global_ref.mem_glob =
-		adev->mman.mem_global_ref.object;
-	global_ref = &adev->mman.bo_global_ref.ref;
-	global_ref->global_type = DRM_GLOBAL_TTM_BO;
-	global_ref->size = sizeof(struct ttm_bo_global);
-	global_ref->init = &ttm_bo_global_init;
-	global_ref->release = &ttm_bo_global_release;
-	r = drm_global_item_ref(global_ref);
-	if (r) {
-		DRM_ERROR("Failed setting up TTM BO subsystem.\n");
-		goto error_bo;
-	}
-
-	ring = adev->mman.buffer_funcs_ring;
-	rq = &ring->sched.sched_rq[AMD_SCHED_PRIORITY_KERNEL];
-	r = amd_sched_entity_init(&ring->sched, &adev->mman.entity,
-				  rq, amdgpu_sched_jobs);
-	if (r) {
-		DRM_ERROR("Failed setting up TTM BO move run queue.\n");
-		goto error_entity;
-	}
-=======
 	BUG_ON(adev->mman.buffer_funcs->copy_max_bytes <
 	       AMDGPU_GTT_MAX_TRANSFER_SIZE * 8);
 
@@ -324,27 +273,14 @@
 				     AMDGPU_IB_POOL_DELAYED, &job);
 	if (r)
 		return r;
->>>>>>> 24b8d41d
 
 	src_addr = num_dw * 4;
 	src_addr += job->ibs[0].gpu_addr;
 
-<<<<<<< HEAD
-	return 0;
-
-error_entity:
-	drm_global_item_unref(&adev->mman.bo_global_ref.ref);
-error_bo:
-	drm_global_item_unref(&adev->mman.mem_global_ref);
-error_mem:
-	return r;
-}
-=======
 	dst_addr = amdgpu_bo_gpu_offset(adev->gart.bo);
 	dst_addr += window * AMDGPU_GTT_MAX_TRANSFER_SIZE * 8;
 	amdgpu_emit_copy_buffer(adev, &job->ibs[0], src_addr,
 				dst_addr, num_bytes, false);
->>>>>>> 24b8d41d
 
 	amdgpu_ring_pad_ib(ring, &job->ibs[0]);
 	WARN_ON(job->ibs[0].length_dw > num_dw);
@@ -426,63 +362,10 @@
 	struct dma_fence *fence = NULL;
 	int r = 0;
 
-<<<<<<< HEAD
-	switch (type) {
-	case TTM_PL_SYSTEM:
-		/* System memory */
-		man->flags = TTM_MEMTYPE_FLAG_MAPPABLE;
-		man->available_caching = TTM_PL_MASK_CACHING;
-		man->default_caching = TTM_PL_FLAG_CACHED;
-		break;
-	case TTM_PL_TT:
-		man->func = &amdgpu_gtt_mgr_func;
-		man->gpu_offset = adev->mc.gtt_start;
-		man->available_caching = TTM_PL_MASK_CACHING;
-		man->default_caching = TTM_PL_FLAG_CACHED;
-		man->flags = TTM_MEMTYPE_FLAG_MAPPABLE | TTM_MEMTYPE_FLAG_CMA;
-		break;
-	case TTM_PL_VRAM:
-		/* "On-card" video ram */
-		man->func = &ttm_bo_manager_func;
-		man->gpu_offset = adev->mc.vram_start;
-		man->flags = TTM_MEMTYPE_FLAG_FIXED |
-			     TTM_MEMTYPE_FLAG_MAPPABLE;
-		man->available_caching = TTM_PL_FLAG_UNCACHED | TTM_PL_FLAG_WC;
-		man->default_caching = TTM_PL_FLAG_WC;
-		break;
-	case AMDGPU_PL_GDS:
-	case AMDGPU_PL_GWS:
-	case AMDGPU_PL_OA:
-		/* On-chip GDS memory*/
-		man->func = &ttm_bo_manager_func;
-		man->gpu_offset = 0;
-		man->flags = TTM_MEMTYPE_FLAG_FIXED | TTM_MEMTYPE_FLAG_CMA;
-		man->available_caching = TTM_PL_FLAG_UNCACHED;
-		man->default_caching = TTM_PL_FLAG_UNCACHED;
-		break;
-	default:
-		DRM_ERROR("Unsupported memory type %u\n", (unsigned)type);
-		return -EINVAL;
-	}
-	return 0;
-}
-
-static void amdgpu_evict_flags(struct ttm_buffer_object *bo,
-				struct ttm_placement *placement)
-{
-	struct amdgpu_bo *abo;
-	static struct ttm_place placements = {
-		.fpfn = 0,
-		.lpfn = 0,
-		.flags = TTM_PL_MASK_CACHING | TTM_PL_FLAG_SYSTEM
-	};
-	unsigned i;
-=======
 	if (!adev->mman.buffer_funcs_enabled) {
 		DRM_ERROR("Trying to move memory with ring turned off.\n");
 		return -EINVAL;
 	}
->>>>>>> 24b8d41d
 
 	src_offset = src->offset;
 	if (src->mem->mm_node) {
@@ -492,47 +375,6 @@
 		src_mm = NULL;
 		src_node_size = ULLONG_MAX;
 	}
-<<<<<<< HEAD
-	abo = container_of(bo, struct amdgpu_bo, tbo);
-	switch (bo->mem.mem_type) {
-	case TTM_PL_VRAM:
-		if (abo->adev->mman.buffer_funcs_ring->ready == false) {
-			amdgpu_ttm_placement_from_domain(abo, AMDGPU_GEM_DOMAIN_CPU);
-		} else {
-			amdgpu_ttm_placement_from_domain(abo, AMDGPU_GEM_DOMAIN_GTT);
-			for (i = 0; i < abo->placement.num_placement; ++i) {
-				if (!(abo->placements[i].flags &
-				      TTM_PL_FLAG_TT))
-					continue;
-
-				if (abo->placements[i].lpfn)
-					continue;
-
-				/* set an upper limit to force directly
-				 * allocating address space for the BO.
-				 */
-				abo->placements[i].lpfn =
-					abo->adev->mc.gtt_size >> PAGE_SHIFT;
-			}
-		}
-		break;
-	case TTM_PL_TT:
-	default:
-		amdgpu_ttm_placement_from_domain(abo, AMDGPU_GEM_DOMAIN_CPU);
-	}
-	*placement = abo->placement;
-}
-
-static int amdgpu_verify_access(struct ttm_buffer_object *bo, struct file *filp)
-{
-	struct amdgpu_bo *abo = container_of(bo, struct amdgpu_bo, tbo);
-
-	if (amdgpu_ttm_tt_get_usermm(bo->ttm))
-		return -EPERM;
-	return drm_vma_node_verify_access(&abo->gem_base.vma_node,
-					  filp->private_data);
-}
-=======
 
 	dst_offset = dst->offset;
 	if (dst->mem->mm_node) {
@@ -565,7 +407,6 @@
 					  src_offset, 0, ring, tmz, &from);
 		if (r)
 			goto error;
->>>>>>> 24b8d41d
 
 		r = amdgpu_ttm_map_buffer(dst->bo, dst->mem, dst_mm,
 					  PFN_UP(cur_size + dst_page_offset),
@@ -628,42 +469,6 @@
 	struct dma_fence *fence = NULL;
 	int r;
 
-<<<<<<< HEAD
-	adev = amdgpu_get_adev(bo->bdev);
-	ring = adev->mman.buffer_funcs_ring;
-
-	switch (old_mem->mem_type) {
-	case TTM_PL_TT:
-		r = amdgpu_ttm_bind(bo, old_mem);
-		if (r)
-			return r;
-
-	case TTM_PL_VRAM:
-		old_start = (u64)old_mem->start << PAGE_SHIFT;
-		old_start += bo->bdev->man[old_mem->mem_type].gpu_offset;
-		break;
-	default:
-		DRM_ERROR("Unknown placement %d\n", old_mem->mem_type);
-		return -EINVAL;
-	}
-	switch (new_mem->mem_type) {
-	case TTM_PL_TT:
-		r = amdgpu_ttm_bind(bo, new_mem);
-		if (r)
-			return r;
-
-	case TTM_PL_VRAM:
-		new_start = (u64)new_mem->start << PAGE_SHIFT;
-		new_start += bo->bdev->man[new_mem->mem_type].gpu_offset;
-		break;
-	default:
-		DRM_ERROR("Unknown placement %d\n", old_mem->mem_type);
-		return -EINVAL;
-	}
-	if (!ring->ready) {
-		DRM_ERROR("Trying to move memory with ring turned off.\n");
-		return -EINVAL;
-=======
 	src.bo = bo;
 	dst.bo = bo;
 	src.mem = old_mem;
@@ -691,7 +496,6 @@
 			dma_fence_put(fence);
 			fence = wipe_fence;
 		}
->>>>>>> 24b8d41d
 	}
 
 	/* Always block for VM page tables before committing the new location */
@@ -702,21 +506,10 @@
 	dma_fence_put(fence);
 	return r;
 
-<<<<<<< HEAD
-	r = amdgpu_copy_buffer(ring, old_start, new_start,
-			       new_mem->num_pages * PAGE_SIZE, /* bytes */
-			       bo->resv, &fence, false);
-	if (r)
-		return r;
-
-	r = ttm_bo_pipeline_move(bo, fence, evict, new_mem);
-	fence_put(fence);
-=======
 error:
 	if (fence)
 		dma_fence_wait(fence, false);
 	dma_fence_put(fence);
->>>>>>> 24b8d41d
 	return r;
 }
 
@@ -743,17 +536,10 @@
 	placement.num_busy_placement = 1;
 	placement.busy_placement = &placements;
 	placements.fpfn = 0;
-<<<<<<< HEAD
-	placements.lpfn = adev->mc.gtt_size >> PAGE_SHIFT;
-	placements.flags = TTM_PL_MASK_CACHING | TTM_PL_FLAG_TT;
-	r = ttm_bo_mem_space(bo, &placement, &tmp_mem,
-			     interruptible, no_wait_gpu);
-=======
 	placements.lpfn = 0;
 	placements.mem_type = TTM_PL_TT;
 	placements.flags = TTM_PL_MASK_CACHING;
 	r = ttm_bo_mem_space(bo, &placement, &tmp_mem, ctx);
->>>>>>> 24b8d41d
 	if (unlikely(r)) {
 		pr_err("Failed to find GTT space for blit from VRAM\n");
 		return r;
@@ -780,13 +566,9 @@
 	if (unlikely(r)) {
 		goto out_cleanup;
 	}
-<<<<<<< HEAD
-	r = ttm_bo_move_ttm(bo, interruptible, no_wait_gpu, new_mem);
-=======
 
 	/* move BO (in tmp_mem) to new_mem */
 	r = ttm_bo_move_ttm(bo, ctx, new_mem);
->>>>>>> 24b8d41d
 out_cleanup:
 	ttm_resource_free(bo, &tmp_mem);
 	return r;
@@ -815,28 +597,17 @@
 	placement.num_busy_placement = 1;
 	placement.busy_placement = &placements;
 	placements.fpfn = 0;
-<<<<<<< HEAD
-	placements.lpfn = adev->mc.gtt_size >> PAGE_SHIFT;
-	placements.flags = TTM_PL_MASK_CACHING | TTM_PL_FLAG_TT;
-	r = ttm_bo_mem_space(bo, &placement, &tmp_mem,
-			     interruptible, no_wait_gpu);
-=======
 	placements.lpfn = 0;
 	placements.mem_type = TTM_PL_TT;
 	placements.flags = TTM_PL_MASK_CACHING;
 	r = ttm_bo_mem_space(bo, &placement, &tmp_mem, ctx);
->>>>>>> 24b8d41d
 	if (unlikely(r)) {
 		pr_err("Failed to find GTT space for blit to VRAM\n");
 		return r;
 	}
-<<<<<<< HEAD
-	r = ttm_bo_move_ttm(bo, interruptible, no_wait_gpu, &tmp_mem);
-=======
 
 	/* move/bind old memory to GTT space */
 	r = ttm_bo_move_ttm(bo, ctx, &tmp_mem);
->>>>>>> 24b8d41d
 	if (unlikely(r)) {
 		goto out_cleanup;
 	}
@@ -894,15 +665,7 @@
 	if (WARN_ON_ONCE(abo->pin_count > 0))
 		return -EINVAL;
 
-<<<<<<< HEAD
-	adev = amdgpu_get_adev(bo->bdev);
-
-	/* remember the eviction */
-	if (evict)
-		atomic64_inc(&adev->num_evictions);
-=======
 	adev = amdgpu_ttm_adev(bo->bdev);
->>>>>>> 24b8d41d
 
 	if (old_mem->mem_type == TTM_PL_SYSTEM && bo->ttm == NULL) {
 		ttm_bo_move_null(bo, new_mem);
@@ -945,15 +708,10 @@
 
 	if (r) {
 memcpy:
-<<<<<<< HEAD
-		r = ttm_bo_move_memcpy(bo, interruptible, no_wait_gpu, new_mem);
-		if (r) {
-=======
 		/* Check that all memory is CPU accessible */
 		if (!amdgpu_mem_visible(adev, old_mem) ||
 		    !amdgpu_mem_visible(adev, new_mem)) {
 			pr_err("Move buffer fallback to memcpy unavailable\n");
->>>>>>> 24b8d41d
 			return r;
 		}
 
@@ -1059,17 +817,10 @@
 	uint64_t		userptr;
 	struct task_struct	*usertask;
 	uint32_t		userflags;
-<<<<<<< HEAD
-	spinlock_t              guptasklock;
-	struct list_head        guptasks;
-	atomic_t		mmu_invalidations;
-	struct list_head        list;
-=======
 	bool			bound;
 #if IS_ENABLED(CONFIG_DRM_AMDGPU_USERPTR)
 	struct hmm_range	*range;
 #endif
->>>>>>> 24b8d41d
 };
 
 #ifdef CONFIG_DRM_AMDGPU_USERPTR
@@ -1084,20 +835,6 @@
 {
 	struct ttm_tt *ttm = bo->tbo.ttm;
 	struct amdgpu_ttm_tt *gtt = (void *)ttm;
-<<<<<<< HEAD
-	unsigned int flags = 0;
-	unsigned pinned = 0;
-	int r;
-
-	if (!(gtt->userflags & AMDGPU_GEM_USERPTR_READONLY))
-		flags |= FOLL_WRITE;
-
-	if (gtt->userflags & AMDGPU_GEM_USERPTR_ANONONLY) {
-		/* check that we only use anonymous memory
-		   to prevent problems with writeback */
-		unsigned long end = gtt->userptr + ttm->num_pages * PAGE_SIZE;
-		struct vm_area_struct *vma;
-=======
 	unsigned long start = gtt->userptr;
 	struct vm_area_struct *vma;
 	struct hmm_range *range;
@@ -1115,7 +852,6 @@
 	/* Another get_user_pages is running at the same time?? */
 	if (WARN_ON(gtt->range))
 		return -EFAULT;
->>>>>>> 24b8d41d
 
 	if (!mmget_not_zero(mm)) /* Happens during process shutdown */
 		return -ESRCH;
@@ -1139,9 +875,6 @@
 		goto out_free_ranges;
 	}
 
-<<<<<<< HEAD
-		r = get_user_pages(userptr, num_pages, flags, p, NULL);
-=======
 	mmap_read_lock(mm);
 	vma = find_vma(mm, start);
 	if (unlikely(!vma || start < vma->vm_start)) {
@@ -1155,7 +888,6 @@
 	}
 	mmap_read_unlock(mm);
 	timeout = jiffies + msecs_to_jiffies(HMM_RANGE_DEFAULT_TIMEOUT);
->>>>>>> 24b8d41d
 
 retry:
 	range->notifier_seq = mmu_interval_read_begin(&bo->notifier);
@@ -1381,9 +1113,6 @@
 {
 	struct amdgpu_device *adev = amdgpu_ttm_adev(bdev);
 	struct amdgpu_ttm_tt *gtt = (void*)ttm;
-<<<<<<< HEAD
-	int r;
-=======
 	uint64_t flags;
 	int r = 0;
 
@@ -1392,7 +1121,6 @@
 
 	if (gtt->bound)
 		return 0;
->>>>>>> 24b8d41d
 
 	if (gtt->userptr) {
 		r = amdgpu_ttm_tt_pin_userptr(bdev, ttm);
@@ -1411,73 +1139,6 @@
 	    bo_mem->mem_type == AMDGPU_PL_OA)
 		return -EINVAL;
 
-<<<<<<< HEAD
-	return 0;
-}
-
-bool amdgpu_ttm_is_bound(struct ttm_tt *ttm)
-{
-	struct amdgpu_ttm_tt *gtt = (void *)ttm;
-
-	return gtt && !list_empty(&gtt->list);
-}
-
-int amdgpu_ttm_bind(struct ttm_buffer_object *bo, struct ttm_mem_reg *bo_mem)
-{
-	struct ttm_tt *ttm = bo->ttm;
-	struct amdgpu_ttm_tt *gtt = (void *)bo->ttm;
-	uint32_t flags;
-	int r;
-
-	if (!ttm || amdgpu_ttm_is_bound(ttm))
-		return 0;
-
-	r = amdgpu_gtt_mgr_alloc(&bo->bdev->man[TTM_PL_TT], bo,
-				 NULL, bo_mem);
-	if (r) {
-		DRM_ERROR("Failed to allocate GTT address space (%d)\n", r);
-		return r;
-	}
-
-	flags = amdgpu_ttm_tt_pte_flags(gtt->adev, ttm, bo_mem);
-	gtt->offset = (u64)bo_mem->start << PAGE_SHIFT;
-	r = amdgpu_gart_bind(gtt->adev, gtt->offset, ttm->num_pages,
-		ttm->pages, gtt->ttm.dma_address, flags);
-
-	if (r) {
-		DRM_ERROR("failed to bind %lu pages at 0x%08llX\n",
-			  ttm->num_pages, gtt->offset);
-		return r;
-	}
-	spin_lock(&gtt->adev->gtt_list_lock);
-	list_add_tail(&gtt->list, &gtt->adev->gtt_list);
-	spin_unlock(&gtt->adev->gtt_list_lock);
-	return 0;
-}
-
-int amdgpu_ttm_recover_gart(struct amdgpu_device *adev)
-{
-	struct amdgpu_ttm_tt *gtt, *tmp;
-	struct ttm_mem_reg bo_mem;
-	uint32_t flags;
-	int r;
-
-	bo_mem.mem_type = TTM_PL_TT;
-	spin_lock(&adev->gtt_list_lock);
-	list_for_each_entry_safe(gtt, tmp, &adev->gtt_list, list) {
-		flags = amdgpu_ttm_tt_pte_flags(gtt->adev, &gtt->ttm.ttm, &bo_mem);
-		r = amdgpu_gart_bind(adev, gtt->offset, gtt->ttm.ttm.num_pages,
-				     gtt->ttm.ttm.pages, gtt->ttm.dma_address,
-				     flags);
-		if (r) {
-			spin_unlock(&adev->gtt_list_lock);
-			DRM_ERROR("failed to bind %lu pages at 0x%08llX\n",
-				  gtt->ttm.ttm.num_pages, gtt->offset);
-			return r;
-		}
-	}
-	spin_unlock(&adev->gtt_list_lock);
-=======
 	if (!amdgpu_gtt_mgr_has_gart_addr(bo_mem)) {
 		gtt->offset = AMDGPU_BO_INVALID_OFFSET;
 		return 0;
@@ -1556,7 +1217,6 @@
 		bo->mem = tmp;
 	}
 
->>>>>>> 24b8d41d
 	return 0;
 }
 
@@ -1594,28 +1254,12 @@
 	struct amdgpu_ttm_tt *gtt = (void *)ttm;
 	int r;
 
-<<<<<<< HEAD
-	if (gtt->userptr)
-		amdgpu_ttm_tt_unpin_userptr(ttm);
-
-	if (!amdgpu_ttm_is_bound(ttm))
-		return 0;
-
-	/* unbind shouldn't be done for GDS/GWS/OA in ttm_bo_clean_mm */
-	if (gtt->adev->gart.ready)
-		amdgpu_gart_unbind(gtt->adev, gtt->offset, ttm->num_pages);
-
-	spin_lock(&gtt->adev->gtt_list_lock);
-	list_del_init(&gtt->list);
-	spin_unlock(&gtt->adev->gtt_list_lock);
-=======
 	if (!gtt->bound)
 		return;
 
 	/* if the pages have userptr pinning then clear that first */
 	if (gtt->userptr)
 		amdgpu_ttm_tt_unpin_userptr(bdev, ttm);
->>>>>>> 24b8d41d
 
 	if (gtt->offset == AMDGPU_BO_INVALID_OFFSET)
 		return;
@@ -1665,7 +1309,6 @@
 		kfree(gtt);
 		return NULL;
 	}
-	INIT_LIST_HEAD(&gtt->list);
 	return &gtt->ttm.ttm;
 }
 
@@ -2223,79 +1866,6 @@
 	return 0;
 }
 
-<<<<<<< HEAD
-static void amdgpu_ttm_lru_removal(struct ttm_buffer_object *tbo)
-{
-	struct amdgpu_device *adev = amdgpu_get_adev(tbo->bdev);
-	unsigned i, j;
-
-	for (i = 0; i < AMDGPU_TTM_LRU_SIZE; ++i) {
-		struct amdgpu_mman_lru *lru = &adev->mman.log2_size[i];
-
-		for (j = 0; j < TTM_NUM_MEM_TYPES; ++j)
-			if (&tbo->lru == lru->lru[j])
-				lru->lru[j] = tbo->lru.prev;
-
-		if (&tbo->swap == lru->swap_lru)
-			lru->swap_lru = tbo->swap.prev;
-	}
-}
-
-static struct amdgpu_mman_lru *amdgpu_ttm_lru(struct ttm_buffer_object *tbo)
-{
-	struct amdgpu_device *adev = amdgpu_get_adev(tbo->bdev);
-	unsigned log2_size = min(ilog2(tbo->num_pages),
-				 AMDGPU_TTM_LRU_SIZE - 1);
-
-	return &adev->mman.log2_size[log2_size];
-}
-
-static struct list_head *amdgpu_ttm_lru_tail(struct ttm_buffer_object *tbo)
-{
-	struct amdgpu_mman_lru *lru = amdgpu_ttm_lru(tbo);
-	struct list_head *res = lru->lru[tbo->mem.mem_type];
-
-	lru->lru[tbo->mem.mem_type] = &tbo->lru;
-	while ((++lru)->lru[tbo->mem.mem_type] == res)
-		lru->lru[tbo->mem.mem_type] = &tbo->lru;
-
-	return res;
-}
-
-static struct list_head *amdgpu_ttm_swap_lru_tail(struct ttm_buffer_object *tbo)
-{
-	struct amdgpu_mman_lru *lru = amdgpu_ttm_lru(tbo);
-	struct list_head *res = lru->swap_lru;
-
-	lru->swap_lru = &tbo->swap;
-	while ((++lru)->swap_lru == res)
-		lru->swap_lru = &tbo->swap;
-
-	return res;
-}
-
-static struct ttm_bo_driver amdgpu_bo_driver = {
-	.ttm_tt_create = &amdgpu_ttm_tt_create,
-	.ttm_tt_populate = &amdgpu_ttm_tt_populate,
-	.ttm_tt_unpopulate = &amdgpu_ttm_tt_unpopulate,
-	.invalidate_caches = &amdgpu_invalidate_caches,
-	.init_mem_type = &amdgpu_init_mem_type,
-	.evict_flags = &amdgpu_evict_flags,
-	.move = &amdgpu_bo_move,
-	.verify_access = &amdgpu_verify_access,
-	.move_notify = &amdgpu_bo_move_notify,
-	.fault_reserve_notify = &amdgpu_bo_fault_reserve_notify,
-	.io_mem_reserve = &amdgpu_ttm_io_mem_reserve,
-	.io_mem_free = &amdgpu_ttm_io_mem_free,
-	.lru_removal = &amdgpu_ttm_lru_removal,
-	.lru_tail = &amdgpu_ttm_lru_tail,
-	.swap_lru_tail = &amdgpu_ttm_swap_lru_tail,
-};
-
-int amdgpu_ttm_init(struct amdgpu_device *adev)
-{
-	unsigned i, j;
-=======
 /**
  * amdgpu_ttm_init - Init the memory management (ttm) as well as various
  * gtt/vram related fields.
@@ -2308,7 +1878,6 @@
 int amdgpu_ttm_init(struct amdgpu_device *adev)
 {
 	uint64_t gtt_size;
->>>>>>> 24b8d41d
 	int r;
 	u64 vis_vram_limit;
 
@@ -2324,19 +1893,6 @@
 		DRM_ERROR("failed initializing buffer object driver(%d).\n", r);
 		return r;
 	}
-
-	for (i = 0; i < AMDGPU_TTM_LRU_SIZE; ++i) {
-		struct amdgpu_mman_lru *lru = &adev->mman.log2_size[i];
-
-		for (j = 0; j < TTM_NUM_MEM_TYPES; ++j)
-			lru->lru[j] = &adev->mman.bdev.man[j].lru;
-		lru->swap_lru = &adev->mman.bdev.glob->swap_lru;
-	}
-
-	for (j = 0; j < TTM_NUM_MEM_TYPES; ++j)
-		adev->mman.guard.lru[j] = NULL;
-	adev->mman.guard.swap_lru = NULL;
-
 	adev->mman.initialized = true;
 
 	/* We opt to avoid OOM on system pages allocations */
@@ -2547,20 +2103,11 @@
 	return ttm_bo_mmap(filp, vma, &adev->mman.bdev);
 }
 
-<<<<<<< HEAD
-int amdgpu_copy_buffer(struct amdgpu_ring *ring,
-		       uint64_t src_offset,
-		       uint64_t dst_offset,
-		       uint32_t byte_count,
-		       struct reservation_object *resv,
-		       struct fence **fence, bool direct_submit)
-=======
 int amdgpu_copy_buffer(struct amdgpu_ring *ring, uint64_t src_offset,
 		       uint64_t dst_offset, uint32_t byte_count,
 		       struct dma_resv *resv,
 		       struct dma_fence **fence, bool direct_submit,
 		       bool vm_needs_flush, bool tmz)
->>>>>>> 24b8d41d
 {
 	enum amdgpu_ib_pool_type pool = direct_submit ? AMDGPU_IB_POOL_DIRECT :
 		AMDGPU_IB_POOL_DELAYED;
@@ -2612,21 +2159,6 @@
 
 	amdgpu_ring_pad_ib(ring, &job->ibs[0]);
 	WARN_ON(job->ibs[0].length_dw > num_dw);
-<<<<<<< HEAD
-	if (direct_submit) {
-		r = amdgpu_ib_schedule(ring, job->num_ibs, job->ibs,
-				       NULL, NULL, fence);
-		job->fence = fence_get(*fence);
-		if (r)
-			DRM_ERROR("Error scheduling IBs (%d)\n", r);
-		amdgpu_job_free(job);
-	} else {
-		r = amdgpu_job_submit(job, ring, &adev->mman.entity,
-				      AMDGPU_FENCE_OWNER_UNDEFINED, fence);
-		if (r)
-			goto error_free;
-	}
-=======
 	if (direct_submit)
 		r = amdgpu_job_submit_direct(job, ring, fence);
 	else
@@ -2634,46 +2166,16 @@
 				      AMDGPU_FENCE_OWNER_UNDEFINED, fence);
 	if (r)
 		goto error_free;
->>>>>>> 24b8d41d
 
 	return r;
 
 error_free:
 	amdgpu_job_free(job);
-<<<<<<< HEAD
-=======
 	DRM_ERROR("Error scheduling IBs (%d)\n", r);
->>>>>>> 24b8d41d
 	return r;
 }
 
 int amdgpu_fill_buffer(struct amdgpu_bo *bo,
-<<<<<<< HEAD
-		uint32_t src_data,
-		struct reservation_object *resv,
-		struct fence **fence)
-{
-	struct amdgpu_device *adev = bo->adev;
-	struct amdgpu_job *job;
-	struct amdgpu_ring *ring = adev->mman.buffer_funcs_ring;
-
-	uint32_t max_bytes, byte_count;
-	uint64_t dst_offset;
-	unsigned int num_loops, num_dw;
-	unsigned int i;
-	int r;
-
-	byte_count = bo->tbo.num_pages << PAGE_SHIFT;
-	max_bytes = adev->mman.buffer_funcs->fill_max_bytes;
-	num_loops = DIV_ROUND_UP(byte_count, max_bytes);
-	num_dw = num_loops * adev->mman.buffer_funcs->fill_num_dw;
-
-	/* for IB padding */
-	while (num_dw & 0x7)
-		num_dw++;
-
-	r = amdgpu_job_alloc_with_ib(adev, num_dw * 4, &job);
-=======
 		       uint32_t src_data,
 		       struct dma_resv *resv,
 		       struct dma_fence **fence)
@@ -2717,35 +2219,19 @@
 
 	r = amdgpu_job_alloc_with_ib(adev, num_dw * 4, AMDGPU_IB_POOL_DELAYED,
 				     &job);
->>>>>>> 24b8d41d
 	if (r)
 		return r;
 
 	if (resv) {
 		r = amdgpu_sync_resv(adev, &job->sync, resv,
-<<<<<<< HEAD
-				AMDGPU_FENCE_OWNER_UNDEFINED);
-=======
 				     AMDGPU_SYNC_ALWAYS,
 				     AMDGPU_FENCE_OWNER_UNDEFINED);
->>>>>>> 24b8d41d
 		if (r) {
 			DRM_ERROR("sync failed (%d).\n", r);
 			goto error_free;
 		}
 	}
 
-<<<<<<< HEAD
-	dst_offset = bo->tbo.mem.start << PAGE_SHIFT;
-	for (i = 0; i < num_loops; i++) {
-		uint32_t cur_size_in_bytes = min(byte_count, max_bytes);
-
-		amdgpu_emit_fill_buffer(adev, &job->ibs[0], src_data,
-				dst_offset, cur_size_in_bytes);
-
-		dst_offset += cur_size_in_bytes;
-		byte_count -= cur_size_in_bytes;
-=======
 	num_pages = bo->tbo.num_pages;
 	mm_node = bo->tbo.mem.mm_node;
 
@@ -2767,18 +2253,12 @@
 
 		num_pages -= mm_node->size;
 		++mm_node;
->>>>>>> 24b8d41d
 	}
 
 	amdgpu_ring_pad_ib(ring, &job->ibs[0]);
 	WARN_ON(job->ibs[0].length_dw > num_dw);
-<<<<<<< HEAD
-	r = amdgpu_job_submit(job, ring, &adev->mman.entity,
-			AMDGPU_FENCE_OWNER_UNDEFINED, fence);
-=======
 	r = amdgpu_job_submit(job, &adev->mman.entity,
 			      AMDGPU_FENCE_OWNER_UNDEFINED, fence);
->>>>>>> 24b8d41d
 	if (r)
 		goto error_free;
 
@@ -2805,16 +2285,11 @@
 }
 
 static const struct drm_info_list amdgpu_ttm_debugfs_list[] = {
-<<<<<<< HEAD
-	{"amdgpu_vram_mm", amdgpu_mm_dump_table, 0, &ttm_pl_vram},
-	{"amdgpu_gtt_mm", amdgpu_mm_dump_table, 0, &ttm_pl_tt},
-=======
 	{"amdgpu_vram_mm", amdgpu_mm_dump_table, 0, (void *)TTM_PL_VRAM},
 	{"amdgpu_gtt_mm", amdgpu_mm_dump_table, 0, (void *)TTM_PL_TT},
 	{"amdgpu_gds_mm", amdgpu_mm_dump_table, 0, (void *)AMDGPU_PL_GDS},
 	{"amdgpu_gws_mm", amdgpu_mm_dump_table, 0, (void *)AMDGPU_PL_GWS},
 	{"amdgpu_oa_mm", amdgpu_mm_dump_table, 0, (void *)AMDGPU_PL_OA},
->>>>>>> 24b8d41d
 	{"ttm_page_pool", ttm_page_alloc_debugfs, 0, NULL},
 #ifdef CONFIG_SWIOTLB
 	{"ttm_dma_page_pool", ttm_dma_page_alloc_debugfs, 0, NULL}
@@ -2909,12 +2384,9 @@
 
 #ifdef CONFIG_DRM_AMDGPU_GART_DEBUGFS
 
-<<<<<<< HEAD
-=======
 /**
  * amdgpu_ttm_gtt_read - Linear read access to GTT memory
  */
->>>>>>> 24b8d41d
 static ssize_t amdgpu_ttm_gtt_read(struct file *f, char __user *buf,
 				   size_t size, loff_t *pos)
 {
@@ -2962,11 +2434,6 @@
 
 #endif
 
-<<<<<<< HEAD
-#endif
-
-static int amdgpu_ttm_debugfs_init(struct amdgpu_device *adev)
-=======
 /**
  * amdgpu_iomem_read - Virtual read access to GPU mapped memory
  *
@@ -3096,7 +2563,6 @@
 #endif
 
 int amdgpu_ttm_debugfs_init(struct amdgpu_device *adev)
->>>>>>> 24b8d41d
 {
 #if defined(CONFIG_DEBUG_FS)
 	unsigned count;
@@ -3104,22 +2570,6 @@
 	struct drm_minor *minor = adev_to_drm(adev)->primary;
 	struct dentry *ent, *root = minor->debugfs_root;
 
-<<<<<<< HEAD
-	ent = debugfs_create_file("amdgpu_vram", S_IFREG | S_IRUGO, root,
-				  adev, &amdgpu_ttm_vram_fops);
-	if (IS_ERR(ent))
-		return PTR_ERR(ent);
-	i_size_write(ent->d_inode, adev->mc.mc_vram_size);
-	adev->mman.vram = ent;
-
-#ifdef CONFIG_DRM_AMDGPU_GART_DEBUGFS
-	ent = debugfs_create_file("amdgpu_gtt", S_IFREG | S_IRUGO, root,
-				  adev, &amdgpu_ttm_gtt_fops);
-	if (IS_ERR(ent))
-		return PTR_ERR(ent);
-	i_size_write(ent->d_inode, adev->mc.gtt_size);
-	adev->mman.gtt = ent;
-=======
 	for (count = 0; count < ARRAY_SIZE(ttm_debugfs_entries); count++) {
 		ent = debugfs_create_file(
 				ttm_debugfs_entries[count].name,
@@ -3134,9 +2584,7 @@
 			i_size_write(ent->d_inode, adev->gmc.gart_size);
 		adev->mman.debugfs_entries[count] = ent;
 	}
->>>>>>> 24b8d41d
-
-#endif
+
 	count = ARRAY_SIZE(amdgpu_ttm_debugfs_list);
 
 #ifdef CONFIG_SWIOTLB
@@ -3148,27 +2596,4 @@
 #else
 	return 0;
 #endif
-<<<<<<< HEAD
-}
-
-static void amdgpu_ttm_debugfs_fini(struct amdgpu_device *adev)
-{
-#if defined(CONFIG_DEBUG_FS)
-
-	debugfs_remove(adev->mman.vram);
-	adev->mman.vram = NULL;
-
-#ifdef CONFIG_DRM_AMDGPU_GART_DEBUGFS
-	debugfs_remove(adev->mman.gtt);
-	adev->mman.gtt = NULL;
-#endif
-
-#endif
-}
-
-u64 amdgpu_ttm_get_gtt_mem_size(struct amdgpu_device *adev)
-{
-	return ttm_get_kernel_zone_memory_size(adev->mman.mem_global_ref.object);
-=======
->>>>>>> 24b8d41d
 }