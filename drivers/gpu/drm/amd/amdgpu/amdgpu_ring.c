--- conflicted
+++ resolved
@@ -28,14 +28,9 @@
  */
 #include <linux/seq_file.h>
 #include <linux/slab.h>
-<<<<<<< HEAD
-#include <linux/debugfs.h>
-#include <drm/drmP.h>
-=======
 #include <linux/uaccess.h>
 #include <linux/debugfs.h>
 
->>>>>>> 24b8d41d
 #include <drm/amdgpu_drm.h>
 #include "amdgpu.h"
 #include "atom.h"
@@ -53,12 +48,6 @@
  * wptr.  The GPU then starts fetching commands and executes
  * them until the pointers are equal again.
  */
-<<<<<<< HEAD
-static int amdgpu_debugfs_ring_init(struct amdgpu_device *adev,
-				    struct amdgpu_ring *ring);
-static void amdgpu_debugfs_ring_fini(struct amdgpu_ring *ring);
-=======
->>>>>>> 24b8d41d
 
 /**
  * amdgpu_ring_alloc - allocate space on the ring buffer
@@ -173,13 +162,6 @@
  * Returns 0 on success, error on failure.
  */
 int amdgpu_ring_init(struct amdgpu_device *adev, struct amdgpu_ring *ring,
-<<<<<<< HEAD
-		     unsigned max_dw, u32 nop, u32 align_mask,
-		     struct amdgpu_irq_src *irq_src, unsigned irq_type,
-		     enum amdgpu_ring_type ring_type)
-{
-	int r;
-=======
 		     unsigned int max_dw, struct amdgpu_irq_src *irq_src,
 		     unsigned int irq_type, unsigned int hw_prio)
 {
@@ -198,7 +180,6 @@
 		sched_hw_submission = max(sched_hw_submission, 256);
 	else if (ring == &adev->sdma.instance[0].page)
 		sched_hw_submission = 256;
->>>>>>> 24b8d41d
 
 	if (ring->adev == NULL) {
 		if (adev->num_rings >= AMDGPU_MAX_RINGS)
@@ -230,9 +211,6 @@
 		return r;
 	}
 
-<<<<<<< HEAD
-	r = amdgpu_wb_get(adev, &ring->cond_exe_offs);
-=======
 	r = amdgpu_device_wb_get(adev, &ring->trail_fence_offs);
 	if (r) {
 		dev_err(adev->dev,
@@ -244,18 +222,14 @@
 	ring->trail_fence_cpu_addr = &adev->wb.wb[ring->trail_fence_offs];
 
 	r = amdgpu_device_wb_get(adev, &ring->cond_exe_offs);
->>>>>>> 24b8d41d
 	if (r) {
 		dev_err(adev->dev, "(%d) ring cond_exec_polling wb alloc failed\n", r);
 		return r;
 	}
 	ring->cond_exe_gpu_addr = adev->wb.gpu_addr + (ring->cond_exe_offs * 4);
 	ring->cond_exe_cpu_addr = &adev->wb.wb[ring->cond_exe_offs];
-<<<<<<< HEAD
-=======
 	/* always set cond_exec_polling to CONTINUE */
 	*ring->cond_exe_cpu_addr = 1;
->>>>>>> 24b8d41d
 
 	r = amdgpu_fence_driver_start_ring(ring, irq_src, irq_type);
 	if (r) {
@@ -263,26 +237,14 @@
 		return r;
 	}
 
-<<<<<<< HEAD
-	ring->ring_size = roundup_pow_of_two(max_dw * 4 *
-					     amdgpu_sched_hw_submission);
-	ring->align_mask = align_mask;
-	ring->nop = nop;
-	ring->type = ring_type;
-=======
 	ring->ring_size = roundup_pow_of_two(max_dw * 4 * sched_hw_submission);
->>>>>>> 24b8d41d
 
 	ring->buf_mask = (ring->ring_size / 4) - 1;
 	ring->ptr_mask = ring->funcs->support_64bit_ptrs ?
 		0xffffffffffffffff : ring->buf_mask;
 	/* Allocate ring buffer */
 	if (ring->ring_obj == NULL) {
-<<<<<<< HEAD
-		r = amdgpu_bo_create_kernel(adev, ring->ring_size, PAGE_SIZE,
-=======
 		r = amdgpu_bo_create_kernel(adev, ring->ring_size + ring->funcs->extra_dw, PAGE_SIZE,
->>>>>>> 24b8d41d
 					    AMDGPU_GEM_DOMAIN_GTT,
 					    &ring->ring_obj,
 					    &ring->gpu_addr,
@@ -291,15 +253,8 @@
 			dev_err(adev->dev, "(%d) ring create failed\n", r);
 			return r;
 		}
-<<<<<<< HEAD
-		memset((void *)ring->ring, 0, ring->ring_size);
-	}
-	ring->ptr_mask = (ring->ring_size / 4) - 1;
-	ring->max_dw = max_dw;
-=======
 		amdgpu_ring_clear_ring(ring);
 	}
->>>>>>> 24b8d41d
 
 	ring->max_dw = max_dw;
 	ring->priority = DRM_SCHED_PRIORITY_NORMAL;
@@ -328,14 +283,6 @@
  */
 void amdgpu_ring_fini(struct amdgpu_ring *ring)
 {
-<<<<<<< HEAD
-	ring->ready = false;
-
-	amdgpu_wb_free(ring->adev, ring->cond_exe_offs);
-	amdgpu_wb_free(ring->adev, ring->fence_offs);
-	amdgpu_wb_free(ring->adev, ring->rptr_offs);
-	amdgpu_wb_free(ring->adev, ring->wptr_offs);
-=======
 
 	/* Not to finish a ring which is not initialized */
 	if (!(ring->adev) || !(ring->adev->rings[ring->idx]))
@@ -348,19 +295,14 @@
 
 	amdgpu_device_wb_free(ring->adev, ring->cond_exe_offs);
 	amdgpu_device_wb_free(ring->adev, ring->fence_offs);
->>>>>>> 24b8d41d
 
 	amdgpu_bo_free_kernel(&ring->ring_obj,
 			      &ring->gpu_addr,
 			      (void **)&ring->ring);
 
-<<<<<<< HEAD
-	amdgpu_debugfs_ring_fini(ring);
-=======
 	dma_fence_put(ring->vmid_wait);
 	ring->vmid_wait = NULL;
 	ring->me = 0;
->>>>>>> 24b8d41d
 
 	ring->adev->rings[ring->idx] = NULL;
 }
@@ -385,7 +327,36 @@
 	amdgpu_ring_emit_reg_wait(ring, reg1, mask, mask);
 }
 
-<<<<<<< HEAD
+/**
+ * amdgpu_ring_soft_recovery - try to soft recover a ring lockup
+ *
+ * @ring: ring to try the recovery on
+ * @vmid: VMID we try to get going again
+ * @fence: timedout fence
+ *
+ * Tries to get a ring proceeding again when it is stuck.
+ */
+bool amdgpu_ring_soft_recovery(struct amdgpu_ring *ring, unsigned int vmid,
+			       struct dma_fence *fence)
+{
+	ktime_t deadline = ktime_add_us(ktime_get(), 10000);
+
+	if (amdgpu_sriov_vf(ring->adev) || !ring->funcs->soft_recovery || !fence)
+		return false;
+
+	atomic_inc(&ring->adev->gpu_reset_counter);
+	while (!dma_fence_is_signaled(fence) &&
+	       ktime_to_ns(ktime_sub(deadline, ktime_get())) > 0)
+		ring->funcs->soft_recovery(ring, vmid);
+
+	return dma_fence_is_signaled(fence);
+}
+
+/*
+ * Debugfs info
+ */
+#if defined(CONFIG_DEBUG_FS)
+
 /* Layout of file is 12 bytes consisting of
  * - rptr
  * - wptr
@@ -396,50 +367,7 @@
 static ssize_t amdgpu_debugfs_ring_read(struct file *f, char __user *buf,
 					size_t size, loff_t *pos)
 {
-	struct amdgpu_ring *ring = (struct amdgpu_ring*)f->f_inode->i_private;
-=======
-/**
- * amdgpu_ring_soft_recovery - try to soft recover a ring lockup
- *
- * @ring: ring to try the recovery on
- * @vmid: VMID we try to get going again
- * @fence: timedout fence
- *
- * Tries to get a ring proceeding again when it is stuck.
- */
-bool amdgpu_ring_soft_recovery(struct amdgpu_ring *ring, unsigned int vmid,
-			       struct dma_fence *fence)
-{
-	ktime_t deadline = ktime_add_us(ktime_get(), 10000);
-
-	if (amdgpu_sriov_vf(ring->adev) || !ring->funcs->soft_recovery || !fence)
-		return false;
-
-	atomic_inc(&ring->adev->gpu_reset_counter);
-	while (!dma_fence_is_signaled(fence) &&
-	       ktime_to_ns(ktime_sub(deadline, ktime_get())) > 0)
-		ring->funcs->soft_recovery(ring, vmid);
-
-	return dma_fence_is_signaled(fence);
-}
-
-/*
- * Debugfs info
- */
-#if defined(CONFIG_DEBUG_FS)
-
-/* Layout of file is 12 bytes consisting of
- * - rptr
- * - wptr
- * - driver's copy of wptr
- *
- * followed by n-words of ring data
- */
-static ssize_t amdgpu_debugfs_ring_read(struct file *f, char __user *buf,
-					size_t size, loff_t *pos)
-{
 	struct amdgpu_ring *ring = file_inode(f)->i_private;
->>>>>>> 24b8d41d
 	int r, i;
 	uint32_t value, result, early[3];
 
@@ -449,15 +377,9 @@
 	result = 0;
 
 	if (*pos < 12) {
-<<<<<<< HEAD
-		early[0] = amdgpu_ring_get_rptr(ring);
-		early[1] = amdgpu_ring_get_wptr(ring);
-		early[2] = ring->wptr;
-=======
 		early[0] = amdgpu_ring_get_rptr(ring) & ring->buf_mask;
 		early[1] = amdgpu_ring_get_wptr(ring) & ring->buf_mask;
 		early[2] = ring->wptr & ring->buf_mask;
->>>>>>> 24b8d41d
 		for (i = *pos / 4; i < 3 && size; i++) {
 			r = put_user(early[i], (uint32_t *)buf);
 			if (r)
@@ -472,11 +394,7 @@
 	while (size) {
 		if (*pos >= (ring->ring_size + 12))
 			return result;
-<<<<<<< HEAD
-			
-=======
-
->>>>>>> 24b8d41d
+
 		value = ring->ring[(*pos - 12)/4];
 		r = put_user(value, (uint32_t*)buf);
 		if (r)
@@ -498,19 +416,11 @@
 
 #endif
 
-<<<<<<< HEAD
-static int amdgpu_debugfs_ring_init(struct amdgpu_device *adev,
-				    struct amdgpu_ring *ring)
-{
-#if defined(CONFIG_DEBUG_FS)
-	struct drm_minor *minor = adev->ddev->primary;
-=======
 int amdgpu_debugfs_ring_init(struct amdgpu_device *adev,
 			     struct amdgpu_ring *ring)
 {
 #if defined(CONFIG_DEBUG_FS)
 	struct drm_minor *minor = adev_to_drm(adev)->primary;
->>>>>>> 24b8d41d
 	struct dentry *ent, *root = minor->debugfs_root;
 	char name[32];
 
@@ -528,13 +438,6 @@
 	return 0;
 }
 
-<<<<<<< HEAD
-static void amdgpu_debugfs_ring_fini(struct amdgpu_ring *ring)
-{
-#if defined(CONFIG_DEBUG_FS)
-	debugfs_remove(ring->ent);
-#endif
-=======
 /**
  * amdgpu_ring_test_helper - tests ring and set sched readiness status
  *
@@ -559,5 +462,4 @@
 
 	ring->sched.ready = !r;
 	return r;
->>>>>>> 24b8d41d
 }