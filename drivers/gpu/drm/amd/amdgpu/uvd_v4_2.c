/*
 * Copyright 2013 Advanced Micro Devices, Inc.
 *
 * Permission is hereby granted, free of charge, to any person obtaining a
 * copy of this software and associated documentation files (the "Software"),
 * to deal in the Software without restriction, including without limitation
 * the rights to use, copy, modify, merge, publish, distribute, sublicense,
 * and/or sell copies of the Software, and to permit persons to whom the
 * Software is furnished to do so, subject to the following conditions:
 *
 * The above copyright notice and this permission notice shall be included in
 * all copies or substantial portions of the Software.
 *
 * THE SOFTWARE IS PROVIDED "AS IS", WITHOUT WARRANTY OF ANY KIND, EXPRESS OR
 * IMPLIED, INCLUDING BUT NOT LIMITED TO THE WARRANTIES OF MERCHANTABILITY,
 * FITNESS FOR A PARTICULAR PURPOSE AND NONINFRINGEMENT.  IN NO EVENT SHALL
 * THE COPYRIGHT HOLDER(S) OR AUTHOR(S) BE LIABLE FOR ANY CLAIM, DAMAGES OR
 * OTHER LIABILITY, WHETHER IN AN ACTION OF CONTRACT, TORT OR OTHERWISE,
 * ARISING FROM, OUT OF OR IN CONNECTION WITH THE SOFTWARE OR THE USE OR
 * OTHER DEALINGS IN THE SOFTWARE.
 *
 * Authors: Christian König <christian.koenig@amd.com>
 */

#include <linux/firmware.h>

#include "amdgpu.h"
#include "amdgpu_uvd.h"
#include "cikd.h"

#include "uvd/uvd_4_2_d.h"
#include "uvd/uvd_4_2_sh_mask.h"

#include "oss/oss_2_0_d.h"
#include "oss/oss_2_0_sh_mask.h"

#include "bif/bif_4_1_d.h"

<<<<<<< HEAD
=======
#include "smu/smu_7_0_1_d.h"
#include "smu/smu_7_0_1_sh_mask.h"

>>>>>>> 24b8d41d
static void uvd_v4_2_mc_resume(struct amdgpu_device *adev);
static void uvd_v4_2_set_ring_funcs(struct amdgpu_device *adev);
static void uvd_v4_2_set_irq_funcs(struct amdgpu_device *adev);
static int uvd_v4_2_start(struct amdgpu_device *adev);
static void uvd_v4_2_stop(struct amdgpu_device *adev);
static int uvd_v4_2_set_clockgating_state(void *handle,
				enum amd_clockgating_state state);
static void uvd_v4_2_set_dcm(struct amdgpu_device *adev,
			     bool sw_mode);
/**
 * uvd_v4_2_ring_get_rptr - get read pointer
 *
 * @ring: amdgpu_ring pointer
 *
 * Returns the current hardware read pointer
 */
static uint64_t uvd_v4_2_ring_get_rptr(struct amdgpu_ring *ring)
{
	struct amdgpu_device *adev = ring->adev;

	return RREG32(mmUVD_RBC_RB_RPTR);
}

/**
 * uvd_v4_2_ring_get_wptr - get write pointer
 *
 * @ring: amdgpu_ring pointer
 *
 * Returns the current hardware write pointer
 */
static uint64_t uvd_v4_2_ring_get_wptr(struct amdgpu_ring *ring)
{
	struct amdgpu_device *adev = ring->adev;

	return RREG32(mmUVD_RBC_RB_WPTR);
}

/**
 * uvd_v4_2_ring_set_wptr - set write pointer
 *
 * @ring: amdgpu_ring pointer
 *
 * Commits the write pointer to the hardware
 */
static void uvd_v4_2_ring_set_wptr(struct amdgpu_ring *ring)
{
	struct amdgpu_device *adev = ring->adev;

	WREG32(mmUVD_RBC_RB_WPTR, lower_32_bits(ring->wptr));
}

static int uvd_v4_2_early_init(void *handle)
{
	struct amdgpu_device *adev = (struct amdgpu_device *)handle;
	adev->uvd.num_uvd_inst = 1;

	uvd_v4_2_set_ring_funcs(adev);
	uvd_v4_2_set_irq_funcs(adev);

	return 0;
}

static int uvd_v4_2_sw_init(void *handle)
{
	struct amdgpu_ring *ring;
	struct amdgpu_device *adev = (struct amdgpu_device *)handle;
	int r;

	/* UVD TRAP */
	r = amdgpu_irq_add_id(adev, AMDGPU_IRQ_CLIENTID_LEGACY, 124, &adev->uvd.inst->irq);
	if (r)
		return r;

	r = amdgpu_uvd_sw_init(adev);
	if (r)
		return r;

	ring = &adev->uvd.inst->ring;
	sprintf(ring->name, "uvd");
	r = amdgpu_ring_init(adev, ring, 512, &adev->uvd.inst->irq, 0,
			     AMDGPU_RING_PRIO_DEFAULT);
	if (r)
		return r;

	r = amdgpu_uvd_resume(adev);
	if (r)
		return r;

<<<<<<< HEAD
	ring = &adev->uvd.ring;
	sprintf(ring->name, "uvd");
	r = amdgpu_ring_init(adev, ring, 512, PACKET0(mmUVD_NO_OP, 0), 0xf,
			     &adev->uvd.irq, 0, AMDGPU_RING_TYPE_UVD);
=======
	r = amdgpu_uvd_entity_init(adev);
>>>>>>> 24b8d41d

	return r;
}

static int uvd_v4_2_sw_fini(void *handle)
{
	int r;
	struct amdgpu_device *adev = (struct amdgpu_device *)handle;

	r = amdgpu_uvd_suspend(adev);
	if (r)
		return r;

	return amdgpu_uvd_sw_fini(adev);
}

static void uvd_v4_2_enable_mgcg(struct amdgpu_device *adev,
				 bool enable);
/**
 * uvd_v4_2_hw_init - start and test UVD block
 *
 * @adev: amdgpu_device pointer
 *
 * Initialize the hardware, boot up the VCPU and do some testing
 */
static int uvd_v4_2_hw_init(void *handle)
{
	struct amdgpu_device *adev = (struct amdgpu_device *)handle;
	struct amdgpu_ring *ring = &adev->uvd.inst->ring;
	uint32_t tmp;
	int r;

	uvd_v4_2_enable_mgcg(adev, true);
	amdgpu_asic_set_uvd_clocks(adev, 10000, 10000);

	r = amdgpu_ring_test_helper(ring);
	if (r)
		goto done;

	r = amdgpu_ring_alloc(ring, 10);
	if (r) {
		DRM_ERROR("amdgpu: ring failed to lock UVD ring (%d).\n", r);
		goto done;
	}

	tmp = PACKET0(mmUVD_SEMA_WAIT_FAULT_TIMEOUT_CNTL, 0);
	amdgpu_ring_write(ring, tmp);
	amdgpu_ring_write(ring, 0xFFFFF);

	tmp = PACKET0(mmUVD_SEMA_WAIT_INCOMPLETE_TIMEOUT_CNTL, 0);
	amdgpu_ring_write(ring, tmp);
	amdgpu_ring_write(ring, 0xFFFFF);

	tmp = PACKET0(mmUVD_SEMA_SIGNAL_INCOMPLETE_TIMEOUT_CNTL, 0);
	amdgpu_ring_write(ring, tmp);
	amdgpu_ring_write(ring, 0xFFFFF);

	/* Clear timeout status bits */
	amdgpu_ring_write(ring, PACKET0(mmUVD_SEMA_TIMEOUT_STATUS, 0));
	amdgpu_ring_write(ring, 0x8);

	amdgpu_ring_write(ring, PACKET0(mmUVD_SEMA_CNTL, 0));
	amdgpu_ring_write(ring, 3);

	amdgpu_ring_commit(ring);

done:
	if (!r)
		DRM_INFO("UVD initialized successfully.\n");

	return r;
}

/**
 * uvd_v4_2_hw_fini - stop the hardware block
 *
 * @adev: amdgpu_device pointer
 *
 * Stop the UVD block, mark ring as not ready any more
 */
static int uvd_v4_2_hw_fini(void *handle)
{
	struct amdgpu_device *adev = (struct amdgpu_device *)handle;

	if (RREG32(mmUVD_STATUS) != 0)
		uvd_v4_2_stop(adev);

	return 0;
}

static int uvd_v4_2_suspend(void *handle)
{
	int r;
	struct amdgpu_device *adev = (struct amdgpu_device *)handle;

	r = uvd_v4_2_hw_fini(adev);
	if (r)
		return r;

	return amdgpu_uvd_suspend(adev);
}

static int uvd_v4_2_resume(void *handle)
{
	int r;
	struct amdgpu_device *adev = (struct amdgpu_device *)handle;

	r = amdgpu_uvd_resume(adev);
	if (r)
		return r;

	return uvd_v4_2_hw_init(adev);
}

/**
 * uvd_v4_2_start - start UVD block
 *
 * @adev: amdgpu_device pointer
 *
 * Setup and start the UVD block
 */
static int uvd_v4_2_start(struct amdgpu_device *adev)
{
	struct amdgpu_ring *ring = &adev->uvd.inst->ring;
	uint32_t rb_bufsz;
	int i, j, r;
	u32 tmp;
	/* disable byte swapping */
	u32 lmi_swap_cntl = 0;
	u32 mp_swap_cntl = 0;

	/* set uvd busy */
	WREG32_P(mmUVD_STATUS, 1<<2, ~(1<<2));

	uvd_v4_2_set_dcm(adev, true);
	WREG32(mmUVD_CGC_GATE, 0);

	/* take UVD block out of reset */
	WREG32_P(mmSRBM_SOFT_RESET, 0, ~SRBM_SOFT_RESET__SOFT_RESET_UVD_MASK);
	mdelay(5);

	/* enable VCPU clock */
	WREG32(mmUVD_VCPU_CNTL,  1 << 9);

	/* disable interupt */
	WREG32_P(mmUVD_MASTINT_EN, 0, ~(1 << 1));

#ifdef __BIG_ENDIAN
	/* swap (8 in 32) RB and IB */
	lmi_swap_cntl = 0xa;
	mp_swap_cntl = 0;
#endif
	WREG32(mmUVD_LMI_SWAP_CNTL, lmi_swap_cntl);
	WREG32(mmUVD_MP_SWAP_CNTL, mp_swap_cntl);
	/* initialize UVD memory controller */
	WREG32(mmUVD_LMI_CTRL, 0x203108);

	tmp = RREG32(mmUVD_MPC_CNTL);
	WREG32(mmUVD_MPC_CNTL, tmp | 0x10);

	WREG32(mmUVD_MPC_SET_MUXA0, 0x40c2040);
	WREG32(mmUVD_MPC_SET_MUXA1, 0x0);
	WREG32(mmUVD_MPC_SET_MUXB0, 0x40c2040);
	WREG32(mmUVD_MPC_SET_MUXB1, 0x0);
	WREG32(mmUVD_MPC_SET_ALU, 0);
	WREG32(mmUVD_MPC_SET_MUX, 0x88);

	uvd_v4_2_mc_resume(adev);

	tmp = RREG32_UVD_CTX(ixUVD_LMI_CACHE_CTRL);
	WREG32_UVD_CTX(ixUVD_LMI_CACHE_CTRL, tmp & (~0x10));

	/* enable UMC */
	WREG32_P(mmUVD_LMI_CTRL2, 0, ~(1 << 8));

	WREG32_P(mmUVD_SOFT_RESET, 0, ~UVD_SOFT_RESET__LMI_SOFT_RESET_MASK);

	WREG32_P(mmUVD_SOFT_RESET, 0, ~UVD_SOFT_RESET__LMI_UMC_SOFT_RESET_MASK);

	WREG32_P(mmUVD_SOFT_RESET, 0, ~UVD_SOFT_RESET__VCPU_SOFT_RESET_MASK);

	mdelay(10);

	for (i = 0; i < 10; ++i) {
		uint32_t status;
		for (j = 0; j < 100; ++j) {
			status = RREG32(mmUVD_STATUS);
			if (status & 2)
				break;
			mdelay(10);
		}
		r = 0;
		if (status & 2)
			break;

		DRM_ERROR("UVD not responding, trying to reset the VCPU!!!\n");
		WREG32_P(mmUVD_SOFT_RESET, UVD_SOFT_RESET__VCPU_SOFT_RESET_MASK,
				~UVD_SOFT_RESET__VCPU_SOFT_RESET_MASK);
		mdelay(10);
		WREG32_P(mmUVD_SOFT_RESET, 0, ~UVD_SOFT_RESET__VCPU_SOFT_RESET_MASK);
		mdelay(10);
		r = -1;
	}

	if (r) {
		DRM_ERROR("UVD not responding, giving up!!!\n");
		return r;
	}

	/* enable interupt */
	WREG32_P(mmUVD_MASTINT_EN, 3<<1, ~(3 << 1));

	WREG32_P(mmUVD_STATUS, 0, ~(1<<2));

	/* force RBC into idle state */
	WREG32(mmUVD_RBC_RB_CNTL, 0x11010101);

	/* Set the write pointer delay */
	WREG32(mmUVD_RBC_RB_WPTR_CNTL, 0);

	/* program the 4GB memory segment for rptr and ring buffer */
	WREG32(mmUVD_LMI_EXT40_ADDR, upper_32_bits(ring->gpu_addr) |
				   (0x7 << 16) | (0x1 << 31));

	/* Initialize the ring buffer's read and write pointers */
	WREG32(mmUVD_RBC_RB_RPTR, 0x0);

	ring->wptr = RREG32(mmUVD_RBC_RB_RPTR);
	WREG32(mmUVD_RBC_RB_WPTR, lower_32_bits(ring->wptr));

	/* set the ring address */
	WREG32(mmUVD_RBC_RB_BASE, ring->gpu_addr);

	/* Set ring buffer size */
	rb_bufsz = order_base_2(ring->ring_size);
	rb_bufsz = (0x1 << 8) | rb_bufsz;
	WREG32_P(mmUVD_RBC_RB_CNTL, rb_bufsz, ~0x11f1f);

	return 0;
}

/**
 * uvd_v4_2_stop - stop UVD block
 *
 * @adev: amdgpu_device pointer
 *
 * stop the UVD block
 */
static void uvd_v4_2_stop(struct amdgpu_device *adev)
{
	uint32_t i, j;
	uint32_t status;

	WREG32(mmUVD_RBC_RB_CNTL, 0x11010101);

	for (i = 0; i < 10; ++i) {
		for (j = 0; j < 100; ++j) {
			status = RREG32(mmUVD_STATUS);
			if (status & 2)
				break;
			mdelay(1);
		}
		if (status & 2)
			break;
	}

	for (i = 0; i < 10; ++i) {
		for (j = 0; j < 100; ++j) {
			status = RREG32(mmUVD_LMI_STATUS);
			if (status & 0xf)
				break;
			mdelay(1);
		}
		if (status & 0xf)
			break;
	}

	/* Stall UMC and register bus before resetting VCPU */
	WREG32_P(mmUVD_LMI_CTRL2, 1 << 8, ~(1 << 8));

	for (i = 0; i < 10; ++i) {
		for (j = 0; j < 100; ++j) {
			status = RREG32(mmUVD_LMI_STATUS);
			if (status & 0x240)
				break;
			mdelay(1);
		}
		if (status & 0x240)
			break;
	}

	WREG32_P(0x3D49, 0, ~(1 << 2));

	WREG32_P(mmUVD_VCPU_CNTL, 0, ~(1 << 9));

	/* put LMI, VCPU, RBC etc... into reset */
	WREG32(mmUVD_SOFT_RESET, UVD_SOFT_RESET__LMI_SOFT_RESET_MASK |
		UVD_SOFT_RESET__VCPU_SOFT_RESET_MASK |
		UVD_SOFT_RESET__LMI_UMC_SOFT_RESET_MASK);

	WREG32(mmUVD_STATUS, 0);

	uvd_v4_2_set_dcm(adev, false);
}

/**
 * uvd_v4_2_ring_emit_fence - emit an fence & trap command
 *
 * @ring: amdgpu_ring pointer
 * @fence: fence to emit
 *
 * Write a fence and a trap command to the ring.
 */
static void uvd_v4_2_ring_emit_fence(struct amdgpu_ring *ring, u64 addr, u64 seq,
				     unsigned flags)
{
	WARN_ON(flags & AMDGPU_FENCE_FLAG_64BIT);

	amdgpu_ring_write(ring, PACKET0(mmUVD_CONTEXT_ID, 0));
	amdgpu_ring_write(ring, seq);
	amdgpu_ring_write(ring, PACKET0(mmUVD_GPCOM_VCPU_DATA0, 0));
	amdgpu_ring_write(ring, addr & 0xffffffff);
	amdgpu_ring_write(ring, PACKET0(mmUVD_GPCOM_VCPU_DATA1, 0));
	amdgpu_ring_write(ring, upper_32_bits(addr) & 0xff);
	amdgpu_ring_write(ring, PACKET0(mmUVD_GPCOM_VCPU_CMD, 0));
	amdgpu_ring_write(ring, 0);

	amdgpu_ring_write(ring, PACKET0(mmUVD_GPCOM_VCPU_DATA0, 0));
	amdgpu_ring_write(ring, 0);
	amdgpu_ring_write(ring, PACKET0(mmUVD_GPCOM_VCPU_DATA1, 0));
	amdgpu_ring_write(ring, 0);
	amdgpu_ring_write(ring, PACKET0(mmUVD_GPCOM_VCPU_CMD, 0));
	amdgpu_ring_write(ring, 2);
}

/**
 * uvd_v4_2_ring_emit_hdp_flush - emit an hdp flush
 *
 * @ring: amdgpu_ring pointer
 *
 * Emits an hdp flush.
 */
static void uvd_v4_2_ring_emit_hdp_flush(struct amdgpu_ring *ring)
{
	amdgpu_ring_write(ring, PACKET0(mmHDP_MEM_COHERENCY_FLUSH_CNTL, 0));
	amdgpu_ring_write(ring, 0);
}

/**
 * uvd_v4_2_ring_hdp_invalidate - emit an hdp invalidate
 *
 * @ring: amdgpu_ring pointer
 *
 * Emits an hdp invalidate.
 */
static void uvd_v4_2_ring_emit_hdp_invalidate(struct amdgpu_ring *ring)
{
	amdgpu_ring_write(ring, PACKET0(mmHDP_DEBUG0, 0));
	amdgpu_ring_write(ring, 1);
}

/**
 * uvd_v4_2_ring_test_ring - register write test
 *
 * @ring: amdgpu_ring pointer
 *
 * Test if we can successfully write to the context register
 */
static int uvd_v4_2_ring_test_ring(struct amdgpu_ring *ring)
{
	struct amdgpu_device *adev = ring->adev;
	uint32_t tmp = 0;
	unsigned i;
	int r;

	WREG32(mmUVD_CONTEXT_ID, 0xCAFEDEAD);
	r = amdgpu_ring_alloc(ring, 3);
	if (r)
		return r;

	amdgpu_ring_write(ring, PACKET0(mmUVD_CONTEXT_ID, 0));
	amdgpu_ring_write(ring, 0xDEADBEEF);
	amdgpu_ring_commit(ring);
	for (i = 0; i < adev->usec_timeout; i++) {
		tmp = RREG32(mmUVD_CONTEXT_ID);
		if (tmp == 0xDEADBEEF)
			break;
		udelay(1);
	}

	if (i >= adev->usec_timeout)
		r = -ETIMEDOUT;

	return r;
}

/**
 * uvd_v4_2_ring_emit_ib - execute indirect buffer
 *
 * @ring: amdgpu_ring pointer
 * @ib: indirect buffer to execute
 *
 * Write ring commands to execute the indirect buffer
 */
static void uvd_v4_2_ring_emit_ib(struct amdgpu_ring *ring,
<<<<<<< HEAD
				  struct amdgpu_ib *ib,
				  unsigned vm_id, bool ctx_switch)
=======
				  struct amdgpu_job *job,
				  struct amdgpu_ib *ib,
				  uint32_t flags)
>>>>>>> 24b8d41d
{
	amdgpu_ring_write(ring, PACKET0(mmUVD_RBC_IB_BASE, 0));
	amdgpu_ring_write(ring, ib->gpu_addr);
	amdgpu_ring_write(ring, PACKET0(mmUVD_RBC_IB_SIZE, 0));
	amdgpu_ring_write(ring, ib->length_dw);
}

<<<<<<< HEAD
static unsigned uvd_v4_2_ring_get_emit_ib_size(struct amdgpu_ring *ring)
{
	return
		4; /* uvd_v4_2_ring_emit_ib */
}

static unsigned uvd_v4_2_ring_get_dma_frame_size(struct amdgpu_ring *ring)
{
	return
		2 + /* uvd_v4_2_ring_emit_hdp_flush */
		2 + /* uvd_v4_2_ring_emit_hdp_invalidate */
		14; /* uvd_v4_2_ring_emit_fence  x1 no user fence */
=======
static void uvd_v4_2_ring_insert_nop(struct amdgpu_ring *ring, uint32_t count)
{
	int i;

	WARN_ON(ring->wptr % 2 || count % 2);

	for (i = 0; i < count / 2; i++) {
		amdgpu_ring_write(ring, PACKET0(mmUVD_NO_OP, 0));
		amdgpu_ring_write(ring, 0);
	}
>>>>>>> 24b8d41d
}

/**
 * uvd_v4_2_mc_resume - memory controller programming
 *
 * @adev: amdgpu_device pointer
 *
 * Let the UVD memory controller know it's offsets
 */
static void uvd_v4_2_mc_resume(struct amdgpu_device *adev)
{
	uint64_t addr;
	uint32_t size;

	/* program the VCPU memory controller bits 0-27 */
	addr = (adev->uvd.inst->gpu_addr + AMDGPU_UVD_FIRMWARE_OFFSET) >> 3;
	size = AMDGPU_UVD_FIRMWARE_SIZE(adev) >> 3;
	WREG32(mmUVD_VCPU_CACHE_OFFSET0, addr);
	WREG32(mmUVD_VCPU_CACHE_SIZE0, size);

	addr += size;
	size = AMDGPU_UVD_HEAP_SIZE >> 3;
	WREG32(mmUVD_VCPU_CACHE_OFFSET1, addr);
	WREG32(mmUVD_VCPU_CACHE_SIZE1, size);

	addr += size;
	size = (AMDGPU_UVD_STACK_SIZE +
	       (AMDGPU_UVD_SESSION_SIZE * adev->uvd.max_handles)) >> 3;
	WREG32(mmUVD_VCPU_CACHE_OFFSET2, addr);
	WREG32(mmUVD_VCPU_CACHE_SIZE2, size);

	/* bits 28-31 */
	addr = (adev->uvd.inst->gpu_addr >> 28) & 0xF;
	WREG32(mmUVD_LMI_ADDR_EXT, (addr << 12) | (addr << 0));

	/* bits 32-39 */
	addr = (adev->uvd.inst->gpu_addr >> 32) & 0xFF;
	WREG32(mmUVD_LMI_EXT40_ADDR, addr | (0x9 << 16) | (0x1 << 31));

	WREG32(mmUVD_UDEC_ADDR_CONFIG, adev->gfx.config.gb_addr_config);
	WREG32(mmUVD_UDEC_DB_ADDR_CONFIG, adev->gfx.config.gb_addr_config);
	WREG32(mmUVD_UDEC_DBW_ADDR_CONFIG, adev->gfx.config.gb_addr_config);
}

static void uvd_v4_2_enable_mgcg(struct amdgpu_device *adev,
				 bool enable)
{
	u32 orig, data;

	if (enable && (adev->cg_flags & AMD_CG_SUPPORT_UVD_MGCG)) {
		data = RREG32_UVD_CTX(ixUVD_CGC_MEM_CTRL);
		data |= 0xfff;
		WREG32_UVD_CTX(ixUVD_CGC_MEM_CTRL, data);

		orig = data = RREG32(mmUVD_CGC_CTRL);
		data |= UVD_CGC_CTRL__DYN_CLOCK_MODE_MASK;
		if (orig != data)
			WREG32(mmUVD_CGC_CTRL, data);
	} else {
		data = RREG32_UVD_CTX(ixUVD_CGC_MEM_CTRL);
		data &= ~0xfff;
		WREG32_UVD_CTX(ixUVD_CGC_MEM_CTRL, data);

		orig = data = RREG32(mmUVD_CGC_CTRL);
		data &= ~UVD_CGC_CTRL__DYN_CLOCK_MODE_MASK;
		if (orig != data)
			WREG32(mmUVD_CGC_CTRL, data);
	}
}

static void uvd_v4_2_set_dcm(struct amdgpu_device *adev,
			     bool sw_mode)
{
	u32 tmp, tmp2;

	WREG32_FIELD(UVD_CGC_GATE, REGS, 0);

	tmp = RREG32(mmUVD_CGC_CTRL);
	tmp &= ~(UVD_CGC_CTRL__CLK_OFF_DELAY_MASK | UVD_CGC_CTRL__CLK_GATE_DLY_TIMER_MASK);
	tmp |= UVD_CGC_CTRL__DYN_CLOCK_MODE_MASK |
		(1 << UVD_CGC_CTRL__CLK_GATE_DLY_TIMER__SHIFT) |
		(4 << UVD_CGC_CTRL__CLK_OFF_DELAY__SHIFT);

	if (sw_mode) {
		tmp &= ~0x7ffff800;
		tmp2 = UVD_CGC_CTRL2__DYN_OCLK_RAMP_EN_MASK |
			UVD_CGC_CTRL2__DYN_RCLK_RAMP_EN_MASK |
			(7 << UVD_CGC_CTRL2__GATER_DIV_ID__SHIFT);
	} else {
		tmp |= 0x7ffff800;
		tmp2 = 0;
	}

	WREG32(mmUVD_CGC_CTRL, tmp);
	WREG32_UVD_CTX(ixUVD_CGC_CTRL2, tmp2);
}

static bool uvd_v4_2_is_idle(void *handle)
{
	struct amdgpu_device *adev = (struct amdgpu_device *)handle;

	return !(RREG32(mmSRBM_STATUS) & SRBM_STATUS__UVD_BUSY_MASK);
}

static int uvd_v4_2_wait_for_idle(void *handle)
{
	unsigned i;
	struct amdgpu_device *adev = (struct amdgpu_device *)handle;

	for (i = 0; i < adev->usec_timeout; i++) {
		if (!(RREG32(mmSRBM_STATUS) & SRBM_STATUS__UVD_BUSY_MASK))
			return 0;
	}
	return -ETIMEDOUT;
}

static int uvd_v4_2_soft_reset(void *handle)
{
	struct amdgpu_device *adev = (struct amdgpu_device *)handle;

	uvd_v4_2_stop(adev);

	WREG32_P(mmSRBM_SOFT_RESET, SRBM_SOFT_RESET__SOFT_RESET_UVD_MASK,
			~SRBM_SOFT_RESET__SOFT_RESET_UVD_MASK);
	mdelay(5);

	return uvd_v4_2_start(adev);
}

static int uvd_v4_2_set_interrupt_state(struct amdgpu_device *adev,
					struct amdgpu_irq_src *source,
					unsigned type,
					enum amdgpu_interrupt_state state)
{
	// TODO
	return 0;
}

static int uvd_v4_2_process_interrupt(struct amdgpu_device *adev,
				      struct amdgpu_irq_src *source,
				      struct amdgpu_iv_entry *entry)
{
	DRM_DEBUG("IH: UVD TRAP\n");
	amdgpu_fence_process(&adev->uvd.inst->ring);
	return 0;
}

static int uvd_v4_2_set_clockgating_state(void *handle,
					  enum amd_clockgating_state state)
{
	return 0;
}

static int uvd_v4_2_set_powergating_state(void *handle,
					  enum amd_powergating_state state)
{
	/* This doesn't actually powergate the UVD block.
	 * That's done in the dpm code via the SMC.  This
	 * just re-inits the block as necessary.  The actual
	 * gating still happens in the dpm code.  We should
	 * revisit this when there is a cleaner line between
	 * the smc and the hw blocks
	 */
	struct amdgpu_device *adev = (struct amdgpu_device *)handle;

	if (state == AMD_PG_STATE_GATE) {
		uvd_v4_2_stop(adev);
		if (adev->pg_flags & AMD_PG_SUPPORT_UVD && !adev->pm.dpm_enabled) {
			if (!(RREG32_SMC(ixCURRENT_PG_STATUS) &
				CURRENT_PG_STATUS__UVD_PG_STATUS_MASK)) {
				WREG32(mmUVD_PGFSM_CONFIG, (UVD_PGFSM_CONFIG__UVD_PGFSM_FSM_ADDR_MASK   |
							UVD_PGFSM_CONFIG__UVD_PGFSM_POWER_DOWN_MASK |
							UVD_PGFSM_CONFIG__UVD_PGFSM_P1_SELECT_MASK));
				mdelay(20);
			}
		}
		return 0;
	} else {
		if (adev->pg_flags & AMD_PG_SUPPORT_UVD && !adev->pm.dpm_enabled) {
			if (RREG32_SMC(ixCURRENT_PG_STATUS) &
				CURRENT_PG_STATUS__UVD_PG_STATUS_MASK) {
				WREG32(mmUVD_PGFSM_CONFIG, (UVD_PGFSM_CONFIG__UVD_PGFSM_FSM_ADDR_MASK   |
						UVD_PGFSM_CONFIG__UVD_PGFSM_POWER_UP_MASK |
						UVD_PGFSM_CONFIG__UVD_PGFSM_P1_SELECT_MASK));
				mdelay(30);
			}
		}
		return uvd_v4_2_start(adev);
	}
}

<<<<<<< HEAD
const struct amd_ip_funcs uvd_v4_2_ip_funcs = {
=======
static const struct amd_ip_funcs uvd_v4_2_ip_funcs = {
>>>>>>> 24b8d41d
	.name = "uvd_v4_2",
	.early_init = uvd_v4_2_early_init,
	.late_init = NULL,
	.sw_init = uvd_v4_2_sw_init,
	.sw_fini = uvd_v4_2_sw_fini,
	.hw_init = uvd_v4_2_hw_init,
	.hw_fini = uvd_v4_2_hw_fini,
	.suspend = uvd_v4_2_suspend,
	.resume = uvd_v4_2_resume,
	.is_idle = uvd_v4_2_is_idle,
	.wait_for_idle = uvd_v4_2_wait_for_idle,
	.soft_reset = uvd_v4_2_soft_reset,
	.set_clockgating_state = uvd_v4_2_set_clockgating_state,
	.set_powergating_state = uvd_v4_2_set_powergating_state,
};

static const struct amdgpu_ring_funcs uvd_v4_2_ring_funcs = {
	.type = AMDGPU_RING_TYPE_UVD,
	.align_mask = 0xf,
	.support_64bit_ptrs = false,
	.no_user_fence = true,
	.get_rptr = uvd_v4_2_ring_get_rptr,
	.get_wptr = uvd_v4_2_ring_get_wptr,
	.set_wptr = uvd_v4_2_ring_set_wptr,
	.parse_cs = amdgpu_uvd_ring_parse_cs,
	.emit_frame_size =
		14, /* uvd_v4_2_ring_emit_fence  x1 no user fence */
	.emit_ib_size = 4, /* uvd_v4_2_ring_emit_ib */
	.emit_ib = uvd_v4_2_ring_emit_ib,
	.emit_fence = uvd_v4_2_ring_emit_fence,
	.emit_hdp_flush = uvd_v4_2_ring_emit_hdp_flush,
	.emit_hdp_invalidate = uvd_v4_2_ring_emit_hdp_invalidate,
	.test_ring = uvd_v4_2_ring_test_ring,
	.test_ib = amdgpu_uvd_ring_test_ib,
<<<<<<< HEAD
	.insert_nop = amdgpu_ring_insert_nop,
	.pad_ib = amdgpu_ring_generic_pad_ib,
	.begin_use = amdgpu_uvd_ring_begin_use,
	.end_use = amdgpu_uvd_ring_end_use,
	.get_emit_ib_size = uvd_v4_2_ring_get_emit_ib_size,
	.get_dma_frame_size = uvd_v4_2_ring_get_dma_frame_size,
=======
	.insert_nop = uvd_v4_2_ring_insert_nop,
	.pad_ib = amdgpu_ring_generic_pad_ib,
	.begin_use = amdgpu_uvd_ring_begin_use,
	.end_use = amdgpu_uvd_ring_end_use,
>>>>>>> 24b8d41d
};

static void uvd_v4_2_set_ring_funcs(struct amdgpu_device *adev)
{
	adev->uvd.inst->ring.funcs = &uvd_v4_2_ring_funcs;
}

static const struct amdgpu_irq_src_funcs uvd_v4_2_irq_funcs = {
	.set = uvd_v4_2_set_interrupt_state,
	.process = uvd_v4_2_process_interrupt,
};

static void uvd_v4_2_set_irq_funcs(struct amdgpu_device *adev)
{
	adev->uvd.inst->irq.num_types = 1;
	adev->uvd.inst->irq.funcs = &uvd_v4_2_irq_funcs;
}

const struct amdgpu_ip_block_version uvd_v4_2_ip_block =
{
		.type = AMD_IP_BLOCK_TYPE_UVD,
		.major = 4,
		.minor = 2,
		.rev = 0,
		.funcs = &uvd_v4_2_ip_funcs,
};<|MERGE_RESOLUTION|>--- conflicted
+++ resolved
@@ -36,12 +36,9 @@
 
 #include "bif/bif_4_1_d.h"
 
-<<<<<<< HEAD
-=======
 #include "smu/smu_7_0_1_d.h"
 #include "smu/smu_7_0_1_sh_mask.h"
 
->>>>>>> 24b8d41d
 static void uvd_v4_2_mc_resume(struct amdgpu_device *adev);
 static void uvd_v4_2_set_ring_funcs(struct amdgpu_device *adev);
 static void uvd_v4_2_set_irq_funcs(struct amdgpu_device *adev);
@@ -130,14 +127,7 @@
 	if (r)
 		return r;
 
-<<<<<<< HEAD
-	ring = &adev->uvd.ring;
-	sprintf(ring->name, "uvd");
-	r = amdgpu_ring_init(adev, ring, 512, PACKET0(mmUVD_NO_OP, 0), 0xf,
-			     &adev->uvd.irq, 0, AMDGPU_RING_TYPE_UVD);
-=======
 	r = amdgpu_uvd_entity_init(adev);
->>>>>>> 24b8d41d
 
 	return r;
 }
@@ -474,32 +464,6 @@
 }
 
 /**
- * uvd_v4_2_ring_emit_hdp_flush - emit an hdp flush
- *
- * @ring: amdgpu_ring pointer
- *
- * Emits an hdp flush.
- */
-static void uvd_v4_2_ring_emit_hdp_flush(struct amdgpu_ring *ring)
-{
-	amdgpu_ring_write(ring, PACKET0(mmHDP_MEM_COHERENCY_FLUSH_CNTL, 0));
-	amdgpu_ring_write(ring, 0);
-}
-
-/**
- * uvd_v4_2_ring_hdp_invalidate - emit an hdp invalidate
- *
- * @ring: amdgpu_ring pointer
- *
- * Emits an hdp invalidate.
- */
-static void uvd_v4_2_ring_emit_hdp_invalidate(struct amdgpu_ring *ring)
-{
-	amdgpu_ring_write(ring, PACKET0(mmHDP_DEBUG0, 0));
-	amdgpu_ring_write(ring, 1);
-}
-
-/**
  * uvd_v4_2_ring_test_ring - register write test
  *
  * @ring: amdgpu_ring pointer
@@ -543,14 +507,9 @@
  * Write ring commands to execute the indirect buffer
  */
 static void uvd_v4_2_ring_emit_ib(struct amdgpu_ring *ring,
-<<<<<<< HEAD
-				  struct amdgpu_ib *ib,
-				  unsigned vm_id, bool ctx_switch)
-=======
 				  struct amdgpu_job *job,
 				  struct amdgpu_ib *ib,
 				  uint32_t flags)
->>>>>>> 24b8d41d
 {
 	amdgpu_ring_write(ring, PACKET0(mmUVD_RBC_IB_BASE, 0));
 	amdgpu_ring_write(ring, ib->gpu_addr);
@@ -558,20 +517,6 @@
 	amdgpu_ring_write(ring, ib->length_dw);
 }
 
-<<<<<<< HEAD
-static unsigned uvd_v4_2_ring_get_emit_ib_size(struct amdgpu_ring *ring)
-{
-	return
-		4; /* uvd_v4_2_ring_emit_ib */
-}
-
-static unsigned uvd_v4_2_ring_get_dma_frame_size(struct amdgpu_ring *ring)
-{
-	return
-		2 + /* uvd_v4_2_ring_emit_hdp_flush */
-		2 + /* uvd_v4_2_ring_emit_hdp_invalidate */
-		14; /* uvd_v4_2_ring_emit_fence  x1 no user fence */
-=======
 static void uvd_v4_2_ring_insert_nop(struct amdgpu_ring *ring, uint32_t count)
 {
 	int i;
@@ -582,7 +527,6 @@
 		amdgpu_ring_write(ring, PACKET0(mmUVD_NO_OP, 0));
 		amdgpu_ring_write(ring, 0);
 	}
->>>>>>> 24b8d41d
 }
 
 /**
@@ -774,11 +718,7 @@
 	}
 }
 
-<<<<<<< HEAD
-const struct amd_ip_funcs uvd_v4_2_ip_funcs = {
-=======
 static const struct amd_ip_funcs uvd_v4_2_ip_funcs = {
->>>>>>> 24b8d41d
 	.name = "uvd_v4_2",
 	.early_init = uvd_v4_2_early_init,
 	.late_init = NULL,
@@ -809,23 +749,12 @@
 	.emit_ib_size = 4, /* uvd_v4_2_ring_emit_ib */
 	.emit_ib = uvd_v4_2_ring_emit_ib,
 	.emit_fence = uvd_v4_2_ring_emit_fence,
-	.emit_hdp_flush = uvd_v4_2_ring_emit_hdp_flush,
-	.emit_hdp_invalidate = uvd_v4_2_ring_emit_hdp_invalidate,
 	.test_ring = uvd_v4_2_ring_test_ring,
 	.test_ib = amdgpu_uvd_ring_test_ib,
-<<<<<<< HEAD
-	.insert_nop = amdgpu_ring_insert_nop,
-	.pad_ib = amdgpu_ring_generic_pad_ib,
-	.begin_use = amdgpu_uvd_ring_begin_use,
-	.end_use = amdgpu_uvd_ring_end_use,
-	.get_emit_ib_size = uvd_v4_2_ring_get_emit_ib_size,
-	.get_dma_frame_size = uvd_v4_2_ring_get_dma_frame_size,
-=======
 	.insert_nop = uvd_v4_2_ring_insert_nop,
 	.pad_ib = amdgpu_ring_generic_pad_ib,
 	.begin_use = amdgpu_uvd_ring_begin_use,
 	.end_use = amdgpu_uvd_ring_end_use,
->>>>>>> 24b8d41d
 };
 
 static void uvd_v4_2_set_ring_funcs(struct amdgpu_device *adev)
