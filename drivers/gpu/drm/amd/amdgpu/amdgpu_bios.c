/*
 * Copyright 2008 Advanced Micro Devices, Inc.
 * Copyright 2008 Red Hat Inc.
 * Copyright 2009 Jerome Glisse.
 *
 * Permission is hereby granted, free of charge, to any person obtaining a
 * copy of this software and associated documentation files (the "Software"),
 * to deal in the Software without restriction, including without limitation
 * the rights to use, copy, modify, merge, publish, distribute, sublicense,
 * and/or sell copies of the Software, and to permit persons to whom the
 * Software is furnished to do so, subject to the following conditions:
 *
 * The above copyright notice and this permission notice shall be included in
 * all copies or substantial portions of the Software.
 *
 * THE SOFTWARE IS PROVIDED "AS IS", WITHOUT WARRANTY OF ANY KIND, EXPRESS OR
 * IMPLIED, INCLUDING BUT NOT LIMITED TO THE WARRANTIES OF MERCHANTABILITY,
 * FITNESS FOR A PARTICULAR PURPOSE AND NONINFRINGEMENT.  IN NO EVENT SHALL
 * THE COPYRIGHT HOLDER(S) OR AUTHOR(S) BE LIABLE FOR ANY CLAIM, DAMAGES OR
 * OTHER LIABILITY, WHETHER IN AN ACTION OF CONTRACT, TORT OR OTHERWISE,
 * ARISING FROM, OUT OF OR IN CONNECTION WITH THE SOFTWARE OR THE USE OR
 * OTHER DEALINGS IN THE SOFTWARE.
 *
 * Authors: Dave Airlie
 *          Alex Deucher
 *          Jerome Glisse
 */

#include "amdgpu.h"
#include "atom.h"

#include <linux/pci.h>
#include <linux/slab.h>
#include <linux/acpi.h>
/*
 * BIOS.
 */

#define AMD_VBIOS_SIGNATURE " 761295520"
#define AMD_VBIOS_SIGNATURE_OFFSET 0x30
#define AMD_VBIOS_SIGNATURE_SIZE sizeof(AMD_VBIOS_SIGNATURE)
#define AMD_VBIOS_SIGNATURE_END (AMD_VBIOS_SIGNATURE_OFFSET + AMD_VBIOS_SIGNATURE_SIZE)
#define AMD_IS_VALID_VBIOS(p) ((p)[0] == 0x55 && (p)[1] == 0xAA)
#define AMD_VBIOS_LENGTH(p) ((p)[2] << 9)

/* Check if current bios is an ATOM BIOS.
 * Return true if it is ATOM BIOS. Otherwise, return false.
 */
static bool check_atom_bios(uint8_t *bios, size_t size)
{
	uint16_t tmp, bios_header_start;

	if (!bios || size < 0x49) {
		DRM_INFO("vbios mem is null or mem size is wrong\n");
		return false;
	}

	if (!AMD_IS_VALID_VBIOS(bios)) {
		DRM_INFO("BIOS signature incorrect %x %x\n", bios[0], bios[1]);
		return false;
	}

	bios_header_start = bios[0x48] | (bios[0x49] << 8);
	if (!bios_header_start) {
		DRM_INFO("Can't locate bios header\n");
		return false;
	}

	tmp = bios_header_start + 4;
	if (size < tmp) {
		DRM_INFO("BIOS header is broken\n");
		return false;
	}

	if (!memcmp(bios + tmp, "ATOM", 4) ||
	    !memcmp(bios + tmp, "MOTA", 4)) {
		DRM_DEBUG("ATOMBIOS detected\n");
		return true;
	}

	return false;
}

/* If you boot an IGP board with a discrete card as the primary,
 * the IGP rom is not accessible via the rom bar as the IGP rom is
 * part of the system bios.  On boot, the system bios puts a
 * copy of the igp rom at the start of vram if a discrete card is
 * present.
 */
static bool igp_read_bios_from_vram(struct amdgpu_device *adev)
{
	uint8_t __iomem *bios;
	resource_size_t vram_base;
	resource_size_t size = 256 * 1024; /* ??? */

	if (!(adev->flags & AMD_IS_APU))
		if (amdgpu_device_need_post(adev))
			return false;

	adev->bios = NULL;
	vram_base = pci_resource_start(adev->pdev, 0);
	bios = ioremap_wc(vram_base, size);
	if (!bios) {
		return false;
	}

	adev->bios = kmalloc(size, GFP_KERNEL);
	if (!adev->bios) {
		iounmap(bios);
		return false;
	}
	adev->bios_size = size;
	memcpy_fromio(adev->bios, bios, size);
	iounmap(bios);

	if (!check_atom_bios(adev->bios, size)) {
		kfree(adev->bios);
		return false;
	}

	return true;
}

bool amdgpu_read_bios(struct amdgpu_device *adev)
{
	uint8_t __iomem *bios;
	size_t size;

	adev->bios = NULL;
	/* XXX: some cards may return 0 for rom size? ddx has a workaround */
	bios = pci_map_rom(adev->pdev, &size);
	if (!bios) {
		return false;
	}

	adev->bios = kzalloc(size, GFP_KERNEL);
	if (adev->bios == NULL) {
		pci_unmap_rom(adev->pdev, bios);
		return false;
	}
	adev->bios_size = size;
	memcpy_fromio(adev->bios, bios, size);
	pci_unmap_rom(adev->pdev, bios);

	if (!check_atom_bios(adev->bios, size)) {
		kfree(adev->bios);
		return false;
	}

	return true;
}

static bool amdgpu_read_bios_from_rom(struct amdgpu_device *adev)
{
	u8 header[AMD_VBIOS_SIGNATURE_END+1] = {0};
	int len;

	if (!adev->asic_funcs->read_bios_from_rom)
		return false;

	/* validate VBIOS signature */
	if (amdgpu_asic_read_bios_from_rom(adev, &header[0], sizeof(header)) == false)
		return false;
	header[AMD_VBIOS_SIGNATURE_END] = 0;

	if ((!AMD_IS_VALID_VBIOS(header)) ||
	    0 != memcmp((char *)&header[AMD_VBIOS_SIGNATURE_OFFSET],
			AMD_VBIOS_SIGNATURE,
			strlen(AMD_VBIOS_SIGNATURE)))
		return false;

	/* valid vbios, go on */
	len = AMD_VBIOS_LENGTH(header);
	len = ALIGN(len, 4);
	adev->bios = kmalloc(len, GFP_KERNEL);
	if (!adev->bios) {
		DRM_ERROR("no memory to allocate for BIOS\n");
		return false;
	}
	adev->bios_size = len;

	/* read complete BIOS */
	amdgpu_asic_read_bios_from_rom(adev, adev->bios, len);

	if (!check_atom_bios(adev->bios, len)) {
		kfree(adev->bios);
		return false;
	}

	return true;
}

static bool amdgpu_read_platform_bios(struct amdgpu_device *adev)
{
	phys_addr_t rom = adev->pdev->rom;
	size_t romlen = adev->pdev->romlen;
	void __iomem *bios;

	adev->bios = NULL;

	if (!rom || romlen == 0)
		return false;

	adev->bios = kzalloc(romlen, GFP_KERNEL);
	if (!adev->bios)
		return false;

	bios = ioremap(rom, romlen);
	if (!bios)
		goto free_bios;

	memcpy_fromio(adev->bios, bios, romlen);
	iounmap(bios);

	if (!check_atom_bios(adev->bios, romlen))
		goto free_bios;

	adev->bios_size = romlen;

	return true;
free_bios:
	kfree(adev->bios);
	return false;
}

#ifdef CONFIG_ACPI
/* ATRM is used to get the BIOS on the discrete cards in
 * dual-gpu systems.
 */
/* retrieve the ROM in 4k blocks */
#define ATRM_BIOS_PAGE 4096
/**
 * amdgpu_atrm_call - fetch a chunk of the vbios
 *
 * @atrm_handle: acpi ATRM handle
 * @bios: vbios image pointer
 * @offset: offset of vbios image data to fetch
 * @len: length of vbios image data to fetch
 *
 * Executes ATRM to fetch a chunk of the discrete
 * vbios image on PX systems (all asics).
 * Returns the length of the buffer fetched.
 */
static int amdgpu_atrm_call(acpi_handle atrm_handle, uint8_t *bios,
			    int offset, int len)
{
	acpi_status status;
	union acpi_object atrm_arg_elements[2], *obj;
	struct acpi_object_list atrm_arg;
	struct acpi_buffer buffer = { ACPI_ALLOCATE_BUFFER, NULL};

	atrm_arg.count = 2;
	atrm_arg.pointer = &atrm_arg_elements[0];

	atrm_arg_elements[0].type = ACPI_TYPE_INTEGER;
	atrm_arg_elements[0].integer.value = offset;

	atrm_arg_elements[1].type = ACPI_TYPE_INTEGER;
	atrm_arg_elements[1].integer.value = len;

	status = acpi_evaluate_object(atrm_handle, NULL, &atrm_arg, &buffer);
	if (ACPI_FAILURE(status)) {
		printk("failed to evaluate ATRM got %s\n", acpi_format_exception(status));
		return -ENODEV;
	}

	obj = (union acpi_object *)buffer.pointer;
	memcpy(bios+offset, obj->buffer.pointer, obj->buffer.length);
	len = obj->buffer.length;
	kfree(buffer.pointer);
	return len;
}

static bool amdgpu_atrm_get_bios(struct amdgpu_device *adev)
{
	int ret;
	int size = 256 * 1024;
	int i;
	struct pci_dev *pdev = NULL;
	acpi_handle dhandle, atrm_handle;
	acpi_status status;
	bool found = false;

	/* ATRM is for the discrete card only */
	if (adev->flags & AMD_IS_APU)
		return false;

	while ((pdev = pci_get_class(PCI_CLASS_DISPLAY_VGA << 8, pdev)) != NULL) {
		dhandle = ACPI_HANDLE(&pdev->dev);
		if (!dhandle)
			continue;

		status = acpi_get_handle(dhandle, "ATRM", &atrm_handle);
		if (!ACPI_FAILURE(status)) {
			found = true;
			break;
		}
	}

	if (!found) {
		while ((pdev = pci_get_class(PCI_CLASS_DISPLAY_OTHER << 8, pdev)) != NULL) {
			dhandle = ACPI_HANDLE(&pdev->dev);
			if (!dhandle)
				continue;

			status = acpi_get_handle(dhandle, "ATRM", &atrm_handle);
			if (!ACPI_FAILURE(status)) {
				found = true;
				break;
			}
		}
	}

	if (!found)
		return false;

	adev->bios = kmalloc(size, GFP_KERNEL);
	if (!adev->bios) {
		DRM_ERROR("Unable to allocate bios\n");
		return false;
	}

	for (i = 0; i < size / ATRM_BIOS_PAGE; i++) {
		ret = amdgpu_atrm_call(atrm_handle,
				       adev->bios,
				       (i * ATRM_BIOS_PAGE),
				       ATRM_BIOS_PAGE);
		if (ret < ATRM_BIOS_PAGE)
			break;
	}

	if (!check_atom_bios(adev->bios, size)) {
		kfree(adev->bios);
		return false;
	}
	adev->bios_size = size;
	return true;
}
#else
static inline bool amdgpu_atrm_get_bios(struct amdgpu_device *adev)
{
	return false;
}
#endif

static bool amdgpu_read_disabled_bios(struct amdgpu_device *adev)
{
	if (adev->flags & AMD_IS_APU)
		return igp_read_bios_from_vram(adev);
	else
		return amdgpu_asic_read_disabled_bios(adev);
}

#ifdef CONFIG_ACPI
static bool amdgpu_acpi_vfct_bios(struct amdgpu_device *adev)
{
	struct acpi_table_header *hdr;
	acpi_size tbl_size;
	UEFI_ACPI_VFCT *vfct;
	unsigned offset;

	if (!ACPI_SUCCESS(acpi_get_table("VFCT", 1, &hdr)))
		return false;
	tbl_size = hdr->length;
	if (tbl_size < sizeof(UEFI_ACPI_VFCT)) {
		DRM_ERROR("ACPI VFCT table present but broken (too short #1)\n");
		return false;
	}

	vfct = (UEFI_ACPI_VFCT *)hdr;
	offset = vfct->VBIOSImageOffset;

	while (offset < tbl_size) {
		GOP_VBIOS_CONTENT *vbios = (GOP_VBIOS_CONTENT *)((char *)hdr + offset);
		VFCT_IMAGE_HEADER *vhdr = &vbios->VbiosHeader;

		offset += sizeof(VFCT_IMAGE_HEADER);
		if (offset > tbl_size) {
			DRM_ERROR("ACPI VFCT image header truncated\n");
			return false;
		}

		offset += vhdr->ImageLength;
		if (offset > tbl_size) {
			DRM_ERROR("ACPI VFCT image truncated\n");
			return false;
		}

		if (vhdr->ImageLength &&
		    vhdr->PCIBus == adev->pdev->bus->number &&
		    vhdr->PCIDevice == PCI_SLOT(adev->pdev->devfn) &&
		    vhdr->PCIFunction == PCI_FUNC(adev->pdev->devfn) &&
		    vhdr->VendorID == adev->pdev->vendor &&
		    vhdr->DeviceID == adev->pdev->device) {
			adev->bios = kmemdup(&vbios->VbiosContent,
					     vhdr->ImageLength,
					     GFP_KERNEL);

			if (!check_atom_bios(adev->bios, vhdr->ImageLength)) {
				kfree(adev->bios);
				return false;
			}
			adev->bios_size = vhdr->ImageLength;
			return true;
		}
	}

	DRM_ERROR("ACPI VFCT table present but broken (too short #2)\n");
	return false;
}
#else
static inline bool amdgpu_acpi_vfct_bios(struct amdgpu_device *adev)
{
	return false;
}
#endif

bool amdgpu_get_bios(struct amdgpu_device *adev)
{
<<<<<<< HEAD
	bool r;
	uint16_t tmp, bios_header_start;

	r = amdgpu_atrm_get_bios(adev);
	if (!r)
		r = amdgpu_acpi_vfct_bios(adev);
	if (!r)
		r = igp_read_bios_from_vram(adev);
	if (!r)
		r = amdgpu_read_bios(adev);
	if (!r) {
		r = amdgpu_read_bios_from_rom(adev);
	}
	if (!r) {
		r = amdgpu_read_disabled_bios(adev);
	}
	if (!r) {
		r = amdgpu_read_platform_bios(adev);
	}
	if (!r || adev->bios == NULL) {
		DRM_ERROR("Unable to locate a BIOS ROM\n");
		adev->bios = NULL;
		return false;
=======
	if (amdgpu_atrm_get_bios(adev)) {
		dev_info(adev->dev, "Fetched VBIOS from ATRM\n");
		goto success;
	}

	if (amdgpu_acpi_vfct_bios(adev)) {
		dev_info(adev->dev, "Fetched VBIOS from VFCT\n");
		goto success;
	}

	if (igp_read_bios_from_vram(adev)) {
		dev_info(adev->dev, "Fetched VBIOS from VRAM BAR\n");
		goto success;
>>>>>>> 24b8d41d
	}

	if (amdgpu_read_bios(adev)) {
		dev_info(adev->dev, "Fetched VBIOS from ROM BAR\n");
		goto success;
	}

	if (amdgpu_read_bios_from_rom(adev)) {
		dev_info(adev->dev, "Fetched VBIOS from ROM\n");
		goto success;
	}

<<<<<<< HEAD
	bios_header_start = RBIOS16(0x48);
	if (!bios_header_start) {
		goto free_bios;
	}
	tmp = bios_header_start + 4;
	if (!memcmp(adev->bios + tmp, "ATOM", 4) ||
	    !memcmp(adev->bios + tmp, "MOTA", 4)) {
		adev->is_atom_bios = true;
	} else {
		adev->is_atom_bios = false;
=======
	if (amdgpu_read_disabled_bios(adev)) {
		dev_info(adev->dev, "Fetched VBIOS from disabled ROM BAR\n");
		goto success;
	}

	if (amdgpu_read_platform_bios(adev)) {
		dev_info(adev->dev, "Fetched VBIOS from platform\n");
		goto success;
>>>>>>> 24b8d41d
	}

	DRM_ERROR("Unable to locate a BIOS ROM\n");
	return false;

success:
	adev->is_atom_fw = (adev->asic_type >= CHIP_VEGA10) ? true : false;
	return true;
}<|MERGE_RESOLUTION|>--- conflicted
+++ resolved
@@ -417,31 +417,6 @@
 
 bool amdgpu_get_bios(struct amdgpu_device *adev)
 {
-<<<<<<< HEAD
-	bool r;
-	uint16_t tmp, bios_header_start;
-
-	r = amdgpu_atrm_get_bios(adev);
-	if (!r)
-		r = amdgpu_acpi_vfct_bios(adev);
-	if (!r)
-		r = igp_read_bios_from_vram(adev);
-	if (!r)
-		r = amdgpu_read_bios(adev);
-	if (!r) {
-		r = amdgpu_read_bios_from_rom(adev);
-	}
-	if (!r) {
-		r = amdgpu_read_disabled_bios(adev);
-	}
-	if (!r) {
-		r = amdgpu_read_platform_bios(adev);
-	}
-	if (!r || adev->bios == NULL) {
-		DRM_ERROR("Unable to locate a BIOS ROM\n");
-		adev->bios = NULL;
-		return false;
-=======
 	if (amdgpu_atrm_get_bios(adev)) {
 		dev_info(adev->dev, "Fetched VBIOS from ATRM\n");
 		goto success;
@@ -455,7 +430,6 @@
 	if (igp_read_bios_from_vram(adev)) {
 		dev_info(adev->dev, "Fetched VBIOS from VRAM BAR\n");
 		goto success;
->>>>>>> 24b8d41d
 	}
 
 	if (amdgpu_read_bios(adev)) {
@@ -468,18 +442,6 @@
 		goto success;
 	}
 
-<<<<<<< HEAD
-	bios_header_start = RBIOS16(0x48);
-	if (!bios_header_start) {
-		goto free_bios;
-	}
-	tmp = bios_header_start + 4;
-	if (!memcmp(adev->bios + tmp, "ATOM", 4) ||
-	    !memcmp(adev->bios + tmp, "MOTA", 4)) {
-		adev->is_atom_bios = true;
-	} else {
-		adev->is_atom_bios = false;
-=======
 	if (amdgpu_read_disabled_bios(adev)) {
 		dev_info(adev->dev, "Fetched VBIOS from disabled ROM BAR\n");
 		goto success;
@@ -488,7 +450,6 @@
 	if (amdgpu_read_platform_bios(adev)) {
 		dev_info(adev->dev, "Fetched VBIOS from platform\n");
 		goto success;
->>>>>>> 24b8d41d
 	}
 
 	DRM_ERROR("Unable to locate a BIOS ROM\n");
