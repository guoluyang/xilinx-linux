--- conflicted
+++ resolved
@@ -40,11 +40,7 @@
 	for (i = 0; i < n; i++) {
 		struct amdgpu_ring *ring = adev->mman.buffer_funcs_ring;
 		r = amdgpu_copy_buffer(ring, saddr, daddr, size, NULL, &fence,
-<<<<<<< HEAD
-				       false);
-=======
 				       false, false, false);
->>>>>>> 24b8d41d
 		if (r)
 			goto exit_do_move;
 		r = dma_fence_wait(fence, false);
