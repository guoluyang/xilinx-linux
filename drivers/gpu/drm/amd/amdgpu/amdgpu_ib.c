--- conflicted
+++ resolved
@@ -38,8 +38,6 @@
 
 #define AMDGPU_IB_TEST_TIMEOUT	msecs_to_jiffies(1000)
 #define AMDGPU_IB_TEST_GFX_XGMI_TIMEOUT	msecs_to_jiffies(2000)
-
-#define AMDGPU_IB_TEST_TIMEOUT	msecs_to_jiffies(1000)
 
 /*
  * IB
@@ -95,11 +93,7 @@
  * Free an IB (all asics).
  */
 void amdgpu_ib_free(struct amdgpu_device *adev, struct amdgpu_ib *ib,
-<<<<<<< HEAD
-		    struct fence *f)
-=======
 		    struct dma_fence *f)
->>>>>>> 24b8d41d
 {
 	amdgpu_sa_bo_free(adev, &ib->sa_bo, f);
 }
@@ -126,30 +120,19 @@
  * to SI there was just a DE IB.
  */
 int amdgpu_ib_schedule(struct amdgpu_ring *ring, unsigned num_ibs,
-<<<<<<< HEAD
-		       struct amdgpu_ib *ibs, struct fence *last_vm_update,
-		       struct amdgpu_job *job, struct fence **f)
-{
-	struct amdgpu_device *adev = ring->adev;
-	struct amdgpu_ib *ib = &ibs[0];
-=======
 		       struct amdgpu_ib *ibs, struct amdgpu_job *job,
 		       struct dma_fence **f)
 {
 	struct amdgpu_device *adev = ring->adev;
 	struct amdgpu_ib *ib = &ibs[0];
 	struct dma_fence *tmp = NULL;
->>>>>>> 24b8d41d
 	bool skip_preamble, need_ctx_switch;
 	unsigned patch_offset = ~0;
 	struct amdgpu_vm *vm;
 	uint64_t fence_ctx;
 	uint32_t status = 0, alloc_size;
-<<<<<<< HEAD
-=======
 	unsigned fence_flags = 0;
 	bool secure;
->>>>>>> 24b8d41d
 
 	unsigned i;
 	int r = 0;
@@ -161,39 +144,23 @@
 	/* ring tests don't use a job */
 	if (job) {
 		vm = job->vm;
-<<<<<<< HEAD
-		fence_ctx = job->fence_ctx;
-=======
 		fence_ctx = job->base.s_fence ?
 			job->base.s_fence->scheduled.context : 0;
->>>>>>> 24b8d41d
 	} else {
 		vm = NULL;
 		fence_ctx = 0;
 	}
 
-<<<<<<< HEAD
-	if (!ring->ready) {
-=======
 	if (!ring->sched.ready) {
->>>>>>> 24b8d41d
 		dev_err(adev->dev, "couldn't schedule ib on ring <%s>\n", ring->name);
 		return -EINVAL;
 	}
 
-<<<<<<< HEAD
-	if (vm && !job->vm_id) {
-=======
 	if (vm && !job->vmid) {
->>>>>>> 24b8d41d
 		dev_err(adev->dev, "VM IB without ID\n");
 		return -EINVAL;
 	}
 
-<<<<<<< HEAD
-	alloc_size = amdgpu_ring_get_dma_frame_size(ring) +
-		num_ibs * amdgpu_ring_get_emit_ib_size(ring);
-=======
 	if ((ib->flags & AMDGPU_IB_FLAGS_SECURE) &&
 	    (ring->funcs->type == AMDGPU_RING_TYPE_COMPUTE)) {
 		dev_err(adev->dev, "secure submissions not supported on compute rings\n");
@@ -202,7 +169,6 @@
 
 	alloc_size = ring->funcs->emit_frame_size + num_ibs *
 		ring->funcs->emit_ib_size;
->>>>>>> 24b8d41d
 
 	r = amdgpu_ring_alloc(ring, alloc_size);
 	if (r) {
@@ -210,13 +176,6 @@
 		return r;
 	}
 
-<<<<<<< HEAD
-	if (ring->type == AMDGPU_RING_TYPE_SDMA && ring->funcs->init_cond_exec)
-		patch_offset = amdgpu_ring_init_cond_exec(ring);
-
-	if (vm) {
-		r = amdgpu_vm_flush(ring, job);
-=======
 	need_ctx_switch = ring->current_ctx != fence_ctx;
 	if (ring->funcs->emit_pipeline_sync && job &&
 	    ((tmp = amdgpu_sync_get_fence(&job->sched_sync)) ||
@@ -238,28 +197,12 @@
 
 	if (job) {
 		r = amdgpu_vm_flush(ring, job, need_pipe_sync);
->>>>>>> 24b8d41d
 		if (r) {
 			amdgpu_ring_undo(ring);
 			return r;
 		}
 	}
 
-<<<<<<< HEAD
-	if (ring->funcs->emit_hdp_flush)
-		amdgpu_ring_emit_hdp_flush(ring);
-
-	/* always set cond_exec_polling to CONTINUE */
-	*ring->cond_exe_cpu_addr = 1;
-
-	skip_preamble = ring->current_ctx == fence_ctx;
-	need_ctx_switch = ring->current_ctx != fence_ctx;
-	if (job && ring->funcs->emit_cntxcntl) {
-		if (need_ctx_switch)
-			status |= AMDGPU_HAVE_CTX_SWITCH;
-		status |= job->preamble_status;
-		amdgpu_ring_emit_cntxcntl(ring, status);
-=======
 	if (job && ring->funcs->init_cond_exec)
 		patch_offset = amdgpu_ring_init_cond_exec(ring);
 
@@ -289,7 +232,6 @@
 	if (job && ring->funcs->emit_frame_cntl) {
 		secure = ib->flags & AMDGPU_IB_FLAGS_SECURE;
 		amdgpu_ring_emit_frame_cntl(ring, true, secure);
->>>>>>> 24b8d41d
 	}
 
 	for (i = 0; i < num_ibs; ++i) {
@@ -297,25 +239,6 @@
 
 		/* drop preamble IBs if we don't have a context switch */
 		if ((ib->flags & AMDGPU_IB_FLAG_PREAMBLE) &&
-<<<<<<< HEAD
-			skip_preamble &&
-			!(status & AMDGPU_PREAMBLE_IB_PRESENT_FIRST))
-			continue;
-
-		amdgpu_ring_emit_ib(ring, ib, job ? job->vm_id : 0,
-				    need_ctx_switch);
-		need_ctx_switch = false;
-	}
-
-	if (ring->funcs->emit_hdp_invalidate)
-		amdgpu_ring_emit_hdp_invalidate(ring);
-
-	r = amdgpu_fence_emit(ring, f);
-	if (r) {
-		dev_err(adev->dev, "failed to emit fence (%d)\n", r);
-		if (job && job->vm_id)
-			amdgpu_vm_reset_id(adev, job->vm_id);
-=======
 		    skip_preamble &&
 		    !(status & AMDGPU_PREAMBLE_IB_PRESENT_FIRST) &&
 		    !amdgpu_mcbp &&
@@ -356,31 +279,18 @@
 		dev_err(adev->dev, "failed to emit fence (%d)\n", r);
 		if (job && job->vmid)
 			amdgpu_vmid_reset(adev, ring->funcs->vmhub, job->vmid);
->>>>>>> 24b8d41d
 		amdgpu_ring_undo(ring);
 		return r;
 	}
 
-<<<<<<< HEAD
-	/* wrap the last IB with fence */
-	if (job && job->uf_addr) {
-		amdgpu_ring_emit_fence(ring, job->uf_addr, job->uf_sequence,
-				       AMDGPU_FENCE_FLAG_64BIT);
-	}
-=======
 	if (ring->funcs->insert_end)
 		ring->funcs->insert_end(ring);
->>>>>>> 24b8d41d
 
 	if (patch_offset != ~0 && ring->funcs->patch_cond_exec)
 		amdgpu_ring_patch_cond_exec(ring, patch_offset);
 
 	ring->current_ctx = fence_ctx;
-<<<<<<< HEAD
-	if (ring->funcs->emit_switch_buffer)
-=======
 	if (vm && ring->funcs->emit_switch_buffer)
->>>>>>> 24b8d41d
 		amdgpu_ring_emit_switch_buffer(ring);
 	amdgpu_ring_commit(ring);
 	return 0;
@@ -460,10 +370,6 @@
 	long tmo_gfx, tmo_mm;
 	int r, ret = 0;
 	unsigned i;
-<<<<<<< HEAD
-	int r, ret = 0;
-=======
->>>>>>> 24b8d41d
 
 	tmo_mm = tmo_gfx = AMDGPU_IB_TEST_TIMEOUT;
 	if (amdgpu_sriov_vf(adev)) {
@@ -496,11 +402,6 @@
 		if (!ring->sched.ready || !ring->funcs->test_ib)
 			continue;
 
-<<<<<<< HEAD
-		r = amdgpu_ring_test_ib(ring, AMDGPU_IB_TEST_TIMEOUT);
-		if (r) {
-			ring->ready = false;
-=======
 		/* MM engine need more time */
 		if (ring->funcs->type == AMDGPU_RING_TYPE_UVD ||
 			ring->funcs->type == AMDGPU_RING_TYPE_VCE ||
@@ -518,19 +419,11 @@
 				      ring->name);
 			continue;
 		}
->>>>>>> 24b8d41d
 
 		ring->sched.ready = false;
 		DRM_DEV_ERROR(adev->dev, "IB test failed on %s (%d).\n",
 			  ring->name, r);
 
-<<<<<<< HEAD
-			} else {
-				/* still not good, but we can live with it */
-				DRM_ERROR("amdgpu: failed testing IB on ring %d (%d).\n", i, r);
-				ret = r;
-			}
-=======
 		if (ring == &adev->gfx.gfx_ring[0]) {
 			/* oh, oh, that's really bad */
 			adev->accel_working = false;
@@ -538,7 +431,6 @@
 
 		} else {
 			ret = r;
->>>>>>> 24b8d41d
 		}
 	}
 	return ret;
