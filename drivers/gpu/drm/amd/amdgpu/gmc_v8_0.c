/*
 * Copyright 2014 Advanced Micro Devices, Inc.
 *
 * Permission is hereby granted, free of charge, to any person obtaining a
 * copy of this software and associated documentation files (the "Software"),
 * to deal in the Software without restriction, including without limitation
 * the rights to use, copy, modify, merge, publish, distribute, sublicense,
 * and/or sell copies of the Software, and to permit persons to whom the
 * Software is furnished to do so, subject to the following conditions:
 *
 * The above copyright notice and this permission notice shall be included in
 * all copies or substantial portions of the Software.
 *
 * THE SOFTWARE IS PROVIDED "AS IS", WITHOUT WARRANTY OF ANY KIND, EXPRESS OR
 * IMPLIED, INCLUDING BUT NOT LIMITED TO THE WARRANTIES OF MERCHANTABILITY,
 * FITNESS FOR A PARTICULAR PURPOSE AND NONINFRINGEMENT.  IN NO EVENT SHALL
 * THE COPYRIGHT HOLDER(S) OR AUTHOR(S) BE LIABLE FOR ANY CLAIM, DAMAGES OR
 * OTHER LIABILITY, WHETHER IN AN ACTION OF CONTRACT, TORT OR OTHERWISE,
 * ARISING FROM, OUT OF OR IN CONNECTION WITH THE SOFTWARE OR THE USE OR
 * OTHER DEALINGS IN THE SOFTWARE.
 *
 */

#include <linux/firmware.h>
#include <linux/module.h>
#include <linux/pci.h>

#include <drm/drm_cache.h>
#include "amdgpu.h"
#include "gmc_v8_0.h"
#include "amdgpu_ucode.h"
#include "amdgpu_amdkfd.h"
#include "amdgpu_gem.h"

#include "gmc/gmc_8_1_d.h"
#include "gmc/gmc_8_1_sh_mask.h"

#include "bif/bif_5_0_d.h"
#include "bif/bif_5_0_sh_mask.h"

#include "oss/oss_3_0_d.h"
#include "oss/oss_3_0_sh_mask.h"

#include "dce/dce_10_0_d.h"
#include "dce/dce_10_0_sh_mask.h"

#include "vid.h"
#include "vi.h"

#include "amdgpu_atombios.h"

#include "ivsrcid/ivsrcid_vislands30.h"

static void gmc_v8_0_set_gmc_funcs(struct amdgpu_device *adev);
static void gmc_v8_0_set_irq_funcs(struct amdgpu_device *adev);
static int gmc_v8_0_wait_for_idle(void *handle);

MODULE_FIRMWARE("amdgpu/tonga_mc.bin");
MODULE_FIRMWARE("amdgpu/polaris11_mc.bin");
MODULE_FIRMWARE("amdgpu/polaris10_mc.bin");
<<<<<<< HEAD
=======
MODULE_FIRMWARE("amdgpu/polaris12_mc.bin");
MODULE_FIRMWARE("amdgpu/polaris11_k_mc.bin");
MODULE_FIRMWARE("amdgpu/polaris10_k_mc.bin");
MODULE_FIRMWARE("amdgpu/polaris12_k_mc.bin");
>>>>>>> 24b8d41d

static const u32 golden_settings_tonga_a11[] =
{
	mmMC_ARB_WTM_GRPWT_RD, 0x00000003, 0x00000000,
	mmMC_HUB_RDREQ_DMIF_LIMIT, 0x0000007f, 0x00000028,
	mmMC_HUB_WDP_UMC, 0x00007fb6, 0x00000991,
	mmVM_PRT_APERTURE0_LOW_ADDR, 0x0fffffff, 0x0fffffff,
	mmVM_PRT_APERTURE1_LOW_ADDR, 0x0fffffff, 0x0fffffff,
	mmVM_PRT_APERTURE2_LOW_ADDR, 0x0fffffff, 0x0fffffff,
	mmVM_PRT_APERTURE3_LOW_ADDR, 0x0fffffff, 0x0fffffff,
};

static const u32 tonga_mgcg_cgcg_init[] =
{
	mmMC_MEM_POWER_LS, 0xffffffff, 0x00000104
};

static const u32 golden_settings_fiji_a10[] =
{
	mmVM_PRT_APERTURE0_LOW_ADDR, 0x0fffffff, 0x0fffffff,
	mmVM_PRT_APERTURE1_LOW_ADDR, 0x0fffffff, 0x0fffffff,
	mmVM_PRT_APERTURE2_LOW_ADDR, 0x0fffffff, 0x0fffffff,
	mmVM_PRT_APERTURE3_LOW_ADDR, 0x0fffffff, 0x0fffffff,
};

static const u32 fiji_mgcg_cgcg_init[] =
{
	mmMC_MEM_POWER_LS, 0xffffffff, 0x00000104
};

static const u32 golden_settings_polaris11_a11[] =
{
	mmVM_PRT_APERTURE0_LOW_ADDR, 0x0fffffff, 0x0fffffff,
	mmVM_PRT_APERTURE1_LOW_ADDR, 0x0fffffff, 0x0fffffff,
	mmVM_PRT_APERTURE2_LOW_ADDR, 0x0fffffff, 0x0fffffff,
	mmVM_PRT_APERTURE3_LOW_ADDR, 0x0fffffff, 0x0fffffff
};

static const u32 golden_settings_polaris10_a11[] =
{
	mmMC_ARB_WTM_GRPWT_RD, 0x00000003, 0x00000000,
	mmVM_PRT_APERTURE0_LOW_ADDR, 0x0fffffff, 0x0fffffff,
	mmVM_PRT_APERTURE1_LOW_ADDR, 0x0fffffff, 0x0fffffff,
	mmVM_PRT_APERTURE2_LOW_ADDR, 0x0fffffff, 0x0fffffff,
	mmVM_PRT_APERTURE3_LOW_ADDR, 0x0fffffff, 0x0fffffff
};

static const u32 cz_mgcg_cgcg_init[] =
{
	mmMC_MEM_POWER_LS, 0xffffffff, 0x00000104
};

static const u32 stoney_mgcg_cgcg_init[] =
{
	mmATC_MISC_CG, 0xffffffff, 0x000c0200,
	mmMC_MEM_POWER_LS, 0xffffffff, 0x00000104
};

static const u32 golden_settings_stoney_common[] =
{
	mmMC_HUB_RDREQ_UVD, MC_HUB_RDREQ_UVD__PRESCALE_MASK, 0x00000004,
	mmMC_RD_GRP_OTH, MC_RD_GRP_OTH__UVD_MASK, 0x00600000
};

static void gmc_v8_0_init_golden_registers(struct amdgpu_device *adev)
{
	switch (adev->asic_type) {
	case CHIP_FIJI:
		amdgpu_device_program_register_sequence(adev,
							fiji_mgcg_cgcg_init,
							ARRAY_SIZE(fiji_mgcg_cgcg_init));
		amdgpu_device_program_register_sequence(adev,
							golden_settings_fiji_a10,
							ARRAY_SIZE(golden_settings_fiji_a10));
		break;
	case CHIP_TONGA:
		amdgpu_device_program_register_sequence(adev,
							tonga_mgcg_cgcg_init,
							ARRAY_SIZE(tonga_mgcg_cgcg_init));
		amdgpu_device_program_register_sequence(adev,
							golden_settings_tonga_a11,
							ARRAY_SIZE(golden_settings_tonga_a11));
		break;
	case CHIP_POLARIS11:
	case CHIP_POLARIS12:
	case CHIP_VEGAM:
		amdgpu_device_program_register_sequence(adev,
							golden_settings_polaris11_a11,
							ARRAY_SIZE(golden_settings_polaris11_a11));
		break;
	case CHIP_POLARIS10:
		amdgpu_device_program_register_sequence(adev,
							golden_settings_polaris10_a11,
							ARRAY_SIZE(golden_settings_polaris10_a11));
		break;
	case CHIP_POLARIS11:
		amdgpu_program_register_sequence(adev,
						 golden_settings_polaris11_a11,
						 (const u32)ARRAY_SIZE(golden_settings_polaris11_a11));
		break;
	case CHIP_POLARIS10:
		amdgpu_program_register_sequence(adev,
						 golden_settings_polaris10_a11,
						 (const u32)ARRAY_SIZE(golden_settings_polaris10_a11));
		break;
	case CHIP_CARRIZO:
		amdgpu_device_program_register_sequence(adev,
							cz_mgcg_cgcg_init,
							ARRAY_SIZE(cz_mgcg_cgcg_init));
		break;
	case CHIP_STONEY:
<<<<<<< HEAD
		amdgpu_program_register_sequence(adev,
						 stoney_mgcg_cgcg_init,
						 (const u32)ARRAY_SIZE(stoney_mgcg_cgcg_init));
		amdgpu_program_register_sequence(adev,
						 golden_settings_stoney_common,
						 (const u32)ARRAY_SIZE(golden_settings_stoney_common));
=======
		amdgpu_device_program_register_sequence(adev,
							stoney_mgcg_cgcg_init,
							ARRAY_SIZE(stoney_mgcg_cgcg_init));
		amdgpu_device_program_register_sequence(adev,
							golden_settings_stoney_common,
							ARRAY_SIZE(golden_settings_stoney_common));
>>>>>>> 24b8d41d
		break;
	default:
		break;
	}
}

<<<<<<< HEAD
static void gmc_v8_0_mc_stop(struct amdgpu_device *adev,
			     struct amdgpu_mode_mc_save *save)
{
	u32 blackout;

	if (adev->mode_info.num_crtc)
		amdgpu_display_stop_mc_access(adev, save);

=======
static void gmc_v8_0_mc_stop(struct amdgpu_device *adev)
{
	u32 blackout;

>>>>>>> 24b8d41d
	gmc_v8_0_wait_for_idle(adev);

	blackout = RREG32(mmMC_SHARED_BLACKOUT_CNTL);
	if (REG_GET_FIELD(blackout, MC_SHARED_BLACKOUT_CNTL, BLACKOUT_MODE) != 1) {
		/* Block CPU access */
		WREG32(mmBIF_FB_EN, 0);
		/* blackout the MC */
		blackout = REG_SET_FIELD(blackout,
					 MC_SHARED_BLACKOUT_CNTL, BLACKOUT_MODE, 1);
		WREG32(mmMC_SHARED_BLACKOUT_CNTL, blackout);
	}
	/* wait for the MC to settle */
	udelay(100);
}

<<<<<<< HEAD
static void gmc_v8_0_mc_resume(struct amdgpu_device *adev,
			       struct amdgpu_mode_mc_save *save)
=======
static void gmc_v8_0_mc_resume(struct amdgpu_device *adev)
>>>>>>> 24b8d41d
{
	u32 tmp;

	/* unblackout the MC */
	tmp = RREG32(mmMC_SHARED_BLACKOUT_CNTL);
	tmp = REG_SET_FIELD(tmp, MC_SHARED_BLACKOUT_CNTL, BLACKOUT_MODE, 0);
	WREG32(mmMC_SHARED_BLACKOUT_CNTL, tmp);
	/* allow CPU access */
	tmp = REG_SET_FIELD(0, BIF_FB_EN, FB_READ_EN, 1);
	tmp = REG_SET_FIELD(tmp, BIF_FB_EN, FB_WRITE_EN, 1);
	WREG32(mmBIF_FB_EN, tmp);
}

/**
 * gmc_v8_0_init_microcode - load ucode images from disk
 *
 * @adev: amdgpu_device pointer
 *
 * Use the firmware interface to load the ucode images into
 * the driver (not loaded into hw).
 * Returns 0 on success, error on failure.
 */
static int gmc_v8_0_init_microcode(struct amdgpu_device *adev)
{
	const char *chip_name;
	char fw_name[30];
	int err;

	DRM_DEBUG("\n");

	switch (adev->asic_type) {
	case CHIP_TONGA:
		chip_name = "tonga";
		break;
	case CHIP_POLARIS11:
<<<<<<< HEAD
		chip_name = "polaris11";
		break;
	case CHIP_POLARIS10:
		chip_name = "polaris10";
=======
		if (((adev->pdev->device == 0x67ef) &&
		     ((adev->pdev->revision == 0xe0) ||
		      (adev->pdev->revision == 0xe5))) ||
		    ((adev->pdev->device == 0x67ff) &&
		     ((adev->pdev->revision == 0xcf) ||
		      (adev->pdev->revision == 0xef) ||
		      (adev->pdev->revision == 0xff))))
			chip_name = "polaris11_k";
		else if ((adev->pdev->device == 0x67ef) &&
			 (adev->pdev->revision == 0xe2))
			chip_name = "polaris11_k";
		else
			chip_name = "polaris11";
		break;
	case CHIP_POLARIS10:
		if ((adev->pdev->device == 0x67df) &&
		    ((adev->pdev->revision == 0xe1) ||
		     (adev->pdev->revision == 0xf7)))
			chip_name = "polaris10_k";
		else
			chip_name = "polaris10";
		break;
	case CHIP_POLARIS12:
		if (((adev->pdev->device == 0x6987) &&
		     ((adev->pdev->revision == 0xc0) ||
		      (adev->pdev->revision == 0xc3))) ||
		    ((adev->pdev->device == 0x6981) &&
		     ((adev->pdev->revision == 0x00) ||
		      (adev->pdev->revision == 0x01) ||
		      (adev->pdev->revision == 0x10))))
			chip_name = "polaris12_k";
		else
			chip_name = "polaris12";
>>>>>>> 24b8d41d
		break;
	case CHIP_FIJI:
	case CHIP_CARRIZO:
	case CHIP_STONEY:
	case CHIP_VEGAM:
		return 0;
	default: BUG();
	}

	snprintf(fw_name, sizeof(fw_name), "amdgpu/%s_mc.bin", chip_name);
	err = request_firmware(&adev->gmc.fw, fw_name, adev->dev);
	if (err)
		goto out;
	err = amdgpu_ucode_validate(adev->gmc.fw);

out:
	if (err) {
		pr_err("mc: Failed to load firmware \"%s\"\n", fw_name);
		release_firmware(adev->gmc.fw);
		adev->gmc.fw = NULL;
	}
	return err;
}

/**
 * gmc_v8_0_tonga_mc_load_microcode - load tonga MC ucode into the hw
 *
 * @adev: amdgpu_device pointer
 *
 * Load the GDDR MC ucode into the hw (VI).
 * Returns 0 on success, error on failure.
 */
static int gmc_v8_0_tonga_mc_load_microcode(struct amdgpu_device *adev)
{
	const struct mc_firmware_header_v1_0 *hdr;
	const __le32 *fw_data = NULL;
	const __le32 *io_mc_regs = NULL;
	u32 running;
	int i, ucode_size, regs_size;

	/* Skip MC ucode loading on SR-IOV capable boards.
	 * vbios does this for us in asic_init in that case.
	 * Skip MC ucode loading on VF, because hypervisor will do that
	 * for this adaptor.
	 */
	if (amdgpu_sriov_bios(adev))
		return 0;

	if (!adev->gmc.fw)
		return -EINVAL;

	hdr = (const struct mc_firmware_header_v1_0 *)adev->gmc.fw->data;
	amdgpu_ucode_print_mc_hdr(&hdr->header);

	adev->gmc.fw_version = le32_to_cpu(hdr->header.ucode_version);
	regs_size = le32_to_cpu(hdr->io_debug_size_bytes) / (4 * 2);
	io_mc_regs = (const __le32 *)
		(adev->gmc.fw->data + le32_to_cpu(hdr->io_debug_array_offset_bytes));
	ucode_size = le32_to_cpu(hdr->header.ucode_size_bytes) / 4;
	fw_data = (const __le32 *)
		(adev->gmc.fw->data + le32_to_cpu(hdr->header.ucode_array_offset_bytes));

	running = REG_GET_FIELD(RREG32(mmMC_SEQ_SUP_CNTL), MC_SEQ_SUP_CNTL, RUN);

	if (running == 0) {
		/* reset the engine and set to writable */
		WREG32(mmMC_SEQ_SUP_CNTL, 0x00000008);
		WREG32(mmMC_SEQ_SUP_CNTL, 0x00000010);

		/* load mc io regs */
		for (i = 0; i < regs_size; i++) {
			WREG32(mmMC_SEQ_IO_DEBUG_INDEX, le32_to_cpup(io_mc_regs++));
			WREG32(mmMC_SEQ_IO_DEBUG_DATA, le32_to_cpup(io_mc_regs++));
		}
		/* load the MC ucode */
		for (i = 0; i < ucode_size; i++)
			WREG32(mmMC_SEQ_SUP_PGM, le32_to_cpup(fw_data++));

		/* put the engine back into the active state */
		WREG32(mmMC_SEQ_SUP_CNTL, 0x00000008);
		WREG32(mmMC_SEQ_SUP_CNTL, 0x00000004);
		WREG32(mmMC_SEQ_SUP_CNTL, 0x00000001);

		/* wait for training to complete */
		for (i = 0; i < adev->usec_timeout; i++) {
			if (REG_GET_FIELD(RREG32(mmMC_SEQ_TRAIN_WAKEUP_CNTL),
					  MC_SEQ_TRAIN_WAKEUP_CNTL, TRAIN_DONE_D0))
				break;
			udelay(1);
		}
		for (i = 0; i < adev->usec_timeout; i++) {
			if (REG_GET_FIELD(RREG32(mmMC_SEQ_TRAIN_WAKEUP_CNTL),
					  MC_SEQ_TRAIN_WAKEUP_CNTL, TRAIN_DONE_D1))
				break;
			udelay(1);
		}
<<<<<<< HEAD
=======
	}

	return 0;
}

static int gmc_v8_0_polaris_mc_load_microcode(struct amdgpu_device *adev)
{
	const struct mc_firmware_header_v1_0 *hdr;
	const __le32 *fw_data = NULL;
	const __le32 *io_mc_regs = NULL;
	u32 data;
	int i, ucode_size, regs_size;

	/* Skip MC ucode loading on SR-IOV capable boards.
	 * vbios does this for us in asic_init in that case.
	 * Skip MC ucode loading on VF, because hypervisor will do that
	 * for this adaptor.
	 */
	if (amdgpu_sriov_bios(adev))
		return 0;

	if (!adev->gmc.fw)
		return -EINVAL;

	hdr = (const struct mc_firmware_header_v1_0 *)adev->gmc.fw->data;
	amdgpu_ucode_print_mc_hdr(&hdr->header);

	adev->gmc.fw_version = le32_to_cpu(hdr->header.ucode_version);
	regs_size = le32_to_cpu(hdr->io_debug_size_bytes) / (4 * 2);
	io_mc_regs = (const __le32 *)
		(adev->gmc.fw->data + le32_to_cpu(hdr->io_debug_array_offset_bytes));
	ucode_size = le32_to_cpu(hdr->header.ucode_size_bytes) / 4;
	fw_data = (const __le32 *)
		(adev->gmc.fw->data + le32_to_cpu(hdr->header.ucode_array_offset_bytes));

	data = RREG32(mmMC_SEQ_MISC0);
	data &= ~(0x40);
	WREG32(mmMC_SEQ_MISC0, data);

	/* load mc io regs */
	for (i = 0; i < regs_size; i++) {
		WREG32(mmMC_SEQ_IO_DEBUG_INDEX, le32_to_cpup(io_mc_regs++));
		WREG32(mmMC_SEQ_IO_DEBUG_DATA, le32_to_cpup(io_mc_regs++));
	}

	WREG32(mmMC_SEQ_SUP_CNTL, 0x00000008);
	WREG32(mmMC_SEQ_SUP_CNTL, 0x00000010);

	/* load the MC ucode */
	for (i = 0; i < ucode_size; i++)
		WREG32(mmMC_SEQ_SUP_PGM, le32_to_cpup(fw_data++));

	/* put the engine back into the active state */
	WREG32(mmMC_SEQ_SUP_CNTL, 0x00000008);
	WREG32(mmMC_SEQ_SUP_CNTL, 0x00000004);
	WREG32(mmMC_SEQ_SUP_CNTL, 0x00000001);

	/* wait for training to complete */
	for (i = 0; i < adev->usec_timeout; i++) {
		data = RREG32(mmMC_SEQ_MISC0);
		if (data & 0x80)
			break;
		udelay(1);
>>>>>>> 24b8d41d
	}

	return 0;
}

static void gmc_v8_0_vram_gtt_location(struct amdgpu_device *adev,
				       struct amdgpu_gmc *mc)
{
	u64 base = 0;

	if (!amdgpu_sriov_vf(adev))
		base = RREG32(mmMC_VM_FB_LOCATION) & 0xFFFF;
	base <<= 24;

	amdgpu_gmc_vram_location(adev, mc, base);
	amdgpu_gmc_gart_location(adev, mc);
}

/**
 * gmc_v8_0_mc_program - program the GPU memory controller
 *
 * @adev: amdgpu_device pointer
 *
 * Set the location of vram, gart, and AGP in the GPU's
 * physical address space (VI).
 */
static void gmc_v8_0_mc_program(struct amdgpu_device *adev)
{
	u32 tmp;
	int i, j;

	/* Initialize HDP */
	for (i = 0, j = 0; i < 32; i++, j += 0x6) {
		WREG32((0xb05 + j), 0x00000000);
		WREG32((0xb06 + j), 0x00000000);
		WREG32((0xb07 + j), 0x00000000);
		WREG32((0xb08 + j), 0x00000000);
		WREG32((0xb09 + j), 0x00000000);
	}
	WREG32(mmHDP_REG_COHERENCY_FLUSH_CNTL, 0);

<<<<<<< HEAD
	if (adev->mode_info.num_crtc)
		amdgpu_display_set_vga_render_state(adev, false);

	gmc_v8_0_mc_stop(adev, &save);
=======
>>>>>>> 24b8d41d
	if (gmc_v8_0_wait_for_idle((void *)adev)) {
		dev_warn(adev->dev, "Wait for MC idle timedout !\n");
	}
	if (adev->mode_info.num_crtc) {
		/* Lockout access through VGA aperture*/
		tmp = RREG32(mmVGA_HDP_CONTROL);
		tmp = REG_SET_FIELD(tmp, VGA_HDP_CONTROL, VGA_MEMORY_DISABLE, 1);
		WREG32(mmVGA_HDP_CONTROL, tmp);

		/* disable VGA render */
		tmp = RREG32(mmVGA_RENDER_CONTROL);
		tmp = REG_SET_FIELD(tmp, VGA_RENDER_CONTROL, VGA_VSTATUS_CNTL, 0);
		WREG32(mmVGA_RENDER_CONTROL, tmp);
	}
	/* Update configuration */
	WREG32(mmMC_VM_SYSTEM_APERTURE_LOW_ADDR,
	       adev->gmc.vram_start >> 12);
	WREG32(mmMC_VM_SYSTEM_APERTURE_HIGH_ADDR,
	       adev->gmc.vram_end >> 12);
	WREG32(mmMC_VM_SYSTEM_APERTURE_DEFAULT_ADDR,
	       adev->vram_scratch.gpu_addr >> 12);

	if (amdgpu_sriov_vf(adev)) {
		tmp = ((adev->gmc.vram_end >> 24) & 0xFFFF) << 16;
		tmp |= ((adev->gmc.vram_start >> 24) & 0xFFFF);
		WREG32(mmMC_VM_FB_LOCATION, tmp);
		/* XXX double check these! */
		WREG32(mmHDP_NONSURFACE_BASE, (adev->gmc.vram_start >> 8));
		WREG32(mmHDP_NONSURFACE_INFO, (2 << 7) | (1 << 30));
		WREG32(mmHDP_NONSURFACE_SIZE, 0x3FFFFFFF);
	}

	WREG32(mmMC_VM_AGP_BASE, 0);
	WREG32(mmMC_VM_AGP_TOP, 0x0FFFFFFF);
	WREG32(mmMC_VM_AGP_BOT, 0x0FFFFFFF);
	if (gmc_v8_0_wait_for_idle((void *)adev)) {
		dev_warn(adev->dev, "Wait for MC idle timedout !\n");
	}

	WREG32(mmBIF_FB_EN, BIF_FB_EN__FB_READ_EN_MASK | BIF_FB_EN__FB_WRITE_EN_MASK);

	tmp = RREG32(mmHDP_MISC_CNTL);
	tmp = REG_SET_FIELD(tmp, HDP_MISC_CNTL, FLUSH_INVALIDATE_CACHE, 0);
	WREG32(mmHDP_MISC_CNTL, tmp);

	tmp = RREG32(mmHDP_HOST_PATH_CNTL);
	WREG32(mmHDP_HOST_PATH_CNTL, tmp);
}

/**
 * gmc_v8_0_mc_init - initialize the memory controller driver params
 *
 * @adev: amdgpu_device pointer
 *
 * Look up the amount of vram, vram width, and decide how to place
 * vram and gart within the GPU's physical address space (VI).
 * Returns 0 for success.
 */
static int gmc_v8_0_mc_init(struct amdgpu_device *adev)
{
	int r;

	adev->gmc.vram_width = amdgpu_atombios_get_vram_width(adev);
	if (!adev->gmc.vram_width) {
		u32 tmp;
		int chansize, numchan;

		/* Get VRAM informations */
		tmp = RREG32(mmMC_ARB_RAMCFG);
		if (REG_GET_FIELD(tmp, MC_ARB_RAMCFG, CHANSIZE)) {
			chansize = 64;
		} else {
			chansize = 32;
		}
		tmp = RREG32(mmMC_SHARED_CHMAP);
		switch (REG_GET_FIELD(tmp, MC_SHARED_CHMAP, NOOFCHAN)) {
		case 0:
		default:
			numchan = 1;
			break;
		case 1:
			numchan = 2;
			break;
		case 2:
			numchan = 4;
			break;
		case 3:
			numchan = 8;
			break;
		case 4:
			numchan = 3;
			break;
		case 5:
			numchan = 6;
			break;
		case 6:
			numchan = 10;
			break;
		case 7:
			numchan = 12;
			break;
		case 8:
			numchan = 16;
			break;
		}
		adev->gmc.vram_width = numchan * chansize;
	}
	/* size in MB on si */
	adev->gmc.mc_vram_size = RREG32(mmCONFIG_MEMSIZE) * 1024ULL * 1024ULL;
	adev->gmc.real_vram_size = RREG32(mmCONFIG_MEMSIZE) * 1024ULL * 1024ULL;

	if (!(adev->flags & AMD_IS_APU)) {
		r = amdgpu_device_resize_fb_bar(adev);
		if (r)
			return r;
	}
	adev->gmc.aper_base = pci_resource_start(adev->pdev, 0);
	adev->gmc.aper_size = pci_resource_len(adev->pdev, 0);

#ifdef CONFIG_X86_64
	if (adev->flags & AMD_IS_APU) {
		adev->gmc.aper_base = ((u64)RREG32(mmMC_VM_FB_OFFSET)) << 22;
		adev->gmc.aper_size = adev->gmc.real_vram_size;
	}
#endif

	/* In case the PCI BAR is larger than the actual amount of vram */
	adev->gmc.visible_vram_size = adev->gmc.aper_size;
	if (adev->gmc.visible_vram_size > adev->gmc.real_vram_size)
		adev->gmc.visible_vram_size = adev->gmc.real_vram_size;

	/* set the gart size */
	if (amdgpu_gart_size == -1) {
		switch (adev->asic_type) {
		case CHIP_POLARIS10: /* all engines support GPUVM */
		case CHIP_POLARIS11: /* all engines support GPUVM */
		case CHIP_POLARIS12: /* all engines support GPUVM */
		case CHIP_VEGAM:     /* all engines support GPUVM */
		default:
			adev->gmc.gart_size = 256ULL << 20;
			break;
		case CHIP_TONGA:   /* UVD, VCE do not support GPUVM */
		case CHIP_FIJI:    /* UVD, VCE do not support GPUVM */
		case CHIP_CARRIZO: /* UVD, VCE do not support GPUVM, DCE SG support */
		case CHIP_STONEY:  /* UVD does not support GPUVM, DCE SG support */
			adev->gmc.gart_size = 1024ULL << 20;
			break;
		}
	} else {
		adev->gmc.gart_size = (u64)amdgpu_gart_size << 20;
	}

<<<<<<< HEAD
	/* unless the user had overridden it, set the gart
	 * size equal to the 1024 or vram, whichever is larger.
	 */
	if (amdgpu_gart_size == -1)
		adev->mc.gtt_size = amdgpu_ttm_get_gtt_mem_size(adev);
	else
		adev->mc.gtt_size = (uint64_t)amdgpu_gart_size << 20;
=======
	gmc_v8_0_vram_gtt_location(adev, &adev->gmc);

	return 0;
}

/**
 * gmc_v8_0_flush_gpu_tlb_pasid - tlb flush via pasid
 *
 * @adev: amdgpu_device pointer
 * @pasid: pasid to be flush
 *
 * Flush the TLB for the requested pasid.
 */
static int gmc_v8_0_flush_gpu_tlb_pasid(struct amdgpu_device *adev,
					uint16_t pasid, uint32_t flush_type,
					bool all_hub)
{
	int vmid;
	unsigned int tmp;
>>>>>>> 24b8d41d

	if (amdgpu_in_reset(adev))
		return -EIO;

	for (vmid = 1; vmid < 16; vmid++) {

		tmp = RREG32(mmATC_VMID0_PASID_MAPPING + vmid);
		if ((tmp & ATC_VMID0_PASID_MAPPING__VALID_MASK) &&
			(tmp & ATC_VMID0_PASID_MAPPING__PASID_MASK) == pasid) {
			WREG32(mmVM_INVALIDATE_REQUEST, 1 << vmid);
			RREG32(mmVM_INVALIDATE_RESPONSE);
			break;
		}
	}

	return 0;

}

/*
 * GART
 * VMID 0 is the physical GPU addresses as used by the kernel.
 * VMIDs 1-15 are used for userspace clients and are handled
 * by the amdgpu vm/hsa code.
 */

/**
 * gmc_v8_0_flush_gpu_tlb - gart tlb flush callback
 *
 * @adev: amdgpu_device pointer
 * @vmid: vm instance to flush
 *
 * Flush the TLB for the requested page table (VI).
 */
static void gmc_v8_0_flush_gpu_tlb(struct amdgpu_device *adev, uint32_t vmid,
					uint32_t vmhub, uint32_t flush_type)
{
	/* bits 0-15 are the VM contexts0-15 */
	WREG32(mmVM_INVALIDATE_REQUEST, 1 << vmid);
}

static uint64_t gmc_v8_0_emit_flush_gpu_tlb(struct amdgpu_ring *ring,
					    unsigned vmid, uint64_t pd_addr)
{
	uint32_t reg;

	if (vmid < 8)
		reg = mmVM_CONTEXT0_PAGE_TABLE_BASE_ADDR + vmid;
	else
		reg = mmVM_CONTEXT8_PAGE_TABLE_BASE_ADDR + vmid - 8;
	amdgpu_ring_emit_wreg(ring, reg, pd_addr >> 12);

	/* bits 0-15 are the VM contexts0-15 */
	amdgpu_ring_emit_wreg(ring, mmVM_INVALIDATE_REQUEST, 1 << vmid);

	return pd_addr;
}

static void gmc_v8_0_emit_pasid_mapping(struct amdgpu_ring *ring, unsigned vmid,
					unsigned pasid)
{
	amdgpu_ring_emit_wreg(ring, mmIH_VMID_0_LUT + vmid, pasid);
}

/*
 * PTE format on VI:
 * 63:40 reserved
 * 39:12 4k physical page base address
 * 11:7 fragment
 * 6 write
 * 5 read
 * 4 exe
 * 3 reserved
 * 2 snooped
 * 1 system
 * 0 valid
 *
 * PDE format on VI:
 * 63:59 block fragment size
 * 58:40 reserved
 * 39:1 physical base address of PTE
 * bits 5:1 must be 0.
 * 0 valid
 */

static void gmc_v8_0_get_vm_pde(struct amdgpu_device *adev, int level,
				uint64_t *addr, uint64_t *flags)
{
	BUG_ON(*addr & 0xFFFFFF0000000FFFULL);
}

static void gmc_v8_0_get_vm_pte(struct amdgpu_device *adev,
				struct amdgpu_bo_va_mapping *mapping,
				uint64_t *flags)
{
	*flags &= ~AMDGPU_PTE_EXECUTABLE;
	*flags |= mapping->flags & AMDGPU_PTE_EXECUTABLE;
	*flags &= ~AMDGPU_PTE_PRT;
}

/**
 * gmc_v8_0_set_fault_enable_default - update VM fault handling
 *
 * @adev: amdgpu_device pointer
 * @value: true redirects VM faults to the default page
 */
static void gmc_v8_0_set_fault_enable_default(struct amdgpu_device *adev,
					      bool value)
{
	u32 tmp;

	tmp = RREG32(mmVM_CONTEXT1_CNTL);
	tmp = REG_SET_FIELD(tmp, VM_CONTEXT1_CNTL,
			    RANGE_PROTECTION_FAULT_ENABLE_DEFAULT, value);
	tmp = REG_SET_FIELD(tmp, VM_CONTEXT1_CNTL,
			    DUMMY_PAGE_PROTECTION_FAULT_ENABLE_DEFAULT, value);
	tmp = REG_SET_FIELD(tmp, VM_CONTEXT1_CNTL,
			    PDE0_PROTECTION_FAULT_ENABLE_DEFAULT, value);
	tmp = REG_SET_FIELD(tmp, VM_CONTEXT1_CNTL,
			    VALID_PROTECTION_FAULT_ENABLE_DEFAULT, value);
	tmp = REG_SET_FIELD(tmp, VM_CONTEXT1_CNTL,
			    READ_PROTECTION_FAULT_ENABLE_DEFAULT, value);
	tmp = REG_SET_FIELD(tmp, VM_CONTEXT1_CNTL,
			    WRITE_PROTECTION_FAULT_ENABLE_DEFAULT, value);
	tmp = REG_SET_FIELD(tmp, VM_CONTEXT1_CNTL,
			    EXECUTE_PROTECTION_FAULT_ENABLE_DEFAULT, value);
	WREG32(mmVM_CONTEXT1_CNTL, tmp);
}

/**
 * gmc_v8_0_set_prt - set PRT VM fault
 *
 * @adev: amdgpu_device pointer
 * @enable: enable/disable VM fault handling for PRT
*/
static void gmc_v8_0_set_prt(struct amdgpu_device *adev, bool enable)
{
	u32 tmp;

	if (enable && !adev->gmc.prt_warning) {
		dev_warn(adev->dev, "Disabling VM faults because of PRT request!\n");
		adev->gmc.prt_warning = true;
	}

	tmp = RREG32(mmVM_PRT_CNTL);
	tmp = REG_SET_FIELD(tmp, VM_PRT_CNTL,
			    CB_DISABLE_READ_FAULT_ON_UNMAPPED_ACCESS, enable);
	tmp = REG_SET_FIELD(tmp, VM_PRT_CNTL,
			    CB_DISABLE_WRITE_FAULT_ON_UNMAPPED_ACCESS, enable);
	tmp = REG_SET_FIELD(tmp, VM_PRT_CNTL,
			    TC_DISABLE_READ_FAULT_ON_UNMAPPED_ACCESS, enable);
	tmp = REG_SET_FIELD(tmp, VM_PRT_CNTL,
			    TC_DISABLE_WRITE_FAULT_ON_UNMAPPED_ACCESS, enable);
	tmp = REG_SET_FIELD(tmp, VM_PRT_CNTL,
			    L2_CACHE_STORE_INVALID_ENTRIES, enable);
	tmp = REG_SET_FIELD(tmp, VM_PRT_CNTL,
			    L1_TLB_STORE_INVALID_ENTRIES, enable);
	tmp = REG_SET_FIELD(tmp, VM_PRT_CNTL,
			    MASK_PDE0_FAULT, enable);
	WREG32(mmVM_PRT_CNTL, tmp);

	if (enable) {
		uint32_t low = AMDGPU_VA_RESERVED_SIZE >> AMDGPU_GPU_PAGE_SHIFT;
		uint32_t high = adev->vm_manager.max_pfn -
			(AMDGPU_VA_RESERVED_SIZE >> AMDGPU_GPU_PAGE_SHIFT);

		WREG32(mmVM_PRT_APERTURE0_LOW_ADDR, low);
		WREG32(mmVM_PRT_APERTURE1_LOW_ADDR, low);
		WREG32(mmVM_PRT_APERTURE2_LOW_ADDR, low);
		WREG32(mmVM_PRT_APERTURE3_LOW_ADDR, low);
		WREG32(mmVM_PRT_APERTURE0_HIGH_ADDR, high);
		WREG32(mmVM_PRT_APERTURE1_HIGH_ADDR, high);
		WREG32(mmVM_PRT_APERTURE2_HIGH_ADDR, high);
		WREG32(mmVM_PRT_APERTURE3_HIGH_ADDR, high);
	} else {
		WREG32(mmVM_PRT_APERTURE0_LOW_ADDR, 0xfffffff);
		WREG32(mmVM_PRT_APERTURE1_LOW_ADDR, 0xfffffff);
		WREG32(mmVM_PRT_APERTURE2_LOW_ADDR, 0xfffffff);
		WREG32(mmVM_PRT_APERTURE3_LOW_ADDR, 0xfffffff);
		WREG32(mmVM_PRT_APERTURE0_HIGH_ADDR, 0x0);
		WREG32(mmVM_PRT_APERTURE1_HIGH_ADDR, 0x0);
		WREG32(mmVM_PRT_APERTURE2_HIGH_ADDR, 0x0);
		WREG32(mmVM_PRT_APERTURE3_HIGH_ADDR, 0x0);
	}
}

/**
 * gmc_v8_0_gart_enable - gart enable
 *
 * @adev: amdgpu_device pointer
 *
 * This sets up the TLBs, programs the page tables for VMID0,
 * sets up the hw for VMIDs 1-15 which are allocated on
 * demand, and sets up the global locations for the LDS, GDS,
 * and GPUVM for FSA64 clients (VI).
 * Returns 0 for success, errors for failure.
 */
static int gmc_v8_0_gart_enable(struct amdgpu_device *adev)
{
	uint64_t table_addr;
	int r, i;
	u32 tmp, field;

	if (adev->gart.bo == NULL) {
		dev_err(adev->dev, "No VRAM object for PCIE GART.\n");
		return -EINVAL;
	}
	r = amdgpu_gart_table_vram_pin(adev);
	if (r)
		return r;

	table_addr = amdgpu_bo_gpu_offset(adev->gart.bo);

	/* Setup TLB control */
	tmp = RREG32(mmMC_VM_MX_L1_TLB_CNTL);
	tmp = REG_SET_FIELD(tmp, MC_VM_MX_L1_TLB_CNTL, ENABLE_L1_TLB, 1);
	tmp = REG_SET_FIELD(tmp, MC_VM_MX_L1_TLB_CNTL, ENABLE_L1_FRAGMENT_PROCESSING, 1);
	tmp = REG_SET_FIELD(tmp, MC_VM_MX_L1_TLB_CNTL, SYSTEM_ACCESS_MODE, 3);
	tmp = REG_SET_FIELD(tmp, MC_VM_MX_L1_TLB_CNTL, ENABLE_ADVANCED_DRIVER_MODEL, 1);
	tmp = REG_SET_FIELD(tmp, MC_VM_MX_L1_TLB_CNTL, SYSTEM_APERTURE_UNMAPPED_ACCESS, 0);
	WREG32(mmMC_VM_MX_L1_TLB_CNTL, tmp);
	/* Setup L2 cache */
	tmp = RREG32(mmVM_L2_CNTL);
	tmp = REG_SET_FIELD(tmp, VM_L2_CNTL, ENABLE_L2_CACHE, 1);
	tmp = REG_SET_FIELD(tmp, VM_L2_CNTL, ENABLE_L2_FRAGMENT_PROCESSING, 1);
	tmp = REG_SET_FIELD(tmp, VM_L2_CNTL, ENABLE_L2_PTE_CACHE_LRU_UPDATE_BY_WRITE, 1);
	tmp = REG_SET_FIELD(tmp, VM_L2_CNTL, ENABLE_L2_PDE0_CACHE_LRU_UPDATE_BY_WRITE, 1);
	tmp = REG_SET_FIELD(tmp, VM_L2_CNTL, EFFECTIVE_L2_QUEUE_SIZE, 7);
	tmp = REG_SET_FIELD(tmp, VM_L2_CNTL, CONTEXT1_IDENTITY_ACCESS_MODE, 1);
	tmp = REG_SET_FIELD(tmp, VM_L2_CNTL, ENABLE_DEFAULT_PAGE_OUT_TO_SYSTEM_MEMORY, 1);
	WREG32(mmVM_L2_CNTL, tmp);
	tmp = RREG32(mmVM_L2_CNTL2);
	tmp = REG_SET_FIELD(tmp, VM_L2_CNTL2, INVALIDATE_ALL_L1_TLBS, 1);
	tmp = REG_SET_FIELD(tmp, VM_L2_CNTL2, INVALIDATE_L2_CACHE, 1);
	WREG32(mmVM_L2_CNTL2, tmp);

	field = adev->vm_manager.fragment_size;
	tmp = RREG32(mmVM_L2_CNTL3);
	tmp = REG_SET_FIELD(tmp, VM_L2_CNTL3, L2_CACHE_BIGK_ASSOCIATIVITY, 1);
	tmp = REG_SET_FIELD(tmp, VM_L2_CNTL3, BANK_SELECT, field);
	tmp = REG_SET_FIELD(tmp, VM_L2_CNTL3, L2_CACHE_BIGK_FRAGMENT_SIZE, field);
	WREG32(mmVM_L2_CNTL3, tmp);
	/* XXX: set to enable PTE/PDE in system memory */
	tmp = RREG32(mmVM_L2_CNTL4);
	tmp = REG_SET_FIELD(tmp, VM_L2_CNTL4, VMC_TAP_CONTEXT0_PDE_REQUEST_PHYSICAL, 0);
	tmp = REG_SET_FIELD(tmp, VM_L2_CNTL4, VMC_TAP_CONTEXT0_PDE_REQUEST_SHARED, 0);
	tmp = REG_SET_FIELD(tmp, VM_L2_CNTL4, VMC_TAP_CONTEXT0_PDE_REQUEST_SNOOP, 0);
	tmp = REG_SET_FIELD(tmp, VM_L2_CNTL4, VMC_TAP_CONTEXT0_PTE_REQUEST_PHYSICAL, 0);
	tmp = REG_SET_FIELD(tmp, VM_L2_CNTL4, VMC_TAP_CONTEXT0_PTE_REQUEST_SHARED, 0);
	tmp = REG_SET_FIELD(tmp, VM_L2_CNTL4, VMC_TAP_CONTEXT0_PTE_REQUEST_SNOOP, 0);
	tmp = REG_SET_FIELD(tmp, VM_L2_CNTL4, VMC_TAP_CONTEXT1_PDE_REQUEST_PHYSICAL, 0);
	tmp = REG_SET_FIELD(tmp, VM_L2_CNTL4, VMC_TAP_CONTEXT1_PDE_REQUEST_SHARED, 0);
	tmp = REG_SET_FIELD(tmp, VM_L2_CNTL4, VMC_TAP_CONTEXT1_PDE_REQUEST_SNOOP, 0);
	tmp = REG_SET_FIELD(tmp, VM_L2_CNTL4, VMC_TAP_CONTEXT1_PTE_REQUEST_PHYSICAL, 0);
	tmp = REG_SET_FIELD(tmp, VM_L2_CNTL4, VMC_TAP_CONTEXT1_PTE_REQUEST_SHARED, 0);
	tmp = REG_SET_FIELD(tmp, VM_L2_CNTL4, VMC_TAP_CONTEXT1_PTE_REQUEST_SNOOP, 0);
	WREG32(mmVM_L2_CNTL4, tmp);
	/* setup context0 */
	WREG32(mmVM_CONTEXT0_PAGE_TABLE_START_ADDR, adev->gmc.gart_start >> 12);
	WREG32(mmVM_CONTEXT0_PAGE_TABLE_END_ADDR, adev->gmc.gart_end >> 12);
	WREG32(mmVM_CONTEXT0_PAGE_TABLE_BASE_ADDR, table_addr >> 12);
	WREG32(mmVM_CONTEXT0_PROTECTION_FAULT_DEFAULT_ADDR,
			(u32)(adev->dummy_page_addr >> 12));
	WREG32(mmVM_CONTEXT0_CNTL2, 0);
	tmp = RREG32(mmVM_CONTEXT0_CNTL);
	tmp = REG_SET_FIELD(tmp, VM_CONTEXT0_CNTL, ENABLE_CONTEXT, 1);
	tmp = REG_SET_FIELD(tmp, VM_CONTEXT0_CNTL, PAGE_TABLE_DEPTH, 0);
	tmp = REG_SET_FIELD(tmp, VM_CONTEXT0_CNTL, RANGE_PROTECTION_FAULT_ENABLE_DEFAULT, 1);
	WREG32(mmVM_CONTEXT0_CNTL, tmp);

	WREG32(mmVM_L2_CONTEXT1_IDENTITY_APERTURE_LOW_ADDR, 0);
	WREG32(mmVM_L2_CONTEXT1_IDENTITY_APERTURE_HIGH_ADDR, 0);
	WREG32(mmVM_L2_CONTEXT_IDENTITY_PHYSICAL_OFFSET, 0);

	/* empty context1-15 */
	/* FIXME start with 4G, once using 2 level pt switch to full
	 * vm size space
	 */
	/* set vm size, must be a multiple of 4 */
	WREG32(mmVM_CONTEXT1_PAGE_TABLE_START_ADDR, 0);
	WREG32(mmVM_CONTEXT1_PAGE_TABLE_END_ADDR, adev->vm_manager.max_pfn - 1);
	for (i = 1; i < 16; i++) {
		if (i < 8)
			WREG32(mmVM_CONTEXT0_PAGE_TABLE_BASE_ADDR + i,
			       table_addr >> 12);
		else
			WREG32(mmVM_CONTEXT8_PAGE_TABLE_BASE_ADDR + i - 8,
			       table_addr >> 12);
	}

	/* enable context1-15 */
	WREG32(mmVM_CONTEXT1_PROTECTION_FAULT_DEFAULT_ADDR,
	       (u32)(adev->dummy_page_addr >> 12));
	WREG32(mmVM_CONTEXT1_CNTL2, 4);
	tmp = RREG32(mmVM_CONTEXT1_CNTL);
	tmp = REG_SET_FIELD(tmp, VM_CONTEXT1_CNTL, ENABLE_CONTEXT, 1);
	tmp = REG_SET_FIELD(tmp, VM_CONTEXT1_CNTL, PAGE_TABLE_DEPTH, 1);
	tmp = REG_SET_FIELD(tmp, VM_CONTEXT1_CNTL, RANGE_PROTECTION_FAULT_ENABLE_DEFAULT, 1);
	tmp = REG_SET_FIELD(tmp, VM_CONTEXT1_CNTL, DUMMY_PAGE_PROTECTION_FAULT_ENABLE_DEFAULT, 1);
	tmp = REG_SET_FIELD(tmp, VM_CONTEXT1_CNTL, PDE0_PROTECTION_FAULT_ENABLE_DEFAULT, 1);
	tmp = REG_SET_FIELD(tmp, VM_CONTEXT1_CNTL, VALID_PROTECTION_FAULT_ENABLE_DEFAULT, 1);
	tmp = REG_SET_FIELD(tmp, VM_CONTEXT1_CNTL, READ_PROTECTION_FAULT_ENABLE_DEFAULT, 1);
	tmp = REG_SET_FIELD(tmp, VM_CONTEXT1_CNTL, WRITE_PROTECTION_FAULT_ENABLE_DEFAULT, 1);
	tmp = REG_SET_FIELD(tmp, VM_CONTEXT1_CNTL, EXECUTE_PROTECTION_FAULT_ENABLE_DEFAULT, 1);
	tmp = REG_SET_FIELD(tmp, VM_CONTEXT1_CNTL, PAGE_TABLE_BLOCK_SIZE,
			    adev->vm_manager.block_size - 9);
	WREG32(mmVM_CONTEXT1_CNTL, tmp);
	if (amdgpu_vm_fault_stop == AMDGPU_VM_FAULT_STOP_ALWAYS)
		gmc_v8_0_set_fault_enable_default(adev, false);
	else
		gmc_v8_0_set_fault_enable_default(adev, true);

	gmc_v8_0_flush_gpu_tlb(adev, 0, 0, 0);
	DRM_INFO("PCIE GART of %uM enabled (table at 0x%016llX).\n",
		 (unsigned)(adev->gmc.gart_size >> 20),
		 (unsigned long long)table_addr);
	adev->gart.ready = true;
	return 0;
}

static int gmc_v8_0_gart_init(struct amdgpu_device *adev)
{
	int r;

	if (adev->gart.bo) {
		WARN(1, "R600 PCIE GART already initialized\n");
		return 0;
	}
	/* Initialize common gart structure */
	r = amdgpu_gart_init(adev);
	if (r)
		return r;
	adev->gart.table_size = adev->gart.num_gpu_pages * 8;
	adev->gart.gart_pte_flags = AMDGPU_PTE_EXECUTABLE;
	return amdgpu_gart_table_vram_alloc(adev);
}

/**
 * gmc_v8_0_gart_disable - gart disable
 *
 * @adev: amdgpu_device pointer
 *
 * This disables all VM page table (VI).
 */
static void gmc_v8_0_gart_disable(struct amdgpu_device *adev)
{
	u32 tmp;

	/* Disable all tables */
	WREG32(mmVM_CONTEXT0_CNTL, 0);
	WREG32(mmVM_CONTEXT1_CNTL, 0);
	/* Setup TLB control */
	tmp = RREG32(mmMC_VM_MX_L1_TLB_CNTL);
	tmp = REG_SET_FIELD(tmp, MC_VM_MX_L1_TLB_CNTL, ENABLE_L1_TLB, 0);
	tmp = REG_SET_FIELD(tmp, MC_VM_MX_L1_TLB_CNTL, ENABLE_L1_FRAGMENT_PROCESSING, 0);
	tmp = REG_SET_FIELD(tmp, MC_VM_MX_L1_TLB_CNTL, ENABLE_ADVANCED_DRIVER_MODEL, 0);
	WREG32(mmMC_VM_MX_L1_TLB_CNTL, tmp);
	/* Setup L2 cache */
	tmp = RREG32(mmVM_L2_CNTL);
	tmp = REG_SET_FIELD(tmp, VM_L2_CNTL, ENABLE_L2_CACHE, 0);
	WREG32(mmVM_L2_CNTL, tmp);
	WREG32(mmVM_L2_CNTL2, 0);
	amdgpu_gart_table_vram_unpin(adev);
}

/**
 * gmc_v8_0_vm_decode_fault - print human readable fault info
 *
 * @adev: amdgpu_device pointer
 * @status: VM_CONTEXT1_PROTECTION_FAULT_STATUS register value
 * @addr: VM_CONTEXT1_PROTECTION_FAULT_ADDR register value
 * @mc_client: VM_CONTEXT1_PROTECTION_FAULT_MCCLIENT register value
 *
 * Print human readable fault information (VI).
 */
static void gmc_v8_0_vm_decode_fault(struct amdgpu_device *adev, u32 status,
				     u32 addr, u32 mc_client, unsigned pasid)
{
	u32 vmid = REG_GET_FIELD(status, VM_CONTEXT1_PROTECTION_FAULT_STATUS, VMID);
	u32 protections = REG_GET_FIELD(status, VM_CONTEXT1_PROTECTION_FAULT_STATUS,
					PROTECTIONS);
	char block[5] = { mc_client >> 24, (mc_client >> 16) & 0xff,
		(mc_client >> 8) & 0xff, mc_client & 0xff, 0 };
	u32 mc_id;

	mc_id = REG_GET_FIELD(status, VM_CONTEXT1_PROTECTION_FAULT_STATUS,
			      MEMORY_CLIENT_ID);

	dev_err(adev->dev, "VM fault (0x%02x, vmid %d, pasid %d) at page %u, %s from '%s' (0x%08x) (%d)\n",
	       protections, vmid, pasid, addr,
	       REG_GET_FIELD(status, VM_CONTEXT1_PROTECTION_FAULT_STATUS,
			     MEMORY_CLIENT_RW) ?
	       "write" : "read", block, mc_client, mc_id);
}

static int gmc_v8_0_convert_vram_type(int mc_seq_vram_type)
{
	switch (mc_seq_vram_type) {
	case MC_SEQ_MISC0__MT__GDDR1:
		return AMDGPU_VRAM_TYPE_GDDR1;
	case MC_SEQ_MISC0__MT__DDR2:
		return AMDGPU_VRAM_TYPE_DDR2;
	case MC_SEQ_MISC0__MT__GDDR3:
		return AMDGPU_VRAM_TYPE_GDDR3;
	case MC_SEQ_MISC0__MT__GDDR4:
		return AMDGPU_VRAM_TYPE_GDDR4;
	case MC_SEQ_MISC0__MT__GDDR5:
		return AMDGPU_VRAM_TYPE_GDDR5;
	case MC_SEQ_MISC0__MT__HBM:
		return AMDGPU_VRAM_TYPE_HBM;
	case MC_SEQ_MISC0__MT__DDR3:
		return AMDGPU_VRAM_TYPE_DDR3;
	default:
		return AMDGPU_VRAM_TYPE_UNKNOWN;
	}
}

static int gmc_v8_0_early_init(void *handle)
{
	struct amdgpu_device *adev = (struct amdgpu_device *)handle;

	gmc_v8_0_set_gmc_funcs(adev);
	gmc_v8_0_set_irq_funcs(adev);

	adev->gmc.shared_aperture_start = 0x2000000000000000ULL;
	adev->gmc.shared_aperture_end =
		adev->gmc.shared_aperture_start + (4ULL << 30) - 1;
	adev->gmc.private_aperture_start =
		adev->gmc.shared_aperture_end + 1;
	adev->gmc.private_aperture_end =
		adev->gmc.private_aperture_start + (4ULL << 30) - 1;

	return 0;
}

static int gmc_v8_0_late_init(void *handle)
{
	struct amdgpu_device *adev = (struct amdgpu_device *)handle;

	amdgpu_bo_late_init(adev);

	if (amdgpu_vm_fault_stop != AMDGPU_VM_FAULT_STOP_ALWAYS)
		return amdgpu_irq_get(adev, &adev->gmc.vm_fault, 0);
	else
		return 0;
}

static unsigned gmc_v8_0_get_vbios_fb_size(struct amdgpu_device *adev)
{
	u32 d1vga_control = RREG32(mmD1VGA_CONTROL);
	unsigned size;

	if (REG_GET_FIELD(d1vga_control, D1VGA_CONTROL, D1VGA_MODE_ENABLE)) {
		size = AMDGPU_VBIOS_VGA_ALLOCATION;
	} else {
		u32 viewport = RREG32(mmVIEWPORT_SIZE);
		size = (REG_GET_FIELD(viewport, VIEWPORT_SIZE, VIEWPORT_HEIGHT) *
			REG_GET_FIELD(viewport, VIEWPORT_SIZE, VIEWPORT_WIDTH) *
			4);
	}

	return size;
}

#define mmMC_SEQ_MISC0_FIJI 0xA71

static int gmc_v8_0_sw_init(void *handle)
{
	int r;
	struct amdgpu_device *adev = (struct amdgpu_device *)handle;

	adev->num_vmhubs = 1;

	if (adev->flags & AMD_IS_APU) {
		adev->gmc.vram_type = AMDGPU_VRAM_TYPE_UNKNOWN;
	} else {
		u32 tmp;

		if ((adev->asic_type == CHIP_FIJI) ||
		    (adev->asic_type == CHIP_VEGAM))
			tmp = RREG32(mmMC_SEQ_MISC0_FIJI);
		else
			tmp = RREG32(mmMC_SEQ_MISC0);
		tmp &= MC_SEQ_MISC0__MT__MASK;
		adev->gmc.vram_type = gmc_v8_0_convert_vram_type(tmp);
	}

	r = amdgpu_irq_add_id(adev, AMDGPU_IRQ_CLIENTID_LEGACY, VISLANDS30_IV_SRCID_GFX_PAGE_INV_FAULT, &adev->gmc.vm_fault);
	if (r)
		return r;

	r = amdgpu_irq_add_id(adev, AMDGPU_IRQ_CLIENTID_LEGACY, VISLANDS30_IV_SRCID_GFX_MEM_PROT_FAULT, &adev->gmc.vm_fault);
	if (r)
		return r;

	/* Adjust VM size here.
	 * Currently set to 4GB ((1 << 20) 4k pages).
	 * Max GPUVM size for cayman and SI is 40 bits.
	 */
	amdgpu_vm_adjust_size(adev, 64, 9, 1, 40);

	/* Set the internal MC address mask
	 * This is the max address of the GPU's
	 * internal address space.
	 */
	adev->gmc.mc_mask = 0xffffffffffULL; /* 40 bit MC */

	r = dma_set_mask_and_coherent(adev->dev, DMA_BIT_MASK(40));
	if (r) {
		pr_warn("No suitable DMA available\n");
		return r;
	}
	adev->need_swiotlb = drm_need_swiotlb(40);

	r = gmc_v8_0_init_microcode(adev);
	if (r) {
		DRM_ERROR("Failed to load mc firmware!\n");
		return r;
	}

	r = amdgpu_ttm_global_init(adev);
	if (r) {
		return r;
	}

	r = gmc_v8_0_mc_init(adev);
	if (r)
		return r;

	amdgpu_gmc_get_vbios_allocations(adev);

	/* Memory manager */
	r = amdgpu_bo_init(adev);
	if (r)
		return r;

	r = gmc_v8_0_gart_init(adev);
	if (r)
		return r;

	/*
	 * number of VMs
	 * VMID 0 is reserved for System
	 * amdgpu graphics/compute will use VMIDs 1-7
	 * amdkfd will use VMIDs 8-15
	 */
	adev->vm_manager.first_kfd_vmid = 8;
	amdgpu_vm_manager_init(adev);

	/* base offset of vram pages */
	if (adev->flags & AMD_IS_APU) {
		u64 tmp = RREG32(mmMC_VM_FB_OFFSET);

		tmp <<= 22;
		adev->vm_manager.vram_base_offset = tmp;
	} else {
		adev->vm_manager.vram_base_offset = 0;
	}

	adev->gmc.vm_fault_info = kmalloc(sizeof(struct kfd_vm_fault_info),
					GFP_KERNEL);
	if (!adev->gmc.vm_fault_info)
		return -ENOMEM;
	atomic_set(&adev->gmc.vm_fault_info_updated, 0);

	return 0;
}

static int gmc_v8_0_sw_fini(void *handle)
{
	struct amdgpu_device *adev = (struct amdgpu_device *)handle;

	amdgpu_gem_force_release(adev);
	amdgpu_vm_manager_fini(adev);
	kfree(adev->gmc.vm_fault_info);
	amdgpu_gart_table_vram_free(adev);
	amdgpu_bo_fini(adev);
	amdgpu_gart_fini(adev);
	release_firmware(adev->gmc.fw);
	adev->gmc.fw = NULL;

	return 0;
}

static int gmc_v8_0_hw_init(void *handle)
{
	int r;
	struct amdgpu_device *adev = (struct amdgpu_device *)handle;

	gmc_v8_0_init_golden_registers(adev);

	gmc_v8_0_mc_program(adev);

	if (adev->asic_type == CHIP_TONGA) {
		r = gmc_v8_0_tonga_mc_load_microcode(adev);
		if (r) {
			DRM_ERROR("Failed to load MC firmware!\n");
			return r;
		}
	} else if (adev->asic_type == CHIP_POLARIS11 ||
			adev->asic_type == CHIP_POLARIS10 ||
			adev->asic_type == CHIP_POLARIS12) {
		r = gmc_v8_0_polaris_mc_load_microcode(adev);
		if (r) {
			DRM_ERROR("Failed to load MC firmware!\n");
			return r;
		}
	}

	r = gmc_v8_0_gart_enable(adev);
	if (r)
		return r;

	return r;
}

static int gmc_v8_0_hw_fini(void *handle)
{
	struct amdgpu_device *adev = (struct amdgpu_device *)handle;

	amdgpu_irq_put(adev, &adev->gmc.vm_fault, 0);
	gmc_v8_0_gart_disable(adev);

	return 0;
}

static int gmc_v8_0_suspend(void *handle)
{
	struct amdgpu_device *adev = (struct amdgpu_device *)handle;

	gmc_v8_0_hw_fini(adev);

	return 0;
}

static int gmc_v8_0_resume(void *handle)
{
	int r;
	struct amdgpu_device *adev = (struct amdgpu_device *)handle;

	r = gmc_v8_0_hw_init(adev);
	if (r)
		return r;

	amdgpu_vmid_reset_all(adev);

	return 0;
}

static bool gmc_v8_0_is_idle(void *handle)
{
	struct amdgpu_device *adev = (struct amdgpu_device *)handle;
	u32 tmp = RREG32(mmSRBM_STATUS);

	if (tmp & (SRBM_STATUS__MCB_BUSY_MASK | SRBM_STATUS__MCB_NON_DISPLAY_BUSY_MASK |
		   SRBM_STATUS__MCC_BUSY_MASK | SRBM_STATUS__MCD_BUSY_MASK | SRBM_STATUS__VMC_BUSY_MASK))
		return false;

	return true;
}

static int gmc_v8_0_wait_for_idle(void *handle)
{
	unsigned i;
	u32 tmp;
	struct amdgpu_device *adev = (struct amdgpu_device *)handle;

	for (i = 0; i < adev->usec_timeout; i++) {
		/* read MC_STATUS */
		tmp = RREG32(mmSRBM_STATUS) & (SRBM_STATUS__MCB_BUSY_MASK |
					       SRBM_STATUS__MCB_NON_DISPLAY_BUSY_MASK |
					       SRBM_STATUS__MCC_BUSY_MASK |
					       SRBM_STATUS__MCD_BUSY_MASK |
					       SRBM_STATUS__VMC_BUSY_MASK |
					       SRBM_STATUS__VMC1_BUSY_MASK);
		if (!tmp)
			return 0;
		udelay(1);
	}
	return -ETIMEDOUT;

}

static bool gmc_v8_0_check_soft_reset(void *handle)
{
	u32 srbm_soft_reset = 0;
	struct amdgpu_device *adev = (struct amdgpu_device *)handle;
	u32 tmp = RREG32(mmSRBM_STATUS);

	if (tmp & SRBM_STATUS__VMC_BUSY_MASK)
		srbm_soft_reset = REG_SET_FIELD(srbm_soft_reset,
						SRBM_SOFT_RESET, SOFT_RESET_VMC, 1);

	if (tmp & (SRBM_STATUS__MCB_BUSY_MASK | SRBM_STATUS__MCB_NON_DISPLAY_BUSY_MASK |
		   SRBM_STATUS__MCC_BUSY_MASK | SRBM_STATUS__MCD_BUSY_MASK)) {
		if (!(adev->flags & AMD_IS_APU))
			srbm_soft_reset = REG_SET_FIELD(srbm_soft_reset,
							SRBM_SOFT_RESET, SOFT_RESET_MC, 1);
	}
	if (srbm_soft_reset) {
<<<<<<< HEAD
		adev->mc.srbm_soft_reset = srbm_soft_reset;
		return true;
	} else {
		adev->mc.srbm_soft_reset = 0;
=======
		adev->gmc.srbm_soft_reset = srbm_soft_reset;
		return true;
	} else {
		adev->gmc.srbm_soft_reset = 0;
>>>>>>> 24b8d41d
		return false;
	}
}

static int gmc_v8_0_pre_soft_reset(void *handle)
{
	struct amdgpu_device *adev = (struct amdgpu_device *)handle;
<<<<<<< HEAD

	if (!adev->mc.srbm_soft_reset)
		return 0;

	gmc_v8_0_mc_stop(adev, &adev->mc.save);
	if (gmc_v8_0_wait_for_idle(adev)) {
		dev_warn(adev->dev, "Wait for GMC idle timed out !\n");
	}

	return 0;
}

static int gmc_v8_0_soft_reset(void *handle)
{
	struct amdgpu_device *adev = (struct amdgpu_device *)handle;
	u32 srbm_soft_reset;

	if (!adev->mc.srbm_soft_reset)
		return 0;
	srbm_soft_reset = adev->mc.srbm_soft_reset;
=======

	if (!adev->gmc.srbm_soft_reset)
		return 0;

	gmc_v8_0_mc_stop(adev);
	if (gmc_v8_0_wait_for_idle(adev)) {
		dev_warn(adev->dev, "Wait for GMC idle timed out !\n");
	}

	return 0;
}

static int gmc_v8_0_soft_reset(void *handle)
{
	struct amdgpu_device *adev = (struct amdgpu_device *)handle;
	u32 srbm_soft_reset;

	if (!adev->gmc.srbm_soft_reset)
		return 0;
	srbm_soft_reset = adev->gmc.srbm_soft_reset;
>>>>>>> 24b8d41d

	if (srbm_soft_reset) {
		u32 tmp;

		tmp = RREG32(mmSRBM_SOFT_RESET);
		tmp |= srbm_soft_reset;
		dev_info(adev->dev, "SRBM_SOFT_RESET=0x%08X\n", tmp);
		WREG32(mmSRBM_SOFT_RESET, tmp);
		tmp = RREG32(mmSRBM_SOFT_RESET);

		udelay(50);

		tmp &= ~srbm_soft_reset;
		WREG32(mmSRBM_SOFT_RESET, tmp);
		tmp = RREG32(mmSRBM_SOFT_RESET);

		/* Wait a little for things to settle down */
		udelay(50);
	}

	return 0;
}

static int gmc_v8_0_post_soft_reset(void *handle)
{
	struct amdgpu_device *adev = (struct amdgpu_device *)handle;
<<<<<<< HEAD

	if (!adev->mc.srbm_soft_reset)
		return 0;

	gmc_v8_0_mc_resume(adev, &adev->mc.save);
=======

	if (!adev->gmc.srbm_soft_reset)
		return 0;

	gmc_v8_0_mc_resume(adev);
>>>>>>> 24b8d41d
	return 0;
}

static int gmc_v8_0_vm_fault_interrupt_state(struct amdgpu_device *adev,
					     struct amdgpu_irq_src *src,
					     unsigned type,
					     enum amdgpu_interrupt_state state)
{
	u32 tmp;
	u32 bits = (VM_CONTEXT1_CNTL__RANGE_PROTECTION_FAULT_ENABLE_INTERRUPT_MASK |
		    VM_CONTEXT1_CNTL__DUMMY_PAGE_PROTECTION_FAULT_ENABLE_INTERRUPT_MASK |
		    VM_CONTEXT1_CNTL__PDE0_PROTECTION_FAULT_ENABLE_INTERRUPT_MASK |
		    VM_CONTEXT1_CNTL__VALID_PROTECTION_FAULT_ENABLE_INTERRUPT_MASK |
		    VM_CONTEXT1_CNTL__READ_PROTECTION_FAULT_ENABLE_INTERRUPT_MASK |
		    VM_CONTEXT1_CNTL__WRITE_PROTECTION_FAULT_ENABLE_INTERRUPT_MASK |
		    VM_CONTEXT1_CNTL__EXECUTE_PROTECTION_FAULT_ENABLE_INTERRUPT_MASK);

	switch (state) {
	case AMDGPU_IRQ_STATE_DISABLE:
		/* system context */
		tmp = RREG32(mmVM_CONTEXT0_CNTL);
		tmp &= ~bits;
		WREG32(mmVM_CONTEXT0_CNTL, tmp);
		/* VMs */
		tmp = RREG32(mmVM_CONTEXT1_CNTL);
		tmp &= ~bits;
		WREG32(mmVM_CONTEXT1_CNTL, tmp);
		break;
	case AMDGPU_IRQ_STATE_ENABLE:
		/* system context */
		tmp = RREG32(mmVM_CONTEXT0_CNTL);
		tmp |= bits;
		WREG32(mmVM_CONTEXT0_CNTL, tmp);
		/* VMs */
		tmp = RREG32(mmVM_CONTEXT1_CNTL);
		tmp |= bits;
		WREG32(mmVM_CONTEXT1_CNTL, tmp);
		break;
	default:
		break;
	}

	return 0;
}

static int gmc_v8_0_process_interrupt(struct amdgpu_device *adev,
				      struct amdgpu_irq_src *source,
				      struct amdgpu_iv_entry *entry)
{
	u32 addr, status, mc_client, vmid;

	if (amdgpu_sriov_vf(adev)) {
		dev_err(adev->dev, "GPU fault detected: %d 0x%08x\n",
			entry->src_id, entry->src_data[0]);
		dev_err(adev->dev, " Can't decode VM fault info here on SRIOV VF\n");
		return 0;
	}

	addr = RREG32(mmVM_CONTEXT1_PROTECTION_FAULT_ADDR);
	status = RREG32(mmVM_CONTEXT1_PROTECTION_FAULT_STATUS);
	mc_client = RREG32(mmVM_CONTEXT1_PROTECTION_FAULT_MCCLIENT);
	/* reset addr and status */
	WREG32_P(mmVM_CONTEXT1_CNTL2, 1, ~1);

	if (!addr && !status)
		return 0;

	if (amdgpu_vm_fault_stop == AMDGPU_VM_FAULT_STOP_FIRST)
		gmc_v8_0_set_fault_enable_default(adev, false);

	if (printk_ratelimit()) {
		struct amdgpu_task_info task_info;

		memset(&task_info, 0, sizeof(struct amdgpu_task_info));
		amdgpu_vm_get_task_info(adev, entry->pasid, &task_info);

		dev_err(adev->dev, "GPU fault detected: %d 0x%08x for process %s pid %d thread %s pid %d\n",
			entry->src_id, entry->src_data[0], task_info.process_name,
			task_info.tgid, task_info.task_name, task_info.pid);
		dev_err(adev->dev, "  VM_CONTEXT1_PROTECTION_FAULT_ADDR   0x%08X\n",
			addr);
		dev_err(adev->dev, "  VM_CONTEXT1_PROTECTION_FAULT_STATUS 0x%08X\n",
			status);
		gmc_v8_0_vm_decode_fault(adev, status, addr, mc_client,
					 entry->pasid);
	}

	vmid = REG_GET_FIELD(status, VM_CONTEXT1_PROTECTION_FAULT_STATUS,
			     VMID);
	if (amdgpu_amdkfd_is_kfd_vmid(adev, vmid)
		&& !atomic_read(&adev->gmc.vm_fault_info_updated)) {
		struct kfd_vm_fault_info *info = adev->gmc.vm_fault_info;
		u32 protections = REG_GET_FIELD(status,
					VM_CONTEXT1_PROTECTION_FAULT_STATUS,
					PROTECTIONS);

		info->vmid = vmid;
		info->mc_id = REG_GET_FIELD(status,
					    VM_CONTEXT1_PROTECTION_FAULT_STATUS,
					    MEMORY_CLIENT_ID);
		info->status = status;
		info->page_addr = addr;
		info->prot_valid = protections & 0x7 ? true : false;
		info->prot_read = protections & 0x8 ? true : false;
		info->prot_write = protections & 0x10 ? true : false;
		info->prot_exec = protections & 0x20 ? true : false;
		mb();
		atomic_set(&adev->gmc.vm_fault_info_updated, 1);
	}

	return 0;
}

static void fiji_update_mc_medium_grain_clock_gating(struct amdgpu_device *adev,
						     bool enable)
{
	uint32_t data;

	if (enable && (adev->cg_flags & AMD_CG_SUPPORT_MC_MGCG)) {
		data = RREG32(mmMC_HUB_MISC_HUB_CG);
		data |= MC_HUB_MISC_HUB_CG__ENABLE_MASK;
		WREG32(mmMC_HUB_MISC_HUB_CG, data);

		data = RREG32(mmMC_HUB_MISC_SIP_CG);
		data |= MC_HUB_MISC_SIP_CG__ENABLE_MASK;
		WREG32(mmMC_HUB_MISC_SIP_CG, data);

		data = RREG32(mmMC_HUB_MISC_VM_CG);
		data |= MC_HUB_MISC_VM_CG__ENABLE_MASK;
		WREG32(mmMC_HUB_MISC_VM_CG, data);

		data = RREG32(mmMC_XPB_CLK_GAT);
		data |= MC_XPB_CLK_GAT__ENABLE_MASK;
		WREG32(mmMC_XPB_CLK_GAT, data);

		data = RREG32(mmATC_MISC_CG);
		data |= ATC_MISC_CG__ENABLE_MASK;
		WREG32(mmATC_MISC_CG, data);

		data = RREG32(mmMC_CITF_MISC_WR_CG);
		data |= MC_CITF_MISC_WR_CG__ENABLE_MASK;
		WREG32(mmMC_CITF_MISC_WR_CG, data);

		data = RREG32(mmMC_CITF_MISC_RD_CG);
		data |= MC_CITF_MISC_RD_CG__ENABLE_MASK;
		WREG32(mmMC_CITF_MISC_RD_CG, data);

		data = RREG32(mmMC_CITF_MISC_VM_CG);
		data |= MC_CITF_MISC_VM_CG__ENABLE_MASK;
		WREG32(mmMC_CITF_MISC_VM_CG, data);

		data = RREG32(mmVM_L2_CG);
		data |= VM_L2_CG__ENABLE_MASK;
		WREG32(mmVM_L2_CG, data);
	} else {
		data = RREG32(mmMC_HUB_MISC_HUB_CG);
		data &= ~MC_HUB_MISC_HUB_CG__ENABLE_MASK;
		WREG32(mmMC_HUB_MISC_HUB_CG, data);

		data = RREG32(mmMC_HUB_MISC_SIP_CG);
		data &= ~MC_HUB_MISC_SIP_CG__ENABLE_MASK;
		WREG32(mmMC_HUB_MISC_SIP_CG, data);

		data = RREG32(mmMC_HUB_MISC_VM_CG);
		data &= ~MC_HUB_MISC_VM_CG__ENABLE_MASK;
		WREG32(mmMC_HUB_MISC_VM_CG, data);

		data = RREG32(mmMC_XPB_CLK_GAT);
		data &= ~MC_XPB_CLK_GAT__ENABLE_MASK;
		WREG32(mmMC_XPB_CLK_GAT, data);

		data = RREG32(mmATC_MISC_CG);
		data &= ~ATC_MISC_CG__ENABLE_MASK;
		WREG32(mmATC_MISC_CG, data);

		data = RREG32(mmMC_CITF_MISC_WR_CG);
		data &= ~MC_CITF_MISC_WR_CG__ENABLE_MASK;
		WREG32(mmMC_CITF_MISC_WR_CG, data);

		data = RREG32(mmMC_CITF_MISC_RD_CG);
		data &= ~MC_CITF_MISC_RD_CG__ENABLE_MASK;
		WREG32(mmMC_CITF_MISC_RD_CG, data);

		data = RREG32(mmMC_CITF_MISC_VM_CG);
		data &= ~MC_CITF_MISC_VM_CG__ENABLE_MASK;
		WREG32(mmMC_CITF_MISC_VM_CG, data);

		data = RREG32(mmVM_L2_CG);
		data &= ~VM_L2_CG__ENABLE_MASK;
		WREG32(mmVM_L2_CG, data);
	}
}

static void fiji_update_mc_light_sleep(struct amdgpu_device *adev,
				       bool enable)
{
	uint32_t data;

	if (enable && (adev->cg_flags & AMD_CG_SUPPORT_MC_LS)) {
		data = RREG32(mmMC_HUB_MISC_HUB_CG);
		data |= MC_HUB_MISC_HUB_CG__MEM_LS_ENABLE_MASK;
		WREG32(mmMC_HUB_MISC_HUB_CG, data);

		data = RREG32(mmMC_HUB_MISC_SIP_CG);
		data |= MC_HUB_MISC_SIP_CG__MEM_LS_ENABLE_MASK;
		WREG32(mmMC_HUB_MISC_SIP_CG, data);

		data = RREG32(mmMC_HUB_MISC_VM_CG);
		data |= MC_HUB_MISC_VM_CG__MEM_LS_ENABLE_MASK;
		WREG32(mmMC_HUB_MISC_VM_CG, data);

		data = RREG32(mmMC_XPB_CLK_GAT);
		data |= MC_XPB_CLK_GAT__MEM_LS_ENABLE_MASK;
		WREG32(mmMC_XPB_CLK_GAT, data);

		data = RREG32(mmATC_MISC_CG);
		data |= ATC_MISC_CG__MEM_LS_ENABLE_MASK;
		WREG32(mmATC_MISC_CG, data);

		data = RREG32(mmMC_CITF_MISC_WR_CG);
		data |= MC_CITF_MISC_WR_CG__MEM_LS_ENABLE_MASK;
		WREG32(mmMC_CITF_MISC_WR_CG, data);

		data = RREG32(mmMC_CITF_MISC_RD_CG);
		data |= MC_CITF_MISC_RD_CG__MEM_LS_ENABLE_MASK;
		WREG32(mmMC_CITF_MISC_RD_CG, data);

		data = RREG32(mmMC_CITF_MISC_VM_CG);
		data |= MC_CITF_MISC_VM_CG__MEM_LS_ENABLE_MASK;
		WREG32(mmMC_CITF_MISC_VM_CG, data);

		data = RREG32(mmVM_L2_CG);
		data |= VM_L2_CG__MEM_LS_ENABLE_MASK;
		WREG32(mmVM_L2_CG, data);
	} else {
		data = RREG32(mmMC_HUB_MISC_HUB_CG);
		data &= ~MC_HUB_MISC_HUB_CG__MEM_LS_ENABLE_MASK;
		WREG32(mmMC_HUB_MISC_HUB_CG, data);

		data = RREG32(mmMC_HUB_MISC_SIP_CG);
		data &= ~MC_HUB_MISC_SIP_CG__MEM_LS_ENABLE_MASK;
		WREG32(mmMC_HUB_MISC_SIP_CG, data);

		data = RREG32(mmMC_HUB_MISC_VM_CG);
		data &= ~MC_HUB_MISC_VM_CG__MEM_LS_ENABLE_MASK;
		WREG32(mmMC_HUB_MISC_VM_CG, data);

		data = RREG32(mmMC_XPB_CLK_GAT);
		data &= ~MC_XPB_CLK_GAT__MEM_LS_ENABLE_MASK;
		WREG32(mmMC_XPB_CLK_GAT, data);

		data = RREG32(mmATC_MISC_CG);
		data &= ~ATC_MISC_CG__MEM_LS_ENABLE_MASK;
		WREG32(mmATC_MISC_CG, data);

		data = RREG32(mmMC_CITF_MISC_WR_CG);
		data &= ~MC_CITF_MISC_WR_CG__MEM_LS_ENABLE_MASK;
		WREG32(mmMC_CITF_MISC_WR_CG, data);

		data = RREG32(mmMC_CITF_MISC_RD_CG);
		data &= ~MC_CITF_MISC_RD_CG__MEM_LS_ENABLE_MASK;
		WREG32(mmMC_CITF_MISC_RD_CG, data);

		data = RREG32(mmMC_CITF_MISC_VM_CG);
		data &= ~MC_CITF_MISC_VM_CG__MEM_LS_ENABLE_MASK;
		WREG32(mmMC_CITF_MISC_VM_CG, data);

		data = RREG32(mmVM_L2_CG);
		data &= ~VM_L2_CG__MEM_LS_ENABLE_MASK;
		WREG32(mmVM_L2_CG, data);
	}
}

static int gmc_v8_0_set_clockgating_state(void *handle,
					  enum amd_clockgating_state state)
{
	struct amdgpu_device *adev = (struct amdgpu_device *)handle;

	if (amdgpu_sriov_vf(adev))
		return 0;

	switch (adev->asic_type) {
	case CHIP_FIJI:
		fiji_update_mc_medium_grain_clock_gating(adev,
				state == AMD_CG_STATE_GATE);
		fiji_update_mc_light_sleep(adev,
				state == AMD_CG_STATE_GATE);
		break;
	default:
		break;
	}
	return 0;
}

static int gmc_v8_0_set_powergating_state(void *handle,
					  enum amd_powergating_state state)
{
	return 0;
}

<<<<<<< HEAD
const struct amd_ip_funcs gmc_v8_0_ip_funcs = {
=======
static void gmc_v8_0_get_clockgating_state(void *handle, u32 *flags)
{
	struct amdgpu_device *adev = (struct amdgpu_device *)handle;
	int data;

	if (amdgpu_sriov_vf(adev))
		*flags = 0;

	/* AMD_CG_SUPPORT_MC_MGCG */
	data = RREG32(mmMC_HUB_MISC_HUB_CG);
	if (data & MC_HUB_MISC_HUB_CG__ENABLE_MASK)
		*flags |= AMD_CG_SUPPORT_MC_MGCG;

	/* AMD_CG_SUPPORT_MC_LS */
	if (data & MC_HUB_MISC_HUB_CG__MEM_LS_ENABLE_MASK)
		*flags |= AMD_CG_SUPPORT_MC_LS;
}

static const struct amd_ip_funcs gmc_v8_0_ip_funcs = {
>>>>>>> 24b8d41d
	.name = "gmc_v8_0",
	.early_init = gmc_v8_0_early_init,
	.late_init = gmc_v8_0_late_init,
	.sw_init = gmc_v8_0_sw_init,
	.sw_fini = gmc_v8_0_sw_fini,
	.hw_init = gmc_v8_0_hw_init,
	.hw_fini = gmc_v8_0_hw_fini,
	.suspend = gmc_v8_0_suspend,
	.resume = gmc_v8_0_resume,
	.is_idle = gmc_v8_0_is_idle,
	.wait_for_idle = gmc_v8_0_wait_for_idle,
	.check_soft_reset = gmc_v8_0_check_soft_reset,
	.pre_soft_reset = gmc_v8_0_pre_soft_reset,
	.soft_reset = gmc_v8_0_soft_reset,
	.post_soft_reset = gmc_v8_0_post_soft_reset,
	.set_clockgating_state = gmc_v8_0_set_clockgating_state,
	.set_powergating_state = gmc_v8_0_set_powergating_state,
	.get_clockgating_state = gmc_v8_0_get_clockgating_state,
};

static const struct amdgpu_gmc_funcs gmc_v8_0_gmc_funcs = {
	.flush_gpu_tlb = gmc_v8_0_flush_gpu_tlb,
	.flush_gpu_tlb_pasid = gmc_v8_0_flush_gpu_tlb_pasid,
	.emit_flush_gpu_tlb = gmc_v8_0_emit_flush_gpu_tlb,
	.emit_pasid_mapping = gmc_v8_0_emit_pasid_mapping,
	.set_prt = gmc_v8_0_set_prt,
	.get_vm_pde = gmc_v8_0_get_vm_pde,
	.get_vm_pte = gmc_v8_0_get_vm_pte,
	.get_vbios_fb_size = gmc_v8_0_get_vbios_fb_size,
};

static const struct amdgpu_irq_src_funcs gmc_v8_0_irq_funcs = {
	.set = gmc_v8_0_vm_fault_interrupt_state,
	.process = gmc_v8_0_process_interrupt,
};

static void gmc_v8_0_set_gmc_funcs(struct amdgpu_device *adev)
{
	adev->gmc.gmc_funcs = &gmc_v8_0_gmc_funcs;
}

static void gmc_v8_0_set_irq_funcs(struct amdgpu_device *adev)
{
	adev->gmc.vm_fault.num_types = 1;
	adev->gmc.vm_fault.funcs = &gmc_v8_0_irq_funcs;
}

const struct amdgpu_ip_block_version gmc_v8_0_ip_block =
{
	.type = AMD_IP_BLOCK_TYPE_GMC,
	.major = 8,
	.minor = 0,
	.rev = 0,
	.funcs = &gmc_v8_0_ip_funcs,
};

const struct amdgpu_ip_block_version gmc_v8_1_ip_block =
{
	.type = AMD_IP_BLOCK_TYPE_GMC,
	.major = 8,
	.minor = 1,
	.rev = 0,
	.funcs = &gmc_v8_0_ip_funcs,
};

const struct amdgpu_ip_block_version gmc_v8_5_ip_block =
{
	.type = AMD_IP_BLOCK_TYPE_GMC,
	.major = 8,
	.minor = 5,
	.rev = 0,
	.funcs = &gmc_v8_0_ip_funcs,
};<|MERGE_RESOLUTION|>--- conflicted
+++ resolved
@@ -58,13 +58,10 @@
 MODULE_FIRMWARE("amdgpu/tonga_mc.bin");
 MODULE_FIRMWARE("amdgpu/polaris11_mc.bin");
 MODULE_FIRMWARE("amdgpu/polaris10_mc.bin");
-<<<<<<< HEAD
-=======
 MODULE_FIRMWARE("amdgpu/polaris12_mc.bin");
 MODULE_FIRMWARE("amdgpu/polaris11_k_mc.bin");
 MODULE_FIRMWARE("amdgpu/polaris10_k_mc.bin");
 MODULE_FIRMWARE("amdgpu/polaris12_k_mc.bin");
->>>>>>> 24b8d41d
 
 static const u32 golden_settings_tonga_a11[] =
 {
@@ -160,58 +157,28 @@
 							golden_settings_polaris10_a11,
 							ARRAY_SIZE(golden_settings_polaris10_a11));
 		break;
-	case CHIP_POLARIS11:
-		amdgpu_program_register_sequence(adev,
-						 golden_settings_polaris11_a11,
-						 (const u32)ARRAY_SIZE(golden_settings_polaris11_a11));
-		break;
-	case CHIP_POLARIS10:
-		amdgpu_program_register_sequence(adev,
-						 golden_settings_polaris10_a11,
-						 (const u32)ARRAY_SIZE(golden_settings_polaris10_a11));
-		break;
 	case CHIP_CARRIZO:
 		amdgpu_device_program_register_sequence(adev,
 							cz_mgcg_cgcg_init,
 							ARRAY_SIZE(cz_mgcg_cgcg_init));
 		break;
 	case CHIP_STONEY:
-<<<<<<< HEAD
-		amdgpu_program_register_sequence(adev,
-						 stoney_mgcg_cgcg_init,
-						 (const u32)ARRAY_SIZE(stoney_mgcg_cgcg_init));
-		amdgpu_program_register_sequence(adev,
-						 golden_settings_stoney_common,
-						 (const u32)ARRAY_SIZE(golden_settings_stoney_common));
-=======
 		amdgpu_device_program_register_sequence(adev,
 							stoney_mgcg_cgcg_init,
 							ARRAY_SIZE(stoney_mgcg_cgcg_init));
 		amdgpu_device_program_register_sequence(adev,
 							golden_settings_stoney_common,
 							ARRAY_SIZE(golden_settings_stoney_common));
->>>>>>> 24b8d41d
 		break;
 	default:
 		break;
 	}
 }
 
-<<<<<<< HEAD
-static void gmc_v8_0_mc_stop(struct amdgpu_device *adev,
-			     struct amdgpu_mode_mc_save *save)
+static void gmc_v8_0_mc_stop(struct amdgpu_device *adev)
 {
 	u32 blackout;
 
-	if (adev->mode_info.num_crtc)
-		amdgpu_display_stop_mc_access(adev, save);
-
-=======
-static void gmc_v8_0_mc_stop(struct amdgpu_device *adev)
-{
-	u32 blackout;
-
->>>>>>> 24b8d41d
 	gmc_v8_0_wait_for_idle(adev);
 
 	blackout = RREG32(mmMC_SHARED_BLACKOUT_CNTL);
@@ -227,12 +194,7 @@
 	udelay(100);
 }
 
-<<<<<<< HEAD
-static void gmc_v8_0_mc_resume(struct amdgpu_device *adev,
-			       struct amdgpu_mode_mc_save *save)
-=======
 static void gmc_v8_0_mc_resume(struct amdgpu_device *adev)
->>>>>>> 24b8d41d
 {
 	u32 tmp;
 
@@ -268,12 +230,6 @@
 		chip_name = "tonga";
 		break;
 	case CHIP_POLARIS11:
-<<<<<<< HEAD
-		chip_name = "polaris11";
-		break;
-	case CHIP_POLARIS10:
-		chip_name = "polaris10";
-=======
 		if (((adev->pdev->device == 0x67ef) &&
 		     ((adev->pdev->revision == 0xe0) ||
 		      (adev->pdev->revision == 0xe5))) ||
@@ -307,7 +263,6 @@
 			chip_name = "polaris12_k";
 		else
 			chip_name = "polaris12";
->>>>>>> 24b8d41d
 		break;
 	case CHIP_FIJI:
 	case CHIP_CARRIZO:
@@ -404,8 +359,6 @@
 				break;
 			udelay(1);
 		}
-<<<<<<< HEAD
-=======
 	}
 
 	return 0;
@@ -469,7 +422,6 @@
 		if (data & 0x80)
 			break;
 		udelay(1);
->>>>>>> 24b8d41d
 	}
 
 	return 0;
@@ -511,13 +463,6 @@
 	}
 	WREG32(mmHDP_REG_COHERENCY_FLUSH_CNTL, 0);
 
-<<<<<<< HEAD
-	if (adev->mode_info.num_crtc)
-		amdgpu_display_set_vga_render_state(adev, false);
-
-	gmc_v8_0_mc_stop(adev, &save);
-=======
->>>>>>> 24b8d41d
 	if (gmc_v8_0_wait_for_idle((void *)adev)) {
 		dev_warn(adev->dev, "Wait for MC idle timedout !\n");
 	}
@@ -670,15 +615,6 @@
 		adev->gmc.gart_size = (u64)amdgpu_gart_size << 20;
 	}
 
-<<<<<<< HEAD
-	/* unless the user had overridden it, set the gart
-	 * size equal to the 1024 or vram, whichever is larger.
-	 */
-	if (amdgpu_gart_size == -1)
-		adev->mc.gtt_size = amdgpu_ttm_get_gtt_mem_size(adev);
-	else
-		adev->mc.gtt_size = (uint64_t)amdgpu_gart_size << 20;
-=======
 	gmc_v8_0_vram_gtt_location(adev, &adev->gmc);
 
 	return 0;
@@ -698,7 +634,6 @@
 {
 	int vmid;
 	unsigned int tmp;
->>>>>>> 24b8d41d
 
 	if (amdgpu_in_reset(adev))
 		return -EIO;
@@ -1219,11 +1154,6 @@
 		return r;
 	}
 
-	r = amdgpu_ttm_global_init(adev);
-	if (r) {
-		return r;
-	}
-
 	r = gmc_v8_0_mc_init(adev);
 	if (r)
 		return r;
@@ -1399,17 +1329,10 @@
 							SRBM_SOFT_RESET, SOFT_RESET_MC, 1);
 	}
 	if (srbm_soft_reset) {
-<<<<<<< HEAD
-		adev->mc.srbm_soft_reset = srbm_soft_reset;
-		return true;
-	} else {
-		adev->mc.srbm_soft_reset = 0;
-=======
 		adev->gmc.srbm_soft_reset = srbm_soft_reset;
 		return true;
 	} else {
 		adev->gmc.srbm_soft_reset = 0;
->>>>>>> 24b8d41d
 		return false;
 	}
 }
@@ -1417,28 +1340,6 @@
 static int gmc_v8_0_pre_soft_reset(void *handle)
 {
 	struct amdgpu_device *adev = (struct amdgpu_device *)handle;
-<<<<<<< HEAD
-
-	if (!adev->mc.srbm_soft_reset)
-		return 0;
-
-	gmc_v8_0_mc_stop(adev, &adev->mc.save);
-	if (gmc_v8_0_wait_for_idle(adev)) {
-		dev_warn(adev->dev, "Wait for GMC idle timed out !\n");
-	}
-
-	return 0;
-}
-
-static int gmc_v8_0_soft_reset(void *handle)
-{
-	struct amdgpu_device *adev = (struct amdgpu_device *)handle;
-	u32 srbm_soft_reset;
-
-	if (!adev->mc.srbm_soft_reset)
-		return 0;
-	srbm_soft_reset = adev->mc.srbm_soft_reset;
-=======
 
 	if (!adev->gmc.srbm_soft_reset)
 		return 0;
@@ -1459,7 +1360,6 @@
 	if (!adev->gmc.srbm_soft_reset)
 		return 0;
 	srbm_soft_reset = adev->gmc.srbm_soft_reset;
->>>>>>> 24b8d41d
 
 	if (srbm_soft_reset) {
 		u32 tmp;
@@ -1486,19 +1386,11 @@
 static int gmc_v8_0_post_soft_reset(void *handle)
 {
 	struct amdgpu_device *adev = (struct amdgpu_device *)handle;
-<<<<<<< HEAD
-
-	if (!adev->mc.srbm_soft_reset)
-		return 0;
-
-	gmc_v8_0_mc_resume(adev, &adev->mc.save);
-=======
 
 	if (!adev->gmc.srbm_soft_reset)
 		return 0;
 
 	gmc_v8_0_mc_resume(adev);
->>>>>>> 24b8d41d
 	return 0;
 }
 
@@ -1799,9 +1691,6 @@
 	return 0;
 }
 
-<<<<<<< HEAD
-const struct amd_ip_funcs gmc_v8_0_ip_funcs = {
-=======
 static void gmc_v8_0_get_clockgating_state(void *handle, u32 *flags)
 {
 	struct amdgpu_device *adev = (struct amdgpu_device *)handle;
@@ -1821,7 +1710,6 @@
 }
 
 static const struct amd_ip_funcs gmc_v8_0_ip_funcs = {
->>>>>>> 24b8d41d
 	.name = "gmc_v8_0",
 	.early_init = gmc_v8_0_early_init,
 	.late_init = gmc_v8_0_late_init,
