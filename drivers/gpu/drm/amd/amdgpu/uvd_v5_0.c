/*
 * Copyright 2014 Advanced Micro Devices, Inc.
 *
 * Permission is hereby granted, free of charge, to any person obtaining a
 * copy of this software and associated documentation files (the "Software"),
 * to deal in the Software without restriction, including without limitation
 * the rights to use, copy, modify, merge, publish, distribute, sublicense,
 * and/or sell copies of the Software, and to permit persons to whom the
 * Software is furnished to do so, subject to the following conditions:
 *
 * The above copyright notice and this permission notice shall be included in
 * all copies or substantial portions of the Software.
 *
 * THE SOFTWARE IS PROVIDED "AS IS", WITHOUT WARRANTY OF ANY KIND, EXPRESS OR
 * IMPLIED, INCLUDING BUT NOT LIMITED TO THE WARRANTIES OF MERCHANTABILITY,
 * FITNESS FOR A PARTICULAR PURPOSE AND NONINFRINGEMENT.  IN NO EVENT SHALL
 * THE COPYRIGHT HOLDER(S) OR AUTHOR(S) BE LIABLE FOR ANY CLAIM, DAMAGES OR
 * OTHER LIABILITY, WHETHER IN AN ACTION OF CONTRACT, TORT OR OTHERWISE,
 * ARISING FROM, OUT OF OR IN CONNECTION WITH THE SOFTWARE OR THE USE OR
 * OTHER DEALINGS IN THE SOFTWARE.
 *
 * Authors: Christian König <christian.koenig@amd.com>
 */

#include <linux/delay.h>
#include <linux/firmware.h>

#include "amdgpu.h"
#include "amdgpu_uvd.h"
#include "vid.h"
#include "uvd/uvd_5_0_d.h"
#include "uvd/uvd_5_0_sh_mask.h"
#include "oss/oss_2_0_d.h"
#include "oss/oss_2_0_sh_mask.h"
#include "bif/bif_5_0_d.h"
#include "vi.h"
<<<<<<< HEAD
=======
#include "smu/smu_7_1_2_d.h"
#include "smu/smu_7_1_2_sh_mask.h"
#include "ivsrcid/ivsrcid_vislands30.h"
>>>>>>> 24b8d41d

static void uvd_v5_0_set_ring_funcs(struct amdgpu_device *adev);
static void uvd_v5_0_set_irq_funcs(struct amdgpu_device *adev);
static int uvd_v5_0_start(struct amdgpu_device *adev);
static void uvd_v5_0_stop(struct amdgpu_device *adev);
static int uvd_v5_0_set_clockgating_state(void *handle,
					  enum amd_clockgating_state state);
static void uvd_v5_0_enable_mgcg(struct amdgpu_device *adev,
				 bool enable);
/**
 * uvd_v5_0_ring_get_rptr - get read pointer
 *
 * @ring: amdgpu_ring pointer
 *
 * Returns the current hardware read pointer
 */
static uint64_t uvd_v5_0_ring_get_rptr(struct amdgpu_ring *ring)
{
	struct amdgpu_device *adev = ring->adev;

	return RREG32(mmUVD_RBC_RB_RPTR);
}

/**
 * uvd_v5_0_ring_get_wptr - get write pointer
 *
 * @ring: amdgpu_ring pointer
 *
 * Returns the current hardware write pointer
 */
static uint64_t uvd_v5_0_ring_get_wptr(struct amdgpu_ring *ring)
{
	struct amdgpu_device *adev = ring->adev;

	return RREG32(mmUVD_RBC_RB_WPTR);
}

/**
 * uvd_v5_0_ring_set_wptr - set write pointer
 *
 * @ring: amdgpu_ring pointer
 *
 * Commits the write pointer to the hardware
 */
static void uvd_v5_0_ring_set_wptr(struct amdgpu_ring *ring)
{
	struct amdgpu_device *adev = ring->adev;

	WREG32(mmUVD_RBC_RB_WPTR, lower_32_bits(ring->wptr));
}

static int uvd_v5_0_early_init(void *handle)
{
	struct amdgpu_device *adev = (struct amdgpu_device *)handle;
	adev->uvd.num_uvd_inst = 1;

	uvd_v5_0_set_ring_funcs(adev);
	uvd_v5_0_set_irq_funcs(adev);

	return 0;
}

static int uvd_v5_0_sw_init(void *handle)
{
	struct amdgpu_ring *ring;
	struct amdgpu_device *adev = (struct amdgpu_device *)handle;
	int r;

	/* UVD TRAP */
	r = amdgpu_irq_add_id(adev, AMDGPU_IRQ_CLIENTID_LEGACY, VISLANDS30_IV_SRCID_UVD_SYSTEM_MESSAGE, &adev->uvd.inst->irq);
	if (r)
		return r;

	r = amdgpu_uvd_sw_init(adev);
	if (r)
		return r;

	ring = &adev->uvd.inst->ring;
	sprintf(ring->name, "uvd");
	r = amdgpu_ring_init(adev, ring, 512, &adev->uvd.inst->irq, 0,
			     AMDGPU_RING_PRIO_DEFAULT);
	if (r)
		return r;

	r = amdgpu_uvd_resume(adev);
	if (r)
		return r;

<<<<<<< HEAD
	ring = &adev->uvd.ring;
	sprintf(ring->name, "uvd");
	r = amdgpu_ring_init(adev, ring, 512, PACKET0(mmUVD_NO_OP, 0), 0xf,
			     &adev->uvd.irq, 0, AMDGPU_RING_TYPE_UVD);
=======
	r = amdgpu_uvd_entity_init(adev);
>>>>>>> 24b8d41d

	return r;
}

static int uvd_v5_0_sw_fini(void *handle)
{
	int r;
	struct amdgpu_device *adev = (struct amdgpu_device *)handle;

	r = amdgpu_uvd_suspend(adev);
	if (r)
		return r;

	return amdgpu_uvd_sw_fini(adev);
}

/**
 * uvd_v5_0_hw_init - start and test UVD block
 *
 * @adev: amdgpu_device pointer
 *
 * Initialize the hardware, boot up the VCPU and do some testing
 */
static int uvd_v5_0_hw_init(void *handle)
{
	struct amdgpu_device *adev = (struct amdgpu_device *)handle;
	struct amdgpu_ring *ring = &adev->uvd.inst->ring;
	uint32_t tmp;
	int r;

	amdgpu_asic_set_uvd_clocks(adev, 10000, 10000);
	uvd_v5_0_set_clockgating_state(adev, AMD_CG_STATE_UNGATE);
	uvd_v5_0_enable_mgcg(adev, true);

	r = amdgpu_ring_test_helper(ring);
	if (r)
		goto done;

	r = amdgpu_ring_alloc(ring, 10);
	if (r) {
		DRM_ERROR("amdgpu: ring failed to lock UVD ring (%d).\n", r);
		goto done;
	}

	tmp = PACKET0(mmUVD_SEMA_WAIT_FAULT_TIMEOUT_CNTL, 0);
	amdgpu_ring_write(ring, tmp);
	amdgpu_ring_write(ring, 0xFFFFF);

	tmp = PACKET0(mmUVD_SEMA_WAIT_INCOMPLETE_TIMEOUT_CNTL, 0);
	amdgpu_ring_write(ring, tmp);
	amdgpu_ring_write(ring, 0xFFFFF);

	tmp = PACKET0(mmUVD_SEMA_SIGNAL_INCOMPLETE_TIMEOUT_CNTL, 0);
	amdgpu_ring_write(ring, tmp);
	amdgpu_ring_write(ring, 0xFFFFF);

	/* Clear timeout status bits */
	amdgpu_ring_write(ring, PACKET0(mmUVD_SEMA_TIMEOUT_STATUS, 0));
	amdgpu_ring_write(ring, 0x8);

	amdgpu_ring_write(ring, PACKET0(mmUVD_SEMA_CNTL, 0));
	amdgpu_ring_write(ring, 3);

	amdgpu_ring_commit(ring);

done:
	if (!r)
		DRM_INFO("UVD initialized successfully.\n");

	return r;

}

/**
 * uvd_v5_0_hw_fini - stop the hardware block
 *
 * @adev: amdgpu_device pointer
 *
 * Stop the UVD block, mark ring as not ready any more
 */
static int uvd_v5_0_hw_fini(void *handle)
{
	struct amdgpu_device *adev = (struct amdgpu_device *)handle;

	if (RREG32(mmUVD_STATUS) != 0)
		uvd_v5_0_stop(adev);

	return 0;
}

static int uvd_v5_0_suspend(void *handle)
{
	int r;
	struct amdgpu_device *adev = (struct amdgpu_device *)handle;

	r = uvd_v5_0_hw_fini(adev);
	if (r)
		return r;
	uvd_v5_0_set_clockgating_state(adev, AMD_CG_STATE_GATE);

	return amdgpu_uvd_suspend(adev);
}

static int uvd_v5_0_resume(void *handle)
{
	int r;
	struct amdgpu_device *adev = (struct amdgpu_device *)handle;

	r = amdgpu_uvd_resume(adev);
	if (r)
		return r;

	return uvd_v5_0_hw_init(adev);
}

/**
 * uvd_v5_0_mc_resume - memory controller programming
 *
 * @adev: amdgpu_device pointer
 *
 * Let the UVD memory controller know it's offsets
 */
static void uvd_v5_0_mc_resume(struct amdgpu_device *adev)
{
	uint64_t offset;
	uint32_t size;

	/* program memory controller bits 0-27 */
	WREG32(mmUVD_LMI_VCPU_CACHE_64BIT_BAR_LOW,
			lower_32_bits(adev->uvd.inst->gpu_addr));
	WREG32(mmUVD_LMI_VCPU_CACHE_64BIT_BAR_HIGH,
			upper_32_bits(adev->uvd.inst->gpu_addr));

	offset = AMDGPU_UVD_FIRMWARE_OFFSET;
	size = AMDGPU_UVD_FIRMWARE_SIZE(adev);
	WREG32(mmUVD_VCPU_CACHE_OFFSET0, offset >> 3);
	WREG32(mmUVD_VCPU_CACHE_SIZE0, size);

	offset += size;
	size = AMDGPU_UVD_HEAP_SIZE;
	WREG32(mmUVD_VCPU_CACHE_OFFSET1, offset >> 3);
	WREG32(mmUVD_VCPU_CACHE_SIZE1, size);

	offset += size;
	size = AMDGPU_UVD_STACK_SIZE +
	       (AMDGPU_UVD_SESSION_SIZE * adev->uvd.max_handles);
	WREG32(mmUVD_VCPU_CACHE_OFFSET2, offset >> 3);
	WREG32(mmUVD_VCPU_CACHE_SIZE2, size);

	WREG32(mmUVD_UDEC_ADDR_CONFIG, adev->gfx.config.gb_addr_config);
	WREG32(mmUVD_UDEC_DB_ADDR_CONFIG, adev->gfx.config.gb_addr_config);
	WREG32(mmUVD_UDEC_DBW_ADDR_CONFIG, adev->gfx.config.gb_addr_config);
}

/**
 * uvd_v5_0_start - start UVD block
 *
 * @adev: amdgpu_device pointer
 *
 * Setup and start the UVD block
 */
static int uvd_v5_0_start(struct amdgpu_device *adev)
{
	struct amdgpu_ring *ring = &adev->uvd.inst->ring;
	uint32_t rb_bufsz, tmp;
	uint32_t lmi_swap_cntl;
	uint32_t mp_swap_cntl;
	int i, j, r;

	/*disable DPG */
	WREG32_P(mmUVD_POWER_STATUS, 0, ~(1 << 2));

	/* disable byte swapping */
	lmi_swap_cntl = 0;
	mp_swap_cntl = 0;

	uvd_v5_0_mc_resume(adev);

	/* disable interupt */
	WREG32_P(mmUVD_MASTINT_EN, 0, ~(1 << 1));

	/* stall UMC and register bus before resetting VCPU */
	WREG32_P(mmUVD_LMI_CTRL2, 1 << 8, ~(1 << 8));
	mdelay(1);

	/* put LMI, VCPU, RBC etc... into reset */
	WREG32(mmUVD_SOFT_RESET, UVD_SOFT_RESET__LMI_SOFT_RESET_MASK |
		UVD_SOFT_RESET__VCPU_SOFT_RESET_MASK | UVD_SOFT_RESET__LBSI_SOFT_RESET_MASK |
		UVD_SOFT_RESET__RBC_SOFT_RESET_MASK | UVD_SOFT_RESET__CSM_SOFT_RESET_MASK |
		UVD_SOFT_RESET__CXW_SOFT_RESET_MASK | UVD_SOFT_RESET__TAP_SOFT_RESET_MASK |
		UVD_SOFT_RESET__LMI_UMC_SOFT_RESET_MASK);
	mdelay(5);

	/* take UVD block out of reset */
	WREG32_P(mmSRBM_SOFT_RESET, 0, ~SRBM_SOFT_RESET__SOFT_RESET_UVD_MASK);
	mdelay(5);

	/* initialize UVD memory controller */
	WREG32(mmUVD_LMI_CTRL, 0x40 | (1 << 8) | (1 << 13) |
			     (1 << 21) | (1 << 9) | (1 << 20));

#ifdef __BIG_ENDIAN
	/* swap (8 in 32) RB and IB */
	lmi_swap_cntl = 0xa;
	mp_swap_cntl = 0;
#endif
	WREG32(mmUVD_LMI_SWAP_CNTL, lmi_swap_cntl);
	WREG32(mmUVD_MP_SWAP_CNTL, mp_swap_cntl);

	WREG32(mmUVD_MPC_SET_MUXA0, 0x40c2040);
	WREG32(mmUVD_MPC_SET_MUXA1, 0x0);
	WREG32(mmUVD_MPC_SET_MUXB0, 0x40c2040);
	WREG32(mmUVD_MPC_SET_MUXB1, 0x0);
	WREG32(mmUVD_MPC_SET_ALU, 0);
	WREG32(mmUVD_MPC_SET_MUX, 0x88);

	/* take all subblocks out of reset, except VCPU */
	WREG32(mmUVD_SOFT_RESET, UVD_SOFT_RESET__VCPU_SOFT_RESET_MASK);
	mdelay(5);

	/* enable VCPU clock */
	WREG32(mmUVD_VCPU_CNTL,  1 << 9);

	/* enable UMC */
	WREG32_P(mmUVD_LMI_CTRL2, 0, ~(1 << 8));

	/* boot up the VCPU */
	WREG32(mmUVD_SOFT_RESET, 0);
	mdelay(10);

	for (i = 0; i < 10; ++i) {
		uint32_t status;
		for (j = 0; j < 100; ++j) {
			status = RREG32(mmUVD_STATUS);
			if (status & 2)
				break;
			mdelay(10);
		}
		r = 0;
		if (status & 2)
			break;

		DRM_ERROR("UVD not responding, trying to reset the VCPU!!!\n");
		WREG32_P(mmUVD_SOFT_RESET, UVD_SOFT_RESET__VCPU_SOFT_RESET_MASK,
				~UVD_SOFT_RESET__VCPU_SOFT_RESET_MASK);
		mdelay(10);
		WREG32_P(mmUVD_SOFT_RESET, 0, ~UVD_SOFT_RESET__VCPU_SOFT_RESET_MASK);
		mdelay(10);
		r = -1;
	}

	if (r) {
		DRM_ERROR("UVD not responding, giving up!!!\n");
		return r;
	}
	/* enable master interrupt */
	WREG32_P(mmUVD_MASTINT_EN, 3 << 1, ~(3 << 1));

	/* clear the bit 4 of UVD_STATUS */
	WREG32_P(mmUVD_STATUS, 0, ~(2 << 1));

	rb_bufsz = order_base_2(ring->ring_size);
	tmp = 0;
	tmp = REG_SET_FIELD(tmp, UVD_RBC_RB_CNTL, RB_BUFSZ, rb_bufsz);
	tmp = REG_SET_FIELD(tmp, UVD_RBC_RB_CNTL, RB_BLKSZ, 1);
	tmp = REG_SET_FIELD(tmp, UVD_RBC_RB_CNTL, RB_NO_FETCH, 1);
	tmp = REG_SET_FIELD(tmp, UVD_RBC_RB_CNTL, RB_WPTR_POLL_EN, 0);
	tmp = REG_SET_FIELD(tmp, UVD_RBC_RB_CNTL, RB_NO_UPDATE, 1);
	tmp = REG_SET_FIELD(tmp, UVD_RBC_RB_CNTL, RB_RPTR_WR_EN, 1);
	/* force RBC into idle state */
	WREG32(mmUVD_RBC_RB_CNTL, tmp);

	/* set the write pointer delay */
	WREG32(mmUVD_RBC_RB_WPTR_CNTL, 0);

	/* set the wb address */
	WREG32(mmUVD_RBC_RB_RPTR_ADDR, (upper_32_bits(ring->gpu_addr) >> 2));

	/* program the RB_BASE for ring buffer */
	WREG32(mmUVD_LMI_RBC_RB_64BIT_BAR_LOW,
			lower_32_bits(ring->gpu_addr));
	WREG32(mmUVD_LMI_RBC_RB_64BIT_BAR_HIGH,
			upper_32_bits(ring->gpu_addr));

	/* Initialize the ring buffer's read and write pointers */
	WREG32(mmUVD_RBC_RB_RPTR, 0);

	ring->wptr = RREG32(mmUVD_RBC_RB_RPTR);
	WREG32(mmUVD_RBC_RB_WPTR, lower_32_bits(ring->wptr));

	WREG32_P(mmUVD_RBC_RB_CNTL, 0, ~UVD_RBC_RB_CNTL__RB_NO_FETCH_MASK);

	return 0;
}

/**
 * uvd_v5_0_stop - stop UVD block
 *
 * @adev: amdgpu_device pointer
 *
 * stop the UVD block
 */
static void uvd_v5_0_stop(struct amdgpu_device *adev)
{
	/* force RBC into idle state */
	WREG32(mmUVD_RBC_RB_CNTL, 0x11010101);

	/* Stall UMC and register bus before resetting VCPU */
	WREG32_P(mmUVD_LMI_CTRL2, 1 << 8, ~(1 << 8));
	mdelay(1);

	/* put VCPU into reset */
	WREG32(mmUVD_SOFT_RESET, UVD_SOFT_RESET__VCPU_SOFT_RESET_MASK);
	mdelay(5);

	/* disable VCPU clock */
	WREG32(mmUVD_VCPU_CNTL, 0x0);

	/* Unstall UMC and register bus */
	WREG32_P(mmUVD_LMI_CTRL2, 0, ~(1 << 8));

	WREG32(mmUVD_STATUS, 0);
}

/**
 * uvd_v5_0_ring_emit_fence - emit an fence & trap command
 *
 * @ring: amdgpu_ring pointer
 * @fence: fence to emit
 *
 * Write a fence and a trap command to the ring.
 */
static void uvd_v5_0_ring_emit_fence(struct amdgpu_ring *ring, u64 addr, u64 seq,
				     unsigned flags)
{
	WARN_ON(flags & AMDGPU_FENCE_FLAG_64BIT);

	amdgpu_ring_write(ring, PACKET0(mmUVD_CONTEXT_ID, 0));
	amdgpu_ring_write(ring, seq);
	amdgpu_ring_write(ring, PACKET0(mmUVD_GPCOM_VCPU_DATA0, 0));
	amdgpu_ring_write(ring, addr & 0xffffffff);
	amdgpu_ring_write(ring, PACKET0(mmUVD_GPCOM_VCPU_DATA1, 0));
	amdgpu_ring_write(ring, upper_32_bits(addr) & 0xff);
	amdgpu_ring_write(ring, PACKET0(mmUVD_GPCOM_VCPU_CMD, 0));
	amdgpu_ring_write(ring, 0);

	amdgpu_ring_write(ring, PACKET0(mmUVD_GPCOM_VCPU_DATA0, 0));
	amdgpu_ring_write(ring, 0);
	amdgpu_ring_write(ring, PACKET0(mmUVD_GPCOM_VCPU_DATA1, 0));
	amdgpu_ring_write(ring, 0);
	amdgpu_ring_write(ring, PACKET0(mmUVD_GPCOM_VCPU_CMD, 0));
	amdgpu_ring_write(ring, 2);
}

/**
 * uvd_v5_0_ring_emit_hdp_flush - emit an hdp flush
 *
 * @ring: amdgpu_ring pointer
 *
 * Emits an hdp flush.
 */
static void uvd_v5_0_ring_emit_hdp_flush(struct amdgpu_ring *ring)
{
	amdgpu_ring_write(ring, PACKET0(mmHDP_MEM_COHERENCY_FLUSH_CNTL, 0));
	amdgpu_ring_write(ring, 0);
}

/**
 * uvd_v5_0_ring_hdp_invalidate - emit an hdp invalidate
 *
 * @ring: amdgpu_ring pointer
 *
 * Emits an hdp invalidate.
 */
static void uvd_v5_0_ring_emit_hdp_invalidate(struct amdgpu_ring *ring)
{
	amdgpu_ring_write(ring, PACKET0(mmHDP_DEBUG0, 0));
	amdgpu_ring_write(ring, 1);
}

/**
 * uvd_v5_0_ring_test_ring - register write test
 *
 * @ring: amdgpu_ring pointer
 *
 * Test if we can successfully write to the context register
 */
static int uvd_v5_0_ring_test_ring(struct amdgpu_ring *ring)
{
	struct amdgpu_device *adev = ring->adev;
	uint32_t tmp = 0;
	unsigned i;
	int r;

	WREG32(mmUVD_CONTEXT_ID, 0xCAFEDEAD);
	r = amdgpu_ring_alloc(ring, 3);
	if (r)
		return r;
	amdgpu_ring_write(ring, PACKET0(mmUVD_CONTEXT_ID, 0));
	amdgpu_ring_write(ring, 0xDEADBEEF);
	amdgpu_ring_commit(ring);
	for (i = 0; i < adev->usec_timeout; i++) {
		tmp = RREG32(mmUVD_CONTEXT_ID);
		if (tmp == 0xDEADBEEF)
			break;
		udelay(1);
	}

	if (i >= adev->usec_timeout)
		r = -ETIMEDOUT;

	return r;
}

/**
 * uvd_v5_0_ring_emit_ib - execute indirect buffer
 *
 * @ring: amdgpu_ring pointer
 * @ib: indirect buffer to execute
 *
 * Write ring commands to execute the indirect buffer
 */
static void uvd_v5_0_ring_emit_ib(struct amdgpu_ring *ring,
<<<<<<< HEAD
				  struct amdgpu_ib *ib,
				  unsigned vm_id, bool ctx_switch)
=======
				  struct amdgpu_job *job,
				  struct amdgpu_ib *ib,
				  uint32_t flags)
>>>>>>> 24b8d41d
{
	amdgpu_ring_write(ring, PACKET0(mmUVD_LMI_RBC_IB_64BIT_BAR_LOW, 0));
	amdgpu_ring_write(ring, lower_32_bits(ib->gpu_addr));
	amdgpu_ring_write(ring, PACKET0(mmUVD_LMI_RBC_IB_64BIT_BAR_HIGH, 0));
	amdgpu_ring_write(ring, upper_32_bits(ib->gpu_addr));
	amdgpu_ring_write(ring, PACKET0(mmUVD_RBC_IB_SIZE, 0));
	amdgpu_ring_write(ring, ib->length_dw);
}

<<<<<<< HEAD
static unsigned uvd_v5_0_ring_get_emit_ib_size(struct amdgpu_ring *ring)
{
	return
		6; /* uvd_v5_0_ring_emit_ib */
}

static unsigned uvd_v5_0_ring_get_dma_frame_size(struct amdgpu_ring *ring)
{
	return
		2 + /* uvd_v5_0_ring_emit_hdp_flush */
		2 + /* uvd_v5_0_ring_emit_hdp_invalidate */
		14; /* uvd_v5_0_ring_emit_fence  x1 no user fence */
=======
static void uvd_v5_0_ring_insert_nop(struct amdgpu_ring *ring, uint32_t count)
{
	int i;

	WARN_ON(ring->wptr % 2 || count % 2);

	for (i = 0; i < count / 2; i++) {
		amdgpu_ring_write(ring, PACKET0(mmUVD_NO_OP, 0));
		amdgpu_ring_write(ring, 0);
	}
>>>>>>> 24b8d41d
}

static bool uvd_v5_0_is_idle(void *handle)
{
	struct amdgpu_device *adev = (struct amdgpu_device *)handle;

	return !(RREG32(mmSRBM_STATUS) & SRBM_STATUS__UVD_BUSY_MASK);
}

static int uvd_v5_0_wait_for_idle(void *handle)
{
	unsigned i;
	struct amdgpu_device *adev = (struct amdgpu_device *)handle;

	for (i = 0; i < adev->usec_timeout; i++) {
		if (!(RREG32(mmSRBM_STATUS) & SRBM_STATUS__UVD_BUSY_MASK))
			return 0;
	}
	return -ETIMEDOUT;
}

static int uvd_v5_0_soft_reset(void *handle)
{
	struct amdgpu_device *adev = (struct amdgpu_device *)handle;

	uvd_v5_0_stop(adev);

	WREG32_P(mmSRBM_SOFT_RESET, SRBM_SOFT_RESET__SOFT_RESET_UVD_MASK,
			~SRBM_SOFT_RESET__SOFT_RESET_UVD_MASK);
	mdelay(5);

	return uvd_v5_0_start(adev);
}

static int uvd_v5_0_set_interrupt_state(struct amdgpu_device *adev,
					struct amdgpu_irq_src *source,
					unsigned type,
					enum amdgpu_interrupt_state state)
{
	// TODO
	return 0;
}

static int uvd_v5_0_process_interrupt(struct amdgpu_device *adev,
				      struct amdgpu_irq_src *source,
				      struct amdgpu_iv_entry *entry)
{
	DRM_DEBUG("IH: UVD TRAP\n");
	amdgpu_fence_process(&adev->uvd.inst->ring);
	return 0;
}

<<<<<<< HEAD
static void uvd_v5_0_set_sw_clock_gating(struct amdgpu_device *adev)
{
	uint32_t data, data1, data2, suvd_flags;

	data = RREG32(mmUVD_CGC_CTRL);
	data1 = RREG32(mmUVD_SUVD_CGC_GATE);
	data2 = RREG32(mmUVD_SUVD_CGC_CTRL);

	data &= ~(UVD_CGC_CTRL__CLK_OFF_DELAY_MASK |
		  UVD_CGC_CTRL__CLK_GATE_DLY_TIMER_MASK);
=======
static void uvd_v5_0_enable_clock_gating(struct amdgpu_device *adev, bool enable)
{
	uint32_t data1, data3, suvd_flags;

	data1 = RREG32(mmUVD_SUVD_CGC_GATE);
	data3 = RREG32(mmUVD_CGC_GATE);
>>>>>>> 24b8d41d

	suvd_flags = UVD_SUVD_CGC_GATE__SRE_MASK |
		     UVD_SUVD_CGC_GATE__SIT_MASK |
		     UVD_SUVD_CGC_GATE__SMP_MASK |
		     UVD_SUVD_CGC_GATE__SCM_MASK |
		     UVD_SUVD_CGC_GATE__SDB_MASK;

<<<<<<< HEAD
=======
	if (enable) {
		data3 |= (UVD_CGC_GATE__SYS_MASK     |
			UVD_CGC_GATE__UDEC_MASK      |
			UVD_CGC_GATE__MPEG2_MASK     |
			UVD_CGC_GATE__RBC_MASK       |
			UVD_CGC_GATE__LMI_MC_MASK    |
			UVD_CGC_GATE__IDCT_MASK      |
			UVD_CGC_GATE__MPRD_MASK      |
			UVD_CGC_GATE__MPC_MASK       |
			UVD_CGC_GATE__LBSI_MASK      |
			UVD_CGC_GATE__LRBBM_MASK     |
			UVD_CGC_GATE__UDEC_RE_MASK   |
			UVD_CGC_GATE__UDEC_CM_MASK   |
			UVD_CGC_GATE__UDEC_IT_MASK   |
			UVD_CGC_GATE__UDEC_DB_MASK   |
			UVD_CGC_GATE__UDEC_MP_MASK   |
			UVD_CGC_GATE__WCB_MASK       |
			UVD_CGC_GATE__JPEG_MASK      |
			UVD_CGC_GATE__SCPU_MASK);
		/* only in pg enabled, we can gate clock to vcpu*/
		if (adev->pg_flags & AMD_PG_SUPPORT_UVD)
			data3 |= UVD_CGC_GATE__VCPU_MASK;
		data3 &= ~UVD_CGC_GATE__REGS_MASK;
		data1 |= suvd_flags;
	} else {
		data3 = 0;
		data1 = 0;
	}

	WREG32(mmUVD_SUVD_CGC_GATE, data1);
	WREG32(mmUVD_CGC_GATE, data3);
}

static void uvd_v5_0_set_sw_clock_gating(struct amdgpu_device *adev)
{
	uint32_t data, data2;

	data = RREG32(mmUVD_CGC_CTRL);
	data2 = RREG32(mmUVD_SUVD_CGC_CTRL);


	data &= ~(UVD_CGC_CTRL__CLK_OFF_DELAY_MASK |
		  UVD_CGC_CTRL__CLK_GATE_DLY_TIMER_MASK);


>>>>>>> 24b8d41d
	data |= UVD_CGC_CTRL__DYN_CLOCK_MODE_MASK |
		(1 << REG_FIELD_SHIFT(UVD_CGC_CTRL, CLK_GATE_DLY_TIMER)) |
		(4 << REG_FIELD_SHIFT(UVD_CGC_CTRL, CLK_OFF_DELAY));

	data &= ~(UVD_CGC_CTRL__UDEC_RE_MODE_MASK |
			UVD_CGC_CTRL__UDEC_CM_MODE_MASK |
			UVD_CGC_CTRL__UDEC_IT_MODE_MASK |
			UVD_CGC_CTRL__UDEC_DB_MODE_MASK |
			UVD_CGC_CTRL__UDEC_MP_MODE_MASK |
			UVD_CGC_CTRL__SYS_MODE_MASK |
			UVD_CGC_CTRL__UDEC_MODE_MASK |
			UVD_CGC_CTRL__MPEG2_MODE_MASK |
			UVD_CGC_CTRL__REGS_MODE_MASK |
			UVD_CGC_CTRL__RBC_MODE_MASK |
			UVD_CGC_CTRL__LMI_MC_MODE_MASK |
			UVD_CGC_CTRL__LMI_UMC_MODE_MASK |
			UVD_CGC_CTRL__IDCT_MODE_MASK |
			UVD_CGC_CTRL__MPRD_MODE_MASK |
			UVD_CGC_CTRL__MPC_MODE_MASK |
			UVD_CGC_CTRL__LBSI_MODE_MASK |
			UVD_CGC_CTRL__LRBBM_MODE_MASK |
			UVD_CGC_CTRL__WCB_MODE_MASK |
			UVD_CGC_CTRL__VCPU_MODE_MASK |
			UVD_CGC_CTRL__JPEG_MODE_MASK |
			UVD_CGC_CTRL__SCPU_MODE_MASK);
	data2 &= ~(UVD_SUVD_CGC_CTRL__SRE_MODE_MASK |
			UVD_SUVD_CGC_CTRL__SIT_MODE_MASK |
			UVD_SUVD_CGC_CTRL__SMP_MODE_MASK |
			UVD_SUVD_CGC_CTRL__SCM_MODE_MASK |
			UVD_SUVD_CGC_CTRL__SDB_MODE_MASK);
<<<<<<< HEAD
	data1 |= suvd_flags;

	WREG32(mmUVD_CGC_CTRL, data);
	WREG32(mmUVD_CGC_GATE, 0);
	WREG32(mmUVD_SUVD_CGC_GATE, data1);
=======

	WREG32(mmUVD_CGC_CTRL, data);
>>>>>>> 24b8d41d
	WREG32(mmUVD_SUVD_CGC_CTRL, data2);
}

#if 0
static void uvd_v5_0_set_hw_clock_gating(struct amdgpu_device *adev)
{
	uint32_t data, data1, cgc_flags, suvd_flags;

	data = RREG32(mmUVD_CGC_GATE);
	data1 = RREG32(mmUVD_SUVD_CGC_GATE);

	cgc_flags = UVD_CGC_GATE__SYS_MASK |
				UVD_CGC_GATE__UDEC_MASK |
				UVD_CGC_GATE__MPEG2_MASK |
				UVD_CGC_GATE__RBC_MASK |
				UVD_CGC_GATE__LMI_MC_MASK |
				UVD_CGC_GATE__IDCT_MASK |
				UVD_CGC_GATE__MPRD_MASK |
				UVD_CGC_GATE__MPC_MASK |
				UVD_CGC_GATE__LBSI_MASK |
				UVD_CGC_GATE__LRBBM_MASK |
				UVD_CGC_GATE__UDEC_RE_MASK |
				UVD_CGC_GATE__UDEC_CM_MASK |
				UVD_CGC_GATE__UDEC_IT_MASK |
				UVD_CGC_GATE__UDEC_DB_MASK |
				UVD_CGC_GATE__UDEC_MP_MASK |
				UVD_CGC_GATE__WCB_MASK |
				UVD_CGC_GATE__VCPU_MASK |
				UVD_CGC_GATE__SCPU_MASK;

	suvd_flags = UVD_SUVD_CGC_GATE__SRE_MASK |
				UVD_SUVD_CGC_GATE__SIT_MASK |
				UVD_SUVD_CGC_GATE__SMP_MASK |
				UVD_SUVD_CGC_GATE__SCM_MASK |
				UVD_SUVD_CGC_GATE__SDB_MASK;

	data |= cgc_flags;
	data1 |= suvd_flags;

	WREG32(mmUVD_CGC_GATE, data);
	WREG32(mmUVD_SUVD_CGC_GATE, data1);
}
#endif

<<<<<<< HEAD
=======
static void uvd_v5_0_enable_mgcg(struct amdgpu_device *adev,
				 bool enable)
{
	u32 orig, data;

	if (enable && (adev->cg_flags & AMD_CG_SUPPORT_UVD_MGCG)) {
		data = RREG32_UVD_CTX(ixUVD_CGC_MEM_CTRL);
		data |= 0xfff;
		WREG32_UVD_CTX(ixUVD_CGC_MEM_CTRL, data);

		orig = data = RREG32(mmUVD_CGC_CTRL);
		data |= UVD_CGC_CTRL__DYN_CLOCK_MODE_MASK;
		if (orig != data)
			WREG32(mmUVD_CGC_CTRL, data);
	} else {
		data = RREG32_UVD_CTX(ixUVD_CGC_MEM_CTRL);
		data &= ~0xfff;
		WREG32_UVD_CTX(ixUVD_CGC_MEM_CTRL, data);

		orig = data = RREG32(mmUVD_CGC_CTRL);
		data &= ~UVD_CGC_CTRL__DYN_CLOCK_MODE_MASK;
		if (orig != data)
			WREG32(mmUVD_CGC_CTRL, data);
	}
}

>>>>>>> 24b8d41d
static int uvd_v5_0_set_clockgating_state(void *handle,
					  enum amd_clockgating_state state)
{
	struct amdgpu_device *adev = (struct amdgpu_device *)handle;
<<<<<<< HEAD
	bool enable = (state == AMD_CG_STATE_GATE) ? true : false;
	static int curstate = -1;
=======
	bool enable = (state == AMD_CG_STATE_GATE);

	if (enable) {
		/* wait for STATUS to clear */
		if (uvd_v5_0_wait_for_idle(handle))
			return -EBUSY;
		uvd_v5_0_enable_clock_gating(adev, true);
>>>>>>> 24b8d41d

		/* enable HW gates because UVD is idle */
/*		uvd_v5_0_set_hw_clock_gating(adev); */
	} else {
		uvd_v5_0_enable_clock_gating(adev, false);
	}

<<<<<<< HEAD
	if (curstate == state)
		return 0;

	curstate = state;
	if (enable) {
		/* disable HW gating and enable Sw gating */
		uvd_v5_0_set_sw_clock_gating(adev);
	} else {
		/* wait for STATUS to clear */
		if (uvd_v5_0_wait_for_idle(handle))
			return -EBUSY;

		/* enable HW gates because UVD is idle */
/*		uvd_v5_0_set_hw_clock_gating(adev); */
	}

=======
	uvd_v5_0_set_sw_clock_gating(adev);
>>>>>>> 24b8d41d
	return 0;
}

static int uvd_v5_0_set_powergating_state(void *handle,
					  enum amd_powergating_state state)
{
	/* This doesn't actually powergate the UVD block.
	 * That's done in the dpm code via the SMC.  This
	 * just re-inits the block as necessary.  The actual
	 * gating still happens in the dpm code.  We should
	 * revisit this when there is a cleaner line between
	 * the smc and the hw blocks
	 */
	struct amdgpu_device *adev = (struct amdgpu_device *)handle;
	int ret = 0;

	if (state == AMD_PG_STATE_GATE) {
		uvd_v5_0_stop(adev);
	} else {
		ret = uvd_v5_0_start(adev);
		if (ret)
			goto out;
	}

out:
	return ret;
}

static void uvd_v5_0_get_clockgating_state(void *handle, u32 *flags)
{
	struct amdgpu_device *adev = (struct amdgpu_device *)handle;
	int data;

	mutex_lock(&adev->pm.mutex);

	if (RREG32_SMC(ixCURRENT_PG_STATUS) &
				CURRENT_PG_STATUS__UVD_PG_STATUS_MASK) {
		DRM_INFO("Cannot get clockgating state when UVD is powergated.\n");
		goto out;
	}

	/* AMD_CG_SUPPORT_UVD_MGCG */
	data = RREG32(mmUVD_CGC_CTRL);
	if (data & UVD_CGC_CTRL__DYN_CLOCK_MODE_MASK)
		*flags |= AMD_CG_SUPPORT_UVD_MGCG;

out:
	mutex_unlock(&adev->pm.mutex);
}

<<<<<<< HEAD
const struct amd_ip_funcs uvd_v5_0_ip_funcs = {
=======
static const struct amd_ip_funcs uvd_v5_0_ip_funcs = {
>>>>>>> 24b8d41d
	.name = "uvd_v5_0",
	.early_init = uvd_v5_0_early_init,
	.late_init = NULL,
	.sw_init = uvd_v5_0_sw_init,
	.sw_fini = uvd_v5_0_sw_fini,
	.hw_init = uvd_v5_0_hw_init,
	.hw_fini = uvd_v5_0_hw_fini,
	.suspend = uvd_v5_0_suspend,
	.resume = uvd_v5_0_resume,
	.is_idle = uvd_v5_0_is_idle,
	.wait_for_idle = uvd_v5_0_wait_for_idle,
	.soft_reset = uvd_v5_0_soft_reset,
	.set_clockgating_state = uvd_v5_0_set_clockgating_state,
	.set_powergating_state = uvd_v5_0_set_powergating_state,
	.get_clockgating_state = uvd_v5_0_get_clockgating_state,
};

static const struct amdgpu_ring_funcs uvd_v5_0_ring_funcs = {
	.type = AMDGPU_RING_TYPE_UVD,
	.align_mask = 0xf,
	.support_64bit_ptrs = false,
	.no_user_fence = true,
	.get_rptr = uvd_v5_0_ring_get_rptr,
	.get_wptr = uvd_v5_0_ring_get_wptr,
	.set_wptr = uvd_v5_0_ring_set_wptr,
	.parse_cs = amdgpu_uvd_ring_parse_cs,
	.emit_frame_size =
		14, /* uvd_v5_0_ring_emit_fence  x1 no user fence */
	.emit_ib_size = 6, /* uvd_v5_0_ring_emit_ib */
	.emit_ib = uvd_v5_0_ring_emit_ib,
	.emit_fence = uvd_v5_0_ring_emit_fence,
	.emit_hdp_flush = uvd_v5_0_ring_emit_hdp_flush,
	.emit_hdp_invalidate = uvd_v5_0_ring_emit_hdp_invalidate,
	.test_ring = uvd_v5_0_ring_test_ring,
	.test_ib = amdgpu_uvd_ring_test_ib,
<<<<<<< HEAD
	.insert_nop = amdgpu_ring_insert_nop,
	.pad_ib = amdgpu_ring_generic_pad_ib,
	.begin_use = amdgpu_uvd_ring_begin_use,
	.end_use = amdgpu_uvd_ring_end_use,
	.get_emit_ib_size = uvd_v5_0_ring_get_emit_ib_size,
	.get_dma_frame_size = uvd_v5_0_ring_get_dma_frame_size,
=======
	.insert_nop = uvd_v5_0_ring_insert_nop,
	.pad_ib = amdgpu_ring_generic_pad_ib,
	.begin_use = amdgpu_uvd_ring_begin_use,
	.end_use = amdgpu_uvd_ring_end_use,
>>>>>>> 24b8d41d
};

static void uvd_v5_0_set_ring_funcs(struct amdgpu_device *adev)
{
	adev->uvd.inst->ring.funcs = &uvd_v5_0_ring_funcs;
}

static const struct amdgpu_irq_src_funcs uvd_v5_0_irq_funcs = {
	.set = uvd_v5_0_set_interrupt_state,
	.process = uvd_v5_0_process_interrupt,
};

static void uvd_v5_0_set_irq_funcs(struct amdgpu_device *adev)
{
	adev->uvd.inst->irq.num_types = 1;
	adev->uvd.inst->irq.funcs = &uvd_v5_0_irq_funcs;
}

const struct amdgpu_ip_block_version uvd_v5_0_ip_block =
{
		.type = AMD_IP_BLOCK_TYPE_UVD,
		.major = 5,
		.minor = 0,
		.rev = 0,
		.funcs = &uvd_v5_0_ip_funcs,
};<|MERGE_RESOLUTION|>--- conflicted
+++ resolved
@@ -34,12 +34,9 @@
 #include "oss/oss_2_0_sh_mask.h"
 #include "bif/bif_5_0_d.h"
 #include "vi.h"
-<<<<<<< HEAD
-=======
 #include "smu/smu_7_1_2_d.h"
 #include "smu/smu_7_1_2_sh_mask.h"
 #include "ivsrcid/ivsrcid_vislands30.h"
->>>>>>> 24b8d41d
 
 static void uvd_v5_0_set_ring_funcs(struct amdgpu_device *adev);
 static void uvd_v5_0_set_irq_funcs(struct amdgpu_device *adev);
@@ -128,14 +125,7 @@
 	if (r)
 		return r;
 
-<<<<<<< HEAD
-	ring = &adev->uvd.ring;
-	sprintf(ring->name, "uvd");
-	r = amdgpu_ring_init(adev, ring, 512, PACKET0(mmUVD_NO_OP, 0), 0xf,
-			     &adev->uvd.irq, 0, AMDGPU_RING_TYPE_UVD);
-=======
 	r = amdgpu_uvd_entity_init(adev);
->>>>>>> 24b8d41d
 
 	return r;
 }
@@ -488,32 +478,6 @@
 	amdgpu_ring_write(ring, 0);
 	amdgpu_ring_write(ring, PACKET0(mmUVD_GPCOM_VCPU_CMD, 0));
 	amdgpu_ring_write(ring, 2);
-}
-
-/**
- * uvd_v5_0_ring_emit_hdp_flush - emit an hdp flush
- *
- * @ring: amdgpu_ring pointer
- *
- * Emits an hdp flush.
- */
-static void uvd_v5_0_ring_emit_hdp_flush(struct amdgpu_ring *ring)
-{
-	amdgpu_ring_write(ring, PACKET0(mmHDP_MEM_COHERENCY_FLUSH_CNTL, 0));
-	amdgpu_ring_write(ring, 0);
-}
-
-/**
- * uvd_v5_0_ring_hdp_invalidate - emit an hdp invalidate
- *
- * @ring: amdgpu_ring pointer
- *
- * Emits an hdp invalidate.
- */
-static void uvd_v5_0_ring_emit_hdp_invalidate(struct amdgpu_ring *ring)
-{
-	amdgpu_ring_write(ring, PACKET0(mmHDP_DEBUG0, 0));
-	amdgpu_ring_write(ring, 1);
 }
 
 /**
@@ -559,14 +523,9 @@
  * Write ring commands to execute the indirect buffer
  */
 static void uvd_v5_0_ring_emit_ib(struct amdgpu_ring *ring,
-<<<<<<< HEAD
-				  struct amdgpu_ib *ib,
-				  unsigned vm_id, bool ctx_switch)
-=======
 				  struct amdgpu_job *job,
 				  struct amdgpu_ib *ib,
 				  uint32_t flags)
->>>>>>> 24b8d41d
 {
 	amdgpu_ring_write(ring, PACKET0(mmUVD_LMI_RBC_IB_64BIT_BAR_LOW, 0));
 	amdgpu_ring_write(ring, lower_32_bits(ib->gpu_addr));
@@ -576,20 +535,6 @@
 	amdgpu_ring_write(ring, ib->length_dw);
 }
 
-<<<<<<< HEAD
-static unsigned uvd_v5_0_ring_get_emit_ib_size(struct amdgpu_ring *ring)
-{
-	return
-		6; /* uvd_v5_0_ring_emit_ib */
-}
-
-static unsigned uvd_v5_0_ring_get_dma_frame_size(struct amdgpu_ring *ring)
-{
-	return
-		2 + /* uvd_v5_0_ring_emit_hdp_flush */
-		2 + /* uvd_v5_0_ring_emit_hdp_invalidate */
-		14; /* uvd_v5_0_ring_emit_fence  x1 no user fence */
-=======
 static void uvd_v5_0_ring_insert_nop(struct amdgpu_ring *ring, uint32_t count)
 {
 	int i;
@@ -600,7 +545,6 @@
 		amdgpu_ring_write(ring, PACKET0(mmUVD_NO_OP, 0));
 		amdgpu_ring_write(ring, 0);
 	}
->>>>>>> 24b8d41d
 }
 
 static bool uvd_v5_0_is_idle(void *handle)
@@ -653,25 +597,12 @@
 	return 0;
 }
 
-<<<<<<< HEAD
-static void uvd_v5_0_set_sw_clock_gating(struct amdgpu_device *adev)
-{
-	uint32_t data, data1, data2, suvd_flags;
-
-	data = RREG32(mmUVD_CGC_CTRL);
-	data1 = RREG32(mmUVD_SUVD_CGC_GATE);
-	data2 = RREG32(mmUVD_SUVD_CGC_CTRL);
-
-	data &= ~(UVD_CGC_CTRL__CLK_OFF_DELAY_MASK |
-		  UVD_CGC_CTRL__CLK_GATE_DLY_TIMER_MASK);
-=======
 static void uvd_v5_0_enable_clock_gating(struct amdgpu_device *adev, bool enable)
 {
 	uint32_t data1, data3, suvd_flags;
 
 	data1 = RREG32(mmUVD_SUVD_CGC_GATE);
 	data3 = RREG32(mmUVD_CGC_GATE);
->>>>>>> 24b8d41d
 
 	suvd_flags = UVD_SUVD_CGC_GATE__SRE_MASK |
 		     UVD_SUVD_CGC_GATE__SIT_MASK |
@@ -679,8 +610,6 @@
 		     UVD_SUVD_CGC_GATE__SCM_MASK |
 		     UVD_SUVD_CGC_GATE__SDB_MASK;
 
-<<<<<<< HEAD
-=======
 	if (enable) {
 		data3 |= (UVD_CGC_GATE__SYS_MASK     |
 			UVD_CGC_GATE__UDEC_MASK      |
@@ -726,7 +655,6 @@
 		  UVD_CGC_CTRL__CLK_GATE_DLY_TIMER_MASK);
 
 
->>>>>>> 24b8d41d
 	data |= UVD_CGC_CTRL__DYN_CLOCK_MODE_MASK |
 		(1 << REG_FIELD_SHIFT(UVD_CGC_CTRL, CLK_GATE_DLY_TIMER)) |
 		(4 << REG_FIELD_SHIFT(UVD_CGC_CTRL, CLK_OFF_DELAY));
@@ -757,16 +685,8 @@
 			UVD_SUVD_CGC_CTRL__SMP_MODE_MASK |
 			UVD_SUVD_CGC_CTRL__SCM_MODE_MASK |
 			UVD_SUVD_CGC_CTRL__SDB_MODE_MASK);
-<<<<<<< HEAD
-	data1 |= suvd_flags;
 
 	WREG32(mmUVD_CGC_CTRL, data);
-	WREG32(mmUVD_CGC_GATE, 0);
-	WREG32(mmUVD_SUVD_CGC_GATE, data1);
-=======
-
-	WREG32(mmUVD_CGC_CTRL, data);
->>>>>>> 24b8d41d
 	WREG32(mmUVD_SUVD_CGC_CTRL, data2);
 }
 
@@ -811,8 +731,6 @@
 }
 #endif
 
-<<<<<<< HEAD
-=======
 static void uvd_v5_0_enable_mgcg(struct amdgpu_device *adev,
 				 bool enable)
 {
@@ -839,15 +757,10 @@
 	}
 }
 
->>>>>>> 24b8d41d
 static int uvd_v5_0_set_clockgating_state(void *handle,
 					  enum amd_clockgating_state state)
 {
 	struct amdgpu_device *adev = (struct amdgpu_device *)handle;
-<<<<<<< HEAD
-	bool enable = (state == AMD_CG_STATE_GATE) ? true : false;
-	static int curstate = -1;
-=======
 	bool enable = (state == AMD_CG_STATE_GATE);
 
 	if (enable) {
@@ -855,7 +768,6 @@
 		if (uvd_v5_0_wait_for_idle(handle))
 			return -EBUSY;
 		uvd_v5_0_enable_clock_gating(adev, true);
->>>>>>> 24b8d41d
 
 		/* enable HW gates because UVD is idle */
 /*		uvd_v5_0_set_hw_clock_gating(adev); */
@@ -863,26 +775,7 @@
 		uvd_v5_0_enable_clock_gating(adev, false);
 	}
 
-<<<<<<< HEAD
-	if (curstate == state)
-		return 0;
-
-	curstate = state;
-	if (enable) {
-		/* disable HW gating and enable Sw gating */
-		uvd_v5_0_set_sw_clock_gating(adev);
-	} else {
-		/* wait for STATUS to clear */
-		if (uvd_v5_0_wait_for_idle(handle))
-			return -EBUSY;
-
-		/* enable HW gates because UVD is idle */
-/*		uvd_v5_0_set_hw_clock_gating(adev); */
-	}
-
-=======
 	uvd_v5_0_set_sw_clock_gating(adev);
->>>>>>> 24b8d41d
 	return 0;
 }
 
@@ -933,11 +826,7 @@
 	mutex_unlock(&adev->pm.mutex);
 }
 
-<<<<<<< HEAD
-const struct amd_ip_funcs uvd_v5_0_ip_funcs = {
-=======
 static const struct amd_ip_funcs uvd_v5_0_ip_funcs = {
->>>>>>> 24b8d41d
 	.name = "uvd_v5_0",
 	.early_init = uvd_v5_0_early_init,
 	.late_init = NULL,
@@ -969,23 +858,12 @@
 	.emit_ib_size = 6, /* uvd_v5_0_ring_emit_ib */
 	.emit_ib = uvd_v5_0_ring_emit_ib,
 	.emit_fence = uvd_v5_0_ring_emit_fence,
-	.emit_hdp_flush = uvd_v5_0_ring_emit_hdp_flush,
-	.emit_hdp_invalidate = uvd_v5_0_ring_emit_hdp_invalidate,
 	.test_ring = uvd_v5_0_ring_test_ring,
 	.test_ib = amdgpu_uvd_ring_test_ib,
-<<<<<<< HEAD
-	.insert_nop = amdgpu_ring_insert_nop,
-	.pad_ib = amdgpu_ring_generic_pad_ib,
-	.begin_use = amdgpu_uvd_ring_begin_use,
-	.end_use = amdgpu_uvd_ring_end_use,
-	.get_emit_ib_size = uvd_v5_0_ring_get_emit_ib_size,
-	.get_dma_frame_size = uvd_v5_0_ring_get_dma_frame_size,
-=======
 	.insert_nop = uvd_v5_0_ring_insert_nop,
 	.pad_ib = amdgpu_ring_generic_pad_ib,
 	.begin_use = amdgpu_uvd_ring_begin_use,
 	.end_use = amdgpu_uvd_ring_end_use,
->>>>>>> 24b8d41d
 };
 
 static void uvd_v5_0_set_ring_funcs(struct amdgpu_device *adev)
