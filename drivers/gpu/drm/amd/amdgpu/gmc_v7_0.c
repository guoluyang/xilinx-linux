/*
 * Copyright 2014 Advanced Micro Devices, Inc.
 *
 * Permission is hereby granted, free of charge, to any person obtaining a
 * copy of this software and associated documentation files (the "Software"),
 * to deal in the Software without restriction, including without limitation
 * the rights to use, copy, modify, merge, publish, distribute, sublicense,
 * and/or sell copies of the Software, and to permit persons to whom the
 * Software is furnished to do so, subject to the following conditions:
 *
 * The above copyright notice and this permission notice shall be included in
 * all copies or substantial portions of the Software.
 *
 * THE SOFTWARE IS PROVIDED "AS IS", WITHOUT WARRANTY OF ANY KIND, EXPRESS OR
 * IMPLIED, INCLUDING BUT NOT LIMITED TO THE WARRANTIES OF MERCHANTABILITY,
 * FITNESS FOR A PARTICULAR PURPOSE AND NONINFRINGEMENT.  IN NO EVENT SHALL
 * THE COPYRIGHT HOLDER(S) OR AUTHOR(S) BE LIABLE FOR ANY CLAIM, DAMAGES OR
 * OTHER LIABILITY, WHETHER IN AN ACTION OF CONTRACT, TORT OR OTHERWISE,
 * ARISING FROM, OUT OF OR IN CONNECTION WITH THE SOFTWARE OR THE USE OR
 * OTHER DEALINGS IN THE SOFTWARE.
 *
 */

#include <linux/firmware.h>
#include <linux/module.h>
#include <linux/pci.h>

#include <drm/drm_cache.h>
#include "amdgpu.h"
#include "cikd.h"
#include "cik.h"
#include "gmc_v7_0.h"
#include "amdgpu_ucode.h"
#include "amdgpu_amdkfd.h"
#include "amdgpu_gem.h"

#include "bif/bif_4_1_d.h"
#include "bif/bif_4_1_sh_mask.h"

#include "gmc/gmc_7_1_d.h"
#include "gmc/gmc_7_1_sh_mask.h"

#include "oss/oss_2_0_d.h"
#include "oss/oss_2_0_sh_mask.h"

#include "dce/dce_8_0_d.h"
#include "dce/dce_8_0_sh_mask.h"

#include "amdgpu_atombios.h"

#include "ivsrcid/ivsrcid_vislands30.h"

static void gmc_v7_0_set_gmc_funcs(struct amdgpu_device *adev);
static void gmc_v7_0_set_irq_funcs(struct amdgpu_device *adev);
static int gmc_v7_0_wait_for_idle(void *handle);

MODULE_FIRMWARE("amdgpu/bonaire_mc.bin");
MODULE_FIRMWARE("amdgpu/hawaii_mc.bin");
MODULE_FIRMWARE("amdgpu/topaz_mc.bin");

static const u32 golden_settings_iceland_a11[] =
{
	mmVM_PRT_APERTURE0_LOW_ADDR, 0x0fffffff, 0x0fffffff,
	mmVM_PRT_APERTURE1_LOW_ADDR, 0x0fffffff, 0x0fffffff,
	mmVM_PRT_APERTURE2_LOW_ADDR, 0x0fffffff, 0x0fffffff,
	mmVM_PRT_APERTURE3_LOW_ADDR, 0x0fffffff, 0x0fffffff
};

static const u32 iceland_mgcg_cgcg_init[] =
{
	mmMC_MEM_POWER_LS, 0xffffffff, 0x00000104
};

static void gmc_v7_0_init_golden_registers(struct amdgpu_device *adev)
{
	switch (adev->asic_type) {
	case CHIP_TOPAZ:
		amdgpu_device_program_register_sequence(adev,
							iceland_mgcg_cgcg_init,
							ARRAY_SIZE(iceland_mgcg_cgcg_init));
		amdgpu_device_program_register_sequence(adev,
							golden_settings_iceland_a11,
							ARRAY_SIZE(golden_settings_iceland_a11));
		break;
	default:
		break;
	}
}

<<<<<<< HEAD
static void gmc_v7_0_mc_stop(struct amdgpu_device *adev,
			     struct amdgpu_mode_mc_save *save)
{
	u32 blackout;

	if (adev->mode_info.num_crtc)
		amdgpu_display_stop_mc_access(adev, save);

=======
static void gmc_v7_0_mc_stop(struct amdgpu_device *adev)
{
	u32 blackout;

>>>>>>> 24b8d41d
	gmc_v7_0_wait_for_idle((void *)adev);

	blackout = RREG32(mmMC_SHARED_BLACKOUT_CNTL);
	if (REG_GET_FIELD(blackout, MC_SHARED_BLACKOUT_CNTL, BLACKOUT_MODE) != 1) {
		/* Block CPU access */
		WREG32(mmBIF_FB_EN, 0);
		/* blackout the MC */
		blackout = REG_SET_FIELD(blackout,
					 MC_SHARED_BLACKOUT_CNTL, BLACKOUT_MODE, 0);
		WREG32(mmMC_SHARED_BLACKOUT_CNTL, blackout | 1);
	}
	/* wait for the MC to settle */
	udelay(100);
}

<<<<<<< HEAD
static void gmc_v7_0_mc_resume(struct amdgpu_device *adev,
			       struct amdgpu_mode_mc_save *save)
=======
static void gmc_v7_0_mc_resume(struct amdgpu_device *adev)
>>>>>>> 24b8d41d
{
	u32 tmp;

	/* unblackout the MC */
	tmp = RREG32(mmMC_SHARED_BLACKOUT_CNTL);
	tmp = REG_SET_FIELD(tmp, MC_SHARED_BLACKOUT_CNTL, BLACKOUT_MODE, 0);
	WREG32(mmMC_SHARED_BLACKOUT_CNTL, tmp);
	/* allow CPU access */
	tmp = REG_SET_FIELD(0, BIF_FB_EN, FB_READ_EN, 1);
	tmp = REG_SET_FIELD(tmp, BIF_FB_EN, FB_WRITE_EN, 1);
	WREG32(mmBIF_FB_EN, tmp);
}

/**
 * gmc_v7_0_init_microcode - load ucode images from disk
 *
 * @adev: amdgpu_device pointer
 *
 * Use the firmware interface to load the ucode images into
 * the driver (not loaded into hw).
 * Returns 0 on success, error on failure.
 */
static int gmc_v7_0_init_microcode(struct amdgpu_device *adev)
{
	const char *chip_name;
	char fw_name[30];
	int err;

	DRM_DEBUG("\n");

	switch (adev->asic_type) {
	case CHIP_BONAIRE:
		chip_name = "bonaire";
		break;
	case CHIP_HAWAII:
		chip_name = "hawaii";
		break;
	case CHIP_TOPAZ:
		chip_name = "topaz";
		break;
	case CHIP_KAVERI:
	case CHIP_KABINI:
	case CHIP_MULLINS:
		return 0;
	default: BUG();
	}

	snprintf(fw_name, sizeof(fw_name), "amdgpu/%s_mc.bin", chip_name);

	err = request_firmware(&adev->gmc.fw, fw_name, adev->dev);
	if (err)
		goto out;
	err = amdgpu_ucode_validate(adev->gmc.fw);

out:
	if (err) {
		pr_err("cik_mc: Failed to load firmware \"%s\"\n", fw_name);
		release_firmware(adev->gmc.fw);
		adev->gmc.fw = NULL;
	}
	return err;
}

/**
 * gmc_v7_0_mc_load_microcode - load MC ucode into the hw
 *
 * @adev: amdgpu_device pointer
 *
 * Load the GDDR MC ucode into the hw (CIK).
 * Returns 0 on success, error on failure.
 */
static int gmc_v7_0_mc_load_microcode(struct amdgpu_device *adev)
{
	const struct mc_firmware_header_v1_0 *hdr;
	const __le32 *fw_data = NULL;
	const __le32 *io_mc_regs = NULL;
	u32 running;
	int i, ucode_size, regs_size;

	if (!adev->gmc.fw)
		return -EINVAL;

	hdr = (const struct mc_firmware_header_v1_0 *)adev->gmc.fw->data;
	amdgpu_ucode_print_mc_hdr(&hdr->header);

	adev->gmc.fw_version = le32_to_cpu(hdr->header.ucode_version);
	regs_size = le32_to_cpu(hdr->io_debug_size_bytes) / (4 * 2);
	io_mc_regs = (const __le32 *)
		(adev->gmc.fw->data + le32_to_cpu(hdr->io_debug_array_offset_bytes));
	ucode_size = le32_to_cpu(hdr->header.ucode_size_bytes) / 4;
	fw_data = (const __le32 *)
		(adev->gmc.fw->data + le32_to_cpu(hdr->header.ucode_array_offset_bytes));

	running = REG_GET_FIELD(RREG32(mmMC_SEQ_SUP_CNTL), MC_SEQ_SUP_CNTL, RUN);

	if (running == 0) {
		/* reset the engine and set to writable */
		WREG32(mmMC_SEQ_SUP_CNTL, 0x00000008);
		WREG32(mmMC_SEQ_SUP_CNTL, 0x00000010);

		/* load mc io regs */
		for (i = 0; i < regs_size; i++) {
			WREG32(mmMC_SEQ_IO_DEBUG_INDEX, le32_to_cpup(io_mc_regs++));
			WREG32(mmMC_SEQ_IO_DEBUG_DATA, le32_to_cpup(io_mc_regs++));
		}
		/* load the MC ucode */
		for (i = 0; i < ucode_size; i++)
			WREG32(mmMC_SEQ_SUP_PGM, le32_to_cpup(fw_data++));

		/* put the engine back into the active state */
		WREG32(mmMC_SEQ_SUP_CNTL, 0x00000008);
		WREG32(mmMC_SEQ_SUP_CNTL, 0x00000004);
		WREG32(mmMC_SEQ_SUP_CNTL, 0x00000001);

		/* wait for training to complete */
		for (i = 0; i < adev->usec_timeout; i++) {
			if (REG_GET_FIELD(RREG32(mmMC_SEQ_TRAIN_WAKEUP_CNTL),
					  MC_SEQ_TRAIN_WAKEUP_CNTL, TRAIN_DONE_D0))
				break;
			udelay(1);
		}
		for (i = 0; i < adev->usec_timeout; i++) {
			if (REG_GET_FIELD(RREG32(mmMC_SEQ_TRAIN_WAKEUP_CNTL),
					  MC_SEQ_TRAIN_WAKEUP_CNTL, TRAIN_DONE_D1))
				break;
			udelay(1);
		}
	}

	return 0;
}

static void gmc_v7_0_vram_gtt_location(struct amdgpu_device *adev,
				       struct amdgpu_gmc *mc)
{
	u64 base = RREG32(mmMC_VM_FB_LOCATION) & 0xFFFF;
	base <<= 24;

	amdgpu_gmc_vram_location(adev, mc, base);
	amdgpu_gmc_gart_location(adev, mc);
}

/**
 * gmc_v7_0_mc_program - program the GPU memory controller
 *
 * @adev: amdgpu_device pointer
 *
 * Set the location of vram, gart, and AGP in the GPU's
 * physical address space (CIK).
 */
static void gmc_v7_0_mc_program(struct amdgpu_device *adev)
{
	u32 tmp;
	int i, j;

	/* Initialize HDP */
	for (i = 0, j = 0; i < 32; i++, j += 0x6) {
		WREG32((0xb05 + j), 0x00000000);
		WREG32((0xb06 + j), 0x00000000);
		WREG32((0xb07 + j), 0x00000000);
		WREG32((0xb08 + j), 0x00000000);
		WREG32((0xb09 + j), 0x00000000);
	}
	WREG32(mmHDP_REG_COHERENCY_FLUSH_CNTL, 0);

<<<<<<< HEAD
	if (adev->mode_info.num_crtc)
		amdgpu_display_set_vga_render_state(adev, false);

	gmc_v7_0_mc_stop(adev, &save);
=======
>>>>>>> 24b8d41d
	if (gmc_v7_0_wait_for_idle((void *)adev)) {
		dev_warn(adev->dev, "Wait for MC idle timedout !\n");
	}
	if (adev->mode_info.num_crtc) {
		/* Lockout access through VGA aperture*/
		tmp = RREG32(mmVGA_HDP_CONTROL);
		tmp = REG_SET_FIELD(tmp, VGA_HDP_CONTROL, VGA_MEMORY_DISABLE, 1);
		WREG32(mmVGA_HDP_CONTROL, tmp);

		/* disable VGA render */
		tmp = RREG32(mmVGA_RENDER_CONTROL);
		tmp = REG_SET_FIELD(tmp, VGA_RENDER_CONTROL, VGA_VSTATUS_CNTL, 0);
		WREG32(mmVGA_RENDER_CONTROL, tmp);
	}
	/* Update configuration */
	WREG32(mmMC_VM_SYSTEM_APERTURE_LOW_ADDR,
	       adev->gmc.vram_start >> 12);
	WREG32(mmMC_VM_SYSTEM_APERTURE_HIGH_ADDR,
	       adev->gmc.vram_end >> 12);
	WREG32(mmMC_VM_SYSTEM_APERTURE_DEFAULT_ADDR,
	       adev->vram_scratch.gpu_addr >> 12);
	WREG32(mmMC_VM_AGP_BASE, 0);
	WREG32(mmMC_VM_AGP_TOP, 0x0FFFFFFF);
	WREG32(mmMC_VM_AGP_BOT, 0x0FFFFFFF);
	if (gmc_v7_0_wait_for_idle((void *)adev)) {
		dev_warn(adev->dev, "Wait for MC idle timedout !\n");
	}

	WREG32(mmBIF_FB_EN, BIF_FB_EN__FB_READ_EN_MASK | BIF_FB_EN__FB_WRITE_EN_MASK);

	tmp = RREG32(mmHDP_MISC_CNTL);
	tmp = REG_SET_FIELD(tmp, HDP_MISC_CNTL, FLUSH_INVALIDATE_CACHE, 0);
	WREG32(mmHDP_MISC_CNTL, tmp);

	tmp = RREG32(mmHDP_HOST_PATH_CNTL);
	WREG32(mmHDP_HOST_PATH_CNTL, tmp);
}

/**
 * gmc_v7_0_mc_init - initialize the memory controller driver params
 *
 * @adev: amdgpu_device pointer
 *
 * Look up the amount of vram, vram width, and decide how to place
 * vram and gart within the GPU's physical address space (CIK).
 * Returns 0 for success.
 */
static int gmc_v7_0_mc_init(struct amdgpu_device *adev)
{
	int r;

	adev->gmc.vram_width = amdgpu_atombios_get_vram_width(adev);
	if (!adev->gmc.vram_width) {
		u32 tmp;
		int chansize, numchan;

		/* Get VRAM informations */
		tmp = RREG32(mmMC_ARB_RAMCFG);
		if (REG_GET_FIELD(tmp, MC_ARB_RAMCFG, CHANSIZE)) {
			chansize = 64;
		} else {
			chansize = 32;
		}
		tmp = RREG32(mmMC_SHARED_CHMAP);
		switch (REG_GET_FIELD(tmp, MC_SHARED_CHMAP, NOOFCHAN)) {
		case 0:
		default:
			numchan = 1;
			break;
		case 1:
			numchan = 2;
			break;
		case 2:
			numchan = 4;
			break;
		case 3:
			numchan = 8;
			break;
		case 4:
			numchan = 3;
			break;
		case 5:
			numchan = 6;
			break;
		case 6:
			numchan = 10;
			break;
		case 7:
			numchan = 12;
			break;
		case 8:
			numchan = 16;
			break;
		}
		adev->gmc.vram_width = numchan * chansize;
	}
	/* size in MB on si */
	adev->gmc.mc_vram_size = RREG32(mmCONFIG_MEMSIZE) * 1024ULL * 1024ULL;
	adev->gmc.real_vram_size = RREG32(mmCONFIG_MEMSIZE) * 1024ULL * 1024ULL;

	if (!(adev->flags & AMD_IS_APU)) {
		r = amdgpu_device_resize_fb_bar(adev);
		if (r)
			return r;
	}
	adev->gmc.aper_base = pci_resource_start(adev->pdev, 0);
	adev->gmc.aper_size = pci_resource_len(adev->pdev, 0);

#ifdef CONFIG_X86_64
	if (adev->flags & AMD_IS_APU &&
	    adev->gmc.real_vram_size > adev->gmc.aper_size) {
		adev->gmc.aper_base = ((u64)RREG32(mmMC_VM_FB_OFFSET)) << 22;
		adev->gmc.aper_size = adev->gmc.real_vram_size;
	}
#endif

	/* In case the PCI BAR is larger than the actual amount of vram */
	adev->gmc.visible_vram_size = adev->gmc.aper_size;
	if (adev->gmc.visible_vram_size > adev->gmc.real_vram_size)
		adev->gmc.visible_vram_size = adev->gmc.real_vram_size;

	/* set the gart size */
	if (amdgpu_gart_size == -1) {
		switch (adev->asic_type) {
		case CHIP_TOPAZ:     /* no MM engines */
		default:
			adev->gmc.gart_size = 256ULL << 20;
			break;
#ifdef CONFIG_DRM_AMDGPU_CIK
		case CHIP_BONAIRE: /* UVD, VCE do not support GPUVM */
		case CHIP_HAWAII:  /* UVD, VCE do not support GPUVM */
		case CHIP_KAVERI:  /* UVD, VCE do not support GPUVM */
		case CHIP_KABINI:  /* UVD, VCE do not support GPUVM */
		case CHIP_MULLINS: /* UVD, VCE do not support GPUVM */
			adev->gmc.gart_size = 1024ULL << 20;
			break;
#endif
		}
	} else {
		adev->gmc.gart_size = (u64)amdgpu_gart_size << 20;
	}

<<<<<<< HEAD
	/* unless the user had overridden it, set the gart
	 * size equal to the 1024 or vram, whichever is larger.
	 */
	if (amdgpu_gart_size == -1)
		adev->mc.gtt_size = amdgpu_ttm_get_gtt_mem_size(adev);
	else
		adev->mc.gtt_size = (uint64_t)amdgpu_gart_size << 20;
=======
	gmc_v7_0_vram_gtt_location(adev, &adev->gmc);
>>>>>>> 24b8d41d

	return 0;
}

/**
 * gmc_v7_0_flush_gpu_tlb_pasid - tlb flush via pasid
 *
 * @adev: amdgpu_device pointer
 * @pasid: pasid to be flush
 *
 * Flush the TLB for the requested pasid.
 */
static int gmc_v7_0_flush_gpu_tlb_pasid(struct amdgpu_device *adev,
					uint16_t pasid, uint32_t flush_type,
					bool all_hub)
{
	int vmid;
	unsigned int tmp;

	if (amdgpu_in_reset(adev))
		return -EIO;

	for (vmid = 1; vmid < 16; vmid++) {

		tmp = RREG32(mmATC_VMID0_PASID_MAPPING + vmid);
		if ((tmp & ATC_VMID0_PASID_MAPPING__VALID_MASK) &&
			(tmp & ATC_VMID0_PASID_MAPPING__PASID_MASK) == pasid) {
			WREG32(mmVM_INVALIDATE_REQUEST, 1 << vmid);
			RREG32(mmVM_INVALIDATE_RESPONSE);
			break;
		}
	}

	return 0;
}

/*
 * GART
 * VMID 0 is the physical GPU addresses as used by the kernel.
 * VMIDs 1-15 are used for userspace clients and are handled
 * by the amdgpu vm/hsa code.
 */

/**
 * gmc_v7_0_flush_gpu_tlb - gart tlb flush callback
 *
 * @adev: amdgpu_device pointer
 * @vmid: vm instance to flush
 *
 * Flush the TLB for the requested page table (CIK).
 */
static void gmc_v7_0_flush_gpu_tlb(struct amdgpu_device *adev, uint32_t vmid,
					uint32_t vmhub, uint32_t flush_type)
{
	/* bits 0-15 are the VM contexts0-15 */
	WREG32(mmVM_INVALIDATE_REQUEST, 1 << vmid);
}

static uint64_t gmc_v7_0_emit_flush_gpu_tlb(struct amdgpu_ring *ring,
					    unsigned vmid, uint64_t pd_addr)
{
	uint32_t reg;

	if (vmid < 8)
		reg = mmVM_CONTEXT0_PAGE_TABLE_BASE_ADDR + vmid;
	else
		reg = mmVM_CONTEXT8_PAGE_TABLE_BASE_ADDR + vmid - 8;
	amdgpu_ring_emit_wreg(ring, reg, pd_addr >> 12);

	/* bits 0-15 are the VM contexts0-15 */
	amdgpu_ring_emit_wreg(ring, mmVM_INVALIDATE_REQUEST, 1 << vmid);

	return pd_addr;
}

static void gmc_v7_0_emit_pasid_mapping(struct amdgpu_ring *ring, unsigned vmid,
					unsigned pasid)
{
	amdgpu_ring_emit_wreg(ring, mmIH_VMID_0_LUT + vmid, pasid);
}

static void gmc_v7_0_get_vm_pde(struct amdgpu_device *adev, int level,
				uint64_t *addr, uint64_t *flags)
{
	BUG_ON(*addr & 0xFFFFFF0000000FFFULL);
}

static void gmc_v7_0_get_vm_pte(struct amdgpu_device *adev,
				struct amdgpu_bo_va_mapping *mapping,
				uint64_t *flags)
{
	*flags &= ~AMDGPU_PTE_EXECUTABLE;
	*flags &= ~AMDGPU_PTE_PRT;
}

/**
 * gmc_v8_0_set_fault_enable_default - update VM fault handling
 *
 * @adev: amdgpu_device pointer
 * @value: true redirects VM faults to the default page
 */
static void gmc_v7_0_set_fault_enable_default(struct amdgpu_device *adev,
					      bool value)
{
	u32 tmp;

	tmp = RREG32(mmVM_CONTEXT1_CNTL);
	tmp = REG_SET_FIELD(tmp, VM_CONTEXT1_CNTL,
			    RANGE_PROTECTION_FAULT_ENABLE_DEFAULT, value);
	tmp = REG_SET_FIELD(tmp, VM_CONTEXT1_CNTL,
			    DUMMY_PAGE_PROTECTION_FAULT_ENABLE_DEFAULT, value);
	tmp = REG_SET_FIELD(tmp, VM_CONTEXT1_CNTL,
			    PDE0_PROTECTION_FAULT_ENABLE_DEFAULT, value);
	tmp = REG_SET_FIELD(tmp, VM_CONTEXT1_CNTL,
			    VALID_PROTECTION_FAULT_ENABLE_DEFAULT, value);
	tmp = REG_SET_FIELD(tmp, VM_CONTEXT1_CNTL,
			    READ_PROTECTION_FAULT_ENABLE_DEFAULT, value);
	tmp = REG_SET_FIELD(tmp, VM_CONTEXT1_CNTL,
			    WRITE_PROTECTION_FAULT_ENABLE_DEFAULT, value);
	WREG32(mmVM_CONTEXT1_CNTL, tmp);
}

/**
 * gmc_v7_0_set_prt - set PRT VM fault
 *
 * @adev: amdgpu_device pointer
 * @enable: enable/disable VM fault handling for PRT
 */
static void gmc_v7_0_set_prt(struct amdgpu_device *adev, bool enable)
{
	uint32_t tmp;

	if (enable && !adev->gmc.prt_warning) {
		dev_warn(adev->dev, "Disabling VM faults because of PRT request!\n");
		adev->gmc.prt_warning = true;
	}

	tmp = RREG32(mmVM_PRT_CNTL);
	tmp = REG_SET_FIELD(tmp, VM_PRT_CNTL,
			    CB_DISABLE_READ_FAULT_ON_UNMAPPED_ACCESS, enable);
	tmp = REG_SET_FIELD(tmp, VM_PRT_CNTL,
			    CB_DISABLE_WRITE_FAULT_ON_UNMAPPED_ACCESS, enable);
	tmp = REG_SET_FIELD(tmp, VM_PRT_CNTL,
			    TC_DISABLE_READ_FAULT_ON_UNMAPPED_ACCESS, enable);
	tmp = REG_SET_FIELD(tmp, VM_PRT_CNTL,
			    TC_DISABLE_WRITE_FAULT_ON_UNMAPPED_ACCESS, enable);
	tmp = REG_SET_FIELD(tmp, VM_PRT_CNTL,
			    L2_CACHE_STORE_INVALID_ENTRIES, enable);
	tmp = REG_SET_FIELD(tmp, VM_PRT_CNTL,
			    L1_TLB_STORE_INVALID_ENTRIES, enable);
	tmp = REG_SET_FIELD(tmp, VM_PRT_CNTL,
			    MASK_PDE0_FAULT, enable);
	WREG32(mmVM_PRT_CNTL, tmp);

	if (enable) {
		uint32_t low = AMDGPU_VA_RESERVED_SIZE >> AMDGPU_GPU_PAGE_SHIFT;
		uint32_t high = adev->vm_manager.max_pfn -
			(AMDGPU_VA_RESERVED_SIZE >> AMDGPU_GPU_PAGE_SHIFT);

		WREG32(mmVM_PRT_APERTURE0_LOW_ADDR, low);
		WREG32(mmVM_PRT_APERTURE1_LOW_ADDR, low);
		WREG32(mmVM_PRT_APERTURE2_LOW_ADDR, low);
		WREG32(mmVM_PRT_APERTURE3_LOW_ADDR, low);
		WREG32(mmVM_PRT_APERTURE0_HIGH_ADDR, high);
		WREG32(mmVM_PRT_APERTURE1_HIGH_ADDR, high);
		WREG32(mmVM_PRT_APERTURE2_HIGH_ADDR, high);
		WREG32(mmVM_PRT_APERTURE3_HIGH_ADDR, high);
	} else {
		WREG32(mmVM_PRT_APERTURE0_LOW_ADDR, 0xfffffff);
		WREG32(mmVM_PRT_APERTURE1_LOW_ADDR, 0xfffffff);
		WREG32(mmVM_PRT_APERTURE2_LOW_ADDR, 0xfffffff);
		WREG32(mmVM_PRT_APERTURE3_LOW_ADDR, 0xfffffff);
		WREG32(mmVM_PRT_APERTURE0_HIGH_ADDR, 0x0);
		WREG32(mmVM_PRT_APERTURE1_HIGH_ADDR, 0x0);
		WREG32(mmVM_PRT_APERTURE2_HIGH_ADDR, 0x0);
		WREG32(mmVM_PRT_APERTURE3_HIGH_ADDR, 0x0);
	}
}

/**
 * gmc_v7_0_gart_enable - gart enable
 *
 * @adev: amdgpu_device pointer
 *
 * This sets up the TLBs, programs the page tables for VMID0,
 * sets up the hw for VMIDs 1-15 which are allocated on
 * demand, and sets up the global locations for the LDS, GDS,
 * and GPUVM for FSA64 clients (CIK).
 * Returns 0 for success, errors for failure.
 */
static int gmc_v7_0_gart_enable(struct amdgpu_device *adev)
{
	uint64_t table_addr;
	int r, i;
	u32 tmp, field;

	if (adev->gart.bo == NULL) {
		dev_err(adev->dev, "No VRAM object for PCIE GART.\n");
		return -EINVAL;
	}
	r = amdgpu_gart_table_vram_pin(adev);
	if (r)
		return r;

	table_addr = amdgpu_bo_gpu_offset(adev->gart.bo);

	/* Setup TLB control */
	tmp = RREG32(mmMC_VM_MX_L1_TLB_CNTL);
	tmp = REG_SET_FIELD(tmp, MC_VM_MX_L1_TLB_CNTL, ENABLE_L1_TLB, 1);
	tmp = REG_SET_FIELD(tmp, MC_VM_MX_L1_TLB_CNTL, ENABLE_L1_FRAGMENT_PROCESSING, 1);
	tmp = REG_SET_FIELD(tmp, MC_VM_MX_L1_TLB_CNTL, SYSTEM_ACCESS_MODE, 3);
	tmp = REG_SET_FIELD(tmp, MC_VM_MX_L1_TLB_CNTL, ENABLE_ADVANCED_DRIVER_MODEL, 1);
	tmp = REG_SET_FIELD(tmp, MC_VM_MX_L1_TLB_CNTL, SYSTEM_APERTURE_UNMAPPED_ACCESS, 0);
	WREG32(mmMC_VM_MX_L1_TLB_CNTL, tmp);
	/* Setup L2 cache */
	tmp = RREG32(mmVM_L2_CNTL);
	tmp = REG_SET_FIELD(tmp, VM_L2_CNTL, ENABLE_L2_CACHE, 1);
	tmp = REG_SET_FIELD(tmp, VM_L2_CNTL, ENABLE_L2_FRAGMENT_PROCESSING, 1);
	tmp = REG_SET_FIELD(tmp, VM_L2_CNTL, ENABLE_L2_PTE_CACHE_LRU_UPDATE_BY_WRITE, 1);
	tmp = REG_SET_FIELD(tmp, VM_L2_CNTL, ENABLE_L2_PDE0_CACHE_LRU_UPDATE_BY_WRITE, 1);
	tmp = REG_SET_FIELD(tmp, VM_L2_CNTL, EFFECTIVE_L2_QUEUE_SIZE, 7);
	tmp = REG_SET_FIELD(tmp, VM_L2_CNTL, CONTEXT1_IDENTITY_ACCESS_MODE, 1);
	tmp = REG_SET_FIELD(tmp, VM_L2_CNTL, ENABLE_DEFAULT_PAGE_OUT_TO_SYSTEM_MEMORY, 1);
	WREG32(mmVM_L2_CNTL, tmp);
	tmp = REG_SET_FIELD(0, VM_L2_CNTL2, INVALIDATE_ALL_L1_TLBS, 1);
	tmp = REG_SET_FIELD(tmp, VM_L2_CNTL2, INVALIDATE_L2_CACHE, 1);
	WREG32(mmVM_L2_CNTL2, tmp);

	field = adev->vm_manager.fragment_size;
	tmp = RREG32(mmVM_L2_CNTL3);
	tmp = REG_SET_FIELD(tmp, VM_L2_CNTL3, L2_CACHE_BIGK_ASSOCIATIVITY, 1);
	tmp = REG_SET_FIELD(tmp, VM_L2_CNTL3, BANK_SELECT, field);
	tmp = REG_SET_FIELD(tmp, VM_L2_CNTL3, L2_CACHE_BIGK_FRAGMENT_SIZE, field);
	WREG32(mmVM_L2_CNTL3, tmp);
	/* setup context0 */
	WREG32(mmVM_CONTEXT0_PAGE_TABLE_START_ADDR, adev->gmc.gart_start >> 12);
	WREG32(mmVM_CONTEXT0_PAGE_TABLE_END_ADDR, adev->gmc.gart_end >> 12);
	WREG32(mmVM_CONTEXT0_PAGE_TABLE_BASE_ADDR, table_addr >> 12);
	WREG32(mmVM_CONTEXT0_PROTECTION_FAULT_DEFAULT_ADDR,
			(u32)(adev->dummy_page_addr >> 12));
	WREG32(mmVM_CONTEXT0_CNTL2, 0);
	tmp = RREG32(mmVM_CONTEXT0_CNTL);
	tmp = REG_SET_FIELD(tmp, VM_CONTEXT0_CNTL, ENABLE_CONTEXT, 1);
	tmp = REG_SET_FIELD(tmp, VM_CONTEXT0_CNTL, PAGE_TABLE_DEPTH, 0);
	tmp = REG_SET_FIELD(tmp, VM_CONTEXT0_CNTL, RANGE_PROTECTION_FAULT_ENABLE_DEFAULT, 1);
	WREG32(mmVM_CONTEXT0_CNTL, tmp);

	WREG32(0x575, 0);
	WREG32(0x576, 0);
	WREG32(0x577, 0);

	/* empty context1-15 */
	/* FIXME start with 4G, once using 2 level pt switch to full
	 * vm size space
	 */
	/* set vm size, must be a multiple of 4 */
	WREG32(mmVM_CONTEXT1_PAGE_TABLE_START_ADDR, 0);
	WREG32(mmVM_CONTEXT1_PAGE_TABLE_END_ADDR, adev->vm_manager.max_pfn - 1);
	for (i = 1; i < 16; i++) {
		if (i < 8)
			WREG32(mmVM_CONTEXT0_PAGE_TABLE_BASE_ADDR + i,
			       table_addr >> 12);
		else
			WREG32(mmVM_CONTEXT8_PAGE_TABLE_BASE_ADDR + i - 8,
			       table_addr >> 12);
	}

	/* enable context1-15 */
	WREG32(mmVM_CONTEXT1_PROTECTION_FAULT_DEFAULT_ADDR,
	       (u32)(adev->dummy_page_addr >> 12));
	WREG32(mmVM_CONTEXT1_CNTL2, 4);
	tmp = RREG32(mmVM_CONTEXT1_CNTL);
	tmp = REG_SET_FIELD(tmp, VM_CONTEXT1_CNTL, ENABLE_CONTEXT, 1);
	tmp = REG_SET_FIELD(tmp, VM_CONTEXT1_CNTL, PAGE_TABLE_DEPTH, 1);
	tmp = REG_SET_FIELD(tmp, VM_CONTEXT1_CNTL, PAGE_TABLE_BLOCK_SIZE,
			    adev->vm_manager.block_size - 9);
	WREG32(mmVM_CONTEXT1_CNTL, tmp);
	if (amdgpu_vm_fault_stop == AMDGPU_VM_FAULT_STOP_ALWAYS)
		gmc_v7_0_set_fault_enable_default(adev, false);
	else
		gmc_v7_0_set_fault_enable_default(adev, true);

	if (adev->asic_type == CHIP_KAVERI) {
		tmp = RREG32(mmCHUB_CONTROL);
		tmp &= ~BYPASS_VM;
		WREG32(mmCHUB_CONTROL, tmp);
	}

	gmc_v7_0_flush_gpu_tlb(adev, 0, 0, 0);
	DRM_INFO("PCIE GART of %uM enabled (table at 0x%016llX).\n",
		 (unsigned)(adev->gmc.gart_size >> 20),
		 (unsigned long long)table_addr);
	adev->gart.ready = true;
	return 0;
}

static int gmc_v7_0_gart_init(struct amdgpu_device *adev)
{
	int r;

	if (adev->gart.bo) {
		WARN(1, "R600 PCIE GART already initialized\n");
		return 0;
	}
	/* Initialize common gart structure */
	r = amdgpu_gart_init(adev);
	if (r)
		return r;
	adev->gart.table_size = adev->gart.num_gpu_pages * 8;
	adev->gart.gart_pte_flags = 0;
	return amdgpu_gart_table_vram_alloc(adev);
}

/**
 * gmc_v7_0_gart_disable - gart disable
 *
 * @adev: amdgpu_device pointer
 *
 * This disables all VM page table (CIK).
 */
static void gmc_v7_0_gart_disable(struct amdgpu_device *adev)
{
	u32 tmp;

	/* Disable all tables */
	WREG32(mmVM_CONTEXT0_CNTL, 0);
	WREG32(mmVM_CONTEXT1_CNTL, 0);
	/* Setup TLB control */
	tmp = RREG32(mmMC_VM_MX_L1_TLB_CNTL);
	tmp = REG_SET_FIELD(tmp, MC_VM_MX_L1_TLB_CNTL, ENABLE_L1_TLB, 0);
	tmp = REG_SET_FIELD(tmp, MC_VM_MX_L1_TLB_CNTL, ENABLE_L1_FRAGMENT_PROCESSING, 0);
	tmp = REG_SET_FIELD(tmp, MC_VM_MX_L1_TLB_CNTL, ENABLE_ADVANCED_DRIVER_MODEL, 0);
	WREG32(mmMC_VM_MX_L1_TLB_CNTL, tmp);
	/* Setup L2 cache */
	tmp = RREG32(mmVM_L2_CNTL);
	tmp = REG_SET_FIELD(tmp, VM_L2_CNTL, ENABLE_L2_CACHE, 0);
	WREG32(mmVM_L2_CNTL, tmp);
	WREG32(mmVM_L2_CNTL2, 0);
	amdgpu_gart_table_vram_unpin(adev);
}

/**
 * gmc_v7_0_vm_decode_fault - print human readable fault info
 *
 * @adev: amdgpu_device pointer
 * @status: VM_CONTEXT1_PROTECTION_FAULT_STATUS register value
 * @addr: VM_CONTEXT1_PROTECTION_FAULT_ADDR register value
 * @mc_client: VM_CONTEXT1_PROTECTION_FAULT_MCCLIENT register value
 *
 * Print human readable fault information (CIK).
 */
static void gmc_v7_0_vm_decode_fault(struct amdgpu_device *adev, u32 status,
				     u32 addr, u32 mc_client, unsigned pasid)
{
	u32 vmid = REG_GET_FIELD(status, VM_CONTEXT1_PROTECTION_FAULT_STATUS, VMID);
	u32 protections = REG_GET_FIELD(status, VM_CONTEXT1_PROTECTION_FAULT_STATUS,
					PROTECTIONS);
	char block[5] = { mc_client >> 24, (mc_client >> 16) & 0xff,
		(mc_client >> 8) & 0xff, mc_client & 0xff, 0 };
	u32 mc_id;

	mc_id = REG_GET_FIELD(status, VM_CONTEXT1_PROTECTION_FAULT_STATUS,
			      MEMORY_CLIENT_ID);

	dev_err(adev->dev, "VM fault (0x%02x, vmid %d, pasid %d) at page %u, %s from '%s' (0x%08x) (%d)\n",
	       protections, vmid, pasid, addr,
	       REG_GET_FIELD(status, VM_CONTEXT1_PROTECTION_FAULT_STATUS,
			     MEMORY_CLIENT_RW) ?
	       "write" : "read", block, mc_client, mc_id);
}


static const u32 mc_cg_registers[] = {
	mmMC_HUB_MISC_HUB_CG,
	mmMC_HUB_MISC_SIP_CG,
	mmMC_HUB_MISC_VM_CG,
	mmMC_XPB_CLK_GAT,
	mmATC_MISC_CG,
	mmMC_CITF_MISC_WR_CG,
	mmMC_CITF_MISC_RD_CG,
	mmMC_CITF_MISC_VM_CG,
	mmVM_L2_CG,
};

static const u32 mc_cg_ls_en[] = {
	MC_HUB_MISC_HUB_CG__MEM_LS_ENABLE_MASK,
	MC_HUB_MISC_SIP_CG__MEM_LS_ENABLE_MASK,
	MC_HUB_MISC_VM_CG__MEM_LS_ENABLE_MASK,
	MC_XPB_CLK_GAT__MEM_LS_ENABLE_MASK,
	ATC_MISC_CG__MEM_LS_ENABLE_MASK,
	MC_CITF_MISC_WR_CG__MEM_LS_ENABLE_MASK,
	MC_CITF_MISC_RD_CG__MEM_LS_ENABLE_MASK,
	MC_CITF_MISC_VM_CG__MEM_LS_ENABLE_MASK,
	VM_L2_CG__MEM_LS_ENABLE_MASK,
};

static const u32 mc_cg_en[] = {
	MC_HUB_MISC_HUB_CG__ENABLE_MASK,
	MC_HUB_MISC_SIP_CG__ENABLE_MASK,
	MC_HUB_MISC_VM_CG__ENABLE_MASK,
	MC_XPB_CLK_GAT__ENABLE_MASK,
	ATC_MISC_CG__ENABLE_MASK,
	MC_CITF_MISC_WR_CG__ENABLE_MASK,
	MC_CITF_MISC_RD_CG__ENABLE_MASK,
	MC_CITF_MISC_VM_CG__ENABLE_MASK,
	VM_L2_CG__ENABLE_MASK,
};

static void gmc_v7_0_enable_mc_ls(struct amdgpu_device *adev,
				  bool enable)
{
	int i;
	u32 orig, data;

	for (i = 0; i < ARRAY_SIZE(mc_cg_registers); i++) {
		orig = data = RREG32(mc_cg_registers[i]);
		if (enable && (adev->cg_flags & AMD_CG_SUPPORT_MC_LS))
			data |= mc_cg_ls_en[i];
		else
			data &= ~mc_cg_ls_en[i];
		if (data != orig)
			WREG32(mc_cg_registers[i], data);
	}
}

static void gmc_v7_0_enable_mc_mgcg(struct amdgpu_device *adev,
				    bool enable)
{
	int i;
	u32 orig, data;

	for (i = 0; i < ARRAY_SIZE(mc_cg_registers); i++) {
		orig = data = RREG32(mc_cg_registers[i]);
		if (enable && (adev->cg_flags & AMD_CG_SUPPORT_MC_MGCG))
			data |= mc_cg_en[i];
		else
			data &= ~mc_cg_en[i];
		if (data != orig)
			WREG32(mc_cg_registers[i], data);
	}
}

static void gmc_v7_0_enable_bif_mgls(struct amdgpu_device *adev,
				     bool enable)
{
	u32 orig, data;

	orig = data = RREG32_PCIE(ixPCIE_CNTL2);

	if (enable && (adev->cg_flags & AMD_CG_SUPPORT_BIF_LS)) {
		data = REG_SET_FIELD(data, PCIE_CNTL2, SLV_MEM_LS_EN, 1);
		data = REG_SET_FIELD(data, PCIE_CNTL2, MST_MEM_LS_EN, 1);
		data = REG_SET_FIELD(data, PCIE_CNTL2, REPLAY_MEM_LS_EN, 1);
		data = REG_SET_FIELD(data, PCIE_CNTL2, SLV_MEM_AGGRESSIVE_LS_EN, 1);
	} else {
		data = REG_SET_FIELD(data, PCIE_CNTL2, SLV_MEM_LS_EN, 0);
		data = REG_SET_FIELD(data, PCIE_CNTL2, MST_MEM_LS_EN, 0);
		data = REG_SET_FIELD(data, PCIE_CNTL2, REPLAY_MEM_LS_EN, 0);
		data = REG_SET_FIELD(data, PCIE_CNTL2, SLV_MEM_AGGRESSIVE_LS_EN, 0);
	}

	if (orig != data)
		WREG32_PCIE(ixPCIE_CNTL2, data);
}

static void gmc_v7_0_enable_hdp_mgcg(struct amdgpu_device *adev,
				     bool enable)
{
	u32 orig, data;

	orig = data = RREG32(mmHDP_HOST_PATH_CNTL);

	if (enable && (adev->cg_flags & AMD_CG_SUPPORT_HDP_MGCG))
		data = REG_SET_FIELD(data, HDP_HOST_PATH_CNTL, CLOCK_GATING_DIS, 0);
	else
		data = REG_SET_FIELD(data, HDP_HOST_PATH_CNTL, CLOCK_GATING_DIS, 1);

	if (orig != data)
		WREG32(mmHDP_HOST_PATH_CNTL, data);
}

static void gmc_v7_0_enable_hdp_ls(struct amdgpu_device *adev,
				   bool enable)
{
	u32 orig, data;

	orig = data = RREG32(mmHDP_MEM_POWER_LS);

	if (enable && (adev->cg_flags & AMD_CG_SUPPORT_HDP_LS))
		data = REG_SET_FIELD(data, HDP_MEM_POWER_LS, LS_ENABLE, 1);
	else
		data = REG_SET_FIELD(data, HDP_MEM_POWER_LS, LS_ENABLE, 0);

	if (orig != data)
		WREG32(mmHDP_MEM_POWER_LS, data);
}

static int gmc_v7_0_convert_vram_type(int mc_seq_vram_type)
{
	switch (mc_seq_vram_type) {
	case MC_SEQ_MISC0__MT__GDDR1:
		return AMDGPU_VRAM_TYPE_GDDR1;
	case MC_SEQ_MISC0__MT__DDR2:
		return AMDGPU_VRAM_TYPE_DDR2;
	case MC_SEQ_MISC0__MT__GDDR3:
		return AMDGPU_VRAM_TYPE_GDDR3;
	case MC_SEQ_MISC0__MT__GDDR4:
		return AMDGPU_VRAM_TYPE_GDDR4;
	case MC_SEQ_MISC0__MT__GDDR5:
		return AMDGPU_VRAM_TYPE_GDDR5;
	case MC_SEQ_MISC0__MT__HBM:
		return AMDGPU_VRAM_TYPE_HBM;
	case MC_SEQ_MISC0__MT__DDR3:
		return AMDGPU_VRAM_TYPE_DDR3;
	default:
		return AMDGPU_VRAM_TYPE_UNKNOWN;
	}
}

static int gmc_v7_0_early_init(void *handle)
{
	struct amdgpu_device *adev = (struct amdgpu_device *)handle;

	gmc_v7_0_set_gmc_funcs(adev);
	gmc_v7_0_set_irq_funcs(adev);

	adev->gmc.shared_aperture_start = 0x2000000000000000ULL;
	adev->gmc.shared_aperture_end =
		adev->gmc.shared_aperture_start + (4ULL << 30) - 1;
	adev->gmc.private_aperture_start =
		adev->gmc.shared_aperture_end + 1;
	adev->gmc.private_aperture_end =
		adev->gmc.private_aperture_start + (4ULL << 30) - 1;

	return 0;
}

static int gmc_v7_0_late_init(void *handle)
{
	struct amdgpu_device *adev = (struct amdgpu_device *)handle;

	amdgpu_bo_late_init(adev);

	if (amdgpu_vm_fault_stop != AMDGPU_VM_FAULT_STOP_ALWAYS)
		return amdgpu_irq_get(adev, &adev->gmc.vm_fault, 0);
	else
		return 0;
}

static unsigned gmc_v7_0_get_vbios_fb_size(struct amdgpu_device *adev)
{
	u32 d1vga_control = RREG32(mmD1VGA_CONTROL);
	unsigned size;

	if (REG_GET_FIELD(d1vga_control, D1VGA_CONTROL, D1VGA_MODE_ENABLE)) {
		size = AMDGPU_VBIOS_VGA_ALLOCATION;
	} else {
		u32 viewport = RREG32(mmVIEWPORT_SIZE);
		size = (REG_GET_FIELD(viewport, VIEWPORT_SIZE, VIEWPORT_HEIGHT) *
			REG_GET_FIELD(viewport, VIEWPORT_SIZE, VIEWPORT_WIDTH) *
			4);
	}

	return size;
}

static int gmc_v7_0_sw_init(void *handle)
{
	int r;
	struct amdgpu_device *adev = (struct amdgpu_device *)handle;

	adev->num_vmhubs = 1;

	if (adev->flags & AMD_IS_APU) {
		adev->gmc.vram_type = AMDGPU_VRAM_TYPE_UNKNOWN;
	} else {
		u32 tmp = RREG32(mmMC_SEQ_MISC0);
		tmp &= MC_SEQ_MISC0__MT__MASK;
		adev->gmc.vram_type = gmc_v7_0_convert_vram_type(tmp);
	}

	r = amdgpu_irq_add_id(adev, AMDGPU_IRQ_CLIENTID_LEGACY, VISLANDS30_IV_SRCID_GFX_PAGE_INV_FAULT, &adev->gmc.vm_fault);
	if (r)
		return r;

	r = amdgpu_irq_add_id(adev, AMDGPU_IRQ_CLIENTID_LEGACY, VISLANDS30_IV_SRCID_GFX_MEM_PROT_FAULT, &adev->gmc.vm_fault);
	if (r)
		return r;

	/* Adjust VM size here.
	 * Currently set to 4GB ((1 << 20) 4k pages).
	 * Max GPUVM size for cayman and SI is 40 bits.
	 */
	amdgpu_vm_adjust_size(adev, 64, 9, 1, 40);

	/* Set the internal MC address mask
	 * This is the max address of the GPU's
	 * internal address space.
	 */
	adev->gmc.mc_mask = 0xffffffffffULL; /* 40 bit MC */

	r = dma_set_mask_and_coherent(adev->dev, DMA_BIT_MASK(40));
	if (r) {
		pr_warn("No suitable DMA available\n");
		return r;
	}
	adev->need_swiotlb = drm_need_swiotlb(40);

	r = gmc_v7_0_init_microcode(adev);
	if (r) {
		DRM_ERROR("Failed to load mc firmware!\n");
		return r;
	}

	r = amdgpu_ttm_global_init(adev);
	if (r) {
		return r;
	}

	r = gmc_v7_0_mc_init(adev);
	if (r)
		return r;

	amdgpu_gmc_get_vbios_allocations(adev);

	/* Memory manager */
	r = amdgpu_bo_init(adev);
	if (r)
		return r;

	r = gmc_v7_0_gart_init(adev);
	if (r)
		return r;

	/*
	 * number of VMs
	 * VMID 0 is reserved for System
	 * amdgpu graphics/compute will use VMIDs 1-7
	 * amdkfd will use VMIDs 8-15
	 */
	adev->vm_manager.first_kfd_vmid = 8;
	amdgpu_vm_manager_init(adev);

	/* base offset of vram pages */
	if (adev->flags & AMD_IS_APU) {
		u64 tmp = RREG32(mmMC_VM_FB_OFFSET);

		tmp <<= 22;
		adev->vm_manager.vram_base_offset = tmp;
	} else {
		adev->vm_manager.vram_base_offset = 0;
	}

	adev->gmc.vm_fault_info = kmalloc(sizeof(struct kfd_vm_fault_info),
					GFP_KERNEL);
	if (!adev->gmc.vm_fault_info)
		return -ENOMEM;
	atomic_set(&adev->gmc.vm_fault_info_updated, 0);

	return 0;
}

static int gmc_v7_0_sw_fini(void *handle)
{
	struct amdgpu_device *adev = (struct amdgpu_device *)handle;

	amdgpu_gem_force_release(adev);
	amdgpu_vm_manager_fini(adev);
	kfree(adev->gmc.vm_fault_info);
	amdgpu_gart_table_vram_free(adev);
	amdgpu_bo_fini(adev);
	amdgpu_gart_fini(adev);
	release_firmware(adev->gmc.fw);
	adev->gmc.fw = NULL;

	return 0;
}

static int gmc_v7_0_hw_init(void *handle)
{
	int r;
	struct amdgpu_device *adev = (struct amdgpu_device *)handle;

	gmc_v7_0_init_golden_registers(adev);

	gmc_v7_0_mc_program(adev);

	if (!(adev->flags & AMD_IS_APU)) {
		r = gmc_v7_0_mc_load_microcode(adev);
		if (r) {
			DRM_ERROR("Failed to load MC firmware!\n");
			return r;
		}
	}

	r = gmc_v7_0_gart_enable(adev);
	if (r)
		return r;

	return r;
}

static int gmc_v7_0_hw_fini(void *handle)
{
	struct amdgpu_device *adev = (struct amdgpu_device *)handle;

	amdgpu_irq_put(adev, &adev->gmc.vm_fault, 0);
	gmc_v7_0_gart_disable(adev);

	return 0;
}

static int gmc_v7_0_suspend(void *handle)
{
	struct amdgpu_device *adev = (struct amdgpu_device *)handle;

	gmc_v7_0_hw_fini(adev);

	return 0;
}

static int gmc_v7_0_resume(void *handle)
{
	int r;
	struct amdgpu_device *adev = (struct amdgpu_device *)handle;

	r = gmc_v7_0_hw_init(adev);
	if (r)
		return r;

	amdgpu_vmid_reset_all(adev);

	return 0;
}

static bool gmc_v7_0_is_idle(void *handle)
{
	struct amdgpu_device *adev = (struct amdgpu_device *)handle;
	u32 tmp = RREG32(mmSRBM_STATUS);

	if (tmp & (SRBM_STATUS__MCB_BUSY_MASK | SRBM_STATUS__MCB_NON_DISPLAY_BUSY_MASK |
		   SRBM_STATUS__MCC_BUSY_MASK | SRBM_STATUS__MCD_BUSY_MASK | SRBM_STATUS__VMC_BUSY_MASK))
		return false;

	return true;
}

static int gmc_v7_0_wait_for_idle(void *handle)
{
	unsigned i;
	u32 tmp;
	struct amdgpu_device *adev = (struct amdgpu_device *)handle;

	for (i = 0; i < adev->usec_timeout; i++) {
		/* read MC_STATUS */
		tmp = RREG32(mmSRBM_STATUS) & (SRBM_STATUS__MCB_BUSY_MASK |
					       SRBM_STATUS__MCB_NON_DISPLAY_BUSY_MASK |
					       SRBM_STATUS__MCC_BUSY_MASK |
					       SRBM_STATUS__MCD_BUSY_MASK |
					       SRBM_STATUS__VMC_BUSY_MASK);
		if (!tmp)
			return 0;
		udelay(1);
	}
	return -ETIMEDOUT;

}

static int gmc_v7_0_soft_reset(void *handle)
{
	struct amdgpu_device *adev = (struct amdgpu_device *)handle;
	u32 srbm_soft_reset = 0;
	u32 tmp = RREG32(mmSRBM_STATUS);

	if (tmp & SRBM_STATUS__VMC_BUSY_MASK)
		srbm_soft_reset = REG_SET_FIELD(srbm_soft_reset,
						SRBM_SOFT_RESET, SOFT_RESET_VMC, 1);

	if (tmp & (SRBM_STATUS__MCB_BUSY_MASK | SRBM_STATUS__MCB_NON_DISPLAY_BUSY_MASK |
		   SRBM_STATUS__MCC_BUSY_MASK | SRBM_STATUS__MCD_BUSY_MASK)) {
		if (!(adev->flags & AMD_IS_APU))
			srbm_soft_reset = REG_SET_FIELD(srbm_soft_reset,
							SRBM_SOFT_RESET, SOFT_RESET_MC, 1);
	}

	if (srbm_soft_reset) {
<<<<<<< HEAD
		gmc_v7_0_mc_stop(adev, &save);
=======
		gmc_v7_0_mc_stop(adev);
>>>>>>> 24b8d41d
		if (gmc_v7_0_wait_for_idle((void *)adev)) {
			dev_warn(adev->dev, "Wait for GMC idle timed out !\n");
		}


		tmp = RREG32(mmSRBM_SOFT_RESET);
		tmp |= srbm_soft_reset;
		dev_info(adev->dev, "SRBM_SOFT_RESET=0x%08X\n", tmp);
		WREG32(mmSRBM_SOFT_RESET, tmp);
		tmp = RREG32(mmSRBM_SOFT_RESET);

		udelay(50);

		tmp &= ~srbm_soft_reset;
		WREG32(mmSRBM_SOFT_RESET, tmp);
		tmp = RREG32(mmSRBM_SOFT_RESET);

		/* Wait a little for things to settle down */
		udelay(50);

		gmc_v7_0_mc_resume(adev);
		udelay(50);
	}

	return 0;
}

static int gmc_v7_0_vm_fault_interrupt_state(struct amdgpu_device *adev,
					     struct amdgpu_irq_src *src,
					     unsigned type,
					     enum amdgpu_interrupt_state state)
{
	u32 tmp;
	u32 bits = (VM_CONTEXT1_CNTL__RANGE_PROTECTION_FAULT_ENABLE_INTERRUPT_MASK |
		    VM_CONTEXT1_CNTL__DUMMY_PAGE_PROTECTION_FAULT_ENABLE_INTERRUPT_MASK |
		    VM_CONTEXT1_CNTL__PDE0_PROTECTION_FAULT_ENABLE_INTERRUPT_MASK |
		    VM_CONTEXT1_CNTL__VALID_PROTECTION_FAULT_ENABLE_INTERRUPT_MASK |
		    VM_CONTEXT1_CNTL__READ_PROTECTION_FAULT_ENABLE_INTERRUPT_MASK |
		    VM_CONTEXT1_CNTL__WRITE_PROTECTION_FAULT_ENABLE_INTERRUPT_MASK);

	switch (state) {
	case AMDGPU_IRQ_STATE_DISABLE:
		/* system context */
		tmp = RREG32(mmVM_CONTEXT0_CNTL);
		tmp &= ~bits;
		WREG32(mmVM_CONTEXT0_CNTL, tmp);
		/* VMs */
		tmp = RREG32(mmVM_CONTEXT1_CNTL);
		tmp &= ~bits;
		WREG32(mmVM_CONTEXT1_CNTL, tmp);
		break;
	case AMDGPU_IRQ_STATE_ENABLE:
		/* system context */
		tmp = RREG32(mmVM_CONTEXT0_CNTL);
		tmp |= bits;
		WREG32(mmVM_CONTEXT0_CNTL, tmp);
		/* VMs */
		tmp = RREG32(mmVM_CONTEXT1_CNTL);
		tmp |= bits;
		WREG32(mmVM_CONTEXT1_CNTL, tmp);
		break;
	default:
		break;
	}

	return 0;
}

static int gmc_v7_0_process_interrupt(struct amdgpu_device *adev,
				      struct amdgpu_irq_src *source,
				      struct amdgpu_iv_entry *entry)
{
	u32 addr, status, mc_client, vmid;

	addr = RREG32(mmVM_CONTEXT1_PROTECTION_FAULT_ADDR);
	status = RREG32(mmVM_CONTEXT1_PROTECTION_FAULT_STATUS);
	mc_client = RREG32(mmVM_CONTEXT1_PROTECTION_FAULT_MCCLIENT);
	/* reset addr and status */
	WREG32_P(mmVM_CONTEXT1_CNTL2, 1, ~1);

	if (!addr && !status)
		return 0;

	if (amdgpu_vm_fault_stop == AMDGPU_VM_FAULT_STOP_FIRST)
		gmc_v7_0_set_fault_enable_default(adev, false);

	if (printk_ratelimit()) {
		dev_err(adev->dev, "GPU fault detected: %d 0x%08x\n",
			entry->src_id, entry->src_data[0]);
		dev_err(adev->dev, "  VM_CONTEXT1_PROTECTION_FAULT_ADDR   0x%08X\n",
			addr);
		dev_err(adev->dev, "  VM_CONTEXT1_PROTECTION_FAULT_STATUS 0x%08X\n",
			status);
		gmc_v7_0_vm_decode_fault(adev, status, addr, mc_client,
					 entry->pasid);
	}

	vmid = REG_GET_FIELD(status, VM_CONTEXT1_PROTECTION_FAULT_STATUS,
			     VMID);
	if (amdgpu_amdkfd_is_kfd_vmid(adev, vmid)
		&& !atomic_read(&adev->gmc.vm_fault_info_updated)) {
		struct kfd_vm_fault_info *info = adev->gmc.vm_fault_info;
		u32 protections = REG_GET_FIELD(status,
					VM_CONTEXT1_PROTECTION_FAULT_STATUS,
					PROTECTIONS);

		info->vmid = vmid;
		info->mc_id = REG_GET_FIELD(status,
					    VM_CONTEXT1_PROTECTION_FAULT_STATUS,
					    MEMORY_CLIENT_ID);
		info->status = status;
		info->page_addr = addr;
		info->prot_valid = protections & 0x7 ? true : false;
		info->prot_read = protections & 0x8 ? true : false;
		info->prot_write = protections & 0x10 ? true : false;
		info->prot_exec = protections & 0x20 ? true : false;
		mb();
		atomic_set(&adev->gmc.vm_fault_info_updated, 1);
	}

	return 0;
}

static int gmc_v7_0_set_clockgating_state(void *handle,
					  enum amd_clockgating_state state)
{
	bool gate = false;
	struct amdgpu_device *adev = (struct amdgpu_device *)handle;

	if (state == AMD_CG_STATE_GATE)
		gate = true;

	if (!(adev->flags & AMD_IS_APU)) {
		gmc_v7_0_enable_mc_mgcg(adev, gate);
		gmc_v7_0_enable_mc_ls(adev, gate);
	}
	gmc_v7_0_enable_bif_mgls(adev, gate);
	gmc_v7_0_enable_hdp_mgcg(adev, gate);
	gmc_v7_0_enable_hdp_ls(adev, gate);

	return 0;
}

static int gmc_v7_0_set_powergating_state(void *handle,
					  enum amd_powergating_state state)
{
	return 0;
}

<<<<<<< HEAD
const struct amd_ip_funcs gmc_v7_0_ip_funcs = {
=======
static const struct amd_ip_funcs gmc_v7_0_ip_funcs = {
>>>>>>> 24b8d41d
	.name = "gmc_v7_0",
	.early_init = gmc_v7_0_early_init,
	.late_init = gmc_v7_0_late_init,
	.sw_init = gmc_v7_0_sw_init,
	.sw_fini = gmc_v7_0_sw_fini,
	.hw_init = gmc_v7_0_hw_init,
	.hw_fini = gmc_v7_0_hw_fini,
	.suspend = gmc_v7_0_suspend,
	.resume = gmc_v7_0_resume,
	.is_idle = gmc_v7_0_is_idle,
	.wait_for_idle = gmc_v7_0_wait_for_idle,
	.soft_reset = gmc_v7_0_soft_reset,
	.set_clockgating_state = gmc_v7_0_set_clockgating_state,
	.set_powergating_state = gmc_v7_0_set_powergating_state,
};

static const struct amdgpu_gmc_funcs gmc_v7_0_gmc_funcs = {
	.flush_gpu_tlb = gmc_v7_0_flush_gpu_tlb,
	.flush_gpu_tlb_pasid = gmc_v7_0_flush_gpu_tlb_pasid,
	.emit_flush_gpu_tlb = gmc_v7_0_emit_flush_gpu_tlb,
	.emit_pasid_mapping = gmc_v7_0_emit_pasid_mapping,
	.set_prt = gmc_v7_0_set_prt,
	.get_vm_pde = gmc_v7_0_get_vm_pde,
	.get_vm_pte = gmc_v7_0_get_vm_pte,
	.get_vbios_fb_size = gmc_v7_0_get_vbios_fb_size,
};

static const struct amdgpu_irq_src_funcs gmc_v7_0_irq_funcs = {
	.set = gmc_v7_0_vm_fault_interrupt_state,
	.process = gmc_v7_0_process_interrupt,
};

static void gmc_v7_0_set_gmc_funcs(struct amdgpu_device *adev)
{
	adev->gmc.gmc_funcs = &gmc_v7_0_gmc_funcs;
}

static void gmc_v7_0_set_irq_funcs(struct amdgpu_device *adev)
{
	adev->gmc.vm_fault.num_types = 1;
	adev->gmc.vm_fault.funcs = &gmc_v7_0_irq_funcs;
}

const struct amdgpu_ip_block_version gmc_v7_0_ip_block =
{
	.type = AMD_IP_BLOCK_TYPE_GMC,
	.major = 7,
	.minor = 0,
	.rev = 0,
	.funcs = &gmc_v7_0_ip_funcs,
};

const struct amdgpu_ip_block_version gmc_v7_4_ip_block =
{
	.type = AMD_IP_BLOCK_TYPE_GMC,
	.major = 7,
	.minor = 4,
	.rev = 0,
	.funcs = &gmc_v7_0_ip_funcs,
};<|MERGE_RESOLUTION|>--- conflicted
+++ resolved
@@ -87,21 +87,10 @@
 	}
 }
 
-<<<<<<< HEAD
-static void gmc_v7_0_mc_stop(struct amdgpu_device *adev,
-			     struct amdgpu_mode_mc_save *save)
+static void gmc_v7_0_mc_stop(struct amdgpu_device *adev)
 {
 	u32 blackout;
 
-	if (adev->mode_info.num_crtc)
-		amdgpu_display_stop_mc_access(adev, save);
-
-=======
-static void gmc_v7_0_mc_stop(struct amdgpu_device *adev)
-{
-	u32 blackout;
-
->>>>>>> 24b8d41d
 	gmc_v7_0_wait_for_idle((void *)adev);
 
 	blackout = RREG32(mmMC_SHARED_BLACKOUT_CNTL);
@@ -117,12 +106,7 @@
 	udelay(100);
 }
 
-<<<<<<< HEAD
-static void gmc_v7_0_mc_resume(struct amdgpu_device *adev,
-			       struct amdgpu_mode_mc_save *save)
-=======
 static void gmc_v7_0_mc_resume(struct amdgpu_device *adev)
->>>>>>> 24b8d41d
 {
 	u32 tmp;
 
@@ -288,13 +272,6 @@
 	}
 	WREG32(mmHDP_REG_COHERENCY_FLUSH_CNTL, 0);
 
-<<<<<<< HEAD
-	if (adev->mode_info.num_crtc)
-		amdgpu_display_set_vga_render_state(adev, false);
-
-	gmc_v7_0_mc_stop(adev, &save);
-=======
->>>>>>> 24b8d41d
 	if (gmc_v7_0_wait_for_idle((void *)adev)) {
 		dev_warn(adev->dev, "Wait for MC idle timedout !\n");
 	}
@@ -437,17 +414,7 @@
 		adev->gmc.gart_size = (u64)amdgpu_gart_size << 20;
 	}
 
-<<<<<<< HEAD
-	/* unless the user had overridden it, set the gart
-	 * size equal to the 1024 or vram, whichever is larger.
-	 */
-	if (amdgpu_gart_size == -1)
-		adev->mc.gtt_size = amdgpu_ttm_get_gtt_mem_size(adev);
-	else
-		adev->mc.gtt_size = (uint64_t)amdgpu_gart_size << 20;
-=======
 	gmc_v7_0_vram_gtt_location(adev, &adev->gmc);
->>>>>>> 24b8d41d
 
 	return 0;
 }
@@ -1062,11 +1029,6 @@
 		return r;
 	}
 
-	r = amdgpu_ttm_global_init(adev);
-	if (r) {
-		return r;
-	}
-
 	r = gmc_v7_0_mc_init(adev);
 	if (r)
 		return r;
@@ -1234,11 +1196,7 @@
 	}
 
 	if (srbm_soft_reset) {
-<<<<<<< HEAD
-		gmc_v7_0_mc_stop(adev, &save);
-=======
 		gmc_v7_0_mc_stop(adev);
->>>>>>> 24b8d41d
 		if (gmc_v7_0_wait_for_idle((void *)adev)) {
 			dev_warn(adev->dev, "Wait for GMC idle timed out !\n");
 		}
@@ -1388,11 +1346,7 @@
 	return 0;
 }
 
-<<<<<<< HEAD
-const struct amd_ip_funcs gmc_v7_0_ip_funcs = {
-=======
 static const struct amd_ip_funcs gmc_v7_0_ip_funcs = {
->>>>>>> 24b8d41d
 	.name = "gmc_v7_0",
 	.early_init = gmc_v7_0_early_init,
 	.late_init = gmc_v7_0_late_init,
