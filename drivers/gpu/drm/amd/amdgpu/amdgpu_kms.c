/*
 * Copyright 2008 Advanced Micro Devices, Inc.
 * Copyright 2008 Red Hat Inc.
 * Copyright 2009 Jerome Glisse.
 *
 * Permission is hereby granted, free of charge, to any person obtaining a
 * copy of this software and associated documentation files (the "Software"),
 * to deal in the Software without restriction, including without limitation
 * the rights to use, copy, modify, merge, publish, distribute, sublicense,
 * and/or sell copies of the Software, and to permit persons to whom the
 * Software is furnished to do so, subject to the following conditions:
 *
 * The above copyright notice and this permission notice shall be included in
 * all copies or substantial portions of the Software.
 *
 * THE SOFTWARE IS PROVIDED "AS IS", WITHOUT WARRANTY OF ANY KIND, EXPRESS OR
 * IMPLIED, INCLUDING BUT NOT LIMITED TO THE WARRANTIES OF MERCHANTABILITY,
 * FITNESS FOR A PARTICULAR PURPOSE AND NONINFRINGEMENT.  IN NO EVENT SHALL
 * THE COPYRIGHT HOLDER(S) OR AUTHOR(S) BE LIABLE FOR ANY CLAIM, DAMAGES OR
 * OTHER LIABILITY, WHETHER IN AN ACTION OF CONTRACT, TORT OR OTHERWISE,
 * ARISING FROM, OUT OF OR IN CONNECTION WITH THE SOFTWARE OR THE USE OR
 * OTHER DEALINGS IN THE SOFTWARE.
 *
 * Authors: Dave Airlie
 *          Alex Deucher
 *          Jerome Glisse
 */

#include "amdgpu.h"
#include <drm/drm_debugfs.h>
#include <drm/amdgpu_drm.h>
#include "amdgpu_sched.h"
#include "amdgpu_uvd.h"
#include "amdgpu_vce.h"
#include "atom.h"

#include <linux/vga_switcheroo.h>
#include <linux/slab.h>
#include <linux/uaccess.h>
#include <linux/pci.h>
#include <linux/pm_runtime.h>
#include "amdgpu_amdkfd.h"
#include "amdgpu_gem.h"
#include "amdgpu_display.h"
#include "amdgpu_ras.h"

void amdgpu_unregister_gpu_instance(struct amdgpu_device *adev)
{
	struct amdgpu_gpu_instance *gpu_instance;
	int i;

	mutex_lock(&mgpu_info.mutex);

	for (i = 0; i < mgpu_info.num_gpu; i++) {
		gpu_instance = &(mgpu_info.gpu_ins[i]);
		if (gpu_instance->adev == adev) {
			mgpu_info.gpu_ins[i] =
				mgpu_info.gpu_ins[mgpu_info.num_gpu - 1];
			mgpu_info.num_gpu--;
			if (adev->flags & AMD_IS_APU)
				mgpu_info.num_apu--;
			else
				mgpu_info.num_dgpu--;
			break;
		}
	}

	mutex_unlock(&mgpu_info.mutex);
}

/**
 * amdgpu_driver_unload_kms - Main unload function for KMS.
 *
 * @dev: drm dev pointer
 *
 * This is the main unload function for KMS (all asics).
 * Returns 0 on success.
 */
void amdgpu_driver_unload_kms(struct drm_device *dev)
{
	struct amdgpu_device *adev = drm_to_adev(dev);

	if (adev == NULL)
		return;

	amdgpu_unregister_gpu_instance(adev);

<<<<<<< HEAD
	if (amdgpu_device_is_px(dev)) {
		pm_runtime_get_sync(dev->dev);
		pm_runtime_forbid(dev->dev);
	}
=======
	if (adev->rmmio == NULL)
		return;
>>>>>>> 24b8d41d

	if (adev->runpm) {
		pm_runtime_get_sync(dev->dev);
		pm_runtime_forbid(dev->dev);
	}

	amdgpu_acpi_fini(adev);
	amdgpu_device_fini(adev);
}

void amdgpu_register_gpu_instance(struct amdgpu_device *adev)
{
	struct amdgpu_gpu_instance *gpu_instance;

	mutex_lock(&mgpu_info.mutex);

	if (mgpu_info.num_gpu >= MAX_GPU_INSTANCE) {
		DRM_ERROR("Cannot register more gpu instance\n");
		mutex_unlock(&mgpu_info.mutex);
		return;
	}

	gpu_instance = &(mgpu_info.gpu_ins[mgpu_info.num_gpu]);
	gpu_instance->adev = adev;
	gpu_instance->mgpu_fan_enabled = 0;

	mgpu_info.num_gpu++;
	if (adev->flags & AMD_IS_APU)
		mgpu_info.num_apu++;
	else
		mgpu_info.num_dgpu++;

	mutex_unlock(&mgpu_info.mutex);
}

/**
 * amdgpu_driver_load_kms - Main load function for KMS.
 *
 * @adev: pointer to struct amdgpu_device
 * @flags: device flags
 *
 * This is the main load function for KMS (all asics).
 * Returns 0 on success, error on failure.
 */
int amdgpu_driver_load_kms(struct amdgpu_device *adev, unsigned long flags)
{
	struct drm_device *dev;
	int r, acpi_status;

	dev = adev_to_drm(adev);

<<<<<<< HEAD
	if ((amdgpu_runtime_pm != 0) &&
	    amdgpu_has_atpx() &&
	    (amdgpu_is_atpx_hybrid() ||
	     amdgpu_has_atpx_dgpu_power_cntl()) &&
	    ((flags & AMD_IS_APU) == 0))
=======
	if (amdgpu_has_atpx() &&
	    (amdgpu_is_atpx_hybrid() ||
	     amdgpu_has_atpx_dgpu_power_cntl()) &&
	    ((flags & AMD_IS_APU) == 0) &&
	    !pci_is_thunderbolt_attached(dev->pdev))
>>>>>>> 24b8d41d
		flags |= AMD_IS_PX;

	/* amdgpu_device_init should report only fatal error
	 * like memory allocation failure or iomapping failure,
	 * or memory manager initialization failure, it must
	 * properly initialize the GPU MC controller and permit
	 * VRAM allocation
	 */
	r = amdgpu_device_init(adev, flags);
	if (r) {
		dev_err(&dev->pdev->dev, "Fatal error during GPU init\n");
		goto out;
	}

	if (amdgpu_device_supports_boco(dev) &&
	    (amdgpu_runtime_pm != 0)) { /* enable runpm by default for boco */
		adev->runpm = true;
	} else if (amdgpu_device_supports_baco(dev) &&
		   (amdgpu_runtime_pm != 0)) {
		switch (adev->asic_type) {
#ifdef CONFIG_DRM_AMDGPU_CIK
		case CHIP_BONAIRE:
		case CHIP_HAWAII:
#endif
		case CHIP_VEGA20:
		case CHIP_ARCTURUS:
		case CHIP_SIENNA_CICHLID:
		case CHIP_NAVY_FLOUNDER:
			/* enable runpm if runpm=1 */
			if (amdgpu_runtime_pm > 0)
				adev->runpm = true;
			break;
		case CHIP_VEGA10:
			/* turn runpm on if noretry=0 */
			if (!adev->gmc.noretry)
				adev->runpm = true;
			break;
		default:
			/* enable runpm on VI+ */
			adev->runpm = true;
			break;
		}
	}

	/* Call ACPI methods: require modeset init
	 * but failure is not fatal
	 */

	acpi_status = amdgpu_acpi_init(adev);
	if (acpi_status)
		dev_dbg(&dev->pdev->dev, "Error during ACPI methods call\n");

	if (adev->runpm) {
		/* only need to skip on ATPX */
		if (amdgpu_device_supports_boco(dev) &&
		    !amdgpu_is_atpx_hybrid())
			dev_pm_set_driver_flags(dev->dev, DPM_FLAG_NO_DIRECT_COMPLETE);
		pm_runtime_use_autosuspend(dev->dev);
		pm_runtime_set_autosuspend_delay(dev->dev, 5000);
		pm_runtime_allow(dev->dev);
		pm_runtime_mark_last_busy(dev->dev);
		pm_runtime_put_autosuspend(dev->dev);
	}

out:
	if (r) {
		/* balance pm_runtime_get_sync in amdgpu_driver_unload_kms */
<<<<<<< HEAD
		if (adev->rmmio && amdgpu_device_is_px(dev))
=======
		if (adev->rmmio && adev->runpm)
>>>>>>> 24b8d41d
			pm_runtime_put_noidle(dev->dev);
		amdgpu_driver_unload_kms(dev);
	}

	return r;
}

static int amdgpu_firmware_info(struct drm_amdgpu_info_firmware *fw_info,
				struct drm_amdgpu_query_fw *query_fw,
				struct amdgpu_device *adev)
{
	switch (query_fw->fw_type) {
	case AMDGPU_INFO_FW_VCE:
		fw_info->ver = adev->vce.fw_version;
		fw_info->feature = adev->vce.fb_version;
		break;
	case AMDGPU_INFO_FW_UVD:
		fw_info->ver = adev->uvd.fw_version;
		fw_info->feature = 0;
		break;
<<<<<<< HEAD
	case AMDGPU_INFO_FW_GMC:
		fw_info->ver = adev->mc.fw_version;
=======
	case AMDGPU_INFO_FW_VCN:
		fw_info->ver = adev->vcn.fw_version;
		fw_info->feature = 0;
		break;
	case AMDGPU_INFO_FW_GMC:
		fw_info->ver = adev->gmc.fw_version;
>>>>>>> 24b8d41d
		fw_info->feature = 0;
		break;
	case AMDGPU_INFO_FW_GFX_ME:
		fw_info->ver = adev->gfx.me_fw_version;
		fw_info->feature = adev->gfx.me_feature_version;
		break;
	case AMDGPU_INFO_FW_GFX_PFP:
		fw_info->ver = adev->gfx.pfp_fw_version;
		fw_info->feature = adev->gfx.pfp_feature_version;
		break;
	case AMDGPU_INFO_FW_GFX_CE:
		fw_info->ver = adev->gfx.ce_fw_version;
		fw_info->feature = adev->gfx.ce_feature_version;
		break;
	case AMDGPU_INFO_FW_GFX_RLC:
		fw_info->ver = adev->gfx.rlc_fw_version;
		fw_info->feature = adev->gfx.rlc_feature_version;
		break;
<<<<<<< HEAD
=======
	case AMDGPU_INFO_FW_GFX_RLC_RESTORE_LIST_CNTL:
		fw_info->ver = adev->gfx.rlc_srlc_fw_version;
		fw_info->feature = adev->gfx.rlc_srlc_feature_version;
		break;
	case AMDGPU_INFO_FW_GFX_RLC_RESTORE_LIST_GPM_MEM:
		fw_info->ver = adev->gfx.rlc_srlg_fw_version;
		fw_info->feature = adev->gfx.rlc_srlg_feature_version;
		break;
	case AMDGPU_INFO_FW_GFX_RLC_RESTORE_LIST_SRM_MEM:
		fw_info->ver = adev->gfx.rlc_srls_fw_version;
		fw_info->feature = adev->gfx.rlc_srls_feature_version;
		break;
>>>>>>> 24b8d41d
	case AMDGPU_INFO_FW_GFX_MEC:
		if (query_fw->index == 0) {
			fw_info->ver = adev->gfx.mec_fw_version;
			fw_info->feature = adev->gfx.mec_feature_version;
		} else if (query_fw->index == 1) {
			fw_info->ver = adev->gfx.mec2_fw_version;
			fw_info->feature = adev->gfx.mec2_feature_version;
		} else
			return -EINVAL;
		break;
	case AMDGPU_INFO_FW_SMC:
		fw_info->ver = adev->pm.fw_version;
		fw_info->feature = 0;
		break;
<<<<<<< HEAD
=======
	case AMDGPU_INFO_FW_TA:
		switch (query_fw->index) {
		case 0:
			fw_info->ver = adev->psp.ta_fw_version;
			fw_info->feature = adev->psp.ta_xgmi_ucode_version;
			break;
		case 1:
			fw_info->ver = adev->psp.ta_fw_version;
			fw_info->feature = adev->psp.ta_ras_ucode_version;
			break;
		case 2:
			fw_info->ver = adev->psp.ta_fw_version;
			fw_info->feature = adev->psp.ta_hdcp_ucode_version;
			break;
		case 3:
			fw_info->ver = adev->psp.ta_fw_version;
			fw_info->feature = adev->psp.ta_dtm_ucode_version;
			break;
		default:
			return -EINVAL;
		}
		break;
>>>>>>> 24b8d41d
	case AMDGPU_INFO_FW_SDMA:
		if (query_fw->index >= adev->sdma.num_instances)
			return -EINVAL;
		fw_info->ver = adev->sdma.instance[query_fw->index].fw_version;
		fw_info->feature = adev->sdma.instance[query_fw->index].feature_version;
		break;
<<<<<<< HEAD
	default:
		return -EINVAL;
	}
=======
	case AMDGPU_INFO_FW_SOS:
		fw_info->ver = adev->psp.sos_fw_version;
		fw_info->feature = adev->psp.sos_feature_version;
		break;
	case AMDGPU_INFO_FW_ASD:
		fw_info->ver = adev->psp.asd_fw_version;
		fw_info->feature = adev->psp.asd_feature_version;
		break;
	case AMDGPU_INFO_FW_DMCU:
		fw_info->ver = adev->dm.dmcu_fw_version;
		fw_info->feature = 0;
		break;
	case AMDGPU_INFO_FW_DMCUB:
		fw_info->ver = adev->dm.dmcub_fw_version;
		fw_info->feature = 0;
		break;
	default:
		return -EINVAL;
	}
	return 0;
}

static int amdgpu_hw_ip_info(struct amdgpu_device *adev,
			     struct drm_amdgpu_info *info,
			     struct drm_amdgpu_info_hw_ip *result)
{
	uint32_t ib_start_alignment = 0;
	uint32_t ib_size_alignment = 0;
	enum amd_ip_block_type type;
	unsigned int num_rings = 0;
	unsigned int i, j;

	if (info->query_hw_ip.ip_instance >= AMDGPU_HW_IP_INSTANCE_MAX_COUNT)
		return -EINVAL;

	switch (info->query_hw_ip.type) {
	case AMDGPU_HW_IP_GFX:
		type = AMD_IP_BLOCK_TYPE_GFX;
		for (i = 0; i < adev->gfx.num_gfx_rings; i++)
			if (adev->gfx.gfx_ring[i].sched.ready)
				++num_rings;
		ib_start_alignment = 32;
		ib_size_alignment = 32;
		break;
	case AMDGPU_HW_IP_COMPUTE:
		type = AMD_IP_BLOCK_TYPE_GFX;
		for (i = 0; i < adev->gfx.num_compute_rings; i++)
			if (adev->gfx.compute_ring[i].sched.ready)
				++num_rings;
		ib_start_alignment = 32;
		ib_size_alignment = 32;
		break;
	case AMDGPU_HW_IP_DMA:
		type = AMD_IP_BLOCK_TYPE_SDMA;
		for (i = 0; i < adev->sdma.num_instances; i++)
			if (adev->sdma.instance[i].ring.sched.ready)
				++num_rings;
		ib_start_alignment = 256;
		ib_size_alignment = 4;
		break;
	case AMDGPU_HW_IP_UVD:
		type = AMD_IP_BLOCK_TYPE_UVD;
		for (i = 0; i < adev->uvd.num_uvd_inst; i++) {
			if (adev->uvd.harvest_config & (1 << i))
				continue;

			if (adev->uvd.inst[i].ring.sched.ready)
				++num_rings;
		}
		ib_start_alignment = 64;
		ib_size_alignment = 64;
		break;
	case AMDGPU_HW_IP_VCE:
		type = AMD_IP_BLOCK_TYPE_VCE;
		for (i = 0; i < adev->vce.num_rings; i++)
			if (adev->vce.ring[i].sched.ready)
				++num_rings;
		ib_start_alignment = 4;
		ib_size_alignment = 1;
		break;
	case AMDGPU_HW_IP_UVD_ENC:
		type = AMD_IP_BLOCK_TYPE_UVD;
		for (i = 0; i < adev->uvd.num_uvd_inst; i++) {
			if (adev->uvd.harvest_config & (1 << i))
				continue;

			for (j = 0; j < adev->uvd.num_enc_rings; j++)
				if (adev->uvd.inst[i].ring_enc[j].sched.ready)
					++num_rings;
		}
		ib_start_alignment = 64;
		ib_size_alignment = 64;
		break;
	case AMDGPU_HW_IP_VCN_DEC:
		type = AMD_IP_BLOCK_TYPE_VCN;
		for (i = 0; i < adev->vcn.num_vcn_inst; i++) {
			if (adev->uvd.harvest_config & (1 << i))
				continue;

			if (adev->vcn.inst[i].ring_dec.sched.ready)
				++num_rings;
		}
		ib_start_alignment = 16;
		ib_size_alignment = 16;
		break;
	case AMDGPU_HW_IP_VCN_ENC:
		type = AMD_IP_BLOCK_TYPE_VCN;
		for (i = 0; i < adev->vcn.num_vcn_inst; i++) {
			if (adev->uvd.harvest_config & (1 << i))
				continue;

			for (j = 0; j < adev->vcn.num_enc_rings; j++)
				if (adev->vcn.inst[i].ring_enc[j].sched.ready)
					++num_rings;
		}
		ib_start_alignment = 64;
		ib_size_alignment = 1;
		break;
	case AMDGPU_HW_IP_VCN_JPEG:
		type = (amdgpu_device_ip_get_ip_block(adev, AMD_IP_BLOCK_TYPE_JPEG)) ?
			AMD_IP_BLOCK_TYPE_JPEG : AMD_IP_BLOCK_TYPE_VCN;

		for (i = 0; i < adev->jpeg.num_jpeg_inst; i++) {
			if (adev->jpeg.harvest_config & (1 << i))
				continue;

			if (adev->jpeg.inst[i].ring_dec.sched.ready)
				++num_rings;
		}
		ib_start_alignment = 16;
		ib_size_alignment = 16;
		break;
	default:
		return -EINVAL;
	}

	for (i = 0; i < adev->num_ip_blocks; i++)
		if (adev->ip_blocks[i].version->type == type &&
		    adev->ip_blocks[i].status.valid)
			break;

	if (i == adev->num_ip_blocks)
		return 0;

	num_rings = min(amdgpu_ctx_num_entities[info->query_hw_ip.type],
			num_rings);

	result->hw_ip_version_major = adev->ip_blocks[i].version->major;
	result->hw_ip_version_minor = adev->ip_blocks[i].version->minor;
	result->capabilities_flags = 0;
	result->available_rings = (1 << num_rings) - 1;
	result->ib_start_alignment = ib_start_alignment;
	result->ib_size_alignment = ib_size_alignment;
>>>>>>> 24b8d41d
	return 0;
}

/*
 * Userspace get information ioctl
 */
/**
 * amdgpu_info_ioctl - answer a device specific request.
 *
 * @adev: amdgpu device pointer
 * @data: request object
 * @filp: drm filp
 *
 * This function is used to pass device specific parameters to the userspace
 * drivers.  Examples include: pci device id, pipeline parms, tiling params,
 * etc. (all asics).
 * Returns 0 on success, -EINVAL on failure.
 */
static int amdgpu_info_ioctl(struct drm_device *dev, void *data, struct drm_file *filp)
{
	struct amdgpu_device *adev = drm_to_adev(dev);
	struct drm_amdgpu_info *info = data;
	struct amdgpu_mode_info *minfo = &adev->mode_info;
	void __user *out = (void __user *)(uintptr_t)info->return_pointer;
	uint32_t size = info->return_size;
	struct drm_crtc *crtc;
	uint32_t ui32 = 0;
	uint64_t ui64 = 0;
	int i, found;
	int ui32_size = sizeof(ui32);

	if (!info->return_size || !info->return_pointer)
		return -EINVAL;

	switch (info->query) {
	case AMDGPU_INFO_ACCEL_WORKING:
		ui32 = adev->accel_working;
		return copy_to_user(out, &ui32, min(size, 4u)) ? -EFAULT : 0;
	case AMDGPU_INFO_CRTC_FROM_ID:
		for (i = 0, found = 0; i < adev->mode_info.num_crtc; i++) {
			crtc = (struct drm_crtc *)minfo->crtcs[i];
			if (crtc && crtc->base.id == info->mode_crtc.id) {
				struct amdgpu_crtc *amdgpu_crtc = to_amdgpu_crtc(crtc);
				ui32 = amdgpu_crtc->crtc_id;
				found = 1;
				break;
			}
		}
		if (!found) {
			DRM_DEBUG_KMS("unknown crtc id %d\n", info->mode_crtc.id);
			return -EINVAL;
		}
		return copy_to_user(out, &ui32, min(size, 4u)) ? -EFAULT : 0;
	case AMDGPU_INFO_HW_IP_INFO: {
		struct drm_amdgpu_info_hw_ip ip = {};
		int ret;

<<<<<<< HEAD
		switch (info->query_hw_ip.type) {
		case AMDGPU_HW_IP_GFX:
			type = AMD_IP_BLOCK_TYPE_GFX;
			for (i = 0; i < adev->gfx.num_gfx_rings; i++)
				ring_mask |= ((adev->gfx.gfx_ring[i].ready ? 1 : 0) << i);
			ib_start_alignment = AMDGPU_GPU_PAGE_SIZE;
			ib_size_alignment = 8;
			break;
		case AMDGPU_HW_IP_COMPUTE:
			type = AMD_IP_BLOCK_TYPE_GFX;
			for (i = 0; i < adev->gfx.num_compute_rings; i++)
				ring_mask |= ((adev->gfx.compute_ring[i].ready ? 1 : 0) << i);
			ib_start_alignment = AMDGPU_GPU_PAGE_SIZE;
			ib_size_alignment = 8;
			break;
		case AMDGPU_HW_IP_DMA:
			type = AMD_IP_BLOCK_TYPE_SDMA;
			for (i = 0; i < adev->sdma.num_instances; i++)
				ring_mask |= ((adev->sdma.instance[i].ring.ready ? 1 : 0) << i);
			ib_start_alignment = AMDGPU_GPU_PAGE_SIZE;
			ib_size_alignment = 1;
			break;
		case AMDGPU_HW_IP_UVD:
			type = AMD_IP_BLOCK_TYPE_UVD;
			ring_mask = adev->uvd.ring.ready ? 1 : 0;
			ib_start_alignment = AMDGPU_GPU_PAGE_SIZE;
			ib_size_alignment = 16;
			break;
		case AMDGPU_HW_IP_VCE:
			type = AMD_IP_BLOCK_TYPE_VCE;
			for (i = 0; i < adev->vce.num_rings; i++)
				ring_mask |= ((adev->vce.ring[i].ready ? 1 : 0) << i);
			ib_start_alignment = AMDGPU_GPU_PAGE_SIZE;
			ib_size_alignment = 1;
			break;
		default:
			return -EINVAL;
		}
=======
		ret = amdgpu_hw_ip_info(adev, info, &ip);
		if (ret)
			return ret;
>>>>>>> 24b8d41d

		ret = copy_to_user(out, &ip, min((size_t)size, sizeof(ip)));
		return ret ? -EFAULT : 0;
	}
	case AMDGPU_INFO_HW_IP_COUNT: {
		enum amd_ip_block_type type;
		uint32_t count = 0;

		switch (info->query_hw_ip.type) {
		case AMDGPU_HW_IP_GFX:
			type = AMD_IP_BLOCK_TYPE_GFX;
			break;
		case AMDGPU_HW_IP_COMPUTE:
			type = AMD_IP_BLOCK_TYPE_GFX;
			break;
		case AMDGPU_HW_IP_DMA:
			type = AMD_IP_BLOCK_TYPE_SDMA;
			break;
		case AMDGPU_HW_IP_UVD:
			type = AMD_IP_BLOCK_TYPE_UVD;
			break;
		case AMDGPU_HW_IP_VCE:
			type = AMD_IP_BLOCK_TYPE_VCE;
			break;
		case AMDGPU_HW_IP_UVD_ENC:
			type = AMD_IP_BLOCK_TYPE_UVD;
			break;
		case AMDGPU_HW_IP_VCN_DEC:
		case AMDGPU_HW_IP_VCN_ENC:
			type = AMD_IP_BLOCK_TYPE_VCN;
			break;
		case AMDGPU_HW_IP_VCN_JPEG:
			type = (amdgpu_device_ip_get_ip_block(adev, AMD_IP_BLOCK_TYPE_JPEG)) ?
				AMD_IP_BLOCK_TYPE_JPEG : AMD_IP_BLOCK_TYPE_VCN;
			break;
		default:
			return -EINVAL;
		}

		for (i = 0; i < adev->num_ip_blocks; i++)
			if (adev->ip_blocks[i].version->type == type &&
			    adev->ip_blocks[i].status.valid &&
			    count < AMDGPU_HW_IP_INSTANCE_MAX_COUNT)
				count++;

		return copy_to_user(out, &count, min(size, 4u)) ? -EFAULT : 0;
	}
	case AMDGPU_INFO_TIMESTAMP:
		ui64 = amdgpu_gfx_get_gpu_clock_counter(adev);
		return copy_to_user(out, &ui64, min(size, 8u)) ? -EFAULT : 0;
	case AMDGPU_INFO_FW_VERSION: {
		struct drm_amdgpu_info_firmware fw_info;
		int ret;

		/* We only support one instance of each IP block right now. */
		if (info->query_fw.ip_instance != 0)
			return -EINVAL;

		ret = amdgpu_firmware_info(&fw_info, &info->query_fw, adev);
		if (ret)
			return ret;

		return copy_to_user(out, &fw_info,
				    min((size_t)size, sizeof(fw_info))) ? -EFAULT : 0;
	}
	case AMDGPU_INFO_NUM_BYTES_MOVED:
		ui64 = atomic64_read(&adev->num_bytes_moved);
		return copy_to_user(out, &ui64, min(size, 8u)) ? -EFAULT : 0;
	case AMDGPU_INFO_NUM_EVICTIONS:
		ui64 = atomic64_read(&adev->num_evictions);
		return copy_to_user(out, &ui64, min(size, 8u)) ? -EFAULT : 0;
<<<<<<< HEAD
=======
	case AMDGPU_INFO_NUM_VRAM_CPU_PAGE_FAULTS:
		ui64 = atomic64_read(&adev->num_vram_cpu_page_faults);
		return copy_to_user(out, &ui64, min(size, 8u)) ? -EFAULT : 0;
>>>>>>> 24b8d41d
	case AMDGPU_INFO_VRAM_USAGE:
		ui64 = amdgpu_vram_mgr_usage(ttm_manager_type(&adev->mman.bdev, TTM_PL_VRAM));
		return copy_to_user(out, &ui64, min(size, 8u)) ? -EFAULT : 0;
	case AMDGPU_INFO_VIS_VRAM_USAGE:
		ui64 = amdgpu_vram_mgr_vis_usage(ttm_manager_type(&adev->mman.bdev, TTM_PL_VRAM));
		return copy_to_user(out, &ui64, min(size, 8u)) ? -EFAULT : 0;
	case AMDGPU_INFO_GTT_USAGE:
		ui64 = amdgpu_gtt_mgr_usage(ttm_manager_type(&adev->mman.bdev, TTM_PL_TT));
		return copy_to_user(out, &ui64, min(size, 8u)) ? -EFAULT : 0;
	case AMDGPU_INFO_GDS_CONFIG: {
		struct drm_amdgpu_info_gds gds_info;

		memset(&gds_info, 0, sizeof(gds_info));
		gds_info.compute_partition_size = adev->gds.gds_size;
		gds_info.gds_total_size = adev->gds.gds_size;
		gds_info.gws_per_compute_partition = adev->gds.gws_size;
		gds_info.oa_per_compute_partition = adev->gds.oa_size;
		return copy_to_user(out, &gds_info,
				    min((size_t)size, sizeof(gds_info))) ? -EFAULT : 0;
	}
	case AMDGPU_INFO_VRAM_GTT: {
		struct drm_amdgpu_info_vram_gtt vram_gtt;

		vram_gtt.vram_size = adev->gmc.real_vram_size -
			atomic64_read(&adev->vram_pin_size) -
			AMDGPU_VM_RESERVED_VRAM;
		vram_gtt.vram_cpu_accessible_size =
			min(adev->gmc.visible_vram_size -
			    atomic64_read(&adev->visible_pin_size),
			    vram_gtt.vram_size);
		vram_gtt.gtt_size = ttm_manager_type(&adev->mman.bdev, TTM_PL_TT)->size;
		vram_gtt.gtt_size *= PAGE_SIZE;
		vram_gtt.gtt_size -= atomic64_read(&adev->gart_pin_size);
		return copy_to_user(out, &vram_gtt,
				    min((size_t)size, sizeof(vram_gtt))) ? -EFAULT : 0;
	}
	case AMDGPU_INFO_MEMORY: {
		struct drm_amdgpu_memory_info mem;
		struct ttm_resource_manager *vram_man =
			ttm_manager_type(&adev->mman.bdev, TTM_PL_VRAM);
		struct ttm_resource_manager *gtt_man =
			ttm_manager_type(&adev->mman.bdev, TTM_PL_TT);
		memset(&mem, 0, sizeof(mem));
		mem.vram.total_heap_size = adev->gmc.real_vram_size;
		mem.vram.usable_heap_size = adev->gmc.real_vram_size -
			atomic64_read(&adev->vram_pin_size) -
			AMDGPU_VM_RESERVED_VRAM;
		mem.vram.heap_usage =
			amdgpu_vram_mgr_usage(vram_man);
		mem.vram.max_allocation = mem.vram.usable_heap_size * 3 / 4;

		mem.cpu_accessible_vram.total_heap_size =
			adev->gmc.visible_vram_size;
		mem.cpu_accessible_vram.usable_heap_size =
			min(adev->gmc.visible_vram_size -
			    atomic64_read(&adev->visible_pin_size),
			    mem.vram.usable_heap_size);
		mem.cpu_accessible_vram.heap_usage =
			amdgpu_vram_mgr_vis_usage(vram_man);
		mem.cpu_accessible_vram.max_allocation =
			mem.cpu_accessible_vram.usable_heap_size * 3 / 4;

		mem.gtt.total_heap_size = gtt_man->size;
		mem.gtt.total_heap_size *= PAGE_SIZE;
		mem.gtt.usable_heap_size = mem.gtt.total_heap_size -
			atomic64_read(&adev->gart_pin_size);
		mem.gtt.heap_usage =
			amdgpu_gtt_mgr_usage(gtt_man);
		mem.gtt.max_allocation = mem.gtt.usable_heap_size * 3 / 4;

		return copy_to_user(out, &mem,
				    min((size_t)size, sizeof(mem)))
				    ? -EFAULT : 0;
	}
	case AMDGPU_INFO_READ_MMR_REG: {
		unsigned n, alloc_size;
		uint32_t *regs;
		unsigned se_num = (info->read_mmr_reg.instance >>
				   AMDGPU_INFO_MMR_SE_INDEX_SHIFT) &
				  AMDGPU_INFO_MMR_SE_INDEX_MASK;
		unsigned sh_num = (info->read_mmr_reg.instance >>
				   AMDGPU_INFO_MMR_SH_INDEX_SHIFT) &
				  AMDGPU_INFO_MMR_SH_INDEX_MASK;

		/* set full masks if the userspace set all bits
		 * in the bitfields */
		if (se_num == AMDGPU_INFO_MMR_SE_INDEX_MASK)
			se_num = 0xffffffff;
		else if (se_num >= AMDGPU_GFX_MAX_SE)
			return -EINVAL;
		if (sh_num == AMDGPU_INFO_MMR_SH_INDEX_MASK)
			sh_num = 0xffffffff;
		else if (sh_num >= AMDGPU_GFX_MAX_SH_PER_SE)
			return -EINVAL;

		if (info->read_mmr_reg.count > 128)
			return -EINVAL;

		regs = kmalloc_array(info->read_mmr_reg.count, sizeof(*regs), GFP_KERNEL);
		if (!regs)
			return -ENOMEM;
		alloc_size = info->read_mmr_reg.count * sizeof(*regs);

		amdgpu_gfx_off_ctrl(adev, false);
		for (i = 0; i < info->read_mmr_reg.count; i++) {
			if (amdgpu_asic_read_register(adev, se_num, sh_num,
						      info->read_mmr_reg.dword_offset + i,
						      &regs[i])) {
				DRM_DEBUG_KMS("unallowed offset %#x\n",
					      info->read_mmr_reg.dword_offset + i);
				kfree(regs);
				amdgpu_gfx_off_ctrl(adev, true);
				return -EFAULT;
			}
		}
		amdgpu_gfx_off_ctrl(adev, true);
		n = copy_to_user(out, regs, min(size, alloc_size));
		kfree(regs);
		return n ? -EFAULT : 0;
	}
	case AMDGPU_INFO_DEV_INFO: {
<<<<<<< HEAD
		struct drm_amdgpu_info_device dev_info = {};
=======
		struct drm_amdgpu_info_device dev_info;
		uint64_t vm_size;
>>>>>>> 24b8d41d

		memset(&dev_info, 0, sizeof(dev_info));
		dev_info.device_id = dev->pdev->device;
		dev_info.chip_rev = adev->rev_id;
		dev_info.external_rev = adev->external_rev_id;
		dev_info.pci_rev = dev->pdev->revision;
		dev_info.family = adev->family;
		dev_info.num_shader_engines = adev->gfx.config.max_shader_engines;
		dev_info.num_shader_arrays_per_engine = adev->gfx.config.max_sh_per_se;
		/* return all clocks in KHz */
		dev_info.gpu_counter_freq = amdgpu_asic_get_xclk(adev) * 10;
		if (adev->pm.dpm_enabled) {
			dev_info.max_engine_clock = amdgpu_dpm_get_sclk(adev, false) * 10;
			dev_info.max_memory_clock = amdgpu_dpm_get_mclk(adev, false) * 10;
		} else {
			dev_info.max_engine_clock = adev->clock.default_sclk * 10;
			dev_info.max_memory_clock = adev->clock.default_mclk * 10;
		}
		dev_info.enabled_rb_pipes_mask = adev->gfx.config.backend_enable_mask;
		dev_info.num_rb_pipes = adev->gfx.config.max_backends_per_se *
			adev->gfx.config.max_shader_engines;
		dev_info.num_hw_gfx_contexts = adev->gfx.config.max_hw_contexts;
		dev_info._pad = 0;
		dev_info.ids_flags = 0;
		if (adev->flags & AMD_IS_APU)
			dev_info.ids_flags |= AMDGPU_IDS_FLAGS_FUSION;
		if (amdgpu_mcbp || amdgpu_sriov_vf(adev))
			dev_info.ids_flags |= AMDGPU_IDS_FLAGS_PREEMPTION;
		if (amdgpu_is_tmz(adev))
			dev_info.ids_flags |= AMDGPU_IDS_FLAGS_TMZ;

		vm_size = adev->vm_manager.max_pfn * AMDGPU_GPU_PAGE_SIZE;
		vm_size -= AMDGPU_VA_RESERVED_SIZE;

		/* Older VCE FW versions are buggy and can handle only 40bits */
		if (adev->vce.fw_version &&
		    adev->vce.fw_version < AMDGPU_VCE_FW_53_45)
			vm_size = min(vm_size, 1ULL << 40);

		dev_info.virtual_address_offset = AMDGPU_VA_RESERVED_SIZE;
		dev_info.virtual_address_max =
			min(vm_size, AMDGPU_GMC_HOLE_START);

		if (vm_size > AMDGPU_GMC_HOLE_START) {
			dev_info.high_va_offset = AMDGPU_GMC_HOLE_END;
			dev_info.high_va_max = AMDGPU_GMC_HOLE_END | vm_size;
		}
		dev_info.virtual_address_alignment = max((int)PAGE_SIZE, AMDGPU_GPU_PAGE_SIZE);
		dev_info.pte_fragment_size = (1 << adev->vm_manager.fragment_size) * AMDGPU_GPU_PAGE_SIZE;
		dev_info.gart_page_size = AMDGPU_GPU_PAGE_SIZE;
<<<<<<< HEAD

		dev_info.cu_active_number = adev->gfx.cu_info.number;
		dev_info.cu_ao_mask = adev->gfx.cu_info.ao_cu_mask;
		dev_info.ce_ram_size = adev->gfx.ce_ram_size;
		memcpy(&dev_info.cu_bitmap[0], &adev->gfx.cu_info.bitmap[0],
		       sizeof(adev->gfx.cu_info.bitmap));
		dev_info.vram_type = adev->mc.vram_type;
		dev_info.vram_bit_width = adev->mc.vram_width;
=======
		dev_info.cu_active_number = adev->gfx.cu_info.number;
		dev_info.cu_ao_mask = adev->gfx.cu_info.ao_cu_mask;
		dev_info.ce_ram_size = adev->gfx.ce_ram_size;
		memcpy(&dev_info.cu_ao_bitmap[0], &adev->gfx.cu_info.ao_cu_bitmap[0],
		       sizeof(adev->gfx.cu_info.ao_cu_bitmap));
		memcpy(&dev_info.cu_bitmap[0], &adev->gfx.cu_info.bitmap[0],
		       sizeof(adev->gfx.cu_info.bitmap));
		dev_info.vram_type = adev->gmc.vram_type;
		dev_info.vram_bit_width = adev->gmc.vram_width;
>>>>>>> 24b8d41d
		dev_info.vce_harvest_config = adev->vce.harvest_config;
		dev_info.gc_double_offchip_lds_buf =
			adev->gfx.config.double_offchip_lds_buf;
		dev_info.wave_front_size = adev->gfx.cu_info.wave_front_size;
		dev_info.num_shader_visible_vgprs = adev->gfx.config.max_gprs;
		dev_info.num_cu_per_sh = adev->gfx.config.max_cu_per_sh;
		dev_info.num_tcc_blocks = adev->gfx.config.max_texture_channel_caches;
		dev_info.gs_vgt_table_depth = adev->gfx.config.gs_vgt_table_depth;
		dev_info.gs_prim_buffer_depth = adev->gfx.config.gs_prim_buffer_depth;
		dev_info.max_gs_waves_per_vgt = adev->gfx.config.max_gs_threads;

		if (adev->family >= AMDGPU_FAMILY_NV)
			dev_info.pa_sc_tile_steering_override =
				adev->gfx.config.pa_sc_tile_steering_override;

		dev_info.tcc_disabled_mask = adev->gfx.config.tcc_disabled_mask;

		return copy_to_user(out, &dev_info,
				    min((size_t)size, sizeof(dev_info))) ? -EFAULT : 0;
	}
	case AMDGPU_INFO_VCE_CLOCK_TABLE: {
		unsigned i;
		struct drm_amdgpu_info_vce_clock_table vce_clk_table = {};
		struct amd_vce_state *vce_state;

		for (i = 0; i < AMDGPU_VCE_CLOCK_TABLE_ENTRIES; i++) {
			vce_state = amdgpu_dpm_get_vce_clock_state(adev, i);
			if (vce_state) {
				vce_clk_table.entries[i].sclk = vce_state->sclk;
				vce_clk_table.entries[i].mclk = vce_state->mclk;
				vce_clk_table.entries[i].eclk = vce_state->evclk;
				vce_clk_table.num_valid_entries++;
			}
		}

		return copy_to_user(out, &vce_clk_table,
				    min((size_t)size, sizeof(vce_clk_table))) ? -EFAULT : 0;
	}
	case AMDGPU_INFO_VBIOS: {
		uint32_t bios_size = adev->bios_size;

		switch (info->vbios_info.type) {
		case AMDGPU_INFO_VBIOS_SIZE:
			return copy_to_user(out, &bios_size,
					min((size_t)size, sizeof(bios_size)))
					? -EFAULT : 0;
		case AMDGPU_INFO_VBIOS_IMAGE: {
			uint8_t *bios;
			uint32_t bios_offset = info->vbios_info.offset;

			if (bios_offset >= bios_size)
				return -EINVAL;

			bios = adev->bios + bios_offset;
			return copy_to_user(out, bios,
					    min((size_t)size, (size_t)(bios_size - bios_offset)))
					? -EFAULT : 0;
		}
		default:
			DRM_DEBUG_KMS("Invalid request %d\n",
					info->vbios_info.type);
			return -EINVAL;
		}
	}
	case AMDGPU_INFO_NUM_HANDLES: {
		struct drm_amdgpu_info_num_handles handle;

		switch (info->query_hw_ip.type) {
		case AMDGPU_HW_IP_UVD:
			/* Starting Polaris, we support unlimited UVD handles */
			if (adev->asic_type < CHIP_POLARIS10) {
				handle.uvd_max_handles = adev->uvd.max_handles;
				handle.uvd_used_handles = amdgpu_uvd_used_handles(adev);

				return copy_to_user(out, &handle,
					min((size_t)size, sizeof(handle))) ? -EFAULT : 0;
			} else {
				return -ENODATA;
			}

			break;
		default:
			return -EINVAL;
		}
	}
	case AMDGPU_INFO_SENSOR: {
		if (!adev->pm.dpm_enabled)
			return -ENOENT;

		switch (info->sensor_info.type) {
		case AMDGPU_INFO_SENSOR_GFX_SCLK:
			/* get sclk in Mhz */
			if (amdgpu_dpm_read_sensor(adev,
						   AMDGPU_PP_SENSOR_GFX_SCLK,
						   (void *)&ui32, &ui32_size)) {
				return -EINVAL;
			}
			ui32 /= 100;
			break;
		case AMDGPU_INFO_SENSOR_GFX_MCLK:
			/* get mclk in Mhz */
			if (amdgpu_dpm_read_sensor(adev,
						   AMDGPU_PP_SENSOR_GFX_MCLK,
						   (void *)&ui32, &ui32_size)) {
				return -EINVAL;
			}
			ui32 /= 100;
			break;
		case AMDGPU_INFO_SENSOR_GPU_TEMP:
			/* get temperature in millidegrees C */
			if (amdgpu_dpm_read_sensor(adev,
						   AMDGPU_PP_SENSOR_GPU_TEMP,
						   (void *)&ui32, &ui32_size)) {
				return -EINVAL;
			}
			break;
		case AMDGPU_INFO_SENSOR_GPU_LOAD:
			/* get GPU load */
			if (amdgpu_dpm_read_sensor(adev,
						   AMDGPU_PP_SENSOR_GPU_LOAD,
						   (void *)&ui32, &ui32_size)) {
				return -EINVAL;
			}
			break;
		case AMDGPU_INFO_SENSOR_GPU_AVG_POWER:
			/* get average GPU power */
			if (amdgpu_dpm_read_sensor(adev,
						   AMDGPU_PP_SENSOR_GPU_POWER,
						   (void *)&ui32, &ui32_size)) {
				return -EINVAL;
			}
			ui32 >>= 8;
			break;
		case AMDGPU_INFO_SENSOR_VDDNB:
			/* get VDDNB in millivolts */
			if (amdgpu_dpm_read_sensor(adev,
						   AMDGPU_PP_SENSOR_VDDNB,
						   (void *)&ui32, &ui32_size)) {
				return -EINVAL;
			}
			break;
		case AMDGPU_INFO_SENSOR_VDDGFX:
			/* get VDDGFX in millivolts */
			if (amdgpu_dpm_read_sensor(adev,
						   AMDGPU_PP_SENSOR_VDDGFX,
						   (void *)&ui32, &ui32_size)) {
				return -EINVAL;
			}
			break;
		case AMDGPU_INFO_SENSOR_STABLE_PSTATE_GFX_SCLK:
			/* get stable pstate sclk in Mhz */
			if (amdgpu_dpm_read_sensor(adev,
						   AMDGPU_PP_SENSOR_STABLE_PSTATE_SCLK,
						   (void *)&ui32, &ui32_size)) {
				return -EINVAL;
			}
			ui32 /= 100;
			break;
		case AMDGPU_INFO_SENSOR_STABLE_PSTATE_GFX_MCLK:
			/* get stable pstate mclk in Mhz */
			if (amdgpu_dpm_read_sensor(adev,
						   AMDGPU_PP_SENSOR_STABLE_PSTATE_MCLK,
						   (void *)&ui32, &ui32_size)) {
				return -EINVAL;
			}
			ui32 /= 100;
			break;
		default:
			DRM_DEBUG_KMS("Invalid request %d\n",
				      info->sensor_info.type);
			return -EINVAL;
		}
		return copy_to_user(out, &ui32, min(size, 4u)) ? -EFAULT : 0;
	}
	case AMDGPU_INFO_VRAM_LOST_COUNTER:
		ui32 = atomic_read(&adev->vram_lost_counter);
		return copy_to_user(out, &ui32, min(size, 4u)) ? -EFAULT : 0;
	case AMDGPU_INFO_RAS_ENABLED_FEATURES: {
		struct amdgpu_ras *ras = amdgpu_ras_get_context(adev);
		uint64_t ras_mask;

		if (!ras)
			return -EINVAL;
		ras_mask = (uint64_t)ras->supported << 32 | ras->features;

		return copy_to_user(out, &ras_mask,
				min_t(u64, size, sizeof(ras_mask))) ?
			-EFAULT : 0;
	}
	default:
		DRM_DEBUG_KMS("Invalid request %d\n", info->query);
		return -EINVAL;
	}
	return 0;
}


/*
 * Outdated mess for old drm with Xorg being in charge (void function now).
 */
/**
 * amdgpu_driver_lastclose_kms - drm callback for last close
 *
 * @dev: drm dev pointer
 *
 * Switch vga_switcheroo state after last close (all asics).
 */
void amdgpu_driver_lastclose_kms(struct drm_device *dev)
{
	drm_fb_helper_lastclose(dev);
	vga_switcheroo_process_delayed_switch();
}

/**
 * amdgpu_driver_open_kms - drm callback for open
 *
 * @dev: drm dev pointer
 * @file_priv: drm file
 *
 * On device open, init vm on cayman+ (all asics).
 * Returns 0 on success, error on failure.
 */
int amdgpu_driver_open_kms(struct drm_device *dev, struct drm_file *file_priv)
{
	struct amdgpu_device *adev = drm_to_adev(dev);
	struct amdgpu_fpriv *fpriv;
	int r, pasid;

	/* Ensure IB tests are run on ring */
	flush_delayed_work(&adev->delayed_init_work);


	if (amdgpu_ras_intr_triggered()) {
		DRM_ERROR("RAS Intr triggered, device disabled!!");
		return -EHWPOISON;
	}

	file_priv->driver_priv = NULL;

	r = pm_runtime_get_sync(dev->dev);
	if (r < 0)
		goto pm_put;

	fpriv = kzalloc(sizeof(*fpriv), GFP_KERNEL);
	if (unlikely(!fpriv)) {
		r = -ENOMEM;
		goto out_suspend;
	}

<<<<<<< HEAD
	r = amdgpu_vm_init(adev, &fpriv->vm);
	if (r) {
		kfree(fpriv);
		goto out_suspend;
=======
	pasid = amdgpu_pasid_alloc(16);
	if (pasid < 0) {
		dev_warn(adev->dev, "No more PASIDs available!");
		pasid = 0;
	}
	r = amdgpu_vm_init(adev, &fpriv->vm, AMDGPU_VM_CONTEXT_GFX, pasid);
	if (r)
		goto error_pasid;

	fpriv->prt_va = amdgpu_vm_bo_add(adev, &fpriv->vm, NULL);
	if (!fpriv->prt_va) {
		r = -ENOMEM;
		goto error_vm;
	}

	if (amdgpu_mcbp || amdgpu_sriov_vf(adev)) {
		uint64_t csa_addr = amdgpu_csa_vaddr(adev) & AMDGPU_GMC_HOLE_MASK;

		r = amdgpu_map_static_csa(adev, &fpriv->vm, adev->virt.csa_obj,
						&fpriv->csa_va, csa_addr, AMDGPU_CSA_SIZE);
		if (r)
			goto error_vm;
>>>>>>> 24b8d41d
	}

	mutex_init(&fpriv->bo_list_lock);
	idr_init(&fpriv->bo_list_handles);

	amdgpu_ctx_mgr_init(&fpriv->ctx_mgr);

	file_priv->driver_priv = fpriv;
	goto out_suspend;

<<<<<<< HEAD
out_suspend:
	pm_runtime_mark_last_busy(dev->dev);
	pm_runtime_put_autosuspend(dev->dev);
=======
error_vm:
	amdgpu_vm_fini(adev, &fpriv->vm);

error_pasid:
	if (pasid)
		amdgpu_pasid_free(pasid);

	kfree(fpriv);
>>>>>>> 24b8d41d

out_suspend:
	pm_runtime_mark_last_busy(dev->dev);
pm_put:
	pm_runtime_put_autosuspend(dev->dev);

	return r;
}

/**
 * amdgpu_driver_postclose_kms - drm callback for post close
 *
 * @dev: drm dev pointer
 * @file_priv: drm file
 *
 * On device post close, tear down vm on cayman+ (all asics).
 */
void amdgpu_driver_postclose_kms(struct drm_device *dev,
				 struct drm_file *file_priv)
{
	struct amdgpu_device *adev = drm_to_adev(dev);
	struct amdgpu_fpriv *fpriv = file_priv->driver_priv;
	struct amdgpu_bo_list *list;
	struct amdgpu_bo *pd;
	u32 pasid;
	int handle;

	if (!fpriv)
		return;

	pm_runtime_get_sync(dev->dev);

	if (amdgpu_device_ip_get_ip_block(adev, AMD_IP_BLOCK_TYPE_UVD) != NULL)
		amdgpu_uvd_free_handles(adev, file_priv);
	if (amdgpu_device_ip_get_ip_block(adev, AMD_IP_BLOCK_TYPE_VCE) != NULL)
		amdgpu_vce_free_handles(adev, file_priv);

	amdgpu_vm_bo_rmv(adev, fpriv->prt_va);

	if (amdgpu_mcbp || amdgpu_sriov_vf(adev)) {
		/* TODO: how to handle reserve failure */
		BUG_ON(amdgpu_bo_reserve(adev->virt.csa_obj, true));
		amdgpu_vm_bo_rmv(adev, fpriv->csa_va);
		fpriv->csa_va = NULL;
		amdgpu_bo_unreserve(adev->virt.csa_obj);
	}

	pasid = fpriv->vm.pasid;
	pd = amdgpu_bo_ref(fpriv->vm.root.base.bo);

<<<<<<< HEAD
	amdgpu_uvd_free_handles(adev, file_priv);
	amdgpu_vce_free_handles(adev, file_priv);

=======
	amdgpu_ctx_mgr_fini(&fpriv->ctx_mgr);
>>>>>>> 24b8d41d
	amdgpu_vm_fini(adev, &fpriv->vm);

	if (pasid)
		amdgpu_pasid_free_delayed(pd->tbo.base.resv, pasid);
	amdgpu_bo_unref(&pd);

	idr_for_each_entry(&fpriv->bo_list_handles, list, handle)
		amdgpu_bo_list_put(list);

	idr_destroy(&fpriv->bo_list_handles);
	mutex_destroy(&fpriv->bo_list_lock);

	kfree(fpriv);
	file_priv->driver_priv = NULL;

	pm_runtime_mark_last_busy(dev->dev);
	pm_runtime_put_autosuspend(dev->dev);
<<<<<<< HEAD
}

/**
 * amdgpu_driver_preclose_kms - drm callback for pre close
 *
 * @dev: drm dev pointer
 * @file_priv: drm file
 *
 * On device pre close, tear down hyperz and cmask filps on r1xx-r5xx
 * (all asics).
 */
void amdgpu_driver_preclose_kms(struct drm_device *dev,
				struct drm_file *file_priv)
{
	pm_runtime_get_sync(dev->dev);
=======
>>>>>>> 24b8d41d
}

/*
 * VBlank related functions.
 */
/**
 * amdgpu_get_vblank_counter_kms - get frame count
 *
 * @crtc: crtc to get the frame count from
 *
 * Gets the frame count on the requested crtc (all asics).
 * Returns frame count on success, -EINVAL on failure.
 */
u32 amdgpu_get_vblank_counter_kms(struct drm_crtc *crtc)
{
	struct drm_device *dev = crtc->dev;
	unsigned int pipe = crtc->index;
	struct amdgpu_device *adev = drm_to_adev(dev);
	int vpos, hpos, stat;
	u32 count;

	if (pipe >= adev->mode_info.num_crtc) {
		DRM_ERROR("Invalid crtc %u\n", pipe);
		return -EINVAL;
	}

	/* The hw increments its frame counter at start of vsync, not at start
	 * of vblank, as is required by DRM core vblank counter handling.
	 * Cook the hw count here to make it appear to the caller as if it
	 * incremented at start of vblank. We measure distance to start of
	 * vblank in vpos. vpos therefore will be >= 0 between start of vblank
	 * and start of vsync, so vpos >= 0 means to bump the hw frame counter
	 * result by 1 to give the proper appearance to caller.
	 */
	if (adev->mode_info.crtcs[pipe]) {
		/* Repeat readout if needed to provide stable result if
		 * we cross start of vsync during the queries.
		 */
		do {
			count = amdgpu_display_vblank_get_counter(adev, pipe);
			/* Ask amdgpu_display_get_crtc_scanoutpos to return
			 * vpos as distance to start of vblank, instead of
			 * regular vertical scanout pos.
			 */
			stat = amdgpu_display_get_crtc_scanoutpos(
				dev, pipe, GET_DISTANCE_TO_VBLANKSTART,
				&vpos, &hpos, NULL, NULL,
				&adev->mode_info.crtcs[pipe]->base.hwmode);
		} while (count != amdgpu_display_vblank_get_counter(adev, pipe));

		if (((stat & (DRM_SCANOUTPOS_VALID | DRM_SCANOUTPOS_ACCURATE)) !=
		    (DRM_SCANOUTPOS_VALID | DRM_SCANOUTPOS_ACCURATE))) {
			DRM_DEBUG_VBL("Query failed! stat %d\n", stat);
		} else {
			DRM_DEBUG_VBL("crtc %d: dist from vblank start %d\n",
				      pipe, vpos);

			/* Bump counter if we are at >= leading edge of vblank,
			 * but before vsync where vpos would turn negative and
			 * the hw counter really increments.
			 */
			if (vpos >= 0)
				count++;
		}
	} else {
		/* Fallback to use value as is. */
		count = amdgpu_display_vblank_get_counter(adev, pipe);
		DRM_DEBUG_VBL("NULL mode info! Returned count may be wrong.\n");
	}

	return count;
}

/**
 * amdgpu_enable_vblank_kms - enable vblank interrupt
 *
 * @crtc: crtc to enable vblank interrupt for
 *
 * Enable the interrupt on the requested crtc (all asics).
 * Returns 0 on success, -EINVAL on failure.
 */
int amdgpu_enable_vblank_kms(struct drm_crtc *crtc)
{
	struct drm_device *dev = crtc->dev;
	unsigned int pipe = crtc->index;
	struct amdgpu_device *adev = drm_to_adev(dev);
	int idx = amdgpu_display_crtc_idx_to_irq_type(adev, pipe);

	return amdgpu_irq_get(adev, &adev->crtc_irq, idx);
}

/**
 * amdgpu_disable_vblank_kms - disable vblank interrupt
 *
 * @crtc: crtc to disable vblank interrupt for
 *
 * Disable the interrupt on the requested crtc (all asics).
 */
void amdgpu_disable_vblank_kms(struct drm_crtc *crtc)
{
	struct drm_device *dev = crtc->dev;
	unsigned int pipe = crtc->index;
	struct amdgpu_device *adev = drm_to_adev(dev);
	int idx = amdgpu_display_crtc_idx_to_irq_type(adev, pipe);

	amdgpu_irq_put(adev, &adev->crtc_irq, idx);
}

const struct drm_ioctl_desc amdgpu_ioctls_kms[] = {
	DRM_IOCTL_DEF_DRV(AMDGPU_GEM_CREATE, amdgpu_gem_create_ioctl, DRM_AUTH|DRM_RENDER_ALLOW),
	DRM_IOCTL_DEF_DRV(AMDGPU_CTX, amdgpu_ctx_ioctl, DRM_AUTH|DRM_RENDER_ALLOW),
	DRM_IOCTL_DEF_DRV(AMDGPU_VM, amdgpu_vm_ioctl, DRM_AUTH|DRM_RENDER_ALLOW),
	DRM_IOCTL_DEF_DRV(AMDGPU_SCHED, amdgpu_sched_ioctl, DRM_MASTER),
	DRM_IOCTL_DEF_DRV(AMDGPU_BO_LIST, amdgpu_bo_list_ioctl, DRM_AUTH|DRM_RENDER_ALLOW),
	DRM_IOCTL_DEF_DRV(AMDGPU_FENCE_TO_HANDLE, amdgpu_cs_fence_to_handle_ioctl, DRM_AUTH|DRM_RENDER_ALLOW),
	/* KMS */
	DRM_IOCTL_DEF_DRV(AMDGPU_GEM_MMAP, amdgpu_gem_mmap_ioctl, DRM_AUTH|DRM_RENDER_ALLOW),
	DRM_IOCTL_DEF_DRV(AMDGPU_GEM_WAIT_IDLE, amdgpu_gem_wait_idle_ioctl, DRM_AUTH|DRM_RENDER_ALLOW),
	DRM_IOCTL_DEF_DRV(AMDGPU_CS, amdgpu_cs_ioctl, DRM_AUTH|DRM_RENDER_ALLOW),
	DRM_IOCTL_DEF_DRV(AMDGPU_INFO, amdgpu_info_ioctl, DRM_AUTH|DRM_RENDER_ALLOW),
	DRM_IOCTL_DEF_DRV(AMDGPU_WAIT_CS, amdgpu_cs_wait_ioctl, DRM_AUTH|DRM_RENDER_ALLOW),
	DRM_IOCTL_DEF_DRV(AMDGPU_WAIT_FENCES, amdgpu_cs_wait_fences_ioctl, DRM_AUTH|DRM_RENDER_ALLOW),
	DRM_IOCTL_DEF_DRV(AMDGPU_GEM_METADATA, amdgpu_gem_metadata_ioctl, DRM_AUTH|DRM_RENDER_ALLOW),
	DRM_IOCTL_DEF_DRV(AMDGPU_GEM_VA, amdgpu_gem_va_ioctl, DRM_AUTH|DRM_RENDER_ALLOW),
	DRM_IOCTL_DEF_DRV(AMDGPU_GEM_OP, amdgpu_gem_op_ioctl, DRM_AUTH|DRM_RENDER_ALLOW),
	DRM_IOCTL_DEF_DRV(AMDGPU_GEM_USERPTR, amdgpu_gem_userptr_ioctl, DRM_AUTH|DRM_RENDER_ALLOW)
};
const int amdgpu_max_kms_ioctl = ARRAY_SIZE(amdgpu_ioctls_kms);

/*
 * Debugfs info
 */
#if defined(CONFIG_DEBUG_FS)

static int amdgpu_debugfs_firmware_info(struct seq_file *m, void *data)
{
	struct drm_info_node *node = (struct drm_info_node *) m->private;
	struct drm_device *dev = node->minor->dev;
<<<<<<< HEAD
	struct amdgpu_device *adev = dev->dev_private;
	struct drm_amdgpu_info_firmware fw_info;
	struct drm_amdgpu_query_fw query_fw;
=======
	struct amdgpu_device *adev = drm_to_adev(dev);
	struct drm_amdgpu_info_firmware fw_info;
	struct drm_amdgpu_query_fw query_fw;
	struct atom_context *ctx = adev->mode_info.atom_context;
>>>>>>> 24b8d41d
	int ret, i;

	/* VCE */
	query_fw.fw_type = AMDGPU_INFO_FW_VCE;
	ret = amdgpu_firmware_info(&fw_info, &query_fw, adev);
	if (ret)
		return ret;
	seq_printf(m, "VCE feature version: %u, firmware version: 0x%08x\n",
		   fw_info.feature, fw_info.ver);

	/* UVD */
	query_fw.fw_type = AMDGPU_INFO_FW_UVD;
	ret = amdgpu_firmware_info(&fw_info, &query_fw, adev);
	if (ret)
		return ret;
	seq_printf(m, "UVD feature version: %u, firmware version: 0x%08x\n",
		   fw_info.feature, fw_info.ver);

	/* GMC */
	query_fw.fw_type = AMDGPU_INFO_FW_GMC;
	ret = amdgpu_firmware_info(&fw_info, &query_fw, adev);
	if (ret)
		return ret;
	seq_printf(m, "MC feature version: %u, firmware version: 0x%08x\n",
		   fw_info.feature, fw_info.ver);

	/* ME */
	query_fw.fw_type = AMDGPU_INFO_FW_GFX_ME;
	ret = amdgpu_firmware_info(&fw_info, &query_fw, adev);
	if (ret)
		return ret;
	seq_printf(m, "ME feature version: %u, firmware version: 0x%08x\n",
		   fw_info.feature, fw_info.ver);

	/* PFP */
	query_fw.fw_type = AMDGPU_INFO_FW_GFX_PFP;
	ret = amdgpu_firmware_info(&fw_info, &query_fw, adev);
	if (ret)
		return ret;
	seq_printf(m, "PFP feature version: %u, firmware version: 0x%08x\n",
		   fw_info.feature, fw_info.ver);

	/* CE */
	query_fw.fw_type = AMDGPU_INFO_FW_GFX_CE;
	ret = amdgpu_firmware_info(&fw_info, &query_fw, adev);
	if (ret)
		return ret;
	seq_printf(m, "CE feature version: %u, firmware version: 0x%08x\n",
		   fw_info.feature, fw_info.ver);

	/* RLC */
	query_fw.fw_type = AMDGPU_INFO_FW_GFX_RLC;
	ret = amdgpu_firmware_info(&fw_info, &query_fw, adev);
	if (ret)
		return ret;
	seq_printf(m, "RLC feature version: %u, firmware version: 0x%08x\n",
		   fw_info.feature, fw_info.ver);

<<<<<<< HEAD
=======
	/* RLC SAVE RESTORE LIST CNTL */
	query_fw.fw_type = AMDGPU_INFO_FW_GFX_RLC_RESTORE_LIST_CNTL;
	ret = amdgpu_firmware_info(&fw_info, &query_fw, adev);
	if (ret)
		return ret;
	seq_printf(m, "RLC SRLC feature version: %u, firmware version: 0x%08x\n",
		   fw_info.feature, fw_info.ver);

	/* RLC SAVE RESTORE LIST GPM MEM */
	query_fw.fw_type = AMDGPU_INFO_FW_GFX_RLC_RESTORE_LIST_GPM_MEM;
	ret = amdgpu_firmware_info(&fw_info, &query_fw, adev);
	if (ret)
		return ret;
	seq_printf(m, "RLC SRLG feature version: %u, firmware version: 0x%08x\n",
		   fw_info.feature, fw_info.ver);

	/* RLC SAVE RESTORE LIST SRM MEM */
	query_fw.fw_type = AMDGPU_INFO_FW_GFX_RLC_RESTORE_LIST_SRM_MEM;
	ret = amdgpu_firmware_info(&fw_info, &query_fw, adev);
	if (ret)
		return ret;
	seq_printf(m, "RLC SRLS feature version: %u, firmware version: 0x%08x\n",
		   fw_info.feature, fw_info.ver);

>>>>>>> 24b8d41d
	/* MEC */
	query_fw.fw_type = AMDGPU_INFO_FW_GFX_MEC;
	query_fw.index = 0;
	ret = amdgpu_firmware_info(&fw_info, &query_fw, adev);
	if (ret)
		return ret;
	seq_printf(m, "MEC feature version: %u, firmware version: 0x%08x\n",
		   fw_info.feature, fw_info.ver);

	/* MEC2 */
<<<<<<< HEAD
	if (adev->asic_type == CHIP_KAVERI ||
	    (adev->asic_type > CHIP_TOPAZ && adev->asic_type != CHIP_STONEY)) {
=======
	if (adev->gfx.mec2_fw) {
>>>>>>> 24b8d41d
		query_fw.index = 1;
		ret = amdgpu_firmware_info(&fw_info, &query_fw, adev);
		if (ret)
			return ret;
		seq_printf(m, "MEC2 feature version: %u, firmware version: 0x%08x\n",
			   fw_info.feature, fw_info.ver);
	}

<<<<<<< HEAD
=======
	/* PSP SOS */
	query_fw.fw_type = AMDGPU_INFO_FW_SOS;
	ret = amdgpu_firmware_info(&fw_info, &query_fw, adev);
	if (ret)
		return ret;
	seq_printf(m, "SOS feature version: %u, firmware version: 0x%08x\n",
		   fw_info.feature, fw_info.ver);


	/* PSP ASD */
	query_fw.fw_type = AMDGPU_INFO_FW_ASD;
	ret = amdgpu_firmware_info(&fw_info, &query_fw, adev);
	if (ret)
		return ret;
	seq_printf(m, "ASD feature version: %u, firmware version: 0x%08x\n",
		   fw_info.feature, fw_info.ver);

	query_fw.fw_type = AMDGPU_INFO_FW_TA;
	for (i = 0; i < 4; i++) {
		query_fw.index = i;
		ret = amdgpu_firmware_info(&fw_info, &query_fw, adev);
		if (ret)
			continue;
		switch (query_fw.index) {
		case 0:
			seq_printf(m, "TA %s feature version: 0x%08x, firmware version: 0x%08x\n",
					"RAS", fw_info.feature, fw_info.ver);
			break;
		case 1:
			seq_printf(m, "TA %s feature version: 0x%08x, firmware version: 0x%08x\n",
					"XGMI", fw_info.feature, fw_info.ver);
			break;
		case 2:
			seq_printf(m, "TA %s feature version: 0x%08x, firmware version: 0x%08x\n",
					"HDCP", fw_info.feature, fw_info.ver);
			break;
		case 3:
			seq_printf(m, "TA %s feature version: 0x%08x, firmware version: 0x%08x\n",
					"DTM", fw_info.feature, fw_info.ver);
			break;
		default:
			return -EINVAL;
		}
	}

>>>>>>> 24b8d41d
	/* SMC */
	query_fw.fw_type = AMDGPU_INFO_FW_SMC;
	ret = amdgpu_firmware_info(&fw_info, &query_fw, adev);
	if (ret)
		return ret;
	seq_printf(m, "SMC feature version: %u, firmware version: 0x%08x\n",
		   fw_info.feature, fw_info.ver);

	/* SDMA */
	query_fw.fw_type = AMDGPU_INFO_FW_SDMA;
	for (i = 0; i < adev->sdma.num_instances; i++) {
		query_fw.index = i;
		ret = amdgpu_firmware_info(&fw_info, &query_fw, adev);
		if (ret)
			return ret;
		seq_printf(m, "SDMA%d feature version: %u, firmware version: 0x%08x\n",
			   i, fw_info.feature, fw_info.ver);
	}

<<<<<<< HEAD
=======
	/* VCN */
	query_fw.fw_type = AMDGPU_INFO_FW_VCN;
	ret = amdgpu_firmware_info(&fw_info, &query_fw, adev);
	if (ret)
		return ret;
	seq_printf(m, "VCN feature version: %u, firmware version: 0x%08x\n",
		   fw_info.feature, fw_info.ver);

	/* DMCU */
	query_fw.fw_type = AMDGPU_INFO_FW_DMCU;
	ret = amdgpu_firmware_info(&fw_info, &query_fw, adev);
	if (ret)
		return ret;
	seq_printf(m, "DMCU feature version: %u, firmware version: 0x%08x\n",
		   fw_info.feature, fw_info.ver);

	/* DMCUB */
	query_fw.fw_type = AMDGPU_INFO_FW_DMCUB;
	ret = amdgpu_firmware_info(&fw_info, &query_fw, adev);
	if (ret)
		return ret;
	seq_printf(m, "DMCUB feature version: %u, firmware version: 0x%08x\n",
		   fw_info.feature, fw_info.ver);


	seq_printf(m, "VBIOS version: %s\n", ctx->vbios_version);

>>>>>>> 24b8d41d
	return 0;
}

static const struct drm_info_list amdgpu_firmware_info_list[] = {
	{"amdgpu_firmware_info", amdgpu_debugfs_firmware_info, 0, NULL},
};
#endif

int amdgpu_debugfs_firmware_init(struct amdgpu_device *adev)
{
#if defined(CONFIG_DEBUG_FS)
	return amdgpu_debugfs_add_files(adev, amdgpu_firmware_info_list,
					ARRAY_SIZE(amdgpu_firmware_info_list));
#else
	return 0;
#endif
}<|MERGE_RESOLUTION|>--- conflicted
+++ resolved
@@ -85,15 +85,8 @@
 
 	amdgpu_unregister_gpu_instance(adev);
 
-<<<<<<< HEAD
-	if (amdgpu_device_is_px(dev)) {
-		pm_runtime_get_sync(dev->dev);
-		pm_runtime_forbid(dev->dev);
-	}
-=======
 	if (adev->rmmio == NULL)
 		return;
->>>>>>> 24b8d41d
 
 	if (adev->runpm) {
 		pm_runtime_get_sync(dev->dev);
@@ -145,19 +138,11 @@
 
 	dev = adev_to_drm(adev);
 
-<<<<<<< HEAD
-	if ((amdgpu_runtime_pm != 0) &&
-	    amdgpu_has_atpx() &&
-	    (amdgpu_is_atpx_hybrid() ||
-	     amdgpu_has_atpx_dgpu_power_cntl()) &&
-	    ((flags & AMD_IS_APU) == 0))
-=======
 	if (amdgpu_has_atpx() &&
 	    (amdgpu_is_atpx_hybrid() ||
 	     amdgpu_has_atpx_dgpu_power_cntl()) &&
 	    ((flags & AMD_IS_APU) == 0) &&
 	    !pci_is_thunderbolt_attached(dev->pdev))
->>>>>>> 24b8d41d
 		flags |= AMD_IS_PX;
 
 	/* amdgpu_device_init should report only fatal error
@@ -225,11 +210,7 @@
 out:
 	if (r) {
 		/* balance pm_runtime_get_sync in amdgpu_driver_unload_kms */
-<<<<<<< HEAD
-		if (adev->rmmio && amdgpu_device_is_px(dev))
-=======
 		if (adev->rmmio && adev->runpm)
->>>>>>> 24b8d41d
 			pm_runtime_put_noidle(dev->dev);
 		amdgpu_driver_unload_kms(dev);
 	}
@@ -250,17 +231,12 @@
 		fw_info->ver = adev->uvd.fw_version;
 		fw_info->feature = 0;
 		break;
-<<<<<<< HEAD
-	case AMDGPU_INFO_FW_GMC:
-		fw_info->ver = adev->mc.fw_version;
-=======
 	case AMDGPU_INFO_FW_VCN:
 		fw_info->ver = adev->vcn.fw_version;
 		fw_info->feature = 0;
 		break;
 	case AMDGPU_INFO_FW_GMC:
 		fw_info->ver = adev->gmc.fw_version;
->>>>>>> 24b8d41d
 		fw_info->feature = 0;
 		break;
 	case AMDGPU_INFO_FW_GFX_ME:
@@ -279,8 +255,6 @@
 		fw_info->ver = adev->gfx.rlc_fw_version;
 		fw_info->feature = adev->gfx.rlc_feature_version;
 		break;
-<<<<<<< HEAD
-=======
 	case AMDGPU_INFO_FW_GFX_RLC_RESTORE_LIST_CNTL:
 		fw_info->ver = adev->gfx.rlc_srlc_fw_version;
 		fw_info->feature = adev->gfx.rlc_srlc_feature_version;
@@ -293,7 +267,6 @@
 		fw_info->ver = adev->gfx.rlc_srls_fw_version;
 		fw_info->feature = adev->gfx.rlc_srls_feature_version;
 		break;
->>>>>>> 24b8d41d
 	case AMDGPU_INFO_FW_GFX_MEC:
 		if (query_fw->index == 0) {
 			fw_info->ver = adev->gfx.mec_fw_version;
@@ -308,8 +281,6 @@
 		fw_info->ver = adev->pm.fw_version;
 		fw_info->feature = 0;
 		break;
-<<<<<<< HEAD
-=======
 	case AMDGPU_INFO_FW_TA:
 		switch (query_fw->index) {
 		case 0:
@@ -332,18 +303,12 @@
 			return -EINVAL;
 		}
 		break;
->>>>>>> 24b8d41d
 	case AMDGPU_INFO_FW_SDMA:
 		if (query_fw->index >= adev->sdma.num_instances)
 			return -EINVAL;
 		fw_info->ver = adev->sdma.instance[query_fw->index].fw_version;
 		fw_info->feature = adev->sdma.instance[query_fw->index].feature_version;
 		break;
-<<<<<<< HEAD
-	default:
-		return -EINVAL;
-	}
-=======
 	case AMDGPU_INFO_FW_SOS:
 		fw_info->ver = adev->psp.sos_fw_version;
 		fw_info->feature = adev->psp.sos_feature_version;
@@ -497,7 +462,6 @@
 	result->available_rings = (1 << num_rings) - 1;
 	result->ib_start_alignment = ib_start_alignment;
 	result->ib_size_alignment = ib_size_alignment;
->>>>>>> 24b8d41d
 	return 0;
 }
 
@@ -555,50 +519,9 @@
 		struct drm_amdgpu_info_hw_ip ip = {};
 		int ret;
 
-<<<<<<< HEAD
-		switch (info->query_hw_ip.type) {
-		case AMDGPU_HW_IP_GFX:
-			type = AMD_IP_BLOCK_TYPE_GFX;
-			for (i = 0; i < adev->gfx.num_gfx_rings; i++)
-				ring_mask |= ((adev->gfx.gfx_ring[i].ready ? 1 : 0) << i);
-			ib_start_alignment = AMDGPU_GPU_PAGE_SIZE;
-			ib_size_alignment = 8;
-			break;
-		case AMDGPU_HW_IP_COMPUTE:
-			type = AMD_IP_BLOCK_TYPE_GFX;
-			for (i = 0; i < adev->gfx.num_compute_rings; i++)
-				ring_mask |= ((adev->gfx.compute_ring[i].ready ? 1 : 0) << i);
-			ib_start_alignment = AMDGPU_GPU_PAGE_SIZE;
-			ib_size_alignment = 8;
-			break;
-		case AMDGPU_HW_IP_DMA:
-			type = AMD_IP_BLOCK_TYPE_SDMA;
-			for (i = 0; i < adev->sdma.num_instances; i++)
-				ring_mask |= ((adev->sdma.instance[i].ring.ready ? 1 : 0) << i);
-			ib_start_alignment = AMDGPU_GPU_PAGE_SIZE;
-			ib_size_alignment = 1;
-			break;
-		case AMDGPU_HW_IP_UVD:
-			type = AMD_IP_BLOCK_TYPE_UVD;
-			ring_mask = adev->uvd.ring.ready ? 1 : 0;
-			ib_start_alignment = AMDGPU_GPU_PAGE_SIZE;
-			ib_size_alignment = 16;
-			break;
-		case AMDGPU_HW_IP_VCE:
-			type = AMD_IP_BLOCK_TYPE_VCE;
-			for (i = 0; i < adev->vce.num_rings; i++)
-				ring_mask |= ((adev->vce.ring[i].ready ? 1 : 0) << i);
-			ib_start_alignment = AMDGPU_GPU_PAGE_SIZE;
-			ib_size_alignment = 1;
-			break;
-		default:
-			return -EINVAL;
-		}
-=======
 		ret = amdgpu_hw_ip_info(adev, info, &ip);
 		if (ret)
 			return ret;
->>>>>>> 24b8d41d
 
 		ret = copy_to_user(out, &ip, min((size_t)size, sizeof(ip)));
 		return ret ? -EFAULT : 0;
@@ -670,12 +593,9 @@
 	case AMDGPU_INFO_NUM_EVICTIONS:
 		ui64 = atomic64_read(&adev->num_evictions);
 		return copy_to_user(out, &ui64, min(size, 8u)) ? -EFAULT : 0;
-<<<<<<< HEAD
-=======
 	case AMDGPU_INFO_NUM_VRAM_CPU_PAGE_FAULTS:
 		ui64 = atomic64_read(&adev->num_vram_cpu_page_faults);
 		return copy_to_user(out, &ui64, min(size, 8u)) ? -EFAULT : 0;
->>>>>>> 24b8d41d
 	case AMDGPU_INFO_VRAM_USAGE:
 		ui64 = amdgpu_vram_mgr_usage(ttm_manager_type(&adev->mman.bdev, TTM_PL_VRAM));
 		return copy_to_user(out, &ui64, min(size, 8u)) ? -EFAULT : 0;
@@ -797,12 +717,8 @@
 		return n ? -EFAULT : 0;
 	}
 	case AMDGPU_INFO_DEV_INFO: {
-<<<<<<< HEAD
-		struct drm_amdgpu_info_device dev_info = {};
-=======
 		struct drm_amdgpu_info_device dev_info;
 		uint64_t vm_size;
->>>>>>> 24b8d41d
 
 		memset(&dev_info, 0, sizeof(dev_info));
 		dev_info.device_id = dev->pdev->device;
@@ -853,16 +769,6 @@
 		dev_info.virtual_address_alignment = max((int)PAGE_SIZE, AMDGPU_GPU_PAGE_SIZE);
 		dev_info.pte_fragment_size = (1 << adev->vm_manager.fragment_size) * AMDGPU_GPU_PAGE_SIZE;
 		dev_info.gart_page_size = AMDGPU_GPU_PAGE_SIZE;
-<<<<<<< HEAD
-
-		dev_info.cu_active_number = adev->gfx.cu_info.number;
-		dev_info.cu_ao_mask = adev->gfx.cu_info.ao_cu_mask;
-		dev_info.ce_ram_size = adev->gfx.ce_ram_size;
-		memcpy(&dev_info.cu_bitmap[0], &adev->gfx.cu_info.bitmap[0],
-		       sizeof(adev->gfx.cu_info.bitmap));
-		dev_info.vram_type = adev->mc.vram_type;
-		dev_info.vram_bit_width = adev->mc.vram_width;
-=======
 		dev_info.cu_active_number = adev->gfx.cu_info.number;
 		dev_info.cu_ao_mask = adev->gfx.cu_info.ao_cu_mask;
 		dev_info.ce_ram_size = adev->gfx.ce_ram_size;
@@ -872,7 +778,6 @@
 		       sizeof(adev->gfx.cu_info.bitmap));
 		dev_info.vram_type = adev->gmc.vram_type;
 		dev_info.vram_bit_width = adev->gmc.vram_width;
->>>>>>> 24b8d41d
 		dev_info.vce_harvest_config = adev->vce.harvest_config;
 		dev_info.gc_double_offchip_lds_buf =
 			adev->gfx.config.double_offchip_lds_buf;
@@ -1122,12 +1027,6 @@
 		goto out_suspend;
 	}
 
-<<<<<<< HEAD
-	r = amdgpu_vm_init(adev, &fpriv->vm);
-	if (r) {
-		kfree(fpriv);
-		goto out_suspend;
-=======
 	pasid = amdgpu_pasid_alloc(16);
 	if (pasid < 0) {
 		dev_warn(adev->dev, "No more PASIDs available!");
@@ -1150,7 +1049,6 @@
 						&fpriv->csa_va, csa_addr, AMDGPU_CSA_SIZE);
 		if (r)
 			goto error_vm;
->>>>>>> 24b8d41d
 	}
 
 	mutex_init(&fpriv->bo_list_lock);
@@ -1161,11 +1059,6 @@
 	file_priv->driver_priv = fpriv;
 	goto out_suspend;
 
-<<<<<<< HEAD
-out_suspend:
-	pm_runtime_mark_last_busy(dev->dev);
-	pm_runtime_put_autosuspend(dev->dev);
-=======
 error_vm:
 	amdgpu_vm_fini(adev, &fpriv->vm);
 
@@ -1174,7 +1067,6 @@
 		amdgpu_pasid_free(pasid);
 
 	kfree(fpriv);
->>>>>>> 24b8d41d
 
 out_suspend:
 	pm_runtime_mark_last_busy(dev->dev);
@@ -1225,13 +1117,7 @@
 	pasid = fpriv->vm.pasid;
 	pd = amdgpu_bo_ref(fpriv->vm.root.base.bo);
 
-<<<<<<< HEAD
-	amdgpu_uvd_free_handles(adev, file_priv);
-	amdgpu_vce_free_handles(adev, file_priv);
-
-=======
 	amdgpu_ctx_mgr_fini(&fpriv->ctx_mgr);
->>>>>>> 24b8d41d
 	amdgpu_vm_fini(adev, &fpriv->vm);
 
 	if (pasid)
@@ -1249,24 +1135,6 @@
 
 	pm_runtime_mark_last_busy(dev->dev);
 	pm_runtime_put_autosuspend(dev->dev);
-<<<<<<< HEAD
-}
-
-/**
- * amdgpu_driver_preclose_kms - drm callback for pre close
- *
- * @dev: drm dev pointer
- * @file_priv: drm file
- *
- * On device pre close, tear down hyperz and cmask filps on r1xx-r5xx
- * (all asics).
- */
-void amdgpu_driver_preclose_kms(struct drm_device *dev,
-				struct drm_file *file_priv)
-{
-	pm_runtime_get_sync(dev->dev);
-=======
->>>>>>> 24b8d41d
 }
 
 /*
@@ -1405,16 +1273,10 @@
 {
 	struct drm_info_node *node = (struct drm_info_node *) m->private;
 	struct drm_device *dev = node->minor->dev;
-<<<<<<< HEAD
-	struct amdgpu_device *adev = dev->dev_private;
-	struct drm_amdgpu_info_firmware fw_info;
-	struct drm_amdgpu_query_fw query_fw;
-=======
 	struct amdgpu_device *adev = drm_to_adev(dev);
 	struct drm_amdgpu_info_firmware fw_info;
 	struct drm_amdgpu_query_fw query_fw;
 	struct atom_context *ctx = adev->mode_info.atom_context;
->>>>>>> 24b8d41d
 	int ret, i;
 
 	/* VCE */
@@ -1473,8 +1335,6 @@
 	seq_printf(m, "RLC feature version: %u, firmware version: 0x%08x\n",
 		   fw_info.feature, fw_info.ver);
 
-<<<<<<< HEAD
-=======
 	/* RLC SAVE RESTORE LIST CNTL */
 	query_fw.fw_type = AMDGPU_INFO_FW_GFX_RLC_RESTORE_LIST_CNTL;
 	ret = amdgpu_firmware_info(&fw_info, &query_fw, adev);
@@ -1499,7 +1359,6 @@
 	seq_printf(m, "RLC SRLS feature version: %u, firmware version: 0x%08x\n",
 		   fw_info.feature, fw_info.ver);
 
->>>>>>> 24b8d41d
 	/* MEC */
 	query_fw.fw_type = AMDGPU_INFO_FW_GFX_MEC;
 	query_fw.index = 0;
@@ -1510,12 +1369,7 @@
 		   fw_info.feature, fw_info.ver);
 
 	/* MEC2 */
-<<<<<<< HEAD
-	if (adev->asic_type == CHIP_KAVERI ||
-	    (adev->asic_type > CHIP_TOPAZ && adev->asic_type != CHIP_STONEY)) {
-=======
 	if (adev->gfx.mec2_fw) {
->>>>>>> 24b8d41d
 		query_fw.index = 1;
 		ret = amdgpu_firmware_info(&fw_info, &query_fw, adev);
 		if (ret)
@@ -1524,8 +1378,6 @@
 			   fw_info.feature, fw_info.ver);
 	}
 
-<<<<<<< HEAD
-=======
 	/* PSP SOS */
 	query_fw.fw_type = AMDGPU_INFO_FW_SOS;
 	ret = amdgpu_firmware_info(&fw_info, &query_fw, adev);
@@ -1571,7 +1423,6 @@
 		}
 	}
 
->>>>>>> 24b8d41d
 	/* SMC */
 	query_fw.fw_type = AMDGPU_INFO_FW_SMC;
 	ret = amdgpu_firmware_info(&fw_info, &query_fw, adev);
@@ -1591,8 +1442,6 @@
 			   i, fw_info.feature, fw_info.ver);
 	}
 
-<<<<<<< HEAD
-=======
 	/* VCN */
 	query_fw.fw_type = AMDGPU_INFO_FW_VCN;
 	ret = amdgpu_firmware_info(&fw_info, &query_fw, adev);
@@ -1620,7 +1469,6 @@
 
 	seq_printf(m, "VBIOS version: %s\n", ctx->vbios_version);
 
->>>>>>> 24b8d41d
 	return 0;
 }
 
