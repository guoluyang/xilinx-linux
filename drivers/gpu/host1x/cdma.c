// SPDX-License-Identifier: GPL-2.0-only
/*
 * Tegra host1x Command DMA
 *
 * Copyright (c) 2010-2013, NVIDIA Corporation.
 */


#include <asm/cacheflush.h>
#include <linux/device.h>
#include <linux/dma-mapping.h>
#include <linux/host1x.h>
#include <linux/interrupt.h>
#include <linux/kernel.h>
#include <linux/kfifo.h>
#include <linux/slab.h>
#include <trace/events/host1x.h>

#include "cdma.h"
#include "channel.h"
#include "dev.h"
#include "debug.h"
#include "job.h"

/*
 * push_buffer
 *
 * The push buffer is a circular array of words to be fetched by command DMA.
 * Note that it works slightly differently to the sync queue; fence == pos
 * means that the push buffer is full, not empty.
 */

/*
 * Typically the commands written into the push buffer are a pair of words. We
 * use slots to represent each of these pairs and to simplify things. Note the
 * strange number of slots allocated here. 512 slots will fit exactly within a
 * single memory page. We also need one additional word at the end of the push
 * buffer for the RESTART opcode that will instruct the CDMA to jump back to
 * the beginning of the push buffer. With 512 slots, this means that we'll use
 * 2 memory pages and waste 4092 bytes of the second page that will never be
 * used.
 */
#define HOST1X_PUSHBUFFER_SLOTS	511

/*
 * Clean up push buffer resources
 */
static void host1x_pushbuffer_destroy(struct push_buffer *pb)
{
	struct host1x_cdma *cdma = pb_to_cdma(pb);
	struct host1x *host1x = cdma_to_host1x(cdma);

	if (!pb->mapped)
		return;

	if (host1x->domain) {
		iommu_unmap(host1x->domain, pb->dma, pb->alloc_size);
		free_iova(&host1x->iova, iova_pfn(&host1x->iova, pb->dma));
	}

	dma_free_wc(host1x->dev, pb->alloc_size, pb->mapped, pb->phys);

	pb->mapped = NULL;
	pb->phys = 0;
}

/*
 * Init push buffer resources
 */
static int host1x_pushbuffer_init(struct push_buffer *pb)
{
	struct host1x_cdma *cdma = pb_to_cdma(pb);
	struct host1x *host1x = cdma_to_host1x(cdma);
	struct iova *alloc;
	u32 size;
	int err;

	pb->mapped = NULL;
	pb->phys = 0;
	pb->size = HOST1X_PUSHBUFFER_SLOTS * 8;

	size = pb->size + 4;

	/* initialize buffer pointers */
	pb->fence = pb->size - 8;
	pb->pos = 0;

	if (host1x->domain) {
		unsigned long shift;

		size = iova_align(&host1x->iova, size);

		pb->mapped = dma_alloc_wc(host1x->dev, size, &pb->phys,
					  GFP_KERNEL);
		if (!pb->mapped)
			return -ENOMEM;

		shift = iova_shift(&host1x->iova);
		alloc = alloc_iova(&host1x->iova, size >> shift,
				   host1x->iova_end >> shift, true);
		if (!alloc) {
			err = -ENOMEM;
			goto iommu_free_mem;
		}

		pb->dma = iova_dma_addr(&host1x->iova, alloc);
		err = iommu_map(host1x->domain, pb->dma, pb->phys, size,
				IOMMU_READ);
		if (err)
			goto iommu_free_iova;
	} else {
		pb->mapped = dma_alloc_wc(host1x->dev, size, &pb->phys,
					  GFP_KERNEL);
		if (!pb->mapped)
			return -ENOMEM;

		pb->dma = pb->phys;
	}

	pb->alloc_size = size;

	host1x_hw_pushbuffer_init(host1x, pb);

	return 0;

iommu_free_iova:
	__free_iova(&host1x->iova, alloc);
iommu_free_mem:
	dma_free_wc(host1x->dev, size, pb->mapped, pb->phys);

	return err;
}

/*
 * Push two words to the push buffer
 * Caller must ensure push buffer is not full
 */
static void host1x_pushbuffer_push(struct push_buffer *pb, u32 op1, u32 op2)
{
	u32 *p = (u32 *)((void *)pb->mapped + pb->pos);

	WARN_ON(pb->pos == pb->fence);
	*(p++) = op1;
	*(p++) = op2;
<<<<<<< HEAD
	pb->pos = (pb->pos + 8) & (pb->size_bytes - 1);
=======
	pb->pos += 8;

	if (pb->pos >= pb->size)
		pb->pos -= pb->size;
>>>>>>> 24b8d41d
}

/*
 * Pop a number of two word slots from the push buffer
 * Caller must ensure push buffer is not empty
 */
static void host1x_pushbuffer_pop(struct push_buffer *pb, unsigned int slots)
{
	/* Advance the next write position */
	pb->fence += slots * 8;

	if (pb->fence >= pb->size)
		pb->fence -= pb->size;
}

/*
 * Return the number of two word slots free in the push buffer
 */
static u32 host1x_pushbuffer_space(struct push_buffer *pb)
{
	unsigned int fence = pb->fence;

	if (pb->fence < pb->pos)
		fence += pb->size;

	return (fence - pb->pos) / 8;
}

/*
 * Sleep (if necessary) until the requested event happens
 *   - CDMA_EVENT_SYNC_QUEUE_EMPTY : sync queue is completely empty.
 *     - Returns 1
 *   - CDMA_EVENT_PUSH_BUFFER_SPACE : there is space in the push buffer
 *     - Return the amount of space (> 0)
 * Must be called with the cdma lock held.
 */
unsigned int host1x_cdma_wait_locked(struct host1x_cdma *cdma,
				     enum cdma_event event)
{
	for (;;) {
		struct push_buffer *pb = &cdma->push_buffer;
		unsigned int space;

		switch (event) {
		case CDMA_EVENT_SYNC_QUEUE_EMPTY:
			space = list_empty(&cdma->sync_queue) ? 1 : 0;
			break;

		case CDMA_EVENT_PUSH_BUFFER_SPACE:
			space = host1x_pushbuffer_space(pb);
			break;

		default:
			WARN_ON(1);
			return -EINVAL;
		}

		if (space)
			return space;

		trace_host1x_wait_cdma(dev_name(cdma_to_channel(cdma)->dev),
				       event);

		/* If somebody has managed to already start waiting, yield */
		if (cdma->event != CDMA_EVENT_NONE) {
			mutex_unlock(&cdma->lock);
			schedule();
			mutex_lock(&cdma->lock);
			continue;
		}

		cdma->event = event;

		mutex_unlock(&cdma->lock);
		wait_for_completion(&cdma->complete);
		mutex_lock(&cdma->lock);
	}

	return 0;
}

/*
 * Sleep (if necessary) until the push buffer has enough free space.
 *
 * Must be called with the cdma lock held.
 */
static int host1x_cdma_wait_pushbuffer_space(struct host1x *host1x,
					     struct host1x_cdma *cdma,
					     unsigned int needed)
{
	while (true) {
		struct push_buffer *pb = &cdma->push_buffer;
		unsigned int space;

		space = host1x_pushbuffer_space(pb);
		if (space >= needed)
			break;

		trace_host1x_wait_cdma(dev_name(cdma_to_channel(cdma)->dev),
				       CDMA_EVENT_PUSH_BUFFER_SPACE);

		host1x_hw_cdma_flush(host1x, cdma);

		/* If somebody has managed to already start waiting, yield */
		if (cdma->event != CDMA_EVENT_NONE) {
			mutex_unlock(&cdma->lock);
			schedule();
			mutex_lock(&cdma->lock);
			continue;
		}

		cdma->event = CDMA_EVENT_PUSH_BUFFER_SPACE;

		mutex_unlock(&cdma->lock);
		wait_for_completion(&cdma->complete);
		mutex_lock(&cdma->lock);
	}

	return 0;
}
/*
 * Start timer that tracks the time spent by the job.
 * Must be called with the cdma lock held.
 */
static void cdma_start_timer_locked(struct host1x_cdma *cdma,
				    struct host1x_job *job)
{
	struct host1x *host = cdma_to_host1x(cdma);

	if (cdma->timeout.client) {
		/* timer already started */
		return;
	}

	cdma->timeout.client = job->client;
	cdma->timeout.syncpt = host1x_syncpt_get(host, job->syncpt_id);
	cdma->timeout.syncpt_val = job->syncpt_end;
	cdma->timeout.start_ktime = ktime_get();

	schedule_delayed_work(&cdma->timeout.wq,
			      msecs_to_jiffies(job->timeout));
}

/*
 * Stop timer when a buffer submission completes.
 * Must be called with the cdma lock held.
 */
static void stop_cdma_timer_locked(struct host1x_cdma *cdma)
{
	cancel_delayed_work(&cdma->timeout.wq);
	cdma->timeout.client = NULL;
}

/*
 * For all sync queue entries that have already finished according to the
 * current sync point registers:
 *  - unpin & unref their mems
 *  - pop their push buffer slots
 *  - remove them from the sync queue
 * This is normally called from the host code's worker thread, but can be
 * called manually if necessary.
 * Must be called with the cdma lock held.
 */
static void update_cdma_locked(struct host1x_cdma *cdma)
{
	bool signal = false;
	struct host1x *host1x = cdma_to_host1x(cdma);
	struct host1x_job *job, *n;

	/* If CDMA is stopped, queue is cleared and we can return */
	if (!cdma->running)
		return;

	/*
	 * Walk the sync queue, reading the sync point registers as necessary,
	 * to consume as many sync queue entries as possible without blocking
	 */
	list_for_each_entry_safe(job, n, &cdma->sync_queue, list) {
		struct host1x_syncpt *sp =
			host1x_syncpt_get(host1x, job->syncpt_id);

		/* Check whether this syncpt has completed, and bail if not */
		if (!host1x_syncpt_is_expired(sp, job->syncpt_end)) {
			/* Start timer on next pending syncpt */
			if (job->timeout)
				cdma_start_timer_locked(cdma, job);

			break;
		}

		/* Cancel timeout, when a buffer completes */
		if (cdma->timeout.client)
			stop_cdma_timer_locked(cdma);

		/* Unpin the memory */
		host1x_job_unpin(job);

		/* Pop push buffer slots */
		if (job->num_slots) {
			struct push_buffer *pb = &cdma->push_buffer;

			host1x_pushbuffer_pop(pb, job->num_slots);

			if (cdma->event == CDMA_EVENT_PUSH_BUFFER_SPACE)
				signal = true;
		}

		list_del(&job->list);
		host1x_job_put(job);
	}

	if (cdma->event == CDMA_EVENT_SYNC_QUEUE_EMPTY &&
	    list_empty(&cdma->sync_queue))
		signal = true;

	if (signal) {
		cdma->event = CDMA_EVENT_NONE;
		complete(&cdma->complete);
	}
}

void host1x_cdma_update_sync_queue(struct host1x_cdma *cdma,
				   struct device *dev)
{
	struct host1x *host1x = cdma_to_host1x(cdma);
	u32 restart_addr, syncpt_incrs, syncpt_val;
<<<<<<< HEAD
	struct host1x_job *job = NULL;
=======
	struct host1x_job *job, *next_job = NULL;
>>>>>>> 24b8d41d

	syncpt_val = host1x_syncpt_load(cdma->timeout.syncpt);

	dev_dbg(dev, "%s: starting cleanup (thresh %d)\n",
		__func__, syncpt_val);

	/*
	 * Move the sync_queue read pointer to the first entry that hasn't
	 * completed based on the current HW syncpt value. It's likely there
	 * won't be any (i.e. we're still at the head), but covers the case
	 * where a syncpt incr happens just prior/during the teardown.
	 */

	dev_dbg(dev, "%s: skip completed buffers still in sync_queue\n",
		__func__);

	list_for_each_entry(job, &cdma->sync_queue, list) {
		if (syncpt_val < job->syncpt_end) {

			if (!list_is_last(&job->list, &cdma->sync_queue))
				next_job = list_next_entry(job, list);

			goto syncpt_incr;
		}

		host1x_job_dump(dev, job);
	}

	/* all jobs have been completed */
	job = NULL;

syncpt_incr:

	/*
	 * Increment with CPU the remaining syncpts of a partially executed job.
	 *
	 * CDMA will continue execution starting with the next job or will get
	 * into idle state.
	 */
	if (next_job)
		restart_addr = next_job->first_get;
	else
		restart_addr = cdma->last_pos;

	/* do CPU increments for the remaining syncpts */
	if (job) {
		dev_dbg(dev, "%s: perform CPU incr on pending buffers\n",
			__func__);

		/* won't need a timeout when replayed */
		job->timeout = 0;

		syncpt_incrs = job->syncpt_end - syncpt_val;
		dev_dbg(dev, "%s: CPU incr (%d)\n", __func__, syncpt_incrs);

		host1x_job_dump(dev, job);

		/* safe to use CPU to incr syncpts */
		host1x_hw_cdma_timeout_cpu_incr(host1x, cdma, job->first_get,
						syncpt_incrs, job->syncpt_end,
						job->num_slots);

		dev_dbg(dev, "%s: finished sync_queue modification\n",
			__func__);
	}

<<<<<<< HEAD
	/*
	 * The following sumbits from the same client may be dependent on the
	 * failed submit and therefore they may fail. Force a small timeout
	 * to make the queue cleanup faster.
	 */

	list_for_each_entry_from(job, &cdma->sync_queue, list)
		if (job->client == cdma->timeout.client)
			job->timeout = min_t(unsigned int, job->timeout, 500);

	dev_dbg(dev, "%s: finished sync_queue modification\n", __func__);

=======
>>>>>>> 24b8d41d
	/* roll back DMAGET and start up channel again */
	host1x_hw_cdma_resume(host1x, cdma, restart_addr);
}

/*
 * Create a cdma
 */
int host1x_cdma_init(struct host1x_cdma *cdma)
{
	int err;

	mutex_init(&cdma->lock);
	init_completion(&cdma->complete);

	INIT_LIST_HEAD(&cdma->sync_queue);

	cdma->event = CDMA_EVENT_NONE;
	cdma->running = false;
	cdma->torndown = false;

	err = host1x_pushbuffer_init(&cdma->push_buffer);
	if (err)
		return err;

	return 0;
}

/*
 * Destroy a cdma
 */
int host1x_cdma_deinit(struct host1x_cdma *cdma)
{
	struct push_buffer *pb = &cdma->push_buffer;
	struct host1x *host1x = cdma_to_host1x(cdma);

	if (cdma->running) {
		pr_warn("%s: CDMA still running\n", __func__);
		return -EBUSY;
	}

	host1x_pushbuffer_destroy(pb);
	host1x_hw_cdma_timeout_destroy(host1x, cdma);

	return 0;
}

/*
 * Begin a cdma submit
 */
int host1x_cdma_begin(struct host1x_cdma *cdma, struct host1x_job *job)
{
	struct host1x *host1x = cdma_to_host1x(cdma);

	mutex_lock(&cdma->lock);

	if (job->timeout) {
		/* init state on first submit with timeout value */
		if (!cdma->timeout.initialized) {
			int err;

			err = host1x_hw_cdma_timeout_init(host1x, cdma,
							  job->syncpt_id);
			if (err) {
				mutex_unlock(&cdma->lock);
				return err;
			}
		}
	}

	if (!cdma->running)
		host1x_hw_cdma_start(host1x, cdma);

	cdma->slots_free = 0;
	cdma->slots_used = 0;
	cdma->first_get = cdma->push_buffer.pos;

	trace_host1x_cdma_begin(dev_name(job->channel->dev));
	return 0;
}

/*
 * Push two words into a push buffer slot
 * Blocks as necessary if the push buffer is full.
 */
void host1x_cdma_push(struct host1x_cdma *cdma, u32 op1, u32 op2)
{
	struct host1x *host1x = cdma_to_host1x(cdma);
	struct push_buffer *pb = &cdma->push_buffer;
	u32 slots_free = cdma->slots_free;

	if (host1x_debug_trace_cmdbuf)
		trace_host1x_cdma_push(dev_name(cdma_to_channel(cdma)->dev),
				       op1, op2);

	if (slots_free == 0) {
		host1x_hw_cdma_flush(host1x, cdma);
		slots_free = host1x_cdma_wait_locked(cdma,
						CDMA_EVENT_PUSH_BUFFER_SPACE);
	}

	cdma->slots_free = slots_free - 1;
	cdma->slots_used++;
	host1x_pushbuffer_push(pb, op1, op2);
}

/*
 * Push four words into two consecutive push buffer slots. Note that extra
 * care needs to be taken not to split the two slots across the end of the
 * push buffer. Otherwise the RESTART opcode at the end of the push buffer
 * that ensures processing will restart at the beginning will break up the
 * four words.
 *
 * Blocks as necessary if the push buffer is full.
 */
void host1x_cdma_push_wide(struct host1x_cdma *cdma, u32 op1, u32 op2,
			   u32 op3, u32 op4)
{
	struct host1x_channel *channel = cdma_to_channel(cdma);
	struct host1x *host1x = cdma_to_host1x(cdma);
	struct push_buffer *pb = &cdma->push_buffer;
	unsigned int needed = 2, extra = 0, i;
	unsigned int space = cdma->slots_free;

	if (host1x_debug_trace_cmdbuf)
		trace_host1x_cdma_push_wide(dev_name(channel->dev), op1, op2,
					    op3, op4);

	/* compute number of extra slots needed for padding */
	if (pb->pos + 16 > pb->size) {
		extra = (pb->size - pb->pos) / 8;
		needed += extra;
	}

	host1x_cdma_wait_pushbuffer_space(host1x, cdma, needed);
	space = host1x_pushbuffer_space(pb);

	cdma->slots_free = space - needed;
	cdma->slots_used += needed;

	/*
	 * Note that we rely on the fact that this is only used to submit wide
	 * gather opcodes, which consist of 3 words, and they are padded with
	 * a NOP to avoid having to deal with fractional slots (a slot always
	 * represents 2 words). The fourth opcode passed to this function will
	 * therefore always be a NOP.
	 *
	 * This works around a slight ambiguity when it comes to opcodes. For
	 * all current host1x incarnations the NOP opcode uses the exact same
	 * encoding (0x20000000), so we could hard-code the value here, but a
	 * new incarnation may change it and break that assumption.
	 */
	for (i = 0; i < extra; i++)
		host1x_pushbuffer_push(pb, op4, op4);

	host1x_pushbuffer_push(pb, op1, op2);
	host1x_pushbuffer_push(pb, op3, op4);
}

/*
 * End a cdma submit
 * Kick off DMA, add job to the sync queue, and a number of slots to be freed
 * from the pushbuffer. The handles for a submit must all be pinned at the same
 * time, but they can be unpinned in smaller chunks.
 */
void host1x_cdma_end(struct host1x_cdma *cdma,
		     struct host1x_job *job)
{
	struct host1x *host1x = cdma_to_host1x(cdma);
	bool idle = list_empty(&cdma->sync_queue);

	host1x_hw_cdma_flush(host1x, cdma);

	job->first_get = cdma->first_get;
	job->num_slots = cdma->slots_used;
	host1x_job_get(job);
	list_add_tail(&job->list, &cdma->sync_queue);

	/* start timer on idle -> active transitions */
	if (job->timeout && idle)
		cdma_start_timer_locked(cdma, job);

	trace_host1x_cdma_end(dev_name(job->channel->dev));
	mutex_unlock(&cdma->lock);
}

/*
 * Update cdma state according to current sync point values
 */
void host1x_cdma_update(struct host1x_cdma *cdma)
{
	mutex_lock(&cdma->lock);
	update_cdma_locked(cdma);
	mutex_unlock(&cdma->lock);
}<|MERGE_RESOLUTION|>--- conflicted
+++ resolved
@@ -142,14 +142,10 @@
 	WARN_ON(pb->pos == pb->fence);
 	*(p++) = op1;
 	*(p++) = op2;
-<<<<<<< HEAD
-	pb->pos = (pb->pos + 8) & (pb->size_bytes - 1);
-=======
 	pb->pos += 8;
 
 	if (pb->pos >= pb->size)
 		pb->pos -= pb->size;
->>>>>>> 24b8d41d
 }
 
 /*
@@ -376,11 +372,7 @@
 {
 	struct host1x *host1x = cdma_to_host1x(cdma);
 	u32 restart_addr, syncpt_incrs, syncpt_val;
-<<<<<<< HEAD
-	struct host1x_job *job = NULL;
-=======
 	struct host1x_job *job, *next_job = NULL;
->>>>>>> 24b8d41d
 
 	syncpt_val = host1x_syncpt_load(cdma->timeout.syncpt);
 
@@ -447,21 +439,6 @@
 			__func__);
 	}
 
-<<<<<<< HEAD
-	/*
-	 * The following sumbits from the same client may be dependent on the
-	 * failed submit and therefore they may fail. Force a small timeout
-	 * to make the queue cleanup faster.
-	 */
-
-	list_for_each_entry_from(job, &cdma->sync_queue, list)
-		if (job->client == cdma->timeout.client)
-			job->timeout = min_t(unsigned int, job->timeout, 500);
-
-	dev_dbg(dev, "%s: finished sync_queue modification\n", __func__);
-
-=======
->>>>>>> 24b8d41d
 	/* roll back DMAGET and start up channel again */
 	host1x_hw_cdma_resume(host1x, cdma, restart_addr);
 }
