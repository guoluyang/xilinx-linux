/* SPDX-License-Identifier: GPL-2.0-only */
/*
 * Tegra host1x Interrupt Management
 *
 * Copyright (c) 2010-2013, NVIDIA Corporation.
 */

#ifndef __HOST1X_INTR_H
#define __HOST1X_INTR_H

#include <linux/interrupt.h>
#include <linux/workqueue.h>

struct host1x_syncpt;
struct host1x;

enum host1x_intr_action {
	/*
	 * Perform cleanup after a submit has completed.
	 * 'data' points to a channel
	 */
	HOST1X_INTR_ACTION_SUBMIT_COMPLETE = 0,

	/*
	 * Wake up a  task.
	 * 'data' points to a wait_queue_head_t
	 */
	HOST1X_INTR_ACTION_WAKEUP,

	/*
	 * Wake up a interruptible task.
	 * 'data' points to a wait_queue_head_t
	 */
	HOST1X_INTR_ACTION_WAKEUP_INTERRUPTIBLE,

	HOST1X_INTR_ACTION_COUNT
};

struct host1x_syncpt_intr {
	spinlock_t lock;
	struct list_head wait_head;
	char thresh_irq_name[12];
	struct work_struct work;
};

struct host1x_waitlist {
	struct list_head list;
	struct kref refcount;
	u32 thresh;
	enum host1x_intr_action action;
	atomic_t state;
	void *data;
	int count;
};

/*
 * Schedule an action to be taken when a sync point reaches the given threshold.
 *
 * @id the sync point
 * @thresh the threshold
 * @action the action to take
 * @data a pointer to extra data depending on action, see above
 * @waiter waiter structure - assumes ownership
 * @ref must be passed if cancellation is possible, else NULL
 *
 * This is a non-blocking api.
 */
<<<<<<< HEAD
int host1x_intr_add_action(struct host1x *host, unsigned int id, u32 thresh,
	enum host1x_intr_action action, void *data,
	struct host1x_waitlist *waiter, void **ref);
=======
int host1x_intr_add_action(struct host1x *host, struct host1x_syncpt *syncpt,
			   u32 thresh, enum host1x_intr_action action,
			   void *data, struct host1x_waitlist *waiter,
			   void **ref);
>>>>>>> 24b8d41d

/*
 * Unreference an action submitted to host1x_intr_add_action().
 * You must call this if you passed non-NULL as ref.
 * @ref the ref returned from host1x_intr_add_action()
 */
void host1x_intr_put_ref(struct host1x *host, unsigned int id, void *ref);

/* Initialize host1x sync point interrupt */
int host1x_intr_init(struct host1x *host, unsigned int irq_sync);

/* Deinitialize host1x sync point interrupt */
void host1x_intr_deinit(struct host1x *host);

/* Enable host1x sync point interrupt */
void host1x_intr_start(struct host1x *host);

/* Disable host1x sync point interrupt */
void host1x_intr_stop(struct host1x *host);

irqreturn_t host1x_syncpt_thresh_fn(void *dev_id);
#endif<|MERGE_RESOLUTION|>--- conflicted
+++ resolved
@@ -65,16 +65,10 @@
  *
  * This is a non-blocking api.
  */
-<<<<<<< HEAD
-int host1x_intr_add_action(struct host1x *host, unsigned int id, u32 thresh,
-	enum host1x_intr_action action, void *data,
-	struct host1x_waitlist *waiter, void **ref);
-=======
 int host1x_intr_add_action(struct host1x *host, struct host1x_syncpt *syncpt,
 			   u32 thresh, enum host1x_intr_action action,
 			   void *data, struct host1x_waitlist *waiter,
 			   void **ref);
->>>>>>> 24b8d41d
 
 /*
  * Unreference an action submitted to host1x_intr_add_action().
