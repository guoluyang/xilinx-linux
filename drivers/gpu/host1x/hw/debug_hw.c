// SPDX-License-Identifier: GPL-2.0-only
/*
 * Copyright (C) 2010 Google, Inc.
 * Author: Erik Gilling <konkers@android.com>
 *
 * Copyright (C) 2011-2013 NVIDIA Corporation
 */

#include "../dev.h"
#include "../debug.h"
#include "../cdma.h"
#include "../channel.h"

#define HOST1X_DEBUG_MAX_PAGE_OFFSET 102400

enum {
	HOST1X_OPCODE_SETCLASS	= 0x00,
	HOST1X_OPCODE_INCR	= 0x01,
	HOST1X_OPCODE_NONINCR	= 0x02,
	HOST1X_OPCODE_MASK	= 0x03,
	HOST1X_OPCODE_IMM	= 0x04,
	HOST1X_OPCODE_RESTART	= 0x05,
	HOST1X_OPCODE_GATHER	= 0x06,
	HOST1X_OPCODE_SETSTRMID = 0x07,
	HOST1X_OPCODE_SETAPPID  = 0x08,
	HOST1X_OPCODE_SETPYLD   = 0x09,
	HOST1X_OPCODE_INCR_W    = 0x0a,
	HOST1X_OPCODE_NONINCR_W = 0x0b,
	HOST1X_OPCODE_GATHER_W  = 0x0c,
	HOST1X_OPCODE_RESTART_W = 0x0d,
	HOST1X_OPCODE_EXTEND	= 0x0e,
};

enum {
	HOST1X_OPCODE_EXTEND_ACQUIRE_MLOCK	= 0x00,
	HOST1X_OPCODE_EXTEND_RELEASE_MLOCK	= 0x01,
};

#define INVALID_PAYLOAD				0xffffffff

static unsigned int show_channel_command(struct output *o, u32 val,
					 u32 *payload)
{
<<<<<<< HEAD
	unsigned int mask, subop;
=======
	unsigned int mask, subop, num, opcode;
>>>>>>> 24b8d41d

	opcode = val >> 28;

	switch (opcode) {
	case HOST1X_OPCODE_SETCLASS:
		mask = val & 0x3f;
		if (mask) {
			host1x_debug_cont(o, "SETCL(class=%03x, offset=%03x, mask=%02x, [",
					    val >> 6 & 0x3ff,
					    val >> 16 & 0xfff, mask);
			return hweight8(mask);
		}

<<<<<<< HEAD
		host1x_debug_output(o, "SETCL(class=%03x)\n", val >> 6 & 0x3ff);
=======
		host1x_debug_cont(o, "SETCL(class=%03x)\n", val >> 6 & 0x3ff);
>>>>>>> 24b8d41d
		return 0;

	case HOST1X_OPCODE_INCR:
		num = val & 0xffff;
		host1x_debug_cont(o, "INCR(offset=%03x, [",
				    val >> 16 & 0xfff);
		if (!num)
			host1x_debug_cont(o, "])\n");

		return num;

	case HOST1X_OPCODE_NONINCR:
		num = val & 0xffff;
		host1x_debug_cont(o, "NONINCR(offset=%03x, [",
				    val >> 16 & 0xfff);
		if (!num)
			host1x_debug_cont(o, "])\n");

		return num;

	case HOST1X_OPCODE_MASK:
		mask = val & 0xffff;
		host1x_debug_cont(o, "MASK(offset=%03x, mask=%03x, [",
				    val >> 16 & 0xfff, mask);
		if (!mask)
			host1x_debug_cont(o, "])\n");

		return hweight16(mask);

	case HOST1X_OPCODE_IMM:
		host1x_debug_cont(o, "IMM(offset=%03x, data=%03x)\n",
				    val >> 16 & 0xfff, val & 0xffff);
		return 0;

	case HOST1X_OPCODE_RESTART:
		host1x_debug_cont(o, "RESTART(offset=%08x)\n", val << 4);
		return 0;

	case HOST1X_OPCODE_GATHER:
		host1x_debug_cont(o, "GATHER(offset=%03x, insert=%d, type=%d, count=%04x, addr=[",
				    val >> 16 & 0xfff, val >> 15 & 0x1,
				    val >> 14 & 0x1, val & 0x3fff);
		return 1;

#if HOST1X_HW >= 6
	case HOST1X_OPCODE_SETSTRMID:
		host1x_debug_cont(o, "SETSTRMID(offset=%06x)\n",
				  val & 0x3fffff);
		return 0;

	case HOST1X_OPCODE_SETAPPID:
		host1x_debug_cont(o, "SETAPPID(appid=%02x)\n", val & 0xff);
		return 0;

	case HOST1X_OPCODE_SETPYLD:
		*payload = val & 0xffff;
		host1x_debug_cont(o, "SETPYLD(data=%04x)\n", *payload);
		return 0;

	case HOST1X_OPCODE_INCR_W:
	case HOST1X_OPCODE_NONINCR_W:
		host1x_debug_cont(o, "%s(offset=%06x, ",
				  opcode == HOST1X_OPCODE_INCR_W ?
					"INCR_W" : "NONINCR_W",
				  val & 0x3fffff);
		if (*payload == 0) {
			host1x_debug_cont(o, "[])\n");
			return 0;
		} else if (*payload == INVALID_PAYLOAD) {
			host1x_debug_cont(o, "unknown)\n");
			return 0;
		} else {
			host1x_debug_cont(o, "[");
			return *payload;
		}

	case HOST1X_OPCODE_GATHER_W:
		host1x_debug_cont(o, "GATHER_W(count=%04x, addr=[",
				  val & 0x3fff);
		return 2;
#endif

	case HOST1X_OPCODE_EXTEND:
		subop = val >> 24 & 0xf;
		if (subop == HOST1X_OPCODE_EXTEND_ACQUIRE_MLOCK)
			host1x_debug_cont(o, "ACQUIRE_MLOCK(index=%d)\n",
					    val & 0xff);
		else if (subop == HOST1X_OPCODE_EXTEND_RELEASE_MLOCK)
			host1x_debug_cont(o, "RELEASE_MLOCK(index=%d)\n",
					    val & 0xff);
		else
			host1x_debug_cont(o, "EXTEND_UNKNOWN(%08x)\n", val);
		return 0;

	default:
		host1x_debug_cont(o, "UNKNOWN\n");
		return 0;
	}
}

static void show_gather(struct output *o, phys_addr_t phys_addr,
			unsigned int words, struct host1x_cdma *cdma,
			phys_addr_t pin_addr, u32 *map_addr)
{
	/* Map dmaget cursor to corresponding mem handle */
	u32 offset = phys_addr - pin_addr;
	unsigned int data_count = 0, i;
	u32 payload = INVALID_PAYLOAD;

	/*
	 * Sometimes we're given different hardware address to the same
	 * page - in these cases the offset will get an invalid number and
	 * we just have to bail out.
	 */
	if (offset > HOST1X_DEBUG_MAX_PAGE_OFFSET) {
		host1x_debug_output(o, "[address mismatch]\n");
		return;
	}

	for (i = 0; i < words; i++) {
		u32 addr = phys_addr + i * 4;
		u32 val = *(map_addr + offset / 4 + i);

		if (!data_count) {
			host1x_debug_output(o, "%08x: %08x: ", addr, val);
			data_count = show_channel_command(o, val, &payload);
		} else {
			host1x_debug_cont(o, "%08x%s", val,
					    data_count > 1 ? ", " : "])\n");
			data_count--;
		}
	}
}

static void show_channel_gathers(struct output *o, struct host1x_cdma *cdma)
{
	struct push_buffer *pb = &cdma->push_buffer;
	struct host1x_job *job;

	host1x_debug_output(o, "PUSHBUF at %pad, %u words\n",
			    &pb->dma, pb->size / 4);

	show_gather(o, pb->dma, pb->size / 4, cdma, pb->dma, pb->mapped);

	list_for_each_entry(job, &cdma->sync_queue, list) {
		unsigned int i;

		host1x_debug_output(o, "\n%p: JOB, syncpt_id=%d, syncpt_val=%d, first_get=%08x, timeout=%d num_slots=%d, num_handles=%d\n",
				    job, job->syncpt_id, job->syncpt_end,
				    job->first_get, job->timeout,
				    job->num_slots, job->num_unpins);

		for (i = 0; i < job->num_gathers; i++) {
			struct host1x_job_gather *g = &job->gathers[i];
			u32 *mapped;

			if (job->gather_copy_mapped)
				mapped = (u32 *)job->gather_copy_mapped;
			else
				mapped = host1x_bo_mmap(g->bo);

			if (!mapped) {
				host1x_debug_output(o, "[could not mmap]\n");
				continue;
			}

			host1x_debug_output(o, "    GATHER at %pad+%#x, %d words\n",
					    &g->base, g->offset, g->words);

			show_gather(o, g->base + g->offset, g->words, cdma,
				    g->base, mapped);

			if (!job->gather_copy_mapped)
				host1x_bo_munmap(g->bo, mapped);
		}
	}
}

<<<<<<< HEAD
static void host1x_debug_show_channel_cdma(struct host1x *host,
					   struct host1x_channel *ch,
					   struct output *o)
{
	struct host1x_cdma *cdma = &ch->cdma;
	u32 dmaput, dmaget, dmactrl;
	u32 cbstat, cbread;
	u32 val, base, baseval;

	dmaput = host1x_ch_readl(ch, HOST1X_CHANNEL_DMAPUT);
	dmaget = host1x_ch_readl(ch, HOST1X_CHANNEL_DMAGET);
	dmactrl = host1x_ch_readl(ch, HOST1X_CHANNEL_DMACTRL);
	cbread = host1x_sync_readl(host, HOST1X_SYNC_CBREAD(ch->id));
	cbstat = host1x_sync_readl(host, HOST1X_SYNC_CBSTAT(ch->id));

	host1x_debug_output(o, "%u-%s: ", ch->id, dev_name(ch->dev));

	if (HOST1X_CHANNEL_DMACTRL_DMASTOP_V(dmactrl) ||
	    !ch->cdma.push_buffer.mapped) {
		host1x_debug_output(o, "inactive\n\n");
		return;
	}

	if (HOST1X_SYNC_CBSTAT_CBCLASS_V(cbstat) == HOST1X_CLASS_HOST1X &&
	    HOST1X_SYNC_CBSTAT_CBOFFSET_V(cbstat) ==
			HOST1X_UCLASS_WAIT_SYNCPT)
		host1x_debug_output(o, "waiting on syncpt %d val %d\n",
				    cbread >> 24, cbread & 0xffffff);
	else if (HOST1X_SYNC_CBSTAT_CBCLASS_V(cbstat) ==
				HOST1X_CLASS_HOST1X &&
		 HOST1X_SYNC_CBSTAT_CBOFFSET_V(cbstat) ==
				HOST1X_UCLASS_WAIT_SYNCPT_BASE) {
		base = (cbread >> 16) & 0xff;
		baseval =
			host1x_sync_readl(host, HOST1X_SYNC_SYNCPT_BASE(base));
		val = cbread & 0xffff;
		host1x_debug_output(o, "waiting on syncpt %d val %d (base %d = %d; offset = %d)\n",
				    cbread >> 24, baseval + val, base,
				    baseval, val);
	} else
		host1x_debug_output(o, "active class %02x, offset %04x, val %08x\n",
				    HOST1X_SYNC_CBSTAT_CBCLASS_V(cbstat),
				    HOST1X_SYNC_CBSTAT_CBOFFSET_V(cbstat),
				    cbread);

	host1x_debug_output(o, "DMAPUT %08x, DMAGET %08x, DMACTL %08x\n",
			    dmaput, dmaget, dmactrl);
	host1x_debug_output(o, "CBREAD %08x, CBSTAT %08x\n", cbread, cbstat);

	show_channel_gathers(o, cdma);
	host1x_debug_output(o, "\n");
}

static void host1x_debug_show_channel_fifo(struct host1x *host,
					   struct host1x_channel *ch,
					   struct output *o)
{
	u32 val, rd_ptr, wr_ptr, start, end;
	unsigned int data_count = 0;

	host1x_debug_output(o, "%u: fifo:\n", ch->id);

	val = host1x_ch_readl(ch, HOST1X_CHANNEL_FIFOSTAT);
	host1x_debug_output(o, "FIFOSTAT %08x\n", val);
	if (HOST1X_CHANNEL_FIFOSTAT_CFEMPTY_V(val)) {
		host1x_debug_output(o, "[empty]\n");
		return;
	}

	host1x_sync_writel(host, 0x0, HOST1X_SYNC_CFPEEK_CTRL);
	host1x_sync_writel(host, HOST1X_SYNC_CFPEEK_CTRL_ENA_F(1) |
			   HOST1X_SYNC_CFPEEK_CTRL_CHANNR_F(ch->id),
			   HOST1X_SYNC_CFPEEK_CTRL);

	val = host1x_sync_readl(host, HOST1X_SYNC_CFPEEK_PTRS);
	rd_ptr = HOST1X_SYNC_CFPEEK_PTRS_CF_RD_PTR_V(val);
	wr_ptr = HOST1X_SYNC_CFPEEK_PTRS_CF_WR_PTR_V(val);

	val = host1x_sync_readl(host, HOST1X_SYNC_CF_SETUP(ch->id));
	start = HOST1X_SYNC_CF_SETUP_BASE_V(val);
	end = HOST1X_SYNC_CF_SETUP_LIMIT_V(val);

	do {
		host1x_sync_writel(host, 0x0, HOST1X_SYNC_CFPEEK_CTRL);
		host1x_sync_writel(host, HOST1X_SYNC_CFPEEK_CTRL_ENA_F(1) |
				   HOST1X_SYNC_CFPEEK_CTRL_CHANNR_F(ch->id) |
				   HOST1X_SYNC_CFPEEK_CTRL_ADDR_F(rd_ptr),
				   HOST1X_SYNC_CFPEEK_CTRL);
		val = host1x_sync_readl(host, HOST1X_SYNC_CFPEEK_READ);

		if (!data_count) {
			host1x_debug_output(o, "%08x:", val);
			data_count = show_channel_command(o, val);
		} else {
			host1x_debug_output(o, "%08x%s", val,
					    data_count > 0 ? ", " : "])\n");
			data_count--;
		}

		if (rd_ptr == end)
			rd_ptr = start;
		else
			rd_ptr++;
	} while (rd_ptr != wr_ptr);

	if (data_count)
		host1x_debug_output(o, ", ...])\n");
	host1x_debug_output(o, "\n");

	host1x_sync_writel(host, 0x0, HOST1X_SYNC_CFPEEK_CTRL);
}

static void host1x_debug_show_mlocks(struct host1x *host, struct output *o)
{
	unsigned int i;

	host1x_debug_output(o, "---- mlocks ----\n");

	for (i = 0; i < host1x_syncpt_nb_mlocks(host); i++) {
		u32 owner =
			host1x_sync_readl(host, HOST1X_SYNC_MLOCK_OWNER(i));
		if (HOST1X_SYNC_MLOCK_OWNER_CH_OWNS_V(owner))
			host1x_debug_output(o, "%u: locked by channel %u\n",
				i, HOST1X_SYNC_MLOCK_OWNER_CHID_V(owner));
		else if (HOST1X_SYNC_MLOCK_OWNER_CPU_OWNS_V(owner))
			host1x_debug_output(o, "%u: locked by cpu\n", i);
		else
			host1x_debug_output(o, "%u: unlocked\n", i);
	}

	host1x_debug_output(o, "\n");
}
=======
#if HOST1X_HW >= 6
#include "debug_hw_1x06.c"
#else
#include "debug_hw_1x01.c"
#endif
>>>>>>> 24b8d41d

static const struct host1x_debug_ops host1x_debug_ops = {
	.show_channel_cdma = host1x_debug_show_channel_cdma,
	.show_channel_fifo = host1x_debug_show_channel_fifo,
	.show_mlocks = host1x_debug_show_mlocks,
};<|MERGE_RESOLUTION|>--- conflicted
+++ resolved
@@ -41,11 +41,7 @@
 static unsigned int show_channel_command(struct output *o, u32 val,
 					 u32 *payload)
 {
-<<<<<<< HEAD
-	unsigned int mask, subop;
-=======
 	unsigned int mask, subop, num, opcode;
->>>>>>> 24b8d41d
 
 	opcode = val >> 28;
 
@@ -59,11 +55,7 @@
 			return hweight8(mask);
 		}
 
-<<<<<<< HEAD
-		host1x_debug_output(o, "SETCL(class=%03x)\n", val >> 6 & 0x3ff);
-=======
 		host1x_debug_cont(o, "SETCL(class=%03x)\n", val >> 6 & 0x3ff);
->>>>>>> 24b8d41d
 		return 0;
 
 	case HOST1X_OPCODE_INCR:
@@ -242,146 +234,11 @@
 	}
 }
 
-<<<<<<< HEAD
-static void host1x_debug_show_channel_cdma(struct host1x *host,
-					   struct host1x_channel *ch,
-					   struct output *o)
-{
-	struct host1x_cdma *cdma = &ch->cdma;
-	u32 dmaput, dmaget, dmactrl;
-	u32 cbstat, cbread;
-	u32 val, base, baseval;
-
-	dmaput = host1x_ch_readl(ch, HOST1X_CHANNEL_DMAPUT);
-	dmaget = host1x_ch_readl(ch, HOST1X_CHANNEL_DMAGET);
-	dmactrl = host1x_ch_readl(ch, HOST1X_CHANNEL_DMACTRL);
-	cbread = host1x_sync_readl(host, HOST1X_SYNC_CBREAD(ch->id));
-	cbstat = host1x_sync_readl(host, HOST1X_SYNC_CBSTAT(ch->id));
-
-	host1x_debug_output(o, "%u-%s: ", ch->id, dev_name(ch->dev));
-
-	if (HOST1X_CHANNEL_DMACTRL_DMASTOP_V(dmactrl) ||
-	    !ch->cdma.push_buffer.mapped) {
-		host1x_debug_output(o, "inactive\n\n");
-		return;
-	}
-
-	if (HOST1X_SYNC_CBSTAT_CBCLASS_V(cbstat) == HOST1X_CLASS_HOST1X &&
-	    HOST1X_SYNC_CBSTAT_CBOFFSET_V(cbstat) ==
-			HOST1X_UCLASS_WAIT_SYNCPT)
-		host1x_debug_output(o, "waiting on syncpt %d val %d\n",
-				    cbread >> 24, cbread & 0xffffff);
-	else if (HOST1X_SYNC_CBSTAT_CBCLASS_V(cbstat) ==
-				HOST1X_CLASS_HOST1X &&
-		 HOST1X_SYNC_CBSTAT_CBOFFSET_V(cbstat) ==
-				HOST1X_UCLASS_WAIT_SYNCPT_BASE) {
-		base = (cbread >> 16) & 0xff;
-		baseval =
-			host1x_sync_readl(host, HOST1X_SYNC_SYNCPT_BASE(base));
-		val = cbread & 0xffff;
-		host1x_debug_output(o, "waiting on syncpt %d val %d (base %d = %d; offset = %d)\n",
-				    cbread >> 24, baseval + val, base,
-				    baseval, val);
-	} else
-		host1x_debug_output(o, "active class %02x, offset %04x, val %08x\n",
-				    HOST1X_SYNC_CBSTAT_CBCLASS_V(cbstat),
-				    HOST1X_SYNC_CBSTAT_CBOFFSET_V(cbstat),
-				    cbread);
-
-	host1x_debug_output(o, "DMAPUT %08x, DMAGET %08x, DMACTL %08x\n",
-			    dmaput, dmaget, dmactrl);
-	host1x_debug_output(o, "CBREAD %08x, CBSTAT %08x\n", cbread, cbstat);
-
-	show_channel_gathers(o, cdma);
-	host1x_debug_output(o, "\n");
-}
-
-static void host1x_debug_show_channel_fifo(struct host1x *host,
-					   struct host1x_channel *ch,
-					   struct output *o)
-{
-	u32 val, rd_ptr, wr_ptr, start, end;
-	unsigned int data_count = 0;
-
-	host1x_debug_output(o, "%u: fifo:\n", ch->id);
-
-	val = host1x_ch_readl(ch, HOST1X_CHANNEL_FIFOSTAT);
-	host1x_debug_output(o, "FIFOSTAT %08x\n", val);
-	if (HOST1X_CHANNEL_FIFOSTAT_CFEMPTY_V(val)) {
-		host1x_debug_output(o, "[empty]\n");
-		return;
-	}
-
-	host1x_sync_writel(host, 0x0, HOST1X_SYNC_CFPEEK_CTRL);
-	host1x_sync_writel(host, HOST1X_SYNC_CFPEEK_CTRL_ENA_F(1) |
-			   HOST1X_SYNC_CFPEEK_CTRL_CHANNR_F(ch->id),
-			   HOST1X_SYNC_CFPEEK_CTRL);
-
-	val = host1x_sync_readl(host, HOST1X_SYNC_CFPEEK_PTRS);
-	rd_ptr = HOST1X_SYNC_CFPEEK_PTRS_CF_RD_PTR_V(val);
-	wr_ptr = HOST1X_SYNC_CFPEEK_PTRS_CF_WR_PTR_V(val);
-
-	val = host1x_sync_readl(host, HOST1X_SYNC_CF_SETUP(ch->id));
-	start = HOST1X_SYNC_CF_SETUP_BASE_V(val);
-	end = HOST1X_SYNC_CF_SETUP_LIMIT_V(val);
-
-	do {
-		host1x_sync_writel(host, 0x0, HOST1X_SYNC_CFPEEK_CTRL);
-		host1x_sync_writel(host, HOST1X_SYNC_CFPEEK_CTRL_ENA_F(1) |
-				   HOST1X_SYNC_CFPEEK_CTRL_CHANNR_F(ch->id) |
-				   HOST1X_SYNC_CFPEEK_CTRL_ADDR_F(rd_ptr),
-				   HOST1X_SYNC_CFPEEK_CTRL);
-		val = host1x_sync_readl(host, HOST1X_SYNC_CFPEEK_READ);
-
-		if (!data_count) {
-			host1x_debug_output(o, "%08x:", val);
-			data_count = show_channel_command(o, val);
-		} else {
-			host1x_debug_output(o, "%08x%s", val,
-					    data_count > 0 ? ", " : "])\n");
-			data_count--;
-		}
-
-		if (rd_ptr == end)
-			rd_ptr = start;
-		else
-			rd_ptr++;
-	} while (rd_ptr != wr_ptr);
-
-	if (data_count)
-		host1x_debug_output(o, ", ...])\n");
-	host1x_debug_output(o, "\n");
-
-	host1x_sync_writel(host, 0x0, HOST1X_SYNC_CFPEEK_CTRL);
-}
-
-static void host1x_debug_show_mlocks(struct host1x *host, struct output *o)
-{
-	unsigned int i;
-
-	host1x_debug_output(o, "---- mlocks ----\n");
-
-	for (i = 0; i < host1x_syncpt_nb_mlocks(host); i++) {
-		u32 owner =
-			host1x_sync_readl(host, HOST1X_SYNC_MLOCK_OWNER(i));
-		if (HOST1X_SYNC_MLOCK_OWNER_CH_OWNS_V(owner))
-			host1x_debug_output(o, "%u: locked by channel %u\n",
-				i, HOST1X_SYNC_MLOCK_OWNER_CHID_V(owner));
-		else if (HOST1X_SYNC_MLOCK_OWNER_CPU_OWNS_V(owner))
-			host1x_debug_output(o, "%u: locked by cpu\n", i);
-		else
-			host1x_debug_output(o, "%u: unlocked\n", i);
-	}
-
-	host1x_debug_output(o, "\n");
-}
-=======
 #if HOST1X_HW >= 6
 #include "debug_hw_1x06.c"
 #else
 #include "debug_hw_1x01.c"
 #endif
->>>>>>> 24b8d41d
 
 static const struct host1x_debug_ops host1x_debug_ops = {
 	.show_channel_cdma = host1x_debug_show_channel_cdma,
