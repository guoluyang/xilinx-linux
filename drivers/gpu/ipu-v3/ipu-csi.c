--- conflicted
+++ resolved
@@ -432,25 +432,18 @@
 	struct ipu_csi_bus_config cfg;
 	unsigned long flags;
 	u32 width, height, data = 0;
-<<<<<<< HEAD
-=======
 	v4l2_std_id std;
 	int ret;
 
 	ret = fill_csi_bus_cfg(&cfg, mbus_cfg, infmt);
 	if (ret < 0)
 		return ret;
->>>>>>> 24b8d41d
 
 	/* set default sensor frame width and height */
 	width = infmt->width;
 	height = infmt->height;
 	if (infmt->field == V4L2_FIELD_ALTERNATE)
 		height *= 2;
-
-	/* set default sensor frame width and height */
-	width = mbus_fmt->width;
-	height = mbus_fmt->height;
 
 	/* Set the CSI_SENS_CONF register remaining fields */
 	data |= cfg.data_width << CSI_SENS_CONF_DATA_WIDTH_SHIFT |
@@ -477,45 +470,12 @@
 		ipu_csi_write(csi, 0xFF0000, CSI_CCIR_CODE_3);
 		break;
 	case IPU_CSI_CLK_MODE_CCIR656_INTERLACED:
-<<<<<<< HEAD
-		if (mbus_fmt->width == 720 && mbus_fmt->height == 576) {
-			/*
-			 * PAL case
-			 *
-			 * Field0BlankEnd = 0x6, Field0BlankStart = 0x2,
-			 * Field0ActiveEnd = 0x4, Field0ActiveStart = 0
-			 * Field1BlankEnd = 0x7, Field1BlankStart = 0x3,
-			 * Field1ActiveEnd = 0x5, Field1ActiveStart = 0x1
-			 */
-			height = 625; /* framelines for PAL */
-
-			ipu_csi_write(csi, 0x40596 | CSI_CCIR_ERR_DET_EN,
-					  CSI_CCIR_CODE_1);
-			ipu_csi_write(csi, 0xD07DF, CSI_CCIR_CODE_2);
-			ipu_csi_write(csi, 0xFF0000, CSI_CCIR_CODE_3);
-		} else if (mbus_fmt->width == 720 && mbus_fmt->height == 480) {
-			/*
-			 * NTSC case
-			 *
-			 * Field0BlankEnd = 0x7, Field0BlankStart = 0x3,
-			 * Field0ActiveEnd = 0x5, Field0ActiveStart = 0x1
-			 * Field1BlankEnd = 0x6, Field1BlankStart = 0x2,
-			 * Field1ActiveEnd = 0x4, Field1ActiveStart = 0
-			 */
-			height = 525; /* framelines for NTSC */
-
-			ipu_csi_write(csi, 0xD07DF | CSI_CCIR_ERR_DET_EN,
-					  CSI_CCIR_CODE_1);
-			ipu_csi_write(csi, 0x40596, CSI_CCIR_CODE_2);
-			ipu_csi_write(csi, 0xFF0000, CSI_CCIR_CODE_3);
-=======
 		if (width == 720 && height == 480) {
 			std = V4L2_STD_NTSC;
 			height = 525;
 		} else if (width == 720 && height == 576) {
 			std = V4L2_STD_PAL;
 			height = 625;
->>>>>>> 24b8d41d
 		} else {
 			dev_err(csi->ipu->dev,
 				"Unsupported interlaced video mode\n");
