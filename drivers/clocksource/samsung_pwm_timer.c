// SPDX-License-Identifier: GPL-2.0-only
/*
 * Copyright (c) 2011 Samsung Electronics Co., Ltd.
 *		http://www.samsung.com/
 *
 * samsung - Common hr-timer support (s3c and s5p)
*/

#include <linux/interrupt.h>
#include <linux/irq.h>
#include <linux/err.h>
#include <linux/clk.h>
#include <linux/clockchips.h>
#include <linux/list.h>
#include <linux/module.h>
#include <linux/of.h>
#include <linux/of_address.h>
#include <linux/of_irq.h>
#include <linux/platform_device.h>
#include <linux/slab.h>
#include <linux/sched_clock.h>

#include <clocksource/samsung_pwm.h>


/*
 * Clocksource driver
 */

#define REG_TCFG0			0x00
#define REG_TCFG1			0x04
#define REG_TCON			0x08
#define REG_TINT_CSTAT			0x44

#define REG_TCNTB(chan)			(0x0c + 12 * (chan))
#define REG_TCMPB(chan)			(0x10 + 12 * (chan))

#define TCFG0_PRESCALER_MASK		0xff
#define TCFG0_PRESCALER1_SHIFT		8

#define TCFG1_SHIFT(x)	  		((x) * 4)
#define TCFG1_MUX_MASK	  		0xf

/*
 * Each channel occupies 4 bits in TCON register, but there is a gap of 4
 * bits (one channel) after channel 0, so channels have different numbering
 * when accessing TCON register.
 *
 * In addition, the location of autoreload bit for channel 4 (TCON channel 5)
 * in its set of bits is 2 as opposed to 3 for other channels.
 */
#define TCON_START(chan)		(1 << (4 * (chan) + 0))
#define TCON_MANUALUPDATE(chan)		(1 << (4 * (chan) + 1))
#define TCON_INVERT(chan)		(1 << (4 * (chan) + 2))
#define _TCON_AUTORELOAD(chan)		(1 << (4 * (chan) + 3))
#define _TCON_AUTORELOAD4(chan)		(1 << (4 * (chan) + 2))
#define TCON_AUTORELOAD(chan)		\
	((chan < 5) ? _TCON_AUTORELOAD(chan) : _TCON_AUTORELOAD4(chan))

DEFINE_SPINLOCK(samsung_pwm_lock);
EXPORT_SYMBOL(samsung_pwm_lock);

struct samsung_pwm_clocksource {
	void __iomem *base;
	void __iomem *source_reg;
	unsigned int irq[SAMSUNG_PWM_NUM];
	struct samsung_pwm_variant variant;

	struct clk *timerclk;

	unsigned int event_id;
	unsigned int source_id;
	unsigned int tcnt_max;
	unsigned int tscaler_div;
	unsigned int tdiv;

	unsigned long clock_count_per_tick;
};

static struct samsung_pwm_clocksource pwm;

static void samsung_timer_set_prescale(unsigned int channel, u16 prescale)
{
	unsigned long flags;
	u8 shift = 0;
	u32 reg;

	if (channel >= 2)
		shift = TCFG0_PRESCALER1_SHIFT;

	spin_lock_irqsave(&samsung_pwm_lock, flags);

	reg = readl(pwm.base + REG_TCFG0);
	reg &= ~(TCFG0_PRESCALER_MASK << shift);
	reg |= (prescale - 1) << shift;
	writel(reg, pwm.base + REG_TCFG0);

	spin_unlock_irqrestore(&samsung_pwm_lock, flags);
}

static void samsung_timer_set_divisor(unsigned int channel, u8 divisor)
{
	u8 shift = TCFG1_SHIFT(channel);
	unsigned long flags;
	u32 reg;
	u8 bits;

	bits = (fls(divisor) - 1) - pwm.variant.div_base;

	spin_lock_irqsave(&samsung_pwm_lock, flags);

	reg = readl(pwm.base + REG_TCFG1);
	reg &= ~(TCFG1_MUX_MASK << shift);
	reg |= bits << shift;
	writel(reg, pwm.base + REG_TCFG1);

	spin_unlock_irqrestore(&samsung_pwm_lock, flags);
}

static void samsung_time_stop(unsigned int channel)
{
	unsigned long tcon;
	unsigned long flags;

	if (channel > 0)
		++channel;

	spin_lock_irqsave(&samsung_pwm_lock, flags);

	tcon = readl_relaxed(pwm.base + REG_TCON);
	tcon &= ~TCON_START(channel);
	writel_relaxed(tcon, pwm.base + REG_TCON);

	spin_unlock_irqrestore(&samsung_pwm_lock, flags);
}

static void samsung_time_setup(unsigned int channel, unsigned long tcnt)
{
	unsigned long tcon;
	unsigned long flags;
	unsigned int tcon_chan = channel;

	if (tcon_chan > 0)
		++tcon_chan;

	spin_lock_irqsave(&samsung_pwm_lock, flags);

	tcon = readl_relaxed(pwm.base + REG_TCON);

	tcon &= ~(TCON_START(tcon_chan) | TCON_AUTORELOAD(tcon_chan));
	tcon |= TCON_MANUALUPDATE(tcon_chan);

	writel_relaxed(tcnt, pwm.base + REG_TCNTB(channel));
	writel_relaxed(tcnt, pwm.base + REG_TCMPB(channel));
	writel_relaxed(tcon, pwm.base + REG_TCON);

	spin_unlock_irqrestore(&samsung_pwm_lock, flags);
}

static void samsung_time_start(unsigned int channel, bool periodic)
{
	unsigned long tcon;
	unsigned long flags;

	if (channel > 0)
		++channel;

	spin_lock_irqsave(&samsung_pwm_lock, flags);

	tcon = readl_relaxed(pwm.base + REG_TCON);

	tcon &= ~TCON_MANUALUPDATE(channel);
	tcon |= TCON_START(channel);

	if (periodic)
		tcon |= TCON_AUTORELOAD(channel);
	else
		tcon &= ~TCON_AUTORELOAD(channel);

	writel_relaxed(tcon, pwm.base + REG_TCON);

	spin_unlock_irqrestore(&samsung_pwm_lock, flags);
}

static int samsung_set_next_event(unsigned long cycles,
				struct clock_event_device *evt)
{
	/*
	 * This check is needed to account for internal rounding
	 * errors inside clockevents core, which might result in
	 * passing cycles = 0, which in turn would not generate any
	 * timer interrupt and hang the system.
	 *
	 * Another solution would be to set up the clockevent device
	 * with min_delta = 2, but this would unnecessarily increase
	 * the minimum sleep period.
	 */
	if (!cycles)
		cycles = 1;

	samsung_time_setup(pwm.event_id, cycles);
	samsung_time_start(pwm.event_id, false);

	return 0;
}

static int samsung_shutdown(struct clock_event_device *evt)
{
	samsung_time_stop(pwm.event_id);
	return 0;
}

static int samsung_set_periodic(struct clock_event_device *evt)
{
	samsung_time_stop(pwm.event_id);
	samsung_time_setup(pwm.event_id, pwm.clock_count_per_tick - 1);
	samsung_time_start(pwm.event_id, true);
	return 0;
}

static void samsung_clockevent_resume(struct clock_event_device *cev)
{
	samsung_timer_set_prescale(pwm.event_id, pwm.tscaler_div);
	samsung_timer_set_divisor(pwm.event_id, pwm.tdiv);

	if (pwm.variant.has_tint_cstat) {
		u32 mask = (1 << pwm.event_id);
		writel(mask | (mask << 5), pwm.base + REG_TINT_CSTAT);
	}
}

static struct clock_event_device time_event_device = {
	.name			= "samsung_event_timer",
	.features		= CLOCK_EVT_FEAT_PERIODIC |
				  CLOCK_EVT_FEAT_ONESHOT,
	.rating			= 200,
	.set_next_event		= samsung_set_next_event,
	.set_state_shutdown	= samsung_shutdown,
	.set_state_periodic	= samsung_set_periodic,
	.set_state_oneshot	= samsung_shutdown,
	.tick_resume		= samsung_shutdown,
	.resume			= samsung_clockevent_resume,
};

static irqreturn_t samsung_clock_event_isr(int irq, void *dev_id)
{
	struct clock_event_device *evt = dev_id;

	if (pwm.variant.has_tint_cstat) {
		u32 mask = (1 << pwm.event_id);
		writel(mask | (mask << 5), pwm.base + REG_TINT_CSTAT);
	}

	evt->event_handler(evt);

	return IRQ_HANDLED;
}

static void __init samsung_clockevent_init(void)
{
	unsigned long pclk;
	unsigned long clock_rate;
	unsigned int irq_number;

	pclk = clk_get_rate(pwm.timerclk);

	samsung_timer_set_prescale(pwm.event_id, pwm.tscaler_div);
	samsung_timer_set_divisor(pwm.event_id, pwm.tdiv);

	clock_rate = pclk / (pwm.tscaler_div * pwm.tdiv);
	pwm.clock_count_per_tick = clock_rate / HZ;

	time_event_device.cpumask = cpumask_of(0);
	clockevents_config_and_register(&time_event_device,
						clock_rate, 1, pwm.tcnt_max);

	irq_number = pwm.irq[pwm.event_id];
	if (request_irq(irq_number, samsung_clock_event_isr,
			IRQF_TIMER | IRQF_IRQPOLL, "samsung_time_irq",
			&time_event_device))
		pr_err("%s: request_irq() failed\n", "samsung_time_irq");

	if (pwm.variant.has_tint_cstat) {
		u32 mask = (1 << pwm.event_id);
		writel(mask | (mask << 5), pwm.base + REG_TINT_CSTAT);
	}
}

static void samsung_clocksource_suspend(struct clocksource *cs)
{
	samsung_time_stop(pwm.source_id);
}

static void samsung_clocksource_resume(struct clocksource *cs)
{
	samsung_timer_set_prescale(pwm.source_id, pwm.tscaler_div);
	samsung_timer_set_divisor(pwm.source_id, pwm.tdiv);

	samsung_time_setup(pwm.source_id, pwm.tcnt_max);
	samsung_time_start(pwm.source_id, true);
}

static u64 notrace samsung_clocksource_read(struct clocksource *c)
{
	return ~readl_relaxed(pwm.source_reg);
}

static struct clocksource samsung_clocksource = {
	.name		= "samsung_clocksource_timer",
	.rating		= 250,
	.read		= samsung_clocksource_read,
	.suspend	= samsung_clocksource_suspend,
	.resume		= samsung_clocksource_resume,
	.flags		= CLOCK_SOURCE_IS_CONTINUOUS,
};

/*
 * Override the global weak sched_clock symbol with this
 * local implementation which uses the clocksource to get some
 * better resolution when scheduling the kernel. We accept that
 * this wraps around for now, since it is just a relative time
 * stamp. (Inspired by U300 implementation.)
 */
static u64 notrace samsung_read_sched_clock(void)
{
	return samsung_clocksource_read(NULL);
}

static int __init samsung_clocksource_init(void)
{
	unsigned long pclk;
	unsigned long clock_rate;

	pclk = clk_get_rate(pwm.timerclk);

	samsung_timer_set_prescale(pwm.source_id, pwm.tscaler_div);
	samsung_timer_set_divisor(pwm.source_id, pwm.tdiv);

	clock_rate = pclk / (pwm.tscaler_div * pwm.tdiv);

	samsung_time_setup(pwm.source_id, pwm.tcnt_max);
	samsung_time_start(pwm.source_id, true);

	if (pwm.source_id == 4)
		pwm.source_reg = pwm.base + 0x40;
	else
		pwm.source_reg = pwm.base + pwm.source_id * 0x0c + 0x14;

	sched_clock_register(samsung_read_sched_clock,
						pwm.variant.bits, clock_rate);

	samsung_clocksource.mask = CLOCKSOURCE_MASK(pwm.variant.bits);
	return clocksource_register_hz(&samsung_clocksource, clock_rate);
}

static void __init samsung_timer_resources(void)
{
	clk_prepare_enable(pwm.timerclk);

	pwm.tcnt_max = (1UL << pwm.variant.bits) - 1;
	if (pwm.variant.bits == 16) {
		pwm.tscaler_div = 25;
		pwm.tdiv = 2;
	} else {
		pwm.tscaler_div = 2;
		pwm.tdiv = 1;
	}
}

/*
 * PWM master driver
 */
static int __init _samsung_pwm_clocksource_init(void)
{
	u8 mask;
	int channel;

	mask = ~pwm.variant.output_mask & ((1 << SAMSUNG_PWM_NUM) - 1);
	channel = fls(mask) - 1;
	if (channel < 0) {
<<<<<<< HEAD
		pr_crit("failed to find PWM channel for clocksource");
=======
		pr_crit("failed to find PWM channel for clocksource\n");
>>>>>>> 24b8d41d
		return -EINVAL;
	}
	pwm.source_id = channel;

	mask &= ~(1 << channel);
	channel = fls(mask) - 1;
	if (channel < 0) {
<<<<<<< HEAD
		pr_crit("failed to find PWM channel for clock event");
=======
		pr_crit("failed to find PWM channel for clock event\n");
>>>>>>> 24b8d41d
		return -EINVAL;
	}
	pwm.event_id = channel;

	samsung_timer_resources();
	samsung_clockevent_init();

	return samsung_clocksource_init();
}

void __init samsung_pwm_clocksource_init(void __iomem *base,
			unsigned int *irqs, struct samsung_pwm_variant *variant)
{
	pwm.base = base;
	memcpy(&pwm.variant, variant, sizeof(pwm.variant));
	memcpy(pwm.irq, irqs, SAMSUNG_PWM_NUM * sizeof(*irqs));

	pwm.timerclk = clk_get(NULL, "timers");
	if (IS_ERR(pwm.timerclk))
		panic("failed to get timers clock for timer");

	_samsung_pwm_clocksource_init();
}

<<<<<<< HEAD
#ifdef CONFIG_CLKSRC_OF
=======
#ifdef CONFIG_TIMER_OF
>>>>>>> 24b8d41d
static int __init samsung_pwm_alloc(struct device_node *np,
				    const struct samsung_pwm_variant *variant)
{
	struct property *prop;
	const __be32 *cur;
	u32 val;
	int i;

	memcpy(&pwm.variant, variant, sizeof(pwm.variant));
	for (i = 0; i < SAMSUNG_PWM_NUM; ++i)
		pwm.irq[i] = irq_of_parse_and_map(np, i);

	of_property_for_each_u32(np, "samsung,pwm-outputs", prop, cur, val) {
		if (val >= SAMSUNG_PWM_NUM) {
			pr_warn("%s: invalid channel index in samsung,pwm-outputs property\n", __func__);
			continue;
		}
		pwm.variant.output_mask |= 1 << val;
	}

	pwm.base = of_iomap(np, 0);
	if (!pwm.base) {
		pr_err("%s: failed to map PWM registers\n", __func__);
		return -ENXIO;
	}

	pwm.timerclk = of_clk_get_by_name(np, "timers");
	if (IS_ERR(pwm.timerclk)) {
<<<<<<< HEAD
		pr_crit("failed to get timers clock for timer");
=======
		pr_crit("failed to get timers clock for timer\n");
>>>>>>> 24b8d41d
		return PTR_ERR(pwm.timerclk);
	}

	return _samsung_pwm_clocksource_init();
}

static const struct samsung_pwm_variant s3c24xx_variant = {
	.bits		= 16,
	.div_base	= 1,
	.has_tint_cstat	= false,
	.tclk_mask	= (1 << 4),
};

static int __init s3c2410_pwm_clocksource_init(struct device_node *np)
{
	return samsung_pwm_alloc(np, &s3c24xx_variant);
}
TIMER_OF_DECLARE(s3c2410_pwm, "samsung,s3c2410-pwm", s3c2410_pwm_clocksource_init);

static const struct samsung_pwm_variant s3c64xx_variant = {
	.bits		= 32,
	.div_base	= 0,
	.has_tint_cstat	= true,
	.tclk_mask	= (1 << 7) | (1 << 6) | (1 << 5),
};

static int __init s3c64xx_pwm_clocksource_init(struct device_node *np)
{
	return samsung_pwm_alloc(np, &s3c64xx_variant);
}
TIMER_OF_DECLARE(s3c6400_pwm, "samsung,s3c6400-pwm", s3c64xx_pwm_clocksource_init);

static const struct samsung_pwm_variant s5p64x0_variant = {
	.bits		= 32,
	.div_base	= 0,
	.has_tint_cstat	= true,
	.tclk_mask	= 0,
};

static int __init s5p64x0_pwm_clocksource_init(struct device_node *np)
{
	return samsung_pwm_alloc(np, &s5p64x0_variant);
}
TIMER_OF_DECLARE(s5p6440_pwm, "samsung,s5p6440-pwm", s5p64x0_pwm_clocksource_init);

static const struct samsung_pwm_variant s5p_variant = {
	.bits		= 32,
	.div_base	= 0,
	.has_tint_cstat	= true,
	.tclk_mask	= (1 << 5),
};

static int __init s5p_pwm_clocksource_init(struct device_node *np)
{
	return samsung_pwm_alloc(np, &s5p_variant);
}
TIMER_OF_DECLARE(s5pc100_pwm, "samsung,s5pc100-pwm", s5p_pwm_clocksource_init);
#endif<|MERGE_RESOLUTION|>--- conflicted
+++ resolved
@@ -378,11 +378,7 @@
 	mask = ~pwm.variant.output_mask & ((1 << SAMSUNG_PWM_NUM) - 1);
 	channel = fls(mask) - 1;
 	if (channel < 0) {
-<<<<<<< HEAD
-		pr_crit("failed to find PWM channel for clocksource");
-=======
 		pr_crit("failed to find PWM channel for clocksource\n");
->>>>>>> 24b8d41d
 		return -EINVAL;
 	}
 	pwm.source_id = channel;
@@ -390,11 +386,7 @@
 	mask &= ~(1 << channel);
 	channel = fls(mask) - 1;
 	if (channel < 0) {
-<<<<<<< HEAD
-		pr_crit("failed to find PWM channel for clock event");
-=======
 		pr_crit("failed to find PWM channel for clock event\n");
->>>>>>> 24b8d41d
 		return -EINVAL;
 	}
 	pwm.event_id = channel;
@@ -419,11 +411,7 @@
 	_samsung_pwm_clocksource_init();
 }
 
-<<<<<<< HEAD
-#ifdef CONFIG_CLKSRC_OF
-=======
 #ifdef CONFIG_TIMER_OF
->>>>>>> 24b8d41d
 static int __init samsung_pwm_alloc(struct device_node *np,
 				    const struct samsung_pwm_variant *variant)
 {
@@ -452,11 +440,7 @@
 
 	pwm.timerclk = of_clk_get_by_name(np, "timers");
 	if (IS_ERR(pwm.timerclk)) {
-<<<<<<< HEAD
-		pr_crit("failed to get timers clock for timer");
-=======
 		pr_crit("failed to get timers clock for timer\n");
->>>>>>> 24b8d41d
 		return PTR_ERR(pwm.timerclk);
 	}
 
