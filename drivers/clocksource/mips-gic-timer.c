--- conflicted
+++ resolved
@@ -155,23 +155,13 @@
 
 	ret = setup_percpu_irq(gic_timer_irq, &gic_compare_irqaction);
 	if (ret < 0) {
-<<<<<<< HEAD
-		pr_err("GIC timer IRQ %d setup failed: %d\n",
-		       gic_timer_irq, ret);
-=======
 		pr_err("IRQ %d setup failed (%d)\n", gic_timer_irq, ret);
->>>>>>> 24b8d41d
 		return ret;
 	}
 
 	cpuhp_setup_state(CPUHP_AP_MIPS_GIC_TIMER_STARTING,
-<<<<<<< HEAD
-			  "AP_MIPS_GIC_TIMER_STARTING", gic_starting_cpu,
-			  gic_dying_cpu);
-=======
 			  "clockevents/mips/gic/timer:starting",
 			  gic_starting_cpu, gic_dying_cpu);
->>>>>>> 24b8d41d
 	return 0;
 }
 
@@ -187,11 +177,7 @@
 	.vdso_clock_mode	= VDSO_CLOCKMODE_GIC,
 };
 
-<<<<<<< HEAD
-static int __init __gic_clocksource_init(void)
-=======
 static void gic_clocksource_unstable(char *reason)
->>>>>>> 24b8d41d
 {
 	if (gic_clock_unstable)
 		return;
@@ -220,14 +206,7 @@
 
 	ret = clocksource_register_hz(&gic_clocksource, gic_frequency);
 	if (ret < 0)
-<<<<<<< HEAD
-		pr_warn("GIC: Unable to register clocksource\n");
-
-	return ret;
-}
-=======
 		pr_warn("Unable to register clocksource\n");
->>>>>>> 24b8d41d
 
 	return ret;
 }
@@ -237,15 +216,9 @@
 	struct clk *clk;
 	int ret;
 
-<<<<<<< HEAD
-	if (!gic_present || !node->parent ||
-	    !of_device_is_compatible(node->parent, "mti,gic")) {
-		pr_warn("No DT definition for the mips gic driver");
-=======
 	if (!mips_gic_present() || !node->parent ||
 	    !of_device_is_compatible(node->parent, "mti,gic")) {
 		pr_warn("No DT definition\n");
->>>>>>> 24b8d41d
 		return -ENXIO;
 	}
 
@@ -255,25 +228,12 @@
 		if (ret < 0) {
 			pr_err("Failed to enable clock\n");
 			clk_put(clk);
-<<<<<<< HEAD
-			return PTR_ERR(clk);
-=======
 			return ret;
->>>>>>> 24b8d41d
 		}
 
 		gic_frequency = clk_get_rate(clk);
 	} else if (of_property_read_u32(node, "clock-frequency",
 					&gic_frequency)) {
-<<<<<<< HEAD
-		pr_err("GIC frequency not specified.\n");
-		return -EINVAL;;
-	}
-	gic_timer_irq = irq_of_parse_and_map(node, 0);
-	if (!gic_timer_irq) {
-		pr_err("GIC timer IRQ not specified.\n");
-		return -EINVAL;;
-=======
 		pr_err("Frequency not specified\n");
 		return -EINVAL;
 	}
@@ -281,7 +241,6 @@
 	if (!gic_timer_irq) {
 		pr_err("IRQ not specified\n");
 		return -EINVAL;
->>>>>>> 24b8d41d
 	}
 
 	ret = __gic_clocksource_init();
@@ -295,9 +254,6 @@
 	}
 
 	/* And finally start the counter */
-<<<<<<< HEAD
-	gic_start_count();
-=======
 	clear_gic_config(GIC_CONFIG_COUNTSTOP);
 
 	/*
@@ -311,7 +267,6 @@
 				     gic_read_count_64 : gic_read_count_2x32,
 				     64, gic_frequency);
 	}
->>>>>>> 24b8d41d
 
 	return 0;
 }
