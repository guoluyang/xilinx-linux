// SPDX-License-Identifier: GPL-2.0-or-later
/*
 * Integrator/AP timer driver
 * Copyright (C) 2000-2003 Deep Blue Solutions Ltd
 * Copyright (c) 2014, Linaro Limited
 */

#include <linux/clk.h>
#include <linux/clocksource.h>
#include <linux/of_irq.h>
#include <linux/of_address.h>
#include <linux/of_platform.h>
#include <linux/clockchips.h>
#include <linux/interrupt.h>
#include <linux/sched_clock.h>

#include "timer-sp.h"

static void __iomem * sched_clk_base;

static u64 notrace integrator_read_sched_clock(void)
{
	return -readl(sched_clk_base + TIMER_VALUE);
}

<<<<<<< HEAD
static int integrator_clocksource_init(unsigned long inrate,
				       void __iomem *base)
=======
static int __init integrator_clocksource_init(unsigned long inrate,
					      void __iomem *base)
>>>>>>> 24b8d41d
{
	u32 ctrl = TIMER_CTRL_ENABLE | TIMER_CTRL_PERIODIC;
	unsigned long rate = inrate;
	int ret;

	if (rate >= 1500000) {
		rate /= 16;
		ctrl |= TIMER_CTRL_DIV16;
	}

	writel(0xffff, base + TIMER_LOAD);
	writel(ctrl, base + TIMER_CTRL);

	ret = clocksource_mmio_init(base + TIMER_VALUE, "timer2",
				    rate, 200, 16, clocksource_mmio_readl_down);
	if (ret)
		return ret;

	sched_clk_base = base;
	sched_clock_register(integrator_read_sched_clock, 16, rate);

	return 0;
}

static unsigned long timer_reload;
static void __iomem * clkevt_base;

/*
 * IRQ handler for the timer
 */
static irqreturn_t integrator_timer_interrupt(int irq, void *dev_id)
{
	struct clock_event_device *evt = dev_id;

	/* clear the interrupt */
	writel(1, clkevt_base + TIMER_INTCLR);

	evt->event_handler(evt);

	return IRQ_HANDLED;
}

static int clkevt_shutdown(struct clock_event_device *evt)
{
	u32 ctrl = readl(clkevt_base + TIMER_CTRL) & ~TIMER_CTRL_ENABLE;

	/* Disable timer */
	writel(ctrl, clkevt_base + TIMER_CTRL);
	return 0;
}

static int clkevt_set_oneshot(struct clock_event_device *evt)
{
	u32 ctrl = readl(clkevt_base + TIMER_CTRL) &
		   ~(TIMER_CTRL_ENABLE | TIMER_CTRL_PERIODIC);

	/* Leave the timer disabled, .set_next_event will enable it */
	writel(ctrl, clkevt_base + TIMER_CTRL);
	return 0;
}

static int clkevt_set_periodic(struct clock_event_device *evt)
{
	u32 ctrl = readl(clkevt_base + TIMER_CTRL) & ~TIMER_CTRL_ENABLE;

	/* Disable timer */
	writel(ctrl, clkevt_base + TIMER_CTRL);

	/* Enable the timer and start the periodic tick */
	writel(timer_reload, clkevt_base + TIMER_LOAD);
	ctrl |= TIMER_CTRL_PERIODIC | TIMER_CTRL_ENABLE;
	writel(ctrl, clkevt_base + TIMER_CTRL);
	return 0;
}

static int clkevt_set_next_event(unsigned long next, struct clock_event_device *evt)
{
	unsigned long ctrl = readl(clkevt_base + TIMER_CTRL);

	writel(ctrl & ~TIMER_CTRL_ENABLE, clkevt_base + TIMER_CTRL);
	writel(next, clkevt_base + TIMER_LOAD);
	writel(ctrl | TIMER_CTRL_ENABLE, clkevt_base + TIMER_CTRL);

	return 0;
}

static struct clock_event_device integrator_clockevent = {
	.name			= "timer1",
	.features		= CLOCK_EVT_FEAT_PERIODIC |
				  CLOCK_EVT_FEAT_ONESHOT,
	.set_state_shutdown	= clkevt_shutdown,
	.set_state_periodic	= clkevt_set_periodic,
	.set_state_oneshot	= clkevt_set_oneshot,
	.tick_resume		= clkevt_shutdown,
	.set_next_event		= clkevt_set_next_event,
	.rating			= 300,
};

<<<<<<< HEAD
static struct irqaction integrator_timer_irq = {
	.name		= "timer",
	.flags		= IRQF_TIMER | IRQF_IRQPOLL,
	.handler	= integrator_timer_interrupt,
	.dev_id		= &integrator_clockevent,
};

=======
>>>>>>> 24b8d41d
static int integrator_clockevent_init(unsigned long inrate,
				      void __iomem *base, int irq)
{
	unsigned long rate = inrate;
	unsigned int ctrl = 0;
	int ret;

	clkevt_base = base;
	/* Calculate and program a divisor */
	if (rate > 0x100000 * HZ) {
		rate /= 256;
		ctrl |= TIMER_CTRL_DIV256;
	} else if (rate > 0x10000 * HZ) {
		rate /= 16;
		ctrl |= TIMER_CTRL_DIV16;
	}
	timer_reload = rate / HZ;
	writel(ctrl, clkevt_base + TIMER_CTRL);

<<<<<<< HEAD
	ret = setup_irq(irq, &integrator_timer_irq);
=======
	ret = request_irq(irq, integrator_timer_interrupt,
			  IRQF_TIMER | IRQF_IRQPOLL, "timer",
			  &integrator_clockevent);
>>>>>>> 24b8d41d
	if (ret)
		return ret;

	clockevents_config_and_register(&integrator_clockevent,
					rate,
					1,
					0xffffU);
	return 0;
}

static int __init integrator_ap_timer_init_of(struct device_node *node)
{
	const char *path;
	void __iomem *base;
	int err;
	int irq;
	struct clk *clk;
	unsigned long rate;
	struct device_node *alias_node;

	base = of_io_request_and_map(node, 0, "integrator-timer");
	if (IS_ERR(base))
		return PTR_ERR(base);

	clk = of_clk_get(node, 0);
	if (IS_ERR(clk)) {
<<<<<<< HEAD
		pr_err("No clock for %s\n", node->name);
=======
		pr_err("No clock for %pOFn\n", node);
>>>>>>> 24b8d41d
		return PTR_ERR(clk);
	}
	clk_prepare_enable(clk);
	rate = clk_get_rate(clk);
	writel(0, base + TIMER_CTRL);

	err = of_property_read_string(of_aliases,
				"arm,timer-primary", &path);
	if (err) {
<<<<<<< HEAD
		pr_warn("Failed to read property");
		return err;
	}

	pri_node = of_find_node_by_path(path);

	err = of_property_read_string(of_aliases,
				"arm,timer-secondary", &path);
	if (err) {
		pr_warn("Failed to read property");		
		return err;
	}


	sec_node = of_find_node_by_path(path);

	if (node == pri_node)
		/* The primary timer lacks IRQ, use as clocksource */
		return integrator_clocksource_init(rate, base);
=======
		pr_warn("Failed to read property\n");
		return err;
	}

	alias_node = of_find_node_by_path(path);

	/*
	 * The pointer is used as an identifier not as a pointer, we
	 * can drop the refcount on the of__node immediately after
	 * getting it.
	 */
	of_node_put(alias_node);

	if (node == alias_node)
		/* The primary timer lacks IRQ, use as clocksource */
		return integrator_clocksource_init(rate, base);

	err = of_property_read_string(of_aliases,
				"arm,timer-secondary", &path);
	if (err) {
		pr_warn("Failed to read property\n");
		return err;
	}
>>>>>>> 24b8d41d

	alias_node = of_find_node_by_path(path);

	of_node_put(alias_node);

	if (node == alias_node) {
		/* The secondary timer will drive the clock event */
		irq = irq_of_parse_and_map(node, 0);
		return integrator_clockevent_init(rate, base, irq);
	}

	pr_info("Timer @%p unused\n", base);
	clk_disable_unprepare(clk);

	return 0;
}

TIMER_OF_DECLARE(integrator_ap_timer, "arm,integrator-timer",
		       integrator_ap_timer_init_of);<|MERGE_RESOLUTION|>--- conflicted
+++ resolved
@@ -23,13 +23,8 @@
 	return -readl(sched_clk_base + TIMER_VALUE);
 }
 
-<<<<<<< HEAD
-static int integrator_clocksource_init(unsigned long inrate,
-				       void __iomem *base)
-=======
 static int __init integrator_clocksource_init(unsigned long inrate,
 					      void __iomem *base)
->>>>>>> 24b8d41d
 {
 	u32 ctrl = TIMER_CTRL_ENABLE | TIMER_CTRL_PERIODIC;
 	unsigned long rate = inrate;
@@ -128,16 +123,6 @@
 	.rating			= 300,
 };
 
-<<<<<<< HEAD
-static struct irqaction integrator_timer_irq = {
-	.name		= "timer",
-	.flags		= IRQF_TIMER | IRQF_IRQPOLL,
-	.handler	= integrator_timer_interrupt,
-	.dev_id		= &integrator_clockevent,
-};
-
-=======
->>>>>>> 24b8d41d
 static int integrator_clockevent_init(unsigned long inrate,
 				      void __iomem *base, int irq)
 {
@@ -157,13 +142,9 @@
 	timer_reload = rate / HZ;
 	writel(ctrl, clkevt_base + TIMER_CTRL);
 
-<<<<<<< HEAD
-	ret = setup_irq(irq, &integrator_timer_irq);
-=======
 	ret = request_irq(irq, integrator_timer_interrupt,
 			  IRQF_TIMER | IRQF_IRQPOLL, "timer",
 			  &integrator_clockevent);
->>>>>>> 24b8d41d
 	if (ret)
 		return ret;
 
@@ -190,11 +171,7 @@
 
 	clk = of_clk_get(node, 0);
 	if (IS_ERR(clk)) {
-<<<<<<< HEAD
-		pr_err("No clock for %s\n", node->name);
-=======
 		pr_err("No clock for %pOFn\n", node);
->>>>>>> 24b8d41d
 		return PTR_ERR(clk);
 	}
 	clk_prepare_enable(clk);
@@ -204,27 +181,6 @@
 	err = of_property_read_string(of_aliases,
 				"arm,timer-primary", &path);
 	if (err) {
-<<<<<<< HEAD
-		pr_warn("Failed to read property");
-		return err;
-	}
-
-	pri_node = of_find_node_by_path(path);
-
-	err = of_property_read_string(of_aliases,
-				"arm,timer-secondary", &path);
-	if (err) {
-		pr_warn("Failed to read property");		
-		return err;
-	}
-
-
-	sec_node = of_find_node_by_path(path);
-
-	if (node == pri_node)
-		/* The primary timer lacks IRQ, use as clocksource */
-		return integrator_clocksource_init(rate, base);
-=======
 		pr_warn("Failed to read property\n");
 		return err;
 	}
@@ -248,7 +204,6 @@
 		pr_warn("Failed to read property\n");
 		return err;
 	}
->>>>>>> 24b8d41d
 
 	alias_node = of_find_node_by_path(path);
 
