--- conflicted
+++ resolved
@@ -31,11 +31,7 @@
 static int __init dummy_timer_register(void)
 {
 	return cpuhp_setup_state(CPUHP_AP_DUMMY_TIMER_STARTING,
-<<<<<<< HEAD
-				 "AP_DUMMY_TIMER_STARTING",
-=======
 				 "clockevents/dummy_timer:starting",
->>>>>>> 24b8d41d
 				 dummy_timer_starting_cpu, NULL);
 }
 early_initcall(dummy_timer_register);