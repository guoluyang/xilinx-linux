--- conflicted
+++ resolved
@@ -6,11 +6,7 @@
  *  All Rights Reserved
  */
 
-<<<<<<< HEAD
-#define pr_fmt(fmt)	"arm_arch_timer: " fmt
-=======
 #define pr_fmt(fmt) 	"arch_timer: " fmt
->>>>>>> 24b8d41d
 
 #include <linux/init.h>
 #include <linux/kernel.h>
@@ -88,54 +84,9 @@
 }
 early_param("clocksource.arm_arch_timer.evtstrm", early_evtstrm_cfg);
 
-static bool evtstrm_enable = IS_ENABLED(CONFIG_ARM_ARCH_TIMER_EVTSTREAM);
-
-static int __init early_evtstrm_cfg(char *buf)
-{
-	return strtobool(buf, &evtstrm_enable);
-}
-early_param("clocksource.arm_arch_timer.evtstrm", early_evtstrm_cfg);
-
 /*
  * Architected system timer support.
  */
-
-#ifdef CONFIG_FSL_ERRATUM_A008585
-DEFINE_STATIC_KEY_FALSE(arch_timer_read_ool_enabled);
-EXPORT_SYMBOL_GPL(arch_timer_read_ool_enabled);
-
-static int fsl_a008585_enable = -1;
-
-static int __init early_fsl_a008585_cfg(char *buf)
-{
-	int ret;
-	bool val;
-
-	ret = strtobool(buf, &val);
-	if (ret)
-		return ret;
-
-	fsl_a008585_enable = val;
-	return 0;
-}
-early_param("clocksource.arm_arch_timer.fsl-a008585", early_fsl_a008585_cfg);
-
-u32 __fsl_a008585_read_cntp_tval_el0(void)
-{
-	return __fsl_a008585_read_reg(cntp_tval_el0);
-}
-
-u32 __fsl_a008585_read_cntv_tval_el0(void)
-{
-	return __fsl_a008585_read_reg(cntv_tval_el0);
-}
-
-u64 __fsl_a008585_read_cntvct_el0(void)
-{
-	return __fsl_a008585_read_reg(cntvct_el0);
-}
-EXPORT_SYMBOL(__fsl_a008585_read_cntvct_el0);
-#endif /* CONFIG_FSL_ERRATUM_A008585 */
 
 static __always_inline
 void arch_timer_reg_write(int access, enum arch_timer_reg reg, u32 val,
@@ -771,40 +722,6 @@
 	arch_timer_reg_write(access, ARCH_TIMER_REG_CTRL, ctrl, clk);
 }
 
-#ifdef CONFIG_FSL_ERRATUM_A008585
-static __always_inline void fsl_a008585_set_next_event(const int access,
-		unsigned long evt, struct clock_event_device *clk)
-{
-	unsigned long ctrl;
-	u64 cval = evt + arch_counter_get_cntvct();
-
-	ctrl = arch_timer_reg_read(access, ARCH_TIMER_REG_CTRL, clk);
-	ctrl |= ARCH_TIMER_CTRL_ENABLE;
-	ctrl &= ~ARCH_TIMER_CTRL_IT_MASK;
-
-	if (access == ARCH_TIMER_PHYS_ACCESS)
-		write_sysreg(cval, cntp_cval_el0);
-	else if (access == ARCH_TIMER_VIRT_ACCESS)
-		write_sysreg(cval, cntv_cval_el0);
-
-	arch_timer_reg_write(access, ARCH_TIMER_REG_CTRL, ctrl, clk);
-}
-
-static int fsl_a008585_set_next_event_virt(unsigned long evt,
-					   struct clock_event_device *clk)
-{
-	fsl_a008585_set_next_event(ARCH_TIMER_VIRT_ACCESS, evt, clk);
-	return 0;
-}
-
-static int fsl_a008585_set_next_event_phys(unsigned long evt,
-					   struct clock_event_device *clk)
-{
-	fsl_a008585_set_next_event(ARCH_TIMER_PHYS_ACCESS, evt, clk);
-	return 0;
-}
-#endif /* CONFIG_FSL_ERRATUM_A008585 */
-
 static int arch_timer_set_next_event_virt(unsigned long evt,
 					  struct clock_event_device *clk)
 {
@@ -831,19 +748,6 @@
 {
 	set_next_event(ARCH_TIMER_MEM_PHYS_ACCESS, evt, clk);
 	return 0;
-}
-
-static void fsl_a008585_set_sne(struct clock_event_device *clk)
-{
-#ifdef CONFIG_FSL_ERRATUM_A008585
-	if (!static_branch_unlikely(&arch_timer_read_ool_enabled))
-		return;
-
-	if (arch_timer_uses_ppi == VIRT_PPI)
-		clk->set_next_event = fsl_a008585_set_next_event_virt;
-	else
-		clk->set_next_event = fsl_a008585_set_next_event_phys;
-#endif
 }
 
 static void __arch_timer_setup(unsigned type,
@@ -879,11 +783,7 @@
 			BUG();
 		}
 
-<<<<<<< HEAD
-		fsl_a008585_set_sne(clk);
-=======
 		clk->set_next_event = sne;
->>>>>>> 24b8d41d
 	} else {
 		clk->features |= CLOCK_EVT_FEAT_DYNIRQ;
 		clk->name = "arch_mem_timer";
@@ -967,7 +867,6 @@
 static u32 check_ppi_trigger(int irq)
 {
 	u32 flags = irq_get_trigger_type(irq);
-<<<<<<< HEAD
 
 	if (flags != IRQF_TRIGGER_HIGH && flags != IRQF_TRIGGER_LOW) {
 		pr_warn("WARNING: Invalid trigger for IRQ%d, assuming level low\n", irq);
@@ -983,30 +882,6 @@
 	struct clock_event_device *clk = this_cpu_ptr(arch_timer_evt);
 	u32 flags;
 
-	__arch_timer_setup(ARCH_CP15_TIMER, clk);
-
-	flags = check_ppi_trigger(arch_timer_ppi[arch_timer_uses_ppi]);
-	enable_percpu_irq(arch_timer_ppi[arch_timer_uses_ppi], flags);
-
-	if (arch_timer_has_nonsecure_ppi()) {
-		flags = check_ppi_trigger(arch_timer_ppi[PHYS_NONSECURE_PPI]);
-		enable_percpu_irq(arch_timer_ppi[PHYS_NONSECURE_PPI], flags);
-=======
-
-	if (flags != IRQF_TRIGGER_HIGH && flags != IRQF_TRIGGER_LOW) {
-		pr_warn("WARNING: Invalid trigger for IRQ%d, assuming level low\n", irq);
-		pr_warn("WARNING: Please fix your firmware\n");
-		flags = IRQF_TRIGGER_LOW;
-	}
-
-	return flags;
-}
-
-static int arch_timer_starting_cpu(unsigned int cpu)
-{
-	struct clock_event_device *clk = this_cpu_ptr(arch_timer_evt);
-	u32 flags;
-
 	__arch_timer_setup(ARCH_TIMER_TYPE_CP15, clk);
 
 	flags = check_ppi_trigger(arch_timer_ppi[arch_timer_uses_ppi]);
@@ -1016,7 +891,6 @@
 		flags = check_ppi_trigger(arch_timer_ppi[ARCH_TIMER_PHYS_NONSECURE_PPI]);
 		enable_percpu_irq(arch_timer_ppi[ARCH_TIMER_PHYS_NONSECURE_PPI],
 				  flags);
->>>>>>> 24b8d41d
 	}
 
 	arch_counter_set_user_access();
@@ -1106,34 +980,6 @@
 
 struct arch_timer_kvm_info *arch_timer_get_kvm_info(void)
 {
-<<<<<<< HEAD
-	return arch_timer_read_counter();
-}
-
-static cycle_t arch_counter_read_cc(const struct cyclecounter *cc)
-{
-	return arch_timer_read_counter();
-}
-
-static struct clocksource clocksource_counter = {
-	.name	= "arch_sys_counter",
-	.rating	= 400,
-	.read	= arch_counter_read,
-	.mask	= CLOCKSOURCE_MASK(56),
-	.flags	= CLOCK_SOURCE_IS_CONTINUOUS | CLOCK_SOURCE_SUSPEND_NONSTOP,
-};
-
-static struct cyclecounter cyclecounter = {
-	.read	= arch_counter_read_cc,
-	.mask	= CLOCKSOURCE_MASK(56),
-};
-
-static struct arch_timer_kvm_info arch_timer_kvm_info;
-
-struct arch_timer_kvm_info *arch_timer_get_kvm_info(void)
-{
-=======
->>>>>>> 24b8d41d
 	return &arch_timer_kvm_info;
 }
 
@@ -1142,24 +988,6 @@
 	u64 start_count;
 
 	/* Register the CP15 based counter if we have one */
-<<<<<<< HEAD
-	if (type & ARCH_CP15_TIMER) {
-		if (IS_ENABLED(CONFIG_ARM64) || arch_timer_uses_ppi == VIRT_PPI)
-			arch_timer_read_counter = arch_counter_get_cntvct;
-		else
-			arch_timer_read_counter = arch_counter_get_cntpct;
-
-		clocksource_counter.archdata.vdso_direct = true;
-
-#ifdef CONFIG_FSL_ERRATUM_A008585
-		/*
-		 * Don't use the vdso fastpath if errata require using
-		 * the out-of-line counter accessor.
-		 */
-		if (static_branch_unlikely(&arch_timer_read_ool_enabled))
-			clocksource_counter.archdata.vdso_direct = false;
-#endif
-=======
 	if (type & ARCH_TIMER_TYPE_CP15) {
 		u64 (*rd)(void);
 
@@ -1178,7 +1006,6 @@
 
 		arch_timer_read_counter = rd;
 		clocksource_counter.vdso_clock_mode = vdso_default;
->>>>>>> 24b8d41d
 	} else {
 		arch_timer_read_counter = arch_counter_get_cntvct_mem;
 	}
@@ -1211,19 +1038,12 @@
 {
 	struct clock_event_device *clk = this_cpu_ptr(arch_timer_evt);
 
-<<<<<<< HEAD
+	cpumask_clear_cpu(smp_processor_id(), &evtstrm_available);
+
 	arch_timer_stop(clk);
 	return 0;
 }
 
-=======
-	cpumask_clear_cpu(smp_processor_id(), &evtstrm_available);
-
-	arch_timer_stop(clk);
-	return 0;
-}
-
->>>>>>> 24b8d41d
 #ifdef CONFIG_CPU_PM
 static DEFINE_PER_CPU(unsigned long, saved_cntkctl);
 static int arch_timer_cpu_pm_notify(struct notifier_block *self,
@@ -1314,16 +1134,9 @@
 	if (err)
 		goto out_unreg_notify;
 
-<<<<<<< HEAD
-
-	/* Register and immediately configure the timer on the boot CPU */
-	err = cpuhp_setup_state(CPUHP_AP_ARM_ARCH_TIMER_STARTING,
-				"AP_ARM_ARCH_TIMER_STARTING",
-=======
 	/* Register and immediately configure the timer on the boot CPU */
 	err = cpuhp_setup_state(CPUHP_AP_ARM_ARCH_TIMER_STARTING,
 				"clockevents/arm/arch_timer:starting",
->>>>>>> 24b8d41d
 				arch_timer_starting_cpu, arch_timer_dying_cpu);
 	if (err)
 		goto out_unreg_cpupm;
@@ -1412,44 +1225,11 @@
 
 static int __init arch_timer_common_init(void)
 {
-<<<<<<< HEAD
-	unsigned mask = ARCH_CP15_TIMER | ARCH_MEM_TIMER;
-
-	/* Wait until both nodes are probed if we have two timers */
-	if ((arch_timers_present & mask) != mask) {
-		if (arch_timer_needs_probing(ARCH_MEM_TIMER, arch_timer_mem_of_match))
-			return 0;
-		if (arch_timer_needs_probing(ARCH_CP15_TIMER, arch_timer_of_match))
-			return 0;
-	}
-
-=======
->>>>>>> 24b8d41d
 	arch_timer_banner(arch_timers_present);
 	arch_counter_register(arch_timers_present);
 	return arch_timer_arch_init();
 }
 
-<<<<<<< HEAD
-static int __init arch_timer_init(void)
-{
-	int ret;
-	/*
-	 * If HYP mode is available, we know that the physical timer
-	 * has been configured to be accessible from PL1. Use it, so
-	 * that a guest can use the virtual timer instead.
-	 *
-	 * If no interrupt provided for virtual timer, we'll have to
-	 * stick to the physical timer. It'd better be accessible...
-	 *
-	 * On ARMv8.1 with VH extensions, the kernel runs in HYP. VHE
-	 * accesses to CNTP_*_EL1 registers are silently redirected to
-	 * their CNTHP_*_EL2 counterparts, and use a different PPI
-	 * number.
-	 */
-	if (is_hyp_mode_available() || !arch_timer_ppi[VIRT_PPI]) {
-		bool has_ppi;
-=======
 /**
  * arch_timer_select_ppi() - Select suitable PPI for the current system.
  *
@@ -1472,33 +1252,10 @@
 {
 	if (is_kernel_in_hyp_mode())
 		return ARCH_TIMER_HYP_PPI;
->>>>>>> 24b8d41d
 
 	if (!is_hyp_mode_available() && arch_timer_ppi[ARCH_TIMER_VIRT_PPI])
 		return ARCH_TIMER_VIRT_PPI;
 
-<<<<<<< HEAD
-		if (!has_ppi) {
-			pr_warn("arch_timer: No interrupt available, giving up\n");
-			return -EINVAL;
-		}
-	}
-
-	ret = arch_timer_register();
-	if (ret)
-		return ret;
-
-	ret = arch_timer_common_init();
-	if (ret)
-		return ret;
-
-	arch_timer_kvm_info.virtual_irq = arch_timer_ppi[VIRT_PPI];
-	
-	return 0;
-}
-
-static int __init arch_timer_of_init(struct device_node *np)
-=======
 	if (IS_ENABLED(CONFIG_ARM64))
 		return ARCH_TIMER_PHYS_NONSECURE_PPI;
 
@@ -1506,17 +1263,12 @@
 }
 
 static void __init arch_timer_populate_kvm_info(void)
->>>>>>> 24b8d41d
 {
 	arch_timer_kvm_info.virtual_irq = arch_timer_ppi[ARCH_TIMER_VIRT_PPI];
 	if (is_kernel_in_hyp_mode())
 		arch_timer_kvm_info.physical_irq = arch_timer_ppi[ARCH_TIMER_PHYS_NONSECURE_PPI];
 }
 
-<<<<<<< HEAD
-	if (arch_timers_present & ARCH_CP15_TIMER) {
-		pr_warn("arch_timer: multiple nodes in dt, skipping\n");
-=======
 static int __init arch_timer_of_init(struct device_node *np)
 {
 	int i, ret;
@@ -1524,7 +1276,6 @@
 
 	if (arch_timers_present & ARCH_TIMER_TYPE_CP15) {
 		pr_warn("multiple nodes in dt, skipping\n");
->>>>>>> 24b8d41d
 		return 0;
 	}
 
@@ -1539,19 +1290,8 @@
 
 	arch_timer_c3stop = !of_property_read_bool(np, "always-on");
 
-<<<<<<< HEAD
-#ifdef CONFIG_FSL_ERRATUM_A008585
-	if (fsl_a008585_enable < 0)
-		fsl_a008585_enable = of_property_read_bool(np, "fsl,erratum-a008585");
-	if (fsl_a008585_enable) {
-		static_branch_enable(&arch_timer_read_ool_enabled);
-		pr_info("Enabling workaround for FSL erratum A-008585\n");
-	}
-#endif
-=======
 	/* Check for globally applicable workarounds */
 	arch_timer_check_ool_workaround(ate_match_dt, np);
->>>>>>> 24b8d41d
 
 	/*
 	 * If we cannot rely on firmware initializing the timer registers then
@@ -1568,9 +1308,6 @@
 		return -EINVAL;
 	}
 
-<<<<<<< HEAD
-	return arch_timer_init();
-=======
 	/* On some systems, the counter stops ticking when in suspend. */
 	arch_counter_suspend_stop = of_property_read_bool(np,
 							 "arm,no-tick-in-suspend");
@@ -1583,18 +1320,10 @@
 		return 0;
 
 	return arch_timer_common_init();
->>>>>>> 24b8d41d
 }
 TIMER_OF_DECLARE(armv7_arch_timer, "arm,armv7-timer", arch_timer_of_init);
 TIMER_OF_DECLARE(armv8_arch_timer, "arm,armv8-timer", arch_timer_of_init);
 
-<<<<<<< HEAD
-static int __init arch_timer_mem_init(struct device_node *np)
-{
-	struct device_node *frame, *best_frame = NULL;
-	void __iomem *cntctlbase, *base;
-	unsigned int irq, ret = -EINVAL;
-=======
 static u32 __init
 arch_timer_mem_frame_get_cntfrq(struct arch_timer_mem_frame *frame)
 {
@@ -1619,20 +1348,14 @@
 {
 	struct arch_timer_mem_frame *frame, *best_frame = NULL;
 	void __iomem *cntctlbase;
->>>>>>> 24b8d41d
 	u32 cnttidr;
 	int i;
 
 	cntctlbase = ioremap(timer_mem->cntctlbase, timer_mem->size);
 	if (!cntctlbase) {
-<<<<<<< HEAD
-		pr_err("arch_timer: Can't find CNTCTLBase\n");
-		return -ENXIO;
-=======
 		pr_err("Can't map CNTCTLBase @ %pa\n",
 			&timer_mem->cntctlbase);
 		return NULL;
->>>>>>> 24b8d41d
 	}
 
 	cnttidr = readl_relaxed(cntctlbase + CNTTIDR);
@@ -1666,14 +1389,6 @@
 		best_frame = frame;
 	}
 
-<<<<<<< HEAD
-	ret= -ENXIO;
-	base = arch_counter_base = of_iomap(best_frame, 0);
-	if (!base) {
-		pr_err("arch_timer: Can't map frame's registers\n");
-		goto out;
-	}
-=======
 	iounmap(cntctlbase);
 
 	return best_frame;
@@ -1684,14 +1399,12 @@
 {
 	void __iomem *base;
 	int ret, irq = 0;
->>>>>>> 24b8d41d
 
 	if (arch_timer_mem_use_virtual)
 		irq = frame->virt_irq;
 	else
 		irq = frame->phys_irq;
 
-	ret = -EINVAL;
 	if (!irq) {
 		pr_err("Frame missing %s irq.\n",
 		       arch_timer_mem_use_virtual ? "virt" : "phys");
@@ -1784,17 +1497,6 @@
 		goto out;
 	}
 
-<<<<<<< HEAD
-	arch_timer_detect_rate(base, np);
-	ret = arch_timer_mem_register(base, irq);
-	if (ret)
-		goto out;
-
-	return arch_timer_common_init();
-out:
-	iounmap(cntctlbase);
-	of_node_put(best_frame);
-=======
 	rate = arch_timer_mem_frame_get_cntfrq(frame);
 	arch_timer_of_configure_rate(rate, np);
 
@@ -1803,7 +1505,6 @@
 		ret = arch_timer_common_init();
 out:
 	kfree(timer_mem);
->>>>>>> 24b8d41d
 	return ret;
 }
 TIMER_OF_DECLARE(armv7_arch_timer_mem, "arm,armv7-timer-mem",
