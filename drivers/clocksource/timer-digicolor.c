/*
 * Conexant Digicolor timer driver
 *
 * Author: Baruch Siach <baruch@tkos.co.il>
 *
 * Copyright (C) 2014 Paradox Innovation Ltd.
 *
 * Based on:
 *	Allwinner SoCs hstimer driver
 *
 * Copyright (C) 2013 Maxime Ripard
 *
 * Maxime Ripard <maxime.ripard@free-electrons.com>
 *
 * This file is licensed under the terms of the GNU General Public
 * License version 2.  This program is licensed "as is" without any
 * warranty of any kind, whether express or implied.
 */

/*
 * Conexant Digicolor SoCs have 8 configurable timers, named from "Timer A" to
 * "Timer H". Timer A is the only one with watchdog support, so it is dedicated
 * to the watchdog driver. This driver uses Timer B for sched_clock(), and
 * Timer C for clockevents.
 */

#define pr_fmt(fmt) KBUILD_MODNAME ": " fmt

#include <linux/clk.h>
#include <linux/clockchips.h>
#include <linux/interrupt.h>
#include <linux/irq.h>
#include <linux/irqreturn.h>
#include <linux/sched/clock.h>
#include <linux/sched_clock.h>
#include <linux/of.h>
#include <linux/of_address.h>
#include <linux/of_irq.h>

enum {
	TIMER_A,
	TIMER_B,
	TIMER_C,
	TIMER_D,
	TIMER_E,
	TIMER_F,
	TIMER_G,
	TIMER_H,
};

#define CONTROL(t)	((t)*8)
#define COUNT(t)	((t)*8 + 4)

#define CONTROL_DISABLE		0
#define CONTROL_ENABLE		BIT(0)
#define CONTROL_MODE(m)		((m) << 4)
#define CONTROL_MODE_ONESHOT	CONTROL_MODE(1)
#define CONTROL_MODE_PERIODIC	CONTROL_MODE(2)

struct digicolor_timer {
	struct clock_event_device ce;
	void __iomem *base;
	u32 ticks_per_jiffy;
	int timer_id; /* one of TIMER_* */
};

static struct digicolor_timer *dc_timer(struct clock_event_device *ce)
{
	return container_of(ce, struct digicolor_timer, ce);
}

static inline void dc_timer_disable(struct clock_event_device *ce)
{
	struct digicolor_timer *dt = dc_timer(ce);
	writeb(CONTROL_DISABLE, dt->base + CONTROL(dt->timer_id));
}

static inline void dc_timer_enable(struct clock_event_device *ce, u32 mode)
{
	struct digicolor_timer *dt = dc_timer(ce);
	writeb(CONTROL_ENABLE | mode, dt->base + CONTROL(dt->timer_id));
}

static inline void dc_timer_set_count(struct clock_event_device *ce,
				      unsigned long count)
{
	struct digicolor_timer *dt = dc_timer(ce);
	writel(count, dt->base + COUNT(dt->timer_id));
}

static int digicolor_clkevt_shutdown(struct clock_event_device *ce)
{
	dc_timer_disable(ce);
	return 0;
}

static int digicolor_clkevt_set_oneshot(struct clock_event_device *ce)
{
	dc_timer_disable(ce);
	dc_timer_enable(ce, CONTROL_MODE_ONESHOT);
	return 0;
}

static int digicolor_clkevt_set_periodic(struct clock_event_device *ce)
{
	struct digicolor_timer *dt = dc_timer(ce);

	dc_timer_disable(ce);
	dc_timer_set_count(ce, dt->ticks_per_jiffy);
	dc_timer_enable(ce, CONTROL_MODE_PERIODIC);
	return 0;
}

static int digicolor_clkevt_next_event(unsigned long evt,
				       struct clock_event_device *ce)
{
	dc_timer_disable(ce);
	dc_timer_set_count(ce, evt);
	dc_timer_enable(ce, CONTROL_MODE_ONESHOT);

	return 0;
}

static struct digicolor_timer dc_timer_dev = {
	.ce = {
		.name = "digicolor_tick",
		.rating = 340,
		.features = CLOCK_EVT_FEAT_PERIODIC | CLOCK_EVT_FEAT_ONESHOT,
		.set_state_shutdown = digicolor_clkevt_shutdown,
		.set_state_periodic = digicolor_clkevt_set_periodic,
		.set_state_oneshot = digicolor_clkevt_set_oneshot,
		.tick_resume = digicolor_clkevt_shutdown,
		.set_next_event = digicolor_clkevt_next_event,
	},
	.timer_id = TIMER_C,
};

static irqreturn_t digicolor_timer_interrupt(int irq, void *dev_id)
{
	struct clock_event_device *evt = dev_id;

	evt->event_handler(evt);

	return IRQ_HANDLED;
}

static u64 notrace digicolor_timer_sched_read(void)
{
	return ~readl(dc_timer_dev.base + COUNT(TIMER_B));
}

static int __init digicolor_timer_init(struct device_node *node)
{
	unsigned long rate;
	struct clk *clk;
	int ret, irq;

	/*
	 * timer registers are shared with the watchdog timer;
	 * don't map exclusively
	 */
	dc_timer_dev.base = of_iomap(node, 0);
	if (!dc_timer_dev.base) {
<<<<<<< HEAD
		pr_err("Can't map registers");
=======
		pr_err("Can't map registers\n");
>>>>>>> 24b8d41d
		return -ENXIO;
	}

	irq = irq_of_parse_and_map(node, dc_timer_dev.timer_id);
	if (irq <= 0) {
<<<<<<< HEAD
		pr_err("Can't parse IRQ");
=======
		pr_err("Can't parse IRQ\n");
>>>>>>> 24b8d41d
		return -EINVAL;
	}

	clk = of_clk_get(node, 0);
	if (IS_ERR(clk)) {
<<<<<<< HEAD
		pr_err("Can't get timer clock");
=======
		pr_err("Can't get timer clock\n");
>>>>>>> 24b8d41d
		return PTR_ERR(clk);
	}
	clk_prepare_enable(clk);
	rate = clk_get_rate(clk);
	dc_timer_dev.ticks_per_jiffy = DIV_ROUND_UP(rate, HZ);

	writeb(CONTROL_DISABLE, dc_timer_dev.base + CONTROL(TIMER_B));
	writel(UINT_MAX, dc_timer_dev.base + COUNT(TIMER_B));
	writeb(CONTROL_ENABLE, dc_timer_dev.base + CONTROL(TIMER_B));

	sched_clock_register(digicolor_timer_sched_read, 32, rate);
	clocksource_mmio_init(dc_timer_dev.base + COUNT(TIMER_B), node->name,
			      rate, 340, 32, clocksource_mmio_readl_down);

	ret = request_irq(irq, digicolor_timer_interrupt,
			  IRQF_TIMER | IRQF_IRQPOLL, "digicolor_timerC",
			  &dc_timer_dev.ce);
	if (ret) {
		pr_warn("request of timer irq %d failed (%d)\n", irq, ret);
		return ret;
	}

	dc_timer_dev.ce.cpumask = cpu_possible_mask;
	dc_timer_dev.ce.irq = irq;

	clockevents_config_and_register(&dc_timer_dev.ce, rate, 0, 0xffffffff);

	return 0;
}
TIMER_OF_DECLARE(conexant_digicolor, "cnxt,cx92755-timer",
		       digicolor_timer_init);<|MERGE_RESOLUTION|>--- conflicted
+++ resolved
@@ -161,31 +161,19 @@
 	 */
 	dc_timer_dev.base = of_iomap(node, 0);
 	if (!dc_timer_dev.base) {
-<<<<<<< HEAD
-		pr_err("Can't map registers");
-=======
 		pr_err("Can't map registers\n");
->>>>>>> 24b8d41d
 		return -ENXIO;
 	}
 
 	irq = irq_of_parse_and_map(node, dc_timer_dev.timer_id);
 	if (irq <= 0) {
-<<<<<<< HEAD
-		pr_err("Can't parse IRQ");
-=======
 		pr_err("Can't parse IRQ\n");
->>>>>>> 24b8d41d
 		return -EINVAL;
 	}
 
 	clk = of_clk_get(node, 0);
 	if (IS_ERR(clk)) {
-<<<<<<< HEAD
-		pr_err("Can't get timer clock");
-=======
 		pr_err("Can't get timer clock\n");
->>>>>>> 24b8d41d
 		return PTR_ERR(clk);
 	}
 	clk_prepare_enable(clk);
