--- conflicted
+++ resolved
@@ -55,11 +55,7 @@
 	return container_of(cs, struct ti_32k, cs);
 }
 
-<<<<<<< HEAD
-static cycle_t notrace ti_32k_read_cycles(struct clocksource *cs)
-=======
 static u64 notrace ti_32k_read_cycles(struct clocksource *cs)
->>>>>>> 24b8d41d
 {
 	struct ti_32k *ti = to_ti_32k(cs);
 
@@ -81,8 +77,6 @@
 	return ti_32k_read_cycles(&ti_32k_timer.cs);
 }
 
-<<<<<<< HEAD
-=======
 static void __init ti_32k_timer_enable_clock(struct device_node *np,
 					     const char *name)
 {
@@ -126,7 +120,6 @@
 	writel_relaxed(0, sysc);
 }
 
->>>>>>> 24b8d41d
 static int __init ti_32k_timer_init(struct device_node *np)
 {
 	int ret;
@@ -165,10 +158,6 @@
 	}
 
 	sched_clock_register(omap_32k_read_sched_clock, 32, 32768);
-<<<<<<< HEAD
-	pr_info("OMAP clocksource: 32k_counter at 32768 Hz\n");
-=======
->>>>>>> 24b8d41d
 
 	return 0;
 }
