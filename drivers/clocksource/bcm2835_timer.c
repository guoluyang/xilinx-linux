--- conflicted
+++ resolved
@@ -75,23 +75,14 @@
 
 	base = of_iomap(node, 0);
 	if (!base) {
-<<<<<<< HEAD
-		pr_err("Can't remap registers");
-=======
 		pr_err("Can't remap registers\n");
->>>>>>> 24b8d41d
 		return -ENXIO;
 	}
 
 	ret = of_property_read_u32(node, "clock-frequency", &freq);
 	if (ret) {
-<<<<<<< HEAD
-		pr_err("Can't read clock-frequency");
-		return ret;
-=======
 		pr_err("Can't read clock-frequency\n");
 		goto err_iounmap;
->>>>>>> 24b8d41d
 	}
 
 	system_clock = base + REG_COUNTER_LO;
@@ -102,25 +93,15 @@
 
 	irq = irq_of_parse_and_map(node, DEFAULT_TIMER);
 	if (irq <= 0) {
-<<<<<<< HEAD
-		pr_err("Can't parse IRQ");
-		return -EINVAL;
-=======
 		pr_err("Can't parse IRQ\n");
 		ret = -EINVAL;
 		goto err_iounmap;
->>>>>>> 24b8d41d
 	}
 
 	timer = kzalloc(sizeof(*timer), GFP_KERNEL);
 	if (!timer) {
-<<<<<<< HEAD
-		pr_err("Can't allocate timer struct\n");
-		return -ENOMEM;
-=======
 		ret = -ENOMEM;
 		goto err_iounmap;
->>>>>>> 24b8d41d
 	}
 
 	timer->control = base + REG_CONTROL;
@@ -132,18 +113,11 @@
 	timer->evt.set_next_event = bcm2835_time_set_next_event;
 	timer->evt.cpumask = cpumask_of(0);
 
-<<<<<<< HEAD
-	ret = setup_irq(irq, &timer->act);
-	if (ret) {
-		pr_err("Can't set up timer IRQ\n");
-		return ret;
-=======
 	ret = request_irq(irq, bcm2835_time_interrupt, IRQF_TIMER | IRQF_SHARED,
 			  node->name, timer);
 	if (ret) {
 		pr_err("Can't set up timer IRQ\n");
 		goto err_timer_free;
->>>>>>> 24b8d41d
 	}
 
 	clockevents_config_and_register(&timer->evt, freq, 0xf, 0xffffffff);
@@ -151,8 +125,6 @@
 	pr_info("bcm2835: system timer (irq = %d)\n", irq);
 
 	return 0;
-<<<<<<< HEAD
-=======
 
 err_timer_free:
 	kfree(timer);
@@ -160,7 +132,6 @@
 err_iounmap:
 	iounmap(base);
 	return ret;
->>>>>>> 24b8d41d
 }
 TIMER_OF_DECLARE(bcm2835, "brcm,bcm2835-system-timer",
 			bcm2835_timer_init);