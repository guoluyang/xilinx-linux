menu "Device Drivers"

source "drivers/base/Kconfig"

source "drivers/bus/Kconfig"

source "drivers/connector/Kconfig"

source "drivers/mtd/Kconfig"

source "drivers/of/Kconfig"

source "drivers/parport/Kconfig"

source "drivers/pnp/Kconfig"

source "drivers/block/Kconfig"

# misc before ide - BLK_DEV_SGIIOC4 depends on SGI_IOC4

source "drivers/misc/Kconfig"

source "drivers/ide/Kconfig"

source "drivers/scsi/Kconfig"

source "drivers/ata/Kconfig"

source "drivers/md/Kconfig"

source "drivers/target/Kconfig"

source "drivers/message/fusion/Kconfig"

source "drivers/firewire/Kconfig"

source "drivers/message/i2o/Kconfig"

source "drivers/macintosh/Kconfig"

source "drivers/net/Kconfig"

source "drivers/isdn/Kconfig"

# input before char - char/joystick depends on it. As does USB.

source "drivers/input/Kconfig"

source "drivers/char/Kconfig"

source "drivers/i2c/Kconfig"

source "drivers/spi/Kconfig"

source "drivers/hsi/Kconfig"

source "drivers/pps/Kconfig"

source "drivers/ptp/Kconfig"

source "drivers/pinctrl/Kconfig"

source "drivers/gpio/Kconfig"

source "drivers/w1/Kconfig"

source "drivers/power/Kconfig"

source "drivers/hwmon/Kconfig"

source "drivers/thermal/Kconfig"

source "drivers/watchdog/Kconfig"

source "drivers/ssb/Kconfig"

source "drivers/bcma/Kconfig"

source "drivers/mfd/Kconfig"

source "drivers/regulator/Kconfig"

source "drivers/media/Kconfig"

source "drivers/video/Kconfig"

source "sound/Kconfig"

source "drivers/hid/Kconfig"

source "drivers/usb/Kconfig"

source "drivers/uwb/Kconfig"

source "drivers/mmc/Kconfig"

source "drivers/memstick/Kconfig"

source "drivers/leds/Kconfig"

source "drivers/accessibility/Kconfig"

source "drivers/infiniband/Kconfig"

source "drivers/edac/Kconfig"

source "drivers/rtc/Kconfig"

source "drivers/dma/Kconfig"

source "drivers/dca/Kconfig"

source "drivers/auxdisplay/Kconfig"

source "drivers/xilinx_common/Kconfig"

source "drivers/uio/Kconfig"

source "drivers/vfio/Kconfig"

source "drivers/vlynq/Kconfig"

source "drivers/virtio/Kconfig"

source "drivers/hv/Kconfig"

source "drivers/xen/Kconfig"

source "drivers/staging/Kconfig"

source "drivers/platform/Kconfig"

source "drivers/clk/Kconfig"

source "drivers/hwspinlock/Kconfig"

source "drivers/clocksource/Kconfig"

source "drivers/iommu/Kconfig"

source "drivers/remoteproc/Kconfig"

source "drivers/rpmsg/Kconfig"

source "drivers/virt/Kconfig"

source "drivers/devfreq/Kconfig"

source "drivers/extcon/Kconfig"

source "drivers/memory/Kconfig"

source "drivers/iio/Kconfig"

source "drivers/vme/Kconfig"

source "drivers/pwm/Kconfig"

<<<<<<< HEAD
source "drivers/pmods/Kconfig"
=======
source "drivers/irqchip/Kconfig"

source "drivers/ipack/Kconfig"
>>>>>>> 19f949f5

endmenu<|MERGE_RESOLUTION|>--- conflicted
+++ resolved
@@ -156,12 +156,10 @@
 
 source "drivers/pwm/Kconfig"
 
-<<<<<<< HEAD
 source "drivers/pmods/Kconfig"
-=======
+
 source "drivers/irqchip/Kconfig"
 
 source "drivers/ipack/Kconfig"
->>>>>>> 19f949f5
 
 endmenu