// SPDX-License-Identifier: GPL-2.0-only
/*
 * MEN Chameleon Bus.
 *
 * Copyright (C) 2013 MEN Mikroelektronik GmbH (www.men.de)
 * Author: Johannes Thumshirn <johannes.thumshirn@men.de>
 */
#include <linux/kernel.h>
#include <linux/module.h>
#include <linux/slab.h>
#include <linux/types.h>
#include <linux/idr.h>
#include <linux/mcb.h>

static DEFINE_IDA(mcb_ida);

static const struct mcb_device_id *mcb_match_id(const struct mcb_device_id *ids,
						struct mcb_device *dev)
{
	if (ids) {
		while (ids->device) {
			if (ids->device == dev->id)
				return ids;
			ids++;
		}
	}

	return NULL;
}

static int mcb_match(struct device *dev, struct device_driver *drv)
{
	struct mcb_driver *mdrv = to_mcb_driver(drv);
	struct mcb_device *mdev = to_mcb_device(dev);
	const struct mcb_device_id *found_id;

	found_id = mcb_match_id(mdrv->id_table, mdev);
	if (found_id)
		return 1;

	return 0;
}

static int mcb_uevent(struct device *dev, struct kobj_uevent_env *env)
{
	struct mcb_device *mdev = to_mcb_device(dev);
	int ret;

	ret = add_uevent_var(env, "MODALIAS=mcb:16z%03d", mdev->id);
	if (ret)
		return -ENOMEM;

	return 0;
}

static int mcb_probe(struct device *dev)
{
	struct mcb_driver *mdrv = to_mcb_driver(dev->driver);
	struct mcb_device *mdev = to_mcb_device(dev);
	const struct mcb_device_id *found_id;
	struct module *carrier_mod;
	int ret;

	found_id = mcb_match_id(mdrv->id_table, mdev);
	if (!found_id)
		return -ENODEV;

	carrier_mod = mdev->dev.parent->driver->owner;
	if (!try_module_get(carrier_mod))
		return -EINVAL;

	get_device(dev);
	ret = mdrv->probe(mdev, found_id);
	if (ret)
		module_put(carrier_mod);

	return ret;
}

static int mcb_remove(struct device *dev)
{
	struct mcb_driver *mdrv = to_mcb_driver(dev->driver);
	struct mcb_device *mdev = to_mcb_device(dev);
	struct module *carrier_mod;

	mdrv->remove(mdev);

	carrier_mod = mdev->dev.parent->driver->owner;
	module_put(carrier_mod);

	put_device(&mdev->dev);

	return 0;
}

static void mcb_shutdown(struct device *dev)
{
	struct mcb_driver *mdrv = to_mcb_driver(dev->driver);
	struct mcb_device *mdev = to_mcb_device(dev);

	if (mdrv && mdrv->shutdown)
		mdrv->shutdown(mdev);
}

static ssize_t revision_show(struct device *dev, struct device_attribute *attr,
			 char *buf)
{
	struct mcb_bus *bus = to_mcb_bus(dev);

	return scnprintf(buf, PAGE_SIZE, "%d\n", bus->revision);
}
static DEVICE_ATTR_RO(revision);

static ssize_t model_show(struct device *dev, struct device_attribute *attr,
			 char *buf)
{
	struct mcb_bus *bus = to_mcb_bus(dev);

	return scnprintf(buf, PAGE_SIZE, "%c\n", bus->model);
}
static DEVICE_ATTR_RO(model);

static ssize_t minor_show(struct device *dev, struct device_attribute *attr,
			 char *buf)
{
	struct mcb_bus *bus = to_mcb_bus(dev);

	return scnprintf(buf, PAGE_SIZE, "%d\n", bus->minor);
}
static DEVICE_ATTR_RO(minor);

static ssize_t name_show(struct device *dev, struct device_attribute *attr,
			 char *buf)
{
	struct mcb_bus *bus = to_mcb_bus(dev);

	return scnprintf(buf, PAGE_SIZE, "%s\n", bus->name);
}
static DEVICE_ATTR_RO(name);

static struct attribute *mcb_bus_attrs[] = {
	&dev_attr_revision.attr,
	&dev_attr_model.attr,
	&dev_attr_minor.attr,
	&dev_attr_name.attr,
	NULL,
};

static const struct attribute_group mcb_carrier_group = {
	.attrs = mcb_bus_attrs,
};

static const struct attribute_group *mcb_carrier_groups[] = {
	&mcb_carrier_group,
	NULL,
};


static struct bus_type mcb_bus_type = {
	.name = "mcb",
	.match = mcb_match,
	.uevent = mcb_uevent,
	.probe = mcb_probe,
	.remove = mcb_remove,
	.shutdown = mcb_shutdown,
};

static struct device_type mcb_carrier_device_type = {
	.name = "mcb-carrier",
	.groups = mcb_carrier_groups,
};

/**
 * __mcb_register_driver() - Register a @mcb_driver at the system
 * @drv: The @mcb_driver
 * @owner: The @mcb_driver's module
 * @mod_name: The name of the @mcb_driver's module
 *
 * Register a @mcb_driver at the system. Perform some sanity checks, if
 * the .probe and .remove methods are provided by the driver.
 */
int __mcb_register_driver(struct mcb_driver *drv, struct module *owner,
			const char *mod_name)
{
	if (!drv->probe || !drv->remove)
		return -EINVAL;

	drv->driver.owner = owner;
	drv->driver.bus = &mcb_bus_type;
	drv->driver.mod_name = mod_name;

	return driver_register(&drv->driver);
}
EXPORT_SYMBOL_NS_GPL(__mcb_register_driver, MCB);

/**
 * mcb_unregister_driver() - Unregister a @mcb_driver from the system
 * @drv: The @mcb_driver
 *
 * Unregister a @mcb_driver from the system.
 */
void mcb_unregister_driver(struct mcb_driver *drv)
{
	driver_unregister(&drv->driver);
}
EXPORT_SYMBOL_NS_GPL(mcb_unregister_driver, MCB);

static void mcb_release_dev(struct device *dev)
{
	struct mcb_device *mdev = to_mcb_device(dev);

	mcb_bus_put(mdev->bus);
	kfree(mdev);
}

/**
 * mcb_device_register() - Register a mcb_device
 * @bus: The @mcb_bus of the device
 * @dev: The @mcb_device
 *
 * Register a specific @mcb_device at a @mcb_bus and the system itself.
 */
int mcb_device_register(struct mcb_bus *bus, struct mcb_device *dev)
{
	int ret;
	int device_id;

	device_initialize(&dev->dev);
	mcb_bus_get(bus);
	dev->dev.bus = &mcb_bus_type;
	dev->dev.parent = bus->dev.parent;
	dev->dev.release = mcb_release_dev;
	dev->dma_dev = bus->carrier;

	device_id = dev->id;
	dev_set_name(&dev->dev, "mcb%d-16z%03d-%d:%d:%d",
		bus->bus_nr, device_id, dev->inst, dev->group, dev->var);

	ret = device_add(&dev->dev);
	if (ret < 0) {
		pr_err("Failed registering device 16z%03d on bus mcb%d (%d)\n",
			device_id, bus->bus_nr, ret);
		goto out;
	}

	return 0;

out:

	return ret;
}
EXPORT_SYMBOL_NS_GPL(mcb_device_register, MCB);

static void mcb_free_bus(struct device *dev)
{
	struct mcb_bus *bus = to_mcb_bus(dev);

	put_device(bus->carrier);
	ida_simple_remove(&mcb_ida, bus->bus_nr);
	kfree(bus);
}

static void mcb_free_bus(struct device *dev)
{
	struct mcb_bus *bus = to_mcb_bus(dev);

	put_device(bus->carrier);
	ida_simple_remove(&mcb_ida, bus->bus_nr);
	kfree(bus);
}

/**
 * mcb_alloc_bus() - Allocate a new @mcb_bus
 *
 * Allocate a new @mcb_bus.
 */
struct mcb_bus *mcb_alloc_bus(struct device *carrier)
{
	struct mcb_bus *bus;
	int bus_nr;
	int rc;

	bus = kzalloc(sizeof(struct mcb_bus), GFP_KERNEL);
	if (!bus)
		return ERR_PTR(-ENOMEM);

	bus_nr = ida_simple_get(&mcb_ida, 0, 0, GFP_KERNEL);
	if (bus_nr < 0) {
		rc = bus_nr;
		goto err_free;
	}

	bus->bus_nr = bus_nr;
	bus->carrier = get_device(carrier);

	device_initialize(&bus->dev);
	bus->dev.parent = carrier;
	bus->dev.bus = &mcb_bus_type;
	bus->dev.type = &mcb_carrier_device_type;
	bus->dev.release = &mcb_free_bus;

	dev_set_name(&bus->dev, "mcb:%d", bus_nr);
	rc = device_add(&bus->dev);
	if (rc)
		goto err_free;

	return bus;
err_free:
	put_device(carrier);
	kfree(bus);
	return ERR_PTR(rc);
}
EXPORT_SYMBOL_NS_GPL(mcb_alloc_bus, MCB);

static int __mcb_devices_unregister(struct device *dev, void *data)
{
	device_unregister(dev);
	return 0;
}

static void mcb_devices_unregister(struct mcb_bus *bus)
{
	bus_for_each_dev(&mcb_bus_type, NULL, NULL, __mcb_devices_unregister);
}
/**
 * mcb_release_bus() - Free a @mcb_bus
 * @bus: The @mcb_bus to release
 *
 * Release an allocated @mcb_bus from the system.
 */
void mcb_release_bus(struct mcb_bus *bus)
{
	mcb_devices_unregister(bus);
}
EXPORT_SYMBOL_NS_GPL(mcb_release_bus, MCB);

/**
 * mcb_bus_put() - Increment refcnt
 * @bus: The @mcb_bus
 *
 * Get a @mcb_bus' ref
 */
struct mcb_bus *mcb_bus_get(struct mcb_bus *bus)
{
	if (bus)
		get_device(&bus->dev);

	return bus;
}
EXPORT_SYMBOL_NS_GPL(mcb_bus_get, MCB);

/**
 * mcb_bus_put() - Decrement refcnt
 * @bus: The @mcb_bus
 *
 * Release a @mcb_bus' ref
 */
void mcb_bus_put(struct mcb_bus *bus)
{
	if (bus)
		put_device(&bus->dev);
}
EXPORT_SYMBOL_NS_GPL(mcb_bus_put, MCB);

/**
 * mcb_alloc_dev() - Allocate a device
 * @bus: The @mcb_bus the device is part of
 *
 * Allocate a @mcb_device and add bus.
 */
struct mcb_device *mcb_alloc_dev(struct mcb_bus *bus)
{
	struct mcb_device *dev;

	dev = kzalloc(sizeof(struct mcb_device), GFP_KERNEL);
	if (!dev)
		return NULL;

	dev->bus = bus;

	return dev;
}
EXPORT_SYMBOL_NS_GPL(mcb_alloc_dev, MCB);

/**
 * mcb_free_dev() - Free @mcb_device
 * @dev: The device to free
 *
 * Free a @mcb_device
 */
void mcb_free_dev(struct mcb_device *dev)
{
	kfree(dev);
}
EXPORT_SYMBOL_NS_GPL(mcb_free_dev, MCB);

static int __mcb_bus_add_devices(struct device *dev, void *data)
{
	struct mcb_device *mdev = to_mcb_device(dev);
	int retval;

	if (mdev->is_added)
		return 0;

	retval = device_attach(dev);
	if (retval < 0)
		dev_err(dev, "Error adding device (%d)\n", retval);

	mdev->is_added = true;

	return 0;
}

/**
 * mcb_bus_add_devices() - Add devices in the bus' internal device list
 * @bus: The @mcb_bus we add the devices
 *
 * Add devices in the bus' internal device list to the system.
 */
void mcb_bus_add_devices(const struct mcb_bus *bus)
{
	bus_for_each_dev(&mcb_bus_type, NULL, NULL, __mcb_bus_add_devices);
<<<<<<< HEAD
=======
}
EXPORT_SYMBOL_NS_GPL(mcb_bus_add_devices, MCB);

/**
 * mcb_get_resource() - get a resource for a mcb device
 * @dev: the mcb device
 * @type: the type of resource
 */
struct resource *mcb_get_resource(struct mcb_device *dev, unsigned int type)
{
	if (type == IORESOURCE_MEM)
		return &dev->mem;
	else if (type == IORESOURCE_IRQ)
		return &dev->irq;
	else
		return NULL;
>>>>>>> 24b8d41d
}
EXPORT_SYMBOL_NS_GPL(mcb_get_resource, MCB);

/**
 * mcb_request_mem() - Request memory
 * @dev: The @mcb_device the memory is for
 * @name: The name for the memory reference.
 *
 * Request memory for a @mcb_device. If @name is NULL the driver name will
 * be used.
 */
struct resource *mcb_request_mem(struct mcb_device *dev, const char *name)
{
	struct resource *mem;
	u32 size;

	if (!name)
		name = dev->dev.driver->name;

	size = resource_size(&dev->mem);

	mem = request_mem_region(dev->mem.start, size, name);
	if (!mem)
		return ERR_PTR(-EBUSY);

	return mem;
}
EXPORT_SYMBOL_NS_GPL(mcb_request_mem, MCB);

/**
 * mcb_release_mem() - Release memory requested by device
 * @dev: The @mcb_device that requested the memory
 *
 * Release memory that was prior requested via @mcb_request_mem().
 */
void mcb_release_mem(struct resource *mem)
{
	u32 size;

	size = resource_size(mem);
	release_mem_region(mem->start, size);
}
EXPORT_SYMBOL_NS_GPL(mcb_release_mem, MCB);

static int __mcb_get_irq(struct mcb_device *dev)
{
	struct resource *irq;

	irq = mcb_get_resource(dev, IORESOURCE_IRQ);

	return irq->start;
}

/**
 * mcb_get_irq() - Get device's IRQ number
 * @dev: The @mcb_device the IRQ is for
 *
 * Get the IRQ number of a given @mcb_device.
 */
int mcb_get_irq(struct mcb_device *dev)
{
	struct mcb_bus *bus = dev->bus;

	if (bus->get_irq)
		return bus->get_irq(dev);

	return __mcb_get_irq(dev);
}
EXPORT_SYMBOL_NS_GPL(mcb_get_irq, MCB);

static int mcb_init(void)
{
	return bus_register(&mcb_bus_type);
}

static void mcb_exit(void)
{
	ida_destroy(&mcb_ida);
	bus_unregister(&mcb_bus_type);
}

/* mcb must be initialized after PCI but before the chameleon drivers.
 * That means we must use some initcall between subsys_initcall and
 * device_initcall.
 */
fs_initcall(mcb_init);
module_exit(mcb_exit);

MODULE_DESCRIPTION("MEN Chameleon Bus Driver");
MODULE_AUTHOR("Johannes Thumshirn <johannes.thumshirn@men.de>");
MODULE_LICENSE("GPL v2");<|MERGE_RESOLUTION|>--- conflicted
+++ resolved
@@ -260,15 +260,6 @@
 	kfree(bus);
 }
 
-static void mcb_free_bus(struct device *dev)
-{
-	struct mcb_bus *bus = to_mcb_bus(dev);
-
-	put_device(bus->carrier);
-	ida_simple_remove(&mcb_ida, bus->bus_nr);
-	kfree(bus);
-}
-
 /**
  * mcb_alloc_bus() - Allocate a new @mcb_bus
  *
@@ -420,8 +411,6 @@
 void mcb_bus_add_devices(const struct mcb_bus *bus)
 {
 	bus_for_each_dev(&mcb_bus_type, NULL, NULL, __mcb_bus_add_devices);
-<<<<<<< HEAD
-=======
 }
 EXPORT_SYMBOL_NS_GPL(mcb_bus_add_devices, MCB);
 
@@ -438,7 +427,6 @@
 		return &dev->irq;
 	else
 		return NULL;
->>>>>>> 24b8d41d
 }
 EXPORT_SYMBOL_NS_GPL(mcb_get_resource, MCB);
 
