# SPDX-License-Identifier: GPL-2.0-only
if ARCH_STM32 || COMPILE_TEST

config PINCTRL_STM32
	bool
	depends on OF
	select PINMUX
	select GENERIC_PINCONF
	select GPIOLIB
<<<<<<< HEAD
=======
	select IRQ_DOMAIN_HIERARCHY
>>>>>>> 24b8d41d
	select MFD_SYSCON

config PINCTRL_STM32F429
	bool "STMicroelectronics STM32F429 pin control" if COMPILE_TEST && !MACH_STM32F429
<<<<<<< HEAD
	depends on OF && IRQ_DOMAIN_HIERARCHY
	default MACH_STM32F429
	select PINCTRL_STM32

config PINCTRL_STM32F746
	bool "STMicroelectronics STM32F746 pin control" if COMPILE_TEST && !MACH_STM32F746
	depends on OF && IRQ_DOMAIN_HIERARCHY
	default MACH_STM32F746
	select PINCTRL_STM32

=======
	depends on OF && HAS_IOMEM
	default MACH_STM32F429
	select PINCTRL_STM32

config PINCTRL_STM32F469
	bool "STMicroelectronics STM32F469 pin control" if COMPILE_TEST && !MACH_STM32F469
	depends on OF && HAS_IOMEM
	default MACH_STM32F469
	select PINCTRL_STM32

config PINCTRL_STM32F746
	bool "STMicroelectronics STM32F746 pin control" if COMPILE_TEST && !MACH_STM32F746
	depends on OF && HAS_IOMEM
	default MACH_STM32F746
	select PINCTRL_STM32

config PINCTRL_STM32F769
	bool "STMicroelectronics STM32F769 pin control" if COMPILE_TEST && !MACH_STM32F769
	depends on OF && HAS_IOMEM
	default MACH_STM32F769
	select PINCTRL_STM32

config PINCTRL_STM32H743
	bool "STMicroelectronics STM32H743 pin control" if COMPILE_TEST && !MACH_STM32H743
	depends on OF && HAS_IOMEM
	default MACH_STM32H743
	select PINCTRL_STM32

config PINCTRL_STM32MP157
	bool "STMicroelectronics STM32MP157 pin control" if COMPILE_TEST && !MACH_STM32MP157
	depends on OF && HAS_IOMEM
	default MACH_STM32MP157
	select PINCTRL_STM32
>>>>>>> 24b8d41d
endif<|MERGE_RESOLUTION|>--- conflicted
+++ resolved
@@ -7,26 +7,11 @@
 	select PINMUX
 	select GENERIC_PINCONF
 	select GPIOLIB
-<<<<<<< HEAD
-=======
 	select IRQ_DOMAIN_HIERARCHY
->>>>>>> 24b8d41d
 	select MFD_SYSCON
 
 config PINCTRL_STM32F429
 	bool "STMicroelectronics STM32F429 pin control" if COMPILE_TEST && !MACH_STM32F429
-<<<<<<< HEAD
-	depends on OF && IRQ_DOMAIN_HIERARCHY
-	default MACH_STM32F429
-	select PINCTRL_STM32
-
-config PINCTRL_STM32F746
-	bool "STMicroelectronics STM32F746 pin control" if COMPILE_TEST && !MACH_STM32F746
-	depends on OF && IRQ_DOMAIN_HIERARCHY
-	default MACH_STM32F746
-	select PINCTRL_STM32
-
-=======
 	depends on OF && HAS_IOMEM
 	default MACH_STM32F429
 	select PINCTRL_STM32
@@ -60,5 +45,4 @@
 	depends on OF && HAS_IOMEM
 	default MACH_STM32MP157
 	select PINCTRL_STM32
->>>>>>> 24b8d41d
 endif