--- conflicted
+++ resolved
@@ -58,11 +58,8 @@
 
 #define STM32_GPIO_PINS_PER_BANK 16
 #define STM32_GPIO_IRQ_LINE	 16
-<<<<<<< HEAD
-=======
 
 #define SYSCFG_IRQMUX_MASK GENMASK(3, 0)
->>>>>>> 24b8d41d
 
 #define gpio_range_to_bank(chip) \
 		container_of(chip, struct stm32_gpio_bank, range)
@@ -93,13 +90,10 @@
 	struct pinctrl_gpio_range range;
 	struct fwnode_handle *fwnode;
 	struct irq_domain *domain;
-<<<<<<< HEAD
-=======
 	u32 bank_nr;
 	u32 bank_ioport_nr;
 	u32 pin_backup[STM32_GPIO_PINS_PER_BANK];
 	u8 irq_type[STM32_GPIO_PINS_PER_BANK];
->>>>>>> 24b8d41d
 };
 
 struct stm32_pinctrl {
@@ -115,15 +109,12 @@
 	struct irq_domain	*domain;
 	struct regmap		*regmap;
 	struct regmap_field	*irqmux[STM32_GPIO_PINS_PER_BANK];
-<<<<<<< HEAD
-=======
 	struct hwspinlock *hwlock;
 	struct stm32_desc_pin *pins;
 	u32 npins;
 	u32 pkg;
 	u16 irqmux_map;
 	spinlock_t irqmux_lock;
->>>>>>> 24b8d41d
 };
 
 static inline int stm32_gpio_pin(int gpio)
@@ -285,8 +276,6 @@
 	return irq_create_fwspec_mapping(&fwspec);
 }
 
-<<<<<<< HEAD
-=======
 static int stm32_gpio_get_direction(struct gpio_chip *chip, unsigned int offset)
 {
 	struct stm32_gpio_bank *bank = gpiochip_get_data(chip);
@@ -305,7 +294,6 @@
 	return ret;
 }
 
->>>>>>> 24b8d41d
 static const struct gpio_chip stm32_gpio_template = {
 	.request		= stm32_gpio_request,
 	.free			= stm32_gpio_free,
@@ -314,39 +302,6 @@
 	.direction_input	= stm32_gpio_direction_input,
 	.direction_output	= stm32_gpio_direction_output,
 	.to_irq			= stm32_gpio_to_irq,
-<<<<<<< HEAD
-};
-
-static struct irq_chip stm32_gpio_irq_chip = {
-	.name           = "stm32gpio",
-	.irq_eoi	= irq_chip_eoi_parent,
-	.irq_mask       = irq_chip_mask_parent,
-	.irq_unmask     = irq_chip_unmask_parent,
-	.irq_set_type   = irq_chip_set_type_parent,
-};
-
-static int stm32_gpio_domain_translate(struct irq_domain *d,
-				       struct irq_fwspec *fwspec,
-				       unsigned long *hwirq,
-				       unsigned int *type)
-{
-	if ((fwspec->param_count != 2) ||
-	    (fwspec->param[0] >= STM32_GPIO_IRQ_LINE))
-		return -EINVAL;
-
-	*hwirq = fwspec->param[0];
-	*type = fwspec->param[1];
-	return 0;
-}
-
-static void stm32_gpio_domain_activate(struct irq_domain *d,
-				       struct irq_data *irq_data)
-{
-	struct stm32_gpio_bank *bank = d->host_data;
-	struct stm32_pinctrl *pctl = dev_get_drvdata(bank->gpio_chip.parent);
-
-	regmap_field_write(pctl->irqmux[irq_data->hwirq], bank->range.id);
-=======
 	.get_direction		= stm32_gpio_get_direction,
 	.set_config		= gpiochip_generic_config,
 };
@@ -508,7 +463,6 @@
 	spin_lock_irqsave(&pctl->irqmux_lock, flags);
 	pctl->irqmux_map &= ~BIT(irq_data->hwirq);
 	spin_unlock_irqrestore(&pctl->irqmux_lock, flags);
->>>>>>> 24b8d41d
 }
 
 static int stm32_gpio_domain_alloc(struct irq_domain *d,
@@ -516,17 +470,9 @@
 				   unsigned int nr_irqs, void *data)
 {
 	struct stm32_gpio_bank *bank = d->host_data;
-<<<<<<< HEAD
-	struct stm32_pinctrl *pctl = dev_get_drvdata(bank->gpio_chip.parent);
 	struct irq_fwspec *fwspec = data;
 	struct irq_fwspec parent_fwspec;
 	irq_hw_number_t hwirq;
-	int ret;
-=======
-	struct irq_fwspec *fwspec = data;
-	struct irq_fwspec parent_fwspec;
-	irq_hw_number_t hwirq;
->>>>>>> 24b8d41d
 
 	hwirq = fwspec->param[0];
 	parent_fwspec.fwnode = d->parent->fwnode;
@@ -537,45 +483,15 @@
 	irq_domain_set_hwirq_and_chip(d, virq, hwirq, &stm32_gpio_irq_chip,
 				      bank);
 
-<<<<<<< HEAD
-	ret = gpiochip_lock_as_irq(&bank->gpio_chip, hwirq);
-	if (ret) {
-		dev_err(pctl->dev, "Unable to configure STM32 %s%ld as IRQ\n",
-			bank->gpio_chip.label, hwirq);
-		return ret;
-	}
-
-	ret = irq_domain_alloc_irqs_parent(d, virq, nr_irqs, &parent_fwspec);
-	if (ret)
-		gpiochip_unlock_as_irq(&bank->gpio_chip, hwirq);
-
-	return ret;
-}
-
-static void stm32_gpio_domain_free(struct irq_domain *d, unsigned int virq,
-				   unsigned int nr_irqs)
-{
-	struct stm32_gpio_bank *bank = d->host_data;
-	struct irq_data *data = irq_get_irq_data(virq);
-
-	irq_domain_free_irqs_common(d, virq, nr_irqs);
-	gpiochip_unlock_as_irq(&bank->gpio_chip, data->hwirq);
-=======
 	return irq_domain_alloc_irqs_parent(d, virq, nr_irqs, &parent_fwspec);
->>>>>>> 24b8d41d
 }
 
 static const struct irq_domain_ops stm32_gpio_domain_ops = {
 	.translate      = stm32_gpio_domain_translate,
 	.alloc          = stm32_gpio_domain_alloc,
-<<<<<<< HEAD
-	.free           = stm32_gpio_domain_free,
-	.activate	= stm32_gpio_domain_activate,
-=======
 	.free           = irq_domain_free_irqs_common,
 	.activate	= stm32_gpio_domain_activate,
 	.deactivate	= stm32_gpio_domain_deactivate,
->>>>>>> 24b8d41d
 };
 
 /* Pinctrl functions */
@@ -754,10 +670,7 @@
 				&reserved_maps, num_maps);
 		if (ret < 0) {
 			pinctrl_utils_free_map(pctldev, *map, *num_maps);
-<<<<<<< HEAD
-=======
 			of_node_put(np);
->>>>>>> 24b8d41d
 			return ret;
 		}
 	}
@@ -874,29 +787,6 @@
 
 void stm32_pmx_get_mode(struct stm32_gpio_bank *bank, int pin, u32 *mode,
 			u32 *alt)
-{
-	u32 val;
-	int alt_shift = (pin % 8) * 4;
-	int alt_offset = STM32_GPIO_AFRL + (pin / 8) * 4;
-	unsigned long flags;
-
-	clk_enable(bank->clk);
-	spin_lock_irqsave(&bank->lock, flags);
-
-	val = readl_relaxed(bank->base + alt_offset);
-	val &= GENMASK(alt_shift + 3, alt_shift);
-	*alt = val >> alt_shift;
-
-	val = readl_relaxed(bank->base + STM32_GPIO_MODER);
-	val &= GENMASK(pin * 2 + 1, pin * 2);
-	*mode = val >> (pin * 2);
-
-	spin_unlock_irqrestore(&bank->lock, flags);
-	clk_disable(bank->clk);
-}
-
-static void stm32_pmx_get_mode(struct stm32_gpio_bank *bank,
-		int pin, u32 *mode, u32 *alt)
 {
 	u32 val;
 	int alt_shift = (pin % 8) * 4;
@@ -1012,27 +902,6 @@
 
 static u32 stm32_pconf_get_driving(struct stm32_gpio_bank *bank,
 	unsigned int offset)
-<<<<<<< HEAD
-{
-	unsigned long flags;
-	u32 val;
-
-	clk_enable(bank->clk);
-	spin_lock_irqsave(&bank->lock, flags);
-
-	val = readl_relaxed(bank->base + STM32_GPIO_TYPER);
-	val &= BIT(offset);
-
-	spin_unlock_irqrestore(&bank->lock, flags);
-	clk_disable(bank->clk);
-
-	return (val >> offset);
-}
-
-static void stm32_pconf_set_speed(struct stm32_gpio_bank *bank,
-	unsigned offset, u32 speed)
-=======
->>>>>>> 24b8d41d
 {
 	unsigned long flags;
 	u32 val;
@@ -1088,27 +957,6 @@
 
 static u32 stm32_pconf_get_speed(struct stm32_gpio_bank *bank,
 	unsigned int offset)
-<<<<<<< HEAD
-{
-	unsigned long flags;
-	u32 val;
-
-	clk_enable(bank->clk);
-	spin_lock_irqsave(&bank->lock, flags);
-
-	val = readl_relaxed(bank->base + STM32_GPIO_SPEEDR);
-	val &= GENMASK(offset * 2 + 1, offset * 2);
-
-	spin_unlock_irqrestore(&bank->lock, flags);
-	clk_disable(bank->clk);
-
-	return (val >> (offset * 2));
-}
-
-static void stm32_pconf_set_bias(struct stm32_gpio_bank *bank,
-	unsigned offset, u32 bias)
-=======
->>>>>>> 24b8d41d
 {
 	unsigned long flags;
 	u32 val;
@@ -1160,46 +1008,6 @@
 	clk_disable(bank->clk);
 
 	return err;
-}
-
-static u32 stm32_pconf_get_bias(struct stm32_gpio_bank *bank,
-	unsigned int offset)
-{
-	unsigned long flags;
-	u32 val;
-
-	clk_enable(bank->clk);
-	spin_lock_irqsave(&bank->lock, flags);
-
-	val = readl_relaxed(bank->base + STM32_GPIO_PUPDR);
-	val &= GENMASK(offset * 2 + 1, offset * 2);
-
-	spin_unlock_irqrestore(&bank->lock, flags);
-	clk_disable(bank->clk);
-
-	return (val >> (offset * 2));
-}
-
-static bool stm32_pconf_get(struct stm32_gpio_bank *bank,
-	unsigned int offset, bool dir)
-{
-	unsigned long flags;
-	u32 val;
-
-	clk_enable(bank->clk);
-	spin_lock_irqsave(&bank->lock, flags);
-
-	if (dir)
-		val = !!(readl_relaxed(bank->base + STM32_GPIO_IDR) &
-			 BIT(offset));
-	else
-		val = !!(readl_relaxed(bank->base + STM32_GPIO_ODR) &
-			 BIT(offset));
-
-	spin_unlock_irqrestore(&bank->lock, flags);
-	clk_disable(bank->clk);
-
-	return val;
 }
 
 static u32 stm32_pconf_get_bias(struct stm32_gpio_bank *bank,
@@ -1323,8 +1131,6 @@
 	return 0;
 }
 
-<<<<<<< HEAD
-=======
 static int stm32_pconf_set(struct pinctrl_dev *pctldev, unsigned int pin,
 			   unsigned long *configs, unsigned int num_configs)
 {
@@ -1341,7 +1147,6 @@
 	return 0;
 }
 
->>>>>>> 24b8d41d
 static void stm32_pconf_dbg_show(struct pinctrl_dev *pctldev,
 				 struct seq_file *s,
 				 unsigned int pin)
@@ -1359,14 +1164,10 @@
 	bool val;
 
 	range = pinctrl_find_gpio_range_from_pin_nolock(pctldev, pin);
-<<<<<<< HEAD
-	bank = gpio_range_to_bank(range);
-=======
 	if (!range)
 		return;
 
 	bank = gpiochip_get_data(range->gc);
->>>>>>> 24b8d41d
 	offset = stm32_gpio_pin(pin);
 
 	stm32_pmx_get_mode(bank, offset, &mode, &alt);
@@ -1411,17 +1212,10 @@
 	}
 }
 
-<<<<<<< HEAD
-
-static const struct pinconf_ops stm32_pconf_ops = {
-	.pin_config_group_get	= stm32_pconf_group_get,
-	.pin_config_group_set	= stm32_pconf_group_set,
-=======
 static const struct pinconf_ops stm32_pconf_ops = {
 	.pin_config_group_get	= stm32_pconf_group_get,
 	.pin_config_group_set	= stm32_pconf_group_set,
 	.pin_config_set		= stm32_pconf_set,
->>>>>>> 24b8d41d
 	.pin_config_dbg_show	= stm32_pconf_dbg_show,
 };
 
@@ -1495,24 +1289,6 @@
 	if (!bank->domain)
 		return -ENODEV;
 
-<<<<<<< HEAD
-	range->id = bank_nr;
-	range->pin_base = range->base = range->id * STM32_GPIO_PINS_PER_BANK;
-	range->npins = bank->gpio_chip.ngpio;
-	range->gc = &bank->gpio_chip;
-
-	/* create irq hierarchical domain */
-	bank->fwnode = of_node_to_fwnode(np);
-
-	bank->domain = irq_domain_create_hierarchy(pctl->domain, 0,
-					STM32_GPIO_IRQ_LINE, bank->fwnode,
-					&stm32_gpio_domain_ops, bank);
-
-	if (!bank->domain)
-		return -ENODEV;
-
-=======
->>>>>>> 24b8d41d
 	err = gpiochip_add_data(&bank->gpio_chip, bank);
 	if (err) {
 		dev_err(dev, "Failed to add gpiochip(%d)!\n", bank_nr);
@@ -1577,47 +1353,6 @@
 
 		dev_dbg(dev, "irqmux%d: reg:%#x, lsb:%d, msb:%d\n",
 			i, mux.reg, mux.lsb, mux.msb);
-
-		pctl->irqmux[i] = devm_regmap_field_alloc(dev, rm, mux);
-		if (IS_ERR(pctl->irqmux[i]))
-			return PTR_ERR(pctl->irqmux[i]);
-	}
-
-	return 0;
-}
-
-static int stm32_pctrl_dt_setup_irq(struct platform_device *pdev,
-			   struct stm32_pinctrl *pctl)
-{
-	struct device_node *np = pdev->dev.of_node, *parent;
-	struct device *dev = &pdev->dev;
-	struct regmap *rm;
-	int offset, ret, i;
-
-	parent = of_irq_find_parent(np);
-	if (!parent)
-		return -ENXIO;
-
-	pctl->domain = irq_find_host(parent);
-	if (!pctl->domain)
-		return -ENXIO;
-
-	pctl->regmap = syscon_regmap_lookup_by_phandle(np, "st,syscfg");
-	if (IS_ERR(pctl->regmap))
-		return PTR_ERR(pctl->regmap);
-
-	rm = pctl->regmap;
-
-	ret = of_property_read_u32_index(np, "st,syscfg", 1, &offset);
-	if (ret)
-		return ret;
-
-	for (i = 0; i < STM32_GPIO_PINS_PER_BANK; i++) {
-		struct reg_field mux;
-
-		mux.reg = offset + (i / 4) * 4;
-		mux.lsb = (i % 4) * 4;
-		mux.msb = mux.lsb + 3;
 
 		pctl->irqmux[i] = devm_regmap_field_alloc(dev, rm, mux);
 		if (IS_ERR(pctl->irqmux[i]))
@@ -1755,19 +1490,12 @@
 		return -EINVAL;
 	}
 
-<<<<<<< HEAD
-	if (of_find_property(np, "interrupt-parent", NULL)) {
-=======
 	if (pctl->domain) {
->>>>>>> 24b8d41d
 		ret = stm32_pctrl_dt_setup_irq(pdev, pctl);
 		if (ret)
 			return ret;
 	}
 
-<<<<<<< HEAD
-	for_each_child_of_node(np, child)
-=======
 	pins = devm_kcalloc(&pdev->dev, pctl->npins, sizeof(*pins),
 			    GFP_KERNEL);
 	if (!pins)
@@ -1795,7 +1523,6 @@
 	}
 
 	for_each_available_child_of_node(np, child)
->>>>>>> 24b8d41d
 		if (of_property_read_bool(child, "gpio-controller"))
 			banks++;
 
@@ -1857,13 +1584,6 @@
 	bool pin_is_irq;
 	int ret;
 
-<<<<<<< HEAD
-	pctl->pctl_dev = devm_pinctrl_register(&pdev->dev, &pctl->pctl_desc,
-					       pctl);
-	if (IS_ERR(pctl->pctl_dev)) {
-		dev_err(&pdev->dev, "Failed pinctrl registration\n");
-		return PTR_ERR(pctl->pctl_dev);
-=======
 	range = pinctrl_find_gpio_range_from_pin(pctl->pctl_dev, pin);
 	if (!range)
 		return 0;
@@ -1888,7 +1608,6 @@
 		val = bank->pin_backup[offset] & BIT(STM32_GPIO_BKP_VAL);
 		val = val >> STM32_GPIO_BKP_VAL;
 		__stm32_gpio_set(bank, offset, val);
->>>>>>> 24b8d41d
 	}
 
 	val = bank->pin_backup[offset] & BIT(STM32_GPIO_BKP_TYPE);
