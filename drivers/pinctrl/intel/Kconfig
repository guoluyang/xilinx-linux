--- conflicted
+++ resolved
@@ -5,16 +5,8 @@
 
 config PINCTRL_BAYTRAIL
 	bool "Intel Baytrail GPIO pin control"
-<<<<<<< HEAD
-	depends on GPIOLIB && ACPI
-	select GPIOLIB_IRQCHIP
-	select PINMUX
-	select PINCONF
-	select GENERIC_PINCONF
-=======
 	depends on ACPI
 	select PINCTRL_INTEL
->>>>>>> 24b8d41d
 	help
 	  driver for memory mapped GPIO functionality on Intel Baytrail
 	  platforms. Supports 3 banks with 102, 28 and 44 gpios.
@@ -43,17 +35,6 @@
 	  Lynxpoint is the PCH of Intel Haswell. This pinctrl driver
 	  provides an interface that allows configuring of PCH pins and
 	  using them as GPIOs.
-
-config PINCTRL_MERRIFIELD
-	tristate "Intel Merrifield pinctrl driver"
-	depends on X86_INTEL_MID
-	select PINMUX
-	select PINCONF
-	select GENERIC_PINCONF
-	help
-	  Merrifield Family-Level Interface Shim (FLIS) driver provides an
-	  interface that allows configuring of SoC pins and using them as
-	  GPIOs.
 
 config PINCTRL_MERRIFIELD
 	tristate "Intel Merrifield pinctrl driver"
