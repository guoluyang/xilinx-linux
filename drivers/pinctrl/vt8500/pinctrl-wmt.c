--- conflicted
+++ resolved
@@ -596,16 +596,4 @@
 fail_range:
 	gpiochip_remove(&data->gpio_chip);
 	return err;
-<<<<<<< HEAD
-}
-
-int wmt_pinctrl_remove(struct platform_device *pdev)
-{
-	struct wmt_pinctrl_data *data = platform_get_drvdata(pdev);
-
-	gpiochip_remove(&data->gpio_chip);
-
-	return 0;
-=======
->>>>>>> 24b8d41d
 }