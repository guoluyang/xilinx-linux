// SPDX-License-Identifier: GPL-2.0-only
/*
 * Generic GPIO driver for logic cells found in the Nomadik SoC
 *
 * Copyright (C) 2008,2009 STMicroelectronics
 * Copyright (C) 2009 Alessandro Rubini <rubini@unipv.it>
 *   Rewritten based on work by Prafulla WADASKAR <prafulla.wadaskar@st.com>
 * Copyright (C) 2011-2013 Linus Walleij <linus.walleij@linaro.org>
 */
#include <linux/kernel.h>
#include <linux/init.h>
#include <linux/device.h>
#include <linux/platform_device.h>
#include <linux/io.h>
#include <linux/clk.h>
#include <linux/err.h>
#include <linux/gpio/driver.h>
#include <linux/spinlock.h>
#include <linux/interrupt.h>
#include <linux/slab.h>
#include <linux/of_device.h>
#include <linux/of_address.h>
#include <linux/bitops.h>
#include <linux/pinctrl/machine.h>
#include <linux/pinctrl/pinctrl.h>
#include <linux/pinctrl/pinmux.h>
#include <linux/pinctrl/pinconf.h>
/* Since we request GPIOs from ourself */
#include <linux/pinctrl/consumer.h>
#include "pinctrl-nomadik.h"
#include "../core.h"
#include "../pinctrl-utils.h"

/*
 * The GPIO module in the Nomadik family of Systems-on-Chip is an
 * AMBA device, managing 32 pins and alternate functions.  The logic block
 * is currently used in the Nomadik and ux500.
 *
 * Symbols in this file are called "nmk_gpio" for "nomadik gpio"
 */

/*
 * pin configurations are represented by 32-bit integers:
 *
 *	bit  0.. 8 - Pin Number (512 Pins Maximum)
 *	bit  9..10 - Alternate Function Selection
 *	bit 11..12 - Pull up/down state
 *	bit     13 - Sleep mode behaviour
 *	bit     14 - Direction
 *	bit     15 - Value (if output)
 *	bit 16..18 - SLPM pull up/down state
 *	bit 19..20 - SLPM direction
 *	bit 21..22 - SLPM Value (if output)
 *	bit 23..25 - PDIS value (if input)
 *	bit	26 - Gpio mode
 *	bit	27 - Sleep mode
 *
 * to facilitate the definition, the following macros are provided
 *
 * PIN_CFG_DEFAULT - default config (0):
 *		     pull up/down = disabled
 *		     sleep mode = input/wakeup
 *		     direction = input
 *		     value = low
 *		     SLPM direction = same as normal
 *		     SLPM pull = same as normal
 *		     SLPM value = same as normal
 *
 * PIN_CFG	   - default config with alternate function
 */

typedef unsigned long pin_cfg_t;

#define PIN_NUM_MASK		0x1ff
#define PIN_NUM(x)		((x) & PIN_NUM_MASK)

#define PIN_ALT_SHIFT		9
#define PIN_ALT_MASK		(0x3 << PIN_ALT_SHIFT)
#define PIN_ALT(x)		(((x) & PIN_ALT_MASK) >> PIN_ALT_SHIFT)
#define PIN_GPIO		(NMK_GPIO_ALT_GPIO << PIN_ALT_SHIFT)
#define PIN_ALT_A		(NMK_GPIO_ALT_A << PIN_ALT_SHIFT)
#define PIN_ALT_B		(NMK_GPIO_ALT_B << PIN_ALT_SHIFT)
#define PIN_ALT_C		(NMK_GPIO_ALT_C << PIN_ALT_SHIFT)

#define PIN_PULL_SHIFT		11
#define PIN_PULL_MASK		(0x3 << PIN_PULL_SHIFT)
#define PIN_PULL(x)		(((x) & PIN_PULL_MASK) >> PIN_PULL_SHIFT)
#define PIN_PULL_NONE		(NMK_GPIO_PULL_NONE << PIN_PULL_SHIFT)
#define PIN_PULL_UP		(NMK_GPIO_PULL_UP << PIN_PULL_SHIFT)
#define PIN_PULL_DOWN		(NMK_GPIO_PULL_DOWN << PIN_PULL_SHIFT)

#define PIN_SLPM_SHIFT		13
#define PIN_SLPM_MASK		(0x1 << PIN_SLPM_SHIFT)
#define PIN_SLPM(x)		(((x) & PIN_SLPM_MASK) >> PIN_SLPM_SHIFT)
#define PIN_SLPM_MAKE_INPUT	(NMK_GPIO_SLPM_INPUT << PIN_SLPM_SHIFT)
#define PIN_SLPM_NOCHANGE	(NMK_GPIO_SLPM_NOCHANGE << PIN_SLPM_SHIFT)
/* These two replace the above in DB8500v2+ */
#define PIN_SLPM_WAKEUP_ENABLE	(NMK_GPIO_SLPM_WAKEUP_ENABLE << PIN_SLPM_SHIFT)
#define PIN_SLPM_WAKEUP_DISABLE	(NMK_GPIO_SLPM_WAKEUP_DISABLE << PIN_SLPM_SHIFT)
#define PIN_SLPM_USE_MUX_SETTINGS_IN_SLEEP PIN_SLPM_WAKEUP_DISABLE

#define PIN_SLPM_GPIO  PIN_SLPM_WAKEUP_ENABLE /* In SLPM, pin is a gpio */
#define PIN_SLPM_ALTFUNC PIN_SLPM_WAKEUP_DISABLE /* In SLPM, pin is altfunc */

#define PIN_DIR_SHIFT		14
#define PIN_DIR_MASK		(0x1 << PIN_DIR_SHIFT)
#define PIN_DIR(x)		(((x) & PIN_DIR_MASK) >> PIN_DIR_SHIFT)
#define PIN_DIR_INPUT		(0 << PIN_DIR_SHIFT)
#define PIN_DIR_OUTPUT		(1 << PIN_DIR_SHIFT)

#define PIN_VAL_SHIFT		15
#define PIN_VAL_MASK		(0x1 << PIN_VAL_SHIFT)
#define PIN_VAL(x)		(((x) & PIN_VAL_MASK) >> PIN_VAL_SHIFT)
#define PIN_VAL_LOW		(0 << PIN_VAL_SHIFT)
#define PIN_VAL_HIGH		(1 << PIN_VAL_SHIFT)

#define PIN_SLPM_PULL_SHIFT	16
#define PIN_SLPM_PULL_MASK	(0x7 << PIN_SLPM_PULL_SHIFT)
#define PIN_SLPM_PULL(x)	\
	(((x) & PIN_SLPM_PULL_MASK) >> PIN_SLPM_PULL_SHIFT)
#define PIN_SLPM_PULL_NONE	\
	((1 + NMK_GPIO_PULL_NONE) << PIN_SLPM_PULL_SHIFT)
#define PIN_SLPM_PULL_UP	\
	((1 + NMK_GPIO_PULL_UP) << PIN_SLPM_PULL_SHIFT)
#define PIN_SLPM_PULL_DOWN	\
	((1 + NMK_GPIO_PULL_DOWN) << PIN_SLPM_PULL_SHIFT)

#define PIN_SLPM_DIR_SHIFT	19
#define PIN_SLPM_DIR_MASK	(0x3 << PIN_SLPM_DIR_SHIFT)
#define PIN_SLPM_DIR(x)		\
	(((x) & PIN_SLPM_DIR_MASK) >> PIN_SLPM_DIR_SHIFT)
#define PIN_SLPM_DIR_INPUT	((1 + 0) << PIN_SLPM_DIR_SHIFT)
#define PIN_SLPM_DIR_OUTPUT	((1 + 1) << PIN_SLPM_DIR_SHIFT)

#define PIN_SLPM_VAL_SHIFT	21
#define PIN_SLPM_VAL_MASK	(0x3 << PIN_SLPM_VAL_SHIFT)
#define PIN_SLPM_VAL(x)		\
	(((x) & PIN_SLPM_VAL_MASK) >> PIN_SLPM_VAL_SHIFT)
#define PIN_SLPM_VAL_LOW	((1 + 0) << PIN_SLPM_VAL_SHIFT)
#define PIN_SLPM_VAL_HIGH	((1 + 1) << PIN_SLPM_VAL_SHIFT)

#define PIN_SLPM_PDIS_SHIFT		23
#define PIN_SLPM_PDIS_MASK		(0x3 << PIN_SLPM_PDIS_SHIFT)
#define PIN_SLPM_PDIS(x)	\
	(((x) & PIN_SLPM_PDIS_MASK) >> PIN_SLPM_PDIS_SHIFT)
#define PIN_SLPM_PDIS_NO_CHANGE		(0 << PIN_SLPM_PDIS_SHIFT)
#define PIN_SLPM_PDIS_DISABLED		(1 << PIN_SLPM_PDIS_SHIFT)
#define PIN_SLPM_PDIS_ENABLED		(2 << PIN_SLPM_PDIS_SHIFT)

#define PIN_LOWEMI_SHIFT	25
#define PIN_LOWEMI_MASK		(0x1 << PIN_LOWEMI_SHIFT)
#define PIN_LOWEMI(x)		(((x) & PIN_LOWEMI_MASK) >> PIN_LOWEMI_SHIFT)
#define PIN_LOWEMI_DISABLED	(0 << PIN_LOWEMI_SHIFT)
#define PIN_LOWEMI_ENABLED	(1 << PIN_LOWEMI_SHIFT)

#define PIN_GPIOMODE_SHIFT	26
#define PIN_GPIOMODE_MASK	(0x1 << PIN_GPIOMODE_SHIFT)
#define PIN_GPIOMODE(x)		(((x) & PIN_GPIOMODE_MASK) >> PIN_GPIOMODE_SHIFT)
#define PIN_GPIOMODE_DISABLED	(0 << PIN_GPIOMODE_SHIFT)
#define PIN_GPIOMODE_ENABLED	(1 << PIN_GPIOMODE_SHIFT)

#define PIN_SLEEPMODE_SHIFT	27
#define PIN_SLEEPMODE_MASK	(0x1 << PIN_SLEEPMODE_SHIFT)
#define PIN_SLEEPMODE(x)	(((x) & PIN_SLEEPMODE_MASK) >> PIN_SLEEPMODE_SHIFT)
#define PIN_SLEEPMODE_DISABLED	(0 << PIN_SLEEPMODE_SHIFT)
#define PIN_SLEEPMODE_ENABLED	(1 << PIN_SLEEPMODE_SHIFT)


/* Shortcuts.  Use these instead of separate DIR, PULL, and VAL.  */
#define PIN_INPUT_PULLDOWN	(PIN_DIR_INPUT | PIN_PULL_DOWN)
#define PIN_INPUT_PULLUP	(PIN_DIR_INPUT | PIN_PULL_UP)
#define PIN_INPUT_NOPULL	(PIN_DIR_INPUT | PIN_PULL_NONE)
#define PIN_OUTPUT_LOW		(PIN_DIR_OUTPUT | PIN_VAL_LOW)
#define PIN_OUTPUT_HIGH		(PIN_DIR_OUTPUT | PIN_VAL_HIGH)

#define PIN_SLPM_INPUT_PULLDOWN	(PIN_SLPM_DIR_INPUT | PIN_SLPM_PULL_DOWN)
#define PIN_SLPM_INPUT_PULLUP	(PIN_SLPM_DIR_INPUT | PIN_SLPM_PULL_UP)
#define PIN_SLPM_INPUT_NOPULL	(PIN_SLPM_DIR_INPUT | PIN_SLPM_PULL_NONE)
#define PIN_SLPM_OUTPUT_LOW	(PIN_SLPM_DIR_OUTPUT | PIN_SLPM_VAL_LOW)
#define PIN_SLPM_OUTPUT_HIGH	(PIN_SLPM_DIR_OUTPUT | PIN_SLPM_VAL_HIGH)

#define PIN_CFG_DEFAULT		(0)

#define PIN_CFG(num, alt)		\
	(PIN_CFG_DEFAULT |\
	 (PIN_NUM(num) | PIN_##alt))

#define PIN_CFG_INPUT(num, alt, pull)		\
	(PIN_CFG_DEFAULT |\
	 (PIN_NUM(num) | PIN_##alt | PIN_INPUT_##pull))

#define PIN_CFG_OUTPUT(num, alt, val)		\
	(PIN_CFG_DEFAULT |\
	 (PIN_NUM(num) | PIN_##alt | PIN_OUTPUT_##val))

/*
 * "nmk_gpio" and "NMK_GPIO" stand for "Nomadik GPIO", leaving
 * the "gpio" namespace for generic and cross-machine functions
 */

#define GPIO_BLOCK_SHIFT 5
#define NMK_GPIO_PER_CHIP (1 << GPIO_BLOCK_SHIFT)
#define NMK_MAX_BANKS DIV_ROUND_UP(512, NMK_GPIO_PER_CHIP)

/* Register in the logic block */
#define NMK_GPIO_DAT	0x00
#define NMK_GPIO_DATS	0x04
#define NMK_GPIO_DATC	0x08
#define NMK_GPIO_PDIS	0x0c
#define NMK_GPIO_DIR	0x10
#define NMK_GPIO_DIRS	0x14
#define NMK_GPIO_DIRC	0x18
#define NMK_GPIO_SLPC	0x1c
#define NMK_GPIO_AFSLA	0x20
#define NMK_GPIO_AFSLB	0x24
#define NMK_GPIO_LOWEMI	0x28

#define NMK_GPIO_RIMSC	0x40
#define NMK_GPIO_FIMSC	0x44
#define NMK_GPIO_IS	0x48
#define NMK_GPIO_IC	0x4c
#define NMK_GPIO_RWIMSC	0x50
#define NMK_GPIO_FWIMSC	0x54
#define NMK_GPIO_WKS	0x58
/* These appear in DB8540 and later ASICs */
#define NMK_GPIO_EDGELEVEL 0x5C
#define NMK_GPIO_LEVEL	0x60


/* Pull up/down values */
enum nmk_gpio_pull {
	NMK_GPIO_PULL_NONE,
	NMK_GPIO_PULL_UP,
	NMK_GPIO_PULL_DOWN,
};

/* Sleep mode */
enum nmk_gpio_slpm {
	NMK_GPIO_SLPM_INPUT,
	NMK_GPIO_SLPM_WAKEUP_ENABLE = NMK_GPIO_SLPM_INPUT,
	NMK_GPIO_SLPM_NOCHANGE,
	NMK_GPIO_SLPM_WAKEUP_DISABLE = NMK_GPIO_SLPM_NOCHANGE,
};

struct nmk_gpio_chip {
	struct gpio_chip chip;
	struct irq_chip irqchip;
	void __iomem *addr;
	struct clk *clk;
	unsigned int bank;
	void (*set_ioforce)(bool enable);
	spinlock_t lock;
	bool sleepmode;
	/* Keep track of configured edges */
	u32 edge_rising;
	u32 edge_falling;
	u32 real_wake;
	u32 rwimsc;
	u32 fwimsc;
	u32 rimsc;
	u32 fimsc;
	u32 pull_up;
	u32 lowemi;
};

/**
 * struct nmk_pinctrl - state container for the Nomadik pin controller
 * @dev: containing device pointer
 * @pctl: corresponding pin controller device
 * @soc: SoC data for this specific chip
 * @prcm_base: PRCM register range virtual base
 */
struct nmk_pinctrl {
	struct device *dev;
	struct pinctrl_dev *pctl;
	const struct nmk_pinctrl_soc_data *soc;
	void __iomem *prcm_base;
};

static struct nmk_gpio_chip *nmk_gpio_chips[NMK_MAX_BANKS];

static DEFINE_SPINLOCK(nmk_gpio_slpm_lock);

#define NUM_BANKS ARRAY_SIZE(nmk_gpio_chips)

static void __nmk_gpio_set_mode(struct nmk_gpio_chip *nmk_chip,
				unsigned offset, int gpio_mode)
{
	u32 afunc, bfunc;

	afunc = readl(nmk_chip->addr + NMK_GPIO_AFSLA) & ~BIT(offset);
	bfunc = readl(nmk_chip->addr + NMK_GPIO_AFSLB) & ~BIT(offset);
	if (gpio_mode & NMK_GPIO_ALT_A)
		afunc |= BIT(offset);
	if (gpio_mode & NMK_GPIO_ALT_B)
		bfunc |= BIT(offset);
	writel(afunc, nmk_chip->addr + NMK_GPIO_AFSLA);
	writel(bfunc, nmk_chip->addr + NMK_GPIO_AFSLB);
}

static void __nmk_gpio_set_slpm(struct nmk_gpio_chip *nmk_chip,
				unsigned offset, enum nmk_gpio_slpm mode)
{
	u32 slpm;

	slpm = readl(nmk_chip->addr + NMK_GPIO_SLPC);
	if (mode == NMK_GPIO_SLPM_NOCHANGE)
		slpm |= BIT(offset);
	else
		slpm &= ~BIT(offset);
	writel(slpm, nmk_chip->addr + NMK_GPIO_SLPC);
}

static void __nmk_gpio_set_pull(struct nmk_gpio_chip *nmk_chip,
				unsigned offset, enum nmk_gpio_pull pull)
{
	u32 pdis;

	pdis = readl(nmk_chip->addr + NMK_GPIO_PDIS);
	if (pull == NMK_GPIO_PULL_NONE) {
		pdis |= BIT(offset);
		nmk_chip->pull_up &= ~BIT(offset);
	} else {
		pdis &= ~BIT(offset);
	}

	writel(pdis, nmk_chip->addr + NMK_GPIO_PDIS);

	if (pull == NMK_GPIO_PULL_UP) {
		nmk_chip->pull_up |= BIT(offset);
		writel(BIT(offset), nmk_chip->addr + NMK_GPIO_DATS);
	} else if (pull == NMK_GPIO_PULL_DOWN) {
		nmk_chip->pull_up &= ~BIT(offset);
		writel(BIT(offset), nmk_chip->addr + NMK_GPIO_DATC);
	}
}

static void __nmk_gpio_set_lowemi(struct nmk_gpio_chip *nmk_chip,
				  unsigned offset, bool lowemi)
{
	bool enabled = nmk_chip->lowemi & BIT(offset);

	if (lowemi == enabled)
		return;

	if (lowemi)
		nmk_chip->lowemi |= BIT(offset);
	else
		nmk_chip->lowemi &= ~BIT(offset);

	writel_relaxed(nmk_chip->lowemi,
		       nmk_chip->addr + NMK_GPIO_LOWEMI);
}

static void __nmk_gpio_make_input(struct nmk_gpio_chip *nmk_chip,
				  unsigned offset)
{
	writel(BIT(offset), nmk_chip->addr + NMK_GPIO_DIRC);
}

static void __nmk_gpio_set_output(struct nmk_gpio_chip *nmk_chip,
				  unsigned offset, int val)
{
	if (val)
		writel(BIT(offset), nmk_chip->addr + NMK_GPIO_DATS);
	else
		writel(BIT(offset), nmk_chip->addr + NMK_GPIO_DATC);
}

static void __nmk_gpio_make_output(struct nmk_gpio_chip *nmk_chip,
				  unsigned offset, int val)
{
	writel(BIT(offset), nmk_chip->addr + NMK_GPIO_DIRS);
	__nmk_gpio_set_output(nmk_chip, offset, val);
}

static void __nmk_gpio_set_mode_safe(struct nmk_gpio_chip *nmk_chip,
				     unsigned offset, int gpio_mode,
				     bool glitch)
{
	u32 rwimsc = nmk_chip->rwimsc;
	u32 fwimsc = nmk_chip->fwimsc;

	if (glitch && nmk_chip->set_ioforce) {
		u32 bit = BIT(offset);

		/* Prevent spurious wakeups */
		writel(rwimsc & ~bit, nmk_chip->addr + NMK_GPIO_RWIMSC);
		writel(fwimsc & ~bit, nmk_chip->addr + NMK_GPIO_FWIMSC);

		nmk_chip->set_ioforce(true);
	}

	__nmk_gpio_set_mode(nmk_chip, offset, gpio_mode);

	if (glitch && nmk_chip->set_ioforce) {
		nmk_chip->set_ioforce(false);

		writel(rwimsc, nmk_chip->addr + NMK_GPIO_RWIMSC);
		writel(fwimsc, nmk_chip->addr + NMK_GPIO_FWIMSC);
	}
}

static void
nmk_gpio_disable_lazy_irq(struct nmk_gpio_chip *nmk_chip, unsigned offset)
{
	u32 falling = nmk_chip->fimsc & BIT(offset);
	u32 rising = nmk_chip->rimsc & BIT(offset);
	int gpio = nmk_chip->chip.base + offset;
	int irq = irq_find_mapping(nmk_chip->chip.irq.domain, offset);
	struct irq_data *d = irq_get_irq_data(irq);

	if (!rising && !falling)
		return;

	if (!d || !irqd_irq_disabled(d))
		return;

	if (rising) {
		nmk_chip->rimsc &= ~BIT(offset);
		writel_relaxed(nmk_chip->rimsc,
			       nmk_chip->addr + NMK_GPIO_RIMSC);
	}

	if (falling) {
		nmk_chip->fimsc &= ~BIT(offset);
		writel_relaxed(nmk_chip->fimsc,
			       nmk_chip->addr + NMK_GPIO_FIMSC);
	}

	dev_dbg(nmk_chip->chip.parent, "%d: clearing interrupt mask\n", gpio);
}

static void nmk_write_masked(void __iomem *reg, u32 mask, u32 value)
{
	u32 val;

	val = readl(reg);
	val = ((val & ~mask) | (value & mask));
	writel(val, reg);
}

static void nmk_prcm_altcx_set_mode(struct nmk_pinctrl *npct,
	unsigned offset, unsigned alt_num)
{
	int i;
	u16 reg;
	u8 bit;
	u8 alt_index;
	const struct prcm_gpiocr_altcx_pin_desc *pin_desc;
	const u16 *gpiocr_regs;

	if (!npct->prcm_base)
		return;

	if (alt_num > PRCM_IDX_GPIOCR_ALTC_MAX) {
		dev_err(npct->dev, "PRCM GPIOCR: alternate-C%i is invalid\n",
			alt_num);
		return;
	}

	for (i = 0 ; i < npct->soc->npins_altcx ; i++) {
		if (npct->soc->altcx_pins[i].pin == offset)
			break;
	}
	if (i == npct->soc->npins_altcx) {
		dev_dbg(npct->dev, "PRCM GPIOCR: pin %i is not found\n",
			offset);
		return;
	}

	pin_desc = npct->soc->altcx_pins + i;
	gpiocr_regs = npct->soc->prcm_gpiocr_registers;

	/*
	 * If alt_num is NULL, just clear current ALTCx selection
	 * to make sure we come back to a pure ALTC selection
	 */
	if (!alt_num) {
		for (i = 0 ; i < PRCM_IDX_GPIOCR_ALTC_MAX ; i++) {
			if (pin_desc->altcx[i].used == true) {
				reg = gpiocr_regs[pin_desc->altcx[i].reg_index];
				bit = pin_desc->altcx[i].control_bit;
				if (readl(npct->prcm_base + reg) & BIT(bit)) {
					nmk_write_masked(npct->prcm_base + reg, BIT(bit), 0);
					dev_dbg(npct->dev,
						"PRCM GPIOCR: pin %i: alternate-C%i has been disabled\n",
						offset, i+1);
				}
			}
		}
		return;
	}

	alt_index = alt_num - 1;
	if (pin_desc->altcx[alt_index].used == false) {
		dev_warn(npct->dev,
			"PRCM GPIOCR: pin %i: alternate-C%i does not exist\n",
			offset, alt_num);
		return;
	}

	/*
	 * Check if any other ALTCx functions are activated on this pin
	 * and disable it first.
	 */
	for (i = 0 ; i < PRCM_IDX_GPIOCR_ALTC_MAX ; i++) {
		if (i == alt_index)
			continue;
		if (pin_desc->altcx[i].used == true) {
			reg = gpiocr_regs[pin_desc->altcx[i].reg_index];
			bit = pin_desc->altcx[i].control_bit;
			if (readl(npct->prcm_base + reg) & BIT(bit)) {
				nmk_write_masked(npct->prcm_base + reg, BIT(bit), 0);
				dev_dbg(npct->dev,
					"PRCM GPIOCR: pin %i: alternate-C%i has been disabled\n",
					offset, i+1);
			}
		}
	}

	reg = gpiocr_regs[pin_desc->altcx[alt_index].reg_index];
	bit = pin_desc->altcx[alt_index].control_bit;
	dev_dbg(npct->dev, "PRCM GPIOCR: pin %i: alternate-C%i has been selected\n",
		offset, alt_index+1);
	nmk_write_masked(npct->prcm_base + reg, BIT(bit), BIT(bit));
}

/*
 * Safe sequence used to switch IOs between GPIO and Alternate-C mode:
 *  - Save SLPM registers
 *  - Set SLPM=0 for the IOs you want to switch and others to 1
 *  - Configure the GPIO registers for the IOs that are being switched
 *  - Set IOFORCE=1
 *  - Modify the AFLSA/B registers for the IOs that are being switched
 *  - Set IOFORCE=0
 *  - Restore SLPM registers
 *  - Any spurious wake up event during switch sequence to be ignored and
 *    cleared
 */
static void nmk_gpio_glitch_slpm_init(unsigned int *slpm)
{
	int i;

	for (i = 0; i < NUM_BANKS; i++) {
		struct nmk_gpio_chip *chip = nmk_gpio_chips[i];
		unsigned int temp = slpm[i];

		if (!chip)
			break;

		clk_enable(chip->clk);

		slpm[i] = readl(chip->addr + NMK_GPIO_SLPC);
		writel(temp, chip->addr + NMK_GPIO_SLPC);
	}
}

static void nmk_gpio_glitch_slpm_restore(unsigned int *slpm)
{
	int i;

	for (i = 0; i < NUM_BANKS; i++) {
		struct nmk_gpio_chip *chip = nmk_gpio_chips[i];

		if (!chip)
			break;

		writel(slpm[i], chip->addr + NMK_GPIO_SLPC);

		clk_disable(chip->clk);
	}
}

static int __maybe_unused nmk_prcm_gpiocr_get_mode(struct pinctrl_dev *pctldev, int gpio)
{
	int i;
	u16 reg;
	u8 bit;
	struct nmk_pinctrl *npct = pinctrl_dev_get_drvdata(pctldev);
	const struct prcm_gpiocr_altcx_pin_desc *pin_desc;
	const u16 *gpiocr_regs;

	if (!npct->prcm_base)
		return NMK_GPIO_ALT_C;

	for (i = 0; i < npct->soc->npins_altcx; i++) {
		if (npct->soc->altcx_pins[i].pin == gpio)
			break;
	}
	if (i == npct->soc->npins_altcx)
		return NMK_GPIO_ALT_C;

	pin_desc = npct->soc->altcx_pins + i;
	gpiocr_regs = npct->soc->prcm_gpiocr_registers;
	for (i = 0; i < PRCM_IDX_GPIOCR_ALTC_MAX; i++) {
		if (pin_desc->altcx[i].used == true) {
			reg = gpiocr_regs[pin_desc->altcx[i].reg_index];
			bit = pin_desc->altcx[i].control_bit;
			if (readl(npct->prcm_base + reg) & BIT(bit))
				return NMK_GPIO_ALT_C+i+1;
		}
	}
	return NMK_GPIO_ALT_C;
}

/* IRQ functions */

static void nmk_gpio_irq_ack(struct irq_data *d)
{
	struct gpio_chip *chip = irq_data_get_irq_chip_data(d);
	struct nmk_gpio_chip *nmk_chip = gpiochip_get_data(chip);

	clk_enable(nmk_chip->clk);
	writel(BIT(d->hwirq), nmk_chip->addr + NMK_GPIO_IC);
	clk_disable(nmk_chip->clk);
}

enum nmk_gpio_irq_type {
	NORMAL,
	WAKE,
};

static void __nmk_gpio_irq_modify(struct nmk_gpio_chip *nmk_chip,
				  int offset, enum nmk_gpio_irq_type which,
				  bool enable)
{
	u32 *rimscval;
	u32 *fimscval;
	u32 rimscreg;
	u32 fimscreg;

	if (which == NORMAL) {
		rimscreg = NMK_GPIO_RIMSC;
		fimscreg = NMK_GPIO_FIMSC;
		rimscval = &nmk_chip->rimsc;
		fimscval = &nmk_chip->fimsc;
	} else  {
		rimscreg = NMK_GPIO_RWIMSC;
		fimscreg = NMK_GPIO_FWIMSC;
		rimscval = &nmk_chip->rwimsc;
		fimscval = &nmk_chip->fwimsc;
	}

	/* we must individually set/clear the two edges */
	if (nmk_chip->edge_rising & BIT(offset)) {
		if (enable)
			*rimscval |= BIT(offset);
		else
			*rimscval &= ~BIT(offset);
		writel(*rimscval, nmk_chip->addr + rimscreg);
	}
	if (nmk_chip->edge_falling & BIT(offset)) {
		if (enable)
			*fimscval |= BIT(offset);
		else
			*fimscval &= ~BIT(offset);
		writel(*fimscval, nmk_chip->addr + fimscreg);
	}
}

static void __nmk_gpio_set_wake(struct nmk_gpio_chip *nmk_chip,
				int offset, bool on)
{
	/*
	 * Ensure WAKEUP_ENABLE is on.  No need to disable it if wakeup is
	 * disabled, since setting SLPM to 1 increases power consumption, and
	 * wakeup is anyhow controlled by the RIMSC and FIMSC registers.
	 */
	if (nmk_chip->sleepmode && on) {
		__nmk_gpio_set_slpm(nmk_chip, offset,
				    NMK_GPIO_SLPM_WAKEUP_ENABLE);
	}

	__nmk_gpio_irq_modify(nmk_chip, offset, WAKE, on);
}

static int nmk_gpio_irq_maskunmask(struct irq_data *d, bool enable)
{
	struct nmk_gpio_chip *nmk_chip;
	unsigned long flags;

	nmk_chip = irq_data_get_irq_chip_data(d);
	if (!nmk_chip)
		return -EINVAL;

	clk_enable(nmk_chip->clk);
	spin_lock_irqsave(&nmk_gpio_slpm_lock, flags);
	spin_lock(&nmk_chip->lock);

	__nmk_gpio_irq_modify(nmk_chip, d->hwirq, NORMAL, enable);

	if (!(nmk_chip->real_wake & BIT(d->hwirq)))
		__nmk_gpio_set_wake(nmk_chip, d->hwirq, enable);

	spin_unlock(&nmk_chip->lock);
	spin_unlock_irqrestore(&nmk_gpio_slpm_lock, flags);
	clk_disable(nmk_chip->clk);

	return 0;
}

static void nmk_gpio_irq_mask(struct irq_data *d)
{
	nmk_gpio_irq_maskunmask(d, false);
}

static void nmk_gpio_irq_unmask(struct irq_data *d)
{
	nmk_gpio_irq_maskunmask(d, true);
}

static int nmk_gpio_irq_set_wake(struct irq_data *d, unsigned int on)
{
	struct nmk_gpio_chip *nmk_chip;
	unsigned long flags;

	nmk_chip = irq_data_get_irq_chip_data(d);
	if (!nmk_chip)
		return -EINVAL;

	clk_enable(nmk_chip->clk);
	spin_lock_irqsave(&nmk_gpio_slpm_lock, flags);
	spin_lock(&nmk_chip->lock);

	if (irqd_irq_disabled(d))
		__nmk_gpio_set_wake(nmk_chip, d->hwirq, on);

	if (on)
		nmk_chip->real_wake |= BIT(d->hwirq);
	else
		nmk_chip->real_wake &= ~BIT(d->hwirq);

	spin_unlock(&nmk_chip->lock);
	spin_unlock_irqrestore(&nmk_gpio_slpm_lock, flags);
	clk_disable(nmk_chip->clk);

	return 0;
}

static int nmk_gpio_irq_set_type(struct irq_data *d, unsigned int type)
{
	bool enabled = !irqd_irq_disabled(d);
	bool wake = irqd_is_wakeup_set(d);
	struct nmk_gpio_chip *nmk_chip;
	unsigned long flags;

	nmk_chip = irq_data_get_irq_chip_data(d);
	if (!nmk_chip)
		return -EINVAL;
	if (type & IRQ_TYPE_LEVEL_HIGH)
		return -EINVAL;
	if (type & IRQ_TYPE_LEVEL_LOW)
		return -EINVAL;

	clk_enable(nmk_chip->clk);
	spin_lock_irqsave(&nmk_chip->lock, flags);

	if (enabled)
		__nmk_gpio_irq_modify(nmk_chip, d->hwirq, NORMAL, false);

	if (enabled || wake)
		__nmk_gpio_irq_modify(nmk_chip, d->hwirq, WAKE, false);

	nmk_chip->edge_rising &= ~BIT(d->hwirq);
	if (type & IRQ_TYPE_EDGE_RISING)
		nmk_chip->edge_rising |= BIT(d->hwirq);

	nmk_chip->edge_falling &= ~BIT(d->hwirq);
	if (type & IRQ_TYPE_EDGE_FALLING)
		nmk_chip->edge_falling |= BIT(d->hwirq);

	if (enabled)
		__nmk_gpio_irq_modify(nmk_chip, d->hwirq, NORMAL, true);

	if (enabled || wake)
		__nmk_gpio_irq_modify(nmk_chip, d->hwirq, WAKE, true);

	spin_unlock_irqrestore(&nmk_chip->lock, flags);
	clk_disable(nmk_chip->clk);

	return 0;
}

static unsigned int nmk_gpio_irq_startup(struct irq_data *d)
{
	struct nmk_gpio_chip *nmk_chip = irq_data_get_irq_chip_data(d);

	clk_enable(nmk_chip->clk);
	nmk_gpio_irq_unmask(d);
	return 0;
}

static void nmk_gpio_irq_shutdown(struct irq_data *d)
{
	struct nmk_gpio_chip *nmk_chip = irq_data_get_irq_chip_data(d);

	nmk_gpio_irq_mask(d);
	clk_disable(nmk_chip->clk);
}

static void nmk_gpio_irq_handler(struct irq_desc *desc)
{
	struct irq_chip *host_chip = irq_desc_get_chip(desc);
	struct gpio_chip *chip = irq_desc_get_handler_data(desc);
	struct nmk_gpio_chip *nmk_chip = gpiochip_get_data(chip);
	u32 status;

	chained_irq_enter(host_chip, desc);

	clk_enable(nmk_chip->clk);
	status = readl(nmk_chip->addr + NMK_GPIO_IS);
	clk_disable(nmk_chip->clk);

	while (status) {
		int bit = __ffs(status);

		generic_handle_irq(irq_find_mapping(chip->irq.domain, bit));
		status &= ~BIT(bit);
	}

	chained_irq_exit(host_chip, desc);
}

/* I/O Functions */

static int nmk_gpio_get_dir(struct gpio_chip *chip, unsigned offset)
{
	struct nmk_gpio_chip *nmk_chip = gpiochip_get_data(chip);
	int dir;

	clk_enable(nmk_chip->clk);

	dir = readl(nmk_chip->addr + NMK_GPIO_DIR) & BIT(offset);

	clk_disable(nmk_chip->clk);

	if (dir)
		return GPIO_LINE_DIRECTION_OUT;

	return GPIO_LINE_DIRECTION_IN;
}

static int nmk_gpio_get_dir(struct gpio_chip *chip, unsigned offset)
{
	struct nmk_gpio_chip *nmk_chip = gpiochip_get_data(chip);
	int dir;

	clk_enable(nmk_chip->clk);

	dir = !(readl(nmk_chip->addr + NMK_GPIO_DIR) & BIT(offset));

	clk_disable(nmk_chip->clk);

	return dir;
}

static int nmk_gpio_make_input(struct gpio_chip *chip, unsigned offset)
{
	struct nmk_gpio_chip *nmk_chip = gpiochip_get_data(chip);

	clk_enable(nmk_chip->clk);

	writel(BIT(offset), nmk_chip->addr + NMK_GPIO_DIRC);

	clk_disable(nmk_chip->clk);

	return 0;
}

static int nmk_gpio_get_input(struct gpio_chip *chip, unsigned offset)
{
	struct nmk_gpio_chip *nmk_chip = gpiochip_get_data(chip);
	int value;

	clk_enable(nmk_chip->clk);

	value = !!(readl(nmk_chip->addr + NMK_GPIO_DAT) & BIT(offset));

	clk_disable(nmk_chip->clk);

	return value;
}

static void nmk_gpio_set_output(struct gpio_chip *chip, unsigned offset,
				int val)
{
	struct nmk_gpio_chip *nmk_chip = gpiochip_get_data(chip);

	clk_enable(nmk_chip->clk);

	__nmk_gpio_set_output(nmk_chip, offset, val);

	clk_disable(nmk_chip->clk);
}

static int nmk_gpio_make_output(struct gpio_chip *chip, unsigned offset,
				int val)
{
	struct nmk_gpio_chip *nmk_chip = gpiochip_get_data(chip);

	clk_enable(nmk_chip->clk);

	__nmk_gpio_make_output(nmk_chip, offset, val);

	clk_disable(nmk_chip->clk);

	return 0;
}

#ifdef CONFIG_DEBUG_FS
static int nmk_gpio_get_mode(struct nmk_gpio_chip *nmk_chip, int offset)
{
	u32 afunc, bfunc;

	clk_enable(nmk_chip->clk);

	afunc = readl(nmk_chip->addr + NMK_GPIO_AFSLA) & BIT(offset);
	bfunc = readl(nmk_chip->addr + NMK_GPIO_AFSLB) & BIT(offset);

	clk_disable(nmk_chip->clk);

	return (afunc ? NMK_GPIO_ALT_A : 0) | (bfunc ? NMK_GPIO_ALT_B : 0);
}

#include <linux/seq_file.h>

static void nmk_gpio_dbg_show_one(struct seq_file *s,
	struct pinctrl_dev *pctldev, struct gpio_chip *chip,
	unsigned offset, unsigned gpio)
{
	const char *label = gpiochip_is_requested(chip, offset);
	struct nmk_gpio_chip *nmk_chip = gpiochip_get_data(chip);
	int mode;
	bool is_out;
	bool data_out;
	bool pull;
	const char *modes[] = {
		[NMK_GPIO_ALT_GPIO]	= "gpio",
		[NMK_GPIO_ALT_A]	= "altA",
		[NMK_GPIO_ALT_B]	= "altB",
		[NMK_GPIO_ALT_C]	= "altC",
		[NMK_GPIO_ALT_C+1]	= "altC1",
		[NMK_GPIO_ALT_C+2]	= "altC2",
		[NMK_GPIO_ALT_C+3]	= "altC3",
		[NMK_GPIO_ALT_C+4]	= "altC4",
	};

	clk_enable(nmk_chip->clk);
	is_out = !!(readl(nmk_chip->addr + NMK_GPIO_DIR) & BIT(offset));
	pull = !(readl(nmk_chip->addr + NMK_GPIO_PDIS) & BIT(offset));
	data_out = !!(readl(nmk_chip->addr + NMK_GPIO_DAT) & BIT(offset));
	mode = nmk_gpio_get_mode(nmk_chip, offset);
	if ((mode == NMK_GPIO_ALT_C) && pctldev)
		mode = nmk_prcm_gpiocr_get_mode(pctldev, gpio);

	if (is_out) {
		seq_printf(s, " gpio-%-3d (%-20.20s) out %s           %s",
			   gpio,
			   label ?: "(none)",
			   data_out ? "hi" : "lo",
			   (mode < 0) ? "unknown" : modes[mode]);
	} else {
		int irq = chip->to_irq(chip, offset);
		struct irq_desc	*desc = irq_to_desc(irq);
		const int pullidx = pull ? 1 : 0;
		int val;
		static const char * const pulls[] = {
			"none        ",
			"pull enabled",
		};

		seq_printf(s, " gpio-%-3d (%-20.20s) in  %s %s",
			   gpio,
			   label ?: "(none)",
			   pulls[pullidx],
			   (mode < 0) ? "unknown" : modes[mode]);

		val = nmk_gpio_get_input(chip, offset);
		seq_printf(s, " VAL %d", val);

		/*
		 * This races with request_irq(), set_irq_type(),
		 * and set_irq_wake() ... but those are "rare".
		 */
		if (irq > 0 && desc && desc->action) {
			char *trigger;

			if (nmk_chip->edge_rising & BIT(offset))
				trigger = "edge-rising";
			else if (nmk_chip->edge_falling & BIT(offset))
				trigger = "edge-falling";
			else
				trigger = "edge-undefined";

			seq_printf(s, " irq-%d %s%s",
				   irq, trigger,
				   irqd_is_wakeup_set(&desc->irq_data)
				   ? " wakeup" : "");
		}
	}
	clk_disable(nmk_chip->clk);
}

static void nmk_gpio_dbg_show(struct seq_file *s, struct gpio_chip *chip)
{
	unsigned		i;
	unsigned		gpio = chip->base;

	for (i = 0; i < chip->ngpio; i++, gpio++) {
		nmk_gpio_dbg_show_one(s, NULL, chip, i, gpio);
		seq_printf(s, "\n");
	}
}

#else
static inline void nmk_gpio_dbg_show_one(struct seq_file *s,
					 struct pinctrl_dev *pctldev,
					 struct gpio_chip *chip,
					 unsigned offset, unsigned gpio)
{
}
#define nmk_gpio_dbg_show	NULL
#endif

/*
 * We will allocate memory for the state container using devm* allocators
 * binding to the first device reaching this point, it doesn't matter if
 * it is the pin controller or GPIO driver. However we need to use the right
 * platform device when looking up resources so pay attention to pdev.
 */
static struct nmk_gpio_chip *nmk_gpio_populate_chip(struct device_node *np,
						struct platform_device *pdev)
{
	struct nmk_gpio_chip *nmk_chip;
	struct platform_device *gpio_pdev;
	struct gpio_chip *chip;
	struct resource *res;
	struct clk *clk;
	void __iomem *base;
	u32 id;

	gpio_pdev = of_find_device_by_node(np);
	if (!gpio_pdev) {
		pr_err("populate \"%pOFn\": device not found\n", np);
		return ERR_PTR(-ENODEV);
	}
	if (of_property_read_u32(np, "gpio-bank", &id)) {
		dev_err(&pdev->dev, "populate: gpio-bank property not found\n");
		platform_device_put(gpio_pdev);
		return ERR_PTR(-EINVAL);
	}

	/* Already populated? */
	nmk_chip = nmk_gpio_chips[id];
	if (nmk_chip) {
		platform_device_put(gpio_pdev);
		return nmk_chip;
	}

	nmk_chip = devm_kzalloc(&pdev->dev, sizeof(*nmk_chip), GFP_KERNEL);
	if (!nmk_chip) {
		platform_device_put(gpio_pdev);
		return ERR_PTR(-ENOMEM);
	}

	nmk_chip->bank = id;
	chip = &nmk_chip->chip;
	chip->base = id * NMK_GPIO_PER_CHIP;
	chip->ngpio = NMK_GPIO_PER_CHIP;
	chip->label = dev_name(&gpio_pdev->dev);
	chip->parent = &gpio_pdev->dev;

	res = platform_get_resource(gpio_pdev, IORESOURCE_MEM, 0);
	base = devm_ioremap_resource(&pdev->dev, res);
	if (IS_ERR(base)) {
		platform_device_put(gpio_pdev);
		return ERR_CAST(base);
	}
	nmk_chip->addr = base;

	clk = clk_get(&gpio_pdev->dev, NULL);
	if (IS_ERR(clk)) {
		platform_device_put(gpio_pdev);
		return (void *) clk;
	}
	clk_prepare(clk);
	nmk_chip->clk = clk;

	BUG_ON(nmk_chip->bank >= ARRAY_SIZE(nmk_gpio_chips));
	nmk_gpio_chips[id] = nmk_chip;
	return nmk_chip;
}

static int nmk_gpio_probe(struct platform_device *dev)
{
	struct device_node *np = dev->dev.of_node;
	struct nmk_gpio_chip *nmk_chip;
	struct gpio_chip *chip;
	struct gpio_irq_chip *girq;
	struct irq_chip *irqchip;
	bool supports_sleepmode;
	int irq;
	int ret;

	nmk_chip = nmk_gpio_populate_chip(np, dev);
	if (IS_ERR(nmk_chip)) {
		dev_err(&dev->dev, "could not populate nmk chip struct\n");
		return PTR_ERR(nmk_chip);
	}

	supports_sleepmode =
		of_property_read_bool(np, "st,supports-sleepmode");

	/* Correct platform device ID */
	dev->id = nmk_chip->bank;

	irq = platform_get_irq(dev, 0);
	if (irq < 0)
		return irq;

	/*
	 * The virt address in nmk_chip->addr is in the nomadik register space,
	 * so we can simply convert the resource address, without remapping
	 */
	nmk_chip->sleepmode = supports_sleepmode;
	spin_lock_init(&nmk_chip->lock);

	chip = &nmk_chip->chip;
	chip->request = gpiochip_generic_request;
	chip->free = gpiochip_generic_free;
	chip->get_direction = nmk_gpio_get_dir;
	chip->direction_input = nmk_gpio_make_input;
	chip->get = nmk_gpio_get_input;
	chip->direction_output = nmk_gpio_make_output;
	chip->set = nmk_gpio_set_output;
	chip->dbg_show = nmk_gpio_dbg_show;
	chip->can_sleep = false;
	chip->owner = THIS_MODULE;

	irqchip = &nmk_chip->irqchip;
	irqchip->irq_ack = nmk_gpio_irq_ack;
	irqchip->irq_mask = nmk_gpio_irq_mask;
	irqchip->irq_unmask = nmk_gpio_irq_unmask;
	irqchip->irq_set_type = nmk_gpio_irq_set_type;
	irqchip->irq_set_wake = nmk_gpio_irq_set_wake;
	irqchip->irq_startup = nmk_gpio_irq_startup;
	irqchip->irq_shutdown = nmk_gpio_irq_shutdown;
	irqchip->flags = IRQCHIP_MASK_ON_SUSPEND;
	irqchip->name = kasprintf(GFP_KERNEL, "nmk%u-%u-%u",
				  dev->id,
				  chip->base,
				  chip->base + chip->ngpio - 1);

	girq = &chip->irq;
	girq->chip = irqchip;
	girq->parent_handler = nmk_gpio_irq_handler;
	girq->num_parents = 1;
	girq->parents = devm_kcalloc(&dev->dev, 1,
				     sizeof(*girq->parents),
				     GFP_KERNEL);
	if (!girq->parents)
		return -ENOMEM;
	girq->parents[0] = irq;
	girq->default_type = IRQ_TYPE_NONE;
	girq->handler = handle_edge_irq;

	clk_enable(nmk_chip->clk);
	nmk_chip->lowemi = readl_relaxed(nmk_chip->addr + NMK_GPIO_LOWEMI);
	clk_disable(nmk_chip->clk);
	chip->of_node = np;

	ret = gpiochip_add_data(chip, nmk_chip);
	if (ret)
		return ret;

	platform_set_drvdata(dev, nmk_chip);

<<<<<<< HEAD
	/*
	 * Let the generic code handle this edge IRQ, the the chained
	 * handler will perform the actual work of handling the parent
	 * interrupt.
	 */
	ret = gpiochip_irqchip_add(chip,
				   irqchip,
				   0,
				   handle_edge_irq,
				   IRQ_TYPE_NONE);
	if (ret) {
		dev_err(&dev->dev, "could not add irqchip\n");
		gpiochip_remove(&nmk_chip->chip);
		return -ENODEV;
	}
	/* Then register the chain on the parent IRQ */
	gpiochip_set_chained_irqchip(chip,
				     irqchip,
				     nmk_chip->parent_irq,
				     nmk_gpio_irq_handler);
	if (nmk_chip->latent_parent_irq > 0)
		gpiochip_set_chained_irqchip(chip,
					     irqchip,
					     nmk_chip->latent_parent_irq,
					     nmk_gpio_latent_irq_handler);

	dev_info(&dev->dev, "at address %p\n", nmk_chip->addr);
=======
	dev_info(&dev->dev, "chip registered\n");
>>>>>>> 24b8d41d

	return 0;
}

static int nmk_get_groups_cnt(struct pinctrl_dev *pctldev)
{
	struct nmk_pinctrl *npct = pinctrl_dev_get_drvdata(pctldev);

	return npct->soc->ngroups;
}

static const char *nmk_get_group_name(struct pinctrl_dev *pctldev,
				       unsigned selector)
{
	struct nmk_pinctrl *npct = pinctrl_dev_get_drvdata(pctldev);

	return npct->soc->groups[selector].name;
}

static int nmk_get_group_pins(struct pinctrl_dev *pctldev, unsigned selector,
			      const unsigned **pins,
			      unsigned *num_pins)
{
	struct nmk_pinctrl *npct = pinctrl_dev_get_drvdata(pctldev);

	*pins = npct->soc->groups[selector].pins;
	*num_pins = npct->soc->groups[selector].npins;
	return 0;
}

static struct nmk_gpio_chip *find_nmk_gpio_from_pin(unsigned pin)
{
	int i;
	struct nmk_gpio_chip *nmk_gpio;

	for(i = 0; i < NMK_MAX_BANKS; i++) {
		nmk_gpio = nmk_gpio_chips[i];
		if (!nmk_gpio)
			continue;
		if (pin >= nmk_gpio->chip.base &&
			pin < nmk_gpio->chip.base + nmk_gpio->chip.ngpio)
			return nmk_gpio;
	}
	return NULL;
}

static struct gpio_chip *find_gc_from_pin(unsigned pin)
{
	struct nmk_gpio_chip *nmk_gpio = find_nmk_gpio_from_pin(pin);

	if (nmk_gpio)
		return &nmk_gpio->chip;
	return NULL;
}

static void nmk_pin_dbg_show(struct pinctrl_dev *pctldev, struct seq_file *s,
		   unsigned offset)
{
	struct gpio_chip *chip = find_gc_from_pin(offset);

	if (!chip) {
		seq_printf(s, "invalid pin offset");
		return;
	}
	nmk_gpio_dbg_show_one(s, pctldev, chip, offset - chip->base, offset);
}

static int nmk_dt_add_map_mux(struct pinctrl_map **map, unsigned *reserved_maps,
		unsigned *num_maps, const char *group,
		const char *function)
{
	if (*num_maps == *reserved_maps)
		return -ENOSPC;

	(*map)[*num_maps].type = PIN_MAP_TYPE_MUX_GROUP;
	(*map)[*num_maps].data.mux.group = group;
	(*map)[*num_maps].data.mux.function = function;
	(*num_maps)++;

	return 0;
}

static int nmk_dt_add_map_configs(struct pinctrl_map **map,
		unsigned *reserved_maps,
		unsigned *num_maps, const char *group,
		unsigned long *configs, unsigned num_configs)
{
	unsigned long *dup_configs;

	if (*num_maps == *reserved_maps)
		return -ENOSPC;

	dup_configs = kmemdup(configs, num_configs * sizeof(*dup_configs),
			      GFP_KERNEL);
	if (!dup_configs)
		return -ENOMEM;

	(*map)[*num_maps].type = PIN_MAP_TYPE_CONFIGS_PIN;

	(*map)[*num_maps].data.configs.group_or_pin = group;
	(*map)[*num_maps].data.configs.configs = dup_configs;
	(*map)[*num_maps].data.configs.num_configs = num_configs;
	(*num_maps)++;

	return 0;
}

#define NMK_CONFIG_PIN(x, y) { .property = x, .config = y, }
#define NMK_CONFIG_PIN_ARRAY(x, y) { .property = x, .choice = y, \
	.size = ARRAY_SIZE(y), }

static const unsigned long nmk_pin_input_modes[] = {
	PIN_INPUT_NOPULL,
	PIN_INPUT_PULLUP,
	PIN_INPUT_PULLDOWN,
};

static const unsigned long nmk_pin_output_modes[] = {
	PIN_OUTPUT_LOW,
	PIN_OUTPUT_HIGH,
	PIN_DIR_OUTPUT,
};

static const unsigned long nmk_pin_sleep_modes[] = {
	PIN_SLEEPMODE_DISABLED,
	PIN_SLEEPMODE_ENABLED,
};

static const unsigned long nmk_pin_sleep_input_modes[] = {
	PIN_SLPM_INPUT_NOPULL,
	PIN_SLPM_INPUT_PULLUP,
	PIN_SLPM_INPUT_PULLDOWN,
	PIN_SLPM_DIR_INPUT,
};

static const unsigned long nmk_pin_sleep_output_modes[] = {
	PIN_SLPM_OUTPUT_LOW,
	PIN_SLPM_OUTPUT_HIGH,
	PIN_SLPM_DIR_OUTPUT,
};

static const unsigned long nmk_pin_sleep_wakeup_modes[] = {
	PIN_SLPM_WAKEUP_DISABLE,
	PIN_SLPM_WAKEUP_ENABLE,
};

static const unsigned long nmk_pin_gpio_modes[] = {
	PIN_GPIOMODE_DISABLED,
	PIN_GPIOMODE_ENABLED,
};

static const unsigned long nmk_pin_sleep_pdis_modes[] = {
	PIN_SLPM_PDIS_DISABLED,
	PIN_SLPM_PDIS_ENABLED,
};

struct nmk_cfg_param {
	const char *property;
	unsigned long config;
	const unsigned long *choice;
	int size;
};

static const struct nmk_cfg_param nmk_cfg_params[] = {
	NMK_CONFIG_PIN_ARRAY("ste,input",		nmk_pin_input_modes),
	NMK_CONFIG_PIN_ARRAY("ste,output",		nmk_pin_output_modes),
	NMK_CONFIG_PIN_ARRAY("ste,sleep",		nmk_pin_sleep_modes),
	NMK_CONFIG_PIN_ARRAY("ste,sleep-input",		nmk_pin_sleep_input_modes),
	NMK_CONFIG_PIN_ARRAY("ste,sleep-output",	nmk_pin_sleep_output_modes),
	NMK_CONFIG_PIN_ARRAY("ste,sleep-wakeup",	nmk_pin_sleep_wakeup_modes),
	NMK_CONFIG_PIN_ARRAY("ste,gpio",		nmk_pin_gpio_modes),
	NMK_CONFIG_PIN_ARRAY("ste,sleep-pull-disable",	nmk_pin_sleep_pdis_modes),
};

static int nmk_dt_pin_config(int index, int val, unsigned long *config)
{
	if (nmk_cfg_params[index].choice == NULL)
		*config = nmk_cfg_params[index].config;
	else {
		/* test if out of range */
		if  (val < nmk_cfg_params[index].size) {
			*config = nmk_cfg_params[index].config |
				nmk_cfg_params[index].choice[val];
		}
	}
	return 0;
}

static const char *nmk_find_pin_name(struct pinctrl_dev *pctldev, const char *pin_name)
{
	int i, pin_number;
	struct nmk_pinctrl *npct = pinctrl_dev_get_drvdata(pctldev);

	if (sscanf((char *)pin_name, "GPIO%d", &pin_number) == 1)
		for (i = 0; i < npct->soc->npins; i++)
			if (npct->soc->pins[i].number == pin_number)
				return npct->soc->pins[i].name;
	return NULL;
}

static bool nmk_pinctrl_dt_get_config(struct device_node *np,
		unsigned long *configs)
{
	bool has_config = 0;
	unsigned long cfg = 0;
	int i, val, ret;

	for (i = 0; i < ARRAY_SIZE(nmk_cfg_params); i++) {
		ret = of_property_read_u32(np,
				nmk_cfg_params[i].property, &val);
		if (ret != -EINVAL) {
			if (nmk_dt_pin_config(i, val, &cfg) == 0) {
				*configs |= cfg;
				has_config = 1;
			}
		}
	}

	return has_config;
}

static int nmk_pinctrl_dt_subnode_to_map(struct pinctrl_dev *pctldev,
		struct device_node *np,
		struct pinctrl_map **map,
		unsigned *reserved_maps,
		unsigned *num_maps)
{
	int ret;
	const char *function = NULL;
	unsigned long configs = 0;
	bool has_config = 0;
	struct property *prop;
	struct device_node *np_config;

	ret = of_property_read_string(np, "function", &function);
	if (ret >= 0) {
		const char *group;

		ret = of_property_count_strings(np, "groups");
		if (ret < 0)
			goto exit;

		ret = pinctrl_utils_reserve_map(pctldev, map,
						reserved_maps,
						num_maps, ret);
		if (ret < 0)
			goto exit;

		of_property_for_each_string(np, "groups", prop, group) {
			ret = nmk_dt_add_map_mux(map, reserved_maps, num_maps,
					  group, function);
			if (ret < 0)
				goto exit;
		}
	}

	has_config = nmk_pinctrl_dt_get_config(np, &configs);
	np_config = of_parse_phandle(np, "ste,config", 0);
	if (np_config)
		has_config |= nmk_pinctrl_dt_get_config(np_config, &configs);
	if (has_config) {
		const char *gpio_name;
		const char *pin;

		ret = of_property_count_strings(np, "pins");
		if (ret < 0)
			goto exit;
		ret = pinctrl_utils_reserve_map(pctldev, map,
						reserved_maps,
						num_maps, ret);
		if (ret < 0)
			goto exit;

		of_property_for_each_string(np, "pins", prop, pin) {
			gpio_name = nmk_find_pin_name(pctldev, pin);

			ret = nmk_dt_add_map_configs(map, reserved_maps,
						     num_maps,
						     gpio_name, &configs, 1);
			if (ret < 0)
				goto exit;
		}
	}

exit:
	return ret;
}

static int nmk_pinctrl_dt_node_to_map(struct pinctrl_dev *pctldev,
				 struct device_node *np_config,
				 struct pinctrl_map **map, unsigned *num_maps)
{
	unsigned reserved_maps;
	struct device_node *np;
	int ret;

	reserved_maps = 0;
	*map = NULL;
	*num_maps = 0;

	for_each_child_of_node(np_config, np) {
		ret = nmk_pinctrl_dt_subnode_to_map(pctldev, np, map,
				&reserved_maps, num_maps);
		if (ret < 0) {
			pinctrl_utils_free_map(pctldev, *map, *num_maps);
<<<<<<< HEAD
=======
			of_node_put(np);
>>>>>>> 24b8d41d
			return ret;
		}
	}

	return 0;
}

static const struct pinctrl_ops nmk_pinctrl_ops = {
	.get_groups_count = nmk_get_groups_cnt,
	.get_group_name = nmk_get_group_name,
	.get_group_pins = nmk_get_group_pins,
	.pin_dbg_show = nmk_pin_dbg_show,
	.dt_node_to_map = nmk_pinctrl_dt_node_to_map,
	.dt_free_map = pinctrl_utils_free_map,
};

static int nmk_pmx_get_funcs_cnt(struct pinctrl_dev *pctldev)
{
	struct nmk_pinctrl *npct = pinctrl_dev_get_drvdata(pctldev);

	return npct->soc->nfunctions;
}

static const char *nmk_pmx_get_func_name(struct pinctrl_dev *pctldev,
					 unsigned function)
{
	struct nmk_pinctrl *npct = pinctrl_dev_get_drvdata(pctldev);

	return npct->soc->functions[function].name;
}

static int nmk_pmx_get_func_groups(struct pinctrl_dev *pctldev,
				   unsigned function,
				   const char * const **groups,
				   unsigned * const num_groups)
{
	struct nmk_pinctrl *npct = pinctrl_dev_get_drvdata(pctldev);

	*groups = npct->soc->functions[function].groups;
	*num_groups = npct->soc->functions[function].ngroups;

	return 0;
}

static int nmk_pmx_set(struct pinctrl_dev *pctldev, unsigned function,
		       unsigned group)
{
	struct nmk_pinctrl *npct = pinctrl_dev_get_drvdata(pctldev);
	const struct nmk_pingroup *g;
	static unsigned int slpm[NUM_BANKS];
	unsigned long flags = 0;
	bool glitch;
	int ret = -EINVAL;
	int i;

	g = &npct->soc->groups[group];

	if (g->altsetting < 0)
		return -EINVAL;

	dev_dbg(npct->dev, "enable group %s, %u pins\n", g->name, g->npins);

	/*
	 * If we're setting altfunc C by setting both AFSLA and AFSLB to 1,
	 * we may pass through an undesired state. In this case we take
	 * some extra care.
	 *
	 * Safe sequence used to switch IOs between GPIO and Alternate-C mode:
	 *  - Save SLPM registers (since we have a shadow register in the
	 *    nmk_chip we're using that as backup)
	 *  - Set SLPM=0 for the IOs you want to switch and others to 1
	 *  - Configure the GPIO registers for the IOs that are being switched
	 *  - Set IOFORCE=1
	 *  - Modify the AFLSA/B registers for the IOs that are being switched
	 *  - Set IOFORCE=0
	 *  - Restore SLPM registers
	 *  - Any spurious wake up event during switch sequence to be ignored
	 *    and cleared
	 *
	 * We REALLY need to save ALL slpm registers, because the external
	 * IOFORCE will switch *all* ports to their sleepmode setting to as
	 * to avoid glitches. (Not just one port!)
	 */
	glitch = ((g->altsetting & NMK_GPIO_ALT_C) == NMK_GPIO_ALT_C);

	if (glitch) {
		spin_lock_irqsave(&nmk_gpio_slpm_lock, flags);

		/* Initially don't put any pins to sleep when switching */
		memset(slpm, 0xff, sizeof(slpm));

		/*
		 * Then mask the pins that need to be sleeping now when we're
		 * switching to the ALT C function.
		 */
		for (i = 0; i < g->npins; i++)
			slpm[g->pins[i] / NMK_GPIO_PER_CHIP] &= ~BIT(g->pins[i]);
		nmk_gpio_glitch_slpm_init(slpm);
	}

	for (i = 0; i < g->npins; i++) {
		struct nmk_gpio_chip *nmk_chip;
		unsigned bit;

		nmk_chip = find_nmk_gpio_from_pin(g->pins[i]);
		if (!nmk_chip) {
			dev_err(npct->dev,
				"invalid pin offset %d in group %s at index %d\n",
				g->pins[i], g->name, i);
			goto out_glitch;
		}
		dev_dbg(npct->dev, "setting pin %d to altsetting %d\n", g->pins[i], g->altsetting);

		clk_enable(nmk_chip->clk);
		bit = g->pins[i] % NMK_GPIO_PER_CHIP;
		/*
		 * If the pin is switching to altfunc, and there was an
		 * interrupt installed on it which has been lazy disabled,
		 * actually mask the interrupt to prevent spurious interrupts
		 * that would occur while the pin is under control of the
		 * peripheral. Only SKE does this.
		 */
		nmk_gpio_disable_lazy_irq(nmk_chip, bit);

		__nmk_gpio_set_mode_safe(nmk_chip, bit,
			(g->altsetting & NMK_GPIO_ALT_C), glitch);
		clk_disable(nmk_chip->clk);

		/*
		 * Call PRCM GPIOCR config function in case ALTC
		 * has been selected:
		 * - If selection is a ALTCx, some bits in PRCM GPIOCR registers
		 *   must be set.
		 * - If selection is pure ALTC and previous selection was ALTCx,
		 *   then some bits in PRCM GPIOCR registers must be cleared.
		 */
		if ((g->altsetting & NMK_GPIO_ALT_C) == NMK_GPIO_ALT_C)
			nmk_prcm_altcx_set_mode(npct, g->pins[i],
				g->altsetting >> NMK_GPIO_ALT_CX_SHIFT);
	}

	/* When all pins are successfully reconfigured we get here */
	ret = 0;

out_glitch:
	if (glitch) {
		nmk_gpio_glitch_slpm_restore(slpm);
		spin_unlock_irqrestore(&nmk_gpio_slpm_lock, flags);
	}

	return ret;
}

static int nmk_gpio_request_enable(struct pinctrl_dev *pctldev,
				   struct pinctrl_gpio_range *range,
				   unsigned offset)
{
	struct nmk_pinctrl *npct = pinctrl_dev_get_drvdata(pctldev);
	struct nmk_gpio_chip *nmk_chip;
	struct gpio_chip *chip;
	unsigned bit;

	if (!range) {
		dev_err(npct->dev, "invalid range\n");
		return -EINVAL;
	}
	if (!range->gc) {
		dev_err(npct->dev, "missing GPIO chip in range\n");
		return -EINVAL;
	}
	chip = range->gc;
	nmk_chip = gpiochip_get_data(chip);

	dev_dbg(npct->dev, "enable pin %u as GPIO\n", offset);

	clk_enable(nmk_chip->clk);
	bit = offset % NMK_GPIO_PER_CHIP;
	/* There is no glitch when converting any pin to GPIO */
	__nmk_gpio_set_mode(nmk_chip, bit, NMK_GPIO_ALT_GPIO);
	clk_disable(nmk_chip->clk);

	return 0;
}

static void nmk_gpio_disable_free(struct pinctrl_dev *pctldev,
				  struct pinctrl_gpio_range *range,
				  unsigned offset)
{
	struct nmk_pinctrl *npct = pinctrl_dev_get_drvdata(pctldev);

	dev_dbg(npct->dev, "disable pin %u as GPIO\n", offset);
	/* Set the pin to some default state, GPIO is usually default */
}

static const struct pinmux_ops nmk_pinmux_ops = {
	.get_functions_count = nmk_pmx_get_funcs_cnt,
	.get_function_name = nmk_pmx_get_func_name,
	.get_function_groups = nmk_pmx_get_func_groups,
	.set_mux = nmk_pmx_set,
	.gpio_request_enable = nmk_gpio_request_enable,
	.gpio_disable_free = nmk_gpio_disable_free,
	.strict = true,
};

static int nmk_pin_config_get(struct pinctrl_dev *pctldev, unsigned pin,
			      unsigned long *config)
{
	/* Not implemented */
	return -EINVAL;
}

static int nmk_pin_config_set(struct pinctrl_dev *pctldev, unsigned pin,
			      unsigned long *configs, unsigned num_configs)
{
	static const char *pullnames[] = {
		[NMK_GPIO_PULL_NONE]	= "none",
		[NMK_GPIO_PULL_UP]	= "up",
		[NMK_GPIO_PULL_DOWN]	= "down",
		[3] /* illegal */	= "??"
	};
	static const char *slpmnames[] = {
		[NMK_GPIO_SLPM_INPUT]		= "input/wakeup",
		[NMK_GPIO_SLPM_NOCHANGE]	= "no-change/no-wakeup",
	};
	struct nmk_pinctrl *npct = pinctrl_dev_get_drvdata(pctldev);
	struct nmk_gpio_chip *nmk_chip;
	unsigned bit;
	pin_cfg_t cfg;
	int pull, slpm, output, val, i;
	bool lowemi, gpiomode, sleep;

	nmk_chip = find_nmk_gpio_from_pin(pin);
	if (!nmk_chip) {
		dev_err(npct->dev,
			"invalid pin offset %d\n", pin);
		return -EINVAL;
	}

	for (i = 0; i < num_configs; i++) {
		/*
		 * The pin config contains pin number and altfunction fields,
		 * here we just ignore that part. It's being handled by the
		 * framework and pinmux callback respectively.
		 */
		cfg = (pin_cfg_t) configs[i];
		pull = PIN_PULL(cfg);
		slpm = PIN_SLPM(cfg);
		output = PIN_DIR(cfg);
		val = PIN_VAL(cfg);
		lowemi = PIN_LOWEMI(cfg);
		gpiomode = PIN_GPIOMODE(cfg);
		sleep = PIN_SLEEPMODE(cfg);

		if (sleep) {
			int slpm_pull = PIN_SLPM_PULL(cfg);
			int slpm_output = PIN_SLPM_DIR(cfg);
			int slpm_val = PIN_SLPM_VAL(cfg);

			/* All pins go into GPIO mode at sleep */
			gpiomode = true;

			/*
			 * The SLPM_* values are normal values + 1 to allow zero
			 * to mean "same as normal".
			 */
			if (slpm_pull)
				pull = slpm_pull - 1;
			if (slpm_output)
				output = slpm_output - 1;
			if (slpm_val)
				val = slpm_val - 1;

			dev_dbg(nmk_chip->chip.parent,
				"pin %d: sleep pull %s, dir %s, val %s\n",
				pin,
				slpm_pull ? pullnames[pull] : "same",
				slpm_output ? (output ? "output" : "input")
				: "same",
				slpm_val ? (val ? "high" : "low") : "same");
		}

		dev_dbg(nmk_chip->chip.parent,
			"pin %d [%#lx]: pull %s, slpm %s (%s%s), lowemi %s\n",
			pin, cfg, pullnames[pull], slpmnames[slpm],
			output ? "output " : "input",
			output ? (val ? "high" : "low") : "",
			lowemi ? "on" : "off");

		clk_enable(nmk_chip->clk);
		bit = pin % NMK_GPIO_PER_CHIP;
		if (gpiomode)
			/* No glitch when going to GPIO mode */
			__nmk_gpio_set_mode(nmk_chip, bit, NMK_GPIO_ALT_GPIO);
		if (output)
			__nmk_gpio_make_output(nmk_chip, bit, val);
		else {
			__nmk_gpio_make_input(nmk_chip, bit);
			__nmk_gpio_set_pull(nmk_chip, bit, pull);
		}
		/* TODO: isn't this only applicable on output pins? */
		__nmk_gpio_set_lowemi(nmk_chip, bit, lowemi);

		__nmk_gpio_set_slpm(nmk_chip, bit, slpm);
		clk_disable(nmk_chip->clk);
	} /* for each config */

	return 0;
}

static const struct pinconf_ops nmk_pinconf_ops = {
	.pin_config_get = nmk_pin_config_get,
	.pin_config_set = nmk_pin_config_set,
};

static struct pinctrl_desc nmk_pinctrl_desc = {
	.name = "pinctrl-nomadik",
	.pctlops = &nmk_pinctrl_ops,
	.pmxops = &nmk_pinmux_ops,
	.confops = &nmk_pinconf_ops,
	.owner = THIS_MODULE,
};

static const struct of_device_id nmk_pinctrl_match[] = {
	{
		.compatible = "stericsson,stn8815-pinctrl",
		.data = (void *)PINCTRL_NMK_STN8815,
	},
	{
		.compatible = "stericsson,db8500-pinctrl",
		.data = (void *)PINCTRL_NMK_DB8500,
	},
	{
		.compatible = "stericsson,db8540-pinctrl",
		.data = (void *)PINCTRL_NMK_DB8540,
	},
	{},
};

#ifdef CONFIG_PM_SLEEP
static int nmk_pinctrl_suspend(struct device *dev)
{
	struct nmk_pinctrl *npct;

	npct = dev_get_drvdata(dev);
	if (!npct)
		return -EINVAL;

	return pinctrl_force_sleep(npct->pctl);
}

static int nmk_pinctrl_resume(struct device *dev)
{
	struct nmk_pinctrl *npct;

	npct = dev_get_drvdata(dev);
	if (!npct)
		return -EINVAL;

	return pinctrl_force_default(npct->pctl);
}
#endif

static int nmk_pinctrl_probe(struct platform_device *pdev)
{
	const struct of_device_id *match;
	struct device_node *np = pdev->dev.of_node;
	struct device_node *prcm_np;
	struct nmk_pinctrl *npct;
	unsigned int version = 0;
	int i;

	npct = devm_kzalloc(&pdev->dev, sizeof(*npct), GFP_KERNEL);
	if (!npct)
		return -ENOMEM;

	match = of_match_device(nmk_pinctrl_match, &pdev->dev);
	if (!match)
		return -ENODEV;
	version = (unsigned int) match->data;

	/* Poke in other ASIC variants here */
	if (version == PINCTRL_NMK_STN8815)
		nmk_pinctrl_stn8815_init(&npct->soc);
	if (version == PINCTRL_NMK_DB8500)
		nmk_pinctrl_db8500_init(&npct->soc);
	if (version == PINCTRL_NMK_DB8540)
		nmk_pinctrl_db8540_init(&npct->soc);

	/*
	 * Since we depend on the GPIO chips to provide clock and register base
	 * for the pin control operations, make sure that we have these
	 * populated before we continue. Follow the phandles to instantiate
	 * them. The GPIO portion of the actual hardware may be probed before
	 * or after this point: it shouldn't matter as the APIs are orthogonal.
	 */
	for (i = 0; i < NMK_MAX_BANKS; i++) {
		struct device_node *gpio_np;
		struct nmk_gpio_chip *nmk_chip;

		gpio_np = of_parse_phandle(np, "nomadik-gpio-chips", i);
		if (gpio_np) {
			dev_info(&pdev->dev,
				 "populate NMK GPIO %d \"%pOFn\"\n",
				 i, gpio_np);
			nmk_chip = nmk_gpio_populate_chip(gpio_np, pdev);
			if (IS_ERR(nmk_chip))
				dev_err(&pdev->dev,
					"could not populate nmk chip struct "
					"- continue anyway\n");
			of_node_put(gpio_np);
		}
	}

	prcm_np = of_parse_phandle(np, "prcm", 0);
	if (prcm_np)
		npct->prcm_base = of_iomap(prcm_np, 0);
	if (!npct->prcm_base) {
		if (version == PINCTRL_NMK_STN8815) {
			dev_info(&pdev->dev,
				 "No PRCM base, "
				 "assuming no ALT-Cx control is available\n");
		} else {
			dev_err(&pdev->dev, "missing PRCM base address\n");
			return -EINVAL;
		}
	}

	nmk_pinctrl_desc.pins = npct->soc->pins;
	nmk_pinctrl_desc.npins = npct->soc->npins;
	npct->dev = &pdev->dev;

	npct->pctl = devm_pinctrl_register(&pdev->dev, &nmk_pinctrl_desc, npct);
	if (IS_ERR(npct->pctl)) {
		dev_err(&pdev->dev, "could not register Nomadik pinctrl driver\n");
		return PTR_ERR(npct->pctl);
	}

	platform_set_drvdata(pdev, npct);
	dev_info(&pdev->dev, "initialized Nomadik pin control driver\n");

	return 0;
}

static const struct of_device_id nmk_gpio_match[] = {
	{ .compatible = "st,nomadik-gpio", },
	{}
};

static struct platform_driver nmk_gpio_driver = {
	.driver = {
		.name = "gpio",
		.of_match_table = nmk_gpio_match,
	},
	.probe = nmk_gpio_probe,
};

static SIMPLE_DEV_PM_OPS(nmk_pinctrl_pm_ops,
			nmk_pinctrl_suspend,
			nmk_pinctrl_resume);

static struct platform_driver nmk_pinctrl_driver = {
	.driver = {
		.name = "pinctrl-nomadik",
		.of_match_table = nmk_pinctrl_match,
		.pm = &nmk_pinctrl_pm_ops,
	},
	.probe = nmk_pinctrl_probe,
};

static int __init nmk_gpio_init(void)
{
	return platform_driver_register(&nmk_gpio_driver);
}
subsys_initcall(nmk_gpio_init);

static int __init nmk_pinctrl_init(void)
{
	return platform_driver_register(&nmk_pinctrl_driver);
}
core_initcall(nmk_pinctrl_init);<|MERGE_RESOLUTION|>--- conflicted
+++ resolved
@@ -841,20 +841,6 @@
 	return GPIO_LINE_DIRECTION_IN;
 }
 
-static int nmk_gpio_get_dir(struct gpio_chip *chip, unsigned offset)
-{
-	struct nmk_gpio_chip *nmk_chip = gpiochip_get_data(chip);
-	int dir;
-
-	clk_enable(nmk_chip->clk);
-
-	dir = !(readl(nmk_chip->addr + NMK_GPIO_DIR) & BIT(offset));
-
-	clk_disable(nmk_chip->clk);
-
-	return dir;
-}
-
 static int nmk_gpio_make_input(struct gpio_chip *chip, unsigned offset)
 {
 	struct nmk_gpio_chip *nmk_chip = gpiochip_get_data(chip);
@@ -1176,37 +1162,7 @@
 
 	platform_set_drvdata(dev, nmk_chip);
 
-<<<<<<< HEAD
-	/*
-	 * Let the generic code handle this edge IRQ, the the chained
-	 * handler will perform the actual work of handling the parent
-	 * interrupt.
-	 */
-	ret = gpiochip_irqchip_add(chip,
-				   irqchip,
-				   0,
-				   handle_edge_irq,
-				   IRQ_TYPE_NONE);
-	if (ret) {
-		dev_err(&dev->dev, "could not add irqchip\n");
-		gpiochip_remove(&nmk_chip->chip);
-		return -ENODEV;
-	}
-	/* Then register the chain on the parent IRQ */
-	gpiochip_set_chained_irqchip(chip,
-				     irqchip,
-				     nmk_chip->parent_irq,
-				     nmk_gpio_irq_handler);
-	if (nmk_chip->latent_parent_irq > 0)
-		gpiochip_set_chained_irqchip(chip,
-					     irqchip,
-					     nmk_chip->latent_parent_irq,
-					     nmk_gpio_latent_irq_handler);
-
-	dev_info(&dev->dev, "at address %p\n", nmk_chip->addr);
-=======
 	dev_info(&dev->dev, "chip registered\n");
->>>>>>> 24b8d41d
 
 	return 0;
 }
@@ -1512,10 +1468,7 @@
 				&reserved_maps, num_maps);
 		if (ret < 0) {
 			pinctrl_utils_free_map(pctldev, *map, *num_maps);
-<<<<<<< HEAD
-=======
 			of_node_put(np);
->>>>>>> 24b8d41d
 			return ret;
 		}
 	}
