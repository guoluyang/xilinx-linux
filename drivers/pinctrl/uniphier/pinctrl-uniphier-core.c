--- conflicted
+++ resolved
@@ -36,13 +36,8 @@
 	struct pinctrl_desc pctldesc;
 	struct pinctrl_dev *pctldev;
 	struct regmap *regmap;
-<<<<<<< HEAD
-	unsigned int regbase;
-	struct uniphier_pinctrl_socdata *socdata;
-=======
 	const struct uniphier_pinctrl_socdata *socdata;
 	struct list_head reg_regions;
->>>>>>> 24b8d41d
 };
 
 static int uniphier_pctl_get_groups_count(struct pinctrl_dev *pctldev)
@@ -103,7 +98,6 @@
 	switch (uniphier_pin_get_drv_type(desc->drv_data)) {
 	case UNIPHIER_PIN_DRV_1BIT:
 		drv_type = "4/8(mA)";
-<<<<<<< HEAD
 		break;
 	case UNIPHIER_PIN_DRV_2BIT:
 		drv_type = "8/12/16/20(mA)";
@@ -117,21 +111,6 @@
 	case UNIPHIER_PIN_DRV_FIXED5:
 		drv_type = "5(mA)";
 		break;
-=======
-		break;
-	case UNIPHIER_PIN_DRV_2BIT:
-		drv_type = "8/12/16/20(mA)";
-		break;
-	case UNIPHIER_PIN_DRV_3BIT:
-		drv_type = "4/5/7/9/11/12/14/16(mA)";
-		break;
-	case UNIPHIER_PIN_DRV_FIXED4:
-		drv_type = "4(mA)";
-		break;
-	case UNIPHIER_PIN_DRV_FIXED5:
-		drv_type = "5(mA)";
-		break;
->>>>>>> 24b8d41d
 	case UNIPHIER_PIN_DRV_FIXED8:
 		drv_type = "8(mA)";
 		break;
@@ -223,11 +202,7 @@
 }
 
 static int uniphier_conf_pin_bias_get(struct pinctrl_dev *pctldev,
-<<<<<<< HEAD
-				      const struct pin_desc *desc,
-=======
 				      unsigned int pin,
->>>>>>> 24b8d41d
 				      enum pin_config_param param)
 {
 	struct uniphier_pinctrl_priv *priv = pinctrl_dev_get_drvdata(pctldev);
@@ -268,7 +243,7 @@
 	reg = UNIPHIER_PINCTRL_PUPDCTRL_BASE + pupdctrl / 32 * 4;
 	shift = pupdctrl % 32;
 
-	ret = regmap_read(priv->regmap, priv->regbase + reg, &val);
+	ret = regmap_read(priv->regmap, reg, &val);
 	if (ret)
 		return ret;
 
@@ -278,59 +253,6 @@
 }
 
 static int uniphier_conf_pin_drive_get(struct pinctrl_dev *pctldev,
-<<<<<<< HEAD
-				       const struct pin_desc *desc,
-				       u16 *strength)
-{
-	struct uniphier_pinctrl_priv *priv = pinctrl_dev_get_drvdata(pctldev);
-	enum uniphier_pin_drv_type type =
-				uniphier_pin_get_drv_type(desc->drv_data);
-	const unsigned int strength_1bit[] = {4, 8};
-	const unsigned int strength_2bit[] = {8, 12, 16, 20};
-	const unsigned int strength_3bit[] = {4, 5, 7, 9, 11, 12, 14, 16};
-	const unsigned int *supported_strength;
-	unsigned int drvctrl, reg, shift, mask, width, val;
-	int ret;
-
-	switch (type) {
-	case UNIPHIER_PIN_DRV_1BIT:
-		supported_strength = strength_1bit;
-		reg = UNIPHIER_PINCTRL_DRVCTRL_BASE;
-		width = 1;
-		break;
-	case UNIPHIER_PIN_DRV_2BIT:
-		supported_strength = strength_2bit;
-		reg = UNIPHIER_PINCTRL_DRV2CTRL_BASE;
-		width = 2;
-		break;
-	case UNIPHIER_PIN_DRV_3BIT:
-		supported_strength = strength_3bit;
-		reg = UNIPHIER_PINCTRL_DRV3CTRL_BASE;
-		width = 4;
-		break;
-	case UNIPHIER_PIN_DRV_FIXED4:
-		*strength = 4;
-		return 0;
-	case UNIPHIER_PIN_DRV_FIXED5:
-		*strength = 5;
-		return 0;
-	case UNIPHIER_PIN_DRV_FIXED8:
-		*strength = 8;
-		return 0;
-	default:
-		/* drive strength control is not supported for this pin */
-		return -EINVAL;
-	}
-
-	drvctrl = uniphier_pin_get_drvctrl(desc->drv_data);
-	drvctrl *= width;
-
-	reg += drvctrl / 32 * 4;
-	shift = drvctrl % 32;
-	mask = (1U << width) - 1;
-
-	ret = regmap_read(priv->regmap, priv->regbase + reg, &val);
-=======
 				       unsigned int pin, u32 *strength)
 {
 	struct uniphier_pinctrl_priv *priv = pinctrl_dev_get_drvdata(pctldev);
@@ -340,7 +262,6 @@
 
 	ret = uniphier_conf_get_drvctrl_data(pctldev, pin, &reg, &shift,
 					     &mask, &strengths);
->>>>>>> 24b8d41d
 	if (ret)
 		return ret;
 
@@ -358,30 +279,18 @@
 }
 
 static int uniphier_conf_pin_input_enable_get(struct pinctrl_dev *pctldev,
-<<<<<<< HEAD
-					      const struct pin_desc *desc)
-{
-	struct uniphier_pinctrl_priv *priv = pinctrl_dev_get_drvdata(pctldev);
-	unsigned int iectrl = uniphier_pin_get_iectrl(desc->drv_data);
-	unsigned int val;
-=======
 					      unsigned int pin)
 {
 	struct uniphier_pinctrl_priv *priv = pinctrl_dev_get_drvdata(pctldev);
 	const struct pin_desc *desc = pin_desc_get(pctldev, pin);
 	unsigned int iectrl = uniphier_pin_get_iectrl(desc->drv_data);
 	unsigned int reg, mask, val;
->>>>>>> 24b8d41d
 	int ret;
 
 	if (iectrl == UNIPHIER_PIN_IECTRL_NONE)
 		/* This pin is always input-enabled. */
 		return 0;
 
-<<<<<<< HEAD
-	ret = regmap_read(priv->regmap,
-			  priv->regbase + UNIPHIER_PINCTRL_IECTRL, &val);
-=======
 	if (priv->socdata->caps & UNIPHIER_PINCTRL_CAPS_PERPIN_IECTRL)
 		iectrl = pin;
 
@@ -389,7 +298,6 @@
 	mask = BIT(iectrl % 32);
 
 	ret = regmap_read(priv->regmap, reg, &val);
->>>>>>> 24b8d41d
 	if (ret)
 		return ret;
 
@@ -400,10 +308,6 @@
 					unsigned pin,
 					unsigned long *configs)
 {
-<<<<<<< HEAD
-	const struct pin_desc *desc = pin_desc_get(pctldev, pin);
-=======
->>>>>>> 24b8d41d
 	enum pin_config_param param = pinconf_to_config_param(*configs);
 	bool has_arg = false;
 	u32 arg;
@@ -413,16 +317,6 @@
 	case PIN_CONFIG_BIAS_DISABLE:
 	case PIN_CONFIG_BIAS_PULL_UP:
 	case PIN_CONFIG_BIAS_PULL_DOWN:
-<<<<<<< HEAD
-		ret = uniphier_conf_pin_bias_get(pctldev, desc, param);
-		break;
-	case PIN_CONFIG_DRIVE_STRENGTH:
-		ret = uniphier_conf_pin_drive_get(pctldev, desc, &arg);
-		has_arg = true;
-		break;
-	case PIN_CONFIG_INPUT_ENABLE:
-		ret = uniphier_conf_pin_input_enable_get(pctldev, desc);
-=======
 		ret = uniphier_conf_pin_bias_get(pctldev, pin, param);
 		break;
 	case PIN_CONFIG_DRIVE_STRENGTH:
@@ -431,7 +325,6 @@
 		break;
 	case PIN_CONFIG_INPUT_ENABLE:
 		ret = uniphier_conf_pin_input_enable_get(pctldev, pin);
->>>>>>> 24b8d41d
 		break;
 	default:
 		/* unsupported parameter */
@@ -446,13 +339,8 @@
 }
 
 static int uniphier_conf_pin_bias_set(struct pinctrl_dev *pctldev,
-<<<<<<< HEAD
-				      const struct pin_desc *desc,
-				      enum pin_config_param param, u16 arg)
-=======
 				      unsigned int pin,
 				      enum pin_config_param param, u32 arg)
->>>>>>> 24b8d41d
 {
 	struct uniphier_pinctrl_priv *priv = pinctrl_dev_get_drvdata(pctldev);
 	const struct pin_desc *desc = pin_desc_get(pctldev, pin);
@@ -522,46 +410,10 @@
 	reg = UNIPHIER_PINCTRL_PUPDCTRL_BASE + pupdctrl / 32 * 4;
 	shift = pupdctrl % 32;
 
-	return regmap_update_bits(priv->regmap, priv->regbase + reg,
-				  1 << shift, val << shift);
+	return regmap_update_bits(priv->regmap, reg, 1 << shift, val << shift);
 }
 
 static int uniphier_conf_pin_drive_set(struct pinctrl_dev *pctldev,
-<<<<<<< HEAD
-				       const struct pin_desc *desc,
-				       u16 strength)
-{
-	struct uniphier_pinctrl_priv *priv = pinctrl_dev_get_drvdata(pctldev);
-	enum uniphier_pin_drv_type type =
-				uniphier_pin_get_drv_type(desc->drv_data);
-	const unsigned int strength_1bit[] = {4, 8, -1};
-	const unsigned int strength_2bit[] = {8, 12, 16, 20, -1};
-	const unsigned int strength_3bit[] = {4, 5, 7, 9, 11, 12, 14, 16, -1};
-	const unsigned int *supported_strength;
-	unsigned int drvctrl, reg, shift, mask, width, val;
-
-	switch (type) {
-	case UNIPHIER_PIN_DRV_1BIT:
-		supported_strength = strength_1bit;
-		reg = UNIPHIER_PINCTRL_DRVCTRL_BASE;
-		width = 1;
-		break;
-	case UNIPHIER_PIN_DRV_2BIT:
-		supported_strength = strength_2bit;
-		reg = UNIPHIER_PINCTRL_DRV2CTRL_BASE;
-		width = 2;
-		break;
-	case UNIPHIER_PIN_DRV_3BIT:
-		supported_strength = strength_3bit;
-		reg = UNIPHIER_PINCTRL_DRV3CTRL_BASE;
-		width = 4;
-		break;
-	default:
-		dev_err(pctldev->dev,
-			"cannot change drive strength for pin %s\n",
-			desc->name);
-		return -EINVAL;
-=======
 				       unsigned int pin, u32 strength)
 {
 	struct uniphier_pinctrl_priv *priv = pinctrl_dev_get_drvdata(pctldev);
@@ -576,7 +428,6 @@
 		dev_err(pctldev->dev, "cannot set drive strength for pin %s\n",
 			desc->name);
 		return ret;
->>>>>>> 24b8d41d
 	}
 
 	for (val = 0; val <= mask; val++) {
@@ -591,38 +442,20 @@
 		return -EINVAL;
 	}
 
-<<<<<<< HEAD
-	val--;
-
-	drvctrl = uniphier_pin_get_drvctrl(desc->drv_data);
-	drvctrl *= width;
-
-	reg += drvctrl / 32 * 4;
-	shift = drvctrl % 32;
-	mask = (1U << width) - 1;
-=======
 	if (!mask)
 		return 0;
 
 	val--;
->>>>>>> 24b8d41d
-
-	return regmap_update_bits(priv->regmap, priv->regbase + reg,
+
+	return regmap_update_bits(priv->regmap, reg,
 				  mask << shift, val << shift);
 }
 
 static int uniphier_conf_pin_input_enable(struct pinctrl_dev *pctldev,
-<<<<<<< HEAD
-					  const struct pin_desc *desc,
-					  u16 enable)
-{
-	struct uniphier_pinctrl_priv *priv = pinctrl_dev_get_drvdata(pctldev);
-=======
 					  unsigned int pin, u32 enable)
 {
 	struct uniphier_pinctrl_priv *priv = pinctrl_dev_get_drvdata(pctldev);
 	const struct pin_desc *desc = pin_desc_get(pctldev, pin);
->>>>>>> 24b8d41d
 	unsigned int iectrl = uniphier_pin_get_iectrl(desc->drv_data);
 	unsigned int reg, mask;
 
@@ -638,14 +471,10 @@
 	if (iectrl == UNIPHIER_PIN_IECTRL_NONE)
 		return enable ? 0 : -EINVAL;
 
-<<<<<<< HEAD
-	reg = priv->regbase + UNIPHIER_PINCTRL_IECTRL + iectrl / 32 * 4;
-=======
 	if (priv->socdata->caps & UNIPHIER_PINCTRL_CAPS_PERPIN_IECTRL)
 		iectrl = pin;
 
 	reg = UNIPHIER_PINCTRL_IECTRL_BASE + iectrl / 32 * 4;
->>>>>>> 24b8d41d
 	mask = BIT(iectrl % 32);
 
 	return regmap_update_bits(priv->regmap, reg, mask, enable ? mask : 0);
@@ -656,10 +485,6 @@
 					unsigned long *configs,
 					unsigned num_configs)
 {
-<<<<<<< HEAD
-	const struct pin_desc *desc = pin_desc_get(pctldev, pin);
-=======
->>>>>>> 24b8d41d
 	int i, ret;
 
 	for (i = 0; i < num_configs; i++) {
@@ -672,17 +497,6 @@
 		case PIN_CONFIG_BIAS_PULL_UP:
 		case PIN_CONFIG_BIAS_PULL_DOWN:
 		case PIN_CONFIG_BIAS_PULL_PIN_DEFAULT:
-<<<<<<< HEAD
-			ret = uniphier_conf_pin_bias_set(pctldev, desc,
-							 param, arg);
-			break;
-		case PIN_CONFIG_DRIVE_STRENGTH:
-			ret = uniphier_conf_pin_drive_set(pctldev, desc, arg);
-			break;
-		case PIN_CONFIG_INPUT_ENABLE:
-			ret = uniphier_conf_pin_input_enable(pctldev, desc,
-							     arg);
-=======
 			ret = uniphier_conf_pin_bias_set(pctldev, pin,
 							 param, arg);
 			break;
@@ -691,7 +505,6 @@
 			break;
 		case PIN_CONFIG_INPUT_ENABLE:
 			ret = uniphier_conf_pin_input_enable(pctldev, pin, arg);
->>>>>>> 24b8d41d
 			break;
 		default:
 			dev_err(pctldev->dev,
@@ -771,12 +584,7 @@
 	int ret;
 
 	/* some pins need input-enabling */
-<<<<<<< HEAD
-	ret = uniphier_conf_pin_input_enable(pctldev,
-					     pin_desc_get(pctldev, pin), 1);
-=======
 	ret = uniphier_conf_pin_input_enable(pctldev, pin, 1);
->>>>>>> 24b8d41d
 	if (ret)
 		return ret;
 
@@ -813,7 +621,7 @@
 	 * stored in the offset+4.
 	 */
 	for (; reg < reg_end; reg += 4) {
-		ret = regmap_update_bits(priv->regmap, priv->regbase + reg,
+		ret = regmap_update_bits(priv->regmap, reg,
 					 mask << shift, muxval << shift);
 		if (ret)
 			return ret;
@@ -822,8 +630,7 @@
 
 	if (load_pinctrl) {
 		ret = regmap_write(priv->regmap,
-				   priv->regbase + UNIPHIER_PINCTRL_LOAD_PINMUX,
-				   1);
+				   UNIPHIER_PINCTRL_LOAD_PINMUX, 1);
 		if (ret)
 			return ret;
 	}
@@ -1052,19 +859,12 @@
 };
 
 int uniphier_pinctrl_probe(struct platform_device *pdev,
-<<<<<<< HEAD
-			   struct uniphier_pinctrl_socdata *socdata)
-=======
 			   const struct uniphier_pinctrl_socdata *socdata)
->>>>>>> 24b8d41d
 {
 	struct device *dev = &pdev->dev;
 	struct uniphier_pinctrl_priv *priv;
 	struct device_node *parent;
-<<<<<<< HEAD
-=======
 	int ret;
->>>>>>> 24b8d41d
 
 	if (!socdata ||
 	    !socdata->pins || !socdata->npins ||
@@ -1078,26 +878,9 @@
 	if (!priv)
 		return -ENOMEM;
 
-<<<<<<< HEAD
-	if (of_device_is_compatible(dev->of_node, "socionext,ph1-ld4-pinctrl") ||
-	    of_device_is_compatible(dev->of_node, "socionext,ph1-pro4-pinctrl") ||
-	    of_device_is_compatible(dev->of_node, "socionext,ph1-sld8-pinctrl") ||
-	    of_device_is_compatible(dev->of_node, "socionext,ph1-pro5-pinctrl") ||
-	    of_device_is_compatible(dev->of_node, "socionext,proxstream2-pinctrl") ||
-	    of_device_is_compatible(dev->of_node, "socionext,ph1-ld6b-pinctrl")) {
-		/* old binding */
-		priv->regmap = syscon_node_to_regmap(dev->of_node);
-	} else {
-		priv->regbase = 0x1000;
-		parent = of_get_parent(dev->of_node);
-		priv->regmap = syscon_node_to_regmap(parent);
-		of_node_put(parent);
-	}
-=======
 	parent = of_get_parent(dev->of_node);
 	priv->regmap = syscon_node_to_regmap(parent);
 	of_node_put(parent);
->>>>>>> 24b8d41d
 
 	if (IS_ERR(priv->regmap)) {
 		dev_err(dev, "failed to get regmap\n");
@@ -1113,13 +896,10 @@
 	priv->pctldesc.confops = &uniphier_confops;
 	priv->pctldesc.owner = dev->driver->owner;
 
-<<<<<<< HEAD
-=======
 	ret = uniphier_pinctrl_pm_init(dev, priv);
 	if (ret)
 		return ret;
 
->>>>>>> 24b8d41d
 	priv->pctldev = devm_pinctrl_register(dev, &priv->pctldesc, priv);
 	if (IS_ERR(priv->pctldev)) {
 		dev_err(dev, "failed to register UniPhier pinctrl driver\n");
@@ -1129,9 +909,4 @@
 	platform_set_drvdata(pdev, priv);
 
 	return 0;
-<<<<<<< HEAD
-}
-EXPORT_SYMBOL_GPL(uniphier_pinctrl_probe);
-=======
-}
->>>>>>> 24b8d41d
+}