// SPDX-License-Identifier: GPL-2.0-only
/*
 * Driver for the NVIDIA Tegra pinmux
 *
 * Copyright (c) 2011-2012, NVIDIA CORPORATION.  All rights reserved.
 *
 * Derived from code:
 * Copyright (C) 2010 Google, Inc.
 * Copyright (C) 2010 NVIDIA Corporation
 * Copyright (C) 2009-2011 ST-Ericsson AB
 */

#include <linux/err.h>
#include <linux/init.h>
#include <linux/io.h>
#include <linux/of.h>
#include <linux/platform_device.h>
#include <linux/pinctrl/machine.h>
#include <linux/pinctrl/pinctrl.h>
#include <linux/pinctrl/pinmux.h>
#include <linux/pinctrl/pinconf.h>
#include <linux/slab.h>

#include "../core.h"
#include "../pinctrl-utils.h"
#include "pinctrl-tegra.h"

static inline u32 pmx_readl(struct tegra_pmx *pmx, u32 bank, u32 reg)
{
	return readl(pmx->regs[bank] + reg);
}

static inline void pmx_writel(struct tegra_pmx *pmx, u32 val, u32 bank, u32 reg)
{
	writel_relaxed(val, pmx->regs[bank] + reg);
	/* make sure pinmux register write completed */
	pmx_readl(pmx, bank, reg);
}

static int tegra_pinctrl_get_groups_count(struct pinctrl_dev *pctldev)
{
	struct tegra_pmx *pmx = pinctrl_dev_get_drvdata(pctldev);

	return pmx->soc->ngroups;
}

static const char *tegra_pinctrl_get_group_name(struct pinctrl_dev *pctldev,
						unsigned group)
{
	struct tegra_pmx *pmx = pinctrl_dev_get_drvdata(pctldev);

	return pmx->soc->groups[group].name;
}

static int tegra_pinctrl_get_group_pins(struct pinctrl_dev *pctldev,
					unsigned group,
					const unsigned **pins,
					unsigned *num_pins)
{
	struct tegra_pmx *pmx = pinctrl_dev_get_drvdata(pctldev);

	*pins = pmx->soc->groups[group].pins;
	*num_pins = pmx->soc->groups[group].npins;

	return 0;
}

#ifdef CONFIG_DEBUG_FS
static void tegra_pinctrl_pin_dbg_show(struct pinctrl_dev *pctldev,
				       struct seq_file *s,
				       unsigned offset)
{
	seq_printf(s, " %s", dev_name(pctldev->dev));
}
#endif

static const struct cfg_param {
	const char *property;
	enum tegra_pinconf_param param;
} cfg_params[] = {
	{"nvidia,pull",			TEGRA_PINCONF_PARAM_PULL},
	{"nvidia,tristate",		TEGRA_PINCONF_PARAM_TRISTATE},
	{"nvidia,enable-input",		TEGRA_PINCONF_PARAM_ENABLE_INPUT},
	{"nvidia,open-drain",		TEGRA_PINCONF_PARAM_OPEN_DRAIN},
	{"nvidia,lock",			TEGRA_PINCONF_PARAM_LOCK},
	{"nvidia,io-reset",		TEGRA_PINCONF_PARAM_IORESET},
	{"nvidia,rcv-sel",		TEGRA_PINCONF_PARAM_RCV_SEL},
	{"nvidia,io-hv",		TEGRA_PINCONF_PARAM_RCV_SEL},
	{"nvidia,high-speed-mode",	TEGRA_PINCONF_PARAM_HIGH_SPEED_MODE},
	{"nvidia,schmitt",		TEGRA_PINCONF_PARAM_SCHMITT},
	{"nvidia,low-power-mode",	TEGRA_PINCONF_PARAM_LOW_POWER_MODE},
	{"nvidia,pull-down-strength",	TEGRA_PINCONF_PARAM_DRIVE_DOWN_STRENGTH},
	{"nvidia,pull-up-strength",	TEGRA_PINCONF_PARAM_DRIVE_UP_STRENGTH},
	{"nvidia,slew-rate-falling",	TEGRA_PINCONF_PARAM_SLEW_RATE_FALLING},
	{"nvidia,slew-rate-rising",	TEGRA_PINCONF_PARAM_SLEW_RATE_RISING},
	{"nvidia,drive-type",		TEGRA_PINCONF_PARAM_DRIVE_TYPE},
};

static int tegra_pinctrl_dt_subnode_to_map(struct pinctrl_dev *pctldev,
					   struct device_node *np,
					   struct pinctrl_map **map,
					   unsigned *reserved_maps,
					   unsigned *num_maps)
{
	struct device *dev = pctldev->dev;
	int ret, i;
	const char *function;
	u32 val;
	unsigned long config;
	unsigned long *configs = NULL;
	unsigned num_configs = 0;
	unsigned reserve;
	struct property *prop;
	const char *group;

	ret = of_property_read_string(np, "nvidia,function", &function);
	if (ret < 0) {
		/* EINVAL=missing, which is fine since it's optional */
		if (ret != -EINVAL)
			dev_err(dev,
				"could not parse property nvidia,function\n");
		function = NULL;
	}

	for (i = 0; i < ARRAY_SIZE(cfg_params); i++) {
		ret = of_property_read_u32(np, cfg_params[i].property, &val);
		if (!ret) {
			config = TEGRA_PINCONF_PACK(cfg_params[i].param, val);
			ret = pinctrl_utils_add_config(pctldev, &configs,
					&num_configs, config);
			if (ret < 0)
				goto exit;
		/* EINVAL=missing, which is fine since it's optional */
		} else if (ret != -EINVAL) {
			dev_err(dev, "could not parse property %s\n",
				cfg_params[i].property);
		}
	}

	reserve = 0;
	if (function != NULL)
		reserve++;
	if (num_configs)
		reserve++;
	ret = of_property_count_strings(np, "nvidia,pins");
	if (ret < 0) {
		dev_err(dev, "could not parse property nvidia,pins\n");
		goto exit;
	}
	reserve *= ret;

	ret = pinctrl_utils_reserve_map(pctldev, map, reserved_maps,
					num_maps, reserve);
	if (ret < 0)
		goto exit;

	of_property_for_each_string(np, "nvidia,pins", prop, group) {
		if (function) {
			ret = pinctrl_utils_add_map_mux(pctldev, map,
					reserved_maps, num_maps, group,
					function);
			if (ret < 0)
				goto exit;
		}

		if (num_configs) {
			ret = pinctrl_utils_add_map_configs(pctldev, map,
					reserved_maps, num_maps, group,
					configs, num_configs,
					PIN_MAP_TYPE_CONFIGS_GROUP);
			if (ret < 0)
				goto exit;
		}
	}

	ret = 0;

exit:
	kfree(configs);
	return ret;
}

static int tegra_pinctrl_dt_node_to_map(struct pinctrl_dev *pctldev,
					struct device_node *np_config,
					struct pinctrl_map **map,
					unsigned *num_maps)
{
	unsigned reserved_maps;
	struct device_node *np;
	int ret;

	reserved_maps = 0;
	*map = NULL;
	*num_maps = 0;

	for_each_child_of_node(np_config, np) {
		ret = tegra_pinctrl_dt_subnode_to_map(pctldev, np, map,
						      &reserved_maps, num_maps);
		if (ret < 0) {
			pinctrl_utils_free_map(pctldev, *map,
				*num_maps);
			of_node_put(np);
			return ret;
		}
	}

	return 0;
}

static const struct pinctrl_ops tegra_pinctrl_ops = {
	.get_groups_count = tegra_pinctrl_get_groups_count,
	.get_group_name = tegra_pinctrl_get_group_name,
	.get_group_pins = tegra_pinctrl_get_group_pins,
#ifdef CONFIG_DEBUG_FS
	.pin_dbg_show = tegra_pinctrl_pin_dbg_show,
#endif
	.dt_node_to_map = tegra_pinctrl_dt_node_to_map,
	.dt_free_map = pinctrl_utils_free_map,
};

static int tegra_pinctrl_get_funcs_count(struct pinctrl_dev *pctldev)
{
	struct tegra_pmx *pmx = pinctrl_dev_get_drvdata(pctldev);

	return pmx->soc->nfunctions;
}

static const char *tegra_pinctrl_get_func_name(struct pinctrl_dev *pctldev,
					       unsigned function)
{
	struct tegra_pmx *pmx = pinctrl_dev_get_drvdata(pctldev);

	return pmx->soc->functions[function].name;
}

static int tegra_pinctrl_get_func_groups(struct pinctrl_dev *pctldev,
					 unsigned function,
					 const char * const **groups,
					 unsigned * const num_groups)
{
	struct tegra_pmx *pmx = pinctrl_dev_get_drvdata(pctldev);

	*groups = pmx->soc->functions[function].groups;
	*num_groups = pmx->soc->functions[function].ngroups;

	return 0;
}

static int tegra_pinctrl_set_mux(struct pinctrl_dev *pctldev,
				 unsigned function,
				 unsigned group)
{
	struct tegra_pmx *pmx = pinctrl_dev_get_drvdata(pctldev);
	const struct tegra_pingroup *g;
	int i;
	u32 val;

	g = &pmx->soc->groups[group];

	if (WARN_ON(g->mux_reg < 0))
		return -EINVAL;

	for (i = 0; i < ARRAY_SIZE(g->funcs); i++) {
		if (g->funcs[i] == function)
			break;
	}
	if (WARN_ON(i == ARRAY_SIZE(g->funcs)))
		return -EINVAL;

	val = pmx_readl(pmx, g->mux_bank, g->mux_reg);
	val &= ~(0x3 << g->mux_bit);
	val |= i << g->mux_bit;
	pmx_writel(pmx, val, g->mux_bank, g->mux_reg);

	return 0;
}

static int tegra_pinctrl_gpio_request_enable(struct pinctrl_dev *pctldev,
					     struct pinctrl_gpio_range *range,
					     unsigned int offset)
{
	struct tegra_pmx *pmx = pinctrl_dev_get_drvdata(pctldev);
	const struct tegra_pingroup *group;
	u32 value;

	if (!pmx->soc->sfsel_in_mux)
		return 0;

	group = &pmx->soc->groups[offset];

	if (group->mux_reg < 0 || group->sfsel_bit < 0)
		return -EINVAL;

	value = pmx_readl(pmx, group->mux_bank, group->mux_reg);
	value &= ~BIT(group->sfsel_bit);
	pmx_writel(pmx, value, group->mux_bank, group->mux_reg);

	return 0;
}

static void tegra_pinctrl_gpio_disable_free(struct pinctrl_dev *pctldev,
					    struct pinctrl_gpio_range *range,
					    unsigned int offset)
{
	struct tegra_pmx *pmx = pinctrl_dev_get_drvdata(pctldev);
	const struct tegra_pingroup *group;
	u32 value;

	if (!pmx->soc->sfsel_in_mux)
		return;

	group = &pmx->soc->groups[offset];

	if (group->mux_reg < 0 || group->sfsel_bit < 0)
		return;

	value = pmx_readl(pmx, group->mux_bank, group->mux_reg);
	value |= BIT(group->sfsel_bit);
	pmx_writel(pmx, value, group->mux_bank, group->mux_reg);
}

static const struct pinmux_ops tegra_pinmux_ops = {
	.get_functions_count = tegra_pinctrl_get_funcs_count,
	.get_function_name = tegra_pinctrl_get_func_name,
	.get_function_groups = tegra_pinctrl_get_func_groups,
	.set_mux = tegra_pinctrl_set_mux,
	.gpio_request_enable = tegra_pinctrl_gpio_request_enable,
	.gpio_disable_free = tegra_pinctrl_gpio_disable_free,
};

static int tegra_pinconf_reg(struct tegra_pmx *pmx,
			     const struct tegra_pingroup *g,
			     enum tegra_pinconf_param param,
			     bool report_err,
			     s8 *bank, s32 *reg, s8 *bit, s8 *width)
{
	switch (param) {
	case TEGRA_PINCONF_PARAM_PULL:
		*bank = g->pupd_bank;
		*reg = g->pupd_reg;
		*bit = g->pupd_bit;
		*width = 2;
		break;
	case TEGRA_PINCONF_PARAM_TRISTATE:
		*bank = g->tri_bank;
		*reg = g->tri_reg;
		*bit = g->tri_bit;
		*width = 1;
		break;
	case TEGRA_PINCONF_PARAM_ENABLE_INPUT:
		*bank = g->mux_bank;
		*reg = g->mux_reg;
		*bit = g->einput_bit;
		*width = 1;
		break;
	case TEGRA_PINCONF_PARAM_OPEN_DRAIN:
		*bank = g->mux_bank;
		*reg = g->mux_reg;
		*bit = g->odrain_bit;
		*width = 1;
		break;
	case TEGRA_PINCONF_PARAM_LOCK:
		*bank = g->mux_bank;
		*reg = g->mux_reg;
		*bit = g->lock_bit;
		*width = 1;
		break;
	case TEGRA_PINCONF_PARAM_IORESET:
		*bank = g->mux_bank;
		*reg = g->mux_reg;
		*bit = g->ioreset_bit;
		*width = 1;
		break;
	case TEGRA_PINCONF_PARAM_RCV_SEL:
		*bank = g->mux_bank;
		*reg = g->mux_reg;
		*bit = g->rcv_sel_bit;
		*width = 1;
		break;
	case TEGRA_PINCONF_PARAM_HIGH_SPEED_MODE:
		if (pmx->soc->hsm_in_mux) {
			*bank = g->mux_bank;
			*reg = g->mux_reg;
		} else {
			*bank = g->drv_bank;
			*reg = g->drv_reg;
		}
		*bit = g->hsm_bit;
		*width = 1;
		break;
	case TEGRA_PINCONF_PARAM_SCHMITT:
		if (pmx->soc->schmitt_in_mux) {
			*bank = g->mux_bank;
			*reg = g->mux_reg;
		} else {
			*bank = g->drv_bank;
			*reg = g->drv_reg;
		}
		*bit = g->schmitt_bit;
		*width = 1;
		break;
	case TEGRA_PINCONF_PARAM_LOW_POWER_MODE:
		*bank = g->drv_bank;
		*reg = g->drv_reg;
		*bit = g->lpmd_bit;
		*width = 2;
		break;
	case TEGRA_PINCONF_PARAM_DRIVE_DOWN_STRENGTH:
		*bank = g->drv_bank;
		*reg = g->drv_reg;
		*bit = g->drvdn_bit;
		*width = g->drvdn_width;
		break;
	case TEGRA_PINCONF_PARAM_DRIVE_UP_STRENGTH:
		*bank = g->drv_bank;
		*reg = g->drv_reg;
		*bit = g->drvup_bit;
		*width = g->drvup_width;
		break;
	case TEGRA_PINCONF_PARAM_SLEW_RATE_FALLING:
		*bank = g->drv_bank;
		*reg = g->drv_reg;
		*bit = g->slwf_bit;
		*width = g->slwf_width;
		break;
	case TEGRA_PINCONF_PARAM_SLEW_RATE_RISING:
		*bank = g->drv_bank;
		*reg = g->drv_reg;
		*bit = g->slwr_bit;
		*width = g->slwr_width;
		break;
	case TEGRA_PINCONF_PARAM_DRIVE_TYPE:
		if (pmx->soc->drvtype_in_mux) {
			*bank = g->mux_bank;
			*reg = g->mux_reg;
		} else {
			*bank = g->drv_bank;
			*reg = g->drv_reg;
		}
		*bit = g->drvtype_bit;
		*width = 2;
		break;
	default:
		dev_err(pmx->dev, "Invalid config param %04x\n", param);
		return -ENOTSUPP;
	}

	if (*reg < 0 || *bit < 0)  {
		if (report_err) {
			const char *prop = "unknown";
			int i;

			for (i = 0; i < ARRAY_SIZE(cfg_params); i++) {
				if (cfg_params[i].param == param) {
					prop = cfg_params[i].property;
					break;
				}
			}

			dev_err(pmx->dev,
				"Config param %04x (%s) not supported on group %s\n",
				param, prop, g->name);
		}
		return -ENOTSUPP;
	}

	return 0;
}

static int tegra_pinconf_get(struct pinctrl_dev *pctldev,
			     unsigned pin, unsigned long *config)
{
	dev_err(pctldev->dev, "pin_config_get op not supported\n");
	return -ENOTSUPP;
}

static int tegra_pinconf_set(struct pinctrl_dev *pctldev,
			     unsigned pin, unsigned long *configs,
			     unsigned num_configs)
{
	dev_err(pctldev->dev, "pin_config_set op not supported\n");
	return -ENOTSUPP;
}

static int tegra_pinconf_group_get(struct pinctrl_dev *pctldev,
				   unsigned group, unsigned long *config)
{
	struct tegra_pmx *pmx = pinctrl_dev_get_drvdata(pctldev);
	enum tegra_pinconf_param param = TEGRA_PINCONF_UNPACK_PARAM(*config);
	u16 arg;
	const struct tegra_pingroup *g;
	int ret;
	s8 bank, bit, width;
	s32 reg;
	u32 val, mask;

	g = &pmx->soc->groups[group];

	ret = tegra_pinconf_reg(pmx, g, param, true, &bank, &reg, &bit,
				&width);
	if (ret < 0)
		return ret;

	val = pmx_readl(pmx, bank, reg);
	mask = (1 << width) - 1;
	arg = (val >> bit) & mask;

	*config = TEGRA_PINCONF_PACK(param, arg);

	return 0;
}

static int tegra_pinconf_group_set(struct pinctrl_dev *pctldev,
				   unsigned group, unsigned long *configs,
				   unsigned num_configs)
{
	struct tegra_pmx *pmx = pinctrl_dev_get_drvdata(pctldev);
	enum tegra_pinconf_param param;
	u16 arg;
	const struct tegra_pingroup *g;
	int ret, i;
	s8 bank, bit, width;
	s32 reg;
	u32 val, mask;

	g = &pmx->soc->groups[group];

	for (i = 0; i < num_configs; i++) {
		param = TEGRA_PINCONF_UNPACK_PARAM(configs[i]);
		arg = TEGRA_PINCONF_UNPACK_ARG(configs[i]);

		ret = tegra_pinconf_reg(pmx, g, param, true, &bank, &reg, &bit,
					&width);
		if (ret < 0)
			return ret;

		val = pmx_readl(pmx, bank, reg);

		/* LOCK can't be cleared */
		if (param == TEGRA_PINCONF_PARAM_LOCK) {
			if ((val & BIT(bit)) && !arg) {
				dev_err(pctldev->dev, "LOCK bit cannot be cleared\n");
				return -EINVAL;
			}
		}

		/* Special-case Boolean values; allow any non-zero as true */
		if (width == 1)
			arg = !!arg;

		/* Range-check user-supplied value */
		mask = (1 << width) - 1;
		if (arg & ~mask) {
			dev_err(pctldev->dev,
				"config %lx: %x too big for %d bit register\n",
				configs[i], arg, width);
			return -EINVAL;
		}

		/* Update register */
		val &= ~(mask << bit);
		val |= arg << bit;
		pmx_writel(pmx, val, bank, reg);
	} /* for each config */

	return 0;
}

#ifdef CONFIG_DEBUG_FS
static void tegra_pinconf_dbg_show(struct pinctrl_dev *pctldev,
				   struct seq_file *s, unsigned offset)
{
}

static const char *strip_prefix(const char *s)
{
	const char *comma = strchr(s, ',');
	if (!comma)
		return s;

	return comma + 1;
}

static void tegra_pinconf_group_dbg_show(struct pinctrl_dev *pctldev,
					 struct seq_file *s, unsigned group)
{
	struct tegra_pmx *pmx = pinctrl_dev_get_drvdata(pctldev);
	const struct tegra_pingroup *g;
	int i, ret;
	s8 bank, bit, width;
	s32 reg;
	u32 val;

	g = &pmx->soc->groups[group];

	for (i = 0; i < ARRAY_SIZE(cfg_params); i++) {
		ret = tegra_pinconf_reg(pmx, g, cfg_params[i].param, false,
					&bank, &reg, &bit, &width);
		if (ret < 0)
			continue;

		val = pmx_readl(pmx, bank, reg);
		val >>= bit;
		val &= (1 << width) - 1;

		seq_printf(s, "\n\t%s=%u",
			   strip_prefix(cfg_params[i].property), val);
	}
}

static void tegra_pinconf_config_dbg_show(struct pinctrl_dev *pctldev,
					  struct seq_file *s,
					  unsigned long config)
{
	enum tegra_pinconf_param param = TEGRA_PINCONF_UNPACK_PARAM(config);
	u16 arg = TEGRA_PINCONF_UNPACK_ARG(config);
	const char *pname = "unknown";
	int i;

	for (i = 0; i < ARRAY_SIZE(cfg_params); i++) {
		if (cfg_params[i].param == param) {
			pname = cfg_params[i].property;
			break;
		}
	}

	seq_printf(s, "%s=%d", strip_prefix(pname), arg);
}
#endif

static const struct pinconf_ops tegra_pinconf_ops = {
	.pin_config_get = tegra_pinconf_get,
	.pin_config_set = tegra_pinconf_set,
	.pin_config_group_get = tegra_pinconf_group_get,
	.pin_config_group_set = tegra_pinconf_group_set,
#ifdef CONFIG_DEBUG_FS
	.pin_config_dbg_show = tegra_pinconf_dbg_show,
	.pin_config_group_dbg_show = tegra_pinconf_group_dbg_show,
	.pin_config_config_dbg_show = tegra_pinconf_config_dbg_show,
#endif
};

static struct pinctrl_gpio_range tegra_pinctrl_gpio_range = {
	.name = "Tegra GPIOs",
	.id = 0,
	.base = 0,
};

static struct pinctrl_desc tegra_pinctrl_desc = {
	.pctlops = &tegra_pinctrl_ops,
	.pmxops = &tegra_pinmux_ops,
	.confops = &tegra_pinconf_ops,
	.owner = THIS_MODULE,
};

static void tegra_pinctrl_clear_parked_bits(struct tegra_pmx *pmx)
{
	int i = 0;
	const struct tegra_pingroup *g;
	u32 val;

	for (i = 0; i < pmx->soc->ngroups; ++i) {
		g = &pmx->soc->groups[i];
<<<<<<< HEAD
		if (g->parked_bit >= 0) {
			val = pmx_readl(pmx, g->mux_bank, g->mux_reg);
			val &= ~(1 << g->parked_bit);
			pmx_writel(pmx, val, g->mux_bank, g->mux_reg);
		}
	}
}

static bool gpio_node_has_range(void)
=======
		if (g->parked_bitmask > 0) {
			unsigned int bank, reg;

			if (g->mux_reg != -1) {
				bank = g->mux_bank;
				reg = g->mux_reg;
			} else {
				bank = g->drv_bank;
				reg = g->drv_reg;
			}

			val = pmx_readl(pmx, bank, reg);
			val &= ~g->parked_bitmask;
			pmx_writel(pmx, val, bank, reg);
		}
	}
}

static size_t tegra_pinctrl_get_bank_size(struct device *dev,
					  unsigned int bank_id)
{
	struct platform_device *pdev = to_platform_device(dev);
	struct resource *res;

	res = platform_get_resource(pdev, IORESOURCE_MEM, bank_id);

	return resource_size(res) / 4;
}

static int tegra_pinctrl_suspend(struct device *dev)
{
	struct tegra_pmx *pmx = dev_get_drvdata(dev);
	u32 *backup_regs = pmx->backup_regs;
	u32 __iomem *regs;
	size_t bank_size;
	unsigned int i, k;

	for (i = 0; i < pmx->nbanks; i++) {
		bank_size = tegra_pinctrl_get_bank_size(dev, i);
		regs = pmx->regs[i];
		for (k = 0; k < bank_size; k++)
			*backup_regs++ = readl_relaxed(regs++);
	}

	return pinctrl_force_sleep(pmx->pctl);
}

static int tegra_pinctrl_resume(struct device *dev)
{
	struct tegra_pmx *pmx = dev_get_drvdata(dev);
	u32 *backup_regs = pmx->backup_regs;
	u32 __iomem *regs;
	size_t bank_size;
	unsigned int i, k;

	for (i = 0; i < pmx->nbanks; i++) {
		bank_size = tegra_pinctrl_get_bank_size(dev, i);
		regs = pmx->regs[i];
		for (k = 0; k < bank_size; k++)
			writel_relaxed(*backup_regs++, regs++);
	}

	/* flush all the prior writes */
	readl_relaxed(pmx->regs[0]);
	/* wait for pinctrl register read to complete */
	rmb();
	return 0;
}

const struct dev_pm_ops tegra_pinctrl_pm = {
	.suspend_noirq = &tegra_pinctrl_suspend,
	.resume_noirq = &tegra_pinctrl_resume
};

static bool tegra_pinctrl_gpio_node_has_range(struct tegra_pmx *pmx)
>>>>>>> 24b8d41d
{
	struct device_node *np;
	bool has_prop = false;

	np = of_find_compatible_node(NULL, NULL, pmx->soc->gpio_compatible);
	if (!np)
		return has_prop;

	has_prop = of_find_property(np, "gpio-ranges", NULL);

	of_node_put(np);

	return has_prop;
}

int tegra_pinctrl_probe(struct platform_device *pdev,
			const struct tegra_pinctrl_soc_data *soc_data)
{
	struct tegra_pmx *pmx;
	struct resource *res;
	int i;
	const char **group_pins;
	int fn, gn, gfn;
	unsigned long backup_regs_size = 0;

	pmx = devm_kzalloc(&pdev->dev, sizeof(*pmx), GFP_KERNEL);
	if (!pmx)
		return -ENOMEM;

	pmx->dev = &pdev->dev;
	pmx->soc = soc_data;

	/*
	 * Each mux group will appear in 4 functions' list of groups.
	 * This over-allocates slightly, since not all groups are mux groups.
	 */
	pmx->group_pins = devm_kcalloc(&pdev->dev,
		soc_data->ngroups * 4, sizeof(*pmx->group_pins),
		GFP_KERNEL);
	if (!pmx->group_pins)
		return -ENOMEM;

	group_pins = pmx->group_pins;
	for (fn = 0; fn < soc_data->nfunctions; fn++) {
		struct tegra_function *func = &soc_data->functions[fn];

		func->groups = group_pins;

		for (gn = 0; gn < soc_data->ngroups; gn++) {
			const struct tegra_pingroup *g = &soc_data->groups[gn];

			if (g->mux_reg == -1)
				continue;

			for (gfn = 0; gfn < 4; gfn++)
				if (g->funcs[gfn] == fn)
					break;
			if (gfn == 4)
				continue;

			BUG_ON(group_pins - pmx->group_pins >=
				soc_data->ngroups * 4);
			*group_pins++ = g->name;
			func->ngroups++;
		}
	}

	tegra_pinctrl_gpio_range.npins = pmx->soc->ngpios;
	tegra_pinctrl_desc.name = dev_name(&pdev->dev);
	tegra_pinctrl_desc.pins = pmx->soc->pins;
	tegra_pinctrl_desc.npins = pmx->soc->npins;

	for (i = 0; ; i++) {
		res = platform_get_resource(pdev, IORESOURCE_MEM, i);
		if (!res)
			break;
		backup_regs_size += resource_size(res);
	}
	pmx->nbanks = i;

	pmx->regs = devm_kcalloc(&pdev->dev, pmx->nbanks, sizeof(*pmx->regs),
				 GFP_KERNEL);
	if (!pmx->regs)
		return -ENOMEM;

	pmx->backup_regs = devm_kzalloc(&pdev->dev, backup_regs_size,
					GFP_KERNEL);
	if (!pmx->backup_regs)
		return -ENOMEM;

	for (i = 0; i < pmx->nbanks; i++) {
		pmx->regs[i] = devm_platform_ioremap_resource(pdev, i);
		if (IS_ERR(pmx->regs[i]))
			return PTR_ERR(pmx->regs[i]);
	}

	pmx->pctl = devm_pinctrl_register(&pdev->dev, &tegra_pinctrl_desc, pmx);
	if (IS_ERR(pmx->pctl)) {
		dev_err(&pdev->dev, "Couldn't register pinctrl driver\n");
		return PTR_ERR(pmx->pctl);
	}

	tegra_pinctrl_clear_parked_bits(pmx);

<<<<<<< HEAD
	if (!gpio_node_has_range())
=======
	if (pmx->soc->ngpios > 0 && !tegra_pinctrl_gpio_node_has_range(pmx))
>>>>>>> 24b8d41d
		pinctrl_add_gpio_range(pmx->pctl, &tegra_pinctrl_gpio_range);

	platform_set_drvdata(pdev, pmx);

	dev_dbg(&pdev->dev, "Probed Tegra pinctrl driver\n");

	return 0;
<<<<<<< HEAD
}
EXPORT_SYMBOL_GPL(tegra_pinctrl_probe);
=======
}
>>>>>>> 24b8d41d
<|MERGE_RESOLUTION|>--- conflicted
+++ resolved
@@ -661,17 +661,6 @@
 
 	for (i = 0; i < pmx->soc->ngroups; ++i) {
 		g = &pmx->soc->groups[i];
-<<<<<<< HEAD
-		if (g->parked_bit >= 0) {
-			val = pmx_readl(pmx, g->mux_bank, g->mux_reg);
-			val &= ~(1 << g->parked_bit);
-			pmx_writel(pmx, val, g->mux_bank, g->mux_reg);
-		}
-	}
-}
-
-static bool gpio_node_has_range(void)
-=======
 		if (g->parked_bitmask > 0) {
 			unsigned int bank, reg;
 
@@ -747,7 +736,6 @@
 };
 
 static bool tegra_pinctrl_gpio_node_has_range(struct tegra_pmx *pmx)
->>>>>>> 24b8d41d
 {
 	struct device_node *np;
 	bool has_prop = false;
@@ -852,11 +840,7 @@
 
 	tegra_pinctrl_clear_parked_bits(pmx);
 
-<<<<<<< HEAD
-	if (!gpio_node_has_range())
-=======
 	if (pmx->soc->ngpios > 0 && !tegra_pinctrl_gpio_node_has_range(pmx))
->>>>>>> 24b8d41d
 		pinctrl_add_gpio_range(pmx->pctl, &tegra_pinctrl_gpio_range);
 
 	platform_set_drvdata(pdev, pmx);
@@ -864,9 +848,4 @@
 	dev_dbg(&pdev->dev, "Probed Tegra pinctrl driver\n");
 
 	return 0;
-<<<<<<< HEAD
-}
-EXPORT_SYMBOL_GPL(tegra_pinctrl_probe);
-=======
-}
->>>>>>> 24b8d41d
+}