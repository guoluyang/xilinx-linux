--- conflicted
+++ resolved
@@ -109,21 +109,14 @@
 	const struct pinctrl_pin_desc *pins;
 	struct meson_pmx_group *groups;
 	struct meson_pmx_func *funcs;
-<<<<<<< HEAD
-	unsigned int pin_base;
-=======
->>>>>>> 24b8d41d
 	unsigned int num_pins;
 	unsigned int num_groups;
 	unsigned int num_funcs;
 	struct meson_bank *banks;
 	unsigned int num_banks;
-<<<<<<< HEAD
-=======
 	const struct pinmux_ops *pmx_ops;
 	void *pmx_data;
 	int (*parse_dt)(struct meson_pinctrl *pc);
->>>>>>> 24b8d41d
 };
 
 struct meson_pinctrl {
@@ -135,10 +128,7 @@
 	struct regmap *reg_pullen;
 	struct regmap *reg_pull;
 	struct regmap *reg_gpio;
-<<<<<<< HEAD
-=======
 	struct regmap *reg_ds;
->>>>>>> 24b8d41d
 	struct gpio_chip chip;
 	struct device_node *of_node;
 };
@@ -168,16 +158,6 @@
 		},							\
 	 }
 
-<<<<<<< HEAD
-#define MESON_PIN(x, b) PINCTRL_PIN(PIN(x, b), #x)
-
-extern struct meson_pinctrl_data meson8_cbus_pinctrl_data;
-extern struct meson_pinctrl_data meson8_aobus_pinctrl_data;
-extern struct meson_pinctrl_data meson8b_cbus_pinctrl_data;
-extern struct meson_pinctrl_data meson8b_aobus_pinctrl_data;
-extern struct meson_pinctrl_data meson_gxbb_periphs_pinctrl_data;
-extern struct meson_pinctrl_data meson_gxbb_aobus_pinctrl_data;
-=======
 #define BANK(n, f, l, fi, li, per, peb, pr, pb, dr, db, or, ob, ir, ib) \
 	BANK_DS(n, f, l, fi, li, per, peb, pr, pb, dr, db, or, ob, ir, ib, 0, 0)
 
@@ -197,5 +177,4 @@
 /* Common ao groups extra dt parse function for SoCs before g12a  */
 int meson8_aobus_parse_dt_extra(struct meson_pinctrl *pc);
 /* Common extra dt parse function for SoCs like A1  */
-int meson_a1_parse_dt_extra(struct meson_pinctrl *pc);
->>>>>>> 24b8d41d
+int meson_a1_parse_dt_extra(struct meson_pinctrl *pc);