// SPDX-License-Identifier: GPL-2.0-only
/*
 * Pistachio SoC pinctrl driver
 *
 * Copyright (C) 2014 Imagination Technologies Ltd.
 * Copyright (C) 2014 Google, Inc.
 */

#include <linux/gpio/driver.h>
#include <linux/interrupt.h>
#include <linux/io.h>
#include <linux/irq.h>
#include <linux/of.h>
#include <linux/of_irq.h>
#include <linux/pinctrl/pinconf.h>
#include <linux/pinctrl/pinconf-generic.h>
#include <linux/pinctrl/pinctrl.h>
#include <linux/pinctrl/pinmux.h>
#include <linux/platform_device.h>
#include <linux/slab.h>
#include <linux/spinlock.h>

#include "pinctrl-utils.h"

#define PADS_SCHMITT_EN0		0x000
#define PADS_SCHMITT_EN_REG(pin)	(PADS_SCHMITT_EN0 + 0x4 * ((pin) / 32))
#define PADS_SCHMITT_EN_BIT(pin)	BIT((pin) % 32)

#define PADS_PU_PD0			0x040
#define PADS_PU_PD_REG(pin)		(PADS_PU_PD0 + 0x4 * ((pin) / 16))
#define PADS_PU_PD_SHIFT(pin)		(2 * ((pin) % 16))
#define PADS_PU_PD_MASK			0x3
#define PADS_PU_PD_HIGHZ		0x0
#define PADS_PU_PD_UP			0x1
#define PADS_PU_PD_DOWN			0x2
#define PADS_PU_PD_BUS			0x3

#define PADS_FUNCTION_SELECT0		0x0c0
#define PADS_FUNCTION_SELECT1		0x0c4
#define PADS_FUNCTION_SELECT2		0x0c8
#define PADS_SCENARIO_SELECT		0x0f8

#define PADS_SLEW_RATE0			0x100
#define PADS_SLEW_RATE_REG(pin)		(PADS_SLEW_RATE0 + 0x4 * ((pin) / 32))
#define PADS_SLEW_RATE_BIT(pin)		BIT((pin) % 32)

#define PADS_DRIVE_STRENGTH0		0x120
#define PADS_DRIVE_STRENGTH_REG(pin)					\
	(PADS_DRIVE_STRENGTH0 + 0x4 * ((pin) / 16))
#define PADS_DRIVE_STRENGTH_SHIFT(pin)	(2 * ((pin) % 16))
#define PADS_DRIVE_STRENGTH_MASK	0x3
#define PADS_DRIVE_STRENGTH_2MA		0x0
#define PADS_DRIVE_STRENGTH_4MA		0x1
#define PADS_DRIVE_STRENGTH_8MA		0x2
#define PADS_DRIVE_STRENGTH_12MA	0x3

#define GPIO_BANK_BASE(bank)		(0x200 + 0x24 * (bank))

#define GPIO_BIT_EN			0x00
#define GPIO_OUTPUT_EN			0x04
#define GPIO_OUTPUT			0x08
#define GPIO_INPUT			0x0c
#define GPIO_INPUT_POLARITY		0x10
#define GPIO_INTERRUPT_TYPE		0x14
#define GPIO_INTERRUPT_TYPE_LEVEL	0x0
#define GPIO_INTERRUPT_TYPE_EDGE	0x1
#define GPIO_INTERRUPT_EDGE		0x18
#define GPIO_INTERRUPT_EDGE_SINGLE	0x0
#define GPIO_INTERRUPT_EDGE_DUAL	0x1
#define GPIO_INTERRUPT_EN		0x1c
#define GPIO_INTERRUPT_STATUS		0x20

struct pistachio_function {
	const char *name;
	const char * const *groups;
	unsigned int ngroups;
	const int *scenarios;
	unsigned int nscenarios;
	unsigned int scenario_reg;
	unsigned int scenario_shift;
	unsigned int scenario_mask;
};

struct pistachio_pin_group {
	const char *name;
	unsigned int pin;
	int mux_option[3];
	int mux_reg;
	int mux_shift;
	int mux_mask;
};

struct pistachio_gpio_bank {
	struct pistachio_pinctrl *pctl;
	void __iomem *base;
	unsigned int pin_base;
	unsigned int npins;
	struct gpio_chip gpio_chip;
	struct irq_chip irq_chip;
};

struct pistachio_pinctrl {
	struct device *dev;
	void __iomem *base;
	struct pinctrl_dev *pctldev;
	const struct pinctrl_pin_desc *pins;
	unsigned int npins;
	const struct pistachio_function *functions;
	unsigned int nfunctions;
	const struct pistachio_pin_group *groups;
	unsigned int ngroups;
	struct pistachio_gpio_bank *gpio_banks;
	unsigned int nbanks;
};

#define PISTACHIO_PIN_MFIO(p)		(p)
#define PISTACHIO_PIN_TCK		90
#define PISTACHIO_PIN_TRSTN		91
#define PISTACHIO_PIN_TDI		92
#define PISTACHIO_PIN_TMS		93
#define PISTACHIO_PIN_TDO		94
#define PISTACHIO_PIN_JTAG_COMPLY	95
#define PISTACHIO_PIN_SAFE_MODE		96
#define PISTACHIO_PIN_POR_DISABLE	97
#define PISTACHIO_PIN_RESETN		98

#define MFIO_PIN_DESC(p)	PINCTRL_PIN(PISTACHIO_PIN_MFIO(p), "mfio" #p)

static const struct pinctrl_pin_desc pistachio_pins[] = {
	MFIO_PIN_DESC(0),
	MFIO_PIN_DESC(1),
	MFIO_PIN_DESC(2),
	MFIO_PIN_DESC(3),
	MFIO_PIN_DESC(4),
	MFIO_PIN_DESC(5),
	MFIO_PIN_DESC(6),
	MFIO_PIN_DESC(7),
	MFIO_PIN_DESC(8),
	MFIO_PIN_DESC(9),
	MFIO_PIN_DESC(10),
	MFIO_PIN_DESC(11),
	MFIO_PIN_DESC(12),
	MFIO_PIN_DESC(13),
	MFIO_PIN_DESC(14),
	MFIO_PIN_DESC(15),
	MFIO_PIN_DESC(16),
	MFIO_PIN_DESC(17),
	MFIO_PIN_DESC(18),
	MFIO_PIN_DESC(19),
	MFIO_PIN_DESC(20),
	MFIO_PIN_DESC(21),
	MFIO_PIN_DESC(22),
	MFIO_PIN_DESC(23),
	MFIO_PIN_DESC(24),
	MFIO_PIN_DESC(25),
	MFIO_PIN_DESC(26),
	MFIO_PIN_DESC(27),
	MFIO_PIN_DESC(28),
	MFIO_PIN_DESC(29),
	MFIO_PIN_DESC(30),
	MFIO_PIN_DESC(31),
	MFIO_PIN_DESC(32),
	MFIO_PIN_DESC(33),
	MFIO_PIN_DESC(34),
	MFIO_PIN_DESC(35),
	MFIO_PIN_DESC(36),
	MFIO_PIN_DESC(37),
	MFIO_PIN_DESC(38),
	MFIO_PIN_DESC(39),
	MFIO_PIN_DESC(40),
	MFIO_PIN_DESC(41),
	MFIO_PIN_DESC(42),
	MFIO_PIN_DESC(43),
	MFIO_PIN_DESC(44),
	MFIO_PIN_DESC(45),
	MFIO_PIN_DESC(46),
	MFIO_PIN_DESC(47),
	MFIO_PIN_DESC(48),
	MFIO_PIN_DESC(49),
	MFIO_PIN_DESC(50),
	MFIO_PIN_DESC(51),
	MFIO_PIN_DESC(52),
	MFIO_PIN_DESC(53),
	MFIO_PIN_DESC(54),
	MFIO_PIN_DESC(55),
	MFIO_PIN_DESC(56),
	MFIO_PIN_DESC(57),
	MFIO_PIN_DESC(58),
	MFIO_PIN_DESC(59),
	MFIO_PIN_DESC(60),
	MFIO_PIN_DESC(61),
	MFIO_PIN_DESC(62),
	MFIO_PIN_DESC(63),
	MFIO_PIN_DESC(64),
	MFIO_PIN_DESC(65),
	MFIO_PIN_DESC(66),
	MFIO_PIN_DESC(67),
	MFIO_PIN_DESC(68),
	MFIO_PIN_DESC(69),
	MFIO_PIN_DESC(70),
	MFIO_PIN_DESC(71),
	MFIO_PIN_DESC(72),
	MFIO_PIN_DESC(73),
	MFIO_PIN_DESC(74),
	MFIO_PIN_DESC(75),
	MFIO_PIN_DESC(76),
	MFIO_PIN_DESC(77),
	MFIO_PIN_DESC(78),
	MFIO_PIN_DESC(79),
	MFIO_PIN_DESC(80),
	MFIO_PIN_DESC(81),
	MFIO_PIN_DESC(82),
	MFIO_PIN_DESC(83),
	MFIO_PIN_DESC(84),
	MFIO_PIN_DESC(85),
	MFIO_PIN_DESC(86),
	MFIO_PIN_DESC(87),
	MFIO_PIN_DESC(88),
	MFIO_PIN_DESC(89),
	PINCTRL_PIN(PISTACHIO_PIN_TCK, "tck"),
	PINCTRL_PIN(PISTACHIO_PIN_TRSTN, "trstn"),
	PINCTRL_PIN(PISTACHIO_PIN_TDI, "tdi"),
	PINCTRL_PIN(PISTACHIO_PIN_TMS, "tms"),
	PINCTRL_PIN(PISTACHIO_PIN_TDO, "tdo"),
	PINCTRL_PIN(PISTACHIO_PIN_JTAG_COMPLY, "jtag_comply"),
	PINCTRL_PIN(PISTACHIO_PIN_SAFE_MODE, "safe_mode"),
	PINCTRL_PIN(PISTACHIO_PIN_POR_DISABLE, "por_disable"),
	PINCTRL_PIN(PISTACHIO_PIN_RESETN, "resetn"),
};

static const char * const pistachio_spim0_groups[] = {
	"mfio1", "mfio2", "mfio8", "mfio9", "mfio10", "mfio28", "mfio29",
	"mfio30", "mfio55", "mfio56", "mfio57",
};

static const char * const pistachio_spim1_groups[] = {
	"mfio0", "mfio1", "mfio2", "mfio3", "mfio4", "mfio5", "mfio6",
	"mfio7", "mfio31", "mfio55", "mfio56", "mfio57", "mfio58",
};

static const char * const pistachio_spis_groups[] = {
	"mfio11", "mfio12", "mfio13", "mfio14",
};

static const char *const pistachio_sdhost_groups[] = {
	"mfio15", "mfio16", "mfio17", "mfio18", "mfio19", "mfio20",
	"mfio21", "mfio22", "mfio23", "mfio24", "mfio25", "mfio26",
	"mfio27",
};

static const char * const pistachio_i2c0_groups[] = {
	"mfio28", "mfio29",
};

static const char * const pistachio_i2c1_groups[] = {
	"mfio30", "mfio31",
};

static const char * const pistachio_i2c2_groups[] = {
	"mfio32", "mfio33",
};

static const char * const pistachio_i2c3_groups[] = {
	"mfio34", "mfio35",
};

static const char * const pistachio_audio_clk_in_groups[] = {
	"mfio36",
};

static const char * const pistachio_i2s_out_groups[] = {
	"mfio36", "mfio37", "mfio38", "mfio39", "mfio40", "mfio41",
	"mfio42", "mfio43", "mfio44",
};

static const char * const pistachio_debug_raw_cca_ind_groups[] = {
	"mfio37",
};

static const char * const pistachio_debug_ed_sec20_cca_ind_groups[] = {
	"mfio38",
};

static const char * const pistachio_debug_ed_sec40_cca_ind_groups[] = {
	"mfio39",
};

static const char * const pistachio_debug_agc_done_0_groups[] = {
	"mfio40",
};

static const char * const pistachio_debug_agc_done_1_groups[] = {
	"mfio41",
};

static const char * const pistachio_debug_ed_cca_ind_groups[] = {
	"mfio42",
};

static const char * const pistachio_debug_s2l_done_groups[] = {
	"mfio43",
};

static const char * const pistachio_i2s_dac_clk_groups[] = {
	"mfio45",
};

static const char * const pistachio_audio_sync_groups[] = {
	"mfio45",
};

static const char * const pistachio_audio_trigger_groups[] = {
	"mfio46",
};

static const char * const pistachio_i2s_in_groups[] = {
	"mfio47", "mfio48", "mfio49", "mfio50", "mfio51", "mfio52",
	"mfio53", "mfio54",
};

static const char * const pistachio_uart0_groups[] = {
	"mfio55", "mfio56", "mfio57", "mfio58",
};

static const char * const pistachio_uart1_groups[] = {
	"mfio59", "mfio60", "mfio1", "mfio2",
};

static const char * const pistachio_spdif_out_groups[] = {
	"mfio61",
};

static const char * const pistachio_spdif_in_groups[] = {
	"mfio62", "mfio54",
};
static const int pistachio_spdif_in_scenarios[] = {
	PISTACHIO_PIN_MFIO(62),
	PISTACHIO_PIN_MFIO(54),
};

static const char * const pistachio_eth_groups[] = {
	"mfio63", "mfio64", "mfio65", "mfio66", "mfio67", "mfio68",
	"mfio69", "mfio70", "mfio71",
};

static const char * const pistachio_ir_groups[] = {
	"mfio72",
};

static const char * const pistachio_pwmpdm_groups[] = {
	"mfio73", "mfio74", "mfio75", "mfio76",
};

static const char * const pistachio_mips_trace_clk_groups[] = {
	"mfio15", "mfio63", "mfio73",
};

static const char * const pistachio_mips_trace_dint_groups[] = {
	"mfio16", "mfio64", "mfio74",
};
static const int pistachio_mips_trace_dint_scenarios[] = {
	PISTACHIO_PIN_MFIO(16),
	PISTACHIO_PIN_MFIO(64),
	PISTACHIO_PIN_MFIO(74),
};

static const char * const pistachio_mips_trace_trigout_groups[] = {
	"mfio17", "mfio65", "mfio75",
};

static const char * const pistachio_mips_trace_trigin_groups[] = {
	"mfio18", "mfio66", "mfio76",
};
static const int pistachio_mips_trace_trigin_scenarios[] = {
	PISTACHIO_PIN_MFIO(18),
	PISTACHIO_PIN_MFIO(66),
	PISTACHIO_PIN_MFIO(76),
};

static const char * const pistachio_mips_trace_dm_groups[] = {
	"mfio19", "mfio67", "mfio77",
};

static const char * const pistachio_mips_probe_n_groups[] = {
	"mfio20", "mfio68", "mfio78",
};
static const int pistachio_mips_probe_n_scenarios[] = {
	PISTACHIO_PIN_MFIO(20),
	PISTACHIO_PIN_MFIO(68),
	PISTACHIO_PIN_MFIO(78),
};

static const char * const pistachio_mips_trace_data_groups[] = {
	"mfio15", "mfio16", "mfio17", "mfio18", "mfio19", "mfio20",
	"mfio21", "mfio22", "mfio63", "mfio64", "mfio65", "mfio66",
	"mfio67", "mfio68", "mfio69", "mfio70", "mfio79", "mfio80",
	"mfio81", "mfio82", "mfio83", "mfio84", "mfio85", "mfio86",
};

static const char * const pistachio_sram_debug_groups[] = {
	"mfio73", "mfio74",
};

static const char * const pistachio_rom_debug_groups[] = {
	"mfio75", "mfio76",
};

static const char * const pistachio_rpu_debug_groups[] = {
	"mfio77", "mfio78",
};

static const char * const pistachio_mips_debug_groups[] = {
	"mfio79", "mfio80",
};

static const char * const pistachio_eth_debug_groups[] = {
	"mfio81", "mfio82",
};

static const char * const pistachio_usb_debug_groups[] = {
	"mfio83", "mfio84",
};

static const char * const pistachio_sdhost_debug_groups[] = {
	"mfio85", "mfio86",
};

static const char * const pistachio_socif_debug_groups[] = {
	"mfio87", "mfio88",
};

static const char * const pistachio_mdc_debug_groups[] = {
	"mfio77", "mfio78",
};

static const char * const pistachio_ddr_debug_groups[] = {
	"mfio79", "mfio80",
};

static const char * const pistachio_dreq0_groups[] = {
	"mfio81",
};

static const char * const pistachio_dreq1_groups[] = {
	"mfio82",
};

static const char * const pistachio_dreq2_groups[] = {
	"mfio87",
};

static const char * const pistachio_dreq3_groups[] = {
	"mfio88",
};

static const char * const pistachio_dreq4_groups[] = {
	"mfio89",
};

static const char * const pistachio_dreq5_groups[] = {
	"mfio89",
};

static const char * const pistachio_mips_pll_lock_groups[] = {
	"mfio83",
};

static const char * const pistachio_audio_pll_lock_groups[] = {
	"mfio84",
};

static const char * const pistachio_rpu_v_pll_lock_groups[] = {
	"mfio85",
};

static const char * const pistachio_rpu_l_pll_lock_groups[] = {
	"mfio86",
};

static const char * const pistachio_sys_pll_lock_groups[] = {
	"mfio87",
};

static const char * const pistachio_wifi_pll_lock_groups[] = {
	"mfio88",
};

static const char * const pistachio_bt_pll_lock_groups[] = {
	"mfio89",
};

#define FUNCTION(_name)							\
	{								\
		.name = #_name,						\
		.groups = pistachio_##_name##_groups,			\
		.ngroups = ARRAY_SIZE(pistachio_##_name##_groups),	\
	}

#define FUNCTION_SCENARIO(_name, _reg, _shift, _mask)			\
	{								\
		.name = #_name,						\
		.groups = pistachio_##_name##_groups,			\
		.ngroups = ARRAY_SIZE(pistachio_##_name##_groups),	\
		.scenarios = pistachio_##_name##_scenarios,		\
		.nscenarios = ARRAY_SIZE(pistachio_##_name##_scenarios),\
		.scenario_reg = _reg,					\
		.scenario_shift = _shift,				\
		.scenario_mask = _mask,					\
	}

enum pistachio_mux_option {
	PISTACHIO_FUNCTION_NONE = -1,
	PISTACHIO_FUNCTION_SPIM0,
	PISTACHIO_FUNCTION_SPIM1,
	PISTACHIO_FUNCTION_SPIS,
	PISTACHIO_FUNCTION_SDHOST,
	PISTACHIO_FUNCTION_I2C0,
	PISTACHIO_FUNCTION_I2C1,
	PISTACHIO_FUNCTION_I2C2,
	PISTACHIO_FUNCTION_I2C3,
	PISTACHIO_FUNCTION_AUDIO_CLK_IN,
	PISTACHIO_FUNCTION_I2S_OUT,
	PISTACHIO_FUNCTION_I2S_DAC_CLK,
	PISTACHIO_FUNCTION_AUDIO_SYNC,
	PISTACHIO_FUNCTION_AUDIO_TRIGGER,
	PISTACHIO_FUNCTION_I2S_IN,
	PISTACHIO_FUNCTION_UART0,
	PISTACHIO_FUNCTION_UART1,
	PISTACHIO_FUNCTION_SPDIF_OUT,
	PISTACHIO_FUNCTION_SPDIF_IN,
	PISTACHIO_FUNCTION_ETH,
	PISTACHIO_FUNCTION_IR,
	PISTACHIO_FUNCTION_PWMPDM,
	PISTACHIO_FUNCTION_MIPS_TRACE_CLK,
	PISTACHIO_FUNCTION_MIPS_TRACE_DINT,
	PISTACHIO_FUNCTION_MIPS_TRACE_TRIGOUT,
	PISTACHIO_FUNCTION_MIPS_TRACE_TRIGIN,
	PISTACHIO_FUNCTION_MIPS_TRACE_DM,
	PISTACHIO_FUNCTION_MIPS_TRACE_PROBE_N,
	PISTACHIO_FUNCTION_MIPS_TRACE_DATA,
	PISTACHIO_FUNCTION_SRAM_DEBUG,
	PISTACHIO_FUNCTION_ROM_DEBUG,
	PISTACHIO_FUNCTION_RPU_DEBUG,
	PISTACHIO_FUNCTION_MIPS_DEBUG,
	PISTACHIO_FUNCTION_ETH_DEBUG,
	PISTACHIO_FUNCTION_USB_DEBUG,
	PISTACHIO_FUNCTION_SDHOST_DEBUG,
	PISTACHIO_FUNCTION_SOCIF_DEBUG,
	PISTACHIO_FUNCTION_MDC_DEBUG,
	PISTACHIO_FUNCTION_DDR_DEBUG,
	PISTACHIO_FUNCTION_DREQ0,
	PISTACHIO_FUNCTION_DREQ1,
	PISTACHIO_FUNCTION_DREQ2,
	PISTACHIO_FUNCTION_DREQ3,
	PISTACHIO_FUNCTION_DREQ4,
	PISTACHIO_FUNCTION_DREQ5,
	PISTACHIO_FUNCTION_MIPS_PLL_LOCK,
	PISTACHIO_FUNCTION_AUDIO_PLL_LOCK,
	PISTACHIO_FUNCTION_RPU_V_PLL_LOCK,
	PISTACHIO_FUNCTION_RPU_L_PLL_LOCK,
	PISTACHIO_FUNCTION_SYS_PLL_LOCK,
	PISTACHIO_FUNCTION_WIFI_PLL_LOCK,
	PISTACHIO_FUNCTION_BT_PLL_LOCK,
	PISTACHIO_FUNCTION_DEBUG_RAW_CCA_IND,
	PISTACHIO_FUNCTION_DEBUG_ED_SEC20_CCA_IND,
	PISTACHIO_FUNCTION_DEBUG_ED_SEC40_CCA_IND,
	PISTACHIO_FUNCTION_DEBUG_AGC_DONE_0,
	PISTACHIO_FUNCTION_DEBUG_AGC_DONE_1,
	PISTACHIO_FUNCTION_DEBUG_ED_CCA_IND,
	PISTACHIO_FUNCTION_DEBUG_S2L_DONE,
};

static const struct pistachio_function pistachio_functions[] = {
	FUNCTION(spim0),
	FUNCTION(spim1),
	FUNCTION(spis),
	FUNCTION(sdhost),
	FUNCTION(i2c0),
	FUNCTION(i2c1),
	FUNCTION(i2c2),
	FUNCTION(i2c3),
	FUNCTION(audio_clk_in),
	FUNCTION(i2s_out),
	FUNCTION(i2s_dac_clk),
	FUNCTION(audio_sync),
	FUNCTION(audio_trigger),
	FUNCTION(i2s_in),
	FUNCTION(uart0),
	FUNCTION(uart1),
	FUNCTION(spdif_out),
	FUNCTION_SCENARIO(spdif_in, PADS_SCENARIO_SELECT, 0, 0x1),
	FUNCTION(eth),
	FUNCTION(ir),
	FUNCTION(pwmpdm),
	FUNCTION(mips_trace_clk),
	FUNCTION_SCENARIO(mips_trace_dint, PADS_SCENARIO_SELECT, 1, 0x3),
	FUNCTION(mips_trace_trigout),
	FUNCTION_SCENARIO(mips_trace_trigin, PADS_SCENARIO_SELECT, 3, 0x3),
	FUNCTION(mips_trace_dm),
	FUNCTION_SCENARIO(mips_probe_n, PADS_SCENARIO_SELECT, 5, 0x3),
	FUNCTION(mips_trace_data),
	FUNCTION(sram_debug),
	FUNCTION(rom_debug),
	FUNCTION(rpu_debug),
	FUNCTION(mips_debug),
	FUNCTION(eth_debug),
	FUNCTION(usb_debug),
	FUNCTION(sdhost_debug),
	FUNCTION(socif_debug),
	FUNCTION(mdc_debug),
	FUNCTION(ddr_debug),
	FUNCTION(dreq0),
	FUNCTION(dreq1),
	FUNCTION(dreq2),
	FUNCTION(dreq3),
	FUNCTION(dreq4),
	FUNCTION(dreq5),
	FUNCTION(mips_pll_lock),
	FUNCTION(audio_pll_lock),
	FUNCTION(rpu_v_pll_lock),
	FUNCTION(rpu_l_pll_lock),
	FUNCTION(sys_pll_lock),
	FUNCTION(wifi_pll_lock),
	FUNCTION(bt_pll_lock),
	FUNCTION(debug_raw_cca_ind),
	FUNCTION(debug_ed_sec20_cca_ind),
	FUNCTION(debug_ed_sec40_cca_ind),
	FUNCTION(debug_agc_done_0),
	FUNCTION(debug_agc_done_1),
	FUNCTION(debug_ed_cca_ind),
	FUNCTION(debug_s2l_done),
};

#define PIN_GROUP(_pin, _name)					\
	{							\
		.name = #_name,					\
		.pin = PISTACHIO_PIN_##_pin,			\
		.mux_option = {					\
			PISTACHIO_FUNCTION_NONE,		\
			PISTACHIO_FUNCTION_NONE,		\
			PISTACHIO_FUNCTION_NONE,		\
		},						\
		.mux_reg = -1,					\
		.mux_shift = -1,				\
		.mux_mask = -1,					\
	}

#define MFIO_PIN_GROUP(_pin, _func)				\
	{							\
		.name = "mfio" #_pin,				\
		.pin = PISTACHIO_PIN_MFIO(_pin),		\
		.mux_option = {					\
			PISTACHIO_FUNCTION_##_func,		\
			PISTACHIO_FUNCTION_NONE,		\
			PISTACHIO_FUNCTION_NONE,		\
		},						\
		.mux_reg = -1,					\
		.mux_shift = -1,				\
		.mux_mask = -1,					\
	}

#define MFIO_MUX_PIN_GROUP(_pin, _f0, _f1, _f2, _reg, _shift, _mask)	\
	{								\
		.name = "mfio" #_pin,					\
		.pin = PISTACHIO_PIN_MFIO(_pin),			\
		.mux_option = {						\
			PISTACHIO_FUNCTION_##_f0,			\
			PISTACHIO_FUNCTION_##_f1,			\
			PISTACHIO_FUNCTION_##_f2,			\
		},							\
		.mux_reg = _reg,					\
		.mux_shift = _shift,					\
		.mux_mask = _mask,					\
	}

static const struct pistachio_pin_group pistachio_groups[] = {
	MFIO_PIN_GROUP(0, SPIM1),
	MFIO_MUX_PIN_GROUP(1, SPIM1, SPIM0, UART1,
			   PADS_FUNCTION_SELECT0, 0, 0x3),
	MFIO_MUX_PIN_GROUP(2, SPIM1, SPIM0, UART1,
			   PADS_FUNCTION_SELECT0, 2, 0x3),
	MFIO_PIN_GROUP(3, SPIM1),
	MFIO_PIN_GROUP(4, SPIM1),
	MFIO_PIN_GROUP(5, SPIM1),
	MFIO_PIN_GROUP(6, SPIM1),
	MFIO_PIN_GROUP(7, SPIM1),
	MFIO_PIN_GROUP(8, SPIM0),
	MFIO_PIN_GROUP(9, SPIM0),
	MFIO_PIN_GROUP(10, SPIM0),
	MFIO_PIN_GROUP(11, SPIS),
	MFIO_PIN_GROUP(12, SPIS),
	MFIO_PIN_GROUP(13, SPIS),
	MFIO_PIN_GROUP(14, SPIS),
	MFIO_MUX_PIN_GROUP(15, SDHOST, MIPS_TRACE_CLK, MIPS_TRACE_DATA,
			   PADS_FUNCTION_SELECT0, 4, 0x3),
	MFIO_MUX_PIN_GROUP(16, SDHOST, MIPS_TRACE_DINT, MIPS_TRACE_DATA,
			   PADS_FUNCTION_SELECT0, 6, 0x3),
	MFIO_MUX_PIN_GROUP(17, SDHOST, MIPS_TRACE_TRIGOUT, MIPS_TRACE_DATA,
			   PADS_FUNCTION_SELECT0, 8, 0x3),
	MFIO_MUX_PIN_GROUP(18, SDHOST, MIPS_TRACE_TRIGIN, MIPS_TRACE_DATA,
			   PADS_FUNCTION_SELECT0, 10, 0x3),
	MFIO_MUX_PIN_GROUP(19, SDHOST, MIPS_TRACE_DM, MIPS_TRACE_DATA,
			   PADS_FUNCTION_SELECT0, 12, 0x3),
	MFIO_MUX_PIN_GROUP(20, SDHOST, MIPS_TRACE_PROBE_N, MIPS_TRACE_DATA,
			   PADS_FUNCTION_SELECT0, 14, 0x3),
	MFIO_MUX_PIN_GROUP(21, SDHOST, NONE, MIPS_TRACE_DATA,
			   PADS_FUNCTION_SELECT0, 16, 0x3),
	MFIO_MUX_PIN_GROUP(22, SDHOST, NONE, MIPS_TRACE_DATA,
			   PADS_FUNCTION_SELECT0, 18, 0x3),
	MFIO_PIN_GROUP(23, SDHOST),
	MFIO_PIN_GROUP(24, SDHOST),
	MFIO_PIN_GROUP(25, SDHOST),
	MFIO_PIN_GROUP(26, SDHOST),
	MFIO_PIN_GROUP(27, SDHOST),
	MFIO_MUX_PIN_GROUP(28, I2C0, SPIM0, NONE,
			   PADS_FUNCTION_SELECT0, 20, 0x1),
	MFIO_MUX_PIN_GROUP(29, I2C0, SPIM0, NONE,
			   PADS_FUNCTION_SELECT0, 21, 0x1),
	MFIO_MUX_PIN_GROUP(30, I2C1, SPIM0, NONE,
			   PADS_FUNCTION_SELECT0, 22, 0x1),
	MFIO_MUX_PIN_GROUP(31, I2C1, SPIM1, NONE,
			   PADS_FUNCTION_SELECT0, 23, 0x1),
	MFIO_PIN_GROUP(32, I2C2),
	MFIO_PIN_GROUP(33, I2C2),
	MFIO_PIN_GROUP(34, I2C3),
	MFIO_PIN_GROUP(35, I2C3),
	MFIO_MUX_PIN_GROUP(36, I2S_OUT, AUDIO_CLK_IN, NONE,
			   PADS_FUNCTION_SELECT0, 24, 0x1),
	MFIO_MUX_PIN_GROUP(37, I2S_OUT, DEBUG_RAW_CCA_IND, NONE,
			   PADS_FUNCTION_SELECT0, 25, 0x1),
	MFIO_MUX_PIN_GROUP(38, I2S_OUT, DEBUG_ED_SEC20_CCA_IND, NONE,
			   PADS_FUNCTION_SELECT0, 26, 0x1),
	MFIO_MUX_PIN_GROUP(39, I2S_OUT, DEBUG_ED_SEC40_CCA_IND, NONE,
			   PADS_FUNCTION_SELECT0, 27, 0x1),
	MFIO_MUX_PIN_GROUP(40, I2S_OUT, DEBUG_AGC_DONE_0, NONE,
			   PADS_FUNCTION_SELECT0, 28, 0x1),
	MFIO_MUX_PIN_GROUP(41, I2S_OUT, DEBUG_AGC_DONE_1, NONE,
			   PADS_FUNCTION_SELECT0, 29, 0x1),
	MFIO_MUX_PIN_GROUP(42, I2S_OUT, DEBUG_ED_CCA_IND, NONE,
			   PADS_FUNCTION_SELECT0, 30, 0x1),
	MFIO_MUX_PIN_GROUP(43, I2S_OUT, DEBUG_S2L_DONE, NONE,
			   PADS_FUNCTION_SELECT0, 31, 0x1),
	MFIO_PIN_GROUP(44, I2S_OUT),
	MFIO_MUX_PIN_GROUP(45, I2S_DAC_CLK, AUDIO_SYNC, NONE,
			   PADS_FUNCTION_SELECT1, 0, 0x1),
	MFIO_PIN_GROUP(46, AUDIO_TRIGGER),
	MFIO_PIN_GROUP(47, I2S_IN),
	MFIO_PIN_GROUP(48, I2S_IN),
	MFIO_PIN_GROUP(49, I2S_IN),
	MFIO_PIN_GROUP(50, I2S_IN),
	MFIO_PIN_GROUP(51, I2S_IN),
	MFIO_PIN_GROUP(52, I2S_IN),
	MFIO_PIN_GROUP(53, I2S_IN),
	MFIO_MUX_PIN_GROUP(54, I2S_IN, NONE, SPDIF_IN,
			   PADS_FUNCTION_SELECT1, 1, 0x3),
	MFIO_MUX_PIN_GROUP(55, UART0, SPIM0, SPIM1,
			   PADS_FUNCTION_SELECT1, 3, 0x3),
	MFIO_MUX_PIN_GROUP(56, UART0, SPIM0, SPIM1,
			   PADS_FUNCTION_SELECT1, 5, 0x3),
	MFIO_MUX_PIN_GROUP(57, UART0, SPIM0, SPIM1,
			   PADS_FUNCTION_SELECT1, 7, 0x3),
	MFIO_MUX_PIN_GROUP(58, UART0, SPIM1, NONE,
			   PADS_FUNCTION_SELECT1, 9, 0x1),
	MFIO_PIN_GROUP(59, UART1),
	MFIO_PIN_GROUP(60, UART1),
	MFIO_PIN_GROUP(61, SPDIF_OUT),
	MFIO_PIN_GROUP(62, SPDIF_IN),
	MFIO_MUX_PIN_GROUP(63, ETH, MIPS_TRACE_CLK, MIPS_TRACE_DATA,
			   PADS_FUNCTION_SELECT1, 10, 0x3),
	MFIO_MUX_PIN_GROUP(64, ETH, MIPS_TRACE_DINT, MIPS_TRACE_DATA,
			   PADS_FUNCTION_SELECT1, 12, 0x3),
	MFIO_MUX_PIN_GROUP(65, ETH, MIPS_TRACE_TRIGOUT, MIPS_TRACE_DATA,
			   PADS_FUNCTION_SELECT1, 14, 0x3),
	MFIO_MUX_PIN_GROUP(66, ETH, MIPS_TRACE_TRIGIN, MIPS_TRACE_DATA,
			   PADS_FUNCTION_SELECT1, 16, 0x3),
	MFIO_MUX_PIN_GROUP(67, ETH, MIPS_TRACE_DM, MIPS_TRACE_DATA,
			   PADS_FUNCTION_SELECT1, 18, 0x3),
	MFIO_MUX_PIN_GROUP(68, ETH, MIPS_TRACE_PROBE_N, MIPS_TRACE_DATA,
			   PADS_FUNCTION_SELECT1, 20, 0x3),
	MFIO_MUX_PIN_GROUP(69, ETH, NONE, MIPS_TRACE_DATA,
			   PADS_FUNCTION_SELECT1, 22, 0x3),
	MFIO_MUX_PIN_GROUP(70, ETH, NONE, MIPS_TRACE_DATA,
			   PADS_FUNCTION_SELECT1, 24, 0x3),
	MFIO_PIN_GROUP(71, ETH),
	MFIO_PIN_GROUP(72, IR),
	MFIO_MUX_PIN_GROUP(73, PWMPDM, MIPS_TRACE_CLK, SRAM_DEBUG,
			   PADS_FUNCTION_SELECT1, 26, 0x3),
	MFIO_MUX_PIN_GROUP(74, PWMPDM, MIPS_TRACE_DINT, SRAM_DEBUG,
			   PADS_FUNCTION_SELECT1, 28, 0x3),
	MFIO_MUX_PIN_GROUP(75, PWMPDM, MIPS_TRACE_TRIGOUT, ROM_DEBUG,
			   PADS_FUNCTION_SELECT1, 30, 0x3),
	MFIO_MUX_PIN_GROUP(76, PWMPDM, MIPS_TRACE_TRIGIN, ROM_DEBUG,
			   PADS_FUNCTION_SELECT2, 0, 0x3),
	MFIO_MUX_PIN_GROUP(77, MDC_DEBUG, MIPS_TRACE_DM, RPU_DEBUG,
			   PADS_FUNCTION_SELECT2, 2, 0x3),
	MFIO_MUX_PIN_GROUP(78, MDC_DEBUG, MIPS_TRACE_PROBE_N, RPU_DEBUG,
			   PADS_FUNCTION_SELECT2, 4, 0x3),
	MFIO_MUX_PIN_GROUP(79, DDR_DEBUG, MIPS_TRACE_DATA, MIPS_DEBUG,
			   PADS_FUNCTION_SELECT2, 6, 0x3),
	MFIO_MUX_PIN_GROUP(80, DDR_DEBUG, MIPS_TRACE_DATA, MIPS_DEBUG,
			   PADS_FUNCTION_SELECT2, 8, 0x3),
	MFIO_MUX_PIN_GROUP(81, DREQ0, MIPS_TRACE_DATA, ETH_DEBUG,
			   PADS_FUNCTION_SELECT2, 10, 0x3),
	MFIO_MUX_PIN_GROUP(82, DREQ1, MIPS_TRACE_DATA, ETH_DEBUG,
			   PADS_FUNCTION_SELECT2, 12, 0x3),
	MFIO_MUX_PIN_GROUP(83, MIPS_PLL_LOCK, MIPS_TRACE_DATA, USB_DEBUG,
			   PADS_FUNCTION_SELECT2, 14, 0x3),
	MFIO_MUX_PIN_GROUP(84, AUDIO_PLL_LOCK, MIPS_TRACE_DATA, USB_DEBUG,
			   PADS_FUNCTION_SELECT2, 16, 0x3),
	MFIO_MUX_PIN_GROUP(85, RPU_V_PLL_LOCK, MIPS_TRACE_DATA, SDHOST_DEBUG,
			   PADS_FUNCTION_SELECT2, 18, 0x3),
	MFIO_MUX_PIN_GROUP(86, RPU_L_PLL_LOCK, MIPS_TRACE_DATA, SDHOST_DEBUG,
			   PADS_FUNCTION_SELECT2, 20, 0x3),
	MFIO_MUX_PIN_GROUP(87, SYS_PLL_LOCK, DREQ2, SOCIF_DEBUG,
			   PADS_FUNCTION_SELECT2, 22, 0x3),
	MFIO_MUX_PIN_GROUP(88, WIFI_PLL_LOCK, DREQ3, SOCIF_DEBUG,
			   PADS_FUNCTION_SELECT2, 24, 0x3),
	MFIO_MUX_PIN_GROUP(89, BT_PLL_LOCK, DREQ4, DREQ5,
			   PADS_FUNCTION_SELECT2, 26, 0x3),
	PIN_GROUP(TCK, "tck"),
	PIN_GROUP(TRSTN, "trstn"),
	PIN_GROUP(TDI, "tdi"),
	PIN_GROUP(TMS, "tms"),
	PIN_GROUP(TDO, "tdo"),
	PIN_GROUP(JTAG_COMPLY, "jtag_comply"),
	PIN_GROUP(SAFE_MODE, "safe_mode"),
	PIN_GROUP(POR_DISABLE, "por_disable"),
	PIN_GROUP(RESETN, "resetn"),
};

static inline u32 pctl_readl(struct pistachio_pinctrl *pctl, u32 reg)
{
	return readl(pctl->base + reg);
}

static inline void pctl_writel(struct pistachio_pinctrl *pctl, u32 val, u32 reg)
{
	writel(val, pctl->base + reg);
}

static inline struct pistachio_gpio_bank *irqd_to_bank(struct irq_data *d)
{
	return gpiochip_get_data(irq_data_get_irq_chip_data(d));
}

static inline u32 gpio_readl(struct pistachio_gpio_bank *bank, u32 reg)
{
	return readl(bank->base + reg);
}

static inline void gpio_writel(struct pistachio_gpio_bank *bank, u32 val,
			       u32 reg)
{
	writel(val, bank->base + reg);
}

static inline void gpio_mask_writel(struct pistachio_gpio_bank *bank,
				    u32 reg, unsigned int bit, u32 val)
{
	/*
	 * For most of the GPIO registers, bit 16 + X must be set in order to
	 * write bit X.
	 */
	gpio_writel(bank, (0x10000 | val) << bit, reg);
}

static inline void gpio_enable(struct pistachio_gpio_bank *bank,
			       unsigned offset)
{
	gpio_mask_writel(bank, GPIO_BIT_EN, offset, 1);
}

static inline void gpio_disable(struct pistachio_gpio_bank *bank,
				unsigned offset)
{
	gpio_mask_writel(bank, GPIO_BIT_EN, offset, 0);
}

static int pistachio_pinctrl_get_groups_count(struct pinctrl_dev *pctldev)
{
	struct pistachio_pinctrl *pctl = pinctrl_dev_get_drvdata(pctldev);

	return pctl->ngroups;
}

static const char *pistachio_pinctrl_get_group_name(struct pinctrl_dev *pctldev,
						    unsigned group)
{
	struct pistachio_pinctrl *pctl = pinctrl_dev_get_drvdata(pctldev);

	return pctl->groups[group].name;
}

static int pistachio_pinctrl_get_group_pins(struct pinctrl_dev *pctldev,
					    unsigned group,
					    const unsigned **pins,
					    unsigned *num_pins)
{
	struct pistachio_pinctrl *pctl = pinctrl_dev_get_drvdata(pctldev);

	*pins = &pctl->groups[group].pin;
	*num_pins = 1;

	return 0;
}

static const struct pinctrl_ops pistachio_pinctrl_ops = {
	.get_groups_count = pistachio_pinctrl_get_groups_count,
	.get_group_name = pistachio_pinctrl_get_group_name,
	.get_group_pins = pistachio_pinctrl_get_group_pins,
	.dt_node_to_map = pinconf_generic_dt_node_to_map_pin,
	.dt_free_map = pinctrl_utils_free_map,
};

static int pistachio_pinmux_get_functions_count(struct pinctrl_dev *pctldev)
{
	struct pistachio_pinctrl *pctl = pinctrl_dev_get_drvdata(pctldev);

	return pctl->nfunctions;
}

static const char *
pistachio_pinmux_get_function_name(struct pinctrl_dev *pctldev, unsigned func)
{
	struct pistachio_pinctrl *pctl = pinctrl_dev_get_drvdata(pctldev);

	return pctl->functions[func].name;
}

static int pistachio_pinmux_get_function_groups(struct pinctrl_dev *pctldev,
						unsigned func,
						const char * const **groups,
						unsigned * const num_groups)
{
	struct pistachio_pinctrl *pctl = pinctrl_dev_get_drvdata(pctldev);

	*groups = pctl->functions[func].groups;
	*num_groups = pctl->functions[func].ngroups;

	return 0;
}

static int pistachio_pinmux_enable(struct pinctrl_dev *pctldev,
				   unsigned func, unsigned group)
{
	struct pistachio_pinctrl *pctl = pinctrl_dev_get_drvdata(pctldev);
	const struct pistachio_pin_group *pg = &pctl->groups[group];
	const struct pistachio_function *pf = &pctl->functions[func];
	struct pinctrl_gpio_range *range;
	unsigned int i;
	u32 val;

	if (pg->mux_reg > 0) {
		for (i = 0; i < ARRAY_SIZE(pg->mux_option); i++) {
			if (pg->mux_option[i] == func)
				break;
		}
		if (i == ARRAY_SIZE(pg->mux_option)) {
			dev_err(pctl->dev, "Cannot mux pin %u to function %u\n",
				group, func);
			return -EINVAL;
		}

		val = pctl_readl(pctl, pg->mux_reg);
		val &= ~(pg->mux_mask << pg->mux_shift);
		val |= i << pg->mux_shift;
		pctl_writel(pctl, val, pg->mux_reg);

		if (pf->scenarios) {
			for (i = 0; i < pf->nscenarios; i++) {
				if (pf->scenarios[i] == group)
					break;
			}
			if (WARN_ON(i == pf->nscenarios))
				return -EINVAL;

			val = pctl_readl(pctl, pf->scenario_reg);
			val &= ~(pf->scenario_mask << pf->scenario_shift);
			val |= i << pf->scenario_shift;
			pctl_writel(pctl, val, pf->scenario_reg);
		}
	}

	range = pinctrl_find_gpio_range_from_pin(pctl->pctldev, pg->pin);
	if (range)
		gpio_disable(gpiochip_get_data(range->gc), pg->pin - range->pin_base);

	return 0;
}

static const struct pinmux_ops pistachio_pinmux_ops = {
	.get_functions_count = pistachio_pinmux_get_functions_count,
	.get_function_name = pistachio_pinmux_get_function_name,
	.get_function_groups = pistachio_pinmux_get_function_groups,
	.set_mux = pistachio_pinmux_enable,
};

static int pistachio_pinconf_get(struct pinctrl_dev *pctldev, unsigned pin,
				 unsigned long *config)
{
	struct pistachio_pinctrl *pctl = pinctrl_dev_get_drvdata(pctldev);
	enum pin_config_param param = pinconf_to_config_param(*config);
	u32 val, arg;

	switch (param) {
	case PIN_CONFIG_INPUT_SCHMITT_ENABLE:
		val = pctl_readl(pctl, PADS_SCHMITT_EN_REG(pin));
		arg = !!(val & PADS_SCHMITT_EN_BIT(pin));
		break;
	case PIN_CONFIG_BIAS_HIGH_IMPEDANCE:
		val = pctl_readl(pctl, PADS_PU_PD_REG(pin)) >>
			PADS_PU_PD_SHIFT(pin);
		arg = (val & PADS_PU_PD_MASK) == PADS_PU_PD_HIGHZ;
		break;
	case PIN_CONFIG_BIAS_PULL_UP:
		val = pctl_readl(pctl, PADS_PU_PD_REG(pin)) >>
			PADS_PU_PD_SHIFT(pin);
		arg = (val & PADS_PU_PD_MASK) == PADS_PU_PD_UP;
		break;
	case PIN_CONFIG_BIAS_PULL_DOWN:
		val = pctl_readl(pctl, PADS_PU_PD_REG(pin)) >>
			PADS_PU_PD_SHIFT(pin);
		arg = (val & PADS_PU_PD_MASK) == PADS_PU_PD_DOWN;
		break;
	case PIN_CONFIG_BIAS_BUS_HOLD:
		val = pctl_readl(pctl, PADS_PU_PD_REG(pin)) >>
			PADS_PU_PD_SHIFT(pin);
		arg = (val & PADS_PU_PD_MASK) == PADS_PU_PD_BUS;
		break;
	case PIN_CONFIG_SLEW_RATE:
		val = pctl_readl(pctl, PADS_SLEW_RATE_REG(pin));
		arg = !!(val & PADS_SLEW_RATE_BIT(pin));
		break;
	case PIN_CONFIG_DRIVE_STRENGTH:
		val = pctl_readl(pctl, PADS_DRIVE_STRENGTH_REG(pin)) >>
			PADS_DRIVE_STRENGTH_SHIFT(pin);
		switch (val & PADS_DRIVE_STRENGTH_MASK) {
		case PADS_DRIVE_STRENGTH_2MA:
			arg = 2;
			break;
		case PADS_DRIVE_STRENGTH_4MA:
			arg = 4;
			break;
		case PADS_DRIVE_STRENGTH_8MA:
			arg = 8;
			break;
		case PADS_DRIVE_STRENGTH_12MA:
		default:
			arg = 12;
			break;
		}
		break;
	default:
		dev_dbg(pctl->dev, "Property %u not supported\n", param);
		return -ENOTSUPP;
	}

	*config = pinconf_to_config_packed(param, arg);

	return 0;
}

static int pistachio_pinconf_set(struct pinctrl_dev *pctldev, unsigned pin,
				 unsigned long *configs, unsigned num_configs)
{
	struct pistachio_pinctrl *pctl = pinctrl_dev_get_drvdata(pctldev);
	enum pin_config_param param;
	u32 drv, val, arg;
	unsigned int i;

	for (i = 0; i < num_configs; i++) {
		param = pinconf_to_config_param(configs[i]);
		arg = pinconf_to_config_argument(configs[i]);

		switch (param) {
		case PIN_CONFIG_INPUT_SCHMITT_ENABLE:
			val = pctl_readl(pctl, PADS_SCHMITT_EN_REG(pin));
			if (arg)
				val |= PADS_SCHMITT_EN_BIT(pin);
			else
				val &= ~PADS_SCHMITT_EN_BIT(pin);
			pctl_writel(pctl, val, PADS_SCHMITT_EN_REG(pin));
			break;
		case PIN_CONFIG_BIAS_HIGH_IMPEDANCE:
			val = pctl_readl(pctl, PADS_PU_PD_REG(pin));
			val &= ~(PADS_PU_PD_MASK << PADS_PU_PD_SHIFT(pin));
			val |= PADS_PU_PD_HIGHZ << PADS_PU_PD_SHIFT(pin);
			pctl_writel(pctl, val, PADS_PU_PD_REG(pin));
			break;
		case PIN_CONFIG_BIAS_PULL_UP:
			val = pctl_readl(pctl, PADS_PU_PD_REG(pin));
			val &= ~(PADS_PU_PD_MASK << PADS_PU_PD_SHIFT(pin));
			val |= PADS_PU_PD_UP << PADS_PU_PD_SHIFT(pin);
			pctl_writel(pctl, val, PADS_PU_PD_REG(pin));
			break;
		case PIN_CONFIG_BIAS_PULL_DOWN:
			val = pctl_readl(pctl, PADS_PU_PD_REG(pin));
			val &= ~(PADS_PU_PD_MASK << PADS_PU_PD_SHIFT(pin));
			val |= PADS_PU_PD_DOWN << PADS_PU_PD_SHIFT(pin);
			pctl_writel(pctl, val, PADS_PU_PD_REG(pin));
			break;
		case PIN_CONFIG_BIAS_BUS_HOLD:
			val = pctl_readl(pctl, PADS_PU_PD_REG(pin));
			val &= ~(PADS_PU_PD_MASK << PADS_PU_PD_SHIFT(pin));
			val |= PADS_PU_PD_BUS << PADS_PU_PD_SHIFT(pin);
			pctl_writel(pctl, val, PADS_PU_PD_REG(pin));
			break;
		case PIN_CONFIG_SLEW_RATE:
			val = pctl_readl(pctl, PADS_SLEW_RATE_REG(pin));
			if (arg)
				val |= PADS_SLEW_RATE_BIT(pin);
			else
				val &= ~PADS_SLEW_RATE_BIT(pin);
			pctl_writel(pctl, val, PADS_SLEW_RATE_REG(pin));
			break;
		case PIN_CONFIG_DRIVE_STRENGTH:
			val = pctl_readl(pctl, PADS_DRIVE_STRENGTH_REG(pin));
			val &= ~(PADS_DRIVE_STRENGTH_MASK <<
				 PADS_DRIVE_STRENGTH_SHIFT(pin));
			switch (arg) {
			case 2:
				drv = PADS_DRIVE_STRENGTH_2MA;
				break;
			case 4:
				drv = PADS_DRIVE_STRENGTH_4MA;
				break;
			case 8:
				drv = PADS_DRIVE_STRENGTH_8MA;
				break;
			case 12:
				drv = PADS_DRIVE_STRENGTH_12MA;
				break;
			default:
				dev_err(pctl->dev,
					"Drive strength %umA not supported\n",
					arg);
				return -EINVAL;
			}
			val |= drv << PADS_DRIVE_STRENGTH_SHIFT(pin);
			pctl_writel(pctl, val, PADS_DRIVE_STRENGTH_REG(pin));
			break;
		default:
			dev_err(pctl->dev, "Property %u not supported\n",
				param);
			return -ENOTSUPP;
		}
	}

	return 0;
}

static const struct pinconf_ops pistachio_pinconf_ops = {
	.pin_config_get = pistachio_pinconf_get,
	.pin_config_set = pistachio_pinconf_set,
	.is_generic = true,
};

static struct pinctrl_desc pistachio_pinctrl_desc = {
	.name = "pistachio-pinctrl",
	.pctlops = &pistachio_pinctrl_ops,
	.pmxops = &pistachio_pinmux_ops,
	.confops = &pistachio_pinconf_ops,
};

static int pistachio_gpio_get_direction(struct gpio_chip *chip, unsigned offset)
{
	struct pistachio_gpio_bank *bank = gpiochip_get_data(chip);

	if (gpio_readl(bank, GPIO_OUTPUT_EN) & BIT(offset))
		return GPIO_LINE_DIRECTION_OUT;

	return GPIO_LINE_DIRECTION_IN;
}

static int pistachio_gpio_get(struct gpio_chip *chip, unsigned offset)
{
	struct pistachio_gpio_bank *bank = gpiochip_get_data(chip);
	u32 reg;

	if (gpio_readl(bank, GPIO_OUTPUT_EN) & BIT(offset))
		reg = GPIO_OUTPUT;
	else
		reg = GPIO_INPUT;

	return !!(gpio_readl(bank, reg) & BIT(offset));
}

static void pistachio_gpio_set(struct gpio_chip *chip, unsigned offset,
			       int value)
{
	struct pistachio_gpio_bank *bank = gpiochip_get_data(chip);

	gpio_mask_writel(bank, GPIO_OUTPUT, offset, !!value);
}

static int pistachio_gpio_direction_input(struct gpio_chip *chip,
					  unsigned offset)
{
	struct pistachio_gpio_bank *bank = gpiochip_get_data(chip);

	gpio_mask_writel(bank, GPIO_OUTPUT_EN, offset, 0);
	gpio_enable(bank, offset);

	return 0;
}

static int pistachio_gpio_direction_output(struct gpio_chip *chip,
					   unsigned offset, int value)
{
	struct pistachio_gpio_bank *bank = gpiochip_get_data(chip);

	pistachio_gpio_set(chip, offset, value);
	gpio_mask_writel(bank, GPIO_OUTPUT_EN, offset, 1);
	gpio_enable(bank, offset);

	return 0;
}

static void pistachio_gpio_irq_ack(struct irq_data *data)
{
	struct pistachio_gpio_bank *bank = irqd_to_bank(data);

	gpio_mask_writel(bank, GPIO_INTERRUPT_STATUS, data->hwirq, 0);
}

static void pistachio_gpio_irq_mask(struct irq_data *data)
{
	struct pistachio_gpio_bank *bank = irqd_to_bank(data);

	gpio_mask_writel(bank, GPIO_INTERRUPT_EN, data->hwirq, 0);
}

static void pistachio_gpio_irq_unmask(struct irq_data *data)
{
	struct pistachio_gpio_bank *bank = irqd_to_bank(data);

	gpio_mask_writel(bank, GPIO_INTERRUPT_EN, data->hwirq, 1);
}

static unsigned int pistachio_gpio_irq_startup(struct irq_data *data)
{
	struct gpio_chip *chip = irq_data_get_irq_chip_data(data);

	pistachio_gpio_direction_input(chip, data->hwirq);
	pistachio_gpio_irq_unmask(data);

	return 0;
}

static int pistachio_gpio_irq_set_type(struct irq_data *data, unsigned int type)
{
	struct pistachio_gpio_bank *bank = irqd_to_bank(data);

	switch (type & IRQ_TYPE_SENSE_MASK) {
	case IRQ_TYPE_EDGE_RISING:
		gpio_mask_writel(bank, GPIO_INPUT_POLARITY, data->hwirq, 1);
		gpio_mask_writel(bank, GPIO_INTERRUPT_TYPE, data->hwirq,
				 GPIO_INTERRUPT_TYPE_EDGE);
		gpio_mask_writel(bank, GPIO_INTERRUPT_EDGE, data->hwirq,
				 GPIO_INTERRUPT_EDGE_SINGLE);
		break;
	case IRQ_TYPE_EDGE_FALLING:
		gpio_mask_writel(bank, GPIO_INPUT_POLARITY, data->hwirq, 0);
		gpio_mask_writel(bank, GPIO_INTERRUPT_TYPE, data->hwirq,
				 GPIO_INTERRUPT_TYPE_EDGE);
		gpio_mask_writel(bank, GPIO_INTERRUPT_EDGE, data->hwirq,
				 GPIO_INTERRUPT_EDGE_SINGLE);
		break;
	case IRQ_TYPE_EDGE_BOTH:
		gpio_mask_writel(bank, GPIO_INTERRUPT_TYPE, data->hwirq,
				 GPIO_INTERRUPT_TYPE_EDGE);
		gpio_mask_writel(bank, GPIO_INTERRUPT_EDGE, data->hwirq,
				 GPIO_INTERRUPT_EDGE_DUAL);
		break;
	case IRQ_TYPE_LEVEL_HIGH:
		gpio_mask_writel(bank, GPIO_INPUT_POLARITY, data->hwirq, 1);
		gpio_mask_writel(bank, GPIO_INTERRUPT_TYPE, data->hwirq,
				 GPIO_INTERRUPT_TYPE_LEVEL);
		break;
	case IRQ_TYPE_LEVEL_LOW:
		gpio_mask_writel(bank, GPIO_INPUT_POLARITY, data->hwirq, 0);
		gpio_mask_writel(bank, GPIO_INTERRUPT_TYPE, data->hwirq,
				 GPIO_INTERRUPT_TYPE_LEVEL);
		break;
	default:
		return -EINVAL;
	}

	if (type & IRQ_TYPE_LEVEL_MASK)
		irq_set_handler_locked(data, handle_level_irq);
	else
		irq_set_handler_locked(data, handle_edge_irq);

	return 0;
}

static void pistachio_gpio_irq_handler(struct irq_desc *desc)
{
	struct gpio_chip *gc = irq_desc_get_handler_data(desc);
	struct pistachio_gpio_bank *bank = gpiochip_get_data(gc);
	struct irq_chip *chip = irq_desc_get_chip(desc);
	unsigned long pending;
	unsigned int pin;

	chained_irq_enter(chip, desc);
	pending = gpio_readl(bank, GPIO_INTERRUPT_STATUS) &
		gpio_readl(bank, GPIO_INTERRUPT_EN);
	for_each_set_bit(pin, &pending, 16)
		generic_handle_irq(irq_linear_revmap(gc->irq.domain, pin));
	chained_irq_exit(chip, desc);
}

#define GPIO_BANK(_bank, _pin_base, _npins)				\
	{								\
		.pin_base = _pin_base,					\
		.npins = _npins,					\
		.gpio_chip = {						\
			.label = "GPIO" #_bank,				\
			.request = gpiochip_generic_request,		\
			.free = gpiochip_generic_free,			\
			.get_direction = pistachio_gpio_get_direction,	\
			.direction_input = pistachio_gpio_direction_input, \
			.direction_output = pistachio_gpio_direction_output, \
			.get = pistachio_gpio_get,			\
			.set = pistachio_gpio_set,			\
			.base = _pin_base,				\
			.ngpio = _npins,				\
		},							\
		.irq_chip = {						\
			.name = "GPIO" #_bank,				\
			.irq_startup = pistachio_gpio_irq_startup,	\
			.irq_ack = pistachio_gpio_irq_ack,		\
			.irq_mask = pistachio_gpio_irq_mask,		\
			.irq_unmask = pistachio_gpio_irq_unmask,	\
			.irq_set_type = pistachio_gpio_irq_set_type,	\
		},							\
	}

static struct pistachio_gpio_bank pistachio_gpio_banks[] = {
	GPIO_BANK(0, PISTACHIO_PIN_MFIO(0), 16),
	GPIO_BANK(1, PISTACHIO_PIN_MFIO(16), 16),
	GPIO_BANK(2, PISTACHIO_PIN_MFIO(32), 16),
	GPIO_BANK(3, PISTACHIO_PIN_MFIO(48), 16),
	GPIO_BANK(4, PISTACHIO_PIN_MFIO(64), 16),
	GPIO_BANK(5, PISTACHIO_PIN_MFIO(80), 10),
};

static int pistachio_gpio_register(struct pistachio_pinctrl *pctl)
{
	struct device_node *node = pctl->dev->of_node;
	struct pistachio_gpio_bank *bank;
	unsigned int i;
	int irq, ret = 0;

	for (i = 0; i < pctl->nbanks; i++) {
		char child_name[sizeof("gpioXX")];
		struct device_node *child;
		struct gpio_irq_chip *girq;

		snprintf(child_name, sizeof(child_name), "gpio%d", i);
		child = of_get_child_by_name(node, child_name);
		if (!child) {
			dev_err(pctl->dev, "No node for bank %u\n", i);
			ret = -ENODEV;
			goto err;
		}

		if (!of_find_property(child, "gpio-controller", NULL)) {
			dev_err(pctl->dev,
				"No gpio-controller property for bank %u\n", i);
			of_node_put(child);
			ret = -ENODEV;
			goto err;
		}

		irq = irq_of_parse_and_map(child, 0);
		if (irq < 0) {
			dev_err(pctl->dev, "No IRQ for bank %u: %d\n", i, irq);
			of_node_put(child);
			ret = irq;
			goto err;
		}

		bank = &pctl->gpio_banks[i];
		bank->pctl = pctl;
		bank->base = pctl->base + GPIO_BANK_BASE(i);

		bank->gpio_chip.parent = pctl->dev;
		bank->gpio_chip.of_node = child;

		girq = &bank->gpio_chip.irq;
		girq->chip = &bank->irq_chip;
		girq->parent_handler = pistachio_gpio_irq_handler;
		girq->num_parents = 1;
		girq->parents = devm_kcalloc(pctl->dev, 1,
					     sizeof(*girq->parents),
					     GFP_KERNEL);
		if (!girq->parents) {
			ret = -ENOMEM;
			goto err;
		}
		girq->parents[0] = irq;
		girq->default_type = IRQ_TYPE_NONE;
		girq->handler = handle_level_irq;

		ret = gpiochip_add_data(&bank->gpio_chip, bank);
		if (ret < 0) {
			dev_err(pctl->dev, "Failed to add GPIO chip %u: %d\n",
				i, ret);
			goto err;
		}

		ret = gpiochip_add_pin_range(&bank->gpio_chip,
					     dev_name(pctl->dev), 0,
					     bank->pin_base, bank->npins);
		if (ret < 0) {
			dev_err(pctl->dev, "Failed to add GPIO range %u: %d\n",
				i, ret);
			gpiochip_remove(&bank->gpio_chip);
			goto err;
		}
	}

	return 0;
err:
	for (; i > 0; i--) {
		bank = &pctl->gpio_banks[i - 1];
		gpiochip_remove(&bank->gpio_chip);
	}
	return ret;
}

static const struct of_device_id pistachio_pinctrl_of_match[] = {
	{ .compatible = "img,pistachio-system-pinctrl", },
	{ },
};

static int pistachio_pinctrl_probe(struct platform_device *pdev)
{
	struct pistachio_pinctrl *pctl;
<<<<<<< HEAD
	struct resource *res;
=======
>>>>>>> 24b8d41d

	pctl = devm_kzalloc(&pdev->dev, sizeof(*pctl), GFP_KERNEL);
	if (!pctl)
		return -ENOMEM;
	pctl->dev = &pdev->dev;
	dev_set_drvdata(&pdev->dev, pctl);

	pctl->base = devm_platform_ioremap_resource(pdev, 0);
	if (IS_ERR(pctl->base))
		return PTR_ERR(pctl->base);

	pctl->pins = pistachio_pins;
	pctl->npins = ARRAY_SIZE(pistachio_pins);
	pctl->functions = pistachio_functions;
	pctl->nfunctions = ARRAY_SIZE(pistachio_functions);
	pctl->groups = pistachio_groups;
	pctl->ngroups = ARRAY_SIZE(pistachio_groups);
	pctl->gpio_banks = pistachio_gpio_banks;
	pctl->nbanks = ARRAY_SIZE(pistachio_gpio_banks);

	pistachio_pinctrl_desc.pins = pctl->pins;
	pistachio_pinctrl_desc.npins = pctl->npins;

	pctl->pctldev = devm_pinctrl_register(&pdev->dev, &pistachio_pinctrl_desc,
					      pctl);
	if (IS_ERR(pctl->pctldev)) {
		dev_err(&pdev->dev, "Failed to register pinctrl device\n");
		return PTR_ERR(pctl->pctldev);
	}

	return pistachio_gpio_register(pctl);
}

static struct platform_driver pistachio_pinctrl_driver = {
	.driver = {
		.name = "pistachio-pinctrl",
		.of_match_table = pistachio_pinctrl_of_match,
		.suppress_bind_attrs = true,
	},
	.probe = pistachio_pinctrl_probe,
};

static int __init pistachio_pinctrl_register(void)
{
	return platform_driver_register(&pistachio_pinctrl_driver);
}
arch_initcall(pistachio_pinctrl_register);<|MERGE_RESOLUTION|>--- conflicted
+++ resolved
@@ -1438,10 +1438,6 @@
 static int pistachio_pinctrl_probe(struct platform_device *pdev)
 {
 	struct pistachio_pinctrl *pctl;
-<<<<<<< HEAD
-	struct resource *res;
-=======
->>>>>>> 24b8d41d
 
 	pctl = devm_kzalloc(&pdev->dev, sizeof(*pctl), GFP_KERNEL);
 	if (!pctl)
