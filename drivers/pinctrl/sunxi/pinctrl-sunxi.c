/*
 * Allwinner A1X SoCs pinctrl driver.
 *
 * Copyright (C) 2012 Maxime Ripard
 *
 * Maxime Ripard <maxime.ripard@free-electrons.com>
 *
 * This file is licensed under the terms of the GNU General Public
 * License version 2.  This program is licensed "as is" without any
 * warranty of any kind, whether express or implied.
 */

#include <linux/io.h>
#include <linux/clk.h>
#include <linux/gpio/driver.h>
#include <linux/interrupt.h>
#include <linux/irqdomain.h>
#include <linux/irqchip/chained_irq.h>
#include <linux/export.h>
#include <linux/of.h>
#include <linux/of_clk.h>
#include <linux/of_address.h>
#include <linux/of_device.h>
#include <linux/of_irq.h>
#include <linux/pinctrl/consumer.h>
#include <linux/pinctrl/machine.h>
#include <linux/pinctrl/pinctrl.h>
#include <linux/pinctrl/pinconf-generic.h>
#include <linux/pinctrl/pinmux.h>
#include <linux/regulator/consumer.h>
#include <linux/platform_device.h>
#include <linux/slab.h>

#include <dt-bindings/pinctrl/sun4i-a10.h>

#include "../core.h"
#include "pinctrl-sunxi.h"

static struct irq_chip sunxi_pinctrl_edge_irq_chip;
static struct irq_chip sunxi_pinctrl_level_irq_chip;

static struct sunxi_pinctrl_group *
sunxi_pinctrl_find_group_by_name(struct sunxi_pinctrl *pctl, const char *group)
{
	int i;

	for (i = 0; i < pctl->ngroups; i++) {
		struct sunxi_pinctrl_group *grp = pctl->groups + i;

		if (!strcmp(grp->name, group))
			return grp;
	}

	return NULL;
}

static struct sunxi_pinctrl_function *
sunxi_pinctrl_find_function_by_name(struct sunxi_pinctrl *pctl,
				    const char *name)
{
	struct sunxi_pinctrl_function *func = pctl->functions;
	int i;

	for (i = 0; i < pctl->nfunctions; i++) {
		if (!func[i].name)
			break;

		if (!strcmp(func[i].name, name))
			return func + i;
	}

	return NULL;
}

static struct sunxi_desc_function *
sunxi_pinctrl_desc_find_function_by_name(struct sunxi_pinctrl *pctl,
					 const char *pin_name,
					 const char *func_name)
{
	int i;

	for (i = 0; i < pctl->desc->npins; i++) {
		const struct sunxi_desc_pin *pin = pctl->desc->pins + i;

		if (!strcmp(pin->pin.name, pin_name)) {
			struct sunxi_desc_function *func = pin->functions;

			while (func->name) {
				if (!strcmp(func->name, func_name) &&
					(!func->variant ||
					func->variant & pctl->variant))
					return func;

				func++;
			}
		}
	}

	return NULL;
}

static struct sunxi_desc_function *
sunxi_pinctrl_desc_find_function_by_pin(struct sunxi_pinctrl *pctl,
					const u16 pin_num,
					const char *func_name)
{
	int i;

	for (i = 0; i < pctl->desc->npins; i++) {
		const struct sunxi_desc_pin *pin = pctl->desc->pins + i;

		if (pin->pin.number == pin_num) {
			struct sunxi_desc_function *func = pin->functions;

			while (func->name) {
				if (!strcmp(func->name, func_name))
					return func;

				func++;
			}
		}
	}

	return NULL;
}

static int sunxi_pctrl_get_groups_count(struct pinctrl_dev *pctldev)
{
	struct sunxi_pinctrl *pctl = pinctrl_dev_get_drvdata(pctldev);

	return pctl->ngroups;
}

static const char *sunxi_pctrl_get_group_name(struct pinctrl_dev *pctldev,
					      unsigned group)
{
	struct sunxi_pinctrl *pctl = pinctrl_dev_get_drvdata(pctldev);

	return pctl->groups[group].name;
}

static int sunxi_pctrl_get_group_pins(struct pinctrl_dev *pctldev,
				      unsigned group,
				      const unsigned **pins,
				      unsigned *num_pins)
{
	struct sunxi_pinctrl *pctl = pinctrl_dev_get_drvdata(pctldev);

	*pins = (unsigned *)&pctl->groups[group].pin;
	*num_pins = 1;

	return 0;
}

static bool sunxi_pctrl_has_bias_prop(struct device_node *node)
{
	return of_find_property(node, "bias-pull-up", NULL) ||
		of_find_property(node, "bias-pull-down", NULL) ||
		of_find_property(node, "bias-disable", NULL) ||
		of_find_property(node, "allwinner,pull", NULL);
}

static bool sunxi_pctrl_has_drive_prop(struct device_node *node)
{
	return of_find_property(node, "drive-strength", NULL) ||
		of_find_property(node, "allwinner,drive", NULL);
}

static int sunxi_pctrl_parse_bias_prop(struct device_node *node)
{
	u32 val;

	/* Try the new style binding */
	if (of_find_property(node, "bias-pull-up", NULL))
		return PIN_CONFIG_BIAS_PULL_UP;

	if (of_find_property(node, "bias-pull-down", NULL))
		return PIN_CONFIG_BIAS_PULL_DOWN;

	if (of_find_property(node, "bias-disable", NULL))
		return PIN_CONFIG_BIAS_DISABLE;

	/* And fall back to the old binding */
	if (of_property_read_u32(node, "allwinner,pull", &val))
		return -EINVAL;

	switch (val) {
	case SUN4I_PINCTRL_NO_PULL:
		return PIN_CONFIG_BIAS_DISABLE;
	case SUN4I_PINCTRL_PULL_UP:
		return PIN_CONFIG_BIAS_PULL_UP;
	case SUN4I_PINCTRL_PULL_DOWN:
		return PIN_CONFIG_BIAS_PULL_DOWN;
	}

	return -EINVAL;
}

static int sunxi_pctrl_parse_drive_prop(struct device_node *node)
{
	u32 val;

	/* Try the new style binding */
	if (!of_property_read_u32(node, "drive-strength", &val)) {
		/* We can't go below 10mA ... */
		if (val < 10)
			return -EINVAL;

		/* ... and only up to 40 mA ... */
		if (val > 40)
			val = 40;

		/* by steps of 10 mA */
		return rounddown(val, 10);
	}

	/* And then fall back to the old binding */
	if (of_property_read_u32(node, "allwinner,drive", &val))
		return -EINVAL;

	return (val + 1) * 10;
}

static const char *sunxi_pctrl_parse_function_prop(struct device_node *node)
{
	const char *function;
	int ret;

	/* Try the generic binding */
	ret = of_property_read_string(node, "function", &function);
	if (!ret)
		return function;

	/* And fall back to our legacy one */
	ret = of_property_read_string(node, "allwinner,function", &function);
	if (!ret)
		return function;

	return NULL;
}

static const char *sunxi_pctrl_find_pins_prop(struct device_node *node,
					      int *npins)
{
	int count;

	/* Try the generic binding */
	count = of_property_count_strings(node, "pins");
	if (count > 0) {
		*npins = count;
		return "pins";
	}

	/* And fall back to our legacy one */
	count = of_property_count_strings(node, "allwinner,pins");
	if (count > 0) {
		*npins = count;
		return "allwinner,pins";
	}

	return NULL;
}

static unsigned long *sunxi_pctrl_build_pin_config(struct device_node *node,
						   unsigned int *len)
{
	unsigned long *pinconfig;
	unsigned int configlen = 0, idx = 0;
	int ret;

	if (sunxi_pctrl_has_drive_prop(node))
		configlen++;
	if (sunxi_pctrl_has_bias_prop(node))
		configlen++;

	/*
	 * If we don't have any configuration, bail out
	 */
	if (!configlen)
		return NULL;

	pinconfig = kcalloc(configlen, sizeof(*pinconfig), GFP_KERNEL);
	if (!pinconfig)
		return ERR_PTR(-ENOMEM);

	if (sunxi_pctrl_has_drive_prop(node)) {
		int drive = sunxi_pctrl_parse_drive_prop(node);
		if (drive < 0) {
			ret = drive;
			goto err_free;
		}

		pinconfig[idx++] = pinconf_to_config_packed(PIN_CONFIG_DRIVE_STRENGTH,
							  drive);
	}

	if (sunxi_pctrl_has_bias_prop(node)) {
		int pull = sunxi_pctrl_parse_bias_prop(node);
		int arg = 0;
		if (pull < 0) {
			ret = pull;
			goto err_free;
		}

		if (pull != PIN_CONFIG_BIAS_DISABLE)
			arg = 1; /* hardware uses weak pull resistors */

		pinconfig[idx++] = pinconf_to_config_packed(pull, arg);
	}


	*len = configlen;
	return pinconfig;

err_free:
	kfree(pinconfig);
	return ERR_PTR(ret);
}

static int sunxi_pctrl_dt_node_to_map(struct pinctrl_dev *pctldev,
				      struct device_node *node,
				      struct pinctrl_map **map,
				      unsigned *num_maps)
{
	struct sunxi_pinctrl *pctl = pinctrl_dev_get_drvdata(pctldev);
	unsigned long *pinconfig;
	struct property *prop;
	const char *function, *pin_prop;
	const char *group;
	int ret, npins, nmaps, configlen = 0, i = 0;

	*map = NULL;
	*num_maps = 0;

	function = sunxi_pctrl_parse_function_prop(node);
	if (!function) {
		dev_err(pctl->dev, "missing function property in node %pOFn\n",
			node);
		return -EINVAL;
	}

	pin_prop = sunxi_pctrl_find_pins_prop(node, &npins);
	if (!pin_prop) {
		dev_err(pctl->dev, "missing pins property in node %pOFn\n",
			node);
		return -EINVAL;
	}

	/*
	 * We have two maps for each pin: one for the function, one
	 * for the configuration (bias, strength, etc).
	 *
	 * We might be slightly overshooting, since we might not have
	 * any configuration.
	 */
	nmaps = npins * 2;
	*map = kmalloc_array(nmaps, sizeof(struct pinctrl_map), GFP_KERNEL);
	if (!*map)
		return -ENOMEM;

	pinconfig = sunxi_pctrl_build_pin_config(node, &configlen);
	if (IS_ERR(pinconfig)) {
		ret = PTR_ERR(pinconfig);
		goto err_free_map;
	}

	of_property_for_each_string(node, pin_prop, prop, group) {
		struct sunxi_pinctrl_group *grp =
			sunxi_pinctrl_find_group_by_name(pctl, group);

		if (!grp) {
			dev_err(pctl->dev, "unknown pin %s", group);
			continue;
		}

		if (!sunxi_pinctrl_desc_find_function_by_name(pctl,
							      grp->name,
							      function)) {
			dev_err(pctl->dev, "unsupported function %s on pin %s",
				function, group);
			continue;
		}

		(*map)[i].type = PIN_MAP_TYPE_MUX_GROUP;
		(*map)[i].data.mux.group = group;
		(*map)[i].data.mux.function = function;

		i++;

		if (pinconfig) {
			(*map)[i].type = PIN_MAP_TYPE_CONFIGS_GROUP;
			(*map)[i].data.configs.group_or_pin = group;
			(*map)[i].data.configs.configs = pinconfig;
			(*map)[i].data.configs.num_configs = configlen;
			i++;
		}
	}

	*num_maps = i;

	/*
	 * We know have the number of maps we need, we can resize our
	 * map array
	 */
	*map = krealloc(*map, i * sizeof(struct pinctrl_map), GFP_KERNEL);
	if (!*map)
		return -ENOMEM;

	return 0;

err_free_map:
	kfree(*map);
	*map = NULL;
	return ret;
}

static void sunxi_pctrl_dt_free_map(struct pinctrl_dev *pctldev,
				    struct pinctrl_map *map,
				    unsigned num_maps)
{
	int i;

	/* pin config is never in the first map */
	for (i = 1; i < num_maps; i++) {
		if (map[i].type != PIN_MAP_TYPE_CONFIGS_GROUP)
			continue;

		/*
		 * All the maps share the same pin config,
		 * free only the first one we find.
		 */
		kfree(map[i].data.configs.configs);
		break;
	}

	kfree(map);
}

static const struct pinctrl_ops sunxi_pctrl_ops = {
	.dt_node_to_map		= sunxi_pctrl_dt_node_to_map,
	.dt_free_map		= sunxi_pctrl_dt_free_map,
	.get_groups_count	= sunxi_pctrl_get_groups_count,
	.get_group_name		= sunxi_pctrl_get_group_name,
	.get_group_pins		= sunxi_pctrl_get_group_pins,
};

static int sunxi_pconf_reg(unsigned pin, enum pin_config_param param,
			   u32 *offset, u32 *shift, u32 *mask)
{
	switch (param) {
	case PIN_CONFIG_DRIVE_STRENGTH:
		*offset = sunxi_dlevel_reg(pin);
		*shift = sunxi_dlevel_offset(pin);
		*mask = DLEVEL_PINS_MASK;
		break;

	case PIN_CONFIG_BIAS_PULL_UP:
	case PIN_CONFIG_BIAS_PULL_DOWN:
	case PIN_CONFIG_BIAS_DISABLE:
		*offset = sunxi_pull_reg(pin);
		*shift = sunxi_pull_offset(pin);
		*mask = PULL_PINS_MASK;
		break;

	default:
		return -ENOTSUPP;
	}

	return 0;
}

static int sunxi_pconf_get(struct pinctrl_dev *pctldev, unsigned pin,
			   unsigned long *config)
{
	struct sunxi_pinctrl *pctl = pinctrl_dev_get_drvdata(pctldev);
	enum pin_config_param param = pinconf_to_config_param(*config);
	u32 offset, shift, mask, val;
	u16 arg;
	int ret;

	pin -= pctl->desc->pin_base;

	ret = sunxi_pconf_reg(pin, param, &offset, &shift, &mask);
	if (ret < 0)
		return ret;

	val = (readl(pctl->membase + offset) >> shift) & mask;

	switch (pinconf_to_config_param(*config)) {
	case PIN_CONFIG_DRIVE_STRENGTH:
		arg = (val + 1) * 10;
		break;

	case PIN_CONFIG_BIAS_PULL_UP:
		if (val != SUN4I_PINCTRL_PULL_UP)
			return -EINVAL;
		arg = 1; /* hardware is weak pull-up */
		break;

	case PIN_CONFIG_BIAS_PULL_DOWN:
		if (val != SUN4I_PINCTRL_PULL_DOWN)
			return -EINVAL;
		arg = 1; /* hardware is weak pull-down */
		break;

	case PIN_CONFIG_BIAS_DISABLE:
		if (val != SUN4I_PINCTRL_NO_PULL)
			return -EINVAL;
		arg = 0;
		break;

	default:
		/* sunxi_pconf_reg should catch anything unsupported */
		WARN_ON(1);
		return -ENOTSUPP;
	}

	*config = pinconf_to_config_packed(param, arg);

	return 0;
}

static int sunxi_pconf_group_get(struct pinctrl_dev *pctldev,
				 unsigned group,
				 unsigned long *config)
{
	struct sunxi_pinctrl *pctl = pinctrl_dev_get_drvdata(pctldev);
	struct sunxi_pinctrl_group *g = &pctl->groups[group];

	/* We only support 1 pin per group. Chain it to the pin callback */
	return sunxi_pconf_get(pctldev, g->pin, config);
}

static int sunxi_pconf_set(struct pinctrl_dev *pctldev, unsigned pin,
			   unsigned long *configs, unsigned num_configs)
{
	struct sunxi_pinctrl *pctl = pinctrl_dev_get_drvdata(pctldev);
	int i;

	for (i = 0; i < num_configs; i++) {
		enum pin_config_param param;
		unsigned long flags;
		u32 offset, shift, mask, reg;
		u32 arg, val;
		int ret;

		param = pinconf_to_config_param(configs[i]);
		arg = pinconf_to_config_argument(configs[i]);

		ret = sunxi_pconf_reg(pin, param, &offset, &shift, &mask);
		if (ret < 0)
			return ret;

		switch (param) {
		case PIN_CONFIG_DRIVE_STRENGTH:
			if (arg < 10 || arg > 40)
				return -EINVAL;
			/*
			 * We convert from mA to what the register expects:
			 *   0: 10mA
			 *   1: 20mA
			 *   2: 30mA
			 *   3: 40mA
			 */
			val = arg / 10 - 1;
			break;
		case PIN_CONFIG_BIAS_DISABLE:
			val = 0;
			break;
		case PIN_CONFIG_BIAS_PULL_UP:
			if (arg == 0)
				return -EINVAL;
			val = 1;
			break;
		case PIN_CONFIG_BIAS_PULL_DOWN:
			if (arg == 0)
				return -EINVAL;
			val = 2;
			break;
		default:
			/* sunxi_pconf_reg should catch anything unsupported */
			WARN_ON(1);
			return -ENOTSUPP;
		}

		raw_spin_lock_irqsave(&pctl->lock, flags);
		reg = readl(pctl->membase + offset);
		reg &= ~(mask << shift);
		writel(reg | val << shift, pctl->membase + offset);
		raw_spin_unlock_irqrestore(&pctl->lock, flags);
	} /* for each config */

	return 0;
}

static int sunxi_pconf_group_set(struct pinctrl_dev *pctldev, unsigned group,
				 unsigned long *configs, unsigned num_configs)
{
	struct sunxi_pinctrl *pctl = pinctrl_dev_get_drvdata(pctldev);
	struct sunxi_pinctrl_group *g = &pctl->groups[group];

	/* We only support 1 pin per group. Chain it to the pin callback */
	return sunxi_pconf_set(pctldev, g->pin, configs, num_configs);
}

static const struct pinconf_ops sunxi_pconf_ops = {
	.is_generic		= true,
	.pin_config_get		= sunxi_pconf_get,
	.pin_config_set		= sunxi_pconf_set,
	.pin_config_group_get	= sunxi_pconf_group_get,
	.pin_config_group_set	= sunxi_pconf_group_set,
};

static int sunxi_pinctrl_set_io_bias_cfg(struct sunxi_pinctrl *pctl,
					 unsigned pin,
					 struct regulator *supply)
{
	unsigned short bank = pin / PINS_PER_BANK;
	unsigned long flags;
	u32 val, reg;
	int uV;

	if (!pctl->desc->io_bias_cfg_variant)
		return 0;

	uV = regulator_get_voltage(supply);
	if (uV < 0)
		return uV;

	/* Might be dummy regulator with no voltage set */
	if (uV == 0)
		return 0;

	switch (pctl->desc->io_bias_cfg_variant) {
	case BIAS_VOLTAGE_GRP_CONFIG:
		/*
		 * Configured value must be equal or greater to actual
		 * voltage.
		 */
		if (uV <= 1800000)
			val = 0x0; /* 1.8V */
		else if (uV <= 2500000)
			val = 0x6; /* 2.5V */
		else if (uV <= 2800000)
			val = 0x9; /* 2.8V */
		else if (uV <= 3000000)
			val = 0xA; /* 3.0V */
		else
			val = 0xD; /* 3.3V */

		pin -= pctl->desc->pin_base;

		reg = readl(pctl->membase + sunxi_grp_config_reg(pin));
		reg &= ~IO_BIAS_MASK;
		writel(reg | val, pctl->membase + sunxi_grp_config_reg(pin));
		return 0;
	case BIAS_VOLTAGE_PIO_POW_MODE_SEL:
		val = uV <= 1800000 ? 1 : 0;

		raw_spin_lock_irqsave(&pctl->lock, flags);
		reg = readl(pctl->membase + PIO_POW_MOD_SEL_REG);
		reg &= ~(1 << bank);
		writel(reg | val << bank, pctl->membase + PIO_POW_MOD_SEL_REG);
		raw_spin_unlock_irqrestore(&pctl->lock, flags);
		return 0;
	default:
		return -EINVAL;
	}
}

static int sunxi_pmx_get_funcs_cnt(struct pinctrl_dev *pctldev)
{
	struct sunxi_pinctrl *pctl = pinctrl_dev_get_drvdata(pctldev);

	return pctl->nfunctions;
}

static const char *sunxi_pmx_get_func_name(struct pinctrl_dev *pctldev,
					   unsigned function)
{
	struct sunxi_pinctrl *pctl = pinctrl_dev_get_drvdata(pctldev);

	return pctl->functions[function].name;
}

static int sunxi_pmx_get_func_groups(struct pinctrl_dev *pctldev,
				     unsigned function,
				     const char * const **groups,
				     unsigned * const num_groups)
{
	struct sunxi_pinctrl *pctl = pinctrl_dev_get_drvdata(pctldev);

	*groups = pctl->functions[function].groups;
	*num_groups = pctl->functions[function].ngroups;

	return 0;
}

static void sunxi_pmx_set(struct pinctrl_dev *pctldev,
				 unsigned pin,
				 u8 config)
{
	struct sunxi_pinctrl *pctl = pinctrl_dev_get_drvdata(pctldev);
	unsigned long flags;
	u32 val, mask;

	raw_spin_lock_irqsave(&pctl->lock, flags);

	pin -= pctl->desc->pin_base;
	val = readl(pctl->membase + sunxi_mux_reg(pin));
	mask = MUX_PINS_MASK << sunxi_mux_offset(pin);
	writel((val & ~mask) | config << sunxi_mux_offset(pin),
		pctl->membase + sunxi_mux_reg(pin));

	raw_spin_unlock_irqrestore(&pctl->lock, flags);
}

static int sunxi_pmx_set_mux(struct pinctrl_dev *pctldev,
			     unsigned function,
			     unsigned group)
{
	struct sunxi_pinctrl *pctl = pinctrl_dev_get_drvdata(pctldev);
	struct sunxi_pinctrl_group *g = pctl->groups + group;
	struct sunxi_pinctrl_function *func = pctl->functions + function;
	struct sunxi_desc_function *desc =
		sunxi_pinctrl_desc_find_function_by_name(pctl,
							 g->name,
							 func->name);

	if (!desc)
		return -EINVAL;

	sunxi_pmx_set(pctldev, g->pin, desc->muxval);

	return 0;
}

static int
sunxi_pmx_gpio_set_direction(struct pinctrl_dev *pctldev,
			struct pinctrl_gpio_range *range,
			unsigned offset,
			bool input)
{
	struct sunxi_pinctrl *pctl = pinctrl_dev_get_drvdata(pctldev);
	struct sunxi_desc_function *desc;
	const char *func;

	if (input)
		func = "gpio_in";
	else
		func = "gpio_out";

	desc = sunxi_pinctrl_desc_find_function_by_pin(pctl, offset, func);
	if (!desc)
		return -EINVAL;

	sunxi_pmx_set(pctldev, offset, desc->muxval);

	return 0;
}

static int sunxi_pmx_request(struct pinctrl_dev *pctldev, unsigned offset)
{
	struct sunxi_pinctrl *pctl = pinctrl_dev_get_drvdata(pctldev);
	unsigned short bank = offset / PINS_PER_BANK;
	unsigned short bank_offset = bank - pctl->desc->pin_base /
					    PINS_PER_BANK;
	struct sunxi_pinctrl_regulator *s_reg = &pctl->regulators[bank_offset];
	struct regulator *reg = s_reg->regulator;
	char supply[16];
	int ret;

	if (reg) {
		refcount_inc(&s_reg->refcount);
		return 0;
	}

	snprintf(supply, sizeof(supply), "vcc-p%c", 'a' + bank);
	reg = regulator_get(pctl->dev, supply);
	if (IS_ERR(reg)) {
		dev_err(pctl->dev, "Couldn't get bank P%c regulator\n",
			'A' + bank);
		return PTR_ERR(reg);
	}

	ret = regulator_enable(reg);
	if (ret) {
		dev_err(pctl->dev,
			"Couldn't enable bank P%c regulator\n", 'A' + bank);
		goto out;
	}

	sunxi_pinctrl_set_io_bias_cfg(pctl, offset, reg);

	s_reg->regulator = reg;
	refcount_set(&s_reg->refcount, 1);

	return 0;

out:
	regulator_put(s_reg->regulator);

	return ret;
}

static int sunxi_pmx_free(struct pinctrl_dev *pctldev, unsigned offset)
{
	struct sunxi_pinctrl *pctl = pinctrl_dev_get_drvdata(pctldev);
	unsigned short bank = offset / PINS_PER_BANK;
	unsigned short bank_offset = bank - pctl->desc->pin_base /
					    PINS_PER_BANK;
	struct sunxi_pinctrl_regulator *s_reg = &pctl->regulators[bank_offset];

	if (!refcount_dec_and_test(&s_reg->refcount))
		return 0;

	regulator_disable(s_reg->regulator);
	regulator_put(s_reg->regulator);
	s_reg->regulator = NULL;

	return 0;
}

static const struct pinmux_ops sunxi_pmx_ops = {
	.get_functions_count	= sunxi_pmx_get_funcs_cnt,
	.get_function_name	= sunxi_pmx_get_func_name,
	.get_function_groups	= sunxi_pmx_get_func_groups,
	.set_mux		= sunxi_pmx_set_mux,
	.gpio_set_direction	= sunxi_pmx_gpio_set_direction,
	.request		= sunxi_pmx_request,
	.free			= sunxi_pmx_free,
	.strict			= true,
};

static int sunxi_pinctrl_gpio_direction_input(struct gpio_chip *chip,
					unsigned offset)
{
	return pinctrl_gpio_direction_input(chip->base + offset);
}

static int sunxi_pinctrl_gpio_get(struct gpio_chip *chip, unsigned offset)
{
	struct sunxi_pinctrl *pctl = gpiochip_get_data(chip);
	u32 reg = sunxi_data_reg(offset);
	u8 index = sunxi_data_offset(offset);
	bool set_mux = pctl->desc->irq_read_needs_mux &&
		gpiochip_line_is_irq(chip, offset);
	u32 pin = offset + chip->base;
	u32 val;

	if (set_mux)
		sunxi_pmx_set(pctl->pctl_dev, pin, SUN4I_FUNC_INPUT);

	val = (readl(pctl->membase + reg) >> index) & DATA_PINS_MASK;

	if (set_mux)
		sunxi_pmx_set(pctl->pctl_dev, pin, SUN4I_FUNC_IRQ);

	return !!val;
}

static void sunxi_pinctrl_gpio_set(struct gpio_chip *chip,
				unsigned offset, int value)
{
	struct sunxi_pinctrl *pctl = gpiochip_get_data(chip);
	u32 reg = sunxi_data_reg(offset);
	u8 index = sunxi_data_offset(offset);
	unsigned long flags;
	u32 regval;

	raw_spin_lock_irqsave(&pctl->lock, flags);

	regval = readl(pctl->membase + reg);

	if (value)
		regval |= BIT(index);
	else
		regval &= ~(BIT(index));

	writel(regval, pctl->membase + reg);

	raw_spin_unlock_irqrestore(&pctl->lock, flags);
}

static int sunxi_pinctrl_gpio_direction_output(struct gpio_chip *chip,
					unsigned offset, int value)
{
	sunxi_pinctrl_gpio_set(chip, offset, value);
	return pinctrl_gpio_direction_output(chip->base + offset);
}

static int sunxi_pinctrl_gpio_of_xlate(struct gpio_chip *gc,
				const struct of_phandle_args *gpiospec,
				u32 *flags)
{
	int pin, base;

	base = PINS_PER_BANK * gpiospec->args[0];
	pin = base + gpiospec->args[1];

	if (pin > gc->ngpio)
		return -EINVAL;

	if (flags)
		*flags = gpiospec->args[2];

	return pin;
}

static int sunxi_pinctrl_gpio_to_irq(struct gpio_chip *chip, unsigned offset)
{
	struct sunxi_pinctrl *pctl = gpiochip_get_data(chip);
	struct sunxi_desc_function *desc;
	unsigned pinnum = pctl->desc->pin_base + offset;
	unsigned irqnum;

	if (offset >= chip->ngpio)
		return -ENXIO;

	desc = sunxi_pinctrl_desc_find_function_by_pin(pctl, pinnum, "irq");
	if (!desc)
		return -EINVAL;

	irqnum = desc->irqbank * IRQ_PER_BANK + desc->irqnum;

	dev_dbg(chip->parent, "%s: request IRQ for GPIO %d, return %d\n",
		chip->label, offset + chip->base, irqnum);

	return irq_find_mapping(pctl->domain, irqnum);
}

static int sunxi_pinctrl_irq_request_resources(struct irq_data *d)
{
	struct sunxi_pinctrl *pctl = irq_data_get_irq_chip_data(d);
	struct sunxi_desc_function *func;
	int ret;

	func = sunxi_pinctrl_desc_find_function_by_pin(pctl,
					pctl->irq_array[d->hwirq], "irq");
	if (!func)
		return -EINVAL;

	ret = gpiochip_lock_as_irq(pctl->chip,
			pctl->irq_array[d->hwirq] - pctl->desc->pin_base);
	if (ret) {
		dev_err(pctl->dev, "unable to lock HW IRQ %lu for IRQ\n",
			irqd_to_hwirq(d));
		return ret;
	}

	/* Change muxing to INT mode */
	sunxi_pmx_set(pctl->pctl_dev, pctl->irq_array[d->hwirq], func->muxval);

	return 0;
}

static void sunxi_pinctrl_irq_release_resources(struct irq_data *d)
{
	struct sunxi_pinctrl *pctl = irq_data_get_irq_chip_data(d);

	gpiochip_unlock_as_irq(pctl->chip,
			      pctl->irq_array[d->hwirq] - pctl->desc->pin_base);
}

static int sunxi_pinctrl_irq_set_type(struct irq_data *d, unsigned int type)
{
	struct sunxi_pinctrl *pctl = irq_data_get_irq_chip_data(d);
	u32 reg = sunxi_irq_cfg_reg(pctl->desc, d->hwirq);
	u8 index = sunxi_irq_cfg_offset(d->hwirq);
	unsigned long flags;
	u32 regval;
	u8 mode;

	switch (type) {
	case IRQ_TYPE_EDGE_RISING:
		mode = IRQ_EDGE_RISING;
		break;
	case IRQ_TYPE_EDGE_FALLING:
		mode = IRQ_EDGE_FALLING;
		break;
	case IRQ_TYPE_EDGE_BOTH:
		mode = IRQ_EDGE_BOTH;
		break;
	case IRQ_TYPE_LEVEL_HIGH:
		mode = IRQ_LEVEL_HIGH;
		break;
	case IRQ_TYPE_LEVEL_LOW:
		mode = IRQ_LEVEL_LOW;
		break;
	default:
		return -EINVAL;
	}

	raw_spin_lock_irqsave(&pctl->lock, flags);

	if (type & IRQ_TYPE_LEVEL_MASK)
		irq_set_chip_handler_name_locked(d, &sunxi_pinctrl_level_irq_chip,
						 handle_fasteoi_irq, NULL);
	else
		irq_set_chip_handler_name_locked(d, &sunxi_pinctrl_edge_irq_chip,
						 handle_edge_irq, NULL);

	regval = readl(pctl->membase + reg);
	regval &= ~(IRQ_CFG_IRQ_MASK << index);
	writel(regval | (mode << index), pctl->membase + reg);

	raw_spin_unlock_irqrestore(&pctl->lock, flags);

	return 0;
}

static void sunxi_pinctrl_irq_ack(struct irq_data *d)
{
	struct sunxi_pinctrl *pctl = irq_data_get_irq_chip_data(d);
	u32 status_reg = sunxi_irq_status_reg(pctl->desc, d->hwirq);
	u8 status_idx = sunxi_irq_status_offset(d->hwirq);

	/* Clear the IRQ */
	writel(1 << status_idx, pctl->membase + status_reg);
}

static void sunxi_pinctrl_irq_mask(struct irq_data *d)
{
	struct sunxi_pinctrl *pctl = irq_data_get_irq_chip_data(d);
	u32 reg = sunxi_irq_ctrl_reg(pctl->desc, d->hwirq);
	u8 idx = sunxi_irq_ctrl_offset(d->hwirq);
	unsigned long flags;
	u32 val;

	raw_spin_lock_irqsave(&pctl->lock, flags);

	/* Mask the IRQ */
	val = readl(pctl->membase + reg);
	writel(val & ~(1 << idx), pctl->membase + reg);

	raw_spin_unlock_irqrestore(&pctl->lock, flags);
}

static void sunxi_pinctrl_irq_unmask(struct irq_data *d)
{
	struct sunxi_pinctrl *pctl = irq_data_get_irq_chip_data(d);
	u32 reg = sunxi_irq_ctrl_reg(pctl->desc, d->hwirq);
	u8 idx = sunxi_irq_ctrl_offset(d->hwirq);
	unsigned long flags;
	u32 val;

	raw_spin_lock_irqsave(&pctl->lock, flags);

	/* Unmask the IRQ */
	val = readl(pctl->membase + reg);
	writel(val | (1 << idx), pctl->membase + reg);

	raw_spin_unlock_irqrestore(&pctl->lock, flags);
}

static void sunxi_pinctrl_irq_ack_unmask(struct irq_data *d)
{
	sunxi_pinctrl_irq_ack(d);
	sunxi_pinctrl_irq_unmask(d);
}

static int sunxi_pinctrl_irq_set_wake(struct irq_data *d, unsigned int on)
{
	struct sunxi_pinctrl *pctl = irq_data_get_irq_chip_data(d);
	u8 bank = d->hwirq / IRQ_PER_BANK;

	return irq_set_irq_wake(pctl->irq[bank], on);
}

static struct irq_chip sunxi_pinctrl_edge_irq_chip = {
	.name		= "sunxi_pio_edge",
	.irq_ack	= sunxi_pinctrl_irq_ack,
	.irq_mask	= sunxi_pinctrl_irq_mask,
	.irq_unmask	= sunxi_pinctrl_irq_unmask,
	.irq_request_resources = sunxi_pinctrl_irq_request_resources,
	.irq_release_resources = sunxi_pinctrl_irq_release_resources,
	.irq_set_type	= sunxi_pinctrl_irq_set_type,
	.irq_set_wake	= sunxi_pinctrl_irq_set_wake,
	.flags		= IRQCHIP_MASK_ON_SUSPEND,
};

static struct irq_chip sunxi_pinctrl_level_irq_chip = {
	.name		= "sunxi_pio_level",
	.irq_eoi	= sunxi_pinctrl_irq_ack,
	.irq_mask	= sunxi_pinctrl_irq_mask,
	.irq_unmask	= sunxi_pinctrl_irq_unmask,
	/* Define irq_enable / disable to avoid spurious irqs for drivers
	 * using these to suppress irqs while they clear the irq source */
	.irq_enable	= sunxi_pinctrl_irq_ack_unmask,
	.irq_disable	= sunxi_pinctrl_irq_mask,
	.irq_request_resources = sunxi_pinctrl_irq_request_resources,
	.irq_release_resources = sunxi_pinctrl_irq_release_resources,
	.irq_set_type	= sunxi_pinctrl_irq_set_type,
	.irq_set_wake	= sunxi_pinctrl_irq_set_wake,
	.flags		= IRQCHIP_EOI_THREADED |
			  IRQCHIP_MASK_ON_SUSPEND |
			  IRQCHIP_EOI_IF_HANDLED,
};

static int sunxi_pinctrl_irq_of_xlate(struct irq_domain *d,
				      struct device_node *node,
				      const u32 *intspec,
				      unsigned int intsize,
				      unsigned long *out_hwirq,
				      unsigned int *out_type)
{
	struct sunxi_pinctrl *pctl = d->host_data;
	struct sunxi_desc_function *desc;
	int pin, base;

	if (intsize < 3)
		return -EINVAL;

	base = PINS_PER_BANK * intspec[0];
	pin = pctl->desc->pin_base + base + intspec[1];

	desc = sunxi_pinctrl_desc_find_function_by_pin(pctl, pin, "irq");
	if (!desc)
		return -EINVAL;

	*out_hwirq = desc->irqbank * PINS_PER_BANK + desc->irqnum;
	*out_type = intspec[2];

	return 0;
}

static const struct irq_domain_ops sunxi_pinctrl_irq_domain_ops = {
	.xlate		= sunxi_pinctrl_irq_of_xlate,
};

static void sunxi_pinctrl_irq_handler(struct irq_desc *desc)
{
	unsigned int irq = irq_desc_get_irq(desc);
	struct irq_chip *chip = irq_desc_get_chip(desc);
	struct sunxi_pinctrl *pctl = irq_desc_get_handler_data(desc);
	unsigned long bank, reg, val;

	for (bank = 0; bank < pctl->desc->irq_banks; bank++)
		if (irq == pctl->irq[bank])
			break;

	if (bank == pctl->desc->irq_banks)
		return;

	reg = sunxi_irq_status_reg_from_bank(pctl->desc, bank);
	val = readl(pctl->membase + reg);

	if (val) {
		int irqoffset;

		chained_irq_enter(chip, desc);
		for_each_set_bit(irqoffset, &val, IRQ_PER_BANK) {
			int pin_irq = irq_find_mapping(pctl->domain,
						       bank * IRQ_PER_BANK + irqoffset);
			generic_handle_irq(pin_irq);
		}
		chained_irq_exit(chip, desc);
	}
}

static int sunxi_pinctrl_add_function(struct sunxi_pinctrl *pctl,
					const char *name)
{
	struct sunxi_pinctrl_function *func = pctl->functions;

	while (func->name) {
		/* function already there */
		if (strcmp(func->name, name) == 0) {
			func->ngroups++;
			return -EEXIST;
		}
		func++;
	}

	func->name = name;
	func->ngroups = 1;

	pctl->nfunctions++;

	return 0;
}

static int sunxi_pinctrl_build_state(struct platform_device *pdev)
{
	struct sunxi_pinctrl *pctl = platform_get_drvdata(pdev);
	void *ptr;
	int i;

	/*
	 * Allocate groups
	 *
	 * We assume that the number of groups is the number of pins
	 * given in the data array.

	 * This will not always be true, since some pins might not be
	 * available in the current variant, but fortunately for us,
	 * this means that the number of pins is the maximum group
	 * number we will ever see.
	 */
	pctl->groups = devm_kcalloc(&pdev->dev,
				    pctl->desc->npins, sizeof(*pctl->groups),
				    GFP_KERNEL);
	if (!pctl->groups)
		return -ENOMEM;

	for (i = 0; i < pctl->desc->npins; i++) {
		const struct sunxi_desc_pin *pin = pctl->desc->pins + i;
		struct sunxi_pinctrl_group *group = pctl->groups + pctl->ngroups;

		if (pin->variant && !(pctl->variant & pin->variant))
			continue;

		group->name = pin->pin.name;
		group->pin = pin->pin.number;

		/* And now we count the actual number of pins / groups */
		pctl->ngroups++;
	}

	/*
	 * We suppose that we won't have any more functions than pins,
	 * we'll reallocate that later anyway
	 */
	pctl->functions = kcalloc(pctl->ngroups,
				  sizeof(*pctl->functions),
				  GFP_KERNEL);
	if (!pctl->functions)
		return -ENOMEM;

	/* Count functions and their associated groups */
	for (i = 0; i < pctl->desc->npins; i++) {
		const struct sunxi_desc_pin *pin = pctl->desc->pins + i;
		struct sunxi_desc_function *func;

		if (pin->variant && !(pctl->variant & pin->variant))
			continue;

		for (func = pin->functions; func->name; func++) {
			if (func->variant && !(pctl->variant & func->variant))
				continue;

			/* Create interrupt mapping while we're at it */
			if (!strcmp(func->name, "irq")) {
				int irqnum = func->irqnum + func->irqbank * IRQ_PER_BANK;
				pctl->irq_array[irqnum] = pin->pin.number;
			}

			sunxi_pinctrl_add_function(pctl, func->name);
		}
	}

	/* And now allocated and fill the array for real */
	ptr = krealloc(pctl->functions,
		       pctl->nfunctions * sizeof(*pctl->functions),
		       GFP_KERNEL);
	if (!ptr) {
		kfree(pctl->functions);
		pctl->functions = NULL;
		return -ENOMEM;
	}
	pctl->functions = ptr;

	for (i = 0; i < pctl->desc->npins; i++) {
		const struct sunxi_desc_pin *pin = pctl->desc->pins + i;
		struct sunxi_desc_function *func;

		if (pin->variant && !(pctl->variant & pin->variant))
			continue;

		for (func = pin->functions; func->name; func++) {
			struct sunxi_pinctrl_function *func_item;
			const char **func_grp;

			if (func->variant && !(pctl->variant & func->variant))
				continue;

			func_item = sunxi_pinctrl_find_function_by_name(pctl,
									func->name);
			if (!func_item) {
				kfree(pctl->functions);
				return -EINVAL;
			}

			if (!func_item->groups) {
				func_item->groups =
					devm_kcalloc(&pdev->dev,
						     func_item->ngroups,
						     sizeof(*func_item->groups),
						     GFP_KERNEL);
				if (!func_item->groups) {
					kfree(pctl->functions);
					return -ENOMEM;
				}
			}

			func_grp = func_item->groups;
			while (*func_grp)
				func_grp++;

			*func_grp = pin->pin.name;
		}
	}

	return 0;
}

static int sunxi_pinctrl_get_debounce_div(struct clk *clk, int freq, int *diff)
{
	unsigned long clock = clk_get_rate(clk);
	unsigned int best_diff, best_div;
	int i;

	best_diff = abs(freq - clock);
	best_div = 0;

	for (i = 1; i < 8; i++) {
		int cur_diff = abs(freq - (clock >> i));

		if (cur_diff < best_diff) {
			best_diff = cur_diff;
			best_div = i;
		}
	}

	*diff = best_diff;
	return best_div;
}

static int sunxi_pinctrl_setup_debounce(struct sunxi_pinctrl *pctl,
					struct device_node *node)
{
	unsigned int hosc_diff, losc_diff;
	unsigned int hosc_div, losc_div;
	struct clk *hosc, *losc;
	u8 div, src;
	int i, ret;

	/* Deal with old DTs that didn't have the oscillators */
	if (of_clk_get_parent_count(node) != 3)
		return 0;

	/* If we don't have any setup, bail out */
	if (!of_find_property(node, "input-debounce", NULL))
		return 0;

	losc = devm_clk_get(pctl->dev, "losc");
	if (IS_ERR(losc))
		return PTR_ERR(losc);

	hosc = devm_clk_get(pctl->dev, "hosc");
	if (IS_ERR(hosc))
		return PTR_ERR(hosc);

	for (i = 0; i < pctl->desc->irq_banks; i++) {
		unsigned long debounce_freq;
		u32 debounce;

		ret = of_property_read_u32_index(node, "input-debounce",
						 i, &debounce);
		if (ret)
			return ret;

		if (!debounce)
			continue;

		debounce_freq = DIV_ROUND_CLOSEST(USEC_PER_SEC, debounce);
		losc_div = sunxi_pinctrl_get_debounce_div(losc,
							  debounce_freq,
							  &losc_diff);

		hosc_div = sunxi_pinctrl_get_debounce_div(hosc,
							  debounce_freq,
							  &hosc_diff);

		if (hosc_diff < losc_diff) {
			div = hosc_div;
			src = 1;
		} else {
			div = losc_div;
			src = 0;
		}

		writel(src | div << 4,
		       pctl->membase +
		       sunxi_irq_debounce_reg_from_bank(pctl->desc, i));
	}

	return 0;
}

int sunxi_pinctrl_init_with_variant(struct platform_device *pdev,
				    const struct sunxi_pinctrl_desc *desc,
				    unsigned long variant)
{
	struct device_node *node = pdev->dev.of_node;
	struct pinctrl_desc *pctrl_desc;
	struct pinctrl_pin_desc *pins;
	struct sunxi_pinctrl *pctl;
	struct pinmux_ops *pmxops;
	int i, ret, last_pin, pin_idx;
	struct clk *clk;

	pctl = devm_kzalloc(&pdev->dev, sizeof(*pctl), GFP_KERNEL);
	if (!pctl)
		return -ENOMEM;
	platform_set_drvdata(pdev, pctl);

	raw_spin_lock_init(&pctl->lock);

	pctl->membase = devm_platform_ioremap_resource(pdev, 0);
	if (IS_ERR(pctl->membase))
		return PTR_ERR(pctl->membase);

	pctl->dev = &pdev->dev;
	pctl->desc = desc;
	pctl->variant = variant;

	pctl->irq_array = devm_kcalloc(&pdev->dev,
				       IRQ_PER_BANK * pctl->desc->irq_banks,
				       sizeof(*pctl->irq_array),
				       GFP_KERNEL);
	if (!pctl->irq_array)
		return -ENOMEM;

	ret = sunxi_pinctrl_build_state(pdev);
	if (ret) {
		dev_err(&pdev->dev, "dt probe failed: %d\n", ret);
		return ret;
	}

	pins = devm_kcalloc(&pdev->dev,
			    pctl->desc->npins, sizeof(*pins),
			    GFP_KERNEL);
	if (!pins)
		return -ENOMEM;

	for (i = 0, pin_idx = 0; i < pctl->desc->npins; i++) {
		const struct sunxi_desc_pin *pin = pctl->desc->pins + i;

		if (pin->variant && !(pctl->variant & pin->variant))
			continue;

		pins[pin_idx++] = pin->pin;
	}

	pctrl_desc = devm_kzalloc(&pdev->dev,
				  sizeof(*pctrl_desc),
				  GFP_KERNEL);
	if (!pctrl_desc)
		return -ENOMEM;

	pctrl_desc->name = dev_name(&pdev->dev);
	pctrl_desc->owner = THIS_MODULE;
	pctrl_desc->pins = pins;
	pctrl_desc->npins = pctl->ngroups;
	pctrl_desc->confops = &sunxi_pconf_ops;
	pctrl_desc->pctlops = &sunxi_pctrl_ops;

<<<<<<< HEAD
=======
	pmxops = devm_kmemdup(&pdev->dev, &sunxi_pmx_ops, sizeof(sunxi_pmx_ops),
			      GFP_KERNEL);
	if (!pmxops)
		return -ENOMEM;

	if (desc->disable_strict_mode)
		pmxops->strict = false;

	pctrl_desc->pmxops = pmxops;

>>>>>>> 24b8d41d
	pctl->pctl_dev = devm_pinctrl_register(&pdev->dev, pctrl_desc, pctl);
	if (IS_ERR(pctl->pctl_dev)) {
		dev_err(&pdev->dev, "couldn't register pinctrl driver\n");
		return PTR_ERR(pctl->pctl_dev);
	}

	pctl->chip = devm_kzalloc(&pdev->dev, sizeof(*pctl->chip), GFP_KERNEL);
	if (!pctl->chip)
		return -ENOMEM;

	last_pin = pctl->desc->pins[pctl->desc->npins - 1].pin.number;
	pctl->chip->owner = THIS_MODULE;
	pctl->chip->request = gpiochip_generic_request;
	pctl->chip->free = gpiochip_generic_free;
	pctl->chip->set_config = gpiochip_generic_config;
	pctl->chip->direction_input = sunxi_pinctrl_gpio_direction_input;
	pctl->chip->direction_output = sunxi_pinctrl_gpio_direction_output;
	pctl->chip->get = sunxi_pinctrl_gpio_get;
	pctl->chip->set = sunxi_pinctrl_gpio_set;
	pctl->chip->of_xlate = sunxi_pinctrl_gpio_of_xlate;
	pctl->chip->to_irq = sunxi_pinctrl_gpio_to_irq;
	pctl->chip->of_gpio_n_cells = 3;
	pctl->chip->can_sleep = false;
	pctl->chip->ngpio = round_up(last_pin, PINS_PER_BANK) -
			    pctl->desc->pin_base;
	pctl->chip->label = dev_name(&pdev->dev);
	pctl->chip->parent = &pdev->dev;
	pctl->chip->base = pctl->desc->pin_base;

	ret = gpiochip_add_data(pctl->chip, pctl);
	if (ret)
		return ret;

	for (i = 0; i < pctl->desc->npins; i++) {
		const struct sunxi_desc_pin *pin = pctl->desc->pins + i;

		ret = gpiochip_add_pin_range(pctl->chip, dev_name(&pdev->dev),
					     pin->pin.number - pctl->desc->pin_base,
					     pin->pin.number, 1);
		if (ret)
			goto gpiochip_error;
	}

	ret = of_clk_get_parent_count(node);
	clk = devm_clk_get(&pdev->dev, ret == 1 ? NULL : "apb");
	if (IS_ERR(clk)) {
		ret = PTR_ERR(clk);
		goto gpiochip_error;
	}

	ret = clk_prepare_enable(clk);
	if (ret)
		goto gpiochip_error;

	pctl->irq = devm_kcalloc(&pdev->dev,
				 pctl->desc->irq_banks,
				 sizeof(*pctl->irq),
				 GFP_KERNEL);
	if (!pctl->irq) {
		ret = -ENOMEM;
		goto clk_error;
	}

	for (i = 0; i < pctl->desc->irq_banks; i++) {
		pctl->irq[i] = platform_get_irq(pdev, i);
		if (pctl->irq[i] < 0) {
			ret = pctl->irq[i];
			goto clk_error;
		}
	}

	pctl->domain = irq_domain_add_linear(node,
					     pctl->desc->irq_banks * IRQ_PER_BANK,
					     &sunxi_pinctrl_irq_domain_ops,
					     pctl);
	if (!pctl->domain) {
		dev_err(&pdev->dev, "Couldn't register IRQ domain\n");
		ret = -ENOMEM;
		goto clk_error;
	}

	for (i = 0; i < (pctl->desc->irq_banks * IRQ_PER_BANK); i++) {
		int irqno = irq_create_mapping(pctl->domain, i);

		irq_set_chip_and_handler(irqno, &sunxi_pinctrl_edge_irq_chip,
					 handle_edge_irq);
		irq_set_chip_data(irqno, pctl);
	}

	for (i = 0; i < pctl->desc->irq_banks; i++) {
		/* Mask and clear all IRQs before registering a handler */
		writel(0, pctl->membase +
			  sunxi_irq_ctrl_reg_from_bank(pctl->desc, i));
		writel(0xffffffff,
		       pctl->membase +
		       sunxi_irq_status_reg_from_bank(pctl->desc, i));

		irq_set_chained_handler_and_data(pctl->irq[i],
						 sunxi_pinctrl_irq_handler,
						 pctl);
	}

	sunxi_pinctrl_setup_debounce(pctl, node);

	dev_info(&pdev->dev, "initialized sunXi PIO driver\n");

	return 0;

clk_error:
	clk_disable_unprepare(clk);
gpiochip_error:
	gpiochip_remove(pctl->chip);
	return ret;
}<|MERGE_RESOLUTION|>--- conflicted
+++ resolved
@@ -1456,8 +1456,6 @@
 	pctrl_desc->confops = &sunxi_pconf_ops;
 	pctrl_desc->pctlops = &sunxi_pctrl_ops;
 
-<<<<<<< HEAD
-=======
 	pmxops = devm_kmemdup(&pdev->dev, &sunxi_pmx_ops, sizeof(sunxi_pmx_ops),
 			      GFP_KERNEL);
 	if (!pmxops)
@@ -1468,7 +1466,6 @@
 
 	pctrl_desc->pmxops = pmxops;
 
->>>>>>> 24b8d41d
 	pctl->pctl_dev = devm_pinctrl_register(&pdev->dev, pctrl_desc, pctl);
 	if (IS_ERR(pctl->pctl_dev)) {
 		dev_err(&pdev->dev, "couldn't register pinctrl driver\n");
