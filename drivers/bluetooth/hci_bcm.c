// SPDX-License-Identifier: GPL-2.0-or-later
/*
 *
 *  Bluetooth HCI UART driver for Broadcom devices
 *
 *  Copyright (C) 2015  Intel Corporation
 */

#include <linux/kernel.h>
#include <linux/errno.h>
#include <linux/skbuff.h>
#include <linux/firmware.h>
#include <linux/module.h>
#include <linux/acpi.h>
#include <linux/of.h>
#include <linux/of_irq.h>
#include <linux/property.h>
#include <linux/platform_data/x86/apple.h>
#include <linux/platform_device.h>
#include <linux/regulator/consumer.h>
#include <linux/clk.h>
#include <linux/gpio/consumer.h>
#include <linux/tty.h>
#include <linux/interrupt.h>
#include <linux/dmi.h>
#include <linux/pm_runtime.h>
#include <linux/serdev.h>

#include <net/bluetooth/bluetooth.h>
#include <net/bluetooth/hci_core.h>

#include "btbcm.h"
#include "hci_uart.h"

#define BCM_NULL_PKT 0x00
#define BCM_NULL_SIZE 0

#define BCM_LM_DIAG_PKT 0x07
#define BCM_LM_DIAG_SIZE 63

#define BCM_TYPE49_PKT 0x31
#define BCM_TYPE49_SIZE 0

#define BCM_TYPE52_PKT 0x34
#define BCM_TYPE52_SIZE 0

#define BCM_AUTOSUSPEND_DELAY	5000 /* default autosleep delay */

#define BCM_NUM_SUPPLIES 2

/**
 * struct bcm_device_data - device specific data
 * @no_early_set_baudrate: Disallow set baudrate before driver setup()
 */
struct bcm_device_data {
	bool	no_early_set_baudrate;
	bool	drive_rts_on_open;
};

/**
 * struct bcm_device - device driver resources
 * @serdev_hu: HCI UART controller struct
 * @list: bcm_device_list node
 * @dev: physical UART slave
 * @name: device name logged by bt_dev_*() functions
 * @device_wakeup: BT_WAKE pin,
 *	assert = Bluetooth device must wake up or remain awake,
 *	deassert = Bluetooth device may sleep when sleep criteria are met
 * @shutdown: BT_REG_ON pin,
 *	power up or power down Bluetooth device internal regulators
 * @set_device_wakeup: callback to toggle BT_WAKE pin
 *	either by accessing @device_wakeup or by calling @btlp
 * @set_shutdown: callback to toggle BT_REG_ON pin
 *	either by accessing @shutdown or by calling @btpu/@btpd
 * @btlp: Apple ACPI method to toggle BT_WAKE pin ("Bluetooth Low Power")
 * @btpu: Apple ACPI method to drive BT_REG_ON pin high ("Bluetooth Power Up")
 * @btpd: Apple ACPI method to drive BT_REG_ON pin low ("Bluetooth Power Down")
 * @txco_clk: external reference frequency clock used by Bluetooth device
 * @lpo_clk: external LPO clock used by Bluetooth device
 * @supplies: VBAT and VDDIO supplies used by Bluetooth device
 * @res_enabled: whether clocks and supplies are prepared and enabled
 * @init_speed: default baudrate of Bluetooth device;
 *	the host UART is initially set to this baudrate so that
 *	it can configure the Bluetooth device for @oper_speed
 * @oper_speed: preferred baudrate of Bluetooth device;
 *	set to 0 if @init_speed is already the preferred baudrate
 * @irq: interrupt triggered by HOST_WAKE_BT pin
 * @irq_active_low: whether @irq is active low
 * @hu: pointer to HCI UART controller struct,
 *	used to disable flow control during runtime suspend and system sleep
 * @is_suspended: whether flow control is currently disabled
 * @no_early_set_baudrate: don't set_baudrate before setup()
 */
struct bcm_device {
	/* Must be the first member, hci_serdev.c expects this. */
	struct hci_uart		serdev_hu;
	struct list_head	list;

	struct device		*dev;

	const char		*name;
	struct gpio_desc	*device_wakeup;
	struct gpio_desc	*shutdown;
	int			(*set_device_wakeup)(struct bcm_device *, bool);
	int			(*set_shutdown)(struct bcm_device *, bool);
#ifdef CONFIG_ACPI
	acpi_handle		btlp, btpu, btpd;
	int			gpio_count;
	int			gpio_int_idx;
#endif

	struct clk		*txco_clk;
	struct clk		*lpo_clk;
	struct regulator_bulk_data supplies[BCM_NUM_SUPPLIES];
	bool			res_enabled;

	u32			init_speed;
	u32			oper_speed;
	int			irq;
	bool			irq_active_low;
	bool			irq_acquired;

#ifdef CONFIG_PM
	struct hci_uart		*hu;
	bool			is_suspended;
#endif
	bool			no_early_set_baudrate;
	bool			drive_rts_on_open;
	u8			pcm_int_params[5];
};

/* generic bcm uart resources */
struct bcm_data {
	struct sk_buff		*rx_skb;
	struct sk_buff_head	txq;

	struct bcm_device	*dev;
};

/* List of BCM BT UART devices */
static DEFINE_MUTEX(bcm_device_lock);
static LIST_HEAD(bcm_device_list);

static int irq_polarity = -1;
module_param(irq_polarity, int, 0444);
MODULE_PARM_DESC(irq_polarity, "IRQ polarity 0: active-high 1: active-low");

static inline void host_set_baudrate(struct hci_uart *hu, unsigned int speed)
{
	if (hu->serdev)
		serdev_device_set_baudrate(hu->serdev, speed);
	else
		hci_uart_set_baudrate(hu, speed);
}

static int bcm_set_baudrate(struct hci_uart *hu, unsigned int speed)
{
	struct hci_dev *hdev = hu->hdev;
	struct sk_buff *skb;
	struct bcm_update_uart_baud_rate param;

	if (speed > 3000000) {
		struct bcm_write_uart_clock_setting clock;

		clock.type = BCM_UART_CLOCK_48MHZ;

		bt_dev_dbg(hdev, "Set Controller clock (%d)", clock.type);

		/* This Broadcom specific command changes the UART's controller
		 * clock for baud rate > 3000000.
		 */
		skb = __hci_cmd_sync(hdev, 0xfc45, 1, &clock, HCI_INIT_TIMEOUT);
		if (IS_ERR(skb)) {
			int err = PTR_ERR(skb);
			bt_dev_err(hdev, "BCM: failed to write clock (%d)",
				   err);
			return err;
		}

		kfree_skb(skb);
	}

	bt_dev_dbg(hdev, "Set Controller UART speed to %d bit/s", speed);

	param.zero = cpu_to_le16(0);
	param.baud_rate = cpu_to_le32(speed);

	/* This Broadcom specific command changes the UART's controller baud
	 * rate.
	 */
	skb = __hci_cmd_sync(hdev, 0xfc18, sizeof(param), &param,
			     HCI_INIT_TIMEOUT);
	if (IS_ERR(skb)) {
		int err = PTR_ERR(skb);
		bt_dev_err(hdev, "BCM: failed to write update baudrate (%d)",
			   err);
		return err;
	}

	kfree_skb(skb);

	return 0;
}

/* bcm_device_exists should be protected by bcm_device_lock */
static bool bcm_device_exists(struct bcm_device *device)
{
	struct list_head *p;

#ifdef CONFIG_PM
	/* Devices using serdev always exist */
	if (device && device->hu && device->hu->serdev)
		return true;
#endif

	list_for_each(p, &bcm_device_list) {
		struct bcm_device *dev = list_entry(p, struct bcm_device, list);

		if (device == dev)
			return true;
	}

	return false;
}

static int bcm_gpio_set_power(struct bcm_device *dev, bool powered)
{
	int err;

	if (powered && !dev->res_enabled) {
		/* Intel Macs use bcm_apple_get_resources() and don't
		 * have regulator supplies configured.
		 */
		if (dev->supplies[0].supply) {
			err = regulator_bulk_enable(BCM_NUM_SUPPLIES,
						    dev->supplies);
			if (err)
				return err;
		}

		/* LPO clock needs to be 32.768 kHz */
		err = clk_set_rate(dev->lpo_clk, 32768);
		if (err) {
			dev_err(dev->dev, "Could not set LPO clock rate\n");
			goto err_regulator_disable;
		}

		err = clk_prepare_enable(dev->lpo_clk);
		if (err)
			goto err_regulator_disable;

		err = clk_prepare_enable(dev->txco_clk);
		if (err)
			goto err_lpo_clk_disable;
	}

	err = dev->set_shutdown(dev, powered);
	if (err)
		goto err_txco_clk_disable;

	err = dev->set_device_wakeup(dev, powered);
	if (err)
		goto err_revert_shutdown;

	if (!powered && dev->res_enabled) {
		clk_disable_unprepare(dev->txco_clk);
		clk_disable_unprepare(dev->lpo_clk);

		/* Intel Macs use bcm_apple_get_resources() and don't
		 * have regulator supplies configured.
		 */
		if (dev->supplies[0].supply)
			regulator_bulk_disable(BCM_NUM_SUPPLIES,
					       dev->supplies);
	}

	/* wait for device to power on and come out of reset */
	usleep_range(100000, 120000);

	dev->res_enabled = powered;

	return 0;

err_revert_shutdown:
	dev->set_shutdown(dev, !powered);
err_txco_clk_disable:
	if (powered && !dev->res_enabled)
		clk_disable_unprepare(dev->txco_clk);
err_lpo_clk_disable:
	if (powered && !dev->res_enabled)
		clk_disable_unprepare(dev->lpo_clk);
err_regulator_disable:
	if (powered && !dev->res_enabled)
		regulator_bulk_disable(BCM_NUM_SUPPLIES, dev->supplies);
	return err;
}

#ifdef CONFIG_PM
static irqreturn_t bcm_host_wake(int irq, void *data)
{
	struct bcm_device *bdev = data;

	bt_dev_dbg(bdev, "Host wake IRQ");

	pm_runtime_get(bdev->dev);
	pm_runtime_mark_last_busy(bdev->dev);
	pm_runtime_put_autosuspend(bdev->dev);

	return IRQ_HANDLED;
}

static int bcm_request_irq(struct bcm_data *bcm)
{
	struct bcm_device *bdev = bcm->dev;
	int err;

	mutex_lock(&bcm_device_lock);
	if (!bcm_device_exists(bdev)) {
		err = -ENODEV;
		goto unlock;
	}

	if (bdev->irq <= 0) {
		err = -EOPNOTSUPP;
		goto unlock;
	}

	err = devm_request_irq(bdev->dev, bdev->irq, bcm_host_wake,
			       bdev->irq_active_low ? IRQF_TRIGGER_FALLING :
						      IRQF_TRIGGER_RISING,
			       "host_wake", bdev);
	if (err) {
		bdev->irq = err;
		goto unlock;
	}

	bdev->irq_acquired = true;

	device_init_wakeup(bdev->dev, true);

	pm_runtime_set_autosuspend_delay(bdev->dev,
					 BCM_AUTOSUSPEND_DELAY);
	pm_runtime_use_autosuspend(bdev->dev);
	pm_runtime_set_active(bdev->dev);
	pm_runtime_enable(bdev->dev);

unlock:
	mutex_unlock(&bcm_device_lock);

	return err;
}

static const struct bcm_set_sleep_mode default_sleep_params = {
	.sleep_mode = 1,	/* 0=Disabled, 1=UART, 2=Reserved, 3=USB */
	.idle_host = 2,		/* idle threshold HOST, in 300ms */
	.idle_dev = 2,		/* idle threshold device, in 300ms */
	.bt_wake_active = 1,	/* BT_WAKE active mode: 1 = high, 0 = low */
	.host_wake_active = 0,	/* HOST_WAKE active mode: 1 = high, 0 = low */
	.allow_host_sleep = 1,	/* Allow host sleep in SCO flag */
	.combine_modes = 1,	/* Combine sleep and LPM flag */
	.tristate_control = 0,	/* Allow tri-state control of UART tx flag */
	/* Irrelevant USB flags */
	.usb_auto_sleep = 0,
	.usb_resume_timeout = 0,
	.break_to_host = 0,
	.pulsed_host_wake = 1,
};

static int bcm_setup_sleep(struct hci_uart *hu)
{
	struct bcm_data *bcm = hu->priv;
	struct sk_buff *skb;
	struct bcm_set_sleep_mode sleep_params = default_sleep_params;

	sleep_params.host_wake_active = !bcm->dev->irq_active_low;

	skb = __hci_cmd_sync(hu->hdev, 0xfc27, sizeof(sleep_params),
			     &sleep_params, HCI_INIT_TIMEOUT);
	if (IS_ERR(skb)) {
		int err = PTR_ERR(skb);
		bt_dev_err(hu->hdev, "Sleep VSC failed (%d)", err);
		return err;
	}
	kfree_skb(skb);

	bt_dev_dbg(hu->hdev, "Set Sleep Parameters VSC succeeded");

	return 0;
}
#else
static inline int bcm_request_irq(struct bcm_data *bcm) { return 0; }
static inline int bcm_setup_sleep(struct hci_uart *hu) { return 0; }
#endif

static int bcm_set_diag(struct hci_dev *hdev, bool enable)
{
	struct hci_uart *hu = hci_get_drvdata(hdev);
	struct bcm_data *bcm = hu->priv;
	struct sk_buff *skb;

	if (!test_bit(HCI_RUNNING, &hdev->flags))
		return -ENETDOWN;

	skb = bt_skb_alloc(3, GFP_KERNEL);
	if (!skb)
		return -ENOMEM;

	skb_put_u8(skb, BCM_LM_DIAG_PKT);
	skb_put_u8(skb, 0xf0);
	skb_put_u8(skb, enable);

	skb_queue_tail(&bcm->txq, skb);
	hci_uart_tx_wakeup(hu);

	return 0;
}

static int bcm_open(struct hci_uart *hu)
{
	struct bcm_data *bcm;
	struct list_head *p;
	int err;

	bt_dev_dbg(hu->hdev, "hu %p", hu);

	if (!hci_uart_has_flow_control(hu))
		return -EOPNOTSUPP;

	bcm = kzalloc(sizeof(*bcm), GFP_KERNEL);
	if (!bcm)
		return -ENOMEM;

	skb_queue_head_init(&bcm->txq);

	hu->priv = bcm;

	mutex_lock(&bcm_device_lock);

	if (hu->serdev) {
		bcm->dev = serdev_device_get_drvdata(hu->serdev);
		goto out;
	}

	if (!hu->tty->dev)
		goto out;

	list_for_each(p, &bcm_device_list) {
		struct bcm_device *dev = list_entry(p, struct bcm_device, list);

		/* Retrieve saved bcm_device based on parent of the
		 * platform device (saved during device probe) and
		 * parent of tty device used by hci_uart
		 */
		if (hu->tty->dev->parent == dev->dev->parent) {
			bcm->dev = dev;
#ifdef CONFIG_PM
			dev->hu = hu;
#endif
			break;
		}
	}

out:
	if (bcm->dev) {
		if (bcm->dev->drive_rts_on_open)
			hci_uart_set_flow_control(hu, true);

		hu->init_speed = bcm->dev->init_speed;

		/* If oper_speed is set, ldisc/serdev will set the baudrate
		 * before calling setup()
		 */
		if (!bcm->dev->no_early_set_baudrate)
			hu->oper_speed = bcm->dev->oper_speed;

		err = bcm_gpio_set_power(bcm->dev, true);

		if (bcm->dev->drive_rts_on_open)
			hci_uart_set_flow_control(hu, false);

		if (err)
			goto err_unset_hu;
	}

	mutex_unlock(&bcm_device_lock);
	return 0;

err_unset_hu:
#ifdef CONFIG_PM
	if (!hu->serdev)
		bcm->dev->hu = NULL;
#endif
	mutex_unlock(&bcm_device_lock);
	hu->priv = NULL;
	kfree(bcm);
	return err;
}

static int bcm_close(struct hci_uart *hu)
{
	struct bcm_data *bcm = hu->priv;
	struct bcm_device *bdev = NULL;
	int err;

	bt_dev_dbg(hu->hdev, "hu %p", hu);

	/* Protect bcm->dev against removal of the device or driver */
	mutex_lock(&bcm_device_lock);

	if (hu->serdev) {
		bdev = serdev_device_get_drvdata(hu->serdev);
	} else if (bcm_device_exists(bcm->dev)) {
		bdev = bcm->dev;
#ifdef CONFIG_PM
		bdev->hu = NULL;
#endif
	}

	if (bdev) {
		if (IS_ENABLED(CONFIG_PM) && bdev->irq_acquired) {
			devm_free_irq(bdev->dev, bdev->irq, bdev);
			device_init_wakeup(bdev->dev, false);
			pm_runtime_disable(bdev->dev);
		}

		err = bcm_gpio_set_power(bdev, false);
		if (err)
			bt_dev_err(hu->hdev, "Failed to power down");
		else
			pm_runtime_set_suspended(bdev->dev);
	}
	mutex_unlock(&bcm_device_lock);

	skb_queue_purge(&bcm->txq);
	kfree_skb(bcm->rx_skb);
	kfree(bcm);

	hu->priv = NULL;
	return 0;
}

static int bcm_flush(struct hci_uart *hu)
{
	struct bcm_data *bcm = hu->priv;

	bt_dev_dbg(hu->hdev, "hu %p", hu);

	skb_queue_purge(&bcm->txq);

	return 0;
}

static int bcm_setup(struct hci_uart *hu)
{
	struct bcm_data *bcm = hu->priv;
	bool fw_load_done = false;
	unsigned int speed;
	int err;

	bt_dev_dbg(hu->hdev, "hu %p", hu);

	hu->hdev->set_diag = bcm_set_diag;
	hu->hdev->set_bdaddr = btbcm_set_bdaddr;

	err = btbcm_initialize(hu->hdev, &fw_load_done);
	if (err)
		return err;

	if (!fw_load_done)
		return 0;

	/* Init speed if any */
	if (hu->init_speed)
		speed = hu->init_speed;
	else if (hu->proto->init_speed)
		speed = hu->proto->init_speed;
	else
		speed = 0;

	if (speed)
		host_set_baudrate(hu, speed);

	/* Operational speed if any */
	if (hu->oper_speed)
		speed = hu->oper_speed;
	else if (bcm->dev && bcm->dev->oper_speed)
		speed = bcm->dev->oper_speed;
	else if (hu->proto->oper_speed)
		speed = hu->proto->oper_speed;
	else
		speed = 0;

	if (speed) {
		err = bcm_set_baudrate(hu, speed);
		if (!err)
			host_set_baudrate(hu, speed);
	}

	/* PCM parameters if provided */
	if (bcm->dev && bcm->dev->pcm_int_params[0] != 0xff) {
		struct bcm_set_pcm_int_params params;

		btbcm_read_pcm_int_params(hu->hdev, &params);

		memcpy(&params, bcm->dev->pcm_int_params, 5);
		btbcm_write_pcm_int_params(hu->hdev, &params);
	}

	err = btbcm_finalize(hu->hdev, &fw_load_done);
	if (err)
		return err;

	/* Some devices ship with the controller default address.
	 * Allow the bootloader to set a valid address through the
	 * device tree.
	 */
	set_bit(HCI_QUIRK_USE_BDADDR_PROPERTY, &hu->hdev->quirks);

	if (!bcm_request_irq(bcm))
		err = bcm_setup_sleep(hu);

	return err;
}

#define BCM_RECV_LM_DIAG \
	.type = BCM_LM_DIAG_PKT, \
	.hlen = BCM_LM_DIAG_SIZE, \
	.loff = 0, \
	.lsize = 0, \
	.maxlen = BCM_LM_DIAG_SIZE

#define BCM_RECV_NULL \
	.type = BCM_NULL_PKT, \
	.hlen = BCM_NULL_SIZE, \
	.loff = 0, \
	.lsize = 0, \
	.maxlen = BCM_NULL_SIZE

#define BCM_RECV_TYPE49 \
	.type = BCM_TYPE49_PKT, \
	.hlen = BCM_TYPE49_SIZE, \
	.loff = 0, \
	.lsize = 0, \
	.maxlen = BCM_TYPE49_SIZE

#define BCM_RECV_TYPE52 \
	.type = BCM_TYPE52_PKT, \
	.hlen = BCM_TYPE52_SIZE, \
	.loff = 0, \
	.lsize = 0, \
	.maxlen = BCM_TYPE52_SIZE

static const struct h4_recv_pkt bcm_recv_pkts[] = {
	{ H4_RECV_ACL,      .recv = hci_recv_frame },
	{ H4_RECV_SCO,      .recv = hci_recv_frame },
	{ H4_RECV_EVENT,    .recv = hci_recv_frame },
	{ BCM_RECV_LM_DIAG, .recv = hci_recv_diag  },
	{ BCM_RECV_NULL,    .recv = hci_recv_diag  },
	{ BCM_RECV_TYPE49,  .recv = hci_recv_diag  },
	{ BCM_RECV_TYPE52,  .recv = hci_recv_diag  },
};

static int bcm_recv(struct hci_uart *hu, const void *data, int count)
{
	struct bcm_data *bcm = hu->priv;

	if (!test_bit(HCI_UART_REGISTERED, &hu->flags))
		return -EUNATCH;

	bcm->rx_skb = h4_recv_buf(hu->hdev, bcm->rx_skb, data, count,
				  bcm_recv_pkts, ARRAY_SIZE(bcm_recv_pkts));
	if (IS_ERR(bcm->rx_skb)) {
		int err = PTR_ERR(bcm->rx_skb);
		bt_dev_err(hu->hdev, "Frame reassembly failed (%d)", err);
		bcm->rx_skb = NULL;
		return err;
	} else if (!bcm->rx_skb) {
		/* Delay auto-suspend when receiving completed packet */
		mutex_lock(&bcm_device_lock);
		if (bcm->dev && bcm_device_exists(bcm->dev)) {
			pm_runtime_get(bcm->dev->dev);
			pm_runtime_mark_last_busy(bcm->dev->dev);
			pm_runtime_put_autosuspend(bcm->dev->dev);
		}
		mutex_unlock(&bcm_device_lock);
	}

	return count;
}

static int bcm_enqueue(struct hci_uart *hu, struct sk_buff *skb)
{
	struct bcm_data *bcm = hu->priv;

	bt_dev_dbg(hu->hdev, "hu %p skb %p", hu, skb);

	/* Prepend skb with frame type */
	memcpy(skb_push(skb, 1), &hci_skb_pkt_type(skb), 1);
	skb_queue_tail(&bcm->txq, skb);

	return 0;
}

static struct sk_buff *bcm_dequeue(struct hci_uart *hu)
{
	struct bcm_data *bcm = hu->priv;
	struct sk_buff *skb = NULL;
	struct bcm_device *bdev = NULL;

	mutex_lock(&bcm_device_lock);

	if (bcm_device_exists(bcm->dev)) {
		bdev = bcm->dev;
		pm_runtime_get_sync(bdev->dev);
		/* Shall be resumed here */
	}

	skb = skb_dequeue(&bcm->txq);

	if (bdev) {
		pm_runtime_mark_last_busy(bdev->dev);
		pm_runtime_put_autosuspend(bdev->dev);
	}

	mutex_unlock(&bcm_device_lock);

	return skb;
}

#ifdef CONFIG_PM
static int bcm_suspend_device(struct device *dev)
{
	struct bcm_device *bdev = dev_get_drvdata(dev);
	int err;

	bt_dev_dbg(bdev, "");

	if (!bdev->is_suspended && bdev->hu) {
		hci_uart_set_flow_control(bdev->hu, true);

		/* Once this returns, driver suspends BT via GPIO */
		bdev->is_suspended = true;
	}

	/* Suspend the device */
	err = bdev->set_device_wakeup(bdev, false);
	if (err) {
		if (bdev->is_suspended && bdev->hu) {
			bdev->is_suspended = false;
			hci_uart_set_flow_control(bdev->hu, false);
		}
		return -EBUSY;
	}

	bt_dev_dbg(bdev, "suspend, delaying 15 ms");
	msleep(15);

	return 0;
}

static int bcm_resume_device(struct device *dev)
{
	struct bcm_device *bdev = dev_get_drvdata(dev);
	int err;

	bt_dev_dbg(bdev, "");

	err = bdev->set_device_wakeup(bdev, true);
	if (err) {
		dev_err(dev, "Failed to power up\n");
		return err;
	}

	bt_dev_dbg(bdev, "resume, delaying 15 ms");
	msleep(15);

	/* When this executes, the device has woken up already */
	if (bdev->is_suspended && bdev->hu) {
		bdev->is_suspended = false;

		hci_uart_set_flow_control(bdev->hu, false);
	}

	return 0;
}
#endif

#ifdef CONFIG_PM_SLEEP
/* suspend callback */
static int bcm_suspend(struct device *dev)
{
	struct bcm_device *bdev = dev_get_drvdata(dev);
	int error;

	bt_dev_dbg(bdev, "suspend: is_suspended %d", bdev->is_suspended);

	/*
	 * When used with a device instantiated as platform_device, bcm_suspend
	 * can be called at any time as long as the platform device is bound,
	 * so it should use bcm_device_lock to protect access to hci_uart
	 * and device_wake-up GPIO.
	 */
	mutex_lock(&bcm_device_lock);

	if (!bdev->hu)
		goto unlock;

	if (pm_runtime_active(dev))
		bcm_suspend_device(dev);

	if (device_may_wakeup(dev) && bdev->irq > 0) {
		error = enable_irq_wake(bdev->irq);
		if (!error)
			bt_dev_dbg(bdev, "BCM irq: enabled");
	}

unlock:
	mutex_unlock(&bcm_device_lock);

	return 0;
}

/* resume callback */
static int bcm_resume(struct device *dev)
{
	struct bcm_device *bdev = dev_get_drvdata(dev);
	int err = 0;

	bt_dev_dbg(bdev, "resume: is_suspended %d", bdev->is_suspended);

	/*
	 * When used with a device instantiated as platform_device, bcm_resume
	 * can be called at any time as long as platform device is bound,
	 * so it should use bcm_device_lock to protect access to hci_uart
	 * and device_wake-up GPIO.
	 */
	mutex_lock(&bcm_device_lock);

	if (!bdev->hu)
		goto unlock;

	if (device_may_wakeup(dev) && bdev->irq > 0) {
		disable_irq_wake(bdev->irq);
		bt_dev_dbg(bdev, "BCM irq: disabled");
	}

	err = bcm_resume_device(dev);

unlock:
	mutex_unlock(&bcm_device_lock);

	if (!err) {
		pm_runtime_disable(dev);
		pm_runtime_set_active(dev);
		pm_runtime_enable(dev);
	}

	return 0;
}
#endif

/* Some firmware reports an IRQ which does not work (wrong pin in fw table?) */
static const struct dmi_system_id bcm_broken_irq_dmi_table[] = {
	{
		.ident = "Meegopad T08",
		.matches = {
			DMI_EXACT_MATCH(DMI_BOARD_VENDOR,
					"To be filled by OEM."),
			DMI_EXACT_MATCH(DMI_BOARD_NAME, "T3 MRD"),
			DMI_EXACT_MATCH(DMI_BOARD_VERSION, "V1.1"),
		},
	},
	{	/* Handle ThinkPad 8 tablets with BCM2E55 chipset ACPI ID */
		.ident = "Lenovo ThinkPad 8",
		.matches = {
			DMI_EXACT_MATCH(DMI_SYS_VENDOR, "LENOVO"),
			DMI_EXACT_MATCH(DMI_PRODUCT_VERSION, "ThinkPad 8"),
		},
		.driver_data = &acpi_active_low,
	},
	{ }
};

#ifdef CONFIG_ACPI
static const struct acpi_gpio_params first_gpio = { 0, 0, false };
static const struct acpi_gpio_params second_gpio = { 1, 0, false };
static const struct acpi_gpio_params third_gpio = { 2, 0, false };

static const struct acpi_gpio_mapping acpi_bcm_int_last_gpios[] = {
	{ "device-wakeup-gpios", &first_gpio, 1 },
	{ "shutdown-gpios", &second_gpio, 1 },
	{ "host-wakeup-gpios", &third_gpio, 1 },
	{ },
};

static const struct acpi_gpio_mapping acpi_bcm_int_first_gpios[] = {
	{ "host-wakeup-gpios", &first_gpio, 1 },
	{ "device-wakeup-gpios", &second_gpio, 1 },
	{ "shutdown-gpios", &third_gpio, 1 },
	{ },
};

static int bcm_resource(struct acpi_resource *ares, void *data)
{
	struct bcm_device *dev = data;
	struct acpi_resource_extended_irq *irq;
	struct acpi_resource_gpio *gpio;
	struct acpi_resource_uart_serialbus *sb;

	switch (ares->type) {
	case ACPI_RESOURCE_TYPE_EXTENDED_IRQ:
		irq = &ares->data.extended_irq;
		if (irq->polarity != ACPI_ACTIVE_LOW)
			dev_info(dev->dev, "ACPI Interrupt resource is active-high, this is usually wrong, treating the IRQ as active-low\n");
		dev->irq_active_low = true;
		break;

	case ACPI_RESOURCE_TYPE_GPIO:
		gpio = &ares->data.gpio;
		if (gpio->connection_type == ACPI_RESOURCE_GPIO_TYPE_INT) {
			dev->gpio_int_idx = dev->gpio_count;
			dev->irq_active_low = gpio->polarity == ACPI_ACTIVE_LOW;
		}
		dev->gpio_count++;
		break;

	case ACPI_RESOURCE_TYPE_SERIAL_BUS:
		sb = &ares->data.uart_serial_bus;
		if (sb->type == ACPI_RESOURCE_SERIAL_TYPE_UART) {
			dev->init_speed = sb->default_baud_rate;
			dev->oper_speed = 4000000;
		}
		break;

	default:
		break;
	}

	return 0;
}

static int bcm_apple_set_device_wakeup(struct bcm_device *dev, bool awake)
{
	if (ACPI_FAILURE(acpi_execute_simple_method(dev->btlp, NULL, !awake)))
		return -EIO;

	return 0;
}

static int bcm_apple_set_shutdown(struct bcm_device *dev, bool powered)
{
	if (ACPI_FAILURE(acpi_evaluate_object(powered ? dev->btpu : dev->btpd,
					      NULL, NULL, NULL)))
		return -EIO;

	return 0;
}

static int bcm_apple_get_resources(struct bcm_device *dev)
{
	struct acpi_device *adev = ACPI_COMPANION(dev->dev);
	const union acpi_object *obj;

	if (!adev ||
	    ACPI_FAILURE(acpi_get_handle(adev->handle, "BTLP", &dev->btlp)) ||
	    ACPI_FAILURE(acpi_get_handle(adev->handle, "BTPU", &dev->btpu)) ||
	    ACPI_FAILURE(acpi_get_handle(adev->handle, "BTPD", &dev->btpd)))
		return -ENODEV;

	if (!acpi_dev_get_property(adev, "baud", ACPI_TYPE_BUFFER, &obj) &&
	    obj->buffer.length == 8)
		dev->init_speed = *(u64 *)obj->buffer.pointer;

	dev->set_device_wakeup = bcm_apple_set_device_wakeup;
	dev->set_shutdown = bcm_apple_set_shutdown;

	return 0;
}
#else
static inline int bcm_apple_get_resources(struct bcm_device *dev)
{
	return -EOPNOTSUPP;
}
#endif /* CONFIG_ACPI */

static int bcm_gpio_set_device_wakeup(struct bcm_device *dev, bool awake)
{
	gpiod_set_value_cansleep(dev->device_wakeup, awake);
	return 0;
}

static int bcm_gpio_set_shutdown(struct bcm_device *dev, bool powered)
{
	gpiod_set_value_cansleep(dev->shutdown, powered);
	return 0;
}

/* Try a bunch of names for TXCO */
static struct clk *bcm_get_txco(struct device *dev)
{
	struct clk *clk;

	/* New explicit name */
	clk = devm_clk_get(dev, "txco");
	if (!IS_ERR(clk) || PTR_ERR(clk) == -EPROBE_DEFER)
		return clk;

	/* Deprecated name */
	clk = devm_clk_get(dev, "extclk");
	if (!IS_ERR(clk) || PTR_ERR(clk) == -EPROBE_DEFER)
		return clk;

	/* Original code used no name at all */
	return devm_clk_get(dev, NULL);
}

static int bcm_get_resources(struct bcm_device *dev)
{
	const struct dmi_system_id *dmi_id;
	int err;

	dev->name = dev_name(dev->dev);

	if (x86_apple_machine && !bcm_apple_get_resources(dev))
		return 0;

	dev->txco_clk = bcm_get_txco(dev->dev);

	/* Handle deferred probing */
	if (dev->txco_clk == ERR_PTR(-EPROBE_DEFER))
		return PTR_ERR(dev->txco_clk);

	/* Ignore all other errors as before */
	if (IS_ERR(dev->txco_clk))
		dev->txco_clk = NULL;

	dev->lpo_clk = devm_clk_get(dev->dev, "lpo");
	if (dev->lpo_clk == ERR_PTR(-EPROBE_DEFER))
		return PTR_ERR(dev->lpo_clk);

	if (IS_ERR(dev->lpo_clk))
		dev->lpo_clk = NULL;

	/* Check if we accidentally fetched the lpo clock twice */
	if (dev->lpo_clk && clk_is_match(dev->lpo_clk, dev->txco_clk)) {
		devm_clk_put(dev->dev, dev->txco_clk);
		dev->txco_clk = NULL;
	}

	dev->device_wakeup = devm_gpiod_get_optional(dev->dev, "device-wakeup",
						     GPIOD_OUT_LOW);
	if (IS_ERR(dev->device_wakeup))
		return PTR_ERR(dev->device_wakeup);

	dev->shutdown = devm_gpiod_get_optional(dev->dev, "shutdown",
						GPIOD_OUT_LOW);
	if (IS_ERR(dev->shutdown))
		return PTR_ERR(dev->shutdown);

	dev->set_device_wakeup = bcm_gpio_set_device_wakeup;
	dev->set_shutdown = bcm_gpio_set_shutdown;

	dev->supplies[0].supply = "vbat";
	dev->supplies[1].supply = "vddio";
	err = devm_regulator_bulk_get(dev->dev, BCM_NUM_SUPPLIES,
				      dev->supplies);
	if (err)
		return err;

	/* IRQ can be declared in ACPI table as Interrupt or GpioInt */
	if (dev->irq <= 0) {
		struct gpio_desc *gpio;

		gpio = devm_gpiod_get_optional(dev->dev, "host-wakeup",
					       GPIOD_IN);
		if (IS_ERR(gpio))
			return PTR_ERR(gpio);

		dev->irq = gpiod_to_irq(gpio);
	}

	dmi_id = dmi_first_match(bcm_broken_irq_dmi_table);
	if (dmi_id) {
		dev_info(dev->dev, "%s: Has a broken IRQ config, disabling IRQ support / runtime-pm\n",
			 dmi_id->ident);
		dev->irq = 0;
	}

	dev_dbg(dev->dev, "BCM irq: %d\n", dev->irq);
	return 0;
}

#ifdef CONFIG_ACPI
static int bcm_acpi_probe(struct bcm_device *dev)
{
	LIST_HEAD(resources);
	const struct acpi_gpio_mapping *gpio_mapping = acpi_bcm_int_last_gpios;
	struct resource_entry *entry;
	int ret;

	/* Retrieve UART ACPI info */
	dev->gpio_int_idx = -1;
	ret = acpi_dev_get_resources(ACPI_COMPANION(dev->dev),
				     &resources, bcm_resource, dev);
	if (ret < 0)
		return ret;

	resource_list_for_each_entry(entry, &resources) {
		if (resource_type(entry->res) == IORESOURCE_IRQ) {
			dev->irq = entry->res->start;
			break;
		}
	}
	acpi_dev_free_resource_list(&resources);

	/* If the DSDT uses an Interrupt resource for the IRQ, then there are
	 * only 2 GPIO resources, we use the irq-last mapping for this, since
	 * we already have an irq the 3th / last mapping will not be used.
	 */
	if (dev->irq)
		gpio_mapping = acpi_bcm_int_last_gpios;
	else if (dev->gpio_int_idx == 0)
		gpio_mapping = acpi_bcm_int_first_gpios;
	else if (dev->gpio_int_idx == 2)
		gpio_mapping = acpi_bcm_int_last_gpios;
	else
		dev_warn(dev->dev, "Unexpected ACPI gpio_int_idx: %d\n",
			 dev->gpio_int_idx);

	/* Warn if our expectations are not met. */
	if (dev->gpio_count != (dev->irq ? 2 : 3))
		dev_warn(dev->dev, "Unexpected number of ACPI GPIOs: %d\n",
			 dev->gpio_count);

	ret = devm_acpi_dev_add_driver_gpios(dev->dev, gpio_mapping);
	if (ret)
		return ret;

	if (irq_polarity != -1) {
		dev->irq_active_low = irq_polarity;
		dev_warn(dev->dev, "Overwriting IRQ polarity to active %s by module-param\n",
			 dev->irq_active_low ? "low" : "high");
	}

	return 0;
}
#else
static int bcm_acpi_probe(struct bcm_device *dev)
{
	return -EINVAL;
}
#endif /* CONFIG_ACPI */

static int bcm_of_probe(struct bcm_device *bdev)
{
	device_property_read_u32(bdev->dev, "max-speed", &bdev->oper_speed);
	device_property_read_u8_array(bdev->dev, "brcm,bt-pcm-int-params",
				      bdev->pcm_int_params, 5);
	bdev->irq = of_irq_get_byname(bdev->dev->of_node, "host-wakeup");
	bdev->irq_active_low = irq_get_trigger_type(bdev->irq)
			     & (IRQ_TYPE_EDGE_FALLING | IRQ_TYPE_LEVEL_LOW);
	return 0;
}

static int bcm_probe(struct platform_device *pdev)
{
	struct bcm_device *dev;
	int ret;

	dev = devm_kzalloc(&pdev->dev, sizeof(*dev), GFP_KERNEL);
	if (!dev)
		return -ENOMEM;

	dev->dev = &pdev->dev;
	dev->irq = platform_get_irq(pdev, 0);

	/* Initialize routing field to an unused value */
	dev->pcm_int_params[0] = 0xff;

	if (has_acpi_companion(&pdev->dev)) {
		ret = bcm_acpi_probe(dev);
		if (ret)
			return ret;
	}

	ret = bcm_get_resources(dev);
	if (ret)
		return ret;

	platform_set_drvdata(pdev, dev);

	dev_info(&pdev->dev, "%s device registered.\n", dev->name);

	/* Place this instance on the device list */
	mutex_lock(&bcm_device_lock);
	list_add_tail(&dev->list, &bcm_device_list);
	mutex_unlock(&bcm_device_lock);

	ret = bcm_gpio_set_power(dev, false);
	if (ret)
		dev_err(&pdev->dev, "Failed to power down\n");

	return 0;
}

static int bcm_remove(struct platform_device *pdev)
{
	struct bcm_device *dev = platform_get_drvdata(pdev);

	mutex_lock(&bcm_device_lock);
	list_del(&dev->list);
	mutex_unlock(&bcm_device_lock);

	dev_info(&pdev->dev, "%s device unregistered.\n", dev->name);

	return 0;
}

static const struct hci_uart_proto bcm_proto = {
	.id		= HCI_UART_BCM,
	.name		= "Broadcom",
	.manufacturer	= 15,
	.init_speed	= 115200,
	.open		= bcm_open,
	.close		= bcm_close,
	.flush		= bcm_flush,
	.setup		= bcm_setup,
	.set_baudrate	= bcm_set_baudrate,
	.recv		= bcm_recv,
	.enqueue	= bcm_enqueue,
	.dequeue	= bcm_dequeue,
};

#ifdef CONFIG_ACPI
static const struct acpi_device_id bcm_acpi_match[] = {
<<<<<<< HEAD
	{ "BCM2E1A", 0 },
	{ "BCM2E39", 0 },
	{ "BCM2E3A", 0 },
	{ "BCM2E3D", 0 },
	{ "BCM2E3F", 0 },
	{ "BCM2E40", 0 },
	{ "BCM2E54", 0 },
	{ "BCM2E55", 0 },
	{ "BCM2E64", 0 },
	{ "BCM2E65", 0 },
	{ "BCM2E67", 0 },
	{ "BCM2E71", 0 },
	{ "BCM2E7B", 0 },
	{ "BCM2E7C", 0 },
=======
	{ "BCM2E00" },
	{ "BCM2E01" },
	{ "BCM2E02" },
	{ "BCM2E03" },
	{ "BCM2E04" },
	{ "BCM2E05" },
	{ "BCM2E06" },
	{ "BCM2E07" },
	{ "BCM2E08" },
	{ "BCM2E09" },
	{ "BCM2E0A" },
	{ "BCM2E0B" },
	{ "BCM2E0C" },
	{ "BCM2E0D" },
	{ "BCM2E0E" },
	{ "BCM2E0F" },
	{ "BCM2E10" },
	{ "BCM2E11" },
	{ "BCM2E12" },
	{ "BCM2E13" },
	{ "BCM2E14" },
	{ "BCM2E15" },
	{ "BCM2E16" },
	{ "BCM2E17" },
	{ "BCM2E18" },
	{ "BCM2E19" },
	{ "BCM2E1A" },
	{ "BCM2E1B" },
	{ "BCM2E1C" },
	{ "BCM2E1D" },
	{ "BCM2E1F" },
	{ "BCM2E20" },
	{ "BCM2E21" },
	{ "BCM2E22" },
	{ "BCM2E23" },
	{ "BCM2E24" },
	{ "BCM2E25" },
	{ "BCM2E26" },
	{ "BCM2E27" },
	{ "BCM2E28" },
	{ "BCM2E29" },
	{ "BCM2E2A" },
	{ "BCM2E2B" },
	{ "BCM2E2C" },
	{ "BCM2E2D" },
	{ "BCM2E2E" },
	{ "BCM2E2F" },
	{ "BCM2E30" },
	{ "BCM2E31" },
	{ "BCM2E32" },
	{ "BCM2E33" },
	{ "BCM2E34" },
	{ "BCM2E35" },
	{ "BCM2E36" },
	{ "BCM2E37" },
	{ "BCM2E38" },
	{ "BCM2E39" },
	{ "BCM2E3A" },
	{ "BCM2E3B" },
	{ "BCM2E3C" },
	{ "BCM2E3D" },
	{ "BCM2E3E" },
	{ "BCM2E3F" },
	{ "BCM2E40" },
	{ "BCM2E41" },
	{ "BCM2E42" },
	{ "BCM2E43" },
	{ "BCM2E44" },
	{ "BCM2E45" },
	{ "BCM2E46" },
	{ "BCM2E47" },
	{ "BCM2E48" },
	{ "BCM2E49" },
	{ "BCM2E4A" },
	{ "BCM2E4B" },
	{ "BCM2E4C" },
	{ "BCM2E4D" },
	{ "BCM2E4E" },
	{ "BCM2E4F" },
	{ "BCM2E50" },
	{ "BCM2E51" },
	{ "BCM2E52" },
	{ "BCM2E53" },
	{ "BCM2E54" },
	{ "BCM2E55" },
	{ "BCM2E56" },
	{ "BCM2E57" },
	{ "BCM2E58" },
	{ "BCM2E59" },
	{ "BCM2E5A" },
	{ "BCM2E5B" },
	{ "BCM2E5C" },
	{ "BCM2E5D" },
	{ "BCM2E5E" },
	{ "BCM2E5F" },
	{ "BCM2E60" },
	{ "BCM2E61" },
	{ "BCM2E62" },
	{ "BCM2E63" },
	{ "BCM2E64" },
	{ "BCM2E65" },
	{ "BCM2E66" },
	{ "BCM2E67" },
	{ "BCM2E68" },
	{ "BCM2E69" },
	{ "BCM2E6B" },
	{ "BCM2E6D" },
	{ "BCM2E6E" },
	{ "BCM2E6F" },
	{ "BCM2E70" },
	{ "BCM2E71" },
	{ "BCM2E72" },
	{ "BCM2E73" },
	{ "BCM2E74" },
	{ "BCM2E75" },
	{ "BCM2E76" },
	{ "BCM2E77" },
	{ "BCM2E78" },
	{ "BCM2E79" },
	{ "BCM2E7A" },
	{ "BCM2E7B" },
	{ "BCM2E7C" },
	{ "BCM2E7D" },
	{ "BCM2E7E" },
	{ "BCM2E7F" },
	{ "BCM2E80" },
	{ "BCM2E81" },
	{ "BCM2E82" },
	{ "BCM2E83" },
	{ "BCM2E84" },
	{ "BCM2E85" },
	{ "BCM2E86" },
	{ "BCM2E87" },
	{ "BCM2E88" },
	{ "BCM2E89" },
	{ "BCM2E8A" },
	{ "BCM2E8B" },
	{ "BCM2E8C" },
	{ "BCM2E8D" },
	{ "BCM2E8E" },
	{ "BCM2E90" },
	{ "BCM2E92" },
	{ "BCM2E93" },
	{ "BCM2E94" },
	{ "BCM2E95" },
	{ "BCM2E96" },
	{ "BCM2E97" },
	{ "BCM2E98" },
	{ "BCM2E99" },
	{ "BCM2E9A" },
	{ "BCM2E9B" },
	{ "BCM2E9C" },
	{ "BCM2E9D" },
	{ "BCM2EA0" },
	{ "BCM2EA1" },
	{ "BCM2EA2" },
	{ "BCM2EA3" },
	{ "BCM2EA4" },
	{ "BCM2EA5" },
	{ "BCM2EA6" },
	{ "BCM2EA7" },
	{ "BCM2EA8" },
	{ "BCM2EA9" },
	{ "BCM2EAA" },
	{ "BCM2EAB" },
	{ "BCM2EAC" },
>>>>>>> 24b8d41d
	{ },
};
MODULE_DEVICE_TABLE(acpi, bcm_acpi_match);
#endif

/* suspend and resume callbacks */
static const struct dev_pm_ops bcm_pm_ops = {
	SET_SYSTEM_SLEEP_PM_OPS(bcm_suspend, bcm_resume)
	SET_RUNTIME_PM_OPS(bcm_suspend_device, bcm_resume_device, NULL)
};

static struct platform_driver bcm_driver = {
	.probe = bcm_probe,
	.remove = bcm_remove,
	.driver = {
		.name = "hci_bcm",
		.acpi_match_table = ACPI_PTR(bcm_acpi_match),
		.pm = &bcm_pm_ops,
	},
};

static int bcm_serdev_probe(struct serdev_device *serdev)
{
	struct bcm_device *bcmdev;
	const struct bcm_device_data *data;
	int err;

	bcmdev = devm_kzalloc(&serdev->dev, sizeof(*bcmdev), GFP_KERNEL);
	if (!bcmdev)
		return -ENOMEM;

	bcmdev->dev = &serdev->dev;
#ifdef CONFIG_PM
	bcmdev->hu = &bcmdev->serdev_hu;
#endif
	bcmdev->serdev_hu.serdev = serdev;
	serdev_device_set_drvdata(serdev, bcmdev);

	/* Initialize routing field to an unused value */
	bcmdev->pcm_int_params[0] = 0xff;

	if (has_acpi_companion(&serdev->dev))
		err = bcm_acpi_probe(bcmdev);
	else
		err = bcm_of_probe(bcmdev);
	if (err)
		return err;

	err = bcm_get_resources(bcmdev);
	if (err)
		return err;

	if (!bcmdev->shutdown) {
		dev_warn(&serdev->dev,
			 "No reset resource, using default baud rate\n");
		bcmdev->oper_speed = bcmdev->init_speed;
	}

	err = bcm_gpio_set_power(bcmdev, false);
	if (err)
		dev_err(&serdev->dev, "Failed to power down\n");

	data = device_get_match_data(bcmdev->dev);
	if (data) {
		bcmdev->no_early_set_baudrate = data->no_early_set_baudrate;
		bcmdev->drive_rts_on_open = data->drive_rts_on_open;
	}

	return hci_uart_register_device(&bcmdev->serdev_hu, &bcm_proto);
}

static void bcm_serdev_remove(struct serdev_device *serdev)
{
	struct bcm_device *bcmdev = serdev_device_get_drvdata(serdev);

	hci_uart_unregister_device(&bcmdev->serdev_hu);
}

#ifdef CONFIG_OF
static struct bcm_device_data bcm4354_device_data = {
	.no_early_set_baudrate = true,
};

static struct bcm_device_data bcm43438_device_data = {
	.drive_rts_on_open = true,
};

static const struct of_device_id bcm_bluetooth_of_match[] = {
	{ .compatible = "brcm,bcm20702a1" },
	{ .compatible = "brcm,bcm4329-bt" },
	{ .compatible = "brcm,bcm4345c5" },
	{ .compatible = "brcm,bcm4330-bt" },
	{ .compatible = "brcm,bcm43438-bt", .data = &bcm43438_device_data },
	{ .compatible = "brcm,bcm43540-bt", .data = &bcm4354_device_data },
	{ .compatible = "brcm,bcm4335a0" },
	{ },
};
MODULE_DEVICE_TABLE(of, bcm_bluetooth_of_match);
#endif

static struct serdev_device_driver bcm_serdev_driver = {
	.probe = bcm_serdev_probe,
	.remove = bcm_serdev_remove,
	.driver = {
		.name = "hci_uart_bcm",
		.of_match_table = of_match_ptr(bcm_bluetooth_of_match),
		.acpi_match_table = ACPI_PTR(bcm_acpi_match),
		.pm = &bcm_pm_ops,
	},
};

int __init bcm_init(void)
{
	/* For now, we need to keep both platform device
	 * driver (ACPI generated) and serdev driver (DT).
	 */
	platform_driver_register(&bcm_driver);
	serdev_device_driver_register(&bcm_serdev_driver);

	return hci_uart_register_proto(&bcm_proto);
}

int __exit bcm_deinit(void)
{
	platform_driver_unregister(&bcm_driver);
	serdev_device_driver_unregister(&bcm_serdev_driver);

	return hci_uart_unregister_proto(&bcm_proto);
}<|MERGE_RESOLUTION|>--- conflicted
+++ resolved
@@ -870,14 +870,6 @@
 			DMI_EXACT_MATCH(DMI_BOARD_VERSION, "V1.1"),
 		},
 	},
-	{	/* Handle ThinkPad 8 tablets with BCM2E55 chipset ACPI ID */
-		.ident = "Lenovo ThinkPad 8",
-		.matches = {
-			DMI_EXACT_MATCH(DMI_SYS_VENDOR, "LENOVO"),
-			DMI_EXACT_MATCH(DMI_PRODUCT_VERSION, "ThinkPad 8"),
-		},
-		.driver_data = &acpi_active_low,
-	},
 	{ }
 };
 
@@ -1233,22 +1225,6 @@
 
 #ifdef CONFIG_ACPI
 static const struct acpi_device_id bcm_acpi_match[] = {
-<<<<<<< HEAD
-	{ "BCM2E1A", 0 },
-	{ "BCM2E39", 0 },
-	{ "BCM2E3A", 0 },
-	{ "BCM2E3D", 0 },
-	{ "BCM2E3F", 0 },
-	{ "BCM2E40", 0 },
-	{ "BCM2E54", 0 },
-	{ "BCM2E55", 0 },
-	{ "BCM2E64", 0 },
-	{ "BCM2E65", 0 },
-	{ "BCM2E67", 0 },
-	{ "BCM2E71", 0 },
-	{ "BCM2E7B", 0 },
-	{ "BCM2E7C", 0 },
-=======
 	{ "BCM2E00" },
 	{ "BCM2E01" },
 	{ "BCM2E02" },
@@ -1415,7 +1391,6 @@
 	{ "BCM2EAA" },
 	{ "BCM2EAB" },
 	{ "BCM2EAC" },
->>>>>>> 24b8d41d
 	{ },
 };
 MODULE_DEVICE_TABLE(acpi, bcm_acpi_match);
