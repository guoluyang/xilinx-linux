// SPDX-License-Identifier: GPL-2.0-or-later
/*
 *
 *  Bluetooth HCI UART driver for Intel devices
 *
 *  Copyright (C) 2015  Intel Corporation
 */

#include <linux/kernel.h>
#include <linux/errno.h>
#include <linux/skbuff.h>
#include <linux/firmware.h>
#include <linux/module.h>
#include <linux/wait.h>
#include <linux/tty.h>
#include <linux/platform_device.h>
#include <linux/gpio/consumer.h>
#include <linux/acpi.h>
#include <linux/interrupt.h>
#include <linux/pm_runtime.h>

#include <net/bluetooth/bluetooth.h>
#include <net/bluetooth/hci_core.h>

#include "hci_uart.h"
#include "btintel.h"

#define STATE_BOOTLOADER	0
#define STATE_DOWNLOADING	1
#define STATE_FIRMWARE_LOADED	2
#define STATE_FIRMWARE_FAILED	3
#define STATE_BOOTING		4
#define STATE_LPM_ENABLED	5
#define STATE_TX_ACTIVE		6
#define STATE_SUSPENDED		7
#define STATE_LPM_TRANSACTION	8

#define HCI_LPM_WAKE_PKT 0xf0
#define HCI_LPM_PKT 0xf1
#define HCI_LPM_MAX_SIZE 10
#define HCI_LPM_HDR_SIZE HCI_EVENT_HDR_SIZE

#define LPM_OP_TX_NOTIFY 0x00
#define LPM_OP_SUSPEND_ACK 0x02
#define LPM_OP_RESUME_ACK 0x03

#define LPM_SUSPEND_DELAY_MS 1000

struct hci_lpm_pkt {
	__u8 opcode;
	__u8 dlen;
	__u8 data[];
} __packed;

struct intel_device {
	struct list_head list;
	struct platform_device *pdev;
	struct gpio_desc *reset;
	struct hci_uart *hu;
	struct mutex hu_lock;
	int irq;
};

static LIST_HEAD(intel_device_list);
static DEFINE_MUTEX(intel_device_list_lock);

struct intel_data {
	struct sk_buff *rx_skb;
	struct sk_buff_head txq;
	struct work_struct busy_work;
	struct hci_uart *hu;
	unsigned long flags;
};

static u8 intel_convert_speed(unsigned int speed)
{
	switch (speed) {
	case 9600:
		return 0x00;
	case 19200:
		return 0x01;
	case 38400:
		return 0x02;
	case 57600:
		return 0x03;
	case 115200:
		return 0x04;
	case 230400:
		return 0x05;
	case 460800:
		return 0x06;
	case 921600:
		return 0x07;
	case 1843200:
		return 0x08;
	case 3250000:
		return 0x09;
	case 2000000:
		return 0x0a;
	case 3000000:
		return 0x0b;
	default:
		return 0xff;
	}
}

static int intel_wait_booting(struct hci_uart *hu)
{
	struct intel_data *intel = hu->priv;
	int err;

	err = wait_on_bit_timeout(&intel->flags, STATE_BOOTING,
				  TASK_INTERRUPTIBLE,
				  msecs_to_jiffies(1000));

	if (err == -EINTR) {
		bt_dev_err(hu->hdev, "Device boot interrupted");
		return -EINTR;
	}

	if (err) {
		bt_dev_err(hu->hdev, "Device boot timeout");
		return -ETIMEDOUT;
	}

	return err;
}

#ifdef CONFIG_PM
static int intel_wait_lpm_transaction(struct hci_uart *hu)
{
	struct intel_data *intel = hu->priv;
	int err;

	err = wait_on_bit_timeout(&intel->flags, STATE_LPM_TRANSACTION,
				  TASK_INTERRUPTIBLE,
				  msecs_to_jiffies(1000));

	if (err == -EINTR) {
		bt_dev_err(hu->hdev, "LPM transaction interrupted");
		return -EINTR;
	}

	if (err) {
		bt_dev_err(hu->hdev, "LPM transaction timeout");
		return -ETIMEDOUT;
	}

	return err;
}

static int intel_lpm_suspend(struct hci_uart *hu)
{
	static const u8 suspend[] = { 0x01, 0x01, 0x01 };
	struct intel_data *intel = hu->priv;
	struct sk_buff *skb;

	if (!test_bit(STATE_LPM_ENABLED, &intel->flags) ||
	    test_bit(STATE_SUSPENDED, &intel->flags))
		return 0;

	if (test_bit(STATE_TX_ACTIVE, &intel->flags))
		return -EAGAIN;

	bt_dev_dbg(hu->hdev, "Suspending");

	skb = bt_skb_alloc(sizeof(suspend), GFP_KERNEL);
	if (!skb) {
		bt_dev_err(hu->hdev, "Failed to alloc memory for LPM packet");
		return -ENOMEM;
	}

	skb_put_data(skb, suspend, sizeof(suspend));
	hci_skb_pkt_type(skb) = HCI_LPM_PKT;

	set_bit(STATE_LPM_TRANSACTION, &intel->flags);

	/* LPM flow is a priority, enqueue packet at list head */
	skb_queue_head(&intel->txq, skb);
	hci_uart_tx_wakeup(hu);

	intel_wait_lpm_transaction(hu);
	/* Even in case of failure, continue and test the suspended flag */

	clear_bit(STATE_LPM_TRANSACTION, &intel->flags);

	if (!test_bit(STATE_SUSPENDED, &intel->flags)) {
		bt_dev_err(hu->hdev, "Device suspend error");
		return -EINVAL;
	}

	bt_dev_dbg(hu->hdev, "Suspended");

	hci_uart_set_flow_control(hu, true);

	return 0;
}

static int intel_lpm_resume(struct hci_uart *hu)
{
	struct intel_data *intel = hu->priv;
	struct sk_buff *skb;

	if (!test_bit(STATE_LPM_ENABLED, &intel->flags) ||
	    !test_bit(STATE_SUSPENDED, &intel->flags))
		return 0;

	bt_dev_dbg(hu->hdev, "Resuming");

	hci_uart_set_flow_control(hu, false);

	skb = bt_skb_alloc(0, GFP_KERNEL);
	if (!skb) {
		bt_dev_err(hu->hdev, "Failed to alloc memory for LPM packet");
		return -ENOMEM;
	}

	hci_skb_pkt_type(skb) = HCI_LPM_WAKE_PKT;

	set_bit(STATE_LPM_TRANSACTION, &intel->flags);

	/* LPM flow is a priority, enqueue packet at list head */
	skb_queue_head(&intel->txq, skb);
	hci_uart_tx_wakeup(hu);

	intel_wait_lpm_transaction(hu);
	/* Even in case of failure, continue and test the suspended flag */

	clear_bit(STATE_LPM_TRANSACTION, &intel->flags);

	if (test_bit(STATE_SUSPENDED, &intel->flags)) {
		bt_dev_err(hu->hdev, "Device resume error");
		return -EINVAL;
	}

	bt_dev_dbg(hu->hdev, "Resumed");

	return 0;
}
#endif /* CONFIG_PM */

static int intel_lpm_host_wake(struct hci_uart *hu)
{
	static const u8 lpm_resume_ack[] = { LPM_OP_RESUME_ACK, 0x00 };
	struct intel_data *intel = hu->priv;
	struct sk_buff *skb;

	hci_uart_set_flow_control(hu, false);

	clear_bit(STATE_SUSPENDED, &intel->flags);

	skb = bt_skb_alloc(sizeof(lpm_resume_ack), GFP_KERNEL);
	if (!skb) {
		bt_dev_err(hu->hdev, "Failed to alloc memory for LPM packet");
		return -ENOMEM;
	}

	skb_put_data(skb, lpm_resume_ack, sizeof(lpm_resume_ack));
	hci_skb_pkt_type(skb) = HCI_LPM_PKT;

	/* LPM flow is a priority, enqueue packet at list head */
	skb_queue_head(&intel->txq, skb);
	hci_uart_tx_wakeup(hu);

	bt_dev_dbg(hu->hdev, "Resumed by controller");

	return 0;
}

static irqreturn_t intel_irq(int irq, void *dev_id)
{
	struct intel_device *idev = dev_id;

	dev_info(&idev->pdev->dev, "hci_intel irq\n");

	mutex_lock(&idev->hu_lock);
	if (idev->hu)
		intel_lpm_host_wake(idev->hu);
	mutex_unlock(&idev->hu_lock);

	/* Host/Controller are now LPM resumed, trigger a new delayed suspend */
	pm_runtime_get(&idev->pdev->dev);
	pm_runtime_mark_last_busy(&idev->pdev->dev);
	pm_runtime_put_autosuspend(&idev->pdev->dev);

	return IRQ_HANDLED;
}

static int intel_set_power(struct hci_uart *hu, bool powered)
{
	struct intel_device *idev;
	int err = -ENODEV;

	if (!hu->tty->dev)
		return err;

	mutex_lock(&intel_device_list_lock);

	list_for_each_entry(idev, &intel_device_list, list) {
		/* tty device and pdev device should share the same parent
		 * which is the UART port.
		 */
		if (hu->tty->dev->parent != idev->pdev->dev.parent)
			continue;

		if (!idev->reset) {
			err = -ENOTSUPP;
			break;
		}

		BT_INFO("hu %p, Switching compatible pm device (%s) to %u",
			hu, dev_name(&idev->pdev->dev), powered);

		gpiod_set_value(idev->reset, powered);

		/* Provide to idev a hu reference which is used to run LPM
		 * transactions (lpm suspend/resume) from PM callbacks.
		 * hu needs to be protected against concurrent removing during
		 * these PM ops.
		 */
		mutex_lock(&idev->hu_lock);
		idev->hu = powered ? hu : NULL;
		mutex_unlock(&idev->hu_lock);

		if (idev->irq < 0)
			break;

		if (powered && device_can_wakeup(&idev->pdev->dev)) {
			err = devm_request_threaded_irq(&idev->pdev->dev,
							idev->irq, NULL,
							intel_irq,
							IRQF_ONESHOT,
							"bt-host-wake", idev);
			if (err) {
				BT_ERR("hu %p, unable to allocate irq-%d",
				       hu, idev->irq);
				break;
			}

			device_wakeup_enable(&idev->pdev->dev);

			pm_runtime_set_active(&idev->pdev->dev);
			pm_runtime_use_autosuspend(&idev->pdev->dev);
			pm_runtime_set_autosuspend_delay(&idev->pdev->dev,
							 LPM_SUSPEND_DELAY_MS);
			pm_runtime_enable(&idev->pdev->dev);
		} else if (!powered && device_may_wakeup(&idev->pdev->dev)) {
			devm_free_irq(&idev->pdev->dev, idev->irq, idev);
			device_wakeup_disable(&idev->pdev->dev);

			pm_runtime_disable(&idev->pdev->dev);
		}
	}

	mutex_unlock(&intel_device_list_lock);

	return err;
}

static void intel_busy_work(struct work_struct *work)
{
	struct intel_data *intel = container_of(work, struct intel_data,
						busy_work);
	struct intel_device *idev;

	if (!intel->hu->tty->dev)
		return;

	/* Link is busy, delay the suspend */
	mutex_lock(&intel_device_list_lock);
	list_for_each_entry(idev, &intel_device_list, list) {
		if (intel->hu->tty->dev->parent == idev->pdev->dev.parent) {
			pm_runtime_get(&idev->pdev->dev);
			pm_runtime_mark_last_busy(&idev->pdev->dev);
			pm_runtime_put_autosuspend(&idev->pdev->dev);
			break;
		}
	}
	mutex_unlock(&intel_device_list_lock);
}

static int intel_open(struct hci_uart *hu)
{
	struct intel_data *intel;

	BT_DBG("hu %p", hu);

	if (!hci_uart_has_flow_control(hu))
		return -EOPNOTSUPP;

	intel = kzalloc(sizeof(*intel), GFP_KERNEL);
	if (!intel)
		return -ENOMEM;

	skb_queue_head_init(&intel->txq);
	INIT_WORK(&intel->busy_work, intel_busy_work);

	intel->hu = hu;

	hu->priv = intel;

	if (!intel_set_power(hu, true))
		set_bit(STATE_BOOTING, &intel->flags);

	return 0;
}

static int intel_close(struct hci_uart *hu)
{
	struct intel_data *intel = hu->priv;

	BT_DBG("hu %p", hu);

	cancel_work_sync(&intel->busy_work);

	intel_set_power(hu, false);

	skb_queue_purge(&intel->txq);
	kfree_skb(intel->rx_skb);
	kfree(intel);

	hu->priv = NULL;
	return 0;
}

static int intel_flush(struct hci_uart *hu)
{
	struct intel_data *intel = hu->priv;

	BT_DBG("hu %p", hu);

	skb_queue_purge(&intel->txq);

	return 0;
}

static int inject_cmd_complete(struct hci_dev *hdev, __u16 opcode)
{
	struct sk_buff *skb;
	struct hci_event_hdr *hdr;
	struct hci_ev_cmd_complete *evt;

	skb = bt_skb_alloc(sizeof(*hdr) + sizeof(*evt) + 1, GFP_KERNEL);
	if (!skb)
		return -ENOMEM;

	hdr = skb_put(skb, sizeof(*hdr));
	hdr->evt = HCI_EV_CMD_COMPLETE;
	hdr->plen = sizeof(*evt) + 1;

	evt = skb_put(skb, sizeof(*evt));
	evt->ncmd = 0x01;
	evt->opcode = cpu_to_le16(opcode);

	skb_put_u8(skb, 0x00);

	hci_skb_pkt_type(skb) = HCI_EVENT_PKT;

	return hci_recv_frame(hdev, skb);
}

static int intel_set_baudrate(struct hci_uart *hu, unsigned int speed)
{
	struct intel_data *intel = hu->priv;
	struct hci_dev *hdev = hu->hdev;
	u8 speed_cmd[] = { 0x06, 0xfc, 0x01, 0x00 };
	struct sk_buff *skb;
	int err;

	/* This can be the first command sent to the chip, check
	 * that the controller is ready.
	 */
	err = intel_wait_booting(hu);

	clear_bit(STATE_BOOTING, &intel->flags);

	/* In case of timeout, try to continue anyway */
	if (err && err != -ETIMEDOUT)
		return err;

	bt_dev_info(hdev, "Change controller speed to %d", speed);

	speed_cmd[3] = intel_convert_speed(speed);
	if (speed_cmd[3] == 0xff) {
		bt_dev_err(hdev, "Unsupported speed");
		return -EINVAL;
	}

	/* Device will not accept speed change if Intel version has not been
	 * previously requested.
	 */
	skb = __hci_cmd_sync(hdev, 0xfc05, 0, NULL, HCI_CMD_TIMEOUT);
	if (IS_ERR(skb)) {
		bt_dev_err(hdev, "Reading Intel version information failed (%ld)",
			   PTR_ERR(skb));
		return PTR_ERR(skb);
	}
	kfree_skb(skb);

	skb = bt_skb_alloc(sizeof(speed_cmd), GFP_KERNEL);
	if (!skb) {
		bt_dev_err(hdev, "Failed to alloc memory for baudrate packet");
		return -ENOMEM;
	}

	skb_put_data(skb, speed_cmd, sizeof(speed_cmd));
	hci_skb_pkt_type(skb) = HCI_COMMAND_PKT;

	hci_uart_set_flow_control(hu, true);

	skb_queue_tail(&intel->txq, skb);
	hci_uart_tx_wakeup(hu);

	/* wait 100ms to change baudrate on controller side */
	msleep(100);

	hci_uart_set_baudrate(hu, speed);
	hci_uart_set_flow_control(hu, false);

	return 0;
}

static int intel_setup(struct hci_uart *hu)
{
<<<<<<< HEAD
	static const u8 reset_param[] = { 0x00, 0x01, 0x00, 0x01,
					  0x00, 0x08, 0x04, 0x00 };
=======
>>>>>>> 24b8d41d
	struct intel_data *intel = hu->priv;
	struct hci_dev *hdev = hu->hdev;
	struct sk_buff *skb;
	struct intel_version ver;
	struct intel_boot_params params;
	struct intel_device *idev;
	const struct firmware *fw;
	char fwname[64];
	u32 boot_param;
	ktime_t calltime, delta, rettime;
	unsigned long long duration;
	unsigned int init_speed, oper_speed;
	int speed_change = 0;
	int err;

	bt_dev_dbg(hdev, "start intel_setup");

	hu->hdev->set_diag = btintel_set_diag;
	hu->hdev->set_bdaddr = btintel_set_bdaddr;

	/* Set the default boot parameter to 0x0 and it is updated to
	 * SKU specific boot parameter after reading Intel_Write_Boot_Params
	 * command while downloading the firmware.
	 */
	boot_param = 0x00000000;

	calltime = ktime_get();

	if (hu->init_speed)
		init_speed = hu->init_speed;
	else
		init_speed = hu->proto->init_speed;

	if (hu->oper_speed)
		oper_speed = hu->oper_speed;
	else
		oper_speed = hu->proto->oper_speed;

	if (oper_speed && init_speed && oper_speed != init_speed)
		speed_change = 1;

	/* Check that the controller is ready */
	err = intel_wait_booting(hu);

	clear_bit(STATE_BOOTING, &intel->flags);

	/* In case of timeout, try to continue anyway */
	if (err && err != -ETIMEDOUT)
		return err;

	set_bit(STATE_BOOTLOADER, &intel->flags);

	/* Read the Intel version information to determine if the device
	 * is in bootloader mode or if it already has operational firmware
	 * loaded.
	 */
	err = btintel_read_version(hdev, &ver);
	if (err)
		return err;

	/* The hardware platform number has a fixed value of 0x37 and
	 * for now only accept this single value.
	 */
	if (ver.hw_platform != 0x37) {
		bt_dev_err(hdev, "Unsupported Intel hardware platform (%u)",
			   ver.hw_platform);
		return -EINVAL;
	}

        /* Check for supported iBT hardware variants of this firmware
         * loading method.
         *
         * This check has been put in place to ensure correct forward
         * compatibility options when newer hardware variants come along.
         */
	switch (ver.hw_variant) {
	case 0x0b:	/* LnP */
	case 0x0c:	/* WsP */
	case 0x12:	/* ThP */
		break;
	default:
		bt_dev_err(hdev, "Unsupported Intel hardware variant (%u)",
			   ver.hw_variant);
		return -EINVAL;
	}

	btintel_version_info(hdev, &ver);

	/* The firmware variant determines if the device is in bootloader
	 * mode or is running operational firmware. The value 0x06 identifies
	 * the bootloader and the value 0x23 identifies the operational
	 * firmware.
	 *
	 * When the operational firmware is already present, then only
	 * the check for valid Bluetooth device address is needed. This
	 * determines if the device will be added as configured or
	 * unconfigured controller.
	 *
	 * It is not possible to use the Secure Boot Parameters in this
	 * case since that command is only available in bootloader mode.
	 */
	if (ver.fw_variant == 0x23) {
		clear_bit(STATE_BOOTLOADER, &intel->flags);
		btintel_check_bdaddr(hdev);
		return 0;
	}

	/* If the device is not in bootloader mode, then the only possible
	 * choice is to return an error and abort the device initialization.
	 */
	if (ver.fw_variant != 0x06) {
		bt_dev_err(hdev, "Unsupported Intel firmware variant (%u)",
			   ver.fw_variant);
		return -ENODEV;
	}

	/* Read the secure boot parameters to identify the operating
	 * details of the bootloader.
	 */
	err = btintel_read_boot_params(hdev, &params);
	if (err)
		return err;

	/* It is required that every single firmware fragment is acknowledged
	 * with a command complete event. If the boot parameters indicate
	 * that this bootloader does not send them, then abort the setup.
	 */
	if (params.limited_cce != 0x00) {
		bt_dev_err(hdev, "Unsupported Intel firmware loading method (%u)",
			   params.limited_cce);
		return -EINVAL;
	}

	/* If the OTP has no valid Bluetooth device address, then there will
	 * also be no valid address for the operational firmware.
	 */
	if (!bacmp(&params.otp_bdaddr, BDADDR_ANY)) {
		bt_dev_info(hdev, "No device address configured");
		set_bit(HCI_QUIRK_INVALID_BDADDR, &hdev->quirks);
	}

	/* With this Intel bootloader only the hardware variant and device
	 * revision information are used to select the right firmware for SfP
	 * and WsP.
	 *
	 * The firmware filename is ibt-<hw_variant>-<dev_revid>.sfi.
	 *
	 * Currently the supported hardware variants are:
	 *   11 (0x0b) for iBT 3.0 (LnP/SfP)
	 *   12 (0x0c) for iBT 3.5 (WsP)
	 *
	 * For ThP/JfP and for future SKU's, the FW name varies based on HW
	 * variant, HW revision and FW revision, as these are dependent on CNVi
	 * and RF Combination.
	 *
	 *   18 (0x12) for iBT3.5 (ThP/JfP)
	 *
	 * The firmware file name for these will be
	 * ibt-<hw_variant>-<hw_revision>-<fw_revision>.sfi.
	 *
	 */
	switch (ver.hw_variant) {
	case 0x0b:      /* SfP */
	case 0x0c:      /* WsP */
		snprintf(fwname, sizeof(fwname), "intel/ibt-%u-%u.sfi",
			 ver.hw_variant, le16_to_cpu(params.dev_revid));
		break;
	case 0x12:      /* ThP */
		snprintf(fwname, sizeof(fwname), "intel/ibt-%u-%u-%u.sfi",
			 ver.hw_variant, ver.hw_revision, ver.fw_revision);
		break;
	default:
		bt_dev_err(hdev, "Unsupported Intel hardware variant (%u)",
			   ver.hw_variant);
		return -EINVAL;
	}

	err = request_firmware(&fw, fwname, &hdev->dev);
	if (err < 0) {
		bt_dev_err(hdev, "Failed to load Intel firmware file (%d)",
			   err);
		return err;
	}

	bt_dev_info(hdev, "Found device firmware: %s", fwname);

	/* Save the DDC file name for later */
	switch (ver.hw_variant) {
	case 0x0b:      /* SfP */
	case 0x0c:      /* WsP */
		snprintf(fwname, sizeof(fwname), "intel/ibt-%u-%u.ddc",
			 ver.hw_variant, le16_to_cpu(params.dev_revid));
		break;
	case 0x12:      /* ThP */
		snprintf(fwname, sizeof(fwname), "intel/ibt-%u-%u-%u.ddc",
			 ver.hw_variant, ver.hw_revision, ver.fw_revision);
		break;
	default:
		bt_dev_err(hdev, "Unsupported Intel hardware variant (%u)",
			   ver.hw_variant);
		return -EINVAL;
	}

	if (fw->size < 644) {
		bt_dev_err(hdev, "Invalid size of firmware file (%zu)",
			   fw->size);
		err = -EBADF;
		goto done;
	}

	set_bit(STATE_DOWNLOADING, &intel->flags);

	/* Start firmware downloading and get boot parameter */
	err = btintel_download_firmware(hdev, fw, &boot_param);
	if (err < 0)
		goto done;

	set_bit(STATE_FIRMWARE_LOADED, &intel->flags);

	bt_dev_info(hdev, "Waiting for firmware download to complete");

	/* Before switching the device into operational mode and with that
	 * booting the loaded firmware, wait for the bootloader notification
	 * that all fragments have been successfully received.
	 *
	 * When the event processing receives the notification, then the
	 * STATE_DOWNLOADING flag will be cleared.
	 *
	 * The firmware loading should not take longer than 5 seconds
	 * and thus just timeout if that happens and fail the setup
	 * of this device.
	 */
	err = wait_on_bit_timeout(&intel->flags, STATE_DOWNLOADING,
				  TASK_INTERRUPTIBLE,
				  msecs_to_jiffies(5000));
	if (err == -EINTR) {
		bt_dev_err(hdev, "Firmware loading interrupted");
		err = -EINTR;
		goto done;
	}

	if (err) {
		bt_dev_err(hdev, "Firmware loading timeout");
		err = -ETIMEDOUT;
		goto done;
	}

	if (test_bit(STATE_FIRMWARE_FAILED, &intel->flags)) {
		bt_dev_err(hdev, "Firmware loading failed");
		err = -ENOEXEC;
		goto done;
	}

	rettime = ktime_get();
	delta = ktime_sub(rettime, calltime);
	duration = (unsigned long long) ktime_to_ns(delta) >> 10;

	bt_dev_info(hdev, "Firmware loaded in %llu usecs", duration);

done:
	release_firmware(fw);

	if (err < 0)
		return err;

	/* We need to restore the default speed before Intel reset */
	if (speed_change) {
		err = intel_set_baudrate(hu, init_speed);
		if (err)
			return err;
	}

	calltime = ktime_get();

	set_bit(STATE_BOOTING, &intel->flags);

	err = btintel_send_intel_reset(hdev, boot_param);
	if (err)
		return err;

	/* The bootloader will not indicate when the device is ready. This
	 * is done by the operational firmware sending bootup notification.
	 *
	 * Booting into operational firmware should not take longer than
	 * 1 second. However if that happens, then just fail the setup
	 * since something went wrong.
	 */
	bt_dev_info(hdev, "Waiting for device to boot");

	err = intel_wait_booting(hu);
	if (err)
		return err;

	clear_bit(STATE_BOOTING, &intel->flags);

	rettime = ktime_get();
	delta = ktime_sub(rettime, calltime);
	duration = (unsigned long long) ktime_to_ns(delta) >> 10;

	bt_dev_info(hdev, "Device booted in %llu usecs", duration);

	/* Enable LPM if matching pdev with wakeup enabled, set TX active
	 * until further LPM TX notification.
	 */
	mutex_lock(&intel_device_list_lock);
<<<<<<< HEAD
	list_for_each(p, &intel_device_list) {
		struct intel_device *dev = list_entry(p, struct intel_device,
						      list);
		if (hu->tty->dev->parent == dev->pdev->dev.parent) {
			if (device_may_wakeup(&dev->pdev->dev)) {
=======
	list_for_each_entry(idev, &intel_device_list, list) {
		if (!hu->tty->dev)
			break;
		if (hu->tty->dev->parent == idev->pdev->dev.parent) {
			if (device_may_wakeup(&idev->pdev->dev)) {
>>>>>>> 24b8d41d
				set_bit(STATE_LPM_ENABLED, &intel->flags);
				set_bit(STATE_TX_ACTIVE, &intel->flags);
			}
			break;
		}
	}
	mutex_unlock(&intel_device_list_lock);

	/* Ignore errors, device can work without DDC parameters */
	btintel_load_ddc_config(hdev, fwname);

	skb = __hci_cmd_sync(hdev, HCI_OP_RESET, 0, NULL, HCI_CMD_TIMEOUT);
	if (IS_ERR(skb))
		return PTR_ERR(skb);
	kfree_skb(skb);

	if (speed_change) {
		err = intel_set_baudrate(hu, oper_speed);
		if (err)
			return err;
	}

	bt_dev_info(hdev, "Setup complete");

	clear_bit(STATE_BOOTLOADER, &intel->flags);

	return 0;
}

static int intel_recv_event(struct hci_dev *hdev, struct sk_buff *skb)
{
	struct hci_uart *hu = hci_get_drvdata(hdev);
	struct intel_data *intel = hu->priv;
	struct hci_event_hdr *hdr;

	if (!test_bit(STATE_BOOTLOADER, &intel->flags) &&
	    !test_bit(STATE_BOOTING, &intel->flags))
		goto recv;

	hdr = (void *)skb->data;

	/* When the firmware loading completes the device sends
	 * out a vendor specific event indicating the result of
	 * the firmware loading.
	 */
	if (skb->len == 7 && hdr->evt == 0xff && hdr->plen == 0x05 &&
	    skb->data[2] == 0x06) {
		if (skb->data[3] != 0x00)
			set_bit(STATE_FIRMWARE_FAILED, &intel->flags);

		if (test_and_clear_bit(STATE_DOWNLOADING, &intel->flags) &&
		    test_bit(STATE_FIRMWARE_LOADED, &intel->flags))
			wake_up_bit(&intel->flags, STATE_DOWNLOADING);

	/* When switching to the operational firmware the device
	 * sends a vendor specific event indicating that the bootup
	 * completed.
	 */
	} else if (skb->len == 9 && hdr->evt == 0xff && hdr->plen == 0x07 &&
		   skb->data[2] == 0x02) {
		if (test_and_clear_bit(STATE_BOOTING, &intel->flags))
			wake_up_bit(&intel->flags, STATE_BOOTING);
	}
recv:
	return hci_recv_frame(hdev, skb);
}

static void intel_recv_lpm_notify(struct hci_dev *hdev, int value)
{
	struct hci_uart *hu = hci_get_drvdata(hdev);
	struct intel_data *intel = hu->priv;

	bt_dev_dbg(hdev, "TX idle notification (%d)", value);

	if (value) {
		set_bit(STATE_TX_ACTIVE, &intel->flags);
		schedule_work(&intel->busy_work);
	} else {
		clear_bit(STATE_TX_ACTIVE, &intel->flags);
	}
}

static int intel_recv_lpm(struct hci_dev *hdev, struct sk_buff *skb)
{
	struct hci_lpm_pkt *lpm = (void *)skb->data;
	struct hci_uart *hu = hci_get_drvdata(hdev);
	struct intel_data *intel = hu->priv;

	switch (lpm->opcode) {
	case LPM_OP_TX_NOTIFY:
		if (lpm->dlen < 1) {
			bt_dev_err(hu->hdev, "Invalid LPM notification packet");
			break;
		}
		intel_recv_lpm_notify(hdev, lpm->data[0]);
		break;
	case LPM_OP_SUSPEND_ACK:
		set_bit(STATE_SUSPENDED, &intel->flags);
		if (test_and_clear_bit(STATE_LPM_TRANSACTION, &intel->flags))
			wake_up_bit(&intel->flags, STATE_LPM_TRANSACTION);
		break;
	case LPM_OP_RESUME_ACK:
		clear_bit(STATE_SUSPENDED, &intel->flags);
		if (test_and_clear_bit(STATE_LPM_TRANSACTION, &intel->flags))
			wake_up_bit(&intel->flags, STATE_LPM_TRANSACTION);
		break;
	default:
		bt_dev_err(hdev, "Unknown LPM opcode (%02x)", lpm->opcode);
		break;
	}

	kfree_skb(skb);

	return 0;
}

#define INTEL_RECV_LPM \
	.type = HCI_LPM_PKT, \
	.hlen = HCI_LPM_HDR_SIZE, \
	.loff = 1, \
	.lsize = 1, \
	.maxlen = HCI_LPM_MAX_SIZE

static const struct h4_recv_pkt intel_recv_pkts[] = {
	{ H4_RECV_ACL,    .recv = hci_recv_frame   },
	{ H4_RECV_SCO,    .recv = hci_recv_frame   },
	{ H4_RECV_EVENT,  .recv = intel_recv_event },
	{ INTEL_RECV_LPM, .recv = intel_recv_lpm   },
};

static int intel_recv(struct hci_uart *hu, const void *data, int count)
{
	struct intel_data *intel = hu->priv;

	if (!test_bit(HCI_UART_REGISTERED, &hu->flags))
		return -EUNATCH;

	intel->rx_skb = h4_recv_buf(hu->hdev, intel->rx_skb, data, count,
				    intel_recv_pkts,
				    ARRAY_SIZE(intel_recv_pkts));
	if (IS_ERR(intel->rx_skb)) {
		int err = PTR_ERR(intel->rx_skb);
		bt_dev_err(hu->hdev, "Frame reassembly failed (%d)", err);
		intel->rx_skb = NULL;
		return err;
	}

	return count;
}

static int intel_enqueue(struct hci_uart *hu, struct sk_buff *skb)
{
	struct intel_data *intel = hu->priv;
	struct intel_device *idev;

	BT_DBG("hu %p skb %p", hu, skb);

	if (!hu->tty->dev)
		goto out_enqueue;

	/* Be sure our controller is resumed and potential LPM transaction
	 * completed before enqueuing any packet.
	 */
	mutex_lock(&intel_device_list_lock);
	list_for_each_entry(idev, &intel_device_list, list) {
		if (hu->tty->dev->parent == idev->pdev->dev.parent) {
			pm_runtime_get_sync(&idev->pdev->dev);
			pm_runtime_mark_last_busy(&idev->pdev->dev);
			pm_runtime_put_autosuspend(&idev->pdev->dev);
			break;
		}
	}
	mutex_unlock(&intel_device_list_lock);
out_enqueue:
	skb_queue_tail(&intel->txq, skb);

	return 0;
}

static struct sk_buff *intel_dequeue(struct hci_uart *hu)
{
	struct intel_data *intel = hu->priv;
	struct sk_buff *skb;

	skb = skb_dequeue(&intel->txq);
	if (!skb)
		return skb;

	if (test_bit(STATE_BOOTLOADER, &intel->flags) &&
	    (hci_skb_pkt_type(skb) == HCI_COMMAND_PKT)) {
		struct hci_command_hdr *cmd = (void *)skb->data;
		__u16 opcode = le16_to_cpu(cmd->opcode);

		/* When the 0xfc01 command is issued to boot into
		 * the operational firmware, it will actually not
		 * send a command complete event. To keep the flow
		 * control working inject that event here.
		 */
		if (opcode == 0xfc01)
			inject_cmd_complete(hu->hdev, opcode);
	}

	/* Prepend skb with frame type */
	memcpy(skb_push(skb, 1), &hci_skb_pkt_type(skb), 1);

	return skb;
}

static const struct hci_uart_proto intel_proto = {
	.id		= HCI_UART_INTEL,
	.name		= "Intel",
	.manufacturer	= 2,
	.init_speed	= 115200,
	.oper_speed	= 3000000,
	.open		= intel_open,
	.close		= intel_close,
	.flush		= intel_flush,
	.setup		= intel_setup,
	.set_baudrate	= intel_set_baudrate,
	.recv		= intel_recv,
	.enqueue	= intel_enqueue,
	.dequeue	= intel_dequeue,
};

#ifdef CONFIG_ACPI
static const struct acpi_device_id intel_acpi_match[] = {
	{ "INT33E1", 0 },
	{ "INT33E3", 0 },
	{ }
};
MODULE_DEVICE_TABLE(acpi, intel_acpi_match);
#endif

#ifdef CONFIG_PM
static int intel_suspend_device(struct device *dev)
{
	struct intel_device *idev = dev_get_drvdata(dev);

	mutex_lock(&idev->hu_lock);
	if (idev->hu)
		intel_lpm_suspend(idev->hu);
	mutex_unlock(&idev->hu_lock);

	return 0;
}

static int intel_resume_device(struct device *dev)
{
	struct intel_device *idev = dev_get_drvdata(dev);

	mutex_lock(&idev->hu_lock);
	if (idev->hu)
		intel_lpm_resume(idev->hu);
	mutex_unlock(&idev->hu_lock);

	return 0;
}
#endif

#ifdef CONFIG_PM_SLEEP
static int intel_suspend(struct device *dev)
{
	struct intel_device *idev = dev_get_drvdata(dev);

	if (device_may_wakeup(dev))
		enable_irq_wake(idev->irq);

	return intel_suspend_device(dev);
}

static int intel_resume(struct device *dev)
{
	struct intel_device *idev = dev_get_drvdata(dev);

	if (device_may_wakeup(dev))
		disable_irq_wake(idev->irq);

	return intel_resume_device(dev);
}
#endif

static const struct dev_pm_ops intel_pm_ops = {
	SET_SYSTEM_SLEEP_PM_OPS(intel_suspend, intel_resume)
	SET_RUNTIME_PM_OPS(intel_suspend_device, intel_resume_device, NULL)
};

static const struct acpi_gpio_params reset_gpios = { 0, 0, false };
static const struct acpi_gpio_params host_wake_gpios = { 1, 0, false };

static const struct acpi_gpio_mapping acpi_hci_intel_gpios[] = {
	{ "reset-gpios", &reset_gpios, 1, ACPI_GPIO_QUIRK_ONLY_GPIOIO },
	{ "host-wake-gpios", &host_wake_gpios, 1, ACPI_GPIO_QUIRK_ONLY_GPIOIO },
	{ }
};

static int intel_probe(struct platform_device *pdev)
{
	struct intel_device *idev;
	int ret;

	idev = devm_kzalloc(&pdev->dev, sizeof(*idev), GFP_KERNEL);
	if (!idev)
		return -ENOMEM;

	mutex_init(&idev->hu_lock);

	idev->pdev = pdev;

<<<<<<< HEAD
=======
	ret = devm_acpi_dev_add_driver_gpios(&pdev->dev, acpi_hci_intel_gpios);
	if (ret)
		dev_dbg(&pdev->dev, "Unable to add GPIO mapping table\n");

>>>>>>> 24b8d41d
	idev->reset = devm_gpiod_get(&pdev->dev, "reset", GPIOD_OUT_LOW);
	if (IS_ERR(idev->reset)) {
		dev_err(&pdev->dev, "Unable to retrieve gpio\n");
		return PTR_ERR(idev->reset);
	}

	idev->irq = platform_get_irq(pdev, 0);
	if (idev->irq < 0) {
		struct gpio_desc *host_wake;

		dev_err(&pdev->dev, "No IRQ, falling back to gpio-irq\n");

		host_wake = devm_gpiod_get(&pdev->dev, "host-wake", GPIOD_IN);
		if (IS_ERR(host_wake)) {
			dev_err(&pdev->dev, "Unable to retrieve IRQ\n");
			goto no_irq;
		}

		idev->irq = gpiod_to_irq(host_wake);
		if (idev->irq < 0) {
			dev_err(&pdev->dev, "No corresponding irq for gpio\n");
			goto no_irq;
		}
	}

	/* Only enable wake-up/irq when controller is powered */
	device_set_wakeup_capable(&pdev->dev, true);
	device_wakeup_disable(&pdev->dev);

no_irq:
	platform_set_drvdata(pdev, idev);

	/* Place this instance on the device list */
	mutex_lock(&intel_device_list_lock);
	list_add_tail(&idev->list, &intel_device_list);
	mutex_unlock(&intel_device_list_lock);

	dev_info(&pdev->dev, "registered, gpio(%d)/irq(%d).\n",
		 desc_to_gpio(idev->reset), idev->irq);

	return 0;
}

static int intel_remove(struct platform_device *pdev)
{
	struct intel_device *idev = platform_get_drvdata(pdev);

	device_wakeup_disable(&pdev->dev);

	mutex_lock(&intel_device_list_lock);
	list_del(&idev->list);
	mutex_unlock(&intel_device_list_lock);

	dev_info(&pdev->dev, "unregistered.\n");

	return 0;
}

static struct platform_driver intel_driver = {
	.probe = intel_probe,
	.remove = intel_remove,
	.driver = {
		.name = "hci_intel",
		.acpi_match_table = ACPI_PTR(intel_acpi_match),
		.pm = &intel_pm_ops,
	},
};

int __init intel_init(void)
{
	platform_driver_register(&intel_driver);

	return hci_uart_register_proto(&intel_proto);
}

int __exit intel_deinit(void)
{
	platform_driver_unregister(&intel_driver);

	return hci_uart_unregister_proto(&intel_proto);
}<|MERGE_RESOLUTION|>--- conflicted
+++ resolved
@@ -522,11 +522,6 @@
 
 static int intel_setup(struct hci_uart *hu)
 {
-<<<<<<< HEAD
-	static const u8 reset_param[] = { 0x00, 0x01, 0x00, 0x01,
-					  0x00, 0x08, 0x04, 0x00 };
-=======
->>>>>>> 24b8d41d
 	struct intel_data *intel = hu->priv;
 	struct hci_dev *hdev = hu->hdev;
 	struct sk_buff *skb;
@@ -832,19 +827,11 @@
 	 * until further LPM TX notification.
 	 */
 	mutex_lock(&intel_device_list_lock);
-<<<<<<< HEAD
-	list_for_each(p, &intel_device_list) {
-		struct intel_device *dev = list_entry(p, struct intel_device,
-						      list);
-		if (hu->tty->dev->parent == dev->pdev->dev.parent) {
-			if (device_may_wakeup(&dev->pdev->dev)) {
-=======
 	list_for_each_entry(idev, &intel_device_list, list) {
 		if (!hu->tty->dev)
 			break;
 		if (hu->tty->dev->parent == idev->pdev->dev.parent) {
 			if (device_may_wakeup(&idev->pdev->dev)) {
->>>>>>> 24b8d41d
 				set_bit(STATE_LPM_ENABLED, &intel->flags);
 				set_bit(STATE_TX_ACTIVE, &intel->flags);
 			}
@@ -1153,13 +1140,10 @@
 
 	idev->pdev = pdev;
 
-<<<<<<< HEAD
-=======
 	ret = devm_acpi_dev_add_driver_gpios(&pdev->dev, acpi_hci_intel_gpios);
 	if (ret)
 		dev_dbg(&pdev->dev, "Unable to add GPIO mapping table\n");
 
->>>>>>> 24b8d41d
 	idev->reset = devm_gpiod_get(&pdev->dev, "reset", GPIOD_OUT_LOW);
 	if (IS_ERR(idev->reset)) {
 		dev_err(&pdev->dev, "Unable to retrieve gpio\n");
