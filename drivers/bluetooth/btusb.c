// SPDX-License-Identifier: GPL-2.0-or-later
/*
 *
 *  Generic Bluetooth USB driver
 *
 *  Copyright (C) 2005-2008  Marcel Holtmann <marcel@holtmann.org>
 */

#include <linux/dmi.h>
#include <linux/module.h>
#include <linux/usb.h>
#include <linux/usb/quirks.h>
#include <linux/firmware.h>
#include <linux/iopoll.h>
#include <linux/of_device.h>
#include <linux/of_irq.h>
#include <linux/suspend.h>
#include <linux/gpio/consumer.h>
#include <asm/unaligned.h>

#include <net/bluetooth/bluetooth.h>
#include <net/bluetooth/hci_core.h>

#include "btintel.h"
#include "btbcm.h"
#include "btrtl.h"

#define VERSION "0.8"

static bool disable_scofix;
static bool force_scofix;
static bool enable_autosuspend = IS_ENABLED(CONFIG_BT_HCIBTUSB_AUTOSUSPEND);

static bool reset = true;

static struct usb_driver btusb_driver;

#define BTUSB_IGNORE		0x01
#define BTUSB_DIGIANSWER	0x02
#define BTUSB_CSR		0x04
#define BTUSB_SNIFFER		0x08
#define BTUSB_BCM92035		0x10
#define BTUSB_BROKEN_ISOC	0x20
#define BTUSB_WRONG_SCO_MTU	0x40
#define BTUSB_ATH3012		0x80
#define BTUSB_INTEL		0x100
#define BTUSB_INTEL_BOOT	0x200
#define BTUSB_BCM_PATCHRAM	0x400
#define BTUSB_MARVELL		0x800
#define BTUSB_SWAVE		0x1000
#define BTUSB_INTEL_NEW		0x2000
#define BTUSB_AMP		0x4000
#define BTUSB_QCA_ROME		0x8000
#define BTUSB_BCM_APPLE		0x10000
#define BTUSB_REALTEK		0x20000
#define BTUSB_BCM2045		0x40000
#define BTUSB_IFNUM_2		0x80000
#define BTUSB_CW6622		0x100000
<<<<<<< HEAD
=======
#define BTUSB_MEDIATEK		0x200000
#define BTUSB_WIDEBAND_SPEECH	0x400000
#define BTUSB_VALID_LE_STATES   0x800000
#define BTUSB_QCA_WCN6855	0x1000000
>>>>>>> 24b8d41d

static const struct usb_device_id btusb_table[] = {
	/* Generic Bluetooth USB device */
	{ USB_DEVICE_INFO(0xe0, 0x01, 0x01) },

	/* Generic Bluetooth AMP device */
	{ USB_DEVICE_INFO(0xe0, 0x01, 0x04), .driver_info = BTUSB_AMP },

	/* Generic Bluetooth USB interface */
	{ USB_INTERFACE_INFO(0xe0, 0x01, 0x01) },

	/* Apple-specific (Broadcom) devices */
	{ USB_VENDOR_AND_INTERFACE_INFO(0x05ac, 0xff, 0x01, 0x01),
	  .driver_info = BTUSB_BCM_APPLE | BTUSB_IFNUM_2 },

	/* MediaTek MT76x0E */
	{ USB_DEVICE(0x0e8d, 0x763f) },

	/* Broadcom SoftSailing reporting vendor specific */
	{ USB_DEVICE(0x0a5c, 0x21e1) },

	/* Apple MacBookPro 7,1 */
	{ USB_DEVICE(0x05ac, 0x8213) },

	/* Apple iMac11,1 */
	{ USB_DEVICE(0x05ac, 0x8215) },

	/* Apple MacBookPro6,2 */
	{ USB_DEVICE(0x05ac, 0x8218) },

	/* Apple MacBookAir3,1, MacBookAir3,2 */
	{ USB_DEVICE(0x05ac, 0x821b) },

	/* Apple MacBookAir4,1 */
	{ USB_DEVICE(0x05ac, 0x821f) },

	/* Apple MacBookPro8,2 */
	{ USB_DEVICE(0x05ac, 0x821a) },

	/* Apple MacMini5,1 */
	{ USB_DEVICE(0x05ac, 0x8281) },

	/* AVM BlueFRITZ! USB v2.0 */
	{ USB_DEVICE(0x057c, 0x3800), .driver_info = BTUSB_SWAVE },

	/* Bluetooth Ultraport Module from IBM */
	{ USB_DEVICE(0x04bf, 0x030a) },

	/* ALPS Modules with non-standard id */
	{ USB_DEVICE(0x044e, 0x3001) },
	{ USB_DEVICE(0x044e, 0x3002) },

	/* Ericsson with non-standard id */
	{ USB_DEVICE(0x0bdb, 0x1002) },

	/* Canyon CN-BTU1 with HID interfaces */
	{ USB_DEVICE(0x0c10, 0x0000) },

	/* Broadcom BCM20702A0 */
	{ USB_DEVICE(0x413c, 0x8197) },

	/* Broadcom BCM20702B0 (Dynex/Insignia) */
	{ USB_DEVICE(0x19ff, 0x0239), .driver_info = BTUSB_BCM_PATCHRAM },

	/* Broadcom BCM43142A0 (Foxconn/Lenovo) */
	{ USB_VENDOR_AND_INTERFACE_INFO(0x105b, 0xff, 0x01, 0x01),
	  .driver_info = BTUSB_BCM_PATCHRAM },

	/* Broadcom BCM920703 (HTC Vive) */
	{ USB_VENDOR_AND_INTERFACE_INFO(0x0bb4, 0xff, 0x01, 0x01),
	  .driver_info = BTUSB_BCM_PATCHRAM },

	/* Foxconn - Hon Hai */
	{ USB_VENDOR_AND_INTERFACE_INFO(0x0489, 0xff, 0x01, 0x01),
	  .driver_info = BTUSB_BCM_PATCHRAM },

	/* Lite-On Technology - Broadcom based */
	{ USB_VENDOR_AND_INTERFACE_INFO(0x04ca, 0xff, 0x01, 0x01),
	  .driver_info = BTUSB_BCM_PATCHRAM },

	/* Broadcom devices with vendor specific id */
	{ USB_VENDOR_AND_INTERFACE_INFO(0x0a5c, 0xff, 0x01, 0x01),
	  .driver_info = BTUSB_BCM_PATCHRAM },

	/* ASUSTek Computer - Broadcom based */
	{ USB_VENDOR_AND_INTERFACE_INFO(0x0b05, 0xff, 0x01, 0x01),
	  .driver_info = BTUSB_BCM_PATCHRAM },

	/* Belkin F8065bf - Broadcom based */
	{ USB_VENDOR_AND_INTERFACE_INFO(0x050d, 0xff, 0x01, 0x01),
	  .driver_info = BTUSB_BCM_PATCHRAM },

	/* IMC Networks - Broadcom based */
	{ USB_VENDOR_AND_INTERFACE_INFO(0x13d3, 0xff, 0x01, 0x01),
	  .driver_info = BTUSB_BCM_PATCHRAM },

	/* Dell Computer - Broadcom based  */
	{ USB_VENDOR_AND_INTERFACE_INFO(0x413c, 0xff, 0x01, 0x01),
	  .driver_info = BTUSB_BCM_PATCHRAM },

	/* Toshiba Corp - Broadcom based */
	{ USB_VENDOR_AND_INTERFACE_INFO(0x0930, 0xff, 0x01, 0x01),
	  .driver_info = BTUSB_BCM_PATCHRAM },

	/* Intel Bluetooth USB Bootloader (RAM module) */
	{ USB_DEVICE(0x8087, 0x0a5a),
	  .driver_info = BTUSB_INTEL_BOOT | BTUSB_BROKEN_ISOC },

	{ }	/* Terminating entry */
};

MODULE_DEVICE_TABLE(usb, btusb_table);

static const struct usb_device_id blacklist_table[] = {
	/* CSR BlueCore devices */
	{ USB_DEVICE(0x0a12, 0x0001), .driver_info = BTUSB_CSR },

	/* Broadcom BCM2033 without firmware */
	{ USB_DEVICE(0x0a5c, 0x2033), .driver_info = BTUSB_IGNORE },

	/* Broadcom BCM2045 devices */
	{ USB_DEVICE(0x0a5c, 0x2045), .driver_info = BTUSB_BCM2045 },

	/* Atheros 3011 with sflash firmware */
	{ USB_DEVICE(0x0489, 0xe027), .driver_info = BTUSB_IGNORE },
	{ USB_DEVICE(0x0489, 0xe03d), .driver_info = BTUSB_IGNORE },
	{ USB_DEVICE(0x04f2, 0xaff1), .driver_info = BTUSB_IGNORE },
	{ USB_DEVICE(0x0930, 0x0215), .driver_info = BTUSB_IGNORE },
	{ USB_DEVICE(0x0cf3, 0x3002), .driver_info = BTUSB_IGNORE },
	{ USB_DEVICE(0x0cf3, 0xe019), .driver_info = BTUSB_IGNORE },
	{ USB_DEVICE(0x13d3, 0x3304), .driver_info = BTUSB_IGNORE },

	/* Atheros AR9285 Malbec with sflash firmware */
	{ USB_DEVICE(0x03f0, 0x311d), .driver_info = BTUSB_IGNORE },

	/* Atheros 3012 with sflash firmware */
	{ USB_DEVICE(0x0489, 0xe04d), .driver_info = BTUSB_ATH3012 },
	{ USB_DEVICE(0x0489, 0xe04e), .driver_info = BTUSB_ATH3012 },
	{ USB_DEVICE(0x0489, 0xe056), .driver_info = BTUSB_ATH3012 },
	{ USB_DEVICE(0x0489, 0xe057), .driver_info = BTUSB_ATH3012 },
	{ USB_DEVICE(0x0489, 0xe05f), .driver_info = BTUSB_ATH3012 },
	{ USB_DEVICE(0x0489, 0xe076), .driver_info = BTUSB_ATH3012 },
	{ USB_DEVICE(0x0489, 0xe078), .driver_info = BTUSB_ATH3012 },
	{ USB_DEVICE(0x0489, 0xe095), .driver_info = BTUSB_ATH3012 },
	{ USB_DEVICE(0x04c5, 0x1330), .driver_info = BTUSB_ATH3012 },
	{ USB_DEVICE(0x04ca, 0x3004), .driver_info = BTUSB_ATH3012 },
	{ USB_DEVICE(0x04ca, 0x3005), .driver_info = BTUSB_ATH3012 },
	{ USB_DEVICE(0x04ca, 0x3006), .driver_info = BTUSB_ATH3012 },
	{ USB_DEVICE(0x04ca, 0x3007), .driver_info = BTUSB_ATH3012 },
	{ USB_DEVICE(0x04ca, 0x3008), .driver_info = BTUSB_ATH3012 },
	{ USB_DEVICE(0x04ca, 0x300b), .driver_info = BTUSB_ATH3012 },
	{ USB_DEVICE(0x04ca, 0x300d), .driver_info = BTUSB_ATH3012 },
	{ USB_DEVICE(0x04ca, 0x300f), .driver_info = BTUSB_ATH3012 },
	{ USB_DEVICE(0x04ca, 0x3010), .driver_info = BTUSB_ATH3012 },
	{ USB_DEVICE(0x04ca, 0x3014), .driver_info = BTUSB_ATH3012 },
	{ USB_DEVICE(0x04ca, 0x3018), .driver_info = BTUSB_ATH3012 },
	{ USB_DEVICE(0x0930, 0x0219), .driver_info = BTUSB_ATH3012 },
	{ USB_DEVICE(0x0930, 0x021c), .driver_info = BTUSB_ATH3012 },
	{ USB_DEVICE(0x0930, 0x0220), .driver_info = BTUSB_ATH3012 },
	{ USB_DEVICE(0x0930, 0x0227), .driver_info = BTUSB_ATH3012 },
	{ USB_DEVICE(0x0b05, 0x17d0), .driver_info = BTUSB_ATH3012 },
	{ USB_DEVICE(0x0cf3, 0x0036), .driver_info = BTUSB_ATH3012 },
	{ USB_DEVICE(0x0cf3, 0x3004), .driver_info = BTUSB_ATH3012 },
	{ USB_DEVICE(0x0cf3, 0x3008), .driver_info = BTUSB_ATH3012 },
	{ USB_DEVICE(0x0cf3, 0x311d), .driver_info = BTUSB_ATH3012 },
	{ USB_DEVICE(0x0cf3, 0x311e), .driver_info = BTUSB_ATH3012 },
	{ USB_DEVICE(0x0cf3, 0x311f), .driver_info = BTUSB_ATH3012 },
	{ USB_DEVICE(0x0cf3, 0x3121), .driver_info = BTUSB_ATH3012 },
	{ USB_DEVICE(0x0cf3, 0x817a), .driver_info = BTUSB_ATH3012 },
	{ USB_DEVICE(0x0cf3, 0x817b), .driver_info = BTUSB_ATH3012 },
	{ USB_DEVICE(0x0cf3, 0xe003), .driver_info = BTUSB_ATH3012 },
	{ USB_DEVICE(0x0cf3, 0xe004), .driver_info = BTUSB_ATH3012 },
	{ USB_DEVICE(0x0cf3, 0xe005), .driver_info = BTUSB_ATH3012 },
	{ USB_DEVICE(0x0cf3, 0xe006), .driver_info = BTUSB_ATH3012 },
	{ USB_DEVICE(0x13d3, 0x3362), .driver_info = BTUSB_ATH3012 },
	{ USB_DEVICE(0x13d3, 0x3375), .driver_info = BTUSB_ATH3012 },
	{ USB_DEVICE(0x13d3, 0x3393), .driver_info = BTUSB_ATH3012 },
	{ USB_DEVICE(0x13d3, 0x3395), .driver_info = BTUSB_ATH3012 },
	{ USB_DEVICE(0x13d3, 0x3402), .driver_info = BTUSB_ATH3012 },
	{ USB_DEVICE(0x13d3, 0x3408), .driver_info = BTUSB_ATH3012 },
	{ USB_DEVICE(0x13d3, 0x3423), .driver_info = BTUSB_ATH3012 },
	{ USB_DEVICE(0x13d3, 0x3432), .driver_info = BTUSB_ATH3012 },
	{ USB_DEVICE(0x13d3, 0x3472), .driver_info = BTUSB_ATH3012 },
	{ USB_DEVICE(0x13d3, 0x3474), .driver_info = BTUSB_ATH3012 },
	{ USB_DEVICE(0x13d3, 0x3487), .driver_info = BTUSB_ATH3012 },
	{ USB_DEVICE(0x13d3, 0x3490), .driver_info = BTUSB_ATH3012 },

	/* Atheros AR5BBU12 with sflash firmware */
	{ USB_DEVICE(0x0489, 0xe02c), .driver_info = BTUSB_IGNORE },

	/* Atheros AR5BBU12 with sflash firmware */
	{ USB_DEVICE(0x0489, 0xe036), .driver_info = BTUSB_ATH3012 },
	{ USB_DEVICE(0x0489, 0xe03c), .driver_info = BTUSB_ATH3012 },

	/* QCA ROME chipset */
<<<<<<< HEAD
	{ USB_DEVICE(0x0cf3, 0xe007), .driver_info = BTUSB_QCA_ROME },
	{ USB_DEVICE(0x0cf3, 0xe009), .driver_info = BTUSB_QCA_ROME },
	{ USB_DEVICE(0x0cf3, 0xe300), .driver_info = BTUSB_QCA_ROME },
	{ USB_DEVICE(0x0cf3, 0xe360), .driver_info = BTUSB_QCA_ROME },
	{ USB_DEVICE(0x0489, 0xe092), .driver_info = BTUSB_QCA_ROME },
	{ USB_DEVICE(0x04ca, 0x3011), .driver_info = BTUSB_QCA_ROME },
=======
	{ USB_DEVICE(0x0cf3, 0x535b), .driver_info = BTUSB_QCA_ROME |
						     BTUSB_WIDEBAND_SPEECH },
	{ USB_DEVICE(0x0cf3, 0xe007), .driver_info = BTUSB_QCA_ROME |
						     BTUSB_WIDEBAND_SPEECH },
	{ USB_DEVICE(0x0cf3, 0xe009), .driver_info = BTUSB_QCA_ROME |
						     BTUSB_WIDEBAND_SPEECH },
	{ USB_DEVICE(0x0cf3, 0xe010), .driver_info = BTUSB_QCA_ROME |
						     BTUSB_WIDEBAND_SPEECH },
	{ USB_DEVICE(0x0cf3, 0xe300), .driver_info = BTUSB_QCA_ROME |
						     BTUSB_WIDEBAND_SPEECH },
	{ USB_DEVICE(0x0cf3, 0xe301), .driver_info = BTUSB_QCA_ROME |
						     BTUSB_WIDEBAND_SPEECH },
	{ USB_DEVICE(0x0cf3, 0xe360), .driver_info = BTUSB_QCA_ROME |
						     BTUSB_WIDEBAND_SPEECH },
	{ USB_DEVICE(0x0489, 0xe092), .driver_info = BTUSB_QCA_ROME |
						     BTUSB_WIDEBAND_SPEECH },
	{ USB_DEVICE(0x0489, 0xe09f), .driver_info = BTUSB_QCA_ROME |
						     BTUSB_WIDEBAND_SPEECH },
	{ USB_DEVICE(0x0489, 0xe0a2), .driver_info = BTUSB_QCA_ROME |
						     BTUSB_WIDEBAND_SPEECH },
	{ USB_DEVICE(0x04ca, 0x3011), .driver_info = BTUSB_QCA_ROME |
						     BTUSB_WIDEBAND_SPEECH },
	{ USB_DEVICE(0x04ca, 0x3015), .driver_info = BTUSB_QCA_ROME |
						     BTUSB_WIDEBAND_SPEECH },
	{ USB_DEVICE(0x04ca, 0x3016), .driver_info = BTUSB_QCA_ROME |
						     BTUSB_WIDEBAND_SPEECH },
	{ USB_DEVICE(0x04ca, 0x301a), .driver_info = BTUSB_QCA_ROME |
						     BTUSB_WIDEBAND_SPEECH },
	{ USB_DEVICE(0x04ca, 0x3021), .driver_info = BTUSB_QCA_ROME |
						     BTUSB_WIDEBAND_SPEECH },
	{ USB_DEVICE(0x13d3, 0x3491), .driver_info = BTUSB_QCA_ROME |
						     BTUSB_WIDEBAND_SPEECH },
	{ USB_DEVICE(0x13d3, 0x3496), .driver_info = BTUSB_QCA_ROME |
						     BTUSB_WIDEBAND_SPEECH },
	{ USB_DEVICE(0x13d3, 0x3501), .driver_info = BTUSB_QCA_ROME |
						     BTUSB_WIDEBAND_SPEECH },

	/* QCA WCN6855 chipset */
	{ USB_DEVICE(0x0cf3, 0xe600), .driver_info = BTUSB_QCA_WCN6855 |
						     BTUSB_WIDEBAND_SPEECH },
>>>>>>> 24b8d41d

	/* Broadcom BCM2035 */
	{ USB_DEVICE(0x0a5c, 0x2009), .driver_info = BTUSB_BCM92035 },
	{ USB_DEVICE(0x0a5c, 0x200a), .driver_info = BTUSB_WRONG_SCO_MTU },
	{ USB_DEVICE(0x0a5c, 0x2035), .driver_info = BTUSB_WRONG_SCO_MTU },

	/* Broadcom BCM2045 */
	{ USB_DEVICE(0x0a5c, 0x2039), .driver_info = BTUSB_WRONG_SCO_MTU },
	{ USB_DEVICE(0x0a5c, 0x2101), .driver_info = BTUSB_WRONG_SCO_MTU },

	/* IBM/Lenovo ThinkPad with Broadcom chip */
	{ USB_DEVICE(0x0a5c, 0x201e), .driver_info = BTUSB_WRONG_SCO_MTU },
	{ USB_DEVICE(0x0a5c, 0x2110), .driver_info = BTUSB_WRONG_SCO_MTU },

	/* HP laptop with Broadcom chip */
	{ USB_DEVICE(0x03f0, 0x171d), .driver_info = BTUSB_WRONG_SCO_MTU },

	/* Dell laptop with Broadcom chip */
	{ USB_DEVICE(0x413c, 0x8126), .driver_info = BTUSB_WRONG_SCO_MTU },

	/* Dell Wireless 370 and 410 devices */
	{ USB_DEVICE(0x413c, 0x8152), .driver_info = BTUSB_WRONG_SCO_MTU },
	{ USB_DEVICE(0x413c, 0x8156), .driver_info = BTUSB_WRONG_SCO_MTU },

	/* Belkin F8T012 and F8T013 devices */
	{ USB_DEVICE(0x050d, 0x0012), .driver_info = BTUSB_WRONG_SCO_MTU },
	{ USB_DEVICE(0x050d, 0x0013), .driver_info = BTUSB_WRONG_SCO_MTU },

	/* Asus WL-BTD202 device */
	{ USB_DEVICE(0x0b05, 0x1715), .driver_info = BTUSB_WRONG_SCO_MTU },

	/* Kensington Bluetooth USB adapter */
	{ USB_DEVICE(0x047d, 0x105e), .driver_info = BTUSB_WRONG_SCO_MTU },

	/* RTX Telecom based adapters with buggy SCO support */
	{ USB_DEVICE(0x0400, 0x0807), .driver_info = BTUSB_BROKEN_ISOC },
	{ USB_DEVICE(0x0400, 0x080a), .driver_info = BTUSB_BROKEN_ISOC },

	/* CONWISE Technology based adapters with buggy SCO support */
	{ USB_DEVICE(0x0e5e, 0x6622),
	  .driver_info = BTUSB_BROKEN_ISOC | BTUSB_CW6622},

	/* Roper Class 1 Bluetooth Dongle (Silicon Wave based) */
	{ USB_DEVICE(0x1310, 0x0001), .driver_info = BTUSB_SWAVE },

	/* Digianswer devices */
	{ USB_DEVICE(0x08fd, 0x0001), .driver_info = BTUSB_DIGIANSWER },
	{ USB_DEVICE(0x08fd, 0x0002), .driver_info = BTUSB_IGNORE },

	/* CSR BlueCore Bluetooth Sniffer */
	{ USB_DEVICE(0x0a12, 0x0002),
	  .driver_info = BTUSB_SNIFFER | BTUSB_BROKEN_ISOC },

	/* Frontline ComProbe Bluetooth Sniffer */
	{ USB_DEVICE(0x16d3, 0x0002),
	  .driver_info = BTUSB_SNIFFER | BTUSB_BROKEN_ISOC },

	/* Marvell Bluetooth devices */
	{ USB_DEVICE(0x1286, 0x2044), .driver_info = BTUSB_MARVELL },
	{ USB_DEVICE(0x1286, 0x2046), .driver_info = BTUSB_MARVELL },
	{ USB_DEVICE(0x1286, 0x204e), .driver_info = BTUSB_MARVELL },

	/* Intel Bluetooth devices */
	{ USB_DEVICE(0x8087, 0x0025), .driver_info = BTUSB_INTEL_NEW |
						     BTUSB_WIDEBAND_SPEECH |
						     BTUSB_VALID_LE_STATES },
	{ USB_DEVICE(0x8087, 0x0026), .driver_info = BTUSB_INTEL_NEW |
						     BTUSB_WIDEBAND_SPEECH },
	{ USB_DEVICE(0x8087, 0x0029), .driver_info = BTUSB_INTEL_NEW |
						     BTUSB_WIDEBAND_SPEECH },
	{ USB_DEVICE(0x8087, 0x0032), .driver_info = BTUSB_INTEL_NEW |
						     BTUSB_WIDEBAND_SPEECH},
	{ USB_DEVICE(0x8087, 0x07da), .driver_info = BTUSB_CSR },
	{ USB_DEVICE(0x8087, 0x07dc), .driver_info = BTUSB_INTEL },
	{ USB_DEVICE(0x8087, 0x0a2a), .driver_info = BTUSB_INTEL },
<<<<<<< HEAD
	{ USB_DEVICE(0x8087, 0x0a2b), .driver_info = BTUSB_INTEL_NEW },
	{ USB_DEVICE(0x8087, 0x0aa7), .driver_info = BTUSB_INTEL },
=======
	{ USB_DEVICE(0x8087, 0x0a2b), .driver_info = BTUSB_INTEL_NEW |
						     BTUSB_WIDEBAND_SPEECH },
	{ USB_DEVICE(0x8087, 0x0aa7), .driver_info = BTUSB_INTEL |
						     BTUSB_WIDEBAND_SPEECH },
	{ USB_DEVICE(0x8087, 0x0aaa), .driver_info = BTUSB_INTEL_NEW |
						     BTUSB_WIDEBAND_SPEECH |
						     BTUSB_VALID_LE_STATES },
>>>>>>> 24b8d41d

	/* Other Intel Bluetooth devices */
	{ USB_VENDOR_AND_INTERFACE_INFO(0x8087, 0xe0, 0x01, 0x01),
	  .driver_info = BTUSB_IGNORE },

	/* Realtek 8822CE Bluetooth devices */
	{ USB_DEVICE(0x0bda, 0xb00c), .driver_info = BTUSB_REALTEK |
						     BTUSB_WIDEBAND_SPEECH },

	/* Realtek Bluetooth devices */
	{ USB_VENDOR_AND_INTERFACE_INFO(0x0bda, 0xe0, 0x01, 0x01),
	  .driver_info = BTUSB_REALTEK },

	/* MediaTek Bluetooth devices */
	{ USB_VENDOR_AND_INTERFACE_INFO(0x0e8d, 0xe0, 0x01, 0x01),
	  .driver_info = BTUSB_MEDIATEK },

	/* Additional Realtek 8723AE Bluetooth devices */
	{ USB_DEVICE(0x0930, 0x021d), .driver_info = BTUSB_REALTEK },
	{ USB_DEVICE(0x13d3, 0x3394), .driver_info = BTUSB_REALTEK },

	/* Additional Realtek 8723BE Bluetooth devices */
	{ USB_DEVICE(0x0489, 0xe085), .driver_info = BTUSB_REALTEK },
	{ USB_DEVICE(0x0489, 0xe08b), .driver_info = BTUSB_REALTEK },
	{ USB_DEVICE(0x13d3, 0x3410), .driver_info = BTUSB_REALTEK },
	{ USB_DEVICE(0x13d3, 0x3416), .driver_info = BTUSB_REALTEK },
	{ USB_DEVICE(0x13d3, 0x3459), .driver_info = BTUSB_REALTEK },
	{ USB_DEVICE(0x13d3, 0x3494), .driver_info = BTUSB_REALTEK },

	/* Additional Realtek 8723BU Bluetooth devices */
	{ USB_DEVICE(0x7392, 0xa611), .driver_info = BTUSB_REALTEK },

	/* Additional Realtek 8723DE Bluetooth devices */
	{ USB_DEVICE(0x0bda, 0xb009), .driver_info = BTUSB_REALTEK },
	{ USB_DEVICE(0x2ff8, 0xb011), .driver_info = BTUSB_REALTEK },

	/* Additional Realtek 8821AE Bluetooth devices */
	{ USB_DEVICE(0x0b05, 0x17dc), .driver_info = BTUSB_REALTEK },
	{ USB_DEVICE(0x13d3, 0x3414), .driver_info = BTUSB_REALTEK },
	{ USB_DEVICE(0x13d3, 0x3458), .driver_info = BTUSB_REALTEK },
	{ USB_DEVICE(0x13d3, 0x3461), .driver_info = BTUSB_REALTEK },
	{ USB_DEVICE(0x13d3, 0x3462), .driver_info = BTUSB_REALTEK },

	/* Additional Realtek 8822BE Bluetooth devices */
	{ USB_DEVICE(0x13d3, 0x3526), .driver_info = BTUSB_REALTEK },
	{ USB_DEVICE(0x0b05, 0x185c), .driver_info = BTUSB_REALTEK },

	/* Additional Realtek 8822CE Bluetooth devices */
	{ USB_DEVICE(0x04ca, 0x4005), .driver_info = BTUSB_REALTEK },
	{ USB_DEVICE(0x13d3, 0x3548), .driver_info = BTUSB_REALTEK },

	/* Silicon Wave based devices */
	{ USB_DEVICE(0x0c10, 0x0000), .driver_info = BTUSB_SWAVE },

	{ }	/* Terminating entry */
};

/* The Bluetooth USB module build into some devices needs to be reset on resume,
 * this is a problem with the platform (likely shutting off all power) not with
 * the module itself. So we use a DMI list to match known broken platforms.
 */
static const struct dmi_system_id btusb_needs_reset_resume_table[] = {
	{
		/* Dell OptiPlex 3060 (QCA ROME device 0cf3:e007) */
		.matches = {
			DMI_MATCH(DMI_SYS_VENDOR, "Dell Inc."),
			DMI_MATCH(DMI_PRODUCT_NAME, "OptiPlex 3060"),
		},
	},
	{
		/* Dell XPS 9360 (QCA ROME device 0cf3:e300) */
		.matches = {
			DMI_MATCH(DMI_SYS_VENDOR, "Dell Inc."),
			DMI_MATCH(DMI_PRODUCT_NAME, "XPS 13 9360"),
		},
	},
	{
		/* Dell Inspiron 5565 (QCA ROME device 0cf3:e009) */
		.matches = {
			DMI_MATCH(DMI_SYS_VENDOR, "Dell Inc."),
			DMI_MATCH(DMI_PRODUCT_NAME, "Inspiron 5565"),
		},
	},
	{}
};

#define BTUSB_MAX_ISOC_FRAMES	10

#define BTUSB_INTR_RUNNING	0
#define BTUSB_BULK_RUNNING	1
#define BTUSB_ISOC_RUNNING	2
#define BTUSB_SUSPENDING	3
#define BTUSB_DID_ISO_RESUME	4
#define BTUSB_BOOTLOADER	5
#define BTUSB_DOWNLOADING	6
#define BTUSB_FIRMWARE_LOADED	7
#define BTUSB_FIRMWARE_FAILED	8
#define BTUSB_BOOTING		9
#define BTUSB_DIAG_RUNNING	10
#define BTUSB_OOB_WAKE_ENABLED	11
#define BTUSB_HW_RESET_ACTIVE	12
#define BTUSB_TX_WAIT_VND_EVT	13
#define BTUSB_WAKEUP_DISABLE	14
#define BTUSB_USE_ALT1_FOR_WBS	15

struct btusb_data {
	struct hci_dev       *hdev;
	struct usb_device    *udev;
	struct usb_interface *intf;
	struct usb_interface *isoc;
	struct usb_interface *diag;
	unsigned isoc_ifnum;

	unsigned long flags;

	struct work_struct work;
	struct work_struct waker;

	struct usb_anchor deferred;
	struct usb_anchor tx_anchor;
	int tx_in_flight;
	spinlock_t txlock;

	struct usb_anchor intr_anchor;
	struct usb_anchor bulk_anchor;
	struct usb_anchor isoc_anchor;
	struct usb_anchor diag_anchor;
	struct usb_anchor ctrl_anchor;
	spinlock_t rxlock;

	struct sk_buff *evt_skb;
	struct sk_buff *acl_skb;
	struct sk_buff *sco_skb;

	struct usb_endpoint_descriptor *intr_ep;
	struct usb_endpoint_descriptor *bulk_tx_ep;
	struct usb_endpoint_descriptor *bulk_rx_ep;
	struct usb_endpoint_descriptor *isoc_tx_ep;
	struct usb_endpoint_descriptor *isoc_rx_ep;
	struct usb_endpoint_descriptor *diag_tx_ep;
	struct usb_endpoint_descriptor *diag_rx_ep;

	struct gpio_desc *reset_gpio;

	__u8 cmdreq_type;
	__u8 cmdreq;

	unsigned int sco_num;
	unsigned int air_mode;
	bool usb_alt6_packet_flow;
	int isoc_altsetting;
	int suspend_count;

	int (*recv_event)(struct hci_dev *hdev, struct sk_buff *skb);
	int (*recv_bulk)(struct btusb_data *data, void *buffer, int count);

	int (*setup_on_usb)(struct hci_dev *hdev);

	int oob_wake_irq;   /* irq for out-of-band wake-on-bt */
	unsigned cmd_timeout_cnt;
};

static void btusb_intel_cmd_timeout(struct hci_dev *hdev)
{
	struct btusb_data *data = hci_get_drvdata(hdev);
	struct gpio_desc *reset_gpio = data->reset_gpio;

	if (++data->cmd_timeout_cnt < 5)
		return;

	if (!reset_gpio) {
		bt_dev_err(hdev, "No way to reset. Ignoring and continuing");
		return;
	}

	/*
	 * Toggle the hard reset line if the platform provides one. The reset
	 * is going to yank the device off the USB and then replug. So doing
	 * once is enough. The cleanup is handled correctly on the way out
	 * (standard USB disconnect), and the new device is detected cleanly
	 * and bound to the driver again like it should be.
	 */
	if (test_and_set_bit(BTUSB_HW_RESET_ACTIVE, &data->flags)) {
		bt_dev_err(hdev, "last reset failed? Not resetting again");
		return;
	}

	bt_dev_err(hdev, "Initiating HW reset via gpio");
	gpiod_set_value_cansleep(reset_gpio, 1);
	msleep(100);
	gpiod_set_value_cansleep(reset_gpio, 0);
}

static void btusb_rtl_cmd_timeout(struct hci_dev *hdev)
{
	struct btusb_data *data = hci_get_drvdata(hdev);
	struct gpio_desc *reset_gpio = data->reset_gpio;

	if (++data->cmd_timeout_cnt < 5)
		return;

	if (!reset_gpio) {
		bt_dev_err(hdev, "No gpio to reset Realtek device, ignoring");
		return;
	}

	/* Toggle the hard reset line. The Realtek device is going to
	 * yank itself off the USB and then replug. The cleanup is handled
	 * correctly on the way out (standard USB disconnect), and the new
	 * device is detected cleanly and bound to the driver again like
	 * it should be.
	 */
	if (test_and_set_bit(BTUSB_HW_RESET_ACTIVE, &data->flags)) {
		bt_dev_err(hdev, "last reset failed? Not resetting again");
		return;
	}

	bt_dev_err(hdev, "Reset Realtek device via gpio");
	gpiod_set_value_cansleep(reset_gpio, 1);
	msleep(200);
	gpiod_set_value_cansleep(reset_gpio, 0);
}

static void btusb_qca_cmd_timeout(struct hci_dev *hdev)
{
	struct btusb_data *data = hci_get_drvdata(hdev);
	int err;

	if (++data->cmd_timeout_cnt < 5)
		return;

	bt_dev_err(hdev, "Multiple cmd timeouts seen. Resetting usb device.");
	/* This is not an unbalanced PM reference since the device will reset */
	err = usb_autopm_get_interface(data->intf);
	if (!err)
		usb_queue_reset_device(data->intf);
	else
		bt_dev_err(hdev, "Failed usb_autopm_get_interface with %d", err);
}

static inline void btusb_free_frags(struct btusb_data *data)
{
	unsigned long flags;

	spin_lock_irqsave(&data->rxlock, flags);

	kfree_skb(data->evt_skb);
	data->evt_skb = NULL;

	kfree_skb(data->acl_skb);
	data->acl_skb = NULL;

	kfree_skb(data->sco_skb);
	data->sco_skb = NULL;

	spin_unlock_irqrestore(&data->rxlock, flags);
}

static int btusb_recv_intr(struct btusb_data *data, void *buffer, int count)
{
	struct sk_buff *skb;
	unsigned long flags;
	int err = 0;

	spin_lock_irqsave(&data->rxlock, flags);
	skb = data->evt_skb;

	while (count) {
		int len;

		if (!skb) {
			skb = bt_skb_alloc(HCI_MAX_EVENT_SIZE, GFP_ATOMIC);
			if (!skb) {
				err = -ENOMEM;
				break;
			}

			hci_skb_pkt_type(skb) = HCI_EVENT_PKT;
			hci_skb_expect(skb) = HCI_EVENT_HDR_SIZE;
		}

		len = min_t(uint, hci_skb_expect(skb), count);
		skb_put_data(skb, buffer, len);

		count -= len;
		buffer += len;
		hci_skb_expect(skb) -= len;

		if (skb->len == HCI_EVENT_HDR_SIZE) {
			/* Complete event header */
			hci_skb_expect(skb) = hci_event_hdr(skb)->plen;

			if (skb_tailroom(skb) < hci_skb_expect(skb)) {
				kfree_skb(skb);
				skb = NULL;

				err = -EILSEQ;
				break;
			}
		}

		if (!hci_skb_expect(skb)) {
			/* Complete frame */
			data->recv_event(data->hdev, skb);
			skb = NULL;
		}
	}

	data->evt_skb = skb;
	spin_unlock_irqrestore(&data->rxlock, flags);

	return err;
}

static int btusb_recv_bulk(struct btusb_data *data, void *buffer, int count)
{
	struct sk_buff *skb;
	unsigned long flags;
	int err = 0;

	spin_lock_irqsave(&data->rxlock, flags);
	skb = data->acl_skb;

	while (count) {
		int len;

		if (!skb) {
			skb = bt_skb_alloc(HCI_MAX_FRAME_SIZE, GFP_ATOMIC);
			if (!skb) {
				err = -ENOMEM;
				break;
			}

			hci_skb_pkt_type(skb) = HCI_ACLDATA_PKT;
			hci_skb_expect(skb) = HCI_ACL_HDR_SIZE;
		}

		len = min_t(uint, hci_skb_expect(skb), count);
		skb_put_data(skb, buffer, len);

		count -= len;
		buffer += len;
		hci_skb_expect(skb) -= len;

		if (skb->len == HCI_ACL_HDR_SIZE) {
			__le16 dlen = hci_acl_hdr(skb)->dlen;

			/* Complete ACL header */
			hci_skb_expect(skb) = __le16_to_cpu(dlen);

			if (skb_tailroom(skb) < hci_skb_expect(skb)) {
				kfree_skb(skb);
				skb = NULL;

				err = -EILSEQ;
				break;
			}
		}

		if (!hci_skb_expect(skb)) {
			/* Complete frame */
			hci_recv_frame(data->hdev, skb);
			skb = NULL;
		}
	}

	data->acl_skb = skb;
	spin_unlock_irqrestore(&data->rxlock, flags);

	return err;
}

static int btusb_recv_isoc(struct btusb_data *data, void *buffer, int count)
{
	struct sk_buff *skb;
	unsigned long flags;
	int err = 0;

	spin_lock_irqsave(&data->rxlock, flags);
	skb = data->sco_skb;

	while (count) {
		int len;

		if (!skb) {
			skb = bt_skb_alloc(HCI_MAX_SCO_SIZE, GFP_ATOMIC);
			if (!skb) {
				err = -ENOMEM;
				break;
			}

			hci_skb_pkt_type(skb) = HCI_SCODATA_PKT;
			hci_skb_expect(skb) = HCI_SCO_HDR_SIZE;
		}

		len = min_t(uint, hci_skb_expect(skb), count);
		skb_put_data(skb, buffer, len);

		count -= len;
		buffer += len;
		hci_skb_expect(skb) -= len;

		if (skb->len == HCI_SCO_HDR_SIZE) {
			/* Complete SCO header */
			hci_skb_expect(skb) = hci_sco_hdr(skb)->dlen;

			if (skb_tailroom(skb) < hci_skb_expect(skb)) {
				kfree_skb(skb);
				skb = NULL;

				err = -EILSEQ;
				break;
			}
		}

		if (!hci_skb_expect(skb)) {
			/* Complete frame */
			hci_recv_frame(data->hdev, skb);
			skb = NULL;
		}
	}

	data->sco_skb = skb;
	spin_unlock_irqrestore(&data->rxlock, flags);

	return err;
}

static void btusb_intr_complete(struct urb *urb)
{
	struct hci_dev *hdev = urb->context;
	struct btusb_data *data = hci_get_drvdata(hdev);
	int err;

	BT_DBG("%s urb %p status %d count %d", hdev->name, urb, urb->status,
	       urb->actual_length);

	if (!test_bit(HCI_RUNNING, &hdev->flags))
		return;

	if (urb->status == 0) {
		hdev->stat.byte_rx += urb->actual_length;

		if (btusb_recv_intr(data, urb->transfer_buffer,
				    urb->actual_length) < 0) {
			bt_dev_err(hdev, "corrupted event packet");
			hdev->stat.err_rx++;
		}
	} else if (urb->status == -ENOENT) {
		/* Avoid suspend failed when usb_kill_urb */
		return;
	}

	if (!test_bit(BTUSB_INTR_RUNNING, &data->flags))
		return;

	usb_mark_last_busy(data->udev);
	usb_anchor_urb(urb, &data->intr_anchor);

	err = usb_submit_urb(urb, GFP_ATOMIC);
	if (err < 0) {
		/* -EPERM: urb is being killed;
		 * -ENODEV: device got disconnected
		 */
		if (err != -EPERM && err != -ENODEV)
			bt_dev_err(hdev, "urb %p failed to resubmit (%d)",
				   urb, -err);
		usb_unanchor_urb(urb);
	}
}

static int btusb_submit_intr_urb(struct hci_dev *hdev, gfp_t mem_flags)
{
	struct btusb_data *data = hci_get_drvdata(hdev);
	struct urb *urb;
	unsigned char *buf;
	unsigned int pipe;
	int err, size;

	BT_DBG("%s", hdev->name);

	if (!data->intr_ep)
		return -ENODEV;

	urb = usb_alloc_urb(0, mem_flags);
	if (!urb)
		return -ENOMEM;

	size = le16_to_cpu(data->intr_ep->wMaxPacketSize);

	buf = kmalloc(size, mem_flags);
	if (!buf) {
		usb_free_urb(urb);
		return -ENOMEM;
	}

	pipe = usb_rcvintpipe(data->udev, data->intr_ep->bEndpointAddress);

	usb_fill_int_urb(urb, data->udev, pipe, buf, size,
			 btusb_intr_complete, hdev, data->intr_ep->bInterval);

	urb->transfer_flags |= URB_FREE_BUFFER;

	usb_anchor_urb(urb, &data->intr_anchor);

	err = usb_submit_urb(urb, mem_flags);
	if (err < 0) {
		if (err != -EPERM && err != -ENODEV)
			bt_dev_err(hdev, "urb %p submission failed (%d)",
				   urb, -err);
		usb_unanchor_urb(urb);
	}

	usb_free_urb(urb);

	return err;
}

static void btusb_bulk_complete(struct urb *urb)
{
	struct hci_dev *hdev = urb->context;
	struct btusb_data *data = hci_get_drvdata(hdev);
	int err;

	BT_DBG("%s urb %p status %d count %d", hdev->name, urb, urb->status,
	       urb->actual_length);

	if (!test_bit(HCI_RUNNING, &hdev->flags))
		return;

	if (urb->status == 0) {
		hdev->stat.byte_rx += urb->actual_length;

		if (data->recv_bulk(data, urb->transfer_buffer,
				    urb->actual_length) < 0) {
			bt_dev_err(hdev, "corrupted ACL packet");
			hdev->stat.err_rx++;
		}
	} else if (urb->status == -ENOENT) {
		/* Avoid suspend failed when usb_kill_urb */
		return;
	}

	if (!test_bit(BTUSB_BULK_RUNNING, &data->flags))
		return;

	usb_anchor_urb(urb, &data->bulk_anchor);
	usb_mark_last_busy(data->udev);

	err = usb_submit_urb(urb, GFP_ATOMIC);
	if (err < 0) {
		/* -EPERM: urb is being killed;
		 * -ENODEV: device got disconnected
		 */
		if (err != -EPERM && err != -ENODEV)
			bt_dev_err(hdev, "urb %p failed to resubmit (%d)",
				   urb, -err);
		usb_unanchor_urb(urb);
	}
}

static int btusb_submit_bulk_urb(struct hci_dev *hdev, gfp_t mem_flags)
{
	struct btusb_data *data = hci_get_drvdata(hdev);
	struct urb *urb;
	unsigned char *buf;
	unsigned int pipe;
	int err, size = HCI_MAX_FRAME_SIZE;

	BT_DBG("%s", hdev->name);

	if (!data->bulk_rx_ep)
		return -ENODEV;

	urb = usb_alloc_urb(0, mem_flags);
	if (!urb)
		return -ENOMEM;

	buf = kmalloc(size, mem_flags);
	if (!buf) {
		usb_free_urb(urb);
		return -ENOMEM;
	}

	pipe = usb_rcvbulkpipe(data->udev, data->bulk_rx_ep->bEndpointAddress);

	usb_fill_bulk_urb(urb, data->udev, pipe, buf, size,
			  btusb_bulk_complete, hdev);

	urb->transfer_flags |= URB_FREE_BUFFER;

	usb_mark_last_busy(data->udev);
	usb_anchor_urb(urb, &data->bulk_anchor);

	err = usb_submit_urb(urb, mem_flags);
	if (err < 0) {
		if (err != -EPERM && err != -ENODEV)
			bt_dev_err(hdev, "urb %p submission failed (%d)",
				   urb, -err);
		usb_unanchor_urb(urb);
	}

	usb_free_urb(urb);

	return err;
}

static void btusb_isoc_complete(struct urb *urb)
{
	struct hci_dev *hdev = urb->context;
	struct btusb_data *data = hci_get_drvdata(hdev);
	int i, err;

	BT_DBG("%s urb %p status %d count %d", hdev->name, urb, urb->status,
	       urb->actual_length);

	if (!test_bit(HCI_RUNNING, &hdev->flags))
		return;

	if (urb->status == 0) {
		for (i = 0; i < urb->number_of_packets; i++) {
			unsigned int offset = urb->iso_frame_desc[i].offset;
			unsigned int length = urb->iso_frame_desc[i].actual_length;

			if (urb->iso_frame_desc[i].status)
				continue;

			hdev->stat.byte_rx += length;

			if (btusb_recv_isoc(data, urb->transfer_buffer + offset,
					    length) < 0) {
				bt_dev_err(hdev, "corrupted SCO packet");
				hdev->stat.err_rx++;
			}
		}
	} else if (urb->status == -ENOENT) {
		/* Avoid suspend failed when usb_kill_urb */
		return;
	}

	if (!test_bit(BTUSB_ISOC_RUNNING, &data->flags))
		return;

	usb_anchor_urb(urb, &data->isoc_anchor);

	err = usb_submit_urb(urb, GFP_ATOMIC);
	if (err < 0) {
		/* -EPERM: urb is being killed;
		 * -ENODEV: device got disconnected
		 */
		if (err != -EPERM && err != -ENODEV)
			bt_dev_err(hdev, "urb %p failed to resubmit (%d)",
				   urb, -err);
		usb_unanchor_urb(urb);
	}
}

static inline void __fill_isoc_descriptor_msbc(struct urb *urb, int len,
					       int mtu, struct btusb_data *data)
{
	int i, offset = 0;
	unsigned int interval;

	BT_DBG("len %d mtu %d", len, mtu);

	/* For mSBC ALT 6 setting the host will send the packet at continuous
	 * flow. As per core spec 5, vol 4, part B, table 2.1. For ALT setting
	 * 6 the HCI PACKET INTERVAL should be 7.5ms for every usb packets.
	 * To maintain the rate we send 63bytes of usb packets alternatively for
	 * 7ms and 8ms to maintain the rate as 7.5ms.
	 */
	if (data->usb_alt6_packet_flow) {
		interval = 7;
		data->usb_alt6_packet_flow = false;
	} else {
		interval = 6;
		data->usb_alt6_packet_flow = true;
	}

	for (i = 0; i < interval; i++) {
		urb->iso_frame_desc[i].offset = offset;
		urb->iso_frame_desc[i].length = offset;
	}

	if (len && i < BTUSB_MAX_ISOC_FRAMES) {
		urb->iso_frame_desc[i].offset = offset;
		urb->iso_frame_desc[i].length = len;
		i++;
	}

	urb->number_of_packets = i;
}

static inline void __fill_isoc_descriptor(struct urb *urb, int len, int mtu)
{
	int i, offset = 0;

	BT_DBG("len %d mtu %d", len, mtu);

	for (i = 0; i < BTUSB_MAX_ISOC_FRAMES && len >= mtu;
					i++, offset += mtu, len -= mtu) {
		urb->iso_frame_desc[i].offset = offset;
		urb->iso_frame_desc[i].length = mtu;
	}

	if (len && i < BTUSB_MAX_ISOC_FRAMES) {
		urb->iso_frame_desc[i].offset = offset;
		urb->iso_frame_desc[i].length = len;
		i++;
	}

	urb->number_of_packets = i;
}

static int btusb_submit_isoc_urb(struct hci_dev *hdev, gfp_t mem_flags)
{
	struct btusb_data *data = hci_get_drvdata(hdev);
	struct urb *urb;
	unsigned char *buf;
	unsigned int pipe;
	int err, size;

	BT_DBG("%s", hdev->name);

	if (!data->isoc_rx_ep)
		return -ENODEV;

	urb = usb_alloc_urb(BTUSB_MAX_ISOC_FRAMES, mem_flags);
	if (!urb)
		return -ENOMEM;

	size = le16_to_cpu(data->isoc_rx_ep->wMaxPacketSize) *
						BTUSB_MAX_ISOC_FRAMES;

	buf = kmalloc(size, mem_flags);
	if (!buf) {
		usb_free_urb(urb);
		return -ENOMEM;
	}

	pipe = usb_rcvisocpipe(data->udev, data->isoc_rx_ep->bEndpointAddress);

	usb_fill_int_urb(urb, data->udev, pipe, buf, size, btusb_isoc_complete,
			 hdev, data->isoc_rx_ep->bInterval);

	urb->transfer_flags = URB_FREE_BUFFER | URB_ISO_ASAP;

	__fill_isoc_descriptor(urb, size,
			       le16_to_cpu(data->isoc_rx_ep->wMaxPacketSize));

	usb_anchor_urb(urb, &data->isoc_anchor);

	err = usb_submit_urb(urb, mem_flags);
	if (err < 0) {
		if (err != -EPERM && err != -ENODEV)
			bt_dev_err(hdev, "urb %p submission failed (%d)",
				   urb, -err);
		usb_unanchor_urb(urb);
	}

	usb_free_urb(urb);

	return err;
}

static void btusb_diag_complete(struct urb *urb)
{
	struct hci_dev *hdev = urb->context;
	struct btusb_data *data = hci_get_drvdata(hdev);
	int err;

	BT_DBG("%s urb %p status %d count %d", hdev->name, urb, urb->status,
	       urb->actual_length);

	if (urb->status == 0) {
		struct sk_buff *skb;

		skb = bt_skb_alloc(urb->actual_length, GFP_ATOMIC);
		if (skb) {
			skb_put_data(skb, urb->transfer_buffer,
				     urb->actual_length);
			hci_recv_diag(hdev, skb);
		}
	} else if (urb->status == -ENOENT) {
		/* Avoid suspend failed when usb_kill_urb */
		return;
	}

	if (!test_bit(BTUSB_DIAG_RUNNING, &data->flags))
		return;

	usb_anchor_urb(urb, &data->diag_anchor);
	usb_mark_last_busy(data->udev);

	err = usb_submit_urb(urb, GFP_ATOMIC);
	if (err < 0) {
		/* -EPERM: urb is being killed;
		 * -ENODEV: device got disconnected
		 */
		if (err != -EPERM && err != -ENODEV)
			bt_dev_err(hdev, "urb %p failed to resubmit (%d)",
				   urb, -err);
		usb_unanchor_urb(urb);
	}
}

static int btusb_submit_diag_urb(struct hci_dev *hdev, gfp_t mem_flags)
{
	struct btusb_data *data = hci_get_drvdata(hdev);
	struct urb *urb;
	unsigned char *buf;
	unsigned int pipe;
	int err, size = HCI_MAX_FRAME_SIZE;

	BT_DBG("%s", hdev->name);

	if (!data->diag_rx_ep)
		return -ENODEV;

	urb = usb_alloc_urb(0, mem_flags);
	if (!urb)
		return -ENOMEM;

	buf = kmalloc(size, mem_flags);
	if (!buf) {
		usb_free_urb(urb);
		return -ENOMEM;
	}

	pipe = usb_rcvbulkpipe(data->udev, data->diag_rx_ep->bEndpointAddress);

	usb_fill_bulk_urb(urb, data->udev, pipe, buf, size,
			  btusb_diag_complete, hdev);

	urb->transfer_flags |= URB_FREE_BUFFER;

	usb_mark_last_busy(data->udev);
	usb_anchor_urb(urb, &data->diag_anchor);

	err = usb_submit_urb(urb, mem_flags);
	if (err < 0) {
		if (err != -EPERM && err != -ENODEV)
			bt_dev_err(hdev, "urb %p submission failed (%d)",
				   urb, -err);
		usb_unanchor_urb(urb);
	}

	usb_free_urb(urb);

	return err;
}

static void btusb_tx_complete(struct urb *urb)
{
	struct sk_buff *skb = urb->context;
	struct hci_dev *hdev = (struct hci_dev *)skb->dev;
	struct btusb_data *data = hci_get_drvdata(hdev);
	unsigned long flags;

	BT_DBG("%s urb %p status %d count %d", hdev->name, urb, urb->status,
	       urb->actual_length);

	if (!test_bit(HCI_RUNNING, &hdev->flags))
		goto done;

	if (!urb->status)
		hdev->stat.byte_tx += urb->transfer_buffer_length;
	else
		hdev->stat.err_tx++;

done:
	spin_lock_irqsave(&data->txlock, flags);
	data->tx_in_flight--;
	spin_unlock_irqrestore(&data->txlock, flags);

	kfree(urb->setup_packet);

	kfree_skb(skb);
}

static void btusb_isoc_tx_complete(struct urb *urb)
{
	struct sk_buff *skb = urb->context;
	struct hci_dev *hdev = (struct hci_dev *)skb->dev;

	BT_DBG("%s urb %p status %d count %d", hdev->name, urb, urb->status,
	       urb->actual_length);

	if (!test_bit(HCI_RUNNING, &hdev->flags))
		goto done;

	if (!urb->status)
		hdev->stat.byte_tx += urb->transfer_buffer_length;
	else
		hdev->stat.err_tx++;

done:
	kfree(urb->setup_packet);

	kfree_skb(skb);
}

static int btusb_open(struct hci_dev *hdev)
{
	struct btusb_data *data = hci_get_drvdata(hdev);
	int err;

	BT_DBG("%s", hdev->name);

	err = usb_autopm_get_interface(data->intf);
	if (err < 0)
		return err;

	/* Patching USB firmware files prior to starting any URBs of HCI path
	 * It is more safe to use USB bulk channel for downloading USB patch
	 */
	if (data->setup_on_usb) {
		err = data->setup_on_usb(hdev);
		if (err < 0)
			goto setup_fail;
	}

	data->intf->needs_remote_wakeup = 1;

	/* Disable device remote wakeup when host is suspended
	 * For Realtek chips, global suspend without
	 * SET_FEATURE (DEVICE_REMOTE_WAKEUP) can save more power in device.
	 */
	if (test_bit(BTUSB_WAKEUP_DISABLE, &data->flags))
		device_wakeup_disable(&data->udev->dev);

	if (test_and_set_bit(BTUSB_INTR_RUNNING, &data->flags))
		goto done;

	err = btusb_submit_intr_urb(hdev, GFP_KERNEL);
	if (err < 0)
		goto failed;

	err = btusb_submit_bulk_urb(hdev, GFP_KERNEL);
	if (err < 0) {
		usb_kill_anchored_urbs(&data->intr_anchor);
		goto failed;
	}

	set_bit(BTUSB_BULK_RUNNING, &data->flags);
	btusb_submit_bulk_urb(hdev, GFP_KERNEL);

	if (data->diag) {
		if (!btusb_submit_diag_urb(hdev, GFP_KERNEL))
			set_bit(BTUSB_DIAG_RUNNING, &data->flags);
	}

done:
	usb_autopm_put_interface(data->intf);
	return 0;

failed:
	clear_bit(BTUSB_INTR_RUNNING, &data->flags);
setup_fail:
	usb_autopm_put_interface(data->intf);
	return err;
}

static void btusb_stop_traffic(struct btusb_data *data)
{
	usb_kill_anchored_urbs(&data->intr_anchor);
	usb_kill_anchored_urbs(&data->bulk_anchor);
	usb_kill_anchored_urbs(&data->isoc_anchor);
	usb_kill_anchored_urbs(&data->diag_anchor);
	usb_kill_anchored_urbs(&data->ctrl_anchor);
}

static int btusb_close(struct hci_dev *hdev)
{
	struct btusb_data *data = hci_get_drvdata(hdev);
	int err;

	BT_DBG("%s", hdev->name);

	cancel_work_sync(&data->work);
	cancel_work_sync(&data->waker);

	clear_bit(BTUSB_ISOC_RUNNING, &data->flags);
	clear_bit(BTUSB_BULK_RUNNING, &data->flags);
	clear_bit(BTUSB_INTR_RUNNING, &data->flags);
	clear_bit(BTUSB_DIAG_RUNNING, &data->flags);

	btusb_stop_traffic(data);
	btusb_free_frags(data);

	err = usb_autopm_get_interface(data->intf);
	if (err < 0)
		goto failed;

	data->intf->needs_remote_wakeup = 0;

	/* Enable remote wake up for auto-suspend */
	if (test_bit(BTUSB_WAKEUP_DISABLE, &data->flags))
		data->intf->needs_remote_wakeup = 1;

	usb_autopm_put_interface(data->intf);

failed:
	usb_scuttle_anchored_urbs(&data->deferred);
	return 0;
}

static int btusb_flush(struct hci_dev *hdev)
{
	struct btusb_data *data = hci_get_drvdata(hdev);

	BT_DBG("%s", hdev->name);

	usb_kill_anchored_urbs(&data->tx_anchor);
	btusb_free_frags(data);

	return 0;
}

static struct urb *alloc_ctrl_urb(struct hci_dev *hdev, struct sk_buff *skb)
{
	struct btusb_data *data = hci_get_drvdata(hdev);
	struct usb_ctrlrequest *dr;
	struct urb *urb;
	unsigned int pipe;

	urb = usb_alloc_urb(0, GFP_KERNEL);
	if (!urb)
		return ERR_PTR(-ENOMEM);

	dr = kmalloc(sizeof(*dr), GFP_KERNEL);
	if (!dr) {
		usb_free_urb(urb);
		return ERR_PTR(-ENOMEM);
	}

	dr->bRequestType = data->cmdreq_type;
	dr->bRequest     = data->cmdreq;
	dr->wIndex       = 0;
	dr->wValue       = 0;
	dr->wLength      = __cpu_to_le16(skb->len);

	pipe = usb_sndctrlpipe(data->udev, 0x00);

	usb_fill_control_urb(urb, data->udev, pipe, (void *)dr,
			     skb->data, skb->len, btusb_tx_complete, skb);

	skb->dev = (void *)hdev;

	return urb;
}

static struct urb *alloc_bulk_urb(struct hci_dev *hdev, struct sk_buff *skb)
{
	struct btusb_data *data = hci_get_drvdata(hdev);
	struct urb *urb;
	unsigned int pipe;

	if (!data->bulk_tx_ep)
		return ERR_PTR(-ENODEV);

	urb = usb_alloc_urb(0, GFP_KERNEL);
	if (!urb)
		return ERR_PTR(-ENOMEM);

	pipe = usb_sndbulkpipe(data->udev, data->bulk_tx_ep->bEndpointAddress);

	usb_fill_bulk_urb(urb, data->udev, pipe,
			  skb->data, skb->len, btusb_tx_complete, skb);

	skb->dev = (void *)hdev;

	return urb;
}

static struct urb *alloc_isoc_urb(struct hci_dev *hdev, struct sk_buff *skb)
{
	struct btusb_data *data = hci_get_drvdata(hdev);
	struct urb *urb;
	unsigned int pipe;

	if (!data->isoc_tx_ep)
		return ERR_PTR(-ENODEV);

	urb = usb_alloc_urb(BTUSB_MAX_ISOC_FRAMES, GFP_KERNEL);
	if (!urb)
		return ERR_PTR(-ENOMEM);

	pipe = usb_sndisocpipe(data->udev, data->isoc_tx_ep->bEndpointAddress);

	usb_fill_int_urb(urb, data->udev, pipe,
			 skb->data, skb->len, btusb_isoc_tx_complete,
			 skb, data->isoc_tx_ep->bInterval);

	urb->transfer_flags  = URB_ISO_ASAP;

	if (data->isoc_altsetting == 6)
		__fill_isoc_descriptor_msbc(urb, skb->len,
					    le16_to_cpu(data->isoc_tx_ep->wMaxPacketSize),
					    data);
	else
		__fill_isoc_descriptor(urb, skb->len,
				       le16_to_cpu(data->isoc_tx_ep->wMaxPacketSize));
	skb->dev = (void *)hdev;

	return urb;
}

static int submit_tx_urb(struct hci_dev *hdev, struct urb *urb)
{
	struct btusb_data *data = hci_get_drvdata(hdev);
	int err;

	usb_anchor_urb(urb, &data->tx_anchor);

	err = usb_submit_urb(urb, GFP_KERNEL);
	if (err < 0) {
		if (err != -EPERM && err != -ENODEV)
			bt_dev_err(hdev, "urb %p submission failed (%d)",
				   urb, -err);
		kfree(urb->setup_packet);
		usb_unanchor_urb(urb);
	} else {
		usb_mark_last_busy(data->udev);
	}

	usb_free_urb(urb);
	return err;
}

static int submit_or_queue_tx_urb(struct hci_dev *hdev, struct urb *urb)
{
	struct btusb_data *data = hci_get_drvdata(hdev);
	unsigned long flags;
	bool suspending;

	spin_lock_irqsave(&data->txlock, flags);
	suspending = test_bit(BTUSB_SUSPENDING, &data->flags);
	if (!suspending)
		data->tx_in_flight++;
	spin_unlock_irqrestore(&data->txlock, flags);

	if (!suspending)
		return submit_tx_urb(hdev, urb);

	usb_anchor_urb(urb, &data->deferred);
	schedule_work(&data->waker);

	usb_free_urb(urb);
	return 0;
}

static int btusb_send_frame(struct hci_dev *hdev, struct sk_buff *skb)
{
	struct urb *urb;

	BT_DBG("%s", hdev->name);

	switch (hci_skb_pkt_type(skb)) {
	case HCI_COMMAND_PKT:
		urb = alloc_ctrl_urb(hdev, skb);
		if (IS_ERR(urb))
			return PTR_ERR(urb);

		hdev->stat.cmd_tx++;
		return submit_or_queue_tx_urb(hdev, urb);

	case HCI_ACLDATA_PKT:
		urb = alloc_bulk_urb(hdev, skb);
		if (IS_ERR(urb))
			return PTR_ERR(urb);

		hdev->stat.acl_tx++;
		return submit_or_queue_tx_urb(hdev, urb);

	case HCI_SCODATA_PKT:
		if (hci_conn_num(hdev, SCO_LINK) < 1)
			return -ENODEV;

		urb = alloc_isoc_urb(hdev, skb);
		if (IS_ERR(urb))
			return PTR_ERR(urb);

		hdev->stat.sco_tx++;
		return submit_tx_urb(hdev, urb);
	}

	return -EILSEQ;
}

static void btusb_notify(struct hci_dev *hdev, unsigned int evt)
{
	struct btusb_data *data = hci_get_drvdata(hdev);

	BT_DBG("%s evt %d", hdev->name, evt);

	if (hci_conn_num(hdev, SCO_LINK) != data->sco_num) {
		data->sco_num = hci_conn_num(hdev, SCO_LINK);
		data->air_mode = evt;
		schedule_work(&data->work);
	}
}

static inline int __set_isoc_interface(struct hci_dev *hdev, int altsetting)
{
	struct btusb_data *data = hci_get_drvdata(hdev);
	struct usb_interface *intf = data->isoc;
	struct usb_endpoint_descriptor *ep_desc;
	int i, err;

	if (!data->isoc)
		return -ENODEV;

	err = usb_set_interface(data->udev, data->isoc_ifnum, altsetting);
	if (err < 0) {
		bt_dev_err(hdev, "setting interface failed (%d)", -err);
		return err;
	}

	data->isoc_altsetting = altsetting;

	data->isoc_tx_ep = NULL;
	data->isoc_rx_ep = NULL;

	for (i = 0; i < intf->cur_altsetting->desc.bNumEndpoints; i++) {
		ep_desc = &intf->cur_altsetting->endpoint[i].desc;

		if (!data->isoc_tx_ep && usb_endpoint_is_isoc_out(ep_desc)) {
			data->isoc_tx_ep = ep_desc;
			continue;
		}

		if (!data->isoc_rx_ep && usb_endpoint_is_isoc_in(ep_desc)) {
			data->isoc_rx_ep = ep_desc;
			continue;
		}
	}

	if (!data->isoc_tx_ep || !data->isoc_rx_ep) {
		bt_dev_err(hdev, "invalid SCO descriptors");
		return -ENODEV;
	}

	return 0;
}

static int btusb_switch_alt_setting(struct hci_dev *hdev, int new_alts)
{
	struct btusb_data *data = hci_get_drvdata(hdev);
	int err;

	if (data->isoc_altsetting != new_alts) {
		unsigned long flags;

		clear_bit(BTUSB_ISOC_RUNNING, &data->flags);
		usb_kill_anchored_urbs(&data->isoc_anchor);

		/* When isochronous alternate setting needs to be
		 * changed, because SCO connection has been added
		 * or removed, a packet fragment may be left in the
		 * reassembling state. This could lead to wrongly
		 * assembled fragments.
		 *
		 * Clear outstanding fragment when selecting a new
		 * alternate setting.
		 */
		spin_lock_irqsave(&data->rxlock, flags);
		kfree_skb(data->sco_skb);
		data->sco_skb = NULL;
		spin_unlock_irqrestore(&data->rxlock, flags);

		err = __set_isoc_interface(hdev, new_alts);
		if (err < 0)
			return err;
	}

	if (!test_and_set_bit(BTUSB_ISOC_RUNNING, &data->flags)) {
		if (btusb_submit_isoc_urb(hdev, GFP_KERNEL) < 0)
			clear_bit(BTUSB_ISOC_RUNNING, &data->flags);
		else
			btusb_submit_isoc_urb(hdev, GFP_KERNEL);
	}

	return 0;
}

static struct usb_host_interface *btusb_find_altsetting(struct btusb_data *data,
							int alt)
{
	struct usb_interface *intf = data->isoc;
	int i;

	BT_DBG("Looking for Alt no :%d", alt);

	if (!intf)
		return NULL;

	for (i = 0; i < intf->num_altsetting; i++) {
		if (intf->altsetting[i].desc.bAlternateSetting == alt)
			return &intf->altsetting[i];
	}

	return NULL;
}

static void btusb_work(struct work_struct *work)
{
	struct btusb_data *data = container_of(work, struct btusb_data, work);
	struct hci_dev *hdev = data->hdev;
	int new_alts = 0;
	int err;

	if (data->sco_num > 0) {
		if (!test_bit(BTUSB_DID_ISO_RESUME, &data->flags)) {
			err = usb_autopm_get_interface(data->isoc ? data->isoc : data->intf);
			if (err < 0) {
				clear_bit(BTUSB_ISOC_RUNNING, &data->flags);
				usb_kill_anchored_urbs(&data->isoc_anchor);
				return;
			}

			set_bit(BTUSB_DID_ISO_RESUME, &data->flags);
		}

		if (data->air_mode == HCI_NOTIFY_ENABLE_SCO_CVSD) {
			if (hdev->voice_setting & 0x0020) {
				static const int alts[3] = { 2, 4, 5 };

				new_alts = alts[data->sco_num - 1];
			} else {
				new_alts = data->sco_num;
			}
		} else if (data->air_mode == HCI_NOTIFY_ENABLE_SCO_TRANSP) {
			/* Check if Alt 6 is supported for Transparent audio */
			if (btusb_find_altsetting(data, 6)) {
				data->usb_alt6_packet_flow = true;
				new_alts = 6;
			} else if (test_bit(BTUSB_USE_ALT1_FOR_WBS, &data->flags)) {
				new_alts = 1;
			} else {
				bt_dev_err(hdev, "Device does not support ALT setting 6");
			}
		}

		if (btusb_switch_alt_setting(hdev, new_alts) < 0)
			bt_dev_err(hdev, "set USB alt:(%d) failed!", new_alts);
	} else {
		clear_bit(BTUSB_ISOC_RUNNING, &data->flags);
		usb_kill_anchored_urbs(&data->isoc_anchor);

		__set_isoc_interface(hdev, 0);
		if (test_and_clear_bit(BTUSB_DID_ISO_RESUME, &data->flags))
			usb_autopm_put_interface(data->isoc ? data->isoc : data->intf);
	}
}

static void btusb_waker(struct work_struct *work)
{
	struct btusb_data *data = container_of(work, struct btusb_data, waker);
	int err;

	err = usb_autopm_get_interface(data->intf);
	if (err < 0)
		return;

	usb_autopm_put_interface(data->intf);
}

static int btusb_setup_bcm92035(struct hci_dev *hdev)
{
	struct sk_buff *skb;
	u8 val = 0x00;

	BT_DBG("%s", hdev->name);

	skb = __hci_cmd_sync(hdev, 0xfc3b, 1, &val, HCI_INIT_TIMEOUT);
	if (IS_ERR(skb))
		bt_dev_err(hdev, "BCM92035 command failed (%ld)", PTR_ERR(skb));
	else
		kfree_skb(skb);

	return 0;
}

static int btusb_setup_csr(struct hci_dev *hdev)
{
	struct hci_rp_read_local_version *rp;
	struct sk_buff *skb;
	bool is_fake = false;

	BT_DBG("%s", hdev->name);

	skb = __hci_cmd_sync(hdev, HCI_OP_READ_LOCAL_VERSION, 0, NULL,
			     HCI_INIT_TIMEOUT);
	if (IS_ERR(skb)) {
		int err = PTR_ERR(skb);
		bt_dev_err(hdev, "CSR: Local version failed (%d)", err);
		return err;
	}

	if (skb->len != sizeof(struct hci_rp_read_local_version)) {
		bt_dev_err(hdev, "CSR: Local version length mismatch");
		kfree_skb(skb);
		return -EIO;
	}

	rp = (struct hci_rp_read_local_version *)skb->data;

	/* Detect a wide host of Chinese controllers that aren't CSR.
	 *
	 * Known fake bcdDevices: 0x0100, 0x0134, 0x1915, 0x2520, 0x7558, 0x8891
	 *
	 * The main thing they have in common is that these are really popular low-cost
	 * options that support newer Bluetooth versions but rely on heavy VID/PID
	 * squatting of this poor old Bluetooth 1.1 device. Even sold as such.
	 *
	 * We detect actual CSR devices by checking that the HCI manufacturer code
	 * is Cambridge Silicon Radio (10) and ensuring that LMP sub-version and
	 * HCI rev values always match. As they both store the firmware number.
	 */
	if (le16_to_cpu(rp->manufacturer) != 10 ||
	    le16_to_cpu(rp->hci_rev) != le16_to_cpu(rp->lmp_subver))
		is_fake = true;

	/* Known legit CSR firmware build numbers and their supported BT versions:
	 * - 1.1 (0x1) -> 0x0073, 0x020d, 0x033c, 0x034e
	 * - 1.2 (0x2) ->                 0x04d9, 0x0529
	 * - 2.0 (0x3) ->         0x07a6, 0x07ad, 0x0c5c
	 * - 2.1 (0x4) ->         0x149c, 0x1735, 0x1899 (0x1899 is a BlueCore4-External)
	 * - 4.0 (0x6) ->         0x1d86, 0x2031, 0x22bb
	 *
	 * e.g. Real CSR dongles with LMP subversion 0x73 are old enough that
	 *      support BT 1.1 only; so it's a dead giveaway when some
	 *      third-party BT 4.0 dongle reuses it.
	 */
	else if (le16_to_cpu(rp->lmp_subver) <= 0x034e &&
		 le16_to_cpu(rp->hci_ver) > BLUETOOTH_VER_1_1)
		is_fake = true;

	else if (le16_to_cpu(rp->lmp_subver) <= 0x0529 &&
		 le16_to_cpu(rp->hci_ver) > BLUETOOTH_VER_1_2)
		is_fake = true;

	else if (le16_to_cpu(rp->lmp_subver) <= 0x0c5c &&
		 le16_to_cpu(rp->hci_ver) > BLUETOOTH_VER_2_0)
		is_fake = true;

	else if (le16_to_cpu(rp->lmp_subver) <= 0x1899 &&
		 le16_to_cpu(rp->hci_ver) > BLUETOOTH_VER_2_1)
		is_fake = true;

	else if (le16_to_cpu(rp->lmp_subver) <= 0x22bb &&
		 le16_to_cpu(rp->hci_ver) > BLUETOOTH_VER_4_0)
		is_fake = true;

	if (is_fake) {
		bt_dev_warn(hdev, "CSR: Unbranded CSR clone detected; adding workarounds...");

		/* Generally these clones have big discrepancies between
		 * advertised features and what's actually supported.
		 * Probably will need to be expanded in the future;
		 * without these the controller will lock up.
		 */
		set_bit(HCI_QUIRK_BROKEN_STORED_LINK_KEY, &hdev->quirks);
		set_bit(HCI_QUIRK_BROKEN_ERR_DATA_REPORTING, &hdev->quirks);

		/* Clear the reset quirk since this is not an actual
		 * early Bluetooth 1.1 device from CSR.
		 */
		clear_bit(HCI_QUIRK_RESET_ON_CLOSE, &hdev->quirks);
		clear_bit(HCI_QUIRK_SIMULTANEOUS_DISCOVERY, &hdev->quirks);
	}

	kfree_skb(skb);

	return 0;
}

static const struct firmware *btusb_setup_intel_get_fw(struct hci_dev *hdev,
						       struct intel_version *ver)
{
	const struct firmware *fw;
	char fwname[64];
	int ret;

	snprintf(fwname, sizeof(fwname),
		 "intel/ibt-hw-%x.%x.%x-fw-%x.%x.%x.%x.%x.bseq",
		 ver->hw_platform, ver->hw_variant, ver->hw_revision,
		 ver->fw_variant,  ver->fw_revision, ver->fw_build_num,
		 ver->fw_build_ww, ver->fw_build_yy);

	ret = request_firmware(&fw, fwname, &hdev->dev);
	if (ret < 0) {
		if (ret == -EINVAL) {
			bt_dev_err(hdev, "Intel firmware file request failed (%d)",
				   ret);
			return NULL;
		}

		bt_dev_err(hdev, "failed to open Intel firmware file: %s (%d)",
			   fwname, ret);

		/* If the correct firmware patch file is not found, use the
		 * default firmware patch file instead
		 */
		snprintf(fwname, sizeof(fwname), "intel/ibt-hw-%x.%x.bseq",
			 ver->hw_platform, ver->hw_variant);
		if (request_firmware(&fw, fwname, &hdev->dev) < 0) {
			bt_dev_err(hdev, "failed to open default fw file: %s",
				   fwname);
			return NULL;
		}
	}

	bt_dev_info(hdev, "Intel Bluetooth firmware file: %s", fwname);

	return fw;
}

static int btusb_setup_intel_patching(struct hci_dev *hdev,
				      const struct firmware *fw,
				      const u8 **fw_ptr, int *disable_patch)
{
	struct sk_buff *skb;
	struct hci_command_hdr *cmd;
	const u8 *cmd_param;
	struct hci_event_hdr *evt = NULL;
	const u8 *evt_param = NULL;
	int remain = fw->size - (*fw_ptr - fw->data);

	/* The first byte indicates the types of the patch command or event.
	 * 0x01 means HCI command and 0x02 is HCI event. If the first bytes
	 * in the current firmware buffer doesn't start with 0x01 or
	 * the size of remain buffer is smaller than HCI command header,
	 * the firmware file is corrupted and it should stop the patching
	 * process.
	 */
	if (remain > HCI_COMMAND_HDR_SIZE && *fw_ptr[0] != 0x01) {
		bt_dev_err(hdev, "Intel fw corrupted: invalid cmd read");
		return -EINVAL;
	}
	(*fw_ptr)++;
	remain--;

	cmd = (struct hci_command_hdr *)(*fw_ptr);
	*fw_ptr += sizeof(*cmd);
	remain -= sizeof(*cmd);

	/* Ensure that the remain firmware data is long enough than the length
	 * of command parameter. If not, the firmware file is corrupted.
	 */
	if (remain < cmd->plen) {
		bt_dev_err(hdev, "Intel fw corrupted: invalid cmd len");
		return -EFAULT;
	}

	/* If there is a command that loads a patch in the firmware
	 * file, then enable the patch upon success, otherwise just
	 * disable the manufacturer mode, for example patch activation
	 * is not required when the default firmware patch file is used
	 * because there are no patch data to load.
	 */
	if (*disable_patch && le16_to_cpu(cmd->opcode) == 0xfc8e)
		*disable_patch = 0;

	cmd_param = *fw_ptr;
	*fw_ptr += cmd->plen;
	remain -= cmd->plen;

	/* This reads the expected events when the above command is sent to the
	 * device. Some vendor commands expects more than one events, for
	 * example command status event followed by vendor specific event.
	 * For this case, it only keeps the last expected event. so the command
	 * can be sent with __hci_cmd_sync_ev() which returns the sk_buff of
	 * last expected event.
	 */
	while (remain > HCI_EVENT_HDR_SIZE && *fw_ptr[0] == 0x02) {
		(*fw_ptr)++;
		remain--;

		evt = (struct hci_event_hdr *)(*fw_ptr);
		*fw_ptr += sizeof(*evt);
		remain -= sizeof(*evt);

		if (remain < evt->plen) {
			bt_dev_err(hdev, "Intel fw corrupted: invalid evt len");
			return -EFAULT;
		}

		evt_param = *fw_ptr;
		*fw_ptr += evt->plen;
		remain -= evt->plen;
	}

	/* Every HCI commands in the firmware file has its correspond event.
	 * If event is not found or remain is smaller than zero, the firmware
	 * file is corrupted.
	 */
	if (!evt || !evt_param || remain < 0) {
		bt_dev_err(hdev, "Intel fw corrupted: invalid evt read");
		return -EFAULT;
	}

	skb = __hci_cmd_sync_ev(hdev, le16_to_cpu(cmd->opcode), cmd->plen,
				cmd_param, evt->evt, HCI_INIT_TIMEOUT);
	if (IS_ERR(skb)) {
		bt_dev_err(hdev, "sending Intel patch command (0x%4.4x) failed (%ld)",
			   cmd->opcode, PTR_ERR(skb));
		return PTR_ERR(skb);
	}

	/* It ensures that the returned event matches the event data read from
	 * the firmware file. At fist, it checks the length and then
	 * the contents of the event.
	 */
	if (skb->len != evt->plen) {
		bt_dev_err(hdev, "mismatch event length (opcode 0x%4.4x)",
			   le16_to_cpu(cmd->opcode));
		kfree_skb(skb);
		return -EFAULT;
	}

	if (memcmp(skb->data, evt_param, evt->plen)) {
		bt_dev_err(hdev, "mismatch event parameter (opcode 0x%4.4x)",
			   le16_to_cpu(cmd->opcode));
		kfree_skb(skb);
		return -EFAULT;
	}
	kfree_skb(skb);

	return 0;
}

static int btusb_setup_intel(struct hci_dev *hdev)
{
	struct sk_buff *skb;
	const struct firmware *fw;
	const u8 *fw_ptr;
	int disable_patch, err;
	struct intel_version ver;

	BT_DBG("%s", hdev->name);

	/* The controller has a bug with the first HCI command sent to it
	 * returning number of completed commands as zero. This would stall the
	 * command processing in the Bluetooth core.
	 *
	 * As a workaround, send HCI Reset command first which will reset the
	 * number of completed commands and allow normal command processing
	 * from now on.
	 */
	skb = __hci_cmd_sync(hdev, HCI_OP_RESET, 0, NULL, HCI_INIT_TIMEOUT);
	if (IS_ERR(skb)) {
		bt_dev_err(hdev, "sending initial HCI reset command failed (%ld)",
			   PTR_ERR(skb));
		return PTR_ERR(skb);
	}
	kfree_skb(skb);

	/* Read Intel specific controller version first to allow selection of
	 * which firmware file to load.
	 *
	 * The returned information are hardware variant and revision plus
	 * firmware variant, revision and build number.
	 */
	err = btintel_read_version(hdev, &ver);
	if (err)
		return err;

	bt_dev_info(hdev, "read Intel version: %02x%02x%02x%02x%02x%02x%02x%02x%02x",
		    ver.hw_platform, ver.hw_variant, ver.hw_revision,
		    ver.fw_variant,  ver.fw_revision, ver.fw_build_num,
		    ver.fw_build_ww, ver.fw_build_yy, ver.fw_patch_num);

	/* fw_patch_num indicates the version of patch the device currently
	 * have. If there is no patch data in the device, it is always 0x00.
	 * So, if it is other than 0x00, no need to patch the device again.
	 */
	if (ver.fw_patch_num) {
		bt_dev_info(hdev, "Intel device is already patched. "
			    "patch num: %02x", ver.fw_patch_num);
		goto complete;
	}

	/* Opens the firmware patch file based on the firmware version read
	 * from the controller. If it fails to open the matching firmware
	 * patch file, it tries to open the default firmware patch file.
	 * If no patch file is found, allow the device to operate without
	 * a patch.
	 */
	fw = btusb_setup_intel_get_fw(hdev, &ver);
	if (!fw)
		goto complete;
	fw_ptr = fw->data;

	/* Enable the manufacturer mode of the controller.
	 * Only while this mode is enabled, the driver can download the
	 * firmware patch data and configuration parameters.
	 */
	err = btintel_enter_mfg(hdev);
	if (err) {
		release_firmware(fw);
		return err;
	}

	disable_patch = 1;

	/* The firmware data file consists of list of Intel specific HCI
	 * commands and its expected events. The first byte indicates the
	 * type of the message, either HCI command or HCI event.
	 *
	 * It reads the command and its expected event from the firmware file,
	 * and send to the controller. Once __hci_cmd_sync_ev() returns,
	 * the returned event is compared with the event read from the firmware
	 * file and it will continue until all the messages are downloaded to
	 * the controller.
	 *
	 * Once the firmware patching is completed successfully,
	 * the manufacturer mode is disabled with reset and activating the
	 * downloaded patch.
	 *
	 * If the firmware patching fails, the manufacturer mode is
	 * disabled with reset and deactivating the patch.
	 *
	 * If the default patch file is used, no reset is done when disabling
	 * the manufacturer.
	 */
	while (fw->size > fw_ptr - fw->data) {
		int ret;

		ret = btusb_setup_intel_patching(hdev, fw, &fw_ptr,
						 &disable_patch);
		if (ret < 0)
			goto exit_mfg_deactivate;
	}

	release_firmware(fw);

	if (disable_patch)
		goto exit_mfg_disable;

	/* Patching completed successfully and disable the manufacturer mode
	 * with reset and activate the downloaded firmware patches.
	 */
	err = btintel_exit_mfg(hdev, true, true);
	if (err)
		return err;

	/* Need build number for downloaded fw patches in
	 * every power-on boot
	 */
       err = btintel_read_version(hdev, &ver);
       if (err)
               return err;
       bt_dev_info(hdev, "Intel BT fw patch 0x%02x completed & activated",
		   ver.fw_patch_num);

	goto complete;

exit_mfg_disable:
	/* Disable the manufacturer mode without reset */
	err = btintel_exit_mfg(hdev, false, false);
	if (err)
		return err;

	bt_dev_info(hdev, "Intel firmware patch completed");

	goto complete;

exit_mfg_deactivate:
	release_firmware(fw);

	/* Patching failed. Disable the manufacturer mode with reset and
	 * deactivate the downloaded firmware patches.
	 */
	err = btintel_exit_mfg(hdev, true, false);
	if (err)
		return err;

	bt_dev_info(hdev, "Intel firmware patch completed and deactivated");

complete:
	/* Set the event mask for Intel specific vendor events. This enables
	 * a few extra events that are useful during general operation.
	 */
	btintel_set_event_mask_mfg(hdev, false);

	btintel_check_bdaddr(hdev);
	return 0;
}

static int inject_cmd_complete(struct hci_dev *hdev, __u16 opcode)
{
	struct sk_buff *skb;
	struct hci_event_hdr *hdr;
	struct hci_ev_cmd_complete *evt;

	skb = bt_skb_alloc(sizeof(*hdr) + sizeof(*evt) + 1, GFP_KERNEL);
	if (!skb)
		return -ENOMEM;

	hdr = skb_put(skb, sizeof(*hdr));
	hdr->evt = HCI_EV_CMD_COMPLETE;
	hdr->plen = sizeof(*evt) + 1;

	evt = skb_put(skb, sizeof(*evt));
	evt->ncmd = 0x01;
	evt->opcode = cpu_to_le16(opcode);

	skb_put_u8(skb, 0x00);

	hci_skb_pkt_type(skb) = HCI_EVENT_PKT;

	return hci_recv_frame(hdev, skb);
}

static int btusb_recv_bulk_intel(struct btusb_data *data, void *buffer,
				 int count)
{
	/* When the device is in bootloader mode, then it can send
	 * events via the bulk endpoint. These events are treated the
	 * same way as the ones received from the interrupt endpoint.
	 */
	if (test_bit(BTUSB_BOOTLOADER, &data->flags))
		return btusb_recv_intr(data, buffer, count);

	return btusb_recv_bulk(data, buffer, count);
}

static void btusb_intel_bootup(struct btusb_data *data, const void *ptr,
			       unsigned int len)
{
	const struct intel_bootup *evt = ptr;

	if (len != sizeof(*evt))
		return;

	if (test_and_clear_bit(BTUSB_BOOTING, &data->flags))
		wake_up_bit(&data->flags, BTUSB_BOOTING);
}

static void btusb_intel_secure_send_result(struct btusb_data *data,
					   const void *ptr, unsigned int len)
{
	const struct intel_secure_send_result *evt = ptr;

	if (len != sizeof(*evt))
		return;

	if (evt->result)
		set_bit(BTUSB_FIRMWARE_FAILED, &data->flags);

	if (test_and_clear_bit(BTUSB_DOWNLOADING, &data->flags) &&
	    test_bit(BTUSB_FIRMWARE_LOADED, &data->flags))
		wake_up_bit(&data->flags, BTUSB_DOWNLOADING);
}

static int btusb_recv_event_intel(struct hci_dev *hdev, struct sk_buff *skb)
{
	struct btusb_data *data = hci_get_drvdata(hdev);

	if (test_bit(BTUSB_BOOTLOADER, &data->flags)) {
		struct hci_event_hdr *hdr = (void *)skb->data;

		if (skb->len > HCI_EVENT_HDR_SIZE && hdr->evt == 0xff &&
		    hdr->plen > 0) {
			const void *ptr = skb->data + HCI_EVENT_HDR_SIZE + 1;
			unsigned int len = skb->len - HCI_EVENT_HDR_SIZE - 1;

			switch (skb->data[2]) {
			case 0x02:
				/* When switching to the operational firmware
				 * the device sends a vendor specific event
				 * indicating that the bootup completed.
				 */
				btusb_intel_bootup(data, ptr, len);
				break;
			case 0x06:
				/* When the firmware loading completes the
				 * device sends out a vendor specific event
				 * indicating the result of the firmware
				 * loading.
				 */
				btusb_intel_secure_send_result(data, ptr, len);
				break;
			}
		}
	}

	return hci_recv_frame(hdev, skb);
}

static int btusb_send_frame_intel(struct hci_dev *hdev, struct sk_buff *skb)
{
	struct btusb_data *data = hci_get_drvdata(hdev);
	struct urb *urb;

	BT_DBG("%s", hdev->name);

	switch (hci_skb_pkt_type(skb)) {
	case HCI_COMMAND_PKT:
		if (test_bit(BTUSB_BOOTLOADER, &data->flags)) {
			struct hci_command_hdr *cmd = (void *)skb->data;
			__u16 opcode = le16_to_cpu(cmd->opcode);

			/* When in bootloader mode and the command 0xfc09
			 * is received, it needs to be send down the
			 * bulk endpoint. So allocate a bulk URB instead.
			 */
			if (opcode == 0xfc09)
				urb = alloc_bulk_urb(hdev, skb);
			else
				urb = alloc_ctrl_urb(hdev, skb);

			/* When the 0xfc01 command is issued to boot into
			 * the operational firmware, it will actually not
			 * send a command complete event. To keep the flow
			 * control working inject that event here.
			 */
			if (opcode == 0xfc01)
				inject_cmd_complete(hdev, opcode);
		} else {
			urb = alloc_ctrl_urb(hdev, skb);
		}
		if (IS_ERR(urb))
			return PTR_ERR(urb);

		hdev->stat.cmd_tx++;
		return submit_or_queue_tx_urb(hdev, urb);

	case HCI_ACLDATA_PKT:
		urb = alloc_bulk_urb(hdev, skb);
		if (IS_ERR(urb))
			return PTR_ERR(urb);

		hdev->stat.acl_tx++;
		return submit_or_queue_tx_urb(hdev, urb);

	case HCI_SCODATA_PKT:
		if (hci_conn_num(hdev, SCO_LINK) < 1)
			return -ENODEV;

		urb = alloc_isoc_urb(hdev, skb);
		if (IS_ERR(urb))
			return PTR_ERR(urb);

		hdev->stat.sco_tx++;
		return submit_tx_urb(hdev, urb);
	}

	return -EILSEQ;
}

static bool btusb_setup_intel_new_get_fw_name(struct intel_version *ver,
					     struct intel_boot_params *params,
					     char *fw_name, size_t len,
					     const char *suffix)
{
	switch (ver->hw_variant) {
	case 0x0b:	/* SfP */
	case 0x0c:	/* WsP */
		snprintf(fw_name, len, "intel/ibt-%u-%u.%s",
			le16_to_cpu(ver->hw_variant),
			le16_to_cpu(params->dev_revid),
			suffix);
		break;
	case 0x11:	/* JfP */
	case 0x12:	/* ThP */
	case 0x13:	/* HrP */
	case 0x14:	/* CcP */
		snprintf(fw_name, len, "intel/ibt-%u-%u-%u.%s",
			le16_to_cpu(ver->hw_variant),
			le16_to_cpu(ver->hw_revision),
			le16_to_cpu(ver->fw_revision),
			suffix);
		break;
	default:
		return false;
	}
	return true;
}

static int btusb_intel_download_firmware(struct hci_dev *hdev,
					 struct intel_version *ver,
					 struct intel_boot_params *params,
					 u32 *boot_param)
{
	const struct firmware *fw;
	char fwname[64];
	int err;
	struct btusb_data *data = hci_get_drvdata(hdev);

	if (!ver || !params)
		return -EINVAL;

	/* The hardware platform number has a fixed value of 0x37 and
	 * for now only accept this single value.
	 */
	if (ver->hw_platform != 0x37) {
		bt_dev_err(hdev, "Unsupported Intel hardware platform (%u)",
			   ver->hw_platform);
		return -EINVAL;
	}

<<<<<<< HEAD
	/* At the moment the iBT 3.0 hardware variants 0x0b (LnP/SfP)
	 * and 0x0c (WsP) are supported by this firmware loading method.
=======
	/* Check for supported iBT hardware variants of this firmware
	 * loading method.
>>>>>>> 24b8d41d
	 *
	 * This check has been put in place to ensure correct forward
	 * compatibility options when newer hardware variants come along.
	 */
<<<<<<< HEAD
	if (ver.hw_variant != 0x0b && ver.hw_variant != 0x0c) {
		BT_ERR("%s: Unsupported Intel hardware variant (%u)",
		       hdev->name, ver.hw_variant);
=======
	switch (ver->hw_variant) {
	case 0x0b:	/* SfP */
	case 0x0c:	/* WsP */
	case 0x11:	/* JfP */
	case 0x12:	/* ThP */
	case 0x13:	/* HrP */
	case 0x14:	/* CcP */
		break;
	default:
		bt_dev_err(hdev, "Unsupported Intel hardware variant (%u)",
			   ver->hw_variant);
>>>>>>> 24b8d41d
		return -EINVAL;
	}

	btintel_version_info(hdev, ver);

	/* The firmware variant determines if the device is in bootloader
	 * mode or is running operational firmware. The value 0x06 identifies
	 * the bootloader and the value 0x23 identifies the operational
	 * firmware.
	 *
	 * When the operational firmware is already present, then only
	 * the check for valid Bluetooth device address is needed. This
	 * determines if the device will be added as configured or
	 * unconfigured controller.
	 *
	 * It is not possible to use the Secure Boot Parameters in this
	 * case since that command is only available in bootloader mode.
	 */
	if (ver->fw_variant == 0x23) {
		clear_bit(BTUSB_BOOTLOADER, &data->flags);
		btintel_check_bdaddr(hdev);
		return 0;
	}

	/* If the device is not in bootloader mode, then the only possible
	 * choice is to return an error and abort the device initialization.
	 */
	if (ver->fw_variant != 0x06) {
		bt_dev_err(hdev, "Unsupported Intel firmware variant (%u)",
			   ver->fw_variant);
		return -ENODEV;
	}

	/* Read the secure boot parameters to identify the operating
	 * details of the bootloader.
	 */
	err = btintel_read_boot_params(hdev, params);
	if (err)
		return err;

	/* It is required that every single firmware fragment is acknowledged
	 * with a command complete event. If the boot parameters indicate
	 * that this bootloader does not send them, then abort the setup.
	 */
	if (params->limited_cce != 0x00) {
		bt_dev_err(hdev, "Unsupported Intel firmware loading method (%u)",
			   params->limited_cce);
		return -EINVAL;
	}

	/* If the OTP has no valid Bluetooth device address, then there will
	 * also be no valid address for the operational firmware.
	 */
	if (!bacmp(&params->otp_bdaddr, BDADDR_ANY)) {
		bt_dev_info(hdev, "No device address configured");
		set_bit(HCI_QUIRK_INVALID_BDADDR, &hdev->quirks);
	}

	/* With this Intel bootloader only the hardware variant and device
	 * revision information are used to select the right firmware for SfP
	 * and WsP.
	 *
	 * The firmware filename is ibt-<hw_variant>-<dev_revid>.sfi.
	 *
	 * Currently the supported hardware variants are:
	 *   11 (0x0b) for iBT3.0 (LnP/SfP)
	 *   12 (0x0c) for iBT3.5 (WsP)
	 *
	 * For ThP/JfP and for future SKU's, the FW name varies based on HW
	 * variant, HW revision and FW revision, as these are dependent on CNVi
	 * and RF Combination.
	 *
	 *   17 (0x11) for iBT3.5 (JfP)
	 *   18 (0x12) for iBT3.5 (ThP)
	 *
	 * The firmware file name for these will be
	 * ibt-<hw_variant>-<hw_revision>-<fw_revision>.sfi.
	 *
<<<<<<< HEAD
	 * The firmware filename is ibt-<hw_variant>-<dev_revid>.sfi.
	 *
	 * Currently the supported hardware variants are:
	 *   11 (0x0b) for iBT3.0 (LnP/SfP)
	 *   12 (0x0c) for iBT3.5 (WsP)
	 */
	snprintf(fwname, sizeof(fwname), "intel/ibt-%u-%u.sfi",
		 le16_to_cpu(ver.hw_variant),
		 le16_to_cpu(params->dev_revid));
=======
	 */
	err = btusb_setup_intel_new_get_fw_name(ver, params, fwname,
						sizeof(fwname), "sfi");
	if (!err) {
		bt_dev_err(hdev, "Unsupported Intel firmware naming");
		return -EINVAL;
	}
>>>>>>> 24b8d41d

	err = request_firmware(&fw, fwname, &hdev->dev);
	if (err < 0) {
		bt_dev_err(hdev, "Failed to load Intel firmware file (%d)", err);
		return err;
	}

<<<<<<< HEAD
	BT_INFO("%s: Found device firmware: %s", hdev->name, fwname);

	/* Save the DDC file name for later use to apply once the firmware
	 * downloading is done.
	 */
	snprintf(fwname, sizeof(fwname), "intel/ibt-%u-%u.ddc",
		 le16_to_cpu(ver.hw_variant),
		 le16_to_cpu(params->dev_revid));

	kfree_skb(skb);
=======
	bt_dev_info(hdev, "Found device firmware: %s", fwname);
>>>>>>> 24b8d41d

	if (fw->size < 644) {
		bt_dev_err(hdev, "Invalid size of firmware file (%zu)",
			   fw->size);
		err = -EBADF;
		goto done;
	}

	set_bit(BTUSB_DOWNLOADING, &data->flags);

	/* Start firmware downloading and get boot parameter */
	err = btintel_download_firmware(hdev, fw, boot_param);
	if (err < 0) {
		/* When FW download fails, send Intel Reset to retry
		 * FW download.
		 */
		btintel_reset_to_bootloader(hdev);
		goto done;
	}
	set_bit(BTUSB_FIRMWARE_LOADED, &data->flags);

	bt_dev_info(hdev, "Waiting for firmware download to complete");

	/* Before switching the device into operational mode and with that
	 * booting the loaded firmware, wait for the bootloader notification
	 * that all fragments have been successfully received.
	 *
	 * When the event processing receives the notification, then the
	 * BTUSB_DOWNLOADING flag will be cleared.
	 *
	 * The firmware loading should not take longer than 5 seconds
	 * and thus just timeout if that happens and fail the setup
	 * of this device.
	 */
	err = wait_on_bit_timeout(&data->flags, BTUSB_DOWNLOADING,
				  TASK_INTERRUPTIBLE,
				  msecs_to_jiffies(5000));
	if (err == -EINTR) {
<<<<<<< HEAD
		BT_ERR("%s: Firmware loading interrupted", hdev->name);
=======
		bt_dev_err(hdev, "Firmware loading interrupted");
>>>>>>> 24b8d41d
		goto done;
	}

	if (err) {
		bt_dev_err(hdev, "Firmware loading timeout");
		err = -ETIMEDOUT;
		btintel_reset_to_bootloader(hdev);
		goto done;
	}

	if (test_bit(BTUSB_FIRMWARE_FAILED, &data->flags)) {
		bt_dev_err(hdev, "Firmware loading failed");
		err = -ENOEXEC;
		goto done;
	}

done:
	release_firmware(fw);
	return err;
}

static int btusb_setup_intel_new(struct hci_dev *hdev)
{
	struct btusb_data *data = hci_get_drvdata(hdev);
	struct intel_version ver;
	struct intel_boot_params params;
	u32 boot_param;
	char ddcname[64];
	ktime_t calltime, delta, rettime;
	unsigned long long duration;
	int err;
	struct intel_debug_features features;

	BT_DBG("%s", hdev->name);

	/* Set the default boot parameter to 0x0 and it is updated to
	 * SKU specific boot parameter after reading Intel_Write_Boot_Params
	 * command while downloading the firmware.
	 */
	boot_param = 0x00000000;

	calltime = ktime_get();

	/* Read the Intel version information to determine if the device
	 * is in bootloader mode or if it already has operational firmware
	 * loaded.
	 */
	err = btintel_read_version(hdev, &ver);
	if (err) {
		bt_dev_err(hdev, "Intel Read version failed (%d)", err);
		btintel_reset_to_bootloader(hdev);
		return err;
	}

	err = btusb_intel_download_firmware(hdev, &ver, &params, &boot_param);
	if (err)
		return err;

	/* controller is already having an operational firmware */
	if (ver.fw_variant == 0x23)
		goto finish;

	rettime = ktime_get();
	delta = ktime_sub(rettime, calltime);
	duration = (unsigned long long) ktime_to_ns(delta) >> 10;

	bt_dev_info(hdev, "Firmware loaded in %llu usecs", duration);

	calltime = ktime_get();

	set_bit(BTUSB_BOOTING, &data->flags);

	err = btintel_send_intel_reset(hdev, boot_param);
	if (err) {
		bt_dev_err(hdev, "Intel Soft Reset failed (%d)", err);
		btintel_reset_to_bootloader(hdev);
		return err;
	}

	/* The bootloader will not indicate when the device is ready. This
	 * is done by the operational firmware sending bootup notification.
	 *
	 * Booting into operational firmware should not take longer than
	 * 1 second. However if that happens, then just fail the setup
	 * since something went wrong.
	 */
	bt_dev_info(hdev, "Waiting for device to boot");

	err = wait_on_bit_timeout(&data->flags, BTUSB_BOOTING,
				  TASK_INTERRUPTIBLE,
				  msecs_to_jiffies(1000));

	if (err == -EINTR) {
<<<<<<< HEAD
		BT_ERR("%s: Device boot interrupted", hdev->name);
=======
		bt_dev_err(hdev, "Device boot interrupted");
>>>>>>> 24b8d41d
		return -EINTR;
	}

	if (err) {
		bt_dev_err(hdev, "Device boot timeout");
		btintel_reset_to_bootloader(hdev);
		return -ETIMEDOUT;
	}

	rettime = ktime_get();
	delta = ktime_sub(rettime, calltime);
	duration = (unsigned long long) ktime_to_ns(delta) >> 10;

	bt_dev_info(hdev, "Device booted in %llu usecs", duration);

	clear_bit(BTUSB_BOOTLOADER, &data->flags);

	err = btusb_setup_intel_new_get_fw_name(&ver, &params, ddcname,
						sizeof(ddcname), "ddc");

	if (!err) {
		bt_dev_err(hdev, "Unsupported Intel firmware naming");
	} else {
		/* Once the device is running in operational mode, it needs to
		 * apply the device configuration (DDC) parameters.
		 *
		 * The device can work without DDC parameters, so even if it
		 * fails to load the file, no need to fail the setup.
		 */
		btintel_load_ddc_config(hdev, ddcname);
	}

	/* Read the Intel supported features and if new exception formats
	 * supported, need to load the additional DDC config to enable.
	 */
	btintel_read_debug_features(hdev, &features);

	/* Set DDC mask for available debug features */
	btintel_set_debug_features(hdev, &features);

	/* Read the Intel version information after loading the FW  */
	err = btintel_read_version(hdev, &ver);
	if (err)
		return err;

	btintel_version_info(hdev, &ver);

finish:
	/* All Intel controllers that support the Microsoft vendor
	 * extension are using 0xFC1E for VsMsftOpCode.
	 */
	switch (ver.hw_variant) {
	case 0x12:	/* ThP */
		hci_set_msft_opcode(hdev, 0xFC1E);
		break;
	}

	/* Set the event mask for Intel specific vendor events. This enables
	 * a few extra events that are useful during general operation. It
	 * does not enable any debugging related events.
	 *
	 * The device will function correctly without these events enabled
	 * and thus no need to fail the setup.
	 */
	btintel_set_event_mask(hdev, false);

	return 0;
}

static int btusb_shutdown_intel(struct hci_dev *hdev)
{
	struct sk_buff *skb;
	long ret;

	/* In the shutdown sequence where Bluetooth is turned off followed
	 * by WiFi being turned off, turning WiFi back on causes issue with
	 * the RF calibration.
	 *
	 * To ensure that any RF activity has been stopped, issue HCI Reset
	 * command to clear all ongoing activity including advertising,
	 * scanning etc.
	 */
	skb = __hci_cmd_sync(hdev, HCI_OP_RESET, 0, NULL, HCI_INIT_TIMEOUT);
	if (IS_ERR(skb)) {
		ret = PTR_ERR(skb);
		bt_dev_err(hdev, "HCI reset during shutdown failed");
		return ret;
	}
	kfree_skb(skb);

	/* Some platforms have an issue with BT LED when the interface is
	 * down or BT radio is turned off, which takes 5 seconds to BT LED
	 * goes off. This command turns off the BT LED immediately.
	 */
	skb = __hci_cmd_sync(hdev, 0xfc3f, 0, NULL, HCI_INIT_TIMEOUT);
	if (IS_ERR(skb)) {
		ret = PTR_ERR(skb);
		bt_dev_err(hdev, "turning off Intel device LED failed");
		return ret;
	}
	kfree_skb(skb);

	return 0;
}

static int btusb_shutdown_intel_new(struct hci_dev *hdev)
{
	struct sk_buff *skb;

	/* Send HCI Reset to the controller to stop any BT activity which
	 * were triggered. This will help to save power and maintain the
	 * sync b/w Host and controller
	 */
	skb = __hci_cmd_sync(hdev, HCI_OP_RESET, 0, NULL, HCI_INIT_TIMEOUT);
	if (IS_ERR(skb)) {
		bt_dev_err(hdev, "HCI reset during shutdown failed");
		return PTR_ERR(skb);
	}
	kfree_skb(skb);

	return 0;
}

#define FIRMWARE_MT7663		"mediatek/mt7663pr2h.bin"
#define FIRMWARE_MT7668		"mediatek/mt7668pr2h.bin"

#define HCI_WMT_MAX_EVENT_SIZE		64

enum {
	BTMTK_WMT_PATCH_DWNLD = 0x1,
	BTMTK_WMT_FUNC_CTRL = 0x6,
	BTMTK_WMT_RST = 0x7,
	BTMTK_WMT_SEMAPHORE = 0x17,
};

enum {
	BTMTK_WMT_INVALID,
	BTMTK_WMT_PATCH_UNDONE,
	BTMTK_WMT_PATCH_DONE,
	BTMTK_WMT_ON_UNDONE,
	BTMTK_WMT_ON_DONE,
	BTMTK_WMT_ON_PROGRESS,
};

struct btmtk_wmt_hdr {
	u8	dir;
	u8	op;
	__le16	dlen;
	u8	flag;
} __packed;

struct btmtk_hci_wmt_cmd {
	struct btmtk_wmt_hdr hdr;
	u8 data[256];
} __packed;

struct btmtk_hci_wmt_evt {
	struct hci_event_hdr hhdr;
	struct btmtk_wmt_hdr whdr;
} __packed;

struct btmtk_hci_wmt_evt_funcc {
	struct btmtk_hci_wmt_evt hwhdr;
	__be16 status;
} __packed;

struct btmtk_tci_sleep {
	u8 mode;
	__le16 duration;
	__le16 host_duration;
	u8 host_wakeup_pin;
	u8 time_compensation;
} __packed;

struct btmtk_hci_wmt_params {
	u8 op;
	u8 flag;
	u16 dlen;
	const void *data;
	u32 *status;
};

static void btusb_mtk_wmt_recv(struct urb *urb)
{
	struct hci_dev *hdev = urb->context;
	struct btusb_data *data = hci_get_drvdata(hdev);
	struct hci_event_hdr *hdr;
	struct sk_buff *skb;
	int err;

	if (urb->status == 0 && urb->actual_length > 0) {
		hdev->stat.byte_rx += urb->actual_length;

		/* WMT event shouldn't be fragmented and the size should be
		 * less than HCI_WMT_MAX_EVENT_SIZE.
		 */
		skb = bt_skb_alloc(HCI_WMT_MAX_EVENT_SIZE, GFP_ATOMIC);
		if (!skb) {
			hdev->stat.err_rx++;
			goto err_out;
		}

		hci_skb_pkt_type(skb) = HCI_EVENT_PKT;
		skb_put_data(skb, urb->transfer_buffer, urb->actual_length);

		hdr = (void *)skb->data;
		/* Fix up the vendor event id with 0xff for vendor specific
		 * instead of 0xe4 so that event send via monitoring socket can
		 * be parsed properly.
		 */
		hdr->evt = 0xff;

		/* When someone waits for the WMT event, the skb is being cloned
		 * and being processed the events from there then.
		 */
		if (test_bit(BTUSB_TX_WAIT_VND_EVT, &data->flags)) {
			data->evt_skb = skb_clone(skb, GFP_ATOMIC);
			if (!data->evt_skb)
				goto err_out;
		}

		err = hci_recv_frame(hdev, skb);
		if (err < 0)
			goto err_free_skb;

		if (test_and_clear_bit(BTUSB_TX_WAIT_VND_EVT,
				       &data->flags)) {
			/* Barrier to sync with other CPUs */
			smp_mb__after_atomic();
			wake_up_bit(&data->flags,
				    BTUSB_TX_WAIT_VND_EVT);
		}
err_out:
		return;
err_free_skb:
		kfree_skb(data->evt_skb);
		data->evt_skb = NULL;
		return;
	} else if (urb->status == -ENOENT) {
		/* Avoid suspend failed when usb_kill_urb */
		return;
	}

	usb_mark_last_busy(data->udev);

	/* The URB complete handler is still called with urb->actual_length = 0
	 * when the event is not available, so we should keep re-submitting
	 * URB until WMT event returns, Also, It's necessary to wait some time
	 * between the two consecutive control URBs to relax the target device
	 * to generate the event. Otherwise, the WMT event cannot return from
	 * the device successfully.
	 */
	udelay(100);

	usb_anchor_urb(urb, &data->ctrl_anchor);
	err = usb_submit_urb(urb, GFP_ATOMIC);
	if (err < 0) {
		/* -EPERM: urb is being killed;
		 * -ENODEV: device got disconnected
		 */
		if (err != -EPERM && err != -ENODEV)
			bt_dev_err(hdev, "urb %p failed to resubmit (%d)",
				   urb, -err);
		usb_unanchor_urb(urb);
	}
}

static int btusb_mtk_submit_wmt_recv_urb(struct hci_dev *hdev)
{
	struct btusb_data *data = hci_get_drvdata(hdev);
	struct usb_ctrlrequest *dr;
	unsigned char *buf;
	int err, size = 64;
	unsigned int pipe;
	struct urb *urb;

	urb = usb_alloc_urb(0, GFP_KERNEL);
	if (!urb)
		return -ENOMEM;

	dr = kmalloc(sizeof(*dr), GFP_KERNEL);
	if (!dr) {
		usb_free_urb(urb);
		return -ENOMEM;
	}

	dr->bRequestType = USB_TYPE_VENDOR | USB_DIR_IN;
	dr->bRequest     = 1;
	dr->wIndex       = cpu_to_le16(0);
	dr->wValue       = cpu_to_le16(48);
	dr->wLength      = cpu_to_le16(size);

	buf = kmalloc(size, GFP_KERNEL);
	if (!buf) {
		kfree(dr);
		usb_free_urb(urb);
		return -ENOMEM;
	}

	pipe = usb_rcvctrlpipe(data->udev, 0);

	usb_fill_control_urb(urb, data->udev, pipe, (void *)dr,
			     buf, size, btusb_mtk_wmt_recv, hdev);

	urb->transfer_flags |= URB_FREE_BUFFER;

	usb_anchor_urb(urb, &data->ctrl_anchor);
	err = usb_submit_urb(urb, GFP_KERNEL);
	if (err < 0) {
		if (err != -EPERM && err != -ENODEV)
			bt_dev_err(hdev, "urb %p submission failed (%d)",
				   urb, -err);
		usb_unanchor_urb(urb);
	}

	usb_free_urb(urb);

	return err;
}

static int btusb_mtk_hci_wmt_sync(struct hci_dev *hdev,
				  struct btmtk_hci_wmt_params *wmt_params)
{
	struct btusb_data *data = hci_get_drvdata(hdev);
	struct btmtk_hci_wmt_evt_funcc *wmt_evt_funcc;
	u32 hlen, status = BTMTK_WMT_INVALID;
	struct btmtk_hci_wmt_evt *wmt_evt;
	struct btmtk_hci_wmt_cmd wc;
	struct btmtk_wmt_hdr *hdr;
	int err;

	/* Submit control IN URB on demand to process the WMT event */
	err = btusb_mtk_submit_wmt_recv_urb(hdev);
	if (err < 0)
		return err;

	/* Send the WMT command and wait until the WMT event returns */
	hlen = sizeof(*hdr) + wmt_params->dlen;
	if (hlen > 255)
		return -EINVAL;

	hdr = (struct btmtk_wmt_hdr *)&wc;
	hdr->dir = 1;
	hdr->op = wmt_params->op;
	hdr->dlen = cpu_to_le16(wmt_params->dlen + 1);
	hdr->flag = wmt_params->flag;
	memcpy(wc.data, wmt_params->data, wmt_params->dlen);

	set_bit(BTUSB_TX_WAIT_VND_EVT, &data->flags);

	err = __hci_cmd_send(hdev, 0xfc6f, hlen, &wc);

	if (err < 0) {
		clear_bit(BTUSB_TX_WAIT_VND_EVT, &data->flags);
		return err;
	}

	/* The vendor specific WMT commands are all answered by a vendor
	 * specific event and will have the Command Status or Command
	 * Complete as with usual HCI command flow control.
	 *
	 * After sending the command, wait for BTUSB_TX_WAIT_VND_EVT
	 * state to be cleared. The driver specific event receive routine
	 * will clear that state and with that indicate completion of the
	 * WMT command.
	 */
	err = wait_on_bit_timeout(&data->flags, BTUSB_TX_WAIT_VND_EVT,
				  TASK_INTERRUPTIBLE, HCI_INIT_TIMEOUT);
	if (err == -EINTR) {
		bt_dev_err(hdev, "Execution of wmt command interrupted");
		clear_bit(BTUSB_TX_WAIT_VND_EVT, &data->flags);
		return err;
	}

	if (err) {
		bt_dev_err(hdev, "Execution of wmt command timed out");
		clear_bit(BTUSB_TX_WAIT_VND_EVT, &data->flags);
		return -ETIMEDOUT;
	}

	/* Parse and handle the return WMT event */
	wmt_evt = (struct btmtk_hci_wmt_evt *)data->evt_skb->data;
	if (wmt_evt->whdr.op != hdr->op) {
		bt_dev_err(hdev, "Wrong op received %d expected %d",
			   wmt_evt->whdr.op, hdr->op);
		err = -EIO;
		goto err_free_skb;
	}

	switch (wmt_evt->whdr.op) {
	case BTMTK_WMT_SEMAPHORE:
		if (wmt_evt->whdr.flag == 2)
			status = BTMTK_WMT_PATCH_UNDONE;
		else
			status = BTMTK_WMT_PATCH_DONE;
		break;
	case BTMTK_WMT_FUNC_CTRL:
		wmt_evt_funcc = (struct btmtk_hci_wmt_evt_funcc *)wmt_evt;
		if (be16_to_cpu(wmt_evt_funcc->status) == 0x404)
			status = BTMTK_WMT_ON_DONE;
		else if (be16_to_cpu(wmt_evt_funcc->status) == 0x420)
			status = BTMTK_WMT_ON_PROGRESS;
		else
			status = BTMTK_WMT_ON_UNDONE;
		break;
	}

	if (wmt_params->status)
		*wmt_params->status = status;

err_free_skb:
	kfree_skb(data->evt_skb);
	data->evt_skb = NULL;

	return err;
}

static int btusb_mtk_setup_firmware(struct hci_dev *hdev, const char *fwname)
{
	struct btmtk_hci_wmt_params wmt_params;
	const struct firmware *fw;
	const u8 *fw_ptr;
	size_t fw_size;
	int err, dlen;
	u8 flag, param;

	err = request_firmware(&fw, fwname, &hdev->dev);
	if (err < 0) {
		bt_dev_err(hdev, "Failed to load firmware file (%d)", err);
		return err;
	}

	/* Power on data RAM the firmware relies on. */
	param = 1;
	wmt_params.op = BTMTK_WMT_FUNC_CTRL;
	wmt_params.flag = 3;
	wmt_params.dlen = sizeof(param);
	wmt_params.data = &param;
	wmt_params.status = NULL;

	err = btusb_mtk_hci_wmt_sync(hdev, &wmt_params);
	if (err < 0) {
		bt_dev_err(hdev, "Failed to power on data RAM (%d)", err);
		return err;
	}

	fw_ptr = fw->data;
	fw_size = fw->size;

	/* The size of patch header is 30 bytes, should be skip */
	if (fw_size < 30) {
		err = -EINVAL;
		goto err_release_fw;
	}

	fw_size -= 30;
	fw_ptr += 30;
	flag = 1;

	wmt_params.op = BTMTK_WMT_PATCH_DWNLD;
	wmt_params.status = NULL;

	while (fw_size > 0) {
		dlen = min_t(int, 250, fw_size);

		/* Tell deivice the position in sequence */
		if (fw_size - dlen <= 0)
			flag = 3;
		else if (fw_size < fw->size - 30)
			flag = 2;

		wmt_params.flag = flag;
		wmt_params.dlen = dlen;
		wmt_params.data = fw_ptr;

		err = btusb_mtk_hci_wmt_sync(hdev, &wmt_params);
		if (err < 0) {
			bt_dev_err(hdev, "Failed to send wmt patch dwnld (%d)",
				   err);
			goto err_release_fw;
		}

		fw_size -= dlen;
		fw_ptr += dlen;
	}

	wmt_params.op = BTMTK_WMT_RST;
	wmt_params.flag = 4;
	wmt_params.dlen = 0;
	wmt_params.data = NULL;
	wmt_params.status = NULL;

	/* Activate funciton the firmware providing to */
	err = btusb_mtk_hci_wmt_sync(hdev, &wmt_params);
	if (err < 0) {
		bt_dev_err(hdev, "Failed to send wmt rst (%d)", err);
		goto err_release_fw;
	}

	/* Wait a few moments for firmware activation done */
	usleep_range(10000, 12000);

err_release_fw:
	release_firmware(fw);

	return err;
}

static int btusb_mtk_func_query(struct hci_dev *hdev)
{
	struct btmtk_hci_wmt_params wmt_params;
	int status, err;
	u8 param = 0;

	/* Query whether the function is enabled */
	wmt_params.op = BTMTK_WMT_FUNC_CTRL;
	wmt_params.flag = 4;
	wmt_params.dlen = sizeof(param);
	wmt_params.data = &param;
	wmt_params.status = &status;

	err = btusb_mtk_hci_wmt_sync(hdev, &wmt_params);
	if (err < 0) {
		bt_dev_err(hdev, "Failed to query function status (%d)", err);
		return err;
	}

	return status;
}

static int btusb_mtk_reg_read(struct btusb_data *data, u32 reg, u32 *val)
{
	int pipe, err, size = sizeof(u32);
	void *buf;

	buf = kzalloc(size, GFP_KERNEL);
	if (!buf)
		return -ENOMEM;

	pipe = usb_rcvctrlpipe(data->udev, 0);
	err = usb_control_msg(data->udev, pipe, 0x63,
			      USB_TYPE_VENDOR | USB_DIR_IN,
			      reg >> 16, reg & 0xffff,
			      buf, size, USB_CTRL_SET_TIMEOUT);
	if (err < 0)
		goto err_free_buf;

	*val = get_unaligned_le32(buf);

err_free_buf:
	kfree(buf);

	return err;
}

static int btusb_mtk_id_get(struct btusb_data *data, u32 *id)
{
	return btusb_mtk_reg_read(data, 0x80000008, id);
}

static int btusb_mtk_setup(struct hci_dev *hdev)
{
	struct btusb_data *data = hci_get_drvdata(hdev);
	struct btmtk_hci_wmt_params wmt_params;
	ktime_t calltime, delta, rettime;
	struct btmtk_tci_sleep tci_sleep;
	unsigned long long duration;
	struct sk_buff *skb;
	const char *fwname;
	int err, status;
	u32 dev_id;
	u8 param;

	calltime = ktime_get();

	err = btusb_mtk_id_get(data, &dev_id);
	if (err < 0) {
		bt_dev_err(hdev, "Failed to get device id (%d)", err);
		return err;
	}

	switch (dev_id) {
	case 0x7663:
		fwname = FIRMWARE_MT7663;
		break;
	case 0x7668:
		fwname = FIRMWARE_MT7668;
		break;
	default:
		bt_dev_err(hdev, "Unsupported support hardware variant (%08x)",
			   dev_id);
		return -ENODEV;
	}

	/* Query whether the firmware is already download */
	wmt_params.op = BTMTK_WMT_SEMAPHORE;
	wmt_params.flag = 1;
	wmt_params.dlen = 0;
	wmt_params.data = NULL;
	wmt_params.status = &status;

	err = btusb_mtk_hci_wmt_sync(hdev, &wmt_params);
	if (err < 0) {
		bt_dev_err(hdev, "Failed to query firmware status (%d)", err);
		return err;
	}

	if (status == BTMTK_WMT_PATCH_DONE) {
		bt_dev_info(hdev, "firmware already downloaded");
		goto ignore_setup_fw;
	}

	/* Setup a firmware which the device definitely requires */
	err = btusb_mtk_setup_firmware(hdev, fwname);
	if (err < 0)
		return err;

ignore_setup_fw:
	err = readx_poll_timeout(btusb_mtk_func_query, hdev, status,
				 status < 0 || status != BTMTK_WMT_ON_PROGRESS,
				 2000, 5000000);
	/* -ETIMEDOUT happens */
	if (err < 0)
		return err;

	/* The other errors happen in btusb_mtk_func_query */
	if (status < 0)
		return status;

	if (status == BTMTK_WMT_ON_DONE) {
		bt_dev_info(hdev, "function already on");
		goto ignore_func_on;
	}

	/* Enable Bluetooth protocol */
	param = 1;
	wmt_params.op = BTMTK_WMT_FUNC_CTRL;
	wmt_params.flag = 0;
	wmt_params.dlen = sizeof(param);
	wmt_params.data = &param;
	wmt_params.status = NULL;

	err = btusb_mtk_hci_wmt_sync(hdev, &wmt_params);
	if (err < 0) {
		bt_dev_err(hdev, "Failed to send wmt func ctrl (%d)", err);
		return err;
	}

ignore_func_on:
	/* Apply the low power environment setup */
	tci_sleep.mode = 0x5;
	tci_sleep.duration = cpu_to_le16(0x640);
	tci_sleep.host_duration = cpu_to_le16(0x640);
	tci_sleep.host_wakeup_pin = 0;
	tci_sleep.time_compensation = 0;

	skb = __hci_cmd_sync(hdev, 0xfc7a, sizeof(tci_sleep), &tci_sleep,
			     HCI_INIT_TIMEOUT);
	if (IS_ERR(skb)) {
		err = PTR_ERR(skb);
		bt_dev_err(hdev, "Failed to apply low power setting (%d)", err);
		return err;
	}
	kfree_skb(skb);

	rettime = ktime_get();
	delta = ktime_sub(rettime, calltime);
	duration = (unsigned long long)ktime_to_ns(delta) >> 10;

	bt_dev_info(hdev, "Device setup in %llu usecs", duration);

	return 0;
}

static int btusb_mtk_shutdown(struct hci_dev *hdev)
{
	struct btmtk_hci_wmt_params wmt_params;
	u8 param = 0;
	int err;

	/* Disable the device */
	wmt_params.op = BTMTK_WMT_FUNC_CTRL;
	wmt_params.flag = 0;
	wmt_params.dlen = sizeof(param);
	wmt_params.data = &param;
	wmt_params.status = NULL;

	err = btusb_mtk_hci_wmt_sync(hdev, &wmt_params);
	if (err < 0) {
		bt_dev_err(hdev, "Failed to send wmt func ctrl (%d)", err);
		return err;
	}

	return 0;
}

MODULE_FIRMWARE(FIRMWARE_MT7663);
MODULE_FIRMWARE(FIRMWARE_MT7668);

#ifdef CONFIG_PM
/* Configure an out-of-band gpio as wake-up pin, if specified in device tree */
static int marvell_config_oob_wake(struct hci_dev *hdev)
{
	struct sk_buff *skb;
	struct btusb_data *data = hci_get_drvdata(hdev);
	struct device *dev = &data->udev->dev;
	u16 pin, gap, opcode;
	int ret;
	u8 cmd[5];

	/* Move on if no wakeup pin specified */
	if (of_property_read_u16(dev->of_node, "marvell,wakeup-pin", &pin) ||
	    of_property_read_u16(dev->of_node, "marvell,wakeup-gap-ms", &gap))
		return 0;

	/* Vendor specific command to configure a GPIO as wake-up pin */
	opcode = hci_opcode_pack(0x3F, 0x59);
	cmd[0] = opcode & 0xFF;
	cmd[1] = opcode >> 8;
	cmd[2] = 2; /* length of parameters that follow */
	cmd[3] = pin;
	cmd[4] = gap; /* time in ms, for which wakeup pin should be asserted */

	skb = bt_skb_alloc(sizeof(cmd), GFP_KERNEL);
	if (!skb) {
		bt_dev_err(hdev, "%s: No memory\n", __func__);
		return -ENOMEM;
	}

	skb_put_data(skb, cmd, sizeof(cmd));
	hci_skb_pkt_type(skb) = HCI_COMMAND_PKT;

	ret = btusb_send_frame(hdev, skb);
	if (ret) {
		bt_dev_err(hdev, "%s: configuration failed\n", __func__);
		kfree_skb(skb);
		return ret;
	}

	return 0;
}
#endif

static int btusb_set_bdaddr_marvell(struct hci_dev *hdev,
				    const bdaddr_t *bdaddr)
{
	struct sk_buff *skb;
	u8 buf[8];
	long ret;

	buf[0] = 0xfe;
	buf[1] = sizeof(bdaddr_t);
	memcpy(buf + 2, bdaddr, sizeof(bdaddr_t));

	skb = __hci_cmd_sync(hdev, 0xfc22, sizeof(buf), buf, HCI_INIT_TIMEOUT);
	if (IS_ERR(skb)) {
		ret = PTR_ERR(skb);
		bt_dev_err(hdev, "changing Marvell device address failed (%ld)",
			   ret);
		return ret;
	}
	kfree_skb(skb);

	return 0;
}

static int btusb_set_bdaddr_ath3012(struct hci_dev *hdev,
				    const bdaddr_t *bdaddr)
{
	struct sk_buff *skb;
	u8 buf[10];
	long ret;

	buf[0] = 0x01;
	buf[1] = 0x01;
	buf[2] = 0x00;
	buf[3] = sizeof(bdaddr_t);
	memcpy(buf + 4, bdaddr, sizeof(bdaddr_t));

	skb = __hci_cmd_sync(hdev, 0xfc0b, sizeof(buf), buf, HCI_INIT_TIMEOUT);
	if (IS_ERR(skb)) {
		ret = PTR_ERR(skb);
		bt_dev_err(hdev, "Change address command failed (%ld)", ret);
		return ret;
	}
	kfree_skb(skb);

	return 0;
}

static int btusb_set_bdaddr_wcn6855(struct hci_dev *hdev,
				const bdaddr_t *bdaddr)
{
	struct sk_buff *skb;
	u8 buf[6];
	long ret;

	memcpy(buf, bdaddr, sizeof(bdaddr_t));

	skb = __hci_cmd_sync_ev(hdev, 0xfc14, sizeof(buf), buf,
				HCI_EV_CMD_COMPLETE, HCI_INIT_TIMEOUT);
	if (IS_ERR(skb)) {
		ret = PTR_ERR(skb);
		bt_dev_err(hdev, "Change address command failed (%ld)", ret);
		return ret;
	}
	kfree_skb(skb);

	return 0;
}

#define QCA_DFU_PACKET_LEN	4096

#define QCA_GET_TARGET_VERSION	0x09
#define QCA_CHECK_STATUS	0x05
#define QCA_DFU_DOWNLOAD	0x01

#define QCA_SYSCFG_UPDATED	0x40
#define QCA_PATCH_UPDATED	0x80
#define QCA_DFU_TIMEOUT		3000

struct qca_version {
	__le32	rom_version;
	__le32	patch_version;
	__le32	ram_version;
	__le32	ref_clock;
	__u8	reserved[4];
} __packed;

struct qca_rampatch_version {
	__le16	rom_version_high;
	__le16  rom_version_low;
	__le16	patch_version;
} __packed;

struct qca_device_info {
	u32	rom_version;
	u8	rampatch_hdr;	/* length of header in rampatch */
	u8	nvm_hdr;	/* length of header in NVM */
	u8	ver_offset;	/* offset of version structure in rampatch */
};

static const struct qca_device_info qca_devices_table[] = {
	{ 0x00000100, 20, 4,  8 }, /* Rome 1.0 */
	{ 0x00000101, 20, 4,  8 }, /* Rome 1.1 */
	{ 0x00000200, 28, 4, 16 }, /* Rome 2.0 */
	{ 0x00000201, 28, 4, 16 }, /* Rome 2.1 */
	{ 0x00000300, 28, 4, 16 }, /* Rome 3.0 */
	{ 0x00000302, 28, 4, 16 }, /* Rome 3.2 */
	{ 0x00130100, 40, 4, 16 }, /* WCN6855 1.0 */
	{ 0x00130200, 40, 4, 16 }, /* WCN6855 2.0 */
};

static int btusb_qca_send_vendor_req(struct usb_device *udev, u8 request,
				     void *data, u16 size)
{
	int pipe, err;
	u8 *buf;

	buf = kmalloc(size, GFP_KERNEL);
	if (!buf)
		return -ENOMEM;

	/* Found some of USB hosts have IOT issues with ours so that we should
	 * not wait until HCI layer is ready.
	 */
	pipe = usb_rcvctrlpipe(udev, 0);
	err = usb_control_msg(udev, pipe, request, USB_TYPE_VENDOR | USB_DIR_IN,
			      0, 0, buf, size, USB_CTRL_SET_TIMEOUT);
	if (err < 0) {
		dev_err(&udev->dev, "Failed to access otp area (%d)", err);
		goto done;
	}

	memcpy(data, buf, size);

done:
	kfree(buf);

	return err;
}

static int btusb_setup_qca_download_fw(struct hci_dev *hdev,
				       const struct firmware *firmware,
				       size_t hdr_size)
{
	struct btusb_data *btdata = hci_get_drvdata(hdev);
	struct usb_device *udev = btdata->udev;
	size_t count, size, sent = 0;
	int pipe, len, err;
	u8 *buf;

	buf = kmalloc(QCA_DFU_PACKET_LEN, GFP_KERNEL);
	if (!buf)
		return -ENOMEM;

	count = firmware->size;

	size = min_t(size_t, count, hdr_size);
	memcpy(buf, firmware->data, size);

	/* USB patches should go down to controller through USB path
	 * because binary format fits to go down through USB channel.
	 * USB control path is for patching headers and USB bulk is for
	 * patch body.
	 */
	pipe = usb_sndctrlpipe(udev, 0);
	err = usb_control_msg(udev, pipe, QCA_DFU_DOWNLOAD, USB_TYPE_VENDOR,
			      0, 0, buf, size, USB_CTRL_SET_TIMEOUT);
	if (err < 0) {
		bt_dev_err(hdev, "Failed to send headers (%d)", err);
		goto done;
	}

	sent += size;
	count -= size;

	while (count) {
		size = min_t(size_t, count, QCA_DFU_PACKET_LEN);

		memcpy(buf, firmware->data + sent, size);

		pipe = usb_sndbulkpipe(udev, 0x02);
		err = usb_bulk_msg(udev, pipe, buf, size, &len,
				   QCA_DFU_TIMEOUT);
		if (err < 0) {
			bt_dev_err(hdev, "Failed to send body at %zd of %zd (%d)",
				   sent, firmware->size, err);
			break;
		}

		if (size != len) {
			bt_dev_err(hdev, "Failed to get bulk buffer");
			err = -EILSEQ;
			break;
		}

		sent  += size;
		count -= size;
	}

done:
	kfree(buf);
	return err;
}

static int btusb_setup_qca_load_rampatch(struct hci_dev *hdev,
					 struct qca_version *ver,
					 const struct qca_device_info *info)
{
	struct qca_rampatch_version *rver;
	const struct firmware *fw;
	u32 ver_rom, ver_patch, rver_rom;
	u16 rver_rom_low, rver_rom_high, rver_patch;
	char fwname[64];
	int err;

	ver_rom = le32_to_cpu(ver->rom_version);
	ver_patch = le32_to_cpu(ver->patch_version);

	snprintf(fwname, sizeof(fwname), "qca/rampatch_usb_%08x.bin", ver_rom);

	err = request_firmware(&fw, fwname, &hdev->dev);
	if (err) {
		bt_dev_err(hdev, "failed to request rampatch file: %s (%d)",
			   fwname, err);
		return err;
	}

	bt_dev_info(hdev, "using rampatch file: %s", fwname);

	rver = (struct qca_rampatch_version *)(fw->data + info->ver_offset);
	rver_rom_low = le16_to_cpu(rver->rom_version_low);
	rver_patch = le16_to_cpu(rver->patch_version);

	if (ver_rom & ~0xffffU) {
		rver_rom_high = le16_to_cpu(rver->rom_version_high);
		rver_rom = le32_to_cpu(rver_rom_high << 16 | rver_rom_low);
	} else {
		rver_rom = rver_rom_low;
	}

	bt_dev_info(hdev, "QCA: patch rome 0x%x build 0x%x, "
		    "firmware rome 0x%x build 0x%x",
		    rver_rom, rver_patch, ver_rom, ver_patch);

	if (rver_rom != ver_rom || rver_patch <= ver_patch) {
		bt_dev_err(hdev, "rampatch file version did not match with firmware");
		err = -EINVAL;
		goto done;
	}

	err = btusb_setup_qca_download_fw(hdev, fw, info->rampatch_hdr);

done:
	release_firmware(fw);

	return err;
}

static int btusb_setup_qca_load_nvm(struct hci_dev *hdev,
				    struct qca_version *ver,
				    const struct qca_device_info *info)
{
	const struct firmware *fw;
	char fwname[64];
	int err;

	snprintf(fwname, sizeof(fwname), "qca/nvm_usb_%08x.bin",
		 le32_to_cpu(ver->rom_version));

	err = request_firmware(&fw, fwname, &hdev->dev);
	if (err) {
		bt_dev_err(hdev, "failed to request NVM file: %s (%d)",
			   fwname, err);
		return err;
	}

	bt_dev_info(hdev, "using NVM file: %s", fwname);

	err = btusb_setup_qca_download_fw(hdev, fw, info->nvm_hdr);

	release_firmware(fw);

	return err;
}

/* identify the ROM version and check whether patches are needed */
static bool btusb_qca_need_patch(struct usb_device *udev)
{
	struct qca_version ver;

	if (btusb_qca_send_vendor_req(udev, QCA_GET_TARGET_VERSION, &ver,
				      sizeof(ver)) < 0)
		return false;
	/* only low ROM versions need patches */
	return !(le32_to_cpu(ver.rom_version) & ~0xffffU);
}

static int btusb_setup_qca(struct hci_dev *hdev)
{
	struct btusb_data *btdata = hci_get_drvdata(hdev);
	struct usb_device *udev = btdata->udev;
	const struct qca_device_info *info = NULL;
	struct qca_version ver;
	u32 ver_rom;
	u8 status;
	int i, err;

	err = btusb_qca_send_vendor_req(udev, QCA_GET_TARGET_VERSION, &ver,
					sizeof(ver));
	if (err < 0)
		return err;

	ver_rom = le32_to_cpu(ver.rom_version);

	for (i = 0; i < ARRAY_SIZE(qca_devices_table); i++) {
		if (ver_rom == qca_devices_table[i].rom_version)
			info = &qca_devices_table[i];
	}
	if (!info) {
		bt_dev_err(hdev, "don't support firmware rome 0x%x", ver_rom);
		return -ENODEV;
	}

	err = btusb_qca_send_vendor_req(udev, QCA_CHECK_STATUS, &status,
					sizeof(status));
	if (err < 0)
		return err;

	if (!(status & QCA_PATCH_UPDATED)) {
		err = btusb_setup_qca_load_rampatch(hdev, &ver, info);
		if (err < 0)
			return err;
	}

	if (!(status & QCA_SYSCFG_UPDATED)) {
		err = btusb_setup_qca_load_nvm(hdev, &ver, info);
		if (err < 0)
			return err;
	}

	return 0;
}

static inline int __set_diag_interface(struct hci_dev *hdev)
{
	struct btusb_data *data = hci_get_drvdata(hdev);
	struct usb_interface *intf = data->diag;
	int i;

	if (!data->diag)
		return -ENODEV;

	data->diag_tx_ep = NULL;
	data->diag_rx_ep = NULL;

	for (i = 0; i < intf->cur_altsetting->desc.bNumEndpoints; i++) {
		struct usb_endpoint_descriptor *ep_desc;

		ep_desc = &intf->cur_altsetting->endpoint[i].desc;

		if (!data->diag_tx_ep && usb_endpoint_is_bulk_out(ep_desc)) {
			data->diag_tx_ep = ep_desc;
			continue;
		}

		if (!data->diag_rx_ep && usb_endpoint_is_bulk_in(ep_desc)) {
			data->diag_rx_ep = ep_desc;
			continue;
		}
	}

	if (!data->diag_tx_ep || !data->diag_rx_ep) {
		bt_dev_err(hdev, "invalid diagnostic descriptors");
		return -ENODEV;
	}

	return 0;
}

static struct urb *alloc_diag_urb(struct hci_dev *hdev, bool enable)
{
	struct btusb_data *data = hci_get_drvdata(hdev);
	struct sk_buff *skb;
	struct urb *urb;
	unsigned int pipe;

	if (!data->diag_tx_ep)
		return ERR_PTR(-ENODEV);

	urb = usb_alloc_urb(0, GFP_KERNEL);
	if (!urb)
		return ERR_PTR(-ENOMEM);

	skb = bt_skb_alloc(2, GFP_KERNEL);
	if (!skb) {
		usb_free_urb(urb);
		return ERR_PTR(-ENOMEM);
	}

	skb_put_u8(skb, 0xf0);
	skb_put_u8(skb, enable);

	pipe = usb_sndbulkpipe(data->udev, data->diag_tx_ep->bEndpointAddress);

	usb_fill_bulk_urb(urb, data->udev, pipe,
			  skb->data, skb->len, btusb_tx_complete, skb);

	skb->dev = (void *)hdev;

	return urb;
}

static int btusb_bcm_set_diag(struct hci_dev *hdev, bool enable)
{
	struct btusb_data *data = hci_get_drvdata(hdev);
	struct urb *urb;

	if (!data->diag)
		return -ENODEV;

	if (!test_bit(HCI_RUNNING, &hdev->flags))
		return -ENETDOWN;

	urb = alloc_diag_urb(hdev, enable);
	if (IS_ERR(urb))
		return PTR_ERR(urb);

	return submit_or_queue_tx_urb(hdev, urb);
}

#ifdef CONFIG_PM
static irqreturn_t btusb_oob_wake_handler(int irq, void *priv)
{
	struct btusb_data *data = priv;

	pm_wakeup_event(&data->udev->dev, 0);
	pm_system_wakeup();

	/* Disable only if not already disabled (keep it balanced) */
	if (test_and_clear_bit(BTUSB_OOB_WAKE_ENABLED, &data->flags)) {
		disable_irq_nosync(irq);
		disable_irq_wake(irq);
	}
	return IRQ_HANDLED;
}

static const struct of_device_id btusb_match_table[] = {
	{ .compatible = "usb1286,204e" },
	{ .compatible = "usbcf3,e300" }, /* QCA6174A */
	{ .compatible = "usb4ca,301a" }, /* QCA6174A (Lite-On) */
	{ }
};
MODULE_DEVICE_TABLE(of, btusb_match_table);

/* Use an oob wakeup pin? */
static int btusb_config_oob_wake(struct hci_dev *hdev)
{
	struct btusb_data *data = hci_get_drvdata(hdev);
	struct device *dev = &data->udev->dev;
	int irq, ret;

	clear_bit(BTUSB_OOB_WAKE_ENABLED, &data->flags);

	if (!of_match_device(btusb_match_table, dev))
		return 0;

	/* Move on if no IRQ specified */
	irq = of_irq_get_byname(dev->of_node, "wakeup");
	if (irq <= 0) {
		bt_dev_dbg(hdev, "%s: no OOB Wakeup IRQ in DT", __func__);
		return 0;
	}

	irq_set_status_flags(irq, IRQ_NOAUTOEN);
	ret = devm_request_irq(&hdev->dev, irq, btusb_oob_wake_handler,
			       0, "OOB Wake-on-BT", data);
	if (ret) {
		bt_dev_err(hdev, "%s: IRQ request failed", __func__);
		return ret;
	}

	ret = device_init_wakeup(dev, true);
	if (ret) {
		bt_dev_err(hdev, "%s: failed to init_wakeup", __func__);
		return ret;
	}

	data->oob_wake_irq = irq;
	bt_dev_info(hdev, "OOB Wake-on-BT configured at IRQ %u", irq);
	return 0;
}
#endif

static void btusb_check_needs_reset_resume(struct usb_interface *intf)
{
	if (dmi_check_system(btusb_needs_reset_resume_table))
		interface_to_usbdev(intf)->quirks |= USB_QUIRK_RESET_RESUME;
}

static bool btusb_prevent_wake(struct hci_dev *hdev)
{
	struct btusb_data *data = hci_get_drvdata(hdev);

	if (test_bit(BTUSB_WAKEUP_DISABLE, &data->flags))
		return true;

	return !device_may_wakeup(&data->udev->dev);
}

static int btusb_probe(struct usb_interface *intf,
		       const struct usb_device_id *id)
{
	struct usb_endpoint_descriptor *ep_desc;
	struct gpio_desc *reset_gpio;
	struct btusb_data *data;
	struct hci_dev *hdev;
	unsigned ifnum_base;
	int i, err;

	BT_DBG("intf %p id %p", intf, id);

	/* interface numbers are hardcoded in the spec */
	if (intf->cur_altsetting->desc.bInterfaceNumber != 0) {
		if (!(id->driver_info & BTUSB_IFNUM_2))
			return -ENODEV;
		if (intf->cur_altsetting->desc.bInterfaceNumber != 2)
			return -ENODEV;
	}

	ifnum_base = intf->cur_altsetting->desc.bInterfaceNumber;

	if (!id->driver_info) {
		const struct usb_device_id *match;

		match = usb_match_id(intf, blacklist_table);
		if (match)
			id = match;
	}

	if (id->driver_info == BTUSB_IGNORE)
		return -ENODEV;

	if (id->driver_info & BTUSB_ATH3012) {
		struct usb_device *udev = interface_to_usbdev(intf);

		/* Old firmware would otherwise let ath3k driver load
		 * patch and sysconfig files
		 */
		if (le16_to_cpu(udev->descriptor.bcdDevice) <= 0x0001 &&
		    !btusb_qca_need_patch(udev))
			return -ENODEV;
	}

	data = devm_kzalloc(&intf->dev, sizeof(*data), GFP_KERNEL);
	if (!data)
		return -ENOMEM;

	for (i = 0; i < intf->cur_altsetting->desc.bNumEndpoints; i++) {
		ep_desc = &intf->cur_altsetting->endpoint[i].desc;

		if (!data->intr_ep && usb_endpoint_is_int_in(ep_desc)) {
			data->intr_ep = ep_desc;
			continue;
		}

		if (!data->bulk_tx_ep && usb_endpoint_is_bulk_out(ep_desc)) {
			data->bulk_tx_ep = ep_desc;
			continue;
		}

		if (!data->bulk_rx_ep && usb_endpoint_is_bulk_in(ep_desc)) {
			data->bulk_rx_ep = ep_desc;
			continue;
		}
	}

	if (!data->intr_ep || !data->bulk_tx_ep || !data->bulk_rx_ep)
		return -ENODEV;

	if (id->driver_info & BTUSB_AMP) {
		data->cmdreq_type = USB_TYPE_CLASS | 0x01;
		data->cmdreq = 0x2b;
	} else {
		data->cmdreq_type = USB_TYPE_CLASS;
		data->cmdreq = 0x00;
	}

	data->udev = interface_to_usbdev(intf);
	data->intf = intf;

	INIT_WORK(&data->work, btusb_work);
	INIT_WORK(&data->waker, btusb_waker);
	init_usb_anchor(&data->deferred);
	init_usb_anchor(&data->tx_anchor);
	spin_lock_init(&data->txlock);

	init_usb_anchor(&data->intr_anchor);
	init_usb_anchor(&data->bulk_anchor);
	init_usb_anchor(&data->isoc_anchor);
	init_usb_anchor(&data->diag_anchor);
	init_usb_anchor(&data->ctrl_anchor);
	spin_lock_init(&data->rxlock);

	if (id->driver_info & BTUSB_INTEL_NEW) {
		data->recv_event = btusb_recv_event_intel;
		data->recv_bulk = btusb_recv_bulk_intel;
		set_bit(BTUSB_BOOTLOADER, &data->flags);
	} else {
		data->recv_event = hci_recv_frame;
		data->recv_bulk = btusb_recv_bulk;
	}

	hdev = hci_alloc_dev();
	if (!hdev)
		return -ENOMEM;

	hdev->bus = HCI_USB;
	hci_set_drvdata(hdev, data);

	if (id->driver_info & BTUSB_AMP)
		hdev->dev_type = HCI_AMP;
	else
		hdev->dev_type = HCI_PRIMARY;

	data->hdev = hdev;

	SET_HCIDEV_DEV(hdev, &intf->dev);

	reset_gpio = gpiod_get_optional(&data->udev->dev, "reset",
					GPIOD_OUT_LOW);
	if (IS_ERR(reset_gpio)) {
		err = PTR_ERR(reset_gpio);
		goto out_free_dev;
	} else if (reset_gpio) {
		data->reset_gpio = reset_gpio;
	}

	hdev->open   = btusb_open;
	hdev->close  = btusb_close;
	hdev->flush  = btusb_flush;
	hdev->send   = btusb_send_frame;
	hdev->notify = btusb_notify;
	hdev->prevent_wake = btusb_prevent_wake;

#ifdef CONFIG_PM
	err = btusb_config_oob_wake(hdev);
	if (err)
		goto out_free_dev;

	/* Marvell devices may need a specific chip configuration */
	if (id->driver_info & BTUSB_MARVELL && data->oob_wake_irq) {
		err = marvell_config_oob_wake(hdev);
		if (err)
			goto out_free_dev;
	}
#endif
	if (id->driver_info & BTUSB_CW6622)
		set_bit(HCI_QUIRK_BROKEN_STORED_LINK_KEY, &hdev->quirks);

	if (id->driver_info & BTUSB_CW6622)
		set_bit(HCI_QUIRK_BROKEN_STORED_LINK_KEY, &hdev->quirks);

	if (id->driver_info & BTUSB_BCM2045)
		set_bit(HCI_QUIRK_BROKEN_STORED_LINK_KEY, &hdev->quirks);

	if (id->driver_info & BTUSB_BCM92035)
		hdev->setup = btusb_setup_bcm92035;

	if (IS_ENABLED(CONFIG_BT_HCIBTUSB_BCM) &&
	    (id->driver_info & BTUSB_BCM_PATCHRAM)) {
		hdev->manufacturer = 15;
		hdev->setup = btbcm_setup_patchram;
		hdev->set_diag = btusb_bcm_set_diag;
		hdev->set_bdaddr = btbcm_set_bdaddr;

		/* Broadcom LM_DIAG Interface numbers are hardcoded */
		data->diag = usb_ifnum_to_if(data->udev, ifnum_base + 2);
	}

	if (IS_ENABLED(CONFIG_BT_HCIBTUSB_BCM) &&
	    (id->driver_info & BTUSB_BCM_APPLE)) {
		hdev->manufacturer = 15;
		hdev->setup = btbcm_setup_apple;
		hdev->set_diag = btusb_bcm_set_diag;

		/* Broadcom LM_DIAG Interface numbers are hardcoded */
		data->diag = usb_ifnum_to_if(data->udev, ifnum_base + 2);
	}

	if (id->driver_info & BTUSB_INTEL) {
		hdev->manufacturer = 2;
		hdev->setup = btusb_setup_intel;
		hdev->shutdown = btusb_shutdown_intel;
		hdev->set_diag = btintel_set_diag_mfg;
		hdev->set_bdaddr = btintel_set_bdaddr;
		hdev->cmd_timeout = btusb_intel_cmd_timeout;
		set_bit(HCI_QUIRK_STRICT_DUPLICATE_FILTER, &hdev->quirks);
		set_bit(HCI_QUIRK_SIMULTANEOUS_DISCOVERY, &hdev->quirks);
		set_bit(HCI_QUIRK_NON_PERSISTENT_DIAG, &hdev->quirks);
	}

	if (id->driver_info & BTUSB_INTEL_NEW) {
		hdev->manufacturer = 2;
		hdev->send = btusb_send_frame_intel;
		hdev->setup = btusb_setup_intel_new;
		hdev->shutdown = btusb_shutdown_intel_new;
		hdev->hw_error = btintel_hw_error;
		hdev->set_diag = btintel_set_diag;
		hdev->set_bdaddr = btintel_set_bdaddr;
		hdev->cmd_timeout = btusb_intel_cmd_timeout;
		set_bit(HCI_QUIRK_STRICT_DUPLICATE_FILTER, &hdev->quirks);
		set_bit(HCI_QUIRK_SIMULTANEOUS_DISCOVERY, &hdev->quirks);
		set_bit(HCI_QUIRK_NON_PERSISTENT_DIAG, &hdev->quirks);
	}

	if (id->driver_info & BTUSB_MARVELL)
		hdev->set_bdaddr = btusb_set_bdaddr_marvell;

	if (IS_ENABLED(CONFIG_BT_HCIBTUSB_MTK) &&
	    (id->driver_info & BTUSB_MEDIATEK)) {
		hdev->setup = btusb_mtk_setup;
		hdev->shutdown = btusb_mtk_shutdown;
		hdev->manufacturer = 70;
		set_bit(HCI_QUIRK_NON_PERSISTENT_SETUP, &hdev->quirks);
	}

	if (id->driver_info & BTUSB_SWAVE) {
		set_bit(HCI_QUIRK_FIXUP_INQUIRY_MODE, &hdev->quirks);
		set_bit(HCI_QUIRK_BROKEN_LOCAL_COMMANDS, &hdev->quirks);
	}

	if (id->driver_info & BTUSB_INTEL_BOOT) {
		hdev->manufacturer = 2;
		set_bit(HCI_QUIRK_RAW_DEVICE, &hdev->quirks);
	}

	if (id->driver_info & BTUSB_ATH3012) {
		data->setup_on_usb = btusb_setup_qca;
		hdev->set_bdaddr = btusb_set_bdaddr_ath3012;
		set_bit(HCI_QUIRK_SIMULTANEOUS_DISCOVERY, &hdev->quirks);
		set_bit(HCI_QUIRK_STRICT_DUPLICATE_FILTER, &hdev->quirks);
	}

	if (id->driver_info & BTUSB_QCA_ROME) {
		data->setup_on_usb = btusb_setup_qca;
		hdev->set_bdaddr = btusb_set_bdaddr_ath3012;
		hdev->cmd_timeout = btusb_qca_cmd_timeout;
		set_bit(HCI_QUIRK_SIMULTANEOUS_DISCOVERY, &hdev->quirks);
		btusb_check_needs_reset_resume(intf);
	}

	if (id->driver_info & BTUSB_QCA_WCN6855) {
		data->setup_on_usb = btusb_setup_qca;
		hdev->set_bdaddr = btusb_set_bdaddr_wcn6855;
		hdev->cmd_timeout = btusb_qca_cmd_timeout;
		set_bit(HCI_QUIRK_SIMULTANEOUS_DISCOVERY, &hdev->quirks);
	}

	if (id->driver_info & BTUSB_AMP) {
		/* AMP controllers do not support SCO packets */
		data->isoc = NULL;
	} else {
		/* Interface orders are hardcoded in the specification */
		data->isoc = usb_ifnum_to_if(data->udev, ifnum_base + 1);
		data->isoc_ifnum = ifnum_base + 1;
	}

	if (IS_ENABLED(CONFIG_BT_HCIBTUSB_RTL) &&
	    (id->driver_info & BTUSB_REALTEK)) {
		hdev->setup = btrtl_setup_realtek;
		hdev->shutdown = btrtl_shutdown_realtek;
		hdev->cmd_timeout = btusb_rtl_cmd_timeout;

		/* Realtek devices lose their updated firmware over global
		 * suspend that means host doesn't send SET_FEATURE
		 * (DEVICE_REMOTE_WAKEUP)
		 */
		set_bit(BTUSB_WAKEUP_DISABLE, &data->flags);
		if (btusb_find_altsetting(data, 1))
			set_bit(BTUSB_USE_ALT1_FOR_WBS, &data->flags);
		else
			bt_dev_err(hdev, "Device does not support ALT setting 1");
	}

	if (!reset)
		set_bit(HCI_QUIRK_RESET_ON_CLOSE, &hdev->quirks);

	if (force_scofix || id->driver_info & BTUSB_WRONG_SCO_MTU) {
		if (!disable_scofix)
			set_bit(HCI_QUIRK_FIXUP_BUFFER_SIZE, &hdev->quirks);
	}

	if (id->driver_info & BTUSB_BROKEN_ISOC)
		data->isoc = NULL;

	if (id->driver_info & BTUSB_WIDEBAND_SPEECH)
		set_bit(HCI_QUIRK_WIDEBAND_SPEECH_SUPPORTED, &hdev->quirks);

	if (id->driver_info & BTUSB_VALID_LE_STATES)
		set_bit(HCI_QUIRK_VALID_LE_STATES, &hdev->quirks);

	if (id->driver_info & BTUSB_DIGIANSWER) {
		data->cmdreq_type = USB_TYPE_VENDOR;
		set_bit(HCI_QUIRK_RESET_ON_CLOSE, &hdev->quirks);
	}

	if (id->driver_info & BTUSB_CSR) {
		struct usb_device *udev = data->udev;
		u16 bcdDevice = le16_to_cpu(udev->descriptor.bcdDevice);

		/* Old firmware would otherwise execute USB reset */
		if (bcdDevice < 0x117)
			set_bit(HCI_QUIRK_RESET_ON_CLOSE, &hdev->quirks);

		/* This must be set first in case we disable it for fakes */
		set_bit(HCI_QUIRK_SIMULTANEOUS_DISCOVERY, &hdev->quirks);

		/* Fake CSR devices with broken commands */
		if (le16_to_cpu(udev->descriptor.idVendor)  == 0x0a12 &&
		    le16_to_cpu(udev->descriptor.idProduct) == 0x0001)
			hdev->setup = btusb_setup_csr;
	}

	if (id->driver_info & BTUSB_SNIFFER) {
		struct usb_device *udev = data->udev;

		/* New sniffer firmware has crippled HCI interface */
		if (le16_to_cpu(udev->descriptor.bcdDevice) > 0x997)
			set_bit(HCI_QUIRK_RAW_DEVICE, &hdev->quirks);
	}

	if (id->driver_info & BTUSB_INTEL_BOOT) {
		/* A bug in the bootloader causes that interrupt interface is
		 * only enabled after receiving SetInterface(0, AltSetting=0).
		 */
		err = usb_set_interface(data->udev, 0, 0);
		if (err < 0) {
			BT_ERR("failed to set interface 0, alt 0 %d", err);
			goto out_free_dev;
		}
	}

	if (data->isoc) {
		err = usb_driver_claim_interface(&btusb_driver,
						 data->isoc, data);
		if (err < 0)
			goto out_free_dev;
	}

	if (IS_ENABLED(CONFIG_BT_HCIBTUSB_BCM) && data->diag) {
		if (!usb_driver_claim_interface(&btusb_driver,
						data->diag, data))
			__set_diag_interface(hdev);
		else
			data->diag = NULL;
	}

	if (enable_autosuspend)
		usb_enable_autosuspend(data->udev);

	err = hci_register_dev(hdev);
	if (err < 0)
		goto out_free_dev;

	usb_set_intfdata(intf, data);

	return 0;

out_free_dev:
	if (data->reset_gpio)
		gpiod_put(data->reset_gpio);
	hci_free_dev(hdev);
	return err;
}

static void btusb_disconnect(struct usb_interface *intf)
{
	struct btusb_data *data = usb_get_intfdata(intf);
	struct hci_dev *hdev;

	BT_DBG("intf %p", intf);

	if (!data)
		return;

	hdev = data->hdev;
	usb_set_intfdata(data->intf, NULL);

	if (data->isoc)
		usb_set_intfdata(data->isoc, NULL);

	if (data->diag)
		usb_set_intfdata(data->diag, NULL);

	hci_unregister_dev(hdev);

	if (intf == data->intf) {
		if (data->isoc)
			usb_driver_release_interface(&btusb_driver, data->isoc);
		if (data->diag)
			usb_driver_release_interface(&btusb_driver, data->diag);
	} else if (intf == data->isoc) {
		if (data->diag)
			usb_driver_release_interface(&btusb_driver, data->diag);
		usb_driver_release_interface(&btusb_driver, data->intf);
	} else if (intf == data->diag) {
		usb_driver_release_interface(&btusb_driver, data->intf);
		if (data->isoc)
			usb_driver_release_interface(&btusb_driver, data->isoc);
	}

	if (data->oob_wake_irq)
		device_init_wakeup(&data->udev->dev, false);

	if (data->reset_gpio)
		gpiod_put(data->reset_gpio);

	hci_free_dev(hdev);
}

#ifdef CONFIG_PM
static int btusb_suspend(struct usb_interface *intf, pm_message_t message)
{
	struct btusb_data *data = usb_get_intfdata(intf);

	BT_DBG("intf %p", intf);

	if (data->suspend_count++)
		return 0;

	spin_lock_irq(&data->txlock);
	if (!(PMSG_IS_AUTO(message) && data->tx_in_flight)) {
		set_bit(BTUSB_SUSPENDING, &data->flags);
		spin_unlock_irq(&data->txlock);
	} else {
		spin_unlock_irq(&data->txlock);
		data->suspend_count--;
		return -EBUSY;
	}

	cancel_work_sync(&data->work);

	btusb_stop_traffic(data);
	usb_kill_anchored_urbs(&data->tx_anchor);

	if (data->oob_wake_irq && device_may_wakeup(&data->udev->dev)) {
		set_bit(BTUSB_OOB_WAKE_ENABLED, &data->flags);
		enable_irq_wake(data->oob_wake_irq);
		enable_irq(data->oob_wake_irq);
	}

	/* For global suspend, Realtek devices lose the loaded fw
	 * in them. But for autosuspend, firmware should remain.
	 * Actually, it depends on whether the usb host sends
	 * set feature (enable wakeup) or not.
	 */
	if (test_bit(BTUSB_WAKEUP_DISABLE, &data->flags)) {
		if (PMSG_IS_AUTO(message) &&
		    device_can_wakeup(&data->udev->dev))
			data->udev->do_remote_wakeup = 1;
		else if (!PMSG_IS_AUTO(message))
			data->udev->reset_resume = 1;
	}

	return 0;
}

static void play_deferred(struct btusb_data *data)
{
	struct urb *urb;
	int err;

	while ((urb = usb_get_from_anchor(&data->deferred))) {
		usb_anchor_urb(urb, &data->tx_anchor);

		err = usb_submit_urb(urb, GFP_ATOMIC);
		if (err < 0) {
			if (err != -EPERM && err != -ENODEV)
				BT_ERR("%s urb %p submission failed (%d)",
				       data->hdev->name, urb, -err);
			kfree(urb->setup_packet);
			usb_unanchor_urb(urb);
			usb_free_urb(urb);
			break;
		}

		data->tx_in_flight++;
		usb_free_urb(urb);
	}

	/* Cleanup the rest deferred urbs. */
	while ((urb = usb_get_from_anchor(&data->deferred))) {
		kfree(urb->setup_packet);
		usb_free_urb(urb);
	}
}

static int btusb_resume(struct usb_interface *intf)
{
	struct btusb_data *data = usb_get_intfdata(intf);
	struct hci_dev *hdev = data->hdev;
	int err = 0;

	BT_DBG("intf %p", intf);

	if (--data->suspend_count)
		return 0;

	/* Disable only if not already disabled (keep it balanced) */
	if (test_and_clear_bit(BTUSB_OOB_WAKE_ENABLED, &data->flags)) {
		disable_irq(data->oob_wake_irq);
		disable_irq_wake(data->oob_wake_irq);
	}

	if (!test_bit(HCI_RUNNING, &hdev->flags))
		goto done;

	if (test_bit(BTUSB_INTR_RUNNING, &data->flags)) {
		err = btusb_submit_intr_urb(hdev, GFP_NOIO);
		if (err < 0) {
			clear_bit(BTUSB_INTR_RUNNING, &data->flags);
			goto failed;
		}
	}

	if (test_bit(BTUSB_BULK_RUNNING, &data->flags)) {
		err = btusb_submit_bulk_urb(hdev, GFP_NOIO);
		if (err < 0) {
			clear_bit(BTUSB_BULK_RUNNING, &data->flags);
			goto failed;
		}

		btusb_submit_bulk_urb(hdev, GFP_NOIO);
	}

	if (test_bit(BTUSB_ISOC_RUNNING, &data->flags)) {
		if (btusb_submit_isoc_urb(hdev, GFP_NOIO) < 0)
			clear_bit(BTUSB_ISOC_RUNNING, &data->flags);
		else
			btusb_submit_isoc_urb(hdev, GFP_NOIO);
	}

	spin_lock_irq(&data->txlock);
	play_deferred(data);
	clear_bit(BTUSB_SUSPENDING, &data->flags);
	spin_unlock_irq(&data->txlock);
	schedule_work(&data->work);

	return 0;

failed:
	usb_scuttle_anchored_urbs(&data->deferred);
done:
	spin_lock_irq(&data->txlock);
	clear_bit(BTUSB_SUSPENDING, &data->flags);
	spin_unlock_irq(&data->txlock);

	return err;
}
#endif

static struct usb_driver btusb_driver = {
	.name		= "btusb",
	.probe		= btusb_probe,
	.disconnect	= btusb_disconnect,
#ifdef CONFIG_PM
	.suspend	= btusb_suspend,
	.resume		= btusb_resume,
#endif
	.id_table	= btusb_table,
	.supports_autosuspend = 1,
	.disable_hub_initiated_lpm = 1,
};

module_usb_driver(btusb_driver);

module_param(disable_scofix, bool, 0644);
MODULE_PARM_DESC(disable_scofix, "Disable fixup of wrong SCO buffer size");

module_param(force_scofix, bool, 0644);
MODULE_PARM_DESC(force_scofix, "Force fixup of wrong SCO buffers size");

module_param(enable_autosuspend, bool, 0644);
MODULE_PARM_DESC(enable_autosuspend, "Enable USB autosuspend by default");

module_param(reset, bool, 0644);
MODULE_PARM_DESC(reset, "Send HCI reset command on initialization");

MODULE_AUTHOR("Marcel Holtmann <marcel@holtmann.org>");
MODULE_DESCRIPTION("Generic Bluetooth USB driver ver " VERSION);
MODULE_VERSION(VERSION);
MODULE_LICENSE("GPL");<|MERGE_RESOLUTION|>--- conflicted
+++ resolved
@@ -56,13 +56,10 @@
 #define BTUSB_BCM2045		0x40000
 #define BTUSB_IFNUM_2		0x80000
 #define BTUSB_CW6622		0x100000
-<<<<<<< HEAD
-=======
 #define BTUSB_MEDIATEK		0x200000
 #define BTUSB_WIDEBAND_SPEECH	0x400000
 #define BTUSB_VALID_LE_STATES   0x800000
 #define BTUSB_QCA_WCN6855	0x1000000
->>>>>>> 24b8d41d
 
 static const struct usb_device_id btusb_table[] = {
 	/* Generic Bluetooth USB device */
@@ -258,14 +255,6 @@
 	{ USB_DEVICE(0x0489, 0xe03c), .driver_info = BTUSB_ATH3012 },
 
 	/* QCA ROME chipset */
-<<<<<<< HEAD
-	{ USB_DEVICE(0x0cf3, 0xe007), .driver_info = BTUSB_QCA_ROME },
-	{ USB_DEVICE(0x0cf3, 0xe009), .driver_info = BTUSB_QCA_ROME },
-	{ USB_DEVICE(0x0cf3, 0xe300), .driver_info = BTUSB_QCA_ROME },
-	{ USB_DEVICE(0x0cf3, 0xe360), .driver_info = BTUSB_QCA_ROME },
-	{ USB_DEVICE(0x0489, 0xe092), .driver_info = BTUSB_QCA_ROME },
-	{ USB_DEVICE(0x04ca, 0x3011), .driver_info = BTUSB_QCA_ROME },
-=======
 	{ USB_DEVICE(0x0cf3, 0x535b), .driver_info = BTUSB_QCA_ROME |
 						     BTUSB_WIDEBAND_SPEECH },
 	{ USB_DEVICE(0x0cf3, 0xe007), .driver_info = BTUSB_QCA_ROME |
@@ -306,7 +295,6 @@
 	/* QCA WCN6855 chipset */
 	{ USB_DEVICE(0x0cf3, 0xe600), .driver_info = BTUSB_QCA_WCN6855 |
 						     BTUSB_WIDEBAND_SPEECH },
->>>>>>> 24b8d41d
 
 	/* Broadcom BCM2035 */
 	{ USB_DEVICE(0x0a5c, 0x2009), .driver_info = BTUSB_BCM92035 },
@@ -382,10 +370,6 @@
 	{ USB_DEVICE(0x8087, 0x07da), .driver_info = BTUSB_CSR },
 	{ USB_DEVICE(0x8087, 0x07dc), .driver_info = BTUSB_INTEL },
 	{ USB_DEVICE(0x8087, 0x0a2a), .driver_info = BTUSB_INTEL },
-<<<<<<< HEAD
-	{ USB_DEVICE(0x8087, 0x0a2b), .driver_info = BTUSB_INTEL_NEW },
-	{ USB_DEVICE(0x8087, 0x0aa7), .driver_info = BTUSB_INTEL },
-=======
 	{ USB_DEVICE(0x8087, 0x0a2b), .driver_info = BTUSB_INTEL_NEW |
 						     BTUSB_WIDEBAND_SPEECH },
 	{ USB_DEVICE(0x8087, 0x0aa7), .driver_info = BTUSB_INTEL |
@@ -393,7 +377,6 @@
 	{ USB_DEVICE(0x8087, 0x0aaa), .driver_info = BTUSB_INTEL_NEW |
 						     BTUSB_WIDEBAND_SPEECH |
 						     BTUSB_VALID_LE_STATES },
->>>>>>> 24b8d41d
 
 	/* Other Intel Bluetooth devices */
 	{ USB_VENDOR_AND_INTERFACE_INFO(0x8087, 0xe0, 0x01, 0x01),
@@ -2398,22 +2381,12 @@
 		return -EINVAL;
 	}
 
-<<<<<<< HEAD
-	/* At the moment the iBT 3.0 hardware variants 0x0b (LnP/SfP)
-	 * and 0x0c (WsP) are supported by this firmware loading method.
-=======
 	/* Check for supported iBT hardware variants of this firmware
 	 * loading method.
->>>>>>> 24b8d41d
 	 *
 	 * This check has been put in place to ensure correct forward
 	 * compatibility options when newer hardware variants come along.
 	 */
-<<<<<<< HEAD
-	if (ver.hw_variant != 0x0b && ver.hw_variant != 0x0c) {
-		BT_ERR("%s: Unsupported Intel hardware variant (%u)",
-		       hdev->name, ver.hw_variant);
-=======
 	switch (ver->hw_variant) {
 	case 0x0b:	/* SfP */
 	case 0x0c:	/* WsP */
@@ -2425,7 +2398,6 @@
 	default:
 		bt_dev_err(hdev, "Unsupported Intel hardware variant (%u)",
 			   ver->hw_variant);
->>>>>>> 24b8d41d
 		return -EINVAL;
 	}
 
@@ -2504,17 +2476,6 @@
 	 * The firmware file name for these will be
 	 * ibt-<hw_variant>-<hw_revision>-<fw_revision>.sfi.
 	 *
-<<<<<<< HEAD
-	 * The firmware filename is ibt-<hw_variant>-<dev_revid>.sfi.
-	 *
-	 * Currently the supported hardware variants are:
-	 *   11 (0x0b) for iBT3.0 (LnP/SfP)
-	 *   12 (0x0c) for iBT3.5 (WsP)
-	 */
-	snprintf(fwname, sizeof(fwname), "intel/ibt-%u-%u.sfi",
-		 le16_to_cpu(ver.hw_variant),
-		 le16_to_cpu(params->dev_revid));
-=======
 	 */
 	err = btusb_setup_intel_new_get_fw_name(ver, params, fwname,
 						sizeof(fwname), "sfi");
@@ -2522,7 +2483,6 @@
 		bt_dev_err(hdev, "Unsupported Intel firmware naming");
 		return -EINVAL;
 	}
->>>>>>> 24b8d41d
 
 	err = request_firmware(&fw, fwname, &hdev->dev);
 	if (err < 0) {
@@ -2530,20 +2490,7 @@
 		return err;
 	}
 
-<<<<<<< HEAD
-	BT_INFO("%s: Found device firmware: %s", hdev->name, fwname);
-
-	/* Save the DDC file name for later use to apply once the firmware
-	 * downloading is done.
-	 */
-	snprintf(fwname, sizeof(fwname), "intel/ibt-%u-%u.ddc",
-		 le16_to_cpu(ver.hw_variant),
-		 le16_to_cpu(params->dev_revid));
-
-	kfree_skb(skb);
-=======
 	bt_dev_info(hdev, "Found device firmware: %s", fwname);
->>>>>>> 24b8d41d
 
 	if (fw->size < 644) {
 		bt_dev_err(hdev, "Invalid size of firmware file (%zu)",
@@ -2582,11 +2529,7 @@
 				  TASK_INTERRUPTIBLE,
 				  msecs_to_jiffies(5000));
 	if (err == -EINTR) {
-<<<<<<< HEAD
-		BT_ERR("%s: Firmware loading interrupted", hdev->name);
-=======
 		bt_dev_err(hdev, "Firmware loading interrupted");
->>>>>>> 24b8d41d
 		goto done;
 	}
 
@@ -2680,11 +2623,7 @@
 				  msecs_to_jiffies(1000));
 
 	if (err == -EINTR) {
-<<<<<<< HEAD
-		BT_ERR("%s: Device boot interrupted", hdev->name);
-=======
 		bt_dev_err(hdev, "Device boot interrupted");
->>>>>>> 24b8d41d
 		return -EINTR;
 	}
 
@@ -4086,9 +4025,6 @@
 	if (id->driver_info & BTUSB_CW6622)
 		set_bit(HCI_QUIRK_BROKEN_STORED_LINK_KEY, &hdev->quirks);
 
-	if (id->driver_info & BTUSB_CW6622)
-		set_bit(HCI_QUIRK_BROKEN_STORED_LINK_KEY, &hdev->quirks);
-
 	if (id->driver_info & BTUSB_BCM2045)
 		set_bit(HCI_QUIRK_BROKEN_STORED_LINK_KEY, &hdev->quirks);
 
