--- conflicted
+++ resolved
@@ -26,11 +26,7 @@
 
 int nvdimm_major;
 static int nvdimm_bus_major;
-<<<<<<< HEAD
-static struct class *nd_class;
-=======
 struct class *nd_class;
->>>>>>> 24b8d41d
 static DEFINE_IDA(nd_ida);
 
 static int to_nd_device_type(struct device *dev)
@@ -43,11 +39,7 @@
 		return ND_DEVICE_REGION_BLK;
 	else if (is_nd_dax(dev))
 		return ND_DEVICE_DAX_PMEM;
-<<<<<<< HEAD
-	else if (is_nd_pmem(dev->parent) || is_nd_blk(dev->parent))
-=======
 	else if (is_nd_region(dev->parent))
->>>>>>> 24b8d41d
 		return nd_region_to_nstype(to_nd_region(dev->parent));
 
 	return 0;
@@ -123,17 +115,11 @@
 	struct nvdimm_bus *nvdimm_bus = walk_to_nvdimm_bus(dev);
 	int rc = 0;
 
-<<<<<<< HEAD
-	if (nd_drv->remove)
-		rc = nd_drv->remove(dev);
-	nd_region_disable(nvdimm_bus, dev);
-=======
 	if (nd_drv->remove) {
 		debug_nvdimm_lock(dev);
 		rc = nd_drv->remove(dev);
 		debug_nvdimm_unlock(dev);
 	}
->>>>>>> 24b8d41d
 
 	dev_dbg(&nvdimm_bus->dev, "%s.remove(%s) = %d\n", dev->driver->name,
 			dev_name(dev), rc);
@@ -288,12 +274,8 @@
 	if (cmd_rc < 0)
 		return cmd_rc;
 
-<<<<<<< HEAD
-	nvdimm_clear_from_poison_list(nvdimm_bus, phys, len);
-=======
 	nvdimm_account_cleared_poison(nvdimm_bus, phys, clear_err.cleared);
 
->>>>>>> 24b8d41d
 	return clear_err.cleared;
 }
 EXPORT_SYMBOL_GPL(nvdimm_clear_poison);
@@ -318,159 +300,6 @@
 	kfree(nvdimm_bus);
 }
 
-<<<<<<< HEAD
-static bool is_nvdimm_bus(struct device *dev)
-{
-	return dev->release == nvdimm_bus_release;
-}
-
-struct nvdimm_bus *walk_to_nvdimm_bus(struct device *nd_dev)
-{
-	struct device *dev;
-
-	for (dev = nd_dev; dev; dev = dev->parent)
-		if (is_nvdimm_bus(dev))
-			break;
-	dev_WARN_ONCE(nd_dev, !dev, "invalid dev, not on nd bus\n");
-	if (dev)
-		return to_nvdimm_bus(dev);
-	return NULL;
-}
-
-struct nvdimm_bus *to_nvdimm_bus(struct device *dev)
-{
-	struct nvdimm_bus *nvdimm_bus;
-
-	nvdimm_bus = container_of(dev, struct nvdimm_bus, dev);
-	WARN_ON(!is_nvdimm_bus(dev));
-	return nvdimm_bus;
-}
-EXPORT_SYMBOL_GPL(to_nvdimm_bus);
-
-struct nvdimm_bus *nvdimm_bus_register(struct device *parent,
-		struct nvdimm_bus_descriptor *nd_desc)
-{
-	struct nvdimm_bus *nvdimm_bus;
-	int rc;
-
-	nvdimm_bus = kzalloc(sizeof(*nvdimm_bus), GFP_KERNEL);
-	if (!nvdimm_bus)
-		return NULL;
-	INIT_LIST_HEAD(&nvdimm_bus->list);
-	INIT_LIST_HEAD(&nvdimm_bus->mapping_list);
-	INIT_LIST_HEAD(&nvdimm_bus->poison_list);
-	init_waitqueue_head(&nvdimm_bus->probe_wait);
-	nvdimm_bus->id = ida_simple_get(&nd_ida, 0, 0, GFP_KERNEL);
-	mutex_init(&nvdimm_bus->reconfig_mutex);
-	if (nvdimm_bus->id < 0) {
-		kfree(nvdimm_bus);
-		return NULL;
-	}
-	nvdimm_bus->nd_desc = nd_desc;
-	nvdimm_bus->dev.parent = parent;
-	nvdimm_bus->dev.release = nvdimm_bus_release;
-	nvdimm_bus->dev.groups = nd_desc->attr_groups;
-	nvdimm_bus->dev.bus = &nvdimm_bus_type;
-	dev_set_name(&nvdimm_bus->dev, "ndbus%d", nvdimm_bus->id);
-	rc = device_register(&nvdimm_bus->dev);
-	if (rc) {
-		dev_dbg(&nvdimm_bus->dev, "registration failed: %d\n", rc);
-		goto err;
-	}
-
-	return nvdimm_bus;
- err:
-	put_device(&nvdimm_bus->dev);
-	return NULL;
-}
-EXPORT_SYMBOL_GPL(nvdimm_bus_register);
-
-void nvdimm_bus_unregister(struct nvdimm_bus *nvdimm_bus)
-{
-	if (!nvdimm_bus)
-		return;
-	device_unregister(&nvdimm_bus->dev);
-}
-EXPORT_SYMBOL_GPL(nvdimm_bus_unregister);
-
-static int child_unregister(struct device *dev, void *data)
-{
-	/*
-	 * the singular ndctl class device per bus needs to be
-	 * "device_destroy"ed, so skip it here
-	 *
-	 * i.e. remove classless children
-	 */
-	if (dev->class)
-		/* pass */;
-	else
-		nd_device_unregister(dev, ND_SYNC);
-	return 0;
-}
-
-static void free_poison_list(struct list_head *poison_list)
-{
-	struct nd_poison *pl, *next;
-
-	list_for_each_entry_safe(pl, next, poison_list, list) {
-		list_del(&pl->list);
-		kfree(pl);
-	}
-	list_del_init(poison_list);
-}
-
-static int nd_bus_remove(struct device *dev)
-{
-	struct nvdimm_bus *nvdimm_bus = to_nvdimm_bus(dev);
-
-	mutex_lock(&nvdimm_bus_list_mutex);
-	list_del_init(&nvdimm_bus->list);
-	mutex_unlock(&nvdimm_bus_list_mutex);
-
-	nd_synchronize();
-	device_for_each_child(&nvdimm_bus->dev, NULL, child_unregister);
-
-	nvdimm_bus_lock(&nvdimm_bus->dev);
-	free_poison_list(&nvdimm_bus->poison_list);
-	nvdimm_bus_unlock(&nvdimm_bus->dev);
-
-	nvdimm_bus_destroy_ndctl(nvdimm_bus);
-
-	return 0;
-}
-
-static int nd_bus_probe(struct device *dev)
-{
-	struct nvdimm_bus *nvdimm_bus = to_nvdimm_bus(dev);
-	int rc;
-
-	rc = nvdimm_bus_create_ndctl(nvdimm_bus);
-	if (rc)
-		return rc;
-
-	mutex_lock(&nvdimm_bus_list_mutex);
-	list_add_tail(&nvdimm_bus->list, &nvdimm_bus_list);
-	mutex_unlock(&nvdimm_bus_list_mutex);
-
-	/* enable bus provider attributes to look up their local context */
-	dev_set_drvdata(dev, nvdimm_bus->nd_desc);
-
-	return 0;
-}
-
-static struct nd_device_driver nd_bus_driver = {
-	.probe = nd_bus_probe,
-	.remove = nd_bus_remove,
-	.drv = {
-		.name = "nd_bus",
-		.suppress_bind_attrs = true,
-		.bus = &nvdimm_bus_type,
-		.owner = THIS_MODULE,
-		.mod_name = KBUILD_MODNAME,
-	},
-};
-
-=======
 static const struct device_type nvdimm_bus_dev_type = {
 	.release = nvdimm_bus_release,
 	.groups = nvdimm_bus_attribute_groups,
@@ -652,7 +481,6 @@
 	},
 };
 
->>>>>>> 24b8d41d
 static int nvdimm_bus_match(struct device *dev, struct device_driver *drv)
 {
 	struct nd_device_driver *nd_drv = to_nd_device_driver(drv);
@@ -700,8 +528,6 @@
 {
 	if (!dev)
 		return;
-<<<<<<< HEAD
-=======
 
 	/*
 	 * Ensure that region devices always have their NUMA node set as
@@ -712,7 +538,6 @@
 	if (is_nd_region(dev))
 		set_dev_node(dev, to_nd_region(dev)->numa_node);
 
->>>>>>> 24b8d41d
 	dev->bus = &nvdimm_bus_type;
 	if (dev->parent) {
 		get_device(dev->parent);
@@ -1074,15 +899,9 @@
 		 * overshoots the remainder by 4 bytes, assume it was
 		 * including 'status'.
 		 */
-<<<<<<< HEAD
-		if (out_field[1] - 8 == remainder)
-			return remainder;
-		return out_field[1] - 4;
-=======
 		if (out_field[1] - 4 == remainder)
 			return remainder;
 		return out_field[1] - 8;
->>>>>>> 24b8d41d
 	} else if (cmd == ND_CMD_CALL) {
 		struct nd_cmd_pkg *pkg = (struct nd_cmd_pkg *) in_field;
 
@@ -1192,13 +1011,6 @@
 	const struct nd_cmd_desc *desc = NULL;
 	unsigned int cmd = _IOC_NR(ioctl_cmd);
 	struct device *dev = &nvdimm_bus->dev;
-<<<<<<< HEAD
-	struct nd_cmd_pkg pkg;
-	const char *cmd_name, *dimm_name;
-	unsigned long cmd_mask;
-	void *buf;
-	int rc, i;
-=======
 	void __user *p = (void __user *) arg;
 	char *out_env = NULL, *in_env = NULL;
 	const char *cmd_name, *dimm_name;
@@ -1209,7 +1021,6 @@
 	int rc, i, cmd_rc;
 	void *buf = NULL;
 	u64 buf_len = 0;
->>>>>>> 24b8d41d
 
 	if (nvdimm) {
 		desc = nd_cmd_dimm_desc(cmd);
@@ -1223,15 +1034,6 @@
 		dimm_name = "bus";
 	}
 
-<<<<<<< HEAD
-	if (cmd == ND_CMD_CALL) {
-		if (copy_from_user(&pkg, p, sizeof(pkg)))
-			return -EFAULT;
-	}
-
-	if (!desc || (desc->out_num + desc->in_num == 0) ||
-			!test_bit(cmd, &cmd_mask))
-=======
 	/* Validate command family support against bus declared support */
 	if (cmd == ND_CMD_CALL) {
 		unsigned long *mask;
@@ -1257,7 +1059,6 @@
 	    (desc->out_num + desc->in_num == 0) ||
 	    cmd > ND_CMD_CALL ||
 	    !test_bit(cmd, &cmd_mask))
->>>>>>> 24b8d41d
 		return -ENOTTY;
 
 	/* fail write commands (when read-only) */
@@ -1268,11 +1069,7 @@
 		case ND_CMD_ARS_START:
 		case ND_CMD_CLEAR_ERROR:
 		case ND_CMD_CALL:
-<<<<<<< HEAD
-			dev_dbg(&nvdimm_bus->dev, "'%s' command while read-only.\n",
-=======
 			dev_dbg(dev, "'%s' command while read-only.\n",
->>>>>>> 24b8d41d
 					nvdimm ? nvdimm_cmd_name(cmd)
 					: nvdimm_bus_cmd_name(cmd));
 			return -EPERM;
@@ -1306,20 +1103,10 @@
 	}
 
 	if (cmd == ND_CMD_CALL) {
-<<<<<<< HEAD
-		dev_dbg(dev, "%s:%s, idx: %llu, in: %zu, out: %zu, len %zu\n",
-				__func__, dimm_name, pkg.nd_command,
-				in_len, out_len, buf_len);
-
-		for (i = 0; i < ARRAY_SIZE(pkg.nd_reserved2); i++)
-			if (pkg.nd_reserved2[i])
-				return -EINVAL;
-=======
 		func = pkg.nd_command;
 		dev_dbg(dev, "%s, idx: %llu, in: %u, out: %u, len %llu\n",
 				dimm_name, pkg.nd_command,
 				in_len, out_len, buf_len);
->>>>>>> 24b8d41d
 	}
 
 	/* process an output envelope */
@@ -1503,9 +1290,6 @@
 {
 	int rc;
 
-	BUILD_BUG_ON(sizeof(struct nd_smart_payload) != 128);
-	BUILD_BUG_ON(sizeof(struct nd_smart_threshold_payload) != 8);
-
 	rc = bus_register(&nvdimm_bus_type);
 	if (rc)
 		return rc;
