--- conflicted
+++ resolved
@@ -8,10 +8,6 @@
 #include <linux/sched.h>
 #include <linux/slab.h>
 #include <linux/hash.h>
-<<<<<<< HEAD
-#include <linux/pmem.h>
-=======
->>>>>>> 24b8d41d
 #include <linux/sort.h>
 #include <linux/io.h>
 #include <linux/nd.h>
@@ -24,10 +20,6 @@
  */
 #include <linux/io-64-nonatomic-hi-lo.h>
 
-<<<<<<< HEAD
-static DEFINE_IDA(region_ida);
-=======
->>>>>>> 24b8d41d
 static DEFINE_PER_CPU(int, flush_idx);
 
 static int nvdimm_map_flush(struct device *dev, struct nvdimm *nvdimm, int dimm,
@@ -79,14 +71,11 @@
 		struct nd_mapping *nd_mapping = &nd_region->mapping[i];
 		struct nvdimm *nvdimm = nd_mapping->nvdimm;
 
-<<<<<<< HEAD
-=======
 		if (test_bit(NDD_SECURITY_OVERWRITE, &nvdimm->flags)) {
 			nvdimm_bus_unlock(&nd_region->dev);
 			return -EBUSY;
 		}
 
->>>>>>> 24b8d41d
 		/* at least one null hint slot per-dimm for the "no-hint" case */
 		flush_data_size += sizeof(void *);
 		num_flush = min_not_zero(num_flush, nvdimm->num_flush);
@@ -640,10 +629,7 @@
 	&dev_attr_btt_seed.attr,
 	&dev_attr_pfn_seed.attr,
 	&dev_attr_dax_seed.attr,
-<<<<<<< HEAD
-=======
 	&dev_attr_deep_flush.attr,
->>>>>>> 24b8d41d
 	&dev_attr_read_only.attr,
 	&dev_attr_set_cookie.attr,
 	&dev_attr_available_size.attr,
@@ -672,11 +658,6 @@
 	if (!is_memory(dev) && a == &dev_attr_badblocks.attr)
 		return 0;
 
-<<<<<<< HEAD
-	if (!is_nd_pmem(dev) && a == &dev_attr_dax_seed.attr)
-		return 0;
-
-=======
 	if (a == &dev_attr_resource.attr && !is_memory(dev))
 		return 0;
 
@@ -701,7 +682,6 @@
 	if (a == &dev_attr_align.attr)
 		return a->mode;
 
->>>>>>> 24b8d41d
 	if (a != &dev_attr_set_cookie.attr
 			&& a != &dev_attr_available_size.attr)
 		return a->mode;
@@ -716,121 +696,6 @@
 	return 0;
 }
 
-<<<<<<< HEAD
-struct attribute_group nd_region_attribute_group = {
-	.attrs = nd_region_attributes,
-	.is_visible = region_visible,
-};
-EXPORT_SYMBOL_GPL(nd_region_attribute_group);
-
-u64 nd_region_interleave_set_cookie(struct nd_region *nd_region)
-{
-	struct nd_interleave_set *nd_set = nd_region->nd_set;
-
-	if (nd_set)
-		return nd_set->cookie;
-	return 0;
-}
-
-void nd_mapping_free_labels(struct nd_mapping *nd_mapping)
-{
-	struct nd_label_ent *label_ent, *e;
-
-	WARN_ON(!mutex_is_locked(&nd_mapping->lock));
-	list_for_each_entry_safe(label_ent, e, &nd_mapping->labels, list) {
-		list_del(&label_ent->list);
-		kfree(label_ent);
-	}
-}
-
-/*
- * Upon successful probe/remove, take/release a reference on the
- * associated interleave set (if present), and plant new btt + namespace
- * seeds.  Also, on the removal of a BLK region, notify the provider to
- * disable the region.
- */
-static void nd_region_notify_driver_action(struct nvdimm_bus *nvdimm_bus,
-		struct device *dev, bool probe)
-{
-	struct nd_region *nd_region;
-
-	if (!probe && (is_nd_pmem(dev) || is_nd_blk(dev))) {
-		int i;
-
-		nd_region = to_nd_region(dev);
-		for (i = 0; i < nd_region->ndr_mappings; i++) {
-			struct nd_mapping *nd_mapping = &nd_region->mapping[i];
-			struct nvdimm_drvdata *ndd = nd_mapping->ndd;
-			struct nvdimm *nvdimm = nd_mapping->nvdimm;
-
-			mutex_lock(&nd_mapping->lock);
-			nd_mapping_free_labels(nd_mapping);
-			mutex_unlock(&nd_mapping->lock);
-
-			put_ndd(ndd);
-			nd_mapping->ndd = NULL;
-			if (ndd)
-				atomic_dec(&nvdimm->busy);
-		}
-
-		if (is_nd_pmem(dev))
-			return;
-	}
-	if (dev->parent && (is_nd_blk(dev->parent) || is_nd_pmem(dev->parent))
-			&& probe) {
-		nd_region = to_nd_region(dev->parent);
-		nvdimm_bus_lock(dev);
-		if (nd_region->ns_seed == dev)
-			nd_region_create_ns_seed(nd_region);
-		nvdimm_bus_unlock(dev);
-	}
-	if (is_nd_btt(dev) && probe) {
-		struct nd_btt *nd_btt = to_nd_btt(dev);
-
-		nd_region = to_nd_region(dev->parent);
-		nvdimm_bus_lock(dev);
-		if (nd_region->btt_seed == dev)
-			nd_region_create_btt_seed(nd_region);
-		if (nd_region->ns_seed == &nd_btt->ndns->dev)
-			nd_region_create_ns_seed(nd_region);
-		nvdimm_bus_unlock(dev);
-	}
-	if (is_nd_pfn(dev) && probe) {
-		struct nd_pfn *nd_pfn = to_nd_pfn(dev);
-
-		nd_region = to_nd_region(dev->parent);
-		nvdimm_bus_lock(dev);
-		if (nd_region->pfn_seed == dev)
-			nd_region_create_pfn_seed(nd_region);
-		if (nd_region->ns_seed == &nd_pfn->ndns->dev)
-			nd_region_create_ns_seed(nd_region);
-		nvdimm_bus_unlock(dev);
-	}
-	if (is_nd_dax(dev) && probe) {
-		struct nd_dax *nd_dax = to_nd_dax(dev);
-
-		nd_region = to_nd_region(dev->parent);
-		nvdimm_bus_lock(dev);
-		if (nd_region->dax_seed == dev)
-			nd_region_create_dax_seed(nd_region);
-		if (nd_region->ns_seed == &nd_dax->nd_pfn.ndns->dev)
-			nd_region_create_ns_seed(nd_region);
-		nvdimm_bus_unlock(dev);
-	}
-}
-
-void nd_region_probe_success(struct nvdimm_bus *nvdimm_bus, struct device *dev)
-{
-	nd_region_notify_driver_action(nvdimm_bus, dev, true);
-}
-
-void nd_region_disable(struct nvdimm_bus *nvdimm_bus, struct device *dev)
-{
-	nd_region_notify_driver_action(nvdimm_bus, dev, false);
-}
-
-=======
->>>>>>> 24b8d41d
 static ssize_t mappingN(struct device *dev, char *buf, int n)
 {
 	struct nd_region *nd_region = to_nd_region(dev);
@@ -1174,13 +1039,6 @@
 	for (i = 0; i < ndr_desc->num_mappings; i++) {
 		struct nd_mapping_desc *mapping = &ndr_desc->mapping[i];
 		struct nvdimm *nvdimm = mapping->nvdimm;
-<<<<<<< HEAD
-
-		if ((mapping->start | mapping->size) % SZ_4K) {
-			dev_err(&nvdimm_bus->dev, "%s: %s mapping%d is not 4K aligned\n",
-					caller, dev_name(&nvdimm->dev), i);
-=======
->>>>>>> 24b8d41d
 
 		if ((mapping->start | mapping->size) % PAGE_SIZE) {
 			dev_err(&nvdimm_bus->dev,
@@ -1246,10 +1104,7 @@
 		nd_region->mapping[i].nvdimm = nvdimm;
 		nd_region->mapping[i].start = mapping->start;
 		nd_region->mapping[i].size = mapping->size;
-<<<<<<< HEAD
-=======
 		nd_region->mapping[i].position = mapping->position;
->>>>>>> 24b8d41d
 		INIT_LIST_HEAD(&nd_region->mapping[i].labels);
 		mutex_init(&nd_region->mapping[i].lock);
 
@@ -1321,8 +1176,6 @@
 }
 EXPORT_SYMBOL_GPL(nvdimm_volatile_region_create);
 
-<<<<<<< HEAD
-=======
 int nvdimm_flush(struct nd_region *nd_region, struct bio *bio)
 {
 	int rc = 0;
@@ -1336,16 +1189,11 @@
 
 	return rc;
 }
->>>>>>> 24b8d41d
 /**
  * nvdimm_flush - flush any posted write queues between the cpu and pmem media
  * @nd_region: blk or interleaved pmem region
  */
-<<<<<<< HEAD
-void nvdimm_flush(struct nd_region *nd_region)
-=======
 int generic_nvdimm_flush(struct nd_region *nd_region)
->>>>>>> 24b8d41d
 {
 	struct nd_region_data *ndrd = dev_get_drvdata(&nd_region->dev);
 	int i, idx;
@@ -1358,15 +1206,6 @@
 	idx = this_cpu_add_return(flush_idx, hash_32(current->pid + idx, 8));
 
 	/*
-<<<<<<< HEAD
-	 * The first wmb() is needed to 'sfence' all previous writes
-	 * such that they are architecturally visible for the platform
-	 * buffer flush.  Note that we've already arranged for pmem
-	 * writes to avoid the cache via arch_memcpy_to_pmem().  The
-	 * final wmb() ensures ordering for the NVDIMM flush write.
-	 */
-	wmb();
-=======
 	 * The pmem_wmb() is needed to 'sfence' all
 	 * previous writes such that they are architecturally visible for
 	 * the platform buffer flush. Note that we've already arranged for pmem
@@ -1374,16 +1213,12 @@
 	 * wmb() ensures ordering for the NVDIMM flush write.
 	 */
 	pmem_wmb();
->>>>>>> 24b8d41d
 	for (i = 0; i < nd_region->ndr_mappings; i++)
 		if (ndrd_get_flush_wpq(ndrd, i, 0))
 			writeq(1, ndrd_get_flush_wpq(ndrd, i, idx));
 	wmb();
-<<<<<<< HEAD
-=======
 
 	return 0;
->>>>>>> 24b8d41d
 }
 EXPORT_SYMBOL_GPL(nvdimm_flush);
 
@@ -1397,19 +1232,6 @@
  */
 int nvdimm_has_flush(struct nd_region *nd_region)
 {
-<<<<<<< HEAD
-	struct nd_region_data *ndrd = dev_get_drvdata(&nd_region->dev);
-	int i;
-
-	/* no nvdimm == flushing capability unknown */
-	if (nd_region->ndr_mappings == 0)
-		return -ENXIO;
-
-	for (i = 0; i < nd_region->ndr_mappings; i++)
-		/* flush hints present, flushing required */
-		if (ndrd_get_flush_wpq(ndrd, i, 0))
-			return 1;
-=======
 	int i;
 
 	/* no nvdimm or pmem api == flushing capability unknown */
@@ -1425,7 +1247,6 @@
 		if (nvdimm->num_flush)
 			return 1;
 	}
->>>>>>> 24b8d41d
 
 	/*
 	 * The platform defines dimm devices without hints, assume
@@ -1435,11 +1256,6 @@
 }
 EXPORT_SYMBOL_GPL(nvdimm_has_flush);
 
-<<<<<<< HEAD
-void __exit nd_region_devs_exit(void)
-{
-	ida_destroy(&region_ida);
-=======
 int nvdimm_has_cache(struct nd_region *nd_region)
 {
 	return is_nd_pmem(&nd_region->dev) &&
@@ -1496,5 +1312,4 @@
 	};
 
 	return device_for_each_child(&nvdimm_bus->dev, &ctx, region_conflict);
->>>>>>> 24b8d41d
 }