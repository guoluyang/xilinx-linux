// SPDX-License-Identifier: GPL-2.0-only
/*
 * Persistent Memory Driver
 *
 * Copyright (c) 2014-2015, Intel Corporation.
 * Copyright (c) 2015, Christoph Hellwig <hch@lst.de>.
 * Copyright (c) 2015, Boaz Harrosh <boaz@plexistor.com>.
 */

#include <linux/blkdev.h>
#include <linux/hdreg.h>
#include <linux/init.h>
#include <linux/platform_device.h>
#include <linux/set_memory.h>
#include <linux/module.h>
#include <linux/moduleparam.h>
#include <linux/badblocks.h>
#include <linux/memremap.h>
#include <linux/vmalloc.h>
#include <linux/blk-mq.h>
#include <linux/pfn_t.h>
#include <linux/slab.h>
#include <linux/uio.h>
#include <linux/dax.h>
#include <linux/nd.h>
<<<<<<< HEAD
=======
#include <linux/backing-dev.h>
#include <linux/mm.h>
#include <asm/cacheflush.h>
>>>>>>> 24b8d41d
#include "pmem.h"
#include "pfn.h"
#include "nd.h"

static struct device *to_dev(struct pmem_device *pmem)
<<<<<<< HEAD
{
	/*
	 * nvdimm bus services need a 'dev' parameter, and we record the device
	 * at init in bb.dev.
	 */
	return pmem->bb.dev;
}

static struct nd_region *to_region(struct pmem_device *pmem)
{
	return to_nd_region(to_dev(pmem)->parent);
}

static int pmem_clear_poison(struct pmem_device *pmem, phys_addr_t offset,
		unsigned int len)
=======
{
	/*
	 * nvdimm bus services need a 'dev' parameter, and we record the device
	 * at init in bb.dev.
	 */
	return pmem->bb.dev;
}

static struct nd_region *to_region(struct pmem_device *pmem)
{
	return to_nd_region(to_dev(pmem)->parent);
}

static void hwpoison_clear(struct pmem_device *pmem,
		phys_addr_t phys, unsigned int len)
{
	unsigned long pfn_start, pfn_end, pfn;

	/* only pmem in the linear map supports HWPoison */
	if (is_vmalloc_addr(pmem->virt_addr))
		return;

	pfn_start = PHYS_PFN(phys);
	pfn_end = pfn_start + PHYS_PFN(len);
	for (pfn = pfn_start; pfn < pfn_end; pfn++) {
		struct page *page = pfn_to_page(pfn);

		/*
		 * Note, no need to hold a get_dev_pagemap() reference
		 * here since we're in the driver I/O path and
		 * outstanding I/O requests pin the dev_pagemap.
		 */
		if (test_and_clear_pmem_poison(page))
			clear_mce_nospec(pfn);
	}
}

static blk_status_t pmem_clear_poison(struct pmem_device *pmem,
		phys_addr_t offset, unsigned int len)
>>>>>>> 24b8d41d
{
	struct device *dev = to_dev(pmem);
	sector_t sector;
	long cleared;
	blk_status_t rc = BLK_STS_OK;

	sector = (offset - pmem->data_offset) / 512;

	cleared = nvdimm_clear_poison(dev, pmem->phys_addr + offset, len);
	if (cleared < len)
		rc = BLK_STS_IOERR;
	if (cleared > 0 && cleared / 512) {
<<<<<<< HEAD
		dev_dbg(dev, "%s: %#llx clear %ld sector%s\n",
				__func__, (unsigned long long) sector,
				cleared / 512, cleared / 512 > 1 ? "s" : "");
		badblocks_clear(&pmem->bb, sector, cleared / 512);
	} else {
		return -EIO;
	}

	invalidate_pmem(pmem->virt_addr + offset, len);
	return 0;
}

static void write_pmem(void *pmem_addr, struct page *page,
		unsigned int off, unsigned int len)
{
	void *mem = kmap_atomic(page);

	memcpy_to_pmem(pmem_addr, mem + off, len);
	kunmap_atomic(mem);
}

static int read_pmem(struct page *page, unsigned int off,
		void *pmem_addr, unsigned int len)
{
	int rc;
	void *mem = kmap_atomic(page);

	rc = memcpy_from_pmem(mem + off, pmem_addr, len);
	kunmap_atomic(mem);
	return rc;
}

static int pmem_do_bvec(struct pmem_device *pmem, struct page *page,
			unsigned int len, unsigned int off, bool is_write,
			sector_t sector)
=======
		hwpoison_clear(pmem, pmem->phys_addr + offset, cleared);
		cleared /= 512;
		dev_dbg(dev, "%#llx clear %ld sector%s\n",
				(unsigned long long) sector, cleared,
				cleared > 1 ? "s" : "");
		badblocks_clear(&pmem->bb, sector, cleared);
		if (pmem->bb_state)
			sysfs_notify_dirent(pmem->bb_state);
	}

	arch_invalidate_pmem(pmem->virt_addr + offset, len);

	return rc;
}

static void write_pmem(void *pmem_addr, struct page *page,
		unsigned int off, unsigned int len)
{
	unsigned int chunk;
	void *mem;

	while (len) {
		mem = kmap_atomic(page);
		chunk = min_t(unsigned int, len, PAGE_SIZE - off);
		memcpy_flushcache(pmem_addr, mem + off, chunk);
		kunmap_atomic(mem);
		len -= chunk;
		off = 0;
		page++;
		pmem_addr += chunk;
	}
}

static blk_status_t read_pmem(struct page *page, unsigned int off,
		void *pmem_addr, unsigned int len)
{
	unsigned int chunk;
	unsigned long rem;
	void *mem;

	while (len) {
		mem = kmap_atomic(page);
		chunk = min_t(unsigned int, len, PAGE_SIZE - off);
		rem = copy_mc_to_kernel(mem + off, pmem_addr, chunk);
		kunmap_atomic(mem);
		if (rem)
			return BLK_STS_IOERR;
		len -= chunk;
		off = 0;
		page++;
		pmem_addr += chunk;
	}
	return BLK_STS_OK;
}

static blk_status_t pmem_do_read(struct pmem_device *pmem,
			struct page *page, unsigned int page_off,
			sector_t sector, unsigned int len)
>>>>>>> 24b8d41d
{
	blk_status_t rc;
	phys_addr_t pmem_off = sector * 512 + pmem->data_offset;
	void *pmem_addr = pmem->virt_addr + pmem_off;

	if (unlikely(is_bad_pmem(&pmem->bb, sector, len)))
		return BLK_STS_IOERR;

	rc = read_pmem(page, page_off, pmem_addr, len);
	flush_dcache_page(page);
	return rc;
}

static blk_status_t pmem_do_write(struct pmem_device *pmem,
			struct page *page, unsigned int page_off,
			sector_t sector, unsigned int len)
{
	blk_status_t rc = BLK_STS_OK;
	bool bad_pmem = false;
	phys_addr_t pmem_off = sector * 512 + pmem->data_offset;
	void *pmem_addr = pmem->virt_addr + pmem_off;

	if (unlikely(is_bad_pmem(&pmem->bb, sector, len)))
		bad_pmem = true;

<<<<<<< HEAD
	if (!is_write) {
		if (unlikely(bad_pmem))
			rc = -EIO;
		else {
			rc = read_pmem(page, off, pmem_addr, len);
			flush_dcache_page(page);
		}
	} else {
		/*
		 * Note that we write the data both before and after
		 * clearing poison.  The write before clear poison
		 * handles situations where the latest written data is
		 * preserved and the clear poison operation simply marks
		 * the address range as valid without changing the data.
		 * In this case application software can assume that an
		 * interrupted write will either return the new good
		 * data or an error.
		 *
		 * However, if pmem_clear_poison() leaves the data in an
		 * indeterminate state we need to perform the write
		 * after clear poison.
		 */
		flush_dcache_page(page);
		write_pmem(pmem_addr, page, off, len);
		if (unlikely(bad_pmem)) {
			rc = pmem_clear_poison(pmem, pmem_off, len);
			write_pmem(pmem_addr, page, off, len);
		}
=======
	/*
	 * Note that we write the data both before and after
	 * clearing poison.  The write before clear poison
	 * handles situations where the latest written data is
	 * preserved and the clear poison operation simply marks
	 * the address range as valid without changing the data.
	 * In this case application software can assume that an
	 * interrupted write will either return the new good
	 * data or an error.
	 *
	 * However, if pmem_clear_poison() leaves the data in an
	 * indeterminate state we need to perform the write
	 * after clear poison.
	 */
	flush_dcache_page(page);
	write_pmem(pmem_addr, page, page_off, len);
	if (unlikely(bad_pmem)) {
		rc = pmem_clear_poison(pmem, pmem_off, len);
		write_pmem(pmem_addr, page, page_off, len);
>>>>>>> 24b8d41d
	}

	return rc;
}

<<<<<<< HEAD
/* account for REQ_FLUSH rename, replace with REQ_PREFLUSH after v4.8-rc1 */
#ifndef REQ_FLUSH
#define REQ_FLUSH REQ_PREFLUSH
#endif

static blk_qc_t pmem_make_request(struct request_queue *q, struct bio *bio)
=======
static blk_qc_t pmem_submit_bio(struct bio *bio)
>>>>>>> 24b8d41d
{
	int ret = 0;
	blk_status_t rc = 0;
	bool do_acct;
	unsigned long start;
	struct bio_vec bvec;
	struct bvec_iter iter;
<<<<<<< HEAD
	struct pmem_device *pmem = q->queuedata;
	struct nd_region *nd_region = to_region(pmem);

	if (bio->bi_opf & REQ_FLUSH)
		nvdimm_flush(nd_region);
=======
	struct pmem_device *pmem = bio->bi_disk->private_data;
	struct nd_region *nd_region = to_region(pmem);
>>>>>>> 24b8d41d

	if (bio->bi_opf & REQ_PREFLUSH)
		ret = nvdimm_flush(nd_region, bio);

	do_acct = blk_queue_io_stat(bio->bi_disk->queue);
	if (do_acct)
		start = bio_start_io_acct(bio);
	bio_for_each_segment(bvec, bio, iter) {
<<<<<<< HEAD
		rc = pmem_do_bvec(pmem, bvec.bv_page, bvec.bv_len,
				bvec.bv_offset, op_is_write(bio_op(bio)),
				iter.bi_sector);
=======
		if (op_is_write(bio_op(bio)))
			rc = pmem_do_write(pmem, bvec.bv_page, bvec.bv_offset,
				iter.bi_sector, bvec.bv_len);
		else
			rc = pmem_do_read(pmem, bvec.bv_page, bvec.bv_offset,
				iter.bi_sector, bvec.bv_len);
>>>>>>> 24b8d41d
		if (rc) {
			bio->bi_status = rc;
			break;
		}
	}
	if (do_acct)
		bio_end_io_acct(bio, start);

	if (bio->bi_opf & REQ_FUA)
<<<<<<< HEAD
		nvdimm_flush(nd_region);
=======
		ret = nvdimm_flush(nd_region, bio);

	if (ret)
		bio->bi_status = errno_to_blk_status(ret);
>>>>>>> 24b8d41d

	bio_endio(bio);
	return BLK_QC_T_NONE;
}

static int pmem_rw_page(struct block_device *bdev, sector_t sector,
<<<<<<< HEAD
		       struct page *page, bool is_write)
{
	struct pmem_device *pmem = bdev->bd_queue->queuedata;
	int rc;

	rc = pmem_do_bvec(pmem, page, PAGE_SIZE, 0, is_write, sector);
=======
		       struct page *page, unsigned int op)
{
	struct pmem_device *pmem = bdev->bd_disk->private_data;
	blk_status_t rc;
>>>>>>> 24b8d41d

	if (op_is_write(op))
		rc = pmem_do_write(pmem, page, 0, sector, thp_size(page));
	else
		rc = pmem_do_read(pmem, page, 0, sector, thp_size(page));
	/*
	 * The ->rw_page interface is subtle and tricky.  The core
	 * retries on any error, so we can only invoke page_endio() in
	 * the successful completion case.  Otherwise, we'll see crashes
	 * caused by double completion.
	 */
	if (rc == 0)
<<<<<<< HEAD
		page_endio(page, is_write, 0);
=======
		page_endio(page, op_is_write(op), 0);
>>>>>>> 24b8d41d

	return blk_status_to_errno(rc);
}

/* see "strong" declaration in tools/testing/nvdimm/pmem-dax.c */
<<<<<<< HEAD
__weak long pmem_direct_access(struct block_device *bdev, sector_t sector,
		      void **kaddr, pfn_t *pfn, long size)
{
	struct pmem_device *pmem = bdev->bd_queue->queuedata;
	resource_size_t offset = sector * 512 + pmem->data_offset;

	if (unlikely(is_bad_pmem(&pmem->bb, sector, size)))
		return -EIO;
	*kaddr = pmem->virt_addr + offset;
	*pfn = phys_to_pfn_t(pmem->phys_addr + offset, pmem->pfn_flags);

=======
__weak long __pmem_direct_access(struct pmem_device *pmem, pgoff_t pgoff,
		long nr_pages, void **kaddr, pfn_t *pfn)
{
	resource_size_t offset = PFN_PHYS(pgoff) + pmem->data_offset;

	if (unlikely(is_bad_pmem(&pmem->bb, PFN_PHYS(pgoff) / 512,
					PFN_PHYS(nr_pages))))
		return -EIO;

	if (kaddr)
		*kaddr = pmem->virt_addr + offset;
	if (pfn)
		*pfn = phys_to_pfn_t(pmem->phys_addr + offset, pmem->pfn_flags);

>>>>>>> 24b8d41d
	/*
	 * If badblocks are present, limit known good range to the
	 * requested range.
	 */
	if (unlikely(pmem->bb.count))
<<<<<<< HEAD
		return size;
	return pmem->size - pmem->pfn_pad - offset;
=======
		return nr_pages;
	return PHYS_PFN(pmem->size - pmem->pfn_pad - offset);
>>>>>>> 24b8d41d
}

static const struct block_device_operations pmem_fops = {
	.owner =		THIS_MODULE,
	.submit_bio =		pmem_submit_bio,
	.rw_page =		pmem_rw_page,
};

<<<<<<< HEAD
static void pmem_release_queue(void *q)
{
	blk_cleanup_queue(q);
}

static void pmem_release_disk(void *disk)
{
	del_gendisk(disk);
	put_disk(disk);
}

static int pmem_attach_disk(struct device *dev,
		struct nd_namespace_common *ndns)
{
	struct nd_namespace_io *nsio = to_nd_namespace_io(&ndns->dev);
	struct nd_region *nd_region = to_nd_region(dev->parent);
	struct vmem_altmap __altmap, *altmap = NULL;
	struct resource *res = &nsio->res;
	struct nd_pfn *nd_pfn = NULL;
	int nid = dev_to_node(dev);
	struct nd_pfn_sb *pfn_sb;
	struct pmem_device *pmem;
	struct resource pfn_res;
	struct request_queue *q;
	struct gendisk *disk;
	void *addr;

	/* while nsio_rw_bytes is active, parse a pfn info block if present */
	if (is_nd_pfn(dev)) {
		nd_pfn = to_nd_pfn(dev);
		altmap = nvdimm_setup_pfn(nd_pfn, &pfn_res, &__altmap);
		if (IS_ERR(altmap))
			return PTR_ERR(altmap);
	}

	/* we're attaching a block device, disable raw namespace access */
	devm_nsio_disable(dev, nsio);

	pmem = devm_kzalloc(dev, sizeof(*pmem), GFP_KERNEL);
	if (!pmem)
		return -ENOMEM;

	dev_set_drvdata(dev, pmem);
	pmem->phys_addr = res->start;
	pmem->size = resource_size(res);
	if (nvdimm_has_flush(nd_region) < 0)
		dev_warn(dev, "unable to guarantee persistence of writes\n");

	if (!devm_request_mem_region(dev, res->start, resource_size(res),
				dev_name(dev))) {
		dev_warn(dev, "could not reserve region %pR\n", res);
		return -EBUSY;
	}

	q = blk_alloc_queue_node(GFP_KERNEL, dev_to_node(dev));
	if (!q)
		return -ENOMEM;

	pmem->pfn_flags = PFN_DEV;
	if (is_nd_pfn(dev)) {
		addr = devm_memremap_pages(dev, &pfn_res, &q->q_usage_counter,
				altmap);
		pfn_sb = nd_pfn->pfn_sb;
		pmem->data_offset = le64_to_cpu(pfn_sb->dataoff);
		pmem->pfn_pad = resource_size(res) - resource_size(&pfn_res);
		pmem->pfn_flags |= PFN_MAP;
		res = &pfn_res; /* for badblocks populate */
		res->start += pmem->data_offset;
	} else if (pmem_should_map_pages(dev)) {
		addr = devm_memremap_pages(dev, &nsio->res,
				&q->q_usage_counter, NULL);
		pmem->pfn_flags |= PFN_MAP;
	} else
		addr = devm_memremap(dev, pmem->phys_addr,
				pmem->size, ARCH_MEMREMAP_PMEM);

	/*
	 * At release time the queue must be dead before
	 * devm_memremap_pages is unwound
	 */
	if (devm_add_action_or_reset(dev, pmem_release_queue, q))
		return -ENOMEM;

	if (IS_ERR(addr))
		return PTR_ERR(addr);
	pmem->virt_addr = addr;

	blk_queue_write_cache(q, true, true);
	blk_queue_make_request(q, pmem_make_request);
	blk_queue_physical_block_size(q, PAGE_SIZE);
	blk_queue_max_hw_sectors(q, UINT_MAX);
	blk_queue_bounce_limit(q, BLK_BOUNCE_ANY);
	queue_flag_set_unlocked(QUEUE_FLAG_NONROT, q);
	queue_flag_set_unlocked(QUEUE_FLAG_DAX, q);
	q->queuedata = pmem;

	disk = alloc_disk_node(0, nid);
	if (!disk)
		return -ENOMEM;

	disk->fops		= &pmem_fops;
	disk->queue		= q;
	disk->flags		= GENHD_FL_EXT_DEVT;
	nvdimm_namespace_disk_name(ndns, disk->disk_name);
	set_capacity(disk, (pmem->size - pmem->pfn_pad - pmem->data_offset)
			/ 512);
	if (devm_init_badblocks(dev, &pmem->bb))
		return -ENOMEM;
	nvdimm_badblocks_populate(nd_region, &pmem->bb, res);
	disk->bb = &pmem->bb;
	device_add_disk(dev, disk);

	if (devm_add_action_or_reset(dev, pmem_release_disk, disk))
		return -ENOMEM;

	revalidate_disk(disk);
=======
static int pmem_dax_zero_page_range(struct dax_device *dax_dev, pgoff_t pgoff,
				    size_t nr_pages)
{
	struct pmem_device *pmem = dax_get_private(dax_dev);

	return blk_status_to_errno(pmem_do_write(pmem, ZERO_PAGE(0), 0,
				   PFN_PHYS(pgoff) >> SECTOR_SHIFT,
				   PAGE_SIZE));
}

static long pmem_dax_direct_access(struct dax_device *dax_dev,
		pgoff_t pgoff, long nr_pages, void **kaddr, pfn_t *pfn)
{
	struct pmem_device *pmem = dax_get_private(dax_dev);

	return __pmem_direct_access(pmem, pgoff, nr_pages, kaddr, pfn);
}

/*
 * Use the 'no check' versions of copy_from_iter_flushcache() and
 * copy_mc_to_iter() to bypass HARDENED_USERCOPY overhead. Bounds
 * checking, both file offset and device offset, is handled by
 * dax_iomap_actor()
 */
static size_t pmem_copy_from_iter(struct dax_device *dax_dev, pgoff_t pgoff,
		void *addr, size_t bytes, struct iov_iter *i)
{
	return _copy_from_iter_flushcache(addr, bytes, i);
}

static size_t pmem_copy_to_iter(struct dax_device *dax_dev, pgoff_t pgoff,
		void *addr, size_t bytes, struct iov_iter *i)
{
	return _copy_mc_to_iter(addr, bytes, i);
}

static const struct dax_operations pmem_dax_ops = {
	.direct_access = pmem_dax_direct_access,
	.dax_supported = generic_fsdax_supported,
	.copy_from_iter = pmem_copy_from_iter,
	.copy_to_iter = pmem_copy_to_iter,
	.zero_page_range = pmem_dax_zero_page_range,
};

static const struct attribute_group *pmem_attribute_groups[] = {
	&dax_attribute_group,
	NULL,
};

static void pmem_pagemap_cleanup(struct dev_pagemap *pgmap)
{
	struct request_queue *q =
		container_of(pgmap->ref, struct request_queue, q_usage_counter);

	blk_cleanup_queue(q);
}

static void pmem_release_queue(void *pgmap)
{
	pmem_pagemap_cleanup(pgmap);
}

static void pmem_pagemap_kill(struct dev_pagemap *pgmap)
{
	struct request_queue *q =
		container_of(pgmap->ref, struct request_queue, q_usage_counter);

	blk_freeze_queue_start(q);
}

static void pmem_release_disk(void *__pmem)
{
	struct pmem_device *pmem = __pmem;

	kill_dax(pmem->dax_dev);
	put_dax(pmem->dax_dev);
	del_gendisk(pmem->disk);
	put_disk(pmem->disk);
}

static const struct dev_pagemap_ops fsdax_pagemap_ops = {
	.kill			= pmem_pagemap_kill,
	.cleanup		= pmem_pagemap_cleanup,
};

static int pmem_attach_disk(struct device *dev,
		struct nd_namespace_common *ndns)
{
	struct nd_namespace_io *nsio = to_nd_namespace_io(&ndns->dev);
	struct nd_region *nd_region = to_nd_region(dev->parent);
	int nid = dev_to_node(dev), fua;
	struct resource *res = &nsio->res;
	struct range bb_range;
	struct nd_pfn *nd_pfn = NULL;
	struct dax_device *dax_dev;
	struct nd_pfn_sb *pfn_sb;
	struct pmem_device *pmem;
	struct request_queue *q;
	struct device *gendev;
	struct gendisk *disk;
	void *addr;
	int rc;
	unsigned long flags = 0UL;

	pmem = devm_kzalloc(dev, sizeof(*pmem), GFP_KERNEL);
	if (!pmem)
		return -ENOMEM;

	rc = devm_namespace_enable(dev, ndns, nd_info_block_reserve());
	if (rc)
		return rc;

	/* while nsio_rw_bytes is active, parse a pfn info block if present */
	if (is_nd_pfn(dev)) {
		nd_pfn = to_nd_pfn(dev);
		rc = nvdimm_setup_pfn(nd_pfn, &pmem->pgmap);
		if (rc)
			return rc;
	}

	/* we're attaching a block device, disable raw namespace access */
	devm_namespace_disable(dev, ndns);

	dev_set_drvdata(dev, pmem);
	pmem->phys_addr = res->start;
	pmem->size = resource_size(res);
	fua = nvdimm_has_flush(nd_region);
	if (!IS_ENABLED(CONFIG_ARCH_HAS_UACCESS_FLUSHCACHE) || fua < 0) {
		dev_warn(dev, "unable to guarantee persistence of writes\n");
		fua = 0;
	}

	if (!devm_request_mem_region(dev, res->start, resource_size(res),
				dev_name(&ndns->dev))) {
		dev_warn(dev, "could not reserve region %pR\n", res);
		return -EBUSY;
	}

	q = blk_alloc_queue(dev_to_node(dev));
	if (!q)
		return -ENOMEM;

	pmem->pfn_flags = PFN_DEV;
	pmem->pgmap.ref = &q->q_usage_counter;
	if (is_nd_pfn(dev)) {
		pmem->pgmap.type = MEMORY_DEVICE_FS_DAX;
		pmem->pgmap.ops = &fsdax_pagemap_ops;
		addr = devm_memremap_pages(dev, &pmem->pgmap);
		pfn_sb = nd_pfn->pfn_sb;
		pmem->data_offset = le64_to_cpu(pfn_sb->dataoff);
		pmem->pfn_pad = resource_size(res) -
			range_len(&pmem->pgmap.range);
		pmem->pfn_flags |= PFN_MAP;
		bb_range = pmem->pgmap.range;
		bb_range.start += pmem->data_offset;
	} else if (pmem_should_map_pages(dev)) {
		pmem->pgmap.range.start = res->start;
		pmem->pgmap.range.end = res->end;
		pmem->pgmap.nr_range = 1;
		pmem->pgmap.type = MEMORY_DEVICE_FS_DAX;
		pmem->pgmap.ops = &fsdax_pagemap_ops;
		addr = devm_memremap_pages(dev, &pmem->pgmap);
		pmem->pfn_flags |= PFN_MAP;
		bb_range = pmem->pgmap.range;
	} else {
		if (devm_add_action_or_reset(dev, pmem_release_queue,
					&pmem->pgmap))
			return -ENOMEM;
		addr = devm_memremap(dev, pmem->phys_addr,
				pmem->size, ARCH_MEMREMAP_PMEM);
		bb_range.start =  res->start;
		bb_range.end = res->end;
	}

	if (IS_ERR(addr))
		return PTR_ERR(addr);
	pmem->virt_addr = addr;
>>>>>>> 24b8d41d

	blk_queue_write_cache(q, true, fua);
	blk_queue_physical_block_size(q, PAGE_SIZE);
	blk_queue_logical_block_size(q, pmem_sector_size(ndns));
	blk_queue_max_hw_sectors(q, UINT_MAX);
	blk_queue_flag_set(QUEUE_FLAG_NONROT, q);
	if (pmem->pfn_flags & PFN_MAP)
		blk_queue_flag_set(QUEUE_FLAG_DAX, q);

<<<<<<< HEAD
static int nd_pmem_probe(struct device *dev)
{
=======
	disk = alloc_disk_node(0, nid);
	if (!disk)
		return -ENOMEM;
	pmem->disk = disk;

	disk->fops		= &pmem_fops;
	disk->queue		= q;
	disk->flags		= GENHD_FL_EXT_DEVT;
	disk->private_data	= pmem;
	nvdimm_namespace_disk_name(ndns, disk->disk_name);
	set_capacity(disk, (pmem->size - pmem->pfn_pad - pmem->data_offset)
			/ 512);
	if (devm_init_badblocks(dev, &pmem->bb))
		return -ENOMEM;
	nvdimm_badblocks_populate(nd_region, &pmem->bb, &bb_range);
	disk->bb = &pmem->bb;

	if (is_nvdimm_sync(nd_region))
		flags = DAXDEV_F_SYNC;
	dax_dev = alloc_dax(pmem, disk->disk_name, &pmem_dax_ops, flags);
	if (IS_ERR(dax_dev)) {
		put_disk(disk);
		return PTR_ERR(dax_dev);
	}
	dax_write_cache(dax_dev, nvdimm_has_cache(nd_region));
	pmem->dax_dev = dax_dev;
	gendev = disk_to_dev(disk);
	gendev->groups = pmem_attribute_groups;

	device_add_disk(dev, disk, NULL);
	if (devm_add_action_or_reset(dev, pmem_release_disk, pmem))
		return -ENOMEM;

	nvdimm_check_and_set_ro(disk);

	pmem->bb_state = sysfs_get_dirent(disk_to_dev(disk)->kobj.sd,
					  "badblocks");
	if (!pmem->bb_state)
		dev_warn(dev, "'badblocks' notification disabled\n");

	return 0;
}

static int nd_pmem_probe(struct device *dev)
{
	int ret;
>>>>>>> 24b8d41d
	struct nd_namespace_common *ndns;

	ndns = nvdimm_namespace_common_probe(dev);
	if (IS_ERR(ndns))
		return PTR_ERR(ndns);

<<<<<<< HEAD
	if (devm_nsio_enable(dev, to_nd_namespace_io(&ndns->dev)))
		return -ENXIO;

=======
>>>>>>> 24b8d41d
	if (is_nd_btt(dev))
		return nvdimm_namespace_attach_btt(ndns);

	if (is_nd_pfn(dev))
		return pmem_attach_disk(dev, ndns);

<<<<<<< HEAD
	/* if we find a valid info-block we'll come back as that personality */
	if (nd_btt_probe(dev, ndns) == 0 || nd_pfn_probe(dev, ndns) == 0
			|| nd_dax_probe(dev, ndns) == 0)
		return -ENXIO;

	/* ...otherwise we're just a raw pmem device */
=======
	ret = devm_namespace_enable(dev, ndns, nd_info_block_reserve());
	if (ret)
		return ret;

	ret = nd_btt_probe(dev, ndns);
	if (ret == 0)
		return -ENXIO;

	/*
	 * We have two failure conditions here, there is no
	 * info reserver block or we found a valid info reserve block
	 * but failed to initialize the pfn superblock.
	 *
	 * For the first case consider namespace as a raw pmem namespace
	 * and attach a disk.
	 *
	 * For the latter, consider this a success and advance the namespace
	 * seed.
	 */
	ret = nd_pfn_probe(dev, ndns);
	if (ret == 0)
		return -ENXIO;
	else if (ret == -EOPNOTSUPP)
		return ret;

	ret = nd_dax_probe(dev, ndns);
	if (ret == 0)
		return -ENXIO;
	else if (ret == -EOPNOTSUPP)
		return ret;

	/* probe complete, attach handles namespace enabling */
	devm_namespace_disable(dev, ndns);

>>>>>>> 24b8d41d
	return pmem_attach_disk(dev, ndns);
}

static int nd_pmem_remove(struct device *dev)
{
	if (is_nd_btt(dev))
		nvdimm_namespace_detach_btt(to_nd_btt(dev));
<<<<<<< HEAD
	nvdimm_flush(to_nd_region(dev->parent));
=======
	else {
		/*
		 * Note, this assumes nd_device_lock() context to not
		 * race nd_pmem_notify()
		 */
		sysfs_put(pmem->bb_state);
		pmem->bb_state = NULL;
	}
	nvdimm_flush(to_nd_region(dev->parent), NULL);
>>>>>>> 24b8d41d

	return 0;
}

static void nd_pmem_shutdown(struct device *dev)
{
<<<<<<< HEAD
	nvdimm_flush(to_nd_region(dev->parent));
=======
	nvdimm_flush(to_nd_region(dev->parent), NULL);
>>>>>>> 24b8d41d
}

static void nd_pmem_notify(struct device *dev, enum nvdimm_event event)
{
<<<<<<< HEAD
	struct pmem_device *pmem = dev_get_drvdata(dev);
	struct nd_region *nd_region = to_region(pmem);
	resource_size_t offset = 0, end_trunc = 0;
	struct nd_namespace_common *ndns;
	struct nd_namespace_io *nsio;
	struct resource res;
=======
	struct nd_region *nd_region;
	resource_size_t offset = 0, end_trunc = 0;
	struct nd_namespace_common *ndns;
	struct nd_namespace_io *nsio;
	struct badblocks *bb;
	struct range range;
	struct kernfs_node *bb_state;
>>>>>>> 24b8d41d

	if (event != NVDIMM_REVALIDATE_POISON)
		return;

	if (is_nd_btt(dev)) {
		struct nd_btt *nd_btt = to_nd_btt(dev);
<<<<<<< HEAD

		ndns = nd_btt->ndns;
	} else if (is_nd_pfn(dev)) {
		struct nd_pfn *nd_pfn = to_nd_pfn(dev);
		struct nd_pfn_sb *pfn_sb = nd_pfn->pfn_sb;

		ndns = nd_pfn->ndns;
		offset = pmem->data_offset + __le32_to_cpu(pfn_sb->start_pad);
		end_trunc = __le32_to_cpu(pfn_sb->end_trunc);
	} else
		ndns = to_ndns(dev);

	nsio = to_nd_namespace_io(&ndns->dev);
	res.start = nsio->res.start + offset;
	res.end = nsio->res.end - end_trunc;
	nvdimm_badblocks_populate(nd_region, &pmem->bb, &res);
=======

		ndns = nd_btt->ndns;
		nd_region = to_nd_region(ndns->dev.parent);
		nsio = to_nd_namespace_io(&ndns->dev);
		bb = &nsio->bb;
		bb_state = NULL;
	} else {
		struct pmem_device *pmem = dev_get_drvdata(dev);

		nd_region = to_region(pmem);
		bb = &pmem->bb;
		bb_state = pmem->bb_state;

		if (is_nd_pfn(dev)) {
			struct nd_pfn *nd_pfn = to_nd_pfn(dev);
			struct nd_pfn_sb *pfn_sb = nd_pfn->pfn_sb;

			ndns = nd_pfn->ndns;
			offset = pmem->data_offset +
					__le32_to_cpu(pfn_sb->start_pad);
			end_trunc = __le32_to_cpu(pfn_sb->end_trunc);
		} else {
			ndns = to_ndns(dev);
		}

		nsio = to_nd_namespace_io(&ndns->dev);
	}

	range.start = nsio->res.start + offset;
	range.end = nsio->res.end - end_trunc;
	nvdimm_badblocks_populate(nd_region, bb, &range);
	if (bb_state)
		sysfs_notify_dirent(bb_state);
>>>>>>> 24b8d41d
}

MODULE_ALIAS("pmem");
MODULE_ALIAS_ND_DEVICE(ND_DEVICE_NAMESPACE_IO);
MODULE_ALIAS_ND_DEVICE(ND_DEVICE_NAMESPACE_PMEM);
static struct nd_device_driver nd_pmem_driver = {
	.probe = nd_pmem_probe,
	.remove = nd_pmem_remove,
	.notify = nd_pmem_notify,
	.shutdown = nd_pmem_shutdown,
	.drv = {
		.name = "nd_pmem",
	},
	.type = ND_DRIVER_NAMESPACE_IO | ND_DRIVER_NAMESPACE_PMEM,
};

module_nd_driver(nd_pmem_driver);

MODULE_AUTHOR("Ross Zwisler <ross.zwisler@linux.intel.com>");
MODULE_LICENSE("GPL v2");<|MERGE_RESOLUTION|>--- conflicted
+++ resolved
@@ -23,34 +23,14 @@
 #include <linux/uio.h>
 #include <linux/dax.h>
 #include <linux/nd.h>
-<<<<<<< HEAD
-=======
 #include <linux/backing-dev.h>
 #include <linux/mm.h>
 #include <asm/cacheflush.h>
->>>>>>> 24b8d41d
 #include "pmem.h"
 #include "pfn.h"
 #include "nd.h"
 
 static struct device *to_dev(struct pmem_device *pmem)
-<<<<<<< HEAD
-{
-	/*
-	 * nvdimm bus services need a 'dev' parameter, and we record the device
-	 * at init in bb.dev.
-	 */
-	return pmem->bb.dev;
-}
-
-static struct nd_region *to_region(struct pmem_device *pmem)
-{
-	return to_nd_region(to_dev(pmem)->parent);
-}
-
-static int pmem_clear_poison(struct pmem_device *pmem, phys_addr_t offset,
-		unsigned int len)
-=======
 {
 	/*
 	 * nvdimm bus services need a 'dev' parameter, and we record the device
@@ -90,7 +70,6 @@
 
 static blk_status_t pmem_clear_poison(struct pmem_device *pmem,
 		phys_addr_t offset, unsigned int len)
->>>>>>> 24b8d41d
 {
 	struct device *dev = to_dev(pmem);
 	sector_t sector;
@@ -103,43 +82,6 @@
 	if (cleared < len)
 		rc = BLK_STS_IOERR;
 	if (cleared > 0 && cleared / 512) {
-<<<<<<< HEAD
-		dev_dbg(dev, "%s: %#llx clear %ld sector%s\n",
-				__func__, (unsigned long long) sector,
-				cleared / 512, cleared / 512 > 1 ? "s" : "");
-		badblocks_clear(&pmem->bb, sector, cleared / 512);
-	} else {
-		return -EIO;
-	}
-
-	invalidate_pmem(pmem->virt_addr + offset, len);
-	return 0;
-}
-
-static void write_pmem(void *pmem_addr, struct page *page,
-		unsigned int off, unsigned int len)
-{
-	void *mem = kmap_atomic(page);
-
-	memcpy_to_pmem(pmem_addr, mem + off, len);
-	kunmap_atomic(mem);
-}
-
-static int read_pmem(struct page *page, unsigned int off,
-		void *pmem_addr, unsigned int len)
-{
-	int rc;
-	void *mem = kmap_atomic(page);
-
-	rc = memcpy_from_pmem(mem + off, pmem_addr, len);
-	kunmap_atomic(mem);
-	return rc;
-}
-
-static int pmem_do_bvec(struct pmem_device *pmem, struct page *page,
-			unsigned int len, unsigned int off, bool is_write,
-			sector_t sector)
-=======
 		hwpoison_clear(pmem, pmem->phys_addr + offset, cleared);
 		cleared /= 512;
 		dev_dbg(dev, "%#llx clear %ld sector%s\n",
@@ -198,7 +140,6 @@
 static blk_status_t pmem_do_read(struct pmem_device *pmem,
 			struct page *page, unsigned int page_off,
 			sector_t sector, unsigned int len)
->>>>>>> 24b8d41d
 {
 	blk_status_t rc;
 	phys_addr_t pmem_off = sector * 512 + pmem->data_offset;
@@ -224,36 +165,6 @@
 	if (unlikely(is_bad_pmem(&pmem->bb, sector, len)))
 		bad_pmem = true;
 
-<<<<<<< HEAD
-	if (!is_write) {
-		if (unlikely(bad_pmem))
-			rc = -EIO;
-		else {
-			rc = read_pmem(page, off, pmem_addr, len);
-			flush_dcache_page(page);
-		}
-	} else {
-		/*
-		 * Note that we write the data both before and after
-		 * clearing poison.  The write before clear poison
-		 * handles situations where the latest written data is
-		 * preserved and the clear poison operation simply marks
-		 * the address range as valid without changing the data.
-		 * In this case application software can assume that an
-		 * interrupted write will either return the new good
-		 * data or an error.
-		 *
-		 * However, if pmem_clear_poison() leaves the data in an
-		 * indeterminate state we need to perform the write
-		 * after clear poison.
-		 */
-		flush_dcache_page(page);
-		write_pmem(pmem_addr, page, off, len);
-		if (unlikely(bad_pmem)) {
-			rc = pmem_clear_poison(pmem, pmem_off, len);
-			write_pmem(pmem_addr, page, off, len);
-		}
-=======
 	/*
 	 * Note that we write the data both before and after
 	 * clearing poison.  The write before clear poison
@@ -273,22 +184,12 @@
 	if (unlikely(bad_pmem)) {
 		rc = pmem_clear_poison(pmem, pmem_off, len);
 		write_pmem(pmem_addr, page, page_off, len);
->>>>>>> 24b8d41d
 	}
 
 	return rc;
 }
 
-<<<<<<< HEAD
-/* account for REQ_FLUSH rename, replace with REQ_PREFLUSH after v4.8-rc1 */
-#ifndef REQ_FLUSH
-#define REQ_FLUSH REQ_PREFLUSH
-#endif
-
-static blk_qc_t pmem_make_request(struct request_queue *q, struct bio *bio)
-=======
 static blk_qc_t pmem_submit_bio(struct bio *bio)
->>>>>>> 24b8d41d
 {
 	int ret = 0;
 	blk_status_t rc = 0;
@@ -296,16 +197,8 @@
 	unsigned long start;
 	struct bio_vec bvec;
 	struct bvec_iter iter;
-<<<<<<< HEAD
-	struct pmem_device *pmem = q->queuedata;
-	struct nd_region *nd_region = to_region(pmem);
-
-	if (bio->bi_opf & REQ_FLUSH)
-		nvdimm_flush(nd_region);
-=======
 	struct pmem_device *pmem = bio->bi_disk->private_data;
 	struct nd_region *nd_region = to_region(pmem);
->>>>>>> 24b8d41d
 
 	if (bio->bi_opf & REQ_PREFLUSH)
 		ret = nvdimm_flush(nd_region, bio);
@@ -314,18 +207,12 @@
 	if (do_acct)
 		start = bio_start_io_acct(bio);
 	bio_for_each_segment(bvec, bio, iter) {
-<<<<<<< HEAD
-		rc = pmem_do_bvec(pmem, bvec.bv_page, bvec.bv_len,
-				bvec.bv_offset, op_is_write(bio_op(bio)),
-				iter.bi_sector);
-=======
 		if (op_is_write(bio_op(bio)))
 			rc = pmem_do_write(pmem, bvec.bv_page, bvec.bv_offset,
 				iter.bi_sector, bvec.bv_len);
 		else
 			rc = pmem_do_read(pmem, bvec.bv_page, bvec.bv_offset,
 				iter.bi_sector, bvec.bv_len);
->>>>>>> 24b8d41d
 		if (rc) {
 			bio->bi_status = rc;
 			break;
@@ -335,33 +222,20 @@
 		bio_end_io_acct(bio, start);
 
 	if (bio->bi_opf & REQ_FUA)
-<<<<<<< HEAD
-		nvdimm_flush(nd_region);
-=======
 		ret = nvdimm_flush(nd_region, bio);
 
 	if (ret)
 		bio->bi_status = errno_to_blk_status(ret);
->>>>>>> 24b8d41d
 
 	bio_endio(bio);
 	return BLK_QC_T_NONE;
 }
 
 static int pmem_rw_page(struct block_device *bdev, sector_t sector,
-<<<<<<< HEAD
-		       struct page *page, bool is_write)
-{
-	struct pmem_device *pmem = bdev->bd_queue->queuedata;
-	int rc;
-
-	rc = pmem_do_bvec(pmem, page, PAGE_SIZE, 0, is_write, sector);
-=======
 		       struct page *page, unsigned int op)
 {
 	struct pmem_device *pmem = bdev->bd_disk->private_data;
 	blk_status_t rc;
->>>>>>> 24b8d41d
 
 	if (op_is_write(op))
 		rc = pmem_do_write(pmem, page, 0, sector, thp_size(page));
@@ -374,29 +248,12 @@
 	 * caused by double completion.
 	 */
 	if (rc == 0)
-<<<<<<< HEAD
-		page_endio(page, is_write, 0);
-=======
 		page_endio(page, op_is_write(op), 0);
->>>>>>> 24b8d41d
 
 	return blk_status_to_errno(rc);
 }
 
 /* see "strong" declaration in tools/testing/nvdimm/pmem-dax.c */
-<<<<<<< HEAD
-__weak long pmem_direct_access(struct block_device *bdev, sector_t sector,
-		      void **kaddr, pfn_t *pfn, long size)
-{
-	struct pmem_device *pmem = bdev->bd_queue->queuedata;
-	resource_size_t offset = sector * 512 + pmem->data_offset;
-
-	if (unlikely(is_bad_pmem(&pmem->bb, sector, size)))
-		return -EIO;
-	*kaddr = pmem->virt_addr + offset;
-	*pfn = phys_to_pfn_t(pmem->phys_addr + offset, pmem->pfn_flags);
-
-=======
 __weak long __pmem_direct_access(struct pmem_device *pmem, pgoff_t pgoff,
 		long nr_pages, void **kaddr, pfn_t *pfn)
 {
@@ -411,19 +268,13 @@
 	if (pfn)
 		*pfn = phys_to_pfn_t(pmem->phys_addr + offset, pmem->pfn_flags);
 
->>>>>>> 24b8d41d
 	/*
 	 * If badblocks are present, limit known good range to the
 	 * requested range.
 	 */
 	if (unlikely(pmem->bb.count))
-<<<<<<< HEAD
-		return size;
-	return pmem->size - pmem->pfn_pad - offset;
-=======
 		return nr_pages;
 	return PHYS_PFN(pmem->size - pmem->pfn_pad - offset);
->>>>>>> 24b8d41d
 }
 
 static const struct block_device_operations pmem_fops = {
@@ -432,124 +283,6 @@
 	.rw_page =		pmem_rw_page,
 };
 
-<<<<<<< HEAD
-static void pmem_release_queue(void *q)
-{
-	blk_cleanup_queue(q);
-}
-
-static void pmem_release_disk(void *disk)
-{
-	del_gendisk(disk);
-	put_disk(disk);
-}
-
-static int pmem_attach_disk(struct device *dev,
-		struct nd_namespace_common *ndns)
-{
-	struct nd_namespace_io *nsio = to_nd_namespace_io(&ndns->dev);
-	struct nd_region *nd_region = to_nd_region(dev->parent);
-	struct vmem_altmap __altmap, *altmap = NULL;
-	struct resource *res = &nsio->res;
-	struct nd_pfn *nd_pfn = NULL;
-	int nid = dev_to_node(dev);
-	struct nd_pfn_sb *pfn_sb;
-	struct pmem_device *pmem;
-	struct resource pfn_res;
-	struct request_queue *q;
-	struct gendisk *disk;
-	void *addr;
-
-	/* while nsio_rw_bytes is active, parse a pfn info block if present */
-	if (is_nd_pfn(dev)) {
-		nd_pfn = to_nd_pfn(dev);
-		altmap = nvdimm_setup_pfn(nd_pfn, &pfn_res, &__altmap);
-		if (IS_ERR(altmap))
-			return PTR_ERR(altmap);
-	}
-
-	/* we're attaching a block device, disable raw namespace access */
-	devm_nsio_disable(dev, nsio);
-
-	pmem = devm_kzalloc(dev, sizeof(*pmem), GFP_KERNEL);
-	if (!pmem)
-		return -ENOMEM;
-
-	dev_set_drvdata(dev, pmem);
-	pmem->phys_addr = res->start;
-	pmem->size = resource_size(res);
-	if (nvdimm_has_flush(nd_region) < 0)
-		dev_warn(dev, "unable to guarantee persistence of writes\n");
-
-	if (!devm_request_mem_region(dev, res->start, resource_size(res),
-				dev_name(dev))) {
-		dev_warn(dev, "could not reserve region %pR\n", res);
-		return -EBUSY;
-	}
-
-	q = blk_alloc_queue_node(GFP_KERNEL, dev_to_node(dev));
-	if (!q)
-		return -ENOMEM;
-
-	pmem->pfn_flags = PFN_DEV;
-	if (is_nd_pfn(dev)) {
-		addr = devm_memremap_pages(dev, &pfn_res, &q->q_usage_counter,
-				altmap);
-		pfn_sb = nd_pfn->pfn_sb;
-		pmem->data_offset = le64_to_cpu(pfn_sb->dataoff);
-		pmem->pfn_pad = resource_size(res) - resource_size(&pfn_res);
-		pmem->pfn_flags |= PFN_MAP;
-		res = &pfn_res; /* for badblocks populate */
-		res->start += pmem->data_offset;
-	} else if (pmem_should_map_pages(dev)) {
-		addr = devm_memremap_pages(dev, &nsio->res,
-				&q->q_usage_counter, NULL);
-		pmem->pfn_flags |= PFN_MAP;
-	} else
-		addr = devm_memremap(dev, pmem->phys_addr,
-				pmem->size, ARCH_MEMREMAP_PMEM);
-
-	/*
-	 * At release time the queue must be dead before
-	 * devm_memremap_pages is unwound
-	 */
-	if (devm_add_action_or_reset(dev, pmem_release_queue, q))
-		return -ENOMEM;
-
-	if (IS_ERR(addr))
-		return PTR_ERR(addr);
-	pmem->virt_addr = addr;
-
-	blk_queue_write_cache(q, true, true);
-	blk_queue_make_request(q, pmem_make_request);
-	blk_queue_physical_block_size(q, PAGE_SIZE);
-	blk_queue_max_hw_sectors(q, UINT_MAX);
-	blk_queue_bounce_limit(q, BLK_BOUNCE_ANY);
-	queue_flag_set_unlocked(QUEUE_FLAG_NONROT, q);
-	queue_flag_set_unlocked(QUEUE_FLAG_DAX, q);
-	q->queuedata = pmem;
-
-	disk = alloc_disk_node(0, nid);
-	if (!disk)
-		return -ENOMEM;
-
-	disk->fops		= &pmem_fops;
-	disk->queue		= q;
-	disk->flags		= GENHD_FL_EXT_DEVT;
-	nvdimm_namespace_disk_name(ndns, disk->disk_name);
-	set_capacity(disk, (pmem->size - pmem->pfn_pad - pmem->data_offset)
-			/ 512);
-	if (devm_init_badblocks(dev, &pmem->bb))
-		return -ENOMEM;
-	nvdimm_badblocks_populate(nd_region, &pmem->bb, res);
-	disk->bb = &pmem->bb;
-	device_add_disk(dev, disk);
-
-	if (devm_add_action_or_reset(dev, pmem_release_disk, disk))
-		return -ENOMEM;
-
-	revalidate_disk(disk);
-=======
 static int pmem_dax_zero_page_range(struct dax_device *dax_dev, pgoff_t pgoff,
 				    size_t nr_pages)
 {
@@ -727,7 +460,6 @@
 	if (IS_ERR(addr))
 		return PTR_ERR(addr);
 	pmem->virt_addr = addr;
->>>>>>> 24b8d41d
 
 	blk_queue_write_cache(q, true, fua);
 	blk_queue_physical_block_size(q, PAGE_SIZE);
@@ -737,10 +469,6 @@
 	if (pmem->pfn_flags & PFN_MAP)
 		blk_queue_flag_set(QUEUE_FLAG_DAX, q);
 
-<<<<<<< HEAD
-static int nd_pmem_probe(struct device *dev)
-{
-=======
 	disk = alloc_disk_node(0, nid);
 	if (!disk)
 		return -ENOMEM;
@@ -787,33 +515,18 @@
 static int nd_pmem_probe(struct device *dev)
 {
 	int ret;
->>>>>>> 24b8d41d
 	struct nd_namespace_common *ndns;
 
 	ndns = nvdimm_namespace_common_probe(dev);
 	if (IS_ERR(ndns))
 		return PTR_ERR(ndns);
 
-<<<<<<< HEAD
-	if (devm_nsio_enable(dev, to_nd_namespace_io(&ndns->dev)))
-		return -ENXIO;
-
-=======
->>>>>>> 24b8d41d
 	if (is_nd_btt(dev))
 		return nvdimm_namespace_attach_btt(ndns);
 
 	if (is_nd_pfn(dev))
 		return pmem_attach_disk(dev, ndns);
 
-<<<<<<< HEAD
-	/* if we find a valid info-block we'll come back as that personality */
-	if (nd_btt_probe(dev, ndns) == 0 || nd_pfn_probe(dev, ndns) == 0
-			|| nd_dax_probe(dev, ndns) == 0)
-		return -ENXIO;
-
-	/* ...otherwise we're just a raw pmem device */
-=======
 	ret = devm_namespace_enable(dev, ndns, nd_info_block_reserve());
 	if (ret)
 		return ret;
@@ -848,17 +561,15 @@
 	/* probe complete, attach handles namespace enabling */
 	devm_namespace_disable(dev, ndns);
 
->>>>>>> 24b8d41d
 	return pmem_attach_disk(dev, ndns);
 }
 
 static int nd_pmem_remove(struct device *dev)
 {
+	struct pmem_device *pmem = dev_get_drvdata(dev);
+
 	if (is_nd_btt(dev))
 		nvdimm_namespace_detach_btt(to_nd_btt(dev));
-<<<<<<< HEAD
-	nvdimm_flush(to_nd_region(dev->parent));
-=======
 	else {
 		/*
 		 * Note, this assumes nd_device_lock() context to not
@@ -868,30 +579,17 @@
 		pmem->bb_state = NULL;
 	}
 	nvdimm_flush(to_nd_region(dev->parent), NULL);
->>>>>>> 24b8d41d
 
 	return 0;
 }
 
 static void nd_pmem_shutdown(struct device *dev)
 {
-<<<<<<< HEAD
-	nvdimm_flush(to_nd_region(dev->parent));
-=======
 	nvdimm_flush(to_nd_region(dev->parent), NULL);
->>>>>>> 24b8d41d
 }
 
 static void nd_pmem_notify(struct device *dev, enum nvdimm_event event)
 {
-<<<<<<< HEAD
-	struct pmem_device *pmem = dev_get_drvdata(dev);
-	struct nd_region *nd_region = to_region(pmem);
-	resource_size_t offset = 0, end_trunc = 0;
-	struct nd_namespace_common *ndns;
-	struct nd_namespace_io *nsio;
-	struct resource res;
-=======
 	struct nd_region *nd_region;
 	resource_size_t offset = 0, end_trunc = 0;
 	struct nd_namespace_common *ndns;
@@ -899,31 +597,12 @@
 	struct badblocks *bb;
 	struct range range;
 	struct kernfs_node *bb_state;
->>>>>>> 24b8d41d
 
 	if (event != NVDIMM_REVALIDATE_POISON)
 		return;
 
 	if (is_nd_btt(dev)) {
 		struct nd_btt *nd_btt = to_nd_btt(dev);
-<<<<<<< HEAD
-
-		ndns = nd_btt->ndns;
-	} else if (is_nd_pfn(dev)) {
-		struct nd_pfn *nd_pfn = to_nd_pfn(dev);
-		struct nd_pfn_sb *pfn_sb = nd_pfn->pfn_sb;
-
-		ndns = nd_pfn->ndns;
-		offset = pmem->data_offset + __le32_to_cpu(pfn_sb->start_pad);
-		end_trunc = __le32_to_cpu(pfn_sb->end_trunc);
-	} else
-		ndns = to_ndns(dev);
-
-	nsio = to_nd_namespace_io(&ndns->dev);
-	res.start = nsio->res.start + offset;
-	res.end = nsio->res.end - end_trunc;
-	nvdimm_badblocks_populate(nd_region, &pmem->bb, &res);
-=======
 
 		ndns = nd_btt->ndns;
 		nd_region = to_nd_region(ndns->dev.parent);
@@ -957,7 +636,6 @@
 	nvdimm_badblocks_populate(nd_region, bb, &range);
 	if (bb_state)
 		sysfs_notify_dirent(bb_state);
->>>>>>> 24b8d41d
 }
 
 MODULE_ALIAS("pmem");
