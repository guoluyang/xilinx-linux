// SPDX-License-Identifier: GPL-2.0-only
/*
 * Copyright(c) 2013-2015 Intel Corporation. All rights reserved.
 */
#include <linux/vmalloc.h>
#include <linux/module.h>
#include <linux/device.h>
#include <linux/sizes.h>
#include <linux/ndctl.h>
#include <linux/slab.h>
#include <linux/mm.h>
#include <linux/nd.h>
#include "label.h"
#include "nd.h"

static int nvdimm_probe(struct device *dev)
{
	struct nvdimm_drvdata *ndd;
	int rc;

<<<<<<< HEAD
=======
	rc = nvdimm_security_setup_events(dev);
	if (rc < 0) {
		dev_err(dev, "security event setup failed: %d\n", rc);
		return rc;
	}

>>>>>>> 24b8d41d
	rc = nvdimm_check_config_data(dev);
	if (rc) {
		/* not required for non-aliased nvdimm, ex. NVDIMM-N */
		if (rc == -ENOTTY)
			rc = 0;
		return rc;
	}

<<<<<<< HEAD
=======
	/*
	 * The locked status bit reflects explicit status codes from the
	 * label reading commands, revalidate it each time the driver is
	 * activated and re-reads the label area.
	 */
	nvdimm_clear_locked(dev);

>>>>>>> 24b8d41d
	ndd = kzalloc(sizeof(*ndd), GFP_KERNEL);
	if (!ndd)
		return -ENOMEM;

	dev_set_drvdata(dev, ndd);
	ndd->dpa.name = dev_name(dev);
	ndd->ns_current = -1;
	ndd->ns_next = -1;
	ndd->dpa.start = 0;
	ndd->dpa.end = -1;
	ndd->dev = dev;
	get_device(dev);
	kref_init(&ndd->kref);

	/*
	 * Attempt to unlock, if the DIMM supports security commands,
	 * otherwise the locked indication is determined by explicit
	 * status codes from the label reading commands.
	 */
	rc = nvdimm_security_unlock(dev);
	if (rc < 0)
		dev_dbg(dev, "failed to unlock dimm: %d\n", rc);


	/*
	 * EACCES failures reading the namespace label-area-properties
	 * are interpreted as the DIMM capacity being locked but the
	 * namespace labels themselves being accessible.
	 */
	rc = nvdimm_init_nsarea(ndd);
	if (rc == -EACCES) {
		/*
		 * See nvdimm_namespace_common_probe() where we fail to
		 * allow namespaces to probe while the DIMM is locked,
		 * but we do allow for namespace enumeration.
		 */
		nvdimm_set_locked(dev);
		rc = 0;
	}
	if (rc)
		goto err;

	/*
	 * EACCES failures reading the namespace label-data are
	 * interpreted as the label area being locked in addition to the
	 * DIMM capacity. We fail the dimm probe to prevent regions from
	 * attempting to parse the label area.
	 */
	rc = nd_label_data_init(ndd);
	if (rc == -EACCES)
		nvdimm_set_locked(dev);
	if (rc)
		goto err;

	dev_dbg(dev, "config data size: %d\n", ndd->nsarea.config_size);

	nvdimm_bus_lock(dev);
	if (ndd->ns_current >= 0) {
		rc = nd_label_reserve_dpa(ndd);
		if (rc == 0)
			nvdimm_set_labeling(dev);
	}
	nvdimm_bus_unlock(dev);

	if (rc)
		goto err;

	return 0;

 err:
	put_ndd(ndd);
	return rc;
}

static int nvdimm_remove(struct device *dev)
{
	struct nvdimm_drvdata *ndd = dev_get_drvdata(dev);

	if (!ndd)
		return 0;

	nvdimm_bus_lock(dev);
	dev_set_drvdata(dev, NULL);
	nvdimm_bus_unlock(dev);
	put_ndd(ndd);

	return 0;
}

static struct nd_device_driver nvdimm_driver = {
	.probe = nvdimm_probe,
	.remove = nvdimm_remove,
	.drv = {
		.name = "nvdimm",
	},
	.type = ND_DRIVER_DIMM,
};

int __init nvdimm_init(void)
{
	return nd_driver_register(&nvdimm_driver);
}

void nvdimm_exit(void)
{
	driver_unregister(&nvdimm_driver.drv);
}

MODULE_ALIAS_ND_DEVICE(ND_DEVICE_DIMM);<|MERGE_RESOLUTION|>--- conflicted
+++ resolved
@@ -18,15 +18,12 @@
 	struct nvdimm_drvdata *ndd;
 	int rc;
 
-<<<<<<< HEAD
-=======
 	rc = nvdimm_security_setup_events(dev);
 	if (rc < 0) {
 		dev_err(dev, "security event setup failed: %d\n", rc);
 		return rc;
 	}
 
->>>>>>> 24b8d41d
 	rc = nvdimm_check_config_data(dev);
 	if (rc) {
 		/* not required for non-aliased nvdimm, ex. NVDIMM-N */
@@ -35,8 +32,6 @@
 		return rc;
 	}
 
-<<<<<<< HEAD
-=======
 	/*
 	 * The locked status bit reflects explicit status codes from the
 	 * label reading commands, revalidate it each time the driver is
@@ -44,7 +39,6 @@
 	 */
 	nvdimm_clear_locked(dev);
 
->>>>>>> 24b8d41d
 	ndd = kzalloc(sizeof(*ndd), GFP_KERNEL);
 	if (!ndd)
 		return -ENOMEM;
