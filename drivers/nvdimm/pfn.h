--- conflicted
+++ resolved
@@ -40,15 +40,11 @@
 	__le32 end_trunc;
 	/* minor-version-2 record the base alignment of the mapping */
 	__le32 align;
-<<<<<<< HEAD
-	u8 padding[4000];
-=======
 	/* minor-version-3 guarantee the padding and flags are zero */
 	/* minor-version-4 record the page size and struct page size */
 	__le32 page_size;
 	__le16 page_struct_size;
 	u8 padding[3994];
->>>>>>> 24b8d41d
 	__le64 checksum;
 };
 
