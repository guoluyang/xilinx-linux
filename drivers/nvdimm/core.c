--- conflicted
+++ resolved
@@ -127,11 +127,7 @@
 	nvdimm_map = container_of(kref, struct nvdimm_map, kref);
 	nvdimm_bus = nvdimm_map->nvdimm_bus;
 
-<<<<<<< HEAD
-	dev_dbg(&nvdimm_bus->dev, "%s: %pa\n", __func__, &nvdimm_map->offset);
-=======
 	dev_dbg(&nvdimm_bus->dev, "%pa\n", &nvdimm_map->offset);
->>>>>>> 24b8d41d
 	list_del(&nvdimm_map->list);
 	if (nvdimm_map->flags)
 		memunmap(nvdimm_map->mem);
@@ -394,9 +390,6 @@
 	.attrs = nvdimm_bus_attributes,
 };
 
-<<<<<<< HEAD
-static void set_badblock(struct badblocks *bb, sector_t s, int num)
-=======
 static ssize_t capability_show(struct device *dev,
 		struct device_attribute *attr, char *buf)
 {
@@ -425,7 +418,6 @@
 
 static ssize_t activate_show(struct device *dev,
 		struct device_attribute *attr, char *buf)
->>>>>>> 24b8d41d
 {
 	struct nvdimm_bus *nvdimm_bus = to_nvdimm_bus(dev);
 	struct nvdimm_bus_descriptor *nd_desc = nvdimm_bus->nd_desc;
@@ -507,60 +499,22 @@
 		rc = len;
 	return rc;
 }
-<<<<<<< HEAD
-EXPORT_SYMBOL_GPL(nvdimm_badblocks_populate);
-
-static int add_poison(struct nvdimm_bus *nvdimm_bus, u64 addr, u64 length,
-			gfp_t flags)
-{
-	struct nd_poison *pl;
-
-	pl = kzalloc(sizeof(*pl), flags);
-	if (!pl)
-		return -ENOMEM;
-=======
->>>>>>> 24b8d41d
 
 static DEVICE_ATTR_ADMIN_RW(activate);
 
 static umode_t nvdimm_bus_firmware_visible(struct kobject *kobj, struct attribute *a, int n)
 {
-<<<<<<< HEAD
-	struct nd_poison *pl;
-
-	if (list_empty(&nvdimm_bus->poison_list))
-		return add_poison(nvdimm_bus, addr, length, GFP_KERNEL);
-
-	/*
-	 * There is a chance this is a duplicate, check for those first.
-	 * This will be the common case as ARS_STATUS returns all known
-	 * errors in the SPA space, and we can't query it per region
-	 */
-	list_for_each_entry(pl, &nvdimm_bus->poison_list, list)
-		if (pl->start == addr) {
-			/* If length has changed, update this list entry */
-			if (pl->length != length)
-				pl->length = length;
-			return 0;
-		}
-=======
 	struct device *dev = container_of(kobj, typeof(*dev), kobj);
 	struct nvdimm_bus *nvdimm_bus = to_nvdimm_bus(dev);
 	struct nvdimm_bus_descriptor *nd_desc = nvdimm_bus->nd_desc;
 	enum nvdimm_fwa_capability cap;
->>>>>>> 24b8d41d
 
 	/*
 	 * Both 'activate' and 'capability' disappear when no ops
 	 * detected, or a negative capability is indicated.
 	 */
-<<<<<<< HEAD
-	return add_poison(nvdimm_bus, addr, length, GFP_KERNEL);
-}
-=======
 	if (!nd_desc->fw_ops)
 		return 0;
->>>>>>> 24b8d41d
 
 	nvdimm_bus_lock(dev);
 	cap = nd_desc->fw_ops->capability(nd_desc);
@@ -571,73 +525,6 @@
 
 	return a->mode;
 }
-<<<<<<< HEAD
-EXPORT_SYMBOL_GPL(nvdimm_bus_add_poison);
-
-void nvdimm_clear_from_poison_list(struct nvdimm_bus *nvdimm_bus,
-		phys_addr_t start, unsigned int len)
-{
-	struct list_head *poison_list = &nvdimm_bus->poison_list;
-	u64 clr_end = start + len - 1;
-	struct nd_poison *pl, *next;
-
-	nvdimm_bus_lock(&nvdimm_bus->dev);
-	WARN_ON_ONCE(list_empty(poison_list));
-
-	/*
-	 * [start, clr_end] is the poison interval being cleared.
-	 * [pl->start, pl_end] is the poison_list entry we're comparing
-	 * the above interval against. The poison list entry may need
-	 * to be modified (update either start or length), deleted, or
-	 * split into two based on the overlap characteristics
-	 */
-
-	list_for_each_entry_safe(pl, next, poison_list, list) {
-		u64 pl_end = pl->start + pl->length - 1;
-
-		/* Skip intervals with no intersection */
-		if (pl_end < start)
-			continue;
-		if (pl->start >  clr_end)
-			continue;
-		/* Delete completely overlapped poison entries */
-		if ((pl->start >= start) && (pl_end <= clr_end)) {
-			list_del(&pl->list);
-			kfree(pl);
-			continue;
-		}
-		/* Adjust start point of partially cleared entries */
-		if ((start <= pl->start) && (clr_end > pl->start)) {
-			pl->length -= clr_end - pl->start + 1;
-			pl->start = clr_end + 1;
-			continue;
-		}
-		/* Adjust pl->length for partial clearing at the tail end */
-		if ((pl->start < start) && (pl_end <= clr_end)) {
-			/* pl->start remains the same */
-			pl->length = start - pl->start;
-			continue;
-		}
-		/*
-		 * If clearing in the middle of an entry, we split it into
-		 * two by modifying the current entry to represent one half of
-		 * the split, and adding a new entry for the second half.
-		 */
-		if ((pl->start < start) && (pl_end > clr_end)) {
-			u64 new_start = clr_end + 1;
-			u64 new_len = pl_end - new_start + 1;
-
-			/* Add new entry covering the right half */
-			add_poison(nvdimm_bus, new_start, new_len, GFP_NOIO);
-			/* Adjust this entry to cover the left half */
-			pl->length = start - pl->start;
-			continue;
-		}
-	}
-	nvdimm_bus_unlock(&nvdimm_bus->dev);
-}
-EXPORT_SYMBOL_GPL(nvdimm_clear_from_poison_list);
-=======
 static struct attribute *nvdimm_bus_firmware_attributes[] = {
 	&dev_attr_activate.attr,
 	&dev_attr_capability.attr,
@@ -661,7 +548,6 @@
 	return badrange_add(&nvdimm_bus->badrange, addr, length);
 }
 EXPORT_SYMBOL_GPL(nvdimm_bus_add_badrange);
->>>>>>> 24b8d41d
 
 #ifdef CONFIG_BLK_DEV_INTEGRITY
 int nd_integrity_init(struct gendisk *disk, unsigned long meta_size)
@@ -722,10 +608,6 @@
 	nd_region_exit();
 	nvdimm_exit();
 	nvdimm_bus_exit();
-<<<<<<< HEAD
-	nd_region_devs_exit();
-=======
->>>>>>> 24b8d41d
 	nvdimm_devs_exit();
 }
 
