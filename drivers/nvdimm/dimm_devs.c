// SPDX-License-Identifier: GPL-2.0-only
/*
 * Copyright(c) 2013-2015 Intel Corporation. All rights reserved.
 */
#define pr_fmt(fmt) KBUILD_MODNAME ": " fmt
#include <linux/moduleparam.h>
#include <linux/vmalloc.h>
#include <linux/device.h>
#include <linux/ndctl.h>
#include <linux/slab.h>
#include <linux/io.h>
#include <linux/fs.h>
#include <linux/mm.h>
#include "nd-core.h"
#include "label.h"
#include "pmem.h"
#include "nd.h"

static DEFINE_IDA(dimm_ida);

static bool noblk;
module_param(noblk, bool, 0444);
MODULE_PARM_DESC(noblk, "force disable BLK / local alias support");

/*
 * Retrieve bus and dimm handle and return if this bus supports
 * get_config_data commands
 */
int nvdimm_check_config_data(struct device *dev)
{
	struct nvdimm *nvdimm = to_nvdimm(dev);

	if (!nvdimm->cmd_mask ||
	    !test_bit(ND_CMD_GET_CONFIG_DATA, &nvdimm->cmd_mask)) {
<<<<<<< HEAD
		if (nvdimm->flags & NDD_ALIASING)
=======
		if (test_bit(NDD_LABELING, &nvdimm->flags))
>>>>>>> 24b8d41d
			return -ENXIO;
		else
			return -ENOTTY;
	}

	return 0;
}

static int validate_dimm(struct nvdimm_drvdata *ndd)
{
	int rc;

	if (!ndd)
		return -EINVAL;

	rc = nvdimm_check_config_data(ndd->dev);
	if (rc)
<<<<<<< HEAD
		dev_dbg(ndd->dev, "%pf: %s error: %d\n",
=======
		dev_dbg(ndd->dev, "%ps: %s error: %d\n",
>>>>>>> 24b8d41d
				__builtin_return_address(0), __func__, rc);
	return rc;
}

/**
 * nvdimm_init_nsarea - determine the geometry of a dimm's namespace area
 * @nvdimm: dimm to initialize
 */
int nvdimm_init_nsarea(struct nvdimm_drvdata *ndd)
{
	struct nd_cmd_get_config_size *cmd = &ndd->nsarea;
	struct nvdimm_bus *nvdimm_bus = walk_to_nvdimm_bus(ndd->dev);
	struct nvdimm_bus_descriptor *nd_desc;
	int rc = validate_dimm(ndd);
	int cmd_rc = 0;

	if (rc)
		return rc;

	if (cmd->config_size)
		return 0; /* already valid */

	memset(cmd, 0, sizeof(*cmd));
	nd_desc = nvdimm_bus->nd_desc;
	rc = nd_desc->ndctl(nd_desc, to_nvdimm(ndd->dev),
			ND_CMD_GET_CONFIG_SIZE, cmd, sizeof(*cmd), &cmd_rc);
	if (rc < 0)
		return rc;
	return cmd_rc;
}

int nvdimm_get_config_data(struct nvdimm_drvdata *ndd, void *buf,
			   size_t offset, size_t len)
{
	struct nvdimm_bus *nvdimm_bus = walk_to_nvdimm_bus(ndd->dev);
	struct nvdimm_bus_descriptor *nd_desc = nvdimm_bus->nd_desc;
	int rc = validate_dimm(ndd), cmd_rc = 0;
	struct nd_cmd_get_config_data_hdr *cmd;
	size_t max_cmd_size, buf_offset;

	if (rc)
		return rc;

	if (offset + len > ndd->nsarea.config_size)
		return -ENXIO;

	max_cmd_size = min_t(u32, len, ndd->nsarea.max_xfer);
	cmd = kvzalloc(max_cmd_size + sizeof(*cmd), GFP_KERNEL);
	if (!cmd)
		return -ENOMEM;

	for (buf_offset = 0; len;
	     len -= cmd->in_length, buf_offset += cmd->in_length) {
		size_t cmd_size;

		cmd->in_offset = offset + buf_offset;
		cmd->in_length = min(max_cmd_size, len);

		cmd_size = sizeof(*cmd) + cmd->in_length;

		rc = nd_desc->ndctl(nd_desc, to_nvdimm(ndd->dev),
				ND_CMD_GET_CONFIG_DATA, cmd, cmd_size, &cmd_rc);
		if (rc < 0)
			break;
		if (cmd_rc < 0) {
			rc = cmd_rc;
			break;
		}

		/* out_buf should be valid, copy it into our output buffer */
		memcpy(buf + buf_offset, cmd->out_buf, cmd->in_length);
	}
	kvfree(cmd);

	return rc;
}

int nvdimm_set_config_data(struct nvdimm_drvdata *ndd, size_t offset,
		void *buf, size_t len)
{
	size_t max_cmd_size, buf_offset;
	struct nd_cmd_set_config_hdr *cmd;
	int rc = validate_dimm(ndd), cmd_rc = 0;
	struct nvdimm_bus *nvdimm_bus = walk_to_nvdimm_bus(ndd->dev);
	struct nvdimm_bus_descriptor *nd_desc = nvdimm_bus->nd_desc;

	if (rc)
		return rc;

	if (offset + len > ndd->nsarea.config_size)
		return -ENXIO;

	max_cmd_size = min_t(u32, len, ndd->nsarea.max_xfer);
	cmd = kvzalloc(max_cmd_size + sizeof(*cmd) + sizeof(u32), GFP_KERNEL);
	if (!cmd)
		return -ENOMEM;

	for (buf_offset = 0; len; len -= cmd->in_length,
			buf_offset += cmd->in_length) {
		size_t cmd_size;

		cmd->in_offset = offset + buf_offset;
		cmd->in_length = min(max_cmd_size, len);
		memcpy(cmd->in_buf, buf + buf_offset, cmd->in_length);

		/* status is output in the last 4-bytes of the command buffer */
		cmd_size = sizeof(*cmd) + cmd->in_length + sizeof(u32);

		rc = nd_desc->ndctl(nd_desc, to_nvdimm(ndd->dev),
				ND_CMD_SET_CONFIG_DATA, cmd, cmd_size, &cmd_rc);
		if (rc < 0)
			break;
		if (cmd_rc < 0) {
			rc = cmd_rc;
			break;
		}
	}
	kvfree(cmd);

	return rc;
}

void nvdimm_set_labeling(struct device *dev)
{
	struct nvdimm *nvdimm = to_nvdimm(dev);

	set_bit(NDD_LABELING, &nvdimm->flags);
}

void nvdimm_set_locked(struct device *dev)
{
	struct nvdimm *nvdimm = to_nvdimm(dev);

	set_bit(NDD_LOCKED, &nvdimm->flags);
}

void nvdimm_clear_locked(struct device *dev)
{
	struct nvdimm *nvdimm = to_nvdimm(dev);

	clear_bit(NDD_LOCKED, &nvdimm->flags);
}

static void nvdimm_release(struct device *dev)
{
	struct nvdimm *nvdimm = to_nvdimm(dev);

	ida_simple_remove(&dimm_ida, nvdimm->id);
	kfree(nvdimm);
}

struct nvdimm *to_nvdimm(struct device *dev)
{
	struct nvdimm *nvdimm = container_of(dev, struct nvdimm, dev);

	WARN_ON(!is_nvdimm(dev));
	return nvdimm;
}
EXPORT_SYMBOL_GPL(to_nvdimm);

struct nvdimm *nd_blk_region_to_dimm(struct nd_blk_region *ndbr)
{
	struct nd_region *nd_region = &ndbr->nd_region;
	struct nd_mapping *nd_mapping = &nd_region->mapping[0];

	return nd_mapping->nvdimm;
}
EXPORT_SYMBOL_GPL(nd_blk_region_to_dimm);

unsigned long nd_blk_memremap_flags(struct nd_blk_region *ndbr)
{
	/* pmem mapping properties are private to libnvdimm */
	return ARCH_MEMREMAP_PMEM;
}
EXPORT_SYMBOL_GPL(nd_blk_memremap_flags);

struct nvdimm_drvdata *to_ndd(struct nd_mapping *nd_mapping)
{
	struct nvdimm *nvdimm = nd_mapping->nvdimm;

	WARN_ON_ONCE(!is_nvdimm_bus_locked(&nvdimm->dev));

	return dev_get_drvdata(&nvdimm->dev);
}
EXPORT_SYMBOL(to_ndd);

void nvdimm_drvdata_release(struct kref *kref)
{
	struct nvdimm_drvdata *ndd = container_of(kref, typeof(*ndd), kref);
	struct device *dev = ndd->dev;
	struct resource *res, *_r;

	dev_dbg(dev, "trace\n");
	nvdimm_bus_lock(dev);
	for_each_dpa_resource_safe(ndd, res, _r)
		nvdimm_free_dpa(ndd, res);
	nvdimm_bus_unlock(dev);

	kvfree(ndd->data);
	kfree(ndd);
	put_device(dev);
}

void get_ndd(struct nvdimm_drvdata *ndd)
{
	kref_get(&ndd->kref);
}

void put_ndd(struct nvdimm_drvdata *ndd)
{
	if (ndd)
		kref_put(&ndd->kref, nvdimm_drvdata_release);
}

const char *nvdimm_name(struct nvdimm *nvdimm)
{
	return dev_name(&nvdimm->dev);
}
EXPORT_SYMBOL_GPL(nvdimm_name);

struct kobject *nvdimm_kobj(struct nvdimm *nvdimm)
{
	return &nvdimm->dev.kobj;
}
EXPORT_SYMBOL_GPL(nvdimm_kobj);

unsigned long nvdimm_cmd_mask(struct nvdimm *nvdimm)
{
	return nvdimm->cmd_mask;
}
EXPORT_SYMBOL_GPL(nvdimm_cmd_mask);

void *nvdimm_provider_data(struct nvdimm *nvdimm)
{
	if (nvdimm)
		return nvdimm->provider_data;
	return NULL;
}
EXPORT_SYMBOL_GPL(nvdimm_provider_data);

static ssize_t commands_show(struct device *dev,
		struct device_attribute *attr, char *buf)
{
	struct nvdimm *nvdimm = to_nvdimm(dev);
	int cmd, len = 0;

	if (!nvdimm->cmd_mask)
		return sprintf(buf, "\n");

	for_each_set_bit(cmd, &nvdimm->cmd_mask, BITS_PER_LONG)
		len += sprintf(buf + len, "%s ", nvdimm_cmd_name(cmd));
	len += sprintf(buf + len, "\n");
	return len;
}
static DEVICE_ATTR_RO(commands);

static ssize_t flags_show(struct device *dev,
		struct device_attribute *attr, char *buf)
{
	struct nvdimm *nvdimm = to_nvdimm(dev);

	return sprintf(buf, "%s%s%s\n",
			test_bit(NDD_ALIASING, &nvdimm->flags) ? "alias " : "",
			test_bit(NDD_LABELING, &nvdimm->flags) ? "label " : "",
			test_bit(NDD_LOCKED, &nvdimm->flags) ? "lock " : "");
}
static DEVICE_ATTR_RO(flags);

static ssize_t state_show(struct device *dev, struct device_attribute *attr,
		char *buf)
{
	struct nvdimm *nvdimm = to_nvdimm(dev);

	/*
	 * The state may be in the process of changing, userspace should
	 * quiesce probing if it wants a static answer
	 */
	nvdimm_bus_lock(dev);
	nvdimm_bus_unlock(dev);
	return sprintf(buf, "%s\n", atomic_read(&nvdimm->busy)
			? "active" : "idle");
}
static DEVICE_ATTR_RO(state);

static ssize_t available_slots_show(struct device *dev,
		struct device_attribute *attr, char *buf)
{
	struct nvdimm_drvdata *ndd = dev_get_drvdata(dev);
	ssize_t rc;
	u32 nfree;

	if (!ndd)
		return -ENXIO;

	nvdimm_bus_lock(dev);
	nfree = nd_label_nfree(ndd);
	if (nfree - 1 > nfree) {
		dev_WARN_ONCE(dev, 1, "we ate our last label?\n");
		nfree = 0;
	} else
		nfree--;
	rc = sprintf(buf, "%d\n", nfree);
	nvdimm_bus_unlock(dev);
	return rc;
}
static DEVICE_ATTR_RO(available_slots);

__weak ssize_t security_show(struct device *dev,
		struct device_attribute *attr, char *buf)
{
	struct nvdimm *nvdimm = to_nvdimm(dev);

	if (test_bit(NVDIMM_SECURITY_OVERWRITE, &nvdimm->sec.flags))
		return sprintf(buf, "overwrite\n");
	if (test_bit(NVDIMM_SECURITY_DISABLED, &nvdimm->sec.flags))
		return sprintf(buf, "disabled\n");
	if (test_bit(NVDIMM_SECURITY_UNLOCKED, &nvdimm->sec.flags))
		return sprintf(buf, "unlocked\n");
	if (test_bit(NVDIMM_SECURITY_LOCKED, &nvdimm->sec.flags))
		return sprintf(buf, "locked\n");
	return -ENOTTY;
}

static ssize_t frozen_show(struct device *dev,
		struct device_attribute *attr, char *buf)
{
	struct nvdimm *nvdimm = to_nvdimm(dev);

	return sprintf(buf, "%d\n", test_bit(NVDIMM_SECURITY_FROZEN,
				&nvdimm->sec.flags));
}
static DEVICE_ATTR_RO(frozen);

static ssize_t security_store(struct device *dev,
		struct device_attribute *attr, const char *buf, size_t len)

{
	ssize_t rc;

	/*
	 * Require all userspace triggered security management to be
	 * done while probing is idle and the DIMM is not in active use
	 * in any region.
	 */
	nd_device_lock(dev);
	nvdimm_bus_lock(dev);
	wait_nvdimm_bus_probe_idle(dev);
	rc = nvdimm_security_store(dev, buf, len);
	nvdimm_bus_unlock(dev);
	nd_device_unlock(dev);

	return rc;
}
static DEVICE_ATTR_RW(security);

static struct attribute *nvdimm_attributes[] = {
	&dev_attr_state.attr,
	&dev_attr_flags.attr,
	&dev_attr_commands.attr,
	&dev_attr_available_slots.attr,
	&dev_attr_security.attr,
	&dev_attr_frozen.attr,
	NULL,
};

static umode_t nvdimm_visible(struct kobject *kobj, struct attribute *a, int n)
{
	struct device *dev = container_of(kobj, typeof(*dev), kobj);
	struct nvdimm *nvdimm = to_nvdimm(dev);

	if (a != &dev_attr_security.attr && a != &dev_attr_frozen.attr)
		return a->mode;
	if (!nvdimm->sec.flags)
		return 0;

	if (a == &dev_attr_security.attr) {
		/* Are there any state mutation ops (make writable)? */
		if (nvdimm->sec.ops->freeze || nvdimm->sec.ops->disable
				|| nvdimm->sec.ops->change_key
				|| nvdimm->sec.ops->erase
				|| nvdimm->sec.ops->overwrite)
			return a->mode;
		return 0444;
	}

	if (nvdimm->sec.ops->freeze)
		return a->mode;
	return 0;
}

static const struct attribute_group nvdimm_attribute_group = {
	.attrs = nvdimm_attributes,
	.is_visible = nvdimm_visible,
};

static ssize_t result_show(struct device *dev, struct device_attribute *attr, char *buf)
{
	struct nvdimm *nvdimm = to_nvdimm(dev);
	enum nvdimm_fwa_result result;

	if (!nvdimm->fw_ops)
		return -EOPNOTSUPP;

	nvdimm_bus_lock(dev);
	result = nvdimm->fw_ops->activate_result(nvdimm);
	nvdimm_bus_unlock(dev);

	switch (result) {
	case NVDIMM_FWA_RESULT_NONE:
		return sprintf(buf, "none\n");
	case NVDIMM_FWA_RESULT_SUCCESS:
		return sprintf(buf, "success\n");
	case NVDIMM_FWA_RESULT_FAIL:
		return sprintf(buf, "fail\n");
	case NVDIMM_FWA_RESULT_NOTSTAGED:
		return sprintf(buf, "not_staged\n");
	case NVDIMM_FWA_RESULT_NEEDRESET:
		return sprintf(buf, "need_reset\n");
	default:
		return -ENXIO;
	}
}
static DEVICE_ATTR_ADMIN_RO(result);

static ssize_t activate_show(struct device *dev, struct device_attribute *attr, char *buf)
{
	struct nvdimm *nvdimm = to_nvdimm(dev);
	enum nvdimm_fwa_state state;

	if (!nvdimm->fw_ops)
		return -EOPNOTSUPP;

	nvdimm_bus_lock(dev);
	state = nvdimm->fw_ops->activate_state(nvdimm);
	nvdimm_bus_unlock(dev);

	switch (state) {
	case NVDIMM_FWA_IDLE:
		return sprintf(buf, "idle\n");
	case NVDIMM_FWA_BUSY:
		return sprintf(buf, "busy\n");
	case NVDIMM_FWA_ARMED:
		return sprintf(buf, "armed\n");
	default:
		return -ENXIO;
	}
}

static ssize_t activate_store(struct device *dev, struct device_attribute *attr,
		const char *buf, size_t len)
{
	struct nvdimm *nvdimm = to_nvdimm(dev);
	enum nvdimm_fwa_trigger arg;
	int rc;

	if (!nvdimm->fw_ops)
		return -EOPNOTSUPP;

	if (sysfs_streq(buf, "arm"))
		arg = NVDIMM_FWA_ARM;
	else if (sysfs_streq(buf, "disarm"))
		arg = NVDIMM_FWA_DISARM;
	else
		return -EINVAL;

	nvdimm_bus_lock(dev);
	rc = nvdimm->fw_ops->arm(nvdimm, arg);
	nvdimm_bus_unlock(dev);

	if (rc < 0)
		return rc;
	return len;
}
static DEVICE_ATTR_ADMIN_RW(activate);

static struct attribute *nvdimm_firmware_attributes[] = {
	&dev_attr_activate.attr,
	&dev_attr_result.attr,
	NULL,
};

static umode_t nvdimm_firmware_visible(struct kobject *kobj, struct attribute *a, int n)
{
	struct device *dev = container_of(kobj, typeof(*dev), kobj);
	struct nvdimm_bus *nvdimm_bus = walk_to_nvdimm_bus(dev);
	struct nvdimm_bus_descriptor *nd_desc = nvdimm_bus->nd_desc;
	struct nvdimm *nvdimm = to_nvdimm(dev);
	enum nvdimm_fwa_capability cap;

	if (!nd_desc->fw_ops)
		return 0;
	if (!nvdimm->fw_ops)
		return 0;

	nvdimm_bus_lock(dev);
	cap = nd_desc->fw_ops->capability(nd_desc);
	nvdimm_bus_unlock(dev);

	if (cap < NVDIMM_FWA_CAP_QUIESCE)
		return 0;

	return a->mode;
}

static const struct attribute_group nvdimm_firmware_attribute_group = {
	.name = "firmware",
	.attrs = nvdimm_firmware_attributes,
	.is_visible = nvdimm_firmware_visible,
};

static const struct attribute_group *nvdimm_attribute_groups[] = {
	&nd_device_attribute_group,
	&nvdimm_attribute_group,
	&nvdimm_firmware_attribute_group,
	NULL,
};

static const struct device_type nvdimm_device_type = {
	.name = "nvdimm",
	.release = nvdimm_release,
	.groups = nvdimm_attribute_groups,
};

<<<<<<< HEAD
struct nvdimm *nvdimm_create(struct nvdimm_bus *nvdimm_bus, void *provider_data,
		const struct attribute_group **groups, unsigned long flags,
		unsigned long cmd_mask, int num_flush,
		struct resource *flush_wpq)
=======
bool is_nvdimm(struct device *dev)
{
	return dev->type == &nvdimm_device_type;
}

struct nvdimm *__nvdimm_create(struct nvdimm_bus *nvdimm_bus,
		void *provider_data, const struct attribute_group **groups,
		unsigned long flags, unsigned long cmd_mask, int num_flush,
		struct resource *flush_wpq, const char *dimm_id,
		const struct nvdimm_security_ops *sec_ops,
		const struct nvdimm_fw_ops *fw_ops)
>>>>>>> 24b8d41d
{
	struct nvdimm *nvdimm = kzalloc(sizeof(*nvdimm), GFP_KERNEL);
	struct device *dev;

	if (!nvdimm)
		return NULL;

	nvdimm->id = ida_simple_get(&dimm_ida, 0, 0, GFP_KERNEL);
	if (nvdimm->id < 0) {
		kfree(nvdimm);
		return NULL;
	}

	nvdimm->dimm_id = dimm_id;
	nvdimm->provider_data = provider_data;
	if (noblk)
		flags |= 1 << NDD_NOBLK;
	nvdimm->flags = flags;
	nvdimm->cmd_mask = cmd_mask;
	nvdimm->num_flush = num_flush;
	nvdimm->flush_wpq = flush_wpq;
	atomic_set(&nvdimm->busy, 0);
	dev = &nvdimm->dev;
	dev_set_name(dev, "nmem%d", nvdimm->id);
	dev->parent = &nvdimm_bus->dev;
	dev->type = &nvdimm_device_type;
	dev->devt = MKDEV(nvdimm_major, nvdimm->id);
	dev->groups = groups;
	nvdimm->sec.ops = sec_ops;
	nvdimm->fw_ops = fw_ops;
	nvdimm->sec.overwrite_tmo = 0;
	INIT_DELAYED_WORK(&nvdimm->dwork, nvdimm_security_overwrite_query);
	/*
	 * Security state must be initialized before device_add() for
	 * attribute visibility.
	 */
	/* get security state and extended (master) state */
	nvdimm->sec.flags = nvdimm_security_flags(nvdimm, NVDIMM_USER);
	nvdimm->sec.ext_flags = nvdimm_security_flags(nvdimm, NVDIMM_MASTER);
	nd_device_register(dev);

	return nvdimm;
}
EXPORT_SYMBOL_GPL(__nvdimm_create);

static void shutdown_security_notify(void *data)
{
	struct nvdimm *nvdimm = data;

	sysfs_put(nvdimm->sec.overwrite_state);
}

int nvdimm_security_setup_events(struct device *dev)
{
	struct nvdimm *nvdimm = to_nvdimm(dev);

	if (!nvdimm->sec.flags || !nvdimm->sec.ops
			|| !nvdimm->sec.ops->overwrite)
		return 0;
	nvdimm->sec.overwrite_state = sysfs_get_dirent(dev->kobj.sd, "security");
	if (!nvdimm->sec.overwrite_state)
		return -ENOMEM;

	return devm_add_action_or_reset(dev, shutdown_security_notify, nvdimm);
}
EXPORT_SYMBOL_GPL(nvdimm_security_setup_events);

int nvdimm_in_overwrite(struct nvdimm *nvdimm)
{
	return test_bit(NDD_SECURITY_OVERWRITE, &nvdimm->flags);
}
EXPORT_SYMBOL_GPL(nvdimm_in_overwrite);

int nvdimm_security_freeze(struct nvdimm *nvdimm)
{
	int rc;

	WARN_ON_ONCE(!is_nvdimm_bus_locked(&nvdimm->dev));

	if (!nvdimm->sec.ops || !nvdimm->sec.ops->freeze)
		return -EOPNOTSUPP;

	if (!nvdimm->sec.flags)
		return -EIO;

	if (test_bit(NDD_SECURITY_OVERWRITE, &nvdimm->flags)) {
		dev_warn(&nvdimm->dev, "Overwrite operation in progress.\n");
		return -EBUSY;
	}

	rc = nvdimm->sec.ops->freeze(nvdimm);
	nvdimm->sec.flags = nvdimm_security_flags(nvdimm, NVDIMM_USER);

	return rc;
}

static unsigned long dpa_align(struct nd_region *nd_region)
{
	struct device *dev = &nd_region->dev;

	if (dev_WARN_ONCE(dev, !is_nvdimm_bus_locked(dev),
				"bus lock required for capacity provision\n"))
		return 0;
	if (dev_WARN_ONCE(dev, !nd_region->ndr_mappings || nd_region->align
				% nd_region->ndr_mappings,
				"invalid region align %#lx mappings: %d\n",
				nd_region->align, nd_region->ndr_mappings))
		return 0;
	return nd_region->align / nd_region->ndr_mappings;
}

int alias_dpa_busy(struct device *dev, void *data)
{
	resource_size_t map_end, blk_start, new;
	struct blk_alloc_info *info = data;
	struct nd_mapping *nd_mapping;
	struct nd_region *nd_region;
	struct nvdimm_drvdata *ndd;
	struct resource *res;
	unsigned long align;
	int i;

	if (!is_memory(dev))
		return 0;

	nd_region = to_nd_region(dev);
	for (i = 0; i < nd_region->ndr_mappings; i++) {
		nd_mapping  = &nd_region->mapping[i];
		if (nd_mapping->nvdimm == info->nd_mapping->nvdimm)
			break;
	}

	if (i >= nd_region->ndr_mappings)
		return 0;

	ndd = to_ndd(nd_mapping);
	map_end = nd_mapping->start + nd_mapping->size - 1;
	blk_start = nd_mapping->start;

	/*
	 * In the allocation case ->res is set to free space that we are
	 * looking to validate against PMEM aliasing collision rules
	 * (i.e. BLK is allocated after all aliased PMEM).
	 */
	if (info->res) {
		if (info->res->start >= nd_mapping->start
				&& info->res->start < map_end)
			/* pass */;
		else
			return 0;
	}

 retry:
	/*
	 * Find the free dpa from the end of the last pmem allocation to
	 * the end of the interleave-set mapping.
	 */
	align = dpa_align(nd_region);
	if (!align)
		return 0;

	for_each_dpa_resource(ndd, res) {
		resource_size_t start, end;

		if (strncmp(res->name, "pmem", 4) != 0)
			continue;

		start = ALIGN_DOWN(res->start, align);
		end = ALIGN(res->end + 1, align) - 1;
		if ((start >= blk_start && start < map_end)
				|| (end >= blk_start && end <= map_end)) {
			new = max(blk_start, min(map_end, end) + 1);
			if (new != blk_start) {
				blk_start = new;
				goto retry;
			}
		}
	}

	/* update the free space range with the probed blk_start */
	if (info->res && blk_start > info->res->start) {
		info->res->start = max(info->res->start, blk_start);
		if (info->res->start > info->res->end)
			info->res->end = info->res->start - 1;
		return 1;
	}

	info->available -= blk_start - nd_mapping->start;

	return 0;
}

int alias_dpa_busy(struct device *dev, void *data)
{
	resource_size_t map_end, blk_start, new, busy;
	struct blk_alloc_info *info = data;
	struct nd_mapping *nd_mapping;
	struct nd_region *nd_region;
	struct nvdimm_drvdata *ndd;
	struct resource *res;
	int i;

	if (!is_nd_pmem(dev))
		return 0;

	nd_region = to_nd_region(dev);
	for (i = 0; i < nd_region->ndr_mappings; i++) {
		nd_mapping  = &nd_region->mapping[i];
		if (nd_mapping->nvdimm == info->nd_mapping->nvdimm)
			break;
	}

	if (i >= nd_region->ndr_mappings)
		return 0;

	ndd = to_ndd(nd_mapping);
	map_end = nd_mapping->start + nd_mapping->size - 1;
	blk_start = nd_mapping->start;

	/*
	 * In the allocation case ->res is set to free space that we are
	 * looking to validate against PMEM aliasing collision rules
	 * (i.e. BLK is allocated after all aliased PMEM).
	 */
	if (info->res) {
		if (info->res->start >= nd_mapping->start
				&& info->res->start < map_end)
			/* pass */;
		else
			return 0;
	}

 retry:
	/*
	 * Find the free dpa from the end of the last pmem allocation to
	 * the end of the interleave-set mapping that is not already
	 * covered by a blk allocation.
	 */
	busy = 0;
	for_each_dpa_resource(ndd, res) {
		if ((res->start >= blk_start && res->start < map_end)
				|| (res->end >= blk_start
					&& res->end <= map_end)) {
			if (strncmp(res->name, "pmem", 4) == 0) {
				new = max(blk_start, min(map_end + 1,
							res->end + 1));
				if (new != blk_start) {
					blk_start = new;
					goto retry;
				}
			} else
				busy += min(map_end, res->end)
					- max(nd_mapping->start, res->start) + 1;
		} else if (nd_mapping->start > res->start
				&& map_end < res->end) {
			/* total eclipse of the PMEM region mapping */
			busy += nd_mapping->size;
			break;
		}
	}

	/* update the free space range with the probed blk_start */
	if (info->res && blk_start > info->res->start) {
		info->res->start = max(info->res->start, blk_start);
		if (info->res->start > info->res->end)
			info->res->end = info->res->start - 1;
		return 1;
	}

	info->available -= blk_start - nd_mapping->start + busy;

	return 0;
}

static int blk_dpa_busy(struct device *dev, void *data)
{
	struct blk_alloc_info *info = data;
	struct nd_mapping *nd_mapping;
	struct nd_region *nd_region;
	resource_size_t map_end;
	int i;

	if (!is_nd_pmem(dev))
		return 0;

	nd_region = to_nd_region(dev);
	for (i = 0; i < nd_region->ndr_mappings; i++) {
		nd_mapping  = &nd_region->mapping[i];
		if (nd_mapping->nvdimm == info->nd_mapping->nvdimm)
			break;
	}

	if (i >= nd_region->ndr_mappings)
		return 0;

	map_end = nd_mapping->start + nd_mapping->size - 1;
	if (info->res->start >= nd_mapping->start
			&& info->res->start < map_end) {
		if (info->res->end <= map_end) {
			info->busy = 0;
			return 1;
		} else {
			info->busy -= info->res->end - map_end;
			return 0;
		}
	} else if (info->res->end >= nd_mapping->start
			&& info->res->end <= map_end) {
		info->busy -= nd_mapping->start - info->res->start;
		return 0;
	} else {
		info->busy -= nd_mapping->size;
		return 0;
	}
}

/**
 * nd_blk_available_dpa - account the unused dpa of BLK region
 * @nd_mapping: container of dpa-resource-root + labels
 *
 * Unlike PMEM, BLK namespaces can occupy discontiguous DPA ranges, but
 * we arrange for them to never start at an lower dpa than the last
 * PMEM allocation in an aliased region.
 */
resource_size_t nd_blk_available_dpa(struct nd_region *nd_region)
{
	struct nvdimm_bus *nvdimm_bus = walk_to_nvdimm_bus(&nd_region->dev);
	struct nd_mapping *nd_mapping = &nd_region->mapping[0];
	struct nvdimm_drvdata *ndd = to_ndd(nd_mapping);
	struct blk_alloc_info info = {
		.nd_mapping = nd_mapping,
		.available = nd_mapping->size,
		.res = NULL,
	};
	struct resource *res;
	unsigned long align;

	if (!ndd)
		return 0;

	device_for_each_child(&nvdimm_bus->dev, &info, alias_dpa_busy);
<<<<<<< HEAD

	/* now account for busy blk allocations in unaliased dpa */
	for_each_dpa_resource(ndd, res) {
		if (strncmp(res->name, "blk", 3) != 0)
			continue;

		info.res = res;
		info.busy = resource_size(res);
		device_for_each_child(&nvdimm_bus->dev, &info, blk_dpa_busy);
		info.available -= info.busy;
	}

	return info.available;
=======

	/* now account for busy blk allocations in unaliased dpa */
	align = dpa_align(nd_region);
	if (!align)
		return 0;
	for_each_dpa_resource(ndd, res) {
		resource_size_t start, end, size;

		if (strncmp(res->name, "blk", 3) != 0)
			continue;
		start = ALIGN_DOWN(res->start, align);
		end = ALIGN(res->end + 1, align) - 1;
		size = end - start + 1;
		if (size >= info.available)
			return 0;
		info.available -= size;
	}

	return info.available;
}

/**
 * nd_pmem_max_contiguous_dpa - For the given dimm+region, return the max
 *			   contiguous unallocated dpa range.
 * @nd_region: constrain available space check to this reference region
 * @nd_mapping: container of dpa-resource-root + labels
 */
resource_size_t nd_pmem_max_contiguous_dpa(struct nd_region *nd_region,
					   struct nd_mapping *nd_mapping)
{
	struct nvdimm_drvdata *ndd = to_ndd(nd_mapping);
	struct nvdimm_bus *nvdimm_bus;
	resource_size_t max = 0;
	struct resource *res;
	unsigned long align;

	/* if a dimm is disabled the available capacity is zero */
	if (!ndd)
		return 0;

	align = dpa_align(nd_region);
	if (!align)
		return 0;

	nvdimm_bus = walk_to_nvdimm_bus(ndd->dev);
	if (__reserve_free_pmem(&nd_region->dev, nd_mapping->nvdimm))
		return 0;
	for_each_dpa_resource(ndd, res) {
		resource_size_t start, end;

		if (strcmp(res->name, "pmem-reserve") != 0)
			continue;
		/* trim free space relative to current alignment setting */
		start = ALIGN(res->start, align);
		end = ALIGN_DOWN(res->end + 1, align) - 1;
		if (end < start)
			continue;
		if (end - start + 1 > max)
			max = end - start + 1;
	}
	release_free_pmem(nvdimm_bus, nd_mapping);
	return max;
>>>>>>> 24b8d41d
}

/**
 * nd_pmem_available_dpa - for the given dimm+region account unallocated dpa
 * @nd_mapping: container of dpa-resource-root + labels
 * @nd_region: constrain available space check to this reference region
 * @overlap: calculate available space assuming this level of overlap
 *
 * Validate that a PMEM label, if present, aligns with the start of an
 * interleave set and truncate the available size at the lowest BLK
 * overlap point.
 *
 * The expectation is that this routine is called multiple times as it
 * probes for the largest BLK encroachment for any single member DIMM of
 * the interleave set.  Once that value is determined the PMEM-limit for
 * the set can be established.
 */
resource_size_t nd_pmem_available_dpa(struct nd_region *nd_region,
		struct nd_mapping *nd_mapping, resource_size_t *overlap)
{
	resource_size_t map_start, map_end, busy = 0, available, blk_start;
	struct nvdimm_drvdata *ndd = to_ndd(nd_mapping);
	struct resource *res;
	const char *reason;
	unsigned long align;

	if (!ndd)
		return 0;

	align = dpa_align(nd_region);
	if (!align)
		return 0;

	map_start = nd_mapping->start;
	map_end = map_start + nd_mapping->size - 1;
	blk_start = max(map_start, map_end + 1 - *overlap);
	for_each_dpa_resource(ndd, res) {
<<<<<<< HEAD
		if (res->start >= map_start && res->start < map_end) {
			if (strncmp(res->name, "blk", 3) == 0)
				blk_start = min(blk_start,
						max(map_start, res->start));
			else if (res->end > map_end) {
				reason = "misaligned to iset";
				goto err;
			} else
				busy += resource_size(res);
		} else if (res->end >= map_start && res->end <= map_end) {
=======
		resource_size_t start, end;

		start = ALIGN_DOWN(res->start, align);
		end = ALIGN(res->end + 1, align) - 1;
		if (start >= map_start && start < map_end) {
			if (strncmp(res->name, "blk", 3) == 0)
				blk_start = min(blk_start,
						max(map_start, start));
			else if (end > map_end) {
				reason = "misaligned to iset";
				goto err;
			} else
				busy += end - start + 1;
		} else if (end >= map_start && end <= map_end) {
>>>>>>> 24b8d41d
			if (strncmp(res->name, "blk", 3) == 0) {
				/*
				 * If a BLK allocation overlaps the start of
				 * PMEM the entire interleave set may now only
				 * be used for BLK.
				 */
				blk_start = map_start;
			} else
<<<<<<< HEAD
				busy += resource_size(res);
		} else if (map_start > res->start && map_start < res->end) {
=======
				busy += end - start + 1;
		} else if (map_start > start && map_start < end) {
>>>>>>> 24b8d41d
			/* total eclipse of the mapping */
			busy += nd_mapping->size;
			blk_start = map_start;
		}
	}

	*overlap = map_end + 1 - blk_start;
	available = blk_start - map_start;
	if (busy < available)
		return ALIGN_DOWN(available - busy, align);
	return 0;

 err:
	nd_dbg_dpa(nd_region, ndd, res, "%s\n", reason);
	return 0;
}

void nvdimm_free_dpa(struct nvdimm_drvdata *ndd, struct resource *res)
{
	WARN_ON_ONCE(!is_nvdimm_bus_locked(ndd->dev));
	kfree(res->name);
	__release_region(&ndd->dpa, res->start, resource_size(res));
}

struct resource *nvdimm_allocate_dpa(struct nvdimm_drvdata *ndd,
		struct nd_label_id *label_id, resource_size_t start,
		resource_size_t n)
{
	char *name = kmemdup(label_id, sizeof(*label_id), GFP_KERNEL);
	struct resource *res;

	if (!name)
		return NULL;

	WARN_ON_ONCE(!is_nvdimm_bus_locked(ndd->dev));
	res = __request_region(&ndd->dpa, start, n, name, 0);
	if (!res)
		kfree(name);
	return res;
}

/**
 * nvdimm_allocated_dpa - sum up the dpa currently allocated to this label_id
 * @nvdimm: container of dpa-resource-root + labels
 * @label_id: dpa resource name of the form {pmem|blk}-<human readable uuid>
 */
resource_size_t nvdimm_allocated_dpa(struct nvdimm_drvdata *ndd,
		struct nd_label_id *label_id)
{
	resource_size_t allocated = 0;
	struct resource *res;

	for_each_dpa_resource(ndd, res)
		if (strcmp(res->name, label_id->id) == 0)
			allocated += resource_size(res);

	return allocated;
}

static int count_dimms(struct device *dev, void *c)
{
	int *count = c;

	if (is_nvdimm(dev))
		(*count)++;
	return 0;
}

int nvdimm_bus_check_dimm_count(struct nvdimm_bus *nvdimm_bus, int dimm_count)
{
	int count = 0;
	/* Flush any possible dimm registration failures */
	nd_synchronize();

	device_for_each_child(&nvdimm_bus->dev, &count, count_dimms);
	dev_dbg(&nvdimm_bus->dev, "count: %d\n", count);
	if (count != dimm_count)
		return -ENXIO;
	return 0;
}
EXPORT_SYMBOL_GPL(nvdimm_bus_check_dimm_count);

void __exit nvdimm_devs_exit(void)
{
	ida_destroy(&dimm_ida);
}<|MERGE_RESOLUTION|>--- conflicted
+++ resolved
@@ -32,11 +32,7 @@
 
 	if (!nvdimm->cmd_mask ||
 	    !test_bit(ND_CMD_GET_CONFIG_DATA, &nvdimm->cmd_mask)) {
-<<<<<<< HEAD
-		if (nvdimm->flags & NDD_ALIASING)
-=======
 		if (test_bit(NDD_LABELING, &nvdimm->flags))
->>>>>>> 24b8d41d
 			return -ENXIO;
 		else
 			return -ENOTTY;
@@ -54,11 +50,7 @@
 
 	rc = nvdimm_check_config_data(ndd->dev);
 	if (rc)
-<<<<<<< HEAD
-		dev_dbg(ndd->dev, "%pf: %s error: %d\n",
-=======
 		dev_dbg(ndd->dev, "%ps: %s error: %d\n",
->>>>>>> 24b8d41d
 				__builtin_return_address(0), __func__, rc);
 	return rc;
 }
@@ -582,12 +574,6 @@
 	.groups = nvdimm_attribute_groups,
 };
 
-<<<<<<< HEAD
-struct nvdimm *nvdimm_create(struct nvdimm_bus *nvdimm_bus, void *provider_data,
-		const struct attribute_group **groups, unsigned long flags,
-		unsigned long cmd_mask, int num_flush,
-		struct resource *flush_wpq)
-=======
 bool is_nvdimm(struct device *dev)
 {
 	return dev->type == &nvdimm_device_type;
@@ -599,7 +585,6 @@
 		struct resource *flush_wpq, const char *dimm_id,
 		const struct nvdimm_security_ops *sec_ops,
 		const struct nvdimm_fw_ops *fw_ops)
->>>>>>> 24b8d41d
 {
 	struct nvdimm *nvdimm = kzalloc(sizeof(*nvdimm), GFP_KERNEL);
 	struct device *dev;
@@ -792,129 +777,6 @@
 	return 0;
 }
 
-int alias_dpa_busy(struct device *dev, void *data)
-{
-	resource_size_t map_end, blk_start, new, busy;
-	struct blk_alloc_info *info = data;
-	struct nd_mapping *nd_mapping;
-	struct nd_region *nd_region;
-	struct nvdimm_drvdata *ndd;
-	struct resource *res;
-	int i;
-
-	if (!is_nd_pmem(dev))
-		return 0;
-
-	nd_region = to_nd_region(dev);
-	for (i = 0; i < nd_region->ndr_mappings; i++) {
-		nd_mapping  = &nd_region->mapping[i];
-		if (nd_mapping->nvdimm == info->nd_mapping->nvdimm)
-			break;
-	}
-
-	if (i >= nd_region->ndr_mappings)
-		return 0;
-
-	ndd = to_ndd(nd_mapping);
-	map_end = nd_mapping->start + nd_mapping->size - 1;
-	blk_start = nd_mapping->start;
-
-	/*
-	 * In the allocation case ->res is set to free space that we are
-	 * looking to validate against PMEM aliasing collision rules
-	 * (i.e. BLK is allocated after all aliased PMEM).
-	 */
-	if (info->res) {
-		if (info->res->start >= nd_mapping->start
-				&& info->res->start < map_end)
-			/* pass */;
-		else
-			return 0;
-	}
-
- retry:
-	/*
-	 * Find the free dpa from the end of the last pmem allocation to
-	 * the end of the interleave-set mapping that is not already
-	 * covered by a blk allocation.
-	 */
-	busy = 0;
-	for_each_dpa_resource(ndd, res) {
-		if ((res->start >= blk_start && res->start < map_end)
-				|| (res->end >= blk_start
-					&& res->end <= map_end)) {
-			if (strncmp(res->name, "pmem", 4) == 0) {
-				new = max(blk_start, min(map_end + 1,
-							res->end + 1));
-				if (new != blk_start) {
-					blk_start = new;
-					goto retry;
-				}
-			} else
-				busy += min(map_end, res->end)
-					- max(nd_mapping->start, res->start) + 1;
-		} else if (nd_mapping->start > res->start
-				&& map_end < res->end) {
-			/* total eclipse of the PMEM region mapping */
-			busy += nd_mapping->size;
-			break;
-		}
-	}
-
-	/* update the free space range with the probed blk_start */
-	if (info->res && blk_start > info->res->start) {
-		info->res->start = max(info->res->start, blk_start);
-		if (info->res->start > info->res->end)
-			info->res->end = info->res->start - 1;
-		return 1;
-	}
-
-	info->available -= blk_start - nd_mapping->start + busy;
-
-	return 0;
-}
-
-static int blk_dpa_busy(struct device *dev, void *data)
-{
-	struct blk_alloc_info *info = data;
-	struct nd_mapping *nd_mapping;
-	struct nd_region *nd_region;
-	resource_size_t map_end;
-	int i;
-
-	if (!is_nd_pmem(dev))
-		return 0;
-
-	nd_region = to_nd_region(dev);
-	for (i = 0; i < nd_region->ndr_mappings; i++) {
-		nd_mapping  = &nd_region->mapping[i];
-		if (nd_mapping->nvdimm == info->nd_mapping->nvdimm)
-			break;
-	}
-
-	if (i >= nd_region->ndr_mappings)
-		return 0;
-
-	map_end = nd_mapping->start + nd_mapping->size - 1;
-	if (info->res->start >= nd_mapping->start
-			&& info->res->start < map_end) {
-		if (info->res->end <= map_end) {
-			info->busy = 0;
-			return 1;
-		} else {
-			info->busy -= info->res->end - map_end;
-			return 0;
-		}
-	} else if (info->res->end >= nd_mapping->start
-			&& info->res->end <= map_end) {
-		info->busy -= nd_mapping->start - info->res->start;
-		return 0;
-	} else {
-		info->busy -= nd_mapping->size;
-		return 0;
-	}
-}
-
 /**
  * nd_blk_available_dpa - account the unused dpa of BLK region
  * @nd_mapping: container of dpa-resource-root + labels
@@ -940,21 +802,6 @@
 		return 0;
 
 	device_for_each_child(&nvdimm_bus->dev, &info, alias_dpa_busy);
-<<<<<<< HEAD
-
-	/* now account for busy blk allocations in unaliased dpa */
-	for_each_dpa_resource(ndd, res) {
-		if (strncmp(res->name, "blk", 3) != 0)
-			continue;
-
-		info.res = res;
-		info.busy = resource_size(res);
-		device_for_each_child(&nvdimm_bus->dev, &info, blk_dpa_busy);
-		info.available -= info.busy;
-	}
-
-	return info.available;
-=======
 
 	/* now account for busy blk allocations in unaliased dpa */
 	align = dpa_align(nd_region);
@@ -1017,7 +864,6 @@
 	}
 	release_free_pmem(nvdimm_bus, nd_mapping);
 	return max;
->>>>>>> 24b8d41d
 }
 
 /**
@@ -1055,18 +901,6 @@
 	map_end = map_start + nd_mapping->size - 1;
 	blk_start = max(map_start, map_end + 1 - *overlap);
 	for_each_dpa_resource(ndd, res) {
-<<<<<<< HEAD
-		if (res->start >= map_start && res->start < map_end) {
-			if (strncmp(res->name, "blk", 3) == 0)
-				blk_start = min(blk_start,
-						max(map_start, res->start));
-			else if (res->end > map_end) {
-				reason = "misaligned to iset";
-				goto err;
-			} else
-				busy += resource_size(res);
-		} else if (res->end >= map_start && res->end <= map_end) {
-=======
 		resource_size_t start, end;
 
 		start = ALIGN_DOWN(res->start, align);
@@ -1081,7 +915,6 @@
 			} else
 				busy += end - start + 1;
 		} else if (end >= map_start && end <= map_end) {
->>>>>>> 24b8d41d
 			if (strncmp(res->name, "blk", 3) == 0) {
 				/*
 				 * If a BLK allocation overlaps the start of
@@ -1090,13 +923,8 @@
 				 */
 				blk_start = map_start;
 			} else
-<<<<<<< HEAD
-				busy += resource_size(res);
-		} else if (map_start > res->start && map_start < res->end) {
-=======
 				busy += end - start + 1;
 		} else if (map_start > start && map_start < end) {
->>>>>>> 24b8d41d
 			/* total eclipse of the mapping */
 			busy += nd_mapping->size;
 			blk_start = map_start;
