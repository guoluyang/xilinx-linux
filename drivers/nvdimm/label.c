--- conflicted
+++ resolved
@@ -760,20 +760,12 @@
 		struct nd_mapping *nd_mapping, struct nd_namespace_pmem *nspm,
 		int pos, unsigned long flags)
 {
-<<<<<<< HEAD
-	u64 cookie = nd_region_interleave_set_cookie(nd_region);
-	struct nvdimm_drvdata *ndd = to_ndd(nd_mapping);
-	struct nd_label_ent *label_ent, *victim = NULL;
-	struct nd_namespace_label *nd_label;
-	struct nd_namespace_index *nsindex;
-=======
 	struct nd_namespace_common *ndns = &nspm->nsio.common;
 	struct nd_interleave_set *nd_set = nd_region->nd_set;
 	struct nvdimm_drvdata *ndd = to_ndd(nd_mapping);
 	struct nd_namespace_label *nd_label;
 	struct nd_namespace_index *nsindex;
 	struct nd_label_ent *label_ent;
->>>>>>> 24b8d41d
 	struct nd_label_id label_id;
 	struct resource *res;
 	unsigned long *free;
@@ -785,10 +777,7 @@
 	if (!preamble_next(ndd, &nsindex, &free, &nslot))
 		return -ENXIO;
 
-<<<<<<< HEAD
-=======
 	cookie = nd_region_interleave_set_cookie(nd_region, nsindex);
->>>>>>> 24b8d41d
 	nd_label_gen_id(&label_id, nspm->uuid, 0);
 	for_each_dpa_resource(ndd, res)
 		if (strcmp(res->name, label_id.id) == 0)
@@ -815,11 +804,6 @@
 	nd_label->position = __cpu_to_le16(pos);
 	nd_label->isetcookie = __cpu_to_le64(cookie);
 	nd_label->rawsize = __cpu_to_le64(resource_size(res));
-<<<<<<< HEAD
-	nd_label->dpa = __cpu_to_le64(res->start);
-	nd_label->slot = __cpu_to_le32(slot);
-	nd_dbg_dpa(nd_region, ndd, res, "%s\n", __func__);
-=======
 	nd_label->lbasize = __cpu_to_le64(nspm->lbasize);
 	nd_label->dpa = __cpu_to_le64(res->start);
 	nd_label->slot = __cpu_to_le32(slot);
@@ -837,7 +821,6 @@
 		nd_label->checksum = __cpu_to_le64(sum);
 	}
 	nd_dbg_dpa(nd_region, ndd, res, "\n");
->>>>>>> 24b8d41d
 
 	/* update label */
 	offset = nd_label_offset(ndd, nd_label);
@@ -851,25 +834,10 @@
 	list_for_each_entry(label_ent, &nd_mapping->labels, list) {
 		if (!label_ent->label)
 			continue;
-<<<<<<< HEAD
-		if (memcmp(nspm->uuid, label_ent->label->uuid,
-					NSLABEL_UUID_LEN) != 0)
-			continue;
-		victim = label_ent;
-		list_move_tail(&victim->list, &nd_mapping->labels);
-		break;
-	}
-	if (victim) {
-		dev_dbg(ndd->dev, "%s: free: %d\n", __func__, slot);
-		slot = to_slot(ndd, victim->label);
-		nd_label_free_slot(ndd, slot);
-		victim->label = NULL;
-=======
 		if (test_and_clear_bit(ND_LABEL_REAP, &label_ent->flags)
 				|| memcmp(nspm->uuid, label_ent->label->uuid,
 					NSLABEL_UUID_LEN) == 0)
 			reap_victim(nd_mapping, label_ent);
->>>>>>> 24b8d41d
 	}
 
 	/* update index */
@@ -931,11 +899,8 @@
 		int num_labels)
 {
 	int i, alloc, victims, nfree, old_num_resources, nlabel, rc = -ENXIO;
-<<<<<<< HEAD
-=======
 	struct nd_interleave_set *nd_set = nd_region->nd_set;
 	struct nd_namespace_common *ndns = &nsblk->common;
->>>>>>> 24b8d41d
 	struct nvdimm_drvdata *ndd = to_ndd(nd_mapping);
 	struct nd_namespace_label *nd_label;
 	struct nd_label_ent *label_ent, *e;
@@ -944,10 +909,7 @@
 	struct resource *res, **old_res_list;
 	struct nd_label_id label_id;
 	u8 uuid[NSLABEL_UUID_LEN];
-<<<<<<< HEAD
-=======
 	int min_dpa_idx = 0;
->>>>>>> 24b8d41d
 	LIST_HEAD(list);
 	u32 nslot, slot;
 
@@ -1263,11 +1225,7 @@
 		active--;
 		slot = to_slot(ndd, nd_label);
 		nd_label_free_slot(ndd, slot);
-<<<<<<< HEAD
-		dev_dbg(ndd->dev, "%s: free: %d\n", __func__, slot);
-=======
 		dev_dbg(ndd->dev, "free: %d\n", slot);
->>>>>>> 24b8d41d
 		list_move_tail(&label_ent->list, &list);
 		label_ent->label = NULL;
 	}
@@ -1275,11 +1233,7 @@
 
 	if (active == 0) {
 		nd_mapping_free_labels(nd_mapping);
-<<<<<<< HEAD
-		dev_dbg(ndd->dev, "%s: no more active labels\n", __func__);
-=======
 		dev_dbg(ndd->dev, "no more active labels\n");
->>>>>>> 24b8d41d
 	}
 	mutex_unlock(&nd_mapping->lock);
 
@@ -1296,11 +1250,7 @@
 		struct nd_mapping *nd_mapping = &nd_region->mapping[i];
 		struct nvdimm_drvdata *ndd = to_ndd(nd_mapping);
 		struct resource *res;
-<<<<<<< HEAD
-		int rc, count = 0;
-=======
 		int count = 0;
->>>>>>> 24b8d41d
 
 		if (size == 0) {
 			rc = del_labels(nd_mapping, nspm->uuid);
@@ -1310,11 +1260,7 @@
 		}
 
 		for_each_dpa_resource(ndd, res)
-<<<<<<< HEAD
-			if (strncmp(res->name, "pmem", 3) == 0)
-=======
 			if (strncmp(res->name, "pmem", 4) == 0)
->>>>>>> 24b8d41d
 				count++;
 		WARN_ON_ONCE(!count);
 
