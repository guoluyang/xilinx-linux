--- conflicted
+++ resolved
@@ -3,8 +3,4 @@
  */
 
 struct buffer_head *befs_bread_iaddr(struct super_block *sb,
-<<<<<<< HEAD
-				     befs_inode_addr iaddr);
-=======
-				     befs_inode_addr iaddr);
->>>>>>> 24b8d41d
+				     befs_inode_addr iaddr);