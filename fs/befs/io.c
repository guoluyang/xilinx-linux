// SPDX-License-Identifier: GPL-2.0
/*
 * linux/fs/befs/io.c
 *
 * Copyright (C) 2001 Will Dyson <will_dyson@pobox.com
 *
 * Based on portions of file.c and inode.c
 * by Makoto Kato (m_kato@ga2.so-net.ne.jp)
 *
 * Many thanks to Dominic Giampaolo, author of Practical File System
 * Design with the Be File System, for such a helpful book.
 *
 */

#include <linux/buffer_head.h>

#include "befs.h"
#include "io.h"

/*
 * Converts befs notion of disk addr to a disk offset and uses
 * linux kernel function sb_bread() to get the buffer containing
 * the offset.
 */

struct buffer_head *
befs_bread_iaddr(struct super_block *sb, befs_inode_addr iaddr)
{
	struct buffer_head *bh;
	befs_blocknr_t block;
	struct befs_sb_info *befs_sb = BEFS_SB(sb);

	befs_debug(sb, "---> Enter %s "
		   "[%u, %hu, %hu]", __func__, iaddr.allocation_group,
		   iaddr.start, iaddr.len);

	if (iaddr.allocation_group > befs_sb->num_ags) {
		befs_error(sb, "BEFS: Invalid allocation group %u, max is %u",
			   iaddr.allocation_group, befs_sb->num_ags);
		goto error;
	}

	block = iaddr2blockno(sb, &iaddr);

	befs_debug(sb, "%s: offset = %lu", __func__, (unsigned long)block);

	bh = sb_bread(sb, block);

	if (bh == NULL) {
		befs_error(sb, "Failed to read block %lu",
			   (unsigned long)block);
		goto error;
	}

	befs_debug(sb, "<--- %s", __func__);
	return bh;

<<<<<<< HEAD
      error:
=======
error:
>>>>>>> 24b8d41d
	befs_debug(sb, "<--- %s ERROR", __func__);
	return NULL;
}<|MERGE_RESOLUTION|>--- conflicted
+++ resolved
@@ -55,11 +55,7 @@
 	befs_debug(sb, "<--- %s", __func__);
 	return bh;
 
-<<<<<<< HEAD
-      error:
-=======
 error:
->>>>>>> 24b8d41d
 	befs_debug(sb, "<--- %s ERROR", __func__);
 	return NULL;
 }