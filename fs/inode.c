// SPDX-License-Identifier: GPL-2.0-only
/*
 * (C) 1997 Linus Torvalds
 * (C) 1999 Andrea Arcangeli <andrea@suse.de> (dynamic inode allocation)
 */
#include <linux/export.h>
#include <linux/fs.h>
#include <linux/mm.h>
#include <linux/backing-dev.h>
#include <linux/hash.h>
#include <linux/swap.h>
#include <linux/security.h>
#include <linux/cdev.h>
#include <linux/memblock.h>
#include <linux/fscrypt.h>
#include <linux/fsnotify.h>
#include <linux/mount.h>
#include <linux/posix_acl.h>
#include <linux/prefetch.h>
#include <linux/buffer_head.h> /* for inode_has_buffers */
#include <linux/ratelimit.h>
#include <linux/list_lru.h>
#include <linux/iversion.h>
#include <trace/events/writeback.h>
#include "internal.h"

/*
 * Inode locking rules:
 *
 * inode->i_lock protects:
 *   inode->i_state, inode->i_hash, __iget()
 * Inode LRU list locks protect:
 *   inode->i_sb->s_inode_lru, inode->i_lru
 * inode->i_sb->s_inode_list_lock protects:
 *   inode->i_sb->s_inodes, inode->i_sb_list
 * bdi->wb.list_lock protects:
 *   bdi->wb.b_{dirty,io,more_io,dirty_time}, inode->i_io_list
 * inode_hash_lock protects:
 *   inode_hashtable, inode->i_hash
 *
 * Lock ordering:
 *
 * inode->i_sb->s_inode_list_lock
 *   inode->i_lock
 *     Inode LRU list locks
 *
 * bdi->wb.list_lock
 *   inode->i_lock
 *
 * inode_hash_lock
 *   inode->i_sb->s_inode_list_lock
 *   inode->i_lock
 *
 * iunique_lock
 *   inode_hash_lock
 */

static unsigned int i_hash_mask __read_mostly;
static unsigned int i_hash_shift __read_mostly;
static struct hlist_head *inode_hashtable __read_mostly;
static __cacheline_aligned_in_smp DEFINE_SPINLOCK(inode_hash_lock);

/*
 * Empty aops. Can be used for the cases where the user does not
 * define any of the address_space operations.
 */
const struct address_space_operations empty_aops = {
};
EXPORT_SYMBOL(empty_aops);

/*
 * Statistics gathering..
 */
struct inodes_stat_t inodes_stat;

static DEFINE_PER_CPU(unsigned long, nr_inodes);
static DEFINE_PER_CPU(unsigned long, nr_unused);

static struct kmem_cache *inode_cachep __read_mostly;

static long get_nr_inodes(void)
{
	int i;
	long sum = 0;
	for_each_possible_cpu(i)
		sum += per_cpu(nr_inodes, i);
	return sum < 0 ? 0 : sum;
}

static inline long get_nr_inodes_unused(void)
{
	int i;
	long sum = 0;
	for_each_possible_cpu(i)
		sum += per_cpu(nr_unused, i);
	return sum < 0 ? 0 : sum;
}

long get_nr_dirty_inodes(void)
{
	/* not actually dirty inodes, but a wild approximation */
	long nr_dirty = get_nr_inodes() - get_nr_inodes_unused();
	return nr_dirty > 0 ? nr_dirty : 0;
}

/*
 * Handle nr_inode sysctl
 */
#ifdef CONFIG_SYSCTL
int proc_nr_inodes(struct ctl_table *table, int write,
		   void *buffer, size_t *lenp, loff_t *ppos)
{
	inodes_stat.nr_inodes = get_nr_inodes();
	inodes_stat.nr_unused = get_nr_inodes_unused();
	return proc_doulongvec_minmax(table, write, buffer, lenp, ppos);
}
#endif

static int no_open(struct inode *inode, struct file *file)
{
	return -ENXIO;
}

/**
 * inode_init_always - perform inode structure initialisation
 * @sb: superblock inode belongs to
 * @inode: inode to initialise
 *
 * These are initializations that need to be done on every inode
 * allocation as the fields are not initialised by slab allocation.
 */
int inode_init_always(struct super_block *sb, struct inode *inode)
{
	static const struct inode_operations empty_iops;
	static const struct file_operations no_open_fops = {.open = no_open};
	struct address_space *const mapping = &inode->i_data;

	inode->i_sb = sb;
	inode->i_blkbits = sb->s_blocksize_bits;
	inode->i_flags = 0;
	atomic64_set(&inode->i_sequence, 0);
	atomic_set(&inode->i_count, 1);
	inode->i_op = &empty_iops;
	inode->i_fop = &no_open_fops;
	inode->__i_nlink = 1;
	inode->i_opflags = 0;
	if (sb->s_xattr)
		inode->i_opflags |= IOP_XATTR;
	i_uid_write(inode, 0);
	i_gid_write(inode, 0);
	atomic_set(&inode->i_writecount, 0);
	inode->i_size = 0;
	inode->i_write_hint = WRITE_LIFE_NOT_SET;
	inode->i_blocks = 0;
	inode->i_bytes = 0;
	inode->i_generation = 0;
	inode->i_pipe = NULL;
	inode->i_bdev = NULL;
	inode->i_cdev = NULL;
	inode->i_link = NULL;
	inode->i_dir_seq = 0;
	inode->i_rdev = 0;
	inode->dirtied_when = 0;

#ifdef CONFIG_CGROUP_WRITEBACK
	inode->i_wb_frn_winner = 0;
	inode->i_wb_frn_avg_time = 0;
	inode->i_wb_frn_history = 0;
#endif

	if (security_inode_alloc(inode))
		goto out;
	spin_lock_init(&inode->i_lock);
	lockdep_set_class(&inode->i_lock, &sb->s_type->i_lock_key);

	init_rwsem(&inode->i_rwsem);
	lockdep_set_class(&inode->i_rwsem, &sb->s_type->i_mutex_key);

	atomic_set(&inode->i_dio_count, 0);

	mapping->a_ops = &empty_aops;
	mapping->host = inode;
	mapping->flags = 0;
	if (sb->s_type->fs_flags & FS_THP_SUPPORT)
		__set_bit(AS_THP_SUPPORT, &mapping->flags);
	mapping->wb_err = 0;
	atomic_set(&mapping->i_mmap_writable, 0);
#ifdef CONFIG_READ_ONLY_THP_FOR_FS
	atomic_set(&mapping->nr_thps, 0);
#endif
	mapping_set_gfp_mask(mapping, GFP_HIGHUSER_MOVABLE);
	mapping->private_data = NULL;
	mapping->writeback_index = 0;
	inode->i_private = NULL;
	inode->i_mapping = mapping;
	INIT_HLIST_HEAD(&inode->i_dentry);	/* buggered by rcu freeing */
#ifdef CONFIG_FS_POSIX_ACL
	inode->i_acl = inode->i_default_acl = ACL_NOT_CACHED;
#endif

#ifdef CONFIG_FSNOTIFY
	inode->i_fsnotify_mask = 0;
#endif
	inode->i_flctx = NULL;
	this_cpu_inc(nr_inodes);

	return 0;
out:
	return -ENOMEM;
}
EXPORT_SYMBOL(inode_init_always);

void free_inode_nonrcu(struct inode *inode)
{
	kmem_cache_free(inode_cachep, inode);
}
EXPORT_SYMBOL(free_inode_nonrcu);

static void i_callback(struct rcu_head *head)
{
	struct inode *inode = container_of(head, struct inode, i_rcu);
	if (inode->free_inode)
		inode->free_inode(inode);
	else
		free_inode_nonrcu(inode);
}

static struct inode *alloc_inode(struct super_block *sb)
{
	const struct super_operations *ops = sb->s_op;
	struct inode *inode;

	if (ops->alloc_inode)
		inode = ops->alloc_inode(sb);
	else
		inode = kmem_cache_alloc(inode_cachep, GFP_KERNEL);

	if (!inode)
		return NULL;

	if (unlikely(inode_init_always(sb, inode))) {
		if (ops->destroy_inode) {
			ops->destroy_inode(inode);
			if (!ops->free_inode)
				return NULL;
		}
		inode->free_inode = ops->free_inode;
		i_callback(&inode->i_rcu);
		return NULL;
	}

	return inode;
}

void __destroy_inode(struct inode *inode)
{
	BUG_ON(inode_has_buffers(inode));
	inode_detach_wb(inode);
	security_inode_free(inode);
	fsnotify_inode_delete(inode);
	locks_free_lock_context(inode);
	if (!inode->i_nlink) {
		WARN_ON(atomic_long_read(&inode->i_sb->s_remove_count) == 0);
		atomic_long_dec(&inode->i_sb->s_remove_count);
	}

#ifdef CONFIG_FS_POSIX_ACL
	if (inode->i_acl && !is_uncached_acl(inode->i_acl))
		posix_acl_release(inode->i_acl);
	if (inode->i_default_acl && !is_uncached_acl(inode->i_default_acl))
		posix_acl_release(inode->i_default_acl);
#endif
	this_cpu_dec(nr_inodes);
}
EXPORT_SYMBOL(__destroy_inode);

static void destroy_inode(struct inode *inode)
{
	const struct super_operations *ops = inode->i_sb->s_op;

	BUG_ON(!list_empty(&inode->i_lru));
	__destroy_inode(inode);
	if (ops->destroy_inode) {
		ops->destroy_inode(inode);
		if (!ops->free_inode)
			return;
	}
	inode->free_inode = ops->free_inode;
	call_rcu(&inode->i_rcu, i_callback);
}

/**
 * drop_nlink - directly drop an inode's link count
 * @inode: inode
 *
 * This is a low-level filesystem helper to replace any
 * direct filesystem manipulation of i_nlink.  In cases
 * where we are attempting to track writes to the
 * filesystem, a decrement to zero means an imminent
 * write when the file is truncated and actually unlinked
 * on the filesystem.
 */
void drop_nlink(struct inode *inode)
{
	WARN_ON(inode->i_nlink == 0);
	inode->__i_nlink--;
	if (!inode->i_nlink)
		atomic_long_inc(&inode->i_sb->s_remove_count);
}
EXPORT_SYMBOL(drop_nlink);

/**
 * clear_nlink - directly zero an inode's link count
 * @inode: inode
 *
 * This is a low-level filesystem helper to replace any
 * direct filesystem manipulation of i_nlink.  See
 * drop_nlink() for why we care about i_nlink hitting zero.
 */
void clear_nlink(struct inode *inode)
{
	if (inode->i_nlink) {
		inode->__i_nlink = 0;
		atomic_long_inc(&inode->i_sb->s_remove_count);
	}
}
EXPORT_SYMBOL(clear_nlink);

/**
 * set_nlink - directly set an inode's link count
 * @inode: inode
 * @nlink: new nlink (should be non-zero)
 *
 * This is a low-level filesystem helper to replace any
 * direct filesystem manipulation of i_nlink.
 */
void set_nlink(struct inode *inode, unsigned int nlink)
{
	if (!nlink) {
		clear_nlink(inode);
	} else {
		/* Yes, some filesystems do change nlink from zero to one */
		if (inode->i_nlink == 0)
			atomic_long_dec(&inode->i_sb->s_remove_count);

		inode->__i_nlink = nlink;
	}
}
EXPORT_SYMBOL(set_nlink);

/**
 * inc_nlink - directly increment an inode's link count
 * @inode: inode
 *
 * This is a low-level filesystem helper to replace any
 * direct filesystem manipulation of i_nlink.  Currently,
 * it is only here for parity with dec_nlink().
 */
void inc_nlink(struct inode *inode)
{
	if (unlikely(inode->i_nlink == 0)) {
		WARN_ON(!(inode->i_state & I_LINKABLE));
		atomic_long_dec(&inode->i_sb->s_remove_count);
	}

	inode->__i_nlink++;
}
EXPORT_SYMBOL(inc_nlink);

static void __address_space_init_once(struct address_space *mapping)
{
<<<<<<< HEAD
	memset(mapping, 0, sizeof(*mapping));
	INIT_RADIX_TREE(&mapping->page_tree, GFP_ATOMIC | __GFP_ACCOUNT);
	spin_lock_init(&mapping->tree_lock);
=======
	xa_init_flags(&mapping->i_pages, XA_FLAGS_LOCK_IRQ | XA_FLAGS_ACCOUNT);
>>>>>>> 24b8d41d
	init_rwsem(&mapping->i_mmap_rwsem);
	INIT_LIST_HEAD(&mapping->private_list);
	spin_lock_init(&mapping->private_lock);
	mapping->i_mmap = RB_ROOT_CACHED;
}

void address_space_init_once(struct address_space *mapping)
{
	memset(mapping, 0, sizeof(*mapping));
	__address_space_init_once(mapping);
}
EXPORT_SYMBOL(address_space_init_once);

/*
 * These are initializations that only need to be done
 * once, because the fields are idempotent across use
 * of the inode, so let the slab aware of that.
 */
void inode_init_once(struct inode *inode)
{
	memset(inode, 0, sizeof(*inode));
	INIT_HLIST_NODE(&inode->i_hash);
	INIT_LIST_HEAD(&inode->i_devices);
	INIT_LIST_HEAD(&inode->i_io_list);
	INIT_LIST_HEAD(&inode->i_wb_list);
	INIT_LIST_HEAD(&inode->i_lru);
	__address_space_init_once(&inode->i_data);
	i_size_ordered_init(inode);
}
EXPORT_SYMBOL(inode_init_once);

static void init_once(void *foo)
{
	struct inode *inode = (struct inode *) foo;

	inode_init_once(inode);
}

/*
 * inode->i_lock must be held
 */
void __iget(struct inode *inode)
{
	atomic_inc(&inode->i_count);
}

/*
 * get additional reference to inode; caller must already hold one.
 */
void ihold(struct inode *inode)
{
	WARN_ON(atomic_inc_return(&inode->i_count) < 2);
}
EXPORT_SYMBOL(ihold);

static void inode_lru_list_add(struct inode *inode)
{
	if (list_lru_add(&inode->i_sb->s_inode_lru, &inode->i_lru))
		this_cpu_inc(nr_unused);
	else
		inode->i_state |= I_REFERENCED;
}

/*
 * Add inode to LRU if needed (inode is unused and clean).
 *
 * Needs inode->i_lock held.
 */
void inode_add_lru(struct inode *inode)
{
	if (!(inode->i_state & (I_DIRTY_ALL | I_SYNC |
				I_FREEING | I_WILL_FREE)) &&
	    !atomic_read(&inode->i_count) && inode->i_sb->s_flags & SB_ACTIVE)
		inode_lru_list_add(inode);
}


static void inode_lru_list_del(struct inode *inode)
{

	if (list_lru_del(&inode->i_sb->s_inode_lru, &inode->i_lru))
		this_cpu_dec(nr_unused);
}

/**
 * inode_sb_list_add - add inode to the superblock list of inodes
 * @inode: inode to add
 */
void inode_sb_list_add(struct inode *inode)
{
	spin_lock(&inode->i_sb->s_inode_list_lock);
	list_add(&inode->i_sb_list, &inode->i_sb->s_inodes);
	spin_unlock(&inode->i_sb->s_inode_list_lock);
}
EXPORT_SYMBOL_GPL(inode_sb_list_add);

static inline void inode_sb_list_del(struct inode *inode)
{
	if (!list_empty(&inode->i_sb_list)) {
		spin_lock(&inode->i_sb->s_inode_list_lock);
		list_del_init(&inode->i_sb_list);
		spin_unlock(&inode->i_sb->s_inode_list_lock);
	}
}

static unsigned long hash(struct super_block *sb, unsigned long hashval)
{
	unsigned long tmp;

	tmp = (hashval * (unsigned long)sb) ^ (GOLDEN_RATIO_PRIME + hashval) /
			L1_CACHE_BYTES;
	tmp = tmp ^ ((tmp ^ GOLDEN_RATIO_PRIME) >> i_hash_shift);
	return tmp & i_hash_mask;
}

/**
 *	__insert_inode_hash - hash an inode
 *	@inode: unhashed inode
 *	@hashval: unsigned long value used to locate this object in the
 *		inode_hashtable.
 *
 *	Add an inode to the inode hash for this superblock.
 */
void __insert_inode_hash(struct inode *inode, unsigned long hashval)
{
	struct hlist_head *b = inode_hashtable + hash(inode->i_sb, hashval);

	spin_lock(&inode_hash_lock);
	spin_lock(&inode->i_lock);
	hlist_add_head_rcu(&inode->i_hash, b);
	spin_unlock(&inode->i_lock);
	spin_unlock(&inode_hash_lock);
}
EXPORT_SYMBOL(__insert_inode_hash);

/**
 *	__remove_inode_hash - remove an inode from the hash
 *	@inode: inode to unhash
 *
 *	Remove an inode from the superblock.
 */
void __remove_inode_hash(struct inode *inode)
{
	spin_lock(&inode_hash_lock);
	spin_lock(&inode->i_lock);
	hlist_del_init_rcu(&inode->i_hash);
	spin_unlock(&inode->i_lock);
	spin_unlock(&inode_hash_lock);
}
EXPORT_SYMBOL(__remove_inode_hash);

void clear_inode(struct inode *inode)
{
	/*
	 * We have to cycle the i_pages lock here because reclaim can be in the
	 * process of removing the last page (in __delete_from_page_cache())
	 * and we must not free the mapping under it.
	 */
	xa_lock_irq(&inode->i_data.i_pages);
	BUG_ON(inode->i_data.nrpages);
	BUG_ON(inode->i_data.nrexceptional);
	xa_unlock_irq(&inode->i_data.i_pages);
	BUG_ON(!list_empty(&inode->i_data.private_list));
	BUG_ON(!(inode->i_state & I_FREEING));
	BUG_ON(inode->i_state & I_CLEAR);
	BUG_ON(!list_empty(&inode->i_wb_list));
	/* don't need i_lock here, no concurrent mods to i_state */
	inode->i_state = I_FREEING | I_CLEAR;
}
EXPORT_SYMBOL(clear_inode);

/*
 * Free the inode passed in, removing it from the lists it is still connected
 * to. We remove any pages still attached to the inode and wait for any IO that
 * is still in progress before finally destroying the inode.
 *
 * An inode must already be marked I_FREEING so that we avoid the inode being
 * moved back onto lists if we race with other code that manipulates the lists
 * (e.g. writeback_single_inode). The caller is responsible for setting this.
 *
 * An inode must already be removed from the LRU list before being evicted from
 * the cache. This should occur atomically with setting the I_FREEING state
 * flag, so no inodes here should ever be on the LRU when being evicted.
 */
static void evict(struct inode *inode)
{
	const struct super_operations *op = inode->i_sb->s_op;

	BUG_ON(!(inode->i_state & I_FREEING));
	BUG_ON(!list_empty(&inode->i_lru));

	if (!list_empty(&inode->i_io_list))
		inode_io_list_del(inode);

	inode_sb_list_del(inode);

	/*
	 * Wait for flusher thread to be done with the inode so that filesystem
	 * does not start destroying it while writeback is still running. Since
	 * the inode has I_FREEING set, flusher thread won't start new work on
	 * the inode.  We just have to wait for running writeback to finish.
	 */
	inode_wait_for_writeback(inode);

	if (op->evict_inode) {
		op->evict_inode(inode);
	} else {
		truncate_inode_pages_final(&inode->i_data);
		clear_inode(inode);
	}
	if (S_ISBLK(inode->i_mode) && inode->i_bdev)
		bd_forget(inode);
	if (S_ISCHR(inode->i_mode) && inode->i_cdev)
		cd_forget(inode);

	remove_inode_hash(inode);

	spin_lock(&inode->i_lock);
	wake_up_bit(&inode->i_state, __I_NEW);
	BUG_ON(inode->i_state != (I_FREEING | I_CLEAR));
	spin_unlock(&inode->i_lock);

	destroy_inode(inode);
}

/*
 * dispose_list - dispose of the contents of a local list
 * @head: the head of the list to free
 *
 * Dispose-list gets a local list with local inodes in it, so it doesn't
 * need to worry about list corruption and SMP locks.
 */
static void dispose_list(struct list_head *head)
{
	while (!list_empty(head)) {
		struct inode *inode;

		inode = list_first_entry(head, struct inode, i_lru);
		list_del_init(&inode->i_lru);

		evict(inode);
		cond_resched();
	}
}

/**
 * evict_inodes	- evict all evictable inodes for a superblock
 * @sb:		superblock to operate on
 *
 * Make sure that no inodes with zero refcount are retained.  This is
 * called by superblock shutdown after having SB_ACTIVE flag removed,
 * so any inode reaching zero refcount during or after that call will
 * be immediately evicted.
 */
void evict_inodes(struct super_block *sb)
{
	struct inode *inode, *next;
	LIST_HEAD(dispose);

again:
	spin_lock(&sb->s_inode_list_lock);
	list_for_each_entry_safe(inode, next, &sb->s_inodes, i_sb_list) {
		if (atomic_read(&inode->i_count))
			continue;

		spin_lock(&inode->i_lock);
		if (inode->i_state & (I_NEW | I_FREEING | I_WILL_FREE)) {
			spin_unlock(&inode->i_lock);
			continue;
		}

		inode->i_state |= I_FREEING;
		inode_lru_list_del(inode);
		spin_unlock(&inode->i_lock);
		list_add(&inode->i_lru, &dispose);

		/*
		 * We can have a ton of inodes to evict at unmount time given
		 * enough memory, check to see if we need to go to sleep for a
		 * bit so we don't livelock.
		 */
		if (need_resched()) {
			spin_unlock(&sb->s_inode_list_lock);
			cond_resched();
			dispose_list(&dispose);
			goto again;
		}
	}
	spin_unlock(&sb->s_inode_list_lock);

	dispose_list(&dispose);
}
EXPORT_SYMBOL_GPL(evict_inodes);

/**
 * invalidate_inodes	- attempt to free all inodes on a superblock
 * @sb:		superblock to operate on
 * @kill_dirty: flag to guide handling of dirty inodes
 *
 * Attempts to free all inodes for a given superblock.  If there were any
 * busy inodes return a non-zero value, else zero.
 * If @kill_dirty is set, discard dirty inodes too, otherwise treat
 * them as busy.
 */
int invalidate_inodes(struct super_block *sb, bool kill_dirty)
{
	int busy = 0;
	struct inode *inode, *next;
	LIST_HEAD(dispose);

again:
	spin_lock(&sb->s_inode_list_lock);
	list_for_each_entry_safe(inode, next, &sb->s_inodes, i_sb_list) {
		spin_lock(&inode->i_lock);
		if (inode->i_state & (I_NEW | I_FREEING | I_WILL_FREE)) {
			spin_unlock(&inode->i_lock);
			continue;
		}
		if (inode->i_state & I_DIRTY_ALL && !kill_dirty) {
			spin_unlock(&inode->i_lock);
			busy = 1;
			continue;
		}
		if (atomic_read(&inode->i_count)) {
			spin_unlock(&inode->i_lock);
			busy = 1;
			continue;
		}

		inode->i_state |= I_FREEING;
		inode_lru_list_del(inode);
		spin_unlock(&inode->i_lock);
		list_add(&inode->i_lru, &dispose);
		if (need_resched()) {
			spin_unlock(&sb->s_inode_list_lock);
			cond_resched();
			dispose_list(&dispose);
			goto again;
		}
	}
	spin_unlock(&sb->s_inode_list_lock);

	dispose_list(&dispose);

	return busy;
}

/*
 * Isolate the inode from the LRU in preparation for freeing it.
 *
 * Any inodes which are pinned purely because of attached pagecache have their
 * pagecache removed.  If the inode has metadata buffers attached to
 * mapping->private_list then try to remove them.
 *
 * If the inode has the I_REFERENCED flag set, then it means that it has been
 * used recently - the flag is set in iput_final(). When we encounter such an
 * inode, clear the flag and move it to the back of the LRU so it gets another
 * pass through the LRU before it gets reclaimed. This is necessary because of
 * the fact we are doing lazy LRU updates to minimise lock contention so the
 * LRU does not have strict ordering. Hence we don't want to reclaim inodes
 * with this flag set because they are the inodes that are out of order.
 */
static enum lru_status inode_lru_isolate(struct list_head *item,
		struct list_lru_one *lru, spinlock_t *lru_lock, void *arg)
{
	struct list_head *freeable = arg;
	struct inode	*inode = container_of(item, struct inode, i_lru);

	/*
	 * we are inverting the lru lock/inode->i_lock here, so use a trylock.
	 * If we fail to get the lock, just skip it.
	 */
	if (!spin_trylock(&inode->i_lock))
		return LRU_SKIP;

	/*
	 * Referenced or dirty inodes are still in use. Give them another pass
	 * through the LRU as we canot reclaim them now.
	 */
	if (atomic_read(&inode->i_count) ||
	    (inode->i_state & ~I_REFERENCED)) {
		list_lru_isolate(lru, &inode->i_lru);
		spin_unlock(&inode->i_lock);
		this_cpu_dec(nr_unused);
		return LRU_REMOVED;
	}

	/* recently referenced inodes get one more pass */
	if (inode->i_state & I_REFERENCED) {
		inode->i_state &= ~I_REFERENCED;
		spin_unlock(&inode->i_lock);
		return LRU_ROTATE;
	}

	if (inode_has_buffers(inode) || inode->i_data.nrpages) {
		__iget(inode);
		spin_unlock(&inode->i_lock);
		spin_unlock(lru_lock);
		if (remove_inode_buffers(inode)) {
			unsigned long reap;
			reap = invalidate_mapping_pages(&inode->i_data, 0, -1);
			if (current_is_kswapd())
				__count_vm_events(KSWAPD_INODESTEAL, reap);
			else
				__count_vm_events(PGINODESTEAL, reap);
			if (current->reclaim_state)
				current->reclaim_state->reclaimed_slab += reap;
		}
		iput(inode);
		spin_lock(lru_lock);
		return LRU_RETRY;
	}

	WARN_ON(inode->i_state & I_NEW);
	inode->i_state |= I_FREEING;
	list_lru_isolate_move(lru, &inode->i_lru, freeable);
	spin_unlock(&inode->i_lock);

	this_cpu_dec(nr_unused);
	return LRU_REMOVED;
}

/*
 * Walk the superblock inode LRU for freeable inodes and attempt to free them.
 * This is called from the superblock shrinker function with a number of inodes
 * to trim from the LRU. Inodes to be freed are moved to a temporary list and
 * then are freed outside inode_lock by dispose_list().
 */
long prune_icache_sb(struct super_block *sb, struct shrink_control *sc)
{
	LIST_HEAD(freeable);
	long freed;

	freed = list_lru_shrink_walk(&sb->s_inode_lru, sc,
				     inode_lru_isolate, &freeable);
	dispose_list(&freeable);
	return freed;
}

static void __wait_on_freeing_inode(struct inode *inode);
/*
 * Called with the inode lock held.
 */
static struct inode *find_inode(struct super_block *sb,
				struct hlist_head *head,
				int (*test)(struct inode *, void *),
				void *data)
{
	struct inode *inode = NULL;

repeat:
	hlist_for_each_entry(inode, head, i_hash) {
		if (inode->i_sb != sb)
			continue;
		if (!test(inode, data))
			continue;
		spin_lock(&inode->i_lock);
		if (inode->i_state & (I_FREEING|I_WILL_FREE)) {
			__wait_on_freeing_inode(inode);
			goto repeat;
		}
		if (unlikely(inode->i_state & I_CREATING)) {
			spin_unlock(&inode->i_lock);
			return ERR_PTR(-ESTALE);
		}
		__iget(inode);
		spin_unlock(&inode->i_lock);
		return inode;
	}
	return NULL;
}

/*
 * find_inode_fast is the fast path version of find_inode, see the comment at
 * iget_locked for details.
 */
static struct inode *find_inode_fast(struct super_block *sb,
				struct hlist_head *head, unsigned long ino)
{
	struct inode *inode = NULL;

repeat:
	hlist_for_each_entry(inode, head, i_hash) {
		if (inode->i_ino != ino)
			continue;
		if (inode->i_sb != sb)
			continue;
		spin_lock(&inode->i_lock);
		if (inode->i_state & (I_FREEING|I_WILL_FREE)) {
			__wait_on_freeing_inode(inode);
			goto repeat;
		}
		if (unlikely(inode->i_state & I_CREATING)) {
			spin_unlock(&inode->i_lock);
			return ERR_PTR(-ESTALE);
		}
		__iget(inode);
		spin_unlock(&inode->i_lock);
		return inode;
	}
	return NULL;
}

/*
 * Each cpu owns a range of LAST_INO_BATCH numbers.
 * 'shared_last_ino' is dirtied only once out of LAST_INO_BATCH allocations,
 * to renew the exhausted range.
 *
 * This does not significantly increase overflow rate because every CPU can
 * consume at most LAST_INO_BATCH-1 unused inode numbers. So there is
 * NR_CPUS*(LAST_INO_BATCH-1) wastage. At 4096 and 1024, this is ~0.1% of the
 * 2^32 range, and is a worst-case. Even a 50% wastage would only increase
 * overflow rate by 2x, which does not seem too significant.
 *
 * On a 32bit, non LFS stat() call, glibc will generate an EOVERFLOW
 * error if st_ino won't fit in target struct field. Use 32bit counter
 * here to attempt to avoid that.
 */
#define LAST_INO_BATCH 1024
static DEFINE_PER_CPU(unsigned int, last_ino);

unsigned int get_next_ino(void)
{
	unsigned int *p = &get_cpu_var(last_ino);
	unsigned int res = *p;

#ifdef CONFIG_SMP
	if (unlikely((res & (LAST_INO_BATCH-1)) == 0)) {
		static atomic_t shared_last_ino;
		int next = atomic_add_return(LAST_INO_BATCH, &shared_last_ino);

		res = next - LAST_INO_BATCH;
	}
#endif

	res++;
	/* get_next_ino should not provide a 0 inode number */
	if (unlikely(!res))
		res++;
	*p = res;
	put_cpu_var(last_ino);
	return res;
}
EXPORT_SYMBOL(get_next_ino);

/**
 *	new_inode_pseudo 	- obtain an inode
 *	@sb: superblock
 *
 *	Allocates a new inode for given superblock.
 *	Inode wont be chained in superblock s_inodes list
 *	This means :
 *	- fs can't be unmount
 *	- quotas, fsnotify, writeback can't work
 */
struct inode *new_inode_pseudo(struct super_block *sb)
{
	struct inode *inode = alloc_inode(sb);

	if (inode) {
		spin_lock(&inode->i_lock);
		inode->i_state = 0;
		spin_unlock(&inode->i_lock);
		INIT_LIST_HEAD(&inode->i_sb_list);
	}
	return inode;
}

/**
 *	new_inode 	- obtain an inode
 *	@sb: superblock
 *
 *	Allocates a new inode for given superblock. The default gfp_mask
 *	for allocations related to inode->i_mapping is GFP_HIGHUSER_MOVABLE.
 *	If HIGHMEM pages are unsuitable or it is known that pages allocated
 *	for the page cache are not reclaimable or migratable,
 *	mapping_set_gfp_mask() must be called with suitable flags on the
 *	newly created inode's mapping
 *
 */
struct inode *new_inode(struct super_block *sb)
{
	struct inode *inode;

	spin_lock_prefetch(&sb->s_inode_list_lock);

	inode = new_inode_pseudo(sb);
	if (inode)
		inode_sb_list_add(inode);
	return inode;
}
EXPORT_SYMBOL(new_inode);

#ifdef CONFIG_DEBUG_LOCK_ALLOC
void lockdep_annotate_inode_mutex_key(struct inode *inode)
{
	if (S_ISDIR(inode->i_mode)) {
		struct file_system_type *type = inode->i_sb->s_type;

		/* Set new key only if filesystem hasn't already changed it */
		if (lockdep_match_class(&inode->i_rwsem, &type->i_mutex_key)) {
			/*
			 * ensure nobody is actually holding i_mutex
			 */
			// mutex_destroy(&inode->i_mutex);
			init_rwsem(&inode->i_rwsem);
			lockdep_set_class(&inode->i_rwsem,
					  &type->i_mutex_dir_key);
		}
	}
}
EXPORT_SYMBOL(lockdep_annotate_inode_mutex_key);
#endif

/**
 * unlock_new_inode - clear the I_NEW state and wake up any waiters
 * @inode:	new inode to unlock
 *
 * Called when the inode is fully initialised to clear the new state of the
 * inode and wake up anyone waiting for the inode to finish initialisation.
 */
void unlock_new_inode(struct inode *inode)
{
	lockdep_annotate_inode_mutex_key(inode);
	spin_lock(&inode->i_lock);
	WARN_ON(!(inode->i_state & I_NEW));
	inode->i_state &= ~I_NEW & ~I_CREATING;
	smp_mb();
	wake_up_bit(&inode->i_state, __I_NEW);
	spin_unlock(&inode->i_lock);
}
EXPORT_SYMBOL(unlock_new_inode);

void discard_new_inode(struct inode *inode)
{
	lockdep_annotate_inode_mutex_key(inode);
	spin_lock(&inode->i_lock);
	WARN_ON(!(inode->i_state & I_NEW));
	inode->i_state &= ~I_NEW;
	smp_mb();
	wake_up_bit(&inode->i_state, __I_NEW);
	spin_unlock(&inode->i_lock);
	iput(inode);
}
EXPORT_SYMBOL(discard_new_inode);

/**
 * lock_two_nondirectories - take two i_mutexes on non-directory objects
 *
 * Lock any non-NULL argument that is not a directory.
 * Zero, one or two objects may be locked by this function.
 *
 * @inode1: first inode to lock
 * @inode2: second inode to lock
 */
void lock_two_nondirectories(struct inode *inode1, struct inode *inode2)
{
	if (inode1 > inode2)
		swap(inode1, inode2);

	if (inode1 && !S_ISDIR(inode1->i_mode))
		inode_lock(inode1);
	if (inode2 && !S_ISDIR(inode2->i_mode) && inode2 != inode1)
		inode_lock_nested(inode2, I_MUTEX_NONDIR2);
}
EXPORT_SYMBOL(lock_two_nondirectories);

/**
 * unlock_two_nondirectories - release locks from lock_two_nondirectories()
 * @inode1: first inode to unlock
 * @inode2: second inode to unlock
 */
void unlock_two_nondirectories(struct inode *inode1, struct inode *inode2)
{
	if (inode1 && !S_ISDIR(inode1->i_mode))
		inode_unlock(inode1);
	if (inode2 && !S_ISDIR(inode2->i_mode) && inode2 != inode1)
		inode_unlock(inode2);
}
EXPORT_SYMBOL(unlock_two_nondirectories);

/**
 * inode_insert5 - obtain an inode from a mounted file system
 * @inode:	pre-allocated inode to use for insert to cache
 * @hashval:	hash value (usually inode number) to get
 * @test:	callback used for comparisons between inodes
 * @set:	callback used to initialize a new struct inode
 * @data:	opaque data pointer to pass to @test and @set
 *
 * Search for the inode specified by @hashval and @data in the inode cache,
 * and if present it is return it with an increased reference count. This is
 * a variant of iget5_locked() for callers that don't want to fail on memory
 * allocation of inode.
 *
 * If the inode is not in cache, insert the pre-allocated inode to cache and
 * return it locked, hashed, and with the I_NEW flag set. The file system gets
 * to fill it in before unlocking it via unlock_new_inode().
 *
 * Note both @test and @set are called with the inode_hash_lock held, so can't
 * sleep.
 */
struct inode *inode_insert5(struct inode *inode, unsigned long hashval,
			    int (*test)(struct inode *, void *),
			    int (*set)(struct inode *, void *), void *data)
{
	struct hlist_head *head = inode_hashtable + hash(inode->i_sb, hashval);
	struct inode *old;
	bool creating = inode->i_state & I_CREATING;

again:
	spin_lock(&inode_hash_lock);
	old = find_inode(inode->i_sb, head, test, data);
	if (unlikely(old)) {
		/*
		 * Uhhuh, somebody else created the same inode under us.
		 * Use the old inode instead of the preallocated one.
		 */
		spin_unlock(&inode_hash_lock);
		if (IS_ERR(old))
			return NULL;
		wait_on_inode(old);
		if (unlikely(inode_unhashed(old))) {
			iput(old);
			goto again;
		}
		return old;
	}

	if (set && unlikely(set(inode, data))) {
		inode = NULL;
		goto unlock;
	}

	/*
	 * Return the locked inode with I_NEW set, the
	 * caller is responsible for filling in the contents
	 */
	spin_lock(&inode->i_lock);
	inode->i_state |= I_NEW;
	hlist_add_head_rcu(&inode->i_hash, head);
	spin_unlock(&inode->i_lock);
	if (!creating)
		inode_sb_list_add(inode);
unlock:
	spin_unlock(&inode_hash_lock);

	return inode;
}
EXPORT_SYMBOL(inode_insert5);

/**
 * iget5_locked - obtain an inode from a mounted file system
 * @sb:		super block of file system
 * @hashval:	hash value (usually inode number) to get
 * @test:	callback used for comparisons between inodes
 * @set:	callback used to initialize a new struct inode
 * @data:	opaque data pointer to pass to @test and @set
 *
 * Search for the inode specified by @hashval and @data in the inode cache,
 * and if present it is return it with an increased reference count. This is
 * a generalized version of iget_locked() for file systems where the inode
 * number is not sufficient for unique identification of an inode.
 *
 * If the inode is not in cache, allocate a new inode and return it locked,
 * hashed, and with the I_NEW flag set. The file system gets to fill it in
 * before unlocking it via unlock_new_inode().
 *
 * Note both @test and @set are called with the inode_hash_lock held, so can't
 * sleep.
 */
struct inode *iget5_locked(struct super_block *sb, unsigned long hashval,
		int (*test)(struct inode *, void *),
		int (*set)(struct inode *, void *), void *data)
{
<<<<<<< HEAD
	struct hlist_head *head = inode_hashtable + hash(sb, hashval);
	struct inode *inode;
again:
	spin_lock(&inode_hash_lock);
	inode = find_inode(sb, head, test, data);
	spin_unlock(&inode_hash_lock);

	if (inode) {
		wait_on_inode(inode);
		if (unlikely(inode_unhashed(inode))) {
			iput(inode);
			goto again;
		}
		return inode;
	}
=======
	struct inode *inode = ilookup5(sb, hashval, test, data);
>>>>>>> 24b8d41d

	if (!inode) {
		struct inode *new = alloc_inode(sb);

		if (new) {
			new->i_state = 0;
			inode = inode_insert5(new, hashval, test, set, data);
			if (unlikely(inode != new))
				destroy_inode(new);
		}
<<<<<<< HEAD

		/*
		 * Uhhuh, somebody else created the same inode under
		 * us. Use the old inode instead of the one we just
		 * allocated.
		 */
		spin_unlock(&inode_hash_lock);
		destroy_inode(inode);
		inode = old;
		wait_on_inode(inode);
		if (unlikely(inode_unhashed(inode))) {
			iput(inode);
			goto again;
		}
=======
>>>>>>> 24b8d41d
	}
	return inode;
}
EXPORT_SYMBOL(iget5_locked);

/**
 * iget_locked - obtain an inode from a mounted file system
 * @sb:		super block of file system
 * @ino:	inode number to get
 *
 * Search for the inode specified by @ino in the inode cache and if present
 * return it with an increased reference count. This is for file systems
 * where the inode number is sufficient for unique identification of an inode.
 *
 * If the inode is not in cache, allocate a new inode and return it locked,
 * hashed, and with the I_NEW flag set.  The file system gets to fill it in
 * before unlocking it via unlock_new_inode().
 */
struct inode *iget_locked(struct super_block *sb, unsigned long ino)
{
	struct hlist_head *head = inode_hashtable + hash(sb, ino);
	struct inode *inode;
again:
	spin_lock(&inode_hash_lock);
	inode = find_inode_fast(sb, head, ino);
	spin_unlock(&inode_hash_lock);
	if (inode) {
		if (IS_ERR(inode))
			return NULL;
		wait_on_inode(inode);
		if (unlikely(inode_unhashed(inode))) {
			iput(inode);
			goto again;
		}
		return inode;
	}

	inode = alloc_inode(sb);
	if (inode) {
		struct inode *old;

		spin_lock(&inode_hash_lock);
		/* We released the lock, so.. */
		old = find_inode_fast(sb, head, ino);
		if (!old) {
			inode->i_ino = ino;
			spin_lock(&inode->i_lock);
			inode->i_state = I_NEW;
			hlist_add_head_rcu(&inode->i_hash, head);
			spin_unlock(&inode->i_lock);
			inode_sb_list_add(inode);
			spin_unlock(&inode_hash_lock);

			/* Return the locked inode with I_NEW set, the
			 * caller is responsible for filling in the contents
			 */
			return inode;
		}

		/*
		 * Uhhuh, somebody else created the same inode under
		 * us. Use the old inode instead of the one we just
		 * allocated.
		 */
		spin_unlock(&inode_hash_lock);
		destroy_inode(inode);
		if (IS_ERR(old))
			return NULL;
		inode = old;
		wait_on_inode(inode);
		if (unlikely(inode_unhashed(inode))) {
			iput(inode);
			goto again;
		}
	}
	return inode;
}
EXPORT_SYMBOL(iget_locked);

/*
 * search the inode cache for a matching inode number.
 * If we find one, then the inode number we are trying to
 * allocate is not unique and so we should not use it.
 *
 * Returns 1 if the inode number is unique, 0 if it is not.
 */
static int test_inode_iunique(struct super_block *sb, unsigned long ino)
{
	struct hlist_head *b = inode_hashtable + hash(sb, ino);
	struct inode *inode;

	hlist_for_each_entry_rcu(inode, b, i_hash) {
		if (inode->i_ino == ino && inode->i_sb == sb)
			return 0;
	}
	return 1;
}

/**
 *	iunique - get a unique inode number
 *	@sb: superblock
 *	@max_reserved: highest reserved inode number
 *
 *	Obtain an inode number that is unique on the system for a given
 *	superblock. This is used by file systems that have no natural
 *	permanent inode numbering system. An inode number is returned that
 *	is higher than the reserved limit but unique.
 *
 *	BUGS:
 *	With a large number of inodes live on the file system this function
 *	currently becomes quite slow.
 */
ino_t iunique(struct super_block *sb, ino_t max_reserved)
{
	/*
	 * On a 32bit, non LFS stat() call, glibc will generate an EOVERFLOW
	 * error if st_ino won't fit in target struct field. Use 32bit counter
	 * here to attempt to avoid that.
	 */
	static DEFINE_SPINLOCK(iunique_lock);
	static unsigned int counter;
	ino_t res;

	rcu_read_lock();
	spin_lock(&iunique_lock);
	do {
		if (counter <= max_reserved)
			counter = max_reserved + 1;
		res = counter++;
	} while (!test_inode_iunique(sb, res));
	spin_unlock(&iunique_lock);
	rcu_read_unlock();

	return res;
}
EXPORT_SYMBOL(iunique);

struct inode *igrab(struct inode *inode)
{
	spin_lock(&inode->i_lock);
	if (!(inode->i_state & (I_FREEING|I_WILL_FREE))) {
		__iget(inode);
		spin_unlock(&inode->i_lock);
	} else {
		spin_unlock(&inode->i_lock);
		/*
		 * Handle the case where s_op->clear_inode is not been
		 * called yet, and somebody is calling igrab
		 * while the inode is getting freed.
		 */
		inode = NULL;
	}
	return inode;
}
EXPORT_SYMBOL(igrab);

/**
 * ilookup5_nowait - search for an inode in the inode cache
 * @sb:		super block of file system to search
 * @hashval:	hash value (usually inode number) to search for
 * @test:	callback used for comparisons between inodes
 * @data:	opaque data pointer to pass to @test
 *
 * Search for the inode specified by @hashval and @data in the inode cache.
 * If the inode is in the cache, the inode is returned with an incremented
 * reference count.
 *
 * Note: I_NEW is not waited upon so you have to be very careful what you do
 * with the returned inode.  You probably should be using ilookup5() instead.
 *
 * Note2: @test is called with the inode_hash_lock held, so can't sleep.
 */
struct inode *ilookup5_nowait(struct super_block *sb, unsigned long hashval,
		int (*test)(struct inode *, void *), void *data)
{
	struct hlist_head *head = inode_hashtable + hash(sb, hashval);
	struct inode *inode;

	spin_lock(&inode_hash_lock);
	inode = find_inode(sb, head, test, data);
	spin_unlock(&inode_hash_lock);

	return IS_ERR(inode) ? NULL : inode;
}
EXPORT_SYMBOL(ilookup5_nowait);

/**
 * ilookup5 - search for an inode in the inode cache
 * @sb:		super block of file system to search
 * @hashval:	hash value (usually inode number) to search for
 * @test:	callback used for comparisons between inodes
 * @data:	opaque data pointer to pass to @test
 *
 * Search for the inode specified by @hashval and @data in the inode cache,
 * and if the inode is in the cache, return the inode with an incremented
 * reference count.  Waits on I_NEW before returning the inode.
 * returned with an incremented reference count.
 *
 * This is a generalized version of ilookup() for file systems where the
 * inode number is not sufficient for unique identification of an inode.
 *
 * Note: @test is called with the inode_hash_lock held, so can't sleep.
 */
struct inode *ilookup5(struct super_block *sb, unsigned long hashval,
		int (*test)(struct inode *, void *), void *data)
{
	struct inode *inode;
again:
	inode = ilookup5_nowait(sb, hashval, test, data);
	if (inode) {
		wait_on_inode(inode);
		if (unlikely(inode_unhashed(inode))) {
			iput(inode);
			goto again;
		}
	}
	return inode;
}
EXPORT_SYMBOL(ilookup5);

/**
 * ilookup - search for an inode in the inode cache
 * @sb:		super block of file system to search
 * @ino:	inode number to search for
 *
 * Search for the inode @ino in the inode cache, and if the inode is in the
 * cache, the inode is returned with an incremented reference count.
 */
struct inode *ilookup(struct super_block *sb, unsigned long ino)
{
	struct hlist_head *head = inode_hashtable + hash(sb, ino);
	struct inode *inode;
again:
	spin_lock(&inode_hash_lock);
	inode = find_inode_fast(sb, head, ino);
	spin_unlock(&inode_hash_lock);

	if (inode) {
<<<<<<< HEAD
=======
		if (IS_ERR(inode))
			return NULL;
>>>>>>> 24b8d41d
		wait_on_inode(inode);
		if (unlikely(inode_unhashed(inode))) {
			iput(inode);
			goto again;
		}
	}
	return inode;
}
EXPORT_SYMBOL(ilookup);

/**
 * find_inode_nowait - find an inode in the inode cache
 * @sb:		super block of file system to search
 * @hashval:	hash value (usually inode number) to search for
 * @match:	callback used for comparisons between inodes
 * @data:	opaque data pointer to pass to @match
 *
 * Search for the inode specified by @hashval and @data in the inode
 * cache, where the helper function @match will return 0 if the inode
 * does not match, 1 if the inode does match, and -1 if the search
 * should be stopped.  The @match function must be responsible for
 * taking the i_lock spin_lock and checking i_state for an inode being
 * freed or being initialized, and incrementing the reference count
 * before returning 1.  It also must not sleep, since it is called with
 * the inode_hash_lock spinlock held.
 *
 * This is a even more generalized version of ilookup5() when the
 * function must never block --- find_inode() can block in
 * __wait_on_freeing_inode() --- or when the caller can not increment
 * the reference count because the resulting iput() might cause an
 * inode eviction.  The tradeoff is that the @match funtion must be
 * very carefully implemented.
 */
struct inode *find_inode_nowait(struct super_block *sb,
				unsigned long hashval,
				int (*match)(struct inode *, unsigned long,
					     void *),
				void *data)
{
	struct hlist_head *head = inode_hashtable + hash(sb, hashval);
	struct inode *inode, *ret_inode = NULL;
	int mval;

	spin_lock(&inode_hash_lock);
	hlist_for_each_entry(inode, head, i_hash) {
		if (inode->i_sb != sb)
			continue;
		mval = match(inode, hashval, data);
		if (mval == 0)
			continue;
		if (mval == 1)
			ret_inode = inode;
		goto out;
	}
out:
	spin_unlock(&inode_hash_lock);
	return ret_inode;
}
EXPORT_SYMBOL(find_inode_nowait);

/**
 * find_inode_rcu - find an inode in the inode cache
 * @sb:		Super block of file system to search
 * @hashval:	Key to hash
 * @test:	Function to test match on an inode
 * @data:	Data for test function
 *
 * Search for the inode specified by @hashval and @data in the inode cache,
 * where the helper function @test will return 0 if the inode does not match
 * and 1 if it does.  The @test function must be responsible for taking the
 * i_lock spin_lock and checking i_state for an inode being freed or being
 * initialized.
 *
 * If successful, this will return the inode for which the @test function
 * returned 1 and NULL otherwise.
 *
 * The @test function is not permitted to take a ref on any inode presented.
 * It is also not permitted to sleep.
 *
 * The caller must hold the RCU read lock.
 */
struct inode *find_inode_rcu(struct super_block *sb, unsigned long hashval,
			     int (*test)(struct inode *, void *), void *data)
{
	struct hlist_head *head = inode_hashtable + hash(sb, hashval);
	struct inode *inode;

	RCU_LOCKDEP_WARN(!rcu_read_lock_held(),
			 "suspicious find_inode_rcu() usage");

	hlist_for_each_entry_rcu(inode, head, i_hash) {
		if (inode->i_sb == sb &&
		    !(READ_ONCE(inode->i_state) & (I_FREEING | I_WILL_FREE)) &&
		    test(inode, data))
			return inode;
	}
	return NULL;
}
EXPORT_SYMBOL(find_inode_rcu);

/**
 * find_inode_by_rcu - Find an inode in the inode cache
 * @sb:		Super block of file system to search
 * @ino:	The inode number to match
 *
 * Search for the inode specified by @hashval and @data in the inode cache,
 * where the helper function @test will return 0 if the inode does not match
 * and 1 if it does.  The @test function must be responsible for taking the
 * i_lock spin_lock and checking i_state for an inode being freed or being
 * initialized.
 *
 * If successful, this will return the inode for which the @test function
 * returned 1 and NULL otherwise.
 *
 * The @test function is not permitted to take a ref on any inode presented.
 * It is also not permitted to sleep.
 *
 * The caller must hold the RCU read lock.
 */
struct inode *find_inode_by_ino_rcu(struct super_block *sb,
				    unsigned long ino)
{
	struct hlist_head *head = inode_hashtable + hash(sb, ino);
	struct inode *inode;

	RCU_LOCKDEP_WARN(!rcu_read_lock_held(),
			 "suspicious find_inode_by_ino_rcu() usage");

	hlist_for_each_entry_rcu(inode, head, i_hash) {
		if (inode->i_ino == ino &&
		    inode->i_sb == sb &&
		    !(READ_ONCE(inode->i_state) & (I_FREEING | I_WILL_FREE)))
		    return inode;
	}
	return NULL;
}
EXPORT_SYMBOL(find_inode_by_ino_rcu);

int insert_inode_locked(struct inode *inode)
{
	struct super_block *sb = inode->i_sb;
	ino_t ino = inode->i_ino;
	struct hlist_head *head = inode_hashtable + hash(sb, ino);

	while (1) {
		struct inode *old = NULL;
		spin_lock(&inode_hash_lock);
		hlist_for_each_entry(old, head, i_hash) {
			if (old->i_ino != ino)
				continue;
			if (old->i_sb != sb)
				continue;
			spin_lock(&old->i_lock);
			if (old->i_state & (I_FREEING|I_WILL_FREE)) {
				spin_unlock(&old->i_lock);
				continue;
			}
			break;
		}
		if (likely(!old)) {
			spin_lock(&inode->i_lock);
			inode->i_state |= I_NEW | I_CREATING;
			hlist_add_head_rcu(&inode->i_hash, head);
			spin_unlock(&inode->i_lock);
			spin_unlock(&inode_hash_lock);
			return 0;
		}
		if (unlikely(old->i_state & I_CREATING)) {
			spin_unlock(&old->i_lock);
			spin_unlock(&inode_hash_lock);
			return -EBUSY;
		}
		__iget(old);
		spin_unlock(&old->i_lock);
		spin_unlock(&inode_hash_lock);
		wait_on_inode(old);
		if (unlikely(!inode_unhashed(old))) {
			iput(old);
			return -EBUSY;
		}
		iput(old);
	}
}
EXPORT_SYMBOL(insert_inode_locked);

int insert_inode_locked4(struct inode *inode, unsigned long hashval,
		int (*test)(struct inode *, void *), void *data)
{
	struct inode *old;

	inode->i_state |= I_CREATING;
	old = inode_insert5(inode, hashval, test, NULL, data);

	if (old != inode) {
		iput(old);
		return -EBUSY;
	}
	return 0;
}
EXPORT_SYMBOL(insert_inode_locked4);


int generic_delete_inode(struct inode *inode)
{
	return 1;
}
EXPORT_SYMBOL(generic_delete_inode);

/*
 * Called when we're dropping the last reference
 * to an inode.
 *
 * Call the FS "drop_inode()" function, defaulting to
 * the legacy UNIX filesystem behaviour.  If it tells
 * us to evict inode, do so.  Otherwise, retain inode
 * in cache if fs is alive, sync and evict if fs is
 * shutting down.
 */
static void iput_final(struct inode *inode)
{
	struct super_block *sb = inode->i_sb;
	const struct super_operations *op = inode->i_sb->s_op;
	unsigned long state;
	int drop;

	WARN_ON(inode->i_state & I_NEW);

	if (op->drop_inode)
		drop = op->drop_inode(inode);
	else
		drop = generic_drop_inode(inode);

	if (!drop && (sb->s_flags & SB_ACTIVE)) {
		inode_add_lru(inode);
		spin_unlock(&inode->i_lock);
		return;
	}

	state = inode->i_state;
	if (!drop) {
		WRITE_ONCE(inode->i_state, state | I_WILL_FREE);
		spin_unlock(&inode->i_lock);

		write_inode_now(inode, 1);

		spin_lock(&inode->i_lock);
		state = inode->i_state;
		WARN_ON(state & I_NEW);
		state &= ~I_WILL_FREE;
	}

	WRITE_ONCE(inode->i_state, state | I_FREEING);
	if (!list_empty(&inode->i_lru))
		inode_lru_list_del(inode);
	spin_unlock(&inode->i_lock);

	evict(inode);
}

/**
 *	iput	- put an inode
 *	@inode: inode to put
 *
 *	Puts an inode, dropping its usage count. If the inode use count hits
 *	zero, the inode is then freed and may also be destroyed.
 *
 *	Consequently, iput() can sleep.
 */
void iput(struct inode *inode)
{
	if (!inode)
		return;
	BUG_ON(inode->i_state & I_CLEAR);
retry:
	if (atomic_dec_and_lock(&inode->i_count, &inode->i_lock)) {
		if (inode->i_nlink && (inode->i_state & I_DIRTY_TIME)) {
			atomic_inc(&inode->i_count);
			spin_unlock(&inode->i_lock);
			trace_writeback_lazytime_iput(inode);
			mark_inode_dirty_sync(inode);
			goto retry;
		}
		iput_final(inode);
	}
}
EXPORT_SYMBOL(iput);

#ifdef CONFIG_BLOCK
/**
 *	bmap	- find a block number in a file
 *	@inode:  inode owning the block number being requested
 *	@block: pointer containing the block to find
 *
 *	Replaces the value in ``*block`` with the block number on the device holding
 *	corresponding to the requested block number in the file.
 *	That is, asked for block 4 of inode 1 the function will replace the
 *	4 in ``*block``, with disk block relative to the disk start that holds that
 *	block of the file.
 *
 *	Returns -EINVAL in case of error, 0 otherwise. If mapping falls into a
 *	hole, returns 0 and ``*block`` is also set to 0.
 */
int bmap(struct inode *inode, sector_t *block)
{
	if (!inode->i_mapping->a_ops->bmap)
		return -EINVAL;

	*block = inode->i_mapping->a_ops->bmap(inode->i_mapping, *block);
	return 0;
}
EXPORT_SYMBOL(bmap);
#endif

/*
 * Update times in overlayed inode from underlying real inode
 */
static void update_ovl_inode_times(struct dentry *dentry, struct inode *inode,
			       bool rcu)
{
	if (!rcu) {
		struct inode *realinode = d_real_inode(dentry);

		if (unlikely(inode != realinode) &&
		    (!timespec_equal(&inode->i_mtime, &realinode->i_mtime) ||
		     !timespec_equal(&inode->i_ctime, &realinode->i_ctime))) {
			inode->i_mtime = realinode->i_mtime;
			inode->i_ctime = realinode->i_ctime;
		}
	}
}

/*
 * With relative atime, only update atime if the previous atime is
 * earlier than either the ctime or mtime or if at least a day has
 * passed since the last atime update.
 */
<<<<<<< HEAD
static int relatime_need_update(const struct path *path, struct inode *inode,
				struct timespec now, bool rcu)
=======
static int relatime_need_update(struct vfsmount *mnt, struct inode *inode,
			     struct timespec64 now)
>>>>>>> 24b8d41d
{

	if (!(path->mnt->mnt_flags & MNT_RELATIME))
		return 1;

	update_ovl_inode_times(path->dentry, inode, rcu);
	/*
	 * Is mtime younger than atime? If yes, update atime:
	 */
	if (timespec64_compare(&inode->i_mtime, &inode->i_atime) >= 0)
		return 1;
	/*
	 * Is ctime younger than atime? If yes, update atime:
	 */
	if (timespec64_compare(&inode->i_ctime, &inode->i_atime) >= 0)
		return 1;

	/*
	 * Is the previous atime value older than a day? If yes,
	 * update atime:
	 */
	if ((long)(now.tv_sec - inode->i_atime.tv_sec) >= 24*60*60)
		return 1;
	/*
	 * Good, we can skip the atime update:
	 */
	return 0;
}

int generic_update_time(struct inode *inode, struct timespec64 *time, int flags)
{
	int iflags = I_DIRTY_TIME;
	bool dirty = false;

	if (flags & S_ATIME)
		inode->i_atime = *time;
	if (flags & S_VERSION)
		dirty = inode_maybe_inc_iversion(inode, false);
	if (flags & S_CTIME)
		inode->i_ctime = *time;
	if (flags & S_MTIME)
		inode->i_mtime = *time;
	if ((flags & (S_ATIME | S_CTIME | S_MTIME)) &&
	    !(inode->i_sb->s_flags & SB_LAZYTIME))
		dirty = true;

	if (dirty)
		iflags |= I_DIRTY_SYNC;
	__mark_inode_dirty(inode, iflags);
	return 0;
}
EXPORT_SYMBOL(generic_update_time);

/*
 * This does the actual work of updating an inodes time or version.  Must have
 * had called mnt_want_write() before calling this.
 */
static int update_time(struct inode *inode, struct timespec64 *time, int flags)
{
	if (inode->i_op->update_time)
		return inode->i_op->update_time(inode, time, flags);
	return generic_update_time(inode, time, flags);
}

/**
 *	touch_atime	-	update the access time
 *	@path: the &struct path to update
 *	@inode: inode to update
 *
 *	Update the accessed time on an inode and mark it for writeback.
 *	This function automatically handles read only file systems and media,
 *	as well as the "noatime" flag and inode specific "noatime" markers.
 */
bool __atime_needs_update(const struct path *path, struct inode *inode,
			  bool rcu)
{
	struct vfsmount *mnt = path->mnt;
	struct timespec64 now;

	if (inode->i_flags & S_NOATIME)
		return false;

	/* Atime updates will likely cause i_uid and i_gid to be written
	 * back improprely if their true value is unknown to the vfs.
	 */
	if (HAS_UNMAPPED_ID(inode))
		return false;

	if (IS_NOATIME(inode))
		return false;
	if ((inode->i_sb->s_flags & SB_NODIRATIME) && S_ISDIR(inode->i_mode))
		return false;

	if (mnt->mnt_flags & MNT_NOATIME)
		return false;
	if ((mnt->mnt_flags & MNT_NODIRATIME) && S_ISDIR(inode->i_mode))
		return false;

	now = current_time(inode);

	if (!relatime_need_update(path, inode, now, rcu))
		return false;

	if (timespec64_equal(&inode->i_atime, &now))
		return false;

	return true;
}

void touch_atime(const struct path *path)
{
	struct vfsmount *mnt = path->mnt;
	struct inode *inode = d_inode(path->dentry);
	struct timespec64 now;

	if (!__atime_needs_update(path, inode, false))
		return;

	if (!sb_start_write_trylock(inode->i_sb))
		return;

	if (__mnt_want_write(mnt) != 0)
		goto skip_update;
	/*
	 * File systems can error out when updating inodes if they need to
	 * allocate new space to modify an inode (such is the case for
	 * Btrfs), but since we touch atime while walking down the path we
	 * really don't care if we failed to update the atime of the file,
	 * so just ignore the return value.
	 * We may also fail on filesystems that have the ability to make parts
	 * of the fs read only, e.g. subvolumes in Btrfs.
	 */
	now = current_time(inode);
	update_time(inode, &now, S_ATIME);
	__mnt_drop_write(mnt);
skip_update:
	sb_end_write(inode->i_sb);
}
EXPORT_SYMBOL(touch_atime);

/*
 * The logic we want is
 *
 *	if suid or (sgid and xgrp)
 *		remove privs
 */
int should_remove_suid(struct dentry *dentry)
{
	umode_t mode = d_inode(dentry)->i_mode;
	int kill = 0;

	/* suid always must be killed */
	if (unlikely(mode & S_ISUID))
		kill = ATTR_KILL_SUID;

	/*
	 * sgid without any exec bits is just a mandatory locking mark; leave
	 * it alone.  If some exec bits are set, it's a real sgid; kill it.
	 */
	if (unlikely((mode & S_ISGID) && (mode & S_IXGRP)))
		kill |= ATTR_KILL_SGID;

	if (unlikely(kill && !capable(CAP_FSETID) && S_ISREG(mode)))
		return kill;

	return 0;
}
EXPORT_SYMBOL(should_remove_suid);

/*
 * Return mask of changes for notify_change() that need to be done as a
 * response to write or truncate. Return 0 if nothing has to be changed.
 * Negative value on error (change should be denied).
 */
int dentry_needs_remove_privs(struct dentry *dentry)
{
	struct inode *inode = d_inode(dentry);
	int mask = 0;
	int ret;

	if (IS_NOSEC(inode))
		return 0;

	mask = should_remove_suid(dentry);
	ret = security_inode_need_killpriv(dentry);
	if (ret < 0)
		return ret;
	if (ret)
		mask |= ATTR_KILL_PRIV;
	return mask;
}

static int __remove_privs(struct dentry *dentry, int kill)
{
	struct iattr newattrs;

	newattrs.ia_valid = ATTR_FORCE | kill;
	/*
	 * Note we call this on write, so notify_change will not
	 * encounter any conflicting delegations:
	 */
	return notify_change(dentry, &newattrs, NULL);
}

/*
 * Remove special file priviledges (suid, capabilities) when file is written
 * to or truncated.
 */
int file_remove_privs(struct file *file)
{
	struct dentry *dentry = file_dentry(file);
	struct inode *inode = file_inode(file);
	int kill;
	int error = 0;

	/*
	 * Fast path for nothing security related.
	 * As well for non-regular files, e.g. blkdev inodes.
	 * For example, blkdev_write_iter() might get here
	 * trying to remove privs which it is not allowed to.
	 */
	if (IS_NOSEC(inode) || !S_ISREG(inode->i_mode))
		return 0;

	kill = dentry_needs_remove_privs(dentry);
	if (kill < 0)
		return kill;
	if (kill)
		error = __remove_privs(dentry, kill);
	if (!error)
		inode_has_no_xattr(inode);

	return error;
}
EXPORT_SYMBOL(file_remove_privs);

/**
 *	file_update_time	-	update mtime and ctime time
 *	@file: file accessed
 *
 *	Update the mtime and ctime members of an inode and mark the inode
 *	for writeback.  Note that this function is meant exclusively for
 *	usage in the file write path of filesystems, and filesystems may
 *	choose to explicitly ignore update via this function with the
 *	S_NOCMTIME inode flag, e.g. for network filesystem where these
 *	timestamps are handled by the server.  This can return an error for
 *	file systems who need to allocate space in order to update an inode.
 */

int file_update_time(struct file *file)
{
	struct inode *inode = file_inode(file);
	struct timespec64 now;
	int sync_it = 0;
	int ret;

	/* First try to exhaust all avenues to not sync */
	if (IS_NOCMTIME(inode))
		return 0;

	now = current_time(inode);
<<<<<<< HEAD
	if (!timespec_equal(&inode->i_mtime, &now))
=======
	if (!timespec64_equal(&inode->i_mtime, &now))
>>>>>>> 24b8d41d
		sync_it = S_MTIME;

	if (!timespec64_equal(&inode->i_ctime, &now))
		sync_it |= S_CTIME;

	if (IS_I_VERSION(inode) && inode_iversion_need_inc(inode))
		sync_it |= S_VERSION;

	if (!sync_it)
		return 0;

	/* Finally allowed to write? Takes lock. */
	if (__mnt_want_write_file(file))
		return 0;

	ret = update_time(inode, &now, sync_it);
	__mnt_drop_write_file(file);

	return ret;
}
EXPORT_SYMBOL(file_update_time);

/* Caller must hold the file's inode lock */
int file_modified(struct file *file)
{
	int err;

	/*
	 * Clear the security bits if the process is not being run by root.
	 * This keeps people from modifying setuid and setgid binaries.
	 */
	err = file_remove_privs(file);
	if (err)
		return err;

	if (unlikely(file->f_mode & FMODE_NOCMTIME))
		return 0;

	return file_update_time(file);
}
EXPORT_SYMBOL(file_modified);

int inode_needs_sync(struct inode *inode)
{
	if (IS_SYNC(inode))
		return 1;
	if (S_ISDIR(inode->i_mode) && IS_DIRSYNC(inode))
		return 1;
	return 0;
}
EXPORT_SYMBOL(inode_needs_sync);

/*
 * If we try to find an inode in the inode hash while it is being
 * deleted, we have to wait until the filesystem completes its
 * deletion before reporting that it isn't found.  This function waits
 * until the deletion _might_ have completed.  Callers are responsible
 * to recheck inode state.
 *
 * It doesn't matter if I_NEW is not set initially, a call to
 * wake_up_bit(&inode->i_state, __I_NEW) after removing from the hash list
 * will DTRT.
 */
static void __wait_on_freeing_inode(struct inode *inode)
{
	wait_queue_head_t *wq;
	DEFINE_WAIT_BIT(wait, &inode->i_state, __I_NEW);
	wq = bit_waitqueue(&inode->i_state, __I_NEW);
	prepare_to_wait(wq, &wait.wq_entry, TASK_UNINTERRUPTIBLE);
	spin_unlock(&inode->i_lock);
	spin_unlock(&inode_hash_lock);
	schedule();
	finish_wait(wq, &wait.wq_entry);
	spin_lock(&inode_hash_lock);
}

static __initdata unsigned long ihash_entries;
static int __init set_ihash_entries(char *str)
{
	if (!str)
		return 0;
	ihash_entries = simple_strtoul(str, &str, 0);
	return 1;
}
__setup("ihash_entries=", set_ihash_entries);

/*
 * Initialize the waitqueues and inode hash table.
 */
void __init inode_init_early(void)
{
	/* If hashes are distributed across NUMA nodes, defer
	 * hash allocation until vmalloc space is available.
	 */
	if (hashdist)
		return;

	inode_hashtable =
		alloc_large_system_hash("Inode-cache",
					sizeof(struct hlist_head),
					ihash_entries,
					14,
					HASH_EARLY | HASH_ZERO,
					&i_hash_shift,
					&i_hash_mask,
					0,
					0);
}

void __init inode_init(void)
{
	/* inode slab cache */
	inode_cachep = kmem_cache_create("inode_cache",
					 sizeof(struct inode),
					 0,
					 (SLAB_RECLAIM_ACCOUNT|SLAB_PANIC|
					 SLAB_MEM_SPREAD|SLAB_ACCOUNT),
					 init_once);

	/* Hash may have been set up in inode_init_early */
	if (!hashdist)
		return;

	inode_hashtable =
		alloc_large_system_hash("Inode-cache",
					sizeof(struct hlist_head),
					ihash_entries,
					14,
					HASH_ZERO,
					&i_hash_shift,
					&i_hash_mask,
					0,
					0);
}

void init_special_inode(struct inode *inode, umode_t mode, dev_t rdev)
{
	inode->i_mode = mode;
	if (S_ISCHR(mode)) {
		inode->i_fop = &def_chr_fops;
		inode->i_rdev = rdev;
	} else if (S_ISBLK(mode)) {
		inode->i_fop = &def_blk_fops;
		inode->i_rdev = rdev;
	} else if (S_ISFIFO(mode))
		inode->i_fop = &pipefifo_fops;
	else if (S_ISSOCK(mode))
		;	/* leave it no_open_fops */
	else
		printk(KERN_DEBUG "init_special_inode: bogus i_mode (%o) for"
				  " inode %s:%lu\n", mode, inode->i_sb->s_id,
				  inode->i_ino);
}
EXPORT_SYMBOL(init_special_inode);

/**
 * inode_init_owner - Init uid,gid,mode for new inode according to posix standards
 * @inode: New inode
 * @dir: Directory inode
 * @mode: mode of the new inode
 */
void inode_init_owner(struct inode *inode, const struct inode *dir,
			umode_t mode)
{
	inode->i_uid = current_fsuid();
	if (dir && dir->i_mode & S_ISGID) {
		inode->i_gid = dir->i_gid;

		/* Directories are special, and always inherit S_ISGID */
		if (S_ISDIR(mode))
			mode |= S_ISGID;
		else if ((mode & (S_ISGID | S_IXGRP)) == (S_ISGID | S_IXGRP) &&
			 !in_group_p(inode->i_gid) &&
			 !capable_wrt_inode_uidgid(dir, CAP_FSETID))
			mode &= ~S_ISGID;
	} else
		inode->i_gid = current_fsgid();
	inode->i_mode = mode;
}
EXPORT_SYMBOL(inode_init_owner);

/**
 * inode_owner_or_capable - check current task permissions to inode
 * @inode: inode being checked
 *
 * Return true if current either has CAP_FOWNER in a namespace with the
 * inode owner uid mapped, or owns the file.
 */
bool inode_owner_or_capable(const struct inode *inode)
{
	struct user_namespace *ns;

	if (uid_eq(current_fsuid(), inode->i_uid))
		return true;

	ns = current_user_ns();
	if (kuid_has_mapping(ns, inode->i_uid) && ns_capable(ns, CAP_FOWNER))
		return true;
	return false;
}
EXPORT_SYMBOL(inode_owner_or_capable);

/*
 * Direct i/o helper functions
 */
static void __inode_dio_wait(struct inode *inode)
{
	wait_queue_head_t *wq = bit_waitqueue(&inode->i_state, __I_DIO_WAKEUP);
	DEFINE_WAIT_BIT(q, &inode->i_state, __I_DIO_WAKEUP);

	do {
		prepare_to_wait(wq, &q.wq_entry, TASK_UNINTERRUPTIBLE);
		if (atomic_read(&inode->i_dio_count))
			schedule();
	} while (atomic_read(&inode->i_dio_count));
	finish_wait(wq, &q.wq_entry);
}

/**
 * inode_dio_wait - wait for outstanding DIO requests to finish
 * @inode: inode to wait for
 *
 * Waits for all pending direct I/O requests to finish so that we can
 * proceed with a truncate or equivalent operation.
 *
 * Must be called under a lock that serializes taking new references
 * to i_dio_count, usually by inode->i_mutex.
 */
void inode_dio_wait(struct inode *inode)
{
	if (atomic_read(&inode->i_dio_count))
		__inode_dio_wait(inode);
}
EXPORT_SYMBOL(inode_dio_wait);

/*
 * inode_set_flags - atomically set some inode flags
 *
 * Note: the caller should be holding i_mutex, or else be sure that
 * they have exclusive access to the inode structure (i.e., while the
 * inode is being instantiated).  The reason for the cmpxchg() loop
 * --- which wouldn't be necessary if all code paths which modify
 * i_flags actually followed this rule, is that there is at least one
 * code path which doesn't today so we use cmpxchg() out of an abundance
 * of caution.
 *
 * In the long run, i_mutex is overkill, and we should probably look
 * at using the i_lock spinlock to protect i_flags, and then make sure
 * it is so documented in include/linux/fs.h and that all code follows
 * the locking convention!!
 */
void inode_set_flags(struct inode *inode, unsigned int flags,
		     unsigned int mask)
{
	WARN_ON_ONCE(flags & ~mask);
	set_mask_bits(&inode->i_flags, mask, flags);
}
EXPORT_SYMBOL(inode_set_flags);

void inode_nohighmem(struct inode *inode)
{
	mapping_set_gfp_mask(inode->i_mapping, GFP_USER);
}
EXPORT_SYMBOL(inode_nohighmem);

/**
<<<<<<< HEAD
=======
 * timestamp_truncate - Truncate timespec to a granularity
 * @t: Timespec
 * @inode: inode being updated
 *
 * Truncate a timespec to the granularity supported by the fs
 * containing the inode. Always rounds down. gran must
 * not be 0 nor greater than a second (NSEC_PER_SEC, or 10^9 ns).
 */
struct timespec64 timestamp_truncate(struct timespec64 t, struct inode *inode)
{
	struct super_block *sb = inode->i_sb;
	unsigned int gran = sb->s_time_gran;

	t.tv_sec = clamp(t.tv_sec, sb->s_time_min, sb->s_time_max);
	if (unlikely(t.tv_sec == sb->s_time_max || t.tv_sec == sb->s_time_min))
		t.tv_nsec = 0;

	/* Avoid division in the common cases 1 ns and 1 s. */
	if (gran == 1)
		; /* nothing */
	else if (gran == NSEC_PER_SEC)
		t.tv_nsec = 0;
	else if (gran > 1 && gran < NSEC_PER_SEC)
		t.tv_nsec -= t.tv_nsec % gran;
	else
		WARN(1, "invalid file time granularity: %u", gran);
	return t;
}
EXPORT_SYMBOL(timestamp_truncate);

/**
>>>>>>> 24b8d41d
 * current_time - Return FS time
 * @inode: inode.
 *
 * Return the current time truncated to the time granularity supported by
 * the fs.
 *
 * Note that inode and inode->sb cannot be NULL.
 * Otherwise, the function warns and returns time without truncation.
 */
<<<<<<< HEAD
struct timespec current_time(struct inode *inode)
{
	struct timespec now = current_kernel_time();
=======
struct timespec64 current_time(struct inode *inode)
{
	struct timespec64 now;

	ktime_get_coarse_real_ts64(&now);
>>>>>>> 24b8d41d

	if (unlikely(!inode->i_sb)) {
		WARN(1, "current_time() called with uninitialized super_block in the inode");
		return now;
	}

<<<<<<< HEAD
	return timespec_trunc(now, inode->i_sb->s_time_gran);
}
EXPORT_SYMBOL(current_time);
=======
	return timestamp_truncate(now, inode);
}
EXPORT_SYMBOL(current_time);

/*
 * Generic function to check FS_IOC_SETFLAGS values and reject any invalid
 * configurations.
 *
 * Note: the caller should be holding i_mutex, or else be sure that they have
 * exclusive access to the inode structure.
 */
int vfs_ioc_setflags_prepare(struct inode *inode, unsigned int oldflags,
			     unsigned int flags)
{
	/*
	 * The IMMUTABLE and APPEND_ONLY flags can only be changed by
	 * the relevant capability.
	 *
	 * This test looks nicer. Thanks to Pauline Middelink
	 */
	if ((flags ^ oldflags) & (FS_APPEND_FL | FS_IMMUTABLE_FL) &&
	    !capable(CAP_LINUX_IMMUTABLE))
		return -EPERM;

	return fscrypt_prepare_setflags(inode, oldflags, flags);
}
EXPORT_SYMBOL(vfs_ioc_setflags_prepare);

/*
 * Generic function to check FS_IOC_FSSETXATTR values and reject any invalid
 * configurations.
 *
 * Note: the caller should be holding i_mutex, or else be sure that they have
 * exclusive access to the inode structure.
 */
int vfs_ioc_fssetxattr_check(struct inode *inode, const struct fsxattr *old_fa,
			     struct fsxattr *fa)
{
	/*
	 * Can't modify an immutable/append-only file unless we have
	 * appropriate permission.
	 */
	if ((old_fa->fsx_xflags ^ fa->fsx_xflags) &
			(FS_XFLAG_IMMUTABLE | FS_XFLAG_APPEND) &&
	    !capable(CAP_LINUX_IMMUTABLE))
		return -EPERM;

	/*
	 * Project Quota ID state is only allowed to change from within the init
	 * namespace. Enforce that restriction only if we are trying to change
	 * the quota ID state. Everything else is allowed in user namespaces.
	 */
	if (current_user_ns() != &init_user_ns) {
		if (old_fa->fsx_projid != fa->fsx_projid)
			return -EINVAL;
		if ((old_fa->fsx_xflags ^ fa->fsx_xflags) &
				FS_XFLAG_PROJINHERIT)
			return -EINVAL;
	}

	/* Check extent size hints. */
	if ((fa->fsx_xflags & FS_XFLAG_EXTSIZE) && !S_ISREG(inode->i_mode))
		return -EINVAL;

	if ((fa->fsx_xflags & FS_XFLAG_EXTSZINHERIT) &&
			!S_ISDIR(inode->i_mode))
		return -EINVAL;

	if ((fa->fsx_xflags & FS_XFLAG_COWEXTSIZE) &&
	    !S_ISREG(inode->i_mode) && !S_ISDIR(inode->i_mode))
		return -EINVAL;

	/*
	 * It is only valid to set the DAX flag on regular files and
	 * directories on filesystems.
	 */
	if ((fa->fsx_xflags & FS_XFLAG_DAX) &&
	    !(S_ISREG(inode->i_mode) || S_ISDIR(inode->i_mode)))
		return -EINVAL;

	/* Extent size hints of zero turn off the flags. */
	if (fa->fsx_extsize == 0)
		fa->fsx_xflags &= ~(FS_XFLAG_EXTSIZE | FS_XFLAG_EXTSZINHERIT);
	if (fa->fsx_cowextsize == 0)
		fa->fsx_xflags &= ~FS_XFLAG_COWEXTSIZE;

	return 0;
}
EXPORT_SYMBOL(vfs_ioc_fssetxattr_check);
>>>>>>> 24b8d41d
<|MERGE_RESOLUTION|>--- conflicted
+++ resolved
@@ -369,13 +369,7 @@
 
 static void __address_space_init_once(struct address_space *mapping)
 {
-<<<<<<< HEAD
-	memset(mapping, 0, sizeof(*mapping));
-	INIT_RADIX_TREE(&mapping->page_tree, GFP_ATOMIC | __GFP_ACCOUNT);
-	spin_lock_init(&mapping->tree_lock);
-=======
 	xa_init_flags(&mapping->i_pages, XA_FLAGS_LOCK_IRQ | XA_FLAGS_ACCOUNT);
->>>>>>> 24b8d41d
 	init_rwsem(&mapping->i_mmap_rwsem);
 	INIT_LIST_HEAD(&mapping->private_list);
 	spin_lock_init(&mapping->private_lock);
@@ -1150,25 +1144,7 @@
 		int (*test)(struct inode *, void *),
 		int (*set)(struct inode *, void *), void *data)
 {
-<<<<<<< HEAD
-	struct hlist_head *head = inode_hashtable + hash(sb, hashval);
-	struct inode *inode;
-again:
-	spin_lock(&inode_hash_lock);
-	inode = find_inode(sb, head, test, data);
-	spin_unlock(&inode_hash_lock);
-
-	if (inode) {
-		wait_on_inode(inode);
-		if (unlikely(inode_unhashed(inode))) {
-			iput(inode);
-			goto again;
-		}
-		return inode;
-	}
-=======
 	struct inode *inode = ilookup5(sb, hashval, test, data);
->>>>>>> 24b8d41d
 
 	if (!inode) {
 		struct inode *new = alloc_inode(sb);
@@ -1179,23 +1155,6 @@
 			if (unlikely(inode != new))
 				destroy_inode(new);
 		}
-<<<<<<< HEAD
-
-		/*
-		 * Uhhuh, somebody else created the same inode under
-		 * us. Use the old inode instead of the one we just
-		 * allocated.
-		 */
-		spin_unlock(&inode_hash_lock);
-		destroy_inode(inode);
-		inode = old;
-		wait_on_inode(inode);
-		if (unlikely(inode_unhashed(inode))) {
-			iput(inode);
-			goto again;
-		}
-=======
->>>>>>> 24b8d41d
 	}
 	return inode;
 }
@@ -1434,11 +1393,8 @@
 	spin_unlock(&inode_hash_lock);
 
 	if (inode) {
-<<<<<<< HEAD
-=======
 		if (IS_ERR(inode))
 			return NULL;
->>>>>>> 24b8d41d
 		wait_on_inode(inode);
 		if (unlikely(inode_unhashed(inode))) {
 			iput(inode);
@@ -1753,41 +1709,16 @@
 #endif
 
 /*
- * Update times in overlayed inode from underlying real inode
- */
-static void update_ovl_inode_times(struct dentry *dentry, struct inode *inode,
-			       bool rcu)
-{
-	if (!rcu) {
-		struct inode *realinode = d_real_inode(dentry);
-
-		if (unlikely(inode != realinode) &&
-		    (!timespec_equal(&inode->i_mtime, &realinode->i_mtime) ||
-		     !timespec_equal(&inode->i_ctime, &realinode->i_ctime))) {
-			inode->i_mtime = realinode->i_mtime;
-			inode->i_ctime = realinode->i_ctime;
-		}
-	}
-}
-
-/*
  * With relative atime, only update atime if the previous atime is
  * earlier than either the ctime or mtime or if at least a day has
  * passed since the last atime update.
  */
-<<<<<<< HEAD
-static int relatime_need_update(const struct path *path, struct inode *inode,
-				struct timespec now, bool rcu)
-=======
 static int relatime_need_update(struct vfsmount *mnt, struct inode *inode,
 			     struct timespec64 now)
->>>>>>> 24b8d41d
-{
-
-	if (!(path->mnt->mnt_flags & MNT_RELATIME))
+{
+
+	if (!(mnt->mnt_flags & MNT_RELATIME))
 		return 1;
-
-	update_ovl_inode_times(path->dentry, inode, rcu);
 	/*
 	 * Is mtime younger than atime? If yes, update atime:
 	 */
@@ -1855,8 +1786,7 @@
  *	This function automatically handles read only file systems and media,
  *	as well as the "noatime" flag and inode specific "noatime" markers.
  */
-bool __atime_needs_update(const struct path *path, struct inode *inode,
-			  bool rcu)
+bool atime_needs_update(const struct path *path, struct inode *inode)
 {
 	struct vfsmount *mnt = path->mnt;
 	struct timespec64 now;
@@ -1882,7 +1812,7 @@
 
 	now = current_time(inode);
 
-	if (!relatime_need_update(path, inode, now, rcu))
+	if (!relatime_need_update(mnt, inode, now))
 		return false;
 
 	if (timespec64_equal(&inode->i_atime, &now))
@@ -1897,7 +1827,7 @@
 	struct inode *inode = d_inode(path->dentry);
 	struct timespec64 now;
 
-	if (!__atime_needs_update(path, inode, false))
+	if (!atime_needs_update(path, inode))
 		return;
 
 	if (!sb_start_write_trylock(inode->i_sb))
@@ -2043,11 +1973,7 @@
 		return 0;
 
 	now = current_time(inode);
-<<<<<<< HEAD
-	if (!timespec_equal(&inode->i_mtime, &now))
-=======
 	if (!timespec64_equal(&inode->i_mtime, &now))
->>>>>>> 24b8d41d
 		sync_it = S_MTIME;
 
 	if (!timespec64_equal(&inode->i_ctime, &now))
@@ -2314,8 +2240,6 @@
 EXPORT_SYMBOL(inode_nohighmem);
 
 /**
-<<<<<<< HEAD
-=======
  * timestamp_truncate - Truncate timespec to a granularity
  * @t: Timespec
  * @inode: inode being updated
@@ -2347,7 +2271,6 @@
 EXPORT_SYMBOL(timestamp_truncate);
 
 /**
->>>>>>> 24b8d41d
  * current_time - Return FS time
  * @inode: inode.
  *
@@ -2357,28 +2280,17 @@
  * Note that inode and inode->sb cannot be NULL.
  * Otherwise, the function warns and returns time without truncation.
  */
-<<<<<<< HEAD
-struct timespec current_time(struct inode *inode)
-{
-	struct timespec now = current_kernel_time();
-=======
 struct timespec64 current_time(struct inode *inode)
 {
 	struct timespec64 now;
 
 	ktime_get_coarse_real_ts64(&now);
->>>>>>> 24b8d41d
 
 	if (unlikely(!inode->i_sb)) {
 		WARN(1, "current_time() called with uninitialized super_block in the inode");
 		return now;
 	}
 
-<<<<<<< HEAD
-	return timespec_trunc(now, inode->i_sb->s_time_gran);
-}
-EXPORT_SYMBOL(current_time);
-=======
 	return timestamp_truncate(now, inode);
 }
 EXPORT_SYMBOL(current_time);
@@ -2467,5 +2379,4 @@
 
 	return 0;
 }
-EXPORT_SYMBOL(vfs_ioc_fssetxattr_check);
->>>>>>> 24b8d41d
+EXPORT_SYMBOL(vfs_ioc_fssetxattr_check);