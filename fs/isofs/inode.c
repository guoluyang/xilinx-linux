// SPDX-License-Identifier: GPL-2.0-only
/*
 *  linux/fs/isofs/inode.c
 *
 *  (C) 1991  Linus Torvalds - minix filesystem
 *      1992, 1993, 1994  Eric Youngdale Modified for ISO 9660 filesystem.
 *      1994  Eberhard Mönkeberg - multi session handling.
 *      1995  Mark Dobie - allow mounting of some weird VideoCDs and PhotoCDs.
 *	1997  Gordon Chaffee - Joliet CDs
 *	1998  Eric Lammerts - ISO 9660 Level 3
 *	2004  Paul Serice - Inode Support pushed out from 4GB to 128GB
 *	2004  Paul Serice - NFS Export Operations
 */

#include <linux/init.h>
#include <linux/module.h>

#include <linux/slab.h>
#include <linux/cred.h>
#include <linux/nls.h>
#include <linux/ctype.h>
#include <linux/statfs.h>
#include <linux/cdrom.h>
#include <linux/parser.h>
#include <linux/mpage.h>
#include <linux/user_namespace.h>
#include <linux/seq_file.h>
#include <linux/blkdev.h>

#include "isofs.h"
#include "zisofs.h"

/* max tz offset is 13 hours */
#define MAX_TZ_OFFSET (52*15*60)

#define BEQUIET

static int isofs_hashi(const struct dentry *parent, struct qstr *qstr);
static int isofs_dentry_cmpi(const struct dentry *dentry,
		unsigned int len, const char *str, const struct qstr *name);

#ifdef CONFIG_JOLIET
static int isofs_hashi_ms(const struct dentry *parent, struct qstr *qstr);
static int isofs_hash_ms(const struct dentry *parent, struct qstr *qstr);
static int isofs_dentry_cmpi_ms(const struct dentry *dentry,
		unsigned int len, const char *str, const struct qstr *name);
static int isofs_dentry_cmp_ms(const struct dentry *dentry,
		unsigned int len, const char *str, const struct qstr *name);
#endif

static void isofs_put_super(struct super_block *sb)
{
	struct isofs_sb_info *sbi = ISOFS_SB(sb);

#ifdef CONFIG_JOLIET
	unload_nls(sbi->s_nls_iocharset);
#endif

	kfree(sbi);
	sb->s_fs_info = NULL;
	return;
}

static int isofs_read_inode(struct inode *, int relocated);
static int isofs_statfs (struct dentry *, struct kstatfs *);
static int isofs_show_options(struct seq_file *, struct dentry *);

static struct kmem_cache *isofs_inode_cachep;

static struct inode *isofs_alloc_inode(struct super_block *sb)
{
	struct iso_inode_info *ei;
	ei = kmem_cache_alloc(isofs_inode_cachep, GFP_KERNEL);
	if (!ei)
		return NULL;
	return &ei->vfs_inode;
}

static void isofs_free_inode(struct inode *inode)
{
	kmem_cache_free(isofs_inode_cachep, ISOFS_I(inode));
}

static void init_once(void *foo)
{
	struct iso_inode_info *ei = foo;

	inode_init_once(&ei->vfs_inode);
}

static int __init init_inodecache(void)
{
	isofs_inode_cachep = kmem_cache_create("isofs_inode_cache",
					sizeof(struct iso_inode_info),
					0, (SLAB_RECLAIM_ACCOUNT|
					SLAB_MEM_SPREAD|SLAB_ACCOUNT),
					init_once);
	if (!isofs_inode_cachep)
		return -ENOMEM;
	return 0;
}

static void destroy_inodecache(void)
{
	/*
	 * Make sure all delayed rcu free inodes are flushed before we
	 * destroy cache.
	 */
	rcu_barrier();
	kmem_cache_destroy(isofs_inode_cachep);
}

static int isofs_remount(struct super_block *sb, int *flags, char *data)
{
	sync_filesystem(sb);
	if (!(*flags & SB_RDONLY))
		return -EROFS;
	return 0;
}

static const struct super_operations isofs_sops = {
	.alloc_inode	= isofs_alloc_inode,
	.free_inode	= isofs_free_inode,
	.put_super	= isofs_put_super,
	.statfs		= isofs_statfs,
	.remount_fs	= isofs_remount,
	.show_options	= isofs_show_options,
};


static const struct dentry_operations isofs_dentry_ops[] = {
	{
		.d_hash		= isofs_hashi,
		.d_compare	= isofs_dentry_cmpi,
	},
#ifdef CONFIG_JOLIET
	{
		.d_hash		= isofs_hash_ms,
		.d_compare	= isofs_dentry_cmp_ms,
	},
	{
		.d_hash		= isofs_hashi_ms,
		.d_compare	= isofs_dentry_cmpi_ms,
	},
#endif
};

struct iso9660_options{
	unsigned int rock:1;
	unsigned int joliet:1;
	unsigned int cruft:1;
	unsigned int hide:1;
	unsigned int showassoc:1;
	unsigned int nocompress:1;
	unsigned int overriderockperm:1;
	unsigned int uid_set:1;
	unsigned int gid_set:1;
	unsigned int utf8:1;
	unsigned char map;
	unsigned char check;
	unsigned int blocksize;
	umode_t fmode;
	umode_t dmode;
	kgid_t gid;
	kuid_t uid;
	char *iocharset;
	/* LVE */
	s32 session;
	s32 sbsector;
};

/*
 * Compute the hash for the isofs name corresponding to the dentry.
 */
static int
isofs_hashi_common(const struct dentry *dentry, struct qstr *qstr, int ms)
{
	const char *name;
	int len;
	char c;
	unsigned long hash;

	len = qstr->len;
	name = qstr->name;
	if (ms) {
		while (len && name[len-1] == '.')
			len--;
	}

	hash = init_name_hash(dentry);
	while (len--) {
		c = tolower(*name++);
		hash = partial_name_hash(c, hash);
	}
	qstr->hash = end_name_hash(hash);

	return 0;
}

/*
 * Compare of two isofs names.
 */
static int isofs_dentry_cmp_common(
		unsigned int len, const char *str,
		const struct qstr *name, int ms, int ci)
{
	int alen, blen;

	/* A filename cannot end in '.' or we treat it like it has none */
	alen = name->len;
	blen = len;
	if (ms) {
		while (alen && name->name[alen-1] == '.')
			alen--;
		while (blen && str[blen-1] == '.')
			blen--;
	}
	if (alen == blen) {
		if (ci) {
			if (strncasecmp(name->name, str, alen) == 0)
				return 0;
		} else {
			if (strncmp(name->name, str, alen) == 0)
				return 0;
		}
	}
	return 1;
}

static int
isofs_hashi(const struct dentry *dentry, struct qstr *qstr)
{
	return isofs_hashi_common(dentry, qstr, 0);
}

static int
isofs_dentry_cmpi(const struct dentry *dentry,
		unsigned int len, const char *str, const struct qstr *name)
{
	return isofs_dentry_cmp_common(len, str, name, 0, 1);
}

#ifdef CONFIG_JOLIET
/*
 * Compute the hash for the isofs name corresponding to the dentry.
 */
static int
isofs_hash_common(const struct dentry *dentry, struct qstr *qstr, int ms)
{
	const char *name;
	int len;

	len = qstr->len;
	name = qstr->name;
	if (ms) {
		while (len && name[len-1] == '.')
			len--;
	}

	qstr->hash = full_name_hash(dentry, name, len);

	return 0;
}

static int
isofs_hash_ms(const struct dentry *dentry, struct qstr *qstr)
{
	return isofs_hash_common(dentry, qstr, 1);
}

static int
isofs_hashi_ms(const struct dentry *dentry, struct qstr *qstr)
{
	return isofs_hashi_common(dentry, qstr, 1);
}

static int
isofs_dentry_cmp_ms(const struct dentry *dentry,
		unsigned int len, const char *str, const struct qstr *name)
{
	return isofs_dentry_cmp_common(len, str, name, 1, 0);
}

static int
isofs_dentry_cmpi_ms(const struct dentry *dentry,
		unsigned int len, const char *str, const struct qstr *name)
{
	return isofs_dentry_cmp_common(len, str, name, 1, 1);
}
#endif

enum {
	Opt_block, Opt_check_r, Opt_check_s, Opt_cruft, Opt_gid, Opt_ignore,
	Opt_iocharset, Opt_map_a, Opt_map_n, Opt_map_o, Opt_mode, Opt_nojoliet,
	Opt_norock, Opt_sb, Opt_session, Opt_uid, Opt_unhide, Opt_utf8, Opt_err,
	Opt_nocompress, Opt_hide, Opt_showassoc, Opt_dmode, Opt_overriderockperm,
};

static const match_table_t tokens = {
	{Opt_norock, "norock"},
	{Opt_nojoliet, "nojoliet"},
	{Opt_unhide, "unhide"},
	{Opt_hide, "hide"},
	{Opt_showassoc, "showassoc"},
	{Opt_cruft, "cruft"},
	{Opt_utf8, "utf8"},
	{Opt_iocharset, "iocharset=%s"},
	{Opt_map_a, "map=acorn"},
	{Opt_map_a, "map=a"},
	{Opt_map_n, "map=normal"},
	{Opt_map_n, "map=n"},
	{Opt_map_o, "map=off"},
	{Opt_map_o, "map=o"},
	{Opt_session, "session=%u"},
	{Opt_sb, "sbsector=%u"},
	{Opt_check_r, "check=relaxed"},
	{Opt_check_r, "check=r"},
	{Opt_check_s, "check=strict"},
	{Opt_check_s, "check=s"},
	{Opt_uid, "uid=%u"},
	{Opt_gid, "gid=%u"},
	{Opt_mode, "mode=%u"},
	{Opt_dmode, "dmode=%u"},
	{Opt_overriderockperm, "overriderockperm"},
	{Opt_block, "block=%u"},
	{Opt_ignore, "conv=binary"},
	{Opt_ignore, "conv=b"},
	{Opt_ignore, "conv=text"},
	{Opt_ignore, "conv=t"},
	{Opt_ignore, "conv=mtext"},
	{Opt_ignore, "conv=m"},
	{Opt_ignore, "conv=auto"},
	{Opt_ignore, "conv=a"},
	{Opt_nocompress, "nocompress"},
	{Opt_err, NULL}
};

static int parse_options(char *options, struct iso9660_options *popt)
{
	char *p;
	int option;

	popt->map = 'n';
	popt->rock = 1;
	popt->joliet = 1;
	popt->cruft = 0;
	popt->hide = 0;
	popt->showassoc = 0;
	popt->check = 'u';		/* unset */
	popt->nocompress = 0;
	popt->blocksize = 1024;
	popt->fmode = popt->dmode = ISOFS_INVALID_MODE;
	popt->uid_set = 0;
	popt->gid_set = 0;
	popt->gid = GLOBAL_ROOT_GID;
	popt->uid = GLOBAL_ROOT_UID;
	popt->iocharset = NULL;
	popt->utf8 = 0;
	popt->overriderockperm = 0;
	popt->session=-1;
	popt->sbsector=-1;
	if (!options)
		return 1;

	while ((p = strsep(&options, ",")) != NULL) {
		int token;
		substring_t args[MAX_OPT_ARGS];
		unsigned n;

		if (!*p)
			continue;

		token = match_token(p, tokens, args);
		switch (token) {
		case Opt_norock:
			popt->rock = 0;
			break;
		case Opt_nojoliet:
			popt->joliet = 0;
			break;
		case Opt_hide:
			popt->hide = 1;
			break;
		case Opt_unhide:
		case Opt_showassoc:
			popt->showassoc = 1;
			break;
		case Opt_cruft:
			popt->cruft = 1;
			break;
		case Opt_utf8:
			popt->utf8 = 1;
			break;
#ifdef CONFIG_JOLIET
		case Opt_iocharset:
			kfree(popt->iocharset);
			popt->iocharset = match_strdup(&args[0]);
			if (!popt->iocharset)
				return 0;
			break;
#endif
		case Opt_map_a:
			popt->map = 'a';
			break;
		case Opt_map_o:
			popt->map = 'o';
			break;
		case Opt_map_n:
			popt->map = 'n';
			break;
		case Opt_session:
			if (match_int(&args[0], &option))
				return 0;
			n = option;
			/*
			 * Track numbers are supposed to be in range 1-99, the
			 * mount option starts indexing at 0.
			 */
			if (n >= 99)
				return 0;
			popt->session = n + 1;
			break;
		case Opt_sb:
			if (match_int(&args[0], &option))
				return 0;
			popt->sbsector = option;
			break;
		case Opt_check_r:
			popt->check = 'r';
			break;
		case Opt_check_s:
			popt->check = 's';
			break;
		case Opt_ignore:
			break;
		case Opt_uid:
			if (match_int(&args[0], &option))
				return 0;
			popt->uid = make_kuid(current_user_ns(), option);
			if (!uid_valid(popt->uid))
				return 0;
			popt->uid_set = 1;
			break;
		case Opt_gid:
			if (match_int(&args[0], &option))
				return 0;
			popt->gid = make_kgid(current_user_ns(), option);
			if (!gid_valid(popt->gid))
				return 0;
			popt->gid_set = 1;
			break;
		case Opt_mode:
			if (match_int(&args[0], &option))
				return 0;
			popt->fmode = option;
			break;
		case Opt_dmode:
			if (match_int(&args[0], &option))
				return 0;
			popt->dmode = option;
			break;
		case Opt_overriderockperm:
			popt->overriderockperm = 1;
			break;
		case Opt_block:
			if (match_int(&args[0], &option))
				return 0;
			n = option;
			if (n != 512 && n != 1024 && n != 2048)
				return 0;
			popt->blocksize = n;
			break;
		case Opt_nocompress:
			popt->nocompress = 1;
			break;
		default:
			return 0;
		}
	}
	return 1;
}

/*
 * Display the mount options in /proc/mounts.
 */
static int isofs_show_options(struct seq_file *m, struct dentry *root)
{
	struct isofs_sb_info *sbi = ISOFS_SB(root->d_sb);

	if (!sbi->s_rock)		seq_puts(m, ",norock");
	else if (!sbi->s_joliet_level)	seq_puts(m, ",nojoliet");
	if (sbi->s_cruft)		seq_puts(m, ",cruft");
	if (sbi->s_hide)		seq_puts(m, ",hide");
	if (sbi->s_nocompress)		seq_puts(m, ",nocompress");
	if (sbi->s_overriderockperm)	seq_puts(m, ",overriderockperm");
	if (sbi->s_showassoc)		seq_puts(m, ",showassoc");
	if (sbi->s_utf8)		seq_puts(m, ",utf8");

	if (sbi->s_check)		seq_printf(m, ",check=%c", sbi->s_check);
	if (sbi->s_mapping)		seq_printf(m, ",map=%c", sbi->s_mapping);
	if (sbi->s_session != 255)	seq_printf(m, ",session=%u", sbi->s_session - 1);
	if (sbi->s_sbsector != -1)	seq_printf(m, ",sbsector=%u", sbi->s_sbsector);

	if (root->d_sb->s_blocksize != 1024)
		seq_printf(m, ",blocksize=%lu", root->d_sb->s_blocksize);

	if (sbi->s_uid_set)
		seq_printf(m, ",uid=%u",
			   from_kuid_munged(&init_user_ns, sbi->s_uid));
	if (sbi->s_gid_set)
		seq_printf(m, ",gid=%u",
			   from_kgid_munged(&init_user_ns, sbi->s_gid));

	if (sbi->s_dmode != ISOFS_INVALID_MODE)
		seq_printf(m, ",dmode=%o", sbi->s_dmode);
	if (sbi->s_fmode != ISOFS_INVALID_MODE)
		seq_printf(m, ",fmode=%o", sbi->s_fmode);

#ifdef CONFIG_JOLIET
	if (sbi->s_nls_iocharset &&
	    strcmp(sbi->s_nls_iocharset->charset, CONFIG_NLS_DEFAULT) != 0)
		seq_printf(m, ",iocharset=%s", sbi->s_nls_iocharset->charset);
#endif
	return 0;
}

/*
 * look if the driver can tell the multi session redirection value
 *
 * don't change this if you don't know what you do, please!
 * Multisession is legal only with XA disks.
 * A non-XA disk with more than one volume descriptor may do it right, but
 * usually is written in a nowhere standardized "multi-partition" manner.
 * Multisession uses absolute addressing (solely the first frame of the whole
 * track is #0), multi-partition uses relative addressing (each first frame of
 * each track is #0), and a track is not a session.
 *
 * A broken CDwriter software or drive firmware does not set new standards,
 * at least not if conflicting with the existing ones.
 *
 * emoenke@gwdg.de
 */
#define WE_OBEY_THE_WRITTEN_STANDARDS 1

static unsigned int isofs_get_last_session(struct super_block *sb, s32 session)
{
	struct cdrom_device_info *cdi = disk_to_cdi(sb->s_bdev->bd_disk);
	unsigned int vol_desc_start = 0;

	if (session > 0) {
		struct cdrom_tocentry te;

		if (!cdi)
			return 0;

		te.cdte_track = session;
		te.cdte_format = CDROM_LBA;
		if (cdrom_read_tocentry(cdi, &te) == 0) {
			printk(KERN_DEBUG "ISOFS: Session %d start %d type %d\n",
				session, te.cdte_addr.lba,
				te.cdte_ctrl & CDROM_DATA_TRACK);
			if ((te.cdte_ctrl & CDROM_DATA_TRACK) == 4)
				return te.cdte_addr.lba;
		}

		printk(KERN_ERR "ISOFS: Invalid session number or type of track\n");
	}

	if (cdi) {
		struct cdrom_multisession ms_info;

		ms_info.addr_format = CDROM_LBA;
		if (cdrom_multisession(cdi, &ms_info) == 0) {
#if WE_OBEY_THE_WRITTEN_STANDARDS
			/* necessary for a valid ms_info.addr */
			if (ms_info.xa_flag)
#endif
				vol_desc_start = ms_info.addr.lba;
		}
	}

	return vol_desc_start;
}

/*
 * Check if root directory is empty (has less than 3 files).
 *
 * Used to detect broken CDs where ISO root directory is empty but Joliet root
 * directory is OK. If such CD has Rock Ridge extensions, they will be disabled
 * (and Joliet used instead) or else no files would be visible.
 */
static bool rootdir_empty(struct super_block *sb, unsigned long block)
{
	int offset = 0, files = 0, de_len;
	struct iso_directory_record *de;
	struct buffer_head *bh;

	bh = sb_bread(sb, block);
	if (!bh)
		return true;
	while (files < 3) {
		de = (struct iso_directory_record *) (bh->b_data + offset);
		de_len = *(unsigned char *) de;
		if (de_len == 0)
			break;
		files++;
		offset += de_len;
	}
	brelse(bh);
	return files < 3;
}

/*
 * Initialize the superblock and read the root inode.
 */
static int isofs_fill_super(struct super_block *s, void *data, int silent)
{
	struct buffer_head *bh = NULL, *pri_bh = NULL;
	struct hs_primary_descriptor *h_pri = NULL;
	struct iso_primary_descriptor *pri = NULL;
	struct iso_supplementary_descriptor *sec = NULL;
	struct iso_directory_record *rootp;
	struct inode *inode;
	struct iso9660_options opt;
	struct isofs_sb_info *sbi;
	unsigned long first_data_zone;
	int joliet_level = 0;
	int iso_blknum, block;
	int orig_zonesize;
	int table, error = -EINVAL;
	unsigned int vol_desc_start;

	sbi = kzalloc(sizeof(*sbi), GFP_KERNEL);
	if (!sbi)
		return -ENOMEM;
	s->s_fs_info = sbi;

	if (!parse_options((char *)data, &opt))
		goto out_freesbi;

	/*
	 * First of all, get the hardware blocksize for this device.
	 * If we don't know what it is, or the hardware blocksize is
	 * larger than the blocksize the user specified, then use
	 * that value.
	 */
	/*
	 * What if bugger tells us to go beyond page size?
	 */
	if (bdev_logical_block_size(s->s_bdev) > 2048) {
		printk(KERN_WARNING
		       "ISOFS: unsupported/invalid hardware sector size %d\n",
			bdev_logical_block_size(s->s_bdev));
		goto out_freesbi;
	}
	opt.blocksize = sb_min_blocksize(s, opt.blocksize);

	sbi->s_high_sierra = 0; /* default is iso9660 */
	sbi->s_session = opt.session;
	sbi->s_sbsector = opt.sbsector;

	vol_desc_start = (opt.sbsector != -1) ?
		opt.sbsector : isofs_get_last_session(s,opt.session);

	for (iso_blknum = vol_desc_start+16;
		iso_blknum < vol_desc_start+100; iso_blknum++) {
		struct hs_volume_descriptor *hdp;
		struct iso_volume_descriptor  *vdp;

		block = iso_blknum << (ISOFS_BLOCK_BITS - s->s_blocksize_bits);
		if (!(bh = sb_bread(s, block)))
			goto out_no_read;

		vdp = (struct iso_volume_descriptor *)bh->b_data;
		hdp = (struct hs_volume_descriptor *)bh->b_data;

		/*
		 * Due to the overlapping physical location of the descriptors,
		 * ISO CDs can match hdp->id==HS_STANDARD_ID as well. To ensure
		 * proper identification in this case, we first check for ISO.
		 */
		if (strncmp (vdp->id, ISO_STANDARD_ID, sizeof vdp->id) == 0) {
			if (isonum_711(vdp->type) == ISO_VD_END)
				break;
			if (isonum_711(vdp->type) == ISO_VD_PRIMARY) {
				if (!pri) {
					pri = (struct iso_primary_descriptor *)vdp;
					/* Save the buffer in case we need it ... */
					pri_bh = bh;
					bh = NULL;
				}
			}
#ifdef CONFIG_JOLIET
			else if (isonum_711(vdp->type) == ISO_VD_SUPPLEMENTARY) {
				sec = (struct iso_supplementary_descriptor *)vdp;
				if (sec->escape[0] == 0x25 && sec->escape[1] == 0x2f) {
					if (opt.joliet) {
						if (sec->escape[2] == 0x40)
							joliet_level = 1;
						else if (sec->escape[2] == 0x43)
							joliet_level = 2;
						else if (sec->escape[2] == 0x45)
							joliet_level = 3;

						printk(KERN_DEBUG "ISO 9660 Extensions: "
							"Microsoft Joliet Level %d\n",
							joliet_level);
					}
					goto root_found;
				} else {
				/* Unknown supplementary volume descriptor */
				sec = NULL;
				}
			}
#endif
		} else {
			if (strncmp (hdp->id, HS_STANDARD_ID, sizeof hdp->id) == 0) {
				if (isonum_711(hdp->type) != ISO_VD_PRIMARY)
					goto out_freebh;

				sbi->s_high_sierra = 1;
				opt.rock = 0;
				h_pri = (struct hs_primary_descriptor *)vdp;
				goto root_found;
			}
		}

		/* Just skip any volume descriptors we don't recognize */

		brelse(bh);
		bh = NULL;
	}
	/*
	 * If we fall through, either no volume descriptor was found,
	 * or else we passed a primary descriptor looking for others.
	 */
	if (!pri)
		goto out_unknown_format;
	brelse(bh);
	bh = pri_bh;
	pri_bh = NULL;

root_found:
	/* We don't support read-write mounts */
<<<<<<< HEAD
	if (!(s->s_flags & MS_RDONLY)) {
=======
	if (!sb_rdonly(s)) {
>>>>>>> 24b8d41d
		error = -EACCES;
		goto out_freebh;
	}

	if (joliet_level && (!pri || !opt.rock)) {
		/* This is the case of Joliet with the norock mount flag.
		 * A disc with both Joliet and Rock Ridge is handled later
		 */
		pri = (struct iso_primary_descriptor *) sec;
	}

	if(sbi->s_high_sierra){
		rootp = (struct iso_directory_record *) h_pri->root_directory_record;
		sbi->s_nzones = isonum_733(h_pri->volume_space_size);
		sbi->s_log_zone_size = isonum_723(h_pri->logical_block_size);
		sbi->s_max_size = isonum_733(h_pri->volume_space_size);
	} else {
		if (!pri)
			goto out_freebh;
		rootp = (struct iso_directory_record *) pri->root_directory_record;
		sbi->s_nzones = isonum_733(pri->volume_space_size);
		sbi->s_log_zone_size = isonum_723(pri->logical_block_size);
		sbi->s_max_size = isonum_733(pri->volume_space_size);
	}

	sbi->s_ninodes = 0; /* No way to figure this out easily */

	orig_zonesize = sbi->s_log_zone_size;
	/*
	 * If the zone size is smaller than the hardware sector size,
	 * this is a fatal error.  This would occur if the disc drive
	 * had sectors that were 2048 bytes, but the filesystem had
	 * blocks that were 512 bytes (which should only very rarely
	 * happen.)
	 */
	if (orig_zonesize < opt.blocksize)
		goto out_bad_size;

	/* RDE: convert log zone size to bit shift */
	switch (sbi->s_log_zone_size) {
	case  512: sbi->s_log_zone_size =  9; break;
	case 1024: sbi->s_log_zone_size = 10; break;
	case 2048: sbi->s_log_zone_size = 11; break;

	default:
		goto out_bad_zone_size;
	}

	s->s_magic = ISOFS_SUPER_MAGIC;

	/*
	 * With multi-extent files, file size is only limited by the maximum
	 * size of a file system, which is 8 TB.
	 */
	s->s_maxbytes = 0x80000000000LL;

	/* ECMA-119 timestamp from 1900/1/1 with tz offset */
	s->s_time_min = mktime64(1900, 1, 1, 0, 0, 0) - MAX_TZ_OFFSET;
	s->s_time_max = mktime64(U8_MAX+1900, 12, 31, 23, 59, 59) + MAX_TZ_OFFSET;

	/* Set this for reference. Its not currently used except on write
	   which we don't have .. */

	first_data_zone = isonum_733(rootp->extent) +
			  isonum_711(rootp->ext_attr_length);
	sbi->s_firstdatazone = first_data_zone;
#ifndef BEQUIET
	printk(KERN_DEBUG "ISOFS: Max size:%ld   Log zone size:%ld\n",
		sbi->s_max_size, 1UL << sbi->s_log_zone_size);
	printk(KERN_DEBUG "ISOFS: First datazone:%ld\n", sbi->s_firstdatazone);
	if(sbi->s_high_sierra)
		printk(KERN_DEBUG "ISOFS: Disc in High Sierra format.\n");
#endif

	/*
	 * If the Joliet level is set, we _may_ decide to use the
	 * secondary descriptor, but can't be sure until after we
	 * read the root inode. But before reading the root inode
	 * we may need to change the device blocksize, and would
	 * rather release the old buffer first. So, we cache the
	 * first_data_zone value from the secondary descriptor.
	 */
	if (joliet_level) {
		pri = (struct iso_primary_descriptor *) sec;
		rootp = (struct iso_directory_record *)
			pri->root_directory_record;
		first_data_zone = isonum_733(rootp->extent) +
				isonum_711(rootp->ext_attr_length);
	}

	/*
	 * We're all done using the volume descriptor, and may need
	 * to change the device blocksize, so release the buffer now.
	 */
	brelse(pri_bh);
	brelse(bh);

	/*
	 * Force the blocksize to 512 for 512 byte sectors.  The file
	 * read primitives really get it wrong in a bad way if we don't
	 * do this.
	 *
	 * Note - we should never be setting the blocksize to something
	 * less than the hardware sector size for the device.  If we
	 * do, we would end up having to read larger buffers and split
	 * out portions to satisfy requests.
	 *
	 * Note2- the idea here is that we want to deal with the optimal
	 * zonesize in the filesystem.  If we have it set to something less,
	 * then we have horrible problems with trying to piece together
	 * bits of adjacent blocks in order to properly read directory
	 * entries.  By forcing the blocksize in this way, we ensure
	 * that we will never be required to do this.
	 */
	sb_set_blocksize(s, orig_zonesize);

	sbi->s_nls_iocharset = NULL;

#ifdef CONFIG_JOLIET
	if (joliet_level && opt.utf8 == 0) {
		char *p = opt.iocharset ? opt.iocharset : CONFIG_NLS_DEFAULT;
		sbi->s_nls_iocharset = load_nls(p);
		if (! sbi->s_nls_iocharset) {
			/* Fail only if explicit charset specified */
			if (opt.iocharset)
				goto out_freesbi;
			sbi->s_nls_iocharset = load_nls_default();
		}
	}
#endif
	s->s_op = &isofs_sops;
	s->s_export_op = &isofs_export_ops;
	sbi->s_mapping = opt.map;
	sbi->s_rock = (opt.rock ? 2 : 0);
	sbi->s_rock_offset = -1; /* initial offset, will guess until SP is found*/
	sbi->s_cruft = opt.cruft;
	sbi->s_hide = opt.hide;
	sbi->s_showassoc = opt.showassoc;
	sbi->s_uid = opt.uid;
	sbi->s_gid = opt.gid;
	sbi->s_uid_set = opt.uid_set;
	sbi->s_gid_set = opt.gid_set;
	sbi->s_utf8 = opt.utf8;
	sbi->s_nocompress = opt.nocompress;
	sbi->s_overriderockperm = opt.overriderockperm;
	/*
	 * It would be incredibly stupid to allow people to mark every file
	 * on the disk as suid, so we merely allow them to set the default
	 * permissions.
	 */
	if (opt.fmode != ISOFS_INVALID_MODE)
		sbi->s_fmode = opt.fmode & 0777;
	else
		sbi->s_fmode = ISOFS_INVALID_MODE;
	if (opt.dmode != ISOFS_INVALID_MODE)
		sbi->s_dmode = opt.dmode & 0777;
	else
		sbi->s_dmode = ISOFS_INVALID_MODE;

	/*
	 * Read the root inode, which _may_ result in changing
	 * the s_rock flag. Once we have the final s_rock value,
	 * we then decide whether to use the Joliet descriptor.
	 */
	inode = isofs_iget(s, sbi->s_firstdatazone, 0);
	if (IS_ERR(inode))
		goto out_no_root;

	/*
	 * Fix for broken CDs with Rock Ridge and empty ISO root directory but
	 * correct Joliet root directory.
	 */
	if (sbi->s_rock == 1 && joliet_level &&
				rootdir_empty(s, sbi->s_firstdatazone)) {
		printk(KERN_NOTICE
			"ISOFS: primary root directory is empty. "
			"Disabling Rock Ridge and switching to Joliet.");
		sbi->s_rock = 0;
	}

	/*
	 * If this disk has both Rock Ridge and Joliet on it, then we
	 * want to use Rock Ridge by default.  This can be overridden
	 * by using the norock mount option.  There is still one other
	 * possibility that is not taken into account: a Rock Ridge
	 * CD with Unicode names.  Until someone sees such a beast, it
	 * will not be supported.
	 */
	if (sbi->s_rock == 1) {
		joliet_level = 0;
	} else if (joliet_level) {
		sbi->s_rock = 0;
		if (sbi->s_firstdatazone != first_data_zone) {
			sbi->s_firstdatazone = first_data_zone;
			printk(KERN_DEBUG
				"ISOFS: changing to secondary root\n");
			iput(inode);
			inode = isofs_iget(s, sbi->s_firstdatazone, 0);
			if (IS_ERR(inode))
				goto out_no_root;
		}
	}

	if (opt.check == 'u') {
		/* Only Joliet is case insensitive by default */
		if (joliet_level)
			opt.check = 'r';
		else
			opt.check = 's';
	}
	sbi->s_joliet_level = joliet_level;

	/* Make sure the root inode is a directory */
	if (!S_ISDIR(inode->i_mode)) {
		printk(KERN_WARNING
			"isofs_fill_super: root inode is not a directory. "
			"Corrupted media?\n");
		goto out_iput;
	}

	table = 0;
	if (joliet_level)
		table += 2;
	if (opt.check == 'r')
		table++;
	sbi->s_check = opt.check;

	if (table)
		s->s_d_op = &isofs_dentry_ops[table - 1];

	/* get the root dentry */
	s->s_root = d_make_root(inode);
	if (!(s->s_root)) {
		error = -ENOMEM;
		goto out_no_inode;
	}

	kfree(opt.iocharset);

	return 0;

	/*
	 * Display error messages and free resources.
	 */
out_iput:
	iput(inode);
	goto out_no_inode;
out_no_root:
	error = PTR_ERR(inode);
	if (error != -ENOMEM)
		printk(KERN_WARNING "%s: get root inode failed\n", __func__);
out_no_inode:
#ifdef CONFIG_JOLIET
	unload_nls(sbi->s_nls_iocharset);
#endif
	goto out_freesbi;
out_no_read:
	printk(KERN_WARNING "%s: bread failed, dev=%s, iso_blknum=%d, block=%d\n",
		__func__, s->s_id, iso_blknum, block);
	goto out_freebh;
out_bad_zone_size:
	printk(KERN_WARNING "ISOFS: Bad logical zone size %ld\n",
		sbi->s_log_zone_size);
	goto out_freebh;
out_bad_size:
	printk(KERN_WARNING "ISOFS: Logical zone size(%d) < hardware blocksize(%u)\n",
		orig_zonesize, opt.blocksize);
	goto out_freebh;
out_unknown_format:
	if (!silent)
		printk(KERN_WARNING "ISOFS: Unable to identify CD-ROM format.\n");

out_freebh:
	brelse(bh);
	brelse(pri_bh);
out_freesbi:
	kfree(opt.iocharset);
	kfree(sbi);
	s->s_fs_info = NULL;
	return error;
}

static int isofs_statfs (struct dentry *dentry, struct kstatfs *buf)
{
	struct super_block *sb = dentry->d_sb;
	u64 id = huge_encode_dev(sb->s_bdev->bd_dev);

	buf->f_type = ISOFS_SUPER_MAGIC;
	buf->f_bsize = sb->s_blocksize;
	buf->f_blocks = (ISOFS_SB(sb)->s_nzones
		<< (ISOFS_SB(sb)->s_log_zone_size - sb->s_blocksize_bits));
	buf->f_bfree = 0;
	buf->f_bavail = 0;
	buf->f_files = ISOFS_SB(sb)->s_ninodes;
	buf->f_ffree = 0;
	buf->f_fsid = u64_to_fsid(id);
	buf->f_namelen = NAME_MAX;
	return 0;
}

/*
 * Get a set of blocks; filling in buffer_heads if already allocated
 * or getblk() if they are not.  Returns the number of blocks inserted
 * (-ve == error.)
 */
int isofs_get_blocks(struct inode *inode, sector_t iblock,
		     struct buffer_head **bh, unsigned long nblocks)
{
	unsigned long b_off = iblock;
	unsigned offset, sect_size;
	unsigned int firstext;
	unsigned long nextblk, nextoff;
	int section, rv, error;
	struct iso_inode_info *ei = ISOFS_I(inode);

	error = -EIO;
	rv = 0;
	if (iblock != b_off) {
		printk(KERN_DEBUG "%s: block number too large\n", __func__);
		goto abort;
	}


	offset = 0;
	firstext = ei->i_first_extent;
	sect_size = ei->i_section_size >> ISOFS_BUFFER_BITS(inode);
	nextblk = ei->i_next_section_block;
	nextoff = ei->i_next_section_offset;
	section = 0;

	while (nblocks) {
		/* If we are *way* beyond the end of the file, print a message.
		 * Access beyond the end of the file up to the next page boundary
		 * is normal, however because of the way the page cache works.
		 * In this case, we just return 0 so that we can properly fill
		 * the page with useless information without generating any
		 * I/O errors.
		 */
		if (b_off > ((inode->i_size + PAGE_SIZE - 1) >> ISOFS_BUFFER_BITS(inode))) {
			printk(KERN_DEBUG "%s: block >= EOF (%lu, %llu)\n",
				__func__, b_off,
				(unsigned long long)inode->i_size);
			goto abort;
		}

		/* On the last section, nextblk == 0, section size is likely to
		 * exceed sect_size by a partial block, and access beyond the
		 * end of the file will reach beyond the section size, too.
		 */
		while (nextblk && (b_off >= (offset + sect_size))) {
			struct inode *ninode;

			offset += sect_size;
			ninode = isofs_iget(inode->i_sb, nextblk, nextoff);
			if (IS_ERR(ninode)) {
				error = PTR_ERR(ninode);
				goto abort;
			}
			firstext  = ISOFS_I(ninode)->i_first_extent;
			sect_size = ISOFS_I(ninode)->i_section_size >> ISOFS_BUFFER_BITS(ninode);
			nextblk   = ISOFS_I(ninode)->i_next_section_block;
			nextoff   = ISOFS_I(ninode)->i_next_section_offset;
			iput(ninode);

			if (++section > 100) {
				printk(KERN_DEBUG "%s: More than 100 file sections ?!?"
					" aborting...\n", __func__);
				printk(KERN_DEBUG "%s: block=%lu firstext=%u sect_size=%u "
					"nextblk=%lu nextoff=%lu\n", __func__,
					b_off, firstext, (unsigned) sect_size,
					nextblk, nextoff);
				goto abort;
			}
		}

		if (*bh) {
			map_bh(*bh, inode->i_sb, firstext + b_off - offset);
		} else {
			*bh = sb_getblk(inode->i_sb, firstext+b_off-offset);
			if (!*bh)
				goto abort;
		}
		bh++;	/* Next buffer head */
		b_off++;	/* Next buffer offset */
		nblocks--;
		rv++;
	}

	error = 0;
abort:
	return rv != 0 ? rv : error;
}

/*
 * Used by the standard interfaces.
 */
static int isofs_get_block(struct inode *inode, sector_t iblock,
		    struct buffer_head *bh_result, int create)
{
	int ret;

	if (create) {
		printk(KERN_DEBUG "%s: Kernel tries to allocate a block\n", __func__);
		return -EROFS;
	}

	ret = isofs_get_blocks(inode, iblock, &bh_result, 1);
	return ret < 0 ? ret : 0;
}

static int isofs_bmap(struct inode *inode, sector_t block)
{
	struct buffer_head dummy;
	int error;

	dummy.b_state = 0;
	dummy.b_blocknr = -1000;
	error = isofs_get_block(inode, block, &dummy, 0);
	if (!error)
		return dummy.b_blocknr;
	return 0;
}

struct buffer_head *isofs_bread(struct inode *inode, sector_t block)
{
	sector_t blknr = isofs_bmap(inode, block);
	if (!blknr)
		return NULL;
	return sb_bread(inode->i_sb, blknr);
}

static int isofs_readpage(struct file *file, struct page *page)
{
	return mpage_readpage(page, isofs_get_block);
}

static void isofs_readahead(struct readahead_control *rac)
{
	mpage_readahead(rac, isofs_get_block);
}

static sector_t _isofs_bmap(struct address_space *mapping, sector_t block)
{
	return generic_block_bmap(mapping,block,isofs_get_block);
}

static const struct address_space_operations isofs_aops = {
	.readpage = isofs_readpage,
	.readahead = isofs_readahead,
	.bmap = _isofs_bmap
};

static int isofs_read_level3_size(struct inode *inode)
{
	unsigned long bufsize = ISOFS_BUFFER_SIZE(inode);
	int high_sierra = ISOFS_SB(inode->i_sb)->s_high_sierra;
	struct buffer_head *bh = NULL;
	unsigned long block, offset, block_saved, offset_saved;
	int i = 0;
	int more_entries = 0;
	struct iso_directory_record *tmpde = NULL;
	struct iso_inode_info *ei = ISOFS_I(inode);

	inode->i_size = 0;

	/* The first 16 blocks are reserved as the System Area.  Thus,
	 * no inodes can appear in block 0.  We use this to flag that
	 * this is the last section. */
	ei->i_next_section_block = 0;
	ei->i_next_section_offset = 0;

	block = ei->i_iget5_block;
	offset = ei->i_iget5_offset;

	do {
		struct iso_directory_record *de;
		unsigned int de_len;

		if (!bh) {
			bh = sb_bread(inode->i_sb, block);
			if (!bh)
				goto out_noread;
		}
		de = (struct iso_directory_record *) (bh->b_data + offset);
		de_len = *(unsigned char *) de;

		if (de_len == 0) {
			brelse(bh);
			bh = NULL;
			++block;
			offset = 0;
			continue;
		}

		block_saved = block;
		offset_saved = offset;
		offset += de_len;

		/* Make sure we have a full directory entry */
		if (offset >= bufsize) {
			int slop = bufsize - offset + de_len;
			if (!tmpde) {
				tmpde = kmalloc(256, GFP_KERNEL);
				if (!tmpde)
					goto out_nomem;
			}
			memcpy(tmpde, de, slop);
			offset &= bufsize - 1;
			block++;
			brelse(bh);
			bh = NULL;
			if (offset) {
				bh = sb_bread(inode->i_sb, block);
				if (!bh)
					goto out_noread;
				memcpy((void *)tmpde+slop, bh->b_data, offset);
			}
			de = tmpde;
		}

		inode->i_size += isonum_733(de->size);
		if (i == 1) {
			ei->i_next_section_block = block_saved;
			ei->i_next_section_offset = offset_saved;
		}

		more_entries = de->flags[-high_sierra] & 0x80;

		i++;
		if (i > 100)
			goto out_toomany;
	} while (more_entries);
out:
	kfree(tmpde);
	if (bh)
		brelse(bh);
	return 0;

out_nomem:
	if (bh)
		brelse(bh);
	return -ENOMEM;

out_noread:
	printk(KERN_INFO "ISOFS: unable to read i-node block %lu\n", block);
	kfree(tmpde);
	return -EIO;

out_toomany:
	printk(KERN_INFO "%s: More than 100 file sections ?!?, aborting...\n"
		"isofs_read_level3_size: inode=%lu\n",
		__func__, inode->i_ino);
	goto out;
}

static int isofs_read_inode(struct inode *inode, int relocated)
{
	struct super_block *sb = inode->i_sb;
	struct isofs_sb_info *sbi = ISOFS_SB(sb);
	unsigned long bufsize = ISOFS_BUFFER_SIZE(inode);
	unsigned long block;
	int high_sierra = sbi->s_high_sierra;
	struct buffer_head *bh;
	struct iso_directory_record *de;
	struct iso_directory_record *tmpde = NULL;
	unsigned int de_len;
	unsigned long offset;
	struct iso_inode_info *ei = ISOFS_I(inode);
	int ret = -EIO;

	block = ei->i_iget5_block;
	bh = sb_bread(inode->i_sb, block);
	if (!bh)
		goto out_badread;

	offset = ei->i_iget5_offset;

	de = (struct iso_directory_record *) (bh->b_data + offset);
	de_len = *(unsigned char *) de;

	if (offset + de_len > bufsize) {
		int frag1 = bufsize - offset;

		tmpde = kmalloc(de_len, GFP_KERNEL);
		if (!tmpde) {
			ret = -ENOMEM;
			goto fail;
		}
		memcpy(tmpde, bh->b_data + offset, frag1);
		brelse(bh);
		bh = sb_bread(inode->i_sb, ++block);
		if (!bh)
			goto out_badread;
		memcpy((char *)tmpde+frag1, bh->b_data, de_len - frag1);
		de = tmpde;
	}

	inode->i_ino = isofs_get_ino(ei->i_iget5_block,
					ei->i_iget5_offset,
					ISOFS_BUFFER_BITS(inode));

	/* Assume it is a normal-format file unless told otherwise */
	ei->i_file_format = isofs_file_normal;

	if (de->flags[-high_sierra] & 2) {
		if (sbi->s_dmode != ISOFS_INVALID_MODE)
			inode->i_mode = S_IFDIR | sbi->s_dmode;
		else
			inode->i_mode = S_IFDIR | S_IRUGO | S_IXUGO;
		set_nlink(inode, 1);	/*
					 * Set to 1.  We know there are 2, but
					 * the find utility tries to optimize
					 * if it is 2, and it screws up.  It is
					 * easier to give 1 which tells find to
					 * do it the hard way.
					 */
	} else {
		if (sbi->s_fmode != ISOFS_INVALID_MODE) {
			inode->i_mode = S_IFREG | sbi->s_fmode;
		} else {
			/*
			 * Set default permissions: r-x for all.  The disc
			 * could be shared with DOS machines so virtually
			 * anything could be a valid executable.
			 */
			inode->i_mode = S_IFREG | S_IRUGO | S_IXUGO;
		}
		set_nlink(inode, 1);
	}
	inode->i_uid = sbi->s_uid;
	inode->i_gid = sbi->s_gid;
	inode->i_blocks = 0;

	ei->i_format_parm[0] = 0;
	ei->i_format_parm[1] = 0;
	ei->i_format_parm[2] = 0;

	ei->i_section_size = isonum_733(de->size);
	if (de->flags[-high_sierra] & 0x80) {
		ret = isofs_read_level3_size(inode);
		if (ret < 0)
			goto fail;
		ret = -EIO;
	} else {
		ei->i_next_section_block = 0;
		ei->i_next_section_offset = 0;
		inode->i_size = isonum_733(de->size);
	}

	/*
	 * Some dipshit decided to store some other bit of information
	 * in the high byte of the file length.  Truncate size in case
	 * this CDROM was mounted with the cruft option.
	 */

	if (sbi->s_cruft)
		inode->i_size &= 0x00ffffff;

	if (de->interleave[0]) {
		printk(KERN_DEBUG "ISOFS: Interleaved files not (yet) supported.\n");
		inode->i_size = 0;
	}

	/* I have no idea what file_unit_size is used for, so
	   we will flag it for now */
	if (de->file_unit_size[0] != 0) {
		printk(KERN_DEBUG "ISOFS: File unit size != 0 for ISO file (%ld).\n",
			inode->i_ino);
	}

	/* I have no idea what other flag bits are used for, so
	   we will flag it for now */
#ifdef DEBUG
	if((de->flags[-high_sierra] & ~2)!= 0){
		printk(KERN_DEBUG "ISOFS: Unusual flag settings for ISO file "
				"(%ld %x).\n",
			inode->i_ino, de->flags[-high_sierra]);
	}
#endif

	inode->i_mtime.tv_sec =
	inode->i_atime.tv_sec =
	inode->i_ctime.tv_sec = iso_date(de->date, high_sierra);
	inode->i_mtime.tv_nsec =
	inode->i_atime.tv_nsec =
	inode->i_ctime.tv_nsec = 0;

	ei->i_first_extent = (isonum_733(de->extent) +
			isonum_711(de->ext_attr_length));

	/* Set the number of blocks for stat() - should be done before RR */
	inode->i_blocks = (inode->i_size + 511) >> 9;

	/*
	 * Now test for possible Rock Ridge extensions which will override
	 * some of these numbers in the inode structure.
	 */

	if (!high_sierra) {
		parse_rock_ridge_inode(de, inode, relocated);
		/* if we want uid/gid set, override the rock ridge setting */
		if (sbi->s_uid_set)
			inode->i_uid = sbi->s_uid;
		if (sbi->s_gid_set)
			inode->i_gid = sbi->s_gid;
	}
	/* Now set final access rights if overriding rock ridge setting */
	if (S_ISDIR(inode->i_mode) && sbi->s_overriderockperm &&
	    sbi->s_dmode != ISOFS_INVALID_MODE)
		inode->i_mode = S_IFDIR | sbi->s_dmode;
	if (S_ISREG(inode->i_mode) && sbi->s_overriderockperm &&
	    sbi->s_fmode != ISOFS_INVALID_MODE)
		inode->i_mode = S_IFREG | sbi->s_fmode;

	/* Install the inode operations vector */
	if (S_ISREG(inode->i_mode)) {
		inode->i_fop = &generic_ro_fops;
		switch (ei->i_file_format) {
#ifdef CONFIG_ZISOFS
		case isofs_file_compressed:
			inode->i_data.a_ops = &zisofs_aops;
			break;
#endif
		default:
			inode->i_data.a_ops = &isofs_aops;
			break;
		}
	} else if (S_ISDIR(inode->i_mode)) {
		inode->i_op = &isofs_dir_inode_operations;
		inode->i_fop = &isofs_dir_operations;
	} else if (S_ISLNK(inode->i_mode)) {
		inode->i_op = &page_symlink_inode_operations;
		inode_nohighmem(inode);
		inode->i_data.a_ops = &isofs_symlink_aops;
	} else
		/* XXX - parse_rock_ridge_inode() had already set i_rdev. */
		init_special_inode(inode, inode->i_mode, inode->i_rdev);

	ret = 0;
out:
	kfree(tmpde);
	if (bh)
		brelse(bh);
	return ret;

out_badread:
	printk(KERN_WARNING "ISOFS: unable to read i-node block\n");
fail:
	goto out;
}

struct isofs_iget5_callback_data {
	unsigned long block;
	unsigned long offset;
};

static int isofs_iget5_test(struct inode *ino, void *data)
{
	struct iso_inode_info *i = ISOFS_I(ino);
	struct isofs_iget5_callback_data *d =
		(struct isofs_iget5_callback_data*)data;
	return (i->i_iget5_block == d->block)
		&& (i->i_iget5_offset == d->offset);
}

static int isofs_iget5_set(struct inode *ino, void *data)
{
	struct iso_inode_info *i = ISOFS_I(ino);
	struct isofs_iget5_callback_data *d =
		(struct isofs_iget5_callback_data*)data;
	i->i_iget5_block = d->block;
	i->i_iget5_offset = d->offset;
	return 0;
}

/* Store, in the inode's containing structure, the block and block
 * offset that point to the underlying meta-data for the inode.  The
 * code below is otherwise similar to the iget() code in
 * include/linux/fs.h */
struct inode *__isofs_iget(struct super_block *sb,
			   unsigned long block,
			   unsigned long offset,
			   int relocated)
{
	unsigned long hashval;
	struct inode *inode;
	struct isofs_iget5_callback_data data;
	long ret;

	if (offset >= 1ul << sb->s_blocksize_bits)
		return ERR_PTR(-EINVAL);

	data.block = block;
	data.offset = offset;

	hashval = (block << sb->s_blocksize_bits) | offset;

	inode = iget5_locked(sb, hashval, &isofs_iget5_test,
				&isofs_iget5_set, &data);

	if (!inode)
		return ERR_PTR(-ENOMEM);

	if (inode->i_state & I_NEW) {
		ret = isofs_read_inode(inode, relocated);
		if (ret < 0) {
			iget_failed(inode);
			inode = ERR_PTR(ret);
		} else {
			unlock_new_inode(inode);
		}
	}

	return inode;
}

static struct dentry *isofs_mount(struct file_system_type *fs_type,
	int flags, const char *dev_name, void *data)
{
	return mount_bdev(fs_type, flags, dev_name, data, isofs_fill_super);
}

static struct file_system_type iso9660_fs_type = {
	.owner		= THIS_MODULE,
	.name		= "iso9660",
	.mount		= isofs_mount,
	.kill_sb	= kill_block_super,
	.fs_flags	= FS_REQUIRES_DEV,
};
MODULE_ALIAS_FS("iso9660");
MODULE_ALIAS("iso9660");

static int __init init_iso9660_fs(void)
{
	int err = init_inodecache();
	if (err)
		goto out;
#ifdef CONFIG_ZISOFS
	err = zisofs_init();
	if (err)
		goto out1;
#endif
	err = register_filesystem(&iso9660_fs_type);
	if (err)
		goto out2;
	return 0;
out2:
#ifdef CONFIG_ZISOFS
	zisofs_cleanup();
out1:
#endif
	destroy_inodecache();
out:
	return err;
}

static void __exit exit_iso9660_fs(void)
{
        unregister_filesystem(&iso9660_fs_type);
#ifdef CONFIG_ZISOFS
	zisofs_cleanup();
#endif
	destroy_inodecache();
}

module_init(init_iso9660_fs)
module_exit(exit_iso9660_fs)
MODULE_LICENSE("GPL");<|MERGE_RESOLUTION|>--- conflicted
+++ resolved
@@ -742,11 +742,7 @@
 
 root_found:
 	/* We don't support read-write mounts */
-<<<<<<< HEAD
-	if (!(s->s_flags & MS_RDONLY)) {
-=======
 	if (!sb_rdonly(s)) {
->>>>>>> 24b8d41d
 		error = -EACCES;
 		goto out_freebh;
 	}
