// SPDX-License-Identifier: GPL-2.0-only
/*
 *  linux/fs/fat/inode.c
 *
 *  Written 1992,1993 by Werner Almesberger
 *  VFAT extensions by Gordon Chaffee, merged with msdos fs by Henrik Storner
 *  Rewritten for the constant inumbers support by Al Viro
 *
 *  Fixes:
 *
 *	Max Cohan: Fixed invalid FSINFO offset when info_sector is 0
 */

#include <linux/module.h>
#include <linux/pagemap.h>
#include <linux/mpage.h>
#include <linux/vfs.h>
#include <linux/seq_file.h>
#include <linux/parser.h>
#include <linux/uio.h>
#include <linux/blkdev.h>
#include <linux/backing-dev.h>
#include <asm/unaligned.h>
#include <linux/random.h>
#include <linux/iversion.h>
#include "fat.h"

#ifndef CONFIG_FAT_DEFAULT_IOCHARSET
/* if user don't select VFAT, this is undefined. */
#define CONFIG_FAT_DEFAULT_IOCHARSET	""
#endif

#define KB_IN_SECTORS 2

/* DOS dates from 1980/1/1 through 2107/12/31 */
#define FAT_DATE_MIN (0<<9 | 1<<5 | 1)
#define FAT_DATE_MAX (127<<9 | 12<<5 | 31)
#define FAT_TIME_MAX (23<<11 | 59<<5 | 29)

/*
 * A deserialized copy of the on-disk structure laid out in struct
 * fat_boot_sector.
 */
struct fat_bios_param_block {
	u16	fat_sector_size;
	u8	fat_sec_per_clus;
	u16	fat_reserved;
	u8	fat_fats;
	u16	fat_dir_entries;
	u16	fat_sectors;
	u16	fat_fat_length;
	u32	fat_total_sect;

	u8	fat16_state;
	u32	fat16_vol_id;

	u32	fat32_length;
	u32	fat32_root_cluster;
	u16	fat32_info_sector;
	u8	fat32_state;
	u32	fat32_vol_id;
};

static int fat_default_codepage = CONFIG_FAT_DEFAULT_CODEPAGE;
static char fat_default_iocharset[] = CONFIG_FAT_DEFAULT_IOCHARSET;

static struct fat_floppy_defaults {
	unsigned nr_sectors;
	unsigned sec_per_clus;
	unsigned dir_entries;
	unsigned media;
	unsigned fat_length;
} floppy_defaults[] = {
{
	.nr_sectors = 160 * KB_IN_SECTORS,
	.sec_per_clus = 1,
	.dir_entries = 64,
	.media = 0xFE,
	.fat_length = 1,
},
{
	.nr_sectors = 180 * KB_IN_SECTORS,
	.sec_per_clus = 1,
	.dir_entries = 64,
	.media = 0xFC,
	.fat_length = 2,
},
{
	.nr_sectors = 320 * KB_IN_SECTORS,
	.sec_per_clus = 2,
	.dir_entries = 112,
	.media = 0xFF,
	.fat_length = 1,
},
{
	.nr_sectors = 360 * KB_IN_SECTORS,
	.sec_per_clus = 2,
	.dir_entries = 112,
	.media = 0xFD,
	.fat_length = 2,
},
};

int fat_add_cluster(struct inode *inode)
{
	int err, cluster;

	err = fat_alloc_clusters(inode, &cluster, 1);
	if (err)
		return err;
	/* FIXME: this cluster should be added after data of this
	 * cluster is writed */
	err = fat_chain_add(inode, cluster, 1);
	if (err)
		fat_free_clusters(inode, cluster);
	return err;
}

static inline int __fat_get_block(struct inode *inode, sector_t iblock,
				  unsigned long *max_blocks,
				  struct buffer_head *bh_result, int create)
{
	struct super_block *sb = inode->i_sb;
	struct msdos_sb_info *sbi = MSDOS_SB(sb);
	unsigned long mapped_blocks;
	sector_t phys, last_block;
	int err, offset;

	err = fat_bmap(inode, iblock, &phys, &mapped_blocks, create, false);
	if (err)
		return err;
	if (phys) {
		map_bh(bh_result, sb, phys);
		*max_blocks = min(mapped_blocks, *max_blocks);
		return 0;
	}
	if (!create)
		return 0;

	if (iblock != MSDOS_I(inode)->mmu_private >> sb->s_blocksize_bits) {
		fat_fs_error(sb, "corrupted file size (i_pos %lld, %lld)",
			MSDOS_I(inode)->i_pos, MSDOS_I(inode)->mmu_private);
		return -EIO;
	}

	last_block = inode->i_blocks >> (sb->s_blocksize_bits - 9);
	offset = (unsigned long)iblock & (sbi->sec_per_clus - 1);
	/*
	 * allocate a cluster according to the following.
	 * 1) no more available blocks
	 * 2) not part of fallocate region
	 */
	if (!offset && !(iblock < last_block)) {
		/* TODO: multiple cluster allocation would be desirable. */
		err = fat_add_cluster(inode);
		if (err)
			return err;
	}
	/* available blocks on this cluster */
	mapped_blocks = sbi->sec_per_clus - offset;

	*max_blocks = min(mapped_blocks, *max_blocks);
	MSDOS_I(inode)->mmu_private += *max_blocks << sb->s_blocksize_bits;

	err = fat_bmap(inode, iblock, &phys, &mapped_blocks, create, false);
	if (err)
		return err;
	if (!phys) {
		fat_fs_error(sb,
			     "invalid FAT chain (i_pos %lld, last_block %llu)",
			     MSDOS_I(inode)->i_pos,
			     (unsigned long long)last_block);
		return -EIO;
	}

	BUG_ON(*max_blocks != mapped_blocks);
	set_buffer_new(bh_result);
	map_bh(bh_result, sb, phys);

	return 0;
}

static int fat_get_block(struct inode *inode, sector_t iblock,
			 struct buffer_head *bh_result, int create)
{
	struct super_block *sb = inode->i_sb;
	unsigned long max_blocks = bh_result->b_size >> inode->i_blkbits;
	int err;

	err = __fat_get_block(inode, iblock, &max_blocks, bh_result, create);
	if (err)
		return err;
	bh_result->b_size = max_blocks << sb->s_blocksize_bits;
	return 0;
}

static int fat_writepage(struct page *page, struct writeback_control *wbc)
{
	return block_write_full_page(page, fat_get_block, wbc);
}

static int fat_writepages(struct address_space *mapping,
			  struct writeback_control *wbc)
{
	return mpage_writepages(mapping, wbc, fat_get_block);
}

static int fat_readpage(struct file *file, struct page *page)
{
	return mpage_readpage(page, fat_get_block);
}

static void fat_readahead(struct readahead_control *rac)
{
	mpage_readahead(rac, fat_get_block);
}

static void fat_write_failed(struct address_space *mapping, loff_t to)
{
	struct inode *inode = mapping->host;

	if (to > inode->i_size) {
		truncate_pagecache(inode, inode->i_size);
		fat_truncate_blocks(inode, inode->i_size);
	}
}

static int fat_write_begin(struct file *file, struct address_space *mapping,
			loff_t pos, unsigned len, unsigned flags,
			struct page **pagep, void **fsdata)
{
	int err;

	*pagep = NULL;
	err = cont_write_begin(file, mapping, pos, len, flags,
				pagep, fsdata, fat_get_block,
				&MSDOS_I(mapping->host)->mmu_private);
	if (err < 0)
		fat_write_failed(mapping, pos + len);
	return err;
}

static int fat_write_end(struct file *file, struct address_space *mapping,
			loff_t pos, unsigned len, unsigned copied,
			struct page *pagep, void *fsdata)
{
	struct inode *inode = mapping->host;
	int err;
	err = generic_write_end(file, mapping, pos, len, copied, pagep, fsdata);
	if (err < len)
		fat_write_failed(mapping, pos + len);
	if (!(err < 0) && !(MSDOS_I(inode)->i_attrs & ATTR_ARCH)) {
<<<<<<< HEAD
		inode->i_mtime = inode->i_ctime = current_time(inode);
=======
		fat_truncate_time(inode, NULL, S_CTIME|S_MTIME);
>>>>>>> 24b8d41d
		MSDOS_I(inode)->i_attrs |= ATTR_ARCH;
		mark_inode_dirty(inode);
	}
	return err;
}

static ssize_t fat_direct_IO(struct kiocb *iocb, struct iov_iter *iter)
{
	struct file *file = iocb->ki_filp;
	struct address_space *mapping = file->f_mapping;
	struct inode *inode = mapping->host;
	size_t count = iov_iter_count(iter);
	loff_t offset = iocb->ki_pos;
	ssize_t ret;

	if (iov_iter_rw(iter) == WRITE) {
		/*
		 * FIXME: blockdev_direct_IO() doesn't use ->write_begin(),
		 * so we need to update the ->mmu_private to block boundary.
		 *
		 * But we must fill the remaining area or hole by nul for
		 * updating ->mmu_private.
		 *
		 * Return 0, and fallback to normal buffered write.
		 */
		loff_t size = offset + count;
		if (MSDOS_I(inode)->mmu_private < size)
			return 0;
	}

	/*
	 * FAT need to use the DIO_LOCKING for avoiding the race
	 * condition of fat_get_block() and ->truncate().
	 */
	ret = blockdev_direct_IO(iocb, inode, iter, fat_get_block);
	if (ret < 0 && iov_iter_rw(iter) == WRITE)
		fat_write_failed(mapping, offset + count);

	return ret;
}

static int fat_get_block_bmap(struct inode *inode, sector_t iblock,
		struct buffer_head *bh_result, int create)
{
	struct super_block *sb = inode->i_sb;
	unsigned long max_blocks = bh_result->b_size >> inode->i_blkbits;
	int err;
	sector_t bmap;
	unsigned long mapped_blocks;

	BUG_ON(create != 0);

	err = fat_bmap(inode, iblock, &bmap, &mapped_blocks, create, true);
	if (err)
		return err;

	if (bmap) {
		map_bh(bh_result, sb, bmap);
		max_blocks = min(mapped_blocks, max_blocks);
	}

	bh_result->b_size = max_blocks << sb->s_blocksize_bits;

	return 0;
}

static sector_t _fat_bmap(struct address_space *mapping, sector_t block)
{
	sector_t blocknr;

	/* fat_get_cluster() assumes the requested blocknr isn't truncated. */
	down_read(&MSDOS_I(mapping->host)->truncate_lock);
	blocknr = generic_block_bmap(mapping, block, fat_get_block_bmap);
	up_read(&MSDOS_I(mapping->host)->truncate_lock);

	return blocknr;
}

/*
 * fat_block_truncate_page() zeroes out a mapping from file offset `from'
 * up to the end of the block which corresponds to `from'.
 * This is required during truncate to physically zeroout the tail end
 * of that block so it doesn't yield old data if the file is later grown.
 * Also, avoid causing failure from fsx for cases of "data past EOF"
 */
int fat_block_truncate_page(struct inode *inode, loff_t from)
{
	return block_truncate_page(inode->i_mapping, from, fat_get_block);
}

static const struct address_space_operations fat_aops = {
	.readpage	= fat_readpage,
	.readahead	= fat_readahead,
	.writepage	= fat_writepage,
	.writepages	= fat_writepages,
	.write_begin	= fat_write_begin,
	.write_end	= fat_write_end,
	.direct_IO	= fat_direct_IO,
	.bmap		= _fat_bmap
};

/*
 * New FAT inode stuff. We do the following:
 *	a) i_ino is constant and has nothing with on-disk location.
 *	b) FAT manages its own cache of directory entries.
 *	c) *This* cache is indexed by on-disk location.
 *	d) inode has an associated directory entry, all right, but
 *		it may be unhashed.
 *	e) currently entries are stored within struct inode. That should
 *		change.
 *	f) we deal with races in the following way:
 *		1. readdir() and lookup() do FAT-dir-cache lookup.
 *		2. rename() unhashes the F-d-c entry and rehashes it in
 *			a new place.
 *		3. unlink() and rmdir() unhash F-d-c entry.
 *		4. fat_write_inode() checks whether the thing is unhashed.
 *			If it is we silently return. If it isn't we do bread(),
 *			check if the location is still valid and retry if it
 *			isn't. Otherwise we do changes.
 *		5. Spinlock is used to protect hash/unhash/location check/lookup
 *		6. fat_evict_inode() unhashes the F-d-c entry.
 *		7. lookup() and readdir() do igrab() if they find a F-d-c entry
 *			and consider negative result as cache miss.
 */

static void fat_hash_init(struct super_block *sb)
{
	struct msdos_sb_info *sbi = MSDOS_SB(sb);
	int i;

	spin_lock_init(&sbi->inode_hash_lock);
	for (i = 0; i < FAT_HASH_SIZE; i++)
		INIT_HLIST_HEAD(&sbi->inode_hashtable[i]);
}

static inline unsigned long fat_hash(loff_t i_pos)
{
	return hash_32(i_pos, FAT_HASH_BITS);
}

static void dir_hash_init(struct super_block *sb)
{
	struct msdos_sb_info *sbi = MSDOS_SB(sb);
	int i;

	spin_lock_init(&sbi->dir_hash_lock);
	for (i = 0; i < FAT_HASH_SIZE; i++)
		INIT_HLIST_HEAD(&sbi->dir_hashtable[i]);
}

void fat_attach(struct inode *inode, loff_t i_pos)
{
	struct msdos_sb_info *sbi = MSDOS_SB(inode->i_sb);

	if (inode->i_ino != MSDOS_ROOT_INO) {
		struct hlist_head *head =   sbi->inode_hashtable
					  + fat_hash(i_pos);

		spin_lock(&sbi->inode_hash_lock);
		MSDOS_I(inode)->i_pos = i_pos;
		hlist_add_head(&MSDOS_I(inode)->i_fat_hash, head);
		spin_unlock(&sbi->inode_hash_lock);
	}

	/* If NFS support is enabled, cache the mapping of start cluster
	 * to directory inode. This is used during reconnection of
	 * dentries to the filesystem root.
	 */
	if (S_ISDIR(inode->i_mode) && sbi->options.nfs) {
		struct hlist_head *d_head = sbi->dir_hashtable;
		d_head += fat_dir_hash(MSDOS_I(inode)->i_logstart);

		spin_lock(&sbi->dir_hash_lock);
		hlist_add_head(&MSDOS_I(inode)->i_dir_hash, d_head);
		spin_unlock(&sbi->dir_hash_lock);
	}
}
EXPORT_SYMBOL_GPL(fat_attach);

void fat_detach(struct inode *inode)
{
	struct msdos_sb_info *sbi = MSDOS_SB(inode->i_sb);
	spin_lock(&sbi->inode_hash_lock);
	MSDOS_I(inode)->i_pos = 0;
	hlist_del_init(&MSDOS_I(inode)->i_fat_hash);
	spin_unlock(&sbi->inode_hash_lock);

	if (S_ISDIR(inode->i_mode) && sbi->options.nfs) {
		spin_lock(&sbi->dir_hash_lock);
		hlist_del_init(&MSDOS_I(inode)->i_dir_hash);
		spin_unlock(&sbi->dir_hash_lock);
	}
}
EXPORT_SYMBOL_GPL(fat_detach);

struct inode *fat_iget(struct super_block *sb, loff_t i_pos)
{
	struct msdos_sb_info *sbi = MSDOS_SB(sb);
	struct hlist_head *head = sbi->inode_hashtable + fat_hash(i_pos);
	struct msdos_inode_info *i;
	struct inode *inode = NULL;

	spin_lock(&sbi->inode_hash_lock);
	hlist_for_each_entry(i, head, i_fat_hash) {
		BUG_ON(i->vfs_inode.i_sb != sb);
		if (i->i_pos != i_pos)
			continue;
		inode = igrab(&i->vfs_inode);
		if (inode)
			break;
	}
	spin_unlock(&sbi->inode_hash_lock);
	return inode;
}

static int is_exec(unsigned char *extension)
{
	unsigned char exe_extensions[] = "EXECOMBAT", *walk;

	for (walk = exe_extensions; *walk; walk += 3)
		if (!strncmp(extension, walk, 3))
			return 1;
	return 0;
}

static int fat_calc_dir_size(struct inode *inode)
{
	struct msdos_sb_info *sbi = MSDOS_SB(inode->i_sb);
	int ret, fclus, dclus;

	inode->i_size = 0;
	if (MSDOS_I(inode)->i_start == 0)
		return 0;

	ret = fat_get_cluster(inode, FAT_ENT_EOF, &fclus, &dclus);
	if (ret < 0)
		return ret;
	inode->i_size = (fclus + 1) << sbi->cluster_bits;

	return 0;
}

static int fat_validate_dir(struct inode *dir)
{
	struct super_block *sb = dir->i_sb;

	if (dir->i_nlink < 2) {
		/* Directory should have "."/".." entries at least. */
		fat_fs_error(sb, "corrupted directory (invalid entries)");
		return -EIO;
	}
	if (MSDOS_I(dir)->i_start == 0 ||
	    MSDOS_I(dir)->i_start == MSDOS_SB(sb)->root_cluster) {
		/* Directory should point valid cluster. */
		fat_fs_error(sb, "corrupted directory (invalid i_start)");
		return -EIO;
	}
	return 0;
}

/* doesn't deal with root inode */
int fat_fill_inode(struct inode *inode, struct msdos_dir_entry *de)
{
	struct msdos_sb_info *sbi = MSDOS_SB(inode->i_sb);
	int error;

	MSDOS_I(inode)->i_pos = 0;
	inode->i_uid = sbi->options.fs_uid;
	inode->i_gid = sbi->options.fs_gid;
	inode_inc_iversion(inode);
	inode->i_generation = prandom_u32();

	if ((de->attr & ATTR_DIR) && !IS_FREE(de->name)) {
		inode->i_generation &= ~1;
		inode->i_mode = fat_make_mode(sbi, de->attr, S_IRWXUGO);
		inode->i_op = sbi->dir_ops;
		inode->i_fop = &fat_dir_operations;

		MSDOS_I(inode)->i_start = fat_get_start(sbi, de);
		MSDOS_I(inode)->i_logstart = MSDOS_I(inode)->i_start;
		error = fat_calc_dir_size(inode);
		if (error < 0)
			return error;
		MSDOS_I(inode)->mmu_private = inode->i_size;

		set_nlink(inode, fat_subdirs(inode));

		error = fat_validate_dir(inode);
		if (error < 0)
			return error;
	} else { /* not a directory */
		inode->i_generation |= 1;
		inode->i_mode = fat_make_mode(sbi, de->attr,
			((sbi->options.showexec && !is_exec(de->name + 8))
			 ? S_IRUGO|S_IWUGO : S_IRWXUGO));
		MSDOS_I(inode)->i_start = fat_get_start(sbi, de);

		MSDOS_I(inode)->i_logstart = MSDOS_I(inode)->i_start;
		inode->i_size = le32_to_cpu(de->size);
		inode->i_op = &fat_file_inode_operations;
		inode->i_fop = &fat_file_operations;
		inode->i_mapping->a_ops = &fat_aops;
		MSDOS_I(inode)->mmu_private = inode->i_size;
	}
	if (de->attr & ATTR_SYS) {
		if (sbi->options.sys_immutable)
			inode->i_flags |= S_IMMUTABLE;
	}
	fat_save_attrs(inode, de->attr);

	inode->i_blocks = ((inode->i_size + (sbi->cluster_size - 1))
			   & ~((loff_t)sbi->cluster_size - 1)) >> 9;

	fat_time_fat2unix(sbi, &inode->i_mtime, de->time, de->date, 0);
	if (sbi->options.isvfat) {
		fat_time_fat2unix(sbi, &inode->i_ctime, de->ctime,
				  de->cdate, de->ctime_cs);
		fat_time_fat2unix(sbi, &inode->i_atime, 0, de->adate, 0);
	} else
		fat_truncate_time(inode, &inode->i_mtime, S_ATIME|S_CTIME);

	return 0;
}

static inline void fat_lock_build_inode(struct msdos_sb_info *sbi)
{
	if (sbi->options.nfs == FAT_NFS_NOSTALE_RO)
		mutex_lock(&sbi->nfs_build_inode_lock);
}

static inline void fat_unlock_build_inode(struct msdos_sb_info *sbi)
{
	if (sbi->options.nfs == FAT_NFS_NOSTALE_RO)
		mutex_unlock(&sbi->nfs_build_inode_lock);
}

struct inode *fat_build_inode(struct super_block *sb,
			struct msdos_dir_entry *de, loff_t i_pos)
{
	struct inode *inode;
	int err;

	fat_lock_build_inode(MSDOS_SB(sb));
	inode = fat_iget(sb, i_pos);
	if (inode)
		goto out;
	inode = new_inode(sb);
	if (!inode) {
		inode = ERR_PTR(-ENOMEM);
		goto out;
	}
	inode->i_ino = iunique(sb, MSDOS_ROOT_INO);
	inode_set_iversion(inode, 1);
	err = fat_fill_inode(inode, de);
	if (err) {
		iput(inode);
		inode = ERR_PTR(err);
		goto out;
	}
	fat_attach(inode, i_pos);
	insert_inode_hash(inode);
out:
	fat_unlock_build_inode(MSDOS_SB(sb));
	return inode;
}

EXPORT_SYMBOL_GPL(fat_build_inode);

static int __fat_write_inode(struct inode *inode, int wait);

static void fat_free_eofblocks(struct inode *inode)
{
	/* Release unwritten fallocated blocks on inode eviction. */
	if ((inode->i_blocks << 9) >
			round_up(MSDOS_I(inode)->mmu_private,
				MSDOS_SB(inode->i_sb)->cluster_size)) {
		int err;

		fat_truncate_blocks(inode, MSDOS_I(inode)->mmu_private);
		/* Fallocate results in updating the i_start/iogstart
		 * for the zero byte file. So, make it return to
		 * original state during evict and commit it to avoid
		 * any corruption on the next access to the cluster
		 * chain for the file.
		 */
		err = __fat_write_inode(inode, inode_needs_sync(inode));
		if (err) {
			fat_msg(inode->i_sb, KERN_WARNING, "Failed to "
					"update on disk inode for unused "
					"fallocated blocks, inode could be "
					"corrupted. Please run fsck");
		}

	}
}

static void fat_evict_inode(struct inode *inode)
{
	truncate_inode_pages_final(&inode->i_data);
	if (!inode->i_nlink) {
		inode->i_size = 0;
		fat_truncate_blocks(inode, 0);
	} else
		fat_free_eofblocks(inode);

	invalidate_inode_buffers(inode);
	clear_inode(inode);
	fat_cache_inval_inode(inode);
	fat_detach(inode);
}

static void fat_set_state(struct super_block *sb,
			unsigned int set, unsigned int force)
{
	struct buffer_head *bh;
	struct fat_boot_sector *b;
	struct msdos_sb_info *sbi = MSDOS_SB(sb);

	/* do not change any thing if mounted read only */
	if (sb_rdonly(sb) && !force)
		return;

	/* do not change state if fs was dirty */
	if (sbi->dirty) {
		/* warn only on set (mount). */
		if (set)
			fat_msg(sb, KERN_WARNING, "Volume was not properly "
				"unmounted. Some data may be corrupt. "
				"Please run fsck.");
		return;
	}

	bh = sb_bread(sb, 0);
	if (bh == NULL) {
		fat_msg(sb, KERN_ERR, "unable to read boot sector "
			"to mark fs as dirty");
		return;
	}

	b = (struct fat_boot_sector *) bh->b_data;

	if (is_fat32(sbi)) {
		if (set)
			b->fat32.state |= FAT_STATE_DIRTY;
		else
			b->fat32.state &= ~FAT_STATE_DIRTY;
	} else /* fat 16 and 12 */ {
		if (set)
			b->fat16.state |= FAT_STATE_DIRTY;
		else
			b->fat16.state &= ~FAT_STATE_DIRTY;
	}

	mark_buffer_dirty(bh);
	sync_dirty_buffer(bh);
	brelse(bh);
}

static void fat_reset_iocharset(struct fat_mount_options *opts)
{
	if (opts->iocharset != fat_default_iocharset) {
		/* Note: opts->iocharset can be NULL here */
		kfree(opts->iocharset);
		opts->iocharset = fat_default_iocharset;
	}
}

static void delayed_free(struct rcu_head *p)
{
	struct msdos_sb_info *sbi = container_of(p, struct msdos_sb_info, rcu);
	unload_nls(sbi->nls_disk);
	unload_nls(sbi->nls_io);
	fat_reset_iocharset(&sbi->options);
	kfree(sbi);
}

static void fat_put_super(struct super_block *sb)
{
	struct msdos_sb_info *sbi = MSDOS_SB(sb);

	fat_set_state(sb, 0, 0);

	iput(sbi->fsinfo_inode);
	iput(sbi->fat_inode);

	call_rcu(&sbi->rcu, delayed_free);
}

static struct kmem_cache *fat_inode_cachep;

static struct inode *fat_alloc_inode(struct super_block *sb)
{
	struct msdos_inode_info *ei;
	ei = kmem_cache_alloc(fat_inode_cachep, GFP_NOFS);
	if (!ei)
		return NULL;

	init_rwsem(&ei->truncate_lock);
	/* Zeroing to allow iput() even if partial initialized inode. */
	ei->mmu_private = 0;
	ei->i_start = 0;
	ei->i_logstart = 0;
	ei->i_attrs = 0;
	ei->i_pos = 0;

	return &ei->vfs_inode;
}

static void fat_free_inode(struct inode *inode)
{
	kmem_cache_free(fat_inode_cachep, MSDOS_I(inode));
}

static void init_once(void *foo)
{
	struct msdos_inode_info *ei = (struct msdos_inode_info *)foo;

	spin_lock_init(&ei->cache_lru_lock);
	ei->nr_caches = 0;
	ei->cache_valid_id = FAT_CACHE_VALID + 1;
	INIT_LIST_HEAD(&ei->cache_lru);
	INIT_HLIST_NODE(&ei->i_fat_hash);
	INIT_HLIST_NODE(&ei->i_dir_hash);
	inode_init_once(&ei->vfs_inode);
}

static int __init fat_init_inodecache(void)
{
	fat_inode_cachep = kmem_cache_create("fat_inode_cache",
					     sizeof(struct msdos_inode_info),
					     0, (SLAB_RECLAIM_ACCOUNT|
						SLAB_MEM_SPREAD|SLAB_ACCOUNT),
					     init_once);
	if (fat_inode_cachep == NULL)
		return -ENOMEM;
	return 0;
}

static void __exit fat_destroy_inodecache(void)
{
	/*
	 * Make sure all delayed rcu free inodes are flushed before we
	 * destroy cache.
	 */
	rcu_barrier();
	kmem_cache_destroy(fat_inode_cachep);
}

static int fat_remount(struct super_block *sb, int *flags, char *data)
{
	bool new_rdonly;
	struct msdos_sb_info *sbi = MSDOS_SB(sb);
	*flags |= SB_NODIRATIME | (sbi->options.isvfat ? 0 : SB_NOATIME);

	sync_filesystem(sb);

	/* make sure we update state on remount. */
	new_rdonly = *flags & SB_RDONLY;
	if (new_rdonly != sb_rdonly(sb)) {
		if (new_rdonly)
			fat_set_state(sb, 0, 0);
		else
			fat_set_state(sb, 1, 1);
	}
	return 0;
}

static int fat_statfs(struct dentry *dentry, struct kstatfs *buf)
{
	struct super_block *sb = dentry->d_sb;
	struct msdos_sb_info *sbi = MSDOS_SB(sb);
	u64 id = huge_encode_dev(sb->s_bdev->bd_dev);

	/* If the count of free cluster is still unknown, counts it here. */
	if (sbi->free_clusters == -1 || !sbi->free_clus_valid) {
		int err = fat_count_free_clusters(dentry->d_sb);
		if (err)
			return err;
	}

	buf->f_type = dentry->d_sb->s_magic;
	buf->f_bsize = sbi->cluster_size;
	buf->f_blocks = sbi->max_cluster - FAT_START_ENT;
	buf->f_bfree = sbi->free_clusters;
	buf->f_bavail = sbi->free_clusters;
	buf->f_fsid = u64_to_fsid(id);
	buf->f_namelen =
		(sbi->options.isvfat ? FAT_LFN_LEN : 12) * NLS_MAX_CHARSET_SIZE;

	return 0;
}

static int __fat_write_inode(struct inode *inode, int wait)
{
	struct super_block *sb = inode->i_sb;
	struct msdos_sb_info *sbi = MSDOS_SB(sb);
	struct buffer_head *bh;
	struct msdos_dir_entry *raw_entry;
	loff_t i_pos;
	sector_t blocknr;
	int err, offset;

	if (inode->i_ino == MSDOS_ROOT_INO)
		return 0;

retry:
	i_pos = fat_i_pos_read(sbi, inode);
	if (!i_pos)
		return 0;

	fat_get_blknr_offset(sbi, i_pos, &blocknr, &offset);
	bh = sb_bread(sb, blocknr);
	if (!bh) {
		fat_msg(sb, KERN_ERR, "unable to read inode block "
		       "for updating (i_pos %lld)", i_pos);
		return -EIO;
	}
	spin_lock(&sbi->inode_hash_lock);
	if (i_pos != MSDOS_I(inode)->i_pos) {
		spin_unlock(&sbi->inode_hash_lock);
		brelse(bh);
		goto retry;
	}

	raw_entry = &((struct msdos_dir_entry *) (bh->b_data))[offset];
	if (S_ISDIR(inode->i_mode))
		raw_entry->size = 0;
	else
		raw_entry->size = cpu_to_le32(inode->i_size);
	raw_entry->attr = fat_make_attrs(inode);
	fat_set_start(raw_entry, MSDOS_I(inode)->i_logstart);
	fat_time_unix2fat(sbi, &inode->i_mtime, &raw_entry->time,
			  &raw_entry->date, NULL);
	if (sbi->options.isvfat) {
		__le16 atime;
		fat_time_unix2fat(sbi, &inode->i_ctime, &raw_entry->ctime,
				  &raw_entry->cdate, &raw_entry->ctime_cs);
		fat_time_unix2fat(sbi, &inode->i_atime, &atime,
				  &raw_entry->adate, NULL);
	}
	spin_unlock(&sbi->inode_hash_lock);
	mark_buffer_dirty(bh);
	err = 0;
	if (wait)
		err = sync_dirty_buffer(bh);
	brelse(bh);
	return err;
}

static int fat_write_inode(struct inode *inode, struct writeback_control *wbc)
{
	int err;

	if (inode->i_ino == MSDOS_FSINFO_INO) {
		struct super_block *sb = inode->i_sb;

		mutex_lock(&MSDOS_SB(sb)->s_lock);
		err = fat_clusters_flush(sb);
		mutex_unlock(&MSDOS_SB(sb)->s_lock);
	} else
		err = __fat_write_inode(inode, wbc->sync_mode == WB_SYNC_ALL);

	return err;
}

int fat_sync_inode(struct inode *inode)
{
	return __fat_write_inode(inode, 1);
}

EXPORT_SYMBOL_GPL(fat_sync_inode);

static int fat_show_options(struct seq_file *m, struct dentry *root);
static const struct super_operations fat_sops = {
	.alloc_inode	= fat_alloc_inode,
	.free_inode	= fat_free_inode,
	.write_inode	= fat_write_inode,
	.evict_inode	= fat_evict_inode,
	.put_super	= fat_put_super,
	.statfs		= fat_statfs,
	.remount_fs	= fat_remount,

	.show_options	= fat_show_options,
};

static int fat_show_options(struct seq_file *m, struct dentry *root)
{
	struct msdos_sb_info *sbi = MSDOS_SB(root->d_sb);
	struct fat_mount_options *opts = &sbi->options;
	int isvfat = opts->isvfat;

	if (!uid_eq(opts->fs_uid, GLOBAL_ROOT_UID))
		seq_printf(m, ",uid=%u",
				from_kuid_munged(&init_user_ns, opts->fs_uid));
	if (!gid_eq(opts->fs_gid, GLOBAL_ROOT_GID))
		seq_printf(m, ",gid=%u",
				from_kgid_munged(&init_user_ns, opts->fs_gid));
	seq_printf(m, ",fmask=%04o", opts->fs_fmask);
	seq_printf(m, ",dmask=%04o", opts->fs_dmask);
	if (opts->allow_utime)
		seq_printf(m, ",allow_utime=%04o", opts->allow_utime);
	if (sbi->nls_disk)
		/* strip "cp" prefix from displayed option */
		seq_printf(m, ",codepage=%s", &sbi->nls_disk->charset[2]);
	if (isvfat) {
		if (sbi->nls_io)
			seq_printf(m, ",iocharset=%s", sbi->nls_io->charset);

		switch (opts->shortname) {
		case VFAT_SFN_DISPLAY_WIN95 | VFAT_SFN_CREATE_WIN95:
			seq_puts(m, ",shortname=win95");
			break;
		case VFAT_SFN_DISPLAY_WINNT | VFAT_SFN_CREATE_WINNT:
			seq_puts(m, ",shortname=winnt");
			break;
		case VFAT_SFN_DISPLAY_WINNT | VFAT_SFN_CREATE_WIN95:
			seq_puts(m, ",shortname=mixed");
			break;
		case VFAT_SFN_DISPLAY_LOWER | VFAT_SFN_CREATE_WIN95:
			seq_puts(m, ",shortname=lower");
			break;
		default:
			seq_puts(m, ",shortname=unknown");
			break;
		}
	}
	if (opts->name_check != 'n')
		seq_printf(m, ",check=%c", opts->name_check);
	if (opts->usefree)
		seq_puts(m, ",usefree");
	if (opts->quiet)
		seq_puts(m, ",quiet");
	if (opts->showexec)
		seq_puts(m, ",showexec");
	if (opts->sys_immutable)
		seq_puts(m, ",sys_immutable");
	if (!isvfat) {
		if (opts->dotsOK)
			seq_puts(m, ",dotsOK=yes");
		if (opts->nocase)
			seq_puts(m, ",nocase");
	} else {
		if (opts->utf8)
			seq_puts(m, ",utf8");
		if (opts->unicode_xlate)
			seq_puts(m, ",uni_xlate");
		if (!opts->numtail)
			seq_puts(m, ",nonumtail");
		if (opts->rodir)
			seq_puts(m, ",rodir");
	}
	if (opts->flush)
		seq_puts(m, ",flush");
	if (opts->tz_set) {
		if (opts->time_offset)
			seq_printf(m, ",time_offset=%d", opts->time_offset);
		else
			seq_puts(m, ",tz=UTC");
	}
	if (opts->errors == FAT_ERRORS_CONT)
		seq_puts(m, ",errors=continue");
	else if (opts->errors == FAT_ERRORS_PANIC)
		seq_puts(m, ",errors=panic");
	else
		seq_puts(m, ",errors=remount-ro");
	if (opts->nfs == FAT_NFS_NOSTALE_RO)
		seq_puts(m, ",nfs=nostale_ro");
	else if (opts->nfs)
		seq_puts(m, ",nfs=stale_rw");
	if (opts->discard)
		seq_puts(m, ",discard");
	if (opts->dos1xfloppy)
		seq_puts(m, ",dos1xfloppy");

	return 0;
}

enum {
	Opt_check_n, Opt_check_r, Opt_check_s, Opt_uid, Opt_gid,
	Opt_umask, Opt_dmask, Opt_fmask, Opt_allow_utime, Opt_codepage,
	Opt_usefree, Opt_nocase, Opt_quiet, Opt_showexec, Opt_debug,
	Opt_immutable, Opt_dots, Opt_nodots,
	Opt_charset, Opt_shortname_lower, Opt_shortname_win95,
	Opt_shortname_winnt, Opt_shortname_mixed, Opt_utf8_no, Opt_utf8_yes,
	Opt_uni_xl_no, Opt_uni_xl_yes, Opt_nonumtail_no, Opt_nonumtail_yes,
	Opt_obsolete, Opt_flush, Opt_tz_utc, Opt_rodir, Opt_err_cont,
	Opt_err_panic, Opt_err_ro, Opt_discard, Opt_nfs, Opt_time_offset,
	Opt_nfs_stale_rw, Opt_nfs_nostale_ro, Opt_err, Opt_dos1xfloppy,
};

static const match_table_t fat_tokens = {
	{Opt_check_r, "check=relaxed"},
	{Opt_check_s, "check=strict"},
	{Opt_check_n, "check=normal"},
	{Opt_check_r, "check=r"},
	{Opt_check_s, "check=s"},
	{Opt_check_n, "check=n"},
	{Opt_uid, "uid=%u"},
	{Opt_gid, "gid=%u"},
	{Opt_umask, "umask=%o"},
	{Opt_dmask, "dmask=%o"},
	{Opt_fmask, "fmask=%o"},
	{Opt_allow_utime, "allow_utime=%o"},
	{Opt_codepage, "codepage=%u"},
	{Opt_usefree, "usefree"},
	{Opt_nocase, "nocase"},
	{Opt_quiet, "quiet"},
	{Opt_showexec, "showexec"},
	{Opt_debug, "debug"},
	{Opt_immutable, "sys_immutable"},
	{Opt_flush, "flush"},
	{Opt_tz_utc, "tz=UTC"},
	{Opt_time_offset, "time_offset=%d"},
	{Opt_err_cont, "errors=continue"},
	{Opt_err_panic, "errors=panic"},
	{Opt_err_ro, "errors=remount-ro"},
	{Opt_discard, "discard"},
	{Opt_nfs_stale_rw, "nfs"},
	{Opt_nfs_stale_rw, "nfs=stale_rw"},
	{Opt_nfs_nostale_ro, "nfs=nostale_ro"},
	{Opt_dos1xfloppy, "dos1xfloppy"},
	{Opt_obsolete, "conv=binary"},
	{Opt_obsolete, "conv=text"},
	{Opt_obsolete, "conv=auto"},
	{Opt_obsolete, "conv=b"},
	{Opt_obsolete, "conv=t"},
	{Opt_obsolete, "conv=a"},
	{Opt_obsolete, "fat=%u"},
	{Opt_obsolete, "blocksize=%u"},
	{Opt_obsolete, "cvf_format=%20s"},
	{Opt_obsolete, "cvf_options=%100s"},
	{Opt_obsolete, "posix"},
	{Opt_err, NULL},
};
static const match_table_t msdos_tokens = {
	{Opt_nodots, "nodots"},
	{Opt_nodots, "dotsOK=no"},
	{Opt_dots, "dots"},
	{Opt_dots, "dotsOK=yes"},
	{Opt_err, NULL}
};
static const match_table_t vfat_tokens = {
	{Opt_charset, "iocharset=%s"},
	{Opt_shortname_lower, "shortname=lower"},
	{Opt_shortname_win95, "shortname=win95"},
	{Opt_shortname_winnt, "shortname=winnt"},
	{Opt_shortname_mixed, "shortname=mixed"},
	{Opt_utf8_no, "utf8=0"},		/* 0 or no or false */
	{Opt_utf8_no, "utf8=no"},
	{Opt_utf8_no, "utf8=false"},
	{Opt_utf8_yes, "utf8=1"},		/* empty or 1 or yes or true */
	{Opt_utf8_yes, "utf8=yes"},
	{Opt_utf8_yes, "utf8=true"},
	{Opt_utf8_yes, "utf8"},
	{Opt_uni_xl_no, "uni_xlate=0"},		/* 0 or no or false */
	{Opt_uni_xl_no, "uni_xlate=no"},
	{Opt_uni_xl_no, "uni_xlate=false"},
	{Opt_uni_xl_yes, "uni_xlate=1"},	/* empty or 1 or yes or true */
	{Opt_uni_xl_yes, "uni_xlate=yes"},
	{Opt_uni_xl_yes, "uni_xlate=true"},
	{Opt_uni_xl_yes, "uni_xlate"},
	{Opt_nonumtail_no, "nonumtail=0"},	/* 0 or no or false */
	{Opt_nonumtail_no, "nonumtail=no"},
	{Opt_nonumtail_no, "nonumtail=false"},
	{Opt_nonumtail_yes, "nonumtail=1"},	/* empty or 1 or yes or true */
	{Opt_nonumtail_yes, "nonumtail=yes"},
	{Opt_nonumtail_yes, "nonumtail=true"},
	{Opt_nonumtail_yes, "nonumtail"},
	{Opt_rodir, "rodir"},
	{Opt_err, NULL}
};

static int parse_options(struct super_block *sb, char *options, int is_vfat,
			 int silent, int *debug, struct fat_mount_options *opts)
{
	char *p;
	substring_t args[MAX_OPT_ARGS];
	int option;
	char *iocharset;

	opts->isvfat = is_vfat;

	opts->fs_uid = current_uid();
	opts->fs_gid = current_gid();
	opts->fs_fmask = opts->fs_dmask = current_umask();
	opts->allow_utime = -1;
	opts->codepage = fat_default_codepage;
	fat_reset_iocharset(opts);
	if (is_vfat) {
		opts->shortname = VFAT_SFN_DISPLAY_WINNT|VFAT_SFN_CREATE_WIN95;
		opts->rodir = 0;
	} else {
		opts->shortname = 0;
		opts->rodir = 1;
	}
	opts->name_check = 'n';
	opts->quiet = opts->showexec = opts->sys_immutable = opts->dotsOK =  0;
	opts->unicode_xlate = 0;
	opts->numtail = 1;
	opts->usefree = opts->nocase = 0;
	opts->tz_set = 0;
	opts->nfs = 0;
	opts->errors = FAT_ERRORS_RO;
	*debug = 0;

	opts->utf8 = IS_ENABLED(CONFIG_FAT_DEFAULT_UTF8) && is_vfat;

	if (!options)
		goto out;

	while ((p = strsep(&options, ",")) != NULL) {
		int token;
		if (!*p)
			continue;

		token = match_token(p, fat_tokens, args);
		if (token == Opt_err) {
			if (is_vfat)
				token = match_token(p, vfat_tokens, args);
			else
				token = match_token(p, msdos_tokens, args);
		}
		switch (token) {
		case Opt_check_s:
			opts->name_check = 's';
			break;
		case Opt_check_r:
			opts->name_check = 'r';
			break;
		case Opt_check_n:
			opts->name_check = 'n';
			break;
		case Opt_usefree:
			opts->usefree = 1;
			break;
		case Opt_nocase:
			if (!is_vfat)
				opts->nocase = 1;
			else {
				/* for backward compatibility */
				opts->shortname = VFAT_SFN_DISPLAY_WIN95
					| VFAT_SFN_CREATE_WIN95;
			}
			break;
		case Opt_quiet:
			opts->quiet = 1;
			break;
		case Opt_showexec:
			opts->showexec = 1;
			break;
		case Opt_debug:
			*debug = 1;
			break;
		case Opt_immutable:
			opts->sys_immutable = 1;
			break;
		case Opt_uid:
			if (match_int(&args[0], &option))
				return -EINVAL;
			opts->fs_uid = make_kuid(current_user_ns(), option);
			if (!uid_valid(opts->fs_uid))
				return -EINVAL;
			break;
		case Opt_gid:
			if (match_int(&args[0], &option))
				return -EINVAL;
			opts->fs_gid = make_kgid(current_user_ns(), option);
			if (!gid_valid(opts->fs_gid))
				return -EINVAL;
			break;
		case Opt_umask:
			if (match_octal(&args[0], &option))
				return -EINVAL;
			opts->fs_fmask = opts->fs_dmask = option;
			break;
		case Opt_dmask:
			if (match_octal(&args[0], &option))
				return -EINVAL;
			opts->fs_dmask = option;
			break;
		case Opt_fmask:
			if (match_octal(&args[0], &option))
				return -EINVAL;
			opts->fs_fmask = option;
			break;
		case Opt_allow_utime:
			if (match_octal(&args[0], &option))
				return -EINVAL;
			opts->allow_utime = option & (S_IWGRP | S_IWOTH);
			break;
		case Opt_codepage:
			if (match_int(&args[0], &option))
				return -EINVAL;
			opts->codepage = option;
			break;
		case Opt_flush:
			opts->flush = 1;
			break;
		case Opt_time_offset:
			if (match_int(&args[0], &option))
				return -EINVAL;
			/*
			 * GMT+-12 zones may have DST corrections so at least
			 * 13 hours difference is needed. Make the limit 24
			 * just in case someone invents something unusual.
			 */
			if (option < -24 * 60 || option > 24 * 60)
				return -EINVAL;
			opts->tz_set = 1;
			opts->time_offset = option;
			break;
		case Opt_tz_utc:
			opts->tz_set = 1;
			opts->time_offset = 0;
			break;
		case Opt_err_cont:
			opts->errors = FAT_ERRORS_CONT;
			break;
		case Opt_err_panic:
			opts->errors = FAT_ERRORS_PANIC;
			break;
		case Opt_err_ro:
			opts->errors = FAT_ERRORS_RO;
			break;
		case Opt_nfs_stale_rw:
			opts->nfs = FAT_NFS_STALE_RW;
			break;
		case Opt_nfs_nostale_ro:
			opts->nfs = FAT_NFS_NOSTALE_RO;
			break;
		case Opt_dos1xfloppy:
			opts->dos1xfloppy = 1;
			break;

		/* msdos specific */
		case Opt_dots:
			opts->dotsOK = 1;
			break;
		case Opt_nodots:
			opts->dotsOK = 0;
			break;

		/* vfat specific */
		case Opt_charset:
			fat_reset_iocharset(opts);
			iocharset = match_strdup(&args[0]);
			if (!iocharset)
				return -ENOMEM;
			opts->iocharset = iocharset;
			break;
		case Opt_shortname_lower:
			opts->shortname = VFAT_SFN_DISPLAY_LOWER
					| VFAT_SFN_CREATE_WIN95;
			break;
		case Opt_shortname_win95:
			opts->shortname = VFAT_SFN_DISPLAY_WIN95
					| VFAT_SFN_CREATE_WIN95;
			break;
		case Opt_shortname_winnt:
			opts->shortname = VFAT_SFN_DISPLAY_WINNT
					| VFAT_SFN_CREATE_WINNT;
			break;
		case Opt_shortname_mixed:
			opts->shortname = VFAT_SFN_DISPLAY_WINNT
					| VFAT_SFN_CREATE_WIN95;
			break;
		case Opt_utf8_no:		/* 0 or no or false */
			opts->utf8 = 0;
			break;
		case Opt_utf8_yes:		/* empty or 1 or yes or true */
			opts->utf8 = 1;
			break;
		case Opt_uni_xl_no:		/* 0 or no or false */
			opts->unicode_xlate = 0;
			break;
		case Opt_uni_xl_yes:		/* empty or 1 or yes or true */
			opts->unicode_xlate = 1;
			break;
		case Opt_nonumtail_no:		/* 0 or no or false */
			opts->numtail = 1;	/* negated option */
			break;
		case Opt_nonumtail_yes:		/* empty or 1 or yes or true */
			opts->numtail = 0;	/* negated option */
			break;
		case Opt_rodir:
			opts->rodir = 1;
			break;
		case Opt_discard:
			opts->discard = 1;
			break;

		/* obsolete mount options */
		case Opt_obsolete:
			fat_msg(sb, KERN_INFO, "\"%s\" option is obsolete, "
			       "not supported now", p);
			break;
		/* unknown option */
		default:
			if (!silent) {
				fat_msg(sb, KERN_ERR,
				       "Unrecognized mount option \"%s\" "
				       "or missing value", p);
			}
			return -EINVAL;
		}
	}

out:
	/* UTF-8 doesn't provide FAT semantics */
	if (!strcmp(opts->iocharset, "utf8")) {
		fat_msg(sb, KERN_WARNING, "utf8 is not a recommended IO charset"
		       " for FAT filesystems, filesystem will be "
		       "case sensitive!");
	}

	/* If user doesn't specify allow_utime, it's initialized from dmask. */
	if (opts->allow_utime == (unsigned short)-1)
		opts->allow_utime = ~opts->fs_dmask & (S_IWGRP | S_IWOTH);
	if (opts->unicode_xlate)
		opts->utf8 = 0;
	if (opts->nfs == FAT_NFS_NOSTALE_RO) {
		sb->s_flags |= SB_RDONLY;
		sb->s_export_op = &fat_export_ops_nostale;
	}

	return 0;
}

static int fat_read_root(struct inode *inode)
{
	struct msdos_sb_info *sbi = MSDOS_SB(inode->i_sb);
	int error;

	MSDOS_I(inode)->i_pos = MSDOS_ROOT_INO;
	inode->i_uid = sbi->options.fs_uid;
	inode->i_gid = sbi->options.fs_gid;
	inode_inc_iversion(inode);
	inode->i_generation = 0;
	inode->i_mode = fat_make_mode(sbi, ATTR_DIR, S_IRWXUGO);
	inode->i_op = sbi->dir_ops;
	inode->i_fop = &fat_dir_operations;
	if (is_fat32(sbi)) {
		MSDOS_I(inode)->i_start = sbi->root_cluster;
		error = fat_calc_dir_size(inode);
		if (error < 0)
			return error;
	} else {
		MSDOS_I(inode)->i_start = 0;
		inode->i_size = sbi->dir_entries * sizeof(struct msdos_dir_entry);
	}
	inode->i_blocks = ((inode->i_size + (sbi->cluster_size - 1))
			   & ~((loff_t)sbi->cluster_size - 1)) >> 9;
	MSDOS_I(inode)->i_logstart = 0;
	MSDOS_I(inode)->mmu_private = inode->i_size;

	fat_save_attrs(inode, ATTR_DIR);
	inode->i_mtime.tv_sec = inode->i_atime.tv_sec = inode->i_ctime.tv_sec = 0;
	inode->i_mtime.tv_nsec = inode->i_atime.tv_nsec = inode->i_ctime.tv_nsec = 0;
	set_nlink(inode, fat_subdirs(inode)+2);

	return 0;
}

static unsigned long calc_fat_clusters(struct super_block *sb)
{
	struct msdos_sb_info *sbi = MSDOS_SB(sb);

	/* Divide first to avoid overflow */
	if (!is_fat12(sbi)) {
		unsigned long ent_per_sec = sb->s_blocksize * 8 / sbi->fat_bits;
		return ent_per_sec * sbi->fat_length;
	}

	return sbi->fat_length * sb->s_blocksize * 8 / sbi->fat_bits;
}

static bool fat_bpb_is_zero(struct fat_boot_sector *b)
{
	if (get_unaligned_le16(&b->sector_size))
		return false;
	if (b->sec_per_clus)
		return false;
	if (b->reserved)
		return false;
	if (b->fats)
		return false;
	if (get_unaligned_le16(&b->dir_entries))
		return false;
	if (get_unaligned_le16(&b->sectors))
		return false;
	if (b->media)
		return false;
	if (b->fat_length)
		return false;
	if (b->secs_track)
		return false;
	if (b->heads)
		return false;
	return true;
}

static int fat_read_bpb(struct super_block *sb, struct fat_boot_sector *b,
	int silent, struct fat_bios_param_block *bpb)
{
	int error = -EINVAL;

	/* Read in BPB ... */
	memset(bpb, 0, sizeof(*bpb));
	bpb->fat_sector_size = get_unaligned_le16(&b->sector_size);
	bpb->fat_sec_per_clus = b->sec_per_clus;
	bpb->fat_reserved = le16_to_cpu(b->reserved);
	bpb->fat_fats = b->fats;
	bpb->fat_dir_entries = get_unaligned_le16(&b->dir_entries);
	bpb->fat_sectors = get_unaligned_le16(&b->sectors);
	bpb->fat_fat_length = le16_to_cpu(b->fat_length);
	bpb->fat_total_sect = le32_to_cpu(b->total_sect);

	bpb->fat16_state = b->fat16.state;
	bpb->fat16_vol_id = get_unaligned_le32(b->fat16.vol_id);

	bpb->fat32_length = le32_to_cpu(b->fat32.length);
	bpb->fat32_root_cluster = le32_to_cpu(b->fat32.root_cluster);
	bpb->fat32_info_sector = le16_to_cpu(b->fat32.info_sector);
	bpb->fat32_state = b->fat32.state;
	bpb->fat32_vol_id = get_unaligned_le32(b->fat32.vol_id);

	/* Validate this looks like a FAT filesystem BPB */
	if (!bpb->fat_reserved) {
		if (!silent)
			fat_msg(sb, KERN_ERR,
				"bogus number of reserved sectors");
		goto out;
	}
	if (!bpb->fat_fats) {
		if (!silent)
			fat_msg(sb, KERN_ERR, "bogus number of FAT structure");
		goto out;
	}

	/*
	 * Earlier we checked here that b->secs_track and b->head are nonzero,
	 * but it turns out valid FAT filesystems can have zero there.
	 */

	if (!fat_valid_media(b->media)) {
		if (!silent)
			fat_msg(sb, KERN_ERR, "invalid media value (0x%02x)",
				(unsigned)b->media);
		goto out;
	}

	if (!is_power_of_2(bpb->fat_sector_size)
	    || (bpb->fat_sector_size < 512)
	    || (bpb->fat_sector_size > 4096)) {
		if (!silent)
			fat_msg(sb, KERN_ERR, "bogus logical sector size %u",
			       (unsigned)bpb->fat_sector_size);
		goto out;
	}

	if (!is_power_of_2(bpb->fat_sec_per_clus)) {
		if (!silent)
			fat_msg(sb, KERN_ERR, "bogus sectors per cluster %u",
				(unsigned)bpb->fat_sec_per_clus);
		goto out;
	}

	if (bpb->fat_fat_length == 0 && bpb->fat32_length == 0) {
		if (!silent)
			fat_msg(sb, KERN_ERR, "bogus number of FAT sectors");
		goto out;
	}

	error = 0;

out:
	return error;
}

static int fat_read_static_bpb(struct super_block *sb,
	struct fat_boot_sector *b, int silent,
	struct fat_bios_param_block *bpb)
{
	static const char *notdos1x = "This doesn't look like a DOS 1.x volume";

	struct fat_floppy_defaults *fdefaults = NULL;
	int error = -EINVAL;
	sector_t bd_sects;
	unsigned i;

	bd_sects = i_size_read(sb->s_bdev->bd_inode) / SECTOR_SIZE;

	/* 16-bit DOS 1.x reliably wrote bootstrap short-jmp code */
	if (b->ignored[0] != 0xeb || b->ignored[2] != 0x90) {
		if (!silent)
			fat_msg(sb, KERN_ERR,
				"%s; no bootstrapping code", notdos1x);
		goto out;
	}

	/*
	 * If any value in this region is non-zero, it isn't archaic
	 * DOS.
	 */
	if (!fat_bpb_is_zero(b)) {
		if (!silent)
			fat_msg(sb, KERN_ERR,
				"%s; DOS 2.x BPB is non-zero", notdos1x);
		goto out;
	}

	for (i = 0; i < ARRAY_SIZE(floppy_defaults); i++) {
		if (floppy_defaults[i].nr_sectors == bd_sects) {
			fdefaults = &floppy_defaults[i];
			break;
		}
	}

	if (fdefaults == NULL) {
		if (!silent)
			fat_msg(sb, KERN_WARNING,
				"This looks like a DOS 1.x volume, but isn't a recognized floppy size (%llu sectors)",
				(u64)bd_sects);
		goto out;
	}

	if (!silent)
		fat_msg(sb, KERN_INFO,
			"This looks like a DOS 1.x volume; assuming default BPB values");

	memset(bpb, 0, sizeof(*bpb));
	bpb->fat_sector_size = SECTOR_SIZE;
	bpb->fat_sec_per_clus = fdefaults->sec_per_clus;
	bpb->fat_reserved = 1;
	bpb->fat_fats = 2;
	bpb->fat_dir_entries = fdefaults->dir_entries;
	bpb->fat_sectors = fdefaults->nr_sectors;
	bpb->fat_fat_length = fdefaults->fat_length;

	error = 0;

out:
	return error;
}

/*
 * Read the super block of an MS-DOS FS.
 */
int fat_fill_super(struct super_block *sb, void *data, int silent, int isvfat,
		   void (*setup)(struct super_block *))
{
	struct inode *root_inode = NULL, *fat_inode = NULL;
	struct inode *fsinfo_inode = NULL;
	struct buffer_head *bh;
	struct fat_bios_param_block bpb;
	struct msdos_sb_info *sbi;
	u16 logical_sector_size;
	u32 total_sectors, total_clusters, fat_clusters, rootdir_sectors;
	int debug;
	long error;
	char buf[50];
	struct timespec64 ts;

	/*
	 * GFP_KERNEL is ok here, because while we do hold the
	 * superblock lock, memory pressure can't call back into
	 * the filesystem, since we're only just about to mount
	 * it and have no inodes etc active!
	 */
	sbi = kzalloc(sizeof(struct msdos_sb_info), GFP_KERNEL);
	if (!sbi)
		return -ENOMEM;
	sb->s_fs_info = sbi;

	sb->s_flags |= SB_NODIRATIME;
	sb->s_magic = MSDOS_SUPER_MAGIC;
	sb->s_op = &fat_sops;
	sb->s_export_op = &fat_export_ops;
	/*
	 * fat timestamps are complex and truncated by fat itself, so
	 * we set 1 here to be fast
	 */
	sb->s_time_gran = 1;
	mutex_init(&sbi->nfs_build_inode_lock);
	ratelimit_state_init(&sbi->ratelimit, DEFAULT_RATELIMIT_INTERVAL,
			     DEFAULT_RATELIMIT_BURST);

	error = parse_options(sb, data, isvfat, silent, &debug, &sbi->options);
	if (error)
		goto out_fail;

	setup(sb); /* flavour-specific stuff that needs options */

	error = -EIO;
	sb_min_blocksize(sb, 512);
	bh = sb_bread(sb, 0);
	if (bh == NULL) {
		fat_msg(sb, KERN_ERR, "unable to read boot sector");
		goto out_fail;
	}

	error = fat_read_bpb(sb, (struct fat_boot_sector *)bh->b_data, silent,
		&bpb);
	if (error == -EINVAL && sbi->options.dos1xfloppy)
		error = fat_read_static_bpb(sb,
			(struct fat_boot_sector *)bh->b_data, silent, &bpb);
	brelse(bh);

	if (error == -EINVAL)
		goto out_invalid;
	else if (error)
		goto out_fail;

	logical_sector_size = bpb.fat_sector_size;
	sbi->sec_per_clus = bpb.fat_sec_per_clus;

	error = -EIO;
	if (logical_sector_size < sb->s_blocksize) {
		fat_msg(sb, KERN_ERR, "logical sector size too small for device"
		       " (logical sector size = %u)", logical_sector_size);
		goto out_fail;
	}

	if (logical_sector_size > sb->s_blocksize) {
		struct buffer_head *bh_resize;

		if (!sb_set_blocksize(sb, logical_sector_size)) {
			fat_msg(sb, KERN_ERR, "unable to set blocksize %u",
			       logical_sector_size);
			goto out_fail;
		}

		/* Verify that the larger boot sector is fully readable */
		bh_resize = sb_bread(sb, 0);
		if (bh_resize == NULL) {
			fat_msg(sb, KERN_ERR, "unable to read boot sector"
			       " (logical sector size = %lu)",
			       sb->s_blocksize);
			goto out_fail;
		}
		brelse(bh_resize);
	}

	mutex_init(&sbi->s_lock);
	sbi->cluster_size = sb->s_blocksize * sbi->sec_per_clus;
	sbi->cluster_bits = ffs(sbi->cluster_size) - 1;
	sbi->fats = bpb.fat_fats;
	sbi->fat_bits = 0;		/* Don't know yet */
	sbi->fat_start = bpb.fat_reserved;
	sbi->fat_length = bpb.fat_fat_length;
	sbi->root_cluster = 0;
	sbi->free_clusters = -1;	/* Don't know yet */
	sbi->free_clus_valid = 0;
	sbi->prev_free = FAT_START_ENT;
	sb->s_maxbytes = 0xffffffff;
	fat_time_fat2unix(sbi, &ts, 0, cpu_to_le16(FAT_DATE_MIN), 0);
	sb->s_time_min = ts.tv_sec;

	fat_time_fat2unix(sbi, &ts, cpu_to_le16(FAT_TIME_MAX),
			  cpu_to_le16(FAT_DATE_MAX), 0);
	sb->s_time_max = ts.tv_sec;

	if (!sbi->fat_length && bpb.fat32_length) {
		struct fat_boot_fsinfo *fsinfo;
		struct buffer_head *fsinfo_bh;

		/* Must be FAT32 */
		sbi->fat_bits = 32;
		sbi->fat_length = bpb.fat32_length;
		sbi->root_cluster = bpb.fat32_root_cluster;

		/* MC - if info_sector is 0, don't multiply by 0 */
		sbi->fsinfo_sector = bpb.fat32_info_sector;
		if (sbi->fsinfo_sector == 0)
			sbi->fsinfo_sector = 1;

		fsinfo_bh = sb_bread(sb, sbi->fsinfo_sector);
		if (fsinfo_bh == NULL) {
			fat_msg(sb, KERN_ERR, "bread failed, FSINFO block"
			       " (sector = %lu)", sbi->fsinfo_sector);
			goto out_fail;
		}

		fsinfo = (struct fat_boot_fsinfo *)fsinfo_bh->b_data;
		if (!IS_FSINFO(fsinfo)) {
			fat_msg(sb, KERN_WARNING, "Invalid FSINFO signature: "
			       "0x%08x, 0x%08x (sector = %lu)",
			       le32_to_cpu(fsinfo->signature1),
			       le32_to_cpu(fsinfo->signature2),
			       sbi->fsinfo_sector);
		} else {
			if (sbi->options.usefree)
				sbi->free_clus_valid = 1;
			sbi->free_clusters = le32_to_cpu(fsinfo->free_clusters);
			sbi->prev_free = le32_to_cpu(fsinfo->next_cluster);
		}

		brelse(fsinfo_bh);
	}

	/* interpret volume ID as a little endian 32 bit integer */
	if (is_fat32(sbi))
		sbi->vol_id = bpb.fat32_vol_id;
	else /* fat 16 or 12 */
		sbi->vol_id = bpb.fat16_vol_id;

	sbi->dir_per_block = sb->s_blocksize / sizeof(struct msdos_dir_entry);
	sbi->dir_per_block_bits = ffs(sbi->dir_per_block) - 1;

	sbi->dir_start = sbi->fat_start + sbi->fats * sbi->fat_length;
	sbi->dir_entries = bpb.fat_dir_entries;
	if (sbi->dir_entries & (sbi->dir_per_block - 1)) {
		if (!silent)
			fat_msg(sb, KERN_ERR, "bogus number of directory entries"
			       " (%u)", sbi->dir_entries);
		goto out_invalid;
	}

	rootdir_sectors = sbi->dir_entries
		* sizeof(struct msdos_dir_entry) / sb->s_blocksize;
	sbi->data_start = sbi->dir_start + rootdir_sectors;
	total_sectors = bpb.fat_sectors;
	if (total_sectors == 0)
		total_sectors = bpb.fat_total_sect;

	total_clusters = (total_sectors - sbi->data_start) / sbi->sec_per_clus;

	if (!is_fat32(sbi))
		sbi->fat_bits = (total_clusters > MAX_FAT12) ? 16 : 12;

	/* some OSes set FAT_STATE_DIRTY and clean it on unmount. */
	if (is_fat32(sbi))
		sbi->dirty = bpb.fat32_state & FAT_STATE_DIRTY;
	else /* fat 16 or 12 */
		sbi->dirty = bpb.fat16_state & FAT_STATE_DIRTY;

	/* check that FAT table does not overflow */
	fat_clusters = calc_fat_clusters(sb);
	total_clusters = min(total_clusters, fat_clusters - FAT_START_ENT);
	if (total_clusters > max_fat(sb)) {
		if (!silent)
			fat_msg(sb, KERN_ERR, "count of clusters too big (%u)",
			       total_clusters);
		goto out_invalid;
	}

	sbi->max_cluster = total_clusters + FAT_START_ENT;
	/* check the free_clusters, it's not necessarily correct */
	if (sbi->free_clusters != -1 && sbi->free_clusters > total_clusters)
		sbi->free_clusters = -1;
	/* check the prev_free, it's not necessarily correct */
	sbi->prev_free %= sbi->max_cluster;
	if (sbi->prev_free < FAT_START_ENT)
		sbi->prev_free = FAT_START_ENT;

	/* set up enough so that it can read an inode */
	fat_hash_init(sb);
	dir_hash_init(sb);
	fat_ent_access_init(sb);

	/*
	 * The low byte of the first FAT entry must have the same value as
	 * the media field of the boot sector. But in real world, too many
	 * devices are writing wrong values. So, removed that validity check.
	 *
	 * The removed check compared the first FAT entry to a value dependent
	 * on the media field like this:
	 * == (0x0F00 | media), for FAT12
	 * == (0XFF00 | media), for FAT16
	 * == (0x0FFFFF | media), for FAT32
	 */

	error = -EINVAL;
	sprintf(buf, "cp%d", sbi->options.codepage);
	sbi->nls_disk = load_nls(buf);
	if (!sbi->nls_disk) {
		fat_msg(sb, KERN_ERR, "codepage %s not found", buf);
		goto out_fail;
	}

	/* FIXME: utf8 is using iocharset for upper/lower conversion */
	if (sbi->options.isvfat) {
		sbi->nls_io = load_nls(sbi->options.iocharset);
		if (!sbi->nls_io) {
			fat_msg(sb, KERN_ERR, "IO charset %s not found",
			       sbi->options.iocharset);
			goto out_fail;
		}
	}

	error = -ENOMEM;
	fat_inode = new_inode(sb);
	if (!fat_inode)
		goto out_fail;
	sbi->fat_inode = fat_inode;

	fsinfo_inode = new_inode(sb);
	if (!fsinfo_inode)
		goto out_fail;
	fsinfo_inode->i_ino = MSDOS_FSINFO_INO;
	sbi->fsinfo_inode = fsinfo_inode;
	insert_inode_hash(fsinfo_inode);

	root_inode = new_inode(sb);
	if (!root_inode)
		goto out_fail;
	root_inode->i_ino = MSDOS_ROOT_INO;
	inode_set_iversion(root_inode, 1);
	error = fat_read_root(root_inode);
	if (error < 0) {
		iput(root_inode);
		goto out_fail;
	}
	error = -ENOMEM;
	insert_inode_hash(root_inode);
	fat_attach(root_inode, 0);
	sb->s_root = d_make_root(root_inode);
	if (!sb->s_root) {
		fat_msg(sb, KERN_ERR, "get root inode failed");
		goto out_fail;
	}

	if (sbi->options.discard) {
		struct request_queue *q = bdev_get_queue(sb->s_bdev);
		if (!blk_queue_discard(q))
			fat_msg(sb, KERN_WARNING,
					"mounting with \"discard\" option, but "
					"the device does not support discard");
	}

	fat_set_state(sb, 1, 0);
	return 0;

out_invalid:
	error = -EINVAL;
	if (!silent)
		fat_msg(sb, KERN_INFO, "Can't find a valid FAT filesystem");

out_fail:
	if (fsinfo_inode)
		iput(fsinfo_inode);
	if (fat_inode)
		iput(fat_inode);
	unload_nls(sbi->nls_io);
	unload_nls(sbi->nls_disk);
	fat_reset_iocharset(&sbi->options);
	sb->s_fs_info = NULL;
	kfree(sbi);
	return error;
}

EXPORT_SYMBOL_GPL(fat_fill_super);

/*
 * helper function for fat_flush_inodes.  This writes both the inode
 * and the file data blocks, waiting for in flight data blocks before
 * the start of the call.  It does not wait for any io started
 * during the call
 */
static int writeback_inode(struct inode *inode)
{

	int ret;

	/* if we used wait=1, sync_inode_metadata waits for the io for the
	* inode to finish.  So wait=0 is sent down to sync_inode_metadata
	* and filemap_fdatawrite is used for the data blocks
	*/
	ret = sync_inode_metadata(inode, 0);
	if (!ret)
		ret = filemap_fdatawrite(inode->i_mapping);
	return ret;
}

/*
 * write data and metadata corresponding to i1 and i2.  The io is
 * started but we do not wait for any of it to finish.
 *
 * filemap_flush is used for the block device, so if there is a dirty
 * page for a block already in flight, we will not wait and start the
 * io over again
 */
int fat_flush_inodes(struct super_block *sb, struct inode *i1, struct inode *i2)
{
	int ret = 0;
	if (!MSDOS_SB(sb)->options.flush)
		return 0;
	if (i1)
		ret = writeback_inode(i1);
	if (!ret && i2)
		ret = writeback_inode(i2);
	if (!ret) {
		struct address_space *mapping = sb->s_bdev->bd_inode->i_mapping;
		ret = filemap_flush(mapping);
	}
	return ret;
}
EXPORT_SYMBOL_GPL(fat_flush_inodes);

static int __init init_fat_fs(void)
{
	int err;

	err = fat_cache_init();
	if (err)
		return err;

	err = fat_init_inodecache();
	if (err)
		goto failed;

	return 0;

failed:
	fat_cache_destroy();
	return err;
}

static void __exit exit_fat_fs(void)
{
	fat_cache_destroy();
	fat_destroy_inodecache();
}

module_init(init_fat_fs)
module_exit(exit_fat_fs)

MODULE_LICENSE("GPL");<|MERGE_RESOLUTION|>--- conflicted
+++ resolved
@@ -250,11 +250,7 @@
 	if (err < len)
 		fat_write_failed(mapping, pos + len);
 	if (!(err < 0) && !(MSDOS_I(inode)->i_attrs & ATTR_ARCH)) {
-<<<<<<< HEAD
-		inode->i_mtime = inode->i_ctime = current_time(inode);
-=======
 		fat_truncate_time(inode, NULL, S_CTIME|S_MTIME);
->>>>>>> 24b8d41d
 		MSDOS_I(inode)->i_attrs |= ATTR_ARCH;
 		mark_inode_dirty(inode);
 	}
