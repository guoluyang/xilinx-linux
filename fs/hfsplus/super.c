--- conflicted
+++ resolved
@@ -222,11 +222,7 @@
 	error2 = hfsplus_submit_bio(sb,
 				   sbi->part_start + HFSPLUS_VOLHEAD_SECTOR,
 				   sbi->s_vhdr_buf, NULL, REQ_OP_WRITE,
-<<<<<<< HEAD
-				   WRITE_SYNC);
-=======
 				   REQ_SYNC);
->>>>>>> 24b8d41d
 	if (!error)
 		error = error2;
 	if (!write_backup)
@@ -235,11 +231,7 @@
 	error2 = hfsplus_submit_bio(sb,
 				  sbi->part_start + sbi->sect_count - 2,
 				  sbi->s_backup_vhdr_buf, NULL, REQ_OP_WRITE,
-<<<<<<< HEAD
-				  WRITE_SYNC);
-=======
 				  REQ_SYNC);
->>>>>>> 24b8d41d
 	if (!error)
 		error2 = error;
 out:
