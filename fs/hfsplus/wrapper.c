--- conflicted
+++ resolved
@@ -66,11 +66,7 @@
 
 	bio = bio_alloc(GFP_NOIO, 1);
 	bio->bi_iter.bi_sector = sector;
-<<<<<<< HEAD
-	bio->bi_bdev = sb->s_bdev;
-=======
 	bio_set_dev(bio, sb->s_bdev);
->>>>>>> 24b8d41d
 	bio_set_op_attrs(bio, op, op_flags);
 
 	if (op != WRITE && data)
