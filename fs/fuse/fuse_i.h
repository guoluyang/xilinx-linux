--- conflicted
+++ resolved
@@ -28,15 +28,12 @@
 #include <linux/workqueue.h>
 #include <linux/kref.h>
 #include <linux/xattr.h>
-<<<<<<< HEAD
-=======
 #include <linux/pid_namespace.h>
 #include <linux/refcount.h>
 #include <linux/user_namespace.h>
 
 /** Default max number of pages that can be used in a single read request */
 #define FUSE_DEFAULT_MAX_PAGES_PER_REQ 32
->>>>>>> 24b8d41d
 
 /** Maximum of max_pages received in init_out */
 #define FUSE_MAX_MAX_PAGES 256
@@ -50,12 +47,6 @@
 /** Number of dentries for each connection in the control filesystem */
 #define FUSE_CTL_NUM_DENTRIES 5
 
-<<<<<<< HEAD
-/** Number of page pointers embedded in fuse_req */
-#define FUSE_REQ_INLINE_PAGES 1
-
-=======
->>>>>>> 24b8d41d
 /** List of active connections */
 extern struct list_head fuse_conn_list;
 
@@ -154,8 +145,6 @@
 
 	/** Lock for serializing lookup and readdir for back compatibility*/
 	struct mutex mutex;
-<<<<<<< HEAD
-=======
 
 	/** Lock to protect write related fields */
 	spinlock_t lock;
@@ -173,7 +162,6 @@
 	 */
 	struct fuse_inode_dax *dax;
 #endif
->>>>>>> 24b8d41d
 };
 
 /** FUSE inode state bits */
@@ -550,15 +538,12 @@
 	/** The group id for this mount */
 	kgid_t group_id;
 
-<<<<<<< HEAD
-=======
 	/** The pid namespace for this mount */
 	struct pid_namespace *pid_ns;
 
 	/** The user namespace for this mount */
 	struct user_namespace *user_ns;
 
->>>>>>> 24b8d41d
 	/** Maximum read size */
 	unsigned max_read;
 
@@ -644,15 +629,12 @@
 	/** handle fs handles killing suid/sgid/cap on write/chown/trunc */
 	unsigned handle_killpriv:1;
 
-<<<<<<< HEAD
-=======
 	/** cache READLINK responses in page cache */
 	unsigned cache_symlinks:1;
 
 	/* show legacy mount options */
 	unsigned int legacy_opts_show:1;
 
->>>>>>> 24b8d41d
 	/*
 	 * The following bitfields are only for optimization purposes
 	 * and hence races in setting them will not cause malfunction
@@ -745,8 +727,6 @@
 	/** Allow other than the mounter user to access the filesystem ? */
 	unsigned allow_other:1;
 
-<<<<<<< HEAD
-=======
 	/** Does the filesystem support copy_file_range? */
 	unsigned no_copy_file_range:1;
 
@@ -765,7 +745,6 @@
 	/* Auto-mount submounts announced by the server */
 	unsigned int auto_submounts:1;
 
->>>>>>> 24b8d41d
 	/** The number of requests waiting for completion */
 	atomic_t num_waiting;
 
@@ -884,14 +863,6 @@
 
 extern const struct dentry_operations fuse_dentry_operations;
 extern const struct dentry_operations fuse_root_dentry_operations;
-<<<<<<< HEAD
-
-/**
- * Inode to nodeid comparison.
- */
-int fuse_inode_eq(struct inode *inode, void *_nodeidp);
-=======
->>>>>>> 24b8d41d
 
 /**
  * Get a filled in inode
@@ -1123,12 +1094,7 @@
 
 void fuse_update_ctime(struct inode *inode);
 
-<<<<<<< HEAD
-int fuse_update_attributes(struct inode *inode, struct kstat *stat,
-			   struct file *file, bool *refreshed);
-=======
 int fuse_update_attributes(struct inode *inode, struct file *file);
->>>>>>> 24b8d41d
 
 void fuse_flush_writepages(struct inode *inode);
 
@@ -1196,13 +1162,8 @@
 
 void fuse_set_initialized(struct fuse_conn *fc);
 
-<<<<<<< HEAD
-void fuse_unlock_inode(struct inode *inode);
-void fuse_lock_inode(struct inode *inode);
-=======
 void fuse_unlock_inode(struct inode *inode, bool locked);
 bool fuse_lock_inode(struct inode *inode);
->>>>>>> 24b8d41d
 
 int fuse_setxattr(struct inode *inode, const char *name, const void *value,
 		  size_t size, int flags);
@@ -1212,17 +1173,12 @@
 int fuse_removexattr(struct inode *inode, const char *name);
 extern const struct xattr_handler *fuse_xattr_handlers[];
 extern const struct xattr_handler *fuse_acl_xattr_handlers[];
-<<<<<<< HEAD
-=======
 extern const struct xattr_handler *fuse_no_acl_xattr_handlers[];
->>>>>>> 24b8d41d
 
 struct posix_acl;
 struct posix_acl *fuse_get_acl(struct inode *inode, int type);
 int fuse_set_acl(struct inode *inode, struct posix_acl *acl, int type);
 
-<<<<<<< HEAD
-=======
 
 /* readdir.c */
 int fuse_readdir(struct file *file, struct dir_context *ctx);
@@ -1254,5 +1210,4 @@
 bool fuse_dax_check_alignment(struct fuse_conn *fc, unsigned int map_alignment);
 void fuse_dax_cancel_work(struct fuse_conn *fc);
 
->>>>>>> 24b8d41d
 #endif /* _FS_FUSE_I_H */