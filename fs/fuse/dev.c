--- conflicted
+++ resolved
@@ -64,15 +64,9 @@
 	kmem_cache_free(fuse_req_cachep, req);
 }
 
-<<<<<<< HEAD
-void __fuse_get_request(struct fuse_req *req)
-{
-	atomic_inc(&req->count);
-=======
 static void __fuse_get_request(struct fuse_req *req)
 {
 	refcount_inc(&req->count);
->>>>>>> 24b8d41d
 }
 
 /* Must be called with > 1 refcount */
@@ -824,11 +818,7 @@
 	if (cs->len != PAGE_SIZE)
 		goto out_fallback;
 
-<<<<<<< HEAD
-	if (pipe_buf_steal(cs->pipe, buf) != 0)
-=======
 	if (!pipe_buf_try_steal(cs->pipe, buf))
->>>>>>> 24b8d41d
 		goto out_fallback;
 
 	newpage = buf->page;
@@ -1385,11 +1375,7 @@
 	if (ret < 0)
 		goto out;
 
-<<<<<<< HEAD
-	if (pipe->nrbufs + cs.nr_segs > pipe->buffers) {
-=======
 	if (pipe_occupancy(pipe->head, pipe->tail) + cs.nr_segs > pipe->max_usage) {
->>>>>>> 24b8d41d
 		ret = -EIO;
 		goto out;
 	}
@@ -1400,10 +1386,7 @@
 		 * code can Oops if the buffer persists after module unload.
 		 */
 		bufs[page_nr].ops = &nosteal_pipe_buf_ops;
-<<<<<<< HEAD
-=======
 		bufs[page_nr].flags = 0;
->>>>>>> 24b8d41d
 		ret = add_to_pipe(pipe, &bufs[page_nr++]);
 		if (unlikely(ret < 0))
 			break;
@@ -2016,13 +1999,9 @@
 			tail++;
 			pipe->tail = tail;
 		} else {
-<<<<<<< HEAD
-			pipe_buf_get(pipe, ibuf);
-=======
 			if (!pipe_buf_get(pipe, ibuf))
 				goto out_free;
 
->>>>>>> 24b8d41d
 			*obuf = *ibuf;
 			obuf->flags &= ~PIPE_BUF_FLAG_GIFT;
 			obuf->len = rem;
@@ -2044,13 +2023,6 @@
 
 	ret = fuse_dev_do_write(fud, &cs, len);
 
-<<<<<<< HEAD
-	for (idx = 0; idx < nbuf; idx++)
-		pipe_buf_release(pipe, &bufs[idx]);
-
-out:
-	kfree(bufs);
-=======
 	pipe_lock(pipe);
 out_free:
 	for (idx = 0; idx < nbuf; idx++)
@@ -2058,7 +2030,6 @@
 	pipe_unlock(pipe);
 
 	kvfree(bufs);
->>>>>>> 24b8d41d
 	return ret;
 }
 
