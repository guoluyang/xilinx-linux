/*
 * ialloc.c
 *
 * PURPOSE
 *	Inode allocation handling routines for the OSTA-UDF(tm) filesystem.
 *
 * COPYRIGHT
 *	This file is distributed under the terms of the GNU General Public
 *	License (GPL). Copies of the GPL can be obtained from:
 *		ftp://prep.ai.mit.edu/pub/gnu/GPL
 *	Each contributing author retains all rights to their own work.
 *
 *  (C) 1998-2001 Ben Fennema
 *
 * HISTORY
 *
 *  02/24/99 blf  Created.
 *
 */

#include "udfdecl.h"
#include <linux/fs.h>
#include <linux/sched.h>
#include <linux/slab.h>

#include "udf_i.h"
#include "udf_sb.h"

void udf_free_inode(struct inode *inode)
{
	struct super_block *sb = inode->i_sb;
	struct udf_sb_info *sbi = UDF_SB(sb);
	struct logicalVolIntegrityDescImpUse *lvidiu = udf_sb_lvidiu(sb);

	if (lvidiu) {
		mutex_lock(&sbi->s_alloc_mutex);
		if (S_ISDIR(inode->i_mode))
			le32_add_cpu(&lvidiu->numDirs, -1);
		else
			le32_add_cpu(&lvidiu->numFiles, -1);
		udf_updated_lvid(sb);
		mutex_unlock(&sbi->s_alloc_mutex);
	}

	udf_free_blocks(sb, NULL, &UDF_I(inode)->i_location, 0, 1);
}

struct inode *udf_new_inode(struct inode *dir, umode_t mode)
{
	struct super_block *sb = dir->i_sb;
	struct udf_sb_info *sbi = UDF_SB(sb);
	struct inode *inode;
	udf_pblk_t block;
	uint32_t start = UDF_I(dir)->i_location.logicalBlockNum;
	struct udf_inode_info *iinfo;
	struct udf_inode_info *dinfo = UDF_I(dir);
	struct logicalVolIntegrityDescImpUse *lvidiu;
	int err;

	inode = new_inode(sb);

	if (!inode)
		return ERR_PTR(-ENOMEM);

	iinfo = UDF_I(inode);
	if (UDF_QUERY_FLAG(inode->i_sb, UDF_FLAG_USE_EXTENDED_FE)) {
		iinfo->i_efe = 1;
		if (UDF_VERS_USE_EXTENDED_FE > sbi->s_udfrev)
			sbi->s_udfrev = UDF_VERS_USE_EXTENDED_FE;
		iinfo->i_data = kzalloc(inode->i_sb->s_blocksize -
					sizeof(struct extendedFileEntry),
					GFP_KERNEL);
	} else {
		iinfo->i_efe = 0;
		iinfo->i_data = kzalloc(inode->i_sb->s_blocksize -
					sizeof(struct fileEntry),
					GFP_KERNEL);
	}
	if (!iinfo->i_data) {
		iput(inode);
		return ERR_PTR(-ENOMEM);
	}

	err = -ENOSPC;
	block = udf_new_block(dir->i_sb, NULL,
			      dinfo->i_location.partitionReferenceNum,
			      start, &err);
	if (err) {
		iput(inode);
		return ERR_PTR(err);
	}

	lvidiu = udf_sb_lvidiu(sb);
	if (lvidiu) {
		iinfo->i_unique = lvid_get_unique_id(sb);
		inode->i_generation = iinfo->i_unique;
		mutex_lock(&sbi->s_alloc_mutex);
		if (S_ISDIR(mode))
			le32_add_cpu(&lvidiu->numDirs, 1);
		else
			le32_add_cpu(&lvidiu->numFiles, 1);
		udf_updated_lvid(sb);
		mutex_unlock(&sbi->s_alloc_mutex);
	}

	inode_init_owner(inode, dir, mode);
	if (UDF_QUERY_FLAG(sb, UDF_FLAG_UID_SET))
		inode->i_uid = sbi->s_uid;
	if (UDF_QUERY_FLAG(sb, UDF_FLAG_GID_SET))
		inode->i_gid = sbi->s_gid;

	iinfo->i_location.logicalBlockNum = block;
	iinfo->i_location.partitionReferenceNum =
				dinfo->i_location.partitionReferenceNum;
	inode->i_ino = udf_get_lb_pblock(sb, &iinfo->i_location, 0);
	inode->i_blocks = 0;
	iinfo->i_lenEAttr = 0;
	iinfo->i_lenAlloc = 0;
	iinfo->i_use = 0;
	iinfo->i_checkpoint = 1;
	iinfo->i_extraPerms = FE_PERM_U_CHATTR;
	udf_update_extra_perms(inode, mode);

	if (UDF_QUERY_FLAG(inode->i_sb, UDF_FLAG_USE_AD_IN_ICB))
		iinfo->i_alloc_type = ICBTAG_FLAG_AD_IN_ICB;
	else if (UDF_QUERY_FLAG(inode->i_sb, UDF_FLAG_USE_SHORT_AD))
		iinfo->i_alloc_type = ICBTAG_FLAG_AD_SHORT;
	else
		iinfo->i_alloc_type = ICBTAG_FLAG_AD_LONG;
<<<<<<< HEAD
	inode->i_mtime = inode->i_atime = inode->i_ctime =
		iinfo->i_crtime = current_time(inode);
=======
	inode->i_mtime = inode->i_atime = inode->i_ctime = current_time(inode);
	iinfo->i_crtime = inode->i_mtime;
>>>>>>> 24b8d41d
	if (unlikely(insert_inode_locked(inode) < 0)) {
		make_bad_inode(inode);
		iput(inode);
		return ERR_PTR(-EIO);
	}
	mark_inode_dirty(inode);

	return inode;
}<|MERGE_RESOLUTION|>--- conflicted
+++ resolved
@@ -127,13 +127,8 @@
 		iinfo->i_alloc_type = ICBTAG_FLAG_AD_SHORT;
 	else
 		iinfo->i_alloc_type = ICBTAG_FLAG_AD_LONG;
-<<<<<<< HEAD
-	inode->i_mtime = inode->i_atime = inode->i_ctime =
-		iinfo->i_crtime = current_time(inode);
-=======
 	inode->i_mtime = inode->i_atime = inode->i_ctime = current_time(inode);
 	iinfo->i_crtime = inode->i_mtime;
->>>>>>> 24b8d41d
 	if (unlikely(insert_inode_locked(inode) < 0)) {
 		make_bad_inode(inode);
 		iput(inode);
