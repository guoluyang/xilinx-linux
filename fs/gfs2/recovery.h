/* SPDX-License-Identifier: GPL-2.0-only */
/*
 * Copyright (C) Sistina Software, Inc.  1997-2003 All rights reserved.
 * Copyright (C) 2004-2006 Red Hat, Inc.  All rights reserved.
 */

#ifndef __RECOVERY_DOT_H__
#define __RECOVERY_DOT_H__

#include "incore.h"

extern struct workqueue_struct *gfs_recovery_wq;

<<<<<<< HEAD
static inline void gfs2_replay_incr_blk(struct gfs2_jdesc *jd, unsigned int *blk)
=======
static inline void gfs2_replay_incr_blk(struct gfs2_jdesc *jd, u32 *blk)
>>>>>>> 24b8d41d
{
	if (++*blk == jd->jd_blocks)
	        *blk = 0;
}

extern int gfs2_replay_read_block(struct gfs2_jdesc *jd, unsigned int blk,
			   struct buffer_head **bh);

extern int gfs2_revoke_add(struct gfs2_jdesc *jd, u64 blkno, unsigned int where);
extern int gfs2_revoke_check(struct gfs2_jdesc *jd, u64 blkno, unsigned int where);
extern void gfs2_revoke_clean(struct gfs2_jdesc *jd);

extern int gfs2_recover_journal(struct gfs2_jdesc *gfs2_jd, bool wait);
extern void gfs2_recover_func(struct work_struct *work);
extern int __get_log_header(struct gfs2_sbd *sdp,
			    const struct gfs2_log_header *lh, unsigned int blkno,
			    struct gfs2_log_header_host *head);

#endif /* __RECOVERY_DOT_H__ */
<|MERGE_RESOLUTION|>--- conflicted
+++ resolved
@@ -11,11 +11,7 @@
 
 extern struct workqueue_struct *gfs_recovery_wq;
 
-<<<<<<< HEAD
-static inline void gfs2_replay_incr_blk(struct gfs2_jdesc *jd, unsigned int *blk)
-=======
 static inline void gfs2_replay_incr_blk(struct gfs2_jdesc *jd, u32 *blk)
->>>>>>> 24b8d41d
 {
 	if (++*blk == jd->jd_blocks)
 	        *blk = 0;
