--- conflicted
+++ resolved
@@ -304,18 +304,8 @@
 		ea->ea_num_ptrs = 0;
 	}
 
-<<<<<<< HEAD
-	error = gfs2_meta_inode_buffer(ip, &dibh);
-	if (!error) {
-		ip->i_inode.i_ctime = current_time(&ip->i_inode);
-		gfs2_trans_add_meta(ip->i_gl, dibh);
-		gfs2_dinode_out(ip, dibh->b_data);
-		brelse(dibh);
-	}
-=======
 	ip->i_inode.i_ctime = current_time(&ip->i_inode);
 	__mark_inode_dirty(&ip->i_inode, I_DIRTY_DATASYNC);
->>>>>>> 24b8d41d
 
 	gfs2_trans_end(sdp);
 
@@ -602,10 +592,6 @@
 {
 	struct gfs2_inode *ip = GFS2_I(inode);
 	struct gfs2_holder gh;
-<<<<<<< HEAD
-	bool need_unlock = false;
-=======
->>>>>>> 24b8d41d
 	int ret;
 
 	/* During lookup, SELinux calls this function with the glock locked. */
@@ -614,18 +600,11 @@
 		ret = gfs2_glock_nq_init(ip->i_gl, LM_ST_SHARED, LM_FLAG_ANY, &gh);
 		if (ret)
 			return ret;
-<<<<<<< HEAD
-		need_unlock = true;
-	}
-	ret = __gfs2_xattr_get(inode, name, buffer, size, handler->flags);
-	if (need_unlock)
-=======
 	} else {
 		gfs2_holder_mark_uninitialized(&gh);
 	}
 	ret = __gfs2_xattr_get(inode, name, buffer, size, handler->flags);
 	if (gfs2_holder_initialized(&gh))
->>>>>>> 24b8d41d
 		gfs2_glock_dq_uninit(&gh);
 	return ret;
 }
@@ -770,18 +749,8 @@
 	if (error)
 		goto out_end_trans;
 
-<<<<<<< HEAD
-	error = gfs2_meta_inode_buffer(ip, &dibh);
-	if (!error) {
-		ip->i_inode.i_ctime = current_time(&ip->i_inode);
-		gfs2_trans_add_meta(ip->i_gl, dibh);
-		gfs2_dinode_out(ip, dibh->b_data);
-		brelse(dibh);
-	}
-=======
 	ip->i_inode.i_ctime = current_time(&ip->i_inode);
 	__mark_inode_dirty(&ip->i_inode, I_DIRTY_DATASYNC);
->>>>>>> 24b8d41d
 
 out_end_trans:
 	gfs2_trans_end(GFS2_SB(&ip->i_inode));
@@ -908,20 +877,9 @@
 	if (es->es_el)
 		ea_set_remove_stuffed(ip, es->es_el);
 
-<<<<<<< HEAD
-	error = gfs2_meta_inode_buffer(ip, &dibh);
-	if (error)
-		goto out;
-	ip->i_inode.i_ctime = current_time(&ip->i_inode);
-	gfs2_trans_add_meta(ip->i_gl, dibh);
-	gfs2_dinode_out(ip, dibh->b_data);
-	brelse(dibh);
-out:
-=======
 	ip->i_inode.i_ctime = current_time(&ip->i_inode);
 	__mark_inode_dirty(&ip->i_inode, I_DIRTY_DATASYNC);
 
->>>>>>> 24b8d41d
 	gfs2_trans_end(GFS2_SB(&ip->i_inode));
 	return error;
 }
@@ -1137,18 +1095,8 @@
 		ea->ea_type = GFS2_EATYPE_UNUSED;
 	}
 
-<<<<<<< HEAD
-	error = gfs2_meta_inode_buffer(ip, &dibh);
-	if (!error) {
-		ip->i_inode.i_ctime = current_time(&ip->i_inode);
-		gfs2_trans_add_meta(ip->i_gl, dibh);
-		gfs2_dinode_out(ip, dibh->b_data);
-		brelse(dibh);
-	}
-=======
 	ip->i_inode.i_ctime = current_time(&ip->i_inode);
 	__mark_inode_dirty(&ip->i_inode, I_DIRTY_DATASYNC);
->>>>>>> 24b8d41d
 
 	gfs2_trans_end(GFS2_SB(&ip->i_inode));
 
@@ -1274,17 +1222,6 @@
 	struct gfs2_holder gh;
 	int ret;
 
-<<<<<<< HEAD
-	ret = gfs2_rsqa_alloc(ip);
-	if (ret)
-		return ret;
-
-	ret = gfs2_glock_nq_init(ip->i_gl, LM_ST_EXCLUSIVE, 0, &gh);
-	if (ret)
-		return ret;
-	ret = __gfs2_xattr_set(inode, name, value, size, flags, handler->flags);
-	gfs2_glock_dq_uninit(&gh);
-=======
 	ret = gfs2_qa_get(ip);
 	if (ret)
 		return ret;
@@ -1307,7 +1244,6 @@
 		gfs2_glock_dq_uninit(&gh);
 out:
 	gfs2_qa_put(ip);
->>>>>>> 24b8d41d
 	return ret;
 }
 
