// SPDX-License-Identifier: GPL-2.0-only
/*
 * Copyright (C) Sistina Software, Inc.  1997-2003 All rights reserved.
 * Copyright (C) 2004-2006 Red Hat, Inc.  All rights reserved.
 */

/*
 * Implements Extendible Hashing as described in:
 *   "Extendible Hashing" by Fagin, et al in
 *     __ACM Trans. on Database Systems__, Sept 1979.
 *
 *
 * Here's the layout of dirents which is essentially the same as that of ext2
 * within a single block. The field de_name_len is the number of bytes
 * actually required for the name (no null terminator). The field de_rec_len
 * is the number of bytes allocated to the dirent. The offset of the next
 * dirent in the block is (dirent + dirent->de_rec_len). When a dirent is
 * deleted, the preceding dirent inherits its allocated space, ie
 * prev->de_rec_len += deleted->de_rec_len. Since the next dirent is obtained
 * by adding de_rec_len to the current dirent, this essentially causes the
 * deleted dirent to get jumped over when iterating through all the dirents.
 *
 * When deleting the first dirent in a block, there is no previous dirent so
 * the field de_ino is set to zero to designate it as deleted. When allocating
 * a dirent, gfs2_dirent_alloc iterates through the dirents in a block. If the
 * first dirent has (de_ino == 0) and de_rec_len is large enough, this first
 * dirent is allocated. Otherwise it must go through all the 'used' dirents
 * searching for one in which the amount of total space minus the amount of
 * used space will provide enough space for the new dirent.
 *
 * There are two types of blocks in which dirents reside. In a stuffed dinode,
 * the dirents begin at offset sizeof(struct gfs2_dinode) from the beginning of
 * the block.  In leaves, they begin at offset sizeof(struct gfs2_leaf) from the
 * beginning of the leaf block. The dirents reside in leaves when
 *
 * dip->i_diskflags & GFS2_DIF_EXHASH is true
 *
 * Otherwise, the dirents are "linear", within a single stuffed dinode block.
 *
 * When the dirents are in leaves, the actual contents of the directory file are
 * used as an array of 64-bit block pointers pointing to the leaf blocks. The
 * dirents are NOT in the directory file itself. There can be more than one
 * block pointer in the array that points to the same leaf. In fact, when a
 * directory is first converted from linear to exhash, all of the pointers
 * point to the same leaf.
 *
 * When a leaf is completely full, the size of the hash table can be
 * doubled unless it is already at the maximum size which is hard coded into
 * GFS2_DIR_MAX_DEPTH. After that, leaves are chained together in a linked list,
 * but never before the maximum hash table size has been reached.
 */

#define pr_fmt(fmt) KBUILD_MODNAME ": " fmt

#include <linux/slab.h>
#include <linux/spinlock.h>
#include <linux/buffer_head.h>
#include <linux/sort.h>
#include <linux/gfs2_ondisk.h>
#include <linux/crc32.h>
#include <linux/vmalloc.h>
#include <linux/bio.h>

#include "gfs2.h"
#include "incore.h"
#include "dir.h"
#include "glock.h"
#include "inode.h"
#include "meta_io.h"
#include "quota.h"
#include "rgrp.h"
#include "trans.h"
#include "bmap.h"
#include "util.h"

#define MAX_RA_BLOCKS 32 /* max read-ahead blocks */

#define gfs2_disk_hash2offset(h) (((u64)(h)) >> 1)
#define gfs2_dir_offset2hash(p) ((u32)(((u64)(p)) << 1))
#define GFS2_HASH_INDEX_MASK 0xffffc000
#define GFS2_USE_HASH_FLAG 0x2000

struct qstr gfs2_qdot __read_mostly;
struct qstr gfs2_qdotdot __read_mostly;

typedef int (*gfs2_dscan_t)(const struct gfs2_dirent *dent,
			    const struct qstr *name, void *opaque);

int gfs2_dir_get_new_buffer(struct gfs2_inode *ip, u64 block,
			    struct buffer_head **bhp)
{
	struct buffer_head *bh;

	bh = gfs2_meta_new(ip->i_gl, block);
	gfs2_trans_add_meta(ip->i_gl, bh);
	gfs2_metatype_set(bh, GFS2_METATYPE_JD, GFS2_FORMAT_JD);
	gfs2_buffer_clear_tail(bh, sizeof(struct gfs2_meta_header));
	*bhp = bh;
	return 0;
}

static int gfs2_dir_get_existing_buffer(struct gfs2_inode *ip, u64 block,
					struct buffer_head **bhp)
{
	struct buffer_head *bh;
	int error;

	error = gfs2_meta_read(ip->i_gl, block, DIO_WAIT, 0, &bh);
	if (error)
		return error;
	if (gfs2_metatype_check(GFS2_SB(&ip->i_inode), bh, GFS2_METATYPE_JD)) {
		brelse(bh);
		return -EIO;
	}
	*bhp = bh;
	return 0;
}

static int gfs2_dir_write_stuffed(struct gfs2_inode *ip, const char *buf,
				  unsigned int offset, unsigned int size)
{
	struct buffer_head *dibh;
	int error;

	error = gfs2_meta_inode_buffer(ip, &dibh);
	if (error)
		return error;

	gfs2_trans_add_meta(ip->i_gl, dibh);
	memcpy(dibh->b_data + offset + sizeof(struct gfs2_dinode), buf, size);
	if (ip->i_inode.i_size < offset + size)
		i_size_write(&ip->i_inode, offset + size);
	ip->i_inode.i_mtime = ip->i_inode.i_ctime = current_time(&ip->i_inode);
	gfs2_dinode_out(ip, dibh->b_data);

	brelse(dibh);

	return size;
}



/**
 * gfs2_dir_write_data - Write directory information to the inode
 * @ip: The GFS2 inode
 * @buf: The buffer containing information to be written
 * @offset: The file offset to start writing at
 * @size: The amount of data to write
 *
 * Returns: The number of bytes correctly written or error code
 */
static int gfs2_dir_write_data(struct gfs2_inode *ip, const char *buf,
			       u64 offset, unsigned int size)
{
	struct gfs2_sbd *sdp = GFS2_SB(&ip->i_inode);
	struct buffer_head *dibh;
	u64 lblock, dblock;
	u32 extlen = 0;
	unsigned int o;
	int copied = 0;
	int error = 0;
	int new = 0;

	if (!size)
		return 0;

	if (gfs2_is_stuffed(ip) && offset + size <= gfs2_max_stuffed_size(ip))
		return gfs2_dir_write_stuffed(ip, buf, (unsigned int)offset,
					      size);

	if (gfs2_assert_warn(sdp, gfs2_is_jdata(ip)))
		return -EINVAL;

	if (gfs2_is_stuffed(ip)) {
		error = gfs2_unstuff_dinode(ip, NULL);
		if (error)
			return error;
	}

	lblock = offset;
	o = do_div(lblock, sdp->sd_jbsize) + sizeof(struct gfs2_meta_header);

	while (copied < size) {
		unsigned int amount;
		struct buffer_head *bh;

		amount = size - copied;
		if (amount > sdp->sd_sb.sb_bsize - o)
			amount = sdp->sd_sb.sb_bsize - o;

		if (!extlen) {
			new = 1;
			error = gfs2_extent_map(&ip->i_inode, lblock, &new,
						&dblock, &extlen);
			if (error)
				goto fail;
			error = -EIO;
			if (gfs2_assert_withdraw(sdp, dblock))
				goto fail;
		}

		if (amount == sdp->sd_jbsize || new)
			error = gfs2_dir_get_new_buffer(ip, dblock, &bh);
		else
			error = gfs2_dir_get_existing_buffer(ip, dblock, &bh);

		if (error)
			goto fail;

		gfs2_trans_add_meta(ip->i_gl, bh);
		memcpy(bh->b_data + o, buf, amount);
		brelse(bh);

		buf += amount;
		copied += amount;
		lblock++;
		dblock++;
		extlen--;

		o = sizeof(struct gfs2_meta_header);
	}

out:
	error = gfs2_meta_inode_buffer(ip, &dibh);
	if (error)
		return error;

	if (ip->i_inode.i_size < offset + copied)
		i_size_write(&ip->i_inode, offset + copied);
	ip->i_inode.i_mtime = ip->i_inode.i_ctime = current_time(&ip->i_inode);

	gfs2_trans_add_meta(ip->i_gl, dibh);
	gfs2_dinode_out(ip, dibh->b_data);
	brelse(dibh);

	return copied;
fail:
	if (copied)
		goto out;
	return error;
}

static int gfs2_dir_read_stuffed(struct gfs2_inode *ip, __be64 *buf,
				 unsigned int size)
{
	struct buffer_head *dibh;
	int error;

	error = gfs2_meta_inode_buffer(ip, &dibh);
	if (!error) {
		memcpy(buf, dibh->b_data + sizeof(struct gfs2_dinode), size);
		brelse(dibh);
	}

	return (error) ? error : size;
}


/**
 * gfs2_dir_read_data - Read a data from a directory inode
 * @ip: The GFS2 Inode
 * @buf: The buffer to place result into
 * @size: Amount of data to transfer
 *
 * Returns: The amount of data actually copied or the error
 */
static int gfs2_dir_read_data(struct gfs2_inode *ip, __be64 *buf,
			      unsigned int size)
{
	struct gfs2_sbd *sdp = GFS2_SB(&ip->i_inode);
	u64 lblock, dblock;
	u32 extlen = 0;
	unsigned int o;
	int copied = 0;
	int error = 0;

	if (gfs2_is_stuffed(ip))
		return gfs2_dir_read_stuffed(ip, buf, size);

	if (gfs2_assert_warn(sdp, gfs2_is_jdata(ip)))
		return -EINVAL;

	lblock = 0;
	o = do_div(lblock, sdp->sd_jbsize) + sizeof(struct gfs2_meta_header);

	while (copied < size) {
		unsigned int amount;
		struct buffer_head *bh;
		int new;

		amount = size - copied;
		if (amount > sdp->sd_sb.sb_bsize - o)
			amount = sdp->sd_sb.sb_bsize - o;

		if (!extlen) {
			new = 0;
			error = gfs2_extent_map(&ip->i_inode, lblock, &new,
						&dblock, &extlen);
			if (error || !dblock)
				goto fail;
			BUG_ON(extlen < 1);
			bh = gfs2_meta_ra(ip->i_gl, dblock, extlen);
		} else {
			error = gfs2_meta_read(ip->i_gl, dblock, DIO_WAIT, 0, &bh);
			if (error)
				goto fail;
		}
		error = gfs2_metatype_check(sdp, bh, GFS2_METATYPE_JD);
		if (error) {
			brelse(bh);
			goto fail;
		}
		dblock++;
		extlen--;
		memcpy(buf, bh->b_data + o, amount);
		brelse(bh);
		buf += (amount/sizeof(__be64));
		copied += amount;
		lblock++;
		o = sizeof(struct gfs2_meta_header);
	}

	return copied;
fail:
	return (copied) ? copied : error;
}

/**
 * gfs2_dir_get_hash_table - Get pointer to the dir hash table
 * @ip: The inode in question
 *
 * Returns: The hash table or an error
 */

static __be64 *gfs2_dir_get_hash_table(struct gfs2_inode *ip)
{
	struct inode *inode = &ip->i_inode;
	int ret;
	u32 hsize;
	__be64 *hc;

	BUG_ON(!(ip->i_diskflags & GFS2_DIF_EXHASH));

	hc = ip->i_hash_cache;
	if (hc)
		return hc;

	hsize = BIT(ip->i_depth);
	hsize *= sizeof(__be64);
	if (hsize != i_size_read(&ip->i_inode)) {
		gfs2_consist_inode(ip);
		return ERR_PTR(-EIO);
	}

	hc = kmalloc(hsize, GFP_NOFS | __GFP_NOWARN);
	if (hc == NULL)
		hc = __vmalloc(hsize, GFP_NOFS);

	if (hc == NULL)
		return ERR_PTR(-ENOMEM);

	ret = gfs2_dir_read_data(ip, hc, hsize);
	if (ret < 0) {
		kvfree(hc);
		return ERR_PTR(ret);
	}

	spin_lock(&inode->i_lock);
	if (likely(!ip->i_hash_cache)) {
		ip->i_hash_cache = hc;
		hc = NULL;
	}
	spin_unlock(&inode->i_lock);
	kvfree(hc);

	return ip->i_hash_cache;
}

/**
 * gfs2_dir_hash_inval - Invalidate dir hash
 * @ip: The directory inode
 *
 * Must be called with an exclusive glock, or during glock invalidation.
 */
void gfs2_dir_hash_inval(struct gfs2_inode *ip)
{
	__be64 *hc;

	spin_lock(&ip->i_inode.i_lock);
	hc = ip->i_hash_cache;
	ip->i_hash_cache = NULL;
	spin_unlock(&ip->i_inode.i_lock);

	kvfree(hc);
}

static inline int gfs2_dirent_sentinel(const struct gfs2_dirent *dent)
{
	return dent->de_inum.no_addr == 0 || dent->de_inum.no_formal_ino == 0;
}

static inline int __gfs2_dirent_find(const struct gfs2_dirent *dent,
				     const struct qstr *name, int ret)
{
	if (!gfs2_dirent_sentinel(dent) &&
	    be32_to_cpu(dent->de_hash) == name->hash &&
	    be16_to_cpu(dent->de_name_len) == name->len &&
	    memcmp(dent+1, name->name, name->len) == 0)
		return ret;
	return 0;
}

static int gfs2_dirent_find(const struct gfs2_dirent *dent,
			    const struct qstr *name,
			    void *opaque)
{
	return __gfs2_dirent_find(dent, name, 1);
}

static int gfs2_dirent_prev(const struct gfs2_dirent *dent,
			    const struct qstr *name,
			    void *opaque)
{
	return __gfs2_dirent_find(dent, name, 2);
}

/*
 * name->name holds ptr to start of block.
 * name->len holds size of block.
 */
static int gfs2_dirent_last(const struct gfs2_dirent *dent,
			    const struct qstr *name,
			    void *opaque)
{
	const char *start = name->name;
	const char *end = (const char *)dent + be16_to_cpu(dent->de_rec_len);
	if (name->len == (end - start))
		return 1;
	return 0;
}

/* Look for the dirent that contains the offset specified in data. Once we
 * find that dirent, there must be space available there for the new dirent */
static int gfs2_dirent_find_offset(const struct gfs2_dirent *dent,
				  const struct qstr *name,
				  void *ptr)
{
	unsigned required = GFS2_DIRENT_SIZE(name->len);
	unsigned actual = GFS2_DIRENT_SIZE(be16_to_cpu(dent->de_name_len));
	unsigned totlen = be16_to_cpu(dent->de_rec_len);

	if (ptr < (void *)dent || ptr >= (void *)dent + totlen)
		return 0;
	if (gfs2_dirent_sentinel(dent))
		actual = 0;
	if (ptr < (void *)dent + actual)
		return -1;
	if ((void *)dent + totlen >= ptr + required)
		return 1;
	return -1;
}

static int gfs2_dirent_find_space(const struct gfs2_dirent *dent,
				  const struct qstr *name,
				  void *opaque)
{
	unsigned required = GFS2_DIRENT_SIZE(name->len);
	unsigned actual = GFS2_DIRENT_SIZE(be16_to_cpu(dent->de_name_len));
	unsigned totlen = be16_to_cpu(dent->de_rec_len);

	if (gfs2_dirent_sentinel(dent))
		actual = 0;
	if (totlen - actual >= required)
		return 1;
	return 0;
}

struct dirent_gather {
	const struct gfs2_dirent **pdent;
	unsigned offset;
};

static int gfs2_dirent_gather(const struct gfs2_dirent *dent,
			      const struct qstr *name,
			      void *opaque)
{
	struct dirent_gather *g = opaque;
	if (!gfs2_dirent_sentinel(dent)) {
		g->pdent[g->offset++] = dent;
	}
	return 0;
}

/*
 * Other possible things to check:
 * - Inode located within filesystem size (and on valid block)
 * - Valid directory entry type
 * Not sure how heavy-weight we want to make this... could also check
 * hash is correct for example, but that would take a lot of extra time.
 * For now the most important thing is to check that the various sizes
 * are correct.
 */
static int gfs2_check_dirent(struct gfs2_sbd *sdp,
			     struct gfs2_dirent *dent, unsigned int offset,
			     unsigned int size, unsigned int len, int first)
{
	const char *msg = "gfs2_dirent too small";
	if (unlikely(size < sizeof(struct gfs2_dirent)))
		goto error;
	msg = "gfs2_dirent misaligned";
	if (unlikely(offset & 0x7))
		goto error;
	msg = "gfs2_dirent points beyond end of block";
	if (unlikely(offset + size > len))
		goto error;
	msg = "zero inode number";
	if (unlikely(!first && gfs2_dirent_sentinel(dent)))
		goto error;
	msg = "name length is greater than space in dirent";
	if (!gfs2_dirent_sentinel(dent) &&
	    unlikely(sizeof(struct gfs2_dirent)+be16_to_cpu(dent->de_name_len) >
		     size))
		goto error;
	return 0;
error:
	fs_warn(sdp, "%s: %s (%s)\n",
		__func__, msg, first ? "first in block" : "not first in block");
	return -EIO;
}

static int gfs2_dirent_offset(struct gfs2_sbd *sdp, const void *buf)
{
	const struct gfs2_meta_header *h = buf;
	int offset;

	BUG_ON(buf == NULL);

	switch(be32_to_cpu(h->mh_type)) {
	case GFS2_METATYPE_LF:
		offset = sizeof(struct gfs2_leaf);
		break;
	case GFS2_METATYPE_DI:
		offset = sizeof(struct gfs2_dinode);
		break;
	default:
		goto wrong_type;
	}
	return offset;
wrong_type:
	fs_warn(sdp, "%s: wrong block type %u\n", __func__,
		be32_to_cpu(h->mh_type));
	return -1;
}

static struct gfs2_dirent *gfs2_dirent_scan(struct inode *inode, void *buf,
					    unsigned int len, gfs2_dscan_t scan,
					    const struct qstr *name,
					    void *opaque)
{
	struct gfs2_dirent *dent, *prev;
	unsigned offset;
	unsigned size;
	int ret = 0;

	ret = gfs2_dirent_offset(GFS2_SB(inode), buf);
	if (ret < 0)
		goto consist_inode;

	offset = ret;
	prev = NULL;
	dent = buf + offset;
	size = be16_to_cpu(dent->de_rec_len);
	if (gfs2_check_dirent(GFS2_SB(inode), dent, offset, size, len, 1))
		goto consist_inode;
	do {
		ret = scan(dent, name, opaque);
		if (ret)
			break;
		offset += size;
		if (offset == len)
			break;
		prev = dent;
		dent = buf + offset;
		size = be16_to_cpu(dent->de_rec_len);
		if (gfs2_check_dirent(GFS2_SB(inode), dent, offset, size,
				      len, 0))
			goto consist_inode;
	} while(1);

	switch(ret) {
	case 0:
		return NULL;
	case 1:
		return dent;
	case 2:
		return prev ? prev : dent;
	default:
		BUG_ON(ret > 0);
		return ERR_PTR(ret);
	}

consist_inode:
	gfs2_consist_inode(GFS2_I(inode));
	return ERR_PTR(-EIO);
}

static int dirent_check_reclen(struct gfs2_inode *dip,
			       const struct gfs2_dirent *d, const void *end_p)
{
	const void *ptr = d;
	u16 rec_len = be16_to_cpu(d->de_rec_len);

	if (unlikely(rec_len < sizeof(struct gfs2_dirent)))
		goto broken;
	ptr += rec_len;
	if (ptr < end_p)
		return rec_len;
	if (ptr == end_p)
		return -ENOENT;
broken:
	gfs2_consist_inode(dip);
	return -EIO;
}

/**
 * dirent_next - Next dirent
 * @dip: the directory
 * @bh: The buffer
 * @dent: Pointer to list of dirents
 *
 * Returns: 0 on success, error code otherwise
 */

static int dirent_next(struct gfs2_inode *dip, struct buffer_head *bh,
		       struct gfs2_dirent **dent)
{
	struct gfs2_dirent *cur = *dent, *tmp;
	char *bh_end = bh->b_data + bh->b_size;
	int ret;

	ret = dirent_check_reclen(dip, cur, bh_end);
	if (ret < 0)
		return ret;

	tmp = (void *)cur + ret;
	ret = dirent_check_reclen(dip, tmp, bh_end);
	if (ret == -EIO)
		return ret;

        /* Only the first dent could ever have de_inum.no_addr == 0 */
	if (gfs2_dirent_sentinel(tmp)) {
		gfs2_consist_inode(dip);
		return -EIO;
	}

	*dent = tmp;
	return 0;
}

/**
 * dirent_del - Delete a dirent
 * @dip: The GFS2 inode
 * @bh: The buffer
 * @prev: The previous dirent
 * @cur: The current dirent
 *
 */

static void dirent_del(struct gfs2_inode *dip, struct buffer_head *bh,
		       struct gfs2_dirent *prev, struct gfs2_dirent *cur)
{
	u16 cur_rec_len, prev_rec_len;

	if (gfs2_dirent_sentinel(cur)) {
		gfs2_consist_inode(dip);
		return;
	}

	gfs2_trans_add_meta(dip->i_gl, bh);

	/* If there is no prev entry, this is the first entry in the block.
	   The de_rec_len is already as big as it needs to be.  Just zero
	   out the inode number and return.  */

	if (!prev) {
		cur->de_inum.no_addr = 0;
		cur->de_inum.no_formal_ino = 0;
		return;
	}

	/*  Combine this dentry with the previous one.  */

	prev_rec_len = be16_to_cpu(prev->de_rec_len);
	cur_rec_len = be16_to_cpu(cur->de_rec_len);

	if ((char *)prev + prev_rec_len != (char *)cur)
		gfs2_consist_inode(dip);
	if ((char *)cur + cur_rec_len > bh->b_data + bh->b_size)
		gfs2_consist_inode(dip);

	prev_rec_len += cur_rec_len;
	prev->de_rec_len = cpu_to_be16(prev_rec_len);
}


static struct gfs2_dirent *do_init_dirent(struct inode *inode,
					  struct gfs2_dirent *dent,
					  const struct qstr *name,
					  struct buffer_head *bh,
					  unsigned offset)
{
	struct gfs2_inode *ip = GFS2_I(inode);
	struct gfs2_dirent *ndent;
	unsigned totlen;

	totlen = be16_to_cpu(dent->de_rec_len);
	BUG_ON(offset + name->len > totlen);
	gfs2_trans_add_meta(ip->i_gl, bh);
	ndent = (struct gfs2_dirent *)((char *)dent + offset);
	dent->de_rec_len = cpu_to_be16(offset);
	gfs2_qstr2dirent(name, totlen - offset, ndent);
	return ndent;
}


/*
 * Takes a dent from which to grab space as an argument. Returns the
 * newly created dent.
 */
static struct gfs2_dirent *gfs2_init_dirent(struct inode *inode,
					    struct gfs2_dirent *dent,
					    const struct qstr *name,
					    struct buffer_head *bh)
{
	unsigned offset = 0;

	if (!gfs2_dirent_sentinel(dent))
		offset = GFS2_DIRENT_SIZE(be16_to_cpu(dent->de_name_len));
	return do_init_dirent(inode, dent, name, bh, offset);
}

static struct gfs2_dirent *gfs2_dirent_split_alloc(struct inode *inode,
						   struct buffer_head *bh,
						   const struct qstr *name,
						   void *ptr)
{
	struct gfs2_dirent *dent;
	dent = gfs2_dirent_scan(inode, bh->b_data, bh->b_size,
				gfs2_dirent_find_offset, name, ptr);
	if (IS_ERR_OR_NULL(dent))
		return dent;
	return do_init_dirent(inode, dent, name, bh,
			      (unsigned)(ptr - (void *)dent));
}

static int get_leaf(struct gfs2_inode *dip, u64 leaf_no,
		    struct buffer_head **bhp)
{
	int error;

	error = gfs2_meta_read(dip->i_gl, leaf_no, DIO_WAIT, 0, bhp);
	if (!error && gfs2_metatype_check(GFS2_SB(&dip->i_inode), *bhp, GFS2_METATYPE_LF)) {
		/* pr_info("block num=%llu\n", leaf_no); */
		error = -EIO;
	}

	return error;
}

/**
 * get_leaf_nr - Get a leaf number associated with the index
 * @dip: The GFS2 inode
 * @index:
 * @leaf_out:
 *
 * Returns: 0 on success, error code otherwise
 */

static int get_leaf_nr(struct gfs2_inode *dip, u32 index,
		       u64 *leaf_out)
{
	__be64 *hash;
	int error;

	hash = gfs2_dir_get_hash_table(dip);
	error = PTR_ERR_OR_ZERO(hash);

	if (!error)
		*leaf_out = be64_to_cpu(*(hash + index));

	return error;
}

static int get_first_leaf(struct gfs2_inode *dip, u32 index,
			  struct buffer_head **bh_out)
{
	u64 leaf_no;
	int error;

	error = get_leaf_nr(dip, index, &leaf_no);
	if (!error)
		error = get_leaf(dip, leaf_no, bh_out);

	return error;
}

static struct gfs2_dirent *gfs2_dirent_search(struct inode *inode,
					      const struct qstr *name,
					      gfs2_dscan_t scan,
					      struct buffer_head **pbh)
{
	struct buffer_head *bh;
	struct gfs2_dirent *dent;
	struct gfs2_inode *ip = GFS2_I(inode);
	int error;

	if (ip->i_diskflags & GFS2_DIF_EXHASH) {
		struct gfs2_leaf *leaf;
		unsigned int hsize = BIT(ip->i_depth);
		unsigned int index;
		u64 ln;
		if (hsize * sizeof(u64) != i_size_read(inode)) {
			gfs2_consist_inode(ip);
			return ERR_PTR(-EIO);
		}

		index = name->hash >> (32 - ip->i_depth);
		error = get_first_leaf(ip, index, &bh);
		if (error)
			return ERR_PTR(error);
		do {
			dent = gfs2_dirent_scan(inode, bh->b_data, bh->b_size,
						scan, name, NULL);
			if (dent)
				goto got_dent;
			leaf = (struct gfs2_leaf *)bh->b_data;
			ln = be64_to_cpu(leaf->lf_next);
			brelse(bh);
			if (!ln)
				break;

			error = get_leaf(ip, ln, &bh);
		} while(!error);

		return error ? ERR_PTR(error) : NULL;
	}


	error = gfs2_meta_inode_buffer(ip, &bh);
	if (error)
		return ERR_PTR(error);
	dent = gfs2_dirent_scan(inode, bh->b_data, bh->b_size, scan, name, NULL);
got_dent:
	if (IS_ERR_OR_NULL(dent)) {
		brelse(bh);
		bh = NULL;
	}
	*pbh = bh;
	return dent;
}

static struct gfs2_leaf *new_leaf(struct inode *inode, struct buffer_head **pbh, u16 depth)
{
	struct gfs2_inode *ip = GFS2_I(inode);
	unsigned int n = 1;
	u64 bn;
	int error;
	struct buffer_head *bh;
	struct gfs2_leaf *leaf;
	struct gfs2_dirent *dent;
<<<<<<< HEAD
	struct qstr name = { .name = "" };
	struct timespec tv = current_time(inode);
=======
	struct timespec64 tv = current_time(inode);
>>>>>>> 24b8d41d

	error = gfs2_alloc_blocks(ip, &bn, &n, 0, NULL);
	if (error)
		return NULL;
	bh = gfs2_meta_new(ip->i_gl, bn);
	if (!bh)
		return NULL;

	gfs2_trans_remove_revoke(GFS2_SB(inode), bn, 1);
	gfs2_trans_add_meta(ip->i_gl, bh);
	gfs2_metatype_set(bh, GFS2_METATYPE_LF, GFS2_FORMAT_LF);
	leaf = (struct gfs2_leaf *)bh->b_data;
	leaf->lf_depth = cpu_to_be16(depth);
	leaf->lf_entries = 0;
	leaf->lf_dirent_format = cpu_to_be32(GFS2_FORMAT_DE);
	leaf->lf_next = 0;
	leaf->lf_inode = cpu_to_be64(ip->i_no_addr);
	leaf->lf_dist = cpu_to_be32(1);
	leaf->lf_nsec = cpu_to_be32(tv.tv_nsec);
	leaf->lf_sec = cpu_to_be64(tv.tv_sec);
	memset(leaf->lf_reserved2, 0, sizeof(leaf->lf_reserved2));
	dent = (struct gfs2_dirent *)(leaf+1);
	gfs2_qstr2dirent(&empty_name, bh->b_size - sizeof(struct gfs2_leaf), dent);
	*pbh = bh;
	return leaf;
}

/**
 * dir_make_exhash - Convert a stuffed directory into an ExHash directory
 * @dip: The GFS2 inode
 *
 * Returns: 0 on success, error code otherwise
 */

static int dir_make_exhash(struct inode *inode)
{
	struct gfs2_inode *dip = GFS2_I(inode);
	struct gfs2_sbd *sdp = GFS2_SB(inode);
	struct gfs2_dirent *dent;
	struct qstr args;
	struct buffer_head *bh, *dibh;
	struct gfs2_leaf *leaf;
	int y;
	u32 x;
	__be64 *lp;
	u64 bn;
	int error;

	error = gfs2_meta_inode_buffer(dip, &dibh);
	if (error)
		return error;

	/*  Turn over a new leaf  */

	leaf = new_leaf(inode, &bh, 0);
	if (!leaf)
		return -ENOSPC;
	bn = bh->b_blocknr;

	gfs2_assert(sdp, dip->i_entries < BIT(16));
	leaf->lf_entries = cpu_to_be16(dip->i_entries);

	/*  Copy dirents  */

	gfs2_buffer_copy_tail(bh, sizeof(struct gfs2_leaf), dibh,
			     sizeof(struct gfs2_dinode));

	/*  Find last entry  */

	x = 0;
	args.len = bh->b_size - sizeof(struct gfs2_dinode) +
		   sizeof(struct gfs2_leaf);
	args.name = bh->b_data;
	dent = gfs2_dirent_scan(&dip->i_inode, bh->b_data, bh->b_size,
				gfs2_dirent_last, &args, NULL);
	if (!dent) {
		brelse(bh);
		brelse(dibh);
		return -EIO;
	}
	if (IS_ERR(dent)) {
		brelse(bh);
		brelse(dibh);
		return PTR_ERR(dent);
	}

	/*  Adjust the last dirent's record length
	   (Remember that dent still points to the last entry.)  */

	dent->de_rec_len = cpu_to_be16(be16_to_cpu(dent->de_rec_len) +
		sizeof(struct gfs2_dinode) -
		sizeof(struct gfs2_leaf));

	brelse(bh);

	/*  We're done with the new leaf block, now setup the new
	    hash table.  */

	gfs2_trans_add_meta(dip->i_gl, dibh);
	gfs2_buffer_clear_tail(dibh, sizeof(struct gfs2_dinode));

	lp = (__be64 *)(dibh->b_data + sizeof(struct gfs2_dinode));

	for (x = sdp->sd_hash_ptrs; x--; lp++)
		*lp = cpu_to_be64(bn);

	i_size_write(inode, sdp->sd_sb.sb_bsize / 2);
	gfs2_add_inode_blocks(&dip->i_inode, 1);
	dip->i_diskflags |= GFS2_DIF_EXHASH;

	for (x = sdp->sd_hash_ptrs, y = -1; x; x >>= 1, y++) ;
	dip->i_depth = y;

	gfs2_dinode_out(dip, dibh->b_data);

	brelse(dibh);

	return 0;
}

/**
 * dir_split_leaf - Split a leaf block into two
 * @dip: The GFS2 inode
 * @index:
 * @leaf_no:
 *
 * Returns: 0 on success, error code on failure
 */

static int dir_split_leaf(struct inode *inode, const struct qstr *name)
{
	struct gfs2_inode *dip = GFS2_I(inode);
	struct buffer_head *nbh, *obh, *dibh;
	struct gfs2_leaf *nleaf, *oleaf;
	struct gfs2_dirent *dent = NULL, *prev = NULL, *next = NULL, *new;
	u32 start, len, half_len, divider;
	u64 bn, leaf_no;
	__be64 *lp;
	u32 index;
	int x;
	int error;

	index = name->hash >> (32 - dip->i_depth);
	error = get_leaf_nr(dip, index, &leaf_no);
	if (error)
		return error;

	/*  Get the old leaf block  */
	error = get_leaf(dip, leaf_no, &obh);
	if (error)
		return error;

	oleaf = (struct gfs2_leaf *)obh->b_data;
	if (dip->i_depth == be16_to_cpu(oleaf->lf_depth)) {
		brelse(obh);
		return 1; /* can't split */
	}

	gfs2_trans_add_meta(dip->i_gl, obh);

	nleaf = new_leaf(inode, &nbh, be16_to_cpu(oleaf->lf_depth) + 1);
	if (!nleaf) {
		brelse(obh);
		return -ENOSPC;
	}
	bn = nbh->b_blocknr;

	/*  Compute the start and len of leaf pointers in the hash table.  */
	len = BIT(dip->i_depth - be16_to_cpu(oleaf->lf_depth));
	half_len = len >> 1;
	if (!half_len) {
		fs_warn(GFS2_SB(inode), "i_depth %u lf_depth %u index %u\n",
			dip->i_depth, be16_to_cpu(oleaf->lf_depth), index);
		gfs2_consist_inode(dip);
		error = -EIO;
		goto fail_brelse;
	}

	start = (index & ~(len - 1));

	/* Change the pointers.
	   Don't bother distinguishing stuffed from non-stuffed.
	   This code is complicated enough already. */
	lp = kmalloc_array(half_len, sizeof(__be64), GFP_NOFS);
	if (!lp) {
		error = -ENOMEM;
		goto fail_brelse;
	}

	/*  Change the pointers  */
	for (x = 0; x < half_len; x++)
		lp[x] = cpu_to_be64(bn);

	gfs2_dir_hash_inval(dip);

	error = gfs2_dir_write_data(dip, (char *)lp, start * sizeof(u64),
				    half_len * sizeof(u64));
	if (error != half_len * sizeof(u64)) {
		if (error >= 0)
			error = -EIO;
		goto fail_lpfree;
	}

	kfree(lp);

	/*  Compute the divider  */
	divider = (start + half_len) << (32 - dip->i_depth);

	/*  Copy the entries  */
	dent = (struct gfs2_dirent *)(obh->b_data + sizeof(struct gfs2_leaf));

	do {
		next = dent;
		if (dirent_next(dip, obh, &next))
			next = NULL;

		if (!gfs2_dirent_sentinel(dent) &&
		    be32_to_cpu(dent->de_hash) < divider) {
			struct qstr str;
			void *ptr = ((char *)dent - obh->b_data) + nbh->b_data;
			str.name = (char*)(dent+1);
			str.len = be16_to_cpu(dent->de_name_len);
			str.hash = be32_to_cpu(dent->de_hash);
			new = gfs2_dirent_split_alloc(inode, nbh, &str, ptr);
			if (IS_ERR(new)) {
				error = PTR_ERR(new);
				break;
			}

			new->de_inum = dent->de_inum; /* No endian worries */
			new->de_type = dent->de_type; /* No endian worries */
			be16_add_cpu(&nleaf->lf_entries, 1);

			dirent_del(dip, obh, prev, dent);

			if (!oleaf->lf_entries)
				gfs2_consist_inode(dip);
			be16_add_cpu(&oleaf->lf_entries, -1);

			if (!prev)
				prev = dent;
		} else {
			prev = dent;
		}
		dent = next;
	} while (dent);

	oleaf->lf_depth = nleaf->lf_depth;

	error = gfs2_meta_inode_buffer(dip, &dibh);
	if (!gfs2_assert_withdraw(GFS2_SB(&dip->i_inode), !error)) {
		gfs2_trans_add_meta(dip->i_gl, dibh);
		gfs2_add_inode_blocks(&dip->i_inode, 1);
		gfs2_dinode_out(dip, dibh->b_data);
		brelse(dibh);
	}

	brelse(obh);
	brelse(nbh);

	return error;

fail_lpfree:
	kfree(lp);

fail_brelse:
	brelse(obh);
	brelse(nbh);
	return error;
}

/**
 * dir_double_exhash - Double size of ExHash table
 * @dip: The GFS2 dinode
 *
 * Returns: 0 on success, error code on failure
 */

static int dir_double_exhash(struct gfs2_inode *dip)
{
	struct buffer_head *dibh;
	u32 hsize;
	u32 hsize_bytes;
	__be64 *hc;
	__be64 *hc2, *h;
	int x;
	int error = 0;

	hsize = BIT(dip->i_depth);
	hsize_bytes = hsize * sizeof(__be64);

	hc = gfs2_dir_get_hash_table(dip);
	if (IS_ERR(hc))
		return PTR_ERR(hc);

	hc2 = kmalloc_array(hsize_bytes, 2, GFP_NOFS | __GFP_NOWARN);
	if (hc2 == NULL)
		hc2 = __vmalloc(hsize_bytes * 2, GFP_NOFS);

	if (!hc2)
		return -ENOMEM;

	h = hc2;
	error = gfs2_meta_inode_buffer(dip, &dibh);
	if (error)
		goto out_kfree;

	for (x = 0; x < hsize; x++) {
		*h++ = *hc;
		*h++ = *hc;
		hc++;
	}

	error = gfs2_dir_write_data(dip, (char *)hc2, 0, hsize_bytes * 2);
	if (error != (hsize_bytes * 2))
		goto fail;

	gfs2_dir_hash_inval(dip);
	dip->i_hash_cache = hc2;
	dip->i_depth++;
	gfs2_dinode_out(dip, dibh->b_data);
	brelse(dibh);
	return 0;

fail:
	/* Replace original hash table & size */
	gfs2_dir_write_data(dip, (char *)hc, 0, hsize_bytes);
	i_size_write(&dip->i_inode, hsize_bytes);
	gfs2_dinode_out(dip, dibh->b_data);
	brelse(dibh);
out_kfree:
	kvfree(hc2);
	return error;
}

/**
 * compare_dents - compare directory entries by hash value
 * @a: first dent
 * @b: second dent
 *
 * When comparing the hash entries of @a to @b:
 *   gt: returns 1
 *   lt: returns -1
 *   eq: returns 0
 */

static int compare_dents(const void *a, const void *b)
{
	const struct gfs2_dirent *dent_a, *dent_b;
	u32 hash_a, hash_b;
	int ret = 0;

	dent_a = *(const struct gfs2_dirent **)a;
	hash_a = dent_a->de_cookie;

	dent_b = *(const struct gfs2_dirent **)b;
	hash_b = dent_b->de_cookie;

	if (hash_a > hash_b)
		ret = 1;
	else if (hash_a < hash_b)
		ret = -1;
	else {
		unsigned int len_a = be16_to_cpu(dent_a->de_name_len);
		unsigned int len_b = be16_to_cpu(dent_b->de_name_len);

		if (len_a > len_b)
			ret = 1;
		else if (len_a < len_b)
			ret = -1;
		else
			ret = memcmp(dent_a + 1, dent_b + 1, len_a);
	}

	return ret;
}

/**
 * do_filldir_main - read out directory entries
 * @dip: The GFS2 inode
 * @ctx: what to feed the entries to
 * @darr: an array of struct gfs2_dirent pointers to read
 * @entries: the number of entries in darr
 * @copied: pointer to int that's non-zero if a entry has been copied out
 *
 * Jump through some hoops to make sure that if there are hash collsions,
 * they are read out at the beginning of a buffer.  We want to minimize
 * the possibility that they will fall into different readdir buffers or
 * that someone will want to seek to that location.
 *
 * Returns: errno, >0 if the actor tells you to stop
 */

static int do_filldir_main(struct gfs2_inode *dip, struct dir_context *ctx,
			   struct gfs2_dirent **darr, u32 entries,
			   u32 sort_start, int *copied)
{
	const struct gfs2_dirent *dent, *dent_next;
	u64 off, off_next;
	unsigned int x, y;
	int run = 0;

	if (sort_start < entries)
		sort(&darr[sort_start], entries - sort_start,
		     sizeof(struct gfs2_dirent *), compare_dents, NULL);

	dent_next = darr[0];
	off_next = dent_next->de_cookie;

	for (x = 0, y = 1; x < entries; x++, y++) {
		dent = dent_next;
		off = off_next;

		if (y < entries) {
			dent_next = darr[y];
			off_next = dent_next->de_cookie;

			if (off < ctx->pos)
				continue;
			ctx->pos = off;

			if (off_next == off) {
				if (*copied && !run)
					return 1;
				run = 1;
			} else
				run = 0;
		} else {
			if (off < ctx->pos)
				continue;
			ctx->pos = off;
		}

		if (!dir_emit(ctx, (const char *)(dent + 1),
				be16_to_cpu(dent->de_name_len),
				be64_to_cpu(dent->de_inum.no_addr),
				be16_to_cpu(dent->de_type)))
			return 1;

		*copied = 1;
	}

	/* Increment the ctx->pos by one, so the next time we come into the
	   do_filldir fxn, we get the next entry instead of the last one in the
	   current leaf */

	ctx->pos++;

	return 0;
}

static void *gfs2_alloc_sort_buffer(unsigned size)
{
	void *ptr = NULL;

	if (size < KMALLOC_MAX_SIZE)
		ptr = kmalloc(size, GFP_NOFS | __GFP_NOWARN);
	if (!ptr)
		ptr = __vmalloc(size, GFP_NOFS);
	return ptr;
}


static int gfs2_set_cookies(struct gfs2_sbd *sdp, struct buffer_head *bh,
			    unsigned leaf_nr, struct gfs2_dirent **darr,
			    unsigned entries)
{
	int sort_id = -1;
	int i;
	
	for (i = 0; i < entries; i++) {
		unsigned offset;

		darr[i]->de_cookie = be32_to_cpu(darr[i]->de_hash);
		darr[i]->de_cookie = gfs2_disk_hash2offset(darr[i]->de_cookie);

		if (!sdp->sd_args.ar_loccookie)
			continue;
		offset = (char *)(darr[i]) -
			(bh->b_data + gfs2_dirent_offset(sdp, bh->b_data));
		offset /= GFS2_MIN_DIRENT_SIZE;
		offset += leaf_nr * sdp->sd_max_dents_per_leaf;
		if (offset >= GFS2_USE_HASH_FLAG ||
		    leaf_nr >= GFS2_USE_HASH_FLAG) {
			darr[i]->de_cookie |= GFS2_USE_HASH_FLAG;
			if (sort_id < 0)
				sort_id = i;
			continue;
		}
		darr[i]->de_cookie &= GFS2_HASH_INDEX_MASK;
		darr[i]->de_cookie |= offset;
	}
	return sort_id;
}	


static int gfs2_dir_read_leaf(struct inode *inode, struct dir_context *ctx,
			      int *copied, unsigned *depth,
			      u64 leaf_no)
{
	struct gfs2_inode *ip = GFS2_I(inode);
	struct gfs2_sbd *sdp = GFS2_SB(inode);
	struct buffer_head *bh;
	struct gfs2_leaf *lf;
	unsigned entries = 0, entries2 = 0;
	unsigned leaves = 0, leaf = 0, offset, sort_offset;
	struct gfs2_dirent **darr, *dent;
	struct dirent_gather g;
	struct buffer_head **larr;
	int error, i, need_sort = 0, sort_id;
	u64 lfn = leaf_no;

	do {
		error = get_leaf(ip, lfn, &bh);
		if (error)
			goto out;
		lf = (struct gfs2_leaf *)bh->b_data;
		if (leaves == 0)
			*depth = be16_to_cpu(lf->lf_depth);
		entries += be16_to_cpu(lf->lf_entries);
		leaves++;
		lfn = be64_to_cpu(lf->lf_next);
		brelse(bh);
	} while(lfn);

	if (*depth < GFS2_DIR_MAX_DEPTH || !sdp->sd_args.ar_loccookie) {
		need_sort = 1;
		sort_offset = 0;
	}

	if (!entries)
		return 0;

	error = -ENOMEM;
	/*
	 * The extra 99 entries are not normally used, but are a buffer
	 * zone in case the number of entries in the leaf is corrupt.
	 * 99 is the maximum number of entries that can fit in a single
	 * leaf block.
	 */
	larr = gfs2_alloc_sort_buffer((leaves + entries + 99) * sizeof(void *));
	if (!larr)
		goto out;
	darr = (struct gfs2_dirent **)(larr + leaves);
	g.pdent = (const struct gfs2_dirent **)darr;
	g.offset = 0;
	lfn = leaf_no;

	do {
		error = get_leaf(ip, lfn, &bh);
		if (error)
			goto out_free;
		lf = (struct gfs2_leaf *)bh->b_data;
		lfn = be64_to_cpu(lf->lf_next);
		if (lf->lf_entries) {
			offset = g.offset;
			entries2 += be16_to_cpu(lf->lf_entries);
			dent = gfs2_dirent_scan(inode, bh->b_data, bh->b_size,
						gfs2_dirent_gather, NULL, &g);
			error = PTR_ERR(dent);
			if (IS_ERR(dent))
				goto out_free;
			if (entries2 != g.offset) {
				fs_warn(sdp, "Number of entries corrupt in dir "
						"leaf %llu, entries2 (%u) != "
						"g.offset (%u)\n",
					(unsigned long long)bh->b_blocknr,
					entries2, g.offset);
				gfs2_consist_inode(ip);
				error = -EIO;
				goto out_free;
			}
			error = 0;
			sort_id = gfs2_set_cookies(sdp, bh, leaf, &darr[offset],
						   be16_to_cpu(lf->lf_entries));
			if (!need_sort && sort_id >= 0) {
				need_sort = 1;
				sort_offset = offset + sort_id;
			}
			larr[leaf++] = bh;
		} else {
			larr[leaf++] = NULL;
			brelse(bh);
		}
	} while(lfn);

	BUG_ON(entries2 != entries);
	error = do_filldir_main(ip, ctx, darr, entries, need_sort ?
				sort_offset : entries, copied);
out_free:
	for(i = 0; i < leaf; i++)
		brelse(larr[i]);
	kvfree(larr);
out:
	return error;
}

/**
 * gfs2_dir_readahead - Issue read-ahead requests for leaf blocks.
 *
 * Note: we can't calculate each index like dir_e_read can because we don't
 * have the leaf, and therefore we don't have the depth, and therefore we
 * don't have the length. So we have to just read enough ahead to make up
 * for the loss of information.
 */
static void gfs2_dir_readahead(struct inode *inode, unsigned hsize, u32 index,
			       struct file_ra_state *f_ra)
{
	struct gfs2_inode *ip = GFS2_I(inode);
	struct gfs2_glock *gl = ip->i_gl;
	struct buffer_head *bh;
	u64 blocknr = 0, last;
	unsigned count;

	/* First check if we've already read-ahead for the whole range. */
	if (index + MAX_RA_BLOCKS < f_ra->start)
		return;

	f_ra->start = max((pgoff_t)index, f_ra->start);
	for (count = 0; count < MAX_RA_BLOCKS; count++) {
		if (f_ra->start >= hsize) /* if exceeded the hash table */
			break;

		last = blocknr;
		blocknr = be64_to_cpu(ip->i_hash_cache[f_ra->start]);
		f_ra->start++;
		if (blocknr == last)
			continue;

		bh = gfs2_getbuf(gl, blocknr, 1);
		if (trylock_buffer(bh)) {
			if (buffer_uptodate(bh)) {
				unlock_buffer(bh);
				brelse(bh);
				continue;
			}
			bh->b_end_io = end_buffer_read_sync;
<<<<<<< HEAD
			submit_bh(REQ_OP_READ, REQ_RAHEAD | REQ_META, bh);
=======
			submit_bh(REQ_OP_READ,
				  REQ_RAHEAD | REQ_META | REQ_PRIO,
				  bh);
>>>>>>> 24b8d41d
			continue;
		}
		brelse(bh);
	}
}

/**
 * dir_e_read - Reads the entries from a directory into a filldir buffer
 * @dip: dinode pointer
 * @ctx: actor to feed the entries to
 *
 * Returns: errno
 */

static int dir_e_read(struct inode *inode, struct dir_context *ctx,
		      struct file_ra_state *f_ra)
{
	struct gfs2_inode *dip = GFS2_I(inode);
	u32 hsize, len = 0;
	u32 hash, index;
	__be64 *lp;
	int copied = 0;
	int error = 0;
	unsigned depth = 0;

	hsize = BIT(dip->i_depth);
	hash = gfs2_dir_offset2hash(ctx->pos);
	index = hash >> (32 - dip->i_depth);

	if (dip->i_hash_cache == NULL)
		f_ra->start = 0;
	lp = gfs2_dir_get_hash_table(dip);
	if (IS_ERR(lp))
		return PTR_ERR(lp);

	gfs2_dir_readahead(inode, hsize, index, f_ra);

	while (index < hsize) {
		error = gfs2_dir_read_leaf(inode, ctx,
					   &copied, &depth,
					   be64_to_cpu(lp[index]));
		if (error)
			break;

		len = BIT(dip->i_depth - depth);
		index = (index & ~(len - 1)) + len;
	}

	if (error > 0)
		error = 0;
	return error;
}

int gfs2_dir_read(struct inode *inode, struct dir_context *ctx,
		  struct file_ra_state *f_ra)
{
	struct gfs2_inode *dip = GFS2_I(inode);
	struct gfs2_sbd *sdp = GFS2_SB(inode);
	struct dirent_gather g;
	struct gfs2_dirent **darr, *dent;
	struct buffer_head *dibh;
	int copied = 0;
	int error;

	if (!dip->i_entries)
		return 0;

	if (dip->i_diskflags & GFS2_DIF_EXHASH)
		return dir_e_read(inode, ctx, f_ra);

	if (!gfs2_is_stuffed(dip)) {
		gfs2_consist_inode(dip);
		return -EIO;
	}

	error = gfs2_meta_inode_buffer(dip, &dibh);
	if (error)
		return error;

	error = -ENOMEM;
	/* 96 is max number of dirents which can be stuffed into an inode */
	darr = kmalloc_array(96, sizeof(struct gfs2_dirent *), GFP_NOFS);
	if (darr) {
		g.pdent = (const struct gfs2_dirent **)darr;
		g.offset = 0;
		dent = gfs2_dirent_scan(inode, dibh->b_data, dibh->b_size,
					gfs2_dirent_gather, NULL, &g);
		if (IS_ERR(dent)) {
			error = PTR_ERR(dent);
			goto out;
		}
		if (dip->i_entries != g.offset) {
			fs_warn(sdp, "Number of entries corrupt in dir %llu, "
				"ip->i_entries (%u) != g.offset (%u)\n",
				(unsigned long long)dip->i_no_addr,
				dip->i_entries,
				g.offset);
			gfs2_consist_inode(dip);
			error = -EIO;
			goto out;
		}
		gfs2_set_cookies(sdp, dibh, 0, darr, dip->i_entries);
		error = do_filldir_main(dip, ctx, darr,
					dip->i_entries, 0, &copied);
out:
		kfree(darr);
	}

	if (error > 0)
		error = 0;

	brelse(dibh);

	return error;
}

/**
 * gfs2_dir_search - Search a directory
 * @dip: The GFS2 dir inode
 * @name: The name we are looking up
 * @fail_on_exist: Fail if the name exists rather than looking it up
 *
 * This routine searches a directory for a file or another directory.
 * Assumes a glock is held on dip.
 *
 * Returns: errno
 */

struct inode *gfs2_dir_search(struct inode *dir, const struct qstr *name,
			      bool fail_on_exist)
{
	struct buffer_head *bh;
	struct gfs2_dirent *dent;
	u64 addr, formal_ino;
	u16 dtype;

	dent = gfs2_dirent_search(dir, name, gfs2_dirent_find, &bh);
	if (dent) {
		struct inode *inode;
		u16 rahead;

		if (IS_ERR(dent))
			return ERR_CAST(dent);
		dtype = be16_to_cpu(dent->de_type);
		rahead = be16_to_cpu(dent->de_rahead);
		addr = be64_to_cpu(dent->de_inum.no_addr);
		formal_ino = be64_to_cpu(dent->de_inum.no_formal_ino);
		brelse(bh);
		if (fail_on_exist)
			return ERR_PTR(-EEXIST);
		inode = gfs2_inode_lookup(dir->i_sb, dtype, addr, formal_ino,
					  GFS2_BLKST_FREE /* ignore */);
		if (!IS_ERR(inode))
			GFS2_I(inode)->i_rahead = rahead;
		return inode;
	}
	return ERR_PTR(-ENOENT);
}

int gfs2_dir_check(struct inode *dir, const struct qstr *name,
		   const struct gfs2_inode *ip)
{
	struct buffer_head *bh;
	struct gfs2_dirent *dent;
	int ret = -ENOENT;

	dent = gfs2_dirent_search(dir, name, gfs2_dirent_find, &bh);
	if (dent) {
		if (IS_ERR(dent))
			return PTR_ERR(dent);
		if (ip) {
			if (be64_to_cpu(dent->de_inum.no_addr) != ip->i_no_addr)
				goto out;
			if (be64_to_cpu(dent->de_inum.no_formal_ino) !=
			    ip->i_no_formal_ino)
				goto out;
			if (unlikely(IF2DT(ip->i_inode.i_mode) !=
			    be16_to_cpu(dent->de_type))) {
				gfs2_consist_inode(GFS2_I(dir));
				ret = -EIO;
				goto out;
			}
		}
		ret = 0;
out:
		brelse(bh);
	}
	return ret;
}

/**
 * dir_new_leaf - Add a new leaf onto hash chain
 * @inode: The directory
 * @name: The name we are adding
 *
 * This adds a new dir leaf onto an existing leaf when there is not
 * enough space to add a new dir entry. This is a last resort after
 * we've expanded the hash table to max size and also split existing
 * leaf blocks, so it will only occur for very large directories.
 *
 * The dist parameter is set to 1 for leaf blocks directly attached
 * to the hash table, 2 for one layer of indirection, 3 for two layers
 * etc. We are thus able to tell the difference between an old leaf
 * with dist set to zero (i.e. "don't know") and a new one where we
 * set this information for debug/fsck purposes.
 *
 * Returns: 0 on success, or -ve on error
 */

static int dir_new_leaf(struct inode *inode, const struct qstr *name)
{
	struct buffer_head *bh, *obh;
	struct gfs2_inode *ip = GFS2_I(inode);
	struct gfs2_leaf *leaf, *oleaf;
	u32 dist = 1;
	int error;
	u32 index;
	u64 bn;

	index = name->hash >> (32 - ip->i_depth);
	error = get_first_leaf(ip, index, &obh);
	if (error)
		return error;
	do {
		dist++;
		oleaf = (struct gfs2_leaf *)obh->b_data;
		bn = be64_to_cpu(oleaf->lf_next);
		if (!bn)
			break;
		brelse(obh);
		error = get_leaf(ip, bn, &obh);
		if (error)
			return error;
	} while(1);

	gfs2_trans_add_meta(ip->i_gl, obh);

	leaf = new_leaf(inode, &bh, be16_to_cpu(oleaf->lf_depth));
	if (!leaf) {
		brelse(obh);
		return -ENOSPC;
	}
	leaf->lf_dist = cpu_to_be32(dist);
	oleaf->lf_next = cpu_to_be64(bh->b_blocknr);
	brelse(bh);
	brelse(obh);

	error = gfs2_meta_inode_buffer(ip, &bh);
	if (error)
		return error;
	gfs2_trans_add_meta(ip->i_gl, bh);
	gfs2_add_inode_blocks(&ip->i_inode, 1);
	gfs2_dinode_out(ip, bh->b_data);
	brelse(bh);
	return 0;
}

static u16 gfs2_inode_ra_len(const struct gfs2_inode *ip)
{
	u64 where = ip->i_no_addr + 1;
	if (ip->i_eattr == where)
		return 1;
	return 0;
}

/**
 * gfs2_dir_add - Add new filename into directory
 * @inode: The directory inode
 * @name: The new name
 * @nip: The GFS2 inode to be linked in to the directory
 * @da: The directory addition info
 *
 * If the call to gfs2_diradd_alloc_required resulted in there being
 * no need to allocate any new directory blocks, then it will contain
 * a pointer to the directory entry and the bh in which it resides. We
 * can use that without having to repeat the search. If there was no
 * free space, then we must now create more space.
 *
 * Returns: 0 on success, error code on failure
 */

int gfs2_dir_add(struct inode *inode, const struct qstr *name,
		 const struct gfs2_inode *nip, struct gfs2_diradd *da)
{
	struct gfs2_inode *ip = GFS2_I(inode);
	struct buffer_head *bh = da->bh;
	struct gfs2_dirent *dent = da->dent;
	struct timespec64 tv;
	struct gfs2_leaf *leaf;
	int error;

	while(1) {
		if (da->bh == NULL) {
			dent = gfs2_dirent_search(inode, name,
						  gfs2_dirent_find_space, &bh);
		}
		if (dent) {
			if (IS_ERR(dent))
				return PTR_ERR(dent);
			dent = gfs2_init_dirent(inode, dent, name, bh);
			gfs2_inum_out(nip, dent);
			dent->de_type = cpu_to_be16(IF2DT(nip->i_inode.i_mode));
			dent->de_rahead = cpu_to_be16(gfs2_inode_ra_len(nip));
			tv = current_time(&ip->i_inode);
			if (ip->i_diskflags & GFS2_DIF_EXHASH) {
				leaf = (struct gfs2_leaf *)bh->b_data;
				be16_add_cpu(&leaf->lf_entries, 1);
				leaf->lf_nsec = cpu_to_be32(tv.tv_nsec);
				leaf->lf_sec = cpu_to_be64(tv.tv_sec);
			}
			da->dent = NULL;
			da->bh = NULL;
			brelse(bh);
			ip->i_entries++;
			ip->i_inode.i_mtime = ip->i_inode.i_ctime = tv;
			if (S_ISDIR(nip->i_inode.i_mode))
				inc_nlink(&ip->i_inode);
			mark_inode_dirty(inode);
			error = 0;
			break;
		}
		if (!(ip->i_diskflags & GFS2_DIF_EXHASH)) {
			error = dir_make_exhash(inode);
			if (error)
				break;
			continue;
		}
		error = dir_split_leaf(inode, name);
		if (error == 0)
			continue;
		if (error < 0)
			break;
		if (ip->i_depth < GFS2_DIR_MAX_DEPTH) {
			error = dir_double_exhash(ip);
			if (error)
				break;
			error = dir_split_leaf(inode, name);
			if (error < 0)
				break;
			if (error == 0)
				continue;
		}
		error = dir_new_leaf(inode, name);
		if (!error)
			continue;
		error = -ENOSPC;
		break;
	}
	return error;
}


/**
 * gfs2_dir_del - Delete a directory entry
 * @dip: The GFS2 inode
 * @filename: The filename
 *
 * Returns: 0 on success, error code on failure
 */

int gfs2_dir_del(struct gfs2_inode *dip, const struct dentry *dentry)
{
	const struct qstr *name = &dentry->d_name;
	struct gfs2_dirent *dent, *prev = NULL;
	struct buffer_head *bh;
<<<<<<< HEAD
	struct timespec tv = current_time(&dip->i_inode);
=======
	struct timespec64 tv = current_time(&dip->i_inode);
>>>>>>> 24b8d41d

	/* Returns _either_ the entry (if its first in block) or the
	   previous entry otherwise */
	dent = gfs2_dirent_search(&dip->i_inode, name, gfs2_dirent_prev, &bh);
	if (!dent) {
		gfs2_consist_inode(dip);
		return -EIO;
	}
	if (IS_ERR(dent)) {
		gfs2_consist_inode(dip);
		return PTR_ERR(dent);
	}
	/* If not first in block, adjust pointers accordingly */
	if (gfs2_dirent_find(dent, name, NULL) == 0) {
		prev = dent;
		dent = (struct gfs2_dirent *)((char *)dent + be16_to_cpu(prev->de_rec_len));
	}

	dirent_del(dip, bh, prev, dent);
	if (dip->i_diskflags & GFS2_DIF_EXHASH) {
		struct gfs2_leaf *leaf = (struct gfs2_leaf *)bh->b_data;
		u16 entries = be16_to_cpu(leaf->lf_entries);
		if (!entries)
			gfs2_consist_inode(dip);
		leaf->lf_entries = cpu_to_be16(--entries);
		leaf->lf_nsec = cpu_to_be32(tv.tv_nsec);
		leaf->lf_sec = cpu_to_be64(tv.tv_sec);
	}
	brelse(bh);

	if (!dip->i_entries)
		gfs2_consist_inode(dip);
	dip->i_entries--;
	dip->i_inode.i_mtime = dip->i_inode.i_ctime = tv;
	if (d_is_dir(dentry))
		drop_nlink(&dip->i_inode);
	mark_inode_dirty(&dip->i_inode);

	return 0;
}

/**
 * gfs2_dir_mvino - Change inode number of directory entry
 * @dip: The GFS2 inode
 * @filename:
 * @new_inode:
 *
 * This routine changes the inode number of a directory entry.  It's used
 * by rename to change ".." when a directory is moved.
 * Assumes a glock is held on dvp.
 *
 * Returns: errno
 */

int gfs2_dir_mvino(struct gfs2_inode *dip, const struct qstr *filename,
		   const struct gfs2_inode *nip, unsigned int new_type)
{
	struct buffer_head *bh;
	struct gfs2_dirent *dent;

	dent = gfs2_dirent_search(&dip->i_inode, filename, gfs2_dirent_find, &bh);
	if (!dent) {
		gfs2_consist_inode(dip);
		return -EIO;
	}
	if (IS_ERR(dent))
		return PTR_ERR(dent);

	gfs2_trans_add_meta(dip->i_gl, bh);
	gfs2_inum_out(nip, dent);
	dent->de_type = cpu_to_be16(new_type);
<<<<<<< HEAD

	if (dip->i_diskflags & GFS2_DIF_EXHASH) {
		brelse(bh);
		error = gfs2_meta_inode_buffer(dip, &bh);
		if (error)
			return error;
		gfs2_trans_add_meta(dip->i_gl, bh);
	}

	dip->i_inode.i_mtime = dip->i_inode.i_ctime = current_time(&dip->i_inode);
	gfs2_dinode_out(dip, bh->b_data);
=======
>>>>>>> 24b8d41d
	brelse(bh);

	dip->i_inode.i_mtime = dip->i_inode.i_ctime = current_time(&dip->i_inode);
	mark_inode_dirty_sync(&dip->i_inode);
	return 0;
}

/**
 * leaf_dealloc - Deallocate a directory leaf
 * @dip: the directory
 * @index: the hash table offset in the directory
 * @len: the number of pointers to this leaf
 * @leaf_no: the leaf number
 * @leaf_bh: buffer_head for the starting leaf
 * last_dealloc: 1 if this is the final dealloc for the leaf, else 0
 *
 * Returns: errno
 */

static int leaf_dealloc(struct gfs2_inode *dip, u32 index, u32 len,
			u64 leaf_no, struct buffer_head *leaf_bh,
			int last_dealloc)
{
	struct gfs2_sbd *sdp = GFS2_SB(&dip->i_inode);
	struct gfs2_leaf *tmp_leaf;
	struct gfs2_rgrp_list rlist;
	struct buffer_head *bh, *dibh;
	u64 blk, nblk;
	unsigned int rg_blocks = 0, l_blocks = 0;
	char *ht;
	unsigned int x, size = len * sizeof(u64);
	int error;

	error = gfs2_rindex_update(sdp);
	if (error)
		return error;

	memset(&rlist, 0, sizeof(struct gfs2_rgrp_list));

	ht = kzalloc(size, GFP_NOFS | __GFP_NOWARN);
	if (ht == NULL)
		ht = __vmalloc(size, GFP_NOFS | __GFP_NOWARN | __GFP_ZERO);
	if (!ht)
		return -ENOMEM;

	error = gfs2_quota_hold(dip, NO_UID_QUOTA_CHANGE, NO_GID_QUOTA_CHANGE);
	if (error)
		goto out;

	/*  Count the number of leaves  */
	bh = leaf_bh;

	for (blk = leaf_no; blk; blk = nblk) {
		if (blk != leaf_no) {
			error = get_leaf(dip, blk, &bh);
			if (error)
				goto out_rlist;
		}
		tmp_leaf = (struct gfs2_leaf *)bh->b_data;
		nblk = be64_to_cpu(tmp_leaf->lf_next);
		if (blk != leaf_no)
			brelse(bh);

		gfs2_rlist_add(dip, &rlist, blk);
		l_blocks++;
	}

	gfs2_rlist_alloc(&rlist);

	for (x = 0; x < rlist.rl_rgrps; x++) {
		struct gfs2_rgrpd *rgd = gfs2_glock2rgrp(rlist.rl_ghs[x].gh_gl);

		rg_blocks += rgd->rd_length;
	}

	error = gfs2_glock_nq_m(rlist.rl_rgrps, rlist.rl_ghs);
	if (error)
		goto out_rlist;

	error = gfs2_trans_begin(sdp,
			rg_blocks + (DIV_ROUND_UP(size, sdp->sd_jbsize) + 1) +
			RES_DINODE + RES_STATFS + RES_QUOTA, RES_DINODE +
				 l_blocks);
	if (error)
		goto out_rg_gunlock;

	bh = leaf_bh;

	for (blk = leaf_no; blk; blk = nblk) {
		struct gfs2_rgrpd *rgd;

		if (blk != leaf_no) {
			error = get_leaf(dip, blk, &bh);
			if (error)
				goto out_end_trans;
		}
		tmp_leaf = (struct gfs2_leaf *)bh->b_data;
		nblk = be64_to_cpu(tmp_leaf->lf_next);
		if (blk != leaf_no)
			brelse(bh);

		rgd = gfs2_blk2rgrpd(sdp, blk, true);
		gfs2_free_meta(dip, rgd, blk, 1);
		gfs2_add_inode_blocks(&dip->i_inode, -1);
	}

	error = gfs2_dir_write_data(dip, ht, index * sizeof(u64), size);
	if (error != size) {
		if (error >= 0)
			error = -EIO;
		goto out_end_trans;
	}

	error = gfs2_meta_inode_buffer(dip, &dibh);
	if (error)
		goto out_end_trans;

	gfs2_trans_add_meta(dip->i_gl, dibh);
	/* On the last dealloc, make this a regular file in case we crash.
	   (We don't want to free these blocks a second time.)  */
	if (last_dealloc)
		dip->i_inode.i_mode = S_IFREG;
	gfs2_dinode_out(dip, dibh->b_data);
	brelse(dibh);

out_end_trans:
	gfs2_trans_end(sdp);
out_rg_gunlock:
	gfs2_glock_dq_m(rlist.rl_rgrps, rlist.rl_ghs);
out_rlist:
	gfs2_rlist_free(&rlist);
	gfs2_quota_unhold(dip);
out:
	kvfree(ht);
	return error;
}

/**
 * gfs2_dir_exhash_dealloc - free all the leaf blocks in a directory
 * @dip: the directory
 *
 * Dealloc all on-disk directory leaves to FREEMETA state
 * Change on-disk inode type to "regular file"
 *
 * Returns: errno
 */

int gfs2_dir_exhash_dealloc(struct gfs2_inode *dip)
{
	struct buffer_head *bh;
	struct gfs2_leaf *leaf;
	u32 hsize, len;
	u32 index = 0, next_index;
	__be64 *lp;
	u64 leaf_no;
	int error = 0, last;

	hsize = BIT(dip->i_depth);

	lp = gfs2_dir_get_hash_table(dip);
	if (IS_ERR(lp))
		return PTR_ERR(lp);

	while (index < hsize) {
		leaf_no = be64_to_cpu(lp[index]);
		if (leaf_no) {
			error = get_leaf(dip, leaf_no, &bh);
			if (error)
				goto out;
			leaf = (struct gfs2_leaf *)bh->b_data;
			len = BIT(dip->i_depth - be16_to_cpu(leaf->lf_depth));

			next_index = (index & ~(len - 1)) + len;
			last = ((next_index >= hsize) ? 1 : 0);
			error = leaf_dealloc(dip, index, len, leaf_no, bh,
					     last);
			brelse(bh);
			if (error)
				goto out;
			index = next_index;
		} else
			index++;
	}

	if (index != hsize) {
		gfs2_consist_inode(dip);
		error = -EIO;
	}

out:

	return error;
}

/**
 * gfs2_diradd_alloc_required - find if adding entry will require an allocation
 * @ip: the file being written to
 * @filname: the filename that's going to be added
 * @da: The structure to return dir alloc info
 *
 * Returns: 0 if ok, -ve on error
 */

int gfs2_diradd_alloc_required(struct inode *inode, const struct qstr *name,
			       struct gfs2_diradd *da)
{
	struct gfs2_inode *ip = GFS2_I(inode);
	struct gfs2_sbd *sdp = GFS2_SB(inode);
	const unsigned int extra = sizeof(struct gfs2_dinode) - sizeof(struct gfs2_leaf);
	struct gfs2_dirent *dent;
	struct buffer_head *bh;

	da->nr_blocks = 0;
	da->bh = NULL;
	da->dent = NULL;

	dent = gfs2_dirent_search(inode, name, gfs2_dirent_find_space, &bh);
	if (!dent) {
		da->nr_blocks = sdp->sd_max_dirres;
		if (!(ip->i_diskflags & GFS2_DIF_EXHASH) &&
		    (GFS2_DIRENT_SIZE(name->len) < extra))
			da->nr_blocks = 1;
		return 0;
	}
	if (IS_ERR(dent))
		return PTR_ERR(dent);

	if (da->save_loc) {
		da->bh = bh;
		da->dent = dent;
	} else {
		brelse(bh);
	}
	return 0;
}
<|MERGE_RESOLUTION|>--- conflicted
+++ resolved
@@ -868,12 +868,7 @@
 	struct buffer_head *bh;
 	struct gfs2_leaf *leaf;
 	struct gfs2_dirent *dent;
-<<<<<<< HEAD
-	struct qstr name = { .name = "" };
-	struct timespec tv = current_time(inode);
-=======
 	struct timespec64 tv = current_time(inode);
->>>>>>> 24b8d41d
 
 	error = gfs2_alloc_blocks(ip, &bn, &n, 0, NULL);
 	if (error)
@@ -1511,13 +1506,9 @@
 				continue;
 			}
 			bh->b_end_io = end_buffer_read_sync;
-<<<<<<< HEAD
-			submit_bh(REQ_OP_READ, REQ_RAHEAD | REQ_META, bh);
-=======
 			submit_bh(REQ_OP_READ,
 				  REQ_RAHEAD | REQ_META | REQ_PRIO,
 				  bh);
->>>>>>> 24b8d41d
 			continue;
 		}
 		brelse(bh);
@@ -1883,11 +1874,7 @@
 	const struct qstr *name = &dentry->d_name;
 	struct gfs2_dirent *dent, *prev = NULL;
 	struct buffer_head *bh;
-<<<<<<< HEAD
-	struct timespec tv = current_time(&dip->i_inode);
-=======
 	struct timespec64 tv = current_time(&dip->i_inode);
->>>>>>> 24b8d41d
 
 	/* Returns _either_ the entry (if its first in block) or the
 	   previous entry otherwise */
@@ -1959,20 +1946,6 @@
 	gfs2_trans_add_meta(dip->i_gl, bh);
 	gfs2_inum_out(nip, dent);
 	dent->de_type = cpu_to_be16(new_type);
-<<<<<<< HEAD
-
-	if (dip->i_diskflags & GFS2_DIF_EXHASH) {
-		brelse(bh);
-		error = gfs2_meta_inode_buffer(dip, &bh);
-		if (error)
-			return error;
-		gfs2_trans_add_meta(dip->i_gl, bh);
-	}
-
-	dip->i_inode.i_mtime = dip->i_inode.i_ctime = current_time(&dip->i_inode);
-	gfs2_dinode_out(dip, bh->b_data);
-=======
->>>>>>> 24b8d41d
 	brelse(bh);
 
 	dip->i_inode.i_mtime = dip->i_inode.i_ctime = current_time(&dip->i_inode);
