--- conflicted
+++ resolved
@@ -274,8 +274,6 @@
 	return gh->gh_gl;
 }
 
-<<<<<<< HEAD
-=======
 static inline bool gfs2_holder_queued(struct gfs2_holder *gh)
 {
 	return !list_empty(&gh->gh_list);
@@ -324,5 +322,4 @@
 extern void gfs2_inode_remember_delete(struct gfs2_glock *gl, u64 generation);
 extern bool gfs2_inode_already_deleted(struct gfs2_glock *gl, u64 generation);
 
->>>>>>> 24b8d41d
 #endif /* __GLOCK_DOT_H__ */