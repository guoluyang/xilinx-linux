--- conflicted
+++ resolved
@@ -21,10 +21,7 @@
 #include <linux/pstore_ram.h>
 #include <linux/of.h>
 #include <linux/of_address.h>
-<<<<<<< HEAD
-=======
 #include "internal.h"
->>>>>>> 24b8d41d
 
 #define RAMOOPS_KERNMSG_HDR "===="
 #define MIN_MEM_SIZE 4096UL
@@ -176,21 +173,10 @@
 			   persistent_ram_ecc_string(prz, NULL, 0));
 }
 
-<<<<<<< HEAD
-static ssize_t ramoops_pstore_read(u64 *id, enum pstore_type_id *type,
-				   int *count, struct timespec *time,
-				   char **buf, bool *compressed,
-				   ssize_t *ecc_notice_size,
-				   struct pstore_info *psi)
-{
-	ssize_t size;
-	struct ramoops_context *cxt = psi->data;
-=======
 static ssize_t ramoops_pstore_read(struct pstore_record *record)
 {
 	ssize_t size = 0;
 	struct ramoops_context *cxt = record->psi->data;
->>>>>>> 24b8d41d
 	struct persistent_ram_zone *prz = NULL;
 	int header_length = 0;
 	bool free_prz = false;
@@ -279,16 +265,6 @@
 	size = persistent_ram_old_size(prz) - header_length;
 
 	/* ECC correction notice */
-<<<<<<< HEAD
-	*ecc_notice_size = persistent_ram_ecc_string(prz, NULL, 0);
-
-	*buf = kmalloc(size + *ecc_notice_size + 1, GFP_KERNEL);
-	if (*buf == NULL)
-		return -ENOMEM;
-
-	memcpy(*buf, (char *)persistent_ram_old(prz) + header_length, size);
-	persistent_ram_ecc_string(prz, *buf + size, *ecc_notice_size + 1);
-=======
 	record->ecc_notice_size = persistent_ram_ecc_string(prz, NULL, 0);
 
 	record->buf = kmalloc(size + record->ecc_notice_size + 1, GFP_KERNEL);
@@ -308,7 +284,6 @@
 		kfree(prz->old_log);
 		kfree(prz);
 	}
->>>>>>> 24b8d41d
 
 	return size;
 }
@@ -414,31 +389,8 @@
 	return 0;
 }
 
-<<<<<<< HEAD
-static int notrace ramoops_pstore_write_buf_user(enum pstore_type_id type,
-						 enum kmsg_dump_reason reason,
-						 u64 *id, unsigned int part,
-						 const char __user *buf,
-						 bool compressed, size_t size,
-						 struct pstore_info *psi)
-{
-	if (type == PSTORE_TYPE_PMSG) {
-		struct ramoops_context *cxt = psi->data;
-
-		if (!cxt->mprz)
-			return -ENOMEM;
-		return persistent_ram_write_user(cxt->mprz, buf, size);
-	}
-
-	return -EINVAL;
-}
-
-static int ramoops_pstore_erase(enum pstore_type_id type, u64 id, int count,
-				struct timespec time, struct pstore_info *psi)
-=======
 static int notrace ramoops_pstore_write_user(struct pstore_record *record,
 					     const char __user *buf)
->>>>>>> 24b8d41d
 {
 	if (record->type == PSTORE_TYPE_PMSG) {
 		struct ramoops_context *cxt = record->psi->data;
@@ -489,13 +441,8 @@
 		.name	= "ramoops",
 		.open	= ramoops_pstore_open,
 		.read	= ramoops_pstore_read,
-<<<<<<< HEAD
-		.write_buf	= ramoops_pstore_write_buf,
-		.write_buf_user	= ramoops_pstore_write_buf_user,
-=======
 		.write	= ramoops_pstore_write,
 		.write_user	= ramoops_pstore_write_user,
->>>>>>> 24b8d41d
 		.erase	= ramoops_pstore_erase,
 	},
 };
@@ -504,16 +451,6 @@
 {
 	int i;
 
-<<<<<<< HEAD
-	if (!cxt->przs)
-		return;
-
-	for (i = 0; i < cxt->max_dump_cnt; i++)
-		persistent_ram_free(cxt->przs[i]);
-
-	kfree(cxt->przs);
-	cxt->max_dump_cnt = 0;
-=======
 	/* Free dump PRZs */
 	if (cxt->dprzs) {
 		for (i = 0; i < cxt->max_dump_cnt; i++)
@@ -530,7 +467,6 @@
 		kfree(cxt->fprzs);
 		cxt->max_ftrace_cnt = 0;
 	}
->>>>>>> 24b8d41d
 }
 
 static int ramoops_init_przs(const char *name,
@@ -582,29 +518,6 @@
 		goto fail;
 	}
 
-<<<<<<< HEAD
-	cxt->przs = kzalloc(sizeof(*cxt->przs) * cxt->max_dump_cnt,
-			     GFP_KERNEL);
-	if (!cxt->przs) {
-		dev_err(dev, "failed to initialize a prz array for dumps\n");
-		goto fail_mem;
-	}
-
-	for (i = 0; i < cxt->max_dump_cnt; i++) {
-		cxt->przs[i] = persistent_ram_new(*paddr, cxt->record_size, 0,
-						  &cxt->ecc_info,
-						  cxt->memtype);
-		if (IS_ERR(cxt->przs[i])) {
-			err = PTR_ERR(cxt->przs[i]);
-			dev_err(dev, "failed to request mem region (0x%zx@0x%llx): %d\n",
-				cxt->record_size, (unsigned long long)*paddr, err);
-
-			while (i > 0) {
-				i--;
-				persistent_ram_free(cxt->przs[i]);
-			}
-			goto fail_prz;
-=======
 	zone_sz = mem_sz / *cnt;
 	if (!zone_sz) {
 		dev_err(dev, "%s zone size == 0\n", name);
@@ -639,7 +552,6 @@
 			}
 			kfree(prz_ar);
 			goto fail;
->>>>>>> 24b8d41d
 		}
 		*paddr += zone_sz;
 		prz_ar[i]->type = pstore_name_to_type(name);
@@ -647,16 +559,9 @@
 
 	*przs = prz_ar;
 	return 0;
-<<<<<<< HEAD
-fail_prz:
-	kfree(cxt->przs);
-fail_mem:
-	cxt->max_dump_cnt = 0;
-=======
 
 fail:
 	*cnt = 0;
->>>>>>> 24b8d41d
 	return err;
 }
 
@@ -794,99 +699,18 @@
 	return 0;
 }
 
-static int ramoops_parse_dt_size(struct platform_device *pdev,
-				 const char *propname, u32 *value)
-{
-	u32 val32 = 0;
-	int ret;
-
-	ret = of_property_read_u32(pdev->dev.of_node, propname, &val32);
-	if (ret < 0 && ret != -EINVAL) {
-		dev_err(&pdev->dev, "failed to parse property %s: %d\n",
-			propname, ret);
-		return ret;
-	}
-
-	if (val32 > INT_MAX) {
-		dev_err(&pdev->dev, "%s %u > INT_MAX\n", propname, val32);
-		return -EOVERFLOW;
-	}
-
-	*value = val32;
-	return 0;
-}
-
-static int ramoops_parse_dt(struct platform_device *pdev,
-			    struct ramoops_platform_data *pdata)
-{
-	struct device_node *of_node = pdev->dev.of_node;
-	struct resource *res;
-	u32 value;
-	int ret;
-
-	dev_dbg(&pdev->dev, "using Device Tree\n");
-
-	res = platform_get_resource(pdev, IORESOURCE_MEM, 0);
-	if (!res) {
-		dev_err(&pdev->dev,
-			"failed to locate DT /reserved-memory resource\n");
-		return -EINVAL;
-	}
-
-	pdata->mem_size = resource_size(res);
-	pdata->mem_address = res->start;
-	pdata->mem_type = of_property_read_bool(of_node, "unbuffered");
-	pdata->dump_oops = !of_property_read_bool(of_node, "no-dump-oops");
-
-#define parse_size(name, field) {					\
-		ret = ramoops_parse_dt_size(pdev, name, &value);	\
-		if (ret < 0)						\
-			return ret;					\
-		field = value;						\
-	}
-
-	parse_size("record-size", pdata->record_size);
-	parse_size("console-size", pdata->console_size);
-	parse_size("ftrace-size", pdata->ftrace_size);
-	parse_size("pmsg-size", pdata->pmsg_size);
-	parse_size("ecc-size", pdata->ecc_info.ecc_size);
-
-#undef parse_size
-
-	return 0;
-}
-
 static int ramoops_probe(struct platform_device *pdev)
 {
 	struct device *dev = &pdev->dev;
 	struct ramoops_platform_data *pdata = dev->platform_data;
-<<<<<<< HEAD
-=======
 	struct ramoops_platform_data pdata_local;
->>>>>>> 24b8d41d
 	struct ramoops_context *cxt = &oops_cxt;
 	size_t dump_mem_sz;
 	phys_addr_t paddr;
 	int err = -EINVAL;
 
-<<<<<<< HEAD
-	if (dev_of_node(dev) && !pdata) {
-		pdata = devm_kzalloc(&pdev->dev, sizeof(*pdata), GFP_KERNEL);
-		if (!pdata) {
-			err = -ENOMEM;
-			goto fail_out;
-		}
-
-		err = ramoops_parse_dt(pdev, pdata);
-		if (err < 0)
-			goto fail_out;
-	}
-
-	/* Only a single ramoops area allowed at a time, so fail extra
-=======
 	/*
 	 * Only a single ramoops area allowed at a time, so fail extra
->>>>>>> 24b8d41d
 	 * probes.
 	 */
 	if (cxt->max_dump_cnt) {
@@ -979,15 +803,6 @@
 		cxt->pstore.max_reason = pdata->max_reason;
 	}
 	if (cxt->console_size)
-<<<<<<< HEAD
-		cxt->pstore.bufsize = 1024; /* LOG_LINE_MAX */
-	cxt->pstore.bufsize = max(cxt->record_size, cxt->pstore.bufsize);
-	cxt->pstore.buf = kmalloc(cxt->pstore.bufsize, GFP_KERNEL);
-	if (!cxt->pstore.buf) {
-		pr_err("cannot allocate pstore buffer\n");
-		err = -ENOMEM;
-		goto fail_clear;
-=======
 		cxt->pstore.flags |= PSTORE_FLAGS_CONSOLE;
 	if (cxt->max_ftrace_cnt)
 		cxt->pstore.flags |= PSTORE_FLAGS_FTRACE;
@@ -1007,17 +822,7 @@
 			err = -ENOMEM;
 			goto fail_clear;
 		}
->>>>>>> 24b8d41d
-	}
-	spin_lock_init(&cxt->pstore.buf_lock);
-
-	cxt->pstore.flags = PSTORE_FLAGS_DMESG;
-	if (cxt->console_size)
-		cxt->pstore.flags |= PSTORE_FLAGS_CONSOLE;
-	if (cxt->ftrace_size)
-		cxt->pstore.flags |= PSTORE_FLAGS_FTRACE;
-	if (cxt->pmsg_size)
-		cxt->pstore.flags |= PSTORE_FLAGS_PMSG;
+	}
 
 	err = pstore_register(&cxt->pstore);
 	if (err) {
@@ -1049,10 +854,6 @@
 	cxt->pstore.bufsize = 0;
 	persistent_ram_free(cxt->mprz);
 fail_init_mprz:
-<<<<<<< HEAD
-	persistent_ram_free(cxt->fprz);
-=======
->>>>>>> 24b8d41d
 fail_init_fprz:
 	persistent_ram_free(cxt->cprz);
 fail_init_cprz:
