// SPDX-License-Identifier: GPL-2.0
/*
 *  linux/fs/ext4/block_validity.c
 *
 * Copyright (C) 2009
 * Theodore Ts'o (tytso@mit.edu)
 *
 * Track which blocks in the filesystem are metadata blocks that
 * should never be used as data blocks by files or directories.
 */

#include <linux/time.h>
#include <linux/fs.h>
#include <linux/namei.h>
#include <linux/quotaops.h>
#include <linux/buffer_head.h>
#include <linux/swap.h>
#include <linux/pagemap.h>
#include <linux/blkdev.h>
#include <linux/slab.h>
#include "ext4.h"

struct ext4_system_zone {
	struct rb_node	node;
	ext4_fsblk_t	start_blk;
	unsigned int	count;
	u32		ino;
};

static struct kmem_cache *ext4_system_zone_cachep;

int __init ext4_init_system_zone(void)
{
	ext4_system_zone_cachep = KMEM_CACHE(ext4_system_zone, 0);
	if (ext4_system_zone_cachep == NULL)
		return -ENOMEM;
	return 0;
}

void ext4_exit_system_zone(void)
{
	rcu_barrier();
	kmem_cache_destroy(ext4_system_zone_cachep);
}

static inline int can_merge(struct ext4_system_zone *entry1,
		     struct ext4_system_zone *entry2)
{
	if ((entry1->start_blk + entry1->count) == entry2->start_blk &&
	    entry1->ino == entry2->ino)
		return 1;
	return 0;
}

static void release_system_zone(struct ext4_system_blocks *system_blks)
{
	struct ext4_system_zone	*entry, *n;

	rbtree_postorder_for_each_entry_safe(entry, n,
				&system_blks->root, node)
		kmem_cache_free(ext4_system_zone_cachep, entry);
}

/*
 * Mark a range of blocks as belonging to the "system zone" --- that
 * is, filesystem metadata blocks which should never be used by
 * inodes.
 */
static int add_system_zone(struct ext4_system_blocks *system_blks,
			   ext4_fsblk_t start_blk,
			   unsigned int count, u32 ino)
{
	struct ext4_system_zone *new_entry, *entry;
	struct rb_node **n = &system_blks->root.rb_node, *node;
	struct rb_node *parent = NULL, *new_node = NULL;

	while (*n) {
		parent = *n;
		entry = rb_entry(parent, struct ext4_system_zone, node);
		if (start_blk < entry->start_blk)
			n = &(*n)->rb_left;
		else if (start_blk >= (entry->start_blk + entry->count))
			n = &(*n)->rb_right;
		else	/* Unexpected overlap of system zones. */
			return -EFSCORRUPTED;
	}

	new_entry = kmem_cache_alloc(ext4_system_zone_cachep,
				     GFP_KERNEL);
	if (!new_entry)
		return -ENOMEM;
	new_entry->start_blk = start_blk;
	new_entry->count = count;
	new_entry->ino = ino;
	new_node = &new_entry->node;

	rb_link_node(new_node, parent, n);
	rb_insert_color(new_node, &system_blks->root);

	/* Can we merge to the left? */
	node = rb_prev(new_node);
	if (node) {
		entry = rb_entry(node, struct ext4_system_zone, node);
		if (can_merge(entry, new_entry)) {
			new_entry->start_blk = entry->start_blk;
			new_entry->count += entry->count;
			rb_erase(node, &system_blks->root);
			kmem_cache_free(ext4_system_zone_cachep, entry);
		}
	}

	/* Can we merge to the right? */
	node = rb_next(new_node);
	if (node) {
		entry = rb_entry(node, struct ext4_system_zone, node);
		if (can_merge(new_entry, entry)) {
			new_entry->count += entry->count;
			rb_erase(node, &system_blks->root);
			kmem_cache_free(ext4_system_zone_cachep, entry);
		}
	}
	return 0;
}

static void debug_print_tree(struct ext4_sb_info *sbi)
{
	struct rb_node *node;
	struct ext4_system_zone *entry;
	struct ext4_system_blocks *system_blks;
	int first = 1;

	printk(KERN_INFO "System zones: ");
	rcu_read_lock();
	system_blks = rcu_dereference(sbi->s_system_blks);
	node = rb_first(&system_blks->root);
	while (node) {
		entry = rb_entry(node, struct ext4_system_zone, node);
		printk(KERN_CONT "%s%llu-%llu", first ? "" : ", ",
		       entry->start_blk, entry->start_blk + entry->count - 1);
		first = 0;
		node = rb_next(node);
	}
<<<<<<< HEAD
	printk(KERN_CONT "\n");
=======
	rcu_read_unlock();
	printk(KERN_CONT "\n");
}

static int ext4_protect_reserved_inode(struct super_block *sb,
				       struct ext4_system_blocks *system_blks,
				       u32 ino)
{
	struct inode *inode;
	struct ext4_sb_info *sbi = EXT4_SB(sb);
	struct ext4_map_blocks map;
	u32 i = 0, num;
	int err = 0, n;

	if ((ino < EXT4_ROOT_INO) ||
	    (ino > le32_to_cpu(sbi->s_es->s_inodes_count)))
		return -EINVAL;
	inode = ext4_iget(sb, ino, EXT4_IGET_SPECIAL);
	if (IS_ERR(inode))
		return PTR_ERR(inode);
	num = (inode->i_size + sb->s_blocksize - 1) >> sb->s_blocksize_bits;
	while (i < num) {
		cond_resched();
		map.m_lblk = i;
		map.m_len = num - i;
		n = ext4_map_blocks(NULL, inode, &map, 0);
		if (n < 0) {
			err = n;
			break;
		}
		if (n == 0) {
			i++;
		} else {
			err = add_system_zone(system_blks, map.m_pblk, n, ino);
			if (err < 0) {
				if (err == -EFSCORRUPTED) {
					__ext4_error(sb, __func__, __LINE__,
						     -err, map.m_pblk,
						     "blocks %llu-%llu from inode %u overlap system zone",
						     map.m_pblk,
						     map.m_pblk + map.m_len - 1,
						     ino);
				}
				break;
			}
			i += n;
		}
	}
	iput(inode);
	return err;
}

static void ext4_destroy_system_zone(struct rcu_head *rcu)
{
	struct ext4_system_blocks *system_blks;

	system_blks = container_of(rcu, struct ext4_system_blocks, rcu);
	release_system_zone(system_blks);
	kfree(system_blks);
>>>>>>> 24b8d41d
}

/*
 * Build system zone rbtree which is used for block validity checking.
 *
 * The update of system_blks pointer in this function is protected by
 * sb->s_umount semaphore. However we have to be careful as we can be
 * racing with ext4_data_block_valid() calls reading system_blks rbtree
 * protected only by RCU. That's why we first build the rbtree and then
 * swap it in place.
 */
int ext4_setup_system_zone(struct super_block *sb)
{
	ext4_group_t ngroups = ext4_get_groups_count(sb);
	struct ext4_sb_info *sbi = EXT4_SB(sb);
	struct ext4_system_blocks *system_blks;
	struct ext4_group_desc *gdp;
	ext4_group_t i;
	int flex_size = ext4_flex_bg_size(sbi);
	int ret;

	system_blks = kzalloc(sizeof(*system_blks), GFP_KERNEL);
	if (!system_blks)
		return -ENOMEM;

	for (i=0; i < ngroups; i++) {
		cond_resched();
		if (ext4_bg_has_super(sb, i) &&
		    ((i < 5) || ((i % flex_size) == 0))) {
			ret = add_system_zone(system_blks,
					ext4_group_first_block_no(sb, i),
					ext4_bg_num_gdb(sb, i) + 1, 0);
			if (ret)
				goto err;
		}
		gdp = ext4_get_group_desc(sb, i, NULL);
		ret = add_system_zone(system_blks,
				ext4_block_bitmap(sb, gdp), 1, 0);
		if (ret)
			goto err;
		ret = add_system_zone(system_blks,
				ext4_inode_bitmap(sb, gdp), 1, 0);
		if (ret)
			goto err;
		ret = add_system_zone(system_blks,
				ext4_inode_table(sb, gdp),
				sbi->s_itb_per_group, 0);
		if (ret)
			goto err;
	}
	if (ext4_has_feature_journal(sb) && sbi->s_es->s_journal_inum) {
		ret = ext4_protect_reserved_inode(sb, system_blks,
				le32_to_cpu(sbi->s_es->s_journal_inum));
		if (ret)
			goto err;
	}

	/*
	 * System blks rbtree complete, announce it once to prevent racing
	 * with ext4_data_block_valid() accessing the rbtree at the same
	 * time.
	 */
	rcu_assign_pointer(sbi->s_system_blks, system_blks);

	if (test_opt(sb, DEBUG))
		debug_print_tree(sbi);
	return 0;
err:
	release_system_zone(system_blks);
	kfree(system_blks);
	return ret;
}

/*
 * Called when the filesystem is unmounted or when remounting it with
 * noblock_validity specified.
 *
 * The update of system_blks pointer in this function is protected by
 * sb->s_umount semaphore. However we have to be careful as we can be
 * racing with ext4_data_block_valid() calls reading system_blks rbtree
 * protected only by RCU. So we first clear the system_blks pointer and
 * then free the rbtree only after RCU grace period expires.
 */
void ext4_release_system_zone(struct super_block *sb)
{
	struct ext4_system_blocks *system_blks;

	system_blks = rcu_dereference_protected(EXT4_SB(sb)->s_system_blks,
					lockdep_is_held(&sb->s_umount));
	rcu_assign_pointer(EXT4_SB(sb)->s_system_blks, NULL);

	if (system_blks)
		call_rcu(&system_blks->rcu, ext4_destroy_system_zone);
}

/*
 * Returns 1 if the passed-in block region (start_blk,
 * start_blk+count) is valid; 0 if some part of the block region
 * overlaps with some other filesystem metadata blocks.
 */
int ext4_inode_block_valid(struct inode *inode, ext4_fsblk_t start_blk,
			  unsigned int count)
{
	struct ext4_sb_info *sbi = EXT4_SB(inode->i_sb);
	struct ext4_system_blocks *system_blks;
	struct ext4_system_zone *entry;
	struct rb_node *n;
	int ret = 1;

	if ((start_blk <= le32_to_cpu(sbi->s_es->s_first_data_block)) ||
	    (start_blk + count < start_blk) ||
	    (start_blk + count > ext4_blocks_count(sbi->s_es)))
		return 0;

	/*
	 * Lock the system zone to prevent it being released concurrently
	 * when doing a remount which inverse current "[no]block_validity"
	 * mount option.
	 */
	rcu_read_lock();
	system_blks = rcu_dereference(sbi->s_system_blks);
	if (system_blks == NULL)
		goto out_rcu;

	n = system_blks->root.rb_node;
	while (n) {
		entry = rb_entry(n, struct ext4_system_zone, node);
		if (start_blk + count - 1 < entry->start_blk)
			n = n->rb_left;
		else if (start_blk >= (entry->start_blk + entry->count))
			n = n->rb_right;
		else {
			ret = (entry->ino == inode->i_ino);
			break;
		}
	}
out_rcu:
	rcu_read_unlock();
	return ret;
}

int ext4_check_blockref(const char *function, unsigned int line,
			struct inode *inode, __le32 *p, unsigned int max)
{
	__le32 *bref = p;
	unsigned int blk;

	if (ext4_has_feature_journal(inode->i_sb) &&
	    (inode->i_ino ==
	     le32_to_cpu(EXT4_SB(inode->i_sb)->s_es->s_journal_inum)))
		return 0;

	while (bref < p+max) {
		blk = le32_to_cpu(*bref++);
		if (blk &&
		    unlikely(!ext4_inode_block_valid(inode, blk, 1))) {
			ext4_error_inode(inode, function, line, blk,
					 "invalid block");
			return -EFSCORRUPTED;
		}
	}
	return 0;
}
<|MERGE_RESOLUTION|>--- conflicted
+++ resolved
@@ -140,9 +140,6 @@
 		first = 0;
 		node = rb_next(node);
 	}
-<<<<<<< HEAD
-	printk(KERN_CONT "\n");
-=======
 	rcu_read_unlock();
 	printk(KERN_CONT "\n");
 }
@@ -202,7 +199,6 @@
 	system_blks = container_of(rcu, struct ext4_system_blocks, rcu);
 	release_system_zone(system_blks);
 	kfree(system_blks);
->>>>>>> 24b8d41d
 }
 
 /*
