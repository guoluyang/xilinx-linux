--- conflicted
+++ resolved
@@ -27,26 +27,12 @@
  * mb_debug() dynamic printk msgs could be used to debug mballoc code.
  */
 #ifdef CONFIG_EXT4_DEBUG
-<<<<<<< HEAD
-extern ushort ext4_mballoc_debug;
-
-#define mb_debug(n, fmt, ...)	                                        \
-do {									\
-	if ((n) <= ext4_mballoc_debug) {				\
-		printk(KERN_DEBUG "(%s, %d): %s: " fmt,			\
-		       __FILE__, __LINE__, __func__, ##__VA_ARGS__);	\
-	}								\
-} while (0)
-#else
-#define mb_debug(n, fmt, ...)	no_printk(fmt, ##__VA_ARGS__)
-=======
 #define mb_debug(sb, fmt, ...)						\
 	pr_debug("[%s/%d] EXT4-fs (%s): (%s, %d): %s: " fmt,		\
 		current->comm, task_pid_nr(current), sb->s_id,		\
 	       __FILE__, __LINE__, __func__, ##__VA_ARGS__)
 #else
 #define mb_debug(sb, fmt, ...)	no_printk(fmt, ##__VA_ARGS__)
->>>>>>> 24b8d41d
 #endif
 
 #define EXT4_MB_HISTORY_ALLOC		1	/* allocation */
