// SPDX-License-Identifier: GPL-2.0
/*
 *  linux/fs/ext4/namei.c
 *
 * Copyright (C) 1992, 1993, 1994, 1995
 * Remy Card (card@masi.ibp.fr)
 * Laboratoire MASI - Institut Blaise Pascal
 * Universite Pierre et Marie Curie (Paris VI)
 *
 *  from
 *
 *  linux/fs/minix/namei.c
 *
 *  Copyright (C) 1991, 1992  Linus Torvalds
 *
 *  Big-endian to little-endian byte-swapping/bitmaps by
 *        David S. Miller (davem@caip.rutgers.edu), 1995
 *  Directory entry file type support and forward compatibility hooks
 *	for B-tree directories by Theodore Ts'o (tytso@mit.edu), 1998
 *  Hash Tree Directory indexing (c)
 *	Daniel Phillips, 2001
 *  Hash Tree Directory indexing porting
 *	Christopher Li, 2002
 *  Hash Tree Directory indexing cleanup
 *	Theodore Ts'o, 2002
 */

#include <linux/fs.h>
#include <linux/pagemap.h>
#include <linux/time.h>
#include <linux/fcntl.h>
#include <linux/stat.h>
#include <linux/string.h>
#include <linux/quotaops.h>
#include <linux/buffer_head.h>
#include <linux/bio.h>
#include <linux/iversion.h>
#include <linux/unicode.h>
#include "ext4.h"
#include "ext4_jbd2.h"

#include "xattr.h"
#include "acl.h"

#include <trace/events/ext4.h>
/*
 * define how far ahead to read directories while searching them.
 */
#define NAMEI_RA_CHUNKS  2
#define NAMEI_RA_BLOCKS  4
#define NAMEI_RA_SIZE	     (NAMEI_RA_CHUNKS * NAMEI_RA_BLOCKS)

static struct buffer_head *ext4_append(handle_t *handle,
					struct inode *inode,
					ext4_lblk_t *block)
{
	struct buffer_head *bh;
	int err;

	if (unlikely(EXT4_SB(inode->i_sb)->s_max_dir_size_kb &&
		     ((inode->i_size >> 10) >=
		      EXT4_SB(inode->i_sb)->s_max_dir_size_kb)))
		return ERR_PTR(-ENOSPC);

	*block = inode->i_size >> inode->i_sb->s_blocksize_bits;

	bh = ext4_bread(handle, inode, *block, EXT4_GET_BLOCKS_CREATE);
	if (IS_ERR(bh))
		return bh;
	inode->i_size += inode->i_sb->s_blocksize;
	EXT4_I(inode)->i_disksize = inode->i_size;
	BUFFER_TRACE(bh, "get_write_access");
	err = ext4_journal_get_write_access(handle, bh);
	if (err) {
		brelse(bh);
		ext4_std_error(inode->i_sb, err);
		return ERR_PTR(err);
	}
	return bh;
}

static int ext4_dx_csum_verify(struct inode *inode,
			       struct ext4_dir_entry *dirent);

/*
 * Hints to ext4_read_dirblock regarding whether we expect a directory
 * block being read to be an index block, or a block containing
 * directory entries (and if the latter, whether it was found via a
 * logical block in an htree index block).  This is used to control
 * what sort of sanity checkinig ext4_read_dirblock() will do on the
 * directory block read from the storage device.  EITHER will means
 * the caller doesn't know what kind of directory block will be read,
 * so no specific verification will be done.
 */
typedef enum {
	EITHER, INDEX, DIRENT, DIRENT_HTREE
} dirblock_type_t;

#define ext4_read_dirblock(inode, block, type) \
	__ext4_read_dirblock((inode), (block), (type), __func__, __LINE__)

static struct buffer_head *__ext4_read_dirblock(struct inode *inode,
						ext4_lblk_t block,
						dirblock_type_t type,
						const char *func,
						unsigned int line)
{
	struct buffer_head *bh;
	struct ext4_dir_entry *dirent;
	int is_dx_block = 0;

	if (ext4_simulate_fail(inode->i_sb, EXT4_SIM_DIRBLOCK_EIO))
		bh = ERR_PTR(-EIO);
	else
		bh = ext4_bread(NULL, inode, block, 0);
	if (IS_ERR(bh)) {
		__ext4_warning(inode->i_sb, func, line,
			       "inode #%lu: lblock %lu: comm %s: "
			       "error %ld reading directory block",
			       inode->i_ino, (unsigned long)block,
			       current->comm, PTR_ERR(bh));

		return bh;
	}
	if (!bh && (type == INDEX || type == DIRENT_HTREE)) {
		ext4_error_inode(inode, func, line, block,
				 "Directory hole found for htree %s block",
				 (type == INDEX) ? "index" : "leaf");
		return ERR_PTR(-EFSCORRUPTED);
	}
	if (!bh)
		return NULL;
	dirent = (struct ext4_dir_entry *) bh->b_data;
	/* Determine whether or not we have an index block */
	if (is_dx(inode)) {
		if (block == 0)
			is_dx_block = 1;
		else if (ext4_rec_len_from_disk(dirent->rec_len,
						inode->i_sb->s_blocksize) ==
			 inode->i_sb->s_blocksize)
			is_dx_block = 1;
	}
	if (!is_dx_block && type == INDEX) {
		ext4_error_inode(inode, func, line, block,
		       "directory leaf block found instead of index block");
		brelse(bh);
		return ERR_PTR(-EFSCORRUPTED);
	}
	if (!ext4_has_metadata_csum(inode->i_sb) ||
	    buffer_verified(bh))
		return bh;

	/*
	 * An empty leaf block can get mistaken for a index block; for
	 * this reason, we can only check the index checksum when the
	 * caller is sure it should be an index block.
	 */
	if (is_dx_block && type == INDEX) {
		if (ext4_dx_csum_verify(inode, dirent) &&
		    !ext4_simulate_fail(inode->i_sb, EXT4_SIM_DIRBLOCK_CRC))
			set_buffer_verified(bh);
		else {
			ext4_error_inode_err(inode, func, line, block,
					     EFSBADCRC,
					     "Directory index failed checksum");
			brelse(bh);
			return ERR_PTR(-EFSBADCRC);
		}
	}
	if (!is_dx_block) {
		if (ext4_dirblock_csum_verify(inode, bh) &&
		    !ext4_simulate_fail(inode->i_sb, EXT4_SIM_DIRBLOCK_CRC))
			set_buffer_verified(bh);
		else {
			ext4_error_inode_err(inode, func, line, block,
					     EFSBADCRC,
					     "Directory block failed checksum");
			brelse(bh);
			return ERR_PTR(-EFSBADCRC);
		}
	}
	return bh;
}

#ifndef assert
#define assert(test) J_ASSERT(test)
#endif

#ifdef DX_DEBUG
#define dxtrace(command) command
#else
#define dxtrace(command)
#endif

struct fake_dirent
{
	__le32 inode;
	__le16 rec_len;
	u8 name_len;
	u8 file_type;
};

struct dx_countlimit
{
	__le16 limit;
	__le16 count;
};

struct dx_entry
{
	__le32 hash;
	__le32 block;
};

/*
 * dx_root_info is laid out so that if it should somehow get overlaid by a
 * dirent the two low bits of the hash version will be zero.  Therefore, the
 * hash version mod 4 should never be 0.  Sincerely, the paranoia department.
 */

struct dx_root
{
	struct fake_dirent dot;
	char dot_name[4];
	struct fake_dirent dotdot;
	char dotdot_name[4];
	struct dx_root_info
	{
		__le32 reserved_zero;
		u8 hash_version;
		u8 info_length; /* 8 */
		u8 indirect_levels;
		u8 unused_flags;
	}
	info;
	struct dx_entry	entries[];
};

struct dx_node
{
	struct fake_dirent fake;
	struct dx_entry	entries[];
};


struct dx_frame
{
	struct buffer_head *bh;
	struct dx_entry *entries;
	struct dx_entry *at;
};

struct dx_map_entry
{
	u32 hash;
	u16 offs;
	u16 size;
};

/*
 * This goes at the end of each htree block.
 */
struct dx_tail {
	u32 dt_reserved;
	__le32 dt_checksum;	/* crc32c(uuid+inum+dirblock) */
};

static inline ext4_lblk_t dx_get_block(struct dx_entry *entry);
static void dx_set_block(struct dx_entry *entry, ext4_lblk_t value);
static inline unsigned dx_get_hash(struct dx_entry *entry);
static void dx_set_hash(struct dx_entry *entry, unsigned value);
static unsigned dx_get_count(struct dx_entry *entries);
static unsigned dx_get_limit(struct dx_entry *entries);
static void dx_set_count(struct dx_entry *entries, unsigned value);
static void dx_set_limit(struct dx_entry *entries, unsigned value);
static unsigned dx_root_limit(struct inode *dir, unsigned infosize);
static unsigned dx_node_limit(struct inode *dir);
static struct dx_frame *dx_probe(struct ext4_filename *fname,
				 struct inode *dir,
				 struct dx_hash_info *hinfo,
				 struct dx_frame *frame);
static void dx_release(struct dx_frame *frames);
static int dx_make_map(struct inode *dir, struct ext4_dir_entry_2 *de,
		       unsigned blocksize, struct dx_hash_info *hinfo,
		       struct dx_map_entry map[]);
static void dx_sort_map(struct dx_map_entry *map, unsigned count);
static struct ext4_dir_entry_2 *dx_move_dirents(char *from, char *to,
		struct dx_map_entry *offsets, int count, unsigned blocksize);
static struct ext4_dir_entry_2* dx_pack_dirents(char *base, unsigned blocksize);
static void dx_insert_block(struct dx_frame *frame,
					u32 hash, ext4_lblk_t block);
static int ext4_htree_next_block(struct inode *dir, __u32 hash,
				 struct dx_frame *frame,
				 struct dx_frame *frames,
				 __u32 *start_hash);
static struct buffer_head * ext4_dx_find_entry(struct inode *dir,
		struct ext4_filename *fname,
		struct ext4_dir_entry_2 **res_dir);
static int ext4_dx_add_entry(handle_t *handle, struct ext4_filename *fname,
			     struct inode *dir, struct inode *inode);

/* checksumming functions */
void ext4_initialize_dirent_tail(struct buffer_head *bh,
				 unsigned int blocksize)
{
	struct ext4_dir_entry_tail *t = EXT4_DIRENT_TAIL(bh->b_data, blocksize);

	memset(t, 0, sizeof(struct ext4_dir_entry_tail));
	t->det_rec_len = ext4_rec_len_to_disk(
			sizeof(struct ext4_dir_entry_tail), blocksize);
	t->det_reserved_ft = EXT4_FT_DIR_CSUM;
}

/* Walk through a dirent block to find a checksum "dirent" at the tail */
static struct ext4_dir_entry_tail *get_dirent_tail(struct inode *inode,
						   struct buffer_head *bh)
{
	struct ext4_dir_entry_tail *t;

#ifdef PARANOID
	struct ext4_dir_entry *d, *top;

	d = (struct ext4_dir_entry *)bh->b_data;
	top = (struct ext4_dir_entry *)(bh->b_data +
		(EXT4_BLOCK_SIZE(inode->i_sb) -
		 sizeof(struct ext4_dir_entry_tail)));
	while (d < top && d->rec_len)
		d = (struct ext4_dir_entry *)(((void *)d) +
		    le16_to_cpu(d->rec_len));

	if (d != top)
		return NULL;

	t = (struct ext4_dir_entry_tail *)d;
#else
	t = EXT4_DIRENT_TAIL(bh->b_data, EXT4_BLOCK_SIZE(inode->i_sb));
#endif

	if (t->det_reserved_zero1 ||
	    le16_to_cpu(t->det_rec_len) != sizeof(struct ext4_dir_entry_tail) ||
	    t->det_reserved_zero2 ||
	    t->det_reserved_ft != EXT4_FT_DIR_CSUM)
		return NULL;

	return t;
}

static __le32 ext4_dirblock_csum(struct inode *inode, void *dirent, int size)
{
	struct ext4_sb_info *sbi = EXT4_SB(inode->i_sb);
	struct ext4_inode_info *ei = EXT4_I(inode);
	__u32 csum;

	csum = ext4_chksum(sbi, ei->i_csum_seed, (__u8 *)dirent, size);
	return cpu_to_le32(csum);
}

#define warn_no_space_for_csum(inode)					\
	__warn_no_space_for_csum((inode), __func__, __LINE__)

static void __warn_no_space_for_csum(struct inode *inode, const char *func,
				     unsigned int line)
{
	__ext4_warning_inode(inode, func, line,
		"No space for directory leaf checksum. Please run e2fsck -D.");
}

int ext4_dirblock_csum_verify(struct inode *inode, struct buffer_head *bh)
{
	struct ext4_dir_entry_tail *t;

	if (!ext4_has_metadata_csum(inode->i_sb))
		return 1;

	t = get_dirent_tail(inode, bh);
	if (!t) {
		warn_no_space_for_csum(inode);
		return 0;
	}

	if (t->det_checksum != ext4_dirblock_csum(inode, bh->b_data,
						  (char *)t - bh->b_data))
		return 0;

	return 1;
}

static void ext4_dirblock_csum_set(struct inode *inode,
				 struct buffer_head *bh)
{
	struct ext4_dir_entry_tail *t;

	if (!ext4_has_metadata_csum(inode->i_sb))
		return;

	t = get_dirent_tail(inode, bh);
	if (!t) {
		warn_no_space_for_csum(inode);
		return;
	}

	t->det_checksum = ext4_dirblock_csum(inode, bh->b_data,
					     (char *)t - bh->b_data);
}

int ext4_handle_dirty_dirblock(handle_t *handle,
			       struct inode *inode,
			       struct buffer_head *bh)
{
	ext4_dirblock_csum_set(inode, bh);
	return ext4_handle_dirty_metadata(handle, inode, bh);
}

static struct dx_countlimit *get_dx_countlimit(struct inode *inode,
					       struct ext4_dir_entry *dirent,
					       int *offset)
{
	struct ext4_dir_entry *dp;
	struct dx_root_info *root;
	int count_offset;

	if (le16_to_cpu(dirent->rec_len) == EXT4_BLOCK_SIZE(inode->i_sb))
		count_offset = 8;
	else if (le16_to_cpu(dirent->rec_len) == 12) {
		dp = (struct ext4_dir_entry *)(((void *)dirent) + 12);
		if (le16_to_cpu(dp->rec_len) !=
		    EXT4_BLOCK_SIZE(inode->i_sb) - 12)
			return NULL;
		root = (struct dx_root_info *)(((void *)dp + 12));
		if (root->reserved_zero ||
		    root->info_length != sizeof(struct dx_root_info))
			return NULL;
		count_offset = 32;
	} else
		return NULL;

	if (offset)
		*offset = count_offset;
	return (struct dx_countlimit *)(((void *)dirent) + count_offset);
}

static __le32 ext4_dx_csum(struct inode *inode, struct ext4_dir_entry *dirent,
			   int count_offset, int count, struct dx_tail *t)
{
	struct ext4_sb_info *sbi = EXT4_SB(inode->i_sb);
	struct ext4_inode_info *ei = EXT4_I(inode);
	__u32 csum;
	int size;
	__u32 dummy_csum = 0;
	int offset = offsetof(struct dx_tail, dt_checksum);

	size = count_offset + (count * sizeof(struct dx_entry));
	csum = ext4_chksum(sbi, ei->i_csum_seed, (__u8 *)dirent, size);
	csum = ext4_chksum(sbi, csum, (__u8 *)t, offset);
	csum = ext4_chksum(sbi, csum, (__u8 *)&dummy_csum, sizeof(dummy_csum));

	return cpu_to_le32(csum);
}

static int ext4_dx_csum_verify(struct inode *inode,
			       struct ext4_dir_entry *dirent)
{
	struct dx_countlimit *c;
	struct dx_tail *t;
	int count_offset, limit, count;

	if (!ext4_has_metadata_csum(inode->i_sb))
		return 1;

	c = get_dx_countlimit(inode, dirent, &count_offset);
	if (!c) {
		EXT4_ERROR_INODE(inode, "dir seems corrupt?  Run e2fsck -D.");
		return 0;
	}
	limit = le16_to_cpu(c->limit);
	count = le16_to_cpu(c->count);
	if (count_offset + (limit * sizeof(struct dx_entry)) >
	    EXT4_BLOCK_SIZE(inode->i_sb) - sizeof(struct dx_tail)) {
		warn_no_space_for_csum(inode);
		return 0;
	}
	t = (struct dx_tail *)(((struct dx_entry *)c) + limit);

	if (t->dt_checksum != ext4_dx_csum(inode, dirent, count_offset,
					    count, t))
		return 0;
	return 1;
}

static void ext4_dx_csum_set(struct inode *inode, struct ext4_dir_entry *dirent)
{
	struct dx_countlimit *c;
	struct dx_tail *t;
	int count_offset, limit, count;

	if (!ext4_has_metadata_csum(inode->i_sb))
		return;

	c = get_dx_countlimit(inode, dirent, &count_offset);
	if (!c) {
		EXT4_ERROR_INODE(inode, "dir seems corrupt?  Run e2fsck -D.");
		return;
	}
	limit = le16_to_cpu(c->limit);
	count = le16_to_cpu(c->count);
	if (count_offset + (limit * sizeof(struct dx_entry)) >
	    EXT4_BLOCK_SIZE(inode->i_sb) - sizeof(struct dx_tail)) {
		warn_no_space_for_csum(inode);
		return;
	}
	t = (struct dx_tail *)(((struct dx_entry *)c) + limit);

	t->dt_checksum = ext4_dx_csum(inode, dirent, count_offset, count, t);
}

static inline int ext4_handle_dirty_dx_node(handle_t *handle,
					    struct inode *inode,
					    struct buffer_head *bh)
{
	ext4_dx_csum_set(inode, (struct ext4_dir_entry *)bh->b_data);
	return ext4_handle_dirty_metadata(handle, inode, bh);
}

/*
 * p is at least 6 bytes before the end of page
 */
static inline struct ext4_dir_entry_2 *
ext4_next_entry(struct ext4_dir_entry_2 *p, unsigned long blocksize)
{
	return (struct ext4_dir_entry_2 *)((char *)p +
		ext4_rec_len_from_disk(p->rec_len, blocksize));
}

/*
 * Future: use high four bits of block for coalesce-on-delete flags
 * Mask them off for now.
 */

static inline ext4_lblk_t dx_get_block(struct dx_entry *entry)
{
	return le32_to_cpu(entry->block) & 0x0fffffff;
}

static inline void dx_set_block(struct dx_entry *entry, ext4_lblk_t value)
{
	entry->block = cpu_to_le32(value);
}

static inline unsigned dx_get_hash(struct dx_entry *entry)
{
	return le32_to_cpu(entry->hash);
}

static inline void dx_set_hash(struct dx_entry *entry, unsigned value)
{
	entry->hash = cpu_to_le32(value);
}

static inline unsigned dx_get_count(struct dx_entry *entries)
{
	return le16_to_cpu(((struct dx_countlimit *) entries)->count);
}

static inline unsigned dx_get_limit(struct dx_entry *entries)
{
	return le16_to_cpu(((struct dx_countlimit *) entries)->limit);
}

static inline void dx_set_count(struct dx_entry *entries, unsigned value)
{
	((struct dx_countlimit *) entries)->count = cpu_to_le16(value);
}

static inline void dx_set_limit(struct dx_entry *entries, unsigned value)
{
	((struct dx_countlimit *) entries)->limit = cpu_to_le16(value);
}

static inline unsigned dx_root_limit(struct inode *dir, unsigned infosize)
{
	unsigned entry_space = dir->i_sb->s_blocksize - EXT4_DIR_REC_LEN(1) -
		EXT4_DIR_REC_LEN(2) - infosize;

	if (ext4_has_metadata_csum(dir->i_sb))
		entry_space -= sizeof(struct dx_tail);
	return entry_space / sizeof(struct dx_entry);
}

static inline unsigned dx_node_limit(struct inode *dir)
{
	unsigned entry_space = dir->i_sb->s_blocksize - EXT4_DIR_REC_LEN(0);

	if (ext4_has_metadata_csum(dir->i_sb))
		entry_space -= sizeof(struct dx_tail);
	return entry_space / sizeof(struct dx_entry);
}

/*
 * Debug
 */
#ifdef DX_DEBUG
static void dx_show_index(char * label, struct dx_entry *entries)
{
	int i, n = dx_get_count (entries);
	printk(KERN_DEBUG "%s index", label);
	for (i = 0; i < n; i++) {
		printk(KERN_CONT " %x->%lu",
		       i ? dx_get_hash(entries + i) : 0,
		       (unsigned long)dx_get_block(entries + i));
	}
	printk(KERN_CONT "\n");
}

struct stats
{
	unsigned names;
	unsigned space;
	unsigned bcount;
};

static struct stats dx_show_leaf(struct inode *dir,
				struct dx_hash_info *hinfo,
				struct ext4_dir_entry_2 *de,
				int size, int show_names)
{
	unsigned names = 0, space = 0;
	char *base = (char *) de;
	struct dx_hash_info h = *hinfo;

	printk("names: ");
	while ((char *) de < base + size)
	{
		if (de->inode)
		{
			if (show_names)
			{
#ifdef CONFIG_FS_ENCRYPTION
				int len;
				char *name;
				struct fscrypt_str fname_crypto_str =
					FSTR_INIT(NULL, 0);
				int res = 0;

				name  = de->name;
				len = de->name_len;
<<<<<<< HEAD
				if (ext4_encrypted_inode(dir))
=======
				if (IS_ENCRYPTED(dir))
>>>>>>> 24b8d41d
					res = fscrypt_get_encryption_info(dir);
				if (res) {
					printk(KERN_WARNING "Error setting up"
					       " fname crypto: %d\n", res);
				}
				if (!fscrypt_has_encryption_key(dir)) {
					/* Directory is not encrypted */
					ext4fs_dirhash(dir, de->name,
						de->name_len, &h);
					printk("%*.s:(U)%x.%u ", len,
					       name, h.hash,
					       (unsigned) ((char *) de
							   - base));
				} else {
					struct fscrypt_str de_name =
						FSTR_INIT(name, len);

					/* Directory is encrypted */
					res = fscrypt_fname_alloc_buffer(
<<<<<<< HEAD
						dir, len,
						&fname_crypto_str);
=======
						len, &fname_crypto_str);
>>>>>>> 24b8d41d
					if (res)
						printk(KERN_WARNING "Error "
							"allocating crypto "
							"buffer--skipping "
							"crypto\n");
					res = fscrypt_fname_disk_to_usr(dir,
						0, 0, &de_name,
						&fname_crypto_str);
					if (res) {
						printk(KERN_WARNING "Error "
							"converting filename "
							"from disk to usr"
							"\n");
						name = "??";
						len = 2;
					} else {
						name = fname_crypto_str.name;
						len = fname_crypto_str.len;
					}
					ext4fs_dirhash(dir, de->name,
						       de->name_len, &h);
					printk("%*.s:(E)%x.%u ", len, name,
					       h.hash, (unsigned) ((char *) de
								   - base));
					fscrypt_fname_free_buffer(
							&fname_crypto_str);
				}
#else
				int len = de->name_len;
				char *name = de->name;
				ext4fs_dirhash(dir, de->name, de->name_len, &h);
				printk("%*.s:%x.%u ", len, name, h.hash,
				       (unsigned) ((char *) de - base));
#endif
			}
			space += EXT4_DIR_REC_LEN(de->name_len);
			names++;
		}
		de = ext4_next_entry(de, size);
	}
	printk(KERN_CONT "(%i)\n", names);
	return (struct stats) { names, space, 1 };
}

struct stats dx_show_entries(struct dx_hash_info *hinfo, struct inode *dir,
			     struct dx_entry *entries, int levels)
{
	unsigned blocksize = dir->i_sb->s_blocksize;
	unsigned count = dx_get_count(entries), names = 0, space = 0, i;
	unsigned bcount = 0;
	struct buffer_head *bh;
	printk("%i indexed blocks...\n", count);
	for (i = 0; i < count; i++, entries++)
	{
		ext4_lblk_t block = dx_get_block(entries);
		ext4_lblk_t hash  = i ? dx_get_hash(entries): 0;
		u32 range = i < count - 1? (dx_get_hash(entries + 1) - hash): ~hash;
		struct stats stats;
		printk("%s%3u:%03u hash %8x/%8x ",levels?"":"   ", i, block, hash, range);
		bh = ext4_bread(NULL,dir, block, 0);
		if (!bh || IS_ERR(bh))
			continue;
		stats = levels?
		   dx_show_entries(hinfo, dir, ((struct dx_node *) bh->b_data)->entries, levels - 1):
		   dx_show_leaf(dir, hinfo, (struct ext4_dir_entry_2 *)
			bh->b_data, blocksize, 0);
		names += stats.names;
		space += stats.space;
		bcount += stats.bcount;
		brelse(bh);
	}
	if (bcount)
		printk(KERN_DEBUG "%snames %u, fullness %u (%u%%)\n",
		       levels ? "" : "   ", names, space/bcount,
		       (space/bcount)*100/blocksize);
	return (struct stats) { names, space, bcount};
}
#endif /* DX_DEBUG */

/*
 * Probe for a directory leaf block to search.
 *
 * dx_probe can return ERR_BAD_DX_DIR, which means there was a format
 * error in the directory index, and the caller should fall back to
 * searching the directory normally.  The callers of dx_probe **MUST**
 * check for this error code, and make sure it never gets reflected
 * back to userspace.
 */
static struct dx_frame *
dx_probe(struct ext4_filename *fname, struct inode *dir,
	 struct dx_hash_info *hinfo, struct dx_frame *frame_in)
{
	unsigned count, indirect;
	struct dx_entry *at, *entries, *p, *q, *m;
	struct dx_root *root;
	struct dx_frame *frame = frame_in;
	struct dx_frame *ret_err = ERR_PTR(ERR_BAD_DX_DIR);
	u32 hash;

	memset(frame_in, 0, EXT4_HTREE_LEVEL * sizeof(frame_in[0]));
	frame->bh = ext4_read_dirblock(dir, 0, INDEX);
	if (IS_ERR(frame->bh))
		return (struct dx_frame *) frame->bh;

	root = (struct dx_root *) frame->bh->b_data;
	if (root->info.hash_version != DX_HASH_TEA &&
	    root->info.hash_version != DX_HASH_HALF_MD4 &&
	    root->info.hash_version != DX_HASH_LEGACY) {
		ext4_warning_inode(dir, "Unrecognised inode hash code %u",
				   root->info.hash_version);
		goto fail;
	}
	if (fname)
		hinfo = &fname->hinfo;
	hinfo->hash_version = root->info.hash_version;
	if (hinfo->hash_version <= DX_HASH_TEA)
		hinfo->hash_version += EXT4_SB(dir->i_sb)->s_hash_unsigned;
	hinfo->seed = EXT4_SB(dir->i_sb)->s_hash_seed;
	if (fname && fname_name(fname))
		ext4fs_dirhash(dir, fname_name(fname), fname_len(fname), hinfo);
	hash = hinfo->hash;

	if (root->info.unused_flags & 1) {
		ext4_warning_inode(dir, "Unimplemented hash flags: %#06x",
				   root->info.unused_flags);
		goto fail;
	}

	indirect = root->info.indirect_levels;
	if (indirect >= ext4_dir_htree_level(dir->i_sb)) {
		ext4_warning(dir->i_sb,
			     "Directory (ino: %lu) htree depth %#06x exceed"
			     "supported value", dir->i_ino,
			     ext4_dir_htree_level(dir->i_sb));
		if (ext4_dir_htree_level(dir->i_sb) < EXT4_HTREE_LEVEL) {
			ext4_warning(dir->i_sb, "Enable large directory "
						"feature to access it");
		}
		goto fail;
	}

	entries = (struct dx_entry *)(((char *)&root->info) +
				      root->info.info_length);

	if (dx_get_limit(entries) != dx_root_limit(dir,
						   root->info.info_length)) {
		ext4_warning_inode(dir, "dx entry: limit %u != root limit %u",
				   dx_get_limit(entries),
				   dx_root_limit(dir, root->info.info_length));
		goto fail;
	}

	dxtrace(printk("Look up %x", hash));
	while (1) {
		count = dx_get_count(entries);
		if (!count || count > dx_get_limit(entries)) {
			ext4_warning_inode(dir,
					   "dx entry: count %u beyond limit %u",
					   count, dx_get_limit(entries));
			goto fail;
		}

		p = entries + 1;
		q = entries + count - 1;
		while (p <= q) {
			m = p + (q - p) / 2;
			dxtrace(printk(KERN_CONT "."));
			if (dx_get_hash(m) > hash)
				q = m - 1;
			else
				p = m + 1;
		}

		if (0) { // linear search cross check
			unsigned n = count - 1;
			at = entries;
			while (n--)
			{
				dxtrace(printk(KERN_CONT ","));
				if (dx_get_hash(++at) > hash)
				{
					at--;
					break;
				}
			}
			assert (at == p - 1);
		}

		at = p - 1;
		dxtrace(printk(KERN_CONT " %x->%u\n",
			       at == entries ? 0 : dx_get_hash(at),
			       dx_get_block(at)));
		frame->entries = entries;
		frame->at = at;
		if (!indirect--)
			return frame;
		frame++;
		frame->bh = ext4_read_dirblock(dir, dx_get_block(at), INDEX);
		if (IS_ERR(frame->bh)) {
			ret_err = (struct dx_frame *) frame->bh;
			frame->bh = NULL;
			goto fail;
		}
		entries = ((struct dx_node *) frame->bh->b_data)->entries;

		if (dx_get_limit(entries) != dx_node_limit(dir)) {
			ext4_warning_inode(dir,
				"dx entry: limit %u != node limit %u",
				dx_get_limit(entries), dx_node_limit(dir));
			goto fail;
		}
	}
fail:
	while (frame >= frame_in) {
		brelse(frame->bh);
		frame--;
	}

	if (ret_err == ERR_PTR(ERR_BAD_DX_DIR))
		ext4_warning_inode(dir,
			"Corrupt directory, running e2fsck is recommended");
	return ret_err;
}

static void dx_release(struct dx_frame *frames)
{
	struct dx_root_info *info;
	int i;
	unsigned int indirect_levels;

	if (frames[0].bh == NULL)
		return;

	info = &((struct dx_root *)frames[0].bh->b_data)->info;
	/* save local copy, "info" may be freed after brelse() */
	indirect_levels = info->indirect_levels;
	for (i = 0; i <= indirect_levels; i++) {
		if (frames[i].bh == NULL)
			break;
		brelse(frames[i].bh);
		frames[i].bh = NULL;
	}
}

/*
 * This function increments the frame pointer to search the next leaf
 * block, and reads in the necessary intervening nodes if the search
 * should be necessary.  Whether or not the search is necessary is
 * controlled by the hash parameter.  If the hash value is even, then
 * the search is only continued if the next block starts with that
 * hash value.  This is used if we are searching for a specific file.
 *
 * If the hash value is HASH_NB_ALWAYS, then always go to the next block.
 *
 * This function returns 1 if the caller should continue to search,
 * or 0 if it should not.  If there is an error reading one of the
 * index blocks, it will a negative error code.
 *
 * If start_hash is non-null, it will be filled in with the starting
 * hash of the next page.
 */
static int ext4_htree_next_block(struct inode *dir, __u32 hash,
				 struct dx_frame *frame,
				 struct dx_frame *frames,
				 __u32 *start_hash)
{
	struct dx_frame *p;
	struct buffer_head *bh;
	int num_frames = 0;
	__u32 bhash;

	p = frame;
	/*
	 * Find the next leaf page by incrementing the frame pointer.
	 * If we run out of entries in the interior node, loop around and
	 * increment pointer in the parent node.  When we break out of
	 * this loop, num_frames indicates the number of interior
	 * nodes need to be read.
	 */
	while (1) {
		if (++(p->at) < p->entries + dx_get_count(p->entries))
			break;
		if (p == frames)
			return 0;
		num_frames++;
		p--;
	}

	/*
	 * If the hash is 1, then continue only if the next page has a
	 * continuation hash of any value.  This is used for readdir
	 * handling.  Otherwise, check to see if the hash matches the
	 * desired contiuation hash.  If it doesn't, return since
	 * there's no point to read in the successive index pages.
	 */
	bhash = dx_get_hash(p->at);
	if (start_hash)
		*start_hash = bhash;
	if ((hash & 1) == 0) {
		if ((bhash & ~1) != hash)
			return 0;
	}
	/*
	 * If the hash is HASH_NB_ALWAYS, we always go to the next
	 * block so no check is necessary
	 */
	while (num_frames--) {
		bh = ext4_read_dirblock(dir, dx_get_block(p->at), INDEX);
		if (IS_ERR(bh))
			return PTR_ERR(bh);
		p++;
		brelse(p->bh);
		p->bh = bh;
		p->at = p->entries = ((struct dx_node *) bh->b_data)->entries;
	}
	return 1;
}


/*
 * This function fills a red-black tree with information from a
 * directory block.  It returns the number directory entries loaded
 * into the tree.  If there is an error it is returned in err.
 */
static int htree_dirblock_to_tree(struct file *dir_file,
				  struct inode *dir, ext4_lblk_t block,
				  struct dx_hash_info *hinfo,
				  __u32 start_hash, __u32 start_minor_hash)
{
	struct buffer_head *bh;
	struct ext4_dir_entry_2 *de, *top;
	int err = 0, count = 0;
	struct fscrypt_str fname_crypto_str = FSTR_INIT(NULL, 0), tmp_str;

	dxtrace(printk(KERN_INFO "In htree dirblock_to_tree: block %lu\n",
							(unsigned long)block));
	bh = ext4_read_dirblock(dir, block, DIRENT_HTREE);
	if (IS_ERR(bh))
		return PTR_ERR(bh);

	de = (struct ext4_dir_entry_2 *) bh->b_data;
	top = (struct ext4_dir_entry_2 *) ((char *) de +
					   dir->i_sb->s_blocksize -
					   EXT4_DIR_REC_LEN(0));
	/* Check if the directory is encrypted */
<<<<<<< HEAD
	if (ext4_encrypted_inode(dir)) {
=======
	if (IS_ENCRYPTED(dir)) {
>>>>>>> 24b8d41d
		err = fscrypt_get_encryption_info(dir);
		if (err < 0) {
			brelse(bh);
			return err;
		}
<<<<<<< HEAD
		err = fscrypt_fname_alloc_buffer(dir, EXT4_NAME_LEN,
						     &fname_crypto_str);
=======
		err = fscrypt_fname_alloc_buffer(EXT4_NAME_LEN,
						 &fname_crypto_str);
>>>>>>> 24b8d41d
		if (err < 0) {
			brelse(bh);
			return err;
		}
	}

	for (; de < top; de = ext4_next_entry(de, dir->i_sb->s_blocksize)) {
		if (ext4_check_dir_entry(dir, NULL, de, bh,
				bh->b_data, bh->b_size,
				(block<<EXT4_BLOCK_SIZE_BITS(dir->i_sb))
					 + ((char *)de - bh->b_data))) {
			/* silently ignore the rest of the block */
			break;
		}
		ext4fs_dirhash(dir, de->name, de->name_len, hinfo);
		if ((hinfo->hash < start_hash) ||
		    ((hinfo->hash == start_hash) &&
		     (hinfo->minor_hash < start_minor_hash)))
			continue;
		if (de->inode == 0)
			continue;
		if (!IS_ENCRYPTED(dir)) {
			tmp_str.name = de->name;
			tmp_str.len = de->name_len;
			err = ext4_htree_store_dirent(dir_file,
				   hinfo->hash, hinfo->minor_hash, de,
				   &tmp_str);
		} else {
			int save_len = fname_crypto_str.len;
			struct fscrypt_str de_name = FSTR_INIT(de->name,
								de->name_len);

			/* Directory is encrypted */
			err = fscrypt_fname_disk_to_usr(dir, hinfo->hash,
					hinfo->minor_hash, &de_name,
					&fname_crypto_str);
			if (err) {
				count = err;
				goto errout;
			}
			err = ext4_htree_store_dirent(dir_file,
				   hinfo->hash, hinfo->minor_hash, de,
					&fname_crypto_str);
			fname_crypto_str.len = save_len;
		}
		if (err != 0) {
			count = err;
			goto errout;
		}
		count++;
	}
errout:
	brelse(bh);
<<<<<<< HEAD
#ifdef CONFIG_EXT4_FS_ENCRYPTION
	fscrypt_fname_free_buffer(&fname_crypto_str);
#endif
=======
	fscrypt_fname_free_buffer(&fname_crypto_str);
>>>>>>> 24b8d41d
	return count;
}


/*
 * This function fills a red-black tree with information from a
 * directory.  We start scanning the directory in hash order, starting
 * at start_hash and start_minor_hash.
 *
 * This function returns the number of entries inserted into the tree,
 * or a negative error code.
 */
int ext4_htree_fill_tree(struct file *dir_file, __u32 start_hash,
			 __u32 start_minor_hash, __u32 *next_hash)
{
	struct dx_hash_info hinfo;
	struct ext4_dir_entry_2 *de;
	struct dx_frame frames[EXT4_HTREE_LEVEL], *frame;
	struct inode *dir;
	ext4_lblk_t block;
	int count = 0;
	int ret, err;
	__u32 hashval;
	struct fscrypt_str tmp_str;

	dxtrace(printk(KERN_DEBUG "In htree_fill_tree, start hash: %x:%x\n",
		       start_hash, start_minor_hash));
	dir = file_inode(dir_file);
	if (!(ext4_test_inode_flag(dir, EXT4_INODE_INDEX))) {
		hinfo.hash_version = EXT4_SB(dir->i_sb)->s_def_hash_version;
		if (hinfo.hash_version <= DX_HASH_TEA)
			hinfo.hash_version +=
				EXT4_SB(dir->i_sb)->s_hash_unsigned;
		hinfo.seed = EXT4_SB(dir->i_sb)->s_hash_seed;
		if (ext4_has_inline_data(dir)) {
			int has_inline_data = 1;
			count = ext4_inlinedir_to_tree(dir_file, dir, 0,
						       &hinfo, start_hash,
						       start_minor_hash,
						       &has_inline_data);
			if (has_inline_data) {
				*next_hash = ~0;
				return count;
			}
		}
		count = htree_dirblock_to_tree(dir_file, dir, 0, &hinfo,
					       start_hash, start_minor_hash);
		*next_hash = ~0;
		return count;
	}
	hinfo.hash = start_hash;
	hinfo.minor_hash = 0;
	frame = dx_probe(NULL, dir, &hinfo, frames);
	if (IS_ERR(frame))
		return PTR_ERR(frame);

	/* Add '.' and '..' from the htree header */
	if (!start_hash && !start_minor_hash) {
		de = (struct ext4_dir_entry_2 *) frames[0].bh->b_data;
		tmp_str.name = de->name;
		tmp_str.len = de->name_len;
		err = ext4_htree_store_dirent(dir_file, 0, 0,
					      de, &tmp_str);
		if (err != 0)
			goto errout;
		count++;
	}
	if (start_hash < 2 || (start_hash ==2 && start_minor_hash==0)) {
		de = (struct ext4_dir_entry_2 *) frames[0].bh->b_data;
		de = ext4_next_entry(de, dir->i_sb->s_blocksize);
		tmp_str.name = de->name;
		tmp_str.len = de->name_len;
		err = ext4_htree_store_dirent(dir_file, 2, 0,
					      de, &tmp_str);
		if (err != 0)
			goto errout;
		count++;
	}

	while (1) {
		if (fatal_signal_pending(current)) {
			err = -ERESTARTSYS;
			goto errout;
		}
		cond_resched();
		block = dx_get_block(frame->at);
		ret = htree_dirblock_to_tree(dir_file, dir, block, &hinfo,
					     start_hash, start_minor_hash);
		if (ret < 0) {
			err = ret;
			goto errout;
		}
		count += ret;
		hashval = ~0;
		ret = ext4_htree_next_block(dir, HASH_NB_ALWAYS,
					    frame, frames, &hashval);
		*next_hash = hashval;
		if (ret < 0) {
			err = ret;
			goto errout;
		}
		/*
		 * Stop if:  (a) there are no more entries, or
		 * (b) we have inserted at least one entry and the
		 * next hash value is not a continuation
		 */
		if ((ret == 0) ||
		    (count && ((hashval & 1) == 0)))
			break;
	}
	dx_release(frames);
	dxtrace(printk(KERN_DEBUG "Fill tree: returned %d entries, "
		       "next hash: %x\n", count, *next_hash));
	return count;
errout:
	dx_release(frames);
	return (err);
}

static inline int search_dirblock(struct buffer_head *bh,
				  struct inode *dir,
				  struct ext4_filename *fname,
				  unsigned int offset,
				  struct ext4_dir_entry_2 **res_dir)
{
	return ext4_search_dir(bh, bh->b_data, dir->i_sb->s_blocksize, dir,
			       fname, offset, res_dir);
}

/*
 * Directory block splitting, compacting
 */

/*
 * Create map of hash values, offsets, and sizes, stored at end of block.
 * Returns number of entries mapped.
 */
static int dx_make_map(struct inode *dir, struct ext4_dir_entry_2 *de,
		       unsigned blocksize, struct dx_hash_info *hinfo,
		       struct dx_map_entry *map_tail)
{
	int count = 0;
	char *base = (char *) de;
	struct dx_hash_info h = *hinfo;

	while ((char *) de < base + blocksize) {
		if (de->name_len && de->inode) {
			ext4fs_dirhash(dir, de->name, de->name_len, &h);
			map_tail--;
			map_tail->hash = h.hash;
			map_tail->offs = ((char *) de - base)>>2;
			map_tail->size = le16_to_cpu(de->rec_len);
			count++;
			cond_resched();
		}
		/* XXX: do we need to check rec_len == 0 case? -Chris */
		de = ext4_next_entry(de, blocksize);
	}
	return count;
}

/* Sort map by hash value */
static void dx_sort_map (struct dx_map_entry *map, unsigned count)
{
	struct dx_map_entry *p, *q, *top = map + count - 1;
	int more;
	/* Combsort until bubble sort doesn't suck */
	while (count > 2) {
		count = count*10/13;
		if (count - 9 < 2) /* 9, 10 -> 11 */
			count = 11;
		for (p = top, q = p - count; q >= map; p--, q--)
			if (p->hash < q->hash)
				swap(*p, *q);
	}
	/* Garden variety bubble sort */
	do {
		more = 0;
		q = top;
		while (q-- > map) {
			if (q[1].hash >= q[0].hash)
				continue;
			swap(*(q+1), *q);
			more = 1;
		}
	} while(more);
}

static void dx_insert_block(struct dx_frame *frame, u32 hash, ext4_lblk_t block)
{
	struct dx_entry *entries = frame->entries;
	struct dx_entry *old = frame->at, *new = old + 1;
	int count = dx_get_count(entries);

	assert(count < dx_get_limit(entries));
	assert(old < entries + count);
	memmove(new + 1, new, (char *)(entries + count) - (char *)(new));
	dx_set_hash(new, hash);
	dx_set_block(new, block);
	dx_set_count(entries, count + 1);
}

#ifdef CONFIG_UNICODE
/*
 * Test whether a case-insensitive directory entry matches the filename
 * being searched for.  If quick is set, assume the name being looked up
 * is already in the casefolded form.
 *
 * Returns: 0 if the directory entry matches, more than 0 if it
 * doesn't match or less than zero on error.
 */
int ext4_ci_compare(const struct inode *parent, const struct qstr *name,
		    const struct qstr *entry, bool quick)
{
	const struct super_block *sb = parent->i_sb;
	const struct unicode_map *um = sb->s_encoding;
	int ret;

	if (quick)
		ret = utf8_strncasecmp_folded(um, name, entry);
	else
		ret = utf8_strncasecmp(um, name, entry);

	if (ret < 0) {
		/* Handle invalid character sequence as either an error
		 * or as an opaque byte sequence.
		 */
		if (sb_has_strict_encoding(sb))
			return -EINVAL;

		if (name->len != entry->len)
			return 1;

		return !!memcmp(name->name, entry->name, name->len);
	}

	return ret;
}

void ext4_fname_setup_ci_filename(struct inode *dir, const struct qstr *iname,
				  struct fscrypt_str *cf_name)
{
	int len;

	if (!IS_CASEFOLDED(dir) || !dir->i_sb->s_encoding) {
		cf_name->name = NULL;
		return;
	}

	cf_name->name = kmalloc(EXT4_NAME_LEN, GFP_NOFS);
	if (!cf_name->name)
		return;

	len = utf8_casefold(dir->i_sb->s_encoding,
			    iname, cf_name->name,
			    EXT4_NAME_LEN);
	if (len <= 0) {
		kfree(cf_name->name);
		cf_name->name = NULL;
		return;
	}
	cf_name->len = (unsigned) len;

}
#endif

/*
 * Test whether a directory entry matches the filename being searched for.
 *
 * Return: %true if the directory entry matches, otherwise %false.
 */
static inline bool ext4_match(const struct inode *parent,
			      const struct ext4_filename *fname,
			      const struct ext4_dir_entry_2 *de)
{
	struct fscrypt_name f;
#ifdef CONFIG_UNICODE
	const struct qstr entry = {.name = de->name, .len = de->name_len};
#endif

	if (!de->inode)
		return false;

	f.usr_fname = fname->usr_fname;
	f.disk_name = fname->disk_name;
#ifdef CONFIG_FS_ENCRYPTION
	f.crypto_buf = fname->crypto_buf;
#endif

#ifdef CONFIG_UNICODE
	if (parent->i_sb->s_encoding && IS_CASEFOLDED(parent)) {
		if (fname->cf_name.name) {
			struct qstr cf = {.name = fname->cf_name.name,
					  .len = fname->cf_name.len};
			return !ext4_ci_compare(parent, &cf, &entry, true);
		}
		return !ext4_ci_compare(parent, fname->usr_fname, &entry,
					false);
	}
#endif

	return fscrypt_match_name(&f, de->name, de->name_len);
}

/*
 * Returns 0 if not found, -1 on failure, and 1 on success
 */
int ext4_search_dir(struct buffer_head *bh, char *search_buf, int buf_size,
		    struct inode *dir, struct ext4_filename *fname,
		    unsigned int offset, struct ext4_dir_entry_2 **res_dir)
{
	struct ext4_dir_entry_2 * de;
	char * dlimit;
	int de_len;

	de = (struct ext4_dir_entry_2 *)search_buf;
	dlimit = search_buf + buf_size;
	while ((char *) de < dlimit) {
		/* this code is executed quadratically often */
		/* do minimal checking `by hand' */
		if ((char *) de + de->name_len <= dlimit &&
		    ext4_match(dir, fname, de)) {
			/* found a match - just to be sure, do
			 * a full check */
			if (ext4_check_dir_entry(dir, NULL, de, bh, search_buf,
						 buf_size, offset))
				return -1;
			*res_dir = de;
			return 1;
		}
		/* prevent looping on a bad block */
		de_len = ext4_rec_len_from_disk(de->rec_len,
						dir->i_sb->s_blocksize);
		if (de_len <= 0)
			return -1;
		offset += de_len;
		de = (struct ext4_dir_entry_2 *) ((char *) de + de_len);
	}
	return 0;
}

static int is_dx_internal_node(struct inode *dir, ext4_lblk_t block,
			       struct ext4_dir_entry *de)
{
	struct super_block *sb = dir->i_sb;

	if (!is_dx(dir))
		return 0;
	if (block == 0)
		return 1;
	if (de->inode == 0 &&
	    ext4_rec_len_from_disk(de->rec_len, sb->s_blocksize) ==
			sb->s_blocksize)
		return 1;
	return 0;
}

/*
 *	__ext4_find_entry()
 *
 * finds an entry in the specified directory with the wanted name. It
 * returns the cache buffer in which the entry was found, and the entry
 * itself (as a parameter - res_dir). It does NOT read the inode of the
 * entry - you'll have to do that yourself if you want to.
 *
 * The returned buffer_head has ->b_count elevated.  The caller is expected
 * to brelse() it when appropriate.
 */
static struct buffer_head *__ext4_find_entry(struct inode *dir,
					     struct ext4_filename *fname,
					     struct ext4_dir_entry_2 **res_dir,
					     int *inlined)
{
	struct super_block *sb;
	struct buffer_head *bh_use[NAMEI_RA_SIZE];
	struct buffer_head *bh, *ret = NULL;
	ext4_lblk_t start, block;
	const u8 *name = fname->usr_fname->name;
	size_t ra_max = 0;	/* Number of bh's in the readahead
				   buffer, bh_use[] */
	size_t ra_ptr = 0;	/* Current index into readahead
				   buffer */
	ext4_lblk_t  nblocks;
	int i, namelen, retval;

	*res_dir = NULL;
	sb = dir->i_sb;
	namelen = fname->usr_fname->len;
	if (namelen > EXT4_NAME_LEN)
		return NULL;

	if (ext4_has_inline_data(dir)) {
		int has_inline_data = 1;
		ret = ext4_find_inline_entry(dir, fname, res_dir,
					     &has_inline_data);
		if (has_inline_data) {
			if (inlined)
				*inlined = 1;
			goto cleanup_and_exit;
		}
	}

	if ((namelen <= 2) && (name[0] == '.') &&
	    (name[1] == '.' || name[1] == '\0')) {
		/*
		 * "." or ".." will only be in the first block
		 * NFS may look up ".."; "." should be handled by the VFS
		 */
		block = start = 0;
		nblocks = 1;
		goto restart;
	}
	if (is_dx(dir)) {
		ret = ext4_dx_find_entry(dir, fname, res_dir);
		/*
		 * On success, or if the error was file not found,
		 * return.  Otherwise, fall back to doing a search the
		 * old fashioned way.
		 */
		if (!IS_ERR(ret) || PTR_ERR(ret) != ERR_BAD_DX_DIR)
			goto cleanup_and_exit;
		dxtrace(printk(KERN_DEBUG "ext4_find_entry: dx failed, "
			       "falling back\n"));
		ret = NULL;
	}
	nblocks = dir->i_size >> EXT4_BLOCK_SIZE_BITS(sb);
	if (!nblocks) {
		ret = NULL;
		goto cleanup_and_exit;
	}
	start = EXT4_I(dir)->i_dir_start_lookup;
	if (start >= nblocks)
		start = 0;
	block = start;
restart:
	do {
		/*
		 * We deal with the read-ahead logic here.
		 */
		cond_resched();
		if (ra_ptr >= ra_max) {
			/* Refill the readahead buffer */
			ra_ptr = 0;
<<<<<<< HEAD
			b = block;
			for (ra_max = 0; ra_max < NAMEI_RA_SIZE; ra_max++) {
				/*
				 * Terminate if we reach the end of the
				 * directory and must wrap, or if our
				 * search has finished at this block.
				 */
				if (b >= nblocks || (num && block == start)) {
					bh_use[ra_max] = NULL;
					break;
				}
				num++;
				bh = ext4_getblk(NULL, dir, b++, 0);
				if (IS_ERR(bh)) {
					if (ra_max == 0) {
						ret = bh;
						goto cleanup_and_exit;
					}
					break;
				}
				bh_use[ra_max] = bh;
				if (bh)
					ll_rw_block(REQ_OP_READ,
						    REQ_META | REQ_PRIO,
						    1, &bh);
=======
			if (block < start)
				ra_max = start - block;
			else
				ra_max = nblocks - block;
			ra_max = min(ra_max, ARRAY_SIZE(bh_use));
			retval = ext4_bread_batch(dir, block, ra_max,
						  false /* wait */, bh_use);
			if (retval) {
				ret = ERR_PTR(retval);
				ra_max = 0;
				goto cleanup_and_exit;
>>>>>>> 24b8d41d
			}
		}
		if ((bh = bh_use[ra_ptr++]) == NULL)
			goto next;
		wait_on_buffer(bh);
		if (!buffer_uptodate(bh)) {
			EXT4_ERROR_INODE_ERR(dir, EIO,
					     "reading directory lblock %lu",
					     (unsigned long) block);
			brelse(bh);
			ret = ERR_PTR(-EIO);
			goto cleanup_and_exit;
		}
		if (!buffer_verified(bh) &&
		    !is_dx_internal_node(dir, block,
					 (struct ext4_dir_entry *)bh->b_data) &&
		    !ext4_dirblock_csum_verify(dir, bh)) {
			EXT4_ERROR_INODE_ERR(dir, EFSBADCRC,
					     "checksumming directory "
					     "block %lu", (unsigned long)block);
			brelse(bh);
			ret = ERR_PTR(-EFSBADCRC);
			goto cleanup_and_exit;
		}
		set_buffer_verified(bh);
		i = search_dirblock(bh, dir, fname,
			    block << EXT4_BLOCK_SIZE_BITS(sb), res_dir);
		if (i == 1) {
			EXT4_I(dir)->i_dir_start_lookup = block;
			ret = bh;
			goto cleanup_and_exit;
		} else {
			brelse(bh);
			if (i < 0)
				goto cleanup_and_exit;
		}
	next:
		if (++block >= nblocks)
			block = 0;
	} while (block != start);

	/*
	 * If the directory has grown while we were searching, then
	 * search the last part of the directory before giving up.
	 */
	block = nblocks;
	nblocks = dir->i_size >> EXT4_BLOCK_SIZE_BITS(sb);
	if (block < nblocks) {
		start = 0;
		goto restart;
	}

cleanup_and_exit:
	/* Clean up the read-ahead blocks */
	for (; ra_ptr < ra_max; ra_ptr++)
		brelse(bh_use[ra_ptr]);
	return ret;
}

static struct buffer_head *ext4_find_entry(struct inode *dir,
					   const struct qstr *d_name,
					   struct ext4_dir_entry_2 **res_dir,
					   int *inlined)
{
	int err;
	struct ext4_filename fname;
	struct buffer_head *bh;

	err = ext4_fname_setup_filename(dir, d_name, 1, &fname);
	if (err == -ENOENT)
		return NULL;
	if (err)
		return ERR_PTR(err);

	bh = __ext4_find_entry(dir, &fname, res_dir, inlined);

	ext4_fname_free_filename(&fname);
	return bh;
}

static struct buffer_head *ext4_lookup_entry(struct inode *dir,
					     struct dentry *dentry,
					     struct ext4_dir_entry_2 **res_dir)
{
	int err;
	struct ext4_filename fname;
	struct buffer_head *bh;

	err = ext4_fname_prepare_lookup(dir, dentry, &fname);
	if (err == -ENOENT)
		return NULL;
	if (err)
		return ERR_PTR(err);

	bh = __ext4_find_entry(dir, &fname, res_dir, NULL);

	ext4_fname_free_filename(&fname);
	return bh;
}

static struct buffer_head * ext4_dx_find_entry(struct inode *dir,
			struct ext4_filename *fname,
			struct ext4_dir_entry_2 **res_dir)
{
	struct super_block * sb = dir->i_sb;
	struct dx_frame frames[EXT4_HTREE_LEVEL], *frame;
	struct buffer_head *bh;
	ext4_lblk_t block;
	int retval;

#ifdef CONFIG_FS_ENCRYPTION
	*res_dir = NULL;
#endif
	frame = dx_probe(fname, dir, NULL, frames);
	if (IS_ERR(frame))
		return (struct buffer_head *) frame;
	do {
		block = dx_get_block(frame->at);
		bh = ext4_read_dirblock(dir, block, DIRENT_HTREE);
		if (IS_ERR(bh))
			goto errout;

		retval = search_dirblock(bh, dir, fname,
					 block << EXT4_BLOCK_SIZE_BITS(sb),
					 res_dir);
		if (retval == 1)
			goto success;
		brelse(bh);
		if (retval == -1) {
			bh = ERR_PTR(ERR_BAD_DX_DIR);
			goto errout;
		}

		/* Check to see if we should continue to search */
		retval = ext4_htree_next_block(dir, fname->hinfo.hash, frame,
					       frames, NULL);
		if (retval < 0) {
			ext4_warning_inode(dir,
				"error %d reading directory index block",
				retval);
			bh = ERR_PTR(retval);
			goto errout;
		}
	} while (retval == 1);

	bh = NULL;
errout:
	dxtrace(printk(KERN_DEBUG "%s not found\n", fname->usr_fname->name));
success:
	dx_release(frames);
	return bh;
}

static struct dentry *ext4_lookup(struct inode *dir, struct dentry *dentry, unsigned int flags)
{
	struct inode *inode;
	struct ext4_dir_entry_2 *de;
	struct buffer_head *bh;

<<<<<<< HEAD
	if (ext4_encrypted_inode(dir)) {
		int res = fscrypt_get_encryption_info(dir);

		/*
		 * DCACHE_ENCRYPTED_WITH_KEY is set if the dentry is
		 * created while the directory was encrypted and we
		 * have access to the key.
		 */
		if (fscrypt_has_encryption_key(dir))
			fscrypt_set_encrypted_dentry(dentry);
		fscrypt_set_d_op(dentry);
		if (res && res != -ENOKEY)
			return ERR_PTR(res);
	}

       if (dentry->d_name.len > EXT4_NAME_LEN)
	       return ERR_PTR(-ENAMETOOLONG);
=======
	if (dentry->d_name.len > EXT4_NAME_LEN)
		return ERR_PTR(-ENAMETOOLONG);
>>>>>>> 24b8d41d

	bh = ext4_lookup_entry(dir, dentry, &de);
	if (IS_ERR(bh))
		return ERR_CAST(bh);
	inode = NULL;
	if (bh) {
		__u32 ino = le32_to_cpu(de->inode);
		brelse(bh);
		if (!ext4_valid_inum(dir->i_sb, ino)) {
			EXT4_ERROR_INODE(dir, "bad inode number: %u", ino);
			return ERR_PTR(-EFSCORRUPTED);
		}
		if (unlikely(ino == dir->i_ino)) {
			EXT4_ERROR_INODE(dir, "'%pd' linked to parent dir",
					 dentry);
			return ERR_PTR(-EFSCORRUPTED);
		}
		inode = ext4_iget(dir->i_sb, ino, EXT4_IGET_NORMAL);
		if (inode == ERR_PTR(-ESTALE)) {
			EXT4_ERROR_INODE(dir,
					 "deleted inode referenced: %u",
					 ino);
			return ERR_PTR(-EFSCORRUPTED);
		}
		if (!IS_ERR(inode) && IS_ENCRYPTED(dir) &&
		    (S_ISDIR(inode->i_mode) || S_ISLNK(inode->i_mode)) &&
		    !fscrypt_has_permitted_context(dir, inode)) {
<<<<<<< HEAD
			int nokey = ext4_encrypted_inode(inode) &&
				!fscrypt_has_encryption_key(inode);
			iput(inode);
			if (nokey)
				return ERR_PTR(-ENOKEY);
			ext4_warning(inode->i_sb,
				     "Inconsistent encryption contexts: %lu/%lu",
				     (unsigned long) dir->i_ino,
				     (unsigned long) inode->i_ino);
=======
			ext4_warning(inode->i_sb,
				     "Inconsistent encryption contexts: %lu/%lu",
				     dir->i_ino, inode->i_ino);
			iput(inode);
>>>>>>> 24b8d41d
			return ERR_PTR(-EPERM);
		}
	}

#ifdef CONFIG_UNICODE
	if (!inode && IS_CASEFOLDED(dir)) {
		/* Eventually we want to call d_add_ci(dentry, NULL)
		 * for negative dentries in the encoding case as
		 * well.  For now, prevent the negative dentry
		 * from being cached.
		 */
		return NULL;
	}
#endif
	return d_splice_alias(inode, dentry);
}


struct dentry *ext4_get_parent(struct dentry *child)
{
	__u32 ino;
	static const struct qstr dotdot = QSTR_INIT("..", 2);
	struct ext4_dir_entry_2 * de;
	struct buffer_head *bh;

	bh = ext4_find_entry(d_inode(child), &dotdot, &de, NULL);
	if (IS_ERR(bh))
		return ERR_CAST(bh);
	if (!bh)
		return ERR_PTR(-ENOENT);
	ino = le32_to_cpu(de->inode);
	brelse(bh);

	if (!ext4_valid_inum(child->d_sb, ino)) {
		EXT4_ERROR_INODE(d_inode(child),
				 "bad parent inode number: %u", ino);
		return ERR_PTR(-EFSCORRUPTED);
	}

<<<<<<< HEAD
	return d_obtain_alias(ext4_iget_normal(child->d_sb, ino));
=======
	return d_obtain_alias(ext4_iget(child->d_sb, ino, EXT4_IGET_NORMAL));
>>>>>>> 24b8d41d
}

/*
 * Move count entries from end of map between two memory locations.
 * Returns pointer to last entry moved.
 */
static struct ext4_dir_entry_2 *
dx_move_dirents(char *from, char *to, struct dx_map_entry *map, int count,
		unsigned blocksize)
{
	unsigned rec_len = 0;

	while (count--) {
		struct ext4_dir_entry_2 *de = (struct ext4_dir_entry_2 *)
						(from + (map->offs<<2));
		rec_len = EXT4_DIR_REC_LEN(de->name_len);
		memcpy (to, de, rec_len);
		((struct ext4_dir_entry_2 *) to)->rec_len =
				ext4_rec_len_to_disk(rec_len, blocksize);
		de->inode = 0;
		map++;
		to += rec_len;
	}
	return (struct ext4_dir_entry_2 *) (to - rec_len);
}

/*
 * Compact each dir entry in the range to the minimal rec_len.
 * Returns pointer to last entry in range.
 */
static struct ext4_dir_entry_2* dx_pack_dirents(char *base, unsigned blocksize)
{
	struct ext4_dir_entry_2 *next, *to, *prev, *de = (struct ext4_dir_entry_2 *) base;
	unsigned rec_len = 0;

	prev = to = de;
	while ((char*)de < base + blocksize) {
		next = ext4_next_entry(de, blocksize);
		if (de->inode && de->name_len) {
			rec_len = EXT4_DIR_REC_LEN(de->name_len);
			if (de > to)
				memmove(to, de, rec_len);
			to->rec_len = ext4_rec_len_to_disk(rec_len, blocksize);
			prev = to;
			to = (struct ext4_dir_entry_2 *) (((char *) to) + rec_len);
		}
		de = next;
	}
	return prev;
}

/*
 * Split a full leaf block to make room for a new dir entry.
 * Allocate a new block, and move entries so that they are approx. equally full.
 * Returns pointer to de in block into which the new entry will be inserted.
 */
static struct ext4_dir_entry_2 *do_split(handle_t *handle, struct inode *dir,
			struct buffer_head **bh,struct dx_frame *frame,
			struct dx_hash_info *hinfo)
{
	unsigned blocksize = dir->i_sb->s_blocksize;
	unsigned count, continued;
	struct buffer_head *bh2;
	ext4_lblk_t newblock;
	u32 hash2;
	struct dx_map_entry *map;
	char *data1 = (*bh)->b_data, *data2;
	unsigned split, move, size;
	struct ext4_dir_entry_2 *de = NULL, *de2;
	int	csum_size = 0;
	int	err = 0, i;

	if (ext4_has_metadata_csum(dir->i_sb))
		csum_size = sizeof(struct ext4_dir_entry_tail);

	bh2 = ext4_append(handle, dir, &newblock);
	if (IS_ERR(bh2)) {
		brelse(*bh);
		*bh = NULL;
		return (struct ext4_dir_entry_2 *) bh2;
	}

	BUFFER_TRACE(*bh, "get_write_access");
	err = ext4_journal_get_write_access(handle, *bh);
	if (err)
		goto journal_error;

	BUFFER_TRACE(frame->bh, "get_write_access");
	err = ext4_journal_get_write_access(handle, frame->bh);
	if (err)
		goto journal_error;

	data2 = bh2->b_data;

	/* create map in the end of data2 block */
	map = (struct dx_map_entry *) (data2 + blocksize);
	count = dx_make_map(dir, (struct ext4_dir_entry_2 *) data1,
			     blocksize, hinfo, map);
	map -= count;
	dx_sort_map(map, count);
	/* Ensure that neither split block is over half full */
	size = 0;
	move = 0;
	for (i = count-1; i >= 0; i--) {
		/* is more than half of this entry in 2nd half of the block? */
		if (size + map[i].size/2 > blocksize/2)
			break;
		size += map[i].size;
		move++;
	}
	/*
	 * map index at which we will split
	 *
	 * If the sum of active entries didn't exceed half the block size, just
	 * split it in half by count; each resulting block will have at least
	 * half the space free.
	 */
	if (i > 0)
		split = count - move;
	else
		split = count/2;

	hash2 = map[split].hash;
	continued = hash2 == map[split - 1].hash;
	dxtrace(printk(KERN_INFO "Split block %lu at %x, %i/%i\n",
			(unsigned long)dx_get_block(frame->at),
					hash2, split, count-split));

	/* Fancy dance to stay within two buffers */
	de2 = dx_move_dirents(data1, data2, map + split, count - split,
			      blocksize);
	de = dx_pack_dirents(data1, blocksize);
	de->rec_len = ext4_rec_len_to_disk(data1 + (blocksize - csum_size) -
					   (char *) de,
					   blocksize);
	de2->rec_len = ext4_rec_len_to_disk(data2 + (blocksize - csum_size) -
					    (char *) de2,
					    blocksize);
	if (csum_size) {
		ext4_initialize_dirent_tail(*bh, blocksize);
		ext4_initialize_dirent_tail(bh2, blocksize);
	}

	dxtrace(dx_show_leaf(dir, hinfo, (struct ext4_dir_entry_2 *) data1,
			blocksize, 1));
	dxtrace(dx_show_leaf(dir, hinfo, (struct ext4_dir_entry_2 *) data2,
			blocksize, 1));

	/* Which block gets the new entry? */
	if (hinfo->hash >= hash2) {
		swap(*bh, bh2);
		de = de2;
	}
	dx_insert_block(frame, hash2 + continued, newblock);
	err = ext4_handle_dirty_dirblock(handle, dir, bh2);
	if (err)
		goto journal_error;
	err = ext4_handle_dirty_dx_node(handle, dir, frame->bh);
	if (err)
		goto journal_error;
	brelse(bh2);
	dxtrace(dx_show_index("frame", frame->entries));
	return de;

journal_error:
	brelse(*bh);
	brelse(bh2);
	*bh = NULL;
	ext4_std_error(dir->i_sb, err);
	return ERR_PTR(err);
}

int ext4_find_dest_de(struct inode *dir, struct inode *inode,
		      struct buffer_head *bh,
		      void *buf, int buf_size,
		      struct ext4_filename *fname,
		      struct ext4_dir_entry_2 **dest_de)
{
	struct ext4_dir_entry_2 *de;
	unsigned short reclen = EXT4_DIR_REC_LEN(fname_len(fname));
	int nlen, rlen;
	unsigned int offset = 0;
	char *top;

	de = (struct ext4_dir_entry_2 *)buf;
	top = buf + buf_size - reclen;
	while ((char *) de <= top) {
		if (ext4_check_dir_entry(dir, NULL, de, bh,
					 buf, buf_size, offset))
			return -EFSCORRUPTED;
		if (ext4_match(dir, fname, de))
			return -EEXIST;
		nlen = EXT4_DIR_REC_LEN(de->name_len);
		rlen = ext4_rec_len_from_disk(de->rec_len, buf_size);
		if ((de->inode ? rlen - nlen : rlen) >= reclen)
			break;
		de = (struct ext4_dir_entry_2 *)((char *)de + rlen);
		offset += rlen;
	}
	if ((char *) de > top)
		return -ENOSPC;

	*dest_de = de;
	return 0;
}

void ext4_insert_dentry(struct inode *inode,
			struct ext4_dir_entry_2 *de,
			int buf_size,
			struct ext4_filename *fname)
{

	int nlen, rlen;

	nlen = EXT4_DIR_REC_LEN(de->name_len);
	rlen = ext4_rec_len_from_disk(de->rec_len, buf_size);
	if (de->inode) {
		struct ext4_dir_entry_2 *de1 =
			(struct ext4_dir_entry_2 *)((char *)de + nlen);
		de1->rec_len = ext4_rec_len_to_disk(rlen - nlen, buf_size);
		de->rec_len = ext4_rec_len_to_disk(nlen, buf_size);
		de = de1;
	}
	de->file_type = EXT4_FT_UNKNOWN;
	de->inode = cpu_to_le32(inode->i_ino);
	ext4_set_de_type(inode->i_sb, de, inode->i_mode);
	de->name_len = fname_len(fname);
	memcpy(de->name, fname_name(fname), fname_len(fname));
}

/*
 * Add a new entry into a directory (leaf) block.  If de is non-NULL,
 * it points to a directory entry which is guaranteed to be large
 * enough for new directory entry.  If de is NULL, then
 * add_dirent_to_buf will attempt search the directory block for
 * space.  It will return -ENOSPC if no space is available, and -EIO
 * and -EEXIST if directory entry already exists.
 */
static int add_dirent_to_buf(handle_t *handle, struct ext4_filename *fname,
			     struct inode *dir,
			     struct inode *inode, struct ext4_dir_entry_2 *de,
			     struct buffer_head *bh)
{
	unsigned int	blocksize = dir->i_sb->s_blocksize;
	int		csum_size = 0;
	int		err, err2;

	if (ext4_has_metadata_csum(inode->i_sb))
		csum_size = sizeof(struct ext4_dir_entry_tail);

	if (!de) {
		err = ext4_find_dest_de(dir, inode, bh, bh->b_data,
					blocksize - csum_size, fname, &de);
		if (err)
			return err;
	}
	BUFFER_TRACE(bh, "get_write_access");
	err = ext4_journal_get_write_access(handle, bh);
	if (err) {
		ext4_std_error(dir->i_sb, err);
		return err;
	}

	/* By now the buffer is marked for journaling */
	ext4_insert_dentry(inode, de, blocksize, fname);

	/*
	 * XXX shouldn't update any times until successful
	 * completion of syscall, but too many callers depend
	 * on this.
	 *
	 * XXX similarly, too many callers depend on
	 * ext4_new_inode() setting the times, but error
	 * recovery deletes the inode, so the worst that can
	 * happen is that the times are slightly out of date
	 * and/or different from the directory change time.
	 */
	dir->i_mtime = dir->i_ctime = current_time(dir);
	ext4_update_dx_flag(dir);
	inode_inc_iversion(dir);
	err2 = ext4_mark_inode_dirty(handle, dir);
	BUFFER_TRACE(bh, "call ext4_handle_dirty_metadata");
	err = ext4_handle_dirty_dirblock(handle, dir, bh);
	if (err)
		ext4_std_error(dir->i_sb, err);
	return err ? err : err2;
}

/*
 * This converts a one block unindexed directory to a 3 block indexed
 * directory, and adds the dentry to the indexed directory.
 */
static int make_indexed_dir(handle_t *handle, struct ext4_filename *fname,
			    struct inode *dir,
			    struct inode *inode, struct buffer_head *bh)
{
	struct buffer_head *bh2;
	struct dx_root	*root;
	struct dx_frame	frames[EXT4_HTREE_LEVEL], *frame;
	struct dx_entry *entries;
	struct ext4_dir_entry_2	*de, *de2;
	char		*data2, *top;
	unsigned	len;
	int		retval;
	unsigned	blocksize;
	ext4_lblk_t  block;
	struct fake_dirent *fde;
	int csum_size = 0;

	if (ext4_has_metadata_csum(inode->i_sb))
		csum_size = sizeof(struct ext4_dir_entry_tail);

	blocksize =  dir->i_sb->s_blocksize;
	dxtrace(printk(KERN_DEBUG "Creating index: inode %lu\n", dir->i_ino));
	BUFFER_TRACE(bh, "get_write_access");
	retval = ext4_journal_get_write_access(handle, bh);
	if (retval) {
		ext4_std_error(dir->i_sb, retval);
		brelse(bh);
		return retval;
	}
	root = (struct dx_root *) bh->b_data;

	/* The 0th block becomes the root, move the dirents out */
	fde = &root->dotdot;
	de = (struct ext4_dir_entry_2 *)((char *)fde +
		ext4_rec_len_from_disk(fde->rec_len, blocksize));
	if ((char *) de >= (((char *) root) + blocksize)) {
		EXT4_ERROR_INODE(dir, "invalid rec_len for '..'");
		brelse(bh);
		return -EFSCORRUPTED;
	}
	len = ((char *) root) + (blocksize - csum_size) - (char *) de;

	/* Allocate new block for the 0th block's dirents */
	bh2 = ext4_append(handle, dir, &block);
	if (IS_ERR(bh2)) {
		brelse(bh);
		return PTR_ERR(bh2);
	}
	ext4_set_inode_flag(dir, EXT4_INODE_INDEX);
	data2 = bh2->b_data;

	memcpy(data2, de, len);
	de = (struct ext4_dir_entry_2 *) data2;
	top = data2 + len;
	while ((char *)(de2 = ext4_next_entry(de, blocksize)) < top)
		de = de2;
	de->rec_len = ext4_rec_len_to_disk(data2 + (blocksize - csum_size) -
					   (char *) de, blocksize);

	if (csum_size)
		ext4_initialize_dirent_tail(bh2, blocksize);

	/* Initialize the root; the dot dirents already exist */
	de = (struct ext4_dir_entry_2 *) (&root->dotdot);
	de->rec_len = ext4_rec_len_to_disk(blocksize - EXT4_DIR_REC_LEN(2),
					   blocksize);
	memset (&root->info, 0, sizeof(root->info));
	root->info.info_length = sizeof(root->info);
	root->info.hash_version = EXT4_SB(dir->i_sb)->s_def_hash_version;
	entries = root->entries;
	dx_set_block(entries, 1);
	dx_set_count(entries, 1);
	dx_set_limit(entries, dx_root_limit(dir, sizeof(root->info)));

	/* Initialize as for dx_probe */
	fname->hinfo.hash_version = root->info.hash_version;
	if (fname->hinfo.hash_version <= DX_HASH_TEA)
		fname->hinfo.hash_version += EXT4_SB(dir->i_sb)->s_hash_unsigned;
	fname->hinfo.seed = EXT4_SB(dir->i_sb)->s_hash_seed;
	ext4fs_dirhash(dir, fname_name(fname), fname_len(fname), &fname->hinfo);

	memset(frames, 0, sizeof(frames));
	frame = frames;
	frame->entries = entries;
	frame->at = entries;
	frame->bh = bh;

	retval = ext4_handle_dirty_dx_node(handle, dir, frame->bh);
	if (retval)
		goto out_frames;	
<<<<<<< HEAD
	retval = ext4_handle_dirty_dirent_node(handle, dir, bh2);
=======
	retval = ext4_handle_dirty_dirblock(handle, dir, bh2);
>>>>>>> 24b8d41d
	if (retval)
		goto out_frames;	

	de = do_split(handle,dir, &bh2, frame, &fname->hinfo);
	if (IS_ERR(de)) {
		retval = PTR_ERR(de);
		goto out_frames;
	}

	retval = add_dirent_to_buf(handle, fname, dir, inode, de, bh2);
out_frames:
	/*
	 * Even if the block split failed, we have to properly write
	 * out all the changes we did so far. Otherwise we can end up
	 * with corrupted filesystem.
	 */
	if (retval)
		ext4_mark_inode_dirty(handle, dir);
	dx_release(frames);
	brelse(bh2);
	return retval;
}

/*
 *	ext4_add_entry()
 *
 * adds a file entry to the specified directory, using the same
 * semantics as ext4_find_entry(). It returns NULL if it failed.
 *
 * NOTE!! The inode part of 'de' is left at 0 - which means you
 * may not sleep between calling this and putting something into
 * the entry, as someone else might have used it while you slept.
 */
static int ext4_add_entry(handle_t *handle, struct dentry *dentry,
			  struct inode *inode)
{
	struct inode *dir = d_inode(dentry->d_parent);
	struct buffer_head *bh = NULL;
	struct ext4_dir_entry_2 *de;
	struct super_block *sb;
	struct ext4_filename fname;
	int	retval;
	int	dx_fallback=0;
	unsigned blocksize;
	ext4_lblk_t block, blocks;
	int	csum_size = 0;

	if (ext4_has_metadata_csum(inode->i_sb))
		csum_size = sizeof(struct ext4_dir_entry_tail);

	sb = dir->i_sb;
	blocksize = sb->s_blocksize;
	if (!dentry->d_name.len)
		return -EINVAL;

#ifdef CONFIG_UNICODE
	if (sb_has_strict_encoding(sb) && IS_CASEFOLDED(dir) &&
	    sb->s_encoding && utf8_validate(sb->s_encoding, &dentry->d_name))
		return -EINVAL;
#endif

	retval = ext4_fname_setup_filename(dir, &dentry->d_name, 0, &fname);
	if (retval)
		return retval;

	if (ext4_has_inline_data(dir)) {
		retval = ext4_try_add_inline_entry(handle, &fname, dir, inode);
		if (retval < 0)
			goto out;
		if (retval == 1) {
			retval = 0;
			goto out;
		}
	}

	if (is_dx(dir)) {
		retval = ext4_dx_add_entry(handle, &fname, dir, inode);
		if (!retval || (retval != ERR_BAD_DX_DIR))
			goto out;
		/* Can we just ignore htree data? */
		if (ext4_has_metadata_csum(sb)) {
			EXT4_ERROR_INODE(dir,
				"Directory has corrupted htree index.");
			retval = -EFSCORRUPTED;
			goto out;
		}
		ext4_clear_inode_flag(dir, EXT4_INODE_INDEX);
		dx_fallback++;
		retval = ext4_mark_inode_dirty(handle, dir);
		if (unlikely(retval))
			goto out;
	}
	blocks = dir->i_size >> sb->s_blocksize_bits;
	for (block = 0; block < blocks; block++) {
		bh = ext4_read_dirblock(dir, block, DIRENT);
		if (bh == NULL) {
			bh = ext4_bread(handle, dir, block,
					EXT4_GET_BLOCKS_CREATE);
			goto add_to_new_block;
		}
		if (IS_ERR(bh)) {
			retval = PTR_ERR(bh);
			bh = NULL;
			goto out;
		}
		retval = add_dirent_to_buf(handle, &fname, dir, inode,
					   NULL, bh);
		if (retval != -ENOSPC)
			goto out;

		if (blocks == 1 && !dx_fallback &&
		    ext4_has_feature_dir_index(sb)) {
			retval = make_indexed_dir(handle, &fname, dir,
						  inode, bh);
			bh = NULL; /* make_indexed_dir releases bh */
			goto out;
		}
		brelse(bh);
	}
	bh = ext4_append(handle, dir, &block);
add_to_new_block:
	if (IS_ERR(bh)) {
		retval = PTR_ERR(bh);
		bh = NULL;
		goto out;
	}
	de = (struct ext4_dir_entry_2 *) bh->b_data;
	de->inode = 0;
	de->rec_len = ext4_rec_len_to_disk(blocksize - csum_size, blocksize);

	if (csum_size)
		ext4_initialize_dirent_tail(bh, blocksize);

	retval = add_dirent_to_buf(handle, &fname, dir, inode, de, bh);
out:
	ext4_fname_free_filename(&fname);
	brelse(bh);
	if (retval == 0)
		ext4_set_inode_state(inode, EXT4_STATE_NEWENTRY);
	return retval;
}

/*
 * Returns 0 for success, or a negative error value
 */
static int ext4_dx_add_entry(handle_t *handle, struct ext4_filename *fname,
			     struct inode *dir, struct inode *inode)
{
	struct dx_frame frames[EXT4_HTREE_LEVEL], *frame;
	struct dx_entry *entries, *at;
	struct buffer_head *bh;
	struct super_block *sb = dir->i_sb;
	struct ext4_dir_entry_2 *de;
	int restart;
	int err;

again:
	restart = 0;
	frame = dx_probe(fname, dir, NULL, frames);
	if (IS_ERR(frame))
		return PTR_ERR(frame);
	entries = frame->entries;
	at = frame->at;
	bh = ext4_read_dirblock(dir, dx_get_block(frame->at), DIRENT_HTREE);
	if (IS_ERR(bh)) {
		err = PTR_ERR(bh);
		bh = NULL;
		goto cleanup;
	}

	BUFFER_TRACE(bh, "get_write_access");
	err = ext4_journal_get_write_access(handle, bh);
	if (err)
		goto journal_error;

	err = add_dirent_to_buf(handle, fname, dir, inode, NULL, bh);
	if (err != -ENOSPC)
		goto cleanup;

	err = 0;
	/* Block full, should compress but for now just split */
	dxtrace(printk(KERN_DEBUG "using %u of %u node entries\n",
		       dx_get_count(entries), dx_get_limit(entries)));
	/* Need to split index? */
	if (dx_get_count(entries) == dx_get_limit(entries)) {
		ext4_lblk_t newblock;
		int levels = frame - frames + 1;
		unsigned int icount;
		int add_level = 1;
		struct dx_entry *entries2;
		struct dx_node *node2;
		struct buffer_head *bh2;

		while (frame > frames) {
			if (dx_get_count((frame - 1)->entries) <
			    dx_get_limit((frame - 1)->entries)) {
				add_level = 0;
				break;
			}
			frame--; /* split higher index block */
			at = frame->at;
			entries = frame->entries;
			restart = 1;
		}
		if (add_level && levels == ext4_dir_htree_level(sb)) {
			ext4_warning(sb, "Directory (ino: %lu) index full, "
					 "reach max htree level :%d",
					 dir->i_ino, levels);
			if (ext4_dir_htree_level(sb) < EXT4_HTREE_LEVEL) {
				ext4_warning(sb, "Large directory feature is "
						 "not enabled on this "
						 "filesystem");
			}
			err = -ENOSPC;
			goto cleanup;
		}
		icount = dx_get_count(entries);
		bh2 = ext4_append(handle, dir, &newblock);
		if (IS_ERR(bh2)) {
			err = PTR_ERR(bh2);
			goto cleanup;
		}
		node2 = (struct dx_node *)(bh2->b_data);
		entries2 = node2->entries;
		memset(&node2->fake, 0, sizeof(struct fake_dirent));
		node2->fake.rec_len = ext4_rec_len_to_disk(sb->s_blocksize,
							   sb->s_blocksize);
		BUFFER_TRACE(frame->bh, "get_write_access");
		err = ext4_journal_get_write_access(handle, frame->bh);
		if (err)
			goto journal_error;
		if (!add_level) {
			unsigned icount1 = icount/2, icount2 = icount - icount1;
			unsigned hash2 = dx_get_hash(entries + icount1);
			dxtrace(printk(KERN_DEBUG "Split index %i/%i\n",
				       icount1, icount2));

			BUFFER_TRACE(frame->bh, "get_write_access"); /* index root */
			err = ext4_journal_get_write_access(handle,
							     (frame - 1)->bh);
			if (err)
				goto journal_error;

			memcpy((char *) entries2, (char *) (entries + icount1),
			       icount2 * sizeof(struct dx_entry));
			dx_set_count(entries, icount1);
			dx_set_count(entries2, icount2);
			dx_set_limit(entries2, dx_node_limit(dir));

			/* Which index block gets the new entry? */
			if (at - entries >= icount1) {
				frame->at = at = at - entries - icount1 + entries2;
				frame->entries = entries = entries2;
				swap(frame->bh, bh2);
			}
			dx_insert_block((frame - 1), hash2, newblock);
			dxtrace(dx_show_index("node", frame->entries));
			dxtrace(dx_show_index("node",
			       ((struct dx_node *) bh2->b_data)->entries));
			err = ext4_handle_dirty_dx_node(handle, dir, bh2);
			if (err)
				goto journal_error;
			brelse (bh2);
			err = ext4_handle_dirty_dx_node(handle, dir,
						   (frame - 1)->bh);
			if (err)
				goto journal_error;
			if (restart) {
				err = ext4_handle_dirty_dx_node(handle, dir,
							   frame->bh);
				goto journal_error;
			}
		} else {
			struct dx_root *dxroot;
			memcpy((char *) entries2, (char *) entries,
			       icount * sizeof(struct dx_entry));
			dx_set_limit(entries2, dx_node_limit(dir));

			/* Set up root */
			dx_set_count(entries, 1);
			dx_set_block(entries + 0, newblock);
			dxroot = (struct dx_root *)frames[0].bh->b_data;
			dxroot->info.indirect_levels += 1;
			dxtrace(printk(KERN_DEBUG
				       "Creating %d level index...\n",
				       dxroot->info.indirect_levels));
			err = ext4_handle_dirty_dx_node(handle, dir, frame->bh);
			if (err)
				goto journal_error;
			err = ext4_handle_dirty_dx_node(handle, dir, bh2);
			brelse(bh2);
			restart = 1;
			goto journal_error;
		}
	}
	de = do_split(handle, dir, &bh, frame, &fname->hinfo);
	if (IS_ERR(de)) {
		err = PTR_ERR(de);
		goto cleanup;
	}
	err = add_dirent_to_buf(handle, fname, dir, inode, de, bh);
	goto cleanup;

journal_error:
	ext4_std_error(dir->i_sb, err); /* this is a no-op if err == 0 */
cleanup:
	brelse(bh);
	dx_release(frames);
	/* @restart is true means htree-path has been changed, we need to
	 * repeat dx_probe() to find out valid htree-path
	 */
	if (restart && err == 0)
		goto again;
	return err;
}

/*
 * ext4_generic_delete_entry deletes a directory entry by merging it
 * with the previous entry
 */
int ext4_generic_delete_entry(struct inode *dir,
			      struct ext4_dir_entry_2 *de_del,
			      struct buffer_head *bh,
			      void *entry_buf,
			      int buf_size,
			      int csum_size)
{
	struct ext4_dir_entry_2 *de, *pde;
	unsigned int blocksize = dir->i_sb->s_blocksize;
	int i;

	i = 0;
	pde = NULL;
	de = (struct ext4_dir_entry_2 *)entry_buf;
	while (i < buf_size - csum_size) {
		if (ext4_check_dir_entry(dir, NULL, de, bh,
					 entry_buf, buf_size, i))
			return -EFSCORRUPTED;
		if (de == de_del)  {
			if (pde)
				pde->rec_len = ext4_rec_len_to_disk(
					ext4_rec_len_from_disk(pde->rec_len,
							       blocksize) +
					ext4_rec_len_from_disk(de->rec_len,
							       blocksize),
					blocksize);
			else
				de->inode = 0;
			inode_inc_iversion(dir);
			return 0;
		}
		i += ext4_rec_len_from_disk(de->rec_len, blocksize);
		pde = de;
		de = ext4_next_entry(de, blocksize);
	}
	return -ENOENT;
}

static int ext4_delete_entry(handle_t *handle,
			     struct inode *dir,
			     struct ext4_dir_entry_2 *de_del,
			     struct buffer_head *bh)
{
	int err, csum_size = 0;

	if (ext4_has_inline_data(dir)) {
		int has_inline_data = 1;
		err = ext4_delete_inline_entry(handle, dir, de_del, bh,
					       &has_inline_data);
		if (has_inline_data)
			return err;
	}

	if (ext4_has_metadata_csum(dir->i_sb))
		csum_size = sizeof(struct ext4_dir_entry_tail);

	BUFFER_TRACE(bh, "get_write_access");
	err = ext4_journal_get_write_access(handle, bh);
	if (unlikely(err))
		goto out;

	err = ext4_generic_delete_entry(dir, de_del, bh, bh->b_data,
					dir->i_sb->s_blocksize, csum_size);
	if (err)
		goto out;

	BUFFER_TRACE(bh, "call ext4_handle_dirty_metadata");
	err = ext4_handle_dirty_dirblock(handle, dir, bh);
	if (unlikely(err))
		goto out;

	return 0;
out:
	if (err != -ENOENT)
		ext4_std_error(dir->i_sb, err);
	return err;
}

/*
 * Set directory link count to 1 if nlinks > EXT4_LINK_MAX, or if nlinks == 2
 * since this indicates that nlinks count was previously 1 to avoid overflowing
 * the 16-bit i_links_count field on disk.  Directories with i_nlink == 1 mean
 * that subdirectory link counts are not being maintained accurately.
 *
 * The caller has already checked for i_nlink overflow in case the DIR_LINK
 * feature is not enabled and returned -EMLINK.  The is_dx() check is a proxy
 * for checking S_ISDIR(inode) (since the INODE_INDEX feature will not be set
 * on regular files) and to avoid creating huge/slow non-HTREE directories.
 */
static void ext4_inc_count(struct inode *inode)
{
	inc_nlink(inode);
	if (is_dx(inode) &&
	    (inode->i_nlink > EXT4_LINK_MAX || inode->i_nlink == 2))
		set_nlink(inode, 1);
}

/*
 * If a directory had nlink == 1, then we should let it be 1. This indicates
 * directory has >EXT4_LINK_MAX subdirs.
 */
static void ext4_dec_count(struct inode *inode)
{
	if (!S_ISDIR(inode->i_mode) || inode->i_nlink > 2)
		drop_nlink(inode);
}


/*
 * Add non-directory inode to a directory. On success, the inode reference is
 * consumed by dentry is instantiation. This is also indicated by clearing of
 * *inodep pointer. On failure, the caller is responsible for dropping the
 * inode reference in the safe context.
 */
static int ext4_add_nondir(handle_t *handle,
		struct dentry *dentry, struct inode **inodep)
{
	struct inode *dir = d_inode(dentry->d_parent);
	struct inode *inode = *inodep;
	int err = ext4_add_entry(handle, dentry, inode);
	if (!err) {
		err = ext4_mark_inode_dirty(handle, inode);
		if (IS_DIRSYNC(dir))
			ext4_handle_sync(handle);
		d_instantiate_new(dentry, inode);
		*inodep = NULL;
		return err;
	}
	drop_nlink(inode);
	ext4_orphan_add(handle, inode);
	unlock_new_inode(inode);
	return err;
}

/*
 * By the time this is called, we already have created
 * the directory cache entry for the new file, but it
 * is so far negative - it has no inode.
 *
 * If the create succeeds, we fill in the inode information
 * with d_instantiate().
 */
static int ext4_create(struct inode *dir, struct dentry *dentry, umode_t mode,
		       bool excl)
{
	handle_t *handle;
	struct inode *inode;
	int err, credits, retries = 0;

	err = dquot_initialize(dir);
	if (err)
		return err;

	credits = (EXT4_DATA_TRANS_BLOCKS(dir->i_sb) +
		   EXT4_INDEX_EXTRA_TRANS_BLOCKS + 3);
retry:
	inode = ext4_new_inode_start_handle(dir, mode, &dentry->d_name, 0,
					    NULL, EXT4_HT_DIR, credits);
	handle = ext4_journal_current_handle();
	err = PTR_ERR(inode);
	if (!IS_ERR(inode)) {
		inode->i_op = &ext4_file_inode_operations;
		inode->i_fop = &ext4_file_operations;
		ext4_set_aops(inode);
		err = ext4_add_nondir(handle, dentry, &inode);
		if (!err)
			ext4_fc_track_create(handle, dentry);
	}
	if (handle)
		ext4_journal_stop(handle);
	if (!IS_ERR_OR_NULL(inode))
		iput(inode);
	if (err == -ENOSPC && ext4_should_retry_alloc(dir->i_sb, &retries))
		goto retry;
	return err;
}

static int ext4_mknod(struct inode *dir, struct dentry *dentry,
		      umode_t mode, dev_t rdev)
{
	handle_t *handle;
	struct inode *inode;
	int err, credits, retries = 0;

	err = dquot_initialize(dir);
	if (err)
		return err;

	credits = (EXT4_DATA_TRANS_BLOCKS(dir->i_sb) +
		   EXT4_INDEX_EXTRA_TRANS_BLOCKS + 3);
retry:
	inode = ext4_new_inode_start_handle(dir, mode, &dentry->d_name, 0,
					    NULL, EXT4_HT_DIR, credits);
	handle = ext4_journal_current_handle();
	err = PTR_ERR(inode);
	if (!IS_ERR(inode)) {
		init_special_inode(inode, inode->i_mode, rdev);
		inode->i_op = &ext4_special_inode_operations;
		err = ext4_add_nondir(handle, dentry, &inode);
		if (!err)
			ext4_fc_track_create(handle, dentry);
	}
	if (handle)
		ext4_journal_stop(handle);
	if (!IS_ERR_OR_NULL(inode))
		iput(inode);
	if (err == -ENOSPC && ext4_should_retry_alloc(dir->i_sb, &retries))
		goto retry;
	return err;
}

static int ext4_tmpfile(struct inode *dir, struct dentry *dentry, umode_t mode)
{
	handle_t *handle;
	struct inode *inode;
	int err, retries = 0;

	err = dquot_initialize(dir);
	if (err)
		return err;

retry:
	inode = ext4_new_inode_start_handle(dir, mode,
					    NULL, 0, NULL,
					    EXT4_HT_DIR,
			EXT4_MAXQUOTAS_INIT_BLOCKS(dir->i_sb) +
			  4 + EXT4_XATTR_TRANS_BLOCKS);
	handle = ext4_journal_current_handle();
	err = PTR_ERR(inode);
	if (!IS_ERR(inode)) {
		inode->i_op = &ext4_file_inode_operations;
		inode->i_fop = &ext4_file_operations;
		ext4_set_aops(inode);
		d_tmpfile(dentry, inode);
		err = ext4_orphan_add(handle, inode);
		if (err)
			goto err_unlock_inode;
		mark_inode_dirty(inode);
		unlock_new_inode(inode);
	}
	if (handle)
		ext4_journal_stop(handle);
	if (err == -ENOSPC && ext4_should_retry_alloc(dir->i_sb, &retries))
		goto retry;
	return err;
err_unlock_inode:
	ext4_journal_stop(handle);
	unlock_new_inode(inode);
	return err;
}

struct ext4_dir_entry_2 *ext4_init_dot_dotdot(struct inode *inode,
			  struct ext4_dir_entry_2 *de,
			  int blocksize, int csum_size,
			  unsigned int parent_ino, int dotdot_real_len)
{
	de->inode = cpu_to_le32(inode->i_ino);
	de->name_len = 1;
	de->rec_len = ext4_rec_len_to_disk(EXT4_DIR_REC_LEN(de->name_len),
					   blocksize);
	strcpy(de->name, ".");
	ext4_set_de_type(inode->i_sb, de, S_IFDIR);

	de = ext4_next_entry(de, blocksize);
	de->inode = cpu_to_le32(parent_ino);
	de->name_len = 2;
	if (!dotdot_real_len)
		de->rec_len = ext4_rec_len_to_disk(blocksize -
					(csum_size + EXT4_DIR_REC_LEN(1)),
					blocksize);
	else
		de->rec_len = ext4_rec_len_to_disk(
				EXT4_DIR_REC_LEN(de->name_len), blocksize);
	strcpy(de->name, "..");
	ext4_set_de_type(inode->i_sb, de, S_IFDIR);

	return ext4_next_entry(de, blocksize);
}

int ext4_init_new_dir(handle_t *handle, struct inode *dir,
			     struct inode *inode)
{
	struct buffer_head *dir_block = NULL;
	struct ext4_dir_entry_2 *de;
	ext4_lblk_t block = 0;
	unsigned int blocksize = dir->i_sb->s_blocksize;
	int csum_size = 0;
	int err;

	if (ext4_has_metadata_csum(dir->i_sb))
		csum_size = sizeof(struct ext4_dir_entry_tail);

	if (ext4_test_inode_state(inode, EXT4_STATE_MAY_INLINE_DATA)) {
		err = ext4_try_create_inline_dir(handle, dir, inode);
		if (err < 0 && err != -ENOSPC)
			goto out;
		if (!err)
			goto out;
	}

	inode->i_size = 0;
	dir_block = ext4_append(handle, inode, &block);
	if (IS_ERR(dir_block))
		return PTR_ERR(dir_block);
	de = (struct ext4_dir_entry_2 *)dir_block->b_data;
	ext4_init_dot_dotdot(inode, de, blocksize, csum_size, dir->i_ino, 0);
	set_nlink(inode, 2);
	if (csum_size)
		ext4_initialize_dirent_tail(dir_block, blocksize);

	BUFFER_TRACE(dir_block, "call ext4_handle_dirty_metadata");
	err = ext4_handle_dirty_dirblock(handle, inode, dir_block);
	if (err)
		goto out;
	set_buffer_verified(dir_block);
out:
	brelse(dir_block);
	return err;
}

static int ext4_mkdir(struct inode *dir, struct dentry *dentry, umode_t mode)
{
	handle_t *handle;
	struct inode *inode;
	int err, err2 = 0, credits, retries = 0;

	if (EXT4_DIR_LINK_MAX(dir))
		return -EMLINK;

	err = dquot_initialize(dir);
	if (err)
		return err;

	credits = (EXT4_DATA_TRANS_BLOCKS(dir->i_sb) +
		   EXT4_INDEX_EXTRA_TRANS_BLOCKS + 3);
retry:
	inode = ext4_new_inode_start_handle(dir, S_IFDIR | mode,
					    &dentry->d_name,
					    0, NULL, EXT4_HT_DIR, credits);
	handle = ext4_journal_current_handle();
	err = PTR_ERR(inode);
	if (IS_ERR(inode))
		goto out_stop;

	inode->i_op = &ext4_dir_inode_operations;
	inode->i_fop = &ext4_dir_operations;
	err = ext4_init_new_dir(handle, dir, inode);
	if (err)
		goto out_clear_inode;
	err = ext4_mark_inode_dirty(handle, inode);
	if (!err)
		err = ext4_add_entry(handle, dentry, inode);
	if (err) {
out_clear_inode:
		clear_nlink(inode);
		ext4_orphan_add(handle, inode);
		unlock_new_inode(inode);
		err2 = ext4_mark_inode_dirty(handle, inode);
		if (unlikely(err2))
			err = err2;
		ext4_journal_stop(handle);
		iput(inode);
		goto out_retry;
	}
	ext4_inc_count(dir);

	ext4_update_dx_flag(dir);
	err = ext4_mark_inode_dirty(handle, dir);
	if (err)
		goto out_clear_inode;
	d_instantiate_new(dentry, inode);
	ext4_fc_track_create(handle, dentry);
	if (IS_DIRSYNC(dir))
		ext4_handle_sync(handle);

out_stop:
	if (handle)
		ext4_journal_stop(handle);
out_retry:
	if (err == -ENOSPC && ext4_should_retry_alloc(dir->i_sb, &retries))
		goto retry;
	return err;
}

/*
 * routine to check that the specified directory is empty (for rmdir)
 */
bool ext4_empty_dir(struct inode *inode)
{
	unsigned int offset;
	struct buffer_head *bh;
	struct ext4_dir_entry_2 *de;
	struct super_block *sb;

	if (ext4_has_inline_data(inode)) {
		int has_inline_data = 1;
		int ret;

		ret = empty_inline_dir(inode, &has_inline_data);
		if (has_inline_data)
			return ret;
	}

	sb = inode->i_sb;
	if (inode->i_size < EXT4_DIR_REC_LEN(1) + EXT4_DIR_REC_LEN(2)) {
		EXT4_ERROR_INODE(inode, "invalid size");
		return true;
	}
	/* The first directory block must not be a hole,
	 * so treat it as DIRENT_HTREE
	 */
	bh = ext4_read_dirblock(inode, 0, DIRENT_HTREE);
	if (IS_ERR(bh))
		return true;

	de = (struct ext4_dir_entry_2 *) bh->b_data;
	if (ext4_check_dir_entry(inode, NULL, de, bh, bh->b_data, bh->b_size,
				 0) ||
	    le32_to_cpu(de->inode) != inode->i_ino || strcmp(".", de->name)) {
		ext4_warning_inode(inode, "directory missing '.'");
		brelse(bh);
		return true;
<<<<<<< HEAD
=======
	}
	offset = ext4_rec_len_from_disk(de->rec_len, sb->s_blocksize);
	de = ext4_next_entry(de, sb->s_blocksize);
	if (ext4_check_dir_entry(inode, NULL, de, bh, bh->b_data, bh->b_size,
				 offset) ||
	    le32_to_cpu(de->inode) == 0 || strcmp("..", de->name)) {
		ext4_warning_inode(inode, "directory missing '..'");
		brelse(bh);
		return true;
>>>>>>> 24b8d41d
	}
	offset += ext4_rec_len_from_disk(de->rec_len, sb->s_blocksize);
	while (offset < inode->i_size) {
		if (!(offset & (sb->s_blocksize - 1))) {
			unsigned int lblock;
			brelse(bh);
			lblock = offset >> EXT4_BLOCK_SIZE_BITS(sb);
			bh = ext4_read_dirblock(inode, lblock, EITHER);
			if (bh == NULL) {
				offset += sb->s_blocksize;
				continue;
			}
			if (IS_ERR(bh))
				return true;
<<<<<<< HEAD
			de = (struct ext4_dir_entry_2 *) bh->b_data;
=======
>>>>>>> 24b8d41d
		}
		de = (struct ext4_dir_entry_2 *) (bh->b_data +
					(offset & (sb->s_blocksize - 1)));
		if (ext4_check_dir_entry(inode, NULL, de, bh,
					 bh->b_data, bh->b_size, offset)) {
			offset = (offset | (sb->s_blocksize - 1)) + 1;
			continue;
		}
		if (le32_to_cpu(de->inode)) {
			brelse(bh);
			return false;
		}
		offset += ext4_rec_len_from_disk(de->rec_len, sb->s_blocksize);
	}
	brelse(bh);
	return true;
}

/*
 * ext4_orphan_add() links an unlinked or truncated inode into a list of
 * such inodes, starting at the superblock, in case we crash before the
 * file is closed/deleted, or in case the inode truncate spans multiple
 * transactions and the last transaction is not recovered after a crash.
 *
 * At filesystem recovery time, we walk this list deleting unlinked
 * inodes and truncating linked inodes in ext4_orphan_cleanup().
 *
 * Orphan list manipulation functions must be called under i_mutex unless
 * we are just creating the inode or deleting it.
 */
int ext4_orphan_add(handle_t *handle, struct inode *inode)
{
	struct super_block *sb = inode->i_sb;
	struct ext4_sb_info *sbi = EXT4_SB(sb);
	struct ext4_iloc iloc;
	int err = 0, rc;
	bool dirty = false;

	if (!sbi->s_journal || is_bad_inode(inode))
		return 0;

	WARN_ON_ONCE(!(inode->i_state & (I_NEW | I_FREEING)) &&
		     !inode_is_locked(inode));
	/*
	 * Exit early if inode already is on orphan list. This is a big speedup
	 * since we don't have to contend on the global s_orphan_lock.
	 */
	if (!list_empty(&EXT4_I(inode)->i_orphan))
		return 0;

	/*
	 * Orphan handling is only valid for files with data blocks
	 * being truncated, or files being unlinked. Note that we either
	 * hold i_mutex, or the inode can not be referenced from outside,
	 * so i_nlink should not be bumped due to race
	 */
	J_ASSERT((S_ISREG(inode->i_mode) || S_ISDIR(inode->i_mode) ||
		  S_ISLNK(inode->i_mode)) || inode->i_nlink == 0);

	BUFFER_TRACE(sbi->s_sbh, "get_write_access");
	err = ext4_journal_get_write_access(handle, sbi->s_sbh);
	if (err)
		goto out;

	err = ext4_reserve_inode_write(handle, inode, &iloc);
	if (err)
		goto out;

	mutex_lock(&sbi->s_orphan_lock);
	/*
	 * Due to previous errors inode may be already a part of on-disk
	 * orphan list. If so skip on-disk list modification.
	 */
	if (!NEXT_ORPHAN(inode) || NEXT_ORPHAN(inode) >
	    (le32_to_cpu(sbi->s_es->s_inodes_count))) {
		/* Insert this inode at the head of the on-disk orphan list */
		NEXT_ORPHAN(inode) = le32_to_cpu(sbi->s_es->s_last_orphan);
		sbi->s_es->s_last_orphan = cpu_to_le32(inode->i_ino);
		dirty = true;
	}
	list_add(&EXT4_I(inode)->i_orphan, &sbi->s_orphan);
	mutex_unlock(&sbi->s_orphan_lock);

	if (dirty) {
		err = ext4_handle_dirty_super(handle, sb);
		rc = ext4_mark_iloc_dirty(handle, inode, &iloc);
		if (!err)
			err = rc;
		if (err) {
			/*
			 * We have to remove inode from in-memory list if
			 * addition to on disk orphan list failed. Stray orphan
			 * list entries can cause panics at unmount time.
			 */
			mutex_lock(&sbi->s_orphan_lock);
			list_del_init(&EXT4_I(inode)->i_orphan);
			mutex_unlock(&sbi->s_orphan_lock);
		}
	} else
		brelse(iloc.bh);

	jbd_debug(4, "superblock will point to %lu\n", inode->i_ino);
	jbd_debug(4, "orphan inode %lu will point to %d\n",
			inode->i_ino, NEXT_ORPHAN(inode));
out:
	ext4_std_error(sb, err);
	return err;
}

/*
 * ext4_orphan_del() removes an unlinked or truncated inode from the list
 * of such inodes stored on disk, because it is finally being cleaned up.
 */
int ext4_orphan_del(handle_t *handle, struct inode *inode)
{
	struct list_head *prev;
	struct ext4_inode_info *ei = EXT4_I(inode);
	struct ext4_sb_info *sbi = EXT4_SB(inode->i_sb);
	__u32 ino_next;
	struct ext4_iloc iloc;
	int err = 0;

	if (!sbi->s_journal && !(sbi->s_mount_state & EXT4_ORPHAN_FS))
		return 0;

	WARN_ON_ONCE(!(inode->i_state & (I_NEW | I_FREEING)) &&
		     !inode_is_locked(inode));
	/* Do this quick check before taking global s_orphan_lock. */
	if (list_empty(&ei->i_orphan))
		return 0;

	if (handle) {
		/* Grab inode buffer early before taking global s_orphan_lock */
		err = ext4_reserve_inode_write(handle, inode, &iloc);
	}

	mutex_lock(&sbi->s_orphan_lock);
	jbd_debug(4, "remove inode %lu from orphan list\n", inode->i_ino);

	prev = ei->i_orphan.prev;
	list_del_init(&ei->i_orphan);

	/* If we're on an error path, we may not have a valid
	 * transaction handle with which to update the orphan list on
	 * disk, but we still need to remove the inode from the linked
	 * list in memory. */
	if (!handle || err) {
		mutex_unlock(&sbi->s_orphan_lock);
		goto out_err;
	}

	ino_next = NEXT_ORPHAN(inode);
	if (prev == &sbi->s_orphan) {
		jbd_debug(4, "superblock will point to %u\n", ino_next);
		BUFFER_TRACE(sbi->s_sbh, "get_write_access");
		err = ext4_journal_get_write_access(handle, sbi->s_sbh);
		if (err) {
			mutex_unlock(&sbi->s_orphan_lock);
			goto out_brelse;
		}
		sbi->s_es->s_last_orphan = cpu_to_le32(ino_next);
		mutex_unlock(&sbi->s_orphan_lock);
		err = ext4_handle_dirty_super(handle, inode->i_sb);
	} else {
		struct ext4_iloc iloc2;
		struct inode *i_prev =
			&list_entry(prev, struct ext4_inode_info, i_orphan)->vfs_inode;

		jbd_debug(4, "orphan inode %lu will point to %u\n",
			  i_prev->i_ino, ino_next);
		err = ext4_reserve_inode_write(handle, i_prev, &iloc2);
		if (err) {
			mutex_unlock(&sbi->s_orphan_lock);
			goto out_brelse;
		}
		NEXT_ORPHAN(i_prev) = ino_next;
		err = ext4_mark_iloc_dirty(handle, i_prev, &iloc2);
		mutex_unlock(&sbi->s_orphan_lock);
	}
	if (err)
		goto out_brelse;
	NEXT_ORPHAN(inode) = 0;
	err = ext4_mark_iloc_dirty(handle, inode, &iloc);
out_err:
	ext4_std_error(inode->i_sb, err);
	return err;

out_brelse:
	brelse(iloc.bh);
	goto out_err;
}

static int ext4_rmdir(struct inode *dir, struct dentry *dentry)
{
	int retval;
	struct inode *inode;
	struct buffer_head *bh;
	struct ext4_dir_entry_2 *de;
	handle_t *handle = NULL;

	if (unlikely(ext4_forced_shutdown(EXT4_SB(dir->i_sb))))
		return -EIO;

	/* Initialize quotas before so that eventual writes go in
	 * separate transaction */
	retval = dquot_initialize(dir);
	if (retval)
		return retval;
	retval = dquot_initialize(d_inode(dentry));
	if (retval)
		return retval;

	retval = -ENOENT;
	bh = ext4_find_entry(dir, &dentry->d_name, &de, NULL);
	if (IS_ERR(bh))
		return PTR_ERR(bh);
	if (!bh)
		goto end_rmdir;

	inode = d_inode(dentry);

	retval = -EFSCORRUPTED;
	if (le32_to_cpu(de->inode) != inode->i_ino)
		goto end_rmdir;

	retval = -ENOTEMPTY;
	if (!ext4_empty_dir(inode))
		goto end_rmdir;

	handle = ext4_journal_start(dir, EXT4_HT_DIR,
				    EXT4_DATA_TRANS_BLOCKS(dir->i_sb));
	if (IS_ERR(handle)) {
		retval = PTR_ERR(handle);
		handle = NULL;
		goto end_rmdir;
	}

	if (IS_DIRSYNC(dir))
		ext4_handle_sync(handle);

	retval = ext4_delete_entry(handle, dir, de, bh);
	if (retval)
		goto end_rmdir;
	if (!EXT4_DIR_LINK_EMPTY(inode))
		ext4_warning_inode(inode,
			     "empty directory '%.*s' has too many links (%u)",
			     dentry->d_name.len, dentry->d_name.name,
			     inode->i_nlink);
	inode_inc_iversion(inode);
	clear_nlink(inode);
	/* There's no need to set i_disksize: the fact that i_nlink is
	 * zero will ensure that the right thing happens during any
	 * recovery. */
	inode->i_size = 0;
	ext4_orphan_add(handle, inode);
	inode->i_ctime = dir->i_ctime = dir->i_mtime = current_time(inode);
	retval = ext4_mark_inode_dirty(handle, inode);
	if (retval)
		goto end_rmdir;
	ext4_dec_count(dir);
	ext4_update_dx_flag(dir);
	ext4_fc_track_unlink(handle, dentry);
	retval = ext4_mark_inode_dirty(handle, dir);

#ifdef CONFIG_UNICODE
	/* VFS negative dentries are incompatible with Encoding and
	 * Case-insensitiveness. Eventually we'll want avoid
	 * invalidating the dentries here, alongside with returning the
	 * negative dentries at ext4_lookup(), when it is better
	 * supported by the VFS for the CI case.
	 */
	if (IS_CASEFOLDED(dir))
		d_invalidate(dentry);
#endif

end_rmdir:
	brelse(bh);
	if (handle)
		ext4_journal_stop(handle);
	return retval;
}

int __ext4_unlink(handle_t *handle, struct inode *dir, const struct qstr *d_name,
		  struct inode *inode)
{
	int retval = -ENOENT;
	struct buffer_head *bh;
	struct ext4_dir_entry_2 *de;
	int skip_remove_dentry = 0;

	bh = ext4_find_entry(dir, d_name, &de, NULL);
	if (IS_ERR(bh))
		return PTR_ERR(bh);

	if (!bh)
		return -ENOENT;

	if (le32_to_cpu(de->inode) != inode->i_ino) {
		/*
		 * It's okay if we find dont find dentry which matches
		 * the inode. That's because it might have gotten
		 * renamed to a different inode number
		 */
		if (EXT4_SB(inode->i_sb)->s_mount_state & EXT4_FC_REPLAY)
			skip_remove_dentry = 1;
		else
			goto out;
	}

	if (IS_DIRSYNC(dir))
		ext4_handle_sync(handle);

	if (!skip_remove_dentry) {
		retval = ext4_delete_entry(handle, dir, de, bh);
		if (retval)
			goto out;
		dir->i_ctime = dir->i_mtime = current_time(dir);
		ext4_update_dx_flag(dir);
		retval = ext4_mark_inode_dirty(handle, dir);
		if (retval)
			goto out;
	} else {
		retval = 0;
	}
	if (inode->i_nlink == 0)
		ext4_warning_inode(inode, "Deleting file '%.*s' with no links",
				   d_name->len, d_name->name);
	else
		drop_nlink(inode);
	if (!inode->i_nlink)
		ext4_orphan_add(handle, inode);
	inode->i_ctime = current_time(inode);
	retval = ext4_mark_inode_dirty(handle, inode);

out:
	brelse(bh);
	return retval;
}

static int ext4_unlink(struct inode *dir, struct dentry *dentry)
{
	handle_t *handle;
	int retval;

	if (unlikely(ext4_forced_shutdown(EXT4_SB(dir->i_sb))))
		return -EIO;

	trace_ext4_unlink_enter(dir, dentry);
	/*
	 * Initialize quotas before so that eventual writes go
	 * in separate transaction
	 */
	retval = dquot_initialize(dir);
	if (retval)
		goto out_trace;
	retval = dquot_initialize(d_inode(dentry));
	if (retval)
		goto out_trace;

	handle = ext4_journal_start(dir, EXT4_HT_DIR,
				    EXT4_DATA_TRANS_BLOCKS(dir->i_sb));
	if (IS_ERR(handle)) {
		retval = PTR_ERR(handle);
		goto out_trace;
	}

	retval = __ext4_unlink(handle, dir, &dentry->d_name, d_inode(dentry));
	if (!retval)
		ext4_fc_track_unlink(handle, dentry);
#ifdef CONFIG_UNICODE
	/* VFS negative dentries are incompatible with Encoding and
	 * Case-insensitiveness. Eventually we'll want avoid
	 * invalidating the dentries here, alongside with returning the
	 * negative dentries at ext4_lookup(), when it is  better
	 * supported by the VFS for the CI case.
	 */
	if (IS_CASEFOLDED(dir))
		d_invalidate(dentry);
#endif
	if (handle)
		ext4_journal_stop(handle);

out_trace:
	trace_ext4_unlink_exit(dentry, retval);
	return retval;
}

static int ext4_symlink(struct inode *dir,
			struct dentry *dentry, const char *symname)
{
	handle_t *handle;
	struct inode *inode;
	int err, len = strlen(symname);
	int credits;
<<<<<<< HEAD
	bool encryption_required;
	struct fscrypt_str disk_link;
	struct fscrypt_symlink_data *sd = NULL;

	disk_link.len = len + 1;
	disk_link.name = (char *) symname;

	encryption_required = (ext4_encrypted_inode(dir) ||
			       DUMMY_ENCRYPTION_ENABLED(EXT4_SB(dir->i_sb)));
	if (encryption_required) {
		err = fscrypt_get_encryption_info(dir);
		if (err)
			return err;
		if (!fscrypt_has_encryption_key(dir))
			return -EPERM;
		disk_link.len = (fscrypt_fname_encrypted_size(dir, len) +
				 sizeof(struct fscrypt_symlink_data));
		sd = kzalloc(disk_link.len, GFP_KERNEL);
		if (!sd)
			return -ENOMEM;
	}
=======
	struct fscrypt_str disk_link;

	if (unlikely(ext4_forced_shutdown(EXT4_SB(dir->i_sb))))
		return -EIO;
>>>>>>> 24b8d41d

	err = fscrypt_prepare_symlink(dir, symname, len, dir->i_sb->s_blocksize,
				      &disk_link);
	if (err)
		return err;

	err = dquot_initialize(dir);
	if (err)
		return err;

	if ((disk_link.len > EXT4_N_BLOCKS * 4)) {
		/*
		 * For non-fast symlinks, we just allocate inode and put it on
		 * orphan list in the first transaction => we need bitmap,
		 * group descriptor, sb, inode block, quota blocks, and
		 * possibly selinux xattr blocks.
		 */
		credits = 4 + EXT4_MAXQUOTAS_INIT_BLOCKS(dir->i_sb) +
			  EXT4_XATTR_TRANS_BLOCKS;
	} else {
		/*
		 * Fast symlink. We have to add entry to directory
		 * (EXT4_DATA_TRANS_BLOCKS + EXT4_INDEX_EXTRA_TRANS_BLOCKS),
		 * allocate new inode (bitmap, group descriptor, inode block,
		 * quota blocks, sb is already counted in previous macros).
		 */
		credits = EXT4_DATA_TRANS_BLOCKS(dir->i_sb) +
			  EXT4_INDEX_EXTRA_TRANS_BLOCKS + 3;
	}

	inode = ext4_new_inode_start_handle(dir, S_IFLNK|S_IRWXUGO,
					    &dentry->d_name, 0, NULL,
					    EXT4_HT_DIR, credits);
	handle = ext4_journal_current_handle();
	if (IS_ERR(inode)) {
		if (handle)
			ext4_journal_stop(handle);
		return PTR_ERR(inode);
	}

<<<<<<< HEAD
	if (encryption_required) {
		struct qstr istr;
		struct fscrypt_str ostr =
			FSTR_INIT(sd->encrypted_path, disk_link.len);

		istr.name = (const unsigned char *) symname;
		istr.len = len;
		err = fscrypt_fname_usr_to_disk(inode, &istr, &ostr);
=======
	if (IS_ENCRYPTED(inode)) {
		err = fscrypt_encrypt_symlink(inode, symname, len, &disk_link);
>>>>>>> 24b8d41d
		if (err)
			goto err_drop_inode;
		inode->i_op = &ext4_encrypted_symlink_inode_operations;
	}

	if ((disk_link.len > EXT4_N_BLOCKS * 4)) {
		if (!IS_ENCRYPTED(inode))
			inode->i_op = &ext4_symlink_inode_operations;
		inode_nohighmem(inode);
		ext4_set_aops(inode);
		/*
		 * We cannot call page_symlink() with transaction started
		 * because it calls into ext4_write_begin() which can wait
		 * for transaction commit if we are running out of space
		 * and thus we deadlock. So we have to stop transaction now
		 * and restart it when symlink contents is written.
		 * 
		 * To keep fs consistent in case of crash, we have to put inode
		 * to orphan list in the mean time.
		 */
		drop_nlink(inode);
		err = ext4_orphan_add(handle, inode);
		if (handle)
			ext4_journal_stop(handle);
		handle = NULL;
		if (err)
			goto err_drop_inode;
		err = __page_symlink(inode, disk_link.name, disk_link.len, 1);
		if (err)
			goto err_drop_inode;
		/*
		 * Now inode is being linked into dir (EXT4_DATA_TRANS_BLOCKS
		 * + EXT4_INDEX_EXTRA_TRANS_BLOCKS), inode is also modified
		 */
		handle = ext4_journal_start(dir, EXT4_HT_DIR,
				EXT4_DATA_TRANS_BLOCKS(dir->i_sb) +
				EXT4_INDEX_EXTRA_TRANS_BLOCKS + 1);
		if (IS_ERR(handle)) {
			err = PTR_ERR(handle);
			handle = NULL;
			goto err_drop_inode;
		}
		set_nlink(inode, 1);
		err = ext4_orphan_del(handle, inode);
		if (err)
			goto err_drop_inode;
	} else {
		/* clear the extent format for fast symlink */
		ext4_clear_inode_flag(inode, EXT4_INODE_EXTENTS);
		if (!IS_ENCRYPTED(inode)) {
			inode->i_op = &ext4_fast_symlink_inode_operations;
			inode->i_link = (char *)&EXT4_I(inode)->i_data;
		}
		memcpy((char *)&EXT4_I(inode)->i_data, disk_link.name,
		       disk_link.len);
		inode->i_size = disk_link.len - 1;
	}
	EXT4_I(inode)->i_disksize = inode->i_size;
	err = ext4_add_nondir(handle, dentry, &inode);
	if (handle)
		ext4_journal_stop(handle);
	if (inode)
		iput(inode);
	goto out_free_encrypted_link;

err_drop_inode:
	if (handle)
		ext4_journal_stop(handle);
	clear_nlink(inode);
	unlock_new_inode(inode);
	iput(inode);
out_free_encrypted_link:
	if (disk_link.name != (unsigned char *)symname)
		kfree(disk_link.name);
	return err;
}

int __ext4_link(struct inode *dir, struct inode *inode, struct dentry *dentry)
{
	handle_t *handle;
	int err, retries = 0;
<<<<<<< HEAD

	if (inode->i_nlink >= EXT4_LINK_MAX)
		return -EMLINK;
	if (ext4_encrypted_inode(dir) &&
			!fscrypt_has_permitted_context(dir, inode))
		return -EPERM;

       if ((ext4_test_inode_flag(dir, EXT4_INODE_PROJINHERIT)) &&
	   (!projid_eq(EXT4_I(dir)->i_projid,
		       EXT4_I(old_dentry->d_inode)->i_projid)))
		return -EXDEV;

	err = dquot_initialize(dir);
	if (err)
		return err;

=======
>>>>>>> 24b8d41d
retry:
	handle = ext4_journal_start(dir, EXT4_HT_DIR,
		(EXT4_DATA_TRANS_BLOCKS(dir->i_sb) +
		 EXT4_INDEX_EXTRA_TRANS_BLOCKS) + 1);
	if (IS_ERR(handle))
		return PTR_ERR(handle);

	if (IS_DIRSYNC(dir))
		ext4_handle_sync(handle);

	inode->i_ctime = current_time(inode);
	ext4_inc_count(inode);
	ihold(inode);

	err = ext4_add_entry(handle, dentry, inode);
	if (!err) {
		err = ext4_mark_inode_dirty(handle, inode);
		/* this can happen only for tmpfile being
		 * linked the first time
		 */
		if (inode->i_nlink == 1)
			ext4_orphan_del(handle, inode);
		d_instantiate(dentry, inode);
		ext4_fc_track_link(handle, dentry);
	} else {
		drop_nlink(inode);
		iput(inode);
	}
	ext4_journal_stop(handle);
	if (err == -ENOSPC && ext4_should_retry_alloc(dir->i_sb, &retries))
		goto retry;
	return err;
}

static int ext4_link(struct dentry *old_dentry,
		     struct inode *dir, struct dentry *dentry)
{
	struct inode *inode = d_inode(old_dentry);
	int err;

	if (inode->i_nlink >= EXT4_LINK_MAX)
		return -EMLINK;

	err = fscrypt_prepare_link(old_dentry, dir, dentry);
	if (err)
		return err;

	if ((ext4_test_inode_flag(dir, EXT4_INODE_PROJINHERIT)) &&
	    (!projid_eq(EXT4_I(dir)->i_projid,
			EXT4_I(old_dentry->d_inode)->i_projid)))
		return -EXDEV;

	err = dquot_initialize(dir);
	if (err)
		return err;
	return __ext4_link(dir, inode, dentry);
}

/*
 * Try to find buffer head where contains the parent block.
 * It should be the inode block if it is inlined or the 1st block
 * if it is a normal dir.
 */
static struct buffer_head *ext4_get_first_dir_block(handle_t *handle,
					struct inode *inode,
					int *retval,
					struct ext4_dir_entry_2 **parent_de,
					int *inlined)
{
	struct buffer_head *bh;

	if (!ext4_has_inline_data(inode)) {
		/* The first directory block must not be a hole, so
		 * treat it as DIRENT_HTREE
		 */
		bh = ext4_read_dirblock(inode, 0, DIRENT_HTREE);
		if (IS_ERR(bh)) {
			*retval = PTR_ERR(bh);
			return NULL;
		}
		*parent_de = ext4_next_entry(
					(struct ext4_dir_entry_2 *)bh->b_data,
					inode->i_sb->s_blocksize);
		return bh;
	}

	*inlined = 1;
	return ext4_get_first_inline_block(inode, parent_de, retval);
}

struct ext4_renament {
	struct inode *dir;
	struct dentry *dentry;
	struct inode *inode;
	bool is_dir;
	int dir_nlink_delta;

	/* entry for "dentry" */
	struct buffer_head *bh;
	struct ext4_dir_entry_2 *de;
	int inlined;

	/* entry for ".." in inode if it's a directory */
	struct buffer_head *dir_bh;
	struct ext4_dir_entry_2 *parent_de;
	int dir_inlined;
};

static int ext4_rename_dir_prepare(handle_t *handle, struct ext4_renament *ent)
{
	int retval;

	ent->dir_bh = ext4_get_first_dir_block(handle, ent->inode,
					      &retval, &ent->parent_de,
					      &ent->dir_inlined);
	if (!ent->dir_bh)
		return retval;
	if (le32_to_cpu(ent->parent_de->inode) != ent->dir->i_ino)
		return -EFSCORRUPTED;
	BUFFER_TRACE(ent->dir_bh, "get_write_access");
	return ext4_journal_get_write_access(handle, ent->dir_bh);
}

static int ext4_rename_dir_finish(handle_t *handle, struct ext4_renament *ent,
				  unsigned dir_ino)
{
	int retval;

	ent->parent_de->inode = cpu_to_le32(dir_ino);
	BUFFER_TRACE(ent->dir_bh, "call ext4_handle_dirty_metadata");
	if (!ent->dir_inlined) {
		if (is_dx(ent->inode)) {
			retval = ext4_handle_dirty_dx_node(handle,
							   ent->inode,
							   ent->dir_bh);
		} else {
			retval = ext4_handle_dirty_dirblock(handle, ent->inode,
							    ent->dir_bh);
		}
	} else {
		retval = ext4_mark_inode_dirty(handle, ent->inode);
	}
	if (retval) {
		ext4_std_error(ent->dir->i_sb, retval);
		return retval;
	}
	return 0;
}

static int ext4_setent(handle_t *handle, struct ext4_renament *ent,
		       unsigned ino, unsigned file_type)
{
	int retval, retval2;

	BUFFER_TRACE(ent->bh, "get write access");
	retval = ext4_journal_get_write_access(handle, ent->bh);
	if (retval)
		return retval;
	ent->de->inode = cpu_to_le32(ino);
	if (ext4_has_feature_filetype(ent->dir->i_sb))
		ent->de->file_type = file_type;
	inode_inc_iversion(ent->dir);
	ent->dir->i_ctime = ent->dir->i_mtime =
		current_time(ent->dir);
	retval = ext4_mark_inode_dirty(handle, ent->dir);
	BUFFER_TRACE(ent->bh, "call ext4_handle_dirty_metadata");
	if (!ent->inlined) {
		retval2 = ext4_handle_dirty_dirblock(handle, ent->dir, ent->bh);
		if (unlikely(retval2)) {
			ext4_std_error(ent->dir->i_sb, retval2);
			return retval2;
		}
	}
	brelse(ent->bh);
	ent->bh = NULL;

	return retval;
}

static int ext4_find_delete_entry(handle_t *handle, struct inode *dir,
				  const struct qstr *d_name)
{
	int retval = -ENOENT;
	struct buffer_head *bh;
	struct ext4_dir_entry_2 *de;

	bh = ext4_find_entry(dir, d_name, &de, NULL);
	if (IS_ERR(bh))
		return PTR_ERR(bh);
	if (bh) {
		retval = ext4_delete_entry(handle, dir, de, bh);
		brelse(bh);
	}
	return retval;
}

static void ext4_rename_delete(handle_t *handle, struct ext4_renament *ent,
			       int force_reread)
{
	int retval;
	/*
	 * ent->de could have moved from under us during htree split, so make
	 * sure that we are deleting the right entry.  We might also be pointing
	 * to a stale entry in the unused part of ent->bh so just checking inum
	 * and the name isn't enough.
	 */
	if (le32_to_cpu(ent->de->inode) != ent->inode->i_ino ||
	    ent->de->name_len != ent->dentry->d_name.len ||
	    strncmp(ent->de->name, ent->dentry->d_name.name,
		    ent->de->name_len) ||
	    force_reread) {
		retval = ext4_find_delete_entry(handle, ent->dir,
						&ent->dentry->d_name);
	} else {
		retval = ext4_delete_entry(handle, ent->dir, ent->de, ent->bh);
		if (retval == -ENOENT) {
			retval = ext4_find_delete_entry(handle, ent->dir,
							&ent->dentry->d_name);
		}
	}

	if (retval) {
		ext4_warning_inode(ent->dir,
				   "Deleting old file: nlink %d, error=%d",
				   ent->dir->i_nlink, retval);
	}
}

static void ext4_update_dir_count(handle_t *handle, struct ext4_renament *ent)
{
	if (ent->dir_nlink_delta) {
		if (ent->dir_nlink_delta == -1)
			ext4_dec_count(ent->dir);
		else
			ext4_inc_count(ent->dir);
		ext4_mark_inode_dirty(handle, ent->dir);
	}
}

static struct inode *ext4_whiteout_for_rename(struct ext4_renament *ent,
					      int credits, handle_t **h)
{
	struct inode *wh;
	handle_t *handle;
	int retries = 0;

	/*
	 * for inode block, sb block, group summaries,
	 * and inode bitmap
	 */
	credits += (EXT4_MAXQUOTAS_TRANS_BLOCKS(ent->dir->i_sb) +
		    EXT4_XATTR_TRANS_BLOCKS + 4);
retry:
	wh = ext4_new_inode_start_handle(ent->dir, S_IFCHR | WHITEOUT_MODE,
					 &ent->dentry->d_name, 0, NULL,
					 EXT4_HT_DIR, credits);

	handle = ext4_journal_current_handle();
	if (IS_ERR(wh)) {
		if (handle)
			ext4_journal_stop(handle);
		if (PTR_ERR(wh) == -ENOSPC &&
		    ext4_should_retry_alloc(ent->dir->i_sb, &retries))
			goto retry;
	} else {
		*h = handle;
		init_special_inode(wh, wh->i_mode, WHITEOUT_DEV);
		wh->i_op = &ext4_special_inode_operations;
	}
	return wh;
}

/*
 * Anybody can rename anything with this: the permission checks are left to the
 * higher-level routines.
 *
 * n.b.  old_{dentry,inode) refers to the source dentry/inode
 * while new_{dentry,inode) refers to the destination dentry/inode
 * This comes from rename(const char *oldpath, const char *newpath)
 */
static int ext4_rename(struct inode *old_dir, struct dentry *old_dentry,
		       struct inode *new_dir, struct dentry *new_dentry,
		       unsigned int flags)
{
	handle_t *handle = NULL;
	struct ext4_renament old = {
		.dir = old_dir,
		.dentry = old_dentry,
		.inode = d_inode(old_dentry),
	};
	struct ext4_renament new = {
		.dir = new_dir,
		.dentry = new_dentry,
		.inode = d_inode(new_dentry),
	};
	int force_reread;
	int retval;
	struct inode *whiteout = NULL;
	int credits;
	u8 old_file_type;

	if (new.inode && new.inode->i_nlink == 0) {
		EXT4_ERROR_INODE(new.inode,
				 "target of rename is already freed");
		return -EFSCORRUPTED;
	}

	if ((ext4_test_inode_flag(new_dir, EXT4_INODE_PROJINHERIT)) &&
	    (!projid_eq(EXT4_I(new_dir)->i_projid,
			EXT4_I(old_dentry->d_inode)->i_projid)))
		return -EXDEV;

	retval = dquot_initialize(old.dir);
	if (retval)
		return retval;
	retval = dquot_initialize(new.dir);
	if (retval)
		return retval;

	/* Initialize quotas before so that eventual writes go
	 * in separate transaction */
	if (new.inode) {
		retval = dquot_initialize(new.inode);
		if (retval)
			return retval;
	}

	old.bh = ext4_find_entry(old.dir, &old.dentry->d_name, &old.de, NULL);
	if (IS_ERR(old.bh))
		return PTR_ERR(old.bh);
	/*
	 *  Check for inode number is _not_ due to possible IO errors.
	 *  We might rmdir the source, keep it as pwd of some process
	 *  and merrily kill the link to whatever was created under the
	 *  same name. Goodbye sticky bit ;-<
	 */
	retval = -ENOENT;
	if (!old.bh || le32_to_cpu(old.de->inode) != old.inode->i_ino)
		goto end_rename;

<<<<<<< HEAD
	if ((old.dir != new.dir) &&
	    ext4_encrypted_inode(new.dir) &&
	    !fscrypt_has_permitted_context(new.dir, old.inode)) {
		retval = -EPERM;
		goto end_rename;
	}

=======
>>>>>>> 24b8d41d
	new.bh = ext4_find_entry(new.dir, &new.dentry->d_name,
				 &new.de, &new.inlined);
	if (IS_ERR(new.bh)) {
		retval = PTR_ERR(new.bh);
		new.bh = NULL;
		goto end_rename;
	}
	if (new.bh) {
		if (!new.inode) {
			brelse(new.bh);
			new.bh = NULL;
		}
	}
	if (new.inode && !test_opt(new.dir->i_sb, NO_AUTO_DA_ALLOC))
		ext4_alloc_da_blocks(old.inode);

	credits = (2 * EXT4_DATA_TRANS_BLOCKS(old.dir->i_sb) +
		   EXT4_INDEX_EXTRA_TRANS_BLOCKS + 2);
	if (!(flags & RENAME_WHITEOUT)) {
		handle = ext4_journal_start(old.dir, EXT4_HT_DIR, credits);
		if (IS_ERR(handle)) {
			retval = PTR_ERR(handle);
			handle = NULL;
			goto end_rename;
		}
	} else {
		whiteout = ext4_whiteout_for_rename(&old, credits, &handle);
		if (IS_ERR(whiteout)) {
			retval = PTR_ERR(whiteout);
			whiteout = NULL;
			goto end_rename;
		}
	}

	if (IS_DIRSYNC(old.dir) || IS_DIRSYNC(new.dir))
		ext4_handle_sync(handle);

	if (S_ISDIR(old.inode->i_mode)) {
		if (new.inode) {
			retval = -ENOTEMPTY;
			if (!ext4_empty_dir(new.inode))
				goto end_rename;
		} else {
			retval = -EMLINK;
			if (new.dir != old.dir && EXT4_DIR_LINK_MAX(new.dir))
				goto end_rename;
		}
		retval = ext4_rename_dir_prepare(handle, &old);
		if (retval)
			goto end_rename;
	}
	/*
	 * If we're renaming a file within an inline_data dir and adding or
	 * setting the new dirent causes a conversion from inline_data to
	 * extents/blockmap, we need to force the dirent delete code to
	 * re-read the directory, or else we end up trying to delete a dirent
	 * from what is now the extent tree root (or a block map).
	 */
	force_reread = (new.dir->i_ino == old.dir->i_ino &&
			ext4_test_inode_flag(new.dir, EXT4_INODE_INLINE_DATA));

	old_file_type = old.de->file_type;
	if (whiteout) {
		/*
		 * Do this before adding a new entry, so the old entry is sure
		 * to be still pointing to the valid old entry.
		 */
		retval = ext4_setent(handle, &old, whiteout->i_ino,
				     EXT4_FT_CHRDEV);
		if (retval)
			goto end_rename;
		retval = ext4_mark_inode_dirty(handle, whiteout);
		if (unlikely(retval))
			goto end_rename;
	}
	if (!new.bh) {
		retval = ext4_add_entry(handle, new.dentry, old.inode);
		if (retval)
			goto end_rename;
	} else {
		retval = ext4_setent(handle, &new,
				     old.inode->i_ino, old_file_type);
		if (retval)
			goto end_rename;
	}
	if (force_reread)
		force_reread = !ext4_test_inode_flag(new.dir,
						     EXT4_INODE_INLINE_DATA);

	/*
	 * Like most other Unix systems, set the ctime for inodes on a
	 * rename.
	 */
	old.inode->i_ctime = current_time(old.inode);
	retval = ext4_mark_inode_dirty(handle, old.inode);
	if (unlikely(retval))
		goto end_rename;

	if (!whiteout) {
		/*
		 * ok, that's it
		 */
		ext4_rename_delete(handle, &old, force_reread);
	}

	if (new.inode) {
		ext4_dec_count(new.inode);
		new.inode->i_ctime = current_time(new.inode);
	}
	old.dir->i_ctime = old.dir->i_mtime = current_time(old.dir);
	ext4_update_dx_flag(old.dir);
	if (old.dir_bh) {
		retval = ext4_rename_dir_finish(handle, &old, new.dir->i_ino);
		if (retval)
			goto end_rename;

		ext4_dec_count(old.dir);
		if (new.inode) {
			/* checked ext4_empty_dir above, can't have another
			 * parent, ext4_dec_count() won't work for many-linked
			 * dirs */
			clear_nlink(new.inode);
		} else {
			ext4_inc_count(new.dir);
			ext4_update_dx_flag(new.dir);
			retval = ext4_mark_inode_dirty(handle, new.dir);
			if (unlikely(retval))
				goto end_rename;
		}
	}
	retval = ext4_mark_inode_dirty(handle, old.dir);
	if (unlikely(retval))
		goto end_rename;

	if (S_ISDIR(old.inode->i_mode)) {
		/*
		 * We disable fast commits here that's because the
		 * replay code is not yet capable of changing dot dot
		 * dirents in directories.
		 */
		ext4_fc_mark_ineligible(old.inode->i_sb,
			EXT4_FC_REASON_RENAME_DIR);
	} else {
		if (new.inode)
			ext4_fc_track_unlink(handle, new.dentry);
		__ext4_fc_track_link(handle, old.inode, new.dentry);
		__ext4_fc_track_unlink(handle, old.inode, old.dentry);
	}

	if (new.inode) {
		retval = ext4_mark_inode_dirty(handle, new.inode);
		if (unlikely(retval))
			goto end_rename;
		if (!new.inode->i_nlink)
			ext4_orphan_add(handle, new.inode);
	}
	retval = 0;

end_rename:
	brelse(old.dir_bh);
	brelse(old.bh);
	brelse(new.bh);
	if (whiteout) {
		if (retval)
			drop_nlink(whiteout);
		unlock_new_inode(whiteout);
		iput(whiteout);
	}
	if (handle)
		ext4_journal_stop(handle);
	return retval;
}

static int ext4_cross_rename(struct inode *old_dir, struct dentry *old_dentry,
			     struct inode *new_dir, struct dentry *new_dentry)
{
	handle_t *handle = NULL;
	struct ext4_renament old = {
		.dir = old_dir,
		.dentry = old_dentry,
		.inode = d_inode(old_dentry),
	};
	struct ext4_renament new = {
		.dir = new_dir,
		.dentry = new_dentry,
		.inode = d_inode(new_dentry),
	};
	u8 new_file_type;
	int retval;
<<<<<<< HEAD

	if ((ext4_encrypted_inode(old_dir) ||
	     ext4_encrypted_inode(new_dir)) &&
	    (old_dir != new_dir) &&
	    (!fscrypt_has_permitted_context(new_dir, old.inode) ||
	     !fscrypt_has_permitted_context(old_dir, new.inode)))
		return -EPERM;
=======
	struct timespec64 ctime;
>>>>>>> 24b8d41d

	if ((ext4_test_inode_flag(new_dir, EXT4_INODE_PROJINHERIT) &&
	     !projid_eq(EXT4_I(new_dir)->i_projid,
			EXT4_I(old_dentry->d_inode)->i_projid)) ||
	    (ext4_test_inode_flag(old_dir, EXT4_INODE_PROJINHERIT) &&
	     !projid_eq(EXT4_I(old_dir)->i_projid,
			EXT4_I(new_dentry->d_inode)->i_projid)))
		return -EXDEV;

	retval = dquot_initialize(old.dir);
	if (retval)
		return retval;
	retval = dquot_initialize(new.dir);
	if (retval)
		return retval;

	old.bh = ext4_find_entry(old.dir, &old.dentry->d_name,
				 &old.de, &old.inlined);
	if (IS_ERR(old.bh))
		return PTR_ERR(old.bh);
	/*
	 *  Check for inode number is _not_ due to possible IO errors.
	 *  We might rmdir the source, keep it as pwd of some process
	 *  and merrily kill the link to whatever was created under the
	 *  same name. Goodbye sticky bit ;-<
	 */
	retval = -ENOENT;
	if (!old.bh || le32_to_cpu(old.de->inode) != old.inode->i_ino)
		goto end_rename;

	new.bh = ext4_find_entry(new.dir, &new.dentry->d_name,
				 &new.de, &new.inlined);
	if (IS_ERR(new.bh)) {
		retval = PTR_ERR(new.bh);
		new.bh = NULL;
		goto end_rename;
	}

	/* RENAME_EXCHANGE case: old *and* new must both exist */
	if (!new.bh || le32_to_cpu(new.de->inode) != new.inode->i_ino)
		goto end_rename;

	handle = ext4_journal_start(old.dir, EXT4_HT_DIR,
		(2 * EXT4_DATA_TRANS_BLOCKS(old.dir->i_sb) +
		 2 * EXT4_INDEX_EXTRA_TRANS_BLOCKS + 2));
	if (IS_ERR(handle)) {
		retval = PTR_ERR(handle);
		handle = NULL;
		goto end_rename;
	}

	if (IS_DIRSYNC(old.dir) || IS_DIRSYNC(new.dir))
		ext4_handle_sync(handle);

	if (S_ISDIR(old.inode->i_mode)) {
		old.is_dir = true;
		retval = ext4_rename_dir_prepare(handle, &old);
		if (retval)
			goto end_rename;
	}
	if (S_ISDIR(new.inode->i_mode)) {
		new.is_dir = true;
		retval = ext4_rename_dir_prepare(handle, &new);
		if (retval)
			goto end_rename;
	}

	/*
	 * Other than the special case of overwriting a directory, parents'
	 * nlink only needs to be modified if this is a cross directory rename.
	 */
	if (old.dir != new.dir && old.is_dir != new.is_dir) {
		old.dir_nlink_delta = old.is_dir ? -1 : 1;
		new.dir_nlink_delta = -old.dir_nlink_delta;
		retval = -EMLINK;
		if ((old.dir_nlink_delta > 0 && EXT4_DIR_LINK_MAX(old.dir)) ||
		    (new.dir_nlink_delta > 0 && EXT4_DIR_LINK_MAX(new.dir)))
			goto end_rename;
	}

	new_file_type = new.de->file_type;
	retval = ext4_setent(handle, &new, old.inode->i_ino, old.de->file_type);
	if (retval)
		goto end_rename;

	retval = ext4_setent(handle, &old, new.inode->i_ino, new_file_type);
	if (retval)
		goto end_rename;

	/*
	 * Like most other Unix systems, set the ctime for inodes on a
	 * rename.
	 */
	ctime = current_time(old.inode);
	old.inode->i_ctime = ctime;
	new.inode->i_ctime = ctime;
	retval = ext4_mark_inode_dirty(handle, old.inode);
	if (unlikely(retval))
		goto end_rename;
	retval = ext4_mark_inode_dirty(handle, new.inode);
	if (unlikely(retval))
		goto end_rename;
	ext4_fc_mark_ineligible(new.inode->i_sb,
				EXT4_FC_REASON_CROSS_RENAME);
	if (old.dir_bh) {
		retval = ext4_rename_dir_finish(handle, &old, new.dir->i_ino);
		if (retval)
			goto end_rename;
	}
	if (new.dir_bh) {
		retval = ext4_rename_dir_finish(handle, &new, old.dir->i_ino);
		if (retval)
			goto end_rename;
	}
	ext4_update_dir_count(handle, &old);
	ext4_update_dir_count(handle, &new);
	retval = 0;

end_rename:
	brelse(old.dir_bh);
	brelse(new.dir_bh);
	brelse(old.bh);
	brelse(new.bh);
	if (handle)
		ext4_journal_stop(handle);
	return retval;
}

static int ext4_rename2(struct inode *old_dir, struct dentry *old_dentry,
			struct inode *new_dir, struct dentry *new_dentry,
			unsigned int flags)
{
	int err;

	if (unlikely(ext4_forced_shutdown(EXT4_SB(old_dir->i_sb))))
		return -EIO;

	if (flags & ~(RENAME_NOREPLACE | RENAME_EXCHANGE | RENAME_WHITEOUT))
		return -EINVAL;

	err = fscrypt_prepare_rename(old_dir, old_dentry, new_dir, new_dentry,
				     flags);
	if (err)
		return err;

	if (flags & RENAME_EXCHANGE) {
		return ext4_cross_rename(old_dir, old_dentry,
					 new_dir, new_dentry);
	}

	return ext4_rename(old_dir, old_dentry, new_dir, new_dentry, flags);
}

/*
 * directories can handle most operations...
 */
const struct inode_operations ext4_dir_inode_operations = {
	.create		= ext4_create,
	.lookup		= ext4_lookup,
	.link		= ext4_link,
	.unlink		= ext4_unlink,
	.symlink	= ext4_symlink,
	.mkdir		= ext4_mkdir,
	.rmdir		= ext4_rmdir,
	.mknod		= ext4_mknod,
	.tmpfile	= ext4_tmpfile,
	.rename		= ext4_rename2,
	.setattr	= ext4_setattr,
<<<<<<< HEAD
=======
	.getattr	= ext4_getattr,
>>>>>>> 24b8d41d
	.listxattr	= ext4_listxattr,
	.get_acl	= ext4_get_acl,
	.set_acl	= ext4_set_acl,
	.fiemap         = ext4_fiemap,
};

const struct inode_operations ext4_special_inode_operations = {
	.setattr	= ext4_setattr,
<<<<<<< HEAD
=======
	.getattr	= ext4_getattr,
>>>>>>> 24b8d41d
	.listxattr	= ext4_listxattr,
	.get_acl	= ext4_get_acl,
	.set_acl	= ext4_set_acl,
};<|MERGE_RESOLUTION|>--- conflicted
+++ resolved
@@ -643,11 +643,7 @@
 
 				name  = de->name;
 				len = de->name_len;
-<<<<<<< HEAD
-				if (ext4_encrypted_inode(dir))
-=======
 				if (IS_ENCRYPTED(dir))
->>>>>>> 24b8d41d
 					res = fscrypt_get_encryption_info(dir);
 				if (res) {
 					printk(KERN_WARNING "Error setting up"
@@ -667,12 +663,7 @@
 
 					/* Directory is encrypted */
 					res = fscrypt_fname_alloc_buffer(
-<<<<<<< HEAD
-						dir, len,
-						&fname_crypto_str);
-=======
 						len, &fname_crypto_str);
->>>>>>> 24b8d41d
 					if (res)
 						printk(KERN_WARNING "Error "
 							"allocating crypto "
@@ -1018,23 +1009,14 @@
 					   dir->i_sb->s_blocksize -
 					   EXT4_DIR_REC_LEN(0));
 	/* Check if the directory is encrypted */
-<<<<<<< HEAD
-	if (ext4_encrypted_inode(dir)) {
-=======
 	if (IS_ENCRYPTED(dir)) {
->>>>>>> 24b8d41d
 		err = fscrypt_get_encryption_info(dir);
 		if (err < 0) {
 			brelse(bh);
 			return err;
 		}
-<<<<<<< HEAD
-		err = fscrypt_fname_alloc_buffer(dir, EXT4_NAME_LEN,
-						     &fname_crypto_str);
-=======
 		err = fscrypt_fname_alloc_buffer(EXT4_NAME_LEN,
 						 &fname_crypto_str);
->>>>>>> 24b8d41d
 		if (err < 0) {
 			brelse(bh);
 			return err;
@@ -1088,13 +1070,7 @@
 	}
 errout:
 	brelse(bh);
-<<<<<<< HEAD
-#ifdef CONFIG_EXT4_FS_ENCRYPTION
 	fscrypt_fname_free_buffer(&fname_crypto_str);
-#endif
-=======
-	fscrypt_fname_free_buffer(&fname_crypto_str);
->>>>>>> 24b8d41d
 	return count;
 }
 
@@ -1538,33 +1514,6 @@
 		if (ra_ptr >= ra_max) {
 			/* Refill the readahead buffer */
 			ra_ptr = 0;
-<<<<<<< HEAD
-			b = block;
-			for (ra_max = 0; ra_max < NAMEI_RA_SIZE; ra_max++) {
-				/*
-				 * Terminate if we reach the end of the
-				 * directory and must wrap, or if our
-				 * search has finished at this block.
-				 */
-				if (b >= nblocks || (num && block == start)) {
-					bh_use[ra_max] = NULL;
-					break;
-				}
-				num++;
-				bh = ext4_getblk(NULL, dir, b++, 0);
-				if (IS_ERR(bh)) {
-					if (ra_max == 0) {
-						ret = bh;
-						goto cleanup_and_exit;
-					}
-					break;
-				}
-				bh_use[ra_max] = bh;
-				if (bh)
-					ll_rw_block(REQ_OP_READ,
-						    REQ_META | REQ_PRIO,
-						    1, &bh);
-=======
 			if (block < start)
 				ra_max = start - block;
 			else
@@ -1576,7 +1525,6 @@
 				ret = ERR_PTR(retval);
 				ra_max = 0;
 				goto cleanup_and_exit;
->>>>>>> 24b8d41d
 			}
 		}
 		if ((bh = bh_use[ra_ptr++]) == NULL)
@@ -1736,28 +1684,8 @@
 	struct ext4_dir_entry_2 *de;
 	struct buffer_head *bh;
 
-<<<<<<< HEAD
-	if (ext4_encrypted_inode(dir)) {
-		int res = fscrypt_get_encryption_info(dir);
-
-		/*
-		 * DCACHE_ENCRYPTED_WITH_KEY is set if the dentry is
-		 * created while the directory was encrypted and we
-		 * have access to the key.
-		 */
-		if (fscrypt_has_encryption_key(dir))
-			fscrypt_set_encrypted_dentry(dentry);
-		fscrypt_set_d_op(dentry);
-		if (res && res != -ENOKEY)
-			return ERR_PTR(res);
-	}
-
-       if (dentry->d_name.len > EXT4_NAME_LEN)
-	       return ERR_PTR(-ENAMETOOLONG);
-=======
 	if (dentry->d_name.len > EXT4_NAME_LEN)
 		return ERR_PTR(-ENAMETOOLONG);
->>>>>>> 24b8d41d
 
 	bh = ext4_lookup_entry(dir, dentry, &de);
 	if (IS_ERR(bh))
@@ -1785,22 +1713,10 @@
 		if (!IS_ERR(inode) && IS_ENCRYPTED(dir) &&
 		    (S_ISDIR(inode->i_mode) || S_ISLNK(inode->i_mode)) &&
 		    !fscrypt_has_permitted_context(dir, inode)) {
-<<<<<<< HEAD
-			int nokey = ext4_encrypted_inode(inode) &&
-				!fscrypt_has_encryption_key(inode);
-			iput(inode);
-			if (nokey)
-				return ERR_PTR(-ENOKEY);
-			ext4_warning(inode->i_sb,
-				     "Inconsistent encryption contexts: %lu/%lu",
-				     (unsigned long) dir->i_ino,
-				     (unsigned long) inode->i_ino);
-=======
 			ext4_warning(inode->i_sb,
 				     "Inconsistent encryption contexts: %lu/%lu",
 				     dir->i_ino, inode->i_ino);
 			iput(inode);
->>>>>>> 24b8d41d
 			return ERR_PTR(-EPERM);
 		}
 	}
@@ -1840,11 +1756,7 @@
 		return ERR_PTR(-EFSCORRUPTED);
 	}
 
-<<<<<<< HEAD
-	return d_obtain_alias(ext4_iget_normal(child->d_sb, ino));
-=======
 	return d_obtain_alias(ext4_iget(child->d_sb, ino, EXT4_IGET_NORMAL));
->>>>>>> 24b8d41d
 }
 
 /*
@@ -2227,11 +2139,7 @@
 	retval = ext4_handle_dirty_dx_node(handle, dir, frame->bh);
 	if (retval)
 		goto out_frames;	
-<<<<<<< HEAD
-	retval = ext4_handle_dirty_dirent_node(handle, dir, bh2);
-=======
 	retval = ext4_handle_dirty_dirblock(handle, dir, bh2);
->>>>>>> 24b8d41d
 	if (retval)
 		goto out_frames;	
 
@@ -2974,8 +2882,6 @@
 		ext4_warning_inode(inode, "directory missing '.'");
 		brelse(bh);
 		return true;
-<<<<<<< HEAD
-=======
 	}
 	offset = ext4_rec_len_from_disk(de->rec_len, sb->s_blocksize);
 	de = ext4_next_entry(de, sb->s_blocksize);
@@ -2985,7 +2891,6 @@
 		ext4_warning_inode(inode, "directory missing '..'");
 		brelse(bh);
 		return true;
->>>>>>> 24b8d41d
 	}
 	offset += ext4_rec_len_from_disk(de->rec_len, sb->s_blocksize);
 	while (offset < inode->i_size) {
@@ -3000,10 +2905,6 @@
 			}
 			if (IS_ERR(bh))
 				return true;
-<<<<<<< HEAD
-			de = (struct ext4_dir_entry_2 *) bh->b_data;
-=======
->>>>>>> 24b8d41d
 		}
 		de = (struct ext4_dir_entry_2 *) (bh->b_data +
 					(offset & (sb->s_blocksize - 1)));
@@ -3398,34 +3299,10 @@
 	struct inode *inode;
 	int err, len = strlen(symname);
 	int credits;
-<<<<<<< HEAD
-	bool encryption_required;
-	struct fscrypt_str disk_link;
-	struct fscrypt_symlink_data *sd = NULL;
-
-	disk_link.len = len + 1;
-	disk_link.name = (char *) symname;
-
-	encryption_required = (ext4_encrypted_inode(dir) ||
-			       DUMMY_ENCRYPTION_ENABLED(EXT4_SB(dir->i_sb)));
-	if (encryption_required) {
-		err = fscrypt_get_encryption_info(dir);
-		if (err)
-			return err;
-		if (!fscrypt_has_encryption_key(dir))
-			return -EPERM;
-		disk_link.len = (fscrypt_fname_encrypted_size(dir, len) +
-				 sizeof(struct fscrypt_symlink_data));
-		sd = kzalloc(disk_link.len, GFP_KERNEL);
-		if (!sd)
-			return -ENOMEM;
-	}
-=======
 	struct fscrypt_str disk_link;
 
 	if (unlikely(ext4_forced_shutdown(EXT4_SB(dir->i_sb))))
 		return -EIO;
->>>>>>> 24b8d41d
 
 	err = fscrypt_prepare_symlink(dir, symname, len, dir->i_sb->s_blocksize,
 				      &disk_link);
@@ -3466,19 +3343,8 @@
 		return PTR_ERR(inode);
 	}
 
-<<<<<<< HEAD
-	if (encryption_required) {
-		struct qstr istr;
-		struct fscrypt_str ostr =
-			FSTR_INIT(sd->encrypted_path, disk_link.len);
-
-		istr.name = (const unsigned char *) symname;
-		istr.len = len;
-		err = fscrypt_fname_usr_to_disk(inode, &istr, &ostr);
-=======
 	if (IS_ENCRYPTED(inode)) {
 		err = fscrypt_encrypt_symlink(inode, symname, len, &disk_link);
->>>>>>> 24b8d41d
 		if (err)
 			goto err_drop_inode;
 		inode->i_op = &ext4_encrypted_symlink_inode_operations;
@@ -3560,25 +3426,6 @@
 {
 	handle_t *handle;
 	int err, retries = 0;
-<<<<<<< HEAD
-
-	if (inode->i_nlink >= EXT4_LINK_MAX)
-		return -EMLINK;
-	if (ext4_encrypted_inode(dir) &&
-			!fscrypt_has_permitted_context(dir, inode))
-		return -EPERM;
-
-       if ((ext4_test_inode_flag(dir, EXT4_INODE_PROJINHERIT)) &&
-	   (!projid_eq(EXT4_I(dir)->i_projid,
-		       EXT4_I(old_dentry->d_inode)->i_projid)))
-		return -EXDEV;
-
-	err = dquot_initialize(dir);
-	if (err)
-		return err;
-
-=======
->>>>>>> 24b8d41d
 retry:
 	handle = ext4_journal_start(dir, EXT4_HT_DIR,
 		(EXT4_DATA_TRANS_BLOCKS(dir->i_sb) +
@@ -3919,16 +3766,6 @@
 	if (!old.bh || le32_to_cpu(old.de->inode) != old.inode->i_ino)
 		goto end_rename;
 
-<<<<<<< HEAD
-	if ((old.dir != new.dir) &&
-	    ext4_encrypted_inode(new.dir) &&
-	    !fscrypt_has_permitted_context(new.dir, old.inode)) {
-		retval = -EPERM;
-		goto end_rename;
-	}
-
-=======
->>>>>>> 24b8d41d
 	new.bh = ext4_find_entry(new.dir, &new.dentry->d_name,
 				 &new.de, &new.inlined);
 	if (IS_ERR(new.bh)) {
@@ -4118,17 +3955,7 @@
 	};
 	u8 new_file_type;
 	int retval;
-<<<<<<< HEAD
-
-	if ((ext4_encrypted_inode(old_dir) ||
-	     ext4_encrypted_inode(new_dir)) &&
-	    (old_dir != new_dir) &&
-	    (!fscrypt_has_permitted_context(new_dir, old.inode) ||
-	     !fscrypt_has_permitted_context(old_dir, new.inode)))
-		return -EPERM;
-=======
 	struct timespec64 ctime;
->>>>>>> 24b8d41d
 
 	if ((ext4_test_inode_flag(new_dir, EXT4_INODE_PROJINHERIT) &&
 	     !projid_eq(EXT4_I(new_dir)->i_projid,
@@ -4297,10 +4124,7 @@
 	.tmpfile	= ext4_tmpfile,
 	.rename		= ext4_rename2,
 	.setattr	= ext4_setattr,
-<<<<<<< HEAD
-=======
 	.getattr	= ext4_getattr,
->>>>>>> 24b8d41d
 	.listxattr	= ext4_listxattr,
 	.get_acl	= ext4_get_acl,
 	.set_acl	= ext4_set_acl,
@@ -4309,10 +4133,7 @@
 
 const struct inode_operations ext4_special_inode_operations = {
 	.setattr	= ext4_setattr,
-<<<<<<< HEAD
-=======
 	.getattr	= ext4_getattr,
->>>>>>> 24b8d41d
 	.listxattr	= ext4_listxattr,
 	.get_acl	= ext4_get_acl,
 	.set_acl	= ext4_set_acl,
