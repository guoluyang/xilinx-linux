// SPDX-License-Identifier: GPL-2.0
#include <linux/fs.h>
#include <linux/random.h>
#include <linux/buffer_head.h>
#include <linux/utsname.h>
#include <linux/kthread.h>

#include "ext4.h"

/* Checksumming functions */
static __le32 ext4_mmp_csum(struct super_block *sb, struct mmp_struct *mmp)
{
	struct ext4_sb_info *sbi = EXT4_SB(sb);
	int offset = offsetof(struct mmp_struct, mmp_checksum);
	__u32 csum;

	csum = ext4_chksum(sbi, sbi->s_csum_seed, (char *)mmp, offset);

	return cpu_to_le32(csum);
}

static int ext4_mmp_csum_verify(struct super_block *sb, struct mmp_struct *mmp)
{
	if (!ext4_has_metadata_csum(sb))
		return 1;

	return mmp->mmp_checksum == ext4_mmp_csum(sb, mmp);
}

static void ext4_mmp_csum_set(struct super_block *sb, struct mmp_struct *mmp)
{
	if (!ext4_has_metadata_csum(sb))
		return;

	mmp->mmp_checksum = ext4_mmp_csum(sb, mmp);
}

/*
 * Write the MMP block using REQ_SYNC to try to get the block on-disk
 * faster.
 */
static int write_mmp_block(struct super_block *sb, struct buffer_head *bh)
{
	struct mmp_struct *mmp = (struct mmp_struct *)(bh->b_data);

	/*
	 * We protect against freezing so that we don't create dirty buffers
	 * on frozen filesystem.
	 */
	sb_start_write(sb);
	ext4_mmp_csum_set(sb, mmp);
	lock_buffer(bh);
	bh->b_end_io = end_buffer_write_sync;
	get_bh(bh);
<<<<<<< HEAD
	submit_bh(REQ_OP_WRITE, WRITE_SYNC | REQ_META | REQ_PRIO, bh);
=======
	submit_bh(REQ_OP_WRITE, REQ_SYNC | REQ_META | REQ_PRIO, bh);
>>>>>>> 24b8d41d
	wait_on_buffer(bh);
	sb_end_write(sb);
	if (unlikely(!buffer_uptodate(bh)))
		return 1;

	return 0;
}

/*
 * Read the MMP block. It _must_ be read from disk and hence we clear the
 * uptodate flag on the buffer.
 */
static int read_mmp_block(struct super_block *sb, struct buffer_head **bh,
			  ext4_fsblk_t mmp_block)
{
	struct mmp_struct *mmp;
	int ret;

	if (*bh)
		clear_buffer_uptodate(*bh);

	/* This would be sb_bread(sb, mmp_block), except we need to be sure
	 * that the MD RAID device cache has been bypassed, and that the read
	 * is not blocked in the elevator. */
	if (!*bh) {
		*bh = sb_getblk(sb, mmp_block);
		if (!*bh) {
			ret = -ENOMEM;
			goto warn_exit;
		}
	}

	lock_buffer(*bh);
<<<<<<< HEAD
	(*bh)->b_end_io = end_buffer_read_sync;
	submit_bh(REQ_OP_READ, READ_SYNC | REQ_META | REQ_PRIO, *bh);
	wait_on_buffer(*bh);
	if (!buffer_uptodate(*bh)) {
		ret = -EIO;
=======
	ret = ext4_read_bh(*bh, REQ_META | REQ_PRIO, NULL);
	if (ret)
>>>>>>> 24b8d41d
		goto warn_exit;

	mmp = (struct mmp_struct *)((*bh)->b_data);
	if (le32_to_cpu(mmp->mmp_magic) != EXT4_MMP_MAGIC) {
		ret = -EFSCORRUPTED;
		goto warn_exit;
	}
	if (!ext4_mmp_csum_verify(sb, mmp)) {
		ret = -EFSBADCRC;
		goto warn_exit;
	}
	return 0;
warn_exit:
	brelse(*bh);
	*bh = NULL;
	ext4_warning(sb, "Error %d while reading MMP block %llu",
		     ret, mmp_block);
	return ret;
}

/*
 * Dump as much information as possible to help the admin.
 */
void __dump_mmp_msg(struct super_block *sb, struct mmp_struct *mmp,
		    const char *function, unsigned int line, const char *msg)
{
	__ext4_warning(sb, function, line, "%s", msg);
	__ext4_warning(sb, function, line,
<<<<<<< HEAD
		       "MMP failure info: last update time: %llu, last update "
		       "node: %s, last update device: %s",
		       (long long unsigned int) le64_to_cpu(mmp->mmp_time),
		       mmp->mmp_nodename, mmp->mmp_bdevname);
=======
		       "MMP failure info: last update time: %llu, last update node: %.*s, last update device: %.*s",
		       (unsigned long long)le64_to_cpu(mmp->mmp_time),
		       (int)sizeof(mmp->mmp_nodename), mmp->mmp_nodename,
		       (int)sizeof(mmp->mmp_bdevname), mmp->mmp_bdevname);
>>>>>>> 24b8d41d
}

/*
 * kmmpd will update the MMP sequence every s_mmp_update_interval seconds
 */
static int kmmpd(void *data)
{
	struct super_block *sb = ((struct mmpd_data *) data)->sb;
	struct buffer_head *bh = ((struct mmpd_data *) data)->bh;
	struct ext4_super_block *es = EXT4_SB(sb)->s_es;
	struct mmp_struct *mmp;
	ext4_fsblk_t mmp_block;
	u32 seq = 0;
	unsigned long failed_writes = 0;
	int mmp_update_interval = le16_to_cpu(es->s_mmp_update_interval);
	unsigned mmp_check_interval;
	unsigned long last_update_time;
	unsigned long diff;
	int retval;

	mmp_block = le64_to_cpu(es->s_mmp_block);
	mmp = (struct mmp_struct *)(bh->b_data);
	mmp->mmp_time = cpu_to_le64(ktime_get_real_seconds());
	/*
	 * Start with the higher mmp_check_interval and reduce it if
	 * the MMP block is being updated on time.
	 */
	mmp_check_interval = max(EXT4_MMP_CHECK_MULT * mmp_update_interval,
				 EXT4_MMP_MIN_CHECK_INTERVAL);
	mmp->mmp_check_interval = cpu_to_le16(mmp_check_interval);
	BUILD_BUG_ON(sizeof(mmp->mmp_bdevname) < BDEVNAME_SIZE);
	bdevname(bh->b_bdev, mmp->mmp_bdevname);

	memcpy(mmp->mmp_nodename, init_utsname()->nodename,
	       sizeof(mmp->mmp_nodename));

	while (!kthread_should_stop()) {
		if (++seq > EXT4_MMP_SEQ_MAX)
			seq = 1;

		mmp->mmp_seq = cpu_to_le32(seq);
		mmp->mmp_time = cpu_to_le64(ktime_get_real_seconds());
		last_update_time = jiffies;

		retval = write_mmp_block(sb, bh);
		/*
		 * Don't spew too many error messages. Print one every
		 * (s_mmp_update_interval * 60) seconds.
		 */
		if (retval) {
			if ((failed_writes % 60) == 0) {
				ext4_error_err(sb, -retval,
					       "Error writing to MMP block");
			}
			failed_writes++;
		}

		if (!(le32_to_cpu(es->s_feature_incompat) &
		    EXT4_FEATURE_INCOMPAT_MMP)) {
			ext4_warning(sb, "kmmpd being stopped since MMP feature"
				     " has been disabled.");
			goto exit_thread;
		}

		if (sb_rdonly(sb))
			break;

		diff = jiffies - last_update_time;
		if (diff < mmp_update_interval * HZ)
			schedule_timeout_interruptible(mmp_update_interval *
						       HZ - diff);

		/*
		 * We need to make sure that more than mmp_check_interval
		 * seconds have not passed since writing. If that has happened
		 * we need to check if the MMP block is as we left it.
		 */
		diff = jiffies - last_update_time;
		if (diff > mmp_check_interval * HZ) {
			struct buffer_head *bh_check = NULL;
			struct mmp_struct *mmp_check;

			retval = read_mmp_block(sb, &bh_check, mmp_block);
			if (retval) {
				ext4_error_err(sb, -retval,
					       "error reading MMP data: %d",
					       retval);
				goto exit_thread;
			}

			mmp_check = (struct mmp_struct *)(bh_check->b_data);
			if (mmp->mmp_seq != mmp_check->mmp_seq ||
			    memcmp(mmp->mmp_nodename, mmp_check->mmp_nodename,
				   sizeof(mmp->mmp_nodename))) {
				dump_mmp_msg(sb, mmp_check,
					     "Error while updating MMP info. "
					     "The filesystem seems to have been"
					     " multiply mounted.");
				ext4_error_err(sb, EBUSY, "abort");
				put_bh(bh_check);
				retval = -EBUSY;
				goto exit_thread;
			}
			put_bh(bh_check);
		}

		 /*
		 * Adjust the mmp_check_interval depending on how much time
		 * it took for the MMP block to be written.
		 */
		mmp_check_interval = max(min(EXT4_MMP_CHECK_MULT * diff / HZ,
					     EXT4_MMP_MAX_CHECK_INTERVAL),
					 EXT4_MMP_MIN_CHECK_INTERVAL);
		mmp->mmp_check_interval = cpu_to_le16(mmp_check_interval);
	}

	/*
	 * Unmount seems to be clean.
	 */
	mmp->mmp_seq = cpu_to_le32(EXT4_MMP_SEQ_CLEAN);
	mmp->mmp_time = cpu_to_le64(ktime_get_real_seconds());

	retval = write_mmp_block(sb, bh);

exit_thread:
	EXT4_SB(sb)->s_mmp_tsk = NULL;
	kfree(data);
	brelse(bh);
	return retval;
}

/*
 * Get a random new sequence number but make sure it is not greater than
 * EXT4_MMP_SEQ_MAX.
 */
static unsigned int mmp_new_seq(void)
{
	u32 new_seq;

	do {
		new_seq = prandom_u32();
	} while (new_seq > EXT4_MMP_SEQ_MAX);

	return new_seq;
}

/*
 * Protect the filesystem from being mounted more than once.
 */
int ext4_multi_mount_protect(struct super_block *sb,
				    ext4_fsblk_t mmp_block)
{
	struct ext4_super_block *es = EXT4_SB(sb)->s_es;
	struct buffer_head *bh = NULL;
	struct mmp_struct *mmp = NULL;
	struct mmpd_data *mmpd_data;
	u32 seq;
	unsigned int mmp_check_interval = le16_to_cpu(es->s_mmp_update_interval);
	unsigned int wait_time = 0;
	int retval;

	if (mmp_block < le32_to_cpu(es->s_first_data_block) ||
	    mmp_block >= ext4_blocks_count(es)) {
		ext4_warning(sb, "Invalid MMP block in superblock");
		goto failed;
	}

	retval = read_mmp_block(sb, &bh, mmp_block);
	if (retval)
		goto failed;

	mmp = (struct mmp_struct *)(bh->b_data);

	if (mmp_check_interval < EXT4_MMP_MIN_CHECK_INTERVAL)
		mmp_check_interval = EXT4_MMP_MIN_CHECK_INTERVAL;

	/*
	 * If check_interval in MMP block is larger, use that instead of
	 * update_interval from the superblock.
	 */
	if (le16_to_cpu(mmp->mmp_check_interval) > mmp_check_interval)
		mmp_check_interval = le16_to_cpu(mmp->mmp_check_interval);

	seq = le32_to_cpu(mmp->mmp_seq);
	if (seq == EXT4_MMP_SEQ_CLEAN)
		goto skip;

	if (seq == EXT4_MMP_SEQ_FSCK) {
		dump_mmp_msg(sb, mmp, "fsck is running on the filesystem");
		goto failed;
	}

	wait_time = min(mmp_check_interval * 2 + 1,
			mmp_check_interval + 60);

	/* Print MMP interval if more than 20 secs. */
	if (wait_time > EXT4_MMP_MIN_CHECK_INTERVAL * 4)
		ext4_warning(sb, "MMP interval %u higher than expected, please"
			     " wait.\n", wait_time * 2);

	if (schedule_timeout_interruptible(HZ * wait_time) != 0) {
		ext4_warning(sb, "MMP startup interrupted, failing mount\n");
		goto failed;
	}

	retval = read_mmp_block(sb, &bh, mmp_block);
	if (retval)
		goto failed;
	mmp = (struct mmp_struct *)(bh->b_data);
	if (seq != le32_to_cpu(mmp->mmp_seq)) {
		dump_mmp_msg(sb, mmp,
			     "Device is already active on another node.");
		goto failed;
	}

skip:
	/*
	 * write a new random sequence number.
	 */
	seq = mmp_new_seq();
	mmp->mmp_seq = cpu_to_le32(seq);

	retval = write_mmp_block(sb, bh);
	if (retval)
		goto failed;

	/*
	 * wait for MMP interval and check mmp_seq.
	 */
	if (schedule_timeout_interruptible(HZ * wait_time) != 0) {
		ext4_warning(sb, "MMP startup interrupted, failing mount");
		goto failed;
	}

	retval = read_mmp_block(sb, &bh, mmp_block);
	if (retval)
		goto failed;
	mmp = (struct mmp_struct *)(bh->b_data);
	if (seq != le32_to_cpu(mmp->mmp_seq)) {
		dump_mmp_msg(sb, mmp,
			     "Device is already active on another node.");
		goto failed;
	}

	mmpd_data = kmalloc(sizeof(*mmpd_data), GFP_KERNEL);
	if (!mmpd_data) {
		ext4_warning(sb, "not enough memory for mmpd_data");
		goto failed;
	}
	mmpd_data->sb = sb;
	mmpd_data->bh = bh;

	/*
	 * Start a kernel thread to update the MMP block periodically.
	 */
	EXT4_SB(sb)->s_mmp_tsk = kthread_run(kmmpd, mmpd_data, "kmmpd-%.*s",
					     (int)sizeof(mmp->mmp_bdevname),
					     bdevname(bh->b_bdev,
						      mmp->mmp_bdevname));
	if (IS_ERR(EXT4_SB(sb)->s_mmp_tsk)) {
		EXT4_SB(sb)->s_mmp_tsk = NULL;
		kfree(mmpd_data);
		ext4_warning(sb, "Unable to create kmmpd thread for %s.",
			     sb->s_id);
		goto failed;
	}

	return 0;

failed:
	brelse(bh);
	return 1;
}

<|MERGE_RESOLUTION|>--- conflicted
+++ resolved
@@ -52,11 +52,7 @@
 	lock_buffer(bh);
 	bh->b_end_io = end_buffer_write_sync;
 	get_bh(bh);
-<<<<<<< HEAD
-	submit_bh(REQ_OP_WRITE, WRITE_SYNC | REQ_META | REQ_PRIO, bh);
-=======
 	submit_bh(REQ_OP_WRITE, REQ_SYNC | REQ_META | REQ_PRIO, bh);
->>>>>>> 24b8d41d
 	wait_on_buffer(bh);
 	sb_end_write(sb);
 	if (unlikely(!buffer_uptodate(bh)))
@@ -90,16 +86,8 @@
 	}
 
 	lock_buffer(*bh);
-<<<<<<< HEAD
-	(*bh)->b_end_io = end_buffer_read_sync;
-	submit_bh(REQ_OP_READ, READ_SYNC | REQ_META | REQ_PRIO, *bh);
-	wait_on_buffer(*bh);
-	if (!buffer_uptodate(*bh)) {
-		ret = -EIO;
-=======
 	ret = ext4_read_bh(*bh, REQ_META | REQ_PRIO, NULL);
 	if (ret)
->>>>>>> 24b8d41d
 		goto warn_exit;
 
 	mmp = (struct mmp_struct *)((*bh)->b_data);
@@ -128,17 +116,10 @@
 {
 	__ext4_warning(sb, function, line, "%s", msg);
 	__ext4_warning(sb, function, line,
-<<<<<<< HEAD
-		       "MMP failure info: last update time: %llu, last update "
-		       "node: %s, last update device: %s",
-		       (long long unsigned int) le64_to_cpu(mmp->mmp_time),
-		       mmp->mmp_nodename, mmp->mmp_bdevname);
-=======
 		       "MMP failure info: last update time: %llu, last update node: %.*s, last update device: %.*s",
 		       (unsigned long long)le64_to_cpu(mmp->mmp_time),
 		       (int)sizeof(mmp->mmp_nodename), mmp->mmp_nodename,
 		       (int)sizeof(mmp->mmp_bdevname), mmp->mmp_bdevname);
->>>>>>> 24b8d41d
 }
 
 /*
