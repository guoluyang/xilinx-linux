--- conflicted
+++ resolved
@@ -199,19 +199,9 @@
 
 	/* Check the values */
 	while (!IS_LAST_ENTRY(entry)) {
-<<<<<<< HEAD
-		if (entry->e_value_block != 0)
-			return -EFSCORRUPTED;
-		if (entry->e_value_size != 0 &&
-		    (value_start + le16_to_cpu(entry->e_value_offs) <
-		     (void *)e + sizeof(__u32) ||
-		     value_start + le16_to_cpu(entry->e_value_offs) +
-		    le32_to_cpu(entry->e_value_size) > end))
-=======
 		u32 size = le32_to_cpu(entry->e_value_size);
 
 		if (size > EXT4_XATTR_SIZE_MAX)
->>>>>>> 24b8d41d
 			return -EFSCORRUPTED;
 
 		if (size != 0 && entry->e_value_inum == 0) {
@@ -275,11 +265,7 @@
 {
 	int error = -EFSCORRUPTED;
 
-<<<<<<< HEAD
-	if (((void *) header >= end) ||
-=======
 	if (end - (void *)header < sizeof(*header) + sizeof(u32) ||
->>>>>>> 24b8d41d
 	    (header->h_magic != cpu_to_le32(EXT4_XATTR_MAGIC)))
 		goto errout;
 	error = ext4_xattr_check_entries(IFIRST(header), end, IFIRST(header));
@@ -1321,11 +1307,7 @@
 				    size_t *min_offs, void *base, int *total)
 {
 	for (; !IS_LAST_ENTRY(last); last = EXT4_XATTR_NEXT(last)) {
-<<<<<<< HEAD
-		if (last->e_value_size) {
-=======
 		if (!last->e_value_inum && last->e_value_size) {
->>>>>>> 24b8d41d
 			size_t offs = le16_to_cpu(last->e_value_offs);
 			if (offs < *min_offs)
 				*min_offs = offs;
@@ -1598,10 +1580,6 @@
 
 	/* Compute min_offs and last. */
 	last = s->first;
-<<<<<<< HEAD
-	for (; !IS_LAST_ENTRY(last); last = EXT4_XATTR_NEXT(last)) {
-		if (last->e_value_size) {
-=======
 	for (; !IS_LAST_ENTRY(last); last = next) {
 		next = EXT4_XATTR_NEXT(last);
 		if ((void *)next >= s->end) {
@@ -1610,25 +1588,13 @@
 			goto out;
 		}
 		if (!last->e_value_inum && last->e_value_size) {
->>>>>>> 24b8d41d
 			size_t offs = le16_to_cpu(last->e_value_offs);
 			if (offs < min_offs)
 				min_offs = offs;
 		}
 	}
-<<<<<<< HEAD
-	free = min_offs - ((void *)last - s->base) - sizeof(__u32);
-	if (!s->not_found) {
-		if (s->here->e_value_size) {
-			size_t size = le32_to_cpu(s->here->e_value_size);
-			free += EXT4_XATTR_SIZE(size);
-		}
-		free += EXT4_XATTR_LEN(name_len);
-	}
-=======
 
 	/* Check whether we have enough space. */
->>>>>>> 24b8d41d
 	if (i->value) {
 		size_t free;
 
@@ -1656,56 +1622,6 @@
 		}
 	}
 
-<<<<<<< HEAD
-	if (i->value && s->not_found) {
-		/* Insert the new name. */
-		size_t size = EXT4_XATTR_LEN(name_len);
-		size_t rest = (void *)last - (void *)s->here + sizeof(__u32);
-		memmove((void *)s->here + size, s->here, rest);
-		memset(s->here, 0, size);
-		s->here->e_name_index = i->name_index;
-		s->here->e_name_len = name_len;
-		memcpy(s->here->e_name, i->name, name_len);
-	} else {
-		if (s->here->e_value_size) {
-			void *first_val = s->base + min_offs;
-			size_t offs = le16_to_cpu(s->here->e_value_offs);
-			void *val = s->base + offs;
-			size_t size = EXT4_XATTR_SIZE(
-				le32_to_cpu(s->here->e_value_size));
-
-			if (i->value && size == EXT4_XATTR_SIZE(i->value_len)) {
-				/* The old and the new value have the same
-				   size. Just replace. */
-				s->here->e_value_size =
-					cpu_to_le32(i->value_len);
-				if (i->value == EXT4_ZERO_XATTR_VALUE) {
-					memset(val, 0, size);
-				} else {
-					/* Clear pad bytes first. */
-					memset(val + size - EXT4_XATTR_PAD, 0,
-					       EXT4_XATTR_PAD);
-					memcpy(val, i->value, i->value_len);
-				}
-				return 0;
-			}
-
-			/* Remove the old value. */
-			memmove(first_val + size, first_val, val - first_val);
-			memset(first_val, 0, size);
-			s->here->e_value_size = 0;
-			s->here->e_value_offs = 0;
-			min_offs += size;
-
-			/* Adjust all value offsets. */
-			last = s->first;
-			while (!IS_LAST_ENTRY(last)) {
-				size_t o = le16_to_cpu(last->e_value_offs);
-				if (last->e_value_size && o < offs)
-					last->e_value_offs =
-						cpu_to_le16(o + size);
-				last = EXT4_XATTR_NEXT(last);
-=======
 	/*
 	 * Getting access to old and new ea inodes is subject to failures.
 	 * Finish that work before doing any modifications to the xattr data.
@@ -1753,7 +1669,6 @@
 						  err);
 				ext4_xattr_inode_free_quota(inode, new_ea_inode,
 							    i->value_len);
->>>>>>> 24b8d41d
 			}
 			goto out;
 		}
@@ -2603,11 +2518,7 @@
 
 	/* Adjust the value offsets of the entries */
 	for (; !IS_LAST_ENTRY(last); last = EXT4_XATTR_NEXT(last)) {
-<<<<<<< HEAD
-		if (last->e_value_size) {
-=======
 		if (!last->e_value_inum && last->e_value_size) {
->>>>>>> 24b8d41d
 			new_offs = le16_to_cpu(last->e_value_offs) +
 							value_offs_shift;
 			last->e_value_offs = cpu_to_le16(new_offs);
@@ -2627,29 +2538,16 @@
 	struct ext4_xattr_ibody_find *is = NULL;
 	struct ext4_xattr_block_find *bs = NULL;
 	char *buffer = NULL, *b_entry_name = NULL;
-<<<<<<< HEAD
-	size_t value_offs, value_size;
-=======
 	size_t value_size = le32_to_cpu(entry->e_value_size);
->>>>>>> 24b8d41d
 	struct ext4_xattr_info i = {
 		.value = NULL,
 		.value_len = 0,
 		.name_index = entry->e_name_index,
-<<<<<<< HEAD
-=======
 		.in_inode = !!entry->e_value_inum,
->>>>>>> 24b8d41d
 	};
 	struct ext4_xattr_ibody_header *header = IHDR(inode, raw_inode);
 	int error;
 
-<<<<<<< HEAD
-	value_offs = le16_to_cpu(entry->e_value_offs);
-	value_size = le32_to_cpu(entry->e_value_size);
-
-=======
->>>>>>> 24b8d41d
 	is = kzalloc(sizeof(struct ext4_xattr_ibody_find), GFP_NOFS);
 	bs = kzalloc(sizeof(struct ext4_xattr_block_find), GFP_NOFS);
 	buffer = kmalloc(value_size, GFP_NOFS);
@@ -2665,9 +2563,6 @@
 	bs->bh = NULL;
 
 	/* Save the entry name and the entry value */
-<<<<<<< HEAD
-	memcpy(buffer, (void *)IFIRST(header) + value_offs, value_size);
-=======
 	if (entry->e_value_inum) {
 		error = ext4_xattr_inode_get(inode, entry, buffer, value_size);
 		if (error)
@@ -2677,7 +2572,6 @@
 		memcpy(buffer, (void *)IFIRST(header) + value_offs, value_size);
 	}
 
->>>>>>> 24b8d41d
 	memcpy(b_entry_name, entry->e_name, entry->e_name_len);
 	b_entry_name[entry->e_name_len] = '\0';
 	i.name = b_entry_name;
@@ -2695,10 +2589,6 @@
 	if (error)
 		goto out;
 
-<<<<<<< HEAD
-	i.name = b_entry_name;
-=======
->>>>>>> 24b8d41d
 	i.value = buffer;
 	i.value_len = value_size;
 	error = ext4_xattr_block_find(inode, &i, bs);
@@ -2715,11 +2605,8 @@
 	kfree(buffer);
 	if (is)
 		brelse(is->iloc.bh);
-<<<<<<< HEAD
-=======
 	if (bs)
 		brelse(bs->bh);
->>>>>>> 24b8d41d
 	kfree(is);
 	kfree(bs);
 
@@ -2747,11 +2634,6 @@
 		last = IFIRST(header);
 		/* Find the entry best suited to be pushed into EA block */
 		for (; !IS_LAST_ENTRY(last); last = EXT4_XATTR_NEXT(last)) {
-<<<<<<< HEAD
-			total_size =
-			EXT4_XATTR_SIZE(le32_to_cpu(last->e_value_size)) +
-					EXT4_XATTR_LEN(last->e_name_len);
-=======
 			/* never move system.data out of the inode */
 			if ((last->e_name_len == 4) &&
 			    (last->e_name_index == EXT4_XATTR_INDEX_SYSTEM) &&
@@ -2761,7 +2643,6 @@
 			if (!last->e_value_inum)
 				total_size += EXT4_XATTR_SIZE(
 					       le32_to_cpu(last->e_value_size));
->>>>>>> 24b8d41d
 			if (total_size <= bfree &&
 			    total_size < min_total_size) {
 				if (total_size + ifree < isize_diff) {
@@ -2780,15 +2661,10 @@
 		}
 
 		entry_size = EXT4_XATTR_LEN(entry->e_name_len);
-<<<<<<< HEAD
-		total_size = entry_size +
-			EXT4_XATTR_SIZE(le32_to_cpu(entry->e_value_size));
-=======
 		total_size = entry_size;
 		if (!entry->e_value_inum)
 			total_size += EXT4_XATTR_SIZE(
 					      le32_to_cpu(entry->e_value_size));
->>>>>>> 24b8d41d
 		error = ext4_xattr_move_to_block(handle, inode, raw_inode,
 						 entry);
 		if (error)
@@ -2810,31 +2686,13 @@
 			       struct ext4_inode *raw_inode, handle_t *handle)
 {
 	struct ext4_xattr_ibody_header *header;
-<<<<<<< HEAD
-	struct buffer_head *bh = NULL;
-=======
 	struct ext4_sb_info *sbi = EXT4_SB(inode->i_sb);
 	static unsigned int mnt_count;
->>>>>>> 24b8d41d
 	size_t min_offs;
 	size_t ifree, bfree;
 	int total_ino;
 	void *base, *end;
 	int error = 0, tried_min_extra_isize = 0;
-<<<<<<< HEAD
-	int s_min_extra_isize = le16_to_cpu(EXT4_SB(inode->i_sb)->s_es->s_min_extra_isize);
-	int isize_diff;	/* How much do we need to grow i_extra_isize */
-
-	down_write(&EXT4_I(inode)->xattr_sem);
-	/*
-	 * Set EXT4_STATE_NO_EXPAND to avoid recursion when marking inode dirty
-	 */
-	ext4_set_inode_state(inode, EXT4_STATE_NO_EXPAND);
-retry:
-	isize_diff = new_extra_isize - EXT4_I(inode)->i_extra_isize;
-	if (EXT4_I(inode)->i_extra_isize >= new_extra_isize)
-		goto out;
-=======
 	int s_min_extra_isize = le16_to_cpu(sbi->s_es->s_min_extra_isize);
 	int isize_diff;	/* How much do we need to grow i_extra_isize */
 
@@ -2842,7 +2700,6 @@
 	isize_diff = new_extra_isize - EXT4_I(inode)->i_extra_isize;
 	if (EXT4_I(inode)->i_extra_isize >= new_extra_isize)
 		return 0;
->>>>>>> 24b8d41d
 
 	header = IHDR(inode, raw_inode);
 
@@ -2854,11 +2711,7 @@
 	base = IFIRST(header);
 	end = (void *)raw_inode + EXT4_SB(inode->i_sb)->s_inode_size;
 	min_offs = end - base;
-<<<<<<< HEAD
-	total_ino = sizeof(struct ext4_xattr_ibody_header);
-=======
 	total_ino = sizeof(struct ext4_xattr_ibody_header) + sizeof(u32);
->>>>>>> 24b8d41d
 
 	error = xattr_check_inode(inode, header, end);
 	if (error)
@@ -2890,10 +2743,7 @@
 		min_offs = end - base;
 		bfree = ext4_xattr_free_space(BFIRST(bh), &min_offs, base,
 					      NULL);
-<<<<<<< HEAD
-=======
 		brelse(bh);
->>>>>>> 24b8d41d
 		if (bfree + ifree < isize_diff) {
 			if (!tried_min_extra_isize && s_min_extra_isize) {
 				tried_min_extra_isize++;
@@ -2915,10 +2765,6 @@
 		    s_min_extra_isize) {
 			tried_min_extra_isize++;
 			new_extra_isize = s_min_extra_isize;
-<<<<<<< HEAD
-			brelse(bh);
-=======
->>>>>>> 24b8d41d
 			goto retry;
 		}
 		goto cleanup;
@@ -2930,21 +2776,6 @@
 			EXT4_GOOD_OLD_INODE_SIZE + new_extra_isize,
 			(void *)header, total_ino);
 	EXT4_I(inode)->i_extra_isize = new_extra_isize;
-<<<<<<< HEAD
-	brelse(bh);
-out:
-	ext4_clear_inode_state(inode, EXT4_STATE_NO_EXPAND);
-	up_write(&EXT4_I(inode)->xattr_sem);
-	return 0;
-
-cleanup:
-	brelse(bh);
-	/*
-	 * We deliberately leave EXT4_STATE_NO_EXPAND set here since inode
-	 * size expansion failed.
-	 */
-	up_write(&EXT4_I(inode)->xattr_sem);
-=======
 
 cleanup:
 	if (error && (mnt_count != le16_to_cpu(sbi->s_es->s_mnt_count))) {
@@ -2952,7 +2783,6 @@
 			     inode->i_ino);
 		mnt_count = le16_to_cpu(sbi->s_es->s_mnt_count);
 	}
->>>>>>> 24b8d41d
 	return error;
 }
 
@@ -3251,23 +3081,10 @@
 		       (hash >> (8*sizeof(hash) - NAME_HASH_SHIFT)) ^
 		       *name++;
 	}
-<<<<<<< HEAD
-
-	if (entry->e_value_size != 0) {
-		__le32 *value = (__le32 *)((char *)header +
-			le16_to_cpu(entry->e_value_offs));
-		for (n = (le32_to_cpu(entry->e_value_size) +
-		     EXT4_XATTR_ROUND) >> EXT4_XATTR_PAD_BITS; n; n--) {
-			hash = (hash << VALUE_HASH_SHIFT) ^
-			       (hash >> (8*sizeof(hash) - VALUE_HASH_SHIFT)) ^
-			       le32_to_cpu(*value++);
-		}
-=======
 	while (value_count--) {
 		hash = (hash << VALUE_HASH_SHIFT) ^
 		       (hash >> (8*sizeof(hash) - VALUE_HASH_SHIFT)) ^
 		       le32_to_cpu(*value++);
->>>>>>> 24b8d41d
 	}
 	return cpu_to_le32(hash);
 }
