// SPDX-License-Identifier: GPL-2.0-only
/*
 * Copyright (C) 2002,2003 by Andreas Gruenbacher <a.gruenbacher@computer.org>
 *
 * Fixes from William Schumacher incorporated on 15 March 2001.
 *    (Reported by Charles Bertsch, <CBertsch@microtest.com>).
 */

/*
 *  This file contains generic functions for manipulating
 *  POSIX 1003.1e draft standard 17 ACLs.
 */

#include <linux/kernel.h>
#include <linux/slab.h>
#include <linux/atomic.h>
#include <linux/fs.h>
#include <linux/sched.h>
#include <linux/cred.h>
#include <linux/posix_acl.h>
#include <linux/posix_acl_xattr.h>
#include <linux/xattr.h>
#include <linux/export.h>
#include <linux/user_namespace.h>

static struct posix_acl **acl_by_type(struct inode *inode, int type)
{
	switch (type) {
	case ACL_TYPE_ACCESS:
		return &inode->i_acl;
	case ACL_TYPE_DEFAULT:
		return &inode->i_default_acl;
	default:
		BUG();
	}
}

struct posix_acl *get_cached_acl(struct inode *inode, int type)
{
	struct posix_acl **p = acl_by_type(inode, type);
	struct posix_acl *acl;

	for (;;) {
		rcu_read_lock();
		acl = rcu_dereference(*p);
		if (!acl || is_uncached_acl(acl) ||
<<<<<<< HEAD
		    atomic_inc_not_zero(&acl->a_refcount))
=======
		    refcount_inc_not_zero(&acl->a_refcount))
>>>>>>> 24b8d41d
			break;
		rcu_read_unlock();
		cpu_relax();
	}
	rcu_read_unlock();
	return acl;
}
EXPORT_SYMBOL(get_cached_acl);

struct posix_acl *get_cached_acl_rcu(struct inode *inode, int type)
{
	return rcu_dereference(*acl_by_type(inode, type));
}
EXPORT_SYMBOL(get_cached_acl_rcu);

void set_cached_acl(struct inode *inode, int type, struct posix_acl *acl)
{
	struct posix_acl **p = acl_by_type(inode, type);
	struct posix_acl *old;

	old = xchg(p, posix_acl_dup(acl));
	if (!is_uncached_acl(old))
		posix_acl_release(old);
}
EXPORT_SYMBOL(set_cached_acl);

static void __forget_cached_acl(struct posix_acl **p)
{
	struct posix_acl *old;

	old = xchg(p, ACL_NOT_CACHED);
	if (!is_uncached_acl(old))
		posix_acl_release(old);
}

void forget_cached_acl(struct inode *inode, int type)
{
	__forget_cached_acl(acl_by_type(inode, type));
}
EXPORT_SYMBOL(forget_cached_acl);

void forget_all_cached_acls(struct inode *inode)
{
	__forget_cached_acl(&inode->i_acl);
	__forget_cached_acl(&inode->i_default_acl);
}
EXPORT_SYMBOL(forget_all_cached_acls);

struct posix_acl *get_acl(struct inode *inode, int type)
{
	void *sentinel;
	struct posix_acl **p;
	struct posix_acl *acl;

	/*
	 * The sentinel is used to detect when another operation like
	 * set_cached_acl() or forget_cached_acl() races with get_acl().
	 * It is guaranteed that is_uncached_acl(sentinel) is true.
	 */

	acl = get_cached_acl(inode, type);
	if (!is_uncached_acl(acl))
		return acl;

	if (!IS_POSIXACL(inode))
		return NULL;

	sentinel = uncached_acl_sentinel(current);
	p = acl_by_type(inode, type);

	/*
	 * If the ACL isn't being read yet, set our sentinel.  Otherwise, the
	 * current value of the ACL will not be ACL_NOT_CACHED and so our own
	 * sentinel will not be set; another task will update the cache.  We
	 * could wait for that other task to complete its job, but it's easier
	 * to just call ->get_acl to fetch the ACL ourself.  (This is going to
	 * be an unlikely race.)
	 */
	if (cmpxchg(p, ACL_NOT_CACHED, sentinel) != ACL_NOT_CACHED)
		/* fall through */ ;

	/*
	 * Normally, the ACL returned by ->get_acl will be cached.
	 * A filesystem can prevent that by calling
	 * forget_cached_acl(inode, type) in ->get_acl.
	 *
	 * If the filesystem doesn't have a get_acl() function at all, we'll
	 * just create the negative cache entry.
	 */
	if (!inode->i_op->get_acl) {
		set_cached_acl(inode, type, NULL);
		return NULL;
	}
	acl = inode->i_op->get_acl(inode, type);

	if (IS_ERR(acl)) {
		/*
		 * Remove our sentinel so that we don't block future attempts
		 * to cache the ACL.
		 */
		cmpxchg(p, sentinel, ACL_NOT_CACHED);
		return acl;
	}

	/*
	 * Cache the result, but only if our sentinel is still in place.
	 */
	posix_acl_dup(acl);
	if (unlikely(cmpxchg(p, sentinel, acl) != sentinel))
		posix_acl_release(acl);
	return acl;
}
EXPORT_SYMBOL(get_acl);

/*
 * Init a fresh posix_acl
 */
void
posix_acl_init(struct posix_acl *acl, int count)
{
	refcount_set(&acl->a_refcount, 1);
	acl->a_count = count;
}
EXPORT_SYMBOL(posix_acl_init);

/*
 * Allocate a new ACL with the specified number of entries.
 */
struct posix_acl *
posix_acl_alloc(int count, gfp_t flags)
{
	const size_t size = sizeof(struct posix_acl) +
	                    count * sizeof(struct posix_acl_entry);
	struct posix_acl *acl = kmalloc(size, flags);
	if (acl)
		posix_acl_init(acl, count);
	return acl;
}
EXPORT_SYMBOL(posix_acl_alloc);

/*
 * Clone an ACL.
 */
static struct posix_acl *
posix_acl_clone(const struct posix_acl *acl, gfp_t flags)
{
	struct posix_acl *clone = NULL;

	if (acl) {
		int size = sizeof(struct posix_acl) + acl->a_count *
		           sizeof(struct posix_acl_entry);
		clone = kmemdup(acl, size, flags);
		if (clone)
			refcount_set(&clone->a_refcount, 1);
	}
	return clone;
}

/*
 * Check if an acl is valid. Returns 0 if it is, or -E... otherwise.
 */
int
posix_acl_valid(struct user_namespace *user_ns, const struct posix_acl *acl)
{
	const struct posix_acl_entry *pa, *pe;
	int state = ACL_USER_OBJ;
	int needs_mask = 0;

	FOREACH_ACL_ENTRY(pa, acl, pe) {
		if (pa->e_perm & ~(ACL_READ|ACL_WRITE|ACL_EXECUTE))
			return -EINVAL;
		switch (pa->e_tag) {
			case ACL_USER_OBJ:
				if (state == ACL_USER_OBJ) {
					state = ACL_USER;
					break;
				}
				return -EINVAL;

			case ACL_USER:
				if (state != ACL_USER)
					return -EINVAL;
				if (!kuid_has_mapping(user_ns, pa->e_uid))
					return -EINVAL;
				needs_mask = 1;
				break;

			case ACL_GROUP_OBJ:
				if (state == ACL_USER) {
					state = ACL_GROUP;
					break;
				}
				return -EINVAL;

			case ACL_GROUP:
				if (state != ACL_GROUP)
					return -EINVAL;
				if (!kgid_has_mapping(user_ns, pa->e_gid))
					return -EINVAL;
				needs_mask = 1;
				break;

			case ACL_MASK:
				if (state != ACL_GROUP)
					return -EINVAL;
				state = ACL_OTHER;
				break;

			case ACL_OTHER:
				if (state == ACL_OTHER ||
				    (state == ACL_GROUP && !needs_mask)) {
					state = 0;
					break;
				}
				return -EINVAL;

			default:
				return -EINVAL;
		}
	}
	if (state == 0)
		return 0;
	return -EINVAL;
}
EXPORT_SYMBOL(posix_acl_valid);

/*
 * Returns 0 if the acl can be exactly represented in the traditional
 * file mode permission bits, or else 1. Returns -E... on error.
 */
int
posix_acl_equiv_mode(const struct posix_acl *acl, umode_t *mode_p)
{
	const struct posix_acl_entry *pa, *pe;
	umode_t mode = 0;
	int not_equiv = 0;

	/*
	 * A null ACL can always be presented as mode bits.
	 */
	if (!acl)
		return 0;

	FOREACH_ACL_ENTRY(pa, acl, pe) {
		switch (pa->e_tag) {
			case ACL_USER_OBJ:
				mode |= (pa->e_perm & S_IRWXO) << 6;
				break;
			case ACL_GROUP_OBJ:
				mode |= (pa->e_perm & S_IRWXO) << 3;
				break;
			case ACL_OTHER:
				mode |= pa->e_perm & S_IRWXO;
				break;
			case ACL_MASK:
				mode = (mode & ~S_IRWXG) |
				       ((pa->e_perm & S_IRWXO) << 3);
				not_equiv = 1;
				break;
			case ACL_USER:
			case ACL_GROUP:
				not_equiv = 1;
				break;
			default:
				return -EINVAL;
		}
	}
        if (mode_p)
                *mode_p = (*mode_p & ~S_IRWXUGO) | mode;
        return not_equiv;
}
EXPORT_SYMBOL(posix_acl_equiv_mode);

/*
 * Create an ACL representing the file mode permission bits of an inode.
 */
struct posix_acl *
posix_acl_from_mode(umode_t mode, gfp_t flags)
{
	struct posix_acl *acl = posix_acl_alloc(3, flags);
	if (!acl)
		return ERR_PTR(-ENOMEM);

	acl->a_entries[0].e_tag  = ACL_USER_OBJ;
	acl->a_entries[0].e_perm = (mode & S_IRWXU) >> 6;

	acl->a_entries[1].e_tag  = ACL_GROUP_OBJ;
	acl->a_entries[1].e_perm = (mode & S_IRWXG) >> 3;

	acl->a_entries[2].e_tag  = ACL_OTHER;
	acl->a_entries[2].e_perm = (mode & S_IRWXO);
	return acl;
}
EXPORT_SYMBOL(posix_acl_from_mode);

/*
 * Return 0 if current is granted want access to the inode
 * by the acl. Returns -E... otherwise.
 */
int
posix_acl_permission(struct inode *inode, const struct posix_acl *acl, int want)
{
	const struct posix_acl_entry *pa, *pe, *mask_obj;
	int found = 0;

	want &= MAY_READ | MAY_WRITE | MAY_EXEC;

	FOREACH_ACL_ENTRY(pa, acl, pe) {
                switch(pa->e_tag) {
                        case ACL_USER_OBJ:
				/* (May have been checked already) */
				if (uid_eq(inode->i_uid, current_fsuid()))
                                        goto check_perm;
                                break;
                        case ACL_USER:
				if (uid_eq(pa->e_uid, current_fsuid()))
                                        goto mask;
				break;
                        case ACL_GROUP_OBJ:
                                if (in_group_p(inode->i_gid)) {
					found = 1;
					if ((pa->e_perm & want) == want)
						goto mask;
                                }
				break;
                        case ACL_GROUP:
				if (in_group_p(pa->e_gid)) {
					found = 1;
					if ((pa->e_perm & want) == want)
						goto mask;
                                }
                                break;
                        case ACL_MASK:
                                break;
                        case ACL_OTHER:
				if (found)
					return -EACCES;
				else
					goto check_perm;
			default:
				return -EIO;
                }
        }
	return -EIO;

mask:
	for (mask_obj = pa+1; mask_obj != pe; mask_obj++) {
		if (mask_obj->e_tag == ACL_MASK) {
			if ((pa->e_perm & mask_obj->e_perm & want) == want)
				return 0;
			return -EACCES;
		}
	}

check_perm:
	if ((pa->e_perm & want) == want)
		return 0;
	return -EACCES;
}

/*
 * Modify acl when creating a new inode. The caller must ensure the acl is
 * only referenced once.
 *
 * mode_p initially must contain the mode parameter to the open() / creat()
 * system calls. All permissions that are not granted by the acl are removed.
 * The permissions in the acl are changed to reflect the mode_p parameter.
 */
static int posix_acl_create_masq(struct posix_acl *acl, umode_t *mode_p)
{
	struct posix_acl_entry *pa, *pe;
	struct posix_acl_entry *group_obj = NULL, *mask_obj = NULL;
	umode_t mode = *mode_p;
	int not_equiv = 0;

	/* assert(atomic_read(acl->a_refcount) == 1); */

	FOREACH_ACL_ENTRY(pa, acl, pe) {
                switch(pa->e_tag) {
                        case ACL_USER_OBJ:
				pa->e_perm &= (mode >> 6) | ~S_IRWXO;
				mode &= (pa->e_perm << 6) | ~S_IRWXU;
				break;

			case ACL_USER:
			case ACL_GROUP:
				not_equiv = 1;
				break;

                        case ACL_GROUP_OBJ:
				group_obj = pa;
                                break;

                        case ACL_OTHER:
				pa->e_perm &= mode | ~S_IRWXO;
				mode &= pa->e_perm | ~S_IRWXO;
                                break;

                        case ACL_MASK:
				mask_obj = pa;
				not_equiv = 1;
                                break;

			default:
				return -EIO;
                }
        }

	if (mask_obj) {
		mask_obj->e_perm &= (mode >> 3) | ~S_IRWXO;
		mode &= (mask_obj->e_perm << 3) | ~S_IRWXG;
	} else {
		if (!group_obj)
			return -EIO;
		group_obj->e_perm &= (mode >> 3) | ~S_IRWXO;
		mode &= (group_obj->e_perm << 3) | ~S_IRWXG;
	}

	*mode_p = (*mode_p & ~S_IRWXUGO) | mode;
        return not_equiv;
}

/*
 * Modify the ACL for the chmod syscall.
 */
static int __posix_acl_chmod_masq(struct posix_acl *acl, umode_t mode)
{
	struct posix_acl_entry *group_obj = NULL, *mask_obj = NULL;
	struct posix_acl_entry *pa, *pe;

	/* assert(atomic_read(acl->a_refcount) == 1); */

	FOREACH_ACL_ENTRY(pa, acl, pe) {
		switch(pa->e_tag) {
			case ACL_USER_OBJ:
				pa->e_perm = (mode & S_IRWXU) >> 6;
				break;

			case ACL_USER:
			case ACL_GROUP:
				break;

			case ACL_GROUP_OBJ:
				group_obj = pa;
				break;

			case ACL_MASK:
				mask_obj = pa;
				break;

			case ACL_OTHER:
				pa->e_perm = (mode & S_IRWXO);
				break;

			default:
				return -EIO;
		}
	}

	if (mask_obj) {
		mask_obj->e_perm = (mode & S_IRWXG) >> 3;
	} else {
		if (!group_obj)
			return -EIO;
		group_obj->e_perm = (mode & S_IRWXG) >> 3;
	}

	return 0;
}

int
__posix_acl_create(struct posix_acl **acl, gfp_t gfp, umode_t *mode_p)
{
	struct posix_acl *clone = posix_acl_clone(*acl, gfp);
	int err = -ENOMEM;
	if (clone) {
		err = posix_acl_create_masq(clone, mode_p);
		if (err < 0) {
			posix_acl_release(clone);
			clone = NULL;
		}
	}
	posix_acl_release(*acl);
	*acl = clone;
	return err;
}
EXPORT_SYMBOL(__posix_acl_create);

int
__posix_acl_chmod(struct posix_acl **acl, gfp_t gfp, umode_t mode)
{
	struct posix_acl *clone = posix_acl_clone(*acl, gfp);
	int err = -ENOMEM;
	if (clone) {
		err = __posix_acl_chmod_masq(clone, mode);
		if (err) {
			posix_acl_release(clone);
			clone = NULL;
		}
	}
	posix_acl_release(*acl);
	*acl = clone;
	return err;
}
EXPORT_SYMBOL(__posix_acl_chmod);

int
posix_acl_chmod(struct inode *inode, umode_t mode)
{
	struct posix_acl *acl;
	int ret = 0;

	if (!IS_POSIXACL(inode))
		return 0;
	if (!inode->i_op->set_acl)
		return -EOPNOTSUPP;

	acl = get_acl(inode, ACL_TYPE_ACCESS);
	if (IS_ERR_OR_NULL(acl)) {
		if (acl == ERR_PTR(-EOPNOTSUPP))
			return 0;
		return PTR_ERR(acl);
	}

	ret = __posix_acl_chmod(&acl, GFP_KERNEL, mode);
	if (ret)
		return ret;
	ret = inode->i_op->set_acl(inode, acl, ACL_TYPE_ACCESS);
	posix_acl_release(acl);
	return ret;
}
EXPORT_SYMBOL(posix_acl_chmod);

int
posix_acl_create(struct inode *dir, umode_t *mode,
		struct posix_acl **default_acl, struct posix_acl **acl)
{
	struct posix_acl *p;
	struct posix_acl *clone;
	int ret;

	*acl = NULL;
	*default_acl = NULL;

	if (S_ISLNK(*mode) || !IS_POSIXACL(dir))
		return 0;

	p = get_acl(dir, ACL_TYPE_DEFAULT);
	if (!p || p == ERR_PTR(-EOPNOTSUPP)) {
		*mode &= ~current_umask();
		return 0;
	}
	if (IS_ERR(p))
		return PTR_ERR(p);

	ret = -ENOMEM;
	clone = posix_acl_clone(p, GFP_NOFS);
	if (!clone)
		goto err_release;

	ret = posix_acl_create_masq(clone, mode);
	if (ret < 0)
		goto err_release_clone;

	if (ret == 0)
		posix_acl_release(clone);
	else
		*acl = clone;

	if (!S_ISDIR(*mode))
		posix_acl_release(p);
	else
		*default_acl = p;

	return 0;

err_release_clone:
	posix_acl_release(clone);
err_release:
	posix_acl_release(p);
	return ret;
}
EXPORT_SYMBOL_GPL(posix_acl_create);

/**
 * posix_acl_update_mode  -  update mode in set_acl
<<<<<<< HEAD
 *
 * Update the file mode when setting an ACL: compute the new file permission
 * bits based on the ACL.  In addition, if the ACL is equivalent to the new
 * file mode, set *acl to NULL to indicate that no ACL should be set.
 *
 * As with chmod, clear the setgit bit if the caller is not in the owning group
=======
 * @inode: target inode
 * @mode_p: mode (pointer) for update
 * @acl: acl pointer
 *
 * Update the file mode when setting an ACL: compute the new file permission
 * bits based on the ACL.  In addition, if the ACL is equivalent to the new
 * file mode, set *@acl to NULL to indicate that no ACL should be set.
 *
 * As with chmod, clear the setgid bit if the caller is not in the owning group
>>>>>>> 24b8d41d
 * or capable of CAP_FSETID (see inode_change_ok).
 *
 * Called from set_acl inode operations.
 */
int posix_acl_update_mode(struct inode *inode, umode_t *mode_p,
			  struct posix_acl **acl)
{
	umode_t mode = inode->i_mode;
	int error;

	error = posix_acl_equiv_mode(*acl, &mode);
	if (error < 0)
		return error;
	if (error == 0)
		*acl = NULL;
	if (!in_group_p(inode->i_gid) &&
	    !capable_wrt_inode_uidgid(inode, CAP_FSETID))
		mode &= ~S_ISGID;
	*mode_p = mode;
	return 0;
}
EXPORT_SYMBOL(posix_acl_update_mode);

/*
 * Fix up the uids and gids in posix acl extended attributes in place.
 */
static void posix_acl_fix_xattr_userns(
	struct user_namespace *to, struct user_namespace *from,
	void *value, size_t size)
{
	struct posix_acl_xattr_header *header = value;
	struct posix_acl_xattr_entry *entry = (void *)(header + 1), *end;
	int count;
	kuid_t uid;
	kgid_t gid;

	if (!value)
		return;
	if (size < sizeof(struct posix_acl_xattr_header))
		return;
	if (header->a_version != cpu_to_le32(POSIX_ACL_XATTR_VERSION))
		return;

	count = posix_acl_xattr_count(size);
	if (count < 0)
		return;
	if (count == 0)
		return;

	for (end = entry + count; entry != end; entry++) {
		switch(le16_to_cpu(entry->e_tag)) {
		case ACL_USER:
			uid = make_kuid(from, le32_to_cpu(entry->e_id));
			entry->e_id = cpu_to_le32(from_kuid(to, uid));
			break;
		case ACL_GROUP:
			gid = make_kgid(from, le32_to_cpu(entry->e_id));
			entry->e_id = cpu_to_le32(from_kgid(to, gid));
			break;
		default:
			break;
		}
	}
}

void posix_acl_fix_xattr_from_user(void *value, size_t size)
{
	struct user_namespace *user_ns = current_user_ns();
	if (user_ns == &init_user_ns)
		return;
	posix_acl_fix_xattr_userns(&init_user_ns, user_ns, value, size);
}

void posix_acl_fix_xattr_to_user(void *value, size_t size)
{
	struct user_namespace *user_ns = current_user_ns();
	if (user_ns == &init_user_ns)
		return;
	posix_acl_fix_xattr_userns(user_ns, &init_user_ns, value, size);
}

/*
 * Convert from extended attribute to in-memory representation.
 */
struct posix_acl *
posix_acl_from_xattr(struct user_namespace *user_ns,
		     const void *value, size_t size)
{
	const struct posix_acl_xattr_header *header = value;
	const struct posix_acl_xattr_entry *entry = (const void *)(header + 1), *end;
	int count;
	struct posix_acl *acl;
	struct posix_acl_entry *acl_e;

	if (!value)
		return NULL;
	if (size < sizeof(struct posix_acl_xattr_header))
		 return ERR_PTR(-EINVAL);
	if (header->a_version != cpu_to_le32(POSIX_ACL_XATTR_VERSION))
		return ERR_PTR(-EOPNOTSUPP);

	count = posix_acl_xattr_count(size);
	if (count < 0)
		return ERR_PTR(-EINVAL);
	if (count == 0)
		return NULL;
	
	acl = posix_acl_alloc(count, GFP_NOFS);
	if (!acl)
		return ERR_PTR(-ENOMEM);
	acl_e = acl->a_entries;
	
	for (end = entry + count; entry != end; acl_e++, entry++) {
		acl_e->e_tag  = le16_to_cpu(entry->e_tag);
		acl_e->e_perm = le16_to_cpu(entry->e_perm);

		switch(acl_e->e_tag) {
			case ACL_USER_OBJ:
			case ACL_GROUP_OBJ:
			case ACL_MASK:
			case ACL_OTHER:
				break;

			case ACL_USER:
				acl_e->e_uid =
					make_kuid(user_ns,
						  le32_to_cpu(entry->e_id));
				if (!uid_valid(acl_e->e_uid))
					goto fail;
				break;
			case ACL_GROUP:
				acl_e->e_gid =
					make_kgid(user_ns,
						  le32_to_cpu(entry->e_id));
				if (!gid_valid(acl_e->e_gid))
					goto fail;
				break;

			default:
				goto fail;
		}
	}
	return acl;

fail:
	posix_acl_release(acl);
	return ERR_PTR(-EINVAL);
}
EXPORT_SYMBOL (posix_acl_from_xattr);

/*
 * Convert from in-memory to extended attribute representation.
 */
int
posix_acl_to_xattr(struct user_namespace *user_ns, const struct posix_acl *acl,
		   void *buffer, size_t size)
{
	struct posix_acl_xattr_header *ext_acl = buffer;
	struct posix_acl_xattr_entry *ext_entry;
	int real_size, n;

	real_size = posix_acl_xattr_size(acl->a_count);
	if (!buffer)
		return real_size;
	if (real_size > size)
		return -ERANGE;

	ext_entry = (void *)(ext_acl + 1);
	ext_acl->a_version = cpu_to_le32(POSIX_ACL_XATTR_VERSION);

	for (n=0; n < acl->a_count; n++, ext_entry++) {
		const struct posix_acl_entry *acl_e = &acl->a_entries[n];
		ext_entry->e_tag  = cpu_to_le16(acl_e->e_tag);
		ext_entry->e_perm = cpu_to_le16(acl_e->e_perm);
		switch(acl_e->e_tag) {
		case ACL_USER:
			ext_entry->e_id =
				cpu_to_le32(from_kuid(user_ns, acl_e->e_uid));
			break;
		case ACL_GROUP:
			ext_entry->e_id =
				cpu_to_le32(from_kgid(user_ns, acl_e->e_gid));
			break;
		default:
			ext_entry->e_id = cpu_to_le32(ACL_UNDEFINED_ID);
			break;
		}
	}
	return real_size;
}
EXPORT_SYMBOL (posix_acl_to_xattr);

static int
posix_acl_xattr_get(const struct xattr_handler *handler,
		    struct dentry *unused, struct inode *inode,
		    const char *name, void *value, size_t size)
{
	struct posix_acl *acl;
	int error;

	if (!IS_POSIXACL(inode))
		return -EOPNOTSUPP;
	if (S_ISLNK(inode->i_mode))
		return -EOPNOTSUPP;

	acl = get_acl(inode, handler->flags);
	if (IS_ERR(acl))
		return PTR_ERR(acl);
	if (acl == NULL)
		return -ENODATA;

	error = posix_acl_to_xattr(&init_user_ns, acl, value, size);
	posix_acl_release(acl);

	return error;
}

int
set_posix_acl(struct inode *inode, int type, struct posix_acl *acl)
{
	if (!IS_POSIXACL(inode))
		return -EOPNOTSUPP;
	if (!inode->i_op->set_acl)
		return -EOPNOTSUPP;

	if (type == ACL_TYPE_DEFAULT && !S_ISDIR(inode->i_mode))
		return acl ? -EACCES : 0;
	if (!inode_owner_or_capable(inode))
		return -EPERM;

	if (acl) {
		int ret = posix_acl_valid(inode->i_sb->s_user_ns, acl);
		if (ret)
			return ret;
	}
	return inode->i_op->set_acl(inode, acl, type);
}
EXPORT_SYMBOL(set_posix_acl);

static int
posix_acl_xattr_set(const struct xattr_handler *handler,
		    struct dentry *unused, struct inode *inode,
		    const char *name, const void *value,
		    size_t size, int flags)
{
	struct posix_acl *acl = NULL;
	int ret;

	if (value) {
		acl = posix_acl_from_xattr(&init_user_ns, value, size);
		if (IS_ERR(acl))
			return PTR_ERR(acl);
	}
	ret = set_posix_acl(inode, handler->flags, acl);
	posix_acl_release(acl);
	return ret;
}

static bool
posix_acl_xattr_list(struct dentry *dentry)
{
	return IS_POSIXACL(d_backing_inode(dentry));
}

const struct xattr_handler posix_acl_access_xattr_handler = {
	.name = XATTR_NAME_POSIX_ACL_ACCESS,
	.flags = ACL_TYPE_ACCESS,
	.list = posix_acl_xattr_list,
	.get = posix_acl_xattr_get,
	.set = posix_acl_xattr_set,
};
EXPORT_SYMBOL_GPL(posix_acl_access_xattr_handler);

const struct xattr_handler posix_acl_default_xattr_handler = {
	.name = XATTR_NAME_POSIX_ACL_DEFAULT,
	.flags = ACL_TYPE_DEFAULT,
	.list = posix_acl_xattr_list,
	.get = posix_acl_xattr_get,
	.set = posix_acl_xattr_set,
};
EXPORT_SYMBOL_GPL(posix_acl_default_xattr_handler);

int simple_set_acl(struct inode *inode, struct posix_acl *acl, int type)
{
	int error;

	if (type == ACL_TYPE_ACCESS) {
		error = posix_acl_update_mode(inode,
				&inode->i_mode, &acl);
		if (error)
			return error;
	}

	inode->i_ctime = current_time(inode);
	set_cached_acl(inode, type, acl);
	return 0;
}

int simple_acl_create(struct inode *dir, struct inode *inode)
{
	struct posix_acl *default_acl, *acl;
	int error;

	error = posix_acl_create(dir, &inode->i_mode, &default_acl, &acl);
	if (error)
		return error;

	set_cached_acl(inode, ACL_TYPE_DEFAULT, default_acl);
	set_cached_acl(inode, ACL_TYPE_ACCESS, acl);

	if (default_acl)
		posix_acl_release(default_acl);
	if (acl)
		posix_acl_release(acl);
	return 0;
}<|MERGE_RESOLUTION|>--- conflicted
+++ resolved
@@ -44,11 +44,7 @@
 		rcu_read_lock();
 		acl = rcu_dereference(*p);
 		if (!acl || is_uncached_acl(acl) ||
-<<<<<<< HEAD
-		    atomic_inc_not_zero(&acl->a_refcount))
-=======
 		    refcount_inc_not_zero(&acl->a_refcount))
->>>>>>> 24b8d41d
 			break;
 		rcu_read_unlock();
 		cpu_relax();
@@ -635,14 +631,6 @@
 
 /**
  * posix_acl_update_mode  -  update mode in set_acl
-<<<<<<< HEAD
- *
- * Update the file mode when setting an ACL: compute the new file permission
- * bits based on the ACL.  In addition, if the ACL is equivalent to the new
- * file mode, set *acl to NULL to indicate that no ACL should be set.
- *
- * As with chmod, clear the setgit bit if the caller is not in the owning group
-=======
  * @inode: target inode
  * @mode_p: mode (pointer) for update
  * @acl: acl pointer
@@ -652,7 +640,6 @@
  * file mode, set *@acl to NULL to indicate that no ACL should be set.
  *
  * As with chmod, clear the setgid bit if the caller is not in the owning group
->>>>>>> 24b8d41d
  * or capable of CAP_FSETID (see inode_change_ok).
  *
  * Called from set_acl inode operations.
