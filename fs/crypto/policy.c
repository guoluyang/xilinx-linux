// SPDX-License-Identifier: GPL-2.0
/*
 * Encryption policy functions for per-file encryption support.
 *
 * Copyright (C) 2015, Google, Inc.
 * Copyright (C) 2015, Motorola Mobility.
 *
 * Originally written by Michael Halcrow, 2015.
 * Modified by Jaegeuk Kim, 2015.
 * Modified by Eric Biggers, 2019 for v2 policy support.
 */

#include <linux/random.h>
#include <linux/seq_file.h>
#include <linux/string.h>
<<<<<<< HEAD
#include <linux/fscrypto.h>
#include <linux/mount.h>
=======
#include <linux/mount.h>
#include "fscrypt_private.h"
>>>>>>> 24b8d41d

/**
 * fscrypt_policies_equal() - check whether two encryption policies are the same
 * @policy1: the first policy
 * @policy2: the second policy
 *
 * Return: %true if equal, else %false
 */
bool fscrypt_policies_equal(const union fscrypt_policy *policy1,
			    const union fscrypt_policy *policy2)
{
	if (policy1->version != policy2->version)
		return false;

	return !memcmp(policy1, policy2, fscrypt_policy_size(policy1));
}

static const union fscrypt_policy *
fscrypt_get_dummy_policy(struct super_block *sb)
{
	if (!sb->s_cop->get_dummy_policy)
		return NULL;
	return sb->s_cop->get_dummy_policy(sb);
}

static bool fscrypt_valid_enc_modes(u32 contents_mode, u32 filenames_mode)
{
	if (contents_mode == FSCRYPT_MODE_AES_256_XTS &&
	    filenames_mode == FSCRYPT_MODE_AES_256_CTS)
		return true;

	if (contents_mode == FSCRYPT_MODE_AES_128_CBC &&
	    filenames_mode == FSCRYPT_MODE_AES_128_CTS)
		return true;

	if (contents_mode == FSCRYPT_MODE_ADIANTUM &&
	    filenames_mode == FSCRYPT_MODE_ADIANTUM)
		return true;

	return false;
}

static bool supported_direct_key_modes(const struct inode *inode,
				       u32 contents_mode, u32 filenames_mode)
{
	const struct fscrypt_mode *mode;

	if (contents_mode != filenames_mode) {
		fscrypt_warn(inode,
			     "Direct key flag not allowed with different contents and filenames modes");
		return false;
	}
	mode = &fscrypt_modes[contents_mode];

	if (mode->ivsize < offsetofend(union fscrypt_iv, nonce)) {
		fscrypt_warn(inode, "Direct key flag not allowed with %s",
			     mode->friendly_name);
		return false;
	}
	return true;
}

static bool supported_iv_ino_lblk_policy(const struct fscrypt_policy_v2 *policy,
					 const struct inode *inode,
					 const char *type,
					 int max_ino_bits, int max_lblk_bits)
{
	struct super_block *sb = inode->i_sb;
	int ino_bits = 64, lblk_bits = 64;

	/*
	 * IV_INO_LBLK_* exist only because of hardware limitations, and
	 * currently the only known use case for them involves AES-256-XTS.
	 * That's also all we test currently.  For these reasons, for now only
	 * allow AES-256-XTS here.  This can be relaxed later if a use case for
	 * IV_INO_LBLK_* with other encryption modes arises.
	 */
	if (policy->contents_encryption_mode != FSCRYPT_MODE_AES_256_XTS) {
		fscrypt_warn(inode,
			     "Can't use %s policy with contents mode other than AES-256-XTS",
			     type);
		return false;
	}

	/*
	 * It's unsafe to include inode numbers in the IVs if the filesystem can
	 * potentially renumber inodes, e.g. via filesystem shrinking.
	 */
	if (!sb->s_cop->has_stable_inodes ||
	    !sb->s_cop->has_stable_inodes(sb)) {
		fscrypt_warn(inode,
			     "Can't use %s policy on filesystem '%s' because it doesn't have stable inode numbers",
			     type, sb->s_id);
		return false;
	}
	if (sb->s_cop->get_ino_and_lblk_bits)
		sb->s_cop->get_ino_and_lblk_bits(sb, &ino_bits, &lblk_bits);
	if (ino_bits > max_ino_bits) {
		fscrypt_warn(inode,
			     "Can't use %s policy on filesystem '%s' because its inode numbers are too long",
			     type, sb->s_id);
		return false;
	}
	if (lblk_bits > max_lblk_bits) {
		fscrypt_warn(inode,
			     "Can't use %s policy on filesystem '%s' because its block numbers are too long",
			     type, sb->s_id);
		return false;
	}
	return true;
}

static bool fscrypt_supported_v1_policy(const struct fscrypt_policy_v1 *policy,
					const struct inode *inode)
{
	if (!fscrypt_valid_enc_modes(policy->contents_encryption_mode,
				     policy->filenames_encryption_mode)) {
		fscrypt_warn(inode,
			     "Unsupported encryption modes (contents %d, filenames %d)",
			     policy->contents_encryption_mode,
			     policy->filenames_encryption_mode);
		return false;
	}

	if (policy->flags & ~(FSCRYPT_POLICY_FLAGS_PAD_MASK |
			      FSCRYPT_POLICY_FLAG_DIRECT_KEY)) {
		fscrypt_warn(inode, "Unsupported encryption flags (0x%02x)",
			     policy->flags);
		return false;
	}

	if ((policy->flags & FSCRYPT_POLICY_FLAG_DIRECT_KEY) &&
	    !supported_direct_key_modes(inode, policy->contents_encryption_mode,
					policy->filenames_encryption_mode))
		return false;

	if (IS_CASEFOLDED(inode)) {
		/* With v1, there's no way to derive dirhash keys. */
		fscrypt_warn(inode,
			     "v1 policies can't be used on casefolded directories");
		return false;
	}

	return true;
}

static bool fscrypt_supported_v2_policy(const struct fscrypt_policy_v2 *policy,
					const struct inode *inode)
{
	int count = 0;

	if (!fscrypt_valid_enc_modes(policy->contents_encryption_mode,
				     policy->filenames_encryption_mode)) {
		fscrypt_warn(inode,
			     "Unsupported encryption modes (contents %d, filenames %d)",
			     policy->contents_encryption_mode,
			     policy->filenames_encryption_mode);
		return false;
	}

	if (policy->flags & ~FSCRYPT_POLICY_FLAGS_VALID) {
		fscrypt_warn(inode, "Unsupported encryption flags (0x%02x)",
			     policy->flags);
		return false;
	}

	count += !!(policy->flags & FSCRYPT_POLICY_FLAG_DIRECT_KEY);
	count += !!(policy->flags & FSCRYPT_POLICY_FLAG_IV_INO_LBLK_64);
	count += !!(policy->flags & FSCRYPT_POLICY_FLAG_IV_INO_LBLK_32);
	if (count > 1) {
		fscrypt_warn(inode, "Mutually exclusive encryption flags (0x%02x)",
			     policy->flags);
		return false;
	}

	if ((policy->flags & FSCRYPT_POLICY_FLAG_DIRECT_KEY) &&
	    !supported_direct_key_modes(inode, policy->contents_encryption_mode,
					policy->filenames_encryption_mode))
		return false;

	if ((policy->flags & FSCRYPT_POLICY_FLAG_IV_INO_LBLK_64) &&
	    !supported_iv_ino_lblk_policy(policy, inode, "IV_INO_LBLK_64",
					  32, 32))
		return false;

	/*
	 * IV_INO_LBLK_32 hashes the inode number, so in principle it can
	 * support any ino_bits.  However, currently the inode number is gotten
	 * from inode::i_ino which is 'unsigned long'.  So for now the
	 * implementation limit is 32 bits.
	 */
	if ((policy->flags & FSCRYPT_POLICY_FLAG_IV_INO_LBLK_32) &&
	    !supported_iv_ino_lblk_policy(policy, inode, "IV_INO_LBLK_32",
					  32, 32))
		return false;

	if (memchr_inv(policy->__reserved, 0, sizeof(policy->__reserved))) {
		fscrypt_warn(inode, "Reserved bits set in encryption policy");
		return false;
	}

	return true;
}

/**
 * fscrypt_supported_policy() - check whether an encryption policy is supported
 * @policy_u: the encryption policy
 * @inode: the inode on which the policy will be used
 *
 * Given an encryption policy, check whether all its encryption modes and other
 * settings are supported by this kernel on the given inode.  (But we don't
 * currently don't check for crypto API support here, so attempting to use an
 * algorithm not configured into the crypto API will still fail later.)
 *
 * Return: %true if supported, else %false
 */
bool fscrypt_supported_policy(const union fscrypt_policy *policy_u,
			      const struct inode *inode)
{
	switch (policy_u->version) {
	case FSCRYPT_POLICY_V1:
		return fscrypt_supported_v1_policy(&policy_u->v1, inode);
	case FSCRYPT_POLICY_V2:
		return fscrypt_supported_v2_policy(&policy_u->v2, inode);
	}
	return false;
}

/**
 * fscrypt_new_context() - create a new fscrypt_context
 * @ctx_u: output context
 * @policy_u: input policy
 * @nonce: nonce to use
 *
 * Create an fscrypt_context for an inode that is being assigned the given
 * encryption policy.  @nonce must be a new random nonce.
 *
 * Return: the size of the new context in bytes.
 */
static int fscrypt_new_context(union fscrypt_context *ctx_u,
			       const union fscrypt_policy *policy_u,
			       const u8 nonce[FSCRYPT_FILE_NONCE_SIZE])
{
	memset(ctx_u, 0, sizeof(*ctx_u));

	switch (policy_u->version) {
	case FSCRYPT_POLICY_V1: {
		const struct fscrypt_policy_v1 *policy = &policy_u->v1;
		struct fscrypt_context_v1 *ctx = &ctx_u->v1;

		ctx->version = FSCRYPT_CONTEXT_V1;
		ctx->contents_encryption_mode =
			policy->contents_encryption_mode;
		ctx->filenames_encryption_mode =
			policy->filenames_encryption_mode;
		ctx->flags = policy->flags;
		memcpy(ctx->master_key_descriptor,
		       policy->master_key_descriptor,
		       sizeof(ctx->master_key_descriptor));
		memcpy(ctx->nonce, nonce, FSCRYPT_FILE_NONCE_SIZE);
		return sizeof(*ctx);
	}
	case FSCRYPT_POLICY_V2: {
		const struct fscrypt_policy_v2 *policy = &policy_u->v2;
		struct fscrypt_context_v2 *ctx = &ctx_u->v2;

		ctx->version = FSCRYPT_CONTEXT_V2;
		ctx->contents_encryption_mode =
			policy->contents_encryption_mode;
		ctx->filenames_encryption_mode =
			policy->filenames_encryption_mode;
		ctx->flags = policy->flags;
		memcpy(ctx->master_key_identifier,
		       policy->master_key_identifier,
		       sizeof(ctx->master_key_identifier));
		memcpy(ctx->nonce, nonce, FSCRYPT_FILE_NONCE_SIZE);
		return sizeof(*ctx);
	}
	}
	BUG();
}

/**
 * fscrypt_policy_from_context() - convert an fscrypt_context to
 *				   an fscrypt_policy
 * @policy_u: output policy
 * @ctx_u: input context
 * @ctx_size: size of input context in bytes
 *
 * Given an fscrypt_context, build the corresponding fscrypt_policy.
 *
 * Return: 0 on success, or -EINVAL if the fscrypt_context has an unrecognized
 * version number or size.
 *
 * This does *not* validate the settings within the policy itself, e.g. the
 * modes, flags, and reserved bits.  Use fscrypt_supported_policy() for that.
 */
int fscrypt_policy_from_context(union fscrypt_policy *policy_u,
				const union fscrypt_context *ctx_u,
				int ctx_size)
{
	memset(policy_u, 0, sizeof(*policy_u));

	if (!fscrypt_context_is_valid(ctx_u, ctx_size))
		return -EINVAL;

	switch (ctx_u->version) {
	case FSCRYPT_CONTEXT_V1: {
		const struct fscrypt_context_v1 *ctx = &ctx_u->v1;
		struct fscrypt_policy_v1 *policy = &policy_u->v1;

		policy->version = FSCRYPT_POLICY_V1;
		policy->contents_encryption_mode =
			ctx->contents_encryption_mode;
		policy->filenames_encryption_mode =
			ctx->filenames_encryption_mode;
		policy->flags = ctx->flags;
		memcpy(policy->master_key_descriptor,
		       ctx->master_key_descriptor,
		       sizeof(policy->master_key_descriptor));
		return 0;
	}
	case FSCRYPT_CONTEXT_V2: {
		const struct fscrypt_context_v2 *ctx = &ctx_u->v2;
		struct fscrypt_policy_v2 *policy = &policy_u->v2;

		policy->version = FSCRYPT_POLICY_V2;
		policy->contents_encryption_mode =
			ctx->contents_encryption_mode;
		policy->filenames_encryption_mode =
			ctx->filenames_encryption_mode;
		policy->flags = ctx->flags;
		memcpy(policy->__reserved, ctx->__reserved,
		       sizeof(policy->__reserved));
		memcpy(policy->master_key_identifier,
		       ctx->master_key_identifier,
		       sizeof(policy->master_key_identifier));
		return 0;
	}
	}
	/* unreachable */
	return -EINVAL;
}

/* Retrieve an inode's encryption policy */
static int fscrypt_get_policy(struct inode *inode, union fscrypt_policy *policy)
{
	const struct fscrypt_info *ci;
	union fscrypt_context ctx;
	int ret;

	ci = fscrypt_get_info(inode);
	if (ci) {
		/* key available, use the cached policy */
		*policy = ci->ci_policy;
		return 0;
	}

	if (!IS_ENCRYPTED(inode))
		return -ENODATA;

	ret = inode->i_sb->s_cop->get_context(inode, &ctx, sizeof(ctx));
	if (ret < 0)
		return (ret == -ERANGE) ? -EINVAL : ret;

	return fscrypt_policy_from_context(policy, &ctx, ret);
}

static int set_encryption_policy(struct inode *inode,
				 const union fscrypt_policy *policy)
{
	u8 nonce[FSCRYPT_FILE_NONCE_SIZE];
	union fscrypt_context ctx;
	int ctxsize;
	int err;

	if (!fscrypt_supported_policy(policy, inode))
		return -EINVAL;

	switch (policy->version) {
	case FSCRYPT_POLICY_V1:
		/*
		 * The original encryption policy version provided no way of
		 * verifying that the correct master key was supplied, which was
		 * insecure in scenarios where multiple users have access to the
		 * same encrypted files (even just read-only access).  The new
		 * encryption policy version fixes this and also implies use of
		 * an improved key derivation function and allows non-root users
		 * to securely remove keys.  So as long as compatibility with
		 * old kernels isn't required, it is recommended to use the new
		 * policy version for all new encrypted directories.
		 */
		pr_warn_once("%s (pid %d) is setting deprecated v1 encryption policy; recommend upgrading to v2.\n",
			     current->comm, current->pid);
		break;
	case FSCRYPT_POLICY_V2:
		err = fscrypt_verify_key_added(inode->i_sb,
					       policy->v2.master_key_identifier);
		if (err)
			return err;
		if (policy->v2.flags & FSCRYPT_POLICY_FLAG_IV_INO_LBLK_32)
			pr_warn_once("%s (pid %d) is setting an IV_INO_LBLK_32 encryption policy.  This should only be used if there are certain hardware limitations.\n",
				     current->comm, current->pid);
		break;
	default:
		WARN_ON(1);
		return -EINVAL;
	}

	get_random_bytes(nonce, FSCRYPT_FILE_NONCE_SIZE);
	ctxsize = fscrypt_new_context(&ctx, policy, nonce);

	return inode->i_sb->s_cop->set_context(inode, &ctx, ctxsize, NULL);
}

<<<<<<< HEAD
int fscrypt_process_policy(struct file *filp,
				const struct fscrypt_policy *policy)
{
	struct inode *inode = file_inode(filp);
	int ret;

	if (!inode_owner_or_capable(inode))
		return -EACCES;

	if (policy->version != 0)
		return -EINVAL;

=======
int fscrypt_ioctl_set_policy(struct file *filp, const void __user *arg)
{
	union fscrypt_policy policy;
	union fscrypt_policy existing_policy;
	struct inode *inode = file_inode(filp);
	u8 version;
	int size;
	int ret;

	if (get_user(policy.version, (const u8 __user *)arg))
		return -EFAULT;

	size = fscrypt_policy_size(&policy);
	if (size <= 0)
		return -EINVAL;

	/*
	 * We should just copy the remaining 'size - 1' bytes here, but a
	 * bizarre bug in gcc 7 and earlier (fixed by gcc r255731) causes gcc to
	 * think that size can be 0 here (despite the check above!) *and* that
	 * it's a compile-time constant.  Thus it would think copy_from_user()
	 * is passed compile-time constant ULONG_MAX, causing the compile-time
	 * buffer overflow check to fail, breaking the build. This only occurred
	 * when building an i386 kernel with -Os and branch profiling enabled.
	 *
	 * Work around it by just copying the first byte again...
	 */
	version = policy.version;
	if (copy_from_user(&policy, arg, size))
		return -EFAULT;
	policy.version = version;

	if (!inode_owner_or_capable(inode))
		return -EACCES;

>>>>>>> 24b8d41d
	ret = mnt_want_write_file(filp);
	if (ret)
		return ret;

	inode_lock(inode);

<<<<<<< HEAD
	if (!inode_has_encryption_context(inode)) {
		if (!S_ISDIR(inode->i_mode))
			ret = -EINVAL;
		else if (!inode->i_sb->s_cop->empty_dir)
			ret = -EOPNOTSUPP;
		else if (!inode->i_sb->s_cop->empty_dir(inode))
			ret = -ENOTEMPTY;
		else
			ret = create_encryption_context_from_policy(inode,
								    policy);
	} else if (!is_encryption_context_consistent_with_policy(inode,
								 policy)) {
		printk(KERN_WARNING
		       "%s: Policy inconsistent with encryption context\n",
		       __func__);
		ret = -EINVAL;
=======
	ret = fscrypt_get_policy(inode, &existing_policy);
	if (ret == -ENODATA) {
		if (!S_ISDIR(inode->i_mode))
			ret = -ENOTDIR;
		else if (IS_DEADDIR(inode))
			ret = -ENOENT;
		else if (!inode->i_sb->s_cop->empty_dir(inode))
			ret = -ENOTEMPTY;
		else
			ret = set_encryption_policy(inode, &policy);
	} else if (ret == -EINVAL ||
		   (ret == 0 && !fscrypt_policies_equal(&policy,
							&existing_policy))) {
		/* The file already uses a different encryption policy. */
		ret = -EEXIST;
>>>>>>> 24b8d41d
	}

	inode_unlock(inode);

	mnt_drop_write_file(filp);
	return ret;
}
EXPORT_SYMBOL(fscrypt_ioctl_set_policy);

/* Original ioctl version; can only get the original policy version */
int fscrypt_ioctl_get_policy(struct file *filp, void __user *arg)
{
	union fscrypt_policy policy;
	int err;

	err = fscrypt_get_policy(file_inode(filp), &policy);
	if (err)
		return err;

	if (policy.version != FSCRYPT_POLICY_V1)
		return -EINVAL;

	if (copy_to_user(arg, &policy, sizeof(policy.v1)))
		return -EFAULT;
	return 0;
}
EXPORT_SYMBOL(fscrypt_ioctl_get_policy);

/* Extended ioctl version; can get policies of any version */
int fscrypt_ioctl_get_policy_ex(struct file *filp, void __user *uarg)
{
	struct fscrypt_get_policy_ex_arg arg;
	union fscrypt_policy *policy = (union fscrypt_policy *)&arg.policy;
	size_t policy_size;
	int err;

	/* arg is policy_size, then policy */
	BUILD_BUG_ON(offsetof(typeof(arg), policy_size) != 0);
	BUILD_BUG_ON(offsetofend(typeof(arg), policy_size) !=
		     offsetof(typeof(arg), policy));
	BUILD_BUG_ON(sizeof(arg.policy) != sizeof(*policy));

	err = fscrypt_get_policy(file_inode(filp), policy);
	if (err)
		return err;
	policy_size = fscrypt_policy_size(policy);

	if (copy_from_user(&arg, uarg, sizeof(arg.policy_size)))
		return -EFAULT;

	if (policy_size > arg.policy_size)
		return -EOVERFLOW;
	arg.policy_size = policy_size;

	if (copy_to_user(uarg, &arg, sizeof(arg.policy_size) + policy_size))
		return -EFAULT;
	return 0;
}
EXPORT_SYMBOL_GPL(fscrypt_ioctl_get_policy_ex);

/* FS_IOC_GET_ENCRYPTION_NONCE: retrieve file's encryption nonce for testing */
int fscrypt_ioctl_get_nonce(struct file *filp, void __user *arg)
{
	struct inode *inode = file_inode(filp);
	union fscrypt_context ctx;
	int ret;

	ret = inode->i_sb->s_cop->get_context(inode, &ctx, sizeof(ctx));
	if (ret < 0)
		return ret;
	if (!fscrypt_context_is_valid(&ctx, ret))
		return -EINVAL;
	if (copy_to_user(arg, fscrypt_context_nonce(&ctx),
			 FSCRYPT_FILE_NONCE_SIZE))
		return -EFAULT;
	return 0;
}
EXPORT_SYMBOL_GPL(fscrypt_ioctl_get_nonce);

/**
 * fscrypt_has_permitted_context() - is a file's encryption policy permitted
 *				     within its directory?
 *
 * @parent: inode for parent directory
 * @child: inode for file being looked up, opened, or linked into @parent
 *
 * Filesystems must call this before permitting access to an inode in a
 * situation where the parent directory is encrypted (either before allowing
 * ->lookup() to succeed, or for a regular file before allowing it to be opened)
 * and before any operation that involves linking an inode into an encrypted
 * directory, including link, rename, and cross rename.  It enforces the
 * constraint that within a given encrypted directory tree, all files use the
 * same encryption policy.  The pre-access check is needed to detect potentially
 * malicious offline violations of this constraint, while the link and rename
 * checks are needed to prevent online violations of this constraint.
 *
 * Return: 1 if permitted, 0 if forbidden.
 */
int fscrypt_has_permitted_context(struct inode *parent, struct inode *child)
{
	union fscrypt_policy parent_policy, child_policy;
	int err;

	/* No restrictions on file types which are never encrypted */
	if (!S_ISREG(child->i_mode) && !S_ISDIR(child->i_mode) &&
	    !S_ISLNK(child->i_mode))
		return 1;

	/* No restrictions if the parent directory is unencrypted */
	if (!IS_ENCRYPTED(parent))
		return 1;

	/* Encrypted directories must not contain unencrypted files */
	if (!IS_ENCRYPTED(child))
		return 0;

	/*
	 * Both parent and child are encrypted, so verify they use the same
	 * encryption policy.  Compare the fscrypt_info structs if the keys are
	 * available, otherwise retrieve and compare the fscrypt_contexts.
	 *
	 * Note that the fscrypt_context retrieval will be required frequently
	 * when accessing an encrypted directory tree without the key.
	 * Performance-wise this is not a big deal because we already don't
	 * really optimize for file access without the key (to the extent that
	 * such access is even possible), given that any attempted access
	 * already causes a fscrypt_context retrieval and keyring search.
	 *
	 * In any case, if an unexpected error occurs, fall back to "forbidden".
	 */

	err = fscrypt_get_encryption_info(parent);
	if (err)
		return 0;
	err = fscrypt_get_encryption_info(child);
	if (err)
		return 0;

	err = fscrypt_get_policy(parent, &parent_policy);
	if (err)
		return 0;

	err = fscrypt_get_policy(child, &child_policy);
	if (err)
		return 0;

	return fscrypt_policies_equal(&parent_policy, &child_policy);
}
EXPORT_SYMBOL(fscrypt_has_permitted_context);

/*
 * Return the encryption policy that new files in the directory will inherit, or
 * NULL if none, or an ERR_PTR() on error.  If the directory is encrypted, also
 * ensure that its key is set up, so that the new filename can be encrypted.
 */
const union fscrypt_policy *fscrypt_policy_to_inherit(struct inode *dir)
{
	int err;

	if (IS_ENCRYPTED(dir)) {
		err = fscrypt_require_key(dir);
		if (err)
			return ERR_PTR(err);
		return &dir->i_crypt_info->ci_policy;
	}

	return fscrypt_get_dummy_policy(dir->i_sb);
}

/**
 * fscrypt_set_context() - Set the fscrypt context of a new inode
 * @inode: a new inode
 * @fs_data: private data given by FS and passed to ->set_context()
 *
 * This should be called after fscrypt_prepare_new_inode(), generally during a
 * filesystem transaction.  Everything here must be %GFP_NOFS-safe.
 *
 * Return: 0 on success, -errno on failure
 */
int fscrypt_set_context(struct inode *inode, void *fs_data)
{
	struct fscrypt_info *ci = inode->i_crypt_info;
	union fscrypt_context ctx;
	int ctxsize;

	/* fscrypt_prepare_new_inode() should have set up the key already. */
	if (WARN_ON_ONCE(!ci))
		return -ENOKEY;

	BUILD_BUG_ON(sizeof(ctx) != FSCRYPT_SET_CONTEXT_MAX_SIZE);
	ctxsize = fscrypt_new_context(&ctx, &ci->ci_policy, ci->ci_nonce);

	/*
	 * This may be the first time the inode number is available, so do any
	 * delayed key setup that requires the inode number.
	 */
	if (ci->ci_policy.version == FSCRYPT_POLICY_V2 &&
	    (ci->ci_policy.v2.flags & FSCRYPT_POLICY_FLAG_IV_INO_LBLK_32)) {
		const struct fscrypt_master_key *mk =
			ci->ci_master_key->payload.data[0];

		fscrypt_hash_inode_number(ci, mk);
	}

	return inode->i_sb->s_cop->set_context(inode, &ctx, ctxsize, fs_data);
}
EXPORT_SYMBOL_GPL(fscrypt_set_context);

/**
 * fscrypt_set_test_dummy_encryption() - handle '-o test_dummy_encryption'
 * @sb: the filesystem on which test_dummy_encryption is being specified
 * @arg: the argument to the test_dummy_encryption option.  May be NULL.
 * @dummy_policy: the filesystem's current dummy policy (input/output, see
 *		  below)
 *
 * Handle the test_dummy_encryption mount option by creating a dummy encryption
 * policy, saving it in @dummy_policy, and adding the corresponding dummy
 * encryption key to the filesystem.  If the @dummy_policy is already set, then
 * instead validate that it matches @arg.  Don't support changing it via
 * remount, as that is difficult to do safely.
 *
 * Return: 0 on success (dummy policy set, or the same policy is already set);
 *         -EEXIST if a different dummy policy is already set;
 *         or another -errno value.
 */
int fscrypt_set_test_dummy_encryption(struct super_block *sb, const char *arg,
				      struct fscrypt_dummy_policy *dummy_policy)
{
	struct fscrypt_key_specifier key_spec = { 0 };
	int version;
	union fscrypt_policy *policy = NULL;
	int err;

	if (!arg)
		arg = "v2";

	if (!strcmp(arg, "v1")) {
		version = FSCRYPT_POLICY_V1;
		key_spec.type = FSCRYPT_KEY_SPEC_TYPE_DESCRIPTOR;
		memset(key_spec.u.descriptor, 0x42,
		       FSCRYPT_KEY_DESCRIPTOR_SIZE);
	} else if (!strcmp(arg, "v2")) {
		version = FSCRYPT_POLICY_V2;
		key_spec.type = FSCRYPT_KEY_SPEC_TYPE_IDENTIFIER;
		/* key_spec.u.identifier gets filled in when adding the key */
	} else {
		err = -EINVAL;
		goto out;
	}

	policy = kzalloc(sizeof(*policy), GFP_KERNEL);
	if (!policy) {
		err = -ENOMEM;
		goto out;
	}

	err = fscrypt_add_test_dummy_key(sb, &key_spec);
	if (err)
		goto out;

	policy->version = version;
	switch (policy->version) {
	case FSCRYPT_POLICY_V1:
		policy->v1.contents_encryption_mode = FSCRYPT_MODE_AES_256_XTS;
		policy->v1.filenames_encryption_mode = FSCRYPT_MODE_AES_256_CTS;
		memcpy(policy->v1.master_key_descriptor, key_spec.u.descriptor,
		       FSCRYPT_KEY_DESCRIPTOR_SIZE);
		break;
	case FSCRYPT_POLICY_V2:
		policy->v2.contents_encryption_mode = FSCRYPT_MODE_AES_256_XTS;
		policy->v2.filenames_encryption_mode = FSCRYPT_MODE_AES_256_CTS;
		memcpy(policy->v2.master_key_identifier, key_spec.u.identifier,
		       FSCRYPT_KEY_IDENTIFIER_SIZE);
		break;
	default:
		WARN_ON(1);
		err = -EINVAL;
		goto out;
	}

	if (dummy_policy->policy) {
		if (fscrypt_policies_equal(policy, dummy_policy->policy))
			err = 0;
		else
			err = -EEXIST;
		goto out;
	}
	dummy_policy->policy = policy;
	policy = NULL;
	err = 0;
out:
	kfree(policy);
	return err;
}
EXPORT_SYMBOL_GPL(fscrypt_set_test_dummy_encryption);

/**
 * fscrypt_show_test_dummy_encryption() - show '-o test_dummy_encryption'
 * @seq: the seq_file to print the option to
 * @sep: the separator character to use
 * @sb: the filesystem whose options are being shown
 *
 * Show the test_dummy_encryption mount option, if it was specified.
 * This is mainly used for /proc/mounts.
 */
void fscrypt_show_test_dummy_encryption(struct seq_file *seq, char sep,
					struct super_block *sb)
{
	const union fscrypt_policy *policy = fscrypt_get_dummy_policy(sb);
	int vers;

	if (!policy)
		return;

	vers = policy->version;
	if (vers == FSCRYPT_POLICY_V1) /* Handle numbering quirk */
		vers = 1;

	seq_printf(seq, "%ctest_dummy_encryption=v%d", sep, vers);
}
EXPORT_SYMBOL_GPL(fscrypt_show_test_dummy_encryption);<|MERGE_RESOLUTION|>--- conflicted
+++ resolved
@@ -13,13 +13,8 @@
 #include <linux/random.h>
 #include <linux/seq_file.h>
 #include <linux/string.h>
-<<<<<<< HEAD
-#include <linux/fscrypto.h>
-#include <linux/mount.h>
-=======
 #include <linux/mount.h>
 #include "fscrypt_private.h"
->>>>>>> 24b8d41d
 
 /**
  * fscrypt_policies_equal() - check whether two encryption policies are the same
@@ -435,20 +430,6 @@
 	return inode->i_sb->s_cop->set_context(inode, &ctx, ctxsize, NULL);
 }
 
-<<<<<<< HEAD
-int fscrypt_process_policy(struct file *filp,
-				const struct fscrypt_policy *policy)
-{
-	struct inode *inode = file_inode(filp);
-	int ret;
-
-	if (!inode_owner_or_capable(inode))
-		return -EACCES;
-
-	if (policy->version != 0)
-		return -EINVAL;
-
-=======
 int fscrypt_ioctl_set_policy(struct file *filp, const void __user *arg)
 {
 	union fscrypt_policy policy;
@@ -484,31 +465,12 @@
 	if (!inode_owner_or_capable(inode))
 		return -EACCES;
 
->>>>>>> 24b8d41d
 	ret = mnt_want_write_file(filp);
 	if (ret)
 		return ret;
 
 	inode_lock(inode);
 
-<<<<<<< HEAD
-	if (!inode_has_encryption_context(inode)) {
-		if (!S_ISDIR(inode->i_mode))
-			ret = -EINVAL;
-		else if (!inode->i_sb->s_cop->empty_dir)
-			ret = -EOPNOTSUPP;
-		else if (!inode->i_sb->s_cop->empty_dir(inode))
-			ret = -ENOTEMPTY;
-		else
-			ret = create_encryption_context_from_policy(inode,
-								    policy);
-	} else if (!is_encryption_context_consistent_with_policy(inode,
-								 policy)) {
-		printk(KERN_WARNING
-		       "%s: Policy inconsistent with encryption context\n",
-		       __func__);
-		ret = -EINVAL;
-=======
 	ret = fscrypt_get_policy(inode, &existing_policy);
 	if (ret == -ENODATA) {
 		if (!S_ISDIR(inode->i_mode))
@@ -524,7 +486,6 @@
 							&existing_policy))) {
 		/* The file already uses a different encryption policy. */
 		ret = -EEXIST;
->>>>>>> 24b8d41d
 	}
 
 	inode_unlock(inode);
