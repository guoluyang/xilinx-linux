--- conflicted
+++ resolved
@@ -25,15 +25,8 @@
 #include <linux/module.h>
 #include <linux/scatterlist.h>
 #include <linux/ratelimit.h>
-<<<<<<< HEAD
-#include <linux/bio.h>
-#include <linux/dcache.h>
-#include <linux/namei.h>
-#include <linux/fscrypto.h>
-=======
 #include <crypto/skcipher.h>
 #include "fscrypt_private.h"
->>>>>>> 24b8d41d
 
 static unsigned int num_prealloc_crypto_pages = 32;
 
@@ -60,13 +53,6 @@
 }
 
 /**
-<<<<<<< HEAD
- * page_crypt_complete() - completion callback for page crypto
- * @req: The asynchronous cipher request context
- * @res: The result of the cipher operation
- */
-static void page_crypt_complete(struct crypto_async_request *req, int res)
-=======
  * fscrypt_free_bounce_page() - free a ciphertext bounce page
  * @bounce_page: the bounce page to free, or NULL
  *
@@ -74,7 +60,6 @@
  * or by fscrypt_alloc_bounce_page() directly.
  */
 void fscrypt_free_bounce_page(struct page *bounce_page)
->>>>>>> 24b8d41d
 {
 	if (!bounce_page)
 		return;
@@ -110,14 +95,7 @@
 			struct page *dest_page, unsigned int len,
 			unsigned int offs, gfp_t gfp_flags)
 {
-<<<<<<< HEAD
-	struct {
-		__le64 index;
-		u8 padding[FS_XTS_TWEAK_SIZE - sizeof(__le64)];
-	} xts_tweak;
-=======
 	union fscrypt_iv iv;
->>>>>>> 24b8d41d
 	struct skcipher_request *req = NULL;
 	DECLARE_CRYPTO_WAIT(wait);
 	struct scatterlist dst, src;
@@ -138,26 +116,13 @@
 
 	skcipher_request_set_callback(
 		req, CRYPTO_TFM_REQ_MAY_BACKLOG | CRYPTO_TFM_REQ_MAY_SLEEP,
-<<<<<<< HEAD
-		page_crypt_complete, &ecr);
-
-	BUILD_BUG_ON(sizeof(xts_tweak) != FS_XTS_TWEAK_SIZE);
-	xts_tweak.index = cpu_to_le64(index);
-	memset(xts_tweak.padding, 0, sizeof(xts_tweak.padding));
-=======
 		crypto_req_done, &wait);
->>>>>>> 24b8d41d
 
 	sg_init_table(&dst, 1);
 	sg_set_page(&dst, dest_page, len, offs);
 	sg_init_table(&src, 1);
-<<<<<<< HEAD
-	sg_set_page(&src, src_page, PAGE_SIZE, 0);
-	skcipher_request_set_crypt(req, &src, &dst, PAGE_SIZE, &xts_tweak);
-=======
 	sg_set_page(&src, src_page, len, offs);
 	skcipher_request_set_crypt(req, &src, &dst, len, &iv);
->>>>>>> 24b8d41d
 	if (rw == FS_DECRYPT)
 		res = crypto_wait_req(crypto_skcipher_decrypt(req), &wait);
 	else
@@ -300,64 +265,7 @@
 		err = fscrypt_crypt_block(inode, FS_DECRYPT, lblk_num, page,
 					  page, blocksize, i, GFP_NOFS);
 		if (err)
-<<<<<<< HEAD
-			goto errout;
-
-		bio = bio_alloc(GFP_NOWAIT, 1);
-		if (!bio) {
-			err = -ENOMEM;
-			goto errout;
-		}
-		bio->bi_bdev = inode->i_sb->s_bdev;
-		bio->bi_iter.bi_sector =
-			pblk << (inode->i_sb->s_blocksize_bits - 9);
-		bio_set_op_attrs(bio, REQ_OP_WRITE, 0);
-		ret = bio_add_page(bio, ciphertext_page,
-					inode->i_sb->s_blocksize, 0);
-		if (ret != inode->i_sb->s_blocksize) {
-			/* should never happen! */
-			WARN_ON(1);
-			bio_put(bio);
-			err = -EIO;
-			goto errout;
-		}
-		err = submit_bio_wait(bio);
-		if ((err == 0) && bio->bi_error)
-			err = -EIO;
-		bio_put(bio);
-		if (err)
-			goto errout;
-		lblk++;
-		pblk++;
-	}
-	err = 0;
-errout:
-	fscrypt_release_ctx(ctx);
-	return err;
-}
-EXPORT_SYMBOL(fscrypt_zeroout_range);
-
-/*
- * Validate dentries for encrypted directories to make sure we aren't
- * potentially caching stale data after a key has been added or
- * removed.
- */
-static int fscrypt_d_revalidate(struct dentry *dentry, unsigned int flags)
-{
-	struct dentry *dir;
-	struct fscrypt_info *ci;
-	int dir_has_key, cached_with_key;
-
-	if (flags & LOOKUP_RCU)
-		return -ECHILD;
-
-	dir = dget_parent(dentry);
-	if (!d_inode(dir)->i_sb->s_cop->is_encrypted(d_inode(dir))) {
-		dput(dir);
-		return 0;
-=======
 			return err;
->>>>>>> 24b8d41d
 	}
 	return 0;
 }
