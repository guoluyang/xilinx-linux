// SPDX-License-Identifier: GPL-2.0-only
/*
 * fs/kernfs/dir.c - kernfs directory implementation
 *
 * Copyright (c) 2001-3 Patrick Mochel
 * Copyright (c) 2007 SUSE Linux Products GmbH
 * Copyright (c) 2007, 2013 Tejun Heo <tj@kernel.org>
 */

#include <linux/sched.h>
#include <linux/fs.h>
#include <linux/namei.h>
#include <linux/idr.h>
#include <linux/slab.h>
#include <linux/security.h>
#include <linux/hash.h>

#include "kernfs-internal.h"

DEFINE_MUTEX(kernfs_mutex);
static DEFINE_SPINLOCK(kernfs_rename_lock);	/* kn->parent and ->name */
static char kernfs_pr_cont_buf[PATH_MAX];	/* protected by rename_lock */
static DEFINE_SPINLOCK(kernfs_idr_lock);	/* root->ino_idr */

#define rb_to_kn(X) rb_entry((X), struct kernfs_node, rb)

static bool kernfs_active(struct kernfs_node *kn)
{
	lockdep_assert_held(&kernfs_mutex);
	return atomic_read(&kn->active) >= 0;
}

static bool kernfs_lockdep(struct kernfs_node *kn)
{
#ifdef CONFIG_DEBUG_LOCK_ALLOC
	return kn->flags & KERNFS_LOCKDEP;
#else
	return false;
#endif
}

static int kernfs_name_locked(struct kernfs_node *kn, char *buf, size_t buflen)
{
	if (!kn)
		return strlcpy(buf, "(null)", buflen);

	return strlcpy(buf, kn->parent ? kn->name : "/", buflen);
}

/* kernfs_node_depth - compute depth from @from to @to */
static size_t kernfs_depth(struct kernfs_node *from, struct kernfs_node *to)
{
	size_t depth = 0;

	while (to->parent && to != from) {
		depth++;
		to = to->parent;
	}
	return depth;
}

static struct kernfs_node *kernfs_common_ancestor(struct kernfs_node *a,
						  struct kernfs_node *b)
{
	size_t da, db;
	struct kernfs_root *ra = kernfs_root(a), *rb = kernfs_root(b);

	if (ra != rb)
		return NULL;

	da = kernfs_depth(ra->kn, a);
	db = kernfs_depth(rb->kn, b);

	while (da > db) {
		a = a->parent;
		da--;
	}
	while (db > da) {
		b = b->parent;
		db--;
	}

	/* worst case b and a will be the same at root */
	while (b != a) {
		b = b->parent;
		a = a->parent;
	}

	return a;
}

/**
 * kernfs_path_from_node_locked - find a pseudo-absolute path to @kn_to,
 * where kn_from is treated as root of the path.
 * @kn_from: kernfs node which should be treated as root for the path
 * @kn_to: kernfs node to which path is needed
 * @buf: buffer to copy the path into
 * @buflen: size of @buf
 *
 * We need to handle couple of scenarios here:
 * [1] when @kn_from is an ancestor of @kn_to at some level
 * kn_from: /n1/n2/n3
 * kn_to:   /n1/n2/n3/n4/n5
 * result:  /n4/n5
 *
 * [2] when @kn_from is on a different hierarchy and we need to find common
 * ancestor between @kn_from and @kn_to.
 * kn_from: /n1/n2/n3/n4
 * kn_to:   /n1/n2/n5
 * result:  /../../n5
 * OR
 * kn_from: /n1/n2/n3/n4/n5   [depth=5]
 * kn_to:   /n1/n2/n3         [depth=3]
 * result:  /../..
 *
<<<<<<< HEAD
=======
 * [3] when @kn_to is NULL result will be "(null)"
 *
>>>>>>> 24b8d41d
 * Returns the length of the full path.  If the full length is equal to or
 * greater than @buflen, @buf contains the truncated path with the trailing
 * '\0'.  On error, -errno is returned.
 */
static int kernfs_path_from_node_locked(struct kernfs_node *kn_to,
					struct kernfs_node *kn_from,
					char *buf, size_t buflen)
{
	struct kernfs_node *kn, *common;
	const char parent_str[] = "/..";
	size_t depth_from, depth_to, len = 0;
	int i, j;
<<<<<<< HEAD
=======

	if (!kn_to)
		return strlcpy(buf, "(null)", buflen);
>>>>>>> 24b8d41d

	if (!kn_from)
		kn_from = kernfs_root(kn_to)->kn;

	if (kn_from == kn_to)
		return strlcpy(buf, "/", buflen);

	if (!buf)
		return -EINVAL;

	common = kernfs_common_ancestor(kn_from, kn_to);
	if (WARN_ON(!common))
		return -EINVAL;

	depth_to = kernfs_depth(common, kn_to);
	depth_from = kernfs_depth(common, kn_from);

	buf[0] = '\0';

	for (i = 0; i < depth_from; i++)
		len += strlcpy(buf + len, parent_str,
			       len < buflen ? buflen - len : 0);

	/* Calculate how many bytes we need for the rest */
	for (i = depth_to - 1; i >= 0; i--) {
		for (kn = kn_to, j = 0; j < i; j++)
			kn = kn->parent;
		len += strlcpy(buf + len, "/",
			       len < buflen ? buflen - len : 0);
		len += strlcpy(buf + len, kn->name,
			       len < buflen ? buflen - len : 0);
	}

	return len;
}

/**
 * kernfs_name - obtain the name of a given node
 * @kn: kernfs_node of interest
 * @buf: buffer to copy @kn's name into
 * @buflen: size of @buf
 *
 * Copies the name of @kn into @buf of @buflen bytes.  The behavior is
 * similar to strlcpy().  It returns the length of @kn's name and if @buf
 * isn't long enough, it's filled upto @buflen-1 and nul terminated.
 *
 * Fills buffer with "(null)" if @kn is NULL.
 *
 * This function can be called from any context.
 */
int kernfs_name(struct kernfs_node *kn, char *buf, size_t buflen)
{
	unsigned long flags;
	int ret;

	spin_lock_irqsave(&kernfs_rename_lock, flags);
	ret = kernfs_name_locked(kn, buf, buflen);
	spin_unlock_irqrestore(&kernfs_rename_lock, flags);
	return ret;
}

/**
 * kernfs_path_from_node - build path of node @to relative to @from.
 * @from: parent kernfs_node relative to which we need to build the path
 * @to: kernfs_node of interest
 * @buf: buffer to copy @to's path into
 * @buflen: size of @buf
 *
 * Builds @to's path relative to @from in @buf. @from and @to must
 * be on the same kernfs-root. If @from is not parent of @to, then a relative
 * path (which includes '..'s) as needed to reach from @from to @to is
 * returned.
 *
 * Returns the length of the full path.  If the full length is equal to or
 * greater than @buflen, @buf contains the truncated path with the trailing
 * '\0'.  On error, -errno is returned.
 */
int kernfs_path_from_node(struct kernfs_node *to, struct kernfs_node *from,
			  char *buf, size_t buflen)
{
	unsigned long flags;
	int ret;

	spin_lock_irqsave(&kernfs_rename_lock, flags);
	ret = kernfs_path_from_node_locked(to, from, buf, buflen);
	spin_unlock_irqrestore(&kernfs_rename_lock, flags);
	return ret;
}
EXPORT_SYMBOL_GPL(kernfs_path_from_node);

/**
 * pr_cont_kernfs_name - pr_cont name of a kernfs_node
 * @kn: kernfs_node of interest
 *
 * This function can be called from any context.
 */
void pr_cont_kernfs_name(struct kernfs_node *kn)
{
	unsigned long flags;

	spin_lock_irqsave(&kernfs_rename_lock, flags);

	kernfs_name_locked(kn, kernfs_pr_cont_buf, sizeof(kernfs_pr_cont_buf));
	pr_cont("%s", kernfs_pr_cont_buf);

	spin_unlock_irqrestore(&kernfs_rename_lock, flags);
}

/**
 * pr_cont_kernfs_path - pr_cont path of a kernfs_node
 * @kn: kernfs_node of interest
 *
 * This function can be called from any context.
 */
void pr_cont_kernfs_path(struct kernfs_node *kn)
{
	unsigned long flags;
	int sz;

	spin_lock_irqsave(&kernfs_rename_lock, flags);

	sz = kernfs_path_from_node_locked(kn, NULL, kernfs_pr_cont_buf,
					  sizeof(kernfs_pr_cont_buf));
	if (sz < 0) {
		pr_cont("(error)");
		goto out;
	}

	if (sz >= sizeof(kernfs_pr_cont_buf)) {
		pr_cont("(name too long)");
		goto out;
	}

	pr_cont("%s", kernfs_pr_cont_buf);

out:
	spin_unlock_irqrestore(&kernfs_rename_lock, flags);
}

/**
 * kernfs_get_parent - determine the parent node and pin it
 * @kn: kernfs_node of interest
 *
 * Determines @kn's parent, pins and returns it.  This function can be
 * called from any context.
 */
struct kernfs_node *kernfs_get_parent(struct kernfs_node *kn)
{
	struct kernfs_node *parent;
	unsigned long flags;

	spin_lock_irqsave(&kernfs_rename_lock, flags);
	parent = kn->parent;
	kernfs_get(parent);
	spin_unlock_irqrestore(&kernfs_rename_lock, flags);

	return parent;
}

/**
 *	kernfs_name_hash
 *	@name: Null terminated string to hash
 *	@ns:   Namespace tag to hash
 *
 *	Returns 31 bit hash of ns + name (so it fits in an off_t )
 */
static unsigned int kernfs_name_hash(const char *name, const void *ns)
{
	unsigned long hash = init_name_hash(ns);
	unsigned int len = strlen(name);
	while (len--)
		hash = partial_name_hash(*name++, hash);
	hash = end_name_hash(hash);
	hash &= 0x7fffffffU;
	/* Reserve hash numbers 0, 1 and INT_MAX for magic directory entries */
	if (hash < 2)
		hash += 2;
	if (hash >= INT_MAX)
		hash = INT_MAX - 1;
	return hash;
}

static int kernfs_name_compare(unsigned int hash, const char *name,
			       const void *ns, const struct kernfs_node *kn)
{
	if (hash < kn->hash)
		return -1;
	if (hash > kn->hash)
		return 1;
	if (ns < kn->ns)
		return -1;
	if (ns > kn->ns)
		return 1;
	return strcmp(name, kn->name);
}

static int kernfs_sd_compare(const struct kernfs_node *left,
			     const struct kernfs_node *right)
{
	return kernfs_name_compare(left->hash, left->name, left->ns, right);
}

/**
 *	kernfs_link_sibling - link kernfs_node into sibling rbtree
 *	@kn: kernfs_node of interest
 *
 *	Link @kn into its sibling rbtree which starts from
 *	@kn->parent->dir.children.
 *
 *	Locking:
 *	mutex_lock(kernfs_mutex)
 *
 *	RETURNS:
 *	0 on susccess -EEXIST on failure.
 */
static int kernfs_link_sibling(struct kernfs_node *kn)
{
	struct rb_node **node = &kn->parent->dir.children.rb_node;
	struct rb_node *parent = NULL;

	while (*node) {
		struct kernfs_node *pos;
		int result;

		pos = rb_to_kn(*node);
		parent = *node;
		result = kernfs_sd_compare(kn, pos);
		if (result < 0)
			node = &pos->rb.rb_left;
		else if (result > 0)
			node = &pos->rb.rb_right;
		else
			return -EEXIST;
	}

	/* add new node and rebalance the tree */
	rb_link_node(&kn->rb, parent, node);
	rb_insert_color(&kn->rb, &kn->parent->dir.children);

	/* successfully added, account subdir number */
	if (kernfs_type(kn) == KERNFS_DIR)
		kn->parent->dir.subdirs++;

	return 0;
}

/**
 *	kernfs_unlink_sibling - unlink kernfs_node from sibling rbtree
 *	@kn: kernfs_node of interest
 *
 *	Try to unlink @kn from its sibling rbtree which starts from
 *	kn->parent->dir.children.  Returns %true if @kn was actually
 *	removed, %false if @kn wasn't on the rbtree.
 *
 *	Locking:
 *	mutex_lock(kernfs_mutex)
 */
static bool kernfs_unlink_sibling(struct kernfs_node *kn)
{
	if (RB_EMPTY_NODE(&kn->rb))
		return false;

	if (kernfs_type(kn) == KERNFS_DIR)
		kn->parent->dir.subdirs--;

	rb_erase(&kn->rb, &kn->parent->dir.children);
	RB_CLEAR_NODE(&kn->rb);
	return true;
}

/**
 *	kernfs_get_active - get an active reference to kernfs_node
 *	@kn: kernfs_node to get an active reference to
 *
 *	Get an active reference of @kn.  This function is noop if @kn
 *	is NULL.
 *
 *	RETURNS:
 *	Pointer to @kn on success, NULL on failure.
 */
struct kernfs_node *kernfs_get_active(struct kernfs_node *kn)
{
	if (unlikely(!kn))
		return NULL;

	if (!atomic_inc_unless_negative(&kn->active))
		return NULL;

	if (kernfs_lockdep(kn))
		rwsem_acquire_read(&kn->dep_map, 0, 1, _RET_IP_);
	return kn;
}

/**
 *	kernfs_put_active - put an active reference to kernfs_node
 *	@kn: kernfs_node to put an active reference to
 *
 *	Put an active reference to @kn.  This function is noop if @kn
 *	is NULL.
 */
void kernfs_put_active(struct kernfs_node *kn)
{
	int v;

	if (unlikely(!kn))
		return;

	if (kernfs_lockdep(kn))
		rwsem_release(&kn->dep_map, _RET_IP_);
	v = atomic_dec_return(&kn->active);
	if (likely(v != KN_DEACTIVATED_BIAS))
		return;

	wake_up_all(&kernfs_root(kn)->deactivate_waitq);
}

/**
 * kernfs_drain - drain kernfs_node
 * @kn: kernfs_node to drain
 *
 * Drain existing usages and nuke all existing mmaps of @kn.  Mutiple
 * removers may invoke this function concurrently on @kn and all will
 * return after draining is complete.
 */
static void kernfs_drain(struct kernfs_node *kn)
	__releases(&kernfs_mutex) __acquires(&kernfs_mutex)
{
	struct kernfs_root *root = kernfs_root(kn);

	lockdep_assert_held(&kernfs_mutex);
	WARN_ON_ONCE(kernfs_active(kn));

	mutex_unlock(&kernfs_mutex);

	if (kernfs_lockdep(kn)) {
		rwsem_acquire(&kn->dep_map, 0, 0, _RET_IP_);
		if (atomic_read(&kn->active) != KN_DEACTIVATED_BIAS)
			lock_contended(&kn->dep_map, _RET_IP_);
	}

	/* but everyone should wait for draining */
	wait_event(root->deactivate_waitq,
		   atomic_read(&kn->active) == KN_DEACTIVATED_BIAS);

	if (kernfs_lockdep(kn)) {
		lock_acquired(&kn->dep_map, _RET_IP_);
		rwsem_release(&kn->dep_map, _RET_IP_);
	}

	kernfs_drain_open_files(kn);

	mutex_lock(&kernfs_mutex);
}

/**
 * kernfs_get - get a reference count on a kernfs_node
 * @kn: the target kernfs_node
 */
void kernfs_get(struct kernfs_node *kn)
{
	if (kn) {
		WARN_ON(!atomic_read(&kn->count));
		atomic_inc(&kn->count);
	}
}
EXPORT_SYMBOL_GPL(kernfs_get);

/**
 * kernfs_put - put a reference count on a kernfs_node
 * @kn: the target kernfs_node
 *
 * Put a reference count of @kn and destroy it if it reached zero.
 */
void kernfs_put(struct kernfs_node *kn)
{
	struct kernfs_node *parent;
	struct kernfs_root *root;

	if (!kn || !atomic_dec_and_test(&kn->count))
		return;
	root = kernfs_root(kn);
 repeat:
	/*
	 * Moving/renaming is always done while holding reference.
	 * kn->parent won't change beneath us.
	 */
	parent = kn->parent;

	WARN_ONCE(atomic_read(&kn->active) != KN_DEACTIVATED_BIAS,
		  "kernfs_put: %s/%s: released with incorrect active_ref %d\n",
		  parent ? parent->name : "", kn->name, atomic_read(&kn->active));

	if (kernfs_type(kn) == KERNFS_LINK)
		kernfs_put(kn->symlink.target_kn);

	kfree_const(kn->name);

	if (kn->iattr) {
		simple_xattrs_free(&kn->iattr->xattrs);
		kmem_cache_free(kernfs_iattrs_cache, kn->iattr);
	}
	spin_lock(&kernfs_idr_lock);
	idr_remove(&root->ino_idr, (u32)kernfs_ino(kn));
	spin_unlock(&kernfs_idr_lock);
	kmem_cache_free(kernfs_node_cache, kn);

	kn = parent;
	if (kn) {
		if (atomic_dec_and_test(&kn->count))
			goto repeat;
	} else {
		/* just released the root kn, free @root too */
		idr_destroy(&root->ino_idr);
		kfree(root);
	}
}
EXPORT_SYMBOL_GPL(kernfs_put);

static int kernfs_dop_revalidate(struct dentry *dentry, unsigned int flags)
{
	struct kernfs_node *kn;

	if (flags & LOOKUP_RCU)
		return -ECHILD;

	/* Always perform fresh lookup for negatives */
	if (d_really_is_negative(dentry))
		goto out_bad_unlocked;

	kn = kernfs_dentry_node(dentry);
	mutex_lock(&kernfs_mutex);

	/* The kernfs node has been deactivated */
	if (!kernfs_active(kn))
		goto out_bad;

	/* The kernfs node has been moved? */
	if (kernfs_dentry_node(dentry->d_parent) != kn->parent)
		goto out_bad;

	/* The kernfs node has been renamed */
	if (strcmp(dentry->d_name.name, kn->name) != 0)
		goto out_bad;

	/* The kernfs node has been moved to a different namespace */
	if (kn->parent && kernfs_ns_enabled(kn->parent) &&
	    kernfs_info(dentry->d_sb)->ns != kn->ns)
		goto out_bad;

	mutex_unlock(&kernfs_mutex);
	return 1;
out_bad:
	mutex_unlock(&kernfs_mutex);
out_bad_unlocked:
	return 0;
}

const struct dentry_operations kernfs_dops = {
	.d_revalidate	= kernfs_dop_revalidate,
};

/**
 * kernfs_node_from_dentry - determine kernfs_node associated with a dentry
 * @dentry: the dentry in question
 *
 * Return the kernfs_node associated with @dentry.  If @dentry is not a
 * kernfs one, %NULL is returned.
 *
 * While the returned kernfs_node will stay accessible as long as @dentry
 * is accessible, the returned node can be in any state and the caller is
 * fully responsible for determining what's accessible.
 */
struct kernfs_node *kernfs_node_from_dentry(struct dentry *dentry)
{
	if (dentry->d_sb->s_op == &kernfs_sops &&
	    !d_really_is_negative(dentry))
		return kernfs_dentry_node(dentry);
	return NULL;
}

static struct kernfs_node *__kernfs_new_node(struct kernfs_root *root,
					     struct kernfs_node *parent,
					     const char *name, umode_t mode,
					     kuid_t uid, kgid_t gid,
					     unsigned flags)
{
	struct kernfs_node *kn;
	u32 id_highbits;
	int ret;

	name = kstrdup_const(name, GFP_KERNEL);
	if (!name)
		return NULL;

	kn = kmem_cache_zalloc(kernfs_node_cache, GFP_KERNEL);
	if (!kn)
		goto err_out1;

	idr_preload(GFP_KERNEL);
	spin_lock(&kernfs_idr_lock);
	ret = idr_alloc_cyclic(&root->ino_idr, kn, 1, 0, GFP_ATOMIC);
	if (ret >= 0 && ret < root->last_id_lowbits)
		root->id_highbits++;
	id_highbits = root->id_highbits;
	root->last_id_lowbits = ret;
	spin_unlock(&kernfs_idr_lock);
	idr_preload_end();
	if (ret < 0)
		goto err_out2;

	kn->id = (u64)id_highbits << 32 | ret;

	atomic_set(&kn->count, 1);
	atomic_set(&kn->active, KN_DEACTIVATED_BIAS);
	RB_CLEAR_NODE(&kn->rb);

	kn->name = name;
	kn->mode = mode;
	kn->flags = flags;

	if (!uid_eq(uid, GLOBAL_ROOT_UID) || !gid_eq(gid, GLOBAL_ROOT_GID)) {
		struct iattr iattr = {
			.ia_valid = ATTR_UID | ATTR_GID,
			.ia_uid = uid,
			.ia_gid = gid,
		};

		ret = __kernfs_setattr(kn, &iattr);
		if (ret < 0)
			goto err_out3;
	}

	if (parent) {
		ret = security_kernfs_init_security(parent, kn);
		if (ret)
			goto err_out3;
	}

	return kn;

 err_out3:
	idr_remove(&root->ino_idr, (u32)kernfs_ino(kn));
 err_out2:
	kmem_cache_free(kernfs_node_cache, kn);
 err_out1:
	kfree_const(name);
	return NULL;
}

struct kernfs_node *kernfs_new_node(struct kernfs_node *parent,
				    const char *name, umode_t mode,
				    kuid_t uid, kgid_t gid,
				    unsigned flags)
{
	struct kernfs_node *kn;

	kn = __kernfs_new_node(kernfs_root(parent), parent,
			       name, mode, uid, gid, flags);
	if (kn) {
		kernfs_get(parent);
		kn->parent = parent;
	}
	return kn;
}

/*
 * kernfs_find_and_get_node_by_id - get kernfs_node from node id
 * @root: the kernfs root
 * @id: the target node id
 *
 * @id's lower 32bits encode ino and upper gen.  If the gen portion is
 * zero, all generations are matched.
 *
 * RETURNS:
 * NULL on failure. Return a kernfs node with reference counter incremented
 */
struct kernfs_node *kernfs_find_and_get_node_by_id(struct kernfs_root *root,
						   u64 id)
{
	struct kernfs_node *kn;
	ino_t ino = kernfs_id_ino(id);
	u32 gen = kernfs_id_gen(id);

	spin_lock(&kernfs_idr_lock);

	kn = idr_find(&root->ino_idr, (u32)ino);
	if (!kn)
		goto err_unlock;

	if (sizeof(ino_t) >= sizeof(u64)) {
		/* we looked up with the low 32bits, compare the whole */
		if (kernfs_ino(kn) != ino)
			goto err_unlock;
	} else {
		/* 0 matches all generations */
		if (unlikely(gen && kernfs_gen(kn) != gen))
			goto err_unlock;
	}

	/*
	 * ACTIVATED is protected with kernfs_mutex but it was clear when
	 * @kn was added to idr and we just wanna see it set.  No need to
	 * grab kernfs_mutex.
	 */
	if (unlikely(!(kn->flags & KERNFS_ACTIVATED) ||
		     !atomic_inc_not_zero(&kn->count)))
		goto err_unlock;

	spin_unlock(&kernfs_idr_lock);
	return kn;
err_unlock:
	spin_unlock(&kernfs_idr_lock);
	return NULL;
}

/**
 *	kernfs_add_one - add kernfs_node to parent without warning
 *	@kn: kernfs_node to be added
 *
 *	The caller must already have initialized @kn->parent.  This
 *	function increments nlink of the parent's inode if @kn is a
 *	directory and link into the children list of the parent.
 *
 *	RETURNS:
 *	0 on success, -EEXIST if entry with the given name already
 *	exists.
 */
int kernfs_add_one(struct kernfs_node *kn)
{
	struct kernfs_node *parent = kn->parent;
	struct kernfs_iattrs *ps_iattr;
	bool has_ns;
	int ret;

	mutex_lock(&kernfs_mutex);

	ret = -EINVAL;
	has_ns = kernfs_ns_enabled(parent);
	if (WARN(has_ns != (bool)kn->ns, KERN_WARNING "kernfs: ns %s in '%s' for '%s'\n",
		 has_ns ? "required" : "invalid", parent->name, kn->name))
		goto out_unlock;

	if (kernfs_type(parent) != KERNFS_DIR)
		goto out_unlock;

	ret = -ENOENT;
	if (parent->flags & KERNFS_EMPTY_DIR)
		goto out_unlock;

	if ((parent->flags & KERNFS_ACTIVATED) && !kernfs_active(parent))
		goto out_unlock;

	kn->hash = kernfs_name_hash(kn->name, kn->ns);

	ret = kernfs_link_sibling(kn);
	if (ret)
		goto out_unlock;

	/* Update timestamps on the parent */
	ps_iattr = parent->iattr;
	if (ps_iattr) {
<<<<<<< HEAD
		struct iattr *ps_iattrs = &ps_iattr->ia_iattr;
		ktime_get_real_ts(&ps_iattrs->ia_ctime);
		ps_iattrs->ia_mtime = ps_iattrs->ia_ctime;
=======
		ktime_get_real_ts64(&ps_iattr->ia_ctime);
		ps_iattr->ia_mtime = ps_iattr->ia_ctime;
>>>>>>> 24b8d41d
	}

	mutex_unlock(&kernfs_mutex);

	/*
	 * Activate the new node unless CREATE_DEACTIVATED is requested.
	 * If not activated here, the kernfs user is responsible for
	 * activating the node with kernfs_activate().  A node which hasn't
	 * been activated is not visible to userland and its removal won't
	 * trigger deactivation.
	 */
	if (!(kernfs_root(kn)->flags & KERNFS_ROOT_CREATE_DEACTIVATED))
		kernfs_activate(kn);
	return 0;

out_unlock:
	mutex_unlock(&kernfs_mutex);
	return ret;
}

/**
 * kernfs_find_ns - find kernfs_node with the given name
 * @parent: kernfs_node to search under
 * @name: name to look for
 * @ns: the namespace tag to use
 *
 * Look for kernfs_node with name @name under @parent.  Returns pointer to
 * the found kernfs_node on success, %NULL on failure.
 */
static struct kernfs_node *kernfs_find_ns(struct kernfs_node *parent,
					  const unsigned char *name,
					  const void *ns)
{
	struct rb_node *node = parent->dir.children.rb_node;
	bool has_ns = kernfs_ns_enabled(parent);
	unsigned int hash;

	lockdep_assert_held(&kernfs_mutex);

	if (has_ns != (bool)ns) {
		WARN(1, KERN_WARNING "kernfs: ns %s in '%s' for '%s'\n",
		     has_ns ? "required" : "invalid", parent->name, name);
		return NULL;
	}

	hash = kernfs_name_hash(name, ns);
	while (node) {
		struct kernfs_node *kn;
		int result;

		kn = rb_to_kn(node);
		result = kernfs_name_compare(hash, name, ns, kn);
		if (result < 0)
			node = node->rb_left;
		else if (result > 0)
			node = node->rb_right;
		else
			return kn;
	}
	return NULL;
}

static struct kernfs_node *kernfs_walk_ns(struct kernfs_node *parent,
					  const unsigned char *path,
					  const void *ns)
{
	size_t len;
	char *p, *name;

	lockdep_assert_held(&kernfs_mutex);

	/* grab kernfs_rename_lock to piggy back on kernfs_pr_cont_buf */
	spin_lock_irq(&kernfs_rename_lock);

	len = strlcpy(kernfs_pr_cont_buf, path, sizeof(kernfs_pr_cont_buf));

	if (len >= sizeof(kernfs_pr_cont_buf)) {
		spin_unlock_irq(&kernfs_rename_lock);
		return NULL;
	}

	p = kernfs_pr_cont_buf;

	while ((name = strsep(&p, "/")) && parent) {
		if (*name == '\0')
			continue;
		parent = kernfs_find_ns(parent, name, ns);
	}

	spin_unlock_irq(&kernfs_rename_lock);

	return parent;
}

/**
 * kernfs_find_and_get_ns - find and get kernfs_node with the given name
 * @parent: kernfs_node to search under
 * @name: name to look for
 * @ns: the namespace tag to use
 *
 * Look for kernfs_node with name @name under @parent and get a reference
 * if found.  This function may sleep and returns pointer to the found
 * kernfs_node on success, %NULL on failure.
 */
struct kernfs_node *kernfs_find_and_get_ns(struct kernfs_node *parent,
					   const char *name, const void *ns)
{
	struct kernfs_node *kn;

	mutex_lock(&kernfs_mutex);
	kn = kernfs_find_ns(parent, name, ns);
	kernfs_get(kn);
	mutex_unlock(&kernfs_mutex);

	return kn;
}
EXPORT_SYMBOL_GPL(kernfs_find_and_get_ns);

/**
 * kernfs_walk_and_get_ns - find and get kernfs_node with the given path
 * @parent: kernfs_node to search under
 * @path: path to look for
 * @ns: the namespace tag to use
 *
 * Look for kernfs_node with path @path under @parent and get a reference
 * if found.  This function may sleep and returns pointer to the found
 * kernfs_node on success, %NULL on failure.
 */
struct kernfs_node *kernfs_walk_and_get_ns(struct kernfs_node *parent,
					   const char *path, const void *ns)
{
	struct kernfs_node *kn;

	mutex_lock(&kernfs_mutex);
	kn = kernfs_walk_ns(parent, path, ns);
	kernfs_get(kn);
	mutex_unlock(&kernfs_mutex);

	return kn;
}

/**
 * kernfs_create_root - create a new kernfs hierarchy
 * @scops: optional syscall operations for the hierarchy
 * @flags: KERNFS_ROOT_* flags
 * @priv: opaque data associated with the new directory
 *
 * Returns the root of the new hierarchy on success, ERR_PTR() value on
 * failure.
 */
struct kernfs_root *kernfs_create_root(struct kernfs_syscall_ops *scops,
				       unsigned int flags, void *priv)
{
	struct kernfs_root *root;
	struct kernfs_node *kn;

	root = kzalloc(sizeof(*root), GFP_KERNEL);
	if (!root)
		return ERR_PTR(-ENOMEM);

	idr_init(&root->ino_idr);
	INIT_LIST_HEAD(&root->supers);

	/*
	 * On 64bit ino setups, id is ino.  On 32bit, low 32bits are ino.
	 * High bits generation.  The starting value for both ino and
	 * genenration is 1.  Initialize upper 32bit allocation
	 * accordingly.
	 */
	if (sizeof(ino_t) >= sizeof(u64))
		root->id_highbits = 0;
	else
		root->id_highbits = 1;

	kn = __kernfs_new_node(root, NULL, "", S_IFDIR | S_IRUGO | S_IXUGO,
			       GLOBAL_ROOT_UID, GLOBAL_ROOT_GID,
			       KERNFS_DIR);
	if (!kn) {
		idr_destroy(&root->ino_idr);
		kfree(root);
		return ERR_PTR(-ENOMEM);
	}

	kn->priv = priv;
	kn->dir.root = root;

	root->syscall_ops = scops;
	root->flags = flags;
	root->kn = kn;
	init_waitqueue_head(&root->deactivate_waitq);

	if (!(root->flags & KERNFS_ROOT_CREATE_DEACTIVATED))
		kernfs_activate(kn);

	return root;
}

/**
 * kernfs_destroy_root - destroy a kernfs hierarchy
 * @root: root of the hierarchy to destroy
 *
 * Destroy the hierarchy anchored at @root by removing all existing
 * directories and destroying @root.
 */
void kernfs_destroy_root(struct kernfs_root *root)
{
	kernfs_remove(root->kn);	/* will also free @root */
}

/**
 * kernfs_create_dir_ns - create a directory
 * @parent: parent in which to create a new directory
 * @name: name of the new directory
 * @mode: mode of the new directory
 * @uid: uid of the new directory
 * @gid: gid of the new directory
 * @priv: opaque data associated with the new directory
 * @ns: optional namespace tag of the directory
 *
 * Returns the created node on success, ERR_PTR() value on failure.
 */
struct kernfs_node *kernfs_create_dir_ns(struct kernfs_node *parent,
					 const char *name, umode_t mode,
					 kuid_t uid, kgid_t gid,
					 void *priv, const void *ns)
{
	struct kernfs_node *kn;
	int rc;

	/* allocate */
	kn = kernfs_new_node(parent, name, mode | S_IFDIR,
			     uid, gid, KERNFS_DIR);
	if (!kn)
		return ERR_PTR(-ENOMEM);

	kn->dir.root = parent->dir.root;
	kn->ns = ns;
	kn->priv = priv;

	/* link in */
	rc = kernfs_add_one(kn);
	if (!rc)
		return kn;

	kernfs_put(kn);
	return ERR_PTR(rc);
}

/**
 * kernfs_create_empty_dir - create an always empty directory
 * @parent: parent in which to create a new directory
 * @name: name of the new directory
 *
 * Returns the created node on success, ERR_PTR() value on failure.
 */
struct kernfs_node *kernfs_create_empty_dir(struct kernfs_node *parent,
					    const char *name)
{
	struct kernfs_node *kn;
	int rc;

	/* allocate */
	kn = kernfs_new_node(parent, name, S_IRUGO|S_IXUGO|S_IFDIR,
			     GLOBAL_ROOT_UID, GLOBAL_ROOT_GID, KERNFS_DIR);
	if (!kn)
		return ERR_PTR(-ENOMEM);

	kn->flags |= KERNFS_EMPTY_DIR;
	kn->dir.root = parent->dir.root;
	kn->ns = NULL;
	kn->priv = NULL;

	/* link in */
	rc = kernfs_add_one(kn);
	if (!rc)
		return kn;

	kernfs_put(kn);
	return ERR_PTR(rc);
}

static struct dentry *kernfs_iop_lookup(struct inode *dir,
					struct dentry *dentry,
					unsigned int flags)
{
	struct dentry *ret;
	struct kernfs_node *parent = dir->i_private;
	struct kernfs_node *kn;
	struct inode *inode;
	const void *ns = NULL;

	mutex_lock(&kernfs_mutex);

	if (kernfs_ns_enabled(parent))
		ns = kernfs_info(dir->i_sb)->ns;

	kn = kernfs_find_ns(parent, dentry->d_name.name, ns);

	/* no such entry */
	if (!kn || !kernfs_active(kn)) {
		ret = NULL;
		goto out_unlock;
	}

	/* attach dentry and inode */
	inode = kernfs_get_inode(dir->i_sb, kn);
	if (!inode) {
		ret = ERR_PTR(-ENOMEM);
		goto out_unlock;
	}

	/* instantiate and hash dentry */
	ret = d_splice_alias(inode, dentry);
 out_unlock:
	mutex_unlock(&kernfs_mutex);
	return ret;
}

static int kernfs_iop_mkdir(struct inode *dir, struct dentry *dentry,
			    umode_t mode)
{
	struct kernfs_node *parent = dir->i_private;
	struct kernfs_syscall_ops *scops = kernfs_root(parent)->syscall_ops;
	int ret;

	if (!scops || !scops->mkdir)
		return -EPERM;

	if (!kernfs_get_active(parent))
		return -ENODEV;

	ret = scops->mkdir(parent, dentry->d_name.name, mode);

	kernfs_put_active(parent);
	return ret;
}

static int kernfs_iop_rmdir(struct inode *dir, struct dentry *dentry)
{
	struct kernfs_node *kn  = kernfs_dentry_node(dentry);
	struct kernfs_syscall_ops *scops = kernfs_root(kn)->syscall_ops;
	int ret;

	if (!scops || !scops->rmdir)
		return -EPERM;

	if (!kernfs_get_active(kn))
		return -ENODEV;

	ret = scops->rmdir(kn);

	kernfs_put_active(kn);
	return ret;
}

static int kernfs_iop_rename(struct inode *old_dir, struct dentry *old_dentry,
			     struct inode *new_dir, struct dentry *new_dentry,
			     unsigned int flags)
{
	struct kernfs_node *kn = kernfs_dentry_node(old_dentry);
	struct kernfs_node *new_parent = new_dir->i_private;
	struct kernfs_syscall_ops *scops = kernfs_root(kn)->syscall_ops;
	int ret;

	if (flags)
		return -EINVAL;

	if (!scops || !scops->rename)
		return -EPERM;

	if (!kernfs_get_active(kn))
		return -ENODEV;

	if (!kernfs_get_active(new_parent)) {
		kernfs_put_active(kn);
		return -ENODEV;
	}

	ret = scops->rename(kn, new_parent, new_dentry->d_name.name);

	kernfs_put_active(new_parent);
	kernfs_put_active(kn);
	return ret;
}

const struct inode_operations kernfs_dir_iops = {
	.lookup		= kernfs_iop_lookup,
	.permission	= kernfs_iop_permission,
	.setattr	= kernfs_iop_setattr,
	.getattr	= kernfs_iop_getattr,
	.listxattr	= kernfs_iop_listxattr,

	.mkdir		= kernfs_iop_mkdir,
	.rmdir		= kernfs_iop_rmdir,
	.rename		= kernfs_iop_rename,
};

static struct kernfs_node *kernfs_leftmost_descendant(struct kernfs_node *pos)
{
	struct kernfs_node *last;

	while (true) {
		struct rb_node *rbn;

		last = pos;

		if (kernfs_type(pos) != KERNFS_DIR)
			break;

		rbn = rb_first(&pos->dir.children);
		if (!rbn)
			break;

		pos = rb_to_kn(rbn);
	}

	return last;
}

/**
 * kernfs_next_descendant_post - find the next descendant for post-order walk
 * @pos: the current position (%NULL to initiate traversal)
 * @root: kernfs_node whose descendants to walk
 *
 * Find the next descendant to visit for post-order traversal of @root's
 * descendants.  @root is included in the iteration and the last node to be
 * visited.
 */
static struct kernfs_node *kernfs_next_descendant_post(struct kernfs_node *pos,
						       struct kernfs_node *root)
{
	struct rb_node *rbn;

	lockdep_assert_held(&kernfs_mutex);

	/* if first iteration, visit leftmost descendant which may be root */
	if (!pos)
		return kernfs_leftmost_descendant(root);

	/* if we visited @root, we're done */
	if (pos == root)
		return NULL;

	/* if there's an unvisited sibling, visit its leftmost descendant */
	rbn = rb_next(&pos->rb);
	if (rbn)
		return kernfs_leftmost_descendant(rb_to_kn(rbn));

	/* no sibling left, visit parent */
	return pos->parent;
}

/**
 * kernfs_activate - activate a node which started deactivated
 * @kn: kernfs_node whose subtree is to be activated
 *
 * If the root has KERNFS_ROOT_CREATE_DEACTIVATED set, a newly created node
 * needs to be explicitly activated.  A node which hasn't been activated
 * isn't visible to userland and deactivation is skipped during its
 * removal.  This is useful to construct atomic init sequences where
 * creation of multiple nodes should either succeed or fail atomically.
 *
 * The caller is responsible for ensuring that this function is not called
 * after kernfs_remove*() is invoked on @kn.
 */
void kernfs_activate(struct kernfs_node *kn)
{
	struct kernfs_node *pos;

	mutex_lock(&kernfs_mutex);

	pos = NULL;
	while ((pos = kernfs_next_descendant_post(pos, kn))) {
		if (pos->flags & KERNFS_ACTIVATED)
			continue;

		WARN_ON_ONCE(pos->parent && RB_EMPTY_NODE(&pos->rb));
		WARN_ON_ONCE(atomic_read(&pos->active) != KN_DEACTIVATED_BIAS);

		atomic_sub(KN_DEACTIVATED_BIAS, &pos->active);
		pos->flags |= KERNFS_ACTIVATED;
	}

	mutex_unlock(&kernfs_mutex);
}

static void __kernfs_remove(struct kernfs_node *kn)
{
	struct kernfs_node *pos;

	lockdep_assert_held(&kernfs_mutex);

	/*
	 * Short-circuit if non-root @kn has already finished removal.
	 * This is for kernfs_remove_self() which plays with active ref
	 * after removal.
	 */
	if (!kn || (kn->parent && RB_EMPTY_NODE(&kn->rb)))
		return;

	pr_debug("kernfs %s: removing\n", kn->name);

	/* prevent any new usage under @kn by deactivating all nodes */
	pos = NULL;
	while ((pos = kernfs_next_descendant_post(pos, kn)))
		if (kernfs_active(pos))
			atomic_add(KN_DEACTIVATED_BIAS, &pos->active);

	/* deactivate and unlink the subtree node-by-node */
	do {
		pos = kernfs_leftmost_descendant(kn);

		/*
		 * kernfs_drain() drops kernfs_mutex temporarily and @pos's
		 * base ref could have been put by someone else by the time
		 * the function returns.  Make sure it doesn't go away
		 * underneath us.
		 */
		kernfs_get(pos);

		/*
		 * Drain iff @kn was activated.  This avoids draining and
		 * its lockdep annotations for nodes which have never been
		 * activated and allows embedding kernfs_remove() in create
		 * error paths without worrying about draining.
		 */
		if (kn->flags & KERNFS_ACTIVATED)
			kernfs_drain(pos);
		else
			WARN_ON_ONCE(atomic_read(&kn->active) != KN_DEACTIVATED_BIAS);

		/*
		 * kernfs_unlink_sibling() succeeds once per node.  Use it
		 * to decide who's responsible for cleanups.
		 */
		if (!pos->parent || kernfs_unlink_sibling(pos)) {
			struct kernfs_iattrs *ps_iattr =
				pos->parent ? pos->parent->iattr : NULL;

			/* update timestamps on the parent */
			if (ps_iattr) {
<<<<<<< HEAD
				ktime_get_real_ts(&ps_iattr->ia_iattr.ia_ctime);
				ps_iattr->ia_iattr.ia_mtime =
					ps_iattr->ia_iattr.ia_ctime;
=======
				ktime_get_real_ts64(&ps_iattr->ia_ctime);
				ps_iattr->ia_mtime = ps_iattr->ia_ctime;
>>>>>>> 24b8d41d
			}

			kernfs_put(pos);
		}

		kernfs_put(pos);
	} while (pos != kn);
}

/**
 * kernfs_remove - remove a kernfs_node recursively
 * @kn: the kernfs_node to remove
 *
 * Remove @kn along with all its subdirectories and files.
 */
void kernfs_remove(struct kernfs_node *kn)
{
	mutex_lock(&kernfs_mutex);
	__kernfs_remove(kn);
	mutex_unlock(&kernfs_mutex);
}

/**
 * kernfs_break_active_protection - break out of active protection
 * @kn: the self kernfs_node
 *
 * The caller must be running off of a kernfs operation which is invoked
 * with an active reference - e.g. one of kernfs_ops.  Each invocation of
 * this function must also be matched with an invocation of
 * kernfs_unbreak_active_protection().
 *
 * This function releases the active reference of @kn the caller is
 * holding.  Once this function is called, @kn may be removed at any point
 * and the caller is solely responsible for ensuring that the objects it
 * dereferences are accessible.
 */
void kernfs_break_active_protection(struct kernfs_node *kn)
{
	/*
	 * Take out ourself out of the active ref dependency chain.  If
	 * we're called without an active ref, lockdep will complain.
	 */
	kernfs_put_active(kn);
}

/**
 * kernfs_unbreak_active_protection - undo kernfs_break_active_protection()
 * @kn: the self kernfs_node
 *
 * If kernfs_break_active_protection() was called, this function must be
 * invoked before finishing the kernfs operation.  Note that while this
 * function restores the active reference, it doesn't and can't actually
 * restore the active protection - @kn may already or be in the process of
 * being removed.  Once kernfs_break_active_protection() is invoked, that
 * protection is irreversibly gone for the kernfs operation instance.
 *
 * While this function may be called at any point after
 * kernfs_break_active_protection() is invoked, its most useful location
 * would be right before the enclosing kernfs operation returns.
 */
void kernfs_unbreak_active_protection(struct kernfs_node *kn)
{
	/*
	 * @kn->active could be in any state; however, the increment we do
	 * here will be undone as soon as the enclosing kernfs operation
	 * finishes and this temporary bump can't break anything.  If @kn
	 * is alive, nothing changes.  If @kn is being deactivated, the
	 * soon-to-follow put will either finish deactivation or restore
	 * deactivated state.  If @kn is already removed, the temporary
	 * bump is guaranteed to be gone before @kn is released.
	 */
	atomic_inc(&kn->active);
	if (kernfs_lockdep(kn))
		rwsem_acquire(&kn->dep_map, 0, 1, _RET_IP_);
}

/**
 * kernfs_remove_self - remove a kernfs_node from its own method
 * @kn: the self kernfs_node to remove
 *
 * The caller must be running off of a kernfs operation which is invoked
 * with an active reference - e.g. one of kernfs_ops.  This can be used to
 * implement a file operation which deletes itself.
 *
 * For example, the "delete" file for a sysfs device directory can be
 * implemented by invoking kernfs_remove_self() on the "delete" file
 * itself.  This function breaks the circular dependency of trying to
 * deactivate self while holding an active ref itself.  It isn't necessary
 * to modify the usual removal path to use kernfs_remove_self().  The
 * "delete" implementation can simply invoke kernfs_remove_self() on self
 * before proceeding with the usual removal path.  kernfs will ignore later
 * kernfs_remove() on self.
 *
 * kernfs_remove_self() can be called multiple times concurrently on the
 * same kernfs_node.  Only the first one actually performs removal and
 * returns %true.  All others will wait until the kernfs operation which
 * won self-removal finishes and return %false.  Note that the losers wait
 * for the completion of not only the winning kernfs_remove_self() but also
 * the whole kernfs_ops which won the arbitration.  This can be used to
 * guarantee, for example, all concurrent writes to a "delete" file to
 * finish only after the whole operation is complete.
 */
bool kernfs_remove_self(struct kernfs_node *kn)
{
	bool ret;

	mutex_lock(&kernfs_mutex);
	kernfs_break_active_protection(kn);

	/*
	 * SUICIDAL is used to arbitrate among competing invocations.  Only
	 * the first one will actually perform removal.  When the removal
	 * is complete, SUICIDED is set and the active ref is restored
	 * while holding kernfs_mutex.  The ones which lost arbitration
	 * waits for SUICDED && drained which can happen only after the
	 * enclosing kernfs operation which executed the winning instance
	 * of kernfs_remove_self() finished.
	 */
	if (!(kn->flags & KERNFS_SUICIDAL)) {
		kn->flags |= KERNFS_SUICIDAL;
		__kernfs_remove(kn);
		kn->flags |= KERNFS_SUICIDED;
		ret = true;
	} else {
		wait_queue_head_t *waitq = &kernfs_root(kn)->deactivate_waitq;
		DEFINE_WAIT(wait);

		while (true) {
			prepare_to_wait(waitq, &wait, TASK_UNINTERRUPTIBLE);

			if ((kn->flags & KERNFS_SUICIDED) &&
			    atomic_read(&kn->active) == KN_DEACTIVATED_BIAS)
				break;

			mutex_unlock(&kernfs_mutex);
			schedule();
			mutex_lock(&kernfs_mutex);
		}
		finish_wait(waitq, &wait);
		WARN_ON_ONCE(!RB_EMPTY_NODE(&kn->rb));
		ret = false;
	}

	/*
	 * This must be done while holding kernfs_mutex; otherwise, waiting
	 * for SUICIDED && deactivated could finish prematurely.
	 */
	kernfs_unbreak_active_protection(kn);

	mutex_unlock(&kernfs_mutex);
	return ret;
}

/**
 * kernfs_remove_by_name_ns - find a kernfs_node by name and remove it
 * @parent: parent of the target
 * @name: name of the kernfs_node to remove
 * @ns: namespace tag of the kernfs_node to remove
 *
 * Look for the kernfs_node with @name and @ns under @parent and remove it.
 * Returns 0 on success, -ENOENT if such entry doesn't exist.
 */
int kernfs_remove_by_name_ns(struct kernfs_node *parent, const char *name,
			     const void *ns)
{
	struct kernfs_node *kn;

	if (!parent) {
		WARN(1, KERN_WARNING "kernfs: can not remove '%s', no directory\n",
			name);
		return -ENOENT;
	}

	mutex_lock(&kernfs_mutex);

	kn = kernfs_find_ns(parent, name, ns);
	if (kn)
		__kernfs_remove(kn);

	mutex_unlock(&kernfs_mutex);

	if (kn)
		return 0;
	else
		return -ENOENT;
}

/**
 * kernfs_rename_ns - move and rename a kernfs_node
 * @kn: target node
 * @new_parent: new parent to put @sd under
 * @new_name: new name
 * @new_ns: new namespace tag
 */
int kernfs_rename_ns(struct kernfs_node *kn, struct kernfs_node *new_parent,
		     const char *new_name, const void *new_ns)
{
	struct kernfs_node *old_parent;
	const char *old_name = NULL;
	int error;

	/* can't move or rename root */
	if (!kn->parent)
		return -EINVAL;

	mutex_lock(&kernfs_mutex);

	error = -ENOENT;
	if (!kernfs_active(kn) || !kernfs_active(new_parent) ||
	    (new_parent->flags & KERNFS_EMPTY_DIR))
		goto out;

	error = 0;
	if ((kn->parent == new_parent) && (kn->ns == new_ns) &&
	    (strcmp(kn->name, new_name) == 0))
		goto out;	/* nothing to rename */

	error = -EEXIST;
	if (kernfs_find_ns(new_parent, new_name, new_ns))
		goto out;

	/* rename kernfs_node */
	if (strcmp(kn->name, new_name) != 0) {
		error = -ENOMEM;
		new_name = kstrdup_const(new_name, GFP_KERNEL);
		if (!new_name)
			goto out;
	} else {
		new_name = NULL;
	}

	/*
	 * Move to the appropriate place in the appropriate directories rbtree.
	 */
	kernfs_unlink_sibling(kn);
	kernfs_get(new_parent);

	/* rename_lock protects ->parent and ->name accessors */
	spin_lock_irq(&kernfs_rename_lock);

	old_parent = kn->parent;
	kn->parent = new_parent;

	kn->ns = new_ns;
	if (new_name) {
		old_name = kn->name;
		kn->name = new_name;
	}

	spin_unlock_irq(&kernfs_rename_lock);

	kn->hash = kernfs_name_hash(kn->name, kn->ns);
	kernfs_link_sibling(kn);

	kernfs_put(old_parent);
	kfree_const(old_name);

	error = 0;
 out:
	mutex_unlock(&kernfs_mutex);
	return error;
}

/* Relationship between s_mode and the DT_xxx types */
static inline unsigned char dt_type(struct kernfs_node *kn)
{
	return (kn->mode >> 12) & 15;
}

static int kernfs_dir_fop_release(struct inode *inode, struct file *filp)
{
	kernfs_put(filp->private_data);
	return 0;
}

static struct kernfs_node *kernfs_dir_pos(const void *ns,
	struct kernfs_node *parent, loff_t hash, struct kernfs_node *pos)
{
	if (pos) {
		int valid = kernfs_active(pos) &&
			pos->parent == parent && hash == pos->hash;
		kernfs_put(pos);
		if (!valid)
			pos = NULL;
	}
	if (!pos && (hash > 1) && (hash < INT_MAX)) {
		struct rb_node *node = parent->dir.children.rb_node;
		while (node) {
			pos = rb_to_kn(node);

			if (hash < pos->hash)
				node = node->rb_left;
			else if (hash > pos->hash)
				node = node->rb_right;
			else
				break;
		}
	}
	/* Skip over entries which are dying/dead or in the wrong namespace */
	while (pos && (!kernfs_active(pos) || pos->ns != ns)) {
		struct rb_node *node = rb_next(&pos->rb);
		if (!node)
			pos = NULL;
		else
			pos = rb_to_kn(node);
	}
	return pos;
}

static struct kernfs_node *kernfs_dir_next_pos(const void *ns,
	struct kernfs_node *parent, ino_t ino, struct kernfs_node *pos)
{
	pos = kernfs_dir_pos(ns, parent, ino, pos);
	if (pos) {
		do {
			struct rb_node *node = rb_next(&pos->rb);
			if (!node)
				pos = NULL;
			else
				pos = rb_to_kn(node);
		} while (pos && (!kernfs_active(pos) || pos->ns != ns));
	}
	return pos;
}

static int kernfs_fop_readdir(struct file *file, struct dir_context *ctx)
{
	struct dentry *dentry = file->f_path.dentry;
	struct kernfs_node *parent = kernfs_dentry_node(dentry);
	struct kernfs_node *pos = file->private_data;
	const void *ns = NULL;

	if (!dir_emit_dots(file, ctx))
		return 0;
	mutex_lock(&kernfs_mutex);

	if (kernfs_ns_enabled(parent))
		ns = kernfs_info(dentry->d_sb)->ns;

	for (pos = kernfs_dir_pos(ns, parent, ctx->pos, pos);
	     pos;
	     pos = kernfs_dir_next_pos(ns, parent, ctx->pos, pos)) {
		const char *name = pos->name;
		unsigned int type = dt_type(pos);
		int len = strlen(name);
		ino_t ino = kernfs_ino(pos);

		ctx->pos = pos->hash;
		file->private_data = pos;
		kernfs_get(pos);

		mutex_unlock(&kernfs_mutex);
		if (!dir_emit(ctx, name, len, ino, type))
			return 0;
		mutex_lock(&kernfs_mutex);
	}
	mutex_unlock(&kernfs_mutex);
	file->private_data = NULL;
	ctx->pos = INT_MAX;
	return 0;
}

const struct file_operations kernfs_dir_fops = {
	.read		= generic_read_dir,
	.iterate_shared	= kernfs_fop_readdir,
	.release	= kernfs_dir_fop_release,
	.llseek		= generic_file_llseek,
};<|MERGE_RESOLUTION|>--- conflicted
+++ resolved
@@ -113,11 +113,8 @@
  * kn_to:   /n1/n2/n3         [depth=3]
  * result:  /../..
  *
-<<<<<<< HEAD
-=======
  * [3] when @kn_to is NULL result will be "(null)"
  *
->>>>>>> 24b8d41d
  * Returns the length of the full path.  If the full length is equal to or
  * greater than @buflen, @buf contains the truncated path with the trailing
  * '\0'.  On error, -errno is returned.
@@ -130,12 +127,9 @@
 	const char parent_str[] = "/..";
 	size_t depth_from, depth_to, len = 0;
 	int i, j;
-<<<<<<< HEAD
-=======
 
 	if (!kn_to)
 		return strlcpy(buf, "(null)", buflen);
->>>>>>> 24b8d41d
 
 	if (!kn_from)
 		kn_from = kernfs_root(kn_to)->kn;
@@ -797,14 +791,8 @@
 	/* Update timestamps on the parent */
 	ps_iattr = parent->iattr;
 	if (ps_iattr) {
-<<<<<<< HEAD
-		struct iattr *ps_iattrs = &ps_iattr->ia_iattr;
-		ktime_get_real_ts(&ps_iattrs->ia_ctime);
-		ps_iattrs->ia_mtime = ps_iattrs->ia_ctime;
-=======
 		ktime_get_real_ts64(&ps_iattr->ia_ctime);
 		ps_iattr->ia_mtime = ps_iattr->ia_ctime;
->>>>>>> 24b8d41d
 	}
 
 	mutex_unlock(&kernfs_mutex);
@@ -1346,14 +1334,8 @@
 
 			/* update timestamps on the parent */
 			if (ps_iattr) {
-<<<<<<< HEAD
-				ktime_get_real_ts(&ps_iattr->ia_iattr.ia_ctime);
-				ps_iattr->ia_iattr.ia_mtime =
-					ps_iattr->ia_iattr.ia_ctime;
-=======
 				ktime_get_real_ts64(&ps_iattr->ia_ctime);
 				ps_iattr->ia_mtime = ps_iattr->ia_ctime;
->>>>>>> 24b8d41d
 			}
 
 			kernfs_put(pos);
