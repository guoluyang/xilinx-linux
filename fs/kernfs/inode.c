// SPDX-License-Identifier: GPL-2.0-only
/*
 * fs/kernfs/inode.c - kernfs inode implementation
 *
 * Copyright (c) 2001-3 Patrick Mochel
 * Copyright (c) 2007 SUSE Linux Products GmbH
 * Copyright (c) 2007, 2013 Tejun Heo <tj@kernel.org>
 */

#include <linux/pagemap.h>
#include <linux/backing-dev.h>
#include <linux/capability.h>
#include <linux/errno.h>
#include <linux/slab.h>
#include <linux/xattr.h>
#include <linux/security.h>

#include "kernfs-internal.h"

static const struct address_space_operations kernfs_aops = {
	.readpage	= simple_readpage,
	.write_begin	= simple_write_begin,
	.write_end	= simple_write_end,
};

static const struct inode_operations kernfs_iops = {
	.permission	= kernfs_iop_permission,
	.setattr	= kernfs_iop_setattr,
	.getattr	= kernfs_iop_getattr,
	.listxattr	= kernfs_iop_listxattr,
};

static struct kernfs_iattrs *__kernfs_iattrs(struct kernfs_node *kn, int alloc)
{
	static DEFINE_MUTEX(iattr_mutex);
	struct kernfs_iattrs *ret;

	mutex_lock(&iattr_mutex);

	if (kn->iattr || !alloc)
		goto out_unlock;

	kn->iattr = kmem_cache_zalloc(kernfs_iattrs_cache, GFP_KERNEL);
	if (!kn->iattr)
		goto out_unlock;

	/* assign default attributes */
<<<<<<< HEAD
	iattrs->ia_mode = kn->mode;
	iattrs->ia_uid = GLOBAL_ROOT_UID;
	iattrs->ia_gid = GLOBAL_ROOT_GID;

	ktime_get_real_ts(&iattrs->ia_atime);
	iattrs->ia_mtime = iattrs->ia_atime;
	iattrs->ia_ctime = iattrs->ia_atime;
=======
	kn->iattr->ia_uid = GLOBAL_ROOT_UID;
	kn->iattr->ia_gid = GLOBAL_ROOT_GID;

	ktime_get_real_ts64(&kn->iattr->ia_atime);
	kn->iattr->ia_mtime = kn->iattr->ia_atime;
	kn->iattr->ia_ctime = kn->iattr->ia_atime;
>>>>>>> 24b8d41d

	simple_xattrs_init(&kn->iattr->xattrs);
	atomic_set(&kn->iattr->nr_user_xattrs, 0);
	atomic_set(&kn->iattr->user_xattr_size, 0);
out_unlock:
	ret = kn->iattr;
	mutex_unlock(&iattr_mutex);
	return ret;
}

static struct kernfs_iattrs *kernfs_iattrs(struct kernfs_node *kn)
{
	return __kernfs_iattrs(kn, 1);
}

static struct kernfs_iattrs *kernfs_iattrs_noalloc(struct kernfs_node *kn)
{
	return __kernfs_iattrs(kn, 0);
}

int __kernfs_setattr(struct kernfs_node *kn, const struct iattr *iattr)
{
	struct kernfs_iattrs *attrs;
	unsigned int ia_valid = iattr->ia_valid;

	attrs = kernfs_iattrs(kn);
	if (!attrs)
		return -ENOMEM;

	if (ia_valid & ATTR_UID)
		attrs->ia_uid = iattr->ia_uid;
	if (ia_valid & ATTR_GID)
		attrs->ia_gid = iattr->ia_gid;
	if (ia_valid & ATTR_ATIME)
		attrs->ia_atime = iattr->ia_atime;
	if (ia_valid & ATTR_MTIME)
		attrs->ia_mtime = iattr->ia_mtime;
	if (ia_valid & ATTR_CTIME)
		attrs->ia_ctime = iattr->ia_ctime;
	if (ia_valid & ATTR_MODE)
		kn->mode = iattr->ia_mode;
	return 0;
}

/**
 * kernfs_setattr - set iattr on a node
 * @kn: target node
 * @iattr: iattr to set
 *
 * Returns 0 on success, -errno on failure.
 */
int kernfs_setattr(struct kernfs_node *kn, const struct iattr *iattr)
{
	int ret;

	mutex_lock(&kernfs_mutex);
	ret = __kernfs_setattr(kn, iattr);
	mutex_unlock(&kernfs_mutex);
	return ret;
}

int kernfs_iop_setattr(struct dentry *dentry, struct iattr *iattr)
{
	struct inode *inode = d_inode(dentry);
	struct kernfs_node *kn = inode->i_private;
	int error;

	if (!kn)
		return -EINVAL;

	mutex_lock(&kernfs_mutex);
	error = setattr_prepare(dentry, iattr);
	if (error)
		goto out;

	error = __kernfs_setattr(kn, iattr);
	if (error)
		goto out;

	/* this ignores size changes */
	setattr_copy(inode, iattr);

out:
	mutex_unlock(&kernfs_mutex);
	return error;
}

<<<<<<< HEAD
static int kernfs_node_setsecdata(struct kernfs_iattrs *attrs, void **secdata,
				  u32 *secdata_len)
{
	void *old_secdata;
	size_t old_secdata_len;

	old_secdata = attrs->ia_secdata;
	old_secdata_len = attrs->ia_secdata_len;

	attrs->ia_secdata = *secdata;
	attrs->ia_secdata_len = *secdata_len;

	*secdata = old_secdata;
	*secdata_len = old_secdata_len;
	return 0;
}

=======
>>>>>>> 24b8d41d
ssize_t kernfs_iop_listxattr(struct dentry *dentry, char *buf, size_t size)
{
	struct kernfs_node *kn = kernfs_dentry_node(dentry);
	struct kernfs_iattrs *attrs;

	attrs = kernfs_iattrs(kn);
	if (!attrs)
		return -ENOMEM;

	return simple_xattr_list(d_inode(dentry), &attrs->xattrs, buf, size);
}

static inline void set_default_inode_attr(struct inode *inode, umode_t mode)
{
	inode->i_mode = mode;
	inode->i_atime = inode->i_mtime =
		inode->i_ctime = current_time(inode);
}

static inline void set_inode_attr(struct inode *inode,
				  struct kernfs_iattrs *attrs)
{
<<<<<<< HEAD
	struct super_block *sb = inode->i_sb;
	inode->i_uid = iattr->ia_uid;
	inode->i_gid = iattr->ia_gid;
	inode->i_atime = timespec_trunc(iattr->ia_atime, sb->s_time_gran);
	inode->i_mtime = timespec_trunc(iattr->ia_mtime, sb->s_time_gran);
	inode->i_ctime = timespec_trunc(iattr->ia_ctime, sb->s_time_gran);
=======
	inode->i_uid = attrs->ia_uid;
	inode->i_gid = attrs->ia_gid;
	inode->i_atime = attrs->ia_atime;
	inode->i_mtime = attrs->ia_mtime;
	inode->i_ctime = attrs->ia_ctime;
>>>>>>> 24b8d41d
}

static void kernfs_refresh_inode(struct kernfs_node *kn, struct inode *inode)
{
	struct kernfs_iattrs *attrs = kn->iattr;

	inode->i_mode = kn->mode;
	if (attrs)
		/*
		 * kernfs_node has non-default attributes get them from
		 * persistent copy in kernfs_node.
		 */
		set_inode_attr(inode, attrs);

	if (kernfs_type(kn) == KERNFS_DIR)
		set_nlink(inode, kn->dir.subdirs + 2);
}

int kernfs_iop_getattr(const struct path *path, struct kstat *stat,
		       u32 request_mask, unsigned int query_flags)
{
	struct inode *inode = d_inode(path->dentry);
	struct kernfs_node *kn = inode->i_private;

	mutex_lock(&kernfs_mutex);
	kernfs_refresh_inode(kn, inode);
	mutex_unlock(&kernfs_mutex);

	generic_fillattr(inode, stat);
	return 0;
}

static void kernfs_init_inode(struct kernfs_node *kn, struct inode *inode)
{
	kernfs_get(kn);
	inode->i_private = kn;
	inode->i_mapping->a_ops = &kernfs_aops;
	inode->i_op = &kernfs_iops;
	inode->i_generation = kernfs_gen(kn);

	set_default_inode_attr(inode, kn->mode);
	kernfs_refresh_inode(kn, inode);

	/* initialize inode according to type */
	switch (kernfs_type(kn)) {
	case KERNFS_DIR:
		inode->i_op = &kernfs_dir_iops;
		inode->i_fop = &kernfs_dir_fops;
		if (kn->flags & KERNFS_EMPTY_DIR)
			make_empty_dir_inode(inode);
		break;
	case KERNFS_FILE:
		inode->i_size = kn->attr.size;
		inode->i_fop = &kernfs_file_fops;
		break;
	case KERNFS_LINK:
		inode->i_op = &kernfs_symlink_iops;
		break;
	default:
		BUG();
	}

	unlock_new_inode(inode);
}

/**
 *	kernfs_get_inode - get inode for kernfs_node
 *	@sb: super block
 *	@kn: kernfs_node to allocate inode for
 *
 *	Get inode for @kn.  If such inode doesn't exist, a new inode is
 *	allocated and basics are initialized.  New inode is returned
 *	locked.
 *
 *	LOCKING:
 *	Kernel thread context (may sleep).
 *
 *	RETURNS:
 *	Pointer to allocated inode on success, NULL on failure.
 */
struct inode *kernfs_get_inode(struct super_block *sb, struct kernfs_node *kn)
{
	struct inode *inode;

	inode = iget_locked(sb, kernfs_ino(kn));
	if (inode && (inode->i_state & I_NEW))
		kernfs_init_inode(kn, inode);

	return inode;
}

/*
 * The kernfs_node serves as both an inode and a directory entry for
 * kernfs.  To prevent the kernfs inode numbers from being freed
 * prematurely we take a reference to kernfs_node from the kernfs inode.  A
 * super_operations.evict_inode() implementation is needed to drop that
 * reference upon inode destruction.
 */
void kernfs_evict_inode(struct inode *inode)
{
	struct kernfs_node *kn = inode->i_private;

	truncate_inode_pages_final(&inode->i_data);
	clear_inode(inode);
	kernfs_put(kn);
}

int kernfs_iop_permission(struct inode *inode, int mask)
{
	struct kernfs_node *kn;

	if (mask & MAY_NOT_BLOCK)
		return -ECHILD;

	kn = inode->i_private;

	mutex_lock(&kernfs_mutex);
	kernfs_refresh_inode(kn, inode);
	mutex_unlock(&kernfs_mutex);

	return generic_permission(inode, mask);
}

<<<<<<< HEAD
static int kernfs_xattr_get(const struct xattr_handler *handler,
			    struct dentry *unused, struct inode *inode,
			    const char *suffix, void *value, size_t size)
{
	const char *name = xattr_full_name(handler, suffix);
	struct kernfs_node *kn = inode->i_private;
	struct kernfs_iattrs *attrs;

	attrs = kernfs_iattrs(kn);
	if (!attrs)
		return -ENOMEM;

	return simple_xattr_get(&attrs->xattrs, name, value, size);
}

static int kernfs_xattr_set(const struct xattr_handler *handler,
			    struct dentry *unused, struct inode *inode,
			    const char *suffix, const void *value,
			    size_t size, int flags)
{
	const char *name = xattr_full_name(handler, suffix);
	struct kernfs_node *kn = inode->i_private;
	struct kernfs_iattrs *attrs;

	attrs = kernfs_iattrs(kn);
	if (!attrs)
		return -ENOMEM;

	return simple_xattr_set(&attrs->xattrs, name, value, size, flags);
}

const struct xattr_handler kernfs_trusted_xattr_handler = {
	.prefix = XATTR_TRUSTED_PREFIX,
	.get = kernfs_xattr_get,
	.set = kernfs_xattr_set,
};

static int kernfs_security_xattr_set(const struct xattr_handler *handler,
=======
int kernfs_xattr_get(struct kernfs_node *kn, const char *name,
		     void *value, size_t size)
{
	struct kernfs_iattrs *attrs = kernfs_iattrs_noalloc(kn);
	if (!attrs)
		return -ENODATA;

	return simple_xattr_get(&attrs->xattrs, name, value, size);
}

int kernfs_xattr_set(struct kernfs_node *kn, const char *name,
		     const void *value, size_t size, int flags)
{
	struct kernfs_iattrs *attrs = kernfs_iattrs(kn);
	if (!attrs)
		return -ENOMEM;

	return simple_xattr_set(&attrs->xattrs, name, value, size, flags, NULL);
}

static int kernfs_vfs_xattr_get(const struct xattr_handler *handler,
				struct dentry *unused, struct inode *inode,
				const char *suffix, void *value, size_t size)
{
	const char *name = xattr_full_name(handler, suffix);
	struct kernfs_node *kn = inode->i_private;

	return kernfs_xattr_get(kn, name, value, size);
}

static int kernfs_vfs_xattr_set(const struct xattr_handler *handler,
				struct dentry *unused, struct inode *inode,
				const char *suffix, const void *value,
				size_t size, int flags)
{
	const char *name = xattr_full_name(handler, suffix);
	struct kernfs_node *kn = inode->i_private;

	return kernfs_xattr_set(kn, name, value, size, flags);
}

static int kernfs_vfs_user_xattr_add(struct kernfs_node *kn,
				     const char *full_name,
				     struct simple_xattrs *xattrs,
				     const void *value, size_t size, int flags)
{
	atomic_t *sz = &kn->iattr->user_xattr_size;
	atomic_t *nr = &kn->iattr->nr_user_xattrs;
	ssize_t removed_size;
	int ret;

	if (atomic_inc_return(nr) > KERNFS_MAX_USER_XATTRS) {
		ret = -ENOSPC;
		goto dec_count_out;
	}

	if (atomic_add_return(size, sz) > KERNFS_USER_XATTR_SIZE_LIMIT) {
		ret = -ENOSPC;
		goto dec_size_out;
	}

	ret = simple_xattr_set(xattrs, full_name, value, size, flags,
			       &removed_size);

	if (!ret && removed_size >= 0)
		size = removed_size;
	else if (!ret)
		return 0;
dec_size_out:
	atomic_sub(size, sz);
dec_count_out:
	atomic_dec(nr);
	return ret;
}

static int kernfs_vfs_user_xattr_rm(struct kernfs_node *kn,
				    const char *full_name,
				    struct simple_xattrs *xattrs,
				    const void *value, size_t size, int flags)
{
	atomic_t *sz = &kn->iattr->user_xattr_size;
	atomic_t *nr = &kn->iattr->nr_user_xattrs;
	ssize_t removed_size;
	int ret;

	ret = simple_xattr_set(xattrs, full_name, value, size, flags,
			       &removed_size);

	if (removed_size >= 0) {
		atomic_sub(removed_size, sz);
		atomic_dec(nr);
	}

	return ret;
}

static int kernfs_vfs_user_xattr_set(const struct xattr_handler *handler,
>>>>>>> 24b8d41d
				     struct dentry *unused, struct inode *inode,
				     const char *suffix, const void *value,
				     size_t size, int flags)
{
<<<<<<< HEAD
	struct kernfs_node *kn = inode->i_private;
	struct kernfs_iattrs *attrs;
	void *secdata;
	u32 secdata_len = 0;
	int error;
=======
	const char *full_name = xattr_full_name(handler, suffix);
	struct kernfs_node *kn = inode->i_private;
	struct kernfs_iattrs *attrs;

	if (!(kernfs_root(kn)->flags & KERNFS_ROOT_SUPPORT_USER_XATTR))
		return -EOPNOTSUPP;
>>>>>>> 24b8d41d

	attrs = kernfs_iattrs(kn);
	if (!attrs)
		return -ENOMEM;

<<<<<<< HEAD
	error = security_inode_setsecurity(inode, suffix, value, size, flags);
	if (error)
		return error;
	error = security_inode_getsecctx(inode, &secdata, &secdata_len);
	if (error)
		return error;

	mutex_lock(&kernfs_mutex);
	error = kernfs_node_setsecdata(attrs, &secdata, &secdata_len);
	mutex_unlock(&kernfs_mutex);

	if (secdata)
		security_release_secctx(secdata, secdata_len);
	return error;
}

const struct xattr_handler kernfs_security_xattr_handler = {
	.prefix = XATTR_SECURITY_PREFIX,
	.get = kernfs_xattr_get,
	.set = kernfs_security_xattr_set,
=======
	if (value)
		return kernfs_vfs_user_xattr_add(kn, full_name, &attrs->xattrs,
						 value, size, flags);
	else
		return kernfs_vfs_user_xattr_rm(kn, full_name, &attrs->xattrs,
						value, size, flags);

}

static const struct xattr_handler kernfs_trusted_xattr_handler = {
	.prefix = XATTR_TRUSTED_PREFIX,
	.get = kernfs_vfs_xattr_get,
	.set = kernfs_vfs_xattr_set,
};

static const struct xattr_handler kernfs_security_xattr_handler = {
	.prefix = XATTR_SECURITY_PREFIX,
	.get = kernfs_vfs_xattr_get,
	.set = kernfs_vfs_xattr_set,
};

static const struct xattr_handler kernfs_user_xattr_handler = {
	.prefix = XATTR_USER_PREFIX,
	.get = kernfs_vfs_xattr_get,
	.set = kernfs_vfs_user_xattr_set,
>>>>>>> 24b8d41d
};

const struct xattr_handler *kernfs_xattr_handlers[] = {
	&kernfs_trusted_xattr_handler,
	&kernfs_security_xattr_handler,
<<<<<<< HEAD
=======
	&kernfs_user_xattr_handler,
>>>>>>> 24b8d41d
	NULL
};<|MERGE_RESOLUTION|>--- conflicted
+++ resolved
@@ -45,22 +45,12 @@
 		goto out_unlock;
 
 	/* assign default attributes */
-<<<<<<< HEAD
-	iattrs->ia_mode = kn->mode;
-	iattrs->ia_uid = GLOBAL_ROOT_UID;
-	iattrs->ia_gid = GLOBAL_ROOT_GID;
-
-	ktime_get_real_ts(&iattrs->ia_atime);
-	iattrs->ia_mtime = iattrs->ia_atime;
-	iattrs->ia_ctime = iattrs->ia_atime;
-=======
 	kn->iattr->ia_uid = GLOBAL_ROOT_UID;
 	kn->iattr->ia_gid = GLOBAL_ROOT_GID;
 
 	ktime_get_real_ts64(&kn->iattr->ia_atime);
 	kn->iattr->ia_mtime = kn->iattr->ia_atime;
 	kn->iattr->ia_ctime = kn->iattr->ia_atime;
->>>>>>> 24b8d41d
 
 	simple_xattrs_init(&kn->iattr->xattrs);
 	atomic_set(&kn->iattr->nr_user_xattrs, 0);
@@ -148,26 +138,6 @@
 	return error;
 }
 
-<<<<<<< HEAD
-static int kernfs_node_setsecdata(struct kernfs_iattrs *attrs, void **secdata,
-				  u32 *secdata_len)
-{
-	void *old_secdata;
-	size_t old_secdata_len;
-
-	old_secdata = attrs->ia_secdata;
-	old_secdata_len = attrs->ia_secdata_len;
-
-	attrs->ia_secdata = *secdata;
-	attrs->ia_secdata_len = *secdata_len;
-
-	*secdata = old_secdata;
-	*secdata_len = old_secdata_len;
-	return 0;
-}
-
-=======
->>>>>>> 24b8d41d
 ssize_t kernfs_iop_listxattr(struct dentry *dentry, char *buf, size_t size)
 {
 	struct kernfs_node *kn = kernfs_dentry_node(dentry);
@@ -190,20 +160,11 @@
 static inline void set_inode_attr(struct inode *inode,
 				  struct kernfs_iattrs *attrs)
 {
-<<<<<<< HEAD
-	struct super_block *sb = inode->i_sb;
-	inode->i_uid = iattr->ia_uid;
-	inode->i_gid = iattr->ia_gid;
-	inode->i_atime = timespec_trunc(iattr->ia_atime, sb->s_time_gran);
-	inode->i_mtime = timespec_trunc(iattr->ia_mtime, sb->s_time_gran);
-	inode->i_ctime = timespec_trunc(iattr->ia_ctime, sb->s_time_gran);
-=======
 	inode->i_uid = attrs->ia_uid;
 	inode->i_gid = attrs->ia_gid;
 	inode->i_atime = attrs->ia_atime;
 	inode->i_mtime = attrs->ia_mtime;
 	inode->i_ctime = attrs->ia_ctime;
->>>>>>> 24b8d41d
 }
 
 static void kernfs_refresh_inode(struct kernfs_node *kn, struct inode *inode)
@@ -327,46 +288,6 @@
 	return generic_permission(inode, mask);
 }
 
-<<<<<<< HEAD
-static int kernfs_xattr_get(const struct xattr_handler *handler,
-			    struct dentry *unused, struct inode *inode,
-			    const char *suffix, void *value, size_t size)
-{
-	const char *name = xattr_full_name(handler, suffix);
-	struct kernfs_node *kn = inode->i_private;
-	struct kernfs_iattrs *attrs;
-
-	attrs = kernfs_iattrs(kn);
-	if (!attrs)
-		return -ENOMEM;
-
-	return simple_xattr_get(&attrs->xattrs, name, value, size);
-}
-
-static int kernfs_xattr_set(const struct xattr_handler *handler,
-			    struct dentry *unused, struct inode *inode,
-			    const char *suffix, const void *value,
-			    size_t size, int flags)
-{
-	const char *name = xattr_full_name(handler, suffix);
-	struct kernfs_node *kn = inode->i_private;
-	struct kernfs_iattrs *attrs;
-
-	attrs = kernfs_iattrs(kn);
-	if (!attrs)
-		return -ENOMEM;
-
-	return simple_xattr_set(&attrs->xattrs, name, value, size, flags);
-}
-
-const struct xattr_handler kernfs_trusted_xattr_handler = {
-	.prefix = XATTR_TRUSTED_PREFIX,
-	.get = kernfs_xattr_get,
-	.set = kernfs_xattr_set,
-};
-
-static int kernfs_security_xattr_set(const struct xattr_handler *handler,
-=======
 int kernfs_xattr_get(struct kernfs_node *kn, const char *name,
 		     void *value, size_t size)
 {
@@ -464,52 +385,21 @@
 }
 
 static int kernfs_vfs_user_xattr_set(const struct xattr_handler *handler,
->>>>>>> 24b8d41d
 				     struct dentry *unused, struct inode *inode,
 				     const char *suffix, const void *value,
 				     size_t size, int flags)
 {
-<<<<<<< HEAD
-	struct kernfs_node *kn = inode->i_private;
-	struct kernfs_iattrs *attrs;
-	void *secdata;
-	u32 secdata_len = 0;
-	int error;
-=======
 	const char *full_name = xattr_full_name(handler, suffix);
 	struct kernfs_node *kn = inode->i_private;
 	struct kernfs_iattrs *attrs;
 
 	if (!(kernfs_root(kn)->flags & KERNFS_ROOT_SUPPORT_USER_XATTR))
 		return -EOPNOTSUPP;
->>>>>>> 24b8d41d
 
 	attrs = kernfs_iattrs(kn);
 	if (!attrs)
 		return -ENOMEM;
 
-<<<<<<< HEAD
-	error = security_inode_setsecurity(inode, suffix, value, size, flags);
-	if (error)
-		return error;
-	error = security_inode_getsecctx(inode, &secdata, &secdata_len);
-	if (error)
-		return error;
-
-	mutex_lock(&kernfs_mutex);
-	error = kernfs_node_setsecdata(attrs, &secdata, &secdata_len);
-	mutex_unlock(&kernfs_mutex);
-
-	if (secdata)
-		security_release_secctx(secdata, secdata_len);
-	return error;
-}
-
-const struct xattr_handler kernfs_security_xattr_handler = {
-	.prefix = XATTR_SECURITY_PREFIX,
-	.get = kernfs_xattr_get,
-	.set = kernfs_security_xattr_set,
-=======
 	if (value)
 		return kernfs_vfs_user_xattr_add(kn, full_name, &attrs->xattrs,
 						 value, size, flags);
@@ -535,15 +425,11 @@
 	.prefix = XATTR_USER_PREFIX,
 	.get = kernfs_vfs_xattr_get,
 	.set = kernfs_vfs_user_xattr_set,
->>>>>>> 24b8d41d
 };
 
 const struct xattr_handler *kernfs_xattr_handlers[] = {
 	&kernfs_trusted_xattr_handler,
 	&kernfs_security_xattr_handler,
-<<<<<<< HEAD
-=======
 	&kernfs_user_xattr_handler,
->>>>>>> 24b8d41d
 	NULL
 };