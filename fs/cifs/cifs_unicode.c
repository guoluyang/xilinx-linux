--- conflicted
+++ resolved
@@ -91,12 +91,6 @@
 		break;
 	case SFM_LESSTHAN:
 		*target = '<';
-		break;
-	case SFM_SPACE:
-		*target = ' ';
-		break;
-	case SFM_PERIOD:
-		*target = '.';
 		break;
 	case SFM_SPACE:
 		*target = ' ';
@@ -494,9 +488,6 @@
 		else if (map_chars == SFM_MAP_UNI_RSVD) {
 			bool end_of_string;
 
-<<<<<<< HEAD
-			if (i == srclen - 1)
-=======
 			/**
 			 * Remap spaces and periods found at the end of every
 			 * component of the path. The special cases of '.' and
@@ -504,7 +495,6 @@
 			 * they are addressed in namei.c:link_path_walk().
 			 **/
 			if ((i == srclen - 1) || (source[i+1] == '\\'))
->>>>>>> 24b8d41d
 				end_of_string = true;
 			else
 				end_of_string = false;
