--- conflicted
+++ resolved
@@ -110,8 +110,6 @@
 		open_file->oplock_break_cancelled = true;
 	}
 	spin_unlock(&tcon->open_file_lock);
-<<<<<<< HEAD
-=======
 
 	mutex_lock(&tcon->crfid.fid_mutex);
 	tcon->crfid.is_valid = false;
@@ -120,7 +118,6 @@
 	memset(tcon->crfid.fid, 0, sizeof(struct cifs_fid));
 	mutex_unlock(&tcon->crfid.fid_mutex);
 
->>>>>>> 24b8d41d
 	/*
 	 * BB Add call to invalidate_inodes(sb) for all superblocks mounted
 	 * to this tcon.
@@ -3491,11 +3488,7 @@
 	return size;
 }
 
-<<<<<<< HEAD
-static __u16 convert_ace_to_cifs_ace(struct cifs_posix_ace *cifs_ace,
-=======
 static void convert_ace_to_cifs_ace(struct cifs_posix_ace *cifs_ace,
->>>>>>> 24b8d41d
 				     const struct posix_acl_xattr_entry *local_ace)
 {
 	cifs_ace->cifs_e_perm = le16_to_cpu(local_ace->e_perm);
@@ -3545,18 +3538,8 @@
 		cifs_dbg(FYI, "unknown ACL type %d\n", acl_type);
 		return 0;
 	}
-<<<<<<< HEAD
-	for (i = 0; i < count; i++) {
-		rc = convert_ace_to_cifs_ace(&cifs_acl->ace_array[i], &ace[i]);
-		if (rc != 0) {
-			/* ACE not converted */
-			break;
-		}
-	}
-=======
 	for (i = 0; i < count; i++)
 		convert_ace_to_cifs_ace(&cifs_acl->ace_array[i], &ace[i]);
->>>>>>> 24b8d41d
 	if (rc == 0) {
 		rc = (__u16)(count * sizeof(struct cifs_posix_ace));
 		rc += sizeof(struct cifs_posix_acl);
