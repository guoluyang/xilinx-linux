--- conflicted
+++ resolved
@@ -242,11 +242,7 @@
 			retries++;
 			if (retries >= 14 ||
 			    (!server->noblocksnd && (retries > 2))) {
-<<<<<<< HEAD
-				cifs_dbg(VFS, "sends on sock %p stuck for 15 seconds\n",
-=======
 				cifs_server_dbg(VFS, "sends on sock %p stuck for 15 seconds\n",
->>>>>>> 24b8d41d
 					 ssocket);
 				return -EAGAIN;
 			}
@@ -320,18 +316,6 @@
 __smb_send_rqst(struct TCP_Server_Info *server, int num_rqst,
 		struct smb_rqst *rqst)
 {
-<<<<<<< HEAD
-	int rc;
-	struct kvec *iov = rqst->rq_iov;
-	int n_vec = rqst->rq_nvec;
-	unsigned int smb_buf_length = get_rfc1002_length(iov[0].iov_base);
-	unsigned long send_length;
-	unsigned int i;
-	size_t total_len = 0, sent, size;
-	struct socket *ssocket = server->ssocket;
-	struct msghdr smb_msg;
-	int val = 1;
-=======
 	int rc = 0;
 	struct kvec *iov;
 	int n_vec;
@@ -350,7 +334,6 @@
 			rc = smbd_send(server, num_rqst, rqst);
 		goto smbd_done;
 	}
->>>>>>> 24b8d41d
 
 	if (ssocket == NULL)
 		return -EAGAIN;
@@ -363,17 +346,6 @@
 	/* cork the socket */
 	tcp_sock_set_cork(ssocket->sk, true);
 
-<<<<<<< HEAD
-	size = 0;
-	for (i = 0; i < n_vec; i++)
-		size += iov[i].iov_len;
-
-	iov_iter_kvec(&smb_msg.msg_iter, WRITE | ITER_KVEC, iov, n_vec, size);
-
-	rc = smb_send_kvec(server, &smb_msg, &sent);
-	if (rc < 0)
-		goto uncork;
-=======
 	for (j = 0; j < num_rqst; j++)
 		send_length += smb_rqst_len(server, &rqst[j]);
 	rfc1002_marker = cpu_to_be32(send_length);
@@ -398,25 +370,11 @@
 		rc = smb_send_kvec(server, &smb_msg, &sent);
 		if (rc < 0)
 			goto unmask;
->>>>>>> 24b8d41d
 
 		total_len += sent;
 		send_length += 4;
 	}
 
-<<<<<<< HEAD
-	/* now walk the page array and send each page in it */
-	for (i = 0; i < rqst->rq_npages; i++) {
-		size_t len = i == rqst->rq_npages - 1
-				? rqst->rq_tailsz
-				: rqst->rq_pagesz;
-		struct bio_vec bvec = {
-			.bv_page = rqst->rq_pages[i],
-			.bv_len = len
-		};
-		iov_iter_bvec(&smb_msg.msg_iter, WRITE | ITER_BVEC,
-			      &bvec, 1, len);
-=======
 	cifs_dbg(FYI, "Sending smb: smb_len=%u\n", send_length);
 
 	for (j = 0; j < num_rqst; j++) {
@@ -431,7 +389,6 @@
 
 		iov_iter_kvec(&smb_msg.msg_iter, WRITE, iov, n_vec, size);
 
->>>>>>> 24b8d41d
 		rc = smb_send_kvec(server, &smb_msg, &sent);
 		if (rc < 0)
 			goto unmask;
