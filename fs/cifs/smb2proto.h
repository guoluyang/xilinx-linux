--- conflicted
+++ resolved
@@ -216,23 +216,12 @@
 extern int SMB2_query_directory(const unsigned int xid, struct cifs_tcon *tcon,
 				u64 persistent_fid, u64 volatile_fid, int index,
 				struct cifs_search_info *srch_inf);
-<<<<<<< HEAD
-extern int SMB2_rename(const unsigned int xid, struct cifs_tcon *tcon,
-		       u64 persistent_fid, u64 volatile_fid,
-		       __le16 *target_file);
-extern int SMB2_rmdir(const unsigned int xid, struct cifs_tcon *tcon,
-		      u64 persistent_fid, u64 volatile_fid);
-extern int SMB2_set_hardlink(const unsigned int xid, struct cifs_tcon *tcon,
-			     u64 persistent_fid, u64 volatile_fid,
-			     __le16 *target_file);
-=======
 extern int SMB2_query_directory_init(unsigned int xid, struct cifs_tcon *tcon,
 				     struct TCP_Server_Info *server,
 				     struct smb_rqst *rqst,
 				     u64 persistent_fid, u64 volatile_fid,
 				     int index, int info_level);
 extern void SMB2_query_directory_free(struct smb_rqst *rqst);
->>>>>>> 24b8d41d
 extern int SMB2_set_eof(const unsigned int xid, struct cifs_tcon *tcon,
 			u64 persistent_fid, u64 volatile_fid, u32 pid,
 			__le64 *eof);
