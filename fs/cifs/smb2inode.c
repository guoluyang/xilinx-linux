--- conflicted
+++ resolved
@@ -212,18 +212,6 @@
 		trace_smb3_mkdir_enter(xid, ses->Suid, tcon->tid, full_path);
 		break;
 	case SMB2_OP_RMDIR:
-<<<<<<< HEAD
-		tmprc = SMB2_rmdir(xid, tcon, fid.persistent_fid,
-				   fid.volatile_fid);
-		break;
-	case SMB2_OP_RENAME:
-		tmprc = SMB2_rename(xid, tcon, fid.persistent_fid,
-				    fid.volatile_fid, (__le16 *)data);
-		break;
-	case SMB2_OP_HARDLINK:
-		tmprc = SMB2_set_hardlink(xid, tcon, fid.persistent_fid,
-					  fid.volatile_fid, (__le16 *)data);
-=======
 		rqst[num_rqst].rq_iov = &vars->si_iov[0];
 		rqst[num_rqst].rq_nvec = 1;
 
@@ -240,7 +228,6 @@
 		smb2_set_next_command(tcon, &rqst[num_rqst]);
 		smb2_set_related(&rqst[num_rqst++]);
 		trace_smb3_rmdir_enter(xid, ses->Suid, tcon->tid, full_path);
->>>>>>> 24b8d41d
 		break;
 	case SMB2_OP_SET_EOF:
 		rqst[num_rqst].rq_iov = &vars->si_iov[0];
@@ -671,15 +658,9 @@
 smb2_rmdir(const unsigned int xid, struct cifs_tcon *tcon, const char *name,
 	   struct cifs_sb_info *cifs_sb)
 {
-<<<<<<< HEAD
-	return smb2_open_op_close(xid, tcon, cifs_sb, name, DELETE, FILE_OPEN,
-				  CREATE_NOT_FILE,
-				  NULL, SMB2_OP_RMDIR);
-=======
 	return smb2_compound_op(xid, tcon, cifs_sb, name, DELETE, FILE_OPEN,
 				CREATE_NOT_FILE, ACL_NO_MODE,
 				NULL, SMB2_OP_RMDIR, NULL);
->>>>>>> 24b8d41d
 }
 
 int
@@ -757,11 +738,7 @@
 	int rc;
 
 	if ((buf->CreationTime == 0) && (buf->LastAccessTime == 0) &&
-<<<<<<< HEAD
-	    (buf->LastWriteTime == 0) && (buf->ChangeTime) &&
-=======
 	    (buf->LastWriteTime == 0) && (buf->ChangeTime == 0) &&
->>>>>>> 24b8d41d
 	    (buf->Attributes == 0))
 		return 0; /* would be a no op, no sense sending this */
 
@@ -769,15 +746,9 @@
 	if (IS_ERR(tlink))
 		return PTR_ERR(tlink);
 
-<<<<<<< HEAD
-	rc = smb2_open_op_close(xid, tlink_tcon(tlink), cifs_sb, full_path,
-				FILE_WRITE_ATTRIBUTES, FILE_OPEN, 0, buf,
-				SMB2_OP_SET_INFO);
-=======
 	rc = smb2_compound_op(xid, tlink_tcon(tlink), cifs_sb, full_path,
 			      FILE_WRITE_ATTRIBUTES, FILE_OPEN,
 			      0, ACL_NO_MODE, buf, SMB2_OP_SET_INFO, NULL);
->>>>>>> 24b8d41d
 	cifs_put_tlink(tlink);
 	return rc;
 }