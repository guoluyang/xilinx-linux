--- conflicted
+++ resolved
@@ -23,10 +23,7 @@
 #include "smb2status.h"
 #include "smb2glob.h"
 #include "cifs_ioctl.h"
-<<<<<<< HEAD
-=======
 #include "smbdirect.h"
->>>>>>> 24b8d41d
 
 /* Change credits for different ops and return the total number of credits */
 static int
@@ -71,12 +68,6 @@
 
 	spin_lock(&server->req_lock);
 	val = server->ops->get_credits_field(server, optype);
-<<<<<<< HEAD
-	*val += add;
-	if (*val > 65000) {
-		*val = 65000; /* Don't get near 64K credits, avoid srv bugs */
-		printk_once(KERN_WARNING "server overflowed SMB3 credits\n");
-=======
 
 	/* eg found case where write overlapping reconnect messed up credits */
 	if (((optype & CIFS_OP_MASK) == CIFS_NEG_OP) && (*val != 0))
@@ -90,7 +81,6 @@
 	if (*val > 65000) {
 		*val = 65000; /* Don't get near 64K credits, avoid srv bugs */
 		pr_warn_once("server overflowed SMB3 credits\n");
->>>>>>> 24b8d41d
 	}
 	server->in_flight--;
 	if (server->in_flight == 0 && (optype & CIFS_OP_MASK) != CIFS_NEG_OP)
@@ -808,9 +798,6 @@
 		}
 		goto oshr_exit;
 	}
-<<<<<<< HEAD
-	kfree(out_buf);
-=======
 
 	atomic_inc(&tcon->num_remote_opens);
 
@@ -856,7 +843,6 @@
 	free_rsp_buf(resp_buftype[1], rsp_iov[1].iov_base);
 	if (rc == 0)
 		*cfid = &tcon->crfid;
->>>>>>> 24b8d41d
 	return rc;
 }
 
@@ -1860,14 +1846,10 @@
 cchunk_out:
 	kfree(pcchunk);
 	kfree(retbuf);
-<<<<<<< HEAD
-	return rc;
-=======
 	if (rc)
 		return rc;
 	else
 		return total_bytes_written;
->>>>>>> 24b8d41d
 }
 
 static int
@@ -2023,11 +2005,7 @@
 			true /* is_fsctl */,
 			(char *)&dup_ext_buf,
 			sizeof(struct duplicate_extents_to_file),
-<<<<<<< HEAD
-			NULL,
-=======
 			CIFSMaxBufSize, NULL,
->>>>>>> 24b8d41d
 			&ret_data_len);
 
 	if (ret_data_len > 0)
@@ -2062,17 +2040,11 @@
 			true /* is_fsctl */,
 			(char *)&integr_info,
 			sizeof(struct fsctl_set_integrity_information_req),
-<<<<<<< HEAD
-			NULL,
-=======
 			CIFSMaxBufSize, NULL,
->>>>>>> 24b8d41d
 			&ret_data_len);
 
 }
 
-<<<<<<< HEAD
-=======
 /* GMT Token is @GMT-YYYY.MM.DD-HH.MM.SS Unicode which is 48 bytes + null */
 #define GMT_TOKEN_SIZE 50
 
@@ -2082,7 +2054,6 @@
  * Input buffer contains (empty) struct smb_snapshot array with size filled in
  * For output see struct SRV_SNAPSHOT_ARRAY in MS-SMB2 section 2.2.32.2
  */
->>>>>>> 24b8d41d
 static int
 smb3_enum_snapshots(const unsigned int xid, struct cifs_tcon *tcon,
 		   struct cifsFileInfo *cfile, void __user *ioc_buf)
@@ -2090,14 +2061,6 @@
 	char *retbuf = NULL;
 	unsigned int ret_data_len = 0;
 	int rc;
-<<<<<<< HEAD
-	struct smb_snapshot_array snapshot_in;
-
-	rc = SMB2_ioctl(xid, tcon, cfile->fid.persistent_fid,
-			cfile->fid.volatile_fid,
-			FSCTL_SRV_ENUMERATE_SNAPSHOTS,
-			true /* is_fsctl */, NULL, 0 /* no input data */,
-=======
 	u32 max_response_size;
 	struct smb_snapshot_array snapshot_in;
 
@@ -2129,31 +2092,12 @@
 			FSCTL_SRV_ENUMERATE_SNAPSHOTS,
 			true /* is_fsctl */,
 			NULL, 0 /* no input data */, max_response_size,
->>>>>>> 24b8d41d
 			(char **)&retbuf,
 			&ret_data_len);
 	cifs_dbg(FYI, "enum snaphots ioctl returned %d and ret buflen is %d\n",
 			rc, ret_data_len);
 	if (rc)
 		return rc;
-<<<<<<< HEAD
-
-	if (ret_data_len && (ioc_buf != NULL) && (retbuf != NULL)) {
-		/* Fixup buffer */
-		if (copy_from_user(&snapshot_in, ioc_buf,
-		    sizeof(struct smb_snapshot_array))) {
-			rc = -EFAULT;
-			kfree(retbuf);
-			return rc;
-		}
-		if (snapshot_in.snapshot_array_size < sizeof(struct smb_snapshot_array)) {
-			rc = -ERANGE;
-			return rc;
-		}
-
-		if (ret_data_len > snapshot_in.snapshot_array_size)
-			ret_data_len = snapshot_in.snapshot_array_size;
-=======
 
 	if (ret_data_len && (ioc_buf != NULL) && (retbuf != NULL)) {
 		/* Fixup buffer */
@@ -2184,7 +2128,6 @@
 					sizeof(struct smb_snapshot_array)))
 			ret_data_len = snapshot_in.snapshot_array_size +
 					sizeof(struct smb_snapshot_array);
->>>>>>> 24b8d41d
 
 		if (copy_to_user(ioc_buf, retbuf, ret_data_len))
 			rc = -EFAULT;
@@ -2192,8 +2135,6 @@
 
 	kfree(retbuf);
 	return rc;
-<<<<<<< HEAD
-=======
 }
 
 
@@ -2255,7 +2196,6 @@
 	kfree(path);
 	kfree(utf16_path);
 	return rc;
->>>>>>> 24b8d41d
 }
 
 static int
@@ -2728,8 +2668,6 @@
 smb2_new_lease_key(struct cifs_fid *fid)
 {
 	generate_random_uuid(fid->lease_key);
-<<<<<<< HEAD
-=======
 }
 
 static int
@@ -2918,7 +2856,6 @@
 			 le32_to_cpu(buf->ReparseTag));
 		return -EOPNOTSUPP;
 	}
->>>>>>> 24b8d41d
 }
 
 #define SMB2_SYMLINK_STRUCT_SIZE \
@@ -2937,16 +2874,11 @@
 	struct kvec err_iov = {NULL, 0};
 	struct smb2_err_rsp *err_buf = NULL;
 	struct smb2_symlink_err_rsp *symlink;
-<<<<<<< HEAD
-=======
 	struct TCP_Server_Info *server = cifs_pick_channel(tcon->ses);
->>>>>>> 24b8d41d
 	unsigned int sub_len;
 	unsigned int sub_offset;
 	unsigned int print_len;
 	unsigned int print_offset;
-<<<<<<< HEAD
-=======
 	int flags = 0;
 	struct smb_rqst rqst[3];
 	int resp_buftype[3];
@@ -2959,7 +2891,6 @@
 	struct reparse_data_buffer *reparse_buf;
 	int create_options = is_reparse_point ? OPEN_REPARSE_POINT : 0;
 	u32 plen;
->>>>>>> 24b8d41d
 
 	cifs_dbg(FYI, "%s: path: %s\n", __func__, full_path);
 
@@ -3079,15 +3010,6 @@
 		goto querty_exit;
 	}
 
-<<<<<<< HEAD
-	if (le32_to_cpu(err_buf->ByteCount) < sizeof(struct smb2_symlink_err_rsp) ||
-	    get_rfc1002_length(err_buf) + 4 < SMB2_SYMLINK_STRUCT_SIZE) {
-		kfree(utf16_path);
-		return -ENOENT;
-	}
-
-=======
->>>>>>> 24b8d41d
 	/* open must fail on symlink - reset rc */
 	rc = 0;
 	sub_len = le16_to_cpu(symlink->SubstituteNameLength);
@@ -3095,18 +3017,6 @@
 	print_len = le16_to_cpu(symlink->PrintNameLength);
 	print_offset = le16_to_cpu(symlink->PrintNameOffset);
 
-<<<<<<< HEAD
-	if (get_rfc1002_length(err_buf) + 4 <
-			SMB2_SYMLINK_STRUCT_SIZE + sub_offset + sub_len) {
-		kfree(utf16_path);
-		return -ENOENT;
-	}
-
-	if (get_rfc1002_length(err_buf) + 4 <
-			SMB2_SYMLINK_STRUCT_SIZE + print_offset + print_len) {
-		kfree(utf16_path);
-		return -ENOENT;
-=======
 	if (err_iov.iov_len < SMB2_SYMLINK_STRUCT_SIZE + sub_offset + sub_len) {
 		rc = -EINVAL;
 		goto querty_exit;
@@ -3116,7 +3026,6 @@
 	    SMB2_SYMLINK_STRUCT_SIZE + print_offset + print_len) {
 		rc = -EINVAL;
 		goto querty_exit;
->>>>>>> 24b8d41d
 	}
 
 	*target_path = cifs_strndup_from_utf16(
@@ -5206,8 +5115,6 @@
 	.wp_retry_size = smb2_wp_retry_size,
 	.dir_needs_close = smb2_dir_needs_close,
 	.enum_snapshots = smb3_enum_snapshots,
-<<<<<<< HEAD
-=======
 	.notify = smb3_notify,
 	.get_dfs_refer = smb2_get_dfs_refer,
 	.select_sectype = smb2_select_sectype,
@@ -5224,7 +5131,6 @@
 	.fiemap = smb3_fiemap,
 	.llseek = smb3_llseek,
 	.is_status_io_timeout = smb2_is_status_io_timeout,
->>>>>>> 24b8d41d
 };
 
 struct smb_version_operations smb30_operations = {
@@ -5319,8 +5225,6 @@
 	.dir_needs_close = smb2_dir_needs_close,
 	.fallocate = smb3_fallocate,
 	.enum_snapshots = smb3_enum_snapshots,
-<<<<<<< HEAD
-=======
 	.notify = smb3_notify,
 	.init_transform_rq = smb3_init_transform_rq,
 	.is_transform_hdr = smb3_is_transform_hdr,
@@ -5340,7 +5244,6 @@
 	.fiemap = smb3_fiemap,
 	.llseek = smb3_llseek,
 	.is_status_io_timeout = smb2_is_status_io_timeout,
->>>>>>> 24b8d41d
 };
 
 struct smb_version_operations smb311_operations = {
@@ -5435,8 +5338,6 @@
 	.dir_needs_close = smb2_dir_needs_close,
 	.fallocate = smb3_fallocate,
 	.enum_snapshots = smb3_enum_snapshots,
-<<<<<<< HEAD
-=======
 	.notify = smb3_notify,
 	.init_transform_rq = smb3_init_transform_rq,
 	.is_transform_hdr = smb3_is_transform_hdr,
@@ -5456,7 +5357,6 @@
 	.fiemap = smb3_fiemap,
 	.llseek = smb3_llseek,
 	.is_status_io_timeout = smb2_is_status_io_timeout,
->>>>>>> 24b8d41d
 };
 
 struct smb_version_values smb20_values = {
