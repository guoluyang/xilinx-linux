--- conflicted
+++ resolved
@@ -5,15 +5,6 @@
 ccflags-y += -I$(src)		# needed for trace events
 obj-$(CONFIG_CIFS) += cifs.o
 
-<<<<<<< HEAD
-cifs-y := cifsfs.o cifssmb.o cifs_debug.o connect.o dir.o file.o inode.o \
-	  link.o misc.o netmisc.o smbencrypt.o transport.o asn1.o \
-	  cifs_unicode.o nterr.o cifsencrypt.o \
-	  readdir.o ioctl.o sess.o export.o smb1ops.o winucase.o
-
-cifs-$(CONFIG_CIFS_XATTR) += xattr.o
-cifs-$(CONFIG_CIFS_ACL) += cifsacl.o
-=======
 cifs-y := trace.o cifsfs.o cifssmb.o cifs_debug.o connect.o dir.o file.o \
 	  inode.o link.o misc.o netmisc.o smbencrypt.o transport.o asn1.o \
 	  cifs_unicode.o nterr.o cifsencrypt.o \
@@ -22,7 +13,6 @@
 	  smb2misc.o smb2pdu.o smb2inode.o smb2file.o cifsacl.o fs_context.o
 
 cifs-$(CONFIG_CIFS_XATTR) += xattr.o
->>>>>>> 24b8d41d
 
 cifs-$(CONFIG_CIFS_UPCALL) += cifs_spnego.o
 
