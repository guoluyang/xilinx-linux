/*
 *   fs/cifs/file.c
 *
 *   vfs operations that deal with files
 *
 *   Copyright (C) International Business Machines  Corp., 2002,2010
 *   Author(s): Steve French (sfrench@us.ibm.com)
 *              Jeremy Allison (jra@samba.org)
 *
 *   This library is free software; you can redistribute it and/or modify
 *   it under the terms of the GNU Lesser General Public License as published
 *   by the Free Software Foundation; either version 2.1 of the License, or
 *   (at your option) any later version.
 *
 *   This library is distributed in the hope that it will be useful,
 *   but WITHOUT ANY WARRANTY; without even the implied warranty of
 *   MERCHANTABILITY or FITNESS FOR A PARTICULAR PURPOSE.  See
 *   the GNU Lesser General Public License for more details.
 *
 *   You should have received a copy of the GNU Lesser General Public License
 *   along with this library; if not, write to the Free Software
 *   Foundation, Inc., 59 Temple Place, Suite 330, Boston, MA 02111-1307 USA
 */
#include <linux/fs.h>
#include <linux/backing-dev.h>
#include <linux/stat.h>
#include <linux/fcntl.h>
#include <linux/pagemap.h>
#include <linux/pagevec.h>
#include <linux/writeback.h>
#include <linux/task_io_accounting_ops.h>
#include <linux/delay.h>
#include <linux/mount.h>
#include <linux/slab.h>
#include <linux/swap.h>
#include <linux/mm.h>
#include <asm/div64.h>
#include "cifsfs.h"
#include "cifspdu.h"
#include "cifsglob.h"
#include "cifsproto.h"
#include "cifs_unicode.h"
#include "cifs_debug.h"
#include "cifs_fs_sb.h"
#include "fscache.h"
#include "smbdirect.h"

static inline int cifs_convert_flags(unsigned int flags)
{
	if ((flags & O_ACCMODE) == O_RDONLY)
		return GENERIC_READ;
	else if ((flags & O_ACCMODE) == O_WRONLY)
		return GENERIC_WRITE;
	else if ((flags & O_ACCMODE) == O_RDWR) {
		/* GENERIC_ALL is too much permission to request
		   can cause unnecessary access denied on create */
		/* return GENERIC_ALL; */
		return (GENERIC_READ | GENERIC_WRITE);
	}

	return (READ_CONTROL | FILE_WRITE_ATTRIBUTES | FILE_READ_ATTRIBUTES |
		FILE_WRITE_EA | FILE_APPEND_DATA | FILE_WRITE_DATA |
		FILE_READ_DATA);
}

static u32 cifs_posix_convert_flags(unsigned int flags)
{
	u32 posix_flags = 0;

	if ((flags & O_ACCMODE) == O_RDONLY)
		posix_flags = SMB_O_RDONLY;
	else if ((flags & O_ACCMODE) == O_WRONLY)
		posix_flags = SMB_O_WRONLY;
	else if ((flags & O_ACCMODE) == O_RDWR)
		posix_flags = SMB_O_RDWR;

	if (flags & O_CREAT) {
		posix_flags |= SMB_O_CREAT;
		if (flags & O_EXCL)
			posix_flags |= SMB_O_EXCL;
	} else if (flags & O_EXCL)
		cifs_dbg(FYI, "Application %s pid %d has incorrectly set O_EXCL flag but not O_CREAT on file open. Ignoring O_EXCL\n",
			 current->comm, current->tgid);

	if (flags & O_TRUNC)
		posix_flags |= SMB_O_TRUNC;
	/* be safe and imply O_SYNC for O_DSYNC */
	if (flags & O_DSYNC)
		posix_flags |= SMB_O_SYNC;
	if (flags & O_DIRECTORY)
		posix_flags |= SMB_O_DIRECTORY;
	if (flags & O_NOFOLLOW)
		posix_flags |= SMB_O_NOFOLLOW;
	if (flags & O_DIRECT)
		posix_flags |= SMB_O_DIRECT;

	return posix_flags;
}

static inline int cifs_get_disposition(unsigned int flags)
{
	if ((flags & (O_CREAT | O_EXCL)) == (O_CREAT | O_EXCL))
		return FILE_CREATE;
	else if ((flags & (O_CREAT | O_TRUNC)) == (O_CREAT | O_TRUNC))
		return FILE_OVERWRITE_IF;
	else if ((flags & O_CREAT) == O_CREAT)
		return FILE_OPEN_IF;
	else if ((flags & O_TRUNC) == O_TRUNC)
		return FILE_OVERWRITE;
	else
		return FILE_OPEN;
}

int cifs_posix_open(char *full_path, struct inode **pinode,
			struct super_block *sb, int mode, unsigned int f_flags,
			__u32 *poplock, __u16 *pnetfid, unsigned int xid)
{
	int rc;
	FILE_UNIX_BASIC_INFO *presp_data;
	__u32 posix_flags = 0;
	struct cifs_sb_info *cifs_sb = CIFS_SB(sb);
	struct cifs_fattr fattr;
	struct tcon_link *tlink;
	struct cifs_tcon *tcon;

	cifs_dbg(FYI, "posix open %s\n", full_path);

	presp_data = kzalloc(sizeof(FILE_UNIX_BASIC_INFO), GFP_KERNEL);
	if (presp_data == NULL)
		return -ENOMEM;

	tlink = cifs_sb_tlink(cifs_sb);
	if (IS_ERR(tlink)) {
		rc = PTR_ERR(tlink);
		goto posix_open_ret;
	}

	tcon = tlink_tcon(tlink);
	mode &= ~current_umask();

	posix_flags = cifs_posix_convert_flags(f_flags);
	rc = CIFSPOSIXCreate(xid, tcon, posix_flags, mode, pnetfid, presp_data,
			     poplock, full_path, cifs_sb->local_nls,
			     cifs_remap(cifs_sb));
	cifs_put_tlink(tlink);

	if (rc)
		goto posix_open_ret;

	if (presp_data->Type == cpu_to_le32(-1))
		goto posix_open_ret; /* open ok, caller does qpathinfo */

	if (!pinode)
		goto posix_open_ret; /* caller does not need info */

	cifs_unix_basic_to_fattr(&fattr, presp_data, cifs_sb);

	/* get new inode and set it up */
	if (*pinode == NULL) {
		cifs_fill_uniqueid(sb, &fattr);
		*pinode = cifs_iget(sb, &fattr);
		if (!*pinode) {
			rc = -ENOMEM;
			goto posix_open_ret;
		}
	} else {
		cifs_fattr_to_inode(*pinode, &fattr);
	}

posix_open_ret:
	kfree(presp_data);
	return rc;
}

static int
cifs_nt_open(char *full_path, struct inode *inode, struct cifs_sb_info *cifs_sb,
	     struct cifs_tcon *tcon, unsigned int f_flags, __u32 *oplock,
	     struct cifs_fid *fid, unsigned int xid)
{
	int rc;
	int desired_access;
	int disposition;
	int create_options = CREATE_NOT_DIR;
	FILE_ALL_INFO *buf;
	struct TCP_Server_Info *server = tcon->ses->server;
	struct cifs_open_parms oparms;

	if (!server->ops->open)
		return -ENOSYS;

	desired_access = cifs_convert_flags(f_flags);

/*********************************************************************
 *  open flag mapping table:
 *
 *	POSIX Flag            CIFS Disposition
 *	----------            ----------------
 *	O_CREAT               FILE_OPEN_IF
 *	O_CREAT | O_EXCL      FILE_CREATE
 *	O_CREAT | O_TRUNC     FILE_OVERWRITE_IF
 *	O_TRUNC               FILE_OVERWRITE
 *	none of the above     FILE_OPEN
 *
 *	Note that there is not a direct match between disposition
 *	FILE_SUPERSEDE (ie create whether or not file exists although
 *	O_CREAT | O_TRUNC is similar but truncates the existing
 *	file rather than creating a new file as FILE_SUPERSEDE does
 *	(which uses the attributes / metadata passed in on open call)
 *?
 *?  O_SYNC is a reasonable match to CIFS writethrough flag
 *?  and the read write flags match reasonably.  O_LARGEFILE
 *?  is irrelevant because largefile support is always used
 *?  by this client. Flags O_APPEND, O_DIRECT, O_DIRECTORY,
 *	 O_FASYNC, O_NOFOLLOW, O_NONBLOCK need further investigation
 *********************************************************************/

	disposition = cifs_get_disposition(f_flags);

	/* BB pass O_SYNC flag through on file attributes .. BB */

	buf = kmalloc(sizeof(FILE_ALL_INFO), GFP_KERNEL);
	if (!buf)
		return -ENOMEM;

	/* O_SYNC also has bit for O_DSYNC so following check picks up either */
	if (f_flags & O_SYNC)
		create_options |= CREATE_WRITE_THROUGH;

	if (f_flags & O_DIRECT)
		create_options |= CREATE_NO_BUFFER;

	oparms.tcon = tcon;
	oparms.cifs_sb = cifs_sb;
	oparms.desired_access = desired_access;
	oparms.create_options = cifs_create_options(cifs_sb, create_options);
	oparms.disposition = disposition;
	oparms.path = full_path;
	oparms.fid = fid;
	oparms.reconnect = false;

	rc = server->ops->open(xid, &oparms, oplock, buf);

	if (rc)
		goto out;

	/* TODO: Add support for calling posix query info but with passing in fid */
	if (tcon->unix_ext)
		rc = cifs_get_inode_info_unix(&inode, full_path, inode->i_sb,
					      xid);
	else
		rc = cifs_get_inode_info(&inode, full_path, buf, inode->i_sb,
					 xid, fid);

	if (rc) {
		server->ops->close(xid, tcon, fid);
		if (rc == -ESTALE)
			rc = -EOPENSTALE;
	}

out:
	kfree(buf);
	return rc;
}

static bool
cifs_has_mand_locks(struct cifsInodeInfo *cinode)
{
	struct cifs_fid_locks *cur;
	bool has_locks = false;

	down_read(&cinode->lock_sem);
	list_for_each_entry(cur, &cinode->llist, llist) {
		if (!list_empty(&cur->locks)) {
			has_locks = true;
			break;
		}
	}
	up_read(&cinode->lock_sem);
	return has_locks;
}

void
cifs_down_write(struct rw_semaphore *sem)
{
	while (!down_write_trylock(sem))
		msleep(10);
}

static void cifsFileInfo_put_work(struct work_struct *work);

struct cifsFileInfo *
cifs_new_fileinfo(struct cifs_fid *fid, struct file *file,
		  struct tcon_link *tlink, __u32 oplock)
{
	struct dentry *dentry = file_dentry(file);
	struct inode *inode = d_inode(dentry);
	struct cifsInodeInfo *cinode = CIFS_I(inode);
	struct cifsFileInfo *cfile;
	struct cifs_fid_locks *fdlocks;
	struct cifs_tcon *tcon = tlink_tcon(tlink);
	struct TCP_Server_Info *server = tcon->ses->server;

	cfile = kzalloc(sizeof(struct cifsFileInfo), GFP_KERNEL);
	if (cfile == NULL)
		return cfile;

	fdlocks = kzalloc(sizeof(struct cifs_fid_locks), GFP_KERNEL);
	if (!fdlocks) {
		kfree(cfile);
		return NULL;
	}

	INIT_LIST_HEAD(&fdlocks->locks);
	fdlocks->cfile = cfile;
	cfile->llist = fdlocks;

	cfile->count = 1;
	cfile->pid = current->tgid;
	cfile->uid = current_fsuid();
	cfile->dentry = dget(dentry);
	cfile->f_flags = file->f_flags;
	cfile->invalidHandle = false;
	cfile->tlink = cifs_get_tlink(tlink);
	INIT_WORK(&cfile->oplock_break, cifs_oplock_break);
	INIT_WORK(&cfile->put, cifsFileInfo_put_work);
	mutex_init(&cfile->fh_mutex);
	spin_lock_init(&cfile->file_info_lock);

	cifs_sb_active(inode->i_sb);

	/*
	 * If the server returned a read oplock and we have mandatory brlocks,
	 * set oplock level to None.
	 */
	if (server->ops->is_read_op(oplock) && cifs_has_mand_locks(cinode)) {
		cifs_dbg(FYI, "Reset oplock val from read to None due to mand locks\n");
		oplock = 0;
	}

<<<<<<< HEAD
=======
	cifs_down_write(&cinode->lock_sem);
	list_add(&fdlocks->llist, &cinode->llist);
	up_write(&cinode->lock_sem);

>>>>>>> 24b8d41d
	spin_lock(&tcon->open_file_lock);
	if (fid->pending_open->oplock != CIFS_OPLOCK_NO_CHANGE && oplock)
		oplock = fid->pending_open->oplock;
	list_del(&fid->pending_open->olist);

	fid->purge_cache = false;
	server->ops->set_fid(cfile, fid, oplock);

	list_add(&cfile->tlist, &tcon->openFileList);
<<<<<<< HEAD
=======
	atomic_inc(&tcon->num_local_opens);
>>>>>>> 24b8d41d

	/* if readable file instance put first in list*/
	spin_lock(&cinode->open_file_lock);
	if (file->f_mode & FMODE_READ)
		list_add(&cfile->flist, &cinode->openFileList);
	else
		list_add_tail(&cfile->flist, &cinode->openFileList);
<<<<<<< HEAD
=======
	spin_unlock(&cinode->open_file_lock);
>>>>>>> 24b8d41d
	spin_unlock(&tcon->open_file_lock);

	if (fid->purge_cache)
		cifs_zap_mapping(inode);

	file->private_data = cfile;
	return cfile;
}

struct cifsFileInfo *
cifsFileInfo_get(struct cifsFileInfo *cifs_file)
{
	spin_lock(&cifs_file->file_info_lock);
	cifsFileInfo_get_locked(cifs_file);
	spin_unlock(&cifs_file->file_info_lock);
	return cifs_file;
}

<<<<<<< HEAD
/*
 * Release a reference on the file private data. This may involve closing
 * the filehandle out on the server. Must be called without holding
 * tcon->open_file_lock and cifs_file->file_info_lock.
=======
static void cifsFileInfo_put_final(struct cifsFileInfo *cifs_file)
{
	struct inode *inode = d_inode(cifs_file->dentry);
	struct cifsInodeInfo *cifsi = CIFS_I(inode);
	struct cifsLockInfo *li, *tmp;
	struct super_block *sb = inode->i_sb;

	/*
	 * Delete any outstanding lock records. We'll lose them when the file
	 * is closed anyway.
	 */
	cifs_down_write(&cifsi->lock_sem);
	list_for_each_entry_safe(li, tmp, &cifs_file->llist->locks, llist) {
		list_del(&li->llist);
		cifs_del_lock_waiters(li);
		kfree(li);
	}
	list_del(&cifs_file->llist->llist);
	kfree(cifs_file->llist);
	up_write(&cifsi->lock_sem);

	cifs_put_tlink(cifs_file->tlink);
	dput(cifs_file->dentry);
	cifs_sb_deactive(sb);
	kfree(cifs_file);
}

static void cifsFileInfo_put_work(struct work_struct *work)
{
	struct cifsFileInfo *cifs_file = container_of(work,
			struct cifsFileInfo, put);

	cifsFileInfo_put_final(cifs_file);
}

/**
 * cifsFileInfo_put - release a reference of file priv data
 *
 * Always potentially wait for oplock handler. See _cifsFileInfo_put().
>>>>>>> 24b8d41d
 */
void cifsFileInfo_put(struct cifsFileInfo *cifs_file)
{
	_cifsFileInfo_put(cifs_file, true, true);
}

/**
 * _cifsFileInfo_put - release a reference of file priv data
 *
 * This may involve closing the filehandle @cifs_file out on the
 * server. Must be called without holding tcon->open_file_lock,
 * cinode->open_file_lock and cifs_file->file_info_lock.
 *
 * If @wait_for_oplock_handler is true and we are releasing the last
 * reference, wait for any running oplock break handler of the file
 * and cancel any pending one. If calling this function from the
 * oplock break handler, you need to pass false.
 *
 */
void _cifsFileInfo_put(struct cifsFileInfo *cifs_file,
		       bool wait_oplock_handler, bool offload)
{
	struct inode *inode = d_inode(cifs_file->dentry);
	struct cifs_tcon *tcon = tlink_tcon(cifs_file->tlink);
	struct TCP_Server_Info *server = tcon->ses->server;
	struct cifsInodeInfo *cifsi = CIFS_I(inode);
	struct super_block *sb = inode->i_sb;
	struct cifs_sb_info *cifs_sb = CIFS_SB(sb);
	struct cifs_fid fid;
	struct cifs_pending_open open;
	bool oplock_break_cancelled;

	spin_lock(&tcon->open_file_lock);
<<<<<<< HEAD

	spin_lock(&cifs_file->file_info_lock);
	if (--cifs_file->count > 0) {
		spin_unlock(&cifs_file->file_info_lock);
=======
	spin_lock(&cifsi->open_file_lock);
	spin_lock(&cifs_file->file_info_lock);
	if (--cifs_file->count > 0) {
		spin_unlock(&cifs_file->file_info_lock);
		spin_unlock(&cifsi->open_file_lock);
>>>>>>> 24b8d41d
		spin_unlock(&tcon->open_file_lock);
		return;
	}
	spin_unlock(&cifs_file->file_info_lock);

	if (server->ops->get_lease_key)
		server->ops->get_lease_key(inode, &fid);

	/* store open in pending opens to make sure we don't miss lease break */
	cifs_add_pending_open_locked(&fid, cifs_file->tlink, &open);

	/* remove it from the lists */
	list_del(&cifs_file->flist);
	list_del(&cifs_file->tlist);
	atomic_dec(&tcon->num_local_opens);

	if (list_empty(&cifsi->openFileList)) {
		cifs_dbg(FYI, "closing last open instance for inode %p\n",
			 d_inode(cifs_file->dentry));
		/*
		 * In strict cache mode we need invalidate mapping on the last
		 * close  because it may cause a error when we open this file
		 * again and get at least level II oplock.
		 */
		if (cifs_sb->mnt_cifs_flags & CIFS_MOUNT_STRICT_IO)
			set_bit(CIFS_INO_INVALID_MAPPING, &cifsi->flags);
		cifs_set_oplock_level(cifsi, 0);
	}
<<<<<<< HEAD

	spin_unlock(&tcon->open_file_lock);
=======
>>>>>>> 24b8d41d

	spin_unlock(&cifsi->open_file_lock);
	spin_unlock(&tcon->open_file_lock);

	oplock_break_cancelled = wait_oplock_handler ?
		cancel_work_sync(&cifs_file->oplock_break) : false;

	if (!tcon->need_reconnect && !cifs_file->invalidHandle) {
		struct TCP_Server_Info *server = tcon->ses->server;
		unsigned int xid;

		xid = get_xid();
		if (server->ops->close_getattr)
			server->ops->close_getattr(xid, tcon, cifs_file);
		else if (server->ops->close)
			server->ops->close(xid, tcon, &cifs_file->fid);
		_free_xid(xid);
	}

	if (oplock_break_cancelled)
		cifs_done_oplock_break(cifsi);

	cifs_del_pending_open(&open);

	if (offload)
		queue_work(fileinfo_put_wq, &cifs_file->put);
	else
		cifsFileInfo_put_final(cifs_file);
}

int cifs_open(struct inode *inode, struct file *file)

{
	int rc = -EACCES;
	unsigned int xid;
	__u32 oplock;
	struct cifs_sb_info *cifs_sb;
	struct TCP_Server_Info *server;
	struct cifs_tcon *tcon;
	struct tcon_link *tlink;
	struct cifsFileInfo *cfile = NULL;
	char *full_path = NULL;
	bool posix_open_ok = false;
	struct cifs_fid fid;
	struct cifs_pending_open open;

	xid = get_xid();

	cifs_sb = CIFS_SB(inode->i_sb);
	tlink = cifs_sb_tlink(cifs_sb);
	if (IS_ERR(tlink)) {
		free_xid(xid);
		return PTR_ERR(tlink);
	}
	tcon = tlink_tcon(tlink);
	server = tcon->ses->server;

	full_path = build_path_from_dentry(file_dentry(file));
	if (full_path == NULL) {
		rc = -ENOMEM;
		goto out;
	}

	cifs_dbg(FYI, "inode = 0x%p file flags are 0x%x for %s\n",
		 inode, file->f_flags, full_path);

	if (file->f_flags & O_DIRECT &&
	    cifs_sb->mnt_cifs_flags & CIFS_MOUNT_STRICT_IO) {
		if (cifs_sb->mnt_cifs_flags & CIFS_MOUNT_NO_BRL)
			file->f_op = &cifs_file_direct_nobrl_ops;
		else
			file->f_op = &cifs_file_direct_ops;
	}

	if (server->oplocks)
		oplock = REQ_OPLOCK;
	else
		oplock = 0;

	if (!tcon->broken_posix_open && tcon->unix_ext &&
	    cap_unix(tcon->ses) && (CIFS_UNIX_POSIX_PATH_OPS_CAP &
				le64_to_cpu(tcon->fsUnixInfo.Capability))) {
		/* can not refresh inode info since size could be stale */
		rc = cifs_posix_open(full_path, &inode, inode->i_sb,
				cifs_sb->mnt_file_mode /* ignored */,
				file->f_flags, &oplock, &fid.netfid, xid);
		if (rc == 0) {
			cifs_dbg(FYI, "posix open succeeded\n");
			posix_open_ok = true;
		} else if ((rc == -EINVAL) || (rc == -EOPNOTSUPP)) {
			if (tcon->ses->serverNOS)
				cifs_dbg(VFS, "server %s of type %s returned unexpected error on SMB posix open, disabling posix open support. Check if server update available.\n",
					 tcon->ses->serverName,
					 tcon->ses->serverNOS);
			tcon->broken_posix_open = true;
		} else if ((rc != -EIO) && (rc != -EREMOTE) &&
			 (rc != -EOPNOTSUPP)) /* path not found or net err */
			goto out;
		/*
		 * Else fallthrough to retry open the old way on network i/o
		 * or DFS errors.
		 */
	}

	if (server->ops->get_lease_key)
		server->ops->get_lease_key(inode, &fid);

	cifs_add_pending_open(&fid, tlink, &open);

	if (!posix_open_ok) {
		if (server->ops->get_lease_key)
			server->ops->get_lease_key(inode, &fid);

		rc = cifs_nt_open(full_path, inode, cifs_sb, tcon,
				  file->f_flags, &oplock, &fid, xid);
		if (rc) {
			cifs_del_pending_open(&open);
			goto out;
		}
	}

	cfile = cifs_new_fileinfo(&fid, file, tlink, oplock);
	if (cfile == NULL) {
		if (server->ops->close)
			server->ops->close(xid, tcon, &fid);
		cifs_del_pending_open(&open);
		rc = -ENOMEM;
		goto out;
	}

	cifs_fscache_set_inode_cookie(inode, file);

	if ((oplock & CIFS_CREATE_ACTION) && !posix_open_ok && tcon->unix_ext) {
		/*
		 * Time to set mode which we can not set earlier due to
		 * problems creating new read-only files.
		 */
		struct cifs_unix_set_info_args args = {
			.mode	= inode->i_mode,
			.uid	= INVALID_UID, /* no change */
			.gid	= INVALID_GID, /* no change */
			.ctime	= NO_CHANGE_64,
			.atime	= NO_CHANGE_64,
			.mtime	= NO_CHANGE_64,
			.device	= 0,
		};
		CIFSSMBUnixSetFileInfo(xid, tcon, &args, fid.netfid,
				       cfile->pid);
	}

out:
	kfree(full_path);
	free_xid(xid);
	cifs_put_tlink(tlink);
	return rc;
}

static int cifs_push_posix_locks(struct cifsFileInfo *cfile);

/*
 * Try to reacquire byte range locks that were released when session
 * to server was lost.
 */
static int
cifs_relock_file(struct cifsFileInfo *cfile)
{
	struct cifs_sb_info *cifs_sb = CIFS_SB(cfile->dentry->d_sb);
	struct cifsInodeInfo *cinode = CIFS_I(d_inode(cfile->dentry));
	struct cifs_tcon *tcon = tlink_tcon(cfile->tlink);
	int rc = 0;

	down_read_nested(&cinode->lock_sem, SINGLE_DEPTH_NESTING);
	if (cinode->can_cache_brlcks) {
		/* can cache locks - no need to relock */
		up_read(&cinode->lock_sem);
		return rc;
	}

	if (cap_unix(tcon->ses) &&
	    (CIFS_UNIX_FCNTL_CAP & le64_to_cpu(tcon->fsUnixInfo.Capability)) &&
	    ((cifs_sb->mnt_cifs_flags & CIFS_MOUNT_NOPOSIXBRL) == 0))
		rc = cifs_push_posix_locks(cfile);
	else
		rc = tcon->ses->server->ops->push_mand_locks(cfile);

	up_read(&cinode->lock_sem);
	return rc;
}

static int
cifs_reopen_file(struct cifsFileInfo *cfile, bool can_flush)
{
	int rc = -EACCES;
	unsigned int xid;
	__u32 oplock;
	struct cifs_sb_info *cifs_sb;
	struct cifs_tcon *tcon;
	struct TCP_Server_Info *server;
	struct cifsInodeInfo *cinode;
	struct inode *inode;
	char *full_path = NULL;
	int desired_access;
	int disposition = FILE_OPEN;
	int create_options = CREATE_NOT_DIR;
	struct cifs_open_parms oparms;

	xid = get_xid();
	mutex_lock(&cfile->fh_mutex);
	if (!cfile->invalidHandle) {
		mutex_unlock(&cfile->fh_mutex);
		rc = 0;
		free_xid(xid);
		return rc;
	}

	inode = d_inode(cfile->dentry);
	cifs_sb = CIFS_SB(inode->i_sb);
	tcon = tlink_tcon(cfile->tlink);
	server = tcon->ses->server;

	/*
	 * Can not grab rename sem here because various ops, including those
	 * that already have the rename sem can end up causing writepage to get
	 * called and if the server was down that means we end up here, and we
	 * can never tell if the caller already has the rename_sem.
	 */
	full_path = build_path_from_dentry(cfile->dentry);
	if (full_path == NULL) {
		rc = -ENOMEM;
		mutex_unlock(&cfile->fh_mutex);
		free_xid(xid);
		return rc;
	}

	cifs_dbg(FYI, "inode = 0x%p file flags 0x%x for %s\n",
		 inode, cfile->f_flags, full_path);

	if (tcon->ses->server->oplocks)
		oplock = REQ_OPLOCK;
	else
		oplock = 0;

	if (tcon->unix_ext && cap_unix(tcon->ses) &&
	    (CIFS_UNIX_POSIX_PATH_OPS_CAP &
				le64_to_cpu(tcon->fsUnixInfo.Capability))) {
		/*
		 * O_CREAT, O_EXCL and O_TRUNC already had their effect on the
		 * original open. Must mask them off for a reopen.
		 */
		unsigned int oflags = cfile->f_flags &
						~(O_CREAT | O_EXCL | O_TRUNC);

		rc = cifs_posix_open(full_path, NULL, inode->i_sb,
				     cifs_sb->mnt_file_mode /* ignored */,
				     oflags, &oplock, &cfile->fid.netfid, xid);
		if (rc == 0) {
			cifs_dbg(FYI, "posix reopen succeeded\n");
			oparms.reconnect = true;
			goto reopen_success;
		}
		/*
		 * fallthrough to retry open the old way on errors, especially
		 * in the reconnect path it is important to retry hard
		 */
	}

	desired_access = cifs_convert_flags(cfile->f_flags);

	/* O_SYNC also has bit for O_DSYNC so following check picks up either */
	if (cfile->f_flags & O_SYNC)
		create_options |= CREATE_WRITE_THROUGH;

	if (cfile->f_flags & O_DIRECT)
		create_options |= CREATE_NO_BUFFER;

	if (server->ops->get_lease_key)
		server->ops->get_lease_key(inode, &cfile->fid);

	oparms.tcon = tcon;
	oparms.cifs_sb = cifs_sb;
	oparms.desired_access = desired_access;
	oparms.create_options = cifs_create_options(cifs_sb, create_options);
	oparms.disposition = disposition;
	oparms.path = full_path;
	oparms.fid = &cfile->fid;
	oparms.reconnect = true;

	/*
	 * Can not refresh inode by passing in file_info buf to be returned by
	 * ops->open and then calling get_inode_info with returned buf since
	 * file might have write behind data that needs to be flushed and server
	 * version of file size can be stale. If we knew for sure that inode was
	 * not dirty locally we could do this.
	 */
	rc = server->ops->open(xid, &oparms, &oplock, NULL);
	if (rc == -ENOENT && oparms.reconnect == false) {
		/* durable handle timeout is expired - open the file again */
		rc = server->ops->open(xid, &oparms, &oplock, NULL);
		/* indicate that we need to relock the file */
		oparms.reconnect = true;
	}

	if (rc) {
		mutex_unlock(&cfile->fh_mutex);
		cifs_dbg(FYI, "cifs_reopen returned 0x%x\n", rc);
		cifs_dbg(FYI, "oplock: %d\n", oplock);
		goto reopen_error_exit;
	}

reopen_success:
	cfile->invalidHandle = false;
	mutex_unlock(&cfile->fh_mutex);
	cinode = CIFS_I(inode);

	if (can_flush) {
		rc = filemap_write_and_wait(inode->i_mapping);
		if (!is_interrupt_error(rc))
			mapping_set_error(inode->i_mapping, rc);

		if (tcon->posix_extensions)
			rc = smb311_posix_get_inode_info(&inode, full_path, inode->i_sb, xid);
		else if (tcon->unix_ext)
			rc = cifs_get_inode_info_unix(&inode, full_path,
						      inode->i_sb, xid);
		else
			rc = cifs_get_inode_info(&inode, full_path, NULL,
						 inode->i_sb, xid, NULL);
	}
	/*
	 * Else we are writing out data to server already and could deadlock if
	 * we tried to flush data, and since we do not know if we have data that
	 * would invalidate the current end of file on the server we can not go
	 * to the server to get the new inode info.
	 */

	/*
	 * If the server returned a read oplock and we have mandatory brlocks,
	 * set oplock level to None.
	 */
	if (server->ops->is_read_op(oplock) && cifs_has_mand_locks(cinode)) {
		cifs_dbg(FYI, "Reset oplock val from read to None due to mand locks\n");
		oplock = 0;
	}

	server->ops->set_fid(cfile, &cfile->fid, oplock);
	if (oparms.reconnect)
		cifs_relock_file(cfile);

reopen_error_exit:
	kfree(full_path);
	free_xid(xid);
	return rc;
}

int cifs_close(struct inode *inode, struct file *file)
{
	if (file->private_data != NULL) {
		_cifsFileInfo_put(file->private_data, true, false);
		file->private_data = NULL;
	}

	/* return code from the ->release op is always ignored */
	return 0;
}

void
cifs_reopen_persistent_handles(struct cifs_tcon *tcon)
{
	struct cifsFileInfo *open_file;
	struct list_head *tmp;
	struct list_head *tmp1;
	struct list_head tmp_list;

<<<<<<< HEAD
	cifs_dbg(FYI, "Reopen persistent handles");
=======
	if (!tcon->use_persistent || !tcon->need_reopen_files)
		return;

	tcon->need_reopen_files = false;

	cifs_dbg(FYI, "Reopen persistent handles\n");
>>>>>>> 24b8d41d
	INIT_LIST_HEAD(&tmp_list);

	/* list all files open on tree connection, reopen resilient handles  */
	spin_lock(&tcon->open_file_lock);
	list_for_each(tmp, &tcon->openFileList) {
		open_file = list_entry(tmp, struct cifsFileInfo, tlist);
		if (!open_file->invalidHandle)
			continue;
		cifsFileInfo_get(open_file);
		list_add_tail(&open_file->rlist, &tmp_list);
	}
	spin_unlock(&tcon->open_file_lock);

	list_for_each_safe(tmp, tmp1, &tmp_list) {
		open_file = list_entry(tmp, struct cifsFileInfo, rlist);
<<<<<<< HEAD
		cifs_reopen_file(open_file, false /* do not flush */);
=======
		if (cifs_reopen_file(open_file, false /* do not flush */))
			tcon->need_reopen_files = true;
>>>>>>> 24b8d41d
		list_del_init(&open_file->rlist);
		cifsFileInfo_put(open_file);
	}
}

int cifs_closedir(struct inode *inode, struct file *file)
{
	int rc = 0;
	unsigned int xid;
	struct cifsFileInfo *cfile = file->private_data;
	struct cifs_tcon *tcon;
	struct TCP_Server_Info *server;
	char *buf;

	cifs_dbg(FYI, "Closedir inode = 0x%p\n", inode);

	if (cfile == NULL)
		return rc;

	xid = get_xid();
	tcon = tlink_tcon(cfile->tlink);
	server = tcon->ses->server;

	cifs_dbg(FYI, "Freeing private data in close dir\n");
	spin_lock(&cfile->file_info_lock);
	if (server->ops->dir_needs_close(cfile)) {
		cfile->invalidHandle = true;
		spin_unlock(&cfile->file_info_lock);
		if (server->ops->close_dir)
			rc = server->ops->close_dir(xid, tcon, &cfile->fid);
		else
			rc = -ENOSYS;
		cifs_dbg(FYI, "Closing uncompleted readdir with rc %d\n", rc);
		/* not much we can do if it fails anyway, ignore rc */
		rc = 0;
	} else
		spin_unlock(&cfile->file_info_lock);

	buf = cfile->srch_inf.ntwrk_buf_start;
	if (buf) {
		cifs_dbg(FYI, "closedir free smb buf in srch struct\n");
		cfile->srch_inf.ntwrk_buf_start = NULL;
		if (cfile->srch_inf.smallBuf)
			cifs_small_buf_release(buf);
		else
			cifs_buf_release(buf);
	}

	cifs_put_tlink(cfile->tlink);
	kfree(file->private_data);
	file->private_data = NULL;
	/* BB can we lock the filestruct while this is going on? */
	free_xid(xid);
	return rc;
}

static struct cifsLockInfo *
cifs_lock_init(__u64 offset, __u64 length, __u8 type, __u16 flags)
{
	struct cifsLockInfo *lock =
		kmalloc(sizeof(struct cifsLockInfo), GFP_KERNEL);
	if (!lock)
		return lock;
	lock->offset = offset;
	lock->length = length;
	lock->type = type;
	lock->pid = current->tgid;
	lock->flags = flags;
	INIT_LIST_HEAD(&lock->blist);
	init_waitqueue_head(&lock->block_q);
	return lock;
}

void
cifs_del_lock_waiters(struct cifsLockInfo *lock)
{
	struct cifsLockInfo *li, *tmp;
	list_for_each_entry_safe(li, tmp, &lock->blist, blist) {
		list_del_init(&li->blist);
		wake_up(&li->block_q);
	}
}

#define CIFS_LOCK_OP	0
#define CIFS_READ_OP	1
#define CIFS_WRITE_OP	2

/* @rw_check : 0 - no op, 1 - read, 2 - write */
static bool
cifs_find_fid_lock_conflict(struct cifs_fid_locks *fdlocks, __u64 offset,
			    __u64 length, __u8 type, __u16 flags,
			    struct cifsFileInfo *cfile,
			    struct cifsLockInfo **conf_lock, int rw_check)
{
	struct cifsLockInfo *li;
	struct cifsFileInfo *cur_cfile = fdlocks->cfile;
	struct TCP_Server_Info *server = tlink_tcon(cfile->tlink)->ses->server;

	list_for_each_entry(li, &fdlocks->locks, llist) {
		if (offset + length <= li->offset ||
		    offset >= li->offset + li->length)
			continue;
		if (rw_check != CIFS_LOCK_OP && current->tgid == li->pid &&
		    server->ops->compare_fids(cfile, cur_cfile)) {
			/* shared lock prevents write op through the same fid */
			if (!(li->type & server->vals->shared_lock_type) ||
			    rw_check != CIFS_WRITE_OP)
				continue;
		}
		if ((type & server->vals->shared_lock_type) &&
		    ((server->ops->compare_fids(cfile, cur_cfile) &&
		     current->tgid == li->pid) || type == li->type))
			continue;
		if (rw_check == CIFS_LOCK_OP &&
		    (flags & FL_OFDLCK) && (li->flags & FL_OFDLCK) &&
		    server->ops->compare_fids(cfile, cur_cfile))
			continue;
		if (conf_lock)
			*conf_lock = li;
		return true;
	}
	return false;
}

bool
cifs_find_lock_conflict(struct cifsFileInfo *cfile, __u64 offset, __u64 length,
			__u8 type, __u16 flags,
			struct cifsLockInfo **conf_lock, int rw_check)
{
	bool rc = false;
	struct cifs_fid_locks *cur;
	struct cifsInodeInfo *cinode = CIFS_I(d_inode(cfile->dentry));

	list_for_each_entry(cur, &cinode->llist, llist) {
		rc = cifs_find_fid_lock_conflict(cur, offset, length, type,
						 flags, cfile, conf_lock,
						 rw_check);
		if (rc)
			break;
	}

	return rc;
}

/*
 * Check if there is another lock that prevents us to set the lock (mandatory
 * style). If such a lock exists, update the flock structure with its
 * properties. Otherwise, set the flock type to F_UNLCK if we can cache brlocks
 * or leave it the same if we can't. Returns 0 if we don't need to request to
 * the server or 1 otherwise.
 */
static int
cifs_lock_test(struct cifsFileInfo *cfile, __u64 offset, __u64 length,
	       __u8 type, struct file_lock *flock)
{
	int rc = 0;
	struct cifsLockInfo *conf_lock;
	struct cifsInodeInfo *cinode = CIFS_I(d_inode(cfile->dentry));
	struct TCP_Server_Info *server = tlink_tcon(cfile->tlink)->ses->server;
	bool exist;

	down_read(&cinode->lock_sem);

	exist = cifs_find_lock_conflict(cfile, offset, length, type,
					flock->fl_flags, &conf_lock,
					CIFS_LOCK_OP);
	if (exist) {
		flock->fl_start = conf_lock->offset;
		flock->fl_end = conf_lock->offset + conf_lock->length - 1;
		flock->fl_pid = conf_lock->pid;
		if (conf_lock->type & server->vals->shared_lock_type)
			flock->fl_type = F_RDLCK;
		else
			flock->fl_type = F_WRLCK;
	} else if (!cinode->can_cache_brlcks)
		rc = 1;
	else
		flock->fl_type = F_UNLCK;

	up_read(&cinode->lock_sem);
	return rc;
}

static void
cifs_lock_add(struct cifsFileInfo *cfile, struct cifsLockInfo *lock)
{
	struct cifsInodeInfo *cinode = CIFS_I(d_inode(cfile->dentry));
	cifs_down_write(&cinode->lock_sem);
	list_add_tail(&lock->llist, &cfile->llist->locks);
	up_write(&cinode->lock_sem);
}

/*
 * Set the byte-range lock (mandatory style). Returns:
 * 1) 0, if we set the lock and don't need to request to the server;
 * 2) 1, if no locks prevent us but we need to request to the server;
 * 3) -EACCES, if there is a lock that prevents us and wait is false.
 */
static int
cifs_lock_add_if(struct cifsFileInfo *cfile, struct cifsLockInfo *lock,
		 bool wait)
{
	struct cifsLockInfo *conf_lock;
	struct cifsInodeInfo *cinode = CIFS_I(d_inode(cfile->dentry));
	bool exist;
	int rc = 0;

try_again:
	exist = false;
	cifs_down_write(&cinode->lock_sem);

	exist = cifs_find_lock_conflict(cfile, lock->offset, lock->length,
					lock->type, lock->flags, &conf_lock,
					CIFS_LOCK_OP);
	if (!exist && cinode->can_cache_brlcks) {
		list_add_tail(&lock->llist, &cfile->llist->locks);
		up_write(&cinode->lock_sem);
		return rc;
	}

	if (!exist)
		rc = 1;
	else if (!wait)
		rc = -EACCES;
	else {
		list_add_tail(&lock->blist, &conf_lock->blist);
		up_write(&cinode->lock_sem);
		rc = wait_event_interruptible(lock->block_q,
					(lock->blist.prev == &lock->blist) &&
					(lock->blist.next == &lock->blist));
		if (!rc)
			goto try_again;
		cifs_down_write(&cinode->lock_sem);
		list_del_init(&lock->blist);
	}

	up_write(&cinode->lock_sem);
	return rc;
}

/*
 * Check if there is another lock that prevents us to set the lock (posix
 * style). If such a lock exists, update the flock structure with its
 * properties. Otherwise, set the flock type to F_UNLCK if we can cache brlocks
 * or leave it the same if we can't. Returns 0 if we don't need to request to
 * the server or 1 otherwise.
 */
static int
cifs_posix_lock_test(struct file *file, struct file_lock *flock)
{
	int rc = 0;
	struct cifsInodeInfo *cinode = CIFS_I(file_inode(file));
	unsigned char saved_type = flock->fl_type;

	if ((flock->fl_flags & FL_POSIX) == 0)
		return 1;

	down_read(&cinode->lock_sem);
	posix_test_lock(file, flock);

	if (flock->fl_type == F_UNLCK && !cinode->can_cache_brlcks) {
		flock->fl_type = saved_type;
		rc = 1;
	}

	up_read(&cinode->lock_sem);
	return rc;
}

/*
 * Set the byte-range lock (posix style). Returns:
 * 1) <0, if the error occurs while setting the lock;
 * 2) 0, if we set the lock and don't need to request to the server;
 * 3) FILE_LOCK_DEFERRED, if we will wait for some other file_lock;
 * 4) FILE_LOCK_DEFERRED + 1, if we need to request to the server.
 */
static int
cifs_posix_lock_set(struct file *file, struct file_lock *flock)
{
	struct cifsInodeInfo *cinode = CIFS_I(file_inode(file));
	int rc = FILE_LOCK_DEFERRED + 1;

	if ((flock->fl_flags & FL_POSIX) == 0)
		return rc;

	cifs_down_write(&cinode->lock_sem);
	if (!cinode->can_cache_brlcks) {
		up_write(&cinode->lock_sem);
		return rc;
	}

	rc = posix_lock_file(file, flock, NULL);
	up_write(&cinode->lock_sem);
	return rc;
}

int
cifs_push_mandatory_locks(struct cifsFileInfo *cfile)
{
	unsigned int xid;
	int rc = 0, stored_rc;
	struct cifsLockInfo *li, *tmp;
	struct cifs_tcon *tcon;
	unsigned int num, max_num, max_buf;
	LOCKING_ANDX_RANGE *buf, *cur;
	static const int types[] = {
		LOCKING_ANDX_LARGE_FILES,
		LOCKING_ANDX_SHARED_LOCK | LOCKING_ANDX_LARGE_FILES
	};
	int i;

	xid = get_xid();
	tcon = tlink_tcon(cfile->tlink);

	/*
	 * Accessing maxBuf is racy with cifs_reconnect - need to store value
	 * and check it before using.
	 */
	max_buf = tcon->ses->server->maxBuf;
	if (max_buf < (sizeof(struct smb_hdr) + sizeof(LOCKING_ANDX_RANGE))) {
		free_xid(xid);
		return -EINVAL;
	}

	BUILD_BUG_ON(sizeof(struct smb_hdr) + sizeof(LOCKING_ANDX_RANGE) >
		     PAGE_SIZE);
	max_buf = min_t(unsigned int, max_buf - sizeof(struct smb_hdr),
			PAGE_SIZE);
	max_num = (max_buf - sizeof(struct smb_hdr)) /
						sizeof(LOCKING_ANDX_RANGE);
	buf = kcalloc(max_num, sizeof(LOCKING_ANDX_RANGE), GFP_KERNEL);
	if (!buf) {
		free_xid(xid);
		return -ENOMEM;
	}

	for (i = 0; i < 2; i++) {
		cur = buf;
		num = 0;
		list_for_each_entry_safe(li, tmp, &cfile->llist->locks, llist) {
			if (li->type != types[i])
				continue;
			cur->Pid = cpu_to_le16(li->pid);
			cur->LengthLow = cpu_to_le32((u32)li->length);
			cur->LengthHigh = cpu_to_le32((u32)(li->length>>32));
			cur->OffsetLow = cpu_to_le32((u32)li->offset);
			cur->OffsetHigh = cpu_to_le32((u32)(li->offset>>32));
			if (++num == max_num) {
				stored_rc = cifs_lockv(xid, tcon,
						       cfile->fid.netfid,
						       (__u8)li->type, 0, num,
						       buf);
				if (stored_rc)
					rc = stored_rc;
				cur = buf;
				num = 0;
			} else
				cur++;
		}

		if (num) {
			stored_rc = cifs_lockv(xid, tcon, cfile->fid.netfid,
					       (__u8)types[i], 0, num, buf);
			if (stored_rc)
				rc = stored_rc;
		}
	}

	kfree(buf);
	free_xid(xid);
	return rc;
}

static __u32
hash_lockowner(fl_owner_t owner)
{
	return cifs_lock_secret ^ hash32_ptr((const void *)owner);
}

struct lock_to_push {
	struct list_head llist;
	__u64 offset;
	__u64 length;
	__u32 pid;
	__u16 netfid;
	__u8 type;
};

static int
cifs_push_posix_locks(struct cifsFileInfo *cfile)
{
	struct inode *inode = d_inode(cfile->dentry);
	struct cifs_tcon *tcon = tlink_tcon(cfile->tlink);
	struct file_lock *flock;
	struct file_lock_context *flctx = inode->i_flctx;
	unsigned int count = 0, i;
	int rc = 0, xid, type;
	struct list_head locks_to_send, *el;
	struct lock_to_push *lck, *tmp;
	__u64 length;

	xid = get_xid();

	if (!flctx)
		goto out;

	spin_lock(&flctx->flc_lock);
	list_for_each(el, &flctx->flc_posix) {
		count++;
	}
	spin_unlock(&flctx->flc_lock);

	INIT_LIST_HEAD(&locks_to_send);

	/*
	 * Allocating count locks is enough because no FL_POSIX locks can be
	 * added to the list while we are holding cinode->lock_sem that
	 * protects locking operations of this inode.
	 */
	for (i = 0; i < count; i++) {
		lck = kmalloc(sizeof(struct lock_to_push), GFP_KERNEL);
		if (!lck) {
			rc = -ENOMEM;
			goto err_out;
		}
		list_add_tail(&lck->llist, &locks_to_send);
	}

	el = locks_to_send.next;
	spin_lock(&flctx->flc_lock);
	list_for_each_entry(flock, &flctx->flc_posix, fl_list) {
		if (el == &locks_to_send) {
			/*
			 * The list ended. We don't have enough allocated
			 * structures - something is really wrong.
			 */
			cifs_dbg(VFS, "Can't push all brlocks!\n");
			break;
		}
		length = 1 + flock->fl_end - flock->fl_start;
		if (flock->fl_type == F_RDLCK || flock->fl_type == F_SHLCK)
			type = CIFS_RDLCK;
		else
			type = CIFS_WRLCK;
		lck = list_entry(el, struct lock_to_push, llist);
		lck->pid = hash_lockowner(flock->fl_owner);
		lck->netfid = cfile->fid.netfid;
		lck->length = length;
		lck->type = type;
		lck->offset = flock->fl_start;
	}
	spin_unlock(&flctx->flc_lock);

	list_for_each_entry_safe(lck, tmp, &locks_to_send, llist) {
		int stored_rc;

		stored_rc = CIFSSMBPosixLock(xid, tcon, lck->netfid, lck->pid,
					     lck->offset, lck->length, NULL,
					     lck->type, 0);
		if (stored_rc)
			rc = stored_rc;
		list_del(&lck->llist);
		kfree(lck);
	}

out:
	free_xid(xid);
	return rc;
err_out:
	list_for_each_entry_safe(lck, tmp, &locks_to_send, llist) {
		list_del(&lck->llist);
		kfree(lck);
	}
	goto out;
}

static int
cifs_push_locks(struct cifsFileInfo *cfile)
{
	struct cifs_sb_info *cifs_sb = CIFS_SB(cfile->dentry->d_sb);
	struct cifsInodeInfo *cinode = CIFS_I(d_inode(cfile->dentry));
	struct cifs_tcon *tcon = tlink_tcon(cfile->tlink);
	int rc = 0;

	/* we are going to update can_cache_brlcks here - need a write access */
	cifs_down_write(&cinode->lock_sem);
	if (!cinode->can_cache_brlcks) {
		up_write(&cinode->lock_sem);
		return rc;
	}

	if (cap_unix(tcon->ses) &&
	    (CIFS_UNIX_FCNTL_CAP & le64_to_cpu(tcon->fsUnixInfo.Capability)) &&
	    ((cifs_sb->mnt_cifs_flags & CIFS_MOUNT_NOPOSIXBRL) == 0))
		rc = cifs_push_posix_locks(cfile);
	else
		rc = tcon->ses->server->ops->push_mand_locks(cfile);

	cinode->can_cache_brlcks = false;
	up_write(&cinode->lock_sem);
	return rc;
}

static void
cifs_read_flock(struct file_lock *flock, __u32 *type, int *lock, int *unlock,
		bool *wait_flag, struct TCP_Server_Info *server)
{
	if (flock->fl_flags & FL_POSIX)
		cifs_dbg(FYI, "Posix\n");
	if (flock->fl_flags & FL_FLOCK)
		cifs_dbg(FYI, "Flock\n");
	if (flock->fl_flags & FL_SLEEP) {
		cifs_dbg(FYI, "Blocking lock\n");
		*wait_flag = true;
	}
	if (flock->fl_flags & FL_ACCESS)
		cifs_dbg(FYI, "Process suspended by mandatory locking - not implemented yet\n");
	if (flock->fl_flags & FL_LEASE)
		cifs_dbg(FYI, "Lease on file - not implemented yet\n");
	if (flock->fl_flags &
	    (~(FL_POSIX | FL_FLOCK | FL_SLEEP |
	       FL_ACCESS | FL_LEASE | FL_CLOSE | FL_OFDLCK)))
		cifs_dbg(FYI, "Unknown lock flags 0x%x\n", flock->fl_flags);

	*type = server->vals->large_lock_type;
	if (flock->fl_type == F_WRLCK) {
		cifs_dbg(FYI, "F_WRLCK\n");
		*type |= server->vals->exclusive_lock_type;
		*lock = 1;
	} else if (flock->fl_type == F_UNLCK) {
		cifs_dbg(FYI, "F_UNLCK\n");
		*type |= server->vals->unlock_lock_type;
		*unlock = 1;
		/* Check if unlock includes more than one lock range */
	} else if (flock->fl_type == F_RDLCK) {
		cifs_dbg(FYI, "F_RDLCK\n");
		*type |= server->vals->shared_lock_type;
		*lock = 1;
	} else if (flock->fl_type == F_EXLCK) {
		cifs_dbg(FYI, "F_EXLCK\n");
		*type |= server->vals->exclusive_lock_type;
		*lock = 1;
	} else if (flock->fl_type == F_SHLCK) {
		cifs_dbg(FYI, "F_SHLCK\n");
		*type |= server->vals->shared_lock_type;
		*lock = 1;
	} else
		cifs_dbg(FYI, "Unknown type of lock\n");
}

static int
cifs_getlk(struct file *file, struct file_lock *flock, __u32 type,
	   bool wait_flag, bool posix_lck, unsigned int xid)
{
	int rc = 0;
	__u64 length = 1 + flock->fl_end - flock->fl_start;
	struct cifsFileInfo *cfile = (struct cifsFileInfo *)file->private_data;
	struct cifs_tcon *tcon = tlink_tcon(cfile->tlink);
	struct TCP_Server_Info *server = tcon->ses->server;
	__u16 netfid = cfile->fid.netfid;

	if (posix_lck) {
		int posix_lock_type;

		rc = cifs_posix_lock_test(file, flock);
		if (!rc)
			return rc;

		if (type & server->vals->shared_lock_type)
			posix_lock_type = CIFS_RDLCK;
		else
			posix_lock_type = CIFS_WRLCK;
		rc = CIFSSMBPosixLock(xid, tcon, netfid,
				      hash_lockowner(flock->fl_owner),
				      flock->fl_start, length, flock,
				      posix_lock_type, wait_flag);
		return rc;
	}

	rc = cifs_lock_test(cfile, flock->fl_start, length, type, flock);
	if (!rc)
		return rc;

	/* BB we could chain these into one lock request BB */
	rc = server->ops->mand_lock(xid, cfile, flock->fl_start, length, type,
				    1, 0, false);
	if (rc == 0) {
		rc = server->ops->mand_lock(xid, cfile, flock->fl_start, length,
					    type, 0, 1, false);
		flock->fl_type = F_UNLCK;
		if (rc != 0)
			cifs_dbg(VFS, "Error unlocking previously locked range %d during test of lock\n",
				 rc);
		return 0;
	}

	if (type & server->vals->shared_lock_type) {
		flock->fl_type = F_WRLCK;
		return 0;
	}

	type &= ~server->vals->exclusive_lock_type;

	rc = server->ops->mand_lock(xid, cfile, flock->fl_start, length,
				    type | server->vals->shared_lock_type,
				    1, 0, false);
	if (rc == 0) {
		rc = server->ops->mand_lock(xid, cfile, flock->fl_start, length,
			type | server->vals->shared_lock_type, 0, 1, false);
		flock->fl_type = F_RDLCK;
		if (rc != 0)
			cifs_dbg(VFS, "Error unlocking previously locked range %d during test of lock\n",
				 rc);
	} else
		flock->fl_type = F_WRLCK;

	return 0;
}

void
cifs_move_llist(struct list_head *source, struct list_head *dest)
{
	struct list_head *li, *tmp;
	list_for_each_safe(li, tmp, source)
		list_move(li, dest);
}

void
cifs_free_llist(struct list_head *llist)
{
	struct cifsLockInfo *li, *tmp;
	list_for_each_entry_safe(li, tmp, llist, llist) {
		cifs_del_lock_waiters(li);
		list_del(&li->llist);
		kfree(li);
	}
}

int
cifs_unlock_range(struct cifsFileInfo *cfile, struct file_lock *flock,
		  unsigned int xid)
{
	int rc = 0, stored_rc;
	static const int types[] = {
		LOCKING_ANDX_LARGE_FILES,
		LOCKING_ANDX_SHARED_LOCK | LOCKING_ANDX_LARGE_FILES
	};
	unsigned int i;
	unsigned int max_num, num, max_buf;
	LOCKING_ANDX_RANGE *buf, *cur;
	struct cifs_tcon *tcon = tlink_tcon(cfile->tlink);
	struct cifsInodeInfo *cinode = CIFS_I(d_inode(cfile->dentry));
	struct cifsLockInfo *li, *tmp;
	__u64 length = 1 + flock->fl_end - flock->fl_start;
	struct list_head tmp_llist;

	INIT_LIST_HEAD(&tmp_llist);

	/*
	 * Accessing maxBuf is racy with cifs_reconnect - need to store value
	 * and check it before using.
	 */
	max_buf = tcon->ses->server->maxBuf;
	if (max_buf < (sizeof(struct smb_hdr) + sizeof(LOCKING_ANDX_RANGE)))
		return -EINVAL;

	BUILD_BUG_ON(sizeof(struct smb_hdr) + sizeof(LOCKING_ANDX_RANGE) >
		     PAGE_SIZE);
	max_buf = min_t(unsigned int, max_buf - sizeof(struct smb_hdr),
			PAGE_SIZE);
	max_num = (max_buf - sizeof(struct smb_hdr)) /
						sizeof(LOCKING_ANDX_RANGE);
	buf = kcalloc(max_num, sizeof(LOCKING_ANDX_RANGE), GFP_KERNEL);
	if (!buf)
		return -ENOMEM;

	cifs_down_write(&cinode->lock_sem);
	for (i = 0; i < 2; i++) {
		cur = buf;
		num = 0;
		list_for_each_entry_safe(li, tmp, &cfile->llist->locks, llist) {
			if (flock->fl_start > li->offset ||
			    (flock->fl_start + length) <
			    (li->offset + li->length))
				continue;
			if (current->tgid != li->pid)
				continue;
			if (types[i] != li->type)
				continue;
			if (cinode->can_cache_brlcks) {
				/*
				 * We can cache brlock requests - simply remove
				 * a lock from the file's list.
				 */
				list_del(&li->llist);
				cifs_del_lock_waiters(li);
				kfree(li);
				continue;
			}
			cur->Pid = cpu_to_le16(li->pid);
			cur->LengthLow = cpu_to_le32((u32)li->length);
			cur->LengthHigh = cpu_to_le32((u32)(li->length>>32));
			cur->OffsetLow = cpu_to_le32((u32)li->offset);
			cur->OffsetHigh = cpu_to_le32((u32)(li->offset>>32));
			/*
			 * We need to save a lock here to let us add it again to
			 * the file's list if the unlock range request fails on
			 * the server.
			 */
			list_move(&li->llist, &tmp_llist);
			if (++num == max_num) {
				stored_rc = cifs_lockv(xid, tcon,
						       cfile->fid.netfid,
						       li->type, num, 0, buf);
				if (stored_rc) {
					/*
					 * We failed on the unlock range
					 * request - add all locks from the tmp
					 * list to the head of the file's list.
					 */
					cifs_move_llist(&tmp_llist,
							&cfile->llist->locks);
					rc = stored_rc;
				} else
					/*
					 * The unlock range request succeed -
					 * free the tmp list.
					 */
					cifs_free_llist(&tmp_llist);
				cur = buf;
				num = 0;
			} else
				cur++;
		}
		if (num) {
			stored_rc = cifs_lockv(xid, tcon, cfile->fid.netfid,
					       types[i], num, 0, buf);
			if (stored_rc) {
				cifs_move_llist(&tmp_llist,
						&cfile->llist->locks);
				rc = stored_rc;
			} else
				cifs_free_llist(&tmp_llist);
		}
	}

	up_write(&cinode->lock_sem);
	kfree(buf);
	return rc;
}

static int
cifs_setlk(struct file *file, struct file_lock *flock, __u32 type,
	   bool wait_flag, bool posix_lck, int lock, int unlock,
	   unsigned int xid)
{
	int rc = 0;
	__u64 length = 1 + flock->fl_end - flock->fl_start;
	struct cifsFileInfo *cfile = (struct cifsFileInfo *)file->private_data;
	struct cifs_tcon *tcon = tlink_tcon(cfile->tlink);
	struct TCP_Server_Info *server = tcon->ses->server;
	struct inode *inode = d_inode(cfile->dentry);

	if (posix_lck) {
		int posix_lock_type;

		rc = cifs_posix_lock_set(file, flock);
		if (rc <= FILE_LOCK_DEFERRED)
			return rc;

		if (type & server->vals->shared_lock_type)
			posix_lock_type = CIFS_RDLCK;
		else
			posix_lock_type = CIFS_WRLCK;

		if (unlock == 1)
			posix_lock_type = CIFS_UNLCK;

		rc = CIFSSMBPosixLock(xid, tcon, cfile->fid.netfid,
				      hash_lockowner(flock->fl_owner),
				      flock->fl_start, length,
				      NULL, posix_lock_type, wait_flag);
		goto out;
	}

	if (lock) {
		struct cifsLockInfo *lock;

		lock = cifs_lock_init(flock->fl_start, length, type,
				      flock->fl_flags);
		if (!lock)
			return -ENOMEM;

		rc = cifs_lock_add_if(cfile, lock, wait_flag);
		if (rc < 0) {
			kfree(lock);
			return rc;
		}
		if (!rc)
			goto out;

		/*
		 * Windows 7 server can delay breaking lease from read to None
		 * if we set a byte-range lock on a file - break it explicitly
		 * before sending the lock to the server to be sure the next
		 * read won't conflict with non-overlapted locks due to
		 * pagereading.
		 */
		if (!CIFS_CACHE_WRITE(CIFS_I(inode)) &&
					CIFS_CACHE_READ(CIFS_I(inode))) {
			cifs_zap_mapping(inode);
			cifs_dbg(FYI, "Set no oplock for inode=%p due to mand locks\n",
				 inode);
			CIFS_I(inode)->oplock = 0;
		}

		rc = server->ops->mand_lock(xid, cfile, flock->fl_start, length,
					    type, 1, 0, wait_flag);
		if (rc) {
			kfree(lock);
			return rc;
		}

		cifs_lock_add(cfile, lock);
	} else if (unlock)
		rc = server->ops->mand_unlock_range(cfile, flock, xid);

out:
	if ((flock->fl_flags & FL_POSIX) || (flock->fl_flags & FL_FLOCK)) {
		/*
		 * If this is a request to remove all locks because we
		 * are closing the file, it doesn't matter if the
		 * unlocking failed as both cifs.ko and the SMB server
		 * remove the lock on file close
		 */
		if (rc) {
			cifs_dbg(VFS, "%s failed rc=%d\n", __func__, rc);
			if (!(flock->fl_flags & FL_CLOSE))
				return rc;
		}
		rc = locks_lock_file_wait(file, flock);
	}
	return rc;
}

int cifs_flock(struct file *file, int cmd, struct file_lock *fl)
{
	int rc, xid;
	int lock = 0, unlock = 0;
	bool wait_flag = false;
	bool posix_lck = false;
	struct cifs_sb_info *cifs_sb;
	struct cifs_tcon *tcon;
	struct cifsFileInfo *cfile;
	__u32 type;

	rc = -EACCES;
	xid = get_xid();

	if (!(fl->fl_flags & FL_FLOCK))
		return -ENOLCK;

	cfile = (struct cifsFileInfo *)file->private_data;
	tcon = tlink_tcon(cfile->tlink);

	cifs_read_flock(fl, &type, &lock, &unlock, &wait_flag,
			tcon->ses->server);
	cifs_sb = CIFS_FILE_SB(file);

	if (cap_unix(tcon->ses) &&
	    (CIFS_UNIX_FCNTL_CAP & le64_to_cpu(tcon->fsUnixInfo.Capability)) &&
	    ((cifs_sb->mnt_cifs_flags & CIFS_MOUNT_NOPOSIXBRL) == 0))
		posix_lck = true;

	if (!lock && !unlock) {
		/*
		 * if no lock or unlock then nothing to do since we do not
		 * know what it is
		 */
		free_xid(xid);
		return -EOPNOTSUPP;
	}

	rc = cifs_setlk(file, fl, type, wait_flag, posix_lck, lock, unlock,
			xid);
	free_xid(xid);
	return rc;


}

int cifs_lock(struct file *file, int cmd, struct file_lock *flock)
{
	int rc, xid;
	int lock = 0, unlock = 0;
	bool wait_flag = false;
	bool posix_lck = false;
	struct cifs_sb_info *cifs_sb;
	struct cifs_tcon *tcon;
	struct cifsFileInfo *cfile;
	__u32 type;

	rc = -EACCES;
	xid = get_xid();

	cifs_dbg(FYI, "Lock parm: 0x%x flockflags: 0x%x flocktype: 0x%x start: %lld end: %lld\n",
		 cmd, flock->fl_flags, flock->fl_type,
		 flock->fl_start, flock->fl_end);

	cfile = (struct cifsFileInfo *)file->private_data;
	tcon = tlink_tcon(cfile->tlink);

	cifs_read_flock(flock, &type, &lock, &unlock, &wait_flag,
			tcon->ses->server);
	cifs_sb = CIFS_FILE_SB(file);

	if (cap_unix(tcon->ses) &&
	    (CIFS_UNIX_FCNTL_CAP & le64_to_cpu(tcon->fsUnixInfo.Capability)) &&
	    ((cifs_sb->mnt_cifs_flags & CIFS_MOUNT_NOPOSIXBRL) == 0))
		posix_lck = true;
	/*
	 * BB add code here to normalize offset and length to account for
	 * negative length which we can not accept over the wire.
	 */
	if (IS_GETLK(cmd)) {
		rc = cifs_getlk(file, flock, type, wait_flag, posix_lck, xid);
		free_xid(xid);
		return rc;
	}

	if (!lock && !unlock) {
		/*
		 * if no lock or unlock then nothing to do since we do not
		 * know what it is
		 */
		free_xid(xid);
		return -EOPNOTSUPP;
	}

	rc = cifs_setlk(file, flock, type, wait_flag, posix_lck, lock, unlock,
			xid);
	free_xid(xid);
	return rc;
}

/*
 * update the file size (if needed) after a write. Should be called with
 * the inode->i_lock held
 */
void
cifs_update_eof(struct cifsInodeInfo *cifsi, loff_t offset,
		      unsigned int bytes_written)
{
	loff_t end_of_write = offset + bytes_written;

	if (end_of_write > cifsi->server_eof)
		cifsi->server_eof = end_of_write;
}

static ssize_t
cifs_write(struct cifsFileInfo *open_file, __u32 pid, const char *write_data,
	   size_t write_size, loff_t *offset)
{
	int rc = 0;
	unsigned int bytes_written = 0;
	unsigned int total_written;
	struct cifs_tcon *tcon;
	struct TCP_Server_Info *server;
	unsigned int xid;
	struct dentry *dentry = open_file->dentry;
	struct cifsInodeInfo *cifsi = CIFS_I(d_inode(dentry));
	struct cifs_io_parms io_parms = {0};

	cifs_dbg(FYI, "write %zd bytes to offset %lld of %pd\n",
		 write_size, *offset, dentry);

	tcon = tlink_tcon(open_file->tlink);
	server = tcon->ses->server;

	if (!server->ops->sync_write)
		return -ENOSYS;

	xid = get_xid();

	for (total_written = 0; write_size > total_written;
	     total_written += bytes_written) {
		rc = -EAGAIN;
		while (rc == -EAGAIN) {
			struct kvec iov[2];
			unsigned int len;

			if (open_file->invalidHandle) {
				/* we could deadlock if we called
				   filemap_fdatawait from here so tell
				   reopen_file not to flush data to
				   server now */
				rc = cifs_reopen_file(open_file, false);
				if (rc != 0)
					break;
			}

			len = min(server->ops->wp_retry_size(d_inode(dentry)),
				  (unsigned int)write_size - total_written);
			/* iov[0] is reserved for smb header */
			iov[1].iov_base = (char *)write_data + total_written;
			iov[1].iov_len = len;
			io_parms.pid = pid;
			io_parms.tcon = tcon;
			io_parms.offset = *offset;
			io_parms.length = len;
			rc = server->ops->sync_write(xid, &open_file->fid,
					&io_parms, &bytes_written, iov, 1);
		}
		if (rc || (bytes_written == 0)) {
			if (total_written)
				break;
			else {
				free_xid(xid);
				return rc;
			}
		} else {
			spin_lock(&d_inode(dentry)->i_lock);
			cifs_update_eof(cifsi, *offset, bytes_written);
			spin_unlock(&d_inode(dentry)->i_lock);
			*offset += bytes_written;
		}
	}

	cifs_stats_bytes_written(tcon, total_written);

	if (total_written > 0) {
		spin_lock(&d_inode(dentry)->i_lock);
		if (*offset > d_inode(dentry)->i_size)
			i_size_write(d_inode(dentry), *offset);
		spin_unlock(&d_inode(dentry)->i_lock);
	}
	mark_inode_dirty_sync(d_inode(dentry));
	free_xid(xid);
	return total_written;
}

struct cifsFileInfo *find_readable_file(struct cifsInodeInfo *cifs_inode,
					bool fsuid_only)
{
	struct cifsFileInfo *open_file = NULL;
	struct cifs_sb_info *cifs_sb = CIFS_SB(cifs_inode->vfs_inode.i_sb);
	struct cifs_tcon *tcon = cifs_sb_master_tcon(cifs_sb);

	/* only filter by fsuid on multiuser mounts */
	if (!(cifs_sb->mnt_cifs_flags & CIFS_MOUNT_MULTIUSER))
		fsuid_only = false;

<<<<<<< HEAD
	spin_lock(&tcon->open_file_lock);
=======
	spin_lock(&cifs_inode->open_file_lock);
>>>>>>> 24b8d41d
	/* we could simply get the first_list_entry since write-only entries
	   are always at the end of the list but since the first entry might
	   have a close pending, we go through the whole list */
	list_for_each_entry(open_file, &cifs_inode->openFileList, flist) {
		if (fsuid_only && !uid_eq(open_file->uid, current_fsuid()))
			continue;
		if (OPEN_FMODE(open_file->f_flags) & FMODE_READ) {
			if (!open_file->invalidHandle) {
				/* found a good file */
				/* lock it so it will not be closed on us */
				cifsFileInfo_get(open_file);
<<<<<<< HEAD
				spin_unlock(&tcon->open_file_lock);
=======
				spin_unlock(&cifs_inode->open_file_lock);
>>>>>>> 24b8d41d
				return open_file;
			} /* else might as well continue, and look for
			     another, or simply have the caller reopen it
			     again rather than trying to fix this handle */
		} else /* write only file */
			break; /* write only files are last so must be done */
	}
<<<<<<< HEAD
	spin_unlock(&tcon->open_file_lock);
=======
	spin_unlock(&cifs_inode->open_file_lock);
>>>>>>> 24b8d41d
	return NULL;
}

/* Return -EBADF if no handle is found and general rc otherwise */
int
cifs_get_writable_file(struct cifsInodeInfo *cifs_inode, int flags,
		       struct cifsFileInfo **ret_file)
{
	struct cifsFileInfo *open_file, *inv_file = NULL;
	struct cifs_sb_info *cifs_sb;
	struct cifs_tcon *tcon;
	bool any_available = false;
	int rc = -EBADF;
	unsigned int refind = 0;
	bool fsuid_only = flags & FIND_WR_FSUID_ONLY;
	bool with_delete = flags & FIND_WR_WITH_DELETE;
	*ret_file = NULL;

	/*
	 * Having a null inode here (because mapping->host was set to zero by
	 * the VFS or MM) should not happen but we had reports of on oops (due
	 * to it being zero) during stress testcases so we need to check for it
	 */

	if (cifs_inode == NULL) {
		cifs_dbg(VFS, "Null inode passed to cifs_writeable_file\n");
		dump_stack();
		return rc;
	}

	cifs_sb = CIFS_SB(cifs_inode->vfs_inode.i_sb);
	tcon = cifs_sb_master_tcon(cifs_sb);

	/* only filter by fsuid on multiuser mounts */
	if (!(cifs_sb->mnt_cifs_flags & CIFS_MOUNT_MULTIUSER))
		fsuid_only = false;

<<<<<<< HEAD
	spin_lock(&tcon->open_file_lock);
refind_writable:
	if (refind > MAX_REOPEN_ATT) {
		spin_unlock(&tcon->open_file_lock);
		return NULL;
=======
	spin_lock(&cifs_inode->open_file_lock);
refind_writable:
	if (refind > MAX_REOPEN_ATT) {
		spin_unlock(&cifs_inode->open_file_lock);
		return rc;
>>>>>>> 24b8d41d
	}
	list_for_each_entry(open_file, &cifs_inode->openFileList, flist) {
		if (!any_available && open_file->pid != current->tgid)
			continue;
		if (fsuid_only && !uid_eq(open_file->uid, current_fsuid()))
			continue;
		if (with_delete && !(open_file->fid.access & DELETE))
			continue;
		if (OPEN_FMODE(open_file->f_flags) & FMODE_WRITE) {
			if (!open_file->invalidHandle) {
				/* found a good writable file */
				cifsFileInfo_get(open_file);
<<<<<<< HEAD
				spin_unlock(&tcon->open_file_lock);
				return open_file;
=======
				spin_unlock(&cifs_inode->open_file_lock);
				*ret_file = open_file;
				return 0;
>>>>>>> 24b8d41d
			} else {
				if (!inv_file)
					inv_file = open_file;
			}
		}
	}
	/* couldn't find useable FH with same pid, try any available */
	if (!any_available) {
		any_available = true;
		goto refind_writable;
	}

	if (inv_file) {
		any_available = false;
		cifsFileInfo_get(inv_file);
	}

<<<<<<< HEAD
	spin_unlock(&tcon->open_file_lock);

	if (inv_file) {
		rc = cifs_reopen_file(inv_file, false);
		if (!rc)
			return inv_file;
		else {
			spin_lock(&tcon->open_file_lock);
			list_move_tail(&inv_file->flist,
					&cifs_inode->openFileList);
			spin_unlock(&tcon->open_file_lock);
			cifsFileInfo_put(inv_file);
			++refind;
			inv_file = NULL;
			spin_lock(&tcon->open_file_lock);
			goto refind_writable;
=======
	spin_unlock(&cifs_inode->open_file_lock);

	if (inv_file) {
		rc = cifs_reopen_file(inv_file, false);
		if (!rc) {
			*ret_file = inv_file;
			return 0;
>>>>>>> 24b8d41d
		}

		spin_lock(&cifs_inode->open_file_lock);
		list_move_tail(&inv_file->flist, &cifs_inode->openFileList);
		spin_unlock(&cifs_inode->open_file_lock);
		cifsFileInfo_put(inv_file);
		++refind;
		inv_file = NULL;
		spin_lock(&cifs_inode->open_file_lock);
		goto refind_writable;
	}

	return rc;
}

struct cifsFileInfo *
find_writable_file(struct cifsInodeInfo *cifs_inode, int flags)
{
	struct cifsFileInfo *cfile;
	int rc;

	rc = cifs_get_writable_file(cifs_inode, flags, &cfile);
	if (rc)
		cifs_dbg(FYI, "Couldn't find writable handle rc=%d\n", rc);

	return cfile;
}

int
cifs_get_writable_path(struct cifs_tcon *tcon, const char *name,
		       int flags,
		       struct cifsFileInfo **ret_file)
{
	struct list_head *tmp;
	struct cifsFileInfo *cfile;
	struct cifsInodeInfo *cinode;
	char *full_path;

	*ret_file = NULL;

	spin_lock(&tcon->open_file_lock);
	list_for_each(tmp, &tcon->openFileList) {
		cfile = list_entry(tmp, struct cifsFileInfo,
			     tlist);
		full_path = build_path_from_dentry(cfile->dentry);
		if (full_path == NULL) {
			spin_unlock(&tcon->open_file_lock);
			return -ENOMEM;
		}
		if (strcmp(full_path, name)) {
			kfree(full_path);
			continue;
		}

		kfree(full_path);
		cinode = CIFS_I(d_inode(cfile->dentry));
		spin_unlock(&tcon->open_file_lock);
		return cifs_get_writable_file(cinode, flags, ret_file);
	}

	spin_unlock(&tcon->open_file_lock);
	return -ENOENT;
}

int
cifs_get_readable_path(struct cifs_tcon *tcon, const char *name,
		       struct cifsFileInfo **ret_file)
{
	struct list_head *tmp;
	struct cifsFileInfo *cfile;
	struct cifsInodeInfo *cinode;
	char *full_path;

	*ret_file = NULL;

	spin_lock(&tcon->open_file_lock);
	list_for_each(tmp, &tcon->openFileList) {
		cfile = list_entry(tmp, struct cifsFileInfo,
			     tlist);
		full_path = build_path_from_dentry(cfile->dentry);
		if (full_path == NULL) {
			spin_unlock(&tcon->open_file_lock);
			return -ENOMEM;
		}
		if (strcmp(full_path, name)) {
			kfree(full_path);
			continue;
		}

		kfree(full_path);
		cinode = CIFS_I(d_inode(cfile->dentry));
		spin_unlock(&tcon->open_file_lock);
		*ret_file = find_readable_file(cinode, 0);
		return *ret_file ? 0 : -ENOENT;
	}

	spin_unlock(&tcon->open_file_lock);
	return -ENOENT;
}

static int cifs_partialpagewrite(struct page *page, unsigned from, unsigned to)
{
	struct address_space *mapping = page->mapping;
	loff_t offset = (loff_t)page->index << PAGE_SHIFT;
	char *write_data;
	int rc = -EFAULT;
	int bytes_written = 0;
	struct inode *inode;
	struct cifsFileInfo *open_file;

	if (!mapping || !mapping->host)
		return -EFAULT;

	inode = page->mapping->host;

	offset += (loff_t)from;
	write_data = kmap(page);
	write_data += from;

	if ((to > PAGE_SIZE) || (from > to)) {
		kunmap(page);
		return -EIO;
	}

	/* racing with truncate? */
	if (offset > mapping->host->i_size) {
		kunmap(page);
		return 0; /* don't care */
	}

	/* check to make sure that we are not extending the file */
	if (mapping->host->i_size - offset < (loff_t)to)
		to = (unsigned)(mapping->host->i_size - offset);

	rc = cifs_get_writable_file(CIFS_I(mapping->host), FIND_WR_ANY,
				    &open_file);
	if (!rc) {
		bytes_written = cifs_write(open_file, open_file->pid,
					   write_data, to - from, &offset);
		cifsFileInfo_put(open_file);
		/* Does mm or vfs already set times? */
		inode->i_atime = inode->i_mtime = current_time(inode);
		if ((bytes_written > 0) && (offset))
			rc = 0;
		else if (bytes_written < 0)
			rc = bytes_written;
		else
			rc = -EFAULT;
	} else {
		cifs_dbg(FYI, "No writable handle for write page rc=%d\n", rc);
		if (!is_retryable_error(rc))
			rc = -EIO;
	}

	kunmap(page);
	return rc;
}

static struct cifs_writedata *
wdata_alloc_and_fillpages(pgoff_t tofind, struct address_space *mapping,
			  pgoff_t end, pgoff_t *index,
			  unsigned int *found_pages)
{
	struct cifs_writedata *wdata;

	wdata = cifs_writedata_alloc((unsigned int)tofind,
				     cifs_writev_complete);
	if (!wdata)
		return NULL;

	*found_pages = find_get_pages_range_tag(mapping, index, end,
				PAGECACHE_TAG_DIRTY, tofind, wdata->pages);
	return wdata;
}

static unsigned int
wdata_prepare_pages(struct cifs_writedata *wdata, unsigned int found_pages,
		    struct address_space *mapping,
		    struct writeback_control *wbc,
		    pgoff_t end, pgoff_t *index, pgoff_t *next, bool *done)
{
	unsigned int nr_pages = 0, i;
	struct page *page;

	for (i = 0; i < found_pages; i++) {
		page = wdata->pages[i];
		/*
		 * At this point we hold neither the i_pages lock nor the
		 * page lock: the page may be truncated or invalidated
		 * (changing page->mapping to NULL), or even swizzled
		 * back from swapper_space to tmpfs file mapping
		 */

		if (nr_pages == 0)
			lock_page(page);
		else if (!trylock_page(page))
			break;

		if (unlikely(page->mapping != mapping)) {
			unlock_page(page);
			break;
		}

		if (!wbc->range_cyclic && page->index > end) {
			*done = true;
			unlock_page(page);
			break;
		}

		if (*next && (page->index != *next)) {
			/* Not next consecutive page */
			unlock_page(page);
			break;
		}

		if (wbc->sync_mode != WB_SYNC_NONE)
			wait_on_page_writeback(page);

		if (PageWriteback(page) ||
				!clear_page_dirty_for_io(page)) {
			unlock_page(page);
			break;
		}

		/*
		 * This actually clears the dirty bit in the radix tree.
		 * See cifs_writepage() for more commentary.
		 */
		set_page_writeback(page);
		if (page_offset(page) >= i_size_read(mapping->host)) {
			*done = true;
			unlock_page(page);
			end_page_writeback(page);
			break;
		}

		wdata->pages[i] = page;
		*next = page->index + 1;
		++nr_pages;
	}

	/* reset index to refind any pages skipped */
	if (nr_pages == 0)
		*index = wdata->pages[0]->index + 1;

	/* put any pages we aren't going to use */
	for (i = nr_pages; i < found_pages; i++) {
		put_page(wdata->pages[i]);
		wdata->pages[i] = NULL;
	}

	return nr_pages;
}

static int
wdata_send_pages(struct cifs_writedata *wdata, unsigned int nr_pages,
		 struct address_space *mapping, struct writeback_control *wbc)
{
	int rc;

	wdata->sync_mode = wbc->sync_mode;
	wdata->nr_pages = nr_pages;
	wdata->offset = page_offset(wdata->pages[0]);
	wdata->pagesz = PAGE_SIZE;
	wdata->tailsz = min(i_size_read(mapping->host) -
			page_offset(wdata->pages[nr_pages - 1]),
			(loff_t)PAGE_SIZE);
	wdata->bytes = ((nr_pages - 1) * PAGE_SIZE) + wdata->tailsz;
	wdata->pid = wdata->cfile->pid;

	rc = adjust_credits(wdata->server, &wdata->credits, wdata->bytes);
	if (rc)
		return rc;

	if (wdata->cfile->invalidHandle)
		rc = -EAGAIN;
	else
		rc = wdata->server->ops->async_writev(wdata,
						      cifs_writedata_release);

	return rc;
}

static int cifs_writepages(struct address_space *mapping,
			   struct writeback_control *wbc)
{
	struct inode *inode = mapping->host;
	struct cifs_sb_info *cifs_sb = CIFS_SB(inode->i_sb);
	struct TCP_Server_Info *server;
	bool done = false, scanned = false, range_whole = false;
	pgoff_t end, index;
	struct cifs_writedata *wdata;
	struct cifsFileInfo *cfile = NULL;
	int rc = 0;
	int saved_rc = 0;
	unsigned int xid;

	/*
	 * If wsize is smaller than the page cache size, default to writing
	 * one page at a time via cifs_writepage
	 */
	if (cifs_sb->wsize < PAGE_SIZE)
		return generic_writepages(mapping, wbc);

	xid = get_xid();
	if (wbc->range_cyclic) {
		index = mapping->writeback_index; /* Start from prev offset */
		end = -1;
	} else {
		index = wbc->range_start >> PAGE_SHIFT;
		end = wbc->range_end >> PAGE_SHIFT;
		if (wbc->range_start == 0 && wbc->range_end == LLONG_MAX)
			range_whole = true;
		scanned = true;
	}
	server = cifs_pick_channel(cifs_sb_master_tcon(cifs_sb)->ses);

retry:
	while (!done && index <= end) {
		unsigned int i, nr_pages, found_pages, wsize;
		pgoff_t next = 0, tofind, saved_index = index;
		struct cifs_credits credits_on_stack;
		struct cifs_credits *credits = &credits_on_stack;
		int get_file_rc = 0;

		if (cfile)
			cifsFileInfo_put(cfile);

		rc = cifs_get_writable_file(CIFS_I(inode), FIND_WR_ANY, &cfile);

		/* in case of an error store it to return later */
		if (rc)
			get_file_rc = rc;

		rc = server->ops->wait_mtu_credits(server, cifs_sb->wsize,
						   &wsize, credits);
		if (rc != 0) {
			done = true;
			break;
		}

		tofind = min((wsize / PAGE_SIZE) - 1, end - index) + 1;

		wdata = wdata_alloc_and_fillpages(tofind, mapping, end, &index,
						  &found_pages);
		if (!wdata) {
			rc = -ENOMEM;
			done = true;
			add_credits_and_wake_if(server, credits, 0);
			break;
		}

		if (found_pages == 0) {
			kref_put(&wdata->refcount, cifs_writedata_release);
			add_credits_and_wake_if(server, credits, 0);
			break;
		}

		nr_pages = wdata_prepare_pages(wdata, found_pages, mapping, wbc,
					       end, &index, &next, &done);

		/* nothing to write? */
		if (nr_pages == 0) {
			kref_put(&wdata->refcount, cifs_writedata_release);
			add_credits_and_wake_if(server, credits, 0);
			continue;
		}

		wdata->credits = credits_on_stack;
		wdata->cfile = cfile;
		wdata->server = server;
		cfile = NULL;

		if (!wdata->cfile) {
			cifs_dbg(VFS, "No writable handle in writepages rc=%d\n",
				 get_file_rc);
			if (is_retryable_error(get_file_rc))
				rc = get_file_rc;
			else
				rc = -EBADF;
		} else
			rc = wdata_send_pages(wdata, nr_pages, mapping, wbc);

		for (i = 0; i < nr_pages; ++i)
			unlock_page(wdata->pages[i]);

		/* send failure -- clean up the mess */
		if (rc != 0) {
			add_credits_and_wake_if(server, &wdata->credits, 0);
			for (i = 0; i < nr_pages; ++i) {
				if (is_retryable_error(rc))
					redirty_page_for_writepage(wbc,
							   wdata->pages[i]);
				else
					SetPageError(wdata->pages[i]);
				end_page_writeback(wdata->pages[i]);
				put_page(wdata->pages[i]);
			}
			if (!is_retryable_error(rc))
				mapping_set_error(mapping, rc);
		}
		kref_put(&wdata->refcount, cifs_writedata_release);

		if (wbc->sync_mode == WB_SYNC_ALL && rc == -EAGAIN) {
			index = saved_index;
			continue;
		}

		/* Return immediately if we received a signal during writing */
		if (is_interrupt_error(rc)) {
			done = true;
			break;
		}

		if (rc != 0 && saved_rc == 0)
			saved_rc = rc;

		wbc->nr_to_write -= nr_pages;
		if (wbc->nr_to_write <= 0)
			done = true;

		index = next;
	}

	if (!scanned && !done) {
		/*
		 * We hit the last page and there is more work to be done: wrap
		 * back to the start of the file
		 */
		scanned = true;
		index = 0;
		goto retry;
	}

	if (saved_rc != 0)
		rc = saved_rc;

	if (wbc->range_cyclic || (range_whole && wbc->nr_to_write > 0))
		mapping->writeback_index = index;

	if (cfile)
		cifsFileInfo_put(cfile);
	free_xid(xid);
	return rc;
}

static int
cifs_writepage_locked(struct page *page, struct writeback_control *wbc)
{
	int rc;
	unsigned int xid;

	xid = get_xid();
/* BB add check for wbc flags */
	get_page(page);
	if (!PageUptodate(page))
		cifs_dbg(FYI, "ppw - page not up to date\n");

	/*
	 * Set the "writeback" flag, and clear "dirty" in the radix tree.
	 *
	 * A writepage() implementation always needs to do either this,
	 * or re-dirty the page with "redirty_page_for_writepage()" in
	 * the case of a failure.
	 *
	 * Just unlocking the page will cause the radix tree tag-bits
	 * to fail to update with the state of the page correctly.
	 */
	set_page_writeback(page);
retry_write:
	rc = cifs_partialpagewrite(page, 0, PAGE_SIZE);
	if (is_retryable_error(rc)) {
		if (wbc->sync_mode == WB_SYNC_ALL && rc == -EAGAIN)
			goto retry_write;
		redirty_page_for_writepage(wbc, page);
	} else if (rc != 0) {
		SetPageError(page);
		mapping_set_error(page->mapping, rc);
	} else {
		SetPageUptodate(page);
	}
	end_page_writeback(page);
	put_page(page);
	free_xid(xid);
	return rc;
}

static int cifs_writepage(struct page *page, struct writeback_control *wbc)
{
	int rc = cifs_writepage_locked(page, wbc);
	unlock_page(page);
	return rc;
}

static int cifs_write_end(struct file *file, struct address_space *mapping,
			loff_t pos, unsigned len, unsigned copied,
			struct page *page, void *fsdata)
{
	int rc;
	struct inode *inode = mapping->host;
	struct cifsFileInfo *cfile = file->private_data;
	struct cifs_sb_info *cifs_sb = CIFS_SB(cfile->dentry->d_sb);
	__u32 pid;

	if (cifs_sb->mnt_cifs_flags & CIFS_MOUNT_RWPIDFORWARD)
		pid = cfile->pid;
	else
		pid = current->tgid;

	cifs_dbg(FYI, "write_end for page %p from pos %lld with %d bytes\n",
		 page, pos, copied);

	if (PageChecked(page)) {
		if (copied == len)
			SetPageUptodate(page);
		ClearPageChecked(page);
	} else if (!PageUptodate(page) && copied == PAGE_SIZE)
		SetPageUptodate(page);

	if (!PageUptodate(page)) {
		char *page_data;
		unsigned offset = pos & (PAGE_SIZE - 1);
		unsigned int xid;

		xid = get_xid();
		/* this is probably better than directly calling
		   partialpage_write since in this function the file handle is
		   known which we might as well	leverage */
		/* BB check if anything else missing out of ppw
		   such as updating last write time */
		page_data = kmap(page);
		rc = cifs_write(cfile, pid, page_data + offset, copied, &pos);
		/* if (rc < 0) should we set writebehind rc? */
		kunmap(page);

		free_xid(xid);
	} else {
		rc = copied;
		pos += copied;
		set_page_dirty(page);
	}

	if (rc > 0) {
		spin_lock(&inode->i_lock);
		if (pos > inode->i_size)
			i_size_write(inode, pos);
		spin_unlock(&inode->i_lock);
	}

	unlock_page(page);
	put_page(page);

	return rc;
}

int cifs_strict_fsync(struct file *file, loff_t start, loff_t end,
		      int datasync)
{
	unsigned int xid;
	int rc = 0;
	struct cifs_tcon *tcon;
	struct TCP_Server_Info *server;
	struct cifsFileInfo *smbfile = file->private_data;
	struct inode *inode = file_inode(file);
	struct cifs_sb_info *cifs_sb = CIFS_SB(inode->i_sb);

	rc = file_write_and_wait_range(file, start, end);
	if (rc) {
		trace_cifs_fsync_err(inode->i_ino, rc);
		return rc;
	}

	xid = get_xid();

	cifs_dbg(FYI, "Sync file - name: %pD datasync: 0x%x\n",
		 file, datasync);

	if (!CIFS_CACHE_READ(CIFS_I(inode))) {
		rc = cifs_zap_mapping(inode);
		if (rc) {
			cifs_dbg(FYI, "rc: %d during invalidate phase\n", rc);
			rc = 0; /* don't care about it in fsync */
		}
	}

	tcon = tlink_tcon(smbfile->tlink);
	if (!(cifs_sb->mnt_cifs_flags & CIFS_MOUNT_NOSSYNC)) {
		server = tcon->ses->server;
		if (server->ops->flush)
			rc = server->ops->flush(xid, tcon, &smbfile->fid);
		else
			rc = -ENOSYS;
	}

	free_xid(xid);
	return rc;
}

int cifs_fsync(struct file *file, loff_t start, loff_t end, int datasync)
{
	unsigned int xid;
	int rc = 0;
	struct cifs_tcon *tcon;
	struct TCP_Server_Info *server;
	struct cifsFileInfo *smbfile = file->private_data;
	struct cifs_sb_info *cifs_sb = CIFS_FILE_SB(file);

	rc = file_write_and_wait_range(file, start, end);
	if (rc) {
		trace_cifs_fsync_err(file_inode(file)->i_ino, rc);
		return rc;
	}

	xid = get_xid();

	cifs_dbg(FYI, "Sync file - name: %pD datasync: 0x%x\n",
		 file, datasync);

	tcon = tlink_tcon(smbfile->tlink);
	if (!(cifs_sb->mnt_cifs_flags & CIFS_MOUNT_NOSSYNC)) {
		server = tcon->ses->server;
		if (server->ops->flush)
			rc = server->ops->flush(xid, tcon, &smbfile->fid);
		else
			rc = -ENOSYS;
	}

	free_xid(xid);
	return rc;
}

/*
 * As file closes, flush all cached write data for this inode checking
 * for write behind errors.
 */
int cifs_flush(struct file *file, fl_owner_t id)
{
	struct inode *inode = file_inode(file);
	int rc = 0;

	if (file->f_mode & FMODE_WRITE)
		rc = filemap_write_and_wait(inode->i_mapping);

	cifs_dbg(FYI, "Flush inode %p file %p rc %d\n", inode, file, rc);
	if (rc)
		trace_cifs_flush_err(inode->i_ino, rc);
	return rc;
}

static int
cifs_write_allocate_pages(struct page **pages, unsigned long num_pages)
{
	int rc = 0;
	unsigned long i;

	for (i = 0; i < num_pages; i++) {
		pages[i] = alloc_page(GFP_KERNEL|__GFP_HIGHMEM);
		if (!pages[i]) {
			/*
			 * save number of pages we have already allocated and
			 * return with ENOMEM error
			 */
			num_pages = i;
			rc = -ENOMEM;
			break;
		}
	}

	if (rc) {
		for (i = 0; i < num_pages; i++)
			put_page(pages[i]);
	}
	return rc;
}

static inline
size_t get_numpages(const size_t wsize, const size_t len, size_t *cur_len)
{
	size_t num_pages;
	size_t clen;

	clen = min_t(const size_t, len, wsize);
	num_pages = DIV_ROUND_UP(clen, PAGE_SIZE);

	if (cur_len)
		*cur_len = clen;

	return num_pages;
}

static void
cifs_uncached_writedata_release(struct kref *refcount)
{
	int i;
	struct cifs_writedata *wdata = container_of(refcount,
					struct cifs_writedata, refcount);

	kref_put(&wdata->ctx->refcount, cifs_aio_ctx_release);
	for (i = 0; i < wdata->nr_pages; i++)
		put_page(wdata->pages[i]);
	cifs_writedata_release(refcount);
}

static void collect_uncached_write_data(struct cifs_aio_ctx *ctx);

static void
cifs_uncached_writev_complete(struct work_struct *work)
{
	struct cifs_writedata *wdata = container_of(work,
					struct cifs_writedata, work);
	struct inode *inode = d_inode(wdata->cfile->dentry);
	struct cifsInodeInfo *cifsi = CIFS_I(inode);

	spin_lock(&inode->i_lock);
	cifs_update_eof(cifsi, wdata->offset, wdata->bytes);
	if (cifsi->server_eof > inode->i_size)
		i_size_write(inode, cifsi->server_eof);
	spin_unlock(&inode->i_lock);

	complete(&wdata->done);
	collect_uncached_write_data(wdata->ctx);
	/* the below call can possibly free the last ref to aio ctx */
	kref_put(&wdata->refcount, cifs_uncached_writedata_release);
}

static int
wdata_fill_from_iovec(struct cifs_writedata *wdata, struct iov_iter *from,
		      size_t *len, unsigned long *num_pages)
{
	size_t save_len, copied, bytes, cur_len = *len;
	unsigned long i, nr_pages = *num_pages;

	save_len = cur_len;
	for (i = 0; i < nr_pages; i++) {
		bytes = min_t(const size_t, cur_len, PAGE_SIZE);
		copied = copy_page_from_iter(wdata->pages[i], 0, bytes, from);
		cur_len -= copied;
		/*
		 * If we didn't copy as much as we expected, then that
		 * may mean we trod into an unmapped area. Stop copying
		 * at that point. On the next pass through the big
		 * loop, we'll likely end up getting a zero-length
		 * write and bailing out of it.
		 */
		if (copied < bytes)
			break;
	}
	cur_len = save_len - cur_len;
	*len = cur_len;

	/*
	 * If we have no data to send, then that probably means that
	 * the copy above failed altogether. That's most likely because
	 * the address in the iovec was bogus. Return -EFAULT and let
	 * the caller free anything we allocated and bail out.
	 */
	if (!cur_len)
		return -EFAULT;

	/*
	 * i + 1 now represents the number of pages we actually used in
	 * the copy phase above.
	 */
	*num_pages = i + 1;
	return 0;
}

static int
cifs_resend_wdata(struct cifs_writedata *wdata, struct list_head *wdata_list,
	struct cifs_aio_ctx *ctx)
{
	unsigned int wsize;
	struct cifs_credits credits;
	int rc;
	struct TCP_Server_Info *server = wdata->server;

	do {
		if (wdata->cfile->invalidHandle) {
			rc = cifs_reopen_file(wdata->cfile, false);
			if (rc == -EAGAIN)
				continue;
			else if (rc)
				break;
		}


		/*
		 * Wait for credits to resend this wdata.
		 * Note: we are attempting to resend the whole wdata not in
		 * segments
		 */
		do {
			rc = server->ops->wait_mtu_credits(server, wdata->bytes,
						&wsize, &credits);
			if (rc)
				goto fail;

			if (wsize < wdata->bytes) {
				add_credits_and_wake_if(server, &credits, 0);
				msleep(1000);
			}
		} while (wsize < wdata->bytes);
		wdata->credits = credits;

		rc = adjust_credits(server, &wdata->credits, wdata->bytes);

		if (!rc) {
			if (wdata->cfile->invalidHandle)
				rc = -EAGAIN;
			else {
#ifdef CONFIG_CIFS_SMB_DIRECT
				if (wdata->mr) {
					wdata->mr->need_invalidate = true;
					smbd_deregister_mr(wdata->mr);
					wdata->mr = NULL;
				}
#endif
				rc = server->ops->async_writev(wdata,
					cifs_uncached_writedata_release);
			}
		}

		/* If the write was successfully sent, we are done */
		if (!rc) {
			list_add_tail(&wdata->list, wdata_list);
			return 0;
		}

		/* Roll back credits and retry if needed */
		add_credits_and_wake_if(server, &wdata->credits, 0);
	} while (rc == -EAGAIN);

fail:
	kref_put(&wdata->refcount, cifs_uncached_writedata_release);
	return rc;
}

static int
cifs_write_from_iter(loff_t offset, size_t len, struct iov_iter *from,
		     struct cifsFileInfo *open_file,
		     struct cifs_sb_info *cifs_sb, struct list_head *wdata_list,
		     struct cifs_aio_ctx *ctx)
{
	int rc = 0;
	size_t cur_len;
	unsigned long nr_pages, num_pages, i;
	struct cifs_writedata *wdata;
	struct iov_iter saved_from = *from;
	loff_t saved_offset = offset;
	pid_t pid;
	struct TCP_Server_Info *server;
	struct page **pagevec;
	size_t start;
	unsigned int xid;

	if (cifs_sb->mnt_cifs_flags & CIFS_MOUNT_RWPIDFORWARD)
		pid = open_file->pid;
	else
		pid = current->tgid;

<<<<<<< HEAD
	server = tlink_tcon(open_file->tlink)->ses->server;
=======
	server = cifs_pick_channel(tlink_tcon(open_file->tlink)->ses);
	xid = get_xid();
>>>>>>> 24b8d41d

	do {
		unsigned int wsize;
		struct cifs_credits credits_on_stack;
		struct cifs_credits *credits = &credits_on_stack;

		if (open_file->invalidHandle) {
			rc = cifs_reopen_file(open_file, false);
			if (rc == -EAGAIN)
				continue;
			else if (rc)
				break;
		}

		rc = server->ops->wait_mtu_credits(server, cifs_sb->wsize,
						   &wsize, credits);
		if (rc)
			break;

		cur_len = min_t(const size_t, len, wsize);

		if (ctx->direct_io) {
			ssize_t result;

			result = iov_iter_get_pages_alloc(
				from, &pagevec, cur_len, &start);
			if (result < 0) {
				cifs_dbg(VFS,
					 "direct_writev couldn't get user pages (rc=%zd) iter type %d iov_offset %zd count %zd\n",
					 result, iov_iter_type(from),
					 from->iov_offset, from->count);
				dump_stack();

				rc = result;
				add_credits_and_wake_if(server, credits, 0);
				break;
			}
			cur_len = (size_t)result;
			iov_iter_advance(from, cur_len);

			nr_pages =
				(cur_len + start + PAGE_SIZE - 1) / PAGE_SIZE;

			wdata = cifs_writedata_direct_alloc(pagevec,
					     cifs_uncached_writev_complete);
			if (!wdata) {
				rc = -ENOMEM;
				add_credits_and_wake_if(server, credits, 0);
				break;
			}


			wdata->page_offset = start;
			wdata->tailsz =
				nr_pages > 1 ?
					cur_len - (PAGE_SIZE - start) -
					(nr_pages - 2) * PAGE_SIZE :
					cur_len;
		} else {
			nr_pages = get_numpages(wsize, len, &cur_len);
			wdata = cifs_writedata_alloc(nr_pages,
					     cifs_uncached_writev_complete);
			if (!wdata) {
				rc = -ENOMEM;
				add_credits_and_wake_if(server, credits, 0);
				break;
			}

			rc = cifs_write_allocate_pages(wdata->pages, nr_pages);
			if (rc) {
				kvfree(wdata->pages);
				kfree(wdata);
				add_credits_and_wake_if(server, credits, 0);
				break;
			}

			num_pages = nr_pages;
			rc = wdata_fill_from_iovec(
				wdata, from, &cur_len, &num_pages);
			if (rc) {
				for (i = 0; i < nr_pages; i++)
					put_page(wdata->pages[i]);
				kvfree(wdata->pages);
				kfree(wdata);
				add_credits_and_wake_if(server, credits, 0);
				break;
			}

			/*
			 * Bring nr_pages down to the number of pages we
			 * actually used, and free any pages that we didn't use.
			 */
			for ( ; nr_pages > num_pages; nr_pages--)
				put_page(wdata->pages[nr_pages - 1]);

			wdata->tailsz = cur_len - ((nr_pages - 1) * PAGE_SIZE);
		}

		wdata->sync_mode = WB_SYNC_ALL;
		wdata->nr_pages = nr_pages;
		wdata->offset = (__u64)offset;
		wdata->cfile = cifsFileInfo_get(open_file);
		wdata->server = server;
		wdata->pid = pid;
		wdata->bytes = cur_len;
		wdata->pagesz = PAGE_SIZE;
		wdata->credits = credits_on_stack;
		wdata->ctx = ctx;
		kref_get(&ctx->refcount);

		rc = adjust_credits(server, &wdata->credits, wdata->bytes);

		if (!rc) {
			if (wdata->cfile->invalidHandle)
				rc = -EAGAIN;
			else
				rc = server->ops->async_writev(wdata,
					cifs_uncached_writedata_release);
		}

		if (rc) {
			add_credits_and_wake_if(server, &wdata->credits, 0);
			kref_put(&wdata->refcount,
				 cifs_uncached_writedata_release);
			if (rc == -EAGAIN) {
				*from = saved_from;
				iov_iter_advance(from, offset - saved_offset);
				continue;
			}
			break;
		}

		list_add_tail(&wdata->list, wdata_list);
		offset += cur_len;
		len -= cur_len;
	} while (len > 0);

	free_xid(xid);
	return rc;
}

static void collect_uncached_write_data(struct cifs_aio_ctx *ctx)
{
	struct cifs_writedata *wdata, *tmp;
	struct cifs_tcon *tcon;
	struct cifs_sb_info *cifs_sb;
<<<<<<< HEAD
	struct cifs_writedata *wdata, *tmp;
	struct list_head wdata_list;
	struct iov_iter saved_from = *from;
	int rc;

	/*
	 * BB - optimize the way when signing is disabled. We can drop this
	 * extra memory-to-memory copying and use iovec buffers for constructing
	 * write request.
	 */

	rc = generic_write_checks(iocb, from);
	if (rc <= 0)
		return rc;

	INIT_LIST_HEAD(&wdata_list);
	cifs_sb = CIFS_FILE_SB(file);
	open_file = file->private_data;
	tcon = tlink_tcon(open_file->tlink);

	if (!tcon->ses->server->ops->async_writev)
		return -ENOSYS;

	rc = cifs_write_from_iter(iocb->ki_pos, iov_iter_count(from), from,
				  open_file, cifs_sb, &wdata_list);
=======
	struct dentry *dentry = ctx->cfile->dentry;
	int rc;

	tcon = tlink_tcon(ctx->cfile->tlink);
	cifs_sb = CIFS_SB(dentry->d_sb);

	mutex_lock(&ctx->aio_mutex);
>>>>>>> 24b8d41d

	if (list_empty(&ctx->list)) {
		mutex_unlock(&ctx->aio_mutex);
		return;
	}

	rc = ctx->rc;
	/*
	 * Wait for and collect replies for any successful sends in order of
	 * increasing offset. Once an error is hit, then return without waiting
	 * for any more replies.
	 */
restart_loop:
	list_for_each_entry_safe(wdata, tmp, &ctx->list, list) {
		if (!rc) {
			if (!try_wait_for_completion(&wdata->done)) {
				mutex_unlock(&ctx->aio_mutex);
				return;
			}

			if (wdata->result)
				rc = wdata->result;
			else
				ctx->total_len += wdata->bytes;

			/* resend call if it's a retryable error */
			if (rc == -EAGAIN) {
				struct list_head tmp_list;
<<<<<<< HEAD
				struct iov_iter tmp_from = saved_from;
=======
				struct iov_iter tmp_from = ctx->iter;
>>>>>>> 24b8d41d

				INIT_LIST_HEAD(&tmp_list);
				list_del_init(&wdata->list);

<<<<<<< HEAD
				iov_iter_advance(&tmp_from,
						 wdata->offset - iocb->ki_pos);
=======
				if (ctx->direct_io)
					rc = cifs_resend_wdata(
						wdata, &tmp_list, ctx);
				else {
					iov_iter_advance(&tmp_from,
						 wdata->offset - ctx->pos);
>>>>>>> 24b8d41d

					rc = cifs_write_from_iter(wdata->offset,
						wdata->bytes, &tmp_from,
						ctx->cfile, cifs_sb, &tmp_list,
						ctx);

					kref_put(&wdata->refcount,
						cifs_uncached_writedata_release);
				}

				list_splice(&tmp_list, &ctx->list);
				goto restart_loop;
			}
		}
		list_del_init(&wdata->list);
		kref_put(&wdata->refcount, cifs_uncached_writedata_release);
	}

	cifs_stats_bytes_written(tcon, ctx->total_len);
	set_bit(CIFS_INO_INVALID_MAPPING, &CIFS_I(dentry->d_inode)->flags);

	ctx->rc = (rc == 0) ? ctx->total_len : rc;

	mutex_unlock(&ctx->aio_mutex);

	if (ctx->iocb && ctx->iocb->ki_complete)
		ctx->iocb->ki_complete(ctx->iocb, ctx->rc, 0);
	else
		complete(&ctx->done);
}

static ssize_t __cifs_writev(
	struct kiocb *iocb, struct iov_iter *from, bool direct)
{
	struct file *file = iocb->ki_filp;
	ssize_t total_written = 0;
	struct cifsFileInfo *cfile;
	struct cifs_tcon *tcon;
	struct cifs_sb_info *cifs_sb;
	struct cifs_aio_ctx *ctx;
	struct iov_iter saved_from = *from;
	size_t len = iov_iter_count(from);
	int rc;

	/*
	 * iov_iter_get_pages_alloc doesn't work with ITER_KVEC.
	 * In this case, fall back to non-direct write function.
	 * this could be improved by getting pages directly in ITER_KVEC
	 */
	if (direct && iov_iter_is_kvec(from)) {
		cifs_dbg(FYI, "use non-direct cifs_writev for kvec I/O\n");
		direct = false;
	}

	rc = generic_write_checks(iocb, from);
	if (rc <= 0)
		return rc;

	cifs_sb = CIFS_FILE_SB(file);
	cfile = file->private_data;
	tcon = tlink_tcon(cfile->tlink);

	if (!tcon->ses->server->ops->async_writev)
		return -ENOSYS;

	ctx = cifs_aio_ctx_alloc();
	if (!ctx)
		return -ENOMEM;

	ctx->cfile = cifsFileInfo_get(cfile);

	if (!is_sync_kiocb(iocb))
		ctx->iocb = iocb;

	ctx->pos = iocb->ki_pos;

	if (direct) {
		ctx->direct_io = true;
		ctx->iter = *from;
		ctx->len = len;
	} else {
		rc = setup_aio_ctx_iter(ctx, from, WRITE);
		if (rc) {
			kref_put(&ctx->refcount, cifs_aio_ctx_release);
			return rc;
		}
	}

	/* grab a lock here due to read response handlers can access ctx */
	mutex_lock(&ctx->aio_mutex);

	rc = cifs_write_from_iter(iocb->ki_pos, ctx->len, &saved_from,
				  cfile, cifs_sb, &ctx->list, ctx);

	/*
	 * If at least one write was successfully sent, then discard any rc
	 * value from the later writes. If the other write succeeds, then
	 * we'll end up returning whatever was written. If it fails, then
	 * we'll get a new rc value from that.
	 */
	if (!list_empty(&ctx->list))
		rc = 0;

	mutex_unlock(&ctx->aio_mutex);

	if (rc) {
		kref_put(&ctx->refcount, cifs_aio_ctx_release);
		return rc;
	}

	if (!is_sync_kiocb(iocb)) {
		kref_put(&ctx->refcount, cifs_aio_ctx_release);
		return -EIOCBQUEUED;
	}

	rc = wait_for_completion_killable(&ctx->done);
	if (rc) {
		mutex_lock(&ctx->aio_mutex);
		ctx->rc = rc = -EINTR;
		total_written = ctx->total_len;
		mutex_unlock(&ctx->aio_mutex);
	} else {
		rc = ctx->rc;
		total_written = ctx->total_len;
	}

	kref_put(&ctx->refcount, cifs_aio_ctx_release);

	if (unlikely(!total_written))
		return rc;

	iocb->ki_pos += total_written;
	return total_written;
}

ssize_t cifs_direct_writev(struct kiocb *iocb, struct iov_iter *from)
{
	return __cifs_writev(iocb, from, true);
}

ssize_t cifs_user_writev(struct kiocb *iocb, struct iov_iter *from)
{
	return __cifs_writev(iocb, from, false);
}

static ssize_t
cifs_writev(struct kiocb *iocb, struct iov_iter *from)
{
	struct file *file = iocb->ki_filp;
	struct cifsFileInfo *cfile = (struct cifsFileInfo *)file->private_data;
	struct inode *inode = file->f_mapping->host;
	struct cifsInodeInfo *cinode = CIFS_I(inode);
	struct TCP_Server_Info *server = tlink_tcon(cfile->tlink)->ses->server;
	ssize_t rc;

	inode_lock(inode);
	/*
	 * We need to hold the sem to be sure nobody modifies lock list
	 * with a brlock that prevents writing.
	 */
	down_read(&cinode->lock_sem);

	rc = generic_write_checks(iocb, from);
	if (rc <= 0)
		goto out;

	if (!cifs_find_lock_conflict(cfile, iocb->ki_pos, iov_iter_count(from),
				     server->vals->exclusive_lock_type, 0,
				     NULL, CIFS_WRITE_OP))
		rc = __generic_file_write_iter(iocb, from);
	else
		rc = -EACCES;
out:
	up_read(&cinode->lock_sem);
	inode_unlock(inode);

	if (rc > 0)
		rc = generic_write_sync(iocb, rc);
<<<<<<< HEAD
	up_read(&cinode->lock_sem);
=======
>>>>>>> 24b8d41d
	return rc;
}

ssize_t
cifs_strict_writev(struct kiocb *iocb, struct iov_iter *from)
{
	struct inode *inode = file_inode(iocb->ki_filp);
	struct cifsInodeInfo *cinode = CIFS_I(inode);
	struct cifs_sb_info *cifs_sb = CIFS_SB(inode->i_sb);
	struct cifsFileInfo *cfile = (struct cifsFileInfo *)
						iocb->ki_filp->private_data;
	struct cifs_tcon *tcon = tlink_tcon(cfile->tlink);
	ssize_t written;

	written = cifs_get_writer(cinode);
	if (written)
		return written;

	if (CIFS_CACHE_WRITE(cinode)) {
		if (cap_unix(tcon->ses) &&
		(CIFS_UNIX_FCNTL_CAP & le64_to_cpu(tcon->fsUnixInfo.Capability))
		  && ((cifs_sb->mnt_cifs_flags & CIFS_MOUNT_NOPOSIXBRL) == 0)) {
			written = generic_file_write_iter(iocb, from);
			goto out;
		}
		written = cifs_writev(iocb, from);
		goto out;
	}
	/*
	 * For non-oplocked files in strict cache mode we need to write the data
	 * to the server exactly from the pos to pos+len-1 rather than flush all
	 * affected pages because it may cause a error with mandatory locks on
	 * these pages but not on the region from pos to ppos+len-1.
	 */
	written = cifs_user_writev(iocb, from);
	if (CIFS_CACHE_READ(cinode)) {
		/*
		 * We have read level caching and we have just sent a write
		 * request to the server thus making data in the cache stale.
		 * Zap the cache and set oplock/lease level to NONE to avoid
		 * reading stale data from the cache. All subsequent read
		 * operations will read new data from the server.
		 */
		cifs_zap_mapping(inode);
		cifs_dbg(FYI, "Set Oplock/Lease to NONE for inode=%p after write\n",
			 inode);
		cinode->oplock = 0;
	}
out:
	cifs_put_writer(cinode);
	return written;
}

static struct cifs_readdata *
cifs_readdata_direct_alloc(struct page **pages, work_func_t complete)
{
	struct cifs_readdata *rdata;

	rdata = kzalloc(sizeof(*rdata), GFP_KERNEL);
	if (rdata != NULL) {
		rdata->pages = pages;
		kref_init(&rdata->refcount);
		INIT_LIST_HEAD(&rdata->list);
		init_completion(&rdata->done);
		INIT_WORK(&rdata->work, complete);
	}

	return rdata;
}

static struct cifs_readdata *
cifs_readdata_alloc(unsigned int nr_pages, work_func_t complete)
{
	struct page **pages =
		kcalloc(nr_pages, sizeof(struct page *), GFP_KERNEL);
	struct cifs_readdata *ret = NULL;

	if (pages) {
		ret = cifs_readdata_direct_alloc(pages, complete);
		if (!ret)
			kfree(pages);
	}

	return ret;
}

void
cifs_readdata_release(struct kref *refcount)
{
	struct cifs_readdata *rdata = container_of(refcount,
					struct cifs_readdata, refcount);
#ifdef CONFIG_CIFS_SMB_DIRECT
	if (rdata->mr) {
		smbd_deregister_mr(rdata->mr);
		rdata->mr = NULL;
	}
#endif
	if (rdata->cfile)
		cifsFileInfo_put(rdata->cfile);

	kvfree(rdata->pages);
	kfree(rdata);
}

static int
cifs_read_allocate_pages(struct cifs_readdata *rdata, unsigned int nr_pages)
{
	int rc = 0;
	struct page *page;
	unsigned int i;

	for (i = 0; i < nr_pages; i++) {
		page = alloc_page(GFP_KERNEL|__GFP_HIGHMEM);
		if (!page) {
			rc = -ENOMEM;
			break;
		}
		rdata->pages[i] = page;
	}

	if (rc) {
		unsigned int nr_page_failed = i;

		for (i = 0; i < nr_page_failed; i++) {
			put_page(rdata->pages[i]);
			rdata->pages[i] = NULL;
		}
	}
	return rc;
}

static void
cifs_uncached_readdata_release(struct kref *refcount)
{
	struct cifs_readdata *rdata = container_of(refcount,
					struct cifs_readdata, refcount);
	unsigned int i;

	kref_put(&rdata->ctx->refcount, cifs_aio_ctx_release);
	for (i = 0; i < rdata->nr_pages; i++) {
		put_page(rdata->pages[i]);
	}
	cifs_readdata_release(refcount);
}

/**
 * cifs_readdata_to_iov - copy data from pages in response to an iovec
 * @rdata:	the readdata response with list of pages holding data
 * @iter:	destination for our data
 *
 * This function copies data from a list of pages in a readdata response into
 * an array of iovecs. It will first calculate where the data should go
 * based on the info in the readdata and then copy the data into that spot.
 */
static int
cifs_readdata_to_iov(struct cifs_readdata *rdata, struct iov_iter *iter)
{
	size_t remaining = rdata->got_bytes;
	unsigned int i;

	for (i = 0; i < rdata->nr_pages; i++) {
		struct page *page = rdata->pages[i];
		size_t copy = min_t(size_t, remaining, PAGE_SIZE);
		size_t written;

		if (unlikely(iov_iter_is_pipe(iter))) {
			void *addr = kmap_atomic(page);

			written = copy_to_iter(addr, copy, iter);
			kunmap_atomic(addr);
		} else
			written = copy_page_to_iter(page, 0, copy, iter);
		remaining -= written;
		if (written < copy && iov_iter_count(iter) > 0)
			break;
	}
	return remaining ? -EFAULT : 0;
}

static void collect_uncached_read_data(struct cifs_aio_ctx *ctx);

static void
cifs_uncached_readv_complete(struct work_struct *work)
{
	struct cifs_readdata *rdata = container_of(work,
						struct cifs_readdata, work);

	complete(&rdata->done);
	collect_uncached_read_data(rdata->ctx);
	/* the below call can possibly free the last ref to aio ctx */
	kref_put(&rdata->refcount, cifs_uncached_readdata_release);
}

static int
uncached_fill_pages(struct TCP_Server_Info *server,
		    struct cifs_readdata *rdata, struct iov_iter *iter,
		    unsigned int len)
{
	int result = 0;
	unsigned int i;
	unsigned int nr_pages = rdata->nr_pages;
<<<<<<< HEAD
=======
	unsigned int page_offset = rdata->page_offset;
>>>>>>> 24b8d41d

	rdata->got_bytes = 0;
	rdata->tailsz = PAGE_SIZE;
	for (i = 0; i < nr_pages; i++) {
		struct page *page = rdata->pages[i];
		size_t n;
<<<<<<< HEAD

=======
		unsigned int segment_size = rdata->pagesz;

		if (i == 0)
			segment_size -= page_offset;
		else
			page_offset = 0;


>>>>>>> 24b8d41d
		if (len <= 0) {
			/* no need to hold page hostage */
			rdata->pages[i] = NULL;
			rdata->nr_pages--;
			put_page(page);
			continue;
		}
<<<<<<< HEAD
		n = len;
		if (len >= PAGE_SIZE) {
			/* enough data to fill the page */
			n = PAGE_SIZE;
			len -= n;
		} else {
			zero_user(page, len, PAGE_SIZE - len);
			rdata->tailsz = len;
			len = 0;
		}
		result = cifs_read_page_from_socket(server, page, n);
		if (result < 0)
			break;
=======

		n = len;
		if (len >= segment_size)
			/* enough data to fill the page */
			n = segment_size;
		else
			rdata->tailsz = len;
		len -= n;

		if (iter)
			result = copy_page_from_iter(
					page, page_offset, n, iter);
#ifdef CONFIG_CIFS_SMB_DIRECT
		else if (rdata->mr)
			result = n;
#endif
		else
			result = cifs_read_page_from_socket(
					server, page, page_offset, n);
		if (result < 0)
			break;

		rdata->got_bytes += result;
	}

	return rdata->got_bytes > 0 && result != -ECONNABORTED ?
						rdata->got_bytes : result;
}

static int
cifs_uncached_read_into_pages(struct TCP_Server_Info *server,
			      struct cifs_readdata *rdata, unsigned int len)
{
	return uncached_fill_pages(server, rdata, NULL, len);
}

static int
cifs_uncached_copy_into_pages(struct TCP_Server_Info *server,
			      struct cifs_readdata *rdata,
			      struct iov_iter *iter)
{
	return uncached_fill_pages(server, rdata, iter, iter->count);
}

static int cifs_resend_rdata(struct cifs_readdata *rdata,
			struct list_head *rdata_list,
			struct cifs_aio_ctx *ctx)
{
	unsigned int rsize;
	struct cifs_credits credits;
	int rc;
	struct TCP_Server_Info *server;

	/* XXX: should we pick a new channel here? */
	server = rdata->server;

	do {
		if (rdata->cfile->invalidHandle) {
			rc = cifs_reopen_file(rdata->cfile, true);
			if (rc == -EAGAIN)
				continue;
			else if (rc)
				break;
		}

		/*
		 * Wait for credits to resend this rdata.
		 * Note: we are attempting to resend the whole rdata not in
		 * segments
		 */
		do {
			rc = server->ops->wait_mtu_credits(server, rdata->bytes,
						&rsize, &credits);

			if (rc)
				goto fail;

			if (rsize < rdata->bytes) {
				add_credits_and_wake_if(server, &credits, 0);
				msleep(1000);
			}
		} while (rsize < rdata->bytes);
		rdata->credits = credits;

		rc = adjust_credits(server, &rdata->credits, rdata->bytes);
		if (!rc) {
			if (rdata->cfile->invalidHandle)
				rc = -EAGAIN;
			else {
#ifdef CONFIG_CIFS_SMB_DIRECT
				if (rdata->mr) {
					rdata->mr->need_invalidate = true;
					smbd_deregister_mr(rdata->mr);
					rdata->mr = NULL;
				}
#endif
				rc = server->ops->async_readv(rdata);
			}
		}

		/* If the read was successfully sent, we are done */
		if (!rc) {
			/* Add to aio pending list */
			list_add_tail(&rdata->list, rdata_list);
			return 0;
		}
>>>>>>> 24b8d41d

		/* Roll back credits and retry if needed */
		add_credits_and_wake_if(server, &rdata->credits, 0);
	} while (rc == -EAGAIN);

fail:
	kref_put(&rdata->refcount, cifs_uncached_readdata_release);
	return rc;
}

static int
cifs_send_async_read(loff_t offset, size_t len, struct cifsFileInfo *open_file,
		     struct cifs_sb_info *cifs_sb, struct list_head *rdata_list,
		     struct cifs_aio_ctx *ctx)
{
	struct cifs_readdata *rdata;
	unsigned int npages, rsize;
	struct cifs_credits credits_on_stack;
	struct cifs_credits *credits = &credits_on_stack;
	size_t cur_len;
	int rc;
	pid_t pid;
	struct TCP_Server_Info *server;
	struct page **pagevec;
	size_t start;
	struct iov_iter direct_iov = ctx->iter;

	server = cifs_pick_channel(tlink_tcon(open_file->tlink)->ses);

	if (cifs_sb->mnt_cifs_flags & CIFS_MOUNT_RWPIDFORWARD)
		pid = open_file->pid;
	else
		pid = current->tgid;

	if (ctx->direct_io)
		iov_iter_advance(&direct_iov, offset - ctx->pos);

	do {
		if (open_file->invalidHandle) {
			rc = cifs_reopen_file(open_file, true);
			if (rc == -EAGAIN)
				continue;
			else if (rc)
				break;
		}

		rc = server->ops->wait_mtu_credits(server, cifs_sb->rsize,
						   &rsize, credits);
		if (rc)
			break;

		cur_len = min_t(const size_t, len, rsize);

		if (ctx->direct_io) {
			ssize_t result;

			result = iov_iter_get_pages_alloc(
					&direct_iov, &pagevec,
					cur_len, &start);
			if (result < 0) {
				cifs_dbg(VFS,
					 "Couldn't get user pages (rc=%zd) iter type %d iov_offset %zd count %zd\n",
					 result, iov_iter_type(&direct_iov),
					 direct_iov.iov_offset,
					 direct_iov.count);
				dump_stack();

				rc = result;
				add_credits_and_wake_if(server, credits, 0);
				break;
			}
			cur_len = (size_t)result;
			iov_iter_advance(&direct_iov, cur_len);

			rdata = cifs_readdata_direct_alloc(
					pagevec, cifs_uncached_readv_complete);
			if (!rdata) {
				add_credits_and_wake_if(server, credits, 0);
				rc = -ENOMEM;
				break;
			}

			npages = (cur_len + start + PAGE_SIZE-1) / PAGE_SIZE;
			rdata->page_offset = start;
			rdata->tailsz = npages > 1 ?
				cur_len-(PAGE_SIZE-start)-(npages-2)*PAGE_SIZE :
				cur_len;

		} else {

			npages = DIV_ROUND_UP(cur_len, PAGE_SIZE);
			/* allocate a readdata struct */
			rdata = cifs_readdata_alloc(npages,
					    cifs_uncached_readv_complete);
			if (!rdata) {
				add_credits_and_wake_if(server, credits, 0);
				rc = -ENOMEM;
				break;
			}

			rc = cifs_read_allocate_pages(rdata, npages);
			if (rc) {
				kvfree(rdata->pages);
				kfree(rdata);
				add_credits_and_wake_if(server, credits, 0);
				break;
			}

			rdata->tailsz = PAGE_SIZE;
		}

		rdata->server = server;
		rdata->cfile = cifsFileInfo_get(open_file);
		rdata->nr_pages = npages;
		rdata->offset = offset;
		rdata->bytes = cur_len;
		rdata->pid = pid;
		rdata->pagesz = PAGE_SIZE;
		rdata->read_into_pages = cifs_uncached_read_into_pages;
		rdata->copy_into_pages = cifs_uncached_copy_into_pages;
		rdata->credits = credits_on_stack;
		rdata->ctx = ctx;
		kref_get(&ctx->refcount);

		rc = adjust_credits(server, &rdata->credits, rdata->bytes);

		if (!rc) {
			if (rdata->cfile->invalidHandle)
				rc = -EAGAIN;
			else
				rc = server->ops->async_readv(rdata);
		}

		if (rc) {
			add_credits_and_wake_if(server, &rdata->credits, 0);
			kref_put(&rdata->refcount,
				cifs_uncached_readdata_release);
			if (rc == -EAGAIN) {
				iov_iter_revert(&direct_iov, cur_len);
				continue;
			}
			break;
		}

		list_add_tail(&rdata->list, rdata_list);
		offset += cur_len;
		len -= cur_len;
	} while (len > 0);

	return rc;
}

static void
collect_uncached_read_data(struct cifs_aio_ctx *ctx)
{
	struct cifs_readdata *rdata, *tmp;
	struct iov_iter *to = &ctx->iter;
	struct cifs_sb_info *cifs_sb;
	int rc;

	cifs_sb = CIFS_SB(ctx->cfile->dentry->d_sb);

	mutex_lock(&ctx->aio_mutex);

	if (list_empty(&ctx->list)) {
		mutex_unlock(&ctx->aio_mutex);
		return;
	}

	rc = ctx->rc;
	/* the loop below should proceed in the order of increasing offsets */
again:
	list_for_each_entry_safe(rdata, tmp, &ctx->list, list) {
		if (!rc) {
			if (!try_wait_for_completion(&rdata->done)) {
				mutex_unlock(&ctx->aio_mutex);
				return;
			}

			if (rdata->result == -EAGAIN) {
				/* resend call if it's a retryable error */
				struct list_head tmp_list;
				unsigned int got_bytes = rdata->got_bytes;

				list_del_init(&rdata->list);
				INIT_LIST_HEAD(&tmp_list);

				/*
				 * Got a part of data and then reconnect has
				 * happened -- fill the buffer and continue
				 * reading.
				 */
				if (got_bytes && got_bytes < rdata->bytes) {
					rc = 0;
					if (!ctx->direct_io)
						rc = cifs_readdata_to_iov(rdata, to);
					if (rc) {
						kref_put(&rdata->refcount,
							cifs_uncached_readdata_release);
						continue;
					}
				}

				if (ctx->direct_io) {
					/*
					 * Re-use rdata as this is a
					 * direct I/O
					 */
					rc = cifs_resend_rdata(
						rdata,
						&tmp_list, ctx);
				} else {
					rc = cifs_send_async_read(
						rdata->offset + got_bytes,
						rdata->bytes - got_bytes,
						rdata->cfile, cifs_sb,
						&tmp_list, ctx);

					kref_put(&rdata->refcount,
						cifs_uncached_readdata_release);
				}

				list_splice(&tmp_list, &ctx->list);

				goto again;
			} else if (rdata->result)
				rc = rdata->result;
			else if (!ctx->direct_io)
				rc = cifs_readdata_to_iov(rdata, to);

			/* if there was a short read -- discard anything left */
			if (rdata->got_bytes && rdata->got_bytes < rdata->bytes)
				rc = -ENODATA;

			ctx->total_len += rdata->got_bytes;
		}
		list_del_init(&rdata->list);
		kref_put(&rdata->refcount, cifs_uncached_readdata_release);
	}

	if (!ctx->direct_io)
		ctx->total_len = ctx->len - iov_iter_count(to);

	/* mask nodata case */
	if (rc == -ENODATA)
		rc = 0;

	ctx->rc = (rc == 0) ? (ssize_t)ctx->total_len : rc;

	mutex_unlock(&ctx->aio_mutex);

	if (ctx->iocb && ctx->iocb->ki_complete)
		ctx->iocb->ki_complete(ctx->iocb, ctx->rc, 0);
	else
		complete(&ctx->done);
}

static ssize_t __cifs_readv(
	struct kiocb *iocb, struct iov_iter *to, bool direct)
{
	size_t len;
	struct file *file = iocb->ki_filp;
	struct cifs_sb_info *cifs_sb;
	struct cifsFileInfo *cfile;
	struct cifs_tcon *tcon;
	ssize_t rc, total_read = 0;
	loff_t offset = iocb->ki_pos;
	struct cifs_aio_ctx *ctx;

	/*
	 * iov_iter_get_pages_alloc() doesn't work with ITER_KVEC,
	 * fall back to data copy read path
	 * this could be improved by getting pages directly in ITER_KVEC
	 */
	if (direct && iov_iter_is_kvec(to)) {
		cifs_dbg(FYI, "use non-direct cifs_user_readv for kvec I/O\n");
		direct = false;
	}

	len = iov_iter_count(to);
	if (!len)
		return 0;

	cifs_sb = CIFS_FILE_SB(file);
	cfile = file->private_data;
	tcon = tlink_tcon(cfile->tlink);

	if (!tcon->ses->server->ops->async_readv)
		return -ENOSYS;

	if ((file->f_flags & O_ACCMODE) == O_WRONLY)
		cifs_dbg(FYI, "attempting read on write only file instance\n");

	ctx = cifs_aio_ctx_alloc();
	if (!ctx)
		return -ENOMEM;

	ctx->cfile = cifsFileInfo_get(cfile);

	if (!is_sync_kiocb(iocb))
		ctx->iocb = iocb;

	if (iter_is_iovec(to))
		ctx->should_dirty = true;

	if (direct) {
		ctx->pos = offset;
		ctx->direct_io = true;
		ctx->iter = *to;
		ctx->len = len;
	} else {
		rc = setup_aio_ctx_iter(ctx, to, READ);
		if (rc) {
			kref_put(&ctx->refcount, cifs_aio_ctx_release);
			return rc;
		}
		len = ctx->len;
	}

	/* grab a lock here due to read response handlers can access ctx */
	mutex_lock(&ctx->aio_mutex);

	rc = cifs_send_async_read(offset, len, cfile, cifs_sb, &ctx->list, ctx);

	/* if at least one read request send succeeded, then reset rc */
	if (!list_empty(&ctx->list))
		rc = 0;

	mutex_unlock(&ctx->aio_mutex);

	if (rc) {
		kref_put(&ctx->refcount, cifs_aio_ctx_release);
		return rc;
	}

	if (!is_sync_kiocb(iocb)) {
		kref_put(&ctx->refcount, cifs_aio_ctx_release);
		return -EIOCBQUEUED;
	}

	rc = wait_for_completion_killable(&ctx->done);
	if (rc) {
		mutex_lock(&ctx->aio_mutex);
		ctx->rc = rc = -EINTR;
		total_read = ctx->total_len;
		mutex_unlock(&ctx->aio_mutex);
	} else {
		rc = ctx->rc;
		total_read = ctx->total_len;
	}

	kref_put(&ctx->refcount, cifs_aio_ctx_release);

	if (total_read) {
		iocb->ki_pos += total_read;
		return total_read;
	}
	return rc;
}

ssize_t cifs_direct_readv(struct kiocb *iocb, struct iov_iter *to)
{
	return __cifs_readv(iocb, to, true);
}

ssize_t cifs_user_readv(struct kiocb *iocb, struct iov_iter *to)
{
	return __cifs_readv(iocb, to, false);
}

ssize_t
cifs_strict_readv(struct kiocb *iocb, struct iov_iter *to)
{
	struct inode *inode = file_inode(iocb->ki_filp);
	struct cifsInodeInfo *cinode = CIFS_I(inode);
	struct cifs_sb_info *cifs_sb = CIFS_SB(inode->i_sb);
	struct cifsFileInfo *cfile = (struct cifsFileInfo *)
						iocb->ki_filp->private_data;
	struct cifs_tcon *tcon = tlink_tcon(cfile->tlink);
	int rc = -EACCES;

	/*
	 * In strict cache mode we need to read from the server all the time
	 * if we don't have level II oplock because the server can delay mtime
	 * change - so we can't make a decision about inode invalidating.
	 * And we can also fail with pagereading if there are mandatory locks
	 * on pages affected by this read but not on the region from pos to
	 * pos+len-1.
	 */
	if (!CIFS_CACHE_READ(cinode))
		return cifs_user_readv(iocb, to);

	if (cap_unix(tcon->ses) &&
	    (CIFS_UNIX_FCNTL_CAP & le64_to_cpu(tcon->fsUnixInfo.Capability)) &&
	    ((cifs_sb->mnt_cifs_flags & CIFS_MOUNT_NOPOSIXBRL) == 0))
		return generic_file_read_iter(iocb, to);

	/*
	 * We need to hold the sem to be sure nobody modifies lock list
	 * with a brlock that prevents reading.
	 */
	down_read(&cinode->lock_sem);
	if (!cifs_find_lock_conflict(cfile, iocb->ki_pos, iov_iter_count(to),
				     tcon->ses->server->vals->shared_lock_type,
				     0, NULL, CIFS_READ_OP))
		rc = generic_file_read_iter(iocb, to);
	up_read(&cinode->lock_sem);
	return rc;
}

static ssize_t
cifs_read(struct file *file, char *read_data, size_t read_size, loff_t *offset)
{
	int rc = -EACCES;
	unsigned int bytes_read = 0;
	unsigned int total_read;
	unsigned int current_read_size;
	unsigned int rsize;
	struct cifs_sb_info *cifs_sb;
	struct cifs_tcon *tcon;
	struct TCP_Server_Info *server;
	unsigned int xid;
	char *cur_offset;
	struct cifsFileInfo *open_file;
	struct cifs_io_parms io_parms = {0};
	int buf_type = CIFS_NO_BUFFER;
	__u32 pid;

	xid = get_xid();
	cifs_sb = CIFS_FILE_SB(file);

	/* FIXME: set up handlers for larger reads and/or convert to async */
	rsize = min_t(unsigned int, cifs_sb->rsize, CIFSMaxBufSize);

	if (file->private_data == NULL) {
		rc = -EBADF;
		free_xid(xid);
		return rc;
	}
	open_file = file->private_data;
	tcon = tlink_tcon(open_file->tlink);
	server = cifs_pick_channel(tcon->ses);

	if (!server->ops->sync_read) {
		free_xid(xid);
		return -ENOSYS;
	}

	if (cifs_sb->mnt_cifs_flags & CIFS_MOUNT_RWPIDFORWARD)
		pid = open_file->pid;
	else
		pid = current->tgid;

	if ((file->f_flags & O_ACCMODE) == O_WRONLY)
		cifs_dbg(FYI, "attempting read on write only file instance\n");

	for (total_read = 0, cur_offset = read_data; read_size > total_read;
	     total_read += bytes_read, cur_offset += bytes_read) {
		do {
			current_read_size = min_t(uint, read_size - total_read,
						  rsize);
			/*
			 * For windows me and 9x we do not want to request more
			 * than it negotiated since it will refuse the read
			 * then.
			 */
			if (!(tcon->ses->capabilities &
				tcon->ses->server->vals->cap_large_files)) {
				current_read_size = min_t(uint,
					current_read_size, CIFSMaxBufSize);
			}
			if (open_file->invalidHandle) {
				rc = cifs_reopen_file(open_file, true);
				if (rc != 0)
					break;
			}
			io_parms.pid = pid;
			io_parms.tcon = tcon;
			io_parms.offset = *offset;
			io_parms.length = current_read_size;
			io_parms.server = server;
			rc = server->ops->sync_read(xid, &open_file->fid, &io_parms,
						    &bytes_read, &cur_offset,
						    &buf_type);
		} while (rc == -EAGAIN);

		if (rc || (bytes_read == 0)) {
			if (total_read) {
				break;
			} else {
				free_xid(xid);
				return rc;
			}
		} else {
			cifs_stats_bytes_read(tcon, total_read);
			*offset += bytes_read;
		}
	}
	free_xid(xid);
	return total_read;
}

/*
 * If the page is mmap'ed into a process' page tables, then we need to make
 * sure that it doesn't change while being written back.
 */
static vm_fault_t
cifs_page_mkwrite(struct vm_fault *vmf)
{
	struct page *page = vmf->page;

	lock_page(page);
	return VM_FAULT_LOCKED;
}

static const struct vm_operations_struct cifs_file_vm_ops = {
	.fault = filemap_fault,
	.map_pages = filemap_map_pages,
	.page_mkwrite = cifs_page_mkwrite,
};

int cifs_file_strict_mmap(struct file *file, struct vm_area_struct *vma)
{
	int xid, rc = 0;
	struct inode *inode = file_inode(file);

	xid = get_xid();

	if (!CIFS_CACHE_READ(CIFS_I(inode)))
		rc = cifs_zap_mapping(inode);
	if (!rc)
		rc = generic_file_mmap(file, vma);
	if (!rc)
		vma->vm_ops = &cifs_file_vm_ops;

	free_xid(xid);
	return rc;
}

int cifs_file_mmap(struct file *file, struct vm_area_struct *vma)
{
	int rc, xid;

	xid = get_xid();

	rc = cifs_revalidate_file(file);
	if (rc)
		cifs_dbg(FYI, "Validation prior to mmap failed, error=%d\n",
			 rc);
	if (!rc)
		rc = generic_file_mmap(file, vma);
	if (!rc)
		vma->vm_ops = &cifs_file_vm_ops;

	free_xid(xid);
	return rc;
}

static void
cifs_readv_complete(struct work_struct *work)
{
	unsigned int i, got_bytes;
	struct cifs_readdata *rdata = container_of(work,
						struct cifs_readdata, work);

	got_bytes = rdata->got_bytes;
	for (i = 0; i < rdata->nr_pages; i++) {
		struct page *page = rdata->pages[i];

		lru_cache_add(page);

		if (rdata->result == 0 ||
		    (rdata->result == -EAGAIN && got_bytes)) {
			flush_dcache_page(page);
			SetPageUptodate(page);
		}

		unlock_page(page);

		if (rdata->result == 0 ||
		    (rdata->result == -EAGAIN && got_bytes))
			cifs_readpage_to_fscache(rdata->mapping->host, page);

		got_bytes -= min_t(unsigned int, PAGE_SIZE, got_bytes);

		put_page(page);
		rdata->pages[i] = NULL;
	}
	kref_put(&rdata->refcount, cifs_readdata_release);
}

static int
readpages_fill_pages(struct TCP_Server_Info *server,
		     struct cifs_readdata *rdata, struct iov_iter *iter,
		     unsigned int len)
{
	int result = 0;
	unsigned int i;
	u64 eof;
	pgoff_t eof_index;
	unsigned int nr_pages = rdata->nr_pages;
<<<<<<< HEAD
=======
	unsigned int page_offset = rdata->page_offset;
>>>>>>> 24b8d41d

	/* determine the eof that the server (probably) has */
	eof = CIFS_I(rdata->mapping->host)->server_eof;
	eof_index = eof ? (eof - 1) >> PAGE_SHIFT : 0;
	cifs_dbg(FYI, "eof=%llu eof_index=%lu\n", eof, eof_index);

	rdata->got_bytes = 0;
	rdata->tailsz = PAGE_SIZE;
	for (i = 0; i < nr_pages; i++) {
		struct page *page = rdata->pages[i];
<<<<<<< HEAD
		size_t n = PAGE_SIZE;

		if (len >= PAGE_SIZE) {
			len -= PAGE_SIZE;
		} else if (len > 0) {
			/* enough for partial page, fill and zero the rest */
			zero_user(page, len, PAGE_SIZE - len);
=======
		unsigned int to_read = rdata->pagesz;
		size_t n;

		if (i == 0)
			to_read -= page_offset;
		else
			page_offset = 0;

		n = to_read;

		if (len >= to_read) {
			len -= to_read;
		} else if (len > 0) {
			/* enough for partial page, fill and zero the rest */
			zero_user(page, len + page_offset, to_read - len);
>>>>>>> 24b8d41d
			n = rdata->tailsz = len;
			len = 0;
		} else if (page->index > eof_index) {
			/*
			 * The VFS will not try to do readahead past the
			 * i_size, but it's possible that we have outstanding
			 * writes with gaps in the middle and the i_size hasn't
			 * caught up yet. Populate those with zeroed out pages
			 * to prevent the VFS from repeatedly attempting to
			 * fill them until the writes are flushed.
			 */
			zero_user(page, 0, PAGE_SIZE);
			lru_cache_add(page);
			flush_dcache_page(page);
			SetPageUptodate(page);
			unlock_page(page);
			put_page(page);
			rdata->pages[i] = NULL;
			rdata->nr_pages--;
			continue;
		} else {
			/* no need to hold page hostage */
			lru_cache_add(page);
			unlock_page(page);
			put_page(page);
			rdata->pages[i] = NULL;
			rdata->nr_pages--;
			continue;
		}

<<<<<<< HEAD
		result = cifs_read_page_from_socket(server, page, n);
=======
		if (iter)
			result = copy_page_from_iter(
					page, page_offset, n, iter);
#ifdef CONFIG_CIFS_SMB_DIRECT
		else if (rdata->mr)
			result = n;
#endif
		else
			result = cifs_read_page_from_socket(
					server, page, page_offset, n);
>>>>>>> 24b8d41d
		if (result < 0)
			break;

		rdata->got_bytes += result;
	}

	return rdata->got_bytes > 0 && result != -ECONNABORTED ?
						rdata->got_bytes : result;
}

static int
cifs_readpages_read_into_pages(struct TCP_Server_Info *server,
			       struct cifs_readdata *rdata, unsigned int len)
{
	return readpages_fill_pages(server, rdata, NULL, len);
}

static int
cifs_readpages_copy_into_pages(struct TCP_Server_Info *server,
			       struct cifs_readdata *rdata,
			       struct iov_iter *iter)
{
	return readpages_fill_pages(server, rdata, iter, iter->count);
}

static int
readpages_get_pages(struct address_space *mapping, struct list_head *page_list,
		    unsigned int rsize, struct list_head *tmplist,
		    unsigned int *nr_pages, loff_t *offset, unsigned int *bytes)
{
	struct page *page, *tpage;
	unsigned int expected_index;
	int rc;
	gfp_t gfp = readahead_gfp_mask(mapping);

	INIT_LIST_HEAD(tmplist);

	page = lru_to_page(page_list);

	/*
	 * Lock the page and put it in the cache. Since no one else
	 * should have access to this page, we're safe to simply set
	 * PG_locked without checking it first.
	 */
	__SetPageLocked(page);
	rc = add_to_page_cache_locked(page, mapping,
				      page->index, gfp);

	/* give up if we can't stick it in the cache */
	if (rc) {
		__ClearPageLocked(page);
		return rc;
	}

	/* move first page to the tmplist */
	*offset = (loff_t)page->index << PAGE_SHIFT;
	*bytes = PAGE_SIZE;
	*nr_pages = 1;
	list_move_tail(&page->lru, tmplist);

	/* now try and add more pages onto the request */
	expected_index = page->index + 1;
	list_for_each_entry_safe_reverse(page, tpage, page_list, lru) {
		/* discontinuity ? */
		if (page->index != expected_index)
			break;

		/* would this page push the read over the rsize? */
		if (*bytes + PAGE_SIZE > rsize)
			break;

		__SetPageLocked(page);
		rc = add_to_page_cache_locked(page, mapping, page->index, gfp);
		if (rc) {
			__ClearPageLocked(page);
			break;
		}
		list_move_tail(&page->lru, tmplist);
		(*bytes) += PAGE_SIZE;
		expected_index++;
		(*nr_pages)++;
	}
	return rc;
}

static int cifs_readpages(struct file *file, struct address_space *mapping,
	struct list_head *page_list, unsigned num_pages)
{
	int rc;
	int err = 0;
	struct list_head tmplist;
	struct cifsFileInfo *open_file = file->private_data;
	struct cifs_sb_info *cifs_sb = CIFS_FILE_SB(file);
	struct TCP_Server_Info *server;
	pid_t pid;
	unsigned int xid;

	xid = get_xid();
	/*
	 * Reads as many pages as possible from fscache. Returns -ENOBUFS
	 * immediately if the cookie is negative
	 *
	 * After this point, every page in the list might have PG_fscache set,
	 * so we will need to clean that up off of every page we don't use.
	 */
	rc = cifs_readpages_from_fscache(mapping->host, mapping, page_list,
					 &num_pages);
	if (rc == 0) {
		free_xid(xid);
		return rc;
	}

	if (cifs_sb->mnt_cifs_flags & CIFS_MOUNT_RWPIDFORWARD)
		pid = open_file->pid;
	else
		pid = current->tgid;

	rc = 0;
	server = cifs_pick_channel(tlink_tcon(open_file->tlink)->ses);

	cifs_dbg(FYI, "%s: file=%p mapping=%p num_pages=%u\n",
		 __func__, file, mapping, num_pages);

	/*
	 * Start with the page at end of list and move it to private
	 * list. Do the same with any following pages until we hit
	 * the rsize limit, hit an index discontinuity, or run out of
	 * pages. Issue the async read and then start the loop again
	 * until the list is empty.
	 *
	 * Note that list order is important. The page_list is in
	 * the order of declining indexes. When we put the pages in
	 * the rdata->pages, then we want them in increasing order.
	 */
	while (!list_empty(page_list) && !err) {
		unsigned int i, nr_pages, bytes, rsize;
		loff_t offset;
		struct page *page, *tpage;
		struct cifs_readdata *rdata;
		struct cifs_credits credits_on_stack;
		struct cifs_credits *credits = &credits_on_stack;

		if (open_file->invalidHandle) {
			rc = cifs_reopen_file(open_file, true);
			if (rc == -EAGAIN)
				continue;
			else if (rc)
				break;
		}

		rc = server->ops->wait_mtu_credits(server, cifs_sb->rsize,
						   &rsize, credits);
		if (rc)
			break;

		/*
		 * Give up immediately if rsize is too small to read an entire
		 * page. The VFS will fall back to readpage. We should never
		 * reach this point however since we set ra_pages to 0 when the
		 * rsize is smaller than a cache page.
		 */
		if (unlikely(rsize < PAGE_SIZE)) {
			add_credits_and_wake_if(server, credits, 0);
			free_xid(xid);
			return 0;
		}

		nr_pages = 0;
		err = readpages_get_pages(mapping, page_list, rsize, &tmplist,
					 &nr_pages, &offset, &bytes);
		if (!nr_pages) {
			add_credits_and_wake_if(server, credits, 0);
			break;
		}

		rdata = cifs_readdata_alloc(nr_pages, cifs_readv_complete);
		if (!rdata) {
			/* best to give up if we're out of mem */
			list_for_each_entry_safe(page, tpage, &tmplist, lru) {
				list_del(&page->lru);
				lru_cache_add(page);
				unlock_page(page);
				put_page(page);
			}
			rc = -ENOMEM;
			add_credits_and_wake_if(server, credits, 0);
			break;
		}

		rdata->cfile = cifsFileInfo_get(open_file);
		rdata->server = server;
		rdata->mapping = mapping;
		rdata->offset = offset;
		rdata->bytes = bytes;
		rdata->pid = pid;
		rdata->pagesz = PAGE_SIZE;
		rdata->tailsz = PAGE_SIZE;
		rdata->read_into_pages = cifs_readpages_read_into_pages;
		rdata->copy_into_pages = cifs_readpages_copy_into_pages;
		rdata->credits = credits_on_stack;

		list_for_each_entry_safe(page, tpage, &tmplist, lru) {
			list_del(&page->lru);
			rdata->pages[rdata->nr_pages++] = page;
		}

		rc = adjust_credits(server, &rdata->credits, rdata->bytes);

		if (!rc) {
			if (rdata->cfile->invalidHandle)
				rc = -EAGAIN;
			else
				rc = server->ops->async_readv(rdata);
		}

		if (rc) {
			add_credits_and_wake_if(server, &rdata->credits, 0);
			for (i = 0; i < rdata->nr_pages; i++) {
				page = rdata->pages[i];
				lru_cache_add(page);
				unlock_page(page);
				put_page(page);
			}
			/* Fallback to the readpage in error/reconnect cases */
			kref_put(&rdata->refcount, cifs_readdata_release);
			break;
		}

		kref_put(&rdata->refcount, cifs_readdata_release);
	}

	/* Any pages that have been shown to fscache but didn't get added to
	 * the pagecache must be uncached before they get returned to the
	 * allocator.
	 */
	cifs_fscache_readpages_cancel(mapping->host, page_list);
	free_xid(xid);
	return rc;
}

/*
 * cifs_readpage_worker must be called with the page pinned
 */
static int cifs_readpage_worker(struct file *file, struct page *page,
	loff_t *poffset)
{
	char *read_data;
	int rc;

	/* Is the page cached? */
	rc = cifs_readpage_from_fscache(file_inode(file), page);
	if (rc == 0)
		goto read_complete;

	read_data = kmap(page);
	/* for reads over a certain size could initiate async read ahead */

	rc = cifs_read(file, read_data, PAGE_SIZE, poffset);

	if (rc < 0)
		goto io_error;
	else
		cifs_dbg(FYI, "Bytes read %d\n", rc);

<<<<<<< HEAD
	file_inode(file)->i_atime =
		current_time(file_inode(file));
=======
	/* we do not want atime to be less than mtime, it broke some apps */
	file_inode(file)->i_atime = current_time(file_inode(file));
	if (timespec64_compare(&(file_inode(file)->i_atime), &(file_inode(file)->i_mtime)))
		file_inode(file)->i_atime = file_inode(file)->i_mtime;
	else
		file_inode(file)->i_atime = current_time(file_inode(file));
>>>>>>> 24b8d41d

	if (PAGE_SIZE > rc)
		memset(read_data + rc, 0, PAGE_SIZE - rc);

	flush_dcache_page(page);
	SetPageUptodate(page);

	/* send this page to the cache */
	cifs_readpage_to_fscache(file_inode(file), page);

	rc = 0;

io_error:
	kunmap(page);
	unlock_page(page);

read_complete:
	return rc;
}

static int cifs_readpage(struct file *file, struct page *page)
{
	loff_t offset = (loff_t)page->index << PAGE_SHIFT;
	int rc = -EACCES;
	unsigned int xid;

	xid = get_xid();

	if (file->private_data == NULL) {
		rc = -EBADF;
		free_xid(xid);
		return rc;
	}

	cifs_dbg(FYI, "readpage %p at offset %d 0x%x\n",
		 page, (int)offset, (int)offset);

	rc = cifs_readpage_worker(file, page, &offset);

	free_xid(xid);
	return rc;
}

static int is_inode_writable(struct cifsInodeInfo *cifs_inode)
{
	struct cifsFileInfo *open_file;
	struct cifs_tcon *tcon =
		cifs_sb_master_tcon(CIFS_SB(cifs_inode->vfs_inode.i_sb));

<<<<<<< HEAD
	spin_lock(&tcon->open_file_lock);
	list_for_each_entry(open_file, &cifs_inode->openFileList, flist) {
		if (OPEN_FMODE(open_file->f_flags) & FMODE_WRITE) {
			spin_unlock(&tcon->open_file_lock);
			return 1;
		}
	}
	spin_unlock(&tcon->open_file_lock);
=======
	spin_lock(&cifs_inode->open_file_lock);
	list_for_each_entry(open_file, &cifs_inode->openFileList, flist) {
		if (OPEN_FMODE(open_file->f_flags) & FMODE_WRITE) {
			spin_unlock(&cifs_inode->open_file_lock);
			return 1;
		}
	}
	spin_unlock(&cifs_inode->open_file_lock);
>>>>>>> 24b8d41d
	return 0;
}

/* We do not want to update the file size from server for inodes
   open for write - to avoid races with writepage extending
   the file - in the future we could consider allowing
   refreshing the inode only on increases in the file size
   but this is tricky to do without racing with writebehind
   page caching in the current Linux kernel design */
bool is_size_safe_to_change(struct cifsInodeInfo *cifsInode, __u64 end_of_file)
{
	if (!cifsInode)
		return true;

	if (is_inode_writable(cifsInode)) {
		/* This inode is open for write at least once */
		struct cifs_sb_info *cifs_sb;

		cifs_sb = CIFS_SB(cifsInode->vfs_inode.i_sb);
		if (cifs_sb->mnt_cifs_flags & CIFS_MOUNT_DIRECT_IO) {
			/* since no page cache to corrupt on directio
			we can change size safely */
			return true;
		}

		if (i_size_read(&cifsInode->vfs_inode) < end_of_file)
			return true;

		return false;
	} else
		return true;
}

static int cifs_write_begin(struct file *file, struct address_space *mapping,
			loff_t pos, unsigned len, unsigned flags,
			struct page **pagep, void **fsdata)
{
	int oncethru = 0;
	pgoff_t index = pos >> PAGE_SHIFT;
	loff_t offset = pos & (PAGE_SIZE - 1);
	loff_t page_start = pos & PAGE_MASK;
	loff_t i_size;
	struct page *page;
	int rc = 0;

	cifs_dbg(FYI, "write_begin from %lld len %d\n", (long long)pos, len);

start:
	page = grab_cache_page_write_begin(mapping, index, flags);
	if (!page) {
		rc = -ENOMEM;
		goto out;
	}

	if (PageUptodate(page))
		goto out;

	/*
	 * If we write a full page it will be up to date, no need to read from
	 * the server. If the write is short, we'll end up doing a sync write
	 * instead.
	 */
	if (len == PAGE_SIZE)
		goto out;

	/*
	 * optimize away the read when we have an oplock, and we're not
	 * expecting to use any of the data we'd be reading in. That
	 * is, when the page lies beyond the EOF, or straddles the EOF
	 * and the write will cover all of the existing data.
	 */
	if (CIFS_CACHE_READ(CIFS_I(mapping->host))) {
		i_size = i_size_read(mapping->host);
		if (page_start >= i_size ||
		    (offset == 0 && (pos + len) >= i_size)) {
			zero_user_segments(page, 0, offset,
					   offset + len,
					   PAGE_SIZE);
			/*
			 * PageChecked means that the parts of the page
			 * to which we're not writing are considered up
			 * to date. Once the data is copied to the
			 * page, it can be set uptodate.
			 */
			SetPageChecked(page);
			goto out;
		}
	}

	if ((file->f_flags & O_ACCMODE) != O_WRONLY && !oncethru) {
		/*
		 * might as well read a page, it is fast enough. If we get
		 * an error, we don't need to return it. cifs_write_end will
		 * do a sync write instead since PG_uptodate isn't set.
		 */
		cifs_readpage_worker(file, page, &page_start);
		put_page(page);
		oncethru = 1;
		goto start;
	} else {
		/* we could try using another file handle if there is one -
		   but how would we lock it to prevent close of that handle
		   racing with this read? In any case
		   this will be written out by write_end so is fine */
	}
out:
	*pagep = page;
	return rc;
}

static int cifs_release_page(struct page *page, gfp_t gfp)
{
	if (PagePrivate(page))
		return 0;

	return cifs_fscache_release_page(page, gfp);
}

static void cifs_invalidate_page(struct page *page, unsigned int offset,
				 unsigned int length)
{
	struct cifsInodeInfo *cifsi = CIFS_I(page->mapping->host);

	if (offset == 0 && length == PAGE_SIZE)
		cifs_fscache_invalidate_page(page, &cifsi->vfs_inode);
}

static int cifs_launder_page(struct page *page)
{
	int rc = 0;
	loff_t range_start = page_offset(page);
	loff_t range_end = range_start + (loff_t)(PAGE_SIZE - 1);
	struct writeback_control wbc = {
		.sync_mode = WB_SYNC_ALL,
		.nr_to_write = 0,
		.range_start = range_start,
		.range_end = range_end,
	};

	cifs_dbg(FYI, "Launder page: %p\n", page);

	if (clear_page_dirty_for_io(page))
		rc = cifs_writepage_locked(page, &wbc);

	cifs_fscache_invalidate_page(page, page->mapping->host);
	return rc;
}

void cifs_oplock_break(struct work_struct *work)
{
	struct cifsFileInfo *cfile = container_of(work, struct cifsFileInfo,
						  oplock_break);
	struct inode *inode = d_inode(cfile->dentry);
	struct cifsInodeInfo *cinode = CIFS_I(inode);
	struct cifs_tcon *tcon = tlink_tcon(cfile->tlink);
	struct TCP_Server_Info *server = tcon->ses->server;
	int rc = 0;
	bool purge_cache = false;

	wait_on_bit(&cinode->flags, CIFS_INODE_PENDING_WRITERS,
			TASK_UNINTERRUPTIBLE);

	server->ops->downgrade_oplock(server, cinode, cfile->oplock_level,
				      cfile->oplock_epoch, &purge_cache);

	if (!CIFS_CACHE_WRITE(cinode) && CIFS_CACHE_READ(cinode) &&
						cifs_has_mand_locks(cinode)) {
		cifs_dbg(FYI, "Reset oplock to None for inode=%p due to mand locks\n",
			 inode);
		cinode->oplock = 0;
	}

	if (inode && S_ISREG(inode->i_mode)) {
		if (CIFS_CACHE_READ(cinode))
			break_lease(inode, O_RDONLY);
		else
			break_lease(inode, O_WRONLY);
		rc = filemap_fdatawrite(inode->i_mapping);
		if (!CIFS_CACHE_READ(cinode) || purge_cache) {
			rc = filemap_fdatawait(inode->i_mapping);
			mapping_set_error(inode->i_mapping, rc);
			cifs_zap_mapping(inode);
		}
		cifs_dbg(FYI, "Oplock flush inode %p rc %d\n", inode, rc);
		if (CIFS_CACHE_WRITE(cinode))
			goto oplock_break_ack;
	}

	rc = cifs_push_locks(cfile);
	if (rc)
		cifs_dbg(VFS, "Push locks rc = %d\n", rc);

oplock_break_ack:
	/*
	 * releasing stale oplock after recent reconnect of smb session using
	 * a now incorrect file handle is not a data integrity issue but do
	 * not bother sending an oplock release if session to server still is
	 * disconnected since oplock already released by the server
	 */
	if (!cfile->oplock_break_cancelled) {
		rc = tcon->ses->server->ops->oplock_response(tcon, &cfile->fid,
							     cinode);
		cifs_dbg(FYI, "Oplock release rc = %d\n", rc);
	}
	_cifsFileInfo_put(cfile, false /* do not wait for ourself */, false);
	cifs_done_oplock_break(cinode);
}

/*
 * The presence of cifs_direct_io() in the address space ops vector
 * allowes open() O_DIRECT flags which would have failed otherwise.
 *
 * In the non-cached mode (mount with cache=none), we shunt off direct read and write requests
 * so this method should never be called.
 *
 * Direct IO is not yet supported in the cached mode. 
 */
static ssize_t
cifs_direct_io(struct kiocb *iocb, struct iov_iter *iter)
{
        /*
         * FIXME
         * Eventually need to support direct IO for non forcedirectio mounts
         */
        return -EINVAL;
}

static int cifs_swap_activate(struct swap_info_struct *sis,
			      struct file *swap_file, sector_t *span)
{
	struct cifsFileInfo *cfile = swap_file->private_data;
	struct inode *inode = swap_file->f_mapping->host;
	unsigned long blocks;
	long long isize;

	cifs_dbg(FYI, "swap activate\n");

	spin_lock(&inode->i_lock);
	blocks = inode->i_blocks;
	isize = inode->i_size;
	spin_unlock(&inode->i_lock);
	if (blocks*512 < isize) {
		pr_warn("swap activate: swapfile has holes\n");
		return -EINVAL;
	}
	*span = sis->pages;

	pr_warn_once("Swap support over SMB3 is experimental\n");

	/*
	 * TODO: consider adding ACL (or documenting how) to prevent other
	 * users (on this or other systems) from reading it
	 */


	/* TODO: add sk_set_memalloc(inet) or similar */

	if (cfile)
		cfile->swapfile = true;
	/*
	 * TODO: Since file already open, we can't open with DENY_ALL here
	 * but we could add call to grab a byte range lock to prevent others
	 * from reading or writing the file
	 */

	return 0;
}

static void cifs_swap_deactivate(struct file *file)
{
	struct cifsFileInfo *cfile = file->private_data;

	cifs_dbg(FYI, "swap deactivate\n");

	/* TODO: undo sk_set_memalloc(inet) will eventually be needed */

	if (cfile)
		cfile->swapfile = false;

	/* do we need to unpin (or unlock) the file */
}

const struct address_space_operations cifs_addr_ops = {
	.readpage = cifs_readpage,
	.readpages = cifs_readpages,
	.writepage = cifs_writepage,
	.writepages = cifs_writepages,
	.write_begin = cifs_write_begin,
	.write_end = cifs_write_end,
	.set_page_dirty = __set_page_dirty_nobuffers,
	.releasepage = cifs_release_page,
	.direct_IO = cifs_direct_io,
	.invalidatepage = cifs_invalidate_page,
	.launder_page = cifs_launder_page,
	/*
	 * TODO: investigate and if useful we could add an cifs_migratePage
	 * helper (under an CONFIG_MIGRATION) in the future, and also
	 * investigate and add an is_dirty_writeback helper if needed
	 */
	.swap_activate = cifs_swap_activate,
	.swap_deactivate = cifs_swap_deactivate,
};

/*
 * cifs_readpages requires the server to support a buffer large enough to
 * contain the header plus one complete page of data.  Otherwise, we need
 * to leave cifs_readpages out of the address space operations.
 */
const struct address_space_operations cifs_addr_ops_smallbuf = {
	.readpage = cifs_readpage,
	.writepage = cifs_writepage,
	.writepages = cifs_writepages,
	.write_begin = cifs_write_begin,
	.write_end = cifs_write_end,
	.set_page_dirty = __set_page_dirty_nobuffers,
	.releasepage = cifs_release_page,
	.invalidatepage = cifs_invalidate_page,
	.launder_page = cifs_launder_page,
};<|MERGE_RESOLUTION|>--- conflicted
+++ resolved
@@ -337,13 +337,10 @@
 		oplock = 0;
 	}
 
-<<<<<<< HEAD
-=======
 	cifs_down_write(&cinode->lock_sem);
 	list_add(&fdlocks->llist, &cinode->llist);
 	up_write(&cinode->lock_sem);
 
->>>>>>> 24b8d41d
 	spin_lock(&tcon->open_file_lock);
 	if (fid->pending_open->oplock != CIFS_OPLOCK_NO_CHANGE && oplock)
 		oplock = fid->pending_open->oplock;
@@ -353,10 +350,7 @@
 	server->ops->set_fid(cfile, fid, oplock);
 
 	list_add(&cfile->tlist, &tcon->openFileList);
-<<<<<<< HEAD
-=======
 	atomic_inc(&tcon->num_local_opens);
->>>>>>> 24b8d41d
 
 	/* if readable file instance put first in list*/
 	spin_lock(&cinode->open_file_lock);
@@ -364,10 +358,7 @@
 		list_add(&cfile->flist, &cinode->openFileList);
 	else
 		list_add_tail(&cfile->flist, &cinode->openFileList);
-<<<<<<< HEAD
-=======
 	spin_unlock(&cinode->open_file_lock);
->>>>>>> 24b8d41d
 	spin_unlock(&tcon->open_file_lock);
 
 	if (fid->purge_cache)
@@ -386,12 +377,6 @@
 	return cifs_file;
 }
 
-<<<<<<< HEAD
-/*
- * Release a reference on the file private data. This may involve closing
- * the filehandle out on the server. Must be called without holding
- * tcon->open_file_lock and cifs_file->file_info_lock.
-=======
 static void cifsFileInfo_put_final(struct cifsFileInfo *cifs_file)
 {
 	struct inode *inode = d_inode(cifs_file->dentry);
@@ -431,7 +416,6 @@
  * cifsFileInfo_put - release a reference of file priv data
  *
  * Always potentially wait for oplock handler. See _cifsFileInfo_put().
->>>>>>> 24b8d41d
  */
 void cifsFileInfo_put(struct cifsFileInfo *cifs_file)
 {
@@ -465,18 +449,11 @@
 	bool oplock_break_cancelled;
 
 	spin_lock(&tcon->open_file_lock);
-<<<<<<< HEAD
-
-	spin_lock(&cifs_file->file_info_lock);
-	if (--cifs_file->count > 0) {
-		spin_unlock(&cifs_file->file_info_lock);
-=======
 	spin_lock(&cifsi->open_file_lock);
 	spin_lock(&cifs_file->file_info_lock);
 	if (--cifs_file->count > 0) {
 		spin_unlock(&cifs_file->file_info_lock);
 		spin_unlock(&cifsi->open_file_lock);
->>>>>>> 24b8d41d
 		spin_unlock(&tcon->open_file_lock);
 		return;
 	}
@@ -505,11 +482,6 @@
 			set_bit(CIFS_INO_INVALID_MAPPING, &cifsi->flags);
 		cifs_set_oplock_level(cifsi, 0);
 	}
-<<<<<<< HEAD
-
-	spin_unlock(&tcon->open_file_lock);
-=======
->>>>>>> 24b8d41d
 
 	spin_unlock(&cifsi->open_file_lock);
 	spin_unlock(&tcon->open_file_lock);
@@ -883,16 +855,12 @@
 	struct list_head *tmp1;
 	struct list_head tmp_list;
 
-<<<<<<< HEAD
-	cifs_dbg(FYI, "Reopen persistent handles");
-=======
 	if (!tcon->use_persistent || !tcon->need_reopen_files)
 		return;
 
 	tcon->need_reopen_files = false;
 
 	cifs_dbg(FYI, "Reopen persistent handles\n");
->>>>>>> 24b8d41d
 	INIT_LIST_HEAD(&tmp_list);
 
 	/* list all files open on tree connection, reopen resilient handles  */
@@ -908,12 +876,8 @@
 
 	list_for_each_safe(tmp, tmp1, &tmp_list) {
 		open_file = list_entry(tmp, struct cifsFileInfo, rlist);
-<<<<<<< HEAD
-		cifs_reopen_file(open_file, false /* do not flush */);
-=======
 		if (cifs_reopen_file(open_file, false /* do not flush */))
 			tcon->need_reopen_files = true;
->>>>>>> 24b8d41d
 		list_del_init(&open_file->rlist);
 		cifsFileInfo_put(open_file);
 	}
@@ -1960,17 +1924,12 @@
 {
 	struct cifsFileInfo *open_file = NULL;
 	struct cifs_sb_info *cifs_sb = CIFS_SB(cifs_inode->vfs_inode.i_sb);
-	struct cifs_tcon *tcon = cifs_sb_master_tcon(cifs_sb);
 
 	/* only filter by fsuid on multiuser mounts */
 	if (!(cifs_sb->mnt_cifs_flags & CIFS_MOUNT_MULTIUSER))
 		fsuid_only = false;
 
-<<<<<<< HEAD
-	spin_lock(&tcon->open_file_lock);
-=======
 	spin_lock(&cifs_inode->open_file_lock);
->>>>>>> 24b8d41d
 	/* we could simply get the first_list_entry since write-only entries
 	   are always at the end of the list but since the first entry might
 	   have a close pending, we go through the whole list */
@@ -1982,11 +1941,7 @@
 				/* found a good file */
 				/* lock it so it will not be closed on us */
 				cifsFileInfo_get(open_file);
-<<<<<<< HEAD
-				spin_unlock(&tcon->open_file_lock);
-=======
 				spin_unlock(&cifs_inode->open_file_lock);
->>>>>>> 24b8d41d
 				return open_file;
 			} /* else might as well continue, and look for
 			     another, or simply have the caller reopen it
@@ -1994,11 +1949,7 @@
 		} else /* write only file */
 			break; /* write only files are last so must be done */
 	}
-<<<<<<< HEAD
-	spin_unlock(&tcon->open_file_lock);
-=======
 	spin_unlock(&cifs_inode->open_file_lock);
->>>>>>> 24b8d41d
 	return NULL;
 }
 
@@ -2009,7 +1960,6 @@
 {
 	struct cifsFileInfo *open_file, *inv_file = NULL;
 	struct cifs_sb_info *cifs_sb;
-	struct cifs_tcon *tcon;
 	bool any_available = false;
 	int rc = -EBADF;
 	unsigned int refind = 0;
@@ -2030,25 +1980,16 @@
 	}
 
 	cifs_sb = CIFS_SB(cifs_inode->vfs_inode.i_sb);
-	tcon = cifs_sb_master_tcon(cifs_sb);
 
 	/* only filter by fsuid on multiuser mounts */
 	if (!(cifs_sb->mnt_cifs_flags & CIFS_MOUNT_MULTIUSER))
 		fsuid_only = false;
 
-<<<<<<< HEAD
-	spin_lock(&tcon->open_file_lock);
-refind_writable:
-	if (refind > MAX_REOPEN_ATT) {
-		spin_unlock(&tcon->open_file_lock);
-		return NULL;
-=======
 	spin_lock(&cifs_inode->open_file_lock);
 refind_writable:
 	if (refind > MAX_REOPEN_ATT) {
 		spin_unlock(&cifs_inode->open_file_lock);
 		return rc;
->>>>>>> 24b8d41d
 	}
 	list_for_each_entry(open_file, &cifs_inode->openFileList, flist) {
 		if (!any_available && open_file->pid != current->tgid)
@@ -2061,14 +2002,9 @@
 			if (!open_file->invalidHandle) {
 				/* found a good writable file */
 				cifsFileInfo_get(open_file);
-<<<<<<< HEAD
-				spin_unlock(&tcon->open_file_lock);
-				return open_file;
-=======
 				spin_unlock(&cifs_inode->open_file_lock);
 				*ret_file = open_file;
 				return 0;
->>>>>>> 24b8d41d
 			} else {
 				if (!inv_file)
 					inv_file = open_file;
@@ -2086,24 +2022,6 @@
 		cifsFileInfo_get(inv_file);
 	}
 
-<<<<<<< HEAD
-	spin_unlock(&tcon->open_file_lock);
-
-	if (inv_file) {
-		rc = cifs_reopen_file(inv_file, false);
-		if (!rc)
-			return inv_file;
-		else {
-			spin_lock(&tcon->open_file_lock);
-			list_move_tail(&inv_file->flist,
-					&cifs_inode->openFileList);
-			spin_unlock(&tcon->open_file_lock);
-			cifsFileInfo_put(inv_file);
-			++refind;
-			inv_file = NULL;
-			spin_lock(&tcon->open_file_lock);
-			goto refind_writable;
-=======
 	spin_unlock(&cifs_inode->open_file_lock);
 
 	if (inv_file) {
@@ -2111,7 +2029,6 @@
 		if (!rc) {
 			*ret_file = inv_file;
 			return 0;
->>>>>>> 24b8d41d
 		}
 
 		spin_lock(&cifs_inode->open_file_lock);
@@ -2972,12 +2889,8 @@
 	else
 		pid = current->tgid;
 
-<<<<<<< HEAD
-	server = tlink_tcon(open_file->tlink)->ses->server;
-=======
 	server = cifs_pick_channel(tlink_tcon(open_file->tlink)->ses);
 	xid = get_xid();
->>>>>>> 24b8d41d
 
 	do {
 		unsigned int wsize;
@@ -3124,33 +3037,6 @@
 	struct cifs_writedata *wdata, *tmp;
 	struct cifs_tcon *tcon;
 	struct cifs_sb_info *cifs_sb;
-<<<<<<< HEAD
-	struct cifs_writedata *wdata, *tmp;
-	struct list_head wdata_list;
-	struct iov_iter saved_from = *from;
-	int rc;
-
-	/*
-	 * BB - optimize the way when signing is disabled. We can drop this
-	 * extra memory-to-memory copying and use iovec buffers for constructing
-	 * write request.
-	 */
-
-	rc = generic_write_checks(iocb, from);
-	if (rc <= 0)
-		return rc;
-
-	INIT_LIST_HEAD(&wdata_list);
-	cifs_sb = CIFS_FILE_SB(file);
-	open_file = file->private_data;
-	tcon = tlink_tcon(open_file->tlink);
-
-	if (!tcon->ses->server->ops->async_writev)
-		return -ENOSYS;
-
-	rc = cifs_write_from_iter(iocb->ki_pos, iov_iter_count(from), from,
-				  open_file, cifs_sb, &wdata_list);
-=======
 	struct dentry *dentry = ctx->cfile->dentry;
 	int rc;
 
@@ -3158,7 +3044,6 @@
 	cifs_sb = CIFS_SB(dentry->d_sb);
 
 	mutex_lock(&ctx->aio_mutex);
->>>>>>> 24b8d41d
 
 	if (list_empty(&ctx->list)) {
 		mutex_unlock(&ctx->aio_mutex);
@@ -3187,26 +3072,17 @@
 			/* resend call if it's a retryable error */
 			if (rc == -EAGAIN) {
 				struct list_head tmp_list;
-<<<<<<< HEAD
-				struct iov_iter tmp_from = saved_from;
-=======
 				struct iov_iter tmp_from = ctx->iter;
->>>>>>> 24b8d41d
 
 				INIT_LIST_HEAD(&tmp_list);
 				list_del_init(&wdata->list);
 
-<<<<<<< HEAD
-				iov_iter_advance(&tmp_from,
-						 wdata->offset - iocb->ki_pos);
-=======
 				if (ctx->direct_io)
 					rc = cifs_resend_wdata(
 						wdata, &tmp_list, ctx);
 				else {
 					iov_iter_advance(&tmp_from,
 						 wdata->offset - ctx->pos);
->>>>>>> 24b8d41d
 
 					rc = cifs_write_from_iter(wdata->offset,
 						wdata->bytes, &tmp_from,
@@ -3385,10 +3261,6 @@
 
 	if (rc > 0)
 		rc = generic_write_sync(iocb, rc);
-<<<<<<< HEAD
-	up_read(&cinode->lock_sem);
-=======
->>>>>>> 24b8d41d
 	return rc;
 }
 
@@ -3590,19 +3462,13 @@
 	int result = 0;
 	unsigned int i;
 	unsigned int nr_pages = rdata->nr_pages;
-<<<<<<< HEAD
-=======
 	unsigned int page_offset = rdata->page_offset;
->>>>>>> 24b8d41d
 
 	rdata->got_bytes = 0;
 	rdata->tailsz = PAGE_SIZE;
 	for (i = 0; i < nr_pages; i++) {
 		struct page *page = rdata->pages[i];
 		size_t n;
-<<<<<<< HEAD
-
-=======
 		unsigned int segment_size = rdata->pagesz;
 
 		if (i == 0)
@@ -3611,7 +3477,6 @@
 			page_offset = 0;
 
 
->>>>>>> 24b8d41d
 		if (len <= 0) {
 			/* no need to hold page hostage */
 			rdata->pages[i] = NULL;
@@ -3619,21 +3484,6 @@
 			put_page(page);
 			continue;
 		}
-<<<<<<< HEAD
-		n = len;
-		if (len >= PAGE_SIZE) {
-			/* enough data to fill the page */
-			n = PAGE_SIZE;
-			len -= n;
-		} else {
-			zero_user(page, len, PAGE_SIZE - len);
-			rdata->tailsz = len;
-			len = 0;
-		}
-		result = cifs_read_page_from_socket(server, page, n);
-		if (result < 0)
-			break;
-=======
 
 		n = len;
 		if (len >= segment_size)
@@ -3740,7 +3590,6 @@
 			list_add_tail(&rdata->list, rdata_list);
 			return 0;
 		}
->>>>>>> 24b8d41d
 
 		/* Roll back credits and retry if needed */
 		add_credits_and_wake_if(server, &rdata->credits, 0);
@@ -4342,10 +4191,7 @@
 	u64 eof;
 	pgoff_t eof_index;
 	unsigned int nr_pages = rdata->nr_pages;
-<<<<<<< HEAD
-=======
 	unsigned int page_offset = rdata->page_offset;
->>>>>>> 24b8d41d
 
 	/* determine the eof that the server (probably) has */
 	eof = CIFS_I(rdata->mapping->host)->server_eof;
@@ -4356,15 +4202,6 @@
 	rdata->tailsz = PAGE_SIZE;
 	for (i = 0; i < nr_pages; i++) {
 		struct page *page = rdata->pages[i];
-<<<<<<< HEAD
-		size_t n = PAGE_SIZE;
-
-		if (len >= PAGE_SIZE) {
-			len -= PAGE_SIZE;
-		} else if (len > 0) {
-			/* enough for partial page, fill and zero the rest */
-			zero_user(page, len, PAGE_SIZE - len);
-=======
 		unsigned int to_read = rdata->pagesz;
 		size_t n;
 
@@ -4380,7 +4217,6 @@
 		} else if (len > 0) {
 			/* enough for partial page, fill and zero the rest */
 			zero_user(page, len + page_offset, to_read - len);
->>>>>>> 24b8d41d
 			n = rdata->tailsz = len;
 			len = 0;
 		} else if (page->index > eof_index) {
@@ -4411,9 +4247,6 @@
 			continue;
 		}
 
-<<<<<<< HEAD
-		result = cifs_read_page_from_socket(server, page, n);
-=======
 		if (iter)
 			result = copy_page_from_iter(
 					page, page_offset, n, iter);
@@ -4424,7 +4257,6 @@
 		else
 			result = cifs_read_page_from_socket(
 					server, page, page_offset, n);
->>>>>>> 24b8d41d
 		if (result < 0)
 			break;
 
@@ -4689,17 +4521,12 @@
 	else
 		cifs_dbg(FYI, "Bytes read %d\n", rc);
 
-<<<<<<< HEAD
-	file_inode(file)->i_atime =
-		current_time(file_inode(file));
-=======
 	/* we do not want atime to be less than mtime, it broke some apps */
 	file_inode(file)->i_atime = current_time(file_inode(file));
 	if (timespec64_compare(&(file_inode(file)->i_atime), &(file_inode(file)->i_mtime)))
 		file_inode(file)->i_atime = file_inode(file)->i_mtime;
 	else
 		file_inode(file)->i_atime = current_time(file_inode(file));
->>>>>>> 24b8d41d
 
 	if (PAGE_SIZE > rc)
 		memset(read_data + rc, 0, PAGE_SIZE - rc);
@@ -4746,19 +4573,7 @@
 static int is_inode_writable(struct cifsInodeInfo *cifs_inode)
 {
 	struct cifsFileInfo *open_file;
-	struct cifs_tcon *tcon =
-		cifs_sb_master_tcon(CIFS_SB(cifs_inode->vfs_inode.i_sb));
-
-<<<<<<< HEAD
-	spin_lock(&tcon->open_file_lock);
-	list_for_each_entry(open_file, &cifs_inode->openFileList, flist) {
-		if (OPEN_FMODE(open_file->f_flags) & FMODE_WRITE) {
-			spin_unlock(&tcon->open_file_lock);
-			return 1;
-		}
-	}
-	spin_unlock(&tcon->open_file_lock);
-=======
+
 	spin_lock(&cifs_inode->open_file_lock);
 	list_for_each_entry(open_file, &cifs_inode->openFileList, flist) {
 		if (OPEN_FMODE(open_file->f_flags) & FMODE_WRITE) {
@@ -4767,7 +4582,6 @@
 		}
 	}
 	spin_unlock(&cifs_inode->open_file_lock);
->>>>>>> 24b8d41d
 	return 0;
 }
 
