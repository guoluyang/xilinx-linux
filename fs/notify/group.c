--- conflicted
+++ resolved
@@ -56,19 +56,6 @@
 	 * of fsnotify_destroy_group() to see the same behavior.
 	 */
 	fsnotify_group_stop_queueing(group);
-<<<<<<< HEAD
-
-	/* clear all inode marks for this group, attach them to destroy_list */
-	fsnotify_detach_group_marks(group);
-
-	/*
-	 * Wait for fsnotify_mark_srcu period to end and free all marks in
-	 * destroy_list
-	 */
-	fsnotify_mark_destroy_list();
-
-	/*
-=======
 
 	/* Clear all marks for this group and queue them for destruction */
 	fsnotify_clear_marks_by_group(group, FSNOTIFY_OBJ_ALL_TYPES_MASK);
@@ -89,7 +76,6 @@
 	fsnotify_wait_marks_destroyed();
 
 	/*
->>>>>>> 24b8d41d
 	 * Since we have waited for fsnotify_mark_srcu in
 	 * fsnotify_mark_destroy_list() there can be no outstanding event
 	 * notification against this group. So clearing the notification queue
