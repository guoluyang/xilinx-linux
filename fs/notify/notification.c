// SPDX-License-Identifier: GPL-2.0-or-later
/*
 *  Copyright (C) 2008 Red Hat, Inc., Eric Paris <eparis@redhat.com>
 */

/*
 * Basic idea behind the notification queue: An fsnotify group (like inotify)
 * sends the userspace notification about events asynchronously some time after
 * the event happened.  When inotify gets an event it will need to add that
 * event to the group notify queue.  Since a single event might need to be on
 * multiple group's notification queues we can't add the event directly to each
 * queue and instead add a small "event_holder" to each queue.  This event_holder
 * has a pointer back to the original event.  Since the majority of events are
 * going to end up on one, and only one, notification queue we embed one
 * event_holder into each event.  This means we have a single allocation instead
 * of always needing two.  If the embedded event_holder is already in use by
 * another group a new event_holder (from fsnotify_event_holder_cachep) will be
 * allocated and used.
 */

#include <linux/fs.h>
#include <linux/init.h>
#include <linux/kernel.h>
#include <linux/list.h>
#include <linux/module.h>
#include <linux/mount.h>
#include <linux/mutex.h>
#include <linux/namei.h>
#include <linux/path.h>
#include <linux/slab.h>
#include <linux/spinlock.h>

#include <linux/atomic.h>

#include <linux/fsnotify_backend.h>
#include "fsnotify.h"

static atomic_t fsnotify_sync_cookie = ATOMIC_INIT(0);

/**
 * fsnotify_get_cookie - return a unique cookie for use in synchronizing events.
 * Called from fsnotify_move, which is inlined into filesystem modules.
 */
u32 fsnotify_get_cookie(void)
{
	return atomic_inc_return(&fsnotify_sync_cookie);
}
EXPORT_SYMBOL_GPL(fsnotify_get_cookie);

/* return true if the notify queue is empty, false otherwise */
bool fsnotify_notify_queue_is_empty(struct fsnotify_group *group)
{
	assert_spin_locked(&group->notification_lock);
	return list_empty(&group->notification_list) ? true : false;
}

void fsnotify_destroy_event(struct fsnotify_group *group,
			    struct fsnotify_event *event)
{
	/* Overflow events are per-group and we don't want to free them */
	if (!event || event == group->overflow_event)
		return;
	/*
	 * If the event is still queued, we have a problem... Do an unreliable
	 * lockless check first to avoid locking in the common case. The
	 * locking may be necessary for permission events which got removed
	 * from the list by a different CPU than the one freeing the event.
	 */
	if (!list_empty(&event->list)) {
		spin_lock(&group->notification_lock);
		WARN_ON(!list_empty(&event->list));
		spin_unlock(&group->notification_lock);
	}
	group->ops->free_event(event);
}

/*
 * Add an event to the group notification queue.  The group can later pull this
 * event off the queue to deal with.  The function returns 0 if the event was
 * added to the queue, 1 if the event was merged with some other queued event,
 * 2 if the event was not queued - either the queue of events has overflown
 * or the group is shutting down.
 */
int fsnotify_add_event(struct fsnotify_group *group,
		       struct fsnotify_event *event,
		       int (*merge)(struct list_head *,
				    struct fsnotify_event *))
{
	int ret = 0;
	struct list_head *list = &group->notification_list;

	pr_debug("%s: group=%p event=%p\n", __func__, group, event);

	spin_lock(&group->notification_lock);
<<<<<<< HEAD

	if (group->shutdown) {
		spin_unlock(&group->notification_lock);
		return 2;
	}
=======
>>>>>>> 24b8d41d

	if (group->shutdown) {
		spin_unlock(&group->notification_lock);
		return 2;
	}

	if (event == group->overflow_event ||
	    group->q_len >= group->max_events) {
		ret = 2;
		/* Queue overflow event only if it isn't already queued */
		if (!list_empty(&group->overflow_event->list)) {
			spin_unlock(&group->notification_lock);
			return ret;
		}
		event = group->overflow_event;
		goto queue;
	}

	if (!list_empty(list) && merge) {
		ret = merge(list, event);
		if (ret) {
			spin_unlock(&group->notification_lock);
			return ret;
		}
	}

queue:
	group->q_len++;
	list_add_tail(&event->list, list);
	spin_unlock(&group->notification_lock);

	wake_up(&group->notification_waitq);
	kill_fasync(&group->fsn_fa, SIGIO, POLL_IN);
	return ret;
}

<<<<<<< HEAD
=======
void fsnotify_remove_queued_event(struct fsnotify_group *group,
				  struct fsnotify_event *event)
{
	assert_spin_locked(&group->notification_lock);
	/*
	 * We need to init list head for the case of overflow event so that
	 * check in fsnotify_add_event() works
	 */
	list_del_init(&event->list);
	group->q_len--;
}

>>>>>>> 24b8d41d
/*
 * Remove and return the first event from the notification list.  It is the
 * responsibility of the caller to destroy the obtained event
 */
struct fsnotify_event *fsnotify_remove_first_event(struct fsnotify_group *group)
{
	struct fsnotify_event *event;

	assert_spin_locked(&group->notification_lock);

	pr_debug("%s: group=%p\n", __func__, group);

	event = list_first_entry(&group->notification_list,
				 struct fsnotify_event, list);
	fsnotify_remove_queued_event(group, event);
	return event;
}

/*
 * This will not remove the event, that must be done with
 * fsnotify_remove_first_event()
 */
struct fsnotify_event *fsnotify_peek_first_event(struct fsnotify_group *group)
{
	assert_spin_locked(&group->notification_lock);

	return list_first_entry(&group->notification_list,
				struct fsnotify_event, list);
}

/*
 * Called when a group is being torn down to clean up any outstanding
 * event notifications.
 */
void fsnotify_flush_notify(struct fsnotify_group *group)
{
	struct fsnotify_event *event;

	spin_lock(&group->notification_lock);
	while (!fsnotify_notify_queue_is_empty(group)) {
		event = fsnotify_remove_first_event(group);
		spin_unlock(&group->notification_lock);
		fsnotify_destroy_event(group, event);
		spin_lock(&group->notification_lock);
	}
	spin_unlock(&group->notification_lock);
<<<<<<< HEAD
}

/*
 * fsnotify_create_event - Allocate a new event which will be sent to each
 * group's handle_event function if the group was interested in this
 * particular event.
 *
 * @inode the inode which is supposed to receive the event (sometimes a
 *	parent of the inode to which the event happened.
 * @mask what actually happened.
 * @data pointer to the object which was actually affected
 * @data_type flag indication if the data is a file, path, inode, nothing...
 * @name the filename, if available
 */
void fsnotify_init_event(struct fsnotify_event *event, struct inode *inode,
			 u32 mask)
{
	INIT_LIST_HEAD(&event->list);
	event->inode = inode;
	event->mask = mask;
=======
>>>>>>> 24b8d41d
}<|MERGE_RESOLUTION|>--- conflicted
+++ resolved
@@ -92,14 +92,6 @@
 	pr_debug("%s: group=%p event=%p\n", __func__, group, event);
 
 	spin_lock(&group->notification_lock);
-<<<<<<< HEAD
-
-	if (group->shutdown) {
-		spin_unlock(&group->notification_lock);
-		return 2;
-	}
-=======
->>>>>>> 24b8d41d
 
 	if (group->shutdown) {
 		spin_unlock(&group->notification_lock);
@@ -136,8 +128,6 @@
 	return ret;
 }
 
-<<<<<<< HEAD
-=======
 void fsnotify_remove_queued_event(struct fsnotify_group *group,
 				  struct fsnotify_event *event)
 {
@@ -150,7 +140,6 @@
 	group->q_len--;
 }
 
->>>>>>> 24b8d41d
 /*
  * Remove and return the first event from the notification list.  It is the
  * responsibility of the caller to destroy the obtained event
@@ -197,27 +186,4 @@
 		spin_lock(&group->notification_lock);
 	}
 	spin_unlock(&group->notification_lock);
-<<<<<<< HEAD
-}
-
-/*
- * fsnotify_create_event - Allocate a new event which will be sent to each
- * group's handle_event function if the group was interested in this
- * particular event.
- *
- * @inode the inode which is supposed to receive the event (sometimes a
- *	parent of the inode to which the event happened.
- * @mask what actually happened.
- * @data pointer to the object which was actually affected
- * @data_type flag indication if the data is a file, path, inode, nothing...
- * @name the filename, if available
- */
-void fsnotify_init_event(struct fsnotify_event *event, struct inode *inode,
-			 u32 mask)
-{
-	INIT_LIST_HEAD(&event->list);
-	event->inode = inode;
-	event->mask = mask;
-=======
->>>>>>> 24b8d41d
 }