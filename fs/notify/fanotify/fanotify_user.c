// SPDX-License-Identifier: GPL-2.0
#include <linux/fanotify.h>
#include <linux/fcntl.h>
#include <linux/file.h>
#include <linux/fs.h>
#include <linux/anon_inodes.h>
#include <linux/fsnotify_backend.h>
#include <linux/init.h>
#include <linux/mount.h>
#include <linux/namei.h>
#include <linux/poll.h>
#include <linux/security.h>
#include <linux/syscalls.h>
#include <linux/slab.h>
#include <linux/types.h>
#include <linux/uaccess.h>
#include <linux/compat.h>
#include <linux/sched/signal.h>
#include <linux/memcontrol.h>
#include <linux/statfs.h>
#include <linux/exportfs.h>

#include <asm/ioctls.h>

#include "../../mount.h"
#include "../fdinfo.h"
#include "fanotify.h"

#define FANOTIFY_DEFAULT_MAX_EVENTS	16384
#define FANOTIFY_DEFAULT_MAX_MARKS	8192
#define FANOTIFY_DEFAULT_MAX_LISTENERS	128

/*
 * All flags that may be specified in parameter event_f_flags of fanotify_init.
 *
 * Internal and external open flags are stored together in field f_flags of
 * struct file. Only external open flags shall be allowed in event_f_flags.
 * Internal flags like FMODE_NONOTIFY, FMODE_EXEC, FMODE_NOCMTIME shall be
 * excluded.
 */
#define	FANOTIFY_INIT_ALL_EVENT_F_BITS				( \
		O_ACCMODE	| O_APPEND	| O_NONBLOCK	| \
		__O_SYNC	| O_DSYNC	| O_CLOEXEC     | \
		O_LARGEFILE	| O_NOATIME	)

extern const struct fsnotify_ops fanotify_fsnotify_ops;

struct kmem_cache *fanotify_mark_cache __read_mostly;
struct kmem_cache *fanotify_fid_event_cachep __read_mostly;
struct kmem_cache *fanotify_path_event_cachep __read_mostly;
struct kmem_cache *fanotify_perm_event_cachep __read_mostly;

#define FANOTIFY_EVENT_ALIGN 4
#define FANOTIFY_INFO_HDR_LEN \
	(sizeof(struct fanotify_event_info_fid) + sizeof(struct file_handle))

static int fanotify_fid_info_len(int fh_len, int name_len)
{
	int info_len = fh_len;

	if (name_len)
		info_len += name_len + 1;

	return roundup(FANOTIFY_INFO_HDR_LEN + info_len, FANOTIFY_EVENT_ALIGN);
}

static int fanotify_event_info_len(unsigned int fid_mode,
				   struct fanotify_event *event)
{
	struct fanotify_info *info = fanotify_event_info(event);
	int dir_fh_len = fanotify_event_dir_fh_len(event);
	int fh_len = fanotify_event_object_fh_len(event);
	int info_len = 0;
	int dot_len = 0;

	if (dir_fh_len) {
		info_len += fanotify_fid_info_len(dir_fh_len, info->name_len);
	} else if ((fid_mode & FAN_REPORT_NAME) && (event->mask & FAN_ONDIR)) {
		/*
		 * With group flag FAN_REPORT_NAME, if name was not recorded in
		 * event on a directory, we will report the name ".".
		 */
		dot_len = 1;
	}

	if (fh_len)
		info_len += fanotify_fid_info_len(fh_len, dot_len);

	return info_len;
}

/*
 * Get an fanotify notification event if one exists and is small
 * enough to fit in "count". Return an error pointer if the count
<<<<<<< HEAD
 * is not large enough.
 *
 * Called with the group->notification_lock held.
=======
 * is not large enough. When permission event is dequeued, its state is
 * updated accordingly.
>>>>>>> 24b8d41d
 */
static struct fanotify_event *get_one_event(struct fsnotify_group *group,
					    size_t count)
{
<<<<<<< HEAD
	assert_spin_locked(&group->notification_lock);
=======
	size_t event_size = FAN_EVENT_METADATA_LEN;
	struct fanotify_event *event = NULL;
	unsigned int fid_mode = FAN_GROUP_FLAG(group, FANOTIFY_FID_BITS);
>>>>>>> 24b8d41d

	pr_debug("%s: group=%p count=%zd\n", __func__, group, count);

	spin_lock(&group->notification_lock);
	if (fsnotify_notify_queue_is_empty(group))
		goto out;

	if (fid_mode) {
		event_size += fanotify_event_info_len(fid_mode,
			FANOTIFY_E(fsnotify_peek_first_event(group)));
	}

<<<<<<< HEAD
	/* held the notification_lock the whole time, so this is the
	 * same event we peeked above */
	return fsnotify_remove_first_event(group);
=======
	if (event_size > count) {
		event = ERR_PTR(-EINVAL);
		goto out;
	}
	event = FANOTIFY_E(fsnotify_remove_first_event(group));
	if (fanotify_is_perm_event(event->mask))
		FANOTIFY_PERM(event)->state = FAN_EVENT_REPORTED;
out:
	spin_unlock(&group->notification_lock);
	return event;
>>>>>>> 24b8d41d
}

static int create_fd(struct fsnotify_group *group, struct path *path,
		     struct file **file)
{
	int client_fd;
	struct file *new_file;

	client_fd = get_unused_fd_flags(group->fanotify_data.f_flags);
	if (client_fd < 0)
		return client_fd;

	/*
	 * we need a new file handle for the userspace program so it can read even if it was
	 * originally opened O_WRONLY.
	 */
	new_file = dentry_open(path,
			       group->fanotify_data.f_flags | FMODE_NONOTIFY,
			       current_cred());
	if (IS_ERR(new_file)) {
		/*
		 * we still send an event even if we can't open the file.  this
		 * can happen when say tasks are gone and we try to open their
		 * /proc files or we try to open a WRONLY file like in sysfs
		 * we just send the errno to userspace since there isn't much
		 * else we can do.
		 */
		put_unused_fd(client_fd);
		client_fd = PTR_ERR(new_file);
	} else {
		*file = new_file;
	}

	return client_fd;
}

/*
 * Finish processing of permission event by setting it to ANSWERED state and
 * drop group->notification_lock.
 */
static void finish_permission_event(struct fsnotify_group *group,
				    struct fanotify_perm_event *event,
				    unsigned int response)
				    __releases(&group->notification_lock)
{
<<<<<<< HEAD
	struct fanotify_perm_event_info *event, *return_e = NULL;

	spin_lock(&group->notification_lock);
	list_for_each_entry(event, &group->fanotify_data.access_list,
			    fae.fse.list) {
		if (event->fd != fd)
			continue;

		list_del_init(&event->fae.fse.list);
		return_e = event;
		break;
	}
	spin_unlock(&group->notification_lock);

	pr_debug("%s: found return_re=%p\n", __func__, return_e);

	return return_e;
=======
	bool destroy = false;

	assert_spin_locked(&group->notification_lock);
	event->response = response;
	if (event->state == FAN_EVENT_CANCELED)
		destroy = true;
	else
		event->state = FAN_EVENT_ANSWERED;
	spin_unlock(&group->notification_lock);
	if (destroy)
		fsnotify_destroy_event(group, &event->fae.fse);
>>>>>>> 24b8d41d
}

static int process_access_response(struct fsnotify_group *group,
				   struct fanotify_response *response_struct)
{
	struct fanotify_perm_event *event;
	int fd = response_struct->fd;
	int response = response_struct->response;

	pr_debug("%s: group=%p fd=%d response=%d\n", __func__, group,
		 fd, response);
	/*
	 * make sure the response is valid, if invalid we do nothing and either
	 * userspace can send a valid response or we will clean it up after the
	 * timeout
	 */
	switch (response & ~FAN_AUDIT) {
	case FAN_ALLOW:
	case FAN_DENY:
		break;
	default:
		return -EINVAL;
	}

	if (fd < 0)
		return -EINVAL;

	if ((response & FAN_AUDIT) && !FAN_GROUP_FLAG(group, FAN_ENABLE_AUDIT))
		return -EINVAL;

	spin_lock(&group->notification_lock);
	list_for_each_entry(event, &group->fanotify_data.access_list,
			    fae.fse.list) {
		if (event->fd != fd)
			continue;

		list_del_init(&event->fae.fse.list);
		finish_permission_event(group, event, response);
		wake_up(&group->fanotify_data.access_waitq);
		return 0;
	}
	spin_unlock(&group->notification_lock);

	return -ENOENT;
}

static int copy_info_to_user(__kernel_fsid_t *fsid, struct fanotify_fh *fh,
			     int info_type, const char *name, size_t name_len,
			     char __user *buf, size_t count)
{
	struct fanotify_event_info_fid info = { };
	struct file_handle handle = { };
	unsigned char bounce[FANOTIFY_INLINE_FH_LEN], *fh_buf;
	size_t fh_len = fh ? fh->len : 0;
	size_t info_len = fanotify_fid_info_len(fh_len, name_len);
	size_t len = info_len;

	pr_debug("%s: fh_len=%zu name_len=%zu, info_len=%zu, count=%zu\n",
		 __func__, fh_len, name_len, info_len, count);

	if (!fh_len)
		return 0;

	if (WARN_ON_ONCE(len < sizeof(info) || len > count))
		return -EFAULT;

	/*
	 * Copy event info fid header followed by variable sized file handle
	 * and optionally followed by variable sized filename.
	 */
	switch (info_type) {
	case FAN_EVENT_INFO_TYPE_FID:
	case FAN_EVENT_INFO_TYPE_DFID:
		if (WARN_ON_ONCE(name_len))
			return -EFAULT;
		break;
	case FAN_EVENT_INFO_TYPE_DFID_NAME:
		if (WARN_ON_ONCE(!name || !name_len))
			return -EFAULT;
		break;
	default:
		return -EFAULT;
	}

	info.hdr.info_type = info_type;
	info.hdr.len = len;
	info.fsid = *fsid;
	if (copy_to_user(buf, &info, sizeof(info)))
		return -EFAULT;

	buf += sizeof(info);
	len -= sizeof(info);
	if (WARN_ON_ONCE(len < sizeof(handle)))
		return -EFAULT;

	handle.handle_type = fh->type;
	handle.handle_bytes = fh_len;
	if (copy_to_user(buf, &handle, sizeof(handle)))
		return -EFAULT;

	buf += sizeof(handle);
	len -= sizeof(handle);
	if (WARN_ON_ONCE(len < fh_len))
		return -EFAULT;

	/*
	 * For an inline fh and inline file name, copy through stack to exclude
	 * the copy from usercopy hardening protections.
	 */
	fh_buf = fanotify_fh_buf(fh);
	if (fh_len <= FANOTIFY_INLINE_FH_LEN) {
		memcpy(bounce, fh_buf, fh_len);
		fh_buf = bounce;
	}
	if (copy_to_user(buf, fh_buf, fh_len))
		return -EFAULT;

	buf += fh_len;
	len -= fh_len;

	if (name_len) {
		/* Copy the filename with terminating null */
		name_len++;
		if (WARN_ON_ONCE(len < name_len))
			return -EFAULT;

		if (copy_to_user(buf, name, name_len))
			return -EFAULT;

		buf += name_len;
		len -= name_len;
	}

	/* Pad with 0's */
	WARN_ON_ONCE(len < 0 || len >= FANOTIFY_EVENT_ALIGN);
	if (len > 0 && clear_user(buf, len))
		return -EFAULT;

	return info_len;
}

static ssize_t copy_event_to_user(struct fsnotify_group *group,
				  struct fanotify_event *event,
				  char __user *buf, size_t count)
{
	struct fanotify_event_metadata metadata;
	struct path *path = fanotify_event_path(event);
	struct fanotify_info *info = fanotify_event_info(event);
	unsigned int fid_mode = FAN_GROUP_FLAG(group, FANOTIFY_FID_BITS);
	struct file *f = NULL;
	int ret, fd = FAN_NOFD;
	int info_type = 0;

	pr_debug("%s: group=%p event=%p\n", __func__, group, event);

	metadata.event_len = FAN_EVENT_METADATA_LEN +
				fanotify_event_info_len(fid_mode, event);
	metadata.metadata_len = FAN_EVENT_METADATA_LEN;
	metadata.vers = FANOTIFY_METADATA_VERSION;
	metadata.reserved = 0;
	metadata.mask = event->mask & FANOTIFY_OUTGOING_EVENTS;
	metadata.pid = pid_vnr(event->pid);

	if (path && path->mnt && path->dentry) {
		fd = create_fd(group, path, &f);
		if (fd < 0)
			return fd;
	}
	metadata.fd = fd;

	ret = -EFAULT;
	/*
	 * Sanity check copy size in case get_one_event() and
	 * event_len sizes ever get out of sync.
	 */
	if (WARN_ON_ONCE(metadata.event_len > count))
		goto out_close_fd;

	if (copy_to_user(buf, &metadata, FAN_EVENT_METADATA_LEN))
		goto out_close_fd;

	buf += FAN_EVENT_METADATA_LEN;
	count -= FAN_EVENT_METADATA_LEN;

	if (fanotify_is_perm_event(event->mask))
		FANOTIFY_PERM(event)->fd = fd;

	if (f)
		fd_install(fd, f);

	/* Event info records order is: dir fid + name, child fid */
	if (fanotify_event_dir_fh_len(event)) {
		info_type = info->name_len ? FAN_EVENT_INFO_TYPE_DFID_NAME :
					     FAN_EVENT_INFO_TYPE_DFID;
		ret = copy_info_to_user(fanotify_event_fsid(event),
					fanotify_info_dir_fh(info),
					info_type, fanotify_info_name(info),
					info->name_len, buf, count);
		if (ret < 0)
			return ret;

		buf += ret;
		count -= ret;
	}

	if (fanotify_event_object_fh_len(event)) {
		const char *dot = NULL;
		int dot_len = 0;

		if (fid_mode == FAN_REPORT_FID || info_type) {
			/*
			 * With only group flag FAN_REPORT_FID only type FID is
			 * reported. Second info record type is always FID.
			 */
			info_type = FAN_EVENT_INFO_TYPE_FID;
		} else if ((fid_mode & FAN_REPORT_NAME) &&
			   (event->mask & FAN_ONDIR)) {
			/*
			 * With group flag FAN_REPORT_NAME, if name was not
			 * recorded in an event on a directory, report the
			 * name "." with info type DFID_NAME.
			 */
			info_type = FAN_EVENT_INFO_TYPE_DFID_NAME;
			dot = ".";
			dot_len = 1;
		} else if ((event->mask & ALL_FSNOTIFY_DIRENT_EVENTS) ||
			   (event->mask & FAN_ONDIR)) {
			/*
			 * With group flag FAN_REPORT_DIR_FID, a single info
			 * record has type DFID for directory entry modification
			 * event and for event on a directory.
			 */
			info_type = FAN_EVENT_INFO_TYPE_DFID;
		} else {
			/*
			 * With group flags FAN_REPORT_DIR_FID|FAN_REPORT_FID,
			 * a single info record has type FID for event on a
			 * non-directory, when there is no directory to report.
			 * For example, on FAN_DELETE_SELF event.
			 */
			info_type = FAN_EVENT_INFO_TYPE_FID;
		}

		ret = copy_info_to_user(fanotify_event_fsid(event),
					fanotify_event_object_fh(event),
					info_type, dot, dot_len, buf, count);
		if (ret < 0)
			return ret;

		buf += ret;
		count -= ret;
	}

	return metadata.event_len;

out_close_fd:
	if (fd != FAN_NOFD) {
		put_unused_fd(fd);
		fput(f);
	}
	return ret;
}

/* intofiy userspace file descriptor functions */
static __poll_t fanotify_poll(struct file *file, poll_table *wait)
{
	struct fsnotify_group *group = file->private_data;
	__poll_t ret = 0;

	poll_wait(file, &group->notification_waitq, wait);
	spin_lock(&group->notification_lock);
	if (!fsnotify_notify_queue_is_empty(group))
<<<<<<< HEAD
		ret = POLLIN | POLLRDNORM;
=======
		ret = EPOLLIN | EPOLLRDNORM;
>>>>>>> 24b8d41d
	spin_unlock(&group->notification_lock);

	return ret;
}

static ssize_t fanotify_read(struct file *file, char __user *buf,
			     size_t count, loff_t *pos)
{
	struct fsnotify_group *group;
	struct fanotify_event *event;
	char __user *start;
	int ret;
	DEFINE_WAIT_FUNC(wait, woken_wake_function);

	start = buf;
	group = file->private_data;

	pr_debug("%s: group=%p\n", __func__, group);

	add_wait_queue(&group->notification_waitq, &wait);
	while (1) {
<<<<<<< HEAD
		spin_lock(&group->notification_lock);
		kevent = get_one_event(group, count);
		spin_unlock(&group->notification_lock);

		if (IS_ERR(kevent)) {
			ret = PTR_ERR(kevent);
=======
		/*
		 * User can supply arbitrarily large buffer. Avoid softlockups
		 * in case there are lots of available events.
		 */
		cond_resched();
		event = get_one_event(group, count);
		if (IS_ERR(event)) {
			ret = PTR_ERR(event);
>>>>>>> 24b8d41d
			break;
		}

		if (!event) {
			ret = -EAGAIN;
			if (file->f_flags & O_NONBLOCK)
				break;

			ret = -ERESTARTSYS;
			if (signal_pending(current))
				break;

			if (start != buf)
				break;

			wait_woken(&wait, TASK_INTERRUPTIBLE, MAX_SCHEDULE_TIMEOUT);
			continue;
		}

		ret = copy_event_to_user(group, event, buf, count);
		if (unlikely(ret == -EOPENSTALE)) {
			/*
			 * We cannot report events with stale fd so drop it.
			 * Setting ret to 0 will continue the event loop and
			 * do the right thing if there are no more events to
			 * read (i.e. return bytes read, -EAGAIN or wait).
			 */
			ret = 0;
		}

		/*
		 * Permission events get queued to wait for response.  Other
		 * events can be destroyed now.
		 */
		if (!fanotify_is_perm_event(event->mask)) {
			fsnotify_destroy_event(group, &event->fse);
		} else {
			if (ret <= 0) {
				spin_lock(&group->notification_lock);
				finish_permission_event(group,
					FANOTIFY_PERM(event), FAN_DENY);
				wake_up(&group->fanotify_data.access_waitq);
			} else {
				spin_lock(&group->notification_lock);
				list_add_tail(&event->fse.list,
					&group->fanotify_data.access_list);
				spin_unlock(&group->notification_lock);
			}
<<<<<<< HEAD
			spin_lock(&group->notification_lock);
			list_add_tail(&kevent->list,
				      &group->fanotify_data.access_list);
			spin_unlock(&group->notification_lock);
#endif
=======
>>>>>>> 24b8d41d
		}
		if (ret < 0)
			break;
		buf += ret;
		count -= ret;
	}
	remove_wait_queue(&group->notification_waitq, &wait);

	if (start != buf && ret != -EFAULT)
		ret = buf - start;
	return ret;
}

static ssize_t fanotify_write(struct file *file, const char __user *buf, size_t count, loff_t *pos)
{
	struct fanotify_response response = { .fd = -1, .response = -1 };
	struct fsnotify_group *group;
	int ret;

	if (!IS_ENABLED(CONFIG_FANOTIFY_ACCESS_PERMISSIONS))
		return -EINVAL;

	group = file->private_data;

	if (count < sizeof(response))
		return -EINVAL;

	count = sizeof(response);

	pr_debug("%s: group=%p count=%zu\n", __func__, group, count);

	if (copy_from_user(&response, buf, count))
		return -EFAULT;

	ret = process_access_response(group, &response);
	if (ret < 0)
		count = ret;

	return count;
}

static int fanotify_release(struct inode *ignored, struct file *file)
{
	struct fsnotify_group *group = file->private_data;

<<<<<<< HEAD
#ifdef CONFIG_FANOTIFY_ACCESS_PERMISSIONS
	struct fanotify_perm_event_info *event, *next;
	struct fsnotify_event *fsn_event;

=======
>>>>>>> 24b8d41d
	/*
	 * Stop new events from arriving in the notification queue. since
	 * userspace cannot use fanotify fd anymore, no event can enter or
	 * leave access_list by now either.
	 */
	fsnotify_group_stop_queueing(group);

	/*
	 * Process all permission events on access_list and notification queue
	 * and simulate reply from userspace.
	 */
	spin_lock(&group->notification_lock);
<<<<<<< HEAD
	list_for_each_entry_safe(event, next, &group->fanotify_data.access_list,
				 fae.fse.list) {
		pr_debug("%s: found group=%p event=%p\n", __func__, group,
			 event);
=======
	while (!list_empty(&group->fanotify_data.access_list)) {
		struct fanotify_perm_event *event;
>>>>>>> 24b8d41d

		event = list_first_entry(&group->fanotify_data.access_list,
				struct fanotify_perm_event, fae.fse.list);
		list_del_init(&event->fae.fse.list);
		finish_permission_event(group, event, FAN_ALLOW);
		spin_lock(&group->notification_lock);
	}

	/*
	 * Destroy all non-permission events. For permission events just
	 * dequeue them and set the response. They will be freed once the
	 * response is consumed and fanotify_get_response() returns.
	 */
	while (!fsnotify_notify_queue_is_empty(group)) {
<<<<<<< HEAD
		fsn_event = fsnotify_remove_first_event(group);
		if (!(fsn_event->mask & FAN_ALL_PERM_EVENTS)) {
			spin_unlock(&group->notification_lock);
			fsnotify_destroy_event(group, fsn_event);
			spin_lock(&group->notification_lock);
		} else
			FANOTIFY_PE(fsn_event)->response = FAN_ALLOW;
=======
		struct fanotify_event *event;

		event = FANOTIFY_E(fsnotify_remove_first_event(group));
		if (!(event->mask & FANOTIFY_PERM_EVENTS)) {
			spin_unlock(&group->notification_lock);
			fsnotify_destroy_event(group, &event->fse);
		} else {
			finish_permission_event(group, FANOTIFY_PERM(event),
						FAN_ALLOW);
		}
		spin_lock(&group->notification_lock);
>>>>>>> 24b8d41d
	}
	spin_unlock(&group->notification_lock);

	/* Response for all permission events it set, wakeup waiters */
	wake_up(&group->fanotify_data.access_waitq);

	/* matches the fanotify_init->fsnotify_alloc_group */
	fsnotify_destroy_group(group);

	return 0;
}

static long fanotify_ioctl(struct file *file, unsigned int cmd, unsigned long arg)
{
	struct fsnotify_group *group;
	struct fsnotify_event *fsn_event;
	void __user *p;
	int ret = -ENOTTY;
	size_t send_len = 0;

	group = file->private_data;

	p = (void __user *) arg;

	switch (cmd) {
	case FIONREAD:
		spin_lock(&group->notification_lock);
		list_for_each_entry(fsn_event, &group->notification_list, list)
			send_len += FAN_EVENT_METADATA_LEN;
		spin_unlock(&group->notification_lock);
		ret = put_user(send_len, (int __user *) p);
		break;
	}

	return ret;
}

static const struct file_operations fanotify_fops = {
	.show_fdinfo	= fanotify_show_fdinfo,
	.poll		= fanotify_poll,
	.read		= fanotify_read,
	.write		= fanotify_write,
	.fasync		= NULL,
	.release	= fanotify_release,
	.unlocked_ioctl	= fanotify_ioctl,
	.compat_ioctl	= compat_ptr_ioctl,
	.llseek		= noop_llseek,
};

static int fanotify_find_path(int dfd, const char __user *filename,
			      struct path *path, unsigned int flags, __u64 mask,
			      unsigned int obj_type)
{
	int ret;

	pr_debug("%s: dfd=%d filename=%p flags=%x\n", __func__,
		 dfd, filename, flags);

	if (filename == NULL) {
		struct fd f = fdget(dfd);

		ret = -EBADF;
		if (!f.file)
			goto out;

		ret = -ENOTDIR;
		if ((flags & FAN_MARK_ONLYDIR) &&
		    !(S_ISDIR(file_inode(f.file)->i_mode))) {
			fdput(f);
			goto out;
		}

		*path = f.file->f_path;
		path_get(path);
		fdput(f);
	} else {
		unsigned int lookup_flags = 0;

		if (!(flags & FAN_MARK_DONT_FOLLOW))
			lookup_flags |= LOOKUP_FOLLOW;
		if (flags & FAN_MARK_ONLYDIR)
			lookup_flags |= LOOKUP_DIRECTORY;

		ret = user_path_at(dfd, filename, lookup_flags, path);
		if (ret)
			goto out;
	}

	/* you can only watch an inode if you have read permissions on it */
	ret = inode_permission(path->dentry->d_inode, MAY_READ);
	if (ret) {
		path_put(path);
		goto out;
	}

	ret = security_path_notify(path, mask, obj_type);
	if (ret)
		path_put(path);

out:
	return ret;
}

static __u32 fanotify_mark_remove_from_mask(struct fsnotify_mark *fsn_mark,
					    __u32 mask, unsigned int flags,
					    __u32 umask, int *destroy)
{
	__u32 oldmask = 0;

	/* umask bits cannot be removed by user */
	mask &= ~umask;
	spin_lock(&fsn_mark->lock);
	if (!(flags & FAN_MARK_IGNORED_MASK)) {
		oldmask = fsn_mark->mask;
		fsn_mark->mask &= ~mask;
	} else {
		fsn_mark->ignored_mask &= ~mask;
	}
	/*
	 * We need to keep the mark around even if remaining mask cannot
	 * result in any events (e.g. mask == FAN_ONDIR) to support incremenal
	 * changes to the mask.
	 * Destroy mark when only umask bits remain.
	 */
	*destroy = !((fsn_mark->mask | fsn_mark->ignored_mask) & ~umask);
	spin_unlock(&fsn_mark->lock);

	return mask & oldmask;
}

static int fanotify_remove_mark(struct fsnotify_group *group,
				fsnotify_connp_t *connp, __u32 mask,
				unsigned int flags, __u32 umask)
{
	struct fsnotify_mark *fsn_mark = NULL;
	__u32 removed;
	int destroy_mark;

	mutex_lock(&group->mark_mutex);
	fsn_mark = fsnotify_find_mark(connp, group);
	if (!fsn_mark) {
		mutex_unlock(&group->mark_mutex);
		return -ENOENT;
	}

	removed = fanotify_mark_remove_from_mask(fsn_mark, mask, flags,
						 umask, &destroy_mark);
	if (removed & fsnotify_conn_mask(fsn_mark->connector))
		fsnotify_recalc_mask(fsn_mark->connector);
	if (destroy_mark)
		fsnotify_detach_mark(fsn_mark);
	mutex_unlock(&group->mark_mutex);
	if (destroy_mark)
		fsnotify_free_mark(fsn_mark);

	/* matches the fsnotify_find_mark() */
	fsnotify_put_mark(fsn_mark);
	return 0;
}

static int fanotify_remove_vfsmount_mark(struct fsnotify_group *group,
					 struct vfsmount *mnt, __u32 mask,
					 unsigned int flags, __u32 umask)
{
	return fanotify_remove_mark(group, &real_mount(mnt)->mnt_fsnotify_marks,
				    mask, flags, umask);
}

static int fanotify_remove_sb_mark(struct fsnotify_group *group,
				   struct super_block *sb, __u32 mask,
				   unsigned int flags, __u32 umask)
{
	return fanotify_remove_mark(group, &sb->s_fsnotify_marks, mask,
				    flags, umask);
}

static int fanotify_remove_inode_mark(struct fsnotify_group *group,
				      struct inode *inode, __u32 mask,
				      unsigned int flags, __u32 umask)
{
	return fanotify_remove_mark(group, &inode->i_fsnotify_marks, mask,
				    flags, umask);
}

static __u32 fanotify_mark_add_to_mask(struct fsnotify_mark *fsn_mark,
				       __u32 mask,
				       unsigned int flags)
{
	__u32 oldmask = -1;

	spin_lock(&fsn_mark->lock);
	if (!(flags & FAN_MARK_IGNORED_MASK)) {
		oldmask = fsn_mark->mask;
		fsn_mark->mask |= mask;
	} else {
		fsn_mark->ignored_mask |= mask;
		if (flags & FAN_MARK_IGNORED_SURV_MODIFY)
			fsn_mark->flags |= FSNOTIFY_MARK_FLAG_IGNORED_SURV_MODIFY;
	}
	spin_unlock(&fsn_mark->lock);

	return mask & ~oldmask;
}

static struct fsnotify_mark *fanotify_add_new_mark(struct fsnotify_group *group,
						   fsnotify_connp_t *connp,
						   unsigned int type,
						   __kernel_fsid_t *fsid)
{
	struct fsnotify_mark *mark;
	int ret;

	if (atomic_read(&group->num_marks) > group->fanotify_data.max_marks)
		return ERR_PTR(-ENOSPC);

	mark = kmem_cache_alloc(fanotify_mark_cache, GFP_KERNEL);
	if (!mark)
		return ERR_PTR(-ENOMEM);

	fsnotify_init_mark(mark, group);
	ret = fsnotify_add_mark_locked(mark, connp, type, 0, fsid);
	if (ret) {
		fsnotify_put_mark(mark);
		return ERR_PTR(ret);
	}

	return mark;
}


static int fanotify_add_mark(struct fsnotify_group *group,
			     fsnotify_connp_t *connp, unsigned int type,
			     __u32 mask, unsigned int flags,
			     __kernel_fsid_t *fsid)
{
	struct fsnotify_mark *fsn_mark;
	__u32 added;

	mutex_lock(&group->mark_mutex);
	fsn_mark = fsnotify_find_mark(connp, group);
	if (!fsn_mark) {
		fsn_mark = fanotify_add_new_mark(group, connp, type, fsid);
		if (IS_ERR(fsn_mark)) {
			mutex_unlock(&group->mark_mutex);
			return PTR_ERR(fsn_mark);
		}
	}
	added = fanotify_mark_add_to_mask(fsn_mark, mask, flags);
	if (added & ~fsnotify_conn_mask(fsn_mark->connector))
		fsnotify_recalc_mask(fsn_mark->connector);
	mutex_unlock(&group->mark_mutex);

	fsnotify_put_mark(fsn_mark);
	return 0;
}

static int fanotify_add_vfsmount_mark(struct fsnotify_group *group,
				      struct vfsmount *mnt, __u32 mask,
				      unsigned int flags, __kernel_fsid_t *fsid)
{
	return fanotify_add_mark(group, &real_mount(mnt)->mnt_fsnotify_marks,
				 FSNOTIFY_OBJ_TYPE_VFSMOUNT, mask, flags, fsid);
}

static int fanotify_add_sb_mark(struct fsnotify_group *group,
				struct super_block *sb, __u32 mask,
				unsigned int flags, __kernel_fsid_t *fsid)
{
	return fanotify_add_mark(group, &sb->s_fsnotify_marks,
				 FSNOTIFY_OBJ_TYPE_SB, mask, flags, fsid);
}

static int fanotify_add_inode_mark(struct fsnotify_group *group,
				   struct inode *inode, __u32 mask,
				   unsigned int flags, __kernel_fsid_t *fsid)
{
	pr_debug("%s: group=%p inode=%p\n", __func__, group, inode);

	/*
	 * If some other task has this inode open for write we should not add
	 * an ignored mark, unless that ignored mark is supposed to survive
	 * modification changes anyway.
	 */
	if ((flags & FAN_MARK_IGNORED_MASK) &&
	    !(flags & FAN_MARK_IGNORED_SURV_MODIFY) &&
	    inode_is_open_for_write(inode))
		return 0;

	return fanotify_add_mark(group, &inode->i_fsnotify_marks,
				 FSNOTIFY_OBJ_TYPE_INODE, mask, flags, fsid);
}

static struct fsnotify_event *fanotify_alloc_overflow_event(void)
{
	struct fanotify_event *oevent;

	oevent = kmalloc(sizeof(*oevent), GFP_KERNEL_ACCOUNT);
	if (!oevent)
		return NULL;

	fanotify_init_event(oevent, 0, FS_Q_OVERFLOW);
	oevent->type = FANOTIFY_EVENT_TYPE_OVERFLOW;

	return &oevent->fse;
}

/* fanotify syscalls */
SYSCALL_DEFINE2(fanotify_init, unsigned int, flags, unsigned int, event_f_flags)
{
	struct fsnotify_group *group;
	int f_flags, fd;
	struct user_struct *user;
	unsigned int fid_mode = flags & FANOTIFY_FID_BITS;
	unsigned int class = flags & FANOTIFY_CLASS_BITS;

	pr_debug("%s: flags=%x event_f_flags=%x\n",
		 __func__, flags, event_f_flags);

	if (!capable(CAP_SYS_ADMIN))
		return -EPERM;

#ifdef CONFIG_AUDITSYSCALL
	if (flags & ~(FANOTIFY_INIT_FLAGS | FAN_ENABLE_AUDIT))
#else
	if (flags & ~FANOTIFY_INIT_FLAGS)
#endif
		return -EINVAL;

	if (event_f_flags & ~FANOTIFY_INIT_ALL_EVENT_F_BITS)
		return -EINVAL;

	switch (event_f_flags & O_ACCMODE) {
	case O_RDONLY:
	case O_RDWR:
	case O_WRONLY:
		break;
	default:
		return -EINVAL;
	}

	if (fid_mode && class != FAN_CLASS_NOTIF)
		return -EINVAL;

	/*
	 * Child name is reported with parent fid so requires dir fid.
	 * We can report both child fid and dir fid with or without name.
	 */
	if ((fid_mode & FAN_REPORT_NAME) && !(fid_mode & FAN_REPORT_DIR_FID))
		return -EINVAL;

	user = get_current_user();
	if (atomic_read(&user->fanotify_listeners) > FANOTIFY_DEFAULT_MAX_LISTENERS) {
		free_uid(user);
		return -EMFILE;
	}

	f_flags = O_RDWR | FMODE_NONOTIFY;
	if (flags & FAN_CLOEXEC)
		f_flags |= O_CLOEXEC;
	if (flags & FAN_NONBLOCK)
		f_flags |= O_NONBLOCK;

	/* fsnotify_alloc_group takes a ref.  Dropped in fanotify_release */
	group = fsnotify_alloc_group(&fanotify_fsnotify_ops);
	if (IS_ERR(group)) {
		free_uid(user);
		return PTR_ERR(group);
	}

	group->fanotify_data.user = user;
	group->fanotify_data.flags = flags;
	atomic_inc(&user->fanotify_listeners);
	group->memcg = get_mem_cgroup_from_mm(current->mm);

	group->overflow_event = fanotify_alloc_overflow_event();
	if (unlikely(!group->overflow_event)) {
		fd = -ENOMEM;
		goto out_destroy_group;
	}

	if (force_o_largefile())
		event_f_flags |= O_LARGEFILE;
	group->fanotify_data.f_flags = event_f_flags;
<<<<<<< HEAD
#ifdef CONFIG_FANOTIFY_ACCESS_PERMISSIONS
	init_waitqueue_head(&group->fanotify_data.access_waitq);
	INIT_LIST_HEAD(&group->fanotify_data.access_list);
#endif
	switch (flags & FAN_ALL_CLASS_BITS) {
=======
	init_waitqueue_head(&group->fanotify_data.access_waitq);
	INIT_LIST_HEAD(&group->fanotify_data.access_list);
	switch (class) {
>>>>>>> 24b8d41d
	case FAN_CLASS_NOTIF:
		group->priority = FS_PRIO_0;
		break;
	case FAN_CLASS_CONTENT:
		group->priority = FS_PRIO_1;
		break;
	case FAN_CLASS_PRE_CONTENT:
		group->priority = FS_PRIO_2;
		break;
	default:
		fd = -EINVAL;
		goto out_destroy_group;
	}

	if (flags & FAN_UNLIMITED_QUEUE) {
		fd = -EPERM;
		if (!capable(CAP_SYS_ADMIN))
			goto out_destroy_group;
		group->max_events = UINT_MAX;
	} else {
		group->max_events = FANOTIFY_DEFAULT_MAX_EVENTS;
	}

	if (flags & FAN_UNLIMITED_MARKS) {
		fd = -EPERM;
		if (!capable(CAP_SYS_ADMIN))
			goto out_destroy_group;
		group->fanotify_data.max_marks = UINT_MAX;
	} else {
		group->fanotify_data.max_marks = FANOTIFY_DEFAULT_MAX_MARKS;
	}

	if (flags & FAN_ENABLE_AUDIT) {
		fd = -EPERM;
		if (!capable(CAP_AUDIT_WRITE))
			goto out_destroy_group;
	}

	fd = anon_inode_getfd("[fanotify]", &fanotify_fops, group, f_flags);
	if (fd < 0)
		goto out_destroy_group;

	return fd;

out_destroy_group:
	fsnotify_destroy_group(group);
	return fd;
}

/* Check if filesystem can encode a unique fid */
static int fanotify_test_fid(struct path *path, __kernel_fsid_t *fsid)
{
	__kernel_fsid_t root_fsid;
	int err;

	/*
	 * Make sure path is not in filesystem with zero fsid (e.g. tmpfs).
	 */
	err = vfs_get_fsid(path->dentry, fsid);
	if (err)
		return err;

	if (!fsid->val[0] && !fsid->val[1])
		return -ENODEV;

	/*
	 * Make sure path is not inside a filesystem subvolume (e.g. btrfs)
	 * which uses a different fsid than sb root.
	 */
	err = vfs_get_fsid(path->dentry->d_sb->s_root, &root_fsid);
	if (err)
		return err;

	if (root_fsid.val[0] != fsid->val[0] ||
	    root_fsid.val[1] != fsid->val[1])
		return -EXDEV;

	/*
	 * We need to make sure that the file system supports at least
	 * encoding a file handle so user can use name_to_handle_at() to
	 * compare fid returned with event to the file handle of watched
	 * objects. However, name_to_handle_at() requires that the
	 * filesystem also supports decoding file handles.
	 */
	if (!path->dentry->d_sb->s_export_op ||
	    !path->dentry->d_sb->s_export_op->fh_to_dentry)
		return -EOPNOTSUPP;

	return 0;
}

static int fanotify_events_supported(struct path *path, __u64 mask)
{
	/*
	 * Some filesystems such as 'proc' acquire unusual locks when opening
	 * files. For them fanotify permission events have high chances of
	 * deadlocking the system - open done when reporting fanotify event
	 * blocks on this "unusual" lock while another process holding the lock
	 * waits for fanotify permission event to be answered. Just disallow
	 * permission events for such filesystems.
	 */
	if (mask & FANOTIFY_PERM_EVENTS &&
	    path->mnt->mnt_sb->s_type->fs_flags & FS_DISALLOW_NOTIFY_PERM)
		return -EINVAL;
	return 0;
}

static int do_fanotify_mark(int fanotify_fd, unsigned int flags, __u64 mask,
			    int dfd, const char  __user *pathname)
{
	struct inode *inode = NULL;
	struct vfsmount *mnt = NULL;
	struct fsnotify_group *group;
	struct fd f;
	struct path path;
	__kernel_fsid_t __fsid, *fsid = NULL;
	u32 valid_mask = FANOTIFY_EVENTS | FANOTIFY_EVENT_FLAGS;
	unsigned int mark_type = flags & FANOTIFY_MARK_TYPE_BITS;
	bool ignored = flags & FAN_MARK_IGNORED_MASK;
	unsigned int obj_type, fid_mode;
	u32 umask = 0;
	int ret;

	pr_debug("%s: fanotify_fd=%d flags=%x dfd=%d pathname=%p mask=%llx\n",
		 __func__, fanotify_fd, flags, dfd, pathname, mask);

	/* we only use the lower 32 bits as of right now. */
	if (mask & ((__u64)0xffffffff << 32))
		return -EINVAL;

	if (flags & ~FANOTIFY_MARK_FLAGS)
		return -EINVAL;

	switch (mark_type) {
	case FAN_MARK_INODE:
		obj_type = FSNOTIFY_OBJ_TYPE_INODE;
		break;
	case FAN_MARK_MOUNT:
		obj_type = FSNOTIFY_OBJ_TYPE_VFSMOUNT;
		break;
	case FAN_MARK_FILESYSTEM:
		obj_type = FSNOTIFY_OBJ_TYPE_SB;
		break;
	default:
		return -EINVAL;
	}

	switch (flags & (FAN_MARK_ADD | FAN_MARK_REMOVE | FAN_MARK_FLUSH)) {
	case FAN_MARK_ADD:
	case FAN_MARK_REMOVE:
		if (!mask)
			return -EINVAL;
		break;
	case FAN_MARK_FLUSH:
		if (flags & ~(FANOTIFY_MARK_TYPE_BITS | FAN_MARK_FLUSH))
			return -EINVAL;
		break;
	default:
		return -EINVAL;
	}

	if (IS_ENABLED(CONFIG_FANOTIFY_ACCESS_PERMISSIONS))
		valid_mask |= FANOTIFY_PERM_EVENTS;

	if (mask & ~valid_mask)
		return -EINVAL;

	/* Event flags (ONDIR, ON_CHILD) are meaningless in ignored mask */
	if (ignored)
		mask &= ~FANOTIFY_EVENT_FLAGS;

	f = fdget(fanotify_fd);
	if (unlikely(!f.file))
		return -EBADF;

	/* verify that this is indeed an fanotify instance */
	ret = -EINVAL;
	if (unlikely(f.file->f_op != &fanotify_fops))
		goto fput_and_out;
	group = f.file->private_data;

	/*
	 * group->priority == FS_PRIO_0 == FAN_CLASS_NOTIF.  These are not
	 * allowed to set permissions events.
	 */
	ret = -EINVAL;
	if (mask & FANOTIFY_PERM_EVENTS &&
	    group->priority == FS_PRIO_0)
		goto fput_and_out;

	/*
	 * Events with data type inode do not carry enough information to report
	 * event->fd, so we do not allow setting a mask for inode events unless
	 * group supports reporting fid.
	 * inode events are not supported on a mount mark, because they do not
	 * carry enough information (i.e. path) to be filtered by mount point.
	 */
	fid_mode = FAN_GROUP_FLAG(group, FANOTIFY_FID_BITS);
	if (mask & FANOTIFY_INODE_EVENTS &&
	    (!fid_mode || mark_type == FAN_MARK_MOUNT))
		goto fput_and_out;

	if (flags & FAN_MARK_FLUSH) {
		ret = 0;
		if (mark_type == FAN_MARK_MOUNT)
			fsnotify_clear_vfsmount_marks_by_group(group);
		else if (mark_type == FAN_MARK_FILESYSTEM)
			fsnotify_clear_sb_marks_by_group(group);
		else
			fsnotify_clear_inode_marks_by_group(group);
		goto fput_and_out;
	}

	ret = fanotify_find_path(dfd, pathname, &path, flags,
			(mask & ALL_FSNOTIFY_EVENTS), obj_type);
	if (ret)
		goto fput_and_out;

	if (flags & FAN_MARK_ADD) {
		ret = fanotify_events_supported(&path, mask);
		if (ret)
			goto path_put_and_out;
	}

	if (fid_mode) {
		ret = fanotify_test_fid(&path, &__fsid);
		if (ret)
			goto path_put_and_out;

		fsid = &__fsid;
	}

	/* inode held in place by reference to path; group by fget on fd */
	if (mark_type == FAN_MARK_INODE)
		inode = path.dentry->d_inode;
	else
		mnt = path.mnt;

	/* Mask out FAN_EVENT_ON_CHILD flag for sb/mount/non-dir marks */
	if (mnt || !S_ISDIR(inode->i_mode)) {
		mask &= ~FAN_EVENT_ON_CHILD;
		umask = FAN_EVENT_ON_CHILD;
		/*
		 * If group needs to report parent fid, register for getting
		 * events with parent/name info for non-directory.
		 */
		if ((fid_mode & FAN_REPORT_DIR_FID) &&
		    (flags & FAN_MARK_ADD) && !ignored)
			mask |= FAN_EVENT_ON_CHILD;
	}

	/* create/update an inode mark */
	switch (flags & (FAN_MARK_ADD | FAN_MARK_REMOVE)) {
	case FAN_MARK_ADD:
		if (mark_type == FAN_MARK_MOUNT)
			ret = fanotify_add_vfsmount_mark(group, mnt, mask,
							 flags, fsid);
		else if (mark_type == FAN_MARK_FILESYSTEM)
			ret = fanotify_add_sb_mark(group, mnt->mnt_sb, mask,
						   flags, fsid);
		else
			ret = fanotify_add_inode_mark(group, inode, mask,
						      flags, fsid);
		break;
	case FAN_MARK_REMOVE:
		if (mark_type == FAN_MARK_MOUNT)
			ret = fanotify_remove_vfsmount_mark(group, mnt, mask,
							    flags, umask);
		else if (mark_type == FAN_MARK_FILESYSTEM)
			ret = fanotify_remove_sb_mark(group, mnt->mnt_sb, mask,
						      flags, umask);
		else
			ret = fanotify_remove_inode_mark(group, inode, mask,
							 flags, umask);
		break;
	default:
		ret = -EINVAL;
	}

path_put_and_out:
	path_put(&path);
fput_and_out:
	fdput(f);
	return ret;
}

SYSCALL_DEFINE5(fanotify_mark, int, fanotify_fd, unsigned int, flags,
			      __u64, mask, int, dfd,
			      const char  __user *, pathname)
{
	return do_fanotify_mark(fanotify_fd, flags, mask, dfd, pathname);
}

#ifdef CONFIG_COMPAT
COMPAT_SYSCALL_DEFINE6(fanotify_mark,
				int, fanotify_fd, unsigned int, flags,
				__u32, mask0, __u32, mask1, int, dfd,
				const char  __user *, pathname)
{
	return do_fanotify_mark(fanotify_fd, flags,
#ifdef __BIG_ENDIAN
				((__u64)mask0 << 32) | mask1,
#else
				((__u64)mask1 << 32) | mask0,
#endif
				 dfd, pathname);
}
#endif

/*
 * fanotify_user_setup - Our initialization function.  Note that we cannot return
 * error because we have compiled-in VFS hooks.  So an (unlikely) failure here
 * must result in panic().
 */
static int __init fanotify_user_setup(void)
{
	BUILD_BUG_ON(HWEIGHT32(FANOTIFY_INIT_FLAGS) != 10);
	BUILD_BUG_ON(HWEIGHT32(FANOTIFY_MARK_FLAGS) != 9);

	fanotify_mark_cache = KMEM_CACHE(fsnotify_mark,
					 SLAB_PANIC|SLAB_ACCOUNT);
	fanotify_fid_event_cachep = KMEM_CACHE(fanotify_fid_event,
					       SLAB_PANIC);
	fanotify_path_event_cachep = KMEM_CACHE(fanotify_path_event,
						SLAB_PANIC);
	if (IS_ENABLED(CONFIG_FANOTIFY_ACCESS_PERMISSIONS)) {
		fanotify_perm_event_cachep =
			KMEM_CACHE(fanotify_perm_event, SLAB_PANIC);
	}

	return 0;
}
device_initcall(fanotify_user_setup);<|MERGE_RESOLUTION|>--- conflicted
+++ resolved
@@ -92,25 +92,15 @@
 /*
  * Get an fanotify notification event if one exists and is small
  * enough to fit in "count". Return an error pointer if the count
-<<<<<<< HEAD
- * is not large enough.
- *
- * Called with the group->notification_lock held.
-=======
  * is not large enough. When permission event is dequeued, its state is
  * updated accordingly.
->>>>>>> 24b8d41d
  */
 static struct fanotify_event *get_one_event(struct fsnotify_group *group,
 					    size_t count)
 {
-<<<<<<< HEAD
-	assert_spin_locked(&group->notification_lock);
-=======
 	size_t event_size = FAN_EVENT_METADATA_LEN;
 	struct fanotify_event *event = NULL;
 	unsigned int fid_mode = FAN_GROUP_FLAG(group, FANOTIFY_FID_BITS);
->>>>>>> 24b8d41d
 
 	pr_debug("%s: group=%p count=%zd\n", __func__, group, count);
 
@@ -123,11 +113,6 @@
 			FANOTIFY_E(fsnotify_peek_first_event(group)));
 	}
 
-<<<<<<< HEAD
-	/* held the notification_lock the whole time, so this is the
-	 * same event we peeked above */
-	return fsnotify_remove_first_event(group);
-=======
 	if (event_size > count) {
 		event = ERR_PTR(-EINVAL);
 		goto out;
@@ -138,7 +123,6 @@
 out:
 	spin_unlock(&group->notification_lock);
 	return event;
->>>>>>> 24b8d41d
 }
 
 static int create_fd(struct fsnotify_group *group, struct path *path,
@@ -184,25 +168,6 @@
 				    unsigned int response)
 				    __releases(&group->notification_lock)
 {
-<<<<<<< HEAD
-	struct fanotify_perm_event_info *event, *return_e = NULL;
-
-	spin_lock(&group->notification_lock);
-	list_for_each_entry(event, &group->fanotify_data.access_list,
-			    fae.fse.list) {
-		if (event->fd != fd)
-			continue;
-
-		list_del_init(&event->fae.fse.list);
-		return_e = event;
-		break;
-	}
-	spin_unlock(&group->notification_lock);
-
-	pr_debug("%s: found return_re=%p\n", __func__, return_e);
-
-	return return_e;
-=======
 	bool destroy = false;
 
 	assert_spin_locked(&group->notification_lock);
@@ -214,7 +179,6 @@
 	spin_unlock(&group->notification_lock);
 	if (destroy)
 		fsnotify_destroy_event(group, &event->fae.fse);
->>>>>>> 24b8d41d
 }
 
 static int process_access_response(struct fsnotify_group *group,
@@ -487,11 +451,7 @@
 	poll_wait(file, &group->notification_waitq, wait);
 	spin_lock(&group->notification_lock);
 	if (!fsnotify_notify_queue_is_empty(group))
-<<<<<<< HEAD
-		ret = POLLIN | POLLRDNORM;
-=======
 		ret = EPOLLIN | EPOLLRDNORM;
->>>>>>> 24b8d41d
 	spin_unlock(&group->notification_lock);
 
 	return ret;
@@ -513,14 +473,6 @@
 
 	add_wait_queue(&group->notification_waitq, &wait);
 	while (1) {
-<<<<<<< HEAD
-		spin_lock(&group->notification_lock);
-		kevent = get_one_event(group, count);
-		spin_unlock(&group->notification_lock);
-
-		if (IS_ERR(kevent)) {
-			ret = PTR_ERR(kevent);
-=======
 		/*
 		 * User can supply arbitrarily large buffer. Avoid softlockups
 		 * in case there are lots of available events.
@@ -529,7 +481,6 @@
 		event = get_one_event(group, count);
 		if (IS_ERR(event)) {
 			ret = PTR_ERR(event);
->>>>>>> 24b8d41d
 			break;
 		}
 
@@ -578,14 +529,6 @@
 					&group->fanotify_data.access_list);
 				spin_unlock(&group->notification_lock);
 			}
-<<<<<<< HEAD
-			spin_lock(&group->notification_lock);
-			list_add_tail(&kevent->list,
-				      &group->fanotify_data.access_list);
-			spin_unlock(&group->notification_lock);
-#endif
-=======
->>>>>>> 24b8d41d
 		}
 		if (ret < 0)
 			break;
@@ -631,13 +574,6 @@
 {
 	struct fsnotify_group *group = file->private_data;
 
-<<<<<<< HEAD
-#ifdef CONFIG_FANOTIFY_ACCESS_PERMISSIONS
-	struct fanotify_perm_event_info *event, *next;
-	struct fsnotify_event *fsn_event;
-
-=======
->>>>>>> 24b8d41d
 	/*
 	 * Stop new events from arriving in the notification queue. since
 	 * userspace cannot use fanotify fd anymore, no event can enter or
@@ -650,15 +586,8 @@
 	 * and simulate reply from userspace.
 	 */
 	spin_lock(&group->notification_lock);
-<<<<<<< HEAD
-	list_for_each_entry_safe(event, next, &group->fanotify_data.access_list,
-				 fae.fse.list) {
-		pr_debug("%s: found group=%p event=%p\n", __func__, group,
-			 event);
-=======
 	while (!list_empty(&group->fanotify_data.access_list)) {
 		struct fanotify_perm_event *event;
->>>>>>> 24b8d41d
 
 		event = list_first_entry(&group->fanotify_data.access_list,
 				struct fanotify_perm_event, fae.fse.list);
@@ -673,15 +602,6 @@
 	 * response is consumed and fanotify_get_response() returns.
 	 */
 	while (!fsnotify_notify_queue_is_empty(group)) {
-<<<<<<< HEAD
-		fsn_event = fsnotify_remove_first_event(group);
-		if (!(fsn_event->mask & FAN_ALL_PERM_EVENTS)) {
-			spin_unlock(&group->notification_lock);
-			fsnotify_destroy_event(group, fsn_event);
-			spin_lock(&group->notification_lock);
-		} else
-			FANOTIFY_PE(fsn_event)->response = FAN_ALLOW;
-=======
 		struct fanotify_event *event;
 
 		event = FANOTIFY_E(fsnotify_remove_first_event(group));
@@ -693,7 +613,6 @@
 						FAN_ALLOW);
 		}
 		spin_lock(&group->notification_lock);
->>>>>>> 24b8d41d
 	}
 	spin_unlock(&group->notification_lock);
 
@@ -1077,17 +996,9 @@
 	if (force_o_largefile())
 		event_f_flags |= O_LARGEFILE;
 	group->fanotify_data.f_flags = event_f_flags;
-<<<<<<< HEAD
-#ifdef CONFIG_FANOTIFY_ACCESS_PERMISSIONS
-	init_waitqueue_head(&group->fanotify_data.access_waitq);
-	INIT_LIST_HEAD(&group->fanotify_data.access_list);
-#endif
-	switch (flags & FAN_ALL_CLASS_BITS) {
-=======
 	init_waitqueue_head(&group->fanotify_data.access_waitq);
 	INIT_LIST_HEAD(&group->fanotify_data.access_list);
 	switch (class) {
->>>>>>> 24b8d41d
 	case FAN_CLASS_NOTIF:
 		group->priority = FS_PRIO_0;
 		break;
