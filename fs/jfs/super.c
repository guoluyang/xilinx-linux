// SPDX-License-Identifier: GPL-2.0-or-later
/*
 *   Copyright (C) International Business Machines Corp., 2000-2004
 *   Portions Copyright (C) Christoph Hellwig, 2001-2002
 */

#include <linux/fs.h>
#include <linux/module.h>
#include <linux/parser.h>
#include <linux/completion.h>
#include <linux/vfs.h>
#include <linux/quotaops.h>
#include <linux/mount.h>
#include <linux/moduleparam.h>
#include <linux/kthread.h>
#include <linux/posix_acl.h>
#include <linux/buffer_head.h>
#include <linux/exportfs.h>
#include <linux/crc32.h>
#include <linux/slab.h>
#include <linux/uaccess.h>
#include <linux/seq_file.h>
#include <linux/blkdev.h>

#include "jfs_incore.h"
#include "jfs_filsys.h"
#include "jfs_inode.h"
#include "jfs_metapage.h"
#include "jfs_superblock.h"
#include "jfs_dmap.h"
#include "jfs_imap.h"
#include "jfs_acl.h"
#include "jfs_debug.h"
#include "jfs_xattr.h"
#include "jfs_dinode.h"

MODULE_DESCRIPTION("The Journaled Filesystem (JFS)");
MODULE_AUTHOR("Steve Best/Dave Kleikamp/Barry Arndt, IBM");
MODULE_LICENSE("GPL");

static struct kmem_cache *jfs_inode_cachep;

static const struct super_operations jfs_super_operations;
static const struct export_operations jfs_export_operations;
static struct file_system_type jfs_fs_type;

#define MAX_COMMIT_THREADS 64
static int commit_threads;
module_param(commit_threads, int, 0);
MODULE_PARM_DESC(commit_threads, "Number of commit threads");

static struct task_struct *jfsCommitThread[MAX_COMMIT_THREADS];
struct task_struct *jfsIOthread;
struct task_struct *jfsSyncThread;

#ifdef CONFIG_JFS_DEBUG
int jfsloglevel = JFS_LOGLEVEL_WARN;
module_param(jfsloglevel, int, 0644);
MODULE_PARM_DESC(jfsloglevel, "Specify JFS loglevel (0, 1 or 2)");
#endif

static void jfs_handle_error(struct super_block *sb)
{
	struct jfs_sb_info *sbi = JFS_SBI(sb);

	if (sb_rdonly(sb))
		return;

	updateSuper(sb, FM_DIRTY);

	if (sbi->flag & JFS_ERR_PANIC)
		panic("JFS (device %s): panic forced after error\n",
			sb->s_id);
	else if (sbi->flag & JFS_ERR_REMOUNT_RO) {
		jfs_err("ERROR: (device %s): remounting filesystem as read-only",
			sb->s_id);
		sb->s_flags |= SB_RDONLY;
	}

	/* nothing is done for continue beyond marking the superblock dirty */
}

void jfs_error(struct super_block *sb, const char *fmt, ...)
{
	struct va_format vaf;
	va_list args;

	va_start(args, fmt);

	vaf.fmt = fmt;
	vaf.va = &args;

	pr_err("ERROR: (device %s): %ps: %pV\n",
	       sb->s_id, __builtin_return_address(0), &vaf);

	va_end(args);

	jfs_handle_error(sb);
}

static struct inode *jfs_alloc_inode(struct super_block *sb)
{
	struct jfs_inode_info *jfs_inode;

	jfs_inode = kmem_cache_alloc(jfs_inode_cachep, GFP_NOFS);
	if (!jfs_inode)
		return NULL;
#ifdef CONFIG_QUOTA
	memset(&jfs_inode->i_dquot, 0, sizeof(jfs_inode->i_dquot));
#endif
	return &jfs_inode->vfs_inode;
}

static void jfs_free_inode(struct inode *inode)
{
	kmem_cache_free(jfs_inode_cachep, JFS_IP(inode));
}

static int jfs_statfs(struct dentry *dentry, struct kstatfs *buf)
{
	struct jfs_sb_info *sbi = JFS_SBI(dentry->d_sb);
	s64 maxinodes;
	struct inomap *imap = JFS_IP(sbi->ipimap)->i_imap;

	jfs_info("In jfs_statfs");
	buf->f_type = JFS_SUPER_MAGIC;
	buf->f_bsize = sbi->bsize;
	buf->f_blocks = sbi->bmap->db_mapsize;
	buf->f_bfree = sbi->bmap->db_nfree;
	buf->f_bavail = sbi->bmap->db_nfree;
	/*
	 * If we really return the number of allocated & free inodes, some
	 * applications will fail because they won't see enough free inodes.
	 * We'll try to calculate some guess as to how many inodes we can
	 * really allocate
	 *
	 * buf->f_files = atomic_read(&imap->im_numinos);
	 * buf->f_ffree = atomic_read(&imap->im_numfree);
	 */
	maxinodes = min((s64) atomic_read(&imap->im_numinos) +
			((sbi->bmap->db_nfree >> imap->im_l2nbperiext)
			 << L2INOSPEREXT), (s64) 0xffffffffLL);
	buf->f_files = maxinodes;
	buf->f_ffree = maxinodes - (atomic_read(&imap->im_numinos) -
				    atomic_read(&imap->im_numfree));
	buf->f_fsid.val[0] = crc32_le(0, (char *)&sbi->uuid,
				      sizeof(sbi->uuid)/2);
	buf->f_fsid.val[1] = crc32_le(0,
				      (char *)&sbi->uuid + sizeof(sbi->uuid)/2,
				      sizeof(sbi->uuid)/2);

	buf->f_namelen = JFS_NAME_MAX;
	return 0;
}

#ifdef CONFIG_QUOTA
static int jfs_quota_off(struct super_block *sb, int type);
static int jfs_quota_on(struct super_block *sb, int type, int format_id,
			const struct path *path);

static void jfs_quota_off_umount(struct super_block *sb)
{
	int type;

	for (type = 0; type < MAXQUOTAS; type++)
		jfs_quota_off(sb, type);
}

static const struct quotactl_ops jfs_quotactl_ops = {
	.quota_on	= jfs_quota_on,
	.quota_off	= jfs_quota_off,
	.quota_sync	= dquot_quota_sync,
	.get_state	= dquot_get_state,
	.set_info	= dquot_set_dqinfo,
	.get_dqblk	= dquot_get_dqblk,
	.set_dqblk	= dquot_set_dqblk,
	.get_nextdqblk	= dquot_get_next_dqblk,
};
#else
static inline void jfs_quota_off_umount(struct super_block *sb)
{
}
#endif

static void jfs_put_super(struct super_block *sb)
{
	struct jfs_sb_info *sbi = JFS_SBI(sb);
	int rc;

	jfs_info("In jfs_put_super");

	jfs_quota_off_umount(sb);

	rc = jfs_umount(sb);
	if (rc)
		jfs_err("jfs_umount failed with return code %d", rc);

	unload_nls(sbi->nls_tab);

	truncate_inode_pages(sbi->direct_inode->i_mapping, 0);
	iput(sbi->direct_inode);

	kfree(sbi);
}

enum {
	Opt_integrity, Opt_nointegrity, Opt_iocharset, Opt_resize,
	Opt_resize_nosize, Opt_errors, Opt_ignore, Opt_err, Opt_quota,
	Opt_usrquota, Opt_grpquota, Opt_uid, Opt_gid, Opt_umask,
	Opt_discard, Opt_nodiscard, Opt_discard_minblk
};

static const match_table_t tokens = {
	{Opt_integrity, "integrity"},
	{Opt_nointegrity, "nointegrity"},
	{Opt_iocharset, "iocharset=%s"},
	{Opt_resize, "resize=%u"},
	{Opt_resize_nosize, "resize"},
	{Opt_errors, "errors=%s"},
	{Opt_ignore, "noquota"},
	{Opt_quota, "quota"},
	{Opt_usrquota, "usrquota"},
	{Opt_grpquota, "grpquota"},
	{Opt_uid, "uid=%u"},
	{Opt_gid, "gid=%u"},
	{Opt_umask, "umask=%u"},
	{Opt_discard, "discard"},
	{Opt_nodiscard, "nodiscard"},
	{Opt_discard_minblk, "discard=%u"},
	{Opt_err, NULL}
};

static int parse_options(char *options, struct super_block *sb, s64 *newLVSize,
			 int *flag)
{
	void *nls_map = (void *)-1;	/* -1: no change;  NULL: none */
	char *p;
	struct jfs_sb_info *sbi = JFS_SBI(sb);

	*newLVSize = 0;

	if (!options)
		return 1;

	while ((p = strsep(&options, ",")) != NULL) {
		substring_t args[MAX_OPT_ARGS];
		int token;
		if (!*p)
			continue;

		token = match_token(p, tokens, args);
		switch (token) {
		case Opt_integrity:
			*flag &= ~JFS_NOINTEGRITY;
			break;
		case Opt_nointegrity:
			*flag |= JFS_NOINTEGRITY;
			break;
		case Opt_ignore:
			/* Silently ignore the quota options */
			/* Don't do anything ;-) */
			break;
		case Opt_iocharset:
			if (nls_map && nls_map != (void *) -1)
				unload_nls(nls_map);
			if (!strcmp(args[0].from, "none"))
				nls_map = NULL;
			else {
				nls_map = load_nls(args[0].from);
				if (!nls_map) {
					pr_err("JFS: charset not found\n");
					goto cleanup;
				}
			}
			break;
		case Opt_resize:
		{
			char *resize = args[0].from;
			int rc = kstrtoll(resize, 0, newLVSize);

			if (rc)
				goto cleanup;
			break;
		}
		case Opt_resize_nosize:
		{
			*newLVSize = i_size_read(sb->s_bdev->bd_inode) >>
				sb->s_blocksize_bits;
			if (*newLVSize == 0)
				pr_err("JFS: Cannot determine volume size\n");
			break;
		}
		case Opt_errors:
		{
			char *errors = args[0].from;
			if (!errors || !*errors)
				goto cleanup;
			if (!strcmp(errors, "continue")) {
				*flag &= ~JFS_ERR_REMOUNT_RO;
				*flag &= ~JFS_ERR_PANIC;
				*flag |= JFS_ERR_CONTINUE;
			} else if (!strcmp(errors, "remount-ro")) {
				*flag &= ~JFS_ERR_CONTINUE;
				*flag &= ~JFS_ERR_PANIC;
				*flag |= JFS_ERR_REMOUNT_RO;
			} else if (!strcmp(errors, "panic")) {
				*flag &= ~JFS_ERR_CONTINUE;
				*flag &= ~JFS_ERR_REMOUNT_RO;
				*flag |= JFS_ERR_PANIC;
			} else {
				pr_err("JFS: %s is an invalid error handler\n",
				       errors);
				goto cleanup;
			}
			break;
		}

#ifdef CONFIG_QUOTA
		case Opt_quota:
		case Opt_usrquota:
			*flag |= JFS_USRQUOTA;
			break;
		case Opt_grpquota:
			*flag |= JFS_GRPQUOTA;
			break;
#else
		case Opt_usrquota:
		case Opt_grpquota:
		case Opt_quota:
			pr_err("JFS: quota operations not supported\n");
			break;
#endif
		case Opt_uid:
		{
			char *uid = args[0].from;
			uid_t val;
			int rc = kstrtouint(uid, 0, &val);

			if (rc)
				goto cleanup;
			sbi->uid = make_kuid(current_user_ns(), val);
			if (!uid_valid(sbi->uid))
				goto cleanup;
			break;
		}

		case Opt_gid:
		{
			char *gid = args[0].from;
			gid_t val;
			int rc = kstrtouint(gid, 0, &val);

			if (rc)
				goto cleanup;
			sbi->gid = make_kgid(current_user_ns(), val);
			if (!gid_valid(sbi->gid))
				goto cleanup;
			break;
		}

		case Opt_umask:
		{
			char *umask = args[0].from;
			int rc = kstrtouint(umask, 8, &sbi->umask);

			if (rc)
				goto cleanup;
			if (sbi->umask & ~0777) {
				pr_err("JFS: Invalid value of umask\n");
				goto cleanup;
			}
			break;
		}

		case Opt_discard:
		{
			struct request_queue *q = bdev_get_queue(sb->s_bdev);
			/* if set to 1, even copying files will cause
			 * trimming :O
			 * -> user has more control over the online trimming
			 */
			sbi->minblks_trim = 64;
			if (blk_queue_discard(q))
				*flag |= JFS_DISCARD;
			else
				pr_err("JFS: discard option not supported on device\n");
			break;
		}

		case Opt_nodiscard:
			*flag &= ~JFS_DISCARD;
			break;

		case Opt_discard_minblk:
		{
			struct request_queue *q = bdev_get_queue(sb->s_bdev);
			char *minblks_trim = args[0].from;
			int rc;
			if (blk_queue_discard(q)) {
				*flag |= JFS_DISCARD;
				rc = kstrtouint(minblks_trim, 0,
						&sbi->minblks_trim);
				if (rc)
					goto cleanup;
			} else
				pr_err("JFS: discard option not supported on device\n");
			break;
		}

		default:
			printk("jfs: Unrecognized mount option \"%s\" or missing value\n",
			       p);
			goto cleanup;
		}
	}

	if (nls_map != (void *) -1) {
		/* Discard old (if remount) */
		unload_nls(sbi->nls_tab);
		sbi->nls_tab = nls_map;
	}
	return 1;

cleanup:
	if (nls_map && nls_map != (void *) -1)
		unload_nls(nls_map);
	return 0;
}

static int jfs_remount(struct super_block *sb, int *flags, char *data)
{
	s64 newLVSize = 0;
	int rc = 0;
	int flag = JFS_SBI(sb)->flag;
	int ret;

	sync_filesystem(sb);
	if (!parse_options(data, sb, &newLVSize, &flag))
		return -EINVAL;

	if (newLVSize) {
		if (sb_rdonly(sb)) {
			pr_err("JFS: resize requires volume to be mounted read-write\n");
			return -EROFS;
		}
		rc = jfs_extendfs(sb, newLVSize, 0);
		if (rc)
			return rc;
	}

	if (sb_rdonly(sb) && !(*flags & SB_RDONLY)) {
		/*
		 * Invalidate any previously read metadata.  fsck may have
		 * changed the on-disk data since we mounted r/o
		 */
		truncate_inode_pages(JFS_SBI(sb)->direct_inode->i_mapping, 0);

		JFS_SBI(sb)->flag = flag;
		ret = jfs_mount_rw(sb, 1);

		/* mark the fs r/w for quota activity */
		sb->s_flags &= ~SB_RDONLY;

		dquot_resume(sb, -1);
		return ret;
	}
	if (!sb_rdonly(sb) && (*flags & SB_RDONLY)) {
		rc = dquot_suspend(sb, -1);
		if (rc < 0)
			return rc;
		rc = jfs_umount_rw(sb);
		JFS_SBI(sb)->flag = flag;
		return rc;
	}
	if ((JFS_SBI(sb)->flag & JFS_NOINTEGRITY) != (flag & JFS_NOINTEGRITY))
		if (!sb_rdonly(sb)) {
			rc = jfs_umount_rw(sb);
			if (rc)
				return rc;

			JFS_SBI(sb)->flag = flag;
			ret = jfs_mount_rw(sb, 1);
			return ret;
		}
	JFS_SBI(sb)->flag = flag;

	return 0;
}

static int jfs_fill_super(struct super_block *sb, void *data, int silent)
{
	struct jfs_sb_info *sbi;
	struct inode *inode;
	int rc;
	s64 newLVSize = 0;
	int flag, ret = -EINVAL;

	jfs_info("In jfs_read_super: s_flags=0x%lx", sb->s_flags);

	sbi = kzalloc(sizeof(struct jfs_sb_info), GFP_KERNEL);
	if (!sbi)
		return -ENOMEM;

	sb->s_fs_info = sbi;
	sb->s_max_links = JFS_LINK_MAX;
	sb->s_time_min = 0;
	sb->s_time_max = U32_MAX;
	sbi->sb = sb;
	sbi->uid = INVALID_UID;
	sbi->gid = INVALID_GID;
	sbi->umask = -1;

	/* initialize the mount flag and determine the default error handler */
	flag = JFS_ERR_REMOUNT_RO;

	if (!parse_options((char *) data, sb, &newLVSize, &flag))
		goto out_kfree;
	sbi->flag = flag;

#ifdef CONFIG_JFS_POSIX_ACL
	sb->s_flags |= SB_POSIXACL;
#endif

	if (newLVSize) {
		pr_err("resize option for remount only\n");
		goto out_kfree;
	}

	/*
	 * Initialize blocksize to 4K.
	 */
	sb_set_blocksize(sb, PSIZE);

	/*
	 * Set method vectors.
	 */
	sb->s_op = &jfs_super_operations;
	sb->s_export_op = &jfs_export_operations;
	sb->s_xattr = jfs_xattr_handlers;
#ifdef CONFIG_QUOTA
	sb->dq_op = &dquot_operations;
	sb->s_qcop = &jfs_quotactl_ops;
	sb->s_quota_types = QTYPE_MASK_USR | QTYPE_MASK_GRP;
#endif

	/*
	 * Initialize direct-mapping inode/address-space
	 */
	inode = new_inode(sb);
	if (inode == NULL) {
		ret = -ENOMEM;
		goto out_unload;
	}
	inode->i_ino = 0;
	inode->i_size = i_size_read(sb->s_bdev->bd_inode);
	inode->i_mapping->a_ops = &jfs_metapage_aops;
	inode_fake_hash(inode);
	mapping_set_gfp_mask(inode->i_mapping, GFP_NOFS);

	sbi->direct_inode = inode;

	rc = jfs_mount(sb);
	if (rc) {
		if (!silent)
			jfs_err("jfs_mount failed w/return code = %d", rc);
		goto out_mount_failed;
	}
	if (sb_rdonly(sb))
		sbi->log = NULL;
	else {
		rc = jfs_mount_rw(sb, 0);
		if (rc) {
			if (!silent) {
				jfs_err("jfs_mount_rw failed, return code = %d",
					rc);
			}
			goto out_no_rw;
		}
	}

	sb->s_magic = JFS_SUPER_MAGIC;

	if (sbi->mntflag & JFS_OS2)
		sb->s_d_op = &jfs_ci_dentry_operations;

	inode = jfs_iget(sb, ROOT_I);
	if (IS_ERR(inode)) {
		ret = PTR_ERR(inode);
		goto out_no_rw;
	}
	sb->s_root = d_make_root(inode);
	if (!sb->s_root)
		goto out_no_root;

	/* logical blocks are represented by 40 bits in pxd_t, etc.
	 * and page cache is indexed by long
	 */
	sb->s_maxbytes = min(((loff_t)sb->s_blocksize) << 40, MAX_LFS_FILESIZE);
	sb->s_time_gran = 1;
	return 0;

out_no_root:
	jfs_err("jfs_read_super: get root dentry failed");

out_no_rw:
	rc = jfs_umount(sb);
	if (rc)
		jfs_err("jfs_umount failed with return code %d", rc);
out_mount_failed:
	filemap_write_and_wait(sbi->direct_inode->i_mapping);
	truncate_inode_pages(sbi->direct_inode->i_mapping, 0);
	make_bad_inode(sbi->direct_inode);
	iput(sbi->direct_inode);
	sbi->direct_inode = NULL;
out_unload:
	unload_nls(sbi->nls_tab);
out_kfree:
	kfree(sbi);
	return ret;
}

static int jfs_freeze(struct super_block *sb)
{
	struct jfs_sb_info *sbi = JFS_SBI(sb);
	struct jfs_log *log = sbi->log;
	int rc = 0;

	if (!sb_rdonly(sb)) {
		txQuiesce(sb);
		rc = lmLogShutdown(log);
		if (rc) {
			jfs_error(sb, "lmLogShutdown failed\n");

			/* let operations fail rather than hang */
			txResume(sb);

			return rc;
		}
		rc = updateSuper(sb, FM_CLEAN);
		if (rc) {
			jfs_err("jfs_freeze: updateSuper failed");
			/*
			 * Don't fail here. Everything succeeded except
			 * marking the superblock clean, so there's really
			 * no harm in leaving it frozen for now.
			 */
		}
	}
	return 0;
}

static int jfs_unfreeze(struct super_block *sb)
{
	struct jfs_sb_info *sbi = JFS_SBI(sb);
	struct jfs_log *log = sbi->log;
	int rc = 0;

	if (!sb_rdonly(sb)) {
		rc = updateSuper(sb, FM_MOUNT);
		if (rc) {
			jfs_error(sb, "updateSuper failed\n");
			goto out;
		}
		rc = lmLogInit(log);
		if (rc)
			jfs_error(sb, "lmLogInit failed\n");
out:
		txResume(sb);
	}
	return rc;
}

static struct dentry *jfs_do_mount(struct file_system_type *fs_type,
	int flags, const char *dev_name, void *data)
{
	return mount_bdev(fs_type, flags, dev_name, data, jfs_fill_super);
}

static int jfs_sync_fs(struct super_block *sb, int wait)
{
	struct jfs_log *log = JFS_SBI(sb)->log;

	/* log == NULL indicates read-only mount */
	if (log) {
		/*
		 * Write quota structures to quota file, sync_blockdev() will
		 * write them to disk later
		 */
		dquot_writeback_dquots(sb, -1);
		jfs_flush_journal(log, wait);
		jfs_syncpt(log, 0);
	}

	return 0;
}

static int jfs_show_options(struct seq_file *seq, struct dentry *root)
{
	struct jfs_sb_info *sbi = JFS_SBI(root->d_sb);

	if (uid_valid(sbi->uid))
		seq_printf(seq, ",uid=%d", from_kuid(&init_user_ns, sbi->uid));
	if (gid_valid(sbi->gid))
		seq_printf(seq, ",gid=%d", from_kgid(&init_user_ns, sbi->gid));
	if (sbi->umask != -1)
		seq_printf(seq, ",umask=%03o", sbi->umask);
	if (sbi->flag & JFS_NOINTEGRITY)
		seq_puts(seq, ",nointegrity");
	if (sbi->flag & JFS_DISCARD)
		seq_printf(seq, ",discard=%u", sbi->minblks_trim);
	if (sbi->nls_tab)
		seq_printf(seq, ",iocharset=%s", sbi->nls_tab->charset);
	if (sbi->flag & JFS_ERR_CONTINUE)
		seq_printf(seq, ",errors=continue");
	if (sbi->flag & JFS_ERR_PANIC)
		seq_printf(seq, ",errors=panic");

#ifdef CONFIG_QUOTA
	if (sbi->flag & JFS_USRQUOTA)
		seq_puts(seq, ",usrquota");

	if (sbi->flag & JFS_GRPQUOTA)
		seq_puts(seq, ",grpquota");
#endif

	return 0;
}

#ifdef CONFIG_QUOTA

/* Read data from quotafile - avoid pagecache and such because we cannot afford
 * acquiring the locks... As quota files are never truncated and quota code
 * itself serializes the operations (and no one else should touch the files)
 * we don't have to be afraid of races */
static ssize_t jfs_quota_read(struct super_block *sb, int type, char *data,
			      size_t len, loff_t off)
{
	struct inode *inode = sb_dqopt(sb)->files[type];
	sector_t blk = off >> sb->s_blocksize_bits;
	int err = 0;
	int offset = off & (sb->s_blocksize - 1);
	int tocopy;
	size_t toread;
	struct buffer_head tmp_bh;
	struct buffer_head *bh;
	loff_t i_size = i_size_read(inode);

	if (off > i_size)
		return 0;
	if (off+len > i_size)
		len = i_size-off;
	toread = len;
	while (toread > 0) {
		tocopy = sb->s_blocksize - offset < toread ?
				sb->s_blocksize - offset : toread;

		tmp_bh.b_state = 0;
		tmp_bh.b_size = i_blocksize(inode);
		err = jfs_get_block(inode, blk, &tmp_bh, 0);
		if (err)
			return err;
		if (!buffer_mapped(&tmp_bh))	/* A hole? */
			memset(data, 0, tocopy);
		else {
			bh = sb_bread(sb, tmp_bh.b_blocknr);
			if (!bh)
				return -EIO;
			memcpy(data, bh->b_data+offset, tocopy);
			brelse(bh);
		}
		offset = 0;
		toread -= tocopy;
		data += tocopy;
		blk++;
	}
	return len;
}

/* Write to quotafile */
static ssize_t jfs_quota_write(struct super_block *sb, int type,
			       const char *data, size_t len, loff_t off)
{
	struct inode *inode = sb_dqopt(sb)->files[type];
	sector_t blk = off >> sb->s_blocksize_bits;
	int err = 0;
	int offset = off & (sb->s_blocksize - 1);
	int tocopy;
	size_t towrite = len;
	struct buffer_head tmp_bh;
	struct buffer_head *bh;

	inode_lock(inode);
	while (towrite > 0) {
		tocopy = sb->s_blocksize - offset < towrite ?
				sb->s_blocksize - offset : towrite;

		tmp_bh.b_state = 0;
		tmp_bh.b_size = i_blocksize(inode);
		err = jfs_get_block(inode, blk, &tmp_bh, 1);
		if (err)
			goto out;
		if (offset || tocopy != sb->s_blocksize)
			bh = sb_bread(sb, tmp_bh.b_blocknr);
		else
			bh = sb_getblk(sb, tmp_bh.b_blocknr);
		if (!bh) {
			err = -EIO;
			goto out;
		}
		lock_buffer(bh);
		memcpy(bh->b_data+offset, data, tocopy);
		flush_dcache_page(bh->b_page);
		set_buffer_uptodate(bh);
		mark_buffer_dirty(bh);
		unlock_buffer(bh);
		brelse(bh);
		offset = 0;
		towrite -= tocopy;
		data += tocopy;
		blk++;
	}
out:
	if (len == towrite) {
		inode_unlock(inode);
		return err;
	}
	if (inode->i_size < off+len-towrite)
		i_size_write(inode, off+len-towrite);
<<<<<<< HEAD
	inode->i_version++;
=======
>>>>>>> 24b8d41d
	inode->i_mtime = inode->i_ctime = current_time(inode);
	mark_inode_dirty(inode);
	inode_unlock(inode);
	return len - towrite;
}

static struct dquot **jfs_get_dquots(struct inode *inode)
{
	return JFS_IP(inode)->i_dquot;
}

static int jfs_quota_on(struct super_block *sb, int type, int format_id,
			const struct path *path)
{
	int err;
	struct inode *inode;

	err = dquot_quota_on(sb, type, format_id, path);
	if (err)
		return err;

	inode = d_inode(path->dentry);
	inode_lock(inode);
	JFS_IP(inode)->mode2 |= JFS_NOATIME_FL | JFS_IMMUTABLE_FL;
	inode_set_flags(inode, S_NOATIME | S_IMMUTABLE,
			S_NOATIME | S_IMMUTABLE);
	inode_unlock(inode);
	mark_inode_dirty(inode);

	return 0;
}

static int jfs_quota_off(struct super_block *sb, int type)
{
	struct inode *inode = sb_dqopt(sb)->files[type];
	int err;

	if (!inode || !igrab(inode))
		goto out;

	err = dquot_quota_off(sb, type);
	if (err)
		goto out_put;

	inode_lock(inode);
	JFS_IP(inode)->mode2 &= ~(JFS_NOATIME_FL | JFS_IMMUTABLE_FL);
	inode_set_flags(inode, 0, S_NOATIME | S_IMMUTABLE);
	inode_unlock(inode);
	mark_inode_dirty(inode);
out_put:
	iput(inode);
	return err;
out:
	return dquot_quota_off(sb, type);
}
#endif

static const struct super_operations jfs_super_operations = {
	.alloc_inode	= jfs_alloc_inode,
	.free_inode	= jfs_free_inode,
	.dirty_inode	= jfs_dirty_inode,
	.write_inode	= jfs_write_inode,
	.evict_inode	= jfs_evict_inode,
	.put_super	= jfs_put_super,
	.sync_fs	= jfs_sync_fs,
	.freeze_fs	= jfs_freeze,
	.unfreeze_fs	= jfs_unfreeze,
	.statfs		= jfs_statfs,
	.remount_fs	= jfs_remount,
	.show_options	= jfs_show_options,
#ifdef CONFIG_QUOTA
	.quota_read	= jfs_quota_read,
	.quota_write	= jfs_quota_write,
	.get_dquots	= jfs_get_dquots,
#endif
};

static const struct export_operations jfs_export_operations = {
	.fh_to_dentry	= jfs_fh_to_dentry,
	.fh_to_parent	= jfs_fh_to_parent,
	.get_parent	= jfs_get_parent,
};

static struct file_system_type jfs_fs_type = {
	.owner		= THIS_MODULE,
	.name		= "jfs",
	.mount		= jfs_do_mount,
	.kill_sb	= kill_block_super,
	.fs_flags	= FS_REQUIRES_DEV,
};
MODULE_ALIAS_FS("jfs");

static void init_once(void *foo)
{
	struct jfs_inode_info *jfs_ip = (struct jfs_inode_info *) foo;

	memset(jfs_ip, 0, sizeof(struct jfs_inode_info));
	INIT_LIST_HEAD(&jfs_ip->anon_inode_list);
	init_rwsem(&jfs_ip->rdwrlock);
	mutex_init(&jfs_ip->commit_mutex);
	init_rwsem(&jfs_ip->xattr_sem);
	spin_lock_init(&jfs_ip->ag_lock);
	jfs_ip->active_ag = -1;
	inode_init_once(&jfs_ip->vfs_inode);
}

static int __init init_jfs_fs(void)
{
	int i;
	int rc;

	jfs_inode_cachep =
	    kmem_cache_create_usercopy("jfs_ip", sizeof(struct jfs_inode_info),
			0, SLAB_RECLAIM_ACCOUNT|SLAB_MEM_SPREAD|SLAB_ACCOUNT,
			offsetof(struct jfs_inode_info, i_inline), IDATASIZE,
			init_once);
	if (jfs_inode_cachep == NULL)
		return -ENOMEM;

	/*
	 * Metapage initialization
	 */
	rc = metapage_init();
	if (rc) {
		jfs_err("metapage_init failed w/rc = %d", rc);
		goto free_slab;
	}

	/*
	 * Transaction Manager initialization
	 */
	rc = txInit();
	if (rc) {
		jfs_err("txInit failed w/rc = %d", rc);
		goto free_metapage;
	}

	/*
	 * I/O completion thread (endio)
	 */
	jfsIOthread = kthread_run(jfsIOWait, NULL, "jfsIO");
	if (IS_ERR(jfsIOthread)) {
		rc = PTR_ERR(jfsIOthread);
		jfs_err("init_jfs_fs: fork failed w/rc = %d", rc);
		goto end_txmngr;
	}

	if (commit_threads < 1)
		commit_threads = num_online_cpus();
	if (commit_threads > MAX_COMMIT_THREADS)
		commit_threads = MAX_COMMIT_THREADS;

	for (i = 0; i < commit_threads; i++) {
		jfsCommitThread[i] = kthread_run(jfs_lazycommit, NULL,
						 "jfsCommit");
		if (IS_ERR(jfsCommitThread[i])) {
			rc = PTR_ERR(jfsCommitThread[i]);
			jfs_err("init_jfs_fs: fork failed w/rc = %d", rc);
			commit_threads = i;
			goto kill_committask;
		}
	}

	jfsSyncThread = kthread_run(jfs_sync, NULL, "jfsSync");
	if (IS_ERR(jfsSyncThread)) {
		rc = PTR_ERR(jfsSyncThread);
		jfs_err("init_jfs_fs: fork failed w/rc = %d", rc);
		goto kill_committask;
	}

#ifdef PROC_FS_JFS
	jfs_proc_init();
#endif

	rc = register_filesystem(&jfs_fs_type);
	if (!rc)
		return 0;

#ifdef PROC_FS_JFS
	jfs_proc_clean();
#endif
	kthread_stop(jfsSyncThread);
kill_committask:
	for (i = 0; i < commit_threads; i++)
		kthread_stop(jfsCommitThread[i]);
	kthread_stop(jfsIOthread);
end_txmngr:
	txExit();
free_metapage:
	metapage_exit();
free_slab:
	kmem_cache_destroy(jfs_inode_cachep);
	return rc;
}

static void __exit exit_jfs_fs(void)
{
	int i;

	jfs_info("exit_jfs_fs called");

	txExit();
	metapage_exit();

	kthread_stop(jfsIOthread);
	for (i = 0; i < commit_threads; i++)
		kthread_stop(jfsCommitThread[i]);
	kthread_stop(jfsSyncThread);
#ifdef PROC_FS_JFS
	jfs_proc_clean();
#endif
	unregister_filesystem(&jfs_fs_type);

	/*
	 * Make sure all delayed rcu free inodes are flushed before we
	 * destroy cache.
	 */
	rcu_barrier();
	kmem_cache_destroy(jfs_inode_cachep);
}

module_init(init_jfs_fs)
module_exit(exit_jfs_fs)<|MERGE_RESOLUTION|>--- conflicted
+++ resolved
@@ -826,10 +826,6 @@
 	}
 	if (inode->i_size < off+len-towrite)
 		i_size_write(inode, off+len-towrite);
-<<<<<<< HEAD
-	inode->i_version++;
-=======
->>>>>>> 24b8d41d
 	inode->i_mtime = inode->i_ctime = current_time(inode);
 	mark_inode_dirty(inode);
 	inode_unlock(inode);
