// SPDX-License-Identifier: GPL-2.0-or-later
/*
 *   Copyright (C) International Business Machines Corp., 2000-2005
 */
/*
 *	jfs_xtree.c: extent allocation descriptor B+-tree manager
 */

#include <linux/fs.h>
#include <linux/module.h>
#include <linux/quotaops.h>
#include <linux/seq_file.h>
#include "jfs_incore.h"
#include "jfs_filsys.h"
#include "jfs_metapage.h"
#include "jfs_dmap.h"
#include "jfs_dinode.h"
#include "jfs_superblock.h"
#include "jfs_debug.h"

/*
 * xtree local flag
 */
#define XT_INSERT	0x00000001

/*
 *	xtree key/entry comparison: extent offset
 *
 * return:
 *	-1: k < start of extent
 *	 0: start_of_extent <= k <= end_of_extent
 *	 1: k > end_of_extent
 */
#define XT_CMP(CMP, K, X, OFFSET64)\
{\
	OFFSET64 = offsetXAD(X);\
	(CMP) = ((K) >= OFFSET64 + lengthXAD(X)) ? 1 :\
		((K) < OFFSET64) ? -1 : 0;\
}

/* write a xad entry */
#define XT_PUTENTRY(XAD, FLAG, OFF, LEN, ADDR)\
{\
	(XAD)->flag = (FLAG);\
	XADoffset((XAD), (OFF));\
	XADlength((XAD), (LEN));\
	XADaddress((XAD), (ADDR));\
}

#define XT_PAGE(IP, MP) BT_PAGE(IP, MP, xtpage_t, i_xtroot)

/* get page buffer for specified block address */
/* ToDo: Replace this ugly macro with a function */
#define XT_GETPAGE(IP, BN, MP, SIZE, P, RC)				\
do {									\
	BT_GETPAGE(IP, BN, MP, xtpage_t, SIZE, P, RC, i_xtroot);	\
	if (!(RC)) {							\
		if ((le16_to_cpu((P)->header.nextindex) < XTENTRYSTART) || \
		    (le16_to_cpu((P)->header.nextindex) >		\
		     le16_to_cpu((P)->header.maxentry)) ||		\
		    (le16_to_cpu((P)->header.maxentry) >		\
		     (((BN) == 0) ? XTROOTMAXSLOT : PSIZE >> L2XTSLOTSIZE))) { \
			jfs_error((IP)->i_sb,				\
				  "XT_GETPAGE: xtree page corrupt\n");	\
			BT_PUTPAGE(MP);					\
			MP = NULL;					\
			RC = -EIO;					\
		}							\
	}								\
} while (0)

/* for consistency */
#define XT_PUTPAGE(MP) BT_PUTPAGE(MP)

#define XT_GETSEARCH(IP, LEAF, BN, MP, P, INDEX) \
	BT_GETSEARCH(IP, LEAF, BN, MP, xtpage_t, P, INDEX, i_xtroot)
/* xtree entry parameter descriptor */
struct xtsplit {
	struct metapage *mp;
	s16 index;
	u8 flag;
	s64 off;
	s64 addr;
	int len;
	struct pxdlist *pxdlist;
};


/*
 *	statistics
 */
#ifdef CONFIG_JFS_STATISTICS
static struct {
	uint search;
	uint fastSearch;
	uint split;
} xtStat;
#endif


/*
 * forward references
 */
static int xtSearch(struct inode *ip, s64 xoff, s64 *next, int *cmpp,
		    struct btstack * btstack, int flag);

static int xtSplitUp(tid_t tid,
		     struct inode *ip,
		     struct xtsplit * split, struct btstack * btstack);

static int xtSplitPage(tid_t tid, struct inode *ip, struct xtsplit * split,
		       struct metapage ** rmpp, s64 * rbnp);

static int xtSplitRoot(tid_t tid, struct inode *ip,
		       struct xtsplit * split, struct metapage ** rmpp);

#ifdef _STILL_TO_PORT
static int xtDeleteUp(tid_t tid, struct inode *ip, struct metapage * fmp,
		      xtpage_t * fp, struct btstack * btstack);

static int xtSearchNode(struct inode *ip,
			xad_t * xad,
			int *cmpp, struct btstack * btstack, int flag);

static int xtRelink(tid_t tid, struct inode *ip, xtpage_t * fp);
#endif				/*  _STILL_TO_PORT */

/*
 *	xtLookup()
 *
 * function: map a single page into a physical extent;
 */
int xtLookup(struct inode *ip, s64 lstart,
	     s64 llen, int *pflag, s64 * paddr, s32 * plen, int no_check)
{
	int rc = 0;
	struct btstack btstack;
	int cmp;
	s64 bn;
	struct metapage *mp;
	xtpage_t *p;
	int index;
	xad_t *xad;
	s64 next, size, xoff, xend;
	int xlen;
	s64 xaddr;

	*paddr = 0;
	*plen = llen;

	if (!no_check) {
		/* is lookup offset beyond eof ? */
		size = ((u64) ip->i_size + (JFS_SBI(ip->i_sb)->bsize - 1)) >>
		    JFS_SBI(ip->i_sb)->l2bsize;
		if (lstart >= size)
			return 0;
	}

	/*
	 * search for the xad entry covering the logical extent
	 */
//search:
	if ((rc = xtSearch(ip, lstart, &next, &cmp, &btstack, 0))) {
		jfs_err("xtLookup: xtSearch returned %d", rc);
		return rc;
	}

	/*
	 *	compute the physical extent covering logical extent
	 *
	 * N.B. search may have failed (e.g., hole in sparse file),
	 * and returned the index of the next entry.
	 */
	/* retrieve search result */
	XT_GETSEARCH(ip, btstack.top, bn, mp, p, index);

	/* is xad found covering start of logical extent ?
	 * lstart is a page start address,
	 * i.e., lstart cannot start in a hole;
	 */
	if (cmp) {
		if (next)
			*plen = min(next - lstart, llen);
		goto out;
	}

	/*
	 * lxd covered by xad
	 */
	xad = &p->xad[index];
	xoff = offsetXAD(xad);
	xlen = lengthXAD(xad);
	xend = xoff + xlen;
	xaddr = addressXAD(xad);

	/* initialize new pxd */
	*pflag = xad->flag;
	*paddr = xaddr + (lstart - xoff);
	/* a page must be fully covered by an xad */
	*plen = min(xend - lstart, llen);

      out:
	XT_PUTPAGE(mp);

	return rc;
}

/*
 *	xtSearch()
 *
 * function:	search for the xad entry covering specified offset.
 *
 * parameters:
 *	ip	- file object;
 *	xoff	- extent offset;
 *	nextp	- address of next extent (if any) for search miss
 *	cmpp	- comparison result:
 *	btstack - traverse stack;
 *	flag	- search process flag (XT_INSERT);
 *
 * returns:
 *	btstack contains (bn, index) of search path traversed to the entry.
 *	*cmpp is set to result of comparison with the entry returned.
 *	the page containing the entry is pinned at exit.
 */
static int xtSearch(struct inode *ip, s64 xoff,	s64 *nextp,
		    int *cmpp, struct btstack * btstack, int flag)
{
	struct jfs_inode_info *jfs_ip = JFS_IP(ip);
	int rc = 0;
	int cmp = 1;		/* init for empty page */
	s64 bn;			/* block number */
	struct metapage *mp;	/* page buffer */
	xtpage_t *p;		/* page */
	xad_t *xad;
	int base, index, lim, btindex;
	struct btframe *btsp;
	int nsplit = 0;		/* number of pages to split */
	s64 t64;
	s64 next = 0;

	INCREMENT(xtStat.search);

	BT_CLR(btstack);

	btstack->nsplit = 0;

	/*
	 *	search down tree from root:
	 *
	 * between two consecutive entries of <Ki, Pi> and <Kj, Pj> of
	 * internal page, child page Pi contains entry with k, Ki <= K < Kj.
	 *
	 * if entry with search key K is not found
	 * internal page search find the entry with largest key Ki
	 * less than K which point to the child page to search;
	 * leaf page search find the entry with smallest key Kj
	 * greater than K so that the returned index is the position of
	 * the entry to be shifted right for insertion of new entry.
	 * for empty tree, search key is greater than any key of the tree.
	 *
	 * by convention, root bn = 0.
	 */
	for (bn = 0;;) {
		/* get/pin the page to search */
		XT_GETPAGE(ip, bn, mp, PSIZE, p, rc);
		if (rc)
			return rc;

		/* try sequential access heuristics with the previous
		 * access entry in target leaf page:
		 * once search narrowed down into the target leaf,
		 * key must either match an entry in the leaf or
		 * key entry does not exist in the tree;
		 */
//fastSearch:
		if ((jfs_ip->btorder & BT_SEQUENTIAL) &&
		    (p->header.flag & BT_LEAF) &&
		    (index = jfs_ip->btindex) <
		    le16_to_cpu(p->header.nextindex)) {
			xad = &p->xad[index];
			t64 = offsetXAD(xad);
			if (xoff < t64 + lengthXAD(xad)) {
				if (xoff >= t64) {
					*cmpp = 0;
					goto out;
				}

				/* stop sequential access heuristics */
				goto binarySearch;
			} else {	/* (t64 + lengthXAD(xad)) <= xoff */

				/* try next sequential entry */
				index++;
				if (index <
				    le16_to_cpu(p->header.nextindex)) {
					xad++;
					t64 = offsetXAD(xad);
					if (xoff < t64 + lengthXAD(xad)) {
						if (xoff >= t64) {
							*cmpp = 0;
							goto out;
						}

						/* miss: key falls between
						 * previous and this entry
						 */
						*cmpp = 1;
						next = t64;
						goto out;
					}

					/* (xoff >= t64 + lengthXAD(xad));
					 * matching entry may be further out:
					 * stop heuristic search
					 */
					/* stop sequential access heuristics */
					goto binarySearch;
				}

				/* (index == p->header.nextindex);
				 * miss: key entry does not exist in
				 * the target leaf/tree
				 */
				*cmpp = 1;
				goto out;
			}

			/*
			 * if hit, return index of the entry found, and
			 * if miss, where new entry with search key is
			 * to be inserted;
			 */
		      out:
			/* compute number of pages to split */
			if (flag & XT_INSERT) {
				if (p->header.nextindex ==	/* little-endian */
				    p->header.maxentry)
					nsplit++;
				else
					nsplit = 0;
				btstack->nsplit = nsplit;
			}

			/* save search result */
			btsp = btstack->top;
			btsp->bn = bn;
			btsp->index = index;
			btsp->mp = mp;

			/* update sequential access heuristics */
			jfs_ip->btindex = index;

			if (nextp)
				*nextp = next;

			INCREMENT(xtStat.fastSearch);
			return 0;
		}

		/* well, ... full search now */
	      binarySearch:
		lim = le16_to_cpu(p->header.nextindex) - XTENTRYSTART;

		/*
		 * binary search with search key K on the current page
		 */
		for (base = XTENTRYSTART; lim; lim >>= 1) {
			index = base + (lim >> 1);

			XT_CMP(cmp, xoff, &p->xad[index], t64);
			if (cmp == 0) {
				/*
				 *	search hit
				 */
				/* search hit - leaf page:
				 * return the entry found
				 */
				if (p->header.flag & BT_LEAF) {
					*cmpp = cmp;

					/* compute number of pages to split */
					if (flag & XT_INSERT) {
						if (p->header.nextindex ==
						    p->header.maxentry)
							nsplit++;
						else
							nsplit = 0;
						btstack->nsplit = nsplit;
					}

					/* save search result */
					btsp = btstack->top;
					btsp->bn = bn;
					btsp->index = index;
					btsp->mp = mp;

					/* init sequential access heuristics */
					btindex = jfs_ip->btindex;
					if (index == btindex ||
					    index == btindex + 1)
						jfs_ip->btorder = BT_SEQUENTIAL;
					else
						jfs_ip->btorder = BT_RANDOM;
					jfs_ip->btindex = index;

					return 0;
				}
				/* search hit - internal page:
				 * descend/search its child page
				 */
				if (index < le16_to_cpu(p->header.nextindex)-1)
					next = offsetXAD(&p->xad[index + 1]);
				goto next;
			}

			if (cmp > 0) {
				base = index + 1;
				--lim;
			}
		}

		/*
		 *	search miss
		 *
		 * base is the smallest index with key (Kj) greater than
		 * search key (K) and may be zero or maxentry index.
		 */
		if (base < le16_to_cpu(p->header.nextindex))
			next = offsetXAD(&p->xad[base]);
		/*
		 * search miss - leaf page:
		 *
		 * return location of entry (base) where new entry with
		 * search key K is to be inserted.
		 */
		if (p->header.flag & BT_LEAF) {
			*cmpp = cmp;

			/* compute number of pages to split */
			if (flag & XT_INSERT) {
				if (p->header.nextindex ==
				    p->header.maxentry)
					nsplit++;
				else
					nsplit = 0;
				btstack->nsplit = nsplit;
			}

			/* save search result */
			btsp = btstack->top;
			btsp->bn = bn;
			btsp->index = base;
			btsp->mp = mp;

			/* init sequential access heuristics */
			btindex = jfs_ip->btindex;
			if (base == btindex || base == btindex + 1)
				jfs_ip->btorder = BT_SEQUENTIAL;
			else
				jfs_ip->btorder = BT_RANDOM;
			jfs_ip->btindex = base;

			if (nextp)
				*nextp = next;

			return 0;
		}

		/*
		 * search miss - non-leaf page:
		 *
		 * if base is non-zero, decrement base by one to get the parent
		 * entry of the child page to search.
		 */
		index = base ? base - 1 : base;

		/*
		 * go down to child page
		 */
	      next:
		/* update number of pages to split */
		if (p->header.nextindex == p->header.maxentry)
			nsplit++;
		else
			nsplit = 0;

		/* push (bn, index) of the parent page/entry */
		if (BT_STACK_FULL(btstack)) {
			jfs_error(ip->i_sb, "stack overrun!\n");
			XT_PUTPAGE(mp);
			return -EIO;
		}
		BT_PUSH(btstack, bn, index);

		/* get the child page block number */
		bn = addressXAD(&p->xad[index]);

		/* unpin the parent page */
		XT_PUTPAGE(mp);
	}
}

/*
 *	xtInsert()
 *
 * function:
 *
 * parameter:
 *	tid	- transaction id;
 *	ip	- file object;
 *	xflag	- extent flag (XAD_NOTRECORDED):
 *	xoff	- extent offset;
 *	xlen	- extent length;
 *	xaddrp	- extent address pointer (in/out):
 *		if (*xaddrp)
 *			caller allocated data extent at *xaddrp;
 *		else
 *			allocate data extent and return its xaddr;
 *	flag	-
 *
 * return:
 */
int xtInsert(tid_t tid,		/* transaction id */
	     struct inode *ip, int xflag, s64 xoff, s32 xlen, s64 * xaddrp,
	     int flag)
{
	int rc = 0;
	s64 xaddr, hint;
	struct metapage *mp;	/* meta-page buffer */
	xtpage_t *p;		/* base B+-tree index page */
	s64 bn;
	int index, nextindex;
	struct btstack btstack;	/* traverse stack */
	struct xtsplit split;	/* split information */
	xad_t *xad;
	int cmp;
	s64 next;
	struct tlock *tlck;
	struct xtlock *xtlck;

	jfs_info("xtInsert: nxoff:0x%lx nxlen:0x%x", (ulong) xoff, xlen);

	/*
	 *	search for the entry location at which to insert:
	 *
	 * xtFastSearch() and xtSearch() both returns (leaf page
	 * pinned, index at which to insert).
	 * n.b. xtSearch() may return index of maxentry of
	 * the full page.
	 */
	if ((rc = xtSearch(ip, xoff, &next, &cmp, &btstack, XT_INSERT)))
		return rc;

	/* retrieve search result */
	XT_GETSEARCH(ip, btstack.top, bn, mp, p, index);

	/* This test must follow XT_GETSEARCH since mp must be valid if
	 * we branch to out: */
	if ((cmp == 0) || (next && (xlen > next - xoff))) {
		rc = -EEXIST;
		goto out;
	}

	/*
	 * allocate data extent requested
	 *
	 * allocation hint: last xad
	 */
	if ((xaddr = *xaddrp) == 0) {
		if (index > XTENTRYSTART) {
			xad = &p->xad[index - 1];
			hint = addressXAD(xad) + lengthXAD(xad) - 1;
		} else
			hint = 0;
		if ((rc = dquot_alloc_block(ip, xlen)))
			goto out;
		if ((rc = dbAlloc(ip, hint, (s64) xlen, &xaddr))) {
			dquot_free_block(ip, xlen);
			goto out;
		}
	}

	/*
	 *	insert entry for new extent
	 */
	xflag |= XAD_NEW;

	/*
	 *	if the leaf page is full, split the page and
	 *	propagate up the router entry for the new page from split
	 *
	 * The xtSplitUp() will insert the entry and unpin the leaf page.
	 */
	nextindex = le16_to_cpu(p->header.nextindex);
	if (nextindex == le16_to_cpu(p->header.maxentry)) {
		split.mp = mp;
		split.index = index;
		split.flag = xflag;
		split.off = xoff;
		split.len = xlen;
		split.addr = xaddr;
		split.pxdlist = NULL;
		if ((rc = xtSplitUp(tid, ip, &split, &btstack))) {
			/* undo data extent allocation */
			if (*xaddrp == 0) {
				dbFree(ip, xaddr, (s64) xlen);
				dquot_free_block(ip, xlen);
			}
			return rc;
		}

		*xaddrp = xaddr;
		return 0;
	}

	/*
	 *	insert the new entry into the leaf page
	 */
	/*
	 * acquire a transaction lock on the leaf page;
	 *
	 * action: xad insertion/extension;
	 */
	BT_MARK_DIRTY(mp, ip);

	/* if insert into middle, shift right remaining entries. */
	if (index < nextindex)
		memmove(&p->xad[index + 1], &p->xad[index],
			(nextindex - index) * sizeof(xad_t));

	/* insert the new entry: mark the entry NEW */
	xad = &p->xad[index];
	XT_PUTENTRY(xad, xflag, xoff, xlen, xaddr);

	/* advance next available entry index */
	le16_add_cpu(&p->header.nextindex, 1);

	/* Don't log it if there are no links to the file */
	if (!test_cflag(COMMIT_Nolink, ip)) {
		tlck = txLock(tid, ip, mp, tlckXTREE | tlckGROW);
		xtlck = (struct xtlock *) & tlck->lock;
		xtlck->lwm.offset =
		    (xtlck->lwm.offset) ? min(index,
					      (int)xtlck->lwm.offset) : index;
		xtlck->lwm.length =
		    le16_to_cpu(p->header.nextindex) - xtlck->lwm.offset;
	}

	*xaddrp = xaddr;

      out:
	/* unpin the leaf page */
	XT_PUTPAGE(mp);

	return rc;
}


/*
 *	xtSplitUp()
 *
 * function:
 *	split full pages as propagating insertion up the tree
 *
 * parameter:
 *	tid	- transaction id;
 *	ip	- file object;
 *	split	- entry parameter descriptor;
 *	btstack - traverse stack from xtSearch()
 *
 * return:
 */
static int
xtSplitUp(tid_t tid,
	  struct inode *ip, struct xtsplit * split, struct btstack * btstack)
{
	int rc = 0;
	struct metapage *smp;
	xtpage_t *sp;		/* split page */
	struct metapage *rmp;
	s64 rbn;		/* new right page block number */
	struct metapage *rcmp;
	xtpage_t *rcp;		/* right child page */
	s64 rcbn;		/* right child page block number */
	int skip;		/* index of entry of insertion */
	int nextindex;		/* next available entry index of p */
	struct btframe *parent;	/* parent page entry on traverse stack */
	xad_t *xad;
	s64 xaddr;
	int xlen;
	int nsplit;		/* number of pages split */
	struct pxdlist pxdlist;
	pxd_t *pxd;
	struct tlock *tlck;
	struct xtlock *xtlck;

	smp = split->mp;
	sp = XT_PAGE(ip, smp);

	/* is inode xtree root extension/inline EA area free ? */
	if ((sp->header.flag & BT_ROOT) && (!S_ISDIR(ip->i_mode)) &&
	    (le16_to_cpu(sp->header.maxentry) < XTROOTMAXSLOT) &&
	    (JFS_IP(ip)->mode2 & INLINEEA)) {
		sp->header.maxentry = cpu_to_le16(XTROOTMAXSLOT);
		JFS_IP(ip)->mode2 &= ~INLINEEA;

		BT_MARK_DIRTY(smp, ip);
		/*
		 * acquire a transaction lock on the leaf page;
		 *
		 * action: xad insertion/extension;
		 */

		/* if insert into middle, shift right remaining entries. */
		skip = split->index;
		nextindex = le16_to_cpu(sp->header.nextindex);
		if (skip < nextindex)
			memmove(&sp->xad[skip + 1], &sp->xad[skip],
				(nextindex - skip) * sizeof(xad_t));

		/* insert the new entry: mark the entry NEW */
		xad = &sp->xad[skip];
		XT_PUTENTRY(xad, split->flag, split->off, split->len,
			    split->addr);

		/* advance next available entry index */
		le16_add_cpu(&sp->header.nextindex, 1);

		/* Don't log it if there are no links to the file */
		if (!test_cflag(COMMIT_Nolink, ip)) {
			tlck = txLock(tid, ip, smp, tlckXTREE | tlckGROW);
			xtlck = (struct xtlock *) & tlck->lock;
			xtlck->lwm.offset = (xtlck->lwm.offset) ?
			    min(skip, (int)xtlck->lwm.offset) : skip;
			xtlck->lwm.length =
			    le16_to_cpu(sp->header.nextindex) -
			    xtlck->lwm.offset;
		}

		return 0;
	}

	/*
	 * allocate new index blocks to cover index page split(s)
	 *
	 * allocation hint: ?
	 */
	if (split->pxdlist == NULL) {
		nsplit = btstack->nsplit;
		split->pxdlist = &pxdlist;
		pxdlist.maxnpxd = pxdlist.npxd = 0;
		pxd = &pxdlist.pxd[0];
		xlen = JFS_SBI(ip->i_sb)->nbperpage;
		for (; nsplit > 0; nsplit--, pxd++) {
			if ((rc = dbAlloc(ip, (s64) 0, (s64) xlen, &xaddr))
			    == 0) {
				PXDaddress(pxd, xaddr);
				PXDlength(pxd, xlen);

				pxdlist.maxnpxd++;

				continue;
			}

			/* undo allocation */

			XT_PUTPAGE(smp);
			return rc;
		}
	}

	/*
	 * Split leaf page <sp> into <sp> and a new right page <rp>.
	 *
	 * The split routines insert the new entry into the leaf page,
	 * and acquire txLock as appropriate.
	 * return <rp> pinned and its block number <rpbn>.
	 */
	rc = (sp->header.flag & BT_ROOT) ?
	    xtSplitRoot(tid, ip, split, &rmp) :
	    xtSplitPage(tid, ip, split, &rmp, &rbn);

	XT_PUTPAGE(smp);

	if (rc)
		return -EIO;
	/*
	 * propagate up the router entry for the leaf page just split
	 *
	 * insert a router entry for the new page into the parent page,
	 * propagate the insert/split up the tree by walking back the stack
	 * of (bn of parent page, index of child page entry in parent page)
	 * that were traversed during the search for the page that split.
	 *
	 * the propagation of insert/split up the tree stops if the root
	 * splits or the page inserted into doesn't have to split to hold
	 * the new entry.
	 *
	 * the parent entry for the split page remains the same, and
	 * a new entry is inserted at its right with the first key and
	 * block number of the new right page.
	 *
	 * There are a maximum of 3 pages pinned at any time:
	 * right child, left parent and right parent (when the parent splits)
	 * to keep the child page pinned while working on the parent.
	 * make sure that all pins are released at exit.
	 */
	while ((parent = BT_POP(btstack)) != NULL) {
		/* parent page specified by stack frame <parent> */

		/* keep current child pages <rcp> pinned */
		rcmp = rmp;
		rcbn = rbn;
		rcp = XT_PAGE(ip, rcmp);

		/*
		 * insert router entry in parent for new right child page <rp>
		 */
		/* get/pin the parent page <sp> */
		XT_GETPAGE(ip, parent->bn, smp, PSIZE, sp, rc);
		if (rc) {
			XT_PUTPAGE(rcmp);
			return rc;
		}

		/*
		 * The new key entry goes ONE AFTER the index of parent entry,
		 * because the split was to the right.
		 */
		skip = parent->index + 1;

		/*
		 * split or shift right remaining entries of the parent page
		 */
		nextindex = le16_to_cpu(sp->header.nextindex);
		/*
		 * parent page is full - split the parent page
		 */
		if (nextindex == le16_to_cpu(sp->header.maxentry)) {
			/* init for parent page split */
			split->mp = smp;
			split->index = skip;	/* index at insert */
			split->flag = XAD_NEW;
			split->off = offsetXAD(&rcp->xad[XTENTRYSTART]);
			split->len = JFS_SBI(ip->i_sb)->nbperpage;
			split->addr = rcbn;

			/* unpin previous right child page */
			XT_PUTPAGE(rcmp);

			/* The split routines insert the new entry,
			 * and acquire txLock as appropriate.
			 * return <rp> pinned and its block number <rpbn>.
			 */
			rc = (sp->header.flag & BT_ROOT) ?
			    xtSplitRoot(tid, ip, split, &rmp) :
			    xtSplitPage(tid, ip, split, &rmp, &rbn);
			if (rc) {
				XT_PUTPAGE(smp);
				return rc;
			}

			XT_PUTPAGE(smp);
			/* keep new child page <rp> pinned */
		}
		/*
		 * parent page is not full - insert in parent page
		 */
		else {
			/*
			 * insert router entry in parent for the right child
			 * page from the first entry of the right child page:
			 */
			/*
			 * acquire a transaction lock on the parent page;
			 *
			 * action: router xad insertion;
			 */
			BT_MARK_DIRTY(smp, ip);

			/*
			 * if insert into middle, shift right remaining entries
			 */
			if (skip < nextindex)
				memmove(&sp->xad[skip + 1], &sp->xad[skip],
					(nextindex -
					 skip) << L2XTSLOTSIZE);

			/* insert the router entry */
			xad = &sp->xad[skip];
			XT_PUTENTRY(xad, XAD_NEW,
				    offsetXAD(&rcp->xad[XTENTRYSTART]),
				    JFS_SBI(ip->i_sb)->nbperpage, rcbn);

			/* advance next available entry index. */
			le16_add_cpu(&sp->header.nextindex, 1);

			/* Don't log it if there are no links to the file */
			if (!test_cflag(COMMIT_Nolink, ip)) {
				tlck = txLock(tid, ip, smp,
					      tlckXTREE | tlckGROW);
				xtlck = (struct xtlock *) & tlck->lock;
				xtlck->lwm.offset = (xtlck->lwm.offset) ?
				    min(skip, (int)xtlck->lwm.offset) : skip;
				xtlck->lwm.length =
				    le16_to_cpu(sp->header.nextindex) -
				    xtlck->lwm.offset;
			}

			/* unpin parent page */
			XT_PUTPAGE(smp);

			/* exit propagate up */
			break;
		}
	}

	/* unpin current right page */
	XT_PUTPAGE(rmp);

	return 0;
}


/*
 *	xtSplitPage()
 *
 * function:
 *	split a full non-root page into
 *	original/split/left page and new right page
 *	i.e., the original/split page remains as left page.
 *
 * parameter:
 *	int		tid,
 *	struct inode	*ip,
 *	struct xtsplit	*split,
 *	struct metapage	**rmpp,
 *	u64		*rbnp,
 *
 * return:
 *	Pointer to page in which to insert or NULL on error.
 */
static int
xtSplitPage(tid_t tid, struct inode *ip,
	    struct xtsplit * split, struct metapage ** rmpp, s64 * rbnp)
{
	int rc = 0;
	struct metapage *smp;
	xtpage_t *sp;
	struct metapage *rmp;
	xtpage_t *rp;		/* new right page allocated */
	s64 rbn;		/* new right page block number */
	struct metapage *mp;
	xtpage_t *p;
	s64 nextbn;
	int skip, maxentry, middle, righthalf, n;
	xad_t *xad;
	struct pxdlist *pxdlist;
	pxd_t *pxd;
	struct tlock *tlck;
	struct xtlock *sxtlck = NULL, *rxtlck = NULL;
	int quota_allocation = 0;

	smp = split->mp;
	sp = XT_PAGE(ip, smp);

	INCREMENT(xtStat.split);

	pxdlist = split->pxdlist;
	pxd = &pxdlist->pxd[pxdlist->npxd];
	pxdlist->npxd++;
	rbn = addressPXD(pxd);

	/* Allocate blocks to quota. */
	rc = dquot_alloc_block(ip, lengthPXD(pxd));
	if (rc)
		goto clean_up;

	quota_allocation += lengthPXD(pxd);

	/*
	 * allocate the new right page for the split
	 */
	rmp = get_metapage(ip, rbn, PSIZE, 1);
	if (rmp == NULL) {
		rc = -EIO;
		goto clean_up;
	}

	jfs_info("xtSplitPage: ip:0x%p smp:0x%p rmp:0x%p", ip, smp, rmp);

	BT_MARK_DIRTY(rmp, ip);
	/*
	 * action: new page;
	 */

	rp = (xtpage_t *) rmp->data;
	rp->header.self = *pxd;
	rp->header.flag = sp->header.flag & BT_TYPE;
	rp->header.maxentry = sp->header.maxentry;	/* little-endian */
	rp->header.nextindex = cpu_to_le16(XTENTRYSTART);

	BT_MARK_DIRTY(smp, ip);
	/* Don't log it if there are no links to the file */
	if (!test_cflag(COMMIT_Nolink, ip)) {
		/*
		 * acquire a transaction lock on the new right page;
		 */
		tlck = txLock(tid, ip, rmp, tlckXTREE | tlckNEW);
		rxtlck = (struct xtlock *) & tlck->lock;
		rxtlck->lwm.offset = XTENTRYSTART;
		/*
		 * acquire a transaction lock on the split page
		 */
		tlck = txLock(tid, ip, smp, tlckXTREE | tlckGROW);
		sxtlck = (struct xtlock *) & tlck->lock;
	}

	/*
	 * initialize/update sibling pointers of <sp> and <rp>
	 */
	nextbn = le64_to_cpu(sp->header.next);
	rp->header.next = cpu_to_le64(nextbn);
	rp->header.prev = cpu_to_le64(addressPXD(&sp->header.self));
	sp->header.next = cpu_to_le64(rbn);

	skip = split->index;

	/*
	 *	sequential append at tail (after last entry of last page)
	 *
	 * if splitting the last page on a level because of appending
	 * a entry to it (skip is maxentry), it's likely that the access is
	 * sequential. adding an empty page on the side of the level is less
	 * work and can push the fill factor much higher than normal.
	 * if we're wrong it's no big deal -  we will do the split the right
	 * way next time.
	 * (it may look like it's equally easy to do a similar hack for
	 * reverse sorted data, that is, split the tree left, but it's not.
	 * Be my guest.)
	 */
	if (nextbn == 0 && skip == le16_to_cpu(sp->header.maxentry)) {
		/*
		 * acquire a transaction lock on the new/right page;
		 *
		 * action: xad insertion;
		 */
		/* insert entry at the first entry of the new right page */
		xad = &rp->xad[XTENTRYSTART];
		XT_PUTENTRY(xad, split->flag, split->off, split->len,
			    split->addr);

		rp->header.nextindex = cpu_to_le16(XTENTRYSTART + 1);

		if (!test_cflag(COMMIT_Nolink, ip)) {
			/* rxtlck->lwm.offset = XTENTRYSTART; */
			rxtlck->lwm.length = 1;
		}

		*rmpp = rmp;
		*rbnp = rbn;

		jfs_info("xtSplitPage: sp:0x%p rp:0x%p", sp, rp);
		return 0;
	}

	/*
	 *	non-sequential insert (at possibly middle page)
	 */

	/*
	 * update previous pointer of old next/right page of <sp>
	 */
	if (nextbn != 0) {
		XT_GETPAGE(ip, nextbn, mp, PSIZE, p, rc);
		if (rc) {
			XT_PUTPAGE(rmp);
			goto clean_up;
		}

		BT_MARK_DIRTY(mp, ip);
		/*
		 * acquire a transaction lock on the next page;
		 *
		 * action:sibling pointer update;
		 */
		if (!test_cflag(COMMIT_Nolink, ip))
			tlck = txLock(tid, ip, mp, tlckXTREE | tlckRELINK);

		p->header.prev = cpu_to_le64(rbn);

		/* sibling page may have been updated previously, or
		 * it may be updated later;
		 */

		XT_PUTPAGE(mp);
	}

	/*
	 * split the data between the split and new/right pages
	 */
	maxentry = le16_to_cpu(sp->header.maxentry);
	middle = maxentry >> 1;
	righthalf = maxentry - middle;

	/*
	 * skip index in old split/left page - insert into left page:
	 */
	if (skip <= middle) {
		/* move right half of split page to the new right page */
		memmove(&rp->xad[XTENTRYSTART], &sp->xad[middle],
			righthalf << L2XTSLOTSIZE);

		/* shift right tail of left half to make room for new entry */
		if (skip < middle)
			memmove(&sp->xad[skip + 1], &sp->xad[skip],
				(middle - skip) << L2XTSLOTSIZE);

		/* insert new entry */
		xad = &sp->xad[skip];
		XT_PUTENTRY(xad, split->flag, split->off, split->len,
			    split->addr);

		/* update page header */
		sp->header.nextindex = cpu_to_le16(middle + 1);
		if (!test_cflag(COMMIT_Nolink, ip)) {
			sxtlck->lwm.offset = (sxtlck->lwm.offset) ?
			    min(skip, (int)sxtlck->lwm.offset) : skip;
		}

		rp->header.nextindex =
		    cpu_to_le16(XTENTRYSTART + righthalf);
	}
	/*
	 * skip index in new right page - insert into right page:
	 */
	else {
		/* move left head of right half to right page */
		n = skip - middle;
		memmove(&rp->xad[XTENTRYSTART], &sp->xad[middle],
			n << L2XTSLOTSIZE);

		/* insert new entry */
		n += XTENTRYSTART;
		xad = &rp->xad[n];
		XT_PUTENTRY(xad, split->flag, split->off, split->len,
			    split->addr);

		/* move right tail of right half to right page */
		if (skip < maxentry)
			memmove(&rp->xad[n + 1], &sp->xad[skip],
				(maxentry - skip) << L2XTSLOTSIZE);

		/* update page header */
		sp->header.nextindex = cpu_to_le16(middle);
		if (!test_cflag(COMMIT_Nolink, ip)) {
			sxtlck->lwm.offset = (sxtlck->lwm.offset) ?
			    min(middle, (int)sxtlck->lwm.offset) : middle;
		}

		rp->header.nextindex = cpu_to_le16(XTENTRYSTART +
						   righthalf + 1);
	}

	if (!test_cflag(COMMIT_Nolink, ip)) {
		sxtlck->lwm.length = le16_to_cpu(sp->header.nextindex) -
		    sxtlck->lwm.offset;

		/* rxtlck->lwm.offset = XTENTRYSTART; */
		rxtlck->lwm.length = le16_to_cpu(rp->header.nextindex) -
		    XTENTRYSTART;
	}

	*rmpp = rmp;
	*rbnp = rbn;

	jfs_info("xtSplitPage: sp:0x%p rp:0x%p", sp, rp);
	return rc;

      clean_up:

	/* Rollback quota allocation. */
	if (quota_allocation)
		dquot_free_block(ip, quota_allocation);

	return (rc);
}


/*
 *	xtSplitRoot()
 *
 * function:
 *	split the full root page into original/root/split page and new
 *	right page
 *	i.e., root remains fixed in tree anchor (inode) and the root is
 *	copied to a single new right child page since root page <<
 *	non-root page, and the split root page contains a single entry
 *	for the new right child page.
 *
 * parameter:
 *	int		tid,
 *	struct inode	*ip,
 *	struct xtsplit	*split,
 *	struct metapage	**rmpp)
 *
 * return:
 *	Pointer to page in which to insert or NULL on error.
 */
static int
xtSplitRoot(tid_t tid,
	    struct inode *ip, struct xtsplit * split, struct metapage ** rmpp)
{
	xtpage_t *sp;
	struct metapage *rmp;
	xtpage_t *rp;
	s64 rbn;
	int skip, nextindex;
	xad_t *xad;
	pxd_t *pxd;
	struct pxdlist *pxdlist;
	struct tlock *tlck;
	struct xtlock *xtlck;
	int rc;

	sp = &JFS_IP(ip)->i_xtroot;

	INCREMENT(xtStat.split);

	/*
	 *	allocate a single (right) child page
	 */
	pxdlist = split->pxdlist;
	pxd = &pxdlist->pxd[pxdlist->npxd];
	pxdlist->npxd++;
	rbn = addressPXD(pxd);
	rmp = get_metapage(ip, rbn, PSIZE, 1);
	if (rmp == NULL)
		return -EIO;

	/* Allocate blocks to quota. */
	rc = dquot_alloc_block(ip, lengthPXD(pxd));
	if (rc) {
		release_metapage(rmp);
		return rc;
	}

	jfs_info("xtSplitRoot: ip:0x%p rmp:0x%p", ip, rmp);

	/*
	 * acquire a transaction lock on the new right page;
	 *
	 * action: new page;
	 */
	BT_MARK_DIRTY(rmp, ip);

	rp = (xtpage_t *) rmp->data;
	rp->header.flag =
	    (sp->header.flag & BT_LEAF) ? BT_LEAF : BT_INTERNAL;
	rp->header.self = *pxd;
	rp->header.nextindex = cpu_to_le16(XTENTRYSTART);
	rp->header.maxentry = cpu_to_le16(PSIZE >> L2XTSLOTSIZE);

	/* initialize sibling pointers */
	rp->header.next = 0;
	rp->header.prev = 0;

	/*
	 * copy the in-line root page into new right page extent
	 */
	nextindex = le16_to_cpu(sp->header.maxentry);
	memmove(&rp->xad[XTENTRYSTART], &sp->xad[XTENTRYSTART],
		(nextindex - XTENTRYSTART) << L2XTSLOTSIZE);

	/*
	 * insert the new entry into the new right/child page
	 * (skip index in the new right page will not change)
	 */
	skip = split->index;
	/* if insert into middle, shift right remaining entries */
	if (skip != nextindex)
		memmove(&rp->xad[skip + 1], &rp->xad[skip],
			(nextindex - skip) * sizeof(xad_t));

	xad = &rp->xad[skip];
	XT_PUTENTRY(xad, split->flag, split->off, split->len, split->addr);

	/* update page header */
	rp->header.nextindex = cpu_to_le16(nextindex + 1);

	if (!test_cflag(COMMIT_Nolink, ip)) {
		tlck = txLock(tid, ip, rmp, tlckXTREE | tlckNEW);
		xtlck = (struct xtlock *) & tlck->lock;
		xtlck->lwm.offset = XTENTRYSTART;
		xtlck->lwm.length = le16_to_cpu(rp->header.nextindex) -
		    XTENTRYSTART;
	}

	/*
	 *	reset the root
	 *
	 * init root with the single entry for the new right page
	 * set the 1st entry offset to 0, which force the left-most key
	 * at any level of the tree to be less than any search key.
	 */
	/*
	 * acquire a transaction lock on the root page (in-memory inode);
	 *
	 * action: root split;
	 */
	BT_MARK_DIRTY(split->mp, ip);

	xad = &sp->xad[XTENTRYSTART];
	XT_PUTENTRY(xad, XAD_NEW, 0, JFS_SBI(ip->i_sb)->nbperpage, rbn);

	/* update page header of root */
	sp->header.flag &= ~BT_LEAF;
	sp->header.flag |= BT_INTERNAL;

	sp->header.nextindex = cpu_to_le16(XTENTRYSTART + 1);

	if (!test_cflag(COMMIT_Nolink, ip)) {
		tlck = txLock(tid, ip, split->mp, tlckXTREE | tlckGROW);
		xtlck = (struct xtlock *) & tlck->lock;
		xtlck->lwm.offset = XTENTRYSTART;
		xtlck->lwm.length = 1;
	}

	*rmpp = rmp;

	jfs_info("xtSplitRoot: sp:0x%p rp:0x%p", sp, rp);
	return 0;
}


/*
 *	xtExtend()
 *
 * function: extend in-place;
 *
 * note: existing extent may or may not have been committed.
 * caller is responsible for pager buffer cache update, and
 * working block allocation map update;
 * update pmap: alloc whole extended extent;
 */
int xtExtend(tid_t tid,		/* transaction id */
	     struct inode *ip, s64 xoff,	/* delta extent offset */
	     s32 xlen,		/* delta extent length */
	     int flag)
{
	int rc = 0;
	int cmp;
	struct metapage *mp;	/* meta-page buffer */
	xtpage_t *p;		/* base B+-tree index page */
	s64 bn;
	int index, nextindex, len;
	struct btstack btstack;	/* traverse stack */
	struct xtsplit split;	/* split information */
	xad_t *xad;
	s64 xaddr;
	struct tlock *tlck;
	struct xtlock *xtlck = NULL;

	jfs_info("xtExtend: nxoff:0x%lx nxlen:0x%x", (ulong) xoff, xlen);

	/* there must exist extent to be extended */
	if ((rc = xtSearch(ip, xoff - 1, NULL, &cmp, &btstack, XT_INSERT)))
		return rc;

	/* retrieve search result */
	XT_GETSEARCH(ip, btstack.top, bn, mp, p, index);

	if (cmp != 0) {
		XT_PUTPAGE(mp);
		jfs_error(ip->i_sb, "xtSearch did not find extent\n");
		return -EIO;
	}

	/* extension must be contiguous */
	xad = &p->xad[index];
	if ((offsetXAD(xad) + lengthXAD(xad)) != xoff) {
		XT_PUTPAGE(mp);
		jfs_error(ip->i_sb, "extension is not contiguous\n");
		return -EIO;
	}

	/*
	 * acquire a transaction lock on the leaf page;
	 *
	 * action: xad insertion/extension;
	 */
	BT_MARK_DIRTY(mp, ip);
	if (!test_cflag(COMMIT_Nolink, ip)) {
		tlck = txLock(tid, ip, mp, tlckXTREE | tlckGROW);
		xtlck = (struct xtlock *) & tlck->lock;
	}

	/* extend will overflow extent ? */
	xlen = lengthXAD(xad) + xlen;
	if ((len = xlen - MAXXLEN) <= 0)
		goto extendOld;

	/*
	 *	extent overflow: insert entry for new extent
	 */
//insertNew:
	xoff = offsetXAD(xad) + MAXXLEN;
	xaddr = addressXAD(xad) + MAXXLEN;
	nextindex = le16_to_cpu(p->header.nextindex);

	/*
	 *	if the leaf page is full, insert the new entry and
	 *	propagate up the router entry for the new page from split
	 *
	 * The xtSplitUp() will insert the entry and unpin the leaf page.
	 */
	if (nextindex == le16_to_cpu(p->header.maxentry)) {
		/* xtSpliUp() unpins leaf pages */
		split.mp = mp;
		split.index = index + 1;
		split.flag = XAD_NEW;
		split.off = xoff;	/* split offset */
		split.len = len;
		split.addr = xaddr;
		split.pxdlist = NULL;
		if ((rc = xtSplitUp(tid, ip, &split, &btstack)))
			return rc;

		/* get back old page */
		XT_GETPAGE(ip, bn, mp, PSIZE, p, rc);
		if (rc)
			return rc;
		/*
		 * if leaf root has been split, original root has been
		 * copied to new child page, i.e., original entry now
		 * resides on the new child page;
		 */
		if (p->header.flag & BT_INTERNAL) {
			ASSERT(p->header.nextindex ==
			       cpu_to_le16(XTENTRYSTART + 1));
			xad = &p->xad[XTENTRYSTART];
			bn = addressXAD(xad);
			XT_PUTPAGE(mp);

			/* get new child page */
			XT_GETPAGE(ip, bn, mp, PSIZE, p, rc);
			if (rc)
				return rc;

			BT_MARK_DIRTY(mp, ip);
			if (!test_cflag(COMMIT_Nolink, ip)) {
				tlck = txLock(tid, ip, mp, tlckXTREE|tlckGROW);
				xtlck = (struct xtlock *) & tlck->lock;
			}
		}
	}
	/*
	 *	insert the new entry into the leaf page
	 */
	else {
		/* insert the new entry: mark the entry NEW */
		xad = &p->xad[index + 1];
		XT_PUTENTRY(xad, XAD_NEW, xoff, len, xaddr);

		/* advance next available entry index */
		le16_add_cpu(&p->header.nextindex, 1);
	}

	/* get back old entry */
	xad = &p->xad[index];
	xlen = MAXXLEN;

	/*
	 * extend old extent
	 */
      extendOld:
	XADlength(xad, xlen);
	if (!(xad->flag & XAD_NEW))
		xad->flag |= XAD_EXTENDED;

	if (!test_cflag(COMMIT_Nolink, ip)) {
		xtlck->lwm.offset =
		    (xtlck->lwm.offset) ? min(index,
					      (int)xtlck->lwm.offset) : index;
		xtlck->lwm.length =
		    le16_to_cpu(p->header.nextindex) - xtlck->lwm.offset;
	}

	/* unpin the leaf page */
	XT_PUTPAGE(mp);

	return rc;
}

#ifdef _NOTYET
/*
 *	xtTailgate()
 *
 * function: split existing 'tail' extent
 *	(split offset >= start offset of tail extent), and
 *	relocate and extend the split tail half;
 *
 * note: existing extent may or may not have been committed.
 * caller is responsible for pager buffer cache update, and
 * working block allocation map update;
 * update pmap: free old split tail extent, alloc new extent;
 */
int xtTailgate(tid_t tid,		/* transaction id */
	       struct inode *ip, s64 xoff,	/* split/new extent offset */
	       s32 xlen,	/* new extent length */
	       s64 xaddr,	/* new extent address */
	       int flag)
{
	int rc = 0;
	int cmp;
	struct metapage *mp;	/* meta-page buffer */
	xtpage_t *p;		/* base B+-tree index page */
	s64 bn;
	int index, nextindex, llen, rlen;
	struct btstack btstack;	/* traverse stack */
	struct xtsplit split;	/* split information */
	xad_t *xad;
	struct tlock *tlck;
	struct xtlock *xtlck = 0;
	struct tlock *mtlck;
	struct maplock *pxdlock;

/*
printf("xtTailgate: nxoff:0x%lx nxlen:0x%x nxaddr:0x%lx\n",
	(ulong)xoff, xlen, (ulong)xaddr);
*/

	/* there must exist extent to be tailgated */
	if ((rc = xtSearch(ip, xoff, NULL, &cmp, &btstack, XT_INSERT)))
		return rc;

	/* retrieve search result */
	XT_GETSEARCH(ip, btstack.top, bn, mp, p, index);

	if (cmp != 0) {
		XT_PUTPAGE(mp);
		jfs_error(ip->i_sb, "couldn't find extent\n");
		return -EIO;
	}

	/* entry found must be last entry */
	nextindex = le16_to_cpu(p->header.nextindex);
	if (index != nextindex - 1) {
		XT_PUTPAGE(mp);
		jfs_error(ip->i_sb, "the entry found is not the last entry\n");
		return -EIO;
	}

	BT_MARK_DIRTY(mp, ip);
	/*
	 * acquire tlock of the leaf page containing original entry
	 */
	if (!test_cflag(COMMIT_Nolink, ip)) {
		tlck = txLock(tid, ip, mp, tlckXTREE | tlckGROW);
		xtlck = (struct xtlock *) & tlck->lock;
	}

	/* completely replace extent ? */
	xad = &p->xad[index];
/*
printf("xtTailgate: xoff:0x%lx xlen:0x%x xaddr:0x%lx\n",
	(ulong)offsetXAD(xad), lengthXAD(xad), (ulong)addressXAD(xad));
*/
	if ((llen = xoff - offsetXAD(xad)) == 0)
		goto updateOld;

	/*
	 *	partially replace extent: insert entry for new extent
	 */
//insertNew:
	/*
	 *	if the leaf page is full, insert the new entry and
	 *	propagate up the router entry for the new page from split
	 *
	 * The xtSplitUp() will insert the entry and unpin the leaf page.
	 */
	if (nextindex == le16_to_cpu(p->header.maxentry)) {
		/* xtSpliUp() unpins leaf pages */
		split.mp = mp;
		split.index = index + 1;
		split.flag = XAD_NEW;
		split.off = xoff;	/* split offset */
		split.len = xlen;
		split.addr = xaddr;
		split.pxdlist = NULL;
		if ((rc = xtSplitUp(tid, ip, &split, &btstack)))
			return rc;

		/* get back old page */
		XT_GETPAGE(ip, bn, mp, PSIZE, p, rc);
		if (rc)
			return rc;
		/*
		 * if leaf root has been split, original root has been
		 * copied to new child page, i.e., original entry now
		 * resides on the new child page;
		 */
		if (p->header.flag & BT_INTERNAL) {
			ASSERT(p->header.nextindex ==
			       cpu_to_le16(XTENTRYSTART + 1));
			xad = &p->xad[XTENTRYSTART];
			bn = addressXAD(xad);
			XT_PUTPAGE(mp);

			/* get new child page */
			XT_GETPAGE(ip, bn, mp, PSIZE, p, rc);
			if (rc)
				return rc;

			BT_MARK_DIRTY(mp, ip);
			if (!test_cflag(COMMIT_Nolink, ip)) {
				tlck = txLock(tid, ip, mp, tlckXTREE|tlckGROW);
				xtlck = (struct xtlock *) & tlck->lock;
			}
		}
	}
	/*
	 *	insert the new entry into the leaf page
	 */
	else {
		/* insert the new entry: mark the entry NEW */
		xad = &p->xad[index + 1];
		XT_PUTENTRY(xad, XAD_NEW, xoff, xlen, xaddr);

		/* advance next available entry index */
		le16_add_cpu(&p->header.nextindex, 1);
	}

	/* get back old XAD */
	xad = &p->xad[index];

	/*
	 * truncate/relocate old extent at split offset
	 */
      updateOld:
	/* update dmap for old/committed/truncated extent */
	rlen = lengthXAD(xad) - llen;
	if (!(xad->flag & XAD_NEW)) {
		/* free from PWMAP at commit */
		if (!test_cflag(COMMIT_Nolink, ip)) {
			mtlck = txMaplock(tid, ip, tlckMAP);
			pxdlock = (struct maplock *) & mtlck->lock;
			pxdlock->flag = mlckFREEPXD;
			PXDaddress(&pxdlock->pxd, addressXAD(xad) + llen);
			PXDlength(&pxdlock->pxd, rlen);
			pxdlock->index = 1;
		}
	} else
		/* free from WMAP */
		dbFree(ip, addressXAD(xad) + llen, (s64) rlen);

	if (llen)
		/* truncate */
		XADlength(xad, llen);
	else
		/* replace */
		XT_PUTENTRY(xad, XAD_NEW, xoff, xlen, xaddr);

	if (!test_cflag(COMMIT_Nolink, ip)) {
		xtlck->lwm.offset = (xtlck->lwm.offset) ?
		    min(index, (int)xtlck->lwm.offset) : index;
		xtlck->lwm.length = le16_to_cpu(p->header.nextindex) -
		    xtlck->lwm.offset;
	}

	/* unpin the leaf page */
	XT_PUTPAGE(mp);

	return rc;
}
#endif /* _NOTYET */

/*
 *	xtUpdate()
 *
 * function: update XAD;
 *
 *	update extent for allocated_but_not_recorded or
 *	compressed extent;
 *
 * parameter:
 *	nxad	- new XAD;
 *		logical extent of the specified XAD must be completely
 *		contained by an existing XAD;
 */
int xtUpdate(tid_t tid, struct inode *ip, xad_t * nxad)
{				/* new XAD */
	int rc = 0;
	int cmp;
	struct metapage *mp;	/* meta-page buffer */
	xtpage_t *p;		/* base B+-tree index page */
	s64 bn;
	int index0, index, newindex, nextindex;
	struct btstack btstack;	/* traverse stack */
	struct xtsplit split;	/* split information */
	xad_t *xad, *lxad, *rxad;
	int xflag;
	s64 nxoff, xoff;
	int nxlen, xlen, lxlen, rxlen;
	s64 nxaddr, xaddr;
	struct tlock *tlck;
	struct xtlock *xtlck = NULL;
	int newpage = 0;

	/* there must exist extent to be tailgated */
	nxoff = offsetXAD(nxad);
	nxlen = lengthXAD(nxad);
	nxaddr = addressXAD(nxad);

	if ((rc = xtSearch(ip, nxoff, NULL, &cmp, &btstack, XT_INSERT)))
		return rc;

	/* retrieve search result */
	XT_GETSEARCH(ip, btstack.top, bn, mp, p, index0);

	if (cmp != 0) {
		XT_PUTPAGE(mp);
		jfs_error(ip->i_sb, "Could not find extent\n");
		return -EIO;
	}

	BT_MARK_DIRTY(mp, ip);
	/*
	 * acquire tlock of the leaf page containing original entry
	 */
	if (!test_cflag(COMMIT_Nolink, ip)) {
		tlck = txLock(tid, ip, mp, tlckXTREE | tlckGROW);
		xtlck = (struct xtlock *) & tlck->lock;
	}

	xad = &p->xad[index0];
	xflag = xad->flag;
	xoff = offsetXAD(xad);
	xlen = lengthXAD(xad);
	xaddr = addressXAD(xad);

	/* nXAD must be completely contained within XAD */
	if ((xoff > nxoff) ||
	    (nxoff + nxlen > xoff + xlen)) {
		XT_PUTPAGE(mp);
		jfs_error(ip->i_sb,
			  "nXAD in not completely contained within XAD\n");
		return -EIO;
	}

	index = index0;
	newindex = index + 1;
	nextindex = le16_to_cpu(p->header.nextindex);

#ifdef  _JFS_WIP_NOCOALESCE
	if (xoff < nxoff)
		goto updateRight;

	/*
	 * replace XAD with nXAD
	 */
      replace:			/* (nxoff == xoff) */
	if (nxlen == xlen) {
		/* replace XAD with nXAD:recorded */
		*xad = *nxad;
		xad->flag = xflag & ~XAD_NOTRECORDED;

		goto out;
	} else			/* (nxlen < xlen) */
		goto updateLeft;
#endif				/* _JFS_WIP_NOCOALESCE */

/* #ifdef _JFS_WIP_COALESCE */
	if (xoff < nxoff)
		goto coalesceRight;

	/*
	 * coalesce with left XAD
	 */
//coalesceLeft: /* (xoff == nxoff) */
	/* is XAD first entry of page ? */
	if (index == XTENTRYSTART)
		goto replace;

	/* is nXAD logically and physically contiguous with lXAD ? */
	lxad = &p->xad[index - 1];
	lxlen = lengthXAD(lxad);
	if (!(lxad->flag & XAD_NOTRECORDED) &&
	    (nxoff == offsetXAD(lxad) + lxlen) &&
	    (nxaddr == addressXAD(lxad) + lxlen) &&
	    (lxlen + nxlen < MAXXLEN)) {
		/* extend right lXAD */
		index0 = index - 1;
		XADlength(lxad, lxlen + nxlen);

		/* If we just merged two extents together, need to make sure the
		 * right extent gets logged.  If the left one is marked XAD_NEW,
		 * then we know it will be logged.  Otherwise, mark as
		 * XAD_EXTENDED
		 */
		if (!(lxad->flag & XAD_NEW))
			lxad->flag |= XAD_EXTENDED;

		if (xlen > nxlen) {
			/* truncate XAD */
			XADoffset(xad, xoff + nxlen);
			XADlength(xad, xlen - nxlen);
			XADaddress(xad, xaddr + nxlen);
			goto out;
		} else {	/* (xlen == nxlen) */

			/* remove XAD */
			if (index < nextindex - 1)
				memmove(&p->xad[index], &p->xad[index + 1],
					(nextindex - index -
					 1) << L2XTSLOTSIZE);

			p->header.nextindex =
			    cpu_to_le16(le16_to_cpu(p->header.nextindex) -
					1);

			index = index0;
			newindex = index + 1;
			nextindex = le16_to_cpu(p->header.nextindex);
			xoff = nxoff = offsetXAD(lxad);
			xlen = nxlen = lxlen + nxlen;
			xaddr = nxaddr = addressXAD(lxad);
			goto coalesceRight;
		}
	}

	/*
	 * replace XAD with nXAD
	 */
      replace:			/* (nxoff == xoff) */
	if (nxlen == xlen) {
		/* replace XAD with nXAD:recorded */
		*xad = *nxad;
		xad->flag = xflag & ~XAD_NOTRECORDED;

		goto coalesceRight;
	} else			/* (nxlen < xlen) */
		goto updateLeft;

	/*
	 * coalesce with right XAD
	 */
      coalesceRight:		/* (xoff <= nxoff) */
	/* is XAD last entry of page ? */
	if (newindex == nextindex) {
		if (xoff == nxoff)
			goto out;
		goto updateRight;
	}

	/* is nXAD logically and physically contiguous with rXAD ? */
	rxad = &p->xad[index + 1];
	rxlen = lengthXAD(rxad);
	if (!(rxad->flag & XAD_NOTRECORDED) &&
	    (nxoff + nxlen == offsetXAD(rxad)) &&
	    (nxaddr + nxlen == addressXAD(rxad)) &&
	    (rxlen + nxlen < MAXXLEN)) {
		/* extend left rXAD */
		XADoffset(rxad, nxoff);
		XADlength(rxad, rxlen + nxlen);
		XADaddress(rxad, nxaddr);

		/* If we just merged two extents together, need to make sure
		 * the left extent gets logged.  If the right one is marked
		 * XAD_NEW, then we know it will be logged.  Otherwise, mark as
		 * XAD_EXTENDED
		 */
		if (!(rxad->flag & XAD_NEW))
			rxad->flag |= XAD_EXTENDED;

		if (xlen > nxlen)
			/* truncate XAD */
			XADlength(xad, xlen - nxlen);
		else {		/* (xlen == nxlen) */

			/* remove XAD */
			memmove(&p->xad[index], &p->xad[index + 1],
				(nextindex - index - 1) << L2XTSLOTSIZE);

			p->header.nextindex =
			    cpu_to_le16(le16_to_cpu(p->header.nextindex) -
					1);
		}

		goto out;
	} else if (xoff == nxoff)
		goto out;

	if (xoff >= nxoff) {
		XT_PUTPAGE(mp);
		jfs_error(ip->i_sb, "xoff >= nxoff\n");
		return -EIO;
	}
/* #endif _JFS_WIP_COALESCE */

	/*
	 * split XAD into (lXAD, nXAD):
	 *
	 *          |---nXAD--->
	 * --|----------XAD----------|--
	 *   |-lXAD-|
	 */
      updateRight:		/* (xoff < nxoff) */
	/* truncate old XAD as lXAD:not_recorded */
	xad = &p->xad[index];
	XADlength(xad, nxoff - xoff);

	/* insert nXAD:recorded */
	if (nextindex == le16_to_cpu(p->header.maxentry)) {

		/* xtSpliUp() unpins leaf pages */
		split.mp = mp;
		split.index = newindex;
		split.flag = xflag & ~XAD_NOTRECORDED;
		split.off = nxoff;
		split.len = nxlen;
		split.addr = nxaddr;
		split.pxdlist = NULL;
		if ((rc = xtSplitUp(tid, ip, &split, &btstack)))
			return rc;

		/* get back old page */
		XT_GETPAGE(ip, bn, mp, PSIZE, p, rc);
		if (rc)
			return rc;
		/*
		 * if leaf root has been split, original root has been
		 * copied to new child page, i.e., original entry now
		 * resides on the new child page;
		 */
		if (p->header.flag & BT_INTERNAL) {
			ASSERT(p->header.nextindex ==
			       cpu_to_le16(XTENTRYSTART + 1));
			xad = &p->xad[XTENTRYSTART];
			bn = addressXAD(xad);
			XT_PUTPAGE(mp);

			/* get new child page */
			XT_GETPAGE(ip, bn, mp, PSIZE, p, rc);
			if (rc)
				return rc;

			BT_MARK_DIRTY(mp, ip);
			if (!test_cflag(COMMIT_Nolink, ip)) {
				tlck = txLock(tid, ip, mp, tlckXTREE|tlckGROW);
				xtlck = (struct xtlock *) & tlck->lock;
			}
		} else {
			/* is nXAD on new page ? */
			if (newindex >
			    (le16_to_cpu(p->header.maxentry) >> 1)) {
				newindex =
				    newindex -
				    le16_to_cpu(p->header.nextindex) +
				    XTENTRYSTART;
				newpage = 1;
			}
		}
	} else {
		/* if insert into middle, shift right remaining entries */
		if (newindex < nextindex)
			memmove(&p->xad[newindex + 1], &p->xad[newindex],
				(nextindex - newindex) << L2XTSLOTSIZE);

		/* insert the entry */
		xad = &p->xad[newindex];
		*xad = *nxad;
		xad->flag = xflag & ~XAD_NOTRECORDED;

		/* advance next available entry index. */
		p->header.nextindex =
		    cpu_to_le16(le16_to_cpu(p->header.nextindex) + 1);
	}

	/*
	 * does nXAD force 3-way split ?
	 *
	 *          |---nXAD--->|
	 * --|----------XAD-------------|--
	 *   |-lXAD-|           |-rXAD -|
	 */
	if (nxoff + nxlen == xoff + xlen)
		goto out;

	/* reorient nXAD as XAD for further split XAD into (nXAD, rXAD) */
	if (newpage) {
		/* close out old page */
		if (!test_cflag(COMMIT_Nolink, ip)) {
			xtlck->lwm.offset = (xtlck->lwm.offset) ?
			    min(index0, (int)xtlck->lwm.offset) : index0;
			xtlck->lwm.length =
			    le16_to_cpu(p->header.nextindex) -
			    xtlck->lwm.offset;
		}

		bn = le64_to_cpu(p->header.next);
		XT_PUTPAGE(mp);

		/* get new right page */
		XT_GETPAGE(ip, bn, mp, PSIZE, p, rc);
		if (rc)
			return rc;

		BT_MARK_DIRTY(mp, ip);
		if (!test_cflag(COMMIT_Nolink, ip)) {
			tlck = txLock(tid, ip, mp, tlckXTREE | tlckGROW);
			xtlck = (struct xtlock *) & tlck->lock;
		}

		index0 = index = newindex;
	} else
		index++;

	newindex = index + 1;
	nextindex = le16_to_cpu(p->header.nextindex);
	xlen = xlen - (nxoff - xoff);
	xoff = nxoff;
	xaddr = nxaddr;

	/* recompute split pages */
	if (nextindex == le16_to_cpu(p->header.maxentry)) {
		XT_PUTPAGE(mp);

		if ((rc = xtSearch(ip, nxoff, NULL, &cmp, &btstack, XT_INSERT)))
			return rc;

		/* retrieve search result */
		XT_GETSEARCH(ip, btstack.top, bn, mp, p, index0);

		if (cmp != 0) {
			XT_PUTPAGE(mp);
			jfs_error(ip->i_sb, "xtSearch failed\n");
			return -EIO;
		}

		if (index0 != index) {
			XT_PUTPAGE(mp);
			jfs_error(ip->i_sb, "unexpected value of index\n");
			return -EIO;
		}
	}

	/*
	 * split XAD into (nXAD, rXAD)
	 *
	 *          ---nXAD---|
	 * --|----------XAD----------|--
	 *                    |-rXAD-|
	 */
      updateLeft:		/* (nxoff == xoff) && (nxlen < xlen) */
	/* update old XAD with nXAD:recorded */
	xad = &p->xad[index];
	*xad = *nxad;
	xad->flag = xflag & ~XAD_NOTRECORDED;

	/* insert rXAD:not_recorded */
	xoff = xoff + nxlen;
	xlen = xlen - nxlen;
	xaddr = xaddr + nxlen;
	if (nextindex == le16_to_cpu(p->header.maxentry)) {
/*
printf("xtUpdate.updateLeft.split p:0x%p\n", p);
*/
		/* xtSpliUp() unpins leaf pages */
		split.mp = mp;
		split.index = newindex;
		split.flag = xflag;
		split.off = xoff;
		split.len = xlen;
		split.addr = xaddr;
		split.pxdlist = NULL;
		if ((rc = xtSplitUp(tid, ip, &split, &btstack)))
			return rc;

		/* get back old page */
		XT_GETPAGE(ip, bn, mp, PSIZE, p, rc);
		if (rc)
			return rc;

		/*
		 * if leaf root has been split, original root has been
		 * copied to new child page, i.e., original entry now
		 * resides on the new child page;
		 */
		if (p->header.flag & BT_INTERNAL) {
			ASSERT(p->header.nextindex ==
			       cpu_to_le16(XTENTRYSTART + 1));
			xad = &p->xad[XTENTRYSTART];
			bn = addressXAD(xad);
			XT_PUTPAGE(mp);

			/* get new child page */
			XT_GETPAGE(ip, bn, mp, PSIZE, p, rc);
			if (rc)
				return rc;

			BT_MARK_DIRTY(mp, ip);
			if (!test_cflag(COMMIT_Nolink, ip)) {
				tlck = txLock(tid, ip, mp, tlckXTREE|tlckGROW);
				xtlck = (struct xtlock *) & tlck->lock;
			}
		}
	} else {
		/* if insert into middle, shift right remaining entries */
		if (newindex < nextindex)
			memmove(&p->xad[newindex + 1], &p->xad[newindex],
				(nextindex - newindex) << L2XTSLOTSIZE);

		/* insert the entry */
		xad = &p->xad[newindex];
		XT_PUTENTRY(xad, xflag, xoff, xlen, xaddr);

		/* advance next available entry index. */
		p->header.nextindex =
		    cpu_to_le16(le16_to_cpu(p->header.nextindex) + 1);
	}

      out:
	if (!test_cflag(COMMIT_Nolink, ip)) {
		xtlck->lwm.offset = (xtlck->lwm.offset) ?
		    min(index0, (int)xtlck->lwm.offset) : index0;
		xtlck->lwm.length = le16_to_cpu(p->header.nextindex) -
		    xtlck->lwm.offset;
	}

	/* unpin the leaf page */
	XT_PUTPAGE(mp);

	return rc;
}


/*
 *	xtAppend()
 *
 * function: grow in append mode from contiguous region specified ;
 *
 * parameter:
 *	tid		- transaction id;
 *	ip		- file object;
 *	xflag		- extent flag:
 *	xoff		- extent offset;
 *	maxblocks	- max extent length;
 *	xlen		- extent length (in/out);
 *	xaddrp		- extent address pointer (in/out):
 *	flag		-
 *
 * return:
 */
int xtAppend(tid_t tid,		/* transaction id */
	     struct inode *ip, int xflag, s64 xoff, s32 maxblocks,
	     s32 * xlenp,	/* (in/out) */
	     s64 * xaddrp,	/* (in/out) */
	     int flag)
{
	int rc = 0;
	struct metapage *mp;	/* meta-page buffer */
	xtpage_t *p;		/* base B+-tree index page */
	s64 bn, xaddr;
	int index, nextindex;
	struct btstack btstack;	/* traverse stack */
	struct xtsplit split;	/* split information */
	xad_t *xad;
	int cmp;
	struct tlock *tlck;
	struct xtlock *xtlck;
	int nsplit, nblocks, xlen;
	struct pxdlist pxdlist;
	pxd_t *pxd;
	s64 next;

	xaddr = *xaddrp;
	xlen = *xlenp;
	jfs_info("xtAppend: xoff:0x%lx maxblocks:%d xlen:%d xaddr:0x%lx",
		 (ulong) xoff, maxblocks, xlen, (ulong) xaddr);

	/*
	 *	search for the entry location at which to insert:
	 *
	 * xtFastSearch() and xtSearch() both returns (leaf page
	 * pinned, index at which to insert).
	 * n.b. xtSearch() may return index of maxentry of
	 * the full page.
	 */
	if ((rc = xtSearch(ip, xoff, &next, &cmp, &btstack, XT_INSERT)))
		return rc;

	/* retrieve search result */
	XT_GETSEARCH(ip, btstack.top, bn, mp, p, index);

	if (cmp == 0) {
		rc = -EEXIST;
		goto out;
	}

	if (next)
		xlen = min(xlen, (int)(next - xoff));
//insert:
	/*
	 *	insert entry for new extent
	 */
	xflag |= XAD_NEW;

	/*
	 *	if the leaf page is full, split the page and
	 *	propagate up the router entry for the new page from split
	 *
	 * The xtSplitUp() will insert the entry and unpin the leaf page.
	 */
	nextindex = le16_to_cpu(p->header.nextindex);
	if (nextindex < le16_to_cpu(p->header.maxentry))
		goto insertLeaf;

	/*
	 * allocate new index blocks to cover index page split(s)
	 */
	nsplit = btstack.nsplit;
	split.pxdlist = &pxdlist;
	pxdlist.maxnpxd = pxdlist.npxd = 0;
	pxd = &pxdlist.pxd[0];
	nblocks = JFS_SBI(ip->i_sb)->nbperpage;
	for (; nsplit > 0; nsplit--, pxd++, xaddr += nblocks, maxblocks -= nblocks) {
		if ((rc = dbAllocBottomUp(ip, xaddr, (s64) nblocks)) == 0) {
			PXDaddress(pxd, xaddr);
			PXDlength(pxd, nblocks);

			pxdlist.maxnpxd++;

			continue;
		}

		/* undo allocation */

		goto out;
	}

	xlen = min(xlen, maxblocks);

	/*
	 * allocate data extent requested
	 */
	if ((rc = dbAllocBottomUp(ip, xaddr, (s64) xlen)))
		goto out;

	split.mp = mp;
	split.index = index;
	split.flag = xflag;
	split.off = xoff;
	split.len = xlen;
	split.addr = xaddr;
	if ((rc = xtSplitUp(tid, ip, &split, &btstack))) {
		/* undo data extent allocation */
		dbFree(ip, *xaddrp, (s64) * xlenp);

		return rc;
	}

	*xaddrp = xaddr;
	*xlenp = xlen;
	return 0;

	/*
	 *	insert the new entry into the leaf page
	 */
      insertLeaf:
	/*
	 * allocate data extent requested
	 */
	if ((rc = dbAllocBottomUp(ip, xaddr, (s64) xlen)))
		goto out;

	BT_MARK_DIRTY(mp, ip);
	/*
	 * acquire a transaction lock on the leaf page;
	 *
	 * action: xad insertion/extension;
	 */
	tlck = txLock(tid, ip, mp, tlckXTREE | tlckGROW);
	xtlck = (struct xtlock *) & tlck->lock;

	/* insert the new entry: mark the entry NEW */
	xad = &p->xad[index];
	XT_PUTENTRY(xad, xflag, xoff, xlen, xaddr);

	/* advance next available entry index */
	le16_add_cpu(&p->header.nextindex, 1);

	xtlck->lwm.offset =
	    (xtlck->lwm.offset) ? min(index,(int) xtlck->lwm.offset) : index;
	xtlck->lwm.length = le16_to_cpu(p->header.nextindex) -
	    xtlck->lwm.offset;

	*xaddrp = xaddr;
	*xlenp = xlen;

      out:
	/* unpin the leaf page */
	XT_PUTPAGE(mp);

	return rc;
}
#ifdef _STILL_TO_PORT

/* - TBD for defragmentaion/reorganization -
 *
 *	xtDelete()
 *
 * function:
 *	delete the entry with the specified key.
 *
 *	N.B.: whole extent of the entry is assumed to be deleted.
 *
 * parameter:
 *
 * return:
 *	ENOENT: if the entry is not found.
 *
 * exception:
 */
int xtDelete(tid_t tid, struct inode *ip, s64 xoff, s32 xlen, int flag)
{
	int rc = 0;
	struct btstack btstack;
	int cmp;
	s64 bn;
	struct metapage *mp;
	xtpage_t *p;
	int index, nextindex;
	struct tlock *tlck;
	struct xtlock *xtlck;

	/*
	 * find the matching entry; xtSearch() pins the page
	 */
	if ((rc = xtSearch(ip, xoff, NULL, &cmp, &btstack, 0)))
		return rc;

	XT_GETSEARCH(ip, btstack.top, bn, mp, p, index);
	if (cmp) {
		/* unpin the leaf page */
		XT_PUTPAGE(mp);
		return -ENOENT;
	}

	/*
	 * delete the entry from the leaf page
	 */
	nextindex = le16_to_cpu(p->header.nextindex);
	le16_add_cpu(&p->header.nextindex, -1);

	/*
	 * if the leaf page bocome empty, free the page
	 */
	if (p->header.nextindex == cpu_to_le16(XTENTRYSTART))
		return (xtDeleteUp(tid, ip, mp, p, &btstack));

	BT_MARK_DIRTY(mp, ip);
	/*
	 * acquire a transaction lock on the leaf page;
	 *
	 * action:xad deletion;
	 */
	tlck = txLock(tid, ip, mp, tlckXTREE);
	xtlck = (struct xtlock *) & tlck->lock;
	xtlck->lwm.offset =
	    (xtlck->lwm.offset) ? min(index, xtlck->lwm.offset) : index;

	/* if delete from middle, shift left/compact the remaining entries */
	if (index < nextindex - 1)
		memmove(&p->xad[index], &p->xad[index + 1],
			(nextindex - index - 1) * sizeof(xad_t));

	XT_PUTPAGE(mp);

	return 0;
}


/* - TBD for defragmentaion/reorganization -
 *
 *	xtDeleteUp()
 *
 * function:
 *	free empty pages as propagating deletion up the tree
 *
 * parameter:
 *
 * return:
 */
static int
xtDeleteUp(tid_t tid, struct inode *ip,
	   struct metapage * fmp, xtpage_t * fp, struct btstack * btstack)
{
	int rc = 0;
	struct metapage *mp;
	xtpage_t *p;
	int index, nextindex;
	s64 xaddr;
	int xlen;
	struct btframe *parent;
	struct tlock *tlck;
	struct xtlock *xtlck;

	/*
	 * keep root leaf page which has become empty
	 */
	if (fp->header.flag & BT_ROOT) {
		/* keep the root page */
		fp->header.flag &= ~BT_INTERNAL;
		fp->header.flag |= BT_LEAF;
		fp->header.nextindex = cpu_to_le16(XTENTRYSTART);

		/* XT_PUTPAGE(fmp); */

		return 0;
	}

	/*
	 * free non-root leaf page
	 */
	if ((rc = xtRelink(tid, ip, fp))) {
		XT_PUTPAGE(fmp);
		return rc;
	}

	xaddr = addressPXD(&fp->header.self);
	xlen = lengthPXD(&fp->header.self);
	/* free the page extent */
	dbFree(ip, xaddr, (s64) xlen);

	/* free the buffer page */
	discard_metapage(fmp);

	/*
	 * propagate page deletion up the index tree
	 *
	 * If the delete from the parent page makes it empty,
	 * continue all the way up the tree.
	 * stop if the root page is reached (which is never deleted) or
	 * if the entry deletion does not empty the page.
	 */
	while ((parent = BT_POP(btstack)) != NULL) {
		/* get/pin the parent page <sp> */
		XT_GETPAGE(ip, parent->bn, mp, PSIZE, p, rc);
		if (rc)
			return rc;

		index = parent->index;

		/* delete the entry for the freed child page from parent.
		 */
		nextindex = le16_to_cpu(p->header.nextindex);

		/*
		 * the parent has the single entry being deleted:
		 * free the parent page which has become empty.
		 */
		if (nextindex == 1) {
			if (p->header.flag & BT_ROOT) {
				/* keep the root page */
				p->header.flag &= ~BT_INTERNAL;
				p->header.flag |= BT_LEAF;
				p->header.nextindex =
				    cpu_to_le16(XTENTRYSTART);

				/* XT_PUTPAGE(mp); */

				break;
			} else {
				/* free the parent page */
				if ((rc = xtRelink(tid, ip, p)))
					return rc;

				xaddr = addressPXD(&p->header.self);
				/* free the page extent */
				dbFree(ip, xaddr,
				       (s64) JFS_SBI(ip->i_sb)->nbperpage);

				/* unpin/free the buffer page */
				discard_metapage(mp);

				/* propagate up */
				continue;
			}
		}
		/*
		 * the parent has other entries remaining:
		 * delete the router entry from the parent page.
		 */
		else {
			BT_MARK_DIRTY(mp, ip);
			/*
			 * acquire a transaction lock on the leaf page;
			 *
			 * action:xad deletion;
			 */
			tlck = txLock(tid, ip, mp, tlckXTREE);
			xtlck = (struct xtlock *) & tlck->lock;
			xtlck->lwm.offset =
			    (xtlck->lwm.offset) ? min(index,
						      xtlck->lwm.
						      offset) : index;

			/* if delete from middle,
			 * shift left/compact the remaining entries in the page
			 */
			if (index < nextindex - 1)
				memmove(&p->xad[index], &p->xad[index + 1],
					(nextindex - index -
					 1) << L2XTSLOTSIZE);

			le16_add_cpu(&p->header.nextindex, -1);
			jfs_info("xtDeleteUp(entry): 0x%lx[%d]",
				 (ulong) parent->bn, index);
		}

		/* unpin the parent page */
		XT_PUTPAGE(mp);

		/* exit propagation up */
		break;
	}

	return 0;
}


/*
 * NAME:	xtRelocate()
 *
 * FUNCTION:	relocate xtpage or data extent of regular file;
 *		This function is mainly used by defragfs utility.
 *
 * NOTE:	This routine does not have the logic to handle
 *		uncommitted allocated extent. The caller should call
 *		txCommit() to commit all the allocation before call
 *		this routine.
 */
int
xtRelocate(tid_t tid, struct inode * ip, xad_t * oxad,	/* old XAD */
	   s64 nxaddr,		/* new xaddr */
	   int xtype)
{				/* extent type: XTPAGE or DATAEXT */
	int rc = 0;
	struct tblock *tblk;
	struct tlock *tlck;
	struct xtlock *xtlck;
	struct metapage *mp, *pmp, *lmp, *rmp;	/* meta-page buffer */
	xtpage_t *p, *pp, *rp, *lp;	/* base B+-tree index page */
	xad_t *xad;
	pxd_t *pxd;
	s64 xoff, xsize;
	int xlen;
	s64 oxaddr, sxaddr, dxaddr, nextbn, prevbn;
	cbuf_t *cp;
	s64 offset, nbytes, nbrd, pno;
	int nb, npages, nblks;
	s64 bn;
	int cmp;
	int index;
	struct pxd_lock *pxdlock;
	struct btstack btstack;	/* traverse stack */

	xtype = xtype & EXTENT_TYPE;

	xoff = offsetXAD(oxad);
	oxaddr = addressXAD(oxad);
	xlen = lengthXAD(oxad);

	/* validate extent offset */
	offset = xoff << JFS_SBI(ip->i_sb)->l2bsize;
	if (offset >= ip->i_size)
		return -ESTALE;	/* stale extent */

	jfs_info("xtRelocate: xtype:%d xoff:0x%lx xlen:0x%x xaddr:0x%lx:0x%lx",
		 xtype, (ulong) xoff, xlen, (ulong) oxaddr, (ulong) nxaddr);

	/*
	 *	1. get and validate the parent xtpage/xad entry
	 *	covering the source extent to be relocated;
	 */
	if (xtype == DATAEXT) {
		/* search in leaf entry */
		rc = xtSearch(ip, xoff, NULL, &cmp, &btstack, 0);
		if (rc)
			return rc;

		/* retrieve search result */
		XT_GETSEARCH(ip, btstack.top, bn, pmp, pp, index);

		if (cmp) {
			XT_PUTPAGE(pmp);
			return -ESTALE;
		}

		/* validate for exact match with a single entry */
		xad = &pp->xad[index];
		if (addressXAD(xad) != oxaddr || lengthXAD(xad) != xlen) {
			XT_PUTPAGE(pmp);
			return -ESTALE;
		}
	} else {		/* (xtype == XTPAGE) */

		/* search in internal entry */
		rc = xtSearchNode(ip, oxad, &cmp, &btstack, 0);
		if (rc)
			return rc;

		/* retrieve search result */
		XT_GETSEARCH(ip, btstack.top, bn, pmp, pp, index);

		if (cmp) {
			XT_PUTPAGE(pmp);
			return -ESTALE;
		}

		/* xtSearchNode() validated for exact match with a single entry
		 */
		xad = &pp->xad[index];
	}
	jfs_info("xtRelocate: parent xad entry validated.");

	/*
	 *	2. relocate the extent
	 */
	if (xtype == DATAEXT) {
		/* if the extent is allocated-but-not-recorded
		 * there is no real data to be moved in this extent,
		 */
		if (xad->flag & XAD_NOTRECORDED)
			goto out;
		else
			/* release xtpage for cmRead()/xtLookup() */
			XT_PUTPAGE(pmp);

		/*
		 *	cmRelocate()
		 *
		 * copy target data pages to be relocated;
		 *
		 * data extent must start at page boundary and
		 * multiple of page size (except the last data extent);
		 * read in each page of the source data extent into cbuf,
		 * update the cbuf extent descriptor of the page to be
		 * homeward bound to new dst data extent
		 * copy the data from the old extent to new extent.
		 * copy is essential for compressed files to avoid problems
		 * that can arise if there was a change in compression
		 * algorithms.
		 * it is a good strategy because it may disrupt cache
		 * policy to keep the pages in memory afterwards.
		 */
		offset = xoff << JFS_SBI(ip->i_sb)->l2bsize;
		assert((offset & CM_OFFSET) == 0);
		nbytes = xlen << JFS_SBI(ip->i_sb)->l2bsize;
		pno = offset >> CM_L2BSIZE;
		npages = (nbytes + (CM_BSIZE - 1)) >> CM_L2BSIZE;
/*
		npages = ((offset + nbytes - 1) >> CM_L2BSIZE) -
			  (offset >> CM_L2BSIZE) + 1;
*/
		sxaddr = oxaddr;
		dxaddr = nxaddr;

		/* process the request one cache buffer at a time */
		for (nbrd = 0; nbrd < nbytes; nbrd += nb,
		     offset += nb, pno++, npages--) {
			/* compute page size */
			nb = min(nbytes - nbrd, CM_BSIZE);

			/* get the cache buffer of the page */
			if (rc = cmRead(ip, offset, npages, &cp))
				break;

			assert(addressPXD(&cp->cm_pxd) == sxaddr);
			assert(!cp->cm_modified);

			/* bind buffer with the new extent address */
			nblks = nb >> JFS_IP(ip->i_sb)->l2bsize;
			cmSetXD(ip, cp, pno, dxaddr, nblks);

			/* release the cbuf, mark it as modified */
			cmPut(cp, true);

			dxaddr += nblks;
			sxaddr += nblks;
		}

		/* get back parent page */
		if ((rc = xtSearch(ip, xoff, NULL, &cmp, &btstack, 0)))
			return rc;

		XT_GETSEARCH(ip, btstack.top, bn, pmp, pp, index);
		jfs_info("xtRelocate: target data extent relocated.");
	} else {		/* (xtype == XTPAGE) */

		/*
		 * read in the target xtpage from the source extent;
		 */
		XT_GETPAGE(ip, oxaddr, mp, PSIZE, p, rc);
		if (rc) {
			XT_PUTPAGE(pmp);
			return rc;
		}

		/*
		 * read in sibling pages if any to update sibling pointers;
		 */
		rmp = NULL;
		if (p->header.next) {
			nextbn = le64_to_cpu(p->header.next);
			XT_GETPAGE(ip, nextbn, rmp, PSIZE, rp, rc);
			if (rc) {
				XT_PUTPAGE(pmp);
				XT_PUTPAGE(mp);
				return (rc);
			}
		}

		lmp = NULL;
		if (p->header.prev) {
			prevbn = le64_to_cpu(p->header.prev);
			XT_GETPAGE(ip, prevbn, lmp, PSIZE, lp, rc);
			if (rc) {
				XT_PUTPAGE(pmp);
				XT_PUTPAGE(mp);
				if (rmp)
					XT_PUTPAGE(rmp);
				return (rc);
			}
		}

		/* at this point, all xtpages to be updated are in memory */

		/*
		 * update sibling pointers of sibling xtpages if any;
		 */
		if (lmp) {
			BT_MARK_DIRTY(lmp, ip);
			tlck = txLock(tid, ip, lmp, tlckXTREE | tlckRELINK);
			lp->header.next = cpu_to_le64(nxaddr);
			XT_PUTPAGE(lmp);
		}

		if (rmp) {
			BT_MARK_DIRTY(rmp, ip);
			tlck = txLock(tid, ip, rmp, tlckXTREE | tlckRELINK);
			rp->header.prev = cpu_to_le64(nxaddr);
			XT_PUTPAGE(rmp);
		}

		/*
		 * update the target xtpage to be relocated
		 *
		 * update the self address of the target page
		 * and write to destination extent;
		 * redo image covers the whole xtpage since it is new page
		 * to the destination extent;
		 * update of bmap for the free of source extent
		 * of the target xtpage itself:
		 * update of bmap for the allocation of destination extent
		 * of the target xtpage itself:
		 * update of bmap for the extents covered by xad entries in
		 * the target xtpage is not necessary since they are not
		 * updated;
		 * if not committed before this relocation,
		 * target page may contain XAD_NEW entries which must
		 * be scanned for bmap update (logredo() always
		 * scan xtpage REDOPAGE image for bmap update);
		 * if committed before this relocation (tlckRELOCATE),
		 * scan may be skipped by commit() and logredo();
		 */
		BT_MARK_DIRTY(mp, ip);
		/* tlckNEW init xtlck->lwm.offset = XTENTRYSTART; */
		tlck = txLock(tid, ip, mp, tlckXTREE | tlckNEW);
		xtlck = (struct xtlock *) & tlck->lock;

		/* update the self address in the xtpage header */
		pxd = &p->header.self;
		PXDaddress(pxd, nxaddr);

		/* linelock for the after image of the whole page */
		xtlck->lwm.length =
		    le16_to_cpu(p->header.nextindex) - xtlck->lwm.offset;

		/* update the buffer extent descriptor of target xtpage */
		xsize = xlen << JFS_SBI(ip->i_sb)->l2bsize;
		bmSetXD(mp, nxaddr, xsize);

		/* unpin the target page to new homeward bound */
		XT_PUTPAGE(mp);
		jfs_info("xtRelocate: target xtpage relocated.");
	}

	/*
	 *	3. acquire maplock for the source extent to be freed;
	 *
	 * acquire a maplock saving the src relocated extent address;
	 * to free of the extent at commit time;
	 */
      out:
	/* if DATAEXT relocation, write a LOG_UPDATEMAP record for
	 * free PXD of the source data extent (logredo() will update
	 * bmap for free of source data extent), and update bmap for
	 * free of the source data extent;
	 */
	if (xtype == DATAEXT)
		tlck = txMaplock(tid, ip, tlckMAP);
	/* if XTPAGE relocation, write a LOG_NOREDOPAGE record
	 * for the source xtpage (logredo() will init NoRedoPage
	 * filter and will also update bmap for free of the source
	 * xtpage), and update bmap for free of the source xtpage;
	 * N.B. We use tlckMAP instead of tlkcXTREE because there
	 *      is no buffer associated with this lock since the buffer
	 *      has been redirected to the target location.
	 */
	else			/* (xtype == XTPAGE) */
		tlck = txMaplock(tid, ip, tlckMAP | tlckRELOCATE);

	pxdlock = (struct pxd_lock *) & tlck->lock;
	pxdlock->flag = mlckFREEPXD;
	PXDaddress(&pxdlock->pxd, oxaddr);
	PXDlength(&pxdlock->pxd, xlen);
	pxdlock->index = 1;

	/*
	 *	4. update the parent xad entry for relocation;
	 *
	 * acquire tlck for the parent entry with XAD_NEW as entry
	 * update which will write LOG_REDOPAGE and update bmap for
	 * allocation of XAD_NEW destination extent;
	 */
	jfs_info("xtRelocate: update parent xad entry.");
	BT_MARK_DIRTY(pmp, ip);
	tlck = txLock(tid, ip, pmp, tlckXTREE | tlckGROW);
	xtlck = (struct xtlock *) & tlck->lock;

	/* update the XAD with the new destination extent; */
	xad = &pp->xad[index];
	xad->flag |= XAD_NEW;
	XADaddress(xad, nxaddr);

	xtlck->lwm.offset = min(index, xtlck->lwm.offset);
	xtlck->lwm.length = le16_to_cpu(pp->header.nextindex) -
	    xtlck->lwm.offset;

	/* unpin the parent xtpage */
	XT_PUTPAGE(pmp);

	return rc;
}


/*
 *	xtSearchNode()
 *
 * function:	search for the internal xad entry covering specified extent.
 *		This function is mainly used by defragfs utility.
 *
 * parameters:
 *	ip	- file object;
 *	xad	- extent to find;
 *	cmpp	- comparison result:
 *	btstack - traverse stack;
 *	flag	- search process flag;
 *
 * returns:
 *	btstack contains (bn, index) of search path traversed to the entry.
 *	*cmpp is set to result of comparison with the entry returned.
 *	the page containing the entry is pinned at exit.
 */
static int xtSearchNode(struct inode *ip, xad_t * xad,	/* required XAD entry */
			int *cmpp, struct btstack * btstack, int flag)
{
	int rc = 0;
	s64 xoff, xaddr;
	int xlen;
	int cmp = 1;		/* init for empty page */
	s64 bn;			/* block number */
	struct metapage *mp;	/* meta-page buffer */
	xtpage_t *p;		/* page */
	int base, index, lim;
	struct btframe *btsp;
	s64 t64;

	BT_CLR(btstack);

	xoff = offsetXAD(xad);
	xlen = lengthXAD(xad);
	xaddr = addressXAD(xad);

	/*
	 *	search down tree from root:
	 *
	 * between two consecutive entries of <Ki, Pi> and <Kj, Pj> of
	 * internal page, child page Pi contains entry with k, Ki <= K < Kj.
	 *
	 * if entry with search key K is not found
	 * internal page search find the entry with largest key Ki
	 * less than K which point to the child page to search;
	 * leaf page search find the entry with smallest key Kj
	 * greater than K so that the returned index is the position of
	 * the entry to be shifted right for insertion of new entry.
	 * for empty tree, search key is greater than any key of the tree.
	 *
	 * by convention, root bn = 0.
	 */
	for (bn = 0;;) {
		/* get/pin the page to search */
		XT_GETPAGE(ip, bn, mp, PSIZE, p, rc);
		if (rc)
			return rc;
		if (p->header.flag & BT_LEAF) {
			XT_PUTPAGE(mp);
			return -ESTALE;
		}

		lim = le16_to_cpu(p->header.nextindex) - XTENTRYSTART;

		/*
		 * binary search with search key K on the current page
		 */
		for (base = XTENTRYSTART; lim; lim >>= 1) {
			index = base + (lim >> 1);

			XT_CMP(cmp, xoff, &p->xad[index], t64);
			if (cmp == 0) {
				/*
				 *	search hit
				 *
				 * verify for exact match;
				 */
				if (xaddr == addressXAD(&p->xad[index]) &&
				    xoff == offsetXAD(&p->xad[index])) {
					*cmpp = cmp;

					/* save search result */
					btsp = btstack->top;
					btsp->bn = bn;
					btsp->index = index;
					btsp->mp = mp;

					return 0;
				}

				/* descend/search its child page */
				goto next;
			}

			if (cmp > 0) {
				base = index + 1;
				--lim;
			}
		}

		/*
		 *	search miss - non-leaf page:
		 *
		 * base is the smallest index with key (Kj) greater than
		 * search key (K) and may be zero or maxentry index.
		 * if base is non-zero, decrement base by one to get the parent
		 * entry of the child page to search.
		 */
		index = base ? base - 1 : base;

		/*
		 * go down to child page
		 */
	      next:
		/* get the child page block number */
		bn = addressXAD(&p->xad[index]);

		/* unpin the parent page */
		XT_PUTPAGE(mp);
	}
}


/*
 *	xtRelink()
 *
 * function:
 *	link around a freed page.
 *
 * Parameter:
 *	int		tid,
 *	struct inode	*ip,
 *	xtpage_t	*p)
 *
 * returns:
 */
static int xtRelink(tid_t tid, struct inode *ip, xtpage_t * p)
{
	int rc = 0;
	struct metapage *mp;
	s64 nextbn, prevbn;
	struct tlock *tlck;

	nextbn = le64_to_cpu(p->header.next);
	prevbn = le64_to_cpu(p->header.prev);

	/* update prev pointer of the next page */
	if (nextbn != 0) {
		XT_GETPAGE(ip, nextbn, mp, PSIZE, p, rc);
		if (rc)
			return rc;

		/*
		 * acquire a transaction lock on the page;
		 *
		 * action: update prev pointer;
		 */
		BT_MARK_DIRTY(mp, ip);
		tlck = txLock(tid, ip, mp, tlckXTREE | tlckRELINK);

		/* the page may already have been tlock'd */

		p->header.prev = cpu_to_le64(prevbn);

		XT_PUTPAGE(mp);
	}

	/* update next pointer of the previous page */
	if (prevbn != 0) {
		XT_GETPAGE(ip, prevbn, mp, PSIZE, p, rc);
		if (rc)
			return rc;

		/*
		 * acquire a transaction lock on the page;
		 *
		 * action: update next pointer;
		 */
		BT_MARK_DIRTY(mp, ip);
		tlck = txLock(tid, ip, mp, tlckXTREE | tlckRELINK);

		/* the page may already have been tlock'd */

		p->header.next = le64_to_cpu(nextbn);

		XT_PUTPAGE(mp);
	}

	return 0;
}
#endif				/*  _STILL_TO_PORT */


/*
 *	xtInitRoot()
 *
 * initialize file root (inline in inode)
 */
void xtInitRoot(tid_t tid, struct inode *ip)
{
	xtpage_t *p;

	/*
	 * acquire a transaction lock on the root
	 *
	 * action:
	 */
	txLock(tid, ip, (struct metapage *) &JFS_IP(ip)->bxflag,
		      tlckXTREE | tlckNEW);
	p = &JFS_IP(ip)->i_xtroot;

	p->header.flag = DXD_INDEX | BT_ROOT | BT_LEAF;
	p->header.nextindex = cpu_to_le16(XTENTRYSTART);

	if (S_ISDIR(ip->i_mode))
		p->header.maxentry = cpu_to_le16(XTROOTINITSLOT_DIR);
	else {
		p->header.maxentry = cpu_to_le16(XTROOTINITSLOT);
		ip->i_size = 0;
	}


	return;
}


/*
 * We can run into a deadlock truncating a file with a large number of
 * xtree pages (large fragmented file).  A robust fix would entail a
 * reservation system where we would reserve a number of metadata pages
 * and tlocks which we would be guaranteed without a deadlock.  Without
 * this, a partial fix is to limit number of metadata pages we will lock
 * in a single transaction.  Currently we will truncate the file so that
 * no more than 50 leaf pages will be locked.  The caller of xtTruncate
 * will be responsible for ensuring that the current transaction gets
 * committed, and that subsequent transactions are created to truncate
 * the file further if needed.
 */
#define MAX_TRUNCATE_LEAVES 50

/*
 *	xtTruncate()
 *
 * function:
 *	traverse for truncation logging backward bottom up;
 *	terminate at the last extent entry at the current subtree
 *	root page covering new down size.
 *	truncation may occur within the last extent entry.
 *
 * parameter:
 *	int		tid,
 *	struct inode	*ip,
 *	s64		newsize,
 *	int		type)	{PWMAP, PMAP, WMAP; DELETE, TRUNCATE}
 *
 * return:
 *
 * note:
 *	PWMAP:
 *	 1. truncate (non-COMMIT_NOLINK file)
 *	    by jfs_truncate() or jfs_open(O_TRUNC):
 *	    xtree is updated;
 *	 2. truncate index table of directory when last entry removed
 *	map update via tlock at commit time;
 *	PMAP:
 *	 Call xtTruncate_pmap instead
 *	WMAP:
 *	 1. remove (free zero link count) on last reference release
 *	    (pmap has been freed at commit zero link count);
 *	 2. truncate (COMMIT_NOLINK file, i.e., tmp file):
 *	    xtree is updated;
 *	 map update directly at truncation time;
 *
 *	if (DELETE)
 *		no LOG_NOREDOPAGE is required (NOREDOFILE is sufficient);
 *	else if (TRUNCATE)
 *		must write LOG_NOREDOPAGE for deleted index page;
 *
 * pages may already have been tlocked by anonymous transactions
 * during file growth (i.e., write) before truncation;
 *
 * except last truncated entry, deleted entries remains as is
 * in the page (nextindex is updated) for other use
 * (e.g., log/update allocation map): this avoid copying the page
 * info but delay free of pages;
 *
 */
s64 xtTruncate(tid_t tid, struct inode *ip, s64 newsize, int flag)
{
	int rc = 0;
	s64 teof;
	struct metapage *mp;
	xtpage_t *p;
	s64 bn;
	int index, nextindex;
	xad_t *xad;
	s64 xoff, xaddr;
	int xlen, len, freexlen;
	struct btstack btstack;
	struct btframe *parent;
	struct tblock *tblk = NULL;
	struct tlock *tlck = NULL;
	struct xtlock *xtlck = NULL;
	struct xdlistlock xadlock;	/* maplock for COMMIT_WMAP */
	struct pxd_lock *pxdlock;		/* maplock for COMMIT_WMAP */
	s64 nfreed;
	int freed, log;
	int locked_leaves = 0;

	/* save object truncation type */
	if (tid) {
		tblk = tid_to_tblock(tid);
		tblk->xflag |= flag;
	}

	nfreed = 0;

	flag &= COMMIT_MAP;
	assert(flag != COMMIT_PMAP);

	if (flag == COMMIT_PWMAP)
		log = 1;
	else {
		log = 0;
		xadlock.flag = mlckFREEXADLIST;
		xadlock.index = 1;
	}

	/*
	 * if the newsize is not an integral number of pages,
	 * the file between newsize and next page boundary will
	 * be cleared.
	 * if truncating into a file hole, it will cause
	 * a full block to be allocated for the logical block.
	 */

	/*
	 * release page blocks of truncated region <teof, eof>
	 *
	 * free the data blocks from the leaf index blocks.
	 * delete the parent index entries corresponding to
	 * the freed child data/index blocks.
	 * free the index blocks themselves which aren't needed
	 * in new sized file.
	 *
	 * index blocks are updated only if the blocks are to be
	 * retained in the new sized file.
	 * if type is PMAP, the data and index pages are NOT
	 * freed, and the data and index blocks are NOT freed
	 * from working map.
	 * (this will allow continued access of data/index of
	 * temporary file (zerolink count file truncated to zero-length)).
	 */
	teof = (newsize + (JFS_SBI(ip->i_sb)->bsize - 1)) >>
	    JFS_SBI(ip->i_sb)->l2bsize;

	/* clear stack */
	BT_CLR(&btstack);

	/*
	 * start with root
	 *
	 * root resides in the inode
	 */
	bn = 0;

	/*
	 * first access of each page:
	 */
      getPage:
	XT_GETPAGE(ip, bn, mp, PSIZE, p, rc);
	if (rc)
		return rc;

	/* process entries backward from last index */
	index = le16_to_cpu(p->header.nextindex) - 1;


	/* Since this is the rightmost page at this level, and we may have
	 * already freed a page that was formerly to the right, let's make
	 * sure that the next pointer is zero.
	 */
	if (p->header.next) {
		if (log)
			/*
			 * Make sure this change to the header is logged.
			 * If we really truncate this leaf, the flag
			 * will be changed to tlckTRUNCATE
			 */
			tlck = txLock(tid, ip, mp, tlckXTREE|tlckGROW);
		BT_MARK_DIRTY(mp, ip);
		p->header.next = 0;
	}

	if (p->header.flag & BT_INTERNAL)
		goto getChild;

	/*
	 *	leaf page
	 */
	freed = 0;

	/* does region covered by leaf page precede Teof ? */
	xad = &p->xad[index];
	xoff = offsetXAD(xad);
	xlen = lengthXAD(xad);
	if (teof >= xoff + xlen) {
		XT_PUTPAGE(mp);
		goto getParent;
	}

	/* (re)acquire tlock of the leaf page */
	if (log) {
		if (++locked_leaves > MAX_TRUNCATE_LEAVES) {
			/*
			 * We need to limit the size of the transaction
			 * to avoid exhausting pagecache & tlocks
			 */
			XT_PUTPAGE(mp);
			newsize = (xoff + xlen) << JFS_SBI(ip->i_sb)->l2bsize;
			goto getParent;
		}
		tlck = txLock(tid, ip, mp, tlckXTREE);
		tlck->type = tlckXTREE | tlckTRUNCATE;
		xtlck = (struct xtlock *) & tlck->lock;
		xtlck->hwm.offset = le16_to_cpu(p->header.nextindex) - 1;
	}
	BT_MARK_DIRTY(mp, ip);

	/*
	 * scan backward leaf page entries
	 */
	for (; index >= XTENTRYSTART; index--) {
		xad = &p->xad[index];
		xoff = offsetXAD(xad);
		xlen = lengthXAD(xad);
		xaddr = addressXAD(xad);

		/*
		 * The "data" for a directory is indexed by the block
		 * device's address space.  This metadata must be invalidated
		 * here
		 */
		if (S_ISDIR(ip->i_mode) && (teof == 0))
			invalidate_xad_metapages(ip, *xad);
		/*
		 * entry beyond eof: continue scan of current page
		 *          xad
		 * ---|---=======------->
		 *   eof
		 */
		if (teof < xoff) {
			nfreed += xlen;
			continue;
		}

		/*
		 * (xoff <= teof): last entry to be deleted from page;
		 * If other entries remain in page: keep and update the page.
		 */

		/*
		 * eof == entry_start: delete the entry
		 *           xad
		 * -------|=======------->
		 *       eof
		 *
		 */
		if (teof == xoff) {
			nfreed += xlen;

			if (index == XTENTRYSTART)
				break;

			nextindex = index;
		}
		/*
		 * eof within the entry: truncate the entry.
		 *          xad
		 * -------===|===------->
		 *          eof
		 */
		else if (teof < xoff + xlen) {
			/* update truncated entry */
			len = teof - xoff;
			freexlen = xlen - len;
			XADlength(xad, len);

			/* save pxd of truncated extent in tlck */
			xaddr += len;
			if (log) {	/* COMMIT_PWMAP */
				xtlck->lwm.offset = (xtlck->lwm.offset) ?
				    min(index, (int)xtlck->lwm.offset) : index;
				xtlck->lwm.length = index + 1 -
				    xtlck->lwm.offset;
				xtlck->twm.offset = index;
				pxdlock = (struct pxd_lock *) & xtlck->pxdlock;
				pxdlock->flag = mlckFREEPXD;
				PXDaddress(&pxdlock->pxd, xaddr);
				PXDlength(&pxdlock->pxd, freexlen);
			}
			/* free truncated extent */
			else {	/* COMMIT_WMAP */

				pxdlock = (struct pxd_lock *) & xadlock;
				pxdlock->flag = mlckFREEPXD;
				PXDaddress(&pxdlock->pxd, xaddr);
				PXDlength(&pxdlock->pxd, freexlen);
				txFreeMap(ip, pxdlock, NULL, COMMIT_WMAP);

				/* reset map lock */
				xadlock.flag = mlckFREEXADLIST;
			}

			/* current entry is new last entry; */
			nextindex = index + 1;

			nfreed += freexlen;
		}
		/*
		 * eof beyond the entry:
		 *          xad
		 * -------=======---|--->
		 *                 eof
		 */
		else {		/* (xoff + xlen < teof) */

			nextindex = index + 1;
		}

		if (nextindex < le16_to_cpu(p->header.nextindex)) {
			if (!log) {	/* COMMIT_WAMP */
				xadlock.xdlist = &p->xad[nextindex];
				xadlock.count =
				    le16_to_cpu(p->header.nextindex) -
				    nextindex;
				txFreeMap(ip, (struct maplock *) & xadlock,
					  NULL, COMMIT_WMAP);
			}
			p->header.nextindex = cpu_to_le16(nextindex);
		}

		XT_PUTPAGE(mp);

		/* assert(freed == 0); */
		goto getParent;
	}			/* end scan of leaf page entries */

	freed = 1;

	/*
	 * leaf page become empty: free the page if type != PMAP
	 */
	if (log) {		/* COMMIT_PWMAP */
		/* txCommit() with tlckFREE:
		 * free data extents covered by leaf [XTENTRYSTART:hwm);
		 * invalidate leaf if COMMIT_PWMAP;
		 * if (TRUNCATE), will write LOG_NOREDOPAGE;
		 */
		tlck->type = tlckXTREE | tlckFREE;
	} else {		/* COMMIT_WAMP */

		/* free data extents covered by leaf */
		xadlock.xdlist = &p->xad[XTENTRYSTART];
		xadlock.count =
		    le16_to_cpu(p->header.nextindex) - XTENTRYSTART;
		txFreeMap(ip, (struct maplock *) & xadlock, NULL, COMMIT_WMAP);
	}

	if (p->header.flag & BT_ROOT) {
		p->header.flag &= ~BT_INTERNAL;
		p->header.flag |= BT_LEAF;
		p->header.nextindex = cpu_to_le16(XTENTRYSTART);

		XT_PUTPAGE(mp);	/* debug */
		goto out;
	} else {
		if (log) {	/* COMMIT_PWMAP */
			/* page will be invalidated at tx completion
			 */
			XT_PUTPAGE(mp);
		} else {	/* COMMIT_WMAP */

			if (mp->lid)
				lid_to_tlock(mp->lid)->flag |= tlckFREELOCK;

			/* invalidate empty leaf page */
			discard_metapage(mp);
		}
	}

	/*
	 * the leaf page become empty: delete the parent entry
	 * for the leaf page if the parent page is to be kept
	 * in the new sized file.
	 */

	/*
	 * go back up to the parent page
	 */
      getParent:
	/* pop/restore parent entry for the current child page */
	if ((parent = BT_POP(&btstack)) == NULL)
		/* current page must have been root */
		goto out;

	/* get back the parent page */
	bn = parent->bn;
	XT_GETPAGE(ip, bn, mp, PSIZE, p, rc);
	if (rc)
		return rc;

	index = parent->index;

	/*
	 * child page was not empty:
	 */
	if (freed == 0) {
		/* has any entry deleted from parent ? */
		if (index < le16_to_cpu(p->header.nextindex) - 1) {
			/* (re)acquire tlock on the parent page */
			if (log) {	/* COMMIT_PWMAP */
				/* txCommit() with tlckTRUNCATE:
				 * free child extents covered by parent [);
				 */
				tlck = txLock(tid, ip, mp, tlckXTREE);
				xtlck = (struct xtlock *) & tlck->lock;
				if (!(tlck->type & tlckTRUNCATE)) {
					xtlck->hwm.offset =
					    le16_to_cpu(p->header.
							nextindex) - 1;
					tlck->type =
					    tlckXTREE | tlckTRUNCATE;
				}
			} else {	/* COMMIT_WMAP */

				/* free child extents covered by parent */
				xadlock.xdlist = &p->xad[index + 1];
				xadlock.count =
				    le16_to_cpu(p->header.nextindex) -
				    index - 1;
				txFreeMap(ip, (struct maplock *) & xadlock,
					  NULL, COMMIT_WMAP);
			}
			BT_MARK_DIRTY(mp, ip);

			p->header.nextindex = cpu_to_le16(index + 1);
		}
		XT_PUTPAGE(mp);
		goto getParent;
	}

	/*
	 * child page was empty:
	 */
	nfreed += lengthXAD(&p->xad[index]);

	/*
	 * During working map update, child page's tlock must be handled
	 * before parent's.  This is because the parent's tlock will cause
	 * the child's disk space to be marked available in the wmap, so
	 * it's important that the child page be released by that time.
	 *
	 * ToDo:  tlocks should be on doubly-linked list, so we can
	 * quickly remove it and add it to the end.
	 */

	/*
	 * Move parent page's tlock to the end of the tid's tlock list
	 */
	if (log && mp->lid && (tblk->last != mp->lid) &&
	    lid_to_tlock(mp->lid)->tid) {
		lid_t lid = mp->lid;
		struct tlock *prev;

		tlck = lid_to_tlock(lid);

		if (tblk->next == lid)
			tblk->next = tlck->next;
		else {
			for (prev = lid_to_tlock(tblk->next);
			     prev->next != lid;
			     prev = lid_to_tlock(prev->next)) {
				assert(prev->next);
			}
			prev->next = tlck->next;
		}
		lid_to_tlock(tblk->last)->next = lid;
		tlck->next = 0;
		tblk->last = lid;
	}

	/*
	 * parent page become empty: free the page
	 */
	if (index == XTENTRYSTART) {
		if (log) {	/* COMMIT_PWMAP */
			/* txCommit() with tlckFREE:
			 * free child extents covered by parent;
			 * invalidate parent if COMMIT_PWMAP;
			 */
			tlck = txLock(tid, ip, mp, tlckXTREE);
			xtlck = (struct xtlock *) & tlck->lock;
			xtlck->hwm.offset =
			    le16_to_cpu(p->header.nextindex) - 1;
			tlck->type = tlckXTREE | tlckFREE;
		} else {	/* COMMIT_WMAP */

			/* free child extents covered by parent */
			xadlock.xdlist = &p->xad[XTENTRYSTART];
			xadlock.count =
			    le16_to_cpu(p->header.nextindex) -
			    XTENTRYSTART;
			txFreeMap(ip, (struct maplock *) & xadlock, NULL,
				  COMMIT_WMAP);
		}
		BT_MARK_DIRTY(mp, ip);

		if (p->header.flag & BT_ROOT) {
			p->header.flag &= ~BT_INTERNAL;
			p->header.flag |= BT_LEAF;
			p->header.nextindex = cpu_to_le16(XTENTRYSTART);
			if (le16_to_cpu(p->header.maxentry) == XTROOTMAXSLOT) {
				/*
				 * Shrink root down to allow inline
				 * EA (otherwise fsck complains)
				 */
				p->header.maxentry =
				    cpu_to_le16(XTROOTINITSLOT);
				JFS_IP(ip)->mode2 |= INLINEEA;
			}

			XT_PUTPAGE(mp);	/* debug */
			goto out;
		} else {
			if (log) {	/* COMMIT_PWMAP */
				/* page will be invalidated at tx completion
				 */
				XT_PUTPAGE(mp);
			} else {	/* COMMIT_WMAP */

				if (mp->lid)
					lid_to_tlock(mp->lid)->flag |=
						tlckFREELOCK;

				/* invalidate parent page */
				discard_metapage(mp);
			}

			/* parent has become empty and freed:
			 * go back up to its parent page
			 */
			/* freed = 1; */
			goto getParent;
		}
	}
	/*
	 * parent page still has entries for front region;
	 */
	else {
		/* try truncate region covered by preceding entry
		 * (process backward)
		 */
		index--;

		/* go back down to the child page corresponding
		 * to the entry
		 */
		goto getChild;
	}

	/*
	 *	internal page: go down to child page of current entry
	 */
      getChild:
	/* save current parent entry for the child page */
	if (BT_STACK_FULL(&btstack)) {
		jfs_error(ip->i_sb, "stack overrun!\n");
		XT_PUTPAGE(mp);
		return -EIO;
	}
	BT_PUSH(&btstack, bn, index);

	/* get child page */
	xad = &p->xad[index];
	bn = addressXAD(xad);

	/*
	 * first access of each internal entry:
	 */
	/* release parent page */
	XT_PUTPAGE(mp);

	/* process the child page */
	goto getPage;

      out:
	/*
	 * update file resource stat
	 */
	/* set size
	 */
	if (S_ISDIR(ip->i_mode) && !newsize)
		ip->i_size = 1;	/* fsck hates zero-length directories */
	else
		ip->i_size = newsize;

	/* update quota allocation to reflect freed blocks */
	dquot_free_block(ip, nfreed);

	/*
	 * free tlock of invalidated pages
	 */
	if (flag == COMMIT_WMAP)
		txFreelock(ip);

	return newsize;
}


/*
 *	xtTruncate_pmap()
 *
 * function:
 *	Perform truncate to zero length for deleted file, leaving the
 *	the xtree and working map untouched.  This allows the file to
 *	be accessed via open file handles, while the delete of the file
 *	is committed to disk.
 *
 * parameter:
 *	tid_t		tid,
 *	struct inode	*ip,
 *	s64		committed_size)
 *
 * return: new committed size
 *
 * note:
 *
 *	To avoid deadlock by holding too many transaction locks, the
 *	truncation may be broken up into multiple transactions.
 *	The committed_size keeps track of part of the file has been
 *	freed from the pmaps.
 */
s64 xtTruncate_pmap(tid_t tid, struct inode *ip, s64 committed_size)
{
	s64 bn;
	struct btstack btstack;
	int cmp;
	int index;
	int locked_leaves = 0;
	struct metapage *mp;
	xtpage_t *p;
	struct btframe *parent;
	int rc;
	struct tblock *tblk;
	struct tlock *tlck = NULL;
	xad_t *xad;
	int xlen;
	s64 xoff;
	struct xtlock *xtlck = NULL;

	/* save object truncation type */
	tblk = tid_to_tblock(tid);
	tblk->xflag |= COMMIT_PMAP;

	/* clear stack */
	BT_CLR(&btstack);

	if (committed_size) {
		xoff = (committed_size >> JFS_SBI(ip->i_sb)->l2bsize) - 1;
		rc = xtSearch(ip, xoff, NULL, &cmp, &btstack, 0);
		if (rc)
			return rc;

		XT_GETSEARCH(ip, btstack.top, bn, mp, p, index);

		if (cmp != 0) {
			XT_PUTPAGE(mp);
			jfs_error(ip->i_sb, "did not find extent\n");
			return -EIO;
		}
	} else {
		/*
		 * start with root
		 *
		 * root resides in the inode
		 */
		bn = 0;

		/*
		 * first access of each page:
		 */
      getPage:
		XT_GETPAGE(ip, bn, mp, PSIZE, p, rc);
		if (rc)
			return rc;

		/* process entries backward from last index */
		index = le16_to_cpu(p->header.nextindex) - 1;

		if (p->header.flag & BT_INTERNAL)
			goto getChild;
	}

	/*
	 *	leaf page
	 */

	if (++locked_leaves > MAX_TRUNCATE_LEAVES) {
		/*
		 * We need to limit the size of the transaction
		 * to avoid exhausting pagecache & tlocks
		 */
		xad = &p->xad[index];
		xoff = offsetXAD(xad);
		xlen = lengthXAD(xad);
		XT_PUTPAGE(mp);
		return (xoff + xlen) << JFS_SBI(ip->i_sb)->l2bsize;
	}
	tlck = txLock(tid, ip, mp, tlckXTREE);
	tlck->type = tlckXTREE | tlckFREE;
	xtlck = (struct xtlock *) & tlck->lock;
	xtlck->hwm.offset = index;


	XT_PUTPAGE(mp);

	/*
	 * go back up to the parent page
	 */
      getParent:
	/* pop/restore parent entry for the current child page */
	if ((parent = BT_POP(&btstack)) == NULL)
		/* current page must have been root */
		goto out;

	/* get back the parent page */
	bn = parent->bn;
	XT_GETPAGE(ip, bn, mp, PSIZE, p, rc);
	if (rc)
		return rc;

	index = parent->index;

	/*
	 * parent page become empty: free the page
	 */
	if (index == XTENTRYSTART) {
		/* txCommit() with tlckFREE:
		 * free child extents covered by parent;
		 * invalidate parent if COMMIT_PWMAP;
		 */
		tlck = txLock(tid, ip, mp, tlckXTREE);
		xtlck = (struct xtlock *) & tlck->lock;
		xtlck->hwm.offset = le16_to_cpu(p->header.nextindex) - 1;
		tlck->type = tlckXTREE | tlckFREE;

		XT_PUTPAGE(mp);

		if (p->header.flag & BT_ROOT) {

			goto out;
		} else {
			goto getParent;
		}
	}
	/*
	 * parent page still has entries for front region;
	 */
	else
		index--;
	/*
	 *	internal page: go down to child page of current entry
	 */
      getChild:
	/* save current parent entry for the child page */
	if (BT_STACK_FULL(&btstack)) {
		jfs_error(ip->i_sb, "stack overrun!\n");
		XT_PUTPAGE(mp);
		return -EIO;
	}
	BT_PUSH(&btstack, bn, index);

	/* get child page */
	xad = &p->xad[index];
	bn = addressXAD(xad);

	/*
	 * first access of each internal entry:
	 */
	/* release parent page */
	XT_PUTPAGE(mp);

	/* process the child page */
	goto getPage;

      out:

	return 0;
}

#ifdef CONFIG_JFS_STATISTICS
int jfs_xtstat_proc_show(struct seq_file *m, void *v)
{
	seq_printf(m,
		       "JFS Xtree statistics\n"
		       "====================\n"
		       "searches = %d\n"
		       "fast searches = %d\n"
		       "splits = %d\n",
		       xtStat.search,
		       xtStat.fastSearch,
		       xtStat.split);
	return 0;
}
<<<<<<< HEAD

static int jfs_xtstat_proc_open(struct inode *inode, struct file *file)
{
	return single_open(file, jfs_xtstat_proc_show, NULL);
}

const struct file_operations jfs_xtstat_proc_fops = {
	.open		= jfs_xtstat_proc_open,
	.read		= seq_read,
	.llseek		= seq_lseek,
	.release	= single_release,
};
=======
>>>>>>> 24b8d41d
#endif<|MERGE_RESOLUTION|>--- conflicted
+++ resolved
@@ -3874,19 +3874,4 @@
 		       xtStat.split);
 	return 0;
 }
-<<<<<<< HEAD
-
-static int jfs_xtstat_proc_open(struct inode *inode, struct file *file)
-{
-	return single_open(file, jfs_xtstat_proc_show, NULL);
-}
-
-const struct file_operations jfs_xtstat_proc_fops = {
-	.open		= jfs_xtstat_proc_open,
-	.read		= seq_read,
-	.llseek		= seq_lseek,
-	.release	= single_release,
-};
-=======
->>>>>>> 24b8d41d
 #endif