// SPDX-License-Identifier: GPL-2.0-only
/*
 *  linux/fs/nfs/dir.c
 *
 *  Copyright (C) 1992  Rick Sladkey
 *
 *  nfs directory handling functions
 *
 * 10 Apr 1996	Added silly rename for unlink	--okir
 * 28 Sep 1996	Improved directory cache --okir
 * 23 Aug 1997  Claus Heine claus@momo.math.rwth-aachen.de 
 *              Re-implemented silly rename for unlink, newly implemented
 *              silly rename for nfs_rename() following the suggestions
 *              of Olaf Kirch (okir) found in this file.
 *              Following Linus comments on my original hack, this version
 *              depends only on the dcache stuff and doesn't touch the inode
 *              layer (iput() and friends).
 *  6 Jun 1999	Cache readdir lookups in the page cache. -DaveM
 */

#include <linux/module.h>
#include <linux/time.h>
#include <linux/errno.h>
#include <linux/stat.h>
#include <linux/fcntl.h>
#include <linux/string.h>
#include <linux/kernel.h>
#include <linux/slab.h>
#include <linux/mm.h>
#include <linux/sunrpc/clnt.h>
#include <linux/nfs_fs.h>
#include <linux/nfs_mount.h>
#include <linux/pagemap.h>
#include <linux/pagevec.h>
#include <linux/namei.h>
#include <linux/mount.h>
#include <linux/swap.h>
#include <linux/sched.h>
#include <linux/kmemleak.h>
#include <linux/xattr.h>

#include "delegation.h"
#include "iostat.h"
#include "internal.h"
#include "fscache.h"

#include "nfstrace.h"

/* #define NFS_DEBUG_VERBOSE 1 */

static int nfs_opendir(struct inode *, struct file *);
static int nfs_closedir(struct inode *, struct file *);
static int nfs_readdir(struct file *, struct dir_context *);
static int nfs_fsync_dir(struct file *, loff_t, loff_t, int);
static loff_t nfs_llseek_dir(struct file *, loff_t, int);
static void nfs_readdir_clear_array(struct page*);

const struct file_operations nfs_dir_operations = {
	.llseek		= nfs_llseek_dir,
	.read		= generic_read_dir,
	.iterate_shared	= nfs_readdir,
	.open		= nfs_opendir,
	.release	= nfs_closedir,
	.fsync		= nfs_fsync_dir,
};

const struct address_space_operations nfs_dir_aops = {
	.freepage = nfs_readdir_clear_array,
};

static struct nfs_open_dir_context *alloc_nfs_open_dir_context(struct inode *dir, const struct cred *cred)
{
	struct nfs_inode *nfsi = NFS_I(dir);
	struct nfs_open_dir_context *ctx;
	ctx = kmalloc(sizeof(*ctx), GFP_KERNEL);
	if (ctx != NULL) {
		ctx->duped = 0;
		ctx->attr_gencount = nfsi->attr_gencount;
		ctx->dir_cookie = 0;
		ctx->dup_cookie = 0;
		ctx->cred = get_cred(cred);
		spin_lock(&dir->i_lock);
		if (list_empty(&nfsi->open_files) &&
		    (nfsi->cache_validity & NFS_INO_DATA_INVAL_DEFER))
			nfsi->cache_validity |= NFS_INO_INVALID_DATA |
				NFS_INO_REVAL_FORCED;
		list_add(&ctx->list, &nfsi->open_files);
		spin_unlock(&dir->i_lock);
		return ctx;
	}
	return  ERR_PTR(-ENOMEM);
}

static void put_nfs_open_dir_context(struct inode *dir, struct nfs_open_dir_context *ctx)
{
	spin_lock(&dir->i_lock);
	list_del(&ctx->list);
	spin_unlock(&dir->i_lock);
	put_cred(ctx->cred);
	kfree(ctx);
}

/*
 * Open file
 */
static int
nfs_opendir(struct inode *inode, struct file *filp)
{
	int res = 0;
	struct nfs_open_dir_context *ctx;

	dfprintk(FILE, "NFS: open dir(%pD2)\n", filp);

	nfs_inc_stats(inode, NFSIOS_VFSOPEN);

	ctx = alloc_nfs_open_dir_context(inode, current_cred());
	if (IS_ERR(ctx)) {
		res = PTR_ERR(ctx);
		goto out;
	}
	filp->private_data = ctx;
out:
	return res;
}

static int
nfs_closedir(struct inode *inode, struct file *filp)
{
	put_nfs_open_dir_context(file_inode(filp), filp->private_data);
	return 0;
}

struct nfs_cache_array_entry {
	u64 cookie;
	u64 ino;
	struct qstr string;
	unsigned char d_type;
};

struct nfs_cache_array {
	atomic_t refcount;
	int size;
	int eof_index;
	u64 last_cookie;
	struct nfs_cache_array_entry array[];
};

typedef struct {
	struct file	*file;
	struct page	*page;
	struct dir_context *ctx;
	unsigned long	page_index;
	u64		*dir_cookie;
	u64		last_cookie;
	loff_t		current_index;
	loff_t		prev_index;

	unsigned long	dir_verifier;
	unsigned long	timestamp;
	unsigned long	gencount;
	unsigned int	cache_entry_index;
	bool plus;
	bool eof;
} nfs_readdir_descriptor_t;

static
void nfs_readdir_init_array(struct page *page)
{
	struct nfs_cache_array *array;

	array = kmap_atomic(page);
	memset(array, 0, sizeof(struct nfs_cache_array));
	array->eof_index = -1;
	kunmap_atomic(array);
}

/*
 * we are freeing strings created by nfs_add_to_readdir_array()
 */
static
void nfs_readdir_clear_array(struct page *page)
{
	struct nfs_cache_array *array;
	int i;

	array = kmap_atomic(page);
<<<<<<< HEAD
	if (atomic_dec_and_test(&array->refcount))
		for (i = 0; i < array->size; i++)
			kfree(array->array[i].string.name);
=======
	for (i = 0; i < array->size; i++)
		kfree(array->array[i].string.name);
	array->size = 0;
>>>>>>> 24b8d41d
	kunmap_atomic(array);
}

static bool grab_page(struct page *page)
{
	struct nfs_cache_array *array = kmap_atomic(page);
	bool res = atomic_inc_not_zero(&array->refcount);
	kunmap_atomic(array);
	return res;
}

/*
 * the caller is responsible for freeing qstr.name
 * when called by nfs_readdir_add_to_array, the strings will be freed in
 * nfs_clear_readdir_array()
 */
static
int nfs_readdir_make_qstr(struct qstr *string, const char *name, unsigned int len)
{
	string->len = len;
	string->name = kmemdup_nul(name, len, GFP_KERNEL);
	if (string->name == NULL)
		return -ENOMEM;
	/*
	 * Avoid a kmemleak false positive. The pointer to the name is stored
	 * in a page cache page which kmemleak does not scan.
	 */
	kmemleak_not_leak(string->name);
	string->hash = full_name_hash(NULL, name, len);
	return 0;
}

static
int nfs_readdir_add_to_array(struct nfs_entry *entry, struct page *page)
{
	struct nfs_cache_array *array = kmap(page);
	struct nfs_cache_array_entry *cache_entry;
	int ret;

	cache_entry = &array->array[array->size];

	/* Check that this entry lies within the page bounds */
	ret = -ENOSPC;
	if ((char *)&cache_entry[1] - (char *)page_address(page) > PAGE_SIZE)
		goto out;

	cache_entry->cookie = entry->prev_cookie;
	cache_entry->ino = entry->ino;
	cache_entry->d_type = entry->d_type;
	ret = nfs_readdir_make_qstr(&cache_entry->string, entry->name, entry->len);
	if (ret)
		goto out;
	array->last_cookie = entry->cookie;
	array->size++;
	if (entry->eof != 0)
		array->eof_index = array->size;
out:
	kunmap(page);
	return ret;
}

static inline
int is_32bit_api(void)
{
#ifdef CONFIG_COMPAT
	return in_compat_syscall();
#else
	return (BITS_PER_LONG == 32);
#endif
}

static
bool nfs_readdir_use_cookie(const struct file *filp)
{
	if ((filp->f_mode & FMODE_32BITHASH) ||
	    (!(filp->f_mode & FMODE_64BITHASH) && is_32bit_api()))
		return false;
	return true;
}

static
int nfs_readdir_search_for_pos(struct nfs_cache_array *array, nfs_readdir_descriptor_t *desc)
{
	loff_t diff = desc->ctx->pos - desc->current_index;
	unsigned int index;

	if (diff < 0)
		goto out_eof;
	if (diff >= array->size) {
		if (array->eof_index >= 0)
			goto out_eof;
		return -EAGAIN;
	}

	index = (unsigned int)diff;
	*desc->dir_cookie = array->array[index].cookie;
	desc->cache_entry_index = index;
	return 0;
out_eof:
	desc->eof = true;
	return -EBADCOOKIE;
}

static bool
nfs_readdir_inode_mapping_valid(struct nfs_inode *nfsi)
{
	if (nfsi->cache_validity & (NFS_INO_INVALID_ATTR|NFS_INO_INVALID_DATA))
		return false;
	smp_rmb();
	return !test_bit(NFS_INO_INVALIDATING, &nfsi->flags);
}

static
int nfs_readdir_search_for_cookie(struct nfs_cache_array *array, nfs_readdir_descriptor_t *desc)
{
	int i;
	loff_t new_pos;
	int status = -EAGAIN;

	for (i = 0; i < array->size; i++) {
		if (array->array[i].cookie == *desc->dir_cookie) {
			struct nfs_inode *nfsi = NFS_I(file_inode(desc->file));
			struct nfs_open_dir_context *ctx = desc->file->private_data;

			new_pos = desc->current_index + i;
			if (ctx->attr_gencount != nfsi->attr_gencount ||
			    !nfs_readdir_inode_mapping_valid(nfsi)) {
				ctx->duped = 0;
				ctx->attr_gencount = nfsi->attr_gencount;
			} else if (new_pos < desc->prev_index) {
				if (ctx->duped > 0
				    && ctx->dup_cookie == *desc->dir_cookie) {
					if (printk_ratelimit()) {
						pr_notice("NFS: directory %pD2 contains a readdir loop."
								"Please contact your server vendor.  "
								"The file: %.*s has duplicate cookie %llu\n",
								desc->file, array->array[i].string.len,
								array->array[i].string.name, *desc->dir_cookie);
					}
					status = -ELOOP;
					goto out;
				}
				ctx->dup_cookie = *desc->dir_cookie;
				ctx->duped = -1;
			}
			if (nfs_readdir_use_cookie(desc->file))
				desc->ctx->pos = *desc->dir_cookie;
			else
				desc->ctx->pos = new_pos;
			desc->prev_index = new_pos;
			desc->cache_entry_index = i;
			return 0;
		}
	}
	if (array->eof_index >= 0) {
		status = -EBADCOOKIE;
		if (*desc->dir_cookie == array->last_cookie)
			desc->eof = true;
	}
out:
	return status;
}

static
int nfs_readdir_search_array(nfs_readdir_descriptor_t *desc)
{
	struct nfs_cache_array *array;
	int status;

	array = kmap(desc->page);

	if (*desc->dir_cookie == 0)
		status = nfs_readdir_search_for_pos(array, desc);
	else
		status = nfs_readdir_search_for_cookie(array, desc);

	if (status == -EAGAIN) {
		desc->last_cookie = array->last_cookie;
		desc->current_index += array->size;
		desc->page_index++;
	}
	kunmap(desc->page);
	return status;
}

/* Fill a page with xdr information before transferring to the cache page */
static
int nfs_readdir_xdr_filler(struct page **pages, nfs_readdir_descriptor_t *desc,
			struct nfs_entry *entry, struct file *file, struct inode *inode)
{
	struct nfs_open_dir_context *ctx = file->private_data;
	const struct cred *cred = ctx->cred;
	unsigned long	timestamp, gencount;
	int		error;

 again:
	timestamp = jiffies;
	gencount = nfs_inc_attr_generation_counter();
	desc->dir_verifier = nfs_save_change_attribute(inode);
	error = NFS_PROTO(inode)->readdir(file_dentry(file), cred, entry->cookie, pages,
					  NFS_SERVER(inode)->dtsize, desc->plus);
	if (error < 0) {
		/* We requested READDIRPLUS, but the server doesn't grok it */
		if (error == -ENOTSUPP && desc->plus) {
			NFS_SERVER(inode)->caps &= ~NFS_CAP_READDIRPLUS;
			clear_bit(NFS_INO_ADVISE_RDPLUS, &NFS_I(inode)->flags);
			desc->plus = false;
			goto again;
		}
		goto error;
	}
	desc->timestamp = timestamp;
	desc->gencount = gencount;
error:
	return error;
}

static int xdr_decode(nfs_readdir_descriptor_t *desc,
		      struct nfs_entry *entry, struct xdr_stream *xdr)
{
	struct inode *inode = file_inode(desc->file);
	int error;

	error = NFS_PROTO(inode)->decode_dirent(xdr, entry, desc->plus);
	if (error)
		return error;
	entry->fattr->time_start = desc->timestamp;
	entry->fattr->gencount = desc->gencount;
	return 0;
}

/* Match file and dirent using either filehandle or fileid
 * Note: caller is responsible for checking the fsid
 */
static
int nfs_same_file(struct dentry *dentry, struct nfs_entry *entry)
{
	struct inode *inode;
	struct nfs_inode *nfsi;

	if (d_really_is_negative(dentry))
		return 0;

	inode = d_inode(dentry);
	if (is_bad_inode(inode) || NFS_STALE(inode))
		return 0;

	nfsi = NFS_I(inode);
	if (entry->fattr->fileid != nfsi->fileid)
		return 0;
	if (entry->fh->size && nfs_compare_fh(entry->fh, &nfsi->fh) != 0)
		return 0;
	return 1;
}

static
bool nfs_use_readdirplus(struct inode *dir, struct dir_context *ctx)
{
	if (!nfs_server_capable(dir, NFS_CAP_READDIRPLUS))
		return false;
	if (test_and_clear_bit(NFS_INO_ADVISE_RDPLUS, &NFS_I(dir)->flags))
		return true;
	if (ctx->pos == 0)
		return true;
	return false;
}

/*
 * This function is called by the lookup and getattr code to request the
 * use of readdirplus to accelerate any future lookups in the same
 * directory.
 */
void nfs_advise_use_readdirplus(struct inode *dir)
{
	struct nfs_inode *nfsi = NFS_I(dir);

	if (nfs_server_capable(dir, NFS_CAP_READDIRPLUS) &&
	    !list_empty(&nfsi->open_files))
		set_bit(NFS_INO_ADVISE_RDPLUS, &nfsi->flags);
}

/*
 * This function is mainly for use by nfs_getattr().
 *
 * If this is an 'ls -l', we want to force use of readdirplus.
 * Do this by checking if there is an active file descriptor
 * and calling nfs_advise_use_readdirplus, then forcing a
 * cache flush.
 */
void nfs_force_use_readdirplus(struct inode *dir)
{
	struct nfs_inode *nfsi = NFS_I(dir);

	if (nfs_server_capable(dir, NFS_CAP_READDIRPLUS) &&
	    !list_empty(&nfsi->open_files)) {
		set_bit(NFS_INO_ADVISE_RDPLUS, &nfsi->flags);
		invalidate_mapping_pages(dir->i_mapping,
			nfsi->page_index + 1, -1);
	}
}

static
void nfs_prime_dcache(struct dentry *parent, struct nfs_entry *entry,
		unsigned long dir_verifier)
{
	struct qstr filename = QSTR_INIT(entry->name, entry->len);
	DECLARE_WAIT_QUEUE_HEAD_ONSTACK(wq);
	struct dentry *dentry;
	struct dentry *alias;
	struct inode *inode;
	int status;

	if (!(entry->fattr->valid & NFS_ATTR_FATTR_FILEID))
		return;
	if (!(entry->fattr->valid & NFS_ATTR_FATTR_FSID))
		return;
	if (filename.len == 0)
		return;
	/* Validate that the name doesn't contain any illegal '\0' */
	if (strnlen(filename.name, filename.len) != filename.len)
		return;
	/* ...or '/' */
	if (strnchr(filename.name, filename.len, '/'))
		return;
	if (filename.name[0] == '.') {
		if (filename.len == 1)
			return;
		if (filename.len == 2 && filename.name[1] == '.')
			return;
	}
	filename.hash = full_name_hash(parent, filename.name, filename.len);

	dentry = d_lookup(parent, &filename);
again:
	if (!dentry) {
		dentry = d_alloc_parallel(parent, &filename, &wq);
		if (IS_ERR(dentry))
			return;
	}
	if (!d_in_lookup(dentry)) {
		/* Is there a mountpoint here? If so, just exit */
		if (!nfs_fsid_equal(&NFS_SB(dentry->d_sb)->fsid,
					&entry->fattr->fsid))
			goto out;
		if (nfs_same_file(dentry, entry)) {
			if (!entry->fh->size)
				goto out;
<<<<<<< HEAD
			nfs_set_verifier(dentry, nfs_save_change_attribute(dir));
=======
			nfs_set_verifier(dentry, dir_verifier);
>>>>>>> 24b8d41d
			status = nfs_refresh_inode(d_inode(dentry), entry->fattr);
			if (!status)
				nfs_setsecurity(d_inode(dentry), entry->fattr, entry->label);
			goto out;
		} else {
			d_invalidate(dentry);
			dput(dentry);
			dentry = NULL;
			goto again;
		}
	}
	if (!entry->fh->size) {
		d_lookup_done(dentry);
		goto out;
	}

	inode = nfs_fhget(dentry->d_sb, entry->fh, entry->fattr, entry->label);
	alias = d_splice_alias(inode, dentry);
	d_lookup_done(dentry);
	if (alias) {
		if (IS_ERR(alias))
			goto out;
		dput(dentry);
		dentry = alias;
	}
<<<<<<< HEAD
	nfs_set_verifier(dentry, nfs_save_change_attribute(dir));
=======
	nfs_set_verifier(dentry, dir_verifier);
>>>>>>> 24b8d41d
out:
	dput(dentry);
}

/* Perform conversion from xdr to cache array */
static
int nfs_readdir_page_filler(nfs_readdir_descriptor_t *desc, struct nfs_entry *entry,
				struct page **xdr_pages, struct page *page, unsigned int buflen)
{
	struct xdr_stream stream;
	struct xdr_buf buf;
	struct page *scratch;
	struct nfs_cache_array *array;
	unsigned int count = 0;
	int status;

	scratch = alloc_page(GFP_KERNEL);
	if (scratch == NULL)
		return -ENOMEM;

	if (buflen == 0)
		goto out_nopages;

	xdr_init_decode_pages(&stream, &buf, xdr_pages, buflen);
	xdr_set_scratch_buffer(&stream, page_address(scratch), PAGE_SIZE);

	do {
		if (entry->label)
			entry->label->len = NFS4_MAXLABELLEN;

		status = xdr_decode(desc, entry, &stream);
		if (status != 0) {
			if (status == -EAGAIN)
				status = 0;
			break;
		}

		count++;

		if (desc->plus)
			nfs_prime_dcache(file_dentry(desc->file), entry,
					desc->dir_verifier);

		status = nfs_readdir_add_to_array(entry, page);
		if (status != 0)
			break;
	} while (!entry->eof);

out_nopages:
	if (count == 0 || (status == -EBADCOOKIE && entry->eof != 0)) {
		array = kmap(page);
		array->eof_index = array->size;
		status = 0;
		kunmap(page);
	}

	put_page(scratch);
	return status;
}

static
void nfs_readdir_free_pages(struct page **pages, unsigned int npages)
{
	unsigned int i;
	for (i = 0; i < npages; i++)
		put_page(pages[i]);
}

/*
 * nfs_readdir_alloc_pages() will allocate pages that must be freed with a call
 * to nfs_readdir_free_pages()
 */
static
int nfs_readdir_alloc_pages(struct page **pages, unsigned int npages)
{
	unsigned int i;

	for (i = 0; i < npages; i++) {
		struct page *page = alloc_page(GFP_KERNEL);
		if (page == NULL)
			goto out_freepages;
		pages[i] = page;
	}
	return 0;

out_freepages:
	nfs_readdir_free_pages(pages, i);
	return -ENOMEM;
}

static
int nfs_readdir_xdr_to_array(nfs_readdir_descriptor_t *desc, struct page *page, struct inode *inode)
{
	struct page *pages[NFS_MAX_READDIR_PAGES];
	struct nfs_entry entry;
	struct file	*file = desc->file;
	struct nfs_cache_array *array;
	int status = -ENOMEM;
	unsigned int array_size = ARRAY_SIZE(pages);

	nfs_readdir_init_array(page);

	entry.prev_cookie = 0;
	entry.cookie = desc->last_cookie;
	entry.eof = 0;
	entry.fh = nfs_alloc_fhandle();
	entry.fattr = nfs_alloc_fattr();
	entry.server = NFS_SERVER(inode);
	if (entry.fh == NULL || entry.fattr == NULL)
		goto out;

	entry.label = nfs4_label_alloc(NFS_SERVER(inode), GFP_NOWAIT);
	if (IS_ERR(entry.label)) {
		status = PTR_ERR(entry.label);
		goto out;
	}

<<<<<<< HEAD
	array = nfs_readdir_get_array(page);
	if (IS_ERR(array)) {
		status = PTR_ERR(array);
		goto out_label_free;
	}
	memset(array, 0, sizeof(struct nfs_cache_array));
	atomic_set(&array->refcount, 1);
	array->eof_index = -1;
=======
	array = kmap(page);
>>>>>>> 24b8d41d

	status = nfs_readdir_alloc_pages(pages, array_size);
	if (status < 0)
		goto out_release_array;
	do {
		unsigned int pglen;
		status = nfs_readdir_xdr_filler(pages, desc, &entry, file, inode);

		if (status < 0)
			break;
		pglen = status;
		status = nfs_readdir_page_filler(desc, &entry, pages, page, pglen);
		if (status < 0) {
			if (status == -ENOSPC)
				status = 0;
			break;
		}
	} while (array->eof_index < 0);

	nfs_readdir_free_pages(pages, array_size);
out_release_array:
	kunmap(page);
	nfs4_label_free(entry.label);
out:
	nfs_free_fattr(entry.fattr);
	nfs_free_fhandle(entry.fh);
	return status;
}

/*
 * Now we cache directories properly, by converting xdr information
 * to an array that can be used for lookups later.  This results in
 * fewer cache pages, since we can store more information on each page.
 * We only need to convert from xdr once so future lookups are much simpler
 */
static
int nfs_readdir_filler(void *data, struct page* page)
{
	nfs_readdir_descriptor_t *desc = data;
	struct inode	*inode = file_inode(desc->file);
	int ret;

	ret = nfs_readdir_xdr_to_array(desc, page, inode);
	if (ret < 0)
		goto error;
	SetPageUptodate(page);

	if (invalidate_inode_pages2_range(inode->i_mapping, page->index + 1, -1) < 0) {
		/* Should never happen */
		nfs_zap_mapping(inode, inode->i_mapping);
	}
	unlock_page(page);
	return 0;
 error:
	nfs_readdir_clear_array(page);
	unlock_page(page);
	return ret;
}

static
void cache_page_release(nfs_readdir_descriptor_t *desc)
{
<<<<<<< HEAD
	nfs_readdir_clear_array(desc->page);
=======
>>>>>>> 24b8d41d
	put_page(desc->page);
	desc->page = NULL;
}

static
struct page *get_cache_page(nfs_readdir_descriptor_t *desc)
{
<<<<<<< HEAD
	struct page *page;

	for (;;) {
		page = read_cache_page(desc->file->f_mapping,
			desc->page_index, (filler_t *)nfs_readdir_filler, desc);
		if (IS_ERR(page) || grab_page(page))
			break;
		put_page(page);
	}
	return page;
=======
	return read_cache_page(desc->file->f_mapping, desc->page_index,
			nfs_readdir_filler, desc);
>>>>>>> 24b8d41d
}

/*
 * Returns 0 if desc->dir_cookie was found on page desc->page_index
 * and locks the page to prevent removal from the page cache.
 */
static
int find_and_lock_cache_page(nfs_readdir_descriptor_t *desc)
{
	struct inode *inode = file_inode(desc->file);
	struct nfs_inode *nfsi = NFS_I(inode);
	int res;

	desc->page = get_cache_page(desc);
	if (IS_ERR(desc->page))
		return PTR_ERR(desc->page);
	res = lock_page_killable(desc->page);
	if (res != 0)
		goto error;
	res = -EAGAIN;
	if (desc->page->mapping != NULL) {
		res = nfs_readdir_search_array(desc);
		if (res == 0) {
			nfsi->page_index = desc->page_index;
			return 0;
		}
	}
	unlock_page(desc->page);
error:
	cache_page_release(desc);
	return res;
}

/* Search for desc->dir_cookie from the beginning of the page cache */
static inline
int readdir_search_pagecache(nfs_readdir_descriptor_t *desc)
{
	int res;

	if (desc->page_index == 0) {
		desc->current_index = 0;
		desc->prev_index = 0;
		desc->last_cookie = 0;
	}
	do {
		res = find_and_lock_cache_page(desc);
	} while (res == -EAGAIN);
	return res;
}

/*
 * Once we've found the start of the dirent within a page: fill 'er up...
 */
static 
int nfs_do_filldir(nfs_readdir_descriptor_t *desc)
{
	struct file	*file = desc->file;
	int i = 0;
	int res = 0;
	struct nfs_cache_array *array = NULL;
	struct nfs_open_dir_context *ctx = file->private_data;

	array = kmap(desc->page);
	for (i = desc->cache_entry_index; i < array->size; i++) {
		struct nfs_cache_array_entry *ent;

		ent = &array->array[i];
		if (!dir_emit(desc->ctx, ent->string.name, ent->string.len,
		    nfs_compat_user_ino64(ent->ino), ent->d_type)) {
			desc->eof = true;
			break;
		}
		if (i < (array->size-1))
			*desc->dir_cookie = array->array[i+1].cookie;
		else
			*desc->dir_cookie = array->last_cookie;
		if (nfs_readdir_use_cookie(file))
			desc->ctx->pos = *desc->dir_cookie;
		else
			desc->ctx->pos++;
		if (ctx->duped != 0)
			ctx->duped = 1;
	}
	if (array->eof_index >= 0)
		desc->eof = true;

	kunmap(desc->page);
	dfprintk(DIRCACHE, "NFS: nfs_do_filldir() filling ended @ cookie %Lu; returning = %d\n",
			(unsigned long long)*desc->dir_cookie, res);
	return res;
}

/*
 * If we cannot find a cookie in our cache, we suspect that this is
 * because it points to a deleted file, so we ask the server to return
 * whatever it thinks is the next entry. We then feed this to filldir.
 * If all goes well, we should then be able to find our way round the
 * cache on the next call to readdir_search_pagecache();
 *
 * NOTE: we cannot add the anonymous page to the pagecache because
 *	 the data it contains might not be page aligned. Besides,
 *	 we should already have a complete representation of the
 *	 directory in the page cache by the time we get here.
 */
static inline
int uncached_readdir(nfs_readdir_descriptor_t *desc)
{
	struct page	*page = NULL;
	int		status;
	struct inode *inode = file_inode(desc->file);
	struct nfs_open_dir_context *ctx = desc->file->private_data;

	dfprintk(DIRCACHE, "NFS: uncached_readdir() searching for cookie %Lu\n",
			(unsigned long long)*desc->dir_cookie);

	page = alloc_page(GFP_HIGHUSER);
	if (!page) {
		status = -ENOMEM;
		goto out;
	}

	desc->page_index = 0;
	desc->last_cookie = *desc->dir_cookie;
	desc->page = page;
	ctx->duped = 0;

	status = nfs_readdir_xdr_to_array(desc, page, inode);
	if (status < 0)
		goto out_release;

	status = nfs_do_filldir(desc);

 out_release:
	nfs_readdir_clear_array(desc->page);
	cache_page_release(desc);
 out:
	dfprintk(DIRCACHE, "NFS: %s: returns %d\n",
			__func__, status);
	return status;
}

/* The file offset position represents the dirent entry number.  A
   last cookie cache takes care of the common case of reading the
   whole directory.
 */
static int nfs_readdir(struct file *file, struct dir_context *ctx)
{
	struct dentry	*dentry = file_dentry(file);
	struct inode	*inode = d_inode(dentry);
	struct nfs_open_dir_context *dir_ctx = file->private_data;
	nfs_readdir_descriptor_t my_desc = {
		.file = file,
		.ctx = ctx,
		.dir_cookie = &dir_ctx->dir_cookie,
		.plus = nfs_use_readdirplus(inode, ctx),
	},
			*desc = &my_desc;
	int res = 0;

	dfprintk(FILE, "NFS: readdir(%pD2) starting at cookie %llu\n",
			file, (long long)ctx->pos);
	nfs_inc_stats(inode, NFSIOS_VFSGETDENTS);

	/*
	 * ctx->pos points to the dirent entry number.
	 * *desc->dir_cookie has the cookie for the next entry. We have
	 * to either find the entry with the appropriate number or
	 * revalidate the cookie.
	 */
<<<<<<< HEAD
	memset(desc, 0, sizeof(*desc));

	desc->file = file;
	desc->ctx = ctx;
	desc->dir_cookie = &dir_ctx->dir_cookie;
	desc->decode = NFS_PROTO(inode)->decode_dirent;
	desc->plus = nfs_use_readdirplus(inode, ctx) ? 1 : 0;

	if (ctx->pos == 0 || nfs_dir_mapping_need_revalidate(inode))
=======
	if (ctx->pos == 0 || nfs_attribute_cache_expired(inode))
>>>>>>> 24b8d41d
		res = nfs_revalidate_mapping(inode, file->f_mapping);
	if (res < 0)
		goto out;

	do {
		res = readdir_search_pagecache(desc);

		if (res == -EBADCOOKIE) {
			res = 0;
			/* This means either end of directory */
			if (*desc->dir_cookie && !desc->eof) {
				/* Or that the server has 'lost' a cookie */
				res = uncached_readdir(desc);
				if (res == 0)
					continue;
			}
			break;
		}
		if (res == -ETOOSMALL && desc->plus) {
			clear_bit(NFS_INO_ADVISE_RDPLUS, &NFS_I(inode)->flags);
			nfs_zap_caches(inode);
			desc->page_index = 0;
			desc->plus = false;
			desc->eof = false;
			continue;
		}
		if (res < 0)
			break;

		res = nfs_do_filldir(desc);
		unlock_page(desc->page);
		cache_page_release(desc);
		if (res < 0)
			break;
	} while (!desc->eof);
out:
	if (res > 0)
		res = 0;
	dfprintk(FILE, "NFS: readdir(%pD2) returns %d\n", file, res);
	return res;
}

static loff_t nfs_llseek_dir(struct file *filp, loff_t offset, int whence)
{
	struct nfs_open_dir_context *dir_ctx = filp->private_data;

	dfprintk(FILE, "NFS: llseek dir(%pD2, %lld, %d)\n",
			filp, offset, whence);

	switch (whence) {
<<<<<<< HEAD
		case 1:
			offset += filp->f_pos;
		case 0:
			if (offset >= 0)
				break;
		default:
			return -EINVAL;
=======
	default:
		return -EINVAL;
	case SEEK_SET:
		if (offset < 0)
			return -EINVAL;
		spin_lock(&filp->f_lock);
		break;
	case SEEK_CUR:
		if (offset == 0)
			return filp->f_pos;
		spin_lock(&filp->f_lock);
		offset += filp->f_pos;
		if (offset < 0) {
			spin_unlock(&filp->f_lock);
			return -EINVAL;
		}
>>>>>>> 24b8d41d
	}
	if (offset != filp->f_pos) {
		filp->f_pos = offset;
		if (nfs_readdir_use_cookie(filp))
			dir_ctx->dir_cookie = offset;
		else
			dir_ctx->dir_cookie = 0;
		dir_ctx->duped = 0;
	}
<<<<<<< HEAD
=======
	spin_unlock(&filp->f_lock);
>>>>>>> 24b8d41d
	return offset;
}

/*
 * All directory operations under NFS are synchronous, so fsync()
 * is a dummy operation.
 */
static int nfs_fsync_dir(struct file *filp, loff_t start, loff_t end,
			 int datasync)
{
	dfprintk(FILE, "NFS: fsync dir(%pD2) datasync %d\n", filp, datasync);

	nfs_inc_stats(file_inode(filp), NFSIOS_VFSFSYNC);
	return 0;
}

/**
 * nfs_force_lookup_revalidate - Mark the directory as having changed
 * @dir: pointer to directory inode
 *
 * This forces the revalidation code in nfs_lookup_revalidate() to do a
 * full lookup on all child dentries of 'dir' whenever a change occurs
 * on the server that might have invalidated our dcache.
 *
 * Note that we reserve bit '0' as a tag to let us know when a dentry
 * was revalidated while holding a delegation on its inode.
 *
 * The caller should be holding dir->i_lock
 */
void nfs_force_lookup_revalidate(struct inode *dir)
{
	NFS_I(dir)->cache_change_attribute += 2;
}
EXPORT_SYMBOL_GPL(nfs_force_lookup_revalidate);

/**
 * nfs_verify_change_attribute - Detects NFS remote directory changes
 * @dir: pointer to parent directory inode
 * @verf: previously saved change attribute
 *
 * Return "false" if the verifiers doesn't match the change attribute.
 * This would usually indicate that the directory contents have changed on
 * the server, and that any dentries need revalidating.
 */
static bool nfs_verify_change_attribute(struct inode *dir, unsigned long verf)
{
	return (verf & ~1UL) == nfs_save_change_attribute(dir);
}

static void nfs_set_verifier_delegated(unsigned long *verf)
{
	*verf |= 1UL;
}

#if IS_ENABLED(CONFIG_NFS_V4)
static void nfs_unset_verifier_delegated(unsigned long *verf)
{
	*verf &= ~1UL;
}
#endif /* IS_ENABLED(CONFIG_NFS_V4) */

static bool nfs_test_verifier_delegated(unsigned long verf)
{
	return verf & 1;
}

static bool nfs_verifier_is_delegated(struct dentry *dentry)
{
	return nfs_test_verifier_delegated(dentry->d_time);
}

static void nfs_set_verifier_locked(struct dentry *dentry, unsigned long verf)
{
	struct inode *inode = d_inode(dentry);

	if (!nfs_verifier_is_delegated(dentry) &&
	    !nfs_verify_change_attribute(d_inode(dentry->d_parent), verf))
		goto out;
	if (inode && NFS_PROTO(inode)->have_delegation(inode, FMODE_READ))
		nfs_set_verifier_delegated(&verf);
out:
	dentry->d_time = verf;
}

/**
 * nfs_set_verifier - save a parent directory verifier in the dentry
 * @dentry: pointer to dentry
 * @verf: verifier to save
 *
 * Saves the parent directory verifier in @dentry. If the inode has
 * a delegation, we also tag the dentry as having been revalidated
 * while holding a delegation so that we know we don't have to
 * look it up again after a directory change.
 */
void nfs_set_verifier(struct dentry *dentry, unsigned long verf)
{

	spin_lock(&dentry->d_lock);
	nfs_set_verifier_locked(dentry, verf);
	spin_unlock(&dentry->d_lock);
}
EXPORT_SYMBOL_GPL(nfs_set_verifier);

#if IS_ENABLED(CONFIG_NFS_V4)
/**
 * nfs_clear_verifier_delegated - clear the dir verifier delegation tag
 * @inode: pointer to inode
 *
 * Iterates through the dentries in the inode alias list and clears
 * the tag used to indicate that the dentry has been revalidated
 * while holding a delegation.
 * This function is intended for use when the delegation is being
 * returned or revoked.
 */
void nfs_clear_verifier_delegated(struct inode *inode)
{
	struct dentry *alias;

	if (!inode)
		return;
	spin_lock(&inode->i_lock);
	hlist_for_each_entry(alias, &inode->i_dentry, d_u.d_alias) {
		spin_lock(&alias->d_lock);
		nfs_unset_verifier_delegated(&alias->d_time);
		spin_unlock(&alias->d_lock);
	}
	spin_unlock(&inode->i_lock);
}
EXPORT_SYMBOL_GPL(nfs_clear_verifier_delegated);
#endif /* IS_ENABLED(CONFIG_NFS_V4) */

/*
 * A check for whether or not the parent directory has changed.
 * In the case it has, we assume that the dentries are untrustworthy
 * and may need to be looked up again.
 * If rcu_walk prevents us from performing a full check, return 0.
 */
static int nfs_check_verifier(struct inode *dir, struct dentry *dentry,
			      int rcu_walk)
{
	if (IS_ROOT(dentry))
		return 1;
	if (NFS_SERVER(dir)->flags & NFS_MOUNT_LOOKUP_CACHE_NONE)
		return 0;
	if (!nfs_verify_change_attribute(dir, dentry->d_time))
		return 0;
	/* Revalidate nfsi->cache_change_attribute before we declare a match */
	if (nfs_mapping_need_revalidate_inode(dir)) {
		if (rcu_walk)
			return 0;
		if (__nfs_revalidate_inode(NFS_SERVER(dir), dir) < 0)
			return 0;
	}
	if (!nfs_verify_change_attribute(dir, dentry->d_time))
		return 0;
	return 1;
}

/*
 * Use intent information to check whether or not we're going to do
 * an O_EXCL create using this path component.
 */
static int nfs_is_exclusive_create(struct inode *dir, unsigned int flags)
{
	if (NFS_PROTO(dir)->version == 2)
		return 0;
	return flags & LOOKUP_EXCL;
}

/*
 * Inode and filehandle revalidation for lookups.
 *
 * We force revalidation in the cases where the VFS sets LOOKUP_REVAL,
 * or if the intent information indicates that we're about to open this
 * particular file and the "nocto" mount flag is not set.
 *
 */
static
int nfs_lookup_verify_inode(struct inode *inode, unsigned int flags)
{
	struct nfs_server *server = NFS_SERVER(inode);
	int ret;

	if (IS_AUTOMOUNT(inode))
		return 0;

	if (flags & LOOKUP_OPEN) {
		switch (inode->i_mode & S_IFMT) {
		case S_IFREG:
			/* A NFSv4 OPEN will revalidate later */
			if (server->caps & NFS_CAP_ATOMIC_OPEN)
				goto out;
			fallthrough;
		case S_IFDIR:
			if (server->flags & NFS_MOUNT_NOCTO)
				break;
			/* NFS close-to-open cache consistency validation */
			goto out_force;
		}
	}

	/* VFS wants an on-the-wire revalidation */
	if (flags & LOOKUP_REVAL)
		goto out_force;
out:
	return (inode->i_nlink == 0) ? -ESTALE : 0;
out_force:
	if (flags & LOOKUP_RCU)
		return -ECHILD;
	ret = __nfs_revalidate_inode(server, inode);
	if (ret != 0)
		return ret;
	goto out;
}

/*
 * We judge how long we want to trust negative
 * dentries by looking at the parent inode mtime.
 *
 * If parent mtime has changed, we revalidate, else we wait for a
 * period corresponding to the parent's attribute cache timeout value.
 *
 * If LOOKUP_RCU prevents us from performing a full check, return 1
 * suggesting a reval is needed.
 *
 * Note that when creating a new file, or looking up a rename target,
 * then it shouldn't be necessary to revalidate a negative dentry.
 */
static inline
int nfs_neg_need_reval(struct inode *dir, struct dentry *dentry,
		       unsigned int flags)
{
	if (flags & (LOOKUP_CREATE | LOOKUP_RENAME_TARGET))
		return 0;
	if (NFS_SERVER(dir)->flags & NFS_MOUNT_LOOKUP_CACHE_NONEG)
		return 1;
	return !nfs_check_verifier(dir, dentry, flags & LOOKUP_RCU);
}

static int
nfs_lookup_revalidate_done(struct inode *dir, struct dentry *dentry,
			   struct inode *inode, int error)
{
	switch (error) {
	case 1:
		dfprintk(LOOKUPCACHE, "NFS: %s(%pd2) is valid\n",
			__func__, dentry);
		return 1;
	case 0:
		nfs_mark_for_revalidate(dir);
		if (inode && S_ISDIR(inode->i_mode)) {
			/* Purge readdir caches. */
			nfs_zap_caches(inode);
			/*
			 * We can't d_drop the root of a disconnected tree:
			 * its d_hash is on the s_anon list and d_drop() would hide
			 * it from shrink_dcache_for_unmount(), leading to busy
			 * inodes on unmount and further oopses.
			 */
			if (IS_ROOT(dentry))
				return 1;
		}
		dfprintk(LOOKUPCACHE, "NFS: %s(%pd2) is invalid\n",
				__func__, dentry);
		return 0;
	}
	dfprintk(LOOKUPCACHE, "NFS: %s(%pd2) lookup returned error %d\n",
				__func__, dentry, error);
	return error;
}

static int
nfs_lookup_revalidate_negative(struct inode *dir, struct dentry *dentry,
			       unsigned int flags)
{
	int ret = 1;
	if (nfs_neg_need_reval(dir, dentry, flags)) {
		if (flags & LOOKUP_RCU)
			return -ECHILD;
		ret = 0;
	}
	return nfs_lookup_revalidate_done(dir, dentry, NULL, ret);
}

static int
nfs_lookup_revalidate_delegated(struct inode *dir, struct dentry *dentry,
				struct inode *inode)
{
	nfs_set_verifier(dentry, nfs_save_change_attribute(dir));
	return nfs_lookup_revalidate_done(dir, dentry, inode, 1);
}

static int
nfs_lookup_revalidate_dentry(struct inode *dir, struct dentry *dentry,
			     struct inode *inode)
{
	struct nfs_fh *fhandle;
	struct nfs_fattr *fattr;
	struct nfs4_label *label;
	unsigned long dir_verifier;
	int ret;

	ret = -ENOMEM;
	fhandle = nfs_alloc_fhandle();
	fattr = nfs_alloc_fattr();
	label = nfs4_label_alloc(NFS_SERVER(inode), GFP_KERNEL);
	if (fhandle == NULL || fattr == NULL || IS_ERR(label))
		goto out;

	dir_verifier = nfs_save_change_attribute(dir);
	ret = NFS_PROTO(dir)->lookup(dir, dentry, fhandle, fattr, label);
	if (ret < 0) {
		switch (ret) {
		case -ESTALE:
		case -ENOENT:
			ret = 0;
			break;
		case -ETIMEDOUT:
			if (NFS_SERVER(inode)->flags & NFS_MOUNT_SOFTREVAL)
				ret = 1;
		}
		goto out;
	}
	ret = 0;
	if (nfs_compare_fh(NFS_FH(inode), fhandle))
		goto out;
	if (nfs_refresh_inode(inode, fattr) < 0)
		goto out;

	nfs_setsecurity(inode, fattr, label);
	nfs_set_verifier(dentry, dir_verifier);

	/* set a readdirplus hint that we had a cache miss */
	nfs_force_use_readdirplus(dir);
	ret = 1;
out:
	nfs_free_fattr(fattr);
	nfs_free_fhandle(fhandle);
	nfs4_label_free(label);
	return nfs_lookup_revalidate_done(dir, dentry, inode, ret);
}

/*
 * This is called every time the dcache has a lookup hit,
 * and we should check whether we can really trust that
 * lookup.
 *
 * NOTE! The hit can be a negative hit too, don't assume
 * we have an inode!
 *
 * If the parent directory is seen to have changed, we throw out the
 * cached dentry and do a new lookup.
 */
static int
nfs_do_lookup_revalidate(struct inode *dir, struct dentry *dentry,
			 unsigned int flags)
{
	struct inode *inode;
	int error;

	nfs_inc_stats(dir, NFSIOS_DENTRYREVALIDATE);
	inode = d_inode(dentry);

	if (!inode)
		return nfs_lookup_revalidate_negative(dir, dentry, flags);

	if (is_bad_inode(inode)) {
		dfprintk(LOOKUPCACHE, "%s: %pd2 has dud inode\n",
				__func__, dentry);
		goto out_bad;
	}

	if (nfs_verifier_is_delegated(dentry))
		return nfs_lookup_revalidate_delegated(dir, dentry, inode);

	/* Force a full look up iff the parent directory has changed */
	if (!(flags & (LOOKUP_EXCL | LOOKUP_REVAL)) &&
	    nfs_check_verifier(dir, dentry, flags & LOOKUP_RCU)) {
		error = nfs_lookup_verify_inode(inode, flags);
		if (error) {
			if (error == -ESTALE)
				nfs_zap_caches(dir);
			goto out_bad;
		}
		nfs_advise_use_readdirplus(dir);
		goto out_valid;
	}

	if (flags & LOOKUP_RCU)
		return -ECHILD;

	if (NFS_STALE(inode))
		goto out_bad;

	trace_nfs_lookup_revalidate_enter(dir, dentry, flags);
	error = nfs_lookup_revalidate_dentry(dir, dentry, inode);
	trace_nfs_lookup_revalidate_exit(dir, dentry, flags, error);
	return error;
out_valid:
	return nfs_lookup_revalidate_done(dir, dentry, inode, 1);
out_bad:
	if (flags & LOOKUP_RCU)
		return -ECHILD;
	return nfs_lookup_revalidate_done(dir, dentry, inode, 0);
}

static int
__nfs_lookup_revalidate(struct dentry *dentry, unsigned int flags,
			int (*reval)(struct inode *, struct dentry *, unsigned int))
{
	struct dentry *parent;
	struct inode *dir;
	int ret;

	if (flags & LOOKUP_RCU) {
		parent = READ_ONCE(dentry->d_parent);
		dir = d_inode_rcu(parent);
		if (!dir)
			return -ECHILD;
		ret = reval(dir, dentry, flags);
		if (parent != READ_ONCE(dentry->d_parent))
			return -ECHILD;
	} else {
		parent = dget_parent(dentry);
		ret = reval(d_inode(parent), dentry, flags);
		dput(parent);
	}
	return ret;
}

static int nfs_lookup_revalidate(struct dentry *dentry, unsigned int flags)
{
	return __nfs_lookup_revalidate(dentry, flags, nfs_do_lookup_revalidate);
}

/*
 * A weaker form of d_revalidate for revalidating just the d_inode(dentry)
 * when we don't really care about the dentry name. This is called when a
 * pathwalk ends on a dentry that was not found via a normal lookup in the
 * parent dir (e.g.: ".", "..", procfs symlinks or mountpoint traversals).
 *
 * In this situation, we just want to verify that the inode itself is OK
 * since the dentry might have changed on the server.
 */
static int nfs_weak_revalidate(struct dentry *dentry, unsigned int flags)
{
	struct inode *inode = d_inode(dentry);
	int error = 0;

	/*
	 * I believe we can only get a negative dentry here in the case of a
	 * procfs-style symlink. Just assume it's correct for now, but we may
	 * eventually need to do something more here.
	 */
	if (!inode) {
		dfprintk(LOOKUPCACHE, "%s: %pd2 has negative inode\n",
				__func__, dentry);
		return 1;
	}

	if (is_bad_inode(inode)) {
		dfprintk(LOOKUPCACHE, "%s: %pd2 has dud inode\n",
				__func__, dentry);
		return 0;
	}

	error = nfs_lookup_verify_inode(inode, flags);
	dfprintk(LOOKUPCACHE, "NFS: %s: inode %lu is %s\n",
			__func__, inode->i_ino, error ? "invalid" : "valid");
	return !error;
}

/*
 * This is called from dput() when d_count is going to 0.
 */
static int nfs_dentry_delete(const struct dentry *dentry)
{
	dfprintk(VFS, "NFS: dentry_delete(%pd2, %x)\n",
		dentry, dentry->d_flags);

	/* Unhash any dentry with a stale inode */
	if (d_really_is_positive(dentry) && NFS_STALE(d_inode(dentry)))
		return 1;

	if (dentry->d_flags & DCACHE_NFSFS_RENAMED) {
		/* Unhash it, so that ->d_iput() would be called */
		return 1;
	}
	if (!(dentry->d_sb->s_flags & SB_ACTIVE)) {
		/* Unhash it, so that ancestors of killed async unlink
		 * files will be cleaned up during umount */
		return 1;
	}
	return 0;

}

/* Ensure that we revalidate inode->i_nlink */
static void nfs_drop_nlink(struct inode *inode)
{
	spin_lock(&inode->i_lock);
	/* drop the inode if we're reasonably sure this is the last link */
	if (inode->i_nlink > 0)
		drop_nlink(inode);
	NFS_I(inode)->attr_gencount = nfs_inc_attr_generation_counter();
	NFS_I(inode)->cache_validity |= NFS_INO_INVALID_CHANGE
		| NFS_INO_INVALID_CTIME
		| NFS_INO_INVALID_OTHER
		| NFS_INO_REVAL_FORCED;
	spin_unlock(&inode->i_lock);
}

/*
 * Called when the dentry loses inode.
 * We use it to clean up silly-renamed files.
 */
static void nfs_dentry_iput(struct dentry *dentry, struct inode *inode)
{
	if (S_ISDIR(inode->i_mode))
		/* drop any readdir cache as it could easily be old */
		NFS_I(inode)->cache_validity |= NFS_INO_INVALID_DATA;

	if (dentry->d_flags & DCACHE_NFSFS_RENAMED) {
		nfs_complete_unlink(dentry, inode);
		nfs_drop_nlink(inode);
	}
	iput(inode);
}

static void nfs_d_release(struct dentry *dentry)
{
	/* free cached devname value, if it survived that far */
	if (unlikely(dentry->d_fsdata)) {
		if (dentry->d_flags & DCACHE_NFSFS_RENAMED)
			WARN_ON(1);
		else
			kfree(dentry->d_fsdata);
	}
}

const struct dentry_operations nfs_dentry_operations = {
	.d_revalidate	= nfs_lookup_revalidate,
	.d_weak_revalidate	= nfs_weak_revalidate,
	.d_delete	= nfs_dentry_delete,
	.d_iput		= nfs_dentry_iput,
	.d_automount	= nfs_d_automount,
	.d_release	= nfs_d_release,
};
EXPORT_SYMBOL_GPL(nfs_dentry_operations);

struct dentry *nfs_lookup(struct inode *dir, struct dentry * dentry, unsigned int flags)
{
	struct dentry *res;
	struct inode *inode = NULL;
	struct nfs_fh *fhandle = NULL;
	struct nfs_fattr *fattr = NULL;
	struct nfs4_label *label = NULL;
	unsigned long dir_verifier;
	int error;

	dfprintk(VFS, "NFS: lookup(%pd2)\n", dentry);
	nfs_inc_stats(dir, NFSIOS_VFSLOOKUP);

	if (unlikely(dentry->d_name.len > NFS_SERVER(dir)->namelen))
		return ERR_PTR(-ENAMETOOLONG);

	/*
	 * If we're doing an exclusive create, optimize away the lookup
	 * but don't hash the dentry.
	 */
	if (nfs_is_exclusive_create(dir, flags) || flags & LOOKUP_RENAME_TARGET)
		return NULL;

	res = ERR_PTR(-ENOMEM);
	fhandle = nfs_alloc_fhandle();
	fattr = nfs_alloc_fattr();
	if (fhandle == NULL || fattr == NULL)
		goto out;

	label = nfs4_label_alloc(NFS_SERVER(dir), GFP_NOWAIT);
	if (IS_ERR(label))
		goto out;

<<<<<<< HEAD
	trace_nfs_lookup_enter(dir, dentry, flags);
	error = NFS_PROTO(dir)->lookup(dir, &dentry->d_name, fhandle, fattr, label);
=======
	dir_verifier = nfs_save_change_attribute(dir);
	trace_nfs_lookup_enter(dir, dentry, flags);
	error = NFS_PROTO(dir)->lookup(dir, dentry, fhandle, fattr, label);
>>>>>>> 24b8d41d
	if (error == -ENOENT)
		goto no_entry;
	if (error < 0) {
		res = ERR_PTR(error);
		goto out_label;
	}
	inode = nfs_fhget(dentry->d_sb, fhandle, fattr, label);
	res = ERR_CAST(inode);
	if (IS_ERR(res))
		goto out_label;

	/* Notify readdir to use READDIRPLUS */
	nfs_force_use_readdirplus(dir);

no_entry:
	res = d_splice_alias(inode, dentry);
	if (res != NULL) {
		if (IS_ERR(res))
			goto out_label;
		dentry = res;
	}
<<<<<<< HEAD
	nfs_set_verifier(dentry, nfs_save_change_attribute(dir));
=======
	nfs_set_verifier(dentry, dir_verifier);
>>>>>>> 24b8d41d
out_label:
	trace_nfs_lookup_exit(dir, dentry, flags, error);
	nfs4_label_free(label);
out:
	nfs_free_fattr(fattr);
	nfs_free_fhandle(fhandle);
	return res;
}
EXPORT_SYMBOL_GPL(nfs_lookup);

#if IS_ENABLED(CONFIG_NFS_V4)
static int nfs4_lookup_revalidate(struct dentry *, unsigned int);

const struct dentry_operations nfs4_dentry_operations = {
	.d_revalidate	= nfs4_lookup_revalidate,
	.d_weak_revalidate	= nfs_weak_revalidate,
	.d_delete	= nfs_dentry_delete,
	.d_iput		= nfs_dentry_iput,
	.d_automount	= nfs_d_automount,
	.d_release	= nfs_d_release,
};
EXPORT_SYMBOL_GPL(nfs4_dentry_operations);

static fmode_t flags_to_mode(int flags)
{
	fmode_t res = (__force fmode_t)flags & FMODE_EXEC;
	if ((flags & O_ACCMODE) != O_WRONLY)
		res |= FMODE_READ;
	if ((flags & O_ACCMODE) != O_RDONLY)
		res |= FMODE_WRITE;
	return res;
}

static struct nfs_open_context *create_nfs_open_context(struct dentry *dentry, int open_flags, struct file *filp)
{
	return alloc_nfs_open_context(dentry, flags_to_mode(open_flags), filp);
}

static int do_open(struct inode *inode, struct file *filp)
{
	nfs_fscache_open_file(inode, filp);
	return 0;
}

static int nfs_finish_open(struct nfs_open_context *ctx,
			   struct dentry *dentry,
			   struct file *file, unsigned open_flags)
{
	int err;

	err = finish_open(file, dentry, do_open);
	if (err)
		goto out;
	if (S_ISREG(file->f_path.dentry->d_inode->i_mode))
		nfs_file_set_open_context(file, ctx);
	else
		err = -EOPENSTALE;
out:
	return err;
}

int nfs_atomic_open(struct inode *dir, struct dentry *dentry,
		    struct file *file, unsigned open_flags,
		    umode_t mode)
{
	DECLARE_WAIT_QUEUE_HEAD_ONSTACK(wq);
	struct nfs_open_context *ctx;
	struct dentry *res;
	struct iattr attr = { .ia_valid = ATTR_OPEN };
	struct inode *inode;
	unsigned int lookup_flags = 0;
	bool switched = false;
<<<<<<< HEAD
=======
	int created = 0;
>>>>>>> 24b8d41d
	int err;

	/* Expect a negative dentry */
	BUG_ON(d_inode(dentry));

	dfprintk(VFS, "NFS: atomic_open(%s/%lu), %pd\n",
			dir->i_sb->s_id, dir->i_ino, dentry);

	err = nfs_check_flags(open_flags);
	if (err)
		return err;

	/* NFS only supports OPEN on regular files */
	if ((open_flags & O_DIRECTORY)) {
		if (!d_in_lookup(dentry)) {
			/*
			 * Hashed negative dentry with O_DIRECTORY: dentry was
			 * revalidated and is fine, no need to perform lookup
			 * again
			 */
			return -ENOENT;
		}
		lookup_flags = LOOKUP_OPEN|LOOKUP_DIRECTORY;
		goto no_open;
	}

	if (dentry->d_name.len > NFS_SERVER(dir)->namelen)
		return -ENAMETOOLONG;

	if (open_flags & O_CREAT) {
		struct nfs_server *server = NFS_SERVER(dir);

		if (!(server->attr_bitmask[2] & FATTR4_WORD2_MODE_UMASK))
			mode &= ~current_umask();

		attr.ia_valid |= ATTR_MODE;
		attr.ia_mode = mode;
	}
	if (open_flags & O_TRUNC) {
		attr.ia_valid |= ATTR_SIZE;
		attr.ia_size = 0;
	}

	if (!(open_flags & O_CREAT) && !d_in_lookup(dentry)) {
		d_drop(dentry);
		switched = true;
		dentry = d_alloc_parallel(dentry->d_parent,
					  &dentry->d_name, &wq);
		if (IS_ERR(dentry))
			return PTR_ERR(dentry);
		if (unlikely(!d_in_lookup(dentry)))
			return finish_no_open(file, dentry);
	}

<<<<<<< HEAD
	ctx = create_nfs_open_context(dentry, open_flags);
=======
	ctx = create_nfs_open_context(dentry, open_flags, file);
>>>>>>> 24b8d41d
	err = PTR_ERR(ctx);
	if (IS_ERR(ctx))
		goto out;

	trace_nfs_atomic_open_enter(dir, ctx, open_flags);
<<<<<<< HEAD
	inode = NFS_PROTO(dir)->open_context(dir, ctx, open_flags, &attr, opened);
=======
	inode = NFS_PROTO(dir)->open_context(dir, ctx, open_flags, &attr, &created);
	if (created)
		file->f_mode |= FMODE_CREATED;
>>>>>>> 24b8d41d
	if (IS_ERR(inode)) {
		err = PTR_ERR(inode);
		trace_nfs_atomic_open_exit(dir, ctx, open_flags, err);
		put_nfs_open_context(ctx);
		d_drop(dentry);
		switch (err) {
		case -ENOENT:
<<<<<<< HEAD
			d_add(dentry, NULL);
=======
			d_splice_alias(NULL, dentry);
>>>>>>> 24b8d41d
			nfs_set_verifier(dentry, nfs_save_change_attribute(dir));
			break;
		case -EISDIR:
		case -ENOTDIR:
			goto no_open;
		case -ELOOP:
			if (!(open_flags & O_NOFOLLOW))
				goto no_open;
			break;
			/* case -EINVAL: */
		default:
			break;
		}
		goto out;
	}

	err = nfs_finish_open(ctx, ctx->dentry, file, open_flags);
	trace_nfs_atomic_open_exit(dir, ctx, open_flags, err);
	put_nfs_open_context(ctx);
out:
	if (unlikely(switched)) {
		d_lookup_done(dentry);
		dput(dentry);
	}
	return err;

no_open:
	res = nfs_lookup(dir, dentry, lookup_flags);
	if (switched) {
		d_lookup_done(dentry);
		if (!res)
			res = dentry;
		else
			dput(dentry);
	}
	if (IS_ERR(res))
		return PTR_ERR(res);
	return finish_no_open(file, res);
}
EXPORT_SYMBOL_GPL(nfs_atomic_open);

static int
nfs4_do_lookup_revalidate(struct inode *dir, struct dentry *dentry,
			  unsigned int flags)
{
	struct inode *inode;

	if (!(flags & LOOKUP_OPEN) || (flags & LOOKUP_DIRECTORY))
		goto full_reval;
	if (d_mountpoint(dentry))
		goto full_reval;

	inode = d_inode(dentry);

	/* We can't create new files in nfs_open_revalidate(), so we
	 * optimize away revalidation of negative dentries.
	 */
	if (inode == NULL)
		goto full_reval;

	if (nfs_verifier_is_delegated(dentry))
		return nfs_lookup_revalidate_delegated(dir, dentry, inode);

	/* NFS only supports OPEN on regular files */
	if (!S_ISREG(inode->i_mode))
		goto full_reval;

	/* We cannot do exclusive creation on a positive dentry */
	if (flags & (LOOKUP_EXCL | LOOKUP_REVAL))
		goto reval_dentry;

	/* Check if the directory changed */
	if (!nfs_check_verifier(dir, dentry, flags & LOOKUP_RCU))
		goto reval_dentry;

	/* Let f_op->open() actually open (and revalidate) the file */
	return 1;
reval_dentry:
	if (flags & LOOKUP_RCU)
		return -ECHILD;
	return nfs_lookup_revalidate_dentry(dir, dentry, inode);

full_reval:
	return nfs_do_lookup_revalidate(dir, dentry, flags);
}

static int nfs4_lookup_revalidate(struct dentry *dentry, unsigned int flags)
{
	return __nfs_lookup_revalidate(dentry, flags,
			nfs4_do_lookup_revalidate);
}

#endif /* CONFIG_NFSV4 */

struct dentry *
nfs_add_or_obtain(struct dentry *dentry, struct nfs_fh *fhandle,
				struct nfs_fattr *fattr,
				struct nfs4_label *label)
{
	struct dentry *parent = dget_parent(dentry);
	struct inode *dir = d_inode(parent);
	struct inode *inode;
	struct dentry *d;
	int error;

	d_drop(dentry);

	if (fhandle->size == 0) {
		error = NFS_PROTO(dir)->lookup(dir, dentry, fhandle, fattr, NULL);
		if (error)
			goto out_error;
	}
	nfs_set_verifier(dentry, nfs_save_change_attribute(dir));
	if (!(fattr->valid & NFS_ATTR_FATTR)) {
		struct nfs_server *server = NFS_SB(dentry->d_sb);
		error = server->nfs_client->rpc_ops->getattr(server, fhandle,
				fattr, NULL, NULL);
		if (error < 0)
			goto out_error;
	}
	inode = nfs_fhget(dentry->d_sb, fhandle, fattr, label);
	d = d_splice_alias(inode, dentry);
out:
	dput(parent);
	return d;
out_error:
	nfs_mark_for_revalidate(dir);
	d = ERR_PTR(error);
	goto out;
}
EXPORT_SYMBOL_GPL(nfs_add_or_obtain);

/*
 * Code common to create, mkdir, and mknod.
 */
int nfs_instantiate(struct dentry *dentry, struct nfs_fh *fhandle,
				struct nfs_fattr *fattr,
				struct nfs4_label *label)
{
	struct dentry *d;

	d = nfs_add_or_obtain(dentry, fhandle, fattr, label);
	if (IS_ERR(d))
		return PTR_ERR(d);

	/* Callers don't care */
	dput(d);
	return 0;
}
EXPORT_SYMBOL_GPL(nfs_instantiate);

/*
 * Following a failed create operation, we drop the dentry rather
 * than retain a negative dentry. This avoids a problem in the event
 * that the operation succeeded on the server, but an error in the
 * reply path made it appear to have failed.
 */
int nfs_create(struct inode *dir, struct dentry *dentry,
		umode_t mode, bool excl)
{
	struct iattr attr;
	int open_flags = excl ? O_CREAT | O_EXCL : O_CREAT;
	int error;

	dfprintk(VFS, "NFS: create(%s/%lu), %pd\n",
			dir->i_sb->s_id, dir->i_ino, dentry);

	attr.ia_mode = mode;
	attr.ia_valid = ATTR_MODE;

	trace_nfs_create_enter(dir, dentry, open_flags);
	error = NFS_PROTO(dir)->create(dir, dentry, &attr, open_flags);
	trace_nfs_create_exit(dir, dentry, open_flags, error);
	if (error != 0)
		goto out_err;
	return 0;
out_err:
	d_drop(dentry);
	return error;
}
EXPORT_SYMBOL_GPL(nfs_create);

/*
 * See comments for nfs_proc_create regarding failed operations.
 */
int
nfs_mknod(struct inode *dir, struct dentry *dentry, umode_t mode, dev_t rdev)
{
	struct iattr attr;
	int status;

	dfprintk(VFS, "NFS: mknod(%s/%lu), %pd\n",
			dir->i_sb->s_id, dir->i_ino, dentry);

	attr.ia_mode = mode;
	attr.ia_valid = ATTR_MODE;

	trace_nfs_mknod_enter(dir, dentry);
	status = NFS_PROTO(dir)->mknod(dir, dentry, &attr, rdev);
	trace_nfs_mknod_exit(dir, dentry, status);
	if (status != 0)
		goto out_err;
	return 0;
out_err:
	d_drop(dentry);
	return status;
}
EXPORT_SYMBOL_GPL(nfs_mknod);

/*
 * See comments for nfs_proc_create regarding failed operations.
 */
int nfs_mkdir(struct inode *dir, struct dentry *dentry, umode_t mode)
{
	struct iattr attr;
	int error;

	dfprintk(VFS, "NFS: mkdir(%s/%lu), %pd\n",
			dir->i_sb->s_id, dir->i_ino, dentry);

	attr.ia_valid = ATTR_MODE;
	attr.ia_mode = mode | S_IFDIR;

	trace_nfs_mkdir_enter(dir, dentry);
	error = NFS_PROTO(dir)->mkdir(dir, dentry, &attr);
	trace_nfs_mkdir_exit(dir, dentry, error);
	if (error != 0)
		goto out_err;
	return 0;
out_err:
	d_drop(dentry);
	return error;
}
EXPORT_SYMBOL_GPL(nfs_mkdir);

static void nfs_dentry_handle_enoent(struct dentry *dentry)
{
	if (simple_positive(dentry))
		d_delete(dentry);
}

int nfs_rmdir(struct inode *dir, struct dentry *dentry)
{
	int error;

	dfprintk(VFS, "NFS: rmdir(%s/%lu), %pd\n",
			dir->i_sb->s_id, dir->i_ino, dentry);

	trace_nfs_rmdir_enter(dir, dentry);
	if (d_really_is_positive(dentry)) {
		down_write(&NFS_I(d_inode(dentry))->rmdir_sem);
		error = NFS_PROTO(dir)->rmdir(dir, &dentry->d_name);
		/* Ensure the VFS deletes this inode */
		switch (error) {
		case 0:
			clear_nlink(d_inode(dentry));
			break;
		case -ENOENT:
			nfs_dentry_handle_enoent(dentry);
		}
		up_write(&NFS_I(d_inode(dentry))->rmdir_sem);
	} else
		error = NFS_PROTO(dir)->rmdir(dir, &dentry->d_name);
	trace_nfs_rmdir_exit(dir, dentry, error);

	return error;
}
EXPORT_SYMBOL_GPL(nfs_rmdir);

/*
 * Remove a file after making sure there are no pending writes,
 * and after checking that the file has only one user. 
 *
 * We invalidate the attribute cache and free the inode prior to the operation
 * to avoid possible races if the server reuses the inode.
 */
static int nfs_safe_remove(struct dentry *dentry)
{
	struct inode *dir = d_inode(dentry->d_parent);
	struct inode *inode = d_inode(dentry);
	int error = -EBUSY;
		
	dfprintk(VFS, "NFS: safe_remove(%pd2)\n", dentry);

	/* If the dentry was sillyrenamed, we simply call d_delete() */
	if (dentry->d_flags & DCACHE_NFSFS_RENAMED) {
		error = 0;
		goto out;
	}

	trace_nfs_remove_enter(dir, dentry);
	if (inode != NULL) {
		error = NFS_PROTO(dir)->remove(dir, dentry);
		if (error == 0)
			nfs_drop_nlink(inode);
	} else
		error = NFS_PROTO(dir)->remove(dir, dentry);
	if (error == -ENOENT)
		nfs_dentry_handle_enoent(dentry);
	trace_nfs_remove_exit(dir, dentry, error);
out:
	return error;
}

/*  We do silly rename. In case sillyrename() returns -EBUSY, the inode
 *  belongs to an active ".nfs..." file and we return -EBUSY.
 *
 *  If sillyrename() returns 0, we do nothing, otherwise we unlink.
 */
int nfs_unlink(struct inode *dir, struct dentry *dentry)
{
	int error;
	int need_rehash = 0;

	dfprintk(VFS, "NFS: unlink(%s/%lu, %pd)\n", dir->i_sb->s_id,
		dir->i_ino, dentry);

	trace_nfs_unlink_enter(dir, dentry);
	spin_lock(&dentry->d_lock);
	if (d_count(dentry) > 1) {
		spin_unlock(&dentry->d_lock);
		/* Start asynchronous writeout of the inode */
		write_inode_now(d_inode(dentry), 0);
		error = nfs_sillyrename(dir, dentry);
		goto out;
	}
	if (!d_unhashed(dentry)) {
		__d_drop(dentry);
		need_rehash = 1;
	}
	spin_unlock(&dentry->d_lock);
	error = nfs_safe_remove(dentry);
	if (!error || error == -ENOENT) {
		nfs_set_verifier(dentry, nfs_save_change_attribute(dir));
	} else if (need_rehash)
		d_rehash(dentry);
out:
	trace_nfs_unlink_exit(dir, dentry, error);
	return error;
}
EXPORT_SYMBOL_GPL(nfs_unlink);

/*
 * To create a symbolic link, most file systems instantiate a new inode,
 * add a page to it containing the path, then write it out to the disk
 * using prepare_write/commit_write.
 *
 * Unfortunately the NFS client can't create the in-core inode first
 * because it needs a file handle to create an in-core inode (see
 * fs/nfs/inode.c:nfs_fhget).  We only have a file handle *after* the
 * symlink request has completed on the server.
 *
 * So instead we allocate a raw page, copy the symname into it, then do
 * the SYMLINK request with the page as the buffer.  If it succeeds, we
 * now have a new file handle and can instantiate an in-core NFS inode
 * and move the raw page into its mapping.
 */
int nfs_symlink(struct inode *dir, struct dentry *dentry, const char *symname)
{
	struct page *page;
	char *kaddr;
	struct iattr attr;
	unsigned int pathlen = strlen(symname);
	int error;

	dfprintk(VFS, "NFS: symlink(%s/%lu, %pd, %s)\n", dir->i_sb->s_id,
		dir->i_ino, dentry, symname);

	if (pathlen > PAGE_SIZE)
		return -ENAMETOOLONG;

	attr.ia_mode = S_IFLNK | S_IRWXUGO;
	attr.ia_valid = ATTR_MODE;

	page = alloc_page(GFP_USER);
	if (!page)
		return -ENOMEM;

	kaddr = page_address(page);
	memcpy(kaddr, symname, pathlen);
	if (pathlen < PAGE_SIZE)
		memset(kaddr + pathlen, 0, PAGE_SIZE - pathlen);

	trace_nfs_symlink_enter(dir, dentry);
	error = NFS_PROTO(dir)->symlink(dir, dentry, page, pathlen, &attr);
	trace_nfs_symlink_exit(dir, dentry, error);
	if (error != 0) {
		dfprintk(VFS, "NFS: symlink(%s/%lu, %pd, %s) error %d\n",
			dir->i_sb->s_id, dir->i_ino,
			dentry, symname, error);
		d_drop(dentry);
		__free_page(page);
		return error;
	}

	/*
	 * No big deal if we can't add this page to the page cache here.
	 * READLINK will get the missing page from the server if needed.
	 */
	if (!add_to_page_cache_lru(page, d_inode(dentry)->i_mapping, 0,
							GFP_KERNEL)) {
		SetPageUptodate(page);
		unlock_page(page);
		/*
		 * add_to_page_cache_lru() grabs an extra page refcount.
		 * Drop it here to avoid leaking this page later.
		 */
		put_page(page);
	} else
		__free_page(page);

	return 0;
}
EXPORT_SYMBOL_GPL(nfs_symlink);

int
nfs_link(struct dentry *old_dentry, struct inode *dir, struct dentry *dentry)
{
	struct inode *inode = d_inode(old_dentry);
	int error;

	dfprintk(VFS, "NFS: link(%pd2 -> %pd2)\n",
		old_dentry, dentry);

	trace_nfs_link_enter(inode, dir, dentry);
	d_drop(dentry);
	error = NFS_PROTO(dir)->link(inode, dir, &dentry->d_name);
	if (error == 0) {
		ihold(inode);
		d_add(dentry, inode);
	}
	trace_nfs_link_exit(inode, dir, dentry, error);
	return error;
}
EXPORT_SYMBOL_GPL(nfs_link);

/*
 * RENAME
 * FIXME: Some nfsds, like the Linux user space nfsd, may generate a
 * different file handle for the same inode after a rename (e.g. when
 * moving to a different directory). A fail-safe method to do so would
 * be to look up old_dir/old_name, create a link to new_dir/new_name and
 * rename the old file using the sillyrename stuff. This way, the original
 * file in old_dir will go away when the last process iput()s the inode.
 *
 * FIXED.
 * 
 * It actually works quite well. One needs to have the possibility for
 * at least one ".nfs..." file in each directory the file ever gets
 * moved or linked to which happens automagically with the new
 * implementation that only depends on the dcache stuff instead of
 * using the inode layer
 *
 * Unfortunately, things are a little more complicated than indicated
 * above. For a cross-directory move, we want to make sure we can get
 * rid of the old inode after the operation.  This means there must be
 * no pending writes (if it's a file), and the use count must be 1.
 * If these conditions are met, we can drop the dentries before doing
 * the rename.
 */
int nfs_rename(struct inode *old_dir, struct dentry *old_dentry,
	       struct inode *new_dir, struct dentry *new_dentry,
	       unsigned int flags)
{
	struct inode *old_inode = d_inode(old_dentry);
	struct inode *new_inode = d_inode(new_dentry);
	struct dentry *dentry = NULL, *rehash = NULL;
	struct rpc_task *task;
	int error = -EBUSY;

	if (flags)
		return -EINVAL;

	dfprintk(VFS, "NFS: rename(%pd2 -> %pd2, ct=%d)\n",
		 old_dentry, new_dentry,
		 d_count(new_dentry));

	trace_nfs_rename_enter(old_dir, old_dentry, new_dir, new_dentry);
	/*
	 * For non-directories, check whether the target is busy and if so,
	 * make a copy of the dentry and then do a silly-rename. If the
	 * silly-rename succeeds, the copied dentry is hashed and becomes
	 * the new target.
	 */
	if (new_inode && !S_ISDIR(new_inode->i_mode)) {
		/*
		 * To prevent any new references to the target during the
		 * rename, we unhash the dentry in advance.
		 */
		if (!d_unhashed(new_dentry)) {
			d_drop(new_dentry);
			rehash = new_dentry;
		}

		if (d_count(new_dentry) > 2) {
			int err;

			/* copy the target dentry's name */
			dentry = d_alloc(new_dentry->d_parent,
					 &new_dentry->d_name);
			if (!dentry)
				goto out;

			/* silly-rename the existing target ... */
			err = nfs_sillyrename(new_dir, new_dentry);
			if (err)
				goto out;

			new_dentry = dentry;
			rehash = NULL;
			new_inode = NULL;
		}
	}

	task = nfs_async_rename(old_dir, new_dir, old_dentry, new_dentry, NULL);
	if (IS_ERR(task)) {
		error = PTR_ERR(task);
		goto out;
	}

	error = rpc_wait_for_completion_task(task);
	if (error != 0) {
		((struct nfs_renamedata *)task->tk_calldata)->cancelled = 1;
		/* Paired with the atomic_dec_and_test() barrier in rpc_do_put_task() */
		smp_wmb();
	} else
		error = task->tk_status;
	rpc_put_task(task);
	/* Ensure the inode attributes are revalidated */
	if (error == 0) {
		spin_lock(&old_inode->i_lock);
		NFS_I(old_inode)->attr_gencount = nfs_inc_attr_generation_counter();
		NFS_I(old_inode)->cache_validity |= NFS_INO_INVALID_CHANGE
			| NFS_INO_INVALID_CTIME
			| NFS_INO_REVAL_FORCED;
		spin_unlock(&old_inode->i_lock);
	}
out:
	if (rehash)
		d_rehash(rehash);
	trace_nfs_rename_exit(old_dir, old_dentry,
			new_dir, new_dentry, error);
	if (!error) {
		if (new_inode != NULL)
			nfs_drop_nlink(new_inode);
		/*
		 * The d_move() should be here instead of in an async RPC completion
		 * handler because we need the proper locks to move the dentry.  If
		 * we're interrupted by a signal, the async RPC completion handler
		 * should mark the directories for revalidation.
		 */
		d_move(old_dentry, new_dentry);
		nfs_set_verifier(old_dentry,
					nfs_save_change_attribute(new_dir));
	} else if (error == -ENOENT)
		nfs_dentry_handle_enoent(old_dentry);

	/* new dentry created? */
	if (dentry)
		dput(dentry);
	return error;
}
EXPORT_SYMBOL_GPL(nfs_rename);

static DEFINE_SPINLOCK(nfs_access_lru_lock);
static LIST_HEAD(nfs_access_lru_list);
static atomic_long_t nfs_access_nr_entries;

static unsigned long nfs_access_max_cachesize = 4*1024*1024;
module_param(nfs_access_max_cachesize, ulong, 0644);
MODULE_PARM_DESC(nfs_access_max_cachesize, "NFS access maximum total cache length");

static void nfs_access_free_entry(struct nfs_access_entry *entry)
{
	put_cred(entry->cred);
	kfree_rcu(entry, rcu_head);
	smp_mb__before_atomic();
	atomic_long_dec(&nfs_access_nr_entries);
	smp_mb__after_atomic();
}

static void nfs_access_free_list(struct list_head *head)
{
	struct nfs_access_entry *cache;

	while (!list_empty(head)) {
		cache = list_entry(head->next, struct nfs_access_entry, lru);
		list_del(&cache->lru);
		nfs_access_free_entry(cache);
	}
}

static unsigned long
nfs_do_access_cache_scan(unsigned int nr_to_scan)
{
	LIST_HEAD(head);
	struct nfs_inode *nfsi, *next;
	struct nfs_access_entry *cache;
	long freed = 0;

	spin_lock(&nfs_access_lru_lock);
	list_for_each_entry_safe(nfsi, next, &nfs_access_lru_list, access_cache_inode_lru) {
		struct inode *inode;

		if (nr_to_scan-- == 0)
			break;
		inode = &nfsi->vfs_inode;
		spin_lock(&inode->i_lock);
		if (list_empty(&nfsi->access_cache_entry_lru))
			goto remove_lru_entry;
		cache = list_entry(nfsi->access_cache_entry_lru.next,
				struct nfs_access_entry, lru);
		list_move(&cache->lru, &head);
		rb_erase(&cache->rb_node, &nfsi->access_cache);
		freed++;
		if (!list_empty(&nfsi->access_cache_entry_lru))
			list_move_tail(&nfsi->access_cache_inode_lru,
					&nfs_access_lru_list);
		else {
remove_lru_entry:
			list_del_init(&nfsi->access_cache_inode_lru);
			smp_mb__before_atomic();
			clear_bit(NFS_INO_ACL_LRU_SET, &nfsi->flags);
			smp_mb__after_atomic();
		}
		spin_unlock(&inode->i_lock);
	}
	spin_unlock(&nfs_access_lru_lock);
	nfs_access_free_list(&head);
	return freed;
}

unsigned long
nfs_access_cache_scan(struct shrinker *shrink, struct shrink_control *sc)
{
	int nr_to_scan = sc->nr_to_scan;
	gfp_t gfp_mask = sc->gfp_mask;

	if ((gfp_mask & GFP_KERNEL) != GFP_KERNEL)
		return SHRINK_STOP;
	return nfs_do_access_cache_scan(nr_to_scan);
}


unsigned long
nfs_access_cache_count(struct shrinker *shrink, struct shrink_control *sc)
{
	return vfs_pressure_ratio(atomic_long_read(&nfs_access_nr_entries));
}

static void
nfs_access_cache_enforce_limit(void)
{
	long nr_entries = atomic_long_read(&nfs_access_nr_entries);
	unsigned long diff;
	unsigned int nr_to_scan;

	if (nr_entries < 0 || nr_entries <= nfs_access_max_cachesize)
		return;
	nr_to_scan = 100;
	diff = nr_entries - nfs_access_max_cachesize;
	if (diff < nr_to_scan)
		nr_to_scan = diff;
	nfs_do_access_cache_scan(nr_to_scan);
}

static void __nfs_access_zap_cache(struct nfs_inode *nfsi, struct list_head *head)
{
	struct rb_root *root_node = &nfsi->access_cache;
	struct rb_node *n;
	struct nfs_access_entry *entry;

	/* Unhook entries from the cache */
	while ((n = rb_first(root_node)) != NULL) {
		entry = rb_entry(n, struct nfs_access_entry, rb_node);
		rb_erase(n, root_node);
		list_move(&entry->lru, head);
	}
	nfsi->cache_validity &= ~NFS_INO_INVALID_ACCESS;
}

void nfs_access_zap_cache(struct inode *inode)
{
	LIST_HEAD(head);

	if (test_bit(NFS_INO_ACL_LRU_SET, &NFS_I(inode)->flags) == 0)
		return;
	/* Remove from global LRU init */
	spin_lock(&nfs_access_lru_lock);
	if (test_and_clear_bit(NFS_INO_ACL_LRU_SET, &NFS_I(inode)->flags))
		list_del_init(&NFS_I(inode)->access_cache_inode_lru);

	spin_lock(&inode->i_lock);
	__nfs_access_zap_cache(NFS_I(inode), &head);
	spin_unlock(&inode->i_lock);
	spin_unlock(&nfs_access_lru_lock);
	nfs_access_free_list(&head);
}
EXPORT_SYMBOL_GPL(nfs_access_zap_cache);

static struct nfs_access_entry *nfs_access_search_rbtree(struct inode *inode, const struct cred *cred)
{
	struct rb_node *n = NFS_I(inode)->access_cache.rb_node;

	while (n != NULL) {
		struct nfs_access_entry *entry =
			rb_entry(n, struct nfs_access_entry, rb_node);
		int cmp = cred_fscmp(cred, entry->cred);

		if (cmp < 0)
			n = n->rb_left;
		else if (cmp > 0)
			n = n->rb_right;
		else
			return entry;
	}
	return NULL;
}

<<<<<<< HEAD
static int nfs_access_get_cached(struct inode *inode, struct rpc_cred *cred, struct nfs_access_entry *res, bool may_block)
=======
static int nfs_access_get_cached_locked(struct inode *inode, const struct cred *cred, struct nfs_access_entry *res, bool may_block)
>>>>>>> 24b8d41d
{
	struct nfs_inode *nfsi = NFS_I(inode);
	struct nfs_access_entry *cache;
	bool retry = true;
	int err;

	spin_lock(&inode->i_lock);
	for(;;) {
		if (nfsi->cache_validity & NFS_INO_INVALID_ACCESS)
			goto out_zap;
		cache = nfs_access_search_rbtree(inode, cred);
		err = -ENOENT;
		if (cache == NULL)
			goto out;
		/* Found an entry, is our attribute cache valid? */
<<<<<<< HEAD
		if (!nfs_attribute_cache_expired(inode) &&
		    !(nfsi->cache_validity & NFS_INO_INVALID_ATTR))
=======
		if (!nfs_check_cache_invalid(inode, NFS_INO_INVALID_ACCESS))
			break;
		if (!retry)
>>>>>>> 24b8d41d
			break;
		err = -ECHILD;
		if (!may_block)
			goto out;
<<<<<<< HEAD
		if (!retry)
			goto out_zap;
=======
>>>>>>> 24b8d41d
		spin_unlock(&inode->i_lock);
		err = __nfs_revalidate_inode(NFS_SERVER(inode), inode);
		if (err)
			return err;
		spin_lock(&inode->i_lock);
		retry = false;
	}
<<<<<<< HEAD
	res->jiffies = cache->jiffies;
=======
>>>>>>> 24b8d41d
	res->cred = cache->cred;
	res->mask = cache->mask;
	list_move_tail(&cache->lru, &nfsi->access_cache_entry_lru);
	err = 0;
out:
	spin_unlock(&inode->i_lock);
	return err;
out_zap:
	spin_unlock(&inode->i_lock);
	nfs_access_zap_cache(inode);
	return -ENOENT;
}

static int nfs_access_get_cached_rcu(struct inode *inode, const struct cred *cred, struct nfs_access_entry *res)
{
	/* Only check the most recently returned cache entry,
	 * but do it without locking.
	 */
	struct nfs_inode *nfsi = NFS_I(inode);
	struct nfs_access_entry *cache;
	int err = -ECHILD;
	struct list_head *lh;

	rcu_read_lock();
	if (nfsi->cache_validity & NFS_INO_INVALID_ACCESS)
		goto out;
	lh = rcu_dereference(list_tail_rcu(&nfsi->access_cache_entry_lru));
	cache = list_entry(lh, struct nfs_access_entry, lru);
	if (lh == &nfsi->access_cache_entry_lru ||
	    cred_fscmp(cred, cache->cred) != 0)
		cache = NULL;
	if (cache == NULL)
		goto out;
<<<<<<< HEAD
	err = nfs_revalidate_inode_rcu(NFS_SERVER(inode), inode);
	if (err)
=======
	if (nfs_check_cache_invalid(inode, NFS_INO_INVALID_ACCESS))
>>>>>>> 24b8d41d
		goto out;
	res->cred = cache->cred;
	res->mask = cache->mask;
out:
	rcu_read_unlock();
	return err;
}

int nfs_access_get_cached(struct inode *inode, const struct cred *cred, struct
nfs_access_entry *res, bool may_block)
{
	int status;

	status = nfs_access_get_cached_rcu(inode, cred, res);
	if (status != 0)
		status = nfs_access_get_cached_locked(inode, cred, res,
		    may_block);

	return status;
}
EXPORT_SYMBOL_GPL(nfs_access_get_cached);

static void nfs_access_add_rbtree(struct inode *inode, struct nfs_access_entry *set)
{
	struct nfs_inode *nfsi = NFS_I(inode);
	struct rb_root *root_node = &nfsi->access_cache;
	struct rb_node **p = &root_node->rb_node;
	struct rb_node *parent = NULL;
	struct nfs_access_entry *entry;
	int cmp;

	spin_lock(&inode->i_lock);
	while (*p != NULL) {
		parent = *p;
		entry = rb_entry(parent, struct nfs_access_entry, rb_node);
		cmp = cred_fscmp(set->cred, entry->cred);

		if (cmp < 0)
			p = &parent->rb_left;
		else if (cmp > 0)
			p = &parent->rb_right;
		else
			goto found;
	}
	rb_link_node(&set->rb_node, parent, p);
	rb_insert_color(&set->rb_node, root_node);
	list_add_tail(&set->lru, &nfsi->access_cache_entry_lru);
	spin_unlock(&inode->i_lock);
	return;
found:
	rb_replace_node(parent, &set->rb_node, root_node);
	list_add_tail(&set->lru, &nfsi->access_cache_entry_lru);
	list_del(&entry->lru);
	spin_unlock(&inode->i_lock);
	nfs_access_free_entry(entry);
}

void nfs_access_add_cache(struct inode *inode, struct nfs_access_entry *set)
{
	struct nfs_access_entry *cache = kmalloc(sizeof(*cache), GFP_KERNEL);
	if (cache == NULL)
		return;
	RB_CLEAR_NODE(&cache->rb_node);
	cache->cred = get_cred(set->cred);
	cache->mask = set->mask;

	/* The above field assignments must be visible
	 * before this item appears on the lru.  We cannot easily
	 * use rcu_assign_pointer, so just force the memory barrier.
	 */
	smp_wmb();
	nfs_access_add_rbtree(inode, cache);

	/* Update accounting */
	smp_mb__before_atomic();
	atomic_long_inc(&nfs_access_nr_entries);
	smp_mb__after_atomic();

	/* Add inode to global LRU list */
	if (!test_bit(NFS_INO_ACL_LRU_SET, &NFS_I(inode)->flags)) {
		spin_lock(&nfs_access_lru_lock);
		if (!test_and_set_bit(NFS_INO_ACL_LRU_SET, &NFS_I(inode)->flags))
			list_add_tail(&NFS_I(inode)->access_cache_inode_lru,
					&nfs_access_lru_list);
		spin_unlock(&nfs_access_lru_lock);
	}
	nfs_access_cache_enforce_limit();
}
EXPORT_SYMBOL_GPL(nfs_access_add_cache);

#define NFS_MAY_READ (NFS_ACCESS_READ)
#define NFS_MAY_WRITE (NFS_ACCESS_MODIFY | \
		NFS_ACCESS_EXTEND | \
		NFS_ACCESS_DELETE)
#define NFS_FILE_MAY_WRITE (NFS_ACCESS_MODIFY | \
		NFS_ACCESS_EXTEND)
#define NFS_DIR_MAY_WRITE NFS_MAY_WRITE
#define NFS_MAY_LOOKUP (NFS_ACCESS_LOOKUP)
#define NFS_MAY_EXECUTE (NFS_ACCESS_EXECUTE)
static int
nfs_access_calc_mask(u32 access_result, umode_t umode)
{
	int mask = 0;

	if (access_result & NFS_MAY_READ)
		mask |= MAY_READ;
	if (S_ISDIR(umode)) {
		if ((access_result & NFS_DIR_MAY_WRITE) == NFS_DIR_MAY_WRITE)
			mask |= MAY_WRITE;
		if ((access_result & NFS_MAY_LOOKUP) == NFS_MAY_LOOKUP)
			mask |= MAY_EXEC;
	} else if (S_ISREG(umode)) {
		if ((access_result & NFS_FILE_MAY_WRITE) == NFS_FILE_MAY_WRITE)
			mask |= MAY_WRITE;
		if ((access_result & NFS_MAY_EXECUTE) == NFS_MAY_EXECUTE)
			mask |= MAY_EXEC;
	} else if (access_result & NFS_MAY_WRITE)
			mask |= MAY_WRITE;
	return mask;
}

void nfs_access_set_mask(struct nfs_access_entry *entry, u32 access_result)
{
	entry->mask = access_result;
}
EXPORT_SYMBOL_GPL(nfs_access_set_mask);

static int nfs_do_access(struct inode *inode, const struct cred *cred, int mask)
{
	struct nfs_access_entry cache;
	bool may_block = (mask & MAY_NOT_BLOCK) == 0;
<<<<<<< HEAD
=======
	int cache_mask = -1;
>>>>>>> 24b8d41d
	int status;

	trace_nfs_access_enter(inode);

<<<<<<< HEAD
	status = nfs_access_get_cached_rcu(inode, cred, &cache);
	if (status != 0)
		status = nfs_access_get_cached(inode, cred, &cache, may_block);
=======
	status = nfs_access_get_cached(inode, cred, &cache, may_block);
>>>>>>> 24b8d41d
	if (status == 0)
		goto out_cached;

	status = -ECHILD;
	if (!may_block)
		goto out;

	/*
	 * Determine which access bits we want to ask for...
	 */
	cache.mask = NFS_ACCESS_READ | NFS_ACCESS_MODIFY | NFS_ACCESS_EXTEND;
	if (nfs_server_capable(inode, NFS_CAP_XATTR)) {
		cache.mask |= NFS_ACCESS_XAREAD | NFS_ACCESS_XAWRITE |
		    NFS_ACCESS_XALIST;
	}
	if (S_ISDIR(inode->i_mode))
		cache.mask |= NFS_ACCESS_DELETE | NFS_ACCESS_LOOKUP;
	else
		cache.mask |= NFS_ACCESS_EXECUTE;
	cache.cred = cred;
	status = NFS_PROTO(inode)->access(inode, &cache);
	if (status != 0) {
		if (status == -ESTALE) {
			if (!S_ISDIR(inode->i_mode))
				nfs_set_inode_stale(inode);
			else
				nfs_zap_caches(inode);
		}
		goto out;
	}
	nfs_access_add_cache(inode, &cache);
out_cached:
	cache_mask = nfs_access_calc_mask(cache.mask, inode->i_mode);
	if ((mask & ~cache_mask & (MAY_READ | MAY_WRITE | MAY_EXEC)) != 0)
		status = -EACCES;
out:
	trace_nfs_access_exit(inode, mask, cache_mask, status);
	return status;
}

static int nfs_open_permission_mask(int openflags)
{
	int mask = 0;

	if (openflags & __FMODE_EXEC) {
		/* ONLY check exec rights */
		mask = MAY_EXEC;
	} else {
		if ((openflags & O_ACCMODE) != O_WRONLY)
			mask |= MAY_READ;
		if ((openflags & O_ACCMODE) != O_RDONLY)
			mask |= MAY_WRITE;
	}

	return mask;
}

int nfs_may_open(struct inode *inode, const struct cred *cred, int openflags)
{
	return nfs_do_access(inode, cred, nfs_open_permission_mask(openflags));
}
EXPORT_SYMBOL_GPL(nfs_may_open);

static int nfs_execute_ok(struct inode *inode, int mask)
{
	struct nfs_server *server = NFS_SERVER(inode);
	int ret = 0;

	if (S_ISDIR(inode->i_mode))
		return 0;
	if (nfs_check_cache_invalid(inode, NFS_INO_INVALID_OTHER)) {
		if (mask & MAY_NOT_BLOCK)
			return -ECHILD;
		ret = __nfs_revalidate_inode(server, inode);
	}
	if (ret == 0 && !execute_ok(inode))
		ret = -EACCES;
	return ret;
}

int nfs_permission(struct inode *inode, int mask)
{
	const struct cred *cred = current_cred();
	int res = 0;

	nfs_inc_stats(inode, NFSIOS_VFSACCESS);

	if ((mask & (MAY_READ | MAY_WRITE | MAY_EXEC)) == 0)
		goto out;
	/* Is this sys_access() ? */
	if (mask & (MAY_ACCESS | MAY_CHDIR))
		goto force_lookup;

	switch (inode->i_mode & S_IFMT) {
		case S_IFLNK:
			goto out;
		case S_IFREG:
			if ((mask & MAY_OPEN) &&
			   nfs_server_capable(inode, NFS_CAP_ATOMIC_OPEN))
				return 0;
			break;
		case S_IFDIR:
			/*
			 * Optimize away all write operations, since the server
			 * will check permissions when we perform the op.
			 */
			if ((mask & MAY_WRITE) && !(mask & MAY_READ))
				goto out;
	}

force_lookup:
	if (!NFS_PROTO(inode)->access)
		goto out_notsup;

	res = nfs_do_access(inode, cred, mask);
out:
	if (!res && (mask & MAY_EXEC))
		res = nfs_execute_ok(inode, mask);

	dfprintk(VFS, "NFS: permission(%s/%lu), mask=0x%x, res=%d\n",
		inode->i_sb->s_id, inode->i_ino, mask, res);
	return res;
out_notsup:
	if (mask & MAY_NOT_BLOCK)
		return -ECHILD;

	res = nfs_revalidate_inode(NFS_SERVER(inode), inode);
	if (res == 0)
		res = generic_permission(inode, mask);
	goto out;
}
EXPORT_SYMBOL_GPL(nfs_permission);

/*
 * Local variables:
 *  version-control: t
 *  kept-new-versions: 5
 * End:
 */<|MERGE_RESOLUTION|>--- conflicted
+++ resolved
@@ -138,7 +138,6 @@
 };
 
 struct nfs_cache_array {
-	atomic_t refcount;
 	int size;
 	int eof_index;
 	u64 last_cookie;
@@ -184,24 +183,10 @@
 	int i;
 
 	array = kmap_atomic(page);
-<<<<<<< HEAD
-	if (atomic_dec_and_test(&array->refcount))
-		for (i = 0; i < array->size; i++)
-			kfree(array->array[i].string.name);
-=======
 	for (i = 0; i < array->size; i++)
 		kfree(array->array[i].string.name);
 	array->size = 0;
->>>>>>> 24b8d41d
 	kunmap_atomic(array);
-}
-
-static bool grab_page(struct page *page)
-{
-	struct nfs_cache_array *array = kmap_atomic(page);
-	bool res = atomic_inc_not_zero(&array->refcount);
-	kunmap_atomic(array);
-	return res;
 }
 
 /*
@@ -540,11 +525,7 @@
 		if (nfs_same_file(dentry, entry)) {
 			if (!entry->fh->size)
 				goto out;
-<<<<<<< HEAD
-			nfs_set_verifier(dentry, nfs_save_change_attribute(dir));
-=======
 			nfs_set_verifier(dentry, dir_verifier);
->>>>>>> 24b8d41d
 			status = nfs_refresh_inode(d_inode(dentry), entry->fattr);
 			if (!status)
 				nfs_setsecurity(d_inode(dentry), entry->fattr, entry->label);
@@ -570,11 +551,7 @@
 		dput(dentry);
 		dentry = alias;
 	}
-<<<<<<< HEAD
-	nfs_set_verifier(dentry, nfs_save_change_attribute(dir));
-=======
 	nfs_set_verifier(dentry, dir_verifier);
->>>>>>> 24b8d41d
 out:
 	dput(dentry);
 }
@@ -692,18 +669,7 @@
 		goto out;
 	}
 
-<<<<<<< HEAD
-	array = nfs_readdir_get_array(page);
-	if (IS_ERR(array)) {
-		status = PTR_ERR(array);
-		goto out_label_free;
-	}
-	memset(array, 0, sizeof(struct nfs_cache_array));
-	atomic_set(&array->refcount, 1);
-	array->eof_index = -1;
-=======
 	array = kmap(page);
->>>>>>> 24b8d41d
 
 	status = nfs_readdir_alloc_pages(pages, array_size);
 	if (status < 0)
@@ -766,10 +732,6 @@
 static
 void cache_page_release(nfs_readdir_descriptor_t *desc)
 {
-<<<<<<< HEAD
-	nfs_readdir_clear_array(desc->page);
-=======
->>>>>>> 24b8d41d
 	put_page(desc->page);
 	desc->page = NULL;
 }
@@ -777,21 +739,8 @@
 static
 struct page *get_cache_page(nfs_readdir_descriptor_t *desc)
 {
-<<<<<<< HEAD
-	struct page *page;
-
-	for (;;) {
-		page = read_cache_page(desc->file->f_mapping,
-			desc->page_index, (filler_t *)nfs_readdir_filler, desc);
-		if (IS_ERR(page) || grab_page(page))
-			break;
-		put_page(page);
-	}
-	return page;
-=======
 	return read_cache_page(desc->file->f_mapping, desc->page_index,
 			nfs_readdir_filler, desc);
->>>>>>> 24b8d41d
 }
 
 /*
@@ -961,19 +910,7 @@
 	 * to either find the entry with the appropriate number or
 	 * revalidate the cookie.
 	 */
-<<<<<<< HEAD
-	memset(desc, 0, sizeof(*desc));
-
-	desc->file = file;
-	desc->ctx = ctx;
-	desc->dir_cookie = &dir_ctx->dir_cookie;
-	desc->decode = NFS_PROTO(inode)->decode_dirent;
-	desc->plus = nfs_use_readdirplus(inode, ctx) ? 1 : 0;
-
-	if (ctx->pos == 0 || nfs_dir_mapping_need_revalidate(inode))
-=======
 	if (ctx->pos == 0 || nfs_attribute_cache_expired(inode))
->>>>>>> 24b8d41d
 		res = nfs_revalidate_mapping(inode, file->f_mapping);
 	if (res < 0)
 		goto out;
@@ -1024,15 +961,6 @@
 			filp, offset, whence);
 
 	switch (whence) {
-<<<<<<< HEAD
-		case 1:
-			offset += filp->f_pos;
-		case 0:
-			if (offset >= 0)
-				break;
-		default:
-			return -EINVAL;
-=======
 	default:
 		return -EINVAL;
 	case SEEK_SET:
@@ -1049,7 +977,6 @@
 			spin_unlock(&filp->f_lock);
 			return -EINVAL;
 		}
->>>>>>> 24b8d41d
 	}
 	if (offset != filp->f_pos) {
 		filp->f_pos = offset;
@@ -1059,10 +986,7 @@
 			dir_ctx->dir_cookie = 0;
 		dir_ctx->duped = 0;
 	}
-<<<<<<< HEAD
-=======
 	spin_unlock(&filp->f_lock);
->>>>>>> 24b8d41d
 	return offset;
 }
 
@@ -1646,14 +1570,9 @@
 	if (IS_ERR(label))
 		goto out;
 
-<<<<<<< HEAD
-	trace_nfs_lookup_enter(dir, dentry, flags);
-	error = NFS_PROTO(dir)->lookup(dir, &dentry->d_name, fhandle, fattr, label);
-=======
 	dir_verifier = nfs_save_change_attribute(dir);
 	trace_nfs_lookup_enter(dir, dentry, flags);
 	error = NFS_PROTO(dir)->lookup(dir, dentry, fhandle, fattr, label);
->>>>>>> 24b8d41d
 	if (error == -ENOENT)
 		goto no_entry;
 	if (error < 0) {
@@ -1675,11 +1594,7 @@
 			goto out_label;
 		dentry = res;
 	}
-<<<<<<< HEAD
-	nfs_set_verifier(dentry, nfs_save_change_attribute(dir));
-=======
 	nfs_set_verifier(dentry, dir_verifier);
->>>>>>> 24b8d41d
 out_label:
 	trace_nfs_lookup_exit(dir, dentry, flags, error);
 	nfs4_label_free(label);
@@ -1752,10 +1667,7 @@
 	struct inode *inode;
 	unsigned int lookup_flags = 0;
 	bool switched = false;
-<<<<<<< HEAD
-=======
 	int created = 0;
->>>>>>> 24b8d41d
 	int err;
 
 	/* Expect a negative dentry */
@@ -1810,23 +1722,15 @@
 			return finish_no_open(file, dentry);
 	}
 
-<<<<<<< HEAD
-	ctx = create_nfs_open_context(dentry, open_flags);
-=======
 	ctx = create_nfs_open_context(dentry, open_flags, file);
->>>>>>> 24b8d41d
 	err = PTR_ERR(ctx);
 	if (IS_ERR(ctx))
 		goto out;
 
 	trace_nfs_atomic_open_enter(dir, ctx, open_flags);
-<<<<<<< HEAD
-	inode = NFS_PROTO(dir)->open_context(dir, ctx, open_flags, &attr, opened);
-=======
 	inode = NFS_PROTO(dir)->open_context(dir, ctx, open_flags, &attr, &created);
 	if (created)
 		file->f_mode |= FMODE_CREATED;
->>>>>>> 24b8d41d
 	if (IS_ERR(inode)) {
 		err = PTR_ERR(inode);
 		trace_nfs_atomic_open_exit(dir, ctx, open_flags, err);
@@ -1834,11 +1738,7 @@
 		d_drop(dentry);
 		switch (err) {
 		case -ENOENT:
-<<<<<<< HEAD
-			d_add(dentry, NULL);
-=======
 			d_splice_alias(NULL, dentry);
->>>>>>> 24b8d41d
 			nfs_set_verifier(dentry, nfs_save_change_attribute(dir));
 			break;
 		case -EISDIR:
@@ -2558,11 +2458,7 @@
 	return NULL;
 }
 
-<<<<<<< HEAD
-static int nfs_access_get_cached(struct inode *inode, struct rpc_cred *cred, struct nfs_access_entry *res, bool may_block)
-=======
 static int nfs_access_get_cached_locked(struct inode *inode, const struct cred *cred, struct nfs_access_entry *res, bool may_block)
->>>>>>> 24b8d41d
 {
 	struct nfs_inode *nfsi = NFS_I(inode);
 	struct nfs_access_entry *cache;
@@ -2578,23 +2474,13 @@
 		if (cache == NULL)
 			goto out;
 		/* Found an entry, is our attribute cache valid? */
-<<<<<<< HEAD
-		if (!nfs_attribute_cache_expired(inode) &&
-		    !(nfsi->cache_validity & NFS_INO_INVALID_ATTR))
-=======
 		if (!nfs_check_cache_invalid(inode, NFS_INO_INVALID_ACCESS))
 			break;
 		if (!retry)
->>>>>>> 24b8d41d
 			break;
 		err = -ECHILD;
 		if (!may_block)
 			goto out;
-<<<<<<< HEAD
-		if (!retry)
-			goto out_zap;
-=======
->>>>>>> 24b8d41d
 		spin_unlock(&inode->i_lock);
 		err = __nfs_revalidate_inode(NFS_SERVER(inode), inode);
 		if (err)
@@ -2602,10 +2488,6 @@
 		spin_lock(&inode->i_lock);
 		retry = false;
 	}
-<<<<<<< HEAD
-	res->jiffies = cache->jiffies;
-=======
->>>>>>> 24b8d41d
 	res->cred = cache->cred;
 	res->mask = cache->mask;
 	list_move_tail(&cache->lru, &nfsi->access_cache_entry_lru);
@@ -2639,15 +2521,11 @@
 		cache = NULL;
 	if (cache == NULL)
 		goto out;
-<<<<<<< HEAD
-	err = nfs_revalidate_inode_rcu(NFS_SERVER(inode), inode);
-	if (err)
-=======
 	if (nfs_check_cache_invalid(inode, NFS_INO_INVALID_ACCESS))
->>>>>>> 24b8d41d
 		goto out;
 	res->cred = cache->cred;
 	res->mask = cache->mask;
+	err = 0;
 out:
 	rcu_read_unlock();
 	return err;
@@ -2776,21 +2654,12 @@
 {
 	struct nfs_access_entry cache;
 	bool may_block = (mask & MAY_NOT_BLOCK) == 0;
-<<<<<<< HEAD
-=======
 	int cache_mask = -1;
->>>>>>> 24b8d41d
 	int status;
 
 	trace_nfs_access_enter(inode);
 
-<<<<<<< HEAD
-	status = nfs_access_get_cached_rcu(inode, cred, &cache);
-	if (status != 0)
-		status = nfs_access_get_cached(inode, cred, &cache, may_block);
-=======
 	status = nfs_access_get_cached(inode, cred, &cache, may_block);
->>>>>>> 24b8d41d
 	if (status == 0)
 		goto out_cached;
 
