// SPDX-License-Identifier: GPL-2.0
/*
 * linux/fs/nfs/callback_xdr.c
 *
 * Copyright (C) 2004 Trond Myklebust
 *
 * NFSv4 callback encode/decode procedures
 */
#include <linux/kernel.h>
#include <linux/sunrpc/svc.h>
#include <linux/nfs4.h>
#include <linux/nfs_fs.h>
#include <linux/ratelimit.h>
#include <linux/printk.h>
#include <linux/slab.h>
#include <linux/sunrpc/bc_xprt.h>
#include "nfs4_fs.h"
#include "callback.h"
#include "internal.h"
#include "nfs4session.h"
#include "nfs4trace.h"

#define CB_OP_TAGLEN_MAXSZ		(512)
#define CB_OP_HDR_RES_MAXSZ		(2 * 4) // opcode, status
#define CB_OP_GETATTR_BITMAP_MAXSZ	(4 * 4) // bitmap length, 3 bitmaps
#define CB_OP_GETATTR_RES_MAXSZ		(CB_OP_HDR_RES_MAXSZ + \
					 CB_OP_GETATTR_BITMAP_MAXSZ + \
					 /* change, size, ctime, mtime */\
					 (2 + 2 + 3 + 3) * 4)
#define CB_OP_RECALL_RES_MAXSZ		(CB_OP_HDR_RES_MAXSZ)

#if defined(CONFIG_NFS_V4_1)
#define CB_OP_LAYOUTRECALL_RES_MAXSZ	(CB_OP_HDR_RES_MAXSZ)
#define CB_OP_DEVICENOTIFY_RES_MAXSZ	(CB_OP_HDR_RES_MAXSZ)
#define CB_OP_SEQUENCE_RES_MAXSZ	(CB_OP_HDR_RES_MAXSZ + \
					 NFS4_MAX_SESSIONID_LEN + \
					 (1 + 3) * 4) // seqid, 3 slotids
#define CB_OP_RECALLANY_RES_MAXSZ	(CB_OP_HDR_RES_MAXSZ)
#define CB_OP_RECALLSLOT_RES_MAXSZ	(CB_OP_HDR_RES_MAXSZ)
#define CB_OP_NOTIFY_LOCK_RES_MAXSZ	(CB_OP_HDR_RES_MAXSZ)
#endif /* CONFIG_NFS_V4_1 */
#ifdef CONFIG_NFS_V4_2
#define CB_OP_OFFLOAD_RES_MAXSZ		(CB_OP_HDR_RES_MAXSZ)
#endif /* CONFIG_NFS_V4_2 */

#define NFSDBG_FACILITY NFSDBG_CALLBACK

/* Internal error code */
#define NFS4ERR_RESOURCE_HDR	11050

struct callback_op {
	__be32 (*process_op)(void *, void *, struct cb_process_state *);
	__be32 (*decode_args)(struct svc_rqst *, struct xdr_stream *, void *);
	__be32 (*encode_res)(struct svc_rqst *, struct xdr_stream *,
			const void *);
	long res_maxsize;
};

static struct callback_op callback_ops[];

static __be32 nfs4_callback_null(struct svc_rqst *rqstp)
{
	return htonl(NFS4_OK);
}

static int nfs4_decode_void(struct svc_rqst *rqstp, __be32 *p)
{
	return xdr_argsize_check(rqstp, p);
}

static int nfs4_encode_void(struct svc_rqst *rqstp, __be32 *p)
{
	return xdr_ressize_check(rqstp, p);
}

<<<<<<< HEAD
static __be32 *read_buf(struct xdr_stream *xdr, size_t nbytes)
=======
static __be32 decode_string(struct xdr_stream *xdr, unsigned int *len,
		const char **str, size_t maxlen)
>>>>>>> 24b8d41d
{
	ssize_t err;

	err = xdr_stream_decode_opaque_inline(xdr, (void **)str, maxlen);
	if (err < 0)
		return cpu_to_be32(NFS4ERR_RESOURCE);
	*len = err;
	return 0;
}

static __be32 decode_fh(struct xdr_stream *xdr, struct nfs_fh *fh)
{
	__be32 *p;

	p = xdr_inline_decode(xdr, 4);
	if (unlikely(p == NULL))
		return htonl(NFS4ERR_RESOURCE);
	fh->size = ntohl(*p);
	if (fh->size > NFS4_FHSIZE)
		return htonl(NFS4ERR_BADHANDLE);
	p = xdr_inline_decode(xdr, fh->size);
	if (unlikely(p == NULL))
		return htonl(NFS4ERR_RESOURCE);
	memcpy(&fh->data[0], p, fh->size);
	memset(&fh->data[fh->size], 0, sizeof(fh->data) - fh->size);
	return 0;
}

static __be32 decode_bitmap(struct xdr_stream *xdr, uint32_t *bitmap)
{
	__be32 *p;
	unsigned int attrlen;

	p = xdr_inline_decode(xdr, 4);
	if (unlikely(p == NULL))
		return htonl(NFS4ERR_RESOURCE);
	attrlen = ntohl(*p);
	p = xdr_inline_decode(xdr, attrlen << 2);
	if (unlikely(p == NULL))
		return htonl(NFS4ERR_RESOURCE);
	if (likely(attrlen > 0))
		bitmap[0] = ntohl(*p++);
	if (attrlen > 1)
		bitmap[1] = ntohl(*p);
	return 0;
}

static __be32 decode_stateid(struct xdr_stream *xdr, nfs4_stateid *stateid)
{
	__be32 *p;

	p = xdr_inline_decode(xdr, NFS4_STATEID_SIZE);
	if (unlikely(p == NULL))
		return htonl(NFS4ERR_RESOURCE);
	memcpy(stateid->data, p, NFS4_STATEID_SIZE);
	return 0;
}

static __be32 decode_delegation_stateid(struct xdr_stream *xdr, nfs4_stateid *stateid)
{
	stateid->type = NFS4_DELEGATION_STATEID_TYPE;
	return decode_stateid(xdr, stateid);
}

static __be32 decode_compound_hdr_arg(struct xdr_stream *xdr, struct cb_compound_hdr_arg *hdr)
{
	__be32 *p;
	__be32 status;

	status = decode_string(xdr, &hdr->taglen, &hdr->tag, CB_OP_TAGLEN_MAXSZ);
	if (unlikely(status != 0))
		return status;
	p = xdr_inline_decode(xdr, 12);
	if (unlikely(p == NULL))
		return htonl(NFS4ERR_RESOURCE);
	hdr->minorversion = ntohl(*p++);
	/* Check for minor version support */
	if (hdr->minorversion <= NFS4_MAX_MINOR_VERSION) {
		hdr->cb_ident = ntohl(*p++); /* ignored by v4.1 and v4.2 */
	} else {
		pr_warn_ratelimited("NFS: %s: NFSv4 server callback with "
			"illegal minor version %u!\n",
			__func__, hdr->minorversion);
		return htonl(NFS4ERR_MINOR_VERS_MISMATCH);
	}
	hdr->nops = ntohl(*p);
	return 0;
}

static __be32 decode_op_hdr(struct xdr_stream *xdr, unsigned int *op)
{
	__be32 *p;
	p = xdr_inline_decode(xdr, 4);
	if (unlikely(p == NULL))
		return htonl(NFS4ERR_RESOURCE_HDR);
	*op = ntohl(*p);
	return 0;
}

static __be32 decode_getattr_args(struct svc_rqst *rqstp,
		struct xdr_stream *xdr, void *argp)
{
	struct cb_getattrargs *args = argp;
	__be32 status;

	status = decode_fh(xdr, &args->fh);
	if (unlikely(status != 0))
		return status;
	return decode_bitmap(xdr, args->bitmap);
}

static __be32 decode_recall_args(struct svc_rqst *rqstp,
		struct xdr_stream *xdr, void *argp)
{
	struct cb_recallargs *args = argp;
	__be32 *p;
	__be32 status;

	status = decode_delegation_stateid(xdr, &args->stateid);
	if (unlikely(status != 0))
		return status;
	p = xdr_inline_decode(xdr, 4);
	if (unlikely(p == NULL))
		return htonl(NFS4ERR_RESOURCE);
	args->truncate = ntohl(*p);
	return decode_fh(xdr, &args->fh);
}

#if defined(CONFIG_NFS_V4_1)
static __be32 decode_layout_stateid(struct xdr_stream *xdr, nfs4_stateid *stateid)
{
	stateid->type = NFS4_LAYOUT_STATEID_TYPE;
	return decode_stateid(xdr, stateid);
}

static __be32 decode_layoutrecall_args(struct svc_rqst *rqstp,
				       struct xdr_stream *xdr, void *argp)
{
	struct cb_layoutrecallargs *args = argp;
	__be32 *p;
	__be32 status = 0;
	uint32_t iomode;

	p = xdr_inline_decode(xdr, 4 * sizeof(uint32_t));
	if (unlikely(p == NULL))
		return htonl(NFS4ERR_BADXDR);

	args->cbl_layout_type = ntohl(*p++);
	/* Depite the spec's xdr, iomode really belongs in the FILE switch,
	 * as it is unusable and ignored with the other types.
	 */
	iomode = ntohl(*p++);
	args->cbl_layoutchanged = ntohl(*p++);
	args->cbl_recall_type = ntohl(*p++);

	if (args->cbl_recall_type == RETURN_FILE) {
		args->cbl_range.iomode = iomode;
		status = decode_fh(xdr, &args->cbl_fh);
		if (unlikely(status != 0))
			return status;

		p = xdr_inline_decode(xdr, 2 * sizeof(uint64_t));
		if (unlikely(p == NULL))
			return htonl(NFS4ERR_BADXDR);
		p = xdr_decode_hyper(p, &args->cbl_range.offset);
		p = xdr_decode_hyper(p, &args->cbl_range.length);
<<<<<<< HEAD
		status = decode_layout_stateid(xdr, &args->cbl_stateid);
		if (unlikely(status != 0))
			goto out;
=======
		return decode_layout_stateid(xdr, &args->cbl_stateid);
>>>>>>> 24b8d41d
	} else if (args->cbl_recall_type == RETURN_FSID) {
		p = xdr_inline_decode(xdr, 2 * sizeof(uint64_t));
		if (unlikely(p == NULL))
			return htonl(NFS4ERR_BADXDR);
		p = xdr_decode_hyper(p, &args->cbl_fsid.major);
		p = xdr_decode_hyper(p, &args->cbl_fsid.minor);
	} else if (args->cbl_recall_type != RETURN_ALL)
		return htonl(NFS4ERR_BADXDR);
	return 0;
}

static
__be32 decode_devicenotify_args(struct svc_rqst *rqstp,
				struct xdr_stream *xdr,
				void *argp)
{
	struct cb_devicenotifyargs *args = argp;
	__be32 *p;
	__be32 status = 0;
	u32 tmp;
	int n, i;
	args->ndevs = 0;

	/* Num of device notifications */
	p = xdr_inline_decode(xdr, sizeof(uint32_t));
	if (unlikely(p == NULL)) {
		status = htonl(NFS4ERR_BADXDR);
		goto out;
	}
	n = ntohl(*p++);
	if (n <= 0)
		goto out;
	if (n > ULONG_MAX / sizeof(*args->devs)) {
		status = htonl(NFS4ERR_BADXDR);
		goto out;
	}

	args->devs = kmalloc_array(n, sizeof(*args->devs), GFP_KERNEL);
	if (!args->devs) {
		status = htonl(NFS4ERR_DELAY);
		goto out;
	}

	/* Decode each dev notification */
	for (i = 0; i < n; i++) {
		struct cb_devicenotifyitem *dev = &args->devs[i];

		p = xdr_inline_decode(xdr, (4 * sizeof(uint32_t)) +
				      NFS4_DEVICEID4_SIZE);
		if (unlikely(p == NULL)) {
			status = htonl(NFS4ERR_BADXDR);
			goto err;
		}

		tmp = ntohl(*p++);	/* bitmap size */
		if (tmp != 1) {
			status = htonl(NFS4ERR_INVAL);
			goto err;
		}
		dev->cbd_notify_type = ntohl(*p++);
		if (dev->cbd_notify_type != NOTIFY_DEVICEID4_CHANGE &&
		    dev->cbd_notify_type != NOTIFY_DEVICEID4_DELETE) {
			status = htonl(NFS4ERR_INVAL);
			goto err;
		}

		tmp = ntohl(*p++);	/* opaque size */
		if (((dev->cbd_notify_type == NOTIFY_DEVICEID4_CHANGE) &&
		     (tmp != NFS4_DEVICEID4_SIZE + 8)) ||
		    ((dev->cbd_notify_type == NOTIFY_DEVICEID4_DELETE) &&
		     (tmp != NFS4_DEVICEID4_SIZE + 4))) {
			status = htonl(NFS4ERR_INVAL);
			goto err;
		}
		dev->cbd_layout_type = ntohl(*p++);
		memcpy(dev->cbd_dev_id.data, p, NFS4_DEVICEID4_SIZE);
		p += XDR_QUADLEN(NFS4_DEVICEID4_SIZE);

		if (dev->cbd_layout_type == NOTIFY_DEVICEID4_CHANGE) {
			p = xdr_inline_decode(xdr, sizeof(uint32_t));
			if (unlikely(p == NULL)) {
				status = htonl(NFS4ERR_BADXDR);
				goto err;
			}
			dev->cbd_immediate = ntohl(*p++);
		} else {
			dev->cbd_immediate = 0;
		}

		args->ndevs++;

		dprintk("%s: type %d layout 0x%x immediate %d\n",
			__func__, dev->cbd_notify_type, dev->cbd_layout_type,
			dev->cbd_immediate);
	}
out:
	dprintk("%s: status %d ndevs %d\n",
		__func__, ntohl(status), args->ndevs);
	return status;
err:
	kfree(args->devs);
	goto out;
}

static __be32 decode_sessionid(struct xdr_stream *xdr,
				 struct nfs4_sessionid *sid)
{
	__be32 *p;

	p = xdr_inline_decode(xdr, NFS4_MAX_SESSIONID_LEN);
	if (unlikely(p == NULL))
		return htonl(NFS4ERR_RESOURCE);

	memcpy(sid->data, p, NFS4_MAX_SESSIONID_LEN);
	return 0;
}

static __be32 decode_rc_list(struct xdr_stream *xdr,
			       struct referring_call_list *rc_list)
{
	__be32 *p;
	int i;
	__be32 status;

	status = decode_sessionid(xdr, &rc_list->rcl_sessionid);
	if (status)
		goto out;

	status = htonl(NFS4ERR_RESOURCE);
	p = xdr_inline_decode(xdr, sizeof(uint32_t));
	if (unlikely(p == NULL))
		goto out;

	rc_list->rcl_nrefcalls = ntohl(*p++);
	if (rc_list->rcl_nrefcalls) {
		p = xdr_inline_decode(xdr,
			     rc_list->rcl_nrefcalls * 2 * sizeof(uint32_t));
		if (unlikely(p == NULL))
			goto out;
		rc_list->rcl_refcalls = kmalloc_array(rc_list->rcl_nrefcalls,
						sizeof(*rc_list->rcl_refcalls),
						GFP_KERNEL);
		if (unlikely(rc_list->rcl_refcalls == NULL))
			goto out;
		for (i = 0; i < rc_list->rcl_nrefcalls; i++) {
			rc_list->rcl_refcalls[i].rc_sequenceid = ntohl(*p++);
			rc_list->rcl_refcalls[i].rc_slotid = ntohl(*p++);
		}
	}
	status = 0;

out:
	return status;
}

static __be32 decode_cb_sequence_args(struct svc_rqst *rqstp,
					struct xdr_stream *xdr,
					void *argp)
{
	struct cb_sequenceargs *args = argp;
	__be32 *p;
	int i;
	__be32 status;

	status = decode_sessionid(xdr, &args->csa_sessionid);
	if (status)
		return status;

	p = xdr_inline_decode(xdr, 5 * sizeof(uint32_t));
	if (unlikely(p == NULL))
		return htonl(NFS4ERR_RESOURCE);

	args->csa_addr = svc_addr(rqstp);
	args->csa_sequenceid = ntohl(*p++);
	args->csa_slotid = ntohl(*p++);
	args->csa_highestslotid = ntohl(*p++);
	args->csa_cachethis = ntohl(*p++);
	args->csa_nrclists = ntohl(*p++);
	args->csa_rclists = NULL;
	if (args->csa_nrclists) {
		args->csa_rclists = kmalloc_array(args->csa_nrclists,
						  sizeof(*args->csa_rclists),
						  GFP_KERNEL);
		if (unlikely(args->csa_rclists == NULL))
			return htonl(NFS4ERR_RESOURCE);

		for (i = 0; i < args->csa_nrclists; i++) {
			status = decode_rc_list(xdr, &args->csa_rclists[i]);
			if (status) {
				args->csa_nrclists = i;
				goto out_free;
			}
		}
	}
	return 0;

out_free:
	for (i = 0; i < args->csa_nrclists; i++)
		kfree(args->csa_rclists[i].rcl_refcalls);
	kfree(args->csa_rclists);
	return status;
}

static __be32 decode_recallany_args(struct svc_rqst *rqstp,
				      struct xdr_stream *xdr,
				      void *argp)
{
	struct cb_recallanyargs *args = argp;
	uint32_t bitmap[2];
	__be32 *p, status;

	p = xdr_inline_decode(xdr, 4);
	if (unlikely(p == NULL))
		return htonl(NFS4ERR_BADXDR);
	args->craa_objs_to_keep = ntohl(*p++);
	status = decode_bitmap(xdr, bitmap);
	if (unlikely(status))
		return status;
	args->craa_type_mask = bitmap[0];

	return 0;
}

static __be32 decode_recallslot_args(struct svc_rqst *rqstp,
					struct xdr_stream *xdr,
					void *argp)
{
	struct cb_recallslotargs *args = argp;
	__be32 *p;

	p = xdr_inline_decode(xdr, 4);
	if (unlikely(p == NULL))
		return htonl(NFS4ERR_BADXDR);
	args->crsa_target_highest_slotid = ntohl(*p++);
	return 0;
}

static __be32 decode_lockowner(struct xdr_stream *xdr, struct cb_notify_lock_args *args)
<<<<<<< HEAD
{
	__be32		*p;
	unsigned int	len;

	p = read_buf(xdr, 12);
	if (unlikely(p == NULL))
		return htonl(NFS4ERR_BADXDR);

	p = xdr_decode_hyper(p, &args->cbnl_owner.clientid);
	len = be32_to_cpu(*p);

	p = read_buf(xdr, len);
	if (unlikely(p == NULL))
		return htonl(NFS4ERR_BADXDR);

	/* Only try to decode if the length is right */
	if (len == 20) {
		p += 2;	/* skip "lock id:" */
		args->cbnl_owner.s_dev = be32_to_cpu(*p++);
		xdr_decode_hyper(p, &args->cbnl_owner.id);
		args->cbnl_valid = true;
	} else {
		args->cbnl_owner.s_dev = 0;
		args->cbnl_owner.id = 0;
		args->cbnl_valid = false;
	}
	return 0;
}

static __be32 decode_notify_lock_args(struct svc_rqst *rqstp, struct xdr_stream *xdr, struct cb_notify_lock_args *args)
{
	__be32 status;

	status = decode_fh(xdr, &args->cbnl_fh);
	if (unlikely(status != 0))
		goto out;
	status = decode_lockowner(xdr, args);
out:
	dprintk("%s: exit with status = %d\n", __func__, ntohl(status));
	return status;
}

#endif /* CONFIG_NFS_V4_1 */

static __be32 encode_string(struct xdr_stream *xdr, unsigned int len, const char *str)
=======
>>>>>>> 24b8d41d
{
	__be32		*p;
	unsigned int	len;

	p = xdr_inline_decode(xdr, 12);
	if (unlikely(p == NULL))
		return htonl(NFS4ERR_BADXDR);

	p = xdr_decode_hyper(p, &args->cbnl_owner.clientid);
	len = be32_to_cpu(*p);

	p = xdr_inline_decode(xdr, len);
	if (unlikely(p == NULL))
		return htonl(NFS4ERR_BADXDR);

	/* Only try to decode if the length is right */
	if (len == 20) {
		p += 2;	/* skip "lock id:" */
		args->cbnl_owner.s_dev = be32_to_cpu(*p++);
		xdr_decode_hyper(p, &args->cbnl_owner.id);
		args->cbnl_valid = true;
	} else {
		args->cbnl_owner.s_dev = 0;
		args->cbnl_owner.id = 0;
		args->cbnl_valid = false;
	}
	return 0;
}

static __be32 decode_notify_lock_args(struct svc_rqst *rqstp,
		struct xdr_stream *xdr, void *argp)
{
	struct cb_notify_lock_args *args = argp;
	__be32 status;

	status = decode_fh(xdr, &args->cbnl_fh);
	if (unlikely(status != 0))
		return status;
	return decode_lockowner(xdr, args);
}

#endif /* CONFIG_NFS_V4_1 */
#ifdef CONFIG_NFS_V4_2
static __be32 decode_write_response(struct xdr_stream *xdr,
					struct cb_offloadargs *args)
{
	__be32 *p;

	/* skip the always zero field */
	p = xdr_inline_decode(xdr, 4);
	if (unlikely(!p))
		goto out;
	p++;

	/* decode count, stable_how, verifier */
	p = xdr_inline_decode(xdr, 8 + 4);
	if (unlikely(!p))
		goto out;
	p = xdr_decode_hyper(p, &args->wr_count);
	args->wr_writeverf.committed = be32_to_cpup(p);
	p = xdr_inline_decode(xdr, NFS4_VERIFIER_SIZE);
	if (likely(p)) {
		memcpy(&args->wr_writeverf.verifier.data[0], p,
			NFS4_VERIFIER_SIZE);
		return 0;
	}
out:
	return htonl(NFS4ERR_RESOURCE);
}

static __be32 decode_offload_args(struct svc_rqst *rqstp,
					struct xdr_stream *xdr,
					void *data)
{
	struct cb_offloadargs *args = data;
	__be32 *p;
	__be32 status;

	/* decode fh */
	status = decode_fh(xdr, &args->coa_fh);
	if (unlikely(status != 0))
		return status;

	/* decode stateid */
	status = decode_stateid(xdr, &args->coa_stateid);
	if (unlikely(status != 0))
		return status;

	/* decode status */
	p = xdr_inline_decode(xdr, 4);
	if (unlikely(!p))
		goto out;
	args->error = ntohl(*p++);
	if (!args->error) {
		status = decode_write_response(xdr, args);
		if (unlikely(status != 0))
			return status;
	} else {
		p = xdr_inline_decode(xdr, 8);
		if (unlikely(!p))
			goto out;
		p = xdr_decode_hyper(p, &args->wr_count);
	}
	return 0;
out:
	return htonl(NFS4ERR_RESOURCE);
}
#endif /* CONFIG_NFS_V4_2 */
static __be32 encode_string(struct xdr_stream *xdr, unsigned int len, const char *str)
{
	if (unlikely(xdr_stream_encode_opaque(xdr, str, len) < 0))
		return cpu_to_be32(NFS4ERR_RESOURCE);
	return 0;
}

static __be32 encode_attr_bitmap(struct xdr_stream *xdr, const uint32_t *bitmap, size_t sz)
{
	if (xdr_stream_encode_uint32_array(xdr, bitmap, sz) < 0)
		return cpu_to_be32(NFS4ERR_RESOURCE);
	return 0;
}

static __be32 encode_attr_change(struct xdr_stream *xdr, const uint32_t *bitmap, uint64_t change)
{
	__be32 *p;

	if (!(bitmap[0] & FATTR4_WORD0_CHANGE))
		return 0;
	p = xdr_reserve_space(xdr, 8);
	if (unlikely(!p))
		return htonl(NFS4ERR_RESOURCE);
	p = xdr_encode_hyper(p, change);
	return 0;
}

static __be32 encode_attr_size(struct xdr_stream *xdr, const uint32_t *bitmap, uint64_t size)
{
	__be32 *p;

	if (!(bitmap[0] & FATTR4_WORD0_SIZE))
		return 0;
	p = xdr_reserve_space(xdr, 8);
	if (unlikely(!p))
		return htonl(NFS4ERR_RESOURCE);
	p = xdr_encode_hyper(p, size);
	return 0;
}

static __be32 encode_attr_time(struct xdr_stream *xdr, const struct timespec64 *time)
{
	__be32 *p;

	p = xdr_reserve_space(xdr, 12);
	if (unlikely(!p))
		return htonl(NFS4ERR_RESOURCE);
	p = xdr_encode_hyper(p, time->tv_sec);
	*p = htonl(time->tv_nsec);
	return 0;
}

static __be32 encode_attr_ctime(struct xdr_stream *xdr, const uint32_t *bitmap, const struct timespec64 *time)
{
	if (!(bitmap[1] & FATTR4_WORD1_TIME_METADATA))
		return 0;
	return encode_attr_time(xdr,time);
}

static __be32 encode_attr_mtime(struct xdr_stream *xdr, const uint32_t *bitmap, const struct timespec64 *time)
{
	if (!(bitmap[1] & FATTR4_WORD1_TIME_MODIFY))
		return 0;
	return encode_attr_time(xdr,time);
}

static __be32 encode_compound_hdr_res(struct xdr_stream *xdr, struct cb_compound_hdr_res *hdr)
{
	__be32 status;

	hdr->status = xdr_reserve_space(xdr, 4);
	if (unlikely(hdr->status == NULL))
		return htonl(NFS4ERR_RESOURCE);
	status = encode_string(xdr, hdr->taglen, hdr->tag);
	if (unlikely(status != 0))
		return status;
	hdr->nops = xdr_reserve_space(xdr, 4);
	if (unlikely(hdr->nops == NULL))
		return htonl(NFS4ERR_RESOURCE);
	return 0;
}

static __be32 encode_op_hdr(struct xdr_stream *xdr, uint32_t op, __be32 res)
{
	__be32 *p;
	
	p = xdr_reserve_space(xdr, 8);
	if (unlikely(p == NULL))
		return htonl(NFS4ERR_RESOURCE_HDR);
	*p++ = htonl(op);
	*p = res;
	return 0;
}

static __be32 encode_getattr_res(struct svc_rqst *rqstp, struct xdr_stream *xdr,
		const void *resp)
{
	const struct cb_getattrres *res = resp;
	__be32 *savep = NULL;
	__be32 status = res->status;
	
	if (unlikely(status != 0))
		goto out;
	status = encode_attr_bitmap(xdr, res->bitmap, ARRAY_SIZE(res->bitmap));
	if (unlikely(status != 0))
		goto out;
	status = cpu_to_be32(NFS4ERR_RESOURCE);
	savep = xdr_reserve_space(xdr, sizeof(*savep));
	if (unlikely(!savep))
		goto out;
	status = encode_attr_change(xdr, res->bitmap, res->change_attr);
	if (unlikely(status != 0))
		goto out;
	status = encode_attr_size(xdr, res->bitmap, res->size);
	if (unlikely(status != 0))
		goto out;
	status = encode_attr_ctime(xdr, res->bitmap, &res->ctime);
	if (unlikely(status != 0))
		goto out;
	status = encode_attr_mtime(xdr, res->bitmap, &res->mtime);
	*savep = htonl((unsigned int)((char *)xdr->p - (char *)(savep+1)));
out:
	return status;
}

#if defined(CONFIG_NFS_V4_1)

static __be32 encode_sessionid(struct xdr_stream *xdr,
				 const struct nfs4_sessionid *sid)
{
	__be32 *p;

	p = xdr_reserve_space(xdr, NFS4_MAX_SESSIONID_LEN);
	if (unlikely(p == NULL))
		return htonl(NFS4ERR_RESOURCE);

	memcpy(p, sid, NFS4_MAX_SESSIONID_LEN);
	return 0;
}

static __be32 encode_cb_sequence_res(struct svc_rqst *rqstp,
				       struct xdr_stream *xdr,
				       const void *resp)
{
	const struct cb_sequenceres *res = resp;
	__be32 *p;
	__be32 status = res->csr_status;

	if (unlikely(status != 0))
		return status;

	status = encode_sessionid(xdr, &res->csr_sessionid);
	if (status)
		return status;

	p = xdr_reserve_space(xdr, 4 * sizeof(uint32_t));
	if (unlikely(p == NULL))
		return htonl(NFS4ERR_RESOURCE);

	*p++ = htonl(res->csr_sequenceid);
	*p++ = htonl(res->csr_slotid);
	*p++ = htonl(res->csr_highestslotid);
	*p++ = htonl(res->csr_target_highestslotid);
	return 0;
}

static __be32
preprocess_nfs41_op(int nop, unsigned int op_nr, struct callback_op **op)
{
	if (op_nr == OP_CB_SEQUENCE) {
		if (nop != 0)
			return htonl(NFS4ERR_SEQUENCE_POS);
	} else {
		if (nop == 0)
			return htonl(NFS4ERR_OP_NOT_IN_SESSION);
	}

	switch (op_nr) {
	case OP_CB_GETATTR:
	case OP_CB_RECALL:
	case OP_CB_SEQUENCE:
	case OP_CB_RECALL_ANY:
	case OP_CB_RECALL_SLOT:
	case OP_CB_LAYOUTRECALL:
	case OP_CB_NOTIFY_DEVICEID:
	case OP_CB_NOTIFY_LOCK:
		*op = &callback_ops[op_nr];
		break;

	case OP_CB_NOTIFY:
	case OP_CB_PUSH_DELEG:
	case OP_CB_RECALLABLE_OBJ_AVAIL:
	case OP_CB_WANTS_CANCELLED:
		return htonl(NFS4ERR_NOTSUPP);

	default:
		return htonl(NFS4ERR_OP_ILLEGAL);
	}

	return htonl(NFS_OK);
}

static void nfs4_callback_free_slot(struct nfs4_session *session,
		struct nfs4_slot *slot)
{
	struct nfs4_slot_table *tbl = &session->bc_slot_table;

	spin_lock(&tbl->slot_tbl_lock);
	/*
	 * Let the state manager know callback processing done.
	 * A single slot, so highest used slotid is either 0 or -1
	 */
	nfs4_free_slot(tbl, slot);
	spin_unlock(&tbl->slot_tbl_lock);
}

static void nfs4_cb_free_slot(struct cb_process_state *cps)
{
	if (cps->slot) {
		nfs4_callback_free_slot(cps->clp->cl_session, cps->slot);
		cps->slot = NULL;
	}
}

#else /* CONFIG_NFS_V4_1 */

static __be32
preprocess_nfs41_op(int nop, unsigned int op_nr, struct callback_op **op)
{
	return htonl(NFS4ERR_MINOR_VERS_MISMATCH);
}

static void nfs4_cb_free_slot(struct cb_process_state *cps)
{
}
#endif /* CONFIG_NFS_V4_1 */

#ifdef CONFIG_NFS_V4_2
static __be32
preprocess_nfs42_op(int nop, unsigned int op_nr, struct callback_op **op)
{
	__be32 status = preprocess_nfs41_op(nop, op_nr, op);
	if (status != htonl(NFS4ERR_OP_ILLEGAL))
		return status;

	if (op_nr == OP_CB_OFFLOAD) {
		*op = &callback_ops[op_nr];
		return htonl(NFS_OK);
	} else
		return htonl(NFS4ERR_NOTSUPP);
	return htonl(NFS4ERR_OP_ILLEGAL);
}
#else /* CONFIG_NFS_V4_2 */
static __be32
preprocess_nfs42_op(int nop, unsigned int op_nr, struct callback_op **op)
{
	return htonl(NFS4ERR_MINOR_VERS_MISMATCH);
}
#endif /* CONFIG_NFS_V4_2 */

static __be32
preprocess_nfs4_op(unsigned int op_nr, struct callback_op **op)
{
	switch (op_nr) {
	case OP_CB_GETATTR:
	case OP_CB_RECALL:
		*op = &callback_ops[op_nr];
		break;
	default:
		return htonl(NFS4ERR_OP_ILLEGAL);
	}

	return htonl(NFS_OK);
}

static __be32 process_op(int nop, struct svc_rqst *rqstp,
		struct xdr_stream *xdr_in, void *argp,
		struct xdr_stream *xdr_out, void *resp,
		struct cb_process_state *cps)
{
	struct callback_op *op = &callback_ops[0];
	unsigned int op_nr;
	__be32 status;
	long maxlen;
	__be32 res;

	status = decode_op_hdr(xdr_in, &op_nr);
	if (unlikely(status))
		return status;

	switch (cps->minorversion) {
	case 0:
		status = preprocess_nfs4_op(op_nr, &op);
		break;
	case 1:
		status = preprocess_nfs41_op(nop, op_nr, &op);
		break;
	case 2:
		status = preprocess_nfs42_op(nop, op_nr, &op);
		break;
	default:
		status = htonl(NFS4ERR_MINOR_VERS_MISMATCH);
	}

	if (status == htonl(NFS4ERR_OP_ILLEGAL))
		op_nr = OP_CB_ILLEGAL;
	if (status)
		goto encode_hdr;

	if (cps->drc_status) {
		status = cps->drc_status;
		goto encode_hdr;
	}

	maxlen = xdr_out->end - xdr_out->p;
	if (maxlen > 0 && maxlen < PAGE_SIZE) {
		status = op->decode_args(rqstp, xdr_in, argp);
		if (likely(status == 0))
			status = op->process_op(argp, resp, cps);
	} else
		status = htonl(NFS4ERR_RESOURCE);

encode_hdr:
	res = encode_op_hdr(xdr_out, op_nr, status);
	if (unlikely(res))
		return res;
	if (op->encode_res != NULL && status == 0)
		status = op->encode_res(rqstp, xdr_out, resp);
	return status;
}

/*
 * Decode, process and encode a COMPOUND
 */
static __be32 nfs4_callback_compound(struct svc_rqst *rqstp)
{
	struct cb_compound_hdr_arg hdr_arg = { 0 };
	struct cb_compound_hdr_res hdr_res = { NULL };
	struct xdr_stream xdr_in, xdr_out;
	__be32 *p, status;
	struct cb_process_state cps = {
		.drc_status = 0,
		.clp = NULL,
		.net = SVC_NET(rqstp),
	};
	unsigned int nops = 0;

	xdr_init_decode(&xdr_in, &rqstp->rq_arg,
			rqstp->rq_arg.head[0].iov_base, NULL);

	p = (__be32*)((char *)rqstp->rq_res.head[0].iov_base + rqstp->rq_res.head[0].iov_len);
	xdr_init_encode(&xdr_out, &rqstp->rq_res, p, NULL);

	status = decode_compound_hdr_arg(&xdr_in, &hdr_arg);
	if (status == htonl(NFS4ERR_RESOURCE))
		return rpc_garbage_args;

	if (hdr_arg.minorversion == 0) {
		cps.clp = nfs4_find_client_ident(SVC_NET(rqstp), hdr_arg.cb_ident);
<<<<<<< HEAD
		if (!cps.clp || !check_gss_callback_principal(cps.clp, rqstp))
			goto out_invalidcred;
=======
		if (!cps.clp) {
			trace_nfs_cb_no_clp(rqstp->rq_xid, hdr_arg.cb_ident);
			goto out_invalidcred;
		}
		if (!check_gss_callback_principal(cps.clp, rqstp)) {
			trace_nfs_cb_badprinc(rqstp->rq_xid, hdr_arg.cb_ident);
			nfs_put_client(cps.clp);
			goto out_invalidcred;
		}
>>>>>>> 24b8d41d
	}

	cps.minorversion = hdr_arg.minorversion;
	hdr_res.taglen = hdr_arg.taglen;
	hdr_res.tag = hdr_arg.tag;
	if (encode_compound_hdr_res(&xdr_out, &hdr_res) != 0) {
		if (cps.clp)
			nfs_put_client(cps.clp);
		return rpc_system_err;
	}
	while (status == 0 && nops != hdr_arg.nops) {
		status = process_op(nops, rqstp, &xdr_in,
				    rqstp->rq_argp, &xdr_out, rqstp->rq_resp,
				    &cps);
		nops++;
	}

	/* Buffer overflow in decode_ops_hdr or encode_ops_hdr. Return
	* resource error in cb_compound status without returning op */
	if (unlikely(status == htonl(NFS4ERR_RESOURCE_HDR))) {
		status = htonl(NFS4ERR_RESOURCE);
		nops--;
	}

	*hdr_res.status = status;
	*hdr_res.nops = htonl(nops);
	nfs4_cb_free_slot(&cps);
	nfs_put_client(cps.clp);
	return rpc_success;

out_invalidcred:
	pr_warn_ratelimited("NFS: NFSv4 callback contains invalid cred\n");
<<<<<<< HEAD
	return rpc_autherr_badcred;
=======
	return svc_return_autherr(rqstp, rpc_autherr_badcred);
>>>>>>> 24b8d41d
}

/*
 * Define NFS4 callback COMPOUND ops.
 */
static struct callback_op callback_ops[] = {
	[0] = {
		.res_maxsize = CB_OP_HDR_RES_MAXSZ,
	},
	[OP_CB_GETATTR] = {
		.process_op = nfs4_callback_getattr,
		.decode_args = decode_getattr_args,
		.encode_res = encode_getattr_res,
		.res_maxsize = CB_OP_GETATTR_RES_MAXSZ,
	},
	[OP_CB_RECALL] = {
		.process_op = nfs4_callback_recall,
		.decode_args = decode_recall_args,
		.res_maxsize = CB_OP_RECALL_RES_MAXSZ,
	},
#if defined(CONFIG_NFS_V4_1)
	[OP_CB_LAYOUTRECALL] = {
		.process_op = nfs4_callback_layoutrecall,
		.decode_args = decode_layoutrecall_args,
		.res_maxsize = CB_OP_LAYOUTRECALL_RES_MAXSZ,
	},
	[OP_CB_NOTIFY_DEVICEID] = {
		.process_op = nfs4_callback_devicenotify,
		.decode_args = decode_devicenotify_args,
		.res_maxsize = CB_OP_DEVICENOTIFY_RES_MAXSZ,
	},
	[OP_CB_SEQUENCE] = {
		.process_op = nfs4_callback_sequence,
		.decode_args = decode_cb_sequence_args,
		.encode_res = encode_cb_sequence_res,
		.res_maxsize = CB_OP_SEQUENCE_RES_MAXSZ,
	},
	[OP_CB_RECALL_ANY] = {
		.process_op = nfs4_callback_recallany,
		.decode_args = decode_recallany_args,
		.res_maxsize = CB_OP_RECALLANY_RES_MAXSZ,
	},
	[OP_CB_RECALL_SLOT] = {
		.process_op = nfs4_callback_recallslot,
		.decode_args = decode_recallslot_args,
		.res_maxsize = CB_OP_RECALLSLOT_RES_MAXSZ,
	},
	[OP_CB_NOTIFY_LOCK] = {
<<<<<<< HEAD
		.process_op = (callback_process_op_t)nfs4_callback_notify_lock,
		.decode_args = (callback_decode_arg_t)decode_notify_lock_args,
=======
		.process_op = nfs4_callback_notify_lock,
		.decode_args = decode_notify_lock_args,
>>>>>>> 24b8d41d
		.res_maxsize = CB_OP_NOTIFY_LOCK_RES_MAXSZ,
	},
#endif /* CONFIG_NFS_V4_1 */
#ifdef CONFIG_NFS_V4_2
	[OP_CB_OFFLOAD] = {
		.process_op = nfs4_callback_offload,
		.decode_args = decode_offload_args,
		.res_maxsize = CB_OP_OFFLOAD_RES_MAXSZ,
	},
#endif /* CONFIG_NFS_V4_2 */
};

/*
 * Define NFS4 callback procedures
 */
static const struct svc_procedure nfs4_callback_procedures1[] = {
	[CB_NULL] = {
		.pc_func = nfs4_callback_null,
		.pc_decode = nfs4_decode_void,
		.pc_encode = nfs4_encode_void,
		.pc_xdrressize = 1,
	},
	[CB_COMPOUND] = {
		.pc_func = nfs4_callback_compound,
		.pc_encode = nfs4_encode_void,
		.pc_argsize = 256,
		.pc_ressize = 256,
		.pc_xdrressize = NFS4_CALLBACK_BUFSIZE,
	}
};

static unsigned int nfs4_callback_count1[ARRAY_SIZE(nfs4_callback_procedures1)];
const struct svc_version nfs4_callback_version1 = {
	.vs_vers = 1,
	.vs_nproc = ARRAY_SIZE(nfs4_callback_procedures1),
	.vs_proc = nfs4_callback_procedures1,
	.vs_count = nfs4_callback_count1,
	.vs_xdrsize = NFS4_CALLBACK_XDRSIZE,
	.vs_dispatch = NULL,
	.vs_hidden = true,
	.vs_need_cong_ctrl = true,
};

static unsigned int nfs4_callback_count4[ARRAY_SIZE(nfs4_callback_procedures1)];
const struct svc_version nfs4_callback_version4 = {
	.vs_vers = 4,
	.vs_nproc = ARRAY_SIZE(nfs4_callback_procedures1),
	.vs_proc = nfs4_callback_procedures1,
	.vs_count = nfs4_callback_count4,
	.vs_xdrsize = NFS4_CALLBACK_XDRSIZE,
	.vs_dispatch = NULL,
	.vs_hidden = true,
	.vs_need_cong_ctrl = true,
};<|MERGE_RESOLUTION|>--- conflicted
+++ resolved
@@ -73,12 +73,8 @@
 	return xdr_ressize_check(rqstp, p);
 }
 
-<<<<<<< HEAD
-static __be32 *read_buf(struct xdr_stream *xdr, size_t nbytes)
-=======
 static __be32 decode_string(struct xdr_stream *xdr, unsigned int *len,
 		const char **str, size_t maxlen)
->>>>>>> 24b8d41d
 {
 	ssize_t err;
 
@@ -245,13 +241,7 @@
 			return htonl(NFS4ERR_BADXDR);
 		p = xdr_decode_hyper(p, &args->cbl_range.offset);
 		p = xdr_decode_hyper(p, &args->cbl_range.length);
-<<<<<<< HEAD
-		status = decode_layout_stateid(xdr, &args->cbl_stateid);
-		if (unlikely(status != 0))
-			goto out;
-=======
 		return decode_layout_stateid(xdr, &args->cbl_stateid);
->>>>>>> 24b8d41d
 	} else if (args->cbl_recall_type == RETURN_FSID) {
 		p = xdr_inline_decode(xdr, 2 * sizeof(uint64_t));
 		if (unlikely(p == NULL))
@@ -490,54 +480,6 @@
 }
 
 static __be32 decode_lockowner(struct xdr_stream *xdr, struct cb_notify_lock_args *args)
-<<<<<<< HEAD
-{
-	__be32		*p;
-	unsigned int	len;
-
-	p = read_buf(xdr, 12);
-	if (unlikely(p == NULL))
-		return htonl(NFS4ERR_BADXDR);
-
-	p = xdr_decode_hyper(p, &args->cbnl_owner.clientid);
-	len = be32_to_cpu(*p);
-
-	p = read_buf(xdr, len);
-	if (unlikely(p == NULL))
-		return htonl(NFS4ERR_BADXDR);
-
-	/* Only try to decode if the length is right */
-	if (len == 20) {
-		p += 2;	/* skip "lock id:" */
-		args->cbnl_owner.s_dev = be32_to_cpu(*p++);
-		xdr_decode_hyper(p, &args->cbnl_owner.id);
-		args->cbnl_valid = true;
-	} else {
-		args->cbnl_owner.s_dev = 0;
-		args->cbnl_owner.id = 0;
-		args->cbnl_valid = false;
-	}
-	return 0;
-}
-
-static __be32 decode_notify_lock_args(struct svc_rqst *rqstp, struct xdr_stream *xdr, struct cb_notify_lock_args *args)
-{
-	__be32 status;
-
-	status = decode_fh(xdr, &args->cbnl_fh);
-	if (unlikely(status != 0))
-		goto out;
-	status = decode_lockowner(xdr, args);
-out:
-	dprintk("%s: exit with status = %d\n", __func__, ntohl(status));
-	return status;
-}
-
-#endif /* CONFIG_NFS_V4_1 */
-
-static __be32 encode_string(struct xdr_stream *xdr, unsigned int len, const char *str)
-=======
->>>>>>> 24b8d41d
 {
 	__be32		*p;
 	unsigned int	len;
@@ -1005,10 +947,6 @@
 
 	if (hdr_arg.minorversion == 0) {
 		cps.clp = nfs4_find_client_ident(SVC_NET(rqstp), hdr_arg.cb_ident);
-<<<<<<< HEAD
-		if (!cps.clp || !check_gss_callback_principal(cps.clp, rqstp))
-			goto out_invalidcred;
-=======
 		if (!cps.clp) {
 			trace_nfs_cb_no_clp(rqstp->rq_xid, hdr_arg.cb_ident);
 			goto out_invalidcred;
@@ -1018,7 +956,6 @@
 			nfs_put_client(cps.clp);
 			goto out_invalidcred;
 		}
->>>>>>> 24b8d41d
 	}
 
 	cps.minorversion = hdr_arg.minorversion;
@@ -1051,11 +988,7 @@
 
 out_invalidcred:
 	pr_warn_ratelimited("NFS: NFSv4 callback contains invalid cred\n");
-<<<<<<< HEAD
-	return rpc_autherr_badcred;
-=======
 	return svc_return_autherr(rqstp, rpc_autherr_badcred);
->>>>>>> 24b8d41d
 }
 
 /*
@@ -1104,13 +1037,8 @@
 		.res_maxsize = CB_OP_RECALLSLOT_RES_MAXSZ,
 	},
 	[OP_CB_NOTIFY_LOCK] = {
-<<<<<<< HEAD
-		.process_op = (callback_process_op_t)nfs4_callback_notify_lock,
-		.decode_args = (callback_decode_arg_t)decode_notify_lock_args,
-=======
 		.process_op = nfs4_callback_notify_lock,
 		.decode_args = decode_notify_lock_args,
->>>>>>> 24b8d41d
 		.res_maxsize = CB_OP_NOTIFY_LOCK_RES_MAXSZ,
 	},
 #endif /* CONFIG_NFS_V4_1 */
