/* SPDX-License-Identifier: GPL-2.0 */
/*
 * fs/nfs/nfs4session.h
 *
 * Copyright (c) 2012 Trond Myklebust <Trond.Myklebust@netapp.com>
 *
 */
#ifndef __LINUX_FS_NFS_NFS4SESSION_H
#define __LINUX_FS_NFS_NFS4SESSION_H

/* maximum number of slots to use */
#define NFS4_DEF_SLOT_TABLE_SIZE (64U)
<<<<<<< HEAD
#define NFS4_DEF_CB_SLOT_TABLE_SIZE (1U)
=======
#define NFS4_DEF_CB_SLOT_TABLE_SIZE (16U)
>>>>>>> 24b8d41d
#define NFS4_MAX_SLOT_TABLE (1024U)
#define NFS4_NO_SLOT ((u32)-1)

#if IS_ENABLED(CONFIG_NFS_V4)

/* Sessions slot seqid */
struct nfs4_slot {
	struct nfs4_slot_table	*table;
	struct nfs4_slot	*next;
	unsigned long		generation;
	u32			slot_nr;
	u32		 	seq_nr;
<<<<<<< HEAD
	unsigned int		interrupted : 1,
				privileged : 1,
=======
	u32		 	seq_nr_last_acked;
	u32		 	seq_nr_highest_sent;
	unsigned int		privileged : 1,
>>>>>>> 24b8d41d
				seq_done : 1;
};

/* Sessions */
enum nfs4_slot_tbl_state {
	NFS4_SLOT_TBL_DRAINING,
};

#define SLOT_TABLE_SZ DIV_ROUND_UP(NFS4_MAX_SLOT_TABLE, 8*sizeof(long))
struct nfs4_slot_table {
	struct nfs4_session *session;		/* Parent session */
	struct nfs4_slot *slots;		/* seqid per slot */
	unsigned long   used_slots[SLOT_TABLE_SZ]; /* used/unused bitmap */
	spinlock_t	slot_tbl_lock;
	struct rpc_wait_queue	slot_tbl_waitq;	/* allocators may wait here */
	wait_queue_head_t	slot_waitq;	/* Completion wait on slot */
	u32		max_slots;		/* # slots in table */
	u32		max_slotid;		/* Max allowed slotid value */
	u32		highest_used_slotid;	/* sent to server on each SEQ.
						 * op for dynamic resizing */
	u32		target_highest_slotid;	/* Server max_slot target */
	u32		server_highest_slotid;	/* Server highest slotid */
	s32		d_target_highest_slotid; /* Derivative */
	s32		d2_target_highest_slotid; /* 2nd derivative */
	unsigned long	generation;		/* Generation counter for
						   target_highest_slotid */
	struct completion complete;
	unsigned long	slot_tbl_state;
};

/*
 * Session related parameters
 */
struct nfs4_session {
	struct nfs4_sessionid		sess_id;
	u32				flags;
	unsigned long			session_state;
	u32				hash_alg;
	u32				ssv_len;

	/* The fore and back channel */
	struct nfs4_channel_attrs	fc_attrs;
	struct nfs4_slot_table		fc_slot_table;
	struct nfs4_channel_attrs	bc_attrs;
	struct nfs4_slot_table		bc_slot_table;
	struct nfs_client		*clp;
};

enum nfs4_session_state {
	NFS4_SESSION_INITING,
	NFS4_SESSION_ESTABLISHED,
};

extern int nfs4_setup_slot_table(struct nfs4_slot_table *tbl,
		unsigned int max_reqs, const char *queue);
extern void nfs4_shutdown_slot_table(struct nfs4_slot_table *tbl);
extern struct nfs4_slot *nfs4_alloc_slot(struct nfs4_slot_table *tbl);
extern struct nfs4_slot *nfs4_lookup_slot(struct nfs4_slot_table *tbl, u32 slotid);
extern int nfs4_slot_wait_on_seqid(struct nfs4_slot_table *tbl,
		u32 slotid, u32 seq_nr,
		unsigned long timeout);
extern bool nfs4_try_to_lock_slot(struct nfs4_slot_table *tbl, struct nfs4_slot *slot);
extern void nfs4_free_slot(struct nfs4_slot_table *tbl, struct nfs4_slot *slot);
extern void nfs4_slot_tbl_drain_complete(struct nfs4_slot_table *tbl);
bool nfs41_wake_and_assign_slot(struct nfs4_slot_table *tbl,
		struct nfs4_slot *slot);
void nfs41_wake_slot_table(struct nfs4_slot_table *tbl);

static inline bool nfs4_slot_tbl_draining(struct nfs4_slot_table *tbl)
{
	return !!test_bit(NFS4_SLOT_TBL_DRAINING, &tbl->slot_tbl_state);
}

static inline bool nfs4_test_locked_slot(const struct nfs4_slot_table *tbl,
		u32 slotid)
{
	return !!test_bit(slotid, tbl->used_slots);
}

static inline struct nfs4_session *nfs4_get_session(const struct nfs_client *clp)
{
	return clp->cl_session;
}

#if defined(CONFIG_NFS_V4_1)
extern void nfs41_set_target_slotid(struct nfs4_slot_table *tbl,
		u32 target_highest_slotid);
extern void nfs41_update_target_slotid(struct nfs4_slot_table *tbl,
		struct nfs4_slot *slot,
		struct nfs4_sequence_res *res);

extern int nfs4_setup_session_slot_tables(struct nfs4_session *ses);

extern struct nfs4_session *nfs4_alloc_session(struct nfs_client *clp);
extern void nfs4_destroy_session(struct nfs4_session *session);
extern int nfs4_init_session(struct nfs_client *clp);
extern int nfs4_init_ds_session(struct nfs_client *, unsigned long);

/*
 * Determine if sessions are in use.
 */
static inline int nfs4_has_session(const struct nfs_client *clp)
{
	if (clp->cl_session)
		return 1;
	return 0;
}

static inline int nfs4_has_persistent_session(const struct nfs_client *clp)
{
	if (nfs4_has_session(clp))
		return (clp->cl_session->flags & SESSION4_PERSIST);
	return 0;
}

static inline void nfs4_copy_sessionid(struct nfs4_sessionid *dst,
		const struct nfs4_sessionid *src)
{
	memcpy(dst->data, src->data, NFS4_MAX_SESSIONID_LEN);
}

#ifdef CONFIG_CRC32
/*
 * nfs_session_id_hash - calculate the crc32 hash for the session id
 * @session - pointer to session
 */
#define nfs_session_id_hash(sess_id) \
	(~crc32_le(0xFFFFFFFF, &(sess_id)->data[0], sizeof((sess_id)->data)))
#else
#define nfs_session_id_hash(session) (0)
#endif
#else /* defined(CONFIG_NFS_V4_1) */

static inline int nfs4_init_session(struct nfs_client *clp)
{
	return 0;
}

/*
 * Determine if sessions are in use.
 */
static inline int nfs4_has_session(const struct nfs_client *clp)
{
	return 0;
}

static inline int nfs4_has_persistent_session(const struct nfs_client *clp)
{
	return 0;
}

#define nfs_session_id_hash(session) (0)

#endif /* defined(CONFIG_NFS_V4_1) */
#endif /* IS_ENABLED(CONFIG_NFS_V4) */
#endif /* __LINUX_FS_NFS_NFS4SESSION_H */<|MERGE_RESOLUTION|>--- conflicted
+++ resolved
@@ -10,11 +10,7 @@
 
 /* maximum number of slots to use */
 #define NFS4_DEF_SLOT_TABLE_SIZE (64U)
-<<<<<<< HEAD
-#define NFS4_DEF_CB_SLOT_TABLE_SIZE (1U)
-=======
 #define NFS4_DEF_CB_SLOT_TABLE_SIZE (16U)
->>>>>>> 24b8d41d
 #define NFS4_MAX_SLOT_TABLE (1024U)
 #define NFS4_NO_SLOT ((u32)-1)
 
@@ -27,14 +23,9 @@
 	unsigned long		generation;
 	u32			slot_nr;
 	u32		 	seq_nr;
-<<<<<<< HEAD
-	unsigned int		interrupted : 1,
-				privileged : 1,
-=======
 	u32		 	seq_nr_last_acked;
 	u32		 	seq_nr_highest_sent;
 	unsigned int		privileged : 1,
->>>>>>> 24b8d41d
 				seq_done : 1;
 };
 
