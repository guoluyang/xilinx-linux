--- conflicted
+++ resolved
@@ -68,11 +68,7 @@
 	struct list_head pls_lc_list;
 	struct list_head pls_commits;
 	struct pnfs_layout_range pls_range;
-<<<<<<< HEAD
-	atomic_t pls_refcount;
-=======
 	refcount_t pls_refcount;
->>>>>>> 24b8d41d
 	u32 pls_seq;
 	unsigned long pls_flags;
 	struct pnfs_layout_hdr *pls_layout;
@@ -245,13 +241,8 @@
 extern size_t max_response_pages(struct nfs_server *server);
 extern int nfs4_proc_getdeviceinfo(struct nfs_server *server,
 				   struct pnfs_device *dev,
-<<<<<<< HEAD
-				   struct rpc_cred *cred);
-extern struct pnfs_layout_segment* nfs4_proc_layoutget(struct nfs4_layoutget *lgp, long *timeout, gfp_t gfp_flags);
-=======
 				   const struct cred *cred);
 extern struct pnfs_layout_segment* nfs4_proc_layoutget(struct nfs4_layoutget *lgp, long *timeout);
->>>>>>> 24b8d41d
 extern int nfs4_proc_layoutreturn(struct nfs4_layoutreturn *lrp, bool sync);
 
 /* pnfs.c */
@@ -299,12 +290,6 @@
 				u32 seq);
 int pnfs_mark_layout_stateid_invalid(struct pnfs_layout_hdr *lo,
 		struct list_head *lseg_list);
-<<<<<<< HEAD
-bool pnfs_roc(struct inode *ino);
-void pnfs_roc_release(struct inode *ino);
-void pnfs_roc_set_barrier(struct inode *ino, u32 barrier);
-void pnfs_roc_get_barrier(struct inode *ino, u32 *barrier);
-=======
 bool pnfs_roc(struct inode *ino,
 		struct nfs4_layoutreturn_args *args,
 		struct nfs4_layoutreturn_res *res,
@@ -316,7 +301,6 @@
 void pnfs_roc_release(struct nfs4_layoutreturn_args *args,
 		struct nfs4_layoutreturn_res *res,
 		int ret);
->>>>>>> 24b8d41d
 bool pnfs_wait_on_layoutreturn(struct inode *ino, struct rpc_task *task);
 void pnfs_set_layoutcommit(struct inode *, struct pnfs_layout_segment *, loff_t);
 void pnfs_cleanup_layoutcommit(struct nfs4_layoutcommit_data *data);
@@ -327,11 +311,7 @@
 int pnfs_commit_and_return_layout(struct inode *);
 void pnfs_ld_write_done(struct nfs_pgio_header *);
 void pnfs_ld_read_done(struct nfs_pgio_header *);
-<<<<<<< HEAD
-void pnfs_read_resend_pnfs(struct nfs_pgio_header *);
-=======
 void pnfs_read_resend_pnfs(struct nfs_pgio_header *, unsigned int mirror_idx);
->>>>>>> 24b8d41d
 struct pnfs_layout_segment *pnfs_update_layout(struct inode *ino,
 					       struct nfs_open_context *ctx,
 					       loff_t pos,
@@ -770,16 +750,6 @@
 
 static inline bool
 pnfs_layoutcommit_outstanding(struct inode *inode)
-<<<<<<< HEAD
-{
-	return false;
-}
-
-
-static inline bool
-pnfs_roc(struct inode *ino)
-=======
->>>>>>> 24b8d41d
 {
 	return false;
 }
@@ -899,8 +869,6 @@
 }
 
 static inline struct nfs4_threshold *pnfs_mdsthreshold_alloc(void)
-<<<<<<< HEAD
-=======
 {
 	return NULL;
 }
@@ -924,7 +892,6 @@
 static inline void pnfs_parse_lgopen(struct inode *ino,
 		struct nfs4_layoutget *lgp,
 		struct nfs_open_context *ctx)
->>>>>>> 24b8d41d
 {
 }
 
