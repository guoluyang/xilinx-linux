--- conflicted
+++ resolved
@@ -92,10 +92,7 @@
 		.proto = ds_proto,
 		.net = mds_clp->cl_net,
 		.timeparms = &ds_timeout,
-<<<<<<< HEAD
-=======
 		.cred = mds_srv->cred,
->>>>>>> 24b8d41d
 	};
 	struct nfs_client *clp;
 	char buf[INET6_ADDRSTRLEN + 1];
@@ -105,14 +102,6 @@
 		return ERR_PTR(-EINVAL);
 	cl_init.hostname = buf;
 
-<<<<<<< HEAD
-	if (mds_srv->flags & NFS_MOUNT_NORESVPORT)
-		set_bit(NFS_CS_NORESVPORT, &cl_init.init_flags);
-
-	/* Use the MDS nfs_client cl_ipaddr. */
-	nfs_init_timeout_values(&ds_timeout, ds_proto, ds_timeo, ds_retrans);
-	clp = nfs_get_client(&cl_init, au_flavor);
-=======
 	if (mds_clp->cl_nconnect > 1 && ds_proto == XPRT_TRANSPORT_TCP)
 		cl_init.nconnect = mds_clp->cl_nconnect;
 
@@ -125,7 +114,6 @@
 	/* Use the MDS nfs_client cl_ipaddr. */
 	nfs_init_timeout_values(&ds_timeout, ds_proto, ds_timeo, ds_retrans);
 	clp = nfs_get_client(&cl_init);
->>>>>>> 24b8d41d
 
 	return clp;
 }
