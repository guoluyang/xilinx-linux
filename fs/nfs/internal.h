--- conflicted
+++ resolved
@@ -75,10 +75,7 @@
 	unsigned int nconnect;
 	struct net *net;
 	const struct rpc_timeout *timeparms;
-<<<<<<< HEAD
-=======
 	const struct cred *cred;
->>>>>>> 24b8d41d
 };
 
 /*
@@ -178,12 +175,7 @@
 extern void nfs_clients_exit(struct net *net);
 extern struct nfs_client *nfs_alloc_client(const struct nfs_client_initdata *);
 int nfs_create_rpc_client(struct nfs_client *, const struct nfs_client_initdata *, rpc_authflavor_t);
-<<<<<<< HEAD
-struct nfs_client *nfs_get_client(const struct nfs_client_initdata *,
-				  rpc_authflavor_t);
-=======
 struct nfs_client *nfs_get_client(const struct nfs_client_initdata *);
->>>>>>> 24b8d41d
 int nfs_probe_fsinfo(struct nfs_server *server, struct nfs_fh *, struct nfs_fattr *);
 void nfs_server_insert_lists(struct nfs_server *);
 void nfs_server_remove_lists(struct nfs_server *);
@@ -435,19 +427,6 @@
 	return test_bit(NFS_INO_ODIRECT, &nfsi->flags) == 0;
 }
 
-/* io.c */
-extern void nfs_start_io_read(struct inode *inode);
-extern void nfs_end_io_read(struct inode *inode);
-extern void nfs_start_io_write(struct inode *inode);
-extern void nfs_end_io_write(struct inode *inode);
-extern void nfs_start_io_direct(struct inode *inode);
-extern void nfs_end_io_direct(struct inode *inode);
-
-static inline bool nfs_file_io_is_buffered(struct nfs_inode *nfsi)
-{
-	return test_bit(NFS_INO_ODIRECT, &nfsi->flags) == 0;
-}
-
 /* namespace.c */
 #define NFS_PATH_CANONICAL 1
 extern char *nfs_path(char **p, struct dentry *dentry,
@@ -507,7 +486,6 @@
 			     u32 ds_commit_idx);
 int nfs_write_need_commit(struct nfs_pgio_header *);
 void nfs_writeback_update_inode(struct nfs_pgio_header *hdr);
-int nfs_commit_file(struct file *file, struct nfs_write_verifier *verf);
 int nfs_generic_commit_list(struct inode *inode, struct list_head *head,
 			    int how, struct nfs_commit_info *cinfo);
 void nfs_retry_commit(struct list_head *page_list,
@@ -533,15 +511,6 @@
 		loff_t lstart, loff_t lend);
 
 #ifdef CONFIG_NFS_V4_1
-<<<<<<< HEAD
-static inline
-void nfs_clear_pnfs_ds_commit_verifiers(struct pnfs_ds_commit_info *cinfo)
-{
-	int i;
-
-	for (i = 0; i < cinfo->nbuckets; i++)
-		cinfo->buckets[i].direct_verf.committed = NFS_INVALID_STABLE_HOW;
-=======
 static inline void
 pnfs_bucket_clear_pnfs_ds_commit_verifiers(struct pnfs_commit_bucket *buckets,
 		unsigned int nbuckets)
@@ -561,7 +530,6 @@
 		pnfs_bucket_clear_pnfs_ds_commit_verifiers(array->buckets,
 				array->nbuckets);
 	rcu_read_unlock();
->>>>>>> 24b8d41d
 }
 #else
 static inline
@@ -582,8 +550,6 @@
 	return memcmp(v1->data, v2->data, sizeof(v1->data));
 }
 
-<<<<<<< HEAD
-=======
 static inline bool
 nfs_write_match_verf(const struct nfs_writeverf *verf,
 		struct nfs_page *req)
@@ -592,7 +558,6 @@
 		!nfs_write_verifier_cmp(&req->wb_verf, &verf->verifier);
 }
 
->>>>>>> 24b8d41d
 /* unlink.c */
 extern struct rpc_task *
 nfs_async_rename(struct inode *old_dir, struct inode *new_dir,
@@ -613,17 +578,10 @@
 				const struct cred *cred);
 extern int nfs41_walk_client_list(struct nfs_client *clp,
 				struct nfs_client **result,
-<<<<<<< HEAD
-				struct rpc_cred *cred);
-extern int nfs4_test_session_trunk(struct rpc_clnt *,
-				struct rpc_xprt *,
-				void *);
-=======
 				const struct cred *cred);
 extern void nfs4_test_session_trunk(struct rpc_clnt *clnt,
 				struct rpc_xprt *xprt,
 				void *data);
->>>>>>> 24b8d41d
 
 static inline struct inode *nfs_igrab_and_active(struct inode *inode)
 {
@@ -719,16 +677,11 @@
 	if (!cinfo->dreq) {
 		struct inode *inode = page_file_mapping(page)->host;
 
-<<<<<<< HEAD
-		inc_node_page_state(page, NR_UNSTABLE_NFS);
-		inc_wb_stat(&inode_to_bdi(inode)->wb, WB_RECLAIMABLE);
-=======
 		/* This page is really still in write-back - just that the
 		 * writeback is happening on the server now.
 		 */
 		inc_node_page_state(page, NR_WRITEBACK);
 		inc_wb_stat(&inode_to_bdi(inode)->wb, WB_WRITEBACK);
->>>>>>> 24b8d41d
 		__mark_inode_dirty(inode, I_DIRTY_DATASYNC);
 	}
 }
