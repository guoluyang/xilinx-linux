// SPDX-License-Identifier: GPL-2.0
/*
 * linux/fs/seq_file.c
 *
 * helper functions for making synthetic files from sequences of records.
 * initial implementation -- AV, Oct 2001.
 */

#define pr_fmt(fmt) KBUILD_MODNAME ": " fmt

#include <linux/cache.h>
#include <linux/fs.h>
#include <linux/export.h>
#include <linux/seq_file.h>
#include <linux/vmalloc.h>
#include <linux/slab.h>
#include <linux/cred.h>
#include <linux/mm.h>
#include <linux/printk.h>
#include <linux/string_helpers.h>
#include <linux/uio.h>

#include <linux/uaccess.h>
#include <asm/page.h>

static struct kmem_cache *seq_file_cache __ro_after_init;

static void seq_set_overflow(struct seq_file *m)
{
	m->count = m->size;
}

static void *seq_buf_alloc(unsigned long size)
{
	return kvmalloc(size, GFP_KERNEL_ACCOUNT);
}

/**
 *	seq_open -	initialize sequential file
 *	@file: file we initialize
 *	@op: method table describing the sequence
 *
 *	seq_open() sets @file, associating it with a sequence described
 *	by @op.  @op->start() sets the iterator up and returns the first
 *	element of sequence. @op->stop() shuts it down.  @op->next()
 *	returns the next element of sequence.  @op->show() prints element
 *	into the buffer.  In case of error ->start() and ->next() return
 *	ERR_PTR(error).  In the end of sequence they return %NULL. ->show()
 *	returns 0 in case of success and negative number in case of error.
 *	Returning SEQ_SKIP means "discard this element and move on".
 *	Note: seq_open() will allocate a struct seq_file and store its
 *	pointer in @file->private_data. This pointer should not be modified.
 */
int seq_open(struct file *file, const struct seq_operations *op)
{
	struct seq_file *p;

	WARN_ON(file->private_data);

	p = kmem_cache_zalloc(seq_file_cache, GFP_KERNEL);
	if (!p)
		return -ENOMEM;

	file->private_data = p;

	mutex_init(&p->lock);
	p->op = op;

	// No refcounting: the lifetime of 'p' is constrained
	// to the lifetime of the file.
	p->file = file;

	/*
	 * seq_files support lseek() and pread().  They do not implement
	 * write() at all, but we clear FMODE_PWRITE here for historical
	 * reasons.
	 *
	 * If a client of seq_files a) implements file.write() and b) wishes to
	 * support pwrite() then that client will need to implement its own
	 * file.open() which calls seq_open() and then sets FMODE_PWRITE.
	 */
	file->f_mode &= ~FMODE_PWRITE;
	return 0;
}
EXPORT_SYMBOL(seq_open);

static int traverse(struct seq_file *m, loff_t offset)
{
	loff_t pos = 0;
	int error = 0;
	void *p;

	m->index = 0;
	m->count = m->from = 0;
	if (!offset)
		return 0;

	if (!m->buf) {
		m->buf = seq_buf_alloc(m->size = PAGE_SIZE);
		if (!m->buf)
			return -ENOMEM;
	}
	p = m->op->start(m, &m->index);
	while (p) {
		error = PTR_ERR(p);
		if (IS_ERR(p))
			break;
		error = m->op->show(m, p);
		if (error < 0)
			break;
		if (unlikely(error)) {
			error = 0;
			m->count = 0;
		}
		if (seq_has_overflowed(m))
			goto Eoverflow;
		p = m->op->next(m, p, &m->index);
		if (pos + m->count > offset) {
			m->from = offset - pos;
			m->count -= m->from;
			break;
		}
		pos += m->count;
		m->count = 0;
		if (pos == offset)
			break;
	}
	m->op->stop(m, p);
	return error;

Eoverflow:
	m->op->stop(m, p);
	kvfree(m->buf);
	m->count = 0;
	m->buf = seq_buf_alloc(m->size <<= 1);
	return !m->buf ? -ENOMEM : -EAGAIN;
}

/**
 *	seq_read -	->read() method for sequential files.
 *	@file: the file to read from
 *	@buf: the buffer to read to
 *	@size: the maximum number of bytes to read
 *	@ppos: the current position in the file
 *
 *	Ready-made ->f_op->read()
 */
ssize_t seq_read(struct file *file, char __user *buf, size_t size, loff_t *ppos)
{
	struct iovec iov = { .iov_base = buf, .iov_len = size};
	struct kiocb kiocb;
	struct iov_iter iter;
	ssize_t ret;

	init_sync_kiocb(&kiocb, file);
	iov_iter_init(&iter, READ, &iov, 1, size);

	kiocb.ki_pos = *ppos;
	ret = seq_read_iter(&kiocb, &iter);
	*ppos = kiocb.ki_pos;
	return ret;
}
EXPORT_SYMBOL(seq_read);

/*
 * Ready-made ->f_op->read_iter()
 */
ssize_t seq_read_iter(struct kiocb *iocb, struct iov_iter *iter)
{
	struct seq_file *m = iocb->ki_filp->private_data;
	size_t copied = 0;
	size_t n;
	void *p;
	int err = 0;

	if (!iov_iter_count(iter))
		return 0;

	mutex_lock(&m->lock);

	/*
	 * if request is to read from zero offset, reset iterator to first
	 * record as it might have been already advanced by previous requests
	 */
	if (iocb->ki_pos == 0) {
		m->index = 0;
		m->count = 0;
	}

	/* Don't assume ki_pos is where we left it */
	if (unlikely(iocb->ki_pos != m->read_pos)) {
		while ((err = traverse(m, iocb->ki_pos)) == -EAGAIN)
			;
		if (err) {
			/* With prejudice... */
			m->read_pos = 0;
			m->index = 0;
			m->count = 0;
			goto Done;
		} else {
			m->read_pos = iocb->ki_pos;
		}
	}

	/* grab buffer if we didn't have one */
	if (!m->buf) {
		m->buf = seq_buf_alloc(m->size = PAGE_SIZE);
		if (!m->buf)
			goto Enomem;
	}
	// something left in the buffer - copy it out first
	if (m->count) {
		n = copy_to_iter(m->buf + m->from, m->count, iter);
		m->count -= n;
		m->from += n;
		copied += n;
<<<<<<< HEAD
		if (!m->count) {
			m->from = 0;
			m->index++;
		}
		if (!size)
=======
		if (m->count)	// hadn't managed to copy everything
>>>>>>> 24b8d41d
			goto Done;
	}
	// get a non-empty record in the buffer
	m->from = 0;
	p = m->op->start(m, &m->index);
	while (1) {
		err = PTR_ERR(p);
		if (!p || IS_ERR(p))	// EOF or an error
			break;
		err = m->op->show(m, p);
		if (err < 0)		// hard error
			break;
		if (unlikely(err))	// ->show() says "skip it"
			m->count = 0;
		if (unlikely(!m->count)) { // empty record
			p = m->op->next(m, p, &m->index);
			continue;
		}
		if (!seq_has_overflowed(m)) // got it
			goto Fill;
		// need a bigger buffer
		m->op->stop(m, p);
		kvfree(m->buf);
		m->count = 0;
		m->buf = seq_buf_alloc(m->size <<= 1);
		if (!m->buf)
			goto Enomem;
		p = m->op->start(m, &m->index);
	}
	// EOF or an error
	m->op->stop(m, p);
	m->count = 0;
	goto Done;
Fill:
	// one non-empty record is in the buffer; if they want more,
	// try to fit more in, but in any case we need to advance
	// the iterator once for every record shown.
	while (1) {
		size_t offs = m->count;
		loff_t pos = m->index;

		p = m->op->next(m, p, &m->index);
		if (pos == m->index) {
			pr_info_ratelimited("buggy .next function %ps did not update position index\n",
					    m->op->next);
			m->index++;
		}
		if (!p || IS_ERR(p))	// no next record for us
			break;
		if (m->count >= iov_iter_count(iter))
			break;
		err = m->op->show(m, p);
		if (err > 0) {		// ->show() says "skip it"
			m->count = offs;
		} else if (err || seq_has_overflowed(m)) {
			m->count = offs;
			break;
		}
	}
	m->op->stop(m, p);
	n = copy_to_iter(m->buf, m->count, iter);
	copied += n;
	m->count -= n;
	m->from = n;
Done:
	if (unlikely(!copied)) {
		copied = m->count ? -EFAULT : err;
	} else {
		iocb->ki_pos += copied;
		m->read_pos += copied;
	}
	mutex_unlock(&m->lock);
	return copied;
Enomem:
	err = -ENOMEM;
	goto Done;
}
EXPORT_SYMBOL(seq_read_iter);

/**
 *	seq_lseek -	->llseek() method for sequential files.
 *	@file: the file in question
 *	@offset: new position
 *	@whence: 0 for absolute, 1 for relative position
 *
 *	Ready-made ->f_op->llseek()
 */
loff_t seq_lseek(struct file *file, loff_t offset, int whence)
{
	struct seq_file *m = file->private_data;
	loff_t retval = -EINVAL;

	mutex_lock(&m->lock);
	switch (whence) {
	case SEEK_CUR:
		offset += file->f_pos;
		fallthrough;
	case SEEK_SET:
		if (offset < 0)
			break;
		retval = offset;
		if (offset != m->read_pos) {
			while ((retval = traverse(m, offset)) == -EAGAIN)
				;
			if (retval) {
				/* with extreme prejudice... */
				file->f_pos = 0;
				m->read_pos = 0;
				m->index = 0;
				m->count = 0;
			} else {
				m->read_pos = offset;
				retval = file->f_pos = offset;
			}
		} else {
			file->f_pos = offset;
		}
	}
	mutex_unlock(&m->lock);
	return retval;
}
EXPORT_SYMBOL(seq_lseek);

/**
 *	seq_release -	free the structures associated with sequential file.
 *	@file: file in question
 *	@inode: its inode
 *
 *	Frees the structures associated with sequential file; can be used
 *	as ->f_op->release() if you don't have private data to destroy.
 */
int seq_release(struct inode *inode, struct file *file)
{
	struct seq_file *m = file->private_data;
	kvfree(m->buf);
	kmem_cache_free(seq_file_cache, m);
	return 0;
}
EXPORT_SYMBOL(seq_release);

/**
 *	seq_escape -	print string into buffer, escaping some characters
 *	@m:	target buffer
 *	@s:	string
 *	@esc:	set of characters that need escaping
 *
 *	Puts string into buffer, replacing each occurrence of character from
 *	@esc with usual octal escape.
 *	Use seq_has_overflowed() to check for errors.
 */
void seq_escape(struct seq_file *m, const char *s, const char *esc)
{
	char *buf;
	size_t size = seq_get_buf(m, &buf);
	int ret;

	ret = string_escape_str(s, buf, size, ESCAPE_OCTAL, esc);
	seq_commit(m, ret < size ? ret : -1);
}
EXPORT_SYMBOL(seq_escape);

void seq_escape_mem_ascii(struct seq_file *m, const char *src, size_t isz)
{
	char *buf;
	size_t size = seq_get_buf(m, &buf);
	int ret;

	ret = string_escape_mem_ascii(src, isz, buf, size);
	seq_commit(m, ret < size ? ret : -1);
}
EXPORT_SYMBOL(seq_escape_mem_ascii);

void seq_vprintf(struct seq_file *m, const char *f, va_list args)
{
	int len;

	if (m->count < m->size) {
		len = vsnprintf(m->buf + m->count, m->size - m->count, f, args);
		if (m->count + len < m->size) {
			m->count += len;
			return;
		}
	}
	seq_set_overflow(m);
}
EXPORT_SYMBOL(seq_vprintf);

void seq_printf(struct seq_file *m, const char *f, ...)
{
	va_list args;

	va_start(args, f);
	seq_vprintf(m, f, args);
	va_end(args);
}
EXPORT_SYMBOL(seq_printf);

/**
 *	mangle_path -	mangle and copy path to buffer beginning
 *	@s: buffer start
 *	@p: beginning of path in above buffer
 *	@esc: set of characters that need escaping
 *
 *      Copy the path from @p to @s, replacing each occurrence of character from
 *      @esc with usual octal escape.
 *      Returns pointer past last written character in @s, or NULL in case of
 *      failure.
 */
char *mangle_path(char *s, const char *p, const char *esc)
{
	while (s <= p) {
		char c = *p++;
		if (!c) {
			return s;
		} else if (!strchr(esc, c)) {
			*s++ = c;
		} else if (s + 4 > p) {
			break;
		} else {
			*s++ = '\\';
			*s++ = '0' + ((c & 0300) >> 6);
			*s++ = '0' + ((c & 070) >> 3);
			*s++ = '0' + (c & 07);
		}
	}
	return NULL;
}
EXPORT_SYMBOL(mangle_path);

/**
 * seq_path - seq_file interface to print a pathname
 * @m: the seq_file handle
 * @path: the struct path to print
 * @esc: set of characters to escape in the output
 *
 * return the absolute path of 'path', as represented by the
 * dentry / mnt pair in the path parameter.
 */
int seq_path(struct seq_file *m, const struct path *path, const char *esc)
{
	char *buf;
	size_t size = seq_get_buf(m, &buf);
	int res = -1;

	if (size) {
		char *p = d_path(path, buf, size);
		if (!IS_ERR(p)) {
			char *end = mangle_path(buf, p, esc);
			if (end)
				res = end - buf;
		}
	}
	seq_commit(m, res);

	return res;
}
EXPORT_SYMBOL(seq_path);

/**
 * seq_file_path - seq_file interface to print a pathname of a file
 * @m: the seq_file handle
 * @file: the struct file to print
 * @esc: set of characters to escape in the output
 *
 * return the absolute path to the file.
 */
int seq_file_path(struct seq_file *m, struct file *file, const char *esc)
{
	return seq_path(m, &file->f_path, esc);
}
EXPORT_SYMBOL(seq_file_path);

/*
 * Same as seq_path, but relative to supplied root.
 */
int seq_path_root(struct seq_file *m, const struct path *path,
		  const struct path *root, const char *esc)
{
	char *buf;
	size_t size = seq_get_buf(m, &buf);
	int res = -ENAMETOOLONG;

	if (size) {
		char *p;

		p = __d_path(path, root, buf, size);
		if (!p)
			return SEQ_SKIP;
		res = PTR_ERR(p);
		if (!IS_ERR(p)) {
			char *end = mangle_path(buf, p, esc);
			if (end)
				res = end - buf;
			else
				res = -ENAMETOOLONG;
		}
	}
	seq_commit(m, res);

	return res < 0 && res != -ENAMETOOLONG ? res : 0;
}

/*
 * returns the path of the 'dentry' from the root of its filesystem.
 */
int seq_dentry(struct seq_file *m, struct dentry *dentry, const char *esc)
{
	char *buf;
	size_t size = seq_get_buf(m, &buf);
	int res = -1;

	if (size) {
		char *p = dentry_path(dentry, buf, size);
		if (!IS_ERR(p)) {
			char *end = mangle_path(buf, p, esc);
			if (end)
				res = end - buf;
		}
	}
	seq_commit(m, res);

	return res;
}
EXPORT_SYMBOL(seq_dentry);

static void *single_start(struct seq_file *p, loff_t *pos)
{
	return NULL + (*pos == 0);
}

static void *single_next(struct seq_file *p, void *v, loff_t *pos)
{
	++*pos;
	return NULL;
}

static void single_stop(struct seq_file *p, void *v)
{
}

int single_open(struct file *file, int (*show)(struct seq_file *, void *),
		void *data)
{
	struct seq_operations *op = kmalloc(sizeof(*op), GFP_KERNEL_ACCOUNT);
	int res = -ENOMEM;

	if (op) {
		op->start = single_start;
		op->next = single_next;
		op->stop = single_stop;
		op->show = show;
		res = seq_open(file, op);
		if (!res)
			((struct seq_file *)file->private_data)->private = data;
		else
			kfree(op);
	}
	return res;
}
EXPORT_SYMBOL(single_open);

int single_open_size(struct file *file, int (*show)(struct seq_file *, void *),
		void *data, size_t size)
{
	char *buf = seq_buf_alloc(size);
	int ret;
	if (!buf)
		return -ENOMEM;
	ret = single_open(file, show, data);
	if (ret) {
		kvfree(buf);
		return ret;
	}
	((struct seq_file *)file->private_data)->buf = buf;
	((struct seq_file *)file->private_data)->size = size;
	return 0;
}
EXPORT_SYMBOL(single_open_size);

int single_release(struct inode *inode, struct file *file)
{
	const struct seq_operations *op = ((struct seq_file *)file->private_data)->op;
	int res = seq_release(inode, file);
	kfree(op);
	return res;
}
EXPORT_SYMBOL(single_release);

int seq_release_private(struct inode *inode, struct file *file)
{
	struct seq_file *seq = file->private_data;

	kfree(seq->private);
	seq->private = NULL;
	return seq_release(inode, file);
}
EXPORT_SYMBOL(seq_release_private);

void *__seq_open_private(struct file *f, const struct seq_operations *ops,
		int psize)
{
	int rc;
	void *private;
	struct seq_file *seq;

	private = kzalloc(psize, GFP_KERNEL_ACCOUNT);
	if (private == NULL)
		goto out;

	rc = seq_open(f, ops);
	if (rc < 0)
		goto out_free;

	seq = f->private_data;
	seq->private = private;
	return private;

out_free:
	kfree(private);
out:
	return NULL;
}
EXPORT_SYMBOL(__seq_open_private);

int seq_open_private(struct file *filp, const struct seq_operations *ops,
		int psize)
{
	return __seq_open_private(filp, ops, psize) ? 0 : -ENOMEM;
}
EXPORT_SYMBOL(seq_open_private);

void seq_putc(struct seq_file *m, char c)
{
	if (m->count >= m->size)
		return;

	m->buf[m->count++] = c;
}
EXPORT_SYMBOL(seq_putc);

void seq_puts(struct seq_file *m, const char *s)
{
	int len = strlen(s);

	if (m->count + len >= m->size) {
		seq_set_overflow(m);
		return;
	}
	memcpy(m->buf + m->count, s, len);
	m->count += len;
}
EXPORT_SYMBOL(seq_puts);

/**
 * A helper routine for putting decimal numbers without rich format of printf().
 * only 'unsigned long long' is supported.
<<<<<<< HEAD
 * This routine will put strlen(delimiter) + number into seq_file.
 * This routine is very quick when you show lots of numbers.
 * In usual cases, it will be better to use seq_printf(). It's easier to read.
 */
void seq_put_decimal_ull(struct seq_file *m, const char *delimiter,
			 unsigned long long num)
=======
 * @m: seq_file identifying the buffer to which data should be written
 * @delimiter: a string which is printed before the number
 * @num: the number
 * @width: a minimum field width
 *
 * This routine will put strlen(delimiter) + number into seq_filed.
 * This routine is very quick when you show lots of numbers.
 * In usual cases, it will be better to use seq_printf(). It's easier to read.
 */
void seq_put_decimal_ull_width(struct seq_file *m, const char *delimiter,
			 unsigned long long num, unsigned int width)
>>>>>>> 24b8d41d
{
	int len;

	if (m->count + 2 >= m->size) /* we'll write 2 bytes at least */
		goto overflow;

<<<<<<< HEAD
	len = strlen(delimiter);
	if (m->count + len >= m->size)
		goto overflow;

	memcpy(m->buf + m->count, delimiter, len);
	m->count += len;

	if (m->count + 1 >= m->size)
		goto overflow;

	if (num < 10) {
		m->buf[m->count++] = num + '0';
		return;
=======
	if (delimiter && delimiter[0]) {
		if (delimiter[1] == 0)
			seq_putc(m, delimiter[0]);
		else
			seq_puts(m, delimiter);
>>>>>>> 24b8d41d
	}

	if (!width)
		width = 1;

	if (m->count + width >= m->size)
		goto overflow;

	len = num_to_str(m->buf + m->count, m->size - m->count, num, width);
	if (!len)
		goto overflow;

	m->count += len;
	return;

overflow:
	seq_set_overflow(m);
}

void seq_put_decimal_ull(struct seq_file *m, const char *delimiter,
			 unsigned long long num)
{
	return seq_put_decimal_ull_width(m, delimiter, num, 0);
}
EXPORT_SYMBOL(seq_put_decimal_ull);

<<<<<<< HEAD
void seq_put_decimal_ll(struct seq_file *m, const char *delimiter, long long num)
{
=======
/**
 * seq_put_hex_ll - put a number in hexadecimal notation
 * @m: seq_file identifying the buffer to which data should be written
 * @delimiter: a string which is printed before the number
 * @v: the number
 * @width: a minimum field width
 *
 * seq_put_hex_ll(m, "", v, 8) is equal to seq_printf(m, "%08llx", v)
 *
 * This routine is very quick when you show lots of numbers.
 * In usual cases, it will be better to use seq_printf(). It's easier to read.
 */
void seq_put_hex_ll(struct seq_file *m, const char *delimiter,
				unsigned long long v, unsigned int width)
{
	unsigned int len;
	int i;

	if (delimiter && delimiter[0]) {
		if (delimiter[1] == 0)
			seq_putc(m, delimiter[0]);
		else
			seq_puts(m, delimiter);
	}

	/* If x is 0, the result of __builtin_clzll is undefined */
	if (v == 0)
		len = 1;
	else
		len = (sizeof(v) * 8 - __builtin_clzll(v) + 3) / 4;

	if (len < width)
		len = width;

	if (m->count + len > m->size) {
		seq_set_overflow(m);
		return;
	}

	for (i = len - 1; i >= 0; i--) {
		m->buf[m->count + i] = hex_asc[0xf & v];
		v = v >> 4;
	}
	m->count += len;
}

void seq_put_decimal_ll(struct seq_file *m, const char *delimiter, long long num)
{
>>>>>>> 24b8d41d
	int len;

	if (m->count + 3 >= m->size) /* we'll write 2 bytes at least */
		goto overflow;

<<<<<<< HEAD
	len = strlen(delimiter);
	if (m->count + len >= m->size)
		goto overflow;

	memcpy(m->buf + m->count, delimiter, len);
	m->count += len;
=======
	if (delimiter && delimiter[0]) {
		if (delimiter[1] == 0)
			seq_putc(m, delimiter[0]);
		else
			seq_puts(m, delimiter);
	}
>>>>>>> 24b8d41d

	if (m->count + 2 >= m->size)
		goto overflow;

	if (num < 0) {
		m->buf[m->count++] = '-';
		num = -num;
	}

	if (num < 10) {
		m->buf[m->count++] = num + '0';
		return;
	}

<<<<<<< HEAD
	len = num_to_str(m->buf + m->count, m->size - m->count, num);
=======
	len = num_to_str(m->buf + m->count, m->size - m->count, num, 0);
>>>>>>> 24b8d41d
	if (!len)
		goto overflow;

	m->count += len;
	return;

overflow:
	seq_set_overflow(m);
}
EXPORT_SYMBOL(seq_put_decimal_ll);

/**
 * seq_write - write arbitrary data to buffer
 * @seq: seq_file identifying the buffer to which data should be written
 * @data: data address
 * @len: number of bytes
 *
 * Return 0 on success, non-zero otherwise.
 */
int seq_write(struct seq_file *seq, const void *data, size_t len)
{
	if (seq->count + len < seq->size) {
		memcpy(seq->buf + seq->count, data, len);
		seq->count += len;
		return 0;
	}
	seq_set_overflow(seq);
	return -1;
}
EXPORT_SYMBOL(seq_write);

/**
 * seq_pad - write padding spaces to buffer
 * @m: seq_file identifying the buffer to which data should be written
 * @c: the byte to append after padding if non-zero
 */
void seq_pad(struct seq_file *m, char c)
{
	int size = m->pad_until - m->count;
	if (size > 0) {
		if (size + m->count > m->size) {
			seq_set_overflow(m);
			return;
		}
		memset(m->buf + m->count, ' ', size);
		m->count += size;
	}
	if (c)
		seq_putc(m, c);
}
EXPORT_SYMBOL(seq_pad);

/* A complete analogue of print_hex_dump() */
void seq_hex_dump(struct seq_file *m, const char *prefix_str, int prefix_type,
		  int rowsize, int groupsize, const void *buf, size_t len,
		  bool ascii)
{
	const u8 *ptr = buf;
	int i, linelen, remaining = len;
	char *buffer;
	size_t size;
	int ret;

	if (rowsize != 16 && rowsize != 32)
		rowsize = 16;

	for (i = 0; i < len && !seq_has_overflowed(m); i += rowsize) {
		linelen = min(remaining, rowsize);
		remaining -= rowsize;

		switch (prefix_type) {
		case DUMP_PREFIX_ADDRESS:
			seq_printf(m, "%s%p: ", prefix_str, ptr + i);
			break;
		case DUMP_PREFIX_OFFSET:
			seq_printf(m, "%s%.8x: ", prefix_str, i);
			break;
		default:
			seq_printf(m, "%s", prefix_str);
			break;
		}

		size = seq_get_buf(m, &buffer);
		ret = hex_dump_to_buffer(ptr + i, linelen, rowsize, groupsize,
					 buffer, size, ascii);
		seq_commit(m, ret < size ? ret : -1);

		seq_putc(m, '\n');
	}
}
EXPORT_SYMBOL(seq_hex_dump);

struct list_head *seq_list_start(struct list_head *head, loff_t pos)
{
	struct list_head *lh;

	list_for_each(lh, head)
		if (pos-- == 0)
			return lh;

	return NULL;
}
EXPORT_SYMBOL(seq_list_start);

struct list_head *seq_list_start_head(struct list_head *head, loff_t pos)
{
	if (!pos)
		return head;

	return seq_list_start(head, pos - 1);
}
EXPORT_SYMBOL(seq_list_start_head);

struct list_head *seq_list_next(void *v, struct list_head *head, loff_t *ppos)
{
	struct list_head *lh;

	lh = ((struct list_head *)v)->next;
	++*ppos;
	return lh == head ? NULL : lh;
}
EXPORT_SYMBOL(seq_list_next);

/**
 * seq_hlist_start - start an iteration of a hlist
 * @head: the head of the hlist
 * @pos:  the start position of the sequence
 *
 * Called at seq_file->op->start().
 */
struct hlist_node *seq_hlist_start(struct hlist_head *head, loff_t pos)
{
	struct hlist_node *node;

	hlist_for_each(node, head)
		if (pos-- == 0)
			return node;
	return NULL;
}
EXPORT_SYMBOL(seq_hlist_start);

/**
 * seq_hlist_start_head - start an iteration of a hlist
 * @head: the head of the hlist
 * @pos:  the start position of the sequence
 *
 * Called at seq_file->op->start(). Call this function if you want to
 * print a header at the top of the output.
 */
struct hlist_node *seq_hlist_start_head(struct hlist_head *head, loff_t pos)
{
	if (!pos)
		return SEQ_START_TOKEN;

	return seq_hlist_start(head, pos - 1);
}
EXPORT_SYMBOL(seq_hlist_start_head);

/**
 * seq_hlist_next - move to the next position of the hlist
 * @v:    the current iterator
 * @head: the head of the hlist
 * @ppos: the current position
 *
 * Called at seq_file->op->next().
 */
struct hlist_node *seq_hlist_next(void *v, struct hlist_head *head,
				  loff_t *ppos)
{
	struct hlist_node *node = v;

	++*ppos;
	if (v == SEQ_START_TOKEN)
		return head->first;
	else
		return node->next;
}
EXPORT_SYMBOL(seq_hlist_next);

/**
 * seq_hlist_start_rcu - start an iteration of a hlist protected by RCU
 * @head: the head of the hlist
 * @pos:  the start position of the sequence
 *
 * Called at seq_file->op->start().
 *
 * This list-traversal primitive may safely run concurrently with
 * the _rcu list-mutation primitives such as hlist_add_head_rcu()
 * as long as the traversal is guarded by rcu_read_lock().
 */
struct hlist_node *seq_hlist_start_rcu(struct hlist_head *head,
				       loff_t pos)
{
	struct hlist_node *node;

	__hlist_for_each_rcu(node, head)
		if (pos-- == 0)
			return node;
	return NULL;
}
EXPORT_SYMBOL(seq_hlist_start_rcu);

/**
 * seq_hlist_start_head_rcu - start an iteration of a hlist protected by RCU
 * @head: the head of the hlist
 * @pos:  the start position of the sequence
 *
 * Called at seq_file->op->start(). Call this function if you want to
 * print a header at the top of the output.
 *
 * This list-traversal primitive may safely run concurrently with
 * the _rcu list-mutation primitives such as hlist_add_head_rcu()
 * as long as the traversal is guarded by rcu_read_lock().
 */
struct hlist_node *seq_hlist_start_head_rcu(struct hlist_head *head,
					    loff_t pos)
{
	if (!pos)
		return SEQ_START_TOKEN;

	return seq_hlist_start_rcu(head, pos - 1);
}
EXPORT_SYMBOL(seq_hlist_start_head_rcu);

/**
 * seq_hlist_next_rcu - move to the next position of the hlist protected by RCU
 * @v:    the current iterator
 * @head: the head of the hlist
 * @ppos: the current position
 *
 * Called at seq_file->op->next().
 *
 * This list-traversal primitive may safely run concurrently with
 * the _rcu list-mutation primitives such as hlist_add_head_rcu()
 * as long as the traversal is guarded by rcu_read_lock().
 */
struct hlist_node *seq_hlist_next_rcu(void *v,
				      struct hlist_head *head,
				      loff_t *ppos)
{
	struct hlist_node *node = v;

	++*ppos;
	if (v == SEQ_START_TOKEN)
		return rcu_dereference(head->first);
	else
		return rcu_dereference(node->next);
}
EXPORT_SYMBOL(seq_hlist_next_rcu);

/**
 * seq_hlist_start_precpu - start an iteration of a percpu hlist array
 * @head: pointer to percpu array of struct hlist_heads
 * @cpu:  pointer to cpu "cursor"
 * @pos:  start position of sequence
 *
 * Called at seq_file->op->start().
 */
struct hlist_node *
seq_hlist_start_percpu(struct hlist_head __percpu *head, int *cpu, loff_t pos)
{
	struct hlist_node *node;

	for_each_possible_cpu(*cpu) {
		hlist_for_each(node, per_cpu_ptr(head, *cpu)) {
			if (pos-- == 0)
				return node;
		}
	}
	return NULL;
}
EXPORT_SYMBOL(seq_hlist_start_percpu);

/**
 * seq_hlist_next_percpu - move to the next position of the percpu hlist array
 * @v:    pointer to current hlist_node
 * @head: pointer to percpu array of struct hlist_heads
 * @cpu:  pointer to cpu "cursor"
 * @pos:  start position of sequence
 *
 * Called at seq_file->op->next().
 */
struct hlist_node *
seq_hlist_next_percpu(void *v, struct hlist_head __percpu *head,
			int *cpu, loff_t *pos)
{
	struct hlist_node *node = v;

	++*pos;

	if (node->next)
		return node->next;

	for (*cpu = cpumask_next(*cpu, cpu_possible_mask); *cpu < nr_cpu_ids;
	     *cpu = cpumask_next(*cpu, cpu_possible_mask)) {
		struct hlist_head *bucket = per_cpu_ptr(head, *cpu);

		if (!hlist_empty(bucket))
			return bucket->first;
	}
	return NULL;
}
EXPORT_SYMBOL(seq_hlist_next_percpu);

void __init seq_file_init(void)
{
	seq_file_cache = KMEM_CACHE(seq_file, SLAB_ACCOUNT|SLAB_PANIC);
}<|MERGE_RESOLUTION|>--- conflicted
+++ resolved
@@ -214,15 +214,7 @@
 		m->count -= n;
 		m->from += n;
 		copied += n;
-<<<<<<< HEAD
-		if (!m->count) {
-			m->from = 0;
-			m->index++;
-		}
-		if (!size)
-=======
 		if (m->count)	// hadn't managed to copy everything
->>>>>>> 24b8d41d
 			goto Done;
 	}
 	// get a non-empty record in the buffer
@@ -679,14 +671,6 @@
 /**
  * A helper routine for putting decimal numbers without rich format of printf().
  * only 'unsigned long long' is supported.
-<<<<<<< HEAD
- * This routine will put strlen(delimiter) + number into seq_file.
- * This routine is very quick when you show lots of numbers.
- * In usual cases, it will be better to use seq_printf(). It's easier to read.
- */
-void seq_put_decimal_ull(struct seq_file *m, const char *delimiter,
-			 unsigned long long num)
-=======
  * @m: seq_file identifying the buffer to which data should be written
  * @delimiter: a string which is printed before the number
  * @num: the number
@@ -698,34 +682,17 @@
  */
 void seq_put_decimal_ull_width(struct seq_file *m, const char *delimiter,
 			 unsigned long long num, unsigned int width)
->>>>>>> 24b8d41d
 {
 	int len;
 
 	if (m->count + 2 >= m->size) /* we'll write 2 bytes at least */
 		goto overflow;
 
-<<<<<<< HEAD
-	len = strlen(delimiter);
-	if (m->count + len >= m->size)
-		goto overflow;
-
-	memcpy(m->buf + m->count, delimiter, len);
-	m->count += len;
-
-	if (m->count + 1 >= m->size)
-		goto overflow;
-
-	if (num < 10) {
-		m->buf[m->count++] = num + '0';
-		return;
-=======
 	if (delimiter && delimiter[0]) {
 		if (delimiter[1] == 0)
 			seq_putc(m, delimiter[0]);
 		else
 			seq_puts(m, delimiter);
->>>>>>> 24b8d41d
 	}
 
 	if (!width)
@@ -752,10 +719,6 @@
 }
 EXPORT_SYMBOL(seq_put_decimal_ull);
 
-<<<<<<< HEAD
-void seq_put_decimal_ll(struct seq_file *m, const char *delimiter, long long num)
-{
-=======
 /**
  * seq_put_hex_ll - put a number in hexadecimal notation
  * @m: seq_file identifying the buffer to which data should be written
@@ -804,27 +767,17 @@
 
 void seq_put_decimal_ll(struct seq_file *m, const char *delimiter, long long num)
 {
->>>>>>> 24b8d41d
 	int len;
 
 	if (m->count + 3 >= m->size) /* we'll write 2 bytes at least */
 		goto overflow;
 
-<<<<<<< HEAD
-	len = strlen(delimiter);
-	if (m->count + len >= m->size)
-		goto overflow;
-
-	memcpy(m->buf + m->count, delimiter, len);
-	m->count += len;
-=======
 	if (delimiter && delimiter[0]) {
 		if (delimiter[1] == 0)
 			seq_putc(m, delimiter[0]);
 		else
 			seq_puts(m, delimiter);
 	}
->>>>>>> 24b8d41d
 
 	if (m->count + 2 >= m->size)
 		goto overflow;
@@ -839,11 +792,7 @@
 		return;
 	}
 
-<<<<<<< HEAD
-	len = num_to_str(m->buf + m->count, m->size - m->count, num);
-=======
 	len = num_to_str(m->buf + m->count, m->size - m->count, num, 0);
->>>>>>> 24b8d41d
 	if (!len)
 		goto overflow;
 
