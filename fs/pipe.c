--- conflicted
+++ resolved
@@ -24,10 +24,7 @@
 #include <linux/syscalls.h>
 #include <linux/fcntl.h>
 #include <linux/memcontrol.h>
-<<<<<<< HEAD
-=======
 #include <linux/watch_queue.h>
->>>>>>> 24b8d41d
 
 #include <linux/uaccess.h>
 #include <asm/ioctls.h>
@@ -125,20 +122,6 @@
 		put_page(page);
 }
 
-<<<<<<< HEAD
-static int anon_pipe_buf_steal(struct pipe_inode_info *pipe,
-			       struct pipe_buffer *buf)
-{
-	struct page *page = buf->page;
-
-	if (page_count(page) == 1) {
-		if (memcg_kmem_enabled())
-			memcg_kmem_uncharge(page, 0);
-		__SetPageLocked(page);
-		return 0;
-	}
-	return 1;
-=======
 static bool anon_pipe_buf_try_steal(struct pipe_inode_info *pipe,
 		struct pipe_buffer *buf)
 {
@@ -149,7 +132,6 @@
 	memcg_kmem_uncharge_page(page, 0);
 	__SetPageLocked(page);
 	return true;
->>>>>>> 24b8d41d
 }
 
 /**
@@ -214,22 +196,6 @@
 EXPORT_SYMBOL(generic_pipe_buf_release);
 
 static const struct pipe_buf_operations anon_pipe_buf_ops = {
-<<<<<<< HEAD
-	.can_merge = 1,
-	.confirm = generic_pipe_buf_confirm,
-	.release = anon_pipe_buf_release,
-	.steal = anon_pipe_buf_steal,
-	.get = generic_pipe_buf_get,
-};
-
-static const struct pipe_buf_operations packet_pipe_buf_ops = {
-	.can_merge = 0,
-	.confirm = generic_pipe_buf_confirm,
-	.release = anon_pipe_buf_release,
-	.steal = anon_pipe_buf_steal,
-	.get = generic_pipe_buf_get,
-};
-=======
 	.release	= anon_pipe_buf_release,
 	.try_steal	= anon_pipe_buf_try_steal,
 	.get		= generic_pipe_buf_get,
@@ -244,7 +210,6 @@
 
 	return !pipe_empty(head, tail) || !writers;
 }
->>>>>>> 24b8d41d
 
 static ssize_t
 pipe_read(struct kiocb *iocb, struct iov_iter *to)
@@ -272,12 +237,6 @@
 	 */
 	was_full = pipe_full(pipe->head, pipe->tail, pipe->max_usage);
 	for (;;) {
-<<<<<<< HEAD
-		int bufs = pipe->nrbufs;
-		if (bufs) {
-			int curbuf = pipe->curbuf;
-			struct pipe_buffer *buf = pipe->bufs + curbuf;
-=======
 		unsigned int head = pipe->head;
 		unsigned int tail = pipe->tail;
 		unsigned int mask = pipe->ring_size - 1;
@@ -308,7 +267,6 @@
 
 		if (!pipe_empty(head, tail)) {
 			struct pipe_buffer *buf = &pipe->bufs[tail & mask];
->>>>>>> 24b8d41d
 			size_t chars = buf->len;
 			size_t written;
 			int error;
@@ -347,12 +305,6 @@
 
 			if (!buf->len) {
 				pipe_buf_release(pipe, buf);
-<<<<<<< HEAD
-				curbuf = (curbuf + 1) & (pipe->buffers - 1);
-				pipe->curbuf = curbuf;
-				pipe->nrbufs = --bufs;
-				do_wakeup = 1;
-=======
 				spin_lock_irq(&pipe->rd_wait.lock);
 #ifdef CONFIG_WATCH_QUEUE
 				if (buf->flags & PIPE_BUF_FLAG_LOSS)
@@ -361,7 +313,6 @@
 				tail++;
 				pipe->tail = tail;
 				spin_unlock_irq(&pipe->rd_wait.lock);
->>>>>>> 24b8d41d
 			}
 			total_len -= chars;
 			if (!total_len)
@@ -470,17 +421,6 @@
 		goto out;
 	}
 
-<<<<<<< HEAD
-	/* We try to merge small writes */
-	chars = total_len & (PAGE_SIZE-1); /* size of the last buffer */
-	if (pipe->nrbufs && chars != 0) {
-		int lastbuf = (pipe->curbuf + pipe->nrbufs - 1) &
-							(pipe->buffers - 1);
-		struct pipe_buffer *buf = pipe->bufs + lastbuf;
-		int offset = buf->offset + buf->len;
-
-		if (buf->ops->can_merge && offset + chars <= PAGE_SIZE) {
-=======
 #ifdef CONFIG_WATCH_QUEUE
 	if (pipe->watch_queue) {
 		ret = -EXDEV;
@@ -509,7 +449,6 @@
 
 		if ((buf->flags & PIPE_BUF_FLAG_CAN_MERGE) &&
 		    offset + chars <= PAGE_SIZE) {
->>>>>>> 24b8d41d
 			ret = pipe_buf_confirm(pipe, buf);
 			if (ret)
 				goto out;
@@ -799,27 +738,12 @@
 	return retval;
 }
 
-<<<<<<< HEAD
-static unsigned long account_pipe_buffers(struct user_struct *user,
-                                 unsigned long old, unsigned long new)
-=======
 unsigned long account_pipe_buffers(struct user_struct *user,
 				   unsigned long old, unsigned long new)
->>>>>>> 24b8d41d
 {
 	return atomic_long_add_return(new - old, &user->pipe_bufs);
 }
 
-<<<<<<< HEAD
-static bool too_many_pipe_buffers_soft(unsigned long user_bufs)
-{
-	return pipe_user_pages_soft && user_bufs >= pipe_user_pages_soft;
-}
-
-static bool too_many_pipe_buffers_hard(unsigned long user_bufs)
-{
-	return pipe_user_pages_hard && user_bufs >= pipe_user_pages_hard;
-=======
 bool too_many_pipe_buffers_soft(unsigned long user_bufs)
 {
 	unsigned long soft_limit = READ_ONCE(pipe_user_pages_soft);
@@ -837,7 +761,6 @@
 bool pipe_is_unprivileged_user(void)
 {
 	return !capable(CAP_SYS_RESOURCE) && !capable(CAP_SYS_ADMIN);
->>>>>>> 24b8d41d
 }
 
 struct pipe_inode_info *alloc_pipe_info(void)
@@ -846,57 +769,35 @@
 	unsigned long pipe_bufs = PIPE_DEF_BUFFERS;
 	struct user_struct *user = get_current_user();
 	unsigned long user_bufs;
-<<<<<<< HEAD
-=======
 	unsigned int max_size = READ_ONCE(pipe_max_size);
->>>>>>> 24b8d41d
 
 	pipe = kzalloc(sizeof(struct pipe_inode_info), GFP_KERNEL_ACCOUNT);
 	if (pipe == NULL)
 		goto out_free_uid;
 
-<<<<<<< HEAD
-	if (pipe_bufs * PAGE_SIZE > pipe_max_size && !capable(CAP_SYS_RESOURCE))
-		pipe_bufs = pipe_max_size >> PAGE_SHIFT;
-
-	user_bufs = account_pipe_buffers(user, 0, pipe_bufs);
-
-	if (too_many_pipe_buffers_soft(user_bufs)) {
-=======
 	if (pipe_bufs * PAGE_SIZE > max_size && !capable(CAP_SYS_RESOURCE))
 		pipe_bufs = max_size >> PAGE_SHIFT;
 
 	user_bufs = account_pipe_buffers(user, 0, pipe_bufs);
 
 	if (too_many_pipe_buffers_soft(user_bufs) && pipe_is_unprivileged_user()) {
->>>>>>> 24b8d41d
 		user_bufs = account_pipe_buffers(user, pipe_bufs, 1);
 		pipe_bufs = 1;
 	}
 
-<<<<<<< HEAD
-	if (too_many_pipe_buffers_hard(user_bufs))
-=======
 	if (too_many_pipe_buffers_hard(user_bufs) && pipe_is_unprivileged_user())
->>>>>>> 24b8d41d
 		goto out_revert_acct;
 
 	pipe->bufs = kcalloc(pipe_bufs, sizeof(struct pipe_buffer),
 			     GFP_KERNEL_ACCOUNT);
 
 	if (pipe->bufs) {
-<<<<<<< HEAD
-		init_waitqueue_head(&pipe->wait);
-		pipe->r_counter = pipe->w_counter = 1;
-		pipe->buffers = pipe_bufs;
-=======
 		init_waitqueue_head(&pipe->rd_wait);
 		init_waitqueue_head(&pipe->wr_wait);
 		pipe->r_counter = pipe->w_counter = 1;
 		pipe->max_usage = pipe_bufs;
 		pipe->ring_size = pipe_bufs;
 		pipe->nr_accounted = pipe_bufs;
->>>>>>> 24b8d41d
 		pipe->user = user;
 		mutex_init(&pipe->mutex);
 		return pipe;
@@ -914,9 +815,6 @@
 {
 	int i;
 
-<<<<<<< HEAD
-	(void) account_pipe_buffers(pipe->user, pipe->buffers, 0);
-=======
 #ifdef CONFIG_WATCH_QUEUE
 	if (pipe->watch_queue) {
 		watch_queue_clear(pipe->watch_queue);
@@ -925,7 +823,6 @@
 #endif
 
 	(void) account_pipe_buffers(pipe->user, pipe->nr_accounted, 0);
->>>>>>> 24b8d41d
 	free_uid(pipe->user);
 	for (i = 0; i < pipe->ring_size; i++) {
 		struct pipe_buffer *buf = pipe->bufs + i;
@@ -1313,55 +1210,6 @@
 
 /*
  * Currently we rely on the pipe array holding a power-of-2 number
-<<<<<<< HEAD
- * of pages.
- */
-static inline unsigned int round_pipe_size(unsigned int size)
-{
-	unsigned long nr_pages;
-
-	nr_pages = (size + PAGE_SIZE - 1) >> PAGE_SHIFT;
-	return roundup_pow_of_two(nr_pages) << PAGE_SHIFT;
-}
-
-/*
- * Allocate a new array of pipe buffers and copy the info over. Returns the
- * pipe size if successful, or return -ERROR on error.
- */
-static long pipe_set_size(struct pipe_inode_info *pipe, unsigned long arg)
-{
-	struct pipe_buffer *bufs;
-	unsigned int size, nr_pages;
-	unsigned long user_bufs;
-	long ret = 0;
-
-	size = round_pipe_size(arg);
-	nr_pages = size >> PAGE_SHIFT;
-
-	if (!nr_pages)
-		return -EINVAL;
-
-	/*
-	 * If trying to increase the pipe capacity, check that an
-	 * unprivileged user is not trying to exceed various limits
-	 * (soft limit check here, hard limit check just below).
-	 * Decreasing the pipe capacity is always permitted, even
-	 * if the user is currently over a limit.
-	 */
-	if (nr_pages > pipe->buffers &&
-			size > pipe_max_size && !capable(CAP_SYS_RESOURCE))
-		return -EPERM;
-
-	user_bufs = account_pipe_buffers(pipe->user, pipe->buffers, nr_pages);
-
-	if (nr_pages > pipe->buffers &&
-			(too_many_pipe_buffers_hard(user_bufs) ||
-			 too_many_pipe_buffers_soft(user_bufs)) &&
-			!capable(CAP_SYS_RESOURCE) && !capable(CAP_SYS_ADMIN)) {
-		ret = -EPERM;
-		goto out_revert_acct;
-	}
-=======
  * of pages. Returns 0 on error.
  */
 unsigned int round_pipe_size(unsigned long size)
@@ -1383,7 +1231,6 @@
 {
 	struct pipe_buffer *bufs;
 	unsigned int head, tail, mask, n;
->>>>>>> 24b8d41d
 
 	/*
 	 * We can shrink the pipe, if arg is greater than the ring occupancy.
@@ -1391,19 +1238,6 @@
 	 * allocate again like we would do for growing.  If the pipe currently
 	 * contains more buffers than arg, then return busy.
 	 */
-<<<<<<< HEAD
-	if (nr_pages < pipe->nrbufs) {
-		ret = -EBUSY;
-		goto out_revert_acct;
-	}
-
-	bufs = kcalloc(nr_pages, sizeof(*bufs),
-		       GFP_KERNEL_ACCOUNT | __GFP_NOWARN);
-	if (unlikely(!bufs)) {
-		ret = -ENOMEM;
-		goto out_revert_acct;
-	}
-=======
 	mask = pipe->ring_size - 1;
 	head = pipe->head;
 	tail = pipe->tail;
@@ -1415,7 +1249,6 @@
 		       GFP_KERNEL_ACCOUNT | __GFP_NOWARN);
 	if (unlikely(!bufs))
 		return -ENOMEM;
->>>>>>> 24b8d41d
 
 	/*
 	 * The pipe array wraps around, so just start the new one at zero
@@ -1437,18 +1270,6 @@
 		}
 	}
 
-<<<<<<< HEAD
-	pipe->curbuf = 0;
-	kfree(pipe->bufs);
-	pipe->bufs = bufs;
-	pipe->buffers = nr_pages;
-	return nr_pages * PAGE_SIZE;
-
-out_revert_acct:
-	(void) account_pipe_buffers(pipe->user, nr_pages, pipe->buffers);
-	return ret;
-}
-=======
 	head = n;
 	tail = 0;
 
@@ -1479,7 +1300,6 @@
 	if (pipe->watch_queue)
 		return -EBUSY;
 #endif
->>>>>>> 24b8d41d
 
 	size = round_pipe_size(arg);
 	nr_slots = size >> PAGE_SHIFT;
