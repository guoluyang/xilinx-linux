// SPDX-License-Identifier: GPL-2.0
/*
 * (C) 2001 Clemson University and The University of Chicago
 * Copyright 2018 Omnibond Systems, L.L.C.
 *
 * See COPYING in top-level directory.
 */

/*
 *  Linux VFS inode operations.
 */

#include <linux/bvec.h>
#include "protocol.h"
#include "orangefs-kernel.h"
#include "orangefs-bufmap.h"

static int orangefs_writepage_locked(struct page *page,
    struct writeback_control *wbc)
{
	struct inode *inode = page->mapping->host;
	struct orangefs_write_range *wr = NULL;
	struct iov_iter iter;
	struct bio_vec bv;
	size_t len, wlen;
	ssize_t ret;
	loff_t off;

	set_page_writeback(page);

	len = i_size_read(inode);
	if (PagePrivate(page)) {
		wr = (struct orangefs_write_range *)page_private(page);
		WARN_ON(wr->pos >= len);
		off = wr->pos;
		if (off + wr->len > len)
			wlen = len - off;
		else
			wlen = wr->len;
	} else {
		WARN_ON(1);
		off = page_offset(page);
		if (off + PAGE_SIZE > len)
			wlen = len - off;
		else
			wlen = PAGE_SIZE;
	}
	/* Should've been handled in orangefs_invalidatepage. */
	WARN_ON(off == len || off + wlen > len);

	bv.bv_page = page;
	bv.bv_len = wlen;
	bv.bv_offset = off % PAGE_SIZE;
	WARN_ON(wlen == 0);
	iov_iter_bvec(&iter, WRITE, &bv, 1, wlen);

	ret = wait_for_direct_io(ORANGEFS_IO_WRITE, inode, &off, &iter, wlen,
	    len, wr, NULL, NULL);
	if (ret < 0) {
		SetPageError(page);
		mapping_set_error(page->mapping, ret);
	} else {
		ret = 0;
	}
	kfree(detach_page_private(page));
	return ret;
}

static int orangefs_writepage(struct page *page, struct writeback_control *wbc)
{
	int ret;
	ret = orangefs_writepage_locked(page, wbc);
	unlock_page(page);
	end_page_writeback(page);
	return ret;
}

struct orangefs_writepages {
	loff_t off;
	size_t len;
	kuid_t uid;
	kgid_t gid;
	int maxpages;
	int npages;
	struct page **pages;
	struct bio_vec *bv;
};

static int orangefs_writepages_work(struct orangefs_writepages *ow,
    struct writeback_control *wbc)
{
	struct inode *inode = ow->pages[0]->mapping->host;
	struct orangefs_write_range *wrp, wr;
	struct iov_iter iter;
	ssize_t ret;
	size_t len;
	loff_t off;
	int i;

	len = i_size_read(inode);

	for (i = 0; i < ow->npages; i++) {
		set_page_writeback(ow->pages[i]);
		ow->bv[i].bv_page = ow->pages[i];
		ow->bv[i].bv_len = min(page_offset(ow->pages[i]) + PAGE_SIZE,
		    ow->off + ow->len) -
		    max(ow->off, page_offset(ow->pages[i]));
		if (i == 0)
			ow->bv[i].bv_offset = ow->off -
			    page_offset(ow->pages[i]);
		else
			ow->bv[i].bv_offset = 0;
	}
	iov_iter_bvec(&iter, WRITE, ow->bv, ow->npages, ow->len);

	WARN_ON(ow->off >= len);
	if (ow->off + ow->len > len)
		ow->len = len - ow->off;

	off = ow->off;
	wr.uid = ow->uid;
	wr.gid = ow->gid;
	ret = wait_for_direct_io(ORANGEFS_IO_WRITE, inode, &off, &iter, ow->len,
	    0, &wr, NULL, NULL);
	if (ret < 0) {
		for (i = 0; i < ow->npages; i++) {
			SetPageError(ow->pages[i]);
			mapping_set_error(ow->pages[i]->mapping, ret);
			if (PagePrivate(ow->pages[i])) {
				wrp = (struct orangefs_write_range *)
				    page_private(ow->pages[i]);
				ClearPagePrivate(ow->pages[i]);
				put_page(ow->pages[i]);
				kfree(wrp);
			}
			end_page_writeback(ow->pages[i]);
			unlock_page(ow->pages[i]);
		}
	} else {
		ret = 0;
		for (i = 0; i < ow->npages; i++) {
			if (PagePrivate(ow->pages[i])) {
				wrp = (struct orangefs_write_range *)
				    page_private(ow->pages[i]);
				ClearPagePrivate(ow->pages[i]);
				put_page(ow->pages[i]);
				kfree(wrp);
			}
			end_page_writeback(ow->pages[i]);
			unlock_page(ow->pages[i]);
		}
	}
	return ret;
}

static int orangefs_writepages_callback(struct page *page,
    struct writeback_control *wbc, void *data)
{
	struct orangefs_writepages *ow = data;
	struct orangefs_write_range *wr;
	int ret;

	if (!PagePrivate(page)) {
		unlock_page(page);
		/* It's not private so there's nothing to write, right? */
		printk("writepages_callback not private!\n");
		BUG();
		return 0;
	}
	wr = (struct orangefs_write_range *)page_private(page);

	ret = -1;
	if (ow->npages == 0) {
		ow->off = wr->pos;
		ow->len = wr->len;
		ow->uid = wr->uid;
		ow->gid = wr->gid;
		ow->pages[ow->npages++] = page;
		ret = 0;
		goto done;
	}
	if (!uid_eq(ow->uid, wr->uid) || !gid_eq(ow->gid, wr->gid)) {
		orangefs_writepages_work(ow, wbc);
		ow->npages = 0;
		ret = -1;
		goto done;
	}
	if (ow->off + ow->len == wr->pos) {
		ow->len += wr->len;
		ow->pages[ow->npages++] = page;
		ret = 0;
		goto done;
	}
done:
	if (ret == -1) {
		if (ow->npages) {
			orangefs_writepages_work(ow, wbc);
			ow->npages = 0;
		}
		ret = orangefs_writepage_locked(page, wbc);
		mapping_set_error(page->mapping, ret);
		unlock_page(page);
		end_page_writeback(page);
	} else {
		if (ow->npages == ow->maxpages) {
			orangefs_writepages_work(ow, wbc);
			ow->npages = 0;
		}
	}
	return ret;
}

static int orangefs_writepages(struct address_space *mapping,
    struct writeback_control *wbc)
{
	struct orangefs_writepages *ow;
	struct blk_plug plug;
	int ret;
	ow = kzalloc(sizeof(struct orangefs_writepages), GFP_KERNEL);
	if (!ow)
		return -ENOMEM;
	ow->maxpages = orangefs_bufmap_size_query()/PAGE_SIZE;
	ow->pages = kcalloc(ow->maxpages, sizeof(struct page *), GFP_KERNEL);
	if (!ow->pages) {
		kfree(ow);
		return -ENOMEM;
	}
	ow->bv = kcalloc(ow->maxpages, sizeof(struct bio_vec), GFP_KERNEL);
	if (!ow->bv) {
		kfree(ow->pages);
		kfree(ow);
		return -ENOMEM;
	}
	blk_start_plug(&plug);
	ret = write_cache_pages(mapping, wbc, orangefs_writepages_callback, ow);
	if (ow->npages)
		ret = orangefs_writepages_work(ow, wbc);
	blk_finish_plug(&plug);
	kfree(ow->pages);
	kfree(ow->bv);
	kfree(ow);
	return ret;
}

static int orangefs_launder_page(struct page *);

static int orangefs_readpage(struct file *file, struct page *page)
{
	struct inode *inode = page->mapping->host;
	struct iov_iter iter;
	struct bio_vec bv;
	ssize_t ret;
	loff_t off; /* offset into this page */
	pgoff_t index; /* which page */
	struct page *next_page;
	char *kaddr;
	loff_t read_size;
	int buffer_index = -1; /* orangefs shared memory slot */
	int slot_index;   /* index into slot */
	int remaining;

	/*
	 * Get up to this many bytes from Orangefs at a time and try
	 * to fill them into the page cache at once. Tests with dd made
	 * this seem like a reasonable static number, if there was
	 * interest perhaps this number could be made setable through
	 * sysfs...
	 */
	read_size = 524288;

	if (PageDirty(page))
		orangefs_launder_page(page);

	off = page_offset(page);
	index = off >> PAGE_SHIFT;
	bv.bv_page = page;
	bv.bv_len = PAGE_SIZE;
	bv.bv_offset = 0;
	iov_iter_bvec(&iter, READ, &bv, 1, PAGE_SIZE);

	ret = wait_for_direct_io(ORANGEFS_IO_READ, inode, &off, &iter,
	    read_size, inode->i_size, NULL, &buffer_index, file);
	remaining = ret;
	/* this will only zero remaining unread portions of the page data */
	iov_iter_zero(~0U, &iter);
	/* takes care of potential aliasing */
	flush_dcache_page(page);
	if (ret < 0) {
		SetPageError(page);
		unlock_page(page);
		goto out;
	} else {
		SetPageUptodate(page);
		if (PageError(page))
			ClearPageError(page);
		ret = 0;
	}
	/* unlock the page after the ->readpage() routine completes */
	unlock_page(page);

	if (remaining > PAGE_SIZE) {
		slot_index = 0;
		while ((remaining - PAGE_SIZE) >= PAGE_SIZE) {
			remaining -= PAGE_SIZE;
			/*
			 * It is an optimization to try and fill more than one
			 * page... by now we've already gotten the single
			 * page we were after, if stuff doesn't seem to
			 * be going our way at this point just return
			 * and hope for the best.
			 *
			 * If we look for pages and they're already there is
			 * one reason to give up, and if they're not there
			 * and we can't create them is another reason.
			 */

			index++;
			slot_index++;
			next_page = find_get_page(inode->i_mapping, index);
			if (next_page) {
				gossip_debug(GOSSIP_FILE_DEBUG,
					"%s: found next page, quitting\n",
					__func__);
				put_page(next_page);
				goto out;
			}
			next_page = find_or_create_page(inode->i_mapping,
							index,
							GFP_KERNEL);
			/*
			 * I've never hit this, leave it as a printk for
			 * now so it will be obvious.
			 */
			if (!next_page) {
				printk("%s: can't create next page, quitting\n",
					__func__);
				goto out;
			}
			kaddr = kmap_atomic(next_page);
			orangefs_bufmap_page_fill(kaddr,
						buffer_index,
						slot_index);
			kunmap_atomic(kaddr);
			SetPageUptodate(next_page);
			unlock_page(next_page);
			put_page(next_page);
		}
	}

out:
	if (buffer_index != -1)
		orangefs_bufmap_put(buffer_index);
	return ret;
}

static int orangefs_write_begin(struct file *file,
    struct address_space *mapping,
    loff_t pos, unsigned len, unsigned flags, struct page **pagep,
    void **fsdata)
{
	struct orangefs_write_range *wr;
	struct page *page;
	pgoff_t index;
	int ret;

	index = pos >> PAGE_SHIFT;

	page = grab_cache_page_write_begin(mapping, index, flags);
	if (!page)
		return -ENOMEM;

	*pagep = page;

	if (PageDirty(page) && !PagePrivate(page)) {
		/*
		 * Should be impossible.  If it happens, launder the page
		 * since we don't know what's dirty.  This will WARN in
		 * orangefs_writepage_locked.
		 */
		ret = orangefs_launder_page(page);
		if (ret)
			return ret;
	}
	if (PagePrivate(page)) {
		struct orangefs_write_range *wr;
		wr = (struct orangefs_write_range *)page_private(page);
		if (wr->pos + wr->len == pos &&
		    uid_eq(wr->uid, current_fsuid()) &&
		    gid_eq(wr->gid, current_fsgid())) {
			wr->len += len;
			goto okay;
		} else {
			ret = orangefs_launder_page(page);
			if (ret)
				return ret;
		}
	}

	wr = kmalloc(sizeof *wr, GFP_KERNEL);
	if (!wr)
		return -ENOMEM;

	wr->pos = pos;
	wr->len = len;
	wr->uid = current_fsuid();
	wr->gid = current_fsgid();
	attach_page_private(page, wr);
okay:
	return 0;
}

static int orangefs_write_end(struct file *file, struct address_space *mapping,
    loff_t pos, unsigned len, unsigned copied, struct page *page, void *fsdata)
{
	struct inode *inode = page->mapping->host;
	loff_t last_pos = pos + copied;

<<<<<<< HEAD
	gossip_debug(GOSSIP_INODE_DEBUG, "orangefs_readpages called\n");

	for (page_idx = 0; page_idx < nr_pages; page_idx++) {
		struct page *page;

		page = list_entry(pages->prev, struct page, lru);
		list_del(&page->lru);
		if (!add_to_page_cache(page,
				       mapping,
				       page->index,
				       readahead_gfp_mask(mapping))) {
			ret = read_one_page(page);
			gossip_debug(GOSSIP_INODE_DEBUG,
				"failure adding page to cache, read_one_page returned: %d\n",
				ret);
	      } else {
			put_page(page);
	      }
	}
	BUG_ON(!list_empty(pages));
	return 0;
=======
	/*
	 * No need to use i_size_read() here, the i_size
	 * cannot change under us because we hold the i_mutex.
	 */
	if (last_pos > inode->i_size)
		i_size_write(inode, last_pos);

	/* zero the stale part of the page if we did a short copy */
	if (!PageUptodate(page)) {
		unsigned from = pos & (PAGE_SIZE - 1);
		if (copied < len) {
			zero_user(page, from + copied, len - copied);
		}
		/* Set fully written pages uptodate. */
		if (pos == page_offset(page) &&
		    (len == PAGE_SIZE || pos + len == inode->i_size)) {
			zero_user_segment(page, from + copied, PAGE_SIZE);
			SetPageUptodate(page);
		}
	}

	set_page_dirty(page);
	unlock_page(page);
	put_page(page);

	mark_inode_dirty_sync(file_inode(file));
	return copied;
>>>>>>> 24b8d41d
}

static void orangefs_invalidatepage(struct page *page,
				 unsigned int offset,
				 unsigned int length)
{
	struct orangefs_write_range *wr;
	wr = (struct orangefs_write_range *)page_private(page);

	if (offset == 0 && length == PAGE_SIZE) {
		kfree(detach_page_private(page));
		return;
	/* write range entirely within invalidate range (or equal) */
	} else if (page_offset(page) + offset <= wr->pos &&
	    wr->pos + wr->len <= page_offset(page) + offset + length) {
		kfree(detach_page_private(page));
		/* XXX is this right? only caller in fs */
		cancel_dirty_page(page);
		return;
	/* invalidate range chops off end of write range */
	} else if (wr->pos < page_offset(page) + offset &&
	    wr->pos + wr->len <= page_offset(page) + offset + length &&
	     page_offset(page) + offset < wr->pos + wr->len) {
		size_t x;
		x = wr->pos + wr->len - (page_offset(page) + offset);
		WARN_ON(x > wr->len);
		wr->len -= x;
		wr->uid = current_fsuid();
		wr->gid = current_fsgid();
	/* invalidate range chops off beginning of write range */
	} else if (page_offset(page) + offset <= wr->pos &&
	    page_offset(page) + offset + length < wr->pos + wr->len &&
	    wr->pos < page_offset(page) + offset + length) {
		size_t x;
		x = page_offset(page) + offset + length - wr->pos;
		WARN_ON(x > wr->len);
		wr->pos += x;
		wr->len -= x;
		wr->uid = current_fsuid();
		wr->gid = current_fsgid();
	/* invalidate range entirely within write range (punch hole) */
	} else if (wr->pos < page_offset(page) + offset &&
	    page_offset(page) + offset + length < wr->pos + wr->len) {
		/* XXX what do we do here... should not WARN_ON */
		WARN_ON(1);
		/* punch hole */
		/*
		 * should we just ignore this and write it out anyway?
		 * it hardly makes sense
		 */
		return;
	/* non-overlapping ranges */
	} else {
		/* WARN if they do overlap */
		if (!((page_offset(page) + offset + length <= wr->pos) ^
		    (wr->pos + wr->len <= page_offset(page) + offset))) {
			WARN_ON(1);
			printk("invalidate range offset %llu length %u\n",
			    page_offset(page) + offset, length);
			printk("write range offset %llu length %zu\n",
			    wr->pos, wr->len);
		}
		return;
	}

	/*
	 * Above there are returns where wr is freed or where we WARN.
	 * Thus the following runs if wr was modified above.
	 */

	orangefs_launder_page(page);
}

static int orangefs_releasepage(struct page *page, gfp_t foo)
{
	return !PagePrivate(page);
}

<<<<<<< HEAD
/*
 * Having a direct_IO entry point in the address_space_operations
 * struct causes the kernel to allows us to use O_DIRECT on
 * open. Nothing will ever call this thing, but in the future we
 * will need to be able to use O_DIRECT on open in order to support
 * AIO. Modeled after NFS, they do this too.
 */

static ssize_t orangefs_direct_IO(struct kiocb *iocb,
				  struct iov_iter *iter)
{
	gossip_debug(GOSSIP_INODE_DEBUG,
		     "orangefs_direct_IO: %pD\n",
		     iocb->ki_filp);

	return -EINVAL;
=======
static void orangefs_freepage(struct page *page)
{
	kfree(detach_page_private(page));
>>>>>>> 24b8d41d
}

static int orangefs_launder_page(struct page *page)
{
	int r = 0;
	struct writeback_control wbc = {
		.sync_mode = WB_SYNC_ALL,
		.nr_to_write = 0,
	};
	wait_on_page_writeback(page);
	if (clear_page_dirty_for_io(page)) {
		r = orangefs_writepage_locked(page, &wbc);
		end_page_writeback(page);
	}
	return r;
}

static ssize_t orangefs_direct_IO(struct kiocb *iocb,
				  struct iov_iter *iter)
{
	/*
	 * Comment from original do_readv_writev:
	 * Common entry point for read/write/readv/writev
	 * This function will dispatch it to either the direct I/O
	 * or buffered I/O path depending on the mount options and/or
	 * augmented/extended metadata attached to the file.
	 * Note: File extended attributes override any mount options.
	 */
	struct file *file = iocb->ki_filp;
	loff_t pos = iocb->ki_pos;
	enum ORANGEFS_io_type type = iov_iter_rw(iter) == WRITE ?
            ORANGEFS_IO_WRITE : ORANGEFS_IO_READ;
	loff_t *offset = &pos;
	struct inode *inode = file->f_mapping->host;
	struct orangefs_inode_s *orangefs_inode = ORANGEFS_I(inode);
	struct orangefs_khandle *handle = &orangefs_inode->refn.khandle;
	size_t count = iov_iter_count(iter);
	ssize_t total_count = 0;
	ssize_t ret = -EINVAL;
	int i = 0;

	gossip_debug(GOSSIP_FILE_DEBUG,
		"%s-BEGIN(%pU): count(%d) after estimate_max_iovecs.\n",
		__func__,
		handle,
		(int)count);

	if (type == ORANGEFS_IO_WRITE) {
		gossip_debug(GOSSIP_FILE_DEBUG,
			     "%s(%pU): proceeding with offset : %llu, "
			     "size %d\n",
			     __func__,
			     handle,
			     llu(*offset),
			     (int)count);
	}

	if (count == 0) {
		ret = 0;
		goto out;
	}

	while (iov_iter_count(iter)) {
		size_t each_count = iov_iter_count(iter);
		size_t amt_complete;
		i++;

		/* how much to transfer in this loop iteration */
		if (each_count > orangefs_bufmap_size_query())
			each_count = orangefs_bufmap_size_query();

		gossip_debug(GOSSIP_FILE_DEBUG,
			     "%s(%pU): size of each_count(%d)\n",
			     __func__,
			     handle,
			     (int)each_count);
		gossip_debug(GOSSIP_FILE_DEBUG,
			     "%s(%pU): BEFORE wait_for_io: offset is %d\n",
			     __func__,
			     handle,
			     (int)*offset);

		ret = wait_for_direct_io(type, inode, offset, iter,
				each_count, 0, NULL, NULL, file);
		gossip_debug(GOSSIP_FILE_DEBUG,
			     "%s(%pU): return from wait_for_io:%d\n",
			     __func__,
			     handle,
			     (int)ret);

		if (ret < 0)
			goto out;

		*offset += ret;
		total_count += ret;
		amt_complete = ret;

		gossip_debug(GOSSIP_FILE_DEBUG,
			     "%s(%pU): AFTER wait_for_io: offset is %d\n",
			     __func__,
			     handle,
			     (int)*offset);

		/*
		 * if we got a short I/O operations,
		 * fall out and return what we got so far
		 */
		if (amt_complete < each_count)
			break;
	} /*end while */

out:
	if (total_count > 0)
		ret = total_count;
	if (ret > 0) {
		if (type == ORANGEFS_IO_READ) {
			file_accessed(file);
		} else {
			file_update_time(file);
			if (*offset > i_size_read(inode))
				i_size_write(inode, *offset);
		}
	}

	gossip_debug(GOSSIP_FILE_DEBUG,
		     "%s(%pU): Value(%d) returned.\n",
		     __func__,
		     handle,
		     (int)ret);

	return ret;
}

/** ORANGEFS2 implementation of address space operations */
static const struct address_space_operations orangefs_address_operations = {
	.writepage = orangefs_writepage,
	.readpage = orangefs_readpage,
	.writepages = orangefs_writepages,
	.set_page_dirty = __set_page_dirty_nobuffers,
	.write_begin = orangefs_write_begin,
	.write_end = orangefs_write_end,
	.invalidatepage = orangefs_invalidatepage,
	.releasepage = orangefs_releasepage,
<<<<<<< HEAD
=======
	.freepage = orangefs_freepage,
	.launder_page = orangefs_launder_page,
>>>>>>> 24b8d41d
	.direct_IO = orangefs_direct_IO,
};

vm_fault_t orangefs_page_mkwrite(struct vm_fault *vmf)
{
	struct page *page = vmf->page;
	struct inode *inode = file_inode(vmf->vma->vm_file);
	struct orangefs_inode_s *orangefs_inode = ORANGEFS_I(inode);
	unsigned long *bitlock = &orangefs_inode->bitlock;
	vm_fault_t ret;
	struct orangefs_write_range *wr;

	sb_start_pagefault(inode->i_sb);

	if (wait_on_bit(bitlock, 1, TASK_KILLABLE)) {
		ret = VM_FAULT_RETRY;
		goto out;
	}

	lock_page(page);
	if (PageDirty(page) && !PagePrivate(page)) {
		/*
		 * Should be impossible.  If it happens, launder the page
		 * since we don't know what's dirty.  This will WARN in
		 * orangefs_writepage_locked.
		 */
		if (orangefs_launder_page(page)) {
			ret = VM_FAULT_LOCKED|VM_FAULT_RETRY;
			goto out;
		}
	}
	if (PagePrivate(page)) {
		wr = (struct orangefs_write_range *)page_private(page);
		if (uid_eq(wr->uid, current_fsuid()) &&
		    gid_eq(wr->gid, current_fsgid())) {
			wr->pos = page_offset(page);
			wr->len = PAGE_SIZE;
			goto okay;
		} else {
			if (orangefs_launder_page(page)) {
				ret = VM_FAULT_LOCKED|VM_FAULT_RETRY;
				goto out;
			}
		}
	}
	wr = kmalloc(sizeof *wr, GFP_KERNEL);
	if (!wr) {
		ret = VM_FAULT_LOCKED|VM_FAULT_RETRY;
		goto out;
	}
	wr->pos = page_offset(page);
	wr->len = PAGE_SIZE;
	wr->uid = current_fsuid();
	wr->gid = current_fsgid();
	attach_page_private(page, wr);
okay:

	file_update_time(vmf->vma->vm_file);
	if (page->mapping != inode->i_mapping) {
		unlock_page(page);
		ret = VM_FAULT_LOCKED|VM_FAULT_NOPAGE;
		goto out;
	}

	/*
	 * We mark the page dirty already here so that when freeze is in
	 * progress, we are guaranteed that writeback during freezing will
	 * see the dirty page and writeprotect it again.
	 */
	set_page_dirty(page);
	wait_for_stable_page(page);
	ret = VM_FAULT_LOCKED;
out:
	sb_end_pagefault(inode->i_sb);
	return ret;
}

static int orangefs_setattr_size(struct inode *inode, struct iattr *iattr)
{
	struct orangefs_inode_s *orangefs_inode = ORANGEFS_I(inode);
	struct orangefs_kernel_op_s *new_op;
	loff_t orig_size;
	int ret = -EINVAL;

	gossip_debug(GOSSIP_INODE_DEBUG,
		     "%s: %pU: Handle is %pU | fs_id %d | size is %llu\n",
		     __func__,
		     get_khandle_from_ino(inode),
		     &orangefs_inode->refn.khandle,
		     orangefs_inode->refn.fs_id,
		     iattr->ia_size);

	/* Ensure that we have a up to date size, so we know if it changed. */
	ret = orangefs_inode_getattr(inode, ORANGEFS_GETATTR_SIZE);
	if (ret == -ESTALE)
		ret = -EIO;
	if (ret) {
		gossip_err("%s: orangefs_inode_getattr failed, ret:%d:.\n",
		    __func__, ret);
		return ret;
	}
	orig_size = i_size_read(inode);

	/* This is truncate_setsize in a different order. */
	truncate_pagecache(inode, iattr->ia_size);
	i_size_write(inode, iattr->ia_size);
	if (iattr->ia_size > orig_size)
		pagecache_isize_extended(inode, orig_size, iattr->ia_size);

	new_op = op_alloc(ORANGEFS_VFS_OP_TRUNCATE);
	if (!new_op)
		return -ENOMEM;

	new_op->upcall.req.truncate.refn = orangefs_inode->refn;
	new_op->upcall.req.truncate.size = (__s64) iattr->ia_size;

	ret = service_operation(new_op,
		__func__,
		get_interruptible_flag(inode));

	/*
	 * the truncate has no downcall members to retrieve, but
	 * the status value tells us if it went through ok or not
	 */
	gossip_debug(GOSSIP_INODE_DEBUG, "%s: ret:%d:\n", __func__, ret);

	op_release(new_op);

	if (ret != 0)
		return ret;

	if (orig_size != i_size_read(inode))
		iattr->ia_valid |= ATTR_CTIME | ATTR_MTIME;

	return ret;
}

int __orangefs_setattr(struct inode *inode, struct iattr *iattr)
{
<<<<<<< HEAD
	int ret = -EINVAL;
	struct inode *inode = dentry->d_inode;

	gossip_debug(GOSSIP_INODE_DEBUG,
		     "orangefs_setattr: called on %pd\n",
		     dentry);

	ret = setattr_prepare(dentry, iattr);
	if (ret)
		goto out;
=======
	int ret;

	if (iattr->ia_valid & ATTR_MODE) {
		if (iattr->ia_mode & (S_ISVTX)) {
			if (is_root_handle(inode)) {
				/*
				 * allow sticky bit to be set on root (since
				 * it shows up that way by default anyhow),
				 * but don't show it to the server
				 */
				iattr->ia_mode -= S_ISVTX;
			} else {
				gossip_debug(GOSSIP_UTILS_DEBUG,
					     "User attempted to set sticky bit on non-root directory; returning EINVAL.\n");
				ret = -EINVAL;
				goto out;
			}
		}
		if (iattr->ia_mode & (S_ISUID)) {
			gossip_debug(GOSSIP_UTILS_DEBUG,
				     "Attempting to set setuid bit (not supported); returning EINVAL.\n");
			ret = -EINVAL;
			goto out;
		}
	}
>>>>>>> 24b8d41d

	if (iattr->ia_valid & ATTR_SIZE) {
		ret = orangefs_setattr_size(inode, iattr);
		if (ret)
			goto out;
	}

again:
	spin_lock(&inode->i_lock);
	if (ORANGEFS_I(inode)->attr_valid) {
		if (uid_eq(ORANGEFS_I(inode)->attr_uid, current_fsuid()) &&
		    gid_eq(ORANGEFS_I(inode)->attr_gid, current_fsgid())) {
			ORANGEFS_I(inode)->attr_valid = iattr->ia_valid;
		} else {
			spin_unlock(&inode->i_lock);
			write_inode_now(inode, 1);
			goto again;
		}
	} else {
		ORANGEFS_I(inode)->attr_valid = iattr->ia_valid;
		ORANGEFS_I(inode)->attr_uid = current_fsuid();
		ORANGEFS_I(inode)->attr_gid = current_fsgid();
	}
	setattr_copy(inode, iattr);
	spin_unlock(&inode->i_lock);
	mark_inode_dirty(inode);

	if (iattr->ia_valid & ATTR_MODE)
		/* change mod on a file that has ACLs */
		ret = posix_acl_chmod(inode, inode->i_mode);

	ret = 0;
out:
	return ret;
}

/*
 * Change attributes of an object referenced by dentry.
 */
int orangefs_setattr(struct dentry *dentry, struct iattr *iattr)
{
	int ret;
	gossip_debug(GOSSIP_INODE_DEBUG, "__orangefs_setattr: called on %pd\n",
	    dentry);
	ret = setattr_prepare(dentry, iattr);
	if (ret)
	        goto out;
	ret = __orangefs_setattr(d_inode(dentry), iattr);
	sync_inode_metadata(d_inode(dentry), 1);
out:
	gossip_debug(GOSSIP_INODE_DEBUG, "orangefs_setattr: returning %d\n",
	    ret);
	return ret;
}

/*
 * Obtain attributes of an object given a dentry
 */
int orangefs_getattr(const struct path *path, struct kstat *stat,
		     u32 request_mask, unsigned int flags)
{
	int ret;
	struct inode *inode = path->dentry->d_inode;

	gossip_debug(GOSSIP_INODE_DEBUG,
<<<<<<< HEAD
		     "orangefs_getattr: called on %pd\n",
		     dentry);

	ret = orangefs_inode_getattr(inode, 0, 0);
=======
		     "orangefs_getattr: called on %pd mask %u\n",
		     path->dentry, request_mask);

	ret = orangefs_inode_getattr(inode,
	    request_mask & STATX_SIZE ? ORANGEFS_GETATTR_SIZE : 0);
>>>>>>> 24b8d41d
	if (ret == 0) {
		generic_fillattr(inode, stat);

		/* override block size reported to stat */
		if (!(request_mask & STATX_SIZE))
			stat->result_mask &= ~STATX_SIZE;

		stat->attributes_mask = STATX_ATTR_IMMUTABLE |
		    STATX_ATTR_APPEND;
		if (inode->i_flags & S_IMMUTABLE)
			stat->attributes |= STATX_ATTR_IMMUTABLE;
		if (inode->i_flags & S_APPEND)
			stat->attributes |= STATX_ATTR_APPEND;
	}
	return ret;
}

int orangefs_permission(struct inode *inode, int mask)
{
	int ret;

	if (mask & MAY_NOT_BLOCK)
		return -ECHILD;

	gossip_debug(GOSSIP_INODE_DEBUG, "%s: refreshing\n", __func__);

	/* Make sure the permission (and other common attrs) are up to date. */
	ret = orangefs_inode_getattr(inode, 0);
	if (ret < 0)
		return ret;

	return generic_permission(inode, mask);
}

<<<<<<< HEAD
/* ORANGEDS2 implementation of VFS inode operations for files */
const struct inode_operations orangefs_file_inode_operations = {
=======
int orangefs_update_time(struct inode *inode, struct timespec64 *time, int flags)
{
	struct iattr iattr;
	gossip_debug(GOSSIP_INODE_DEBUG, "orangefs_update_time: %pU\n",
	    get_khandle_from_ino(inode));
	generic_update_time(inode, time, flags);
	memset(&iattr, 0, sizeof iattr);
        if (flags & S_ATIME)
		iattr.ia_valid |= ATTR_ATIME;
	if (flags & S_CTIME)
		iattr.ia_valid |= ATTR_CTIME;
	if (flags & S_MTIME)
		iattr.ia_valid |= ATTR_MTIME;
	return __orangefs_setattr(inode, &iattr);
}

/* ORANGEFS2 implementation of VFS inode operations for files */
static const struct inode_operations orangefs_file_inode_operations = {
>>>>>>> 24b8d41d
	.get_acl = orangefs_get_acl,
	.set_acl = orangefs_set_acl,
	.setattr = orangefs_setattr,
	.getattr = orangefs_getattr,
	.listxattr = orangefs_listxattr,
	.permission = orangefs_permission,
	.update_time = orangefs_update_time,
};

static int orangefs_init_iops(struct inode *inode)
{
	inode->i_mapping->a_ops = &orangefs_address_operations;

	switch (inode->i_mode & S_IFMT) {
	case S_IFREG:
		inode->i_op = &orangefs_file_inode_operations;
		inode->i_fop = &orangefs_file_operations;
		break;
	case S_IFLNK:
		inode->i_op = &orangefs_symlink_inode_operations;
		break;
	case S_IFDIR:
		inode->i_op = &orangefs_dir_inode_operations;
		inode->i_fop = &orangefs_dir_operations;
		break;
	default:
		gossip_debug(GOSSIP_INODE_DEBUG,
			     "%s: unsupported mode\n",
			     __func__);
		return -EINVAL;
	}

	return 0;
}

/*
 * Given an ORANGEFS object identifier (fsid, handle), convert it into
 * a ino_t type that will be used as a hash-index from where the handle will
 * be searched for in the VFS hash table of inodes.
 */
static inline ino_t orangefs_handle_hash(struct orangefs_object_kref *ref)
{
	if (!ref)
		return 0;
	return orangefs_khandle_to_ino(&(ref->khandle));
}

/*
 * Called to set up an inode from iget5_locked.
 */
static int orangefs_set_inode(struct inode *inode, void *data)
{
	struct orangefs_object_kref *ref = (struct orangefs_object_kref *) data;
	ORANGEFS_I(inode)->refn.fs_id = ref->fs_id;
	ORANGEFS_I(inode)->refn.khandle = ref->khandle;
	ORANGEFS_I(inode)->attr_valid = 0;
	hash_init(ORANGEFS_I(inode)->xattr_cache);
	ORANGEFS_I(inode)->mapping_time = jiffies - 1;
	ORANGEFS_I(inode)->bitlock = 0;
	return 0;
}

/*
 * Called to determine if handles match.
 */
static int orangefs_test_inode(struct inode *inode, void *data)
{
	struct orangefs_object_kref *ref = (struct orangefs_object_kref *) data;
	struct orangefs_inode_s *orangefs_inode = NULL;

	orangefs_inode = ORANGEFS_I(inode);
	/* test handles and fs_ids... */
	return (!ORANGEFS_khandle_cmp(&(orangefs_inode->refn.khandle),
				&(ref->khandle)) &&
			orangefs_inode->refn.fs_id == ref->fs_id);
}

/*
 * Front-end to lookup the inode-cache maintained by the VFS using the ORANGEFS
 * file handle.
 *
 * @sb: the file system super block instance.
 * @ref: The ORANGEFS object for which we are trying to locate an inode.
 */
struct inode *orangefs_iget(struct super_block *sb,
		struct orangefs_object_kref *ref)
{
	struct inode *inode = NULL;
	unsigned long hash;
	int error;

	hash = orangefs_handle_hash(ref);
	inode = iget5_locked(sb,
			hash,
			orangefs_test_inode,
			orangefs_set_inode,
			ref);

	if (!inode)
		return ERR_PTR(-ENOMEM);

	if (!(inode->i_state & I_NEW))
		return inode;

<<<<<<< HEAD
	error = orangefs_inode_getattr(inode, 1, 1);
=======
	error = orangefs_inode_getattr(inode, ORANGEFS_GETATTR_NEW);
>>>>>>> 24b8d41d
	if (error) {
		iget_failed(inode);
		return ERR_PTR(error);
	}

	inode->i_ino = hash;	/* needed for stat etc */
	orangefs_init_iops(inode);
	unlock_new_inode(inode);

	gossip_debug(GOSSIP_INODE_DEBUG,
		     "iget handle %pU, fsid %d hash %ld i_ino %lu\n",
		     &ref->khandle,
		     ref->fs_id,
		     hash,
		     inode->i_ino);

	return inode;
}

/*
 * Allocate an inode for a newly created file and insert it into the inode hash.
 */
struct inode *orangefs_new_inode(struct super_block *sb, struct inode *dir,
		int mode, dev_t dev, struct orangefs_object_kref *ref)
{
	unsigned long hash = orangefs_handle_hash(ref);
	struct inode *inode;
	int error;

	gossip_debug(GOSSIP_INODE_DEBUG,
		     "%s:(sb is %p | MAJOR(dev)=%u | MINOR(dev)=%u mode=%o)\n",
		     __func__,
		     sb,
		     MAJOR(dev),
		     MINOR(dev),
		     mode);

	inode = new_inode(sb);
	if (!inode)
		return ERR_PTR(-ENOMEM);

	orangefs_set_inode(inode, ref);
	inode->i_ino = hash;	/* needed for stat etc */

<<<<<<< HEAD
	error = orangefs_inode_getattr(inode, 1, 1);
=======
	error = orangefs_inode_getattr(inode, ORANGEFS_GETATTR_NEW);
>>>>>>> 24b8d41d
	if (error)
		goto out_iput;

	orangefs_init_iops(inode);
<<<<<<< HEAD

	inode->i_mode = mode;
	inode->i_uid = current_fsuid();
	inode->i_gid = current_fsgid();
	inode->i_atime = inode->i_mtime = inode->i_ctime = current_time(inode);
	inode->i_size = PAGE_SIZE;
=======
>>>>>>> 24b8d41d
	inode->i_rdev = dev;

	error = insert_inode_locked4(inode, hash, orangefs_test_inode, ref);
	if (error < 0)
		goto out_iput;

	gossip_debug(GOSSIP_INODE_DEBUG,
		     "Initializing ACL's for inode %pU\n",
		     get_khandle_from_ino(inode));
	orangefs_init_acl(inode, dir);
	return inode;

out_iput:
	iput(inode);
	return ERR_PTR(error);
}<|MERGE_RESOLUTION|>--- conflicted
+++ resolved
@@ -415,29 +415,6 @@
 	struct inode *inode = page->mapping->host;
 	loff_t last_pos = pos + copied;
 
-<<<<<<< HEAD
-	gossip_debug(GOSSIP_INODE_DEBUG, "orangefs_readpages called\n");
-
-	for (page_idx = 0; page_idx < nr_pages; page_idx++) {
-		struct page *page;
-
-		page = list_entry(pages->prev, struct page, lru);
-		list_del(&page->lru);
-		if (!add_to_page_cache(page,
-				       mapping,
-				       page->index,
-				       readahead_gfp_mask(mapping))) {
-			ret = read_one_page(page);
-			gossip_debug(GOSSIP_INODE_DEBUG,
-				"failure adding page to cache, read_one_page returned: %d\n",
-				ret);
-	      } else {
-			put_page(page);
-	      }
-	}
-	BUG_ON(!list_empty(pages));
-	return 0;
-=======
 	/*
 	 * No need to use i_size_read() here, the i_size
 	 * cannot change under us because we hold the i_mutex.
@@ -465,7 +442,6 @@
 
 	mark_inode_dirty_sync(file_inode(file));
 	return copied;
->>>>>>> 24b8d41d
 }
 
 static void orangefs_invalidatepage(struct page *page,
@@ -544,28 +520,9 @@
 	return !PagePrivate(page);
 }
 
-<<<<<<< HEAD
-/*
- * Having a direct_IO entry point in the address_space_operations
- * struct causes the kernel to allows us to use O_DIRECT on
- * open. Nothing will ever call this thing, but in the future we
- * will need to be able to use O_DIRECT on open in order to support
- * AIO. Modeled after NFS, they do this too.
- */
-
-static ssize_t orangefs_direct_IO(struct kiocb *iocb,
-				  struct iov_iter *iter)
-{
-	gossip_debug(GOSSIP_INODE_DEBUG,
-		     "orangefs_direct_IO: %pD\n",
-		     iocb->ki_filp);
-
-	return -EINVAL;
-=======
 static void orangefs_freepage(struct page *page)
 {
 	kfree(detach_page_private(page));
->>>>>>> 24b8d41d
 }
 
 static int orangefs_launder_page(struct page *page)
@@ -709,11 +666,8 @@
 	.write_end = orangefs_write_end,
 	.invalidatepage = orangefs_invalidatepage,
 	.releasepage = orangefs_releasepage,
-<<<<<<< HEAD
-=======
 	.freepage = orangefs_freepage,
 	.launder_page = orangefs_launder_page,
->>>>>>> 24b8d41d
 	.direct_IO = orangefs_direct_IO,
 };
 
@@ -853,18 +807,6 @@
 
 int __orangefs_setattr(struct inode *inode, struct iattr *iattr)
 {
-<<<<<<< HEAD
-	int ret = -EINVAL;
-	struct inode *inode = dentry->d_inode;
-
-	gossip_debug(GOSSIP_INODE_DEBUG,
-		     "orangefs_setattr: called on %pd\n",
-		     dentry);
-
-	ret = setattr_prepare(dentry, iattr);
-	if (ret)
-		goto out;
-=======
 	int ret;
 
 	if (iattr->ia_valid & ATTR_MODE) {
@@ -890,7 +832,6 @@
 			goto out;
 		}
 	}
->>>>>>> 24b8d41d
 
 	if (iattr->ia_valid & ATTR_SIZE) {
 		ret = orangefs_setattr_size(inode, iattr);
@@ -956,18 +897,11 @@
 	struct inode *inode = path->dentry->d_inode;
 
 	gossip_debug(GOSSIP_INODE_DEBUG,
-<<<<<<< HEAD
-		     "orangefs_getattr: called on %pd\n",
-		     dentry);
-
-	ret = orangefs_inode_getattr(inode, 0, 0);
-=======
 		     "orangefs_getattr: called on %pd mask %u\n",
 		     path->dentry, request_mask);
 
 	ret = orangefs_inode_getattr(inode,
 	    request_mask & STATX_SIZE ? ORANGEFS_GETATTR_SIZE : 0);
->>>>>>> 24b8d41d
 	if (ret == 0) {
 		generic_fillattr(inode, stat);
 
@@ -1002,10 +936,6 @@
 	return generic_permission(inode, mask);
 }
 
-<<<<<<< HEAD
-/* ORANGEDS2 implementation of VFS inode operations for files */
-const struct inode_operations orangefs_file_inode_operations = {
-=======
 int orangefs_update_time(struct inode *inode, struct timespec64 *time, int flags)
 {
 	struct iattr iattr;
@@ -1024,7 +954,6 @@
 
 /* ORANGEFS2 implementation of VFS inode operations for files */
 static const struct inode_operations orangefs_file_inode_operations = {
->>>>>>> 24b8d41d
 	.get_acl = orangefs_get_acl,
 	.set_acl = orangefs_set_acl,
 	.setattr = orangefs_setattr,
@@ -1129,11 +1058,7 @@
 	if (!(inode->i_state & I_NEW))
 		return inode;
 
-<<<<<<< HEAD
-	error = orangefs_inode_getattr(inode, 1, 1);
-=======
 	error = orangefs_inode_getattr(inode, ORANGEFS_GETATTR_NEW);
->>>>>>> 24b8d41d
 	if (error) {
 		iget_failed(inode);
 		return ERR_PTR(error);
@@ -1178,24 +1103,11 @@
 	orangefs_set_inode(inode, ref);
 	inode->i_ino = hash;	/* needed for stat etc */
 
-<<<<<<< HEAD
-	error = orangefs_inode_getattr(inode, 1, 1);
-=======
 	error = orangefs_inode_getattr(inode, ORANGEFS_GETATTR_NEW);
->>>>>>> 24b8d41d
 	if (error)
 		goto out_iput;
 
 	orangefs_init_iops(inode);
-<<<<<<< HEAD
-
-	inode->i_mode = mode;
-	inode->i_uid = current_fsuid();
-	inode->i_gid = current_fsgid();
-	inode->i_atime = inode->i_mtime = inode->i_ctime = current_time(inode);
-	inode->i_size = PAGE_SIZE;
-=======
->>>>>>> 24b8d41d
 	inode->i_rdev = dev;
 
 	error = insert_inode_locked4(inode, hash, orangefs_test_inode, ref);
