--- conflicted
+++ resolved
@@ -17,44 +17,6 @@
 #include <linux/pagemap.h>
 
 static int flush_racache(struct inode *inode)
-<<<<<<< HEAD
-{
-	struct orangefs_inode_s *orangefs_inode = ORANGEFS_I(inode);
-	struct orangefs_kernel_op_s *new_op;
-	int ret;
-
-	gossip_debug(GOSSIP_UTILS_DEBUG,
-	    "%s: %pU: Handle is %pU | fs_id %d\n", __func__,
-	    get_khandle_from_ino(inode), &orangefs_inode->refn.khandle,
-	    orangefs_inode->refn.fs_id);
-
-	new_op = op_alloc(ORANGEFS_VFS_OP_RA_FLUSH);
-	if (!new_op)
-		return -ENOMEM;
-	new_op->upcall.req.ra_cache_flush.refn = orangefs_inode->refn;
-
-	ret = service_operation(new_op, "orangefs_flush_racache",
-	    get_interruptible_flag(inode));
-
-	gossip_debug(GOSSIP_UTILS_DEBUG, "%s: got return value of %d\n",
-	    __func__, ret);
-
-	op_release(new_op);
-	return ret;
-}
-
-/*
- * Copy to client-core's address space from the buffers specified
- * by the iovec upto total_size bytes.
- * NOTE: the iovector can either contain addresses which
- *       can futher be kernel-space or user-space addresses.
- *       or it can pointers to struct page's
- */
-static int precopy_buffers(int buffer_index,
-			   struct iov_iter *iter,
-			   size_t total_size)
-=======
->>>>>>> 24b8d41d
 {
 	struct orangefs_inode_s *orangefs_inode = ORANGEFS_I(inode);
 	struct orangefs_kernel_op_s *new_op;
@@ -373,38 +335,9 @@
 	orangefs_inode->mapping_time = jiffies +
 	    orangefs_cache_timeout_msecs*HZ/1000;
 
-<<<<<<< HEAD
-		/*
-		 * if we got a short I/O operations,
-		 * fall out and return what we got so far
-		 */
-		if (amt_complete < each_count)
-			break;
-	} /*end while */
-
-out:
-	if (total_count > 0)
-		ret = total_count;
-	if (ret > 0) {
-		if (type == ORANGEFS_IO_READ) {
-			file_accessed(file);
-		} else {
-			SetMtimeFlag(orangefs_inode);
-			inode->i_mtime = current_time(inode);
-			mark_inode_dirty_sync(inode);
-		}
-	}
-
-	gossip_debug(GOSSIP_FILE_DEBUG,
-		     "%s(%pU): Value(%d) returned.\n",
-		     __func__,
-		     handle,
-		     (int)ret);
-=======
 	clear_bit(1, bitlock);
 	smp_mb__after_atomic();
 	wake_up_bit(bitlock, 1);
->>>>>>> 24b8d41d
 
 	return ret;
 }
@@ -412,32 +345,8 @@
 static ssize_t orangefs_file_read_iter(struct kiocb *iocb,
     struct iov_iter *iter)
 {
-<<<<<<< HEAD
-	struct orangefs_inode_s *orangefs_inode = ORANGEFS_I(inode);
-	size_t count = iov_iter_count(iter);
-	size_t bufmap_size;
-	ssize_t ret = -EINVAL;
-
+	int ret;
 	orangefs_stats.reads++;
-
-	bufmap_size = orangefs_bufmap_size_query();
-	if (count > bufmap_size) {
-		gossip_debug(GOSSIP_FILE_DEBUG,
-			     "%s: count is too large (%zd/%zd)!\n",
-			     __func__, count, bufmap_size);
-		return -EINVAL;
-	}
-
-	gossip_debug(GOSSIP_FILE_DEBUG,
-		     "%s(%pU) %zd@%llu\n",
-		     __func__,
-		     &orangefs_inode->refn.khandle,
-		     count,
-		     llu(*offset));
-=======
-	int ret;
-	orangefs_stats.reads++;
->>>>>>> 24b8d41d
 
 	down_read(&file_inode(iocb->ki_filp)->i_rwsem);
 	ret = orangefs_revalidate_mapping(file_inode(iocb->ki_filp));
@@ -453,20 +362,8 @@
 static ssize_t orangefs_file_write_iter(struct kiocb *iocb,
     struct iov_iter *iter)
 {
-<<<<<<< HEAD
-	struct file *file = iocb->ki_filp;
-	loff_t pos = *(&iocb->ki_pos);
-	ssize_t rc = 0;
-
-	BUG_ON(iocb->private);
-
-	gossip_debug(GOSSIP_FILE_DEBUG, "orangefs_file_read_iter\n");
-
-	orangefs_stats.reads++;
-=======
 	int ret;
 	orangefs_stats.writes++;
->>>>>>> 24b8d41d
 
 	if (iocb->ki_pos > i_size_read(file_inode(iocb->ki_filp))) {
 		ret = orangefs_revalidate_mapping(file_inode(iocb->ki_filp));
@@ -480,65 +377,6 @@
 
 static int orangefs_getflags(struct inode *inode, unsigned long *uval)
 {
-<<<<<<< HEAD
-	struct file *file = iocb->ki_filp;
-	loff_t pos;
-	ssize_t rc;
-
-	BUG_ON(iocb->private);
-
-	gossip_debug(GOSSIP_FILE_DEBUG, "orangefs_file_write_iter\n");
-
-	inode_lock(file->f_mapping->host);
-
-	/* Make sure generic_write_checks sees an up to date inode size. */
-	if (file->f_flags & O_APPEND) {
-		rc = orangefs_inode_getattr(file->f_mapping->host, 0, 1);
-		if (rc == -ESTALE)
-			rc = -EIO;
-		if (rc) {
-			gossip_err("%s: orangefs_inode_getattr failed, "
-			    "rc:%zd:.\n", __func__, rc);
-			goto out;
-		}
-	}
-
-	if (file->f_pos > i_size_read(file->f_mapping->host))
-		orangefs_i_size_write(file->f_mapping->host, file->f_pos);
-
-	rc = generic_write_checks(iocb, iter);
-
-	if (rc <= 0) {
-		gossip_err("%s: generic_write_checks failed, rc:%zd:.\n",
-			   __func__, rc);
-		goto out;
-	}
-
-	/*
-	 * if we are appending, generic_write_checks would have updated
-	 * pos to the end of the file, so we will wait till now to set
-	 * pos...
-	 */
-	pos = *(&iocb->ki_pos);
-
-	rc = do_readv_writev(ORANGEFS_IO_WRITE,
-			     file,
-			     &pos,
-			     iter);
-	if (rc < 0) {
-		gossip_err("%s: do_readv_writev failed, rc:%zd:.\n",
-			   __func__, rc);
-		goto out;
-	}
-
-	iocb->ki_pos = pos;
-	orangefs_stats.writes++;
-
-out:
-
-	inode_unlock(file->f_mapping->host);
-	return rc;
-=======
 	__u64 val = 0;
 	int ret;
 
@@ -551,7 +389,6 @@
 		val = 0;
 	*uval = val;
 	return 0;
->>>>>>> 24b8d41d
 }
 
 /*
@@ -573,16 +410,8 @@
 	 * and append flags
 	 */
 	if (cmd == FS_IOC_GETFLAGS) {
-<<<<<<< HEAD
-		val = 0;
-		ret = orangefs_inode_getxattr(file_inode(file),
-					      "user.pvfs2.meta_hint",
-					      &val, sizeof(val));
-		if (ret < 0 && ret != -ENODATA)
-=======
 		ret = orangefs_getflags(inode, &uval);
 		if (ret)
->>>>>>> 24b8d41d
 			return ret;
 		gossip_debug(GOSSIP_FILE_DEBUG,
 			     "orangefs_ioctl: FS_IOC_GETFLAGS: %llu\n",
@@ -616,11 +445,7 @@
 		gossip_debug(GOSSIP_FILE_DEBUG,
 			     "orangefs_ioctl: FS_IOC_SETFLAGS: %llu\n",
 			     (unsigned long long)val);
-<<<<<<< HEAD
-		ret = orangefs_inode_setxattr(file_inode(file),
-=======
 		ret = orangefs_inode_setxattr(inode,
->>>>>>> 24b8d41d
 					      "user.pvfs2.meta_hint",
 					      &val, sizeof(val), 0);
 	}
@@ -689,11 +514,6 @@
 	gossip_debug(GOSSIP_FILE_DEBUG,
 		     "orangefs_file_release: called on %pD\n",
 		     file);
-<<<<<<< HEAD
-
-	orangefs_flush_inode(inode);
-=======
->>>>>>> 24b8d41d
 
 	/*
 	 * remove all associated inode pages from the page cache and
@@ -711,12 +531,7 @@
 			gossip_debug(GOSSIP_INODE_DEBUG,
 			    "flush_racache finished\n");
 		}
-<<<<<<< HEAD
-		truncate_inode_pages(file_inode(file)->i_mapping,
-				     0);
-=======
-
->>>>>>> 24b8d41d
+
 	}
 	return 0;
 }
@@ -753,11 +568,6 @@
 		     ret);
 
 	op_release(new_op);
-<<<<<<< HEAD
-
-	orangefs_flush_inode(file_inode(file));
-=======
->>>>>>> 24b8d41d
 	return ret;
 }
 
