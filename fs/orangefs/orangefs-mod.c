--- conflicted
+++ resolved
@@ -31,10 +31,7 @@
 __u64 orangefs_gossip_debug_mask;
 int op_timeout_secs = ORANGEFS_DEFAULT_OP_TIMEOUT_SECS;
 int slot_timeout_secs = ORANGEFS_DEFAULT_SLOT_TIMEOUT_SECS;
-<<<<<<< HEAD
-=======
 int orangefs_cache_timeout_msecs = 50;
->>>>>>> 24b8d41d
 int orangefs_dcache_timeout_msecs = 50;
 int orangefs_getattr_timeout_msecs = 50;
 
@@ -85,14 +82,6 @@
 	int ret;
 	__u32 i = 0;
 
-<<<<<<< HEAD
-	ret = bdi_init(&orangefs_backing_dev_info);
-
-	if (ret)
-		return ret;
-
-=======
->>>>>>> 24b8d41d
 	if (op_timeout_secs < 0)
 		op_timeout_secs = 0;
 
@@ -111,10 +100,6 @@
 	orangefs_htable_ops_in_progress =
 	    kcalloc(hash_table_size, sizeof(struct list_head), GFP_KERNEL);
 	if (!orangefs_htable_ops_in_progress) {
-<<<<<<< HEAD
-		gossip_err("Failed to initialize op hashtable");
-=======
->>>>>>> 24b8d41d
 		ret = -ENOMEM;
 		goto cleanup_inode;
 	}
@@ -144,13 +129,7 @@
 	if (ret)
 		goto cleanup_key_table;
 
-<<<<<<< HEAD
-	ret = orangefs_debugfs_init(module_parm_debug_mask);
-	if (ret)
-		goto debugfs_init_failed;
-=======
 	orangefs_debugfs_init(module_parm_debug_mask);
->>>>>>> 24b8d41d
 
 	ret = orangefs_sysfs_init();
 	if (ret)
@@ -170,10 +149,6 @@
 		pr_info("%s: module version %s loaded\n",
 			__func__,
 			ORANGEFS_VERSION);
-<<<<<<< HEAD
-		ret = 0;
-=======
->>>>>>> 24b8d41d
 		goto out;
 	}
 
@@ -183,11 +158,6 @@
 	orangefs_dev_cleanup();
 
 sysfs_init_failed:
-<<<<<<< HEAD
-
-debugfs_init_failed:
-=======
->>>>>>> 24b8d41d
 	orangefs_debugfs_cleanup();
 
 cleanup_key_table:
@@ -224,11 +194,6 @@
 	op_cache_finalize();
 
 	kfree(orangefs_htable_ops_in_progress);
-<<<<<<< HEAD
-
-	bdi_destroy(&orangefs_backing_dev_info);
-=======
->>>>>>> 24b8d41d
 
 	pr_info("orangefs: module version %s unloaded\n", ORANGEFS_VERSION);
 }
