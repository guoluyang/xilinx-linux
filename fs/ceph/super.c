--- conflicted
+++ resolved
@@ -143,12 +143,8 @@
 	/* int args above */
 	Opt_snapdirname,
 	Opt_mds_namespace,
-<<<<<<< HEAD
-	Opt_last_string,
-=======
 	Opt_recover_session,
 	Opt_source,
->>>>>>> 24b8d41d
 	/* string args above */
 	Opt_dirstat,
 	Opt_rbytes,
@@ -164,41 +160,6 @@
 	Opt_wsync,
 };
 
-<<<<<<< HEAD
-static match_table_t fsopt_tokens = {
-	{Opt_wsize, "wsize=%d"},
-	{Opt_rsize, "rsize=%d"},
-	{Opt_rasize, "rasize=%d"},
-	{Opt_caps_wanted_delay_min, "caps_wanted_delay_min=%d"},
-	{Opt_caps_wanted_delay_max, "caps_wanted_delay_max=%d"},
-	{Opt_cap_release_safety, "cap_release_safety=%d"},
-	{Opt_readdir_max_entries, "readdir_max_entries=%d"},
-	{Opt_readdir_max_bytes, "readdir_max_bytes=%d"},
-	{Opt_congestion_kb, "write_congestion_kb=%d"},
-	/* int args above */
-	{Opt_snapdirname, "snapdirname=%s"},
-	{Opt_mds_namespace, "mds_namespace=%s"},
-	/* string args above */
-	{Opt_dirstat, "dirstat"},
-	{Opt_nodirstat, "nodirstat"},
-	{Opt_rbytes, "rbytes"},
-	{Opt_norbytes, "norbytes"},
-	{Opt_asyncreaddir, "asyncreaddir"},
-	{Opt_noasyncreaddir, "noasyncreaddir"},
-	{Opt_dcache, "dcache"},
-	{Opt_nodcache, "nodcache"},
-	{Opt_ino32, "ino32"},
-	{Opt_noino32, "noino32"},
-	{Opt_fscache, "fsc"},
-	{Opt_nofscache, "nofsc"},
-	{Opt_poolperm, "poolperm"},
-	{Opt_nopoolperm, "nopoolperm"},
-#ifdef CONFIG_CEPH_FS_POSIX_ACL
-	{Opt_acl, "acl"},
-#endif
-	{Opt_noacl, "noacl"},
-	{-1, NULL}
-=======
 enum ceph_recover_session_mode {
 	ceph_recover_session_no,
 	ceph_recover_session_clean
@@ -243,7 +204,6 @@
 struct ceph_parse_opts_ctx {
 	struct ceph_options		*copts;
 	struct ceph_mount_options	*opts;
->>>>>>> 24b8d41d
 };
 
 /*
@@ -345,15 +305,6 @@
 		param->string = NULL;
 		break;
 	case Opt_mds_namespace:
-<<<<<<< HEAD
-		fsopt->mds_namespace = kstrndup(argstr[0].from,
-						argstr[0].to-argstr[0].from,
-						GFP_KERNEL);
-		if (!fsopt->mds_namespace)
-			return -ENOMEM;
-		break;
-		/* misc */
-=======
 		kfree(fsopt->mds_namespace);
 		fsopt->mds_namespace = param->string;
 		param->string = NULL;
@@ -371,7 +322,6 @@
 		if (fc->source)
 			return invalfc(fc, "Multiple sources specified");
 		return ceph_parse_source(param, fc);
->>>>>>> 24b8d41d
 	case Opt_wsize:
 		if (result.uint_32 < PAGE_SIZE ||
 		    result.uint_32 > CEPH_MAX_WRITE_SIZE)
@@ -522,10 +472,7 @@
 	kfree(args->snapdir_name);
 	kfree(args->mds_namespace);
 	kfree(args->server_path);
-<<<<<<< HEAD
-=======
 	kfree(args->fscache_uniq);
->>>>>>> 24b8d41d
 	kfree(args);
 }
 
@@ -556,91 +503,10 @@
 	ret = strcmp_null(fsopt1->snapdir_name, fsopt2->snapdir_name);
 	if (ret)
 		return ret;
+
 	ret = strcmp_null(fsopt1->mds_namespace, fsopt2->mds_namespace);
 	if (ret)
 		return ret;
-
-	ret = strcmp_null(fsopt1->server_path, fsopt2->server_path);
-	if (ret)
-		return ret;
-
-<<<<<<< HEAD
-	return ceph_compare_options(new_opt, fsc->client);
-}
-
-static int parse_mount_options(struct ceph_mount_options **pfsopt,
-			       struct ceph_options **popt,
-			       int flags, char *options,
-			       const char *dev_name)
-{
-	struct ceph_mount_options *fsopt;
-	const char *dev_name_end;
-	int err;
-
-	if (!dev_name || !*dev_name)
-		return -EINVAL;
-
-	fsopt = kzalloc(sizeof(*fsopt), GFP_KERNEL);
-	if (!fsopt)
-		return -ENOMEM;
-
-	dout("parse_mount_options %p, dev_name '%s'\n", fsopt, dev_name);
-
-	fsopt->sb_flags = flags;
-	fsopt->flags = CEPH_MOUNT_OPT_DEFAULT;
-
-	fsopt->rsize = CEPH_RSIZE_DEFAULT;
-	fsopt->rasize = CEPH_RASIZE_DEFAULT;
-	fsopt->snapdir_name = kstrdup(CEPH_SNAPDIRNAME_DEFAULT, GFP_KERNEL);
-	if (!fsopt->snapdir_name) {
-		err = -ENOMEM;
-		goto out;
-	}
-
-	fsopt->caps_wanted_delay_min = CEPH_CAPS_WANTED_DELAY_MIN_DEFAULT;
-	fsopt->caps_wanted_delay_max = CEPH_CAPS_WANTED_DELAY_MAX_DEFAULT;
-	fsopt->cap_release_safety = CEPH_CAP_RELEASE_SAFETY_DEFAULT;
-	fsopt->max_readdir = CEPH_MAX_READDIR_DEFAULT;
-	fsopt->max_readdir_bytes = CEPH_MAX_READDIR_BYTES_DEFAULT;
-	fsopt->congestion_kb = default_congestion_kb();
-
-	/*
-	 * Distinguish the server list from the path in "dev_name".
-	 * Internally we do not include the leading '/' in the path.
-	 *
-	 * "dev_name" will look like:
-	 *     <server_spec>[,<server_spec>...]:[<path>]
-	 * where
-	 *     <server_spec> is <ip>[:<port>]
-	 *     <path> is optional, but if present must begin with '/'
-	 */
-	dev_name_end = strchr(dev_name, '/');
-	if (dev_name_end) {
-		if (strlen(dev_name_end) > 1) {
-			fsopt->server_path = kstrdup(dev_name_end, GFP_KERNEL);
-			if (!fsopt->server_path) {
-				err = -ENOMEM;
-				goto out;
-			}
-		}
-	} else {
-		dev_name_end = dev_name + strlen(dev_name);
-	}
-	err = -EINVAL;
-	dev_name_end--;		/* back up to ':' separator */
-	if (dev_name_end < dev_name || *dev_name_end != ':') {
-		pr_err("device name is missing path (no : separator in %s)\n",
-				dev_name);
-		goto out;
-	}
-	dout("device name '%.*s'\n", (int)(dev_name_end - dev_name), dev_name);
-	if (fsopt->server_path)
-		dout("server path '%s'\n", fsopt->server_path);
-=======
-	ret = strcmp_null(fsopt1->mds_namespace, fsopt2->mds_namespace);
-	if (ret)
-		return ret;
->>>>>>> 24b8d41d
 
 	ret = strcmp_null(fsopt1->server_path, fsopt2->server_path);
 	if (ret)
@@ -702,14 +568,6 @@
 		seq_puts(m, ",noacl");
 #endif
 
-<<<<<<< HEAD
-	if (fsopt->mds_namespace)
-		seq_printf(m, ",mds_namespace=%s", fsopt->mds_namespace);
-	if (fsopt->wsize)
-		seq_printf(m, ",wsize=%d", fsopt->wsize);
-	if (fsopt->rsize != CEPH_RSIZE_DEFAULT)
-		seq_printf(m, ",rsize=%d", fsopt->rsize);
-=======
 	if ((fsopt->flags & CEPH_MOUNT_OPT_NOCOPYFROM) == 0)
 		seq_puts(m, ",copyfrom");
 
@@ -726,7 +584,6 @@
 		seq_printf(m, ",wsize=%u", fsopt->wsize);
 	if (fsopt->rsize != CEPH_MAX_READ_SIZE)
 		seq_printf(m, ",rsize=%u", fsopt->rsize);
->>>>>>> 24b8d41d
 	if (fsopt->rasize != CEPH_RASIZE_DEFAULT)
 		seq_printf(m, ",rasize=%u", fsopt->rasize);
 	if (fsopt->congestion_kb != default_congestion_kb())
@@ -779,17 +636,7 @@
 					struct ceph_options *opt)
 {
 	struct ceph_fs_client *fsc;
-<<<<<<< HEAD
-	const u64 supported_features =
-		CEPH_FEATURE_FLOCK | CEPH_FEATURE_DIRLAYOUTHASH |
-		CEPH_FEATURE_MDSENC | CEPH_FEATURE_MDS_INLINE_DATA;
-	const u64 required_features = 0;
-	int page_count;
-	size_t size;
-	int err = -ENOMEM;
-=======
 	int err;
->>>>>>> 24b8d41d
 
 	fsc = kzalloc(sizeof(*fsc), GFP_KERNEL);
 	if (!fsc) {
@@ -805,14 +652,9 @@
 	opt = NULL; /* fsc->client now owns this */
 
 	fsc->client->extra_mon_dispatch = extra_mon_dispatch;
-<<<<<<< HEAD
-
-	if (fsopt->mds_namespace == NULL) {
-=======
 	ceph_set_opt(fsc->client, ABORT_ON_FULL);
 
 	if (!fsopt->mds_namespace) {
->>>>>>> 24b8d41d
 		ceph_monc_want_map(&fsc->client->monc, CEPH_SUB_MDSMAP,
 				   0, true);
 	} else {
@@ -929,12 +771,7 @@
 		goto bad_dentry;
 
 	ceph_file_cachep = KMEM_CACHE(ceph_file_info, SLAB_MEM_SPREAD);
-<<<<<<< HEAD
-
-	if (ceph_file_cachep == NULL)
-=======
 	if (!ceph_file_cachep)
->>>>>>> 24b8d41d
 		goto bad_file;
 
 	ceph_dir_file_cachep = KMEM_CACHE(ceph_dir_file_info, SLAB_MEM_SPREAD);
@@ -1015,11 +852,7 @@
 	.alloc_inode	= ceph_alloc_inode,
 	.free_inode	= ceph_free_inode,
 	.write_inode    = ceph_write_inode,
-<<<<<<< HEAD
-	.drop_inode	= ceph_drop_inode,
-=======
 	.drop_inode	= generic_delete_inode,
->>>>>>> 24b8d41d
 	.evict_inode	= ceph_evict_inode,
 	.sync_fs        = ceph_sync_fs,
 	.put_super	= ceph_put_super,
@@ -1080,12 +913,8 @@
 /*
  * mount: join the ceph cluster, and open root directory.
  */
-<<<<<<< HEAD
-static struct dentry *ceph_real_mount(struct ceph_fs_client *fsc)
-=======
 static struct dentry *ceph_real_mount(struct ceph_fs_client *fsc,
 				      struct fs_context *fc)
->>>>>>> 24b8d41d
 {
 	int err;
 	unsigned long started = jiffies;  /* note the start time */
@@ -1095,55 +924,30 @@
 	mutex_lock(&fsc->client->mount_mutex);
 
 	if (!fsc->sb->s_root) {
-<<<<<<< HEAD
-		const char *path;
-=======
 		const char *path = fsc->mount_options->server_path ?
 				     fsc->mount_options->server_path + 1 : "";
 
->>>>>>> 24b8d41d
 		err = __ceph_open_session(fsc->client, started);
 		if (err < 0)
 			goto out;
 
-<<<<<<< HEAD
-		if (!fsc->mount_options->server_path) {
-			path = "";
-			dout("mount opening path \\t\n");
-		} else {
-			path = fsc->mount_options->server_path + 1;
-			dout("mount opening path %s\n", path);
+		/* setup fscache */
+		if (fsc->mount_options->flags & CEPH_MOUNT_OPT_FSCACHE) {
+			err = ceph_fscache_register_fs(fsc, fc);
+			if (err < 0)
+				goto out;
 		}
+
+		dout("mount opening path '%s'\n", path);
+
+		ceph_fs_debugfs_init(fsc);
+
 		root = open_root_dentry(fsc, path, started);
 		if (IS_ERR(root)) {
 			err = PTR_ERR(root);
 			goto out;
 		}
 		fsc->sb->s_root = dget(root);
-		first = 1;
-
-		err = ceph_fs_debugfs_init(fsc);
-		if (err < 0)
-			goto fail;
-=======
-		/* setup fscache */
-		if (fsc->mount_options->flags & CEPH_MOUNT_OPT_FSCACHE) {
-			err = ceph_fscache_register_fs(fsc, fc);
-			if (err < 0)
-				goto out;
-		}
-
-		dout("mount opening path '%s'\n", path);
-
-		ceph_fs_debugfs_init(fsc);
-
-		root = open_root_dentry(fsc, path, started);
-		if (IS_ERR(root)) {
-			err = PTR_ERR(root);
-			goto out;
-		}
-		fsc->sb->s_root = dget(root);
->>>>>>> 24b8d41d
 	} else {
 		root = dget(fsc->sb->s_root);
 	}
@@ -1245,28 +1049,11 @@
 	int (*compare_super)(struct super_block *, struct fs_context *) =
 		ceph_compare_super;
 	int err;
-<<<<<<< HEAD
-	int (*compare_super)(struct super_block *, void *) = ceph_compare_super;
-	struct ceph_mount_options *fsopt = NULL;
-	struct ceph_options *opt = NULL;
-=======
->>>>>>> 24b8d41d
 
 	dout("ceph_get_tree\n");
 
-<<<<<<< HEAD
-#ifdef CONFIG_CEPH_FS_POSIX_ACL
-	flags |= MS_POSIXACL;
-#endif
-	err = parse_mount_options(&fsopt, &opt, flags, data, dev_name);
-	if (err < 0) {
-		res = ERR_PTR(err);
-		goto out_final;
-	}
-=======
 	if (!fc->source)
 		return invalfc(fc, "No source");
->>>>>>> 24b8d41d
 
 	/* create client (which we may/may not use) */
 	fsc = create_fs_client(pctx->opts, pctx->copts);
@@ -1303,14 +1090,9 @@
 			goto out_splat;
 	}
 
-<<<<<<< HEAD
-	res = ceph_real_mount(fsc);
-	if (IS_ERR(res))
-=======
 	res = ceph_real_mount(fsc, fc);
 	if (IS_ERR(res)) {
 		err = PTR_ERR(res);
->>>>>>> 24b8d41d
 		goto out_splat;
 	}
 	dout("root %p inode %p ino %llx.%llx\n", res,
