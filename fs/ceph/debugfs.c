// SPDX-License-Identifier: GPL-2.0
#include <linux/ceph/ceph_debug.h>

#include <linux/device.h>
#include <linux/slab.h>
#include <linux/module.h>
#include <linux/ctype.h>
#include <linux/debugfs.h>
#include <linux/seq_file.h>
#include <linux/math64.h>
#include <linux/ktime.h>

#include <linux/ceph/libceph.h>
#include <linux/ceph/mon_client.h>
#include <linux/ceph/auth.h>
#include <linux/ceph/debugfs.h>

#include "super.h"

#ifdef CONFIG_DEBUG_FS

#include "mds_client.h"
#include "metric.h"

static int mdsmap_show(struct seq_file *s, void *p)
{
	int i;
	struct ceph_fs_client *fsc = s->private;
	struct ceph_mdsmap *mdsmap;

	if (!fsc->mdsc || !fsc->mdsc->mdsmap)
		return 0;
	mdsmap = fsc->mdsc->mdsmap;
	seq_printf(s, "epoch %d\n", mdsmap->m_epoch);
	seq_printf(s, "root %d\n", mdsmap->m_root);
	seq_printf(s, "max_mds %d\n", mdsmap->m_max_mds);
	seq_printf(s, "session_timeout %d\n", mdsmap->m_session_timeout);
	seq_printf(s, "session_autoclose %d\n", mdsmap->m_session_autoclose);
	for (i = 0; i < mdsmap->possible_max_rank; i++) {
		struct ceph_entity_addr *addr = &mdsmap->m_info[i].addr;
		int state = mdsmap->m_info[i].state;
		seq_printf(s, "\tmds%d\t%s\t(%s)\n", i,
			       ceph_pr_addr(addr),
			       ceph_mds_state_name(state));
	}
	return 0;
}

/*
 * mdsc debugfs
 */
static int mdsc_show(struct seq_file *s, void *p)
{
	struct ceph_fs_client *fsc = s->private;
	struct ceph_mds_client *mdsc = fsc->mdsc;
	struct ceph_mds_request *req;
	struct rb_node *rp;
	int pathlen = 0;
	u64 pathbase;
	char *path;

	mutex_lock(&mdsc->mutex);
	for (rp = rb_first(&mdsc->request_tree); rp; rp = rb_next(rp)) {
		req = rb_entry(rp, struct ceph_mds_request, r_node);

		if (req->r_request && req->r_session)
			seq_printf(s, "%lld\tmds%d\t", req->r_tid,
				   req->r_session->s_mds);
		else if (!req->r_request)
			seq_printf(s, "%lld\t(no request)\t", req->r_tid);
		else
			seq_printf(s, "%lld\t(no session)\t", req->r_tid);

		seq_printf(s, "%s", ceph_mds_op_name(req->r_op));

		if (test_bit(CEPH_MDS_R_GOT_UNSAFE, &req->r_req_flags))
			seq_puts(s, "\t(unsafe)");
		else
			seq_puts(s, "\t");

		if (req->r_inode) {
			seq_printf(s, " #%llx", ceph_ino(req->r_inode));
		} else if (req->r_dentry) {
			path = ceph_mdsc_build_path(req->r_dentry, &pathlen,
						    &pathbase, 0);
			if (IS_ERR(path))
				path = NULL;
			spin_lock(&req->r_dentry->d_lock);
			seq_printf(s, " #%llx/%pd (%s)",
				   ceph_ino(d_inode(req->r_dentry->d_parent)),
				   req->r_dentry,
				   path ? path : "");
			spin_unlock(&req->r_dentry->d_lock);
			ceph_mdsc_free_path(path, pathlen);
		} else if (req->r_path1) {
			seq_printf(s, " #%llx/%s", req->r_ino1.ino,
				   req->r_path1);
		} else {
			seq_printf(s, " #%llx", req->r_ino1.ino);
		}

		if (req->r_old_dentry) {
			path = ceph_mdsc_build_path(req->r_old_dentry, &pathlen,
						    &pathbase, 0);
			if (IS_ERR(path))
				path = NULL;
			spin_lock(&req->r_old_dentry->d_lock);
			seq_printf(s, " #%llx/%pd (%s)",
				   req->r_old_dentry_dir ?
				   ceph_ino(req->r_old_dentry_dir) : 0,
				   req->r_old_dentry,
				   path ? path : "");
			spin_unlock(&req->r_old_dentry->d_lock);
<<<<<<< HEAD
			kfree(path);
=======
			ceph_mdsc_free_path(path, pathlen);
>>>>>>> 24b8d41d
		} else if (req->r_path2 && req->r_op != CEPH_MDS_OP_SYMLINK) {
			if (req->r_ino2.ino)
				seq_printf(s, " #%llx/%s", req->r_ino2.ino,
					   req->r_path2);
			else
				seq_printf(s, " %s", req->r_path2);
		}

		seq_puts(s, "\n");
	}
	mutex_unlock(&mdsc->mutex);

	return 0;
}

#define CEPH_METRIC_SHOW(name, total, avg, min, max, sq) {		\
	s64 _total, _avg, _min, _max, _sq, _st;				\
	_avg = ktime_to_us(avg);					\
	_min = ktime_to_us(min == KTIME_MAX ? 0 : min);			\
	_max = ktime_to_us(max);					\
	_total = total - 1;						\
	_sq = _total > 0 ? DIV64_U64_ROUND_CLOSEST(sq, _total) : 0;	\
	_st = int_sqrt64(_sq);						\
	_st = ktime_to_us(_st);						\
	seq_printf(s, "%-14s%-12lld%-16lld%-16lld%-16lld%lld\n",	\
		   name, total, _avg, _min, _max, _st);			\
}

static int metric_show(struct seq_file *s, void *p)
{
	struct ceph_fs_client *fsc = s->private;
	struct ceph_mds_client *mdsc = fsc->mdsc;
	struct ceph_client_metric *m = &mdsc->metric;
	int nr_caps = 0;
	s64 total, sum, avg, min, max, sq;

	sum = percpu_counter_sum(&m->total_inodes);
	seq_printf(s, "item                               total\n");
	seq_printf(s, "------------------------------------------\n");
	seq_printf(s, "%-35s%lld / %lld\n", "opened files  / total inodes",
		   atomic64_read(&m->opened_files), sum);
	seq_printf(s, "%-35s%lld / %lld\n", "pinned i_caps / total inodes",
		   atomic64_read(&m->total_caps), sum);
	seq_printf(s, "%-35s%lld / %lld\n", "opened inodes / total inodes",
		   percpu_counter_sum(&m->opened_inodes), sum);

	seq_printf(s, "\n");
	seq_printf(s, "item          total       avg_lat(us)     min_lat(us)     max_lat(us)     stdev(us)\n");
	seq_printf(s, "-----------------------------------------------------------------------------------\n");

	spin_lock(&m->read_latency_lock);
	total = m->total_reads;
	sum = m->read_latency_sum;
	avg = total > 0 ? DIV64_U64_ROUND_CLOSEST(sum, total) : 0;
	min = m->read_latency_min;
	max = m->read_latency_max;
	sq = m->read_latency_sq_sum;
	spin_unlock(&m->read_latency_lock);
	CEPH_METRIC_SHOW("read", total, avg, min, max, sq);

	spin_lock(&m->write_latency_lock);
	total = m->total_writes;
	sum = m->write_latency_sum;
	avg = total > 0 ? DIV64_U64_ROUND_CLOSEST(sum, total) : 0;
	min = m->write_latency_min;
	max = m->write_latency_max;
	sq = m->write_latency_sq_sum;
	spin_unlock(&m->write_latency_lock);
	CEPH_METRIC_SHOW("write", total, avg, min, max, sq);

	spin_lock(&m->metadata_latency_lock);
	total = m->total_metadatas;
	sum = m->metadata_latency_sum;
	avg = total > 0 ? DIV64_U64_ROUND_CLOSEST(sum, total) : 0;
	min = m->metadata_latency_min;
	max = m->metadata_latency_max;
	sq = m->metadata_latency_sq_sum;
	spin_unlock(&m->metadata_latency_lock);
	CEPH_METRIC_SHOW("metadata", total, avg, min, max, sq);

	seq_printf(s, "\n");
	seq_printf(s, "item          total           miss            hit\n");
	seq_printf(s, "-------------------------------------------------\n");

	seq_printf(s, "%-14s%-16lld%-16lld%lld\n", "d_lease",
		   atomic64_read(&m->total_dentries),
		   percpu_counter_sum(&m->d_lease_mis),
		   percpu_counter_sum(&m->d_lease_hit));

	nr_caps = atomic64_read(&m->total_caps);
	seq_printf(s, "%-14s%-16d%-16lld%lld\n", "caps", nr_caps,
		   percpu_counter_sum(&m->i_caps_mis),
		   percpu_counter_sum(&m->i_caps_hit));

	return 0;
}

static int caps_show_cb(struct inode *inode, struct ceph_cap *cap, void *p)
{
	struct seq_file *s = p;

	seq_printf(s, "0x%-17llx%-3d%-17s%-17s\n", ceph_ino(inode),
		   cap->session->s_mds,
		   ceph_cap_string(cap->issued),
		   ceph_cap_string(cap->implemented));
	return 0;
}

static int caps_show(struct seq_file *s, void *p)
{
	struct ceph_fs_client *fsc = s->private;
	struct ceph_mds_client *mdsc = fsc->mdsc;
	int total, avail, used, reserved, min, i;
	struct cap_wait	*cw;

	ceph_reservation_status(fsc, &total, &avail, &used, &reserved, &min);
	seq_printf(s, "total\t\t%d\n"
		   "avail\t\t%d\n"
		   "used\t\t%d\n"
		   "reserved\t%d\n"
		   "min\t\t%d\n\n",
		   total, avail, used, reserved, min);
	seq_printf(s, "ino              mds  issued           implemented\n");
	seq_printf(s, "--------------------------------------------------\n");

	mutex_lock(&mdsc->mutex);
	for (i = 0; i < mdsc->max_sessions; i++) {
		struct ceph_mds_session *session;

		session = __ceph_lookup_mds_session(mdsc, i);
		if (!session)
			continue;
		mutex_unlock(&mdsc->mutex);
		mutex_lock(&session->s_mutex);
		ceph_iterate_session_caps(session, caps_show_cb, s);
		mutex_unlock(&session->s_mutex);
		ceph_put_mds_session(session);
		mutex_lock(&mdsc->mutex);
	}
	mutex_unlock(&mdsc->mutex);

	seq_printf(s, "\n\nWaiters:\n--------\n");
	seq_printf(s, "tgid         ino                need             want\n");
	seq_printf(s, "-----------------------------------------------------\n");

	spin_lock(&mdsc->caps_list_lock);
	list_for_each_entry(cw, &mdsc->cap_wait_list, list) {
		seq_printf(s, "%-13d0x%-17llx%-17s%-17s\n", cw->tgid, cw->ino,
				ceph_cap_string(cw->need),
				ceph_cap_string(cw->want));
	}
	spin_unlock(&mdsc->caps_list_lock);

	return 0;
}

static int mds_sessions_show(struct seq_file *s, void *ptr)
{
	struct ceph_fs_client *fsc = s->private;
	struct ceph_mds_client *mdsc = fsc->mdsc;
	struct ceph_auth_client *ac = fsc->client->monc.auth;
	struct ceph_options *opt = fsc->client->options;
	int mds;

	mutex_lock(&mdsc->mutex);

	/* The 'num' portion of an 'entity name' */
	seq_printf(s, "global_id %llu\n", ac->global_id);

	/* The -o name mount argument */
	seq_printf(s, "name \"%s\"\n", opt->name ? opt->name : "");

	/* The list of MDS session rank+state */
	for (mds = 0; mds < mdsc->max_sessions; mds++) {
		struct ceph_mds_session *session =
			__ceph_lookup_mds_session(mdsc, mds);
		if (!session) {
			continue;
		}
		mutex_unlock(&mdsc->mutex);
		seq_printf(s, "mds.%d %s\n",
				session->s_mds,
				ceph_session_state_name(session->s_state));

		ceph_put_mds_session(session);
		mutex_lock(&mdsc->mutex);
	}
	mutex_unlock(&mdsc->mutex);

	return 0;
}

DEFINE_SHOW_ATTRIBUTE(mdsmap);
DEFINE_SHOW_ATTRIBUTE(mdsc);
DEFINE_SHOW_ATTRIBUTE(caps);
DEFINE_SHOW_ATTRIBUTE(mds_sessions);
DEFINE_SHOW_ATTRIBUTE(metric);


/*
 * debugfs
 */
static int congestion_kb_set(void *data, u64 val)
{
	struct ceph_fs_client *fsc = (struct ceph_fs_client *)data;

	fsc->mount_options->congestion_kb = (int)val;
	return 0;
}

static int congestion_kb_get(void *data, u64 *val)
{
	struct ceph_fs_client *fsc = (struct ceph_fs_client *)data;

	*val = (u64)fsc->mount_options->congestion_kb;
	return 0;
}

DEFINE_SIMPLE_ATTRIBUTE(congestion_kb_fops, congestion_kb_get,
			congestion_kb_set, "%llu\n");


void ceph_fs_debugfs_cleanup(struct ceph_fs_client *fsc)
{
	dout("ceph_fs_debugfs_cleanup\n");
	debugfs_remove(fsc->debugfs_bdi);
	debugfs_remove(fsc->debugfs_congestion_kb);
	debugfs_remove(fsc->debugfs_mdsmap);
	debugfs_remove(fsc->debugfs_mds_sessions);
	debugfs_remove(fsc->debugfs_caps);
	debugfs_remove(fsc->debugfs_metric);
	debugfs_remove(fsc->debugfs_mdsc);
}

void ceph_fs_debugfs_init(struct ceph_fs_client *fsc)
{
	char name[100];

	dout("ceph_fs_debugfs_init\n");
	fsc->debugfs_congestion_kb =
		debugfs_create_file("writeback_congestion_kb",
				    0600,
				    fsc->client->debugfs_dir,
				    fsc,
				    &congestion_kb_fops);

	snprintf(name, sizeof(name), "../../bdi/%s",
		 bdi_dev_name(fsc->sb->s_bdi));
	fsc->debugfs_bdi =
		debugfs_create_symlink("bdi",
				       fsc->client->debugfs_dir,
				       name);

	fsc->debugfs_mdsmap = debugfs_create_file("mdsmap",
					0400,
					fsc->client->debugfs_dir,
					fsc,
					&mdsmap_fops);

	fsc->debugfs_mds_sessions = debugfs_create_file("mds_sessions",
					0400,
					fsc->client->debugfs_dir,
					fsc,
					&mds_sessions_fops);

	fsc->debugfs_mdsc = debugfs_create_file("mdsc",
						0400,
						fsc->client->debugfs_dir,
						fsc,
						&mdsc_fops);

	fsc->debugfs_metric = debugfs_create_file("metrics",
						  0400,
						  fsc->client->debugfs_dir,
						  fsc,
						  &metric_fops);

	fsc->debugfs_caps = debugfs_create_file("caps",
						0400,
						fsc->client->debugfs_dir,
						fsc,
						&caps_fops);
}


#else  /* CONFIG_DEBUG_FS */

void ceph_fs_debugfs_init(struct ceph_fs_client *fsc)
{
}

void ceph_fs_debugfs_cleanup(struct ceph_fs_client *fsc)
{
}

#endif  /* CONFIG_DEBUG_FS */<|MERGE_RESOLUTION|>--- conflicted
+++ resolved
@@ -111,11 +111,7 @@
 				   req->r_old_dentry,
 				   path ? path : "");
 			spin_unlock(&req->r_old_dentry->d_lock);
-<<<<<<< HEAD
-			kfree(path);
-=======
 			ceph_mdsc_free_path(path, pathlen);
->>>>>>> 24b8d41d
 		} else if (req->r_path2 && req->r_op != CEPH_MDS_OP_SYMLINK) {
 			if (req->r_ino2.ino)
 				seq_printf(s, " #%llx/%s", req->r_ino2.ino,
