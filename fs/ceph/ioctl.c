// SPDX-License-Identifier: GPL-2.0
#include <linux/ceph/ceph_debug.h>
#include <linux/in.h>

#include "super.h"
#include "mds_client.h"
#include "ioctl.h"
#include <linux/ceph/striper.h>

/*
 * ioctls
 */

/*
 * get and set the file layout
 */
static long ceph_ioctl_get_layout(struct file *file, void __user *arg)
{
	struct ceph_inode_info *ci = ceph_inode(file_inode(file));
	struct ceph_ioctl_layout l;
	int err;

	err = ceph_do_getattr(file_inode(file), CEPH_STAT_CAP_LAYOUT, false);
	if (!err) {
		l.stripe_unit = ci->i_layout.stripe_unit;
		l.stripe_count = ci->i_layout.stripe_count;
		l.object_size = ci->i_layout.object_size;
		l.data_pool = ci->i_layout.pool_id;
<<<<<<< HEAD
		l.preferred_osd = (s32)-1;
=======
		l.preferred_osd = -1;
>>>>>>> 24b8d41d
		if (copy_to_user(arg, &l, sizeof(l)))
			return -EFAULT;
	}

	return err;
}

static long __validate_layout(struct ceph_mds_client *mdsc,
			      struct ceph_ioctl_layout *l)
{
	int i, err;

	/* validate striping parameters */
	if ((l->object_size & ~PAGE_MASK) ||
	    (l->stripe_unit & ~PAGE_MASK) ||
	    ((unsigned)l->stripe_unit != 0 &&
	     ((unsigned)l->object_size % (unsigned)l->stripe_unit)))
		return -EINVAL;

	/* make sure it's a valid data pool */
	mutex_lock(&mdsc->mutex);
	err = -EINVAL;
	for (i = 0; i < mdsc->mdsmap->m_num_data_pg_pools; i++)
		if (mdsc->mdsmap->m_data_pg_pools[i] == l->data_pool) {
			err = 0;
			break;
		}
	mutex_unlock(&mdsc->mutex);
	if (err)
		return err;

	return 0;
}

static long ceph_ioctl_set_layout(struct file *file, void __user *arg)
{
	struct inode *inode = file_inode(file);
	struct ceph_mds_client *mdsc = ceph_sb_to_client(inode->i_sb)->mdsc;
	struct ceph_mds_request *req;
	struct ceph_ioctl_layout l;
	struct ceph_inode_info *ci = ceph_inode(file_inode(file));
	struct ceph_ioctl_layout nl;
	int err;

	if (copy_from_user(&l, arg, sizeof(l)))
		return -EFAULT;

	/* validate changed params against current layout */
	err = ceph_do_getattr(file_inode(file), CEPH_STAT_CAP_LAYOUT, false);
	if (err)
		return err;

	memset(&nl, 0, sizeof(nl));
	if (l.stripe_count)
		nl.stripe_count = l.stripe_count;
	else
		nl.stripe_count = ci->i_layout.stripe_count;
	if (l.stripe_unit)
		nl.stripe_unit = l.stripe_unit;
	else
		nl.stripe_unit = ci->i_layout.stripe_unit;
	if (l.object_size)
		nl.object_size = l.object_size;
	else
		nl.object_size = ci->i_layout.object_size;
	if (l.data_pool)
		nl.data_pool = l.data_pool;
	else
		nl.data_pool = ci->i_layout.pool_id;

	/* this is obsolete, and always -1 */
	nl.preferred_osd = -1;

	err = __validate_layout(mdsc, &nl);
	if (err)
		return err;

	req = ceph_mdsc_create_request(mdsc, CEPH_MDS_OP_SETLAYOUT,
				       USE_AUTH_MDS);
	if (IS_ERR(req))
		return PTR_ERR(req);
	req->r_inode = inode;
	ihold(inode);
	req->r_num_caps = 1;

	req->r_inode_drop = CEPH_CAP_FILE_SHARED | CEPH_CAP_FILE_EXCL;

	req->r_args.setlayout.layout.fl_stripe_unit =
		cpu_to_le32(l.stripe_unit);
	req->r_args.setlayout.layout.fl_stripe_count =
		cpu_to_le32(l.stripe_count);
	req->r_args.setlayout.layout.fl_object_size =
		cpu_to_le32(l.object_size);
	req->r_args.setlayout.layout.fl_pg_pool = cpu_to_le32(l.data_pool);

	err = ceph_mdsc_do_request(mdsc, NULL, req);
	ceph_mdsc_put_request(req);
	return err;
}

/*
 * Set a layout policy on a directory inode. All items in the tree
 * rooted at this inode will inherit this layout on creation,
 * (It doesn't apply retroactively )
 * unless a subdirectory has its own layout policy.
 */
static long ceph_ioctl_set_layout_policy (struct file *file, void __user *arg)
{
	struct inode *inode = file_inode(file);
	struct ceph_mds_request *req;
	struct ceph_ioctl_layout l;
	int err;
	struct ceph_mds_client *mdsc = ceph_sb_to_client(inode->i_sb)->mdsc;

	/* copy and validate */
	if (copy_from_user(&l, arg, sizeof(l)))
		return -EFAULT;

	err = __validate_layout(mdsc, &l);
	if (err)
		return err;

	req = ceph_mdsc_create_request(mdsc, CEPH_MDS_OP_SETDIRLAYOUT,
				       USE_AUTH_MDS);

	if (IS_ERR(req))
		return PTR_ERR(req);
	req->r_inode = inode;
	ihold(inode);
	req->r_num_caps = 1;

	req->r_args.setlayout.layout.fl_stripe_unit =
			cpu_to_le32(l.stripe_unit);
	req->r_args.setlayout.layout.fl_stripe_count =
			cpu_to_le32(l.stripe_count);
	req->r_args.setlayout.layout.fl_object_size =
			cpu_to_le32(l.object_size);
	req->r_args.setlayout.layout.fl_pg_pool =
			cpu_to_le32(l.data_pool);

	err = ceph_mdsc_do_request(mdsc, inode, req);
	ceph_mdsc_put_request(req);
	return err;
}

/*
 * Return object name, size/offset information, and location (OSD
 * number, network address) for a given file offset.
 */
static long ceph_ioctl_get_dataloc(struct file *file, void __user *arg)
{
	struct ceph_ioctl_dataloc dl;
	struct inode *inode = file_inode(file);
	struct ceph_inode_info *ci = ceph_inode(inode);
	struct ceph_osd_client *osdc =
		&ceph_sb_to_client(inode->i_sb)->client->osdc;
	struct ceph_object_locator oloc;
	CEPH_DEFINE_OID_ONSTACK(oid);
<<<<<<< HEAD
	u64 len = 1, olen;
=======
	u32 xlen;
>>>>>>> 24b8d41d
	u64 tmp;
	struct ceph_pg pgid;
	int r;

	/* copy and validate */
	if (copy_from_user(&dl, arg, sizeof(dl)))
		return -EFAULT;

	down_read(&osdc->lock);
<<<<<<< HEAD
	r = ceph_calc_file_object_mapping(&ci->i_layout, dl.file_offset, len,
					  &dl.object_no, &dl.object_offset,
					  &olen);
	if (r < 0) {
		up_read(&osdc->lock);
		return -EIO;
	}
=======
	ceph_calc_file_object_mapping(&ci->i_layout, dl.file_offset, 1,
				      &dl.object_no, &dl.object_offset, &xlen);
>>>>>>> 24b8d41d
	dl.file_offset -= dl.object_offset;
	dl.object_size = ci->i_layout.object_size;
	dl.block_size = ci->i_layout.stripe_unit;

	/* block_offset = object_offset % block_size */
	tmp = dl.object_offset;
	dl.block_offset = do_div(tmp, dl.block_size);

	snprintf(dl.object_name, sizeof(dl.object_name), "%llx.%08llx",
		 ceph_ino(inode), dl.object_no);

	oloc.pool = ci->i_layout.pool_id;
	oloc.pool_ns = ceph_try_get_string(ci->i_layout.pool_ns);
	ceph_oid_printf(&oid, "%s", dl.object_name);
<<<<<<< HEAD

	r = ceph_object_locator_to_pg(osdc->osdmap, &oid, &oloc, &pgid);

=======

	r = ceph_object_locator_to_pg(osdc->osdmap, &oid, &oloc, &pgid);

>>>>>>> 24b8d41d
	ceph_oloc_destroy(&oloc);
	if (r < 0) {
		up_read(&osdc->lock);
		return r;
	}

	dl.osd = ceph_pg_to_acting_primary(osdc->osdmap, &pgid);
	if (dl.osd >= 0) {
		struct ceph_entity_addr *a =
			ceph_osd_addr(osdc->osdmap, dl.osd);
		if (a)
			memcpy(&dl.osd_addr, &a->in_addr, sizeof(dl.osd_addr));
	} else {
		memset(&dl.osd_addr, 0, sizeof(dl.osd_addr));
	}
	up_read(&osdc->lock);

	/* send result back to user */
	if (copy_to_user(arg, &dl, sizeof(dl)))
		return -EFAULT;

	return 0;
}

static long ceph_ioctl_lazyio(struct file *file)
{
	struct ceph_file_info *fi = file->private_data;
	struct inode *inode = file_inode(file);
	struct ceph_inode_info *ci = ceph_inode(inode);
	struct ceph_mds_client *mdsc = ceph_inode_to_client(inode)->mdsc;

	if ((fi->fmode & CEPH_FILE_MODE_LAZY) == 0) {
		spin_lock(&ci->i_ceph_lock);
		fi->fmode |= CEPH_FILE_MODE_LAZY;
		ci->i_nr_by_mode[ffs(CEPH_FILE_MODE_LAZY)]++;
<<<<<<< HEAD
=======
		__ceph_touch_fmode(ci, mdsc, fi->fmode);
>>>>>>> 24b8d41d
		spin_unlock(&ci->i_ceph_lock);
		dout("ioctl_layzio: file %p marked lazy\n", file);

		ceph_check_caps(ci, 0, NULL);
	} else {
		dout("ioctl_layzio: file %p already lazy\n", file);
	}
	return 0;
}

static long ceph_ioctl_syncio(struct file *file)
{
	struct ceph_file_info *fi = file->private_data;

	fi->flags |= CEPH_F_SYNC;
	return 0;
}

long ceph_ioctl(struct file *file, unsigned int cmd, unsigned long arg)
{
	dout("ioctl file %p cmd %u arg %lu\n", file, cmd, arg);
	switch (cmd) {
	case CEPH_IOC_GET_LAYOUT:
		return ceph_ioctl_get_layout(file, (void __user *)arg);

	case CEPH_IOC_SET_LAYOUT:
		return ceph_ioctl_set_layout(file, (void __user *)arg);

	case CEPH_IOC_SET_LAYOUT_POLICY:
		return ceph_ioctl_set_layout_policy(file, (void __user *)arg);

	case CEPH_IOC_GET_DATALOC:
		return ceph_ioctl_get_dataloc(file, (void __user *)arg);

	case CEPH_IOC_LAZYIO:
		return ceph_ioctl_lazyio(file);

	case CEPH_IOC_SYNCIO:
		return ceph_ioctl_syncio(file);
	}

	return -ENOTTY;
}<|MERGE_RESOLUTION|>--- conflicted
+++ resolved
@@ -26,11 +26,7 @@
 		l.stripe_count = ci->i_layout.stripe_count;
 		l.object_size = ci->i_layout.object_size;
 		l.data_pool = ci->i_layout.pool_id;
-<<<<<<< HEAD
-		l.preferred_osd = (s32)-1;
-=======
 		l.preferred_osd = -1;
->>>>>>> 24b8d41d
 		if (copy_to_user(arg, &l, sizeof(l)))
 			return -EFAULT;
 	}
@@ -189,11 +185,7 @@
 		&ceph_sb_to_client(inode->i_sb)->client->osdc;
 	struct ceph_object_locator oloc;
 	CEPH_DEFINE_OID_ONSTACK(oid);
-<<<<<<< HEAD
-	u64 len = 1, olen;
-=======
 	u32 xlen;
->>>>>>> 24b8d41d
 	u64 tmp;
 	struct ceph_pg pgid;
 	int r;
@@ -203,18 +195,8 @@
 		return -EFAULT;
 
 	down_read(&osdc->lock);
-<<<<<<< HEAD
-	r = ceph_calc_file_object_mapping(&ci->i_layout, dl.file_offset, len,
-					  &dl.object_no, &dl.object_offset,
-					  &olen);
-	if (r < 0) {
-		up_read(&osdc->lock);
-		return -EIO;
-	}
-=======
 	ceph_calc_file_object_mapping(&ci->i_layout, dl.file_offset, 1,
 				      &dl.object_no, &dl.object_offset, &xlen);
->>>>>>> 24b8d41d
 	dl.file_offset -= dl.object_offset;
 	dl.object_size = ci->i_layout.object_size;
 	dl.block_size = ci->i_layout.stripe_unit;
@@ -229,15 +211,9 @@
 	oloc.pool = ci->i_layout.pool_id;
 	oloc.pool_ns = ceph_try_get_string(ci->i_layout.pool_ns);
 	ceph_oid_printf(&oid, "%s", dl.object_name);
-<<<<<<< HEAD
 
 	r = ceph_object_locator_to_pg(osdc->osdmap, &oid, &oloc, &pgid);
 
-=======
-
-	r = ceph_object_locator_to_pg(osdc->osdmap, &oid, &oloc, &pgid);
-
->>>>>>> 24b8d41d
 	ceph_oloc_destroy(&oloc);
 	if (r < 0) {
 		up_read(&osdc->lock);
@@ -273,10 +249,7 @@
 		spin_lock(&ci->i_ceph_lock);
 		fi->fmode |= CEPH_FILE_MODE_LAZY;
 		ci->i_nr_by_mode[ffs(CEPH_FILE_MODE_LAZY)]++;
-<<<<<<< HEAD
-=======
 		__ceph_touch_fmode(ci, mdsc, fi->fmode);
->>>>>>> 24b8d41d
 		spin_unlock(&ci->i_ceph_lock);
 		dout("ioctl_layzio: file %p marked lazy\n", file);
 
