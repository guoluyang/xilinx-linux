// SPDX-License-Identifier: GPL-2.0
#include <linux/ceph/ceph_debug.h>

#include <linux/module.h>
#include <linux/fs.h>
#include <linux/slab.h>
#include <linux/string.h>
#include <linux/uaccess.h>
#include <linux/kernel.h>
#include <linux/writeback.h>
#include <linux/vmalloc.h>
#include <linux/xattr.h>
#include <linux/posix_acl.h>
#include <linux/random.h>
#include <linux/sort.h>
<<<<<<< HEAD
=======
#include <linux/iversion.h>
>>>>>>> 24b8d41d

#include "super.h"
#include "mds_client.h"
#include "cache.h"
#include <linux/ceph/decode.h>

/*
 * Ceph inode operations
 *
 * Implement basic inode helpers (get, alloc) and inode ops (getattr,
 * setattr, etc.), xattr helpers, and helpers for assimilating
 * metadata returned by the MDS into our cache.
 *
 * Also define helpers for doing asynchronous writeback, invalidation,
 * and truncation for the benefit of those who can't afford to block
 * (typically because they are in the message handler path).
 */

static const struct inode_operations ceph_symlink_iops;

static void ceph_inode_work(struct work_struct *work);

/*
 * find or create an inode, given the ceph ino number
 */
static int ceph_set_ino_cb(struct inode *inode, void *data)
{
	struct ceph_inode_info *ci = ceph_inode(inode);
	struct ceph_mds_client *mdsc = ceph_sb_to_mdsc(inode->i_sb);

	ci->i_vino = *(struct ceph_vino *)data;
	inode->i_ino = ceph_vino_to_ino_t(ci->i_vino);
	inode_set_iversion_raw(inode, 0);
	percpu_counter_inc(&mdsc->metric.total_inodes);

	return 0;
}

struct inode *ceph_get_inode(struct super_block *sb, struct ceph_vino vino)
{
	struct inode *inode;

	inode = iget5_locked(sb, (unsigned long)vino.ino, ceph_ino_compare,
			     ceph_set_ino_cb, &vino);
	if (!inode)
		return ERR_PTR(-ENOMEM);

	dout("get_inode on %llu=%llx.%llx got %p new %d\n", ceph_present_inode(inode),
	     ceph_vinop(inode), inode, !!(inode->i_state & I_NEW));
	return inode;
}

/*
 * get/constuct snapdir inode for a given directory
 */
struct inode *ceph_get_snapdir(struct inode *parent)
{
	struct ceph_vino vino = {
		.ino = ceph_ino(parent),
		.snap = CEPH_SNAPDIR,
	};
	struct inode *inode = ceph_get_inode(parent->i_sb, vino);
	struct ceph_inode_info *ci = ceph_inode(inode);

	BUG_ON(!S_ISDIR(parent->i_mode));
	if (IS_ERR(inode))
		return inode;
	inode->i_mode = parent->i_mode;
	inode->i_uid = parent->i_uid;
	inode->i_gid = parent->i_gid;
	inode->i_mtime = parent->i_mtime;
	inode->i_ctime = parent->i_ctime;
	inode->i_atime = parent->i_atime;
	inode->i_op = &ceph_snapdir_iops;
	inode->i_fop = &ceph_snapdir_fops;
	ci->i_snap_caps = CEPH_CAP_PIN; /* so we can open */
	ci->i_rbytes = 0;
	ci->i_btime = ceph_inode(parent)->i_btime;

	if (inode->i_state & I_NEW)
		unlock_new_inode(inode);

	return inode;
}

const struct inode_operations ceph_file_iops = {
	.permission = ceph_permission,
	.setattr = ceph_setattr,
	.getattr = ceph_getattr,
	.listxattr = ceph_listxattr,
	.get_acl = ceph_get_acl,
	.set_acl = ceph_set_acl,
};


/*
 * We use a 'frag tree' to keep track of the MDS's directory fragments
 * for a given inode (usually there is just a single fragment).  We
 * need to know when a child frag is delegated to a new MDS, or when
 * it is flagged as replicated, so we can direct our requests
 * accordingly.
 */

/*
 * find/create a frag in the tree
 */
static struct ceph_inode_frag *__get_or_create_frag(struct ceph_inode_info *ci,
						    u32 f)
{
	struct rb_node **p;
	struct rb_node *parent = NULL;
	struct ceph_inode_frag *frag;
	int c;

	p = &ci->i_fragtree.rb_node;
	while (*p) {
		parent = *p;
		frag = rb_entry(parent, struct ceph_inode_frag, node);
		c = ceph_frag_compare(f, frag->frag);
		if (c < 0)
			p = &(*p)->rb_left;
		else if (c > 0)
			p = &(*p)->rb_right;
		else
			return frag;
	}

	frag = kmalloc(sizeof(*frag), GFP_NOFS);
	if (!frag)
		return ERR_PTR(-ENOMEM);

	frag->frag = f;
	frag->split_by = 0;
	frag->mds = -1;
	frag->ndist = 0;

	rb_link_node(&frag->node, parent, p);
	rb_insert_color(&frag->node, &ci->i_fragtree);

	dout("get_or_create_frag added %llx.%llx frag %x\n",
	     ceph_vinop(&ci->vfs_inode), f);
	return frag;
}

/*
 * find a specific frag @f
 */
struct ceph_inode_frag *__ceph_find_frag(struct ceph_inode_info *ci, u32 f)
{
	struct rb_node *n = ci->i_fragtree.rb_node;

	while (n) {
		struct ceph_inode_frag *frag =
			rb_entry(n, struct ceph_inode_frag, node);
		int c = ceph_frag_compare(f, frag->frag);
		if (c < 0)
			n = n->rb_left;
		else if (c > 0)
			n = n->rb_right;
		else
			return frag;
	}
	return NULL;
}

/*
 * Choose frag containing the given value @v.  If @pfrag is
 * specified, copy the frag delegation info to the caller if
 * it is present.
 */
static u32 __ceph_choose_frag(struct ceph_inode_info *ci, u32 v,
			      struct ceph_inode_frag *pfrag, int *found)
{
	u32 t = ceph_frag_make(0, 0);
	struct ceph_inode_frag *frag;
	unsigned nway, i;
	u32 n;

	if (found)
		*found = 0;

	while (1) {
		WARN_ON(!ceph_frag_contains_value(t, v));
		frag = __ceph_find_frag(ci, t);
		if (!frag)
			break; /* t is a leaf */
		if (frag->split_by == 0) {
			if (pfrag)
				memcpy(pfrag, frag, sizeof(*pfrag));
			if (found)
				*found = 1;
			break;
		}

		/* choose child */
		nway = 1 << frag->split_by;
		dout("choose_frag(%x) %x splits by %d (%d ways)\n", v, t,
		     frag->split_by, nway);
		for (i = 0; i < nway; i++) {
			n = ceph_frag_make_child(t, frag->split_by, i);
			if (ceph_frag_contains_value(n, v)) {
				t = n;
				break;
			}
		}
		BUG_ON(i == nway);
	}
	dout("choose_frag(%x) = %x\n", v, t);

	return t;
}

u32 ceph_choose_frag(struct ceph_inode_info *ci, u32 v,
		     struct ceph_inode_frag *pfrag, int *found)
{
	u32 ret;
	mutex_lock(&ci->i_fragtree_mutex);
	ret = __ceph_choose_frag(ci, v, pfrag, found);
	mutex_unlock(&ci->i_fragtree_mutex);
	return ret;
}

/*
 * Process dirfrag (delegation) info from the mds.  Include leaf
 * fragment in tree ONLY if ndist > 0.  Otherwise, only
 * branches/splits are included in i_fragtree)
 */
static int ceph_fill_dirfrag(struct inode *inode,
			     struct ceph_mds_reply_dirfrag *dirinfo)
{
	struct ceph_inode_info *ci = ceph_inode(inode);
	struct ceph_inode_frag *frag;
	u32 id = le32_to_cpu(dirinfo->frag);
	int mds = le32_to_cpu(dirinfo->auth);
	int ndist = le32_to_cpu(dirinfo->ndist);
	int diri_auth = -1;
	int i;
	int err = 0;

	spin_lock(&ci->i_ceph_lock);
	if (ci->i_auth_cap)
		diri_auth = ci->i_auth_cap->mds;
	spin_unlock(&ci->i_ceph_lock);

	if (mds == -1) /* CDIR_AUTH_PARENT */
		mds = diri_auth;

	mutex_lock(&ci->i_fragtree_mutex);
	if (ndist == 0 && mds == diri_auth) {
		/* no delegation info needed. */
		frag = __ceph_find_frag(ci, id);
		if (!frag)
			goto out;
		if (frag->split_by == 0) {
			/* tree leaf, remove */
			dout("fill_dirfrag removed %llx.%llx frag %x"
			     " (no ref)\n", ceph_vinop(inode), id);
			rb_erase(&frag->node, &ci->i_fragtree);
			kfree(frag);
		} else {
			/* tree branch, keep and clear */
			dout("fill_dirfrag cleared %llx.%llx frag %x"
			     " referral\n", ceph_vinop(inode), id);
			frag->mds = -1;
			frag->ndist = 0;
		}
		goto out;
	}


	/* find/add this frag to store mds delegation info */
	frag = __get_or_create_frag(ci, id);
	if (IS_ERR(frag)) {
		/* this is not the end of the world; we can continue
		   with bad/inaccurate delegation info */
		pr_err("fill_dirfrag ENOMEM on mds ref %llx.%llx fg %x\n",
		       ceph_vinop(inode), le32_to_cpu(dirinfo->frag));
		err = -ENOMEM;
		goto out;
	}

	frag->mds = mds;
	frag->ndist = min_t(u32, ndist, CEPH_MAX_DIRFRAG_REP);
	for (i = 0; i < frag->ndist; i++)
		frag->dist[i] = le32_to_cpu(dirinfo->dist[i]);
	dout("fill_dirfrag %llx.%llx frag %x ndist=%d\n",
	     ceph_vinop(inode), frag->frag, frag->ndist);

out:
	mutex_unlock(&ci->i_fragtree_mutex);
	return err;
}

static int frag_tree_split_cmp(const void *l, const void *r)
{
	struct ceph_frag_tree_split *ls = (struct ceph_frag_tree_split*)l;
	struct ceph_frag_tree_split *rs = (struct ceph_frag_tree_split*)r;
<<<<<<< HEAD
	return ceph_frag_compare(ls->frag, rs->frag);
=======
	return ceph_frag_compare(le32_to_cpu(ls->frag),
				 le32_to_cpu(rs->frag));
>>>>>>> 24b8d41d
}

static bool is_frag_child(u32 f, struct ceph_inode_frag *frag)
{
	if (!frag)
		return f == ceph_frag_make(0, 0);
	if (ceph_frag_bits(f) != ceph_frag_bits(frag->frag) + frag->split_by)
		return false;
	return ceph_frag_contains_value(frag->frag, ceph_frag_value(f));
}

static int ceph_fill_fragtree(struct inode *inode,
			      struct ceph_frag_tree_head *fragtree,
			      struct ceph_mds_reply_dirfrag *dirinfo)
{
	struct ceph_inode_info *ci = ceph_inode(inode);
	struct ceph_inode_frag *frag, *prev_frag = NULL;
	struct rb_node *rb_node;
	unsigned i, split_by, nsplits;
	u32 id;
	bool update = false;

	mutex_lock(&ci->i_fragtree_mutex);
	nsplits = le32_to_cpu(fragtree->nsplits);
	if (nsplits != ci->i_fragtree_nsplits) {
		update = true;
	} else if (nsplits) {
		i = prandom_u32() % nsplits;
		id = le32_to_cpu(fragtree->splits[i].frag);
		if (!__ceph_find_frag(ci, id))
			update = true;
	} else if (!RB_EMPTY_ROOT(&ci->i_fragtree)) {
		rb_node = rb_first(&ci->i_fragtree);
		frag = rb_entry(rb_node, struct ceph_inode_frag, node);
		if (frag->frag != ceph_frag_make(0, 0) || rb_next(rb_node))
			update = true;
	}
	if (!update && dirinfo) {
		id = le32_to_cpu(dirinfo->frag);
		if (id != __ceph_choose_frag(ci, id, NULL, NULL))
			update = true;
	}
	if (!update)
		goto out_unlock;

	if (nsplits > 1) {
		sort(fragtree->splits, nsplits, sizeof(fragtree->splits[0]),
		     frag_tree_split_cmp, NULL);
	}

	dout("fill_fragtree %llx.%llx\n", ceph_vinop(inode));
	rb_node = rb_first(&ci->i_fragtree);
	for (i = 0; i < nsplits; i++) {
		id = le32_to_cpu(fragtree->splits[i].frag);
		split_by = le32_to_cpu(fragtree->splits[i].by);
		if (split_by == 0 || ceph_frag_bits(id) + split_by > 24) {
			pr_err("fill_fragtree %llx.%llx invalid split %d/%u, "
			       "frag %x split by %d\n", ceph_vinop(inode),
			       i, nsplits, id, split_by);
			continue;
		}
		frag = NULL;
		while (rb_node) {
			frag = rb_entry(rb_node, struct ceph_inode_frag, node);
			if (ceph_frag_compare(frag->frag, id) >= 0) {
				if (frag->frag != id)
					frag = NULL;
				else
					rb_node = rb_next(rb_node);
				break;
			}
			rb_node = rb_next(rb_node);
			/* delete stale split/leaf node */
			if (frag->split_by > 0 ||
			    !is_frag_child(frag->frag, prev_frag)) {
				rb_erase(&frag->node, &ci->i_fragtree);
				if (frag->split_by > 0)
					ci->i_fragtree_nsplits--;
				kfree(frag);
			}
			frag = NULL;
		}
		if (!frag) {
			frag = __get_or_create_frag(ci, id);
			if (IS_ERR(frag))
				continue;
		}
		if (frag->split_by == 0)
			ci->i_fragtree_nsplits++;
		frag->split_by = split_by;
		dout(" frag %x split by %d\n", frag->frag, frag->split_by);
		prev_frag = frag;
	}
	while (rb_node) {
		frag = rb_entry(rb_node, struct ceph_inode_frag, node);
		rb_node = rb_next(rb_node);
		/* delete stale split/leaf node */
		if (frag->split_by > 0 ||
		    !is_frag_child(frag->frag, prev_frag)) {
			rb_erase(&frag->node, &ci->i_fragtree);
			if (frag->split_by > 0)
				ci->i_fragtree_nsplits--;
			kfree(frag);
		}
	}
out_unlock:
	mutex_unlock(&ci->i_fragtree_mutex);
	return 0;
}

/*
 * initialize a newly allocated inode.
 */
struct inode *ceph_alloc_inode(struct super_block *sb)
{
	struct ceph_inode_info *ci;
	int i;

	ci = kmem_cache_alloc(ceph_inode_cachep, GFP_NOFS);
	if (!ci)
		return NULL;

	dout("alloc_inode %p\n", &ci->vfs_inode);

	spin_lock_init(&ci->i_ceph_lock);

	ci->i_version = 0;
	ci->i_inline_version = 0;
	ci->i_time_warp_seq = 0;
	ci->i_ceph_flags = 0;
	atomic64_set(&ci->i_ordered_count, 1);
	atomic64_set(&ci->i_release_count, 1);
	atomic64_set(&ci->i_complete_seq[0], 0);
	atomic64_set(&ci->i_complete_seq[1], 0);
	ci->i_symlink = NULL;

	ci->i_max_bytes = 0;
	ci->i_max_files = 0;

	memset(&ci->i_dir_layout, 0, sizeof(ci->i_dir_layout));
<<<<<<< HEAD
=======
	memset(&ci->i_cached_layout, 0, sizeof(ci->i_cached_layout));
>>>>>>> 24b8d41d
	RCU_INIT_POINTER(ci->i_layout.pool_ns, NULL);

	ci->i_fragtree = RB_ROOT;
	mutex_init(&ci->i_fragtree_mutex);

	ci->i_xattrs.blob = NULL;
	ci->i_xattrs.prealloc_blob = NULL;
	ci->i_xattrs.dirty = false;
	ci->i_xattrs.index = RB_ROOT;
	ci->i_xattrs.count = 0;
	ci->i_xattrs.names_size = 0;
	ci->i_xattrs.vals_size = 0;
	ci->i_xattrs.version = 0;
	ci->i_xattrs.index_version = 0;

	ci->i_caps = RB_ROOT;
	ci->i_auth_cap = NULL;
	ci->i_dirty_caps = 0;
	ci->i_flushing_caps = 0;
	INIT_LIST_HEAD(&ci->i_dirty_item);
	INIT_LIST_HEAD(&ci->i_flushing_item);
	ci->i_prealloc_cap_flush = NULL;
	INIT_LIST_HEAD(&ci->i_cap_flush_list);
	init_waitqueue_head(&ci->i_cap_wq);
	ci->i_hold_caps_max = 0;
	INIT_LIST_HEAD(&ci->i_cap_delay_list);
	INIT_LIST_HEAD(&ci->i_cap_snaps);
	ci->i_head_snapc = NULL;
	ci->i_snap_caps = 0;

<<<<<<< HEAD
=======
	ci->i_last_rd = ci->i_last_wr = jiffies - 3600 * HZ;
>>>>>>> 24b8d41d
	for (i = 0; i < CEPH_FILE_MODE_BITS; i++)
		ci->i_nr_by_mode[i] = 0;

	mutex_init(&ci->i_truncate_mutex);
	ci->i_truncate_seq = 0;
	ci->i_truncate_size = 0;
	ci->i_truncate_pending = 0;

	ci->i_max_size = 0;
	ci->i_reported_size = 0;
	ci->i_wanted_max_size = 0;
	ci->i_requested_max_size = 0;

	ci->i_pin_ref = 0;
	ci->i_rd_ref = 0;
	ci->i_rdcache_ref = 0;
	ci->i_wr_ref = 0;
	ci->i_wb_ref = 0;
	ci->i_fx_ref = 0;
	ci->i_wrbuffer_ref = 0;
	ci->i_wrbuffer_ref_head = 0;
	atomic_set(&ci->i_filelock_ref, 0);
	atomic_set(&ci->i_shared_gen, 1);
	ci->i_rdcache_gen = 0;
	ci->i_rdcache_revoking = 0;

	INIT_LIST_HEAD(&ci->i_unsafe_dirops);
	INIT_LIST_HEAD(&ci->i_unsafe_iops);
	spin_lock_init(&ci->i_unsafe_lock);

	ci->i_snap_realm = NULL;
	INIT_LIST_HEAD(&ci->i_snap_realm_item);
	INIT_LIST_HEAD(&ci->i_snap_flush_item);

	INIT_WORK(&ci->i_work, ceph_inode_work);
	ci->i_work_mask = 0;
	memset(&ci->i_btime, '\0', sizeof(ci->i_btime));

	ceph_fscache_inode_init(ci);

	ci->i_meta_err = 0;

	return &ci->vfs_inode;
}

void ceph_free_inode(struct inode *inode)
{
	struct ceph_inode_info *ci = ceph_inode(inode);

	kfree(ci->i_symlink);
	kmem_cache_free(ceph_inode_cachep, ci);
}

void ceph_evict_inode(struct inode *inode)
{
	struct ceph_inode_info *ci = ceph_inode(inode);
	struct ceph_mds_client *mdsc = ceph_sb_to_mdsc(inode->i_sb);
	struct ceph_inode_frag *frag;
	struct rb_node *n;

	dout("evict_inode %p ino %llx.%llx\n", inode, ceph_vinop(inode));

	percpu_counter_dec(&mdsc->metric.total_inodes);

	truncate_inode_pages_final(&inode->i_data);
	clear_inode(inode);

	ceph_fscache_unregister_inode_cookie(ci);

	__ceph_remove_caps(ci);

	if (__ceph_has_any_quota(ci))
		ceph_adjust_quota_realms_count(inode, false);

	/*
	 * we may still have a snap_realm reference if there are stray
	 * caps in i_snap_caps.
	 */
	if (ci->i_snap_realm) {
		if (ceph_snap(inode) == CEPH_NOSNAP) {
			struct ceph_snap_realm *realm = ci->i_snap_realm;
			dout(" dropping residual ref to snap realm %p\n",
			     realm);
			spin_lock(&realm->inodes_with_caps_lock);
			list_del_init(&ci->i_snap_realm_item);
			ci->i_snap_realm = NULL;
			if (realm->ino == ci->i_vino.ino)
				realm->inode = NULL;
			spin_unlock(&realm->inodes_with_caps_lock);
			ceph_put_snap_realm(mdsc, realm);
		} else {
			ceph_put_snapid_map(mdsc, ci->i_snapid_map);
			ci->i_snap_realm = NULL;
		}
	}

	while ((n = rb_first(&ci->i_fragtree)) != NULL) {
		frag = rb_entry(n, struct ceph_inode_frag, node);
		rb_erase(n, &ci->i_fragtree);
		kfree(frag);
	}
	ci->i_fragtree_nsplits = 0;

	__ceph_destroy_xattrs(ci);
	if (ci->i_xattrs.blob)
		ceph_buffer_put(ci->i_xattrs.blob);
	if (ci->i_xattrs.prealloc_blob)
		ceph_buffer_put(ci->i_xattrs.prealloc_blob);

	ceph_put_string(rcu_dereference_raw(ci->i_layout.pool_ns));
<<<<<<< HEAD

	call_rcu(&inode->i_rcu, ceph_i_callback);
=======
	ceph_put_string(rcu_dereference_raw(ci->i_cached_layout.pool_ns));
>>>>>>> 24b8d41d
}

static inline blkcnt_t calc_inode_blocks(u64 size)
{
	return (size + (1<<9) - 1) >> 9;
}

void ceph_evict_inode(struct inode *inode)
{
	/* wait unsafe sync writes */
	ceph_sync_write_wait(inode);
	truncate_inode_pages_final(&inode->i_data);
	clear_inode(inode);
}

static inline blkcnt_t calc_inode_blocks(u64 size)
{
	return (size + (1<<9) - 1) >> 9;
}

/*
 * Helpers to fill in size, ctime, mtime, and atime.  We have to be
 * careful because either the client or MDS may have more up to date
 * info, depending on which capabilities are held, and whether
 * time_warp_seq or truncate_seq have increased.  (Ordinarily, mtime
 * and size are monotonically increasing, except when utimes() or
 * truncate() increments the corresponding _seq values.)
 */
int ceph_fill_file_size(struct inode *inode, int issued,
			u32 truncate_seq, u64 truncate_size, u64 size)
{
	struct ceph_inode_info *ci = ceph_inode(inode);
	int queue_trunc = 0;

	if (ceph_seq_cmp(truncate_seq, ci->i_truncate_seq) > 0 ||
	    (truncate_seq == ci->i_truncate_seq && size > inode->i_size)) {
		dout("size %lld -> %llu\n", inode->i_size, size);
		if (size > 0 && S_ISDIR(inode->i_mode)) {
			pr_err("fill_file_size non-zero size for directory\n");
			size = 0;
		}
		i_size_write(inode, size);
		inode->i_blocks = calc_inode_blocks(size);
		ci->i_reported_size = size;
		if (truncate_seq != ci->i_truncate_seq) {
			dout("truncate_seq %u -> %u\n",
			     ci->i_truncate_seq, truncate_seq);
			ci->i_truncate_seq = truncate_seq;

			/* the MDS should have revoked these caps */
			WARN_ON_ONCE(issued & (CEPH_CAP_FILE_EXCL |
					       CEPH_CAP_FILE_RD |
					       CEPH_CAP_FILE_WR |
					       CEPH_CAP_FILE_LAZYIO));
			/*
			 * If we hold relevant caps, or in the case where we're
			 * not the only client referencing this file and we
			 * don't hold those caps, then we need to check whether
			 * the file is either opened or mmaped
			 */
			if ((issued & (CEPH_CAP_FILE_CACHE|
				       CEPH_CAP_FILE_BUFFER)) ||
			    mapping_mapped(inode->i_mapping) ||
			    __ceph_is_file_opened(ci)) {
				ci->i_truncate_pending++;
				queue_trunc = 1;
			}
		}
	}
	if (ceph_seq_cmp(truncate_seq, ci->i_truncate_seq) >= 0 &&
	    ci->i_truncate_size != truncate_size) {
		dout("truncate_size %lld -> %llu\n", ci->i_truncate_size,
		     truncate_size);
		ci->i_truncate_size = truncate_size;
	}

	if (queue_trunc)
		ceph_fscache_invalidate(inode);

	return queue_trunc;
}

void ceph_fill_file_time(struct inode *inode, int issued,
			 u64 time_warp_seq, struct timespec64 *ctime,
			 struct timespec64 *mtime, struct timespec64 *atime)
{
	struct ceph_inode_info *ci = ceph_inode(inode);
	int warn = 0;

	if (issued & (CEPH_CAP_FILE_EXCL|
		      CEPH_CAP_FILE_WR|
		      CEPH_CAP_FILE_BUFFER|
		      CEPH_CAP_AUTH_EXCL|
		      CEPH_CAP_XATTR_EXCL)) {
		if (ci->i_version == 0 ||
		    timespec64_compare(ctime, &inode->i_ctime) > 0) {
			dout("ctime %lld.%09ld -> %lld.%09ld inc w/ cap\n",
			     inode->i_ctime.tv_sec, inode->i_ctime.tv_nsec,
			     ctime->tv_sec, ctime->tv_nsec);
			inode->i_ctime = *ctime;
		}
		if (ci->i_version == 0 ||
		    ceph_seq_cmp(time_warp_seq, ci->i_time_warp_seq) > 0) {
			/* the MDS did a utimes() */
			dout("mtime %lld.%09ld -> %lld.%09ld "
			     "tw %d -> %d\n",
			     inode->i_mtime.tv_sec, inode->i_mtime.tv_nsec,
			     mtime->tv_sec, mtime->tv_nsec,
			     ci->i_time_warp_seq, (int)time_warp_seq);

			inode->i_mtime = *mtime;
			inode->i_atime = *atime;
			ci->i_time_warp_seq = time_warp_seq;
		} else if (time_warp_seq == ci->i_time_warp_seq) {
			/* nobody did utimes(); take the max */
			if (timespec64_compare(mtime, &inode->i_mtime) > 0) {
				dout("mtime %lld.%09ld -> %lld.%09ld inc\n",
				     inode->i_mtime.tv_sec,
				     inode->i_mtime.tv_nsec,
				     mtime->tv_sec, mtime->tv_nsec);
				inode->i_mtime = *mtime;
			}
			if (timespec64_compare(atime, &inode->i_atime) > 0) {
				dout("atime %lld.%09ld -> %lld.%09ld inc\n",
				     inode->i_atime.tv_sec,
				     inode->i_atime.tv_nsec,
				     atime->tv_sec, atime->tv_nsec);
				inode->i_atime = *atime;
			}
		} else if (issued & CEPH_CAP_FILE_EXCL) {
			/* we did a utimes(); ignore mds values */
		} else {
			warn = 1;
		}
	} else {
		/* we have no write|excl caps; whatever the MDS says is true */
		if (ceph_seq_cmp(time_warp_seq, ci->i_time_warp_seq) >= 0) {
			inode->i_ctime = *ctime;
			inode->i_mtime = *mtime;
			inode->i_atime = *atime;
			ci->i_time_warp_seq = time_warp_seq;
		} else {
			warn = 1;
		}
	}
	if (warn) /* time_warp_seq shouldn't go backwards */
		dout("%p mds time_warp_seq %llu < %u\n",
		     inode, time_warp_seq, ci->i_time_warp_seq);
}

/*
 * Populate an inode based on info from mds.  May be called on new or
 * existing inodes.
 */
int ceph_fill_inode(struct inode *inode, struct page *locked_page,
		    struct ceph_mds_reply_info_in *iinfo,
		    struct ceph_mds_reply_dirfrag *dirinfo,
		    struct ceph_mds_session *session, int cap_fmode,
		    struct ceph_cap_reservation *caps_reservation)
{
	struct ceph_mds_client *mdsc = ceph_sb_to_mdsc(inode->i_sb);
	struct ceph_mds_reply_inode *info = iinfo->in;
	struct ceph_inode_info *ci = ceph_inode(inode);
	int issued, new_issued, info_caps;
	struct timespec64 mtime, atime, ctime;
	struct ceph_buffer *xattr_blob = NULL;
<<<<<<< HEAD
=======
	struct ceph_buffer *old_blob = NULL;
>>>>>>> 24b8d41d
	struct ceph_string *pool_ns = NULL;
	struct ceph_cap *new_cap = NULL;
	int err = 0;
	bool wake = false;
	bool queue_trunc = false;
	bool new_version = false;
	bool fill_inline = false;

	dout("%s %p ino %llx.%llx v %llu had %llu\n", __func__,
	     inode, ceph_vinop(inode), le64_to_cpu(info->version),
	     ci->i_version);

	info_caps = le32_to_cpu(info->cap.caps);

	/* prealloc new cap struct */
	if (info_caps && ceph_snap(inode) == CEPH_NOSNAP) {
		new_cap = ceph_get_cap(mdsc, caps_reservation);
		if (!new_cap)
			return -ENOMEM;
	}

	/*
	 * prealloc xattr data, if it looks like we'll need it.  only
	 * if len > 4 (meaning there are actually xattrs; the first 4
	 * bytes are the xattr count).
	 */
	if (iinfo->xattr_len > 4) {
		xattr_blob = ceph_buffer_new(iinfo->xattr_len, GFP_NOFS);
		if (!xattr_blob)
			pr_err("%s ENOMEM xattr blob %d bytes\n", __func__,
			       iinfo->xattr_len);
	}

	if (iinfo->pool_ns_len > 0)
		pool_ns = ceph_find_or_create_string(iinfo->pool_ns_data,
						     iinfo->pool_ns_len);

<<<<<<< HEAD
=======
	if (ceph_snap(inode) != CEPH_NOSNAP && !ci->i_snapid_map)
		ci->i_snapid_map = ceph_get_snapid_map(mdsc, ceph_snap(inode));

>>>>>>> 24b8d41d
	spin_lock(&ci->i_ceph_lock);

	/*
	 * provided version will be odd if inode value is projected,
	 * even if stable.  skip the update if we have newer stable
	 * info (ours>=theirs, e.g. due to racing mds replies), unless
	 * we are getting projected (unstable) info (in which case the
	 * version is odd, and we want ours>theirs).
	 *   us   them
	 *   2    2     skip
	 *   3    2     skip
	 *   3    3     update
	 */
	if (ci->i_version == 0 ||
	    ((info->cap.flags & CEPH_CAP_FLAG_AUTH) &&
	     le64_to_cpu(info->version) > (ci->i_version & ~1)))
		new_version = true;

	/* Update change_attribute */
	inode_set_max_iversion_raw(inode, iinfo->change_attr);

	__ceph_caps_issued(ci, &issued);
	issued |= __ceph_caps_dirty(ci);
	new_issued = ~issued & info_caps;

	/* update inode */
	inode->i_rdev = le32_to_cpu(info->rdev);
	/* directories have fl_stripe_unit set to zero */
	if (le32_to_cpu(info->layout.fl_stripe_unit))
		inode->i_blkbits =
			fls(le32_to_cpu(info->layout.fl_stripe_unit)) - 1;
	else
		inode->i_blkbits = CEPH_BLOCK_SHIFT;

	__ceph_update_quota(ci, iinfo->max_bytes, iinfo->max_files);

	if ((new_version || (new_issued & CEPH_CAP_AUTH_SHARED)) &&
	    (issued & CEPH_CAP_AUTH_EXCL) == 0) {
		inode->i_mode = le32_to_cpu(info->mode);
		inode->i_uid = make_kuid(&init_user_ns, le32_to_cpu(info->uid));
		inode->i_gid = make_kgid(&init_user_ns, le32_to_cpu(info->gid));
		dout("%p mode 0%o uid.gid %d.%d\n", inode, inode->i_mode,
		     from_kuid(&init_user_ns, inode->i_uid),
		     from_kgid(&init_user_ns, inode->i_gid));
		ceph_decode_timespec64(&ci->i_btime, &iinfo->btime);
		ceph_decode_timespec64(&ci->i_snap_btime, &iinfo->snap_btime);
	}

	if ((new_version || (new_issued & CEPH_CAP_LINK_SHARED)) &&
	    (issued & CEPH_CAP_LINK_EXCL) == 0)
		set_nlink(inode, le32_to_cpu(info->nlink));

	if (new_version || (new_issued & CEPH_CAP_ANY_RD)) {
		/* be careful with mtime, atime, size */
		ceph_decode_timespec64(&atime, &info->atime);
		ceph_decode_timespec64(&mtime, &info->mtime);
		ceph_decode_timespec64(&ctime, &info->ctime);
		ceph_fill_file_time(inode, issued,
				le32_to_cpu(info->time_warp_seq),
				&ctime, &mtime, &atime);
	}

	if (new_version || (info_caps & CEPH_CAP_FILE_SHARED)) {
		ci->i_files = le64_to_cpu(info->files);
		ci->i_subdirs = le64_to_cpu(info->subdirs);
	}

	if (new_version ||
	    (new_issued & (CEPH_CAP_ANY_FILE_RD | CEPH_CAP_ANY_FILE_WR))) {
		s64 old_pool = ci->i_layout.pool_id;
		struct ceph_string *old_ns;

		ceph_file_layout_from_legacy(&ci->i_layout, &info->layout);
		old_ns = rcu_dereference_protected(ci->i_layout.pool_ns,
					lockdep_is_held(&ci->i_ceph_lock));
		rcu_assign_pointer(ci->i_layout.pool_ns, pool_ns);

		if (ci->i_layout.pool_id != old_pool || pool_ns != old_ns)
			ci->i_ceph_flags &= ~CEPH_I_POOL_PERM;

		pool_ns = old_ns;

		queue_trunc = ceph_fill_file_size(inode, issued,
					le32_to_cpu(info->truncate_seq),
					le64_to_cpu(info->truncate_size),
					le64_to_cpu(info->size));
		/* only update max_size on auth cap */
		if ((info->cap.flags & CEPH_CAP_FLAG_AUTH) &&
		    ci->i_max_size != le64_to_cpu(info->max_size)) {
			dout("max_size %lld -> %llu\n", ci->i_max_size,
					le64_to_cpu(info->max_size));
			ci->i_max_size = le64_to_cpu(info->max_size);
		}
	}

	/* layout and rstat are not tracked by capability, update them if
	 * the inode info is from auth mds */
	if (new_version || (info->cap.flags & CEPH_CAP_FLAG_AUTH)) {
		if (S_ISDIR(inode->i_mode)) {
			ci->i_dir_layout = iinfo->dir_layout;
			ci->i_rbytes = le64_to_cpu(info->rbytes);
			ci->i_rfiles = le64_to_cpu(info->rfiles);
			ci->i_rsubdirs = le64_to_cpu(info->rsubdirs);
			ci->i_dir_pin = iinfo->dir_pin;
			ceph_decode_timespec64(&ci->i_rctime, &info->rctime);
		}
	}

	/* xattrs */
	/* note that if i_xattrs.len <= 4, i_xattrs.data will still be NULL. */
	if ((ci->i_xattrs.version == 0 || !(issued & CEPH_CAP_XATTR_EXCL))  &&
	    le64_to_cpu(info->xattr_version) > ci->i_xattrs.version) {
		if (ci->i_xattrs.blob)
			old_blob = ci->i_xattrs.blob;
		ci->i_xattrs.blob = xattr_blob;
		if (xattr_blob)
			memcpy(ci->i_xattrs.blob->vec.iov_base,
			       iinfo->xattr_data, iinfo->xattr_len);
		ci->i_xattrs.version = le64_to_cpu(info->xattr_version);
		ceph_forget_all_cached_acls(inode);
		ceph_security_invalidate_secctx(inode);
		xattr_blob = NULL;
	}

	/* finally update i_version */
	if (le64_to_cpu(info->version) > ci->i_version)
		ci->i_version = le64_to_cpu(info->version);

	inode->i_mapping->a_ops = &ceph_aops;

	switch (inode->i_mode & S_IFMT) {
	case S_IFIFO:
	case S_IFBLK:
	case S_IFCHR:
	case S_IFSOCK:
		inode->i_blkbits = PAGE_SHIFT;
		init_special_inode(inode, inode->i_mode, inode->i_rdev);
		inode->i_op = &ceph_file_iops;
		break;
	case S_IFREG:
		inode->i_op = &ceph_file_iops;
		inode->i_fop = &ceph_file_fops;
		break;
	case S_IFLNK:
		inode->i_op = &ceph_symlink_iops;
		if (!ci->i_symlink) {
			u32 symlen = iinfo->symlink_len;
			char *sym;

			spin_unlock(&ci->i_ceph_lock);

			if (symlen != i_size_read(inode)) {
<<<<<<< HEAD
				pr_err("fill_inode %llx.%llx BAD symlink "
					"size %lld\n", ceph_vinop(inode),
=======
				pr_err("%s %llx.%llx BAD symlink "
					"size %lld\n", __func__,
					ceph_vinop(inode),
>>>>>>> 24b8d41d
					i_size_read(inode));
				i_size_write(inode, symlen);
				inode->i_blocks = calc_inode_blocks(symlen);
			}

			err = -ENOMEM;
			sym = kstrndup(iinfo->symlink, symlen, GFP_NOFS);
			if (!sym)
				goto out;

			spin_lock(&ci->i_ceph_lock);
			if (!ci->i_symlink)
				ci->i_symlink = sym;
			else
				kfree(sym); /* lost a race */
		}
		inode->i_link = ci->i_symlink;
		break;
	case S_IFDIR:
		inode->i_op = &ceph_dir_iops;
		inode->i_fop = &ceph_dir_fops;
		break;
	default:
		pr_err("%s %llx.%llx BAD mode 0%o\n", __func__,
		       ceph_vinop(inode), inode->i_mode);
	}

	/* were we issued a capability? */
	if (info_caps) {
		if (ceph_snap(inode) == CEPH_NOSNAP) {
			ceph_add_cap(inode, session,
				     le64_to_cpu(info->cap.cap_id),
				     info_caps,
				     le32_to_cpu(info->cap.wanted),
				     le32_to_cpu(info->cap.seq),
				     le32_to_cpu(info->cap.mseq),
				     le64_to_cpu(info->cap.realm),
				     info->cap.flags, &new_cap);

			/* set dir completion flag? */
			if (S_ISDIR(inode->i_mode) &&
			    ci->i_files == 0 && ci->i_subdirs == 0 &&
			    (info_caps & CEPH_CAP_FILE_SHARED) &&
			    (issued & CEPH_CAP_FILE_EXCL) == 0 &&
			    !__ceph_dir_is_complete(ci)) {
				dout(" marking %p complete (empty)\n", inode);
				i_size_write(inode, 0);
				__ceph_dir_set_complete(ci,
					atomic64_read(&ci->i_release_count),
					atomic64_read(&ci->i_ordered_count));
			}

			wake = true;
		} else {
			dout(" %p got snap_caps %s\n", inode,
			     ceph_cap_string(info_caps));
			ci->i_snap_caps |= info_caps;
		}
	}

	if (iinfo->inline_version > 0 &&
	    iinfo->inline_version >= ci->i_inline_version) {
		int cache_caps = CEPH_CAP_FILE_CACHE | CEPH_CAP_FILE_LAZYIO;
		ci->i_inline_version = iinfo->inline_version;
		if (ci->i_inline_version != CEPH_INLINE_NONE &&
		    (locked_page || (info_caps & cache_caps)))
			fill_inline = true;
	}

	if (cap_fmode >= 0) {
		if (!info_caps)
			pr_warn("mds issued no caps on %llx.%llx\n",
				ceph_vinop(inode));
		__ceph_touch_fmode(ci, mdsc, cap_fmode);
	}

	spin_unlock(&ci->i_ceph_lock);

	if (fill_inline)
		ceph_fill_inline_data(inode, locked_page,
				      iinfo->inline_data, iinfo->inline_len);

	if (wake)
		wake_up_all(&ci->i_cap_wq);

	/* queue truncate if we saw i_size decrease */
	if (queue_trunc)
		ceph_queue_vmtruncate(inode);

	/* populate frag tree */
	if (S_ISDIR(inode->i_mode))
		ceph_fill_fragtree(inode, &info->fragtree, dirinfo);

	/* update delegation info? */
	if (dirinfo)
		ceph_fill_dirfrag(inode, dirinfo);

	err = 0;
out:
	if (new_cap)
		ceph_put_cap(mdsc, new_cap);
<<<<<<< HEAD
	if (xattr_blob)
		ceph_buffer_put(xattr_blob);
=======
	ceph_buffer_put(old_blob);
	ceph_buffer_put(xattr_blob);
>>>>>>> 24b8d41d
	ceph_put_string(pool_ns);
	return err;
}

/*
 * caller should hold session s_mutex and dentry->d_lock.
 */
static void __update_dentry_lease(struct inode *dir, struct dentry *dentry,
				  struct ceph_mds_reply_lease *lease,
				  struct ceph_mds_session *session,
				  unsigned long from_time,
				  struct ceph_mds_session **old_lease_session)
{
	struct ceph_dentry_info *di = ceph_dentry(dentry);
	unsigned mask = le16_to_cpu(lease->mask);
	long unsigned duration = le32_to_cpu(lease->duration_ms);
	long unsigned ttl = from_time + (duration * HZ) / 1000;
	long unsigned half_ttl = from_time + (duration * HZ / 2) / 1000;

	dout("update_dentry_lease %p duration %lu ms ttl %lu\n",
	     dentry, duration, ttl);

	/* only track leases on regular dentries */
	if (ceph_snap(dir) != CEPH_NOSNAP)
		return;

	if (mask & CEPH_LEASE_PRIMARY_LINK)
		di->flags |= CEPH_DENTRY_PRIMARY_LINK;
	else
		di->flags &= ~CEPH_DENTRY_PRIMARY_LINK;

<<<<<<< HEAD
	if (di->lease_gen == session->s_cap_gen &&
	    time_before(ttl, di->time))
		goto out_unlock;  /* we already have a newer lease. */
=======
	di->lease_shared_gen = atomic_read(&ceph_inode(dir)->i_shared_gen);
	if (!(mask & CEPH_LEASE_VALID)) {
		__ceph_dentry_dir_lease_touch(di);
		return;
	}
>>>>>>> 24b8d41d

	if (di->lease_gen == session->s_cap_gen &&
	    time_before(ttl, di->time))
		return;  /* we already have a newer lease. */

	if (di->lease_session && di->lease_session != session) {
		*old_lease_session = di->lease_session;
		di->lease_session = NULL;
	}

	if (!di->lease_session)
		di->lease_session = ceph_get_mds_session(session);
	di->lease_gen = session->s_cap_gen;
	di->lease_seq = le32_to_cpu(lease->seq);
	di->lease_renew_after = half_ttl;
	di->lease_renew_from = 0;
	di->time = ttl;
<<<<<<< HEAD
=======

	__ceph_dentry_lease_touch(di);
}

static inline void update_dentry_lease(struct inode *dir, struct dentry *dentry,
					struct ceph_mds_reply_lease *lease,
					struct ceph_mds_session *session,
					unsigned long from_time)
{
	struct ceph_mds_session *old_lease_session = NULL;
	spin_lock(&dentry->d_lock);
	__update_dentry_lease(dir, dentry, lease, session, from_time,
			      &old_lease_session);
	spin_unlock(&dentry->d_lock);
	if (old_lease_session)
		ceph_put_mds_session(old_lease_session);
}

/*
 * update dentry lease without having parent inode locked
 */
static void update_dentry_lease_careful(struct dentry *dentry,
					struct ceph_mds_reply_lease *lease,
					struct ceph_mds_session *session,
					unsigned long from_time,
					char *dname, u32 dname_len,
					struct ceph_vino *pdvino,
					struct ceph_vino *ptvino)

{
	struct inode *dir;
	struct ceph_mds_session *old_lease_session = NULL;

	spin_lock(&dentry->d_lock);
	/* make sure dentry's name matches target */
	if (dentry->d_name.len != dname_len ||
	    memcmp(dentry->d_name.name, dname, dname_len))
		goto out_unlock;

	dir = d_inode(dentry->d_parent);
	/* make sure parent matches dvino */
	if (!ceph_ino_compare(dir, pdvino))
		goto out_unlock;

	/* make sure dentry's inode matches target. NULL ptvino means that
	 * we expect a negative dentry */
	if (ptvino) {
		if (d_really_is_negative(dentry))
			goto out_unlock;
		if (!ceph_ino_compare(d_inode(dentry), ptvino))
			goto out_unlock;
	} else {
		if (d_really_is_positive(dentry))
			goto out_unlock;
	}

	__update_dentry_lease(dir, dentry, lease, session,
			      from_time, &old_lease_session);
>>>>>>> 24b8d41d
out_unlock:
	spin_unlock(&dentry->d_lock);
	if (old_lease_session)
		ceph_put_mds_session(old_lease_session);
}

/*
 * splice a dentry to an inode.
 * caller must hold directory i_mutex for this to be safe.
 */
static int splice_dentry(struct dentry **pdn, struct inode *in)
{
	struct dentry *dn = *pdn;
	struct dentry *realdn;

	BUG_ON(d_inode(dn));

	if (S_ISDIR(in->i_mode)) {
		/* If inode is directory, d_splice_alias() below will remove
		 * 'realdn' from its origin parent. We need to ensure that
		 * origin parent's readdir cache will not reference 'realdn'
		 */
		realdn = d_find_any_alias(in);
		if (realdn) {
			struct ceph_dentry_info *di = ceph_dentry(realdn);
			spin_lock(&realdn->d_lock);

			realdn->d_op->d_prune(realdn);

			di->time = jiffies;
			di->lease_shared_gen = 0;
			di->offset = 0;

			spin_unlock(&realdn->d_lock);
			dput(realdn);
		}
	}

	/* dn must be unhashed */
	if (!d_unhashed(dn))
		d_drop(dn);
	realdn = d_splice_alias(in, dn);
	if (IS_ERR(realdn)) {
		pr_err("splice_dentry error %ld %p inode %p ino %llx.%llx\n",
		       PTR_ERR(realdn), dn, in, ceph_vinop(in));
		return PTR_ERR(realdn);
	}

	if (realdn) {
		dout("dn %p (%d) spliced with %p (%d) "
		     "inode %p ino %llx.%llx\n",
		     dn, d_count(dn),
		     realdn, d_count(realdn),
		     d_inode(realdn), ceph_vinop(d_inode(realdn)));
		dput(dn);
		*pdn = realdn;
	} else {
		BUG_ON(!ceph_dentry(dn));
		dout("dn %p attached to %p ino %llx.%llx\n",
		     dn, d_inode(dn), ceph_vinop(d_inode(dn)));
	}
	return 0;
}

/*
 * Incorporate results into the local cache.  This is either just
 * one inode, or a directory, dentry, and possibly linked-to inode (e.g.,
 * after a lookup).
 *
 * A reply may contain
 *         a directory inode along with a dentry.
 *  and/or a target inode
 *
 * Called with snap_rwsem (read).
 */
int ceph_fill_trace(struct super_block *sb, struct ceph_mds_request *req)
{
	struct ceph_mds_session *session = req->r_session;
	struct ceph_mds_reply_info_parsed *rinfo = &req->r_reply_info;
	struct inode *in = NULL;
	struct ceph_vino tvino, dvino;
	struct ceph_fs_client *fsc = ceph_sb_to_client(sb);
	int err = 0;

	dout("fill_trace %p is_dentry %d is_target %d\n", req,
	     rinfo->head->is_dentry, rinfo->head->is_target);

	if (!rinfo->head->is_target && !rinfo->head->is_dentry) {
		dout("fill_trace reply is empty!\n");
		if (rinfo->head->result == 0 && req->r_parent)
			ceph_invalidate_dir_request(req);
		return 0;
	}

	if (rinfo->head->is_dentry) {
		struct inode *dir = req->r_parent;

		if (dir) {
			err = ceph_fill_inode(dir, NULL, &rinfo->diri,
					      rinfo->dirfrag, session, -1,
					      &req->r_caps_reservation);
			if (err < 0)
				goto done;
		} else {
			WARN_ON_ONCE(1);
		}

		if (dir && req->r_op == CEPH_MDS_OP_LOOKUPNAME &&
		    test_bit(CEPH_MDS_R_PARENT_LOCKED, &req->r_req_flags) &&
		    !test_bit(CEPH_MDS_R_ABORTED, &req->r_req_flags)) {
			struct qstr dname;
			struct dentry *dn, *parent;

			BUG_ON(!rinfo->head->is_target);
			BUG_ON(req->r_dentry);

			parent = d_find_any_alias(dir);
			BUG_ON(!parent);

			dname.name = rinfo->dname;
			dname.len = rinfo->dname_len;
			dname.hash = full_name_hash(parent, dname.name, dname.len);
<<<<<<< HEAD
			vino.ino = le64_to_cpu(rinfo->targeti.in->ino);
			vino.snap = le64_to_cpu(rinfo->targeti.in->snapid);
=======
			tvino.ino = le64_to_cpu(rinfo->targeti.in->ino);
			tvino.snap = le64_to_cpu(rinfo->targeti.in->snapid);
>>>>>>> 24b8d41d
retry_lookup:
			dn = d_lookup(parent, &dname);
			dout("d_lookup on parent=%p name=%.*s got %p\n",
			     parent, dname.len, dname.name, dn);

			if (!dn) {
				dn = d_alloc(parent, &dname);
				dout("d_alloc %p '%.*s' = %p\n", parent,
				     dname.len, dname.name, dn);
				if (!dn) {
					dput(parent);
					err = -ENOMEM;
					goto done;
				}
				err = 0;
			} else if (d_really_is_positive(dn) &&
				   (ceph_ino(d_inode(dn)) != tvino.ino ||
				    ceph_snap(d_inode(dn)) != tvino.snap)) {
				dout(" dn %p points to wrong inode %p\n",
				     dn, d_inode(dn));
				ceph_dir_clear_ordered(dir);
				d_delete(dn);
				dput(dn);
				goto retry_lookup;
			}

			req->r_dentry = dn;
			dput(parent);
		}
	}

	if (rinfo->head->is_target) {
		tvino.ino = le64_to_cpu(rinfo->targeti.in->ino);
		tvino.snap = le64_to_cpu(rinfo->targeti.in->snapid);

		in = ceph_get_inode(sb, tvino);
		if (IS_ERR(in)) {
			err = PTR_ERR(in);
			goto done;
		}

		err = ceph_fill_inode(in, req->r_locked_page, &rinfo->targeti,
				NULL, session,
				(!test_bit(CEPH_MDS_R_ABORTED, &req->r_req_flags) &&
				 !test_bit(CEPH_MDS_R_ASYNC, &req->r_req_flags) &&
				 rinfo->head->result == 0) ?  req->r_fmode : -1,
				&req->r_caps_reservation);
		if (err < 0) {
			pr_err("ceph_fill_inode badness %p %llx.%llx\n",
				in, ceph_vinop(in));
			if (in->i_state & I_NEW)
				discard_new_inode(in);
			goto done;
		}
		req->r_target_inode = in;
		if (in->i_state & I_NEW)
			unlock_new_inode(in);
	}

	/*
	 * ignore null lease/binding on snapdir ENOENT, or else we
	 * will have trouble splicing in the virtual snapdir later
	 */
	if (rinfo->head->is_dentry &&
            !test_bit(CEPH_MDS_R_ABORTED, &req->r_req_flags) &&
	    test_bit(CEPH_MDS_R_PARENT_LOCKED, &req->r_req_flags) &&
	    (rinfo->head->is_target || strncmp(req->r_dentry->d_name.name,
					       fsc->mount_options->snapdir_name,
					       req->r_dentry->d_name.len))) {
		/*
		 * lookup link rename   : null -> possibly existing inode
		 * mknod symlink mkdir  : null -> new inode
		 * unlink               : linked -> null
		 */
		struct inode *dir = req->r_parent;
		struct dentry *dn = req->r_dentry;
		bool have_dir_cap, have_lease;

		BUG_ON(!dn);
		BUG_ON(!dir);
		BUG_ON(d_inode(dn->d_parent) != dir);

		dvino.ino = le64_to_cpu(rinfo->diri.in->ino);
		dvino.snap = le64_to_cpu(rinfo->diri.in->snapid);

		BUG_ON(ceph_ino(dir) != dvino.ino);
		BUG_ON(ceph_snap(dir) != dvino.snap);

		/* do we have a lease on the whole dir? */
		have_dir_cap =
			(le32_to_cpu(rinfo->diri.in->cap.caps) &
			 CEPH_CAP_FILE_SHARED);

		/* do we have a dn lease? */
		have_lease = have_dir_cap ||
			le32_to_cpu(rinfo->dlease->duration_ms);
		if (!have_lease)
			dout("fill_trace  no dentry lease or dir cap\n");

		/* rename? */
		if (req->r_old_dentry && req->r_op == CEPH_MDS_OP_RENAME) {
			struct inode *olddir = req->r_old_dentry_dir;
			BUG_ON(!olddir);

			dout(" src %p '%pd' dst %p '%pd'\n",
			     req->r_old_dentry,
			     req->r_old_dentry,
			     dn, dn);
			dout("fill_trace doing d_move %p -> %p\n",
			     req->r_old_dentry, dn);

			/* d_move screws up sibling dentries' offsets */
			ceph_dir_clear_ordered(dir);
			ceph_dir_clear_ordered(olddir);

			d_move(req->r_old_dentry, dn);
			dout(" src %p '%pd' dst %p '%pd'\n",
			     req->r_old_dentry,
			     req->r_old_dentry,
			     dn, dn);

			/* ensure target dentry is invalidated, despite
			   rehashing bug in vfs_rename_dir */
			ceph_invalidate_dentry_lease(dn);

			dout("dn %p gets new offset %lld\n", req->r_old_dentry,
			     ceph_dentry(req->r_old_dentry)->offset);

			/* swap r_dentry and r_old_dentry in case that
			 * splice_dentry() gets called later. This is safe
			 * because no other place will use them */
			req->r_dentry = req->r_old_dentry;
			req->r_old_dentry = dn;
			dn = req->r_dentry;
		}

		/* null dentry? */
		if (!rinfo->head->is_target) {
			dout("fill_trace null dentry\n");
			if (d_really_is_positive(dn)) {
				dout("d_delete %p\n", dn);
				ceph_dir_clear_ordered(dir);
				d_delete(dn);
			} else if (have_lease) {
				if (d_unhashed(dn))
					d_add(dn, NULL);
				update_dentry_lease(dir, dn,
						    rinfo->dlease, session,
						    req->r_request_started);
			}
			goto done;
		}

		/* attach proper inode */
		if (d_really_is_negative(dn)) {
			ceph_dir_clear_ordered(dir);
			ihold(in);
			err = splice_dentry(&req->r_dentry, in);
			if (err < 0)
				goto done;
			dn = req->r_dentry;  /* may have spliced */
		} else if (d_really_is_positive(dn) && d_inode(dn) != in) {
			dout(" %p links to %p %llx.%llx, not %llx.%llx\n",
			     dn, d_inode(dn), ceph_vinop(d_inode(dn)),
			     ceph_vinop(in));
			d_invalidate(dn);
			have_lease = false;
		}

		if (have_lease) {
			update_dentry_lease(dir, dn,
					    rinfo->dlease, session,
					    req->r_request_started);
		}
		dout(" final dn %p\n", dn);
	} else if ((req->r_op == CEPH_MDS_OP_LOOKUPSNAP ||
		    req->r_op == CEPH_MDS_OP_MKSNAP) &&
	           test_bit(CEPH_MDS_R_PARENT_LOCKED, &req->r_req_flags) &&
		   !test_bit(CEPH_MDS_R_ABORTED, &req->r_req_flags)) {
		struct inode *dir = req->r_parent;

		/* fill out a snapdir LOOKUPSNAP dentry */
		BUG_ON(!dir);
		BUG_ON(ceph_snap(dir) != CEPH_SNAPDIR);
		BUG_ON(!req->r_dentry);
		dout(" linking snapped dir %p to dn %p\n", in, req->r_dentry);
		ceph_dir_clear_ordered(dir);
		ihold(in);
		err = splice_dentry(&req->r_dentry, in);
		if (err < 0)
			goto done;
	} else if (rinfo->head->is_dentry && req->r_dentry) {
		/* parent inode is not locked, be carefull */
		struct ceph_vino *ptvino = NULL;
		dvino.ino = le64_to_cpu(rinfo->diri.in->ino);
		dvino.snap = le64_to_cpu(rinfo->diri.in->snapid);
		if (rinfo->head->is_target) {
			tvino.ino = le64_to_cpu(rinfo->targeti.in->ino);
			tvino.snap = le64_to_cpu(rinfo->targeti.in->snapid);
			ptvino = &tvino;
		}
		update_dentry_lease_careful(req->r_dentry, rinfo->dlease,
					    session, req->r_request_started,
					    rinfo->dname, rinfo->dname_len,
					    &dvino, ptvino);
	}
done:
	dout("fill_trace done err=%d\n", err);
	return err;
}

/*
 * Prepopulate our cache with readdir results, leases, etc.
 */
static int readdir_prepopulate_inodes_only(struct ceph_mds_request *req,
					   struct ceph_mds_session *session)
{
	struct ceph_mds_reply_info_parsed *rinfo = &req->r_reply_info;
	int i, err = 0;

	for (i = 0; i < rinfo->dir_nr; i++) {
		struct ceph_mds_reply_dir_entry *rde = rinfo->dir_entries + i;
		struct ceph_vino vino;
		struct inode *in;
		int rc;

		vino.ino = le64_to_cpu(rde->inode.in->ino);
		vino.snap = le64_to_cpu(rde->inode.in->snapid);

		in = ceph_get_inode(req->r_dentry->d_sb, vino);
		if (IS_ERR(in)) {
			err = PTR_ERR(in);
			dout("new_inode badness got %d\n", err);
			continue;
		}
<<<<<<< HEAD
		rc = fill_inode(in, NULL, &rde->inode, NULL, session,
				req->r_request_started, -1,
				&req->r_caps_reservation);
=======
		rc = ceph_fill_inode(in, NULL, &rde->inode, NULL, session,
				     -1, &req->r_caps_reservation);
>>>>>>> 24b8d41d
		if (rc < 0) {
			pr_err("ceph_fill_inode badness on %p got %d\n",
			       in, rc);
			err = rc;
<<<<<<< HEAD
		}
		iput(in);
=======
			if (in->i_state & I_NEW) {
				ihold(in);
				discard_new_inode(in);
			}
		} else if (in->i_state & I_NEW) {
			unlock_new_inode(in);
		}

		/* avoid calling iput_final() in mds dispatch threads */
		ceph_async_iput(in);
>>>>>>> 24b8d41d
	}

	return err;
}

void ceph_readdir_cache_release(struct ceph_readdir_cache_control *ctl)
{
	if (ctl->page) {
		kunmap(ctl->page);
		put_page(ctl->page);
		ctl->page = NULL;
	}
}

static int fill_readdir_cache(struct inode *dir, struct dentry *dn,
			      struct ceph_readdir_cache_control *ctl,
			      struct ceph_mds_request *req)
{
	struct ceph_inode_info *ci = ceph_inode(dir);
	unsigned nsize = PAGE_SIZE / sizeof(struct dentry*);
	unsigned idx = ctl->index % nsize;
	pgoff_t pgoff = ctl->index / nsize;

	if (!ctl->page || pgoff != page_index(ctl->page)) {
		ceph_readdir_cache_release(ctl);
		if (idx == 0)
			ctl->page = grab_cache_page(&dir->i_data, pgoff);
		else
			ctl->page = find_lock_page(&dir->i_data, pgoff);
		if (!ctl->page) {
			ctl->index = -1;
			return idx == 0 ? -ENOMEM : 0;
		}
		/* reading/filling the cache are serialized by
		 * i_mutex, no need to use page lock */
		unlock_page(ctl->page);
		ctl->dentries = kmap(ctl->page);
		if (idx == 0)
			memset(ctl->dentries, 0, PAGE_SIZE);
	}

	if (req->r_dir_release_cnt == atomic64_read(&ci->i_release_count) &&
	    req->r_dir_ordered_cnt == atomic64_read(&ci->i_ordered_count)) {
		dout("readdir cache dn %p idx %d\n", dn, ctl->index);
		ctl->dentries[idx] = dn;
		ctl->index++;
	} else {
		dout("disable readdir cache\n");
		ctl->index = -1;
	}
	return 0;
}

int ceph_readdir_prepopulate(struct ceph_mds_request *req,
			     struct ceph_mds_session *session)
{
	struct dentry *parent = req->r_dentry;
	struct ceph_inode_info *ci = ceph_inode(d_inode(parent));
	struct ceph_mds_reply_info_parsed *rinfo = &req->r_reply_info;
	struct qstr dname;
	struct dentry *dn;
	struct inode *in;
	int err = 0, skipped = 0, ret, i;
	struct ceph_mds_request_head *rhead = req->r_request->front.iov_base;
	u32 frag = le32_to_cpu(rhead->args.readdir.frag);
	u32 last_hash = 0;
	u32 fpos_offset;
	struct ceph_readdir_cache_control cache_ctl = {};

	if (test_bit(CEPH_MDS_R_ABORTED, &req->r_req_flags))
		return readdir_prepopulate_inodes_only(req, session);

<<<<<<< HEAD
	if (rinfo->hash_order && req->r_path2) {
		last_hash = ceph_str_hash(ci->i_dir_layout.dl_dir_hash,
					  req->r_path2, strlen(req->r_path2));
		last_hash = ceph_frag_value(last_hash);
=======
	if (rinfo->hash_order) {
		if (req->r_path2) {
			last_hash = ceph_str_hash(ci->i_dir_layout.dl_dir_hash,
						  req->r_path2,
						  strlen(req->r_path2));
			last_hash = ceph_frag_value(last_hash);
		} else if (rinfo->offset_hash) {
			/* mds understands offset_hash */
			WARN_ON_ONCE(req->r_readdir_offset != 2);
			last_hash = le32_to_cpu(rhead->args.readdir.offset_hash);
		}
>>>>>>> 24b8d41d
	}

	if (rinfo->dir_dir &&
	    le32_to_cpu(rinfo->dir_dir->frag) != frag) {
		dout("readdir_prepopulate got new frag %x -> %x\n",
		     frag, le32_to_cpu(rinfo->dir_dir->frag));
		frag = le32_to_cpu(rinfo->dir_dir->frag);
		if (!rinfo->hash_order)
			req->r_readdir_offset = 2;
	}

	if (le32_to_cpu(rinfo->head->op) == CEPH_MDS_OP_LSSNAP) {
		dout("readdir_prepopulate %d items under SNAPDIR dn %p\n",
		     rinfo->dir_nr, parent);
	} else {
		dout("readdir_prepopulate %d items under dn %p\n",
		     rinfo->dir_nr, parent);
		if (rinfo->dir_dir)
			ceph_fill_dirfrag(d_inode(parent), rinfo->dir_dir);

<<<<<<< HEAD
	if (ceph_frag_is_leftmost(frag) && req->r_readdir_offset == 2 &&
	    !(rinfo->hash_order && req->r_path2)) {
		/* note dir version at start of readdir so we can tell
		 * if any dentries get dropped */
		req->r_dir_release_cnt = atomic64_read(&ci->i_release_count);
		req->r_dir_ordered_cnt = atomic64_read(&ci->i_ordered_count);
		req->r_readdir_cache_idx = 0;
=======
		if (ceph_frag_is_leftmost(frag) &&
		    req->r_readdir_offset == 2 &&
		    !(rinfo->hash_order && last_hash)) {
			/* note dir version at start of readdir so we can
			 * tell if any dentries get dropped */
			req->r_dir_release_cnt =
				atomic64_read(&ci->i_release_count);
			req->r_dir_ordered_cnt =
				atomic64_read(&ci->i_ordered_count);
			req->r_readdir_cache_idx = 0;
		}
>>>>>>> 24b8d41d
	}

	cache_ctl.index = req->r_readdir_cache_idx;
	fpos_offset = req->r_readdir_offset;

	/* FIXME: release caps/leases if error occurs */
	for (i = 0; i < rinfo->dir_nr; i++) {
		struct ceph_mds_reply_dir_entry *rde = rinfo->dir_entries + i;
<<<<<<< HEAD
		struct ceph_vino vino;
=======
		struct ceph_vino tvino;
>>>>>>> 24b8d41d

		dname.name = rde->name;
		dname.len = rde->name_len;
		dname.hash = full_name_hash(parent, dname.name, dname.len);

<<<<<<< HEAD
		vino.ino = le64_to_cpu(rde->inode.in->ino);
		vino.snap = le64_to_cpu(rde->inode.in->snapid);
=======
		tvino.ino = le64_to_cpu(rde->inode.in->ino);
		tvino.snap = le64_to_cpu(rde->inode.in->snapid);
>>>>>>> 24b8d41d

		if (rinfo->hash_order) {
			u32 hash = ceph_str_hash(ci->i_dir_layout.dl_dir_hash,
						 rde->name, rde->name_len);
			hash = ceph_frag_value(hash);
			if (hash != last_hash)
				fpos_offset = 2;
			last_hash = hash;
			rde->offset = ceph_make_fpos(hash, fpos_offset++, true);
		} else {
			rde->offset = ceph_make_fpos(frag, fpos_offset++, false);
		}

retry_lookup:
		dn = d_lookup(parent, &dname);
		dout("d_lookup on parent=%p name=%.*s got %p\n",
		     parent, dname.len, dname.name, dn);

		if (!dn) {
			dn = d_alloc(parent, &dname);
			dout("d_alloc %p '%.*s' = %p\n", parent,
			     dname.len, dname.name, dn);
			if (!dn) {
				dout("d_alloc badness\n");
				err = -ENOMEM;
				goto out;
			}
		} else if (d_really_is_positive(dn) &&
			   (ceph_ino(d_inode(dn)) != tvino.ino ||
			    ceph_snap(d_inode(dn)) != tvino.snap)) {
			struct ceph_dentry_info *di = ceph_dentry(dn);
			dout(" dn %p points to wrong inode %p\n",
			     dn, d_inode(dn));

			spin_lock(&dn->d_lock);
			if (di->offset > 0 &&
			    di->lease_shared_gen ==
			    atomic_read(&ci->i_shared_gen)) {
				__ceph_dir_clear_ordered(ci);
				di->offset = 0;
			}
			spin_unlock(&dn->d_lock);

			d_delete(dn);
			dput(dn);
			goto retry_lookup;
		}

		/* inode */
		if (d_really_is_positive(dn)) {
			in = d_inode(dn);
		} else {
			in = ceph_get_inode(parent->d_sb, tvino);
			if (IS_ERR(in)) {
				dout("new_inode badness\n");
				d_drop(dn);
				dput(dn);
				err = PTR_ERR(in);
				goto out;
			}
		}

<<<<<<< HEAD
		ret = fill_inode(in, NULL, &rde->inode, NULL, session,
				 req->r_request_started, -1,
				 &req->r_caps_reservation);
=======
		ret = ceph_fill_inode(in, NULL, &rde->inode, NULL, session,
				      -1, &req->r_caps_reservation);
>>>>>>> 24b8d41d
		if (ret < 0) {
			pr_err("ceph_fill_inode badness on %p\n", in);
			if (d_really_is_negative(dn)) {
				/* avoid calling iput_final() in mds
				 * dispatch threads */
				if (in->i_state & I_NEW) {
					ihold(in);
					discard_new_inode(in);
				}
				ceph_async_iput(in);
			}
			d_drop(dn);
			err = ret;
			goto next_item;
		}
		if (in->i_state & I_NEW)
			unlock_new_inode(in);

		if (d_really_is_negative(dn)) {
			if (ceph_security_xattr_deadlock(in)) {
				dout(" skip splicing dn %p to inode %p"
				     " (security xattr deadlock)\n", dn, in);
				ceph_async_iput(in);
				skipped++;
				goto next_item;
			}

			err = splice_dentry(&dn, in);
			if (err < 0)
				goto next_item;
		}

		ceph_dentry(dn)->offset = rde->offset;

<<<<<<< HEAD
		update_dentry_lease(dn, rde->lease, req->r_session,
=======
		update_dentry_lease(d_inode(parent), dn,
				    rde->lease, req->r_session,
>>>>>>> 24b8d41d
				    req->r_request_started);

		if (err == 0 && skipped == 0 && cache_ctl.index >= 0) {
			ret = fill_readdir_cache(d_inode(parent), dn,
						 &cache_ctl, req);
			if (ret < 0)
				err = ret;
		}
next_item:
		dput(dn);
	}
out:
	if (err == 0 && skipped == 0) {
		set_bit(CEPH_MDS_R_DID_PREPOPULATE, &req->r_req_flags);
		req->r_readdir_cache_idx = cache_ctl.index;
	}
	ceph_readdir_cache_release(&cache_ctl);
	dout("readdir_prepopulate done\n");
	return err;
}

bool ceph_inode_set_size(struct inode *inode, loff_t size)
{
	struct ceph_inode_info *ci = ceph_inode(inode);
	bool ret;

	spin_lock(&ci->i_ceph_lock);
	dout("set_size %p %llu -> %llu\n", inode, inode->i_size, size);
	i_size_write(inode, size);
	inode->i_blocks = calc_inode_blocks(size);

	ret = __ceph_should_report_size(ci);

	spin_unlock(&ci->i_ceph_lock);
	return ret;
}

/*
 * Put reference to inode, but avoid calling iput_final() in current thread.
 * iput_final() may wait for reahahead pages. The wait can cause deadlock in
 * some contexts.
 */
void ceph_async_iput(struct inode *inode)
{
	if (!inode)
		return;
	for (;;) {
		if (atomic_add_unless(&inode->i_count, -1, 1))
			break;
		if (queue_work(ceph_inode_to_client(inode)->inode_wq,
			       &ceph_inode(inode)->i_work))
			break;
		/* queue work failed, i_count must be at least 2 */
	}
}

/*
 * Write back inode data in a worker thread.  (This can't be done
 * in the message handler context.)
 */
void ceph_queue_writeback(struct inode *inode)
{
	struct ceph_inode_info *ci = ceph_inode(inode);
	set_bit(CEPH_I_WORK_WRITEBACK, &ci->i_work_mask);

	ihold(inode);
	if (queue_work(ceph_inode_to_client(inode)->inode_wq,
		       &ci->i_work)) {
		dout("ceph_queue_writeback %p\n", inode);
	} else {
		dout("ceph_queue_writeback %p already queued, mask=%lx\n",
		     inode, ci->i_work_mask);
		iput(inode);
	}
}

/*
 * queue an async invalidation
 */
void ceph_queue_invalidate(struct inode *inode)
{
	struct ceph_inode_info *ci = ceph_inode(inode);
	set_bit(CEPH_I_WORK_INVALIDATE_PAGES, &ci->i_work_mask);

	ihold(inode);
	if (queue_work(ceph_inode_to_client(inode)->inode_wq,
		       &ceph_inode(inode)->i_work)) {
		dout("ceph_queue_invalidate %p\n", inode);
	} else {
		dout("ceph_queue_invalidate %p already queued, mask=%lx\n",
		     inode, ci->i_work_mask);
		iput(inode);
	}
}

/*
 * Queue an async vmtruncate.  If we fail to queue work, we will handle
 * the truncation the next time we call __ceph_do_pending_vmtruncate.
 */
void ceph_queue_vmtruncate(struct inode *inode)
{
<<<<<<< HEAD
	struct ceph_inode_info *ci = container_of(work, struct ceph_inode_info,
						  i_pg_inv_work);
	struct inode *inode = &ci->vfs_inode;
=======
	struct ceph_inode_info *ci = ceph_inode(inode);
	set_bit(CEPH_I_WORK_VMTRUNCATE, &ci->i_work_mask);

	ihold(inode);
	if (queue_work(ceph_inode_to_client(inode)->inode_wq,
		       &ci->i_work)) {
		dout("ceph_queue_vmtruncate %p\n", inode);
	} else {
		dout("ceph_queue_vmtruncate %p already queued, mask=%lx\n",
		     inode, ci->i_work_mask);
		iput(inode);
	}
}

static void ceph_do_invalidate_pages(struct inode *inode)
{
	struct ceph_inode_info *ci = ceph_inode(inode);
>>>>>>> 24b8d41d
	struct ceph_fs_client *fsc = ceph_inode_to_client(inode);
	u32 orig_gen;
	int check = 0;

	mutex_lock(&ci->i_truncate_mutex);

<<<<<<< HEAD
	if (ACCESS_ONCE(fsc->mount_state) == CEPH_MOUNT_SHUTDOWN) {
=======
	if (READ_ONCE(fsc->mount_state) == CEPH_MOUNT_SHUTDOWN) {
>>>>>>> 24b8d41d
		pr_warn_ratelimited("invalidate_pages %p %lld forced umount\n",
				    inode, ceph_ino(inode));
		mapping_set_error(inode->i_mapping, -EIO);
		truncate_pagecache(inode, 0);
		mutex_unlock(&ci->i_truncate_mutex);
		goto out;
	}

	spin_lock(&ci->i_ceph_lock);
	dout("invalidate_pages %p gen %d revoking %d\n", inode,
	     ci->i_rdcache_gen, ci->i_rdcache_revoking);
	if (ci->i_rdcache_revoking != ci->i_rdcache_gen) {
		if (__ceph_caps_revoking_other(ci, NULL, CEPH_CAP_FILE_CACHE))
			check = 1;
		spin_unlock(&ci->i_ceph_lock);
		mutex_unlock(&ci->i_truncate_mutex);
		goto out;
	}
	orig_gen = ci->i_rdcache_gen;
	spin_unlock(&ci->i_ceph_lock);

	if (invalidate_inode_pages2(inode->i_mapping) < 0) {
		pr_err("invalidate_pages %p fails\n", inode);
	}

	spin_lock(&ci->i_ceph_lock);
	if (orig_gen == ci->i_rdcache_gen &&
	    orig_gen == ci->i_rdcache_revoking) {
		dout("invalidate_pages %p gen %d successful\n", inode,
		     ci->i_rdcache_gen);
		ci->i_rdcache_revoking--;
		check = 1;
	} else {
		dout("invalidate_pages %p gen %d raced, now %d revoking %d\n",
		     inode, orig_gen, ci->i_rdcache_gen,
		     ci->i_rdcache_revoking);
		if (__ceph_caps_revoking_other(ci, NULL, CEPH_CAP_FILE_CACHE))
			check = 1;
	}
	spin_unlock(&ci->i_ceph_lock);
	mutex_unlock(&ci->i_truncate_mutex);
out:
	if (check)
		ceph_check_caps(ci, 0, NULL);
}

/*
 * Make sure any pending truncation is applied before doing anything
 * that may depend on it.
 */
void __ceph_do_pending_vmtruncate(struct inode *inode)
{
	struct ceph_inode_info *ci = ceph_inode(inode);
	u64 to;
	int wrbuffer_refs, finish = 0;

	mutex_lock(&ci->i_truncate_mutex);
retry:
	spin_lock(&ci->i_ceph_lock);
	if (ci->i_truncate_pending == 0) {
		dout("__do_pending_vmtruncate %p none pending\n", inode);
		spin_unlock(&ci->i_ceph_lock);
		mutex_unlock(&ci->i_truncate_mutex);
		return;
	}

	/*
	 * make sure any dirty snapped pages are flushed before we
	 * possibly truncate them.. so write AND block!
	 */
	if (ci->i_wrbuffer_ref_head < ci->i_wrbuffer_ref) {
		spin_unlock(&ci->i_ceph_lock);
		dout("__do_pending_vmtruncate %p flushing snaps first\n",
		     inode);
		filemap_write_and_wait_range(&inode->i_data, 0,
					     inode->i_sb->s_maxbytes);
		goto retry;
	}

	/* there should be no reader or writer */
	WARN_ON_ONCE(ci->i_rd_ref || ci->i_wr_ref);

	to = ci->i_truncate_size;
	wrbuffer_refs = ci->i_wrbuffer_ref;
	dout("__do_pending_vmtruncate %p (%d) to %lld\n", inode,
	     ci->i_truncate_pending, to);
	spin_unlock(&ci->i_ceph_lock);

	truncate_pagecache(inode, to);

	spin_lock(&ci->i_ceph_lock);
	if (to == ci->i_truncate_size) {
		ci->i_truncate_pending = 0;
		finish = 1;
	}
	spin_unlock(&ci->i_ceph_lock);
	if (!finish)
		goto retry;

	mutex_unlock(&ci->i_truncate_mutex);

	if (wrbuffer_refs == 0)
		ceph_check_caps(ci, 0, NULL);

	wake_up_all(&ci->i_cap_wq);
}

static void ceph_inode_work(struct work_struct *work)
{
	struct ceph_inode_info *ci = container_of(work, struct ceph_inode_info,
						 i_work);
	struct inode *inode = &ci->vfs_inode;

	if (test_and_clear_bit(CEPH_I_WORK_WRITEBACK, &ci->i_work_mask)) {
		dout("writeback %p\n", inode);
		filemap_fdatawrite(&inode->i_data);
	}
	if (test_and_clear_bit(CEPH_I_WORK_INVALIDATE_PAGES, &ci->i_work_mask))
		ceph_do_invalidate_pages(inode);

	if (test_and_clear_bit(CEPH_I_WORK_VMTRUNCATE, &ci->i_work_mask))
		__ceph_do_pending_vmtruncate(inode);

	iput(inode);
}

/*
 * symlinks
 */
static const struct inode_operations ceph_symlink_iops = {
	.get_link = simple_get_link,
	.setattr = ceph_setattr,
	.getattr = ceph_getattr,
	.listxattr = ceph_listxattr,
};

int __ceph_setattr(struct inode *inode, struct iattr *attr)
{
	struct ceph_inode_info *ci = ceph_inode(inode);
	unsigned int ia_valid = attr->ia_valid;
	struct ceph_mds_request *req;
	struct ceph_mds_client *mdsc = ceph_sb_to_client(inode->i_sb)->mdsc;
	struct ceph_cap_flush *prealloc_cf;
	int issued;
	int release = 0, dirtied = 0;
	int mask = 0;
	int err = 0;
	int inode_dirty_flags = 0;
	bool lock_snap_rwsem = false;

	prealloc_cf = ceph_alloc_cap_flush();
	if (!prealloc_cf)
		return -ENOMEM;

	req = ceph_mdsc_create_request(mdsc, CEPH_MDS_OP_SETATTR,
				       USE_AUTH_MDS);
	if (IS_ERR(req)) {
		ceph_free_cap_flush(prealloc_cf);
		return PTR_ERR(req);
	}

	spin_lock(&ci->i_ceph_lock);
	issued = __ceph_caps_issued(ci, NULL);

	if (!ci->i_head_snapc &&
	    (issued & (CEPH_CAP_ANY_EXCL | CEPH_CAP_FILE_WR))) {
		lock_snap_rwsem = true;
		if (!down_read_trylock(&mdsc->snap_rwsem)) {
			spin_unlock(&ci->i_ceph_lock);
			down_read(&mdsc->snap_rwsem);
			spin_lock(&ci->i_ceph_lock);
			issued = __ceph_caps_issued(ci, NULL);
		}
	}

	dout("setattr %p issued %s\n", inode, ceph_cap_string(issued));

	if (ia_valid & ATTR_UID) {
		dout("setattr %p uid %d -> %d\n", inode,
		     from_kuid(&init_user_ns, inode->i_uid),
		     from_kuid(&init_user_ns, attr->ia_uid));
		if (issued & CEPH_CAP_AUTH_EXCL) {
			inode->i_uid = attr->ia_uid;
			dirtied |= CEPH_CAP_AUTH_EXCL;
		} else if ((issued & CEPH_CAP_AUTH_SHARED) == 0 ||
			   !uid_eq(attr->ia_uid, inode->i_uid)) {
			req->r_args.setattr.uid = cpu_to_le32(
				from_kuid(&init_user_ns, attr->ia_uid));
			mask |= CEPH_SETATTR_UID;
			release |= CEPH_CAP_AUTH_SHARED;
		}
	}
	if (ia_valid & ATTR_GID) {
		dout("setattr %p gid %d -> %d\n", inode,
		     from_kgid(&init_user_ns, inode->i_gid),
		     from_kgid(&init_user_ns, attr->ia_gid));
		if (issued & CEPH_CAP_AUTH_EXCL) {
			inode->i_gid = attr->ia_gid;
			dirtied |= CEPH_CAP_AUTH_EXCL;
		} else if ((issued & CEPH_CAP_AUTH_SHARED) == 0 ||
			   !gid_eq(attr->ia_gid, inode->i_gid)) {
			req->r_args.setattr.gid = cpu_to_le32(
				from_kgid(&init_user_ns, attr->ia_gid));
			mask |= CEPH_SETATTR_GID;
			release |= CEPH_CAP_AUTH_SHARED;
		}
	}
	if (ia_valid & ATTR_MODE) {
		dout("setattr %p mode 0%o -> 0%o\n", inode, inode->i_mode,
		     attr->ia_mode);
		if (issued & CEPH_CAP_AUTH_EXCL) {
			inode->i_mode = attr->ia_mode;
			dirtied |= CEPH_CAP_AUTH_EXCL;
		} else if ((issued & CEPH_CAP_AUTH_SHARED) == 0 ||
			   attr->ia_mode != inode->i_mode) {
			inode->i_mode = attr->ia_mode;
			req->r_args.setattr.mode = cpu_to_le32(attr->ia_mode);
			mask |= CEPH_SETATTR_MODE;
			release |= CEPH_CAP_AUTH_SHARED;
		}
	}

	if (ia_valid & ATTR_ATIME) {
		dout("setattr %p atime %lld.%ld -> %lld.%ld\n", inode,
		     inode->i_atime.tv_sec, inode->i_atime.tv_nsec,
		     attr->ia_atime.tv_sec, attr->ia_atime.tv_nsec);
		if (issued & CEPH_CAP_FILE_EXCL) {
			ci->i_time_warp_seq++;
			inode->i_atime = attr->ia_atime;
			dirtied |= CEPH_CAP_FILE_EXCL;
		} else if ((issued & CEPH_CAP_FILE_WR) &&
			   timespec64_compare(&inode->i_atime,
					    &attr->ia_atime) < 0) {
			inode->i_atime = attr->ia_atime;
			dirtied |= CEPH_CAP_FILE_WR;
		} else if ((issued & CEPH_CAP_FILE_SHARED) == 0 ||
			   !timespec64_equal(&inode->i_atime, &attr->ia_atime)) {
			ceph_encode_timespec64(&req->r_args.setattr.atime,
					       &attr->ia_atime);
			mask |= CEPH_SETATTR_ATIME;
			release |= CEPH_CAP_FILE_SHARED |
				   CEPH_CAP_FILE_RD | CEPH_CAP_FILE_WR;
		}
	}
	if (ia_valid & ATTR_SIZE) {
		dout("setattr %p size %lld -> %lld\n", inode,
		     inode->i_size, attr->ia_size);
		if ((issued & CEPH_CAP_FILE_EXCL) &&
		    attr->ia_size > inode->i_size) {
			i_size_write(inode, attr->ia_size);
			inode->i_blocks = calc_inode_blocks(attr->ia_size);
<<<<<<< HEAD
			inode->i_ctime = attr->ia_ctime;
=======
>>>>>>> 24b8d41d
			ci->i_reported_size = attr->ia_size;
			dirtied |= CEPH_CAP_FILE_EXCL;
			ia_valid |= ATTR_MTIME;
		} else if ((issued & CEPH_CAP_FILE_SHARED) == 0 ||
			   attr->ia_size != inode->i_size) {
			req->r_args.setattr.size = cpu_to_le64(attr->ia_size);
			req->r_args.setattr.old_size =
				cpu_to_le64(inode->i_size);
			mask |= CEPH_SETATTR_SIZE;
			release |= CEPH_CAP_FILE_SHARED | CEPH_CAP_FILE_EXCL |
				   CEPH_CAP_FILE_RD | CEPH_CAP_FILE_WR;
		}
	}
	if (ia_valid & ATTR_MTIME) {
		dout("setattr %p mtime %lld.%ld -> %lld.%ld\n", inode,
		     inode->i_mtime.tv_sec, inode->i_mtime.tv_nsec,
		     attr->ia_mtime.tv_sec, attr->ia_mtime.tv_nsec);
		if (issued & CEPH_CAP_FILE_EXCL) {
			ci->i_time_warp_seq++;
			inode->i_mtime = attr->ia_mtime;
			dirtied |= CEPH_CAP_FILE_EXCL;
		} else if ((issued & CEPH_CAP_FILE_WR) &&
			   timespec64_compare(&inode->i_mtime,
					    &attr->ia_mtime) < 0) {
			inode->i_mtime = attr->ia_mtime;
			dirtied |= CEPH_CAP_FILE_WR;
		} else if ((issued & CEPH_CAP_FILE_SHARED) == 0 ||
			   !timespec64_equal(&inode->i_mtime, &attr->ia_mtime)) {
			ceph_encode_timespec64(&req->r_args.setattr.mtime,
					       &attr->ia_mtime);
			mask |= CEPH_SETATTR_MTIME;
			release |= CEPH_CAP_FILE_SHARED |
				   CEPH_CAP_FILE_RD | CEPH_CAP_FILE_WR;
		}
	}

	/* these do nothing */
	if (ia_valid & ATTR_CTIME) {
		bool only = (ia_valid & (ATTR_SIZE|ATTR_MTIME|ATTR_ATIME|
					 ATTR_MODE|ATTR_UID|ATTR_GID)) == 0;
		dout("setattr %p ctime %lld.%ld -> %lld.%ld (%s)\n", inode,
		     inode->i_ctime.tv_sec, inode->i_ctime.tv_nsec,
		     attr->ia_ctime.tv_sec, attr->ia_ctime.tv_nsec,
		     only ? "ctime only" : "ignored");
		if (only) {
			/*
			 * if kernel wants to dirty ctime but nothing else,
			 * we need to choose a cap to dirty under, or do
			 * a almost-no-op setattr
			 */
			if (issued & CEPH_CAP_AUTH_EXCL)
				dirtied |= CEPH_CAP_AUTH_EXCL;
			else if (issued & CEPH_CAP_FILE_EXCL)
				dirtied |= CEPH_CAP_FILE_EXCL;
			else if (issued & CEPH_CAP_XATTR_EXCL)
				dirtied |= CEPH_CAP_XATTR_EXCL;
			else
				mask |= CEPH_SETATTR_CTIME;
		}
	}
	if (ia_valid & ATTR_FILE)
		dout("setattr %p ATTR_FILE ... hrm!\n", inode);

	if (dirtied) {
		inode_dirty_flags = __ceph_mark_dirty_caps(ci, dirtied,
							   &prealloc_cf);
<<<<<<< HEAD
		inode->i_ctime = current_time(inode);
=======
		inode->i_ctime = attr->ia_ctime;
>>>>>>> 24b8d41d
	}

	release &= issued;
	spin_unlock(&ci->i_ceph_lock);
	if (lock_snap_rwsem)
		up_read(&mdsc->snap_rwsem);

	if (inode_dirty_flags)
		__mark_inode_dirty(inode, inode_dirty_flags);


	if (mask) {
		req->r_inode = inode;
		ihold(inode);
		req->r_inode_drop = release;
		req->r_args.setattr.mask = cpu_to_le32(mask);
		req->r_num_caps = 1;
		req->r_stamp = attr->ia_ctime;
		err = ceph_mdsc_do_request(mdsc, NULL, req);
	}
	dout("setattr %p result=%d (%s locally, %d remote)\n", inode, err,
	     ceph_cap_string(dirtied), mask);

	ceph_mdsc_put_request(req);
	ceph_free_cap_flush(prealloc_cf);

	if (err >= 0 && (mask & CEPH_SETATTR_SIZE))
		__ceph_do_pending_vmtruncate(inode);

	return err;
}

/*
 * setattr
 */
int ceph_setattr(struct dentry *dentry, struct iattr *attr)
{
	struct inode *inode = d_inode(dentry);
	struct ceph_fs_client *fsc = ceph_inode_to_client(inode);
	int err;

	if (ceph_snap(inode) != CEPH_NOSNAP)
		return -EROFS;

	err = setattr_prepare(dentry, attr);
	if (err != 0)
		return err;

	if ((attr->ia_valid & ATTR_SIZE) &&
	    attr->ia_size > max(inode->i_size, fsc->max_file_size))
		return -EFBIG;

	if ((attr->ia_valid & ATTR_SIZE) &&
	    ceph_quota_is_max_bytes_exceeded(inode, attr->ia_size))
		return -EDQUOT;

	err = __ceph_setattr(inode, attr);

	if (err >= 0 && (attr->ia_valid & ATTR_MODE))
		err = posix_acl_chmod(inode, attr->ia_mode);

	return err;
}

/*
 * setattr
 */
int ceph_setattr(struct dentry *dentry, struct iattr *attr)
{
	struct inode *inode = d_inode(dentry);
	int err;

	if (ceph_snap(inode) != CEPH_NOSNAP)
		return -EROFS;

	err = setattr_prepare(dentry, attr);
	if (err != 0)
		return err;

	return __ceph_setattr(inode, attr);
}

/*
 * Verify that we have a lease on the given mask.  If not,
 * do a getattr against an mds.
 */
int __ceph_do_getattr(struct inode *inode, struct page *locked_page,
		      int mask, bool force)
{
	struct ceph_fs_client *fsc = ceph_sb_to_client(inode->i_sb);
	struct ceph_mds_client *mdsc = fsc->mdsc;
	struct ceph_mds_request *req;
	int mode;
	int err;

	if (ceph_snap(inode) == CEPH_SNAPDIR) {
		dout("do_getattr inode %p SNAPDIR\n", inode);
		return 0;
	}

	dout("do_getattr inode %p mask %s mode 0%o\n",
	     inode, ceph_cap_string(mask), inode->i_mode);
	if (!force && ceph_caps_issued_mask_metric(ceph_inode(inode), mask, 1))
			return 0;

	mode = (mask & CEPH_STAT_RSTAT) ? USE_AUTH_MDS : USE_ANY_MDS;
	req = ceph_mdsc_create_request(mdsc, CEPH_MDS_OP_GETATTR, mode);
	if (IS_ERR(req))
		return PTR_ERR(req);
	req->r_inode = inode;
	ihold(inode);
	req->r_num_caps = 1;
	req->r_args.getattr.mask = cpu_to_le32(mask);
	req->r_locked_page = locked_page;
	err = ceph_mdsc_do_request(mdsc, NULL, req);
	if (locked_page && err == 0) {
		u64 inline_version = req->r_reply_info.targeti.inline_version;
		if (inline_version == 0) {
			/* the reply is supposed to contain inline data */
			err = -EINVAL;
		} else if (inline_version == CEPH_INLINE_NONE) {
			err = -ENODATA;
		} else {
			err = req->r_reply_info.targeti.inline_len;
		}
	}
	ceph_mdsc_put_request(req);
	dout("do_getattr result=%d\n", err);
	return err;
}


/*
 * Check inode permissions.  We verify we have a valid value for
 * the AUTH cap, then call the generic handler.
 */
int ceph_permission(struct inode *inode, int mask)
{
	int err;

	if (mask & MAY_NOT_BLOCK)
		return -ECHILD;

	err = ceph_do_getattr(inode, CEPH_CAP_AUTH_SHARED, false);

	if (!err)
		err = generic_permission(inode, mask);
	return err;
}

/* Craft a mask of needed caps given a set of requested statx attrs. */
static int statx_to_caps(u32 want)
{
	int mask = 0;

	if (want & (STATX_MODE|STATX_UID|STATX_GID|STATX_CTIME|STATX_BTIME))
		mask |= CEPH_CAP_AUTH_SHARED;

	if (want & (STATX_NLINK|STATX_CTIME))
		mask |= CEPH_CAP_LINK_SHARED;

	if (want & (STATX_ATIME|STATX_MTIME|STATX_CTIME|STATX_SIZE|
		    STATX_BLOCKS))
		mask |= CEPH_CAP_FILE_SHARED;

	if (want & (STATX_CTIME))
		mask |= CEPH_CAP_XATTR_SHARED;

	return mask;
}

/*
 * Get all the attributes. If we have sufficient caps for the requested attrs,
 * then we can avoid talking to the MDS at all.
 */
int ceph_getattr(const struct path *path, struct kstat *stat,
		 u32 request_mask, unsigned int flags)
{
	struct inode *inode = d_inode(path->dentry);
	struct ceph_inode_info *ci = ceph_inode(inode);
	u32 valid_mask = STATX_BASIC_STATS;
	int err = 0;

	/* Skip the getattr altogether if we're asked not to sync */
	if (!(flags & AT_STATX_DONT_SYNC)) {
		err = ceph_do_getattr(inode, statx_to_caps(request_mask),
				      flags & AT_STATX_FORCE_SYNC);
		if (err)
			return err;
	}

	generic_fillattr(inode, stat);
	stat->ino = ceph_present_inode(inode);

	/*
	 * btime on newly-allocated inodes is 0, so if this is still set to
	 * that, then assume that it's not valid.
	 */
	if (ci->i_btime.tv_sec || ci->i_btime.tv_nsec) {
		stat->btime = ci->i_btime;
		valid_mask |= STATX_BTIME;
	}

	if (ceph_snap(inode) == CEPH_NOSNAP)
		stat->dev = inode->i_sb->s_dev;
	else
		stat->dev = ci->i_snapid_map ? ci->i_snapid_map->dev : 0;

	if (S_ISDIR(inode->i_mode)) {
		if (ceph_test_mount_opt(ceph_sb_to_client(inode->i_sb),
					RBYTES))
			stat->size = ci->i_rbytes;
		else
			stat->size = ci->i_files + ci->i_subdirs;
		stat->blocks = 0;
		stat->blksize = 65536;
		/*
		 * Some applications rely on the number of st_nlink
		 * value on directories to be either 0 (if unlinked)
		 * or 2 + number of subdirectories.
		 */
		if (stat->nlink == 1)
			/* '.' + '..' + subdirs */
			stat->nlink = 1 + 1 + ci->i_subdirs;
	}

	stat->result_mask = request_mask & valid_mask;
	return err;
}<|MERGE_RESOLUTION|>--- conflicted
+++ resolved
@@ -13,10 +13,7 @@
 #include <linux/posix_acl.h>
 #include <linux/random.h>
 #include <linux/sort.h>
-<<<<<<< HEAD
-=======
 #include <linux/iversion.h>
->>>>>>> 24b8d41d
 
 #include "super.h"
 #include "mds_client.h"
@@ -314,12 +311,8 @@
 {
 	struct ceph_frag_tree_split *ls = (struct ceph_frag_tree_split*)l;
 	struct ceph_frag_tree_split *rs = (struct ceph_frag_tree_split*)r;
-<<<<<<< HEAD
-	return ceph_frag_compare(ls->frag, rs->frag);
-=======
 	return ceph_frag_compare(le32_to_cpu(ls->frag),
 				 le32_to_cpu(rs->frag));
->>>>>>> 24b8d41d
 }
 
 static bool is_frag_child(u32 f, struct ceph_inode_frag *frag)
@@ -460,10 +453,7 @@
 	ci->i_max_files = 0;
 
 	memset(&ci->i_dir_layout, 0, sizeof(ci->i_dir_layout));
-<<<<<<< HEAD
-=======
 	memset(&ci->i_cached_layout, 0, sizeof(ci->i_cached_layout));
->>>>>>> 24b8d41d
 	RCU_INIT_POINTER(ci->i_layout.pool_ns, NULL);
 
 	ci->i_fragtree = RB_ROOT;
@@ -494,10 +484,7 @@
 	ci->i_head_snapc = NULL;
 	ci->i_snap_caps = 0;
 
-<<<<<<< HEAD
-=======
 	ci->i_last_rd = ci->i_last_wr = jiffies - 3600 * HZ;
->>>>>>> 24b8d41d
 	for (i = 0; i < CEPH_FILE_MODE_BITS; i++)
 		ci->i_nr_by_mode[i] = 0;
 
@@ -608,25 +595,7 @@
 		ceph_buffer_put(ci->i_xattrs.prealloc_blob);
 
 	ceph_put_string(rcu_dereference_raw(ci->i_layout.pool_ns));
-<<<<<<< HEAD
-
-	call_rcu(&inode->i_rcu, ceph_i_callback);
-=======
 	ceph_put_string(rcu_dereference_raw(ci->i_cached_layout.pool_ns));
->>>>>>> 24b8d41d
-}
-
-static inline blkcnt_t calc_inode_blocks(u64 size)
-{
-	return (size + (1<<9) - 1) >> 9;
-}
-
-void ceph_evict_inode(struct inode *inode)
-{
-	/* wait unsafe sync writes */
-	ceph_sync_write_wait(inode);
-	truncate_inode_pages_final(&inode->i_data);
-	clear_inode(inode);
 }
 
 static inline blkcnt_t calc_inode_blocks(u64 size)
@@ -780,10 +749,7 @@
 	int issued, new_issued, info_caps;
 	struct timespec64 mtime, atime, ctime;
 	struct ceph_buffer *xattr_blob = NULL;
-<<<<<<< HEAD
-=======
 	struct ceph_buffer *old_blob = NULL;
->>>>>>> 24b8d41d
 	struct ceph_string *pool_ns = NULL;
 	struct ceph_cap *new_cap = NULL;
 	int err = 0;
@@ -821,12 +787,9 @@
 		pool_ns = ceph_find_or_create_string(iinfo->pool_ns_data,
 						     iinfo->pool_ns_len);
 
-<<<<<<< HEAD
-=======
 	if (ceph_snap(inode) != CEPH_NOSNAP && !ci->i_snapid_map)
 		ci->i_snapid_map = ceph_get_snapid_map(mdsc, ceph_snap(inode));
 
->>>>>>> 24b8d41d
 	spin_lock(&ci->i_ceph_lock);
 
 	/*
@@ -979,14 +942,9 @@
 			spin_unlock(&ci->i_ceph_lock);
 
 			if (symlen != i_size_read(inode)) {
-<<<<<<< HEAD
-				pr_err("fill_inode %llx.%llx BAD symlink "
-					"size %lld\n", ceph_vinop(inode),
-=======
 				pr_err("%s %llx.%llx BAD symlink "
 					"size %lld\n", __func__,
 					ceph_vinop(inode),
->>>>>>> 24b8d41d
 					i_size_read(inode));
 				i_size_write(inode, symlen);
 				inode->i_blocks = calc_inode_blocks(symlen);
@@ -1088,13 +1046,8 @@
 out:
 	if (new_cap)
 		ceph_put_cap(mdsc, new_cap);
-<<<<<<< HEAD
-	if (xattr_blob)
-		ceph_buffer_put(xattr_blob);
-=======
 	ceph_buffer_put(old_blob);
 	ceph_buffer_put(xattr_blob);
->>>>>>> 24b8d41d
 	ceph_put_string(pool_ns);
 	return err;
 }
@@ -1126,17 +1079,11 @@
 	else
 		di->flags &= ~CEPH_DENTRY_PRIMARY_LINK;
 
-<<<<<<< HEAD
-	if (di->lease_gen == session->s_cap_gen &&
-	    time_before(ttl, di->time))
-		goto out_unlock;  /* we already have a newer lease. */
-=======
 	di->lease_shared_gen = atomic_read(&ceph_inode(dir)->i_shared_gen);
 	if (!(mask & CEPH_LEASE_VALID)) {
 		__ceph_dentry_dir_lease_touch(di);
 		return;
 	}
->>>>>>> 24b8d41d
 
 	if (di->lease_gen == session->s_cap_gen &&
 	    time_before(ttl, di->time))
@@ -1154,8 +1101,6 @@
 	di->lease_renew_after = half_ttl;
 	di->lease_renew_from = 0;
 	di->time = ttl;
-<<<<<<< HEAD
-=======
 
 	__ceph_dentry_lease_touch(di);
 }
@@ -1214,7 +1159,6 @@
 
 	__update_dentry_lease(dir, dentry, lease, session,
 			      from_time, &old_lease_session);
->>>>>>> 24b8d41d
 out_unlock:
 	spin_unlock(&dentry->d_lock);
 	if (old_lease_session)
@@ -1337,13 +1281,8 @@
 			dname.name = rinfo->dname;
 			dname.len = rinfo->dname_len;
 			dname.hash = full_name_hash(parent, dname.name, dname.len);
-<<<<<<< HEAD
-			vino.ino = le64_to_cpu(rinfo->targeti.in->ino);
-			vino.snap = le64_to_cpu(rinfo->targeti.in->snapid);
-=======
 			tvino.ino = le64_to_cpu(rinfo->targeti.in->ino);
 			tvino.snap = le64_to_cpu(rinfo->targeti.in->snapid);
->>>>>>> 24b8d41d
 retry_lookup:
 			dn = d_lookup(parent, &dname);
 			dout("d_lookup on parent=%p name=%.*s got %p\n",
@@ -1579,22 +1518,12 @@
 			dout("new_inode badness got %d\n", err);
 			continue;
 		}
-<<<<<<< HEAD
-		rc = fill_inode(in, NULL, &rde->inode, NULL, session,
-				req->r_request_started, -1,
-				&req->r_caps_reservation);
-=======
 		rc = ceph_fill_inode(in, NULL, &rde->inode, NULL, session,
 				     -1, &req->r_caps_reservation);
->>>>>>> 24b8d41d
 		if (rc < 0) {
 			pr_err("ceph_fill_inode badness on %p got %d\n",
 			       in, rc);
 			err = rc;
-<<<<<<< HEAD
-		}
-		iput(in);
-=======
 			if (in->i_state & I_NEW) {
 				ihold(in);
 				discard_new_inode(in);
@@ -1605,7 +1534,6 @@
 
 		/* avoid calling iput_final() in mds dispatch threads */
 		ceph_async_iput(in);
->>>>>>> 24b8d41d
 	}
 
 	return err;
@@ -1678,12 +1606,6 @@
 	if (test_bit(CEPH_MDS_R_ABORTED, &req->r_req_flags))
 		return readdir_prepopulate_inodes_only(req, session);
 
-<<<<<<< HEAD
-	if (rinfo->hash_order && req->r_path2) {
-		last_hash = ceph_str_hash(ci->i_dir_layout.dl_dir_hash,
-					  req->r_path2, strlen(req->r_path2));
-		last_hash = ceph_frag_value(last_hash);
-=======
 	if (rinfo->hash_order) {
 		if (req->r_path2) {
 			last_hash = ceph_str_hash(ci->i_dir_layout.dl_dir_hash,
@@ -1695,7 +1617,6 @@
 			WARN_ON_ONCE(req->r_readdir_offset != 2);
 			last_hash = le32_to_cpu(rhead->args.readdir.offset_hash);
 		}
->>>>>>> 24b8d41d
 	}
 
 	if (rinfo->dir_dir &&
@@ -1716,15 +1637,6 @@
 		if (rinfo->dir_dir)
 			ceph_fill_dirfrag(d_inode(parent), rinfo->dir_dir);
 
-<<<<<<< HEAD
-	if (ceph_frag_is_leftmost(frag) && req->r_readdir_offset == 2 &&
-	    !(rinfo->hash_order && req->r_path2)) {
-		/* note dir version at start of readdir so we can tell
-		 * if any dentries get dropped */
-		req->r_dir_release_cnt = atomic64_read(&ci->i_release_count);
-		req->r_dir_ordered_cnt = atomic64_read(&ci->i_ordered_count);
-		req->r_readdir_cache_idx = 0;
-=======
 		if (ceph_frag_is_leftmost(frag) &&
 		    req->r_readdir_offset == 2 &&
 		    !(rinfo->hash_order && last_hash)) {
@@ -1736,7 +1648,6 @@
 				atomic64_read(&ci->i_ordered_count);
 			req->r_readdir_cache_idx = 0;
 		}
->>>>>>> 24b8d41d
 	}
 
 	cache_ctl.index = req->r_readdir_cache_idx;
@@ -1745,23 +1656,14 @@
 	/* FIXME: release caps/leases if error occurs */
 	for (i = 0; i < rinfo->dir_nr; i++) {
 		struct ceph_mds_reply_dir_entry *rde = rinfo->dir_entries + i;
-<<<<<<< HEAD
-		struct ceph_vino vino;
-=======
 		struct ceph_vino tvino;
->>>>>>> 24b8d41d
 
 		dname.name = rde->name;
 		dname.len = rde->name_len;
 		dname.hash = full_name_hash(parent, dname.name, dname.len);
 
-<<<<<<< HEAD
-		vino.ino = le64_to_cpu(rde->inode.in->ino);
-		vino.snap = le64_to_cpu(rde->inode.in->snapid);
-=======
 		tvino.ino = le64_to_cpu(rde->inode.in->ino);
 		tvino.snap = le64_to_cpu(rde->inode.in->snapid);
->>>>>>> 24b8d41d
 
 		if (rinfo->hash_order) {
 			u32 hash = ceph_str_hash(ci->i_dir_layout.dl_dir_hash,
@@ -1824,14 +1726,8 @@
 			}
 		}
 
-<<<<<<< HEAD
-		ret = fill_inode(in, NULL, &rde->inode, NULL, session,
-				 req->r_request_started, -1,
-				 &req->r_caps_reservation);
-=======
 		ret = ceph_fill_inode(in, NULL, &rde->inode, NULL, session,
 				      -1, &req->r_caps_reservation);
->>>>>>> 24b8d41d
 		if (ret < 0) {
 			pr_err("ceph_fill_inode badness on %p\n", in);
 			if (d_really_is_negative(dn)) {
@@ -1866,12 +1762,8 @@
 
 		ceph_dentry(dn)->offset = rde->offset;
 
-<<<<<<< HEAD
-		update_dentry_lease(dn, rde->lease, req->r_session,
-=======
 		update_dentry_lease(d_inode(parent), dn,
 				    rde->lease, req->r_session,
->>>>>>> 24b8d41d
 				    req->r_request_started);
 
 		if (err == 0 && skipped == 0 && cache_ctl.index >= 0) {
@@ -1973,11 +1865,6 @@
  */
 void ceph_queue_vmtruncate(struct inode *inode)
 {
-<<<<<<< HEAD
-	struct ceph_inode_info *ci = container_of(work, struct ceph_inode_info,
-						  i_pg_inv_work);
-	struct inode *inode = &ci->vfs_inode;
-=======
 	struct ceph_inode_info *ci = ceph_inode(inode);
 	set_bit(CEPH_I_WORK_VMTRUNCATE, &ci->i_work_mask);
 
@@ -1995,18 +1882,13 @@
 static void ceph_do_invalidate_pages(struct inode *inode)
 {
 	struct ceph_inode_info *ci = ceph_inode(inode);
->>>>>>> 24b8d41d
 	struct ceph_fs_client *fsc = ceph_inode_to_client(inode);
 	u32 orig_gen;
 	int check = 0;
 
 	mutex_lock(&ci->i_truncate_mutex);
 
-<<<<<<< HEAD
-	if (ACCESS_ONCE(fsc->mount_state) == CEPH_MOUNT_SHUTDOWN) {
-=======
 	if (READ_ONCE(fsc->mount_state) == CEPH_MOUNT_SHUTDOWN) {
->>>>>>> 24b8d41d
 		pr_warn_ratelimited("invalidate_pages %p %lld forced umount\n",
 				    inode, ceph_ino(inode));
 		mapping_set_error(inode->i_mapping, -EIO);
@@ -2258,10 +2140,6 @@
 		    attr->ia_size > inode->i_size) {
 			i_size_write(inode, attr->ia_size);
 			inode->i_blocks = calc_inode_blocks(attr->ia_size);
-<<<<<<< HEAD
-			inode->i_ctime = attr->ia_ctime;
-=======
->>>>>>> 24b8d41d
 			ci->i_reported_size = attr->ia_size;
 			dirtied |= CEPH_CAP_FILE_EXCL;
 			ia_valid |= ATTR_MTIME;
@@ -2328,11 +2206,7 @@
 	if (dirtied) {
 		inode_dirty_flags = __ceph_mark_dirty_caps(ci, dirtied,
 							   &prealloc_cf);
-<<<<<<< HEAD
-		inode->i_ctime = current_time(inode);
-=======
 		inode->i_ctime = attr->ia_ctime;
->>>>>>> 24b8d41d
 	}
 
 	release &= issued;
@@ -2395,24 +2269,6 @@
 		err = posix_acl_chmod(inode, attr->ia_mode);
 
 	return err;
-}
-
-/*
- * setattr
- */
-int ceph_setattr(struct dentry *dentry, struct iattr *attr)
-{
-	struct inode *inode = d_inode(dentry);
-	int err;
-
-	if (ceph_snap(inode) != CEPH_NOSNAP)
-		return -EROFS;
-
-	err = setattr_prepare(dentry, attr);
-	if (err != 0)
-		return err;
-
-	return __ceph_setattr(inode, attr);
 }
 
 /*
