// SPDX-License-Identifier: GPL-2.0
#include <linux/ceph/ceph_debug.h>

#include <linux/spinlock.h>
#include <linux/namei.h>
#include <linux/slab.h>
#include <linux/sched.h>
#include <linux/xattr.h>

#include "super.h"
#include "mds_client.h"

/*
 * Directory operations: readdir, lookup, create, link, unlink,
 * rename, etc.
 */

/*
 * Ceph MDS operations are specified in terms of a base ino and
 * relative path.  Thus, the client can specify an operation on a
 * specific inode (e.g., a getattr due to fstat(2)), or as a path
 * relative to, say, the root directory.
 *
 * Normally, we limit ourselves to strict inode ops (no path component)
 * or dentry operations (a single path component relative to an ino).  The
 * exception to this is open_root_dentry(), which will open the mount
 * point by name.
 */

const struct dentry_operations ceph_dentry_ops;

static bool __dentry_lease_is_valid(struct ceph_dentry_info *di);
static int __dir_lease_try_check(const struct dentry *dentry);

/*
 * Initialize ceph dentry state.
 */
static int ceph_d_init(struct dentry *dentry)
{
	struct ceph_dentry_info *di;
	struct ceph_mds_client *mdsc = ceph_sb_to_mdsc(dentry->d_sb);

	di = kmem_cache_zalloc(ceph_dentry_cachep, GFP_KERNEL);
	if (!di)
		return -ENOMEM;          /* oh well */

	di->dentry = dentry;
	di->lease_session = NULL;
	di->time = jiffies;
<<<<<<< HEAD
	/* avoid reordering d_fsdata setup so that the check above is safe */
	smp_mb();
=======
>>>>>>> 24b8d41d
	dentry->d_fsdata = di;
	INIT_LIST_HEAD(&di->lease_list);

	atomic64_inc(&mdsc->metric.total_dentries);

	return 0;
}

/*
 * for f_pos for readdir:
 * - hash order:
 *	(0xff << 52) | ((24 bits hash) << 28) |
 *	(the nth entry has hash collision);
 * - frag+name order;
 *	((frag value) << 28) | (the nth entry in frag);
 */
#define OFFSET_BITS	28
#define OFFSET_MASK	((1 << OFFSET_BITS) - 1)
#define HASH_ORDER	(0xffull << (OFFSET_BITS + 24))
loff_t ceph_make_fpos(unsigned high, unsigned off, bool hash_order)
{
	loff_t fpos = ((loff_t)high << 28) | (loff_t)off;
	if (hash_order)
		fpos |= HASH_ORDER;
	return fpos;
}

static bool is_hash_order(loff_t p)
{
	return (p & HASH_ORDER) == HASH_ORDER;
}

static unsigned fpos_frag(loff_t p)
{
	return p >> OFFSET_BITS;
}

static unsigned fpos_hash(loff_t p)
{
	return ceph_frag_value(fpos_frag(p));
}

static unsigned fpos_off(loff_t p)
{
	return p & OFFSET_MASK;
}

static int fpos_cmp(loff_t l, loff_t r)
{
	int v = ceph_frag_compare(fpos_frag(l), fpos_frag(r));
	if (v)
		return v;
	return (int)(fpos_off(l) - fpos_off(r));
}

/*
 * make note of the last dentry we read, so we can
 * continue at the same lexicographical point,
 * regardless of what dir changes take place on the
 * server.
 */
static int note_last_dentry(struct ceph_dir_file_info *dfi, const char *name,
		            int len, unsigned next_offset)
{
	char *buf = kmalloc(len+1, GFP_KERNEL);
	if (!buf)
		return -ENOMEM;
	kfree(dfi->last_name);
	dfi->last_name = buf;
	memcpy(dfi->last_name, name, len);
	dfi->last_name[len] = 0;
	dfi->next_offset = next_offset;
	dout("note_last_dentry '%s'\n", dfi->last_name);
	return 0;
}


static struct dentry *
__dcache_find_get_entry(struct dentry *parent, u64 idx,
			struct ceph_readdir_cache_control *cache_ctl)
{
	struct inode *dir = d_inode(parent);
	struct dentry *dentry;
	unsigned idx_mask = (PAGE_SIZE / sizeof(struct dentry *)) - 1;
	loff_t ptr_pos = idx * sizeof(struct dentry *);
	pgoff_t ptr_pgoff = ptr_pos >> PAGE_SHIFT;

	if (ptr_pos >= i_size_read(dir))
		return NULL;

	if (!cache_ctl->page || ptr_pgoff != page_index(cache_ctl->page)) {
		ceph_readdir_cache_release(cache_ctl);
		cache_ctl->page = find_lock_page(&dir->i_data, ptr_pgoff);
		if (!cache_ctl->page) {
			dout(" page %lu not found\n", ptr_pgoff);
			return ERR_PTR(-EAGAIN);
		}
		/* reading/filling the cache are serialized by
		   i_mutex, no need to use page lock */
		unlock_page(cache_ctl->page);
		cache_ctl->dentries = kmap(cache_ctl->page);
	}

	cache_ctl->index = idx & idx_mask;

	rcu_read_lock();
	spin_lock(&parent->d_lock);
	/* check i_size again here, because empty directory can be
	 * marked as complete while not holding the i_mutex. */
	if (ceph_dir_is_complete_ordered(dir) && ptr_pos < i_size_read(dir))
		dentry = cache_ctl->dentries[cache_ctl->index];
	else
		dentry = NULL;
	spin_unlock(&parent->d_lock);
	if (dentry && !lockref_get_not_dead(&dentry->d_lockref))
		dentry = NULL;
	rcu_read_unlock();
	return dentry ? : ERR_PTR(-EAGAIN);
}

/*
 * When possible, we try to satisfy a readdir by peeking at the
 * dcache.  We make this work by carefully ordering dentries on
 * d_child when we initially get results back from the MDS, and
 * falling back to a "normal" sync readdir if any dentries in the dir
 * are dropped.
 *
 * Complete dir indicates that we have all dentries in the dir.  It is
 * defined IFF we hold CEPH_CAP_FILE_SHARED (which will be revoked by
 * the MDS if/when the directory is modified).
 */
static int __dcache_readdir(struct file *file,  struct dir_context *ctx,
			    int shared_gen)
{
	struct ceph_dir_file_info *dfi = file->private_data;
	struct dentry *parent = file->f_path.dentry;
	struct inode *dir = d_inode(parent);
	struct dentry *dentry, *last = NULL;
	struct ceph_dentry_info *di;
	struct ceph_readdir_cache_control cache_ctl = {};
	u64 idx = 0;
	int err = 0;

<<<<<<< HEAD
	dout("__dcache_readdir %p v%u at %llx\n", dir, shared_gen, ctx->pos);
=======
	dout("__dcache_readdir %p v%u at %llx\n", dir, (unsigned)shared_gen, ctx->pos);
>>>>>>> 24b8d41d

	/* search start position */
	if (ctx->pos > 2) {
		u64 count = div_u64(i_size_read(dir), sizeof(struct dentry *));
		while (count > 0) {
			u64 step = count >> 1;
			dentry = __dcache_find_get_entry(parent, idx + step,
							 &cache_ctl);
			if (!dentry) {
				/* use linar search */
				idx = 0;
				break;
			}
			if (IS_ERR(dentry)) {
				err = PTR_ERR(dentry);
				goto out;
			}
			di = ceph_dentry(dentry);
			spin_lock(&dentry->d_lock);
			if (fpos_cmp(di->offset, ctx->pos) < 0) {
				idx += step + 1;
				count -= step + 1;
			} else {
				count = step;
			}
			spin_unlock(&dentry->d_lock);
			dput(dentry);
		}

		dout("__dcache_readdir %p cache idx %llu\n", dir, idx);
	}


	for (;;) {
		bool emit_dentry = false;
		dentry = __dcache_find_get_entry(parent, idx++, &cache_ctl);
		if (!dentry) {
<<<<<<< HEAD
			fi->flags |= CEPH_F_ATEND;
=======
			dfi->file_info.flags |= CEPH_F_ATEND;
>>>>>>> 24b8d41d
			err = 0;
			break;
		}
		if (IS_ERR(dentry)) {
			err = PTR_ERR(dentry);
			goto out;
		}

<<<<<<< HEAD
		di = ceph_dentry(dentry);
		spin_lock(&dentry->d_lock);
		if (di->lease_shared_gen == shared_gen &&
		    d_really_is_positive(dentry) &&
		    fpos_cmp(ctx->pos, di->offset) <= 0) {
=======
		spin_lock(&dentry->d_lock);
		di = ceph_dentry(dentry);
		if (d_unhashed(dentry) ||
		    d_really_is_negative(dentry) ||
		    di->lease_shared_gen != shared_gen) {
			spin_unlock(&dentry->d_lock);
			dput(dentry);
			err = -EAGAIN;
			goto out;
		}
		if (fpos_cmp(ctx->pos, di->offset) <= 0) {
			__ceph_dentry_dir_lease_touch(di);
>>>>>>> 24b8d41d
			emit_dentry = true;
		}
		spin_unlock(&dentry->d_lock);

		if (emit_dentry) {
			dout(" %llx dentry %p %pd %p\n", di->offset,
			     dentry, dentry, d_inode(dentry));
			ctx->pos = di->offset;
			if (!dir_emit(ctx, dentry->d_name.name,
				      dentry->d_name.len, ceph_present_inode(d_inode(dentry)),
				      d_inode(dentry)->i_mode >> 12)) {
				dput(dentry);
				err = 0;
				break;
			}
			ctx->pos++;

			if (last)
				dput(last);
			last = dentry;
		} else {
			dput(dentry);
		}
	}
out:
	ceph_readdir_cache_release(&cache_ctl);
	if (last) {
		int ret;
		di = ceph_dentry(last);
		ret = note_last_dentry(dfi, last->d_name.name, last->d_name.len,
				       fpos_off(di->offset) + 1);
		if (ret < 0)
			err = ret;
		dput(last);
		/* last_name no longer match cache index */
		if (dfi->readdir_cache_idx >= 0) {
			dfi->readdir_cache_idx = -1;
			dfi->dir_release_count = 0;
		}
	}
	return err;
}

<<<<<<< HEAD
static bool need_send_readdir(struct ceph_file_info *fi, loff_t pos)
{
	if (!fi->last_readdir)
		return true;
	if (is_hash_order(pos))
		return !ceph_frag_contains_value(fi->frag, fpos_hash(pos));
	else
		return fi->frag != fpos_frag(pos);
=======
static bool need_send_readdir(struct ceph_dir_file_info *dfi, loff_t pos)
{
	if (!dfi->last_readdir)
		return true;
	if (is_hash_order(pos))
		return !ceph_frag_contains_value(dfi->frag, fpos_hash(pos));
	else
		return dfi->frag != fpos_frag(pos);
>>>>>>> 24b8d41d
}

static int ceph_readdir(struct file *file, struct dir_context *ctx)
{
	struct ceph_dir_file_info *dfi = file->private_data;
	struct inode *inode = file_inode(file);
	struct ceph_inode_info *ci = ceph_inode(inode);
	struct ceph_fs_client *fsc = ceph_inode_to_client(inode);
	struct ceph_mds_client *mdsc = fsc->mdsc;
	int i;
	int err;
	unsigned frag = -1;
	struct ceph_mds_reply_info_parsed *rinfo;

	dout("readdir %p file %p pos %llx\n", inode, file, ctx->pos);
<<<<<<< HEAD
	if (fi->flags & CEPH_F_ATEND)
=======
	if (dfi->file_info.flags & CEPH_F_ATEND)
>>>>>>> 24b8d41d
		return 0;

	/* always start with . and .. */
	if (ctx->pos == 0) {
		dout("readdir off 0 -> '.'\n");
		if (!dir_emit(ctx, ".", 1, ceph_present_inode(inode),
			    inode->i_mode >> 12))
			return 0;
		ctx->pos = 1;
	}
	if (ctx->pos == 1) {
		u64 ino;
		struct dentry *dentry = file->f_path.dentry;

		spin_lock(&dentry->d_lock);
		ino = ceph_present_inode(dentry->d_parent->d_inode);
		spin_unlock(&dentry->d_lock);

		dout("readdir off 1 -> '..'\n");
		if (!dir_emit(ctx, "..", 2, ino, inode->i_mode >> 12))
			return 0;
		ctx->pos = 2;
	}

	spin_lock(&ci->i_ceph_lock);
	/* request Fx cap. if have Fx, we don't need to release Fs cap
	 * for later create/unlink. */
	__ceph_touch_fmode(ci, mdsc, CEPH_FILE_MODE_WR);
	/* can we use the dcache? */
	if (ceph_test_mount_opt(fsc, DCACHE) &&
	    !ceph_test_mount_opt(fsc, NOASYNCREADDIR) &&
	    ceph_snap(inode) != CEPH_SNAPDIR &&
	    __ceph_dir_is_complete_ordered(ci) &&
	    __ceph_caps_issued_mask_metric(ci, CEPH_CAP_FILE_SHARED, 1)) {
		int shared_gen = atomic_read(&ci->i_shared_gen);

		spin_unlock(&ci->i_ceph_lock);
		err = __dcache_readdir(file, ctx, shared_gen);
		if (err != -EAGAIN)
			return err;
	} else {
		spin_unlock(&ci->i_ceph_lock);
	}

	/* proceed with a normal readdir */
more:
	/* do we have the correct frag content buffered? */
<<<<<<< HEAD
	if (need_send_readdir(fi, ctx->pos)) {
=======
	if (need_send_readdir(dfi, ctx->pos)) {
>>>>>>> 24b8d41d
		struct ceph_mds_request *req;
		unsigned frag;
		int op = ceph_snap(inode) == CEPH_SNAPDIR ?
			CEPH_MDS_OP_LSSNAP : CEPH_MDS_OP_READDIR;

		/* discard old result, if any */
		if (dfi->last_readdir) {
			ceph_mdsc_put_request(dfi->last_readdir);
			dfi->last_readdir = NULL;
		}

		if (is_hash_order(ctx->pos)) {
			/* fragtree isn't always accurate. choose frag
			 * based on previous reply when possible. */
			if (frag == (unsigned)-1)
				frag = ceph_choose_frag(ci, fpos_hash(ctx->pos),
							NULL, NULL);
		} else {
			frag = fpos_frag(ctx->pos);
		}

		if (is_hash_order(ctx->pos)) {
			frag = ceph_choose_frag(ci, fpos_hash(ctx->pos),
						NULL, NULL);
		} else {
			frag = fpos_frag(ctx->pos);
		}

		dout("readdir fetching %llx.%llx frag %x offset '%s'\n",
		     ceph_vinop(inode), frag, dfi->last_name);
		req = ceph_mdsc_create_request(mdsc, op, USE_AUTH_MDS);
		if (IS_ERR(req))
			return PTR_ERR(req);
		err = ceph_alloc_readdir_reply_buffer(req, inode);
		if (err) {
			ceph_mdsc_put_request(req);
			return err;
		}
		/* hints to request -> mds selection code */
		req->r_direct_mode = USE_AUTH_MDS;
		if (op == CEPH_MDS_OP_READDIR) {
			req->r_direct_hash = ceph_frag_value(frag);
			__set_bit(CEPH_MDS_R_DIRECT_IS_HASH, &req->r_req_flags);
			req->r_inode_drop = CEPH_CAP_FILE_EXCL;
		}
		if (dfi->last_name) {
			req->r_path2 = kstrdup(dfi->last_name, GFP_KERNEL);
			if (!req->r_path2) {
				ceph_mdsc_put_request(req);
				return -ENOMEM;
			}
		} else if (is_hash_order(ctx->pos)) {
			req->r_args.readdir.offset_hash =
				cpu_to_le32(fpos_hash(ctx->pos));
		}

		req->r_dir_release_cnt = dfi->dir_release_count;
		req->r_dir_ordered_cnt = dfi->dir_ordered_count;
		req->r_readdir_cache_idx = dfi->readdir_cache_idx;
		req->r_readdir_offset = dfi->next_offset;
		req->r_args.readdir.frag = cpu_to_le32(frag);
		req->r_args.readdir.flags =
				cpu_to_le16(CEPH_READDIR_REPLY_BITFLAGS);

		req->r_inode = inode;
		ihold(inode);
		req->r_dentry = dget(file->f_path.dentry);
		err = ceph_mdsc_do_request(mdsc, NULL, req);
		if (err < 0) {
			ceph_mdsc_put_request(req);
			return err;
		}
		dout("readdir got and parsed readdir result=%d on "
		     "frag %x, end=%d, complete=%d, hash_order=%d\n",
		     err, frag,
		     (int)req->r_reply_info.dir_end,
		     (int)req->r_reply_info.dir_complete,
		     (int)req->r_reply_info.hash_order);

		rinfo = &req->r_reply_info;
		if (le32_to_cpu(rinfo->dir_dir->frag) != frag) {
			frag = le32_to_cpu(rinfo->dir_dir->frag);
			if (!rinfo->hash_order) {
<<<<<<< HEAD
				fi->next_offset = req->r_readdir_offset;
				/* adjust ctx->pos to beginning of frag */
				ctx->pos = ceph_make_fpos(frag,
							  fi->next_offset,
=======
				dfi->next_offset = req->r_readdir_offset;
				/* adjust ctx->pos to beginning of frag */
				ctx->pos = ceph_make_fpos(frag,
							  dfi->next_offset,
>>>>>>> 24b8d41d
							  false);
			}
		}

<<<<<<< HEAD
		fi->frag = frag;
		fi->last_readdir = req;
=======
		dfi->frag = frag;
		dfi->last_readdir = req;
>>>>>>> 24b8d41d

		if (test_bit(CEPH_MDS_R_DID_PREPOPULATE, &req->r_req_flags)) {
			dfi->readdir_cache_idx = req->r_readdir_cache_idx;
			if (dfi->readdir_cache_idx < 0) {
				/* preclude from marking dir ordered */
<<<<<<< HEAD
				fi->dir_ordered_count = 0;
			} else if (ceph_frag_is_leftmost(frag) &&
				   fi->next_offset == 2) {
=======
				dfi->dir_ordered_count = 0;
			} else if (ceph_frag_is_leftmost(frag) &&
				   dfi->next_offset == 2) {
>>>>>>> 24b8d41d
				/* note dir version at start of readdir so
				 * we can tell if any dentries get dropped */
				dfi->dir_release_count = req->r_dir_release_cnt;
				dfi->dir_ordered_count = req->r_dir_ordered_cnt;
			}
		} else {
			dout("readdir !did_prepopulate\n");
			/* disable readdir cache */
			dfi->readdir_cache_idx = -1;
			/* preclude from marking dir complete */
			dfi->dir_release_count = 0;
		}

		/* note next offset and last dentry name */
		if (rinfo->dir_nr > 0) {
			struct ceph_mds_reply_dir_entry *rde =
					rinfo->dir_entries + (rinfo->dir_nr-1);
			unsigned next_offset = req->r_reply_info.dir_end ?
					2 : (fpos_off(rde->offset) + 1);
<<<<<<< HEAD
			err = note_last_dentry(fi, rde->name, rde->name_len,
=======
			err = note_last_dentry(dfi, rde->name, rde->name_len,
>>>>>>> 24b8d41d
					       next_offset);
			if (err)
				return err;
		} else if (req->r_reply_info.dir_end) {
<<<<<<< HEAD
			fi->next_offset = 2;
			/* keep last name */
=======
			dfi->next_offset = 2;
			/* keep last name */
		}
	}

	rinfo = &dfi->last_readdir->r_reply_info;
	dout("readdir frag %x num %d pos %llx chunk first %llx\n",
	     dfi->frag, rinfo->dir_nr, ctx->pos,
	     rinfo->dir_nr ? rinfo->dir_entries[0].offset : 0LL);

	i = 0;
	/* search start position */
	if (rinfo->dir_nr > 0) {
		int step, nr = rinfo->dir_nr;
		while (nr > 0) {
			step = nr >> 1;
			if (rinfo->dir_entries[i + step].offset < ctx->pos) {
				i +=  step + 1;
				nr -= step + 1;
			} else {
				nr = step;
			}
>>>>>>> 24b8d41d
		}
	}
	for (; i < rinfo->dir_nr; i++) {
		struct ceph_mds_reply_dir_entry *rde = rinfo->dir_entries + i;

		BUG_ON(rde->offset < ctx->pos);

<<<<<<< HEAD
	rinfo = &fi->last_readdir->r_reply_info;
	dout("readdir frag %x num %d pos %llx chunk first %llx\n",
	     fi->frag, rinfo->dir_nr, ctx->pos,
	     rinfo->dir_nr ? rinfo->dir_entries[0].offset : 0LL);

	i = 0;
	/* search start position */
	if (rinfo->dir_nr > 0) {
		int step, nr = rinfo->dir_nr;
		while (nr > 0) {
			step = nr >> 1;
			if (rinfo->dir_entries[i + step].offset < ctx->pos) {
				i +=  step + 1;
				nr -= step + 1;
			} else {
				nr = step;
			}
		}
	}
	for (; i < rinfo->dir_nr; i++) {
		struct ceph_mds_reply_dir_entry *rde = rinfo->dir_entries + i;
		struct ceph_vino vino;
		ino_t ino;

		BUG_ON(rde->offset < ctx->pos);

=======
>>>>>>> 24b8d41d
		ctx->pos = rde->offset;
		dout("readdir (%d/%d) -> %llx '%.*s' %p\n",
		     i, rinfo->dir_nr, ctx->pos,
		     rde->name_len, rde->name, &rde->inode.in);

		BUG_ON(!rde->inode.in);
<<<<<<< HEAD
		ftype = le32_to_cpu(rde->inode.in->mode) >> 12;
		vino.ino = le64_to_cpu(rde->inode.in->ino);
		vino.snap = le64_to_cpu(rde->inode.in->snapid);
		ino = ceph_vino_to_ino(vino);

		if (!dir_emit(ctx, rde->name, rde->name_len,
			      ceph_translate_ino(inode->i_sb, ino), ftype)) {
=======

		if (!dir_emit(ctx, rde->name, rde->name_len,
			      ceph_present_ino(inode->i_sb, le64_to_cpu(rde->inode.in->ino)),
			      le32_to_cpu(rde->inode.in->mode) >> 12)) {
>>>>>>> 24b8d41d
			dout("filldir stopping us...\n");
			return 0;
		}
		ctx->pos++;
	}

<<<<<<< HEAD
	if (fi->next_offset > 2) {
		ceph_mdsc_put_request(fi->last_readdir);
		fi->last_readdir = NULL;
=======
	ceph_mdsc_put_request(dfi->last_readdir);
	dfi->last_readdir = NULL;

	if (dfi->next_offset > 2) {
		frag = dfi->frag;
>>>>>>> 24b8d41d
		goto more;
	}

	/* more frags? */
<<<<<<< HEAD
	if (!ceph_frag_is_rightmost(fi->frag)) {
		unsigned frag = ceph_frag_next(fi->frag);
		if (is_hash_order(ctx->pos)) {
			loff_t new_pos = ceph_make_fpos(ceph_frag_value(frag),
							fi->next_offset, true);
=======
	if (!ceph_frag_is_rightmost(dfi->frag)) {
		frag = ceph_frag_next(dfi->frag);
		if (is_hash_order(ctx->pos)) {
			loff_t new_pos = ceph_make_fpos(ceph_frag_value(frag),
							dfi->next_offset, true);
>>>>>>> 24b8d41d
			if (new_pos > ctx->pos)
				ctx->pos = new_pos;
			/* keep last_name */
		} else {
<<<<<<< HEAD
			ctx->pos = ceph_make_fpos(frag, fi->next_offset, false);
			kfree(fi->last_name);
			fi->last_name = NULL;
=======
			ctx->pos = ceph_make_fpos(frag, dfi->next_offset,
							false);
			kfree(dfi->last_name);
			dfi->last_name = NULL;
>>>>>>> 24b8d41d
		}
		dout("readdir next frag is %x\n", frag);
		goto more;
	}
	dfi->file_info.flags |= CEPH_F_ATEND;

	/*
	 * if dir_release_count still matches the dir, no dentries
	 * were released during the whole readdir, and we should have
	 * the complete dir contents in our cache.
	 */
	if (atomic64_read(&ci->i_release_count) ==
					dfi->dir_release_count) {
		spin_lock(&ci->i_ceph_lock);
		if (dfi->dir_ordered_count ==
				atomic64_read(&ci->i_ordered_count)) {
			dout(" marking %p complete and ordered\n", inode);
			/* use i_size to track number of entries in
			 * readdir cache */
			BUG_ON(dfi->readdir_cache_idx < 0);
			i_size_write(inode, dfi->readdir_cache_idx *
				     sizeof(struct dentry*));
		} else {
			dout(" marking %p complete\n", inode);
		}
		__ceph_dir_set_complete(ci, dfi->dir_release_count,
					dfi->dir_ordered_count);
		spin_unlock(&ci->i_ceph_lock);
	}

	dout("readdir %p file %p done.\n", inode, file);
	return 0;
}

<<<<<<< HEAD
static void reset_readdir(struct ceph_file_info *fi)
=======
static void reset_readdir(struct ceph_dir_file_info *dfi)
>>>>>>> 24b8d41d
{
	if (dfi->last_readdir) {
		ceph_mdsc_put_request(dfi->last_readdir);
		dfi->last_readdir = NULL;
	}
<<<<<<< HEAD
	kfree(fi->last_name);
	fi->last_name = NULL;
	fi->dir_release_count = 0;
	fi->readdir_cache_idx = -1;
	fi->next_offset = 2;  /* compensate for . and .. */
	fi->flags &= ~CEPH_F_ATEND;
=======
	kfree(dfi->last_name);
	dfi->last_name = NULL;
	dfi->dir_release_count = 0;
	dfi->readdir_cache_idx = -1;
	dfi->next_offset = 2;  /* compensate for . and .. */
	dfi->file_info.flags &= ~CEPH_F_ATEND;
}

/*
 * discard buffered readdir content on seekdir(0), or seek to new frag,
 * or seek prior to current chunk
 */
static bool need_reset_readdir(struct ceph_dir_file_info *dfi, loff_t new_pos)
{
	struct ceph_mds_reply_info_parsed *rinfo;
	loff_t chunk_offset;
	if (new_pos == 0)
		return true;
	if (is_hash_order(new_pos)) {
		/* no need to reset last_name for a forward seek when
		 * dentries are sotred in hash order */
	} else if (dfi->frag != fpos_frag(new_pos)) {
		return true;
	}
	rinfo = dfi->last_readdir ? &dfi->last_readdir->r_reply_info : NULL;
	if (!rinfo || !rinfo->dir_nr)
		return true;
	chunk_offset = rinfo->dir_entries[0].offset;
	return new_pos < chunk_offset ||
	       is_hash_order(new_pos) != is_hash_order(chunk_offset);
>>>>>>> 24b8d41d
}

/*
 * discard buffered readdir content on seekdir(0), or seek to new frag,
 * or seek prior to current chunk
 */
static bool need_reset_readdir(struct ceph_file_info *fi, loff_t new_pos)
{
	struct ceph_mds_reply_info_parsed *rinfo;
	loff_t chunk_offset;
	if (new_pos == 0)
		return true;
	if (is_hash_order(new_pos)) {
		/* no need to reset last_name for a forward seek when
		 * dentries are sotred in hash order */
	} else if (fi->frag != fpos_frag(new_pos)) {
		return true;
	}
	rinfo = fi->last_readdir ? &fi->last_readdir->r_reply_info : NULL;
	if (!rinfo || !rinfo->dir_nr)
		return true;
	chunk_offset = rinfo->dir_entries[0].offset;
	return new_pos < chunk_offset ||
	       is_hash_order(new_pos) != is_hash_order(chunk_offset);
}

static loff_t ceph_dir_llseek(struct file *file, loff_t offset, int whence)
{
	struct ceph_dir_file_info *dfi = file->private_data;
	struct inode *inode = file->f_mapping->host;
	loff_t retval;

	inode_lock(inode);
	retval = -EINVAL;
	switch (whence) {
	case SEEK_CUR:
		offset += file->f_pos;
	case SEEK_SET:
		break;
	case SEEK_END:
		retval = -EOPNOTSUPP;
	default:
		goto out;
	}

	if (offset >= 0) {
<<<<<<< HEAD
		if (need_reset_readdir(fi, offset)) {
			dout("dir_llseek dropping %p content\n", file);
			reset_readdir(fi);
		} else if (is_hash_order(offset) && offset > file->f_pos) {
			/* for hash offset, we don't know if a forward seek
			 * is within same frag */
			fi->dir_release_count = 0;
			fi->readdir_cache_idx = -1;
=======
		if (need_reset_readdir(dfi, offset)) {
			dout("dir_llseek dropping %p content\n", file);
			reset_readdir(dfi);
		} else if (is_hash_order(offset) && offset > file->f_pos) {
			/* for hash offset, we don't know if a forward seek
			 * is within same frag */
			dfi->dir_release_count = 0;
			dfi->readdir_cache_idx = -1;
>>>>>>> 24b8d41d
		}

		if (offset != file->f_pos) {
			file->f_pos = offset;
			file->f_version = 0;
			dfi->file_info.flags &= ~CEPH_F_ATEND;
		}
		retval = offset;
	}
out:
	inode_unlock(inode);
	return retval;
}

/*
 * Handle lookups for the hidden .snap directory.
 */
int ceph_handle_snapdir(struct ceph_mds_request *req,
			struct dentry *dentry, int err)
{
	struct ceph_fs_client *fsc = ceph_sb_to_client(dentry->d_sb);
	struct inode *parent = d_inode(dentry->d_parent); /* we hold i_mutex */

	/* .snap dir? */
	if (err == -ENOENT &&
	    ceph_snap(parent) == CEPH_NOSNAP &&
	    strcmp(dentry->d_name.name,
		   fsc->mount_options->snapdir_name) == 0) {
		struct inode *inode = ceph_get_snapdir(parent);
		dout("ENOENT on snapdir %p '%pd', linking to snapdir %p\n",
		     dentry, dentry, inode);
		BUG_ON(!d_unhashed(dentry));
		d_add(dentry, inode);
		err = 0;
	}
	return err;
}

/*
 * Figure out final result of a lookup/open request.
 *
 * Mainly, make sure we return the final req->r_dentry (if it already
 * existed) in place of the original VFS-provided dentry when they
 * differ.
 *
 * Gracefully handle the case where the MDS replies with -ENOENT and
 * no trace (which it may do, at its discretion, e.g., if it doesn't
 * care to issue a lease on the negative dentry).
 */
struct dentry *ceph_finish_lookup(struct ceph_mds_request *req,
				  struct dentry *dentry, int err)
{
	if (err == -ENOENT) {
		/* no trace? */
		err = 0;
		if (!req->r_reply_info.head->is_dentry) {
			dout("ENOENT and no trace, dentry %p inode %p\n",
			     dentry, d_inode(dentry));
			if (d_really_is_positive(dentry)) {
				d_drop(dentry);
				err = -ENOENT;
			} else {
				d_add(dentry, NULL);
			}
		}
	}
	if (err)
		dentry = ERR_PTR(err);
	else if (dentry != req->r_dentry)
		dentry = dget(req->r_dentry);   /* we got spliced */
	else
		dentry = NULL;
	return dentry;
}

static bool is_root_ceph_dentry(struct inode *inode, struct dentry *dentry)
{
	return ceph_ino(inode) == CEPH_INO_ROOT &&
		strncmp(dentry->d_name.name, ".ceph", 5) == 0;
}

/*
 * Look up a single dir entry.  If there is a lookup intent, inform
 * the MDS so that it gets our 'caps wanted' value in a single op.
 */
static struct dentry *ceph_lookup(struct inode *dir, struct dentry *dentry,
				  unsigned int flags)
{
	struct ceph_fs_client *fsc = ceph_sb_to_client(dir->i_sb);
	struct ceph_mds_client *mdsc = ceph_sb_to_mdsc(dir->i_sb);
	struct ceph_mds_request *req;
	int op;
	int mask;
	int err;

	dout("lookup %p dentry %p '%pd'\n",
	     dir, dentry, dentry);

	if (dentry->d_name.len > NAME_MAX)
		return ERR_PTR(-ENAMETOOLONG);

	/* can we conclude ENOENT locally? */
	if (d_really_is_negative(dentry)) {
		struct ceph_inode_info *ci = ceph_inode(dir);
		struct ceph_dentry_info *di = ceph_dentry(dentry);

		spin_lock(&ci->i_ceph_lock);
		dout(" dir %p flags are 0x%lx\n", dir, ci->i_ceph_flags);
		if (strncmp(dentry->d_name.name,
			    fsc->mount_options->snapdir_name,
			    dentry->d_name.len) &&
		    !is_root_ceph_dentry(dir, dentry) &&
		    ceph_test_mount_opt(fsc, DCACHE) &&
		    __ceph_dir_is_complete(ci) &&
		    __ceph_caps_issued_mask_metric(ci, CEPH_CAP_FILE_SHARED, 1)) {
			__ceph_touch_fmode(ci, mdsc, CEPH_FILE_MODE_RD);
			spin_unlock(&ci->i_ceph_lock);
			dout(" dir %p complete, -ENOENT\n", dir);
			d_add(dentry, NULL);
			di->lease_shared_gen = atomic_read(&ci->i_shared_gen);
			return NULL;
		}
		spin_unlock(&ci->i_ceph_lock);
	}

	op = ceph_snap(dir) == CEPH_SNAPDIR ?
		CEPH_MDS_OP_LOOKUPSNAP : CEPH_MDS_OP_LOOKUP;
	req = ceph_mdsc_create_request(mdsc, op, USE_ANY_MDS);
	if (IS_ERR(req))
		return ERR_CAST(req);
	req->r_dentry = dget(dentry);
	req->r_num_caps = 2;

	mask = CEPH_STAT_CAP_INODE | CEPH_CAP_AUTH_SHARED;
	if (ceph_security_xattr_wanted(dir))
		mask |= CEPH_CAP_XATTR_SHARED;
	req->r_args.getattr.mask = cpu_to_le32(mask);

	req->r_parent = dir;
	set_bit(CEPH_MDS_R_PARENT_LOCKED, &req->r_req_flags);
	err = ceph_mdsc_do_request(mdsc, NULL, req);
	err = ceph_handle_snapdir(req, dentry, err);
	dentry = ceph_finish_lookup(req, dentry, err);
	ceph_mdsc_put_request(req);  /* will dput(dentry) */
	dout("lookup result=%p\n", dentry);
	return dentry;
}

/*
 * If we do a create but get no trace back from the MDS, follow up with
 * a lookup (the VFS expects us to link up the provided dentry).
 */
int ceph_handle_notrace_create(struct inode *dir, struct dentry *dentry)
{
	struct dentry *result = ceph_lookup(dir, dentry, 0);

	if (result && !IS_ERR(result)) {
		/*
		 * We created the item, then did a lookup, and found
		 * it was already linked to another inode we already
		 * had in our cache (and thus got spliced). To not
		 * confuse VFS (especially when inode is a directory),
		 * we don't link our dentry to that inode, return an
		 * error instead.
		 *
		 * This event should be rare and it happens only when
		 * we talk to old MDS. Recent MDS does not send traceless
		 * reply for request that creates new inode.
		 */
		d_drop(result);
		return -ESTALE;
	}
	return PTR_ERR(result);
}

static int ceph_mknod(struct inode *dir, struct dentry *dentry,
		      umode_t mode, dev_t rdev)
{
	struct ceph_mds_client *mdsc = ceph_sb_to_mdsc(dir->i_sb);
	struct ceph_mds_request *req;
	struct ceph_acl_sec_ctx as_ctx = {};
	int err;

	if (ceph_snap(dir) != CEPH_NOSNAP)
		return -EROFS;

	if (ceph_quota_is_max_files_exceeded(dir)) {
		err = -EDQUOT;
		goto out;
	}

	err = ceph_pre_init_acls(dir, &mode, &as_ctx);
	if (err < 0)
		goto out;
	err = ceph_security_init_secctx(dentry, mode, &as_ctx);
	if (err < 0)
		goto out;

	dout("mknod in dir %p dentry %p mode 0%ho rdev %d\n",
	     dir, dentry, mode, rdev);
	req = ceph_mdsc_create_request(mdsc, CEPH_MDS_OP_MKNOD, USE_AUTH_MDS);
	if (IS_ERR(req)) {
		err = PTR_ERR(req);
		goto out;
	}
	req->r_dentry = dget(dentry);
	req->r_num_caps = 2;
	req->r_parent = dir;
	set_bit(CEPH_MDS_R_PARENT_LOCKED, &req->r_req_flags);
	req->r_args.mknod.mode = cpu_to_le32(mode);
	req->r_args.mknod.rdev = cpu_to_le32(rdev);
	req->r_dentry_drop = CEPH_CAP_FILE_SHARED | CEPH_CAP_AUTH_EXCL;
	req->r_dentry_unless = CEPH_CAP_FILE_EXCL;
	if (as_ctx.pagelist) {
		req->r_pagelist = as_ctx.pagelist;
		as_ctx.pagelist = NULL;
	}
	err = ceph_mdsc_do_request(mdsc, dir, req);
	if (!err && !req->r_reply_info.head->is_dentry)
		err = ceph_handle_notrace_create(dir, dentry);
	ceph_mdsc_put_request(req);
out:
	if (!err)
		ceph_init_inode_acls(d_inode(dentry), &as_ctx);
	else
		d_drop(dentry);
	ceph_release_acl_sec_ctx(&as_ctx);
	return err;
}

static int ceph_create(struct inode *dir, struct dentry *dentry, umode_t mode,
		       bool excl)
{
	return ceph_mknod(dir, dentry, mode, 0);
}

static int ceph_symlink(struct inode *dir, struct dentry *dentry,
			    const char *dest)
{
	struct ceph_mds_client *mdsc = ceph_sb_to_mdsc(dir->i_sb);
	struct ceph_mds_request *req;
	struct ceph_acl_sec_ctx as_ctx = {};
	int err;

	if (ceph_snap(dir) != CEPH_NOSNAP)
		return -EROFS;

	if (ceph_quota_is_max_files_exceeded(dir)) {
		err = -EDQUOT;
		goto out;
	}

	err = ceph_security_init_secctx(dentry, S_IFLNK | 0777, &as_ctx);
	if (err < 0)
		goto out;

	dout("symlink in dir %p dentry %p to '%s'\n", dir, dentry, dest);
	req = ceph_mdsc_create_request(mdsc, CEPH_MDS_OP_SYMLINK, USE_AUTH_MDS);
	if (IS_ERR(req)) {
		err = PTR_ERR(req);
		goto out;
	}
	req->r_path2 = kstrdup(dest, GFP_KERNEL);
	if (!req->r_path2) {
		err = -ENOMEM;
		ceph_mdsc_put_request(req);
		goto out;
	}
	req->r_parent = dir;
	set_bit(CEPH_MDS_R_PARENT_LOCKED, &req->r_req_flags);
	req->r_dentry = dget(dentry);
	req->r_num_caps = 2;
	req->r_dentry_drop = CEPH_CAP_FILE_SHARED | CEPH_CAP_AUTH_EXCL;
	req->r_dentry_unless = CEPH_CAP_FILE_EXCL;
	if (as_ctx.pagelist) {
		req->r_pagelist = as_ctx.pagelist;
		as_ctx.pagelist = NULL;
	}
	err = ceph_mdsc_do_request(mdsc, dir, req);
	if (!err && !req->r_reply_info.head->is_dentry)
		err = ceph_handle_notrace_create(dir, dentry);
	ceph_mdsc_put_request(req);
out:
	if (err)
		d_drop(dentry);
	ceph_release_acl_sec_ctx(&as_ctx);
	return err;
}

static int ceph_mkdir(struct inode *dir, struct dentry *dentry, umode_t mode)
{
	struct ceph_mds_client *mdsc = ceph_sb_to_mdsc(dir->i_sb);
	struct ceph_mds_request *req;
	struct ceph_acl_sec_ctx as_ctx = {};
	int err = -EROFS;
	int op;

	if (ceph_snap(dir) == CEPH_SNAPDIR) {
		/* mkdir .snap/foo is a MKSNAP */
		op = CEPH_MDS_OP_MKSNAP;
		dout("mksnap dir %p snap '%pd' dn %p\n", dir,
		     dentry, dentry);
	} else if (ceph_snap(dir) == CEPH_NOSNAP) {
		dout("mkdir dir %p dn %p mode 0%ho\n", dir, dentry, mode);
		op = CEPH_MDS_OP_MKDIR;
	} else {
		goto out;
	}

	if (op == CEPH_MDS_OP_MKDIR &&
	    ceph_quota_is_max_files_exceeded(dir)) {
		err = -EDQUOT;
		goto out;
	}

	mode |= S_IFDIR;
	err = ceph_pre_init_acls(dir, &mode, &as_ctx);
	if (err < 0)
		goto out;
	err = ceph_security_init_secctx(dentry, mode, &as_ctx);
	if (err < 0)
		goto out;

	req = ceph_mdsc_create_request(mdsc, op, USE_AUTH_MDS);
	if (IS_ERR(req)) {
		err = PTR_ERR(req);
		goto out;
	}

	req->r_dentry = dget(dentry);
	req->r_num_caps = 2;
	req->r_parent = dir;
	set_bit(CEPH_MDS_R_PARENT_LOCKED, &req->r_req_flags);
	req->r_args.mkdir.mode = cpu_to_le32(mode);
	req->r_dentry_drop = CEPH_CAP_FILE_SHARED | CEPH_CAP_AUTH_EXCL;
	req->r_dentry_unless = CEPH_CAP_FILE_EXCL;
	if (as_ctx.pagelist) {
		req->r_pagelist = as_ctx.pagelist;
		as_ctx.pagelist = NULL;
	}
	err = ceph_mdsc_do_request(mdsc, dir, req);
	if (!err &&
	    !req->r_reply_info.head->is_target &&
	    !req->r_reply_info.head->is_dentry)
		err = ceph_handle_notrace_create(dir, dentry);
	ceph_mdsc_put_request(req);
out:
	if (!err)
		ceph_init_inode_acls(d_inode(dentry), &as_ctx);
	else
		d_drop(dentry);
	ceph_release_acl_sec_ctx(&as_ctx);
	return err;
}

static int ceph_link(struct dentry *old_dentry, struct inode *dir,
		     struct dentry *dentry)
{
	struct ceph_mds_client *mdsc = ceph_sb_to_mdsc(dir->i_sb);
	struct ceph_mds_request *req;
	int err;

	if (ceph_snap(dir) != CEPH_NOSNAP)
		return -EROFS;

	dout("link in dir %p old_dentry %p dentry %p\n", dir,
	     old_dentry, dentry);
	req = ceph_mdsc_create_request(mdsc, CEPH_MDS_OP_LINK, USE_AUTH_MDS);
	if (IS_ERR(req)) {
		d_drop(dentry);
		return PTR_ERR(req);
	}
	req->r_dentry = dget(dentry);
	req->r_num_caps = 2;
	req->r_old_dentry = dget(old_dentry);
	req->r_parent = dir;
	set_bit(CEPH_MDS_R_PARENT_LOCKED, &req->r_req_flags);
	req->r_dentry_drop = CEPH_CAP_FILE_SHARED;
	req->r_dentry_unless = CEPH_CAP_FILE_EXCL;
	/* release LINK_SHARED on source inode (mds will lock it) */
	req->r_old_inode_drop = CEPH_CAP_LINK_SHARED | CEPH_CAP_LINK_EXCL;
	err = ceph_mdsc_do_request(mdsc, dir, req);
	if (err) {
		d_drop(dentry);
	} else if (!req->r_reply_info.head->is_dentry) {
		ihold(d_inode(old_dentry));
		d_instantiate(dentry, d_inode(old_dentry));
	}
	ceph_mdsc_put_request(req);
	return err;
}

static void ceph_async_unlink_cb(struct ceph_mds_client *mdsc,
				 struct ceph_mds_request *req)
{
	int result = req->r_err ? req->r_err :
			le32_to_cpu(req->r_reply_info.head->result);

	if (result == -EJUKEBOX)
		goto out;

	/* If op failed, mark everyone involved for errors */
	if (result) {
		int pathlen = 0;
		u64 base = 0;
		char *path = ceph_mdsc_build_path(req->r_dentry, &pathlen,
						  &base, 0);

		/* mark error on parent + clear complete */
		mapping_set_error(req->r_parent->i_mapping, result);
		ceph_dir_clear_complete(req->r_parent);

		/* drop the dentry -- we don't know its status */
		if (!d_unhashed(req->r_dentry))
			d_drop(req->r_dentry);

		/* mark inode itself for an error (since metadata is bogus) */
		mapping_set_error(req->r_old_inode->i_mapping, result);

		pr_warn("ceph: async unlink failure path=(%llx)%s result=%d!\n",
			base, IS_ERR(path) ? "<<bad>>" : path, result);
		ceph_mdsc_free_path(path, pathlen);
	}
out:
	iput(req->r_old_inode);
	ceph_mdsc_release_dir_caps(req);
}

static int get_caps_for_async_unlink(struct inode *dir, struct dentry *dentry)
{
	struct ceph_inode_info *ci = ceph_inode(dir);
	struct ceph_dentry_info *di;
	int got = 0, want = CEPH_CAP_FILE_EXCL | CEPH_CAP_DIR_UNLINK;

	spin_lock(&ci->i_ceph_lock);
	if ((__ceph_caps_issued(ci, NULL) & want) == want) {
		ceph_take_cap_refs(ci, want, false);
		got = want;
	}
	spin_unlock(&ci->i_ceph_lock);

	/* If we didn't get anything, return 0 */
	if (!got)
		return 0;

        spin_lock(&dentry->d_lock);
        di = ceph_dentry(dentry);
	/*
	 * - We are holding Fx, which implies Fs caps.
	 * - Only support async unlink for primary linkage
	 */
	if (atomic_read(&ci->i_shared_gen) != di->lease_shared_gen ||
	    !(di->flags & CEPH_DENTRY_PRIMARY_LINK))
		want = 0;
        spin_unlock(&dentry->d_lock);

	/* Do we still want what we've got? */
	if (want == got)
		return got;

	ceph_put_cap_refs(ci, got);
	return 0;
}

/*
 * rmdir and unlink are differ only by the metadata op code
 */
static int ceph_unlink(struct inode *dir, struct dentry *dentry)
{
	struct ceph_fs_client *fsc = ceph_sb_to_client(dir->i_sb);
	struct ceph_mds_client *mdsc = fsc->mdsc;
	struct inode *inode = d_inode(dentry);
	struct ceph_mds_request *req;
	bool try_async = ceph_test_mount_opt(fsc, ASYNC_DIROPS);
	int err = -EROFS;
	int op;

	if (ceph_snap(dir) == CEPH_SNAPDIR) {
		/* rmdir .snap/foo is RMSNAP */
		dout("rmsnap dir %p '%pd' dn %p\n", dir, dentry, dentry);
		op = CEPH_MDS_OP_RMSNAP;
	} else if (ceph_snap(dir) == CEPH_NOSNAP) {
		dout("unlink/rmdir dir %p dn %p inode %p\n",
		     dir, dentry, inode);
		op = d_is_dir(dentry) ?
			CEPH_MDS_OP_RMDIR : CEPH_MDS_OP_UNLINK;
	} else
		goto out;
retry:
	req = ceph_mdsc_create_request(mdsc, op, USE_AUTH_MDS);
	if (IS_ERR(req)) {
		err = PTR_ERR(req);
		goto out;
	}
	req->r_dentry = dget(dentry);
	req->r_num_caps = 2;
	req->r_parent = dir;
	req->r_dentry_drop = CEPH_CAP_FILE_SHARED;
	req->r_dentry_unless = CEPH_CAP_FILE_EXCL;
	req->r_inode_drop = ceph_drop_caps_for_unlink(inode);

	if (try_async && op == CEPH_MDS_OP_UNLINK &&
	    (req->r_dir_caps = get_caps_for_async_unlink(dir, dentry))) {
		dout("async unlink on %llu/%.*s caps=%s", ceph_ino(dir),
		     dentry->d_name.len, dentry->d_name.name,
		     ceph_cap_string(req->r_dir_caps));
		set_bit(CEPH_MDS_R_ASYNC, &req->r_req_flags);
		req->r_callback = ceph_async_unlink_cb;
		req->r_old_inode = d_inode(dentry);
		ihold(req->r_old_inode);
		err = ceph_mdsc_submit_request(mdsc, dir, req);
		if (!err) {
			/*
			 * We have enough caps, so we assume that the unlink
			 * will succeed. Fix up the target inode and dcache.
			 */
			drop_nlink(inode);
			d_delete(dentry);
		} else if (err == -EJUKEBOX) {
			try_async = false;
			ceph_mdsc_put_request(req);
			goto retry;
		}
	} else {
		set_bit(CEPH_MDS_R_PARENT_LOCKED, &req->r_req_flags);
		err = ceph_mdsc_do_request(mdsc, dir, req);
		if (!err && !req->r_reply_info.head->is_dentry)
			d_delete(dentry);
	}

	ceph_mdsc_put_request(req);
out:
	return err;
}

static int ceph_rename(struct inode *old_dir, struct dentry *old_dentry,
		       struct inode *new_dir, struct dentry *new_dentry,
		       unsigned int flags)
{
	struct ceph_mds_client *mdsc = ceph_sb_to_mdsc(old_dir->i_sb);
	struct ceph_mds_request *req;
	int op = CEPH_MDS_OP_RENAME;
	int err;

	if (flags)
		return -EINVAL;

	if (ceph_snap(old_dir) != ceph_snap(new_dir))
		return -EXDEV;
	if (ceph_snap(old_dir) != CEPH_NOSNAP) {
		if (old_dir == new_dir && ceph_snap(old_dir) == CEPH_SNAPDIR)
			op = CEPH_MDS_OP_RENAMESNAP;
		else
			return -EROFS;
	} else if (old_dir != new_dir) {
		err = ceph_quota_check_rename(mdsc, d_inode(old_dentry),
					      new_dir);
		if (err)
			return err;
	}

	dout("rename dir %p dentry %p to dir %p dentry %p\n",
	     old_dir, old_dentry, new_dir, new_dentry);
	req = ceph_mdsc_create_request(mdsc, op, USE_AUTH_MDS);
	if (IS_ERR(req))
		return PTR_ERR(req);
	ihold(old_dir);
	req->r_dentry = dget(new_dentry);
	req->r_num_caps = 2;
	req->r_old_dentry = dget(old_dentry);
	req->r_old_dentry_dir = old_dir;
	req->r_parent = new_dir;
	set_bit(CEPH_MDS_R_PARENT_LOCKED, &req->r_req_flags);
	req->r_old_dentry_drop = CEPH_CAP_FILE_SHARED;
	req->r_old_dentry_unless = CEPH_CAP_FILE_EXCL;
	req->r_dentry_drop = CEPH_CAP_FILE_SHARED;
	req->r_dentry_unless = CEPH_CAP_FILE_EXCL;
	/* release LINK_RDCACHE on source inode (mds will lock it) */
	req->r_old_inode_drop = CEPH_CAP_LINK_SHARED | CEPH_CAP_LINK_EXCL;
	if (d_really_is_positive(new_dentry)) {
		req->r_inode_drop =
			ceph_drop_caps_for_unlink(d_inode(new_dentry));
	}
	err = ceph_mdsc_do_request(mdsc, old_dir, req);
	if (!err && !req->r_reply_info.head->is_dentry) {
		/*
		 * Normally d_move() is done by fill_trace (called by
		 * do_request, above).  If there is no trace, we need
		 * to do it here.
		 */
		d_move(old_dentry, new_dentry);
	}
	ceph_mdsc_put_request(req);
	return err;
}

/*
 * Move dentry to tail of mdsc->dentry_leases list when lease is updated.
 * Leases at front of the list will expire first. (Assume all leases have
 * similar duration)
 *
 * Called under dentry->d_lock.
 */
void __ceph_dentry_lease_touch(struct ceph_dentry_info *di)
{
	struct dentry *dn = di->dentry;
	struct ceph_mds_client *mdsc;

	dout("dentry_lease_touch %p %p '%pd'\n", di, dn, dn);

	di->flags |= CEPH_DENTRY_LEASE_LIST;
	if (di->flags & CEPH_DENTRY_SHRINK_LIST) {
		di->flags |= CEPH_DENTRY_REFERENCED;
		return;
	}

	mdsc = ceph_sb_to_client(dn->d_sb)->mdsc;
	spin_lock(&mdsc->dentry_list_lock);
	list_move_tail(&di->lease_list, &mdsc->dentry_leases);
	spin_unlock(&mdsc->dentry_list_lock);
}

static void __dentry_dir_lease_touch(struct ceph_mds_client* mdsc,
				     struct ceph_dentry_info *di)
{
	di->flags &= ~(CEPH_DENTRY_LEASE_LIST | CEPH_DENTRY_REFERENCED);
	di->lease_gen = 0;
	di->time = jiffies;
	list_move_tail(&di->lease_list, &mdsc->dentry_dir_leases);
}

/*
 * When dir lease is used, add dentry to tail of mdsc->dentry_dir_leases
 * list if it's not in the list, otherwise set 'referenced' flag.
 *
 * Called under dentry->d_lock.
 */
void __ceph_dentry_dir_lease_touch(struct ceph_dentry_info *di)
{
	struct dentry *dn = di->dentry;
	struct ceph_mds_client *mdsc;

	dout("dentry_dir_lease_touch %p %p '%pd' (offset 0x%llx)\n",
	     di, dn, dn, di->offset);

	if (!list_empty(&di->lease_list)) {
		if (di->flags & CEPH_DENTRY_LEASE_LIST) {
			/* don't remove dentry from dentry lease list
			 * if its lease is valid */
			if (__dentry_lease_is_valid(di))
				return;
		} else {
			di->flags |= CEPH_DENTRY_REFERENCED;
			return;
		}
	}

	if (di->flags & CEPH_DENTRY_SHRINK_LIST) {
		di->flags |= CEPH_DENTRY_REFERENCED;
		di->flags &= ~CEPH_DENTRY_LEASE_LIST;
		return;
	}

	mdsc = ceph_sb_to_client(dn->d_sb)->mdsc;
	spin_lock(&mdsc->dentry_list_lock);
	__dentry_dir_lease_touch(mdsc, di),
	spin_unlock(&mdsc->dentry_list_lock);
}

static void __dentry_lease_unlist(struct ceph_dentry_info *di)
{
	struct ceph_mds_client *mdsc;
	if (di->flags & CEPH_DENTRY_SHRINK_LIST)
		return;
	if (list_empty(&di->lease_list))
		return;

	mdsc = ceph_sb_to_client(di->dentry->d_sb)->mdsc;
	spin_lock(&mdsc->dentry_list_lock);
	list_del_init(&di->lease_list);
	spin_unlock(&mdsc->dentry_list_lock);
}

enum {
	KEEP	= 0,
	DELETE	= 1,
	TOUCH	= 2,
	STOP	= 4,
};

struct ceph_lease_walk_control {
	bool dir_lease;
	bool expire_dir_lease;
	unsigned long nr_to_scan;
	unsigned long dir_lease_ttl;
};

static unsigned long
__dentry_leases_walk(struct ceph_mds_client *mdsc,
		     struct ceph_lease_walk_control *lwc,
		     int (*check)(struct dentry*, void*))
{
	struct ceph_dentry_info *di, *tmp;
	struct dentry *dentry, *last = NULL;
	struct list_head* list;
        LIST_HEAD(dispose);
	unsigned long freed = 0;
	int ret = 0;

	list = lwc->dir_lease ? &mdsc->dentry_dir_leases : &mdsc->dentry_leases;
	spin_lock(&mdsc->dentry_list_lock);
	list_for_each_entry_safe(di, tmp, list, lease_list) {
		if (!lwc->nr_to_scan)
			break;
		--lwc->nr_to_scan;

		dentry = di->dentry;
		if (last == dentry)
			break;

		if (!spin_trylock(&dentry->d_lock))
			continue;

		if (__lockref_is_dead(&dentry->d_lockref)) {
			list_del_init(&di->lease_list);
			goto next;
		}

		ret = check(dentry, lwc);
		if (ret & TOUCH) {
			/* move it into tail of dir lease list */
			__dentry_dir_lease_touch(mdsc, di);
			if (!last)
				last = dentry;
		}
		if (ret & DELETE) {
			/* stale lease */
			di->flags &= ~CEPH_DENTRY_REFERENCED;
			if (dentry->d_lockref.count > 0) {
				/* update_dentry_lease() will re-add
				 * it to lease list, or
				 * ceph_d_delete() will return 1 when
				 * last reference is dropped */
				list_del_init(&di->lease_list);
			} else {
				di->flags |= CEPH_DENTRY_SHRINK_LIST;
				list_move_tail(&di->lease_list, &dispose);
				dget_dlock(dentry);
			}
		}
next:
		spin_unlock(&dentry->d_lock);
		if (ret & STOP)
			break;
	}
	spin_unlock(&mdsc->dentry_list_lock);

	while (!list_empty(&dispose)) {
		di = list_first_entry(&dispose, struct ceph_dentry_info,
				      lease_list);
		dentry = di->dentry;
		spin_lock(&dentry->d_lock);

		list_del_init(&di->lease_list);
		di->flags &= ~CEPH_DENTRY_SHRINK_LIST;
		if (di->flags & CEPH_DENTRY_REFERENCED) {
			spin_lock(&mdsc->dentry_list_lock);
			if (di->flags & CEPH_DENTRY_LEASE_LIST) {
				list_add_tail(&di->lease_list,
					      &mdsc->dentry_leases);
			} else {
				__dentry_dir_lease_touch(mdsc, di);
			}
			spin_unlock(&mdsc->dentry_list_lock);
		} else {
			freed++;
		}

		spin_unlock(&dentry->d_lock);
		/* ceph_d_delete() does the trick */
		dput(dentry);
	}
	return freed;
}

static int __dentry_lease_check(struct dentry *dentry, void *arg)
{
	struct ceph_dentry_info *di = ceph_dentry(dentry);
	int ret;

	if (__dentry_lease_is_valid(di))
		return STOP;
	ret = __dir_lease_try_check(dentry);
	if (ret == -EBUSY)
		return KEEP;
	if (ret > 0)
		return TOUCH;
	return DELETE;
}

static int __dir_lease_check(struct dentry *dentry, void *arg)
{
	struct ceph_lease_walk_control *lwc = arg;
	struct ceph_dentry_info *di = ceph_dentry(dentry);

	int ret = __dir_lease_try_check(dentry);
	if (ret == -EBUSY)
		return KEEP;
	if (ret > 0) {
		if (time_before(jiffies, di->time + lwc->dir_lease_ttl))
			return STOP;
		/* Move dentry to tail of dir lease list if we don't want
		 * to delete it. So dentries in the list are checked in a
		 * round robin manner */
		if (!lwc->expire_dir_lease)
			return TOUCH;
		if (dentry->d_lockref.count > 0 ||
		    (di->flags & CEPH_DENTRY_REFERENCED))
			return TOUCH;
		/* invalidate dir lease */
		di->lease_shared_gen = 0;
	}
	return DELETE;
}

int ceph_trim_dentries(struct ceph_mds_client *mdsc)
{
	struct ceph_lease_walk_control lwc;
	unsigned long count;
	unsigned long freed;

	spin_lock(&mdsc->caps_list_lock);
        if (mdsc->caps_use_max > 0 &&
            mdsc->caps_use_count > mdsc->caps_use_max)
		count = mdsc->caps_use_count - mdsc->caps_use_max;
	else
		count = 0;
        spin_unlock(&mdsc->caps_list_lock);

	lwc.dir_lease = false;
	lwc.nr_to_scan  = CEPH_CAPS_PER_RELEASE * 2;
	freed = __dentry_leases_walk(mdsc, &lwc, __dentry_lease_check);
	if (!lwc.nr_to_scan) /* more invalid leases */
		return -EAGAIN;

	if (lwc.nr_to_scan < CEPH_CAPS_PER_RELEASE)
		lwc.nr_to_scan = CEPH_CAPS_PER_RELEASE;

	lwc.dir_lease = true;
	lwc.expire_dir_lease = freed < count;
	lwc.dir_lease_ttl = mdsc->fsc->mount_options->caps_wanted_delay_max * HZ;
	freed +=__dentry_leases_walk(mdsc, &lwc, __dir_lease_check);
	if (!lwc.nr_to_scan) /* more to check */
		return -EAGAIN;

	return freed > 0 ? 1 : 0;
}

/*
 * Ensure a dentry lease will no longer revalidate.
 */
void ceph_invalidate_dentry_lease(struct dentry *dentry)
{
	struct ceph_dentry_info *di = ceph_dentry(dentry);
	spin_lock(&dentry->d_lock);
<<<<<<< HEAD
	ceph_dentry(dentry)->time = jiffies;
	ceph_dentry(dentry)->lease_shared_gen = 0;
=======
	di->time = jiffies;
	di->lease_shared_gen = 0;
	di->flags &= ~CEPH_DENTRY_PRIMARY_LINK;
	__dentry_lease_unlist(di);
>>>>>>> 24b8d41d
	spin_unlock(&dentry->d_lock);
}

/*
 * Check if dentry lease is valid.  If not, delete the lease.  Try to
 * renew if the least is more than half up.
 */
<<<<<<< HEAD
static int dentry_lease_is_valid(struct dentry *dentry, unsigned int flags,
				 struct inode *dir)
=======
static bool __dentry_lease_is_valid(struct ceph_dentry_info *di)
{
	struct ceph_mds_session *session;

	if (!di->lease_gen)
		return false;

	session = di->lease_session;
	if (session) {
		u32 gen;
		unsigned long ttl;

		spin_lock(&session->s_gen_ttl_lock);
		gen = session->s_cap_gen;
		ttl = session->s_cap_ttl;
		spin_unlock(&session->s_gen_ttl_lock);

		if (di->lease_gen == gen &&
		    time_before(jiffies, ttl) &&
		    time_before(jiffies, di->time))
			return true;
	}
	di->lease_gen = 0;
	return false;
}

static int dentry_lease_is_valid(struct dentry *dentry, unsigned int flags)
>>>>>>> 24b8d41d
{
	struct ceph_dentry_info *di;
	struct ceph_mds_session *session = NULL;
	u32 seq = 0;
	int valid = 0;

	spin_lock(&dentry->d_lock);
	di = ceph_dentry(dentry);
<<<<<<< HEAD
	if (di && di->lease_session) {
		s = di->lease_session;
		spin_lock(&s->s_gen_ttl_lock);
		gen = s->s_cap_gen;
		ttl = s->s_cap_ttl;
		spin_unlock(&s->s_gen_ttl_lock);

		if (di->lease_gen == gen &&
		    time_before(jiffies, di->time) &&
		    time_before(jiffies, ttl)) {
			valid = 1;
			if (di->lease_renew_after &&
			    time_after(jiffies, di->lease_renew_after)) {
				/*
				 * We should renew. If we're in RCU walk mode
				 * though, we can't do that so just return
				 * -ECHILD.
				 */
				if (flags & LOOKUP_RCU) {
					valid = -ECHILD;
				} else {
					session = ceph_get_mds_session(s);
					seq = di->lease_seq;
					di->lease_renew_after = 0;
					di->lease_renew_from = jiffies;
				}
=======
	if (di && __dentry_lease_is_valid(di)) {
		valid = 1;

		if (di->lease_renew_after &&
		    time_after(jiffies, di->lease_renew_after)) {
			/*
			 * We should renew. If we're in RCU walk mode
			 * though, we can't do that so just return
			 * -ECHILD.
			 */
			if (flags & LOOKUP_RCU) {
				valid = -ECHILD;
			} else {
				session = ceph_get_mds_session(di->lease_session);
				seq = di->lease_seq;
				di->lease_renew_after = 0;
				di->lease_renew_from = jiffies;
>>>>>>> 24b8d41d
			}
		}
	}
	spin_unlock(&dentry->d_lock);

	if (session) {
		ceph_mdsc_lease_send_msg(session, dentry,
					 CEPH_MDS_LEASE_RENEW, seq);
		ceph_put_mds_session(session);
	}
	dout("dentry_lease_is_valid - dentry %p = %d\n", dentry, valid);
	return valid;
}

/*
 * Called under dentry->d_lock.
 */
static int __dir_lease_try_check(const struct dentry *dentry)
{
	struct ceph_dentry_info *di = ceph_dentry(dentry);
	struct inode *dir;
	struct ceph_inode_info *ci;
	int valid = 0;

	if (!di->lease_shared_gen)
		return 0;
	if (IS_ROOT(dentry))
		return 0;

	dir = d_inode(dentry->d_parent);
	ci = ceph_inode(dir);

	if (spin_trylock(&ci->i_ceph_lock)) {
		if (atomic_read(&ci->i_shared_gen) == di->lease_shared_gen &&
		    __ceph_caps_issued_mask(ci, CEPH_CAP_FILE_SHARED, 0))
			valid = 1;
		spin_unlock(&ci->i_ceph_lock);
	} else {
		valid = -EBUSY;
	}

	if (!valid)
		di->lease_shared_gen = 0;
	return valid;
}

/*
 * Check if directory-wide content lease/cap is valid.
 */
static int dir_lease_is_valid(struct inode *dir, struct dentry *dentry,
			      struct ceph_mds_client *mdsc)
{
	struct ceph_inode_info *ci = ceph_inode(dir);
	int valid;
	int shared_gen;

	spin_lock(&ci->i_ceph_lock);
	valid = __ceph_caps_issued_mask(ci, CEPH_CAP_FILE_SHARED, 1);
	if (valid) {
		__ceph_touch_fmode(ci, mdsc, CEPH_FILE_MODE_RD);
		shared_gen = atomic_read(&ci->i_shared_gen);
	}
	spin_unlock(&ci->i_ceph_lock);
	if (valid) {
		struct ceph_dentry_info *di;
		spin_lock(&dentry->d_lock);
		di = ceph_dentry(dentry);
		if (dir == d_inode(dentry->d_parent) &&
		    di && di->lease_shared_gen == shared_gen)
			__ceph_dentry_dir_lease_touch(di);
		else
			valid = 0;
		spin_unlock(&dentry->d_lock);
	}
	dout("dir_lease_is_valid dir %p v%u dentry %p = %d\n",
	     dir, (unsigned)atomic_read(&ci->i_shared_gen), dentry, valid);
	return valid;
}

/*
 * Check if cached dentry can be trusted.
 */
static int ceph_d_revalidate(struct dentry *dentry, unsigned int flags)
{
	int valid = 0;
	struct dentry *parent;
	struct inode *dir, *inode;
	struct ceph_mds_client *mdsc;

	if (flags & LOOKUP_RCU) {
<<<<<<< HEAD
		parent = ACCESS_ONCE(dentry->d_parent);
		dir = d_inode_rcu(parent);
		if (!dir)
			return -ECHILD;
	} else {
		parent = dget_parent(dentry);
		dir = d_inode(parent);
=======
		parent = READ_ONCE(dentry->d_parent);
		dir = d_inode_rcu(parent);
		if (!dir)
			return -ECHILD;
		inode = d_inode_rcu(dentry);
	} else {
		parent = dget_parent(dentry);
		dir = d_inode(parent);
		inode = d_inode(dentry);
>>>>>>> 24b8d41d
	}

	dout("d_revalidate %p '%pd' inode %p offset 0x%llx\n", dentry,
	     dentry, inode, ceph_dentry(dentry)->offset);

<<<<<<< HEAD
=======
	mdsc = ceph_sb_to_client(dir->i_sb)->mdsc;

>>>>>>> 24b8d41d
	/* always trust cached snapped dentries, snapdir dentry */
	if (ceph_snap(dir) != CEPH_NOSNAP) {
		dout("d_revalidate %p '%pd' inode %p is SNAPPED\n", dentry,
		     dentry, inode);
		valid = 1;
	} else if (inode && ceph_snap(inode) == CEPH_SNAPDIR) {
		valid = 1;
	} else {
<<<<<<< HEAD
		valid = dentry_lease_is_valid(dentry, flags, dir);
		if (valid == -ECHILD)
			return valid;
		if (valid || dir_lease_is_valid(dir, dentry)) {
			if (d_really_is_positive(dentry))
				valid = ceph_is_any_caps(d_inode(dentry));
=======
		valid = dentry_lease_is_valid(dentry, flags);
		if (valid == -ECHILD)
			return valid;
		if (valid || dir_lease_is_valid(dir, dentry, mdsc)) {
			if (inode)
				valid = ceph_is_any_caps(inode);
>>>>>>> 24b8d41d
			else
				valid = 1;
		}
	}

	if (!valid) {
		struct ceph_mds_request *req;
		int op, err;
		u32 mask;

		if (flags & LOOKUP_RCU)
			return -ECHILD;

		percpu_counter_inc(&mdsc->metric.d_lease_mis);

		if (flags & LOOKUP_RCU)
			return -ECHILD;

		op = ceph_snap(dir) == CEPH_SNAPDIR ?
			CEPH_MDS_OP_LOOKUPSNAP : CEPH_MDS_OP_GETATTR;
		req = ceph_mdsc_create_request(mdsc, op, USE_ANY_MDS);
		if (!IS_ERR(req)) {
			req->r_dentry = dget(dentry);
<<<<<<< HEAD
			req->r_num_caps = op == CEPH_MDS_OP_GETATTR ? 1 : 2;
=======
			req->r_num_caps = 2;
			req->r_parent = dir;
>>>>>>> 24b8d41d

			mask = CEPH_STAT_CAP_INODE | CEPH_CAP_AUTH_SHARED;
			if (ceph_security_xattr_wanted(dir))
				mask |= CEPH_CAP_XATTR_SHARED;
			req->r_args.getattr.mask = cpu_to_le32(mask);

			err = ceph_mdsc_do_request(mdsc, NULL, req);
			switch (err) {
			case 0:
				if (d_really_is_positive(dentry) &&
				    d_inode(dentry) == req->r_target_inode)
					valid = 1;
				break;
			case -ENOENT:
				if (d_really_is_negative(dentry))
					valid = 1;
<<<<<<< HEAD
				/* Fallthrough */
=======
				fallthrough;
>>>>>>> 24b8d41d
			default:
				break;
			}
			ceph_mdsc_put_request(req);
			dout("d_revalidate %p lookup result=%d\n",
			     dentry, err);
		}
	} else {
		percpu_counter_inc(&mdsc->metric.d_lease_hit);
	}

	dout("d_revalidate %p %s\n", dentry, valid ? "valid" : "invalid");
	if (!valid)
		ceph_dir_clear_complete(dir);

	if (!(flags & LOOKUP_RCU))
		dput(parent);
	return valid;
}

/*
 * Delete unused dentry that doesn't have valid lease
 *
 * Called under dentry->d_lock.
 */
static int ceph_d_delete(const struct dentry *dentry)
{
	struct ceph_dentry_info *di;

	/* won't release caps */
	if (d_really_is_negative(dentry))
		return 0;
	if (ceph_snap(d_inode(dentry)) != CEPH_NOSNAP)
		return 0;
	/* vaild lease? */
	di = ceph_dentry(dentry);
	if (di) {
		if (__dentry_lease_is_valid(di))
			return 0;
		if (__dir_lease_try_check(dentry))
			return 0;
	}
	return 1;
}

/*
 * Release our ceph_dentry_info.
 */
static void ceph_d_release(struct dentry *dentry)
{
	struct ceph_dentry_info *di = ceph_dentry(dentry);
	struct ceph_fs_client *fsc = ceph_sb_to_client(dentry->d_sb);

	dout("d_release %p\n", dentry);
<<<<<<< HEAD
	ceph_dentry_lru_del(dentry);

	spin_lock(&dentry->d_lock);
=======

	atomic64_dec(&fsc->mdsc->metric.total_dentries);

	spin_lock(&dentry->d_lock);
	__dentry_lease_unlist(di);
>>>>>>> 24b8d41d
	dentry->d_fsdata = NULL;
	spin_unlock(&dentry->d_lock);

	if (di->lease_session)
		ceph_put_mds_session(di->lease_session);
	kmem_cache_free(ceph_dentry_cachep, di);
<<<<<<< HEAD
}

static int ceph_snapdir_d_revalidate(struct dentry *dentry,
					  unsigned int flags)
{
	/*
	 * Eventually, we'll want to revalidate snapped metadata
	 * too... probably...
	 */
	return 1;
=======
>>>>>>> 24b8d41d
}

/*
 * When the VFS prunes a dentry from the cache, we need to clear the
 * complete flag on the parent directory.
 *
 * Called under dentry->d_lock.
 */
static void ceph_d_prune(struct dentry *dentry)
{
	struct ceph_inode_info *dir_ci;
	struct ceph_dentry_info *di;

	dout("ceph_d_prune %pd %p\n", dentry, dentry);

	/* do we have a valid parent? */
	if (IS_ROOT(dentry))
		return;

	/* we hold d_lock, so d_parent is stable */
	dir_ci = ceph_inode(d_inode(dentry->d_parent));
	if (dir_ci->i_vino.snap == CEPH_SNAPDIR)
		return;

	/* who calls d_delete() should also disable dcache readdir */
	if (d_really_is_negative(dentry))
		return;

	/* d_fsdata does not get cleared until d_release */
	if (!d_unhashed(dentry)) {
		__ceph_dir_clear_complete(dir_ci);
		return;
	}

	/* Disable dcache readdir just in case that someone called d_drop()
	 * or d_invalidate(), but MDS didn't revoke CEPH_CAP_FILE_SHARED
	 * properly (dcache readdir is still enabled) */
	di = ceph_dentry(dentry);
	if (di->offset > 0 &&
	    di->lease_shared_gen == atomic_read(&dir_ci->i_shared_gen))
		__ceph_dir_clear_ordered(dir_ci);
}

/*
 * read() on a dir.  This weird interface hack only works if mounted
 * with '-o dirstat'.
 */
static ssize_t ceph_read_dir(struct file *file, char __user *buf, size_t size,
			     loff_t *ppos)
{
	struct ceph_dir_file_info *dfi = file->private_data;
	struct inode *inode = file_inode(file);
	struct ceph_inode_info *ci = ceph_inode(inode);
	int left;
	const int bufsize = 1024;

	if (!ceph_test_mount_opt(ceph_sb_to_client(inode->i_sb), DIRSTAT))
		return -EISDIR;

	if (!dfi->dir_info) {
		dfi->dir_info = kmalloc(bufsize, GFP_KERNEL);
		if (!dfi->dir_info)
			return -ENOMEM;
		dfi->dir_info_len =
			snprintf(dfi->dir_info, bufsize,
				"entries:   %20lld\n"
				" files:    %20lld\n"
				" subdirs:  %20lld\n"
				"rentries:  %20lld\n"
				" rfiles:   %20lld\n"
				" rsubdirs: %20lld\n"
				"rbytes:    %20lld\n"
				"rctime:    %10lld.%09ld\n",
				ci->i_files + ci->i_subdirs,
				ci->i_files,
				ci->i_subdirs,
				ci->i_rfiles + ci->i_rsubdirs,
				ci->i_rfiles,
				ci->i_rsubdirs,
				ci->i_rbytes,
				ci->i_rctime.tv_sec,
				ci->i_rctime.tv_nsec);
	}

	if (*ppos >= dfi->dir_info_len)
		return 0;
	size = min_t(unsigned, size, dfi->dir_info_len-*ppos);
	left = copy_to_user(buf, dfi->dir_info + *ppos, size);
	if (left == size)
		return -EFAULT;
	*ppos += (size - left);
	return size - left;
}



/*
 * Return name hash for a given dentry.  This is dependent on
 * the parent directory's hash function.
 */
unsigned ceph_dentry_hash(struct inode *dir, struct dentry *dn)
{
	struct ceph_inode_info *dci = ceph_inode(dir);
	unsigned hash;

	switch (dci->i_dir_layout.dl_dir_hash) {
	case 0:	/* for backward compat */
	case CEPH_STR_HASH_LINUX:
		return dn->d_name.hash;

	default:
		spin_lock(&dn->d_lock);
		hash = ceph_str_hash(dci->i_dir_layout.dl_dir_hash,
				     dn->d_name.name, dn->d_name.len);
		spin_unlock(&dn->d_lock);
		return hash;
	}
}

const struct file_operations ceph_dir_fops = {
	.read = ceph_read_dir,
	.iterate = ceph_readdir,
	.llseek = ceph_dir_llseek,
	.open = ceph_open,
	.release = ceph_release,
	.unlocked_ioctl = ceph_ioctl,
	.compat_ioctl = compat_ptr_ioctl,
	.fsync = ceph_fsync,
	.lock = ceph_lock,
	.flock = ceph_flock,
};

const struct file_operations ceph_snapdir_fops = {
	.iterate = ceph_readdir,
	.llseek = ceph_dir_llseek,
	.open = ceph_open,
	.release = ceph_release,
};

const struct inode_operations ceph_dir_iops = {
	.lookup = ceph_lookup,
	.permission = ceph_permission,
	.getattr = ceph_getattr,
	.setattr = ceph_setattr,
	.listxattr = ceph_listxattr,
	.get_acl = ceph_get_acl,
	.set_acl = ceph_set_acl,
	.mknod = ceph_mknod,
	.symlink = ceph_symlink,
	.mkdir = ceph_mkdir,
	.link = ceph_link,
	.unlink = ceph_unlink,
	.rmdir = ceph_unlink,
	.rename = ceph_rename,
	.create = ceph_create,
	.atomic_open = ceph_atomic_open,
};

const struct inode_operations ceph_snapdir_iops = {
	.lookup = ceph_lookup,
	.permission = ceph_permission,
	.getattr = ceph_getattr,
	.mkdir = ceph_mkdir,
	.rmdir = ceph_unlink,
	.rename = ceph_rename,
};

const struct dentry_operations ceph_dentry_ops = {
	.d_revalidate = ceph_d_revalidate,
	.d_delete = ceph_d_delete,
	.d_release = ceph_d_release,
	.d_prune = ceph_d_prune,
	.d_init = ceph_d_init,
};<|MERGE_RESOLUTION|>--- conflicted
+++ resolved
@@ -47,11 +47,6 @@
 	di->dentry = dentry;
 	di->lease_session = NULL;
 	di->time = jiffies;
-<<<<<<< HEAD
-	/* avoid reordering d_fsdata setup so that the check above is safe */
-	smp_mb();
-=======
->>>>>>> 24b8d41d
 	dentry->d_fsdata = di;
 	INIT_LIST_HEAD(&di->lease_list);
 
@@ -195,11 +190,7 @@
 	u64 idx = 0;
 	int err = 0;
 
-<<<<<<< HEAD
-	dout("__dcache_readdir %p v%u at %llx\n", dir, shared_gen, ctx->pos);
-=======
 	dout("__dcache_readdir %p v%u at %llx\n", dir, (unsigned)shared_gen, ctx->pos);
->>>>>>> 24b8d41d
 
 	/* search start position */
 	if (ctx->pos > 2) {
@@ -237,11 +228,7 @@
 		bool emit_dentry = false;
 		dentry = __dcache_find_get_entry(parent, idx++, &cache_ctl);
 		if (!dentry) {
-<<<<<<< HEAD
-			fi->flags |= CEPH_F_ATEND;
-=======
 			dfi->file_info.flags |= CEPH_F_ATEND;
->>>>>>> 24b8d41d
 			err = 0;
 			break;
 		}
@@ -250,13 +237,6 @@
 			goto out;
 		}
 
-<<<<<<< HEAD
-		di = ceph_dentry(dentry);
-		spin_lock(&dentry->d_lock);
-		if (di->lease_shared_gen == shared_gen &&
-		    d_really_is_positive(dentry) &&
-		    fpos_cmp(ctx->pos, di->offset) <= 0) {
-=======
 		spin_lock(&dentry->d_lock);
 		di = ceph_dentry(dentry);
 		if (d_unhashed(dentry) ||
@@ -269,7 +249,6 @@
 		}
 		if (fpos_cmp(ctx->pos, di->offset) <= 0) {
 			__ceph_dentry_dir_lease_touch(di);
->>>>>>> 24b8d41d
 			emit_dentry = true;
 		}
 		spin_unlock(&dentry->d_lock);
@@ -313,16 +292,6 @@
 	return err;
 }
 
-<<<<<<< HEAD
-static bool need_send_readdir(struct ceph_file_info *fi, loff_t pos)
-{
-	if (!fi->last_readdir)
-		return true;
-	if (is_hash_order(pos))
-		return !ceph_frag_contains_value(fi->frag, fpos_hash(pos));
-	else
-		return fi->frag != fpos_frag(pos);
-=======
 static bool need_send_readdir(struct ceph_dir_file_info *dfi, loff_t pos)
 {
 	if (!dfi->last_readdir)
@@ -331,7 +300,6 @@
 		return !ceph_frag_contains_value(dfi->frag, fpos_hash(pos));
 	else
 		return dfi->frag != fpos_frag(pos);
->>>>>>> 24b8d41d
 }
 
 static int ceph_readdir(struct file *file, struct dir_context *ctx)
@@ -347,11 +315,7 @@
 	struct ceph_mds_reply_info_parsed *rinfo;
 
 	dout("readdir %p file %p pos %llx\n", inode, file, ctx->pos);
-<<<<<<< HEAD
-	if (fi->flags & CEPH_F_ATEND)
-=======
 	if (dfi->file_info.flags & CEPH_F_ATEND)
->>>>>>> 24b8d41d
 		return 0;
 
 	/* always start with . and .. */
@@ -399,13 +363,8 @@
 	/* proceed with a normal readdir */
 more:
 	/* do we have the correct frag content buffered? */
-<<<<<<< HEAD
-	if (need_send_readdir(fi, ctx->pos)) {
-=======
 	if (need_send_readdir(dfi, ctx->pos)) {
->>>>>>> 24b8d41d
 		struct ceph_mds_request *req;
-		unsigned frag;
 		int op = ceph_snap(inode) == CEPH_SNAPDIR ?
 			CEPH_MDS_OP_LSSNAP : CEPH_MDS_OP_READDIR;
 
@@ -421,13 +380,6 @@
 			if (frag == (unsigned)-1)
 				frag = ceph_choose_frag(ci, fpos_hash(ctx->pos),
 							NULL, NULL);
-		} else {
-			frag = fpos_frag(ctx->pos);
-		}
-
-		if (is_hash_order(ctx->pos)) {
-			frag = ceph_choose_frag(ci, fpos_hash(ctx->pos),
-						NULL, NULL);
 		} else {
 			frag = fpos_frag(ctx->pos);
 		}
@@ -487,42 +439,24 @@
 		if (le32_to_cpu(rinfo->dir_dir->frag) != frag) {
 			frag = le32_to_cpu(rinfo->dir_dir->frag);
 			if (!rinfo->hash_order) {
-<<<<<<< HEAD
-				fi->next_offset = req->r_readdir_offset;
-				/* adjust ctx->pos to beginning of frag */
-				ctx->pos = ceph_make_fpos(frag,
-							  fi->next_offset,
-=======
 				dfi->next_offset = req->r_readdir_offset;
 				/* adjust ctx->pos to beginning of frag */
 				ctx->pos = ceph_make_fpos(frag,
 							  dfi->next_offset,
->>>>>>> 24b8d41d
 							  false);
 			}
 		}
 
-<<<<<<< HEAD
-		fi->frag = frag;
-		fi->last_readdir = req;
-=======
 		dfi->frag = frag;
 		dfi->last_readdir = req;
->>>>>>> 24b8d41d
 
 		if (test_bit(CEPH_MDS_R_DID_PREPOPULATE, &req->r_req_flags)) {
 			dfi->readdir_cache_idx = req->r_readdir_cache_idx;
 			if (dfi->readdir_cache_idx < 0) {
 				/* preclude from marking dir ordered */
-<<<<<<< HEAD
-				fi->dir_ordered_count = 0;
-			} else if (ceph_frag_is_leftmost(frag) &&
-				   fi->next_offset == 2) {
-=======
 				dfi->dir_ordered_count = 0;
 			} else if (ceph_frag_is_leftmost(frag) &&
 				   dfi->next_offset == 2) {
->>>>>>> 24b8d41d
 				/* note dir version at start of readdir so
 				 * we can tell if any dentries get dropped */
 				dfi->dir_release_count = req->r_dir_release_cnt;
@@ -542,19 +476,11 @@
 					rinfo->dir_entries + (rinfo->dir_nr-1);
 			unsigned next_offset = req->r_reply_info.dir_end ?
 					2 : (fpos_off(rde->offset) + 1);
-<<<<<<< HEAD
-			err = note_last_dentry(fi, rde->name, rde->name_len,
-=======
 			err = note_last_dentry(dfi, rde->name, rde->name_len,
->>>>>>> 24b8d41d
 					       next_offset);
 			if (err)
 				return err;
 		} else if (req->r_reply_info.dir_end) {
-<<<<<<< HEAD
-			fi->next_offset = 2;
-			/* keep last name */
-=======
 			dfi->next_offset = 2;
 			/* keep last name */
 		}
@@ -577,7 +503,6 @@
 			} else {
 				nr = step;
 			}
->>>>>>> 24b8d41d
 		}
 	}
 	for (; i < rinfo->dir_nr; i++) {
@@ -585,103 +510,44 @@
 
 		BUG_ON(rde->offset < ctx->pos);
 
-<<<<<<< HEAD
-	rinfo = &fi->last_readdir->r_reply_info;
-	dout("readdir frag %x num %d pos %llx chunk first %llx\n",
-	     fi->frag, rinfo->dir_nr, ctx->pos,
-	     rinfo->dir_nr ? rinfo->dir_entries[0].offset : 0LL);
-
-	i = 0;
-	/* search start position */
-	if (rinfo->dir_nr > 0) {
-		int step, nr = rinfo->dir_nr;
-		while (nr > 0) {
-			step = nr >> 1;
-			if (rinfo->dir_entries[i + step].offset < ctx->pos) {
-				i +=  step + 1;
-				nr -= step + 1;
-			} else {
-				nr = step;
-			}
-		}
-	}
-	for (; i < rinfo->dir_nr; i++) {
-		struct ceph_mds_reply_dir_entry *rde = rinfo->dir_entries + i;
-		struct ceph_vino vino;
-		ino_t ino;
-
-		BUG_ON(rde->offset < ctx->pos);
-
-=======
->>>>>>> 24b8d41d
 		ctx->pos = rde->offset;
 		dout("readdir (%d/%d) -> %llx '%.*s' %p\n",
 		     i, rinfo->dir_nr, ctx->pos,
 		     rde->name_len, rde->name, &rde->inode.in);
 
 		BUG_ON(!rde->inode.in);
-<<<<<<< HEAD
-		ftype = le32_to_cpu(rde->inode.in->mode) >> 12;
-		vino.ino = le64_to_cpu(rde->inode.in->ino);
-		vino.snap = le64_to_cpu(rde->inode.in->snapid);
-		ino = ceph_vino_to_ino(vino);
-
-		if (!dir_emit(ctx, rde->name, rde->name_len,
-			      ceph_translate_ino(inode->i_sb, ino), ftype)) {
-=======
 
 		if (!dir_emit(ctx, rde->name, rde->name_len,
 			      ceph_present_ino(inode->i_sb, le64_to_cpu(rde->inode.in->ino)),
 			      le32_to_cpu(rde->inode.in->mode) >> 12)) {
->>>>>>> 24b8d41d
 			dout("filldir stopping us...\n");
 			return 0;
 		}
 		ctx->pos++;
 	}
 
-<<<<<<< HEAD
-	if (fi->next_offset > 2) {
-		ceph_mdsc_put_request(fi->last_readdir);
-		fi->last_readdir = NULL;
-=======
 	ceph_mdsc_put_request(dfi->last_readdir);
 	dfi->last_readdir = NULL;
 
 	if (dfi->next_offset > 2) {
 		frag = dfi->frag;
->>>>>>> 24b8d41d
 		goto more;
 	}
 
 	/* more frags? */
-<<<<<<< HEAD
-	if (!ceph_frag_is_rightmost(fi->frag)) {
-		unsigned frag = ceph_frag_next(fi->frag);
-		if (is_hash_order(ctx->pos)) {
-			loff_t new_pos = ceph_make_fpos(ceph_frag_value(frag),
-							fi->next_offset, true);
-=======
 	if (!ceph_frag_is_rightmost(dfi->frag)) {
 		frag = ceph_frag_next(dfi->frag);
 		if (is_hash_order(ctx->pos)) {
 			loff_t new_pos = ceph_make_fpos(ceph_frag_value(frag),
 							dfi->next_offset, true);
->>>>>>> 24b8d41d
 			if (new_pos > ctx->pos)
 				ctx->pos = new_pos;
 			/* keep last_name */
 		} else {
-<<<<<<< HEAD
-			ctx->pos = ceph_make_fpos(frag, fi->next_offset, false);
-			kfree(fi->last_name);
-			fi->last_name = NULL;
-=======
 			ctx->pos = ceph_make_fpos(frag, dfi->next_offset,
 							false);
 			kfree(dfi->last_name);
 			dfi->last_name = NULL;
->>>>>>> 24b8d41d
 		}
 		dout("readdir next frag is %x\n", frag);
 		goto more;
@@ -716,24 +582,12 @@
 	return 0;
 }
 
-<<<<<<< HEAD
-static void reset_readdir(struct ceph_file_info *fi)
-=======
 static void reset_readdir(struct ceph_dir_file_info *dfi)
->>>>>>> 24b8d41d
 {
 	if (dfi->last_readdir) {
 		ceph_mdsc_put_request(dfi->last_readdir);
 		dfi->last_readdir = NULL;
 	}
-<<<<<<< HEAD
-	kfree(fi->last_name);
-	fi->last_name = NULL;
-	fi->dir_release_count = 0;
-	fi->readdir_cache_idx = -1;
-	fi->next_offset = 2;  /* compensate for . and .. */
-	fi->flags &= ~CEPH_F_ATEND;
-=======
 	kfree(dfi->last_name);
 	dfi->last_name = NULL;
 	dfi->dir_release_count = 0;
@@ -759,31 +613,6 @@
 		return true;
 	}
 	rinfo = dfi->last_readdir ? &dfi->last_readdir->r_reply_info : NULL;
-	if (!rinfo || !rinfo->dir_nr)
-		return true;
-	chunk_offset = rinfo->dir_entries[0].offset;
-	return new_pos < chunk_offset ||
-	       is_hash_order(new_pos) != is_hash_order(chunk_offset);
->>>>>>> 24b8d41d
-}
-
-/*
- * discard buffered readdir content on seekdir(0), or seek to new frag,
- * or seek prior to current chunk
- */
-static bool need_reset_readdir(struct ceph_file_info *fi, loff_t new_pos)
-{
-	struct ceph_mds_reply_info_parsed *rinfo;
-	loff_t chunk_offset;
-	if (new_pos == 0)
-		return true;
-	if (is_hash_order(new_pos)) {
-		/* no need to reset last_name for a forward seek when
-		 * dentries are sotred in hash order */
-	} else if (fi->frag != fpos_frag(new_pos)) {
-		return true;
-	}
-	rinfo = fi->last_readdir ? &fi->last_readdir->r_reply_info : NULL;
 	if (!rinfo || !rinfo->dir_nr)
 		return true;
 	chunk_offset = rinfo->dir_entries[0].offset;
@@ -811,16 +640,6 @@
 	}
 
 	if (offset >= 0) {
-<<<<<<< HEAD
-		if (need_reset_readdir(fi, offset)) {
-			dout("dir_llseek dropping %p content\n", file);
-			reset_readdir(fi);
-		} else if (is_hash_order(offset) && offset > file->f_pos) {
-			/* for hash offset, we don't know if a forward seek
-			 * is within same frag */
-			fi->dir_release_count = 0;
-			fi->readdir_cache_idx = -1;
-=======
 		if (need_reset_readdir(dfi, offset)) {
 			dout("dir_llseek dropping %p content\n", file);
 			reset_readdir(dfi);
@@ -829,7 +648,6 @@
 			 * is within same frag */
 			dfi->dir_release_count = 0;
 			dfi->readdir_cache_idx = -1;
->>>>>>> 24b8d41d
 		}
 
 		if (offset != file->f_pos) {
@@ -1695,15 +1513,10 @@
 {
 	struct ceph_dentry_info *di = ceph_dentry(dentry);
 	spin_lock(&dentry->d_lock);
-<<<<<<< HEAD
-	ceph_dentry(dentry)->time = jiffies;
-	ceph_dentry(dentry)->lease_shared_gen = 0;
-=======
 	di->time = jiffies;
 	di->lease_shared_gen = 0;
 	di->flags &= ~CEPH_DENTRY_PRIMARY_LINK;
 	__dentry_lease_unlist(di);
->>>>>>> 24b8d41d
 	spin_unlock(&dentry->d_lock);
 }
 
@@ -1711,10 +1524,6 @@
  * Check if dentry lease is valid.  If not, delete the lease.  Try to
  * renew if the least is more than half up.
  */
-<<<<<<< HEAD
-static int dentry_lease_is_valid(struct dentry *dentry, unsigned int flags,
-				 struct inode *dir)
-=======
 static bool __dentry_lease_is_valid(struct ceph_dentry_info *di)
 {
 	struct ceph_mds_session *session;
@@ -1742,7 +1551,6 @@
 }
 
 static int dentry_lease_is_valid(struct dentry *dentry, unsigned int flags)
->>>>>>> 24b8d41d
 {
 	struct ceph_dentry_info *di;
 	struct ceph_mds_session *session = NULL;
@@ -1751,34 +1559,6 @@
 
 	spin_lock(&dentry->d_lock);
 	di = ceph_dentry(dentry);
-<<<<<<< HEAD
-	if (di && di->lease_session) {
-		s = di->lease_session;
-		spin_lock(&s->s_gen_ttl_lock);
-		gen = s->s_cap_gen;
-		ttl = s->s_cap_ttl;
-		spin_unlock(&s->s_gen_ttl_lock);
-
-		if (di->lease_gen == gen &&
-		    time_before(jiffies, di->time) &&
-		    time_before(jiffies, ttl)) {
-			valid = 1;
-			if (di->lease_renew_after &&
-			    time_after(jiffies, di->lease_renew_after)) {
-				/*
-				 * We should renew. If we're in RCU walk mode
-				 * though, we can't do that so just return
-				 * -ECHILD.
-				 */
-				if (flags & LOOKUP_RCU) {
-					valid = -ECHILD;
-				} else {
-					session = ceph_get_mds_session(s);
-					seq = di->lease_seq;
-					di->lease_renew_after = 0;
-					di->lease_renew_from = jiffies;
-				}
-=======
 	if (di && __dentry_lease_is_valid(di)) {
 		valid = 1;
 
@@ -1796,7 +1576,6 @@
 				seq = di->lease_seq;
 				di->lease_renew_after = 0;
 				di->lease_renew_from = jiffies;
->>>>>>> 24b8d41d
 			}
 		}
 	}
@@ -1887,15 +1666,6 @@
 	struct ceph_mds_client *mdsc;
 
 	if (flags & LOOKUP_RCU) {
-<<<<<<< HEAD
-		parent = ACCESS_ONCE(dentry->d_parent);
-		dir = d_inode_rcu(parent);
-		if (!dir)
-			return -ECHILD;
-	} else {
-		parent = dget_parent(dentry);
-		dir = d_inode(parent);
-=======
 		parent = READ_ONCE(dentry->d_parent);
 		dir = d_inode_rcu(parent);
 		if (!dir)
@@ -1905,17 +1675,13 @@
 		parent = dget_parent(dentry);
 		dir = d_inode(parent);
 		inode = d_inode(dentry);
->>>>>>> 24b8d41d
 	}
 
 	dout("d_revalidate %p '%pd' inode %p offset 0x%llx\n", dentry,
 	     dentry, inode, ceph_dentry(dentry)->offset);
 
-<<<<<<< HEAD
-=======
 	mdsc = ceph_sb_to_client(dir->i_sb)->mdsc;
 
->>>>>>> 24b8d41d
 	/* always trust cached snapped dentries, snapdir dentry */
 	if (ceph_snap(dir) != CEPH_NOSNAP) {
 		dout("d_revalidate %p '%pd' inode %p is SNAPPED\n", dentry,
@@ -1924,21 +1690,12 @@
 	} else if (inode && ceph_snap(inode) == CEPH_SNAPDIR) {
 		valid = 1;
 	} else {
-<<<<<<< HEAD
-		valid = dentry_lease_is_valid(dentry, flags, dir);
-		if (valid == -ECHILD)
-			return valid;
-		if (valid || dir_lease_is_valid(dir, dentry)) {
-			if (d_really_is_positive(dentry))
-				valid = ceph_is_any_caps(d_inode(dentry));
-=======
 		valid = dentry_lease_is_valid(dentry, flags);
 		if (valid == -ECHILD)
 			return valid;
 		if (valid || dir_lease_is_valid(dir, dentry, mdsc)) {
 			if (inode)
 				valid = ceph_is_any_caps(inode);
->>>>>>> 24b8d41d
 			else
 				valid = 1;
 		}
@@ -1954,20 +1711,13 @@
 
 		percpu_counter_inc(&mdsc->metric.d_lease_mis);
 
-		if (flags & LOOKUP_RCU)
-			return -ECHILD;
-
 		op = ceph_snap(dir) == CEPH_SNAPDIR ?
-			CEPH_MDS_OP_LOOKUPSNAP : CEPH_MDS_OP_GETATTR;
+			CEPH_MDS_OP_LOOKUPSNAP : CEPH_MDS_OP_LOOKUP;
 		req = ceph_mdsc_create_request(mdsc, op, USE_ANY_MDS);
 		if (!IS_ERR(req)) {
 			req->r_dentry = dget(dentry);
-<<<<<<< HEAD
-			req->r_num_caps = op == CEPH_MDS_OP_GETATTR ? 1 : 2;
-=======
 			req->r_num_caps = 2;
 			req->r_parent = dir;
->>>>>>> 24b8d41d
 
 			mask = CEPH_STAT_CAP_INODE | CEPH_CAP_AUTH_SHARED;
 			if (ceph_security_xattr_wanted(dir))
@@ -1984,11 +1734,7 @@
 			case -ENOENT:
 				if (d_really_is_negative(dentry))
 					valid = 1;
-<<<<<<< HEAD
-				/* Fallthrough */
-=======
 				fallthrough;
->>>>>>> 24b8d41d
 			default:
 				break;
 			}
@@ -2043,36 +1789,17 @@
 	struct ceph_fs_client *fsc = ceph_sb_to_client(dentry->d_sb);
 
 	dout("d_release %p\n", dentry);
-<<<<<<< HEAD
-	ceph_dentry_lru_del(dentry);
-
-	spin_lock(&dentry->d_lock);
-=======
 
 	atomic64_dec(&fsc->mdsc->metric.total_dentries);
 
 	spin_lock(&dentry->d_lock);
 	__dentry_lease_unlist(di);
->>>>>>> 24b8d41d
 	dentry->d_fsdata = NULL;
 	spin_unlock(&dentry->d_lock);
 
 	if (di->lease_session)
 		ceph_put_mds_session(di->lease_session);
 	kmem_cache_free(ceph_dentry_cachep, di);
-<<<<<<< HEAD
-}
-
-static int ceph_snapdir_d_revalidate(struct dentry *dentry,
-					  unsigned int flags)
-{
-	/*
-	 * Eventually, we'll want to revalidate snapped metadata
-	 * too... probably...
-	 */
-	return 1;
-=======
->>>>>>> 24b8d41d
 }
 
 /*
