// SPDX-License-Identifier: GPL-2.0-only
/*
 * Ceph cache definitions.
 *
 *  Copyright (C) 2013 by Adfin Solutions, Inc. All Rights Reserved.
 *  Written by Milosz Tanski (milosz@adfin.com)
 */

#include <linux/ceph/ceph_debug.h>

#include <linux/fs_context.h>
#include "super.h"
#include "cache.h"

struct ceph_aux_inode {
<<<<<<< HEAD
	u64 		version;
	struct timespec	mtime;
	loff_t          size;
=======
	u64 	version;
	u64	mtime_sec;
	u64	mtime_nsec;
>>>>>>> 24b8d41d
};

struct fscache_netfs ceph_cache_netfs = {
	.name		= "ceph",
	.version	= 0,
};

static DEFINE_MUTEX(ceph_fscache_lock);
static LIST_HEAD(ceph_fscache_list);

struct ceph_fscache_entry {
	struct list_head list;
	struct fscache_cookie *fscache;
	size_t uniq_len;
	/* The following members must be last */
	struct ceph_fsid fsid;
	char uniquifier[];
};

static const struct fscache_cookie_def ceph_fscache_fsid_object_def = {
	.name		= "CEPH.fsid",
	.type		= FSCACHE_COOKIE_TYPE_INDEX,
};

int __init ceph_fscache_register(void)
{
	return fscache_register_netfs(&ceph_cache_netfs);
}

void ceph_fscache_unregister(void)
{
	fscache_unregister_netfs(&ceph_cache_netfs);
}

int ceph_fscache_register_fs(struct ceph_fs_client* fsc, struct fs_context *fc)
{
<<<<<<< HEAD
	fsc->fscache = fscache_acquire_cookie(ceph_cache_netfs.primary_index,
					      &ceph_fscache_fsid_object_def,
					      fsc, true);
	if (!fsc->fscache)
		pr_err("Unable to register fsid: %p fscache cookie\n", fsc);

	return 0;
}

static uint16_t ceph_fscache_inode_get_key(const void *cookie_netfs_data,
					   void *buffer, uint16_t maxbuf)
{
	const struct ceph_inode_info* ci = cookie_netfs_data;
	uint16_t klen;

	/* use ceph virtual inode (id + snapshot) */
	klen = sizeof(ci->i_vino);
	if (klen > maxbuf)
		return 0;

	memcpy(buffer, &ci->i_vino, klen);
	return klen;
}

static uint16_t ceph_fscache_inode_get_aux(const void *cookie_netfs_data,
					   void *buffer, uint16_t bufmax)
{
	struct ceph_aux_inode aux;
	const struct ceph_inode_info* ci = cookie_netfs_data;
	const struct inode* inode = &ci->vfs_inode;

	memset(&aux, 0, sizeof(aux));
	aux.version = ci->i_version;
	aux.mtime = inode->i_mtime;
	aux.size = i_size_read(inode);
=======
	const struct ceph_fsid *fsid = &fsc->client->fsid;
	const char *fscache_uniq = fsc->mount_options->fscache_uniq;
	size_t uniq_len = fscache_uniq ? strlen(fscache_uniq) : 0;
	struct ceph_fscache_entry *ent;
	int err = 0;

	mutex_lock(&ceph_fscache_lock);
	list_for_each_entry(ent, &ceph_fscache_list, list) {
		if (memcmp(&ent->fsid, fsid, sizeof(*fsid)))
			continue;
		if (ent->uniq_len != uniq_len)
			continue;
		if (uniq_len && memcmp(ent->uniquifier, fscache_uniq, uniq_len))
			continue;

		errorfc(fc, "fscache cookie already registered for fsid %pU, use fsc=<uniquifier> option",
		       fsid);
		err = -EBUSY;
		goto out_unlock;
	}

	ent = kzalloc(sizeof(*ent) + uniq_len, GFP_KERNEL);
	if (!ent) {
		err = -ENOMEM;
		goto out_unlock;
	}
>>>>>>> 24b8d41d

	memcpy(&ent->fsid, fsid, sizeof(*fsid));
	if (uniq_len > 0) {
		memcpy(&ent->uniquifier, fscache_uniq, uniq_len);
		ent->uniq_len = uniq_len;
	}

	fsc->fscache = fscache_acquire_cookie(ceph_cache_netfs.primary_index,
					      &ceph_fscache_fsid_object_def,
					      &ent->fsid, sizeof(ent->fsid) + uniq_len,
					      NULL, 0,
					      fsc, 0, true);

	if (fsc->fscache) {
		ent->fscache = fsc->fscache;
		list_add_tail(&ent->list, &ceph_fscache_list);
	} else {
		kfree(ent);
		errorfc(fc, "unable to register fscache cookie for fsid %pU",
		       fsid);
		/* all other fs ignore this error */
	}
out_unlock:
	mutex_unlock(&ceph_fscache_lock);
	return err;
}

static enum fscache_checkaux ceph_fscache_inode_check_aux(
	void *cookie_netfs_data, const void *data, uint16_t dlen,
	loff_t object_size)
{
	struct ceph_aux_inode aux;
	struct ceph_inode_info* ci = cookie_netfs_data;
	struct inode* inode = &ci->vfs_inode;

	if (dlen != sizeof(aux) ||
	    i_size_read(inode) != object_size)
		return FSCACHE_CHECKAUX_OBSOLETE;

	memset(&aux, 0, sizeof(aux));
	aux.version = ci->i_version;
<<<<<<< HEAD
	aux.mtime = inode->i_mtime;
	aux.size = i_size_read(inode);
=======
	aux.mtime_sec = inode->i_mtime.tv_sec;
	aux.mtime_nsec = inode->i_mtime.tv_nsec;
>>>>>>> 24b8d41d

	if (memcmp(data, &aux, sizeof(aux)) != 0)
		return FSCACHE_CHECKAUX_OBSOLETE;

	dout("ceph inode 0x%p cached okay\n", ci);
	return FSCACHE_CHECKAUX_OKAY;
}

static const struct fscache_cookie_def ceph_fscache_inode_object_def = {
	.name		= "CEPH.inode",
	.type		= FSCACHE_COOKIE_TYPE_DATAFILE,
	.check_aux	= ceph_fscache_inode_check_aux,
};

void ceph_fscache_register_inode_cookie(struct inode *inode)
{
	struct ceph_inode_info *ci = ceph_inode(inode);
	struct ceph_fs_client *fsc = ceph_inode_to_client(inode);
<<<<<<< HEAD
=======
	struct ceph_aux_inode aux;
>>>>>>> 24b8d41d

	/* No caching for filesystem */
	if (!fsc->fscache)
		return;

	/* Only cache for regular files that are read only */
	if (!S_ISREG(inode->i_mode))
		return;

	inode_lock_nested(inode, I_MUTEX_CHILD);
	if (!ci->fscache) {
<<<<<<< HEAD
		ci->fscache = fscache_acquire_cookie(fsc->fscache,
					&ceph_fscache_inode_object_def,
					ci, false);
=======
		memset(&aux, 0, sizeof(aux));
		aux.version = ci->i_version;
		aux.mtime_sec = inode->i_mtime.tv_sec;
		aux.mtime_nsec = inode->i_mtime.tv_nsec;
		ci->fscache = fscache_acquire_cookie(fsc->fscache,
						     &ceph_fscache_inode_object_def,
						     &ci->i_vino, sizeof(ci->i_vino),
						     &aux, sizeof(aux),
						     ci, i_size_read(inode), false);
>>>>>>> 24b8d41d
	}
	inode_unlock(inode);
}

void ceph_fscache_unregister_inode_cookie(struct ceph_inode_info* ci)
{
	struct fscache_cookie* cookie;

	if ((cookie = ci->fscache) == NULL)
		return;

	ci->fscache = NULL;

	fscache_uncache_all_inode_pages(cookie, &ci->vfs_inode);
	fscache_relinquish_cookie(cookie, &ci->i_vino, false);
}

static bool ceph_fscache_can_enable(void *data)
<<<<<<< HEAD
{
	struct inode *inode = data;
	return !inode_is_open_for_write(inode);
}

void ceph_fscache_file_set_cookie(struct inode *inode, struct file *filp)
{
	struct ceph_inode_info *ci = ceph_inode(inode);

	if (!fscache_cookie_valid(ci->fscache))
		return;

	if (inode_is_open_for_write(inode)) {
		dout("fscache_file_set_cookie %p %p disabling cache\n",
		     inode, filp);
		fscache_disable_cookie(ci->fscache, false);
		fscache_uncache_all_inode_pages(ci->fscache, inode);
	} else {
		fscache_enable_cookie(ci->fscache, ceph_fscache_can_enable,
				inode);
		if (fscache_cookie_enabled(ci->fscache)) {
			dout("fscache_file_set_cookie %p %p enabing cache\n",
			     inode, filp);
		}
	}
}

static void ceph_vfs_readpage_complete(struct page *page, void *data, int error)
=======
>>>>>>> 24b8d41d
{
	struct inode *inode = data;
	return !inode_is_open_for_write(inode);
}

void ceph_fscache_file_set_cookie(struct inode *inode, struct file *filp)
{
	struct ceph_inode_info *ci = ceph_inode(inode);

	if (!fscache_cookie_valid(ci->fscache))
		return;

	if (inode_is_open_for_write(inode)) {
		dout("fscache_file_set_cookie %p %p disabling cache\n",
		     inode, filp);
		fscache_disable_cookie(ci->fscache, &ci->i_vino, false);
		fscache_uncache_all_inode_pages(ci->fscache, inode);
	} else {
		fscache_enable_cookie(ci->fscache, &ci->i_vino, i_size_read(inode),
				      ceph_fscache_can_enable, inode);
		if (fscache_cookie_enabled(ci->fscache)) {
			dout("fscache_file_set_cookie %p %p enabling cache\n",
			     inode, filp);
		}
	}
}

static void ceph_readpage_from_fscache_complete(struct page *page, void *data, int error)
{
	if (!error)
		SetPageUptodate(page);

	unlock_page(page);
}

static inline bool cache_valid(struct ceph_inode_info *ci)
{
	return ci->i_fscache_gen == ci->i_rdcache_gen;
}


/* Atempt to read from the fscache,
 *
 * This function is called from the readpage_nounlock context. DO NOT attempt to
 * unlock the page here (or in the callback).
 */
int ceph_readpage_from_fscache(struct inode *inode, struct page *page)
{
	struct ceph_inode_info *ci = ceph_inode(inode);
	int ret;

	if (!cache_valid(ci))
		return -ENOBUFS;

	ret = fscache_read_or_alloc_page(ci->fscache, page,
					 ceph_readpage_from_fscache_complete, NULL,
					 GFP_KERNEL);

	switch (ret) {
		case 0: /* Page found */
			dout("page read submitted\n");
			return 0;
		case -ENOBUFS: /* Pages were not found, and can't be */
		case -ENODATA: /* Pages were not found */
			dout("page/inode not in cache\n");
			return ret;
		default:
			dout("%s: unknown error ret = %i\n", __func__, ret);
			return ret;
	}
}

int ceph_readpages_from_fscache(struct inode *inode,
				  struct address_space *mapping,
				  struct list_head *pages,
				  unsigned *nr_pages)
{
	struct ceph_inode_info *ci = ceph_inode(inode);
	int ret;

	if (!cache_valid(ci))
		return -ENOBUFS;

	ret = fscache_read_or_alloc_pages(ci->fscache, mapping, pages, nr_pages,
					  ceph_readpage_from_fscache_complete,
					  NULL, mapping_gfp_mask(mapping));

	switch (ret) {
		case 0: /* All pages found */
			dout("all-page read submitted\n");
			return 0;
		case -ENOBUFS: /* Some pages were not found, and can't be */
		case -ENODATA: /* some pages were not found */
			dout("page/inode not in cache\n");
			return ret;
		default:
			dout("%s: unknown error ret = %i\n", __func__, ret);
			return ret;
	}
}

void ceph_readpage_to_fscache(struct inode *inode, struct page *page)
{
	struct ceph_inode_info *ci = ceph_inode(inode);
	int ret;

	if (!PageFsCache(page))
		return;

	if (!cache_valid(ci))
		return;

	ret = fscache_write_page(ci->fscache, page, i_size_read(inode),
				 GFP_KERNEL);
	if (ret)
		 fscache_uncache_page(ci->fscache, page);
}

void ceph_invalidate_fscache_page(struct inode* inode, struct page *page)
{
	struct ceph_inode_info *ci = ceph_inode(inode);

	if (!PageFsCache(page))
		return;

	fscache_wait_on_page_write(ci->fscache, page);
	fscache_uncache_page(ci->fscache, page);
}

void ceph_fscache_unregister_fs(struct ceph_fs_client* fsc)
{
<<<<<<< HEAD
	fscache_relinquish_cookie(fsc->fscache, 0);
=======
	if (fscache_cookie_valid(fsc->fscache)) {
		struct ceph_fscache_entry *ent;
		bool found = false;

		mutex_lock(&ceph_fscache_lock);
		list_for_each_entry(ent, &ceph_fscache_list, list) {
			if (ent->fscache == fsc->fscache) {
				list_del(&ent->list);
				kfree(ent);
				found = true;
				break;
			}
		}
		WARN_ON_ONCE(!found);
		mutex_unlock(&ceph_fscache_lock);

		__fscache_relinquish_cookie(fsc->fscache, NULL, false);
	}
>>>>>>> 24b8d41d
	fsc->fscache = NULL;
}

/*
 * caller should hold CEPH_CAP_FILE_{RD,CACHE}
 */
void ceph_fscache_revalidate_cookie(struct ceph_inode_info *ci)
{
	if (cache_valid(ci))
		return;

	/* resue i_truncate_mutex. There should be no pending
	 * truncate while the caller holds CEPH_CAP_FILE_RD */
	mutex_lock(&ci->i_truncate_mutex);
	if (!cache_valid(ci)) {
<<<<<<< HEAD
		if (fscache_check_consistency(ci->fscache))
=======
		if (fscache_check_consistency(ci->fscache, &ci->i_vino))
>>>>>>> 24b8d41d
			fscache_invalidate(ci->fscache);
		spin_lock(&ci->i_ceph_lock);
		ci->i_fscache_gen = ci->i_rdcache_gen;
		spin_unlock(&ci->i_ceph_lock);
	}
	mutex_unlock(&ci->i_truncate_mutex);
}<|MERGE_RESOLUTION|>--- conflicted
+++ resolved
@@ -13,15 +13,9 @@
 #include "cache.h"
 
 struct ceph_aux_inode {
-<<<<<<< HEAD
-	u64 		version;
-	struct timespec	mtime;
-	loff_t          size;
-=======
 	u64 	version;
 	u64	mtime_sec;
 	u64	mtime_nsec;
->>>>>>> 24b8d41d
 };
 
 struct fscache_netfs ceph_cache_netfs = {
@@ -58,43 +52,6 @@
 
 int ceph_fscache_register_fs(struct ceph_fs_client* fsc, struct fs_context *fc)
 {
-<<<<<<< HEAD
-	fsc->fscache = fscache_acquire_cookie(ceph_cache_netfs.primary_index,
-					      &ceph_fscache_fsid_object_def,
-					      fsc, true);
-	if (!fsc->fscache)
-		pr_err("Unable to register fsid: %p fscache cookie\n", fsc);
-
-	return 0;
-}
-
-static uint16_t ceph_fscache_inode_get_key(const void *cookie_netfs_data,
-					   void *buffer, uint16_t maxbuf)
-{
-	const struct ceph_inode_info* ci = cookie_netfs_data;
-	uint16_t klen;
-
-	/* use ceph virtual inode (id + snapshot) */
-	klen = sizeof(ci->i_vino);
-	if (klen > maxbuf)
-		return 0;
-
-	memcpy(buffer, &ci->i_vino, klen);
-	return klen;
-}
-
-static uint16_t ceph_fscache_inode_get_aux(const void *cookie_netfs_data,
-					   void *buffer, uint16_t bufmax)
-{
-	struct ceph_aux_inode aux;
-	const struct ceph_inode_info* ci = cookie_netfs_data;
-	const struct inode* inode = &ci->vfs_inode;
-
-	memset(&aux, 0, sizeof(aux));
-	aux.version = ci->i_version;
-	aux.mtime = inode->i_mtime;
-	aux.size = i_size_read(inode);
-=======
 	const struct ceph_fsid *fsid = &fsc->client->fsid;
 	const char *fscache_uniq = fsc->mount_options->fscache_uniq;
 	size_t uniq_len = fscache_uniq ? strlen(fscache_uniq) : 0;
@@ -121,7 +78,6 @@
 		err = -ENOMEM;
 		goto out_unlock;
 	}
->>>>>>> 24b8d41d
 
 	memcpy(&ent->fsid, fsid, sizeof(*fsid));
 	if (uniq_len > 0) {
@@ -163,13 +119,8 @@
 
 	memset(&aux, 0, sizeof(aux));
 	aux.version = ci->i_version;
-<<<<<<< HEAD
-	aux.mtime = inode->i_mtime;
-	aux.size = i_size_read(inode);
-=======
 	aux.mtime_sec = inode->i_mtime.tv_sec;
 	aux.mtime_nsec = inode->i_mtime.tv_nsec;
->>>>>>> 24b8d41d
 
 	if (memcmp(data, &aux, sizeof(aux)) != 0)
 		return FSCACHE_CHECKAUX_OBSOLETE;
@@ -188,10 +139,7 @@
 {
 	struct ceph_inode_info *ci = ceph_inode(inode);
 	struct ceph_fs_client *fsc = ceph_inode_to_client(inode);
-<<<<<<< HEAD
-=======
 	struct ceph_aux_inode aux;
->>>>>>> 24b8d41d
 
 	/* No caching for filesystem */
 	if (!fsc->fscache)
@@ -203,11 +151,6 @@
 
 	inode_lock_nested(inode, I_MUTEX_CHILD);
 	if (!ci->fscache) {
-<<<<<<< HEAD
-		ci->fscache = fscache_acquire_cookie(fsc->fscache,
-					&ceph_fscache_inode_object_def,
-					ci, false);
-=======
 		memset(&aux, 0, sizeof(aux));
 		aux.version = ci->i_version;
 		aux.mtime_sec = inode->i_mtime.tv_sec;
@@ -217,7 +160,6 @@
 						     &ci->i_vino, sizeof(ci->i_vino),
 						     &aux, sizeof(aux),
 						     ci, i_size_read(inode), false);
->>>>>>> 24b8d41d
 	}
 	inode_unlock(inode);
 }
@@ -236,37 +178,6 @@
 }
 
 static bool ceph_fscache_can_enable(void *data)
-<<<<<<< HEAD
-{
-	struct inode *inode = data;
-	return !inode_is_open_for_write(inode);
-}
-
-void ceph_fscache_file_set_cookie(struct inode *inode, struct file *filp)
-{
-	struct ceph_inode_info *ci = ceph_inode(inode);
-
-	if (!fscache_cookie_valid(ci->fscache))
-		return;
-
-	if (inode_is_open_for_write(inode)) {
-		dout("fscache_file_set_cookie %p %p disabling cache\n",
-		     inode, filp);
-		fscache_disable_cookie(ci->fscache, false);
-		fscache_uncache_all_inode_pages(ci->fscache, inode);
-	} else {
-		fscache_enable_cookie(ci->fscache, ceph_fscache_can_enable,
-				inode);
-		if (fscache_cookie_enabled(ci->fscache)) {
-			dout("fscache_file_set_cookie %p %p enabing cache\n",
-			     inode, filp);
-		}
-	}
-}
-
-static void ceph_vfs_readpage_complete(struct page *page, void *data, int error)
-=======
->>>>>>> 24b8d41d
 {
 	struct inode *inode = data;
 	return !inode_is_open_for_write(inode);
@@ -398,9 +309,6 @@
 
 void ceph_fscache_unregister_fs(struct ceph_fs_client* fsc)
 {
-<<<<<<< HEAD
-	fscache_relinquish_cookie(fsc->fscache, 0);
-=======
 	if (fscache_cookie_valid(fsc->fscache)) {
 		struct ceph_fscache_entry *ent;
 		bool found = false;
@@ -419,7 +327,6 @@
 
 		__fscache_relinquish_cookie(fsc->fscache, NULL, false);
 	}
->>>>>>> 24b8d41d
 	fsc->fscache = NULL;
 }
 
@@ -435,11 +342,7 @@
 	 * truncate while the caller holds CEPH_CAP_FILE_RD */
 	mutex_lock(&ci->i_truncate_mutex);
 	if (!cache_valid(ci)) {
-<<<<<<< HEAD
-		if (fscache_check_consistency(ci->fscache))
-=======
 		if (fscache_check_consistency(ci->fscache, &ci->i_vino))
->>>>>>> 24b8d41d
 			fscache_invalidate(ci->fscache);
 		spin_lock(&ci->i_ceph_lock);
 		ci->i_fscache_gen = ci->i_rdcache_gen;
