/* SPDX-License-Identifier: GPL-2.0 */
#ifndef _FS_CEPH_SUPER_H
#define _FS_CEPH_SUPER_H

#include <linux/ceph/ceph_debug.h>

#include <asm/unaligned.h>
#include <linux/backing-dev.h>
#include <linux/completion.h>
#include <linux/exportfs.h>
#include <linux/fs.h>
#include <linux/mempool.h>
#include <linux/pagemap.h>
#include <linux/wait.h>
#include <linux/writeback.h>
#include <linux/slab.h>
#include <linux/posix_acl.h>
#include <linux/refcount.h>
#include <linux/security.h>

#include <linux/ceph/libceph.h>

#ifdef CONFIG_CEPH_FSCACHE
#include <linux/fscache.h>
#endif

/* f_type in struct statfs */
#define CEPH_SUPER_MAGIC 0x00c36400

/* large granularity for statfs utilization stats to facilitate
 * large volume sizes on 32-bit machines. */
#define CEPH_BLOCK_SHIFT   22  /* 4 MB */
#define CEPH_BLOCK         (1 << CEPH_BLOCK_SHIFT)

#define CEPH_MOUNT_OPT_CLEANRECOVER    (1<<1) /* auto reonnect (clean mode) after blocklisted */
#define CEPH_MOUNT_OPT_DIRSTAT         (1<<4) /* `cat dirname` for stats */
#define CEPH_MOUNT_OPT_RBYTES          (1<<5) /* dir st_bytes = rbytes */
#define CEPH_MOUNT_OPT_NOASYNCREADDIR  (1<<7) /* no dcache readdir */
#define CEPH_MOUNT_OPT_INO32           (1<<8) /* 32 bit inos */
#define CEPH_MOUNT_OPT_DCACHE          (1<<9) /* use dcache for readdir etc */
#define CEPH_MOUNT_OPT_FSCACHE         (1<<10) /* use fscache */
#define CEPH_MOUNT_OPT_NOPOOLPERM      (1<<11) /* no pool permission check */
#define CEPH_MOUNT_OPT_MOUNTWAIT       (1<<12) /* mount waits if no mds is up */
#define CEPH_MOUNT_OPT_NOQUOTADF       (1<<13) /* no root dir quota in statfs */
#define CEPH_MOUNT_OPT_NOCOPYFROM      (1<<14) /* don't use RADOS 'copy-from' op */
#define CEPH_MOUNT_OPT_ASYNC_DIROPS    (1<<15) /* allow async directory ops */

#define CEPH_MOUNT_OPT_DEFAULT			\
	(CEPH_MOUNT_OPT_DCACHE |		\
	 CEPH_MOUNT_OPT_NOCOPYFROM)

#define ceph_set_mount_opt(fsc, opt) \
	(fsc)->mount_options->flags |= CEPH_MOUNT_OPT_##opt
#define ceph_clear_mount_opt(fsc, opt) \
	(fsc)->mount_options->flags &= ~CEPH_MOUNT_OPT_##opt
#define ceph_test_mount_opt(fsc, opt) \
	(!!((fsc)->mount_options->flags & CEPH_MOUNT_OPT_##opt))

/* max size of osd read request, limited by libceph */
#define CEPH_MAX_READ_SIZE              CEPH_MSG_MAX_DATA_LEN
/* osd has a configurable limitaion of max write size.
 * CEPH_MSG_MAX_DATA_LEN should be small enough. */
#define CEPH_MAX_WRITE_SIZE		CEPH_MSG_MAX_DATA_LEN
#define CEPH_RASIZE_DEFAULT             (8192*1024)    /* max readahead */
#define CEPH_MAX_READDIR_DEFAULT        1024
#define CEPH_MAX_READDIR_BYTES_DEFAULT  (512*1024)
#define CEPH_SNAPDIRNAME_DEFAULT        ".snap"

/*
 * Delay telling the MDS we no longer want caps, in case we reopen
 * the file.  Delay a minimum amount of time, even if we send a cap
 * message for some other reason.  Otherwise, take the oppotunity to
 * update the mds to avoid sending another message later.
 */
#define CEPH_CAPS_WANTED_DELAY_MIN_DEFAULT      5  /* cap release delay */
#define CEPH_CAPS_WANTED_DELAY_MAX_DEFAULT     60  /* cap release delay */

struct ceph_mount_options {
	unsigned int flags;

	unsigned int wsize;            /* max write size */
	unsigned int rsize;            /* max read size */
	unsigned int rasize;           /* max readahead */
	unsigned int congestion_kb;    /* max writeback in flight */
	unsigned int caps_wanted_delay_min, caps_wanted_delay_max;
	int caps_max;
	unsigned int max_readdir;       /* max readdir result (entries) */
	unsigned int max_readdir_bytes; /* max readdir result (bytes) */

	/*
	 * everything above this point can be memcmp'd; everything below
	 * is handled in compare_mount_options()
	 */

	char *snapdir_name;   /* default ".snap" */
	char *mds_namespace;  /* default NULL */
<<<<<<< HEAD
	char *server_path;    /* default  "/" */
=======
	char *server_path;    /* default NULL (means "/") */
	char *fscache_uniq;   /* default NULL */
>>>>>>> 24b8d41d
};

struct ceph_fs_client {
	struct super_block *sb;

	struct list_head metric_wakeup;

	struct ceph_mount_options *mount_options;
	struct ceph_client *client;

	unsigned long mount_state;

	unsigned long last_auto_reconnect;
	bool blocklisted;

	bool have_copy_from2;

	u32 filp_gen;
	loff_t max_file_size;

	struct ceph_mds_client *mdsc;

	atomic_long_t writeback_count;

	struct workqueue_struct *inode_wq;
	struct workqueue_struct *cap_wq;

#ifdef CONFIG_DEBUG_FS
	struct dentry *debugfs_dentry_lru, *debugfs_caps;
	struct dentry *debugfs_congestion_kb;
	struct dentry *debugfs_bdi;
	struct dentry *debugfs_mdsc, *debugfs_mdsmap;
	struct dentry *debugfs_metric;
	struct dentry *debugfs_mds_sessions;
#endif

#ifdef CONFIG_CEPH_FSCACHE
	struct fscache_cookie *fscache;
#endif
};


/*
 * File i/o capability.  This tracks shared state with the metadata
 * server that allows us to cache or writeback attributes or to read
 * and write data.  For any given inode, we should have one or more
 * capabilities, one issued by each metadata server, and our
 * cumulative access is the OR of all issued capabilities.
 *
 * Each cap is referenced by the inode's i_caps rbtree and by per-mds
 * session capability lists.
 */
struct ceph_cap {
	struct ceph_inode_info *ci;
	struct rb_node ci_node;          /* per-ci cap tree */
	struct ceph_mds_session *session;
	struct list_head session_caps;   /* per-session caplist */
	u64 cap_id;       /* unique cap id (mds provided) */
	union {
		/* in-use caps */
		struct {
			int issued;       /* latest, from the mds */
			int implemented;  /* implemented superset of
					     issued (for revocation) */
			int mds;	  /* mds index for this cap */
			int mds_wanted;   /* caps wanted from this mds */
		};
		/* caps to release */
		struct {
			u64 cap_ino;
			int queue_release;
		};
	};
	u32 seq, issue_seq, mseq;
	u32 cap_gen;      /* active/stale cycle */
	unsigned long last_used;
	struct list_head caps_item;
};

#define CHECK_CAPS_AUTHONLY   1  /* only check auth cap */
#define CHECK_CAPS_FLUSH      2  /* flush any dirty caps */
#define CHECK_CAPS_NOINVAL    4  /* don't invalidate pagecache */

struct ceph_cap_flush {
	u64 tid;
	int caps; /* 0 means capsnap */
	bool wake; /* wake up flush waiters when finish ? */
	struct list_head g_list; // global
	struct list_head i_list; // per inode
};

struct ceph_cap_flush {
	u64 tid;
	int caps; /* 0 means capsnap */
	bool wake; /* wake up flush waiters when finish ? */
	struct list_head g_list; // global
	struct list_head i_list; // per inode
};

/*
 * Snapped cap state that is pending flush to mds.  When a snapshot occurs,
 * we first complete any in-process sync writes and writeback any dirty
 * data before flushing the snapped state (tracked here) back to the MDS.
 */
struct ceph_cap_snap {
<<<<<<< HEAD
	atomic_t nref;
	struct list_head ci_item;

	struct ceph_cap_flush cap_flush;

=======
	refcount_t nref;
	struct list_head ci_item;

	struct ceph_cap_flush cap_flush;

>>>>>>> 24b8d41d
	u64 follows;
	int issued, dirty;
	struct ceph_snap_context *context;

	umode_t mode;
	kuid_t uid;
	kgid_t gid;

	struct ceph_buffer *xattr_blob;
	u64 xattr_version;

	u64 size;
	u64 change_attr;
	struct timespec64 mtime, atime, ctime, btime;
	u64 time_warp_seq;
	u64 truncate_size;
	u32 truncate_seq;
	int writing;   /* a sync write is still in progress */
	int dirty_pages;     /* dirty pages awaiting writeback */
	bool inline_data;
	bool need_flush;
};

static inline void ceph_put_cap_snap(struct ceph_cap_snap *capsnap)
{
	if (refcount_dec_and_test(&capsnap->nref)) {
		if (capsnap->xattr_blob)
			ceph_buffer_put(capsnap->xattr_blob);
		kfree(capsnap);
	}
}

/*
 * The frag tree describes how a directory is fragmented, potentially across
 * multiple metadata servers.  It is also used to indicate points where
 * metadata authority is delegated, and whether/where metadata is replicated.
 *
 * A _leaf_ frag will be present in the i_fragtree IFF there is
 * delegation info.  That is, if mds >= 0 || ndist > 0.
 */
#define CEPH_MAX_DIRFRAG_REP 4

struct ceph_inode_frag {
	struct rb_node node;

	/* fragtree state */
	u32 frag;
	int split_by;         /* i.e. 2^(split_by) children */

	/* delegation and replication info */
	int mds;              /* -1 if same authority as parent */
	int ndist;            /* >0 if replicated */
	int dist[CEPH_MAX_DIRFRAG_REP];
};

/*
 * We cache inode xattrs as an encoded blob until they are first used,
 * at which point we parse them into an rbtree.
 */
struct ceph_inode_xattr {
	struct rb_node node;

	const char *name;
	int name_len;
	const char *val;
	int val_len;
	int dirty;

	int should_free_name;
	int should_free_val;
};

/*
 * Ceph dentry state
 */
struct ceph_dentry_info {
	struct dentry *dentry;
	struct ceph_mds_session *lease_session;
	struct list_head lease_list;
	unsigned flags;
	int lease_shared_gen;
	u32 lease_gen;
	u32 lease_seq;
	unsigned long lease_renew_after, lease_renew_from;
<<<<<<< HEAD
	struct list_head lru;
	struct dentry *dentry;
=======
>>>>>>> 24b8d41d
	unsigned long time;
	u64 offset;
};

#define CEPH_DENTRY_REFERENCED		1
#define CEPH_DENTRY_LEASE_LIST		2
#define CEPH_DENTRY_SHRINK_LIST		4
#define CEPH_DENTRY_PRIMARY_LINK	8

struct ceph_inode_xattrs_info {
	/*
	 * (still encoded) xattr blob. we avoid the overhead of parsing
	 * this until someone actually calls getxattr, etc.
	 *
	 * blob->vec.iov_len == 4 implies there are no xattrs; blob ==
	 * NULL means we don't know.
	*/
	struct ceph_buffer *blob, *prealloc_blob;

	struct rb_root index;
	bool dirty;
	int count;
	int names_size;
	int vals_size;
	u64 version, index_version;
};

/*
 * Ceph inode.
 */
struct ceph_inode_info {
	struct ceph_vino i_vino;   /* ceph ino + snap */

	spinlock_t i_ceph_lock;

	u64 i_version;
	u64 i_inline_version;
	u32 i_time_warp_seq;

	unsigned long i_ceph_flags;
	atomic64_t i_release_count;
	atomic64_t i_ordered_count;
	atomic64_t i_complete_seq[2];

	struct ceph_dir_layout i_dir_layout;
	struct ceph_file_layout i_layout;
<<<<<<< HEAD
=======
	struct ceph_file_layout i_cached_layout;	// for async creates
>>>>>>> 24b8d41d
	char *i_symlink;

	/* for dirs */
	struct timespec64 i_rctime;
	u64 i_rbytes, i_rfiles, i_rsubdirs;
	u64 i_files, i_subdirs;

	/* quotas */
	u64 i_max_bytes, i_max_files;

	s32 i_dir_pin;

	struct rb_root i_fragtree;
	int i_fragtree_nsplits;
	struct mutex i_fragtree_mutex;

	struct ceph_inode_xattrs_info i_xattrs;

	/* capabilities.  protected _both_ by i_ceph_lock and cap->session's
	 * s_mutex. */
	struct rb_root i_caps;           /* cap list */
	struct ceph_cap *i_auth_cap;     /* authoritative cap, if any */
	unsigned i_dirty_caps, i_flushing_caps;     /* mask of dirtied fields */

	/*
	 * Link to the auth cap's session's s_cap_dirty list. s_cap_dirty
	 * is protected by the mdsc->cap_dirty_lock, but each individual item
	 * is also protected by the inode's i_ceph_lock. Walking s_cap_dirty
	 * requires the mdsc->cap_dirty_lock. List presence for an item can
	 * be tested under the i_ceph_lock. Changing anything requires both.
	 */
	struct list_head i_dirty_item;

	/*
	 * Link to session's s_cap_flushing list. Protected in a similar
	 * fashion to i_dirty_item, but also by the s_mutex for changes. The
	 * s_cap_flushing list can be walked while holding either the s_mutex
	 * or msdc->cap_dirty_lock. List presence can also be checked while
	 * holding the i_ceph_lock for this inode.
	 */
	struct list_head i_flushing_item;

	/* we need to track cap writeback on a per-cap-bit basis, to allow
	 * overlapping, pipelined cap flushes to the mds.  we can probably
	 * reduce the tid to 8 bits if we're concerned about inode size. */
	struct ceph_cap_flush *i_prealloc_cap_flush;
	struct list_head i_cap_flush_list;
	wait_queue_head_t i_cap_wq;      /* threads waiting on a capability */
	unsigned long i_hold_caps_max; /* jiffies */
	struct list_head i_cap_delay_list;  /* for delayed cap release to mds */
	struct ceph_cap_reservation i_cap_migration_resv;
	struct list_head i_cap_snaps;   /* snapped state pending flush to mds */
	struct ceph_snap_context *i_head_snapc;  /* set if wr_buffer_head > 0 or
						    dirty|flushing caps */
	unsigned i_snap_caps;           /* cap bits for snapped files */

<<<<<<< HEAD
=======
	unsigned long i_last_rd;
	unsigned long i_last_wr;
>>>>>>> 24b8d41d
	int i_nr_by_mode[CEPH_FILE_MODE_BITS];  /* open file counts */

	struct mutex i_truncate_mutex;
	u32 i_truncate_seq;        /* last truncate to smaller size */
	u64 i_truncate_size;       /*  and the size we last truncated down to */
	int i_truncate_pending;    /*  still need to call vmtruncate */

	u64 i_max_size;            /* max file size authorized by mds */
	u64 i_reported_size; /* (max_)size reported to or requested of mds */
	u64 i_wanted_max_size;     /* offset we'd like to write too */
	u64 i_requested_max_size;  /* max_size we've requested */

	/* held references to caps */
	int i_pin_ref;
	int i_rd_ref, i_rdcache_ref, i_wr_ref, i_wb_ref, i_fx_ref;
	int i_wrbuffer_ref, i_wrbuffer_ref_head;
	atomic_t i_filelock_ref;
	atomic_t i_shared_gen;       /* increment each time we get FILE_SHARED */
	u32 i_rdcache_gen;      /* incremented each time we get FILE_CACHE. */
	u32 i_rdcache_revoking; /* RDCACHE gen to async invalidate, if any */

	struct list_head i_unsafe_dirops; /* uncommitted mds dir ops */
	struct list_head i_unsafe_iops;   /* uncommitted mds inode ops */
	spinlock_t i_unsafe_lock;

	union {
		struct ceph_snap_realm *i_snap_realm; /* snap realm (if caps) */
		struct ceph_snapid_map *i_snapid_map; /* snapid -> dev_t */
	};
	int i_snap_realm_counter; /* snap realm (if caps) */
	struct list_head i_snap_realm_item;
	struct list_head i_snap_flush_item;
	struct timespec64 i_btime;
	struct timespec64 i_snap_btime;

	struct work_struct i_work;
	unsigned long  i_work_mask;

#ifdef CONFIG_CEPH_FSCACHE
	struct fscache_cookie *fscache;
	u32 i_fscache_gen;
#endif
	errseq_t i_meta_err;

	struct inode vfs_inode; /* at end */
};

static inline struct ceph_inode_info *
ceph_inode(const struct inode *inode)
{
	return container_of(inode, struct ceph_inode_info, vfs_inode);
}

static inline struct ceph_fs_client *
ceph_inode_to_client(const struct inode *inode)
{
	return (struct ceph_fs_client *)inode->i_sb->s_fs_info;
}

static inline struct ceph_fs_client *
ceph_sb_to_client(const struct super_block *sb)
{
	return (struct ceph_fs_client *)sb->s_fs_info;
}

static inline struct ceph_mds_client *
ceph_sb_to_mdsc(const struct super_block *sb)
{
	return (struct ceph_mds_client *)ceph_sb_to_client(sb)->mdsc;
}

static inline struct ceph_vino
ceph_vino(const struct inode *inode)
{
	return ceph_inode(inode)->i_vino;
}

static inline u32 ceph_ino_to_ino32(u64 vino)
{
	u32 ino = vino & 0xffffffff;
	ino ^= vino >> 32;
	if (!ino)
		ino = 2;
	return ino;
}

/*
 * Inode numbers in cephfs are 64 bits, but inode->i_ino is 32-bits on
 * some arches. We generally do not use this value inside the ceph driver, but
 * we do want to set it to something, so that generic vfs code has an
 * appropriate value for tracepoints and the like.
 */
static inline ino_t ceph_vino_to_ino_t(struct ceph_vino vino)
{
	if (sizeof(ino_t) == sizeof(u32))
		return ceph_ino_to_ino32(vino.ino);
	return (ino_t)vino.ino;
}

/* for printf-style formatting */
#define ceph_vinop(i) ceph_inode(i)->i_vino.ino, ceph_inode(i)->i_vino.snap

static inline u64 ceph_ino(struct inode *inode)
{
	return ceph_inode(inode)->i_vino.ino;
}

static inline u64 ceph_snap(struct inode *inode)
{
	return ceph_inode(inode)->i_vino.snap;
}

/**
 * ceph_present_ino - format an inode number for presentation to userland
 * @sb: superblock where the inode lives
 * @ino: inode number to (possibly) convert
 *
 * If the user mounted with the ino32 option, then the 64-bit value needs
 * to be converted to something that can fit inside 32 bits. Note that
 * internal kernel code never uses this value, so this is entirely for
 * userland consumption.
 */
static inline u64 ceph_present_ino(struct super_block *sb, u64 ino)
{
	if (unlikely(ceph_test_mount_opt(ceph_sb_to_client(sb), INO32)))
		return ceph_ino_to_ino32(ino);
	return ino;
}

static inline u64 ceph_present_inode(struct inode *inode)
{
	return ceph_present_ino(inode->i_sb, ceph_ino(inode));
}

static inline int ceph_ino_compare(struct inode *inode, void *data)
{
	struct ceph_vino *pvino = (struct ceph_vino *)data;
	struct ceph_inode_info *ci = ceph_inode(inode);
	return ci->i_vino.ino == pvino->ino &&
		ci->i_vino.snap == pvino->snap;
}


static inline struct inode *ceph_find_inode(struct super_block *sb,
					    struct ceph_vino vino)
{
	/*
	 * NB: The hashval will be run through the fs/inode.c hash function
	 * anyway, so there is no need to squash the inode number down to
	 * 32-bits first. Just use low-order bits on arches with 32-bit long.
	 */
	return ilookup5(sb, (unsigned long)vino.ino, ceph_ino_compare, &vino);
}


/*
 * Ceph inode.
 */
#define CEPH_I_DIR_ORDERED	(1 << 0)  /* dentries in dir are ordered */
#define CEPH_I_FLUSH		(1 << 2)  /* do not delay flush of dirty metadata */
<<<<<<< HEAD
#define CEPH_I_NOFLUSH		(1 << 3)  /* do not flush dirty caps */
#define CEPH_I_POOL_PERM	(1 << 4)  /* pool rd/wr bits are valid */
#define CEPH_I_POOL_RD		(1 << 5)  /* can read from pool */
#define CEPH_I_POOL_WR		(1 << 6)  /* can write to pool */
#define CEPH_I_SEC_INITED	(1 << 7)  /* security initialized */
#define CEPH_I_CAP_DROPPED	(1 << 8)  /* caps were forcibly dropped */
#define CEPH_I_KICK_FLUSH	(1 << 9)  /* kick flushing caps */
#define CEPH_I_FLUSH_SNAPS	(1 << 10) /* need flush snapss */
=======
#define CEPH_I_POOL_PERM	(1 << 3)  /* pool rd/wr bits are valid */
#define CEPH_I_POOL_RD		(1 << 4)  /* can read from pool */
#define CEPH_I_POOL_WR		(1 << 5)  /* can write to pool */
#define CEPH_I_SEC_INITED	(1 << 6)  /* security initialized */
#define CEPH_I_KICK_FLUSH	(1 << 7)  /* kick flushing caps */
#define CEPH_I_FLUSH_SNAPS	(1 << 8)  /* need flush snapss */
#define CEPH_I_ERROR_WRITE	(1 << 9) /* have seen write errors */
#define CEPH_I_ERROR_FILELOCK	(1 << 10) /* have seen file lock errors */
#define CEPH_I_ODIRECT		(1 << 11) /* inode in direct I/O mode */
#define CEPH_ASYNC_CREATE_BIT	(12)	  /* async create in flight for this */
#define CEPH_I_ASYNC_CREATE	(1 << CEPH_ASYNC_CREATE_BIT)

/*
 * Masks of ceph inode work.
 */
#define CEPH_I_WORK_WRITEBACK		0 /* writeback */
#define CEPH_I_WORK_INVALIDATE_PAGES	1 /* invalidate pages */
#define CEPH_I_WORK_VMTRUNCATE		2 /* vmtruncate */

/*
 * We set the ERROR_WRITE bit when we start seeing write errors on an inode
 * and then clear it when they start succeeding. Note that we do a lockless
 * check first, and only take the lock if it looks like it needs to be changed.
 * The write submission code just takes this as a hint, so we're not too
 * worried if a few slip through in either direction.
 */
static inline void ceph_set_error_write(struct ceph_inode_info *ci)
{
	if (!(READ_ONCE(ci->i_ceph_flags) & CEPH_I_ERROR_WRITE)) {
		spin_lock(&ci->i_ceph_lock);
		ci->i_ceph_flags |= CEPH_I_ERROR_WRITE;
		spin_unlock(&ci->i_ceph_lock);
	}
}

static inline void ceph_clear_error_write(struct ceph_inode_info *ci)
{
	if (READ_ONCE(ci->i_ceph_flags) & CEPH_I_ERROR_WRITE) {
		spin_lock(&ci->i_ceph_lock);
		ci->i_ceph_flags &= ~CEPH_I_ERROR_WRITE;
		spin_unlock(&ci->i_ceph_lock);
	}
}
>>>>>>> 24b8d41d

static inline void __ceph_dir_set_complete(struct ceph_inode_info *ci,
					   long long release_count,
					   long long ordered_count)
{
	/*
	 * Makes sure operations that setup readdir cache (update page
	 * cache and i_size) are strongly ordered w.r.t. the following
	 * atomic64_set() operations.
	 */
	smp_mb();
	atomic64_set(&ci->i_complete_seq[0], release_count);
	atomic64_set(&ci->i_complete_seq[1], ordered_count);
}

static inline void __ceph_dir_clear_complete(struct ceph_inode_info *ci)
{
	atomic64_inc(&ci->i_release_count);
}

static inline void __ceph_dir_clear_ordered(struct ceph_inode_info *ci)
{
	atomic64_inc(&ci->i_ordered_count);
}

static inline bool __ceph_dir_is_complete(struct ceph_inode_info *ci)
{
	return atomic64_read(&ci->i_complete_seq[0]) ==
		atomic64_read(&ci->i_release_count);
}

static inline bool __ceph_dir_is_complete_ordered(struct ceph_inode_info *ci)
{
	return  atomic64_read(&ci->i_complete_seq[0]) ==
		atomic64_read(&ci->i_release_count) &&
		atomic64_read(&ci->i_complete_seq[1]) ==
		atomic64_read(&ci->i_ordered_count);
}

static inline void ceph_dir_clear_complete(struct inode *inode)
{
	__ceph_dir_clear_complete(ceph_inode(inode));
}

static inline void ceph_dir_clear_ordered(struct inode *inode)
{
	__ceph_dir_clear_ordered(ceph_inode(inode));
}

static inline bool ceph_dir_is_complete_ordered(struct inode *inode)
{
	bool ret = __ceph_dir_is_complete_ordered(ceph_inode(inode));
	smp_rmb();
	return ret;
}

/* find a specific frag @f */
extern struct ceph_inode_frag *__ceph_find_frag(struct ceph_inode_info *ci,
						u32 f);

/*
 * choose fragment for value @v.  copy frag content to pfrag, if leaf
 * exists
 */
extern u32 ceph_choose_frag(struct ceph_inode_info *ci, u32 v,
			    struct ceph_inode_frag *pfrag,
			    int *found);

static inline struct ceph_dentry_info *ceph_dentry(const struct dentry *dentry)
{
	return (struct ceph_dentry_info *)dentry->d_fsdata;
}

/*
 * caps helpers
 */
static inline bool __ceph_is_any_real_caps(struct ceph_inode_info *ci)
{
	return !RB_EMPTY_ROOT(&ci->i_caps);
}

extern int __ceph_caps_issued(struct ceph_inode_info *ci, int *implemented);
extern int __ceph_caps_issued_mask(struct ceph_inode_info *ci, int mask, int t);
extern int __ceph_caps_issued_mask_metric(struct ceph_inode_info *ci, int mask,
					  int t);
extern int __ceph_caps_issued_other(struct ceph_inode_info *ci,
				    struct ceph_cap *cap);

static inline int ceph_caps_issued(struct ceph_inode_info *ci)
{
	int issued;
	spin_lock(&ci->i_ceph_lock);
	issued = __ceph_caps_issued(ci, NULL);
	spin_unlock(&ci->i_ceph_lock);
	return issued;
}

static inline int ceph_caps_issued_mask_metric(struct ceph_inode_info *ci,
					       int mask, int touch)
{
	int r;
	spin_lock(&ci->i_ceph_lock);
	r = __ceph_caps_issued_mask_metric(ci, mask, touch);
	spin_unlock(&ci->i_ceph_lock);
	return r;
}

static inline int __ceph_caps_dirty(struct ceph_inode_info *ci)
{
	return ci->i_dirty_caps | ci->i_flushing_caps;
}
extern struct ceph_cap_flush *ceph_alloc_cap_flush(void);
extern void ceph_free_cap_flush(struct ceph_cap_flush *cf);
extern int __ceph_mark_dirty_caps(struct ceph_inode_info *ci, int mask,
				  struct ceph_cap_flush **pcf);

extern int __ceph_caps_revoking_other(struct ceph_inode_info *ci,
				      struct ceph_cap *ocap, int mask);
extern int ceph_caps_revoking(struct ceph_inode_info *ci, int mask);
extern int __ceph_caps_used(struct ceph_inode_info *ci);

static inline bool __ceph_is_file_opened(struct ceph_inode_info *ci)
{
	return ci->i_nr_by_mode[0];
}
extern int __ceph_caps_file_wanted(struct ceph_inode_info *ci);
extern int __ceph_caps_wanted(struct ceph_inode_info *ci);

/* what the mds thinks we want */
extern int __ceph_caps_mds_wanted(struct ceph_inode_info *ci, bool check);

extern void ceph_caps_init(struct ceph_mds_client *mdsc);
extern void ceph_caps_finalize(struct ceph_mds_client *mdsc);
extern void ceph_adjust_caps_max_min(struct ceph_mds_client *mdsc,
				     struct ceph_mount_options *fsopt);
extern int ceph_reserve_caps(struct ceph_mds_client *mdsc,
			     struct ceph_cap_reservation *ctx, int need);
extern void ceph_unreserve_caps(struct ceph_mds_client *mdsc,
			       struct ceph_cap_reservation *ctx);
extern void ceph_reservation_status(struct ceph_fs_client *client,
				    int *total, int *avail, int *used,
				    int *reserved, int *min);



/*
 * we keep buffered readdir results attached to file->private_data
 */
#define CEPH_F_SYNC     1
#define CEPH_F_ATEND    2

struct ceph_file_info {
	short fmode;     /* initialized on open */
	short flags;     /* CEPH_F_* */

	spinlock_t rw_contexts_lock;
	struct list_head rw_contexts;

	errseq_t meta_err;
	u32 filp_gen;
	atomic_t num_locks;
};

struct ceph_dir_file_info {
	struct ceph_file_info file_info;

	/* readdir: position within the dir */
	u32 frag;
	struct ceph_mds_request *last_readdir;

	/* readdir: position within a frag */
	unsigned next_offset;  /* offset of next chunk (last_name's + 1) */
	char *last_name;       /* last entry in previous chunk */
	long long dir_release_count;
	long long dir_ordered_count;
	int readdir_cache_idx;

	/* used for -o dirstat read() on directory thing */
	char *dir_info;
	int dir_info_len;
};

struct ceph_rw_context {
	struct list_head list;
	struct task_struct *thread;
	int caps;
};

#define CEPH_DEFINE_RW_CONTEXT(_name, _caps)	\
	struct ceph_rw_context _name = {	\
		.thread = current,		\
		.caps = _caps,			\
	}

static inline void ceph_add_rw_context(struct ceph_file_info *cf,
				       struct ceph_rw_context *ctx)
{
	spin_lock(&cf->rw_contexts_lock);
	list_add(&ctx->list, &cf->rw_contexts);
	spin_unlock(&cf->rw_contexts_lock);
}

static inline void ceph_del_rw_context(struct ceph_file_info *cf,
				       struct ceph_rw_context *ctx)
{
	spin_lock(&cf->rw_contexts_lock);
	list_del(&ctx->list);
	spin_unlock(&cf->rw_contexts_lock);
}

static inline struct ceph_rw_context*
ceph_find_rw_context(struct ceph_file_info *cf)
{
	struct ceph_rw_context *ctx, *found = NULL;
	spin_lock(&cf->rw_contexts_lock);
	list_for_each_entry(ctx, &cf->rw_contexts, list) {
		if (ctx->thread == current) {
			found = ctx;
			break;
		}
	}
	spin_unlock(&cf->rw_contexts_lock);
	return found;
}

struct ceph_readdir_cache_control {
	struct page  *page;
	struct dentry **dentries;
	int index;
};

/*
 * A "snap realm" describes a subset of the file hierarchy sharing
 * the same set of snapshots that apply to it.  The realms themselves
 * are organized into a hierarchy, such that children inherit (some of)
 * the snapshots of their parents.
 *
 * All inodes within the realm that have capabilities are linked into a
 * per-realm list.
 */
struct ceph_snap_realm {
	u64 ino;
	struct inode *inode;
	atomic_t nref;
	struct rb_node node;

	u64 created, seq;
	u64 parent_ino;
	u64 parent_since;   /* snapid when our current parent became so */

	u64 *prior_parent_snaps;      /* snaps inherited from any parents we */
	u32 num_prior_parent_snaps;   /*  had prior to parent_since */
	u64 *snaps;                   /* snaps specific to this realm */
	u32 num_snaps;

	struct ceph_snap_realm *parent;
	struct list_head children;       /* list of child realms */
	struct list_head child_item;

	struct list_head empty_item;     /* if i have ref==0 */

	struct list_head dirty_item;     /* if realm needs new context */

	/* the current set of snaps for this realm */
	struct ceph_snap_context *cached_context;

	struct list_head inodes_with_caps;
	spinlock_t inodes_with_caps_lock;
};

static inline int default_congestion_kb(void)
{
	int congestion_kb;

	/*
	 * Copied from NFS
	 *
	 * congestion size, scale with available memory.
	 *
	 *  64MB:    8192k
	 * 128MB:   11585k
	 * 256MB:   16384k
	 * 512MB:   23170k
	 *   1GB:   32768k
	 *   2GB:   46340k
	 *   4GB:   65536k
	 *   8GB:   92681k
	 *  16GB:  131072k
	 *
	 * This allows larger machines to have larger/more transfers.
	 * Limit the default to 256M
	 */
	congestion_kb = (16*int_sqrt(totalram_pages())) << (PAGE_SHIFT-10);
	if (congestion_kb > 256*1024)
		congestion_kb = 256*1024;

	return congestion_kb;
}


/* super.c */
extern int ceph_force_reconnect(struct super_block *sb);
/* snap.c */
struct ceph_snap_realm *ceph_lookup_snap_realm(struct ceph_mds_client *mdsc,
					       u64 ino);
extern void ceph_get_snap_realm(struct ceph_mds_client *mdsc,
				struct ceph_snap_realm *realm);
extern void ceph_put_snap_realm(struct ceph_mds_client *mdsc,
				struct ceph_snap_realm *realm);
extern int ceph_update_snap_trace(struct ceph_mds_client *m,
				  void *p, void *e, bool deletion,
				  struct ceph_snap_realm **realm_ret);
extern void ceph_handle_snap(struct ceph_mds_client *mdsc,
			     struct ceph_mds_session *session,
			     struct ceph_msg *msg);
extern void ceph_queue_cap_snap(struct ceph_inode_info *ci);
extern int __ceph_finish_cap_snap(struct ceph_inode_info *ci,
				  struct ceph_cap_snap *capsnap);
extern void ceph_cleanup_empty_realms(struct ceph_mds_client *mdsc);

extern struct ceph_snapid_map *ceph_get_snapid_map(struct ceph_mds_client *mdsc,
						   u64 snap);
extern void ceph_put_snapid_map(struct ceph_mds_client* mdsc,
				struct ceph_snapid_map *sm);
extern void ceph_trim_snapid_map(struct ceph_mds_client *mdsc);
extern void ceph_cleanup_snapid_map(struct ceph_mds_client *mdsc);


/*
 * a cap_snap is "pending" if it is still awaiting an in-progress
 * sync write (that may/may not still update size, mtime, etc.).
 */
static inline bool __ceph_have_pending_cap_snap(struct ceph_inode_info *ci)
{
	return !list_empty(&ci->i_cap_snaps) &&
	       list_last_entry(&ci->i_cap_snaps, struct ceph_cap_snap,
			       ci_item)->writing;
}

/* inode.c */
struct ceph_mds_reply_info_in;
struct ceph_mds_reply_dirfrag;

extern const struct inode_operations ceph_file_iops;

extern struct inode *ceph_alloc_inode(struct super_block *sb);
<<<<<<< HEAD
extern void ceph_destroy_inode(struct inode *inode);
extern int ceph_drop_inode(struct inode *inode);
extern void ceph_evict_inode(struct inode *inode);
=======
extern void ceph_evict_inode(struct inode *inode);
extern void ceph_free_inode(struct inode *inode);
>>>>>>> 24b8d41d

extern struct inode *ceph_get_inode(struct super_block *sb,
				    struct ceph_vino vino);
extern struct inode *ceph_get_snapdir(struct inode *parent);
extern int ceph_fill_file_size(struct inode *inode, int issued,
			       u32 truncate_seq, u64 truncate_size, u64 size);
extern void ceph_fill_file_time(struct inode *inode, int issued,
				u64 time_warp_seq, struct timespec64 *ctime,
				struct timespec64 *mtime,
				struct timespec64 *atime);
extern int ceph_fill_inode(struct inode *inode, struct page *locked_page,
		    struct ceph_mds_reply_info_in *iinfo,
		    struct ceph_mds_reply_dirfrag *dirinfo,
		    struct ceph_mds_session *session, int cap_fmode,
		    struct ceph_cap_reservation *caps_reservation);
extern int ceph_fill_trace(struct super_block *sb,
			   struct ceph_mds_request *req);
extern int ceph_readdir_prepopulate(struct ceph_mds_request *req,
				    struct ceph_mds_session *session);

extern int ceph_inode_holds_cap(struct inode *inode, int mask);

extern bool ceph_inode_set_size(struct inode *inode, loff_t size);
extern void __ceph_do_pending_vmtruncate(struct inode *inode);
extern void ceph_queue_vmtruncate(struct inode *inode);
extern void ceph_queue_invalidate(struct inode *inode);
extern void ceph_queue_writeback(struct inode *inode);
extern void ceph_async_iput(struct inode *inode);

extern int __ceph_do_getattr(struct inode *inode, struct page *locked_page,
			     int mask, bool force);
static inline int ceph_do_getattr(struct inode *inode, int mask, bool force)
{
	return __ceph_do_getattr(inode, NULL, mask, force);
}
extern int ceph_permission(struct inode *inode, int mask);
extern int __ceph_setattr(struct inode *inode, struct iattr *attr);
extern int ceph_setattr(struct dentry *dentry, struct iattr *attr);
extern int ceph_getattr(const struct path *path, struct kstat *stat,
			u32 request_mask, unsigned int flags);

/* xattr.c */
int __ceph_setxattr(struct inode *, const char *, const void *, size_t, int);
ssize_t __ceph_getxattr(struct inode *, const char *, void *, size_t);
extern ssize_t ceph_listxattr(struct dentry *, char *, size_t);
<<<<<<< HEAD
extern void __ceph_build_xattrs_blob(struct ceph_inode_info *ci);
=======
extern struct ceph_buffer *__ceph_build_xattrs_blob(struct ceph_inode_info *ci);
>>>>>>> 24b8d41d
extern void __ceph_destroy_xattrs(struct ceph_inode_info *ci);
extern const struct xattr_handler *ceph_xattr_handlers[];

struct ceph_acl_sec_ctx {
#ifdef CONFIG_CEPH_FS_POSIX_ACL
	void *default_acl;
	void *acl;
#endif
#ifdef CONFIG_CEPH_FS_SECURITY_LABEL
	void *sec_ctx;
	u32 sec_ctxlen;
#endif
	struct ceph_pagelist *pagelist;
};

#ifdef CONFIG_SECURITY
extern bool ceph_security_xattr_deadlock(struct inode *in);
extern bool ceph_security_xattr_wanted(struct inode *in);
#else
static inline bool ceph_security_xattr_deadlock(struct inode *in)
{
	return false;
}
static inline bool ceph_security_xattr_wanted(struct inode *in)
{
	return false;
}
#endif

#ifdef CONFIG_CEPH_FS_SECURITY_LABEL
extern int ceph_security_init_secctx(struct dentry *dentry, umode_t mode,
				     struct ceph_acl_sec_ctx *ctx);
static inline void ceph_security_invalidate_secctx(struct inode *inode)
{
	security_inode_invalidate_secctx(inode);
}
#else
static inline int ceph_security_init_secctx(struct dentry *dentry, umode_t mode,
					    struct ceph_acl_sec_ctx *ctx)
{
	return 0;
}
static inline void ceph_security_invalidate_secctx(struct inode *inode)
{
}
#endif

void ceph_release_acl_sec_ctx(struct ceph_acl_sec_ctx *as_ctx);

/* acl.c */
#ifdef CONFIG_CEPH_FS_POSIX_ACL

struct posix_acl *ceph_get_acl(struct inode *, int);
int ceph_set_acl(struct inode *inode, struct posix_acl *acl, int type);
int ceph_pre_init_acls(struct inode *dir, umode_t *mode,
		       struct ceph_acl_sec_ctx *as_ctx);
void ceph_init_inode_acls(struct inode *inode,
			  struct ceph_acl_sec_ctx *as_ctx);

static inline void ceph_forget_all_cached_acls(struct inode *inode)
{
       forget_all_cached_acls(inode);
}

#else

#define ceph_get_acl NULL
#define ceph_set_acl NULL

static inline int ceph_pre_init_acls(struct inode *dir, umode_t *mode,
				     struct ceph_acl_sec_ctx *as_ctx)
{
	return 0;
}
static inline void ceph_init_inode_acls(struct inode *inode,
					struct ceph_acl_sec_ctx *as_ctx)
{
}
static inline int ceph_acl_chmod(struct dentry *dentry, struct inode *inode)
{
	return 0;
}

static inline void ceph_forget_all_cached_acls(struct inode *inode)
{
}

#endif

/* caps.c */
extern const char *ceph_cap_string(int c);
extern void ceph_handle_caps(struct ceph_mds_session *session,
			     struct ceph_msg *msg);
extern struct ceph_cap *ceph_get_cap(struct ceph_mds_client *mdsc,
				     struct ceph_cap_reservation *ctx);
extern void ceph_add_cap(struct inode *inode,
			 struct ceph_mds_session *session, u64 cap_id,
			 unsigned issued, unsigned wanted,
			 unsigned cap, unsigned seq, u64 realmino, int flags,
			 struct ceph_cap **new_cap);
extern void __ceph_remove_cap(struct ceph_cap *cap, bool queue_release);
extern void __ceph_remove_caps(struct ceph_inode_info *ci);
extern void ceph_put_cap(struct ceph_mds_client *mdsc,
			 struct ceph_cap *cap);
extern int ceph_is_any_caps(struct inode *inode);

extern int ceph_write_inode(struct inode *inode, struct writeback_control *wbc);
extern int ceph_fsync(struct file *file, loff_t start, loff_t end,
		      int datasync);
extern void ceph_early_kick_flushing_caps(struct ceph_mds_client *mdsc,
					  struct ceph_mds_session *session);
extern void ceph_kick_flushing_caps(struct ceph_mds_client *mdsc,
				    struct ceph_mds_session *session);
void ceph_kick_flushing_inode_caps(struct ceph_mds_session *session,
				   struct ceph_inode_info *ci);
extern struct ceph_cap *ceph_get_cap_for_mds(struct ceph_inode_info *ci,
					     int mds);
extern void ceph_take_cap_refs(struct ceph_inode_info *ci, int caps,
				bool snap_rwsem_locked);
extern void ceph_get_cap_refs(struct ceph_inode_info *ci, int caps);
extern void ceph_put_cap_refs(struct ceph_inode_info *ci, int had);
extern void ceph_put_cap_refs_no_check_caps(struct ceph_inode_info *ci,
					    int had);
extern void ceph_put_wrbuffer_cap_refs(struct ceph_inode_info *ci, int nr,
				       struct ceph_snap_context *snapc);
extern void ceph_flush_snaps(struct ceph_inode_info *ci,
			     struct ceph_mds_session **psession);
<<<<<<< HEAD
=======
extern bool __ceph_should_report_size(struct ceph_inode_info *ci);
>>>>>>> 24b8d41d
extern void ceph_check_caps(struct ceph_inode_info *ci, int flags,
			    struct ceph_mds_session *session);
extern void ceph_check_delayed_caps(struct ceph_mds_client *mdsc);
extern void ceph_flush_dirty_caps(struct ceph_mds_client *mdsc);
extern int  ceph_drop_caps_for_unlink(struct inode *inode);
extern int ceph_encode_inode_release(void **p, struct inode *inode,
				     int mds, int drop, int unless, int force);
extern int ceph_encode_dentry_release(void **p, struct dentry *dn,
				      struct inode *dir,
				      int mds, int drop, int unless);

extern int ceph_get_caps(struct file *filp, int need, int want,
			 loff_t endoff, int *got, struct page **pinned_page);
extern int ceph_try_get_caps(struct inode *inode,
			     int need, int want, bool nonblock, int *got);

/* for counting open files by mode */
<<<<<<< HEAD
extern void __ceph_get_fmode(struct ceph_inode_info *ci, int mode);
extern void ceph_put_fmode(struct ceph_inode_info *ci, int mode);
=======
extern void ceph_get_fmode(struct ceph_inode_info *ci, int mode, int count);
extern void ceph_put_fmode(struct ceph_inode_info *ci, int mode, int count);
extern void __ceph_touch_fmode(struct ceph_inode_info *ci,
			       struct ceph_mds_client *mdsc, int fmode);
>>>>>>> 24b8d41d

/* addr.c */
extern const struct address_space_operations ceph_aops;
extern int ceph_mmap(struct file *file, struct vm_area_struct *vma);
extern int ceph_uninline_data(struct file *filp, struct page *locked_page);
extern int ceph_pool_perm_check(struct inode *inode, int need);
extern void ceph_pool_perm_destroy(struct ceph_mds_client* mdsc);

/* file.c */
extern const struct file_operations ceph_file_fops;

<<<<<<< HEAD
extern int ceph_renew_caps(struct inode *inode);
=======
extern int ceph_renew_caps(struct inode *inode, int fmode);
>>>>>>> 24b8d41d
extern int ceph_open(struct inode *inode, struct file *file);
extern int ceph_atomic_open(struct inode *dir, struct dentry *dentry,
			    struct file *file, unsigned flags, umode_t mode);
extern int ceph_release(struct inode *inode, struct file *filp);
extern void ceph_fill_inline_data(struct inode *inode, struct page *locked_page,
				  char *data, size_t len);
<<<<<<< HEAD
extern void ceph_sync_write_wait(struct inode *inode);
=======

>>>>>>> 24b8d41d
/* dir.c */
extern const struct file_operations ceph_dir_fops;
extern const struct file_operations ceph_snapdir_fops;
extern const struct inode_operations ceph_dir_iops;
extern const struct inode_operations ceph_snapdir_iops;
extern const struct dentry_operations ceph_dentry_ops;

extern loff_t ceph_make_fpos(unsigned high, unsigned off, bool hash_order);
extern int ceph_handle_notrace_create(struct inode *dir, struct dentry *dentry);
extern int ceph_handle_snapdir(struct ceph_mds_request *req,
			       struct dentry *dentry, int err);
extern struct dentry *ceph_finish_lookup(struct ceph_mds_request *req,
					 struct dentry *dentry, int err);

extern void __ceph_dentry_lease_touch(struct ceph_dentry_info *di);
extern void __ceph_dentry_dir_lease_touch(struct ceph_dentry_info *di);
extern void ceph_invalidate_dentry_lease(struct dentry *dentry);
extern int ceph_trim_dentries(struct ceph_mds_client *mdsc);
extern unsigned ceph_dentry_hash(struct inode *dir, struct dentry *dn);
extern void ceph_readdir_cache_release(struct ceph_readdir_cache_control *ctl);

/* ioctl.c */
extern long ceph_ioctl(struct file *file, unsigned int cmd, unsigned long arg);

/* export.c */
extern const struct export_operations ceph_export_ops;
struct inode *ceph_lookup_inode(struct super_block *sb, u64 ino);

/* locks.c */
extern __init void ceph_flock_init(void);
extern int ceph_lock(struct file *file, int cmd, struct file_lock *fl);
extern int ceph_flock(struct file *file, int cmd, struct file_lock *fl);
extern void ceph_count_locks(struct inode *inode, int *p_num, int *f_num);
extern int ceph_encode_locks_to_buffer(struct inode *inode,
				       struct ceph_filelock *flocks,
				       int num_fcntl_locks,
				       int num_flock_locks);
extern int ceph_locks_to_pagelist(struct ceph_filelock *flocks,
				  struct ceph_pagelist *pagelist,
				  int num_fcntl_locks, int num_flock_locks);

/* debugfs.c */
extern void ceph_fs_debugfs_init(struct ceph_fs_client *client);
extern void ceph_fs_debugfs_cleanup(struct ceph_fs_client *client);

/* quota.c */
static inline bool __ceph_has_any_quota(struct ceph_inode_info *ci)
{
	return ci->i_max_files || ci->i_max_bytes;
}

extern void ceph_adjust_quota_realms_count(struct inode *inode, bool inc);

static inline void __ceph_update_quota(struct ceph_inode_info *ci,
				       u64 max_bytes, u64 max_files)
{
	bool had_quota, has_quota;
	had_quota = __ceph_has_any_quota(ci);
	ci->i_max_bytes = max_bytes;
	ci->i_max_files = max_files;
	has_quota = __ceph_has_any_quota(ci);

	if (had_quota != has_quota)
		ceph_adjust_quota_realms_count(&ci->vfs_inode, has_quota);
}

extern void ceph_handle_quota(struct ceph_mds_client *mdsc,
			      struct ceph_mds_session *session,
			      struct ceph_msg *msg);
extern bool ceph_quota_is_max_files_exceeded(struct inode *inode);
extern bool ceph_quota_is_max_bytes_exceeded(struct inode *inode,
					     loff_t newlen);
extern bool ceph_quota_is_max_bytes_approaching(struct inode *inode,
						loff_t newlen);
extern bool ceph_quota_update_statfs(struct ceph_fs_client *fsc,
				     struct kstatfs *buf);
extern int ceph_quota_check_rename(struct ceph_mds_client *mdsc,
				   struct inode *old, struct inode *new);
extern void ceph_cleanup_quotarealms_inodes(struct ceph_mds_client *mdsc);

#endif /* _FS_CEPH_SUPER_H */<|MERGE_RESOLUTION|>--- conflicted
+++ resolved
@@ -94,12 +94,8 @@
 
 	char *snapdir_name;   /* default ".snap" */
 	char *mds_namespace;  /* default NULL */
-<<<<<<< HEAD
-	char *server_path;    /* default  "/" */
-=======
 	char *server_path;    /* default NULL (means "/") */
 	char *fscache_uniq;   /* default NULL */
->>>>>>> 24b8d41d
 };
 
 struct ceph_fs_client {
@@ -191,33 +187,17 @@
 	struct list_head i_list; // per inode
 };
 
-struct ceph_cap_flush {
-	u64 tid;
-	int caps; /* 0 means capsnap */
-	bool wake; /* wake up flush waiters when finish ? */
-	struct list_head g_list; // global
-	struct list_head i_list; // per inode
-};
-
 /*
  * Snapped cap state that is pending flush to mds.  When a snapshot occurs,
  * we first complete any in-process sync writes and writeback any dirty
  * data before flushing the snapped state (tracked here) back to the MDS.
  */
 struct ceph_cap_snap {
-<<<<<<< HEAD
-	atomic_t nref;
-	struct list_head ci_item;
-
-	struct ceph_cap_flush cap_flush;
-
-=======
 	refcount_t nref;
 	struct list_head ci_item;
 
 	struct ceph_cap_flush cap_flush;
 
->>>>>>> 24b8d41d
 	u64 follows;
 	int issued, dirty;
 	struct ceph_snap_context *context;
@@ -302,11 +282,6 @@
 	u32 lease_gen;
 	u32 lease_seq;
 	unsigned long lease_renew_after, lease_renew_from;
-<<<<<<< HEAD
-	struct list_head lru;
-	struct dentry *dentry;
-=======
->>>>>>> 24b8d41d
 	unsigned long time;
 	u64 offset;
 };
@@ -353,10 +328,7 @@
 
 	struct ceph_dir_layout i_dir_layout;
 	struct ceph_file_layout i_layout;
-<<<<<<< HEAD
-=======
 	struct ceph_file_layout i_cached_layout;	// for async creates
->>>>>>> 24b8d41d
 	char *i_symlink;
 
 	/* for dirs */
@@ -413,11 +385,8 @@
 						    dirty|flushing caps */
 	unsigned i_snap_caps;           /* cap bits for snapped files */
 
-<<<<<<< HEAD
-=======
 	unsigned long i_last_rd;
 	unsigned long i_last_wr;
->>>>>>> 24b8d41d
 	int i_nr_by_mode[CEPH_FILE_MODE_BITS];  /* open file counts */
 
 	struct mutex i_truncate_mutex;
@@ -578,16 +547,6 @@
  */
 #define CEPH_I_DIR_ORDERED	(1 << 0)  /* dentries in dir are ordered */
 #define CEPH_I_FLUSH		(1 << 2)  /* do not delay flush of dirty metadata */
-<<<<<<< HEAD
-#define CEPH_I_NOFLUSH		(1 << 3)  /* do not flush dirty caps */
-#define CEPH_I_POOL_PERM	(1 << 4)  /* pool rd/wr bits are valid */
-#define CEPH_I_POOL_RD		(1 << 5)  /* can read from pool */
-#define CEPH_I_POOL_WR		(1 << 6)  /* can write to pool */
-#define CEPH_I_SEC_INITED	(1 << 7)  /* security initialized */
-#define CEPH_I_CAP_DROPPED	(1 << 8)  /* caps were forcibly dropped */
-#define CEPH_I_KICK_FLUSH	(1 << 9)  /* kick flushing caps */
-#define CEPH_I_FLUSH_SNAPS	(1 << 10) /* need flush snapss */
-=======
 #define CEPH_I_POOL_PERM	(1 << 3)  /* pool rd/wr bits are valid */
 #define CEPH_I_POOL_RD		(1 << 4)  /* can read from pool */
 #define CEPH_I_POOL_WR		(1 << 5)  /* can write to pool */
@@ -631,7 +590,6 @@
 		spin_unlock(&ci->i_ceph_lock);
 	}
 }
->>>>>>> 24b8d41d
 
 static inline void __ceph_dir_set_complete(struct ceph_inode_info *ci,
 					   long long release_count,
@@ -978,14 +936,8 @@
 extern const struct inode_operations ceph_file_iops;
 
 extern struct inode *ceph_alloc_inode(struct super_block *sb);
-<<<<<<< HEAD
-extern void ceph_destroy_inode(struct inode *inode);
-extern int ceph_drop_inode(struct inode *inode);
-extern void ceph_evict_inode(struct inode *inode);
-=======
 extern void ceph_evict_inode(struct inode *inode);
 extern void ceph_free_inode(struct inode *inode);
->>>>>>> 24b8d41d
 
 extern struct inode *ceph_get_inode(struct super_block *sb,
 				    struct ceph_vino vino);
@@ -1031,11 +983,7 @@
 int __ceph_setxattr(struct inode *, const char *, const void *, size_t, int);
 ssize_t __ceph_getxattr(struct inode *, const char *, void *, size_t);
 extern ssize_t ceph_listxattr(struct dentry *, char *, size_t);
-<<<<<<< HEAD
-extern void __ceph_build_xattrs_blob(struct ceph_inode_info *ci);
-=======
 extern struct ceph_buffer *__ceph_build_xattrs_blob(struct ceph_inode_info *ci);
->>>>>>> 24b8d41d
 extern void __ceph_destroy_xattrs(struct ceph_inode_info *ci);
 extern const struct xattr_handler *ceph_xattr_handlers[];
 
@@ -1163,10 +1111,7 @@
 				       struct ceph_snap_context *snapc);
 extern void ceph_flush_snaps(struct ceph_inode_info *ci,
 			     struct ceph_mds_session **psession);
-<<<<<<< HEAD
-=======
 extern bool __ceph_should_report_size(struct ceph_inode_info *ci);
->>>>>>> 24b8d41d
 extern void ceph_check_caps(struct ceph_inode_info *ci, int flags,
 			    struct ceph_mds_session *session);
 extern void ceph_check_delayed_caps(struct ceph_mds_client *mdsc);
@@ -1184,15 +1129,10 @@
 			     int need, int want, bool nonblock, int *got);
 
 /* for counting open files by mode */
-<<<<<<< HEAD
-extern void __ceph_get_fmode(struct ceph_inode_info *ci, int mode);
-extern void ceph_put_fmode(struct ceph_inode_info *ci, int mode);
-=======
 extern void ceph_get_fmode(struct ceph_inode_info *ci, int mode, int count);
 extern void ceph_put_fmode(struct ceph_inode_info *ci, int mode, int count);
 extern void __ceph_touch_fmode(struct ceph_inode_info *ci,
 			       struct ceph_mds_client *mdsc, int fmode);
->>>>>>> 24b8d41d
 
 /* addr.c */
 extern const struct address_space_operations ceph_aops;
@@ -1204,22 +1144,14 @@
 /* file.c */
 extern const struct file_operations ceph_file_fops;
 
-<<<<<<< HEAD
-extern int ceph_renew_caps(struct inode *inode);
-=======
 extern int ceph_renew_caps(struct inode *inode, int fmode);
->>>>>>> 24b8d41d
 extern int ceph_open(struct inode *inode, struct file *file);
 extern int ceph_atomic_open(struct inode *dir, struct dentry *dentry,
 			    struct file *file, unsigned flags, umode_t mode);
 extern int ceph_release(struct inode *inode, struct file *filp);
 extern void ceph_fill_inline_data(struct inode *inode, struct page *locked_page,
 				  char *data, size_t len);
-<<<<<<< HEAD
-extern void ceph_sync_write_wait(struct inode *inode);
-=======
-
->>>>>>> 24b8d41d
+
 /* dir.c */
 extern const struct file_operations ceph_dir_fops;
 extern const struct file_operations ceph_snapdir_fops;
