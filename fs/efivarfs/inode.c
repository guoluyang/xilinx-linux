--- conflicted
+++ resolved
@@ -84,13 +84,9 @@
 	/* length of the variable name itself: remove GUID and separator */
 	namelen = dentry->d_name.len - EFI_VARIABLE_GUID_LEN - 1;
 
-<<<<<<< HEAD
-	uuid_le_to_bin(dentry->d_name.name + namelen + 1, &var->var.VendorGuid);
-=======
 	err = guid_parse(dentry->d_name.name + namelen + 1, &var->var.VendorGuid);
 	if (err)
 		goto out;
->>>>>>> 24b8d41d
 
 	if (efivar_variable_is_removable(var->var.VendorGuid,
 					 dentry->d_name.name, namelen))
@@ -114,13 +110,6 @@
 	if (err)
 		goto out;
 
-<<<<<<< HEAD
-	err = efivar_entry_add(var, &efivarfs_list);
-	if (err)
-		goto out;
-
-=======
->>>>>>> 24b8d41d
 	d_instantiate(dentry, inode);
 	dget(dentry);
 out:
