// SPDX-License-Identifier: GPL-2.0-or-later
/**
 * eCryptfs: Linux filesystem encryption layer
 *
 * Copyright (C) 1997-2004 Erez Zadok
 * Copyright (C) 2001-2004 Stony Brook University
 * Copyright (C) 2004-2007 International Business Machines Corp.
 *   Author(s): Michael A. Halcrow <mahalcro@us.ibm.com>
 *              Michael C. Thompsion <mcthomps@us.ibm.com>
 */

#include <linux/file.h>
#include <linux/vmalloc.h>
#include <linux/pagemap.h>
#include <linux/dcache.h>
#include <linux/namei.h>
#include <linux/mount.h>
#include <linux/fs_stack.h>
#include <linux/slab.h>
#include <linux/xattr.h>
#include <asm/unaligned.h>
#include "ecryptfs_kernel.h"

static struct dentry *lock_parent(struct dentry *dentry)
{
	struct dentry *dir;

	dir = dget_parent(dentry);
	inode_lock_nested(d_inode(dir), I_MUTEX_PARENT);
	return dir;
}

static void unlock_dir(struct dentry *dir)
{
	inode_unlock(d_inode(dir));
	dput(dir);
}

static int ecryptfs_inode_test(struct inode *inode, void *lower_inode)
{
	return ecryptfs_inode_to_lower(inode) == lower_inode;
}

static int ecryptfs_inode_set(struct inode *inode, void *opaque)
{
	struct inode *lower_inode = opaque;

	ecryptfs_set_inode_lower(inode, lower_inode);
	fsstack_copy_attr_all(inode, lower_inode);
	/* i_size will be overwritten for encrypted regular files */
	fsstack_copy_inode_size(inode, lower_inode);
	inode->i_ino = lower_inode->i_ino;
	inode->i_mapping->a_ops = &ecryptfs_aops;

	if (S_ISLNK(inode->i_mode))
		inode->i_op = &ecryptfs_symlink_iops;
	else if (S_ISDIR(inode->i_mode))
		inode->i_op = &ecryptfs_dir_iops;
	else
		inode->i_op = &ecryptfs_main_iops;

	if (S_ISDIR(inode->i_mode))
		inode->i_fop = &ecryptfs_dir_fops;
	else if (special_file(inode->i_mode))
		init_special_inode(inode, inode->i_mode, inode->i_rdev);
	else
		inode->i_fop = &ecryptfs_main_fops;

	return 0;
}

static struct inode *__ecryptfs_get_inode(struct inode *lower_inode,
					  struct super_block *sb)
{
	struct inode *inode;

	if (lower_inode->i_sb != ecryptfs_superblock_to_lower(sb))
		return ERR_PTR(-EXDEV);
	if (!igrab(lower_inode))
		return ERR_PTR(-ESTALE);
	inode = iget5_locked(sb, (unsigned long)lower_inode,
			     ecryptfs_inode_test, ecryptfs_inode_set,
			     lower_inode);
	if (!inode) {
		iput(lower_inode);
		return ERR_PTR(-EACCES);
	}
	if (!(inode->i_state & I_NEW))
		iput(lower_inode);

	return inode;
}

struct inode *ecryptfs_get_inode(struct inode *lower_inode,
				 struct super_block *sb)
{
	struct inode *inode = __ecryptfs_get_inode(lower_inode, sb);

	if (!IS_ERR(inode) && (inode->i_state & I_NEW))
		unlock_new_inode(inode);

	return inode;
}

/**
 * ecryptfs_interpose
 * @lower_dentry: Existing dentry in the lower filesystem
 * @dentry: ecryptfs' dentry
 * @sb: ecryptfs's super_block
 *
 * Interposes upper and lower dentries.
 *
 * Returns zero on success; non-zero otherwise
 */
static int ecryptfs_interpose(struct dentry *lower_dentry,
			      struct dentry *dentry, struct super_block *sb)
{
	struct inode *inode = ecryptfs_get_inode(d_inode(lower_dentry), sb);

	if (IS_ERR(inode))
		return PTR_ERR(inode);
	d_instantiate(dentry, inode);

	return 0;
}

static int ecryptfs_do_unlink(struct inode *dir, struct dentry *dentry,
			      struct inode *inode)
{
	struct dentry *lower_dentry = ecryptfs_dentry_to_lower(dentry);
	struct dentry *lower_dir_dentry;
	struct inode *lower_dir_inode;
	int rc;

	lower_dir_dentry = ecryptfs_dentry_to_lower(dentry->d_parent);
	lower_dir_inode = d_inode(lower_dir_dentry);
	inode_lock_nested(lower_dir_inode, I_MUTEX_PARENT);
	dget(lower_dentry);	// don't even try to make the lower negative
	if (lower_dentry->d_parent != lower_dir_dentry)
		rc = -EINVAL;
	else if (d_unhashed(lower_dentry))
		rc = -EINVAL;
	else
		rc = vfs_unlink(lower_dir_inode, lower_dentry, NULL);
	if (rc) {
		printk(KERN_ERR "Error in vfs_unlink; rc = [%d]\n", rc);
		goto out_unlock;
	}
	fsstack_copy_attr_times(dir, lower_dir_inode);
	set_nlink(inode, ecryptfs_inode_to_lower(inode)->i_nlink);
	inode->i_ctime = dir->i_ctime;
out_unlock:
	dput(lower_dentry);
	inode_unlock(lower_dir_inode);
	if (!rc)
		d_drop(dentry);
	return rc;
}

/**
 * ecryptfs_do_create
 * @directory_inode: inode of the new file's dentry's parent in ecryptfs
 * @ecryptfs_dentry: New file's dentry in ecryptfs
 * @mode: The mode of the new file
 *
 * Creates the underlying file and the eCryptfs inode which will link to
 * it. It will also update the eCryptfs directory inode to mimic the
 * stat of the lower directory inode.
 *
 * Returns the new eCryptfs inode on success; an ERR_PTR on error condition
 */
static struct inode *
ecryptfs_do_create(struct inode *directory_inode,
		   struct dentry *ecryptfs_dentry, umode_t mode)
{
	int rc;
	struct dentry *lower_dentry;
	struct dentry *lower_dir_dentry;
	struct inode *inode;

	lower_dentry = ecryptfs_dentry_to_lower(ecryptfs_dentry);
	lower_dir_dentry = lock_parent(lower_dentry);
	rc = vfs_create(d_inode(lower_dir_dentry), lower_dentry, mode, true);
	if (rc) {
		printk(KERN_ERR "%s: Failure to create dentry in lower fs; "
		       "rc = [%d]\n", __func__, rc);
		inode = ERR_PTR(rc);
		goto out_lock;
	}
	inode = __ecryptfs_get_inode(d_inode(lower_dentry),
				     directory_inode->i_sb);
	if (IS_ERR(inode)) {
		vfs_unlink(d_inode(lower_dir_dentry), lower_dentry, NULL);
		goto out_lock;
	}
	fsstack_copy_attr_times(directory_inode, d_inode(lower_dir_dentry));
	fsstack_copy_inode_size(directory_inode, d_inode(lower_dir_dentry));
out_lock:
	unlock_dir(lower_dir_dentry);
	return inode;
}

/**
 * ecryptfs_initialize_file
 *
 * Cause the file to be changed from a basic empty file to an ecryptfs
 * file with a header and first data page.
 *
 * Returns zero on success
 */
int ecryptfs_initialize_file(struct dentry *ecryptfs_dentry,
			     struct inode *ecryptfs_inode)
{
	struct ecryptfs_crypt_stat *crypt_stat =
		&ecryptfs_inode_to_private(ecryptfs_inode)->crypt_stat;
	int rc = 0;

	if (S_ISDIR(ecryptfs_inode->i_mode)) {
		ecryptfs_printk(KERN_DEBUG, "This is a directory\n");
		crypt_stat->flags &= ~(ECRYPTFS_ENCRYPTED);
		goto out;
	}
	ecryptfs_printk(KERN_DEBUG, "Initializing crypto context\n");
	rc = ecryptfs_new_file_context(ecryptfs_inode);
	if (rc) {
		ecryptfs_printk(KERN_ERR, "Error creating new file "
				"context; rc = [%d]\n", rc);
		goto out;
	}
	rc = ecryptfs_get_lower_file(ecryptfs_dentry, ecryptfs_inode);
	if (rc) {
		printk(KERN_ERR "%s: Error attempting to initialize "
			"the lower file for the dentry with name "
			"[%pd]; rc = [%d]\n", __func__,
			ecryptfs_dentry, rc);
		goto out;
	}
	rc = ecryptfs_write_metadata(ecryptfs_dentry, ecryptfs_inode);
	if (rc)
		printk(KERN_ERR "Error writing headers; rc = [%d]\n", rc);
	ecryptfs_put_lower_file(ecryptfs_inode);
out:
	return rc;
}

/**
 * ecryptfs_create
 * @dir: The inode of the directory in which to create the file.
 * @dentry: The eCryptfs dentry
 * @mode: The mode of the new file.
 *
 * Creates a new file.
 *
 * Returns zero on success; non-zero on error condition
 */
static int
ecryptfs_create(struct inode *directory_inode, struct dentry *ecryptfs_dentry,
		umode_t mode, bool excl)
{
	struct inode *ecryptfs_inode;
	int rc;

	ecryptfs_inode = ecryptfs_do_create(directory_inode, ecryptfs_dentry,
					    mode);
	if (IS_ERR(ecryptfs_inode)) {
		ecryptfs_printk(KERN_WARNING, "Failed to create file in"
				"lower filesystem\n");
		rc = PTR_ERR(ecryptfs_inode);
		goto out;
	}
	/* At this point, a file exists on "disk"; we need to make sure
	 * that this on disk file is prepared to be an ecryptfs file */
	rc = ecryptfs_initialize_file(ecryptfs_dentry, ecryptfs_inode);
	if (rc) {
		ecryptfs_do_unlink(directory_inode, ecryptfs_dentry,
				   ecryptfs_inode);
		iget_failed(ecryptfs_inode);
		goto out;
	}
	d_instantiate_new(ecryptfs_dentry, ecryptfs_inode);
out:
	return rc;
}

static int ecryptfs_i_size_read(struct dentry *dentry, struct inode *inode)
{
	struct ecryptfs_crypt_stat *crypt_stat;
	int rc;

	rc = ecryptfs_get_lower_file(dentry, inode);
	if (rc) {
		printk(KERN_ERR "%s: Error attempting to initialize "
			"the lower file for the dentry with name "
			"[%pd]; rc = [%d]\n", __func__,
			dentry, rc);
		return rc;
	}

	crypt_stat = &ecryptfs_inode_to_private(inode)->crypt_stat;
	/* TODO: lock for crypt_stat comparison */
	if (!(crypt_stat->flags & ECRYPTFS_POLICY_APPLIED))
		ecryptfs_set_default_sizes(crypt_stat);

	rc = ecryptfs_read_and_validate_header_region(inode);
	ecryptfs_put_lower_file(inode);
	if (rc) {
		rc = ecryptfs_read_and_validate_xattr_region(dentry, inode);
		if (!rc)
			crypt_stat->flags |= ECRYPTFS_METADATA_IN_XATTR;
	}

	/* Must return 0 to allow non-eCryptfs files to be looked up, too */
	return 0;
}

/**
 * ecryptfs_lookup_interpose - Dentry interposition for a lookup
 */
static struct dentry *ecryptfs_lookup_interpose(struct dentry *dentry,
				     struct dentry *lower_dentry)
{
	struct path *path = ecryptfs_dentry_to_lower_path(dentry->d_parent);
	struct inode *inode, *lower_inode;
	struct ecryptfs_dentry_info *dentry_info;
	int rc = 0;

	dentry_info = kmem_cache_alloc(ecryptfs_dentry_info_cache, GFP_KERNEL);
	if (!dentry_info) {
		dput(lower_dentry);
		return ERR_PTR(-ENOMEM);
	}

<<<<<<< HEAD
	lower_mnt = mntget(ecryptfs_dentry_to_lower_mnt(dentry->d_parent));
	fsstack_copy_attr_atime(d_inode(dentry->d_parent),
				d_inode(lower_dentry->d_parent));
=======
	fsstack_copy_attr_atime(d_inode(dentry->d_parent),
				d_inode(path->dentry));
>>>>>>> 24b8d41d
	BUG_ON(!d_count(lower_dentry));

	ecryptfs_set_dentry_private(dentry, dentry_info);
	dentry_info->lower_path.mnt = mntget(path->mnt);
	dentry_info->lower_path.dentry = lower_dentry;

	/*
	 * negative dentry can go positive under us here - its parent is not
	 * locked.  That's OK and that could happen just as we return from
	 * ecryptfs_lookup() anyway.  Just need to be careful and fetch
	 * ->d_inode only once - it's not stable here.
	 */
	lower_inode = READ_ONCE(lower_dentry->d_inode);

	if (!lower_inode) {
		/* We want to add because we couldn't find in lower */
		d_add(dentry, NULL);
		return NULL;
	}
	inode = __ecryptfs_get_inode(lower_inode, dentry->d_sb);
	if (IS_ERR(inode)) {
		printk(KERN_ERR "%s: Error interposing; rc = [%ld]\n",
		       __func__, PTR_ERR(inode));
		return ERR_CAST(inode);
	}
	if (S_ISREG(inode->i_mode)) {
		rc = ecryptfs_i_size_read(dentry, inode);
		if (rc) {
			make_bad_inode(inode);
			return ERR_PTR(rc);
		}
	}

	if (inode->i_state & I_NEW)
		unlock_new_inode(inode);
	return d_splice_alias(inode, dentry);
}

/**
 * ecryptfs_lookup
 * @ecryptfs_dir_inode: The eCryptfs directory inode
 * @ecryptfs_dentry: The eCryptfs dentry that we are looking up
 * @flags: lookup flags
 *
 * Find a file on disk. If the file does not exist, then we'll add it to the
 * dentry cache and continue on to read it from the disk.
 */
static struct dentry *ecryptfs_lookup(struct inode *ecryptfs_dir_inode,
				      struct dentry *ecryptfs_dentry,
				      unsigned int flags)
{
	char *encrypted_and_encoded_name = NULL;
	struct ecryptfs_mount_crypt_stat *mount_crypt_stat;
	struct dentry *lower_dir_dentry, *lower_dentry;
	const char *name = ecryptfs_dentry->d_name.name;
	size_t len = ecryptfs_dentry->d_name.len;
	struct dentry *res;
	int rc = 0;

	lower_dir_dentry = ecryptfs_dentry_to_lower(ecryptfs_dentry->d_parent);

	mount_crypt_stat = &ecryptfs_superblock_to_private(
				ecryptfs_dentry->d_sb)->mount_crypt_stat;
<<<<<<< HEAD
	if (mount_crypt_stat
	    && (mount_crypt_stat->flags & ECRYPTFS_GLOBAL_ENCRYPT_FILENAMES)) {
=======
	if (mount_crypt_stat->flags & ECRYPTFS_GLOBAL_ENCRYPT_FILENAMES) {
>>>>>>> 24b8d41d
		rc = ecryptfs_encrypt_and_encode_filename(
			&encrypted_and_encoded_name, &len,
			mount_crypt_stat, name, len);
		if (rc) {
			printk(KERN_ERR "%s: Error attempting to encrypt and encode "
			       "filename; rc = [%d]\n", __func__, rc);
			return ERR_PTR(rc);
		}
		name = encrypted_and_encoded_name;
	}

	lower_dentry = lookup_one_len_unlocked(name, lower_dir_dentry, len);
	if (IS_ERR(lower_dentry)) {
		ecryptfs_printk(KERN_DEBUG, "%s: lookup_one_len() returned "
				"[%ld] on lower_dentry = [%s]\n", __func__,
				PTR_ERR(lower_dentry),
				name);
		res = ERR_CAST(lower_dentry);
	} else {
		res = ecryptfs_lookup_interpose(ecryptfs_dentry, lower_dentry);
	}
	kfree(encrypted_and_encoded_name);
	return res;
}

static int ecryptfs_link(struct dentry *old_dentry, struct inode *dir,
			 struct dentry *new_dentry)
{
	struct dentry *lower_old_dentry;
	struct dentry *lower_new_dentry;
	struct dentry *lower_dir_dentry;
	u64 file_size_save;
	int rc;

	file_size_save = i_size_read(d_inode(old_dentry));
	lower_old_dentry = ecryptfs_dentry_to_lower(old_dentry);
	lower_new_dentry = ecryptfs_dentry_to_lower(new_dentry);
	dget(lower_old_dentry);
	dget(lower_new_dentry);
	lower_dir_dentry = lock_parent(lower_new_dentry);
	rc = vfs_link(lower_old_dentry, d_inode(lower_dir_dentry),
		      lower_new_dentry, NULL);
	if (rc || d_really_is_negative(lower_new_dentry))
		goto out_lock;
	rc = ecryptfs_interpose(lower_new_dentry, new_dentry, dir->i_sb);
	if (rc)
		goto out_lock;
	fsstack_copy_attr_times(dir, d_inode(lower_dir_dentry));
	fsstack_copy_inode_size(dir, d_inode(lower_dir_dentry));
	set_nlink(d_inode(old_dentry),
		  ecryptfs_inode_to_lower(d_inode(old_dentry))->i_nlink);
	i_size_write(d_inode(new_dentry), file_size_save);
out_lock:
	unlock_dir(lower_dir_dentry);
	dput(lower_new_dentry);
	dput(lower_old_dentry);
	return rc;
}

static int ecryptfs_unlink(struct inode *dir, struct dentry *dentry)
{
	return ecryptfs_do_unlink(dir, dentry, d_inode(dentry));
}

static int ecryptfs_symlink(struct inode *dir, struct dentry *dentry,
			    const char *symname)
{
	int rc;
	struct dentry *lower_dentry;
	struct dentry *lower_dir_dentry;
	char *encoded_symname;
	size_t encoded_symlen;
	struct ecryptfs_mount_crypt_stat *mount_crypt_stat = NULL;

	lower_dentry = ecryptfs_dentry_to_lower(dentry);
	dget(lower_dentry);
	lower_dir_dentry = lock_parent(lower_dentry);
	mount_crypt_stat = &ecryptfs_superblock_to_private(
		dir->i_sb)->mount_crypt_stat;
	rc = ecryptfs_encrypt_and_encode_filename(&encoded_symname,
						  &encoded_symlen,
						  mount_crypt_stat, symname,
						  strlen(symname));
	if (rc)
		goto out_lock;
	rc = vfs_symlink(d_inode(lower_dir_dentry), lower_dentry,
			 encoded_symname);
	kfree(encoded_symname);
	if (rc || d_really_is_negative(lower_dentry))
		goto out_lock;
	rc = ecryptfs_interpose(lower_dentry, dentry, dir->i_sb);
	if (rc)
		goto out_lock;
	fsstack_copy_attr_times(dir, d_inode(lower_dir_dentry));
	fsstack_copy_inode_size(dir, d_inode(lower_dir_dentry));
out_lock:
	unlock_dir(lower_dir_dentry);
	dput(lower_dentry);
	if (d_really_is_negative(dentry))
		d_drop(dentry);
	return rc;
}

static int ecryptfs_mkdir(struct inode *dir, struct dentry *dentry, umode_t mode)
{
	int rc;
	struct dentry *lower_dentry;
	struct dentry *lower_dir_dentry;

	lower_dentry = ecryptfs_dentry_to_lower(dentry);
	lower_dir_dentry = lock_parent(lower_dentry);
	rc = vfs_mkdir(d_inode(lower_dir_dentry), lower_dentry, mode);
	if (rc || d_really_is_negative(lower_dentry))
		goto out;
	rc = ecryptfs_interpose(lower_dentry, dentry, dir->i_sb);
	if (rc)
		goto out;
	fsstack_copy_attr_times(dir, d_inode(lower_dir_dentry));
	fsstack_copy_inode_size(dir, d_inode(lower_dir_dentry));
	set_nlink(dir, d_inode(lower_dir_dentry)->i_nlink);
out:
	unlock_dir(lower_dir_dentry);
	if (d_really_is_negative(dentry))
		d_drop(dentry);
	return rc;
}

static int ecryptfs_rmdir(struct inode *dir, struct dentry *dentry)
{
	struct dentry *lower_dentry;
	struct dentry *lower_dir_dentry;
	struct inode *lower_dir_inode;
	int rc;

	lower_dentry = ecryptfs_dentry_to_lower(dentry);
	lower_dir_dentry = ecryptfs_dentry_to_lower(dentry->d_parent);
	lower_dir_inode = d_inode(lower_dir_dentry);

	inode_lock_nested(lower_dir_inode, I_MUTEX_PARENT);
	dget(lower_dentry);	// don't even try to make the lower negative
	if (lower_dentry->d_parent != lower_dir_dentry)
		rc = -EINVAL;
	else if (d_unhashed(lower_dentry))
		rc = -EINVAL;
	else
		rc = vfs_rmdir(lower_dir_inode, lower_dentry);
	if (!rc) {
		clear_nlink(d_inode(dentry));
		fsstack_copy_attr_times(dir, lower_dir_inode);
		set_nlink(dir, lower_dir_inode->i_nlink);
	}
	dput(lower_dentry);
	inode_unlock(lower_dir_inode);
	if (!rc)
		d_drop(dentry);
	return rc;
}

static int
ecryptfs_mknod(struct inode *dir, struct dentry *dentry, umode_t mode, dev_t dev)
{
	int rc;
	struct dentry *lower_dentry;
	struct dentry *lower_dir_dentry;

	lower_dentry = ecryptfs_dentry_to_lower(dentry);
	lower_dir_dentry = lock_parent(lower_dentry);
	rc = vfs_mknod(d_inode(lower_dir_dentry), lower_dentry, mode, dev);
	if (rc || d_really_is_negative(lower_dentry))
		goto out;
	rc = ecryptfs_interpose(lower_dentry, dentry, dir->i_sb);
	if (rc)
		goto out;
	fsstack_copy_attr_times(dir, d_inode(lower_dir_dentry));
	fsstack_copy_inode_size(dir, d_inode(lower_dir_dentry));
out:
	unlock_dir(lower_dir_dentry);
	if (d_really_is_negative(dentry))
		d_drop(dentry);
	return rc;
}

static int
ecryptfs_rename(struct inode *old_dir, struct dentry *old_dentry,
		struct inode *new_dir, struct dentry *new_dentry,
		unsigned int flags)
{
	int rc;
	struct dentry *lower_old_dentry;
	struct dentry *lower_new_dentry;
	struct dentry *lower_old_dir_dentry;
	struct dentry *lower_new_dir_dentry;
	struct dentry *trap;
	struct inode *target_inode;

	if (flags)
		return -EINVAL;

<<<<<<< HEAD
=======
	lower_old_dir_dentry = ecryptfs_dentry_to_lower(old_dentry->d_parent);
	lower_new_dir_dentry = ecryptfs_dentry_to_lower(new_dentry->d_parent);

>>>>>>> 24b8d41d
	lower_old_dentry = ecryptfs_dentry_to_lower(old_dentry);
	lower_new_dentry = ecryptfs_dentry_to_lower(new_dentry);

	target_inode = d_inode(new_dentry);

	trap = lock_rename(lower_old_dir_dentry, lower_new_dir_dentry);
	dget(lower_new_dentry);
	rc = -EINVAL;
	if (lower_old_dentry->d_parent != lower_old_dir_dentry)
		goto out_lock;
	if (lower_new_dentry->d_parent != lower_new_dir_dentry)
		goto out_lock;
	if (d_unhashed(lower_old_dentry) || d_unhashed(lower_new_dentry))
		goto out_lock;
	/* source should not be ancestor of target */
	if (trap == lower_old_dentry)
		goto out_lock;
	/* target should not be ancestor of source */
	if (trap == lower_new_dentry) {
		rc = -ENOTEMPTY;
		goto out_lock;
	}
	rc = vfs_rename(d_inode(lower_old_dir_dentry), lower_old_dentry,
			d_inode(lower_new_dir_dentry), lower_new_dentry,
			NULL, 0);
	if (rc)
		goto out_lock;
	if (target_inode)
		fsstack_copy_attr_all(target_inode,
				      ecryptfs_inode_to_lower(target_inode));
	fsstack_copy_attr_all(new_dir, d_inode(lower_new_dir_dentry));
	if (new_dir != old_dir)
		fsstack_copy_attr_all(old_dir, d_inode(lower_old_dir_dentry));
out_lock:
	dput(lower_new_dentry);
	unlock_rename(lower_old_dir_dentry, lower_new_dir_dentry);
	return rc;
}

static char *ecryptfs_readlink_lower(struct dentry *dentry, size_t *bufsiz)
{
	DEFINE_DELAYED_CALL(done);
	struct dentry *lower_dentry = ecryptfs_dentry_to_lower(dentry);
	const char *link;
	char *buf;
	int rc;

	link = vfs_get_link(lower_dentry, &done);
	if (IS_ERR(link))
		return ERR_CAST(link);

	rc = ecryptfs_decode_and_decrypt_filename(&buf, bufsiz, dentry->d_sb,
						  link, strlen(link));
	do_delayed_call(&done);
	if (rc)
		return ERR_PTR(rc);

	return buf;
}

static const char *ecryptfs_get_link(struct dentry *dentry,
				     struct inode *inode,
				     struct delayed_call *done)
{
	size_t len;
	char *buf;

	if (!dentry)
		return ERR_PTR(-ECHILD);

	buf = ecryptfs_readlink_lower(dentry, &len);
	if (IS_ERR(buf))
		return buf;
	fsstack_copy_attr_atime(d_inode(dentry),
				d_inode(ecryptfs_dentry_to_lower(dentry)));
	buf[len] = '\0';
	set_delayed_call(done, kfree_link, buf);
	return buf;
}

/**
 * upper_size_to_lower_size
 * @crypt_stat: Crypt_stat associated with file
 * @upper_size: Size of the upper file
 *
 * Calculate the required size of the lower file based on the
 * specified size of the upper file. This calculation is based on the
 * number of headers in the underlying file and the extent size.
 *
 * Returns Calculated size of the lower file.
 */
static loff_t
upper_size_to_lower_size(struct ecryptfs_crypt_stat *crypt_stat,
			 loff_t upper_size)
{
	loff_t lower_size;

	lower_size = ecryptfs_lower_header_size(crypt_stat);
	if (upper_size != 0) {
		loff_t num_extents;

		num_extents = upper_size >> crypt_stat->extent_shift;
		if (upper_size & ~crypt_stat->extent_mask)
			num_extents++;
		lower_size += (num_extents * crypt_stat->extent_size);
	}
	return lower_size;
}

/**
 * truncate_upper
 * @dentry: The ecryptfs layer dentry
 * @ia: Address of the ecryptfs inode's attributes
 * @lower_ia: Address of the lower inode's attributes
 *
 * Function to handle truncations modifying the size of the file. Note
 * that the file sizes are interpolated. When expanding, we are simply
 * writing strings of 0's out. When truncating, we truncate the upper
 * inode and update the lower_ia according to the page index
 * interpolations. If ATTR_SIZE is set in lower_ia->ia_valid upon return,
 * the caller must use lower_ia in a call to notify_change() to perform
 * the truncation of the lower inode.
 *
 * Returns zero on success; non-zero otherwise
 */
static int truncate_upper(struct dentry *dentry, struct iattr *ia,
			  struct iattr *lower_ia)
{
	int rc = 0;
	struct inode *inode = d_inode(dentry);
	struct ecryptfs_crypt_stat *crypt_stat;
	loff_t i_size = i_size_read(inode);
	loff_t lower_size_before_truncate;
	loff_t lower_size_after_truncate;

	if (unlikely((ia->ia_size == i_size))) {
		lower_ia->ia_valid &= ~ATTR_SIZE;
		return 0;
	}
	rc = ecryptfs_get_lower_file(dentry, inode);
	if (rc)
		return rc;
	crypt_stat = &ecryptfs_inode_to_private(d_inode(dentry))->crypt_stat;
	/* Switch on growing or shrinking file */
	if (ia->ia_size > i_size) {
		char zero[] = { 0x00 };

		lower_ia->ia_valid &= ~ATTR_SIZE;
		/* Write a single 0 at the last position of the file;
		 * this triggers code that will fill in 0's throughout
		 * the intermediate portion of the previous end of the
		 * file and the new and of the file */
		rc = ecryptfs_write(inode, zero,
				    (ia->ia_size - 1), 1);
	} else { /* ia->ia_size < i_size_read(inode) */
		/* We're chopping off all the pages down to the page
		 * in which ia->ia_size is located. Fill in the end of
		 * that page from (ia->ia_size & ~PAGE_MASK) to
		 * PAGE_SIZE with zeros. */
		size_t num_zeros = (PAGE_SIZE
				    - (ia->ia_size & ~PAGE_MASK));

		if (!(crypt_stat->flags & ECRYPTFS_ENCRYPTED)) {
			truncate_setsize(inode, ia->ia_size);
			lower_ia->ia_size = ia->ia_size;
			lower_ia->ia_valid |= ATTR_SIZE;
			goto out;
		}
		if (num_zeros) {
			char *zeros_virt;

			zeros_virt = kzalloc(num_zeros, GFP_KERNEL);
			if (!zeros_virt) {
				rc = -ENOMEM;
				goto out;
			}
			rc = ecryptfs_write(inode, zeros_virt,
					    ia->ia_size, num_zeros);
			kfree(zeros_virt);
			if (rc) {
				printk(KERN_ERR "Error attempting to zero out "
				       "the remainder of the end page on "
				       "reducing truncate; rc = [%d]\n", rc);
				goto out;
			}
		}
		truncate_setsize(inode, ia->ia_size);
		rc = ecryptfs_write_inode_size_to_metadata(inode);
		if (rc) {
			printk(KERN_ERR	"Problem with "
			       "ecryptfs_write_inode_size_to_metadata; "
			       "rc = [%d]\n", rc);
			goto out;
		}
		/* We are reducing the size of the ecryptfs file, and need to
		 * know if we need to reduce the size of the lower file. */
		lower_size_before_truncate =
		    upper_size_to_lower_size(crypt_stat, i_size);
		lower_size_after_truncate =
		    upper_size_to_lower_size(crypt_stat, ia->ia_size);
		if (lower_size_after_truncate < lower_size_before_truncate) {
			lower_ia->ia_size = lower_size_after_truncate;
			lower_ia->ia_valid |= ATTR_SIZE;
		} else
			lower_ia->ia_valid &= ~ATTR_SIZE;
	}
out:
	ecryptfs_put_lower_file(inode);
	return rc;
}

static int ecryptfs_inode_newsize_ok(struct inode *inode, loff_t offset)
{
	struct ecryptfs_crypt_stat *crypt_stat;
	loff_t lower_oldsize, lower_newsize;

	crypt_stat = &ecryptfs_inode_to_private(inode)->crypt_stat;
	lower_oldsize = upper_size_to_lower_size(crypt_stat,
						 i_size_read(inode));
	lower_newsize = upper_size_to_lower_size(crypt_stat, offset);
	if (lower_newsize > lower_oldsize) {
		/*
		 * The eCryptfs inode and the new *lower* size are mixed here
		 * because we may not have the lower i_mutex held and/or it may
		 * not be appropriate to call inode_newsize_ok() with inodes
		 * from other filesystems.
		 */
		return inode_newsize_ok(inode, lower_newsize);
	}

	return 0;
}

/**
 * ecryptfs_truncate
 * @dentry: The ecryptfs layer dentry
 * @new_length: The length to expand the file to
 *
 * Simple function that handles the truncation of an eCryptfs inode and
 * its corresponding lower inode.
 *
 * Returns zero on success; non-zero otherwise
 */
int ecryptfs_truncate(struct dentry *dentry, loff_t new_length)
{
	struct iattr ia = { .ia_valid = ATTR_SIZE, .ia_size = new_length };
	struct iattr lower_ia = { .ia_valid = 0 };
	int rc;

	rc = ecryptfs_inode_newsize_ok(d_inode(dentry), new_length);
	if (rc)
		return rc;

	rc = truncate_upper(dentry, &ia, &lower_ia);
	if (!rc && lower_ia.ia_valid & ATTR_SIZE) {
		struct dentry *lower_dentry = ecryptfs_dentry_to_lower(dentry);

		inode_lock(d_inode(lower_dentry));
		rc = notify_change(lower_dentry, &lower_ia, NULL);
		inode_unlock(d_inode(lower_dentry));
	}
	return rc;
}

static int
ecryptfs_permission(struct inode *inode, int mask)
{
	return inode_permission(ecryptfs_inode_to_lower(inode), mask);
}

/**
 * ecryptfs_setattr
 * @dentry: dentry handle to the inode to modify
 * @ia: Structure with flags of what to change and values
 *
 * Updates the metadata of an inode. If the update is to the size
 * i.e. truncation, then ecryptfs_truncate will handle the size modification
 * of both the ecryptfs inode and the lower inode.
 *
 * All other metadata changes will be passed right to the lower filesystem,
 * and we will just update our inode to look like the lower.
 */
static int ecryptfs_setattr(struct dentry *dentry, struct iattr *ia)
{
	int rc = 0;
	struct dentry *lower_dentry;
	struct iattr lower_ia;
	struct inode *inode;
	struct inode *lower_inode;
	struct ecryptfs_crypt_stat *crypt_stat;

	crypt_stat = &ecryptfs_inode_to_private(d_inode(dentry))->crypt_stat;
	if (!(crypt_stat->flags & ECRYPTFS_STRUCT_INITIALIZED)) {
		rc = ecryptfs_init_crypt_stat(crypt_stat);
		if (rc)
			return rc;
	}
	inode = d_inode(dentry);
	lower_inode = ecryptfs_inode_to_lower(inode);
	lower_dentry = ecryptfs_dentry_to_lower(dentry);
	mutex_lock(&crypt_stat->cs_mutex);
	if (d_is_dir(dentry))
		crypt_stat->flags &= ~(ECRYPTFS_ENCRYPTED);
	else if (d_is_reg(dentry)
		 && (!(crypt_stat->flags & ECRYPTFS_POLICY_APPLIED)
		     || !(crypt_stat->flags & ECRYPTFS_KEY_VALID))) {
		struct ecryptfs_mount_crypt_stat *mount_crypt_stat;

		mount_crypt_stat = &ecryptfs_superblock_to_private(
			dentry->d_sb)->mount_crypt_stat;
		rc = ecryptfs_get_lower_file(dentry, inode);
		if (rc) {
			mutex_unlock(&crypt_stat->cs_mutex);
			goto out;
		}
		rc = ecryptfs_read_metadata(dentry);
		ecryptfs_put_lower_file(inode);
		if (rc) {
			if (!(mount_crypt_stat->flags
			      & ECRYPTFS_PLAINTEXT_PASSTHROUGH_ENABLED)) {
				rc = -EIO;
				printk(KERN_WARNING "Either the lower file "
				       "is not in a valid eCryptfs format, "
				       "or the key could not be retrieved. "
				       "Plaintext passthrough mode is not "
				       "enabled; returning -EIO\n");
				mutex_unlock(&crypt_stat->cs_mutex);
				goto out;
			}
			rc = 0;
			crypt_stat->flags &= ~(ECRYPTFS_I_SIZE_INITIALIZED
					       | ECRYPTFS_ENCRYPTED);
		}
	}
	mutex_unlock(&crypt_stat->cs_mutex);

	rc = setattr_prepare(dentry, ia);
	if (rc)
		goto out;
	if (ia->ia_valid & ATTR_SIZE) {
		rc = ecryptfs_inode_newsize_ok(inode, ia->ia_size);
		if (rc)
			goto out;
	}

	memcpy(&lower_ia, ia, sizeof(lower_ia));
	if (ia->ia_valid & ATTR_FILE)
		lower_ia.ia_file = ecryptfs_file_to_lower(ia->ia_file);
	if (ia->ia_valid & ATTR_SIZE) {
		rc = truncate_upper(dentry, ia, &lower_ia);
		if (rc < 0)
			goto out;
	}

	/*
	 * mode change is for clearing setuid/setgid bits. Allow lower fs
	 * to interpret this in its own way.
	 */
	if (lower_ia.ia_valid & (ATTR_KILL_SUID | ATTR_KILL_SGID))
		lower_ia.ia_valid &= ~ATTR_MODE;

	inode_lock(d_inode(lower_dentry));
	rc = notify_change(lower_dentry, &lower_ia, NULL);
	inode_unlock(d_inode(lower_dentry));
out:
	fsstack_copy_attr_all(inode, lower_inode);
	return rc;
}

static int ecryptfs_getattr_link(const struct path *path, struct kstat *stat,
				 u32 request_mask, unsigned int flags)
{
	struct dentry *dentry = path->dentry;
	struct ecryptfs_mount_crypt_stat *mount_crypt_stat;
	int rc = 0;

	mount_crypt_stat = &ecryptfs_superblock_to_private(
						dentry->d_sb)->mount_crypt_stat;
	generic_fillattr(d_inode(dentry), stat);
	if (mount_crypt_stat->flags & ECRYPTFS_GLOBAL_ENCRYPT_FILENAMES) {
		char *target;
		size_t targetsiz;

		target = ecryptfs_readlink_lower(dentry, &targetsiz);
		if (!IS_ERR(target)) {
			kfree(target);
			stat->size = targetsiz;
		} else {
			rc = PTR_ERR(target);
		}
	}
	return rc;
}

static int ecryptfs_getattr(const struct path *path, struct kstat *stat,
			    u32 request_mask, unsigned int flags)
{
	struct dentry *dentry = path->dentry;
	struct kstat lower_stat;
	int rc;

	rc = vfs_getattr(ecryptfs_dentry_to_lower_path(dentry), &lower_stat,
			 request_mask, flags);
	if (!rc) {
		fsstack_copy_attr_all(d_inode(dentry),
				      ecryptfs_inode_to_lower(d_inode(dentry)));
		generic_fillattr(d_inode(dentry), stat);
		stat->blocks = lower_stat.blocks;
	}
	return rc;
}

int
ecryptfs_setxattr(struct dentry *dentry, struct inode *inode,
		  const char *name, const void *value,
		  size_t size, int flags)
{
	int rc;
	struct dentry *lower_dentry;

	lower_dentry = ecryptfs_dentry_to_lower(dentry);
	if (!(d_inode(lower_dentry)->i_opflags & IOP_XATTR)) {
		rc = -EOPNOTSUPP;
		goto out;
	}
	rc = vfs_setxattr(lower_dentry, name, value, size, flags);
	if (!rc && inode)
		fsstack_copy_attr_all(inode, d_inode(lower_dentry));
out:
	return rc;
}

ssize_t
ecryptfs_getxattr_lower(struct dentry *lower_dentry, struct inode *lower_inode,
			const char *name, void *value, size_t size)
{
	int rc;

	if (!(lower_inode->i_opflags & IOP_XATTR)) {
		rc = -EOPNOTSUPP;
		goto out;
	}
	inode_lock(lower_inode);
	rc = __vfs_getxattr(lower_dentry, lower_inode, name, value, size);
	inode_unlock(lower_inode);
out:
	return rc;
}

static ssize_t
ecryptfs_getxattr(struct dentry *dentry, struct inode *inode,
		  const char *name, void *value, size_t size)
{
	return ecryptfs_getxattr_lower(ecryptfs_dentry_to_lower(dentry),
				       ecryptfs_inode_to_lower(inode),
				       name, value, size);
}

static ssize_t
ecryptfs_listxattr(struct dentry *dentry, char *list, size_t size)
{
	int rc = 0;
	struct dentry *lower_dentry;

	lower_dentry = ecryptfs_dentry_to_lower(dentry);
	if (!d_inode(lower_dentry)->i_op->listxattr) {
		rc = -EOPNOTSUPP;
		goto out;
	}
	inode_lock(d_inode(lower_dentry));
	rc = d_inode(lower_dentry)->i_op->listxattr(lower_dentry, list, size);
	inode_unlock(d_inode(lower_dentry));
out:
	return rc;
}

static int ecryptfs_removexattr(struct dentry *dentry, struct inode *inode,
				const char *name)
{
	int rc;
	struct dentry *lower_dentry;
	struct inode *lower_inode;

	lower_dentry = ecryptfs_dentry_to_lower(dentry);
	lower_inode = ecryptfs_inode_to_lower(inode);
	if (!(lower_inode->i_opflags & IOP_XATTR)) {
		rc = -EOPNOTSUPP;
		goto out;
	}
	inode_lock(lower_inode);
	rc = __vfs_removexattr(lower_dentry, name);
	inode_unlock(lower_inode);
out:
	return rc;
}

const struct inode_operations ecryptfs_symlink_iops = {
	.get_link = ecryptfs_get_link,
	.permission = ecryptfs_permission,
	.setattr = ecryptfs_setattr,
	.getattr = ecryptfs_getattr_link,
	.listxattr = ecryptfs_listxattr,
};

const struct inode_operations ecryptfs_dir_iops = {
	.create = ecryptfs_create,
	.lookup = ecryptfs_lookup,
	.link = ecryptfs_link,
	.unlink = ecryptfs_unlink,
	.symlink = ecryptfs_symlink,
	.mkdir = ecryptfs_mkdir,
	.rmdir = ecryptfs_rmdir,
	.mknod = ecryptfs_mknod,
	.rename = ecryptfs_rename,
	.permission = ecryptfs_permission,
	.setattr = ecryptfs_setattr,
	.listxattr = ecryptfs_listxattr,
};

const struct inode_operations ecryptfs_main_iops = {
	.permission = ecryptfs_permission,
	.setattr = ecryptfs_setattr,
	.getattr = ecryptfs_getattr,
	.listxattr = ecryptfs_listxattr,
};

static int ecryptfs_xattr_get(const struct xattr_handler *handler,
			      struct dentry *dentry, struct inode *inode,
			      const char *name, void *buffer, size_t size)
{
	return ecryptfs_getxattr(dentry, inode, name, buffer, size);
}

static int ecryptfs_xattr_set(const struct xattr_handler *handler,
			      struct dentry *dentry, struct inode *inode,
			      const char *name, const void *value, size_t size,
			      int flags)
{
	if (value)
		return ecryptfs_setxattr(dentry, inode, name, value, size, flags);
	else {
		BUG_ON(flags != XATTR_REPLACE);
		return ecryptfs_removexattr(dentry, inode, name);
	}
}

<<<<<<< HEAD
const struct xattr_handler ecryptfs_xattr_handler = {
=======
static const struct xattr_handler ecryptfs_xattr_handler = {
>>>>>>> 24b8d41d
	.prefix = "",  /* match anything */
	.get = ecryptfs_xattr_get,
	.set = ecryptfs_xattr_set,
};

const struct xattr_handler *ecryptfs_xattr_handlers[] = {
	&ecryptfs_xattr_handler,
	NULL
};<|MERGE_RESOLUTION|>--- conflicted
+++ resolved
@@ -330,14 +330,8 @@
 		return ERR_PTR(-ENOMEM);
 	}
 
-<<<<<<< HEAD
-	lower_mnt = mntget(ecryptfs_dentry_to_lower_mnt(dentry->d_parent));
-	fsstack_copy_attr_atime(d_inode(dentry->d_parent),
-				d_inode(lower_dentry->d_parent));
-=======
 	fsstack_copy_attr_atime(d_inode(dentry->d_parent),
 				d_inode(path->dentry));
->>>>>>> 24b8d41d
 	BUG_ON(!d_count(lower_dentry));
 
 	ecryptfs_set_dentry_private(dentry, dentry_info);
@@ -401,12 +395,7 @@
 
 	mount_crypt_stat = &ecryptfs_superblock_to_private(
 				ecryptfs_dentry->d_sb)->mount_crypt_stat;
-<<<<<<< HEAD
-	if (mount_crypt_stat
-	    && (mount_crypt_stat->flags & ECRYPTFS_GLOBAL_ENCRYPT_FILENAMES)) {
-=======
 	if (mount_crypt_stat->flags & ECRYPTFS_GLOBAL_ENCRYPT_FILENAMES) {
->>>>>>> 24b8d41d
 		rc = ecryptfs_encrypt_and_encode_filename(
 			&encrypted_and_encoded_name, &len,
 			mount_crypt_stat, name, len);
@@ -605,12 +594,9 @@
 	if (flags)
 		return -EINVAL;
 
-<<<<<<< HEAD
-=======
 	lower_old_dir_dentry = ecryptfs_dentry_to_lower(old_dentry->d_parent);
 	lower_new_dir_dentry = ecryptfs_dentry_to_lower(new_dentry->d_parent);
 
->>>>>>> 24b8d41d
 	lower_old_dentry = ecryptfs_dentry_to_lower(old_dentry);
 	lower_new_dentry = ecryptfs_dentry_to_lower(new_dentry);
 
@@ -1157,11 +1143,7 @@
 	}
 }
 
-<<<<<<< HEAD
-const struct xattr_handler ecryptfs_xattr_handler = {
-=======
 static const struct xattr_handler ecryptfs_xattr_handler = {
->>>>>>> 24b8d41d
 	.prefix = "",  /* match anything */
 	.get = ecryptfs_xattr_get,
 	.set = ecryptfs_xattr_set,
