// SPDX-License-Identifier: GPL-2.0
/*
 *  linux/fs/hpfs/dir.c
 *
 *  Mikulas Patocka (mikulas@artax.karlin.mff.cuni.cz), 1998-1999
 *
 *  directory VFS functions
 */

#include <linux/slab.h>
#include "hpfs_fn.h"

static int hpfs_dir_release(struct inode *inode, struct file *filp)
{
	hpfs_lock(inode->i_sb);
	hpfs_del_pos(inode, &filp->f_pos);
	/*hpfs_write_if_changed(inode);*/
	hpfs_unlock(inode->i_sb);
	return 0;
}

/* This is slow, but it's not used often */

static loff_t hpfs_dir_lseek(struct file *filp, loff_t off, int whence)
{
	loff_t new_off = off + (whence == 1 ? filp->f_pos : 0);
	loff_t pos;
	struct quad_buffer_head qbh;
	struct inode *i = file_inode(filp);
	struct hpfs_inode_info *hpfs_inode = hpfs_i(i);
	struct super_block *s = i->i_sb;

	/* Somebody else will have to figure out what to do here */
	if (whence == SEEK_DATA || whence == SEEK_HOLE)
		return -EINVAL;

	inode_lock(i);
	hpfs_lock(s);

	/*pr_info("dir lseek\n");*/
	if (new_off == 0 || new_off == 1 || new_off == 11 || new_off == 12 || new_off == 13) goto ok;
	pos = ((loff_t) hpfs_de_as_down_as_possible(s, hpfs_inode->i_dno) << 4) + 1;
	while (pos != new_off) {
		if (map_pos_dirent(i, &pos, &qbh)) hpfs_brelse4(&qbh);
		else goto fail;
		if (pos == 12) goto fail;
	}
	if (unlikely(hpfs_add_pos(i, &filp->f_pos) < 0)) {
		hpfs_unlock(s);
		inode_unlock(i);
		return -ENOMEM;
	}
ok:
	filp->f_pos = new_off;
	hpfs_unlock(s);
	inode_unlock(i);
	return new_off;
fail:
	/*pr_warn("illegal lseek: %016llx\n", new_off);*/
	hpfs_unlock(s);
	inode_unlock(i);
	return -ESPIPE;
}

static int hpfs_readdir(struct file *file, struct dir_context *ctx)
{
	struct inode *inode = file_inode(file);
	struct hpfs_inode_info *hpfs_inode = hpfs_i(inode);
	struct quad_buffer_head qbh;
	struct hpfs_dirent *de;
	int lc;
	loff_t next_pos;
	unsigned char *tempname;
	int c1, c2 = 0;
	int ret = 0;

	hpfs_lock(inode->i_sb);

	if (hpfs_sb(inode->i_sb)->sb_chk) {
		if (hpfs_chk_sectors(inode->i_sb, inode->i_ino, 1, "dir_fnode")) {
			ret = -EFSERROR;
			goto out;
		}
		if (hpfs_chk_sectors(inode->i_sb, hpfs_inode->i_dno, 4, "dir_dnode")) {
			ret = -EFSERROR;
			goto out;
		}
	}
	if (hpfs_sb(inode->i_sb)->sb_chk >= 2) {
		struct buffer_head *bh;
		struct fnode *fno;
		int e = 0;
		if (!(fno = hpfs_map_fnode(inode->i_sb, inode->i_ino, &bh))) {
			ret = -EIOERROR;
			goto out;
		}
		if (!fnode_is_dir(fno)) {
			e = 1;
			hpfs_error(inode->i_sb, "not a directory, fnode %08lx",
					(unsigned long)inode->i_ino);
		}
		if (hpfs_inode->i_dno != le32_to_cpu(fno->u.external[0].disk_secno)) {
			e = 1;
			hpfs_error(inode->i_sb, "corrupted inode: i_dno == %08x, fnode -> dnode == %08x", hpfs_inode->i_dno, le32_to_cpu(fno->u.external[0].disk_secno));
		}
		brelse(bh);
		if (e) {
			ret = -EFSERROR;
			goto out;
		}
	}
	lc = hpfs_sb(inode->i_sb)->sb_lowercase;
	if (ctx->pos == 12) { /* diff -r requires this (note, that diff -r */
		ctx->pos = 13; /* also fails on msdos filesystem in 2.0) */
		goto out;
	}
	if (ctx->pos == 13) {
		ret = -ENOENT;
		goto out;
	}
	
	while (1) {
		again:
		/* This won't work when cycle is longer than number of dirents
		   accepted by filldir, but what can I do?
		   maybe killall -9 ls helps */
		if (hpfs_sb(inode->i_sb)->sb_chk)
			if (hpfs_stop_cycles(inode->i_sb, ctx->pos, &c1, &c2, "hpfs_readdir")) {
				ret = -EFSERROR;
				goto out;
			}
		if (ctx->pos == 12)
			goto out;
		if (ctx->pos == 3 || ctx->pos == 4 || ctx->pos == 5) {
			pr_err("pos==%d\n", (int)ctx->pos);
			goto out;
		}
		if (ctx->pos == 0) {
			if (!dir_emit_dot(file, ctx))
				goto out;
			ctx->pos = 11;
		}
		if (ctx->pos == 11) {
			if (!dir_emit(ctx, "..", 2, hpfs_inode->i_parent_dir, DT_DIR))
				goto out;
			ctx->pos = 1;
		}
		if (ctx->pos == 1) {
			ret = hpfs_add_pos(inode, &file->f_pos);
			if (unlikely(ret < 0))
				goto out;
			ctx->pos = ((loff_t) hpfs_de_as_down_as_possible(inode->i_sb, hpfs_inode->i_dno) << 4) + 1;
<<<<<<< HEAD
			file->f_version = inode->i_version;
=======
>>>>>>> 24b8d41d
		}
		next_pos = ctx->pos;
		if (!(de = map_pos_dirent(inode, &next_pos, &qbh))) {
			ctx->pos = next_pos;
			ret = -EIOERROR;
			goto out;
		}
		if (de->first || de->last) {
			if (hpfs_sb(inode->i_sb)->sb_chk) {
				if (de->first && !de->last && (de->namelen != 2
				    || de ->name[0] != 1 || de->name[1] != 1))
					hpfs_error(inode->i_sb, "hpfs_readdir: bad ^A^A entry; pos = %08lx", (unsigned long)ctx->pos);
				if (de->last && (de->namelen != 1 || de ->name[0] != 255))
					hpfs_error(inode->i_sb, "hpfs_readdir: bad \\377 entry; pos = %08lx", (unsigned long)ctx->pos);
			}
			hpfs_brelse4(&qbh);
			ctx->pos = next_pos;
			goto again;
		}
		tempname = hpfs_translate_name(inode->i_sb, de->name, de->namelen, lc, de->not_8x3);
		if (!dir_emit(ctx, tempname, de->namelen, le32_to_cpu(de->fnode), DT_UNKNOWN)) {
			if (tempname != de->name) kfree(tempname);
			hpfs_brelse4(&qbh);
			goto out;
		}
		ctx->pos = next_pos;
		if (tempname != de->name) kfree(tempname);
		hpfs_brelse4(&qbh);
	}
out:
	hpfs_unlock(inode->i_sb);
	return ret;
}

/*
 * lookup.  Search the specified directory for the specified name, set
 * *result to the corresponding inode.
 *
 * lookup uses the inode number to tell read_inode whether it is reading
 * the inode of a directory or a file -- file ino's are odd, directory
 * ino's are even.  read_inode avoids i/o for file inodes; everything
 * needed is up here in the directory.  (And file fnodes are out in
 * the boondocks.)
 *
 *    - M.P.: this is over, sometimes we've got to read file's fnode for eas
 *	      inode numbers are just fnode sector numbers; iget lock is used
 *	      to tell read_inode to read fnode or not.
 */

struct dentry *hpfs_lookup(struct inode *dir, struct dentry *dentry, unsigned int flags)
{
	const unsigned char *name = dentry->d_name.name;
	unsigned len = dentry->d_name.len;
	struct quad_buffer_head qbh;
	struct hpfs_dirent *de;
	ino_t ino;
	int err;
	struct inode *result = NULL;
	struct hpfs_inode_info *hpfs_result;

	hpfs_lock(dir->i_sb);
	if ((err = hpfs_chk_name(name, &len))) {
		if (err == -ENAMETOOLONG) {
			hpfs_unlock(dir->i_sb);
			return ERR_PTR(-ENAMETOOLONG);
		}
		goto end_add;
	}

	/*
	 * '.' and '..' will never be passed here.
	 */

	de = map_dirent(dir, hpfs_i(dir)->i_dno, name, len, NULL, &qbh);

	/*
	 * This is not really a bailout, just means file not found.
	 */

	if (!de) goto end;

	/*
	 * Get inode number, what we're after.
	 */

	ino = le32_to_cpu(de->fnode);

	/*
	 * Go find or make an inode.
	 */

	result = iget_locked(dir->i_sb, ino);
	if (!result) {
		hpfs_error(dir->i_sb, "hpfs_lookup: can't get inode");
		result = ERR_PTR(-ENOMEM);
		goto bail1;
	}
	if (result->i_state & I_NEW) {
		hpfs_init_inode(result);
		if (de->directory)
			hpfs_read_inode(result);
		else if (le32_to_cpu(de->ea_size) && hpfs_sb(dir->i_sb)->sb_eas)
			hpfs_read_inode(result);
		else {
			result->i_mode |= S_IFREG;
			result->i_mode &= ~0111;
			result->i_op = &hpfs_file_iops;
			result->i_fop = &hpfs_file_ops;
			set_nlink(result, 1);
		}
		unlock_new_inode(result);
	}
	hpfs_result = hpfs_i(result);
	if (!de->directory) hpfs_result->i_parent_dir = dir->i_ino;

	if (de->has_acl || de->has_xtd_perm) if (!sb_rdonly(dir->i_sb)) {
		hpfs_error(result->i_sb, "ACLs or XPERM found. This is probably HPFS386. This driver doesn't support it now. Send me some info on these structures");
		iput(result);
		result = ERR_PTR(-EINVAL);
		goto bail1;
	}

	/*
	 * Fill in the info from the directory if this is a newly created
	 * inode.
	 */

	if (!result->i_ctime.tv_sec) {
		if (!(result->i_ctime.tv_sec = local_to_gmt(dir->i_sb, le32_to_cpu(de->creation_date))))
			result->i_ctime.tv_sec = 1;
		result->i_ctime.tv_nsec = 0;
		result->i_mtime.tv_sec = local_to_gmt(dir->i_sb, le32_to_cpu(de->write_date));
		result->i_mtime.tv_nsec = 0;
		result->i_atime.tv_sec = local_to_gmt(dir->i_sb, le32_to_cpu(de->read_date));
		result->i_atime.tv_nsec = 0;
		hpfs_result->i_ea_size = le32_to_cpu(de->ea_size);
		if (!hpfs_result->i_ea_mode && de->read_only)
			result->i_mode &= ~0222;
		if (!de->directory) {
			if (result->i_size == -1) {
				result->i_size = le32_to_cpu(de->file_size);
				result->i_data.a_ops = &hpfs_aops;
				hpfs_i(result)->mmu_private = result->i_size;
			/*
			 * i_blocks should count the fnode and any anodes.
			 * We count 1 for the fnode and don't bother about
			 * anodes -- the disk heads are on the directory band
			 * and we want them to stay there.
			 */
				result->i_blocks = 1 + ((result->i_size + 511) >> 9);
			}
		}
	}

bail1:
	hpfs_brelse4(&qbh);

	/*
	 * Made it.
	 */

end:
end_add:
	hpfs_unlock(dir->i_sb);
	return d_splice_alias(result, dentry);
}

const struct file_operations hpfs_dir_ops =
{
	.llseek		= hpfs_dir_lseek,
	.read		= generic_read_dir,
	.iterate_shared	= hpfs_readdir,
	.release	= hpfs_dir_release,
	.fsync		= hpfs_file_fsync,
	.unlocked_ioctl	= hpfs_ioctl,
	.compat_ioctl	= compat_ptr_ioctl,
};<|MERGE_RESOLUTION|>--- conflicted
+++ resolved
@@ -150,10 +150,6 @@
 			if (unlikely(ret < 0))
 				goto out;
 			ctx->pos = ((loff_t) hpfs_de_as_down_as_possible(inode->i_sb, hpfs_inode->i_dno) << 4) + 1;
-<<<<<<< HEAD
-			file->f_version = inode->i_version;
-=======
->>>>>>> 24b8d41d
 		}
 		next_pos = ctx->pos;
 		if (!(de = map_pos_dirent(inode, &next_pos, &qbh))) {
