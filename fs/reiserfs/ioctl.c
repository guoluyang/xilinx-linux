/*
 * Copyright 2000 by Hans Reiser, licensing governed by reiserfs/README
 */

#include <linux/capability.h>
#include <linux/fs.h>
#include <linux/mount.h>
#include "reiserfs.h"
#include <linux/time.h>
#include <linux/uaccess.h>
#include <linux/pagemap.h>
#include <linux/compat.h>

/*
 * reiserfs_ioctl - handler for ioctl for inode
 * supported commands:
 *  1) REISERFS_IOC_UNPACK - try to unpack tail from direct item into indirect
 *                           and prevent packing file (argument arg has t
 *			      be non-zero)
 *  2) REISERFS_IOC_[GS]ETFLAGS, REISERFS_IOC_[GS]ETVERSION
 *  3) That's all for a while ...
 */
long reiserfs_ioctl(struct file *filp, unsigned int cmd, unsigned long arg)
{
	struct inode *inode = file_inode(filp);
	unsigned int flags;
	int err = 0;

	reiserfs_write_lock(inode->i_sb);

	switch (cmd) {
	case REISERFS_IOC_UNPACK:
		if (S_ISREG(inode->i_mode)) {
			if (arg)
				err = reiserfs_unpack(inode, filp);
		} else
			err = -ENOTTY;
		break;
		/*
		 * following two cases are taken from fs/ext2/ioctl.c by Remy
		 * Card (card@masi.ibp.fr)
		 */
	case REISERFS_IOC_GETFLAGS:
		if (!reiserfs_attrs(inode->i_sb)) {
			err = -ENOTTY;
			break;
		}

		flags = REISERFS_I(inode)->i_attrs;
		err = put_user(flags, (int __user *)arg);
		break;
	case REISERFS_IOC_SETFLAGS:{
			if (!reiserfs_attrs(inode->i_sb)) {
				err = -ENOTTY;
				break;
			}

			err = mnt_want_write_file(filp);
			if (err)
				break;

			if (!inode_owner_or_capable(inode)) {
				err = -EPERM;
				goto setflags_out;
			}
			if (get_user(flags, (int __user *)arg)) {
				err = -EFAULT;
				goto setflags_out;
			}
			/*
			 * Is it quota file? Do not allow user to mess with it
			 */
			if (IS_NOQUOTA(inode)) {
				err = -EPERM;
				goto setflags_out;
			}
			err = vfs_ioc_setflags_prepare(inode,
						     REISERFS_I(inode)->i_attrs,
						     flags);
			if (err)
				goto setflags_out;
			if ((flags & REISERFS_NOTAIL_FL) &&
			    S_ISREG(inode->i_mode)) {
				int result;

				result = reiserfs_unpack(inode, filp);
				if (result) {
					err = result;
					goto setflags_out;
				}
			}
			sd_attrs_to_i_attrs(flags, inode);
			REISERFS_I(inode)->i_attrs = flags;
			inode->i_ctime = current_time(inode);
			mark_inode_dirty(inode);
setflags_out:
			mnt_drop_write_file(filp);
			break;
		}
	case REISERFS_IOC_GETVERSION:
		err = put_user(inode->i_generation, (int __user *)arg);
		break;
	case REISERFS_IOC_SETVERSION:
		if (!inode_owner_or_capable(inode)) {
			err = -EPERM;
			break;
		}
		err = mnt_want_write_file(filp);
		if (err)
			break;
		if (get_user(inode->i_generation, (int __user *)arg)) {
			err = -EFAULT;
			goto setversion_out;
		}
		inode->i_ctime = current_time(inode);
		mark_inode_dirty(inode);
setversion_out:
		mnt_drop_write_file(filp);
		break;
	default:
		err = -ENOTTY;
	}

	reiserfs_write_unlock(inode->i_sb);

	return err;
}

#ifdef CONFIG_COMPAT
long reiserfs_compat_ioctl(struct file *file, unsigned int cmd,
				unsigned long arg)
{
	/*
	 * These are just misnamed, they actually
	 * get/put from/to user an int
	 */
	switch (cmd) {
	case REISERFS_IOC32_UNPACK:
		cmd = REISERFS_IOC_UNPACK;
		break;
	case REISERFS_IOC32_GETFLAGS:
		cmd = REISERFS_IOC_GETFLAGS;
		break;
	case REISERFS_IOC32_SETFLAGS:
		cmd = REISERFS_IOC_SETFLAGS;
		break;
	case REISERFS_IOC32_GETVERSION:
		cmd = REISERFS_IOC_GETVERSION;
		break;
	case REISERFS_IOC32_SETVERSION:
		cmd = REISERFS_IOC_SETVERSION;
		break;
	default:
		return -ENOIOCTLCMD;
	}

	return reiserfs_ioctl(file, cmd, (unsigned long) compat_ptr(arg));
}
#endif

int reiserfs_commit_write(struct file *f, struct page *page,
			  unsigned from, unsigned to);
/*
 * reiserfs_unpack
 * Function try to convert tail from direct item into indirect.
 * It set up nopack attribute in the REISERFS_I(inode)->nopack
 */
int reiserfs_unpack(struct inode *inode, struct file *filp)
{
	int retval = 0;
	int index;
	struct page *page;
	struct address_space *mapping;
	unsigned long write_from;
	unsigned long blocksize = inode->i_sb->s_blocksize;

	if (inode->i_size == 0) {
		REISERFS_I(inode)->i_flags |= i_nopack_mask;
		return 0;
	}
	/* ioctl already done */
	if (REISERFS_I(inode)->i_flags & i_nopack_mask) {
		return 0;
	}

	/* we need to make sure nobody is changing the file size beneath us */
<<<<<<< HEAD
{
	int depth = reiserfs_write_unlock_nested(inode->i_sb);
	inode_lock(inode);
	reiserfs_write_lock_nested(inode->i_sb, depth);
}
=======
	{
		int depth = reiserfs_write_unlock_nested(inode->i_sb);

		inode_lock(inode);
		reiserfs_write_lock_nested(inode->i_sb, depth);
	}
>>>>>>> 24b8d41d

	reiserfs_write_lock(inode->i_sb);

	write_from = inode->i_size & (blocksize - 1);
	/* if we are on a block boundary, we are already unpacked.  */
	if (write_from == 0) {
		REISERFS_I(inode)->i_flags |= i_nopack_mask;
		goto out;
	}

	/*
	 * we unpack by finding the page with the tail, and calling
	 * __reiserfs_write_begin on that page.  This will force a
	 * reiserfs_get_block to unpack the tail for us.
	 */
	index = inode->i_size >> PAGE_SHIFT;
	mapping = inode->i_mapping;
	page = grab_cache_page(mapping, index);
	retval = -ENOMEM;
	if (!page) {
		goto out;
	}
	retval = __reiserfs_write_begin(page, write_from, 0);
	if (retval)
		goto out_unlock;

	/* conversion can change page contents, must flush */
	flush_dcache_page(page);
	retval = reiserfs_commit_write(NULL, page, write_from, write_from);
	REISERFS_I(inode)->i_flags |= i_nopack_mask;

out_unlock:
	unlock_page(page);
	put_page(page);

out:
	inode_unlock(inode);
	reiserfs_write_unlock(inode->i_sb);
	return retval;
}<|MERGE_RESOLUTION|>--- conflicted
+++ resolved
@@ -184,20 +184,12 @@
 	}
 
 	/* we need to make sure nobody is changing the file size beneath us */
-<<<<<<< HEAD
-{
-	int depth = reiserfs_write_unlock_nested(inode->i_sb);
-	inode_lock(inode);
-	reiserfs_write_lock_nested(inode->i_sb, depth);
-}
-=======
 	{
 		int depth = reiserfs_write_unlock_nested(inode->i_sb);
 
 		inode_lock(inode);
 		reiserfs_write_lock_nested(inode->i_sb, depth);
 	}
->>>>>>> 24b8d41d
 
 	reiserfs_write_lock(inode->i_sb);
 
