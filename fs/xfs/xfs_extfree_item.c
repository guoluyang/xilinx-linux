--- conflicted
+++ resolved
@@ -9,10 +9,7 @@
 #include "xfs_log_format.h"
 #include "xfs_trans_resv.h"
 #include "xfs_bit.h"
-<<<<<<< HEAD
-=======
 #include "xfs_shared.h"
->>>>>>> 24b8d41d
 #include "xfs_mount.h"
 #include "xfs_defer.h"
 #include "xfs_trans.h"
@@ -21,16 +18,12 @@
 #include "xfs_log.h"
 #include "xfs_btree.h"
 #include "xfs_rmap.h"
-<<<<<<< HEAD
-
-=======
 #include "xfs_alloc.h"
 #include "xfs_bmap.h"
 #include "xfs_trace.h"
 #include "xfs_error.h"
 #include "xfs_log_priv.h"
 #include "xfs_log_recover.h"
->>>>>>> 24b8d41d
 
 kmem_zone_t	*xfs_efi_zone;
 kmem_zone_t	*xfs_efd_zone;
@@ -755,78 +748,7 @@
 	return 0;
 }
 
-<<<<<<< HEAD
-	return efdp;
-}
-
-/*
- * Process an extent free intent item that was recovered from
- * the log.  We need to free the extents that it describes.
- */
-int
-xfs_efi_recover(
-	struct xfs_mount	*mp,
-	struct xfs_efi_log_item	*efip)
-{
-	struct xfs_efd_log_item	*efdp;
-	struct xfs_trans	*tp;
-	int			i;
-	int			error = 0;
-	xfs_extent_t		*extp;
-	xfs_fsblock_t		startblock_fsb;
-	struct xfs_owner_info	oinfo;
-
-	ASSERT(!test_bit(XFS_EFI_RECOVERED, &efip->efi_flags));
-
-	/*
-	 * First check the validity of the extents described by the
-	 * EFI.  If any are bad, then assume that all are bad and
-	 * just toss the EFI.
-	 */
-	for (i = 0; i < efip->efi_format.efi_nextents; i++) {
-		extp = &efip->efi_format.efi_extents[i];
-		startblock_fsb = XFS_BB_TO_FSB(mp,
-				   XFS_FSB_TO_DADDR(mp, extp->ext_start));
-		if (startblock_fsb == 0 ||
-		    extp->ext_len == 0 ||
-		    startblock_fsb >= mp->m_sb.sb_dblocks ||
-		    extp->ext_len >= mp->m_sb.sb_agblocks) {
-			/*
-			 * This will pull the EFI from the AIL and
-			 * free the memory associated with it.
-			 */
-			set_bit(XFS_EFI_RECOVERED, &efip->efi_flags);
-			xfs_efi_release(efip);
-			return -EIO;
-		}
-	}
-
-	error = xfs_trans_alloc(mp, &M_RES(mp)->tr_itruncate, 0, 0, 0, &tp);
-	if (error)
-		return error;
-	efdp = xfs_trans_get_efd(tp, efip, efip->efi_format.efi_nextents);
-
-	xfs_rmap_skip_owner_update(&oinfo);
-	for (i = 0; i < efip->efi_format.efi_nextents; i++) {
-		extp = &efip->efi_format.efi_extents[i];
-		error = xfs_trans_free_extent(tp, efdp, extp->ext_start,
-					      extp->ext_len, &oinfo);
-		if (error)
-			goto abort_error;
-
-	}
-
-	set_bit(XFS_EFI_RECOVERED, &efip->efi_flags);
-	error = xfs_trans_commit(tp);
-	return error;
-
-abort_error:
-	xfs_trans_cancel(tp);
-	return error;
-}
-=======
 const struct xlog_recover_item_ops xlog_efd_item_ops = {
 	.item_type		= XFS_LI_EFD,
 	.commit_pass2		= xlog_recover_efd_commit_pass2,
-};
->>>>>>> 24b8d41d
+};