--- conflicted
+++ resolved
@@ -6,63 +6,9 @@
 #ifndef __XFS_AOPS_H__
 #define __XFS_AOPS_H__
 
-<<<<<<< HEAD
-extern struct bio_set *xfs_ioend_bioset;
-
-/*
- * Types of I/O for bmap clustering and I/O completion tracking.
- */
-enum {
-	XFS_IO_INVALID,		/* initial state */
-	XFS_IO_DELALLOC,	/* covers delalloc region */
-	XFS_IO_UNWRITTEN,	/* covers allocated but uninitialized data */
-	XFS_IO_OVERWRITE,	/* covers already allocated extent */
-	XFS_IO_COW,		/* covers copy-on-write extent */
-};
-
-#define XFS_IO_TYPES \
-	{ XFS_IO_INVALID,		"invalid" }, \
-	{ XFS_IO_DELALLOC,		"delalloc" }, \
-	{ XFS_IO_UNWRITTEN,		"unwritten" }, \
-	{ XFS_IO_OVERWRITE,		"overwrite" }, \
-	{ XFS_IO_COW,			"CoW" }
-
-/*
- * Structure for buffered I/O completions.
- */
-struct xfs_ioend {
-	struct list_head	io_list;	/* next ioend in chain */
-	unsigned int		io_type;	/* delalloc / unwritten */
-	struct inode		*io_inode;	/* file being written to */
-	size_t			io_size;	/* size of the extent */
-	xfs_off_t		io_offset;	/* offset in the file */
-	struct work_struct	io_work;	/* xfsdatad work queue */
-	struct xfs_trans	*io_append_trans;/* xact. for size update */
-	struct bio		*io_bio;	/* bio being built */
-	struct bio		io_inline_bio;	/* MUST BE LAST! */
-};
-
-=======
->>>>>>> 24b8d41d
 extern const struct address_space_operations xfs_address_space_operations;
 extern const struct address_space_operations xfs_dax_aops;
 
-<<<<<<< HEAD
-int	xfs_get_blocks(struct inode *inode, sector_t offset,
-		       struct buffer_head *map_bh, int create);
-int	xfs_get_blocks_direct(struct inode *inode, sector_t offset,
-			      struct buffer_head *map_bh, int create);
-int	xfs_get_blocks_dax_fault(struct inode *inode, sector_t offset,
-			         struct buffer_head *map_bh, int create);
-
-int	xfs_end_io_direct_write(struct kiocb *iocb, loff_t offset,
-		ssize_t size, void *private);
 int	xfs_setfilesize(struct xfs_inode *ip, xfs_off_t offset, size_t size);
 
-extern void xfs_count_page_state(struct page *, int *, int *);
-extern struct block_device *xfs_find_bdev_for_inode(struct inode *);
-=======
-int	xfs_setfilesize(struct xfs_inode *ip, xfs_off_t offset, size_t size);
->>>>>>> 24b8d41d
-
 #endif /* __XFS_AOPS_H__ */