--- conflicted
+++ resolved
@@ -417,11 +417,7 @@
 	int		 	unit_bytes,
 	int		 	cnt,
 	struct xlog_ticket	**ticp,
-<<<<<<< HEAD
-	__uint8_t	 	client,
-=======
 	uint8_t		 	client,
->>>>>>> 24b8d41d
 	bool			permanent)
 {
 	struct xlog		*log = mp->m_log;
@@ -437,15 +433,7 @@
 	XFS_STATS_INC(mp, xs_try_logspace);
 
 	ASSERT(*ticp == NULL);
-<<<<<<< HEAD
-	tic = xlog_ticket_alloc(log, unit_bytes, cnt, client, permanent,
-				KM_SLEEP | KM_MAYFAIL);
-	if (!tic)
-		return -ENOMEM;
-
-=======
 	tic = xlog_ticket_alloc(log, unit_bytes, cnt, client, permanent);
->>>>>>> 24b8d41d
 	*ticp = tic;
 
 	xlog_grant_push_ail(log, tic->t_cnt ? tic->t_unit_res * tic->t_cnt
@@ -823,10 +811,6 @@
 		.lv_iovecp = &reg,
 	};
 
-<<<<<<< HEAD
-static int
-xfs_log_unmount_write(xfs_mount_t *mp)
-=======
 	/* account for space used by record data */
 	ticket->t_curr_res -= sizeof(ulf);
 	return xlog_write(log, &vec, ticket, lsn, NULL, flags, false);
@@ -839,7 +823,6 @@
 static void
 xlog_unmount_write(
 	struct xlog		*log)
->>>>>>> 24b8d41d
 {
 	struct xfs_mount	*mp = log->l_mp;
 	struct xlog_in_core	*iclog;
@@ -861,50 +844,6 @@
 	if (error)
 		xfs_alert(mp, "%s: unmount record failed", __func__);
 
-<<<<<<< HEAD
-#ifdef DEBUG
-	first_iclog = iclog = log->l_iclog;
-	do {
-		if (!(iclog->ic_state & XLOG_STATE_IOERROR)) {
-			ASSERT(iclog->ic_state & XLOG_STATE_ACTIVE);
-			ASSERT(iclog->ic_offset == 0);
-		}
-		iclog = iclog->ic_next;
-	} while (iclog != first_iclog);
-#endif
-	if (! (XLOG_FORCED_SHUTDOWN(log))) {
-		error = xfs_log_reserve(mp, 600, 1, &tic, XFS_LOG, 0);
-		if (!error) {
-			/* the data section must be 32 bit size aligned */
-			struct {
-			    __uint16_t magic;
-			    __uint16_t pad1;
-			    __uint32_t pad2; /* may as well make it 64 bits */
-			} magic = {
-				.magic = XLOG_UNMOUNT_TYPE,
-			};
-			struct xfs_log_iovec reg = {
-				.i_addr = &magic,
-				.i_len = sizeof(magic),
-				.i_type = XLOG_REG_TYPE_UNMOUNT,
-			};
-			struct xfs_log_vec vec = {
-				.lv_niovecs = 1,
-				.lv_iovecp = &reg,
-			};
-
-			/* remove inited flag, and account for space used */
-			tic->t_flags = 0;
-			tic->t_curr_res -= sizeof(magic);
-			error = xlog_write(log, &vec, tic, &lsn,
-					   NULL, XLOG_UNMOUNT_TRANS);
-			/*
-			 * At this point, we're umounting anyway,
-			 * so there's no point in transitioning log state
-			 * to IOERROR. Just continue...
-			 */
-		}
-=======
 	spin_lock(&log->l_icloglock);
 	iclog = log->l_iclog;
 	atomic_inc(&iclog->ic_refcnt);
@@ -915,7 +854,6 @@
 		       iclog->ic_state == XLOG_STATE_IOERROR);
 	error = xlog_state_release_iclog(log, iclog);
 	xlog_wait_on_iclog(iclog);
->>>>>>> 24b8d41d
 
 	if (tic) {
 		trace_xfs_log_umount_write(log, tic);
@@ -1234,20 +1172,9 @@
 }
 
 
-<<<<<<< HEAD
-/*
- * Log function which is called when an io completes.
- *
- * The log manager needs its own routine, in order to control what
- * happens with the buffer after the write completes.
- */
-static void
-xlog_iodone(xfs_buf_t *bp)
-=======
 static void
 xlog_ioend_work(
 	struct work_struct	*work)
->>>>>>> 24b8d41d
 {
 	struct xlog_in_core     *iclog =
 		container_of(work, struct xlog_in_core, ic_end_io_work);
@@ -1428,33 +1355,6 @@
 
 	xlog_get_iclog_buffer_size(mp, log);
 
-<<<<<<< HEAD
-	/*
-	 * Use a NULL block for the extra log buffer used during splits so that
-	 * it will trigger errors if we ever try to do IO on it without first
-	 * having set it up properly.
-	 */
-	error = -ENOMEM;
-	bp = xfs_buf_alloc(mp->m_logdev_targp, XFS_BUF_DADDR_NULL,
-			   BTOBB(log->l_iclog_size), XBF_NO_IOACCT);
-	if (!bp)
-		goto out_free_log;
-
-	/*
-	 * The iclogbuf buffer locks are held over IO but we are not going to do
-	 * IO yet.  Hence unlock the buffer so that the log IO path can grab it
-	 * when appropriately.
-	 */
-	ASSERT(xfs_buf_islocked(bp));
-	xfs_buf_unlock(bp);
-
-	/* use high priority wq for log I/O completion */
-	bp->b_ioend_wq = mp->m_log_workqueue;
-	bp->b_iodone = xlog_iodone;
-	log->l_xbuf = bp;
-
-=======
->>>>>>> 24b8d41d
 	spin_lock_init(&log->l_icloglock);
 	init_waitqueue_head(&log->l_flush_wait);
 
@@ -1480,16 +1380,9 @@
 		iclog->ic_prev = prev_iclog;
 		prev_iclog = iclog;
 
-<<<<<<< HEAD
-		bp = xfs_buf_get_uncached(mp->m_logdev_targp,
-					  BTOBB(log->l_iclog_size),
-					  XBF_NO_IOACCT);
-		if (!bp)
-=======
 		iclog->ic_data = kmem_alloc_io(log->l_iclog_size, align_mask,
 						KM_MAYFAIL | KM_ZERO);
 		if (!iclog->ic_data)
->>>>>>> 24b8d41d
 			goto out_free_iclog;
 #ifdef DEBUG
 		log->l_iclog_bak[i] = &iclog->ic_header;
@@ -2104,11 +1997,7 @@
 	BUILD_BUG_ON(ARRAY_SIZE(res_type_str) != XLOG_REG_TYPE_MAX + 1);
 #undef REG_TYPE_STR
 
-<<<<<<< HEAD
-	xfs_warn(mp, "xlog_write: reservation summary:");
-=======
 	xfs_warn(mp, "ticket reservation summary:");
->>>>>>> 24b8d41d
 	xfs_warn(mp, "  unit res    = %d bytes",
 		 ticket->t_unit_res);
 	xfs_warn(mp, "  current res = %d bytes",
@@ -3363,12 +3252,6 @@
 			*log_flushed = 1;
 	}
 
-<<<<<<< HEAD
-	trace_xfs_log_force(mp, 0, _RET_IP_);
-	error = _xfs_log_force(mp, flags, NULL);
-	if (error)
-		xfs_warn(mp, "%s: error %d returned.", __func__, error);
-=======
 	if (flags & XFS_LOG_SYNC)
 		return xlog_wait_on_iclog(iclog);
 out_unlock:
@@ -3377,7 +3260,6 @@
 out_error:
 	spin_unlock(&log->l_icloglock);
 	return -EIO;
->>>>>>> 24b8d41d
 }
 
 /*
@@ -3411,126 +3293,10 @@
 	if (lsn == NULLCOMMITLSN)
 		return 0;
 
-<<<<<<< HEAD
-try_again:
-	spin_lock(&log->l_icloglock);
-	iclog = log->l_iclog;
-	if (iclog->ic_state & XLOG_STATE_IOERROR) {
-		spin_unlock(&log->l_icloglock);
-		return -EIO;
-	}
-
-	do {
-		if (be64_to_cpu(iclog->ic_header.h_lsn) != lsn) {
-			iclog = iclog->ic_next;
-			continue;
-		}
-
-		if (iclog->ic_state == XLOG_STATE_DIRTY) {
-			spin_unlock(&log->l_icloglock);
-			return 0;
-		}
-
-		if (iclog->ic_state == XLOG_STATE_ACTIVE) {
-			/*
-			 * We sleep here if we haven't already slept (e.g.
-			 * this is the first time we've looked at the correct
-			 * iclog buf) and the buffer before us is going to
-			 * be sync'ed. The reason for this is that if we
-			 * are doing sync transactions here, by waiting for
-			 * the previous I/O to complete, we can allow a few
-			 * more transactions into this iclog before we close
-			 * it down.
-			 *
-			 * Otherwise, we mark the buffer WANT_SYNC, and bump
-			 * up the refcnt so we can release the log (which
-			 * drops the ref count).  The state switch keeps new
-			 * transaction commits from using this buffer.  When
-			 * the current commits finish writing into the buffer,
-			 * the refcount will drop to zero and the buffer will
-			 * go out then.
-			 */
-			if (!already_slept &&
-			    (iclog->ic_prev->ic_state &
-			     (XLOG_STATE_WANT_SYNC | XLOG_STATE_SYNCING))) {
-				ASSERT(!(iclog->ic_state & XLOG_STATE_IOERROR));
-
-				XFS_STATS_INC(mp, xs_log_force_sleep);
-
-				xlog_wait(&iclog->ic_prev->ic_write_wait,
-							&log->l_icloglock);
-				if (log_flushed)
-					*log_flushed = 1;
-				already_slept = 1;
-				goto try_again;
-			}
-			atomic_inc(&iclog->ic_refcnt);
-			xlog_state_switch_iclogs(log, iclog, 0);
-			spin_unlock(&log->l_icloglock);
-			if (xlog_state_release_iclog(log, iclog))
-				return -EIO;
-			if (log_flushed)
-				*log_flushed = 1;
-			spin_lock(&log->l_icloglock);
-		}
-
-		if ((flags & XFS_LOG_SYNC) && /* sleep */
-		    !(iclog->ic_state &
-		      (XLOG_STATE_ACTIVE | XLOG_STATE_DIRTY))) {
-			/*
-			 * Don't wait on completion if we know that we've
-			 * gotten a log write error.
-			 */
-			if (iclog->ic_state & XLOG_STATE_IOERROR) {
-				spin_unlock(&log->l_icloglock);
-				return -EIO;
-			}
-			XFS_STATS_INC(mp, xs_log_force_sleep);
-			xlog_wait(&iclog->ic_force_wait, &log->l_icloglock);
-			/*
-			 * No need to grab the log lock here since we're
-			 * only deciding whether or not to return EIO
-			 * and the memory read should be atomic.
-			 */
-			if (iclog->ic_state & XLOG_STATE_IOERROR)
-				return -EIO;
-
-			if (log_flushed)
-				*log_flushed = 1;
-		} else {		/* just return */
-			spin_unlock(&log->l_icloglock);
-		}
-
-		return 0;
-	} while (iclog != log->l_iclog);
-
-	spin_unlock(&log->l_icloglock);
-	return 0;
-}
-
-/*
- * Wrapper for _xfs_log_force_lsn(), to be used when caller doesn't care
- * about errors or whether the log was flushed or not. This is the normal
- * interface to use when trying to unpin items or move the log forward.
- */
-void
-xfs_log_force_lsn(
-	xfs_mount_t	*mp,
-	xfs_lsn_t	lsn,
-	uint		flags)
-{
-	int	error;
-
-	trace_xfs_log_force(mp, lsn, _RET_IP_);
-	error = _xfs_log_force_lsn(mp, lsn, flags, NULL);
-	if (error)
-		xfs_warn(mp, "%s: error %d returned.", __func__, error);
-=======
 	ret = __xfs_log_force_lsn(mp, lsn, flags, log_flushed, false);
 	if (ret == -EAGAIN)
 		ret = __xfs_log_force_lsn(mp, lsn, flags, log_flushed, true);
 	return ret;
->>>>>>> 24b8d41d
 }
 
 /*
@@ -3678,10 +3444,6 @@
 	tic->t_ocnt		= cnt;
 	tic->t_tid		= prandom_u32();
 	tic->t_clientid		= client;
-<<<<<<< HEAD
-	tic->t_flags		= XLOG_TIC_INITED;
-=======
->>>>>>> 24b8d41d
 	if (permanent)
 		tic->t_flags |= XLOG_TIC_PERM_RESERV;
 
