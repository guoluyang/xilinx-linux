// SPDX-License-Identifier: GPL-2.0
/*
 * Copyright (c) 2000-2005 Silicon Graphics, Inc.
 * Copyright (c) 2013 Red Hat, Inc.
 * All Rights Reserved.
 */
#include "xfs.h"
#include "xfs_fs.h"
#include "xfs_shared.h"
#include "xfs_format.h"
#include "xfs_log_format.h"
#include "xfs_trans_resv.h"
#include "xfs_mount.h"
#include "xfs_inode.h"
#include "xfs_dir2.h"
#include "xfs_dir2_priv.h"
#include "xfs_trace.h"
#include "xfs_bmap.h"
#include "xfs_trans.h"
#include "xfs_error.h"

/*
 * Directory file type support functions
 */
static unsigned char xfs_dir3_filetype_table[] = {
	DT_UNKNOWN, DT_REG, DT_DIR, DT_CHR, DT_BLK,
	DT_FIFO, DT_SOCK, DT_LNK, DT_WHT,
};

unsigned char
xfs_dir3_get_dtype(
	struct xfs_mount	*mp,
	uint8_t			filetype)
{
	if (!xfs_sb_version_hasftype(&mp->m_sb))
		return DT_UNKNOWN;

	if (filetype >= XFS_DIR3_FT_MAX)
		return DT_UNKNOWN;

	return xfs_dir3_filetype_table[filetype];
}

STATIC int
xfs_dir2_sf_getdents(
	struct xfs_da_args	*args,
	struct dir_context	*ctx)
{
	int			i;		/* shortform entry number */
	struct xfs_inode	*dp = args->dp;	/* incore directory inode */
	struct xfs_mount	*mp = dp->i_mount;
	xfs_dir2_dataptr_t	off;		/* current entry's offset */
	xfs_dir2_sf_entry_t	*sfep;		/* shortform directory entry */
	xfs_dir2_sf_hdr_t	*sfp;		/* shortform structure */
	xfs_dir2_dataptr_t	dot_offset;
	xfs_dir2_dataptr_t	dotdot_offset;
	xfs_ino_t		ino;
	struct xfs_da_geometry	*geo = args->geo;

	ASSERT(dp->i_df.if_flags & XFS_IFINLINE);
	ASSERT(dp->i_df.if_bytes == dp->i_d.di_size);
	ASSERT(dp->i_df.if_u1.if_data != NULL);

	sfp = (xfs_dir2_sf_hdr_t *)dp->i_df.if_u1.if_data;

<<<<<<< HEAD
	if (dp->i_d.di_size < xfs_dir2_sf_hdr_size(sfp->i8count))
		return -EFSCORRUPTED;

=======
>>>>>>> 24b8d41d
	/*
	 * If the block number in the offset is out of range, we're done.
	 */
	if (xfs_dir2_dataptr_to_db(geo, ctx->pos) > geo->datablk)
		return 0;

	/*
	 * Precalculate offsets for "." and ".." as we will always need them.
	 * This relies on the fact that directories always start with the
	 * entries for "." and "..".
	 */
	dot_offset = xfs_dir2_db_off_to_dataptr(geo, geo->datablk,
			geo->data_entry_offset);
	dotdot_offset = xfs_dir2_db_off_to_dataptr(geo, geo->datablk,
			geo->data_entry_offset +
			xfs_dir2_data_entsize(mp, sizeof(".") - 1));

	/*
	 * Put . entry unless we're starting past it.
	 */
	if (ctx->pos <= dot_offset) {
		ctx->pos = dot_offset & 0x7fffffff;
		if (!dir_emit(ctx, ".", 1, dp->i_ino, DT_DIR))
			return 0;
	}

	/*
	 * Put .. entry unless we're starting past it.
	 */
	if (ctx->pos <= dotdot_offset) {
		ino = xfs_dir2_sf_get_parent_ino(sfp);
		ctx->pos = dotdot_offset & 0x7fffffff;
		if (!dir_emit(ctx, "..", 2, ino, DT_DIR))
			return 0;
	}

	/*
	 * Loop while there are more entries and put'ing works.
	 */
	sfep = xfs_dir2_sf_firstentry(sfp);
	for (i = 0; i < sfp->count; i++) {
		uint8_t filetype;

		off = xfs_dir2_db_off_to_dataptr(geo, geo->datablk,
				xfs_dir2_sf_get_offset(sfep));

		if (ctx->pos > off) {
			sfep = xfs_dir2_sf_nextentry(mp, sfp, sfep);
			continue;
		}

		ino = xfs_dir2_sf_get_ino(mp, sfp, sfep);
		filetype = xfs_dir2_sf_get_ftype(mp, sfep);
		ctx->pos = off & 0x7fffffff;
		if (XFS_IS_CORRUPT(dp->i_mount,
				   !xfs_dir2_namecheck(sfep->name,
						       sfep->namelen)))
			return -EFSCORRUPTED;
		if (!dir_emit(ctx, (char *)sfep->name, sfep->namelen, ino,
			    xfs_dir3_get_dtype(mp, filetype)))
			return 0;
		sfep = xfs_dir2_sf_nextentry(mp, sfp, sfep);
	}

	ctx->pos = xfs_dir2_db_off_to_dataptr(geo, geo->datablk + 1, 0) &
								0x7fffffff;
	return 0;
}

/*
 * Readdir for block directories.
 */
STATIC int
xfs_dir2_block_getdents(
	struct xfs_da_args	*args,
	struct dir_context	*ctx)
{
	struct xfs_inode	*dp = args->dp;	/* incore directory inode */
	struct xfs_buf		*bp;		/* buffer for block */
	int			error;		/* error return value */
	int			wantoff;	/* starting block offset */
	xfs_off_t		cook;
	struct xfs_da_geometry	*geo = args->geo;
	int			lock_mode;
	unsigned int		offset, next_offset;
	unsigned int		end;

	/*
	 * If the block number in the offset is out of range, we're done.
	 */
	if (xfs_dir2_dataptr_to_db(geo, ctx->pos) > geo->datablk)
		return 0;

	lock_mode = xfs_ilock_data_map_shared(dp);
	error = xfs_dir3_block_read(args->trans, dp, &bp);
	xfs_iunlock(dp, lock_mode);
	if (error)
		return error;

	/*
	 * Extract the byte offset we start at from the seek pointer.
	 * We'll skip entries before this.
	 */
	wantoff = xfs_dir2_dataptr_to_off(geo, ctx->pos);
	xfs_dir3_data_check(dp, bp);

	/*
	 * Loop over the data portion of the block.
	 * Each object is a real entry (dep) or an unused one (dup).
	 */
	end = xfs_dir3_data_end_offset(geo, bp->b_addr);
	for (offset = geo->data_entry_offset;
	     offset < end;
	     offset = next_offset) {
		struct xfs_dir2_data_unused	*dup = bp->b_addr + offset;
		struct xfs_dir2_data_entry	*dep = bp->b_addr + offset;
		uint8_t filetype;

		/*
		 * Unused, skip it.
		 */
		if (be16_to_cpu(dup->freetag) == XFS_DIR2_DATA_FREE_TAG) {
			next_offset = offset + be16_to_cpu(dup->length);
			continue;
		}

		/*
		 * Bump pointer for the next iteration.
		 */
		next_offset = offset +
			xfs_dir2_data_entsize(dp->i_mount, dep->namelen);

		/*
		 * The entry is before the desired starting point, skip it.
		 */
		if (offset < wantoff)
			continue;

		cook = xfs_dir2_db_off_to_dataptr(geo, geo->datablk, offset);

		ctx->pos = cook & 0x7fffffff;
		filetype = xfs_dir2_data_get_ftype(dp->i_mount, dep);
		/*
		 * If it didn't fit, set the final offset to here & return.
		 */
		if (XFS_IS_CORRUPT(dp->i_mount,
				   !xfs_dir2_namecheck(dep->name,
						       dep->namelen))) {
			error = -EFSCORRUPTED;
			goto out_rele;
		}
		if (!dir_emit(ctx, (char *)dep->name, dep->namelen,
			    be64_to_cpu(dep->inumber),
			    xfs_dir3_get_dtype(dp->i_mount, filetype)))
			goto out_rele;
	}

	/*
	 * Reached the end of the block.
	 * Set the offset to a non-existent block 1 and return.
	 */
	ctx->pos = xfs_dir2_db_off_to_dataptr(geo, geo->datablk + 1, 0) &
								0x7fffffff;
out_rele:
	xfs_trans_brelse(args->trans, bp);
	return error;
}

/*
 * Read a directory block and initiate readahead for blocks beyond that.
 * We maintain a sliding readahead window of the remaining space in the
 * buffer rounded up to the nearest block.
 */
STATIC int
xfs_dir2_leaf_readbuf(
	struct xfs_da_args	*args,
	size_t			bufsize,
<<<<<<< HEAD
	struct xfs_dir2_leaf_map_info *mip,
	xfs_dir2_off_t		*curoff,
	struct xfs_buf		**bpp,
	bool			trim_map)
{
	struct xfs_inode	*dp = args->dp;
	struct xfs_buf		*bp = NULL;
	struct xfs_bmbt_irec	*map = mip->map;
=======
	xfs_dir2_off_t		*cur_off,
	xfs_dablk_t		*ra_blk,
	struct xfs_buf		**bpp)
{
	struct xfs_inode	*dp = args->dp;
	struct xfs_buf		*bp = NULL;
	struct xfs_da_geometry	*geo = args->geo;
	struct xfs_ifork	*ifp = XFS_IFORK_PTR(dp, XFS_DATA_FORK);
	struct xfs_bmbt_irec	map;
>>>>>>> 24b8d41d
	struct blk_plug		plug;
	xfs_dir2_off_t		new_off;
	xfs_dablk_t		next_ra;
	xfs_dablk_t		map_off;
	xfs_dablk_t		last_da;
	struct xfs_iext_cursor	icur;
	int			ra_want;
	int			error = 0;

<<<<<<< HEAD
	/*
	 * If the caller just finished processing a buffer, it will tell us
	 * we need to trim that block out of the mapping now it is done.
	 */
	if (trim_map) {
		mip->map_blocks -= geo->fsbcount;
		/*
		 * Loop to get rid of the extents for the
		 * directory block.
		 */
		for (i = geo->fsbcount; i > 0; ) {
			j = min_t(int, map->br_blockcount, i);
			map->br_blockcount -= j;
			map->br_startblock += j;
			map->br_startoff += j;
			/*
			 * If mapping is done, pitch it from
			 * the table.
			 */
			if (!map->br_blockcount && --mip->map_valid)
				memmove(&map[0], &map[1],
					sizeof(map[0]) * mip->map_valid);
			i -= j;
		}
	}

	/*
	 * Recalculate the readahead blocks wanted.
	 */
	mip->ra_want = howmany(bufsize + geo->blksize, (1 << geo->fsblog)) - 1;
	ASSERT(mip->ra_want >= 0);

	/*
	 * If we don't have as many as we want, and we haven't
	 * run out of data blocks, get some more mappings.
	 */
	if (1 + mip->ra_want > mip->map_blocks &&
	    mip->map_off < xfs_dir2_byte_to_da(geo, XFS_DIR2_LEAF_OFFSET)) {
		/*
		 * Get more bmaps, fill in after the ones
		 * we already have in the table.
		 */
		mip->nmap = mip->map_size - mip->map_valid;
		error = xfs_bmapi_read(dp, mip->map_off,
				xfs_dir2_byte_to_da(geo, XFS_DIR2_LEAF_OFFSET) -
								mip->map_off,
				&map[mip->map_valid], &mip->nmap, 0);

		/*
		 * Don't know if we should ignore this or try to return an
		 * error.  The trouble with returning errors is that readdir
		 * will just stop without actually passing the error through.
		 */
=======
	if (!(ifp->if_flags & XFS_IFEXTENTS)) {
		error = xfs_iread_extents(args->trans, dp, XFS_DATA_FORK);
>>>>>>> 24b8d41d
		if (error)
			goto out;
	}

	/*
	 * Look for mapped directory blocks at or above the current offset.
	 * Truncate down to the nearest directory block to start the scanning
	 * operation.
	 */
	last_da = xfs_dir2_byte_to_da(geo, XFS_DIR2_LEAF_OFFSET);
	map_off = xfs_dir2_db_to_da(geo, xfs_dir2_byte_to_db(geo, *cur_off));
	if (!xfs_iext_lookup_extent(dp, ifp, map_off, &icur, &map))
		goto out;
	if (map.br_startoff >= last_da)
		goto out;
	xfs_trim_extent(&map, map_off, last_da - map_off);

	/* Read the directory block of that first mapping. */
	new_off = xfs_dir2_da_to_byte(geo, map.br_startoff);
	if (new_off > *cur_off)
		*cur_off = new_off;
	error = xfs_dir3_data_read(args->trans, dp, map.br_startoff, 0, &bp);
	if (error)
		goto out;

	/*
	 * Start readahead for the next bufsize's worth of dir data blocks.
	 * We may have already issued readahead for some of that range;
	 * ra_blk tracks the last block we tried to read(ahead).
	 */
	ra_want = howmany(bufsize + geo->blksize, (1 << geo->fsblog));
	if (*ra_blk >= last_da)
		goto out;
	else if (*ra_blk == 0)
		*ra_blk = map.br_startoff;
	next_ra = map.br_startoff + geo->fsbcount;
	if (next_ra >= last_da)
		goto out_no_ra;
	if (map.br_blockcount < geo->fsbcount &&
	    !xfs_iext_next_extent(ifp, &icur, &map))
		goto out_no_ra;
	if (map.br_startoff >= last_da)
		goto out_no_ra;
	xfs_trim_extent(&map, next_ra, last_da - next_ra);

	/* Start ra for each dir (not fs) block that has a mapping. */
	blk_start_plug(&plug);
	while (ra_want > 0) {
		next_ra = roundup((xfs_dablk_t)map.br_startoff, geo->fsbcount);
		while (ra_want > 0 &&
		       next_ra < map.br_startoff + map.br_blockcount) {
			if (next_ra >= last_da) {
				*ra_blk = last_da;
				break;
			}
			if (next_ra > *ra_blk) {
				xfs_dir3_data_readahead(dp, next_ra,
							XFS_DABUF_MAP_HOLE_OK);
				*ra_blk = next_ra;
			}
			ra_want -= geo->fsbcount;
			next_ra += geo->fsbcount;
		}
		if (!xfs_iext_next_extent(ifp, &icur, &map)) {
			*ra_blk = last_da;
			break;
		}
	}
	blk_finish_plug(&plug);

out:
	*bpp = bp;
	return error;
out_no_ra:
	*ra_blk = last_da;
	goto out;
}

/*
 * Getdents (readdir) for leaf and node directories.
 * This reads the data blocks only, so is the same for both forms.
 */
STATIC int
xfs_dir2_leaf_getdents(
	struct xfs_da_args	*args,
	struct dir_context	*ctx,
	size_t			bufsize)
{
	struct xfs_inode	*dp = args->dp;
	struct xfs_mount	*mp = dp->i_mount;
	struct xfs_buf		*bp = NULL;	/* data block buffer */
	xfs_dir2_data_entry_t	*dep;		/* data entry */
	xfs_dir2_data_unused_t	*dup;		/* unused entry */
	struct xfs_da_geometry	*geo = args->geo;
	xfs_dablk_t		rablk = 0;	/* current readahead block */
	xfs_dir2_off_t		curoff;		/* current overall offset */
	int			length;		/* temporary length value */
	int			byteoff;	/* offset in current block */
	int			lock_mode;
	unsigned int		offset = 0;
	int			error = 0;	/* error return value */

	/*
	 * If the offset is at or past the largest allowed value,
	 * give up right away.
	 */
	if (ctx->pos >= XFS_DIR2_MAX_DATAPTR)
		return 0;

	/*
	 * Inside the loop we keep the main offset value as a byte offset
	 * in the directory file.
	 */
	curoff = xfs_dir2_dataptr_to_byte(ctx->pos);

	/*
	 * Loop over directory entries until we reach the end offset.
	 * Get more blocks and readahead as necessary.
	 */
	while (curoff < XFS_DIR2_LEAF_OFFSET) {
		uint8_t filetype;

		/*
		 * If we have no buffer, or we're off the end of the
		 * current buffer, need to get another one.
		 */
<<<<<<< HEAD
		if (!bp || ptr >= (char *)bp->b_addr + geo->blksize) {
			int	lock_mode;
			bool	trim_map = false;

			if (bp) {
				xfs_trans_brelse(NULL, bp);
				bp = NULL;
				trim_map = true;
			}

			lock_mode = xfs_ilock_data_map_shared(dp);
			error = xfs_dir2_leaf_readbuf(args, bufsize, map_info,
						      &curoff, &bp, trim_map);
=======
		if (!bp || offset >= geo->blksize) {
			if (bp) {
				xfs_trans_brelse(args->trans, bp);
				bp = NULL;
			}

			lock_mode = xfs_ilock_data_map_shared(dp);
			error = xfs_dir2_leaf_readbuf(args, bufsize, &curoff,
					&rablk, &bp);
>>>>>>> 24b8d41d
			xfs_iunlock(dp, lock_mode);
			if (error || !bp)
				break;

			xfs_dir3_data_check(dp, bp);
			/*
			 * Find our position in the block.
			 */
			offset = geo->data_entry_offset;
			byteoff = xfs_dir2_byte_to_off(geo, curoff);
			/*
			 * Skip past the header.
			 */
			if (byteoff == 0)
				curoff += geo->data_entry_offset;
			/*
			 * Skip past entries until we reach our offset.
			 */
			else {
				while (offset < byteoff) {
					dup = bp->b_addr + offset;

					if (be16_to_cpu(dup->freetag)
						  == XFS_DIR2_DATA_FREE_TAG) {

						length = be16_to_cpu(dup->length);
						offset += length;
						continue;
					}
					dep = bp->b_addr + offset;
					length = xfs_dir2_data_entsize(mp,
							dep->namelen);
					offset += length;
				}
				/*
				 * Now set our real offset.
				 */
				curoff =
					xfs_dir2_db_off_to_byte(geo,
					    xfs_dir2_byte_to_db(geo, curoff),
					    offset);
				if (offset >= geo->blksize)
					continue;
			}
		}

		/*
		 * We have a pointer to an entry.  Is it a live one?
		 */
		dup = bp->b_addr + offset;

		/*
		 * No, it's unused, skip over it.
		 */
		if (be16_to_cpu(dup->freetag) == XFS_DIR2_DATA_FREE_TAG) {
			length = be16_to_cpu(dup->length);
			offset += length;
			curoff += length;
			continue;
		}

		dep = bp->b_addr + offset;
		length = xfs_dir2_data_entsize(mp, dep->namelen);
		filetype = xfs_dir2_data_get_ftype(mp, dep);

		ctx->pos = xfs_dir2_byte_to_dataptr(curoff) & 0x7fffffff;
		if (XFS_IS_CORRUPT(dp->i_mount,
				   !xfs_dir2_namecheck(dep->name,
						       dep->namelen))) {
			error = -EFSCORRUPTED;
			break;
		}
		if (!dir_emit(ctx, (char *)dep->name, dep->namelen,
			    be64_to_cpu(dep->inumber),
			    xfs_dir3_get_dtype(dp->i_mount, filetype)))
			break;

		/*
		 * Advance to next entry in the block.
		 */
		offset += length;
		curoff += length;
		/* bufsize may have just been a guess; don't go negative */
		bufsize = bufsize > length ? bufsize - length : 0;
	}

	/*
	 * All done.  Set output offset value to current offset.
	 */
	if (curoff > xfs_dir2_dataptr_to_byte(XFS_DIR2_MAX_DATAPTR))
		ctx->pos = XFS_DIR2_MAX_DATAPTR & 0x7fffffff;
	else
		ctx->pos = xfs_dir2_byte_to_dataptr(curoff) & 0x7fffffff;
	if (bp)
		xfs_trans_brelse(args->trans, bp);
	return error;
}

/*
 * Read a directory.
 *
 * If supplied, the transaction collects locked dir buffers to avoid
 * nested buffer deadlocks.  This function does not dirty the
 * transaction.  The caller should ensure that the inode is locked
 * before calling this function.
 */
int
xfs_readdir(
	struct xfs_trans	*tp,
	struct xfs_inode	*dp,
	struct dir_context	*ctx,
	size_t			bufsize)
{
	struct xfs_da_args	args = { NULL };
	int			rval;
	int			v;

	trace_xfs_readdir(dp);

	if (XFS_FORCED_SHUTDOWN(dp->i_mount))
		return -EIO;

	ASSERT(S_ISDIR(VFS_I(dp)->i_mode));
	XFS_STATS_INC(dp->i_mount, xs_dir_getdents);

	args.dp = dp;
	args.geo = dp->i_mount->m_dir_geo;
	args.trans = tp;

	if (dp->i_df.if_format == XFS_DINODE_FMT_LOCAL)
		rval = xfs_dir2_sf_getdents(&args, ctx);
	else if ((rval = xfs_dir2_isblock(&args, &v)))
		;
	else if (v)
		rval = xfs_dir2_block_getdents(&args, ctx);
	else
		rval = xfs_dir2_leaf_getdents(&args, ctx, bufsize);

	return rval;
}<|MERGE_RESOLUTION|>--- conflicted
+++ resolved
@@ -63,12 +63,6 @@
 
 	sfp = (xfs_dir2_sf_hdr_t *)dp->i_df.if_u1.if_data;
 
-<<<<<<< HEAD
-	if (dp->i_d.di_size < xfs_dir2_sf_hdr_size(sfp->i8count))
-		return -EFSCORRUPTED;
-
-=======
->>>>>>> 24b8d41d
 	/*
 	 * If the block number in the offset is out of range, we're done.
 	 */
@@ -246,16 +240,6 @@
 xfs_dir2_leaf_readbuf(
 	struct xfs_da_args	*args,
 	size_t			bufsize,
-<<<<<<< HEAD
-	struct xfs_dir2_leaf_map_info *mip,
-	xfs_dir2_off_t		*curoff,
-	struct xfs_buf		**bpp,
-	bool			trim_map)
-{
-	struct xfs_inode	*dp = args->dp;
-	struct xfs_buf		*bp = NULL;
-	struct xfs_bmbt_irec	*map = mip->map;
-=======
 	xfs_dir2_off_t		*cur_off,
 	xfs_dablk_t		*ra_blk,
 	struct xfs_buf		**bpp)
@@ -265,7 +249,6 @@
 	struct xfs_da_geometry	*geo = args->geo;
 	struct xfs_ifork	*ifp = XFS_IFORK_PTR(dp, XFS_DATA_FORK);
 	struct xfs_bmbt_irec	map;
->>>>>>> 24b8d41d
 	struct blk_plug		plug;
 	xfs_dir2_off_t		new_off;
 	xfs_dablk_t		next_ra;
@@ -275,64 +258,8 @@
 	int			ra_want;
 	int			error = 0;
 
-<<<<<<< HEAD
-	/*
-	 * If the caller just finished processing a buffer, it will tell us
-	 * we need to trim that block out of the mapping now it is done.
-	 */
-	if (trim_map) {
-		mip->map_blocks -= geo->fsbcount;
-		/*
-		 * Loop to get rid of the extents for the
-		 * directory block.
-		 */
-		for (i = geo->fsbcount; i > 0; ) {
-			j = min_t(int, map->br_blockcount, i);
-			map->br_blockcount -= j;
-			map->br_startblock += j;
-			map->br_startoff += j;
-			/*
-			 * If mapping is done, pitch it from
-			 * the table.
-			 */
-			if (!map->br_blockcount && --mip->map_valid)
-				memmove(&map[0], &map[1],
-					sizeof(map[0]) * mip->map_valid);
-			i -= j;
-		}
-	}
-
-	/*
-	 * Recalculate the readahead blocks wanted.
-	 */
-	mip->ra_want = howmany(bufsize + geo->blksize, (1 << geo->fsblog)) - 1;
-	ASSERT(mip->ra_want >= 0);
-
-	/*
-	 * If we don't have as many as we want, and we haven't
-	 * run out of data blocks, get some more mappings.
-	 */
-	if (1 + mip->ra_want > mip->map_blocks &&
-	    mip->map_off < xfs_dir2_byte_to_da(geo, XFS_DIR2_LEAF_OFFSET)) {
-		/*
-		 * Get more bmaps, fill in after the ones
-		 * we already have in the table.
-		 */
-		mip->nmap = mip->map_size - mip->map_valid;
-		error = xfs_bmapi_read(dp, mip->map_off,
-				xfs_dir2_byte_to_da(geo, XFS_DIR2_LEAF_OFFSET) -
-								mip->map_off,
-				&map[mip->map_valid], &mip->nmap, 0);
-
-		/*
-		 * Don't know if we should ignore this or try to return an
-		 * error.  The trouble with returning errors is that readdir
-		 * will just stop without actually passing the error through.
-		 */
-=======
 	if (!(ifp->if_flags & XFS_IFEXTENTS)) {
 		error = xfs_iread_extents(args->trans, dp, XFS_DATA_FORK);
->>>>>>> 24b8d41d
 		if (error)
 			goto out;
 	}
@@ -459,21 +386,6 @@
 		 * If we have no buffer, or we're off the end of the
 		 * current buffer, need to get another one.
 		 */
-<<<<<<< HEAD
-		if (!bp || ptr >= (char *)bp->b_addr + geo->blksize) {
-			int	lock_mode;
-			bool	trim_map = false;
-
-			if (bp) {
-				xfs_trans_brelse(NULL, bp);
-				bp = NULL;
-				trim_map = true;
-			}
-
-			lock_mode = xfs_ilock_data_map_shared(dp);
-			error = xfs_dir2_leaf_readbuf(args, bufsize, map_info,
-						      &curoff, &bp, trim_map);
-=======
 		if (!bp || offset >= geo->blksize) {
 			if (bp) {
 				xfs_trans_brelse(args->trans, bp);
@@ -483,7 +395,6 @@
 			lock_mode = xfs_ilock_data_map_shared(dp);
 			error = xfs_dir2_leaf_readbuf(args, bufsize, &curoff,
 					&rablk, &bp);
->>>>>>> 24b8d41d
 			xfs_iunlock(dp, lock_mode);
 			if (error || !bp)
 				break;
