--- conflicted
+++ resolved
@@ -12,12 +12,6 @@
 #include "xfs_bit.h"
 #include "xfs_sb.h"
 #include "xfs_mount.h"
-<<<<<<< HEAD
-#include "xfs_defer.h"
-#include "xfs_da_format.h"
-#include "xfs_da_btree.h"
-=======
->>>>>>> 24b8d41d
 #include "xfs_inode.h"
 #include "xfs_dir2.h"
 #include "xfs_ialloc.h"
@@ -35,13 +29,9 @@
 #include "xfs_rmap_btree.h"
 #include "xfs_refcount_btree.h"
 #include "xfs_reflink.h"
-<<<<<<< HEAD
-
-=======
 #include "xfs_extent_busy.h"
 #include "xfs_health.h"
 #include "xfs_trace.h"
->>>>>>> 24b8d41d
 
 static DEFINE_MUTEX(xfs_uuid_table_mutex);
 static int xfs_uuid_table_size;
@@ -92,11 +82,7 @@
 	if (hole < 0) {
 		xfs_uuid_table = krealloc(xfs_uuid_table,
 			(xfs_uuid_table_size + 1) * sizeof(*xfs_uuid_table),
-<<<<<<< HEAD
-			KM_SLEEP);
-=======
 			GFP_KERNEL | __GFP_NOFAIL);
->>>>>>> 24b8d41d
 		hole = xfs_uuid_table_size++;
 	}
 	xfs_uuid_table[hole] = *uuid;
@@ -728,11 +714,6 @@
 	xfs_alloc_compute_maxlevels(mp);
 	xfs_bmap_compute_maxlevels(mp, XFS_DATA_FORK);
 	xfs_bmap_compute_maxlevels(mp, XFS_ATTR_FORK);
-<<<<<<< HEAD
-	xfs_ialloc_compute_maxlevels(mp);
-	xfs_rmapbt_compute_maxlevels(mp);
-	xfs_refcountbt_compute_maxlevels(mp);
-=======
 	xfs_ialloc_setup_geometry(mp);
 	xfs_rmapbt_compute_maxlevels(mp);
 	xfs_refcountbt_compute_maxlevels(mp);
@@ -747,20 +728,12 @@
 	error = xfs_update_alignment(mp);
 	if (error)
 		goto out;
->>>>>>> 24b8d41d
 
 	/* enable fail_at_unmount as default */
 	mp->m_fail_unmount = true;
 
-<<<<<<< HEAD
-	/* enable fail_at_unmount as default */
-	mp->m_fail_unmount = 1;
-
-	error = xfs_sysfs_init(&mp->m_kobj, &xfs_mp_ktype, NULL, mp->m_fsname);
-=======
 	error = xfs_sysfs_init(&mp->m_kobj, &xfs_mp_ktype,
 			       NULL, mp->m_super->s_id);
->>>>>>> 24b8d41d
 	if (error)
 		goto out;
 
@@ -773,21 +746,9 @@
 	if (error)
 		goto out_del_stats;
 
-<<<<<<< HEAD
-
-	error = xfs_uuid_mount(mp);
-	if (error)
-		goto out_remove_error_sysfs;
-
-	/*
-	 * Set the minimum read and write sizes
-	 */
-	xfs_set_rw_sizes(mp);
-=======
 	error = xfs_errortag_init(mp);
 	if (error)
 		goto out_remove_error_sysfs;
->>>>>>> 24b8d41d
 
 	error = xfs_uuid_mount(mp);
 	if (error)
@@ -964,15 +925,6 @@
 	}
 
 	/*
-	 * During the second phase of log recovery, we need iget and
-	 * iput to behave like they do for an active filesystem.
-	 * xfs_fs_drop_inode needs to be able to prevent the deletion
-	 * of inodes before we're done replaying log items on those
-	 * inodes.
-	 */
-	mp->m_super->s_flags |= MS_ACTIVE;
-
-	/*
 	 * Finish recovering the file system.  This part needed to be delayed
 	 * until after the root and real-time bitmap inodes were consistently
 	 * read in.
@@ -1047,7 +999,6 @@
  out_quota:
 	xfs_qm_unmount_quotas(mp);
  out_rtunmount:
-	mp->m_super->s_flags &= ~MS_ACTIVE;
 	xfs_rtunmount_inodes(mp);
  out_rele_rip:
 	xfs_irele(rip);
@@ -1080,11 +1031,8 @@
 	xfs_da_unmount(mp);
  out_remove_uuid:
 	xfs_uuid_unmount(mp);
-<<<<<<< HEAD
-=======
  out_remove_errortag:
 	xfs_errortag_del(mp);
->>>>>>> 24b8d41d
  out_remove_error_sysfs:
 	xfs_error_sysfs_del(mp);
  out_del_stats:
@@ -1106,13 +1054,7 @@
 	uint64_t		resblks;
 	int			error;
 
-<<<<<<< HEAD
-	cancel_delayed_work_sync(&mp->m_eofblocks_work);
-	cancel_delayed_work_sync(&mp->m_cowblocks_work);
-
-=======
 	xfs_stop_block_reaping(mp);
->>>>>>> 24b8d41d
 	xfs_fs_unreserve_ag_blocks(mp);
 	xfs_qm_unmount_quotas(mp);
 	xfs_rtunmount_inodes(mp);
@@ -1132,8 +1074,6 @@
 	xfs_log_force(mp, XFS_LOG_SYNC);
 
 	/*
-<<<<<<< HEAD
-=======
 	 * Wait for all busy extents to be freed, including completion of
 	 * any discard operation.
 	 */
@@ -1141,7 +1081,6 @@
 	flush_workqueue(xfs_discard_wq);
 
 	/*
->>>>>>> 24b8d41d
 	 * We now need to tell the world we are unmounting. This will allow
 	 * us to detect that the filesystem is going away and we should error
 	 * out anything that we have been retrying in the background. This will
@@ -1200,10 +1139,7 @@
 #endif
 	xfs_free_perag(mp);
 
-<<<<<<< HEAD
-=======
 	xfs_errortag_del(mp);
->>>>>>> 24b8d41d
 	xfs_error_sysfs_del(mp);
 	xfs_sysfs_del(&mp->m_stats.xs_kobj);
 	xfs_sysfs_del(&mp->m_kobj);
@@ -1310,11 +1246,7 @@
 	else
 		batch = XFS_FDBLOCKS_BATCH;
 
-<<<<<<< HEAD
-	__percpu_counter_add(&mp->m_fdblocks, delta, batch);
-=======
 	percpu_counter_add_batch(&mp->m_fdblocks, delta, batch);
->>>>>>> 24b8d41d
 	if (__percpu_counter_compare(&mp->m_fdblocks, mp->m_alloc_set_aside,
 				     XFS_FDBLOCKS_BATCH) >= 0) {
 		/* we had space! */
