--- conflicted
+++ resolved
@@ -1,14 +1,9 @@
 // SPDX-License-Identifier: GPL-2.0
 /*
  * Copyright (c) 2000-2006 Silicon Graphics, Inc.
-<<<<<<< HEAD
- * Copyright (c) 2016 Christoph Hellwig.
-=======
  * Copyright (c) 2016-2018 Christoph Hellwig.
->>>>>>> 24b8d41d
  * All Rights Reserved.
  */
-#include <linux/iomap.h>
 #include "xfs.h"
 #include "xfs_fs.h"
 #include "xfs_shared.h"
@@ -16,7 +11,6 @@
 #include "xfs_log_format.h"
 #include "xfs_trans_resv.h"
 #include "xfs_mount.h"
-#include "xfs_defer.h"
 #include "xfs_inode.h"
 #include "xfs_btree.h"
 #include "xfs_bmap_btree.h"
@@ -35,27 +29,6 @@
 #include "xfs_reflink.h"
 
 
-<<<<<<< HEAD
-#define XFS_WRITEIO_ALIGN(mp,off)	(((off) >> mp->m_writeio_log) \
-						<< mp->m_writeio_log)
-
-void
-xfs_bmbt_to_iomap(
-	struct xfs_inode	*ip,
-	struct iomap		*iomap,
-	struct xfs_bmbt_irec	*imap)
-{
-	struct xfs_mount	*mp = ip->i_mount;
-
-	if (imap->br_startblock == HOLESTARTBLOCK) {
-		iomap->blkno = IOMAP_NULL_BLOCK;
-		iomap->type = IOMAP_HOLE;
-	} else if (imap->br_startblock == DELAYSTARTBLOCK) {
-		iomap->blkno = IOMAP_NULL_BLOCK;
-		iomap->type = IOMAP_DELALLOC;
-	} else {
-		iomap->blkno = xfs_fsb_to_db(ip, imap->br_startblock);
-=======
 #define XFS_ALLOC_ALIGN(mp, off) \
 	(((off) >> mp->m_allocsize_log) << mp->m_allocsize_log)
 
@@ -98,7 +71,6 @@
 		iomap->type = IOMAP_DELALLOC;
 	} else {
 		iomap->addr = BBTOB(xfs_fsb_to_db(ip, imap->br_startblock));
->>>>>>> 24b8d41d
 		if (imap->br_state == XFS_EXT_UNWRITTEN)
 			iomap->type = IOMAP_UNWRITTEN;
 		else
@@ -106,15 +78,6 @@
 	}
 	iomap->offset = XFS_FSB_TO_B(mp, imap->br_startoff);
 	iomap->length = XFS_FSB_TO_B(mp, imap->br_blockcount);
-<<<<<<< HEAD
-	iomap->bdev = xfs_find_bdev_for_inode(VFS_I(ip));
-}
-
-xfs_extlen_t
-xfs_eof_alignment(
-	struct xfs_inode	*ip,
-	xfs_extlen_t		extsize)
-=======
 	iomap->bdev = target->bt_bdev;
 	iomap->dax_dev = target->bt_daxdev;
 	iomap->flags = flags;
@@ -156,7 +119,6 @@
 static xfs_extlen_t
 xfs_eof_alignment(
 	struct xfs_inode	*ip)
->>>>>>> 24b8d41d
 {
 	struct xfs_mount	*mp = ip->i_mount;
 	xfs_extlen_t		align = 0;
@@ -209,35 +171,13 @@
 			align = extsz;
 	}
 
-	return align;
-}
-
-STATIC int
-xfs_iomap_eof_align_last_fsb(
-	struct xfs_inode	*ip,
-	xfs_extlen_t		extsize,
-	xfs_fileoff_t		*last_fsb)
-{
-	xfs_extlen_t		align = xfs_eof_alignment(ip, extsize);
-
 	if (align) {
-<<<<<<< HEAD
-		xfs_fileoff_t	new_last_fsb = roundup_64(*last_fsb, align);
-		int		eof, error;
-
-		error = xfs_bmap_eof(ip, new_last_fsb, XFS_DATA_FORK, &eof);
-		if (error)
-			return error;
-		if (eof)
-			*last_fsb = new_last_fsb;
-=======
 		xfs_fileoff_t	aligned_end_fsb = roundup_64(end_fsb, align);
 
 		xfs_iext_last(ifp, &icur);
 		if (!xfs_iext_get_extent(ifp, &icur, &irec) ||
 		    aligned_end_fsb >= irec.br_startoff + irec.br_blockcount)
 			return aligned_end_fsb;
->>>>>>> 24b8d41d
 	}
 
 	return end_fsb;
@@ -250,53 +190,6 @@
 	xfs_fileoff_t		count_fsb,
 	struct xfs_bmbt_irec	*imap)
 {
-<<<<<<< HEAD
-	xfs_mount_t	*mp = ip->i_mount;
-	xfs_fileoff_t	offset_fsb;
-	xfs_fileoff_t	last_fsb;
-	xfs_filblks_t	count_fsb, resaligned;
-	xfs_fsblock_t	firstfsb;
-	xfs_extlen_t	extsz, temp;
-	int		nimaps;
-	int		quota_flag;
-	int		rt;
-	xfs_trans_t	*tp;
-	struct xfs_defer_ops dfops;
-	uint		qblocks, resblks, resrtextents;
-	int		error;
-	int		lockmode;
-	int		bmapi_flags = XFS_BMAPI_PREALLOC;
-	uint		tflags = 0;
-
-	rt = XFS_IS_REALTIME_INODE(ip);
-	extsz = xfs_get_extsz_hint(ip);
-	lockmode = XFS_ILOCK_SHARED;	/* locked by caller */
-
-	ASSERT(xfs_isilocked(ip, lockmode));
-
-	offset_fsb = XFS_B_TO_FSBT(mp, offset);
-	last_fsb = XFS_B_TO_FSB(mp, ((xfs_ufsize_t)(offset + count)));
-	if ((offset + count) > XFS_ISIZE(ip)) {
-		/*
-		 * Assert that the in-core extent list is present since this can
-		 * call xfs_iread_extents() and we only have the ilock shared.
-		 * This should be safe because the lock was held around a bmapi
-		 * call in the caller and we only need it to access the in-core
-		 * list.
-		 */
-		ASSERT(XFS_IFORK_PTR(ip, XFS_DATA_FORK)->if_flags &
-								XFS_IFEXTENTS);
-		error = xfs_iomap_eof_align_last_fsb(ip, extsz, &last_fsb);
-		if (error)
-			goto out_unlock;
-	} else {
-		if (nmaps && (imap->br_startblock == HOLESTARTBLOCK))
-			last_fsb = MIN(last_fsb, (xfs_fileoff_t)
-					imap->br_blockcount +
-					imap->br_startoff);
-	}
-	count_fsb = last_fsb - offset_fsb;
-=======
 	struct xfs_mount	*mp = ip->i_mount;
 	struct xfs_trans	*tp;
 	xfs_filblks_t		resaligned;
@@ -308,7 +201,6 @@
 	int			bmapi_flags = XFS_BMAPI_PREALLOC;
 	uint			tflags = 0;
 
->>>>>>> 24b8d41d
 	ASSERT(count_fsb > 0);
 
 	resaligned = xfs_aligned_fsb_count(offset_fsb, count_fsb,
@@ -342,11 +234,7 @@
 	 */
 	if (IS_DAX(VFS_I(ip))) {
 		bmapi_flags = XFS_BMAPI_CONVERT | XFS_BMAPI_ZERO;
-<<<<<<< HEAD
-		if (ISUNWRITTEN(imap)) {
-=======
 		if (imap->br_state == XFS_EXT_UNWRITTEN) {
->>>>>>> 24b8d41d
 			tflags |= XFS_TRANS_RESERVE;
 			resblks = XFS_DIOSTRAT_SPACE_RES(mp, 0) << 1;
 		}
@@ -368,30 +256,15 @@
 	 * From this point onwards we overwrite the imap pointer that the
 	 * caller gave to us.
 	 */
-<<<<<<< HEAD
-	xfs_defer_init(&dfops, &firstfsb);
-	nimaps = 1;
-	error = xfs_bmapi_write(tp, ip, offset_fsb, count_fsb,
-				bmapi_flags, &firstfsb, resblks, imap,
-				&nimaps, &dfops);
-=======
 	nimaps = 1;
 	error = xfs_bmapi_write(tp, ip, offset_fsb, count_fsb, bmapi_flags, 0,
 				imap, &nimaps);
->>>>>>> 24b8d41d
 	if (error)
 		goto out_res_cancel;
 
 	/*
 	 * Complete the transaction
 	 */
-<<<<<<< HEAD
-	error = xfs_defer_finish(&tp, &dfops, NULL);
-	if (error)
-		goto out_bmap_cancel;
-
-=======
->>>>>>> 24b8d41d
 	error = xfs_trans_commit(tp);
 	if (error)
 		goto out_unlock;
@@ -411,12 +284,7 @@
 	xfs_iunlock(ip, XFS_ILOCK_EXCL);
 	return error;
 
-<<<<<<< HEAD
-out_bmap_cancel:
-	xfs_defer_cancel(&dfops);
-=======
 out_res_cancel:
->>>>>>> 24b8d41d
 	xfs_trans_unreserve_quota_nblks(tp, ip, (long)qblocks, 0, quota_flag);
 out_trans_cancel:
 	xfs_trans_cancel(tp);
@@ -484,40 +352,14 @@
 }
 
 /*
- * If we are doing a write at the end of the file and there are no allocations
- * past this one, then extend the allocation out to the file system's write
- * iosize.
- *
  * If we don't have a user specified preallocation size, dynamically increase
  * the preallocation size as the size of the file grows.  Cap the maximum size
  * at a single extent or less if the filesystem is near full. The closer the
-<<<<<<< HEAD
- * filesystem is to full, the smaller the maximum prealocation.
- *
- * As an exception we don't do any preallocation at all if the file is smaller
- * than the minimum preallocation and we are using the default dynamic
- * preallocation scheme, as it is likely this is the only write to the file that
- * is going to be done.
- *
- * We clean up any extra space left over when the file is closed in
- * xfs_inactive().
-=======
  * filesystem is to being full, the smaller the maximum preallocation.
->>>>>>> 24b8d41d
  */
 STATIC xfs_fsblock_t
 xfs_iomap_prealloc_size(
 	struct xfs_inode	*ip,
-<<<<<<< HEAD
-	loff_t			offset,
-	loff_t			count,
-	xfs_extnum_t		idx,
-	struct xfs_bmbt_irec	*prev)
-{
-	struct xfs_mount	*mp = ip->i_mount;
-	xfs_fileoff_t		offset_fsb = XFS_B_TO_FSBT(mp, offset);
-	int			shift = 0;
-=======
 	int			whichfork,
 	loff_t			offset,
 	loff_t			count,
@@ -528,56 +370,14 @@
 	struct xfs_mount	*mp = ip->i_mount;
 	struct xfs_ifork	*ifp = XFS_IFORK_PTR(ip, whichfork);
 	xfs_fileoff_t		offset_fsb = XFS_B_TO_FSBT(mp, offset);
->>>>>>> 24b8d41d
 	int64_t			freesp;
 	xfs_fsblock_t		qblocks;
 	xfs_fsblock_t		alloc_blocks = 0;
 	xfs_extlen_t		plen;
 	int			shift = 0;
 	int			qshift = 0;
-	xfs_fsblock_t		alloc_blocks = 0;
-
-	if (offset + count <= XFS_ISIZE(ip))
-		return 0;
-
-	if (!(mp->m_flags & XFS_MOUNT_DFLT_IOSIZE) &&
-	    (XFS_ISIZE(ip) < XFS_FSB_TO_B(mp, mp->m_writeio_blocks)))
-		return 0;
-
-	/*
-<<<<<<< HEAD
-	 * If an explicit allocsize is set, the file is small, or we
-	 * are writing behind a hole, then use the minimum prealloc:
-	 */
-	if ((mp->m_flags & XFS_MOUNT_DFLT_IOSIZE) ||
-	    XFS_ISIZE(ip) < XFS_FSB_TO_B(mp, mp->m_dalign) ||
-	    idx == 0 ||
-	    prev->br_startoff + prev->br_blockcount < offset_fsb)
-		return mp->m_writeio_blocks;
-
-	/*
-	 * Determine the initial size of the preallocation. We are beyond the
-	 * current EOF here, but we need to take into account whether this is
-	 * a sparse write or an extending write when determining the
-	 * preallocation size.  Hence we need to look up the extent that ends
-	 * at the current write offset and use the result to determine the
-	 * preallocation size.
-	 *
-	 * If the extent is a hole, then preallocation is essentially disabled.
-	 * Otherwise we take the size of the preceding data extent as the basis
-	 * for the preallocation size. If the size of the extent is greater than
-	 * half the maximum extent length, then use the current offset as the
-	 * basis. This ensures that for large files the preallocation size
-	 * always extends to MAXEXTLEN rather than falling short due to things
-	 * like stripe unit/width alignment of real extents.
-	 */
-	if (prev->br_blockcount <= (MAXEXTLEN >> 1))
-		alloc_blocks = prev->br_blockcount << 1;
-	else
-		alloc_blocks = XFS_B_TO_FSB(mp, offset);
-	if (!alloc_blocks)
-		goto check_writeio;
-=======
+
+	/*
 	 * As an exception we don't do any preallocation at all if the file is
 	 * smaller than the minimum preallocation and we are using the default
 	 * dynamic preallocation scheme, as it is likely this is the only write
@@ -621,7 +421,6 @@
 	alloc_blocks = plen * 2;
 	if (alloc_blocks > MAXEXTLEN)
 		alloc_blocks = XFS_B_TO_FSB(mp, offset);
->>>>>>> 24b8d41d
 	qblocks = alloc_blocks;
 
 	/*
@@ -690,159 +489,6 @@
 	 */
 	while (alloc_blocks && alloc_blocks >= freesp)
 		alloc_blocks >>= 4;
-<<<<<<< HEAD
-check_writeio:
-	if (alloc_blocks < mp->m_writeio_blocks)
-		alloc_blocks = mp->m_writeio_blocks;
-	trace_xfs_iomap_prealloc_size(ip, alloc_blocks, shift,
-				      mp->m_writeio_blocks);
-	return alloc_blocks;
-}
-
-static int
-xfs_file_iomap_begin_delay(
-	struct inode		*inode,
-	loff_t			offset,
-	loff_t			count,
-	unsigned		flags,
-	struct iomap		*iomap)
-{
-	struct xfs_inode	*ip = XFS_I(inode);
-	struct xfs_mount	*mp = ip->i_mount;
-	struct xfs_ifork	*ifp = XFS_IFORK_PTR(ip, XFS_DATA_FORK);
-	xfs_fileoff_t		offset_fsb = XFS_B_TO_FSBT(mp, offset);
-	xfs_fileoff_t		maxbytes_fsb =
-		XFS_B_TO_FSB(mp, mp->m_super->s_maxbytes);
-	xfs_fileoff_t		end_fsb, orig_end_fsb;
-	int			error = 0, eof = 0;
-	struct xfs_bmbt_irec	got;
-	struct xfs_bmbt_irec	prev;
-	xfs_extnum_t		idx;
-
-	ASSERT(!XFS_IS_REALTIME_INODE(ip));
-	ASSERT(!xfs_get_extsz_hint(ip));
-
-	xfs_ilock(ip, XFS_ILOCK_EXCL);
-
-	if (unlikely(XFS_TEST_ERROR(
-	    (XFS_IFORK_FORMAT(ip, XFS_DATA_FORK) != XFS_DINODE_FMT_EXTENTS &&
-	     XFS_IFORK_FORMAT(ip, XFS_DATA_FORK) != XFS_DINODE_FMT_BTREE),
-	     mp, XFS_ERRTAG_BMAPIFORMAT, XFS_RANDOM_BMAPIFORMAT))) {
-		XFS_ERROR_REPORT(__func__, XFS_ERRLEVEL_LOW, mp);
-		error = -EFSCORRUPTED;
-		goto out_unlock;
-	}
-
-	XFS_STATS_INC(mp, xs_blk_mapw);
-
-	if (!(ifp->if_flags & XFS_IFEXTENTS)) {
-		error = xfs_iread_extents(NULL, ip, XFS_DATA_FORK);
-		if (error)
-			goto out_unlock;
-	}
-
-	xfs_bmap_search_extents(ip, offset_fsb, XFS_DATA_FORK, &eof, &idx,
-			&got, &prev);
-	if (!eof && got.br_startoff <= offset_fsb) {
-		if (xfs_is_reflink_inode(ip)) {
-			bool		shared;
-
-			end_fsb = min(XFS_B_TO_FSB(mp, offset + count),
-					maxbytes_fsb);
-			xfs_trim_extent(&got, offset_fsb, end_fsb - offset_fsb);
-			error = xfs_reflink_reserve_cow(ip, &got, &shared);
-			if (error)
-				goto out_unlock;
-		}
-
-		trace_xfs_iomap_found(ip, offset, count, 0, &got);
-		goto done;
-	}
-
-	error = xfs_qm_dqattach_locked(ip, 0);
-	if (error)
-		goto out_unlock;
-
-	/*
-	 * We cap the maximum length we map here to MAX_WRITEBACK_PAGES pages
-	 * to keep the chunks of work done where somewhat symmetric with the
-	 * work writeback does. This is a completely arbitrary number pulled
-	 * out of thin air as a best guess for initial testing.
-	 *
-	 * Note that the values needs to be less than 32-bits wide until
-	 * the lower level functions are updated.
-	 */
-	count = min_t(loff_t, count, 1024 * PAGE_SIZE);
-	end_fsb = orig_end_fsb =
-		min(XFS_B_TO_FSB(mp, offset + count), maxbytes_fsb);
-
-	if (eof) {
-		xfs_fsblock_t	prealloc_blocks;
-
-		prealloc_blocks =
-			xfs_iomap_prealloc_size(ip, offset, count, idx, &prev);
-		if (prealloc_blocks) {
-			xfs_extlen_t	align;
-			xfs_off_t	end_offset;
-
-			end_offset = XFS_WRITEIO_ALIGN(mp, offset + count - 1);
-			end_fsb = XFS_B_TO_FSBT(mp, end_offset) +
-				prealloc_blocks;
-
-			align = xfs_eof_alignment(ip, 0);
-			if (align)
-				end_fsb = roundup_64(end_fsb, align);
-
-			end_fsb = min(end_fsb, maxbytes_fsb);
-			ASSERT(end_fsb > offset_fsb);
-		}
-	}
-
-retry:
-	error = xfs_bmapi_reserve_delalloc(ip, XFS_DATA_FORK, offset_fsb,
-			end_fsb - offset_fsb, &got,
-			&prev, &idx, eof);
-	switch (error) {
-	case 0:
-		break;
-	case -ENOSPC:
-	case -EDQUOT:
-		/* retry without any preallocation */
-		trace_xfs_delalloc_enospc(ip, offset, count);
-		if (end_fsb != orig_end_fsb) {
-			end_fsb = orig_end_fsb;
-			goto retry;
-		}
-		/*FALLTHRU*/
-	default:
-		goto out_unlock;
-	}
-
-	/*
-	 * Tag the inode as speculatively preallocated so we can reclaim this
-	 * space on demand, if necessary.
-	 */
-	if (end_fsb != orig_end_fsb)
-		xfs_inode_set_eofblocks_tag(ip);
-
-	trace_xfs_iomap_alloc(ip, offset, count, 0, &got);
-done:
-	if (isnullstartblock(got.br_startblock))
-		got.br_startblock = DELAYSTARTBLOCK;
-
-	if (!got.br_startblock) {
-		error = xfs_alert_fsblock_zero(ip, &got);
-		if (error)
-			goto out_unlock;
-	}
-
-	xfs_bmbt_to_iomap(ip, iomap, &got);
-
-out_unlock:
-	xfs_iunlock(ip, XFS_ILOCK_EXCL);
-	return error;
-}
-=======
 	if (alloc_blocks < mp->m_allocsize_blocks)
 		alloc_blocks = mp->m_allocsize_blocks;
 	trace_xfs_iomap_prealloc_size(ip, alloc_blocks, shift,
@@ -948,7 +594,6 @@
 
 		if (unlikely(!xfs_valid_startblock(ip, imap.br_startblock)))
 			return xfs_alert_fsblock_zero(ip, &imap);
->>>>>>> 24b8d41d
 
 		if ((numblks_fsb = imap.br_blockcount) == 0) {
 			/*
@@ -1065,26 +710,6 @@
  * Check that the imap we are going to return to the caller spans the entire
  * range that the caller requested for the IO.
  */
-<<<<<<< HEAD
-int
-xfs_iomap_write_allocate(
-	xfs_inode_t	*ip,
-	int		whichfork,
-	xfs_off_t	offset,
-	xfs_bmbt_irec_t *imap)
-{
-	xfs_mount_t	*mp = ip->i_mount;
-	xfs_fileoff_t	offset_fsb, last_block;
-	xfs_fileoff_t	end_fsb, map_start_fsb;
-	xfs_fsblock_t	first_block;
-	struct xfs_defer_ops	dfops;
-	xfs_filblks_t	count_fsb;
-	xfs_trans_t	*tp;
-	int		nimaps;
-	int		error = 0;
-	int		flags = 0;
-	int		nres;
-=======
 static bool
 imap_spans_range(
 	struct xfs_bmbt_irec	*imap,
@@ -1121,10 +746,6 @@
 
 	if (XFS_FORCED_SHUTDOWN(mp))
 		return -EIO;
->>>>>>> 24b8d41d
-
-	if (whichfork == XFS_COW_FORK)
-		flags |= XFS_BMAPI_COWFORK;
 
 	/*
 	 * Writes that span EOF might trigger an IO size update on completion,
@@ -1148,35 +769,6 @@
 		if (flags & IOMAP_NOWAIT)
 			goto out_unlock;
 
-<<<<<<< HEAD
-	while (count_fsb != 0) {
-		/*
-		 * Set up a transaction with which to allocate the
-		 * backing store for the file.  Do allocations in a
-		 * loop until we get some space in the range we are
-		 * interested in.  The other space that might be allocated
-		 * is in the delayed allocation extent on which we sit
-		 * but before our buffer starts.
-		 */
-		nimaps = 0;
-		while (nimaps == 0) {
-			nres = XFS_EXTENTADD_SPACE_RES(mp, XFS_DATA_FORK);
-			/*
-			 * We have already reserved space for the extent and any
-			 * indirect blocks when creating the delalloc extent,
-			 * there is no need to reserve space in this transaction
-			 * again.
-			 */
-			error = xfs_trans_alloc(mp, &M_RES(mp)->tr_write, 0,
-					0, XFS_TRANS_RESERVE, &tp);
-			if (error)
-				return error;
-
-			xfs_ilock(ip, XFS_ILOCK_EXCL);
-			xfs_trans_ijoin(tp, ip, 0);
-
-			xfs_defer_init(&dfops, &first_block);
-=======
 		/* may drop and re-acquire the ilock */
 		error = xfs_reflink_allocate_cow(ip, &imap, &cmap, &shared,
 				&lockmode, flags & IOMAP_DIRECT);
@@ -1190,7 +782,6 @@
 
 	if (imap_needs_alloc(inode, flags, &imap, nimaps))
 		goto allocate_blocks;
->>>>>>> 24b8d41d
 
 	/*
 	 * NOWAIT IO needs to span the entire requested IO with a single map so
@@ -1204,33 +795,9 @@
 		goto out_unlock;
 	}
 
-<<<<<<< HEAD
-			/*
-			 * From this point onwards we overwrite the imap
-			 * pointer that the caller gave to us.
-			 */
-			error = xfs_bmapi_write(tp, ip, map_start_fsb,
-						count_fsb, flags, &first_block,
-						nres, imap, &nimaps,
-						&dfops);
-			if (error)
-				goto trans_cancel;
-
-			error = xfs_defer_finish(&tp, &dfops, NULL);
-			if (error)
-				goto trans_cancel;
-
-			error = xfs_trans_commit(tp);
-			if (error)
-				goto error0;
-
-			xfs_iunlock(ip, XFS_ILOCK_EXCL);
-		}
-=======
 	xfs_iunlock(ip, lockmode);
 	trace_xfs_iomap_found(ip, offset, length, XFS_DATA_FORK, &imap);
 	return xfs_bmbt_to_iomap(ip, iomap, &imap, iomap_flags);
->>>>>>> 24b8d41d
 
 allocate_blocks:
 	error = -EAGAIN;
@@ -1274,16 +841,8 @@
 	}
 	return xfs_bmbt_to_iomap(ip, iomap, &cmap, IOMAP_F_SHARED);
 
-<<<<<<< HEAD
-trans_cancel:
-	xfs_defer_cancel(&dfops);
-	xfs_trans_cancel(tp);
-error0:
-	xfs_iunlock(ip, XFS_ILOCK_EXCL);
-=======
 out_unlock:
 	xfs_iunlock(ip, lockmode);
->>>>>>> 24b8d41d
 	return error;
 }
 
@@ -1300,20 +859,6 @@
 	struct iomap		*iomap,
 	struct iomap		*srcmap)
 {
-<<<<<<< HEAD
-	xfs_mount_t	*mp = ip->i_mount;
-	xfs_fileoff_t	offset_fsb;
-	xfs_filblks_t	count_fsb;
-	xfs_filblks_t	numblks_fsb;
-	xfs_fsblock_t	firstfsb;
-	int		nimaps;
-	xfs_trans_t	*tp;
-	xfs_bmbt_irec_t imap;
-	struct xfs_defer_ops dfops;
-	xfs_fsize_t	i_size;
-	uint		resblks;
-	int		error;
-=======
 	struct xfs_inode	*ip = XFS_I(inode);
 	struct xfs_mount	*mp = ip->i_mount;
 	xfs_fileoff_t		offset_fsb = XFS_B_TO_FSBT(mp, offset);
@@ -1339,7 +884,6 @@
 		error = -EFSCORRUPTED;
 		goto out_unlock;
 	}
->>>>>>> 24b8d41d
 
 	XFS_STATS_INC(mp, xs_blk_mapw);
 
@@ -1388,20 +932,6 @@
 
 	if (imap.br_startoff <= offset_fsb) {
 		/*
-<<<<<<< HEAD
-		 * Set up a transaction to convert the range of extents
-		 * from unwritten to real. Do allocations in a loop until
-		 * we have covered the range passed in.
-		 *
-		 * Note that we can't risk to recursing back into the filesystem
-		 * here as we might be asked to write out the same inode that we
-		 * complete here and might deadlock on the iolock.
-		 */
-		error = xfs_trans_alloc(mp, &M_RES(mp)->tr_write, resblks, 0,
-				XFS_TRANS_RESERVE | XFS_TRANS_NOFS, &tp);
-		if (error)
-			return error;
-=======
 		 * For reflink files we may need a delalloc reservation when
 		 * overwriting shared extents.   This includes zeroing of
 		 * existing extents that contain data.
@@ -1412,7 +942,6 @@
 					&imap);
 			goto found_imap;
 		}
->>>>>>> 24b8d41d
 
 		xfs_trim_extent(&imap, offset_fsb, end_fsb - offset_fsb);
 
@@ -1432,15 +961,6 @@
 		 * Fork all the shared blocks from our write offset until the
 		 * end of the extent.
 		 */
-<<<<<<< HEAD
-		xfs_defer_init(&dfops, &firstfsb);
-		nimaps = 1;
-		error = xfs_bmapi_write(tp, ip, offset_fsb, count_fsb,
-					XFS_BMAPI_CONVERT, &firstfsb, resblks,
-					&imap, &nimaps, &dfops);
-		if (error)
-			goto error_on_bmapi_transaction;
-=======
 		allocfork = XFS_COW_FORK;
 		end_fsb = imap.br_startoff + imap.br_blockcount;
 	} else {
@@ -1455,7 +975,6 @@
 		 */
 		count = min_t(loff_t, count, 1024 * PAGE_SIZE);
 		end_fsb = xfs_iomap_end_fsb(mp, offset, count);
->>>>>>> 24b8d41d
 
 		if (xfs_is_always_cow_inode(ip))
 			allocfork = XFS_COW_FORK;
@@ -1517,16 +1036,10 @@
 		goto out_unlock;
 	}
 
-<<<<<<< HEAD
-		error = xfs_defer_finish(&tp, &dfops, NULL);
-		if (error)
-			goto error_on_bmapi_transaction;
-=======
 	if (allocfork == XFS_COW_FORK) {
 		trace_xfs_iomap_alloc(ip, offset, count, allocfork, &cmap);
 		goto found_cow;
 	}
->>>>>>> 24b8d41d
 
 	/*
 	 * Flag newly allocated delalloc blocks with IOMAP_F_NEW so we punch
@@ -1619,187 +1132,6 @@
 	return 0;
 }
 
-<<<<<<< HEAD
-error_on_bmapi_transaction:
-	xfs_defer_cancel(&dfops);
-	xfs_trans_cancel(tp);
-	xfs_iunlock(ip, XFS_ILOCK_EXCL);
-	return error;
-}
-
-static inline bool imap_needs_alloc(struct inode *inode,
-		struct xfs_bmbt_irec *imap, int nimaps)
-{
-	return !nimaps ||
-		imap->br_startblock == HOLESTARTBLOCK ||
-		imap->br_startblock == DELAYSTARTBLOCK ||
-		(IS_DAX(inode) && ISUNWRITTEN(imap));
-}
-
-static int
-xfs_file_iomap_begin(
-	struct inode		*inode,
-	loff_t			offset,
-	loff_t			length,
-	unsigned		flags,
-	struct iomap		*iomap)
-{
-	struct xfs_inode	*ip = XFS_I(inode);
-	struct xfs_mount	*mp = ip->i_mount;
-	struct xfs_bmbt_irec	imap;
-	xfs_fileoff_t		offset_fsb, end_fsb;
-	int			nimaps = 1, error = 0;
-	bool			shared = false, trimmed = false;
-	unsigned		lockmode;
-
-	if (XFS_FORCED_SHUTDOWN(mp))
-		return -EIO;
-
-	if ((flags & IOMAP_WRITE) && !IS_DAX(inode) &&
-		   !xfs_get_extsz_hint(ip)) {
-		/* Reserve delalloc blocks for regular writeback. */
-		return xfs_file_iomap_begin_delay(inode, offset, length, flags,
-				iomap);
-	}
-
-	/*
-	 * COW writes will allocate delalloc space, so we need to make sure
-	 * to take the lock exclusively here.
-	 */
-	if ((flags & (IOMAP_WRITE | IOMAP_ZERO)) && xfs_is_reflink_inode(ip)) {
-		lockmode = XFS_ILOCK_EXCL;
-		xfs_ilock(ip, XFS_ILOCK_EXCL);
-	} else {
-		lockmode = xfs_ilock_data_map_shared(ip);
-	}
-
-	ASSERT(offset <= mp->m_super->s_maxbytes);
-	if ((xfs_fsize_t)offset + length > mp->m_super->s_maxbytes)
-		length = mp->m_super->s_maxbytes - offset;
-	offset_fsb = XFS_B_TO_FSBT(mp, offset);
-	end_fsb = XFS_B_TO_FSB(mp, offset + length);
-
-	error = xfs_bmapi_read(ip, offset_fsb, end_fsb - offset_fsb, &imap,
-			       &nimaps, 0);
-	if (error)
-		goto out_unlock;
-
-	if (flags & IOMAP_REPORT) {
-		/* Trim the mapping to the nearest shared extent boundary. */
-		error = xfs_reflink_trim_around_shared(ip, &imap, &shared,
-				&trimmed);
-		if (error)
-			goto out_unlock;
-	}
-
-	if ((flags & (IOMAP_WRITE | IOMAP_ZERO)) && xfs_is_reflink_inode(ip)) {
-		error = xfs_reflink_reserve_cow(ip, &imap, &shared);
-		if (error)
-			goto out_unlock;
-
-		end_fsb = imap.br_startoff + imap.br_blockcount;
-		length = XFS_FSB_TO_B(mp, end_fsb) - offset;
-	}
-
-	if ((flags & IOMAP_WRITE) && imap_needs_alloc(inode, &imap, nimaps)) {
-		/*
-		 * We cap the maximum length we map here to MAX_WRITEBACK_PAGES
-		 * pages to keep the chunks of work done where somewhat symmetric
-		 * with the work writeback does. This is a completely arbitrary
-		 * number pulled out of thin air as a best guess for initial
-		 * testing.
-		 *
-		 * Note that the values needs to be less than 32-bits wide until
-		 * the lower level functions are updated.
-		 */
-		length = min_t(loff_t, length, 1024 * PAGE_SIZE);
-		/*
-		 * xfs_iomap_write_direct() expects the shared lock. It
-		 * is unlocked on return.
-		 */
-		if (lockmode == XFS_ILOCK_EXCL)
-			xfs_ilock_demote(ip, lockmode);
-		error = xfs_iomap_write_direct(ip, offset, length, &imap,
-				nimaps);
-		if (error)
-			return error;
-
-		iomap->flags = IOMAP_F_NEW;
-		trace_xfs_iomap_alloc(ip, offset, length, 0, &imap);
-	} else {
-		ASSERT(nimaps);
-
-		xfs_iunlock(ip, lockmode);
-		trace_xfs_iomap_found(ip, offset, length, 0, &imap);
-	}
-
-	xfs_bmbt_to_iomap(ip, iomap, &imap);
-	if (shared)
-		iomap->flags |= IOMAP_F_SHARED;
-	return 0;
-out_unlock:
-	xfs_iunlock(ip, lockmode);
-	return error;
-}
-
-static int
-xfs_file_iomap_end_delalloc(
-	struct xfs_inode	*ip,
-	loff_t			offset,
-	loff_t			length,
-	ssize_t			written)
-{
-	struct xfs_mount	*mp = ip->i_mount;
-	xfs_fileoff_t		start_fsb;
-	xfs_fileoff_t		end_fsb;
-	int			error = 0;
-
-	start_fsb = XFS_B_TO_FSB(mp, offset + written);
-	end_fsb = XFS_B_TO_FSB(mp, offset + length);
-
-	/*
-	 * Trim back delalloc blocks if we didn't manage to write the whole
-	 * range reserved.
-	 *
-	 * We don't need to care about racing delalloc as we hold i_mutex
-	 * across the reserve/allocate/unreserve calls. If there are delalloc
-	 * blocks in the range, they are ours.
-	 */
-	if (start_fsb < end_fsb) {
-		xfs_ilock(ip, XFS_ILOCK_EXCL);
-		error = xfs_bmap_punch_delalloc_range(ip, start_fsb,
-					       end_fsb - start_fsb);
-		xfs_iunlock(ip, XFS_ILOCK_EXCL);
-
-		if (error && !XFS_FORCED_SHUTDOWN(mp)) {
-			xfs_alert(mp, "%s: unable to clean up ino %lld",
-				__func__, ip->i_ino);
-			return error;
-		}
-	}
-
-	return 0;
-}
-
-static int
-xfs_file_iomap_end(
-	struct inode		*inode,
-	loff_t			offset,
-	loff_t			length,
-	ssize_t			written,
-	unsigned		flags,
-	struct iomap		*iomap)
-{
-	if ((flags & IOMAP_WRITE) && iomap->type == IOMAP_DELALLOC)
-		return xfs_file_iomap_end_delalloc(XFS_I(inode), offset,
-				length, written);
-	return 0;
-}
-
-struct iomap_ops xfs_iomap_ops = {
-	.iomap_begin		= xfs_file_iomap_begin,
-	.iomap_end		= xfs_file_iomap_end,
-=======
 const struct iomap_ops xfs_buffered_write_iomap_ops = {
 	.iomap_begin		= xfs_buffered_write_iomap_begin,
 	.iomap_end		= xfs_buffered_write_iomap_end,
@@ -1931,7 +1263,6 @@
 
 const struct iomap_ops xfs_seek_iomap_ops = {
 	.iomap_begin		= xfs_seek_iomap_begin,
->>>>>>> 24b8d41d
 };
 
 static int
@@ -1940,12 +1271,8 @@
 	loff_t			offset,
 	loff_t			length,
 	unsigned		flags,
-<<<<<<< HEAD
-	struct iomap		*iomap)
-=======
 	struct iomap		*iomap,
 	struct iomap		*srcmap)
->>>>>>> 24b8d41d
 {
 	struct xfs_inode	*ip = XFS_I(inode);
 	struct xfs_mount	*mp = ip->i_mount;
@@ -1958,38 +1285,14 @@
 	if (XFS_FORCED_SHUTDOWN(mp))
 		return -EIO;
 
-<<<<<<< HEAD
-	lockmode = xfs_ilock_data_map_shared(ip);
-
-	/* if there are no attribute fork or extents, return ENOENT */
-	if (XFS_IFORK_Q(ip) || !ip->i_d.di_anextents) {
-=======
 	lockmode = xfs_ilock_attr_map_shared(ip);
 
 	/* if there are no attribute fork or extents, return ENOENT */
 	if (!XFS_IFORK_Q(ip) || !ip->i_afp->if_nextents) {
->>>>>>> 24b8d41d
 		error = -ENOENT;
 		goto out_unlock;
 	}
 
-<<<<<<< HEAD
-	ASSERT(ip->i_d.di_aformat != XFS_DINODE_FMT_LOCAL);
-	error = xfs_bmapi_read(ip, offset_fsb, end_fsb - offset_fsb, &imap,
-			       &nimaps, XFS_BMAPI_ENTIRE | XFS_BMAPI_ATTRFORK);
-out_unlock:
-	xfs_iunlock(ip, lockmode);
-
-	if (!error) {
-		ASSERT(nimaps);
-		xfs_bmbt_to_iomap(ip, iomap, &imap);
-	}
-
-	return error;
-}
-
-struct iomap_ops xfs_xattr_iomap_ops = {
-=======
 	ASSERT(ip->i_afp->if_format != XFS_DINODE_FMT_LOCAL);
 	error = xfs_bmapi_read(ip, offset_fsb, end_fsb - offset_fsb, &imap,
 			       &nimaps, XFS_BMAPI_ATTRFORK);
@@ -2003,6 +1306,5 @@
 }
 
 const struct iomap_ops xfs_xattr_iomap_ops = {
->>>>>>> 24b8d41d
 	.iomap_begin		= xfs_xattr_iomap_begin,
 };