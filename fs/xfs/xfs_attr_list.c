// SPDX-License-Identifier: GPL-2.0
/*
 * Copyright (c) 2000-2005 Silicon Graphics, Inc.
 * Copyright (c) 2013 Red Hat, Inc.
 * All Rights Reserved.
 */
#include "xfs.h"
#include "xfs_fs.h"
#include "xfs_shared.h"
#include "xfs_format.h"
#include "xfs_log_format.h"
#include "xfs_trans_resv.h"
#include "xfs_mount.h"
#include "xfs_da_format.h"
#include "xfs_inode.h"
#include "xfs_trans.h"
#include "xfs_bmap.h"
#include "xfs_attr.h"
#include "xfs_attr_sf.h"
#include "xfs_attr_leaf.h"
#include "xfs_error.h"
#include "xfs_trace.h"
#include "xfs_dir2.h"

STATIC int
xfs_attr_shortform_compare(const void *a, const void *b)
{
	xfs_attr_sf_sort_t *sa, *sb;

	sa = (xfs_attr_sf_sort_t *)a;
	sb = (xfs_attr_sf_sort_t *)b;
	if (sa->hash < sb->hash) {
		return -1;
	} else if (sa->hash > sb->hash) {
		return 1;
	} else {
		return sa->entno - sb->entno;
	}
}

#define XFS_ISRESET_CURSOR(cursor) \
	(!((cursor)->initted) && !((cursor)->hashval) && \
	 !((cursor)->blkno) && !((cursor)->offset))
/*
 * Copy out entries of shortform attribute lists for attr_list().
 * Shortform attribute lists are not stored in hashval sorted order.
 * If the output buffer is not large enough to hold them all, then
 * we have to calculate each entries' hashvalue and sort them before
 * we can begin returning them to the user.
 */
static int
<<<<<<< HEAD
xfs_attr_shortform_list(xfs_attr_list_context_t *context)
=======
xfs_attr_shortform_list(
	struct xfs_attr_list_context	*context)
>>>>>>> 24b8d41d
{
	struct xfs_attrlist_cursor_kern	*cursor = &context->cursor;
	struct xfs_inode		*dp = context->dp;
	struct xfs_attr_sf_sort		*sbuf, *sbp;
	struct xfs_attr_shortform	*sf;
	struct xfs_attr_sf_entry	*sfe;
	int				sbsize, nsbuf, count, i;
	int				error = 0;

	ASSERT(dp->i_afp != NULL);
	sf = (struct xfs_attr_shortform *)dp->i_afp->if_u1.if_data;
	ASSERT(sf != NULL);
	if (!sf->hdr.count)
		return 0;

	trace_xfs_attr_list_sf(context);

	/*
	 * If the buffer is large enough and the cursor is at the start,
	 * do not bother with sorting since we will return everything in
	 * one buffer and another call using the cursor won't need to be
	 * made.
	 * Note the generous fudge factor of 16 overhead bytes per entry.
	 * If bufsize is zero then put_listent must be a search function
	 * and can just scan through what we have.
	 */
	if (context->bufsize == 0 ||
	    (XFS_ISRESET_CURSOR(cursor) &&
	     (dp->i_afp->if_bytes + sf->hdr.count * 16) < context->bufsize)) {
		for (i = 0, sfe = &sf->list[0]; i < sf->hdr.count; i++) {
<<<<<<< HEAD
			error = context->put_listent(context,
					   sfe->flags,
					   sfe->nameval,
					   (int)sfe->namelen,
					   (int)sfe->valuelen);
			if (error)
				return error;
=======
			if (XFS_IS_CORRUPT(context->dp->i_mount,
					   !xfs_attr_namecheck(sfe->nameval,
							       sfe->namelen)))
				return -EFSCORRUPTED;
			context->put_listent(context,
					     sfe->flags,
					     sfe->nameval,
					     (int)sfe->namelen,
					     (int)sfe->valuelen);
>>>>>>> 24b8d41d
			/*
			 * Either search callback finished early or
			 * didn't fit it all in the buffer after all.
			 */
			if (context->seen_enough)
				break;
<<<<<<< HEAD
			sfe = XFS_ATTR_SF_NEXTENTRY(sfe);
=======
			sfe = xfs_attr_sf_nextentry(sfe);
>>>>>>> 24b8d41d
		}
		trace_xfs_attr_list_sf_all(context);
		return 0;
	}

	/* do no more for a search callback */
	if (context->bufsize == 0)
		return 0;

	/*
	 * It didn't all fit, so we have to sort everything on hashval.
	 */
	sbsize = sf->hdr.count * sizeof(*sbuf);
	sbp = sbuf = kmem_alloc(sbsize, KM_NOFS);

	/*
	 * Scan the attribute list for the rest of the entries, storing
	 * the relevant info from only those that match into a buffer.
	 */
	nsbuf = 0;
	for (i = 0, sfe = &sf->list[0]; i < sf->hdr.count; i++) {
		if (unlikely(
		    ((char *)sfe < (char *)sf) ||
		    ((char *)sfe >= ((char *)sf + dp->i_afp->if_bytes)))) {
			XFS_CORRUPTION_ERROR("xfs_attr_shortform_list",
					     XFS_ERRLEVEL_LOW,
					     context->dp->i_mount, sfe,
					     sizeof(*sfe));
			kmem_free(sbuf);
			return -EFSCORRUPTED;
		}

		sbp->entno = i;
		sbp->hash = xfs_da_hashname(sfe->nameval, sfe->namelen);
		sbp->name = sfe->nameval;
		sbp->namelen = sfe->namelen;
		/* These are bytes, and both on-disk, don't endian-flip */
		sbp->valuelen = sfe->valuelen;
		sbp->flags = sfe->flags;
		sfe = xfs_attr_sf_nextentry(sfe);
		sbp++;
		nsbuf++;
	}

	/*
	 * Sort the entries on hash then entno.
	 */
	xfs_sort(sbuf, nsbuf, sizeof(*sbuf), xfs_attr_shortform_compare);

	/*
	 * Re-find our place IN THE SORTED LIST.
	 */
	count = 0;
	cursor->initted = 1;
	cursor->blkno = 0;
	for (sbp = sbuf, i = 0; i < nsbuf; i++, sbp++) {
		if (sbp->hash == cursor->hashval) {
			if (cursor->offset == count) {
				break;
			}
			count++;
		} else if (sbp->hash > cursor->hashval) {
			break;
		}
	}
	if (i == nsbuf)
		goto out;

	/*
	 * Loop putting entries into the user buffer.
	 */
	for ( ; i < nsbuf; i++, sbp++) {
		if (cursor->hashval != sbp->hash) {
			cursor->hashval = sbp->hash;
			cursor->offset = 0;
		}
<<<<<<< HEAD
		error = context->put_listent(context,
					sbp->flags,
					sbp->name,
					sbp->namelen,
					sbp->valuelen);
		if (error) {
			kmem_free(sbuf);
			return error;
=======
		if (XFS_IS_CORRUPT(context->dp->i_mount,
				   !xfs_attr_namecheck(sbp->name,
						       sbp->namelen))) {
			error = -EFSCORRUPTED;
			goto out;
>>>>>>> 24b8d41d
		}
		context->put_listent(context,
				     sbp->flags,
				     sbp->name,
				     sbp->namelen,
				     sbp->valuelen);
		if (context->seen_enough)
			break;
		cursor->offset++;
	}
out:
	kmem_free(sbuf);
	return error;
}

/*
 * We didn't find the block & hash mentioned in the cursor state, so
 * walk down the attr btree looking for the hash.
 */
STATIC int
xfs_attr_node_list_lookup(
	struct xfs_attr_list_context	*context,
	struct xfs_attrlist_cursor_kern	*cursor,
	struct xfs_buf			**pbp)
{
	struct xfs_da3_icnode_hdr	nodehdr;
	struct xfs_da_intnode		*node;
	struct xfs_da_node_entry	*btree;
	struct xfs_inode		*dp = context->dp;
	struct xfs_mount		*mp = dp->i_mount;
	struct xfs_trans		*tp = context->tp;
	struct xfs_buf			*bp;
	int				i;
	int				error = 0;
	unsigned int			expected_level = 0;
	uint16_t			magic;

	ASSERT(*pbp == NULL);
	cursor->blkno = 0;
	for (;;) {
		error = xfs_da3_node_read(tp, dp, cursor->blkno, &bp,
				XFS_ATTR_FORK);
		if (error)
			return error;
		node = bp->b_addr;
		magic = be16_to_cpu(node->hdr.info.magic);
		if (magic == XFS_ATTR_LEAF_MAGIC ||
		    magic == XFS_ATTR3_LEAF_MAGIC)
			break;
		if (magic != XFS_DA_NODE_MAGIC &&
		    magic != XFS_DA3_NODE_MAGIC) {
			XFS_CORRUPTION_ERROR(__func__, XFS_ERRLEVEL_LOW, mp,
					node, sizeof(*node));
			goto out_corruptbuf;
		}

		xfs_da3_node_hdr_from_disk(mp, &nodehdr, node);

		/* Tree taller than we can handle; bail out! */
		if (nodehdr.level >= XFS_DA_NODE_MAXDEPTH)
			goto out_corruptbuf;

		/* Check the level from the root node. */
		if (cursor->blkno == 0)
			expected_level = nodehdr.level - 1;
		else if (expected_level != nodehdr.level)
			goto out_corruptbuf;
		else
			expected_level--;

		btree = nodehdr.btree;
		for (i = 0; i < nodehdr.count; btree++, i++) {
			if (cursor->hashval <= be32_to_cpu(btree->hashval)) {
				cursor->blkno = be32_to_cpu(btree->before);
				trace_xfs_attr_list_node_descend(context,
						btree);
				break;
			}
		}
		xfs_trans_brelse(tp, bp);

		if (i == nodehdr.count)
			return 0;

		/* We can't point back to the root. */
		if (XFS_IS_CORRUPT(mp, cursor->blkno == 0))
			return -EFSCORRUPTED;
	}

	if (expected_level != 0)
		goto out_corruptbuf;

	*pbp = bp;
	return 0;

out_corruptbuf:
	xfs_buf_mark_corrupt(bp);
	xfs_trans_brelse(tp, bp);
	return -EFSCORRUPTED;
}

STATIC int
xfs_attr_node_list(
	struct xfs_attr_list_context	*context)
{
	struct xfs_attrlist_cursor_kern	*cursor = &context->cursor;
	struct xfs_attr3_icleaf_hdr	leafhdr;
	struct xfs_attr_leafblock	*leaf;
	struct xfs_da_intnode		*node;
	struct xfs_buf			*bp;
	struct xfs_inode		*dp = context->dp;
	struct xfs_mount		*mp = dp->i_mount;
	int				error = 0;

	trace_xfs_attr_node_list(context);

	cursor->initted = 1;

	/*
	 * Do all sorts of validation on the passed-in cursor structure.
	 * If anything is amiss, ignore the cursor and look up the hashval
	 * starting from the btree root.
	 */
	bp = NULL;
	if (cursor->blkno > 0) {
		error = xfs_da3_node_read(context->tp, dp, cursor->blkno, &bp,
				XFS_ATTR_FORK);
		if ((error != 0) && (error != -EFSCORRUPTED))
			return error;
		if (bp) {
			struct xfs_attr_leaf_entry *entries;

			node = bp->b_addr;
			switch (be16_to_cpu(node->hdr.info.magic)) {
			case XFS_DA_NODE_MAGIC:
			case XFS_DA3_NODE_MAGIC:
				trace_xfs_attr_list_wrong_blk(context);
				xfs_trans_brelse(context->tp, bp);
				bp = NULL;
				break;
			case XFS_ATTR_LEAF_MAGIC:
			case XFS_ATTR3_LEAF_MAGIC:
				leaf = bp->b_addr;
				xfs_attr3_leaf_hdr_from_disk(mp->m_attr_geo,
							     &leafhdr, leaf);
				entries = xfs_attr3_leaf_entryp(leaf);
				if (cursor->hashval > be32_to_cpu(
						entries[leafhdr.count - 1].hashval)) {
					trace_xfs_attr_list_wrong_blk(context);
					xfs_trans_brelse(context->tp, bp);
					bp = NULL;
				} else if (cursor->hashval <= be32_to_cpu(
						entries[0].hashval)) {
					trace_xfs_attr_list_wrong_blk(context);
					xfs_trans_brelse(context->tp, bp);
					bp = NULL;
				}
				break;
			default:
				trace_xfs_attr_list_wrong_blk(context);
				xfs_trans_brelse(context->tp, bp);
				bp = NULL;
			}
		}
	}

	/*
	 * We did not find what we expected given the cursor's contents,
	 * so we start from the top and work down based on the hash value.
	 * Note that start of node block is same as start of leaf block.
	 */
	if (bp == NULL) {
		error = xfs_attr_node_list_lookup(context, cursor, &bp);
		if (error || !bp)
			return error;
	}
	ASSERT(bp != NULL);

	/*
	 * Roll upward through the blocks, processing each leaf block in
	 * order.  As long as there is space in the result buffer, keep
	 * adding the information.
	 */
	for (;;) {
		leaf = bp->b_addr;
		error = xfs_attr3_leaf_list_int(bp, context);
		if (error)
			break;
		xfs_attr3_leaf_hdr_from_disk(mp->m_attr_geo, &leafhdr, leaf);
		if (context->seen_enough || leafhdr.forw == 0)
			break;
		cursor->blkno = leafhdr.forw;
		xfs_trans_brelse(context->tp, bp);
		error = xfs_attr3_leaf_read(context->tp, dp, cursor->blkno,
					    &bp);
		if (error)
			return error;
	}
	xfs_trans_brelse(context->tp, bp);
	return error;
}

/*
 * Copy out attribute list entries for attr_list(), for leaf attribute lists.
 */
int
xfs_attr3_leaf_list_int(
	struct xfs_buf			*bp,
	struct xfs_attr_list_context	*context)
{
	struct xfs_attrlist_cursor_kern	*cursor = &context->cursor;
	struct xfs_attr_leafblock	*leaf;
	struct xfs_attr3_icleaf_hdr	ichdr;
	struct xfs_attr_leaf_entry	*entries;
	struct xfs_attr_leaf_entry	*entry;
	int				i;
	struct xfs_mount		*mp = context->dp->i_mount;

	trace_xfs_attr_list_leaf(context);

	leaf = bp->b_addr;
	xfs_attr3_leaf_hdr_from_disk(mp->m_attr_geo, &ichdr, leaf);
	entries = xfs_attr3_leaf_entryp(leaf);

	cursor->initted = 1;

	/*
	 * Re-find our place in the leaf block if this is a new syscall.
	 */
	if (context->resynch) {
		entry = &entries[0];
		for (i = 0; i < ichdr.count; entry++, i++) {
			if (be32_to_cpu(entry->hashval) == cursor->hashval) {
				if (cursor->offset == context->dupcnt) {
					context->dupcnt = 0;
					break;
				}
				context->dupcnt++;
			} else if (be32_to_cpu(entry->hashval) >
					cursor->hashval) {
				context->dupcnt = 0;
				break;
			}
		}
		if (i == ichdr.count) {
			trace_xfs_attr_list_notfound(context);
			return 0;
		}
	} else {
		entry = &entries[0];
		i = 0;
	}
	context->resynch = 0;

	/*
	 * We have found our place, start copying out the new attributes.
	 */
	for (; i < ichdr.count; entry++, i++) {
		char *name;
		int namelen, valuelen;

		if (be32_to_cpu(entry->hashval) != cursor->hashval) {
			cursor->hashval = be32_to_cpu(entry->hashval);
			cursor->offset = 0;
		}

		if ((entry->flags & XFS_ATTR_INCOMPLETE) &&
		    !context->allow_incomplete)
			continue;

		if (entry->flags & XFS_ATTR_LOCAL) {
			xfs_attr_leaf_name_local_t *name_loc;

			name_loc = xfs_attr3_leaf_name_local(leaf, i);
			name = name_loc->nameval;
			namelen = name_loc->namelen;
			valuelen = be16_to_cpu(name_loc->valuelen);
		} else {
			xfs_attr_leaf_name_remote_t *name_rmt;

			name_rmt = xfs_attr3_leaf_name_remote(leaf, i);
			name = name_rmt->name;
			namelen = name_rmt->namelen;
			valuelen = be32_to_cpu(name_rmt->valuelen);
		}

<<<<<<< HEAD
		retval = context->put_listent(context, entry->flags,
					      name, namelen, valuelen);
		if (retval)
			break;
=======
		if (XFS_IS_CORRUPT(context->dp->i_mount,
				   !xfs_attr_namecheck(name, namelen)))
			return -EFSCORRUPTED;
		context->put_listent(context, entry->flags,
					      name, namelen, valuelen);
>>>>>>> 24b8d41d
		if (context->seen_enough)
			break;
		cursor->offset++;
	}
	trace_xfs_attr_list_leaf_end(context);
	return 0;
}

/*
 * Copy out attribute entries for attr_list(), for leaf attribute lists.
 */
STATIC int
xfs_attr_leaf_list(
	struct xfs_attr_list_context	*context)
{
	struct xfs_buf			*bp;
	int				error;

	trace_xfs_attr_leaf_list(context);

	context->cursor.blkno = 0;
	error = xfs_attr3_leaf_read(context->tp, context->dp, 0, &bp);
	if (error)
		return error;

	error = xfs_attr3_leaf_list_int(bp, context);
	xfs_trans_brelse(context->tp, bp);
	return error;
}

int
xfs_attr_list_ilocked(
	struct xfs_attr_list_context	*context)
{
	struct xfs_inode		*dp = context->dp;

	ASSERT(xfs_isilocked(dp, XFS_ILOCK_SHARED | XFS_ILOCK_EXCL));

	/*
	 * Decide on what work routines to call based on the inode size.
	 */
<<<<<<< HEAD
	lock_mode = xfs_ilock_attr_map_shared(dp);
	if (!xfs_inode_hasattr(dp)) {
		error = 0;
	} else if (dp->i_d.di_aformat == XFS_DINODE_FMT_LOCAL) {
		error = xfs_attr_shortform_list(context);
	} else if (xfs_bmap_one_block(dp, XFS_ATTR_FORK)) {
		error = xfs_attr_leaf_list(context);
	} else {
		error = xfs_attr_node_list(context);
	}
	xfs_iunlock(dp, lock_mode);
	return error;
}

#define	ATTR_ENTBASESIZE		/* minimum bytes used by an attr */ \
	(((struct attrlist_ent *) 0)->a_name - (char *) 0)
#define	ATTR_ENTSIZE(namelen)		/* actual bytes used by an attr */ \
	((ATTR_ENTBASESIZE + (namelen) + 1 + sizeof(u_int32_t)-1) \
	 & ~(sizeof(u_int32_t)-1))

/*
 * Format an attribute and copy it out to the user's buffer.
 * Take care to check values and protect against them changing later,
 * we may be reading them directly out of a user buffer.
 */
STATIC int
xfs_attr_put_listent(
	xfs_attr_list_context_t *context,
	int		flags,
	unsigned char	*name,
	int		namelen,
	int		valuelen)
{
	struct attrlist *alist = (struct attrlist *)context->alist;
	attrlist_ent_t *aep;
	int arraytop;

	ASSERT(!(context->flags & ATTR_KERNOVAL));
	ASSERT(context->count >= 0);
	ASSERT(context->count < (ATTR_MAX_VALUELEN/8));
	ASSERT(context->firstu >= sizeof(*alist));
	ASSERT(context->firstu <= context->bufsize);

	/*
	 * Only list entries in the right namespace.
	 */
	if (((context->flags & ATTR_SECURE) == 0) !=
	    ((flags & XFS_ATTR_SECURE) == 0))
		return 0;
	if (((context->flags & ATTR_ROOT) == 0) !=
	    ((flags & XFS_ATTR_ROOT) == 0))
		return 0;

	arraytop = sizeof(*alist) +
			context->count * sizeof(alist->al_offset[0]);
	context->firstu -= ATTR_ENTSIZE(namelen);
	if (context->firstu < arraytop) {
		trace_xfs_attr_list_full(context);
		alist->al_more = 1;
		context->seen_enough = 1;
		return 0;
	}

	aep = (attrlist_ent_t *)&context->alist[context->firstu];
	aep->a_valuelen = valuelen;
	memcpy(aep->a_name, name, namelen);
	aep->a_name[namelen] = 0;
	alist->al_offset[context->count++] = context->firstu;
	alist->al_count = context->count;
	trace_xfs_attr_list_add(context);
	return 0;
=======
	if (!xfs_inode_hasattr(dp))
		return 0;
	if (dp->i_afp->if_format == XFS_DINODE_FMT_LOCAL)
		return xfs_attr_shortform_list(context);
	if (xfs_bmap_one_block(dp, XFS_ATTR_FORK))
		return xfs_attr_leaf_list(context);
	return xfs_attr_node_list(context);
>>>>>>> 24b8d41d
}

int
xfs_attr_list(
	struct xfs_attr_list_context	*context)
{
	struct xfs_inode		*dp = context->dp;
	uint				lock_mode;
	int				error;

	XFS_STATS_INC(dp->i_mount, xs_attr_list);

	if (XFS_FORCED_SHUTDOWN(dp->i_mount))
		return -EIO;

	lock_mode = xfs_ilock_attr_map_shared(dp);
	error = xfs_attr_list_ilocked(context);
	xfs_iunlock(dp, lock_mode);
	return error;
}<|MERGE_RESOLUTION|>--- conflicted
+++ resolved
@@ -49,12 +49,8 @@
  * we can begin returning them to the user.
  */
 static int
-<<<<<<< HEAD
-xfs_attr_shortform_list(xfs_attr_list_context_t *context)
-=======
 xfs_attr_shortform_list(
 	struct xfs_attr_list_context	*context)
->>>>>>> 24b8d41d
 {
 	struct xfs_attrlist_cursor_kern	*cursor = &context->cursor;
 	struct xfs_inode		*dp = context->dp;
@@ -85,15 +81,6 @@
 	    (XFS_ISRESET_CURSOR(cursor) &&
 	     (dp->i_afp->if_bytes + sf->hdr.count * 16) < context->bufsize)) {
 		for (i = 0, sfe = &sf->list[0]; i < sf->hdr.count; i++) {
-<<<<<<< HEAD
-			error = context->put_listent(context,
-					   sfe->flags,
-					   sfe->nameval,
-					   (int)sfe->namelen,
-					   (int)sfe->valuelen);
-			if (error)
-				return error;
-=======
 			if (XFS_IS_CORRUPT(context->dp->i_mount,
 					   !xfs_attr_namecheck(sfe->nameval,
 							       sfe->namelen)))
@@ -103,18 +90,13 @@
 					     sfe->nameval,
 					     (int)sfe->namelen,
 					     (int)sfe->valuelen);
->>>>>>> 24b8d41d
 			/*
 			 * Either search callback finished early or
 			 * didn't fit it all in the buffer after all.
 			 */
 			if (context->seen_enough)
 				break;
-<<<<<<< HEAD
-			sfe = XFS_ATTR_SF_NEXTENTRY(sfe);
-=======
 			sfe = xfs_attr_sf_nextentry(sfe);
->>>>>>> 24b8d41d
 		}
 		trace_xfs_attr_list_sf_all(context);
 		return 0;
@@ -191,22 +173,11 @@
 			cursor->hashval = sbp->hash;
 			cursor->offset = 0;
 		}
-<<<<<<< HEAD
-		error = context->put_listent(context,
-					sbp->flags,
-					sbp->name,
-					sbp->namelen,
-					sbp->valuelen);
-		if (error) {
-			kmem_free(sbuf);
-			return error;
-=======
 		if (XFS_IS_CORRUPT(context->dp->i_mount,
 				   !xfs_attr_namecheck(sbp->name,
 						       sbp->namelen))) {
 			error = -EFSCORRUPTED;
 			goto out;
->>>>>>> 24b8d41d
 		}
 		context->put_listent(context,
 				     sbp->flags,
@@ -493,18 +464,11 @@
 			valuelen = be32_to_cpu(name_rmt->valuelen);
 		}
 
-<<<<<<< HEAD
-		retval = context->put_listent(context, entry->flags,
-					      name, namelen, valuelen);
-		if (retval)
-			break;
-=======
 		if (XFS_IS_CORRUPT(context->dp->i_mount,
 				   !xfs_attr_namecheck(name, namelen)))
 			return -EFSCORRUPTED;
 		context->put_listent(context, entry->flags,
 					      name, namelen, valuelen);
->>>>>>> 24b8d41d
 		if (context->seen_enough)
 			break;
 		cursor->offset++;
@@ -546,79 +510,6 @@
 	/*
 	 * Decide on what work routines to call based on the inode size.
 	 */
-<<<<<<< HEAD
-	lock_mode = xfs_ilock_attr_map_shared(dp);
-	if (!xfs_inode_hasattr(dp)) {
-		error = 0;
-	} else if (dp->i_d.di_aformat == XFS_DINODE_FMT_LOCAL) {
-		error = xfs_attr_shortform_list(context);
-	} else if (xfs_bmap_one_block(dp, XFS_ATTR_FORK)) {
-		error = xfs_attr_leaf_list(context);
-	} else {
-		error = xfs_attr_node_list(context);
-	}
-	xfs_iunlock(dp, lock_mode);
-	return error;
-}
-
-#define	ATTR_ENTBASESIZE		/* minimum bytes used by an attr */ \
-	(((struct attrlist_ent *) 0)->a_name - (char *) 0)
-#define	ATTR_ENTSIZE(namelen)		/* actual bytes used by an attr */ \
-	((ATTR_ENTBASESIZE + (namelen) + 1 + sizeof(u_int32_t)-1) \
-	 & ~(sizeof(u_int32_t)-1))
-
-/*
- * Format an attribute and copy it out to the user's buffer.
- * Take care to check values and protect against them changing later,
- * we may be reading them directly out of a user buffer.
- */
-STATIC int
-xfs_attr_put_listent(
-	xfs_attr_list_context_t *context,
-	int		flags,
-	unsigned char	*name,
-	int		namelen,
-	int		valuelen)
-{
-	struct attrlist *alist = (struct attrlist *)context->alist;
-	attrlist_ent_t *aep;
-	int arraytop;
-
-	ASSERT(!(context->flags & ATTR_KERNOVAL));
-	ASSERT(context->count >= 0);
-	ASSERT(context->count < (ATTR_MAX_VALUELEN/8));
-	ASSERT(context->firstu >= sizeof(*alist));
-	ASSERT(context->firstu <= context->bufsize);
-
-	/*
-	 * Only list entries in the right namespace.
-	 */
-	if (((context->flags & ATTR_SECURE) == 0) !=
-	    ((flags & XFS_ATTR_SECURE) == 0))
-		return 0;
-	if (((context->flags & ATTR_ROOT) == 0) !=
-	    ((flags & XFS_ATTR_ROOT) == 0))
-		return 0;
-
-	arraytop = sizeof(*alist) +
-			context->count * sizeof(alist->al_offset[0]);
-	context->firstu -= ATTR_ENTSIZE(namelen);
-	if (context->firstu < arraytop) {
-		trace_xfs_attr_list_full(context);
-		alist->al_more = 1;
-		context->seen_enough = 1;
-		return 0;
-	}
-
-	aep = (attrlist_ent_t *)&context->alist[context->firstu];
-	aep->a_valuelen = valuelen;
-	memcpy(aep->a_name, name, namelen);
-	aep->a_name[namelen] = 0;
-	alist->al_offset[context->count++] = context->firstu;
-	alist->al_count = context->count;
-	trace_xfs_attr_list_add(context);
-	return 0;
-=======
 	if (!xfs_inode_hasattr(dp))
 		return 0;
 	if (dp->i_afp->if_format == XFS_DINODE_FMT_LOCAL)
@@ -626,7 +517,6 @@
 	if (xfs_bmap_one_block(dp, XFS_ATTR_FORK))
 		return xfs_attr_leaf_list(context);
 	return xfs_attr_node_list(context);
->>>>>>> 24b8d41d
 }
 
 int
