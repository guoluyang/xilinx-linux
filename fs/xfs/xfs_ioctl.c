// SPDX-License-Identifier: GPL-2.0
/*
 * Copyright (c) 2000-2005 Silicon Graphics, Inc.
 * All Rights Reserved.
 */
#include "xfs.h"
#include "xfs_fs.h"
#include "xfs_shared.h"
#include "xfs_format.h"
#include "xfs_log_format.h"
#include "xfs_trans_resv.h"
#include "xfs_mount.h"
#include "xfs_inode.h"
#include "xfs_rtalloc.h"
#include "xfs_iwalk.h"
#include "xfs_itable.h"
#include "xfs_error.h"
#include "xfs_attr.h"
#include "xfs_bmap.h"
#include "xfs_bmap_util.h"
#include "xfs_fsops.h"
#include "xfs_discard.h"
#include "xfs_quota.h"
#include "xfs_export.h"
#include "xfs_trace.h"
#include "xfs_icache.h"
#include "xfs_trans.h"
#include "xfs_acl.h"
#include "xfs_btree.h"
#include <linux/fsmap.h>
#include "xfs_fsmap.h"
#include "scrub/xfs_scrub.h"
#include "xfs_sb.h"
#include "xfs_ag.h"
#include "xfs_health.h"
#include "xfs_reflink.h"
#include "xfs_ioctl.h"
#include "xfs_da_format.h"
#include "xfs_da_btree.h"

#include <linux/mount.h>
#include <linux/namei.h>

/*
 * xfs_find_handle maps from userspace xfs_fsop_handlereq structure to
 * a file or fs handle.
 *
 * XFS_IOC_PATH_TO_FSHANDLE
 *    returns fs handle for a mount point or path within that mount point
 * XFS_IOC_FD_TO_HANDLE
 *    returns full handle for a FD opened in user space
 * XFS_IOC_PATH_TO_HANDLE
 *    returns full handle for a path
 */
int
xfs_find_handle(
	unsigned int		cmd,
	xfs_fsop_handlereq_t	*hreq)
{
	int			hsize;
	xfs_handle_t		handle;
	struct inode		*inode;
	struct fd		f = {NULL};
	struct path		path;
	int			error;
	struct xfs_inode	*ip;

	if (cmd == XFS_IOC_FD_TO_HANDLE) {
		f = fdget(hreq->fd);
		if (!f.file)
			return -EBADF;
		inode = file_inode(f.file);
	} else {
		error = user_path_at(AT_FDCWD, hreq->path, 0, &path);
		if (error)
			return error;
		inode = d_inode(path.dentry);
	}
	ip = XFS_I(inode);

	/*
	 * We can only generate handles for inodes residing on a XFS filesystem,
	 * and only for regular files, directories or symbolic links.
	 */
	error = -EINVAL;
	if (inode->i_sb->s_magic != XFS_SB_MAGIC)
		goto out_put;

	error = -EBADF;
	if (!S_ISREG(inode->i_mode) &&
	    !S_ISDIR(inode->i_mode) &&
	    !S_ISLNK(inode->i_mode))
		goto out_put;


	memcpy(&handle.ha_fsid, ip->i_mount->m_fixedfsid, sizeof(xfs_fsid_t));

	if (cmd == XFS_IOC_PATH_TO_FSHANDLE) {
		/*
		 * This handle only contains an fsid, zero the rest.
		 */
		memset(&handle.ha_fid, 0, sizeof(handle.ha_fid));
		hsize = sizeof(xfs_fsid_t);
	} else {
		handle.ha_fid.fid_len = sizeof(xfs_fid_t) -
					sizeof(handle.ha_fid.fid_len);
		handle.ha_fid.fid_pad = 0;
		handle.ha_fid.fid_gen = inode->i_generation;
		handle.ha_fid.fid_ino = ip->i_ino;
		hsize = sizeof(xfs_handle_t);
	}

	error = -EFAULT;
	if (copy_to_user(hreq->ohandle, &handle, hsize) ||
	    copy_to_user(hreq->ohandlen, &hsize, sizeof(__s32)))
		goto out_put;

	error = 0;

 out_put:
	if (cmd == XFS_IOC_FD_TO_HANDLE)
		fdput(f);
	else
		path_put(&path);
	return error;
}

/*
 * No need to do permission checks on the various pathname components
 * as the handle operations are privileged.
 */
STATIC int
xfs_handle_acceptable(
	void			*context,
	struct dentry		*dentry)
{
	return 1;
}

/*
 * Convert userspace handle data into a dentry.
 */
struct dentry *
xfs_handle_to_dentry(
	struct file		*parfilp,
	void __user		*uhandle,
	u32			hlen)
{
	xfs_handle_t		handle;
	struct xfs_fid64	fid;

	/*
	 * Only allow handle opens under a directory.
	 */
	if (!S_ISDIR(file_inode(parfilp)->i_mode))
		return ERR_PTR(-ENOTDIR);

	if (hlen != sizeof(xfs_handle_t))
		return ERR_PTR(-EINVAL);
	if (copy_from_user(&handle, uhandle, hlen))
		return ERR_PTR(-EFAULT);
	if (handle.ha_fid.fid_len !=
	    sizeof(handle.ha_fid) - sizeof(handle.ha_fid.fid_len))
		return ERR_PTR(-EINVAL);

	memset(&fid, 0, sizeof(struct fid));
	fid.ino = handle.ha_fid.fid_ino;
	fid.gen = handle.ha_fid.fid_gen;

	return exportfs_decode_fh(parfilp->f_path.mnt, (struct fid *)&fid, 3,
			FILEID_INO32_GEN | XFS_FILEID_TYPE_64FLAG,
			xfs_handle_acceptable, NULL);
}

STATIC struct dentry *
xfs_handlereq_to_dentry(
	struct file		*parfilp,
	xfs_fsop_handlereq_t	*hreq)
{
	return xfs_handle_to_dentry(parfilp, hreq->ihandle, hreq->ihandlen);
}

int
xfs_open_by_handle(
	struct file		*parfilp,
	xfs_fsop_handlereq_t	*hreq)
{
	const struct cred	*cred = current_cred();
	int			error;
	int			fd;
	int			permflag;
	struct file		*filp;
	struct inode		*inode;
	struct dentry		*dentry;
	fmode_t			fmode;
	struct path		path;

	if (!capable(CAP_SYS_ADMIN))
		return -EPERM;

	dentry = xfs_handlereq_to_dentry(parfilp, hreq);
	if (IS_ERR(dentry))
		return PTR_ERR(dentry);
	inode = d_inode(dentry);

	/* Restrict xfs_open_by_handle to directories & regular files. */
	if (!(S_ISREG(inode->i_mode) || S_ISDIR(inode->i_mode))) {
		error = -EPERM;
		goto out_dput;
	}

#if BITS_PER_LONG != 32
	hreq->oflags |= O_LARGEFILE;
#endif

	permflag = hreq->oflags;
	fmode = OPEN_FMODE(permflag);
	if ((!(permflag & O_APPEND) || (permflag & O_TRUNC)) &&
	    (fmode & FMODE_WRITE) && IS_APPEND(inode)) {
		error = -EPERM;
		goto out_dput;
	}

	if ((fmode & FMODE_WRITE) && IS_IMMUTABLE(inode)) {
		error = -EPERM;
		goto out_dput;
	}

	/* Can't write directories. */
	if (S_ISDIR(inode->i_mode) && (fmode & FMODE_WRITE)) {
		error = -EISDIR;
		goto out_dput;
	}

	fd = get_unused_fd_flags(0);
	if (fd < 0) {
		error = fd;
		goto out_dput;
	}

	path.mnt = parfilp->f_path.mnt;
	path.dentry = dentry;
	filp = dentry_open(&path, hreq->oflags, cred);
	dput(dentry);
	if (IS_ERR(filp)) {
		put_unused_fd(fd);
		return PTR_ERR(filp);
	}

	if (S_ISREG(inode->i_mode)) {
		filp->f_flags |= O_NOATIME;
		filp->f_mode |= FMODE_NOCMTIME;
	}

	fd_install(fd, filp);
	return fd;

 out_dput:
	dput(dentry);
	return error;
}

int
xfs_readlink_by_handle(
	struct file		*parfilp,
	xfs_fsop_handlereq_t	*hreq)
{
	struct dentry		*dentry;
	__u32			olen;
	int			error;

	if (!capable(CAP_SYS_ADMIN))
		return -EPERM;

	dentry = xfs_handlereq_to_dentry(parfilp, hreq);
	if (IS_ERR(dentry))
		return PTR_ERR(dentry);

	/* Restrict this handle operation to symlinks only. */
	if (!d_inode(dentry)->i_op->readlink) {
		error = -EINVAL;
		goto out_dput;
	}

	if (copy_from_user(&olen, hreq->ohandlen, sizeof(__u32))) {
		error = -EFAULT;
		goto out_dput;
	}

<<<<<<< HEAD
	error = d_inode(dentry)->i_op->readlink(dentry, hreq->ohandle, olen);
=======
	error = vfs_readlink(dentry, hreq->ohandle, olen);
>>>>>>> 24b8d41d

 out_dput:
	dput(dentry);
	return error;
}

/*
 * Format an attribute and copy it out to the user's buffer.
 * Take care to check values and protect against them changing later,
 * we may be reading them directly out of a user buffer.
 */
static void
xfs_ioc_attr_put_listent(
	struct xfs_attr_list_context *context,
	int			flags,
	unsigned char		*name,
	int			namelen,
	int			valuelen)
{
	struct xfs_attrlist	*alist = context->buffer;
	struct xfs_attrlist_ent	*aep;
	int			arraytop;

	ASSERT(!context->seen_enough);
	ASSERT(context->count >= 0);
	ASSERT(context->count < (ATTR_MAX_VALUELEN/8));
	ASSERT(context->firstu >= sizeof(*alist));
	ASSERT(context->firstu <= context->bufsize);

	/*
	 * Only list entries in the right namespace.
	 */
	if (context->attr_filter != (flags & XFS_ATTR_NSP_ONDISK_MASK))
		return;

<<<<<<< HEAD
	error = xfs_trans_alloc(mp, &M_RES(mp)->tr_ichange, 0, 0, 0, &tp);
	if (error)
		return error;

	xfs_ilock(ip, XFS_ILOCK_EXCL);
	xfs_trans_ijoin(tp, ip, XFS_ILOCK_EXCL);
=======
	arraytop = sizeof(*alist) +
			context->count * sizeof(alist->al_offset[0]);
>>>>>>> 24b8d41d

	/* decrement by the actual bytes used by the attr */
	context->firstu -= round_up(offsetof(struct xfs_attrlist_ent, a_name) +
			namelen + 1, sizeof(uint32_t));
	if (context->firstu < arraytop) {
		trace_xfs_attr_list_full(context);
		alist->al_more = 1;
		context->seen_enough = 1;
		return;
	}

	aep = context->buffer + context->firstu;
	aep->a_valuelen = valuelen;
	memcpy(aep->a_name, name, namelen);
	aep->a_name[namelen] = 0;
	alist->al_offset[context->count++] = context->firstu;
	alist->al_count = context->count;
	trace_xfs_attr_list_add(context);
}

static unsigned int
xfs_attr_filter(
	u32			ioc_flags)
{
	if (ioc_flags & XFS_IOC_ATTR_ROOT)
		return XFS_ATTR_ROOT;
	if (ioc_flags & XFS_IOC_ATTR_SECURE)
		return XFS_ATTR_SECURE;
	return 0;
}

static unsigned int
xfs_attr_flags(
	u32			ioc_flags)
{
	if (ioc_flags & XFS_IOC_ATTR_CREATE)
		return XATTR_CREATE;
	if (ioc_flags & XFS_IOC_ATTR_REPLACE)
		return XATTR_REPLACE;
	return 0;
}

int
xfs_ioc_attr_list(
	struct xfs_inode		*dp,
	void __user			*ubuf,
	int				bufsize,
	int				flags,
	struct xfs_attrlist_cursor __user *ucursor)
{
	struct xfs_attr_list_context	context = { };
	struct xfs_attrlist		*alist;
	void				*buffer;
	int				error;

	if (bufsize < sizeof(struct xfs_attrlist) ||
	    bufsize > XFS_XATTR_LIST_MAX)
		return -EINVAL;

	/*
	 * Reject flags, only allow namespaces.
	 */
	if (flags & ~(XFS_IOC_ATTR_ROOT | XFS_IOC_ATTR_SECURE))
		return -EINVAL;
	if (flags == (XFS_IOC_ATTR_ROOT | XFS_IOC_ATTR_SECURE))
		return -EINVAL;

	/*
	 * Validate the cursor.
	 */
	if (copy_from_user(&context.cursor, ucursor, sizeof(context.cursor)))
		return -EFAULT;
	if (context.cursor.pad1 || context.cursor.pad2)
		return -EINVAL;
	if (!context.cursor.initted &&
	    (context.cursor.hashval || context.cursor.blkno ||
	     context.cursor.offset))
		return -EINVAL;

	buffer = kvzalloc(bufsize, GFP_KERNEL);
	if (!buffer)
		return -ENOMEM;

	/*
	 * Initialize the output buffer.
	 */
	context.dp = dp;
	context.resynch = 1;
	context.attr_filter = xfs_attr_filter(flags);
	context.buffer = buffer;
	context.bufsize = round_down(bufsize, sizeof(uint32_t));
	context.firstu = context.bufsize;
	context.put_listent = xfs_ioc_attr_put_listent;

	alist = context.buffer;
	alist->al_count = 0;
	alist->al_more = 0;
	alist->al_offset[0] = context.bufsize;

	error = xfs_attr_list(&context);
	if (error)
		goto out_free;

	if (copy_to_user(ubuf, buffer, bufsize) ||
	    copy_to_user(ucursor, &context.cursor, sizeof(context.cursor)))
		error = -EFAULT;
out_free:
	kmem_free(buffer);
	return error;
}

STATIC int
xfs_attrlist_by_handle(
	struct file		*parfilp,
	struct xfs_fsop_attrlist_handlereq __user *p)
{
<<<<<<< HEAD
	int			error = -ENOMEM;
	attrlist_cursor_kern_t	*cursor;
	struct xfs_fsop_attrlist_handlereq __user	*p = arg;
	xfs_fsop_attrlist_handlereq_t al_hreq;
=======
	struct xfs_fsop_attrlist_handlereq al_hreq;
>>>>>>> 24b8d41d
	struct dentry		*dentry;
	int			error = -ENOMEM;

	if (!capable(CAP_SYS_ADMIN))
		return -EPERM;
	if (copy_from_user(&al_hreq, p, sizeof(al_hreq)))
		return -EFAULT;

	dentry = xfs_handlereq_to_dentry(parfilp, &al_hreq.hreq);
	if (IS_ERR(dentry))
		return PTR_ERR(dentry);

<<<<<<< HEAD
	kbuf = kmem_zalloc_large(al_hreq.buflen, KM_SLEEP);
	if (!kbuf)
		goto out_dput;

	cursor = (attrlist_cursor_kern_t *)&al_hreq.pos;
	error = xfs_attr_list(XFS_I(d_inode(dentry)), kbuf, al_hreq.buflen,
					al_hreq.flags, cursor);
	if (error)
		goto out_kfree;

	if (copy_to_user(&p->pos, cursor, sizeof(attrlist_cursor_kern_t))) {
		error = -EFAULT;
		goto out_kfree;
	}

	if (copy_to_user(al_hreq.buffer, kbuf, al_hreq.buflen))
		error = -EFAULT;

out_kfree:
	kmem_free(kbuf);
out_dput:
=======
	error = xfs_ioc_attr_list(XFS_I(d_inode(dentry)), al_hreq.buffer,
				  al_hreq.buflen, al_hreq.flags, &p->pos);
>>>>>>> 24b8d41d
	dput(dentry);
	return error;
}

static int
xfs_attrmulti_attr_get(
	struct inode		*inode,
	unsigned char		*name,
	unsigned char		__user *ubuf,
	uint32_t		*len,
	uint32_t		flags)
{
	struct xfs_da_args	args = {
		.dp		= XFS_I(inode),
		.attr_filter	= xfs_attr_filter(flags),
		.attr_flags	= xfs_attr_flags(flags),
		.name		= name,
		.namelen	= strlen(name),
		.valuelen	= *len,
	};
	int			error;

	if (*len > XFS_XATTR_SIZE_MAX)
		return -EINVAL;

	error = xfs_attr_get(&args);
	if (error)
		goto out_kfree;

	*len = args.valuelen;
	if (copy_to_user(ubuf, args.value, args.valuelen))
		error = -EFAULT;

out_kfree:
	kmem_free(args.value);
	return error;
}

static int
xfs_attrmulti_attr_set(
	struct inode		*inode,
	unsigned char		*name,
	const unsigned char	__user *ubuf,
	uint32_t		len,
	uint32_t		flags)
{
	struct xfs_da_args	args = {
		.dp		= XFS_I(inode),
		.attr_filter	= xfs_attr_filter(flags),
		.attr_flags	= xfs_attr_flags(flags),
		.name		= name,
		.namelen	= strlen(name),
	};
	int			error;

	if (IS_IMMUTABLE(inode) || IS_APPEND(inode))
		return -EPERM;

	if (ubuf) {
		if (len > XFS_XATTR_SIZE_MAX)
			return -EINVAL;
		args.value = memdup_user(ubuf, len);
		if (IS_ERR(args.value))
			return PTR_ERR(args.value);
		args.valuelen = len;
	}

	error = xfs_attr_set(&args);
	if (!error && (flags & XFS_IOC_ATTR_ROOT))
		xfs_forget_acl(inode, name);
	kfree(args.value);
	return error;
}

int
xfs_ioc_attrmulti_one(
	struct file		*parfilp,
	struct inode		*inode,
	uint32_t		opcode,
	void __user		*uname,
	void __user		*value,
	uint32_t		*len,
	uint32_t		flags)
{
	unsigned char		*name;
	int			error;

	if ((flags & XFS_IOC_ATTR_ROOT) && (flags & XFS_IOC_ATTR_SECURE))
		return -EINVAL;

	name = strndup_user(uname, MAXNAMELEN);
	if (IS_ERR(name))
		return PTR_ERR(name);

	switch (opcode) {
	case ATTR_OP_GET:
		error = xfs_attrmulti_attr_get(inode, name, value, len, flags);
		break;
	case ATTR_OP_REMOVE:
		value = NULL;
		*len = 0;
		/* fall through */
	case ATTR_OP_SET:
		error = mnt_want_write_file(parfilp);
		if (error)
			break;
		error = xfs_attrmulti_attr_set(inode, name, value, *len, flags);
		mnt_drop_write_file(parfilp);
		break;
	default:
		error = -EINVAL;
		break;
	}

	kfree(name);
	return error;
}

STATIC int
xfs_attrmulti_by_handle(
	struct file		*parfilp,
	void			__user *arg)
{
	int			error;
	xfs_attr_multiop_t	*ops;
	xfs_fsop_attrmulti_handlereq_t am_hreq;
	struct dentry		*dentry;
	unsigned int		i, size;

	if (!capable(CAP_SYS_ADMIN))
		return -EPERM;
	if (copy_from_user(&am_hreq, arg, sizeof(xfs_fsop_attrmulti_handlereq_t)))
		return -EFAULT;

	/* overflow check */
	if (am_hreq.opcount >= INT_MAX / sizeof(xfs_attr_multiop_t))
		return -E2BIG;

	dentry = xfs_handlereq_to_dentry(parfilp, &am_hreq.hreq);
	if (IS_ERR(dentry))
		return PTR_ERR(dentry);

	error = -E2BIG;
	size = am_hreq.opcount * sizeof(xfs_attr_multiop_t);
	if (!size || size > 16 * PAGE_SIZE)
		goto out_dput;

	ops = memdup_user(am_hreq.ops, size);
	if (IS_ERR(ops)) {
		error = PTR_ERR(ops);
		goto out_dput;
	}

	error = 0;
	for (i = 0; i < am_hreq.opcount; i++) {
		ops[i].am_error = xfs_ioc_attrmulti_one(parfilp,
				d_inode(dentry), ops[i].am_opcode,
				ops[i].am_attrname, ops[i].am_attrvalue,
				&ops[i].am_length, ops[i].am_flags);
	}

	if (copy_to_user(am_hreq.ops, ops, size))
		error = -EFAULT;

	kfree(ops);
 out_dput:
	dput(dentry);
	return error;
}

int
xfs_ioc_space(
	struct file		*filp,
<<<<<<< HEAD
	unsigned int		cmd,
=======
>>>>>>> 24b8d41d
	xfs_flock64_t		*bf)
{
	struct inode		*inode = file_inode(filp);
	struct xfs_inode	*ip = XFS_I(inode);
	struct iattr		iattr;
	enum xfs_prealloc_flags	flags = XFS_PREALLOC_CLEAR;
	uint			iolock = XFS_IOLOCK_EXCL | XFS_MMAPLOCK_EXCL;
	int			error;

	if (inode->i_flags & (S_IMMUTABLE|S_APPEND))
		return -EPERM;

	if (!(filp->f_mode & FMODE_WRITE))
		return -EBADF;

	if (!S_ISREG(inode->i_mode))
		return -EINVAL;

	if (xfs_is_always_cow_inode(ip))
		return -EOPNOTSUPP;

	if (filp->f_flags & O_DSYNC)
		flags |= XFS_PREALLOC_SYNC;
	if (filp->f_mode & FMODE_NOCMTIME)
		flags |= XFS_PREALLOC_INVISIBLE;

	error = mnt_want_write_file(filp);
	if (error)
		return error;

	xfs_ilock(ip, iolock);
	error = xfs_break_layouts(inode, &iolock, BREAK_UNMAP);
	if (error)
		goto out_unlock;
	inode_dio_wait(inode);

	switch (bf->l_whence) {
	case 0: /*SEEK_SET*/
		break;
	case 1: /*SEEK_CUR*/
		bf->l_start += filp->f_pos;
		break;
	case 2: /*SEEK_END*/
		bf->l_start += XFS_ISIZE(ip);
		break;
	default:
		error = -EINVAL;
		goto out_unlock;
	}

	if (bf->l_start < 0 || bf->l_start > inode->i_sb->s_maxbytes) {
		error = -EINVAL;
		goto out_unlock;
	}

<<<<<<< HEAD
	switch (cmd) {
	case XFS_IOC_ZERO_RANGE:
		flags |= XFS_PREALLOC_SET;
		error = xfs_zero_file_space(ip, bf->l_start, bf->l_len);
		break;
	case XFS_IOC_RESVSP:
	case XFS_IOC_RESVSP64:
		flags |= XFS_PREALLOC_SET;
		error = xfs_alloc_file_space(ip, bf->l_start, bf->l_len,
						XFS_BMAPI_PREALLOC);
		break;
	case XFS_IOC_UNRESVSP:
	case XFS_IOC_UNRESVSP64:
		error = xfs_free_file_space(ip, bf->l_start, bf->l_len);
		break;
	case XFS_IOC_ALLOCSP:
	case XFS_IOC_ALLOCSP64:
	case XFS_IOC_FREESP:
	case XFS_IOC_FREESP64:
		flags |= XFS_PREALLOC_CLEAR;
		if (bf->l_start > XFS_ISIZE(ip)) {
			error = xfs_alloc_file_space(ip, XFS_ISIZE(ip),
					bf->l_start - XFS_ISIZE(ip), 0);
			if (error)
				goto out_unlock;
		}

		iattr.ia_valid = ATTR_SIZE;
		iattr.ia_size = bf->l_start;

		error = xfs_vn_setattr_size(file_dentry(filp), &iattr);
		break;
	default:
		ASSERT(0);
		error = -EINVAL;
=======
	if (bf->l_start > XFS_ISIZE(ip)) {
		error = xfs_alloc_file_space(ip, XFS_ISIZE(ip),
				bf->l_start - XFS_ISIZE(ip), 0);
		if (error)
			goto out_unlock;
>>>>>>> 24b8d41d
	}

	iattr.ia_valid = ATTR_SIZE;
	iattr.ia_size = bf->l_start;
	error = xfs_vn_setattr_size(file_dentry(filp), &iattr);
	if (error)
		goto out_unlock;

	error = xfs_update_prealloc_flags(ip, flags);

out_unlock:
	xfs_iunlock(ip, iolock);
	mnt_drop_write_file(filp);
	return error;
}

/* Return 0 on success or positive error */
int
xfs_fsbulkstat_one_fmt(
	struct xfs_ibulk		*breq,
	const struct xfs_bulkstat	*bstat)
{
	struct xfs_bstat		bs1;

	xfs_bulkstat_to_bstat(breq->mp, &bs1, bstat);
	if (copy_to_user(breq->ubuffer, &bs1, sizeof(bs1)))
		return -EFAULT;
	return xfs_ibulk_advance(breq, sizeof(struct xfs_bstat));
}

int
xfs_fsinumbers_fmt(
	struct xfs_ibulk		*breq,
	const struct xfs_inumbers	*igrp)
{
	struct xfs_inogrp		ig1;

	xfs_inumbers_to_inogrp(&ig1, igrp);
	if (copy_to_user(breq->ubuffer, &ig1, sizeof(struct xfs_inogrp)))
		return -EFAULT;
	return xfs_ibulk_advance(breq, sizeof(struct xfs_inogrp));
}

STATIC int
xfs_ioc_fsbulkstat(
	xfs_mount_t		*mp,
	unsigned int		cmd,
	void			__user *arg)
{
	struct xfs_fsop_bulkreq	bulkreq;
	struct xfs_ibulk	breq = {
		.mp		= mp,
		.ocount		= 0,
	};
	xfs_ino_t		lastino;
	int			error;

	/* done = 1 if there are more stats to get and if bulkstat */
	/* should be called again (unused here, but used in dmapi) */

	if (!capable(CAP_SYS_ADMIN))
		return -EPERM;

	if (XFS_FORCED_SHUTDOWN(mp))
		return -EIO;

	if (copy_from_user(&bulkreq, arg, sizeof(struct xfs_fsop_bulkreq)))
		return -EFAULT;

	if (copy_from_user(&lastino, bulkreq.lastip, sizeof(__s64)))
		return -EFAULT;

	if (bulkreq.icount <= 0)
		return -EINVAL;

	if (bulkreq.ubuffer == NULL)
		return -EINVAL;

	breq.ubuffer = bulkreq.ubuffer;
	breq.icount = bulkreq.icount;

	/*
	 * FSBULKSTAT_SINGLE expects that *lastip contains the inode number
	 * that we want to stat.  However, FSINUMBERS and FSBULKSTAT expect
	 * that *lastip contains either zero or the number of the last inode to
	 * be examined by the previous call and return results starting with
	 * the next inode after that.  The new bulk request back end functions
	 * take the inode to start with, so we have to compute the startino
	 * parameter from lastino to maintain correct function.  lastino == 0
	 * is a special case because it has traditionally meant "first inode
	 * in filesystem".
	 */
	if (cmd == XFS_IOC_FSINUMBERS) {
		breq.startino = lastino ? lastino + 1 : 0;
		error = xfs_inumbers(&breq, xfs_fsinumbers_fmt);
		lastino = breq.startino - 1;
	} else if (cmd == XFS_IOC_FSBULKSTAT_SINGLE) {
		breq.startino = lastino;
		breq.icount = 1;
		error = xfs_bulkstat_one(&breq, xfs_fsbulkstat_one_fmt);
	} else {	/* XFS_IOC_FSBULKSTAT */
		breq.startino = lastino ? lastino + 1 : 0;
		error = xfs_bulkstat(&breq, xfs_fsbulkstat_one_fmt);
		lastino = breq.startino - 1;
	}

	if (error)
		return error;

	if (bulkreq.lastip != NULL &&
	    copy_to_user(bulkreq.lastip, &lastino, sizeof(xfs_ino_t)))
		return -EFAULT;

	if (bulkreq.ocount != NULL &&
	    copy_to_user(bulkreq.ocount, &breq.ocount, sizeof(__s32)))
		return -EFAULT;

	return 0;
}

/* Return 0 on success or positive error */
static int
xfs_bulkstat_fmt(
	struct xfs_ibulk		*breq,
	const struct xfs_bulkstat	*bstat)
{
	if (copy_to_user(breq->ubuffer, bstat, sizeof(struct xfs_bulkstat)))
		return -EFAULT;
	return xfs_ibulk_advance(breq, sizeof(struct xfs_bulkstat));
}

/*
 * Check the incoming bulk request @hdr from userspace and initialize the
 * internal @breq bulk request appropriately.  Returns 0 if the bulk request
 * should proceed; -ECANCELED if there's nothing to do; or the usual
 * negative error code.
 */
static int
xfs_bulk_ireq_setup(
	struct xfs_mount	*mp,
	struct xfs_bulk_ireq	*hdr,
	struct xfs_ibulk	*breq,
	void __user		*ubuffer)
{
	if (hdr->icount == 0 ||
	    (hdr->flags & ~XFS_BULK_IREQ_FLAGS_ALL) ||
	    memchr_inv(hdr->reserved, 0, sizeof(hdr->reserved)))
		return -EINVAL;

	breq->startino = hdr->ino;
	breq->ubuffer = ubuffer;
	breq->icount = hdr->icount;
	breq->ocount = 0;
	breq->flags = 0;

	/*
	 * The @ino parameter is a special value, so we must look it up here.
	 * We're not allowed to have IREQ_AGNO, and we only return one inode
	 * worth of data.
	 */
	if (hdr->flags & XFS_BULK_IREQ_SPECIAL) {
		if (hdr->flags & XFS_BULK_IREQ_AGNO)
			return -EINVAL;

		switch (hdr->ino) {
		case XFS_BULK_IREQ_SPECIAL_ROOT:
			hdr->ino = mp->m_sb.sb_rootino;
			break;
		default:
			return -EINVAL;
		}
		breq->icount = 1;
	}

	/*
	 * The IREQ_AGNO flag means that we only want results from a given AG.
	 * If @hdr->ino is zero, we start iterating in that AG.  If @hdr->ino is
	 * beyond the specified AG then we return no results.
	 */
	if (hdr->flags & XFS_BULK_IREQ_AGNO) {
		if (hdr->agno >= mp->m_sb.sb_agcount)
			return -EINVAL;

		if (breq->startino == 0)
			breq->startino = XFS_AGINO_TO_INO(mp, hdr->agno, 0);
		else if (XFS_INO_TO_AGNO(mp, breq->startino) < hdr->agno)
			return -EINVAL;

		breq->flags |= XFS_IBULK_SAME_AG;

		/* Asking for an inode past the end of the AG?  We're done! */
		if (XFS_INO_TO_AGNO(mp, breq->startino) > hdr->agno)
			return -ECANCELED;
	} else if (hdr->agno)
		return -EINVAL;

	/* Asking for an inode past the end of the FS?  We're done! */
	if (XFS_INO_TO_AGNO(mp, breq->startino) >= mp->m_sb.sb_agcount)
		return -ECANCELED;

	return 0;
}

/*
 * Update the userspace bulk request @hdr to reflect the end state of the
 * internal bulk request @breq.
 */
static void
xfs_bulk_ireq_teardown(
	struct xfs_bulk_ireq	*hdr,
	struct xfs_ibulk	*breq)
{
	hdr->ino = breq->startino;
	hdr->ocount = breq->ocount;
}

/* Handle the v5 bulkstat ioctl. */
STATIC int
xfs_ioc_bulkstat(
	struct xfs_mount		*mp,
	unsigned int			cmd,
	struct xfs_bulkstat_req __user	*arg)
{
	struct xfs_bulk_ireq		hdr;
	struct xfs_ibulk		breq = {
		.mp			= mp,
	};
	int				error;

	if (!capable(CAP_SYS_ADMIN))
		return -EPERM;

	if (XFS_FORCED_SHUTDOWN(mp))
		return -EIO;

	if (copy_from_user(&hdr, &arg->hdr, sizeof(hdr)))
		return -EFAULT;

	error = xfs_bulk_ireq_setup(mp, &hdr, &breq, arg->bulkstat);
	if (error == -ECANCELED)
		goto out_teardown;
	if (error < 0)
		return error;

	error = xfs_bulkstat(&breq, xfs_bulkstat_fmt);
	if (error)
		return error;

out_teardown:
	xfs_bulk_ireq_teardown(&hdr, &breq);
	if (copy_to_user(&arg->hdr, &hdr, sizeof(hdr)))
		return -EFAULT;

	return 0;
}

STATIC int
xfs_inumbers_fmt(
	struct xfs_ibulk		*breq,
	const struct xfs_inumbers	*igrp)
{
	if (copy_to_user(breq->ubuffer, igrp, sizeof(struct xfs_inumbers)))
		return -EFAULT;
	return xfs_ibulk_advance(breq, sizeof(struct xfs_inumbers));
}

/* Handle the v5 inumbers ioctl. */
STATIC int
xfs_ioc_inumbers(
	struct xfs_mount		*mp,
	unsigned int			cmd,
	struct xfs_inumbers_req __user	*arg)
{
	struct xfs_bulk_ireq		hdr;
	struct xfs_ibulk		breq = {
		.mp			= mp,
	};
	int				error;

	if (!capable(CAP_SYS_ADMIN))
		return -EPERM;

	if (XFS_FORCED_SHUTDOWN(mp))
		return -EIO;

	if (copy_from_user(&hdr, &arg->hdr, sizeof(hdr)))
		return -EFAULT;

	error = xfs_bulk_ireq_setup(mp, &hdr, &breq, arg->inumbers);
	if (error == -ECANCELED)
		goto out_teardown;
	if (error < 0)
		return error;

	error = xfs_inumbers(&breq, xfs_inumbers_fmt);
	if (error)
		return error;

out_teardown:
	xfs_bulk_ireq_teardown(&hdr, &breq);
	if (copy_to_user(&arg->hdr, &hdr, sizeof(hdr)))
		return -EFAULT;

	return 0;
}

STATIC int
xfs_ioc_fsgeometry(
	struct xfs_mount	*mp,
	void			__user *arg,
	int			struct_version)
{
	struct xfs_fsop_geom	fsgeo;
	size_t			len;

	xfs_fs_geometry(&mp->m_sb, &fsgeo, struct_version);

	if (struct_version <= 3)
		len = sizeof(struct xfs_fsop_geom_v1);
	else if (struct_version == 4)
		len = sizeof(struct xfs_fsop_geom_v4);
	else {
		xfs_fsop_geom_health(mp, &fsgeo);
		len = sizeof(fsgeo);
	}

	if (copy_to_user(arg, &fsgeo, len))
		return -EFAULT;
	return 0;
}

STATIC int
xfs_ioc_ag_geometry(
	struct xfs_mount	*mp,
	void			__user *arg)
{
	struct xfs_ag_geometry	ageo;
	int			error;

	if (copy_from_user(&ageo, arg, sizeof(ageo)))
		return -EFAULT;
	if (ageo.ag_flags)
		return -EINVAL;
	if (memchr_inv(&ageo.ag_reserved, 0, sizeof(ageo.ag_reserved)))
		return -EINVAL;

	error = xfs_ag_get_geometry(mp, ageo.ag_number, &ageo);
	if (error)
		return error;

	if (copy_to_user(arg, &ageo, sizeof(ageo)))
		return -EFAULT;
	return 0;
}

/*
 * Linux extended inode flags interface.
 */

STATIC unsigned int
xfs_merge_ioc_xflags(
	unsigned int	flags,
	unsigned int	start)
{
	unsigned int	xflags = start;

	if (flags & FS_IMMUTABLE_FL)
		xflags |= FS_XFLAG_IMMUTABLE;
	else
		xflags &= ~FS_XFLAG_IMMUTABLE;
	if (flags & FS_APPEND_FL)
		xflags |= FS_XFLAG_APPEND;
	else
		xflags &= ~FS_XFLAG_APPEND;
	if (flags & FS_SYNC_FL)
		xflags |= FS_XFLAG_SYNC;
	else
		xflags &= ~FS_XFLAG_SYNC;
	if (flags & FS_NOATIME_FL)
		xflags |= FS_XFLAG_NOATIME;
	else
		xflags &= ~FS_XFLAG_NOATIME;
	if (flags & FS_NODUMP_FL)
		xflags |= FS_XFLAG_NODUMP;
	else
		xflags &= ~FS_XFLAG_NODUMP;
	if (flags & FS_DAX_FL)
		xflags |= FS_XFLAG_DAX;
	else
		xflags &= ~FS_XFLAG_DAX;

	return xflags;
}

STATIC unsigned int
xfs_di2lxflags(
	uint16_t	di_flags,
	uint64_t	di_flags2)
{
	unsigned int	flags = 0;

	if (di_flags & XFS_DIFLAG_IMMUTABLE)
		flags |= FS_IMMUTABLE_FL;
	if (di_flags & XFS_DIFLAG_APPEND)
		flags |= FS_APPEND_FL;
	if (di_flags & XFS_DIFLAG_SYNC)
		flags |= FS_SYNC_FL;
	if (di_flags & XFS_DIFLAG_NOATIME)
		flags |= FS_NOATIME_FL;
	if (di_flags & XFS_DIFLAG_NODUMP)
		flags |= FS_NODUMP_FL;
	if (di_flags2 & XFS_DIFLAG2_DAX) {
		flags |= FS_DAX_FL;
	}
	return flags;
}

static void
xfs_fill_fsxattr(
	struct xfs_inode	*ip,
	bool			attr,
	struct fsxattr		*fa)
{
	struct xfs_ifork	*ifp = attr ? ip->i_afp : &ip->i_df;

	simple_fill_fsxattr(fa, xfs_ip2xflags(ip));
	fa->fsx_extsize = ip->i_d.di_extsize << ip->i_mount->m_sb.sb_blocklog;
	fa->fsx_cowextsize = ip->i_d.di_cowextsize <<
			ip->i_mount->m_sb.sb_blocklog;
	fa->fsx_projid = ip->i_d.di_projid;
	if (ifp && (ifp->if_flags & XFS_IFEXTENTS))
		fa->fsx_nextents = xfs_iext_count(ifp);
	else
		fa->fsx_nextents = xfs_ifork_nextents(ifp);
}

STATIC int
xfs_ioc_fsgetxattr(
	xfs_inode_t		*ip,
	int			attr,
	void			__user *arg)
{
	struct fsxattr		fa;

	xfs_ilock(ip, XFS_ILOCK_SHARED);
<<<<<<< HEAD
	fa.fsx_xflags = xfs_ip2xflags(ip);
	fa.fsx_extsize = ip->i_d.di_extsize << ip->i_mount->m_sb.sb_blocklog;
	fa.fsx_cowextsize = ip->i_d.di_cowextsize <<
			ip->i_mount->m_sb.sb_blocklog;
	fa.fsx_projid = xfs_get_projid(ip);

	if (attr) {
		if (ip->i_afp) {
			if (ip->i_afp->if_flags & XFS_IFEXTENTS)
				fa.fsx_nextents = ip->i_afp->if_bytes /
							sizeof(xfs_bmbt_rec_t);
			else
				fa.fsx_nextents = ip->i_d.di_anextents;
		} else
			fa.fsx_nextents = 0;
	} else {
		if (ip->i_df.if_flags & XFS_IFEXTENTS)
			fa.fsx_nextents = ip->i_df.if_bytes /
						sizeof(xfs_bmbt_rec_t);
		else
			fa.fsx_nextents = ip->i_d.di_nextents;
	}
=======
	xfs_fill_fsxattr(ip, attr, &fa);
>>>>>>> 24b8d41d
	xfs_iunlock(ip, XFS_ILOCK_SHARED);

	if (copy_to_user(arg, &fa, sizeof(fa)))
		return -EFAULT;
	return 0;
}

STATIC uint16_t
xfs_flags2diflags(
	struct xfs_inode	*ip,
	unsigned int		xflags)
{
	/* can't set PREALLOC this way, just preserve it */
	uint16_t		di_flags =
		(ip->i_d.di_flags & XFS_DIFLAG_PREALLOC);

	if (xflags & FS_XFLAG_IMMUTABLE)
		di_flags |= XFS_DIFLAG_IMMUTABLE;
	if (xflags & FS_XFLAG_APPEND)
		di_flags |= XFS_DIFLAG_APPEND;
	if (xflags & FS_XFLAG_SYNC)
		di_flags |= XFS_DIFLAG_SYNC;
	if (xflags & FS_XFLAG_NOATIME)
		di_flags |= XFS_DIFLAG_NOATIME;
	if (xflags & FS_XFLAG_NODUMP)
		di_flags |= XFS_DIFLAG_NODUMP;
	if (xflags & FS_XFLAG_NODEFRAG)
		di_flags |= XFS_DIFLAG_NODEFRAG;
	if (xflags & FS_XFLAG_FILESTREAM)
		di_flags |= XFS_DIFLAG_FILESTREAM;
	if (S_ISDIR(VFS_I(ip)->i_mode)) {
		if (xflags & FS_XFLAG_RTINHERIT)
			di_flags |= XFS_DIFLAG_RTINHERIT;
		if (xflags & FS_XFLAG_NOSYMLINKS)
			di_flags |= XFS_DIFLAG_NOSYMLINKS;
		if (xflags & FS_XFLAG_EXTSZINHERIT)
			di_flags |= XFS_DIFLAG_EXTSZINHERIT;
		if (xflags & FS_XFLAG_PROJINHERIT)
			di_flags |= XFS_DIFLAG_PROJINHERIT;
	} else if (S_ISREG(VFS_I(ip)->i_mode)) {
		if (xflags & FS_XFLAG_REALTIME)
			di_flags |= XFS_DIFLAG_REALTIME;
		if (xflags & FS_XFLAG_EXTSIZE)
			di_flags |= XFS_DIFLAG_EXTSIZE;
	}
<<<<<<< HEAD
	ip->i_d.di_flags = di_flags;

	/* diflags2 only valid for v3 inodes. */
	if (ip->i_d.di_version < 3)
		return;

	di_flags2 = (ip->i_d.di_flags2 & XFS_DIFLAG2_REFLINK);
	if (xflags & FS_XFLAG_DAX)
		di_flags2 |= XFS_DIFLAG2_DAX;
	if (xflags & FS_XFLAG_COWEXTSIZE)
		di_flags2 |= XFS_DIFLAG2_COWEXTSIZE;

	ip->i_d.di_flags2 = di_flags2;
=======

	return di_flags;
>>>>>>> 24b8d41d
}

STATIC uint64_t
xfs_flags2diflags2(
	struct xfs_inode	*ip,
	unsigned int		xflags)
{
	uint64_t		di_flags2 =
		(ip->i_d.di_flags2 & (XFS_DIFLAG2_REFLINK |
				      XFS_DIFLAG2_BIGTIME));

	if (xflags & FS_XFLAG_DAX)
		di_flags2 |= XFS_DIFLAG2_DAX;
	if (xflags & FS_XFLAG_COWEXTSIZE)
		di_flags2 |= XFS_DIFLAG2_COWEXTSIZE;

	return di_flags2;
}

static int
xfs_ioctl_setattr_xflags(
	struct xfs_trans	*tp,
	struct xfs_inode	*ip,
	struct fsxattr		*fa)
{
	struct xfs_mount	*mp = ip->i_mount;
	uint64_t		di_flags2;

	/* Can't change realtime flag if any extents are allocated. */
	if ((ip->i_df.if_nextents || ip->i_delayed_blks) &&
	    XFS_IS_REALTIME_INODE(ip) != (fa->fsx_xflags & FS_XFLAG_REALTIME))
		return -EINVAL;

	/* If realtime flag is set then must have realtime device */
	if (fa->fsx_xflags & FS_XFLAG_REALTIME) {
		if (mp->m_sb.sb_rblocks == 0 || mp->m_sb.sb_rextsize == 0 ||
		    (ip->i_d.di_extsize % mp->m_sb.sb_rextsize))
			return -EINVAL;
	}

	/* Clear reflink if we are actually able to set the rt flag. */
	if ((fa->fsx_xflags & FS_XFLAG_REALTIME) && xfs_is_reflink_inode(ip))
		ip->i_d.di_flags2 &= ~XFS_DIFLAG2_REFLINK;

	/* Don't allow us to set DAX mode for a reflinked file for now. */
	if ((fa->fsx_xflags & FS_XFLAG_DAX) && xfs_is_reflink_inode(ip))
		return -EINVAL;

<<<<<<< HEAD
	/*
	 * Can't modify an immutable/append-only file unless
	 * we have appropriate permission.
	 */
	if (((ip->i_d.di_flags & (XFS_DIFLAG_IMMUTABLE | XFS_DIFLAG_APPEND)) ||
	     (fa->fsx_xflags & (FS_XFLAG_IMMUTABLE | FS_XFLAG_APPEND))) &&
	    !capable(CAP_LINUX_IMMUTABLE))
		return -EPERM;
=======
	/* diflags2 only valid for v3 inodes. */
	di_flags2 = xfs_flags2diflags2(ip, fa->fsx_xflags);
	if (di_flags2 && !xfs_sb_version_has_v3inode(&mp->m_sb))
		return -EINVAL;
>>>>>>> 24b8d41d

	ip->i_d.di_flags = xfs_flags2diflags(ip, fa->fsx_xflags);
	ip->i_d.di_flags2 = di_flags2;

	xfs_diflags_to_iflags(ip, false);
	xfs_trans_ichgtime(tp, ip, XFS_ICHGTIME_CHG);
	xfs_trans_log_inode(tp, ip, XFS_ILOG_CORE);
	XFS_STATS_INC(mp, xs_ig_attrchg);
	return 0;
}

static void
xfs_ioctl_setattr_prepare_dax(
	struct xfs_inode	*ip,
	struct fsxattr		*fa)
{
	struct xfs_mount	*mp = ip->i_mount;
	struct inode            *inode = VFS_I(ip);

	if (S_ISDIR(inode->i_mode))
		return;

	if ((mp->m_flags & XFS_MOUNT_DAX_ALWAYS) ||
	    (mp->m_flags & XFS_MOUNT_DAX_NEVER))
		return;

	if (((fa->fsx_xflags & FS_XFLAG_DAX) &&
	    !(ip->i_d.di_flags2 & XFS_DIFLAG2_DAX)) ||
	    (!(fa->fsx_xflags & FS_XFLAG_DAX) &&
	     (ip->i_d.di_flags2 & XFS_DIFLAG2_DAX)))
		d_mark_dontcache(inode);
}

/*
 * Set up the transaction structure for the setattr operation, checking that we
 * have permission to do so. On success, return a clean transaction and the
 * inode locked exclusively ready for further operation specific checks. On
 * failure, return an error without modifying or locking the inode.
 */
static struct xfs_trans *
xfs_ioctl_setattr_get_trans(
	struct xfs_inode	*ip)
{
	struct xfs_mount	*mp = ip->i_mount;
	struct xfs_trans	*tp;
	int			error = -EROFS;

	if (mp->m_flags & XFS_MOUNT_RDONLY)
		goto out_unlock;
	error = -EIO;
	if (XFS_FORCED_SHUTDOWN(mp))
		goto out_unlock;

	error = xfs_trans_alloc(mp, &M_RES(mp)->tr_ichange, 0, 0, 0, &tp);
	if (error)
<<<<<<< HEAD
		return ERR_PTR(error);
=======
		goto out_unlock;
>>>>>>> 24b8d41d

	xfs_ilock(ip, XFS_ILOCK_EXCL);
	xfs_trans_ijoin(tp, ip, XFS_ILOCK_EXCL);

	/*
	 * CAP_FOWNER overrides the following restrictions:
	 *
	 * The user ID of the calling process must be equal to the file owner
	 * ID, except in cases where the CAP_FSETID capability is applicable.
	 */
	if (!inode_owner_or_capable(VFS_I(ip))) {
		error = -EPERM;
		goto out_cancel;
	}

	if (mp->m_flags & XFS_MOUNT_WSYNC)
		xfs_trans_set_sync(tp);

	return tp;

out_cancel:
	xfs_trans_cancel(tp);
out_unlock:
	return ERR_PTR(error);
}

/*
 * extent size hint validation is somewhat cumbersome. Rules are:
 *
 * 1. extent size hint is only valid for directories and regular files
 * 2. FS_XFLAG_EXTSIZE is only valid for regular files
 * 3. FS_XFLAG_EXTSZINHERIT is only valid for directories.
 * 4. can only be changed on regular files if no extents are allocated
 * 5. can be changed on directories at any time
 * 6. extsize hint of 0 turns off hints, clears inode flags.
 * 7. Extent size must be a multiple of the appropriate block size.
 * 8. for non-realtime files, the extent size hint must be limited
 *    to half the AG size to avoid alignment extending the extent beyond the
 *    limits of the AG.
 *
 * Please keep this function in sync with xfs_scrub_inode_extsize.
 */
static int
xfs_ioctl_setattr_check_extsize(
	struct xfs_inode	*ip,
	struct fsxattr		*fa)
{
	struct xfs_mount	*mp = ip->i_mount;
	xfs_extlen_t		size;
	xfs_fsblock_t		extsize_fsb;

	if (S_ISREG(VFS_I(ip)->i_mode) && ip->i_df.if_nextents &&
	    ((ip->i_d.di_extsize << mp->m_sb.sb_blocklog) != fa->fsx_extsize))
		return -EINVAL;

	if (fa->fsx_extsize == 0)
		return 0;

	extsize_fsb = XFS_B_TO_FSB(mp, fa->fsx_extsize);
	if (extsize_fsb > MAXEXTLEN)
		return -EINVAL;

	if (XFS_IS_REALTIME_INODE(ip) ||
	    (fa->fsx_xflags & FS_XFLAG_REALTIME)) {
		size = mp->m_sb.sb_rextsize << mp->m_sb.sb_blocklog;
	} else {
		size = mp->m_sb.sb_blocksize;
		if (extsize_fsb > mp->m_sb.sb_agblocks / 2)
			return -EINVAL;
	}

	if (fa->fsx_extsize % size)
		return -EINVAL;

	return 0;
}

/*
 * CoW extent size hint validation rules are:
 *
 * 1. CoW extent size hint can only be set if reflink is enabled on the fs.
 *    The inode does not have to have any shared blocks, but it must be a v3.
 * 2. FS_XFLAG_COWEXTSIZE is only valid for directories and regular files;
 *    for a directory, the hint is propagated to new files.
 * 3. Can be changed on files & directories at any time.
 * 4. CoW extsize hint of 0 turns off hints, clears inode flags.
 * 5. Extent size must be a multiple of the appropriate block size.
 * 6. The extent size hint must be limited to half the AG size to avoid
 *    alignment extending the extent beyond the limits of the AG.
<<<<<<< HEAD
 */
static int
xfs_ioctl_setattr_check_cowextsize(
	struct xfs_inode	*ip,
	struct fsxattr		*fa)
{
	struct xfs_mount	*mp = ip->i_mount;

	if (!(fa->fsx_xflags & FS_XFLAG_COWEXTSIZE))
		return 0;

	if (!xfs_sb_version_hasreflink(&ip->i_mount->m_sb) ||
	    ip->i_d.di_version != 3)
		return -EINVAL;

	if (!S_ISREG(VFS_I(ip)->i_mode) && !S_ISDIR(VFS_I(ip)->i_mode))
		return -EINVAL;

	if (fa->fsx_cowextsize != 0) {
		xfs_extlen_t    size;
		xfs_fsblock_t   cowextsize_fsb;

		cowextsize_fsb = XFS_B_TO_FSB(mp, fa->fsx_cowextsize);
		if (cowextsize_fsb > MAXEXTLEN)
			return -EINVAL;

		size = mp->m_sb.sb_blocksize;
		if (cowextsize_fsb > mp->m_sb.sb_agblocks / 2)
			return -EINVAL;

		if (fa->fsx_cowextsize % size)
			return -EINVAL;
	} else
		fa->fsx_xflags &= ~FS_XFLAG_COWEXTSIZE;

	return 0;
}

=======
 *
 * Please keep this function in sync with xfs_scrub_inode_cowextsize.
 */
>>>>>>> 24b8d41d
static int
xfs_ioctl_setattr_check_cowextsize(
	struct xfs_inode	*ip,
	struct fsxattr		*fa)
{
	struct xfs_mount	*mp = ip->i_mount;
	xfs_extlen_t		size;
	xfs_fsblock_t		cowextsize_fsb;

	if (!(fa->fsx_xflags & FS_XFLAG_COWEXTSIZE))
		return 0;

	if (!xfs_sb_version_hasreflink(&ip->i_mount->m_sb))
		return -EINVAL;

	if (fa->fsx_cowextsize == 0)
		return 0;

	cowextsize_fsb = XFS_B_TO_FSB(mp, fa->fsx_cowextsize);
	if (cowextsize_fsb > MAXEXTLEN)
		return -EINVAL;

	size = mp->m_sb.sb_blocksize;
	if (cowextsize_fsb > mp->m_sb.sb_agblocks / 2)
		return -EINVAL;

	if (fa->fsx_cowextsize % size)
		return -EINVAL;

	return 0;
}

static int
xfs_ioctl_setattr_check_projid(
	struct xfs_inode	*ip,
	struct fsxattr		*fa)
{
	/* Disallow 32bit project ids if projid32bit feature is not enabled. */
	if (fa->fsx_projid > (uint16_t)-1 &&
	    !xfs_sb_version_hasprojid32bit(&ip->i_mount->m_sb))
		return -EINVAL;
	return 0;
}

STATIC int
xfs_ioctl_setattr(
	xfs_inode_t		*ip,
	struct fsxattr		*fa)
{
	struct fsxattr		old_fa;
	struct xfs_mount	*mp = ip->i_mount;
	struct xfs_trans	*tp;
	struct xfs_dquot	*pdqp = NULL;
	struct xfs_dquot	*olddquot = NULL;
	int			code;

	trace_xfs_ioctl_setattr(ip);

	code = xfs_ioctl_setattr_check_projid(ip, fa);
	if (code)
		return code;

	/*
	 * If disk quotas is on, we make sure that the dquots do exist on disk,
	 * before we start any other transactions. Trying to do this later
	 * is messy. We don't care to take a readlock to look at the ids
	 * in inode here, because we can't hold it across the trans_reserve.
	 * If the IDs do change before we take the ilock, we're covered
	 * because the i_*dquot fields will get updated anyway.
	 */
	if (XFS_IS_QUOTA_ON(mp)) {
		code = xfs_qm_vop_dqalloc(ip, VFS_I(ip)->i_uid,
				VFS_I(ip)->i_gid, fa->fsx_projid,
				XFS_QMOPT_PQUOTA, NULL, NULL, &pdqp);
		if (code)
			return code;
	}

	xfs_ioctl_setattr_prepare_dax(ip, fa);

	tp = xfs_ioctl_setattr_get_trans(ip);
	if (IS_ERR(tp)) {
		code = PTR_ERR(tp);
		goto error_free_dquots;
	}

	if (XFS_IS_QUOTA_RUNNING(mp) && XFS_IS_PQUOTA_ON(mp) &&
	    ip->i_d.di_projid != fa->fsx_projid) {
		code = xfs_qm_vop_chown_reserve(tp, ip, NULL, NULL, pdqp,
				capable(CAP_FOWNER) ?  XFS_QMOPT_FORCE_RES : 0);
		if (code)	/* out of quota */
			goto error_trans_cancel;
	}

	xfs_fill_fsxattr(ip, false, &old_fa);
	code = vfs_ioc_fssetxattr_check(VFS_I(ip), &old_fa, fa);
	if (code)
		goto error_trans_cancel;

	code = xfs_ioctl_setattr_check_extsize(ip, fa);
	if (code)
		goto error_trans_cancel;

	code = xfs_ioctl_setattr_check_cowextsize(ip, fa);
	if (code)
		goto error_trans_cancel;

	code = xfs_ioctl_setattr_xflags(tp, ip, fa);
	if (code)
		goto error_trans_cancel;

	/*
	 * Change file ownership.  Must be the owner or privileged.  CAP_FSETID
	 * overrides the following restrictions:
	 *
	 * The set-user-ID and set-group-ID bits of a file will be cleared upon
	 * successful return from chown()
	 */

	if ((VFS_I(ip)->i_mode & (S_ISUID|S_ISGID)) &&
	    !capable_wrt_inode_uidgid(VFS_I(ip), CAP_FSETID))
		VFS_I(ip)->i_mode &= ~(S_ISUID|S_ISGID);

	/* Change the ownerships and register project quota modifications */
	if (ip->i_d.di_projid != fa->fsx_projid) {
		if (XFS_IS_QUOTA_RUNNING(mp) && XFS_IS_PQUOTA_ON(mp)) {
			olddquot = xfs_qm_vop_chown(tp, ip,
						&ip->i_pdquot, pdqp);
		}
		ip->i_d.di_projid = fa->fsx_projid;
	}

	/*
	 * Only set the extent size hint if we've already determined that the
	 * extent size hint should be set on the inode. If no extent size flags
	 * are set on the inode then unconditionally clear the extent size hint.
	 */
	if (ip->i_d.di_flags & (XFS_DIFLAG_EXTSIZE | XFS_DIFLAG_EXTSZINHERIT))
		ip->i_d.di_extsize = fa->fsx_extsize >> mp->m_sb.sb_blocklog;
	else
		ip->i_d.di_extsize = 0;
<<<<<<< HEAD
	if (ip->i_d.di_version == 3 &&
=======
	if (xfs_sb_version_has_v3inode(&mp->m_sb) &&
>>>>>>> 24b8d41d
	    (ip->i_d.di_flags2 & XFS_DIFLAG2_COWEXTSIZE))
		ip->i_d.di_cowextsize = fa->fsx_cowextsize >>
				mp->m_sb.sb_blocklog;
	else
		ip->i_d.di_cowextsize = 0;

	code = xfs_trans_commit(tp);

	/*
	 * Release any dquot(s) the inode had kept before chown.
	 */
	xfs_qm_dqrele(olddquot);
	xfs_qm_dqrele(pdqp);

	return code;

error_trans_cancel:
	xfs_trans_cancel(tp);
error_free_dquots:
	xfs_qm_dqrele(pdqp);
	return code;
}

STATIC int
xfs_ioc_fssetxattr(
	xfs_inode_t		*ip,
	struct file		*filp,
	void			__user *arg)
{
	struct fsxattr		fa;
	int error;

	if (copy_from_user(&fa, arg, sizeof(fa)))
		return -EFAULT;

	error = mnt_want_write_file(filp);
	if (error)
		return error;
	error = xfs_ioctl_setattr(ip, &fa);
	mnt_drop_write_file(filp);
	return error;
}

STATIC int
xfs_ioc_getxflags(
	xfs_inode_t		*ip,
	void			__user *arg)
{
	unsigned int		flags;

	flags = xfs_di2lxflags(ip->i_d.di_flags, ip->i_d.di_flags2);
	if (copy_to_user(arg, &flags, sizeof(flags)))
		return -EFAULT;
	return 0;
}

STATIC int
xfs_ioc_setxflags(
	struct xfs_inode	*ip,
	struct file		*filp,
	void			__user *arg)
{
	struct xfs_trans	*tp;
	struct fsxattr		fa;
	struct fsxattr		old_fa;
	unsigned int		flags;
	int			error;

	if (copy_from_user(&flags, arg, sizeof(flags)))
		return -EFAULT;

	if (flags & ~(FS_IMMUTABLE_FL | FS_APPEND_FL | \
		      FS_NOATIME_FL | FS_NODUMP_FL | \
		      FS_SYNC_FL | FS_DAX_FL))
		return -EOPNOTSUPP;

	fa.fsx_xflags = xfs_merge_ioc_xflags(flags, xfs_ip2xflags(ip));

	error = mnt_want_write_file(filp);
	if (error)
		return error;

	xfs_ioctl_setattr_prepare_dax(ip, &fa);

	tp = xfs_ioctl_setattr_get_trans(ip);
	if (IS_ERR(tp)) {
		error = PTR_ERR(tp);
		goto out_drop_write;
	}

	xfs_fill_fsxattr(ip, false, &old_fa);
	error = vfs_ioc_fssetxattr_check(VFS_I(ip), &old_fa, &fa);
	if (error) {
		xfs_trans_cancel(tp);
		goto out_drop_write;
	}

	error = xfs_ioctl_setattr_xflags(tp, ip, &fa);
	if (error) {
		xfs_trans_cancel(tp);
		goto out_drop_write;
	}

	error = xfs_trans_commit(tp);
out_drop_write:
	mnt_drop_write_file(filp);
	return error;
}

static bool
xfs_getbmap_format(
	struct kgetbmap		*p,
	struct getbmapx __user	*u,
	size_t			recsize)
{
	if (put_user(p->bmv_offset, &u->bmv_offset) ||
	    put_user(p->bmv_block, &u->bmv_block) ||
	    put_user(p->bmv_length, &u->bmv_length) ||
	    put_user(0, &u->bmv_count) ||
	    put_user(0, &u->bmv_entries))
		return false;
	if (recsize < sizeof(struct getbmapx))
		return true;
	if (put_user(0, &u->bmv_iflags) ||
	    put_user(p->bmv_oflags, &u->bmv_oflags) ||
	    put_user(0, &u->bmv_unused1) ||
	    put_user(0, &u->bmv_unused2))
		return false;
	return true;
}

STATIC int
xfs_ioc_getbmap(
	struct file		*file,
	unsigned int		cmd,
	void			__user *arg)
{
	struct getbmapx		bmx = { 0 };
	struct kgetbmap		*buf;
	size_t			recsize;
	int			error, i;

	switch (cmd) {
	case XFS_IOC_GETBMAPA:
		bmx.bmv_iflags = BMV_IF_ATTRFORK;
		/*FALLTHRU*/
	case XFS_IOC_GETBMAP:
		if (file->f_mode & FMODE_NOCMTIME)
			bmx.bmv_iflags |= BMV_IF_NO_DMAPI_READ;
		/* struct getbmap is a strict subset of struct getbmapx. */
		recsize = sizeof(struct getbmap);
		break;
	case XFS_IOC_GETBMAPX:
		recsize = sizeof(struct getbmapx);
		break;
	default:
		return -EINVAL;
	}

	if (copy_from_user(&bmx, arg, recsize))
		return -EFAULT;

	if (bmx.bmv_count < 2)
		return -EINVAL;
	if (bmx.bmv_count > ULONG_MAX / recsize)
		return -ENOMEM;

<<<<<<< HEAD
	bmx.bmv_iflags = (cmd == XFS_IOC_GETBMAPA ? BMV_IF_ATTRFORK : 0);
	if (file->f_mode & FMODE_NOCMTIME)
		bmx.bmv_iflags |= BMV_IF_NO_DMAPI_READ;

	error = xfs_getbmap(XFS_I(file_inode(file)), &bmx, xfs_getbmap_format,
			    (__force struct getbmap *)arg+1);
=======
	buf = kvzalloc(bmx.bmv_count * sizeof(*buf), GFP_KERNEL);
	if (!buf)
		return -ENOMEM;

	error = xfs_getbmap(XFS_I(file_inode(file)), &bmx, buf);
>>>>>>> 24b8d41d
	if (error)
		goto out_free_buf;

	error = -EFAULT;
	if (copy_to_user(arg, &bmx, recsize))
		goto out_free_buf;
	arg += recsize;

	for (i = 0; i < bmx.bmv_entries; i++) {
		if (!xfs_getbmap_format(buf + i, arg, recsize))
			goto out_free_buf;
		arg += recsize;
	}

	error = 0;
out_free_buf:
	kmem_free(buf);
	return error;
}

STATIC int
xfs_ioc_getfsmap(
	struct xfs_inode	*ip,
	struct fsmap_head	__user *arg)
{
	struct xfs_fsmap_head	xhead = {0};
	struct fsmap_head	head;
	struct fsmap		*recs;
	unsigned int		count;
	__u32			last_flags = 0;
	bool			done = false;
	int			error;

	if (copy_from_user(&head, arg, sizeof(struct fsmap_head)))
		return -EFAULT;
	if (memchr_inv(head.fmh_reserved, 0, sizeof(head.fmh_reserved)) ||
	    memchr_inv(head.fmh_keys[0].fmr_reserved, 0,
		       sizeof(head.fmh_keys[0].fmr_reserved)) ||
	    memchr_inv(head.fmh_keys[1].fmr_reserved, 0,
		       sizeof(head.fmh_keys[1].fmr_reserved)))
		return -EINVAL;

	/*
	 * Use an internal memory buffer so that we don't have to copy fsmap
	 * data to userspace while holding locks.  Start by trying to allocate
	 * up to 128k for the buffer, but fall back to a single page if needed.
	 */
	count = min_t(unsigned int, head.fmh_count,
			131072 / sizeof(struct fsmap));
	recs = kvzalloc(count * sizeof(struct fsmap), GFP_KERNEL);
	if (!recs) {
		count = min_t(unsigned int, head.fmh_count,
				PAGE_SIZE / sizeof(struct fsmap));
		recs = kvzalloc(count * sizeof(struct fsmap), GFP_KERNEL);
		if (!recs)
			return -ENOMEM;
	}

	xhead.fmh_iflags = head.fmh_iflags;
	xfs_fsmap_to_internal(&xhead.fmh_keys[0], &head.fmh_keys[0]);
	xfs_fsmap_to_internal(&xhead.fmh_keys[1], &head.fmh_keys[1]);

	trace_xfs_getfsmap_low_key(ip->i_mount, &xhead.fmh_keys[0]);
	trace_xfs_getfsmap_high_key(ip->i_mount, &xhead.fmh_keys[1]);

	head.fmh_entries = 0;
	do {
		struct fsmap __user	*user_recs;
		struct fsmap		*last_rec;

		user_recs = &arg->fmh_recs[head.fmh_entries];
		xhead.fmh_entries = 0;
		xhead.fmh_count = min_t(unsigned int, count,
					head.fmh_count - head.fmh_entries);

		/* Run query, record how many entries we got. */
		error = xfs_getfsmap(ip->i_mount, &xhead, recs);
		switch (error) {
		case 0:
			/*
			 * There are no more records in the result set.  Copy
			 * whatever we got to userspace and break out.
			 */
			done = true;
			break;
		case -ECANCELED:
			/*
			 * The internal memory buffer is full.  Copy whatever
			 * records we got to userspace and go again if we have
			 * not yet filled the userspace buffer.
			 */
			error = 0;
			break;
		default:
			goto out_free;
		}
		head.fmh_entries += xhead.fmh_entries;
		head.fmh_oflags = xhead.fmh_oflags;

		/*
		 * If the caller wanted a record count or there aren't any
		 * new records to return, we're done.
		 */
		if (head.fmh_count == 0 || xhead.fmh_entries == 0)
			break;

		/* Copy all the records we got out to userspace. */
		if (copy_to_user(user_recs, recs,
				 xhead.fmh_entries * sizeof(struct fsmap))) {
			error = -EFAULT;
			goto out_free;
		}

		/* Remember the last record flags we copied to userspace. */
		last_rec = &recs[xhead.fmh_entries - 1];
		last_flags = last_rec->fmr_flags;

		/* Set up the low key for the next iteration. */
		xfs_fsmap_to_internal(&xhead.fmh_keys[0], last_rec);
		trace_xfs_getfsmap_low_key(ip->i_mount, &xhead.fmh_keys[0]);
	} while (!done && head.fmh_entries < head.fmh_count);

	/*
	 * If there are no more records in the query result set and we're not
	 * in counting mode, mark the last record returned with the LAST flag.
	 */
	if (done && head.fmh_count > 0 && head.fmh_entries > 0) {
		struct fsmap __user	*user_rec;

		last_flags |= FMR_OF_LAST;
		user_rec = &arg->fmh_recs[head.fmh_entries - 1];

		if (copy_to_user(&user_rec->fmr_flags, &last_flags,
					sizeof(last_flags))) {
			error = -EFAULT;
			goto out_free;
		}
	}

	/* copy back header */
	if (copy_to_user(arg, &head, sizeof(struct fsmap_head))) {
		error = -EFAULT;
		goto out_free;
	}

out_free:
	kmem_free(recs);
	return error;
}

STATIC int
xfs_ioc_scrub_metadata(
	struct xfs_inode		*ip,
	void				__user *arg)
{
	struct xfs_scrub_metadata	scrub;
	int				error;

	if (!capable(CAP_SYS_ADMIN))
		return -EPERM;

	if (copy_from_user(&scrub, arg, sizeof(scrub)))
		return -EFAULT;

	error = xfs_scrub_metadata(ip, &scrub);
	if (error)
		return error;

	if (copy_to_user(arg, &scrub, sizeof(scrub)))
		return -EFAULT;

	return 0;
}

int
xfs_ioc_swapext(
	xfs_swapext_t	*sxp)
{
	xfs_inode_t     *ip, *tip;
	struct fd	f, tmp;
	int		error = 0;

	/* Pull information for the target fd */
	f = fdget((int)sxp->sx_fdtarget);
	if (!f.file) {
		error = -EINVAL;
		goto out;
	}

	if (!(f.file->f_mode & FMODE_WRITE) ||
	    !(f.file->f_mode & FMODE_READ) ||
	    (f.file->f_flags & O_APPEND)) {
		error = -EBADF;
		goto out_put_file;
	}

	tmp = fdget((int)sxp->sx_fdtmp);
	if (!tmp.file) {
		error = -EINVAL;
		goto out_put_file;
	}

	if (!(tmp.file->f_mode & FMODE_WRITE) ||
	    !(tmp.file->f_mode & FMODE_READ) ||
	    (tmp.file->f_flags & O_APPEND)) {
		error = -EBADF;
		goto out_put_tmp_file;
	}

	if (IS_SWAPFILE(file_inode(f.file)) ||
	    IS_SWAPFILE(file_inode(tmp.file))) {
		error = -EINVAL;
		goto out_put_tmp_file;
	}

	/*
	 * We need to ensure that the fds passed in point to XFS inodes
	 * before we cast and access them as XFS structures as we have no
	 * control over what the user passes us here.
	 */
	if (f.file->f_op != &xfs_file_operations ||
	    tmp.file->f_op != &xfs_file_operations) {
		error = -EINVAL;
		goto out_put_tmp_file;
	}

	ip = XFS_I(file_inode(f.file));
	tip = XFS_I(file_inode(tmp.file));

	if (ip->i_mount != tip->i_mount) {
		error = -EINVAL;
		goto out_put_tmp_file;
	}

	if (ip->i_ino == tip->i_ino) {
		error = -EINVAL;
		goto out_put_tmp_file;
	}

	if (XFS_FORCED_SHUTDOWN(ip->i_mount)) {
		error = -EIO;
		goto out_put_tmp_file;
	}

	error = xfs_swap_extents(ip, tip, sxp);

 out_put_tmp_file:
	fdput(tmp);
 out_put_file:
	fdput(f);
 out:
	return error;
}

static int
xfs_ioc_getlabel(
	struct xfs_mount	*mp,
	char			__user *user_label)
{
	struct xfs_sb		*sbp = &mp->m_sb;
	char			label[XFSLABEL_MAX + 1];

	/* Paranoia */
	BUILD_BUG_ON(sizeof(sbp->sb_fname) > FSLABEL_MAX);

	/* 1 larger than sb_fname, so this ensures a trailing NUL char */
	memset(label, 0, sizeof(label));
	spin_lock(&mp->m_sb_lock);
	strncpy(label, sbp->sb_fname, XFSLABEL_MAX);
	spin_unlock(&mp->m_sb_lock);

	if (copy_to_user(user_label, label, sizeof(label)))
		return -EFAULT;
	return 0;
}

static int
xfs_ioc_setlabel(
	struct file		*filp,
	struct xfs_mount	*mp,
	char			__user *newlabel)
{
	struct xfs_sb		*sbp = &mp->m_sb;
	char			label[XFSLABEL_MAX + 1];
	size_t			len;
	int			error;

	if (!capable(CAP_SYS_ADMIN))
		return -EPERM;
	/*
	 * The generic ioctl allows up to FSLABEL_MAX chars, but XFS is much
	 * smaller, at 12 bytes.  We copy one more to be sure we find the
	 * (required) NULL character to test the incoming label length.
	 * NB: The on disk label doesn't need to be null terminated.
	 */
	if (copy_from_user(label, newlabel, XFSLABEL_MAX + 1))
		return -EFAULT;
	len = strnlen(label, XFSLABEL_MAX + 1);
	if (len > sizeof(sbp->sb_fname))
		return -EINVAL;

	error = mnt_want_write_file(filp);
	if (error)
		return error;

	spin_lock(&mp->m_sb_lock);
	memset(sbp->sb_fname, 0, sizeof(sbp->sb_fname));
	memcpy(sbp->sb_fname, label, len);
	spin_unlock(&mp->m_sb_lock);

	/*
	 * Now we do several things to satisfy userspace.
	 * In addition to normal logging of the primary superblock, we also
	 * immediately write these changes to sector zero for the primary, then
	 * update all backup supers (as xfs_db does for a label change), then
	 * invalidate the block device page cache.  This is so that any prior
	 * buffered reads from userspace (i.e. from blkid) are invalidated,
	 * and userspace will see the newly-written label.
	 */
	error = xfs_sync_sb_buf(mp);
	if (error)
		goto out;
	/*
	 * growfs also updates backup supers so lock against that.
	 */
	mutex_lock(&mp->m_growlock);
	error = xfs_update_secondary_sbs(mp);
	mutex_unlock(&mp->m_growlock);

	invalidate_bdev(mp->m_ddev_targp->bt_bdev);

out:
	mnt_drop_write_file(filp);
	return error;
}

static inline int
xfs_fs_eofblocks_from_user(
	struct xfs_fs_eofblocks		*src,
	struct xfs_eofblocks		*dst)
{
	if (src->eof_version != XFS_EOFBLOCKS_VERSION)
		return -EINVAL;

	if (src->eof_flags & ~XFS_EOF_FLAGS_VALID)
		return -EINVAL;

	if (memchr_inv(&src->pad32, 0, sizeof(src->pad32)) ||
	    memchr_inv(src->pad64, 0, sizeof(src->pad64)))
		return -EINVAL;

	dst->eof_flags = src->eof_flags;
	dst->eof_prid = src->eof_prid;
	dst->eof_min_file_size = src->eof_min_file_size;

	dst->eof_uid = INVALID_UID;
	if (src->eof_flags & XFS_EOF_FLAGS_UID) {
		dst->eof_uid = make_kuid(current_user_ns(), src->eof_uid);
		if (!uid_valid(dst->eof_uid))
			return -EINVAL;
	}

	dst->eof_gid = INVALID_GID;
	if (src->eof_flags & XFS_EOF_FLAGS_GID) {
		dst->eof_gid = make_kgid(current_user_ns(), src->eof_gid);
		if (!gid_valid(dst->eof_gid))
			return -EINVAL;
	}
	return 0;
}

/*
 * Note: some of the ioctl's return positive numbers as a
 * byte count indicating success, such as readlink_by_handle.
 * So we don't "sign flip" like most other routines.  This means
 * true errors need to be returned as a negative value.
 */
long
xfs_file_ioctl(
	struct file		*filp,
	unsigned int		cmd,
	unsigned long		p)
{
	struct inode		*inode = file_inode(filp);
	struct xfs_inode	*ip = XFS_I(inode);
	struct xfs_mount	*mp = ip->i_mount;
	void			__user *arg = (void __user *)p;
	int			error;

	trace_xfs_file_ioctl(ip);

	switch (cmd) {
	case FITRIM:
		return xfs_ioc_trim(mp, arg);
	case FS_IOC_GETFSLABEL:
		return xfs_ioc_getlabel(mp, arg);
	case FS_IOC_SETFSLABEL:
		return xfs_ioc_setlabel(filp, mp, arg);
	case XFS_IOC_ALLOCSP:
	case XFS_IOC_FREESP:
	case XFS_IOC_ALLOCSP64:
	case XFS_IOC_FREESP64: {
		xfs_flock64_t		bf;

		if (copy_from_user(&bf, arg, sizeof(bf)))
			return -EFAULT;
<<<<<<< HEAD
		return xfs_ioc_space(filp, cmd, &bf);
=======
		return xfs_ioc_space(filp, &bf);
>>>>>>> 24b8d41d
	}
	case XFS_IOC_DIOINFO: {
		struct xfs_buftarg	*target = xfs_inode_buftarg(ip);
		struct dioattr		da;

		da.d_mem =  da.d_miniosz = target->bt_logical_sectorsize;
		da.d_maxiosz = INT_MAX & ~(da.d_miniosz - 1);

		if (copy_to_user(arg, &da, sizeof(da)))
			return -EFAULT;
		return 0;
	}

	case XFS_IOC_FSBULKSTAT_SINGLE:
	case XFS_IOC_FSBULKSTAT:
	case XFS_IOC_FSINUMBERS:
		return xfs_ioc_fsbulkstat(mp, cmd, arg);

	case XFS_IOC_BULKSTAT:
		return xfs_ioc_bulkstat(mp, cmd, arg);
	case XFS_IOC_INUMBERS:
		return xfs_ioc_inumbers(mp, cmd, arg);

	case XFS_IOC_FSGEOMETRY_V1:
		return xfs_ioc_fsgeometry(mp, arg, 3);
	case XFS_IOC_FSGEOMETRY_V4:
		return xfs_ioc_fsgeometry(mp, arg, 4);
	case XFS_IOC_FSGEOMETRY:
		return xfs_ioc_fsgeometry(mp, arg, 5);

	case XFS_IOC_AG_GEOMETRY:
		return xfs_ioc_ag_geometry(mp, arg);

	case XFS_IOC_GETVERSION:
		return put_user(inode->i_generation, (int __user *)arg);

	case XFS_IOC_FSGETXATTR:
		return xfs_ioc_fsgetxattr(ip, 0, arg);
	case XFS_IOC_FSGETXATTRA:
		return xfs_ioc_fsgetxattr(ip, 1, arg);
	case XFS_IOC_FSSETXATTR:
		return xfs_ioc_fssetxattr(ip, filp, arg);
	case XFS_IOC_GETXFLAGS:
		return xfs_ioc_getxflags(ip, arg);
	case XFS_IOC_SETXFLAGS:
		return xfs_ioc_setxflags(ip, filp, arg);

	case XFS_IOC_GETBMAP:
	case XFS_IOC_GETBMAPA:
<<<<<<< HEAD
		return xfs_ioc_getbmap(filp, cmd, arg);

=======
>>>>>>> 24b8d41d
	case XFS_IOC_GETBMAPX:
		return xfs_ioc_getbmap(filp, cmd, arg);

	case FS_IOC_GETFSMAP:
		return xfs_ioc_getfsmap(ip, arg);

	case XFS_IOC_SCRUB_METADATA:
		return xfs_ioc_scrub_metadata(ip, arg);

	case XFS_IOC_FD_TO_HANDLE:
	case XFS_IOC_PATH_TO_HANDLE:
	case XFS_IOC_PATH_TO_FSHANDLE: {
		xfs_fsop_handlereq_t	hreq;

		if (copy_from_user(&hreq, arg, sizeof(hreq)))
			return -EFAULT;
		return xfs_find_handle(cmd, &hreq);
	}
	case XFS_IOC_OPEN_BY_HANDLE: {
		xfs_fsop_handlereq_t	hreq;

		if (copy_from_user(&hreq, arg, sizeof(xfs_fsop_handlereq_t)))
			return -EFAULT;
		return xfs_open_by_handle(filp, &hreq);
	}

	case XFS_IOC_READLINK_BY_HANDLE: {
		xfs_fsop_handlereq_t	hreq;

		if (copy_from_user(&hreq, arg, sizeof(xfs_fsop_handlereq_t)))
			return -EFAULT;
		return xfs_readlink_by_handle(filp, &hreq);
	}
	case XFS_IOC_ATTRLIST_BY_HANDLE:
		return xfs_attrlist_by_handle(filp, arg);

	case XFS_IOC_ATTRMULTI_BY_HANDLE:
		return xfs_attrmulti_by_handle(filp, arg);

	case XFS_IOC_SWAPEXT: {
		struct xfs_swapext	sxp;

		if (copy_from_user(&sxp, arg, sizeof(xfs_swapext_t)))
			return -EFAULT;
		error = mnt_want_write_file(filp);
		if (error)
			return error;
		error = xfs_ioc_swapext(&sxp);
		mnt_drop_write_file(filp);
		return error;
	}

	case XFS_IOC_FSCOUNTS: {
		xfs_fsop_counts_t out;

		xfs_fs_counts(mp, &out);

		if (copy_to_user(arg, &out, sizeof(out)))
			return -EFAULT;
		return 0;
	}

	case XFS_IOC_SET_RESBLKS: {
		xfs_fsop_resblks_t inout;
		uint64_t	   in;

		if (!capable(CAP_SYS_ADMIN))
			return -EPERM;

		if (mp->m_flags & XFS_MOUNT_RDONLY)
			return -EROFS;

		if (copy_from_user(&inout, arg, sizeof(inout)))
			return -EFAULT;

		error = mnt_want_write_file(filp);
		if (error)
			return error;

		/* input parameter is passed in resblks field of structure */
		in = inout.resblks;
		error = xfs_reserve_blocks(mp, &in, &inout);
		mnt_drop_write_file(filp);
		if (error)
			return error;

		if (copy_to_user(arg, &inout, sizeof(inout)))
			return -EFAULT;
		return 0;
	}

	case XFS_IOC_GET_RESBLKS: {
		xfs_fsop_resblks_t out;

		if (!capable(CAP_SYS_ADMIN))
			return -EPERM;

		error = xfs_reserve_blocks(mp, NULL, &out);
		if (error)
			return error;

		if (copy_to_user(arg, &out, sizeof(out)))
			return -EFAULT;

		return 0;
	}

	case XFS_IOC_FSGROWFSDATA: {
		xfs_growfs_data_t in;

		if (copy_from_user(&in, arg, sizeof(in)))
			return -EFAULT;

		error = mnt_want_write_file(filp);
		if (error)
			return error;
		error = xfs_growfs_data(mp, &in);
		mnt_drop_write_file(filp);
		return error;
	}

	case XFS_IOC_FSGROWFSLOG: {
		xfs_growfs_log_t in;

		if (copy_from_user(&in, arg, sizeof(in)))
			return -EFAULT;

		error = mnt_want_write_file(filp);
		if (error)
			return error;
		error = xfs_growfs_log(mp, &in);
		mnt_drop_write_file(filp);
		return error;
	}

	case XFS_IOC_FSGROWFSRT: {
		xfs_growfs_rt_t in;

		if (copy_from_user(&in, arg, sizeof(in)))
			return -EFAULT;

		error = mnt_want_write_file(filp);
		if (error)
			return error;
		error = xfs_growfs_rt(mp, &in);
		mnt_drop_write_file(filp);
		return error;
	}

	case XFS_IOC_GOINGDOWN: {
		uint32_t in;

		if (!capable(CAP_SYS_ADMIN))
			return -EPERM;

		if (get_user(in, (uint32_t __user *)arg))
			return -EFAULT;

		return xfs_fs_goingdown(mp, in);
	}

	case XFS_IOC_ERROR_INJECTION: {
		xfs_error_injection_t in;

		if (!capable(CAP_SYS_ADMIN))
			return -EPERM;

		if (copy_from_user(&in, arg, sizeof(in)))
			return -EFAULT;

		return xfs_errortag_add(mp, in.errtag);
	}

	case XFS_IOC_ERROR_CLEARALL:
		if (!capable(CAP_SYS_ADMIN))
			return -EPERM;

		return xfs_errortag_clearall(mp);

	case XFS_IOC_FREE_EOFBLOCKS: {
		struct xfs_fs_eofblocks eofb;
		struct xfs_eofblocks keofb;

		if (!capable(CAP_SYS_ADMIN))
			return -EPERM;

		if (mp->m_flags & XFS_MOUNT_RDONLY)
			return -EROFS;

		if (copy_from_user(&eofb, arg, sizeof(eofb)))
			return -EFAULT;

		error = xfs_fs_eofblocks_from_user(&eofb, &keofb);
		if (error)
			return error;

		sb_start_write(mp->m_super);
		error = xfs_icache_free_eofblocks(mp, &keofb);
		sb_end_write(mp->m_super);
		return error;
	}

	default:
		return -ENOTTY;
	}
}<|MERGE_RESOLUTION|>--- conflicted
+++ resolved
@@ -277,7 +277,7 @@
 		return PTR_ERR(dentry);
 
 	/* Restrict this handle operation to symlinks only. */
-	if (!d_inode(dentry)->i_op->readlink) {
+	if (!d_is_symlink(dentry)) {
 		error = -EINVAL;
 		goto out_dput;
 	}
@@ -287,11 +287,7 @@
 		goto out_dput;
 	}
 
-<<<<<<< HEAD
-	error = d_inode(dentry)->i_op->readlink(dentry, hreq->ohandle, olen);
-=======
 	error = vfs_readlink(dentry, hreq->ohandle, olen);
->>>>>>> 24b8d41d
 
  out_dput:
 	dput(dentry);
@@ -327,17 +323,8 @@
 	if (context->attr_filter != (flags & XFS_ATTR_NSP_ONDISK_MASK))
 		return;
 
-<<<<<<< HEAD
-	error = xfs_trans_alloc(mp, &M_RES(mp)->tr_ichange, 0, 0, 0, &tp);
-	if (error)
-		return error;
-
-	xfs_ilock(ip, XFS_ILOCK_EXCL);
-	xfs_trans_ijoin(tp, ip, XFS_ILOCK_EXCL);
-=======
 	arraytop = sizeof(*alist) +
 			context->count * sizeof(alist->al_offset[0]);
->>>>>>> 24b8d41d
 
 	/* decrement by the actual bytes used by the attr */
 	context->firstu -= round_up(offsetof(struct xfs_attrlist_ent, a_name) +
@@ -454,14 +441,7 @@
 	struct file		*parfilp,
 	struct xfs_fsop_attrlist_handlereq __user *p)
 {
-<<<<<<< HEAD
-	int			error = -ENOMEM;
-	attrlist_cursor_kern_t	*cursor;
-	struct xfs_fsop_attrlist_handlereq __user	*p = arg;
-	xfs_fsop_attrlist_handlereq_t al_hreq;
-=======
 	struct xfs_fsop_attrlist_handlereq al_hreq;
->>>>>>> 24b8d41d
 	struct dentry		*dentry;
 	int			error = -ENOMEM;
 
@@ -474,32 +454,8 @@
 	if (IS_ERR(dentry))
 		return PTR_ERR(dentry);
 
-<<<<<<< HEAD
-	kbuf = kmem_zalloc_large(al_hreq.buflen, KM_SLEEP);
-	if (!kbuf)
-		goto out_dput;
-
-	cursor = (attrlist_cursor_kern_t *)&al_hreq.pos;
-	error = xfs_attr_list(XFS_I(d_inode(dentry)), kbuf, al_hreq.buflen,
-					al_hreq.flags, cursor);
-	if (error)
-		goto out_kfree;
-
-	if (copy_to_user(&p->pos, cursor, sizeof(attrlist_cursor_kern_t))) {
-		error = -EFAULT;
-		goto out_kfree;
-	}
-
-	if (copy_to_user(al_hreq.buffer, kbuf, al_hreq.buflen))
-		error = -EFAULT;
-
-out_kfree:
-	kmem_free(kbuf);
-out_dput:
-=======
 	error = xfs_ioc_attr_list(XFS_I(d_inode(dentry)), al_hreq.buffer,
 				  al_hreq.buflen, al_hreq.flags, &p->pos);
->>>>>>> 24b8d41d
 	dput(dentry);
 	return error;
 }
@@ -673,10 +629,6 @@
 int
 xfs_ioc_space(
 	struct file		*filp,
-<<<<<<< HEAD
-	unsigned int		cmd,
-=======
->>>>>>> 24b8d41d
 	xfs_flock64_t		*bf)
 {
 	struct inode		*inode = file_inode(filp);
@@ -732,49 +684,11 @@
 		goto out_unlock;
 	}
 
-<<<<<<< HEAD
-	switch (cmd) {
-	case XFS_IOC_ZERO_RANGE:
-		flags |= XFS_PREALLOC_SET;
-		error = xfs_zero_file_space(ip, bf->l_start, bf->l_len);
-		break;
-	case XFS_IOC_RESVSP:
-	case XFS_IOC_RESVSP64:
-		flags |= XFS_PREALLOC_SET;
-		error = xfs_alloc_file_space(ip, bf->l_start, bf->l_len,
-						XFS_BMAPI_PREALLOC);
-		break;
-	case XFS_IOC_UNRESVSP:
-	case XFS_IOC_UNRESVSP64:
-		error = xfs_free_file_space(ip, bf->l_start, bf->l_len);
-		break;
-	case XFS_IOC_ALLOCSP:
-	case XFS_IOC_ALLOCSP64:
-	case XFS_IOC_FREESP:
-	case XFS_IOC_FREESP64:
-		flags |= XFS_PREALLOC_CLEAR;
-		if (bf->l_start > XFS_ISIZE(ip)) {
-			error = xfs_alloc_file_space(ip, XFS_ISIZE(ip),
-					bf->l_start - XFS_ISIZE(ip), 0);
-			if (error)
-				goto out_unlock;
-		}
-
-		iattr.ia_valid = ATTR_SIZE;
-		iattr.ia_size = bf->l_start;
-
-		error = xfs_vn_setattr_size(file_dentry(filp), &iattr);
-		break;
-	default:
-		ASSERT(0);
-		error = -EINVAL;
-=======
 	if (bf->l_start > XFS_ISIZE(ip)) {
 		error = xfs_alloc_file_space(ip, XFS_ISIZE(ip),
 				bf->l_start - XFS_ISIZE(ip), 0);
 		if (error)
 			goto out_unlock;
->>>>>>> 24b8d41d
 	}
 
 	iattr.ia_valid = ATTR_SIZE;
@@ -1220,32 +1134,7 @@
 	struct fsxattr		fa;
 
 	xfs_ilock(ip, XFS_ILOCK_SHARED);
-<<<<<<< HEAD
-	fa.fsx_xflags = xfs_ip2xflags(ip);
-	fa.fsx_extsize = ip->i_d.di_extsize << ip->i_mount->m_sb.sb_blocklog;
-	fa.fsx_cowextsize = ip->i_d.di_cowextsize <<
-			ip->i_mount->m_sb.sb_blocklog;
-	fa.fsx_projid = xfs_get_projid(ip);
-
-	if (attr) {
-		if (ip->i_afp) {
-			if (ip->i_afp->if_flags & XFS_IFEXTENTS)
-				fa.fsx_nextents = ip->i_afp->if_bytes /
-							sizeof(xfs_bmbt_rec_t);
-			else
-				fa.fsx_nextents = ip->i_d.di_anextents;
-		} else
-			fa.fsx_nextents = 0;
-	} else {
-		if (ip->i_df.if_flags & XFS_IFEXTENTS)
-			fa.fsx_nextents = ip->i_df.if_bytes /
-						sizeof(xfs_bmbt_rec_t);
-		else
-			fa.fsx_nextents = ip->i_d.di_nextents;
-	}
-=======
 	xfs_fill_fsxattr(ip, attr, &fa);
->>>>>>> 24b8d41d
 	xfs_iunlock(ip, XFS_ILOCK_SHARED);
 
 	if (copy_to_user(arg, &fa, sizeof(fa)))
@@ -1291,24 +1180,8 @@
 		if (xflags & FS_XFLAG_EXTSIZE)
 			di_flags |= XFS_DIFLAG_EXTSIZE;
 	}
-<<<<<<< HEAD
-	ip->i_d.di_flags = di_flags;
-
-	/* diflags2 only valid for v3 inodes. */
-	if (ip->i_d.di_version < 3)
-		return;
-
-	di_flags2 = (ip->i_d.di_flags2 & XFS_DIFLAG2_REFLINK);
-	if (xflags & FS_XFLAG_DAX)
-		di_flags2 |= XFS_DIFLAG2_DAX;
-	if (xflags & FS_XFLAG_COWEXTSIZE)
-		di_flags2 |= XFS_DIFLAG2_COWEXTSIZE;
-
-	ip->i_d.di_flags2 = di_flags2;
-=======
 
 	return di_flags;
->>>>>>> 24b8d41d
 }
 
 STATIC uint64_t
@@ -1357,21 +1230,10 @@
 	if ((fa->fsx_xflags & FS_XFLAG_DAX) && xfs_is_reflink_inode(ip))
 		return -EINVAL;
 
-<<<<<<< HEAD
-	/*
-	 * Can't modify an immutable/append-only file unless
-	 * we have appropriate permission.
-	 */
-	if (((ip->i_d.di_flags & (XFS_DIFLAG_IMMUTABLE | XFS_DIFLAG_APPEND)) ||
-	     (fa->fsx_xflags & (FS_XFLAG_IMMUTABLE | FS_XFLAG_APPEND))) &&
-	    !capable(CAP_LINUX_IMMUTABLE))
-		return -EPERM;
-=======
 	/* diflags2 only valid for v3 inodes. */
 	di_flags2 = xfs_flags2diflags2(ip, fa->fsx_xflags);
 	if (di_flags2 && !xfs_sb_version_has_v3inode(&mp->m_sb))
 		return -EINVAL;
->>>>>>> 24b8d41d
 
 	ip->i_d.di_flags = xfs_flags2diflags(ip, fa->fsx_xflags);
 	ip->i_d.di_flags2 = di_flags2;
@@ -1427,11 +1289,7 @@
 
 	error = xfs_trans_alloc(mp, &M_RES(mp)->tr_ichange, 0, 0, 0, &tp);
 	if (error)
-<<<<<<< HEAD
-		return ERR_PTR(error);
-=======
 		goto out_unlock;
->>>>>>> 24b8d41d
 
 	xfs_ilock(ip, XFS_ILOCK_EXCL);
 	xfs_trans_ijoin(tp, ip, XFS_ILOCK_EXCL);
@@ -1521,50 +1379,9 @@
  * 5. Extent size must be a multiple of the appropriate block size.
  * 6. The extent size hint must be limited to half the AG size to avoid
  *    alignment extending the extent beyond the limits of the AG.
-<<<<<<< HEAD
- */
-static int
-xfs_ioctl_setattr_check_cowextsize(
-	struct xfs_inode	*ip,
-	struct fsxattr		*fa)
-{
-	struct xfs_mount	*mp = ip->i_mount;
-
-	if (!(fa->fsx_xflags & FS_XFLAG_COWEXTSIZE))
-		return 0;
-
-	if (!xfs_sb_version_hasreflink(&ip->i_mount->m_sb) ||
-	    ip->i_d.di_version != 3)
-		return -EINVAL;
-
-	if (!S_ISREG(VFS_I(ip)->i_mode) && !S_ISDIR(VFS_I(ip)->i_mode))
-		return -EINVAL;
-
-	if (fa->fsx_cowextsize != 0) {
-		xfs_extlen_t    size;
-		xfs_fsblock_t   cowextsize_fsb;
-
-		cowextsize_fsb = XFS_B_TO_FSB(mp, fa->fsx_cowextsize);
-		if (cowextsize_fsb > MAXEXTLEN)
-			return -EINVAL;
-
-		size = mp->m_sb.sb_blocksize;
-		if (cowextsize_fsb > mp->m_sb.sb_agblocks / 2)
-			return -EINVAL;
-
-		if (fa->fsx_cowextsize % size)
-			return -EINVAL;
-	} else
-		fa->fsx_xflags &= ~FS_XFLAG_COWEXTSIZE;
-
-	return 0;
-}
-
-=======
  *
  * Please keep this function in sync with xfs_scrub_inode_cowextsize.
  */
->>>>>>> 24b8d41d
 static int
 xfs_ioctl_setattr_check_cowextsize(
 	struct xfs_inode	*ip,
@@ -1706,11 +1523,7 @@
 		ip->i_d.di_extsize = fa->fsx_extsize >> mp->m_sb.sb_blocklog;
 	else
 		ip->i_d.di_extsize = 0;
-<<<<<<< HEAD
-	if (ip->i_d.di_version == 3 &&
-=======
 	if (xfs_sb_version_has_v3inode(&mp->m_sb) &&
->>>>>>> 24b8d41d
 	    (ip->i_d.di_flags2 & XFS_DIFLAG2_COWEXTSIZE))
 		ip->i_d.di_cowextsize = fa->fsx_cowextsize >>
 				mp->m_sb.sb_blocklog;
@@ -1878,20 +1691,11 @@
 	if (bmx.bmv_count > ULONG_MAX / recsize)
 		return -ENOMEM;
 
-<<<<<<< HEAD
-	bmx.bmv_iflags = (cmd == XFS_IOC_GETBMAPA ? BMV_IF_ATTRFORK : 0);
-	if (file->f_mode & FMODE_NOCMTIME)
-		bmx.bmv_iflags |= BMV_IF_NO_DMAPI_READ;
-
-	error = xfs_getbmap(XFS_I(file_inode(file)), &bmx, xfs_getbmap_format,
-			    (__force struct getbmap *)arg+1);
-=======
 	buf = kvzalloc(bmx.bmv_count * sizeof(*buf), GFP_KERNEL);
 	if (!buf)
 		return -ENOMEM;
 
 	error = xfs_getbmap(XFS_I(file_inode(file)), &bmx, buf);
->>>>>>> 24b8d41d
 	if (error)
 		goto out_free_buf;
 
@@ -2298,11 +2102,7 @@
 
 		if (copy_from_user(&bf, arg, sizeof(bf)))
 			return -EFAULT;
-<<<<<<< HEAD
-		return xfs_ioc_space(filp, cmd, &bf);
-=======
 		return xfs_ioc_space(filp, &bf);
->>>>>>> 24b8d41d
 	}
 	case XFS_IOC_DIOINFO: {
 		struct xfs_buftarg	*target = xfs_inode_buftarg(ip);
@@ -2352,11 +2152,6 @@
 
 	case XFS_IOC_GETBMAP:
 	case XFS_IOC_GETBMAPA:
-<<<<<<< HEAD
-		return xfs_ioc_getbmap(filp, cmd, arg);
-
-=======
->>>>>>> 24b8d41d
 	case XFS_IOC_GETBMAPX:
 		return xfs_ioc_getbmap(filp, cmd, arg);
 
