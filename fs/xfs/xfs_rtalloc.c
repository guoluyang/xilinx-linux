// SPDX-License-Identifier: GPL-2.0
/*
 * Copyright (c) 2000-2005 Silicon Graphics, Inc.
 * All Rights Reserved.
 */
#include "xfs.h"
#include "xfs_fs.h"
#include "xfs_shared.h"
#include "xfs_format.h"
#include "xfs_log_format.h"
#include "xfs_trans_resv.h"
#include "xfs_bit.h"
#include "xfs_mount.h"
#include "xfs_defer.h"
#include "xfs_inode.h"
#include "xfs_bmap.h"
#include "xfs_bmap_btree.h"
#include "xfs_trans.h"
#include "xfs_trans_space.h"
#include "xfs_icache.h"
#include "xfs_rtalloc.h"
#include "xfs_sb.h"

/*
 * Read and return the summary information for a given extent size,
 * bitmap block combination.
 * Keeps track of a current summary block, so we don't keep reading
 * it from the buffer cache.
 */
static int
xfs_rtget_summary(
	xfs_mount_t	*mp,		/* file system mount structure */
	xfs_trans_t	*tp,		/* transaction pointer */
	int		log,		/* log2 of extent size */
	xfs_rtblock_t	bbno,		/* bitmap block number */
	xfs_buf_t	**rbpp,		/* in/out: summary block buffer */
	xfs_fsblock_t	*rsb,		/* in/out: summary block number */
	xfs_suminfo_t	*sum)		/* out: summary info for this block */
{
	return xfs_rtmodify_summary_int(mp, tp, log, bbno, 0, rbpp, rsb, sum);
}

/*
 * Return whether there are any free extents in the size range given
 * by low and high, for the bitmap block bbno.
 */
STATIC int				/* error */
xfs_rtany_summary(
	xfs_mount_t	*mp,		/* file system mount structure */
	xfs_trans_t	*tp,		/* transaction pointer */
	int		low,		/* low log2 extent size */
	int		high,		/* high log2 extent size */
	xfs_rtblock_t	bbno,		/* bitmap block number */
	xfs_buf_t	**rbpp,		/* in/out: summary block buffer */
	xfs_fsblock_t	*rsb,		/* in/out: summary block number */
	int		*stat)		/* out: any good extents here? */
{
	int		error;		/* error value */
	int		log;		/* loop counter, log2 of ext. size */
	xfs_suminfo_t	sum;		/* summary data */

	/* There are no extents at levels < m_rsum_cache[bbno]. */
	if (mp->m_rsum_cache && low < mp->m_rsum_cache[bbno])
		low = mp->m_rsum_cache[bbno];

	/*
	 * Loop over logs of extent sizes.
	 */
	for (log = low; log <= high; log++) {
		/*
		 * Get one summary datum.
		 */
		error = xfs_rtget_summary(mp, tp, log, bbno, rbpp, rsb, &sum);
		if (error) {
			return error;
		}
		/*
		 * If there are any, return success.
		 */
		if (sum) {
			*stat = 1;
			goto out;
		}
	}
	/*
	 * Found nothing, return failure.
	 */
	*stat = 0;
out:
	/* There were no extents at levels < log. */
	if (mp->m_rsum_cache && log > mp->m_rsum_cache[bbno])
		mp->m_rsum_cache[bbno] = log;
	return 0;
}


/*
 * Copy and transform the summary file, given the old and new
 * parameters in the mount structures.
 */
STATIC int				/* error */
xfs_rtcopy_summary(
	xfs_mount_t	*omp,		/* old file system mount point */
	xfs_mount_t	*nmp,		/* new file system mount point */
	xfs_trans_t	*tp)		/* transaction pointer */
{
	xfs_rtblock_t	bbno;		/* bitmap block number */
	xfs_buf_t	*bp;		/* summary buffer */
	int		error;		/* error return value */
	int		log;		/* summary level number (log length) */
	xfs_suminfo_t	sum;		/* summary data */
	xfs_fsblock_t	sumbno;		/* summary block number */

	bp = NULL;
	for (log = omp->m_rsumlevels - 1; log >= 0; log--) {
		for (bbno = omp->m_sb.sb_rbmblocks - 1;
		     (xfs_srtblock_t)bbno >= 0;
		     bbno--) {
			error = xfs_rtget_summary(omp, tp, log, bbno, &bp,
				&sumbno, &sum);
			if (error)
				return error;
			if (sum == 0)
				continue;
			error = xfs_rtmodify_summary(omp, tp, log, bbno, -sum,
				&bp, &sumbno);
			if (error)
				return error;
			error = xfs_rtmodify_summary(nmp, tp, log, bbno, sum,
				&bp, &sumbno);
			if (error)
				return error;
			ASSERT(sum > 0);
		}
	}
	return 0;
}
/*
 * Mark an extent specified by start and len allocated.
 * Updates all the summary information as well as the bitmap.
 */
STATIC int				/* error */
xfs_rtallocate_range(
	xfs_mount_t	*mp,		/* file system mount point */
	xfs_trans_t	*tp,		/* transaction pointer */
	xfs_rtblock_t	start,		/* start block to allocate */
	xfs_extlen_t	len,		/* length to allocate */
	xfs_buf_t	**rbpp,		/* in/out: summary block buffer */
	xfs_fsblock_t	*rsb)		/* in/out: summary block number */
{
	xfs_rtblock_t	end;		/* end of the allocated extent */
	int		error;		/* error value */
	xfs_rtblock_t	postblock = 0;	/* first block allocated > end */
	xfs_rtblock_t	preblock = 0;	/* first block allocated < start */

	end = start + len - 1;
	/*
	 * Assume we're allocating out of the middle of a free extent.
	 * We need to find the beginning and end of the extent so we can
	 * properly update the summary.
	 */
	error = xfs_rtfind_back(mp, tp, start, 0, &preblock);
	if (error) {
		return error;
	}
	/*
	 * Find the next allocated block (end of free extent).
	 */
	error = xfs_rtfind_forw(mp, tp, end, mp->m_sb.sb_rextents - 1,
		&postblock);
	if (error) {
		return error;
	}
	/*
	 * Decrement the summary information corresponding to the entire
	 * (old) free extent.
	 */
	error = xfs_rtmodify_summary(mp, tp,
		XFS_RTBLOCKLOG(postblock + 1 - preblock),
		XFS_BITTOBLOCK(mp, preblock), -1, rbpp, rsb);
	if (error) {
		return error;
	}
	/*
	 * If there are blocks not being allocated at the front of the
	 * old extent, add summary data for them to be free.
	 */
	if (preblock < start) {
		error = xfs_rtmodify_summary(mp, tp,
			XFS_RTBLOCKLOG(start - preblock),
			XFS_BITTOBLOCK(mp, preblock), 1, rbpp, rsb);
		if (error) {
			return error;
		}
	}
	/*
	 * If there are blocks not being allocated at the end of the
	 * old extent, add summary data for them to be free.
	 */
	if (postblock > end) {
		error = xfs_rtmodify_summary(mp, tp,
			XFS_RTBLOCKLOG(postblock - end),
			XFS_BITTOBLOCK(mp, end + 1), 1, rbpp, rsb);
		if (error) {
			return error;
		}
	}
	/*
	 * Modify the bitmap to mark this extent allocated.
	 */
	error = xfs_rtmodify_range(mp, tp, start, len, 0);
	return error;
}

/*
 * Attempt to allocate an extent minlen<=len<=maxlen starting from
 * bitmap block bbno.  If we don't get maxlen then use prod to trim
 * the length, if given.  Returns error; returns starting block in *rtblock.
 * The lengths are all in rtextents.
 */
STATIC int				/* error */
xfs_rtallocate_extent_block(
	xfs_mount_t	*mp,		/* file system mount point */
	xfs_trans_t	*tp,		/* transaction pointer */
	xfs_rtblock_t	bbno,		/* bitmap block number */
	xfs_extlen_t	minlen,		/* minimum length to allocate */
	xfs_extlen_t	maxlen,		/* maximum length to allocate */
	xfs_extlen_t	*len,		/* out: actual length allocated */
	xfs_rtblock_t	*nextp,		/* out: next block to try */
	xfs_buf_t	**rbpp,		/* in/out: summary block buffer */
	xfs_fsblock_t	*rsb,		/* in/out: summary block number */
	xfs_extlen_t	prod,		/* extent product factor */
	xfs_rtblock_t	*rtblock)	/* out: start block allocated */
{
	xfs_rtblock_t	besti;		/* best rtblock found so far */
	xfs_rtblock_t	bestlen;	/* best length found so far */
	xfs_rtblock_t	end;		/* last rtblock in chunk */
	int		error;		/* error value */
	xfs_rtblock_t	i;		/* current rtblock trying */
	xfs_rtblock_t	next;		/* next rtblock to try */
	int		stat;		/* status from internal calls */

	/*
	 * Loop over all the extents starting in this bitmap block,
	 * looking for one that's long enough.
	 */
	for (i = XFS_BLOCKTOBIT(mp, bbno), besti = -1, bestlen = 0,
		end = XFS_BLOCKTOBIT(mp, bbno + 1) - 1;
	     i <= end;
	     i++) {
		/* Make sure we don't scan off the end of the rt volume. */
		maxlen = min(mp->m_sb.sb_rextents, i + maxlen) - i;

		/*
		 * See if there's a free extent of maxlen starting at i.
		 * If it's not so then next will contain the first non-free.
		 */
		error = xfs_rtcheck_range(mp, tp, i, maxlen, 1, &next, &stat);
		if (error) {
			return error;
		}
		if (stat) {
			/*
			 * i for maxlen is all free, allocate and return that.
			 */
			error = xfs_rtallocate_range(mp, tp, i, maxlen, rbpp,
				rsb);
			if (error) {
				return error;
			}
			*len = maxlen;
			*rtblock = i;
			return 0;
		}
		/*
		 * In the case where we have a variable-sized allocation
		 * request, figure out how big this free piece is,
		 * and if it's big enough for the minimum, and the best
		 * so far, remember it.
		 */
		if (minlen < maxlen) {
			xfs_rtblock_t	thislen;	/* this extent size */

			thislen = next - i;
			if (thislen >= minlen && thislen > bestlen) {
				besti = i;
				bestlen = thislen;
			}
		}
		/*
		 * If not done yet, find the start of the next free space.
		 */
		if (next < end) {
			error = xfs_rtfind_forw(mp, tp, next, end, &i);
			if (error) {
				return error;
			}
		} else
			break;
	}
	/*
	 * Searched the whole thing & didn't find a maxlen free extent.
	 */
	if (minlen < maxlen && besti != -1) {
		xfs_extlen_t	p;	/* amount to trim length by */

		/*
		 * If size should be a multiple of prod, make that so.
		 */
		if (prod > 1) {
			div_u64_rem(bestlen, prod, &p);
			if (p)
				bestlen -= p;
		}

		/*
		 * Allocate besti for bestlen & return that.
		 */
		error = xfs_rtallocate_range(mp, tp, besti, bestlen, rbpp, rsb);
		if (error) {
			return error;
		}
		*len = bestlen;
		*rtblock = besti;
		return 0;
	}
	/*
	 * Allocation failed.  Set *nextp to the next block to try.
	 */
	*nextp = next;
	*rtblock = NULLRTBLOCK;
	return 0;
}

/*
 * Allocate an extent of length minlen<=len<=maxlen, starting at block
 * bno.  If we don't get maxlen then use prod to trim the length, if given.
 * Returns error; returns starting block in *rtblock.
 * The lengths are all in rtextents.
 */
STATIC int				/* error */
xfs_rtallocate_extent_exact(
	xfs_mount_t	*mp,		/* file system mount point */
	xfs_trans_t	*tp,		/* transaction pointer */
	xfs_rtblock_t	bno,		/* starting block number to allocate */
	xfs_extlen_t	minlen,		/* minimum length to allocate */
	xfs_extlen_t	maxlen,		/* maximum length to allocate */
	xfs_extlen_t	*len,		/* out: actual length allocated */
	xfs_buf_t	**rbpp,		/* in/out: summary block buffer */
	xfs_fsblock_t	*rsb,		/* in/out: summary block number */
	xfs_extlen_t	prod,		/* extent product factor */
	xfs_rtblock_t	*rtblock)	/* out: start block allocated */
{
	int		error;		/* error value */
	xfs_extlen_t	i;		/* extent length trimmed due to prod */
	int		isfree;		/* extent is free */
	xfs_rtblock_t	next;		/* next block to try (dummy) */

	ASSERT(minlen % prod == 0 && maxlen % prod == 0);
	/*
	 * Check if the range in question (for maxlen) is free.
	 */
	error = xfs_rtcheck_range(mp, tp, bno, maxlen, 1, &next, &isfree);
	if (error) {
		return error;
	}
	if (isfree) {
		/*
		 * If it is, allocate it and return success.
		 */
		error = xfs_rtallocate_range(mp, tp, bno, maxlen, rbpp, rsb);
		if (error) {
			return error;
		}
		*len = maxlen;
		*rtblock = bno;
		return 0;
	}
	/*
	 * If not, allocate what there is, if it's at least minlen.
	 */
	maxlen = next - bno;
	if (maxlen < minlen) {
		/*
		 * Failed, return failure status.
		 */
		*rtblock = NULLRTBLOCK;
		return 0;
	}
	/*
	 * Trim off tail of extent, if prod is specified.
	 */
	if (prod > 1 && (i = maxlen % prod)) {
		maxlen -= i;
		if (maxlen < minlen) {
			/*
			 * Now we can't do it, return failure status.
			 */
			*rtblock = NULLRTBLOCK;
			return 0;
		}
	}
	/*
	 * Allocate what we can and return it.
	 */
	error = xfs_rtallocate_range(mp, tp, bno, maxlen, rbpp, rsb);
	if (error) {
		return error;
	}
	*len = maxlen;
	*rtblock = bno;
	return 0;
}

/*
 * Allocate an extent of length minlen<=len<=maxlen, starting as near
 * to bno as possible.  If we don't get maxlen then use prod to trim
 * the length, if given.  The lengths are all in rtextents.
 */
STATIC int				/* error */
xfs_rtallocate_extent_near(
	xfs_mount_t	*mp,		/* file system mount point */
	xfs_trans_t	*tp,		/* transaction pointer */
	xfs_rtblock_t	bno,		/* starting block number to allocate */
	xfs_extlen_t	minlen,		/* minimum length to allocate */
	xfs_extlen_t	maxlen,		/* maximum length to allocate */
	xfs_extlen_t	*len,		/* out: actual length allocated */
	xfs_buf_t	**rbpp,		/* in/out: summary block buffer */
	xfs_fsblock_t	*rsb,		/* in/out: summary block number */
	xfs_extlen_t	prod,		/* extent product factor */
	xfs_rtblock_t	*rtblock)	/* out: start block allocated */
{
	int		any;		/* any useful extents from summary */
	xfs_rtblock_t	bbno;		/* bitmap block number */
	int		error;		/* error value */
	int		i;		/* bitmap block offset (loop control) */
	int		j;		/* secondary loop control */
	int		log2len;	/* log2 of minlen */
	xfs_rtblock_t	n;		/* next block to try */
	xfs_rtblock_t	r;		/* result block */

	ASSERT(minlen % prod == 0 && maxlen % prod == 0);
	/*
	 * If the block number given is off the end, silently set it to
	 * the last block.
	 */
	if (bno >= mp->m_sb.sb_rextents)
		bno = mp->m_sb.sb_rextents - 1;

	/* Make sure we don't run off the end of the rt volume. */
	maxlen = min(mp->m_sb.sb_rextents, bno + maxlen) - bno;
	if (maxlen < minlen) {
		*rtblock = NULLRTBLOCK;
		return 0;
	}

	/*
	 * Try the exact allocation first.
	 */
	error = xfs_rtallocate_extent_exact(mp, tp, bno, minlen, maxlen, len,
		rbpp, rsb, prod, &r);
	if (error) {
		return error;
	}
	/*
	 * If the exact allocation worked, return that.
	 */
	if (r != NULLRTBLOCK) {
		*rtblock = r;
		return 0;
	}
	bbno = XFS_BITTOBLOCK(mp, bno);
	i = 0;
	ASSERT(minlen != 0);
	log2len = xfs_highbit32(minlen);
	/*
	 * Loop over all bitmap blocks (bbno + i is current block).
	 */
	for (;;) {
		/*
		 * Get summary information of extents of all useful levels
		 * starting in this bitmap block.
		 */
		error = xfs_rtany_summary(mp, tp, log2len, mp->m_rsumlevels - 1,
			bbno + i, rbpp, rsb, &any);
		if (error) {
			return error;
		}
		/*
		 * If there are any useful extents starting here, try
		 * allocating one.
		 */
		if (any) {
			/*
			 * On the positive side of the starting location.
			 */
			if (i >= 0) {
				/*
				 * Try to allocate an extent starting in
				 * this block.
				 */
				error = xfs_rtallocate_extent_block(mp, tp,
					bbno + i, minlen, maxlen, len, &n, rbpp,
					rsb, prod, &r);
				if (error) {
					return error;
				}
				/*
				 * If it worked, return it.
				 */
				if (r != NULLRTBLOCK) {
					*rtblock = r;
					return 0;
				}
			}
			/*
			 * On the negative side of the starting location.
			 */
			else {		/* i < 0 */
				/*
				 * Loop backwards through the bitmap blocks from
				 * the starting point-1 up to where we are now.
				 * There should be an extent which ends in this
				 * bitmap block and is long enough.
				 */
				for (j = -1; j > i; j--) {
					/*
					 * Grab the summary information for
					 * this bitmap block.
					 */
					error = xfs_rtany_summary(mp, tp,
						log2len, mp->m_rsumlevels - 1,
						bbno + j, rbpp, rsb, &any);
					if (error) {
						return error;
					}
					/*
					 * If there's no extent given in the
					 * summary that means the extent we
					 * found must carry over from an
					 * earlier block.  If there is an
					 * extent given, we've already tried
					 * that allocation, don't do it again.
					 */
					if (any)
						continue;
					error = xfs_rtallocate_extent_block(mp,
						tp, bbno + j, minlen, maxlen,
						len, &n, rbpp, rsb, prod, &r);
					if (error) {
						return error;
					}
					/*
					 * If it works, return the extent.
					 */
					if (r != NULLRTBLOCK) {
						*rtblock = r;
						return 0;
					}
				}
				/*
				 * There weren't intervening bitmap blocks
				 * with a long enough extent, or the
				 * allocation didn't work for some reason
				 * (i.e. it's a little * too short).
				 * Try to allocate from the summary block
				 * that we found.
				 */
				error = xfs_rtallocate_extent_block(mp, tp,
					bbno + i, minlen, maxlen, len, &n, rbpp,
					rsb, prod, &r);
				if (error) {
					return error;
				}
				/*
				 * If it works, return the extent.
				 */
				if (r != NULLRTBLOCK) {
					*rtblock = r;
					return 0;
				}
			}
		}
		/*
		 * Loop control.  If we were on the positive side, and there's
		 * still more blocks on the negative side, go there.
		 */
		if (i > 0 && (int)bbno - i >= 0)
			i = -i;
		/*
		 * If positive, and no more negative, but there are more
		 * positive, go there.
		 */
		else if (i > 0 && (int)bbno + i < mp->m_sb.sb_rbmblocks - 1)
			i++;
		/*
		 * If negative or 0 (just started), and there are positive
		 * blocks to go, go there.  The 0 case moves to block 1.
		 */
		else if (i <= 0 && (int)bbno - i < mp->m_sb.sb_rbmblocks - 1)
			i = 1 - i;
		/*
		 * If negative or 0 and there are more negative blocks,
		 * go there.
		 */
		else if (i <= 0 && (int)bbno + i > 0)
			i--;
		/*
		 * Must be done.  Return failure.
		 */
		else
			break;
	}
	*rtblock = NULLRTBLOCK;
	return 0;
}

/*
 * Allocate an extent of length minlen<=len<=maxlen, with no position
 * specified.  If we don't get maxlen then use prod to trim
 * the length, if given.  The lengths are all in rtextents.
 */
STATIC int				/* error */
xfs_rtallocate_extent_size(
	xfs_mount_t	*mp,		/* file system mount point */
	xfs_trans_t	*tp,		/* transaction pointer */
	xfs_extlen_t	minlen,		/* minimum length to allocate */
	xfs_extlen_t	maxlen,		/* maximum length to allocate */
	xfs_extlen_t	*len,		/* out: actual length allocated */
	xfs_buf_t	**rbpp,		/* in/out: summary block buffer */
	xfs_fsblock_t	*rsb,		/* in/out: summary block number */
	xfs_extlen_t	prod,		/* extent product factor */
	xfs_rtblock_t	*rtblock)	/* out: start block allocated */
{
	int		error;		/* error value */
	int		i;		/* bitmap block number */
	int		l;		/* level number (loop control) */
	xfs_rtblock_t	n;		/* next block to be tried */
	xfs_rtblock_t	r;		/* result block number */
	xfs_suminfo_t	sum;		/* summary information for extents */

	ASSERT(minlen % prod == 0 && maxlen % prod == 0);
	ASSERT(maxlen != 0);

	/*
	 * Loop over all the levels starting with maxlen.
	 * At each level, look at all the bitmap blocks, to see if there
	 * are extents starting there that are long enough (>= maxlen).
	 * Note, only on the initial level can the allocation fail if
	 * the summary says there's an extent.
	 */
	for (l = xfs_highbit32(maxlen); l < mp->m_rsumlevels; l++) {
		/*
		 * Loop over all the bitmap blocks.
		 */
		for (i = 0; i < mp->m_sb.sb_rbmblocks; i++) {
			/*
			 * Get the summary for this level/block.
			 */
			error = xfs_rtget_summary(mp, tp, l, i, rbpp, rsb,
				&sum);
			if (error) {
				return error;
			}
			/*
			 * Nothing there, on to the next block.
			 */
			if (!sum)
				continue;
			/*
			 * Try allocating the extent.
			 */
			error = xfs_rtallocate_extent_block(mp, tp, i, maxlen,
				maxlen, len, &n, rbpp, rsb, prod, &r);
			if (error) {
				return error;
			}
			/*
			 * If it worked, return that.
			 */
			if (r != NULLRTBLOCK) {
				*rtblock = r;
				return 0;
			}
			/*
			 * If the "next block to try" returned from the
			 * allocator is beyond the next bitmap block,
			 * skip to that bitmap block.
			 */
			if (XFS_BITTOBLOCK(mp, n) > i + 1)
				i = XFS_BITTOBLOCK(mp, n) - 1;
		}
	}
	/*
	 * Didn't find any maxlen blocks.  Try smaller ones, unless
	 * we're asking for a fixed size extent.
	 */
	if (minlen > --maxlen) {
		*rtblock = NULLRTBLOCK;
		return 0;
	}
	ASSERT(minlen != 0);
	ASSERT(maxlen != 0);

	/*
	 * Loop over sizes, from maxlen down to minlen.
	 * This time, when we do the allocations, allow smaller ones
	 * to succeed.
	 */
	for (l = xfs_highbit32(maxlen); l >= xfs_highbit32(minlen); l--) {
		/*
		 * Loop over all the bitmap blocks, try an allocation
		 * starting in that block.
		 */
		for (i = 0; i < mp->m_sb.sb_rbmblocks; i++) {
			/*
			 * Get the summary information for this level/block.
			 */
			error =	xfs_rtget_summary(mp, tp, l, i, rbpp, rsb,
						  &sum);
			if (error) {
				return error;
			}
			/*
			 * If nothing there, go on to next.
			 */
			if (!sum)
				continue;
			/*
			 * Try the allocation.  Make sure the specified
			 * minlen/maxlen are in the possible range for
			 * this summary level.
			 */
			error = xfs_rtallocate_extent_block(mp, tp, i,
					XFS_RTMAX(minlen, 1 << l),
					XFS_RTMIN(maxlen, (1 << (l + 1)) - 1),
					len, &n, rbpp, rsb, prod, &r);
			if (error) {
				return error;
			}
			/*
			 * If it worked, return that extent.
			 */
			if (r != NULLRTBLOCK) {
				*rtblock = r;
				return 0;
			}
			/*
			 * If the "next block to try" returned from the
			 * allocator is beyond the next bitmap block,
			 * skip to that bitmap block.
			 */
			if (XFS_BITTOBLOCK(mp, n) > i + 1)
				i = XFS_BITTOBLOCK(mp, n) - 1;
		}
	}
	/*
	 * Got nothing, return failure.
	 */
	*rtblock = NULLRTBLOCK;
	return 0;
}

/*
 * Allocate space to the bitmap or summary file, and zero it, for growfs.
 */
STATIC int
xfs_growfs_rt_alloc(
	struct xfs_mount	*mp,		/* file system mount point */
	xfs_extlen_t		oblocks,	/* old count of blocks */
	xfs_extlen_t		nblocks,	/* new count of blocks */
	struct xfs_inode	*ip)		/* inode (bitmap/summary) */
{
	xfs_fileoff_t		bno;		/* block number in file */
	struct xfs_buf		*bp;	/* temporary buffer for zeroing */
	xfs_daddr_t		d;		/* disk block address */
	int			error;		/* error return value */
<<<<<<< HEAD
	xfs_fsblock_t		firstblock;/* first block allocated in xaction */
	struct xfs_defer_ops	dfops;		/* list of freed blocks */
=======
>>>>>>> 24b8d41d
	xfs_fsblock_t		fsbno;		/* filesystem block for bno */
	struct xfs_bmbt_irec	map;		/* block map output */
	int			nmap;		/* number of block maps */
	int			resblks;	/* space reservation */
	enum xfs_blft		buf_type;
	struct xfs_trans	*tp;

	if (ip == mp->m_rsumip)
		buf_type = XFS_BLFT_RTSUMMARY_BUF;
	else
		buf_type = XFS_BLFT_RTBITMAP_BUF;

	/*
	 * Allocate space to the file, as necessary.
	 */
	while (oblocks < nblocks) {
		resblks = XFS_GROWFSRT_SPACE_RES(mp, nblocks - oblocks);
		/*
		 * Reserve space & log for one extent added to the file.
		 */
		error = xfs_trans_alloc(mp, &M_RES(mp)->tr_growrtalloc, resblks,
				0, 0, &tp);
		if (error)
			return error;
		/*
		 * Lock the inode.
		 */
		xfs_ilock(ip, XFS_ILOCK_EXCL);
		xfs_trans_ijoin(tp, ip, XFS_ILOCK_EXCL);

<<<<<<< HEAD
		xfs_defer_init(&dfops, &firstblock);
=======
>>>>>>> 24b8d41d
		/*
		 * Allocate blocks to the bitmap file.
		 */
		nmap = 1;
		error = xfs_bmapi_write(tp, ip, oblocks, nblocks - oblocks,
<<<<<<< HEAD
					XFS_BMAPI_METADATA, &firstblock,
					resblks, &map, &nmap, &dfops);
=======
					XFS_BMAPI_METADATA, 0, &map, &nmap);
>>>>>>> 24b8d41d
		if (!error && nmap < 1)
			error = -ENOSPC;
		if (error)
			goto out_trans_cancel;
		/*
		 * Free any blocks freed up in the transaction, then commit.
		 */
<<<<<<< HEAD
		error = xfs_defer_finish(&tp, &dfops, NULL);
		if (error)
			goto out_bmap_cancel;
=======
>>>>>>> 24b8d41d
		error = xfs_trans_commit(tp);
		if (error)
			return error;
		/*
		 * Now we need to clear the allocated blocks.
		 * Do this one block per transaction, to keep it simple.
		 */
		for (bno = map.br_startoff, fsbno = map.br_startblock;
		     bno < map.br_startoff + map.br_blockcount;
		     bno++, fsbno++) {
			/*
			 * Reserve log for one block zeroing.
			 */
			error = xfs_trans_alloc(mp, &M_RES(mp)->tr_growrtzero,
					0, 0, 0, &tp);
			if (error)
				return error;
			/*
			 * Lock the bitmap inode.
			 */
			xfs_ilock(ip, XFS_ILOCK_EXCL);
			xfs_trans_ijoin(tp, ip, XFS_ILOCK_EXCL);
			/*
			 * Get a buffer for the block.
			 */
			d = XFS_FSB_TO_DADDR(mp, fsbno);
			error = xfs_trans_get_buf(tp, mp->m_ddev_targp, d,
					mp->m_bsize, 0, &bp);
			if (error)
				goto out_trans_cancel;

			xfs_trans_buf_set_type(tp, bp, buf_type);
			bp->b_ops = &xfs_rtbuf_ops;
			memset(bp->b_addr, 0, mp->m_sb.sb_blocksize);
			xfs_trans_log_buf(tp, bp, 0, mp->m_sb.sb_blocksize - 1);
			/*
			 * Commit the transaction.
			 */
			error = xfs_trans_commit(tp);
			if (error)
				return error;
		}
		/*
		 * Go on to the next extent, if any.
		 */
		oblocks = map.br_startoff + map.br_blockcount;
	}

	return 0;

<<<<<<< HEAD
out_bmap_cancel:
	xfs_defer_cancel(&dfops);
=======
>>>>>>> 24b8d41d
out_trans_cancel:
	xfs_trans_cancel(tp);
	return error;
}

static void
xfs_alloc_rsum_cache(
	xfs_mount_t	*mp,		/* file system mount structure */
	xfs_extlen_t	rbmblocks)	/* number of rt bitmap blocks */
{
	/*
	 * The rsum cache is initialized to all zeroes, which is trivially a
	 * lower bound on the minimum level with any free extents. We can
	 * continue without the cache if it couldn't be allocated.
	 */
	mp->m_rsum_cache = kvzalloc(rbmblocks, GFP_KERNEL);
	if (!mp->m_rsum_cache)
		xfs_warn(mp, "could not allocate realtime summary cache");
}

/*
 * Visible (exported) functions.
 */

/*
 * Grow the realtime area of the filesystem.
 */
int
xfs_growfs_rt(
	xfs_mount_t	*mp,		/* mount point for filesystem */
	xfs_growfs_rt_t	*in)		/* growfs rt input struct */
{
	xfs_rtblock_t	bmbno;		/* bitmap block number */
	xfs_buf_t	*bp;		/* temporary buffer */
	int		error;		/* error return value */
	xfs_mount_t	*nmp;		/* new (fake) mount structure */
	xfs_rfsblock_t	nrblocks;	/* new number of realtime blocks */
	xfs_extlen_t	nrbmblocks;	/* new number of rt bitmap blocks */
	xfs_rtblock_t	nrextents;	/* new number of realtime extents */
	uint8_t		nrextslog;	/* new log2 of sb_rextents */
	xfs_extlen_t	nrsumblocks;	/* new number of summary blocks */
	uint		nrsumlevels;	/* new rt summary levels */
	uint		nrsumsize;	/* new size of rt summary, bytes */
	xfs_sb_t	*nsbp;		/* new superblock */
	xfs_extlen_t	rbmblocks;	/* current number of rt bitmap blocks */
	xfs_extlen_t	rsumblocks;	/* current number of rt summary blks */
	xfs_sb_t	*sbp;		/* old superblock */
	xfs_fsblock_t	sumbno;		/* summary block number */
	uint8_t		*rsum_cache;	/* old summary cache */

	sbp = &mp->m_sb;
	/*
	 * Initial error checking.
	 */
	if (!capable(CAP_SYS_ADMIN))
		return -EPERM;
	if (mp->m_rtdev_targp == NULL || mp->m_rbmip == NULL ||
	    (nrblocks = in->newblocks) <= sbp->sb_rblocks ||
	    (sbp->sb_rblocks && (in->extsize != sbp->sb_rextsize)))
		return -EINVAL;
	if ((error = xfs_sb_validate_fsb_count(sbp, nrblocks)))
		return error;
	/*
	 * Read in the last block of the device, make sure it exists.
	 */
	error = xfs_buf_read_uncached(mp->m_rtdev_targp,
				XFS_FSB_TO_BB(mp, nrblocks - 1),
				XFS_FSB_TO_BB(mp, 1), 0, &bp, NULL);
	if (error)
		return error;
	xfs_buf_relse(bp);

	/*
	 * Calculate new parameters.  These are the final values to be reached.
	 */
	nrextents = nrblocks;
	do_div(nrextents, in->extsize);
	nrbmblocks = howmany_64(nrextents, NBBY * sbp->sb_blocksize);
	nrextslog = xfs_highbit32(nrextents);
	nrsumlevels = nrextslog + 1;
	nrsumsize = (uint)sizeof(xfs_suminfo_t) * nrsumlevels * nrbmblocks;
	nrsumblocks = XFS_B_TO_FSB(mp, nrsumsize);
	nrsumsize = XFS_FSB_TO_B(mp, nrsumblocks);
	/*
	 * New summary size can't be more than half the size of
	 * the log.  This prevents us from getting a log overflow,
	 * since we'll log basically the whole summary file at once.
	 */
	if (nrsumblocks > (mp->m_sb.sb_logblocks >> 1))
		return -EINVAL;
	/*
	 * Get the old block counts for bitmap and summary inodes.
	 * These can't change since other growfs callers are locked out.
	 */
	rbmblocks = XFS_B_TO_FSB(mp, mp->m_rbmip->i_d.di_size);
	rsumblocks = XFS_B_TO_FSB(mp, mp->m_rsumip->i_d.di_size);
	/*
	 * Allocate space to the bitmap and summary files, as necessary.
	 */
	error = xfs_growfs_rt_alloc(mp, rbmblocks, nrbmblocks, mp->m_rbmip);
	if (error)
		return error;
	error = xfs_growfs_rt_alloc(mp, rsumblocks, nrsumblocks, mp->m_rsumip);
	if (error)
		return error;

	rsum_cache = mp->m_rsum_cache;
	if (nrbmblocks != sbp->sb_rbmblocks)
		xfs_alloc_rsum_cache(mp, nrbmblocks);

	/*
	 * Allocate a new (fake) mount/sb.
	 */
	nmp = kmem_alloc(sizeof(*nmp), 0);
	/*
	 * Loop over the bitmap blocks.
	 * We will do everything one bitmap block at a time.
	 * Skip the current block if it is exactly full.
	 * This also deals with the case where there were no rtextents before.
	 */
	for (bmbno = sbp->sb_rbmblocks -
		     ((sbp->sb_rextents & ((1 << mp->m_blkbit_log) - 1)) != 0);
	     bmbno < nrbmblocks;
	     bmbno++) {
		xfs_trans_t	*tp;

		*nmp = *mp;
		nsbp = &nmp->m_sb;
		/*
		 * Calculate new sb and mount fields for this round.
		 */
		nsbp->sb_rextsize = in->extsize;
		nsbp->sb_rbmblocks = bmbno + 1;
		nsbp->sb_rblocks =
			XFS_RTMIN(nrblocks,
				  nsbp->sb_rbmblocks * NBBY *
				  nsbp->sb_blocksize * nsbp->sb_rextsize);
		nsbp->sb_rextents = nsbp->sb_rblocks;
		do_div(nsbp->sb_rextents, nsbp->sb_rextsize);
		ASSERT(nsbp->sb_rextents != 0);
		nsbp->sb_rextslog = xfs_highbit32(nsbp->sb_rextents);
		nrsumlevels = nmp->m_rsumlevels = nsbp->sb_rextslog + 1;
		nrsumsize =
			(uint)sizeof(xfs_suminfo_t) * nrsumlevels *
			nsbp->sb_rbmblocks;
		nrsumblocks = XFS_B_TO_FSB(mp, nrsumsize);
		nmp->m_rsumsize = nrsumsize = XFS_FSB_TO_B(mp, nrsumblocks);
		/*
		 * Start a transaction, get the log reservation.
		 */
		error = xfs_trans_alloc(mp, &M_RES(mp)->tr_growrtfree, 0, 0, 0,
				&tp);
		if (error)
			break;
		/*
		 * Lock out other callers by grabbing the bitmap inode lock.
		 */
		xfs_ilock(mp->m_rbmip, XFS_ILOCK_EXCL | XFS_ILOCK_RTBITMAP);
		xfs_trans_ijoin(tp, mp->m_rbmip, XFS_ILOCK_EXCL);
		/*
		 * Update the bitmap inode's size ondisk and incore.  We need
		 * to update the incore size so that inode inactivation won't
		 * punch what it thinks are "posteof" blocks.
		 */
		mp->m_rbmip->i_d.di_size =
			nsbp->sb_rbmblocks * nsbp->sb_blocksize;
		i_size_write(VFS_I(mp->m_rbmip), mp->m_rbmip->i_d.di_size);
		xfs_trans_log_inode(tp, mp->m_rbmip, XFS_ILOG_CORE);
		/*
		 * Get the summary inode into the transaction.
		 */
		xfs_ilock(mp->m_rsumip, XFS_ILOCK_EXCL | XFS_ILOCK_RTSUM);
		xfs_trans_ijoin(tp, mp->m_rsumip, XFS_ILOCK_EXCL);
		/*
		 * Update the summary inode's size.  We need to update the
		 * incore size so that inode inactivation won't punch what it
		 * thinks are "posteof" blocks.
		 */
		mp->m_rsumip->i_d.di_size = nmp->m_rsumsize;
		i_size_write(VFS_I(mp->m_rsumip), mp->m_rsumip->i_d.di_size);
		xfs_trans_log_inode(tp, mp->m_rsumip, XFS_ILOG_CORE);
		/*
		 * Copy summary data from old to new sizes.
		 * Do this when the real size (not block-aligned) changes.
		 */
		if (sbp->sb_rbmblocks != nsbp->sb_rbmblocks ||
		    mp->m_rsumlevels != nmp->m_rsumlevels) {
			error = xfs_rtcopy_summary(mp, nmp, tp);
			if (error)
				goto error_cancel;
		}
		/*
		 * Update superblock fields.
		 */
		if (nsbp->sb_rextsize != sbp->sb_rextsize)
			xfs_trans_mod_sb(tp, XFS_TRANS_SB_REXTSIZE,
				nsbp->sb_rextsize - sbp->sb_rextsize);
		if (nsbp->sb_rbmblocks != sbp->sb_rbmblocks)
			xfs_trans_mod_sb(tp, XFS_TRANS_SB_RBMBLOCKS,
				nsbp->sb_rbmblocks - sbp->sb_rbmblocks);
		if (nsbp->sb_rblocks != sbp->sb_rblocks)
			xfs_trans_mod_sb(tp, XFS_TRANS_SB_RBLOCKS,
				nsbp->sb_rblocks - sbp->sb_rblocks);
		if (nsbp->sb_rextents != sbp->sb_rextents)
			xfs_trans_mod_sb(tp, XFS_TRANS_SB_REXTENTS,
				nsbp->sb_rextents - sbp->sb_rextents);
		if (nsbp->sb_rextslog != sbp->sb_rextslog)
			xfs_trans_mod_sb(tp, XFS_TRANS_SB_REXTSLOG,
				nsbp->sb_rextslog - sbp->sb_rextslog);
		/*
		 * Free new extent.
		 */
		bp = NULL;
		error = xfs_rtfree_range(nmp, tp, sbp->sb_rextents,
			nsbp->sb_rextents - sbp->sb_rextents, &bp, &sumbno);
		if (error) {
error_cancel:
			xfs_trans_cancel(tp);
			break;
		}
		/*
		 * Mark more blocks free in the superblock.
		 */
		xfs_trans_mod_sb(tp, XFS_TRANS_SB_FREXTENTS,
			nsbp->sb_rextents - sbp->sb_rextents);
		/*
		 * Update mp values into the real mp structure.
		 */
		mp->m_rsumlevels = nrsumlevels;
		mp->m_rsumsize = nrsumsize;

		error = xfs_trans_commit(tp);
		if (error)
			break;
	}
	if (error)
		goto out_free;

	/* Update secondary superblocks now the physical grow has completed */
	error = xfs_update_secondary_sbs(mp);

out_free:
	/*
	 * Free the fake mp structure.
	 */
	kmem_free(nmp);

	/*
	 * If we had to allocate a new rsum_cache, we either need to free the
	 * old one (if we succeeded) or free the new one and restore the old one
	 * (if there was an error).
	 */
	if (rsum_cache != mp->m_rsum_cache) {
		if (error) {
			kmem_free(mp->m_rsum_cache);
			mp->m_rsum_cache = rsum_cache;
		} else {
			kmem_free(rsum_cache);
		}
	}

	return error;
}

/*
 * Allocate an extent in the realtime subvolume, with the usual allocation
 * parameters.  The length units are all in realtime extents, as is the
 * result block number.
 */
int					/* error */
xfs_rtallocate_extent(
	xfs_trans_t	*tp,		/* transaction pointer */
	xfs_rtblock_t	bno,		/* starting block number to allocate */
	xfs_extlen_t	minlen,		/* minimum length to allocate */
	xfs_extlen_t	maxlen,		/* maximum length to allocate */
	xfs_extlen_t	*len,		/* out: actual length allocated */
	int		wasdel,		/* was a delayed allocation extent */
	xfs_extlen_t	prod,		/* extent product factor */
	xfs_rtblock_t	*rtblock)	/* out: start block allocated */
{
	xfs_mount_t	*mp = tp->t_mountp;
	int		error;		/* error value */
	xfs_rtblock_t	r;		/* result allocated block */
	xfs_fsblock_t	sb;		/* summary file block number */
	xfs_buf_t	*sumbp;		/* summary file block buffer */

	ASSERT(xfs_isilocked(mp->m_rbmip, XFS_ILOCK_EXCL));
	ASSERT(minlen > 0 && minlen <= maxlen);

	/*
	 * If prod is set then figure out what to do to minlen and maxlen.
	 */
	if (prod > 1) {
		xfs_extlen_t	i;

		if ((i = maxlen % prod))
			maxlen -= i;
		if ((i = minlen % prod))
			minlen += prod - i;
		if (maxlen < minlen) {
			*rtblock = NULLRTBLOCK;
			return 0;
		}
	}

retry:
	sumbp = NULL;
	if (bno == 0) {
		error = xfs_rtallocate_extent_size(mp, tp, minlen, maxlen, len,
				&sumbp,	&sb, prod, &r);
	} else {
		error = xfs_rtallocate_extent_near(mp, tp, bno, minlen, maxlen,
				len, &sumbp, &sb, prod, &r);
	}

	if (error)
		return error;

	/*
	 * If it worked, update the superblock.
	 */
	if (r != NULLRTBLOCK) {
		long	slen = (long)*len;

		ASSERT(*len >= minlen && *len <= maxlen);
		if (wasdel)
			xfs_trans_mod_sb(tp, XFS_TRANS_SB_RES_FREXTENTS, -slen);
		else
			xfs_trans_mod_sb(tp, XFS_TRANS_SB_FREXTENTS, -slen);
	} else if (prod > 1) {
		prod = 1;
		goto retry;
	}

	*rtblock = r;
	return 0;
}

/*
 * Initialize realtime fields in the mount structure.
 */
int				/* error */
xfs_rtmount_init(
	struct xfs_mount	*mp)	/* file system mount structure */
{
	struct xfs_buf		*bp;	/* buffer for last block of subvolume */
	struct xfs_sb		*sbp;	/* filesystem superblock copy in mount */
	xfs_daddr_t		d;	/* address of last block of subvolume */
	int			error;

	sbp = &mp->m_sb;
	if (sbp->sb_rblocks == 0)
		return 0;
	if (mp->m_rtdev_targp == NULL) {
		xfs_warn(mp,
	"Filesystem has a realtime volume, use rtdev=device option");
		return -ENODEV;
	}
	mp->m_rsumlevels = sbp->sb_rextslog + 1;
	mp->m_rsumsize =
		(uint)sizeof(xfs_suminfo_t) * mp->m_rsumlevels *
		sbp->sb_rbmblocks;
	mp->m_rsumsize = roundup(mp->m_rsumsize, sbp->sb_blocksize);
	mp->m_rbmip = mp->m_rsumip = NULL;
	/*
	 * Check that the realtime section is an ok size.
	 */
	d = (xfs_daddr_t)XFS_FSB_TO_BB(mp, mp->m_sb.sb_rblocks);
	if (XFS_BB_TO_FSB(mp, d) != mp->m_sb.sb_rblocks) {
		xfs_warn(mp, "realtime mount -- %llu != %llu",
			(unsigned long long) XFS_BB_TO_FSB(mp, d),
			(unsigned long long) mp->m_sb.sb_rblocks);
		return -EFBIG;
	}
	error = xfs_buf_read_uncached(mp->m_rtdev_targp,
					d - XFS_FSB_TO_BB(mp, 1),
					XFS_FSB_TO_BB(mp, 1), 0, &bp, NULL);
	if (error) {
		xfs_warn(mp, "realtime device size check failed");
		return error;
	}
	xfs_buf_relse(bp);
	return 0;
}

/*
 * Get the bitmap and summary inodes and the summary cache into the mount
 * structure at mount time.
 */
int					/* error */
xfs_rtmount_inodes(
	xfs_mount_t	*mp)		/* file system mount structure */
{
	int		error;		/* error return value */
	xfs_sb_t	*sbp;

	sbp = &mp->m_sb;
	error = xfs_iget(mp, NULL, sbp->sb_rbmino, 0, 0, &mp->m_rbmip);
	if (error)
		return error;
	ASSERT(mp->m_rbmip != NULL);

	error = xfs_iget(mp, NULL, sbp->sb_rsumino, 0, 0, &mp->m_rsumip);
	if (error) {
		xfs_irele(mp->m_rbmip);
		return error;
	}
	ASSERT(mp->m_rsumip != NULL);
	xfs_alloc_rsum_cache(mp, sbp->sb_rbmblocks);
	return 0;
}

void
xfs_rtunmount_inodes(
	struct xfs_mount	*mp)
{
	kmem_free(mp->m_rsum_cache);
	if (mp->m_rbmip)
		xfs_irele(mp->m_rbmip);
	if (mp->m_rsumip)
		xfs_irele(mp->m_rsumip);
}

/*
 * Pick an extent for allocation at the start of a new realtime file.
 * Use the sequence number stored in the atime field of the bitmap inode.
 * Translate this to a fraction of the rtextents, and return the product
 * of rtextents and the fraction.
 * The fraction sequence is 0, 1/2, 1/4, 3/4, 1/8, ..., 7/8, 1/16, ...
 */
int					/* error */
xfs_rtpick_extent(
	xfs_mount_t	*mp,		/* file system mount point */
	xfs_trans_t	*tp,		/* transaction pointer */
	xfs_extlen_t	len,		/* allocation length (rtextents) */
	xfs_rtblock_t	*pick)		/* result rt extent */
{
	xfs_rtblock_t	b;		/* result block */
	int		log2;		/* log of sequence number */
	uint64_t	resid;		/* residual after log removed */
	uint64_t	seq;		/* sequence number of file creation */
	uint64_t	*seqp;		/* pointer to seqno in inode */

	ASSERT(xfs_isilocked(mp->m_rbmip, XFS_ILOCK_EXCL));

	seqp = (uint64_t *)&VFS_I(mp->m_rbmip)->i_atime;
	if (!(mp->m_rbmip->i_d.di_flags & XFS_DIFLAG_NEWRTBM)) {
		mp->m_rbmip->i_d.di_flags |= XFS_DIFLAG_NEWRTBM;
		*seqp = 0;
	}
	seq = *seqp;
	if ((log2 = xfs_highbit64(seq)) == -1)
		b = 0;
	else {
		resid = seq - (1ULL << log2);
		b = (mp->m_sb.sb_rextents * ((resid << 1) + 1ULL)) >>
		    (log2 + 1);
		if (b >= mp->m_sb.sb_rextents)
			div64_u64_rem(b, mp->m_sb.sb_rextents, &b);
		if (b + len > mp->m_sb.sb_rextents)
			b = mp->m_sb.sb_rextents - len;
	}
	*seqp = seq + 1;
	xfs_trans_log_inode(tp, mp->m_rbmip, XFS_ILOG_CORE);
	*pick = b;
	return 0;
}<|MERGE_RESOLUTION|>--- conflicted
+++ resolved
@@ -11,7 +11,6 @@
 #include "xfs_trans_resv.h"
 #include "xfs_bit.h"
 #include "xfs_mount.h"
-#include "xfs_defer.h"
 #include "xfs_inode.h"
 #include "xfs_bmap.h"
 #include "xfs_bmap_btree.h"
@@ -775,11 +774,6 @@
 	struct xfs_buf		*bp;	/* temporary buffer for zeroing */
 	xfs_daddr_t		d;		/* disk block address */
 	int			error;		/* error return value */
-<<<<<<< HEAD
-	xfs_fsblock_t		firstblock;/* first block allocated in xaction */
-	struct xfs_defer_ops	dfops;		/* list of freed blocks */
-=======
->>>>>>> 24b8d41d
 	xfs_fsblock_t		fsbno;		/* filesystem block for bno */
 	struct xfs_bmbt_irec	map;		/* block map output */
 	int			nmap;		/* number of block maps */
@@ -810,21 +804,12 @@
 		xfs_ilock(ip, XFS_ILOCK_EXCL);
 		xfs_trans_ijoin(tp, ip, XFS_ILOCK_EXCL);
 
-<<<<<<< HEAD
-		xfs_defer_init(&dfops, &firstblock);
-=======
->>>>>>> 24b8d41d
 		/*
 		 * Allocate blocks to the bitmap file.
 		 */
 		nmap = 1;
 		error = xfs_bmapi_write(tp, ip, oblocks, nblocks - oblocks,
-<<<<<<< HEAD
-					XFS_BMAPI_METADATA, &firstblock,
-					resblks, &map, &nmap, &dfops);
-=======
 					XFS_BMAPI_METADATA, 0, &map, &nmap);
->>>>>>> 24b8d41d
 		if (!error && nmap < 1)
 			error = -ENOSPC;
 		if (error)
@@ -832,12 +817,6 @@
 		/*
 		 * Free any blocks freed up in the transaction, then commit.
 		 */
-<<<<<<< HEAD
-		error = xfs_defer_finish(&tp, &dfops, NULL);
-		if (error)
-			goto out_bmap_cancel;
-=======
->>>>>>> 24b8d41d
 		error = xfs_trans_commit(tp);
 		if (error)
 			return error;
@@ -888,11 +867,6 @@
 
 	return 0;
 
-<<<<<<< HEAD
-out_bmap_cancel:
-	xfs_defer_cancel(&dfops);
-=======
->>>>>>> 24b8d41d
 out_trans_cancel:
 	xfs_trans_cancel(tp);
 	return error;
